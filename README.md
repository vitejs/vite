--- conflicted
+++ resolved
@@ -54,11 +54,7 @@
 
 Vite requires [native ES module imports](https://caniuse.com/#feat=es6-module) during development. The production build also relies on dynamic imports for code-splitting (which can be [polyfilled](https://github.com/GoogleChromeLabs/dynamic-import-polyfill)).
 
-<<<<<<< HEAD
-Vite assumes you are targeting modern browsers and therefore does not perform any compatibility-oriented code transforms by default. Technically, you _can_ add `autoprefixer` yourself using a PostCSS config file, or add necessary polyfills and post-processing steps to make your code work in legacy browsers - however, that is not Vite's concern by design.
-=======
 Vite assumes you are targeting modern browsers and by default only transpiles your code to `es2019` during build (so that optional chaining can work with terser minification). You can specify the target range via the `esbuildTarget` config option, where the lowest target available is `es2015`.
->>>>>>> 1e375a4f
 
 ## Features
 
