--- conflicted
+++ resolved
@@ -401,7 +401,18 @@
       )
     })
 
-<<<<<<< HEAD
+    test('monorepo support', async () => {
+      // linked dep + optimizing linked dep
+      expect(await getText(`.optimize-linked`)).toMatch(`ok`)
+      if (!isBuild) {
+        // test hmr in linked dep
+        await updateFile(`optimize-linked/index.js`, (c) =>
+          c.replace(`foo()`, `123`)
+        )
+        await expectByPolling(() => getText(`.optimize-linked`), 'error')
+      }
+    })
+    
     if (!isBuild) {
       test('SFC custom blocks', async () => {
         expect(await getText('.custom-block')).toBe('hello,vite!')
@@ -411,19 +422,6 @@
         await expectByPolling(() => getText('.custom-block'), 'hi,vite!')
       })
     }
-=======
-    test('monorepo support', async () => {
-      // linked dep + optimizing linked dep
-      expect(await getText(`.optimize-linked`)).toMatch(`ok`)
-      if (!isBuild) {
-        // test hmr in linked dep
-        await updateFile(`optimize-linked/index.js`, (c) =>
-          c.replace(`foo()`, `123`)
-        )
-        await expectByPolling(() => getText(`.optimize-linked`), 'error')
-      }
-    })
->>>>>>> e2167fe4
   }
 
   // test build first since we are going to edit the fixtures when testing dev
