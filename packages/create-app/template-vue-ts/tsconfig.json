{
  "compilerOptions": {
    "target": "esnext",
    "module": "esnext",
    "moduleResolution": "node",
    "strict": true,
    "jsx": "preserve",
    "sourceMap": true,
    "lib": ["esnext", "dom"],
<<<<<<< HEAD
    "types": ["vite/client"]
=======
    "types": ["vite/client"],
    "plugins": [{ "name": "@vuedx/typescript-plugin-vue" }],
    "resolveJsonModule": true,
    "esModuleInterop": true
>>>>>>> 3c7b652f
  },
  "include": ["src/**/*.ts", "src/**/*.d.ts", "src/**/*.tsx", "src/**/*.vue"]
}<|MERGE_RESOLUTION|>--- conflicted
+++ resolved
@@ -6,15 +6,10 @@
     "strict": true,
     "jsx": "preserve",
     "sourceMap": true,
+    "resolveJsonModule": true,
+    "esModuleInterop": true,
     "lib": ["esnext", "dom"],
-<<<<<<< HEAD
     "types": ["vite/client"]
-=======
-    "types": ["vite/client"],
-    "plugins": [{ "name": "@vuedx/typescript-plugin-vue" }],
-    "resolveJsonModule": true,
-    "esModuleInterop": true
->>>>>>> 3c7b652f
   },
   "include": ["src/**/*.ts", "src/**/*.d.ts", "src/**/*.tsx", "src/**/*.vue"]
 }