--- conflicted
+++ resolved
@@ -262,8 +262,6 @@
   }
 }
 
-<<<<<<< HEAD
-=======
 async function getValidPackageName(projectName) {
   const packageNameRegExp =
     /^(?:@[a-z0-9-*~][a-z0-9-*._~]*\/)?[a-z0-9-~][a-z0-9-._~]*$/
@@ -292,7 +290,6 @@
   }
 }
 
->>>>>>> 004e33c4
 function copyDir(srcDir, destDir) {
   fs.mkdirSync(destDir, { recursive: true })
   for (const file of fs.readdirSync(srcDir)) {
