import { readFileSync } from 'node:fs'
import path from 'node:path'
import { fileURLToPath } from 'node:url'
import nodeResolve from '@rollup/plugin-node-resolve'
import commonjs from '@rollup/plugin-commonjs'
import json from '@rollup/plugin-json'
import MagicString from 'magic-string'
import type { Plugin } from 'rollup'
import { defineConfig } from 'rollup'
import esbuild, { type Options as esbuildOptions } from 'rollup-plugin-esbuild'
import licensePlugin from './rollupLicensePlugin'

const pkg = JSON.parse(
  readFileSync(new URL('./package.json', import.meta.url)).toString(),
)

const __dirname = fileURLToPath(new URL('.', import.meta.url))

const envConfig = defineConfig({
  input: path.resolve(__dirname, 'src/client/env.ts'),
  plugins: [
    esbuild({
      tsconfig: path.resolve(__dirname, 'src/client/tsconfig.json'),
    }),
  ],
  output: {
    file: path.resolve(__dirname, 'dist/client', 'env.mjs'),
  },
})

const clientConfig = defineConfig({
  input: path.resolve(__dirname, 'src/client/client.ts'),
  external: ['@vite/env'],
  plugins: [
    esbuild({
      tsconfig: path.resolve(__dirname, 'src/client/tsconfig.json'),
    }),
  ],
  output: {
    file: path.resolve(__dirname, 'dist/client', 'client.mjs'),
  },
})

const sharedNodeOptions = defineConfig({
  treeshake: {
    moduleSideEffects: 'no-external',
    propertyReadSideEffects: false,
    tryCatchDeoptimization: false,
  },
  output: {
    dir: './dist',
    entryFileNames: `node/[name].js`,
    chunkFileNames: 'node/chunks/dep-[hash].js',
    exports: 'named',
    format: 'esm',
    externalLiveBindings: false,
    freeze: false,
  },
  onwarn(warning, warn) {
    if (warning.message.includes('Circular dependency')) {
      return
    }
    warn(warning)
  },
})

function createSharedNodePlugins({
  esbuildOptions,
}: {
  esbuildOptions?: esbuildOptions
}): Plugin[] {
  return [
    nodeResolve({ preferBuiltins: true }),
    esbuild({
      tsconfig: path.resolve(__dirname, 'src/node/tsconfig.json'),
      target: 'node18',
      ...esbuildOptions,
    }),
    commonjs({
      extensions: ['.js'],
      // Optional peer deps of ws. Native deps that are mostly for performance.
      // Since ws is not that perf critical for us, just ignore these deps.
      ignore: ['bufferutil', 'utf-8-validate'],
      sourceMap: false,
    }),
    json(),
  ]
}

const nodeConfig = defineConfig({
  ...sharedNodeOptions,
  input: {
    index: path.resolve(__dirname, 'src/node/index.ts'),
    cli: path.resolve(__dirname, 'src/node/cli.ts'),
    constants: path.resolve(__dirname, 'src/node/constants.ts'),
  },
  external: [
    /^vite\//,
    'fsevents',
    'lightningcss',
    'rollup/parseAst',
    ...Object.keys(pkg.dependencies),
  ],
  plugins: [
    // Some deps have try...catch require of optional deps, but rollup will
    // generate code that force require them upfront for side effects.
    // Shim them with eval() so rollup can skip these calls.
    shimDepsPlugin({
      // chokidar -> fsevents
      'fsevents-handler.js': {
        src: `require('fsevents')`,
        replacement: `__require('fsevents')`,
      },
      // postcss-import -> sugarss
      'process-content.js': {
        src: 'require("sugarss")',
        replacement: `__require('sugarss')`,
      },
      'lilconfig/dist/index.js': {
        pattern: /: require,/g,
        replacement: `: __require,`,
      },
      // postcss-load-config calls require after register ts-node
      'postcss-load-config/src/index.js': {
        pattern: /require(?=\((configFile|'ts-node')\))/g,
        replacement: `__require`,
      },
      // postcss-import uses the `resolve` dep if the `resolve` option is not passed.
      // However, we always pass the `resolve` option. Remove this import to avoid
      // bundling the `resolve` dep.
      'postcss-import/index.js': {
        src: 'const resolveId = require("./lib/resolve-id")',
        replacement: 'const resolveId = (id) => id',
      },
      'postcss-import/lib/parse-styles.js': {
        src: 'const resolveId = require("./resolve-id")',
        replacement: 'const resolveId = (id) => id',
      },
    }),
    ...createSharedNodePlugins({}),
    licensePlugin(
      path.resolve(__dirname, 'LICENSE.md'),
      'Vite core license',
      'Vite',
    ),
<<<<<<< HEAD
  })
}

function createModuleRunnerConfig(isProduction: boolean) {
  return defineConfig({
    ...sharedNodeOptions,
    input: {
      'module-runner': path.resolve(__dirname, 'src/module-runner/index.ts'),
    },
    output: {
      ...sharedNodeOptions.output,
      sourcemap: !isProduction,
    },
    external: [
      'fsevents',
      'lightningcss',
      'rollup/parseAst',
      ...Object.keys(pkg.dependencies),
    ],
    plugins: [
      ...createNodePlugins(
        false,
        !isProduction,
        // in production we use rollup.dts.config.ts for dts generation
        // in development we need to rely on the rollup ts plugin
        isProduction ? false : './dist/node',
      ),
      esbuildMinifyPlugin({ minify: false, minifySyntax: true }),
      bundleSizeLimit(47),
    ],
  })
}
=======
    cjsPatchPlugin(),
  ],
})
>>>>>>> 86cf1b4b

const runtimeConfig = defineConfig({
  ...sharedNodeOptions,
  input: {
    runtime: path.resolve(__dirname, 'src/runtime/index.ts'),
  },
  external: [
    'fsevents',
    'lightningcss',
    'rollup/parseAst',
    ...Object.keys(pkg.dependencies),
  ],
  plugins: [
    ...createSharedNodePlugins({ esbuildOptions: { minifySyntax: true } }),
    bundleSizeLimit(50),
  ],
})

const cjsConfig = defineConfig({
  ...sharedNodeOptions,
  input: {
    publicUtils: path.resolve(__dirname, 'src/node/publicUtils.ts'),
  },
  output: {
    dir: './dist',
    entryFileNames: `node-cjs/[name].cjs`,
    chunkFileNames: 'node-cjs/chunks/dep-[hash].js',
    exports: 'named',
    format: 'cjs',
    externalLiveBindings: false,
    freeze: false,
    sourcemap: false,
  },
  external: ['fsevents', ...Object.keys(pkg.dependencies)],
  plugins: [...createSharedNodePlugins({}), bundleSizeLimit(175)],
})

<<<<<<< HEAD
  return defineConfig([
    envConfig,
    clientConfig,
    createNodeConfig(isProduction),
    createModuleRunnerConfig(isProduction),
    createCjsConfig(isProduction),
  ])
}
=======
export default defineConfig([
  envConfig,
  clientConfig,
  nodeConfig,
  runtimeConfig,
  cjsConfig,
])
>>>>>>> 86cf1b4b

// #region Plugins

interface ShimOptions {
  src?: string
  replacement: string
  pattern?: RegExp
}

function shimDepsPlugin(deps: Record<string, ShimOptions>): Plugin {
  const transformed: Record<string, boolean> = {}

  return {
    name: 'shim-deps',
    transform(code, id) {
      for (const file in deps) {
        if (id.replace(/\\/g, '/').endsWith(file)) {
          const { src, replacement, pattern } = deps[file]

          const magicString = new MagicString(code)
          if (src) {
            const pos = code.indexOf(src)
            if (pos < 0) {
              this.error(
                `Could not find expected src "${src}" in file "${file}"`,
              )
            }
            transformed[file] = true
            magicString.overwrite(pos, pos + src.length, replacement)
            console.log(`shimmed: ${file}`)
          }

          if (pattern) {
            let match
            while ((match = pattern.exec(code))) {
              transformed[file] = true
              const start = match.index
              const end = start + match[0].length
              magicString.overwrite(start, end, replacement)
            }
            if (!transformed[file]) {
              this.error(
                `Could not find expected pattern "${pattern}" in file "${file}"`,
              )
            }
            console.log(`shimmed: ${file}`)
          }

          return magicString.toString()
        }
      }
    },
    buildEnd(err) {
      if (!err) {
        for (const file in deps) {
          if (!transformed[file]) {
            this.error(
              `Did not find "${file}" which is supposed to be shimmed, was the file renamed?`,
            )
          }
        }
      }
    },
  }
}

/**
 * Inject CJS Context for each deps chunk
 */
function cjsPatchPlugin(): Plugin {
  const cjsPatch = `
import { fileURLToPath as __cjs_fileURLToPath } from 'node:url';
import { dirname as __cjs_dirname } from 'node:path';
import { createRequire as __cjs_createRequire } from 'node:module';

const __filename = __cjs_fileURLToPath(import.meta.url);
const __dirname = __cjs_dirname(__filename);
const require = __cjs_createRequire(import.meta.url);
const __require = require;
`.trimStart()

  return {
    name: 'cjs-chunk-patch',
    renderChunk(code, chunk) {
      if (!chunk.fileName.includes('chunks/dep-')) return
<<<<<<< HEAD
      // don't patch runner utils chunk because it should stay lightweight and we know it doesn't use require
      if (
        chunk.name === 'utils' &&
        chunk.moduleIds.some((id) => id.endsWith('/ssr/module-runner/utils.ts'))
      )
        return
=======
>>>>>>> 86cf1b4b
      const match = code.match(/^(?:import[\s\S]*?;\s*)+/)
      const index = match ? match.index! + match[0].length : 0
      const s = new MagicString(code)
      // inject after the last `import`
      s.appendRight(index, cjsPatch)
      console.log('patched cjs context: ' + chunk.fileName)
      return s.toString()
    },
  }
}

/**
 * Guard the bundle size
 *
 * @param limit size in kB
 */
function bundleSizeLimit(limit: number): Plugin {
  let size = 0

  return {
    name: 'bundle-limit',
    generateBundle(_, bundle) {
      size = Buffer.byteLength(
        Object.values(bundle)
          .map((i) => ('code' in i ? i.code : ''))
          .join(''),
        'utf-8',
      )
    },
    closeBundle() {
      const kb = size / 1000
      if (kb > limit) {
        this.error(
          `Bundle size exceeded ${limit} kB, current size is ${kb.toFixed(
            2,
          )}kb.`,
        )
      }
    },
  }
}

// #endregion<|MERGE_RESOLUTION|>--- conflicted
+++ resolved
@@ -143,49 +143,14 @@
       'Vite core license',
       'Vite',
     ),
-<<<<<<< HEAD
-  })
-}
-
-function createModuleRunnerConfig(isProduction: boolean) {
-  return defineConfig({
-    ...sharedNodeOptions,
-    input: {
-      'module-runner': path.resolve(__dirname, 'src/module-runner/index.ts'),
-    },
-    output: {
-      ...sharedNodeOptions.output,
-      sourcemap: !isProduction,
-    },
-    external: [
-      'fsevents',
-      'lightningcss',
-      'rollup/parseAst',
-      ...Object.keys(pkg.dependencies),
-    ],
-    plugins: [
-      ...createNodePlugins(
-        false,
-        !isProduction,
-        // in production we use rollup.dts.config.ts for dts generation
-        // in development we need to rely on the rollup ts plugin
-        isProduction ? false : './dist/node',
-      ),
-      esbuildMinifyPlugin({ minify: false, minifySyntax: true }),
-      bundleSizeLimit(47),
-    ],
-  })
-}
-=======
     cjsPatchPlugin(),
   ],
 })
->>>>>>> 86cf1b4b
-
-const runtimeConfig = defineConfig({
+
+const moduleRunnerConfig = defineConfig({
   ...sharedNodeOptions,
   input: {
-    runtime: path.resolve(__dirname, 'src/runtime/index.ts'),
+    'module-runner': path.resolve(__dirname, 'src/module-runner/index.ts'),
   },
   external: [
     'fsevents',
@@ -218,24 +183,13 @@
   plugins: [...createSharedNodePlugins({}), bundleSizeLimit(175)],
 })
 
-<<<<<<< HEAD
-  return defineConfig([
-    envConfig,
-    clientConfig,
-    createNodeConfig(isProduction),
-    createModuleRunnerConfig(isProduction),
-    createCjsConfig(isProduction),
-  ])
-}
-=======
 export default defineConfig([
   envConfig,
   clientConfig,
   nodeConfig,
-  runtimeConfig,
+  moduleRunnerConfig,
   cjsConfig,
 ])
->>>>>>> 86cf1b4b
 
 // #region Plugins
 
@@ -321,15 +275,6 @@
     name: 'cjs-chunk-patch',
     renderChunk(code, chunk) {
       if (!chunk.fileName.includes('chunks/dep-')) return
-<<<<<<< HEAD
-      // don't patch runner utils chunk because it should stay lightweight and we know it doesn't use require
-      if (
-        chunk.name === 'utils' &&
-        chunk.moduleIds.some((id) => id.endsWith('/ssr/module-runner/utils.ts'))
-      )
-        return
-=======
->>>>>>> 86cf1b4b
       const match = code.match(/^(?:import[\s\S]*?;\s*)+/)
       const index = match ? match.index! + match[0].length : 0
       const s = new MagicString(code)
