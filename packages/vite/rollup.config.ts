import { readFileSync } from 'node:fs'
import path from 'node:path'
import { fileURLToPath } from 'node:url'
import nodeResolve from '@rollup/plugin-node-resolve'
import typescript from '@rollup/plugin-typescript'
import commonjs from '@rollup/plugin-commonjs'
import json from '@rollup/plugin-json'
import MagicString from 'magic-string'
import type { Plugin, RollupOptions } from 'rollup'
import { defineConfig } from 'rollup'
import licensePlugin from './rollupLicensePlugin'

const pkg = JSON.parse(
  readFileSync(new URL('./package.json', import.meta.url)).toString(),
)

const __dirname = fileURLToPath(new URL('.', import.meta.url))

const envConfig = defineConfig({
  input: path.resolve(__dirname, 'src/client/env.ts'),
  plugins: [
    typescript({
      tsconfig: path.resolve(__dirname, 'src/client/tsconfig.json'),
    }),
  ],
  output: {
    file: path.resolve(__dirname, 'dist/client', 'env.mjs'),
    sourcemap: true,
    sourcemapPathTransform(relativeSourcePath) {
      return path.basename(relativeSourcePath)
    },
    sourcemapIgnoreList() {
      return true
    },
  },
})

const clientConfig = defineConfig({
  input: path.resolve(__dirname, 'src/client/client.ts'),
  external: ['./env', '@vite/env'],
  plugins: [
    typescript({
      tsconfig: path.resolve(__dirname, 'src/client/tsconfig.json'),
    }),
  ],
  output: {
    file: path.resolve(__dirname, 'dist/client', 'client.mjs'),
    sourcemap: true,
    sourcemapPathTransform(relativeSourcePath) {
      return path.basename(relativeSourcePath)
    },
    sourcemapIgnoreList() {
      return true
    },
  },
})

const sharedNodeOptions = defineConfig({
  treeshake: {
    moduleSideEffects: 'no-external',
    propertyReadSideEffects: false,
    tryCatchDeoptimization: false,
  },
  output: {
    dir: './dist',
    entryFileNames: `node/[name].js`,
    chunkFileNames: 'node/chunks/dep-[hash].js',
    exports: 'named',
    format: 'esm',
    externalLiveBindings: false,
    freeze: false,
  },
  onwarn(warning, warn) {
    if (warning.message.includes('Circular dependency')) {
      return
    }
    warn(warning)
  },
})

function createNodePlugins(
  isProduction: boolean,
  sourceMap: boolean,
  declarationDir: string | false,
): (Plugin | false)[] {
  return [
    nodeResolve({ preferBuiltins: true }),
    typescript({
      tsconfig: path.resolve(__dirname, 'src/node/tsconfig.json'),
      sourceMap,
      declaration: declarationDir !== false,
      declarationDir: declarationDir !== false ? declarationDir : undefined,
    }),

    // Some deps have try...catch require of optional deps, but rollup will
    // generate code that force require them upfront for side effects.
    // Shim them with eval() so rollup can skip these calls.
    isProduction &&
      shimDepsPlugin({
        // chokidar -> fsevents
        'fsevents-handler.js': {
          src: `require('fsevents')`,
          replacement: `__require('fsevents')`,
        },
        // postcss-import -> sugarss
        'process-content.js': {
          src: 'require("sugarss")',
          replacement: `__require('sugarss')`,
        },
        'lilconfig/dist/index.js': {
          pattern: /: require,/g,
          replacement: `: __require,`,
        },
        // postcss-load-config calls require after register ts-node
        'postcss-load-config/src/index.js': {
          pattern: /require(?=\((configFile|'ts-node')\))/g,
          replacement: `__require`,
        },
        'json-stable-stringify/index.js': {
          pattern: /^var json = typeof JSON.+require\('jsonify'\);$/gm,
          replacement: 'var json = JSON',
        },
        // postcss-import uses the `resolve` dep if the `resolve` option is not passed.
        // However, we always pass the `resolve` option. Remove this import to avoid
        // bundling the `resolve` dep.
        'postcss-import/index.js': {
          src: 'const resolveId = require("./lib/resolve-id")',
          replacement: 'const resolveId = undefined',
        },
      }),

    commonjs({
      extensions: ['.js'],
      // Optional peer deps of ws. Native deps that are mostly for performance.
      // Since ws is not that perf critical for us, just ignore these deps.
      ignore: ['bufferutil', 'utf-8-validate'],
    }),
    json(),
    isProduction &&
      licensePlugin(
        path.resolve(__dirname, 'LICENSE.md'),
        'Vite core license',
        'Vite',
      ),
    cjsPatchPlugin(),
  ]
}

function createNodeConfig(isProduction: boolean) {
  return defineConfig({
    ...sharedNodeOptions,
    input: {
      index: path.resolve(__dirname, 'src/node/index.ts'),
      cli: path.resolve(__dirname, 'src/node/cli.ts'),
      constants: path.resolve(__dirname, 'src/node/constants.ts'),
    },
    output: {
      ...sharedNodeOptions.output,
<<<<<<< HEAD
      sourcemap: !isProduction || !!process.env.CI
=======
      sourcemap: !isProduction,
>>>>>>> 3ef8aaa7
    },
    external: [
      'fsevents',
      ...Object.keys(pkg.dependencies),
      ...(isProduction ? [] : Object.keys(pkg.devDependencies)),
    ],
    plugins: createNodePlugins(
      isProduction,
      !isProduction,
      // in production we use api-extractor for dts generation
      // in development we need to rely on the rollup ts plugin
      isProduction ? false : './dist/node',
    ),
  })
}

function createCjsConfig(isProduction: boolean) {
  return defineConfig({
    ...sharedNodeOptions,
    input: {
      publicUtils: path.resolve(__dirname, 'src/node/publicUtils.ts'),
    },
    output: {
      dir: './dist',
      entryFileNames: `node-cjs/[name].cjs`,
      chunkFileNames: 'node-cjs/chunks/dep-[hash].js',
      exports: 'named',
      format: 'cjs',
      externalLiveBindings: false,
      freeze: false,
      sourcemap: false,
    },
    external: [
      'fsevents',
      ...Object.keys(pkg.dependencies),
      ...(isProduction ? [] : Object.keys(pkg.devDependencies)),
    ],
    plugins: [...createNodePlugins(false, false, false), bundleSizeLimit(120)],
  })
}

export default (commandLineArgs: any): RollupOptions[] => {
  const isDev = commandLineArgs.watch
  const isProduction = !isDev

  return defineConfig([
    envConfig,
    clientConfig,
    createNodeConfig(isProduction),
    createCjsConfig(isProduction),
  ])
}

// #region ======== Plugins ========

interface ShimOptions {
  src?: string
  replacement: string
  pattern?: RegExp
}

function shimDepsPlugin(deps: Record<string, ShimOptions>): Plugin {
  const transformed: Record<string, boolean> = {}

  return {
    name: 'shim-deps',
    transform(code, id) {
      for (const file in deps) {
        if (id.replace(/\\/g, '/').endsWith(file)) {
          const { src, replacement, pattern } = deps[file]

          const magicString = new MagicString(code)
          if (src) {
            const pos = code.indexOf(src)
            if (pos < 0) {
              this.error(
                `Could not find expected src "${src}" in file "${file}"`,
              )
            }
            transformed[file] = true
            magicString.overwrite(pos, pos + src.length, replacement)
            console.log(`shimmed: ${file}`)
          }

          if (pattern) {
            let match
            while ((match = pattern.exec(code))) {
              transformed[file] = true
              const start = match.index
              const end = start + match[0].length
              magicString.overwrite(start, end, replacement)
            }
            if (!transformed[file]) {
              this.error(
                `Could not find expected pattern "${pattern}" in file "${file}"`,
              )
            }
            console.log(`shimmed: ${file}`)
          }

          return {
            code: magicString.toString(),
            map: magicString.generateMap({ hires: true }),
          }
        }
      }
    },
    buildEnd(err) {
      if (!err) {
        for (const file in deps) {
          if (!transformed[file]) {
            this.error(
              `Did not find "${file}" which is supposed to be shimmed, was the file renamed?`,
            )
          }
        }
      }
    },
  }
}

/**
 * Inject CJS Context for each deps chunk
 */
function cjsPatchPlugin(): Plugin {
  const cjsPatch = `
import { fileURLToPath as __cjs_fileURLToPath } from 'node:url';
import { dirname as __cjs_dirname } from 'node:path';
import { createRequire as __cjs_createRequire } from 'node:module';

const __filename = __cjs_fileURLToPath(import.meta.url);
const __dirname = __cjs_dirname(__filename);
const require = __cjs_createRequire(import.meta.url);
const __require = require;
`.trimStart()

  return {
    name: 'cjs-chunk-patch',
    renderChunk(code, chunk) {
      if (!chunk.fileName.includes('chunks/dep-')) return

      const match = code.match(/^(?:import[\s\S]*?;\s*)+/)
      const index = match ? match.index! + match[0].length : 0
      const s = new MagicString(code)
      // inject after the last `import`
      s.appendRight(index, cjsPatch)
      console.log('patched cjs context: ' + chunk.fileName)

      return {
        code: s.toString(),
        map: s.generateMap({ hires: true }),
      }
    },
  }
}

/**
 * Guard the bundle size
 *
 * @param limit size in KB
 */
function bundleSizeLimit(limit: number): Plugin {
  return {
    name: 'bundle-limit',
    generateBundle(options, bundle) {
      const size = Buffer.byteLength(
        Object.values(bundle)
          .map((i) => ('code' in i ? i.code : ''))
          .join(''),
        'utf-8',
      )
      const kb = size / 1024
      if (kb > limit) {
        throw new Error(
          `Bundle size exceeded ${limit}kb, current size is ${kb.toFixed(
            2,
          )}kb.`,
        )
      }
    },
  }
}

// #endregion<|MERGE_RESOLUTION|>--- conflicted
+++ resolved
@@ -156,11 +156,7 @@
     },
     output: {
       ...sharedNodeOptions.output,
-<<<<<<< HEAD
-      sourcemap: !isProduction || !!process.env.CI
-=======
-      sourcemap: !isProduction,
->>>>>>> 3ef8aaa7
+      sourcemap: !isProduction || !!process.env.CI,
     },
     external: [
       'fsevents',
