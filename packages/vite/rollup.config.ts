--- conflicted
+++ resolved
@@ -76,51 +76,6 @@
       target: 'node18',
       ...esbuildOptions,
     }),
-<<<<<<< HEAD
-
-    // Some deps have try...catch require of optional deps, but rollup will
-    // generate code that force require them upfront for side effects.
-    // Shim them with eval() so rollup can skip these calls.
-    isProduction &&
-      shimDepsPlugin({
-        // chokidar -> fsevents
-        'fsevents-handler.js': {
-          src: `require('fsevents')`,
-          replacement: `__require('fsevents')`,
-        },
-        // postcss-import -> sugarss
-        'process-content.js': {
-          src: 'require("sugarss")',
-          replacement: `__require('sugarss')`,
-        },
-        'lilconfig/src/index.js': {
-          pattern: /: require,/g,
-          replacement: `: __require,`,
-        },
-        'postcss-load-config/src/index.js': {
-          src: "await import('yaml')",
-          replacement: `__require('yaml')`,
-        },
-        'postcss-load-config/src/req.js': {
-          pattern:
-            /\(await import\('(jiti)'\)\).default|await import\('(tsx\/cjs\/api)'\)/g,
-          replacement: `__require('$1$2')`,
-        },
-        // postcss-import uses the `resolve` dep if the `resolve` option is not passed.
-        // However, we always pass the `resolve` option. Remove this import to avoid
-        // bundling the `resolve` dep.
-        'postcss-import/index.js': {
-          src: 'const resolveId = require("./lib/resolve-id")',
-          replacement: 'const resolveId = (id) => id',
-        },
-        'postcss-import/lib/parse-styles.js': {
-          src: 'const resolveId = require("./resolve-id")',
-          replacement: 'const resolveId = (id) => id',
-        },
-      }),
-
-=======
->>>>>>> 564c877c
     commonjs({
       extensions: ['.js'],
       // Optional peer deps of ws. Native deps that are mostly for performance.
@@ -162,13 +117,17 @@
         replacement: `__require('sugarss')`,
       },
       'lilconfig/src/index.js': {
-        pattern: /: require;/g,
-        replacement: `: __require;`,
-      },
-      // postcss-load-config calls require after register ts-node
+        pattern: /: require,/g,
+        replacement: `: __require,`,
+      },
       'postcss-load-config/src/index.js': {
-        pattern: /require(?=\((configFile|'ts-node')\))/g,
-        replacement: `__require`,
+        src: "await import('yaml')",
+        replacement: `__require('yaml')`,
+      },
+      'postcss-load-config/src/req.js': {
+        pattern:
+          /\(await import\('(jiti)'\)\).default|await import\('(tsx\/cjs\/api)'\)/g,
+        replacement: `__require('$1$2')`,
       },
       // postcss-import uses the `resolve` dep if the `resolve` option is not passed.
       // However, we always pass the `resolve` option. Remove this import to avoid
