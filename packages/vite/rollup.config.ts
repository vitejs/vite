--- conflicted
+++ resolved
@@ -202,26 +202,7 @@
         isProduction ? false : './dist/node',
       ),
       esbuildMinifyPlugin({ minify: false, minifySyntax: true }),
-<<<<<<< HEAD
-      {
-        name: 'replace bias',
-        transform(code, id) {
-          if (id.includes('@jridgewell+trace-mapping')) {
-            return {
-              code: code.replaceAll(
-                'bias === LEAST_UPPER_BOUND',
-                'true' +
-                  `/*${'bias === LEAST_UPPER_BOUND'.length - '/**/'.length - 'true'.length}*/`,
-              ),
-              map: null,
-            }
-          }
-        },
-      },
       bundleSizeLimit(46),
-=======
-      bundleSizeLimit(45),
->>>>>>> d9ed8574
     ],
   })
 }
