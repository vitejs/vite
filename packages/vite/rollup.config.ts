--- conflicted
+++ resolved
@@ -195,11 +195,7 @@
       ...Object.keys(pkg.dependencies),
       ...(isProduction ? [] : Object.keys(pkg.devDependencies)),
     ],
-<<<<<<< HEAD
-    plugins: [...createNodePlugins(false, false, false), bundleSizeLimit(150)],
-=======
-    plugins: [...createNodePlugins(false, false, false), bundleSizeLimit(123)],
->>>>>>> c39e6c1c
+    plugins: [...createNodePlugins(false, false, false), bundleSizeLimit(155)],
   })
 }
 
