--- conflicted
+++ resolved
@@ -37,14 +37,9 @@
 .window {
   font-family: var(--monospace);
   line-height: 1.5;
-<<<<<<< HEAD
   width: 100%;
   box-sizing: border-box;
-  color: #d8d8d8;
-=======
-  width: 800px;
   color: var(--window-color);
->>>>>>> 2401253b
   margin: 30px auto;
   padding: 3% 5%;
   position: relative;
