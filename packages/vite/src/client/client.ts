import { ErrorPayload, HMRPayload, Update } from 'types/hmrPayload'
import { ErrorOverlay, overlayId } from './overlay'
import './env'
// injected by the hmr plugin when served
declare const __ROOT__: string
declare const __BASE__: string
declare const __HMR_PROTOCOL__: string
declare const __HMR_HOSTNAME__: string
declare const __HMR_PORT__: string
declare const __HMR_TIMEOUT__: number
declare const __HMR_ENABLE_OVERLAY__: boolean

console.log('[vite] connecting...')

// use server configuration, then fallback to inference
const socketProtocol =
  __HMR_PROTOCOL__ || (location.protocol === 'https:' ? 'wss' : 'ws')
const socketHost = `${__HMR_HOSTNAME__ || location.hostname}:${__HMR_PORT__}`
const socket = new WebSocket(`${socketProtocol}://${socketHost}`, 'vite-hmr')
const base = __BASE__ || '/'

function warnFailedFetch(err: Error, path: string | string[]) {
  if (!err.message.match('fetch')) {
    console.error(err)
  }
  console.error(
    `[hmr] Failed to reload ${path}. ` +
      `This could be due to syntax errors or importing non-existent ` +
      `modules. (see errors above)`
  )
}

// Listen for messages
socket.addEventListener('message', async ({ data }) => {
  handleMessage(JSON.parse(data))
})

let isFirstUpdate = true

async function handleMessage(payload: HMRPayload) {
  switch (payload.type) {
    case 'connected':
      console.log(`[vite] connected.`)
      // proxy(nginx, docker) hmr ws maybe caused timeout,
      // so send ping package let ws keep alive.
      setInterval(() => socket.send('ping'), __HMR_TIMEOUT__)
      break
    case 'update':
      // if this is the first update and there's already an error overlay, it
      // means the page opened with existing server compile error and the whole
      // module script failed to load (since one of the nested imports is 500).
      // in this case a normal update won't work and a full reload is needed.
      if (isFirstUpdate && hasErrorOverlay()) {
        window.location.reload()
        return
      } else {
        clearErrorOverlay()
        isFirstUpdate = false
      }
      payload.updates.forEach((update) => {
        if (update.type === 'js-update') {
          queueUpdate(fetchUpdate(update))
        } else {
          // css-update
          // this is only sent when a css file referenced with <link> is updated
          let { path, timestamp } = update
          path = path.replace(/\?.*/, '')
          // can't use querySelector with `[href*=]` here since the link may be
          // using relative paths so we need to use link.href to grab the full
          // URL for the include check.
          const el = ([].slice.call(
            document.querySelectorAll(`link`)
          ) as HTMLLinkElement[]).find((e) => e.href.includes(path))
          if (el) {
            const newPath = `${path}${
              path.includes('?') ? '&' : '?'
            }t=${timestamp}`
            el.href = new URL(newPath, el.href).href
          }
          console.log(`[vite] css hot updated: ${path}`)
        }
      })
      break
    case 'custom': {
      const cbs = customListenersMap.get(payload.event)
      if (cbs) {
        cbs.forEach((cb) => cb(payload.data))
      }
      break
    }
    case 'full-reload':
      if (payload.path && payload.path.endsWith('.html')) {
        // if html file is edited, only reload the page if the browser is
        // currently on that page.
        const pagePath = location.pathname
        const payloadPath = base + payload.path.slice(1)
        if (
          pagePath === payloadPath ||
          (pagePath.endsWith('/') && pagePath + 'index.html' === payloadPath)
        ) {
          location.reload()
        }
        return
      } else {
        location.reload()
      }
      break
    case 'prune':
      // After an HMR update, some modules are no longer imported on the page
      // but they may have left behind side effects that need to be cleaned up
      // (.e.g style injections)
      // TODO Trigger their dispose callbacks.
      payload.paths.forEach((path) => {
        const fn = pruneMap.get(path)
        if (fn) {
          fn(dataMap.get(path))
        }
      })
      break
    case 'error': {
      const err = payload.err
      if (enableOverlay) {
        createErrorOverlay(err)
      } else {
        console.error(`[vite] Internal Server Error\n${err.stack}`)
      }
      break
    }
    default: {
      const check: never = payload
      return check
    }
  }
}

const enableOverlay = __HMR_ENABLE_OVERLAY__

function createErrorOverlay(err: ErrorPayload['err']) {
  if (!enableOverlay) return
  clearErrorOverlay()
  document.body.appendChild(new ErrorOverlay(err))
}

function clearErrorOverlay() {
  document
    .querySelectorAll(overlayId)
    .forEach((n) => (n as ErrorOverlay).close())
}

function hasErrorOverlay() {
  return document.querySelectorAll(overlayId).length
}

let pending = false
let queued: Promise<(() => void) | undefined>[] = []

/**
 * buffer multiple hot updates triggered by the same src change
 * so that they are invoked in the same order they were sent.
 * (otherwise the order may be inconsistent because of the http request round trip)
 */
async function queueUpdate(p: Promise<(() => void) | undefined>) {
  queued.push(p)
  if (!pending) {
    pending = true
    await Promise.resolve()
    pending = false
    const loading = [...queued]
    queued = []
    ;(await Promise.all(loading)).forEach((fn) => fn && fn())
  }
}

async function waitForSuccessfulPing(ms = 1000) {
  while (true) {
    try {
      await fetch(`${base}__vite_ping`)
      break
    } catch (e) {
      await new Promise((resolve) => setTimeout(resolve, ms))
    }
  }
}

// ping server
socket.addEventListener('close', async ({ wasClean }) => {
  if (wasClean) return
  console.log(`[vite] server connection lost. polling for restart...`)
  await waitForSuccessfulPing()
  location.reload()
})

// https://wicg.github.io/construct-stylesheets
const supportsConstructedSheet = (() => {
  try {
    // new CSSStyleSheet()
    // return true
  } catch (e) {}
  return false
})()

const sheetsMap = new Map()

export function updateStyle(id: string, content: string): void {
  let style = sheetsMap.get(id)
  if (supportsConstructedSheet && !content.includes('@import')) {
    if (style && !(style instanceof CSSStyleSheet)) {
      removeStyle(id)
      style = undefined
    }

    if (!style) {
      style = new CSSStyleSheet()
      style.replaceSync(content)
      // @ts-ignore
      document.adoptedStyleSheets = [...document.adoptedStyleSheets, style]
    } else {
      style.replaceSync(content)
    }
  } else {
    if (style && !(style instanceof HTMLStyleElement)) {
      removeStyle(id)
      style = undefined
    }

    if (!style) {
      style = document.createElement('style')
      style.setAttribute('type', 'text/css')
      style.innerHTML = content
      document.head.appendChild(style)
    } else {
      style.innerHTML = content
    }
  }
  sheetsMap.set(id, style)
}

<<<<<<< HEAD
export function removeStyle(id: string): void {
  let style = sheetsMap.get(id)
=======
export function removeStyle(id: string) {
  const style = sheetsMap.get(id)
>>>>>>> 5bf05094
  if (style) {
    if (style instanceof CSSStyleSheet) {
      // @ts-ignore
      const index = document.adoptedStyleSheets.indexOf(style)
      // @ts-ignore
      document.adoptedStyleSheets = document.adoptedStyleSheets.filter(
        (s: CSSStyleSheet) => s !== style
      )
    } else {
      document.head.removeChild(style)
    }
    sheetsMap.delete(id)
  }
}

async function fetchUpdate({ path, acceptedPath, timestamp }: Update) {
  const mod = hotModulesMap.get(path)
  if (!mod) {
    // In a code-splitting project,
    // it is common that the hot-updating module is not loaded yet.
    // https://github.com/vitejs/vite/issues/721
    return
  }

  const moduleMap = new Map()
  const isSelfUpdate = path === acceptedPath

  // make sure we only import each dep once
  const modulesToUpdate = new Set<string>()
  if (isSelfUpdate) {
    // self update - only update self
    modulesToUpdate.add(path)
  } else {
    // dep update
    for (const { deps } of mod.callbacks) {
      deps.forEach((dep) => {
        if (acceptedPath === dep) {
          modulesToUpdate.add(dep)
        }
      })
    }
  }

  // determine the qualified callbacks before we re-import the modules
  const qualifiedCallbacks = mod.callbacks.filter(({ deps }) => {
    return deps.some((dep) => modulesToUpdate.has(dep))
  })

  await Promise.all(
    Array.from(modulesToUpdate).map(async (dep) => {
      const disposer = disposeMap.get(dep)
      if (disposer) await disposer(dataMap.get(dep))
      const [path, query] = dep.split(`?`)
      try {
        const newMod = await import(
          /* @vite-ignore */
          base +
            path.slice(1) +
            `?import&t=${timestamp}${query ? `&${query}` : ''}`
        )
        moduleMap.set(dep, newMod)
      } catch (e) {
        warnFailedFetch(e, dep)
      }
    })
  )

  return () => {
    for (const { deps, fn } of qualifiedCallbacks) {
      fn(deps.map((dep) => moduleMap.get(dep)))
    }
    const loggedPath = isSelfUpdate ? path : `${acceptedPath} via ${path}`
    console.log(`[vite] hot updated: ${loggedPath}`)
  }
}

interface HotModule {
  id: string
  callbacks: HotCallback[]
}

interface HotCallback {
  // the dependencies must be fetchable paths
  deps: string[]
  fn: (modules: object[]) => void
}

const hotModulesMap = new Map<string, HotModule>()
const disposeMap = new Map<string, (data: any) => void | Promise<void>>()
const pruneMap = new Map<string, (data: any) => void | Promise<void>>()
const dataMap = new Map<string, any>()
const customListenersMap = new Map<string, ((customData: any) => void)[]>()
const ctxToListenersMap = new Map<
  string,
  Map<string, ((customData: any) => void)[]>
>()

// Just infer the return type for now
// _This would have to be activated when used `plugin:@typescript-eslint/recommended`_ eslint-disable-next-line @typescript-eslint/explicit-module-boundary-types
export const createHotContext = (ownerPath: string) => {
  if (!dataMap.has(ownerPath)) {
    dataMap.set(ownerPath, {})
  }

  // when a file is hot updated, a new context is created
  // clear its stale callbacks
  const mod = hotModulesMap.get(ownerPath)
  if (mod) {
    mod.callbacks = []
  }

  // clear stale custom event listeners
  const staleListeners = ctxToListenersMap.get(ownerPath)
  if (staleListeners) {
    for (const [event, staleFns] of staleListeners) {
      const listeners = customListenersMap.get(event)
      if (listeners) {
        customListenersMap.set(
          event,
          listeners.filter((l) => !staleFns.includes(l))
        )
      }
    }
  }

  const newListeners = new Map()
  ctxToListenersMap.set(ownerPath, newListeners)

  function acceptDeps(deps: string[], callback: HotCallback['fn'] = () => {}) {
    const mod: HotModule = hotModulesMap.get(ownerPath) || {
      id: ownerPath,
      callbacks: []
    }
    mod.callbacks.push({
      deps,
      fn: callback
    })
    hotModulesMap.set(ownerPath, mod)
  }

  const hot = {
    get data() {
      return dataMap.get(ownerPath)
    },

    accept(deps: any, callback?: any) {
      if (typeof deps === 'function' || !deps) {
        // self-accept: hot.accept(() => {})
        acceptDeps([ownerPath], ([mod]) => deps && deps(mod))
      } else if (typeof deps === 'string') {
        // explicit deps
        acceptDeps([deps], ([mod]) => callback && callback(mod))
      } else if (Array.isArray(deps)) {
        acceptDeps(deps, callback)
      } else {
        throw new Error(`invalid hot.accept() usage.`)
      }
    },

    acceptDeps() {
      throw new Error(
        `hot.acceptDeps() is deprecated. ` +
          `Use hot.accept() with the same signature instead.`
      )
    },

    dispose(cb: (data: any) => void) {
      disposeMap.set(ownerPath, cb)
    },

    prune(cb: (data: any) => void) {
      pruneMap.set(ownerPath, cb)
    },

    // TODO
    decline() {},

    invalidate() {
      // TODO should tell the server to re-perform hmr propagation
      // from this module as root
      location.reload()
    },

    // custom events
    on(event: string, cb: () => void) {
      const addToMap = (map: Map<string, any[]>) => {
        const existing = map.get(event) || []
        existing.push(cb)
        map.set(event, existing)
      }
      addToMap(customListenersMap)
      addToMap(newListeners)
    }
  }

  return hot
}

/**
 * urls here are dynamic import() urls that couldn't be statically analyzed
 */
export function injectQuery(url: string, queryToInject: string): string {
  // skip urls that won't be handled by vite
  if (!url.startsWith('.') && !url.startsWith('/')) {
    return url
  }

  // can't use pathname from URL since it may be relative like ../
  const pathname = url.replace(/#.*$/, '').replace(/\?.*$/, '')
  const { search, hash } = new URL(url, 'http://vitejs.dev')

  return `${pathname}?${queryToInject}${search ? `&` + search.slice(1) : ''}${
    hash || ''
  }`
}<|MERGE_RESOLUTION|>--- conflicted
+++ resolved
@@ -235,13 +235,8 @@
   sheetsMap.set(id, style)
 }
 
-<<<<<<< HEAD
 export function removeStyle(id: string): void {
-  let style = sheetsMap.get(id)
-=======
-export function removeStyle(id: string) {
   const style = sheetsMap.get(id)
->>>>>>> 5bf05094
   if (style) {
     if (style instanceof CSSStyleSheet) {
       // @ts-ignore
