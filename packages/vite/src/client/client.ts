--- conflicted
+++ resolved
@@ -448,22 +448,12 @@
       }
     },
 
-<<<<<<< HEAD
     // export names (first arg) are irrelevant on the client side, they're
     // extracted in the server for propagation
     acceptExports(_: string | readonly string[], callback?: any) {
       acceptDeps([ownerPath], callback && (([mod]) => callback(mod)))
     },
 
-    acceptDeps() {
-      throw new Error(
-        `hot.acceptDeps() is deprecated. ` +
-          `Use hot.accept() with the same signature instead.`
-      )
-    },
-
-=======
->>>>>>> 60721ac5
     dispose(cb) {
       disposeMap.set(ownerPath, cb)
     },
