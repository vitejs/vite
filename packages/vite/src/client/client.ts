--- conflicted
+++ resolved
@@ -20,17 +20,10 @@
 // use server configuration, then fallback to inference
 const socketProtocol =
   __HMR_PROTOCOL__ || (location.protocol === 'https:' ? 'wss' : 'ws')
-<<<<<<< HEAD
 const socketHostname = `${__HMR_HOSTNAME__ || location.hostname}`
 const socketPort =
   __HMR_CLIENT_PORT__ || (location.port === '' ? location.port : __HMR_PORT__)
-const socket = new WebSocket(
-  `${socketProtocol}://${socketHostname}:${socketPort}${__HMR_BASE__}`,
-  'vite-hmr'
-)
-=======
-const socketHost = `${__HMR_HOSTNAME__ || location.hostname}:${__HMR_PORT__}`
->>>>>>> 7157b152
+const socketHost = `${socketHostname}:${socketPort}${__HMR_BASE__}`
 const base = __BASE__ || '/'
 const messageBuffer: string[] = []
 
