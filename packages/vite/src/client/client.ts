import { ErrorPayload, HMRPayload, Update } from 'types/hmrPayload'
import { ErrorOverlay, overlayId } from './overlay'
import './env'
// injected by the hmr plugin when served
declare const __ROOT__: string
declare const __BASE__: string
declare const __HMR_PROTOCOL__: string
declare const __HMR_HOSTNAME__: string
declare const __HMR_PORT__: string
declare const __HMR_TIMEOUT__: number
declare const __HMR_ENABLE_OVERLAY__: boolean

console.log('[vite] connecting...')

// use server configuration, then fallback to inference
const socketProtocol =
  __HMR_PROTOCOL__ || (location.protocol === 'https:' ? 'wss' : 'ws')
const socketHost = `${__HMR_HOSTNAME__ || location.hostname}:${__HMR_PORT__}`
const socket = new WebSocket(`${socketProtocol}://${socketHost}`, 'vite-hmr')
const base = __BASE__ || '/'

function warnFailedFetch(err: Error, path: string | string[]) {
  if (!err.message.match('fetch')) {
    console.error(err)
  }
  console.error(
    `[hmr] Failed to reload ${path}. ` +
      `This could be due to syntax errors or importing non-existent ` +
      `modules. (see errors above)`
  )
}

// Listen for messages
socket.addEventListener('message', async ({ data }) => {
  handleMessage(JSON.parse(data))
})

let isFirstUpdate = true

async function handleMessage(payload: HMRPayload) {
  switch (payload.type) {
    case 'connected':
      console.log(`[vite] connected.`)
      // proxy(nginx, docker) hmr ws maybe caused timeout,
      // so send ping package let ws keep alive.
      setInterval(() => socket.send('ping'), __HMR_TIMEOUT__)
      break
    case 'update':
      // if this is the first update and there's already an error overlay, it
      // means the page opened with existing server compile error and the whole
      // module script failed to load (since one of the nested imports is 500).
      // in this case a normal update won't work and a full reload is needed.
      if (isFirstUpdate && hasErrorOverlay()) {
        window.location.reload()
        return
      } else {
        clearErrorOverlay()
        isFirstUpdate = false
      }
      payload.updates.forEach((update) => {
        if (update.type === 'js-update') {
          queueUpdate(fetchUpdate(update))
        } else {
          // css-update
          // this is only sent when a css file referenced with <link> is updated
          let { path, timestamp } = update
          path = path.replace(/\?.*/, '')
          // can't use querySelector with `[href*=]` here since the link may be
          // using relative paths so we need to use link.href to grab the full
          // URL for the include check.
          const el = ([].slice.call(
            document.querySelectorAll(`link`)
          ) as HTMLLinkElement[]).find((e) => e.href.includes(path))
          if (el) {
            const newPath = `${path}${
              path.includes('?') ? '&' : '?'
            }t=${timestamp}`
            el.href = new URL(newPath, el.href).href
          }
          console.log(`[vite] css hot updated: ${path}`)
        }
      })
      break
    case 'custom': {
      const cbs = customListenersMap.get(payload.event)
      if (cbs) {
        cbs.forEach((cb) => cb(payload.data))
      }
      break
    }
    case 'full-reload':
      if (payload.path && payload.path.endsWith('.html')) {
        // if html file is edited, only reload the page if the browser is
        // currently on that page.
        const pagePath = location.pathname
        const payloadPath = base + payload.path.slice(1)
        if (
          pagePath === payloadPath ||
          (pagePath.endsWith('/') && pagePath + 'index.html' === payloadPath)
        ) {
          location.reload()
        }
        return
      } else {
        location.reload()
      }
      break
    case 'prune':
      // After an HMR update, some modules are no longer imported on the page
      // but they may have left behind side effects that need to be cleaned up
      // (.e.g style injections)
      // TODO Trigger their dispose callbacks.
      payload.paths.forEach((path) => {
        const fn = pruneMap.get(path)
        if (fn) {
          fn(dataMap.get(path))
        }
      })
      break
    case 'error': {
      const err = payload.err
      if (enableOverlay) {
        createErrorOverlay(err)
      } else {
        console.error(`[vite] Internal Server Error\n${err.stack}`)
      }
      break
    }
    default: {
      const check: never = payload
      return check
    }
  }
}

const enableOverlay = __HMR_ENABLE_OVERLAY__

function createErrorOverlay(err: ErrorPayload['err']) {
  if (!enableOverlay) return
  clearErrorOverlay()
  document.body.appendChild(new ErrorOverlay(err))
}

function clearErrorOverlay() {
  document
    .querySelectorAll(overlayId)
    .forEach((n) => (n as ErrorOverlay).close())
}

function hasErrorOverlay() {
  return document.querySelectorAll(overlayId).length
}

let pending = false
let queued: Promise<(() => void) | undefined>[] = []

/**
 * buffer multiple hot updates triggered by the same src change
 * so that they are invoked in the same order they were sent.
 * (otherwise the order may be inconsistent because of the http request round trip)
 */
async function queueUpdate(p: Promise<(() => void) | undefined>) {
  queued.push(p)
  if (!pending) {
    pending = true
    await Promise.resolve()
    pending = false
    const loading = [...queued]
    queued = []
    ;(await Promise.all(loading)).forEach((fn) => fn && fn())
  }
}

async function waitForSuccessfulPing(ms = 1000) {
  while (true) {
    try {
      await fetch(`${base}__vite_ping`)
      break
    } catch (e) {
      await new Promise((resolve) => setTimeout(resolve, ms))
    }
  }
}

// ping server
socket.addEventListener('close', async ({ wasClean }) => {
  if (wasClean) return
  console.log(`[vite] server connection lost. polling for restart...`)
  await waitForSuccessfulPing()
  location.reload()
})

// https://wicg.github.io/construct-stylesheets
const supportsConstructedSheet = (() => {
  try {
    // new CSSStyleSheet()
    // return true
  } catch (e) {}
  return false
})()

const sheetsMap = new Map()

export function updateStyle(id: string, content: string): void {
  let style = sheetsMap.get(id)
  if (supportsConstructedSheet && !content.includes('@import')) {
    if (style && !(style instanceof CSSStyleSheet)) {
      removeStyle(id)
      style = undefined
    }

    if (!style) {
      style = new CSSStyleSheet()
      style.replaceSync(content)
      // @ts-ignore
      document.adoptedStyleSheets = [...document.adoptedStyleSheets, style]
    } else {
      style.replaceSync(content)
    }
  } else {
    if (style && !(style instanceof HTMLStyleElement)) {
      removeStyle(id)
      style = undefined
    }

    if (!style) {
      style = document.createElement('style')
      style.setAttribute('type', 'text/css')
      style.innerHTML = content
      document.head.appendChild(style)
    } else {
      style.innerHTML = content
    }
  }
  sheetsMap.set(id, style)
}

export function removeStyle(id: string): void {
  let style = sheetsMap.get(id)
  if (style) {
    if (style instanceof CSSStyleSheet) {
      // @ts-ignore
      const index = document.adoptedStyleSheets.indexOf(style)
      // @ts-ignore
      document.adoptedStyleSheets = document.adoptedStyleSheets.filter(
        (s: CSSStyleSheet) => s !== style
      )
    } else {
      document.head.removeChild(style)
    }
    sheetsMap.delete(id)
  }
}

async function fetchUpdate({ path, acceptedPath, timestamp }: Update) {
  const mod = hotModulesMap.get(path)
  if (!mod) {
    // In a code-splitting project,
    // it is common that the hot-updating module is not loaded yet.
    // https://github.com/vitejs/vite/issues/721
    return
  }

  const moduleMap = new Map()
  const isSelfUpdate = path === acceptedPath

  // make sure we only import each dep once
  const modulesToUpdate = new Set<string>()
  if (isSelfUpdate) {
    // self update - only update self
    modulesToUpdate.add(path)
  } else {
    // dep update
    for (const { deps } of mod.callbacks) {
      deps.forEach((dep) => {
        if (acceptedPath === dep) {
          modulesToUpdate.add(dep)
        }
      })
    }
  }

  // determine the qualified callbacks before we re-import the modules
  const qualifiedCallbacks = mod.callbacks.filter(({ deps }) => {
    return deps.some((dep) => modulesToUpdate.has(dep))
  })

  await Promise.all(
    Array.from(modulesToUpdate).map(async (dep) => {
      const disposer = disposeMap.get(dep)
      if (disposer) await disposer(dataMap.get(dep))
      const [path, query] = dep.split(`?`)
      try {
        const newMod = await import(
          /* @vite-ignore */
          base +
            path.slice(1) +
            `?import&t=${timestamp}${query ? `&${query}` : ''}`
        )
        moduleMap.set(dep, newMod)
      } catch (e) {
        warnFailedFetch(e, dep)
      }
    })
  )

  return () => {
    for (const { deps, fn } of qualifiedCallbacks) {
      fn(deps.map((dep) => moduleMap.get(dep)))
    }
    const loggedPath = isSelfUpdate ? path : `${acceptedPath} via ${path}`
    console.log(`[vite] hot updated: ${loggedPath}`)
  }
}

interface HotModule {
  id: string
  callbacks: HotCallback[]
}

interface HotCallback {
  // the dependencies must be fetchable paths
  deps: string[]
  fn: (modules: object[]) => void
}

const hotModulesMap = new Map<string, HotModule>()
const disposeMap = new Map<string, (data: any) => void | Promise<void>>()
const pruneMap = new Map<string, (data: any) => void | Promise<void>>()
const dataMap = new Map<string, any>()
const customListenersMap = new Map<string, ((customData: any) => void)[]>()
const ctxToListenersMap = new Map<
  string,
  Map<string, ((customData: any) => void)[]>
>()

// Just infer the return type for now
// _This would have to be activated when used `plugin:@typescript-eslint/recommended`_ eslint-disable-next-line @typescript-eslint/explicit-module-boundary-types
export const createHotContext = (ownerPath: string) => {
  if (!dataMap.has(ownerPath)) {
    dataMap.set(ownerPath, {})
  }

  // when a file is hot updated, a new context is created
  // clear its stale callbacks
  const mod = hotModulesMap.get(ownerPath)
  if (mod) {
    mod.callbacks = []
  }

  // clear stale custom event listeners
  const staleListeners = ctxToListenersMap.get(ownerPath)
  if (staleListeners) {
    for (const [event, staleFns] of staleListeners) {
      const listeners = customListenersMap.get(event)
      if (listeners) {
        customListenersMap.set(
          event,
          listeners.filter((l) => !staleFns.includes(l))
        )
      }
    }
  }

  const newListeners = new Map()
  ctxToListenersMap.set(ownerPath, newListeners)

  function acceptDeps(deps: string[], callback: HotCallback['fn'] = () => {}) {
    const mod: HotModule = hotModulesMap.get(ownerPath) || {
      id: ownerPath,
      callbacks: []
    }
    mod.callbacks.push({
      deps,
      fn: callback
    })
    hotModulesMap.set(ownerPath, mod)
  }

  const hot = {
    get data() {
      return dataMap.get(ownerPath)
    },

    accept(deps: any, callback?: any) {
      if (typeof deps === 'function' || !deps) {
        // self-accept: hot.accept(() => {})
        acceptDeps([ownerPath], ([mod]) => deps && deps(mod))
      } else if (typeof deps === 'string') {
        // explicit deps
        acceptDeps([deps], ([mod]) => callback && callback(mod))
      } else if (Array.isArray(deps)) {
        acceptDeps(deps, callback)
      } else {
        throw new Error(`invalid hot.accept() usage.`)
      }
    },

    acceptDeps() {
      throw new Error(
        `hot.acceptDeps() is deprecated. ` +
          `Use hot.accept() with the same signature instead.`
      )
    },

    dispose(cb: (data: any) => void) {
      disposeMap.set(ownerPath, cb)
    },

    prune(cb: (data: any) => void) {
      pruneMap.set(ownerPath, cb)
    },

    // TODO
    decline() {},

    invalidate() {
      // TODO should tell the server to re-perform hmr propagation
      // from this module as root
      location.reload()
    },

    // custom events
    on(event: string, cb: () => void) {
      const addToMap = (map: Map<string, any[]>) => {
        const existing = map.get(event) || []
        existing.push(cb)
        map.set(event, existing)
      }
      addToMap(customListenersMap)
      addToMap(newListeners)
    }
  }

  return hot
}

<<<<<<< HEAD
export function injectQuery(url: string, queryToInject: string): string {
=======
/**
 * urls here are dynamic import() urls that couldn't be statically analyzed
 */
export function injectQuery(url: string, queryToInject: string) {
  // skip urls that won't be handled by vite
  if (!url.startsWith('.') && !url.startsWith('/')) {
    return url
  }

>>>>>>> b4bbc675
  // can't use pathname from URL since it may be relative like ../
  const pathname = url.replace(/#.*$/, '').replace(/\?.*$/, '')
  const { search, hash } = new URL(url, 'http://vitejs.dev')

  return `${pathname}?${queryToInject}${search ? `&` + search.slice(1) : ''}${
    hash || ''
  }`
}<|MERGE_RESOLUTION|>--- conflicted
+++ resolved
@@ -435,19 +435,15 @@
   return hot
 }
 
-<<<<<<< HEAD
-export function injectQuery(url: string, queryToInject: string): string {
-=======
 /**
  * urls here are dynamic import() urls that couldn't be statically analyzed
  */
-export function injectQuery(url: string, queryToInject: string) {
+export function injectQuery(url: string, queryToInject: string): string {
   // skip urls that won't be handled by vite
   if (!url.startsWith('.') && !url.startsWith('/')) {
     return url
   }
 
->>>>>>> b4bbc675
   // can't use pathname from URL since it may be relative like ../
   const pathname = url.replace(/#.*$/, '').replace(/\?.*$/, '')
   const { search, hash } = new URL(url, 'http://vitejs.dev')
