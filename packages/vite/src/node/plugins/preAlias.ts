--- conflicted
+++ resolved
@@ -1,8 +1,3 @@
-<<<<<<< HEAD
-import { ViteDevServer } from '..'
-import { Plugin } from '../plugin'
-import { bareImportRE, normalizePath } from '../utils'
-=======
 import fs from 'node:fs'
 import path from 'node:path'
 import type {
@@ -21,7 +16,6 @@
   moduleListContains,
 } from '../utils'
 import { getDepsOptimizer } from '../optimizer'
->>>>>>> fb904f97
 import { tryOptimizedResolve } from './resolve'
 
 /**
@@ -33,18 +27,6 @@
   const isBuild = config.command === 'build'
   return {
     name: 'vite:pre-alias',
-<<<<<<< HEAD
-    configureServer(_server) {
-      server = _server
-    },
-    resolveId(id, importer, options) {
-      // When using absolute path to import dep instead of bare import, the dep properly has pre-bundled. #5494
-      if (
-        !options?.ssr &&
-        (bareImportRE.test(id) || server._optimizeDepsMetadata?.optimized[normalizePath(id)])
-      ) {
-        return tryOptimizedResolve(id, server, importer)
-=======
     async resolveId(id, importer, options) {
       const ssr = options?.ssr === true
       const depsOptimizer = getDepsOptimizer(config, ssr)
@@ -97,7 +79,6 @@
           }
           return resolved
         }
->>>>>>> fb904f97
       }
     },
   }
