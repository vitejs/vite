import path from 'path'
import chalk from 'chalk'
import { Plugin } from '../plugin'
import {
  transform,
  Message,
  Loader,
  TransformOptions,
  TransformResult
} from 'esbuild'
import {
  cleanUrl,
  createDebugger,
<<<<<<< HEAD
  generateCodeFrame,
  toUpperCaseDriveLetter
=======
  ensureWatchedFile,
  generateCodeFrame
>>>>>>> 94867b6e
} from '../utils'
import { RawSourceMap } from '@ampproject/remapping/dist/types/types'
import { SourceMap } from 'rollup'
import { ResolvedConfig, ViteDevServer } from '..'
import { createFilter } from '@rollup/pluginutils'
import { combineSourcemaps } from '../utils'
import { parse, TSConfckParseError, TSConfckParseResult } from 'tsconfck'

const debug = createDebugger('vite:esbuild')

let server: ViteDevServer

export interface ESBuildOptions extends TransformOptions {
  include?: string | RegExp | string[] | RegExp[]
  exclude?: string | RegExp | string[] | RegExp[]
  jsxInject?: string
}

export type ESBuildTransformResult = Omit<TransformResult, 'map'> & {
  map: SourceMap
}

type TSConfigJSON = {
  extends?: string
  compilerOptions?: {
    target?: string
    jsxFactory?: string
    jsxFragmentFactory?: string
    useDefineForClassFields?: boolean
    importsNotUsedAsValues?: 'remove' | 'preserve' | 'error'
  }
  [key: string]: any
}
type TSCompilerOptions = NonNullable<TSConfigJSON['compilerOptions']>

export async function transformWithEsbuild(
  code: string,
  filename: string,
  options?: TransformOptions,
  inMap?: object
): Promise<ESBuildTransformResult> {
  let loader = options?.loader

  if (!loader) {
    // if the id ends with a valid ext, use it (e.g. vue blocks)
    // otherwise, cleanup the query before checking the ext
    const ext = path
      .extname(/\.\w+$/.test(filename) ? filename : cleanUrl(filename))
      .slice(1)

    if (ext === 'cjs' || ext === 'mjs') {
      loader = 'js'
    } else {
      loader = ext as Loader
    }
  }

  let tsconfigRaw = options?.tsconfigRaw

  // if options provide tsconfigraw in string, it takes highest precedence
  if (typeof tsconfigRaw !== 'string') {
    // these fields would affect the compilation result
    // https://esbuild.github.io/content-types/#tsconfig-json
    const meaningfulFields: Array<keyof TSCompilerOptions> = [
      'jsxFactory',
      'jsxFragmentFactory',
      'useDefineForClassFields',
      'importsNotUsedAsValues'
    ]
    const compilerOptionsForFile: TSCompilerOptions = {}
    if (loader === 'ts' || loader === 'tsx') {
      const loadedTsconfig = await loadTsconfigJsonForFile(filename)
      const loadedCompilerOptions = loadedTsconfig.compilerOptions ?? {}

      for (const field of meaningfulFields) {
        if (field in loadedCompilerOptions) {
          // @ts-ignore TypeScript can't tell they are of the same type
          compilerOptionsForFile[field] = loadedCompilerOptions[field]
        }
      }

      // align with TypeScript 4.3
      // https://github.com/microsoft/TypeScript/pull/42663
      if (loadedCompilerOptions.target?.toLowerCase() === 'esnext') {
        compilerOptionsForFile.useDefineForClassFields =
          loadedCompilerOptions.useDefineForClassFields ?? true
      }
    }

    tsconfigRaw = {
      ...tsconfigRaw,
      compilerOptions: {
        ...compilerOptionsForFile,
        ...tsconfigRaw?.compilerOptions
      }
    }
  }

  const resolvedOptions = {
    sourcemap: true,
    // ensure source file name contains full query
    sourcefile: filename,
    ...options,
    loader,
    tsconfigRaw
  } as ESBuildOptions

  delete resolvedOptions.include
  delete resolvedOptions.exclude
  delete resolvedOptions.jsxInject

  try {
    const result = await transform(code, resolvedOptions)
<<<<<<< HEAD
    let map: SourceMap
    if (inMap) {
=======
    if (inMap && resolvedOptions.sourcemap) {
>>>>>>> 94867b6e
      const nextMap = JSON.parse(result.map)
      nextMap.sourcesContent = []
      map = combineSourcemaps(filename, [
        nextMap as RawSourceMap,
        inMap as RawSourceMap
      ]) as SourceMap
    } else {
<<<<<<< HEAD
      map = JSON.parse(result.map)
    }
    map.sources = map.sources.map((it) => toUpperCaseDriveLetter(it))
    return {
      ...result,
      map
=======
      return {
        ...result,
        map: resolvedOptions.sourcemap
          ? JSON.parse(result.map)
          : { mappings: '' }
      }
>>>>>>> 94867b6e
    }
  } catch (e) {
    debug(`esbuild error with options used: `, resolvedOptions)
    // patch error information
    if (e.errors) {
      e.frame = ''
      e.errors.forEach((m: Message) => {
        e.frame += `\n` + prettifyMessage(m, code)
      })
      e.loc = e.errors[0].location
    }
    throw e
  }
}

export function esbuildPlugin(options: ESBuildOptions = {}): Plugin {
  const filter = createFilter(
    options.include || /\.(tsx?|jsx)$/,
    options.exclude || /\.js$/
  )

  return {
    name: 'vite:esbuild',
    configureServer(_server) {
      server = _server
      server.watcher
        .on('add', reloadOnTsconfigChange)
        .on('change', reloadOnTsconfigChange)
        .on('unlink', reloadOnTsconfigChange)
    },
    async transform(code, id) {
      if (filter(id) || filter(cleanUrl(id))) {
        const result = await transformWithEsbuild(code, id, options)
        if (result.warnings.length) {
          result.warnings.forEach((m) => {
            this.warn(prettifyMessage(m, code))
          })
        }
        if (options.jsxInject && /\.(?:j|t)sx\b/.test(id)) {
          result.code = options.jsxInject + ';' + result.code
        }
        return {
          code: result.code,
          map: result.map
        }
      }
    }
  }
}

export const buildEsbuildPlugin = (config: ResolvedConfig): Plugin => {
  return {
    name: 'vite:esbuild-transpile',
    async renderChunk(code, chunk, opts) {
      // @ts-ignore injected by @vitejs/plugin-legacy
      if (opts.__vite_skip_esbuild__) {
        return null
      }

      const target = config.build.target
      const minify = config.build.minify === 'esbuild'
      if ((!target || target === 'esnext') && !minify) {
        return null
      }
      return transformWithEsbuild(code, chunk.fileName, {
        target: target || undefined,
        minify
      })
    }
  }
}

function prettifyMessage(m: Message, code: string): string {
  let res = chalk.yellow(m.text)
  if (m.location) {
    const lines = code.split(/\r?\n/g)
    const line = Number(m.location.line)
    const column = Number(m.location.column)
    const offset =
      lines
        .slice(0, line - 1)
        .map((l) => l.length)
        .reduce((total, l) => total + l + 1, 0) + column
    res += `\n` + generateCodeFrame(code, offset, offset + 1)
  }
  return res + `\n`
}

const tsconfigCache = new Map<string, TSConfckParseResult>()
async function loadTsconfigJsonForFile(
  filename: string
): Promise<TSConfigJSON> {
  try {
    const result = await parse(filename, {
      cache: tsconfigCache,
      resolveWithEmptyIfConfigNotFound: true
    })
    // tsconfig could be out of root, make sure it is watched on dev
    if (server && result.tsconfigFile !== 'no_tsconfig_file_found') {
      ensureWatchedFile(server.watcher, result.tsconfigFile, server.config.root)
    }
    return result.tsconfig
  } catch (e) {
    if (e instanceof TSConfckParseError) {
      // tsconfig could be out of root, make sure it is watched on dev
      if (server && e.tsconfigFile) {
        ensureWatchedFile(server.watcher, e.tsconfigFile, server.config.root)
      }
    }
    throw e
  }
}

function reloadOnTsconfigChange(changedFile: string) {
  // any tsconfig.json that's added in the workspace could be closer to a code file than a previously cached one
  // any json file in the tsconfig cache could have been used to compile ts
  if (
    path.basename(changedFile) === 'tsconfig.json' ||
    (changedFile.endsWith('.json') && tsconfigCache.has(changedFile))
  ) {
    server.config.logger.info(
      `changed tsconfig file detected: ${changedFile} - Clearing cache and forcing full-reload to ensure typescript is compiled with updated config values.`,
      { clear: server.config.clearScreen, timestamp: true }
    )
    // clear tsconfig cache so that recompile works with up2date configs
    tsconfigCache.clear()
    // clear module graph to remove code compiled with outdated config
    server.moduleGraph.invalidateAll()
    // force full reload
    server.ws.send({
      type: 'full-reload',
      path: '*'
    })
  }
}<|MERGE_RESOLUTION|>--- conflicted
+++ resolved
@@ -11,13 +11,9 @@
 import {
   cleanUrl,
   createDebugger,
-<<<<<<< HEAD
+  ensureWatchedFile,
   generateCodeFrame,
   toUpperCaseDriveLetter
-=======
-  ensureWatchedFile,
-  generateCodeFrame
->>>>>>> 94867b6e
 } from '../utils'
 import { RawSourceMap } from '@ampproject/remapping/dist/types/types'
 import { SourceMap } from 'rollup'
@@ -131,12 +127,8 @@
 
   try {
     const result = await transform(code, resolvedOptions)
-<<<<<<< HEAD
     let map: SourceMap
-    if (inMap) {
-=======
     if (inMap && resolvedOptions.sourcemap) {
->>>>>>> 94867b6e
       const nextMap = JSON.parse(result.map)
       nextMap.sourcesContent = []
       map = combineSourcemaps(filename, [
@@ -144,21 +136,12 @@
         inMap as RawSourceMap
       ]) as SourceMap
     } else {
-<<<<<<< HEAD
       map = JSON.parse(result.map)
     }
     map.sources = map.sources.map((it) => toUpperCaseDriveLetter(it))
     return {
       ...result,
       map
-=======
-      return {
-        ...result,
-        map: resolvedOptions.sourcemap
-          ? JSON.parse(result.map)
-          : { mappings: '' }
-      }
->>>>>>> 94867b6e
     }
   } catch (e) {
     debug(`esbuild error with options used: `, resolvedOptions)
