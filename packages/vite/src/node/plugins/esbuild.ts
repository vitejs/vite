import path from 'node:path'
import colors from 'picocolors'
import type {
  Loader,
  Message,
  TransformOptions,
  TransformResult,
} from 'esbuild'
import { transform } from 'esbuild'
import type { RawSourceMap } from '@ampproject/remapping'
import type { InternalModuleFormat, SourceMap } from 'rollup'
import type { TSConfckParseOptions, TSConfckParseResult } from 'tsconfck'
import { TSConfckParseError, findAll, parse } from 'tsconfck'
import {
  cleanUrl,
  combineSourcemaps,
  createDebugger,
  createFilter,
  ensureWatchedFile,
  generateCodeFrame,
  toUpperCaseDriveLetter,
} from '../utils'
import type { ResolvedConfig, ViteDevServer } from '..'
import type { Plugin } from '../plugin'
import { searchForWorkspaceRoot } from '..'

const debug = createDebugger('vite:esbuild')

const INJECT_HELPERS_IIFE_RE =
  /^(.*?)((?:const|var) \S+=function\([^)]*\)\{"use strict";)/s
const INJECT_HELPERS_UMD_RE =
  /^(.*?)(\(function\([^)]*\)\{.+amd.+function\([^)]*\)\{"use strict";)/s

let server: ViteDevServer

export interface ESBuildOptions extends TransformOptions {
  include?: string | RegExp | string[] | RegExp[]
  exclude?: string | RegExp | string[] | RegExp[]
  jsxInject?: string
  /**
   * This option is not respected. Use `build.minify` instead.
   */
  minify?: never
}

export type ESBuildTransformResult = Omit<TransformResult, 'map'> & {
  map: SourceMap
}

type TSConfigJSON = {
  extends?: string
  compilerOptions?: {
    alwaysStrict?: boolean
    importsNotUsedAsValues?: 'remove' | 'preserve' | 'error'
    jsx?: 'preserve' | 'react' | 'react-jsx' | 'react-jsxdev'
    jsxFactory?: string
    jsxFragmentFactory?: string
    jsxImportSource?: string
    preserveValueImports?: boolean
    target?: string
    useDefineForClassFields?: boolean
  }
  [key: string]: any
}
type TSCompilerOptions = NonNullable<TSConfigJSON['compilerOptions']>

export async function transformWithEsbuild(
  code: string,
  filename: string,
  options?: TransformOptions,
  inMap?: object,
): Promise<ESBuildTransformResult> {
  let loader = options?.loader

  if (!loader) {
    // if the id ends with a valid ext, use it (e.g. vue blocks)
    // otherwise, cleanup the query before checking the ext
    const ext = path
      .extname(/\.\w+$/.test(filename) ? filename : cleanUrl(filename))
      .slice(1)

    if (ext === 'cjs' || ext === 'mjs') {
      loader = 'js'
    } else if (ext === 'cts' || ext === 'mts') {
      loader = 'ts'
    } else {
      loader = ext as Loader
    }
  }

  let tsconfigRaw = options?.tsconfigRaw

  // if options provide tsconfigRaw in string, it takes highest precedence
  if (typeof tsconfigRaw !== 'string') {
    // these fields would affect the compilation result
    // https://esbuild.github.io/content-types/#tsconfig-json
    const meaningfulFields: Array<keyof TSCompilerOptions> = [
      'alwaysStrict',
      'importsNotUsedAsValues',
      'jsx',
      'jsxFactory',
      'jsxFragmentFactory',
<<<<<<< HEAD
      'jsxImportSource',
      'preserveValueImports',
      'target',
      'useDefineForClassFields'
=======
      'useDefineForClassFields',
      'importsNotUsedAsValues',
      'preserveValueImports',
>>>>>>> d135b113
    ]
    const compilerOptionsForFile: TSCompilerOptions = {}
    if (loader === 'ts' || loader === 'tsx') {
      const loadedTsconfig = await loadTsconfigJsonForFile(filename)
      const loadedCompilerOptions = loadedTsconfig.compilerOptions ?? {}

      for (const field of meaningfulFields) {
        if (field in loadedCompilerOptions) {
          // @ts-ignore TypeScript can't tell they are of the same type
          compilerOptionsForFile[field] = loadedCompilerOptions[field]
        }
      }
    }

    tsconfigRaw = {
      ...tsconfigRaw,
      compilerOptions: {
        ...compilerOptionsForFile,
        ...tsconfigRaw?.compilerOptions,
      },
    }
  }

  const resolvedOptions = {
    sourcemap: true,
    // ensure source file name contains full query
    sourcefile: filename,
    ...options,
    loader,
    tsconfigRaw,
  } as ESBuildOptions

  if (
    options &&
    typeof resolvedOptions.tsconfigRaw === 'object' &&
    resolvedOptions.tsconfigRaw.compilerOptions
  ) {
    options.jsx && (resolvedOptions.tsconfigRaw.compilerOptions.jsx = undefined)
    options.jsxFactory &&
      (resolvedOptions.tsconfigRaw.compilerOptions.jsxFactory = undefined)
    options.jsxFragment &&
      (resolvedOptions.tsconfigRaw.compilerOptions.jsxFragmentFactory =
        undefined)
    options.jsxImportSource &&
      (resolvedOptions.tsconfigRaw.compilerOptions.jsxImportSource = undefined)
    options.target &&
      (resolvedOptions.tsconfigRaw.compilerOptions.target = undefined)
  }

  delete resolvedOptions.include
  delete resolvedOptions.exclude
  delete resolvedOptions.jsxInject

  try {
    const result = await transform(code, resolvedOptions)
    let map: SourceMap
    if (inMap && resolvedOptions.sourcemap) {
      const nextMap = JSON.parse(result.map)
      nextMap.sourcesContent = []
      map = combineSourcemaps(filename, [
        nextMap as RawSourceMap,
        inMap as RawSourceMap,
      ]) as SourceMap
    } else {
      map =
        resolvedOptions.sourcemap && resolvedOptions.sourcemap !== 'inline'
          ? JSON.parse(result.map)
          : { mappings: '' }
    }
    if (Array.isArray(map.sources)) {
      map.sources = map.sources.map((it) => toUpperCaseDriveLetter(it))
    }
    return {
      ...result,
      map,
    }
  } catch (e: any) {
    debug(`esbuild error with options used: `, resolvedOptions)
    // patch error information
    if (e.errors) {
      e.frame = ''
      e.errors.forEach((m: Message) => {
        e.frame += `\n` + prettifyMessage(m, code)
      })
      e.loc = e.errors[0].location
    }
    throw e
  }
}

export function esbuildPlugin(options: ESBuildOptions = {}): Plugin {
  const filter = createFilter(
    options.include || /\.(m?ts|[jt]sx)$/,
    options.exclude || /\.js$/,
  )

  // Remove optimization options for dev as we only need to transpile them,
  // and for build as the final optimization is in `buildEsbuildPlugin`
  const transformOptions: TransformOptions = {
    target: 'esnext',
    charset: 'utf8',
    ...options,
    minify: false,
    minifyIdentifiers: false,
    minifySyntax: false,
    minifyWhitespace: false,
    treeShaking: false,
    // keepNames is not needed when minify is disabled.
    // Also transforming multiple times with keepNames enabled breaks
    // tree-shaking. (#9164)
    keepNames: false,
  }

  return {
    name: 'vite:esbuild',
    configureServer(_server) {
      server = _server
      server.watcher
        .on('add', reloadOnTsconfigChange)
        .on('change', reloadOnTsconfigChange)
        .on('unlink', reloadOnTsconfigChange)
    },
    async configResolved(config) {
      await initTSConfck(config)
    },
    buildEnd() {
      // recycle serve to avoid preventing Node self-exit (#6815)
      server = null as any
    },
    async transform(code, id) {
      if (filter(id) || filter(cleanUrl(id))) {
        const result = await transformWithEsbuild(code, id, transformOptions)
        if (result.warnings.length) {
          result.warnings.forEach((m) => {
            this.warn(prettifyMessage(m, code))
          })
        }
        if (options.jsxInject && /\.(?:j|t)sx\b/.test(id)) {
          result.code = options.jsxInject + ';' + result.code
        }
        return {
          code: result.code,
          map: result.map,
        }
      }
    },
  }
}

const rollupToEsbuildFormatMap: Record<
  string,
  TransformOptions['format'] | undefined
> = {
  es: 'esm',
  cjs: 'cjs',

  // passing `var Lib = (() => {})()` to esbuild with format = "iife"
  // will turn it to `(() => { var Lib = (() => {})() })()`,
  // so we remove the format config to tell esbuild not doing this
  //
  // although esbuild doesn't change format, there is still possibility
  // that `{ treeShaking: true }` removes a top-level no-side-effect variable
  // like: `var Lib = 1`, which becomes `` after esbuild transforming,
  // but thankfully rollup does not do this optimization now
  iife: undefined,
}

export const buildEsbuildPlugin = (config: ResolvedConfig): Plugin => {
  return {
    name: 'vite:esbuild-transpile',
    async configResolved(config) {
      await initTSConfck(config)
    },
    async renderChunk(code, chunk, opts) {
      // @ts-ignore injected by @vitejs/plugin-legacy
      if (opts.__vite_skip_esbuild__) {
        return null
      }

      const options = resolveEsbuildTranspileOptions(config, opts.format)

      if (!options) {
        return null
      }

      const res = await transformWithEsbuild(code, chunk.fileName, options)

      if (config.build.lib) {
        // #7188, esbuild adds helpers out of the UMD and IIFE wrappers, and the
        // names are minified potentially causing collision with other globals.
        // We use a regex to inject the helpers inside the wrappers.
        // We don't need to create a MagicString here because both the helpers and
        // the headers don't modify the sourcemap
        const injectHelpers =
          opts.format === 'umd'
            ? INJECT_HELPERS_UMD_RE
            : opts.format === 'iife'
            ? INJECT_HELPERS_IIFE_RE
            : undefined
        if (injectHelpers) {
          res.code = res.code.replace(
            injectHelpers,
            (_, helpers, header) => header + helpers,
          )
        }
      }
      return res
    },
  }
}

export function resolveEsbuildTranspileOptions(
  config: ResolvedConfig,
  format: InternalModuleFormat,
): TransformOptions | null {
  const target = config.build.target
  const minify = config.build.minify === 'esbuild'

  if ((!target || target === 'esnext') && !minify) {
    return null
  }

  // Do not minify whitespace for ES lib output since that would remove
  // pure annotations and break tree-shaking
  // https://github.com/vuejs/core/issues/2860#issuecomment-926882793
  const isEsLibBuild = config.build.lib && format === 'es'
  const esbuildOptions = config.esbuild || {}

  const options: TransformOptions = {
    charset: 'utf8',
    ...esbuildOptions,
    target: target || undefined,
    format: rollupToEsbuildFormatMap[format],
    // the final build should always support dynamic import and import.meta.
    // if they need to be polyfilled, plugin-legacy should be used.
    // plugin-legacy detects these two features when checking for modern code.
    supported: {
      'dynamic-import': true,
      'import-meta': true,
      ...esbuildOptions.supported,
    },
  }

  // If no minify, disable all minify options
  if (!minify) {
    return {
      ...options,
      minify: false,
      minifyIdentifiers: false,
      minifySyntax: false,
      minifyWhitespace: false,
      treeShaking: false,
    }
  }

  // If user enable fine-grain minify options, minify with their options instead
  if (
    options.minifyIdentifiers != null ||
    options.minifySyntax != null ||
    options.minifyWhitespace != null
  ) {
    if (isEsLibBuild) {
      // Disable minify whitespace as it breaks tree-shaking
      return {
        ...options,
        minify: false,
        minifyIdentifiers: options.minifyIdentifiers ?? true,
        minifySyntax: options.minifySyntax ?? true,
        minifyWhitespace: false,
        treeShaking: true,
      }
    } else {
      return {
        ...options,
        minify: false,
        minifyIdentifiers: options.minifyIdentifiers ?? true,
        minifySyntax: options.minifySyntax ?? true,
        minifyWhitespace: options.minifyWhitespace ?? true,
        treeShaking: true,
      }
    }
  }

  // Else apply default minify options
  if (isEsLibBuild) {
    // Minify all except whitespace as it breaks tree-shaking
    return {
      ...options,
      minify: false,
      minifyIdentifiers: true,
      minifySyntax: true,
      minifyWhitespace: false,
      treeShaking: true,
    }
  } else {
    return {
      ...options,
      minify: true,
      treeShaking: true,
    }
  }
}

function prettifyMessage(m: Message, code: string): string {
  let res = colors.yellow(m.text)
  if (m.location) {
    const lines = code.split(/\r?\n/g)
    const line = Number(m.location.line)
    const column = Number(m.location.column)
    const offset =
      lines
        .slice(0, line - 1)
        .map((l) => l.length)
        .reduce((total, l) => total + l + 1, 0) + column
    res += `\n` + generateCodeFrame(code, offset, offset + 1)
  }
  return res + `\n`
}

const tsconfckParseOptions: TSConfckParseOptions = {
  cache: new Map<string, TSConfckParseResult>(),
  tsConfigPaths: undefined,
  root: undefined,
  resolveWithEmptyIfConfigNotFound: true,
}

async function initTSConfck(config: ResolvedConfig) {
  const workspaceRoot = searchForWorkspaceRoot(config.root)
  debug(`init tsconfck (root: ${colors.cyan(workspaceRoot)})`)

  tsconfckParseOptions.cache!.clear()
  tsconfckParseOptions.root = workspaceRoot
  tsconfckParseOptions.tsConfigPaths = new Set([
    ...(await findAll(workspaceRoot, {
      skip: (dir) => dir === 'node_modules' || dir === '.git',
    })),
  ])
  debug(`init tsconfck end`)
}

async function loadTsconfigJsonForFile(
  filename: string,
): Promise<TSConfigJSON> {
  try {
    const result = await parse(filename, tsconfckParseOptions)
    // tsconfig could be out of root, make sure it is watched on dev
    if (server && result.tsconfigFile !== 'no_tsconfig_file_found') {
      ensureWatchedFile(server.watcher, result.tsconfigFile, server.config.root)
    }
    return result.tsconfig
  } catch (e) {
    if (e instanceof TSConfckParseError) {
      // tsconfig could be out of root, make sure it is watched on dev
      if (server && e.tsconfigFile) {
        ensureWatchedFile(server.watcher, e.tsconfigFile, server.config.root)
      }
    }
    throw e
  }
}

function reloadOnTsconfigChange(changedFile: string) {
  // any tsconfig.json that's added in the workspace could be closer to a code file than a previously cached one
  // any json file in the tsconfig cache could have been used to compile ts
  if (
    path.basename(changedFile) === 'tsconfig.json' ||
    (changedFile.endsWith('.json') &&
      tsconfckParseOptions?.cache?.has(changedFile))
  ) {
    server.config.logger.info(
      `changed tsconfig file detected: ${changedFile} - Clearing cache and forcing full-reload to ensure TypeScript is compiled with updated config values.`,
      { clear: server.config.clearScreen, timestamp: true },
    )

    // clear module graph to remove code compiled with outdated config
    server.moduleGraph.invalidateAll()

    // reset tsconfck so that recompile works with up2date configs
    initTSConfck(server.config).finally(() => {
      // server may not be available if vite config is updated at the same time
      if (server) {
        // force full reload
        server.ws.send({
          type: 'full-reload',
          path: '*',
        })
      }
    })
  }
}<|MERGE_RESOLUTION|>--- conflicted
+++ resolved
@@ -100,16 +100,10 @@
       'jsx',
       'jsxFactory',
       'jsxFragmentFactory',
-<<<<<<< HEAD
       'jsxImportSource',
       'preserveValueImports',
       'target',
-      'useDefineForClassFields'
-=======
       'useDefineForClassFields',
-      'importsNotUsedAsValues',
-      'preserveValueImports',
->>>>>>> d135b113
     ]
     const compilerOptionsForFile: TSCompilerOptions = {}
     if (loader === 'ts' || loader === 'tsx') {
