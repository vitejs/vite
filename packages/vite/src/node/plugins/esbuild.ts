import path from 'node:path'
import colors from 'picocolors'
import type {
<<<<<<< HEAD
  EsbuildLoader,
  EsbuildMessage,
  EsbuildTransformOptions,
  EsbuildTransformResult as RawEsbuildTransformResult,
} from 'types/internal/esbuildOptions'
import type { RawSourceMap } from '@ampproject/remapping'
import type { InternalModuleFormat, SourceMap } from 'rolldown'
=======
  Loader,
  Message,
  TransformOptions,
  TransformResult,
} from 'esbuild'
import { transform } from 'esbuild'
import type { RawSourceMap } from '@jridgewell/remapping'
import type { InternalModuleFormat, SourceMap } from 'rollup'
>>>>>>> 4e3448a7
import type { TSConfckParseResult } from 'tsconfck'
import { TSConfckCache, TSConfckParseError, parse } from 'tsconfck'
import type { FSWatcher } from 'dep-types/chokidar'
import {
  combineSourcemaps,
  createDebugger,
  createFilter,
  ensureWatchedFile,
  generateCodeFrame,
} from '../utils'
import type { ViteDevServer } from '../server'
import type { ResolvedConfig } from '../config'
import type { Plugin } from '../plugin'
import { cleanUrl } from '../../shared/utils'

const debug = createDebugger('vite:esbuild')

// IIFE content looks like `var MyLib = function() {`.
// Spaces are removed and parameters are mangled when minified
const IIFE_BEGIN_RE =
  /(?:const|var)\s+\S+\s*=\s*function\([^()]*\)\s*\{\s*"use strict";/

const validExtensionRE = /\.\w+$/
const jsxExtensionsRE = /\.(?:j|t)sx\b/

// the final build should always support dynamic import and import.meta.
// if they need to be polyfilled, plugin-legacy should be used.
// plugin-legacy detects these two features when checking for modern code.
// Browser support: https://caniuse.com/es6-module-dynamic-import,mdn-javascript_operators_import_meta#:~:text=Feature%20summary
export const defaultEsbuildSupported = {
  'dynamic-import': true,
  'import-meta': true,
}

export interface ESBuildOptions extends EsbuildTransformOptions {
  include?: string | RegExp | ReadonlyArray<string | RegExp>
  exclude?: string | RegExp | ReadonlyArray<string | RegExp>
  jsxInject?: string
  /**
   * This option is not respected. Use `build.minify` instead.
   */
  minify?: never
}

export type ESBuildTransformResult = Omit<RawEsbuildTransformResult, 'map'> & {
  map: SourceMap
}

type TSConfigJSON = {
  extends?: string
  compilerOptions?: {
    alwaysStrict?: boolean
    experimentalDecorators?: boolean
    importsNotUsedAsValues?: 'remove' | 'preserve' | 'error'
    jsx?: 'preserve' | 'react' | 'react-jsx' | 'react-jsxdev'
    jsxFactory?: string
    jsxFragmentFactory?: string
    jsxImportSource?: string
    preserveValueImports?: boolean
    target?: string
    useDefineForClassFields?: boolean
    emitDecoratorMetadata?: boolean
    verbatimModuleSyntax?: boolean
  }
  [key: string]: any
}
export type TSCompilerOptions = NonNullable<TSConfigJSON['compilerOptions']>

let esbuild: Promise<typeof import('esbuild')> | undefined
const importEsbuild = () => {
  esbuild ||= import('esbuild')
  return esbuild
}

let warnedTransformWithEsbuild = false
const warnTransformWithEsbuildUsageOnce = () => {
  if (warnedTransformWithEsbuild) return
  warnedTransformWithEsbuild = true

  // eslint-disable-next-line no-console -- logger cannot be used here
  console.warn(
    colors.yellow(
      '`transformWithEsbuild` is deprecated and will be removed in the future. ' +
        'Please migrate to `transformWithOxc`.',
    ),
  )
}

export async function transformWithEsbuild(
  code: string,
  filename: string,
  options?: EsbuildTransformOptions,
  inMap?: object,
  config?: ResolvedConfig,
  watcher?: FSWatcher,
  /** @internal */
  ignoreEsbuildWarning = false,
): Promise<ESBuildTransformResult> {
  let loader = options?.loader

  if (!loader) {
    // if the id ends with a valid ext, use it (e.g. vue blocks)
    // otherwise, cleanup the query before checking the ext
    const ext = path
      .extname(validExtensionRE.test(filename) ? filename : cleanUrl(filename))
      .slice(1)

    if (ext === 'cjs' || ext === 'mjs') {
      loader = 'js'
    } else if (ext === 'cts' || ext === 'mts') {
      loader = 'ts'
    } else {
      loader = ext as EsbuildLoader
    }
  }

  let tsconfigRaw = options?.tsconfigRaw

  // if options provide tsconfigRaw in string, it takes highest precedence
  if (typeof tsconfigRaw !== 'string') {
    // these fields would affect the compilation result
    // https://esbuild.github.io/content-types/#tsconfig-json
    const meaningfulFields: Array<keyof TSCompilerOptions> = [
      'alwaysStrict',
      'experimentalDecorators',
      'importsNotUsedAsValues',
      'jsx',
      'jsxFactory',
      'jsxFragmentFactory',
      'jsxImportSource',
      'preserveValueImports',
      'target',
      'useDefineForClassFields',
      'verbatimModuleSyntax',
    ]
    const compilerOptionsForFile: TSCompilerOptions = {}
    if (loader === 'ts' || loader === 'tsx') {
      try {
        const { tsconfig: loadedTsconfig, tsconfigFile } =
          await loadTsconfigJsonForFile(filename, config)
        // tsconfig could be out of root, make sure it is watched on dev
        if (watcher && tsconfigFile && config) {
          ensureWatchedFile(watcher, tsconfigFile, config.root)
        }
        const loadedCompilerOptions = loadedTsconfig.compilerOptions ?? {}

        for (const field of meaningfulFields) {
          if (field in loadedCompilerOptions) {
            // @ts-expect-error TypeScript can't tell they are of the same type
            compilerOptionsForFile[field] = loadedCompilerOptions[field]
          }
        }
      } catch (e) {
        if (e instanceof TSConfckParseError) {
          // tsconfig could be out of root, make sure it is watched on dev
          if (watcher && e.tsconfigFile && config) {
            ensureWatchedFile(watcher, e.tsconfigFile, config.root)
          }
        }
        throw e
      }
    }

    const compilerOptions = {
      ...compilerOptionsForFile,
      ...tsconfigRaw?.compilerOptions,
    }

    // esbuild uses `useDefineForClassFields: true` when `tsconfig.compilerOptions.target` isn't declared
    // but we want `useDefineForClassFields: false` when `tsconfig.compilerOptions.target` isn't declared
    // to align with the TypeScript's behavior
    if (
      compilerOptions.useDefineForClassFields === undefined &&
      compilerOptions.target === undefined
    ) {
      compilerOptions.useDefineForClassFields = false
    }

    // esbuild uses tsconfig fields when both the normal options and tsconfig was set
    // but we want to prioritize the normal options
    if (options) {
      if (options.jsx) compilerOptions.jsx = undefined
      if (options.jsxFactory) compilerOptions.jsxFactory = undefined
      if (options.jsxFragment) compilerOptions.jsxFragmentFactory = undefined
      if (options.jsxImportSource) compilerOptions.jsxImportSource = undefined
    }

    tsconfigRaw = {
      ...tsconfigRaw,
      compilerOptions,
    }
  }

  const resolvedOptions: EsbuildTransformOptions = {
    sourcemap: true,
    // ensure source file name contains full query
    sourcefile: filename,
    ...options,
    loader,
    tsconfigRaw,
  }

  // Some projects in the ecosystem are calling this function with an ESBuildOptions
  // object and esbuild throws an error for extra fields
  // @ts-expect-error include exists in ESBuildOptions
  delete resolvedOptions.include
  // @ts-expect-error exclude exists in ESBuildOptions
  delete resolvedOptions.exclude
  // @ts-expect-error jsxInject exists in ESBuildOptions
  delete resolvedOptions.jsxInject

  let transform: typeof import('esbuild').transform
  try {
    transform = (await importEsbuild()).transform
  } catch (e) {
    throw new Error(
      'Failed to load `transformWithEsbuild`. ' +
        'It is deprecated and it now requires esbuild to be installed separately. ' +
        'If you are a package author, please migrate to `transformWithOxc` instead.',
      { cause: e },
    )
  }

  if (!ignoreEsbuildWarning) {
    warnTransformWithEsbuildUsageOnce()
  }

  try {
    const result = await transform(code, resolvedOptions)
    let map: SourceMap
    if (inMap && resolvedOptions.sourcemap) {
      const nextMap = JSON.parse(result.map)
      nextMap.sourcesContent = []
      map = combineSourcemaps(filename, [
        nextMap as RawSourceMap,
        inMap as RawSourceMap,
      ]) as SourceMap
    } else {
      map =
        resolvedOptions.sourcemap && resolvedOptions.sourcemap !== 'inline'
          ? JSON.parse(result.map)
          : { mappings: '' }
    }
    return {
      ...result,
      map,
    }
  } catch (e: any) {
    debug?.(`esbuild error with options used: `, resolvedOptions)
    // patch error information
    if (e.errors) {
      e.frame = ''
      e.errors.forEach((m: EsbuildMessage) => {
        if (
          m.text === 'Experimental decorators are not currently enabled' ||
          m.text ===
            'Parameter decorators only work when experimental decorators are enabled'
        ) {
          m.text +=
            '. Vite 5 now uses esbuild 0.18 and you need to enable them by adding "experimentalDecorators": true in your "tsconfig.json" file.'
        }
        e.frame += `\n` + prettifyMessage(m, code)
      })
      e.loc = e.errors[0].location
    }
    throw e
  }
}

export function esbuildPlugin(config: ResolvedConfig): Plugin {
  const options = config.esbuild as ESBuildOptions
  const { jsxInject, include, exclude, ...esbuildTransformOptions } = options

  const filter = createFilter(include || /\.(m?ts|[jt]sx)$/, exclude || /\.js$/)

  // Remove optimization options for dev as we only need to transpile them,
  // and for build as the final optimization is in `buildEsbuildPlugin`
  const transformOptions: EsbuildTransformOptions = {
    target: 'esnext',
    charset: 'utf8',
    ...esbuildTransformOptions,
    minify: false,
    minifyIdentifiers: false,
    minifySyntax: false,
    minifyWhitespace: false,
    treeShaking: false,
    // keepNames is not needed when minify is disabled.
    // Also transforming multiple times with keepNames enabled breaks
    // tree-shaking. (#9164)
    keepNames: false,
    supported: {
      ...defaultEsbuildSupported,
      ...esbuildTransformOptions.supported,
    },
  }

  let server: ViteDevServer | undefined

  return {
    name: 'vite:esbuild',
    configureServer(_server) {
      server = _server
    },
    async transform(code, id) {
      if (filter(id) || filter(cleanUrl(id))) {
        const result = await transformWithEsbuild(
          code,
          id,
          transformOptions,
          undefined,
          config,
          server?.watcher,
        )
        if (result.warnings.length) {
          result.warnings.forEach((m) => {
            this.warn(prettifyMessage(m, code))
          })
        }
        if (jsxInject && jsxExtensionsRE.test(id)) {
          result.code = jsxInject + ';' + result.code
        }
        return {
          code: result.code,
          map: result.map,
          moduleType: 'js',
        }
      }
    },
  }
}

const rollupToEsbuildFormatMap: Record<
  string,
  EsbuildTransformOptions['format'] | undefined
> = {
  es: 'esm',
  cjs: 'cjs',

  // passing `var Lib = (() => {})()` to esbuild with format = "iife"
  // will turn it to `(() => { var Lib = (() => {})() })()`,
  // so we remove the format config to tell esbuild not doing this
  //
  // although esbuild doesn't change format, there is still possibility
  // that `{ treeShaking: true }` removes a top-level no-side-effect variable
  // like: `var Lib = 1`, which becomes `` after esbuild transforming,
  // but thankfully rollup does not do this optimization now
  iife: undefined,
}

export const buildEsbuildPlugin = (): Plugin => {
  return {
    name: 'vite:esbuild-transpile',
    applyToEnvironment(environment) {
      return environment.config.esbuild !== false
    },
    async renderChunk(code, chunk, opts) {
      // avoid on legacy chunks since it produces legacy-unsafe code
      // e.g. rewriting object properties into shorthands
      if (this.environment.config.isOutputOptionsForLegacyChunks?.(opts)) {
        return null
      }

      const config = this.environment.config
      const options = resolveEsbuildTranspileOptions(config, opts.format)

      if (!options) {
        return null
      }

      const res = await transformWithEsbuild(
        code,
        chunk.fileName,
        options,
        undefined,
        config,
        undefined,
        true,
      )

      if (config.build.lib) {
        // #7188, esbuild adds helpers out of the UMD and IIFE wrappers, and the
        // names are minified potentially causing collision with other globals.
        // We inject the helpers inside the wrappers.
        // e.g. turn:
        //    <esbuild helpers> (function(){ /*actual content/* })()
        // into:
        //    (function(){ <esbuild helpers> /*actual content/* })()
        // Not using regex because it's too hard to rule out performance issues like #8738 #8099 #10900 #14065
        // Instead, using plain string index manipulation (indexOf, slice) which is simple and performant
        // We don't need to create a MagicString here because both the helpers and
        // the headers don't modify the sourcemap
        const esbuildCode = res.code
        const contentIndex =
          opts.format === 'iife'
            ? Math.max(esbuildCode.search(IIFE_BEGIN_RE), 0)
            : opts.format === 'umd'
              ? esbuildCode.indexOf(`(function(`) // same for minified or not
              : 0
        if (contentIndex > 0) {
          const esbuildHelpers = esbuildCode.slice(0, contentIndex)
          res.code = esbuildCode
            .slice(contentIndex)
            .replace(`"use strict";`, `"use strict";` + esbuildHelpers)
        }
      }

      return res
    },
  }
}

export function resolveEsbuildTranspileOptions(
  config: ResolvedConfig,
  format: InternalModuleFormat,
): EsbuildTransformOptions | null {
  const target = config.build.target
  const minify = config.build.minify === 'esbuild'

  if ((!target || target === 'esnext') && !minify) {
    return null
  }

  // Do not minify whitespace for ES lib output since that would remove
  // pure annotations and break tree-shaking
  // https://github.com/vuejs/core/issues/2860#issuecomment-926882793
  const isEsLibBuild = config.build.lib && format === 'es'
  const esbuildOptions = config.esbuild || {}

  const options: EsbuildTransformOptions = {
    charset: 'utf8',
    ...esbuildOptions,
    loader: 'js',
    target: target || undefined,
    format: rollupToEsbuildFormatMap[format],
    supported: {
      ...defaultEsbuildSupported,
      ...esbuildOptions.supported,
    },
  }

  // If no minify, disable all minify options
  if (!minify) {
    return {
      ...options,
      minify: false,
      minifyIdentifiers: false,
      minifySyntax: false,
      minifyWhitespace: false,
      treeShaking: false,
    }
  }

  // If user enable fine-grain minify options, minify with their options instead
  if (
    options.minifyIdentifiers != null ||
    options.minifySyntax != null ||
    options.minifyWhitespace != null
  ) {
    if (isEsLibBuild) {
      // Disable minify whitespace as it breaks tree-shaking
      return {
        ...options,
        minify: false,
        minifyIdentifiers: options.minifyIdentifiers ?? true,
        minifySyntax: options.minifySyntax ?? true,
        minifyWhitespace: false,
        treeShaking: true,
      }
    } else {
      return {
        ...options,
        minify: false,
        minifyIdentifiers: options.minifyIdentifiers ?? true,
        minifySyntax: options.minifySyntax ?? true,
        minifyWhitespace: options.minifyWhitespace ?? true,
        treeShaking: true,
      }
    }
  }

  // Else apply default minify options
  if (isEsLibBuild) {
    // Minify all except whitespace as it breaks tree-shaking
    return {
      ...options,
      minify: false,
      minifyIdentifiers: true,
      minifySyntax: true,
      minifyWhitespace: false,
      treeShaking: true,
    }
  } else {
    return {
      ...options,
      minify: true,
      treeShaking: true,
    }
  }
}

function prettifyMessage(m: EsbuildMessage, code: string): string {
  let res = colors.yellow(m.text)
  if (m.location) {
    res += `\n` + generateCodeFrame(code, m.location)
  }
  return res + `\n`
}

let globalTSConfckCache: TSConfckCache<TSConfckParseResult> | undefined
const tsconfckCacheMap = new WeakMap<
  ResolvedConfig,
  TSConfckCache<TSConfckParseResult>
>()

function getTSConfckCache(config?: ResolvedConfig) {
  if (!config) {
    return (globalTSConfckCache ??= new TSConfckCache<TSConfckParseResult>())
  }
  let cache = tsconfckCacheMap.get(config)
  if (!cache) {
    cache = new TSConfckCache<TSConfckParseResult>()
    tsconfckCacheMap.set(config, cache)
  }
  return cache
}

export async function loadTsconfigJsonForFile(
  filename: string,
  config?: ResolvedConfig,
): Promise<{ tsconfigFile: string; tsconfig: TSConfigJSON }> {
  const { tsconfig, tsconfigFile } = await parse(filename, {
    cache: getTSConfckCache(config),
    ignoreNodeModules: true,
  })
  return { tsconfigFile, tsconfig }
}

export async function reloadOnTsconfigChange(
  server: ViteDevServer,
  changedFile: string,
): Promise<void> {
  // any tsconfig.json that's added in the workspace could be closer to a code file than a previously cached one
  // any json file in the tsconfig cache could have been used to compile ts
  if (changedFile.endsWith('.json')) {
    const cache = getTSConfckCache(server.config)
    if (
      changedFile.endsWith('/tsconfig.json') ||
      cache.hasParseResult(changedFile)
    ) {
      server.config.logger.info(
        `changed tsconfig file detected: ${changedFile} - Clearing cache and forcing full-reload to ensure TypeScript is compiled with updated config values.`,
        { clear: server.config.clearScreen, timestamp: true },
      )

      // TODO: more finegrained invalidation than the nuclear option below

      // clear module graph to remove code compiled with outdated config
      for (const environment of Object.values(server.environments)) {
        environment.moduleGraph.invalidateAll()
      }

      // reset tsconfck cache so that recompile works with up2date configs
      cache.clear()

      // reload environments
      for (const environment of Object.values(server.environments)) {
        environment.hot.send({
          type: 'full-reload',
          path: '*',
        })
      }
    }
  }
}<|MERGE_RESOLUTION|>--- conflicted
+++ resolved
@@ -1,24 +1,13 @@
 import path from 'node:path'
 import colors from 'picocolors'
 import type {
-<<<<<<< HEAD
   EsbuildLoader,
   EsbuildMessage,
   EsbuildTransformOptions,
   EsbuildTransformResult as RawEsbuildTransformResult,
 } from 'types/internal/esbuildOptions'
-import type { RawSourceMap } from '@ampproject/remapping'
+import type { RawSourceMap } from '@jridgewell/remapping'
 import type { InternalModuleFormat, SourceMap } from 'rolldown'
-=======
-  Loader,
-  Message,
-  TransformOptions,
-  TransformResult,
-} from 'esbuild'
-import { transform } from 'esbuild'
-import type { RawSourceMap } from '@jridgewell/remapping'
-import type { InternalModuleFormat, SourceMap } from 'rollup'
->>>>>>> 4e3448a7
 import type { TSConfckParseResult } from 'tsconfck'
 import { TSConfckCache, TSConfckParseError, parse } from 'tsconfck'
 import type { FSWatcher } from 'dep-types/chokidar'
