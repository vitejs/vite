--- conflicted
+++ resolved
@@ -43,15 +43,11 @@
   isBuild: boolean,
   enableNativePlugin: boolean,
 ): Plugin {
-<<<<<<< HEAD
   if (enableNativePlugin) {
     return nativeJsonPlugin({ ...options, minify: isBuild })
   }
 
-  const plugin = {
-=======
   return {
->>>>>>> a37ac836
     name: 'vite:json',
 
     transform: {
@@ -137,20 +133,7 @@
         }
       },
     },
-<<<<<<< HEAD
-  } satisfies Plugin
-
-  // backward compat
-  const handler = plugin.transform.handler
-  const filter = plugin.transform.filter
-  ;(plugin as any).transform = handler
-  ;(plugin as any).transform.handler = handler
-  ;(plugin as any).transform.filter = filter
-
-  return plugin
-=======
   }
->>>>>>> a37ac836
 }
 
 function serializeValue(value: unknown): string {
