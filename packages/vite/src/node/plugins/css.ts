import {
  // createDebugger,
  isExternalUrl,
  asyncReplace,
  cleanUrl,
  generateCodeFrame,
  isDataUrl,
  isObject,
  normalizePath
} from '../utils'
import path from 'path'
import { Plugin } from '../plugin'
import { ResolvedConfig } from '../config'
import postcssrc from 'postcss-load-config'
import merge from 'merge-source-map'
import {
  NormalizedOutputOptions,
  RenderedChunk,
  RollupError,
  SourceMap
} from 'rollup'
import { dataToEsm } from '@rollup/pluginutils'
import chalk from 'chalk'
import { CLIENT_PUBLIC_PATH, FS_PREFIX } from '../constants'
import {
  ProcessOptions,
  Result,
  Plugin as PostcssPlugin,
  PluginCreator
} from 'postcss'
import { ViteDevServer } from '../'
import { assetUrlRE, urlToBuiltUrl } from './asset'
import MagicString from 'magic-string'

// const debug = createDebugger('vite:css')

export interface CSSOptions {
  /**
   * https://github.com/css-modules/postcss-modules
   */
  modules?: CSSModulesOptions | false
  preprocessorOptions?: Record<string, any>
  postcss?:
    | string
    | (ProcessOptions & {
        plugins?: PostcssPlugin[]
      })
}

export interface CSSModulesOptions {
  scopeBehaviour?: 'global' | 'local'
  globalModulePaths?: string[]
  generateScopedName?:
    | string
    | ((name: string, filename: string, css: string) => string)
  hashPrefix?: string
  /**
   * default: 'camelCaseOnly'
   */
  localsConvention?: 'camelCase' | 'camelCaseOnly' | 'dashes' | 'dashesOnly'
}

const cssLangs = `\\.(css|less|sass|scss|styl|stylus|postcss)($|\\?)`
const cssLangRE = new RegExp(cssLangs)
const cssModuleRE = new RegExp(`\\.module${cssLangs}`)
const directRequestRE = /(\?|&)direct\b/

export const isCSSRequest = (request: string) =>
  cssLangRE.test(request) && !directRequestRE.test(request)

export const isDirectCSSRequest = (request: string) =>
  cssLangRE.test(request) && directRequestRE.test(request)

const cssModulesCache = new WeakMap<
  ResolvedConfig,
  Map<string, Record<string, string>>
>()

export const chunkToEmittedCssFileMap = new WeakMap<RenderedChunk, string>()

/**
 * Plugin applied before user plugins
 */
export function cssPlugin(config: ResolvedConfig): Plugin {
  let server: ViteDevServer
  const moduleCache = new Map<string, Record<string, string>>()
  cssModulesCache.set(config, moduleCache)

  return {
    name: 'vite:css',

    configureServer(_server) {
      server = _server
    },

    async transform(raw, id) {
      if (!cssLangRE.test(id)) {
        return
      }

      const urlReplacer: CssUrlReplacer = server
        ? (url, importer) => {
            if (url.startsWith('/')) return url
            const filePath = normalizePath(
              path.resolve(path.dirname(importer || id), url)
            )
            if (filePath.startsWith(config.root)) {
              return filePath.slice(config.root.length)
            } else {
              return `${FS_PREFIX}${filePath}`
            }
          }
        : (url, importer) => {
            return urlToBuiltUrl(url, importer || id, config, this)
          }

      const { code: css, modules, deps } = await compileCSS(
        id,
        raw,
        config,
        urlReplacer
      )
      if (modules) {
        moduleCache.set(id, modules)
      }

      // dev
      if (server) {
        // server only logic for handling CSS @import dependency hmr
        const { moduleGraph } = server
        const thisModule = moduleGraph.getModuleById(id)!

        // CSS modules cannot self-accept since it exports values
        const isSelfAccepting = !modules
        if (deps) {
          // record deps in the module graph so edits to @import css can trigger
          // main import to hot update
          const depModules = new Set(
            [...deps].map((file) => moduleGraph.createFileOnlyEntry(file))
          )
          moduleGraph.updateModuleInfo(
            thisModule,
            depModules,
            // The root CSS proxy module is self-accepting and should not
            // have an explicit accept list
            new Set(),
            isSelfAccepting
          )
          for (const file of deps) {
            this.addWatchFile(file)
          }
        } else {
          thisModule.isSelfAccepting = isSelfAccepting
        }
<<<<<<< HEAD
        // rewrite urls using current module's url as base
        css = await rewriteCssUrls(css, thisModule.url, config.base)
      } else {
        // if build, analyze url() asset reference
        // account for comments https://github.com/vitejs/vite/issues/426
        css = css.replace(/\/\*[\s\S]*?\*\//gm, '')
        if (cssUrlRE.test(css)) {
          css = await rewriteCssUrls(css, async (url) =>
            urlToBuiltUrl(url, id, config, this)
          )
        }
=======
>>>>>>> 76c4bad1
      }

      return css
    }
  }
}

/**
 * Plugin applied after user plugins
 */
export function cssPostPlugin(config: ResolvedConfig): Plugin {
  const styles = new Map<string, string>()
  const emptyChunks = new Set<string>()
  const moduleCache = cssModulesCache.get(config)!

  // when there are multiple rollup outputs and extracting CSS, only emit once,
  // since output formats have no effect on the generated CSS.
  const outputToExtractedCSSMap = new Map<NormalizedOutputOptions, string>()
  let hasEmitted = false

  return {
    name: 'vite:css-post',

    transform(css, id, ssr) {
      if (!cssLangRE.test(id)) {
        return
      }

      const modules = moduleCache.get(id)
      const modulesCode =
        modules && dataToEsm(modules, { namedExports: true, preferConst: true })

      if (config.command === 'serve') {
        if (isDirectCSSRequest(id)) {
          return css
        } else {
          // server only
          if (ssr) {
            return modulesCode || `export default ${JSON.stringify(css)}`
          }
          return [
            `import { updateStyle, removeStyle } from ${JSON.stringify(
              path.posix.join(config.base, CLIENT_PUBLIC_PATH)
            )}`,
            `const id = ${JSON.stringify(id)}`,
            `const css = ${JSON.stringify(css)}`,
            `updateStyle(id, css)`,
            // css modules exports change on edit so it can't self accept
            `${modulesCode || `import.meta.hot.accept()\nexport default css`}`,
            `import.meta.hot.prune(() => removeStyle(id))`
          ].join('\n')
        }
      }

      // build CSS handling ----------------------------------------------------

      // record css
      styles.set(id, css)

      return {
        code: modulesCode || `export default ${JSON.stringify(css)}`,
        map: null,
        // avoid the css module from being tree-shaken so that we can retrieve
        // it in renderChunk()
        moduleSideEffects: 'no-treeshake'
      }
    },

    async renderChunk(code, chunk, opts) {
      let chunkCSS = ''
      const ids = Object.keys(chunk.modules)
      for (const id of ids) {
        if (styles.has(id)) {
          chunkCSS += styles.get(id)
        }
      }

      if (!chunkCSS) {
        return null
      }

      // replace asset url references with resolved url
      chunkCSS = chunkCSS.replace(assetUrlRE, (_, fileId, postfix = '') => {
        return config.build.base + this.getFileName(fileId) + postfix
      })

      if (config.build.cssCodeSplit) {
        if (!code.trim()) {
          // this is a shared CSS-only chunk that is empty.
          emptyChunks.add(chunk.fileName)
        }
        // minify
        if (config.build.minify) {
          chunkCSS = await minifyCSS(chunkCSS, config)
        }
        if (opts.format === 'es') {
          // emit corresponding css file
          const fileHandle = this.emitFile({
            name: chunk.name + '.css',
            type: 'asset',
            source: chunkCSS
          })
          chunkToEmittedCssFileMap.set(chunk, fileHandle)
        } else if (!config.build.ssr) {
          // legacy build, inline css
          const style = `__vite_style__`
          const injectCode =
            `var ${style} = document.createElement('style');` +
            `${style}.innerHTML = ${JSON.stringify(chunkCSS)};` +
            `document.head.appendChild(${style});`
          if (config.build.sourcemap) {
            const s = new MagicString(code)
            s.prepend(injectCode)
            return {
              code: s.toString(),
              map: s.generateMap({ hires: true })
            }
          } else {
            return { code: injectCode + code }
          }
        }
        return {
          code,
          map: null
        }
      } else {
        const extractedCss = outputToExtractedCSSMap.get(opts) || ''
        outputToExtractedCSSMap.set(opts, extractedCss + chunkCSS)
        return null
      }
    },

    async generateBundle(opts, bundle) {
      // remove empty css chunks and their imports
      if (emptyChunks.size) {
        emptyChunks.forEach((fileName) => {
          delete bundle[fileName]
        })
        const emptyChunkFiles = [...emptyChunks].join('|').replace(/\./g, '\\.')
        const emptyChunkRE = new RegExp(
          `\\bimport\\s*"[^"]*(?:${emptyChunkFiles})";\n?`,
          'g'
        )
        for (const file in bundle) {
          const chunk = bundle[file]
          if (chunk.type === 'chunk') {
            chunk.code = chunk.code.replace(emptyChunkRE, '')
          }
        }
      }

      let extractedCss = outputToExtractedCSSMap.get(opts)
      if (extractedCss && !hasEmitted) {
        hasEmitted = true
        // minify css
        if (config.build.minify) {
          extractedCss = await minifyCSS(extractedCss, config)
        }
        this.emitFile({
          name: 'style.css',
          type: 'asset',
          source: extractedCss
        })
      }
    }
  }
}

async function compileCSS(
  id: string,
  code: string,
  config: ResolvedConfig,
  urlReplacer: CssUrlReplacer
): Promise<{
  code: string
  map?: SourceMap
  ast?: Result
  modules?: Record<string, string>
  deps?: Set<string>
}> {
  const { modules: modulesOptions, preprocessorOptions } = config.css || {}
  const isModule = modulesOptions !== false && cssModuleRE.test(id)
  // although at serve time it can work without processing, we do need to
  // crawl them in order to register watch dependencies.
  const needInlineImport = code.includes('@import')
  const hasUrl = cssUrlRE.test(code)
  const postcssConfig = await resolvePostcssConfig(config)
  const lang = id.match(cssLangRE)?.[1]

  // 1. plain css that needs no processing
  if (
    lang === 'css' &&
    !postcssConfig &&
    !isModule &&
    !needInlineImport &&
    !hasUrl
  ) {
    return { code }
  }

  let map: SourceMap | undefined
  let modules: Record<string, string> | undefined
  const deps = new Set<string>()

  // 2. pre-processors: sass etc.
  if (lang && lang in preProcessors) {
    const preProcessor = preProcessors[lang as PreprocessLang]
    let opts = (preprocessorOptions && preprocessorOptions[lang]) || {}
    // support @import from node dependencies by default
    switch (lang) {
      case 'scss':
      case 'sass':
        opts = {
          includePaths: ['node_modules'],
          ...opts
        }
        break
      case 'less':
      case 'styl':
      case 'stylus':
        opts = {
          paths: ['node_modules'],
          ...opts
        }
    }
    // important: set this for relative import resolving
    opts.filename = cleanUrl(id)
    const preprocessResult = await preProcessor(code, undefined, opts)
    if (preprocessResult.errors.length) {
      throw preprocessResult.errors[0]
    }

    code = preprocessResult.code
    map = preprocessResult.map as SourceMap
    if (preprocessResult.deps) {
      preprocessResult.deps.forEach((dep) => {
        // sometimes sass registers the file itself as a dep
        if (dep !== opts.filename) {
          deps.add(dep)
        }
      })
    }
  }

  // 3. postcss
  const postcssOptions = (postcssConfig && postcssConfig.options) || {}
  const postcssPlugins =
    postcssConfig && postcssConfig.plugins ? postcssConfig.plugins.slice() : []

  if (needInlineImport) {
    postcssPlugins.unshift((await import('postcss-import')).default())
  }
  postcssPlugins.push(
    UrlRewritePostcssPlugin({
      replacer: urlReplacer
    }) as PostcssPlugin
  )

  if (isModule) {
    postcssPlugins.unshift(
      (await import('postcss-modules')).default({
        localsConvention: 'camelCaseOnly',
        ...modulesOptions,
        getJSON(_: string, _modules: Record<string, string>) {
          modules = _modules
        }
      })
    )
  }

  if (!postcssPlugins.length) {
    return {
      code,
      map
    }
  }

  // postcss is an unbundled dep and should be lazy imported
  const postcssResult = await (await import('postcss'))
    .default(postcssPlugins)
    .process(code, {
      ...postcssOptions,
      to: id,
      from: id,
      map: {
        inline: false,
        annotation: false,
        prev: map
      }
    })

  // record CSS dependencies from @imports
  for (const message of postcssResult.messages) {
    if (message.type === 'dependency') {
      deps.add(message.file as string)
    } else if (message.type === 'warning') {
      let msg = `[vite:css] ${message.text}`
      if (message.line && message.column) {
        msg += `\n${generateCodeFrame(code, {
          line: message.line,
          column: message.column
        })}`
      }
      config.logger.warn(chalk.yellow(msg))
    }
  }

  return {
    ast: postcssResult,
    code: postcssResult.css,
    map: postcssResult.map as any,
    modules,
    deps
  }
}

interface PostCSSConfigResult {
  options: ProcessOptions
  plugins: PostcssPlugin[]
}

let cachedPostcssConfig: PostCSSConfigResult | null | undefined

async function resolvePostcssConfig(
  config: ResolvedConfig
): Promise<PostCSSConfigResult | null> {
  if (cachedPostcssConfig !== undefined) {
    return cachedPostcssConfig
  }

  // inline postcss config via vite config
  const inlineOptions = config.css?.postcss
  if (isObject(inlineOptions)) {
    const result = {
      options: { ...inlineOptions },
      plugins: inlineOptions.plugins || []
    }
    delete result.options.plugins
    return (cachedPostcssConfig = result)
  }

  try {
    const searchPath =
      typeof inlineOptions === 'string' ? inlineOptions : config.root
    return (cachedPostcssConfig = await postcssrc({}, searchPath))
  } catch (e) {
    if (!/No PostCSS Config found/.test(e.message)) {
      throw e
    }
    return (cachedPostcssConfig = null)
  }
}

// Preprocessor support. This logic is largely replicated from @vue/compiler-sfc

type PreprocessLang = 'less' | 'sass' | 'scss' | 'styl' | 'stylus'

type StylePreprocessor = (
  source: string,
  map: SourceMap | undefined,
  options: {
    [key: string]: any
    additionalData?: string | ((source: string, filename: string) => string)
    filename: string
  }
) => StylePreprocessorResults | Promise<StylePreprocessorResults>

export interface StylePreprocessorResults {
  code: string
  map?: object
  errors: RollupError[]
  deps: string[]
}

function loadPreprocessor(lang: PreprocessLang) {
  try {
    return require(lang)
  } catch (e) {
    throw new Error(
      `Preprocessor dependency "${lang}" not found. Did you install it?`
    )
  }
}

// .scss/.sass processor
const scss: StylePreprocessor = async (source, map, options) => {
  const nodeSass = loadPreprocessor('sass')
  const finalOptions = {
    ...options,
    data: getSource(source, options.filename, options.additionalData),
    file: options.filename,
    outFile: options.filename,
    sourceMap: !!map
  }

  try {
    const result = await new Promise<any>((resolve, reject) => {
      nodeSass.render(finalOptions, (err: Error | null, res: any) => {
        if (err) {
          reject(err)
        } else {
          resolve(res)
        }
      })
    })
    const deps = result.stats.includedFiles
    if (map) {
      return {
        code: result.css.toString(),
        map: merge(map, JSON.parse(result.map.toString())),
        errors: [],
        deps
      }
    }

    return { code: result.css.toString(), errors: [], deps }
  } catch (e) {
    // normalize SASS error
    e.id = e.file
    e.frame = e.formatted
    return { code: '', errors: [e], deps: [] }
  }
}

const sass: StylePreprocessor = (source, map, options) =>
  scss(source, map, {
    ...options,
    indentedSyntax: true
  })

// .less
interface LessError {
  filename: string
  message: string
  line: number
  column: number
}

const less: StylePreprocessor = (source, map, options) => {
  const nodeLess = loadPreprocessor('less')

  let result: any
  let error: LessError | null = null
  nodeLess.render(
    getSource(source, options.filename, options.additionalData),
    { ...options, syncImport: true },
    (err: LessError | null, output: any) => {
      error = err
      result = output
    }
  )

  if (error) {
    // normalize error info
    const normalizedError: RollupError = new Error(error!.message)
    normalizedError.loc = {
      file: error!.filename || options.filename,
      line: error!.line,
      column: error!.column
    }
    return { code: '', errors: [normalizedError], deps: [] }
  }

  const deps = result.imports
  if (map) {
    return {
      code: result.css.toString(),
      map: merge(map, result.map),
      errors: [],
      deps
    }
  }

  return {
    code: result.css.toString(),
    errors: [],
    deps
  }
}

// .styl
const styl: StylePreprocessor = (source, map, options) => {
  const nodeStylus = loadPreprocessor('stylus')
  try {
    const ref = nodeStylus(source)
    Object.keys(options).forEach((key) => ref.set(key, options[key]))
    if (map) ref.set('sourcemap', { inline: false, comment: false })

    const result = ref.render()
    const deps = ref.deps()
    if (map) {
      return {
        code: result,
        map: merge(map, ref.sourcemap),
        errors: [],
        deps
      }
    }

    return { code: result, errors: [], deps }
  } catch (e) {
    return { code: '', errors: [e], deps: [] }
  }
}

function getSource(
  source: string,
  filename: string,
  additionalData?: string | ((source: string, filename: string) => string)
) {
  if (!additionalData) return source
  if (typeof additionalData === 'function') {
    return additionalData(source, filename)
  }
  return additionalData + source
}

const preProcessors = {
  less,
  sass,
  scss,
  styl,
  stylus: styl
}

type CssUrlReplacer = (
  url: string,
  importer?: string
) => string | Promise<string>
const cssUrlRE = /url\(\s*('[^']+'|"[^"]+"|[^'")]+)\s*\)/

<<<<<<< HEAD
function rewriteCssUrls(
  css: string,
  replacerOrBase: string | Replacer,
  prependBase: string = ''
): Promise<string> {
  let replacer: Replacer
  if (typeof replacerOrBase === 'string') {
    replacer = (rawUrl) => {
      return path.posix.join(
        prependBase,
        path.posix.resolve(path.posix.dirname(replacerOrBase), rawUrl)
      )
=======
const UrlRewritePostcssPlugin: PluginCreator<{
  replacer: CssUrlReplacer
}> = (opts) => {
  if (!opts) {
    throw new Error('base or replace is required')
  }

  return {
    postcssPlugin: 'vite-url-rewrite',
    Once(root) {
      const promises: Promise<void>[] = []
      root.walkDecls((decl) => {
        if (cssUrlRE.test(decl.value)) {
          const replacerForDecl = (rawUrl: string) => {
            const importer = decl.source?.input.file
            return opts.replacer(rawUrl, importer)
          }
          promises.push(
            rewriteCssUrls(decl.value, replacerForDecl).then((url) => {
              decl.value = url
            })
          )
        }
      })
      if (promises.length) {
        return Promise.all(promises) as any
      }
>>>>>>> 76c4bad1
    }
  }
}
UrlRewritePostcssPlugin.postcss = true

function rewriteCssUrls(
  css: string,
  replacer: CssUrlReplacer
): Promise<string> {
  return asyncReplace(css, cssUrlRE, async (match) => {
    let [matched, rawUrl] = match
    let wrap = ''
    const first = rawUrl[0]
    if (first === `"` || first === `'`) {
      wrap = first
      rawUrl = rawUrl.slice(1, -1)
    }
    if (isExternalUrl(rawUrl) || isDataUrl(rawUrl) || rawUrl.startsWith('#')) {
      return matched
    }
    return `url(${wrap}${await replacer(rawUrl)}${wrap})`
  })
}

let CleanCSS: any

async function minifyCSS(css: string, config: ResolvedConfig) {
  CleanCSS = CleanCSS || (await import('clean-css')).default
  const res = new CleanCSS({
    rebase: false,
    ...config.build.cleanCssOptions
  }).minify(css)

  if (res.errors && res.errors.length) {
    config.logger.error(chalk.red(`error when minifying css:\n${res.errors}`))
    // TODO format this
    throw res.errors[0]
  }

  if (res.warnings && res.warnings.length) {
    config.logger.warn(
      chalk.yellow(`warnings when minifying css:\n${res.warnings}`)
    )
  }

  return res.styles
}<|MERGE_RESOLUTION|>--- conflicted
+++ resolved
@@ -152,20 +152,6 @@
         } else {
           thisModule.isSelfAccepting = isSelfAccepting
         }
-<<<<<<< HEAD
-        // rewrite urls using current module's url as base
-        css = await rewriteCssUrls(css, thisModule.url, config.base)
-      } else {
-        // if build, analyze url() asset reference
-        // account for comments https://github.com/vitejs/vite/issues/426
-        css = css.replace(/\/\*[\s\S]*?\*\//gm, '')
-        if (cssUrlRE.test(css)) {
-          css = await rewriteCssUrls(css, async (url) =>
-            urlToBuiltUrl(url, id, config, this)
-          )
-        }
-=======
->>>>>>> 76c4bad1
       }
 
       return css
@@ -697,20 +683,6 @@
 ) => string | Promise<string>
 const cssUrlRE = /url\(\s*('[^']+'|"[^"]+"|[^'")]+)\s*\)/
 
-<<<<<<< HEAD
-function rewriteCssUrls(
-  css: string,
-  replacerOrBase: string | Replacer,
-  prependBase: string = ''
-): Promise<string> {
-  let replacer: Replacer
-  if (typeof replacerOrBase === 'string') {
-    replacer = (rawUrl) => {
-      return path.posix.join(
-        prependBase,
-        path.posix.resolve(path.posix.dirname(replacerOrBase), rawUrl)
-      )
-=======
 const UrlRewritePostcssPlugin: PluginCreator<{
   replacer: CssUrlReplacer
 }> = (opts) => {
@@ -738,7 +710,6 @@
       if (promises.length) {
         return Promise.all(promises) as any
       }
->>>>>>> 76c4bad1
     }
   }
 }
