--- conflicted
+++ resolved
@@ -363,7 +363,14 @@
       },
     },
     transform: {
+      filter: {
+        id: {
+          include: CSS_LANGS_RE,
+          exclude: [commonjsProxyRE, SPECIAL_QUERY_RE],
+        },
+      },
       async handler(raw, id) {
+        // for backward compat this if statement is needed
         if (
           !isCSSRequest(id) ||
           commonjsProxyRE.test(id) ||
@@ -372,28 +379,9 @@
           return
         }
 
-<<<<<<< HEAD
-  const transformHook: Plugin['transform'] = {
-    filter: {
-      id: {
-        include: CSS_LANGS_RE,
-        exclude: [commonjsProxyRE, SPECIAL_QUERY_RE],
-      },
-    },
-    async handler(raw, id) {
-      // for backward compat this if statement is needed
-      if (
-        !isCSSRequest(id) ||
-        commonjsProxyRE.test(id) ||
-        SPECIAL_QUERY_RE.test(id)
-      ) {
-        return
-      }
-=======
         const { environment } = this
         const resolveUrl = (url: string, importer?: string) =>
           idResolver(environment, url, importer)
->>>>>>> a37ac836
 
         const urlResolver: CssUrlResolver = async (url, importer) => {
           const decodedUrl = decodeURI(url)
@@ -459,18 +447,6 @@
       },
     },
   }
-<<<<<<< HEAD
-
-  // for backward compat, make `plugin.transform` a function
-  // but still keep the `filter` and `handler` properties
-  // so that rolldown can use `filter`
-  plugin.transform = transformHook.handler
-  ;(plugin.transform as any).filter = transformHook.filter
-  ;(plugin.transform as any).handler = transformHook.handler
-
-  return plugin
-=======
->>>>>>> a37ac836
 }
 
 /**
@@ -1102,20 +1078,7 @@
         }
       }
     },
-<<<<<<< HEAD
-  } satisfies Plugin
-
-  // backward compat
-  const handler = plugin.transform.handler
-  const filter = plugin.transform.filter
-  ;(plugin as any).transform = handler
-  ;(plugin as any).transform.handler = handler
-  ;(plugin as any).transform.filter = filter
-
-  return plugin
-=======
-  }
->>>>>>> a37ac836
+  }
 }
 
 export function cssAnalysisPlugin(config: ResolvedConfig): Plugin {
