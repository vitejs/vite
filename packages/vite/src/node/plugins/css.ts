--- conflicted
+++ resolved
@@ -662,37 +662,18 @@
           return { code, map: { mappings: '' } }
         }
 
-<<<<<<< HEAD
-      // build CSS handling ----------------------------------------------------
-
-      const cssScopeTo =
-        // NOTE: `this.getModuleInfo` can be undefined when the plugin is called directly
-        //       adding `?.` temporary to avoid unocss from breaking
-        // TODO: remove `?.` after `this.getModuleInfo` in Vite 7
-        this.getModuleInfo?.(id)?.meta?.vite?.cssScopeTo
-
-      // record css
-      if (!inlined) {
-        styles.putContent(id, css, cssScopeTo)
-      }
-=======
         // build CSS handling ----------------------------------------------------
 
         const cssScopeTo =
           // NOTE: `this.getModuleInfo` can be undefined when the plugin is called directly
           //       adding `?.` temporary to avoid unocss from breaking
           // TODO: remove `?.` after `this.getModuleInfo` in Vite 7
-          (
-            this.getModuleInfo?.(id)?.meta?.vite as
-              | CustomPluginOptionsVite
-              | undefined
-          )?.cssScopeTo
+          this.getModuleInfo?.(id)?.meta?.vite?.cssScopeTo
 
         // record css
         if (!inlined) {
           styles.putContent(id, css, cssScopeTo)
         }
->>>>>>> 9827df21
 
         let code: string
         if (modulesCode) {
