--- conflicted
+++ resolved
@@ -175,12 +175,8 @@
 const inlineRE = /[?&]inline\b/
 const inlineCSSRE = /[?&]inline-css\b/
 const styleAttrRE = /[?&]style-attr\b/
-<<<<<<< HEAD
+const functionCallRE = /^[A-Z_][\w-]*\(/i
 const transformOnlyRE = /[?&]transform-only\b/
-const varRE = /^var\(/i
-=======
-const functionCallRE = /^[A-Z_][\w-]*\(/i
->>>>>>> 36775c4b
 const nonEscapedDoubleQuoteRe = /(?<!\\)(")/g
 
 const cssBundleName = 'style.css'
