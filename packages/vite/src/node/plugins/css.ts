import fs from 'node:fs'
import fsp from 'node:fs/promises'
import path from 'node:path'
import { createRequire } from 'node:module'
import { fileURLToPath, pathToFileURL } from 'node:url'
import postcssrc from 'postcss-load-config'
import type {
  ExistingRawSourceMap,
  ModuleFormat,
  OutputAsset,
  OutputChunk,
  RenderedChunk,
  RenderedModule,
  RollupError,
  SourceMapInput,
} from 'rollup'
import { dataToEsm } from '@rollup/pluginutils'
import colors from 'picocolors'
import MagicString from 'magic-string'
import type * as PostCSS from 'postcss'
import type Sass from 'sass'
import type Stylus from 'stylus'
import type Less from 'less'
import type { LightningCSSOptions } from 'types/internal/lightningcssOptions'
import type { TransformOptions } from 'esbuild'
import { formatMessages, transform } from 'esbuild'
import type { RawSourceMap } from '@ampproject/remapping'
import { WorkerWithFallback } from 'artichokie'
import { globSync } from 'tinyglobby'
import type {
  LessPreprocessorBaseOptions,
  SassModernPreprocessBaseOptions,
  StylusPreprocessorBaseOptions,
} from 'types/internal/cssPreprocessorOptions'
import type {
  TransformAttributeResult as LightningCssTransformAttributeResult,
  TransformResult as LightningCssTransformResult,
} from 'lightningcss'
import type { CustomPluginOptionsVite } from 'types/metadata'
import { getCodeWithSourcemap, injectSourcesContent } from '../server/sourcemap'
import type { EnvironmentModuleNode } from '../server/moduleGraph'
import {
  createToImportMetaURLBasedRelativeRuntime,
  resolveUserExternal,
  toOutputFilePathInCss,
  toOutputFilePathInJS,
} from '../build'
import type { LibraryOptions } from '../build'
import {
  CLIENT_PUBLIC_PATH,
  CSS_LANGS_RE,
  DEV_PROD_CONDITION,
  ESBUILD_BASELINE_WIDELY_AVAILABLE_TARGET,
  SPECIAL_QUERY_RE,
} from '../constants'
import type { ResolvedConfig } from '../config'
import type { Plugin } from '../plugin'
import { checkPublicFile } from '../publicDir'
import {
  arraify,
  asyncReplace,
  combineSourcemaps,
  createSerialPromiseQueue,
  emptyCssComments,
  encodeURIPath,
  escapeRegex,
  generateCodeFrame,
  getHash,
  getPackageManagerCommand,
  getPkgName,
  injectQuery,
  isCSSRequest,
  isDataUrl,
  isExternalUrl,
  isObject,
  joinUrlSegments,
  mergeWithDefaults,
  normalizePath,
  processSrcSet,
  removeDirectQuery,
  removeUrlQuery,
  requireResolveFromRootWithFallback,
  stripBomTag,
  urlRE,
} from '../utils'
import type { Logger } from '../logger'
import { cleanUrl, isWindows, slash } from '../../shared/utils'
import { NULL_BYTE_PLACEHOLDER } from '../../shared/constants'
import { createBackCompatIdResolver } from '../idResolver'
import type { ResolveIdFn } from '../idResolver'
import { PartialEnvironment } from '../baseEnvironment'
import type { TransformPluginContext } from '../server/pluginContainer'
import { searchForWorkspaceRoot } from '../server/searchRoot'
import { type DevEnvironment } from '..'
import type { PackageCache } from '../packages'
import { findNearestMainPackageData } from '../packages'
import { addToHTMLProxyTransformResult } from './html'
import {
  assetUrlRE,
  cssEntriesMap,
  fileToDevUrl,
  fileToUrl,
  publicAssetUrlCache,
  publicAssetUrlRE,
  publicFileToBuiltUrl,
  renderAssetUrlInJS,
} from './asset'
import type { ESBuildOptions } from './esbuild'
import { getChunkOriginalFileName } from './manifest'

const decoder = new TextDecoder()
// const debug = createDebugger('vite:css')

export interface CSSOptions {
  /**
   * Using lightningcss is an experimental option to handle CSS modules,
   * assets and imports via Lightning CSS. It requires to install it as a
   * peer dependency.
   *
   * @default 'postcss'
   * @experimental
   */
  transformer?: 'postcss' | 'lightningcss'
  /**
   * https://github.com/css-modules/postcss-modules
   */
  modules?: CSSModulesOptions | false
  /**
   * Options for preprocessors.
   *
   * In addition to options specific to each processors, Vite supports `additionalData` option.
   * The `additionalData` option can be used to inject extra code for each style content.
   */
  preprocessorOptions?: {
    scss?: SassPreprocessorOptions
    sass?: SassPreprocessorOptions
    less?: LessPreprocessorOptions
    styl?: StylusPreprocessorOptions
    stylus?: StylusPreprocessorOptions
  }

  /**
   * If this option is set, preprocessors will run in workers when possible.
   * `true` means the number of CPUs minus 1.
   *
   * @default 0
   * @experimental
   */
  preprocessorMaxWorkers?: number | true
  postcss?:
    | string
    | (PostCSS.ProcessOptions & {
        plugins?: PostCSS.AcceptedPlugin[]
      })
  /**
   * Enables css sourcemaps during dev
   * @default false
   * @experimental
   */
  devSourcemap?: boolean

  /**
   * @experimental
   */
  lightningcss?: LightningCSSOptions
}

export interface CSSModulesOptions {
  getJSON?: (
    cssFileName: string,
    json: Record<string, string>,
    outputFileName: string,
  ) => void
  scopeBehaviour?: 'global' | 'local'
  globalModulePaths?: RegExp[]
  exportGlobals?: boolean
  generateScopedName?:
    | string
    | ((name: string, filename: string, css: string) => string)
  hashPrefix?: string
  /**
   * default: undefined
   */
  localsConvention?:
    | 'camelCase'
    | 'camelCaseOnly'
    | 'dashes'
    | 'dashesOnly'
    | ((
        originalClassName: string,
        generatedClassName: string,
        inputFile: string,
      ) => string)
}

export const cssConfigDefaults = Object.freeze({
  /** @experimental */
  transformer: 'postcss',
  // modules
  // preprocessorOptions
  /** @experimental */
  preprocessorMaxWorkers: 0,
  // postcss
  /** @experimental */
  devSourcemap: false,
  // lightningcss
} satisfies CSSOptions)

export type ResolvedCSSOptions = Omit<CSSOptions, 'lightningcss'> &
  Required<Pick<CSSOptions, 'transformer' | 'devSourcemap'>> & {
    lightningcss?: LightningCSSOptions
  }

export function resolveCSSOptions(
  options: CSSOptions | undefined,
): ResolvedCSSOptions {
  const resolved = mergeWithDefaults(cssConfigDefaults, options ?? {})
  if (resolved.transformer === 'lightningcss') {
    resolved.lightningcss ??= {}
    resolved.lightningcss.targets ??= convertTargets(
      ESBUILD_BASELINE_WIDELY_AVAILABLE_TARGET,
    )
  }
  return resolved
}

const cssModuleRE = new RegExp(`\\.module${CSS_LANGS_RE.source}`)
const directRequestRE = /[?&]direct\b/
const htmlProxyRE = /[?&]html-proxy\b/
const htmlProxyIndexRE = /&index=(\d+)/
const commonjsProxyRE = /[?&]commonjs-proxy/
const inlineRE = /[?&]inline\b/
const inlineCSSRE = /[?&]inline-css\b/
const styleAttrRE = /[?&]style-attr\b/
const functionCallRE = /^[A-Z_][.\w-]*\(/i
const transformOnlyRE = /[?&]transform-only\b/
const nonEscapedDoubleQuoteRe = /(?<!\\)"/g

const defaultCssBundleName = 'style.css'

const enum PreprocessLang {
  less = 'less',
  sass = 'sass',
  scss = 'scss',
  styl = 'styl',
  stylus = 'stylus',
}
// eslint-disable-next-line @typescript-eslint/no-unused-vars -- bug in typescript-eslint
const enum PureCssLang {
  css = 'css',
}
const enum PostCssDialectLang {
  sss = 'sugarss',
}
type CssLang =
  | keyof typeof PureCssLang
  | keyof typeof PreprocessLang
  | keyof typeof PostCssDialectLang

export const isModuleCSSRequest = (request: string): boolean =>
  cssModuleRE.test(request)

export const isDirectCSSRequest = (request: string): boolean =>
  CSS_LANGS_RE.test(request) && directRequestRE.test(request)

export const isDirectRequest = (request: string): boolean =>
  directRequestRE.test(request)

const cssModulesCache = new WeakMap<
  ResolvedConfig,
  Map<string, Record<string, string>>
>()

export const removedPureCssFilesCache = new WeakMap<
  ResolvedConfig,
  Map<string, RenderedChunk>
>()

// Used only if the config doesn't code-split CSS (builds a single CSS file)
export const cssBundleNameCache = new WeakMap<ResolvedConfig, string>()

const postcssConfigCache = new WeakMap<
  ResolvedConfig,
  PostCSSConfigResult | null | Promise<PostCSSConfigResult | null>
>()

function encodePublicUrlsInCSS(config: ResolvedConfig) {
  return config.command === 'build'
}

const cssUrlAssetRE = /__VITE_CSS_URL__([\da-f]+)__/g

/**
 * Plugin applied before user plugins
 */
export function cssPlugin(config: ResolvedConfig): Plugin {
  const isBuild = config.command === 'build'
  let moduleCache: Map<string, Record<string, string>>

  const idResolver = createBackCompatIdResolver(config, {
    preferRelative: true,
    tryIndex: false,
    extensions: [],
  })

  let preprocessorWorkerController: PreprocessorWorkerController | undefined

  // warm up cache for resolved postcss config
  if (config.css.transformer !== 'lightningcss') {
    resolvePostcssConfig(config).catch(() => {
      /* will be handled later */
    })
  }

  return {
    name: 'vite:css',

    buildStart() {
      // Ensure a new cache for every build (i.e. rebuilding in watch mode)
      moduleCache = new Map<string, Record<string, string>>()
      cssModulesCache.set(config, moduleCache)

      removedPureCssFilesCache.set(config, new Map<string, RenderedChunk>())

      preprocessorWorkerController = createPreprocessorWorkerController(
        normalizeMaxWorkers(config.css.preprocessorMaxWorkers),
      )
      preprocessorWorkerControllerCache.set(
        config,
        preprocessorWorkerController,
      )
    },

    buildEnd() {
      preprocessorWorkerController?.close()
    },

    load: {
      async handler(id) {
        if (!isCSSRequest(id)) return

        if (urlRE.test(id)) {
          if (isModuleCSSRequest(id)) {
            throw new Error(
              `?url is not supported with CSS modules. (tried to import ${JSON.stringify(
                id,
              )})`,
            )
          }

          // *.css?url
          // in dev, it's handled by assets plugin.
          if (isBuild) {
            id = injectQuery(removeUrlQuery(id), 'transform-only')
            return (
              `import ${JSON.stringify(id)};` +
              `export default "__VITE_CSS_URL__${Buffer.from(id).toString(
                'hex',
              )}__"`
            )
          }
        }
      },
    },
    transform: {
      async handler(raw, id) {
        if (
          !isCSSRequest(id) ||
          commonjsProxyRE.test(id) ||
          SPECIAL_QUERY_RE.test(id)
        ) {
          return
        }

        const { environment } = this
        const resolveUrl = (url: string, importer?: string) =>
          idResolver(environment, url, importer)

        const urlResolver: CssUrlResolver = async (url, importer) => {
          const decodedUrl = decodeURI(url)
          if (checkPublicFile(decodedUrl, config)) {
            if (encodePublicUrlsInCSS(config)) {
              return [publicFileToBuiltUrl(decodedUrl, config), undefined]
            } else {
              return [joinUrlSegments(config.base, decodedUrl), undefined]
            }
          }
          const [id, fragment] = decodedUrl.split('#')
          let resolved = await resolveUrl(id, importer)
          if (resolved) {
            if (fragment) resolved += '#' + fragment
            return [await fileToUrl(this, resolved), resolved]
          }
          if (config.command === 'build') {
            const isExternal = config.build.rollupOptions.external
              ? resolveUserExternal(
                  config.build.rollupOptions.external,
                  decodedUrl, // use URL as id since id could not be resolved
                  id,
                  false,
                )
              : false

            if (!isExternal) {
              // #9800 If we cannot resolve the css url, leave a warning.
              config.logger.warnOnce(
                `\n${decodedUrl} referenced in ${id} didn't resolve at build time, it will remain unchanged to be resolved at runtime`,
              )
            }
          }
          return [url, undefined]
        }

        const {
          code: css,
          modules,
          deps,
          map,
        } = await compileCSS(
          environment,
          id,
          raw,
          preprocessorWorkerController!,
          urlResolver,
        )
        if (modules) {
          moduleCache.set(id, modules)
        }

        if (deps) {
          for (const file of deps) {
            this.addWatchFile(file)
          }
        }

        return {
          code: css,
          map,
        }
      },
    },
  }
}

/**
 * Plugin applied after user plugins
 */
export function cssPostPlugin(config: ResolvedConfig): Plugin {
  // styles initialization in buildStart causes a styling loss in watch
  const styles = new Map<string, string>()
  // queue to emit css serially to guarantee the files are emitted in a deterministic order
  let codeSplitEmitQueue = createSerialPromiseQueue<string>()
  const urlEmitQueue = createSerialPromiseQueue<unknown>()
  let pureCssChunks: Set<RenderedChunk>

  // when there are multiple rollup outputs and extracting CSS, only emit once,
  // since output formats have no effect on the generated CSS.
  let hasEmitted = false
  let chunkCSSMap: Map<string, string>

  const rollupOptionsOutput = config.build.rollupOptions.output
  const assetFileNames = (
    Array.isArray(rollupOptionsOutput)
      ? rollupOptionsOutput[0]
      : rollupOptionsOutput
  )?.assetFileNames
  const getCssAssetDirname = (cssAssetName: string) => {
    const cssAssetNameDir = path.dirname(cssAssetName)
    if (!assetFileNames) {
      return path.join(config.build.assetsDir, cssAssetNameDir)
    } else if (typeof assetFileNames === 'string') {
      return path.join(path.dirname(assetFileNames), cssAssetNameDir)
    } else {
      return path.dirname(
        assetFileNames({
          type: 'asset',
          name: cssAssetName,
          names: [cssAssetName],
          originalFileName: null,
          originalFileNames: [],
          source: '/* vite internal call, ignore */',
        }),
      )
    }
  }

  function getCssBundleName() {
    const cached = cssBundleNameCache.get(config)
    if (cached) return cached

    const cssBundleName = config.build.lib
      ? resolveLibCssFilename(
          config.build.lib,
          config.root,
          config.packageCache,
        )
      : defaultCssBundleName
    cssBundleNameCache.set(config, cssBundleName)
    return cssBundleName
  }

  return {
    name: 'vite:css-post',

    renderStart() {
      // Ensure new caches for every build (i.e. rebuilding in watch mode)
      pureCssChunks = new Set<RenderedChunk>()
      hasEmitted = false
      chunkCSSMap = new Map()
      codeSplitEmitQueue = createSerialPromiseQueue()
    },

    transform: {
      async handler(css, id) {
        if (
          !isCSSRequest(id) ||
          commonjsProxyRE.test(id) ||
          SPECIAL_QUERY_RE.test(id)
        ) {
          return
        }

        css = stripBomTag(css)

        // cache css compile result to map
        // and then use the cache replace inline-style-flag
        // when `generateBundle` in vite:build-html plugin and devHtmlHook
        const inlineCSS = inlineCSSRE.test(id)
        const isHTMLProxy = htmlProxyRE.test(id)
        if (inlineCSS && isHTMLProxy) {
          if (styleAttrRE.test(id)) {
            css = css.replace(/"/g, '&quot;')
          }
          const index = htmlProxyIndexRE.exec(id)?.[1]
          if (index == null) {
            throw new Error(`HTML proxy index in "${id}" not found`)
          }
          addToHTMLProxyTransformResult(
            `${getHash(cleanUrl(id))}_${Number.parseInt(index)}`,
            css,
          )
          return `export default ''`
        }

        const inlined = inlineRE.test(id)
        const modules = cssModulesCache.get(config)!.get(id)

        // #6984, #7552
        // `foo.module.css` => modulesCode
        // `foo.module.css?inline` => cssContent
        const modulesCode =
          modules &&
          !inlined &&
          dataToEsm(modules, { namedExports: true, preferConst: true })

        if (config.command === 'serve') {
          const getContentWithSourcemap = async (content: string) => {
            if (config.css.devSourcemap) {
              const sourcemap = this.getCombinedSourcemap()
              if (sourcemap.mappings) {
                await injectSourcesContent(
                  sourcemap,
                  cleanUrl(id),
                  config.logger,
                )
              }
              return getCodeWithSourcemap('css', content, sourcemap)
            }
            return content
          }

          if (isDirectCSSRequest(id)) {
            return null
          }
          if (inlined) {
            return `export default ${JSON.stringify(css)}`
          }
          if (this.environment.config.consumer === 'server') {
            return modulesCode || 'export {}'
          }

          const cssContent = await getContentWithSourcemap(css)
          const code = [
            `import { updateStyle as __vite__updateStyle, removeStyle as __vite__removeStyle } from ${JSON.stringify(
              path.posix.join(config.base, CLIENT_PUBLIC_PATH),
            )}`,
            `const __vite__id = ${JSON.stringify(id)}`,
            `const __vite__css = ${JSON.stringify(cssContent)}`,
            `__vite__updateStyle(__vite__id, __vite__css)`,
            // css modules exports change on edit so it can't self accept
            `${modulesCode || 'import.meta.hot.accept()'}`,
            `import.meta.hot.prune(() => __vite__removeStyle(__vite__id))`,
          ].join('\n')
          return { code, map: { mappings: '' } }
        }

        // build CSS handling ----------------------------------------------------

        // record css
        if (!inlined) {
          styles.set(id, css)
        }

        let code: string
        if (modulesCode) {
          code = modulesCode
        } else if (inlined) {
          let content = css
          if (config.build.cssMinify) {
            content = await minifyCSS(content, config, true)
          }
          code = `export default ${JSON.stringify(content)}`
        } else {
          // empty module when it's not a CSS module nor `?inline`
          code = ''
        }

        return {
          code,
          map: { mappings: '' },
          // avoid the css module from being tree-shaken so that we can retrieve
          // it in renderChunk()
          moduleSideEffects: modulesCode || inlined ? false : 'no-treeshake',
        }
      },
    },

    async renderChunk(code, chunk, opts, meta) {
      let chunkCSS = ''
      const renderedModules = new Proxy(
        {} as Record<string, RenderedModule | undefined>,
        {
          get(_target, p) {
            for (const name in meta.chunks) {
              const modules = meta.chunks[name].modules
              const module = modules[p as string]
              if (module) {
                return module
              }
            }
          },
        },
      )
      // the chunk is empty if it's a dynamic entry chunk that only contains a CSS import
      const isJsChunkEmpty = code === '' && !chunk.isEntry
      let isPureCssChunk = chunk.exports.length === 0
      const ids = Object.keys(chunk.modules)
      for (const id of ids) {
        if (styles.has(id)) {
          // ?transform-only is used for ?url and shouldn't be included in normal CSS chunks
          if (transformOnlyRE.test(id)) {
            continue
          }

          // If this CSS is scoped to its importers exports, check if those importers exports
          // are rendered in the chunks. If they are not, we can skip bundling this CSS.
          const cssScopeTo = this.getModuleInfo(id)?.meta?.vite?.cssScopeTo
          if (
            cssScopeTo &&
            !isCssScopeToRendered(cssScopeTo, renderedModules)
          ) {
            continue
          }

          // a css module contains JS, so it makes this not a pure css chunk
          if (cssModuleRE.test(id)) {
            isPureCssChunk = false
          }

          chunkCSS += styles.get(id)
        } else if (!isJsChunkEmpty) {
          // if the module does not have a style, then it's not a pure css chunk.
          // this is true because in the `transform` hook above, only modules
          // that are css gets added to the `styles` map.
          isPureCssChunk = false
        }
      }

      const publicAssetUrlMap = publicAssetUrlCache.get(config)!

      // resolve asset URL placeholders to their built file URLs
      const resolveAssetUrlsInCss = (
        chunkCSS: string,
        cssAssetName: string,
      ) => {
        const encodedPublicUrls = encodePublicUrlsInCSS(config)

        const relative = config.base === './' || config.base === ''
        const cssAssetDirname =
          encodedPublicUrls || relative
            ? slash(getCssAssetDirname(cssAssetName))
            : undefined

        const toRelative = (filename: string) => {
          // relative base + extracted CSS
          const relativePath = normalizePath(
            path.relative(cssAssetDirname!, filename),
          )
          return relativePath[0] === '.' ? relativePath : './' + relativePath
        }

        // replace asset url references with resolved url.
        chunkCSS = chunkCSS.replace(assetUrlRE, (_, fileHash, postfix = '') => {
          const filename = this.getFileName(fileHash) + postfix
          chunk.viteMetadata!.importedAssets.add(cleanUrl(filename))
          return encodeURIPath(
            toOutputFilePathInCss(
              filename,
              'asset',
              cssAssetName,
              'css',
              config,
              toRelative,
            ),
          )
        })
        // resolve public URL from CSS paths
        if (encodedPublicUrls) {
          const relativePathToPublicFromCSS = normalizePath(
            path.relative(cssAssetDirname!, ''),
          )
          chunkCSS = chunkCSS.replace(publicAssetUrlRE, (_, hash) => {
            const publicUrl = publicAssetUrlMap.get(hash)!.slice(1)
            return encodeURIPath(
              toOutputFilePathInCss(
                publicUrl,
                'public',
                cssAssetName,
                'css',
                config,
                () => `${relativePathToPublicFromCSS}/${publicUrl}`,
              ),
            )
          })
        }
        return chunkCSS
      }

      function ensureFileExt(name: string, ext: string) {
        return normalizePath(
          path.format({ ...path.parse(name), base: undefined, ext }),
        )
      }

      let s: MagicString | undefined
      const urlEmitTasks: Array<{
        cssAssetName: string
        originalFileName: string
        content: string
        start: number
        end: number
      }> = []

      if (code.includes('__VITE_CSS_URL__')) {
        let match: RegExpExecArray | null
        cssUrlAssetRE.lastIndex = 0
        while ((match = cssUrlAssetRE.exec(code))) {
          const [full, idHex] = match
          const id = Buffer.from(idHex, 'hex').toString()
          const originalFileName = cleanUrl(id)
          const cssAssetName = ensureFileExt(
            path.basename(originalFileName),
            '.css',
          )
          if (!styles.has(id)) {
            throw new Error(
              `css content for ${JSON.stringify(id)} was not found`,
            )
          }

          let cssContent = styles.get(id)!

          cssContent = resolveAssetUrlsInCss(cssContent, cssAssetName)

          urlEmitTasks.push({
            cssAssetName,
            originalFileName,
            content: cssContent,
            start: match.index,
            end: match.index + full.length,
          })
        }
      }

      // should await even if this chunk does not include __VITE_CSS_URL__
      // so that code after this line runs in the same order
      await urlEmitQueue.run(async () =>
        Promise.all(
          urlEmitTasks.map(async (info) => {
            info.content = await finalizeCss(info.content, true, config)
          }),
        ),
      )
      if (urlEmitTasks.length > 0) {
        const toRelativeRuntime = createToImportMetaURLBasedRelativeRuntime(
          opts.format,
          config.isWorker,
        )
        s ||= new MagicString(code)

        for (const {
          cssAssetName,
          originalFileName,
          content,
          start,
          end,
        } of urlEmitTasks) {
          const referenceId = this.emitFile({
            type: 'asset',
            name: cssAssetName,
            originalFileName,
            source: content,
          })

          const filename = this.getFileName(referenceId)
          chunk.viteMetadata!.importedAssets.add(cleanUrl(filename))
          const replacement = toOutputFilePathInJS(
            this.environment,
            filename,
            'asset',
            chunk.fileName,
            'js',
            toRelativeRuntime,
          )
          const replacementString =
            typeof replacement === 'string'
              ? JSON.stringify(encodeURIPath(replacement)).slice(1, -1)
              : `"+${replacement.runtime}+"`
          s.update(start, end, replacementString)
        }
      }

      if (chunkCSS) {
        if (isPureCssChunk && (opts.format === 'es' || opts.format === 'cjs')) {
          // this is a shared CSS-only chunk that is empty.
          pureCssChunks.add(chunk)
        }

        if (this.environment.config.build.cssCodeSplit) {
          if (opts.format === 'es' || opts.format === 'cjs') {
            const isEntry = chunk.isEntry && isPureCssChunk
            const cssFullAssetName = ensureFileExt(chunk.name, '.css')
            // if facadeModuleId doesn't exist or doesn't have a CSS extension,
            // that means a JS entry file imports a CSS file.
            // in this case, only use the filename for the CSS chunk name like JS chunks.
            const cssAssetName =
              chunk.isEntry &&
              (!chunk.facadeModuleId || !isCSSRequest(chunk.facadeModuleId))
                ? path.basename(cssFullAssetName)
                : cssFullAssetName
            const originalFileName = getChunkOriginalFileName(
              chunk,
              config.root,
              opts.format,
            )

            chunkCSS = resolveAssetUrlsInCss(chunkCSS, cssAssetName)

            // wait for previous tasks as well
            chunkCSS = await codeSplitEmitQueue.run(async () => {
              return finalizeCss(chunkCSS, true, config)
            })

            // emit corresponding css file
            const referenceId = this.emitFile({
              type: 'asset',
              name: cssAssetName,
              originalFileName,
              source: chunkCSS,
            })
            if (isEntry) {
              cssEntriesMap.get(this.environment)!.add(referenceId)
            }
            chunk.viteMetadata!.importedCss.add(this.getFileName(referenceId))
          } else if (this.environment.config.consumer === 'client') {
            // legacy build and inline css

            // Entry chunk CSS will be collected into `chunk.viteMetadata.importedCss`
            // and injected later by the `'vite:build-html'` plugin into the `index.html`
            // so it will be duplicated. (https://github.com/vitejs/vite/issues/2062#issuecomment-782388010)
            // But because entry chunk can be imported by dynamic import,
            // we shouldn't remove the inlined CSS. (#10285)

            chunkCSS = await finalizeCss(chunkCSS, true, config)
            let cssString = JSON.stringify(chunkCSS)
            cssString =
              renderAssetUrlInJS(this, chunk, opts, cssString)?.toString() ||
              cssString
            const style = `__vite_style__`
            const injectCode =
              `var ${style} = document.createElement('style');` +
              `${style}.textContent = ${cssString};` +
              `document.head.appendChild(${style});`
            let injectionPoint
            const wrapIdx = code.indexOf('System.register')
            const singleQuoteUseStrict = `'use strict';`
            const doubleQuoteUseStrict = `"use strict";`
            if (wrapIdx >= 0) {
              const executeFnStart = code.indexOf('execute:', wrapIdx)
              injectionPoint = code.indexOf('{', executeFnStart) + 1
            } else if (code.includes(singleQuoteUseStrict)) {
              injectionPoint =
                code.indexOf(singleQuoteUseStrict) + singleQuoteUseStrict.length
            } else if (code.includes(doubleQuoteUseStrict)) {
              injectionPoint =
                code.indexOf(doubleQuoteUseStrict) + doubleQuoteUseStrict.length
            } else {
              throw new Error('Injection point for inlined CSS not found')
            }
            s ||= new MagicString(code)
            s.appendRight(injectionPoint, injectCode)
          }
        } else {
          // resolve public URL from CSS paths, we need to use absolute paths
          chunkCSS = resolveAssetUrlsInCss(chunkCSS, getCssBundleName())
          // finalizeCss is called for the aggregated chunk in generateBundle

          chunkCSSMap.set(chunk.fileName, chunkCSS)
        }
      }

      if (s) {
        if (config.build.sourcemap) {
          return {
            code: s.toString(),
            map: s.generateMap({ hires: 'boundary' }),
          }
        } else {
          return { code: s.toString() }
        }
      }
      return null
    },

    augmentChunkHash(chunk) {
      if (chunk.viteMetadata?.importedCss.size) {
        let hash = ''
        for (const id of chunk.viteMetadata.importedCss) {
          hash += id
        }
        return hash
      }
    },

    async generateBundle(opts, bundle) {
      // @ts-expect-error asset emits are skipped in legacy bundle
      if (opts.__vite_skip_asset_emit__) {
        return
      }

      // extract as single css bundle if no codesplit
      if (!this.environment.config.build.cssCodeSplit && !hasEmitted) {
        let extractedCss = ''
        const collected = new Set<OutputChunk>()
        // will be populated in order they are used by entry points
        const dynamicImports = new Set<string>()

        function collect(chunk: OutputChunk | OutputAsset | undefined) {
          if (!chunk || chunk.type !== 'chunk' || collected.has(chunk)) return
          collected.add(chunk)

          // First collect all styles from the synchronous imports (lowest priority)
          chunk.imports.forEach((importName) => collect(bundle[importName]))
          // Save dynamic imports in deterministic order to add the styles later (to have the highest priority)
          chunk.dynamicImports.forEach((importName) =>
            dynamicImports.add(importName),
          )
          // Then collect the styles of the current chunk (might overwrite some styles from previous imports)
          extractedCss += chunkCSSMap.get(chunk.preliminaryFileName) ?? ''
        }

        // The bundle is guaranteed to be deterministic, if not then we have a bug in rollup.
        // So we use it to ensure a deterministic order of styles
        for (const chunk of Object.values(bundle)) {
          if (chunk.type === 'chunk' && chunk.isEntry) {
            collect(chunk)
          }
        }
        // Now collect the dynamic chunks, this is done last to have the styles overwrite the previous ones
        for (const chunkName of dynamicImports) {
          collect(bundle[chunkName])
        }

        // Finally, if there's any extracted CSS, we emit the asset
        if (extractedCss) {
          hasEmitted = true
          extractedCss = await finalizeCss(extractedCss, true, config)
          this.emitFile({
            name: getCssBundleName(),
            type: 'asset',
            source: extractedCss,
            // this file is an implicit entry point, use `style.css` as the original file name
            // this name is also used as a key in the manifest
            originalFileName: 'style.css',
          })
        }
      }

      // remove empty css chunks and their imports
      if (pureCssChunks.size) {
        // map each pure css chunk (rendered chunk) to it's corresponding bundle
        // chunk. we check that by `preliminaryFileName` as they have different
        // `filename`s (rendered chunk has the !~{XXX}~ placeholder)
        const prelimaryNameToChunkMap = Object.fromEntries(
          Object.values(bundle)
            .filter((chunk): chunk is OutputChunk => chunk.type === 'chunk')
            .map((chunk) => [chunk.preliminaryFileName, chunk.fileName]),
        )

        // When running in watch mode the generateBundle is called once per output format
        // in this case the `bundle` is not populated with the other output files
        // but they are still in `pureCssChunks`.
        // So we need to filter the names and only use those who are defined
        const pureCssChunkNames = [...pureCssChunks]
          .map((pureCssChunk) => prelimaryNameToChunkMap[pureCssChunk.fileName])
          .filter(Boolean)

        const replaceEmptyChunk = getEmptyChunkReplacer(
          pureCssChunkNames,
          opts.format,
        )

        for (const file in bundle) {
          const chunk = bundle[file]
          if (chunk.type === 'chunk') {
            let chunkImportsPureCssChunk = false
            // remove pure css chunk from other chunk's imports,
            // and also register the emitted CSS files under the importer
            // chunks instead.
            chunk.imports = chunk.imports.filter((file) => {
              if (pureCssChunkNames.includes(file)) {
                const { importedCss, importedAssets } = (
                  bundle[file] as OutputChunk
                ).viteMetadata!
                importedCss.forEach((file) =>
                  chunk.viteMetadata!.importedCss.add(file),
                )
                importedAssets.forEach((file) =>
                  chunk.viteMetadata!.importedAssets.add(file),
                )
                chunkImportsPureCssChunk = true
                return false
              }
              return true
            })
            if (chunkImportsPureCssChunk) {
              chunk.code = replaceEmptyChunk(chunk.code)
            }
          }
        }

        const removedPureCssFiles = removedPureCssFilesCache.get(config)!
        pureCssChunkNames.forEach((fileName) => {
          removedPureCssFiles.set(fileName, bundle[fileName] as RenderedChunk)
          delete bundle[fileName]
          delete bundle[`${fileName}.map`]
        })
      }

      const cssAssets = Object.values(bundle).filter(
        (asset): asset is OutputAsset =>
          asset.type === 'asset' && asset.fileName.endsWith('.css'),
      )
      for (const cssAsset of cssAssets) {
        if (typeof cssAsset.source === 'string') {
          cssAsset.source = cssAsset.source.replace(viteHashUpdateMarkerRE, '')
        }
      }
    },
  }
}

export function cssAnalysisPlugin(config: ResolvedConfig): Plugin {
  return {
    name: 'vite:css-analysis',

    transform: {
      async handler(_, id) {
        if (
          !isCSSRequest(id) ||
          commonjsProxyRE.test(id) ||
          SPECIAL_QUERY_RE.test(id)
        ) {
          return
        }

        const { moduleGraph } = this.environment as DevEnvironment
        const thisModule = moduleGraph.getModuleById(id)

        // Handle CSS @import dependency HMR and other added modules via this.addWatchFile.
        // JS-related HMR is handled in the import-analysis plugin.
        if (thisModule) {
          // CSS modules cannot self-accept since it exports values
          const isSelfAccepting =
            !cssModulesCache.get(config)?.get(id) &&
            !inlineRE.test(id) &&
            !htmlProxyRE.test(id)
          // attached by pluginContainer.addWatchFile
          const pluginImports = (this as unknown as TransformPluginContext)
            ._addedImports
          if (pluginImports) {
            // record deps in the module graph so edits to @import css can trigger
            // main import to hot update
            const depModules = new Set<string | EnvironmentModuleNode>()
            for (const file of pluginImports) {
              if (isCSSRequest(file)) {
                depModules.add(moduleGraph.createFileOnlyEntry(file))
              } else {
                const url = await fileToDevUrl(
                  this.environment,
                  file,
                  /* skipBase */ true,
                )
                if (url.startsWith('data:')) {
                  depModules.add(moduleGraph.createFileOnlyEntry(file))
                } else {
                  depModules.add(await moduleGraph.ensureEntryFromUrl(url))
                }
              }
            }
            moduleGraph.updateModuleInfo(
              thisModule,
              depModules,
              null,
              // The root CSS proxy module is self-accepting and should not
              // have an explicit accept list
              new Set(),
              null,
              isSelfAccepting,
            )
          } else {
            thisModule.isSelfAccepting = isSelfAccepting
          }
        }
      },
    },
  }
}

function isCssScopeToRendered(
  cssScopeTo: Exclude<CustomPluginOptionsVite['cssScopeTo'], undefined>,
  renderedModules: Record<string, RenderedModule | undefined>,
) {
  const [importerId, exp] = cssScopeTo
  const importer = renderedModules[importerId]
  return (
    importer && (exp === undefined || importer.renderedExports.includes(exp))
  )
}

/**
 * Create a replacer function that takes code and replaces given pure CSS chunk imports
 * @param pureCssChunkNames The chunks that only contain pure CSS and should be replaced
 * @param outputFormat The module output format to decide whether to replace `import` or `require`
 */
export function getEmptyChunkReplacer(
  pureCssChunkNames: string[],
  outputFormat: ModuleFormat,
): (code: string) => string {
  const emptyChunkFiles = pureCssChunkNames
    .map((file) => escapeRegex(path.basename(file)))
    .join('|')

  // for cjs, require calls might be chained by minifier using the comma operator.
  // in this case we have to keep one comma if a next require is chained
  // or add a semicolon to terminate the chain.
  const emptyChunkRE = new RegExp(
    outputFormat === 'es'
      ? `\\bimport\\s*["'][^"']*(?:${emptyChunkFiles})["'];`
      : `(\\b|,\\s*)require\\(\\s*["'][^"']*(?:${emptyChunkFiles})["']\\)(;|,)`,
    'g',
  )

  return (code: string) =>
    code.replace(
      emptyChunkRE,
      // remove css import while preserving source map location
      (m, p1, p2) => {
        if (outputFormat === 'es') {
          return `/* empty css ${''.padEnd(m.length - 15)}*/`
        }
        if (p2 === ';') {
          // if it ends with `;`, move it before and remove the leading `,`
          return `${p2}/* empty css ${''.padEnd(m.length - 16)}*/`
        }
        // if it ends with `,`, remove it but keep the leading `,` if exists
        return `${p1}/* empty css ${''.padEnd(m.length - 15 - p1.length)}*/`
      },
    )
}

const fileURLWithWindowsDriveRE = /^file:\/\/\/[a-zA-Z]:\//

interface CSSAtImportResolvers {
  css: ResolveIdFn
  sass: ResolveIdFn
  less: ResolveIdFn
}

function createCSSResolvers(config: ResolvedConfig): CSSAtImportResolvers {
  let cssResolve: ResolveIdFn | undefined
  let sassResolve: ResolveIdFn | undefined
  let lessResolve: ResolveIdFn | undefined
  return {
    get css() {
      return (cssResolve ??= createBackCompatIdResolver(config, {
        extensions: ['.css'],
        mainFields: ['style'],
        conditions: ['style', DEV_PROD_CONDITION],
        tryIndex: false,
        preferRelative: true,
      }))
    },

    get sass() {
      if (!sassResolve) {
        const resolver = createBackCompatIdResolver(config, {
          extensions: ['.scss', '.sass', '.css'],
          mainFields: ['sass', 'style'],
          conditions: ['sass', 'style', DEV_PROD_CONDITION],
          tryIndex: true,
          tryPrefix: '_',
          preferRelative: true,
        })
        sassResolve = async (...args) => {
          // the modern API calls `canonicalize` with resolved file URLs
          // for relative URLs before raw specifiers
          if (args[1].startsWith('file://')) {
            args[1] = fileURLToPath(args[1], {
              windows:
                // file:///foo cannot be converted to path with windows mode
                isWindows && !fileURLWithWindowsDriveRE.test(args[1])
                  ? false
                  : undefined,
            })
          }
          return resolver(...args)
        }
      }
      return sassResolve
    },

    get less() {
      return (lessResolve ??= createBackCompatIdResolver(config, {
        extensions: ['.less', '.css'],
        mainFields: ['less', 'style'],
        conditions: ['less', 'style', DEV_PROD_CONDITION],
        tryIndex: false,
        preferRelative: true,
      }))
    },
  }
}

function getCssResolversKeys(
  resolvers: CSSAtImportResolvers,
): Array<keyof CSSAtImportResolvers> {
  return Object.keys(resolvers) as unknown as Array<keyof CSSAtImportResolvers>
}

async function compileCSSPreprocessors(
  environment: PartialEnvironment,
  id: string,
  lang: PreprocessLang,
  code: string,
  workerController: PreprocessorWorkerController,
): Promise<{
  code: string
  map?: ExistingRawSourceMap | { mappings: '' }
  deps?: Set<string>
}> {
  const { config } = environment
  const { preprocessorOptions, devSourcemap } = config.css
  const atImportResolvers = getAtImportResolvers(
    environment.getTopLevelConfig(),
  )
  const opts = {
    ...((preprocessorOptions && preprocessorOptions[lang]) || {}),
    // important: set this for relative import resolving
    filename: cleanUrl(id),
    enableSourcemap: devSourcemap ?? false,
  }

  const preProcessor = workerController[lang]
  const preprocessResult = await preProcessor(
    environment,
    code,
    config.root,
    opts,
    atImportResolvers,
  )
  if (preprocessResult.error) {
    throw preprocessResult.error
  }

  let deps: Set<string> | undefined
  if (preprocessResult.deps.length > 0) {
    const normalizedFilename = normalizePath(opts.filename)
    // sometimes sass registers the file itself as a dep
    deps = new Set(
      [...preprocessResult.deps].filter(
        (dep) => normalizePath(dep) !== normalizedFilename,
      ),
    )
  }

  return {
    code: preprocessResult.code,
    map: combineSourcemapsIfExists(
      opts.filename,
      preprocessResult.map,
      preprocessResult.additionalMap,
    ),
    deps,
  }
}

const configToAtImportResolvers = new WeakMap<
  ResolvedConfig,
  CSSAtImportResolvers
>()
function getAtImportResolvers(config: ResolvedConfig) {
  let atImportResolvers = configToAtImportResolvers.get(config)
  if (!atImportResolvers) {
    atImportResolvers = createCSSResolvers(config)
    configToAtImportResolvers.set(config, atImportResolvers)
  }
  return atImportResolvers
}

async function compileCSS(
  environment: PartialEnvironment,
  id: string,
  code: string,
  workerController: PreprocessorWorkerController,
  urlResolver?: CssUrlResolver,
): Promise<{
  code: string
  map?: SourceMapInput
  modules?: Record<string, string>
  deps?: Set<string>
}> {
  const { config } = environment
  const lang = CSS_LANGS_RE.exec(id)?.[1] as CssLang | undefined
  const deps = new Set<string>()

  // pre-processors: sass etc.
  let preprocessorMap: ExistingRawSourceMap | { mappings: '' } | undefined
  if (isPreProcessor(lang)) {
    const preprocessorResult = await compileCSSPreprocessors(
      environment,
      id,
      lang,
      code,
      workerController,
    )
    code = preprocessorResult.code
    preprocessorMap = preprocessorResult.map
    preprocessorResult.deps?.forEach((dep) => deps.add(dep))
  } else if (lang === 'sss' && config.css.transformer === 'lightningcss') {
    const sssResult = await transformSugarSS(environment, id, code)
    code = sssResult.code
    preprocessorMap = sssResult.map
  }

  const transformResult = await (config.css.transformer === 'lightningcss'
    ? compileLightningCSS(
        environment,
        id,
        code,
        deps,
        workerController,
        urlResolver,
      )
    : compilePostCSS(
        environment,
        id,
        code,
        deps,
        lang,
        workerController,
        urlResolver,
      ))

  if (!transformResult) {
    return {
      code,
      map: config.css.devSourcemap ? preprocessorMap : { mappings: '' },
      deps,
    }
  }

  return {
    ...transformResult,
    map: config.css.devSourcemap
      ? combineSourcemapsIfExists(
          cleanUrl(id),
          typeof transformResult.map === 'string'
            ? JSON.parse(transformResult.map)
            : transformResult.map,
          preprocessorMap,
        )
      : { mappings: '' },
    deps,
  }
}

async function compilePostCSS(
  environment: PartialEnvironment,
  id: string,
  code: string,
  deps: Set<string>,
  lang: CssLang | undefined,
  workerController: PreprocessorWorkerController,
  urlResolver?: CssUrlResolver,
): Promise<
  | {
      code: string
      map?: Exclude<SourceMapInput, string>
      modules?: Record<string, string>
    }
  | undefined
> {
  const { config } = environment
  const { modules: modulesOptions, devSourcemap } = config.css
  const isModule = modulesOptions !== false && cssModuleRE.test(id)
  // although at serve time it can work without processing, we do need to
  // crawl them in order to register watch dependencies.
  const needInlineImport = code.includes('@import')
  const hasUrl = cssUrlRE.test(code) || cssImageSetRE.test(code)
  const postcssConfig = await resolvePostcssConfig(
    environment.getTopLevelConfig(),
  )

  // postcss processing is not needed
  if (
    lang !== 'sss' &&
    !postcssConfig &&
    !isModule &&
    !needInlineImport &&
    !hasUrl
  ) {
    return
  }

  // postcss
  const atImportResolvers = getAtImportResolvers(
    environment.getTopLevelConfig(),
  )
  const postcssPlugins = postcssConfig?.plugins.slice() ?? []

  if (needInlineImport) {
    postcssPlugins.unshift(
      (await importPostcssImport()).default({
        async resolve(id, basedir) {
          const publicFile = checkPublicFile(
            id,
            environment.getTopLevelConfig(),
          )
          if (publicFile) {
            return publicFile
          }

          const resolved = await atImportResolvers.css(
            environment,
            id,
            path.join(basedir, '*'),
          )

          if (resolved) {
            return path.resolve(resolved)
          }

          // postcss-import falls back to `resolve` dep if this is unresolved,
          // but we've shimmed to remove the `resolve` dep to cut on bundle size.
          // warn here to provide a better error message.
          if (!path.isAbsolute(id)) {
            environment.logger.error(
              colors.red(
                `Unable to resolve \`@import "${id}"\` from ${basedir}`,
              ),
            )
          }

          return id
        },
        async load(id) {
          const code = await fs.promises.readFile(id, 'utf-8')
          const lang = CSS_LANGS_RE.exec(id)?.[1] as CssLang | undefined
          if (isPreProcessor(lang)) {
            const result = await compileCSSPreprocessors(
              environment,
              id,
              lang,
              code,
              workerController,
            )
            result.deps?.forEach((dep) => deps.add(dep))
            // TODO: support source map
            return result.code
          }
          return code
        },
        nameLayer(index) {
          return `vite--anon-layer-${getHash(id)}-${index}`
        },
      }),
    )
  }

  if (
    urlResolver &&
    // when a postcss plugin is used (including the internal postcss plugins),
    // we need to add this plugin regardless of whether
    // this file contains url() or image-set(),
    // because we don't know the content injected by those plugins
    (postcssPlugins.length > 0 || isModule || hasUrl)
  ) {
    postcssPlugins.push(
      UrlRewritePostcssPlugin({
        resolver: urlResolver,
        deps,
        logger: environment.logger,
      }),
    )
  }

  let modules: Record<string, string> | undefined

  if (isModule) {
    postcssPlugins.unshift(
      (await importPostcssModules()).default({
        ...modulesOptions,
        localsConvention: modulesOptions?.localsConvention,
        getJSON(
          cssFileName: string,
          _modules: Record<string, string>,
          outputFileName: string,
        ) {
          modules = _modules
          if (modulesOptions && typeof modulesOptions.getJSON === 'function') {
            modulesOptions.getJSON(cssFileName, _modules, outputFileName)
          }
        },
        async resolve(id: string, importer: string) {
          for (const key of getCssResolversKeys(atImportResolvers)) {
            const resolved = await atImportResolvers[key](
              environment,
              id,
              importer,
            )
            if (resolved) {
              return path.resolve(resolved)
            }
          }

          return id
        },
      }),
    )
  }

  const postcssOptions = postcssConfig?.options ?? {}
  const postcssParser =
    lang === 'sss' ? loadSss(config.root) : postcssOptions.parser

  if (!postcssPlugins.length && !postcssParser) {
    return
  }

  const result = await runPostCSS(
    id,
    code,
    postcssPlugins,
    { ...postcssOptions, parser: postcssParser },
    deps,
    environment.logger,
    devSourcemap,
  )
  return { ...result, modules }
}

async function transformSugarSS(
  environment: PartialEnvironment,
  id: string,
  code: string,
) {
  const { config } = environment
  const { devSourcemap } = config.css

  const result = await runPostCSS(
    id,
    code,
    [],
    { parser: loadSss(config.root) },
    undefined,
    environment.logger,
    devSourcemap,
  )
  return result
}

async function runPostCSS(
  id: string,
  code: string,
  plugins: PostCSS.AcceptedPlugin[],
  options: PostCSS.ProcessOptions,
  deps: Set<string> | undefined,
  logger: Logger,
  enableSourcemap: boolean,
) {
  let postcssResult: PostCSS.Result
  try {
    const source = removeDirectQuery(id)
    const postcss = await importPostcss()

    // postcss is an unbundled dep and should be lazy imported
    postcssResult = await postcss.default(plugins).process(code, {
      ...options,
      to: source,
      from: source,
      ...(enableSourcemap
        ? {
            map: {
              inline: false,
              annotation: false,
              // postcss may return virtual files
              // we cannot obtain content of them, so this needs to be enabled
              sourcesContent: true,
              // when "prev: preprocessorMap", the result map may include duplicate filename in `postcssResult.map.sources`
              // prev: preprocessorMap,
            },
          }
        : {}),
    })

    // record CSS dependencies from @imports
    for (const message of postcssResult.messages) {
      if (message.type === 'dependency') {
        deps?.add(normalizePath(message.file as string))
      } else if (message.type === 'dir-dependency') {
        // https://github.com/postcss/postcss/blob/main/docs/guidelines/plugin.md#3-dependencies
        const { dir, glob: globPattern = '**' } = message
        const files = globSync(globPattern, {
          absolute: true,
          cwd: path.resolve(path.dirname(id), dir),
          expandDirectories: false,
          ignore: ['**/node_modules/**'],
        })
        for (let i = 0; i < files.length; i++) {
          deps?.add(files[i])
        }
      } else if (message.type === 'warning') {
        const warning = message as PostCSS.Warning
        let msg = `[vite:css][postcss] ${warning.text}`
        msg += `\n${generateCodeFrame(
          code,
          {
            line: warning.line,
            column: warning.column - 1, // 1-based
          },
          warning.endLine !== undefined && warning.endColumn !== undefined
            ? {
                line: warning.endLine,
                column: warning.endColumn - 1, // 1-based
              }
            : undefined,
        )}`
        logger.warn(colors.yellow(msg))
      }
    }
  } catch (e) {
    e.message = `[postcss] ${e.message}`
    e.code = code
    e.loc = {
      file: e.file,
      line: e.line,
      column: e.column - 1, // 1-based
    }
    throw e
  }

  if (!enableSourcemap) {
    return {
      code: postcssResult.css,
      map: { mappings: '' as const },
    }
  }

  const rawPostcssMap = postcssResult.map.toJSON()
  const postcssMap = await formatPostcssSourceMap(
    // version property of rawPostcssMap is declared as string
    // but actually it is a number
    rawPostcssMap as Omit<RawSourceMap, 'version'> as ExistingRawSourceMap,
    cleanUrl(id),
  )

  return {
    code: postcssResult.css,
    map: postcssMap,
  }
}

function createCachedImport<T>(imp: () => Promise<T>): () => T | Promise<T> {
  let cached: T | Promise<T>
  return () => {
    if (!cached) {
      cached = imp().then((module) => {
        cached = module
        return module
      })
    }
    return cached
  }
}
const importPostcssImport = createCachedImport(() => import('postcss-import'))
const importPostcssModules = createCachedImport(() => import('postcss-modules'))
const importPostcss = createCachedImport(() => import('postcss'))

const preprocessorWorkerControllerCache = new WeakMap<
  ResolvedConfig,
  PreprocessorWorkerController
>()
let alwaysFakeWorkerWorkerControllerCache:
  | PreprocessorWorkerController
  | undefined

export interface PreprocessCSSResult {
  code: string
  map?: SourceMapInput
  modules?: Record<string, string>
  deps?: Set<string>
}

/**
 * @experimental
 */
export async function preprocessCSS(
  code: string,
  filename: string,
  config: ResolvedConfig,
): Promise<PreprocessCSSResult> {
  let workerController = preprocessorWorkerControllerCache.get(config)

  if (!workerController) {
    // if workerController doesn't exist, create a workerController that always uses fake workers
    // because fake workers doesn't require calling `.close` unlike real workers
    alwaysFakeWorkerWorkerControllerCache ||=
      createPreprocessorWorkerController(0)
    workerController = alwaysFakeWorkerWorkerControllerCache
  }

  // `preprocessCSS` is hardcoded to use the client environment.
  // Since CSS is usually only consumed by the client, and the server builds need to match
  // the client asset chunk name to deduplicate the link reference, this may be fine in most
  // cases. We should revisit in the future if there's a case to preprocess CSS based on a
  // different environment instance.
  const environment: PartialEnvironment = new PartialEnvironment(
    'client',
    config,
  )

  return await compileCSS(environment, filename, code, workerController)
}

export async function formatPostcssSourceMap(
  rawMap: ExistingRawSourceMap,
  file: string,
): Promise<ExistingRawSourceMap> {
  const inputFileDir = path.dirname(file)

  const sources = rawMap.sources.map((source) => {
    const cleanSource = cleanUrl(decodeURIComponent(source))

    // postcss virtual files
    if (cleanSource[0] === '<' && cleanSource.endsWith('>')) {
      return `\0${cleanSource}`
    }

    return normalizePath(path.resolve(inputFileDir, cleanSource))
  })

  return {
    file,
    mappings: rawMap.mappings,
    names: rawMap.names,
    sources,
    sourcesContent: rawMap.sourcesContent,
    version: rawMap.version,
  }
}

function combineSourcemapsIfExists(
  filename: string,
  map1: ExistingRawSourceMap | { mappings: '' } | undefined,
  map2: ExistingRawSourceMap | { mappings: '' } | undefined,
): ExistingRawSourceMap | { mappings: '' } | undefined {
  if (!map1 || !map2) {
    return map1
  }
  if (map1.mappings === '' || map2.mappings === '') {
    return { mappings: '' }
  }
  return combineSourcemaps(filename, [
    // type of version property of ExistingRawSourceMap is number
    // but it is always 3
    map1 as RawSourceMap,
    map2 as RawSourceMap,
  ]) as ExistingRawSourceMap
}

const viteHashUpdateMarker = '/*$vite$:1*/'
const viteHashUpdateMarkerRE = /\/\*\$vite\$:\d+\*\//

async function finalizeCss(
  css: string,
  minify: boolean,
  config: ResolvedConfig,
) {
  // hoist external @imports and @charset to the top of the CSS chunk per spec (#1845 and #6333)
  if (css.includes('@import') || css.includes('@charset')) {
    css = await hoistAtRules(css)
  }
  if (minify && config.build.cssMinify) {
    css = await minifyCSS(css, config, false)
  }
  // inject an additional string to generate a different hash for https://github.com/vitejs/vite/issues/18038
  //
  // pre-5.4.3, we generated CSS link tags without crossorigin attribute and generated an hash without
  // this string
  // in 5.4.3, we added crossorigin attribute to the generated CSS link tags but that made chromium browsers
  // to block the CSSs from loading due to chromium's weird behavior
  // (https://www.hacksoft.io/blog/handle-images-cors-error-in-chrome, https://issues.chromium.org/issues/40381978)
  // to avoid that happening, we inject an additional string so that a different hash is generated
  // for the same CSS content
  css += viteHashUpdateMarker
  return css
}

interface PostCSSConfigResult {
  options: PostCSS.ProcessOptions
  plugins: PostCSS.AcceptedPlugin[]
}

async function resolvePostcssConfig(
  config: ResolvedConfig,
): Promise<PostCSSConfigResult | null> {
  let result = postcssConfigCache.get(config)
  if (result !== undefined) {
    return await result
  }

  // inline postcss config via vite config
  const inlineOptions = config.css.postcss
  if (isObject(inlineOptions)) {
    const options = { ...inlineOptions }

    delete options.plugins
    result = {
      options,
      plugins: inlineOptions.plugins || [],
    }
  } else {
    const searchPath =
      typeof inlineOptions === 'string' ? inlineOptions : config.root
    const stopDir = searchForWorkspaceRoot(config.root)
    result = postcssrc({}, searchPath, { stopDir }).catch((e) => {
      if (!e.message.includes('No PostCSS Config found')) {
        if (e instanceof Error) {
          const { name, message, stack } = e
          e.name = 'Failed to load PostCSS config'
          e.message = `Failed to load PostCSS config (searchPath: ${searchPath}): [${name}] ${message}\n${stack}`
          e.stack = '' // add stack to message to retain stack
          throw e
        } else {
          throw new Error(`Failed to load PostCSS config: ${e}`)
        }
      }
      return null
    })
    // replace cached promise to result object when finished
    result.then(
      (resolved) => {
        postcssConfigCache.set(config, resolved)
      },
      () => {
        /* keep as rejected promise, will be handled later */
      },
    )
  }

  postcssConfigCache.set(config, result)
  return result
}

type CssUrlResolver = (
  url: string,
  importer?: string,
) =>
  | [url: string, id: string | undefined]
  | Promise<[url: string, id: string | undefined]>
/**
 * replace URL references
 *
 * When returning `false`, it keeps the content as-is
 */
type CssUrlReplacer = (
  unquotedUrl: string,
  rawUrl: string,
) => string | false | Promise<string | false>
// https://drafts.csswg.org/css-syntax-3/#identifier-code-point
export const cssUrlRE =
  /(?<!@import\s+)(?<=^|[^\w\-\u0080-\uffff])url\((\s*('[^']+'|"[^"]+")\s*|[^'")]+)\)/
export const cssDataUriRE =
  /(?<=^|[^\w\-\u0080-\uffff])data-uri\((\s*('[^']+'|"[^"]+")\s*|[^'")]+)\)/
export const importCssRE =
  /@import\s+(?:url\()?('[^']+\.css'|"[^"]+\.css"|[^'"\s)]+\.css)/
// Assuming a function name won't be longer than 256 chars
// eslint-disable-next-line regexp/no-unused-capturing-group -- doesn't detect asyncReplace usage
const cssImageSetRE = /(?<=image-set\()((?:[\w-]{1,256}\([^)]*\)|[^)])*)(?=\))/

const UrlRewritePostcssPlugin: PostCSS.PluginCreator<{
  resolver: CssUrlResolver
  deps: Set<string>
  logger: Logger
}> = (opts) => {
  if (!opts) {
    throw new Error('base or replace is required')
  }

  return {
    postcssPlugin: 'vite-url-rewrite',
    Once(root) {
      const promises: Promise<void>[] = []
      root.walkDecls((declaration) => {
        const importer = declaration.source?.input.file
        if (!importer) {
          opts.logger.warnOnce(
            '\nA PostCSS plugin did not pass the `from` option to `postcss.parse`. ' +
              'This may cause imported assets to be incorrectly transformed. ' +
              "If you've recently added a PostCSS plugin that raised this warning, " +
              'please contact the package author to fix the issue.',
          )
        }
        const isCssUrl = cssUrlRE.test(declaration.value)
        const isCssImageSet = cssImageSetRE.test(declaration.value)
        if (isCssUrl || isCssImageSet) {
          const replacerForDeclaration = async (rawUrl: string) => {
            const [newUrl, resolvedId] = await opts.resolver(rawUrl, importer)
            // only register inlined assets to avoid frequent full refresh (#18979)
            if (newUrl.startsWith('data:') && resolvedId) {
              opts.deps.add(resolvedId)
            }
            return newUrl
          }
          if (isCssUrl && isCssImageSet) {
            promises.push(
              rewriteCssUrls(declaration.value, replacerForDeclaration)
                .then((url) => rewriteCssImageSet(url, replacerForDeclaration))
                .then((url) => {
                  declaration.value = url
                }),
            )
          } else {
            const rewriterToUse = isCssImageSet
              ? rewriteCssImageSet
              : rewriteCssUrls
            promises.push(
              rewriterToUse(declaration.value, replacerForDeclaration).then(
                (url) => {
                  declaration.value = url
                },
              ),
            )
          }
        }
      })
      if (promises.length) {
        return Promise.all(promises) as any
      }
    },
  }
}
UrlRewritePostcssPlugin.postcss = true

function rewriteCssUrls(
  css: string,
  replacer: CssUrlReplacer,
): Promise<string> {
  return asyncReplace(css, cssUrlRE, async (match) => {
    const [matched, rawUrl] = match
    return await doUrlReplace(rawUrl.trim(), matched, replacer)
  })
}

function rewriteCssDataUris(
  css: string,
  replacer: CssUrlReplacer,
): Promise<string> {
  return asyncReplace(css, cssDataUriRE, async (match) => {
    const [matched, rawUrl] = match
    return await doUrlReplace(rawUrl.trim(), matched, replacer, 'data-uri')
  })
}

function rewriteImportCss(
  css: string,
  replacer: CssUrlReplacer,
): Promise<string> {
  return asyncReplace(css, importCssRE, async (match) => {
    const [matched, rawUrl] = match
    return await doImportCSSReplace(rawUrl, matched, replacer)
  })
}

// TODO: image and cross-fade could contain a "url" that needs to be processed
// https://drafts.csswg.org/css-images-4/#image-notation
// https://drafts.csswg.org/css-images-4/#cross-fade-function
const cssNotProcessedRE = /(?:gradient|element|cross-fade|image)\(/

async function rewriteCssImageSet(
  css: string,
  replacer: CssUrlReplacer,
): Promise<string> {
  return await asyncReplace(css, cssImageSetRE, async (match) => {
    const [, rawUrl] = match
    const url = await processSrcSet(rawUrl, async ({ url }) => {
      // the url maybe url(...)
      if (cssUrlRE.test(url)) {
        return await rewriteCssUrls(url, replacer)
      }
      if (!cssNotProcessedRE.test(url)) {
        return await doUrlReplace(url, url, replacer)
      }
      return url
    })
    return url
  })
}
function skipUrlReplacer(unquotedUrl: string) {
  return (
    isExternalUrl(unquotedUrl) ||
    isDataUrl(unquotedUrl) ||
    unquotedUrl[0] === '#' ||
    functionCallRE.test(unquotedUrl)
  )
}
async function doUrlReplace(
  rawUrl: string,
  matched: string,
  replacer: CssUrlReplacer,
  funcName: string = 'url',
) {
  let wrap = ''
  const first = rawUrl[0]
  let unquotedUrl = rawUrl
  if (first === `"` || first === `'`) {
    wrap = first
    unquotedUrl = rawUrl.slice(1, -1)
  }
  if (skipUrlReplacer(unquotedUrl)) {
    return matched
  }

  let newUrl = await replacer(unquotedUrl, rawUrl)
  if (newUrl === false) {
    return matched
  }

  // The new url might need wrapping even if the original did not have it, e.g. if a space was added during replacement
  if (wrap === '' && newUrl !== encodeURI(newUrl)) {
    wrap = '"'
  }
  // If wrapping in single quotes and newUrl also contains single quotes, switch to double quotes.
  // Give preference to double quotes since SVG inlining converts double quotes to single quotes.
  if (wrap === "'" && newUrl.includes("'")) {
    wrap = '"'
  }
  // Escape double quotes if they exist (they also tend to be rarer than single quotes)
  if (wrap === '"' && newUrl.includes('"')) {
    newUrl = newUrl.replace(nonEscapedDoubleQuoteRe, '\\"')
  }
  return `${funcName}(${wrap}${newUrl}${wrap})`
}

async function doImportCSSReplace(
  rawUrl: string,
  matched: string,
  replacer: CssUrlReplacer,
) {
  let wrap = ''
  const first = rawUrl[0]
  let unquotedUrl = rawUrl
  if (first === `"` || first === `'`) {
    wrap = first
    unquotedUrl = rawUrl.slice(1, -1)
  }
  if (skipUrlReplacer(unquotedUrl)) {
    return matched
  }

  const newUrl = await replacer(unquotedUrl, rawUrl)
  if (newUrl === false) {
    return matched
  }

  const prefix = matched.includes('url(') ? 'url(' : ''
  return `@import ${prefix}${wrap}${newUrl}${wrap}`
}

async function minifyCSS(
  css: string,
  config: ResolvedConfig,
  inlined: boolean,
) {
  // We want inlined CSS to not end with a linebreak, while ensuring that
  // regular CSS assets do end with a linebreak.
  // See https://github.com/vitejs/vite/pull/13893#issuecomment-1678628198

  if (config.build.cssMinify === 'lightningcss') {
    try {
      const { code, warnings } = (await importLightningCSS()).transform({
        ...config.css.lightningcss,
        targets: convertTargets(config.build.cssTarget),
        cssModules: undefined,
        // TODO: Pass actual filename here, which can also be passed to esbuild's
        // `sourcefile` option below to improve error messages
        filename: defaultCssBundleName,
        code: Buffer.from(css),
        minify: true,
      })

      for (const warning of warnings) {
        let msg = `[lightningcss minify] ${warning.message}`
        msg += `\n${generateCodeFrame(css, {
          line: warning.loc.line,
          column: warning.loc.column - 1, // 1-based
        })}`
        config.logger.warn(colors.yellow(msg))
      }

      // NodeJS res.code = Buffer
      // Deno res.code = Uint8Array
      // For correct decode compiled css need to use TextDecoder
      // LightningCSS output does not return a linebreak at the end
      return decoder.decode(code) + (inlined ? '' : '\n')
    } catch (e) {
      e.message = `[lightningcss minify] ${e.message}`
      const friendlyMessage = getLightningCssErrorMessageForIeSyntaxes(css)
      if (friendlyMessage) {
        e.message += friendlyMessage
      }

      if (e.loc) {
        e.loc = {
          line: e.loc.line,
          column: e.loc.column - 1, // 1-based
        }
        e.frame = generateCodeFrame(css, e.loc)
      }
      throw e
    }
  }
  try {
    const { code, warnings } = await transform(css, {
      loader: 'css',
      target: config.build.cssTarget || undefined,
      ...resolveMinifyCssEsbuildOptions(config.esbuild || {}),
    })
    if (warnings.length) {
      const msgs = await formatMessages(warnings, { kind: 'warning' })
      config.logger.warn(
        colors.yellow(`[esbuild css minify]\n${msgs.join('\n')}`),
      )
    }
    // esbuild output does return a linebreak at the end
    return inlined ? code.trimEnd() : code
  } catch (e) {
    if (e.errors) {
      e.message = '[esbuild css minify] ' + e.message
      const msgs = await formatMessages(e.errors, { kind: 'error' })
      e.frame = '\n' + msgs.join('\n')
      e.loc = e.errors[0].location
    }
    throw e
  }
}

function resolveMinifyCssEsbuildOptions(
  options: ESBuildOptions,
): TransformOptions {
  const base: TransformOptions = {
    charset: options.charset ?? 'utf8',
    logLevel: options.logLevel,
    logLimit: options.logLimit,
    logOverride: options.logOverride,
    legalComments: options.legalComments,
  }

  if (
    options.minifyIdentifiers != null ||
    options.minifySyntax != null ||
    options.minifyWhitespace != null
  ) {
    return {
      ...base,
      minifyIdentifiers: options.minifyIdentifiers ?? true,
      minifySyntax: options.minifySyntax ?? true,
      minifyWhitespace: options.minifyWhitespace ?? true,
    }
  } else {
    return { ...base, minify: true }
  }
}

const atImportRE =
  /@import(?:\s*(?:url\([^)]*\)|"(?:[^"]|(?<=\\)")*"|'(?:[^']|(?<=\\)')*').*?|[^;]*);/g
const atCharsetRE =
  /@charset(?:\s*(?:"(?:[^"]|(?<=\\)")*"|'(?:[^']|(?<=\\)')*').*?|[^;]*);/g

export async function hoistAtRules(css: string): Promise<string> {
  const s = new MagicString(css)
  const cleanCss = emptyCssComments(css)
  let match: RegExpExecArray | null

  // #1845
  // CSS @import can only appear at top of the file. We need to hoist all @import
  // to top when multiple files are concatenated.
  // match until semicolon that's not in quotes
  atImportRE.lastIndex = 0
  while ((match = atImportRE.exec(cleanCss))) {
    s.remove(match.index, match.index + match[0].length)
    // Use `appendLeft` instead of `prepend` to preserve original @import order
    s.appendLeft(0, match[0])
  }

  // #6333
  // CSS @charset must be the top-first in the file, hoist the first to top
  atCharsetRE.lastIndex = 0
  let foundCharset = false
  while ((match = atCharsetRE.exec(cleanCss))) {
    s.remove(match.index, match.index + match[0].length)
    if (!foundCharset) {
      s.prepend(match[0])
      foundCharset = true
    }
  }

  return s.toString()
}

// Preprocessor support. This logic is largely replicated from @vue/compiler-sfc

type PreprocessorAdditionalDataResult =
  | string
  | { content: string; map?: ExistingRawSourceMap }

type PreprocessorAdditionalData =
  | string
  | ((
      source: string,
      filename: string,
    ) =>
      | PreprocessorAdditionalDataResult
      | Promise<PreprocessorAdditionalDataResult>)

export type SassPreprocessorOptions = {
  additionalData?: PreprocessorAdditionalData
} & SassModernPreprocessBaseOptions

export type LessPreprocessorOptions = {
  additionalData?: PreprocessorAdditionalData
} & LessPreprocessorBaseOptions

export type StylusPreprocessorOptions = {
  additionalData?: PreprocessorAdditionalData
} & StylusPreprocessorBaseOptions

type StylePreprocessorInternalOptions = {
  maxWorkers?: number | true
  filename: string
  enableSourcemap: boolean
}

type SassStylePreprocessorInternalOptions = StylePreprocessorInternalOptions &
  SassPreprocessorOptions

type LessStylePreprocessorInternalOptions = StylePreprocessorInternalOptions &
  LessPreprocessorOptions

type StylusStylePreprocessorInternalOptions = StylePreprocessorInternalOptions &
  StylusPreprocessorOptions

type StylePreprocessor<Options extends StylePreprocessorInternalOptions> = {
  process: (
    environment: PartialEnvironment,
    source: string,
    root: string,
    options: Options,
    resolvers: CSSAtImportResolvers,
  ) => StylePreprocessorResults | Promise<StylePreprocessorResults>
  close: () => void
}

export interface StylePreprocessorResults {
  code: string
  map?: ExistingRawSourceMap | undefined
  additionalMap?: ExistingRawSourceMap | undefined
  error?: RollupError
  deps: string[]
}

const loadedPreprocessorPath: Partial<
  Record<PreprocessLang | PostCssDialectLang | 'sass-embedded', string>
> = {}

function loadPreprocessorPath(
  lang: PreprocessLang | PostCssDialectLang | 'sass-embedded',
  root: string,
): string {
  const cached = loadedPreprocessorPath[lang]
  if (cached) {
    return cached
  }
  try {
    const resolved = requireResolveFromRootWithFallback(root, lang)
    return (loadedPreprocessorPath[lang] = resolved)
  } catch (e) {
    if (e.code === 'MODULE_NOT_FOUND') {
      const installCommand = getPackageManagerCommand('install')
      throw new Error(
        `Preprocessor dependency "${lang}" not found. Did you install it? Try \`${installCommand} -D ${lang}\`.`,
      )
    } else {
      const message = new Error(
        `Preprocessor dependency "${lang}" failed to load:\n${e.message}`,
      )
      message.stack = e.stack + '\n' + message.stack
      throw message
    }
  }
}

function loadSassPackage(root: string): {
  name: 'sass' | 'sass-embedded'
  path: string
} {
  // try sass-embedded before sass
  try {
    const path = loadPreprocessorPath('sass-embedded', root)
    return { name: 'sass-embedded', path }
  } catch (e1) {
    try {
      const path = loadPreprocessorPath(PreprocessLang.sass, root)
      return { name: 'sass', path }
    } catch {
      throw e1
    }
  }
}

let cachedSss: PostCSS.Syntax
function loadSss(root: string): PostCSS.Syntax {
  if (cachedSss) return cachedSss

  const sssPath = loadPreprocessorPath(PostCssDialectLang.sss, root)
  cachedSss = createRequire(/** #__KEEP__ */ import.meta.url)(sssPath)
  return cachedSss
}

declare const window: unknown | undefined
declare const location: { href: string } | undefined

// in unix, scss might append `location.href` in environments that shim `location`
// see https://github.com/sass/dart-sass/issues/710
function cleanScssBugUrl(url: string) {
  if (
    // check bug via `window` and `location` global
    typeof window !== 'undefined' &&
    typeof location !== 'undefined' &&
    typeof location.href === 'string'
  ) {
    const prefix = location.href.replace(/\/$/, '')
    return url.replace(prefix, '')
  } else {
    return url
  }
}

// #region Sass
// .scss/.sass processor
const makeScssWorker = (
  environment: PartialEnvironment,
  resolvers: CSSAtImportResolvers,
<<<<<<< HEAD
  alias: Alias[],
  _maxWorkers: number | undefined,
) => {
  let compilerPromise: Promise<Sass.AsyncCompiler> | undefined
=======
  maxWorkers: number | undefined,
) => {
  const internalCanonicalize = async (
    url: string,
    importer: string,
  ): Promise<string | null> => {
    importer = cleanScssBugUrl(importer)
    const resolved = await resolvers.sass(environment, url, importer)
    return resolved ?? null
  }

  const skipRebaseUrls = (unquotedUrl: string, rawUrl: string) => {
    const isQuoted = rawUrl[0] === '"' || rawUrl[0] === "'"
    // matches `url($foo)`
    if (!isQuoted && unquotedUrl[0] === '$') {
      return true
    }
    // matches `url(#{foo})` and `url('#{foo}')`
    return unquotedUrl.startsWith('#{')
  }

  const internalLoad = async (file: string, rootFile: string) => {
    const result = await rebaseUrls(
      environment,
      file,
      rootFile,
      resolvers.sass,
      skipRebaseUrls,
    )
    if (result.contents) {
      return result.contents
    }
    return await fsp.readFile(result.file, 'utf-8')
  }
>>>>>>> 98c57419

  // we use the compiler api provided by sass
  // instead of creating a worker pool on our own
  type WorkerType = InstanceType<
    typeof WorkerWithFallback<
      [
        sassPath: string,
        data: string,
        // additionalData can a function that is not cloneable but it won't be used
        options: SassStylePreprocessorInternalOptions & {
          additionalData: undefined
        },
<<<<<<< HEAD
      ],
      ScssWorkerResult
    >
  >
=======
      ) => {
        // eslint-disable-next-line no-restricted-globals -- this function runs inside a cjs worker
        const sass: typeof Sass = require(sassPath)
        // eslint-disable-next-line no-restricted-globals
        const path: typeof import('node:path') = require('node:path')

        const { fileURLToPath, pathToFileURL }: typeof import('node:url') =
          // eslint-disable-next-line no-restricted-globals
          require('node:url')

        const sassOptions = { ...options } as Sass.StringOptions<'async'>
        sassOptions.url = pathToFileURL(options.filename)
        sassOptions.sourceMap = options.enableSourcemap

        const internalImporter: Sass.Importer<'async'> = {
          async canonicalize(url, context) {
            const importer = context.containingUrl
              ? fileURLToPath(context.containingUrl)
              : options.filename
            const resolved = await internalCanonicalize(url, importer)
            if (
              resolved &&
              // only limit to these extensions because:
              // - for the `@import`/`@use`s written in file loaded by `load` function,
              //   the `canonicalize` function of that `importer` is called first
              // - the `load` function of an importer is only called for the importer
              //   that returned a non-null result from its `canonicalize` function
              (resolved.endsWith('.css') ||
                resolved.endsWith('.scss') ||
                resolved.endsWith('.sass'))
            ) {
              return pathToFileURL(resolved)
            }
            return null
          },
          async load(canonicalUrl) {
            const ext = path.extname(canonicalUrl.pathname)
            let syntax: Sass.Syntax = 'scss'
            if (ext === '.sass') {
              syntax = 'indented'
            } else if (ext === '.css') {
              syntax = 'css'
            }
            const contents = await internalLoad(
              fileURLToPath(canonicalUrl),
              options.filename,
            )
            return { contents, syntax, sourceMapUrl: canonicalUrl }
          },
        }
        sassOptions.importers = [
          ...(sassOptions.importers ?? []),
          internalImporter,
        ]

        const result = await sass.compileStringAsync(data, sassOptions)
        return {
          css: result.css,
          map: result.sourceMap ? JSON.stringify(result.sourceMap) : undefined,
          stats: {
            includedFiles: result.loadedUrls
              .filter((url) => url.protocol === 'file:')
              .map((url) => fileURLToPath(url)),
          },
        } satisfies ScssWorkerResult
      },
    {
      parentFunctions: {
        internalCanonicalize,
        internalLoad,
      },
      shouldUseFake(_sassPath, _data, options) {
        // functions and importer is a function and is not serializable
        // in that case, fallback to running in main thread
        return !!(
          (options.functions && Object.keys(options.functions).length > 0) ||
          (options.importers &&
            (!Array.isArray(options.importers) ||
              options.importers.length > 0)) ||
          options.logger
        )
      },
      max: maxWorkers,
    },
  )
  return worker
}

// this is mostly a copy&paste of makeModernScssWorker
// however sharing code between two is hard because
// makeModernScssWorker above needs function inlined for worker.
const makeModernCompilerScssWorker = (
  environment: PartialEnvironment,
  resolvers: CSSAtImportResolvers,
  _maxWorkers: number | undefined,
) => {
  let compilerPromise: Promise<Sass.AsyncCompiler> | undefined
>>>>>>> 98c57419

  const worker: WorkerType = {
    async run(sassPath, data, options) {
      // need pathToFileURL for windows since import("D:...") fails
      // https://github.com/nodejs/node/issues/31710
      const sass: typeof Sass = (await import(pathToFileURL(sassPath).href))
        .default
      compilerPromise ??= sass.initAsyncCompiler()
      const compiler = await compilerPromise

      const sassOptions = { ...options } as Sass.StringOptions<'async'>
      sassOptions.url = pathToFileURL(options.filename)
      sassOptions.sourceMap = options.enableSourcemap

      const skipRebaseUrls = (unquotedUrl: string, rawUrl: string) => {
        const isQuoted = rawUrl[0] === '"' || rawUrl[0] === "'"
        // matches `url($foo)`
        if (!isQuoted && unquotedUrl[0] === '$') {
          return true
        }
        // matches `url(#{foo})` and `url('#{foo}')`
        return unquotedUrl.startsWith('#{')
      }

      const internalImporter: Sass.Importer<'async'> = {
        async canonicalize(url, context) {
          const importer = context.containingUrl
            ? fileURLToPath(context.containingUrl)
            : options.filename
          const resolved = await resolvers.sass(
            environment,
            url,
            cleanScssBugUrl(importer),
          )
          if (
            resolved &&
            (resolved.endsWith('.css') ||
              resolved.endsWith('.scss') ||
              resolved.endsWith('.sass'))
          ) {
            return pathToFileURL(resolved)
          }
          return null
        },
        async load(canonicalUrl) {
          const ext = path.extname(canonicalUrl.pathname)
          let syntax: Sass.Syntax = 'scss'
          if (ext === '.sass') {
            syntax = 'indented'
          } else if (ext === '.css') {
            syntax = 'css'
          }
          const result = await rebaseUrls(
            environment,
            fileURLToPath(canonicalUrl),
            options.filename,
            resolvers.sass,
            skipRebaseUrls,
          )
          const contents =
            result.contents ?? (await fsp.readFile(result.file, 'utf-8'))
          return { contents, syntax, sourceMapUrl: canonicalUrl }
        },
      }
      sassOptions.importers = [
        ...(sassOptions.importers ?? []),
        internalImporter,
      ]

      const result = await compiler.compileStringAsync(data, sassOptions)
      return {
        css: result.css,
        map: result.sourceMap ? JSON.stringify(result.sourceMap) : undefined,
        stats: {
          includedFiles: result.loadedUrls
            .filter((url) => url.protocol === 'file:')
            .map((url) => fileURLToPath(url)),
        },
      } satisfies ScssWorkerResult
    },
    async stop() {
      ;(await compilerPromise)?.dispose()
      compilerPromise = undefined
    },
  }

  return worker
}

type ScssWorkerResult = {
  css: string
  map?: string | undefined
  stats: { includedFiles: string[] }
}

const scssProcessor = (
  maxWorkers: number | undefined,
): StylePreprocessor<SassStylePreprocessorInternalOptions> => {
<<<<<<< HEAD
  const workerMap = new Map<unknown, ReturnType<typeof makeScssWorker>>()
=======
  let worker:
    | ReturnType<
        typeof makeModernScssWorker | typeof makeModernCompilerScssWorker
      >
    | undefined
>>>>>>> 98c57419

  return {
    close() {
      worker?.stop()
    },
    async process(environment, source, root, options, resolvers) {
      const sassPackage = loadSassPackage(root)
<<<<<<< HEAD

      if (!workerMap.has(options.alias)) {
        workerMap.set(
          options.alias,
          makeScssWorker(environment, resolvers, options.alias, maxWorkers),
        )
      }
      const worker = workerMap.get(options.alias)!
=======
      const api =
        options.api ??
        (sassPackage.name === 'sass-embedded' ? 'modern-compiler' : 'modern')
      worker ??=
        api === 'modern-compiler'
          ? makeModernCompilerScssWorker(environment, resolvers, maxWorkers)
          : makeModernScssWorker(environment, resolvers, maxWorkers)
>>>>>>> 98c57419

      const { content: data, map: additionalMap } = await getSource(
        source,
        options.filename,
        options.additionalData,
        options.enableSourcemap,
      )

      const optionsWithoutAdditionalData = {
        ...options,
        additionalData: undefined,
      }
      try {
        const result = await worker.run(
          sassPackage.path,
          data,
          optionsWithoutAdditionalData,
        )
        const deps = result.stats.includedFiles.map((f) => cleanScssBugUrl(f))
        const map: ExistingRawSourceMap | undefined = result.map
          ? JSON.parse(result.map.toString())
          : undefined

        if (map) {
          map.sources = map.sources.map((url) =>
            url.startsWith('file://') ? normalizePath(fileURLToPath(url)) : url,
          )
        }

        return {
          code: result.css.toString(),
          map,
          additionalMap,
          deps,
        }
      } catch (e) {
        // normalize SASS error
        e.message = `[sass] ${e.message}`
        e.id = e.file
        e.frame = e.formatted
        // modern api lacks `line` and `column` property. extract from `e.span`.
        // NOTE: the values are 0-based so +1 is required.
        if (e.span?.start) {
          e.line = e.span.start.line + 1
          e.column = e.span.start.column + 1
          // it also lacks `e.formatted`, so we shim with the message here since
          // sass error messages have the frame already in them and we don't want
          // to re-generate a new frame (same as legacy api)
          e.frame = e.message
        }
        return { code: '', error: e, deps: [] }
      }
    },
  }
}
// #endregion

/**
 * relative url() inside \@imported sass and less files must be rebased to use
 * root file as base.
 */
async function rebaseUrls(
  environment: PartialEnvironment,
  file: string,
  rootFile: string,
  resolver: ResolveIdFn,
  ignoreUrl?: (unquotedUrl: string, rawUrl: string) => boolean,
): Promise<{ file: string; contents?: string }> {
  file = path.resolve(file) // ensure os-specific flashes
  // in the same dir, no need to rebase
  const fileDir = path.dirname(file)
  const rootDir = path.dirname(rootFile)
  if (fileDir === rootDir) {
    return { file }
  }

  const content = await fsp.readFile(file, 'utf-8')
  // no url()
  const hasUrls = cssUrlRE.test(content)
  // data-uri() calls
  const hasDataUris = cssDataUriRE.test(content)
  // no @import xxx.css
  const hasImportCss = importCssRE.test(content)

  if (!hasUrls && !hasDataUris && !hasImportCss) {
    return { file }
  }

  let rebased
  const rebaseFn = async (unquotedUrl: string, rawUrl: string) => {
    if (ignoreUrl?.(unquotedUrl, rawUrl)) return false
    if (unquotedUrl[0] === '/') return unquotedUrl
    const absolute =
      (await resolver(environment, unquotedUrl, file)) ||
      path.resolve(fileDir, unquotedUrl)
    const relative = path.relative(rootDir, absolute)
    return normalizePath(relative)
  }

  // fix css imports in less such as `@import "foo.css"`
  if (hasImportCss) {
    rebased = await rewriteImportCss(content, rebaseFn)
  }

  if (hasUrls) {
    rebased = await rewriteCssUrls(rebased || content, rebaseFn)
  }

  if (hasDataUris) {
    rebased = await rewriteCssDataUris(rebased || content, rebaseFn)
  }

  return {
    file,
    contents: rebased,
  }
}

// #region Less
// .less
const makeLessWorker = (
  environment: PartialEnvironment,
  resolvers: CSSAtImportResolvers,
  maxWorkers: number | undefined,
) => {
  const skipRebaseUrls = (unquotedUrl: string, _rawUrl: string) => {
    // matches both
    // - interpolation: `url('@{foo}')`
    // - variable: `url(@foo)`
    return unquotedUrl[0] === '@'
  }

  const viteLessResolve = async (
    filename: string,
    dir: string,
    rootFile: string,
    mime: string | undefined,
  ) => {
    const resolved = await resolvers.less(
      environment,
      filename,
      path.join(dir, '*'),
    )
    if (!resolved) return undefined

    // don't rebase URLs in JavaScript plugins
    if (mime === 'application/javascript') {
      const file = path.resolve(resolved) // ensure os-specific flashes
      return { resolved: file }
    }

    const result = await rebaseUrls(
      environment,
      resolved,
      rootFile,
      resolvers.less,
      skipRebaseUrls,
    )
    return {
      resolved,
      contents: 'contents' in result ? result.contents : undefined,
    }
  }

  const worker = new WorkerWithFallback(
    () => {
      // eslint-disable-next-line no-restricted-globals -- this function runs inside a cjs worker
      const fsp = require('node:fs/promises')
      // eslint-disable-next-line no-restricted-globals
      const path = require('node:path')

      let ViteLessManager: any
      const createViteLessPlugin = (
        less: typeof Less,
        rootFile: string,
      ): Less.Plugin => {
        const { FileManager } = less
        ViteLessManager ??= class ViteManager extends FileManager {
          rootFile
          constructor(rootFile: string) {
            super()
            this.rootFile = rootFile
          }
          override supports(filename: string) {
            return !/^(?:https?:)?\/\//.test(filename)
          }
          override supportsSync() {
            return false
          }
          override async loadFile(
            filename: string,
            dir: string,
            opts: any,
            env: any,
          ): Promise<Less.FileLoadResult> {
            const result = await viteLessResolve(
              filename,
              dir,
              this.rootFile,
              opts.mime,
            )
            if (result) {
              return {
                filename: path.resolve(result.resolved),
                contents:
                  result.contents ??
                  (await fsp.readFile(result.resolved, 'utf-8')),
              }
            } else {
              return super.loadFile(filename, dir, opts, env)
            }
          }
        }

        return {
          install(_, pluginManager) {
            pluginManager.addFileManager(new ViteLessManager(rootFile))
          },
          minVersion: [3, 0, 0],
        }
      }

      return async (
        lessPath: string,
        content: string,
        // additionalData can a function that is not cloneable but it won't be used
        options: LessStylePreprocessorInternalOptions & {
          additionalData: undefined
        },
      ) => {
        // eslint-disable-next-line no-restricted-globals -- this function runs inside a cjs worker
        const nodeLess: typeof Less = require(lessPath)
        const viteResolverPlugin = createViteLessPlugin(
          nodeLess,
          options.filename,
        )
        const result = await nodeLess.render(content, {
          // support @import from node dependencies by default
          paths: ['node_modules'],
          ...options,
          plugins: [viteResolverPlugin, ...(options.plugins || [])],
          ...(options.enableSourcemap
            ? {
                sourceMap: {
                  outputSourceFiles: true,
                  sourceMapFileInline: false,
                },
              }
            : {}),
        })
        return result
      }
    },
    {
      parentFunctions: { viteLessResolve },
      shouldUseFake(_lessPath, _content, options) {
        // plugins are a function and is not serializable
        // in that case, fallback to running in main thread
        return !!options.plugins && options.plugins.length > 0
      },
      max: maxWorkers,
    },
  )
  return worker
}

const lessProcessor = (
  maxWorkers: number | undefined,
): StylePreprocessor<LessStylePreprocessorInternalOptions> => {
  let worker: ReturnType<typeof makeLessWorker> | undefined

  return {
    close() {
      worker?.stop()
    },
    async process(environment, source, root, options, resolvers) {
      const lessPath = loadPreprocessorPath(PreprocessLang.less, root)
      worker ??= makeLessWorker(environment, resolvers, maxWorkers)

      const { content, map: additionalMap } = await getSource(
        source,
        options.filename,
        options.additionalData,
        options.enableSourcemap,
      )

      let result: Less.RenderOutput | undefined
      const optionsWithoutAdditionalData = {
        ...options,
        additionalData: undefined,
      }
      try {
        result = await worker.run(
          lessPath,
          content,
          optionsWithoutAdditionalData,
        )
      } catch (e) {
        const error = e as Less.RenderError
        // normalize error info
        const normalizedError: RollupError = new Error(
          `[less] ${error.message || error.type}`,
        ) as RollupError
        normalizedError.loc = {
          file: error.filename || options.filename,
          line: error.line,
          column: error.column,
        }
        return { code: '', error: normalizedError, deps: [] }
      }

      const map: ExistingRawSourceMap | undefined =
        result.map && JSON.parse(result.map)
      if (map) {
        delete map.sourcesContent
      }

      return {
        code: result.css.toString(),
        map,
        additionalMap,
        deps: result.imports,
      }
    },
  }
}
// #endregion

// #region Stylus
// .styl
const makeStylWorker = (maxWorkers: number | undefined) => {
  const worker = new WorkerWithFallback(
    () => {
      return async (
        stylusPath: string,
        content: string,
        root: string,
        // additionalData can a function that is not cloneable but it won't be used
        options: StylusStylePreprocessorInternalOptions & {
          additionalData: undefined
        },
      ) => {
        // eslint-disable-next-line no-restricted-globals -- this function runs inside a cjs worker
        const nodeStylus: typeof Stylus = require(stylusPath)

        const ref = nodeStylus(content, {
          // support @import from node dependencies by default
          paths: ['node_modules'],
          ...options,
        })
        if (options.define) {
          for (const key in options.define) {
            ref.define(key, options.define[key])
          }
        }
        if (options.enableSourcemap) {
          ref.set('sourcemap', {
            comment: false,
            inline: false,
            basePath: root,
          })
        }

        return {
          code: ref.render(),
          // @ts-expect-error sourcemap exists
          map: ref.sourcemap as ExistingRawSourceMap | undefined,
          deps: ref.deps(),
        }
      }
    },
    {
      shouldUseFake(_stylusPath, _content, _root, options) {
        // define can include functions and those are not serializable
        // in that case, fallback to running in main thread
        return !!(
          options.define &&
          Object.values(options.define).some((d) => typeof d === 'function')
        )
      },
      max: maxWorkers,
    },
  )
  return worker
}

const stylProcessor = (
  maxWorkers: number | undefined,
): StylePreprocessor<StylusStylePreprocessorInternalOptions> => {
  let worker: ReturnType<typeof makeStylWorker> | undefined

  return {
    close() {
      worker?.stop()
    },
    async process(_environment, source, root, options, _resolvers) {
      const stylusPath = loadPreprocessorPath(PreprocessLang.stylus, root)
      worker ??= makeStylWorker(maxWorkers)

      // Get source with preprocessor options.additionalData. Make sure a new line separator
      // is added to avoid any render error, as added stylus content may not have semi-colon separators
      const { content, map: additionalMap } = await getSource(
        source,
        options.filename,
        options.additionalData,
        options.enableSourcemap,
        '\n',
      )
      // Get preprocessor options.imports dependencies as stylus
      // does not return them with its builtin `.deps()` method
      const importsDeps = (options.imports ?? []).map((dep: string) =>
        path.resolve(dep),
      )
      const optionsWithoutAdditionalData = {
        ...options,
        additionalData: undefined,
      }
      try {
        const { code, map, deps } = await worker.run(
          stylusPath,
          content,
          root,
          optionsWithoutAdditionalData,
        )
        return {
          code,
          map: formatStylusSourceMap(map, root),
          additionalMap,
          // Concat imports deps with computed deps
          deps: [...deps, ...importsDeps],
        }
      } catch (e) {
        const wrapped = new Error(`[stylus] ${e.message}`)
        wrapped.name = e.name
        wrapped.stack = e.stack
        return { code: '', error: wrapped, deps: [] }
      }
    },
  }
}

function formatStylusSourceMap(
  mapBefore: ExistingRawSourceMap | undefined,
  root: string,
): ExistingRawSourceMap | undefined {
  if (!mapBefore) return undefined
  const map = { ...mapBefore }

  const resolveFromRoot = (p: string) => normalizePath(path.resolve(root, p))

  if (map.file) {
    map.file = resolveFromRoot(map.file)
  }
  map.sources = map.sources.map(resolveFromRoot)

  return map
}
// #endregion

async function getSource(
  source: string,
  filename: string,
  additionalData: PreprocessorAdditionalData | undefined,
  enableSourcemap: boolean,
  sep: string = '',
): Promise<{ content: string; map?: ExistingRawSourceMap }> {
  if (!additionalData) return { content: source }

  if (typeof additionalData === 'function') {
    const newContent = await additionalData(source, filename)
    if (typeof newContent === 'string') {
      return { content: newContent }
    }
    return newContent
  }

  if (!enableSourcemap) {
    return { content: additionalData + sep + source }
  }

  const ms = new MagicString(source)
  ms.appendLeft(0, sep)
  ms.appendLeft(0, additionalData)

  const map = ms.generateMap({ hires: 'boundary' })
  map.file = filename
  map.sources = [filename]

  return {
    content: ms.toString(),
    map,
  }
}

const createPreprocessorWorkerController = (maxWorkers: number | undefined) => {
  const scss = scssProcessor(maxWorkers)
  const less = lessProcessor(maxWorkers)
  const styl = stylProcessor(maxWorkers)

  const sassProcess: StylePreprocessor<SassStylePreprocessorInternalOptions>['process'] =
    (environment, source, root, options, resolvers) => {
      const opts: SassStylePreprocessorInternalOptions = { ...options }
      opts.syntax = 'indented'
      return scss.process(environment, source, root, opts, resolvers)
    }

  const close = () => {
    less.close()
    scss.close()
    styl.close()
  }

  return {
    [PreprocessLang.less]: less.process,
    [PreprocessLang.scss]: scss.process,
    [PreprocessLang.sass]: sassProcess,
    [PreprocessLang.styl]: styl.process,
    [PreprocessLang.stylus]: styl.process,
    close,
  } as const satisfies Record<PreprocessLang | 'close', unknown>
}

const normalizeMaxWorkers = (maxWorker: number | true | undefined) => {
  if (maxWorker === undefined) return 0
  if (maxWorker === true) return undefined
  return maxWorker
}

type PreprocessorWorkerController = ReturnType<
  typeof createPreprocessorWorkerController
>

const preprocessorSet = new Set([
  PreprocessLang.less,
  PreprocessLang.sass,
  PreprocessLang.scss,
  PreprocessLang.styl,
  PreprocessLang.stylus,
] as const)

function isPreProcessor(lang: any): lang is PreprocessLang {
  return lang && preprocessorSet.has(lang)
}

const importLightningCSS = createCachedImport(() => import('lightningcss'))
async function compileLightningCSS(
  environment: PartialEnvironment,
  id: string,
  src: string,
  deps: Set<string>,
  workerController: PreprocessorWorkerController,
  urlResolver?: CssUrlResolver,
): Promise<{
  code: string
  map?: string | undefined
  modules?: Record<string, string>
}> {
  const { config } = environment
  // replace null byte as lightningcss treats that as a string terminator
  // https://github.com/parcel-bundler/lightningcss/issues/874
  const filename = removeDirectQuery(id).replace('\0', NULL_BYTE_PLACEHOLDER)

  let res: LightningCssTransformAttributeResult | LightningCssTransformResult
  try {
    res = styleAttrRE.test(id)
      ? (await importLightningCSS()).transformStyleAttribute({
          filename,
          code: Buffer.from(src),
          targets: config.css.lightningcss?.targets,
          minify: config.isProduction && !!config.build.cssMinify,
          analyzeDependencies: true,
        })
      : await (
          await importLightningCSS()
        ).bundleAsync({
          ...config.css.lightningcss,
          filename,
          // projectRoot is needed to get stable hash when using CSS modules
          projectRoot: config.root,
          resolver: {
            async read(filePath) {
              if (filePath === filename) {
                return src
              }

              const code = fs.readFileSync(filePath, 'utf-8')
              const lang = CSS_LANGS_RE.exec(filePath)?.[1] as
                | CssLang
                | undefined
              if (isPreProcessor(lang)) {
                const result = await compileCSSPreprocessors(
                  environment,
                  id,
                  lang,
                  code,
                  workerController,
                )
                result.deps?.forEach((dep) => deps.add(dep))
                // TODO: support source map
                return result.code
              } else if (lang === 'sss') {
                const sssResult = await transformSugarSS(environment, id, code)
                // TODO: support source map
                return sssResult.code
              }
              return code
            },
            async resolve(id, from) {
              const publicFile = checkPublicFile(
                id,
                environment.getTopLevelConfig(),
              )
              if (publicFile) {
                return publicFile
              }

              // NOTE: with `transformer: 'postcss'`, CSS modules `composes` tried to resolve with
              //       all resolvers, but in `transformer: 'lightningcss'`, only the one for the
              //       current file type is used.
              const atImportResolvers = getAtImportResolvers(
                environment.getTopLevelConfig(),
              )
              const lang = CSS_LANGS_RE.exec(from)?.[1] as CssLang | undefined
              let resolver: ResolveIdFn
              switch (lang) {
                case 'css':
                case 'sss':
                case 'styl':
                case 'stylus':
                case undefined:
                  resolver = atImportResolvers.css
                  break
                case 'sass':
                case 'scss':
                  resolver = atImportResolvers.sass
                  break
                case 'less':
                  resolver = atImportResolvers.less
                  break
                default:
                  throw new Error(`Unknown lang: ${lang satisfies never}`)
              }

              const resolved = await resolver(environment, id, from)
              if (resolved) {
                deps.add(resolved)
                return resolved
              }
              return id
            },
          },
          minify: config.isProduction && !!config.build.cssMinify,
          sourceMap:
            config.command === 'build'
              ? !!config.build.sourcemap
              : config.css.devSourcemap,
          analyzeDependencies: true,
          cssModules: cssModuleRE.test(id)
            ? (config.css.lightningcss?.cssModules ?? true)
            : undefined,
        })
  } catch (e) {
    e.message = `[lightningcss] ${e.message}`
    if (e.loc) {
      e.loc = {
        file: e.fileName.replace(NULL_BYTE_PLACEHOLDER, '\0'),
        line: e.loc.line,
        column: e.loc.column - 1, // 1-based
      }
      try {
        const code = fs.readFileSync(e.fileName, 'utf-8')
        const friendlyMessage = getLightningCssErrorMessageForIeSyntaxes(code)
        if (friendlyMessage) {
          e.message += friendlyMessage
        }
      } catch {}
    }
    throw e
  }

  for (const warning of res.warnings) {
    let msg = `[vite:css][lightningcss] ${warning.message}`
    msg += `\n${generateCodeFrame(src, {
      line: warning.loc.line,
      column: warning.loc.column - 1, // 1-based
    })}`
    environment.logger.warn(colors.yellow(msg))
  }

  // NodeJS res.code = Buffer
  // Deno res.code = Uint8Array
  // For correct decode compiled css need to use TextDecoder
  let css = decoder.decode(res.code)
  for (const dep of res.dependencies!) {
    switch (dep.type) {
      case 'url': {
        let replaceUrl: string
        if (skipUrlReplacer(dep.url)) {
          replaceUrl = dep.url
        } else if (urlResolver) {
          const [newUrl, resolvedId] = await urlResolver(
            dep.url,
            dep.loc.filePath.replace(NULL_BYTE_PLACEHOLDER, '\0'),
          )
          // only register inlined assets to avoid frequent full refresh (#18979)
          if (newUrl.startsWith('data:') && resolvedId) {
            deps.add(resolvedId)
          }
          replaceUrl = newUrl
        } else {
          replaceUrl = dep.url
        }

        css = css.replace(
          dep.placeholder,
          // lightningcss always generates `url("placeholder")`
          // (`url('placeholder')`, `url(placeholder)` is not generated)
          // so escape double quotes
          () => replaceUrl.replaceAll('"', '\\"'),
        )
        break
      }
      default:
        throw new Error(`Unsupported dependency type: ${dep.type}`)
    }
  }

  let modules: Record<string, string> | undefined
  if ('exports' in res && res.exports) {
    modules = {}
    // https://github.com/parcel-bundler/lightningcss/issues/291
    const sortedEntries = Object.entries(res.exports).sort((a, b) =>
      a[0].localeCompare(b[0]),
    )
    for (const [key, value] of sortedEntries) {
      modules[key] = value.name
      // https://lightningcss.dev/css-modules.html#class-composition
      for (const c of value.composes) {
        modules[key] += ' ' + c.name
      }
    }
  }

  return {
    code: css,
    map: 'map' in res ? res.map?.toString() : undefined,
    modules,
  }
}

// friendly error for https://github.com/parcel-bundler/lightningcss/issues/39
function getLightningCssErrorMessageForIeSyntaxes(
  code: string,
): string | undefined {
  const commonIeMessage =
    ', which was used in the past to support old Internet Explorer versions.' +
    ' This is not a valid CSS syntax and will be ignored by modern browsers. ' +
    '\nWhile this is not supported by LightningCSS, you can set `css.lightningcss.errorRecovery: true` to strip these codes.'
  if (/[\s;{]\*[a-zA-Z-][\w-]+\s*:/.test(code)) {
    // https://stackoverflow.com/a/1667560
    return (
      '.\nThis file contains star property hack (e.g. `*zoom`)' +
      commonIeMessage
    )
  }
  if (/min-width:\s*0\\0/.test(code)) {
    // https://stackoverflow.com/a/14585820
    return (
      '.\nThis file contains @media zero hack (e.g. `@media (min-width: 0\\0)`)' +
      commonIeMessage
    )
  }
  return undefined
}

// Convert https://esbuild.github.io/api/#target
// To https://github.com/parcel-bundler/lightningcss/blob/master/node/targets.d.ts

const map: Record<
  string,
  keyof NonNullable<LightningCSSOptions['targets']> | false | undefined
> = {
  chrome: 'chrome',
  edge: 'edge',
  firefox: 'firefox',
  hermes: false,
  ie: 'ie',
  ios: 'ios_saf',
  node: false,
  opera: 'opera',
  rhino: false,
  safari: 'safari',
}

const esMap: Record<number, string[]> = {
  // https://caniuse.com/?search=es2015
  2015: ['chrome49', 'edge13', 'safari10', 'firefox44', 'opera36'],
  // https://caniuse.com/?search=es2016
  2016: ['chrome50', 'edge13', 'safari10', 'firefox43', 'opera37'],
  // https://caniuse.com/?search=es2017
  2017: ['chrome58', 'edge15', 'safari11', 'firefox52', 'opera45'],
  // https://caniuse.com/?search=es2018
  2018: ['chrome63', 'edge79', 'safari12', 'firefox58', 'opera50'],
  // https://caniuse.com/?search=es2019
  2019: ['chrome73', 'edge79', 'safari12.1', 'firefox64', 'opera60'],
  // https://caniuse.com/?search=es2020
  2020: ['chrome80', 'edge80', 'safari14.1', 'firefox80', 'opera67'],
  // https://caniuse.com/?search=es2021
  2021: ['chrome85', 'edge85', 'safari14.1', 'firefox80', 'opera71'],
  // https://caniuse.com/?search=es2022
  2022: ['chrome94', 'edge94', 'safari16.4', 'firefox93', 'opera80'],
  // https://caniuse.com/?search=es2023
  2023: ['chrome110', 'edge110', 'safari16.4', 'opera96'],
}

const esRE = /es(\d{4})/
const versionRE = /\d/

const convertTargetsCache = new Map<
  string | string[],
  LightningCSSOptions['targets']
>()
export const convertTargets = (
  esbuildTarget: string | string[] | false,
): LightningCSSOptions['targets'] => {
  if (!esbuildTarget) return {}
  const cached = convertTargetsCache.get(esbuildTarget)
  if (cached) return cached
  const targets: LightningCSSOptions['targets'] = {}

  const entriesWithoutES = arraify(esbuildTarget).flatMap((e) => {
    const match = esRE.exec(e)
    if (!match) return e
    const year = Number(match[1])
    if (!esMap[year]) throw new Error(`Unsupported target "${e}"`)
    return esMap[year]
  })

  for (const entry of entriesWithoutES) {
    if (entry === 'esnext') continue
    const index = entry.search(versionRE)
    if (index >= 0) {
      const browser = map[entry.slice(0, index)]
      if (browser === false) continue // No mapping available
      if (browser) {
        const [major, minor = 0] = entry
          .slice(index)
          .split('.')
          .map((v) => parseInt(v, 10))
        if (!isNaN(major) && !isNaN(minor)) {
          const version = (major << 16) | (minor << 8)
          if (!targets[browser] || version < targets[browser]!) {
            targets[browser] = version
          }
          continue
        }
      }
    }
    throw new Error(`Unsupported target "${entry}"`)
  }

  convertTargetsCache.set(esbuildTarget, targets)
  return targets
}

export function resolveLibCssFilename(
  libOptions: LibraryOptions,
  root: string,
  packageCache?: PackageCache,
): string {
  if (typeof libOptions.cssFileName === 'string') {
    return `${libOptions.cssFileName}.css`
  } else if (typeof libOptions.fileName === 'string') {
    return `${libOptions.fileName}.css`
  }

  const packageJson = findNearestMainPackageData(root, packageCache)?.data
  const name = packageJson ? getPkgName(packageJson.name) : undefined

  if (!name)
    throw new Error(
      'Name in package.json is required if option "build.lib.cssFileName" is not provided.',
    )

  return `${name}.css`
}<|MERGE_RESOLUTION|>--- conflicted
+++ resolved
@@ -2392,47 +2392,9 @@
 const makeScssWorker = (
   environment: PartialEnvironment,
   resolvers: CSSAtImportResolvers,
-<<<<<<< HEAD
-  alias: Alias[],
   _maxWorkers: number | undefined,
 ) => {
   let compilerPromise: Promise<Sass.AsyncCompiler> | undefined
-=======
-  maxWorkers: number | undefined,
-) => {
-  const internalCanonicalize = async (
-    url: string,
-    importer: string,
-  ): Promise<string | null> => {
-    importer = cleanScssBugUrl(importer)
-    const resolved = await resolvers.sass(environment, url, importer)
-    return resolved ?? null
-  }
-
-  const skipRebaseUrls = (unquotedUrl: string, rawUrl: string) => {
-    const isQuoted = rawUrl[0] === '"' || rawUrl[0] === "'"
-    // matches `url($foo)`
-    if (!isQuoted && unquotedUrl[0] === '$') {
-      return true
-    }
-    // matches `url(#{foo})` and `url('#{foo}')`
-    return unquotedUrl.startsWith('#{')
-  }
-
-  const internalLoad = async (file: string, rootFile: string) => {
-    const result = await rebaseUrls(
-      environment,
-      file,
-      rootFile,
-      resolvers.sass,
-      skipRebaseUrls,
-    )
-    if (result.contents) {
-      return result.contents
-    }
-    return await fsp.readFile(result.file, 'utf-8')
-  }
->>>>>>> 98c57419
 
   // we use the compiler api provided by sass
   // instead of creating a worker pool on our own
@@ -2445,110 +2407,10 @@
         options: SassStylePreprocessorInternalOptions & {
           additionalData: undefined
         },
-<<<<<<< HEAD
       ],
       ScssWorkerResult
     >
   >
-=======
-      ) => {
-        // eslint-disable-next-line no-restricted-globals -- this function runs inside a cjs worker
-        const sass: typeof Sass = require(sassPath)
-        // eslint-disable-next-line no-restricted-globals
-        const path: typeof import('node:path') = require('node:path')
-
-        const { fileURLToPath, pathToFileURL }: typeof import('node:url') =
-          // eslint-disable-next-line no-restricted-globals
-          require('node:url')
-
-        const sassOptions = { ...options } as Sass.StringOptions<'async'>
-        sassOptions.url = pathToFileURL(options.filename)
-        sassOptions.sourceMap = options.enableSourcemap
-
-        const internalImporter: Sass.Importer<'async'> = {
-          async canonicalize(url, context) {
-            const importer = context.containingUrl
-              ? fileURLToPath(context.containingUrl)
-              : options.filename
-            const resolved = await internalCanonicalize(url, importer)
-            if (
-              resolved &&
-              // only limit to these extensions because:
-              // - for the `@import`/`@use`s written in file loaded by `load` function,
-              //   the `canonicalize` function of that `importer` is called first
-              // - the `load` function of an importer is only called for the importer
-              //   that returned a non-null result from its `canonicalize` function
-              (resolved.endsWith('.css') ||
-                resolved.endsWith('.scss') ||
-                resolved.endsWith('.sass'))
-            ) {
-              return pathToFileURL(resolved)
-            }
-            return null
-          },
-          async load(canonicalUrl) {
-            const ext = path.extname(canonicalUrl.pathname)
-            let syntax: Sass.Syntax = 'scss'
-            if (ext === '.sass') {
-              syntax = 'indented'
-            } else if (ext === '.css') {
-              syntax = 'css'
-            }
-            const contents = await internalLoad(
-              fileURLToPath(canonicalUrl),
-              options.filename,
-            )
-            return { contents, syntax, sourceMapUrl: canonicalUrl }
-          },
-        }
-        sassOptions.importers = [
-          ...(sassOptions.importers ?? []),
-          internalImporter,
-        ]
-
-        const result = await sass.compileStringAsync(data, sassOptions)
-        return {
-          css: result.css,
-          map: result.sourceMap ? JSON.stringify(result.sourceMap) : undefined,
-          stats: {
-            includedFiles: result.loadedUrls
-              .filter((url) => url.protocol === 'file:')
-              .map((url) => fileURLToPath(url)),
-          },
-        } satisfies ScssWorkerResult
-      },
-    {
-      parentFunctions: {
-        internalCanonicalize,
-        internalLoad,
-      },
-      shouldUseFake(_sassPath, _data, options) {
-        // functions and importer is a function and is not serializable
-        // in that case, fallback to running in main thread
-        return !!(
-          (options.functions && Object.keys(options.functions).length > 0) ||
-          (options.importers &&
-            (!Array.isArray(options.importers) ||
-              options.importers.length > 0)) ||
-          options.logger
-        )
-      },
-      max: maxWorkers,
-    },
-  )
-  return worker
-}
-
-// this is mostly a copy&paste of makeModernScssWorker
-// however sharing code between two is hard because
-// makeModernScssWorker above needs function inlined for worker.
-const makeModernCompilerScssWorker = (
-  environment: PartialEnvironment,
-  resolvers: CSSAtImportResolvers,
-  _maxWorkers: number | undefined,
-) => {
-  let compilerPromise: Promise<Sass.AsyncCompiler> | undefined
->>>>>>> 98c57419
 
   const worker: WorkerType = {
     async run(sassPath, data, options) {
@@ -2647,15 +2509,7 @@
 const scssProcessor = (
   maxWorkers: number | undefined,
 ): StylePreprocessor<SassStylePreprocessorInternalOptions> => {
-<<<<<<< HEAD
-  const workerMap = new Map<unknown, ReturnType<typeof makeScssWorker>>()
-=======
-  let worker:
-    | ReturnType<
-        typeof makeModernScssWorker | typeof makeModernCompilerScssWorker
-      >
-    | undefined
->>>>>>> 98c57419
+  let worker: ReturnType<typeof makeScssWorker> | undefined
 
   return {
     close() {
@@ -2663,24 +2517,7 @@
     },
     async process(environment, source, root, options, resolvers) {
       const sassPackage = loadSassPackage(root)
-<<<<<<< HEAD
-
-      if (!workerMap.has(options.alias)) {
-        workerMap.set(
-          options.alias,
-          makeScssWorker(environment, resolvers, options.alias, maxWorkers),
-        )
-      }
-      const worker = workerMap.get(options.alias)!
-=======
-      const api =
-        options.api ??
-        (sassPackage.name === 'sass-embedded' ? 'modern-compiler' : 'modern')
-      worker ??=
-        api === 'modern-compiler'
-          ? makeModernCompilerScssWorker(environment, resolvers, maxWorkers)
-          : makeModernScssWorker(environment, resolvers, maxWorkers)
->>>>>>> 98c57419
+      worker ??= makeScssWorker(environment, resolvers, maxWorkers)
 
       const { content: data, map: additionalMap } = await getSource(
         source,
