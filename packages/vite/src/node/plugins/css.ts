--- conflicted
+++ resolved
@@ -83,9 +83,6 @@
 const directRequestRE = /(\?|&)direct\b/
 const commonjsProxyRE = /\?commonjs-proxy/
 
-<<<<<<< HEAD
-export const isCSSRequest = (request: string): boolean =>
-=======
 const enum PreprocessLang {
   less = 'less',
   sass = 'sass',
@@ -98,8 +95,7 @@
 }
 type CssLang = keyof typeof PureCssLang | keyof typeof PreprocessLang
 
-export const isCSSRequest = (request: string) =>
->>>>>>> b4bbc675
+export const isCSSRequest = (request: string): boolean =>
   cssLangRE.test(request) && !directRequestRE.test(request)
 
 export const isDirectCSSRequest = (request: string): boolean =>
