--- conflicted
+++ resolved
@@ -1214,15 +1214,10 @@
   // crawl them in order to register watch dependencies.
   const needInlineImport = code.includes('@import')
   const hasUrl = cssUrlRE.test(code) || cssImageSetRE.test(code)
-<<<<<<< HEAD
-  const lang = id.match(CSS_LANGS_RE)?.[1] as CssLang | undefined
+  const lang = CSS_LANGS_RE.exec(id)?.[1] as CssLang | undefined
   const postcssConfig = await resolvePostcssConfig(
     environment.getTopLevelConfig(),
   )
-=======
-  const lang = CSS_LANGS_RE.exec(id)?.[1] as CssLang | undefined
-  const postcssConfig = await resolvePostcssConfig(config)
->>>>>>> 01f6cff2
 
   // 1. plain css that needs no processing
   if (
@@ -2193,6 +2188,7 @@
 }
 
 const makeModernScssWorker = (
+  environment: PartialEnvironment,
   resolvers: CSSAtImportResolvers,
   alias: Alias[],
   maxWorkers: number | undefined,
@@ -2202,12 +2198,19 @@
     importer: string,
   ): Promise<string | null> => {
     importer = cleanScssBugUrl(importer)
-    const resolved = await resolvers.sass(url, importer)
+    const resolved = await resolvers.sass(environment, url, importer)
     return resolved ?? null
   }
 
   const internalLoad = async (file: string, rootFile: string) => {
-    const result = await rebaseUrls(file, rootFile, alias, '$', resolvers.sass)
+    const result = await rebaseUrls(
+      environment,
+      file,
+      rootFile,
+      alias,
+      '$',
+      resolvers.sass,
+    )
     if (result.contents) {
       return result.contents
     }
@@ -2317,13 +2320,14 @@
       if (!workerMap.has(options.alias)) {
         workerMap.set(
           options.alias,
-<<<<<<< HEAD
-          makeScssWorker(environment, resolvers, options.alias, maxWorkers),
-=======
           options.api === 'modern'
-            ? makeModernScssWorker(resolvers, options.alias, maxWorkers)
-            : makeScssWorker(resolvers, options.alias, maxWorkers),
->>>>>>> 01f6cff2
+            ? makeModernScssWorker(
+                environment,
+                resolvers,
+                options.alias,
+                maxWorkers,
+              )
+            : makeScssWorker(environment, resolvers, options.alias, maxWorkers),
         )
       }
       const worker = workerMap.get(options.alias)!
@@ -2378,13 +2382,8 @@
   rootFile: string,
   alias: Alias[],
   variablePrefix: string,
-<<<<<<< HEAD
   resolver: ResolveIdFn,
-): Promise<Sass.LegacyImporterResult> {
-=======
-  resolver: ResolveFn,
 ): Promise<{ file: string; contents?: string }> {
->>>>>>> 01f6cff2
   file = path.resolve(file) // ensure os-specific flashes
   // in the same dir, no need to rebase
   const fileDir = path.dirname(file)
