--- conflicted
+++ resolved
@@ -21,12 +21,6 @@
 import type Sass from 'sass'
 import type Stylus from 'stylus'
 import type Less from 'less'
-<<<<<<< HEAD
-import type { LightningCSSOptions } from 'types/internal/lightningcssOptions'
-=======
-import type { TransformOptions } from 'esbuild'
-import { formatMessages, transform } from 'esbuild'
->>>>>>> 8b69c9e3
 import type { RawSourceMap } from '@jridgewell/remapping'
 import { WorkerWithFallback } from 'artichokie'
 import { globSync } from 'tinyglobby'
@@ -34,18 +28,14 @@
   TransformAttributeResult as LightningCssTransformAttributeResult,
   TransformResult as LightningCssTransformResult,
 } from 'lightningcss'
-<<<<<<< HEAD
-import type { CustomPluginOptionsVite } from 'types/metadata.mjs'
-import type { EsbuildTransformOptions } from 'types/internal/esbuildOptions'
-=======
+import type { LightningCSSOptions } from '#types/internal/lightningcssOptions'
 import type {
   LessPreprocessorBaseOptions,
   SassModernPreprocessBaseOptions,
   StylusPreprocessorBaseOptions,
 } from '#types/internal/cssPreprocessorOptions'
-import type { LightningCSSOptions } from '#types/internal/lightningcssOptions'
+import type { EsbuildTransformOptions } from '#types/internal/esbuildOptions'
 import type { CustomPluginOptionsVite } from '#types/metadata'
->>>>>>> 8b69c9e3
 import { getCodeWithSourcemap, injectSourcesContent } from '../server/sourcemap'
 import type { EnvironmentModuleNode } from '../server/moduleGraph'
 import {
