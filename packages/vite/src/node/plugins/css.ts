import fs from 'node:fs'
import fsp from 'node:fs/promises'
import path from 'node:path'
import { createRequire } from 'node:module'
import { fileURLToPath, pathToFileURL } from 'node:url'
import postcssrc from 'postcss-load-config'
import type {
  ExistingRawSourceMap,
  ModuleFormat,
  OutputAsset,
  OutputChunk,
  RenderedChunk,
  RollupError,
  SourceMapInput,
} from 'rollup'
import { dataToEsm } from '@rollup/pluginutils'
import colors from 'picocolors'
import MagicString from 'magic-string'
import type * as PostCSS from 'postcss'
import type Sass from 'sass'
import type Stylus from 'stylus'
import type Less from 'less'
import type { Alias } from 'dep-types/alias'
import type { LightningCSSOptions } from 'types/internal/lightningcssOptions'
import type { TransformOptions } from 'esbuild'
import { formatMessages, transform } from 'esbuild'
import type { RawSourceMap } from '@ampproject/remapping'
import { WorkerWithFallback } from 'artichokie'
import { globSync } from 'tinyglobby'
import type {
  LessPreprocessorBaseOptions,
  SassLegacyPreprocessBaseOptions,
  SassModernPreprocessBaseOptions,
  StylusPreprocessorBaseOptions,
} from 'types/internal/cssPreprocessorOptions'
import type {
  TransformAttributeResult as LightningCssTransformAttributeResult,
  TransformResult as LightningCssTransformResult,
} from 'lightningcss'
import { getCodeWithSourcemap, injectSourcesContent } from '../server/sourcemap'
import type { EnvironmentModuleNode } from '../server/moduleGraph'
import {
  createToImportMetaURLBasedRelativeRuntime,
  resolveUserExternal,
  toOutputFilePathInCss,
  toOutputFilePathInJS,
} from '../build'
import type { LibraryOptions } from '../build'
import {
  CLIENT_PUBLIC_PATH,
  CSS_LANGS_RE,
  DEV_PROD_CONDITION,
  ESBUILD_MODULES_TARGET,
  SPECIAL_QUERY_RE,
} from '../constants'
import type { ResolvedConfig } from '../config'
import type { Plugin } from '../plugin'
import { checkPublicFile } from '../publicDir'
import {
  arraify,
  asyncReplace,
  combineSourcemaps,
  createSerialPromiseQueue,
  emptyCssComments,
  encodeURIPath,
  generateCodeFrame,
  getHash,
  getPackageManagerCommand,
  getPkgName,
  injectQuery,
  isDataUrl,
  isExternalUrl,
  isObject,
  joinUrlSegments,
  mergeWithDefaults,
  normalizePath,
  processSrcSet,
  removeDirectQuery,
  removeUrlQuery,
  requireResolveFromRootWithFallback,
  stripBomTag,
  urlRE,
} from '../utils'
import type { Logger } from '../logger'
import { cleanUrl, isWindows, slash } from '../../shared/utils'
import { NULL_BYTE_PLACEHOLDER } from '../../shared/constants'
import { createBackCompatIdResolver } from '../idResolver'
import type { ResolveIdFn } from '../idResolver'
import { PartialEnvironment } from '../baseEnvironment'
import type { TransformPluginContext } from '../server/pluginContainer'
import { searchForWorkspaceRoot } from '../server/searchRoot'
import { type DevEnvironment } from '..'
import type { PackageCache } from '../packages'
import { findNearestPackageData } from '../packages'
import { addToHTMLProxyTransformResult } from './html'
import {
  assetUrlRE,
  cssEntriesMap,
  fileToDevUrl,
  fileToUrl,
  publicAssetUrlCache,
  publicAssetUrlRE,
  publicFileToBuiltUrl,
  renderAssetUrlInJS,
} from './asset'
import type { ESBuildOptions } from './esbuild'
import { getChunkOriginalFileName } from './manifest'

const decoder = new TextDecoder()
// const debug = createDebugger('vite:css')

export interface CSSOptions {
  /**
   * Using lightningcss is an experimental option to handle CSS modules,
   * assets and imports via Lightning CSS. It requires to install it as a
   * peer dependency. This is incompatible with the use of preprocessors.
   *
   * @default 'postcss'
   * @experimental
   */
  transformer?: 'postcss' | 'lightningcss'
  /**
   * https://github.com/css-modules/postcss-modules
   */
  modules?: CSSModulesOptions | false
  /**
   * Options for preprocessors.
   *
   * In addition to options specific to each processors, Vite supports `additionalData` option.
   * The `additionalData` option can be used to inject extra code for each style content.
   */
  preprocessorOptions?: {
    scss?: SassPreprocessorOptions
    sass?: SassPreprocessorOptions
    less?: LessPreprocessorOptions
    styl?: StylusPreprocessorOptions
    stylus?: StylusPreprocessorOptions
  }

  /**
   * If this option is set, preprocessors will run in workers when possible.
   * `true` means the number of CPUs minus 1.
   *
   * @default 0
   * @experimental
   */
  preprocessorMaxWorkers?: number | true
  postcss?:
    | string
    | (PostCSS.ProcessOptions & {
        plugins?: PostCSS.AcceptedPlugin[]
      })
  /**
   * Enables css sourcemaps during dev
   * @default false
   * @experimental
   */
  devSourcemap?: boolean

  /**
   * @experimental
   */
  lightningcss?: LightningCSSOptions
}

export interface CSSModulesOptions {
  getJSON?: (
    cssFileName: string,
    json: Record<string, string>,
    outputFileName: string,
  ) => void
  scopeBehaviour?: 'global' | 'local'
  globalModulePaths?: RegExp[]
  exportGlobals?: boolean
  generateScopedName?:
    | string
    | ((name: string, filename: string, css: string) => string)
  hashPrefix?: string
  /**
   * default: undefined
   */
  localsConvention?:
    | 'camelCase'
    | 'camelCaseOnly'
    | 'dashes'
    | 'dashesOnly'
    | ((
        originalClassName: string,
        generatedClassName: string,
        inputFile: string,
      ) => string)
}

export const cssConfigDefaults = Object.freeze({
  /** @experimental */
  transformer: 'postcss',
  // modules
  // preprocessorOptions
  /** @experimental */
  preprocessorMaxWorkers: 0,
  // postcss
  /** @experimental */
  devSourcemap: false,
  // lightningcss
} satisfies CSSOptions)

export type ResolvedCSSOptions = Omit<CSSOptions, 'lightningcss'> &
  Required<Pick<CSSOptions, 'transformer'>> & {
    lightningcss?: LightningCSSOptions
  }

export function resolveCSSOptions(
  options: CSSOptions | undefined,
): ResolvedCSSOptions {
  const resolved = mergeWithDefaults(cssConfigDefaults, options ?? {})
  if (resolved.transformer === 'lightningcss') {
    resolved.lightningcss ??= {}
    resolved.lightningcss.targets ??= convertTargets(ESBUILD_MODULES_TARGET)
  } else {
    resolved.lightningcss = undefined
  }
  return resolved
}

const cssModuleRE = new RegExp(`\\.module${CSS_LANGS_RE.source}`)
const directRequestRE = /[?&]direct\b/
const htmlProxyRE = /[?&]html-proxy\b/
const htmlProxyIndexRE = /&index=(\d+)/
const commonjsProxyRE = /\?commonjs-proxy/
const inlineRE = /[?&]inline\b/
const inlineCSSRE = /[?&]inline-css\b/
const styleAttrRE = /[?&]style-attr\b/
const functionCallRE = /^[A-Z_][.\w-]*\(/i
const transformOnlyRE = /[?&]transform-only\b/
const nonEscapedDoubleQuoteRe = /(?<!\\)"/g

const defaultCssBundleName = 'style.css'

const enum PreprocessLang {
  less = 'less',
  sass = 'sass',
  scss = 'scss',
  styl = 'styl',
  stylus = 'stylus',
}
// eslint-disable-next-line @typescript-eslint/no-unused-vars -- bug in typescript-eslint
const enum PureCssLang {
  css = 'css',
}
const enum PostCssDialectLang {
  sss = 'sugarss',
}
type CssLang =
  | keyof typeof PureCssLang
  | keyof typeof PreprocessLang
  | keyof typeof PostCssDialectLang

export const isCSSRequest = (request: string): boolean =>
  CSS_LANGS_RE.test(request)

export const isModuleCSSRequest = (request: string): boolean =>
  cssModuleRE.test(request)

export const isDirectCSSRequest = (request: string): boolean =>
  CSS_LANGS_RE.test(request) && directRequestRE.test(request)

export const isDirectRequest = (request: string): boolean =>
  directRequestRE.test(request)

const cssModulesCache = new WeakMap<
  ResolvedConfig,
  Map<string, Record<string, string>>
>()

export const removedPureCssFilesCache = new WeakMap<
  ResolvedConfig,
  Map<string, RenderedChunk>
>()

// Used only if the config doesn't code-split CSS (builds a single CSS file)
export const cssBundleNameCache = new WeakMap<ResolvedConfig, string>()

const postcssConfigCache = new WeakMap<
  ResolvedConfig,
  PostCSSConfigResult | null | Promise<PostCSSConfigResult | null>
>()

function encodePublicUrlsInCSS(config: ResolvedConfig) {
  return config.command === 'build'
}

const cssUrlAssetRE = /__VITE_CSS_URL__([\da-f]+)__/g

/**
 * Plugin applied before user plugins
 */
export function cssPlugin(config: ResolvedConfig): Plugin {
  const isBuild = config.command === 'build'
  let moduleCache: Map<string, Record<string, string>>

  const idResolver = createBackCompatIdResolver(config, {
    preferRelative: true,
    tryIndex: false,
    extensions: [],
  })

  let preprocessorWorkerController: PreprocessorWorkerController | undefined

  // warm up cache for resolved postcss config
  if (config.css.transformer !== 'lightningcss') {
    resolvePostcssConfig(config).catch(() => {
      /* will be handled later */
    })
  }

  return {
    name: 'vite:css',

    buildStart() {
      // Ensure a new cache for every build (i.e. rebuilding in watch mode)
      moduleCache = new Map<string, Record<string, string>>()
      cssModulesCache.set(config, moduleCache)

      removedPureCssFilesCache.set(config, new Map<string, RenderedChunk>())

      preprocessorWorkerController = createPreprocessorWorkerController(
        normalizeMaxWorkers(config.css.preprocessorMaxWorkers),
      )
      preprocessorWorkerControllerCache.set(
        config,
        preprocessorWorkerController,
      )
    },

    buildEnd() {
      preprocessorWorkerController?.close()
    },

    async load(id) {
      if (!isCSSRequest(id)) return

      if (urlRE.test(id)) {
        if (isModuleCSSRequest(id)) {
          throw new Error(
            `?url is not supported with CSS modules. (tried to import ${JSON.stringify(
              id,
            )})`,
          )
        }

        // *.css?url
        // in dev, it's handled by assets plugin.
        if (isBuild) {
          id = injectQuery(removeUrlQuery(id), 'transform-only')
          return (
            `import ${JSON.stringify(id)};` +
            `export default "__VITE_CSS_URL__${Buffer.from(id).toString(
              'hex',
            )}__"`
          )
        }
      }
    },

    async transform(raw, id) {
      const { environment } = this
      if (
        !isCSSRequest(id) ||
        commonjsProxyRE.test(id) ||
        SPECIAL_QUERY_RE.test(id)
      ) {
        return
      }
      const resolveUrl = (url: string, importer?: string) =>
        idResolver(environment, url, importer)

      const urlResolver: CssUrlResolver = async (url, importer) => {
        const decodedUrl = decodeURI(url)
        if (checkPublicFile(decodedUrl, config)) {
          if (encodePublicUrlsInCSS(config)) {
            return [publicFileToBuiltUrl(decodedUrl, config), undefined]
          } else {
            return [joinUrlSegments(config.base, decodedUrl), undefined]
          }
        }
        const [id, fragment] = decodedUrl.split('#')
        let resolved = await resolveUrl(id, importer)
        if (resolved) {
          if (fragment) resolved += '#' + fragment
          return [await fileToUrl(this, resolved), resolved]
        }
        if (config.command === 'build') {
          const isExternal = config.build.rollupOptions.external
            ? resolveUserExternal(
                config.build.rollupOptions.external,
                decodedUrl, // use URL as id since id could not be resolved
                id,
                false,
              )
            : false

          if (!isExternal) {
            // #9800 If we cannot resolve the css url, leave a warning.
            config.logger.warnOnce(
              `\n${decodedUrl} referenced in ${id} didn't resolve at build time, it will remain unchanged to be resolved at runtime`,
            )
          }
        }
        return [url, undefined]
      }

      const {
        code: css,
        modules,
        deps,
        map,
      } = await compileCSS(
        environment,
        id,
        raw,
        preprocessorWorkerController!,
        urlResolver,
      )
      if (modules) {
        moduleCache.set(id, modules)
      }

      if (deps) {
        for (const file of deps) {
          this.addWatchFile(file)
        }
      }

      return {
        code: css,
        map,
      }
    },
  }
}

/**
 * Plugin applied after user plugins
 */
export function cssPostPlugin(config: ResolvedConfig): Plugin {
  // styles initialization in buildStart causes a styling loss in watch
  const styles: Map<string, string> = new Map<string, string>()
  // queue to emit css serially to guarantee the files are emitted in a deterministic order
  let codeSplitEmitQueue = createSerialPromiseQueue<string>()
  const urlEmitQueue = createSerialPromiseQueue<unknown>()
  let pureCssChunks: Set<RenderedChunk>

  // when there are multiple rollup outputs and extracting CSS, only emit once,
  // since output formats have no effect on the generated CSS.
  let hasEmitted = false
  let chunkCSSMap: Map<string, string>

  const rollupOptionsOutput = config.build.rollupOptions.output
  const assetFileNames = (
    Array.isArray(rollupOptionsOutput)
      ? rollupOptionsOutput[0]
      : rollupOptionsOutput
  )?.assetFileNames
  const getCssAssetDirname = (cssAssetName: string) => {
    const cssAssetNameDir = path.dirname(cssAssetName)
    if (!assetFileNames) {
      return path.join(config.build.assetsDir, cssAssetNameDir)
    } else if (typeof assetFileNames === 'string') {
      return path.join(path.dirname(assetFileNames), cssAssetNameDir)
    } else {
      return path.dirname(
        assetFileNames({
          type: 'asset',
          name: cssAssetName,
          names: [cssAssetName],
          originalFileName: null,
          originalFileNames: [],
          source: '/* vite internal call, ignore */',
        }),
      )
    }
  }

  function getCssBundleName() {
    const cached = cssBundleNameCache.get(config)
    if (cached) return cached

    const cssBundleName = config.build.lib
      ? resolveLibCssFilename(
          config.build.lib,
          config.root,
          config.packageCache,
        )
      : defaultCssBundleName
    cssBundleNameCache.set(config, cssBundleName)
    return cssBundleName
  }

  return {
    name: 'vite:css-post',

    renderStart() {
      // Ensure new caches for every build (i.e. rebuilding in watch mode)
      pureCssChunks = new Set<RenderedChunk>()
      hasEmitted = false
      chunkCSSMap = new Map()
      codeSplitEmitQueue = createSerialPromiseQueue()
    },

    async transform(css, id) {
      if (
        !isCSSRequest(id) ||
        commonjsProxyRE.test(id) ||
        SPECIAL_QUERY_RE.test(id)
      ) {
        return
      }

      css = stripBomTag(css)

      // cache css compile result to map
      // and then use the cache replace inline-style-flag
      // when `generateBundle` in vite:build-html plugin and devHtmlHook
      const inlineCSS = inlineCSSRE.test(id)
      const isHTMLProxy = htmlProxyRE.test(id)
      if (inlineCSS && isHTMLProxy) {
        if (styleAttrRE.test(id)) {
          css = css.replace(/"/g, '&quot;')
        }
        const index = htmlProxyIndexRE.exec(id)?.[1]
        if (index == null) {
          throw new Error(`HTML proxy index in "${id}" not found`)
        }
        addToHTMLProxyTransformResult(
          `${getHash(cleanUrl(id))}_${Number.parseInt(index)}`,
          css,
        )
        return `export default ''`
      }

      const inlined = inlineRE.test(id)
      const modules = cssModulesCache.get(config)!.get(id)

      // #6984, #7552
      // `foo.module.css` => modulesCode
      // `foo.module.css?inline` => cssContent
      const modulesCode =
        modules &&
        !inlined &&
        dataToEsm(modules, { namedExports: true, preferConst: true })

      if (config.command === 'serve') {
        const getContentWithSourcemap = async (content: string) => {
          if (config.css.devSourcemap) {
            const sourcemap = this.getCombinedSourcemap()
            if (sourcemap.mappings) {
              await injectSourcesContent(sourcemap, cleanUrl(id), config.logger)
            }
            return getCodeWithSourcemap('css', content, sourcemap)
          }
          return content
        }

        if (isDirectCSSRequest(id)) {
          return null
        }
        if (inlined) {
          return `export default ${JSON.stringify(css)}`
        }
        if (this.environment.config.consumer === 'server') {
          return modulesCode || 'export {}'
        }

        const cssContent = await getContentWithSourcemap(css)
        const code = [
          `import { updateStyle as __vite__updateStyle, removeStyle as __vite__removeStyle } from ${JSON.stringify(
            path.posix.join(config.base, CLIENT_PUBLIC_PATH),
          )}`,
          `const __vite__id = ${JSON.stringify(id)}`,
          `const __vite__css = ${JSON.stringify(cssContent)}`,
          `__vite__updateStyle(__vite__id, __vite__css)`,
          // css modules exports change on edit so it can't self accept
          `${modulesCode || 'import.meta.hot.accept()'}`,
          `import.meta.hot.prune(() => __vite__removeStyle(__vite__id))`,
        ].join('\n')
        return { code, map: { mappings: '' } }
      }

      // build CSS handling ----------------------------------------------------

      // record css
      if (!inlined) {
        styles.set(id, css)
      }

      let code: string
      if (modulesCode) {
        code = modulesCode
      } else if (inlined) {
        let content = css
        if (config.build.cssMinify) {
          content = await minifyCSS(content, config, true)
        }
        code = `export default ${JSON.stringify(content)}`
      } else {
        // empty module when it's not a CSS module nor `?inline`
        code = ''
      }

      return {
        code,
        map: { mappings: '' },
        // avoid the css module from being tree-shaken so that we can retrieve
        // it in renderChunk()
        moduleSideEffects: modulesCode || inlined ? false : 'no-treeshake',
      }
    },

    async renderChunk(code, chunk, opts) {
      let chunkCSS = ''
      // the chunk is empty if it's a dynamic entry chunk that only contains a CSS import
      const isJsChunkEmpty = code === '' && !chunk.isEntry
      let isPureCssChunk = chunk.exports.length === 0
      const ids = Object.keys(chunk.modules)
      for (const id of ids) {
        if (styles.has(id)) {
          // ?transform-only is used for ?url and shouldn't be included in normal CSS chunks
          if (!transformOnlyRE.test(id)) {
            chunkCSS += styles.get(id)
            // a css module contains JS, so it makes this not a pure css chunk
            if (cssModuleRE.test(id)) {
              isPureCssChunk = false
            }
          }
        } else if (!isJsChunkEmpty) {
          // if the module does not have a style, then it's not a pure css chunk.
          // this is true because in the `transform` hook above, only modules
          // that are css gets added to the `styles` map.
          isPureCssChunk = false
        }
      }

      const publicAssetUrlMap = publicAssetUrlCache.get(config)!

      // resolve asset URL placeholders to their built file URLs
      const resolveAssetUrlsInCss = (
        chunkCSS: string,
        cssAssetName: string,
      ) => {
        const encodedPublicUrls = encodePublicUrlsInCSS(config)

        const relative = config.base === './' || config.base === ''
        const cssAssetDirname =
          encodedPublicUrls || relative
            ? slash(getCssAssetDirname(cssAssetName))
            : undefined

        const toRelative = (filename: string) => {
          // relative base + extracted CSS
          const relativePath = normalizePath(
            path.relative(cssAssetDirname!, filename),
          )
          return relativePath[0] === '.' ? relativePath : './' + relativePath
        }

        // replace asset url references with resolved url.
        chunkCSS = chunkCSS.replace(assetUrlRE, (_, fileHash, postfix = '') => {
          const filename = this.getFileName(fileHash) + postfix
          chunk.viteMetadata!.importedAssets.add(cleanUrl(filename))
          return encodeURIPath(
            toOutputFilePathInCss(
              filename,
              'asset',
              cssAssetName,
              'css',
              config,
              toRelative,
            ),
          )
        })
        // resolve public URL from CSS paths
        if (encodedPublicUrls) {
          const relativePathToPublicFromCSS = normalizePath(
            path.relative(cssAssetDirname!, ''),
          )
          chunkCSS = chunkCSS.replace(publicAssetUrlRE, (_, hash) => {
            const publicUrl = publicAssetUrlMap.get(hash)!.slice(1)
            return encodeURIPath(
              toOutputFilePathInCss(
                publicUrl,
                'public',
                cssAssetName,
                'css',
                config,
                () => `${relativePathToPublicFromCSS}/${publicUrl}`,
              ),
            )
          })
        }
        return chunkCSS
      }

      function ensureFileExt(name: string, ext: string) {
        return normalizePath(
          path.format({ ...path.parse(name), base: undefined, ext }),
        )
      }

      let s: MagicString | undefined
      const urlEmitTasks: Array<{
        cssAssetName: string
        originalFileName: string
        content: string
        start: number
        end: number
      }> = []

      if (code.includes('__VITE_CSS_URL__')) {
        let match: RegExpExecArray | null
        cssUrlAssetRE.lastIndex = 0
        while ((match = cssUrlAssetRE.exec(code))) {
          const [full, idHex] = match
          const id = Buffer.from(idHex, 'hex').toString()
          const originalFileName = cleanUrl(id)
          const cssAssetName = ensureFileExt(
            path.basename(originalFileName),
            '.css',
          )
          if (!styles.has(id)) {
            throw new Error(
              `css content for ${JSON.stringify(id)} was not found`,
            )
          }

          let cssContent = styles.get(id)!

          cssContent = resolveAssetUrlsInCss(cssContent, cssAssetName)

          urlEmitTasks.push({
            cssAssetName,
            originalFileName,
            content: cssContent,
            start: match.index,
            end: match.index + full.length,
          })
        }
      }

      // should await even if this chunk does not include __VITE_CSS_URL__
      // so that code after this line runs in the same order
      await urlEmitQueue.run(async () =>
        Promise.all(
          urlEmitTasks.map(async (info) => {
            info.content = await finalizeCss(info.content, true, config)
          }),
        ),
      )
      if (urlEmitTasks.length > 0) {
        const toRelativeRuntime = createToImportMetaURLBasedRelativeRuntime(
          opts.format,
          config.isWorker,
        )
        s ||= new MagicString(code)

        for (const {
          cssAssetName,
          originalFileName,
          content,
          start,
          end,
        } of urlEmitTasks) {
          const referenceId = this.emitFile({
            type: 'asset',
            name: cssAssetName,
            originalFileName,
            source: content,
          })

          const filename = this.getFileName(referenceId)
          chunk.viteMetadata!.importedAssets.add(cleanUrl(filename))
          const replacement = toOutputFilePathInJS(
            this.environment,
            filename,
            'asset',
            chunk.fileName,
            'js',
            toRelativeRuntime,
          )
          const replacementString =
            typeof replacement === 'string'
              ? JSON.stringify(encodeURIPath(replacement)).slice(1, -1)
              : `"+${replacement.runtime}+"`
          s.update(start, end, replacementString)
        }
      }

      if (chunkCSS) {
        if (isPureCssChunk && (opts.format === 'es' || opts.format === 'cjs')) {
          // this is a shared CSS-only chunk that is empty.
          pureCssChunks.add(chunk)
        }

        if (this.environment.config.build.cssCodeSplit) {
          if (opts.format === 'es' || opts.format === 'cjs') {
            const isEntry = chunk.isEntry && isPureCssChunk
            const cssFullAssetName = ensureFileExt(chunk.name, '.css')
            // if facadeModuleId doesn't exist or doesn't have a CSS extension,
            // that means a JS entry file imports a CSS file.
            // in this case, only use the filename for the CSS chunk name like JS chunks.
            const cssAssetName =
              chunk.isEntry &&
              (!chunk.facadeModuleId || !isCSSRequest(chunk.facadeModuleId))
                ? path.basename(cssFullAssetName)
                : cssFullAssetName
            const originalFileName = getChunkOriginalFileName(
              chunk,
              config.root,
              opts.format,
            )

            chunkCSS = resolveAssetUrlsInCss(chunkCSS, cssAssetName)

            // wait for previous tasks as well
            chunkCSS = await codeSplitEmitQueue.run(async () => {
              return finalizeCss(chunkCSS, true, config)
            })

            // emit corresponding css file
            const referenceId = this.emitFile({
              type: 'asset',
              name: cssAssetName,
              originalFileName,
              source: chunkCSS,
            })
            if (isEntry) {
              cssEntriesMap.get(this.environment)!.add(referenceId)
            }
            chunk.viteMetadata!.importedCss.add(this.getFileName(referenceId))
          } else if (this.environment.config.consumer === 'client') {
            // legacy build and inline css

            // Entry chunk CSS will be collected into `chunk.viteMetadata.importedCss`
            // and injected later by the `'vite:build-html'` plugin into the `index.html`
            // so it will be duplicated. (https://github.com/vitejs/vite/issues/2062#issuecomment-782388010)
            // But because entry chunk can be imported by dynamic import,
            // we shouldn't remove the inlined CSS. (#10285)

            chunkCSS = await finalizeCss(chunkCSS, true, config)
            let cssString = JSON.stringify(chunkCSS)
            cssString =
              renderAssetUrlInJS(this, chunk, opts, cssString)?.toString() ||
              cssString
            const style = `__vite_style__`
            const injectCode =
              `var ${style} = document.createElement('style');` +
              `${style}.textContent = ${cssString};` +
              `document.head.appendChild(${style});`
            let injectionPoint
            const wrapIdx = code.indexOf('System.register')
            if (wrapIdx >= 0) {
              const executeFnStart = code.indexOf('execute:', wrapIdx)
              injectionPoint = code.indexOf('{', executeFnStart) + 1
            } else {
              const insertMark = "'use strict';"
              injectionPoint = code.indexOf(insertMark) + insertMark.length
            }
            s ||= new MagicString(code)
            s.appendRight(injectionPoint, injectCode)
          }
        } else {
          // resolve public URL from CSS paths, we need to use absolute paths
          chunkCSS = resolveAssetUrlsInCss(chunkCSS, getCssBundleName())
          // finalizeCss is called for the aggregated chunk in generateBundle

          chunkCSSMap.set(chunk.fileName, chunkCSS)
        }
      }

      if (s) {
        if (config.build.sourcemap) {
          return {
            code: s.toString(),
            map: s.generateMap({ hires: 'boundary' }),
          }
        } else {
          return { code: s.toString() }
        }
      }
      return null
    },

    augmentChunkHash(chunk) {
      if (chunk.viteMetadata?.importedCss.size) {
        let hash = ''
        for (const id of chunk.viteMetadata.importedCss) {
          hash += id
        }
        return hash
      }
    },

    async generateBundle(opts, bundle) {
      // @ts-expect-error asset emits are skipped in legacy bundle
      if (opts.__vite_skip_asset_emit__) {
        return
      }

      // extract as single css bundle if no codesplit
      if (!this.environment.config.build.cssCodeSplit && !hasEmitted) {
        let extractedCss = ''
        const collected = new Set<OutputChunk>()
        // will be populated in order they are used by entry points
        const dynamicImports = new Set<string>()

        function collect(chunk: OutputChunk | OutputAsset | undefined) {
          if (!chunk || chunk.type !== 'chunk' || collected.has(chunk)) return
          collected.add(chunk)

          // First collect all styles from the synchronous imports (lowest priority)
          chunk.imports.forEach((importName) => collect(bundle[importName]))
          // Save dynamic imports in deterministic order to add the styles later (to have the highest priority)
          chunk.dynamicImports.forEach((importName) =>
            dynamicImports.add(importName),
          )
          // Then collect the styles of the current chunk (might overwrite some styles from previous imports)
          extractedCss += chunkCSSMap.get(chunk.preliminaryFileName) ?? ''
        }

        // The bundle is guaranteed to be deterministic, if not then we have a bug in rollup.
        // So we use it to ensure a deterministic order of styles
        for (const chunk of Object.values(bundle)) {
          if (chunk.type === 'chunk' && chunk.isEntry) {
            collect(chunk)
          }
        }
        // Now collect the dynamic chunks, this is done last to have the styles overwrite the previous ones
        for (const chunkName of dynamicImports) {
          collect(bundle[chunkName])
        }

        // Finally, if there's any extracted CSS, we emit the asset
        if (extractedCss) {
          hasEmitted = true
          extractedCss = await finalizeCss(extractedCss, true, config)
          this.emitFile({
            name: getCssBundleName(),
            type: 'asset',
            source: extractedCss,
            // this file is an implicit entry point, use `style.css` as the original file name
            // this name is also used as a key in the manifest
            originalFileName: 'style.css',
          })
        }
      }

      // remove empty css chunks and their imports
      if (pureCssChunks.size) {
        // map each pure css chunk (rendered chunk) to it's corresponding bundle
        // chunk. we check that by `preliminaryFileName` as they have different
        // `filename`s (rendered chunk has the !~{XXX}~ placeholder)
        const prelimaryNameToChunkMap = Object.fromEntries(
          Object.values(bundle)
            .filter((chunk): chunk is OutputChunk => chunk.type === 'chunk')
            .map((chunk) => [chunk.preliminaryFileName, chunk.fileName]),
        )

        // When running in watch mode the generateBundle is called once per output format
        // in this case the `bundle` is not populated with the other output files
        // but they are still in `pureCssChunks`.
        // So we need to filter the names and only use those who are defined
        const pureCssChunkNames = [...pureCssChunks]
          .map((pureCssChunk) => prelimaryNameToChunkMap[pureCssChunk.fileName])
          .filter(Boolean)

        const replaceEmptyChunk = getEmptyChunkReplacer(
          pureCssChunkNames,
          opts.format,
        )

        for (const file in bundle) {
          const chunk = bundle[file]
          if (chunk.type === 'chunk') {
            let chunkImportsPureCssChunk = false
            // remove pure css chunk from other chunk's imports,
            // and also register the emitted CSS files under the importer
            // chunks instead.
            chunk.imports = chunk.imports.filter((file) => {
              if (pureCssChunkNames.includes(file)) {
                const { importedCss, importedAssets } = (
                  bundle[file] as OutputChunk
                ).viteMetadata!
                importedCss.forEach((file) =>
                  chunk.viteMetadata!.importedCss.add(file),
                )
                importedAssets.forEach((file) =>
                  chunk.viteMetadata!.importedAssets.add(file),
                )
                chunkImportsPureCssChunk = true
                return false
              }
              return true
            })
            if (chunkImportsPureCssChunk) {
              chunk.code = replaceEmptyChunk(chunk.code)
            }
          }
        }

        const removedPureCssFiles = removedPureCssFilesCache.get(config)!
        pureCssChunkNames.forEach((fileName) => {
          removedPureCssFiles.set(fileName, bundle[fileName] as RenderedChunk)
          delete bundle[fileName]
          delete bundle[`${fileName}.map`]
        })
      }

      const cssAssets = Object.values(bundle).filter(
        (asset): asset is OutputAsset =>
          asset.type === 'asset' && asset.fileName.endsWith('.css'),
      )
      for (const cssAsset of cssAssets) {
        if (typeof cssAsset.source === 'string') {
          cssAsset.source = cssAsset.source.replace(viteHashUpdateMarkerRE, '')
        }
      }
    },
  }
}

export function cssAnalysisPlugin(config: ResolvedConfig): Plugin {
  return {
    name: 'vite:css-analysis',

    async transform(_, id) {
      if (
        !isCSSRequest(id) ||
        commonjsProxyRE.test(id) ||
        SPECIAL_QUERY_RE.test(id)
      ) {
        return
      }

      const { moduleGraph } = this.environment as DevEnvironment
      const thisModule = moduleGraph.getModuleById(id)

      // Handle CSS @import dependency HMR and other added modules via this.addWatchFile.
      // JS-related HMR is handled in the import-analysis plugin.
      if (thisModule) {
        // CSS modules cannot self-accept since it exports values
        const isSelfAccepting =
          !cssModulesCache.get(config)?.get(id) &&
          !inlineRE.test(id) &&
          !htmlProxyRE.test(id)
        // attached by pluginContainer.addWatchFile
        const pluginImports = (this as unknown as TransformPluginContext)
          ._addedImports
        if (pluginImports) {
          // record deps in the module graph so edits to @import css can trigger
          // main import to hot update
          const depModules = new Set<string | EnvironmentModuleNode>()
          for (const file of pluginImports) {
            if (isCSSRequest(file)) {
              depModules.add(moduleGraph.createFileOnlyEntry(file))
            } else {
              const url = await fileToDevUrl(
                this.environment,
                file,
                /* skipBase */ true,
              )
              if (url.startsWith('data:')) {
                depModules.add(moduleGraph.createFileOnlyEntry(file))
              } else {
                depModules.add(await moduleGraph.ensureEntryFromUrl(url))
              }
            }
          }
          moduleGraph.updateModuleInfo(
            thisModule,
            depModules,
            null,
            // The root CSS proxy module is self-accepting and should not
            // have an explicit accept list
            new Set(),
            null,
            isSelfAccepting,
          )
        } else {
          thisModule.isSelfAccepting = isSelfAccepting
        }
      }
    },
  }
}

/**
 * Create a replacer function that takes code and replaces given pure CSS chunk imports
 * @param pureCssChunkNames The chunks that only contain pure CSS and should be replaced
 * @param outputFormat The module output format to decide whether to replace `import` or `require`
 */
export function getEmptyChunkReplacer(
  pureCssChunkNames: string[],
  outputFormat: ModuleFormat,
): (code: string) => string {
  const emptyChunkFiles = pureCssChunkNames
    .map((file) => path.basename(file))
    .join('|')
    .replace(/\./g, '\\.')

  // for cjs, require calls might be chained by minifier using the comma operator.
  // in this case we have to keep one comma if a next require is chained
  // or add a semicolon to terminate the chain.
  const emptyChunkRE = new RegExp(
    outputFormat === 'es'
      ? `\\bimport\\s*["'][^"']*(?:${emptyChunkFiles})["'];`
      : `(\\b|,\\s*)require\\(\\s*["'][^"']*(?:${emptyChunkFiles})["']\\)(;|,)`,
    'g',
  )

  return (code: string) =>
    code.replace(
      emptyChunkRE,
      // remove css import while preserving source map location
      (m, p1, p2) => {
        if (outputFormat === 'es') {
          return `/* empty css ${''.padEnd(m.length - 15)}*/`
        }
        if (p2 === ';') {
          // if it ends with `;`, move it before and remove the leading `,`
          return `${p2}/* empty css ${''.padEnd(m.length - 16)}*/`
        }
        // if it ends with `,`, remove it but keep the leading `,` if exists
        return `${p1}/* empty css ${''.padEnd(m.length - 15 - p1.length)}*/`
      },
    )
}

interface CSSAtImportResolvers {
  css: ResolveIdFn
  sass: ResolveIdFn
  less: ResolveIdFn
}

function createCSSResolvers(config: ResolvedConfig): CSSAtImportResolvers {
  let cssResolve: ResolveIdFn | undefined
  let sassResolve: ResolveIdFn | undefined
  let lessResolve: ResolveIdFn | undefined
  return {
    get css() {
      return (cssResolve ??= createBackCompatIdResolver(config, {
        extensions: ['.css'],
        mainFields: ['style'],
        conditions: ['style', DEV_PROD_CONDITION],
        tryIndex: false,
        preferRelative: true,
      }))
    },

    get sass() {
      if (!sassResolve) {
        const resolver = createBackCompatIdResolver(config, {
          extensions: ['.scss', '.sass', '.css'],
          mainFields: ['sass', 'style'],
          conditions: ['sass', 'style', DEV_PROD_CONDITION],
          tryIndex: true,
          tryPrefix: '_',
          preferRelative: true,
        })
        sassResolve = async (...args) => {
          // the modern API calls `canonicalize` with resolved file URLs
          // for relative URLs before raw specifiers
          if (args[1].startsWith('file://')) {
            args[1] = fileURLToPath(args[1], {
              windows:
                // file:///foo cannot be converted to path with windows mode
                isWindows && args[1].startsWith('file:///') ? false : undefined,
            })
          }
          return resolver(...args)
        }
      }
      return sassResolve
    },

    get less() {
      return (lessResolve ??= createBackCompatIdResolver(config, {
        extensions: ['.less', '.css'],
        mainFields: ['less', 'style'],
        conditions: ['less', 'style', DEV_PROD_CONDITION],
        tryIndex: false,
        preferRelative: true,
      }))
    },
  }
}

function getCssResolversKeys(
  resolvers: CSSAtImportResolvers,
): Array<keyof CSSAtImportResolvers> {
  return Object.keys(resolvers) as unknown as Array<keyof CSSAtImportResolvers>
}

async function compileCSSPreprocessors(
  environment: PartialEnvironment,
  id: string,
  lang: PreprocessLang,
  code: string,
  workerController: PreprocessorWorkerController,
): Promise<{ code: string; map?: ExistingRawSourceMap; deps?: Set<string> }> {
  const { config } = environment
  const { preprocessorOptions, devSourcemap } = config.css
  const atImportResolvers = getAtImportResolvers(
    environment.getTopLevelConfig(),
  )
  const opts = {
    ...((preprocessorOptions && preprocessorOptions[lang]) || {}),
    alias: config.resolve.alias,
    // important: set this for relative import resolving
    filename: cleanUrl(id),
    enableSourcemap: devSourcemap ?? false,
  }

  const preProcessor = workerController[lang]
  const preprocessResult = await preProcessor(
    environment,
    code,
    config.root,
    opts,
    atImportResolvers,
  )
  if (preprocessResult.error) {
    throw preprocessResult.error
  }

  let deps: Set<string> | undefined
  if (preprocessResult.deps.length > 0) {
    const normalizedFilename = normalizePath(opts.filename)
    // sometimes sass registers the file itself as a dep
    deps = new Set(
      [...preprocessResult.deps].filter(
        (dep) => normalizePath(dep) !== normalizedFilename,
      ),
    )
  }

  return {
    code: preprocessResult.code,
    map: combineSourcemapsIfExists(
      opts.filename,
      preprocessResult.map,
      preprocessResult.additionalMap,
    ),
    deps,
  }
}

const configToAtImportResolvers = new WeakMap<
  ResolvedConfig,
  CSSAtImportResolvers
>()
function getAtImportResolvers(config: ResolvedConfig) {
  let atImportResolvers = configToAtImportResolvers.get(config)
  if (!atImportResolvers) {
    atImportResolvers = createCSSResolvers(config)
    configToAtImportResolvers.set(config, atImportResolvers)
  }
  return atImportResolvers
}

async function compileCSS(
  environment: PartialEnvironment,
  id: string,
  code: string,
  workerController: PreprocessorWorkerController,
  urlResolver?: CssUrlResolver,
): Promise<{
  code: string
  map?: SourceMapInput
  modules?: Record<string, string>
  deps?: Set<string>
}> {
  const { config } = environment
  if (config.css.transformer === 'lightningcss') {
    return compileLightningCSS(id, code, environment, urlResolver)
  }

  const lang = CSS_LANGS_RE.exec(id)?.[1] as CssLang | undefined
  const deps = new Set<string>()

  // pre-processors: sass etc.
  let preprocessorMap: ExistingRawSourceMap | undefined
  if (isPreProcessor(lang)) {
    const preprocessorResult = await compileCSSPreprocessors(
      environment,
      id,
      lang,
      code,
      workerController,
    )
    code = preprocessorResult.code
    preprocessorMap = preprocessorResult.map
    preprocessorResult.deps?.forEach((dep) => deps.add(dep))
  }

  const { modules: modulesOptions, devSourcemap } = config.css
  const isModule = modulesOptions !== false && cssModuleRE.test(id)
  // although at serve time it can work without processing, we do need to
  // crawl them in order to register watch dependencies.
  const needInlineImport = code.includes('@import')
  const hasUrl = cssUrlRE.test(code) || cssImageSetRE.test(code)
  const postcssConfig = await resolvePostcssConfig(
    environment.getTopLevelConfig(),
  )

  // postcss processing is not needed
  if (
    lang !== 'sss' &&
    !postcssConfig &&
    !isModule &&
    !needInlineImport &&
    !hasUrl
  ) {
    return { code, map: preprocessorMap ?? null, deps }
  }

  // postcss
  const atImportResolvers = getAtImportResolvers(
    environment.getTopLevelConfig(),
  )
  const postcssPlugins = postcssConfig?.plugins.slice() ?? []

  if (needInlineImport) {
    postcssPlugins.unshift(
      (await importPostcssImport()).default({
        async resolve(id, basedir) {
          const publicFile = checkPublicFile(
            id,
            environment.getTopLevelConfig(),
          )
          if (publicFile) {
            return publicFile
          }

          const resolved = await atImportResolvers.css(
            environment,
            id,
            path.join(basedir, '*'),
          )

          if (resolved) {
            return path.resolve(resolved)
          }

          // postcss-import falls back to `resolve` dep if this is unresolved,
          // but we've shimmed to remove the `resolve` dep to cut on bundle size.
          // warn here to provide a better error message.
          if (!path.isAbsolute(id)) {
            environment.logger.error(
              colors.red(
                `Unable to resolve \`@import "${id}"\` from ${basedir}`,
              ),
            )
          }

          return id
        },
        async load(id) {
          const code = await fs.promises.readFile(id, 'utf-8')
          const lang = CSS_LANGS_RE.exec(id)?.[1] as CssLang | undefined
          if (isPreProcessor(lang)) {
            const result = await compileCSSPreprocessors(
              environment,
              id,
              lang,
              code,
              workerController,
            )
            result.deps?.forEach((dep) => deps.add(dep))
            // TODO: support source map
            return result.code
          }
          return code
        },
        nameLayer(index) {
          return `vite--anon-layer-${getHash(id)}-${index}`
        },
      }),
    )
  }

<<<<<<< HEAD
  if (
    urlReplacer &&
    // if there's an @import, we need to add this plugin
    // regradless of whether it contains url() or image-set(),
    // because we don't know the content referenced by @import
    (needInlineImport || hasUrl)
  ) {
=======
  if (urlResolver) {
>>>>>>> eb22a74d
    postcssPlugins.push(
      UrlRewritePostcssPlugin({
        resolver: urlResolver,
        deps,
        logger: environment.logger,
      }),
    )
  }

  let modules: Record<string, string> | undefined

  if (isModule) {
    postcssPlugins.unshift(
      (await importPostcssModules()).default({
        ...modulesOptions,
        localsConvention: modulesOptions?.localsConvention,
        getJSON(
          cssFileName: string,
          _modules: Record<string, string>,
          outputFileName: string,
        ) {
          modules = _modules
          if (modulesOptions && typeof modulesOptions.getJSON === 'function') {
            modulesOptions.getJSON(cssFileName, _modules, outputFileName)
          }
        },
        async resolve(id: string, importer: string) {
          for (const key of getCssResolversKeys(atImportResolvers)) {
            const resolved = await atImportResolvers[key](
              environment,
              id,
              importer,
            )
            if (resolved) {
              return path.resolve(resolved)
            }
          }

          return id
        },
      }),
    )
  }

  const postcssOptions = postcssConfig?.options ?? {}
  const postcssParser =
    lang === 'sss' ? loadSss(config.root) : postcssOptions.parser

  if (!postcssPlugins.length && !postcssParser) {
    return {
      code,
      map: preprocessorMap,
      deps,
    }
  }

  let postcssResult: PostCSS.Result
  try {
    const source = removeDirectQuery(id)
    const postcss = await importPostcss()

    // postcss is an unbundled dep and should be lazy imported
    postcssResult = await postcss.default(postcssPlugins).process(code, {
      ...postcssOptions,
      parser: postcssParser,
      to: source,
      from: source,
      ...(devSourcemap
        ? {
            map: {
              inline: false,
              annotation: false,
              // postcss may return virtual files
              // we cannot obtain content of them, so this needs to be enabled
              sourcesContent: true,
              // when "prev: preprocessorMap", the result map may include duplicate filename in `postcssResult.map.sources`
              // prev: preprocessorMap,
            },
          }
        : {}),
    })

    // record CSS dependencies from @imports
    for (const message of postcssResult.messages) {
      if (message.type === 'dependency') {
        deps.add(normalizePath(message.file as string))
      } else if (message.type === 'dir-dependency') {
        // https://github.com/postcss/postcss/blob/main/docs/guidelines/plugin.md#3-dependencies
        const { dir, glob: globPattern = '**' } = message
        const files = globSync(globPattern, {
          absolute: true,
          cwd: path.resolve(path.dirname(id), dir),
          expandDirectories: false,
          ignore: ['**/node_modules/**'],
        })
        for (let i = 0; i < files.length; i++) {
          deps.add(files[i])
        }
      } else if (message.type === 'warning') {
        const warning = message as PostCSS.Warning
        let msg = `[vite:css][postcss] ${warning.text}`
        msg += `\n${generateCodeFrame(
          code,
          {
            line: warning.line,
            column: warning.column - 1, // 1-based
          },
          warning.endLine !== undefined && warning.endColumn !== undefined
            ? {
                line: warning.endLine,
                column: warning.endColumn - 1, // 1-based
              }
            : undefined,
        )}`
        environment.logger.warn(colors.yellow(msg))
      }
    }
  } catch (e) {
    e.message = `[postcss] ${e.message}`
    e.code = code
    e.loc = {
      file: e.file,
      line: e.line,
      column: e.column - 1, // 1-based
    }
    throw e
  }

  if (!devSourcemap) {
    return {
      code: postcssResult.css,
      map: { mappings: '' },
      modules,
      deps,
    }
  }

  const rawPostcssMap = postcssResult.map.toJSON()

  const postcssMap = await formatPostcssSourceMap(
    // version property of rawPostcssMap is declared as string
    // but actually it is a number
    rawPostcssMap as Omit<RawSourceMap, 'version'> as ExistingRawSourceMap,
    cleanUrl(id),
  )

  return {
    code: postcssResult.css,
    map: combineSourcemapsIfExists(cleanUrl(id), postcssMap, preprocessorMap),
    modules,
    deps,
  }
}

function createCachedImport<T>(imp: () => Promise<T>): () => T | Promise<T> {
  let cached: T | Promise<T>
  return () => {
    if (!cached) {
      cached = imp().then((module) => {
        cached = module
        return module
      })
    }
    return cached
  }
}
const importPostcssImport = createCachedImport(() => import('postcss-import'))
const importPostcssModules = createCachedImport(() => import('postcss-modules'))
const importPostcss = createCachedImport(() => import('postcss'))

const preprocessorWorkerControllerCache = new WeakMap<
  ResolvedConfig,
  PreprocessorWorkerController
>()
let alwaysFakeWorkerWorkerControllerCache:
  | PreprocessorWorkerController
  | undefined

export interface PreprocessCSSResult {
  code: string
  map?: SourceMapInput
  modules?: Record<string, string>
  deps?: Set<string>
}

/**
 * @experimental
 */
export async function preprocessCSS(
  code: string,
  filename: string,
  config: ResolvedConfig,
): Promise<PreprocessCSSResult> {
  let workerController = preprocessorWorkerControllerCache.get(config)

  if (!workerController) {
    // if workerController doesn't exist, create a workerController that always uses fake workers
    // because fake workers doesn't require calling `.close` unlike real workers
    alwaysFakeWorkerWorkerControllerCache ||=
      createPreprocessorWorkerController(0)
    workerController = alwaysFakeWorkerWorkerControllerCache
  }

  // `preprocessCSS` is hardcoded to use the client environment.
  // Since CSS is usually only consumed by the client, and the server builds need to match
  // the client asset chunk name to deduplicate the link reference, this may be fine in most
  // cases. We should revisit in the future if there's a case to preprocess CSS based on a
  // different environment instance.
  const environment: PartialEnvironment = new PartialEnvironment(
    'client',
    config,
  )

  return await compileCSS(environment, filename, code, workerController)
}

export async function formatPostcssSourceMap(
  rawMap: ExistingRawSourceMap,
  file: string,
): Promise<ExistingRawSourceMap> {
  const inputFileDir = path.dirname(file)

  const sources = rawMap.sources.map((source) => {
    const cleanSource = cleanUrl(decodeURIComponent(source))

    // postcss virtual files
    if (cleanSource[0] === '<' && cleanSource[cleanSource.length - 1] === '>') {
      return `\0${cleanSource}`
    }

    return normalizePath(path.resolve(inputFileDir, cleanSource))
  })

  return {
    file,
    mappings: rawMap.mappings,
    names: rawMap.names,
    sources,
    sourcesContent: rawMap.sourcesContent,
    version: rawMap.version,
  }
}

function combineSourcemapsIfExists(
  filename: string,
  map1: ExistingRawSourceMap | undefined,
  map2: ExistingRawSourceMap | undefined,
): ExistingRawSourceMap | undefined {
  return map1 && map2
    ? (combineSourcemaps(filename, [
        // type of version property of ExistingRawSourceMap is number
        // but it is always 3
        map1 as RawSourceMap,
        map2 as RawSourceMap,
      ]) as ExistingRawSourceMap)
    : map1
}

const viteHashUpdateMarker = '/*$vite$:1*/'
const viteHashUpdateMarkerRE = /\/\*\$vite\$:\d+\*\//

async function finalizeCss(
  css: string,
  minify: boolean,
  config: ResolvedConfig,
) {
  // hoist external @imports and @charset to the top of the CSS chunk per spec (#1845 and #6333)
  if (css.includes('@import') || css.includes('@charset')) {
    css = await hoistAtRules(css)
  }
  if (minify && config.build.cssMinify) {
    css = await minifyCSS(css, config, false)
  }
  // inject an additional string to generate a different hash for https://github.com/vitejs/vite/issues/18038
  //
  // pre-5.4.3, we generated CSS link tags without crossorigin attribute and generated an hash without
  // this string
  // in 5.4.3, we added crossorigin attribute to the generated CSS link tags but that made chromium browsers
  // to block the CSSs from loading due to chromium's weird behavior
  // (https://www.hacksoft.io/blog/handle-images-cors-error-in-chrome, https://issues.chromium.org/issues/40381978)
  // to avoid that happening, we inject an additional string so that a different hash is generated
  // for the same CSS content
  css += viteHashUpdateMarker
  return css
}

interface PostCSSConfigResult {
  options: PostCSS.ProcessOptions
  plugins: PostCSS.AcceptedPlugin[]
}

async function resolvePostcssConfig(
  config: ResolvedConfig,
): Promise<PostCSSConfigResult | null> {
  let result = postcssConfigCache.get(config)
  if (result !== undefined) {
    return await result
  }

  // inline postcss config via vite config
  const inlineOptions = config.css.postcss
  if (isObject(inlineOptions)) {
    const options = { ...inlineOptions }

    delete options.plugins
    result = {
      options,
      plugins: inlineOptions.plugins || [],
    }
  } else {
    const searchPath =
      typeof inlineOptions === 'string' ? inlineOptions : config.root
    const stopDir = searchForWorkspaceRoot(config.root)
    result = postcssrc({}, searchPath, { stopDir }).catch((e) => {
      if (!e.message.includes('No PostCSS Config found')) {
        if (e instanceof Error) {
          const { name, message, stack } = e
          e.name = 'Failed to load PostCSS config'
          e.message = `Failed to load PostCSS config (searchPath: ${searchPath}): [${name}] ${message}\n${stack}`
          e.stack = '' // add stack to message to retain stack
          throw e
        } else {
          throw new Error(`Failed to load PostCSS config: ${e}`)
        }
      }
      return null
    })
    // replace cached promise to result object when finished
    result.then(
      (resolved) => {
        postcssConfigCache.set(config, resolved)
      },
      () => {
        /* keep as rejected promise, will be handled later */
      },
    )
  }

  postcssConfigCache.set(config, result)
  return result
}

type CssUrlResolver = (
  url: string,
  importer?: string,
) =>
  | [url: string, id: string | undefined]
  | Promise<[url: string, id: string | undefined]>
type CssUrlReplacer = (
  url: string,
  importer?: string,
) => string | Promise<string>
// https://drafts.csswg.org/css-syntax-3/#identifier-code-point
export const cssUrlRE =
  /(?<!@import\s+)(?<=^|[^\w\-\u0080-\uffff])url\((\s*('[^']+'|"[^"]+")\s*|[^'")]+)\)/
export const cssDataUriRE =
  /(?<=^|[^\w\-\u0080-\uffff])data-uri\((\s*('[^']+'|"[^"]+")\s*|[^'")]+)\)/
export const importCssRE =
  /@import\s+(?:url\()?('[^']+\.css'|"[^"]+\.css"|[^'"\s)]+\.css)/
// Assuming a function name won't be longer than 256 chars
// eslint-disable-next-line regexp/no-unused-capturing-group -- doesn't detect asyncReplace usage
const cssImageSetRE = /(?<=image-set\()((?:[\w-]{1,256}\([^)]*\)|[^)])*)(?=\))/

const UrlRewritePostcssPlugin: PostCSS.PluginCreator<{
  resolver: CssUrlResolver
  deps: Set<string>
  logger: Logger
}> = (opts) => {
  if (!opts) {
    throw new Error('base or replace is required')
  }

  return {
    postcssPlugin: 'vite-url-rewrite',
    Once(root) {
      const promises: Promise<void>[] = []
      root.walkDecls((declaration) => {
        const importer = declaration.source?.input.file
        if (!importer) {
          opts.logger.warnOnce(
            '\nA PostCSS plugin did not pass the `from` option to `postcss.parse`. ' +
              'This may cause imported assets to be incorrectly transformed. ' +
              "If you've recently added a PostCSS plugin that raised this warning, " +
              'please contact the package author to fix the issue.',
          )
        }
        const isCssUrl = cssUrlRE.test(declaration.value)
        const isCssImageSet = cssImageSetRE.test(declaration.value)
        if (isCssUrl || isCssImageSet) {
          const replacerForDeclaration = async (rawUrl: string) => {
            const [newUrl, resolvedId] = await opts.resolver(rawUrl, importer)
            // only register inlined assets to avoid frequent full refresh (#18979)
            if (newUrl.startsWith('data:') && resolvedId) {
              opts.deps.add(resolvedId)
            }
            return newUrl
          }
          if (isCssUrl && isCssImageSet) {
            promises.push(
              rewriteCssUrls(declaration.value, replacerForDeclaration)
                .then((url) => rewriteCssImageSet(url, replacerForDeclaration))
                .then((url) => {
                  declaration.value = url
                }),
            )
          } else {
            const rewriterToUse = isCssImageSet
              ? rewriteCssImageSet
              : rewriteCssUrls
            promises.push(
              rewriterToUse(declaration.value, replacerForDeclaration).then(
                (url) => {
                  declaration.value = url
                },
              ),
            )
          }
        }
      })
      if (promises.length) {
        return Promise.all(promises) as any
      }
    },
  }
}
UrlRewritePostcssPlugin.postcss = true

function rewriteCssUrls(
  css: string,
  replacer: CssUrlReplacer,
): Promise<string> {
  return asyncReplace(css, cssUrlRE, async (match) => {
    const [matched, rawUrl] = match
    return await doUrlReplace(rawUrl.trim(), matched, replacer)
  })
}

function rewriteCssDataUris(
  css: string,
  replacer: CssUrlReplacer,
): Promise<string> {
  return asyncReplace(css, cssDataUriRE, async (match) => {
    const [matched, rawUrl] = match
    return await doUrlReplace(rawUrl.trim(), matched, replacer, 'data-uri')
  })
}

function rewriteImportCss(
  css: string,
  replacer: CssUrlReplacer,
): Promise<string> {
  return asyncReplace(css, importCssRE, async (match) => {
    const [matched, rawUrl] = match
    return await doImportCSSReplace(rawUrl, matched, replacer)
  })
}

// TODO: image and cross-fade could contain a "url" that needs to be processed
// https://drafts.csswg.org/css-images-4/#image-notation
// https://drafts.csswg.org/css-images-4/#cross-fade-function
const cssNotProcessedRE = /(?:gradient|element|cross-fade|image)\(/

async function rewriteCssImageSet(
  css: string,
  replacer: CssUrlReplacer,
): Promise<string> {
  return await asyncReplace(css, cssImageSetRE, async (match) => {
    const [, rawUrl] = match
    const url = await processSrcSet(rawUrl, async ({ url }) => {
      // the url maybe url(...)
      if (cssUrlRE.test(url)) {
        return await rewriteCssUrls(url, replacer)
      }
      if (!cssNotProcessedRE.test(url)) {
        return await doUrlReplace(url, url, replacer)
      }
      return url
    })
    return url
  })
}
function skipUrlReplacer(rawUrl: string) {
  return (
    isExternalUrl(rawUrl) ||
    isDataUrl(rawUrl) ||
    rawUrl[0] === '#' ||
    functionCallRE.test(rawUrl)
  )
}
async function doUrlReplace(
  rawUrl: string,
  matched: string,
  replacer: CssUrlReplacer,
  funcName: string = 'url',
) {
  let wrap = ''
  const first = rawUrl[0]
  if (first === `"` || first === `'`) {
    wrap = first
    rawUrl = rawUrl.slice(1, -1)
  }

  if (skipUrlReplacer(rawUrl)) {
    return matched
  }

  let newUrl = await replacer(rawUrl)
  // The new url might need wrapping even if the original did not have it, e.g. if a space was added during replacement
  if (wrap === '' && newUrl !== encodeURI(newUrl)) {
    wrap = '"'
  }
  // If wrapping in single quotes and newUrl also contains single quotes, switch to double quotes.
  // Give preference to double quotes since SVG inlining converts double quotes to single quotes.
  if (wrap === "'" && newUrl.includes("'")) {
    wrap = '"'
  }
  // Escape double quotes if they exist (they also tend to be rarer than single quotes)
  if (wrap === '"' && newUrl.includes('"')) {
    newUrl = newUrl.replace(nonEscapedDoubleQuoteRe, '\\"')
  }
  return `${funcName}(${wrap}${newUrl}${wrap})`
}

async function doImportCSSReplace(
  rawUrl: string,
  matched: string,
  replacer: CssUrlReplacer,
) {
  let wrap = ''
  const first = rawUrl[0]
  if (first === `"` || first === `'`) {
    wrap = first
    rawUrl = rawUrl.slice(1, -1)
  }
  if (isExternalUrl(rawUrl) || isDataUrl(rawUrl) || rawUrl[0] === '#') {
    return matched
  }

  const prefix = matched.includes('url(') ? 'url(' : ''
  return `@import ${prefix}${wrap}${await replacer(rawUrl)}${wrap}`
}

async function minifyCSS(
  css: string,
  config: ResolvedConfig,
  inlined: boolean,
) {
  // We want inlined CSS to not end with a linebreak, while ensuring that
  // regular CSS assets do end with a linebreak.
  // See https://github.com/vitejs/vite/pull/13893#issuecomment-1678628198

  if (config.build.cssMinify === 'lightningcss') {
    try {
      const { code, warnings } = (await importLightningCSS()).transform({
        ...config.css.lightningcss,
        targets: convertTargets(config.build.cssTarget),
        cssModules: undefined,
        // TODO: Pass actual filename here, which can also be passed to esbuild's
        // `sourcefile` option below to improve error messages
        filename: defaultCssBundleName,
        code: Buffer.from(css),
        minify: true,
      })
      if (warnings.length) {
        const messages = warnings.map(
          (warning) =>
            `${warning.message}\n` +
            generateCodeFrame(css, {
              line: warning.loc.line,
              column: warning.loc.column - 1, // 1-based
            }),
        )
        config.logger.warn(
          colors.yellow(`warnings when minifying css:\n${messages.join('\n')}`),
        )
      }

      // NodeJS res.code = Buffer
      // Deno res.code = Uint8Array
      // For correct decode compiled css need to use TextDecoder
      // LightningCSS output does not return a linebreak at the end
      return decoder.decode(code) + (inlined ? '' : '\n')
    } catch (e) {
      e.message = `[lightningcss minify] ${e.message}`
      if (e.loc) {
        e.loc = {
          line: e.loc.line,
          column: e.loc.column - 1, // 1-based
        }
        e.frame = generateCodeFrame(css, e.loc)
      }
      throw e
    }
  }
  try {
    const { code, warnings } = await transform(css, {
      loader: 'css',
      target: config.build.cssTarget || undefined,
      ...resolveMinifyCssEsbuildOptions(config.esbuild || {}),
    })
    if (warnings.length) {
      const msgs = await formatMessages(warnings, { kind: 'warning' })
      config.logger.warn(
        colors.yellow(`warnings when minifying css:\n${msgs.join('\n')}`),
      )
    }
    // esbuild output does return a linebreak at the end
    return inlined ? code.trimEnd() : code
  } catch (e) {
    if (e.errors) {
      e.message = '[esbuild css minify] ' + e.message
      const msgs = await formatMessages(e.errors, { kind: 'error' })
      e.frame = '\n' + msgs.join('\n')
      e.loc = e.errors[0].location
    }
    throw e
  }
}

function resolveMinifyCssEsbuildOptions(
  options: ESBuildOptions,
): TransformOptions {
  const base: TransformOptions = {
    charset: options.charset ?? 'utf8',
    logLevel: options.logLevel,
    logLimit: options.logLimit,
    logOverride: options.logOverride,
    legalComments: options.legalComments,
  }

  if (
    options.minifyIdentifiers != null ||
    options.minifySyntax != null ||
    options.minifyWhitespace != null
  ) {
    return {
      ...base,
      minifyIdentifiers: options.minifyIdentifiers ?? true,
      minifySyntax: options.minifySyntax ?? true,
      minifyWhitespace: options.minifyWhitespace ?? true,
    }
  } else {
    return { ...base, minify: true }
  }
}

const atImportRE =
  /@import(?:\s*(?:url\([^)]*\)|"(?:[^"]|(?<=\\)")*"|'(?:[^']|(?<=\\)')*').*?|[^;]*);/g
const atCharsetRE =
  /@charset(?:\s*(?:"(?:[^"]|(?<=\\)")*"|'(?:[^']|(?<=\\)')*').*?|[^;]*);/g

export async function hoistAtRules(css: string): Promise<string> {
  const s = new MagicString(css)
  const cleanCss = emptyCssComments(css)
  let match: RegExpExecArray | null

  // #1845
  // CSS @import can only appear at top of the file. We need to hoist all @import
  // to top when multiple files are concatenated.
  // match until semicolon that's not in quotes
  atImportRE.lastIndex = 0
  while ((match = atImportRE.exec(cleanCss))) {
    s.remove(match.index, match.index + match[0].length)
    // Use `appendLeft` instead of `prepend` to preserve original @import order
    s.appendLeft(0, match[0])
  }

  // #6333
  // CSS @charset must be the top-first in the file, hoist the first to top
  atCharsetRE.lastIndex = 0
  let foundCharset = false
  while ((match = atCharsetRE.exec(cleanCss))) {
    s.remove(match.index, match.index + match[0].length)
    if (!foundCharset) {
      s.prepend(match[0])
      foundCharset = true
    }
  }

  return s.toString()
}

// Preprocessor support. This logic is largely replicated from @vue/compiler-sfc

type PreprocessorAdditionalDataResult =
  | string
  | { content: string; map?: ExistingRawSourceMap }

type PreprocessorAdditionalData =
  | string
  | ((
      source: string,
      filename: string,
    ) =>
      | PreprocessorAdditionalDataResult
      | Promise<PreprocessorAdditionalDataResult>)

export type SassPreprocessorOptions = {
  additionalData?: PreprocessorAdditionalData
} & (
  | ({ api: 'legacy' } & SassLegacyPreprocessBaseOptions)
  | ({ api?: 'modern' | 'modern-compiler' } & SassModernPreprocessBaseOptions)
)

export type LessPreprocessorOptions = {
  additionalData?: PreprocessorAdditionalData
} & LessPreprocessorBaseOptions

export type StylusPreprocessorOptions = {
  additionalData?: PreprocessorAdditionalData
} & StylusPreprocessorBaseOptions

type StylePreprocessorInternalOptions = {
  maxWorkers?: number | true
  filename: string
  alias: Alias[]
  enableSourcemap: boolean
}

type SassStylePreprocessorInternalOptions = StylePreprocessorInternalOptions &
  SassPreprocessorOptions

type LessStylePreprocessorInternalOptions = StylePreprocessorInternalOptions &
  LessPreprocessorOptions

type StylusStylePreprocessorInternalOptions = StylePreprocessorInternalOptions &
  StylusPreprocessorOptions

type StylePreprocessor<Options extends StylePreprocessorInternalOptions> = {
  process: (
    environment: PartialEnvironment,
    source: string,
    root: string,
    options: Options,
    resolvers: CSSAtImportResolvers,
  ) => StylePreprocessorResults | Promise<StylePreprocessorResults>
  close: () => void
}

export interface StylePreprocessorResults {
  code: string
  map?: ExistingRawSourceMap | undefined
  additionalMap?: ExistingRawSourceMap | undefined
  error?: RollupError
  deps: string[]
}

const loadedPreprocessorPath: Partial<
  Record<PreprocessLang | PostCssDialectLang | 'sass-embedded', string>
> = {}

function loadPreprocessorPath(
  lang: PreprocessLang | PostCssDialectLang | 'sass-embedded',
  root: string,
): string {
  const cached = loadedPreprocessorPath[lang]
  if (cached) {
    return cached
  }
  try {
    const resolved = requireResolveFromRootWithFallback(root, lang)
    return (loadedPreprocessorPath[lang] = resolved)
  } catch (e) {
    if (e.code === 'MODULE_NOT_FOUND') {
      const installCommand = getPackageManagerCommand('install')
      throw new Error(
        `Preprocessor dependency "${lang}" not found. Did you install it? Try \`${installCommand} -D ${lang}\`.`,
      )
    } else {
      const message = new Error(
        `Preprocessor dependency "${lang}" failed to load:\n${e.message}`,
      )
      message.stack = e.stack + '\n' + message.stack
      throw message
    }
  }
}

function loadSassPackage(root: string): {
  name: 'sass' | 'sass-embedded'
  path: string
} {
  // try sass-embedded before sass
  try {
    const path = loadPreprocessorPath('sass-embedded', root)
    return { name: 'sass-embedded', path }
  } catch (e1) {
    try {
      const path = loadPreprocessorPath(PreprocessLang.sass, root)
      return { name: 'sass', path }
    } catch {
      throw e1
    }
  }
}

let cachedSss: PostCSS.Syntax
function loadSss(root: string): PostCSS.Syntax {
  if (cachedSss) return cachedSss

  const sssPath = loadPreprocessorPath(PostCssDialectLang.sss, root)
  cachedSss = createRequire(import.meta.url)(sssPath)
  return cachedSss
}

declare const window: unknown | undefined
declare const location: { href: string } | undefined

// in unix, scss might append `location.href` in environments that shim `location`
// see https://github.com/sass/dart-sass/issues/710
function cleanScssBugUrl(url: string) {
  if (
    // check bug via `window` and `location` global
    typeof window !== 'undefined' &&
    typeof location !== 'undefined' &&
    typeof location.href === 'string'
  ) {
    const prefix = location.href.replace(/\/$/, '')
    return url.replace(prefix, '')
  } else {
    return url
  }
}

function fixScssBugImportValue(
  data: Sass.LegacyImporterResult,
): Sass.LegacyImporterResult {
  // the scss bug doesn't load files properly so we have to load it ourselves
  // to prevent internal error when it loads itself
  if (
    // check bug via `window` and `location` global
    typeof window !== 'undefined' &&
    typeof location !== 'undefined' &&
    data &&
    'file' in data &&
    (!('contents' in data) || data.contents == null)
  ) {
    // @ts-expect-error we need to preserve file property for HMR
    data.contents = fs.readFileSync(data.file, 'utf-8')
  }
  return data
}

// #region Sass
// .scss/.sass processor
const makeScssWorker = (
  environment: PartialEnvironment,
  resolvers: CSSAtImportResolvers,
  alias: Alias[],
  maxWorkers: number | undefined,
  packageName: 'sass' | 'sass-embedded',
) => {
  const internalImporter = async (
    url: string,
    importer: string,
    filename: string,
  ) => {
    importer = cleanScssBugUrl(importer)
    const resolved = await resolvers.sass(environment, url, importer)
    if (resolved) {
      try {
        const data = await rebaseUrls(
          environment,
          resolved,
          filename,
          alias,
          '$',
          resolvers.sass,
        )
        if (packageName === 'sass-embedded') {
          return data
        }
        return fixScssBugImportValue(data)
      } catch (data) {
        return data
      }
    } else {
      return null
    }
  }

  const worker = new WorkerWithFallback(
    () =>
      async (
        sassPath: string,
        data: string,
        // additionalData can a function that is not cloneable but it won't be used
        options: SassStylePreprocessorInternalOptions & {
          api: 'legacy'
          additionalData: undefined
        },
      ) => {
        // eslint-disable-next-line no-restricted-globals -- this function runs inside a cjs worker
        const sass: typeof Sass = require(sassPath)
        // eslint-disable-next-line no-restricted-globals
        const path: typeof import('node:path') = require('node:path')

        // NOTE: `sass` always runs it's own importer first, and only falls back to
        // the `importer` option when it can't resolve a path
        const _internalImporter: Sass.LegacyAsyncImporter = (
          url,
          importer,
          done,
        ) => {
          internalImporter(url, importer, options.filename).then((data) =>
            done(data),
          )
        }
        const importer = [_internalImporter]
        if (options.importer) {
          if (Array.isArray(options.importer)) {
            importer.unshift(...options.importer)
          } else {
            importer.unshift(options.importer)
          }
        }

        const finalOptions: Sass.LegacyOptions<'async'> = {
          // support @import from node dependencies by default
          includePaths: ['node_modules'],
          ...options,
          data,
          file: options.filename,
          outFile: options.filename,
          importer,
          ...(options.enableSourcemap
            ? {
                sourceMap: true,
                omitSourceMapUrl: true,
                sourceMapRoot: path.dirname(options.filename),
              }
            : {}),
        }
        return new Promise<ScssWorkerResult>((resolve, reject) => {
          sass.render(finalOptions, (err, res) => {
            if (err) {
              reject(err)
            } else {
              resolve({
                css: res!.css.toString(),
                map: res!.map?.toString(),
                stats: res!.stats,
              })
            }
          })
        })
      },
    {
      parentFunctions: { internalImporter },
      shouldUseFake(_sassPath, _data, options) {
        // functions and importer is a function and is not serializable
        // in that case, fallback to running in main thread
        return !!(
          (options.functions && Object.keys(options.functions).length > 0) ||
          (options.importer &&
            (!Array.isArray(options.importer) ||
              options.importer.length > 0)) ||
          options.logger ||
          options.pkgImporter
        )
      },
      max: maxWorkers,
    },
  )
  return worker
}

const makeModernScssWorker = (
  environment: PartialEnvironment,
  resolvers: CSSAtImportResolvers,
  alias: Alias[],
  maxWorkers: number | undefined,
) => {
  const internalCanonicalize = async (
    url: string,
    importer: string,
  ): Promise<string | null> => {
    importer = cleanScssBugUrl(importer)
    const resolved = await resolvers.sass(environment, url, importer)
    return resolved ?? null
  }

  const internalLoad = async (file: string, rootFile: string) => {
    const result = await rebaseUrls(
      environment,
      file,
      rootFile,
      alias,
      '$',
      resolvers.sass,
    )
    if (result.contents) {
      return result.contents
    }
    return await fsp.readFile(result.file, 'utf-8')
  }

  const worker = new WorkerWithFallback(
    () =>
      async (
        sassPath: string,
        data: string,
        // additionalData can a function that is not cloneable but it won't be used
        options: SassStylePreprocessorInternalOptions & {
          api: 'modern'
          additionalData: undefined
        },
      ) => {
        // eslint-disable-next-line no-restricted-globals -- this function runs inside a cjs worker
        const sass: typeof Sass = require(sassPath)
        // eslint-disable-next-line no-restricted-globals
        const path: typeof import('node:path') = require('node:path')

        const { fileURLToPath, pathToFileURL }: typeof import('node:url') =
          // eslint-disable-next-line no-restricted-globals
          require('node:url')

        const sassOptions = { ...options } as Sass.StringOptions<'async'>
        sassOptions.url = pathToFileURL(options.filename)
        sassOptions.sourceMap = options.enableSourcemap

        const internalImporter: Sass.Importer<'async'> = {
          async canonicalize(url, context) {
            const importer = context.containingUrl
              ? fileURLToPath(context.containingUrl)
              : options.filename
            const resolved = await internalCanonicalize(url, importer)
            if (
              resolved &&
              // only limit to these extensions because:
              // - for the `@import`/`@use`s written in file loaded by `load` function,
              //   the `canonicalize` function of that `importer` is called first
              // - the `load` function of an importer is only called for the importer
              //   that returned a non-null result from its `canonicalize` function
              (resolved.endsWith('.css') ||
                resolved.endsWith('.scss') ||
                resolved.endsWith('.sass'))
            ) {
              return pathToFileURL(resolved)
            }
            return null
          },
          async load(canonicalUrl) {
            const ext = path.extname(canonicalUrl.pathname)
            let syntax: Sass.Syntax = 'scss'
            if (ext === '.sass') {
              syntax = 'indented'
            } else if (ext === '.css') {
              syntax = 'css'
            }
            const contents = await internalLoad(
              fileURLToPath(canonicalUrl),
              options.filename,
            )
            return { contents, syntax, sourceMapUrl: canonicalUrl }
          },
        }
        sassOptions.importers = [
          ...(sassOptions.importers ?? []),
          internalImporter,
        ]

        const result = await sass.compileStringAsync(data, sassOptions)
        return {
          css: result.css,
          map: result.sourceMap ? JSON.stringify(result.sourceMap) : undefined,
          stats: {
            includedFiles: result.loadedUrls
              .filter((url) => url.protocol === 'file:')
              .map((url) => fileURLToPath(url)),
          },
        } satisfies ScssWorkerResult
      },
    {
      parentFunctions: {
        internalCanonicalize,
        internalLoad,
      },
      shouldUseFake(_sassPath, _data, options) {
        // functions and importer is a function and is not serializable
        // in that case, fallback to running in main thread
        return !!(
          (options.functions && Object.keys(options.functions).length > 0) ||
          (options.importers &&
            (!Array.isArray(options.importers) ||
              options.importers.length > 0)) ||
          options.logger
        )
      },
      max: maxWorkers,
    },
  )
  return worker
}

// this is mostly a copy&paste of makeModernScssWorker
// however sharing code between two is hard because
// makeModernScssWorker above needs function inlined for worker.
const makeModernCompilerScssWorker = (
  environment: PartialEnvironment,
  resolvers: CSSAtImportResolvers,
  alias: Alias[],
  _maxWorkers: number | undefined,
) => {
  let compilerPromise: Promise<Sass.AsyncCompiler> | undefined

  const worker: Awaited<ReturnType<typeof makeModernScssWorker>> = {
    async run(sassPath, data, options) {
      // need pathToFileURL for windows since import("D:...") fails
      // https://github.com/nodejs/node/issues/31710
      const sass: typeof Sass = (await import(pathToFileURL(sassPath).href))
        .default
      compilerPromise ??= sass.initAsyncCompiler()
      const compiler = await compilerPromise

      const sassOptions = { ...options } as Sass.StringOptions<'async'>
      sassOptions.url = pathToFileURL(options.filename)
      sassOptions.sourceMap = options.enableSourcemap

      const internalImporter: Sass.Importer<'async'> = {
        async canonicalize(url, context) {
          const importer = context.containingUrl
            ? fileURLToPath(context.containingUrl)
            : options.filename
          const resolved = await resolvers.sass(
            environment,
            url,
            cleanScssBugUrl(importer),
          )
          if (
            resolved &&
            (resolved.endsWith('.css') ||
              resolved.endsWith('.scss') ||
              resolved.endsWith('.sass'))
          ) {
            return pathToFileURL(resolved)
          }
          return null
        },
        async load(canonicalUrl) {
          const ext = path.extname(canonicalUrl.pathname)
          let syntax: Sass.Syntax = 'scss'
          if (ext === '.sass') {
            syntax = 'indented'
          } else if (ext === '.css') {
            syntax = 'css'
          }
          const result = await rebaseUrls(
            environment,
            fileURLToPath(canonicalUrl),
            options.filename,
            alias,
            '$',
            resolvers.sass,
          )
          const contents =
            result.contents ?? (await fsp.readFile(result.file, 'utf-8'))
          return { contents, syntax, sourceMapUrl: canonicalUrl }
        },
      }
      sassOptions.importers = [
        ...(sassOptions.importers ?? []),
        internalImporter,
      ]

      const result = await compiler.compileStringAsync(data, sassOptions)
      return {
        css: result.css,
        map: result.sourceMap ? JSON.stringify(result.sourceMap) : undefined,
        stats: {
          includedFiles: result.loadedUrls
            .filter((url) => url.protocol === 'file:')
            .map((url) => fileURLToPath(url)),
        },
      } satisfies ScssWorkerResult
    },
    async stop() {
      ;(await compilerPromise)?.dispose()
      compilerPromise = undefined
    },
  }

  return worker
}

type ScssWorkerResult = {
  css: string
  map?: string | undefined
  stats: Pick<Sass.LegacyResult['stats'], 'includedFiles'>
}

const scssProcessor = (
  maxWorkers: number | undefined,
): StylePreprocessor<SassStylePreprocessorInternalOptions> => {
  const workerMap = new Map<
    unknown,
    ReturnType<
      | typeof makeScssWorker
      | typeof makeModernScssWorker
      | typeof makeModernCompilerScssWorker
    >
  >()

  return {
    close() {
      for (const worker of workerMap.values()) {
        worker.stop()
      }
    },
    async process(environment, source, root, options, resolvers) {
      const sassPackage = loadSassPackage(root)
      const api =
        options.api ??
        (sassPackage.name === 'sass-embedded' ? 'modern-compiler' : 'modern')

      if (!workerMap.has(options.alias)) {
        workerMap.set(
          options.alias,
          api === 'modern-compiler'
            ? makeModernCompilerScssWorker(
                environment,
                resolvers,
                options.alias,
                maxWorkers,
              )
            : api === 'modern'
              ? makeModernScssWorker(
                  environment,
                  resolvers,
                  options.alias,
                  maxWorkers,
                )
              : makeScssWorker(
                  environment,
                  resolvers,
                  options.alias,
                  maxWorkers,
                  sassPackage.name,
                ),
        )
      }
      const worker = workerMap.get(options.alias)!

      const { content: data, map: additionalMap } = await getSource(
        source,
        options.filename,
        options.additionalData,
        options.enableSourcemap,
      )

      const optionsWithoutAdditionalData = {
        ...options,
        additionalData: undefined,
      }
      try {
        const result = await worker.run(
          sassPackage.path,
          data,
          // @ts-expect-error the correct worker is selected for `options.type`
          optionsWithoutAdditionalData,
        )
        const deps = result.stats.includedFiles.map((f) => cleanScssBugUrl(f))
        const map: ExistingRawSourceMap | undefined = result.map
          ? JSON.parse(result.map.toString())
          : undefined

        if (map) {
          map.sources = map.sources.map((url) =>
            url.startsWith('file://') ? normalizePath(fileURLToPath(url)) : url,
          )
        }

        return {
          code: result.css.toString(),
          map,
          additionalMap,
          deps,
        }
      } catch (e) {
        // normalize SASS error
        e.message = `[sass] ${e.message}`
        e.id = e.file
        e.frame = e.formatted
        // modern api lacks `line` and `column` property. extract from `e.span`.
        // NOTE: the values are 0-based so +1 is required.
        if (e.span?.start) {
          e.line = e.span.start.line + 1
          e.column = e.span.start.column + 1
          // it also lacks `e.formatted`, so we shim with the message here since
          // sass error messages have the frame already in them and we don't want
          // to re-generate a new frame (same as legacy api)
          e.frame = e.message
        }
        return { code: '', error: e, deps: [] }
      }
    },
  }
}
// #endregion

/**
 * relative url() inside \@imported sass and less files must be rebased to use
 * root file as base.
 */
async function rebaseUrls(
  environment: PartialEnvironment,
  file: string,
  rootFile: string,
  alias: Alias[],
  variablePrefix: string,
  resolver: ResolveIdFn,
): Promise<{ file: string; contents?: string }> {
  file = path.resolve(file) // ensure os-specific flashes
  // in the same dir, no need to rebase
  const fileDir = path.dirname(file)
  const rootDir = path.dirname(rootFile)
  if (fileDir === rootDir) {
    return { file }
  }

  const content = await fsp.readFile(file, 'utf-8')
  // no url()
  const hasUrls = cssUrlRE.test(content)
  // data-uri() calls
  const hasDataUris = cssDataUriRE.test(content)
  // no @import xxx.css
  const hasImportCss = importCssRE.test(content)

  if (!hasUrls && !hasDataUris && !hasImportCss) {
    return { file }
  }

  let rebased
  const rebaseFn = async (url: string) => {
    if (url[0] === '/') return url
    // ignore url's starting with variable
    if (url.startsWith(variablePrefix)) return url
    // match alias, no need to rewrite
    for (const { find } of alias) {
      const matches =
        typeof find === 'string' ? url.startsWith(find) : find.test(url)
      if (matches) {
        return url
      }
    }
    const absolute =
      (await resolver(environment, url, file)) || path.resolve(fileDir, url)
    const relative = path.relative(rootDir, absolute)
    return normalizePath(relative)
  }

  // fix css imports in less such as `@import "foo.css"`
  if (hasImportCss) {
    rebased = await rewriteImportCss(content, rebaseFn)
  }

  if (hasUrls) {
    rebased = await rewriteCssUrls(rebased || content, rebaseFn)
  }

  if (hasDataUris) {
    rebased = await rewriteCssDataUris(rebased || content, rebaseFn)
  }

  return {
    file,
    contents: rebased,
  }
}

// #region Less
// .less
const makeLessWorker = (
  environment: PartialEnvironment,
  resolvers: CSSAtImportResolvers,
  alias: Alias[],
  maxWorkers: number | undefined,
) => {
  const viteLessResolve = async (
    filename: string,
    dir: string,
    rootFile: string,
  ) => {
    const resolved = await resolvers.less(
      environment,
      filename,
      path.join(dir, '*'),
    )
    if (!resolved) return undefined

    const result = await rebaseUrls(
      environment,
      resolved,
      rootFile,
      alias,
      '@',
      resolvers.less,
    )
    return {
      resolved,
      contents: 'contents' in result ? result.contents : undefined,
    }
  }

  const worker = new WorkerWithFallback(
    () => {
      // eslint-disable-next-line no-restricted-globals -- this function runs inside a cjs worker
      const fsp = require('node:fs/promises')
      // eslint-disable-next-line no-restricted-globals
      const path = require('node:path')

      let ViteLessManager: any
      const createViteLessPlugin = (
        less: typeof Less,
        rootFile: string,
      ): Less.Plugin => {
        const { FileManager } = less
        ViteLessManager ??= class ViteManager extends FileManager {
          rootFile
          constructor(rootFile: string) {
            super()
            this.rootFile = rootFile
          }
          override supports(filename: string) {
            return !/^(?:https?:)?\/\//.test(filename)
          }
          override supportsSync() {
            return false
          }
          override async loadFile(
            filename: string,
            dir: string,
            opts: any,
            env: any,
          ): Promise<Less.FileLoadResult> {
            const result = await viteLessResolve(filename, dir, this.rootFile)
            if (result) {
              return {
                filename: path.resolve(result.resolved),
                contents:
                  result.contents ??
                  (await fsp.readFile(result.resolved, 'utf-8')),
              }
            } else {
              return super.loadFile(filename, dir, opts, env)
            }
          }
        }

        return {
          install(_, pluginManager) {
            pluginManager.addFileManager(new ViteLessManager(rootFile))
          },
          minVersion: [3, 0, 0],
        }
      }

      return async (
        lessPath: string,
        content: string,
        // additionalData can a function that is not cloneable but it won't be used
        options: LessStylePreprocessorInternalOptions & {
          additionalData: undefined
        },
      ) => {
        // eslint-disable-next-line no-restricted-globals -- this function runs inside a cjs worker
        const nodeLess: typeof Less = require(lessPath)
        const viteResolverPlugin = createViteLessPlugin(
          nodeLess,
          options.filename,
        )
        const result = await nodeLess.render(content, {
          // support @import from node dependencies by default
          paths: ['node_modules'],
          ...options,
          plugins: [viteResolverPlugin, ...(options.plugins || [])],
          ...(options.enableSourcemap
            ? {
                sourceMap: {
                  outputSourceFiles: true,
                  sourceMapFileInline: false,
                },
              }
            : {}),
        })
        return result
      }
    },
    {
      parentFunctions: { viteLessResolve },
      shouldUseFake(_lessPath, _content, options) {
        // plugins are a function and is not serializable
        // in that case, fallback to running in main thread
        return !!options.plugins && options.plugins.length > 0
      },
      max: maxWorkers,
    },
  )
  return worker
}

const lessProcessor = (
  maxWorkers: number | undefined,
): StylePreprocessor<LessStylePreprocessorInternalOptions> => {
  const workerMap = new Map<unknown, ReturnType<typeof makeLessWorker>>()

  return {
    close() {
      for (const worker of workerMap.values()) {
        worker.stop()
      }
    },
    async process(environment, source, root, options, resolvers) {
      const lessPath = loadPreprocessorPath(PreprocessLang.less, root)

      if (!workerMap.has(options.alias)) {
        workerMap.set(
          options.alias,
          makeLessWorker(environment, resolvers, options.alias, maxWorkers),
        )
      }
      const worker = workerMap.get(options.alias)!

      const { content, map: additionalMap } = await getSource(
        source,
        options.filename,
        options.additionalData,
        options.enableSourcemap,
      )

      let result: Less.RenderOutput | undefined
      const optionsWithoutAdditionalData = {
        ...options,
        additionalData: undefined,
      }
      try {
        result = await worker.run(
          lessPath,
          content,
          optionsWithoutAdditionalData,
        )
      } catch (e) {
        const error = e as Less.RenderError
        // normalize error info
        const normalizedError: RollupError = new Error(
          `[less] ${error.message || error.type}`,
        ) as RollupError
        normalizedError.loc = {
          file: error.filename || options.filename,
          line: error.line,
          column: error.column,
        }
        return { code: '', error: normalizedError, deps: [] }
      }

      const map: ExistingRawSourceMap | undefined =
        result.map && JSON.parse(result.map)
      if (map) {
        delete map.sourcesContent
      }

      return {
        code: result.css.toString(),
        map,
        additionalMap,
        deps: result.imports,
      }
    },
  }
}
// #endregion

// #region Stylus
// .styl
const makeStylWorker = (maxWorkers: number | undefined) => {
  const worker = new WorkerWithFallback(
    () => {
      return async (
        stylusPath: string,
        content: string,
        root: string,
        // additionalData can a function that is not cloneable but it won't be used
        options: StylusStylePreprocessorInternalOptions & {
          additionalData: undefined
        },
      ) => {
        // eslint-disable-next-line no-restricted-globals -- this function runs inside a cjs worker
        const nodeStylus: typeof Stylus = require(stylusPath)

        const ref = nodeStylus(content, {
          // support @import from node dependencies by default
          paths: ['node_modules'],
          ...options,
        })
        if (options.define) {
          for (const key in options.define) {
            ref.define(key, options.define[key])
          }
        }
        if (options.enableSourcemap) {
          ref.set('sourcemap', {
            comment: false,
            inline: false,
            basePath: root,
          })
        }

        return {
          code: ref.render(),
          // @ts-expect-error sourcemap exists
          map: ref.sourcemap as ExistingRawSourceMap | undefined,
          deps: ref.deps(),
        }
      }
    },
    {
      shouldUseFake(_stylusPath, _content, _root, options) {
        // define can include functions and those are not serializable
        // in that case, fallback to running in main thread
        return !!(
          options.define &&
          Object.values(options.define).some((d) => typeof d === 'function')
        )
      },
      max: maxWorkers,
    },
  )
  return worker
}

const stylProcessor = (
  maxWorkers: number | undefined,
): StylePreprocessor<StylusStylePreprocessorInternalOptions> => {
  const workerMap = new Map<unknown, ReturnType<typeof makeStylWorker>>()

  return {
    close() {
      for (const worker of workerMap.values()) {
        worker.stop()
      }
    },
    async process(_environment, source, root, options, _resolvers) {
      const stylusPath = loadPreprocessorPath(PreprocessLang.stylus, root)

      if (!workerMap.has(options.alias)) {
        workerMap.set(options.alias, makeStylWorker(maxWorkers))
      }
      const worker = workerMap.get(options.alias)!

      // Get source with preprocessor options.additionalData. Make sure a new line separator
      // is added to avoid any render error, as added stylus content may not have semi-colon separators
      const { content, map: additionalMap } = await getSource(
        source,
        options.filename,
        options.additionalData,
        options.enableSourcemap,
        '\n',
      )
      // Get preprocessor options.imports dependencies as stylus
      // does not return them with its builtin `.deps()` method
      const importsDeps = (options.imports ?? []).map((dep: string) =>
        path.resolve(dep),
      )
      const optionsWithoutAdditionalData = {
        ...options,
        additionalData: undefined,
      }
      try {
        const { code, map, deps } = await worker.run(
          stylusPath,
          content,
          root,
          optionsWithoutAdditionalData,
        )
        return {
          code,
          map: formatStylusSourceMap(map, root),
          additionalMap,
          // Concat imports deps with computed deps
          deps: [...deps, ...importsDeps],
        }
      } catch (e) {
        const wrapped = new Error(`[stylus] ${e.message}`)
        wrapped.name = e.name
        wrapped.stack = e.stack
        return { code: '', error: wrapped, deps: [] }
      }
    },
  }
}

function formatStylusSourceMap(
  mapBefore: ExistingRawSourceMap | undefined,
  root: string,
): ExistingRawSourceMap | undefined {
  if (!mapBefore) return undefined
  const map = { ...mapBefore }

  const resolveFromRoot = (p: string) => normalizePath(path.resolve(root, p))

  if (map.file) {
    map.file = resolveFromRoot(map.file)
  }
  map.sources = map.sources.map(resolveFromRoot)

  return map
}
// #endregion

async function getSource(
  source: string,
  filename: string,
  additionalData: PreprocessorAdditionalData | undefined,
  enableSourcemap: boolean,
  sep: string = '',
): Promise<{ content: string; map?: ExistingRawSourceMap }> {
  if (!additionalData) return { content: source }

  if (typeof additionalData === 'function') {
    const newContent = await additionalData(source, filename)
    if (typeof newContent === 'string') {
      return { content: newContent }
    }
    return newContent
  }

  if (!enableSourcemap) {
    return { content: additionalData + sep + source }
  }

  const ms = new MagicString(source)
  ms.appendLeft(0, sep)
  ms.appendLeft(0, additionalData)

  const map = ms.generateMap({ hires: 'boundary' })
  map.file = filename
  map.sources = [filename]

  return {
    content: ms.toString(),
    map,
  }
}

const createPreprocessorWorkerController = (maxWorkers: number | undefined) => {
  const scss = scssProcessor(maxWorkers)
  const less = lessProcessor(maxWorkers)
  const styl = stylProcessor(maxWorkers)

  const sassProcess: StylePreprocessor<SassStylePreprocessorInternalOptions>['process'] =
    (environment, source, root, options, resolvers) => {
      const opts: SassStylePreprocessorInternalOptions = { ...options }
      if (opts.api === 'legacy') {
        opts.indentedSyntax = true
      } else {
        opts.syntax = 'indented'
      }
      return scss.process(environment, source, root, opts, resolvers)
    }

  const close = () => {
    less.close()
    scss.close()
    styl.close()
  }

  return {
    [PreprocessLang.less]: less.process,
    [PreprocessLang.scss]: scss.process,
    [PreprocessLang.sass]: sassProcess,
    [PreprocessLang.styl]: styl.process,
    [PreprocessLang.stylus]: styl.process,
    close,
  } as const satisfies Record<PreprocessLang | 'close', unknown>
}

const normalizeMaxWorkers = (maxWorker: number | true | undefined) => {
  if (maxWorker === undefined) return 0
  if (maxWorker === true) return undefined
  return maxWorker
}

type PreprocessorWorkerController = ReturnType<
  typeof createPreprocessorWorkerController
>

const preprocessorSet = new Set([
  PreprocessLang.less,
  PreprocessLang.sass,
  PreprocessLang.scss,
  PreprocessLang.styl,
  PreprocessLang.stylus,
] as const)

function isPreProcessor(lang: any): lang is PreprocessLang {
  return lang && preprocessorSet.has(lang)
}

const importLightningCSS = createCachedImport(() => import('lightningcss'))
async function compileLightningCSS(
  id: string,
  src: string,
  environment: PartialEnvironment,
  urlResolver?: CssUrlResolver,
): ReturnType<typeof compileCSS> {
  const { config } = environment
  const deps = new Set<string>()
  // replace null byte as lightningcss treats that as a string terminator
  // https://github.com/parcel-bundler/lightningcss/issues/874
  const filename = id.replace('\0', NULL_BYTE_PLACEHOLDER)

  let res: LightningCssTransformAttributeResult | LightningCssTransformResult
  try {
    res = styleAttrRE.test(id)
      ? (await importLightningCSS()).transformStyleAttribute({
          filename,
          code: Buffer.from(src),
          targets: config.css.lightningcss?.targets,
          minify: config.isProduction && !!config.build.cssMinify,
          analyzeDependencies: true,
        })
      : await (
          await importLightningCSS()
        ).bundleAsync({
          ...config.css.lightningcss,
          filename,
          // projectRoot is needed to get stable hash when using CSS modules
          projectRoot: config.root,
          resolver: {
            read(filePath) {
              if (filePath === filename) {
                return src
              }
              return fs.readFileSync(filePath, 'utf-8')
            },
            async resolve(id, from) {
              const publicFile = checkPublicFile(
                id,
                environment.getTopLevelConfig(),
              )
              if (publicFile) {
                return publicFile
              }

              const resolved = await getAtImportResolvers(
                environment.getTopLevelConfig(),
              ).css(environment, id, from)

              if (resolved) {
                deps.add(resolved)
                return resolved
              }
              return id
            },
          },
          minify: config.isProduction && !!config.build.cssMinify,
          sourceMap:
            config.command === 'build'
              ? !!config.build.sourcemap
              : config.css.devSourcemap,
          analyzeDependencies: true,
          cssModules: cssModuleRE.test(id)
            ? (config.css.lightningcss?.cssModules ?? true)
            : undefined,
        })
  } catch (e) {
    e.message = `[lightningcss] ${e.message}`
    if (e.loc) {
      e.loc = {
        file: e.fileName.replace(NULL_BYTE_PLACEHOLDER, '\0'),
        line: e.loc.line,
        column: e.loc.column - 1, // 1-based
      }
      // add friendly error for https://github.com/parcel-bundler/lightningcss/issues/39
      try {
        const code = fs.readFileSync(e.fileName, 'utf-8')
        const commonIeMessage =
          ', which was used in the past to support old Internet Explorer versions.' +
          ' This is not a valid CSS syntax and will be ignored by modern browsers. ' +
          '\nWhile this is not supported by LightningCSS, you can set `css.lightningcss.errorRecovery: true` to strip these codes.'
        if (/[\s;{]\*[a-zA-Z-][\w-]+\s*:/.test(code)) {
          // https://stackoverflow.com/a/1667560
          e.message +=
            '.\nThis file contains star property hack (e.g. `*zoom`)' +
            commonIeMessage
        } else if (/min-width:\s*0\\0/.test(code)) {
          // https://stackoverflow.com/a/14585820
          e.message +=
            '.\nThis file contains @media zero hack (e.g. `@media (min-width: 0\\0)`)' +
            commonIeMessage
        }
      } catch {}
    }
    throw e
  }

  for (const warning of res.warnings) {
    let msg = `[vite:css][lightningcss] ${warning.message}`
    msg += `\n${generateCodeFrame(src, {
      line: warning.loc.line,
      column: warning.loc.column - 1, // 1-based
    })}`
    environment.logger.warn(colors.yellow(msg))
  }

  // NodeJS res.code = Buffer
  // Deno res.code = Uint8Array
  // For correct decode compiled css need to use TextDecoder
  let css = decoder.decode(res.code)
  for (const dep of res.dependencies!) {
    switch (dep.type) {
      case 'url': {
        let replaceUrl: string
        if (skipUrlReplacer(dep.url)) {
          replaceUrl = dep.url
        } else if (urlResolver) {
          const [newUrl, resolvedId] = await urlResolver(
            dep.url,
            dep.loc.filePath.replace(NULL_BYTE_PLACEHOLDER, '\0'),
          )
          // only register inlined assets to avoid frequent full refresh (#18979)
          if (newUrl.startsWith('data:') && resolvedId) {
            deps.add(resolvedId)
          }
          replaceUrl = newUrl
        } else {
          replaceUrl = dep.url
        }

        css = css.replace(
          dep.placeholder,
          // lightningcss always generates `url("placeholder")`
          // (`url('placeholder')`, `url(placeholder)` is not generated)
          // so escape double quotes
          () => replaceUrl.replaceAll('"', '\\"'),
        )
        break
      }
      default:
        throw new Error(`Unsupported dependency type: ${dep.type}`)
    }
  }

  let modules: Record<string, string> | undefined
  if ('exports' in res && res.exports) {
    modules = {}
    // https://github.com/parcel-bundler/lightningcss/issues/291
    const sortedEntries = Object.entries(res.exports).sort((a, b) =>
      a[0].localeCompare(b[0]),
    )
    for (const [key, value] of sortedEntries) {
      modules[key] = value.name
      // https://lightningcss.dev/css-modules.html#class-composition
      for (const c of value.composes) {
        modules[key] += ' ' + c.name
      }
    }
  }

  return {
    code: css,
    map: 'map' in res ? res.map?.toString() : undefined,
    deps,
    modules,
  }
}

// Convert https://esbuild.github.io/api/#target
// To https://github.com/parcel-bundler/lightningcss/blob/master/node/targets.d.ts

const map: Record<
  string,
  keyof NonNullable<LightningCSSOptions['targets']> | false | undefined
> = {
  chrome: 'chrome',
  edge: 'edge',
  firefox: 'firefox',
  hermes: false,
  ie: 'ie',
  ios: 'ios_saf',
  node: false,
  opera: 'opera',
  rhino: false,
  safari: 'safari',
}

const esMap: Record<number, string[]> = {
  // https://caniuse.com/?search=es2015
  2015: ['chrome49', 'edge13', 'safari10', 'firefox44', 'opera36'],
  // https://caniuse.com/?search=es2016
  2016: ['chrome50', 'edge13', 'safari10', 'firefox43', 'opera37'],
  // https://caniuse.com/?search=es2017
  2017: ['chrome58', 'edge15', 'safari11', 'firefox52', 'opera45'],
  // https://caniuse.com/?search=es2018
  2018: ['chrome63', 'edge79', 'safari12', 'firefox58', 'opera50'],
  // https://caniuse.com/?search=es2019
  2019: ['chrome73', 'edge79', 'safari12.1', 'firefox64', 'opera60'],
  // https://caniuse.com/?search=es2020
  2020: ['chrome80', 'edge80', 'safari14.1', 'firefox80', 'opera67'],
  // https://caniuse.com/?search=es2021
  2021: ['chrome85', 'edge85', 'safari14.1', 'firefox80', 'opera71'],
  // https://caniuse.com/?search=es2022
  2022: ['chrome94', 'edge94', 'safari16.4', 'firefox93', 'opera80'],
  // https://caniuse.com/?search=es2023
  2023: ['chrome110', 'edge110', 'safari16.4', 'opera96'],
}

const esRE = /es(\d{4})/
const versionRE = /\d/

const convertTargetsCache = new Map<
  string | string[],
  LightningCSSOptions['targets']
>()
export const convertTargets = (
  esbuildTarget: string | string[] | false,
): LightningCSSOptions['targets'] => {
  if (!esbuildTarget) return {}
  const cached = convertTargetsCache.get(esbuildTarget)
  if (cached) return cached
  const targets: LightningCSSOptions['targets'] = {}

  const entriesWithoutES = arraify(esbuildTarget).flatMap((e) => {
    const match = esRE.exec(e)
    if (!match) return e
    const year = Number(match[1])
    if (!esMap[year]) throw new Error(`Unsupported target "${e}"`)
    return esMap[year]
  })

  for (const entry of entriesWithoutES) {
    if (entry === 'esnext') continue
    const index = entry.search(versionRE)
    if (index >= 0) {
      const browser = map[entry.slice(0, index)]
      if (browser === false) continue // No mapping available
      if (browser) {
        const [major, minor = 0] = entry
          .slice(index)
          .split('.')
          .map((v) => parseInt(v, 10))
        if (!isNaN(major) && !isNaN(minor)) {
          const version = (major << 16) | (minor << 8)
          if (!targets[browser] || version < targets[browser]!) {
            targets[browser] = version
          }
          continue
        }
      }
    }
    throw new Error(`Unsupported target "${entry}"`)
  }

  convertTargetsCache.set(esbuildTarget, targets)
  return targets
}

export function resolveLibCssFilename(
  libOptions: LibraryOptions,
  root: string,
  packageCache?: PackageCache,
): string {
  if (typeof libOptions.cssFileName === 'string') {
    return `${libOptions.cssFileName}.css`
  } else if (typeof libOptions.fileName === 'string') {
    return `${libOptions.fileName}.css`
  }

  const packageJson = findNearestPackageData(root, packageCache)?.data
  const name = packageJson ? getPkgName(packageJson.name) : undefined

  if (!name)
    throw new Error(
      'Name in package.json is required if option "build.lib.cssFileName" is not provided.',
    )

  return `${name}.css`
}<|MERGE_RESOLUTION|>--- conflicted
+++ resolved
@@ -1387,17 +1387,13 @@
     )
   }
 
-<<<<<<< HEAD
   if (
-    urlReplacer &&
+    urlResolver &&
     // if there's an @import, we need to add this plugin
     // regradless of whether it contains url() or image-set(),
     // because we don't know the content referenced by @import
     (needInlineImport || hasUrl)
   ) {
-=======
-  if (urlResolver) {
->>>>>>> eb22a74d
     postcssPlugins.push(
       UrlRewritePostcssPlugin({
         resolver: urlResolver,
