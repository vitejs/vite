--- conflicted
+++ resolved
@@ -2138,46 +2138,20 @@
         target: config.build.cssTarget || undefined,
         ...resolveMinifyCssEsbuildOptions(config.esbuild || {}),
       })
-<<<<<<< HEAD
       if (warnings.length) {
         const msgs = await formatMessages(warnings, { kind: 'warning' })
         config.logger.warn(
-          colors.yellow(`warnings when minifying css:\n${msgs.join('\n')}`),
+          colors.yellow(`[esbuild css minify]\n${msgs.join('\n')}`),
         )
-=======
-
-      for (const warning of warnings) {
-        let msg = `[lightningcss minify] ${warning.message}`
-        msg += `\n${generateCodeFrame(css, {
-          line: warning.loc.line,
-          column: warning.loc.column - 1, // 1-based
-        })}`
-        config.logger.warn(colors.yellow(msg))
->>>>>>> 4bc17b46
       }
       // esbuild output does return a linebreak at the end
       return inlined ? code.trimEnd() : code
     } catch (e) {
-<<<<<<< HEAD
       if (e.errors) {
         e.message = '[esbuild css minify] ' + e.message
         const msgs = await formatMessages(e.errors, { kind: 'error' })
         e.frame = '\n' + msgs.join('\n')
         e.loc = e.errors[0].location
-=======
-      e.message = `[lightningcss minify] ${e.message}`
-      const friendlyMessage = getLightningCssErrorMessageForIeSyntaxes(css)
-      if (friendlyMessage) {
-        e.message += friendlyMessage
-      }
-
-      if (e.loc) {
-        e.loc = {
-          line: e.loc.line,
-          column: e.loc.column - 1, // 1-based
-        }
-        e.frame = generateCodeFrame(css, e.loc)
->>>>>>> 4bc17b46
       }
       throw e
     }
@@ -2194,22 +2168,14 @@
       code: Buffer.from(css),
       minify: true,
     })
-    if (warnings.length) {
-      const messages = warnings.map(
-        (warning) =>
-          `${warning.message}\n` +
-          generateCodeFrame(css, {
-            line: warning.loc.line,
-            column: warning.loc.column - 1, // 1-based
-          }),
-      )
-      config.logger.warn(
-<<<<<<< HEAD
-        colors.yellow(`warnings when minifying css:\n${messages.join('\n')}`),
-=======
-        colors.yellow(`[esbuild css minify]\n${msgs.join('\n')}`),
->>>>>>> 4bc17b46
-      )
+
+    for (const warning of warnings) {
+      let msg = `[lightningcss minify] ${warning.message}`
+      msg += `\n${generateCodeFrame(css, {
+        line: warning.loc.line,
+        column: warning.loc.column - 1, // 1-based
+      })}`
+      config.logger.warn(colors.yellow(msg))
     }
 
     // NodeJS res.code = Buffer
@@ -2219,6 +2185,11 @@
     return decoder.decode(code) + (inlined ? '' : '\n')
   } catch (e) {
     e.message = `[lightningcss minify] ${e.message}`
+    const friendlyMessage = getLightningCssErrorMessageForIeSyntaxes(css)
+    if (friendlyMessage) {
+      e.message += friendlyMessage
+    }
+
     if (e.loc) {
       e.loc = {
         line: e.loc.line,
