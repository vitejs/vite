import fs from 'node:fs'
import fsp from 'node:fs/promises'
import path from 'node:path'
import { createRequire } from 'node:module'
import { fileURLToPath, pathToFileURL } from 'node:url'
import postcssrc from 'postcss-load-config'
import type {
  ExistingRawSourceMap,
  InternalModuleFormat,
  OutputAsset,
  OutputChunk,
  RenderedChunk,
  RenderedModule,
  RollupError,
  SourceMapInput,
} from 'rolldown'
import { dataToEsm } from '@rollup/pluginutils'
import colors from 'picocolors'
import MagicString from 'magic-string'
import type * as PostCSS from 'postcss'
import type Sass from 'sass'
import type Stylus from 'stylus'
import type Less from 'less'
import type { LightningCSSOptions } from 'types/internal/lightningcssOptions'
import type { RawSourceMap } from '@ampproject/remapping'
import { WorkerWithFallback } from 'artichokie'
import { globSync } from 'tinyglobby'
import type {
  LessPreprocessorBaseOptions,
  SassModernPreprocessBaseOptions,
  StylusPreprocessorBaseOptions,
} from 'types/internal/cssPreprocessorOptions'
import type {
  TransformAttributeResult as LightningCssTransformAttributeResult,
  TransformResult as LightningCssTransformResult,
} from 'lightningcss'
import type { CustomPluginOptionsVite } from 'types/metadata'
import type { EsbuildTransformOptions } from 'types/internal/esbuildOptions'
import { getCodeWithSourcemap, injectSourcesContent } from '../server/sourcemap'
import type { EnvironmentModuleNode } from '../server/moduleGraph'
import {
  createToImportMetaURLBasedRelativeRuntime,
  resolveUserExternal,
  toOutputFilePathInCss,
  toOutputFilePathInJS,
} from '../build'
import type { LibraryOptions } from '../build'
import {
  CLIENT_PUBLIC_PATH,
  CSS_LANGS_RE,
  DEV_PROD_CONDITION,
  ESBUILD_BASELINE_WIDELY_AVAILABLE_TARGET,
  SPECIAL_QUERY_RE,
} from '../constants'
import type { ResolvedConfig } from '../config'
import type { Plugin } from '../plugin'
import { checkPublicFile } from '../publicDir'
import {
  arraify,
  asyncReplace,
  combineSourcemaps,
  createSerialPromiseQueue,
  emptyCssComments,
  encodeURIPath,
  escapeRegex,
  generateCodeFrame,
  getHash,
  getPackageManagerCommand,
  getPkgName,
  injectQuery,
  isCSSRequest,
  isDataUrl,
  isExternalUrl,
  isObject,
  joinUrlSegments,
  mergeWithDefaults,
  normalizePath,
  processSrcSet,
  removeDirectQuery,
  removeUrlQuery,
  requireResolveFromRootWithFallback,
  stripBomTag,
  urlRE,
} from '../utils'
import type { Logger } from '../logger'
import { cleanUrl, isWindows, slash } from '../../shared/utils'
import { NULL_BYTE_PLACEHOLDER } from '../../shared/constants'
import { createBackCompatIdResolver } from '../idResolver'
import type { ResolveIdFn } from '../idResolver'
import { PartialEnvironment } from '../baseEnvironment'
import type { TransformPluginContext } from '../server/pluginContainer'
import { searchForWorkspaceRoot } from '../server/searchRoot'
import { type DevEnvironment } from '..'
import type { PackageCache } from '../packages'
import { findNearestMainPackageData } from '../packages'
import { addToHTMLProxyTransformResult } from './html'
import {
  assetUrlRE,
  cssEntriesMap,
  fileToUrl,
  publicAssetUrlCache,
  publicAssetUrlRE,
  publicFileToBuiltUrl,
  renderAssetUrlInJS,
} from './asset'
import type { ESBuildOptions } from './esbuild'
import { getChunkOriginalFileName } from './manifest'
import { IIFE_BEGIN_RE, UMD_BEGIN_RE } from './oxc'

const decoder = new TextDecoder()
// const debug = createDebugger('vite:css')

export interface CSSOptions {
  /**
   * Using lightningcss is an experimental option to handle CSS modules,
   * assets and imports via Lightning CSS. It requires to install it as a
   * peer dependency.
   *
   * @default 'postcss'
   * @experimental
   */
  transformer?: 'postcss' | 'lightningcss'
  /**
   * https://github.com/css-modules/postcss-modules
   */
  modules?: CSSModulesOptions | false
  /**
   * Options for preprocessors.
   *
   * In addition to options specific to each processors, Vite supports `additionalData` option.
   * The `additionalData` option can be used to inject extra code for each style content.
   */
  preprocessorOptions?: {
    scss?: SassPreprocessorOptions
    sass?: SassPreprocessorOptions
    less?: LessPreprocessorOptions
    styl?: StylusPreprocessorOptions
    stylus?: StylusPreprocessorOptions
  }

  /**
   * If this option is set, preprocessors will run in workers when possible.
   * `true` means the number of CPUs minus 1.
   *
   * @default true
   */
  preprocessorMaxWorkers?: number | true
  postcss?:
    | string
    | (PostCSS.ProcessOptions & {
        plugins?: PostCSS.AcceptedPlugin[]
      })
  /**
   * Enables css sourcemaps during dev
   * @default false
   * @experimental
   */
  devSourcemap?: boolean

  /**
   * @experimental
   */
  lightningcss?: LightningCSSOptions
}

export interface CSSModulesOptions {
  getJSON?: (
    cssFileName: string,
    json: Record<string, string>,
    outputFileName: string,
  ) => void
  scopeBehaviour?: 'global' | 'local'
  globalModulePaths?: RegExp[]
  exportGlobals?: boolean
  generateScopedName?:
    | string
    | ((name: string, filename: string, css: string) => string)
  hashPrefix?: string
  /**
   * default: undefined
   */
  localsConvention?:
    | 'camelCase'
    | 'camelCaseOnly'
    | 'dashes'
    | 'dashesOnly'
    | ((
        originalClassName: string,
        generatedClassName: string,
        inputFile: string,
      ) => string)
}

export const cssConfigDefaults = Object.freeze({
  /** @experimental */
  transformer: 'postcss',
  // modules
  // preprocessorOptions
  preprocessorMaxWorkers: true,
  // postcss
  /** @experimental */
  devSourcemap: false,
  // lightningcss
} satisfies CSSOptions)

export type ResolvedCSSOptions = Omit<CSSOptions, 'lightningcss'> &
  Required<Pick<CSSOptions, 'transformer' | 'devSourcemap'>> & {
    lightningcss?: LightningCSSOptions
  }

export function resolveCSSOptions(
  options: CSSOptions | undefined,
): ResolvedCSSOptions {
  const resolved = mergeWithDefaults(cssConfigDefaults, options ?? {})
  if (resolved.transformer === 'lightningcss') {
    resolved.lightningcss ??= {}
    resolved.lightningcss.targets ??= convertTargets(
      ESBUILD_BASELINE_WIDELY_AVAILABLE_TARGET,
    )
  }
  return resolved
}

const cssModuleRE = new RegExp(`\\.module${CSS_LANGS_RE.source}`)
const directRequestRE = /[?&]direct\b/
const htmlProxyRE = /[?&]html-proxy\b/
const htmlProxyIndexRE = /&index=(\d+)/
const commonjsProxyRE = /[?&]commonjs-proxy/
const inlineRE = /[?&]inline\b/
const inlineCSSRE = /[?&]inline-css\b/
const styleAttrRE = /[?&]style-attr\b/
const functionCallRE = /^[A-Z_][.\w-]*\(/i
const transformOnlyRE = /[?&]transform-only\b/
const nonEscapedDoubleQuoteRe = /(?<!\\)"/g

const defaultCssBundleName = 'style.css'

const enum PreprocessLang {
  less = 'less',
  sass = 'sass',
  scss = 'scss',
  styl = 'styl',
  stylus = 'stylus',
}
// eslint-disable-next-line @typescript-eslint/no-unused-vars -- bug in typescript-eslint
const enum PureCssLang {
  css = 'css',
}
const enum PostCssDialectLang {
  sss = 'sugarss',
}
type CssLang =
  | keyof typeof PureCssLang
  | keyof typeof PreprocessLang
  | keyof typeof PostCssDialectLang

export const isModuleCSSRequest = (request: string): boolean =>
  cssModuleRE.test(request)

export const isDirectCSSRequest = (request: string): boolean =>
  CSS_LANGS_RE.test(request) && directRequestRE.test(request)

export const isDirectRequest = (request: string): boolean =>
  directRequestRE.test(request)

const cssModulesCache = new WeakMap<
  ResolvedConfig,
  Map<string, Record<string, string>>
>()

export const removedPureCssFilesCache = new WeakMap<
  ResolvedConfig,
  Map<string, RenderedChunk>
>()

// Used only if the config doesn't code-split CSS (builds a single CSS file)
export const cssBundleNameCache = new WeakMap<ResolvedConfig, string>()

const postcssConfigCache = new WeakMap<
  ResolvedConfig,
  PostCSSConfigResult | null | Promise<PostCSSConfigResult | null>
>()

function encodePublicUrlsInCSS(config: ResolvedConfig) {
  return config.command === 'build'
}

const cssUrlAssetRE = /__VITE_CSS_URL__([\da-f]+)__/g

/**
 * Plugin applied before user plugins
 */
export function cssPlugin(config: ResolvedConfig): Plugin {
  const isBuild = config.command === 'build'
  let moduleCache: Map<string, Record<string, string>>

  const idResolver = createBackCompatIdResolver(config, {
    preferRelative: true,
    tryIndex: false,
    extensions: [],
  })

  let preprocessorWorkerController: PreprocessorWorkerController | undefined

  // warm up cache for resolved postcss config
  if (config.css.transformer !== 'lightningcss') {
    resolvePostcssConfig(config).catch(() => {
      /* will be handled later */
    })
  }

  return {
    name: 'vite:css',

    buildStart() {
      // Ensure a new cache for every build (i.e. rebuilding in watch mode)
      moduleCache = new Map<string, Record<string, string>>()
      cssModulesCache.set(config, moduleCache)

      removedPureCssFilesCache.set(config, new Map<string, RenderedChunk>())

      preprocessorWorkerController = createPreprocessorWorkerController(
        normalizeMaxWorkers(config.css.preprocessorMaxWorkers),
      )
      preprocessorWorkerControllerCache.set(
        config,
        preprocessorWorkerController,
      )
    },

    buildEnd() {
      preprocessorWorkerController?.close()
    },

    load: {
      filter: {
        id: CSS_LANGS_RE,
      },
      async handler(id) {
        if (urlRE.test(id)) {
          if (isModuleCSSRequest(id)) {
            throw new Error(
              `?url is not supported with CSS modules. (tried to import ${JSON.stringify(
                id,
              )})`,
            )
          }

          // *.css?url
          // in dev, it's handled by assets plugin.
          if (isBuild) {
            id = injectQuery(removeUrlQuery(id), 'transform-only')
            return (
              `import ${JSON.stringify(id)};` +
              `export default "__VITE_CSS_URL__${Buffer.from(id).toString(
                'hex',
              )}__"`
            )
          }
        }
      },
    },
    transform: {
      filter: {
        id: {
          include: CSS_LANGS_RE,
          exclude: [commonjsProxyRE, SPECIAL_QUERY_RE],
        },
      },
      async handler(raw, id) {
<<<<<<< HEAD
        // for backward compat this if statement is needed
        if (
          !isCSSRequest(id) ||
          commonjsProxyRE.test(id) ||
          SPECIAL_QUERY_RE.test(id)
        ) {
          return
        }

=======
>>>>>>> 946831f9
        const { environment } = this
        const resolveUrl = (url: string, importer?: string) =>
          idResolver(environment, url, importer)

        const urlResolver: CssUrlResolver = async (url, importer) => {
          const decodedUrl = decodeURI(url)
          if (checkPublicFile(decodedUrl, config)) {
            if (encodePublicUrlsInCSS(config)) {
              return [publicFileToBuiltUrl(decodedUrl, config), undefined]
            } else {
              return [joinUrlSegments(config.base, decodedUrl), undefined]
            }
          }
          const [id, fragment] = decodedUrl.split('#')
          let resolved = await resolveUrl(id, importer)
          if (resolved) {
            if (fragment) resolved += '#' + fragment
            return [await fileToUrl(this, resolved), resolved]
          }
          if (config.command === 'build') {
            const isExternal = config.build.rollupOptions.external
              ? resolveUserExternal(
                  config.build.rollupOptions.external,
                  decodedUrl, // use URL as id since id could not be resolved
                  id,
                  false,
                )
              : false

            if (!isExternal) {
              // #9800 If we cannot resolve the css url, leave a warning.
              config.logger.warnOnce(
                `\n${decodedUrl} referenced in ${id} didn't resolve at build time, it will remain unchanged to be resolved at runtime`,
              )
            }
          }
          return [url, undefined]
        }

        const {
          code: css,
          modules,
          deps,
          map,
        } = await compileCSS(
          environment,
          id,
          raw,
          preprocessorWorkerController!,
          urlResolver,
        )
        if (modules) {
          moduleCache.set(id, modules)
        }

        if (deps) {
          for (const file of deps) {
            this.addWatchFile(file)
          }
        }

        return {
          code: css,
          map,
        }
      },
    },
  }
}

/**
 * Plugin applied after user plugins
 */
export function cssPostPlugin(config: ResolvedConfig): Plugin {
  // styles initialization in buildStart causes a styling loss in watch
  const styles = new Map<string, string>()
  // queue to emit css serially to guarantee the files are emitted in a deterministic order
  let codeSplitEmitQueue = createSerialPromiseQueue<string>()
  const urlEmitQueue = createSerialPromiseQueue<unknown>()
  let pureCssChunks: Set<RenderedChunk>

  // when there are multiple rollup outputs and extracting CSS, only emit once,
  // since output formats have no effect on the generated CSS.
  let hasEmitted = false
  let chunkCSSMap: Map<string, string>

  const rollupOptionsOutput = config.build.rollupOptions.output
  const assetFileNames = (
    Array.isArray(rollupOptionsOutput)
      ? rollupOptionsOutput[0]
      : rollupOptionsOutput
  )?.assetFileNames
  const getCssAssetDirname = (cssAssetName: string) => {
    const cssAssetNameDir = path.dirname(cssAssetName)
    if (!assetFileNames) {
      return path.join(config.build.assetsDir, cssAssetNameDir)
    } else if (typeof assetFileNames === 'string') {
      return path.join(path.dirname(assetFileNames), cssAssetNameDir)
    } else {
      return path.dirname(
        assetFileNames({
          type: 'asset',
          names: [cssAssetName],
          originalFileNames: [],
          source: '/* vite internal call, ignore */',
        }),
      )
    }
  }

  function getCssBundleName() {
    const cached = cssBundleNameCache.get(config)
    if (cached) return cached

    const cssBundleName = config.build.lib
      ? resolveLibCssFilename(
          config.build.lib,
          config.root,
          config.packageCache,
        )
      : defaultCssBundleName
    cssBundleNameCache.set(config, cssBundleName)
    return cssBundleName
  }

  return {
    name: 'vite:css-post',

    renderStart() {
      // Ensure new caches for every build (i.e. rebuilding in watch mode)
      pureCssChunks = new Set<RenderedChunk>()
      hasEmitted = false
      chunkCSSMap = new Map()
      codeSplitEmitQueue = createSerialPromiseQueue()
    },

    transform: {
      filter: {
        id: {
          include: CSS_LANGS_RE,
          exclude: [commonjsProxyRE, SPECIAL_QUERY_RE],
        },
      },
      async handler(css, id) {
<<<<<<< HEAD
        // for backward compat this if statement is needed
        if (
          !isCSSRequest(id) ||
          commonjsProxyRE.test(id) ||
          SPECIAL_QUERY_RE.test(id)
        ) {
          return
        }

=======
>>>>>>> 946831f9
        css = stripBomTag(css)

        // cache css compile result to map
        // and then use the cache replace inline-style-flag
        // when `generateBundle` in vite:build-html plugin and devHtmlHook
        const inlineCSS = inlineCSSRE.test(id)
        const isHTMLProxy = htmlProxyRE.test(id)
        if (inlineCSS && isHTMLProxy) {
          if (styleAttrRE.test(id)) {
            css = css.replace(/"/g, '&quot;')
          }
          const index = htmlProxyIndexRE.exec(id)?.[1]
          if (index == null) {
            throw new Error(`HTML proxy index in "${id}" not found`)
          }
          addToHTMLProxyTransformResult(
            `${getHash(cleanUrl(id))}_${Number.parseInt(index)}`,
            css,
          )
          return `export default ''`
        }

        const inlined = inlineRE.test(id)
        const modules = cssModulesCache.get(config)!.get(id)

        // #6984, #7552
        // `foo.module.css` => modulesCode
        // `foo.module.css?inline` => cssContent
        const modulesCode =
          modules &&
          !inlined &&
          dataToEsm(modules, { namedExports: true, preferConst: true })

        if (config.command === 'serve') {
          const getContentWithSourcemap = async (content: string) => {
            if (config.css.devSourcemap) {
              const sourcemap = this.getCombinedSourcemap()
              if (sourcemap.mappings) {
                await injectSourcesContent(
                  sourcemap,
                  cleanUrl(id),
                  config.logger,
                )
              }
              return getCodeWithSourcemap('css', content, sourcemap)
            }
            return content
          }

          if (isDirectCSSRequest(id)) {
            return null
          }
          if (inlined) {
            return `export default ${JSON.stringify(css)}`
          }
          if (this.environment.config.consumer === 'server') {
            return modulesCode || 'export {}'
          }

          const cssContent = await getContentWithSourcemap(css)
          const code = [
            `import { updateStyle as __vite__updateStyle, removeStyle as __vite__removeStyle } from ${JSON.stringify(
              path.posix.join(config.base, CLIENT_PUBLIC_PATH),
            )}`,
            `const __vite__id = ${JSON.stringify(id)}`,
            `const __vite__css = ${JSON.stringify(cssContent)}`,
            `__vite__updateStyle(__vite__id, __vite__css)`,
            // css modules exports change on edit so it can't self accept
            `${modulesCode || 'import.meta.hot.accept()'}`,
            `import.meta.hot.prune(() => __vite__removeStyle(__vite__id))`,
          ].join('\n')
          return { code, map: { mappings: '' }, moduleType: 'js' }
        }

        // build CSS handling ----------------------------------------------------

        // record css
        if (!inlined) {
          styles.set(id, css)
        }

        let code: string
        if (modulesCode) {
          code = modulesCode
        } else if (inlined) {
          let content = css
          if (config.build.cssMinify) {
            content = await minifyCSS(content, config, true)
          }
          code = `export default ${JSON.stringify(content)}`
        } else {
          // empty module when it's not a CSS module nor `?inline`
          code = ''
        }

        return {
          code,
          map: { mappings: '' },
          // avoid the css module from being tree-shaken so that we can retrieve
          // it in renderChunk()
          moduleSideEffects: modulesCode || inlined ? false : 'no-treeshake',
          moduleType: 'js',
        }
      },
    },

    async renderChunk(code, chunk, opts, meta) {
      let chunkCSS = ''
      const renderedModules = new Proxy(
        {} as Record<string, RenderedModule | undefined>,
        {
          get(_target, p) {
            for (const name in meta.chunks) {
              const modules = meta.chunks[name].modules
              const module = modules[p as string]
              if (module) {
                return module
              }
            }
          },
        },
      )
      // the chunk is empty if it's a dynamic entry chunk that only contains a CSS import
      const isJsChunkEmpty = code === '' && !chunk.isEntry
      let isPureCssChunk = chunk.exports.length === 0
      const ids = Object.keys(chunk.modules)
      for (const id of ids) {
        if (styles.has(id)) {
          // ?transform-only is used for ?url and shouldn't be included in normal CSS chunks
          if (transformOnlyRE.test(id)) {
            continue
          }

          // If this CSS is scoped to its importers exports, check if those importers exports
          // are rendered in the chunks. If they are not, we can skip bundling this CSS.
          const cssScopeTo = this.getModuleInfo(id)?.meta?.vite?.cssScopeTo
          if (
            cssScopeTo &&
            !isCssScopeToRendered(cssScopeTo, renderedModules)
          ) {
            continue
          }

          // a css module contains JS, so it makes this not a pure css chunk
          if (cssModuleRE.test(id)) {
            isPureCssChunk = false
          }

          chunkCSS += styles.get(id)
        } else if (!isJsChunkEmpty) {
          // if the module does not have a style, then it's not a pure css chunk.
          // this is true because in the `transform` hook above, only modules
          // that are css gets added to the `styles` map.
          isPureCssChunk = false
        }
      }

      const publicAssetUrlMap = publicAssetUrlCache.get(config)!

      // resolve asset URL placeholders to their built file URLs
      const resolveAssetUrlsInCss = (
        chunkCSS: string,
        cssAssetName: string,
      ) => {
        const encodedPublicUrls = encodePublicUrlsInCSS(config)

        const relative = config.base === './' || config.base === ''
        const cssAssetDirname =
          encodedPublicUrls || relative
            ? slash(getCssAssetDirname(cssAssetName))
            : undefined

        const toRelative = (filename: string) => {
          // relative base + extracted CSS
          const relativePath = normalizePath(
            path.relative(cssAssetDirname!, filename),
          )
          return relativePath[0] === '.' ? relativePath : './' + relativePath
        }

        // replace asset url references with resolved url.
        chunkCSS = chunkCSS.replace(assetUrlRE, (_, fileHash, postfix = '') => {
          const filename = this.getFileName(fileHash) + postfix
          chunk.viteMetadata!.importedAssets.add(cleanUrl(filename))
          return encodeURIPath(
            toOutputFilePathInCss(
              filename,
              'asset',
              cssAssetName,
              'css',
              config,
              toRelative,
            ),
          )
        })
        // resolve public URL from CSS paths
        if (encodedPublicUrls) {
          const relativePathToPublicFromCSS = normalizePath(
            path.relative(cssAssetDirname!, ''),
          )
          chunkCSS = chunkCSS.replace(publicAssetUrlRE, (_, hash) => {
            const publicUrl = publicAssetUrlMap.get(hash)!.slice(1)
            return encodeURIPath(
              toOutputFilePathInCss(
                publicUrl,
                'public',
                cssAssetName,
                'css',
                config,
                () => `${relativePathToPublicFromCSS}/${publicUrl}`,
              ),
            )
          })
        }
        return chunkCSS
      }

      function ensureFileExt(name: string, ext: string) {
        return normalizePath(
          path.format({ ...path.parse(name), base: undefined, ext }),
        )
      }

      let s: MagicString | undefined
      const urlEmitTasks: Array<{
        cssAssetName: string
        originalFileName: string
        content: string
        start: number
        end: number
      }> = []

      if (code.includes('__VITE_CSS_URL__')) {
        let match: RegExpExecArray | null
        cssUrlAssetRE.lastIndex = 0
        while ((match = cssUrlAssetRE.exec(code))) {
          const [full, idHex] = match
          const id = Buffer.from(idHex, 'hex').toString()
          const originalFileName = cleanUrl(id)
          const cssAssetName = ensureFileExt(
            path.basename(originalFileName),
            '.css',
          )
          if (!styles.has(id)) {
            throw new Error(
              `css content for ${JSON.stringify(id)} was not found`,
            )
          }

          let cssContent = styles.get(id)!

          cssContent = resolveAssetUrlsInCss(cssContent, cssAssetName)

          urlEmitTasks.push({
            cssAssetName,
            originalFileName,
            content: cssContent,
            start: match.index,
            end: match.index + full.length,
          })
        }
      }

      // should await even if this chunk does not include __VITE_CSS_URL__
      // so that code after this line runs in the same order
      await urlEmitQueue.run(async () =>
        Promise.all(
          urlEmitTasks.map(async (info) => {
            info.content = await finalizeCss(info.content, true, config)
          }),
        ),
      )
      if (urlEmitTasks.length > 0) {
        const toRelativeRuntime = createToImportMetaURLBasedRelativeRuntime(
          opts.format,
          config.isWorker,
        )
        s ||= new MagicString(code)

        for (const {
          cssAssetName,
          originalFileName,
          content,
          start,
          end,
        } of urlEmitTasks) {
          const referenceId = this.emitFile({
            type: 'asset',
            name: cssAssetName,
            originalFileName,
            source: content,
          })

          const filename = this.getFileName(referenceId)
          chunk.viteMetadata!.importedAssets.add(cleanUrl(filename))
          const replacement = toOutputFilePathInJS(
            this.environment,
            filename,
            'asset',
            chunk.fileName,
            'js',
            toRelativeRuntime,
          )
          const replacementString =
            typeof replacement === 'string'
              ? JSON.stringify(encodeURIPath(replacement)).slice(1, -1)
              : `"+${replacement.runtime}+"`
          s.update(start, end, replacementString)
        }
      }

      if (chunkCSS) {
        if (isPureCssChunk && (opts.format === 'es' || opts.format === 'cjs')) {
          // this is a shared CSS-only chunk that is empty.
          pureCssChunks.add(chunk)
        }

        if (this.environment.config.build.cssCodeSplit) {
          if (
            (opts.format === 'es' || opts.format === 'cjs') &&
            !chunk.fileName.includes('-legacy')
          ) {
            const isEntry = chunk.isEntry && isPureCssChunk
            const cssFullAssetName = ensureFileExt(chunk.name, '.css')
            // if facadeModuleId doesn't exist or doesn't have a CSS extension,
            // that means a JS entry file imports a CSS file.
            // in this case, only use the filename for the CSS chunk name like JS chunks.
            const cssAssetName =
              chunk.isEntry &&
              (!chunk.facadeModuleId || !isCSSRequest(chunk.facadeModuleId))
                ? path.basename(cssFullAssetName)
                : cssFullAssetName
            const originalFileName = getChunkOriginalFileName(
              chunk,
              config.root,
              this.environment.config.isOutputOptionsForLegacyChunks?.(opts) ??
                false,
            )

            chunkCSS = resolveAssetUrlsInCss(chunkCSS, cssAssetName)

            // wait for previous tasks as well
            chunkCSS = await codeSplitEmitQueue.run(async () => {
              return finalizeCss(chunkCSS, true, config)
            })

            // emit corresponding css file
            const referenceId = this.emitFile({
              type: 'asset',
              name: cssAssetName,
              originalFileName,
              source: chunkCSS,
            })
            if (isEntry) {
              cssEntriesMap.get(this.environment)!.add(referenceId)
            }
            chunk.viteMetadata!.importedCss.add(this.getFileName(referenceId))
          } else if (this.environment.config.consumer === 'client') {
            // legacy build and inline css

            // Entry chunk CSS will be collected into `chunk.viteMetadata.importedCss`
            // and injected later by the `'vite:build-html'` plugin into the `index.html`
            // so it will be duplicated. (https://github.com/vitejs/vite/issues/2062#issuecomment-782388010)
            // But because entry chunk can be imported by dynamic import,
            // we shouldn't remove the inlined CSS. (#10285)

            chunkCSS = await finalizeCss(chunkCSS, true, config)
            let cssString = JSON.stringify(chunkCSS)
            cssString =
              renderAssetUrlInJS(this, chunk, opts, cssString)?.toString() ||
              cssString
            const style = `__vite_style__`
            const injectCode =
              `var ${style} = document.createElement('style');` +
              `${style}.textContent = ${cssString};` +
              `document.head.appendChild(${style});`

            let injectionPoint: number
            if (opts.format === 'iife' || opts.format === 'umd') {
              const m = (
                opts.format === 'iife' ? IIFE_BEGIN_RE : UMD_BEGIN_RE
              ).exec(code)
              if (!m) {
                this.error('Injection point for inlined CSS not found')
                return
              }
              injectionPoint = m.index + m[0].length
            } else if (opts.format === 'es') {
              // legacy build
              if (code.startsWith('#!')) {
                let secondLinePos = code.indexOf('\n')
                if (secondLinePos === -1) {
                  secondLinePos = 0
                }
                injectionPoint = secondLinePos
              } else {
                injectionPoint = 0
              }
            } else {
              this.error('Non supported format')
              return
            }

            s ||= new MagicString(code)
            s.appendRight(injectionPoint, injectCode)
          }
        } else {
          // resolve public URL from CSS paths, we need to use absolute paths
          chunkCSS = resolveAssetUrlsInCss(chunkCSS, getCssBundleName())
          // finalizeCss is called for the aggregated chunk in generateBundle

          chunkCSSMap.set(chunk.fileName, chunkCSS)
        }
      }

      if (s) {
        if (config.build.sourcemap) {
          return {
            code: s.toString(),
            map: s.generateMap({ hires: 'boundary' }),
          }
        } else {
          return { code: s.toString() }
        }
      }
      return null
    },

    augmentChunkHash(chunk) {
      if (chunk.viteMetadata?.importedCss.size) {
        let hash = ''
        for (const id of chunk.viteMetadata.importedCss) {
          hash += id
        }
        return hash
      }
    },

    async generateBundle(opts, bundle) {
      // to avoid emitting duplicate assets for modern build and legacy build
      if (this.environment.config.isOutputOptionsForLegacyChunks?.(opts)) {
        return
      }

      // extract as single css bundle if no codesplit
      if (!this.environment.config.build.cssCodeSplit && !hasEmitted) {
        let extractedCss = ''
        const collected = new Set<OutputChunk>()
        // will be populated in order they are used by entry points
        const dynamicImports = new Set<string>()

        function collect(chunk: OutputChunk | OutputAsset | undefined) {
          if (!chunk || chunk.type !== 'chunk' || collected.has(chunk)) return
          collected.add(chunk)

          // First collect all styles from the synchronous imports (lowest priority)
          chunk.imports.forEach((importName) => collect(bundle[importName]))
          // Save dynamic imports in deterministic order to add the styles later (to have the highest priority)
          chunk.dynamicImports.forEach((importName) =>
            dynamicImports.add(importName),
          )
          // Then collect the styles of the current chunk (might overwrite some styles from previous imports)
          extractedCss += chunkCSSMap.get(chunk.preliminaryFileName) ?? ''
        }

        // The bundle is guaranteed to be deterministic, if not then we have a bug in rollup.
        // So we use it to ensure a deterministic order of styles
        for (const chunk of Object.values(bundle)) {
          if (chunk.type === 'chunk' && chunk.isEntry) {
            collect(chunk)
          }
        }
        // Now collect the dynamic chunks, this is done last to have the styles overwrite the previous ones
        for (const chunkName of dynamicImports) {
          collect(bundle[chunkName])
        }

        // Finally, if there's any extracted CSS, we emit the asset
        if (extractedCss) {
          hasEmitted = true
          extractedCss = await finalizeCss(extractedCss, true, config)
          this.emitFile({
            name: getCssBundleName(),
            type: 'asset',
            source: extractedCss,
            // this file is an implicit entry point, use `style.css` as the original file name
            // this name is also used as a key in the manifest
            originalFileName: 'style.css',
          })
        }
      }

      // remove empty css chunks and their imports
      if (pureCssChunks.size) {
        // map each pure css chunk (rendered chunk) to it's corresponding bundle
        // chunk. we check that by `preliminaryFileName` as they have different
        // `filename`s (rendered chunk has the !~{XXX}~ placeholder)
        const prelimaryNameToChunkMap = Object.fromEntries(
          Object.values(bundle)
            .filter((chunk): chunk is OutputChunk => chunk.type === 'chunk')
            .map((chunk) => [chunk.preliminaryFileName, chunk.fileName]),
        )

        // When running in watch mode the generateBundle is called once per output format
        // in this case the `bundle` is not populated with the other output files
        // but they are still in `pureCssChunks`.
        // So we need to filter the names and only use those who are defined
        const pureCssChunkNames = [...pureCssChunks]
          .map((pureCssChunk) => prelimaryNameToChunkMap[pureCssChunk.fileName])
          .filter(Boolean)

        const replaceEmptyChunk = getEmptyChunkReplacer(
          pureCssChunkNames,
          opts.format,
        )

        for (const file in bundle) {
          const chunk = bundle[file]
          if (chunk.type === 'chunk') {
            let chunkImportsPureCssChunk = false
            // remove pure css chunk from other chunk's imports,
            // and also register the emitted CSS files under the importer
            // chunks instead.
            chunk.imports = chunk.imports.filter((file) => {
              if (pureCssChunkNames.includes(file)) {
                const { importedCss, importedAssets } = (
                  bundle[file] as OutputChunk
                ).viteMetadata!
                importedCss.forEach((file) =>
                  chunk.viteMetadata!.importedCss.add(file),
                )
                importedAssets.forEach((file) =>
                  chunk.viteMetadata!.importedAssets.add(file),
                )
                chunkImportsPureCssChunk = true
                return false
              }
              return true
            })
            if (chunkImportsPureCssChunk) {
              chunk.code = replaceEmptyChunk(chunk.code)
            }
          }
        }

        const removedPureCssFiles = removedPureCssFilesCache.get(config)!
        pureCssChunkNames.forEach((fileName) => {
          removedPureCssFiles.set(fileName, bundle[fileName] as RenderedChunk)
          delete bundle[fileName]
          delete bundle[`${fileName}.map`]
        })
      }

      const cssAssets = Object.values(bundle).filter(
        (asset): asset is OutputAsset =>
          asset.type === 'asset' && asset.fileName.endsWith('.css'),
      )
      for (const cssAsset of cssAssets) {
        if (typeof cssAsset.source === 'string') {
          cssAsset.source = cssAsset.source.replace(viteHashUpdateMarkerRE, '')
        }
      }
    },
  }
}

export function cssAnalysisPlugin(config: ResolvedConfig): Plugin {
  return {
    name: 'vite:css-analysis',

    transform: {
      filter: {
        id: {
          include: CSS_LANGS_RE,
          exclude: [commonjsProxyRE, SPECIAL_QUERY_RE],
        },
      },
      async handler(_, id) {
        const { moduleGraph } = this.environment as DevEnvironment
        const thisModule = moduleGraph.getModuleById(id)

        // Handle CSS @import dependency HMR and other added modules via this.addWatchFile.
        // JS-related HMR is handled in the import-analysis plugin.
        if (thisModule) {
          // CSS modules cannot self-accept since it exports values
          const isSelfAccepting =
            !cssModulesCache.get(config)?.get(id) &&
            !inlineRE.test(id) &&
            !htmlProxyRE.test(id)
          // attached by pluginContainer.addWatchFile
          const pluginImports = (this as unknown as TransformPluginContext)
            ._addedImports
          if (pluginImports) {
            // record deps in the module graph so edits to @import css can trigger
            // main import to hot update
            const depModules = new Set<string | EnvironmentModuleNode>()
            for (const file of pluginImports) {
              depModules.add(moduleGraph.createFileOnlyEntry(file))
            }
            moduleGraph.updateModuleInfo(
              thisModule,
              depModules,
              null,
              // The root CSS proxy module is self-accepting and should not
              // have an explicit accept list
              new Set(),
              null,
              isSelfAccepting,
            )
          } else {
            thisModule.isSelfAccepting = isSelfAccepting
          }
        }
      },
    },
  }
}

function isCssScopeToRendered(
  cssScopeTo: Exclude<CustomPluginOptionsVite['cssScopeTo'], undefined>,
  renderedModules: Record<string, RenderedModule | undefined>,
) {
  const [importerId, exp] = cssScopeTo
  const importer = renderedModules[importerId]
  return (
    importer && (exp === undefined || importer.renderedExports.includes(exp))
  )
}

/**
 * Create a replacer function that takes code and replaces given pure CSS chunk imports
 * @param pureCssChunkNames The chunks that only contain pure CSS and should be replaced
 * @param outputFormat The module output format to decide whether to replace `import` or `require`
 */
export function getEmptyChunkReplacer(
  pureCssChunkNames: string[],
  outputFormat: InternalModuleFormat,
): (code: string) => string {
  const emptyChunkFiles = pureCssChunkNames
    .map((file) => escapeRegex(path.basename(file)))
    .join('|')

  // for cjs, require calls might be chained by minifier using the comma operator.
  // in this case we have to keep one comma if a next require is chained
  // or add a semicolon to terminate the chain.
  const emptyChunkRE = new RegExp(
    outputFormat === 'es'
      ? `\\bimport\\s*["'][^"']*(?:${emptyChunkFiles})["'];`
      : `(\\b|,\\s*)require\\(\\s*["'\`][^"'\`]*(?:${emptyChunkFiles})["'\`]\\)(;|,)`,
    'g',
  )

  return (code: string) =>
    code.replace(
      emptyChunkRE,
      // remove css import while preserving source map location
      (m, p1, p2) => {
        if (outputFormat === 'es') {
          return `/* empty css ${''.padEnd(m.length - 15)}*/`
        }
        if (p2 === ';') {
          // if it ends with `;`, move it before and remove the leading `,`
          return `${p2}/* empty css ${''.padEnd(m.length - 16)}*/`
        }
        // if it ends with `,`, remove it but keep the leading `,` if exists
        return `${p1}/* empty css ${''.padEnd(m.length - 15 - p1.length)}*/`
      },
    )
}

const fileURLWithWindowsDriveRE = /^file:\/\/\/[a-zA-Z]:\//

interface CSSAtImportResolvers {
  css: ResolveIdFn
  sass: ResolveIdFn
  less: ResolveIdFn
}

function createCSSResolvers(config: ResolvedConfig): CSSAtImportResolvers {
  let cssResolve: ResolveIdFn | undefined
  let sassResolve: ResolveIdFn | undefined
  let lessResolve: ResolveIdFn | undefined
  return {
    get css() {
      return (cssResolve ??= createBackCompatIdResolver(config, {
        extensions: ['.css'],
        mainFields: ['style'],
        conditions: ['style', DEV_PROD_CONDITION],
        tryIndex: false,
        preferRelative: true,
      }))
    },

    get sass() {
      if (!sassResolve) {
        const resolver = createBackCompatIdResolver(config, {
          extensions: ['.scss', '.sass', '.css'],
          mainFields: ['sass', 'style'],
          conditions: ['sass', 'style', DEV_PROD_CONDITION],
          tryIndex: true,
          tryPrefix: '_',
          preferRelative: true,
          skipMainField: true,
        })
        sassResolve = async (...args) => {
          // the modern API calls `canonicalize` with resolved file URLs
          // for relative URLs before raw specifiers
          if (args[1].startsWith('file://')) {
            args[1] = fileURLToPath(args[1], {
              windows:
                // file:///foo cannot be converted to path with windows mode
                isWindows && !fileURLWithWindowsDriveRE.test(args[1])
                  ? false
                  : undefined,
            })
          }
          return resolver(...args)
        }
      }
      return sassResolve
    },

    get less() {
      return (lessResolve ??= createBackCompatIdResolver(config, {
        extensions: ['.less', '.css'],
        mainFields: ['less', 'style'],
        conditions: ['less', 'style', DEV_PROD_CONDITION],
        tryIndex: false,
        preferRelative: true,
      }))
    },
  }
}

function getCssResolversKeys(
  resolvers: CSSAtImportResolvers,
): Array<keyof CSSAtImportResolvers> {
  return Object.keys(resolvers) as unknown as Array<keyof CSSAtImportResolvers>
}

async function compileCSSPreprocessors(
  environment: PartialEnvironment,
  id: string,
  lang: PreprocessLang,
  code: string,
  workerController: PreprocessorWorkerController,
): Promise<{
  code: string
  map?: ExistingRawSourceMap | { mappings: '' }
  deps?: Set<string>
}> {
  const { config } = environment
  const { preprocessorOptions, devSourcemap } = config.css
  const atImportResolvers = getAtImportResolvers(
    environment.getTopLevelConfig(),
  )
  const opts = {
    ...((preprocessorOptions && preprocessorOptions[lang]) || {}),
    // important: set this for relative import resolving
    filename: cleanUrl(id),
    enableSourcemap: devSourcemap ?? false,
  }

  const preProcessor = workerController[lang]
  const preprocessResult = await preProcessor(
    environment,
    code,
    config.root,
    opts,
    atImportResolvers,
  )
  if (preprocessResult.error) {
    throw preprocessResult.error
  }

  let deps: Set<string> | undefined
  if (preprocessResult.deps.length > 0) {
    const normalizedFilename = normalizePath(opts.filename)
    // sometimes sass registers the file itself as a dep
    deps = new Set(
      [...preprocessResult.deps].filter(
        (dep) => normalizePath(dep) !== normalizedFilename,
      ),
    )
  }

  return {
    code: preprocessResult.code,
    map: combineSourcemapsIfExists(
      opts.filename,
      preprocessResult.map,
      preprocessResult.additionalMap,
    ),
    deps,
  }
}

const configToAtImportResolvers = new WeakMap<
  ResolvedConfig,
  CSSAtImportResolvers
>()
function getAtImportResolvers(config: ResolvedConfig) {
  let atImportResolvers = configToAtImportResolvers.get(config)
  if (!atImportResolvers) {
    atImportResolvers = createCSSResolvers(config)
    configToAtImportResolvers.set(config, atImportResolvers)
  }
  return atImportResolvers
}

async function compileCSS(
  environment: PartialEnvironment,
  id: string,
  code: string,
  workerController: PreprocessorWorkerController,
  urlResolver?: CssUrlResolver,
): Promise<{
  code: string
  map?: SourceMapInput
  modules?: Record<string, string>
  deps?: Set<string>
}> {
  const { config } = environment
  const lang = CSS_LANGS_RE.exec(id)?.[1] as CssLang | undefined
  const deps = new Set<string>()

  // pre-processors: sass etc.
  let preprocessorMap: ExistingRawSourceMap | { mappings: '' } | undefined
  if (isPreProcessor(lang)) {
    const preprocessorResult = await compileCSSPreprocessors(
      environment,
      id,
      lang,
      code,
      workerController,
    )
    code = preprocessorResult.code
    preprocessorMap = preprocessorResult.map
    preprocessorResult.deps?.forEach((dep) => deps.add(dep))
  } else if (lang === 'sss' && config.css.transformer === 'lightningcss') {
    const sssResult = await transformSugarSS(environment, id, code)
    code = sssResult.code
    preprocessorMap = sssResult.map
  }

  const transformResult = await (config.css.transformer === 'lightningcss'
    ? compileLightningCSS(
        environment,
        id,
        code,
        deps,
        workerController,
        urlResolver,
      )
    : compilePostCSS(
        environment,
        id,
        code,
        deps,
        lang,
        workerController,
        urlResolver,
      ))

  if (!transformResult) {
    return {
      code,
      map: config.css.devSourcemap ? preprocessorMap : { mappings: '' },
      deps,
    }
  }

  return {
    ...transformResult,
    map: config.css.devSourcemap
      ? combineSourcemapsIfExists(
          cleanUrl(id),
          typeof transformResult.map === 'string'
            ? JSON.parse(transformResult.map)
            : transformResult.map,
          preprocessorMap,
        )
      : { mappings: '' },
    deps,
  }
}

async function compilePostCSS(
  environment: PartialEnvironment,
  id: string,
  code: string,
  deps: Set<string>,
  lang: CssLang | undefined,
  workerController: PreprocessorWorkerController,
  urlResolver?: CssUrlResolver,
): Promise<
  | {
      code: string
      map?: Exclude<SourceMapInput, string>
      modules?: Record<string, string>
    }
  | undefined
> {
  const { config } = environment
  const { modules: modulesOptions, devSourcemap } = config.css
  const isModule = modulesOptions !== false && cssModuleRE.test(id)
  // although at serve time it can work without processing, we do need to
  // crawl them in order to register watch dependencies.
  const needInlineImport = code.includes('@import')
  const hasUrl = cssUrlRE.test(code) || cssImageSetRE.test(code)
  const postcssConfig = await resolvePostcssConfig(
    environment.getTopLevelConfig(),
  )

  // postcss processing is not needed
  if (
    lang !== 'sss' &&
    !postcssConfig &&
    !isModule &&
    !needInlineImport &&
    !hasUrl
  ) {
    return
  }

  // postcss
  const atImportResolvers = getAtImportResolvers(
    environment.getTopLevelConfig(),
  )
  const postcssPlugins = postcssConfig?.plugins.slice() ?? []

  if (needInlineImport) {
    postcssPlugins.unshift(
      (await importPostcssImport()).default({
        async resolve(id, basedir) {
          const publicFile = checkPublicFile(
            id,
            environment.getTopLevelConfig(),
          )
          if (publicFile) {
            return publicFile
          }

          const resolved = await atImportResolvers.css(
            environment,
            id,
            path.join(basedir, '*'),
          )

          if (resolved) {
            return path.resolve(resolved)
          }

          // postcss-import falls back to `resolve` dep if this is unresolved,
          // but we've shimmed to remove the `resolve` dep to cut on bundle size.
          // warn here to provide a better error message.
          if (!path.isAbsolute(id)) {
            environment.logger.error(
              colors.red(
                `Unable to resolve \`@import "${id}"\` from ${basedir}`,
              ),
            )
          }

          return id
        },
        async load(id) {
          const code = await fs.promises.readFile(id, 'utf-8')
          const lang = CSS_LANGS_RE.exec(id)?.[1] as CssLang | undefined
          if (isPreProcessor(lang)) {
            const result = await compileCSSPreprocessors(
              environment,
              id,
              lang,
              code,
              workerController,
            )
            result.deps?.forEach((dep) => deps.add(dep))
            // TODO: support source map
            return result.code
          }
          return code
        },
        nameLayer(index) {
          return `vite--anon-layer-${getHash(id)}-${index}`
        },
      }),
    )
  }

  if (
    urlResolver &&
    // when a postcss plugin is used (including the internal postcss plugins),
    // we need to add this plugin regardless of whether
    // this file contains url() or image-set(),
    // because we don't know the content injected by those plugins
    (postcssPlugins.length > 0 || isModule || hasUrl)
  ) {
    postcssPlugins.push(
      UrlRewritePostcssPlugin({
        resolver: urlResolver,
        deps,
        logger: environment.logger,
      }),
    )
  }

  let modules: Record<string, string> | undefined

  if (isModule) {
    postcssPlugins.unshift(
      (await importPostcssModules()).default({
        ...modulesOptions,
        localsConvention: modulesOptions?.localsConvention,
        getJSON(
          cssFileName: string,
          _modules: Record<string, string>,
          outputFileName: string,
        ) {
          modules = _modules
          if (modulesOptions && typeof modulesOptions.getJSON === 'function') {
            modulesOptions.getJSON(cssFileName, _modules, outputFileName)
          }
        },
        async resolve(id: string, importer: string) {
          for (const key of getCssResolversKeys(atImportResolvers)) {
            const resolved = await atImportResolvers[key](
              environment,
              id,
              importer,
            )
            if (resolved) {
              return path.resolve(resolved)
            }
          }

          return id
        },
      }),
    )
  }

  const postcssOptions = postcssConfig?.options ?? {}
  const postcssParser =
    lang === 'sss' ? loadSss(config.root) : postcssOptions.parser

  if (!postcssPlugins.length && !postcssParser) {
    return
  }

  const result = await runPostCSS(
    id,
    code,
    postcssPlugins,
    { ...postcssOptions, parser: postcssParser },
    deps,
    environment.logger,
    devSourcemap,
  )
  return { ...result, modules }
}

async function transformSugarSS(
  environment: PartialEnvironment,
  id: string,
  code: string,
) {
  const { config } = environment
  const { devSourcemap } = config.css

  const result = await runPostCSS(
    id,
    code,
    [],
    { parser: loadSss(config.root) },
    undefined,
    environment.logger,
    devSourcemap,
  )
  return result
}

async function runPostCSS(
  id: string,
  code: string,
  plugins: PostCSS.AcceptedPlugin[],
  options: PostCSS.ProcessOptions,
  deps: Set<string> | undefined,
  logger: Logger,
  enableSourcemap: boolean,
) {
  let postcssResult: PostCSS.Result
  try {
    const source = removeDirectQuery(id)
    const postcss = await importPostcss()

    // postcss is an unbundled dep and should be lazy imported
    postcssResult = await postcss.default(plugins).process(code, {
      ...options,
      to: source,
      from: source,
      ...(enableSourcemap
        ? {
            map: {
              inline: false,
              annotation: false,
              // postcss may return virtual files
              // we cannot obtain content of them, so this needs to be enabled
              sourcesContent: true,
              // when "prev: preprocessorMap", the result map may include duplicate filename in `postcssResult.map.sources`
              // prev: preprocessorMap,
            },
          }
        : {}),
    })

    // record CSS dependencies from @imports
    for (const message of postcssResult.messages) {
      if (message.type === 'dependency') {
        deps?.add(normalizePath(message.file as string))
      } else if (message.type === 'dir-dependency') {
        // https://github.com/postcss/postcss/blob/main/docs/guidelines/plugin.md#3-dependencies
        const { dir, glob: globPattern = '**' } = message
        const files = globSync(globPattern, {
          absolute: true,
          cwd: path.resolve(path.dirname(id), dir),
          expandDirectories: false,
          ignore: ['**/node_modules/**'],
        })
        for (let i = 0; i < files.length; i++) {
          deps?.add(files[i])
        }
      } else if (message.type === 'warning') {
        const warning = message as PostCSS.Warning
        let msg = `[vite:css][postcss] ${warning.text}`
        msg += `\n${generateCodeFrame(
          code,
          {
            line: warning.line,
            column: warning.column - 1, // 1-based
          },
          warning.endLine !== undefined && warning.endColumn !== undefined
            ? {
                line: warning.endLine,
                column: warning.endColumn - 1, // 1-based
              }
            : undefined,
        )}`
        logger.warn(colors.yellow(msg))
      }
    }
  } catch (e) {
    e.message = `[postcss] ${e.message}`
    e.code = code
    e.loc = {
      file: e.file,
      line: e.line,
      column: e.column - 1, // 1-based
    }
    throw e
  }

  if (!enableSourcemap) {
    return {
      code: postcssResult.css,
      map: { mappings: '' as const },
    }
  }

  const rawPostcssMap = postcssResult.map.toJSON()
  const postcssMap = await formatPostcssSourceMap(
    // version property of rawPostcssMap is declared as string
    // but actually it is a number
    rawPostcssMap as Omit<RawSourceMap, 'version'> as ExistingRawSourceMap,
    cleanUrl(id),
  )

  return {
    code: postcssResult.css,
    map: postcssMap,
  }
}

function createCachedImport<T>(imp: () => Promise<T>): () => T | Promise<T> {
  let cached: T | Promise<T>
  return () => {
    if (!cached) {
      cached = imp().then((module) => {
        cached = module
        return module
      })
    }
    return cached
  }
}
const importPostcssImport = createCachedImport(() => import('postcss-import'))
const importPostcssModules = createCachedImport(() => import('postcss-modules'))
const importPostcss = createCachedImport(() => import('postcss'))

const preprocessorWorkerControllerCache = new WeakMap<
  ResolvedConfig,
  PreprocessorWorkerController
>()
let alwaysFakeWorkerWorkerControllerCache:
  | PreprocessorWorkerController
  | undefined

export interface PreprocessCSSResult {
  code: string
  map?: SourceMapInput
  modules?: Record<string, string>
  deps?: Set<string>
}

/**
 * @experimental
 */
export async function preprocessCSS(
  code: string,
  filename: string,
  config: ResolvedConfig,
): Promise<PreprocessCSSResult> {
  let workerController = preprocessorWorkerControllerCache.get(config)

  if (!workerController) {
    // if workerController doesn't exist, create a workerController that always uses fake workers
    // because fake workers doesn't require calling `.close` unlike real workers
    alwaysFakeWorkerWorkerControllerCache ||=
      createPreprocessorWorkerController(0)
    workerController = alwaysFakeWorkerWorkerControllerCache
  }

  // `preprocessCSS` is hardcoded to use the client environment.
  // Since CSS is usually only consumed by the client, and the server builds need to match
  // the client asset chunk name to deduplicate the link reference, this may be fine in most
  // cases. We should revisit in the future if there's a case to preprocess CSS based on a
  // different environment instance.
  const environment: PartialEnvironment = new PartialEnvironment(
    'client',
    config,
  )

  return await compileCSS(environment, filename, code, workerController)
}

export async function formatPostcssSourceMap(
  rawMap: ExistingRawSourceMap,
  file: string,
): Promise<ExistingRawSourceMap> {
  const inputFileDir = path.dirname(file)

  // Note: the real `Sourcemap#sources` maybe `null`, but rollup typing is not handle it.
  const sources = rawMap.sources!.map((source) => {
    const cleanSource = cleanUrl(decodeURIComponent(source!))

    // postcss virtual files
    if (cleanSource[0] === '<' && cleanSource.endsWith('>')) {
      return `\0${cleanSource}`
    }

    return normalizePath(path.resolve(inputFileDir, cleanSource))
  })

  return {
    file,
    mappings: rawMap.mappings,
    names: rawMap.names,
    sources,
    sourcesContent: rawMap.sourcesContent,
    version: rawMap.version,
  }
}

function combineSourcemapsIfExists(
  filename: string,
  map1: ExistingRawSourceMap | { mappings: '' } | undefined,
  map2: ExistingRawSourceMap | { mappings: '' } | undefined,
): ExistingRawSourceMap | { mappings: '' } | undefined {
  if (!map1 || !map2) {
    return map1
  }
  if (map1.mappings === '' || map2.mappings === '') {
    return { mappings: '' }
  }
  return combineSourcemaps(filename, [
    // type of version property of ExistingRawSourceMap is number
    // but it is always 3
    map1 as RawSourceMap,
    map2 as RawSourceMap,
  ]) as ExistingRawSourceMap
}

const viteHashUpdateMarker = '/*$vite$:1*/'
const viteHashUpdateMarkerRE = /\/\*\$vite\$:\d+\*\//

async function finalizeCss(
  css: string,
  minify: boolean,
  config: ResolvedConfig,
) {
  // hoist external @imports and @charset to the top of the CSS chunk per spec (#1845 and #6333)
  if (css.includes('@import') || css.includes('@charset')) {
    css = await hoistAtRules(css)
  }
  if (minify && config.build.cssMinify) {
    css = await minifyCSS(css, config, false)
  }
  // inject an additional string to generate a different hash for https://github.com/vitejs/vite/issues/18038
  //
  // pre-5.4.3, we generated CSS link tags without crossorigin attribute and generated an hash without
  // this string
  // in 5.4.3, we added crossorigin attribute to the generated CSS link tags but that made chromium browsers
  // to block the CSSs from loading due to chromium's weird behavior
  // (https://www.hacksoft.io/blog/handle-images-cors-error-in-chrome, https://issues.chromium.org/issues/40381978)
  // to avoid that happening, we inject an additional string so that a different hash is generated
  // for the same CSS content
  css += viteHashUpdateMarker
  return css
}

interface PostCSSConfigResult {
  options: PostCSS.ProcessOptions
  plugins: PostCSS.AcceptedPlugin[]
}

async function resolvePostcssConfig(
  config: ResolvedConfig,
): Promise<PostCSSConfigResult | null> {
  let result = postcssConfigCache.get(config)
  if (result !== undefined) {
    return await result
  }

  // inline postcss config via vite config
  const inlineOptions = config.css.postcss
  if (isObject(inlineOptions)) {
    const options = { ...inlineOptions }

    delete options.plugins
    result = {
      options,
      plugins: inlineOptions.plugins || [],
    }
  } else {
    const searchPath =
      typeof inlineOptions === 'string' ? inlineOptions : config.root
    const stopDir = searchForWorkspaceRoot(config.root)
    result = postcssrc({}, searchPath, { stopDir }).catch((e) => {
      if (!e.message.includes('No PostCSS Config found')) {
        if (e instanceof Error) {
          const { name, message, stack } = e
          e.name = 'Failed to load PostCSS config'
          e.message = `Failed to load PostCSS config (searchPath: ${searchPath}): [${name}] ${message}\n${stack}`
          e.stack = '' // add stack to message to retain stack
          throw e
        } else {
          throw new Error(`Failed to load PostCSS config: ${e}`)
        }
      }
      return null
    })
    // replace cached promise to result object when finished
    result.then(
      (resolved) => {
        postcssConfigCache.set(config, resolved)
      },
      () => {
        /* keep as rejected promise, will be handled later */
      },
    )
  }

  postcssConfigCache.set(config, result)
  return result
}

type CssUrlResolver = (
  url: string,
  importer?: string,
) =>
  | [url: string, id: string | undefined]
  | Promise<[url: string, id: string | undefined]>
/**
 * replace URL references
 *
 * When returning `false`, it keeps the content as-is
 */
type CssUrlReplacer = (
  unquotedUrl: string,
  rawUrl: string,
) => string | false | Promise<string | false>
// https://drafts.csswg.org/css-syntax-3/#identifier-code-point
export const cssUrlRE =
  /(?<!@import\s+)(?<=^|[^\w\-\u0080-\uffff])url\((\s*('[^']+'|"[^"]+")\s*|[^'")]+)\)/
export const cssDataUriRE =
  /(?<=^|[^\w\-\u0080-\uffff])data-uri\((\s*('[^']+'|"[^"]+")\s*|[^'")]+)\)/
export const importCssRE =
  /@import\s+(?:url\()?('[^']+\.css'|"[^"]+\.css"|[^'"\s)]+\.css)/
// Assuming a function name won't be longer than 256 chars
// eslint-disable-next-line regexp/no-unused-capturing-group -- doesn't detect asyncReplace usage
const cssImageSetRE = /(?<=image-set\()((?:[\w-]{1,256}\([^)]*\)|[^)])*)(?=\))/

const UrlRewritePostcssPlugin: PostCSS.PluginCreator<{
  resolver: CssUrlResolver
  deps: Set<string>
  logger: Logger
}> = (opts) => {
  if (!opts) {
    throw new Error('base or replace is required')
  }

  return {
    postcssPlugin: 'vite-url-rewrite',
    Once(root) {
      const promises: Promise<void>[] = []
      root.walkDecls((declaration) => {
        const importer = declaration.source?.input.file
        if (!importer) {
          opts.logger.warnOnce(
            '\nA PostCSS plugin did not pass the `from` option to `postcss.parse`. ' +
              'This may cause imported assets to be incorrectly transformed. ' +
              "If you've recently added a PostCSS plugin that raised this warning, " +
              'please contact the package author to fix the issue.',
          )
        }
        const isCssUrl = cssUrlRE.test(declaration.value)
        const isCssImageSet = cssImageSetRE.test(declaration.value)
        if (isCssUrl || isCssImageSet) {
          const replacerForDeclaration = async (rawUrl: string) => {
            const [newUrl, resolvedId] = await opts.resolver(rawUrl, importer)
            // only register inlined assets to avoid frequent full refresh (#18979)
            if (newUrl.startsWith('data:') && resolvedId) {
              opts.deps.add(resolvedId)
            }
            return newUrl
          }
          if (isCssUrl && isCssImageSet) {
            promises.push(
              rewriteCssUrls(declaration.value, replacerForDeclaration)
                .then((url) => rewriteCssImageSet(url, replacerForDeclaration))
                .then((url) => {
                  declaration.value = url
                }),
            )
          } else {
            const rewriterToUse = isCssImageSet
              ? rewriteCssImageSet
              : rewriteCssUrls
            promises.push(
              rewriterToUse(declaration.value, replacerForDeclaration).then(
                (url) => {
                  declaration.value = url
                },
              ),
            )
          }
        }
      })
      if (promises.length) {
        return Promise.all(promises) as any
      }
    },
  }
}
UrlRewritePostcssPlugin.postcss = true

function rewriteCssUrls(
  css: string,
  replacer: CssUrlReplacer,
): Promise<string> {
  return asyncReplace(css, cssUrlRE, async (match) => {
    const [matched, rawUrl] = match
    return await doUrlReplace(rawUrl.trim(), matched, replacer)
  })
}

function rewriteCssDataUris(
  css: string,
  replacer: CssUrlReplacer,
): Promise<string> {
  return asyncReplace(css, cssDataUriRE, async (match) => {
    const [matched, rawUrl] = match
    return await doUrlReplace(rawUrl.trim(), matched, replacer, 'data-uri')
  })
}

function rewriteImportCss(
  css: string,
  replacer: CssUrlReplacer,
): Promise<string> {
  return asyncReplace(css, importCssRE, async (match) => {
    const [matched, rawUrl] = match
    return await doImportCSSReplace(rawUrl, matched, replacer)
  })
}

// TODO: image and cross-fade could contain a "url" that needs to be processed
// https://drafts.csswg.org/css-images-4/#image-notation
// https://drafts.csswg.org/css-images-4/#cross-fade-function
const cssNotProcessedRE = /(?:gradient|element|cross-fade|image)\(/

async function rewriteCssImageSet(
  css: string,
  replacer: CssUrlReplacer,
): Promise<string> {
  return await asyncReplace(css, cssImageSetRE, async (match) => {
    const [, rawUrl] = match
    const url = await processSrcSet(rawUrl, async ({ url }) => {
      // the url maybe url(...)
      if (cssUrlRE.test(url)) {
        return await rewriteCssUrls(url, replacer)
      }
      if (!cssNotProcessedRE.test(url)) {
        return await doUrlReplace(url, url, replacer)
      }
      return url
    })
    return url
  })
}
function skipUrlReplacer(unquotedUrl: string) {
  return (
    isExternalUrl(unquotedUrl) ||
    isDataUrl(unquotedUrl) ||
    unquotedUrl[0] === '#' ||
    functionCallRE.test(unquotedUrl)
  )
}
async function doUrlReplace(
  rawUrl: string,
  matched: string,
  replacer: CssUrlReplacer,
  funcName: string = 'url',
) {
  let wrap = ''
  const first = rawUrl[0]
  let unquotedUrl = rawUrl
  if (first === `"` || first === `'`) {
    wrap = first
    unquotedUrl = rawUrl.slice(1, -1)
  }
  if (skipUrlReplacer(unquotedUrl)) {
    return matched
  }

  let newUrl = await replacer(unquotedUrl, rawUrl)
  if (newUrl === false) {
    return matched
  }

  // The new url might need wrapping even if the original did not have it, e.g. if a space was added during replacement
  if (wrap === '' && newUrl !== encodeURI(newUrl)) {
    wrap = '"'
  }
  // If wrapping in single quotes and newUrl also contains single quotes, switch to double quotes.
  // Give preference to double quotes since SVG inlining converts double quotes to single quotes.
  if (wrap === "'" && newUrl.includes("'")) {
    wrap = '"'
  }
  // Escape double quotes if they exist (they also tend to be rarer than single quotes)
  if (wrap === '"' && newUrl.includes('"')) {
    newUrl = newUrl.replace(nonEscapedDoubleQuoteRe, '\\"')
  }
  return `${funcName}(${wrap}${newUrl}${wrap})`
}

async function doImportCSSReplace(
  rawUrl: string,
  matched: string,
  replacer: CssUrlReplacer,
) {
  let wrap = ''
  const first = rawUrl[0]
  let unquotedUrl = rawUrl
  if (first === `"` || first === `'`) {
    wrap = first
    unquotedUrl = rawUrl.slice(1, -1)
  }
  if (skipUrlReplacer(unquotedUrl)) {
    return matched
  }

  const newUrl = await replacer(unquotedUrl, rawUrl)
  if (newUrl === false) {
    return matched
  }

  const prefix = matched.includes('url(') ? 'url(' : ''
  return `@import ${prefix}${wrap}${newUrl}${wrap}`
}

async function minifyCSS(
  css: string,
  config: ResolvedConfig,
  inlined: boolean,
) {
  // We want inlined CSS to not end with a linebreak, while ensuring that
  // regular CSS assets do end with a linebreak.
  // See https://github.com/vitejs/vite/pull/13893#issuecomment-1678628198

  if (config.build.cssMinify === 'esbuild') {
    const { transform, formatMessages } = await importEsbuild()
    try {
      const { code, warnings } = await transform(css, {
        loader: 'css',
        target: config.build.cssTarget || undefined,
        ...resolveMinifyCssEsbuildOptions(config.esbuild || {}),
      })
      if (warnings.length) {
        const msgs = await formatMessages(warnings, { kind: 'warning' })
        config.logger.warn(
          colors.yellow(`[esbuild css minify]\n${msgs.join('\n')}`),
        )
      }
      // esbuild output does return a linebreak at the end
      return inlined ? code.trimEnd() : code
    } catch (e) {
      if (e.errors) {
        e.message = '[esbuild css minify] ' + e.message
        const msgs = await formatMessages(e.errors, { kind: 'error' })
        e.frame = '\n' + msgs.join('\n')
        e.loc = e.errors[0].location
      }
      throw e
    }
  }

  try {
    const { code, warnings } = (await importLightningCSS()).transform({
      ...config.css.lightningcss,
      targets: convertTargets(config.build.cssTarget),
      cssModules: undefined,
      // TODO: Pass actual filename here, which can also be passed to esbuild's
      // `sourcefile` option below to improve error messages
      filename: defaultCssBundleName,
      code: Buffer.from(css),
      minify: true,
    })

    for (const warning of warnings) {
      let msg = `[lightningcss minify] ${warning.message}`
      msg += `\n${generateCodeFrame(css, {
        line: warning.loc.line,
        column: warning.loc.column - 1, // 1-based
      })}`
      config.logger.warn(colors.yellow(msg))
    }

    // NodeJS res.code = Buffer
    // Deno res.code = Uint8Array
    // For correct decode compiled css need to use TextDecoder
    // LightningCSS output does not return a linebreak at the end
    return decoder.decode(code) + (inlined ? '' : '\n')
  } catch (e) {
    e.message = `[lightningcss minify] ${e.message}`
    const friendlyMessage = getLightningCssErrorMessageForIeSyntaxes(css)
    if (friendlyMessage) {
      e.message += friendlyMessage
    }

    if (e.loc) {
      e.loc = {
        line: e.loc.line,
        column: e.loc.column - 1, // 1-based
      }
      e.frame = generateCodeFrame(css, e.loc)
    }
    throw e
  }
}

function resolveMinifyCssEsbuildOptions(
  options: ESBuildOptions,
): EsbuildTransformOptions {
  const base: EsbuildTransformOptions = {
    charset: options.charset ?? 'utf8',
    logLevel: options.logLevel,
    logLimit: options.logLimit,
    logOverride: options.logOverride,
    legalComments: options.legalComments,
  }

  if (
    options.minifyIdentifiers != null ||
    options.minifySyntax != null ||
    options.minifyWhitespace != null
  ) {
    return {
      ...base,
      minifyIdentifiers: options.minifyIdentifiers ?? true,
      minifySyntax: options.minifySyntax ?? true,
      minifyWhitespace: options.minifyWhitespace ?? true,
    }
  } else {
    return { ...base, minify: true }
  }
}

const atImportRE =
  /@import(?:\s*(?:url\([^)]*\)|"(?:[^"]|(?<=\\)")*"|'(?:[^']|(?<=\\)')*').*?|[^;]*);/g
const atCharsetRE =
  /@charset(?:\s*(?:"(?:[^"]|(?<=\\)")*"|'(?:[^']|(?<=\\)')*').*?|[^;]*);/g

export async function hoistAtRules(css: string): Promise<string> {
  const s = new MagicString(css)
  const cleanCss = emptyCssComments(css)
  let match: RegExpExecArray | null

  // #1845
  // CSS @import can only appear at top of the file. We need to hoist all @import
  // to top when multiple files are concatenated.
  // match until semicolon that's not in quotes
  atImportRE.lastIndex = 0
  while ((match = atImportRE.exec(cleanCss))) {
    s.remove(match.index, match.index + match[0].length)
    // Use `appendLeft` instead of `prepend` to preserve original @import order
    s.appendLeft(0, match[0])
  }

  // #6333
  // CSS @charset must be the top-first in the file, hoist the first to top
  atCharsetRE.lastIndex = 0
  let foundCharset = false
  while ((match = atCharsetRE.exec(cleanCss))) {
    s.remove(match.index, match.index + match[0].length)
    if (!foundCharset) {
      s.prepend(match[0])
      foundCharset = true
    }
  }

  return s.toString()
}

// Preprocessor support. This logic is largely replicated from @vue/compiler-sfc

type PreprocessorAdditionalDataResult =
  | string
  | { content: string; map?: ExistingRawSourceMap }

type PreprocessorAdditionalData =
  | string
  | ((
      source: string,
      filename: string,
    ) =>
      | PreprocessorAdditionalDataResult
      | Promise<PreprocessorAdditionalDataResult>)

export type SassPreprocessorOptions = {
  additionalData?: PreprocessorAdditionalData
} & SassModernPreprocessBaseOptions

export type LessPreprocessorOptions = {
  additionalData?: PreprocessorAdditionalData
} & LessPreprocessorBaseOptions

export type StylusPreprocessorOptions = {
  additionalData?: PreprocessorAdditionalData
} & StylusPreprocessorBaseOptions

type StylePreprocessorInternalOptions = {
  maxWorkers?: number | true
  filename: string
  enableSourcemap: boolean
}

type SassStylePreprocessorInternalOptions = StylePreprocessorInternalOptions &
  SassPreprocessorOptions

type LessStylePreprocessorInternalOptions = StylePreprocessorInternalOptions &
  LessPreprocessorOptions

type StylusStylePreprocessorInternalOptions = StylePreprocessorInternalOptions &
  StylusPreprocessorOptions

type StylePreprocessor<Options extends StylePreprocessorInternalOptions> = {
  process: (
    environment: PartialEnvironment,
    source: string,
    root: string,
    options: Options,
    resolvers: CSSAtImportResolvers,
  ) => StylePreprocessorResults | Promise<StylePreprocessorResults>
  close: () => void
}

export interface StylePreprocessorResults {
  code: string
  map?: ExistingRawSourceMap | undefined
  additionalMap?: ExistingRawSourceMap | undefined
  error?: RollupError
  deps: string[]
}

const loadedPreprocessorPath: Partial<
  Record<PreprocessLang | PostCssDialectLang | 'sass-embedded', string>
> = {}

function loadPreprocessorPath(
  lang: PreprocessLang | PostCssDialectLang | 'sass-embedded',
  root: string,
): string {
  const cached = loadedPreprocessorPath[lang]
  if (cached) {
    return cached
  }
  try {
    const resolved = requireResolveFromRootWithFallback(root, lang)
    return (loadedPreprocessorPath[lang] = resolved)
  } catch (e) {
    if (e.code === 'MODULE_NOT_FOUND') {
      const installCommand = getPackageManagerCommand('install')
      throw new Error(
        `Preprocessor dependency "${lang}" not found. Did you install it? Try \`${installCommand} -D ${lang}\`.`,
      )
    } else {
      const message = new Error(
        `Preprocessor dependency "${lang}" failed to load:\n${e.message}`,
      )
      message.stack = e.stack + '\n' + message.stack
      throw message
    }
  }
}

function loadSassPackage(root: string): {
  name: 'sass' | 'sass-embedded'
  path: string
} {
  // try sass-embedded before sass
  try {
    const path = loadPreprocessorPath('sass-embedded', root)
    return { name: 'sass-embedded', path }
  } catch (e1) {
    try {
      const path = loadPreprocessorPath(PreprocessLang.sass, root)
      return { name: 'sass', path }
    } catch {
      throw e1
    }
  }
}

let cachedSss: PostCSS.Syntax
function loadSss(root: string): PostCSS.Syntax {
  if (cachedSss) return cachedSss

  const sssPath = loadPreprocessorPath(PostCssDialectLang.sss, root)
  cachedSss = createRequire(/** #__KEEP__ */ import.meta.url)(sssPath)
  return cachedSss
}

declare const window: unknown | undefined
declare const location: { href: string } | undefined

// in unix, scss might append `location.href` in environments that shim `location`
// see https://github.com/sass/dart-sass/issues/710
function cleanScssBugUrl(url: string) {
  if (
    // check bug via `window` and `location` global
    typeof window !== 'undefined' &&
    typeof location !== 'undefined' &&
    typeof location.href === 'string'
  ) {
    const prefix = location.href.replace(/\/$/, '')
    return url.replace(prefix, '')
  } else {
    return url
  }
}

// #region Sass
// .scss/.sass processor
const makeScssWorker = (
  environment: PartialEnvironment,
  resolvers: CSSAtImportResolvers,
  _maxWorkers: number | undefined,
) => {
  let compilerPromise: Promise<Sass.AsyncCompiler> | undefined

  // we use the compiler api provided by sass
  // instead of creating a worker pool on our own
  type WorkerType = InstanceType<
    typeof WorkerWithFallback<
      [
        sassPath: string,
        data: string,
        // additionalData can a function that is not cloneable but it won't be used
        options: SassStylePreprocessorInternalOptions & {
          additionalData: undefined
        },
      ],
      ScssWorkerResult
    >
  >

  const worker: WorkerType = {
    async run(sassPath, data, options) {
      // need pathToFileURL for windows since import("D:...") fails
      // https://github.com/nodejs/node/issues/31710
      const sass: typeof Sass = (await import(pathToFileURL(sassPath).href))
        .default
      compilerPromise ??= sass.initAsyncCompiler()
      const compiler = await compilerPromise

      const sassOptions = { ...options } as Sass.StringOptions<'async'>
      sassOptions.url = pathToFileURL(options.filename)
      sassOptions.sourceMap = options.enableSourcemap

      const skipRebaseUrls = (unquotedUrl: string, rawUrl: string) => {
        const isQuoted = rawUrl[0] === '"' || rawUrl[0] === "'"
        // matches `url($foo)`
        if (!isQuoted && unquotedUrl[0] === '$') {
          return true
        }
        // matches `url(#{foo})` and `url('#{foo}')`
        return unquotedUrl.startsWith('#{')
      }

      const internalImporter: Sass.Importer<'async'> = {
        async canonicalize(url, context) {
          const importer = context.containingUrl
            ? fileURLToPath(context.containingUrl)
            : options.filename
          const resolved = await resolvers.sass(
            environment,
            url,
            cleanScssBugUrl(importer),
          )
          if (
            resolved &&
            (resolved.endsWith('.css') ||
              resolved.endsWith('.scss') ||
              resolved.endsWith('.sass'))
          ) {
            return pathToFileURL(resolved)
          }
          return null
        },
        async load(canonicalUrl) {
          const ext = path.extname(canonicalUrl.pathname)
          let syntax: Sass.Syntax = 'scss'
          if (ext === '.sass') {
            syntax = 'indented'
          } else if (ext === '.css') {
            syntax = 'css'
          }
          const result = await rebaseUrls(
            environment,
            fileURLToPath(canonicalUrl),
            options.filename,
            resolvers.sass,
            skipRebaseUrls,
          )
          const contents =
            result.contents ?? (await fsp.readFile(result.file, 'utf-8'))
          return { contents, syntax, sourceMapUrl: canonicalUrl }
        },
      }
      sassOptions.importers = [
        ...(sassOptions.importers ?? []),
        internalImporter,
      ]
      sassOptions.importer ??= internalImporter

      const result = await compiler.compileStringAsync(data, sassOptions)
      return {
        css: result.css,
        map: result.sourceMap ? JSON.stringify(result.sourceMap) : undefined,
        stats: {
          includedFiles: result.loadedUrls
            .filter((url) => url.protocol === 'file:')
            .map((url) => fileURLToPath(url)),
        },
      } satisfies ScssWorkerResult
    },
    async stop() {
      ;(await compilerPromise)?.dispose()
      compilerPromise = undefined
    },
  }

  return worker
}

type ScssWorkerResult = {
  css: string
  map?: string | undefined
  stats: { includedFiles: string[] }
}

const scssProcessor = (
  maxWorkers: number | undefined,
): StylePreprocessor<SassStylePreprocessorInternalOptions> => {
  let worker: ReturnType<typeof makeScssWorker> | undefined

  return {
    close() {
      worker?.stop()
    },
    async process(environment, source, root, options, resolvers) {
      const sassPackage = loadSassPackage(root)
      worker ??= makeScssWorker(environment, resolvers, maxWorkers)

      const { content: data, map: additionalMap } = await getSource(
        source,
        options.filename,
        options.additionalData,
        options.enableSourcemap,
      )

      const optionsWithoutAdditionalData = {
        ...options,
        additionalData: undefined,
      }
      try {
        const result = await worker.run(
          sassPackage.path,
          data,
          optionsWithoutAdditionalData,
        )
        const deps = result.stats.includedFiles.map((f) => cleanScssBugUrl(f))
        const map: ExistingRawSourceMap | undefined = result.map
          ? JSON.parse(result.map.toString())
          : undefined

        if (map) {
          // Note: the real `Sourcemap#sources` maybe `null`, but rollup typing is not handle it.
          map.sources = map.sources!.map((url) =>
            url!.startsWith('file://')
              ? normalizePath(fileURLToPath(url!))
              : url,
          )
        }

        return {
          code: result.css.toString(),
          map,
          additionalMap,
          deps,
        }
      } catch (e) {
        // normalize SASS error
        e.message = `[sass] ${e.message}`
        e.id = e.file
        e.frame = e.formatted
        // modern api lacks `line` and `column` property. extract from `e.span`.
        // NOTE: the values are 0-based so +1 is required.
        if (e.span?.start) {
          e.line = e.span.start.line + 1
          e.column = e.span.start.column + 1
          // it also lacks `e.formatted`, so we shim with the message here since
          // sass error messages have the frame already in them and we don't want
          // to re-generate a new frame (same as legacy api)
          e.frame = e.message
        }
        return { code: '', error: e, deps: [] }
      }
    },
  }
}
// #endregion

/**
 * relative url() inside \@imported sass and less files must be rebased to use
 * root file as base.
 */
async function rebaseUrls(
  environment: PartialEnvironment,
  file: string,
  rootFile: string,
  resolver: ResolveIdFn,
  ignoreUrl?: (unquotedUrl: string, rawUrl: string) => boolean,
): Promise<{ file: string; contents?: string }> {
  file = path.resolve(file) // ensure os-specific flashes
  // in the same dir, no need to rebase
  const fileDir = path.dirname(file)
  const rootDir = path.dirname(rootFile)
  if (fileDir === rootDir) {
    return { file }
  }

  const content = await fsp.readFile(file, 'utf-8')
  // no url()
  const hasUrls = cssUrlRE.test(content)
  // data-uri() calls
  const hasDataUris = cssDataUriRE.test(content)
  // no @import xxx.css
  const hasImportCss = importCssRE.test(content)

  if (!hasUrls && !hasDataUris && !hasImportCss) {
    return { file }
  }

  let rebased
  const rebaseFn = async (unquotedUrl: string, rawUrl: string) => {
    if (ignoreUrl?.(unquotedUrl, rawUrl)) return false
    if (unquotedUrl[0] === '/') return unquotedUrl
    const absolute =
      (await resolver(environment, unquotedUrl, file)) ||
      path.resolve(fileDir, unquotedUrl)
    const relative = path.relative(rootDir, absolute)
    return normalizePath(relative)
  }

  // fix css imports in less such as `@import "foo.css"`
  if (hasImportCss) {
    rebased = await rewriteImportCss(content, rebaseFn)
  }

  if (hasUrls) {
    rebased = await rewriteCssUrls(rebased || content, rebaseFn)
  }

  if (hasDataUris) {
    rebased = await rewriteCssDataUris(rebased || content, rebaseFn)
  }

  return {
    file,
    contents: rebased,
  }
}

// #region Less
// .less
const makeLessWorker = (
  environment: PartialEnvironment,
  resolvers: CSSAtImportResolvers,
  maxWorkers: number | undefined,
) => {
  const skipRebaseUrls = (unquotedUrl: string, _rawUrl: string) => {
    // matches both
    // - interpolation: `url('@{foo}')`
    // - variable: `url(@foo)`
    return unquotedUrl[0] === '@'
  }

  const viteLessResolve = async (
    filename: string,
    dir: string,
    rootFile: string,
    mime: string | undefined,
  ) => {
    const resolved = await resolvers.less(
      environment,
      filename,
      path.join(dir, '*'),
    )
    if (!resolved) return undefined

    // don't rebase URLs in JavaScript plugins
    if (mime === 'application/javascript') {
      const file = path.resolve(resolved) // ensure os-specific flashes
      return { resolved: file }
    }

    const result = await rebaseUrls(
      environment,
      resolved,
      rootFile,
      resolvers.less,
      skipRebaseUrls,
    )
    return {
      resolved,
      contents: 'contents' in result ? result.contents : undefined,
    }
  }

  const worker = new WorkerWithFallback(
    () => {
      // eslint-disable-next-line no-restricted-globals -- this function runs inside a cjs worker
      const fsp = require('node:fs/promises')
      // eslint-disable-next-line no-restricted-globals
      const path = require('node:path')

      let ViteLessManager: any
      const createViteLessPlugin = (
        less: typeof Less,
        rootFile: string,
      ): Less.Plugin => {
        const { FileManager } = less
        ViteLessManager ??= class ViteManager extends FileManager {
          rootFile
          constructor(rootFile: string) {
            super()
            this.rootFile = rootFile
          }
          override supports(filename: string) {
            return !/^(?:https?:)?\/\//.test(filename)
          }
          override supportsSync() {
            return false
          }
          override async loadFile(
            filename: string,
            dir: string,
            opts: any,
            env: any,
          ): Promise<Less.FileLoadResult> {
            const result = await viteLessResolve(
              filename,
              dir,
              this.rootFile,
              opts.mime,
            )
            if (result) {
              return {
                filename: path.resolve(result.resolved),
                contents:
                  result.contents ??
                  (await fsp.readFile(result.resolved, 'utf-8')),
              }
            } else {
              return super.loadFile(filename, dir, opts, env)
            }
          }
        }

        return {
          install(_, pluginManager) {
            pluginManager.addFileManager(new ViteLessManager(rootFile))
          },
          minVersion: [3, 0, 0],
        }
      }

      return async (
        lessPath: string,
        content: string,
        // additionalData can a function that is not cloneable but it won't be used
        options: LessStylePreprocessorInternalOptions & {
          additionalData: undefined
        },
      ) => {
        // eslint-disable-next-line no-restricted-globals -- this function runs inside a cjs worker
        const nodeLess: typeof Less = require(lessPath)
        const viteResolverPlugin = createViteLessPlugin(
          nodeLess,
          options.filename,
        )
        const result = await nodeLess.render(content, {
          // support @import from node dependencies by default
          paths: ['node_modules'],
          ...options,
          plugins: [viteResolverPlugin, ...(options.plugins || [])],
          ...(options.enableSourcemap
            ? {
                sourceMap: {
                  outputSourceFiles: true,
                  sourceMapFileInline: false,
                },
              }
            : {}),
        })
        return result
      }
    },
    {
      parentFunctions: { viteLessResolve },
      shouldUseFake(_lessPath, _content, options) {
        // plugins are a function and is not serializable
        // in that case, fallback to running in main thread
        return !!options.plugins && options.plugins.length > 0
      },
      max: maxWorkers,
    },
  )
  return worker
}

const lessProcessor = (
  maxWorkers: number | undefined,
): StylePreprocessor<LessStylePreprocessorInternalOptions> => {
  let worker: ReturnType<typeof makeLessWorker> | undefined

  return {
    close() {
      worker?.stop()
    },
    async process(environment, source, root, options, resolvers) {
      const lessPath = loadPreprocessorPath(PreprocessLang.less, root)
      worker ??= makeLessWorker(environment, resolvers, maxWorkers)

      const { content, map: additionalMap } = await getSource(
        source,
        options.filename,
        options.additionalData,
        options.enableSourcemap,
      )

      let result: Less.RenderOutput | undefined
      const optionsWithoutAdditionalData = {
        ...options,
        additionalData: undefined,
      }
      try {
        result = await worker.run(
          lessPath,
          content,
          optionsWithoutAdditionalData,
        )
      } catch (e) {
        const error = e as Less.RenderError
        // normalize error info
        const normalizedError: RollupError = new Error(
          `[less] ${error.message || error.type}`,
        ) as RollupError
        normalizedError.loc = {
          file: error.filename || options.filename,
          line: error.line,
          column: error.column,
        }
        return { code: '', error: normalizedError, deps: [] }
      }

      const map: ExistingRawSourceMap | undefined =
        result.map && JSON.parse(result.map)
      if (map) {
        delete map.sourcesContent
      }

      return {
        code: result.css.toString(),
        map,
        additionalMap,
        deps: result.imports,
      }
    },
  }
}
// #endregion

// #region Stylus
// .styl
const makeStylWorker = (maxWorkers: number | undefined) => {
  const worker = new WorkerWithFallback(
    () => {
      return async (
        stylusPath: string,
        content: string,
        root: string,
        // additionalData can a function that is not cloneable but it won't be used
        options: StylusStylePreprocessorInternalOptions & {
          additionalData: undefined
        },
      ) => {
        // eslint-disable-next-line no-restricted-globals -- this function runs inside a cjs worker
        const nodeStylus: typeof Stylus = require(stylusPath)

        const ref = nodeStylus(content, {
          // support @import from node dependencies by default
          paths: ['node_modules'],
          ...options,
        })
        if (options.define) {
          for (const key in options.define) {
            ref.define(key, options.define[key])
          }
        }
        if (options.enableSourcemap) {
          ref.set('sourcemap', {
            comment: false,
            inline: false,
            basePath: root,
          })
        }

        return {
          code: ref.render(),
          // @ts-expect-error sourcemap exists
          map: ref.sourcemap as ExistingRawSourceMap | undefined,
          deps: ref.deps(),
        }
      }
    },
    {
      shouldUseFake(_stylusPath, _content, _root, options) {
        // define can include functions and those are not serializable
        // in that case, fallback to running in main thread
        return !!(
          options.define &&
          Object.values(options.define).some((d) => typeof d === 'function')
        )
      },
      max: maxWorkers,
    },
  )
  return worker
}

const stylProcessor = (
  maxWorkers: number | undefined,
): StylePreprocessor<StylusStylePreprocessorInternalOptions> => {
  let worker: ReturnType<typeof makeStylWorker> | undefined

  return {
    close() {
      worker?.stop()
    },
    async process(_environment, source, root, options, _resolvers) {
      const stylusPath = loadPreprocessorPath(PreprocessLang.stylus, root)
      worker ??= makeStylWorker(maxWorkers)

      // Get source with preprocessor options.additionalData. Make sure a new line separator
      // is added to avoid any render error, as added stylus content may not have semi-colon separators
      const { content, map: additionalMap } = await getSource(
        source,
        options.filename,
        options.additionalData,
        options.enableSourcemap,
        '\n',
      )
      // Get preprocessor options.imports dependencies as stylus
      // does not return them with its builtin `.deps()` method
      const importsDeps = (options.imports ?? []).map((dep: string) =>
        path.resolve(dep),
      )
      const optionsWithoutAdditionalData = {
        ...options,
        additionalData: undefined,
      }
      try {
        const { code, map, deps } = await worker.run(
          stylusPath,
          content,
          root,
          optionsWithoutAdditionalData,
        )
        return {
          code,
          map: formatStylusSourceMap(map, root),
          additionalMap,
          // Concat imports deps with computed deps
          deps: [...deps, ...importsDeps],
        }
      } catch (e) {
        const wrapped = new Error(`[stylus] ${e.message}`)
        wrapped.name = e.name
        wrapped.stack = e.stack
        return { code: '', error: wrapped, deps: [] }
      }
    },
  }
}

function formatStylusSourceMap(
  mapBefore: ExistingRawSourceMap | undefined,
  root: string,
): ExistingRawSourceMap | undefined {
  if (!mapBefore) return undefined
  const map = { ...mapBefore }

  const resolveFromRoot = (p: string | null) =>
    normalizePath(path.resolve(root, p!))

  if (map.file) {
    map.file = resolveFromRoot(map.file)
  }
  // Note: the real `Sourcemap#sources` maybe `null`, but rollup typing is not handle it.
  map.sources = map.sources!.map(resolveFromRoot)

  return map
}
// #endregion

async function getSource(
  source: string,
  filename: string,
  additionalData: PreprocessorAdditionalData | undefined,
  enableSourcemap: boolean,
  sep: string = '',
): Promise<{ content: string; map?: ExistingRawSourceMap }> {
  if (!additionalData) return { content: source }

  if (typeof additionalData === 'function') {
    const newContent = await additionalData(source, filename)
    if (typeof newContent === 'string') {
      return { content: newContent }
    }
    return newContent
  }

  if (!enableSourcemap) {
    return { content: additionalData + sep + source }
  }

  const ms = new MagicString(source)
  ms.appendLeft(0, sep)
  ms.appendLeft(0, additionalData)

  const map = ms.generateMap({ hires: 'boundary' })
  map.file = filename
  map.sources = [filename]

  return {
    content: ms.toString(),
    map,
  }
}

const createPreprocessorWorkerController = (maxWorkers: number | undefined) => {
  const scss = scssProcessor(maxWorkers)
  const less = lessProcessor(maxWorkers)
  const styl = stylProcessor(maxWorkers)

  const sassProcess: StylePreprocessor<SassStylePreprocessorInternalOptions>['process'] =
    (environment, source, root, options, resolvers) => {
      const opts: SassStylePreprocessorInternalOptions = { ...options }
      opts.syntax = 'indented'
      return scss.process(environment, source, root, opts, resolvers)
    }

  const close = () => {
    less.close()
    scss.close()
    styl.close()
  }

  return {
    [PreprocessLang.less]: less.process,
    [PreprocessLang.scss]: scss.process,
    [PreprocessLang.sass]: sassProcess,
    [PreprocessLang.styl]: styl.process,
    [PreprocessLang.stylus]: styl.process,
    close,
  } as const satisfies Record<PreprocessLang | 'close', unknown>
}

const normalizeMaxWorkers = (maxWorker: number | true | undefined) => {
  if (maxWorker === undefined) return 0
  if (maxWorker === true) return undefined
  return maxWorker
}

type PreprocessorWorkerController = ReturnType<
  typeof createPreprocessorWorkerController
>

const preprocessorSet = new Set([
  PreprocessLang.less,
  PreprocessLang.sass,
  PreprocessLang.scss,
  PreprocessLang.styl,
  PreprocessLang.stylus,
] as const)

function isPreProcessor(lang: any): lang is PreprocessLang {
  return lang && preprocessorSet.has(lang)
}

const importEsbuild = createCachedImport(() => import('esbuild'))

const importLightningCSS = createCachedImport(() => import('lightningcss'))
async function compileLightningCSS(
  environment: PartialEnvironment,
  id: string,
  src: string,
  deps: Set<string>,
  workerController: PreprocessorWorkerController,
  urlResolver?: CssUrlResolver,
): Promise<{
  code: string
  map?: string | undefined
  modules?: Record<string, string>
}> {
  const { config } = environment
  // replace null byte as lightningcss treats that as a string terminator
  // https://github.com/parcel-bundler/lightningcss/issues/874
  const filename = removeDirectQuery(id).replace('\0', NULL_BYTE_PLACEHOLDER)

  let res: LightningCssTransformAttributeResult | LightningCssTransformResult
  try {
    res = styleAttrRE.test(id)
      ? (await importLightningCSS()).transformStyleAttribute({
          filename,
          code: Buffer.from(src),
          targets: config.css.lightningcss?.targets,
          minify: config.isProduction && !!config.build.cssMinify,
          analyzeDependencies: true,
        })
      : await (
          await importLightningCSS()
        ).bundleAsync({
          ...config.css.lightningcss,
          filename,
          // projectRoot is needed to get stable hash when using CSS modules
          projectRoot: config.root,
          resolver: {
            async read(filePath) {
              if (filePath === filename) {
                return src
              }

              const code = fs.readFileSync(filePath, 'utf-8')
              const lang = CSS_LANGS_RE.exec(filePath)?.[1] as
                | CssLang
                | undefined
              if (isPreProcessor(lang)) {
                const result = await compileCSSPreprocessors(
                  environment,
                  id,
                  lang,
                  code,
                  workerController,
                )
                result.deps?.forEach((dep) => deps.add(dep))
                // TODO: support source map
                return result.code
              } else if (lang === 'sss') {
                const sssResult = await transformSugarSS(environment, id, code)
                // TODO: support source map
                return sssResult.code
              }
              return code
            },
            async resolve(id, from) {
              const publicFile = checkPublicFile(
                id,
                environment.getTopLevelConfig(),
              )
              if (publicFile) {
                return publicFile
              }

              // NOTE: with `transformer: 'postcss'`, CSS modules `composes` tried to resolve with
              //       all resolvers, but in `transformer: 'lightningcss'`, only the one for the
              //       current file type is used.
              const atImportResolvers = getAtImportResolvers(
                environment.getTopLevelConfig(),
              )
              const lang = CSS_LANGS_RE.exec(from)?.[1] as CssLang | undefined
              let resolver: ResolveIdFn
              switch (lang) {
                case 'css':
                case 'sss':
                case 'styl':
                case 'stylus':
                case undefined:
                  resolver = atImportResolvers.css
                  break
                case 'sass':
                case 'scss':
                  resolver = atImportResolvers.sass
                  break
                case 'less':
                  resolver = atImportResolvers.less
                  break
                default:
                  throw new Error(`Unknown lang: ${lang satisfies never}`)
              }

              const resolved = await resolver(environment, id, from)
              if (resolved) {
                deps.add(resolved)
                return resolved
              }
              return id
            },
          },
          minify: config.isProduction && !!config.build.cssMinify,
          sourceMap:
            config.command === 'build'
              ? !!config.build.sourcemap
              : config.css.devSourcemap,
          analyzeDependencies: true,
          cssModules: cssModuleRE.test(id)
            ? (config.css.lightningcss?.cssModules ?? true)
            : undefined,
        })
  } catch (e) {
    e.message = `[lightningcss] ${e.message}`
    if (e.loc) {
      e.loc = {
        file: e.fileName.replace(NULL_BYTE_PLACEHOLDER, '\0'),
        line: e.loc.line,
        column: e.loc.column - 1, // 1-based
      }
      try {
        const code = fs.readFileSync(e.fileName, 'utf-8')
        const friendlyMessage = getLightningCssErrorMessageForIeSyntaxes(code)
        if (friendlyMessage) {
          e.message += friendlyMessage
        }
      } catch {}
    }
    throw e
  }

  for (const warning of res.warnings) {
    let msg = `[vite:css][lightningcss] ${warning.message}`
    msg += `\n${generateCodeFrame(src, {
      line: warning.loc.line,
      column: warning.loc.column - 1, // 1-based
    })}`
    environment.logger.warn(colors.yellow(msg))
  }

  // NodeJS res.code = Buffer
  // Deno res.code = Uint8Array
  // For correct decode compiled css need to use TextDecoder
  let css = decoder.decode(res.code)
  for (const dep of res.dependencies!) {
    switch (dep.type) {
      case 'url': {
        let replaceUrl: string
        if (skipUrlReplacer(dep.url)) {
          replaceUrl = dep.url
        } else if (urlResolver) {
          const [newUrl, resolvedId] = await urlResolver(
            dep.url,
            dep.loc.filePath.replace(NULL_BYTE_PLACEHOLDER, '\0'),
          )
          // only register inlined assets to avoid frequent full refresh (#18979)
          if (newUrl.startsWith('data:') && resolvedId) {
            deps.add(resolvedId)
          }
          replaceUrl = newUrl
        } else {
          replaceUrl = dep.url
        }

        css = css.replace(
          dep.placeholder,
          // lightningcss always generates `url("placeholder")`
          // (`url('placeholder')`, `url(placeholder)` is not generated)
          // so escape double quotes
          () => replaceUrl.replaceAll('"', '\\"'),
        )
        break
      }
      default:
        throw new Error(`Unsupported dependency type: ${dep.type}`)
    }
  }

  let modules: Record<string, string> | undefined
  if ('exports' in res && res.exports) {
    modules = {}
    // https://github.com/parcel-bundler/lightningcss/issues/291
    const sortedEntries = Object.entries(res.exports).sort((a, b) =>
      a[0].localeCompare(b[0]),
    )
    for (const [key, value] of sortedEntries) {
      modules[key] = value.name
      // https://lightningcss.dev/css-modules.html#class-composition
      for (const c of value.composes) {
        modules[key] += ' ' + c.name
      }
    }
  }

  return {
    code: css,
    map: 'map' in res ? res.map?.toString() : undefined,
    modules,
  }
}

// friendly error for https://github.com/parcel-bundler/lightningcss/issues/39
function getLightningCssErrorMessageForIeSyntaxes(
  code: string,
): string | undefined {
  const commonIeMessage =
    ', which was used in the past to support old Internet Explorer versions.' +
    ' This is not a valid CSS syntax and will be ignored by modern browsers. ' +
    '\nWhile this is not supported by LightningCSS, you can set `css.lightningcss.errorRecovery: true` to strip these codes.'
  if (/[\s;{]\*[a-zA-Z-][\w-]+\s*:/.test(code)) {
    // https://stackoverflow.com/a/1667560
    return (
      '.\nThis file contains star property hack (e.g. `*zoom`)' +
      commonIeMessage
    )
  }
  if (/min-width:\s*0\\0/.test(code)) {
    // https://stackoverflow.com/a/14585820
    return (
      '.\nThis file contains @media zero hack (e.g. `@media (min-width: 0\\0)`)' +
      commonIeMessage
    )
  }
  return undefined
}

// Convert https://esbuild.github.io/api/#target
// To https://github.com/parcel-bundler/lightningcss/blob/master/node/targets.d.ts

const map: Record<
  string,
  keyof NonNullable<LightningCSSOptions['targets']> | false | undefined
> = {
  chrome: 'chrome',
  edge: 'edge',
  firefox: 'firefox',
  hermes: false,
  ie: 'ie',
  ios: 'ios_saf',
  node: false,
  opera: 'opera',
  rhino: false,
  safari: 'safari',
}

const esMap: Record<number, string[]> = {
  // https://caniuse.com/?search=es2015
  2015: ['chrome49', 'edge13', 'safari10', 'firefox44', 'opera36'],
  // https://caniuse.com/?search=es2016
  2016: ['chrome50', 'edge13', 'safari10', 'firefox43', 'opera37'],
  // https://caniuse.com/?search=es2017
  2017: ['chrome58', 'edge15', 'safari11', 'firefox52', 'opera45'],
  // https://caniuse.com/?search=es2018
  2018: ['chrome63', 'edge79', 'safari12', 'firefox58', 'opera50'],
  // https://caniuse.com/?search=es2019
  2019: ['chrome73', 'edge79', 'safari12.1', 'firefox64', 'opera60'],
  // https://caniuse.com/?search=es2020
  2020: ['chrome80', 'edge80', 'safari14.1', 'firefox80', 'opera67'],
  // https://caniuse.com/?search=es2021
  2021: ['chrome85', 'edge85', 'safari14.1', 'firefox80', 'opera71'],
  // https://caniuse.com/?search=es2022
  2022: ['chrome94', 'edge94', 'safari16.4', 'firefox93', 'opera80'],
  // https://caniuse.com/?search=es2023
  2023: ['chrome110', 'edge110', 'safari16.4', 'opera96'],
}

const esRE = /es(\d{4})/
const versionRE = /\d/

const convertTargetsCache = new Map<
  string | string[],
  LightningCSSOptions['targets']
>()
export const convertTargets = (
  esbuildTarget: string | string[] | false,
): LightningCSSOptions['targets'] => {
  if (!esbuildTarget) return {}
  const cached = convertTargetsCache.get(esbuildTarget)
  if (cached) return cached
  const targets: LightningCSSOptions['targets'] = {}

  const entriesWithoutES = arraify(esbuildTarget).flatMap((e) => {
    const match = esRE.exec(e)
    if (!match) return e
    const year = Number(match[1])
    if (!esMap[year]) throw new Error(`Unsupported target "${e}"`)
    return esMap[year]
  })

  for (const entry of entriesWithoutES) {
    if (entry === 'esnext') continue
    const index = entry.search(versionRE)
    if (index >= 0) {
      const browser = map[entry.slice(0, index)]
      if (browser === false) continue // No mapping available
      if (browser) {
        const [major, minor = 0] = entry
          .slice(index)
          .split('.')
          .map((v) => parseInt(v, 10))
        if (!isNaN(major) && !isNaN(minor)) {
          const version = (major << 16) | (minor << 8)
          if (!targets[browser] || version < targets[browser]!) {
            targets[browser] = version
          }
          continue
        }
      }
    }
    throw new Error(`Unsupported target "${entry}"`)
  }

  convertTargetsCache.set(esbuildTarget, targets)
  return targets
}

export function resolveLibCssFilename(
  libOptions: LibraryOptions,
  root: string,
  packageCache?: PackageCache,
): string {
  if (typeof libOptions.cssFileName === 'string') {
    return `${libOptions.cssFileName}.css`
  } else if (typeof libOptions.fileName === 'string') {
    return `${libOptions.fileName}.css`
  }

  const packageJson = findNearestMainPackageData(root, packageCache)?.data
  const name = packageJson ? getPkgName(packageJson.name) : undefined

  if (!name)
    throw new Error(
      'Name in package.json is required if option "build.lib.cssFileName" is not provided.',
    )

  return `${name}.css`
}<|MERGE_RESOLUTION|>--- conflicted
+++ resolved
@@ -368,18 +368,6 @@
         },
       },
       async handler(raw, id) {
-<<<<<<< HEAD
-        // for backward compat this if statement is needed
-        if (
-          !isCSSRequest(id) ||
-          commonjsProxyRE.test(id) ||
-          SPECIAL_QUERY_RE.test(id)
-        ) {
-          return
-        }
-
-=======
->>>>>>> 946831f9
         const { environment } = this
         const resolveUrl = (url: string, importer?: string) =>
           idResolver(environment, url, importer)
@@ -524,18 +512,6 @@
         },
       },
       async handler(css, id) {
-<<<<<<< HEAD
-        // for backward compat this if statement is needed
-        if (
-          !isCSSRequest(id) ||
-          commonjsProxyRE.test(id) ||
-          SPECIAL_QUERY_RE.test(id)
-        ) {
-          return
-        }
-
-=======
->>>>>>> 946831f9
         css = stripBomTag(css)
 
         // cache css compile result to map
