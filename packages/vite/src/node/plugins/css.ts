--- conflicted
+++ resolved
@@ -1,12 +1,6 @@
-<<<<<<< HEAD
-import fs, { promises as fsp } from 'fs'
-import path from 'path'
-import { createRequire } from 'module'
-=======
 import fs from 'node:fs'
 import path from 'node:path'
 import { createRequire } from 'node:module'
->>>>>>> 2aad5522
 import glob from 'fast-glob'
 import postcssrc from 'postcss-load-config'
 import type {
@@ -244,13 +238,8 @@
         code: css,
         modules,
         deps,
-<<<<<<< HEAD
-        map
-      } = await compileCSS(id, raw, config, urlReplacer, atImportResolvers)
-=======
         map,
       } = await compileCSS(id, raw, config, urlReplacer)
->>>>>>> 2aad5522
       if (modules) {
         moduleCache.set(id, modules)
       }
@@ -781,93 +770,16 @@
   return Object.keys(resolvers) as unknown as Array<keyof CSSAtImportResolvers>
 }
 
-<<<<<<< HEAD
-async function preProcessCSS(
-  config: ResolvedConfig,
-  id: string,
-  code: string,
-  atImportResolvers: CSSAtImportResolvers,
-  deps: Set<string>,
-  sourcemap: boolean = true // if use in postcss can disable sourcemap
-): Promise<null | { code: string; map?: ExistingRawSourceMap }> {
-  const lang = id.match(cssLangRE)?.[1] as CssLang | undefined
-  if (!isPreProcessor(lang)) {
-    return null
-  }
-  const { preprocessorOptions, devSourcemap } = config.css || {}
-  const preProcessor = preProcessors[lang]
-  let opts = (preprocessorOptions && preprocessorOptions[lang]) || {}
-  // support @import from node dependencies by default
-  switch (lang) {
-    case PreprocessLang.scss:
-    case PreprocessLang.sass:
-      opts = {
-        includePaths: ['node_modules'],
-        alias: config.resolve.alias,
-        ...opts
-      }
-      break
-    case PreprocessLang.less:
-    case PreprocessLang.styl:
-    case PreprocessLang.stylus:
-      opts = {
-        paths: ['node_modules'],
-        alias: config.resolve.alias,
-        ...opts
-      }
-  }
-  // important: set this for relative import resolving
-  opts.filename = cleanUrl(id)
-  opts.enableSourcemap = sourcemap && (devSourcemap ?? false)
-
-  const preprocessResult = await preProcessor(
-    code,
-    config.root,
-    opts,
-    atImportResolvers
-  )
-
-  if (preprocessResult.errors.length) {
-    throw preprocessResult.errors[0]
-  }
-
-  code = preprocessResult.code
-  const preprocessorMap = combineSourcemapsIfExists(
-    opts.filename,
-    preprocessResult.map,
-    preprocessResult.additionalMap
-  )
-
-  if (preprocessResult.deps) {
-    preprocessResult.deps.forEach((dep) => {
-      // sometimes sass registers the file itself as a dep
-      if (normalizePath(dep) !== normalizePath(opts.filename)) {
-        deps.add(dep)
-      }
-    })
-  }
-  return {
-    code,
-    map: preprocessorMap
-  }
-}
-=======
 const configToAtImportResolvers = new WeakMap<
   ResolvedConfig,
   CSSAtImportResolvers
 >()
->>>>>>> 2aad5522
 
 async function compileCSS(
   id: string,
   code: string,
   config: ResolvedConfig,
-<<<<<<< HEAD
-  urlReplacer: CssUrlReplacer,
-  atImportResolvers: CSSAtImportResolvers
-=======
   urlReplacer?: CssUrlReplacer,
->>>>>>> 2aad5522
 ): Promise<{
   code: string
   map?: SourceMapInput
@@ -875,15 +787,11 @@
   modules?: Record<string, string>
   deps?: Set<string>
 }> {
-<<<<<<< HEAD
-  const { modules: modulesOptions, devSourcemap } = config.css || {}
-=======
   const {
     modules: modulesOptions,
     preprocessorOptions,
     devSourcemap,
   } = config.css || {}
->>>>>>> 2aad5522
   const isModule = modulesOptions !== false && cssModuleRE.test(id)
   // although at serve time it can work without processing, we do need to
   // crawl them in order to register watch dependencies.
@@ -914,18 +822,6 @@
   }
 
   // 2. pre-processors: sass etc.
-<<<<<<< HEAD
-  const preProcessResult = await preProcessCSS(
-    config,
-    id,
-    code,
-    atImportResolvers,
-    deps
-  )
-  if (preProcessResult) {
-    code = preProcessResult.code
-    preprocessorMap = preProcessResult.map
-=======
   if (isPreProcessor(lang)) {
     const preProcessor = preProcessors[lang]
     let opts = (preprocessorOptions && preprocessorOptions[lang]) || {}
@@ -978,7 +874,6 @@
         }
       })
     }
->>>>>>> 2aad5522
   }
 
   // 3. postcss
@@ -1003,17 +898,7 @@
           if (publicFile) {
             return publicFile
           }
-          for (const key of getCssResolversKeys(atImportResolvers)) {
-            const resolved = await atImportResolvers[key](
-              id,
-              path.join(basedir, '*')
-            )
-
-<<<<<<< HEAD
-            if (resolved) {
-              return path.resolve(resolved)
-            }
-=======
+
           const resolved = await atImportResolvers.css(
             id,
             path.join(basedir, '*'),
@@ -1021,26 +906,14 @@
 
           if (resolved) {
             return path.resolve(resolved)
->>>>>>> 2aad5522
           }
-
           return id
         },
-<<<<<<< HEAD
         async load(id) {
-          const code = await fsp.readFile(id, 'utf-8')
-          const preProcessResult = await preProcessCSS(
-            config,
-            id,
-            code,
-            atImportResolvers,
-            deps,
-            false
-          )
-          return preProcessResult ? preProcessResult.code : code
-        }
-      })
-=======
+          const code = fs.readFileSync(id, 'utf-8')
+          const result = await compileCSS(id, code, config)
+          return result.code
+        },
         nameLayer(index) {
           return `vite--anon-layer-${getHash(id)}-${index}`
         },
@@ -1054,7 +927,6 @@
         replacer: urlReplacer,
         logger: config.logger,
       }),
->>>>>>> 2aad5522
     )
   }
 
