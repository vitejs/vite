import fs from 'node:fs'
import fsp from 'node:fs/promises'
import path from 'node:path'
import { createRequire } from 'node:module'
import { fileURLToPath, pathToFileURL } from 'node:url'
import postcssrc from 'postcss-load-config'
import type {
  ExistingRawSourceMap,
  ModuleFormat,
  OutputAsset,
  OutputChunk,
  RenderedChunk,
  RenderedModule,
  RollupError,
  SourceMapInput,
} from 'rollup'
import { dataToEsm } from '@rollup/pluginutils'
import colors from 'picocolors'
import MagicString from 'magic-string'
import type * as PostCSS from 'postcss'
import type Sass from 'sass'
import type Stylus from 'stylus'
import type Less from 'less'
import type { Alias } from 'dep-types/alias'
import type { LightningCSSOptions } from 'types/internal/lightningcssOptions'
import type { TransformOptions } from 'esbuild'
import { formatMessages, transform } from 'esbuild'
import type { RawSourceMap } from '@ampproject/remapping'
import { WorkerWithFallback } from 'artichokie'
import { globSync } from 'tinyglobby'
import type {
  LessPreprocessorBaseOptions,
  SassLegacyPreprocessBaseOptions,
  SassModernPreprocessBaseOptions,
  StylusPreprocessorBaseOptions,
} from 'types/internal/cssPreprocessorOptions'
import type {
  TransformAttributeResult as LightningCssTransformAttributeResult,
  TransformResult as LightningCssTransformResult,
} from 'lightningcss'
import type { CustomPluginOptionsVite } from 'types/metadata'
import { getCodeWithSourcemap, injectSourcesContent } from '../server/sourcemap'
import type { EnvironmentModuleNode } from '../server/moduleGraph'
import {
  createToImportMetaURLBasedRelativeRuntime,
  resolveUserExternal,
  toOutputFilePathInCss,
  toOutputFilePathInJS,
} from '../build'
import type { LibraryOptions } from '../build'
import {
  CLIENT_PUBLIC_PATH,
  CSS_LANGS_RE,
  DEV_PROD_CONDITION,
  ESBUILD_MODULES_TARGET,
  SPECIAL_QUERY_RE,
} from '../constants'
import type { ResolvedConfig } from '../config'
import type { Plugin } from '../plugin'
import { checkPublicFile } from '../publicDir'
import {
  arraify,
  asyncReplace,
  combineSourcemaps,
  createSerialPromiseQueue,
  emptyCssComments,
  encodeURIPath,
  generateCodeFrame,
  getHash,
  getPackageManagerCommand,
  getPkgName,
  injectQuery,
  isDataUrl,
  isExternalUrl,
  isObject,
  joinUrlSegments,
  mergeWithDefaults,
  normalizePath,
  processSrcSet,
  removeDirectQuery,
  removeUrlQuery,
  requireResolveFromRootWithFallback,
  stripBomTag,
  urlRE,
} from '../utils'
import type { Logger } from '../logger'
import { cleanUrl, isWindows, slash } from '../../shared/utils'
import { NULL_BYTE_PLACEHOLDER } from '../../shared/constants'
import { createBackCompatIdResolver } from '../idResolver'
import type { ResolveIdFn } from '../idResolver'
import { PartialEnvironment } from '../baseEnvironment'
import type { TransformPluginContext } from '../server/pluginContainer'
import { searchForWorkspaceRoot } from '../server/searchRoot'
import { type DevEnvironment } from '..'
import type { PackageCache } from '../packages'
import { findNearestMainPackageData } from '../packages'
import { addToHTMLProxyTransformResult } from './html'
import {
  assetUrlRE,
  cssEntriesMap,
  fileToDevUrl,
  fileToUrl,
  publicAssetUrlCache,
  publicAssetUrlRE,
  publicFileToBuiltUrl,
  renderAssetUrlInJS,
} from './asset'
import type { ESBuildOptions } from './esbuild'
import { getChunkOriginalFileName } from './manifest'

const decoder = new TextDecoder()
// const debug = createDebugger('vite:css')

export interface CSSOptions {
  /**
   * Using lightningcss is an experimental option to handle CSS modules,
   * assets and imports via Lightning CSS. It requires to install it as a
   * peer dependency.
   *
   * @default 'postcss'
   * @experimental
   */
  transformer?: 'postcss' | 'lightningcss'
  /**
   * https://github.com/css-modules/postcss-modules
   */
  modules?: CSSModulesOptions | false
  /**
   * Options for preprocessors.
   *
   * In addition to options specific to each processors, Vite supports `additionalData` option.
   * The `additionalData` option can be used to inject extra code for each style content.
   */
  preprocessorOptions?: {
    scss?: SassPreprocessorOptions
    sass?: SassPreprocessorOptions
    less?: LessPreprocessorOptions
    styl?: StylusPreprocessorOptions
    stylus?: StylusPreprocessorOptions
  }

  /**
   * If this option is set, preprocessors will run in workers when possible.
   * `true` means the number of CPUs minus 1.
   *
   * @default 0
   * @experimental
   */
  preprocessorMaxWorkers?: number | true
  postcss?:
    | string
    | (PostCSS.ProcessOptions & {
        plugins?: PostCSS.AcceptedPlugin[]
      })
  /**
   * Enables css sourcemaps during dev
   * @default false
   * @experimental
   */
  devSourcemap?: boolean

  /**
   * @experimental
   */
  lightningcss?: LightningCSSOptions
}

export interface CSSModulesOptions {
  getJSON?: (
    cssFileName: string,
    json: Record<string, string>,
    outputFileName: string,
  ) => void
  scopeBehaviour?: 'global' | 'local'
  globalModulePaths?: RegExp[]
  exportGlobals?: boolean
  generateScopedName?:
    | string
    | ((name: string, filename: string, css: string) => string)
  hashPrefix?: string
  /**
   * default: undefined
   */
  localsConvention?:
    | 'camelCase'
    | 'camelCaseOnly'
    | 'dashes'
    | 'dashesOnly'
    | ((
        originalClassName: string,
        generatedClassName: string,
        inputFile: string,
      ) => string)
}

export const cssConfigDefaults = Object.freeze({
  /** @experimental */
  transformer: 'postcss',
  // modules
  // preprocessorOptions
  /** @experimental */
  preprocessorMaxWorkers: 0,
  // postcss
  /** @experimental */
  devSourcemap: false,
  // lightningcss
} satisfies CSSOptions)

export type ResolvedCSSOptions = Omit<CSSOptions, 'lightningcss'> &
  Required<Pick<CSSOptions, 'transformer' | 'devSourcemap'>> & {
    lightningcss?: LightningCSSOptions
  }

export function resolveCSSOptions(
  options: CSSOptions | undefined,
): ResolvedCSSOptions {
  const resolved = mergeWithDefaults(cssConfigDefaults, options ?? {})
  if (resolved.transformer === 'lightningcss') {
    resolved.lightningcss ??= {}
    resolved.lightningcss.targets ??= convertTargets(ESBUILD_MODULES_TARGET)
  } else {
    resolved.lightningcss = undefined
  }
  return resolved
}

const cssModuleRE = new RegExp(`\\.module${CSS_LANGS_RE.source}`)
const directRequestRE = /[?&]direct\b/
const htmlProxyRE = /[?&]html-proxy\b/
const htmlProxyIndexRE = /&index=(\d+)/
const commonjsProxyRE = /\?commonjs-proxy/
const inlineRE = /[?&]inline\b/
const inlineCSSRE = /[?&]inline-css\b/
const styleAttrRE = /[?&]style-attr\b/
const functionCallRE = /^[A-Z_][.\w-]*\(/i
const transformOnlyRE = /[?&]transform-only\b/
const nonEscapedDoubleQuoteRe = /(?<!\\)"/g

const defaultCssBundleName = 'style.css'

const enum PreprocessLang {
  less = 'less',
  sass = 'sass',
  scss = 'scss',
  styl = 'styl',
  stylus = 'stylus',
}
// eslint-disable-next-line @typescript-eslint/no-unused-vars -- bug in typescript-eslint
const enum PureCssLang {
  css = 'css',
}
const enum PostCssDialectLang {
  sss = 'sugarss',
}
type CssLang =
  | keyof typeof PureCssLang
  | keyof typeof PreprocessLang
  | keyof typeof PostCssDialectLang

export const isCSSRequest = (request: string): boolean =>
  CSS_LANGS_RE.test(request)

export const isModuleCSSRequest = (request: string): boolean =>
  cssModuleRE.test(request)

export const isDirectCSSRequest = (request: string): boolean =>
  CSS_LANGS_RE.test(request) && directRequestRE.test(request)

export const isDirectRequest = (request: string): boolean =>
  directRequestRE.test(request)

const cssModulesCache = new WeakMap<
  ResolvedConfig,
  Map<string, Record<string, string>>
>()

export const removedPureCssFilesCache = new WeakMap<
  ResolvedConfig,
  Map<string, RenderedChunk>
>()

// Used only if the config doesn't code-split CSS (builds a single CSS file)
export const cssBundleNameCache = new WeakMap<ResolvedConfig, string>()

const postcssConfigCache = new WeakMap<
  ResolvedConfig,
  PostCSSConfigResult | null | Promise<PostCSSConfigResult | null>
>()

function encodePublicUrlsInCSS(config: ResolvedConfig) {
  return config.command === 'build'
}

const cssUrlAssetRE = /__VITE_CSS_URL__([\da-f]+)__/g

/**
 * Plugin applied before user plugins
 */
export function cssPlugin(config: ResolvedConfig): Plugin {
  const isBuild = config.command === 'build'
  let moduleCache: Map<string, Record<string, string>>

  const idResolver = createBackCompatIdResolver(config, {
    preferRelative: true,
    tryIndex: false,
    extensions: [],
  })

  let preprocessorWorkerController: PreprocessorWorkerController | undefined

  // warm up cache for resolved postcss config
  if (config.css.transformer !== 'lightningcss') {
    resolvePostcssConfig(config).catch(() => {
      /* will be handled later */
    })
  }

  const plugin: Plugin = {
    name: 'vite:css',

    buildStart() {
      // Ensure a new cache for every build (i.e. rebuilding in watch mode)
      moduleCache = new Map<string, Record<string, string>>()
      cssModulesCache.set(config, moduleCache)

      removedPureCssFilesCache.set(config, new Map<string, RenderedChunk>())

      preprocessorWorkerController = createPreprocessorWorkerController(
        normalizeMaxWorkers(config.css.preprocessorMaxWorkers),
      )
      preprocessorWorkerControllerCache.set(
        config,
        preprocessorWorkerController,
      )
    },

    buildEnd() {
      preprocessorWorkerController?.close()
    },

    load: {
      async handler(id) {
        if (!isCSSRequest(id)) return

        if (urlRE.test(id)) {
          if (isModuleCSSRequest(id)) {
            throw new Error(
              `?url is not supported with CSS modules. (tried to import ${JSON.stringify(
                id,
              )})`,
            )
          }

          // *.css?url
          // in dev, it's handled by assets plugin.
          if (isBuild) {
            id = injectQuery(removeUrlQuery(id), 'transform-only')
            return (
              `import ${JSON.stringify(id)};` +
              `export default "__VITE_CSS_URL__${Buffer.from(id).toString(
                'hex',
              )}__"`
            )
          }
        }
      },
    },
  }

  const transformHook: Plugin['transform'] = {
    async handler(raw, id) {
      if (
        !isCSSRequest(id) ||
        commonjsProxyRE.test(id) ||
        SPECIAL_QUERY_RE.test(id)
      ) {
        return
      }

      const { environment } = this
      const resolveUrl = (url: string, importer?: string) =>
        idResolver(environment, url, importer)

      const urlResolver: CssUrlResolver = async (url, importer) => {
        const decodedUrl = decodeURI(url)
        if (checkPublicFile(decodedUrl, config)) {
          if (encodePublicUrlsInCSS(config)) {
            return [publicFileToBuiltUrl(decodedUrl, config), undefined]
          } else {
            return [joinUrlSegments(config.base, decodedUrl), undefined]
          }
        }
        const [id, fragment] = decodedUrl.split('#')
        let resolved = await resolveUrl(id, importer)
        if (resolved) {
          if (fragment) resolved += '#' + fragment
          return [await fileToUrl(this, resolved), resolved]
        }
        if (config.command === 'build') {
          const isExternal = config.build.rollupOptions.external
            ? resolveUserExternal(
                config.build.rollupOptions.external,
                decodedUrl, // use URL as id since id could not be resolved
                id,
                false,
              )
            : false

          if (!isExternal) {
            // #9800 If we cannot resolve the css url, leave a warning.
            config.logger.warnOnce(
              `\n${decodedUrl} referenced in ${id} didn't resolve at build time, it will remain unchanged to be resolved at runtime`,
            )
          }
        }
        return [url, undefined]
      }

      const {
        code: css,
        modules,
        deps,
        map,
      } = await compileCSS(
        environment,
        id,
        raw,
        preprocessorWorkerController!,
        urlResolver,
      )
      if (modules) {
        moduleCache.set(id, modules)
      }

      if (deps) {
        for (const file of deps) {
          this.addWatchFile(file)
        }
      }

      return {
        code: css,
        map,
      }
    },
  }

  // for backward compat, make `plugin.transform` a function
  // but still keep the `handler` property
  // so that we can use `filter` property in the future
  plugin.transform = transformHook.handler
  ;(plugin.transform as any).handler = transformHook.handler

  return plugin
}

/**
 * Plugin applied after user plugins
 */
export function cssPostPlugin(config: ResolvedConfig): Plugin {
  // styles initialization in buildStart causes a styling loss in watch
  const styles = new Map<string, string>()
  // queue to emit css serially to guarantee the files are emitted in a deterministic order
  let codeSplitEmitQueue = createSerialPromiseQueue<string>()
  const urlEmitQueue = createSerialPromiseQueue<unknown>()
  let pureCssChunks: Set<RenderedChunk>

  // when there are multiple rollup outputs and extracting CSS, only emit once,
  // since output formats have no effect on the generated CSS.
  let hasEmitted = false
  let chunkCSSMap: Map<string, string>

  const rollupOptionsOutput = config.build.rollupOptions.output
  const assetFileNames = (
    Array.isArray(rollupOptionsOutput)
      ? rollupOptionsOutput[0]
      : rollupOptionsOutput
  )?.assetFileNames
  const getCssAssetDirname = (cssAssetName: string) => {
    const cssAssetNameDir = path.dirname(cssAssetName)
    if (!assetFileNames) {
      return path.join(config.build.assetsDir, cssAssetNameDir)
    } else if (typeof assetFileNames === 'string') {
      return path.join(path.dirname(assetFileNames), cssAssetNameDir)
    } else {
      return path.dirname(
        assetFileNames({
          type: 'asset',
          name: cssAssetName,
          names: [cssAssetName],
          originalFileName: null,
          originalFileNames: [],
          source: '/* vite internal call, ignore */',
        }),
      )
    }
  }

  function getCssBundleName() {
    const cached = cssBundleNameCache.get(config)
    if (cached) return cached

    const cssBundleName = config.build.lib
      ? resolveLibCssFilename(
          config.build.lib,
          config.root,
          config.packageCache,
        )
      : defaultCssBundleName
    cssBundleNameCache.set(config, cssBundleName)
    return cssBundleName
  }

  return {
    name: 'vite:css-post',

    renderStart() {
      // Ensure new caches for every build (i.e. rebuilding in watch mode)
      pureCssChunks = new Set<RenderedChunk>()
      hasEmitted = false
      chunkCSSMap = new Map()
      codeSplitEmitQueue = createSerialPromiseQueue()
    },

    transform: {
      async handler(css, id) {
        if (
          !isCSSRequest(id) ||
          commonjsProxyRE.test(id) ||
          SPECIAL_QUERY_RE.test(id)
        ) {
          return
        }

        css = stripBomTag(css)

        // cache css compile result to map
        // and then use the cache replace inline-style-flag
        // when `generateBundle` in vite:build-html plugin and devHtmlHook
        const inlineCSS = inlineCSSRE.test(id)
        const isHTMLProxy = htmlProxyRE.test(id)
        if (inlineCSS && isHTMLProxy) {
          if (styleAttrRE.test(id)) {
            css = css.replace(/"/g, '&quot;')
          }
          const index = htmlProxyIndexRE.exec(id)?.[1]
          if (index == null) {
            throw new Error(`HTML proxy index in "${id}" not found`)
          }
          addToHTMLProxyTransformResult(
            `${getHash(cleanUrl(id))}_${Number.parseInt(index)}`,
            css,
          )
          return `export default ''`
        }

        const inlined = inlineRE.test(id)
        const modules = cssModulesCache.get(config)!.get(id)

        // #6984, #7552
        // `foo.module.css` => modulesCode
        // `foo.module.css?inline` => cssContent
        const modulesCode =
          modules &&
          !inlined &&
          dataToEsm(modules, { namedExports: true, preferConst: true })

        if (config.command === 'serve') {
          const getContentWithSourcemap = async (content: string) => {
            if (config.css.devSourcemap) {
              const sourcemap = this.getCombinedSourcemap()
              if (sourcemap.mappings) {
                await injectSourcesContent(
                  sourcemap,
                  cleanUrl(id),
                  config.logger,
                )
              }
              return getCodeWithSourcemap('css', content, sourcemap)
            }
            return content
          }

          if (isDirectCSSRequest(id)) {
            return null
          }
          if (inlined) {
            return `export default ${JSON.stringify(css)}`
          }
          if (this.environment.config.consumer === 'server') {
            return modulesCode || 'export {}'
          }

          const cssContent = await getContentWithSourcemap(css)
          const code = [
            `import { updateStyle as __vite__updateStyle, removeStyle as __vite__removeStyle } from ${JSON.stringify(
              path.posix.join(config.base, CLIENT_PUBLIC_PATH),
            )}`,
            `const __vite__id = ${JSON.stringify(id)}`,
            `const __vite__css = ${JSON.stringify(cssContent)}`,
            `__vite__updateStyle(__vite__id, __vite__css)`,
            // css modules exports change on edit so it can't self accept
            `${modulesCode || 'import.meta.hot.accept()'}`,
            `import.meta.hot.prune(() => __vite__removeStyle(__vite__id))`,
          ].join('\n')
          return { code, map: { mappings: '' } }
        }

        // build CSS handling ----------------------------------------------------

<<<<<<< HEAD
        const cssScopeTo =
          // NOTE: `this.getModuleInfo` can be undefined when the plugin is called directly
          //       adding `?.` temporary to avoid unocss from breaking
          // TODO: remove `?.` after `this.getModuleInfo` in Vite 7
          this.getModuleInfo?.(id)?.meta?.vite?.cssScopeTo

=======
>>>>>>> 8c04c69a
        // record css
        if (!inlined) {
          styles.set(id, css)
        }

        let code: string
        if (modulesCode) {
          code = modulesCode
        } else if (inlined) {
          let content = css
          if (config.build.cssMinify) {
            content = await minifyCSS(content, config, true)
          }
          code = `export default ${JSON.stringify(content)}`
        } else {
          // empty module when it's not a CSS module nor `?inline`
          code = ''
        }

        return {
          code,
          map: { mappings: '' },
          // avoid the css module from being tree-shaken so that we can retrieve
          // it in renderChunk()
          moduleSideEffects: modulesCode || inlined ? false : 'no-treeshake',
        }
      },
    },

    async renderChunk(code, chunk, opts, meta) {
      let chunkCSS = ''
      const renderedModules = Object.fromEntries(
        Object.values(meta.chunks).flatMap((chunk) =>
          Object.entries(chunk.modules),
        ),
      )
      // the chunk is empty if it's a dynamic entry chunk that only contains a CSS import
      const isJsChunkEmpty = code === '' && !chunk.isEntry
      let isPureCssChunk = chunk.exports.length === 0
      const ids = Object.keys(chunk.modules)
      for (const id of ids) {
        if (styles.has(id)) {
          // ?transform-only is used for ?url and shouldn't be included in normal CSS chunks
          if (transformOnlyRE.test(id)) {
            continue
          }

          // If this CSS is scoped to its importers exports, check if those importers exports
          // are rendered in the chunks. If they are not, we can skip bundling this CSS.
          const cssScopeTo = (
            this.getModuleInfo(id)?.meta?.vite as
              | CustomPluginOptionsVite
              | undefined
          )?.cssScopeTo
          if (
            cssScopeTo &&
            !isCssScopeToRendered(cssScopeTo, renderedModules)
          ) {
            continue
          }

          // a css module contains JS, so it makes this not a pure css chunk
          if (cssModuleRE.test(id)) {
            isPureCssChunk = false
          }

          chunkCSS += styles.get(id)
        } else if (!isJsChunkEmpty) {
          // if the module does not have a style, then it's not a pure css chunk.
          // this is true because in the `transform` hook above, only modules
          // that are css gets added to the `styles` map.
          isPureCssChunk = false
        }
      }

      const publicAssetUrlMap = publicAssetUrlCache.get(config)!

      // resolve asset URL placeholders to their built file URLs
      const resolveAssetUrlsInCss = (
        chunkCSS: string,
        cssAssetName: string,
      ) => {
        const encodedPublicUrls = encodePublicUrlsInCSS(config)

        const relative = config.base === './' || config.base === ''
        const cssAssetDirname =
          encodedPublicUrls || relative
            ? slash(getCssAssetDirname(cssAssetName))
            : undefined

        const toRelative = (filename: string) => {
          // relative base + extracted CSS
          const relativePath = normalizePath(
            path.relative(cssAssetDirname!, filename),
          )
          return relativePath[0] === '.' ? relativePath : './' + relativePath
        }

        // replace asset url references with resolved url.
        chunkCSS = chunkCSS.replace(assetUrlRE, (_, fileHash, postfix = '') => {
          const filename = this.getFileName(fileHash) + postfix
          chunk.viteMetadata!.importedAssets.add(cleanUrl(filename))
          return encodeURIPath(
            toOutputFilePathInCss(
              filename,
              'asset',
              cssAssetName,
              'css',
              config,
              toRelative,
            ),
          )
        })
        // resolve public URL from CSS paths
        if (encodedPublicUrls) {
          const relativePathToPublicFromCSS = normalizePath(
            path.relative(cssAssetDirname!, ''),
          )
          chunkCSS = chunkCSS.replace(publicAssetUrlRE, (_, hash) => {
            const publicUrl = publicAssetUrlMap.get(hash)!.slice(1)
            return encodeURIPath(
              toOutputFilePathInCss(
                publicUrl,
                'public',
                cssAssetName,
                'css',
                config,
                () => `${relativePathToPublicFromCSS}/${publicUrl}`,
              ),
            )
          })
        }
        return chunkCSS
      }

      function ensureFileExt(name: string, ext: string) {
        return normalizePath(
          path.format({ ...path.parse(name), base: undefined, ext }),
        )
      }

      let s: MagicString | undefined
      const urlEmitTasks: Array<{
        cssAssetName: string
        originalFileName: string
        content: string
        start: number
        end: number
      }> = []

      if (code.includes('__VITE_CSS_URL__')) {
        let match: RegExpExecArray | null
        cssUrlAssetRE.lastIndex = 0
        while ((match = cssUrlAssetRE.exec(code))) {
          const [full, idHex] = match
          const id = Buffer.from(idHex, 'hex').toString()
          const originalFileName = cleanUrl(id)
          const cssAssetName = ensureFileExt(
            path.basename(originalFileName),
            '.css',
          )
          if (!styles.has(id)) {
            throw new Error(
              `css content for ${JSON.stringify(id)} was not found`,
            )
          }

          let cssContent = styles.get(id)!

          cssContent = resolveAssetUrlsInCss(cssContent, cssAssetName)

          urlEmitTasks.push({
            cssAssetName,
            originalFileName,
            content: cssContent,
            start: match.index,
            end: match.index + full.length,
          })
        }
      }

      // should await even if this chunk does not include __VITE_CSS_URL__
      // so that code after this line runs in the same order
      await urlEmitQueue.run(async () =>
        Promise.all(
          urlEmitTasks.map(async (info) => {
            info.content = await finalizeCss(info.content, true, config)
          }),
        ),
      )
      if (urlEmitTasks.length > 0) {
        const toRelativeRuntime = createToImportMetaURLBasedRelativeRuntime(
          opts.format,
          config.isWorker,
        )
        s ||= new MagicString(code)

        for (const {
          cssAssetName,
          originalFileName,
          content,
          start,
          end,
        } of urlEmitTasks) {
          const referenceId = this.emitFile({
            type: 'asset',
            name: cssAssetName,
            originalFileName,
            source: content,
          })

          const filename = this.getFileName(referenceId)
          chunk.viteMetadata!.importedAssets.add(cleanUrl(filename))
          const replacement = toOutputFilePathInJS(
            this.environment,
            filename,
            'asset',
            chunk.fileName,
            'js',
            toRelativeRuntime,
          )
          const replacementString =
            typeof replacement === 'string'
              ? JSON.stringify(encodeURIPath(replacement)).slice(1, -1)
              : `"+${replacement.runtime}+"`
          s.update(start, end, replacementString)
        }
      }

      if (chunkCSS) {
        if (isPureCssChunk && (opts.format === 'es' || opts.format === 'cjs')) {
          // this is a shared CSS-only chunk that is empty.
          pureCssChunks.add(chunk)
        }

        if (this.environment.config.build.cssCodeSplit) {
          if (opts.format === 'es' || opts.format === 'cjs') {
            const isEntry = chunk.isEntry && isPureCssChunk
            const cssFullAssetName = ensureFileExt(chunk.name, '.css')
            // if facadeModuleId doesn't exist or doesn't have a CSS extension,
            // that means a JS entry file imports a CSS file.
            // in this case, only use the filename for the CSS chunk name like JS chunks.
            const cssAssetName =
              chunk.isEntry &&
              (!chunk.facadeModuleId || !isCSSRequest(chunk.facadeModuleId))
                ? path.basename(cssFullAssetName)
                : cssFullAssetName
            const originalFileName = getChunkOriginalFileName(
              chunk,
              config.root,
              opts.format,
            )

            chunkCSS = resolveAssetUrlsInCss(chunkCSS, cssAssetName)

            // wait for previous tasks as well
            chunkCSS = await codeSplitEmitQueue.run(async () => {
              return finalizeCss(chunkCSS, true, config)
            })

            // emit corresponding css file
            const referenceId = this.emitFile({
              type: 'asset',
              name: cssAssetName,
              originalFileName,
              source: chunkCSS,
            })
            if (isEntry) {
              cssEntriesMap.get(this.environment)!.add(referenceId)
            }
            chunk.viteMetadata!.importedCss.add(this.getFileName(referenceId))
          } else if (this.environment.config.consumer === 'client') {
            // legacy build and inline css

            // Entry chunk CSS will be collected into `chunk.viteMetadata.importedCss`
            // and injected later by the `'vite:build-html'` plugin into the `index.html`
            // so it will be duplicated. (https://github.com/vitejs/vite/issues/2062#issuecomment-782388010)
            // But because entry chunk can be imported by dynamic import,
            // we shouldn't remove the inlined CSS. (#10285)

            chunkCSS = await finalizeCss(chunkCSS, true, config)
            let cssString = JSON.stringify(chunkCSS)
            cssString =
              renderAssetUrlInJS(this, chunk, opts, cssString)?.toString() ||
              cssString
            const style = `__vite_style__`
            const injectCode =
              `var ${style} = document.createElement('style');` +
              `${style}.textContent = ${cssString};` +
              `document.head.appendChild(${style});`
            let injectionPoint
            const wrapIdx = code.indexOf('System.register')
            const singleQuoteUseStrict = `'use strict';`
            const doubleQuoteUseStrict = `"use strict";`
            if (wrapIdx >= 0) {
              const executeFnStart = code.indexOf('execute:', wrapIdx)
              injectionPoint = code.indexOf('{', executeFnStart) + 1
            } else if (code.includes(singleQuoteUseStrict)) {
              injectionPoint =
                code.indexOf(singleQuoteUseStrict) + singleQuoteUseStrict.length
            } else if (code.includes(doubleQuoteUseStrict)) {
              injectionPoint =
                code.indexOf(doubleQuoteUseStrict) + doubleQuoteUseStrict.length
            } else {
              throw new Error('Injection point for inlined CSS not found')
            }
            s ||= new MagicString(code)
            s.appendRight(injectionPoint, injectCode)
          }
        } else {
          // resolve public URL from CSS paths, we need to use absolute paths
          chunkCSS = resolveAssetUrlsInCss(chunkCSS, getCssBundleName())
          // finalizeCss is called for the aggregated chunk in generateBundle

          chunkCSSMap.set(chunk.fileName, chunkCSS)
        }
      }

      if (s) {
        if (config.build.sourcemap) {
          return {
            code: s.toString(),
            map: s.generateMap({ hires: 'boundary' }),
          }
        } else {
          return { code: s.toString() }
        }
      }
      return null
    },

    augmentChunkHash(chunk) {
      if (chunk.viteMetadata?.importedCss.size) {
        let hash = ''
        for (const id of chunk.viteMetadata.importedCss) {
          hash += id
        }
        return hash
      }
    },

    async generateBundle(opts, bundle) {
      // @ts-expect-error asset emits are skipped in legacy bundle
      if (opts.__vite_skip_asset_emit__) {
        return
      }

      // extract as single css bundle if no codesplit
      if (!this.environment.config.build.cssCodeSplit && !hasEmitted) {
        let extractedCss = ''
        const collected = new Set<OutputChunk>()
        // will be populated in order they are used by entry points
        const dynamicImports = new Set<string>()

        function collect(chunk: OutputChunk | OutputAsset | undefined) {
          if (!chunk || chunk.type !== 'chunk' || collected.has(chunk)) return
          collected.add(chunk)

          // First collect all styles from the synchronous imports (lowest priority)
          chunk.imports.forEach((importName) => collect(bundle[importName]))
          // Save dynamic imports in deterministic order to add the styles later (to have the highest priority)
          chunk.dynamicImports.forEach((importName) =>
            dynamicImports.add(importName),
          )
          // Then collect the styles of the current chunk (might overwrite some styles from previous imports)
          extractedCss += chunkCSSMap.get(chunk.preliminaryFileName) ?? ''
        }

        // The bundle is guaranteed to be deterministic, if not then we have a bug in rollup.
        // So we use it to ensure a deterministic order of styles
        for (const chunk of Object.values(bundle)) {
          if (chunk.type === 'chunk' && chunk.isEntry) {
            collect(chunk)
          }
        }
        // Now collect the dynamic chunks, this is done last to have the styles overwrite the previous ones
        for (const chunkName of dynamicImports) {
          collect(bundle[chunkName])
        }

        // Finally, if there's any extracted CSS, we emit the asset
        if (extractedCss) {
          hasEmitted = true
          extractedCss = await finalizeCss(extractedCss, true, config)
          this.emitFile({
            name: getCssBundleName(),
            type: 'asset',
            source: extractedCss,
            // this file is an implicit entry point, use `style.css` as the original file name
            // this name is also used as a key in the manifest
            originalFileName: 'style.css',
          })
        }
      }

      // remove empty css chunks and their imports
      if (pureCssChunks.size) {
        // map each pure css chunk (rendered chunk) to it's corresponding bundle
        // chunk. we check that by `preliminaryFileName` as they have different
        // `filename`s (rendered chunk has the !~{XXX}~ placeholder)
        const prelimaryNameToChunkMap = Object.fromEntries(
          Object.values(bundle)
            .filter((chunk): chunk is OutputChunk => chunk.type === 'chunk')
            .map((chunk) => [chunk.preliminaryFileName, chunk.fileName]),
        )

        // When running in watch mode the generateBundle is called once per output format
        // in this case the `bundle` is not populated with the other output files
        // but they are still in `pureCssChunks`.
        // So we need to filter the names and only use those who are defined
        const pureCssChunkNames = [...pureCssChunks]
          .map((pureCssChunk) => prelimaryNameToChunkMap[pureCssChunk.fileName])
          .filter(Boolean)

        const replaceEmptyChunk = getEmptyChunkReplacer(
          pureCssChunkNames,
          opts.format,
        )

        for (const file in bundle) {
          const chunk = bundle[file]
          if (chunk.type === 'chunk') {
            let chunkImportsPureCssChunk = false
            // remove pure css chunk from other chunk's imports,
            // and also register the emitted CSS files under the importer
            // chunks instead.
            chunk.imports = chunk.imports.filter((file) => {
              if (pureCssChunkNames.includes(file)) {
                const { importedCss, importedAssets } = (
                  bundle[file] as OutputChunk
                ).viteMetadata!
                importedCss.forEach((file) =>
                  chunk.viteMetadata!.importedCss.add(file),
                )
                importedAssets.forEach((file) =>
                  chunk.viteMetadata!.importedAssets.add(file),
                )
                chunkImportsPureCssChunk = true
                return false
              }
              return true
            })
            if (chunkImportsPureCssChunk) {
              chunk.code = replaceEmptyChunk(chunk.code)
            }
          }
        }

        const removedPureCssFiles = removedPureCssFilesCache.get(config)!
        pureCssChunkNames.forEach((fileName) => {
          removedPureCssFiles.set(fileName, bundle[fileName] as RenderedChunk)
          delete bundle[fileName]
          delete bundle[`${fileName}.map`]
        })
      }

      const cssAssets = Object.values(bundle).filter(
        (asset): asset is OutputAsset =>
          asset.type === 'asset' && asset.fileName.endsWith('.css'),
      )
      for (const cssAsset of cssAssets) {
        if (typeof cssAsset.source === 'string') {
          cssAsset.source = cssAsset.source.replace(viteHashUpdateMarkerRE, '')
        }
      }
    },
  }
}

export function cssAnalysisPlugin(config: ResolvedConfig): Plugin {
  return {
    name: 'vite:css-analysis',

    transform: {
      async handler(_, id) {
        if (
          !isCSSRequest(id) ||
          commonjsProxyRE.test(id) ||
          SPECIAL_QUERY_RE.test(id)
        ) {
          return
        }

        const { moduleGraph } = this.environment as DevEnvironment
        const thisModule = moduleGraph.getModuleById(id)

        // Handle CSS @import dependency HMR and other added modules via this.addWatchFile.
        // JS-related HMR is handled in the import-analysis plugin.
        if (thisModule) {
          // CSS modules cannot self-accept since it exports values
          const isSelfAccepting =
            !cssModulesCache.get(config)?.get(id) &&
            !inlineRE.test(id) &&
            !htmlProxyRE.test(id)
          // attached by pluginContainer.addWatchFile
          const pluginImports = (this as unknown as TransformPluginContext)
            ._addedImports
          if (pluginImports) {
            // record deps in the module graph so edits to @import css can trigger
            // main import to hot update
            const depModules = new Set<string | EnvironmentModuleNode>()
            for (const file of pluginImports) {
              if (isCSSRequest(file)) {
                depModules.add(moduleGraph.createFileOnlyEntry(file))
              } else {
                const url = await fileToDevUrl(
                  this.environment,
                  file,
                  /* skipBase */ true,
                )
                if (url.startsWith('data:')) {
                  depModules.add(moduleGraph.createFileOnlyEntry(file))
                } else {
                  depModules.add(await moduleGraph.ensureEntryFromUrl(url))
                }
              }
            }
            moduleGraph.updateModuleInfo(
              thisModule,
              depModules,
              null,
              // The root CSS proxy module is self-accepting and should not
              // have an explicit accept list
              new Set(),
              null,
              isSelfAccepting,
            )
          } else {
            thisModule.isSelfAccepting = isSelfAccepting
          }
        }
      },
    },
  }
}

function isCssScopeToRendered(
  cssScopeTo: Exclude<CustomPluginOptionsVite['cssScopeTo'], undefined>,
  renderedModules: Record<string, RenderedModule | undefined>,
) {
  const [importerId, exp] = cssScopeTo
  const importer = renderedModules[importerId]
  return (
    importer && (exp === undefined || importer.renderedExports.includes(exp))
  )
}

/**
 * Create a replacer function that takes code and replaces given pure CSS chunk imports
 * @param pureCssChunkNames The chunks that only contain pure CSS and should be replaced
 * @param outputFormat The module output format to decide whether to replace `import` or `require`
 */
export function getEmptyChunkReplacer(
  pureCssChunkNames: string[],
  outputFormat: ModuleFormat,
): (code: string) => string {
  const emptyChunkFiles = pureCssChunkNames
    .map((file) => path.basename(file))
    .join('|')
    .replace(/\./g, '\\.')

  // for cjs, require calls might be chained by minifier using the comma operator.
  // in this case we have to keep one comma if a next require is chained
  // or add a semicolon to terminate the chain.
  const emptyChunkRE = new RegExp(
    outputFormat === 'es'
      ? `\\bimport\\s*["'][^"']*(?:${emptyChunkFiles})["'];`
      : `(\\b|,\\s*)require\\(\\s*["'][^"']*(?:${emptyChunkFiles})["']\\)(;|,)`,
    'g',
  )

  return (code: string) =>
    code.replace(
      emptyChunkRE,
      // remove css import while preserving source map location
      (m, p1, p2) => {
        if (outputFormat === 'es') {
          return `/* empty css ${''.padEnd(m.length - 15)}*/`
        }
        if (p2 === ';') {
          // if it ends with `;`, move it before and remove the leading `,`
          return `${p2}/* empty css ${''.padEnd(m.length - 16)}*/`
        }
        // if it ends with `,`, remove it but keep the leading `,` if exists
        return `${p1}/* empty css ${''.padEnd(m.length - 15 - p1.length)}*/`
      },
    )
}

interface CSSAtImportResolvers {
  css: ResolveIdFn
  sass: ResolveIdFn
  less: ResolveIdFn
}

function createCSSResolvers(config: ResolvedConfig): CSSAtImportResolvers {
  let cssResolve: ResolveIdFn | undefined
  let sassResolve: ResolveIdFn | undefined
  let lessResolve: ResolveIdFn | undefined
  return {
    get css() {
      return (cssResolve ??= createBackCompatIdResolver(config, {
        extensions: ['.css'],
        mainFields: ['style'],
        conditions: ['style', DEV_PROD_CONDITION],
        tryIndex: false,
        preferRelative: true,
      }))
    },

    get sass() {
      if (!sassResolve) {
        const resolver = createBackCompatIdResolver(config, {
          extensions: ['.scss', '.sass', '.css'],
          mainFields: ['sass', 'style'],
          conditions: ['sass', 'style', DEV_PROD_CONDITION],
          tryIndex: true,
          tryPrefix: '_',
          preferRelative: true,
        })
        sassResolve = async (...args) => {
          // the modern API calls `canonicalize` with resolved file URLs
          // for relative URLs before raw specifiers
          if (args[1].startsWith('file://')) {
            args[1] = fileURLToPath(args[1], {
              windows:
                // file:///foo cannot be converted to path with windows mode
                isWindows && args[1].startsWith('file:///') ? false : undefined,
            })
          }
          return resolver(...args)
        }
      }
      return sassResolve
    },

    get less() {
      return (lessResolve ??= createBackCompatIdResolver(config, {
        extensions: ['.less', '.css'],
        mainFields: ['less', 'style'],
        conditions: ['less', 'style', DEV_PROD_CONDITION],
        tryIndex: false,
        preferRelative: true,
      }))
    },
  }
}

function getCssResolversKeys(
  resolvers: CSSAtImportResolvers,
): Array<keyof CSSAtImportResolvers> {
  return Object.keys(resolvers) as unknown as Array<keyof CSSAtImportResolvers>
}

async function compileCSSPreprocessors(
  environment: PartialEnvironment,
  id: string,
  lang: PreprocessLang,
  code: string,
  workerController: PreprocessorWorkerController,
): Promise<{
  code: string
  map?: ExistingRawSourceMap | { mappings: '' }
  deps?: Set<string>
}> {
  const { config } = environment
  const { preprocessorOptions, devSourcemap } = config.css
  const atImportResolvers = getAtImportResolvers(
    environment.getTopLevelConfig(),
  )
  const opts = {
    ...((preprocessorOptions && preprocessorOptions[lang]) || {}),
    alias: config.resolve.alias,
    // important: set this for relative import resolving
    filename: cleanUrl(id),
    enableSourcemap: devSourcemap ?? false,
  }

  const preProcessor = workerController[lang]
  const preprocessResult = await preProcessor(
    environment,
    code,
    config.root,
    opts,
    atImportResolvers,
  )
  if (preprocessResult.error) {
    throw preprocessResult.error
  }

  let deps: Set<string> | undefined
  if (preprocessResult.deps.length > 0) {
    const normalizedFilename = normalizePath(opts.filename)
    // sometimes sass registers the file itself as a dep
    deps = new Set(
      [...preprocessResult.deps].filter(
        (dep) => normalizePath(dep) !== normalizedFilename,
      ),
    )
  }

  return {
    code: preprocessResult.code,
    map: combineSourcemapsIfExists(
      opts.filename,
      preprocessResult.map,
      preprocessResult.additionalMap,
    ),
    deps,
  }
}

const configToAtImportResolvers = new WeakMap<
  ResolvedConfig,
  CSSAtImportResolvers
>()
function getAtImportResolvers(config: ResolvedConfig) {
  let atImportResolvers = configToAtImportResolvers.get(config)
  if (!atImportResolvers) {
    atImportResolvers = createCSSResolvers(config)
    configToAtImportResolvers.set(config, atImportResolvers)
  }
  return atImportResolvers
}

async function compileCSS(
  environment: PartialEnvironment,
  id: string,
  code: string,
  workerController: PreprocessorWorkerController,
  urlResolver?: CssUrlResolver,
): Promise<{
  code: string
  map?: SourceMapInput
  modules?: Record<string, string>
  deps?: Set<string>
}> {
  const { config } = environment
  const lang = CSS_LANGS_RE.exec(id)?.[1] as CssLang | undefined
  const deps = new Set<string>()

  // pre-processors: sass etc.
  let preprocessorMap: ExistingRawSourceMap | { mappings: '' } | undefined
  if (isPreProcessor(lang)) {
    const preprocessorResult = await compileCSSPreprocessors(
      environment,
      id,
      lang,
      code,
      workerController,
    )
    code = preprocessorResult.code
    preprocessorMap = preprocessorResult.map
    preprocessorResult.deps?.forEach((dep) => deps.add(dep))
  } else if (lang === 'sss' && config.css.transformer === 'lightningcss') {
    const sssResult = await transformSugarSS(environment, id, code)
    code = sssResult.code
    preprocessorMap = sssResult.map
  }

  const transformResult = await (config.css.transformer === 'lightningcss'
    ? compileLightningCSS(
        environment,
        id,
        code,
        deps,
        workerController,
        urlResolver,
      )
    : compilePostCSS(
        environment,
        id,
        code,
        deps,
        lang,
        workerController,
        urlResolver,
      ))

  if (!transformResult) {
    return {
      code,
      map: config.css.devSourcemap ? preprocessorMap : { mappings: '' },
      deps,
    }
  }

  return {
    ...transformResult,
    map: config.css.devSourcemap
      ? combineSourcemapsIfExists(
          cleanUrl(id),
          typeof transformResult.map === 'string'
            ? JSON.parse(transformResult.map)
            : transformResult.map,
          preprocessorMap,
        )
      : { mappings: '' },
    deps,
  }
}

async function compilePostCSS(
  environment: PartialEnvironment,
  id: string,
  code: string,
  deps: Set<string>,
  lang: CssLang | undefined,
  workerController: PreprocessorWorkerController,
  urlResolver?: CssUrlResolver,
): Promise<
  | {
      code: string
      map?: Exclude<SourceMapInput, string>
      modules?: Record<string, string>
    }
  | undefined
> {
  const { config } = environment
  const { modules: modulesOptions, devSourcemap } = config.css
  const isModule = modulesOptions !== false && cssModuleRE.test(id)
  // although at serve time it can work without processing, we do need to
  // crawl them in order to register watch dependencies.
  const needInlineImport = code.includes('@import')
  const hasUrl = cssUrlRE.test(code) || cssImageSetRE.test(code)
  const postcssConfig = await resolvePostcssConfig(
    environment.getTopLevelConfig(),
  )

  // postcss processing is not needed
  if (
    lang !== 'sss' &&
    !postcssConfig &&
    !isModule &&
    !needInlineImport &&
    !hasUrl
  ) {
    return
  }

  // postcss
  const atImportResolvers = getAtImportResolvers(
    environment.getTopLevelConfig(),
  )
  const postcssPlugins = postcssConfig?.plugins.slice() ?? []

  if (needInlineImport) {
    postcssPlugins.unshift(
      (await importPostcssImport()).default({
        async resolve(id, basedir) {
          const publicFile = checkPublicFile(
            id,
            environment.getTopLevelConfig(),
          )
          if (publicFile) {
            return publicFile
          }

          const resolved = await atImportResolvers.css(
            environment,
            id,
            path.join(basedir, '*'),
          )

          if (resolved) {
            return path.resolve(resolved)
          }

          // postcss-import falls back to `resolve` dep if this is unresolved,
          // but we've shimmed to remove the `resolve` dep to cut on bundle size.
          // warn here to provide a better error message.
          if (!path.isAbsolute(id)) {
            environment.logger.error(
              colors.red(
                `Unable to resolve \`@import "${id}"\` from ${basedir}`,
              ),
            )
          }

          return id
        },
        async load(id) {
          const code = await fs.promises.readFile(id, 'utf-8')
          const lang = CSS_LANGS_RE.exec(id)?.[1] as CssLang | undefined
          if (isPreProcessor(lang)) {
            const result = await compileCSSPreprocessors(
              environment,
              id,
              lang,
              code,
              workerController,
            )
            result.deps?.forEach((dep) => deps.add(dep))
            // TODO: support source map
            return result.code
          }
          return code
        },
        nameLayer(index) {
          return `vite--anon-layer-${getHash(id)}-${index}`
        },
      }),
    )
  }

  if (
    urlResolver &&
    // when a postcss plugin is used (including the internal postcss plugins),
    // we need to add this plugin regardless of whether
    // this file contains url() or image-set(),
    // because we don't know the content injected by those plugins
    (postcssPlugins.length > 0 || isModule || hasUrl)
  ) {
    postcssPlugins.push(
      UrlRewritePostcssPlugin({
        resolver: urlResolver,
        deps,
        logger: environment.logger,
      }),
    )
  }

  let modules: Record<string, string> | undefined

  if (isModule) {
    postcssPlugins.unshift(
      (await importPostcssModules()).default({
        ...modulesOptions,
        localsConvention: modulesOptions?.localsConvention,
        getJSON(
          cssFileName: string,
          _modules: Record<string, string>,
          outputFileName: string,
        ) {
          modules = _modules
          if (modulesOptions && typeof modulesOptions.getJSON === 'function') {
            modulesOptions.getJSON(cssFileName, _modules, outputFileName)
          }
        },
        async resolve(id: string, importer: string) {
          for (const key of getCssResolversKeys(atImportResolvers)) {
            const resolved = await atImportResolvers[key](
              environment,
              id,
              importer,
            )
            if (resolved) {
              return path.resolve(resolved)
            }
          }

          return id
        },
      }),
    )
  }

  const postcssOptions = postcssConfig?.options ?? {}
  const postcssParser =
    lang === 'sss' ? loadSss(config.root) : postcssOptions.parser

  if (!postcssPlugins.length && !postcssParser) {
    return
  }

  const result = await runPostCSS(
    id,
    code,
    postcssPlugins,
    { ...postcssOptions, parser: postcssParser },
    deps,
    environment.logger,
    devSourcemap,
  )
  return { ...result, modules }
}

async function transformSugarSS(
  environment: PartialEnvironment,
  id: string,
  code: string,
) {
  const { config } = environment
  const { devSourcemap } = config.css

  const result = await runPostCSS(
    id,
    code,
    [],
    { parser: loadSss(config.root) },
    undefined,
    environment.logger,
    devSourcemap,
  )
  return result
}

async function runPostCSS(
  id: string,
  code: string,
  plugins: PostCSS.AcceptedPlugin[],
  options: PostCSS.ProcessOptions,
  deps: Set<string> | undefined,
  logger: Logger,
  enableSourcemap: boolean,
) {
  let postcssResult: PostCSS.Result
  try {
    const source = removeDirectQuery(id)
    const postcss = await importPostcss()

    // postcss is an unbundled dep and should be lazy imported
    postcssResult = await postcss.default(plugins).process(code, {
      ...options,
      to: source,
      from: source,
      ...(enableSourcemap
        ? {
            map: {
              inline: false,
              annotation: false,
              // postcss may return virtual files
              // we cannot obtain content of them, so this needs to be enabled
              sourcesContent: true,
              // when "prev: preprocessorMap", the result map may include duplicate filename in `postcssResult.map.sources`
              // prev: preprocessorMap,
            },
          }
        : {}),
    })

    // record CSS dependencies from @imports
    for (const message of postcssResult.messages) {
      if (message.type === 'dependency') {
        deps?.add(normalizePath(message.file as string))
      } else if (message.type === 'dir-dependency') {
        // https://github.com/postcss/postcss/blob/main/docs/guidelines/plugin.md#3-dependencies
        const { dir, glob: globPattern = '**' } = message
        const files = globSync(globPattern, {
          absolute: true,
          cwd: path.resolve(path.dirname(id), dir),
          expandDirectories: false,
          ignore: ['**/node_modules/**'],
        })
        for (let i = 0; i < files.length; i++) {
          deps?.add(files[i])
        }
      } else if (message.type === 'warning') {
        const warning = message as PostCSS.Warning
        let msg = `[vite:css][postcss] ${warning.text}`
        msg += `\n${generateCodeFrame(
          code,
          {
            line: warning.line,
            column: warning.column - 1, // 1-based
          },
          warning.endLine !== undefined && warning.endColumn !== undefined
            ? {
                line: warning.endLine,
                column: warning.endColumn - 1, // 1-based
              }
            : undefined,
        )}`
        logger.warn(colors.yellow(msg))
      }
    }
  } catch (e) {
    e.message = `[postcss] ${e.message}`
    e.code = code
    e.loc = {
      file: e.file,
      line: e.line,
      column: e.column - 1, // 1-based
    }
    throw e
  }

  if (!enableSourcemap) {
    return {
      code: postcssResult.css,
      map: { mappings: '' as const },
    }
  }

  const rawPostcssMap = postcssResult.map.toJSON()
  const postcssMap = await formatPostcssSourceMap(
    // version property of rawPostcssMap is declared as string
    // but actually it is a number
    rawPostcssMap as Omit<RawSourceMap, 'version'> as ExistingRawSourceMap,
    cleanUrl(id),
  )

  return {
    code: postcssResult.css,
    map: postcssMap,
  }
}

function createCachedImport<T>(imp: () => Promise<T>): () => T | Promise<T> {
  let cached: T | Promise<T>
  return () => {
    if (!cached) {
      cached = imp().then((module) => {
        cached = module
        return module
      })
    }
    return cached
  }
}
const importPostcssImport = createCachedImport(() => import('postcss-import'))
const importPostcssModules = createCachedImport(() => import('postcss-modules'))
const importPostcss = createCachedImport(() => import('postcss'))

const preprocessorWorkerControllerCache = new WeakMap<
  ResolvedConfig,
  PreprocessorWorkerController
>()
let alwaysFakeWorkerWorkerControllerCache:
  | PreprocessorWorkerController
  | undefined

export interface PreprocessCSSResult {
  code: string
  map?: SourceMapInput
  modules?: Record<string, string>
  deps?: Set<string>
}

/**
 * @experimental
 */
export async function preprocessCSS(
  code: string,
  filename: string,
  config: ResolvedConfig,
): Promise<PreprocessCSSResult> {
  let workerController = preprocessorWorkerControllerCache.get(config)

  if (!workerController) {
    // if workerController doesn't exist, create a workerController that always uses fake workers
    // because fake workers doesn't require calling `.close` unlike real workers
    alwaysFakeWorkerWorkerControllerCache ||=
      createPreprocessorWorkerController(0)
    workerController = alwaysFakeWorkerWorkerControllerCache
  }

  // `preprocessCSS` is hardcoded to use the client environment.
  // Since CSS is usually only consumed by the client, and the server builds need to match
  // the client asset chunk name to deduplicate the link reference, this may be fine in most
  // cases. We should revisit in the future if there's a case to preprocess CSS based on a
  // different environment instance.
  const environment: PartialEnvironment = new PartialEnvironment(
    'client',
    config,
  )

  return await compileCSS(environment, filename, code, workerController)
}

export async function formatPostcssSourceMap(
  rawMap: ExistingRawSourceMap,
  file: string,
): Promise<ExistingRawSourceMap> {
  const inputFileDir = path.dirname(file)

  const sources = rawMap.sources.map((source) => {
    const cleanSource = cleanUrl(decodeURIComponent(source))

    // postcss virtual files
    if (cleanSource[0] === '<' && cleanSource.endsWith('>')) {
      return `\0${cleanSource}`
    }

    return normalizePath(path.resolve(inputFileDir, cleanSource))
  })

  return {
    file,
    mappings: rawMap.mappings,
    names: rawMap.names,
    sources,
    sourcesContent: rawMap.sourcesContent,
    version: rawMap.version,
  }
}

function combineSourcemapsIfExists(
  filename: string,
  map1: ExistingRawSourceMap | { mappings: '' } | undefined,
  map2: ExistingRawSourceMap | { mappings: '' } | undefined,
): ExistingRawSourceMap | { mappings: '' } | undefined {
  if (!map1 || !map2) {
    return map1
  }
  if (map1.mappings === '' || map2.mappings === '') {
    return { mappings: '' }
  }
  return combineSourcemaps(filename, [
    // type of version property of ExistingRawSourceMap is number
    // but it is always 3
    map1 as RawSourceMap,
    map2 as RawSourceMap,
  ]) as ExistingRawSourceMap
}

const viteHashUpdateMarker = '/*$vite$:1*/'
const viteHashUpdateMarkerRE = /\/\*\$vite\$:\d+\*\//

async function finalizeCss(
  css: string,
  minify: boolean,
  config: ResolvedConfig,
) {
  // hoist external @imports and @charset to the top of the CSS chunk per spec (#1845 and #6333)
  if (css.includes('@import') || css.includes('@charset')) {
    css = await hoistAtRules(css)
  }
  if (minify && config.build.cssMinify) {
    css = await minifyCSS(css, config, false)
  }
  // inject an additional string to generate a different hash for https://github.com/vitejs/vite/issues/18038
  //
  // pre-5.4.3, we generated CSS link tags without crossorigin attribute and generated an hash without
  // this string
  // in 5.4.3, we added crossorigin attribute to the generated CSS link tags but that made chromium browsers
  // to block the CSSs from loading due to chromium's weird behavior
  // (https://www.hacksoft.io/blog/handle-images-cors-error-in-chrome, https://issues.chromium.org/issues/40381978)
  // to avoid that happening, we inject an additional string so that a different hash is generated
  // for the same CSS content
  css += viteHashUpdateMarker
  return css
}

interface PostCSSConfigResult {
  options: PostCSS.ProcessOptions
  plugins: PostCSS.AcceptedPlugin[]
}

async function resolvePostcssConfig(
  config: ResolvedConfig,
): Promise<PostCSSConfigResult | null> {
  let result = postcssConfigCache.get(config)
  if (result !== undefined) {
    return await result
  }

  // inline postcss config via vite config
  const inlineOptions = config.css.postcss
  if (isObject(inlineOptions)) {
    const options = { ...inlineOptions }

    delete options.plugins
    result = {
      options,
      plugins: inlineOptions.plugins || [],
    }
  } else {
    const searchPath =
      typeof inlineOptions === 'string' ? inlineOptions : config.root
    const stopDir = searchForWorkspaceRoot(config.root)
    result = postcssrc({}, searchPath, { stopDir }).catch((e) => {
      if (!e.message.includes('No PostCSS Config found')) {
        if (e instanceof Error) {
          const { name, message, stack } = e
          e.name = 'Failed to load PostCSS config'
          e.message = `Failed to load PostCSS config (searchPath: ${searchPath}): [${name}] ${message}\n${stack}`
          e.stack = '' // add stack to message to retain stack
          throw e
        } else {
          throw new Error(`Failed to load PostCSS config: ${e}`)
        }
      }
      return null
    })
    // replace cached promise to result object when finished
    result.then(
      (resolved) => {
        postcssConfigCache.set(config, resolved)
      },
      () => {
        /* keep as rejected promise, will be handled later */
      },
    )
  }

  postcssConfigCache.set(config, result)
  return result
}

type CssUrlResolver = (
  url: string,
  importer?: string,
) =>
  | [url: string, id: string | undefined]
  | Promise<[url: string, id: string | undefined]>
type CssUrlReplacer = (
  url: string,
  importer?: string,
) => string | Promise<string>
// https://drafts.csswg.org/css-syntax-3/#identifier-code-point
export const cssUrlRE =
  /(?<!@import\s+)(?<=^|[^\w\-\u0080-\uffff])url\((\s*('[^']+'|"[^"]+")\s*|[^'")]+)\)/
export const cssDataUriRE =
  /(?<=^|[^\w\-\u0080-\uffff])data-uri\((\s*('[^']+'|"[^"]+")\s*|[^'")]+)\)/
export const importCssRE =
  /@import\s+(?:url\()?('[^']+\.css'|"[^"]+\.css"|[^'"\s)]+\.css)/
// Assuming a function name won't be longer than 256 chars
// eslint-disable-next-line regexp/no-unused-capturing-group -- doesn't detect asyncReplace usage
const cssImageSetRE = /(?<=image-set\()((?:[\w-]{1,256}\([^)]*\)|[^)])*)(?=\))/

const UrlRewritePostcssPlugin: PostCSS.PluginCreator<{
  resolver: CssUrlResolver
  deps: Set<string>
  logger: Logger
}> = (opts) => {
  if (!opts) {
    throw new Error('base or replace is required')
  }

  return {
    postcssPlugin: 'vite-url-rewrite',
    Once(root) {
      const promises: Promise<void>[] = []
      root.walkDecls((declaration) => {
        const importer = declaration.source?.input.file
        if (!importer) {
          opts.logger.warnOnce(
            '\nA PostCSS plugin did not pass the `from` option to `postcss.parse`. ' +
              'This may cause imported assets to be incorrectly transformed. ' +
              "If you've recently added a PostCSS plugin that raised this warning, " +
              'please contact the package author to fix the issue.',
          )
        }
        const isCssUrl = cssUrlRE.test(declaration.value)
        const isCssImageSet = cssImageSetRE.test(declaration.value)
        if (isCssUrl || isCssImageSet) {
          const replacerForDeclaration = async (rawUrl: string) => {
            const [newUrl, resolvedId] = await opts.resolver(rawUrl, importer)
            // only register inlined assets to avoid frequent full refresh (#18979)
            if (newUrl.startsWith('data:') && resolvedId) {
              opts.deps.add(resolvedId)
            }
            return newUrl
          }
          if (isCssUrl && isCssImageSet) {
            promises.push(
              rewriteCssUrls(declaration.value, replacerForDeclaration)
                .then((url) => rewriteCssImageSet(url, replacerForDeclaration))
                .then((url) => {
                  declaration.value = url
                }),
            )
          } else {
            const rewriterToUse = isCssImageSet
              ? rewriteCssImageSet
              : rewriteCssUrls
            promises.push(
              rewriterToUse(declaration.value, replacerForDeclaration).then(
                (url) => {
                  declaration.value = url
                },
              ),
            )
          }
        }
      })
      if (promises.length) {
        return Promise.all(promises) as any
      }
    },
  }
}
UrlRewritePostcssPlugin.postcss = true

function rewriteCssUrls(
  css: string,
  replacer: CssUrlReplacer,
): Promise<string> {
  return asyncReplace(css, cssUrlRE, async (match) => {
    const [matched, rawUrl] = match
    return await doUrlReplace(rawUrl.trim(), matched, replacer)
  })
}

function rewriteCssDataUris(
  css: string,
  replacer: CssUrlReplacer,
): Promise<string> {
  return asyncReplace(css, cssDataUriRE, async (match) => {
    const [matched, rawUrl] = match
    return await doUrlReplace(rawUrl.trim(), matched, replacer, 'data-uri')
  })
}

function rewriteImportCss(
  css: string,
  replacer: CssUrlReplacer,
): Promise<string> {
  return asyncReplace(css, importCssRE, async (match) => {
    const [matched, rawUrl] = match
    return await doImportCSSReplace(rawUrl, matched, replacer)
  })
}

// TODO: image and cross-fade could contain a "url" that needs to be processed
// https://drafts.csswg.org/css-images-4/#image-notation
// https://drafts.csswg.org/css-images-4/#cross-fade-function
const cssNotProcessedRE = /(?:gradient|element|cross-fade|image)\(/

async function rewriteCssImageSet(
  css: string,
  replacer: CssUrlReplacer,
): Promise<string> {
  return await asyncReplace(css, cssImageSetRE, async (match) => {
    const [, rawUrl] = match
    const url = await processSrcSet(rawUrl, async ({ url }) => {
      // the url maybe url(...)
      if (cssUrlRE.test(url)) {
        return await rewriteCssUrls(url, replacer)
      }
      if (!cssNotProcessedRE.test(url)) {
        return await doUrlReplace(url, url, replacer)
      }
      return url
    })
    return url
  })
}
function skipUrlReplacer(rawUrl: string) {
  return (
    isExternalUrl(rawUrl) ||
    isDataUrl(rawUrl) ||
    rawUrl[0] === '#' ||
    functionCallRE.test(rawUrl)
  )
}
async function doUrlReplace(
  rawUrl: string,
  matched: string,
  replacer: CssUrlReplacer,
  funcName: string = 'url',
) {
  let wrap = ''
  const first = rawUrl[0]
  if (first === `"` || first === `'`) {
    wrap = first
    rawUrl = rawUrl.slice(1, -1)
  }

  if (skipUrlReplacer(rawUrl)) {
    return matched
  }

  let newUrl = await replacer(rawUrl)
  // The new url might need wrapping even if the original did not have it, e.g. if a space was added during replacement
  if (wrap === '' && newUrl !== encodeURI(newUrl)) {
    wrap = '"'
  }
  // If wrapping in single quotes and newUrl also contains single quotes, switch to double quotes.
  // Give preference to double quotes since SVG inlining converts double quotes to single quotes.
  if (wrap === "'" && newUrl.includes("'")) {
    wrap = '"'
  }
  // Escape double quotes if they exist (they also tend to be rarer than single quotes)
  if (wrap === '"' && newUrl.includes('"')) {
    newUrl = newUrl.replace(nonEscapedDoubleQuoteRe, '\\"')
  }
  return `${funcName}(${wrap}${newUrl}${wrap})`
}

async function doImportCSSReplace(
  rawUrl: string,
  matched: string,
  replacer: CssUrlReplacer,
) {
  let wrap = ''
  const first = rawUrl[0]
  if (first === `"` || first === `'`) {
    wrap = first
    rawUrl = rawUrl.slice(1, -1)
  }
  if (isExternalUrl(rawUrl) || isDataUrl(rawUrl) || rawUrl[0] === '#') {
    return matched
  }

  const prefix = matched.includes('url(') ? 'url(' : ''
  return `@import ${prefix}${wrap}${await replacer(rawUrl)}${wrap}`
}

async function minifyCSS(
  css: string,
  config: ResolvedConfig,
  inlined: boolean,
) {
  // We want inlined CSS to not end with a linebreak, while ensuring that
  // regular CSS assets do end with a linebreak.
  // See https://github.com/vitejs/vite/pull/13893#issuecomment-1678628198

  if (config.build.cssMinify === 'lightningcss') {
    try {
      const { code, warnings } = (await importLightningCSS()).transform({
        ...config.css.lightningcss,
        targets: convertTargets(config.build.cssTarget),
        cssModules: undefined,
        // TODO: Pass actual filename here, which can also be passed to esbuild's
        // `sourcefile` option below to improve error messages
        filename: defaultCssBundleName,
        code: Buffer.from(css),
        minify: true,
      })
      if (warnings.length) {
        const messages = warnings.map(
          (warning) =>
            `${warning.message}\n` +
            generateCodeFrame(css, {
              line: warning.loc.line,
              column: warning.loc.column - 1, // 1-based
            }),
        )
        config.logger.warn(
          colors.yellow(`warnings when minifying css:\n${messages.join('\n')}`),
        )
      }

      // NodeJS res.code = Buffer
      // Deno res.code = Uint8Array
      // For correct decode compiled css need to use TextDecoder
      // LightningCSS output does not return a linebreak at the end
      return decoder.decode(code) + (inlined ? '' : '\n')
    } catch (e) {
      e.message = `[lightningcss minify] ${e.message}`
      if (e.loc) {
        e.loc = {
          line: e.loc.line,
          column: e.loc.column - 1, // 1-based
        }
        e.frame = generateCodeFrame(css, e.loc)
      }
      throw e
    }
  }
  try {
    const { code, warnings } = await transform(css, {
      loader: 'css',
      target: config.build.cssTarget || undefined,
      ...resolveMinifyCssEsbuildOptions(config.esbuild || {}),
    })
    if (warnings.length) {
      const msgs = await formatMessages(warnings, { kind: 'warning' })
      config.logger.warn(
        colors.yellow(`warnings when minifying css:\n${msgs.join('\n')}`),
      )
    }
    // esbuild output does return a linebreak at the end
    return inlined ? code.trimEnd() : code
  } catch (e) {
    if (e.errors) {
      e.message = '[esbuild css minify] ' + e.message
      const msgs = await formatMessages(e.errors, { kind: 'error' })
      e.frame = '\n' + msgs.join('\n')
      e.loc = e.errors[0].location
    }
    throw e
  }
}

function resolveMinifyCssEsbuildOptions(
  options: ESBuildOptions,
): TransformOptions {
  const base: TransformOptions = {
    charset: options.charset ?? 'utf8',
    logLevel: options.logLevel,
    logLimit: options.logLimit,
    logOverride: options.logOverride,
    legalComments: options.legalComments,
  }

  if (
    options.minifyIdentifiers != null ||
    options.minifySyntax != null ||
    options.minifyWhitespace != null
  ) {
    return {
      ...base,
      minifyIdentifiers: options.minifyIdentifiers ?? true,
      minifySyntax: options.minifySyntax ?? true,
      minifyWhitespace: options.minifyWhitespace ?? true,
    }
  } else {
    return { ...base, minify: true }
  }
}

const atImportRE =
  /@import(?:\s*(?:url\([^)]*\)|"(?:[^"]|(?<=\\)")*"|'(?:[^']|(?<=\\)')*').*?|[^;]*);/g
const atCharsetRE =
  /@charset(?:\s*(?:"(?:[^"]|(?<=\\)")*"|'(?:[^']|(?<=\\)')*').*?|[^;]*);/g

export async function hoistAtRules(css: string): Promise<string> {
  const s = new MagicString(css)
  const cleanCss = emptyCssComments(css)
  let match: RegExpExecArray | null

  // #1845
  // CSS @import can only appear at top of the file. We need to hoist all @import
  // to top when multiple files are concatenated.
  // match until semicolon that's not in quotes
  atImportRE.lastIndex = 0
  while ((match = atImportRE.exec(cleanCss))) {
    s.remove(match.index, match.index + match[0].length)
    // Use `appendLeft` instead of `prepend` to preserve original @import order
    s.appendLeft(0, match[0])
  }

  // #6333
  // CSS @charset must be the top-first in the file, hoist the first to top
  atCharsetRE.lastIndex = 0
  let foundCharset = false
  while ((match = atCharsetRE.exec(cleanCss))) {
    s.remove(match.index, match.index + match[0].length)
    if (!foundCharset) {
      s.prepend(match[0])
      foundCharset = true
    }
  }

  return s.toString()
}

// Preprocessor support. This logic is largely replicated from @vue/compiler-sfc

type PreprocessorAdditionalDataResult =
  | string
  | { content: string; map?: ExistingRawSourceMap }

type PreprocessorAdditionalData =
  | string
  | ((
      source: string,
      filename: string,
    ) =>
      | PreprocessorAdditionalDataResult
      | Promise<PreprocessorAdditionalDataResult>)

export type SassPreprocessorOptions = {
  additionalData?: PreprocessorAdditionalData
} & (
  | ({ api: 'legacy' } & SassLegacyPreprocessBaseOptions)
  | ({ api?: 'modern' | 'modern-compiler' } & SassModernPreprocessBaseOptions)
)

export type LessPreprocessorOptions = {
  additionalData?: PreprocessorAdditionalData
} & LessPreprocessorBaseOptions

export type StylusPreprocessorOptions = {
  additionalData?: PreprocessorAdditionalData
} & StylusPreprocessorBaseOptions

type StylePreprocessorInternalOptions = {
  maxWorkers?: number | true
  filename: string
  alias: Alias[]
  enableSourcemap: boolean
}

type SassStylePreprocessorInternalOptions = StylePreprocessorInternalOptions &
  SassPreprocessorOptions

type LessStylePreprocessorInternalOptions = StylePreprocessorInternalOptions &
  LessPreprocessorOptions

type StylusStylePreprocessorInternalOptions = StylePreprocessorInternalOptions &
  StylusPreprocessorOptions

type StylePreprocessor<Options extends StylePreprocessorInternalOptions> = {
  process: (
    environment: PartialEnvironment,
    source: string,
    root: string,
    options: Options,
    resolvers: CSSAtImportResolvers,
  ) => StylePreprocessorResults | Promise<StylePreprocessorResults>
  close: () => void
}

export interface StylePreprocessorResults {
  code: string
  map?: ExistingRawSourceMap | undefined
  additionalMap?: ExistingRawSourceMap | undefined
  error?: RollupError
  deps: string[]
}

const loadedPreprocessorPath: Partial<
  Record<PreprocessLang | PostCssDialectLang | 'sass-embedded', string>
> = {}

function loadPreprocessorPath(
  lang: PreprocessLang | PostCssDialectLang | 'sass-embedded',
  root: string,
): string {
  const cached = loadedPreprocessorPath[lang]
  if (cached) {
    return cached
  }
  try {
    const resolved = requireResolveFromRootWithFallback(root, lang)
    return (loadedPreprocessorPath[lang] = resolved)
  } catch (e) {
    if (e.code === 'MODULE_NOT_FOUND') {
      const installCommand = getPackageManagerCommand('install')
      throw new Error(
        `Preprocessor dependency "${lang}" not found. Did you install it? Try \`${installCommand} -D ${lang}\`.`,
      )
    } else {
      const message = new Error(
        `Preprocessor dependency "${lang}" failed to load:\n${e.message}`,
      )
      message.stack = e.stack + '\n' + message.stack
      throw message
    }
  }
}

function loadSassPackage(root: string): {
  name: 'sass' | 'sass-embedded'
  path: string
} {
  // try sass-embedded before sass
  try {
    const path = loadPreprocessorPath('sass-embedded', root)
    return { name: 'sass-embedded', path }
  } catch (e1) {
    try {
      const path = loadPreprocessorPath(PreprocessLang.sass, root)
      return { name: 'sass', path }
    } catch {
      throw e1
    }
  }
}

let cachedSss: PostCSS.Syntax
function loadSss(root: string): PostCSS.Syntax {
  if (cachedSss) return cachedSss

  const sssPath = loadPreprocessorPath(PostCssDialectLang.sss, root)
  cachedSss = createRequire(import.meta.url)(sssPath)
  return cachedSss
}

declare const window: unknown | undefined
declare const location: { href: string } | undefined

// in unix, scss might append `location.href` in environments that shim `location`
// see https://github.com/sass/dart-sass/issues/710
function cleanScssBugUrl(url: string) {
  if (
    // check bug via `window` and `location` global
    typeof window !== 'undefined' &&
    typeof location !== 'undefined' &&
    typeof location.href === 'string'
  ) {
    const prefix = location.href.replace(/\/$/, '')
    return url.replace(prefix, '')
  } else {
    return url
  }
}

function fixScssBugImportValue(
  data: Sass.LegacyImporterResult,
): Sass.LegacyImporterResult {
  // the scss bug doesn't load files properly so we have to load it ourselves
  // to prevent internal error when it loads itself
  if (
    // check bug via `window` and `location` global
    typeof window !== 'undefined' &&
    typeof location !== 'undefined' &&
    data &&
    'file' in data &&
    (!('contents' in data) || data.contents == null)
  ) {
    // @ts-expect-error we need to preserve file property for HMR
    data.contents = fs.readFileSync(data.file, 'utf-8')
  }
  return data
}

// #region Sass
// .scss/.sass processor
const makeScssWorker = (
  environment: PartialEnvironment,
  resolvers: CSSAtImportResolvers,
  alias: Alias[],
  maxWorkers: number | undefined,
  packageName: 'sass' | 'sass-embedded',
) => {
  const internalImporter = async (
    url: string,
    importer: string,
    filename: string,
  ) => {
    importer = cleanScssBugUrl(importer)
    const resolved = await resolvers.sass(environment, url, importer)
    if (resolved) {
      try {
        const data = await rebaseUrls(
          environment,
          resolved,
          filename,
          alias,
          '$',
          resolvers.sass,
        )
        if (packageName === 'sass-embedded') {
          return data
        }
        return fixScssBugImportValue(data)
      } catch (data) {
        return data
      }
    } else {
      return null
    }
  }

  const worker = new WorkerWithFallback(
    () =>
      async (
        sassPath: string,
        data: string,
        // additionalData can a function that is not cloneable but it won't be used
        options: SassStylePreprocessorInternalOptions & {
          api: 'legacy'
          additionalData: undefined
        },
      ) => {
        // eslint-disable-next-line no-restricted-globals -- this function runs inside a cjs worker
        const sass: typeof Sass = require(sassPath)
        // eslint-disable-next-line no-restricted-globals
        const path: typeof import('node:path') = require('node:path')

        // NOTE: `sass` always runs it's own importer first, and only falls back to
        // the `importer` option when it can't resolve a path
        const _internalImporter: Sass.LegacyAsyncImporter = (
          url,
          importer,
          done,
        ) => {
          internalImporter(url, importer, options.filename).then((data) =>
            done(data),
          )
        }
        const importer = [_internalImporter]
        if (options.importer) {
          if (Array.isArray(options.importer)) {
            importer.unshift(...options.importer)
          } else {
            importer.unshift(options.importer)
          }
        }

        const finalOptions: Sass.LegacyOptions<'async'> = {
          // support @import from node dependencies by default
          includePaths: ['node_modules'],
          ...options,
          data,
          file: options.filename,
          outFile: options.filename,
          importer,
          ...(options.enableSourcemap
            ? {
                sourceMap: true,
                omitSourceMapUrl: true,
                sourceMapRoot: path.dirname(options.filename),
              }
            : {}),
        }
        return new Promise<ScssWorkerResult>((resolve, reject) => {
          sass.render(finalOptions, (err, res) => {
            if (err) {
              reject(err)
            } else {
              resolve({
                css: res!.css.toString(),
                map: res!.map?.toString(),
                stats: res!.stats,
              })
            }
          })
        })
      },
    {
      parentFunctions: { internalImporter },
      shouldUseFake(_sassPath, _data, options) {
        // functions and importer is a function and is not serializable
        // in that case, fallback to running in main thread
        return !!(
          (options.functions && Object.keys(options.functions).length > 0) ||
          (options.importer &&
            (!Array.isArray(options.importer) ||
              options.importer.length > 0)) ||
          options.logger ||
          options.pkgImporter
        )
      },
      max: maxWorkers,
    },
  )
  return worker
}

const makeModernScssWorker = (
  environment: PartialEnvironment,
  resolvers: CSSAtImportResolvers,
  alias: Alias[],
  maxWorkers: number | undefined,
) => {
  const internalCanonicalize = async (
    url: string,
    importer: string,
  ): Promise<string | null> => {
    importer = cleanScssBugUrl(importer)
    const resolved = await resolvers.sass(environment, url, importer)
    return resolved ?? null
  }

  const internalLoad = async (file: string, rootFile: string) => {
    const result = await rebaseUrls(
      environment,
      file,
      rootFile,
      alias,
      '$',
      resolvers.sass,
    )
    if (result.contents) {
      return result.contents
    }
    return await fsp.readFile(result.file, 'utf-8')
  }

  const worker = new WorkerWithFallback(
    () =>
      async (
        sassPath: string,
        data: string,
        // additionalData can a function that is not cloneable but it won't be used
        options: SassStylePreprocessorInternalOptions & {
          api: 'modern'
          additionalData: undefined
        },
      ) => {
        // eslint-disable-next-line no-restricted-globals -- this function runs inside a cjs worker
        const sass: typeof Sass = require(sassPath)
        // eslint-disable-next-line no-restricted-globals
        const path: typeof import('node:path') = require('node:path')

        const { fileURLToPath, pathToFileURL }: typeof import('node:url') =
          // eslint-disable-next-line no-restricted-globals
          require('node:url')

        const sassOptions = { ...options } as Sass.StringOptions<'async'>
        sassOptions.url = pathToFileURL(options.filename)
        sassOptions.sourceMap = options.enableSourcemap

        const internalImporter: Sass.Importer<'async'> = {
          async canonicalize(url, context) {
            const importer = context.containingUrl
              ? fileURLToPath(context.containingUrl)
              : options.filename
            const resolved = await internalCanonicalize(url, importer)
            if (
              resolved &&
              // only limit to these extensions because:
              // - for the `@import`/`@use`s written in file loaded by `load` function,
              //   the `canonicalize` function of that `importer` is called first
              // - the `load` function of an importer is only called for the importer
              //   that returned a non-null result from its `canonicalize` function
              (resolved.endsWith('.css') ||
                resolved.endsWith('.scss') ||
                resolved.endsWith('.sass'))
            ) {
              return pathToFileURL(resolved)
            }
            return null
          },
          async load(canonicalUrl) {
            const ext = path.extname(canonicalUrl.pathname)
            let syntax: Sass.Syntax = 'scss'
            if (ext === '.sass') {
              syntax = 'indented'
            } else if (ext === '.css') {
              syntax = 'css'
            }
            const contents = await internalLoad(
              fileURLToPath(canonicalUrl),
              options.filename,
            )
            return { contents, syntax, sourceMapUrl: canonicalUrl }
          },
        }
        sassOptions.importers = [
          ...(sassOptions.importers ?? []),
          internalImporter,
        ]

        const result = await sass.compileStringAsync(data, sassOptions)
        return {
          css: result.css,
          map: result.sourceMap ? JSON.stringify(result.sourceMap) : undefined,
          stats: {
            includedFiles: result.loadedUrls
              .filter((url) => url.protocol === 'file:')
              .map((url) => fileURLToPath(url)),
          },
        } satisfies ScssWorkerResult
      },
    {
      parentFunctions: {
        internalCanonicalize,
        internalLoad,
      },
      shouldUseFake(_sassPath, _data, options) {
        // functions and importer is a function and is not serializable
        // in that case, fallback to running in main thread
        return !!(
          (options.functions && Object.keys(options.functions).length > 0) ||
          (options.importers &&
            (!Array.isArray(options.importers) ||
              options.importers.length > 0)) ||
          options.logger
        )
      },
      max: maxWorkers,
    },
  )
  return worker
}

// this is mostly a copy&paste of makeModernScssWorker
// however sharing code between two is hard because
// makeModernScssWorker above needs function inlined for worker.
const makeModernCompilerScssWorker = (
  environment: PartialEnvironment,
  resolvers: CSSAtImportResolvers,
  alias: Alias[],
  _maxWorkers: number | undefined,
) => {
  let compilerPromise: Promise<Sass.AsyncCompiler> | undefined

  const worker: Awaited<ReturnType<typeof makeModernScssWorker>> = {
    async run(sassPath, data, options) {
      // need pathToFileURL for windows since import("D:...") fails
      // https://github.com/nodejs/node/issues/31710
      const sass: typeof Sass = (await import(pathToFileURL(sassPath).href))
        .default
      compilerPromise ??= sass.initAsyncCompiler()
      const compiler = await compilerPromise

      const sassOptions = { ...options } as Sass.StringOptions<'async'>
      sassOptions.url = pathToFileURL(options.filename)
      sassOptions.sourceMap = options.enableSourcemap

      const internalImporter: Sass.Importer<'async'> = {
        async canonicalize(url, context) {
          const importer = context.containingUrl
            ? fileURLToPath(context.containingUrl)
            : options.filename
          const resolved = await resolvers.sass(
            environment,
            url,
            cleanScssBugUrl(importer),
          )
          if (
            resolved &&
            (resolved.endsWith('.css') ||
              resolved.endsWith('.scss') ||
              resolved.endsWith('.sass'))
          ) {
            return pathToFileURL(resolved)
          }
          return null
        },
        async load(canonicalUrl) {
          const ext = path.extname(canonicalUrl.pathname)
          let syntax: Sass.Syntax = 'scss'
          if (ext === '.sass') {
            syntax = 'indented'
          } else if (ext === '.css') {
            syntax = 'css'
          }
          const result = await rebaseUrls(
            environment,
            fileURLToPath(canonicalUrl),
            options.filename,
            alias,
            '$',
            resolvers.sass,
          )
          const contents =
            result.contents ?? (await fsp.readFile(result.file, 'utf-8'))
          return { contents, syntax, sourceMapUrl: canonicalUrl }
        },
      }
      sassOptions.importers = [
        ...(sassOptions.importers ?? []),
        internalImporter,
      ]

      const result = await compiler.compileStringAsync(data, sassOptions)
      return {
        css: result.css,
        map: result.sourceMap ? JSON.stringify(result.sourceMap) : undefined,
        stats: {
          includedFiles: result.loadedUrls
            .filter((url) => url.protocol === 'file:')
            .map((url) => fileURLToPath(url)),
        },
      } satisfies ScssWorkerResult
    },
    async stop() {
      ;(await compilerPromise)?.dispose()
      compilerPromise = undefined
    },
  }

  return worker
}

type ScssWorkerResult = {
  css: string
  map?: string | undefined
  stats: Pick<Sass.LegacyResult['stats'], 'includedFiles'>
}

const scssProcessor = (
  maxWorkers: number | undefined,
): StylePreprocessor<SassStylePreprocessorInternalOptions> => {
  const workerMap = new Map<
    unknown,
    ReturnType<
      | typeof makeScssWorker
      | typeof makeModernScssWorker
      | typeof makeModernCompilerScssWorker
    >
  >()

  return {
    close() {
      for (const worker of workerMap.values()) {
        worker.stop()
      }
    },
    async process(environment, source, root, options, resolvers) {
      const sassPackage = loadSassPackage(root)
      const api =
        options.api ??
        (sassPackage.name === 'sass-embedded' ? 'modern-compiler' : 'modern')

      if (!workerMap.has(options.alias)) {
        workerMap.set(
          options.alias,
          api === 'modern-compiler'
            ? makeModernCompilerScssWorker(
                environment,
                resolvers,
                options.alias,
                maxWorkers,
              )
            : api === 'modern'
              ? makeModernScssWorker(
                  environment,
                  resolvers,
                  options.alias,
                  maxWorkers,
                )
              : makeScssWorker(
                  environment,
                  resolvers,
                  options.alias,
                  maxWorkers,
                  sassPackage.name,
                ),
        )
      }
      const worker = workerMap.get(options.alias)!

      const { content: data, map: additionalMap } = await getSource(
        source,
        options.filename,
        options.additionalData,
        options.enableSourcemap,
      )

      const optionsWithoutAdditionalData = {
        ...options,
        additionalData: undefined,
      }
      try {
        const result = await worker.run(
          sassPackage.path,
          data,
          // @ts-expect-error the correct worker is selected for `options.type`
          optionsWithoutAdditionalData,
        )
        const deps = result.stats.includedFiles.map((f) => cleanScssBugUrl(f))
        const map: ExistingRawSourceMap | undefined = result.map
          ? JSON.parse(result.map.toString())
          : undefined

        if (map) {
          map.sources = map.sources.map((url) =>
            url.startsWith('file://') ? normalizePath(fileURLToPath(url)) : url,
          )
        }

        return {
          code: result.css.toString(),
          map,
          additionalMap,
          deps,
        }
      } catch (e) {
        // normalize SASS error
        e.message = `[sass] ${e.message}`
        e.id = e.file
        e.frame = e.formatted
        // modern api lacks `line` and `column` property. extract from `e.span`.
        // NOTE: the values are 0-based so +1 is required.
        if (e.span?.start) {
          e.line = e.span.start.line + 1
          e.column = e.span.start.column + 1
          // it also lacks `e.formatted`, so we shim with the message here since
          // sass error messages have the frame already in them and we don't want
          // to re-generate a new frame (same as legacy api)
          e.frame = e.message
        }
        return { code: '', error: e, deps: [] }
      }
    },
  }
}
// #endregion

/**
 * relative url() inside \@imported sass and less files must be rebased to use
 * root file as base.
 */
async function rebaseUrls(
  environment: PartialEnvironment,
  file: string,
  rootFile: string,
  alias: Alias[],
  variablePrefix: string,
  resolver: ResolveIdFn,
): Promise<{ file: string; contents?: string }> {
  file = path.resolve(file) // ensure os-specific flashes
  // in the same dir, no need to rebase
  const fileDir = path.dirname(file)
  const rootDir = path.dirname(rootFile)
  if (fileDir === rootDir) {
    return { file }
  }

  const content = await fsp.readFile(file, 'utf-8')
  // no url()
  const hasUrls = cssUrlRE.test(content)
  // data-uri() calls
  const hasDataUris = cssDataUriRE.test(content)
  // no @import xxx.css
  const hasImportCss = importCssRE.test(content)

  if (!hasUrls && !hasDataUris && !hasImportCss) {
    return { file }
  }

  let rebased
  const rebaseFn = async (url: string) => {
    if (url[0] === '/') return url
    // ignore url's starting with variable
    if (url.startsWith(variablePrefix)) return url
    // match alias, no need to rewrite
    for (const { find } of alias) {
      const matches =
        typeof find === 'string' ? url.startsWith(find) : find.test(url)
      if (matches) {
        return url
      }
    }
    const absolute =
      (await resolver(environment, url, file)) || path.resolve(fileDir, url)
    const relative = path.relative(rootDir, absolute)
    return normalizePath(relative)
  }

  // fix css imports in less such as `@import "foo.css"`
  if (hasImportCss) {
    rebased = await rewriteImportCss(content, rebaseFn)
  }

  if (hasUrls) {
    rebased = await rewriteCssUrls(rebased || content, rebaseFn)
  }

  if (hasDataUris) {
    rebased = await rewriteCssDataUris(rebased || content, rebaseFn)
  }

  return {
    file,
    contents: rebased,
  }
}

// #region Less
// .less
const makeLessWorker = (
  environment: PartialEnvironment,
  resolvers: CSSAtImportResolvers,
  alias: Alias[],
  maxWorkers: number | undefined,
) => {
  const viteLessResolve = async (
    filename: string,
    dir: string,
    rootFile: string,
    mime: string | undefined,
  ) => {
    const resolved = await resolvers.less(
      environment,
      filename,
      path.join(dir, '*'),
    )
    if (!resolved) return undefined

    // don't rebase URLs in JavaScript plugins
    if (mime === 'application/javascript') {
      const file = path.resolve(resolved) // ensure os-specific flashes
      return { resolved: file }
    }

    const result = await rebaseUrls(
      environment,
      resolved,
      rootFile,
      alias,
      '@',
      resolvers.less,
    )
    return {
      resolved,
      contents: 'contents' in result ? result.contents : undefined,
    }
  }

  const worker = new WorkerWithFallback(
    () => {
      // eslint-disable-next-line no-restricted-globals -- this function runs inside a cjs worker
      const fsp = require('node:fs/promises')
      // eslint-disable-next-line no-restricted-globals
      const path = require('node:path')

      let ViteLessManager: any
      const createViteLessPlugin = (
        less: typeof Less,
        rootFile: string,
      ): Less.Plugin => {
        const { FileManager } = less
        ViteLessManager ??= class ViteManager extends FileManager {
          rootFile
          constructor(rootFile: string) {
            super()
            this.rootFile = rootFile
          }
          override supports(filename: string) {
            return !/^(?:https?:)?\/\//.test(filename)
          }
          override supportsSync() {
            return false
          }
          override async loadFile(
            filename: string,
            dir: string,
            opts: any,
            env: any,
          ): Promise<Less.FileLoadResult> {
            const result = await viteLessResolve(
              filename,
              dir,
              this.rootFile,
              opts.mime,
            )
            if (result) {
              return {
                filename: path.resolve(result.resolved),
                contents:
                  result.contents ??
                  (await fsp.readFile(result.resolved, 'utf-8')),
              }
            } else {
              return super.loadFile(filename, dir, opts, env)
            }
          }
        }

        return {
          install(_, pluginManager) {
            pluginManager.addFileManager(new ViteLessManager(rootFile))
          },
          minVersion: [3, 0, 0],
        }
      }

      return async (
        lessPath: string,
        content: string,
        // additionalData can a function that is not cloneable but it won't be used
        options: LessStylePreprocessorInternalOptions & {
          additionalData: undefined
        },
      ) => {
        // eslint-disable-next-line no-restricted-globals -- this function runs inside a cjs worker
        const nodeLess: typeof Less = require(lessPath)
        const viteResolverPlugin = createViteLessPlugin(
          nodeLess,
          options.filename,
        )
        const result = await nodeLess.render(content, {
          // support @import from node dependencies by default
          paths: ['node_modules'],
          ...options,
          plugins: [viteResolverPlugin, ...(options.plugins || [])],
          ...(options.enableSourcemap
            ? {
                sourceMap: {
                  outputSourceFiles: true,
                  sourceMapFileInline: false,
                },
              }
            : {}),
        })
        return result
      }
    },
    {
      parentFunctions: { viteLessResolve },
      shouldUseFake(_lessPath, _content, options) {
        // plugins are a function and is not serializable
        // in that case, fallback to running in main thread
        return !!options.plugins && options.plugins.length > 0
      },
      max: maxWorkers,
    },
  )
  return worker
}

const lessProcessor = (
  maxWorkers: number | undefined,
): StylePreprocessor<LessStylePreprocessorInternalOptions> => {
  const workerMap = new Map<unknown, ReturnType<typeof makeLessWorker>>()

  return {
    close() {
      for (const worker of workerMap.values()) {
        worker.stop()
      }
    },
    async process(environment, source, root, options, resolvers) {
      const lessPath = loadPreprocessorPath(PreprocessLang.less, root)

      if (!workerMap.has(options.alias)) {
        workerMap.set(
          options.alias,
          makeLessWorker(environment, resolvers, options.alias, maxWorkers),
        )
      }
      const worker = workerMap.get(options.alias)!

      const { content, map: additionalMap } = await getSource(
        source,
        options.filename,
        options.additionalData,
        options.enableSourcemap,
      )

      let result: Less.RenderOutput | undefined
      const optionsWithoutAdditionalData = {
        ...options,
        additionalData: undefined,
      }
      try {
        result = await worker.run(
          lessPath,
          content,
          optionsWithoutAdditionalData,
        )
      } catch (e) {
        const error = e as Less.RenderError
        // normalize error info
        const normalizedError: RollupError = new Error(
          `[less] ${error.message || error.type}`,
        ) as RollupError
        normalizedError.loc = {
          file: error.filename || options.filename,
          line: error.line,
          column: error.column,
        }
        return { code: '', error: normalizedError, deps: [] }
      }

      const map: ExistingRawSourceMap | undefined =
        result.map && JSON.parse(result.map)
      if (map) {
        delete map.sourcesContent
      }

      return {
        code: result.css.toString(),
        map,
        additionalMap,
        deps: result.imports,
      }
    },
  }
}
// #endregion

// #region Stylus
// .styl
const makeStylWorker = (maxWorkers: number | undefined) => {
  const worker = new WorkerWithFallback(
    () => {
      return async (
        stylusPath: string,
        content: string,
        root: string,
        // additionalData can a function that is not cloneable but it won't be used
        options: StylusStylePreprocessorInternalOptions & {
          additionalData: undefined
        },
      ) => {
        // eslint-disable-next-line no-restricted-globals -- this function runs inside a cjs worker
        const nodeStylus: typeof Stylus = require(stylusPath)

        const ref = nodeStylus(content, {
          // support @import from node dependencies by default
          paths: ['node_modules'],
          ...options,
        })
        if (options.define) {
          for (const key in options.define) {
            ref.define(key, options.define[key])
          }
        }
        if (options.enableSourcemap) {
          ref.set('sourcemap', {
            comment: false,
            inline: false,
            basePath: root,
          })
        }

        return {
          code: ref.render(),
          // @ts-expect-error sourcemap exists
          map: ref.sourcemap as ExistingRawSourceMap | undefined,
          deps: ref.deps(),
        }
      }
    },
    {
      shouldUseFake(_stylusPath, _content, _root, options) {
        // define can include functions and those are not serializable
        // in that case, fallback to running in main thread
        return !!(
          options.define &&
          Object.values(options.define).some((d) => typeof d === 'function')
        )
      },
      max: maxWorkers,
    },
  )
  return worker
}

const stylProcessor = (
  maxWorkers: number | undefined,
): StylePreprocessor<StylusStylePreprocessorInternalOptions> => {
  const workerMap = new Map<unknown, ReturnType<typeof makeStylWorker>>()

  return {
    close() {
      for (const worker of workerMap.values()) {
        worker.stop()
      }
    },
    async process(_environment, source, root, options, _resolvers) {
      const stylusPath = loadPreprocessorPath(PreprocessLang.stylus, root)

      if (!workerMap.has(options.alias)) {
        workerMap.set(options.alias, makeStylWorker(maxWorkers))
      }
      const worker = workerMap.get(options.alias)!

      // Get source with preprocessor options.additionalData. Make sure a new line separator
      // is added to avoid any render error, as added stylus content may not have semi-colon separators
      const { content, map: additionalMap } = await getSource(
        source,
        options.filename,
        options.additionalData,
        options.enableSourcemap,
        '\n',
      )
      // Get preprocessor options.imports dependencies as stylus
      // does not return them with its builtin `.deps()` method
      const importsDeps = (options.imports ?? []).map((dep: string) =>
        path.resolve(dep),
      )
      const optionsWithoutAdditionalData = {
        ...options,
        additionalData: undefined,
      }
      try {
        const { code, map, deps } = await worker.run(
          stylusPath,
          content,
          root,
          optionsWithoutAdditionalData,
        )
        return {
          code,
          map: formatStylusSourceMap(map, root),
          additionalMap,
          // Concat imports deps with computed deps
          deps: [...deps, ...importsDeps],
        }
      } catch (e) {
        const wrapped = new Error(`[stylus] ${e.message}`)
        wrapped.name = e.name
        wrapped.stack = e.stack
        return { code: '', error: wrapped, deps: [] }
      }
    },
  }
}

function formatStylusSourceMap(
  mapBefore: ExistingRawSourceMap | undefined,
  root: string,
): ExistingRawSourceMap | undefined {
  if (!mapBefore) return undefined
  const map = { ...mapBefore }

  const resolveFromRoot = (p: string) => normalizePath(path.resolve(root, p))

  if (map.file) {
    map.file = resolveFromRoot(map.file)
  }
  map.sources = map.sources.map(resolveFromRoot)

  return map
}
// #endregion

async function getSource(
  source: string,
  filename: string,
  additionalData: PreprocessorAdditionalData | undefined,
  enableSourcemap: boolean,
  sep: string = '',
): Promise<{ content: string; map?: ExistingRawSourceMap }> {
  if (!additionalData) return { content: source }

  if (typeof additionalData === 'function') {
    const newContent = await additionalData(source, filename)
    if (typeof newContent === 'string') {
      return { content: newContent }
    }
    return newContent
  }

  if (!enableSourcemap) {
    return { content: additionalData + sep + source }
  }

  const ms = new MagicString(source)
  ms.appendLeft(0, sep)
  ms.appendLeft(0, additionalData)

  const map = ms.generateMap({ hires: 'boundary' })
  map.file = filename
  map.sources = [filename]

  return {
    content: ms.toString(),
    map,
  }
}

const createPreprocessorWorkerController = (maxWorkers: number | undefined) => {
  const scss = scssProcessor(maxWorkers)
  const less = lessProcessor(maxWorkers)
  const styl = stylProcessor(maxWorkers)

  const sassProcess: StylePreprocessor<SassStylePreprocessorInternalOptions>['process'] =
    (environment, source, root, options, resolvers) => {
      const opts: SassStylePreprocessorInternalOptions = { ...options }
      if (opts.api === 'legacy') {
        opts.indentedSyntax = true
      } else {
        opts.syntax = 'indented'
      }
      return scss.process(environment, source, root, opts, resolvers)
    }

  const close = () => {
    less.close()
    scss.close()
    styl.close()
  }

  return {
    [PreprocessLang.less]: less.process,
    [PreprocessLang.scss]: scss.process,
    [PreprocessLang.sass]: sassProcess,
    [PreprocessLang.styl]: styl.process,
    [PreprocessLang.stylus]: styl.process,
    close,
  } as const satisfies Record<PreprocessLang | 'close', unknown>
}

const normalizeMaxWorkers = (maxWorker: number | true | undefined) => {
  if (maxWorker === undefined) return 0
  if (maxWorker === true) return undefined
  return maxWorker
}

type PreprocessorWorkerController = ReturnType<
  typeof createPreprocessorWorkerController
>

const preprocessorSet = new Set([
  PreprocessLang.less,
  PreprocessLang.sass,
  PreprocessLang.scss,
  PreprocessLang.styl,
  PreprocessLang.stylus,
] as const)

function isPreProcessor(lang: any): lang is PreprocessLang {
  return lang && preprocessorSet.has(lang)
}

const importLightningCSS = createCachedImport(() => import('lightningcss'))
async function compileLightningCSS(
  environment: PartialEnvironment,
  id: string,
  src: string,
  deps: Set<string>,
  workerController: PreprocessorWorkerController,
  urlResolver?: CssUrlResolver,
): Promise<{
  code: string
  map?: string | undefined
  modules?: Record<string, string>
}> {
  const { config } = environment
  // replace null byte as lightningcss treats that as a string terminator
  // https://github.com/parcel-bundler/lightningcss/issues/874
  const filename = removeDirectQuery(id).replace('\0', NULL_BYTE_PLACEHOLDER)

  let res: LightningCssTransformAttributeResult | LightningCssTransformResult
  try {
    res = styleAttrRE.test(id)
      ? (await importLightningCSS()).transformStyleAttribute({
          filename,
          code: Buffer.from(src),
          targets: config.css.lightningcss?.targets,
          minify: config.isProduction && !!config.build.cssMinify,
          analyzeDependencies: true,
        })
      : await (
          await importLightningCSS()
        ).bundleAsync({
          ...config.css.lightningcss,
          filename,
          // projectRoot is needed to get stable hash when using CSS modules
          projectRoot: config.root,
          resolver: {
            async read(filePath) {
              if (filePath === filename) {
                return src
              }

              const code = fs.readFileSync(filePath, 'utf-8')
              const lang = CSS_LANGS_RE.exec(filePath)?.[1] as
                | CssLang
                | undefined
              if (isPreProcessor(lang)) {
                const result = await compileCSSPreprocessors(
                  environment,
                  id,
                  lang,
                  code,
                  workerController,
                )
                result.deps?.forEach((dep) => deps.add(dep))
                // TODO: support source map
                return result.code
              } else if (lang === 'sss') {
                const sssResult = await transformSugarSS(environment, id, code)
                // TODO: support source map
                return sssResult.code
              }
              return code
            },
            async resolve(id, from) {
              const publicFile = checkPublicFile(
                id,
                environment.getTopLevelConfig(),
              )
              if (publicFile) {
                return publicFile
              }

              // NOTE: with `transformer: 'postcss'`, CSS modules `composes` tried to resolve with
              //       all resolvers, but in `transformer: 'lightningcss'`, only the one for the
              //       current file type is used.
              const atImportResolvers = getAtImportResolvers(
                environment.getTopLevelConfig(),
              )
              const lang = CSS_LANGS_RE.exec(from)?.[1] as CssLang | undefined
              let resolver: ResolveIdFn
              switch (lang) {
                case 'css':
                case 'sss':
                case 'styl':
                case 'stylus':
                case undefined:
                  resolver = atImportResolvers.css
                  break
                case 'sass':
                case 'scss':
                  resolver = atImportResolvers.sass
                  break
                case 'less':
                  resolver = atImportResolvers.less
                  break
                default:
                  throw new Error(`Unknown lang: ${lang satisfies never}`)
              }

              const resolved = await resolver(environment, id, from)
              if (resolved) {
                deps.add(resolved)
                return resolved
              }
              return id
            },
          },
          minify: config.isProduction && !!config.build.cssMinify,
          sourceMap:
            config.command === 'build'
              ? !!config.build.sourcemap
              : config.css.devSourcemap,
          analyzeDependencies: true,
          cssModules: cssModuleRE.test(id)
            ? (config.css.lightningcss?.cssModules ?? true)
            : undefined,
        })
  } catch (e) {
    e.message = `[lightningcss] ${e.message}`
    if (e.loc) {
      e.loc = {
        file: e.fileName.replace(NULL_BYTE_PLACEHOLDER, '\0'),
        line: e.loc.line,
        column: e.loc.column - 1, // 1-based
      }
      // add friendly error for https://github.com/parcel-bundler/lightningcss/issues/39
      try {
        const code = fs.readFileSync(e.fileName, 'utf-8')
        const commonIeMessage =
          ', which was used in the past to support old Internet Explorer versions.' +
          ' This is not a valid CSS syntax and will be ignored by modern browsers. ' +
          '\nWhile this is not supported by LightningCSS, you can set `css.lightningcss.errorRecovery: true` to strip these codes.'
        if (/[\s;{]\*[a-zA-Z-][\w-]+\s*:/.test(code)) {
          // https://stackoverflow.com/a/1667560
          e.message +=
            '.\nThis file contains star property hack (e.g. `*zoom`)' +
            commonIeMessage
        } else if (/min-width:\s*0\\0/.test(code)) {
          // https://stackoverflow.com/a/14585820
          e.message +=
            '.\nThis file contains @media zero hack (e.g. `@media (min-width: 0\\0)`)' +
            commonIeMessage
        }
      } catch {}
    }
    throw e
  }

  for (const warning of res.warnings) {
    let msg = `[vite:css][lightningcss] ${warning.message}`
    msg += `\n${generateCodeFrame(src, {
      line: warning.loc.line,
      column: warning.loc.column - 1, // 1-based
    })}`
    environment.logger.warn(colors.yellow(msg))
  }

  // NodeJS res.code = Buffer
  // Deno res.code = Uint8Array
  // For correct decode compiled css need to use TextDecoder
  let css = decoder.decode(res.code)
  for (const dep of res.dependencies!) {
    switch (dep.type) {
      case 'url': {
        let replaceUrl: string
        if (skipUrlReplacer(dep.url)) {
          replaceUrl = dep.url
        } else if (urlResolver) {
          const [newUrl, resolvedId] = await urlResolver(
            dep.url,
            dep.loc.filePath.replace(NULL_BYTE_PLACEHOLDER, '\0'),
          )
          // only register inlined assets to avoid frequent full refresh (#18979)
          if (newUrl.startsWith('data:') && resolvedId) {
            deps.add(resolvedId)
          }
          replaceUrl = newUrl
        } else {
          replaceUrl = dep.url
        }

        css = css.replace(
          dep.placeholder,
          // lightningcss always generates `url("placeholder")`
          // (`url('placeholder')`, `url(placeholder)` is not generated)
          // so escape double quotes
          () => replaceUrl.replaceAll('"', '\\"'),
        )
        break
      }
      default:
        throw new Error(`Unsupported dependency type: ${dep.type}`)
    }
  }

  let modules: Record<string, string> | undefined
  if ('exports' in res && res.exports) {
    modules = {}
    // https://github.com/parcel-bundler/lightningcss/issues/291
    const sortedEntries = Object.entries(res.exports).sort((a, b) =>
      a[0].localeCompare(b[0]),
    )
    for (const [key, value] of sortedEntries) {
      modules[key] = value.name
      // https://lightningcss.dev/css-modules.html#class-composition
      for (const c of value.composes) {
        modules[key] += ' ' + c.name
      }
    }
  }

  return {
    code: css,
    map: 'map' in res ? res.map?.toString() : undefined,
    modules,
  }
}

// Convert https://esbuild.github.io/api/#target
// To https://github.com/parcel-bundler/lightningcss/blob/master/node/targets.d.ts

const map: Record<
  string,
  keyof NonNullable<LightningCSSOptions['targets']> | false | undefined
> = {
  chrome: 'chrome',
  edge: 'edge',
  firefox: 'firefox',
  hermes: false,
  ie: 'ie',
  ios: 'ios_saf',
  node: false,
  opera: 'opera',
  rhino: false,
  safari: 'safari',
}

const esMap: Record<number, string[]> = {
  // https://caniuse.com/?search=es2015
  2015: ['chrome49', 'edge13', 'safari10', 'firefox44', 'opera36'],
  // https://caniuse.com/?search=es2016
  2016: ['chrome50', 'edge13', 'safari10', 'firefox43', 'opera37'],
  // https://caniuse.com/?search=es2017
  2017: ['chrome58', 'edge15', 'safari11', 'firefox52', 'opera45'],
  // https://caniuse.com/?search=es2018
  2018: ['chrome63', 'edge79', 'safari12', 'firefox58', 'opera50'],
  // https://caniuse.com/?search=es2019
  2019: ['chrome73', 'edge79', 'safari12.1', 'firefox64', 'opera60'],
  // https://caniuse.com/?search=es2020
  2020: ['chrome80', 'edge80', 'safari14.1', 'firefox80', 'opera67'],
  // https://caniuse.com/?search=es2021
  2021: ['chrome85', 'edge85', 'safari14.1', 'firefox80', 'opera71'],
  // https://caniuse.com/?search=es2022
  2022: ['chrome94', 'edge94', 'safari16.4', 'firefox93', 'opera80'],
  // https://caniuse.com/?search=es2023
  2023: ['chrome110', 'edge110', 'safari16.4', 'opera96'],
}

const esRE = /es(\d{4})/
const versionRE = /\d/

const convertTargetsCache = new Map<
  string | string[],
  LightningCSSOptions['targets']
>()
export const convertTargets = (
  esbuildTarget: string | string[] | false,
): LightningCSSOptions['targets'] => {
  if (!esbuildTarget) return {}
  const cached = convertTargetsCache.get(esbuildTarget)
  if (cached) return cached
  const targets: LightningCSSOptions['targets'] = {}

  const entriesWithoutES = arraify(esbuildTarget).flatMap((e) => {
    const match = esRE.exec(e)
    if (!match) return e
    const year = Number(match[1])
    if (!esMap[year]) throw new Error(`Unsupported target "${e}"`)
    return esMap[year]
  })

  for (const entry of entriesWithoutES) {
    if (entry === 'esnext') continue
    const index = entry.search(versionRE)
    if (index >= 0) {
      const browser = map[entry.slice(0, index)]
      if (browser === false) continue // No mapping available
      if (browser) {
        const [major, minor = 0] = entry
          .slice(index)
          .split('.')
          .map((v) => parseInt(v, 10))
        if (!isNaN(major) && !isNaN(minor)) {
          const version = (major << 16) | (minor << 8)
          if (!targets[browser] || version < targets[browser]!) {
            targets[browser] = version
          }
          continue
        }
      }
    }
    throw new Error(`Unsupported target "${entry}"`)
  }

  convertTargetsCache.set(esbuildTarget, targets)
  return targets
}

export function resolveLibCssFilename(
  libOptions: LibraryOptions,
  root: string,
  packageCache?: PackageCache,
): string {
  if (typeof libOptions.cssFileName === 'string') {
    return `${libOptions.cssFileName}.css`
  } else if (typeof libOptions.fileName === 'string') {
    return `${libOptions.fileName}.css`
  }

  const packageJson = findNearestMainPackageData(root, packageCache)?.data
  const name = packageJson ? getPkgName(packageJson.name) : undefined

  if (!name)
    throw new Error(
      'Name in package.json is required if option "build.lib.cssFileName" is not provided.',
    )

  return `${name}.css`
}<|MERGE_RESOLUTION|>--- conflicted
+++ resolved
@@ -608,15 +608,6 @@
 
         // build CSS handling ----------------------------------------------------
 
-<<<<<<< HEAD
-        const cssScopeTo =
-          // NOTE: `this.getModuleInfo` can be undefined when the plugin is called directly
-          //       adding `?.` temporary to avoid unocss from breaking
-          // TODO: remove `?.` after `this.getModuleInfo` in Vite 7
-          this.getModuleInfo?.(id)?.meta?.vite?.cssScopeTo
-
-=======
->>>>>>> 8c04c69a
         // record css
         if (!inlined) {
           styles.set(id, css)
@@ -666,11 +657,7 @@
 
           // If this CSS is scoped to its importers exports, check if those importers exports
           // are rendered in the chunks. If they are not, we can skip bundling this CSS.
-          const cssScopeTo = (
-            this.getModuleInfo(id)?.meta?.vite as
-              | CustomPluginOptionsVite
-              | undefined
-          )?.cssScopeTo
+          const cssScopeTo = this.getModuleInfo(id)?.meta?.vite?.cssScopeTo
           if (
             cssScopeTo &&
             !isCssScopeToRendered(cssScopeTo, renderedModules)
