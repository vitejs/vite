import fs from 'fs'
import path from 'path'
import {
  // createDebugger,
  isExternalUrl,
  asyncReplace,
  cleanUrl,
  generateCodeFrame,
  isDataUrl,
  isObject,
  normalizePath,
  processSrcSet
} from '../utils'
import { Plugin } from '../plugin'
import { ResolvedConfig } from '../config'
import postcssrc from 'postcss-load-config'
import {
  NormalizedOutputOptions,
  OutputChunk,
  RenderedChunk,
  RollupError,
  SourceMap
} from 'rollup'
import { dataToEsm } from '@rollup/pluginutils'
import chalk from 'chalk'
import { CLIENT_PUBLIC_PATH } from '../constants'
import { ResolveFn, ViteDevServer } from '../'
import {
  getAssetFilename,
  assetUrlRE,
  registerAssetToChunk,
  fileToUrl,
  checkPublicFile
} from './asset'
import MagicString from 'magic-string'
import * as Postcss from 'postcss'
import type Sass from 'sass'
import type Stylus from 'stylus'
import type Less from 'less'
import { Alias } from 'types/alias'

// const debug = createDebugger('vite:css')

export interface CSSOptions {
  /**
   * https://github.com/css-modules/postcss-modules
   */
  modules?: CSSModulesOptions | false
  preprocessorOptions?: Record<string, any>
  postcss?:
    | string
    | (Postcss.ProcessOptions & {
        plugins?: Postcss.Plugin[]
      })
}

export interface CSSModulesOptions {
  getJSON?: (
    cssFileName: string,
    json: Record<string, string>,
    outputFileName: string
  ) => void
  scopeBehaviour?: 'global' | 'local'
  globalModulePaths?: string[]
  generateScopedName?:
    | string
    | ((name: string, filename: string, css: string) => string)
  hashPrefix?: string
  /**
   * default: null
   */
  localsConvention?:
    | 'camelCase'
    | 'camelCaseOnly'
    | 'dashes'
    | 'dashesOnly'
    | null
}

const cssLangs = `\\.(css|less|sass|scss|styl|stylus|postcss)($|\\?)`
const cssLangRE = new RegExp(cssLangs)
const cssModuleRE = new RegExp(`\\.module${cssLangs}`)
const directRequestRE = /(\?|&)direct\b/
<<<<<<< HEAD
const enum PreprocessLang {
  less = 'less',
  sass = 'sass',
  scss = 'scss',
  styl = 'styl',
  stylus = 'stylus'
}
const enum PureCssLang {
  css = 'css'
}
type CssLang = keyof typeof PureCssLang | keyof typeof PreprocessLang
=======
const commonjsProxyRE = /\?commonjs-proxy/
>>>>>>> 44294ba0

export const isCSSRequest = (request: string) =>
  cssLangRE.test(request) && !directRequestRE.test(request)

export const isDirectCSSRequest = (request: string) =>
  cssLangRE.test(request) && directRequestRE.test(request)

const cssModulesCache = new WeakMap<
  ResolvedConfig,
  Map<string, Record<string, string>>
>()

export const chunkToEmittedCssFileMap = new WeakMap<
  RenderedChunk,
  Set<string>
>()

/**
 * Plugin applied before user plugins
 */
export function cssPlugin(config: ResolvedConfig): Plugin {
  let server: ViteDevServer
  const moduleCache = new Map<string, Record<string, string>>()
  cssModulesCache.set(config, moduleCache)

  const resolveUrl = config.createResolver({
    preferRelative: true,
    tryIndex: false,
    extensions: []
  })
  const atImportResolvers = createCSSResolvers(config)

  return {
    name: 'vite:css',

    configureServer(_server) {
      server = _server
    },

    async transform(raw, id) {
      if (!cssLangRE.test(id) || commonjsProxyRE.test(id)) {
        return
      }

      const urlReplacer: CssUrlReplacer = async (url, importer) => {
        if (checkPublicFile(url, config)) {
          return config.base + url.slice(1)
        }
        const resolved = await resolveUrl(url, importer)
        if (resolved) {
          return fileToUrl(resolved, config, this)
        }
        return url
      }

      // const urlReplacer: CssUrlReplacer = server
      //   ? (url, importer) => {
      //       if (url.startsWith('/')) {
      //         return config.base + url.slice(1)
      //       } else {
      //         const filePath = normalizePath(
      //           path.resolve(path.dirname(importer || id), url)
      //         )
      //         return fileToDevUrl(filePath, config)
      //       }
      //     }
      //   : (url, importer) => {
      //       return urlToBuiltUrl(url, importer || id, config, this)
      //     }

      const { code: css, modules, deps } = await compileCSS(
        id,
        raw,
        config,
        urlReplacer,
        atImportResolvers
      )
      if (modules) {
        moduleCache.set(id, modules)
      }

      // dev
      if (server) {
        // server only logic for handling CSS @import dependency hmr
        const { moduleGraph } = server
        const thisModule = moduleGraph.getModuleById(id)!

        // CSS modules cannot self-accept since it exports values
        const isSelfAccepting = !modules
        if (deps) {
          // record deps in the module graph so edits to @import css can trigger
          // main import to hot update
          const depModules = new Set(
            [...deps].map((file) => moduleGraph.createFileOnlyEntry(file))
          )
          moduleGraph.updateModuleInfo(
            thisModule,
            depModules,
            // The root CSS proxy module is self-accepting and should not
            // have an explicit accept list
            new Set(),
            isSelfAccepting
          )
          for (const file of deps) {
            this.addWatchFile(file)
          }
        } else {
          thisModule.isSelfAccepting = isSelfAccepting
        }
      }

      return {
        code: css,
        // TODO CSS source map
        map: { mappings: '' }
      }
    }
  }
}

/**
 * Plugin applied after user plugins
 */
export function cssPostPlugin(config: ResolvedConfig): Plugin {
  const styles = new Map<string, string>()
  const pureCssChunks = new Set<string>()
  const moduleCache = cssModulesCache.get(config)!

  // when there are multiple rollup outputs and extracting CSS, only emit once,
  // since output formats have no effect on the generated CSS.
  const outputToExtractedCSSMap = new Map<NormalizedOutputOptions, string>()
  let hasEmitted = false

  return {
    name: 'vite:css-post',

    transform(css, id, ssr) {
      if (!cssLangRE.test(id) || commonjsProxyRE.test(id)) {
        return
      }

      const modules = moduleCache.get(id)
      const modulesCode =
        modules && dataToEsm(modules, { namedExports: true, preferConst: true })

      if (config.command === 'serve') {
        if (isDirectCSSRequest(id)) {
          return css
        } else {
          // server only
          if (ssr) {
            return modulesCode || `export default ${JSON.stringify(css)}`
          }
          return [
            `import { updateStyle, removeStyle } from ${JSON.stringify(
              path.posix.join(config.base, CLIENT_PUBLIC_PATH)
            )}`,
            `const id = ${JSON.stringify(id)}`,
            `const css = ${JSON.stringify(css)}`,
            `updateStyle(id, css)`,
            // css modules exports change on edit so it can't self accept
            `${modulesCode || `import.meta.hot.accept()\nexport default css`}`,
            `import.meta.hot.prune(() => removeStyle(id))`
          ].join('\n')
        }
      }

      // build CSS handling ----------------------------------------------------

      // record css
      styles.set(id, css)

      return {
        code: modulesCode || `export default ${JSON.stringify(css)}`,
        map: { mappings: '' },
        // avoid the css module from being tree-shaken so that we can retrieve
        // it in renderChunk()
        moduleSideEffects: 'no-treeshake'
      }
    },

    async renderChunk(code, chunk, opts) {
      let chunkCSS = ''
      let isPureCssChunk = true
      const ids = Object.keys(chunk.modules)
      for (const id of ids) {
        if (
          !isCSSRequest(id) ||
          cssModuleRE.test(id) ||
          commonjsProxyRE.test(id)
        ) {
          isPureCssChunk = false
        }
        if (styles.has(id)) {
          chunkCSS += styles.get(id)
        }
      }

      if (!chunkCSS) {
        return null
      }

      // resolve asset URL placeholders to their built file URLs and perform
      // minification if necessary
      const processChunkCSS = async (
        css: string,
        {
          inlined,
          minify
        }: {
          inlined: boolean
          minify: boolean
        }
      ) => {
        // replace asset url references with resolved url.
        const isRelativeBase = config.base === '' || config.base.startsWith('.')
        css = css.replace(assetUrlRE, (_, fileHash, postfix = '') => {
          const filename = getAssetFilename(fileHash, config) + postfix
          registerAssetToChunk(chunk, filename)
          if (!isRelativeBase || inlined) {
            // absolute base or relative base but inlined (injected as style tag into
            // index.html) use the base as-is
            return config.base + filename
          } else {
            // relative base + extracted CSS - asset file will be in the same dir
            return `./${path.posix.basename(filename)}`
          }
        })
        // only external @imports should exist at this point - and they need to
        // be hoisted to the top of the CSS chunk per spec (#1845)
        if (css.includes('@import')) {
          css = await hoistAtImports(css)
        }
        if (minify && config.build.minify) {
          css = await minifyCSS(css, config)
        }
        return css
      }

      if (config.build.cssCodeSplit) {
        if (isPureCssChunk) {
          // this is a shared CSS-only chunk that is empty.
          pureCssChunks.add(chunk.fileName)
        }
        if (opts.format === 'es') {
          chunkCSS = await processChunkCSS(chunkCSS, {
            inlined: false,
            minify: true
          })
          // emit corresponding css file
          const fileHandle = this.emitFile({
            name: chunk.name + '.css',
            type: 'asset',
            source: chunkCSS
          })
          chunkToEmittedCssFileMap.set(
            chunk,
            new Set([this.getFileName(fileHandle)])
          )
        } else if (!config.build.ssr) {
          // legacy build, inline css
          chunkCSS = await processChunkCSS(chunkCSS, {
            inlined: true,
            minify: true
          })
          const style = `__vite_style__`
          const injectCode =
            `var ${style} = document.createElement('style');` +
            `${style}.innerHTML = ${JSON.stringify(chunkCSS)};` +
            `document.head.appendChild(${style});`
          if (config.build.sourcemap) {
            const s = new MagicString(code)
            s.prepend(injectCode)
            return {
              code: s.toString(),
              map: s.generateMap({ hires: true })
            }
          } else {
            return { code: injectCode + code }
          }
        }
      } else {
        // non-split extracted CSS will be minified together
        chunkCSS = await processChunkCSS(chunkCSS, {
          inlined: false,
          minify: false
        })
        outputToExtractedCSSMap.set(
          opts,
          (outputToExtractedCSSMap.get(opts) || '') + chunkCSS
        )
      }
      return null
    },

    async generateBundle(opts, bundle) {
      // remove empty css chunks and their imports
      if (pureCssChunks.size) {
        const emptyChunkFiles = [...pureCssChunks]
          .map((file) => path.basename(file))
          .join('|')
          .replace(/\./g, '\\.')
        const emptyChunkRE = new RegExp(
          `\\bimport\\s*"[^"]*(?:${emptyChunkFiles})";\n?`,
          'g'
        )
        for (const file in bundle) {
          const chunk = bundle[file]
          if (chunk.type === 'chunk') {
            // remove pure css chunk from other chunk's imports,
            // and also register the emitted CSS files under the importer
            // chunks instead.
            chunk.imports = chunk.imports.filter((file) => {
              if (pureCssChunks.has(file)) {
                const css = chunkToEmittedCssFileMap.get(
                  bundle[file] as OutputChunk
                )
                if (css) {
                  let existing = chunkToEmittedCssFileMap.get(chunk)
                  if (!existing) {
                    existing = new Set()
                  }
                  css.forEach((file) => existing!.add(file))
                  chunkToEmittedCssFileMap.set(chunk, existing)
                }
                return false
              }
              return true
            })
            chunk.code = chunk.code.replace(
              emptyChunkRE,
              // remove css import while preserving source map location
              (m) => `/* empty css ${''.padEnd(m.length - 15)}*/`
            )
          }
        }
        pureCssChunks.forEach((fileName) => {
          delete bundle[fileName]
        })
      }

      let extractedCss = outputToExtractedCSSMap.get(opts)
      if (extractedCss && !hasEmitted) {
        hasEmitted = true
        // minify css
        if (config.build.minify) {
          extractedCss = await minifyCSS(extractedCss, config)
        }
        this.emitFile({
          name: 'style.css',
          type: 'asset',
          source: extractedCss
        })
      }
    }
  }
}

interface CSSAtImportResolvers {
  css: ResolveFn
  sass: ResolveFn
  less: ResolveFn
}

function createCSSResolvers(config: ResolvedConfig): CSSAtImportResolvers {
  let cssResolve: ResolveFn | undefined
  let sassResolve: ResolveFn | undefined
  let lessResolve: ResolveFn | undefined
  return {
    get css() {
      return (
        cssResolve ||
        (cssResolve = config.createResolver({
          extensions: ['.css'],
          mainFields: ['style'],
          tryIndex: false,
          preferRelative: true
        }))
      )
    },

    get sass() {
      return (
        sassResolve ||
        (sassResolve = config.createResolver({
          extensions: ['.scss', '.sass', '.css'],
          mainFields: ['sass', 'style'],
          tryIndex: true,
          tryPrefix: '_',
          preferRelative: true
        }))
      )
    },

    get less() {
      return (
        lessResolve ||
        (lessResolve = config.createResolver({
          extensions: ['.less', '.css'],
          mainFields: ['less', 'style'],
          tryIndex: false,
          preferRelative: true
        }))
      )
    }
  }
}

async function compileCSS(
  id: string,
  code: string,
  config: ResolvedConfig,
  urlReplacer: CssUrlReplacer,
  atImportResolvers: CSSAtImportResolvers
): Promise<{
  code: string
  map?: SourceMap
  ast?: Postcss.Result
  modules?: Record<string, string>
  deps?: Set<string>
}> {
  const { modules: modulesOptions, preprocessorOptions } = config.css || {}
  const isModule = modulesOptions !== false && cssModuleRE.test(id)
  // although at serve time it can work without processing, we do need to
  // crawl them in order to register watch dependencies.
  const needInlineImport = code.includes('@import')
  const hasUrl = cssUrlRE.test(code) || cssImageSetRE.test(code)
  const postcssConfig = await resolvePostcssConfig(config)
  const lang = id.match(cssLangRE)?.[1] as CssLang | undefined

  // 1. plain css that needs no processing
  if (
    lang === 'css' &&
    !postcssConfig &&
    !isModule &&
    !needInlineImport &&
    !hasUrl
  ) {
    return { code }
  }

  let map: SourceMap | undefined
  let modules: Record<string, string> | undefined
  const deps = new Set<string>()

  // 2. pre-processors: sass etc.
  if (isPreProcessor(lang)) {
    const preProcessor = preProcessors[lang]
    let opts = (preprocessorOptions && preprocessorOptions[lang]) || {}
    // support @import from node dependencies by default
    switch (lang) {
      case PreprocessLang.scss:
      case PreprocessLang.sass:
        opts = {
          includePaths: ['node_modules'],
          alias: config.resolve.alias,
          ...opts
        }
        break
      case PreprocessLang.less:
      case PreprocessLang.styl:
      case PreprocessLang.stylus:
        opts = {
          paths: ['node_modules'],
          alias: config.resolve.alias,
          ...opts
        }
    }
    // important: set this for relative import resolving
    opts.filename = cleanUrl(id)
    const preprocessResult = await preProcessor(
      code,
      config.root,
      opts,
      atImportResolvers
    )
    if (preprocessResult.errors.length) {
      throw preprocessResult.errors[0]
    }

    code = preprocessResult.code
    map = preprocessResult.map as SourceMap
    if (preprocessResult.deps) {
      preprocessResult.deps.forEach((dep) => {
        // sometimes sass registers the file itself as a dep
        if (dep !== opts.filename) {
          deps.add(dep)
        }
      })
    }
  }

  // 3. postcss
  const postcssOptions = (postcssConfig && postcssConfig.options) || {}
  const postcssPlugins =
    postcssConfig && postcssConfig.plugins ? postcssConfig.plugins.slice() : []

  if (needInlineImport) {
    postcssPlugins.unshift(
      (await import('postcss-import')).default({
        async resolve(id, basedir) {
          const resolved = await atImportResolvers.css(
            id,
            path.join(basedir, '*')
          )
          if (resolved) {
            return path.resolve(resolved)
          }
          return id
        }
      })
    )
  }
  postcssPlugins.push(
    UrlRewritePostcssPlugin({
      replacer: urlReplacer
    }) as Postcss.Plugin
  )

  if (isModule) {
    postcssPlugins.unshift(
      (await import('postcss-modules')).default({
        ...modulesOptions,
        getJSON(
          cssFileName: string,
          _modules: Record<string, string>,
          outputFileName: string
        ) {
          modules = _modules
          if (modulesOptions && typeof modulesOptions.getJSON === 'function') {
            modulesOptions.getJSON(cssFileName, _modules, outputFileName)
          }
        }
      })
    )
  }

  if (!postcssPlugins.length) {
    return {
      code,
      map
    }
  }

  // postcss is an unbundled dep and should be lazy imported
  const postcssResult = await (await import('postcss'))
    .default(postcssPlugins)
    .process(code, {
      ...postcssOptions,
      to: id,
      from: id,
      map: {
        inline: false,
        annotation: false,
        prev: map
      }
    })

  // record CSS dependencies from @imports
  for (const message of postcssResult.messages) {
    if (message.type === 'dependency') {
      deps.add(message.file as string)
    } else if (message.type === 'warning') {
      let msg = `[vite:css] ${message.text}`
      if (message.line && message.column) {
        msg += `\n${generateCodeFrame(code, {
          line: message.line,
          column: message.column
        })}`
      }
      config.logger.warn(chalk.yellow(msg))
    }
  }

  return {
    ast: postcssResult,
    code: postcssResult.css,
    map: postcssResult.map as any,
    modules,
    deps
  }
}

interface PostCSSConfigResult {
  options: Postcss.ProcessOptions
  plugins: Postcss.Plugin[]
}

let cachedPostcssConfig: PostCSSConfigResult | null | undefined

async function resolvePostcssConfig(
  config: ResolvedConfig
): Promise<PostCSSConfigResult | null> {
  if (cachedPostcssConfig !== undefined) {
    return cachedPostcssConfig
  }

  // inline postcss config via vite config
  const inlineOptions = config.css?.postcss
  if (isObject(inlineOptions)) {
    const result = {
      options: { ...inlineOptions },
      plugins: inlineOptions.plugins || []
    }
    delete result.options.plugins
    return (cachedPostcssConfig = result)
  }

  try {
    const searchPath =
      typeof inlineOptions === 'string' ? inlineOptions : config.root
    // @ts-ignore
    return (cachedPostcssConfig = await postcssrc({}, searchPath))
  } catch (e) {
    if (!/No PostCSS Config found/.test(e.message)) {
      throw e
    }
    return (cachedPostcssConfig = null)
  }
}

type CssUrlReplacer = (
  url: string,
  importer?: string
) => string | Promise<string>
const cssUrlRE = /url\(\s*('[^']+'|"[^"]+"|[^'")]+)\s*\)/
const cssImageSetRE = /image-set\(([^)]+)\)/

const UrlRewritePostcssPlugin: Postcss.PluginCreator<{
  replacer: CssUrlReplacer
}> = (opts) => {
  if (!opts) {
    throw new Error('base or replace is required')
  }

  return {
    postcssPlugin: 'vite-url-rewrite',
    Once(root) {
      const promises: Promise<void>[] = []
      root.walkDecls((declaration) => {
        const isCssUrl = cssUrlRE.test(declaration.value)
        const isCssImageSet = cssImageSetRE.test(declaration.value)
        if (isCssUrl || isCssImageSet) {
          const replacerForDeclaration = (rawUrl: string) => {
            const importer = declaration.source?.input.file
            return opts.replacer(rawUrl, importer)
          }
          const rewriterToUse = isCssUrl ? rewriteCssUrls : rewriteCssImageSet
          promises.push(
            rewriterToUse(declaration.value, replacerForDeclaration).then(
              (url) => {
                declaration.value = url
              }
            )
          )
        }
      })
      if (promises.length) {
        return Promise.all(promises) as any
      }
    }
  }
}
UrlRewritePostcssPlugin.postcss = true

function rewriteCssUrls(
  css: string,
  replacer: CssUrlReplacer
): Promise<string> {
  return asyncReplace(css, cssUrlRE, async (match) => {
    let [matched, rawUrl] = match
    return await doUrlReplace(rawUrl, matched, replacer)
  })
}

function rewriteCssImageSet(
  css: string,
  replacer: CssUrlReplacer
): Promise<string> {
  return asyncReplace(css, cssImageSetRE, async (match) => {
    let [matched, rawUrl] = match
    const url = await processSrcSet(rawUrl, ({ url }) =>
      doUrlReplace(url, matched, replacer)
    )
    return `image-set(${url})`
  })
}
async function doUrlReplace(
  rawUrl: string,
  matched: string,
  replacer: CssUrlReplacer
) {
  let wrap = ''
  const first = rawUrl[0]
  if (first === `"` || first === `'`) {
    wrap = first
    rawUrl = rawUrl.slice(1, -1)
  }
  if (isExternalUrl(rawUrl) || isDataUrl(rawUrl) || rawUrl.startsWith('#')) {
    return matched
  }

  return `url(${wrap}${await replacer(rawUrl)}${wrap})`
}

let CleanCSS: any

async function minifyCSS(css: string, config: ResolvedConfig) {
  CleanCSS = CleanCSS || (await import('clean-css')).default
  const res = new CleanCSS({
    rebase: false,
    ...config.build.cleanCssOptions
  }).minify(css)

  if (res.errors && res.errors.length) {
    config.logger.error(chalk.red(`error when minifying css:\n${res.errors}`))
    throw res.errors[0]
  }

  // do not warn on remote @imports
  const warnings =
    res.warnings &&
    res.warnings.filter((m: string) => !m.includes('remote @import'))
  if (warnings && warnings.length) {
    config.logger.warn(
      chalk.yellow(`warnings when minifying css:\n${warnings.join('\n')}`)
    )
  }

  return res.styles
}

// #1845
// CSS @import can only appear at top of the file. We need to hoist all @import
// to top when multiple files are concatenated.
async function hoistAtImports(css: string) {
  const postcss = await import('postcss')
  return (await postcss.default([AtImportHoistPlugin]).process(css)).css
}

const AtImportHoistPlugin: Postcss.PluginCreator<any> = () => {
  return {
    postcssPlugin: 'vite-hoist-at-imports',
    Once(root) {
      const imports: Postcss.AtRule[] = []
      root.walkAtRules((rule) => {
        if (rule.name === 'import') {
          // record in reverse so that can simply prepend to preserve order
          imports.unshift(rule)
        }
      })
      imports.forEach((i) => root.prepend(i))
    }
  }
}
AtImportHoistPlugin.postcss = true

// Preprocessor support. This logic is largely replicated from @vue/compiler-sfc

type PreprocessorAdditionalData =
  | string
  | ((source: string, filename: string) => string | Promise<string>)

type StylePreprocessor = (
  source: string,
  root: string,
  options: {
    [key: string]: any
    additionalData?: PreprocessorAdditionalData
    filename: string
    alias: Alias[]
  },
  resolvers: CSSAtImportResolvers
) => StylePreprocessorResults | Promise<StylePreprocessorResults>

export interface StylePreprocessorResults {
  code: string
  map?: object
  errors: RollupError[]
  deps: string[]
}

const loadedPreprocessors: Partial<Record<PreprocessLang, any>> = {}

function loadPreprocessor(lang: PreprocessLang.scss, root: string): typeof Sass
function loadPreprocessor(lang: PreprocessLang.sass, root: string): typeof Sass
function loadPreprocessor(lang: PreprocessLang.less, root: string): typeof Less
function loadPreprocessor(
  lang: PreprocessLang.stylus,
  root: string
): typeof Stylus
function loadPreprocessor(lang: PreprocessLang, root: string): any {
  if (lang in loadedPreprocessors) {
    return loadedPreprocessors[lang]
  }
  try {
    const resolved = require.resolve(lang, { paths: [root] })
    return (loadedPreprocessors[lang] = require(resolved))
  } catch (e) {
    throw new Error(
      `Preprocessor dependency "${lang}" not found. Did you install it?`
    )
  }
}

// .scss/.sass processor
const scss: StylePreprocessor = async (source, root, options, resolvers) => {
  const render = loadPreprocessor(PreprocessLang.sass, root).render
  const finalOptions: Sass.Options = {
    ...options,
    data: await getSource(source, options.filename, options.additionalData),
    file: options.filename,
    outFile: options.filename,
    importer(url, importer, done) {
      resolvers.sass(url, importer).then((resolved) => {
        if (resolved) {
          rebaseUrls(resolved, options.filename, options.alias).then(done)
        } else {
          done(null)
        }
      })
    }
  }

  try {
    const result = await new Promise<Sass.Result>((resolve, reject) => {
      render(finalOptions, (err, res) => {
        if (err) {
          reject(err)
        } else {
          resolve(res)
        }
      })
    })
    const deps = result.stats.includedFiles

    return {
      code: result.css.toString(),
      errors: [],
      deps
    }
  } catch (e) {
    // normalize SASS error
    e.id = e.file
    e.frame = e.formatted
    return { code: '', errors: [e], deps: [] }
  }
}

const sass: StylePreprocessor = (source, root, options, aliasResolver) =>
  scss(
    source,
    root,
    {
      ...options,
      indentedSyntax: true
    },
    aliasResolver
  )

/**
 * relative url() inside \@imported sass and less files must be rebased to use
 * root file as base.
 */
async function rebaseUrls(
  file: string,
  rootFile: string,
  alias: Alias[]
): Promise<Sass.ImporterReturnType> {
  file = path.resolve(file) // ensure os-specific flashes
  // in the same dir, no need to rebase
  const fileDir = path.dirname(file)
  const rootDir = path.dirname(rootFile)
  if (fileDir === rootDir) {
    return { file }
  }
  // no url()
  const content = fs.readFileSync(file, 'utf-8')
  if (!cssUrlRE.test(content)) {
    return { file }
  }
  const rebased = await rewriteCssUrls(content, (url) => {
    if (url.startsWith('/')) return url
    // match alias, no need to rewrite
    for (const { find } of alias) {
      const matches =
        typeof find === 'string' ? url.startsWith(find) : find.test(url)
      if (matches) {
        return url
      }
    }
    const absolute = path.resolve(fileDir, url)
    const relative = path.relative(rootDir, absolute)
    return normalizePath(relative)
  })
  return {
    file,
    contents: rebased
  }
}

// .less
const less: StylePreprocessor = async (source, root, options, resolvers) => {
  const nodeLess = loadPreprocessor(PreprocessLang.less, root)
  const viteResolverPlugin = createViteLessPlugin(
    nodeLess,
    options.filename,
    options.alias,
    resolvers
  )
  source = await getSource(source, options.filename, options.additionalData)

  let result: Less.RenderOutput | undefined
  try {
    result = await nodeLess.render(source, {
      ...options,
      plugins: [viteResolverPlugin, ...(options.plugins || [])]
    })
  } catch (e) {
    const error = e as Less.RenderError
    // normalize error info
    const normalizedError: RollupError = new Error(error.message || error.type)
    normalizedError.loc = {
      file: error.filename || options.filename,
      line: error.line,
      column: error.column
    }
    return { code: '', errors: [normalizedError], deps: [] }
  }
  return {
    code: result.css.toString(),
    deps: result.imports,
    errors: []
  }
}

/**
 * Less manager, lazy initialized
 */
let ViteLessManager: any

function createViteLessPlugin(
  less: typeof Less,
  rootFile: string,
  alias: Alias[],
  resolvers: CSSAtImportResolvers
): Less.Plugin {
  if (!ViteLessManager) {
    ViteLessManager = class ViteManager extends less.FileManager {
      resolvers
      rootFile
      alias
      constructor(
        rootFile: string,
        resolvers: CSSAtImportResolvers,
        alias: Alias[]
      ) {
        super()
        this.rootFile = rootFile
        this.resolvers = resolvers
        this.alias = alias
      }
      supports() {
        return true
      }
      supportsSync() {
        return false
      }
      async loadFile(
        filename: string,
        dir: string,
        opts: any,
        env: any
      ): Promise<Less.FileLoadResult> {
        const resolved = await this.resolvers.less(
          filename,
          path.join(dir, '*')
        )
        if (resolved) {
          const result = await rebaseUrls(resolved, this.rootFile, this.alias)
          let contents
          if (result && 'contents' in result) {
            contents = result.contents
          } else {
            contents = fs.readFileSync(resolved, 'utf-8')
          }
          return {
            filename: path.resolve(resolved),
            contents
          }
        } else {
          return super.loadFile(filename, dir, opts, env)
        }
      }
    }
  }

  return {
    install(_, pluginManager) {
      pluginManager.addFileManager(
        new ViteLessManager(rootFile, resolvers, alias)
      )
    },
    minVersion: [3, 0, 0]
  }
}

// .styl
const styl: StylePreprocessor = (source, root, options) => {
  const nodeStylus = loadPreprocessor(PreprocessLang.stylus, root)
  try {
    const ref = nodeStylus(source)

    Object.keys(options).forEach((key) => ref.set(key, options[key]))
    // if (map) ref.set('sourcemap', { inline: false, comment: false })

    const result = ref.render()

    // @ts-expect-error: https://github.com/DefinitelyTyped/DefinitelyTyped/pull/51919
    const deps = ref.deps()

    return { code: result, errors: [], deps }
  } catch (e) {
    return { code: '', errors: [e], deps: [] }
  }
}

function getSource(
  source: string,
  filename: string,
  additionalData?: PreprocessorAdditionalData
): string | Promise<string> {
  if (!additionalData) return source
  if (typeof additionalData === 'function') {
    return additionalData(source, filename)
  }
  return additionalData + source
}

const preProcessors = Object.freeze({
  [PreprocessLang.less]: less,
  [PreprocessLang.sass]: sass,
  [PreprocessLang.scss]: scss,
  [PreprocessLang.styl]: styl,
  [PreprocessLang.stylus]: styl
})

function isPreProcessor(lang: any): lang is PreprocessLang {
  return lang && lang in preProcessors
}<|MERGE_RESOLUTION|>--- conflicted
+++ resolved
@@ -81,7 +81,8 @@
 const cssLangRE = new RegExp(cssLangs)
 const cssModuleRE = new RegExp(`\\.module${cssLangs}`)
 const directRequestRE = /(\?|&)direct\b/
-<<<<<<< HEAD
+const commonjsProxyRE = /\?commonjs-proxy/
+
 const enum PreprocessLang {
   less = 'less',
   sass = 'sass',
@@ -93,9 +94,6 @@
   css = 'css'
 }
 type CssLang = keyof typeof PureCssLang | keyof typeof PreprocessLang
-=======
-const commonjsProxyRE = /\?commonjs-proxy/
->>>>>>> 44294ba0
 
 export const isCSSRequest = (request: string) =>
   cssLangRE.test(request) && !directRequestRE.test(request)
