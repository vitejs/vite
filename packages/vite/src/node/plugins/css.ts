--- conflicted
+++ resolved
@@ -634,13 +634,6 @@
           `var ${style} = document.createElement('style');` +
           `${style}.textContent = ${cssString};` +
           `document.head.appendChild(${style});`
-<<<<<<< HEAD
-        const wrapIdx = code.indexOf('System.register')
-        const executeFnStart =
-          code.indexOf('{', code.indexOf('execute:', wrapIdx)) + 1
-        const s = new MagicString(code)
-        s.appendRight(executeFnStart, injectCode)
-=======
         let injectionPoint
         const wrapIdx = code.indexOf('System.register')
         if (wrapIdx >= 0) {
@@ -652,16 +645,11 @@
         }
         const s = new MagicString(code)
         s.appendRight(injectionPoint, injectCode)
->>>>>>> bf674248
         if (config.build.sourcemap) {
           // resolve public URL from CSS paths, we need to use absolute paths
           return {
             code: s.toString(),
-<<<<<<< HEAD
-            map: s.generateMap({ hires: true }),
-=======
             map: s.generateMap({ hires: 'boundary' }),
->>>>>>> bf674248
           }
         } else {
           return { code: s.toString() }
