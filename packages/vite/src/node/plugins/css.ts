import fs from 'fs'
import path from 'path'
import glob from 'fast-glob'
import {
  // createDebugger,
  isExternalUrl,
  asyncReplace,
  cleanUrl,
  generateCodeFrame,
  isDataUrl,
  isObject,
  normalizePath,
  processSrcSet
} from '../utils'
import { Plugin } from '../plugin'
import { ResolvedConfig } from '../config'
import postcssrc from 'postcss-load-config'
import {
  NormalizedOutputOptions,
  OutputChunk,
  RenderedChunk,
  RollupError,
  SourceMap
} from 'rollup'
import { dataToEsm } from '@rollup/pluginutils'
import chalk from 'chalk'
import { CLIENT_PUBLIC_PATH } from '../constants'
import { ResolveFn, ViteDevServer } from '../'
import {
  getAssetFilename,
  assetUrlRE,
  registerAssetToChunk,
  fileToUrl,
  checkPublicFile
} from './asset'
import MagicString from 'magic-string'
import * as Postcss from 'postcss'
import type Sass from 'sass'
// We need to disable check of extraneous import which is buggy for stylus,
// and causes the CI tests fail, see: https://github.com/vitejs/vite/pull/2860
import type Stylus from 'stylus' // eslint-disable-line node/no-extraneous-import
import type Less from 'less'
import { Alias } from 'types/alias'
import type { ModuleNode } from '../server/moduleGraph'
import { transform, formatMessages } from 'esbuild'

// const debug = createDebugger('vite:css')

export interface CSSOptions {
  /**
   * https://github.com/css-modules/postcss-modules
   */
  modules?: CSSModulesOptions | false
  preprocessorOptions?: Record<string, any>
  postcss?:
    | string
    | (Postcss.ProcessOptions & {
        plugins?: Postcss.Plugin[]
      })
}

export interface CSSModulesOptions {
  getJSON?: (
    cssFileName: string,
    json: Record<string, string>,
    outputFileName: string
  ) => void
  scopeBehaviour?: 'global' | 'local'
  globalModulePaths?: RegExp[]
  generateScopedName?:
    | string
    | ((name: string, filename: string, css: string) => string)
  hashPrefix?: string
  /**
   * default: null
   */
  localsConvention?:
    | 'camelCase'
    | 'camelCaseOnly'
    | 'dashes'
    | 'dashesOnly'
    | null
}

const cssLangs = `\\.(css|less|sass|scss|styl|stylus|pcss|postcss)($|\\?)`
export const cssLangRE = new RegExp(cssLangs)
const cssModuleRE = new RegExp(`\\.module${cssLangs}`)
const directRequestRE = /(\?|&)direct\b/
const commonjsProxyRE = /\?commonjs-proxy/
const inlineRE = /(\?|&)inline\b/

const enum PreprocessLang {
  less = 'less',
  sass = 'sass',
  scss = 'scss',
  styl = 'styl',
  stylus = 'stylus'
}
const enum PureCssLang {
  css = 'css'
}
type CssLang = keyof typeof PureCssLang | keyof typeof PreprocessLang

export const isCSSRequest = (request: string): boolean =>
  cssLangRE.test(request) && !directRequestRE.test(request)

export const isDirectCSSRequest = (request: string): boolean =>
  cssLangRE.test(request) && directRequestRE.test(request)

const cssModulesCache = new WeakMap<
  ResolvedConfig,
  Map<string, Record<string, string>>
>()

export const chunkToEmittedCssFileMap = new WeakMap<
  RenderedChunk,
  Set<string>
>()

const postcssConfigCache = new WeakMap<
  ResolvedConfig,
  PostCSSConfigResult | null
>()

/**
 * Plugin applied before user plugins
 */
export function cssPlugin(config: ResolvedConfig): Plugin {
  let server: ViteDevServer
  let moduleCache: Map<string, Record<string, string>>

  const resolveUrl = config.createResolver({
    preferRelative: true,
    tryIndex: false,
    extensions: []
  })
  const atImportResolvers = createCSSResolvers(config)

  return {
    name: 'vite:css',

    configureServer(_server) {
      server = _server
    },

    buildStart() {
      // Ensure a new cache for every build (i.e. rebuilding in watch mode)
      moduleCache = new Map<string, Record<string, string>>()
      cssModulesCache.set(config, moduleCache)
    },

    async transform(raw, id) {
      if (!cssLangRE.test(id) || commonjsProxyRE.test(id)) {
        return
      }

      const urlReplacer: CssUrlReplacer = async (url, importer) => {
        if (checkPublicFile(url, config)) {
          return config.base + url.slice(1)
        }
        const resolved = await resolveUrl(url, importer)
        if (resolved) {
          return fileToUrl(resolved, config, this)
        }
        return url
      }

      const {
        code: css,
        modules,
        deps
      } = await compileCSS(
        id,
        raw,
        config,
        urlReplacer,
        atImportResolvers,
        server
      )
      if (modules) {
        moduleCache.set(id, modules)
      }

      // track deps for build watch mode
      if (config.command === 'build' && config.build.watch && deps) {
        for (const file of deps) {
          this.addWatchFile(file)
        }
      }

      // dev
      if (server) {
        // server only logic for handling CSS @import dependency hmr
        const { moduleGraph } = server
        const thisModule = moduleGraph.getModuleById(id)
        if (thisModule) {
          // CSS modules cannot self-accept since it exports values
          const isSelfAccepting = !modules
          if (deps) {
            // record deps in the module graph so edits to @import css can trigger
            // main import to hot update
            const depModules = new Set<string | ModuleNode>()
            for (const file of deps) {
              depModules.add(
                cssLangRE.test(file)
                  ? moduleGraph.createFileOnlyEntry(file)
                  : await moduleGraph.ensureEntryFromUrl(
                      await fileToUrl(file, config, this)
                    )
              )
            }
            moduleGraph.updateModuleInfo(
              thisModule,
              depModules,
              // The root CSS proxy module is self-accepting and should not
              // have an explicit accept list
              new Set(),
              isSelfAccepting
            )
            for (const file of deps) {
              this.addWatchFile(file)
            }
          } else {
            thisModule.isSelfAccepting = isSelfAccepting
          }
        }
      }

      return {
        code: css,
        // TODO CSS source map
        map: { mappings: '' }
      }
    }
  }
}

/**
 * Plugin applied after user plugins
 */
export function cssPostPlugin(config: ResolvedConfig): Plugin {
  // styles initialization in buildStart causes a styling loss in watch
  const styles: Map<string, string> = new Map<string, string>()
  let pureCssChunks: Set<string>

  // when there are multiple rollup outputs and extracting CSS, only emit once,
  // since output formats have no effect on the generated CSS.
  let outputToExtractedCSSMap: Map<NormalizedOutputOptions, string>
  let hasEmitted = false

  return {
    name: 'vite:css-post',

    buildStart() {
      // Ensure new caches for every build (i.e. rebuilding in watch mode)
      pureCssChunks = new Set<string>()
      outputToExtractedCSSMap = new Map<NormalizedOutputOptions, string>()
      hasEmitted = false
    },

    async transform(css, id, ssr) {
      if (!cssLangRE.test(id) || commonjsProxyRE.test(id)) {
        return
      }

      const inlined = inlineRE.test(id)
      const modules = cssModulesCache.get(config)!.get(id)
      const modulesCode =
        modules && dataToEsm(modules, { namedExports: true, preferConst: true })

      if (config.command === 'serve') {
        if (isDirectCSSRequest(id)) {
          return css
        } else {
          // server only
          if (ssr) {
            return modulesCode || `export default ${JSON.stringify(css)}`
          }
          if (inlined) {
            return `export default ${JSON.stringify(css)}`
          }
          return [
            `import { updateStyle, removeStyle } from ${JSON.stringify(
              path.posix.join(config.base, CLIENT_PUBLIC_PATH)
            )}`,
            `const id = ${JSON.stringify(id)}`,
            `const css = ${JSON.stringify(css)}`,
            `updateStyle(id, css)`,
            // css modules exports change on edit so it can't self accept
            `${modulesCode || `import.meta.hot.accept()\nexport default css`}`,
            `import.meta.hot.prune(() => removeStyle(id))`
          ].join('\n')
        }
      }

      // build CSS handling ----------------------------------------------------

      // record css
      if (!inlined) {
        styles.set(id, css)
      } else {
        css = await minifyCSS(css, config)
      }

      return {
        code: modulesCode || `export default ${JSON.stringify(css)}`,
        map: { mappings: '' },
        // avoid the css module from being tree-shaken so that we can retrieve
        // it in renderChunk()
        moduleSideEffects: inlined ? false : 'no-treeshake'
      }
    },

    async renderChunk(code, chunk, opts) {
      let chunkCSS = ''
      let isPureCssChunk = true
      const ids = Object.keys(chunk.modules)
      for (const id of ids) {
        if (
          !isCSSRequest(id) ||
          cssModuleRE.test(id) ||
          commonjsProxyRE.test(id)
        ) {
          isPureCssChunk = false
        }
        if (styles.has(id)) {
          chunkCSS += styles.get(id)
        }
      }

      if (!chunkCSS) {
        return null
      }

      // resolve asset URL placeholders to their built file URLs and perform
      // minification if necessary
      const processChunkCSS = async (
        css: string,
        {
          inlined,
          minify
        }: {
          inlined: boolean
          minify: boolean
        }
      ) => {
        // replace asset url references with resolved url.
        const isRelativeBase = config.base === '' || config.base.startsWith('.')
        css = css.replace(assetUrlRE, (_, fileHash, postfix = '') => {
          const filename = getAssetFilename(fileHash, config) + postfix
          registerAssetToChunk(chunk, filename)
          if (!isRelativeBase || inlined) {
            // absolute base or relative base but inlined (injected as style tag into
            // index.html) use the base as-is
            return config.base + filename
          } else {
            // relative base + extracted CSS - asset file will be in the same dir
            return `./${path.posix.basename(filename)}`
          }
        })
        // only external @imports should exist at this point - and they need to
        // be hoisted to the top of the CSS chunk per spec (#1845)
        if (css.includes('@import')) {
          css = await hoistAtImports(css)
        }
        if (minify && config.build.minify) {
          css = await minifyCSS(css, config)
        }
        return css
      }

      if (config.build.cssCodeSplit) {
        if (isPureCssChunk) {
          // this is a shared CSS-only chunk that is empty.
          pureCssChunks.add(chunk.fileName)
        }
        if (opts.format === 'es' || opts.format === 'cjs') {
          chunkCSS = await processChunkCSS(chunkCSS, {
            inlined: false,
            minify: true
          })
          // emit corresponding css file
          const fileHandle = this.emitFile({
            name: chunk.name + '.css',
            type: 'asset',
            source: chunkCSS
          })
          chunkToEmittedCssFileMap.set(
            chunk,
            new Set([this.getFileName(fileHandle)])
          )
        } else if (!config.build.ssr) {
          // legacy build, inline css
          chunkCSS = await processChunkCSS(chunkCSS, {
            inlined: true,
            minify: true
          })
          const style = `__vite_style__`
          const injectCode =
            `var ${style} = document.createElement('style');` +
            `${style}.innerHTML = ${JSON.stringify(chunkCSS)};` +
            `document.head.appendChild(${style});`
          if (config.build.sourcemap) {
            const s = new MagicString(code)
            s.prepend(injectCode)
            return {
              code: s.toString(),
              map: s.generateMap({ hires: true })
            }
          } else {
            return { code: injectCode + code }
          }
        }
      } else {
        // non-split extracted CSS will be minified together
        chunkCSS = await processChunkCSS(chunkCSS, {
          inlined: false,
          minify: false
        })
        outputToExtractedCSSMap.set(
          opts,
          (outputToExtractedCSSMap.get(opts) || '') + chunkCSS
        )
      }
      return null
    },

    async generateBundle(opts, bundle) {
      // remove empty css chunks and their imports
      if (pureCssChunks.size) {
        const emptyChunkFiles = [...pureCssChunks]
          .map((file) => path.basename(file))
          .join('|')
          .replace(/\./g, '\\.')
        const emptyChunkRE = new RegExp(
          opts.format === 'es'
            ? `\\bimport\\s*"[^"]*(?:${emptyChunkFiles})";\n?`
            : `\\brequire\\(\\s*"[^"]*(?:${emptyChunkFiles})"\\);\n?`,
          'g'
        )
        for (const file in bundle) {
          const chunk = bundle[file]
          if (chunk.type === 'chunk') {
            // remove pure css chunk from other chunk's imports,
            // and also register the emitted CSS files under the importer
            // chunks instead.
            chunk.imports = chunk.imports.filter((file) => {
              if (pureCssChunks.has(file)) {
                const css = chunkToEmittedCssFileMap.get(
                  bundle[file] as OutputChunk
                )
                if (css) {
                  let existing = chunkToEmittedCssFileMap.get(chunk)
                  if (!existing) {
                    existing = new Set()
                  }
                  css.forEach((file) => existing!.add(file))
                  chunkToEmittedCssFileMap.set(chunk, existing)
                }
                return false
              }
              return true
            })
            chunk.code = chunk.code.replace(
              emptyChunkRE,
              // remove css import while preserving source map location
              (m) => `/* empty css ${''.padEnd(m.length - 15)}*/`
            )
          }
        }
        pureCssChunks.forEach((fileName) => {
          delete bundle[fileName]
        })
      }

      let extractedCss = outputToExtractedCSSMap.get(opts)
      if (extractedCss && !hasEmitted) {
        hasEmitted = true
        // minify css
        if (config.build.minify) {
          extractedCss = await minifyCSS(extractedCss, config)
        }
        this.emitFile({
          name: 'style.css',
          type: 'asset',
          source: extractedCss
        })
      }
    }
  }
}

interface CSSAtImportResolvers {
  css: ResolveFn
  sass: ResolveFn
  less: ResolveFn
}

function createCSSResolvers(config: ResolvedConfig): CSSAtImportResolvers {
  let cssResolve: ResolveFn | undefined
  let sassResolve: ResolveFn | undefined
  let lessResolve: ResolveFn | undefined
  return {
    get css() {
      return (
        cssResolve ||
        (cssResolve = config.createResolver({
          extensions: ['.css'],
          mainFields: ['style'],
          tryIndex: false,
          preferRelative: true
        }))
      )
    },

    get sass() {
      return (
        sassResolve ||
        (sassResolve = config.createResolver({
          extensions: ['.scss', '.sass', '.css'],
          mainFields: ['sass', 'style'],
          tryIndex: true,
          tryPrefix: '_',
          preferRelative: true
        }))
      )
    },

    get less() {
      return (
        lessResolve ||
        (lessResolve = config.createResolver({
          extensions: ['.less', '.css'],
          mainFields: ['less', 'style'],
          tryIndex: false,
          preferRelative: true
        }))
      )
    }
  }
}

function getCssResolversKeys(
  resolvers: CSSAtImportResolvers
): Array<keyof CSSAtImportResolvers> {
  return Object.keys(resolvers) as unknown as Array<keyof CSSAtImportResolvers>
}

async function compileCSS(
  id: string,
  code: string,
  config: ResolvedConfig,
  urlReplacer: CssUrlReplacer,
  atImportResolvers: CSSAtImportResolvers,
  server?: ViteDevServer
): Promise<{
  code: string
  map?: SourceMap
  ast?: Postcss.Result
  modules?: Record<string, string>
  deps?: Set<string>
}> {
  const { modules: modulesOptions, preprocessorOptions } = config.css || {}
  const isModule = modulesOptions !== false && cssModuleRE.test(id)
  // although at serve time it can work without processing, we do need to
  // crawl them in order to register watch dependencies.
  const needInlineImport = code.includes('@import')
  const hasUrl = cssUrlRE.test(code) || cssImageSetRE.test(code)
  const postcssConfig = await resolvePostcssConfig(config)
  const lang = id.match(cssLangRE)?.[1] as CssLang | undefined

  // 1. plain css that needs no processing
  if (
    lang === 'css' &&
    !postcssConfig &&
    !isModule &&
    !needInlineImport &&
    !hasUrl
  ) {
    return { code }
  }

  let map: SourceMap | undefined
  let modules: Record<string, string> | undefined
  const deps = new Set<string>()

  // 2. pre-processors: sass etc.
  if (isPreProcessor(lang)) {
    const preProcessor = preProcessors[lang]
    let opts = (preprocessorOptions && preprocessorOptions[lang]) || {}
    // support @import from node dependencies by default
    switch (lang) {
      case PreprocessLang.scss:
      case PreprocessLang.sass:
        opts = {
          includePaths: ['node_modules'],
          alias: config.resolve.alias,
          ...opts
        }
        break
      case PreprocessLang.less:
      case PreprocessLang.styl:
      case PreprocessLang.stylus:
        opts = {
          paths: ['node_modules'],
          alias: config.resolve.alias,
          ...opts
        }
    }
    // important: set this for relative import resolving
    opts.filename = cleanUrl(id)
    const preprocessResult = await preProcessor(
      code,
      config.root,
      opts,
      atImportResolvers
    )
    if (preprocessResult.errors.length) {
      throw preprocessResult.errors[0]
    }

    code = preprocessResult.code
    map = preprocessResult.map as SourceMap
    if (preprocessResult.deps) {
      preprocessResult.deps.forEach((dep) => {
        // sometimes sass registers the file itself as a dep
        if (normalizePath(dep) !== normalizePath(opts.filename)) {
          deps.add(dep)
        }
      })
    }
  }

  // 3. postcss
  const postcssOptions = (postcssConfig && postcssConfig.options) || {}
  const postcssPlugins =
    postcssConfig && postcssConfig.plugins ? postcssConfig.plugins.slice() : []

  if (needInlineImport) {
    postcssPlugins.unshift(
      (await import('postcss-import')).default({
        async resolve(id, basedir) {
          const resolved = await atImportResolvers.css(
            id,
            path.join(basedir, '*')
          )
          if (resolved) {
            return path.resolve(resolved)
          }
          return id
        }
      })
    )
  }
  postcssPlugins.push(
    UrlRewritePostcssPlugin({
      replacer: urlReplacer
    }) as Postcss.Plugin
  )

  if (isModule) {
    postcssPlugins.unshift(
      (await import('postcss-modules')).default({
        ...modulesOptions,
        getJSON(
          cssFileName: string,
          _modules: Record<string, string>,
          outputFileName: string
        ) {
          modules = _modules
          if (modulesOptions && typeof modulesOptions.getJSON === 'function') {
            modulesOptions.getJSON(cssFileName, _modules, outputFileName)
          }
        },
        async resolve(id: string) {
          for (const key of getCssResolversKeys(atImportResolvers)) {
            const resolved = await atImportResolvers[key](id)
            if (resolved) {
              return path.resolve(resolved)
            }
          }

          return id
        }
      })
    )
  }

  if (!postcssPlugins.length) {
    return {
      code,
      map
    }
  }

  // postcss is an unbundled dep and should be lazy imported
  const postcssResult = await (await import('postcss'))
    .default(postcssPlugins)
    .process(code, {
      ...postcssOptions,
      to: id,
      from: id,
      map: {
        inline: false,
        annotation: false,
        prev: map
      }
    })

  // record CSS dependencies from @imports
  for (const message of postcssResult.messages) {
    if (message.type === 'dependency') {
      deps.add(message.file as string)
    } else if (message.type === 'dir-dependency') {
      // https://github.com/postcss/postcss/blob/main/docs/guidelines/plugin.md#3-dependencies
      const { dir, glob: globPattern = '**' } = message
      const pattern =
        normalizePath(path.resolve(path.dirname(id), dir)) + `/` + globPattern
      const files = glob.sync(pattern, {
        ignore: ['**/node_modules/**']
      })
      for (let i = 0; i < files.length; i++) {
        deps.add(files[i])
      }
      if (server) {
        // register glob importers so we can trigger updates on file add/remove
        if (!(id in server._globImporters)) {
          server._globImporters[id] = {
            module: server.moduleGraph.getModuleById(id)!,
            importGlobs: []
          }
        }
        server._globImporters[id].importGlobs.push({
          base: config.root,
          pattern
        })
      }
    } else if (message.type === 'warning') {
      let msg = `[vite:css] ${message.text}`
      if (message.line && message.column) {
        msg += `\n${generateCodeFrame(code, {
          line: message.line,
          column: message.column
        })}`
      }
      config.logger.warn(chalk.yellow(msg))
    }
  }

  return {
    ast: postcssResult,
    code: postcssResult.css,
    map: postcssResult.map as any,
    modules,
    deps
  }
}

interface PostCSSConfigResult {
  options: Postcss.ProcessOptions
  plugins: Postcss.Plugin[]
}

async function resolvePostcssConfig(
  config: ResolvedConfig
): Promise<PostCSSConfigResult | null> {
  let result = postcssConfigCache.get(config)
  if (result !== undefined) {
    return result
  }

  // inline postcss config via vite config
  const inlineOptions = config.css?.postcss
  if (isObject(inlineOptions)) {
    const options = { ...inlineOptions }

    delete options.plugins
    result = {
      options,
      plugins: inlineOptions.plugins || []
    }
  } else {
    try {
      const searchPath =
        typeof inlineOptions === 'string' ? inlineOptions : config.root
      // @ts-ignore
      result = await postcssrc({}, searchPath)
    } catch (e) {
      if (!/No PostCSS Config found/.test(e.message)) {
        throw e
      }
      result = null
    }
  }

  postcssConfigCache.set(config, result)
  return result
}

type CssUrlReplacer = (
  url: string,
  importer?: string
) => string | Promise<string>
// https://drafts.csswg.org/css-syntax-3/#identifier-code-point
export const cssUrlRE =
  /(?<=^|[^\w\-\u0080-\uffff])url\(\s*('[^']+'|"[^"]+"|[^'")]+)\s*\)/
const cssImageSetRE = /image-set\(([^)]+)\)/

const UrlRewritePostcssPlugin: Postcss.PluginCreator<{
  replacer: CssUrlReplacer
}> = (opts) => {
  if (!opts) {
    throw new Error('base or replace is required')
  }

  return {
    postcssPlugin: 'vite-url-rewrite',
    Once(root) {
      const promises: Promise<void>[] = []
      root.walkDecls((declaration) => {
        const isCssUrl = cssUrlRE.test(declaration.value)
        const isCssImageSet = cssImageSetRE.test(declaration.value)
        if (isCssUrl || isCssImageSet) {
          const replacerForDeclaration = (rawUrl: string) => {
            const importer = declaration.source?.input.file
            return opts.replacer(rawUrl, importer)
          }
          const rewriterToUse = isCssUrl ? rewriteCssUrls : rewriteCssImageSet
          promises.push(
            rewriterToUse(declaration.value, replacerForDeclaration).then(
              (url) => {
                declaration.value = url
              }
            )
          )
        }
      })
      if (promises.length) {
        return Promise.all(promises) as any
      }
    }
  }
}
UrlRewritePostcssPlugin.postcss = true

function rewriteCssUrls(
  css: string,
  replacer: CssUrlReplacer
): Promise<string> {
  return asyncReplace(css, cssUrlRE, async (match) => {
    const [matched, rawUrl] = match
    return await doUrlReplace(rawUrl, matched, replacer)
  })
}

function rewriteCssImageSet(
  css: string,
  replacer: CssUrlReplacer
): Promise<string> {
  return asyncReplace(css, cssImageSetRE, async (match) => {
    const [matched, rawUrl] = match
    const url = await processSrcSet(rawUrl, ({ url }) =>
      doUrlReplace(url, matched, replacer)
    )
    return `image-set(${url})`
  })
}
async function doUrlReplace(
  rawUrl: string,
  matched: string,
  replacer: CssUrlReplacer
) {
  let wrap = ''
  const first = rawUrl[0]
  if (first === `"` || first === `'`) {
    wrap = first
    rawUrl = rawUrl.slice(1, -1)
  }
  if (isExternalUrl(rawUrl) || isDataUrl(rawUrl) || rawUrl.startsWith('#')) {
    return matched
  }

  return `url(${wrap}${await replacer(rawUrl)}${wrap})`
}

async function minifyCSS(css: string, config: ResolvedConfig) {
<<<<<<< HEAD
  CleanCSS = CleanCSS || (await import('clean-css')).default
  const res = new CleanCSS({
    rebase: false,
    ...config.build.cleanCssOptions
  }).minify(css)

  if (res.errors && res.errors.length) {
    config.logger.error(chalk.red(`error when minifying css:\n${res.errors}`), {
      error: res.errors[0]
    })
    throw res.errors[0]
  }

  // do not warn on remote @imports
  const warnings =
    res.warnings &&
    res.warnings.filter((m: string) => !m.includes('remote @import'))
  if (warnings && warnings.length) {
=======
  const { code, warnings } = await transform(css, {
    loader: 'css',
    minify: true
  })
  if (warnings.length) {
    const msgs = await formatMessages(warnings, { kind: 'warning' })
>>>>>>> cd54a22b
    config.logger.warn(
      chalk.yellow(`warnings when minifying css:\n${msgs.join('\n')}`)
    )
  }
  return code
}

// #1845
// CSS @import can only appear at top of the file. We need to hoist all @import
// to top when multiple files are concatenated.
async function hoistAtImports(css: string) {
  const postcss = await import('postcss')
  return (await postcss.default([AtImportHoistPlugin]).process(css)).css
}

const AtImportHoistPlugin: Postcss.PluginCreator<any> = () => {
  return {
    postcssPlugin: 'vite-hoist-at-imports',
    Once(root) {
      const imports: Postcss.AtRule[] = []
      root.walkAtRules((rule) => {
        if (rule.name === 'import') {
          // record in reverse so that can simply prepend to preserve order
          imports.unshift(rule)
        }
      })
      imports.forEach((i) => root.prepend(i))
    }
  }
}
AtImportHoistPlugin.postcss = true

// Preprocessor support. This logic is largely replicated from @vue/compiler-sfc

type PreprocessorAdditionalData =
  | string
  | ((source: string, filename: string) => string | Promise<string>)

type StylePreprocessorOptions = {
  [key: string]: any
  additionalData?: PreprocessorAdditionalData
  filename: string
  alias: Alias[]
}

type SassStylePreprocessorOptions = StylePreprocessorOptions & Sass.Options

type StylePreprocessor = (
  source: string,
  root: string,
  options: StylePreprocessorOptions,
  resolvers: CSSAtImportResolvers
) => StylePreprocessorResults | Promise<StylePreprocessorResults>

type SassStylePreprocessor = (
  source: string,
  root: string,
  options: SassStylePreprocessorOptions,
  resolvers: CSSAtImportResolvers
) => StylePreprocessorResults | Promise<StylePreprocessorResults>

export interface StylePreprocessorResults {
  code: string
  map?: object
  errors: RollupError[]
  deps: string[]
}

const loadedPreprocessors: Partial<Record<PreprocessLang, any>> = {}

function loadPreprocessor(lang: PreprocessLang.scss, root: string): typeof Sass
function loadPreprocessor(lang: PreprocessLang.sass, root: string): typeof Sass
function loadPreprocessor(lang: PreprocessLang.less, root: string): typeof Less
function loadPreprocessor(
  lang: PreprocessLang.stylus,
  root: string
): typeof Stylus
function loadPreprocessor(lang: PreprocessLang, root: string): any {
  if (lang in loadedPreprocessors) {
    return loadedPreprocessors[lang]
  }
  try {
    // Search for the preprocessor in the root directory first, and fall back
    // to the default require paths.
    const fallbackPaths = require.resolve.paths(lang) || []
    const resolved = require.resolve(lang, { paths: [root, ...fallbackPaths] })
    return (loadedPreprocessors[lang] = require(resolved))
  } catch (e) {
    throw new Error(
      `Preprocessor dependency "${lang}" not found. Did you install it?`
    )
  }
}

// .scss/.sass processor
const scss: SassStylePreprocessor = async (
  source,
  root,
  options,
  resolvers
) => {
  const render = loadPreprocessor(PreprocessLang.sass, root).render
  const internalImporter: Sass.Importer = (url, importer, done) => {
    resolvers.sass(url, importer).then((resolved) => {
      if (resolved) {
        rebaseUrls(resolved, options.filename, options.alias).then(done)
      } else {
        done(null)
      }
    })
  }
  const importer = [internalImporter]
  if (options.importer) {
    Array.isArray(options.importer)
      ? importer.push(...options.importer)
      : importer.push(options.importer)
  }

  const finalOptions: Sass.Options = {
    ...options,
    data: await getSource(source, options.filename, options.additionalData),
    file: options.filename,
    outFile: options.filename,
    importer
  }

  try {
    const result = await new Promise<Sass.Result>((resolve, reject) => {
      render(finalOptions, (err, res) => {
        if (err) {
          reject(err)
        } else {
          resolve(res)
        }
      })
    })
    const deps = result.stats.includedFiles

    return {
      code: result.css.toString(),
      errors: [],
      deps
    }
  } catch (e) {
    // normalize SASS error
    e.id = e.file
    e.frame = e.formatted
    return { code: '', errors: [e], deps: [] }
  }
}

const sass: SassStylePreprocessor = (source, root, options, aliasResolver) =>
  scss(
    source,
    root,
    {
      ...options,
      indentedSyntax: true
    },
    aliasResolver
  )

/**
 * relative url() inside \@imported sass and less files must be rebased to use
 * root file as base.
 */
async function rebaseUrls(
  file: string,
  rootFile: string,
  alias: Alias[]
): Promise<Sass.ImporterReturnType> {
  file = path.resolve(file) // ensure os-specific flashes
  // in the same dir, no need to rebase
  const fileDir = path.dirname(file)
  const rootDir = path.dirname(rootFile)
  if (fileDir === rootDir) {
    return { file }
  }
  // no url()
  const content = fs.readFileSync(file, 'utf-8')
  if (!cssUrlRE.test(content)) {
    return { file }
  }
  const rebased = await rewriteCssUrls(content, (url) => {
    if (url.startsWith('/')) return url
    // match alias, no need to rewrite
    for (const { find } of alias) {
      const matches =
        typeof find === 'string' ? url.startsWith(find) : find.test(url)
      if (matches) {
        return url
      }
    }
    const absolute = path.resolve(fileDir, url)
    const relative = path.relative(rootDir, absolute)
    return normalizePath(relative)
  })
  return {
    file,
    contents: rebased
  }
}

// .less
const less: StylePreprocessor = async (source, root, options, resolvers) => {
  const nodeLess = loadPreprocessor(PreprocessLang.less, root)
  const viteResolverPlugin = createViteLessPlugin(
    nodeLess,
    options.filename,
    options.alias,
    resolvers
  )
  source = await getSource(source, options.filename, options.additionalData)

  let result: Less.RenderOutput | undefined
  try {
    result = await nodeLess.render(source, {
      ...options,
      plugins: [viteResolverPlugin, ...(options.plugins || [])]
    })
  } catch (e) {
    const error = e as Less.RenderError
    // normalize error info
    const normalizedError: RollupError = new Error(error.message || error.type)
    normalizedError.loc = {
      file: error.filename || options.filename,
      line: error.line,
      column: error.column
    }
    return { code: '', errors: [normalizedError], deps: [] }
  }
  return {
    code: result.css.toString(),
    deps: result.imports,
    errors: []
  }
}

/**
 * Less manager, lazy initialized
 */
let ViteLessManager: any

function createViteLessPlugin(
  less: typeof Less,
  rootFile: string,
  alias: Alias[],
  resolvers: CSSAtImportResolvers
): Less.Plugin {
  if (!ViteLessManager) {
    ViteLessManager = class ViteManager extends less.FileManager {
      resolvers
      rootFile
      alias
      constructor(
        rootFile: string,
        resolvers: CSSAtImportResolvers,
        alias: Alias[]
      ) {
        super()
        this.rootFile = rootFile
        this.resolvers = resolvers
        this.alias = alias
      }
      override supports() {
        return true
      }
      override supportsSync() {
        return false
      }
      override async loadFile(
        filename: string,
        dir: string,
        opts: any,
        env: any
      ): Promise<Less.FileLoadResult> {
        const resolved = await this.resolvers.less(
          filename,
          path.join(dir, '*')
        )
        if (resolved) {
          const result = await rebaseUrls(resolved, this.rootFile, this.alias)
          let contents: string
          if (result && 'contents' in result) {
            contents = result.contents
          } else {
            contents = fs.readFileSync(resolved, 'utf-8')
          }
          return {
            filename: path.resolve(resolved),
            contents
          }
        } else {
          return super.loadFile(filename, dir, opts, env)
        }
      }
    }
  }

  return {
    install(_, pluginManager) {
      pluginManager.addFileManager(
        new ViteLessManager(rootFile, resolvers, alias)
      )
    },
    minVersion: [3, 0, 0]
  }
}

// .styl
const styl: StylePreprocessor = async (source, root, options) => {
  const nodeStylus = loadPreprocessor(PreprocessLang.stylus, root)
  // Get source with preprocessor options.additionalData. Make sure a new line separator
  // is added to avoid any render error, as added stylus content may not have semi-colon separators
  source = await getSource(
    source,
    options.filename,
    options.additionalData,
    '\n'
  )
  // Get preprocessor options.imports dependencies as stylus
  // does not return them with its builtin `.deps()` method
  const importsDeps = (options.imports ?? []).map((dep: string) =>
    path.resolve(dep)
  )
  try {
    const ref = nodeStylus(source, options)

    // if (map) ref.set('sourcemap', { inline: false, comment: false })

    const result = ref.render()

    // Concat imports deps with computed deps
    const deps = [...ref.deps(), ...importsDeps]

    return { code: result, errors: [], deps }
  } catch (e) {
    return { code: '', errors: [e], deps: [] }
  }
}

function getSource(
  source: string,
  filename: string,
  additionalData?: PreprocessorAdditionalData,
  sep: string = ''
): string | Promise<string> {
  if (!additionalData) return source
  if (typeof additionalData === 'function') {
    return additionalData(source, filename)
  }
  return additionalData + sep + source
}

const preProcessors = Object.freeze({
  [PreprocessLang.less]: less,
  [PreprocessLang.sass]: sass,
  [PreprocessLang.scss]: scss,
  [PreprocessLang.styl]: styl,
  [PreprocessLang.stylus]: styl
})

function isPreProcessor(lang: any): lang is PreprocessLang {
  return lang && lang in preProcessors
}<|MERGE_RESOLUTION|>--- conflicted
+++ resolved
@@ -884,33 +884,12 @@
 }
 
 async function minifyCSS(css: string, config: ResolvedConfig) {
-<<<<<<< HEAD
-  CleanCSS = CleanCSS || (await import('clean-css')).default
-  const res = new CleanCSS({
-    rebase: false,
-    ...config.build.cleanCssOptions
-  }).minify(css)
-
-  if (res.errors && res.errors.length) {
-    config.logger.error(chalk.red(`error when minifying css:\n${res.errors}`), {
-      error: res.errors[0]
-    })
-    throw res.errors[0]
-  }
-
-  // do not warn on remote @imports
-  const warnings =
-    res.warnings &&
-    res.warnings.filter((m: string) => !m.includes('remote @import'))
-  if (warnings && warnings.length) {
-=======
   const { code, warnings } = await transform(css, {
     loader: 'css',
     minify: true
   })
   if (warnings.length) {
     const msgs = await formatMessages(warnings, { kind: 'warning' })
->>>>>>> cd54a22b
     config.logger.warn(
       chalk.yellow(`warnings when minifying css:\n${msgs.join('\n')}`)
     )
