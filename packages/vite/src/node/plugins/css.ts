--- conflicted
+++ resolved
@@ -497,22 +497,13 @@
           // this is a shared CSS-only chunk that is empty.
           pureCssChunks.add(chunk.fileName)
         }
-<<<<<<< HEAD
-        if (
-          opts.format === 'es' ||
-          opts.format === 'cjs' ||
-          opts.format === 'system'
-        ) {
+        if (opts.format === 'es' || opts.format === 'cjs') {
           const cssAssetName = ensureFileExt(
             chunk.facadeModuleId
               ? normalizePath(path.relative(config.root, chunk.facadeModuleId))
               : chunk.name,
             '.css'
           )
-=======
-        if (opts.format === 'es' || opts.format === 'cjs') {
-          const cssAssetName = chunk.name + '.css'
->>>>>>> 1b820da1
 
           chunkCSS = resolveAssetUrlsInCss(chunkCSS, cssAssetName)
           chunkCSS = await finalizeCss(chunkCSS, true, config)
