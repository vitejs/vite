import fs from 'fs'
import path from 'path'
import glob from 'fast-glob'
import {
  // createDebugger,
  isExternalUrl,
  asyncReplace,
  cleanUrl,
  generateCodeFrame,
  isDataUrl,
  isObject,
  normalizePath,
  processSrcSet,
  parseRequest,
  combineSourcemaps,
  stringifyAsTemplateLiteral
} from '../utils'
import type { Plugin } from '../plugin'
import type { ResolvedConfig } from '../config'
import postcssrc from 'postcss-load-config'
import type {
  ExistingRawSourceMap,
  NormalizedOutputOptions,
  OutputChunk,
  RenderedChunk,
  RollupError,
  SourceMapInput
} from 'rollup'
import { dataToEsm } from '@rollup/pluginutils'
import colors from 'picocolors'
import { CLIENT_PUBLIC_PATH, SPECIAL_QUERY_RE } from '../constants'
import type { ResolveFn, ViteDevServer } from '../'
import {
  getAssetFilename,
  assetUrlRE,
  fileToUrl,
  checkPublicFile,
  getAssetHash
} from './asset'
import MagicString from 'magic-string'
import type * as PostCSS from 'postcss'
import type Sass from 'sass'
// We need to disable check of extraneous import which is buggy for stylus,
// and causes the CI tests fail, see: https://github.com/vitejs/vite/pull/2860
import type Stylus from 'stylus' // eslint-disable-line node/no-extraneous-import
import type Less from 'less'
import type { Alias } from 'types/alias'
import type { ModuleNode } from '../server/moduleGraph'
import { transform, formatMessages } from 'esbuild'
import { addToHTMLProxyTransformResult } from './html'
import { injectSourcesContent, getCodeWithSourcemap } from '../server/sourcemap'
import type { RawSourceMap } from '@ampproject/remapping'
<<<<<<< HEAD
import { assetFilenameWithBase, publicURLfromAsset } from '../build'
=======
import { emptyCssComments } from '../cleanString'
>>>>>>> c7356e0f

// const debug = createDebugger('vite:css')

export interface CSSOptions {
  /**
   * https://github.com/css-modules/postcss-modules
   */
  modules?: CSSModulesOptions | false
  preprocessorOptions?: Record<string, any>
  postcss?:
    | string
    | (PostCSS.ProcessOptions & {
        plugins?: PostCSS.Plugin[]
      })
  /**
   * Enables css sourcemaps during dev
   * @default false
   * @experimental
   */
  devSourcemap?: boolean
}

export interface CSSModulesOptions {
  getJSON?: (
    cssFileName: string,
    json: Record<string, string>,
    outputFileName: string
  ) => void
  scopeBehaviour?: 'global' | 'local'
  globalModulePaths?: RegExp[]
  generateScopedName?:
    | string
    | ((name: string, filename: string, css: string) => string)
  hashPrefix?: string
  /**
   * default: null
   */
  localsConvention?:
    | 'camelCase'
    | 'camelCaseOnly'
    | 'dashes'
    | 'dashesOnly'
    | null
}

const cssLangs = `\\.(css|less|sass|scss|styl|stylus|pcss|postcss)($|\\?)`
const cssLangRE = new RegExp(cssLangs)
const cssModuleRE = new RegExp(`\\.module${cssLangs}`)
const directRequestRE = /(\?|&)direct\b/
const htmlProxyRE = /(\?|&)html-proxy\b/
const commonjsProxyRE = /\?commonjs-proxy/
const inlineRE = /(\?|&)inline\b/
const inlineCSSRE = /(\?|&)inline-css\b/
const usedRE = /(\?|&)used\b/
const varRE = /^var\(/i

const enum PreprocessLang {
  less = 'less',
  sass = 'sass',
  scss = 'scss',
  styl = 'styl',
  stylus = 'stylus'
}
const enum PureCssLang {
  css = 'css'
}
type CssLang = keyof typeof PureCssLang | keyof typeof PreprocessLang

export const isCSSRequest = (request: string): boolean =>
  cssLangRE.test(request)

export const isDirectCSSRequest = (request: string): boolean =>
  cssLangRE.test(request) && directRequestRE.test(request)

export const isDirectRequest = (request: string): boolean =>
  directRequestRE.test(request)

const cssModulesCache = new WeakMap<
  ResolvedConfig,
  Map<string, Record<string, string>>
>()

export const removedPureCssFilesCache = new WeakMap<
  ResolvedConfig,
  Map<string, RenderedChunk>
>()

const postcssConfigCache = new WeakMap<
  ResolvedConfig,
  PostCSSConfigResult | null
>()

/**
 * Plugin applied before user plugins
 */
export function cssPlugin(config: ResolvedConfig): Plugin {
  let server: ViteDevServer
  let moduleCache: Map<string, Record<string, string>>

  const resolveUrl = config.createResolver({
    preferRelative: true,
    tryIndex: false,
    extensions: []
  })
  const atImportResolvers = createCSSResolvers(config)

  return {
    name: 'vite:css',

    configureServer(_server) {
      server = _server
    },

    buildStart() {
      // Ensure a new cache for every build (i.e. rebuilding in watch mode)
      moduleCache = new Map<string, Record<string, string>>()
      cssModulesCache.set(config, moduleCache)

      removedPureCssFilesCache.set(config, new Map<string, RenderedChunk>())
    },

    async transform(raw, id, options) {
      if (
        !isCSSRequest(id) ||
        commonjsProxyRE.test(id) ||
        SPECIAL_QUERY_RE.test(id)
      ) {
        return
      }
      const ssr = options?.ssr === true

      const urlReplacer: CssUrlReplacer = async (url, importer) => {
        if (checkPublicFile(url, config)) {
          return publicURLfromAsset(url, config)
        }
        const resolved = await resolveUrl(url, importer)
        if (resolved) {
          return fileToUrl(resolved, config, this)
        }
        return url
      }

      const {
        code: css,
        modules,
        deps,
        map
      } = await compileCSS(
        id,
        raw,
        config,
        urlReplacer,
        atImportResolvers,
        server
      )
      if (modules) {
        moduleCache.set(id, modules)
      }

      // track deps for build watch mode
      if (config.command === 'build' && config.build.watch && deps) {
        for (const file of deps) {
          this.addWatchFile(file)
        }
      }

      // dev
      if (server) {
        // server only logic for handling CSS @import dependency hmr
        const { moduleGraph } = server
        const thisModule = moduleGraph.getModuleById(id)
        if (thisModule) {
          // CSS modules cannot self-accept since it exports values
          const isSelfAccepting = !modules && !inlineRE.test(id)
          if (deps) {
            // record deps in the module graph so edits to @import css can trigger
            // main import to hot update
            const depModules = new Set<string | ModuleNode>()
            for (const file of deps) {
              depModules.add(
                isCSSRequest(file)
                  ? moduleGraph.createFileOnlyEntry(file)
                  : await moduleGraph.ensureEntryFromUrl(
                      (
                        await fileToUrl(file, config, this)
                      ).replace(
                        (config.server?.origin ?? '') + config.base,
                        '/'
                      ),
                      ssr
                    )
              )
            }
            moduleGraph.updateModuleInfo(
              thisModule,
              depModules,
              // The root CSS proxy module is self-accepting and should not
              // have an explicit accept list
              new Set(),
              isSelfAccepting,
              ssr
            )
            for (const file of deps) {
              this.addWatchFile(file)
            }
          } else {
            thisModule.isSelfAccepting = isSelfAccepting
          }
        }
      }

      return {
        code: css,
        map
      }
    }
  }
}

/**
 * Plugin applied after user plugins
 */
export function cssPostPlugin(config: ResolvedConfig): Plugin {
  // styles initialization in buildStart causes a styling loss in watch
  const styles: Map<string, string> = new Map<string, string>()
  let pureCssChunks: Set<string>

  // when there are multiple rollup outputs and extracting CSS, only emit once,
  // since output formats have no effect on the generated CSS.
  let outputToExtractedCSSMap: Map<NormalizedOutputOptions, string>
  let hasEmitted = false

  return {
    name: 'vite:css-post',

    buildStart() {
      // Ensure new caches for every build (i.e. rebuilding in watch mode)
      pureCssChunks = new Set<string>()
      outputToExtractedCSSMap = new Map<NormalizedOutputOptions, string>()
      hasEmitted = false
    },

    async transform(css, id, options) {
      if (
        !isCSSRequest(id) ||
        commonjsProxyRE.test(id) ||
        SPECIAL_QUERY_RE.test(id)
      ) {
        return
      }

      const isHTMLProxy = htmlProxyRE.test(id)
      const inlined = inlineRE.test(id)
      const modules = cssModulesCache.get(config)!.get(id)

      // #6984, #7552
      // `foo.module.css` => modulesCode
      // `foo.module.css?inline` => cssContent
      const modulesCode =
        modules &&
        !inlined &&
        dataToEsm(modules, { namedExports: true, preferConst: true })

      if (config.command === 'serve') {
        if (isDirectCSSRequest(id)) {
          return css
        } else {
          // server only
          if (options?.ssr) {
            return modulesCode || `export default ${JSON.stringify(css)}`
          }
          if (inlined) {
            return `export default ${JSON.stringify(css)}`
          }

          let cssContent = css
          if (config.css?.devSourcemap) {
            const sourcemap = this.getCombinedSourcemap()
            await injectSourcesContent(sourcemap, cleanUrl(id), config.logger)
            cssContent = getCodeWithSourcemap('css', css, sourcemap)
          }

          if (isHTMLProxy) {
            return cssContent
          }

          return [
            `import { updateStyle as __vite__updateStyle, removeStyle as __vite__removeStyle } from ${JSON.stringify(
              path.posix.join(config.base, CLIENT_PUBLIC_PATH)
            )}`,
            `const __vite__id = ${JSON.stringify(id)}`,
            `const __vite__css = ${JSON.stringify(cssContent)}`,
            `__vite__updateStyle(__vite__id, __vite__css)`,
            // css modules exports change on edit so it can't self accept
            `${
              modulesCode ||
              `import.meta.hot.accept()\nexport default __vite__css`
            }`,
            `import.meta.hot.prune(() => __vite__removeStyle(__vite__id))`
          ].join('\n')
        }
      }

      // build CSS handling ----------------------------------------------------

      // record css
      // cache css compile result to map
      // and then use the cache replace inline-style-flag when `generateBundle` in vite:build-html plugin
      const inlineCSS = inlineCSSRE.test(id)
      const query = parseRequest(id)
      if (inlineCSS && isHTMLProxy) {
        addToHTMLProxyTransformResult(
          `${getAssetHash(cleanUrl(id))}_${Number.parseInt(query!.index)}`,
          css
        )
        return `export default ''`
      }
      if (!inlined) {
        styles.set(id, css)
      }

      let code: string
      if (usedRE.test(id)) {
<<<<<<< HEAD
        if (inlined) {
          code = `export default ${stringifyAsTemplateLiteral(
            await minifyCSS(css, config)
          )}`
        } else {
          code =
            modulesCode || `export default ${stringifyAsTemplateLiteral(css)}`
=======
        if (modulesCode) {
          code = modulesCode
        } else {
          let content = css
          if (config.build.minify) {
            content = await minifyCSS(content, config)
          }
          code = `export default ${JSON.stringify(content)}`
>>>>>>> c7356e0f
        }
      } else {
        code = `export default ''`
      }

      return {
        code,
        map: { mappings: '' },
        // avoid the css module from being tree-shaken so that we can retrieve
        // it in renderChunk()
        moduleSideEffects: inlined ? false : 'no-treeshake'
      }
    },

    async renderChunk(code, chunk, opts) {
      let chunkCSS = ''
      let isPureCssChunk = true
      const ids = Object.keys(chunk.modules)
      for (const id of ids) {
        if (
          !isCSSRequest(id) ||
          cssModuleRE.test(id) ||
          commonjsProxyRE.test(id)
        ) {
          isPureCssChunk = false
        }
        if (styles.has(id)) {
          chunkCSS += styles.get(id)
        }
      }

      if (!chunkCSS) {
        return null
      }

      // resolve asset URL placeholders to their built file URLs and perform
      // minification if necessary
      const processChunkCSS = async (
        css: string,
        {
          inlined,
          minify
        }: {
          inlined: boolean
          minify: boolean
        }
      ) => {
        // replace asset url references with resolved url.
        css = css.replace(assetUrlRE, (_, fileHash, postfix = '') => {
          const filename = getAssetFilename(fileHash, config) + postfix
          chunk.viteMetadata.importedAssets.add(cleanUrl(filename))
          if (inlined) {
            // inlined (injected as style tag into index.html) use the base as-is
            return config.base + filename
          }
          return assetFilenameWithBase(filename, config.base)
        })
        // only external @imports and @charset should exist at this point
        css = await finalizeCss(css, minify, config)
        return css
      }

      if (config.build.cssCodeSplit) {
        if (isPureCssChunk) {
          // this is a shared CSS-only chunk that is empty.
          pureCssChunks.add(chunk.fileName)
        }
        if (opts.format === 'es' || opts.format === 'cjs') {
          chunkCSS = await processChunkCSS(chunkCSS, {
            inlined: false,
            minify: true
          })
          // emit corresponding css file
          const fileHandle = this.emitFile({
            name: chunk.name + '.css',
            type: 'asset',
            source: chunkCSS
          })
          chunk.viteMetadata.importedCss.add(this.getFileName(fileHandle))
        } else if (!config.build.ssr) {
          // legacy build, inline css
          chunkCSS = await processChunkCSS(chunkCSS, {
            inlined: true,
            minify: true
          })
          const style = `__vite_style__`
          const injectCode =
            `var ${style} = document.createElement('style');` +
            `${style}.innerHTML = ${stringifyAsTemplateLiteral(chunkCSS)};` +
            `document.head.appendChild(${style});`
          if (config.build.sourcemap) {
            const s = new MagicString(code)
            s.prepend(injectCode)
            return {
              code: s.toString(),
              map: s.generateMap({ hires: true })
            }
          } else {
            return { code: injectCode + code }
          }
        }
      } else {
        // non-split extracted CSS will be minified together
        chunkCSS = await processChunkCSS(chunkCSS, {
          inlined: false,
          minify: false
        })
        outputToExtractedCSSMap.set(
          opts,
          (outputToExtractedCSSMap.get(opts) || '') + chunkCSS
        )
      }
      return null
    },

    async generateBundle(opts, bundle) {
      // @ts-ignore asset emits are skipped in legacy bundle
      if (opts.__vite_skip_asset_emit__) {
        return
      }

      // remove empty css chunks and their imports
      if (pureCssChunks.size) {
        const emptyChunkFiles = [...pureCssChunks]
          .map((file) => path.basename(file))
          .join('|')
          .replace(/\./g, '\\.')
        const emptyChunkRE = new RegExp(
          opts.format === 'es'
            ? `\\bimport\\s*"[^"]*(?:${emptyChunkFiles})";\n?`
            : `\\brequire\\(\\s*"[^"]*(?:${emptyChunkFiles})"\\);\n?`,
          'g'
        )
        for (const file in bundle) {
          const chunk = bundle[file]
          if (chunk.type === 'chunk') {
            // remove pure css chunk from other chunk's imports,
            // and also register the emitted CSS files under the importer
            // chunks instead.
            chunk.imports = chunk.imports.filter((file) => {
              if (pureCssChunks.has(file)) {
                const {
                  viteMetadata: { importedCss }
                } = bundle[file] as OutputChunk
                importedCss.forEach((file) =>
                  chunk.viteMetadata.importedCss.add(file)
                )
                return false
              }
              return true
            })
            chunk.code = chunk.code.replace(
              emptyChunkRE,
              // remove css import while preserving source map location
              (m) => `/* empty css ${''.padEnd(m.length - 15)}*/`
            )
          }
        }
        const removedPureCssFiles = removedPureCssFilesCache.get(config)!
        pureCssChunks.forEach((fileName) => {
          removedPureCssFiles.set(fileName, bundle[fileName] as RenderedChunk)
          delete bundle[fileName]
        })
      }

      let extractedCss = outputToExtractedCSSMap.get(opts)
      if (extractedCss && !hasEmitted) {
        hasEmitted = true
        extractedCss = await finalizeCss(extractedCss, true, config)
        this.emitFile({
          name: 'style.css',
          type: 'asset',
          source: extractedCss
        })
      }
    }
  }
}

interface CSSAtImportResolvers {
  css: ResolveFn
  sass: ResolveFn
  less: ResolveFn
}

function createCSSResolvers(config: ResolvedConfig): CSSAtImportResolvers {
  let cssResolve: ResolveFn | undefined
  let sassResolve: ResolveFn | undefined
  let lessResolve: ResolveFn | undefined
  return {
    get css() {
      return (
        cssResolve ||
        (cssResolve = config.createResolver({
          extensions: ['.css'],
          mainFields: ['style'],
          tryIndex: false,
          preferRelative: true
        }))
      )
    },

    get sass() {
      return (
        sassResolve ||
        (sassResolve = config.createResolver({
          extensions: ['.scss', '.sass', '.css'],
          mainFields: ['sass', 'style'],
          tryIndex: true,
          tryPrefix: '_',
          preferRelative: true
        }))
      )
    },

    get less() {
      return (
        lessResolve ||
        (lessResolve = config.createResolver({
          extensions: ['.less', '.css'],
          mainFields: ['less', 'style'],
          tryIndex: false,
          preferRelative: true
        }))
      )
    }
  }
}

function getCssResolversKeys(
  resolvers: CSSAtImportResolvers
): Array<keyof CSSAtImportResolvers> {
  return Object.keys(resolvers) as unknown as Array<keyof CSSAtImportResolvers>
}

async function compileCSS(
  id: string,
  code: string,
  config: ResolvedConfig,
  urlReplacer: CssUrlReplacer,
  atImportResolvers: CSSAtImportResolvers,
  server?: ViteDevServer
): Promise<{
  code: string
  map?: SourceMapInput
  ast?: PostCSS.Result
  modules?: Record<string, string>
  deps?: Set<string>
}> {
  const {
    modules: modulesOptions,
    preprocessorOptions,
    devSourcemap
  } = config.css || {}
  const isModule = modulesOptions !== false && cssModuleRE.test(id)
  // although at serve time it can work without processing, we do need to
  // crawl them in order to register watch dependencies.
  const needInlineImport = code.includes('@import')
  const hasUrl = cssUrlRE.test(code) || cssImageSetRE.test(code)
  const postcssConfig = await resolvePostcssConfig(config)
  const lang = id.match(cssLangRE)?.[1] as CssLang | undefined

  // 1. plain css that needs no processing
  if (
    lang === 'css' &&
    !postcssConfig &&
    !isModule &&
    !needInlineImport &&
    !hasUrl
  ) {
    return { code, map: null }
  }

  let preprocessorMap: ExistingRawSourceMap | undefined
  let modules: Record<string, string> | undefined
  const deps = new Set<string>()

  // 2. pre-processors: sass etc.
  if (isPreProcessor(lang)) {
    const preProcessor = preProcessors[lang]
    let opts = (preprocessorOptions && preprocessorOptions[lang]) || {}
    // support @import from node dependencies by default
    switch (lang) {
      case PreprocessLang.scss:
      case PreprocessLang.sass:
        opts = {
          includePaths: ['node_modules'],
          alias: config.resolve.alias,
          ...opts
        }
        break
      case PreprocessLang.less:
      case PreprocessLang.styl:
      case PreprocessLang.stylus:
        opts = {
          paths: ['node_modules'],
          alias: config.resolve.alias,
          ...opts
        }
    }
    // important: set this for relative import resolving
    opts.filename = cleanUrl(id)
    opts.enableSourcemap = devSourcemap ?? false

    const preprocessResult = await preProcessor(
      code,
      config.root,
      opts,
      atImportResolvers
    )

    if (preprocessResult.errors.length) {
      throw preprocessResult.errors[0]
    }

    code = preprocessResult.code
    preprocessorMap = combineSourcemapsIfExists(
      opts.filename,
      preprocessResult.map,
      preprocessResult.additionalMap
    )

    if (preprocessResult.deps) {
      preprocessResult.deps.forEach((dep) => {
        // sometimes sass registers the file itself as a dep
        if (normalizePath(dep) !== normalizePath(opts.filename)) {
          deps.add(dep)
        }
      })
    }
  }

  // 3. postcss
  const postcssOptions = (postcssConfig && postcssConfig.options) || {}
  const postcssPlugins =
    postcssConfig && postcssConfig.plugins ? postcssConfig.plugins.slice() : []

  if (needInlineImport) {
    postcssPlugins.unshift(
      (await import('postcss-import')).default({
        async resolve(id, basedir) {
          const publicFile = checkPublicFile(id, config)
          if (publicFile) {
            return publicFile
          }

          const resolved = await atImportResolvers.css(
            id,
            path.join(basedir, '*')
          )

          if (resolved) {
            return path.resolve(resolved)
          }
          return id
        }
      })
    )
  }
  postcssPlugins.push(
    UrlRewritePostcssPlugin({
      replacer: urlReplacer
    }) as PostCSS.Plugin
  )

  if (isModule) {
    postcssPlugins.unshift(
      (await import('postcss-modules')).default({
        ...modulesOptions,
        getJSON(
          cssFileName: string,
          _modules: Record<string, string>,
          outputFileName: string
        ) {
          modules = _modules
          if (modulesOptions && typeof modulesOptions.getJSON === 'function') {
            modulesOptions.getJSON(cssFileName, _modules, outputFileName)
          }
        },
        async resolve(id: string) {
          for (const key of getCssResolversKeys(atImportResolvers)) {
            const resolved = await atImportResolvers[key](id)
            if (resolved) {
              return path.resolve(resolved)
            }
          }

          return id
        }
      })
    )
  }

  if (!postcssPlugins.length) {
    return {
      code,
      map: preprocessorMap
    }
  }

  // postcss is an unbundled dep and should be lazy imported
  const postcssResult = await (await import('postcss'))
    .default(postcssPlugins)
    .process(code, {
      ...postcssOptions,
      to: id,
      from: id,
      map: {
        inline: false,
        annotation: false,
        // postcss may return virtual files
        // we cannot obtain content of them, so this needs to be enabled
        sourcesContent: true
        // when "prev: preprocessorMap", the result map may include duplicate filename in `postcssResult.map.sources`
        // prev: preprocessorMap,
      }
    })

  // record CSS dependencies from @imports
  for (const message of postcssResult.messages) {
    if (message.type === 'dependency') {
      deps.add(normalizePath(message.file as string))
    } else if (message.type === 'dir-dependency') {
      // https://github.com/postcss/postcss/blob/main/docs/guidelines/plugin.md#3-dependencies
      const { dir, glob: globPattern = '**' } = message
      const pattern =
        normalizePath(path.resolve(path.dirname(id), dir)) + `/` + globPattern
      const files = glob.sync(pattern, {
        ignore: ['**/node_modules/**']
      })
      for (let i = 0; i < files.length; i++) {
        deps.add(files[i])
      }
      if (server) {
        // register glob importers so we can trigger updates on file add/remove
        if (!(id in server._globImporters)) {
          server._globImporters[id] = {
            module: server.moduleGraph.getModuleById(id)!,
            importGlobs: []
          }
        }
        server._globImporters[id].importGlobs.push({
          base: config.root,
          pattern
        })
      }
    } else if (message.type === 'warning') {
      let msg = `[vite:css] ${message.text}`
      if (message.line && message.column) {
        msg += `\n${generateCodeFrame(code, {
          line: message.line,
          column: message.column
        })}`
      }
      config.logger.warn(colors.yellow(msg))
    }
  }

  if (!devSourcemap) {
    return {
      ast: postcssResult,
      code: postcssResult.css,
      map: { mappings: '' },
      modules,
      deps
    }
  }

  const rawPostcssMap = postcssResult.map.toJSON()

  const postcssMap = formatPostcssSourceMap(
    // version property of rawPostcssMap is declared as string
    // but actually it is a number
    rawPostcssMap as Omit<RawSourceMap, 'version'> as ExistingRawSourceMap,
    cleanUrl(id)
  )

  return {
    ast: postcssResult,
    code: postcssResult.css,
    map: combineSourcemapsIfExists(cleanUrl(id), postcssMap, preprocessorMap),
    modules,
    deps
  }
}

export function formatPostcssSourceMap(
  rawMap: ExistingRawSourceMap,
  file: string
): ExistingRawSourceMap {
  const inputFileDir = path.dirname(file)

  const sources = rawMap.sources.map((source) => {
    const cleanSource = cleanUrl(decodeURIComponent(source))

    // postcss returns virtual files
    if (/^<.+>$/.test(cleanSource)) {
      return `\0${cleanSource}`
    }

    return normalizePath(path.resolve(inputFileDir, cleanSource))
  })

  return {
    file,
    mappings: rawMap.mappings,
    names: rawMap.names,
    sources,
    sourcesContent: rawMap.sourcesContent,
    version: rawMap.version
  }
}

function combineSourcemapsIfExists(
  filename: string,
  map1: ExistingRawSourceMap | undefined,
  map2: ExistingRawSourceMap | undefined
): ExistingRawSourceMap | undefined {
  return map1 && map2
    ? (combineSourcemaps(filename, [
        // type of version property of ExistingRawSourceMap is number
        // but it is always 3
        map1 as RawSourceMap,
        map2 as RawSourceMap
      ]) as ExistingRawSourceMap)
    : map1
}

async function finalizeCss(
  css: string,
  minify: boolean,
  config: ResolvedConfig
) {
  // hoist external @imports and @charset to the top of the CSS chunk per spec (#1845 and #6333)
  if (css.includes('@import') || css.includes('@charset')) {
    css = await hoistAtRules(css)
  }
  if (minify && config.build.minify) {
    css = await minifyCSS(css, config)
  }
  return css
}

interface PostCSSConfigResult {
  options: PostCSS.ProcessOptions
  plugins: PostCSS.Plugin[]
}

async function resolvePostcssConfig(
  config: ResolvedConfig
): Promise<PostCSSConfigResult | null> {
  let result = postcssConfigCache.get(config)
  if (result !== undefined) {
    return result
  }

  // inline postcss config via vite config
  const inlineOptions = config.css?.postcss
  if (isObject(inlineOptions)) {
    const options = { ...inlineOptions }

    delete options.plugins
    result = {
      options,
      plugins: inlineOptions.plugins || []
    }
  } else {
    const searchPath =
      typeof inlineOptions === 'string' ? inlineOptions : config.root
    try {
      // @ts-ignore
      result = await postcssrc({}, searchPath)
    } catch (e) {
      if (!/No PostCSS Config found/.test(e.message)) {
        if (e instanceof Error) {
          const { name, message, stack } = e
          e.name = 'Failed to load PostCSS config'
          e.message = `Failed to load PostCSS config (searchPath: ${searchPath}): [${name}] ${message}\n${stack}`
          e.stack = '' // add stack to message to retain stack
          throw e
        } else {
          throw new Error(`Failed to load PostCSS config: ${e}`)
        }
      }
      result = null
    }
  }

  postcssConfigCache.set(config, result)
  return result
}

type CssUrlReplacer = (
  url: string,
  importer?: string
) => string | Promise<string>
// https://drafts.csswg.org/css-syntax-3/#identifier-code-point
export const cssUrlRE =
  /(?<=^|[^\w\-\u0080-\uffff])url\(\s*('[^']+'|"[^"]+"|[^'")]+)\s*\)/
export const cssDataUriRE =
  /(?<=^|[^\w\-\u0080-\uffff])data-uri\(\s*('[^']+'|"[^"]+"|[^'")]+)\s*\)/
export const importCssRE = /@import ('[^']+\.css'|"[^"]+\.css"|[^'")]+\.css)/
const cssImageSetRE = /(?<=image-set\()((?:[\w\-]+\([^\)]*\)|[^)])*)(?=\))/

const UrlRewritePostcssPlugin: PostCSS.PluginCreator<{
  replacer: CssUrlReplacer
}> = (opts) => {
  if (!opts) {
    throw new Error('base or replace is required')
  }

  return {
    postcssPlugin: 'vite-url-rewrite',
    Once(root) {
      const promises: Promise<void>[] = []
      root.walkDecls((declaration) => {
        const isCssUrl = cssUrlRE.test(declaration.value)
        const isCssImageSet = cssImageSetRE.test(declaration.value)
        if (isCssUrl || isCssImageSet) {
          const replacerForDeclaration = (rawUrl: string) => {
            const importer = declaration.source?.input.file
            return opts.replacer(rawUrl, importer)
          }
          const rewriterToUse = isCssImageSet
            ? rewriteCssImageSet
            : rewriteCssUrls
          promises.push(
            rewriterToUse(declaration.value, replacerForDeclaration).then(
              (url) => {
                declaration.value = url
              }
            )
          )
        }
      })
      if (promises.length) {
        return Promise.all(promises) as any
      }
    }
  }
}
UrlRewritePostcssPlugin.postcss = true

function rewriteCssUrls(
  css: string,
  replacer: CssUrlReplacer
): Promise<string> {
  return asyncReplace(css, cssUrlRE, async (match) => {
    const [matched, rawUrl] = match
    return await doUrlReplace(rawUrl, matched, replacer)
  })
}

function rewriteCssDataUris(
  css: string,
  replacer: CssUrlReplacer
): Promise<string> {
  return asyncReplace(css, cssDataUriRE, async (match) => {
    const [matched, rawUrl] = match
    return await doUrlReplace(rawUrl, matched, replacer, 'data-uri')
  })
}

function rewriteImportCss(
  css: string,
  replacer: CssUrlReplacer
): Promise<string> {
  return asyncReplace(css, importCssRE, async (match) => {
    const [matched, rawUrl] = match
    return await doImportCSSReplace(rawUrl, matched, replacer)
  })
}

function rewriteCssImageSet(
  css: string,
  replacer: CssUrlReplacer
): Promise<string> {
  return asyncReplace(css, cssImageSetRE, async (match) => {
    const [, rawUrl] = match
    const url = await processSrcSet(rawUrl, async ({ url }) => {
      // the url maybe url(...)
      if (cssUrlRE.test(url)) {
        return await rewriteCssUrls(url, replacer)
      }
      return await doUrlReplace(url, url, replacer)
    })
    return url
  })
}
async function doUrlReplace(
  rawUrl: string,
  matched: string,
  replacer: CssUrlReplacer,
  funcName: string = 'url'
) {
  let wrap = ''
  const first = rawUrl[0]
  if (first === `"` || first === `'`) {
    wrap = first
    rawUrl = rawUrl.slice(1, -1)
  }

  if (
    isExternalUrl(rawUrl) ||
    isDataUrl(rawUrl) ||
    rawUrl.startsWith('#') ||
    varRE.test(rawUrl)
  ) {
    return matched
  }

  const newUrl = await replacer(rawUrl)
  if (wrap === '' && newUrl !== encodeURI(newUrl)) {
    // The new url might need wrapping even if the original did not have it, e.g. if a space was added during replacement
    wrap = "'"
  }
  return `${funcName}(${wrap}${newUrl}${wrap})`
}

async function doImportCSSReplace(
  rawUrl: string,
  matched: string,
  replacer: CssUrlReplacer
) {
  let wrap = ''
  const first = rawUrl[0]
  if (first === `"` || first === `'`) {
    wrap = first
    rawUrl = rawUrl.slice(1, -1)
  }
  if (isExternalUrl(rawUrl) || isDataUrl(rawUrl) || rawUrl.startsWith('#')) {
    return matched
  }

  return `@import ${wrap}${await replacer(rawUrl)}${wrap}`
}

async function minifyCSS(css: string, config: ResolvedConfig) {
  try {
    const { code, warnings } = await transform(css, {
      loader: 'css',
      minify: true,
      target: config.build.cssTarget || undefined
    })
    if (warnings.length) {
      const msgs = await formatMessages(warnings, { kind: 'warning' })
      config.logger.warn(
        colors.yellow(`warnings when minifying css:\n${msgs.join('\n')}`)
      )
    }
    return code
  } catch (e) {
    if (e.errors) {
      const msgs = await formatMessages(e.errors, { kind: 'error' })
      e.frame = '\n' + msgs.join('\n')
      e.loc = e.errors[0].location
    }
    throw e
  }
}

export async function hoistAtRules(css: string) {
  const s = new MagicString(css)
  const cleanCss = emptyCssComments(css)
  let match: RegExpExecArray | null

  // #1845
  // CSS @import can only appear at top of the file. We need to hoist all @import
  // to top when multiple files are concatenated.
  // match until semicolon that's not in quotes
  const atImportRE =
    /@import\s*(?:url\([^\)]*\)|"([^"]|(?<=\\)")*"|'([^']|(?<=\\)')*'|[^;]*).*?;/gm
  while ((match = atImportRE.exec(cleanCss))) {
    s.remove(match.index, match.index + match[0].length)
    // Use `appendLeft` instead of `prepend` to preserve original @import order
    s.appendLeft(0, match[0])
  }

  // #6333
  // CSS @charset must be the top-first in the file, hoist the first to top
  const atCharsetRE =
    /@charset\s*(?:"([^"]|(?<=\\)")*"|'([^']|(?<=\\)')*'|[^;]*).*?;/gm
  let foundCharset = false
  while ((match = atCharsetRE.exec(cleanCss))) {
    s.remove(match.index, match.index + match[0].length)
    if (!foundCharset) {
      s.prepend(match[0])
      foundCharset = true
    }
  }

  return s.toString()
}

// Preprocessor support. This logic is largely replicated from @vue/compiler-sfc

type PreprocessorAdditionalDataResult =
  | string
  | { content: string; map?: ExistingRawSourceMap }

type PreprocessorAdditionalData =
  | string
  | ((
      source: string,
      filename: string
    ) =>
      | PreprocessorAdditionalDataResult
      | Promise<PreprocessorAdditionalDataResult>)

type StylePreprocessorOptions = {
  [key: string]: any
  additionalData?: PreprocessorAdditionalData
  filename: string
  alias: Alias[]
  enableSourcemap: boolean
}

type SassStylePreprocessorOptions = StylePreprocessorOptions & Sass.Options

type StylePreprocessor = (
  source: string,
  root: string,
  options: StylePreprocessorOptions,
  resolvers: CSSAtImportResolvers
) => StylePreprocessorResults | Promise<StylePreprocessorResults>

type SassStylePreprocessor = (
  source: string,
  root: string,
  options: SassStylePreprocessorOptions,
  resolvers: CSSAtImportResolvers
) => StylePreprocessorResults | Promise<StylePreprocessorResults>

export interface StylePreprocessorResults {
  code: string
  map?: ExistingRawSourceMap | undefined
  additionalMap?: ExistingRawSourceMap | undefined
  errors: RollupError[]
  deps: string[]
}

const loadedPreprocessors: Partial<Record<PreprocessLang, any>> = {}

function loadPreprocessor(lang: PreprocessLang.scss, root: string): typeof Sass
function loadPreprocessor(lang: PreprocessLang.sass, root: string): typeof Sass
function loadPreprocessor(lang: PreprocessLang.less, root: string): typeof Less
function loadPreprocessor(
  lang: PreprocessLang.stylus,
  root: string
): typeof Stylus
function loadPreprocessor(lang: PreprocessLang, root: string): any {
  if (lang in loadedPreprocessors) {
    return loadedPreprocessors[lang]
  }
  try {
    // Search for the preprocessor in the root directory first, and fall back
    // to the default require paths.
    const fallbackPaths = require.resolve.paths?.(lang) || []
    const resolved = require.resolve(lang, { paths: [root, ...fallbackPaths] })
    return (loadedPreprocessors[lang] = require(resolved))
  } catch (e) {
    if (e.code === 'MODULE_NOT_FOUND') {
      throw new Error(
        `Preprocessor dependency "${lang}" not found. Did you install it?`
      )
    } else {
      const message = new Error(
        `Preprocessor dependency "${lang}" failed to load:\n${e.message}`
      )
      message.stack = e.stack + '\n' + message.stack
      throw message
    }
  }
}

// .scss/.sass processor
const scss: SassStylePreprocessor = async (
  source,
  root,
  options,
  resolvers
) => {
  const render = loadPreprocessor(PreprocessLang.sass, root).render
  const internalImporter: Sass.Importer = (url, importer, done) => {
    resolvers.sass(url, importer).then((resolved) => {
      if (resolved) {
        rebaseUrls(resolved, options.filename, options.alias)
          .then((data) => done?.(data))
          .catch((data) => done?.(data))
      } else {
        done?.(null)
      }
    })
  }
  const importer = [internalImporter]
  if (options.importer) {
    Array.isArray(options.importer)
      ? importer.push(...options.importer)
      : importer.push(options.importer)
  }

  const { content: data, map: additionalMap } = await getSource(
    source,
    options.filename,
    options.additionalData,
    options.enableSourcemap
  )
  const finalOptions: Sass.Options = {
    ...options,
    data,
    file: options.filename,
    outFile: options.filename,
    importer,
    ...(options.enableSourcemap
      ? {
          sourceMap: true,
          omitSourceMapUrl: true,
          sourceMapRoot: path.dirname(options.filename)
        }
      : {})
  }

  try {
    const result = await new Promise<Sass.Result>((resolve, reject) => {
      render(finalOptions, (err, res) => {
        if (err) {
          reject(err)
        } else {
          resolve(res)
        }
      })
    })
    const deps = result.stats.includedFiles
    const map: ExistingRawSourceMap | undefined = result.map
      ? JSON.parse(result.map.toString())
      : undefined

    return {
      code: result.css.toString(),
      map,
      additionalMap,
      errors: [],
      deps
    }
  } catch (e) {
    // normalize SASS error
    e.id = e.file
    e.frame = e.formatted
    return { code: '', errors: [e], deps: [] }
  }
}

const sass: SassStylePreprocessor = (source, root, options, aliasResolver) =>
  scss(
    source,
    root,
    {
      ...options,
      indentedSyntax: true
    },
    aliasResolver
  )

/**
 * relative url() inside \@imported sass and less files must be rebased to use
 * root file as base.
 */
async function rebaseUrls(
  file: string,
  rootFile: string,
  alias: Alias[]
): Promise<Sass.ImporterReturnType> {
  file = path.resolve(file) // ensure os-specific flashes
  // in the same dir, no need to rebase
  const fileDir = path.dirname(file)
  const rootDir = path.dirname(rootFile)
  if (fileDir === rootDir) {
    return { file }
  }

  const content = fs.readFileSync(file, 'utf-8')
  // no url()
  const hasUrls = cssUrlRE.test(content)
  // data-uri() calls
  const hasDataUris = cssDataUriRE.test(content)
  // no @import xxx.css
  const hasImportCss = importCssRE.test(content)

  if (!hasUrls && !hasDataUris && !hasImportCss) {
    return { file }
  }

  let rebased
  const rebaseFn = (url: string) => {
    if (url.startsWith('/')) return url
    // match alias, no need to rewrite
    for (const { find } of alias) {
      const matches =
        typeof find === 'string' ? url.startsWith(find) : find.test(url)
      if (matches) {
        return url
      }
    }
    const absolute = path.resolve(fileDir, url)
    const relative = path.relative(rootDir, absolute)
    return normalizePath(relative)
  }

  // fix css imports in less such as `@import "foo.css"`
  if (hasImportCss) {
    rebased = await rewriteImportCss(content, rebaseFn)
  }

  if (hasUrls) {
    rebased = await rewriteCssUrls(rebased || content, rebaseFn)
  }

  if (hasDataUris) {
    rebased = await rewriteCssDataUris(rebased || content, rebaseFn)
  }

  return {
    file,
    contents: rebased
  }
}

// .less
const less: StylePreprocessor = async (source, root, options, resolvers) => {
  const nodeLess = loadPreprocessor(PreprocessLang.less, root)
  const viteResolverPlugin = createViteLessPlugin(
    nodeLess,
    options.filename,
    options.alias,
    resolvers
  )
  const { content, map: additionalMap } = await getSource(
    source,
    options.filename,
    options.additionalData,
    options.enableSourcemap
  )

  let result: Less.RenderOutput | undefined
  try {
    result = await nodeLess.render(content, {
      ...options,
      plugins: [viteResolverPlugin, ...(options.plugins || [])],
      ...(options.enableSourcemap
        ? {
            sourceMap: {
              outputSourceFiles: true,
              sourceMapFileInline: false
            }
          }
        : {})
    })
  } catch (e) {
    const error = e as Less.RenderError
    // normalize error info
    const normalizedError: RollupError = new Error(error.message || error.type)
    normalizedError.loc = {
      file: error.filename || options.filename,
      line: error.line,
      column: error.column
    }
    return { code: '', errors: [normalizedError], deps: [] }
  }

  const map: ExistingRawSourceMap = result.map && JSON.parse(result.map)
  if (map) {
    delete map.sourcesContent
  }

  return {
    code: result.css.toString(),
    map,
    additionalMap,
    deps: result.imports,
    errors: []
  }
}

/**
 * Less manager, lazy initialized
 */
let ViteLessManager: any

function createViteLessPlugin(
  less: typeof Less,
  rootFile: string,
  alias: Alias[],
  resolvers: CSSAtImportResolvers
): Less.Plugin {
  if (!ViteLessManager) {
    ViteLessManager = class ViteManager extends less.FileManager {
      resolvers
      rootFile
      alias
      constructor(
        rootFile: string,
        resolvers: CSSAtImportResolvers,
        alias: Alias[]
      ) {
        super()
        this.rootFile = rootFile
        this.resolvers = resolvers
        this.alias = alias
      }
      override supports() {
        return true
      }
      override supportsSync() {
        return false
      }
      override async loadFile(
        filename: string,
        dir: string,
        opts: any,
        env: any
      ): Promise<Less.FileLoadResult> {
        const resolved = await this.resolvers.less(
          filename,
          path.join(dir, '*')
        )
        if (resolved) {
          const result = await rebaseUrls(resolved, this.rootFile, this.alias)
          let contents: string
          if (result && 'contents' in result) {
            contents = result.contents
          } else {
            contents = fs.readFileSync(resolved, 'utf-8')
          }
          return {
            filename: path.resolve(resolved),
            contents
          }
        } else {
          return super.loadFile(filename, dir, opts, env)
        }
      }
    }
  }

  return {
    install(_, pluginManager) {
      pluginManager.addFileManager(
        new ViteLessManager(rootFile, resolvers, alias)
      )
    },
    minVersion: [3, 0, 0]
  }
}

// .styl
const styl: StylePreprocessor = async (source, root, options) => {
  const nodeStylus = loadPreprocessor(PreprocessLang.stylus, root)
  // Get source with preprocessor options.additionalData. Make sure a new line separator
  // is added to avoid any render error, as added stylus content may not have semi-colon separators
  const { content, map: additionalMap } = await getSource(
    source,
    options.filename,
    options.additionalData,
    options.enableSourcemap,
    '\n'
  )
  // Get preprocessor options.imports dependencies as stylus
  // does not return them with its builtin `.deps()` method
  const importsDeps = (options.imports ?? []).map((dep: string) =>
    path.resolve(dep)
  )
  try {
    const ref = nodeStylus(content, options)
    if (options.enableSourcemap) {
      ref.set('sourcemap', {
        comment: false,
        inline: false,
        basePath: root
      })
    }

    const result = ref.render()

    // Concat imports deps with computed deps
    const deps = [...ref.deps(), ...importsDeps]

    // @ts-expect-error sourcemap exists
    const map: ExistingRawSourceMap | undefined = ref.sourcemap

    return {
      code: result,
      map: formatStylusSourceMap(map, root),
      additionalMap,
      errors: [],
      deps
    }
  } catch (e) {
    return { code: '', errors: [e], deps: [] }
  }
}

function formatStylusSourceMap(
  mapBefore: ExistingRawSourceMap | undefined,
  root: string
): ExistingRawSourceMap | undefined {
  if (!mapBefore) return undefined
  const map = { ...mapBefore }

  const resolveFromRoot = (p: string) => normalizePath(path.resolve(root, p))

  if (map.file) {
    map.file = resolveFromRoot(map.file)
  }
  map.sources = map.sources.map(resolveFromRoot)

  return map
}

async function getSource(
  source: string,
  filename: string,
  additionalData: PreprocessorAdditionalData | undefined,
  enableSourcemap: boolean,
  sep: string = ''
): Promise<{ content: string; map?: ExistingRawSourceMap }> {
  if (!additionalData) return { content: source }

  if (typeof additionalData === 'function') {
    const newContent = await additionalData(source, filename)
    if (typeof newContent === 'string') {
      return { content: newContent }
    }
    return newContent
  }

  if (!enableSourcemap) {
    return { content: additionalData + sep + source }
  }

  const ms = new MagicString(source)
  ms.appendLeft(0, sep)
  ms.appendLeft(0, additionalData)

  const map = ms.generateMap({ hires: true })
  map.file = filename
  map.sources = [filename]

  return {
    content: ms.toString(),
    map
  }
}

const preProcessors = Object.freeze({
  [PreprocessLang.less]: less,
  [PreprocessLang.sass]: sass,
  [PreprocessLang.scss]: scss,
  [PreprocessLang.styl]: styl,
  [PreprocessLang.stylus]: styl
})

function isPreProcessor(lang: any): lang is PreprocessLang {
  return lang && lang in preProcessors
}<|MERGE_RESOLUTION|>--- conflicted
+++ resolved
@@ -50,11 +50,8 @@
 import { addToHTMLProxyTransformResult } from './html'
 import { injectSourcesContent, getCodeWithSourcemap } from '../server/sourcemap'
 import type { RawSourceMap } from '@ampproject/remapping'
-<<<<<<< HEAD
 import { assetFilenameWithBase, publicURLfromAsset } from '../build'
-=======
 import { emptyCssComments } from '../cleanString'
->>>>>>> c7356e0f
 
 // const debug = createDebugger('vite:css')
 
@@ -378,15 +375,6 @@
 
       let code: string
       if (usedRE.test(id)) {
-<<<<<<< HEAD
-        if (inlined) {
-          code = `export default ${stringifyAsTemplateLiteral(
-            await minifyCSS(css, config)
-          )}`
-        } else {
-          code =
-            modulesCode || `export default ${stringifyAsTemplateLiteral(css)}`
-=======
         if (modulesCode) {
           code = modulesCode
         } else {
@@ -394,8 +382,7 @@
           if (config.build.minify) {
             content = await minifyCSS(content, config)
           }
-          code = `export default ${JSON.stringify(content)}`
->>>>>>> c7356e0f
+          code = `export default ${stringifyAsTemplateLiteral(content)}`
         }
       } else {
         code = `export default ''`
