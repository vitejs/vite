import fs from 'node:fs'
import fsp from 'node:fs/promises'
import path from 'node:path'
import { createRequire } from 'node:module'
import { fileURLToPath, pathToFileURL } from 'node:url'
import postcssrc from 'postcss-load-config'
import type {
  ExistingRawSourceMap,
  ModuleFormat,
  OutputAsset,
  OutputChunk,
  RenderedChunk,
  RollupError,
  SourceMapInput,
} from 'rollup'
import { dataToEsm } from '@rollup/pluginutils'
import colors from 'picocolors'
import MagicString from 'magic-string'
import type * as PostCSS from 'postcss'
import type Sass from 'sass'
import type Stylus from 'stylus'
import type Less from 'less'
import type { Alias } from 'dep-types/alias'
import type { LightningCSSOptions } from 'types/internal/lightningcssOptions'
import type { TransformOptions } from 'esbuild'
import { formatMessages, transform } from 'esbuild'
import type { RawSourceMap } from '@ampproject/remapping'
import { WorkerWithFallback } from 'artichokie'
import { globSync } from 'tinyglobby'
import type {
  LessPreprocessorBaseOptions,
  SassLegacyPreprocessBaseOptions,
  SassModernPreprocessBaseOptions,
  StylusPreprocessorBaseOptions,
} from 'types/internal/cssPreprocessorOptions'
import type {
  TransformAttributeResult as LightningCssTransformAttributeResult,
  TransformResult as LightningCssTransformResult,
} from 'lightningcss'
import { getCodeWithSourcemap, injectSourcesContent } from '../server/sourcemap'
import type { EnvironmentModuleNode } from '../server/moduleGraph'
import {
  createToImportMetaURLBasedRelativeRuntime,
  resolveUserExternal,
  toOutputFilePathInCss,
  toOutputFilePathInJS,
} from '../build'
import type { LibraryOptions } from '../build'
import {
  CLIENT_PUBLIC_PATH,
  CSS_LANGS_RE,
  DEV_PROD_CONDITION,
  ESBUILD_MODULES_TARGET,
  SPECIAL_QUERY_RE,
} from '../constants'
import type { ResolvedConfig } from '../config'
import type { Plugin } from '../plugin'
import { checkPublicFile } from '../publicDir'
import {
  arraify,
  asyncReplace,
  combineSourcemaps,
  createSerialPromiseQueue,
  emptyCssComments,
  encodeURIPath,
  generateCodeFrame,
  getHash,
  getPackageManagerCommand,
  getPkgName,
  injectQuery,
  isDataUrl,
  isExternalUrl,
  isObject,
  joinUrlSegments,
  mergeWithDefaults,
  normalizePath,
  processSrcSet,
  removeDirectQuery,
  removeUrlQuery,
  requireResolveFromRootWithFallback,
  stripBomTag,
  urlRE,
} from '../utils'
import type { Logger } from '../logger'
import { cleanUrl, isWindows, slash } from '../../shared/utils'
import { NULL_BYTE_PLACEHOLDER } from '../../shared/constants'
import { createBackCompatIdResolver } from '../idResolver'
import type { ResolveIdFn } from '../idResolver'
import { PartialEnvironment } from '../baseEnvironment'
import type { TransformPluginContext } from '../server/pluginContainer'
import { searchForWorkspaceRoot } from '../server/searchRoot'
import { type DevEnvironment } from '..'
import type { PackageCache } from '../packages'
import { findNearestMainPackageData } from '../packages'
import { addToHTMLProxyTransformResult } from './html'
import {
  assetUrlRE,
  cssEntriesMap,
  fileToDevUrl,
  fileToUrl,
  publicAssetUrlCache,
  publicAssetUrlRE,
  publicFileToBuiltUrl,
  renderAssetUrlInJS,
} from './asset'
import type { ESBuildOptions } from './esbuild'
import { getChunkOriginalFileName } from './manifest'

const decoder = new TextDecoder()
// const debug = createDebugger('vite:css')

export interface CSSOptions {
  /**
   * Using lightningcss is an experimental option to handle CSS modules,
   * assets and imports via Lightning CSS. It requires to install it as a
   * peer dependency. This is incompatible with the use of preprocessors.
   *
   * @default 'postcss'
   * @experimental
   */
  transformer?: 'postcss' | 'lightningcss'
  /**
   * https://github.com/css-modules/postcss-modules
   */
  modules?: CSSModulesOptions | false
  /**
   * Options for preprocessors.
   *
   * In addition to options specific to each processors, Vite supports `additionalData` option.
   * The `additionalData` option can be used to inject extra code for each style content.
   */
  preprocessorOptions?: {
    scss?: SassPreprocessorOptions
    sass?: SassPreprocessorOptions
    less?: LessPreprocessorOptions
    styl?: StylusPreprocessorOptions
    stylus?: StylusPreprocessorOptions
  }

  /**
   * If this option is set, preprocessors will run in workers when possible.
   * `true` means the number of CPUs minus 1.
   *
   * @default 0
   * @experimental
   */
  preprocessorMaxWorkers?: number | true
  postcss?:
    | string
    | (PostCSS.ProcessOptions & {
        plugins?: PostCSS.AcceptedPlugin[]
      })
  /**
   * Enables css sourcemaps during dev
   * @default false
   * @experimental
   */
  devSourcemap?: boolean

  /**
   * @experimental
   */
  lightningcss?: LightningCSSOptions
}

export interface CSSModulesOptions {
  getJSON?: (
    cssFileName: string,
    json: Record<string, string>,
    outputFileName: string,
  ) => void
  scopeBehaviour?: 'global' | 'local'
  globalModulePaths?: RegExp[]
  exportGlobals?: boolean
  generateScopedName?:
    | string
    | ((name: string, filename: string, css: string) => string)
  hashPrefix?: string
  /**
   * default: undefined
   */
  localsConvention?:
    | 'camelCase'
    | 'camelCaseOnly'
    | 'dashes'
    | 'dashesOnly'
    | ((
        originalClassName: string,
        generatedClassName: string,
        inputFile: string,
      ) => string)
}

export const cssConfigDefaults = Object.freeze({
  /** @experimental */
  transformer: 'postcss',
  // modules
  // preprocessorOptions
  /** @experimental */
  preprocessorMaxWorkers: 0,
  // postcss
  /** @experimental */
  devSourcemap: false,
  // lightningcss
} satisfies CSSOptions)

export type ResolvedCSSOptions = Omit<CSSOptions, 'lightningcss'> &
  Required<Pick<CSSOptions, 'transformer'>> & {
    lightningcss?: LightningCSSOptions
  }

export function resolveCSSOptions(
  options: CSSOptions | undefined,
): ResolvedCSSOptions {
  const resolved = mergeWithDefaults(cssConfigDefaults, options ?? {})
  if (resolved.transformer === 'lightningcss') {
    resolved.lightningcss ??= {}
    resolved.lightningcss.targets ??= convertTargets(ESBUILD_MODULES_TARGET)
  } else {
    resolved.lightningcss = undefined
  }
  return resolved
}

const cssModuleRE = new RegExp(`\\.module${CSS_LANGS_RE.source}`)
const directRequestRE = /[?&]direct\b/
const htmlProxyRE = /[?&]html-proxy\b/
const htmlProxyIndexRE = /&index=(\d+)/
const commonjsProxyRE = /\?commonjs-proxy/
const inlineRE = /[?&]inline\b/
const inlineCSSRE = /[?&]inline-css\b/
const styleAttrRE = /[?&]style-attr\b/
const functionCallRE = /^[A-Z_][.\w-]*\(/i
const transformOnlyRE = /[?&]transform-only\b/
const nonEscapedDoubleQuoteRe = /(?<!\\)"/g

const defaultCssBundleName = 'style.css'

const enum PreprocessLang {
  less = 'less',
  sass = 'sass',
  scss = 'scss',
  styl = 'styl',
  stylus = 'stylus',
}
// eslint-disable-next-line @typescript-eslint/no-unused-vars -- bug in typescript-eslint
const enum PureCssLang {
  css = 'css',
}
const enum PostCssDialectLang {
  sss = 'sugarss',
}
type CssLang =
  | keyof typeof PureCssLang
  | keyof typeof PreprocessLang
  | keyof typeof PostCssDialectLang

export const isCSSRequest = (request: string): boolean =>
  CSS_LANGS_RE.test(request)

export const isModuleCSSRequest = (request: string): boolean =>
  cssModuleRE.test(request)

export const isDirectCSSRequest = (request: string): boolean =>
  CSS_LANGS_RE.test(request) && directRequestRE.test(request)

export const isDirectRequest = (request: string): boolean =>
  directRequestRE.test(request)

const cssModulesCache = new WeakMap<
  ResolvedConfig,
  Map<string, Record<string, string>>
>()

export const removedPureCssFilesCache = new WeakMap<
  ResolvedConfig,
  Map<string, RenderedChunk>
>()

// Used only if the config doesn't code-split CSS (builds a single CSS file)
export const cssBundleNameCache = new WeakMap<ResolvedConfig, string>()

const postcssConfigCache = new WeakMap<
  ResolvedConfig,
  PostCSSConfigResult | null | Promise<PostCSSConfigResult | null>
>()

function encodePublicUrlsInCSS(config: ResolvedConfig) {
  return config.command === 'build'
}

const cssUrlAssetRE = /__VITE_CSS_URL__([\da-f]+)__/g

/**
 * Plugin applied before user plugins
 */
export function cssPlugin(config: ResolvedConfig): Plugin {
  const isBuild = config.command === 'build'
  let moduleCache: Map<string, Record<string, string>>

  const idResolver = createBackCompatIdResolver(config, {
    preferRelative: true,
    tryIndex: false,
    extensions: [],
  })

  let preprocessorWorkerController: PreprocessorWorkerController | undefined

  // warm up cache for resolved postcss config
  if (config.css.transformer !== 'lightningcss') {
    resolvePostcssConfig(config).catch(() => {
      /* will be handled later */
    })
  }

  return {
    name: 'vite:css',

    buildStart() {
      // Ensure a new cache for every build (i.e. rebuilding in watch mode)
      moduleCache = new Map<string, Record<string, string>>()
      cssModulesCache.set(config, moduleCache)

      removedPureCssFilesCache.set(config, new Map<string, RenderedChunk>())

      preprocessorWorkerController = createPreprocessorWorkerController(
        normalizeMaxWorkers(config.css.preprocessorMaxWorkers),
      )
      preprocessorWorkerControllerCache.set(
        config,
        preprocessorWorkerController,
      )
    },

    buildEnd() {
      preprocessorWorkerController?.close()
    },

    async load(id) {
      if (!isCSSRequest(id)) return

      if (urlRE.test(id)) {
        if (isModuleCSSRequest(id)) {
          throw new Error(
            `?url is not supported with CSS modules. (tried to import ${JSON.stringify(
              id,
            )})`,
          )
        }

        // *.css?url
        // in dev, it's handled by assets plugin.
        if (isBuild) {
          id = injectQuery(removeUrlQuery(id), 'transform-only')
          return (
            `import ${JSON.stringify(id)};` +
            `export default "__VITE_CSS_URL__${Buffer.from(id).toString(
              'hex',
            )}__"`
          )
        }
      }
    },

    async transform(raw, id) {
      const { environment } = this
      if (
        !isCSSRequest(id) ||
        commonjsProxyRE.test(id) ||
        SPECIAL_QUERY_RE.test(id)
      ) {
        return
      }
      const resolveUrl = (url: string, importer?: string) =>
        idResolver(environment, url, importer)

      const urlResolver: CssUrlResolver = async (url, importer) => {
        const decodedUrl = decodeURI(url)
        if (checkPublicFile(decodedUrl, config)) {
          if (encodePublicUrlsInCSS(config)) {
            return [publicFileToBuiltUrl(decodedUrl, config), undefined]
          } else {
            return [joinUrlSegments(config.base, decodedUrl), undefined]
          }
        }
        const [id, fragment] = decodedUrl.split('#')
        let resolved = await resolveUrl(id, importer)
        if (resolved) {
          if (fragment) resolved += '#' + fragment
          return [await fileToUrl(this, resolved), resolved]
        }
        if (config.command === 'build') {
          const isExternal = config.build.rollupOptions.external
            ? resolveUserExternal(
                config.build.rollupOptions.external,
                decodedUrl, // use URL as id since id could not be resolved
                id,
                false,
              )
            : false

          if (!isExternal) {
            // #9800 If we cannot resolve the css url, leave a warning.
            config.logger.warnOnce(
              `\n${decodedUrl} referenced in ${id} didn't resolve at build time, it will remain unchanged to be resolved at runtime`,
            )
          }
        }
        return [url, undefined]
      }

      const {
        code: css,
        modules,
        deps,
        map,
      } = await compileCSS(
        environment,
        id,
        raw,
        preprocessorWorkerController!,
        urlResolver,
      )
      if (modules) {
        moduleCache.set(id, modules)
      }

      if (deps) {
        for (const file of deps) {
          this.addWatchFile(file)
        }
      }

      return {
        code: css,
        map,
      }
    },
  }
}

/**
 * Plugin applied after user plugins
 */
export function cssPostPlugin(config: ResolvedConfig): Plugin {
  // styles initialization in buildStart causes a styling loss in watch
  const styles: Map<string, string> = new Map<string, string>()
  // queue to emit css serially to guarantee the files are emitted in a deterministic order
  let codeSplitEmitQueue = createSerialPromiseQueue<string>()
  const urlEmitQueue = createSerialPromiseQueue<unknown>()
  let pureCssChunks: Set<RenderedChunk>

  // when there are multiple rollup outputs and extracting CSS, only emit once,
  // since output formats have no effect on the generated CSS.
  let hasEmitted = false
  let chunkCSSMap: Map<string, string>

  const rollupOptionsOutput = config.build.rollupOptions.output
  const assetFileNames = (
    Array.isArray(rollupOptionsOutput)
      ? rollupOptionsOutput[0]
      : rollupOptionsOutput
  )?.assetFileNames
  const getCssAssetDirname = (cssAssetName: string) => {
    const cssAssetNameDir = path.dirname(cssAssetName)
    if (!assetFileNames) {
      return path.join(config.build.assetsDir, cssAssetNameDir)
    } else if (typeof assetFileNames === 'string') {
      return path.join(path.dirname(assetFileNames), cssAssetNameDir)
    } else {
      return path.dirname(
        assetFileNames({
          type: 'asset',
          name: cssAssetName,
          names: [cssAssetName],
          originalFileName: null,
          originalFileNames: [],
          source: '/* vite internal call, ignore */',
        }),
      )
    }
  }

  function getCssBundleName() {
    const cached = cssBundleNameCache.get(config)
    if (cached) return cached

    const cssBundleName = config.build.lib
      ? resolveLibCssFilename(
          config.build.lib,
          config.root,
          config.packageCache,
        )
      : defaultCssBundleName
    cssBundleNameCache.set(config, cssBundleName)
    return cssBundleName
  }

  return {
    name: 'vite:css-post',

    renderStart() {
      // Ensure new caches for every build (i.e. rebuilding in watch mode)
      pureCssChunks = new Set<RenderedChunk>()
      hasEmitted = false
      chunkCSSMap = new Map()
      codeSplitEmitQueue = createSerialPromiseQueue()
    },

    async transform(css, id) {
      if (
        !isCSSRequest(id) ||
        commonjsProxyRE.test(id) ||
        SPECIAL_QUERY_RE.test(id)
      ) {
        return
      }

      css = stripBomTag(css)

      // cache css compile result to map
      // and then use the cache replace inline-style-flag
      // when `generateBundle` in vite:build-html plugin and devHtmlHook
      const inlineCSS = inlineCSSRE.test(id)
      const isHTMLProxy = htmlProxyRE.test(id)
      if (inlineCSS && isHTMLProxy) {
        if (styleAttrRE.test(id)) {
          css = css.replace(/"/g, '&quot;')
        }
        const index = htmlProxyIndexRE.exec(id)?.[1]
        if (index == null) {
          throw new Error(`HTML proxy index in "${id}" not found`)
        }
        addToHTMLProxyTransformResult(
          `${getHash(cleanUrl(id))}_${Number.parseInt(index)}`,
          css,
        )
        return `export default ''`
      }

      const inlined = inlineRE.test(id)
      const modules = cssModulesCache.get(config)!.get(id)

      // #6984, #7552
      // `foo.module.css` => modulesCode
      // `foo.module.css?inline` => cssContent
      const modulesCode =
        modules &&
        !inlined &&
        dataToEsm(modules, { namedExports: true, preferConst: true })

      if (config.command === 'serve') {
        const getContentWithSourcemap = async (content: string) => {
          if (config.css.devSourcemap) {
            const sourcemap = this.getCombinedSourcemap()
            if (sourcemap.mappings) {
              await injectSourcesContent(sourcemap, cleanUrl(id), config.logger)
            }
            return getCodeWithSourcemap('css', content, sourcemap)
          }
          return content
        }

        if (isDirectCSSRequest(id)) {
          return null
        }
        if (inlined) {
          return `export default ${JSON.stringify(css)}`
        }
        if (this.environment.config.consumer === 'server') {
          return modulesCode || 'export {}'
        }

        const cssContent = await getContentWithSourcemap(css)
        const code = [
          `import { updateStyle as __vite__updateStyle, removeStyle as __vite__removeStyle } from ${JSON.stringify(
            path.posix.join(config.base, CLIENT_PUBLIC_PATH),
          )}`,
          `const __vite__id = ${JSON.stringify(id)}`,
          `const __vite__css = ${JSON.stringify(cssContent)}`,
          `__vite__updateStyle(__vite__id, __vite__css)`,
          // css modules exports change on edit so it can't self accept
          `${modulesCode || 'import.meta.hot.accept()'}`,
          `import.meta.hot.prune(() => __vite__removeStyle(__vite__id))`,
        ].join('\n')
        return { code, map: { mappings: '' } }
      }

      // build CSS handling ----------------------------------------------------

      // record css
      if (!inlined) {
        styles.set(id, css)
      }

      let code: string
      if (modulesCode) {
        code = modulesCode
      } else if (inlined) {
        let content = css
        if (config.build.cssMinify) {
          content = await minifyCSS(content, config, true)
        }
        code = `export default ${JSON.stringify(content)}`
      } else {
        // empty module when it's not a CSS module nor `?inline`
        code = ''
      }

      return {
        code,
        map: { mappings: '' },
        // avoid the css module from being tree-shaken so that we can retrieve
        // it in renderChunk()
        moduleSideEffects: modulesCode || inlined ? false : 'no-treeshake',
      }
    },

    async renderChunk(code, chunk, opts, meta) {
      let chunkCSS = ''
      // the chunk is empty if it's a dynamic entry chunk that only contains a CSS import
      const isJsChunkEmpty = code === '' && !chunk.isEntry
      let isPureCssChunk = chunk.exports.length === 0
      const ids = Object.keys(chunk.modules)
      for (const id of ids) {
        if (styles.has(id)) {
          // ?transform-only is used for ?url and shouldn't be included in normal CSS chunks
          if (transformOnlyRE.test(id)) {
            continue
          }

          // If this CSS is scoped to its importers exports, check if those importers exports
          // are rendered in the chunks. If they are not, we can skip bundling this CSS.
          const cssScopeTo = this.getModuleInfo(id)?.meta?.vite?.cssScopeTo
          if (
            cssScopeTo &&
            !isCssScopeToRendered(cssScopeTo, Object.values(meta.chunks))
          ) {
            continue
          }
<<<<<<< HEAD

          // a css module contains JS, so it makes this not a pure css chunk
          if (cssModuleRE.test(id)) {
            isPureCssChunk = false
          }

          chunkCSS += styles.get(id)
        } else {
=======
        } else if (!isJsChunkEmpty) {
>>>>>>> 29ca40bd
          // if the module does not have a style, then it's not a pure css chunk.
          // this is true because in the `transform` hook above, only modules
          // that are css gets added to the `styles` map.
          isPureCssChunk = false
        }
      }

      const publicAssetUrlMap = publicAssetUrlCache.get(config)!

      // resolve asset URL placeholders to their built file URLs
      const resolveAssetUrlsInCss = (
        chunkCSS: string,
        cssAssetName: string,
      ) => {
        const encodedPublicUrls = encodePublicUrlsInCSS(config)

        const relative = config.base === './' || config.base === ''
        const cssAssetDirname =
          encodedPublicUrls || relative
            ? slash(getCssAssetDirname(cssAssetName))
            : undefined

        const toRelative = (filename: string) => {
          // relative base + extracted CSS
          const relativePath = normalizePath(
            path.relative(cssAssetDirname!, filename),
          )
          return relativePath[0] === '.' ? relativePath : './' + relativePath
        }

        // replace asset url references with resolved url.
        chunkCSS = chunkCSS.replace(assetUrlRE, (_, fileHash, postfix = '') => {
          const filename = this.getFileName(fileHash) + postfix
          chunk.viteMetadata!.importedAssets.add(cleanUrl(filename))
          return encodeURIPath(
            toOutputFilePathInCss(
              filename,
              'asset',
              cssAssetName,
              'css',
              config,
              toRelative,
            ),
          )
        })
        // resolve public URL from CSS paths
        if (encodedPublicUrls) {
          const relativePathToPublicFromCSS = normalizePath(
            path.relative(cssAssetDirname!, ''),
          )
          chunkCSS = chunkCSS.replace(publicAssetUrlRE, (_, hash) => {
            const publicUrl = publicAssetUrlMap.get(hash)!.slice(1)
            return encodeURIPath(
              toOutputFilePathInCss(
                publicUrl,
                'public',
                cssAssetName,
                'css',
                config,
                () => `${relativePathToPublicFromCSS}/${publicUrl}`,
              ),
            )
          })
        }
        return chunkCSS
      }

      function ensureFileExt(name: string, ext: string) {
        return normalizePath(
          path.format({ ...path.parse(name), base: undefined, ext }),
        )
      }

      let s: MagicString | undefined
      const urlEmitTasks: Array<{
        cssAssetName: string
        originalFileName: string
        content: string
        start: number
        end: number
      }> = []

      if (code.includes('__VITE_CSS_URL__')) {
        let match: RegExpExecArray | null
        cssUrlAssetRE.lastIndex = 0
        while ((match = cssUrlAssetRE.exec(code))) {
          const [full, idHex] = match
          const id = Buffer.from(idHex, 'hex').toString()
          const originalFileName = cleanUrl(id)
          const cssAssetName = ensureFileExt(
            path.basename(originalFileName),
            '.css',
          )
          if (!styles.has(id)) {
            throw new Error(
              `css content for ${JSON.stringify(id)} was not found`,
            )
          }

          let cssContent = styles.get(id)!

          cssContent = resolveAssetUrlsInCss(cssContent, cssAssetName)

          urlEmitTasks.push({
            cssAssetName,
            originalFileName,
            content: cssContent,
            start: match.index,
            end: match.index + full.length,
          })
        }
      }

      // should await even if this chunk does not include __VITE_CSS_URL__
      // so that code after this line runs in the same order
      await urlEmitQueue.run(async () =>
        Promise.all(
          urlEmitTasks.map(async (info) => {
            info.content = await finalizeCss(info.content, true, config)
          }),
        ),
      )
      if (urlEmitTasks.length > 0) {
        const toRelativeRuntime = createToImportMetaURLBasedRelativeRuntime(
          opts.format,
          config.isWorker,
        )
        s ||= new MagicString(code)

        for (const {
          cssAssetName,
          originalFileName,
          content,
          start,
          end,
        } of urlEmitTasks) {
          const referenceId = this.emitFile({
            type: 'asset',
            name: cssAssetName,
            originalFileName,
            source: content,
          })

          const filename = this.getFileName(referenceId)
          chunk.viteMetadata!.importedAssets.add(cleanUrl(filename))
          const replacement = toOutputFilePathInJS(
            this.environment,
            filename,
            'asset',
            chunk.fileName,
            'js',
            toRelativeRuntime,
          )
          const replacementString =
            typeof replacement === 'string'
              ? JSON.stringify(encodeURIPath(replacement)).slice(1, -1)
              : `"+${replacement.runtime}+"`
          s.update(start, end, replacementString)
        }
      }

      if (chunkCSS) {
        if (isPureCssChunk && (opts.format === 'es' || opts.format === 'cjs')) {
          // this is a shared CSS-only chunk that is empty.
          pureCssChunks.add(chunk)
        }

        if (this.environment.config.build.cssCodeSplit) {
          if (opts.format === 'es' || opts.format === 'cjs') {
            const isEntry = chunk.isEntry && isPureCssChunk
            const cssFullAssetName = ensureFileExt(chunk.name, '.css')
            // if facadeModuleId doesn't exist or doesn't have a CSS extension,
            // that means a JS entry file imports a CSS file.
            // in this case, only use the filename for the CSS chunk name like JS chunks.
            const cssAssetName =
              chunk.isEntry &&
              (!chunk.facadeModuleId || !isCSSRequest(chunk.facadeModuleId))
                ? path.basename(cssFullAssetName)
                : cssFullAssetName
            const originalFileName = getChunkOriginalFileName(
              chunk,
              config.root,
              opts.format,
            )

            chunkCSS = resolveAssetUrlsInCss(chunkCSS, cssAssetName)

            // wait for previous tasks as well
            chunkCSS = await codeSplitEmitQueue.run(async () => {
              return finalizeCss(chunkCSS, true, config)
            })

            // emit corresponding css file
            const referenceId = this.emitFile({
              type: 'asset',
              name: cssAssetName,
              originalFileName,
              source: chunkCSS,
            })
            if (isEntry) {
              cssEntriesMap.get(this.environment)!.add(referenceId)
            }
            chunk.viteMetadata!.importedCss.add(this.getFileName(referenceId))
          } else if (this.environment.config.consumer === 'client') {
            // legacy build and inline css

            // Entry chunk CSS will be collected into `chunk.viteMetadata.importedCss`
            // and injected later by the `'vite:build-html'` plugin into the `index.html`
            // so it will be duplicated. (https://github.com/vitejs/vite/issues/2062#issuecomment-782388010)
            // But because entry chunk can be imported by dynamic import,
            // we shouldn't remove the inlined CSS. (#10285)

            chunkCSS = await finalizeCss(chunkCSS, true, config)
            let cssString = JSON.stringify(chunkCSS)
            cssString =
              renderAssetUrlInJS(this, chunk, opts, cssString)?.toString() ||
              cssString
            const style = `__vite_style__`
            const injectCode =
              `var ${style} = document.createElement('style');` +
              `${style}.textContent = ${cssString};` +
              `document.head.appendChild(${style});`
            let injectionPoint
            const wrapIdx = code.indexOf('System.register')
            if (wrapIdx >= 0) {
              const executeFnStart = code.indexOf('execute:', wrapIdx)
              injectionPoint = code.indexOf('{', executeFnStart) + 1
            } else {
              const insertMark = "'use strict';"
              injectionPoint = code.indexOf(insertMark) + insertMark.length
            }
            s ||= new MagicString(code)
            s.appendRight(injectionPoint, injectCode)
          }
        } else {
          // resolve public URL from CSS paths, we need to use absolute paths
          chunkCSS = resolveAssetUrlsInCss(chunkCSS, getCssBundleName())
          // finalizeCss is called for the aggregated chunk in generateBundle

          chunkCSSMap.set(chunk.fileName, chunkCSS)
        }
      }

      if (s) {
        if (config.build.sourcemap) {
          return {
            code: s.toString(),
            map: s.generateMap({ hires: 'boundary' }),
          }
        } else {
          return { code: s.toString() }
        }
      }
      return null
    },

    augmentChunkHash(chunk) {
      if (chunk.viteMetadata?.importedCss.size) {
        let hash = ''
        for (const id of chunk.viteMetadata.importedCss) {
          hash += id
        }
        return hash
      }
    },

    async generateBundle(opts, bundle) {
      // @ts-expect-error asset emits are skipped in legacy bundle
      if (opts.__vite_skip_asset_emit__) {
        return
      }

      // extract as single css bundle if no codesplit
      if (!this.environment.config.build.cssCodeSplit && !hasEmitted) {
        let extractedCss = ''
        const collected = new Set<OutputChunk>()
        // will be populated in order they are used by entry points
        const dynamicImports = new Set<string>()

        function collect(chunk: OutputChunk | OutputAsset | undefined) {
          if (!chunk || chunk.type !== 'chunk' || collected.has(chunk)) return
          collected.add(chunk)

          // First collect all styles from the synchronous imports (lowest priority)
          chunk.imports.forEach((importName) => collect(bundle[importName]))
          // Save dynamic imports in deterministic order to add the styles later (to have the highest priority)
          chunk.dynamicImports.forEach((importName) =>
            dynamicImports.add(importName),
          )
          // Then collect the styles of the current chunk (might overwrite some styles from previous imports)
          extractedCss += chunkCSSMap.get(chunk.preliminaryFileName) ?? ''
        }

        // The bundle is guaranteed to be deterministic, if not then we have a bug in rollup.
        // So we use it to ensure a deterministic order of styles
        for (const chunk of Object.values(bundle)) {
          if (chunk.type === 'chunk' && chunk.isEntry) {
            collect(chunk)
          }
        }
        // Now collect the dynamic chunks, this is done last to have the styles overwrite the previous ones
        for (const chunkName of dynamicImports) {
          collect(bundle[chunkName])
        }

        // Finally, if there's any extracted CSS, we emit the asset
        if (extractedCss) {
          hasEmitted = true
          extractedCss = await finalizeCss(extractedCss, true, config)
          this.emitFile({
            name: getCssBundleName(),
            type: 'asset',
            source: extractedCss,
            // this file is an implicit entry point, use `style.css` as the original file name
            // this name is also used as a key in the manifest
            originalFileName: 'style.css',
          })
        }
      }

      // remove empty css chunks and their imports
      if (pureCssChunks.size) {
        // map each pure css chunk (rendered chunk) to it's corresponding bundle
        // chunk. we check that by `preliminaryFileName` as they have different
        // `filename`s (rendered chunk has the !~{XXX}~ placeholder)
        const prelimaryNameToChunkMap = Object.fromEntries(
          Object.values(bundle)
            .filter((chunk): chunk is OutputChunk => chunk.type === 'chunk')
            .map((chunk) => [chunk.preliminaryFileName, chunk.fileName]),
        )

        // When running in watch mode the generateBundle is called once per output format
        // in this case the `bundle` is not populated with the other output files
        // but they are still in `pureCssChunks`.
        // So we need to filter the names and only use those who are defined
        const pureCssChunkNames = [...pureCssChunks]
          .map((pureCssChunk) => prelimaryNameToChunkMap[pureCssChunk.fileName])
          .filter(Boolean)

        const replaceEmptyChunk = getEmptyChunkReplacer(
          pureCssChunkNames,
          opts.format,
        )

        for (const file in bundle) {
          const chunk = bundle[file]
          if (chunk.type === 'chunk') {
            let chunkImportsPureCssChunk = false
            // remove pure css chunk from other chunk's imports,
            // and also register the emitted CSS files under the importer
            // chunks instead.
            chunk.imports = chunk.imports.filter((file) => {
              if (pureCssChunkNames.includes(file)) {
                const { importedCss, importedAssets } = (
                  bundle[file] as OutputChunk
                ).viteMetadata!
                importedCss.forEach((file) =>
                  chunk.viteMetadata!.importedCss.add(file),
                )
                importedAssets.forEach((file) =>
                  chunk.viteMetadata!.importedAssets.add(file),
                )
                chunkImportsPureCssChunk = true
                return false
              }
              return true
            })
            if (chunkImportsPureCssChunk) {
              chunk.code = replaceEmptyChunk(chunk.code)
            }
          }
        }

        const removedPureCssFiles = removedPureCssFilesCache.get(config)!
        pureCssChunkNames.forEach((fileName) => {
          removedPureCssFiles.set(fileName, bundle[fileName] as RenderedChunk)
          delete bundle[fileName]
          delete bundle[`${fileName}.map`]
        })
      }

      const cssAssets = Object.values(bundle).filter(
        (asset): asset is OutputAsset =>
          asset.type === 'asset' && asset.fileName.endsWith('.css'),
      )
      for (const cssAsset of cssAssets) {
        if (typeof cssAsset.source === 'string') {
          cssAsset.source = cssAsset.source.replace(viteHashUpdateMarkerRE, '')
        }
      }
    },
  }
}

export function cssAnalysisPlugin(config: ResolvedConfig): Plugin {
  return {
    name: 'vite:css-analysis',

    async transform(_, id) {
      if (
        !isCSSRequest(id) ||
        commonjsProxyRE.test(id) ||
        SPECIAL_QUERY_RE.test(id)
      ) {
        return
      }

      const { moduleGraph } = this.environment as DevEnvironment
      const thisModule = moduleGraph.getModuleById(id)

      // Handle CSS @import dependency HMR and other added modules via this.addWatchFile.
      // JS-related HMR is handled in the import-analysis plugin.
      if (thisModule) {
        // CSS modules cannot self-accept since it exports values
        const isSelfAccepting =
          !cssModulesCache.get(config)?.get(id) &&
          !inlineRE.test(id) &&
          !htmlProxyRE.test(id)
        // attached by pluginContainer.addWatchFile
        const pluginImports = (this as unknown as TransformPluginContext)
          ._addedImports
        if (pluginImports) {
          // record deps in the module graph so edits to @import css can trigger
          // main import to hot update
          const depModules = new Set<string | EnvironmentModuleNode>()
          for (const file of pluginImports) {
            if (isCSSRequest(file)) {
              depModules.add(moduleGraph.createFileOnlyEntry(file))
            } else {
              const url = await fileToDevUrl(
                this.environment,
                file,
                /* skipBase */ true,
              )
              if (url.startsWith('data:')) {
                depModules.add(moduleGraph.createFileOnlyEntry(file))
              } else {
                depModules.add(await moduleGraph.ensureEntryFromUrl(url))
              }
            }
          }
          moduleGraph.updateModuleInfo(
            thisModule,
            depModules,
            null,
            // The root CSS proxy module is self-accepting and should not
            // have an explicit accept list
            new Set(),
            null,
            isSelfAccepting,
          )
        } else {
          thisModule.isSelfAccepting = isSelfAccepting
        }
      }
    },
  }
}

/**
 * Create a replacer function that takes code and replaces given pure CSS chunk imports
 * @param pureCssChunkNames The chunks that only contain pure CSS and should be replaced
 * @param outputFormat The module output format to decide whether to replace `import` or `require`
 */
export function getEmptyChunkReplacer(
  pureCssChunkNames: string[],
  outputFormat: ModuleFormat,
): (code: string) => string {
  const emptyChunkFiles = pureCssChunkNames
    .map((file) => path.basename(file))
    .join('|')
    .replace(/\./g, '\\.')

  // for cjs, require calls might be chained by minifier using the comma operator.
  // in this case we have to keep one comma if a next require is chained
  // or add a semicolon to terminate the chain.
  const emptyChunkRE = new RegExp(
    outputFormat === 'es'
      ? `\\bimport\\s*["'][^"']*(?:${emptyChunkFiles})["'];`
      : `(\\b|,\\s*)require\\(\\s*["'][^"']*(?:${emptyChunkFiles})["']\\)(;|,)`,
    'g',
  )

  return (code: string) =>
    code.replace(
      emptyChunkRE,
      // remove css import while preserving source map location
      (m, p1, p2) => {
        if (outputFormat === 'es') {
          return `/* empty css ${''.padEnd(m.length - 15)}*/`
        }
        if (p2 === ';') {
          // if it ends with `;`, move it before and remove the leading `,`
          return `${p2}/* empty css ${''.padEnd(m.length - 16)}*/`
        }
        // if it ends with `,`, remove it but keep the leading `,` if exists
        return `${p1}/* empty css ${''.padEnd(m.length - 15 - p1.length)}*/`
      },
    )
}

function isCssScopeToRendered(
  cssScopeTo: Record<string, string[]>,
  chunks: RenderedChunk[],
) {
  for (const moduleId in cssScopeTo) {
    const exports = cssScopeTo[moduleId]
    // Find the chunk that renders this `moduleId` and get the rendered module
    const renderedModule = chunks.find((c) => c.moduleIds.includes(moduleId))
      ?.modules[moduleId]

    if (renderedModule?.renderedExports.some((e) => exports.includes(e))) {
      return true
    }
  }

  return false
}

interface CSSAtImportResolvers {
  css: ResolveIdFn
  sass: ResolveIdFn
  less: ResolveIdFn
}

function createCSSResolvers(config: ResolvedConfig): CSSAtImportResolvers {
  let cssResolve: ResolveIdFn | undefined
  let sassResolve: ResolveIdFn | undefined
  let lessResolve: ResolveIdFn | undefined
  return {
    get css() {
      return (cssResolve ??= createBackCompatIdResolver(config, {
        extensions: ['.css'],
        mainFields: ['style'],
        conditions: ['style', DEV_PROD_CONDITION],
        tryIndex: false,
        preferRelative: true,
      }))
    },

    get sass() {
      if (!sassResolve) {
        const resolver = createBackCompatIdResolver(config, {
          extensions: ['.scss', '.sass', '.css'],
          mainFields: ['sass', 'style'],
          conditions: ['sass', 'style', DEV_PROD_CONDITION],
          tryIndex: true,
          tryPrefix: '_',
          preferRelative: true,
        })
        sassResolve = async (...args) => {
          // the modern API calls `canonicalize` with resolved file URLs
          // for relative URLs before raw specifiers
          if (args[1].startsWith('file://')) {
            args[1] = fileURLToPath(args[1], {
              windows:
                // file:///foo cannot be converted to path with windows mode
                isWindows && args[1].startsWith('file:///') ? false : undefined,
            })
          }
          return resolver(...args)
        }
      }
      return sassResolve
    },

    get less() {
      return (lessResolve ??= createBackCompatIdResolver(config, {
        extensions: ['.less', '.css'],
        mainFields: ['less', 'style'],
        conditions: ['less', 'style', DEV_PROD_CONDITION],
        tryIndex: false,
        preferRelative: true,
      }))
    },
  }
}

function getCssResolversKeys(
  resolvers: CSSAtImportResolvers,
): Array<keyof CSSAtImportResolvers> {
  return Object.keys(resolvers) as unknown as Array<keyof CSSAtImportResolvers>
}

async function compileCSSPreprocessors(
  environment: PartialEnvironment,
  id: string,
  lang: PreprocessLang,
  code: string,
  workerController: PreprocessorWorkerController,
): Promise<{ code: string; map?: ExistingRawSourceMap; deps?: Set<string> }> {
  const { config } = environment
  const { preprocessorOptions, devSourcemap } = config.css
  const atImportResolvers = getAtImportResolvers(
    environment.getTopLevelConfig(),
  )
  const opts = {
    ...((preprocessorOptions && preprocessorOptions[lang]) || {}),
    alias: config.resolve.alias,
    // important: set this for relative import resolving
    filename: cleanUrl(id),
    enableSourcemap: devSourcemap ?? false,
  }

  const preProcessor = workerController[lang]
  const preprocessResult = await preProcessor(
    environment,
    code,
    config.root,
    opts,
    atImportResolvers,
  )
  if (preprocessResult.error) {
    throw preprocessResult.error
  }

  let deps: Set<string> | undefined
  if (preprocessResult.deps.length > 0) {
    const normalizedFilename = normalizePath(opts.filename)
    // sometimes sass registers the file itself as a dep
    deps = new Set(
      [...preprocessResult.deps].filter(
        (dep) => normalizePath(dep) !== normalizedFilename,
      ),
    )
  }

  return {
    code: preprocessResult.code,
    map: combineSourcemapsIfExists(
      opts.filename,
      preprocessResult.map,
      preprocessResult.additionalMap,
    ),
    deps,
  }
}

const configToAtImportResolvers = new WeakMap<
  ResolvedConfig,
  CSSAtImportResolvers
>()
function getAtImportResolvers(config: ResolvedConfig) {
  let atImportResolvers = configToAtImportResolvers.get(config)
  if (!atImportResolvers) {
    atImportResolvers = createCSSResolvers(config)
    configToAtImportResolvers.set(config, atImportResolvers)
  }
  return atImportResolvers
}

async function compileCSS(
  environment: PartialEnvironment,
  id: string,
  code: string,
  workerController: PreprocessorWorkerController,
  urlResolver?: CssUrlResolver,
): Promise<{
  code: string
  map?: SourceMapInput
  modules?: Record<string, string>
  deps?: Set<string>
}> {
  const { config } = environment
  if (config.css.transformer === 'lightningcss') {
    return compileLightningCSS(id, code, environment, urlResolver)
  }

  const lang = CSS_LANGS_RE.exec(id)?.[1] as CssLang | undefined
  const deps = new Set<string>()

  // pre-processors: sass etc.
  let preprocessorMap: ExistingRawSourceMap | undefined
  if (isPreProcessor(lang)) {
    const preprocessorResult = await compileCSSPreprocessors(
      environment,
      id,
      lang,
      code,
      workerController,
    )
    code = preprocessorResult.code
    preprocessorMap = preprocessorResult.map
    preprocessorResult.deps?.forEach((dep) => deps.add(dep))
  }

  const { modules: modulesOptions, devSourcemap } = config.css
  const isModule = modulesOptions !== false && cssModuleRE.test(id)
  // although at serve time it can work without processing, we do need to
  // crawl them in order to register watch dependencies.
  const needInlineImport = code.includes('@import')
  const hasUrl = cssUrlRE.test(code) || cssImageSetRE.test(code)
  const postcssConfig = await resolvePostcssConfig(
    environment.getTopLevelConfig(),
  )

  // postcss processing is not needed
  if (
    lang !== 'sss' &&
    !postcssConfig &&
    !isModule &&
    !needInlineImport &&
    !hasUrl
  ) {
    return { code, map: preprocessorMap ?? null, deps }
  }

  // postcss
  const atImportResolvers = getAtImportResolvers(
    environment.getTopLevelConfig(),
  )
  const postcssPlugins = postcssConfig?.plugins.slice() ?? []

  if (needInlineImport) {
    postcssPlugins.unshift(
      (await importPostcssImport()).default({
        async resolve(id, basedir) {
          const publicFile = checkPublicFile(
            id,
            environment.getTopLevelConfig(),
          )
          if (publicFile) {
            return publicFile
          }

          const resolved = await atImportResolvers.css(
            environment,
            id,
            path.join(basedir, '*'),
          )

          if (resolved) {
            return path.resolve(resolved)
          }

          // postcss-import falls back to `resolve` dep if this is unresolved,
          // but we've shimmed to remove the `resolve` dep to cut on bundle size.
          // warn here to provide a better error message.
          if (!path.isAbsolute(id)) {
            environment.logger.error(
              colors.red(
                `Unable to resolve \`@import "${id}"\` from ${basedir}`,
              ),
            )
          }

          return id
        },
        async load(id) {
          const code = await fs.promises.readFile(id, 'utf-8')
          const lang = CSS_LANGS_RE.exec(id)?.[1] as CssLang | undefined
          if (isPreProcessor(lang)) {
            const result = await compileCSSPreprocessors(
              environment,
              id,
              lang,
              code,
              workerController,
            )
            result.deps?.forEach((dep) => deps.add(dep))
            // TODO: support source map
            return result.code
          }
          return code
        },
        nameLayer(index) {
          return `vite--anon-layer-${getHash(id)}-${index}`
        },
      }),
    )
  }

  if (
    urlResolver &&
    // when a postcss plugin is used (including the internal postcss plugins),
    // we need to add this plugin regardless of whether
    // this file contains url() or image-set(),
    // because we don't know the content injected by those plugins
    (postcssPlugins.length > 0 || isModule || hasUrl)
  ) {
    postcssPlugins.push(
      UrlRewritePostcssPlugin({
        resolver: urlResolver,
        deps,
        logger: environment.logger,
      }),
    )
  }

  let modules: Record<string, string> | undefined

  if (isModule) {
    postcssPlugins.unshift(
      (await importPostcssModules()).default({
        ...modulesOptions,
        localsConvention: modulesOptions?.localsConvention,
        getJSON(
          cssFileName: string,
          _modules: Record<string, string>,
          outputFileName: string,
        ) {
          modules = _modules
          if (modulesOptions && typeof modulesOptions.getJSON === 'function') {
            modulesOptions.getJSON(cssFileName, _modules, outputFileName)
          }
        },
        async resolve(id: string, importer: string) {
          for (const key of getCssResolversKeys(atImportResolvers)) {
            const resolved = await atImportResolvers[key](
              environment,
              id,
              importer,
            )
            if (resolved) {
              return path.resolve(resolved)
            }
          }

          return id
        },
      }),
    )
  }

  const postcssOptions = postcssConfig?.options ?? {}
  const postcssParser =
    lang === 'sss' ? loadSss(config.root) : postcssOptions.parser

  if (!postcssPlugins.length && !postcssParser) {
    return {
      code,
      map: preprocessorMap,
      deps,
    }
  }

  let postcssResult: PostCSS.Result
  try {
    const source = removeDirectQuery(id)
    const postcss = await importPostcss()

    // postcss is an unbundled dep and should be lazy imported
    postcssResult = await postcss.default(postcssPlugins).process(code, {
      ...postcssOptions,
      parser: postcssParser,
      to: source,
      from: source,
      ...(devSourcemap
        ? {
            map: {
              inline: false,
              annotation: false,
              // postcss may return virtual files
              // we cannot obtain content of them, so this needs to be enabled
              sourcesContent: true,
              // when "prev: preprocessorMap", the result map may include duplicate filename in `postcssResult.map.sources`
              // prev: preprocessorMap,
            },
          }
        : {}),
    })

    // record CSS dependencies from @imports
    for (const message of postcssResult.messages) {
      if (message.type === 'dependency') {
        deps.add(normalizePath(message.file as string))
      } else if (message.type === 'dir-dependency') {
        // https://github.com/postcss/postcss/blob/main/docs/guidelines/plugin.md#3-dependencies
        const { dir, glob: globPattern = '**' } = message
        const files = globSync(globPattern, {
          absolute: true,
          cwd: path.resolve(path.dirname(id), dir),
          expandDirectories: false,
          ignore: ['**/node_modules/**'],
        })
        for (let i = 0; i < files.length; i++) {
          deps.add(files[i])
        }
      } else if (message.type === 'warning') {
        const warning = message as PostCSS.Warning
        let msg = `[vite:css][postcss] ${warning.text}`
        msg += `\n${generateCodeFrame(
          code,
          {
            line: warning.line,
            column: warning.column - 1, // 1-based
          },
          warning.endLine !== undefined && warning.endColumn !== undefined
            ? {
                line: warning.endLine,
                column: warning.endColumn - 1, // 1-based
              }
            : undefined,
        )}`
        environment.logger.warn(colors.yellow(msg))
      }
    }
  } catch (e) {
    e.message = `[postcss] ${e.message}`
    e.code = code
    e.loc = {
      file: e.file,
      line: e.line,
      column: e.column - 1, // 1-based
    }
    throw e
  }

  if (!devSourcemap) {
    return {
      code: postcssResult.css,
      map: { mappings: '' },
      modules,
      deps,
    }
  }

  const rawPostcssMap = postcssResult.map.toJSON()

  const postcssMap = await formatPostcssSourceMap(
    // version property of rawPostcssMap is declared as string
    // but actually it is a number
    rawPostcssMap as Omit<RawSourceMap, 'version'> as ExistingRawSourceMap,
    cleanUrl(id),
  )

  return {
    code: postcssResult.css,
    map: combineSourcemapsIfExists(cleanUrl(id), postcssMap, preprocessorMap),
    modules,
    deps,
  }
}

function createCachedImport<T>(imp: () => Promise<T>): () => T | Promise<T> {
  let cached: T | Promise<T>
  return () => {
    if (!cached) {
      cached = imp().then((module) => {
        cached = module
        return module
      })
    }
    return cached
  }
}
const importPostcssImport = createCachedImport(() => import('postcss-import'))
const importPostcssModules = createCachedImport(() => import('postcss-modules'))
const importPostcss = createCachedImport(() => import('postcss'))

const preprocessorWorkerControllerCache = new WeakMap<
  ResolvedConfig,
  PreprocessorWorkerController
>()
let alwaysFakeWorkerWorkerControllerCache:
  | PreprocessorWorkerController
  | undefined

export interface PreprocessCSSResult {
  code: string
  map?: SourceMapInput
  modules?: Record<string, string>
  deps?: Set<string>
}

/**
 * @experimental
 */
export async function preprocessCSS(
  code: string,
  filename: string,
  config: ResolvedConfig,
): Promise<PreprocessCSSResult> {
  let workerController = preprocessorWorkerControllerCache.get(config)

  if (!workerController) {
    // if workerController doesn't exist, create a workerController that always uses fake workers
    // because fake workers doesn't require calling `.close` unlike real workers
    alwaysFakeWorkerWorkerControllerCache ||=
      createPreprocessorWorkerController(0)
    workerController = alwaysFakeWorkerWorkerControllerCache
  }

  // `preprocessCSS` is hardcoded to use the client environment.
  // Since CSS is usually only consumed by the client, and the server builds need to match
  // the client asset chunk name to deduplicate the link reference, this may be fine in most
  // cases. We should revisit in the future if there's a case to preprocess CSS based on a
  // different environment instance.
  const environment: PartialEnvironment = new PartialEnvironment(
    'client',
    config,
  )

  return await compileCSS(environment, filename, code, workerController)
}

export async function formatPostcssSourceMap(
  rawMap: ExistingRawSourceMap,
  file: string,
): Promise<ExistingRawSourceMap> {
  const inputFileDir = path.dirname(file)

  const sources = rawMap.sources.map((source) => {
    const cleanSource = cleanUrl(decodeURIComponent(source))

    // postcss virtual files
    if (cleanSource[0] === '<' && cleanSource[cleanSource.length - 1] === '>') {
      return `\0${cleanSource}`
    }

    return normalizePath(path.resolve(inputFileDir, cleanSource))
  })

  return {
    file,
    mappings: rawMap.mappings,
    names: rawMap.names,
    sources,
    sourcesContent: rawMap.sourcesContent,
    version: rawMap.version,
  }
}

function combineSourcemapsIfExists(
  filename: string,
  map1: ExistingRawSourceMap | undefined,
  map2: ExistingRawSourceMap | undefined,
): ExistingRawSourceMap | undefined {
  return map1 && map2
    ? (combineSourcemaps(filename, [
        // type of version property of ExistingRawSourceMap is number
        // but it is always 3
        map1 as RawSourceMap,
        map2 as RawSourceMap,
      ]) as ExistingRawSourceMap)
    : map1
}

const viteHashUpdateMarker = '/*$vite$:1*/'
const viteHashUpdateMarkerRE = /\/\*\$vite\$:\d+\*\//

async function finalizeCss(
  css: string,
  minify: boolean,
  config: ResolvedConfig,
) {
  // hoist external @imports and @charset to the top of the CSS chunk per spec (#1845 and #6333)
  if (css.includes('@import') || css.includes('@charset')) {
    css = await hoistAtRules(css)
  }
  if (minify && config.build.cssMinify) {
    css = await minifyCSS(css, config, false)
  }
  // inject an additional string to generate a different hash for https://github.com/vitejs/vite/issues/18038
  //
  // pre-5.4.3, we generated CSS link tags without crossorigin attribute and generated an hash without
  // this string
  // in 5.4.3, we added crossorigin attribute to the generated CSS link tags but that made chromium browsers
  // to block the CSSs from loading due to chromium's weird behavior
  // (https://www.hacksoft.io/blog/handle-images-cors-error-in-chrome, https://issues.chromium.org/issues/40381978)
  // to avoid that happening, we inject an additional string so that a different hash is generated
  // for the same CSS content
  css += viteHashUpdateMarker
  return css
}

interface PostCSSConfigResult {
  options: PostCSS.ProcessOptions
  plugins: PostCSS.AcceptedPlugin[]
}

async function resolvePostcssConfig(
  config: ResolvedConfig,
): Promise<PostCSSConfigResult | null> {
  let result = postcssConfigCache.get(config)
  if (result !== undefined) {
    return await result
  }

  // inline postcss config via vite config
  const inlineOptions = config.css.postcss
  if (isObject(inlineOptions)) {
    const options = { ...inlineOptions }

    delete options.plugins
    result = {
      options,
      plugins: inlineOptions.plugins || [],
    }
  } else {
    const searchPath =
      typeof inlineOptions === 'string' ? inlineOptions : config.root
    const stopDir = searchForWorkspaceRoot(config.root)
    result = postcssrc({}, searchPath, { stopDir }).catch((e) => {
      if (!e.message.includes('No PostCSS Config found')) {
        if (e instanceof Error) {
          const { name, message, stack } = e
          e.name = 'Failed to load PostCSS config'
          e.message = `Failed to load PostCSS config (searchPath: ${searchPath}): [${name}] ${message}\n${stack}`
          e.stack = '' // add stack to message to retain stack
          throw e
        } else {
          throw new Error(`Failed to load PostCSS config: ${e}`)
        }
      }
      return null
    })
    // replace cached promise to result object when finished
    result.then(
      (resolved) => {
        postcssConfigCache.set(config, resolved)
      },
      () => {
        /* keep as rejected promise, will be handled later */
      },
    )
  }

  postcssConfigCache.set(config, result)
  return result
}

type CssUrlResolver = (
  url: string,
  importer?: string,
) =>
  | [url: string, id: string | undefined]
  | Promise<[url: string, id: string | undefined]>
type CssUrlReplacer = (
  url: string,
  importer?: string,
) => string | Promise<string>
// https://drafts.csswg.org/css-syntax-3/#identifier-code-point
export const cssUrlRE =
  /(?<!@import\s+)(?<=^|[^\w\-\u0080-\uffff])url\((\s*('[^']+'|"[^"]+")\s*|[^'")]+)\)/
export const cssDataUriRE =
  /(?<=^|[^\w\-\u0080-\uffff])data-uri\((\s*('[^']+'|"[^"]+")\s*|[^'")]+)\)/
export const importCssRE =
  /@import\s+(?:url\()?('[^']+\.css'|"[^"]+\.css"|[^'"\s)]+\.css)/
// Assuming a function name won't be longer than 256 chars
// eslint-disable-next-line regexp/no-unused-capturing-group -- doesn't detect asyncReplace usage
const cssImageSetRE = /(?<=image-set\()((?:[\w-]{1,256}\([^)]*\)|[^)])*)(?=\))/

const UrlRewritePostcssPlugin: PostCSS.PluginCreator<{
  resolver: CssUrlResolver
  deps: Set<string>
  logger: Logger
}> = (opts) => {
  if (!opts) {
    throw new Error('base or replace is required')
  }

  return {
    postcssPlugin: 'vite-url-rewrite',
    Once(root) {
      const promises: Promise<void>[] = []
      root.walkDecls((declaration) => {
        const importer = declaration.source?.input.file
        if (!importer) {
          opts.logger.warnOnce(
            '\nA PostCSS plugin did not pass the `from` option to `postcss.parse`. ' +
              'This may cause imported assets to be incorrectly transformed. ' +
              "If you've recently added a PostCSS plugin that raised this warning, " +
              'please contact the package author to fix the issue.',
          )
        }
        const isCssUrl = cssUrlRE.test(declaration.value)
        const isCssImageSet = cssImageSetRE.test(declaration.value)
        if (isCssUrl || isCssImageSet) {
          const replacerForDeclaration = async (rawUrl: string) => {
            const [newUrl, resolvedId] = await opts.resolver(rawUrl, importer)
            // only register inlined assets to avoid frequent full refresh (#18979)
            if (newUrl.startsWith('data:') && resolvedId) {
              opts.deps.add(resolvedId)
            }
            return newUrl
          }
          if (isCssUrl && isCssImageSet) {
            promises.push(
              rewriteCssUrls(declaration.value, replacerForDeclaration)
                .then((url) => rewriteCssImageSet(url, replacerForDeclaration))
                .then((url) => {
                  declaration.value = url
                }),
            )
          } else {
            const rewriterToUse = isCssImageSet
              ? rewriteCssImageSet
              : rewriteCssUrls
            promises.push(
              rewriterToUse(declaration.value, replacerForDeclaration).then(
                (url) => {
                  declaration.value = url
                },
              ),
            )
          }
        }
      })
      if (promises.length) {
        return Promise.all(promises) as any
      }
    },
  }
}
UrlRewritePostcssPlugin.postcss = true

function rewriteCssUrls(
  css: string,
  replacer: CssUrlReplacer,
): Promise<string> {
  return asyncReplace(css, cssUrlRE, async (match) => {
    const [matched, rawUrl] = match
    return await doUrlReplace(rawUrl.trim(), matched, replacer)
  })
}

function rewriteCssDataUris(
  css: string,
  replacer: CssUrlReplacer,
): Promise<string> {
  return asyncReplace(css, cssDataUriRE, async (match) => {
    const [matched, rawUrl] = match
    return await doUrlReplace(rawUrl.trim(), matched, replacer, 'data-uri')
  })
}

function rewriteImportCss(
  css: string,
  replacer: CssUrlReplacer,
): Promise<string> {
  return asyncReplace(css, importCssRE, async (match) => {
    const [matched, rawUrl] = match
    return await doImportCSSReplace(rawUrl, matched, replacer)
  })
}

// TODO: image and cross-fade could contain a "url" that needs to be processed
// https://drafts.csswg.org/css-images-4/#image-notation
// https://drafts.csswg.org/css-images-4/#cross-fade-function
const cssNotProcessedRE = /(?:gradient|element|cross-fade|image)\(/

async function rewriteCssImageSet(
  css: string,
  replacer: CssUrlReplacer,
): Promise<string> {
  return await asyncReplace(css, cssImageSetRE, async (match) => {
    const [, rawUrl] = match
    const url = await processSrcSet(rawUrl, async ({ url }) => {
      // the url maybe url(...)
      if (cssUrlRE.test(url)) {
        return await rewriteCssUrls(url, replacer)
      }
      if (!cssNotProcessedRE.test(url)) {
        return await doUrlReplace(url, url, replacer)
      }
      return url
    })
    return url
  })
}
function skipUrlReplacer(rawUrl: string) {
  return (
    isExternalUrl(rawUrl) ||
    isDataUrl(rawUrl) ||
    rawUrl[0] === '#' ||
    functionCallRE.test(rawUrl)
  )
}
async function doUrlReplace(
  rawUrl: string,
  matched: string,
  replacer: CssUrlReplacer,
  funcName: string = 'url',
) {
  let wrap = ''
  const first = rawUrl[0]
  if (first === `"` || first === `'`) {
    wrap = first
    rawUrl = rawUrl.slice(1, -1)
  }

  if (skipUrlReplacer(rawUrl)) {
    return matched
  }

  let newUrl = await replacer(rawUrl)
  // The new url might need wrapping even if the original did not have it, e.g. if a space was added during replacement
  if (wrap === '' && newUrl !== encodeURI(newUrl)) {
    wrap = '"'
  }
  // If wrapping in single quotes and newUrl also contains single quotes, switch to double quotes.
  // Give preference to double quotes since SVG inlining converts double quotes to single quotes.
  if (wrap === "'" && newUrl.includes("'")) {
    wrap = '"'
  }
  // Escape double quotes if they exist (they also tend to be rarer than single quotes)
  if (wrap === '"' && newUrl.includes('"')) {
    newUrl = newUrl.replace(nonEscapedDoubleQuoteRe, '\\"')
  }
  return `${funcName}(${wrap}${newUrl}${wrap})`
}

async function doImportCSSReplace(
  rawUrl: string,
  matched: string,
  replacer: CssUrlReplacer,
) {
  let wrap = ''
  const first = rawUrl[0]
  if (first === `"` || first === `'`) {
    wrap = first
    rawUrl = rawUrl.slice(1, -1)
  }
  if (isExternalUrl(rawUrl) || isDataUrl(rawUrl) || rawUrl[0] === '#') {
    return matched
  }

  const prefix = matched.includes('url(') ? 'url(' : ''
  return `@import ${prefix}${wrap}${await replacer(rawUrl)}${wrap}`
}

async function minifyCSS(
  css: string,
  config: ResolvedConfig,
  inlined: boolean,
) {
  // We want inlined CSS to not end with a linebreak, while ensuring that
  // regular CSS assets do end with a linebreak.
  // See https://github.com/vitejs/vite/pull/13893#issuecomment-1678628198

  if (config.build.cssMinify === 'lightningcss') {
    try {
      const { code, warnings } = (await importLightningCSS()).transform({
        ...config.css.lightningcss,
        targets: convertTargets(config.build.cssTarget),
        cssModules: undefined,
        // TODO: Pass actual filename here, which can also be passed to esbuild's
        // `sourcefile` option below to improve error messages
        filename: defaultCssBundleName,
        code: Buffer.from(css),
        minify: true,
      })
      if (warnings.length) {
        const messages = warnings.map(
          (warning) =>
            `${warning.message}\n` +
            generateCodeFrame(css, {
              line: warning.loc.line,
              column: warning.loc.column - 1, // 1-based
            }),
        )
        config.logger.warn(
          colors.yellow(`warnings when minifying css:\n${messages.join('\n')}`),
        )
      }

      // NodeJS res.code = Buffer
      // Deno res.code = Uint8Array
      // For correct decode compiled css need to use TextDecoder
      // LightningCSS output does not return a linebreak at the end
      return decoder.decode(code) + (inlined ? '' : '\n')
    } catch (e) {
      e.message = `[lightningcss minify] ${e.message}`
      if (e.loc) {
        e.loc = {
          line: e.loc.line,
          column: e.loc.column - 1, // 1-based
        }
        e.frame = generateCodeFrame(css, e.loc)
      }
      throw e
    }
  }
  try {
    const { code, warnings } = await transform(css, {
      loader: 'css',
      target: config.build.cssTarget || undefined,
      ...resolveMinifyCssEsbuildOptions(config.esbuild || {}),
    })
    if (warnings.length) {
      const msgs = await formatMessages(warnings, { kind: 'warning' })
      config.logger.warn(
        colors.yellow(`warnings when minifying css:\n${msgs.join('\n')}`),
      )
    }
    // esbuild output does return a linebreak at the end
    return inlined ? code.trimEnd() : code
  } catch (e) {
    if (e.errors) {
      e.message = '[esbuild css minify] ' + e.message
      const msgs = await formatMessages(e.errors, { kind: 'error' })
      e.frame = '\n' + msgs.join('\n')
      e.loc = e.errors[0].location
    }
    throw e
  }
}

function resolveMinifyCssEsbuildOptions(
  options: ESBuildOptions,
): TransformOptions {
  const base: TransformOptions = {
    charset: options.charset ?? 'utf8',
    logLevel: options.logLevel,
    logLimit: options.logLimit,
    logOverride: options.logOverride,
    legalComments: options.legalComments,
  }

  if (
    options.minifyIdentifiers != null ||
    options.minifySyntax != null ||
    options.minifyWhitespace != null
  ) {
    return {
      ...base,
      minifyIdentifiers: options.minifyIdentifiers ?? true,
      minifySyntax: options.minifySyntax ?? true,
      minifyWhitespace: options.minifyWhitespace ?? true,
    }
  } else {
    return { ...base, minify: true }
  }
}

const atImportRE =
  /@import(?:\s*(?:url\([^)]*\)|"(?:[^"]|(?<=\\)")*"|'(?:[^']|(?<=\\)')*').*?|[^;]*);/g
const atCharsetRE =
  /@charset(?:\s*(?:"(?:[^"]|(?<=\\)")*"|'(?:[^']|(?<=\\)')*').*?|[^;]*);/g

export async function hoistAtRules(css: string): Promise<string> {
  const s = new MagicString(css)
  const cleanCss = emptyCssComments(css)
  let match: RegExpExecArray | null

  // #1845
  // CSS @import can only appear at top of the file. We need to hoist all @import
  // to top when multiple files are concatenated.
  // match until semicolon that's not in quotes
  atImportRE.lastIndex = 0
  while ((match = atImportRE.exec(cleanCss))) {
    s.remove(match.index, match.index + match[0].length)
    // Use `appendLeft` instead of `prepend` to preserve original @import order
    s.appendLeft(0, match[0])
  }

  // #6333
  // CSS @charset must be the top-first in the file, hoist the first to top
  atCharsetRE.lastIndex = 0
  let foundCharset = false
  while ((match = atCharsetRE.exec(cleanCss))) {
    s.remove(match.index, match.index + match[0].length)
    if (!foundCharset) {
      s.prepend(match[0])
      foundCharset = true
    }
  }

  return s.toString()
}

// Preprocessor support. This logic is largely replicated from @vue/compiler-sfc

type PreprocessorAdditionalDataResult =
  | string
  | { content: string; map?: ExistingRawSourceMap }

type PreprocessorAdditionalData =
  | string
  | ((
      source: string,
      filename: string,
    ) =>
      | PreprocessorAdditionalDataResult
      | Promise<PreprocessorAdditionalDataResult>)

export type SassPreprocessorOptions = {
  additionalData?: PreprocessorAdditionalData
} & (
  | ({ api: 'legacy' } & SassLegacyPreprocessBaseOptions)
  | ({ api?: 'modern' | 'modern-compiler' } & SassModernPreprocessBaseOptions)
)

export type LessPreprocessorOptions = {
  additionalData?: PreprocessorAdditionalData
} & LessPreprocessorBaseOptions

export type StylusPreprocessorOptions = {
  additionalData?: PreprocessorAdditionalData
} & StylusPreprocessorBaseOptions

type StylePreprocessorInternalOptions = {
  maxWorkers?: number | true
  filename: string
  alias: Alias[]
  enableSourcemap: boolean
}

type SassStylePreprocessorInternalOptions = StylePreprocessorInternalOptions &
  SassPreprocessorOptions

type LessStylePreprocessorInternalOptions = StylePreprocessorInternalOptions &
  LessPreprocessorOptions

type StylusStylePreprocessorInternalOptions = StylePreprocessorInternalOptions &
  StylusPreprocessorOptions

type StylePreprocessor<Options extends StylePreprocessorInternalOptions> = {
  process: (
    environment: PartialEnvironment,
    source: string,
    root: string,
    options: Options,
    resolvers: CSSAtImportResolvers,
  ) => StylePreprocessorResults | Promise<StylePreprocessorResults>
  close: () => void
}

export interface StylePreprocessorResults {
  code: string
  map?: ExistingRawSourceMap | undefined
  additionalMap?: ExistingRawSourceMap | undefined
  error?: RollupError
  deps: string[]
}

const loadedPreprocessorPath: Partial<
  Record<PreprocessLang | PostCssDialectLang | 'sass-embedded', string>
> = {}

function loadPreprocessorPath(
  lang: PreprocessLang | PostCssDialectLang | 'sass-embedded',
  root: string,
): string {
  const cached = loadedPreprocessorPath[lang]
  if (cached) {
    return cached
  }
  try {
    const resolved = requireResolveFromRootWithFallback(root, lang)
    return (loadedPreprocessorPath[lang] = resolved)
  } catch (e) {
    if (e.code === 'MODULE_NOT_FOUND') {
      const installCommand = getPackageManagerCommand('install')
      throw new Error(
        `Preprocessor dependency "${lang}" not found. Did you install it? Try \`${installCommand} -D ${lang}\`.`,
      )
    } else {
      const message = new Error(
        `Preprocessor dependency "${lang}" failed to load:\n${e.message}`,
      )
      message.stack = e.stack + '\n' + message.stack
      throw message
    }
  }
}

function loadSassPackage(root: string): {
  name: 'sass' | 'sass-embedded'
  path: string
} {
  // try sass-embedded before sass
  try {
    const path = loadPreprocessorPath('sass-embedded', root)
    return { name: 'sass-embedded', path }
  } catch (e1) {
    try {
      const path = loadPreprocessorPath(PreprocessLang.sass, root)
      return { name: 'sass', path }
    } catch {
      throw e1
    }
  }
}

let cachedSss: PostCSS.Syntax
function loadSss(root: string): PostCSS.Syntax {
  if (cachedSss) return cachedSss

  const sssPath = loadPreprocessorPath(PostCssDialectLang.sss, root)
  cachedSss = createRequire(import.meta.url)(sssPath)
  return cachedSss
}

declare const window: unknown | undefined
declare const location: { href: string } | undefined

// in unix, scss might append `location.href` in environments that shim `location`
// see https://github.com/sass/dart-sass/issues/710
function cleanScssBugUrl(url: string) {
  if (
    // check bug via `window` and `location` global
    typeof window !== 'undefined' &&
    typeof location !== 'undefined' &&
    typeof location.href === 'string'
  ) {
    const prefix = location.href.replace(/\/$/, '')
    return url.replace(prefix, '')
  } else {
    return url
  }
}

function fixScssBugImportValue(
  data: Sass.LegacyImporterResult,
): Sass.LegacyImporterResult {
  // the scss bug doesn't load files properly so we have to load it ourselves
  // to prevent internal error when it loads itself
  if (
    // check bug via `window` and `location` global
    typeof window !== 'undefined' &&
    typeof location !== 'undefined' &&
    data &&
    'file' in data &&
    (!('contents' in data) || data.contents == null)
  ) {
    // @ts-expect-error we need to preserve file property for HMR
    data.contents = fs.readFileSync(data.file, 'utf-8')
  }
  return data
}

// #region Sass
// .scss/.sass processor
const makeScssWorker = (
  environment: PartialEnvironment,
  resolvers: CSSAtImportResolvers,
  alias: Alias[],
  maxWorkers: number | undefined,
  packageName: 'sass' | 'sass-embedded',
) => {
  const internalImporter = async (
    url: string,
    importer: string,
    filename: string,
  ) => {
    importer = cleanScssBugUrl(importer)
    const resolved = await resolvers.sass(environment, url, importer)
    if (resolved) {
      try {
        const data = await rebaseUrls(
          environment,
          resolved,
          filename,
          alias,
          '$',
          resolvers.sass,
        )
        if (packageName === 'sass-embedded') {
          return data
        }
        return fixScssBugImportValue(data)
      } catch (data) {
        return data
      }
    } else {
      return null
    }
  }

  const worker = new WorkerWithFallback(
    () =>
      async (
        sassPath: string,
        data: string,
        // additionalData can a function that is not cloneable but it won't be used
        options: SassStylePreprocessorInternalOptions & {
          api: 'legacy'
          additionalData: undefined
        },
      ) => {
        // eslint-disable-next-line no-restricted-globals -- this function runs inside a cjs worker
        const sass: typeof Sass = require(sassPath)
        // eslint-disable-next-line no-restricted-globals
        const path: typeof import('node:path') = require('node:path')

        // NOTE: `sass` always runs it's own importer first, and only falls back to
        // the `importer` option when it can't resolve a path
        const _internalImporter: Sass.LegacyAsyncImporter = (
          url,
          importer,
          done,
        ) => {
          internalImporter(url, importer, options.filename).then((data) =>
            done(data),
          )
        }
        const importer = [_internalImporter]
        if (options.importer) {
          if (Array.isArray(options.importer)) {
            importer.unshift(...options.importer)
          } else {
            importer.unshift(options.importer)
          }
        }

        const finalOptions: Sass.LegacyOptions<'async'> = {
          // support @import from node dependencies by default
          includePaths: ['node_modules'],
          ...options,
          data,
          file: options.filename,
          outFile: options.filename,
          importer,
          ...(options.enableSourcemap
            ? {
                sourceMap: true,
                omitSourceMapUrl: true,
                sourceMapRoot: path.dirname(options.filename),
              }
            : {}),
        }
        return new Promise<ScssWorkerResult>((resolve, reject) => {
          sass.render(finalOptions, (err, res) => {
            if (err) {
              reject(err)
            } else {
              resolve({
                css: res!.css.toString(),
                map: res!.map?.toString(),
                stats: res!.stats,
              })
            }
          })
        })
      },
    {
      parentFunctions: { internalImporter },
      shouldUseFake(_sassPath, _data, options) {
        // functions and importer is a function and is not serializable
        // in that case, fallback to running in main thread
        return !!(
          (options.functions && Object.keys(options.functions).length > 0) ||
          (options.importer &&
            (!Array.isArray(options.importer) ||
              options.importer.length > 0)) ||
          options.logger ||
          options.pkgImporter
        )
      },
      max: maxWorkers,
    },
  )
  return worker
}

const makeModernScssWorker = (
  environment: PartialEnvironment,
  resolvers: CSSAtImportResolvers,
  alias: Alias[],
  maxWorkers: number | undefined,
) => {
  const internalCanonicalize = async (
    url: string,
    importer: string,
  ): Promise<string | null> => {
    importer = cleanScssBugUrl(importer)
    const resolved = await resolvers.sass(environment, url, importer)
    return resolved ?? null
  }

  const internalLoad = async (file: string, rootFile: string) => {
    const result = await rebaseUrls(
      environment,
      file,
      rootFile,
      alias,
      '$',
      resolvers.sass,
    )
    if (result.contents) {
      return result.contents
    }
    return await fsp.readFile(result.file, 'utf-8')
  }

  const worker = new WorkerWithFallback(
    () =>
      async (
        sassPath: string,
        data: string,
        // additionalData can a function that is not cloneable but it won't be used
        options: SassStylePreprocessorInternalOptions & {
          api: 'modern'
          additionalData: undefined
        },
      ) => {
        // eslint-disable-next-line no-restricted-globals -- this function runs inside a cjs worker
        const sass: typeof Sass = require(sassPath)
        // eslint-disable-next-line no-restricted-globals
        const path: typeof import('node:path') = require('node:path')

        const { fileURLToPath, pathToFileURL }: typeof import('node:url') =
          // eslint-disable-next-line no-restricted-globals
          require('node:url')

        const sassOptions = { ...options } as Sass.StringOptions<'async'>
        sassOptions.url = pathToFileURL(options.filename)
        sassOptions.sourceMap = options.enableSourcemap

        const internalImporter: Sass.Importer<'async'> = {
          async canonicalize(url, context) {
            const importer = context.containingUrl
              ? fileURLToPath(context.containingUrl)
              : options.filename
            const resolved = await internalCanonicalize(url, importer)
            if (
              resolved &&
              // only limit to these extensions because:
              // - for the `@import`/`@use`s written in file loaded by `load` function,
              //   the `canonicalize` function of that `importer` is called first
              // - the `load` function of an importer is only called for the importer
              //   that returned a non-null result from its `canonicalize` function
              (resolved.endsWith('.css') ||
                resolved.endsWith('.scss') ||
                resolved.endsWith('.sass'))
            ) {
              return pathToFileURL(resolved)
            }
            return null
          },
          async load(canonicalUrl) {
            const ext = path.extname(canonicalUrl.pathname)
            let syntax: Sass.Syntax = 'scss'
            if (ext === '.sass') {
              syntax = 'indented'
            } else if (ext === '.css') {
              syntax = 'css'
            }
            const contents = await internalLoad(
              fileURLToPath(canonicalUrl),
              options.filename,
            )
            return { contents, syntax, sourceMapUrl: canonicalUrl }
          },
        }
        sassOptions.importers = [
          ...(sassOptions.importers ?? []),
          internalImporter,
        ]

        const result = await sass.compileStringAsync(data, sassOptions)
        return {
          css: result.css,
          map: result.sourceMap ? JSON.stringify(result.sourceMap) : undefined,
          stats: {
            includedFiles: result.loadedUrls
              .filter((url) => url.protocol === 'file:')
              .map((url) => fileURLToPath(url)),
          },
        } satisfies ScssWorkerResult
      },
    {
      parentFunctions: {
        internalCanonicalize,
        internalLoad,
      },
      shouldUseFake(_sassPath, _data, options) {
        // functions and importer is a function and is not serializable
        // in that case, fallback to running in main thread
        return !!(
          (options.functions && Object.keys(options.functions).length > 0) ||
          (options.importers &&
            (!Array.isArray(options.importers) ||
              options.importers.length > 0)) ||
          options.logger
        )
      },
      max: maxWorkers,
    },
  )
  return worker
}

// this is mostly a copy&paste of makeModernScssWorker
// however sharing code between two is hard because
// makeModernScssWorker above needs function inlined for worker.
const makeModernCompilerScssWorker = (
  environment: PartialEnvironment,
  resolvers: CSSAtImportResolvers,
  alias: Alias[],
  _maxWorkers: number | undefined,
) => {
  let compilerPromise: Promise<Sass.AsyncCompiler> | undefined

  const worker: Awaited<ReturnType<typeof makeModernScssWorker>> = {
    async run(sassPath, data, options) {
      // need pathToFileURL for windows since import("D:...") fails
      // https://github.com/nodejs/node/issues/31710
      const sass: typeof Sass = (await import(pathToFileURL(sassPath).href))
        .default
      compilerPromise ??= sass.initAsyncCompiler()
      const compiler = await compilerPromise

      const sassOptions = { ...options } as Sass.StringOptions<'async'>
      sassOptions.url = pathToFileURL(options.filename)
      sassOptions.sourceMap = options.enableSourcemap

      const internalImporter: Sass.Importer<'async'> = {
        async canonicalize(url, context) {
          const importer = context.containingUrl
            ? fileURLToPath(context.containingUrl)
            : options.filename
          const resolved = await resolvers.sass(
            environment,
            url,
            cleanScssBugUrl(importer),
          )
          if (
            resolved &&
            (resolved.endsWith('.css') ||
              resolved.endsWith('.scss') ||
              resolved.endsWith('.sass'))
          ) {
            return pathToFileURL(resolved)
          }
          return null
        },
        async load(canonicalUrl) {
          const ext = path.extname(canonicalUrl.pathname)
          let syntax: Sass.Syntax = 'scss'
          if (ext === '.sass') {
            syntax = 'indented'
          } else if (ext === '.css') {
            syntax = 'css'
          }
          const result = await rebaseUrls(
            environment,
            fileURLToPath(canonicalUrl),
            options.filename,
            alias,
            '$',
            resolvers.sass,
          )
          const contents =
            result.contents ?? (await fsp.readFile(result.file, 'utf-8'))
          return { contents, syntax, sourceMapUrl: canonicalUrl }
        },
      }
      sassOptions.importers = [
        ...(sassOptions.importers ?? []),
        internalImporter,
      ]

      const result = await compiler.compileStringAsync(data, sassOptions)
      return {
        css: result.css,
        map: result.sourceMap ? JSON.stringify(result.sourceMap) : undefined,
        stats: {
          includedFiles: result.loadedUrls
            .filter((url) => url.protocol === 'file:')
            .map((url) => fileURLToPath(url)),
        },
      } satisfies ScssWorkerResult
    },
    async stop() {
      ;(await compilerPromise)?.dispose()
      compilerPromise = undefined
    },
  }

  return worker
}

type ScssWorkerResult = {
  css: string
  map?: string | undefined
  stats: Pick<Sass.LegacyResult['stats'], 'includedFiles'>
}

const scssProcessor = (
  maxWorkers: number | undefined,
): StylePreprocessor<SassStylePreprocessorInternalOptions> => {
  const workerMap = new Map<
    unknown,
    ReturnType<
      | typeof makeScssWorker
      | typeof makeModernScssWorker
      | typeof makeModernCompilerScssWorker
    >
  >()

  return {
    close() {
      for (const worker of workerMap.values()) {
        worker.stop()
      }
    },
    async process(environment, source, root, options, resolvers) {
      const sassPackage = loadSassPackage(root)
      const api =
        options.api ??
        (sassPackage.name === 'sass-embedded' ? 'modern-compiler' : 'modern')

      if (!workerMap.has(options.alias)) {
        workerMap.set(
          options.alias,
          api === 'modern-compiler'
            ? makeModernCompilerScssWorker(
                environment,
                resolvers,
                options.alias,
                maxWorkers,
              )
            : api === 'modern'
              ? makeModernScssWorker(
                  environment,
                  resolvers,
                  options.alias,
                  maxWorkers,
                )
              : makeScssWorker(
                  environment,
                  resolvers,
                  options.alias,
                  maxWorkers,
                  sassPackage.name,
                ),
        )
      }
      const worker = workerMap.get(options.alias)!

      const { content: data, map: additionalMap } = await getSource(
        source,
        options.filename,
        options.additionalData,
        options.enableSourcemap,
      )

      const optionsWithoutAdditionalData = {
        ...options,
        additionalData: undefined,
      }
      try {
        const result = await worker.run(
          sassPackage.path,
          data,
          // @ts-expect-error the correct worker is selected for `options.type`
          optionsWithoutAdditionalData,
        )
        const deps = result.stats.includedFiles.map((f) => cleanScssBugUrl(f))
        const map: ExistingRawSourceMap | undefined = result.map
          ? JSON.parse(result.map.toString())
          : undefined

        if (map) {
          map.sources = map.sources.map((url) =>
            url.startsWith('file://') ? normalizePath(fileURLToPath(url)) : url,
          )
        }

        return {
          code: result.css.toString(),
          map,
          additionalMap,
          deps,
        }
      } catch (e) {
        // normalize SASS error
        e.message = `[sass] ${e.message}`
        e.id = e.file
        e.frame = e.formatted
        // modern api lacks `line` and `column` property. extract from `e.span`.
        // NOTE: the values are 0-based so +1 is required.
        if (e.span?.start) {
          e.line = e.span.start.line + 1
          e.column = e.span.start.column + 1
          // it also lacks `e.formatted`, so we shim with the message here since
          // sass error messages have the frame already in them and we don't want
          // to re-generate a new frame (same as legacy api)
          e.frame = e.message
        }
        return { code: '', error: e, deps: [] }
      }
    },
  }
}
// #endregion

/**
 * relative url() inside \@imported sass and less files must be rebased to use
 * root file as base.
 */
async function rebaseUrls(
  environment: PartialEnvironment,
  file: string,
  rootFile: string,
  alias: Alias[],
  variablePrefix: string,
  resolver: ResolveIdFn,
): Promise<{ file: string; contents?: string }> {
  file = path.resolve(file) // ensure os-specific flashes
  // in the same dir, no need to rebase
  const fileDir = path.dirname(file)
  const rootDir = path.dirname(rootFile)
  if (fileDir === rootDir) {
    return { file }
  }

  const content = await fsp.readFile(file, 'utf-8')
  // no url()
  const hasUrls = cssUrlRE.test(content)
  // data-uri() calls
  const hasDataUris = cssDataUriRE.test(content)
  // no @import xxx.css
  const hasImportCss = importCssRE.test(content)

  if (!hasUrls && !hasDataUris && !hasImportCss) {
    return { file }
  }

  let rebased
  const rebaseFn = async (url: string) => {
    if (url[0] === '/') return url
    // ignore url's starting with variable
    if (url.startsWith(variablePrefix)) return url
    // match alias, no need to rewrite
    for (const { find } of alias) {
      const matches =
        typeof find === 'string' ? url.startsWith(find) : find.test(url)
      if (matches) {
        return url
      }
    }
    const absolute =
      (await resolver(environment, url, file)) || path.resolve(fileDir, url)
    const relative = path.relative(rootDir, absolute)
    return normalizePath(relative)
  }

  // fix css imports in less such as `@import "foo.css"`
  if (hasImportCss) {
    rebased = await rewriteImportCss(content, rebaseFn)
  }

  if (hasUrls) {
    rebased = await rewriteCssUrls(rebased || content, rebaseFn)
  }

  if (hasDataUris) {
    rebased = await rewriteCssDataUris(rebased || content, rebaseFn)
  }

  return {
    file,
    contents: rebased,
  }
}

// #region Less
// .less
const makeLessWorker = (
  environment: PartialEnvironment,
  resolvers: CSSAtImportResolvers,
  alias: Alias[],
  maxWorkers: number | undefined,
) => {
  const viteLessResolve = async (
    filename: string,
    dir: string,
    rootFile: string,
    mime: string | undefined,
  ) => {
    const resolved = await resolvers.less(
      environment,
      filename,
      path.join(dir, '*'),
    )
    if (!resolved) return undefined

    // don't rebase URLs in JavaScript plugins
    if (mime === 'application/javascript') {
      const file = path.resolve(resolved) // ensure os-specific flashes
      return { resolved: file }
    }

    const result = await rebaseUrls(
      environment,
      resolved,
      rootFile,
      alias,
      '@',
      resolvers.less,
    )
    return {
      resolved,
      contents: 'contents' in result ? result.contents : undefined,
    }
  }

  const worker = new WorkerWithFallback(
    () => {
      // eslint-disable-next-line no-restricted-globals -- this function runs inside a cjs worker
      const fsp = require('node:fs/promises')
      // eslint-disable-next-line no-restricted-globals
      const path = require('node:path')

      let ViteLessManager: any
      const createViteLessPlugin = (
        less: typeof Less,
        rootFile: string,
      ): Less.Plugin => {
        const { FileManager } = less
        ViteLessManager ??= class ViteManager extends FileManager {
          rootFile
          constructor(rootFile: string) {
            super()
            this.rootFile = rootFile
          }
          override supports(filename: string) {
            return !/^(?:https?:)?\/\//.test(filename)
          }
          override supportsSync() {
            return false
          }
          override async loadFile(
            filename: string,
            dir: string,
            opts: any,
            env: any,
          ): Promise<Less.FileLoadResult> {
            const result = await viteLessResolve(
              filename,
              dir,
              this.rootFile,
              opts.mime,
            )
            if (result) {
              return {
                filename: path.resolve(result.resolved),
                contents:
                  result.contents ??
                  (await fsp.readFile(result.resolved, 'utf-8')),
              }
            } else {
              return super.loadFile(filename, dir, opts, env)
            }
          }
        }

        return {
          install(_, pluginManager) {
            pluginManager.addFileManager(new ViteLessManager(rootFile))
          },
          minVersion: [3, 0, 0],
        }
      }

      return async (
        lessPath: string,
        content: string,
        // additionalData can a function that is not cloneable but it won't be used
        options: LessStylePreprocessorInternalOptions & {
          additionalData: undefined
        },
      ) => {
        // eslint-disable-next-line no-restricted-globals -- this function runs inside a cjs worker
        const nodeLess: typeof Less = require(lessPath)
        const viteResolverPlugin = createViteLessPlugin(
          nodeLess,
          options.filename,
        )
        const result = await nodeLess.render(content, {
          // support @import from node dependencies by default
          paths: ['node_modules'],
          ...options,
          plugins: [viteResolverPlugin, ...(options.plugins || [])],
          ...(options.enableSourcemap
            ? {
                sourceMap: {
                  outputSourceFiles: true,
                  sourceMapFileInline: false,
                },
              }
            : {}),
        })
        return result
      }
    },
    {
      parentFunctions: { viteLessResolve },
      shouldUseFake(_lessPath, _content, options) {
        // plugins are a function and is not serializable
        // in that case, fallback to running in main thread
        return !!options.plugins && options.plugins.length > 0
      },
      max: maxWorkers,
    },
  )
  return worker
}

const lessProcessor = (
  maxWorkers: number | undefined,
): StylePreprocessor<LessStylePreprocessorInternalOptions> => {
  const workerMap = new Map<unknown, ReturnType<typeof makeLessWorker>>()

  return {
    close() {
      for (const worker of workerMap.values()) {
        worker.stop()
      }
    },
    async process(environment, source, root, options, resolvers) {
      const lessPath = loadPreprocessorPath(PreprocessLang.less, root)

      if (!workerMap.has(options.alias)) {
        workerMap.set(
          options.alias,
          makeLessWorker(environment, resolvers, options.alias, maxWorkers),
        )
      }
      const worker = workerMap.get(options.alias)!

      const { content, map: additionalMap } = await getSource(
        source,
        options.filename,
        options.additionalData,
        options.enableSourcemap,
      )

      let result: Less.RenderOutput | undefined
      const optionsWithoutAdditionalData = {
        ...options,
        additionalData: undefined,
      }
      try {
        result = await worker.run(
          lessPath,
          content,
          optionsWithoutAdditionalData,
        )
      } catch (e) {
        const error = e as Less.RenderError
        // normalize error info
        const normalizedError: RollupError = new Error(
          `[less] ${error.message || error.type}`,
        ) as RollupError
        normalizedError.loc = {
          file: error.filename || options.filename,
          line: error.line,
          column: error.column,
        }
        return { code: '', error: normalizedError, deps: [] }
      }

      const map: ExistingRawSourceMap | undefined =
        result.map && JSON.parse(result.map)
      if (map) {
        delete map.sourcesContent
      }

      return {
        code: result.css.toString(),
        map,
        additionalMap,
        deps: result.imports,
      }
    },
  }
}
// #endregion

// #region Stylus
// .styl
const makeStylWorker = (maxWorkers: number | undefined) => {
  const worker = new WorkerWithFallback(
    () => {
      return async (
        stylusPath: string,
        content: string,
        root: string,
        // additionalData can a function that is not cloneable but it won't be used
        options: StylusStylePreprocessorInternalOptions & {
          additionalData: undefined
        },
      ) => {
        // eslint-disable-next-line no-restricted-globals -- this function runs inside a cjs worker
        const nodeStylus: typeof Stylus = require(stylusPath)

        const ref = nodeStylus(content, {
          // support @import from node dependencies by default
          paths: ['node_modules'],
          ...options,
        })
        if (options.define) {
          for (const key in options.define) {
            ref.define(key, options.define[key])
          }
        }
        if (options.enableSourcemap) {
          ref.set('sourcemap', {
            comment: false,
            inline: false,
            basePath: root,
          })
        }

        return {
          code: ref.render(),
          // @ts-expect-error sourcemap exists
          map: ref.sourcemap as ExistingRawSourceMap | undefined,
          deps: ref.deps(),
        }
      }
    },
    {
      shouldUseFake(_stylusPath, _content, _root, options) {
        // define can include functions and those are not serializable
        // in that case, fallback to running in main thread
        return !!(
          options.define &&
          Object.values(options.define).some((d) => typeof d === 'function')
        )
      },
      max: maxWorkers,
    },
  )
  return worker
}

const stylProcessor = (
  maxWorkers: number | undefined,
): StylePreprocessor<StylusStylePreprocessorInternalOptions> => {
  const workerMap = new Map<unknown, ReturnType<typeof makeStylWorker>>()

  return {
    close() {
      for (const worker of workerMap.values()) {
        worker.stop()
      }
    },
    async process(_environment, source, root, options, _resolvers) {
      const stylusPath = loadPreprocessorPath(PreprocessLang.stylus, root)

      if (!workerMap.has(options.alias)) {
        workerMap.set(options.alias, makeStylWorker(maxWorkers))
      }
      const worker = workerMap.get(options.alias)!

      // Get source with preprocessor options.additionalData. Make sure a new line separator
      // is added to avoid any render error, as added stylus content may not have semi-colon separators
      const { content, map: additionalMap } = await getSource(
        source,
        options.filename,
        options.additionalData,
        options.enableSourcemap,
        '\n',
      )
      // Get preprocessor options.imports dependencies as stylus
      // does not return them with its builtin `.deps()` method
      const importsDeps = (options.imports ?? []).map((dep: string) =>
        path.resolve(dep),
      )
      const optionsWithoutAdditionalData = {
        ...options,
        additionalData: undefined,
      }
      try {
        const { code, map, deps } = await worker.run(
          stylusPath,
          content,
          root,
          optionsWithoutAdditionalData,
        )
        return {
          code,
          map: formatStylusSourceMap(map, root),
          additionalMap,
          // Concat imports deps with computed deps
          deps: [...deps, ...importsDeps],
        }
      } catch (e) {
        const wrapped = new Error(`[stylus] ${e.message}`)
        wrapped.name = e.name
        wrapped.stack = e.stack
        return { code: '', error: wrapped, deps: [] }
      }
    },
  }
}

function formatStylusSourceMap(
  mapBefore: ExistingRawSourceMap | undefined,
  root: string,
): ExistingRawSourceMap | undefined {
  if (!mapBefore) return undefined
  const map = { ...mapBefore }

  const resolveFromRoot = (p: string) => normalizePath(path.resolve(root, p))

  if (map.file) {
    map.file = resolveFromRoot(map.file)
  }
  map.sources = map.sources.map(resolveFromRoot)

  return map
}
// #endregion

async function getSource(
  source: string,
  filename: string,
  additionalData: PreprocessorAdditionalData | undefined,
  enableSourcemap: boolean,
  sep: string = '',
): Promise<{ content: string; map?: ExistingRawSourceMap }> {
  if (!additionalData) return { content: source }

  if (typeof additionalData === 'function') {
    const newContent = await additionalData(source, filename)
    if (typeof newContent === 'string') {
      return { content: newContent }
    }
    return newContent
  }

  if (!enableSourcemap) {
    return { content: additionalData + sep + source }
  }

  const ms = new MagicString(source)
  ms.appendLeft(0, sep)
  ms.appendLeft(0, additionalData)

  const map = ms.generateMap({ hires: 'boundary' })
  map.file = filename
  map.sources = [filename]

  return {
    content: ms.toString(),
    map,
  }
}

const createPreprocessorWorkerController = (maxWorkers: number | undefined) => {
  const scss = scssProcessor(maxWorkers)
  const less = lessProcessor(maxWorkers)
  const styl = stylProcessor(maxWorkers)

  const sassProcess: StylePreprocessor<SassStylePreprocessorInternalOptions>['process'] =
    (environment, source, root, options, resolvers) => {
      const opts: SassStylePreprocessorInternalOptions = { ...options }
      if (opts.api === 'legacy') {
        opts.indentedSyntax = true
      } else {
        opts.syntax = 'indented'
      }
      return scss.process(environment, source, root, opts, resolvers)
    }

  const close = () => {
    less.close()
    scss.close()
    styl.close()
  }

  return {
    [PreprocessLang.less]: less.process,
    [PreprocessLang.scss]: scss.process,
    [PreprocessLang.sass]: sassProcess,
    [PreprocessLang.styl]: styl.process,
    [PreprocessLang.stylus]: styl.process,
    close,
  } as const satisfies Record<PreprocessLang | 'close', unknown>
}

const normalizeMaxWorkers = (maxWorker: number | true | undefined) => {
  if (maxWorker === undefined) return 0
  if (maxWorker === true) return undefined
  return maxWorker
}

type PreprocessorWorkerController = ReturnType<
  typeof createPreprocessorWorkerController
>

const preprocessorSet = new Set([
  PreprocessLang.less,
  PreprocessLang.sass,
  PreprocessLang.scss,
  PreprocessLang.styl,
  PreprocessLang.stylus,
] as const)

function isPreProcessor(lang: any): lang is PreprocessLang {
  return lang && preprocessorSet.has(lang)
}

const importLightningCSS = createCachedImport(() => import('lightningcss'))
async function compileLightningCSS(
  id: string,
  src: string,
  environment: PartialEnvironment,
  urlResolver?: CssUrlResolver,
): ReturnType<typeof compileCSS> {
  const { config } = environment
  const deps = new Set<string>()
  // replace null byte as lightningcss treats that as a string terminator
  // https://github.com/parcel-bundler/lightningcss/issues/874
  const filename = id.replace('\0', NULL_BYTE_PLACEHOLDER)

  let res: LightningCssTransformAttributeResult | LightningCssTransformResult
  try {
    res = styleAttrRE.test(id)
      ? (await importLightningCSS()).transformStyleAttribute({
          filename,
          code: Buffer.from(src),
          targets: config.css.lightningcss?.targets,
          minify: config.isProduction && !!config.build.cssMinify,
          analyzeDependencies: true,
        })
      : await (
          await importLightningCSS()
        ).bundleAsync({
          ...config.css.lightningcss,
          filename,
          // projectRoot is needed to get stable hash when using CSS modules
          projectRoot: config.root,
          resolver: {
            read(filePath) {
              if (filePath === filename) {
                return src
              }
              return fs.readFileSync(filePath, 'utf-8')
            },
            async resolve(id, from) {
              const publicFile = checkPublicFile(
                id,
                environment.getTopLevelConfig(),
              )
              if (publicFile) {
                return publicFile
              }

              const resolved = await getAtImportResolvers(
                environment.getTopLevelConfig(),
              ).css(environment, id, from)

              if (resolved) {
                deps.add(resolved)
                return resolved
              }
              return id
            },
          },
          minify: config.isProduction && !!config.build.cssMinify,
          sourceMap:
            config.command === 'build'
              ? !!config.build.sourcemap
              : config.css.devSourcemap,
          analyzeDependencies: true,
          cssModules: cssModuleRE.test(id)
            ? (config.css.lightningcss?.cssModules ?? true)
            : undefined,
        })
  } catch (e) {
    e.message = `[lightningcss] ${e.message}`
    if (e.loc) {
      e.loc = {
        file: e.fileName.replace(NULL_BYTE_PLACEHOLDER, '\0'),
        line: e.loc.line,
        column: e.loc.column - 1, // 1-based
      }
      // add friendly error for https://github.com/parcel-bundler/lightningcss/issues/39
      try {
        const code = fs.readFileSync(e.fileName, 'utf-8')
        const commonIeMessage =
          ', which was used in the past to support old Internet Explorer versions.' +
          ' This is not a valid CSS syntax and will be ignored by modern browsers. ' +
          '\nWhile this is not supported by LightningCSS, you can set `css.lightningcss.errorRecovery: true` to strip these codes.'
        if (/[\s;{]\*[a-zA-Z-][\w-]+\s*:/.test(code)) {
          // https://stackoverflow.com/a/1667560
          e.message +=
            '.\nThis file contains star property hack (e.g. `*zoom`)' +
            commonIeMessage
        } else if (/min-width:\s*0\\0/.test(code)) {
          // https://stackoverflow.com/a/14585820
          e.message +=
            '.\nThis file contains @media zero hack (e.g. `@media (min-width: 0\\0)`)' +
            commonIeMessage
        }
      } catch {}
    }
    throw e
  }

  for (const warning of res.warnings) {
    let msg = `[vite:css][lightningcss] ${warning.message}`
    msg += `\n${generateCodeFrame(src, {
      line: warning.loc.line,
      column: warning.loc.column - 1, // 1-based
    })}`
    environment.logger.warn(colors.yellow(msg))
  }

  // NodeJS res.code = Buffer
  // Deno res.code = Uint8Array
  // For correct decode compiled css need to use TextDecoder
  let css = decoder.decode(res.code)
  for (const dep of res.dependencies!) {
    switch (dep.type) {
      case 'url': {
        let replaceUrl: string
        if (skipUrlReplacer(dep.url)) {
          replaceUrl = dep.url
        } else if (urlResolver) {
          const [newUrl, resolvedId] = await urlResolver(
            dep.url,
            dep.loc.filePath.replace(NULL_BYTE_PLACEHOLDER, '\0'),
          )
          // only register inlined assets to avoid frequent full refresh (#18979)
          if (newUrl.startsWith('data:') && resolvedId) {
            deps.add(resolvedId)
          }
          replaceUrl = newUrl
        } else {
          replaceUrl = dep.url
        }

        css = css.replace(
          dep.placeholder,
          // lightningcss always generates `url("placeholder")`
          // (`url('placeholder')`, `url(placeholder)` is not generated)
          // so escape double quotes
          () => replaceUrl.replaceAll('"', '\\"'),
        )
        break
      }
      default:
        throw new Error(`Unsupported dependency type: ${dep.type}`)
    }
  }

  let modules: Record<string, string> | undefined
  if ('exports' in res && res.exports) {
    modules = {}
    // https://github.com/parcel-bundler/lightningcss/issues/291
    const sortedEntries = Object.entries(res.exports).sort((a, b) =>
      a[0].localeCompare(b[0]),
    )
    for (const [key, value] of sortedEntries) {
      modules[key] = value.name
      // https://lightningcss.dev/css-modules.html#class-composition
      for (const c of value.composes) {
        modules[key] += ' ' + c.name
      }
    }
  }

  return {
    code: css,
    map: 'map' in res ? res.map?.toString() : undefined,
    deps,
    modules,
  }
}

// Convert https://esbuild.github.io/api/#target
// To https://github.com/parcel-bundler/lightningcss/blob/master/node/targets.d.ts

const map: Record<
  string,
  keyof NonNullable<LightningCSSOptions['targets']> | false | undefined
> = {
  chrome: 'chrome',
  edge: 'edge',
  firefox: 'firefox',
  hermes: false,
  ie: 'ie',
  ios: 'ios_saf',
  node: false,
  opera: 'opera',
  rhino: false,
  safari: 'safari',
}

const esMap: Record<number, string[]> = {
  // https://caniuse.com/?search=es2015
  2015: ['chrome49', 'edge13', 'safari10', 'firefox44', 'opera36'],
  // https://caniuse.com/?search=es2016
  2016: ['chrome50', 'edge13', 'safari10', 'firefox43', 'opera37'],
  // https://caniuse.com/?search=es2017
  2017: ['chrome58', 'edge15', 'safari11', 'firefox52', 'opera45'],
  // https://caniuse.com/?search=es2018
  2018: ['chrome63', 'edge79', 'safari12', 'firefox58', 'opera50'],
  // https://caniuse.com/?search=es2019
  2019: ['chrome73', 'edge79', 'safari12.1', 'firefox64', 'opera60'],
  // https://caniuse.com/?search=es2020
  2020: ['chrome80', 'edge80', 'safari14.1', 'firefox80', 'opera67'],
  // https://caniuse.com/?search=es2021
  2021: ['chrome85', 'edge85', 'safari14.1', 'firefox80', 'opera71'],
  // https://caniuse.com/?search=es2022
  2022: ['chrome94', 'edge94', 'safari16.4', 'firefox93', 'opera80'],
  // https://caniuse.com/?search=es2023
  2023: ['chrome110', 'edge110', 'safari16.4', 'opera96'],
}

const esRE = /es(\d{4})/
const versionRE = /\d/

const convertTargetsCache = new Map<
  string | string[],
  LightningCSSOptions['targets']
>()
export const convertTargets = (
  esbuildTarget: string | string[] | false,
): LightningCSSOptions['targets'] => {
  if (!esbuildTarget) return {}
  const cached = convertTargetsCache.get(esbuildTarget)
  if (cached) return cached
  const targets: LightningCSSOptions['targets'] = {}

  const entriesWithoutES = arraify(esbuildTarget).flatMap((e) => {
    const match = esRE.exec(e)
    if (!match) return e
    const year = Number(match[1])
    if (!esMap[year]) throw new Error(`Unsupported target "${e}"`)
    return esMap[year]
  })

  for (const entry of entriesWithoutES) {
    if (entry === 'esnext') continue
    const index = entry.search(versionRE)
    if (index >= 0) {
      const browser = map[entry.slice(0, index)]
      if (browser === false) continue // No mapping available
      if (browser) {
        const [major, minor = 0] = entry
          .slice(index)
          .split('.')
          .map((v) => parseInt(v, 10))
        if (!isNaN(major) && !isNaN(minor)) {
          const version = (major << 16) | (minor << 8)
          if (!targets[browser] || version < targets[browser]!) {
            targets[browser] = version
          }
          continue
        }
      }
    }
    throw new Error(`Unsupported target "${entry}"`)
  }

  convertTargetsCache.set(esbuildTarget, targets)
  return targets
}

export function resolveLibCssFilename(
  libOptions: LibraryOptions,
  root: string,
  packageCache?: PackageCache,
): string {
  if (typeof libOptions.cssFileName === 'string') {
    return `${libOptions.cssFileName}.css`
  } else if (typeof libOptions.fileName === 'string') {
    return `${libOptions.fileName}.css`
  }

  const packageJson = findNearestMainPackageData(root, packageCache)?.data
  const name = packageJson ? getPkgName(packageJson.name) : undefined

  if (!name)
    throw new Error(
      'Name in package.json is required if option "build.lib.cssFileName" is not provided.',
    )

  return `${name}.css`
}<|MERGE_RESOLUTION|>--- conflicted
+++ resolved
@@ -638,7 +638,6 @@
           ) {
             continue
           }
-<<<<<<< HEAD
 
           // a css module contains JS, so it makes this not a pure css chunk
           if (cssModuleRE.test(id)) {
@@ -646,10 +645,7 @@
           }
 
           chunkCSS += styles.get(id)
-        } else {
-=======
         } else if (!isJsChunkEmpty) {
->>>>>>> 29ca40bd
           // if the module does not have a style, then it's not a pure css chunk.
           // this is true because in the `transform` hook above, only modules
           // that are css gets added to the `styles` map.
