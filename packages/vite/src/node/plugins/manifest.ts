--- conflicted
+++ resolved
@@ -201,12 +201,6 @@
       const endPos = ext.length !== 0 ? -ext.length : undefined
       name = `${name.slice(0, endPos)}-legacy${ext}`
     }
-<<<<<<< HEAD
     return name.replace(nullCharRE, '')
-  } else {
-    return `_` + path.basename(chunk.fileName)
-=======
-    return name.replace(/\0/g, '')
->>>>>>> 1bfe21b9
   }
 }