--- conflicted
+++ resolved
@@ -1,10 +1,5 @@
-<<<<<<< HEAD
 import path from 'node:path'
-import type { OutputChunk } from 'rollup'
-=======
-import path from 'path'
 import type { OutputAsset, OutputChunk } from 'rollup'
->>>>>>> a52c6c8d
 import type { ResolvedConfig } from '..'
 import type { Plugin } from '../plugin'
 import { normalizePath } from '../utils'
