--- conflicted
+++ resolved
@@ -489,32 +489,27 @@
 
           files.forEach((i) => matchedFiles.add(i))
 
-<<<<<<< HEAD
+          const originalLineBreakCount =
+            code.slice(start, end).match(/\n/g)?.length ?? 0
+          const lineBreaks =
+            originalLineBreakCount > 0
+              ? '\n'.repeat(originalLineBreakCount)
+              : ''
+
           let replacement: string
           if (!isProduction && includesCSS) {
             replacement =
               '/* #__PURE__ */ Object.assign(' +
               '(() => {' +
               `let ${warnedCSSDefaultImportVarName} = false;` +
-              `return {${objectProps.join(',')}};` +
+              `return {${objectProps.join(',')}${lineBreaks}};` +
               '})()' +
               ')'
           } else {
             replacement = `/* #__PURE__ */ Object.assign({${objectProps.join(
               ','
-            )}})`
+            )}${lineBreaks}})`
           }
-=======
-          const originalLineBreakCount =
-            code.slice(start, end).match(/\n/g)?.length ?? 0
-          const lineBreaks =
-            originalLineBreakCount > 0
-              ? '\n'.repeat(originalLineBreakCount)
-              : ''
-          const replacement = `/* #__PURE__ */ Object.assign({${objectProps.join(
-            ','
-          )}${lineBreaks}})`
->>>>>>> 23d79b86
           s.overwrite(start, end, replacement)
 
           return staticImports
