--- conflicted
+++ resolved
@@ -411,17 +411,6 @@
           const objectProps: string[] = []
           const staticImports: string[] = []
 
-<<<<<<< HEAD
-=======
-          let query = !options.query
-            ? ''
-            : typeof options.query === 'string'
-              ? options.query
-              : stringifyQuery(options.query as any)
-
-          if (query && query[0] !== '?') query = `?${query}`
-
->>>>>>> bd26284a
           const resolvePaths = (file: string) => {
             if (!dir) {
               if (isRelative)
