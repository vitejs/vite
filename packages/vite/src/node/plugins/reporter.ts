--- conflicted
+++ resolved
@@ -119,7 +119,6 @@
       compressedCount = 0
     },
 
-<<<<<<< HEAD
     renderChunk(code, chunk, options) {
       if (!options.inlineDynamicImports) {
         for (const id of chunk.moduleIds) {
@@ -140,43 +139,13 @@
               this.warn(
                 `\n(!) ${
                   module.id
-                } is dynamically imported by ${module.dynamicImporters
-                  .map((m) => m)
-                  .join(
-                    ', ',
-                  )} but also statically imported by ${module.importers
-                  .map((m) => m)
-                  .join(
-                    ', ',
-                  )}, dynamic import will not move module into another chunk.\n`,
+                } is dynamically imported by ${module.dynamicImporters.join(
+                  ', ',
+                )} but also statically imported by ${module.importers.join(
+                  ', ',
+                )}, dynamic import will not move module into another chunk.\n`,
               )
             }
-=======
-    renderChunk(code, chunk) {
-      for (const id of chunk.moduleIds) {
-        const module = this.getModuleInfo(id)
-        if (!module) continue
-        // When a dynamic importer shares a chunk with the imported module,
-        // warn that the dynamic imported module will not be moved to another chunk (#12850).
-        if (module.importers.length && module.dynamicImporters.length) {
-          // Filter out the intersection of dynamic importers and sibling modules in
-          // the same chunk. The intersecting dynamic importers' dynamic import is not
-          // expected to work. Note we're only detecting the direct ineffective
-          // dynamic import here.
-          const detectedIneffectiveDynamicImport = module.dynamicImporters.some(
-            (id) => !isInNodeModules(id) && chunk.moduleIds.includes(id),
-          )
-          if (detectedIneffectiveDynamicImport) {
-            this.warn(
-              `\n(!) ${
-                module.id
-              } is dynamically imported by ${module.dynamicImporters.join(
-                ', ',
-              )} but also statically imported by ${module.importers.join(
-                ', ',
-              )}, dynamic import will not move module into another chunk.\n`,
-            )
->>>>>>> 844451c0
           }
         }
       }
