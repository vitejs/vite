--- conflicted
+++ resolved
@@ -4,7 +4,6 @@
 import colors from 'picocolors'
 import type { OutputBundle } from 'rollup'
 import type { Plugin } from '../plugin'
-import { defineVitePlugin } from '../plugin'
 import type { ResolvedConfig } from '../config'
 import type { Environment } from '../environment'
 import { usePerEnvironmentState } from '../environment'
@@ -271,38 +270,16 @@
     }
   })
 
-  return defineVitePlugin({
+  return {
     name: 'vite:reporter',
     sharedDuringBuild: true,
 
     transform(_, id) {
-<<<<<<< HEAD
-      const data = getData(this.environment)
-
-      data.transformedCount++
-      if (shouldLogInfo) {
-        if (!tty) {
-          if (!data.hasTransformed) {
-            config.logger.info(`transforming...`)
-          }
-        } else {
-          if (id.includes(`?`)) return
-          data.logTransform(id)
-        }
-        data.hasTransformed = true
-      }
-      return null
-    },
-
-    buildStart() {
-      getData(this.environment).transformedCount = 0
-=======
       modulesReporter(this).register(id)
     },
 
     buildStart() {
       modulesReporter(this).reset()
->>>>>>> c43c9875
     },
 
     buildEnd() {
@@ -310,13 +287,7 @@
     },
 
     renderStart() {
-<<<<<<< HEAD
-      const data = getData(this.environment)
-      data.chunkCount = 0
-      data.compressedCount = 0
-=======
       chunksReporter(this).reset()
->>>>>>> c43c9875
     },
 
     renderChunk(_, chunk, options) {
@@ -360,7 +331,7 @@
     async writeBundle({ dir }, output) {
       await chunksReporter(this).log(output, dir)
     },
-  })
+  }
 }
 
 function writeLine(output: string) {
