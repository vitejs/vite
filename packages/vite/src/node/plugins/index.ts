import type { ResolvedConfig } from '../config'
import type { Plugin } from '../plugin'
import aliasPlugin from '@rollup/plugin-alias'
import { jsonPlugin } from './json'
import { resolvePlugin } from './resolve'
import { optimizedDepsPlugin } from './optimizedDeps'
import { esbuildPlugin } from './esbuild'
import { importAnalysisPlugin } from './importAnalysis'
import { cssPlugin, cssPostPlugin } from './css'
import { assetPlugin } from './asset'
import { clientInjectionsPlugin } from './clientInjections'
import { htmlInlineProxyPlugin } from './html'
import { wasmPlugin } from './wasm'
import { modulePreloadPolyfillPlugin } from './modulePreloadPolyfill'
import { webWorkerPlugin } from './worker'
import { preAliasPlugin } from './preAlias'
import { definePlugin } from './define'
import { ssrRequireHookPlugin } from './ssrRequireHook'
import { workerImportMetaUrlPlugin } from './workerImportMetaUrl'
<<<<<<< HEAD
import { ensureWatchPlugin } from './ensureWatch'
=======
import { metadataPlugin } from './metadata'
>>>>>>> a4927c51

export async function resolvePlugins(
  config: ResolvedConfig,
  prePlugins: Plugin[],
  normalPlugins: Plugin[],
  postPlugins: Plugin[]
): Promise<Plugin[]> {
  const isBuild = config.command === 'build'
  const isWatch = isBuild && !!config.build.watch

  const buildPlugins = isBuild
    ? (await import('../build')).resolveBuildPlugins(config)
    : { pre: [], post: [] }

  return [
<<<<<<< HEAD
    isWatch ? ensureWatchPlugin() : null,
=======
    isBuild ? metadataPlugin() : null,
>>>>>>> a4927c51
    isBuild ? null : preAliasPlugin(),
    aliasPlugin({ entries: config.resolve.alias }),
    ...prePlugins,
    config.build.polyfillModulePreload
      ? modulePreloadPolyfillPlugin(config)
      : null,
    resolvePlugin({
      ...config.resolve,
      root: config.root,
      isProduction: config.isProduction,
      isBuild,
      packageCache: config.packageCache,
      ssrConfig: config.ssr,
      asSrc: true
    }),
    isBuild ? null : optimizedDepsPlugin(),
    htmlInlineProxyPlugin(config),
    cssPlugin(config),
    config.esbuild !== false ? esbuildPlugin(config.esbuild) : null,
    jsonPlugin(
      {
        namedExports: true,
        ...config.json
      },
      isBuild
    ),
    wasmPlugin(config),
    webWorkerPlugin(config),
    workerImportMetaUrlPlugin(config),
    assetPlugin(config),
    ...normalPlugins,
    definePlugin(config),
    cssPostPlugin(config),
    config.build.ssr ? ssrRequireHookPlugin(config) : null,
    ...buildPlugins.pre,
    ...postPlugins,
    ...buildPlugins.post,
    // internal server-only plugins are always applied after everything else
    ...(isBuild
      ? []
      : [clientInjectionsPlugin(config), importAnalysisPlugin(config)])
  ].filter(Boolean) as Plugin[]
}<|MERGE_RESOLUTION|>--- conflicted
+++ resolved
@@ -17,11 +17,8 @@
 import { definePlugin } from './define'
 import { ssrRequireHookPlugin } from './ssrRequireHook'
 import { workerImportMetaUrlPlugin } from './workerImportMetaUrl'
-<<<<<<< HEAD
 import { ensureWatchPlugin } from './ensureWatch'
-=======
 import { metadataPlugin } from './metadata'
->>>>>>> a4927c51
 
 export async function resolvePlugins(
   config: ResolvedConfig,
@@ -37,11 +34,8 @@
     : { pre: [], post: [] }
 
   return [
-<<<<<<< HEAD
     isWatch ? ensureWatchPlugin() : null,
-=======
     isBuild ? metadataPlugin() : null,
->>>>>>> a4927c51
     isBuild ? null : preAliasPlugin(),
     aliasPlugin({ entries: config.resolve.alias }),
     ...prePlugins,
