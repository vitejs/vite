import aliasPlugin from '@rollup/plugin-alias'
import type { ResolvedConfig } from '../config'
import type { Plugin } from '../plugin'
import { jsonPlugin } from './json'
import { resolvePlugin } from './resolve'
import { optimizedDepsPlugin } from './optimizedDeps'
import { esbuildPlugin } from './esbuild'
import { importAnalysisPlugin } from './importAnalysis'
import { cssPlugin, cssPostPlugin } from './css'
import { assetPlugin } from './asset'
import { clientInjectionsPlugin } from './clientInjections'
import { buildHtmlPlugin, htmlInlineProxyPlugin } from './html'
import { wasmPlugin } from './wasm'
import { modulePreloadPolyfillPlugin } from './modulePreloadPolyfill'
import { webWorkerPlugin } from './worker'
import { preAliasPlugin } from './preAlias'
import { definePlugin } from './define'
import { ssrRequireHookPlugin } from './ssrRequireHook'
import { workerImportMetaUrlPlugin } from './workerImportMetaUrl'
<<<<<<< HEAD
import { publicLoaderPlugin } from './publicLoader'
=======
import { ensureWatchPlugin } from './ensureWatch'
import { metadataPlugin } from './metadata'
import { dynamicImportVarsPlugin } from './dynamicImportVars'
import { importGlobPlugin } from './importMetaGlob'
>>>>>>> c32e3ac5

export async function resolvePlugins(
  config: ResolvedConfig,
  prePlugins: Plugin[],
  normalPlugins: Plugin[],
  postPlugins: Plugin[]
): Promise<Plugin[]> {
  const isBuild = config.command === 'build'
  const isWatch = isBuild && !!config.build.watch

  const buildPlugins = isBuild
    ? (await import('../build')).resolveBuildPlugins(config)
    : { pre: [], post: [] }

  return [
    isWatch ? ensureWatchPlugin() : null,
    isBuild ? metadataPlugin() : null,
    isBuild ? null : preAliasPlugin(),
    aliasPlugin({ entries: config.resolve.alias }),
    ...prePlugins,
    config.build.polyfillModulePreload
      ? modulePreloadPolyfillPlugin(config)
      : null,
    resolvePlugin({
      ...config.resolve,
      root: config.root,
      isProduction: config.isProduction,
      isBuild,
      packageCache: config.packageCache,
      ssrConfig: config.ssr,
      asSrc: true
    }),
    isBuild ? null : optimizedDepsPlugin(),
    htmlInlineProxyPlugin(config),
    cssPlugin(config),
    config.esbuild !== false ? esbuildPlugin(config.esbuild) : null,
    jsonPlugin(
      {
        namedExports: true,
        ...config.json
      },
      isBuild
    ),
    wasmPlugin(config),
    webWorkerPlugin(config),
    assetPlugin(config),
    ...normalPlugins,
    definePlugin(config),
    cssPostPlugin(config),
    config.build.ssr ? ssrRequireHookPlugin(config) : null,
    isBuild && buildHtmlPlugin(config),
    workerImportMetaUrlPlugin(config),
    ...buildPlugins.pre,
    dynamicImportVarsPlugin(config),
    importGlobPlugin(config),
    ...postPlugins,
    ...buildPlugins.post,
    // internal server-only plugins are always applied after everything else
    ...(isBuild
      ? []
      : [
          clientInjectionsPlugin(config),
          importAnalysisPlugin(config),
          publicLoaderPlugin(config)
        ])
  ].filter(Boolean) as Plugin[]
}<|MERGE_RESOLUTION|>--- conflicted
+++ resolved
@@ -17,14 +17,11 @@
 import { definePlugin } from './define'
 import { ssrRequireHookPlugin } from './ssrRequireHook'
 import { workerImportMetaUrlPlugin } from './workerImportMetaUrl'
-<<<<<<< HEAD
-import { publicLoaderPlugin } from './publicLoader'
-=======
 import { ensureWatchPlugin } from './ensureWatch'
 import { metadataPlugin } from './metadata'
 import { dynamicImportVarsPlugin } from './dynamicImportVars'
 import { importGlobPlugin } from './importMetaGlob'
->>>>>>> c32e3ac5
+import { publicLoaderPlugin } from './publicLoader'
 
 export async function resolvePlugins(
   config: ResolvedConfig,
