--- conflicted
+++ resolved
@@ -64,14 +64,10 @@
       packageCache: config.packageCache,
       ssrConfig: config.ssr,
       asSrc: true,
-<<<<<<< HEAD
+      fsUtils: getFsUtils(config),
       getDepsOptimizer: isBuild
         ? undefined
         : (ssr: boolean) => getDepsOptimizer(config, ssr),
-=======
-      fsUtils: getFsUtils(config),
-      getDepsOptimizer: (ssr: boolean) => getDepsOptimizer(config, ssr),
->>>>>>> d1b143fd
       shouldExternalize:
         isBuild && config.build.ssr
           ? (id, importer) => shouldExternalizeForSSR(id, importer, config)
