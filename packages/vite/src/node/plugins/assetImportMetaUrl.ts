--- conflicted
+++ resolved
@@ -1,15 +1,10 @@
 import path from 'path'
-<<<<<<< HEAD
-import { fileToUrl } from './asset'
-import type { ResolvedConfig } from '../config'
-import { preloadHelperId } from './importAnalysisBuild'
-=======
 import MagicString from 'magic-string'
->>>>>>> 8220ee57
 import { stripLiteral } from 'strip-literal'
 import type { Plugin } from '../plugin'
 import type { ResolvedConfig } from '../config'
 import { fileToUrl } from './asset'
+import { preloadHelperId } from './importAnalysisBuild'
 
 /**
  * Convert `new URL('./foo.png', import.meta.url)` to its resolved built URL
