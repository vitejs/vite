import path from 'node:path'
import MagicString from 'magic-string'
import type {
  ParseError as EsModuleLexerParseError,
  ImportSpecifier,
} from 'es-module-lexer'
import { init, parse as parseImports } from 'es-module-lexer'
import type { SourceMap } from 'rollup'
import type { RawSourceMap } from '@ampproject/remapping'
import convertSourceMap from 'convert-source-map'
import {
  combineSourcemaps,
  generateCodeFrame,
  isInNodeModules,
  numberToPos,
} from '../utils'
import type { Plugin } from '../plugin'
import type { ResolvedConfig } from '../config'
import { toOutputFilePathInJS } from '../build'
import { genSourceMapUrl } from '../server/sourcemap'
import type { Environment } from '../environment'
import { removedPureCssFilesCache } from './css'
import { createParseErrorInfo } from './importAnalysis'

type FileDep = {
  url: string
  runtime: boolean
}

type VitePreloadErrorEvent = Event & { payload: Error }

/**
 * A flag for injected helpers. This flag will be set to `false` if the output
 * target is not native es - so that injected helper logic can be conditionally
 * dropped.
 */
export const isModernFlag = `__VITE_IS_MODERN__`
export const preloadMethod = `__vitePreload`
export const preloadMarker = `__VITE_PRELOAD__`
export const preloadBaseMarker = `__VITE_PRELOAD_BASE__`

export const preloadHelperId = '\0vite/preload-helper.js'
const preloadMarkerRE = new RegExp(preloadMarker, 'g')

const dynamicImportPrefixRE = /import\s*\(/

const dynamicImportTreeshakenRE =
  /((?:\bconst\s+|\blet\s+|\bvar\s+|,\s*)(\{[^{}.=]+\})\s*=\s*await\s+import\([^)]+\))|(\(\s*await\s+import\([^)]+\)\s*\)(\??\.[\w$]+))|\bimport\([^)]+\)(\s*\.then\(\s*(?:function\s*)?\(\s*\{([^{}.=]+)\}\))/g

function toRelativePath(filename: string, importer: string) {
  const relPath = path.posix.relative(path.posix.dirname(importer), filename)
  return relPath[0] === '.' ? relPath : `./${relPath}`
}

function indexOfMatchInSlice(
  str: string,
  reg: RegExp,
  pos: number = 0,
): number {
  reg.lastIndex = pos
  const result = reg.exec(str)
  return result?.index ?? -1
}

/**
 * Helper for preloading CSS and direct imports of async chunks in parallel to
 * the async chunk itself.
 */

function detectScriptRel() {
  const relList =
    typeof document !== 'undefined' && document.createElement('link').relList
  return relList && relList.supports && relList.supports('modulepreload')
    ? 'modulepreload'
    : 'preload'
}

declare const scriptRel: string
declare const seen: Record<string, boolean>
function preload(
  baseModule: () => Promise<unknown>,
  deps?: string[],
  importerUrl?: string,
) {
  let promise: Promise<PromiseSettledResult<unknown>[] | void> =
    Promise.resolve()
  // @ts-expect-error __VITE_IS_MODERN__ will be replaced with boolean later
  if (__VITE_IS_MODERN__ && deps && deps.length > 0) {
    const links = document.getElementsByTagName('link')
    const cspNonceMeta = document.querySelector<HTMLMetaElement>(
      'meta[property=csp-nonce]',
    )
    // `.nonce` should be used to get along with nonce hiding (https://developer.mozilla.org/en-US/docs/Web/HTML/Global_attributes/nonce#accessing_nonces_and_nonce_hiding)
    // Firefox 67-74 uses modern chunks and supports CSP nonce, but does not support `.nonce`
    // in that case fallback to getAttribute
    const cspNonce = cspNonceMeta?.nonce || cspNonceMeta?.getAttribute('nonce')

    promise = Promise.allSettled(
      deps.map((dep) => {
        // @ts-expect-error assetsURL is declared before preload.toString()
        dep = assetsURL(dep, importerUrl)
        if (dep in seen) return
        seen[dep] = true
        const isCss = dep.endsWith('.css')
        const cssSelector = isCss ? '[rel="stylesheet"]' : ''
        const isBaseRelative = !!importerUrl

        // check if the file is already preloaded by SSR markup
        if (isBaseRelative) {
          // When isBaseRelative is true then we have `importerUrl` and `dep` is
          // already converted to an absolute URL by the `assetsURL` function
          for (let i = links.length - 1; i >= 0; i--) {
            const link = links[i]
            // The `links[i].href` is an absolute URL thanks to browser doing the work
            // for us. See https://html.spec.whatwg.org/multipage/common-dom-interfaces.html#reflecting-content-attributes-in-idl-attributes:idl-domstring-5
            if (link.href === dep && (!isCss || link.rel === 'stylesheet')) {
              return
            }
          }
        } else if (
          document.querySelector(`link[href="${dep}"]${cssSelector}`)
        ) {
          return
        }

        const link = document.createElement('link')
        link.rel = isCss ? 'stylesheet' : scriptRel
        if (!isCss) {
          link.as = 'script'
        }
        link.crossOrigin = ''
        link.href = dep
        if (cspNonce) {
          link.setAttribute('nonce', cspNonce)
        }
        document.head.appendChild(link)
        if (isCss) {
          return new Promise((res, rej) => {
            link.addEventListener('load', res)
            link.addEventListener('error', () =>
              rej(new Error(`Unable to preload CSS for ${dep}`)),
            )
          })
        }
      }),
    )
  }

  function handlePreloadError(err: Error) {
    const e = new Event('vite:preloadError', {
      cancelable: true,
    }) as VitePreloadErrorEvent
    e.payload = err
    window.dispatchEvent(e)
    if (!e.defaultPrevented) {
      throw err
    }
  }

  return promise.then((res) => {
    for (const item of res || []) {
      if (item.status !== 'rejected') continue
      handlePreloadError(item.reason)
    }
    return baseModule().catch(handlePreloadError)
  })
}

/**
 * Build only. During serve this is performed as part of ./importAnalysis.
 */
export function buildImportAnalysisPlugin(config: ResolvedConfig): Plugin {
  const getInsertPreload = (environment: Environment) =>
    environment.config.consumer === 'client' &&
    !config.isWorker &&
    !config.build.lib

  const renderBuiltUrl = config.experimental.renderBuiltUrl
  const isRelativeBase = config.base === './' || config.base === ''

  return {
    name: 'vite:build-import-analysis',
    resolveId(id) {
      if (id === preloadHelperId) {
        return id
      }
    },

    load(id) {
      if (id === preloadHelperId) {
        const { modulePreload } = this.environment.config.build

        const scriptRel =
          modulePreload && modulePreload.polyfill
            ? `'modulepreload'`
            : `/* @__PURE__ */ (${detectScriptRel.toString()})()`

        // There are two different cases for the preload list format in __vitePreload
        //
        // __vitePreload(() => import(asyncChunk), [ ...deps... ])
        //
        // This is maintained to keep backwards compatibility as some users developed plugins
        // using regex over this list to workaround the fact that module preload wasn't
        // configurable.
        const assetsURL =
          renderBuiltUrl || isRelativeBase
            ? // If `experimental.renderBuiltUrl` is used, the dependencies might be relative to the current chunk.
              // If relative base is used, the dependencies are relative to the current chunk.
              // The importerUrl is passed as third parameter to __vitePreload in this case
              `function(dep, importerUrl) { return new URL(dep, importerUrl).href }`
            : // If the base isn't relative, then the deps are relative to the projects `outDir` and the base
              // is appended inside __vitePreload too.
              `function(dep) { return ${JSON.stringify(config.base)}+dep }`
        const preloadCode = `const scriptRel = ${scriptRel};const assetsURL = ${assetsURL};const seen = {};export const ${preloadMethod} = ${preload.toString()}`
        return { code: preloadCode, moduleSideEffects: false }
      }
    },

    async transform(source, importer) {
      if (isInNodeModules(importer) && !dynamicImportPrefixRE.test(source)) {
        return
      }

      await init

      let imports: readonly ImportSpecifier[] = []
      try {
        imports = parseImports(source)[0]
      } catch (_e: unknown) {
        const e = _e as EsModuleLexerParseError
        const { message, showCodeFrame } = createParseErrorInfo(
          importer,
          source,
        )
        this.error(message, showCodeFrame ? e.idx : undefined)
      }

      if (!imports.length) {
        return null
      }

      const insertPreload = getInsertPreload(this.environment)
      // when wrapping dynamic imports with a preload helper, Rollup is unable to analyze the
      // accessed variables for treeshaking. This below tries to match common accessed syntax
      // to "copy" it over to the dynamic import wrapped by the preload helper.
      const dynamicImports: Record<
        number,
        { declaration?: string; names?: string }
      > = {}

      if (insertPreload) {
        let match
        while ((match = dynamicImportTreeshakenRE.exec(source))) {
          /* handle `const {foo} = await import('foo')`
           *
           * match[1]: `const {foo} = await import('foo')`
           * match[2]: `{foo}`
           * import end: `const {foo} = await import('foo')_`
           *                                               ^
           */
          if (match[1]) {
            dynamicImports[dynamicImportTreeshakenRE.lastIndex] = {
              declaration: `const ${match[2]}`,
              names: match[2]?.trim(),
            }
            continue
          }

          /* handle `(await import('foo')).foo`
           *
           * match[3]: `(await import('foo')).foo`
           * match[4]: `.foo`
           * import end: `(await import('foo'))`
           *                                  ^
           */
          if (match[3]) {
            let names = /\.([^.?]+)/.exec(match[4])?.[1] || ''
            // avoid `default` keyword error
            if (names === 'default') {
              names = 'default: __vite_default__'
            }
            dynamicImports[
              dynamicImportTreeshakenRE.lastIndex - match[4]?.length - 1
            ] = { declaration: `const {${names}}`, names: `{ ${names} }` }
            continue
          }

          /* handle `import('foo').then(({foo})=>{})`
           *
           * match[5]: `.then(({foo})`
           * match[6]: `foo`
           * import end: `import('foo').`
           *                           ^
           */
          const names = match[6]?.trim()
          dynamicImports[
            dynamicImportTreeshakenRE.lastIndex - match[5]?.length
          ] = { declaration: `const {${names}}`, names: `{ ${names} }` }
        }
      }

      let s: MagicString | undefined
      const str = () => s || (s = new MagicString(source))
      let needPreloadHelper = false

      for (let index = 0; index < imports.length; index++) {
        const {
          s: start,
          e: end,
          ss: expStart,
          se: expEnd,
          d: dynamicIndex,
          a: attributeIndex,
        } = imports[index]

        const isDynamicImport = dynamicIndex > -1

        // strip import attributes as we can process them ourselves
        if (!isDynamicImport && attributeIndex > -1) {
          str().remove(end + 1, expEnd)
        }

        if (
          isDynamicImport &&
          insertPreload &&
          // Only preload static urls
          (source[start] === '"' ||
            source[start] === "'" ||
            source[start] === '`')
        ) {
          needPreloadHelper = true
          const { declaration, names } = dynamicImports[expEnd] || {}
          if (names) {
            /* transform `const {foo} = await import('foo')`
             * to `const {foo} = await __vitePreload(async () => { const {foo} = await import('foo');return {foo}}, ...)`
             *
             * transform `import('foo').then(({foo})=>{})`
             * to `__vitePreload(async () => { const {foo} = await import('foo');return { foo }},...).then(({foo})=>{})`
             *
             * transform `(await import('foo')).foo`
             * to `__vitePreload(async () => { const {foo} = (await import('foo')).foo; return { foo }},...)).foo`
             */
            str().prependLeft(
              expStart,
              `${preloadMethod}(async () => { ${declaration} = await `,
            )
            str().appendRight(expEnd, `;return ${names}}`)
          } else {
            str().prependLeft(expStart, `${preloadMethod}(() => `)
          }

          str().appendRight(
            expEnd,
            `,${isModernFlag}?${preloadMarker}:void 0${
              renderBuiltUrl || isRelativeBase ? ',import.meta.url' : ''
            })`,
          )
        }
      }

      if (
        needPreloadHelper &&
        insertPreload &&
        !source.includes(`const ${preloadMethod} =`)
      ) {
        str().prepend(`import { ${preloadMethod} } from "${preloadHelperId}";`)
      }

      if (s) {
        return {
          code: s.toString(),
          map: this.environment.config.build.sourcemap
            ? s.generateMap({ hires: 'boundary' })
            : null,
        }
      }
    },

    renderChunk(code, _, { format }) {
      // make sure we only perform the preload logic in modern builds.
      if (code.indexOf(isModernFlag) > -1) {
        const re = new RegExp(isModernFlag, 'g')
        const isModern = String(format === 'es')
        if (this.environment.config.build.sourcemap) {
          const s = new MagicString(code)
          let match: RegExpExecArray | null
          while ((match = re.exec(code))) {
            s.update(match.index, match.index + isModernFlag.length, isModern)
          }
          return {
            code: s.toString(),
            map: s.generateMap({ hires: 'boundary' }),
          }
        } else {
          return code.replace(re, isModern)
        }
      }
      return null
    },

    generateBundle({ format }, bundle) {
      if (format !== 'es') {
        return
      }

      // If preload is not enabled, we parse through each imports and remove any imports to pure CSS chunks
      // as they are removed from the bundle
      if (!getInsertPreload(this.environment)) {
        const removedPureCssFiles = removedPureCssFilesCache.get(config)
        if (removedPureCssFiles && removedPureCssFiles.size > 0) {
          for (const file in bundle) {
            const chunk = bundle[file]
            if (chunk.type === 'chunk' && chunk.code.includes('import')) {
              const code = chunk.code
              let imports!: ImportSpecifier[]
              try {
                imports = parseImports(code)[0].filter((i) => i.d > -1)
              } catch (e: any) {
                const loc = numberToPos(code, e.idx)
                this.error({
                  name: e.name,
                  message: e.message,
                  stack: e.stack,
                  cause: e.cause,
                  pos: e.idx,
                  loc: { ...loc, file: chunk.fileName },
                  frame: generateCodeFrame(code, loc),
                })
              }

              for (const imp of imports) {
                const {
                  n: name,
                  s: start,
                  e: end,
                  ss: expStart,
                  se: expEnd,
                } = imp
                let url = name
                if (!url) {
                  const rawUrl = code.slice(start, end)
                  if (rawUrl[0] === `"` && rawUrl[rawUrl.length - 1] === `"`)
                    url = rawUrl.slice(1, -1)
                }
                if (!url) continue

                const normalizedFile = path.posix.join(
                  path.posix.dirname(chunk.fileName),
                  url,
                )
                if (removedPureCssFiles.has(normalizedFile)) {
                  // remove with Promise.resolve({}) while preserving source map location
                  chunk.code =
                    chunk.code.slice(0, expStart) +
                    `Promise.resolve({${''.padEnd(expEnd - expStart - 19, ' ')}})` +
                    chunk.code.slice(expEnd)
                }
              }
            }
          }
        }
        return
      }
      const buildSourcemap = this.environment.config.build.sourcemap
      const { modulePreload } = this.environment.config.build

      for (const file in bundle) {
        const chunk = bundle[file]
        // can't use chunk.dynamicImports.length here since some modules e.g.
        // dynamic import to constant json may get inlined.
        if (chunk.type === 'chunk' && chunk.code.indexOf(preloadMarker) > -1) {
          const code = chunk.code
          let imports!: ImportSpecifier[]
          try {
            imports = parseImports(code)[0].filter((i) => i.d > -1)
          } catch (e: any) {
            const loc = numberToPos(code, e.idx)
            this.error({
              name: e.name,
              message: e.message,
              stack: e.stack,
              cause: e.cause,
              pos: e.idx,
              loc: { ...loc, file: chunk.fileName },
              frame: generateCodeFrame(code, loc),
            })
          }

          const s = new MagicString(code)
          const rewroteMarkerStartPos = new Set() // position of the leading double quote

          const fileDeps: FileDep[] = []
          const addFileDep = (
            url: string,
            runtime: boolean = false,
          ): number => {
            const index = fileDeps.findIndex((dep) => dep.url === url)
            if (index === -1) {
              return fileDeps.push({ url, runtime }) - 1
            } else {
              return index
            }
          }

          if (imports.length) {
            for (let index = 0; index < imports.length; index++) {
              // To handle escape sequences in specifier strings, the .n field will be provided where possible.
              const {
                n: name,
                s: start,
                e: end,
                ss: expStart,
                se: expEnd,
              } = imports[index]
              // check the chunk being imported
              let url = name
              if (!url) {
                const rawUrl = code.slice(start, end)
                if (rawUrl[0] === `"` && rawUrl[rawUrl.length - 1] === `"`)
                  url = rawUrl.slice(1, -1)
              }
              const deps = new Set<string>()
              let hasRemovedPureCssChunk = false

              let normalizedFile: string | undefined = undefined

              if (url) {
                normalizedFile = path.posix.join(
                  path.posix.dirname(chunk.fileName),
                  url,
                )

                const ownerFilename = chunk.fileName
                // literal import - trace direct imports and add to deps
                const analyzed: Set<string> = new Set<string>()
                const addDeps = (filename: string) => {
                  if (filename === ownerFilename) return
                  if (analyzed.has(filename)) return
                  analyzed.add(filename)
                  const chunk = bundle[filename]
                  if (chunk) {
                    deps.add(chunk.fileName)
                    if (chunk.type === 'chunk') {
                      chunk.imports.forEach(addDeps)
                      // Ensure that the css imported by current chunk is loaded after the dependencies.
                      // So the style of current chunk won't be overwritten unexpectedly.
                      chunk.viteMetadata!.importedCss.forEach((file) => {
                        deps.add(file)
                      })
                    }
                  } else {
                    const removedPureCssFiles =
                      removedPureCssFilesCache.get(config)!
                    const chunk = removedPureCssFiles.get(filename)
                    if (chunk) {
                      if (chunk.viteMetadata!.importedCss.size) {
                        chunk.viteMetadata!.importedCss.forEach((file) => {
                          deps.add(file)
                        })
                        hasRemovedPureCssChunk = true
                      }

                      s.update(expStart, expEnd, 'Promise.resolve({})')
                    }
                  }
                }
                addDeps(normalizedFile)
              }

              let markerStartPos = indexOfMatchInSlice(
                code,
                preloadMarkerRE,
                end,
              )
              // fix issue #3051
              if (markerStartPos === -1 && imports.length === 1) {
                markerStartPos = indexOfMatchInSlice(code, preloadMarkerRE)
              }

              if (markerStartPos > 0) {
                // the dep list includes the main chunk, so only need to reload when there are actual other deps.
                let depsArray =
                  deps.size > 1 ||
                  // main chunk is removed
                  (hasRemovedPureCssChunk && deps.size > 0)
                    ? modulePreload === false
                      ? // CSS deps use the same mechanism as module preloads, so even if disabled,
                        // we still need to pass these deps to the preload helper in dynamic imports.
                        [...deps].filter((d) => d.endsWith('.css'))
                      : [...deps]
                    : []

                const resolveDependencies = modulePreload
                  ? modulePreload.resolveDependencies
                  : undefined
                if (resolveDependencies && normalizedFile) {
                  // We can't let the user remove css deps as these aren't really preloads, they are just using
                  // the same mechanism as module preloads for this chunk
                  const cssDeps: string[] = []
                  const otherDeps: string[] = []
                  for (const dep of depsArray) {
                    ;(dep.endsWith('.css') ? cssDeps : otherDeps).push(dep)
                  }
                  depsArray = [
                    ...resolveDependencies(normalizedFile, otherDeps, {
                      hostId: file,
                      hostType: 'js',
                    }),
                    ...cssDeps,
                  ]
                }

                let renderedDeps: number[]
                if (renderBuiltUrl) {
                  renderedDeps = depsArray.map((dep) => {
                    const replacement = toOutputFilePathInJS(
                      this.environment,
                      dep,
                      'asset',
                      chunk.fileName,
                      'js',
                      toRelativePath,
                    )

                    if (typeof replacement === 'string') {
                      return addFileDep(replacement)
                    }

                    return addFileDep(replacement.runtime, true)
                  })
                } else {
                  renderedDeps = depsArray.map((d) =>
                    // Don't include the assets dir if the default asset file names
                    // are used, the path will be reconstructed by the import preload helper
                    isRelativeBase
                      ? addFileDep(toRelativePath(d, file))
                      : addFileDep(d),
                  )
                }

                s.update(
                  markerStartPos,
                  markerStartPos + preloadMarker.length,
                  renderedDeps.length > 0
                    ? `__vite__mapDeps([${renderedDeps.join(',')}])`
                    : `[]`,
                )
                rewroteMarkerStartPos.add(markerStartPos)
              }
            }
          }

          if (fileDeps.length > 0) {
            const fileDepsCode = `[${fileDeps
              .map((fileDep) =>
                fileDep.runtime ? fileDep.url : JSON.stringify(fileDep.url),
              )
              .join(',')}]`

            const mapDepsCode = `const __vite__mapDeps=(i,m=__vite__mapDeps,d=(m.f||(m.f=${fileDepsCode})))=>i.map(i=>d[i]);\n`

            // inject extra code at the top or next line of hashbang
            if (code.startsWith('#!')) {
              s.prependLeft(code.indexOf('\n') + 1, mapDepsCode)
            } else {
              s.prepend(mapDepsCode)
            }
          }

          // there may still be markers due to inlined dynamic imports, remove
          // all the markers regardless
          let markerStartPos = indexOfMatchInSlice(code, preloadMarkerRE)
          while (markerStartPos >= 0) {
            if (!rewroteMarkerStartPos.has(markerStartPos)) {
              s.update(
                markerStartPos,
                markerStartPos + preloadMarker.length,
                'void 0',
              )
            }
            markerStartPos = indexOfMatchInSlice(
              code,
              preloadMarkerRE,
              markerStartPos + preloadMarker.length,
            )
          }

          if (s.hasChanged()) {
            chunk.code = s.toString()
            if (buildSourcemap && chunk.map) {
              const nextMap = s.generateMap({
                source: chunk.fileName,
                hires: 'boundary',
              })
              const map = combineSourcemaps(chunk.fileName, [
                nextMap as RawSourceMap,
                chunk.map as RawSourceMap,
              ]) as SourceMap
              map.toUrl = () => genSourceMapUrl(map)

              const originalDebugId = (chunk.map as any).debugId
              chunk.map = map

              if (buildSourcemap === 'inline') {
                chunk.code = chunk.code.replace(
                  convertSourceMap.mapFileCommentRegex,
                  '',
                )
                chunk.code += `\n//# sourceMappingURL=${genSourceMapUrl(map)}`
<<<<<<< HEAD
              } else if (buildSourcemap) {
                if (originalDebugId) {
                  (map as any).debugId = originalDebugId;
                }
=======
              } else {
>>>>>>> 3400a5e2
                const mapAsset = bundle[chunk.fileName + '.map']
                if (mapAsset && mapAsset.type === 'asset') {
                  mapAsset.source = map.toString()
                }
              }
            }
          }
        }
      }
    },
  }
}<|MERGE_RESOLUTION|>--- conflicted
+++ resolved
@@ -707,14 +707,10 @@
                   '',
                 )
                 chunk.code += `\n//# sourceMappingURL=${genSourceMapUrl(map)}`
-<<<<<<< HEAD
-              } else if (buildSourcemap) {
+              } else {
                 if (originalDebugId) {
                   (map as any).debugId = originalDebugId;
                 }
-=======
-              } else {
->>>>>>> 3400a5e2
                 const mapAsset = bundle[chunk.fileName + '.map']
                 if (mapAsset && mapAsset.type === 'asset') {
                   mapAsset.source = map.toString()
