import path from 'node:path'
import MagicString from 'magic-string'
import type { ImportSpecifier } from 'es-module-lexer'
import { init, parse as parseImports } from 'es-module-lexer'
import type { OutputChunk, SourceMap } from 'rollup'
import colors from 'picocolors'
import type { RawSourceMap } from '@ampproject/remapping'
import {
  analyzeSystemRegistration,
  bareImportRE,
  cleanUrl,
  combineSourcemaps,
  isDataUrl,
  isExternalUrl,
  moduleListContains
} from '../utils'
import type { Plugin } from '../plugin'
import { getDepOptimizationConfig } from '../config'
import type { ResolvedConfig } from '../config'
import { toOutputFilePathInJS } from '../build'
import { genSourceMapUrl } from '../server/sourcemap'
import { getDepsOptimizer, optimizedDepNeedsInterop } from '../optimizer'
import { isCSSRequest, removedPureCssFilesCache } from './css'
import { interopNamedImports } from './importAnalysis'

/**
 * A flag for injected helpers. This flag will be set to `false` if the output
 * target is not native es - so that injected helper logic can be conditionally
 * dropped.
 */
export const isModernFlag = `__VITE_IS_MODERN__`
export const preloadMethod = `__vitePreload`
export const preloadMarker = `__VITE_PRELOAD__`
export const preloadBaseMarker = `__VITE_PRELOAD_BASE__`

export const preloadHelperId = '\0vite/preload-helper'
const preloadMarkerWithQuote = `"${preloadMarker}"` as const

const dynamicImportPrefixRE = /import\s*\(/

// TODO: abstract
const optimizedDepChunkRE = /\/chunk-[A-Z0-9]{8}\.js/
const optimizedDepDynamicRE = /-[A-Z0-9]{8}\.js/

function toRelativePath(filename: string, importer: string) {
  const relPath = path.relative(path.dirname(importer), filename)
  return relPath.startsWith('.') ? relPath : `./${relPath}`
}

/**
 * Helper for preloading CSS and direct imports of async chunks in parallel to
 * the async chunk itself.
 */

function detectScriptRel() {
  // @ts-ignore
  const relList = document.createElement('link').relList
  // @ts-ignore
  return relList && relList.supports && relList.supports('modulepreload')
    ? 'modulepreload'
    : 'preload'
}

declare const scriptRel: string
function preload(
  baseModule: () => Promise<{}>,
  deps?: string[],
  importerUrl?: string
) {
  if (!deps || deps.length === 0) {
    return baseModule()
  }

  const links = document.getElementsByTagName('link')

  return Promise.all(
    deps.map((dep) => {
      // @ts-ignore
      dep = assetsURL(dep, importerUrl)
      // @ts-ignore
      if (dep in seen) return
      // @ts-ignore
      seen[dep] = true
      const isCss = dep.endsWith('.css')
      const cssSelector = isCss ? '[rel="stylesheet"]' : ''
      const isBaseRelative = !!importerUrl

      // check if the file is already preloaded by SSR markup
      if (isBaseRelative) {
        // When isBaseRelative is true then we have `importerUrl` and `dep` is
        // already converted to an absolute URL by the `assetsURL` function
        for (let i = links.length - 1; i >= 0; i--) {
          const link = links[i]
          // The `links[i].href` is an absolute URL thanks to browser doing the work
          // for us. See https://html.spec.whatwg.org/multipage/common-dom-interfaces.html#reflecting-content-attributes-in-idl-attributes:idl-domstring-5
          if (link.href === dep && (!isCss || link.rel === 'stylesheet')) {
            return
          }
        }
      } else if (document.querySelector(`link[href="${dep}"]${cssSelector}`)) {
        return
      }

      const loadLink = () => {
        // @ts-ignore
        const link = document.createElement('link')
        // @ts-ignore
        link.rel = isCss ? 'stylesheet' : scriptRel
        if (!isCss) {
          link.as = 'script'
          link.crossOrigin = ''
        }
        link.href = dep
        // @ts-ignore
        document.head.appendChild(link)
        return link
      }

      if (isCss) {
        // @ts-ignore
        if (__VITE_IS_MODERN__) {
          return new Promise<void>((res, rej) => {
            const link = loadLink()
            link.addEventListener('load', () => res())
            link.addEventListener('error', () =>
              rej(new Error(`Unable to preload CSS for ${dep}`))
            )
          })
        } else {
          return new Promise<void>((res) => {
            const img = new Image()
            img.onerror = () => res()
            img.onload = () => res()
            img.src = dep
          }).then(
            () =>
              new Promise<void>((res) => {
                loadLink()
                // On legacy browsers, let them a chance to process the newly referred CSS link.
                setTimeout(res)
              })
          )
        }
      } else {
        loadLink()
      }
    })
  ).then(() => baseModule())
}

/**
 * Build only. During serve this is performed as part of ./importAnalysis.
 */
export function buildImportAnalysisPlugin(config: ResolvedConfig): Plugin {
  const ssr = !!config.build.ssr
  const isWorker = config.isWorker
  const insertPreload = !(
    ssr ||
    !!config.build.lib ||
    isWorker ||
    config.build.modulePreload === false
  )

  const resolveModulePreloadDependencies =
    config.build.modulePreload && config.build.modulePreload.resolveDependencies
  const renderBuiltUrl = config.experimental.renderBuiltUrl
  const customModulePreloadPaths = !!(
    resolveModulePreloadDependencies || renderBuiltUrl
  )
  const isRelativeBase = config.base === './' || config.base === ''
  const optimizeModulePreloadRelativePaths =
    isRelativeBase && !customModulePreloadPaths

  const { modulePreload } = config.build
  const scriptRel =
    modulePreload && modulePreload.polyfill
      ? `'modulepreload'`
      : `(${detectScriptRel.toString()})()`

  // There are three different cases for the preload list format in __vitePreload
  //
  // __vitePreload(() => import(asyncChunk), [ ...deps... ])
  //
  // This is maintained to keep backwards compatibility as some users developed plugins
  // using regex over this list to workaround the fact that module preload wasn't
  // configurable.
  const assetsURL = customModulePreloadPaths
    ? // If `experimental.renderBuiltUrl` or `build.modulePreload.resolveDependencies` are used
      // the dependencies are already resolved. To avoid the need for `new URL(dep, import.meta.url)`
      // a helper `__vitePreloadRelativeDep` is used to resolve from relative paths which can be minimized.
      `function(dep, importerUrl) { return dep.startsWith('.') ? new URL(dep, importerUrl).href : dep }`
    : optimizeModulePreloadRelativePaths
    ? // If there isn't custom resolvers affecting the deps list, deps in the list are relative
      // to the current chunk and are resolved to absolute URL by the __vitePreload helper itself.
      // The importerUrl is passed as third parameter to __vitePreload in this case
      `function(dep, importerUrl) { return new URL(dep, importerUrl).href }`
    : // If the base isn't relative, then the deps are relative to the projects `outDir` and the base
      // is appendended inside __vitePreload too.
      `function(dep) { return ${JSON.stringify(config.base)}+dep }`
  const preloadCode = `const scriptRel = ${scriptRel};const assetsURL = ${assetsURL};const seen = {};export const ${preloadMethod} = ${preload.toString()}`

  return {
    name: 'vite:build-import-analysis',
    resolveId(id) {
      if (id === preloadHelperId) {
        return id
      }
    },

    load(id) {
      if (id === preloadHelperId) {
        return preloadCode
      }
    },

    async transform(source, importer) {
      if (
        importer.includes('node_modules') &&
        !dynamicImportPrefixRE.test(source)
      ) {
        return
      }

      await init

      let imports: readonly ImportSpecifier[] = []
      try {
        imports = parseImports(source)[0]
      } catch (e: any) {
        this.error(e, e.idx)
      }

      if (!imports.length) {
        return null
      }

      const { root } = config
      const depsOptimizer = getDepsOptimizer(config, ssr)

      const normalizeUrl = async (
        url: string,
        pos: number
      ): Promise<[string, string]> => {
        let importerFile = importer

        const optimizeDeps = getDepOptimizationConfig(config, ssr)
        if (moduleListContains(optimizeDeps?.exclude, url)) {
          if (depsOptimizer) {
            await depsOptimizer.scanProcessing

            // if the dependency encountered in the optimized file was excluded from the optimization
            // the dependency needs to be resolved starting from the original source location of the optimized file
            // because starting from node_modules/.vite will not find the dependency if it was not hoisted
            // (that is, if it is under node_modules directory in the package source of the optimized file)
            for (const optimizedModule of depsOptimizer.metadata.depInfoList) {
              if (!optimizedModule.src) continue // Ignore chunks
              if (optimizedModule.file === importer) {
                importerFile = optimizedModule.src
              }
            }
          }
        }

        const resolved = await this.resolve(url, importerFile)

        if (!resolved) {
          // in ssr, we should let node handle the missing modules
          if (ssr) {
            return [url, url]
          }
          return this.error(
            `Failed to resolve import "${url}" from "${path.relative(
              process.cwd(),
              importerFile
            )}". Does the file exist?`,
            pos
          )
        }

        // normalize all imports into resolved URLs
        // e.g. `import 'foo'` -> `import '/@fs/.../node_modules/foo/index.js'`
        if (resolved.id.startsWith(root + '/')) {
          // in root: infer short absolute path from root
          url = resolved.id.slice(root.length)
        } else {
          url = resolved.id
        }

        if (isExternalUrl(url)) {
          return [url, url]
        }

        return [url, resolved.id]
      }

      let s: MagicString | undefined
      const str = () => s || (s = new MagicString(source))
      let needPreloadHelper = false

      for (let index = 0; index < imports.length; index++) {
        const {
          s: start,
          e: end,
          ss: expStart,
          se: expEnd,
          n: specifier,
          d: dynamicIndex,
          a: assertIndex
        } = imports[index]

        const isDynamicImport = dynamicIndex > -1

        // strip import assertions as we can process them ourselves
        if (!isDynamicImport && assertIndex > -1) {
          str().remove(end + 1, expEnd)
        }

        if (isDynamicImport && insertPreload) {
          needPreloadHelper = true
          str().prependLeft(expStart, `${preloadMethod}(() => `)
          str().appendRight(
            expEnd,
<<<<<<< HEAD
            `,"${preloadMarker}"${
              relativePreloadUrls ? ',import.meta.url' : ''
=======
            `,${isModernFlag}?"${preloadMarker}":void 0${
              optimizeModulePreloadRelativePaths || customModulePreloadPaths
                ? ',import.meta.url'
                : ''
>>>>>>> 71eaacfd
            })`
          )
        }

        // static import or valid string in dynamic import
        // If resolvable, let's resolve it
        if (depsOptimizer && specifier) {
          // skip external / data uri
          if (isExternalUrl(specifier) || isDataUrl(specifier)) {
            continue
          }

          // normalize
          const [url, resolvedId] = await normalizeUrl(specifier, start)

          if (url !== specifier) {
            if (
              depsOptimizer.isOptimizedDepFile(resolvedId) &&
              !resolvedId.match(optimizedDepChunkRE)
            ) {
              const file = cleanUrl(resolvedId) // Remove ?v={hash}

              const needsInterop = await optimizedDepNeedsInterop(
                depsOptimizer.metadata,
                file,
                config,
                ssr
              )

              let rewriteDone = false

              if (needsInterop === undefined) {
                // Non-entry dynamic imports from dependencies will reach here as there isn't
                // optimize info for them, but they don't need es interop. If the request isn't
                // a dynamic import, then it is an internal Vite error
                if (!file.match(optimizedDepDynamicRE)) {
                  config.logger.error(
                    colors.red(
                      `Vite Error, ${url} optimized info should be defined`
                    )
                  )
                }
              } else if (needsInterop) {
                // config.logger.info(`${url} needs interop`)
                interopNamedImports(str(), imports[index], url, index)
                rewriteDone = true
              }
              if (!rewriteDone) {
                let rewrittenUrl = JSON.stringify(file)
                if (!isDynamicImport) rewrittenUrl = rewrittenUrl.slice(1, -1)
                str().overwrite(start, end, rewrittenUrl, {
                  contentOnly: true
                })
              }
            }
          }
        }

        // Differentiate CSS imports that use the default export from those that
        // do not by injecting a ?used query - this allows us to avoid including
        // the CSS string when unnecessary (esbuild has trouble tree-shaking
        // them)
        if (
          specifier &&
          isCSSRequest(specifier) &&
          // always inject ?used query when it is a dynamic import
          // because there is no way to check whether the default export is used
          (source.slice(expStart, start).includes('from') || isDynamicImport) &&
          // already has ?used query (by import.meta.glob)
          !specifier.match(/\?used(&|$)/) &&
          // edge case for package names ending with .css (e.g normalize.css)
          !(bareImportRE.test(specifier) && !specifier.includes('/'))
        ) {
          const url = specifier.replace(/\?|$/, (m) => `?used${m ? '&' : ''}`)
          str().overwrite(start, end, isDynamicImport ? `'${url}'` : url, {
            contentOnly: true
          })
        }
      }

      if (
        needPreloadHelper &&
        insertPreload &&
        !source.includes(`const ${preloadMethod} =`)
      ) {
        str().prepend(`import { ${preloadMethod} } from "${preloadHelperId}";`)
      }

      if (s) {
        return {
          code: s.toString(),
          map: config.build.sourcemap ? s.generateMap({ hires: true }) : null
        }
      }
    },

    renderChunk(code, _, { format }) {
      // make sure we only perform the preload logic in modern builds.
      if (code.indexOf(isModernFlag) > -1) {
        const re = new RegExp(isModernFlag, 'g')
        const isModern = String(format === 'es')
        if (config.build.sourcemap) {
          const s = new MagicString(code)
          let match: RegExpExecArray | null
          while ((match = re.exec(code))) {
            s.overwrite(
              match.index,
              match.index + isModernFlag.length,
              isModern,
              { contentOnly: true }
            )
          }
          return {
            code: s.toString(),
            map: s.generateMap({ hires: true })
          }
        } else {
          return code.replace(re, isModern)
        }
      }
      return null
    },

    generateBundle({ format }, bundle) {
<<<<<<< HEAD
      if ((format !== 'es' && format !== 'system') || ssr || isWorker) {
=======
      if (
        format !== 'es' ||
        ssr ||
        isWorker ||
        config.build.modulePreload === false
      ) {
>>>>>>> 71eaacfd
        return
      }

      for (const file in bundle) {
        const chunk = bundle[file]
        // can't use chunk.dynamicImports.length here since some modules e.g.
        // dynamic import to constant json may get inlined.
        if (chunk.type === 'chunk' && chunk.code.indexOf(preloadMarker) > -1) {
          const code = chunk.code
          let imports: ImportSpecifier[] = []
          try {
            imports = (
              format === 'system'
                ? parseImportsSystemJS(code)
                : parseImports(code)[0]
            ).filter((i) => i.d > -1)
          } catch (e: any) {
            this.error(e, e.idx)
          }

          const s = new MagicString(code)
          const rewroteMarkerStartPos = new Set() // position of the leading double quote

          if (imports.length) {
            for (let index = 0; index < imports.length; index++) {
              // To handle escape sequences in specifier strings, the .n field will be provided where possible.
              const {
                n: name,
                s: start,
                e: end,
                ss: expStart,
                se: expEnd
              } = imports[index]
              // check the chunk being imported
              let url = name
              if (!url) {
                const rawUrl = code.slice(start, end)
                if (rawUrl[0] === `"` && rawUrl[rawUrl.length - 1] === `"`)
                  url = rawUrl.slice(1, -1)
              }
              const deps: Set<string> = new Set()
              let hasRemovedPureCssChunk = false

              let normalizedFile: string | undefined = undefined

              if (url) {
                normalizedFile = path.posix.join(
                  path.posix.dirname(chunk.fileName),
                  url
                )

                const ownerFilename = chunk.fileName
                // literal import - trace direct imports and add to deps
                const analyzed: Set<string> = new Set<string>()
                const addDeps = (filename: string) => {
                  if (filename === ownerFilename) return
                  if (analyzed.has(filename)) return
                  analyzed.add(filename)
                  const chunk = bundle[filename] as OutputChunk | undefined
                  if (chunk) {
                    deps.add(chunk.fileName)
                    chunk.imports.forEach(addDeps)
                    // Ensure that the css imported by current chunk is loaded after the dependencies.
                    // So the style of current chunk won't be overwritten unexpectedly.
                    chunk.viteMetadata.importedCss.forEach((file) => {
                      deps.add(file)
                    })
                  } else {
                    const removedPureCssFiles =
                      removedPureCssFilesCache.get(config)!
                    const chunk = removedPureCssFiles.get(filename)
                    if (chunk) {
                      if (chunk.viteMetadata.importedCss.size) {
                        chunk.viteMetadata.importedCss.forEach((file) => {
                          deps.add(file)
                        })
                        hasRemovedPureCssChunk = true
                      }

                      s.overwrite(expStart, expEnd, 'Promise.resolve({})', {
                        contentOnly: true
                      })
                    }
                  }
                }
                addDeps(normalizedFile)
              }

              let markerStartPos = code.indexOf(preloadMarkerWithQuote, end)
              // fix issue #3051
              if (markerStartPos === -1 && imports.length === 1) {
                markerStartPos = code.indexOf(preloadMarkerWithQuote)
              }

              if (markerStartPos > 0) {
                // the dep list includes the main chunk, so only need to reload when there are actual other deps.
                const depsArray =
                  deps.size > 1 ||
                  // main chunk is removed
                  (hasRemovedPureCssChunk && deps.size > 0)
                    ? [...deps]
                    : []

                let renderedDeps: string[]
                if (normalizedFile && customModulePreloadPaths) {
                  const { modulePreload } = config.build
                  const resolveDependencies =
                    modulePreload && modulePreload.resolveDependencies
                  let resolvedDeps: string[]
                  if (resolveDependencies) {
                    // We can't let the user remove css deps as these aren't really preloads, they are just using
                    // the same mechanism as module preloads for this chunk
                    const cssDeps: string[] = []
                    const otherDeps: string[] = []
                    for (const dep of depsArray) {
                      ;(dep.endsWith('.css') ? cssDeps : otherDeps).push(dep)
                    }
                    resolvedDeps = [
                      ...resolveDependencies(normalizedFile, otherDeps, {
                        hostId: file,
                        hostType: 'js'
                      }),
                      ...cssDeps
                    ]
                  } else {
                    resolvedDeps = depsArray
                  }

                  renderedDeps = resolvedDeps.map((dep: string) => {
                    const replacement = toOutputFilePathInJS(
                      dep,
                      'asset',
                      chunk.fileName,
                      'js',
                      config,
                      toRelativePath
                    )
                    const replacementString =
                      typeof replacement === 'string'
                        ? JSON.stringify(replacement)
                        : replacement.runtime

                    return replacementString
                  })
                } else {
                  renderedDeps = depsArray.map((d) =>
                    // Don't include the assets dir if the default asset file names
                    // are used, the path will be reconstructed by the import preload helper
                    JSON.stringify(
                      optimizeModulePreloadRelativePaths
                        ? toRelativePath(d, file)
                        : d
                    )
                  )
                }

                s.overwrite(
                  markerStartPos,
                  markerStartPos + preloadMarkerWithQuote.length,
                  `[${renderedDeps.join(',')}]`,
                  { contentOnly: true }
                )
                rewroteMarkerStartPos.add(markerStartPos)
              }
            }
          }

          // there may still be markers due to inlined dynamic imports, remove
          // all the markers regardless
          let markerStartPos = code.indexOf(preloadMarkerWithQuote)
          while (markerStartPos >= 0) {
            if (!rewroteMarkerStartPos.has(markerStartPos)) {
              s.overwrite(
                markerStartPos,
                markerStartPos + preloadMarkerWithQuote.length,
                'void 0',
                { contentOnly: true }
              )
            }

            markerStartPos = code.indexOf(
              preloadMarkerWithQuote,
              markerStartPos + preloadMarkerWithQuote.length
            )
          }

          if (s.hasChanged()) {
            chunk.code = s.toString()
            if (config.build.sourcemap && chunk.map) {
              const nextMap = s.generateMap({
                source: chunk.fileName,
                hires: true
              })
              const map = combineSourcemaps(
                chunk.fileName,
                [nextMap as RawSourceMap, chunk.map as RawSourceMap],
                false
              ) as SourceMap
              map.toUrl = () => genSourceMapUrl(map)
              chunk.map = map
            }
          }
        }
      }
    }
  }
}

/**
 * This function is an alternative to `parseImports` (i.e. `es-module-lexer/parse`) for a code written in the format of SystemJS,
 *  with the following limitations:
 *  * It gives only the imports statements.
 *  * It gives only the dynamic imports, ignoring the static ones.
 *  * For safety, since it's not 100% robust against any code,
 *     it just works when the dynamic import is used inside the auto generated `__vitePreload(..., "__VITE_PRELOAD__")` kind of code.
 *     This means it will catch only the dynamic imports on the system-formatted chunks that where generated by plugin-legacy
 *      from module-formatted chunks.
 *
 * @param code The code to be parsed
 */
export function parseImportsSystemJS(
  code: string
): ReadonlyArray<ImportSpecifier> {
  const moduleParam = analyzeSystemRegistration(code)?.moduleParam

  const re =
    /\((.+?(?<importDirective>\b\w+\.import\s*(?<parenthesesStart>\()\s*('(?<path1>.+?)'|"(?<path2>.+?)")\);?).*?),\s*"__VITE_PRELOAD__".*?\)/gs

  let match
  const imports: ImportSpecifier[] = []

  while ((match = re.exec(code)) != null) {
    const { index } = match as any
    const { importDirective, path1, path2 } = (match as any).groups as {
      importDirective: string
      [key: string]: string | undefined
    }
    if (!importDirective.startsWith(moduleParam + '.import')) {
      continue // This is not a module import, it's just another parameter invocation
    }
    const importDirectiveS = code.indexOf(importDirective, index)
    const path = (path1 || path2)!
    const pathS =
      code.indexOf(path1 ? `'${path}'` : `"${path}"`, importDirectiveS) + 1
    const pathE = pathS + path.length
    imports.push({
      n: code.slice(pathS, pathE),
      s: pathS,
      e: pathE,
      ss: importDirectiveS,
      se: importDirectiveS + importDirective!.length,
      d: code.indexOf('(', importDirectiveS),
      a: -1
    })
  }

  return imports
}<|MERGE_RESOLUTION|>--- conflicted
+++ resolved
@@ -320,15 +320,10 @@
           str().prependLeft(expStart, `${preloadMethod}(() => `)
           str().appendRight(
             expEnd,
-<<<<<<< HEAD
             `,"${preloadMarker}"${
-              relativePreloadUrls ? ',import.meta.url' : ''
-=======
-            `,${isModernFlag}?"${preloadMarker}":void 0${
               optimizeModulePreloadRelativePaths || customModulePreloadPaths
                 ? ',import.meta.url'
                 : ''
->>>>>>> 71eaacfd
             })`
           )
         }
@@ -453,16 +448,12 @@
     },
 
     generateBundle({ format }, bundle) {
-<<<<<<< HEAD
-      if ((format !== 'es' && format !== 'system') || ssr || isWorker) {
-=======
       if (
-        format !== 'es' ||
+        (format !== 'es' && format !== 'system') ||
         ssr ||
         isWorker ||
         config.build.modulePreload === false
       ) {
->>>>>>> 71eaacfd
         return
       }
 
