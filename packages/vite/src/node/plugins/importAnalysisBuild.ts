--- conflicted
+++ resolved
@@ -41,16 +41,9 @@
 
 const dynamicImportPrefixRE = /import\s*\(/
 
-<<<<<<< HEAD
-// TODO: abstract
-const optimizedDepChunkRE = /\/chunk-[A-Z\d]{8}\.js/
-const optimizedDepDynamicRE = /-[A-Z\d]{8}\.js/
-
 const dynamicImportTreeshakenRE =
   /(\b(const|let|var)\s+(\{[^}.]+\})\s*=\s*await\s+import\([^)]+\))|(\(\s*await\s+import\([^)]+\)\s*\)(\??\.[^;[\s]+)+)|\bimport\([^)]+\)(\s*\.then\([^{]*?\(\s*\{([^}.]+)\})/g
 
-=======
->>>>>>> 67ff94b7
 function toRelativePath(filename: string, importer: string) {
   const relPath = path.posix.relative(path.posix.dirname(importer), filename)
   return relPath[0] === '.' ? relPath : `./${relPath}`
@@ -245,66 +238,6 @@
         return null
       }
 
-<<<<<<< HEAD
-      const { root } = config
-      const depsOptimizer = getDepsOptimizer(config, ssr)
-
-      const normalizeUrl = async (
-        url: string,
-        pos: number,
-      ): Promise<[string, string]> => {
-        let importerFile = importer
-
-        const optimizeDeps = getDepOptimizationConfig(config, ssr)
-        if (moduleListContains(optimizeDeps?.exclude, url)) {
-          if (depsOptimizer) {
-            await depsOptimizer.scanProcessing
-
-            // if the dependency encountered in the optimized file was excluded from the optimization
-            // the dependency needs to be resolved starting from the original source location of the optimized file
-            // because starting from node_modules/.vite will not find the dependency if it was not hoisted
-            // (that is, if it is under node_modules directory in the package source of the optimized file)
-            for (const optimizedModule of depsOptimizer.metadata.depInfoList) {
-              if (!optimizedModule.src) continue // Ignore chunks
-              if (optimizedModule.file === importer) {
-                importerFile = optimizedModule.src
-              }
-            }
-          }
-        }
-
-        const resolved = await this.resolve(url, importerFile)
-
-        if (!resolved) {
-          // in ssr, we should let node handle the missing modules
-          if (ssr) {
-            return [url, url]
-          }
-          return this.error(
-            `Failed to resolve import "${url}" from "${path.relative(
-              process.cwd(),
-              importerFile,
-            )}". Does the file exist?`,
-            pos,
-          )
-        }
-
-        // normalize all imports into resolved URLs
-        // e.g. `import 'foo'` -> `import '/@fs/.../node_modules/foo/index.js'`
-        if (resolved.id.startsWith(withTrailingSlash(root))) {
-          // in root: infer short absolute path from root
-          url = resolved.id.slice(root.length)
-        } else {
-          url = resolved.id
-        }
-
-        if (isExternalUrl(url)) {
-          return [url, url]
-        }
-
-        return [url, resolved.id]
-      }
-
       // when wrapping dynamic imports with a preload helper, Rollup is unable to analyze the
       // accessed variables for treeshaking. This below tries to match common accessed syntax
       // to "copy" it over to the dynamic import wrapped by the preload helper.
@@ -365,8 +298,6 @@
         }
       }
 
-=======
->>>>>>> 67ff94b7
       let s: MagicString | undefined
       const str = () => s || (s = new MagicString(source))
       let needPreloadHelper = false
