import path from 'node:path'
import MagicString from 'magic-string'
import type {
  ParseError as EsModuleLexerParseError,
  ImportSpecifier,
} from 'es-module-lexer'
import { init, parse as parseImports } from 'es-module-lexer'
import type { SourceMap } from 'rolldown'
import { buildImportAnalysisPlugin as nativeBuildImportAnalysisPlugin } from 'rolldown/experimental'
import type { RawSourceMap } from '@ampproject/remapping'
import convertSourceMap from 'convert-source-map'
import { exactRegex } from '@rolldown/pluginutils'
import { combineSourcemaps, generateCodeFrame, numberToPos } from '../utils'
import { type Plugin, perEnvironmentPlugin } from '../plugin'
import type { ResolvedConfig } from '../config'
import { toOutputFilePathInJS } from '../build'
import { genSourceMapUrl } from '../server/sourcemap'
import type { PartialEnvironment } from '../baseEnvironment'
import { removedPureCssFilesCache } from './css'
import { createParseErrorInfo } from './importAnalysis'

type FileDep = {
  url: string
  runtime: boolean
}

type VitePreloadErrorEvent = Event & { payload: Error }

/**
 * A flag for injected helpers. This flag will be set to `false` if the output
 * target is not native es - so that injected helper logic can be conditionally
 * dropped.
 */
export const isModernFlag = `__VITE_IS_MODERN__`
export const preloadMethod = `__vitePreload`
export const preloadMarker = `__VITE_PRELOAD__`
export const preloadBaseMarker = `__VITE_PRELOAD_BASE__`

export const preloadHelperId = '\0vite/preload-helper.js'
const preloadMarkerRE = new RegExp(preloadMarker, 'g')

const dynamicImportPrefixRE = /import\s*\(/

const dynamicImportTreeshakenRE =
  /((?:\bconst\s+|\blet\s+|\bvar\s+|,\s*)(\{[^{}.=]+\})\s*=\s*await\s+import\([^)]+\))(?=\s*(?:$|[^[.]))|(\(\s*await\s+import\([^)]+\)\s*\)(\??\.[\w$]+))|\bimport\([^)]+\)(\s*\.then\(\s*(?:function\s*)?\(\s*\{([^{}.=]+)\}\))/g

function toRelativePath(filename: string, importer: string) {
  const relPath = path.posix.relative(path.posix.dirname(importer), filename)
  return relPath[0] === '.' ? relPath : `./${relPath}`
}

function indexOfMatchInSlice(
  str: string,
  reg: RegExp,
  pos: number = 0,
): number {
  reg.lastIndex = pos
  const result = reg.exec(str)
  return result?.index ?? -1
}

/**
 * Helper for preloading CSS and direct imports of async chunks in parallel to
 * the async chunk itself.
 */

function detectScriptRel() {
  const relList =
    typeof document !== 'undefined' && document.createElement('link').relList
  return relList && relList.supports && relList.supports('modulepreload')
    ? 'modulepreload'
    : 'preload'
}

declare const scriptRel: string
declare const seen: Record<string, boolean>
function preload(
  baseModule: () => Promise<unknown>,
  deps?: string[],
  importerUrl?: string,
) {
  let promise: Promise<PromiseSettledResult<unknown>[] | void> =
    Promise.resolve()
  // @ts-expect-error __VITE_IS_MODERN__ will be replaced with boolean later
  if (__VITE_IS_MODERN__ && deps && deps.length > 0) {
    const links = document.getElementsByTagName('link')
    const cspNonceMeta = document.querySelector<HTMLMetaElement>(
      'meta[property=csp-nonce]',
    )
    // `.nonce` should be used to get along with nonce hiding (https://developer.mozilla.org/en-US/docs/Web/HTML/Global_attributes/nonce#accessing_nonces_and_nonce_hiding)
    // Firefox 67-74 uses modern chunks and supports CSP nonce, but does not support `.nonce`
    // in that case fallback to getAttribute
    const cspNonce = cspNonceMeta?.nonce || cspNonceMeta?.getAttribute('nonce')

    // Promise.allSettled is not supported by Chrome 64-75, Firefox 67-70, Safari 11.1-12.1
    function allSettled<T>(
      promises: Array<T | PromiseLike<T>>,
    ): Promise<PromiseSettledResult<T>[]> {
      return Promise.all(
        promises.map((p) =>
          Promise.resolve(p).then(
            (value: T) => ({ status: 'fulfilled' as const, value }),
            (reason: unknown) => ({ status: 'rejected' as const, reason }),
          ),
        ),
      )
    }

    promise = allSettled(
      deps.map((dep) => {
        // @ts-expect-error assetsURL is declared before preload.toString()
        dep = assetsURL(dep, importerUrl)
        if (dep in seen) return
        seen[dep] = true
        const isCss = dep.endsWith('.css')
        const cssSelector = isCss ? '[rel="stylesheet"]' : ''
        const isBaseRelative = !!importerUrl

        // check if the file is already preloaded by SSR markup
        if (isBaseRelative) {
          // When isBaseRelative is true then we have `importerUrl` and `dep` is
          // already converted to an absolute URL by the `assetsURL` function
          for (let i = links.length - 1; i >= 0; i--) {
            const link = links[i]
            // The `links[i].href` is an absolute URL thanks to browser doing the work
            // for us. See https://html.spec.whatwg.org/multipage/common-dom-interfaces.html#reflecting-content-attributes-in-idl-attributes:idl-domstring-5
            if (link.href === dep && (!isCss || link.rel === 'stylesheet')) {
              return
            }
          }
        } else if (
          document.querySelector(`link[href="${dep}"]${cssSelector}`)
        ) {
          return
        }

        const link = document.createElement('link')
        link.rel = isCss ? 'stylesheet' : scriptRel
        if (!isCss) {
          link.as = 'script'
        }
        link.crossOrigin = ''
        link.href = dep
        if (cspNonce) {
          link.setAttribute('nonce', cspNonce)
        }
        document.head.appendChild(link)
        if (isCss) {
          return new Promise((res, rej) => {
            link.addEventListener('load', res)
            link.addEventListener('error', () =>
              rej(new Error(`Unable to preload CSS for ${dep}`)),
            )
          })
        }
      }),
    )
  }

  function handlePreloadError(err: Error) {
    const e = new Event('vite:preloadError', {
      cancelable: true,
    }) as VitePreloadErrorEvent
    e.payload = err
    window.dispatchEvent(e)
    if (!e.defaultPrevented) {
      throw err
    }
  }

  return promise.then((res) => {
    for (const item of res || []) {
      if (item.status !== 'rejected') continue
      handlePreloadError(item.reason)
    }
    return baseModule().catch(handlePreloadError)
  })
}

function getPreloadCode(
  environment: PartialEnvironment,
  renderBuiltUrlBoolean: boolean,
  isRelativeBase: boolean,
) {
  const { modulePreload } = environment.config.build

  const scriptRel =
    modulePreload && modulePreload.polyfill
      ? `'modulepreload'`
      : `/* @__PURE__ */ (${detectScriptRel.toString()})()`

  // There are two different cases for the preload list format in __vitePreload
  //
  // __vitePreload(() => import(asyncChunk), [ ...deps... ])
  //
  // This is maintained to keep backwards compatibility as some users developed plugins
  // using regex over this list to workaround the fact that module preload wasn't
  // configurable.
  const assetsURL =
    renderBuiltUrlBoolean || isRelativeBase
      ? // If `experimental.renderBuiltUrl` is used, the dependencies might be relative to the current chunk.
        // If relative base is used, the dependencies are relative to the current chunk.
        // The importerUrl is passed as third parameter to __vitePreload in this case
        `function(dep, importerUrl) { return new URL(dep, importerUrl).href }`
      : // If the base isn't relative, then the deps are relative to the projects `outDir` and the base
        // is appended inside __vitePreload too.
        `function(dep) { return ${JSON.stringify(environment.config.base)}+dep }`
  const preloadCode = `const scriptRel = ${scriptRel};const assetsURL = ${assetsURL};const seen = {};export const ${preloadMethod} = ${preload.toString()}`
  return preloadCode
}

/**
 * Build only. During serve this is performed as part of ./importAnalysis.
 */
export function buildImportAnalysisPlugin(config: ResolvedConfig): Plugin[] {
  const getInsertPreload = (environment: PartialEnvironment) =>
    environment.config.consumer === 'client' &&
    !config.isWorker &&
    !config.build.lib

  const renderBuiltUrl = config.experimental.renderBuiltUrl
  const isRelativeBase = config.base === './' || config.base === ''

  const plugin: Plugin = {
    name: 'vite:build-import-analysis',
    resolveId: {
<<<<<<< HEAD
      filter: {
        id: exactRegex(preloadHelperId),
      },
=======
      filter: { id: exactRegex(preloadHelperId) },
>>>>>>> 946831f9
      handler(id) {
        return id
      },
    },

    load: {
<<<<<<< HEAD
      filter: {
        id: exactRegex(preloadHelperId),
      },
=======
      filter: { id: exactRegex(preloadHelperId) },
>>>>>>> 946831f9
      handler(_id) {
        const preloadCode = getPreloadCode(
          this.environment,
          !!renderBuiltUrl,
          isRelativeBase,
        )
        return { code: preloadCode, moduleSideEffects: false }
      },
    },

    transform: {
      filter: { code: dynamicImportPrefixRE },
      async handler(source, importer) {
        await init

        let imports: readonly ImportSpecifier[] = []
        try {
          imports = parseImports(source)[0]
        } catch (_e: unknown) {
          const e = _e as EsModuleLexerParseError
          const { message, showCodeFrame } = createParseErrorInfo(
            importer,
            source,
          )
          this.error(message, showCodeFrame ? e.idx : undefined)
        }

        if (!imports.length) {
          return null
        }

        const insertPreload = getInsertPreload(this.environment)
        // when wrapping dynamic imports with a preload helper, Rollup is unable to analyze the
        // accessed variables for treeshaking. This below tries to match common accessed syntax
        // to "copy" it over to the dynamic import wrapped by the preload helper.
        const dynamicImports: Record<
          number,
          { declaration?: string; names?: string }
        > = {}

        if (insertPreload) {
          let match
          while ((match = dynamicImportTreeshakenRE.exec(source))) {
            /* handle `const {foo} = await import('foo')`
             *
             * match[1]: `const {foo} = await import('foo')`
             * match[2]: `{foo}`
             * import end: `const {foo} = await import('foo')_`
             *                                               ^
             */
            if (match[1]) {
              dynamicImports[dynamicImportTreeshakenRE.lastIndex] = {
                declaration: `const ${match[2]}`,
                names: match[2]?.trim(),
              }
              continue
            }

            /* handle `(await import('foo')).foo`
             *
             * match[3]: `(await import('foo')).foo`
             * match[4]: `.foo`
             * import end: `(await import('foo'))`
             *                                  ^
             */
            if (match[3]) {
              let names = /\.([^.?]+)/.exec(match[4])?.[1] || ''
              // avoid `default` keyword error
              if (names === 'default') {
                names = 'default: __vite_default__'
              }
              dynamicImports[
                dynamicImportTreeshakenRE.lastIndex - match[4]?.length - 1
              ] = { declaration: `const {${names}}`, names: `{ ${names} }` }
              continue
            }

            /* handle `import('foo').then(({foo})=>{})`
             *
             * match[5]: `.then(({foo})`
             * match[6]: `foo`
             * import end: `import('foo').`
             *                           ^
             */
            const names = match[6]?.trim()
            dynamicImports[
              dynamicImportTreeshakenRE.lastIndex - match[5]?.length
            ] = { declaration: `const {${names}}`, names: `{ ${names} }` }
          }
        }

        let s: MagicString | undefined
        const str = () => s || (s = new MagicString(source))
        let needPreloadHelper = false

        for (let index = 0; index < imports.length; index++) {
          const {
            s: start,
            e: end,
            ss: expStart,
            se: expEnd,
            d: dynamicIndex,
            a: attributeIndex,
          } = imports[index]

          const isDynamicImport = dynamicIndex > -1

          // strip import attributes as we can process them ourselves
          if (!isDynamicImport && attributeIndex > -1) {
            str().remove(end + 1, expEnd)
          }

          if (
            isDynamicImport &&
            insertPreload &&
            // Only preload static urls
            (source[start] === '"' ||
              source[start] === "'" ||
              source[start] === '`')
          ) {
            needPreloadHelper = true
            const { declaration, names } = dynamicImports[expEnd] || {}
            if (names) {
              /* transform `const {foo} = await import('foo')`
               * to `const {foo} = await __vitePreload(async () => { const {foo} = await import('foo');return {foo}}, ...)`
               *
               * transform `import('foo').then(({foo})=>{})`
               * to `__vitePreload(async () => { const {foo} = await import('foo');return { foo }},...).then(({foo})=>{})`
               *
               * transform `(await import('foo')).foo`
               * to `__vitePreload(async () => { const {foo} = (await import('foo')).foo; return { foo }},...)).foo`
               */
              str().prependLeft(
                expStart,
                `${preloadMethod}(async () => { ${declaration} = await `,
              )
              str().appendRight(expEnd, `;return ${names}}`)
            } else {
              str().prependLeft(expStart, `${preloadMethod}(() => `)
            }

            str().appendRight(
              expEnd,
              `,${isModernFlag}?${preloadMarker}:void 0${
                renderBuiltUrl || isRelativeBase ? ',import.meta.url' : ''
              })`,
            )
          }
        }

        if (
          needPreloadHelper &&
          insertPreload &&
          !source.includes(`const ${preloadMethod} =`)
        ) {
          str().prepend(
            `import { ${preloadMethod} } from "${preloadHelperId}";`,
          )
        }

        if (s) {
          return {
            code: s.toString(),
            map: this.environment.config.build.sourcemap
              ? s.generateMap({ hires: 'boundary' })
              : null,
          }
        }
      },
    },

    renderChunk(code, _, { format }) {
      // make sure we only perform the preload logic in modern builds.
      if (code.indexOf(isModernFlag) > -1) {
        const re = new RegExp(isModernFlag, 'g')
        const isModern = String(format === 'es')
        const isModernWithPadding =
          isModern + ' '.repeat(isModernFlag.length - isModern.length)
        return {
          code: code.replace(re, isModernWithPadding),
          map: null,
        }
      }
      return null
    },

    generateBundle({ format }, bundle) {
      if (format !== 'es') {
        return
      }

      // If preload is not enabled, we parse through each imports and remove any imports to pure CSS chunks
      // as they are removed from the bundle
      if (!getInsertPreload(this.environment)) {
        const removedPureCssFiles = removedPureCssFilesCache.get(config)
        if (removedPureCssFiles && removedPureCssFiles.size > 0) {
          for (const file in bundle) {
            const chunk = bundle[file]
            if (chunk.type === 'chunk' && chunk.code.includes('import')) {
              const code = chunk.code
              let imports!: ImportSpecifier[]
              try {
                imports = parseImports(code)[0].filter((i) => i.d > -1)
              } catch (e: any) {
                const loc = numberToPos(code, e.idx)
                this.error({
                  name: e.name,
                  message: e.message,
                  stack: e.stack,
                  cause: e.cause,
                  pos: e.idx,
                  loc: { ...loc, file: chunk.fileName },
                  frame: generateCodeFrame(code, loc),
                })
              }

              for (const imp of imports) {
                const {
                  n: name,
                  s: start,
                  e: end,
                  ss: expStart,
                  se: expEnd,
                } = imp
                let url = name
                if (!url) {
                  const rawUrl = code.slice(start, end)
                  if (
                    (rawUrl[0] === `"` && rawUrl[rawUrl.length - 1] === `"`) ||
                    (rawUrl[0] === '`' && rawUrl[rawUrl.length - 1] === '`')
                  )
                    url = rawUrl.slice(1, -1)
                }
                if (!url) continue

                const normalizedFile = path.posix.join(
                  path.posix.dirname(chunk.fileName),
                  url,
                )
                if (removedPureCssFiles.has(normalizedFile)) {
                  // remove with Promise.resolve({}) while preserving source map location
                  chunk.code =
                    chunk.code.slice(0, expStart) +
                    `Promise.resolve({${''.padEnd(expEnd - expStart - 19, ' ')}})` +
                    chunk.code.slice(expEnd)
                }
              }
            }
          }
        }
        return
      }
      const buildSourcemap = this.environment.config.build.sourcemap
      const { modulePreload } = this.environment.config.build

      for (const file in bundle) {
        const chunk = bundle[file]
        // can't use chunk.dynamicImports.length here since some modules e.g.
        // dynamic import to constant json may get inlined.
        if (chunk.type === 'chunk' && chunk.code.indexOf(preloadMarker) > -1) {
          const code = chunk.code
          let imports!: ImportSpecifier[]
          try {
            imports = parseImports(code)[0].filter((i) => i.d > -1)
          } catch (e: any) {
            const loc = numberToPos(code, e.idx)
            this.error({
              name: e.name,
              message: e.message,
              stack: e.stack,
              cause: e.cause,
              pos: e.idx,
              loc: { ...loc, file: chunk.fileName },
              frame: generateCodeFrame(code, loc),
            })
          }

          const s = new MagicString(code)
          const rewroteMarkerStartPos = new Set() // position of the leading double quote

          const fileDeps: FileDep[] = []
          const addFileDep = (
            url: string,
            runtime: boolean = false,
          ): number => {
            const index = fileDeps.findIndex((dep) => dep.url === url)
            if (index === -1) {
              return fileDeps.push({ url, runtime }) - 1
            } else {
              return index
            }
          }

          if (imports.length) {
            for (let index = 0; index < imports.length; index++) {
              // To handle escape sequences in specifier strings, the .n field will be provided where possible.
              const {
                n: name,
                s: start,
                e: end,
                ss: expStart,
                se: expEnd,
              } = imports[index]
              // check the chunk being imported
              let url = name
              if (!url) {
                const rawUrl = code.slice(start, end)
                if (
                  (rawUrl[0] === `"` && rawUrl[rawUrl.length - 1] === `"`) ||
                  (rawUrl[0] === '`' && rawUrl[rawUrl.length - 1] === '`')
                )
                  url = rawUrl.slice(1, -1)
              }
              const deps = new Set<string>()
              let hasRemovedPureCssChunk = false

              let normalizedFile: string | undefined = undefined

              if (url) {
                normalizedFile = path.posix.join(
                  path.posix.dirname(chunk.fileName),
                  url,
                )

                const ownerFilename = chunk.fileName
                // literal import - trace direct imports and add to deps
                const analyzed: Set<string> = new Set<string>()
                const addDeps = (filename: string) => {
                  if (filename === ownerFilename) return
                  if (analyzed.has(filename)) return
                  analyzed.add(filename)
                  const chunk = bundle[filename]
                  if (chunk) {
                    deps.add(chunk.fileName)
                    if (chunk.type === 'chunk') {
                      chunk.imports.forEach(addDeps)
                      // Ensure that the css imported by current chunk is loaded after the dependencies.
                      // So the style of current chunk won't be overwritten unexpectedly.
                      chunk.viteMetadata!.importedCss.forEach((file) => {
                        deps.add(file)
                      })
                    }
                  } else {
                    const removedPureCssFiles =
                      removedPureCssFilesCache.get(config)!
                    const chunk = removedPureCssFiles.get(filename)
                    if (chunk) {
                      if (chunk.viteMetadata!.importedCss.size) {
                        chunk.viteMetadata!.importedCss.forEach((file) => {
                          deps.add(file)
                        })
                        hasRemovedPureCssChunk = true
                      }

                      s.update(expStart, expEnd, 'Promise.resolve({})')
                    }
                  }
                }
                addDeps(normalizedFile)
              }

              let markerStartPos = indexOfMatchInSlice(
                code,
                preloadMarkerRE,
                end,
              )
              // fix issue #3051
              if (markerStartPos === -1 && imports.length === 1) {
                markerStartPos = indexOfMatchInSlice(code, preloadMarkerRE)
              }

              if (markerStartPos > 0) {
                // the dep list includes the main chunk, so only need to reload when there are actual other deps.
                let depsArray =
                  deps.size > 1 ||
                  // main chunk is removed
                  (hasRemovedPureCssChunk && deps.size > 0)
                    ? modulePreload === false
                      ? // CSS deps use the same mechanism as module preloads, so even if disabled,
                        // we still need to pass these deps to the preload helper in dynamic imports.
                        [...deps].filter((d) => d.endsWith('.css'))
                      : [...deps]
                    : []

                const resolveDependencies = modulePreload
                  ? modulePreload.resolveDependencies
                  : undefined
                if (resolveDependencies && normalizedFile) {
                  // We can't let the user remove css deps as these aren't really preloads, they are just using
                  // the same mechanism as module preloads for this chunk
                  const cssDeps: string[] = []
                  const otherDeps: string[] = []
                  for (const dep of depsArray) {
                    ;(dep.endsWith('.css') ? cssDeps : otherDeps).push(dep)
                  }
                  depsArray = [
                    ...resolveDependencies(normalizedFile, otherDeps, {
                      hostId: file,
                      hostType: 'js',
                    }),
                    ...cssDeps,
                  ]
                }

                let renderedDeps: number[]
                if (renderBuiltUrl) {
                  renderedDeps = depsArray.map((dep) => {
                    const replacement = toOutputFilePathInJS(
                      this.environment,
                      dep,
                      'asset',
                      chunk.fileName,
                      'js',
                      toRelativePath,
                    )

                    if (typeof replacement === 'string') {
                      return addFileDep(replacement)
                    }

                    return addFileDep(replacement.runtime, true)
                  })
                } else {
                  renderedDeps = depsArray.map((d) =>
                    // Don't include the assets dir if the default asset file names
                    // are used, the path will be reconstructed by the import preload helper
                    isRelativeBase
                      ? addFileDep(toRelativePath(d, file))
                      : addFileDep(d),
                  )
                }

                s.update(
                  markerStartPos,
                  markerStartPos + preloadMarker.length,
                  renderedDeps.length > 0
                    ? `__vite__mapDeps([${renderedDeps.join(',')}])`
                    : `[]`,
                )
                rewroteMarkerStartPos.add(markerStartPos)
              }
            }
          }

          if (fileDeps.length > 0) {
            const fileDepsCode = `[${fileDeps
              .map((fileDep) =>
                fileDep.runtime ? fileDep.url : JSON.stringify(fileDep.url),
              )
              .join(',')}]`

            const mapDepsCode = `const __vite__mapDeps=(i,m=__vite__mapDeps,d=(m.f||(m.f=${fileDepsCode})))=>i.map(i=>d[i]);\n`

            // inject extra code at the top or next line of hashbang
            if (code.startsWith('#!')) {
              s.prependLeft(code.indexOf('\n') + 1, mapDepsCode)
            } else {
              s.prepend(mapDepsCode)
            }
          }

          // there may still be markers due to inlined dynamic imports, remove
          // all the markers regardless
          let markerStartPos = indexOfMatchInSlice(code, preloadMarkerRE)
          while (markerStartPos >= 0) {
            if (!rewroteMarkerStartPos.has(markerStartPos)) {
              s.update(
                markerStartPos,
                markerStartPos + preloadMarker.length,
                'void 0',
              )
            }
            markerStartPos = indexOfMatchInSlice(
              code,
              preloadMarkerRE,
              markerStartPos + preloadMarker.length,
            )
          }

          if (s.hasChanged()) {
            chunk.code = s.toString()
            if (buildSourcemap && chunk.map) {
              const nextMap = s.generateMap({
                source: chunk.fileName,
                hires: 'boundary',
              })
              const map = combineSourcemaps(chunk.fileName, [
                nextMap as RawSourceMap,
                chunk.map as RawSourceMap,
              ]) as SourceMap
              map.toUrl = () => genSourceMapUrl(map)

              const originalDebugId = chunk.map.debugId
              chunk.map = map

              if (buildSourcemap === 'inline') {
                chunk.code = chunk.code.replace(
                  convertSourceMap.mapFileCommentRegex,
                  '',
                )
                chunk.code += `\n//# sourceMappingURL=${genSourceMapUrl(map)}`
              } else {
                if (originalDebugId) {
                  map.debugId = originalDebugId
                }
                const mapAsset = bundle[chunk.fileName + '.map']
                if (mapAsset && mapAsset.type === 'asset') {
                  mapAsset.source = map.toString()
                }
              }
            }
          }
        }
      }
    },
  }

  if (config.experimental.enableNativePlugin === true) {
    delete plugin.transform
    delete plugin.resolveId
    delete plugin.load
    return [
      plugin,
      perEnvironmentPlugin('native:import-analysis-build', (environment) => {
        const preloadCode = getPreloadCode(
          environment,
          !!renderBuiltUrl,
          isRelativeBase,
        )
        return nativeBuildImportAnalysisPlugin({
          preloadCode,
          insertPreload: getInsertPreload(environment),
          // this field looks redundant, put a dummy value for now
          optimizeModulePreloadRelativePaths: false,
          renderBuiltUrl: !!renderBuiltUrl,
          isRelativeBase,
        })
      }),
    ]
  }
  return [plugin]
}<|MERGE_RESOLUTION|>--- conflicted
+++ resolved
@@ -224,26 +224,14 @@
   const plugin: Plugin = {
     name: 'vite:build-import-analysis',
     resolveId: {
-<<<<<<< HEAD
-      filter: {
-        id: exactRegex(preloadHelperId),
-      },
-=======
       filter: { id: exactRegex(preloadHelperId) },
->>>>>>> 946831f9
       handler(id) {
         return id
       },
     },
 
     load: {
-<<<<<<< HEAD
-      filter: {
-        id: exactRegex(preloadHelperId),
-      },
-=======
       filter: { id: exactRegex(preloadHelperId) },
->>>>>>> 946831f9
       handler(_id) {
         const preloadCode = getPreloadCode(
           this.environment,
