<<<<<<< HEAD
import path from 'node:path'
=======
// import fs from 'fs'
import path from 'path'
>>>>>>> a52c6c8d
import MagicString from 'magic-string'
import type { ImportSpecifier } from 'es-module-lexer'
import { init, parse as parseImports } from 'es-module-lexer'
import type { OutputChunk, SourceMap } from 'rollup'
import colors from 'picocolors'
import type { RawSourceMap } from '@ampproject/remapping'
import {
  cleanUrl,
  combineSourcemaps,
  isDataUrl,
  isExternalUrl,
  isRelativeBase,
  moduleListContains
} from '../utils'
import type { Plugin } from '../plugin'
import type { ResolvedConfig } from '../config'
import { genSourceMapUrl } from '../server/sourcemap'
import { getDepsOptimizer, optimizedDepNeedsInterop } from '../optimizer'
import { removedPureCssFilesCache } from './css'
import { interopNamedImports } from './importAnalysis'

/**
 * A flag for injected helpers. This flag will be set to `false` if the output
 * target is not native es - so that injected helper logic can be conditionally
 * dropped.
 */
export const isModernFlag = `__VITE_IS_MODERN__`
export const preloadMethod = `__vitePreload`
export const preloadMarker = `__VITE_PRELOAD__`
export const preloadBaseMarker = `__VITE_PRELOAD_BASE__`

export const preloadHelperId = '\0vite/preload-helper'
const preloadMarkerWithQuote = `"${preloadMarker}"` as const

const dynamicImportPrefixRE = /import\s*\(/

// TODO: abstract
const optimizedDepChunkRE = /\/chunk-[A-Z0-9]{8}\.js/
const optimizedDepDynamicRE = /-[A-Z0-9]{8}\.js/

/**
 * Helper for preloading CSS and direct imports of async chunks in parallel to
 * the async chunk itself.
 */

function detectScriptRel() {
  // @ts-ignore
  const relList = document.createElement('link').relList
  // @ts-ignore
  return relList && relList.supports && relList.supports('modulepreload')
    ? 'modulepreload'
    : 'preload'
}

declare const scriptRel: string
function preload(
  baseModule: () => Promise<{}>,
  deps?: string[],
  importerUrl?: string
) {
  // @ts-ignore
  if (!__VITE_IS_MODERN__ || !deps || deps.length === 0) {
    return baseModule()
  }

  return Promise.all(
    deps.map((dep) => {
      // @ts-ignore
      dep = assetsURL(dep, importerUrl)
      // @ts-ignore
      if (dep in seen) return
      // @ts-ignore
      seen[dep] = true
      const isCss = dep.endsWith('.css')
      const cssSelector = isCss ? '[rel="stylesheet"]' : ''
      // @ts-ignore check if the file is already preloaded by SSR markup
      if (document.querySelector(`link[href="${dep}"]${cssSelector}`)) {
        return
      }
      // @ts-ignore
      const link = document.createElement('link')
      // @ts-ignore
      link.rel = isCss ? 'stylesheet' : scriptRel
      if (!isCss) {
        link.as = 'script'
        link.crossOrigin = ''
      }
      link.href = dep
      // @ts-ignore
      document.head.appendChild(link)
      if (isCss) {
        return new Promise((res, rej) => {
          link.addEventListener('load', res)
          link.addEventListener('error', () =>
            rej(new Error(`Unable to preload CSS for ${dep}`))
          )
        })
      }
    })
  ).then(() => baseModule())
}

/**
 * Build only. During serve this is performed as part of ./importAnalysis.
 */
export function buildImportAnalysisPlugin(config: ResolvedConfig): Plugin {
  const ssr = !!config.build.ssr
  const isWorker = config.isWorker
  const insertPreload = !(ssr || !!config.build.lib || isWorker)

  const relativeBase = isRelativeBase(config.base)

  const scriptRel = config.build.polyfillModulePreload
    ? `'modulepreload'`
    : `(${detectScriptRel.toString()})()`
  const assetsURL = relativeBase
    ? `function(dep,importerUrl) { return new URL(dep, importerUrl).href }`
    : `function(dep) { return ${JSON.stringify(config.base)}+dep }`
  const preloadCode = `const scriptRel = ${scriptRel};const assetsURL = ${assetsURL};const seen = {};export const ${preloadMethod} = ${preload.toString()}`

  return {
    name: 'vite:build-import-analysis',
    resolveId(id) {
      if (id === preloadHelperId) {
        return id
      }
    },

    load(id) {
      if (id === preloadHelperId) {
        return preloadCode
      }
    },

    async transform(source, importer) {
      if (
        importer.includes('node_modules') &&
        !dynamicImportPrefixRE.test(source)
      ) {
        return
      }

      await init

      let imports: readonly ImportSpecifier[] = []
      try {
        imports = parseImports(source)[0]
      } catch (e: any) {
        this.error(e, e.idx)
      }

      if (!imports.length) {
        return null
      }

      const { root } = config
      const depsOptimizer = getDepsOptimizer(config)

      const normalizeUrl = async (
        url: string,
        pos: number
      ): Promise<[string, string]> => {
        let importerFile = importer

        if (moduleListContains(config.optimizeDeps?.exclude, url)) {
          if (depsOptimizer) {
            await depsOptimizer.scanProcessing

            // if the dependency encountered in the optimized file was excluded from the optimization
            // the dependency needs to be resolved starting from the original source location of the optimized file
            // because starting from node_modules/.vite will not find the dependency if it was not hoisted
            // (that is, if it is under node_modules directory in the package source of the optimized file)
            for (const optimizedModule of depsOptimizer.metadata({ ssr })
              .depInfoList) {
              if (!optimizedModule.src) continue // Ignore chunks
              if (optimizedModule.file === importer) {
                importerFile = optimizedModule.src
              }
            }
          }
        }

        const resolved = await this.resolve(url, importerFile)

        if (!resolved) {
          // in ssr, we should let node handle the missing modules
          if (ssr) {
            return [url, url]
          }
          this.error(
            `Failed to resolve import "${url}" from "${path.relative(
              process.cwd(),
              importerFile
            )}". Does the file exist?`,
            pos
          )
        }

        // normalize all imports into resolved URLs
        // e.g. `import 'foo'` -> `import '/@fs/.../node_modules/foo/index.js'`
        if (resolved.id.startsWith(root + '/')) {
          // in root: infer short absolute path from root
          url = resolved.id.slice(root.length)
        } else {
          url = resolved.id
        }

        if (isExternalUrl(url)) {
          return [url, url]
        }

        return [url, resolved.id]
      }

      let s: MagicString | undefined
      const str = () => s || (s = new MagicString(source))
      let needPreloadHelper = false

      for (let index = 0; index < imports.length; index++) {
        const {
          s: start,
          e: end,
          ss: expStart,
          se: expEnd,
          n: specifier,
          d: dynamicIndex
        } = imports[index]

        const isDynamicImport = dynamicIndex > -1

        if (isDynamicImport && insertPreload) {
          needPreloadHelper = true
          str().prependLeft(expStart, `${preloadMethod}(() => `)
          str().appendRight(
            expEnd,
            `,${isModernFlag}?"${preloadMarker}":void 0${
              relativeBase ? ',import.meta.url' : ''
            })`
          )
        }

        if (!depsOptimizer) {
          continue
        }

        // static import or valid string in dynamic import
        // If resolvable, let's resolve it
        if (specifier) {
          // skip external / data uri
          if (isExternalUrl(specifier) || isDataUrl(specifier)) {
            continue
          }

          // normalize
          const [url, resolvedId] = await normalizeUrl(specifier, start)

          if (url !== specifier) {
            if (
              depsOptimizer.isOptimizedDepFile(resolvedId) &&
              !resolvedId.match(optimizedDepChunkRE)
            ) {
              const file = cleanUrl(resolvedId) // Remove ?v={hash}

              const needsInterop = await optimizedDepNeedsInterop(
                depsOptimizer.metadata({ ssr }),
                file,
                config
              )

              let rewriteDone = false

              if (needsInterop === undefined) {
                // Non-entry dynamic imports from dependencies will reach here as there isn't
                // optimize info for them, but they don't need es interop. If the request isn't
                // a dynamic import, then it is an internal Vite error
                if (!file.match(optimizedDepDynamicRE)) {
                  config.logger.error(
                    colors.red(
                      `Vite Error, ${url} optimized info should be defined`
                    )
                  )
                }
              } else if (needsInterop) {
                // config.logger.info(`${url} needs interop`)
                interopNamedImports(str(), imports[index], url, index)
                rewriteDone = true
              }
              if (!rewriteDone) {
                str().overwrite(
                  start,
                  end,
                  isDynamicImport ? `'${file}'` : file,
                  {
                    contentOnly: true
                  }
                )
              }
            }
          }
        }
      }

      if (
        needPreloadHelper &&
        insertPreload &&
        !source.includes(`const ${preloadMethod} =`)
      ) {
        str().prepend(`import { ${preloadMethod} } from "${preloadHelperId}";`)
      }

      if (s) {
        return {
          code: s.toString(),
          map: config.build.sourcemap ? s.generateMap({ hires: true }) : null
        }
      }
    },

    renderChunk(code, _, { format }) {
      // make sure we only perform the preload logic in modern builds.
      if (code.indexOf(isModernFlag) > -1) {
        const re = new RegExp(isModernFlag, 'g')
        const isModern = String(format === 'es')
        if (config.build.sourcemap) {
          const s = new MagicString(code)
          let match: RegExpExecArray | null
          while ((match = re.exec(code))) {
            s.overwrite(
              match.index,
              match.index + isModernFlag.length,
              isModern,
              { contentOnly: true }
            )
          }
          return {
            code: s.toString(),
            map: s.generateMap({ hires: true })
          }
        } else {
          return code.replace(re, isModern)
        }
      }
      return null
    },

    generateBundle({ format }, bundle) {
      if (format !== 'es' || ssr || isWorker) {
        return
      }

      for (const file in bundle) {
        const chunk = bundle[file]
        // can't use chunk.dynamicImports.length here since some modules e.g.
        // dynamic import to constant json may get inlined.
        if (chunk.type === 'chunk' && chunk.code.indexOf(preloadMarker) > -1) {
          const code = chunk.code
          let imports: ImportSpecifier[]
          try {
            imports = parseImports(code)[0].filter((i) => i.d > -1)
          } catch (e: any) {
            this.error(e, e.idx)
          }

          const s = new MagicString(code)
          const rewroteMarkerStartPos = new Set() // position of the leading double quote

          if (imports.length) {
            for (let index = 0; index < imports.length; index++) {
              // To handle escape sequences in specifier strings, the .n field will be provided where possible.
              const {
                n: name,
                s: start,
                e: end,
                ss: expStart,
                se: expEnd
              } = imports[index]
              // check the chunk being imported
              let url = name
              if (!url) {
                const rawUrl = code.slice(start, end)
                if (rawUrl[0] === `"` && rawUrl[rawUrl.length - 1] === `"`)
                  url = rawUrl.slice(1, -1)
              }
              const deps: Set<string> = new Set()
              let hasRemovedPureCssChunk = false

              if (url) {
                const ownerFilename = chunk.fileName
                // literal import - trace direct imports and add to deps
                const analyzed: Set<string> = new Set<string>()
                const addDeps = (filename: string) => {
                  if (filename === ownerFilename) return
                  if (analyzed.has(filename)) return
                  analyzed.add(filename)
                  const chunk = bundle[filename] as OutputChunk | undefined
                  if (chunk) {
                    deps.add(chunk.fileName)
                    chunk.viteMetadata.importedCss.forEach((file) => {
                      deps.add(file)
                    })
                    chunk.imports.forEach(addDeps)
                  } else {
                    const removedPureCssFiles =
                      removedPureCssFilesCache.get(config)!
                    const chunk = removedPureCssFiles.get(filename)
                    if (chunk) {
                      if (chunk.viteMetadata.importedCss.size) {
                        chunk.viteMetadata.importedCss.forEach((file) => {
                          deps.add(file)
                        })
                        hasRemovedPureCssChunk = true
                      }

                      s.overwrite(expStart, expEnd, 'Promise.resolve({})', {
                        contentOnly: true
                      })
                    }
                  }
                }
                const normalizedFile = path.posix.join(
                  path.posix.dirname(chunk.fileName),
                  url
                )
                addDeps(normalizedFile)
              }

              let markerStartPos = code.indexOf(preloadMarkerWithQuote, end)
              // fix issue #3051
              if (markerStartPos === -1 && imports.length === 1) {
                markerStartPos = code.indexOf(preloadMarkerWithQuote)
              }

              if (markerStartPos > 0) {
                s.overwrite(
                  markerStartPos,
                  markerStartPos + preloadMarkerWithQuote.length,
                  // the dep list includes the main chunk, so only need to reload when there are
                  // actual other deps. Don't include the assets dir if the default asset file names
                  // are used, the path will be reconstructed by the import preload helper
                  deps.size > 1 ||
                    // main chunk is removed
                    (hasRemovedPureCssChunk && deps.size > 0)
                    ? `[${[...deps]
                        .map((d) =>
                          JSON.stringify(
                            relativeBase
                              ? path.relative(path.dirname(file), d)
                              : d
                          )
                        )
                        .join(',')}]`
                    : `[]`,
                  { contentOnly: true }
                )
                rewroteMarkerStartPos.add(markerStartPos)
              }
            }
          }

          // there may still be markers due to inlined dynamic imports, remove
          // all the markers regardless
          let markerStartPos = code.indexOf(preloadMarkerWithQuote)
          while (markerStartPos >= 0) {
            if (!rewroteMarkerStartPos.has(markerStartPos)) {
              s.overwrite(
                markerStartPos,
                markerStartPos + preloadMarkerWithQuote.length,
                'void 0',
                { contentOnly: true }
              )
            }

            markerStartPos = code.indexOf(
              preloadMarkerWithQuote,
              markerStartPos + preloadMarkerWithQuote.length
            )
          }

          if (s.hasChanged()) {
            chunk.code = s.toString()
            if (config.build.sourcemap && chunk.map) {
              const nextMap = s.generateMap({
                source: chunk.fileName,
                hires: true
              })
              const map = combineSourcemaps(
                chunk.fileName,
                [nextMap as RawSourceMap, chunk.map as RawSourceMap],
                false
              ) as SourceMap
              map.toUrl = () => genSourceMapUrl(map)
              chunk.map = map
            }
          }
        }
      }
    }
  }
}<|MERGE_RESOLUTION|>--- conflicted
+++ resolved
@@ -1,9 +1,4 @@
-<<<<<<< HEAD
 import path from 'node:path'
-=======
-// import fs from 'fs'
-import path from 'path'
->>>>>>> a52c6c8d
 import MagicString from 'magic-string'
 import type { ImportSpecifier } from 'es-module-lexer'
 import { init, parse as parseImports } from 'es-module-lexer'
