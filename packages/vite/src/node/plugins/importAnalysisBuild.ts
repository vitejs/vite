import path from 'node:path'
import MagicString from 'magic-string'
import type {
  ParseError as EsModuleLexerParseError,
  ImportSpecifier,
} from 'es-module-lexer'
import { init, parse as parseImports } from 'es-module-lexer'
<<<<<<< HEAD
import type { SourceMap } from 'rolldown'
import { buildImportAnalysisPlugin as nativeBuildImportAnalysisPlugin } from 'rolldown/experimental'
import type { RawSourceMap } from '@ampproject/remapping'
=======
import type { SourceMap } from 'rollup'
import type { RawSourceMap } from '@jridgewell/remapping'
>>>>>>> 4e3448a7
import convertSourceMap from 'convert-source-map'
import { exactRegex } from '@rolldown/pluginutils'
import { combineSourcemaps, generateCodeFrame, numberToPos } from '../utils'
import { type Plugin, perEnvironmentPlugin } from '../plugin'
import type { ResolvedConfig } from '../config'
import { toOutputFilePathInJS } from '../build'
import { genSourceMapUrl } from '../server/sourcemap'
import type { PartialEnvironment } from '../baseEnvironment'
import { removedPureCssFilesCache } from './css'
import { createParseErrorInfo } from './importAnalysis'

type FileDep = {
  url: string
  runtime: boolean
}

type VitePreloadErrorEvent = Event & { payload: Error }

/**
 * A flag for injected helpers. This flag will be set to `false` if the output
 * target is not native es - so that injected helper logic can be conditionally
 * dropped.
 */
export const isModernFlag = `__VITE_IS_MODERN__`
export const preloadMethod = `__vitePreload`
export const preloadMarker = `__VITE_PRELOAD__`
export const preloadBaseMarker = `__VITE_PRELOAD_BASE__`

export const preloadHelperId = '\0vite/preload-helper.js'
const preloadMarkerRE = new RegExp(preloadMarker, 'g')

const dynamicImportPrefixRE = /import\s*\(/

const dynamicImportTreeshakenRE =
  /((?:\bconst\s+|\blet\s+|\bvar\s+|,\s*)(\{[^{}.=]+\})\s*=\s*await\s+import\([^)]+\))(?=\s*(?:$|[^[.]))|(\(\s*await\s+import\([^)]+\)\s*\)(\??\.[\w$]+))|\bimport\([^)]+\)(\s*\.then\(\s*(?:function\s*)?\(\s*\{([^{}.=]+)\}\))/g

function toRelativePath(filename: string, importer: string) {
  const relPath = path.posix.relative(path.posix.dirname(importer), filename)
  return relPath[0] === '.' ? relPath : `./${relPath}`
}

function indexOfMatchInSlice(
  str: string,
  reg: RegExp,
  pos: number = 0,
): number {
  reg.lastIndex = pos
  const result = reg.exec(str)
  return result?.index ?? -1
}

/**
 * Helper for preloading CSS and direct imports of async chunks in parallel to
 * the async chunk itself.
 */

function detectScriptRel() {
  const relList =
    typeof document !== 'undefined' && document.createElement('link').relList
  return relList && relList.supports && relList.supports('modulepreload')
    ? 'modulepreload'
    : 'preload'
}

declare const scriptRel: string
declare const seen: Record<string, boolean>
function preload(
  baseModule: () => Promise<unknown>,
  deps?: string[],
  importerUrl?: string,
) {
  let promise: Promise<PromiseSettledResult<unknown>[] | void> =
    Promise.resolve()
  // @ts-expect-error __VITE_IS_MODERN__ will be replaced with boolean later
  if (__VITE_IS_MODERN__ && deps && deps.length > 0) {
    const links = document.getElementsByTagName('link')
    const cspNonceMeta = document.querySelector<HTMLMetaElement>(
      'meta[property=csp-nonce]',
    )
    // `.nonce` should be used to get along with nonce hiding (https://developer.mozilla.org/en-US/docs/Web/HTML/Global_attributes/nonce#accessing_nonces_and_nonce_hiding)
    // Firefox 67-74 uses modern chunks and supports CSP nonce, but does not support `.nonce`
    // in that case fallback to getAttribute
    const cspNonce = cspNonceMeta?.nonce || cspNonceMeta?.getAttribute('nonce')

    // Promise.allSettled is not supported by Chrome 64-75, Firefox 67-70, Safari 11.1-12.1
    function allSettled<T>(
      promises: Array<T | PromiseLike<T>>,
    ): Promise<PromiseSettledResult<T>[]> {
      return Promise.all(
        promises.map((p) =>
          Promise.resolve(p).then(
            (value: T) => ({ status: 'fulfilled' as const, value }),
            (reason: unknown) => ({ status: 'rejected' as const, reason }),
          ),
        ),
      )
    }

    promise = allSettled(
      deps.map((dep) => {
        // @ts-expect-error assetsURL is declared before preload.toString()
        dep = assetsURL(dep, importerUrl)
        if (dep in seen) return
        seen[dep] = true
        const isCss = dep.endsWith('.css')
        const cssSelector = isCss ? '[rel="stylesheet"]' : ''
        const isBaseRelative = !!importerUrl

        // check if the file is already preloaded by SSR markup
        if (isBaseRelative) {
          // When isBaseRelative is true then we have `importerUrl` and `dep` is
          // already converted to an absolute URL by the `assetsURL` function
          for (let i = links.length - 1; i >= 0; i--) {
            const link = links[i]
            // The `links[i].href` is an absolute URL thanks to browser doing the work
            // for us. See https://html.spec.whatwg.org/multipage/common-dom-interfaces.html#reflecting-content-attributes-in-idl-attributes:idl-domstring-5
            if (link.href === dep && (!isCss || link.rel === 'stylesheet')) {
              return
            }
          }
        } else if (
          document.querySelector(`link[href="${dep}"]${cssSelector}`)
        ) {
          return
        }

        const link = document.createElement('link')
        link.rel = isCss ? 'stylesheet' : scriptRel
        if (!isCss) {
          link.as = 'script'
        }
        link.crossOrigin = ''
        link.href = dep
        if (cspNonce) {
          link.setAttribute('nonce', cspNonce)
        }
        document.head.appendChild(link)
        if (isCss) {
          return new Promise((res, rej) => {
            link.addEventListener('load', res)
            link.addEventListener('error', () =>
              rej(new Error(`Unable to preload CSS for ${dep}`)),
            )
          })
        }
      }),
    )
  }

  function handlePreloadError(err: Error) {
    const e = new Event('vite:preloadError', {
      cancelable: true,
    }) as VitePreloadErrorEvent
    e.payload = err
    window.dispatchEvent(e)
    if (!e.defaultPrevented) {
      throw err
    }
  }

  return promise.then((res) => {
    for (const item of res || []) {
      if (item.status !== 'rejected') continue
      handlePreloadError(item.reason)
    }
    return baseModule().catch(handlePreloadError)
  })
}

function getPreloadCode(
  environment: PartialEnvironment,
  renderBuiltUrlBoolean: boolean,
  isRelativeBase: boolean,
) {
  const { modulePreload } = environment.config.build

  const scriptRel =
    modulePreload && modulePreload.polyfill
      ? `'modulepreload'`
      : `/* @__PURE__ */ (${detectScriptRel.toString()})()`

  // There are two different cases for the preload list format in __vitePreload
  //
  // __vitePreload(() => import(asyncChunk), [ ...deps... ])
  //
  // This is maintained to keep backwards compatibility as some users developed plugins
  // using regex over this list to workaround the fact that module preload wasn't
  // configurable.
  const assetsURL =
    renderBuiltUrlBoolean || isRelativeBase
      ? // If `experimental.renderBuiltUrl` is used, the dependencies might be relative to the current chunk.
        // If relative base is used, the dependencies are relative to the current chunk.
        // The importerUrl is passed as third parameter to __vitePreload in this case
        `function(dep, importerUrl) { return new URL(dep, importerUrl).href }`
      : // If the base isn't relative, then the deps are relative to the projects `outDir` and the base
        // is appended inside __vitePreload too.
        `function(dep) { return ${JSON.stringify(environment.config.base)}+dep }`
  const preloadCode = `const scriptRel = ${scriptRel};const assetsURL = ${assetsURL};const seen = {};export const ${preloadMethod} = ${preload.toString()}`
  return preloadCode
}

/**
 * Build only. During serve this is performed as part of ./importAnalysis.
 */
export function buildImportAnalysisPlugin(config: ResolvedConfig): Plugin[] {
  const getInsertPreload = (environment: PartialEnvironment) =>
    environment.config.consumer === 'client' &&
    !config.isWorker &&
    !config.build.lib

  const renderBuiltUrl = config.experimental.renderBuiltUrl
  const isRelativeBase = config.base === './' || config.base === ''

  const plugin: Plugin = {
    name: 'vite:build-import-analysis',
    resolveId: {
      filter: { id: exactRegex(preloadHelperId) },
      handler(id) {
        return id
      },
    },

    load: {
      filter: { id: exactRegex(preloadHelperId) },
      handler(_id) {
        const preloadCode = getPreloadCode(
          this.environment,
          !!renderBuiltUrl,
          isRelativeBase,
        )
        return { code: preloadCode, moduleSideEffects: false }
      },
    },

    transform: {
      filter: { code: dynamicImportPrefixRE },
      async handler(source, importer) {
        await init

        let imports: readonly ImportSpecifier[] = []
        try {
          imports = parseImports(source)[0]
        } catch (_e: unknown) {
          const e = _e as EsModuleLexerParseError
          const { message, showCodeFrame } = createParseErrorInfo(
            importer,
            source,
          )
          this.error(message, showCodeFrame ? e.idx : undefined)
        }

        if (!imports.length) {
          return null
        }

        const insertPreload = getInsertPreload(this.environment)
        // when wrapping dynamic imports with a preload helper, Rollup is unable to analyze the
        // accessed variables for treeshaking. This below tries to match common accessed syntax
        // to "copy" it over to the dynamic import wrapped by the preload helper.
        const dynamicImports: Record<
          number,
          { declaration?: string; names?: string }
        > = {}

        if (insertPreload) {
          let match
          while ((match = dynamicImportTreeshakenRE.exec(source))) {
            /* handle `const {foo} = await import('foo')`
             *
             * match[1]: `const {foo} = await import('foo')`
             * match[2]: `{foo}`
             * import end: `const {foo} = await import('foo')_`
             *                                               ^
             */
            if (match[1]) {
              dynamicImports[dynamicImportTreeshakenRE.lastIndex] = {
                declaration: `const ${match[2]}`,
                names: match[2]?.trim(),
              }
              continue
            }

            /* handle `(await import('foo')).foo`
             *
             * match[3]: `(await import('foo')).foo`
             * match[4]: `.foo`
             * import end: `(await import('foo'))`
             *                                  ^
             */
            if (match[3]) {
              let names = /\.([^.?]+)/.exec(match[4])?.[1] || ''
              // avoid `default` keyword error
              if (names === 'default') {
                names = 'default: __vite_default__'
              }
              dynamicImports[
                dynamicImportTreeshakenRE.lastIndex - match[4]?.length - 1
              ] = { declaration: `const {${names}}`, names: `{ ${names} }` }
              continue
            }

            /* handle `import('foo').then(({foo})=>{})`
             *
             * match[5]: `.then(({foo})`
             * match[6]: `foo`
             * import end: `import('foo').`
             *                           ^
             */
            const names = match[6]?.trim()
            dynamicImports[
              dynamicImportTreeshakenRE.lastIndex - match[5]?.length
            ] = { declaration: `const {${names}}`, names: `{ ${names} }` }
          }
        }

        let s: MagicString | undefined
        const str = () => s || (s = new MagicString(source))
        let needPreloadHelper = false

        for (let index = 0; index < imports.length; index++) {
          const {
            s: start,
            e: end,
            ss: expStart,
            se: expEnd,
            d: dynamicIndex,
            a: attributeIndex,
          } = imports[index]

          const isDynamicImport = dynamicIndex > -1

          // strip import attributes as we can process them ourselves
          if (!isDynamicImport && attributeIndex > -1) {
            str().remove(end + 1, expEnd)
          }

          if (
            isDynamicImport &&
            insertPreload &&
            // Only preload static urls
            (source[start] === '"' ||
              source[start] === "'" ||
              source[start] === '`')
          ) {
            needPreloadHelper = true
            const { declaration, names } = dynamicImports[expEnd] || {}
            if (names) {
              /* transform `const {foo} = await import('foo')`
               * to `const {foo} = await __vitePreload(async () => { const {foo} = await import('foo');return {foo}}, ...)`
               *
               * transform `import('foo').then(({foo})=>{})`
               * to `__vitePreload(async () => { const {foo} = await import('foo');return { foo }},...).then(({foo})=>{})`
               *
               * transform `(await import('foo')).foo`
               * to `__vitePreload(async () => { const {foo} = (await import('foo')).foo; return { foo }},...)).foo`
               */
              str().prependLeft(
                expStart,
                `${preloadMethod}(async () => { ${declaration} = await `,
              )
              str().appendRight(expEnd, `;return ${names}}`)
            } else {
              str().prependLeft(expStart, `${preloadMethod}(() => `)
            }

            str().appendRight(
              expEnd,
              `,${isModernFlag}?${preloadMarker}:void 0${
                renderBuiltUrl || isRelativeBase ? ',import.meta.url' : ''
              })`,
            )
          }
        }

        if (
          needPreloadHelper &&
          insertPreload &&
          !source.includes(`const ${preloadMethod} =`)
        ) {
          str().prepend(
            `import { ${preloadMethod} } from "${preloadHelperId}";`,
          )
        }

        if (s) {
          return {
            code: s.toString(),
            map: this.environment.config.build.sourcemap
              ? s.generateMap({ hires: 'boundary' })
              : null,
          }
        }
      },
    },

    renderChunk(code, _, { format }) {
      // make sure we only perform the preload logic in modern builds.
      if (code.indexOf(isModernFlag) > -1) {
        const re = new RegExp(isModernFlag, 'g')
        const isModern = String(format === 'es')
        const isModernWithPadding =
          isModern + ' '.repeat(isModernFlag.length - isModern.length)
        return {
          code: code.replace(re, isModernWithPadding),
          map: null,
        }
      }
      return null
    },

    generateBundle({ format }, bundle) {
      if (format !== 'es') {
        return
      }

      // If preload is not enabled, we parse through each imports and remove any imports to pure CSS chunks
      // as they are removed from the bundle
      if (!getInsertPreload(this.environment)) {
        const removedPureCssFiles = removedPureCssFilesCache.get(config)
        if (removedPureCssFiles && removedPureCssFiles.size > 0) {
          for (const file in bundle) {
            const chunk = bundle[file]
            if (chunk.type === 'chunk' && chunk.code.includes('import')) {
              const code = chunk.code
              let imports!: ImportSpecifier[]
              try {
                imports = parseImports(code)[0].filter((i) => i.d > -1)
              } catch (e: any) {
                const loc = numberToPos(code, e.idx)
                this.error({
                  name: e.name,
                  message: e.message,
                  stack: e.stack,
                  cause: e.cause,
                  pos: e.idx,
                  loc: { ...loc, file: chunk.fileName },
                  frame: generateCodeFrame(code, loc),
                })
              }

              for (const imp of imports) {
                const {
                  n: name,
                  s: start,
                  e: end,
                  ss: expStart,
                  se: expEnd,
                } = imp
                let url = name
                if (!url) {
                  const rawUrl = code.slice(start, end)
                  if (
                    (rawUrl[0] === `"` && rawUrl[rawUrl.length - 1] === `"`) ||
                    (rawUrl[0] === '`' && rawUrl[rawUrl.length - 1] === '`')
                  )
                    url = rawUrl.slice(1, -1)
                }
                if (!url) continue

                const normalizedFile = path.posix.join(
                  path.posix.dirname(chunk.fileName),
                  url,
                )
                if (removedPureCssFiles.has(normalizedFile)) {
                  // remove with Promise.resolve({}) while preserving source map location
                  chunk.code =
                    chunk.code.slice(0, expStart) +
                    `Promise.resolve({${''.padEnd(expEnd - expStart - 19, ' ')}})` +
                    chunk.code.slice(expEnd)
                }
              }
            }
          }
        }
        return
      }
      const buildSourcemap = this.environment.config.build.sourcemap
      const { modulePreload } = this.environment.config.build

      for (const file in bundle) {
        const chunk = bundle[file]
        // can't use chunk.dynamicImports.length here since some modules e.g.
        // dynamic import to constant json may get inlined.
        if (chunk.type === 'chunk' && chunk.code.indexOf(preloadMarker) > -1) {
          const code = chunk.code
          let imports!: ImportSpecifier[]
          try {
            imports = parseImports(code)[0].filter((i) => i.d > -1)
          } catch (e: any) {
            const loc = numberToPos(code, e.idx)
            this.error({
              name: e.name,
              message: e.message,
              stack: e.stack,
              cause: e.cause,
              pos: e.idx,
              loc: { ...loc, file: chunk.fileName },
              frame: generateCodeFrame(code, loc),
            })
          }

          const s = new MagicString(code)
          const rewroteMarkerStartPos = new Set() // position of the leading double quote

          const fileDeps: FileDep[] = []
          const addFileDep = (
            url: string,
            runtime: boolean = false,
          ): number => {
            const index = fileDeps.findIndex((dep) => dep.url === url)
            if (index === -1) {
              return fileDeps.push({ url, runtime }) - 1
            } else {
              return index
            }
          }

          if (imports.length) {
            for (let index = 0; index < imports.length; index++) {
              // To handle escape sequences in specifier strings, the .n field will be provided where possible.
              const {
                n: name,
                s: start,
                e: end,
                ss: expStart,
                se: expEnd,
              } = imports[index]
              // check the chunk being imported
              let url = name
              if (!url) {
                const rawUrl = code.slice(start, end)
                if (
                  (rawUrl[0] === `"` && rawUrl[rawUrl.length - 1] === `"`) ||
                  (rawUrl[0] === '`' && rawUrl[rawUrl.length - 1] === '`')
                )
                  url = rawUrl.slice(1, -1)
              }
              const deps = new Set<string>()
              let hasRemovedPureCssChunk = false

              let normalizedFile: string | undefined = undefined

              if (url) {
                normalizedFile = path.posix.join(
                  path.posix.dirname(chunk.fileName),
                  url,
                )

                const ownerFilename = chunk.fileName
                // literal import - trace direct imports and add to deps
                const analyzed: Set<string> = new Set<string>()
                const addDeps = (filename: string) => {
                  if (filename === ownerFilename) return
                  if (analyzed.has(filename)) return
                  analyzed.add(filename)
                  const chunk = bundle[filename]
                  if (chunk) {
                    deps.add(chunk.fileName)
                    if (chunk.type === 'chunk') {
                      chunk.imports.forEach(addDeps)
                      // Ensure that the css imported by current chunk is loaded after the dependencies.
                      // So the style of current chunk won't be overwritten unexpectedly.
                      chunk.viteMetadata!.importedCss.forEach((file) => {
                        deps.add(file)
                      })
                    }
                  } else {
                    const removedPureCssFiles =
                      removedPureCssFilesCache.get(config)!
                    const chunk = removedPureCssFiles.get(filename)
                    if (chunk) {
                      if (chunk.viteMetadata!.importedCss.size) {
                        chunk.viteMetadata!.importedCss.forEach((file) => {
                          deps.add(file)
                        })
                        hasRemovedPureCssChunk = true
                      }

                      s.update(expStart, expEnd, 'Promise.resolve({})')
                    }
                  }
                }
                addDeps(normalizedFile)
              }

              let markerStartPos = indexOfMatchInSlice(
                code,
                preloadMarkerRE,
                end,
              )
              // fix issue #3051
              if (markerStartPos === -1 && imports.length === 1) {
                markerStartPos = indexOfMatchInSlice(code, preloadMarkerRE)
              }

              if (markerStartPos > 0) {
                // the dep list includes the main chunk, so only need to reload when there are actual other deps.
                let depsArray =
                  deps.size > 1 ||
                  // main chunk is removed
                  (hasRemovedPureCssChunk && deps.size > 0)
                    ? modulePreload === false
                      ? // CSS deps use the same mechanism as module preloads, so even if disabled,
                        // we still need to pass these deps to the preload helper in dynamic imports.
                        [...deps].filter((d) => d.endsWith('.css'))
                      : [...deps]
                    : []

                const resolveDependencies = modulePreload
                  ? modulePreload.resolveDependencies
                  : undefined
                if (resolveDependencies && normalizedFile) {
                  // We can't let the user remove css deps as these aren't really preloads, they are just using
                  // the same mechanism as module preloads for this chunk
                  const cssDeps: string[] = []
                  const otherDeps: string[] = []
                  for (const dep of depsArray) {
                    ;(dep.endsWith('.css') ? cssDeps : otherDeps).push(dep)
                  }
                  depsArray = [
                    ...resolveDependencies(normalizedFile, otherDeps, {
                      hostId: file,
                      hostType: 'js',
                    }),
                    ...cssDeps,
                  ]
                }

                let renderedDeps: number[]
                if (renderBuiltUrl) {
                  renderedDeps = depsArray.map((dep) => {
                    const replacement = toOutputFilePathInJS(
                      this.environment,
                      dep,
                      'asset',
                      chunk.fileName,
                      'js',
                      toRelativePath,
                    )

                    if (typeof replacement === 'string') {
                      return addFileDep(replacement)
                    }

                    return addFileDep(replacement.runtime, true)
                  })
                } else {
                  renderedDeps = depsArray.map((d) =>
                    // Don't include the assets dir if the default asset file names
                    // are used, the path will be reconstructed by the import preload helper
                    isRelativeBase
                      ? addFileDep(toRelativePath(d, file))
                      : addFileDep(d),
                  )
                }

                s.update(
                  markerStartPos,
                  markerStartPos + preloadMarker.length,
                  renderedDeps.length > 0
                    ? `__vite__mapDeps([${renderedDeps.join(',')}])`
                    : `[]`,
                )
                rewroteMarkerStartPos.add(markerStartPos)
              }
            }
          }

          if (fileDeps.length > 0) {
            const fileDepsCode = `[${fileDeps
              .map((fileDep) =>
                fileDep.runtime ? fileDep.url : JSON.stringify(fileDep.url),
              )
              .join(',')}]`

            const mapDepsCode = `const __vite__mapDeps=(i,m=__vite__mapDeps,d=(m.f||(m.f=${fileDepsCode})))=>i.map(i=>d[i]);\n`

            // inject extra code at the top or next line of hashbang
            if (code.startsWith('#!')) {
              s.prependLeft(code.indexOf('\n') + 1, mapDepsCode)
            } else {
              s.prepend(mapDepsCode)
            }
          }

          // there may still be markers due to inlined dynamic imports, remove
          // all the markers regardless
          let markerStartPos = indexOfMatchInSlice(code, preloadMarkerRE)
          while (markerStartPos >= 0) {
            if (!rewroteMarkerStartPos.has(markerStartPos)) {
              s.update(
                markerStartPos,
                markerStartPos + preloadMarker.length,
                'void 0',
              )
            }
            markerStartPos = indexOfMatchInSlice(
              code,
              preloadMarkerRE,
              markerStartPos + preloadMarker.length,
            )
          }

          if (s.hasChanged()) {
            chunk.code = s.toString()
            if (buildSourcemap && chunk.map) {
              const nextMap = s.generateMap({
                source: chunk.fileName,
                hires: 'boundary',
              })
              const map = combineSourcemaps(chunk.fileName, [
                nextMap as RawSourceMap,
                chunk.map as RawSourceMap,
              ]) as SourceMap
              map.toUrl = () => genSourceMapUrl(map)

              const originalDebugId = chunk.map.debugId
              chunk.map = map

              if (buildSourcemap === 'inline') {
                chunk.code = chunk.code.replace(
                  convertSourceMap.mapFileCommentRegex,
                  '',
                )
                chunk.code += `\n//# sourceMappingURL=${genSourceMapUrl(map)}`
              } else {
                if (originalDebugId) {
                  map.debugId = originalDebugId
                }
                const mapAsset = bundle[chunk.fileName + '.map']
                if (mapAsset && mapAsset.type === 'asset') {
                  mapAsset.source = map.toString()
                }
              }
            }
          }
        }
      }
    },
  }

  if (config.experimental.enableNativePlugin === true) {
    delete plugin.transform
    delete plugin.resolveId
    delete plugin.load
    return [
      plugin,
      perEnvironmentPlugin('native:import-analysis-build', (environment) => {
        const preloadCode = getPreloadCode(
          environment,
          !!renderBuiltUrl,
          isRelativeBase,
        )
        return nativeBuildImportAnalysisPlugin({
          preloadCode,
          insertPreload: getInsertPreload(environment),
          // this field looks redundant, put a dummy value for now
          optimizeModulePreloadRelativePaths: false,
          renderBuiltUrl: !!renderBuiltUrl,
          isRelativeBase,
        })
      }),
    ]
  }
  return [plugin]
}<|MERGE_RESOLUTION|>--- conflicted
+++ resolved
@@ -5,14 +5,9 @@
   ImportSpecifier,
 } from 'es-module-lexer'
 import { init, parse as parseImports } from 'es-module-lexer'
-<<<<<<< HEAD
 import type { SourceMap } from 'rolldown'
 import { buildImportAnalysisPlugin as nativeBuildImportAnalysisPlugin } from 'rolldown/experimental'
-import type { RawSourceMap } from '@ampproject/remapping'
-=======
-import type { SourceMap } from 'rollup'
 import type { RawSourceMap } from '@jridgewell/remapping'
->>>>>>> 4e3448a7
 import convertSourceMap from 'convert-source-map'
 import { exactRegex } from '@rolldown/pluginutils'
 import { combineSourcemaps, generateCodeFrame, numberToPos } from '../utils'
