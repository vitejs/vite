import path from 'path'
import { ResolvedConfig } from '../config'
import { Plugin } from '../plugin'
import MagicString from 'magic-string'
import { ImportSpecifier, init, parse as parseImports } from 'es-module-lexer'
import { OutputChunk } from 'rollup'
import { chunkToEmittedCssFileMap } from './css'
import { transformImportGlob } from '../importGlob'

/**
 * A flag for injected helpers. This flag will be set to `false` if the output
 * target is not native es - so that injected helper logic can be conditionally
 * dropped.
 */
export const isModernFlag = `__VITE_IS_MODERN__`
export const preloadMethod = `__vitePreload`
export const preloadMarker = `__VITE_PRELOAD__`
export const preloadBaseMarker = `__VITE_PRELOAD_BASE__`

const preloadHelperId = 'vite/preload-helper'
<<<<<<< HEAD
=======
const preloadCode = `let scriptRel;const seen = {};const base = '${preloadBaseMarker}';export const ${preloadMethod} = ${preload.toString()}`
>>>>>>> 318cb433
const preloadMarkerRE = new RegExp(`"${preloadMarker}"`, 'g')

/**
 * Helper for preloading CSS and direct imports of async chunks in parallel to
 * the async chunk itself.
 */

function detectScriptRel() {
  // @ts-ignore
  const relList = document.createElement('link').relList
  // @ts-ignore
  return relList && relList.supports && relList.supports('modulepreload')
    ? 'modulepreload'
    : 'preload'
}

declare const scriptRel: string
function preload(baseModule: () => Promise<{}>, deps?: string[]) {
  // @ts-ignore
  if (!__VITE_IS_MODERN__ || !deps || deps.length === 0) {
    return baseModule()
  }

  return Promise.all(
    deps.map((dep) => {
      // @ts-ignore
      dep = `${base}${dep}`
      // @ts-ignore
      if (dep in seen) return
      // @ts-ignore
      seen[dep] = true
      const isCss = dep.endsWith('.css')
      const cssSelector = isCss ? '[rel="stylesheet"]' : ''
      // @ts-ignore check if the file is already preloaded by SSR markup
      if (document.querySelector(`link[href="${dep}"]${cssSelector}`)) {
        return
      }
      // @ts-ignore
      const link = document.createElement('link')
      // @ts-ignore
      link.rel = isCss ? 'stylesheet' : scriptRel
      if (!isCss) {
        link.as = 'script'
        link.crossOrigin = ''
      }
      link.href = dep
      // @ts-ignore
      document.head.appendChild(link)
      if (isCss) {
        return new Promise((res, rej) => {
          link.addEventListener('load', res)
          link.addEventListener('error', rej)
        })
      }
    })
  ).then(() => baseModule())
}

/**
 * Build only. During serve this is performed as part of ./importAnalysis.
 */
export function buildImportAnalysisPlugin(config: ResolvedConfig): Plugin {
  const ssr = !!config.build.ssr
  const insertPreload = !(ssr || !!config.build.lib)

  const scriptRel = config.build.polyfillModulePreload
    ? `'modulepreload'`
    : `(${detectScriptRel.toString()})()`
  const preloadCode = `const scriptRel = ${scriptRel};const seen = {};export const ${preloadMethod} = ${preload.toString()}`

  return {
    name: 'vite:import-analysis',

    resolveId(id) {
      if (id === preloadHelperId) {
        return id
      }
    },

    load(id) {
      if (id === preloadHelperId) {
        return preloadCode.replace(preloadBaseMarker, config.base)
      }
    },

    async transform(source, importer) {
      if (
        importer.includes('node_modules') &&
        !source.includes('import.meta.glob')
      ) {
        return
      }

      await init

      let imports: readonly ImportSpecifier[] = []
      try {
        imports = parseImports(source)[0]
      } catch (e) {
        this.error(e, e.idx)
      }

      if (!imports.length) {
        return null
      }

      let s: MagicString | undefined
      const str = () => s || (s = new MagicString(source))
      let needPreloadHelper = false

      for (let index = 0; index < imports.length; index++) {
        const {
          s: start,
          e: end,
          ss: expStart,
          d: dynamicIndex
        } = imports[index]

        const isGlob =
          source.slice(start, end) === 'import.meta' &&
          source.slice(end, end + 5) === '.glob'

        // import.meta.glob
        if (isGlob) {
          const { importsString, exp, endIndex, isEager } =
            await transformImportGlob(
              source,
              start,
              importer,
              index,
              config.root,
              undefined,
              insertPreload
            )
          str().prepend(importsString)
          str().overwrite(expStart, endIndex, exp)
          if (!isEager) {
            needPreloadHelper = true
          }
          continue
        }

        if (dynamicIndex > -1 && insertPreload) {
          needPreloadHelper = true
          const dynamicEnd = source.indexOf(`)`, end) + 1
          const original = source.slice(dynamicIndex, dynamicEnd)
          const replacement = `${preloadMethod}(() => ${original},${isModernFlag}?"${preloadMarker}":void 0)`
          str().overwrite(dynamicIndex, dynamicEnd, replacement)
        }
      }

      if (
        needPreloadHelper &&
        insertPreload &&
        !source.includes(`const ${preloadMethod} =`)
      ) {
        str().prepend(`import { ${preloadMethod} } from "${preloadHelperId}";`)
      }

      if (s) {
        return {
          code: s.toString(),
          map: config.build.sourcemap ? s.generateMap({ hires: true }) : null
        }
      }
    },

    renderChunk(code, _, { format }) {
      // make sure we only perform the preload logic in modern builds.
      if (code.indexOf(isModernFlag) > -1) {
        const re = new RegExp(isModernFlag, 'g')
        const isModern = String(format === 'es')
        if (config.build.sourcemap) {
          const s = new MagicString(code)
          let match: RegExpExecArray | null
          while ((match = re.exec(code))) {
            s.overwrite(
              match.index,
              match.index + isModernFlag.length,
              isModern
            )
          }
          return {
            code: s.toString(),
            map: s.generateMap({ hires: true })
          }
        } else {
          return code.replace(re, isModern)
        }
      }
      return null
    },

    generateBundle({ format }, bundle) {
      if (format !== 'es' || ssr) {
        return
      }

      for (const file in bundle) {
        const chunk = bundle[file]
        // can't use chunk.dynamicImports.length here since some modules e.g.
        // dynamic import to constant json may get inlined.
        if (chunk.type === 'chunk' && chunk.code.indexOf(preloadMarker) > -1) {
          const code = chunk.code
          let imports: ImportSpecifier[]
          try {
            imports = parseImports(code)[0].filter((i) => i.d > -1)
          } catch (e) {
            this.error(e, e.idx)
          }

          if (imports.length) {
            const s = new MagicString(code)
            for (let index = 0; index < imports.length; index++) {
              const { s: start, e: end } = imports[index]
              // check the chunk being imported
              const url = code.slice(start, end)
              const deps: Set<string> = new Set()

              if (url[0] === `"` && url[url.length - 1] === `"`) {
                const ownerFilename = chunk.fileName
                // literal import - trace direct imports and add to deps
                const analyzed: Set<string> = new Set<string>()
                const addDeps = (filename: string) => {
                  if (filename === ownerFilename) return
                  if (analyzed.has(filename)) return
                  analyzed.add(filename)
                  const chunk = bundle[filename] as OutputChunk | undefined
                  if (chunk) {
                    deps.add(chunk.fileName)
                    const cssFiles = chunkToEmittedCssFileMap.get(chunk)
                    if (cssFiles) {
                      cssFiles.forEach((file) => {
                        deps.add(file)
                      })
                    }
                    chunk.imports.forEach(addDeps)
                  }
                }
                const normalizedFile = path.posix.join(
                  path.posix.dirname(chunk.fileName),
                  url.slice(1, -1)
                )
                addDeps(normalizedFile)
              }

              let markPos = code.indexOf(preloadMarker, end)
              // fix issue #3051
              if (markPos === -1 && imports.length === 1) {
                markPos = code.indexOf(preloadMarker)
              }

              if (markPos > 0) {
                s.overwrite(
                  markPos - 1,
                  markPos + preloadMarker.length + 1,
                  // the dep list includes the main chunk, so only need to
                  // preload when there are actual other deps.
                  deps.size > 1
                    ? `[${[...deps].map((d) => JSON.stringify(d)).join(',')}]`
                    : `[]`
                )
              }
            }
            chunk.code = s.toString()
            // TODO source map
          }

          // there may still be markers due to inlined dynamic imports, remove
          // all the markers regardless
          chunk.code = chunk.code.replace(preloadMarkerRE, 'void 0')
        }
      }
    }
  }
}<|MERGE_RESOLUTION|>--- conflicted
+++ resolved
@@ -18,10 +18,6 @@
 export const preloadBaseMarker = `__VITE_PRELOAD_BASE__`
 
 const preloadHelperId = 'vite/preload-helper'
-<<<<<<< HEAD
-=======
-const preloadCode = `let scriptRel;const seen = {};const base = '${preloadBaseMarker}';export const ${preloadMethod} = ${preload.toString()}`
->>>>>>> 318cb433
 const preloadMarkerRE = new RegExp(`"${preloadMarker}"`, 'g')
 
 /**
@@ -90,7 +86,7 @@
   const scriptRel = config.build.polyfillModulePreload
     ? `'modulepreload'`
     : `(${detectScriptRel.toString()})()`
-  const preloadCode = `const scriptRel = ${scriptRel};const seen = {};export const ${preloadMethod} = ${preload.toString()}`
+  const preloadCode = `const scriptRel = ${scriptRel};const seen = {};const base = '${preloadBaseMarker}';export const ${preloadMethod} = ${preload.toString()}`
 
   return {
     name: 'vite:import-analysis',
