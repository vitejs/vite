--- conflicted
+++ resolved
@@ -645,23 +645,8 @@
                 deps: renderedDeps,
                 pure: selfIsPureCssChunk,
               }
-<<<<<<< HEAD
               if (importInfo.deps.length > 0 || importInfo.pure) {
                 importInfoMap[toRelativePath(normalizedFile, file)] = importInfo
-=======
-
-              let markerStartPos = indexOfMatchInSlice(
-                code,
-                preloadMarkerWithQuote,
-                end,
-              )
-              // fix issue #3051
-              if (markerStartPos === -1 && imports.length === 1) {
-                markerStartPos = indexOfMatchInSlice(
-                  code,
-                  preloadMarkerWithQuote,
-                )
->>>>>>> 168e1fc7
               }
             }
 
@@ -749,11 +734,17 @@
                   })(normalizedFile)
                 }
 
-<<<<<<< HEAD
-                let markerStartPos = code.indexOf(preloadMarkerWithQuote, end)
+                let markerStartPos = indexOfMatchInSlice(
+                  code,
+                  preloadMarkerWithQuote,
+                  end,
+                )
                 // fix issue #3051
                 if (markerStartPos === -1 && imports.length === 1) {
-                  markerStartPos = code.indexOf(preloadMarkerWithQuote)
+                  markerStartPos = indexOfMatchInSlice(
+                    code,
+                    preloadMarkerWithQuote,
+                  )
                 }
 
                 if (markerStartPos > 0) {
@@ -774,19 +765,11 @@
 
                   s.update(
                     markerStartPos,
-                    markerStartPos + preloadMarkerWithQuote.length,
+                    markerStartPos + preloadMarker.length + 2,
                     `[${renderedDeps.join(',')}]`,
                   )
                   rewroteMarkerStartPos.add(markerStartPos)
                 }
-=======
-                s.update(
-                  markerStartPos,
-                  markerStartPos + preloadMarker.length + 2,
-                  `[${renderedDeps.join(',')}]`,
-                )
-                rewroteMarkerStartPos.add(markerStartPos)
->>>>>>> 168e1fc7
               }
             }
           }
@@ -810,7 +793,6 @@
           }
         }
 
-<<<<<<< HEAD
         if (s.hasChanged()) {
           chunk.code = s.toString()
           if (config.build.sourcemap && chunk.map) {
@@ -825,36 +807,19 @@
             ) as SourceMap
             map.toUrl = () => genSourceMapUrl(map)
             chunk.map = map
-=======
-          if (s.hasChanged()) {
-            chunk.code = s.toString()
-            if (config.build.sourcemap && chunk.map) {
-              const nextMap = s.generateMap({
-                source: chunk.fileName,
-                hires: true,
-              })
-              const map = combineSourcemaps(
-                chunk.fileName,
-                [nextMap as RawSourceMap, chunk.map as RawSourceMap],
-                false,
-              ) as SourceMap
-              map.toUrl = () => genSourceMapUrl(map)
-              chunk.map = map
-
-              if (config.build.sourcemap === 'inline') {
-                chunk.code = chunk.code.replace(
-                  convertSourceMap.mapFileCommentRegex,
-                  '',
-                )
-                chunk.code += `\n//# sourceMappingURL=${genSourceMapUrl(map)}`
-              } else if (config.build.sourcemap) {
-                const mapAsset = bundle[chunk.fileName + '.map']
-                if (mapAsset && mapAsset.type === 'asset') {
-                  mapAsset.source = map.toString()
-                }
+
+            if (config.build.sourcemap === 'inline') {
+              chunk.code = chunk.code.replace(
+                convertSourceMap.mapFileCommentRegex,
+                '',
+              )
+              chunk.code += `\n//# sourceMappingURL=${genSourceMapUrl(map)}`
+            } else if (config.build.sourcemap) {
+              const mapAsset = bundle[chunk.fileName + '.map']
+              if (mapAsset && mapAsset.type === 'asset') {
+                mapAsset.source = map.toString()
               }
             }
->>>>>>> 168e1fc7
           }
         }
       }
