--- conflicted
+++ resolved
@@ -3,17 +3,12 @@
 import type { ImportSpecifier } from 'es-module-lexer'
 import { init, parse as parseImports } from 'es-module-lexer'
 import type { OutputChunk, SourceMap } from 'rollup'
-<<<<<<< HEAD
-import { isCSSRequest, removedPureCssFilesCache } from './css'
-import { bareImportRE, combineSourcemaps } from '../utils'
-import { isRelativeBase } from '../build'
-=======
->>>>>>> 8220ee57
 import type { RawSourceMap } from '@ampproject/remapping'
 import { bareImportRE, combineSourcemaps } from '../utils'
 import type { Plugin } from '../plugin'
 import type { ResolvedConfig } from '../config'
 import { genSourceMapUrl } from '../server/sourcemap'
+import { isRelativeBase } from '../build'
 import { isCSSRequest, removedPureCssFilesCache } from './css'
 
 /**
