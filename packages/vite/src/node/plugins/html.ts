import fs from 'fs'
import path from 'path'
import { Plugin } from '../plugin'
import { ViteDevServer } from '../server'
import { OutputAsset, OutputBundle, OutputChunk } from 'rollup'
import {
  slash,
  cleanUrl,
  isExternalUrl,
  isDataUrl,
  generateCodeFrame,
  processSrcSet
} from '../utils'
import { ResolvedConfig } from '../config'
import MagicString from 'magic-string'
import {
  checkPublicFile,
  assetUrlRE,
  urlToBuiltUrl,
  getAssetFilename
} from './asset'
import { isCSSRequest, chunkToEmittedCssFileMap } from './css'
<<<<<<< HEAD
import { modulePreloadPolyfillId } from './modulePreloadPolyfill'
import { dynamicImportPolyfillId } from './dynamicImportPolyfill'
=======
>>>>>>> 318cb433
import {
  AttributeNode,
  NodeTransform,
  NodeTypes,
  ElementNode
} from '@vue/compiler-dom'

const htmlProxyRE = /\?html-proxy&index=(\d+)\.js$/
export const isHTMLProxy = (id: string): boolean => htmlProxyRE.test(id)

const htmlCommentRE = /<!--[\s\S]*?-->/g
const scriptModuleRE =
  /(<script\b[^>]*type\s*=\s*(?:"module"|'module')[^>]*>)(.*?)<\/script>/gims

export function htmlInlineScriptProxyPlugin(): Plugin {
  return {
    name: 'vite:html',

    resolveId(id) {
      if (htmlProxyRE.test(id)) {
        return id
      }
    },

    load(id) {
      const proxyMatch = id.match(htmlProxyRE)
      if (proxyMatch) {
        const index = Number(proxyMatch[1])
        const file = cleanUrl(id)
        const html = fs.readFileSync(file, 'utf-8').replace(htmlCommentRE, '')
        let match: RegExpExecArray | null | undefined
        scriptModuleRE.lastIndex = 0
        for (let i = 0; i <= index; i++) {
          match = scriptModuleRE.exec(html)
        }
        if (match) {
          return match[2]
        } else {
          throw new Error(`No matching html proxy module found from ${id}`)
        }
      }
    }
  }
}

// this extends the config in @vue/compiler-sfc with <link href>
export const assetAttrsConfig: Record<string, string[]> = {
  link: ['href'],
  video: ['src', 'poster'],
  source: ['src', 'srcset'],
  img: ['src', 'srcset'],
  image: ['xlink:href', 'href'],
  use: ['xlink:href', 'href']
}

export async function traverseHtml(
  html: string,
  filePath: string,
  visitor: NodeTransform
): Promise<void> {
  // lazy load compiler
  const { parse, transform } = await import('@vue/compiler-dom')
  // @vue/compiler-core doesn't like lowercase doctypes
  html = html.replace(/<!doctype\s/i, '<!DOCTYPE ')
  try {
    const ast = parse(html, { comments: true })
    transform(ast, {
      nodeTransforms: [visitor]
    })
  } catch (e) {
    const parseError = {
      loc: filePath,
      frame: '',
      ...formatParseError(e, filePath, html)
    }
    throw new Error(
      `Unable to parse ${JSON.stringify(parseError.loc)}\n${parseError.frame}`
    )
  }
}

export function getScriptInfo(node: ElementNode): {
  src: AttributeNode | undefined
  isModule: boolean
} {
  let src: AttributeNode | undefined
  let isModule = false
  for (let i = 0; i < node.props.length; i++) {
    const p = node.props[i]
    if (p.type === NodeTypes.ATTRIBUTE) {
      if (p.name === 'src') {
        src = p
      } else if (p.name === 'type' && p.value && p.value.content === 'module') {
        isModule = true
      }
    }
  }
  return { src, isModule }
}

function formatParseError(e: any, id: string, html: string): Error {
  // normalize the error to rollup format
  if (e.loc) {
    e.frame = generateCodeFrame(html, e.loc.start.offset)
    e.loc = {
      file: id,
      line: e.loc.start.line,
      column: e.loc.start.column
    }
  }
  return e
}

/**
 * Compiles index.html into an entry js module
 */
export function buildHtmlPlugin(config: ResolvedConfig): Plugin {
  const [preHooks, postHooks] = resolveHtmlTransforms(config.plugins)
  const processedHtml = new Map<string, string>()
  const isExcludedUrl = (url: string) =>
    url.startsWith('#') ||
    isExternalUrl(url) ||
    isDataUrl(url) ||
    checkPublicFile(url, config)

  return {
    name: 'vite:build-html',

    async transform(html, id) {
      if (id.endsWith('.html')) {
        const publicPath = `/${slash(path.relative(config.root, id))}`
        // pre-transform
        html = await applyHtmlTransforms(html, preHooks, {
          path: publicPath,
          filename: id
        })

        let js = ''
        const s = new MagicString(html)
        const assetUrls: AttributeNode[] = []
        let inlineModuleIndex = -1

        await traverseHtml(html, id, (node) => {
          if (node.type !== NodeTypes.ELEMENT) {
            return
          }

          let shouldRemove = false

          // script tags
          if (node.tag === 'script') {
            const { src, isModule } = getScriptInfo(node)

            const url = src && src.value && src.value.content
            if (url && checkPublicFile(url, config)) {
              // referencing public dir url, prefix with base
              s.overwrite(
                src!.value!.loc.start.offset,
                src!.value!.loc.end.offset,
                `"${config.base + url.slice(1)}"`
              )
            }

            if (isModule) {
              inlineModuleIndex++
              if (url && !isExcludedUrl(url)) {
                // <script type="module" src="..."/>
                // add it as an import
                js += `\nimport ${JSON.stringify(url)}`
                shouldRemove = true
              } else if (node.children.length) {
                // <script type="module">...</script>
                js += `\nimport "${id}?html-proxy&index=${inlineModuleIndex}.js"`
                shouldRemove = true
              }
            }
          }

          // For asset references in index.html, also generate an import
          // statement for each - this will be handled by the asset plugin
          const assetAttrs = assetAttrsConfig[node.tag]
          if (assetAttrs) {
            for (const p of node.props) {
              if (
                p.type === NodeTypes.ATTRIBUTE &&
                p.value &&
                assetAttrs.includes(p.name)
              ) {
                const url = p.value.content
                if (!isExcludedUrl(url)) {
                  if (node.tag === 'link' && isCSSRequest(url)) {
                    // CSS references, convert to import
                    js += `\nimport ${JSON.stringify(url)}`
                    shouldRemove = true
                  } else {
                    assetUrls.push(p)
                  }
                } else if (checkPublicFile(url, config)) {
                  s.overwrite(
                    p.value.loc.start.offset,
                    p.value.loc.end.offset,
                    `"${config.base + url.slice(1)}"`
                  )
                }
              }
            }
          }

          if (shouldRemove) {
            // remove the script tag from the html. we are going to inject new
            // ones in the end.
            s.remove(node.loc.start.offset, node.loc.end.offset)
          }
        })

        // for each encountered asset url, rewrite original html so that it
        // references the post-build location.
        for (const attr of assetUrls) {
          const value = attr.value!
          try {
            const url =
              attr.name === 'srcset'
                ? await processSrcSet(value.content, ({ url }) =>
                    urlToBuiltUrl(url, id, config, this)
                  )
                : await urlToBuiltUrl(value.content, id, config, this)

            s.overwrite(
              value.loc.start.offset,
              value.loc.end.offset,
              `"${url}"`
            )
          } catch (e) {
            // #1885 preload may be pointing to urls that do not exist
            // locally on disk
            if (e.code !== 'ENOENT') {
              throw e
            }
          }
        }

        processedHtml.set(id, s.toString())

<<<<<<< HEAD
        // inject module preload polyfill
        if (config.build.polyfillModulePreload) {
          js = `import "${modulePreloadPolyfillId}";\n${js}`
        }
        // inject dynamic import polyfill
        if (config.build.polyfillDynamicImport) {
          js = `import "${dynamicImportPolyfillId}";\n${js}`
        }

=======
>>>>>>> 318cb433
        return js
      }
    },

    async generateBundle(_, bundle) {
      const analyzedChunk: Map<OutputChunk, number> = new Map()
      const getPreloadLinksForChunk = (
        chunk: OutputChunk,
        seen: Set<string> = new Set()
      ): HtmlTagDescriptor[] => {
        const tags: HtmlTagDescriptor[] = []
        chunk.imports.forEach((file) => {
          const importee = bundle[file]
          if (importee?.type === 'chunk' && !seen.has(file)) {
            seen.add(file)
            tags.push({
              tag: 'link',
              attrs: {
                rel: 'modulepreload',
                href: toPublicPath(file, config)
              }
            })
            tags.push(...getPreloadLinksForChunk(importee, seen))
          }
        })
        return tags
      }

      const getCssTagsForChunk = (
        chunk: OutputChunk,
        seen: Set<string> = new Set()
      ): HtmlTagDescriptor[] => {
        const tags: HtmlTagDescriptor[] = []
        if (!analyzedChunk.has(chunk)) {
          analyzedChunk.set(chunk, 1)
          chunk.imports.forEach((file) => {
            const importee = bundle[file]
            if (importee?.type === 'chunk') {
              tags.push(...getCssTagsForChunk(importee, seen))
            }
          })
        }

        const cssFiles = chunkToEmittedCssFileMap.get(chunk)
        if (cssFiles) {
          cssFiles.forEach((file) => {
            if (!seen.has(file)) {
              seen.add(file)
              tags.push({
                tag: 'link',
                attrs: {
                  rel: 'stylesheet',
                  href: toPublicPath(file, config)
                }
              })
            }
          })
        }
        return tags
      }

      for (const [id, html] of processedHtml) {
        // resolve asset url references
        let result = html.replace(assetUrlRE, (_, fileHash, postfix = '') => {
          return config.base + getAssetFilename(fileHash, config) + postfix
        })

        // find corresponding entry chunk
        const chunk = Object.values(bundle).find(
          (chunk) =>
            chunk.type === 'chunk' &&
            chunk.isEntry &&
            chunk.facadeModuleId === id
        ) as OutputChunk | undefined

        // inject chunk asset links
        if (chunk) {
          const assetTags = [
            // js entry chunk for this page
            {
              tag: 'script',
              attrs: {
                type: 'module',
                crossorigin: true,
                src: toPublicPath(chunk.fileName, config)
              }
            },
            // preload for imports
            ...getPreloadLinksForChunk(chunk),
            ...getCssTagsForChunk(chunk)
          ]

          result = injectToHead(result, assetTags)
        }

        // inject css link when cssCodeSplit is false
        if (!config.build.cssCodeSplit) {
          const cssChunk = Object.values(bundle).find(
            (chunk) => chunk.type === 'asset' && chunk.name === 'style.css'
          ) as OutputAsset | undefined
          if (cssChunk) {
            result = injectToHead(result, [
              {
                tag: 'link',
                attrs: {
                  rel: 'stylesheet',
                  href: toPublicPath(cssChunk.fileName, config)
                }
              }
            ])
          }
        }

        const shortEmitName = path.posix.relative(config.root, id)
        result = await applyHtmlTransforms(result, postHooks, {
          path: '/' + shortEmitName,
          filename: id,
          bundle,
          chunk
        })

        this.emitFile({
          type: 'asset',
          fileName: shortEmitName,
          source: result
        })
      }
    }
  }
}

export interface HtmlTagDescriptor {
  tag: string
  attrs?: Record<string, string | boolean | undefined>
  children?: string | HtmlTagDescriptor[]
  /**
   * default: 'head-prepend'
   */
  injectTo?: 'head' | 'body' | 'head-prepend' | 'body-prepend'
}

export type IndexHtmlTransformResult =
  | string
  | HtmlTagDescriptor[]
  | {
      html: string
      tags: HtmlTagDescriptor[]
    }

export interface IndexHtmlTransformContext {
  /**
   * public path when served
   */
  path: string
  /**
   * filename on disk
   */
  filename: string
  server?: ViteDevServer
  bundle?: OutputBundle
  chunk?: OutputChunk
  originalUrl?: string
}

export type IndexHtmlTransformHook = (
  html: string,
  ctx: IndexHtmlTransformContext
) => IndexHtmlTransformResult | void | Promise<IndexHtmlTransformResult | void>

export type IndexHtmlTransform =
  | IndexHtmlTransformHook
  | {
      enforce?: 'pre' | 'post'
      transform: IndexHtmlTransformHook
    }

export function resolveHtmlTransforms(
  plugins: readonly Plugin[]
): [IndexHtmlTransformHook[], IndexHtmlTransformHook[]] {
  const preHooks: IndexHtmlTransformHook[] = []
  const postHooks: IndexHtmlTransformHook[] = []

  for (const plugin of plugins) {
    const hook = plugin.transformIndexHtml
    if (hook) {
      if (typeof hook === 'function') {
        postHooks.push(hook)
      } else if (hook.enforce === 'pre') {
        preHooks.push(hook.transform)
      } else {
        postHooks.push(hook.transform)
      }
    }
  }

  return [preHooks, postHooks]
}

export async function applyHtmlTransforms(
  html: string,
  hooks: IndexHtmlTransformHook[],
  ctx: IndexHtmlTransformContext
): Promise<string> {
  const headTags: HtmlTagDescriptor[] = []
  const headPrependTags: HtmlTagDescriptor[] = []
  const bodyTags: HtmlTagDescriptor[] = []
  const bodyPrependTags: HtmlTagDescriptor[] = []

  for (const hook of hooks) {
    const res = await hook(html, ctx)
    if (!res) {
      continue
    }
    if (typeof res === 'string') {
      html = res
    } else {
      let tags: HtmlTagDescriptor[]
      if (Array.isArray(res)) {
        tags = res
      } else {
        html = res.html || html
        tags = res.tags
      }
      for (const tag of tags) {
        if (tag.injectTo === 'body') {
          bodyTags.push(tag)
        } else if (tag.injectTo === 'body-prepend') {
          bodyPrependTags.push(tag)
        } else if (tag.injectTo === 'head') {
          headTags.push(tag)
        } else {
          headPrependTags.push(tag)
        }
      }
    }
  }

  // inject tags
  if (headPrependTags.length) {
    html = injectToHead(html, headPrependTags, true)
  }
  if (headTags.length) {
    html = injectToHead(html, headTags)
  }
  if (bodyPrependTags.length) {
    html = injectToBody(html, bodyPrependTags, true)
  }
  if (bodyTags.length) {
    html = injectToBody(html, bodyTags)
  }

  return html
}

function toPublicPath(filename: string, config: ResolvedConfig) {
  return isExternalUrl(filename) ? filename : config.base + filename
}

const headInjectRE = /<\/head>/
const headPrependInjectRE = [/<head>/, /<!doctype html>/i]
function injectToHead(
  html: string,
  tags: HtmlTagDescriptor[],
  prepend = false
) {
  const tagsHtml = serializeTags(tags)
  if (prepend) {
    // inject after head or doctype
    for (const re of headPrependInjectRE) {
      if (re.test(html)) {
        return html.replace(re, `$&\n${tagsHtml}`)
      }
    }
  } else {
    // inject before head close
    if (headInjectRE.test(html)) {
      return html.replace(headInjectRE, `${tagsHtml}\n  $&`)
    }
  }
  // if no <head> tag is present, just prepend
  return tagsHtml + `\n` + html
}

const bodyInjectRE = /<\/body>/
const bodyPrependInjectRE = /<body>/
function injectToBody(
  html: string,
  tags: HtmlTagDescriptor[],
  prepend = false
) {
  if (prepend) {
    // inject after body open
    const tagsHtml = `\n` + serializeTags(tags)
    if (bodyPrependInjectRE.test(html)) {
      return html.replace(bodyPrependInjectRE, `$&\n${tagsHtml}`)
    }
    // if no body, prepend
    return tagsHtml + `\n` + html
  } else {
    // inject before body close
    const tagsHtml = `\n` + serializeTags(tags)
    if (bodyInjectRE.test(html)) {
      return html.replace(bodyInjectRE, `${tagsHtml}\n$&`)
    }
    // if no body, append
    return html + `\n` + tagsHtml
  }
}

const unaryTags = new Set(['link', 'meta', 'base'])

function serializeTag({ tag, attrs, children }: HtmlTagDescriptor): string {
  if (unaryTags.has(tag)) {
    return `<${tag}${serializeAttrs(attrs)}>`
  } else {
    return `<${tag}${serializeAttrs(attrs)}>${serializeTags(children)}</${tag}>`
  }
}

function serializeTags(tags: HtmlTagDescriptor['children']): string {
  if (typeof tags === 'string') {
    return tags
  } else if (tags) {
    return `  ${tags.map(serializeTag).join('\n    ')}`
  }
  return ''
}

function serializeAttrs(attrs: HtmlTagDescriptor['attrs']): string {
  let res = ''
  for (const key in attrs) {
    if (typeof attrs[key] === 'boolean') {
      res += attrs[key] ? ` ${key}` : ``
    } else {
      res += ` ${key}=${JSON.stringify(attrs[key])}`
    }
  }
  return res
}<|MERGE_RESOLUTION|>--- conflicted
+++ resolved
@@ -20,11 +20,7 @@
   getAssetFilename
 } from './asset'
 import { isCSSRequest, chunkToEmittedCssFileMap } from './css'
-<<<<<<< HEAD
 import { modulePreloadPolyfillId } from './modulePreloadPolyfill'
-import { dynamicImportPolyfillId } from './dynamicImportPolyfill'
-=======
->>>>>>> 318cb433
 import {
   AttributeNode,
   NodeTransform,
@@ -268,18 +264,11 @@
 
         processedHtml.set(id, s.toString())
 
-<<<<<<< HEAD
         // inject module preload polyfill
         if (config.build.polyfillModulePreload) {
           js = `import "${modulePreloadPolyfillId}";\n${js}`
         }
-        // inject dynamic import polyfill
-        if (config.build.polyfillDynamicImport) {
-          js = `import "${dynamicImportPolyfillId}";\n${js}`
-        }
-
-=======
->>>>>>> 318cb433
+
         return js
       }
     },
