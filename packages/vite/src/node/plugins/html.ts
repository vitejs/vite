import path from 'path'
import type {
  OutputAsset,
  OutputBundle,
  OutputChunk,
  RollupError,
  SourceMapInput
} from 'rollup'
import MagicString from 'magic-string'
import type {
  AttributeNode,
  CompilerError,
  ElementNode,
  NodeTransform,
  TextNode
} from '@vue/compiler-dom'
import { NodeTypes } from '@vue/compiler-dom'
import { stripLiteral } from 'strip-literal'
import type { Plugin } from '../plugin'
import type { ViteDevServer } from '../server'
import {
  cleanUrl,
  generateCodeFrame,
  getHash,
  isDataUrl,
  isExternalUrl,
  normalizePath,
  processSrcSet,
  slash
} from '../utils'
import type { ResolvedConfig } from '../config'
import {
  assetUrlRE,
<<<<<<< HEAD
  urlToBuiltUrl,
  getAssetFilename
=======
  checkPublicFile,
  getAssetFilename,
  getAssetHash,
  urlToBuiltUrl
>>>>>>> c81cedfe
} from './asset'
import { isCSSRequest } from './css'
import { modulePreloadPolyfillId } from './modulePreloadPolyfill'

interface ScriptAssetsUrl {
  start: number
  end: number
  url: string
}

const htmlProxyRE = /\?html-proxy=?[&inline\-css]*&index=(\d+)\.(js|css)$/
const inlineCSSRE = /__VITE_INLINE_CSS__([a-z\d]{8}_\d+)__/g
// Do not allow preceding '.', but do allow preceding '...' for spread operations
const inlineImportRE =
  /(?<!(?<!\.\.)\.)\bimport\s*\(("([^"]|(?<=\\)")*"|'([^']|(?<=\\)')*')\)/g
const htmlLangRE = /\.(html|htm)$/

export const isHTMLProxy = (id: string): boolean => htmlProxyRE.test(id)

export const isHTMLRequest = (request: string): boolean =>
  htmlLangRE.test(request)

// HTML Proxy Caches are stored by config -> filePath -> index
export const htmlProxyMap = new WeakMap<
  ResolvedConfig,
  Map<string, Array<{ code: string; map?: SourceMapInput }>>
>()

// HTML Proxy Transform result are stored by config
// `${hash(importer)}_${query.index}` -> transformed css code
// PS: key like `hash(/vite/playground/assets/index.html)_1`)
export const htmlProxyResult = new Map<string, string>()

export function htmlInlineProxyPlugin(config: ResolvedConfig): Plugin {
  // Should do this when `constructor` rather than when `buildStart`,
  // `buildStart` will be triggered multiple times then the cached result will be emptied.
  // https://github.com/vitejs/vite/issues/6372
  htmlProxyMap.set(config, new Map())
  return {
    name: 'vite:html-inline-proxy',

    resolveId(id) {
      if (htmlProxyRE.test(id)) {
        return id
      }
    },

    load(id) {
      const proxyMatch = id.match(htmlProxyRE)
      if (proxyMatch) {
        const index = Number(proxyMatch[1])
        const file = cleanUrl(id)
        const url = file.replace(normalizePath(config.root), '')
        const result = htmlProxyMap.get(config)!.get(url)![index]
        if (result) {
          return result
        } else {
          throw new Error(`No matching HTML proxy module found from ${id}`)
        }
      }
    }
  }
}

export function addToHTMLProxyCache(
  config: ResolvedConfig,
  filePath: string,
  index: number,
  result: { code: string; map?: SourceMapInput }
): void {
  if (!htmlProxyMap.get(config)) {
    htmlProxyMap.set(config, new Map())
  }
  if (!htmlProxyMap.get(config)!.get(filePath)) {
    htmlProxyMap.get(config)!.set(filePath, [])
  }
  htmlProxyMap.get(config)!.get(filePath)![index] = result
}

export function addToHTMLProxyTransformResult(
  hash: string,
  code: string
): void {
  htmlProxyResult.set(hash, code)
}

// this extends the config in @vue/compiler-sfc with <link href>
export const assetAttrsConfig: Record<string, string[]> = {
  link: ['href'],
  video: ['src', 'poster'],
  source: ['src', 'srcset'],
  img: ['src', 'srcset'],
  image: ['xlink:href', 'href'],
  use: ['xlink:href', 'href']
}

export const isAsyncScriptMap = new WeakMap<
  ResolvedConfig,
  Map<string, boolean>
>()

export async function traverseHtml(
  html: string,
  filePath: string,
  visitor: NodeTransform
): Promise<void> {
  // lazy load compiler
  const { parse, transform } = await import('@vue/compiler-dom')
  // @vue/compiler-core doesn't like lowercase doctypes
  html = html.replace(/<!doctype\s/i, '<!DOCTYPE ')
  try {
    const ast = parse(html, { comments: true })
    transform(ast, {
      nodeTransforms: [visitor]
    })
  } catch (e) {
    handleParseError(e, html, filePath)
  }
}

export function getScriptInfo(node: ElementNode): {
  src: AttributeNode | undefined
  isModule: boolean
  isAsync: boolean
} {
  let src: AttributeNode | undefined
  let isModule = false
  let isAsync = false
  for (let i = 0; i < node.props.length; i++) {
    const p = node.props[i]
    if (p.type === NodeTypes.ATTRIBUTE) {
      if (p.name === 'src') {
        src = p
      } else if (p.name === 'type' && p.value && p.value.content === 'module') {
        isModule = true
      } else if (p.name === 'async') {
        isAsync = true
      }
    }
  }
  return { src, isModule, isAsync }
}

/**
 * Format Vue @type {CompilerError} to @type {RollupError}
 */
function formatParseError(
  compilerError: CompilerError,
  id: string,
  html: string
): RollupError {
  const formattedError: RollupError = { ...(compilerError as any) }
  if (compilerError.loc) {
    formattedError.frame = generateCodeFrame(
      html,
      compilerError.loc.start.offset
    )
    formattedError.loc = {
      file: id,
      line: compilerError.loc.start.line,
      column: compilerError.loc.start.column
    }
  }
  return formattedError
}

function handleParseError(
  compilerError: CompilerError,
  html: string,
  filePath: string
) {
  const parseError = {
    loc: filePath,
    frame: '',
    ...formatParseError(compilerError, filePath, html)
  }
  throw new Error(
    `Unable to parse HTML; ${compilerError.message}\n at ${JSON.stringify(
      parseError.loc
    )}\n${parseError.frame}`
  )
}

/**
 * Compiles index.html into an entry js module
 */
export function buildHtmlPlugin(config: ResolvedConfig): Plugin {
  const [preHooks, postHooks] = resolveHtmlTransforms(config.plugins)
  const processedHtml = new Map<string, string>()
  const isExcludedUrl = (url: string) =>
    url.startsWith('#') ||
    isExternalUrl(url) ||
    isDataUrl(url) ||
    checkPublicFile(url, config)
  // Same reason with `htmlInlineProxyPlugin`
  isAsyncScriptMap.set(config, new Map())

  return {
    name: 'vite:build-html',

    async transform(html, id) {
      if (id.endsWith('.html')) {
        const publicPath = `/${slash(path.relative(config.root, id))}`
        // pre-transform
        html = await applyHtmlTransforms(html, preHooks, {
          path: publicPath,
          filename: id
        })

        let js = ''
        const s = new MagicString(html)
        const assetUrls: AttributeNode[] = []
        const scriptUrls: ScriptAssetsUrl[] = []
        const styleUrls: ScriptAssetsUrl[] = []
        let inlineModuleIndex = -1

        let everyScriptIsAsync = true
        let someScriptsAreAsync = false
        let someScriptsAreDefer = false

        await traverseHtml(html, id, (node) => {
          if (node.type !== NodeTypes.ELEMENT) {
            return
          }

          let shouldRemove = false

          // script tags
          if (node.tag === 'script') {
            const { src, isModule, isAsync } = getScriptInfo(node)

            const url = src && src.value && src.value.content
            const isPublicFile = !!(url && checkPublicFile(url, config))
            if (isPublicFile) {
              // referencing public dir url, prefix with base
              s.overwrite(
                src!.value!.loc.start.offset,
                src!.value!.loc.end.offset,
                `"${config.base + url.slice(1)}"`,
                { contentOnly: true }
              )
            }

            if (isModule) {
              inlineModuleIndex++
              if (url && !isExcludedUrl(url)) {
                // <script type="module" src="..."/>
                // add it as an import
                js += `\nimport ${JSON.stringify(url)}`
                shouldRemove = true
              } else if (node.children.length) {
                const contents = node.children
                  .map((child: any) => child.content || '')
                  .join('')
                // <script type="module">...</script>
                const filePath = id.replace(normalizePath(config.root), '')
                addToHTMLProxyCache(config, filePath, inlineModuleIndex, {
                  code: contents
                })
                js += `\nimport "${id}?html-proxy&index=${inlineModuleIndex}.js"`
                shouldRemove = true
              }

              everyScriptIsAsync &&= isAsync
              someScriptsAreAsync ||= isAsync
              someScriptsAreDefer ||= !isAsync
            } else if (url && !isPublicFile) {
              if (!isExcludedUrl(url)) {
                config.logger.warn(
                  `<script src="${url}"> in "${publicPath}" can't be bundled without type="module" attribute`
                )
              }
            } else if (node.children.length) {
              const scriptNode = node.children.pop()! as TextNode
              const cleanCode = stripLiteral(scriptNode.content)

              let match: RegExpExecArray | null
              while ((match = inlineImportRE.exec(cleanCode))) {
                const { 1: url, index } = match
                const startUrl = cleanCode.indexOf(url, index)
                const start = startUrl + 1
                const end = start + url.length - 2
                scriptUrls.push({
                  start: start + scriptNode.loc.start.offset,
                  end: end + scriptNode.loc.start.offset,
                  url: scriptNode.content.slice(start, end)
                })
              }
            }
          }

          // For asset references in index.html, also generate an import
          // statement for each - this will be handled by the asset plugin
          const assetAttrs = assetAttrsConfig[node.tag]
          if (assetAttrs) {
            for (const p of node.props) {
              if (
                p.type === NodeTypes.ATTRIBUTE &&
                p.value &&
                assetAttrs.includes(p.name)
              ) {
                // assetsUrl may be encodeURI
                const url = decodeURI(p.value.content)
                if (!isExcludedUrl(url)) {
                  if (node.tag === 'link' && isCSSRequest(url)) {
                    // CSS references, convert to import
                    const importExpression = `\nimport ${JSON.stringify(url)}`
                    styleUrls.push({
                      url,
                      start: node.loc.start.offset,
                      end: node.loc.end.offset
                    })
                    js += importExpression
                  } else {
                    assetUrls.push(p)
                  }
                } else if (checkPublicFile(url, config)) {
                  s.overwrite(
                    p.value.loc.start.offset,
                    p.value.loc.end.offset,
                    `"${config.base + url.slice(1)}"`,
                    { contentOnly: true }
                  )
                }
              }
            }
          }
          // <tag style="... url(...) ..."></tag>
          // extract inline styles as virtual css and add class attribute to tag for selecting
          const inlineStyle = node.props.find(
            (prop) =>
              prop.name === 'style' &&
              prop.type === NodeTypes.ATTRIBUTE &&
              prop.value &&
              prop.value.content.includes('url(') // only url(...) in css need to emit file
          ) as AttributeNode
          if (inlineStyle) {
            inlineModuleIndex++
            // replace `inline style` to class
            // and import css in js code
            const styleNode = inlineStyle.value!
            const code = styleNode.content!
            const filePath = id.replace(normalizePath(config.root), '')
            addToHTMLProxyCache(config, filePath, inlineModuleIndex, { code })
            // will transform with css plugin and cache result with css-post plugin
            js += `\nimport "${id}?html-proxy&inline-css&index=${inlineModuleIndex}.css"`
            const hash = getHash(cleanUrl(id))
            // will transform in `applyHtmlTransforms`
            s.overwrite(
              styleNode.loc.start.offset,
              styleNode.loc.end.offset,
              `"__VITE_INLINE_CSS__${hash}_${inlineModuleIndex}__"`,
              { contentOnly: true }
            )
          }

          // <style>...</style>
          if (node.tag === 'style' && node.children.length) {
            const styleNode = node.children.pop() as TextNode
            const filePath = id.replace(normalizePath(config.root), '')
            inlineModuleIndex++
            addToHTMLProxyCache(config, filePath, inlineModuleIndex, {
              code: styleNode.content
            })
            js += `\nimport "${id}?html-proxy&inline-css&index=${inlineModuleIndex}.css"`
            const hash = getHash(cleanUrl(id))
            // will transform in `applyHtmlTransforms`
            s.overwrite(
              styleNode.loc.start.offset,
              styleNode.loc.end.offset,
              `__VITE_INLINE_CSS__${hash}_${inlineModuleIndex}__`,
              { contentOnly: true }
            )
          }

          if (shouldRemove) {
            // remove the script tag from the html. we are going to inject new
            // ones in the end.
            s.remove(node.loc.start.offset, node.loc.end.offset)
          }
        })

        isAsyncScriptMap.get(config)!.set(id, everyScriptIsAsync)

        if (someScriptsAreAsync && someScriptsAreDefer) {
          config.logger.warn(
            `\nMixed async and defer script modules in ${id}, output script will fallback to defer. Every script, including inline ones, need to be marked as async for your output script to be async.`
          )
        }

        // for each encountered asset url, rewrite original html so that it
        // references the post-build location, ignoring empty attributes and
        // attributes that directly reference named output.
        const namedOutput = Object.keys(
          config?.build?.rollupOptions?.input || {}
        )
        for (const attr of assetUrls) {
          const value = attr.value!
          // assetsUrl may be encodeURI
          const content = decodeURI(value.content)
          if (
            content !== '' && // Empty attribute
            !namedOutput.includes(content) && // Direct reference to named output
            !namedOutput.includes(content.replace(/^\//, '')) // Allow for absolute references as named output can't be an absolute path
          ) {
            try {
              const url =
                attr.name === 'srcset'
                  ? await processSrcSet(content, ({ url }) =>
                      urlToBuiltUrl(url, id, config, this)
                    )
                  : await urlToBuiltUrl(content, id, config, this)

              s.overwrite(
                value.loc.start.offset,
                value.loc.end.offset,
                `"${url}"`,
                { contentOnly: true }
              )
            } catch (e) {
              if (e.code !== 'ENOENT') {
                throw e
              }
            }
          }
        }
        // emit <script>import("./aaa")</script> asset
        for (const { start, end, url } of scriptUrls) {
          if (!isExcludedUrl(url)) {
            s.overwrite(
              start,
              end,
              await urlToBuiltUrl(url, id, config, this),
              { contentOnly: true }
            )
          } else if (checkPublicFile(url, config)) {
            s.overwrite(start, end, config.base + url.slice(1), {
              contentOnly: true
            })
          }
        }

        // ignore <link rel="stylesheet"> if its url can't be resolved
        const resolvedStyleUrls = await Promise.all(
          styleUrls.map(async (styleUrl) => ({
            ...styleUrl,
            resolved: await this.resolve(styleUrl.url, id)
          }))
        )
        for (const { start, end, url, resolved } of resolvedStyleUrls) {
          if (resolved == null) {
            config.logger.warnOnce(
              `\n${url} doesn't exist at build time, it will remain unchanged to be resolved at runtime`
            )
            const importExpression = `\nimport ${JSON.stringify(url)}`
            js = js.replace(importExpression, '')
          } else {
            s.remove(start, end)
          }
        }

        processedHtml.set(id, s.toString())

        // inject module preload polyfill only when configured and needed
        if (
          config.build.polyfillModulePreload &&
          (someScriptsAreAsync || someScriptsAreDefer)
        ) {
          js = `import "${modulePreloadPolyfillId}";\n${js}`
        }

        return js
      }
    },

    async generateBundle(options, bundle) {
      const analyzedChunk: Map<OutputChunk, number> = new Map()
      const getImportedChunks = (
        chunk: OutputChunk,
        seen: Set<string> = new Set()
      ): OutputChunk[] => {
        const chunks: OutputChunk[] = []
        chunk.imports.forEach((file) => {
          const importee = bundle[file]
          if (importee?.type === 'chunk' && !seen.has(file)) {
            seen.add(file)

            // post-order traversal
            chunks.push(...getImportedChunks(importee, seen))
            chunks.push(importee)
          }
        })
        return chunks
      }

      const toScriptTag = (
        chunk: OutputChunk,
        isAsync: boolean
      ): HtmlTagDescriptor => ({
        tag: 'script',
        attrs: {
          ...(isAsync ? { async: true } : {}),
          type: 'module',
          crossorigin: true,
          src: toPublicPath(chunk.fileName, config)
        }
      })

      const toPreloadTag = (chunk: OutputChunk): HtmlTagDescriptor => ({
        tag: 'link',
        attrs: {
          rel: 'modulepreload',
          crossorigin: true,
          href: toPublicPath(chunk.fileName, config)
        }
      })

      const getCssTagsForChunk = (
        chunk: OutputChunk,
        seen: Set<string> = new Set()
      ): HtmlTagDescriptor[] => {
        const tags: HtmlTagDescriptor[] = []
        if (!analyzedChunk.has(chunk)) {
          analyzedChunk.set(chunk, 1)
          chunk.imports.forEach((file) => {
            const importee = bundle[file]
            if (importee?.type === 'chunk') {
              tags.push(...getCssTagsForChunk(importee, seen))
            }
          })
        }

        chunk.viteMetadata.importedCss.forEach((file) => {
          if (!seen.has(file)) {
            seen.add(file)
            tags.push({
              tag: 'link',
              attrs: {
                rel: 'stylesheet',
                href: toPublicPath(file, config)
              }
            })
          }
        })

        return tags
      }

      for (const [id, html] of processedHtml) {
        const isAsync = isAsyncScriptMap.get(config)!.get(id)!

        let result = html

        // find corresponding entry chunk
        const chunk = Object.values(bundle).find(
          (chunk) =>
            chunk.type === 'chunk' &&
            chunk.isEntry &&
            chunk.facadeModuleId === id
        ) as OutputChunk | undefined

        let canInlineEntry = false

        // inject chunk asset links
        if (chunk) {
          // an entry chunk can be inlined if
          //  - it's an ES module (e.g. not generated by the legacy plugin)
          //  - it contains no meaningful code other than import statements
          if (options.format === 'es' && isEntirelyImport(chunk.code)) {
            canInlineEntry = true
          }

          // when not inlined, inject <script> for entry and modulepreload its dependencies
          // when inlined, discard entry chunk and inject <script> for everything in post-order
          const imports = getImportedChunks(chunk)
          const assetTags = canInlineEntry
            ? imports.map((chunk) => toScriptTag(chunk, isAsync))
            : [toScriptTag(chunk, isAsync), ...imports.map(toPreloadTag)]

          assetTags.push(...getCssTagsForChunk(chunk))

          result = injectToHead(result, assetTags)
        }

        // inject css link when cssCodeSplit is false
        if (!config.build.cssCodeSplit) {
          const cssChunk = Object.values(bundle).find(
            (chunk) => chunk.type === 'asset' && chunk.name === 'style.css'
          ) as OutputAsset | undefined
          if (cssChunk) {
            result = injectToHead(result, [
              {
                tag: 'link',
                attrs: {
                  rel: 'stylesheet',
                  href: toPublicPath(cssChunk.fileName, config)
                }
              }
            ])
          }
        }

        // no use assets plugin because it will emit file
        let match: RegExpExecArray | null
        let s: MagicString | undefined
        while ((match = inlineCSSRE.exec(result))) {
          s ||= new MagicString(result)
          const { 0: full, 1: scopedName } = match
          const cssTransformedCode = htmlProxyResult.get(scopedName)!
          s.overwrite(
            match.index,
            match.index + full.length,
            cssTransformedCode,
            { contentOnly: true }
          )
        }
        if (s) {
          result = s.toString()
        }
        const relativeUrlPath = path.posix.relative(config.root, id)
        result = await applyHtmlTransforms(result, postHooks, {
          path: '/' + relativeUrlPath,
          filename: id,
          bundle,
          chunk
        })
        // resolve asset url references
        result = result.replace(assetUrlRE, (_, fileHash, postfix = '') => {
          return config.base + getAssetFilename(fileHash, config) + postfix
        })

        if (chunk && canInlineEntry) {
          // all imports from entry have been inlined to html, prevent rollup from outputting it
          delete bundle[chunk.fileName]
        }

        const shortEmitName = path.relative(config.root, id)
        this.emitFile({
          type: 'asset',
          fileName: shortEmitName,
          source: result
        })
      }
    }
  }
}

export interface HtmlTagDescriptor {
  tag: string
  attrs?: Record<string, string | boolean | undefined>
  children?: string | HtmlTagDescriptor[]
  /**
   * default: 'head-prepend'
   */
  injectTo?: 'head' | 'body' | 'head-prepend' | 'body-prepend'
}

export type IndexHtmlTransformResult =
  | string
  | HtmlTagDescriptor[]
  | {
      html: string
      tags: HtmlTagDescriptor[]
    }

export interface IndexHtmlTransformContext {
  /**
   * public path when served
   */
  path: string
  /**
   * filename on disk
   */
  filename: string
  server?: ViteDevServer
  bundle?: OutputBundle
  chunk?: OutputChunk
  originalUrl?: string
}

export type IndexHtmlTransformHook = (
  html: string,
  ctx: IndexHtmlTransformContext
) => IndexHtmlTransformResult | void | Promise<IndexHtmlTransformResult | void>

export type IndexHtmlTransform =
  | IndexHtmlTransformHook
  | {
      enforce?: 'pre' | 'post'
      transform: IndexHtmlTransformHook
    }

export function resolveHtmlTransforms(
  plugins: readonly Plugin[]
): [IndexHtmlTransformHook[], IndexHtmlTransformHook[]] {
  const preHooks: IndexHtmlTransformHook[] = []
  const postHooks: IndexHtmlTransformHook[] = []

  for (const plugin of plugins) {
    const hook = plugin.transformIndexHtml
    if (hook) {
      if (typeof hook === 'function') {
        postHooks.push(hook)
      } else if (hook.enforce === 'pre') {
        preHooks.push(hook.transform)
      } else {
        postHooks.push(hook.transform)
      }
    }
  }

  return [preHooks, postHooks]
}

export async function applyHtmlTransforms(
  html: string,
  hooks: IndexHtmlTransformHook[],
  ctx: IndexHtmlTransformContext
): Promise<string> {
  const headTags: HtmlTagDescriptor[] = []
  const headPrependTags: HtmlTagDescriptor[] = []
  const bodyTags: HtmlTagDescriptor[] = []
  const bodyPrependTags: HtmlTagDescriptor[] = []

  for (const hook of hooks) {
    const res = await hook(html, ctx)
    if (!res) {
      continue
    }
    if (typeof res === 'string') {
      html = res
    } else {
      let tags: HtmlTagDescriptor[]
      if (Array.isArray(res)) {
        tags = res
      } else {
        html = res.html || html
        tags = res.tags
      }
      for (const tag of tags) {
        if (tag.injectTo === 'body') {
          bodyTags.push(tag)
        } else if (tag.injectTo === 'body-prepend') {
          bodyPrependTags.push(tag)
        } else if (tag.injectTo === 'head') {
          headTags.push(tag)
        } else {
          headPrependTags.push(tag)
        }
      }
    }
  }

  // inject tags
  if (headPrependTags.length) {
    html = injectToHead(html, headPrependTags, true)
  }
  if (headTags.length) {
    html = injectToHead(html, headTags)
  }
  if (bodyPrependTags.length) {
    html = injectToBody(html, bodyPrependTags, true)
  }
  if (bodyTags.length) {
    html = injectToBody(html, bodyTags)
  }

  return html
}

const importRE = /\bimport\s*("[^"]*[^\\]"|'[^']*[^\\]');*/g
const commentRE = /\/\*[\s\S]*?\*\/|\/\/.*$/gm
function isEntirelyImport(code: string) {
  // only consider "side-effect" imports, which match <script type=module> semantics exactly
  // the regexes will remove too little in some exotic cases, but false-negatives are alright
  return !code.replace(importRE, '').replace(commentRE, '').trim().length
}

function toPublicPath(filename: string, config: ResolvedConfig) {
  return isExternalUrl(filename) ? filename : config.base + filename
}

const headInjectRE = /([ \t]*)<\/head>/i
const headPrependInjectRE = /([ \t]*)<head[^>]*>/i

const htmlInjectRE = /<\/html>/i
const htmlPrependInjectRE = /([ \t]*)<html[^>]*>/i

const bodyInjectRE = /([ \t]*)<\/body>/i
const bodyPrependInjectRE = /([ \t]*)<body[^>]*>/i

const doctypePrependInjectRE = /<!doctype html>/i

function injectToHead(
  html: string,
  tags: HtmlTagDescriptor[],
  prepend = false
) {
  if (prepend) {
    // inject as the first element of head
    if (headPrependInjectRE.test(html)) {
      return html.replace(
        headPrependInjectRE,
        (match, p1) => `${match}\n${serializeTags(tags, incrementIndent(p1))}`
      )
    }
  } else {
    // inject before head close
    if (headInjectRE.test(html)) {
      // respect indentation of head tag
      return html.replace(
        headInjectRE,
        (match, p1) => `${serializeTags(tags, incrementIndent(p1))}${match}`
      )
    }
    // try to inject before the body tag
    if (bodyPrependInjectRE.test(html)) {
      return html.replace(
        bodyPrependInjectRE,
        (match, p1) => `${serializeTags(tags, p1)}\n${match}`
      )
    }
  }
  // if no head tag is present, we prepend the tag for both prepend and append
  return prependInjectFallback(html, tags)
}

function injectToBody(
  html: string,
  tags: HtmlTagDescriptor[],
  prepend = false
) {
  if (prepend) {
    // inject after body open
    if (bodyPrependInjectRE.test(html)) {
      return html.replace(
        bodyPrependInjectRE,
        (match, p1) => `${match}\n${serializeTags(tags, incrementIndent(p1))}`
      )
    }
    // if no there is no body tag, inject after head or fallback to prepend in html
    if (headInjectRE.test(html)) {
      return html.replace(
        headInjectRE,
        (match, p1) => `${match}\n${serializeTags(tags, p1)}`
      )
    }
    return prependInjectFallback(html, tags)
  } else {
    // inject before body close
    if (bodyInjectRE.test(html)) {
      return html.replace(
        bodyInjectRE,
        (match, p1) => `${serializeTags(tags, incrementIndent(p1))}${match}`
      )
    }
    // if no body tag is present, append to the html tag, or at the end of the file
    if (htmlInjectRE.test(html)) {
      return html.replace(htmlInjectRE, `${serializeTags(tags)}\n$&`)
    }
    return html + `\n` + serializeTags(tags)
  }
}

function prependInjectFallback(html: string, tags: HtmlTagDescriptor[]) {
  // prepend to the html tag, append after doctype, or the document start
  if (htmlPrependInjectRE.test(html)) {
    return html.replace(htmlPrependInjectRE, `$&\n${serializeTags(tags)}`)
  }
  if (doctypePrependInjectRE.test(html)) {
    return html.replace(doctypePrependInjectRE, `$&\n${serializeTags(tags)}`)
  }
  return serializeTags(tags) + html
}

const unaryTags = new Set(['link', 'meta', 'base'])

function serializeTag(
  { tag, attrs, children }: HtmlTagDescriptor,
  indent: string = ''
): string {
  if (unaryTags.has(tag)) {
    return `<${tag}${serializeAttrs(attrs)}>`
  } else {
    return `<${tag}${serializeAttrs(attrs)}>${serializeTags(
      children,
      incrementIndent(indent)
    )}</${tag}>`
  }
}

function serializeTags(
  tags: HtmlTagDescriptor['children'],
  indent: string = ''
): string {
  if (typeof tags === 'string') {
    return tags
  } else if (tags && tags.length) {
    return tags.map((tag) => `${indent}${serializeTag(tag, indent)}\n`).join('')
  }
  return ''
}

function serializeAttrs(attrs: HtmlTagDescriptor['attrs']): string {
  let res = ''
  for (const key in attrs) {
    if (typeof attrs[key] === 'boolean') {
      res += attrs[key] ? ` ${key}` : ``
    } else {
      res += ` ${key}=${JSON.stringify(attrs[key])}`
    }
  }
  return res
}

function incrementIndent(indent: string = '') {
  return `${indent}${indent[0] === '\t' ? '\t' : '  '}`
}<|MERGE_RESOLUTION|>--- conflicted
+++ resolved
@@ -31,15 +31,9 @@
 import type { ResolvedConfig } from '../config'
 import {
   assetUrlRE,
-<<<<<<< HEAD
-  urlToBuiltUrl,
-  getAssetFilename
-=======
   checkPublicFile,
   getAssetFilename,
-  getAssetHash,
   urlToBuiltUrl
->>>>>>> c81cedfe
 } from './asset'
 import { isCSSRequest } from './css'
 import { modulePreloadPolyfillId } from './modulePreloadPolyfill'
