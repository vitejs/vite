--- conflicted
+++ resolved
@@ -520,22 +520,10 @@
           const importee = bundle[file]
           if (importee?.type === 'chunk' && !seen.has(file)) {
             seen.add(file)
-<<<<<<< HEAD
-            tags.push({
-              tag: 'link',
-              attrs: {
-                rel: 'modulepreload',
-                crossorigin: true,
-                href: toPublicPath(file, config)
-              }
-            })
-            tags.push(...getPreloadLinksForChunk(importee, seen))
-=======
 
             // post-order traversal
             chunks.push(...getImportedChunks(importee, seen))
             chunks.push(importee)
->>>>>>> d7c04e8a
           }
         })
         return chunks
@@ -558,6 +546,7 @@
         tag: 'link',
         attrs: {
           rel: 'modulepreload',
+          crossorigin: true,
           href: toPublicPath(chunk.fileName, config)
         }
       })
