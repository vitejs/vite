--- conflicted
+++ resolved
@@ -29,14 +29,10 @@
 import type { ResolvedConfig } from '../config'
 import { checkPublicFile } from '../publicDir'
 import { toOutputFilePathInHtml } from '../build'
-<<<<<<< HEAD
-import { getNodeAssetAttributes } from '../assetSource'
-=======
 import { resolveEnvPrefix } from '../env'
 import type { Logger } from '../logger'
 import { cleanUrl } from '../../shared/utils'
 import { usePerEnvironmentState } from '../environment'
->>>>>>> a0336bd5
 import {
   assetUrlRE,
   getPublicAssetFilename,
@@ -144,8 +140,6 @@
   htmlProxyResult.set(hash, code)
 }
 
-<<<<<<< HEAD
-=======
 // this extends the config in @vue/compiler-sfc with <link href>
 export const assetAttrsConfig: Record<string, string[]> = {
   link: ['href'],
@@ -167,7 +161,6 @@
   'manifest',
 ])
 
->>>>>>> a0336bd5
 export const isAsyncScriptMap = new WeakMap<
   ResolvedConfig,
   Map<string, boolean>
@@ -511,36 +504,6 @@
 
           // For asset references in index.html, also generate an import
           // statement for each - this will be handled by the asset plugin
-<<<<<<< HEAD
-          const assetAttrs = getNodeAssetAttributes(node)
-          for (const attr of assetAttrs) {
-            // assetsUrl may be encodeURI
-            const url = decodeURI(attr.attribute.value)
-            if (!isExcludedUrl(url)) {
-              if (
-                node.nodeName === 'link' &&
-                isCSSRequest(url) &&
-                // should not be converted if following attributes are present (#6748)
-                !node.attrs.some(
-                  (p) =>
-                    p.prefix === undefined &&
-                    (p.name === 'media' || p.name === 'disabled'),
-                )
-              ) {
-                // CSS references, convert to import
-                const importExpression = `\nimport ${JSON.stringify(url)}`
-                styleUrls.push({
-                  url,
-                  start: node.sourceCodeLocation!.startOffset,
-                  end: node.sourceCodeLocation!.endOffset,
-                })
-                js += importExpression
-              } else {
-                assetUrls.push({
-                  attr: attr.attribute,
-                  sourceCodeLocation: attr.location,
-                })
-=======
           const assetAttrs = assetAttrsConfig[node.nodeName]
           if (assetAttrs) {
             for (const p of node.attrs) {
@@ -629,10 +592,7 @@
                     }
                   }
                 }
->>>>>>> a0336bd5
               }
-            } else if (checkPublicFile(url, config)) {
-              overwriteAttrValue(s, attr.location, toOutputPublicFilePath(url))
             }
           }
 
@@ -1577,8 +1537,6 @@
 
 function incrementIndent(indent: string = '') {
   return `${indent}${indent[0] === '\t' ? '\t' : '  '}`
-<<<<<<< HEAD
-=======
 }
 
 export function getAttrKey(attr: Token.Attribute): string {
@@ -1590,5 +1548,4 @@
   attrKey: string,
 ) {
   return node.sourceCodeLocation!.attrs![attrKey]
->>>>>>> a0336bd5
 }