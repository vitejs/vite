import path from 'path'
import type { Plugin } from '../plugin'
import type { ViteDevServer } from '../server'
import type {
  OutputAsset,
  OutputBundle,
  OutputChunk,
  RollupError
} from 'rollup'
import {
  cleanUrl,
  generateCodeFrame,
  isDataUrl,
  isExternalUrl,
  normalizePath,
  processSrcSet,
  slash
} from '../utils'
import type { ResolvedConfig } from '../config'
import MagicString from 'magic-string'
import {
  checkPublicFile,
  assetUrlRE,
  urlToBuiltUrl,
  getAssetFilename
} from './asset'
import { isCSSRequest, chunkToEmittedCssFileMap } from './css'
import { modulePreloadPolyfillId } from './modulePreloadPolyfill'
import type {
  AttributeNode,
  NodeTransform,
  TextNode,
  ElementNode,
  CompilerError
} from '@vue/compiler-dom'
import { NodeTypes } from '@vue/compiler-dom'

const htmlProxyRE = /\?html-proxy[&inline\-css]*&index=(\d+)\.(js|css)$/
const inlineCSSRE = /__VITE_INLINE_CSS__([^_]+_\d+)__/g
export const isHTMLProxy = (id: string): boolean => htmlProxyRE.test(id)

// HTML Proxy Caches are stored by config -> filePath -> index
export const htmlProxyMap = new WeakMap<
  ResolvedConfig,
  Map<string, Array<string>>
>()

// HTML Proxy Transform result are stored by config
// `${importer}_${query.index}` -> transformed css code
// PS: key like `/vite/packages/playground/assets/index.html_1`
export const htmlProxyResult = new Map<string, string>()

export function htmlInlineProxyPlugin(config: ResolvedConfig): Plugin {
  // Should do this when `constructor` rather than when `buildStart`,
  // `buildStart` will be triggered multiple times then the cached result will be emptied.
  // https://github.com/vitejs/vite/issues/6372
  htmlProxyMap.set(config, new Map())
  return {
    name: 'vite:html-inline-proxy',

    resolveId(id) {
      if (htmlProxyRE.test(id)) {
        return id
      }
    },

    load(id) {
      const proxyMatch = id.match(htmlProxyRE)
      if (proxyMatch) {
        const index = Number(proxyMatch[1])
        const file = cleanUrl(id)
        const url = file.replace(normalizePath(config.root), '')
        const result = htmlProxyMap.get(config)!.get(url)![index]
        if (typeof result === 'string') {
          return result
        } else {
          throw new Error(`No matching HTML proxy module found from ${id}`)
        }
      }
    }
  }
}

export function addToHTMLProxyCache(
  config: ResolvedConfig,
  filePath: string,
  index: number,
  code: string
): void {
  if (!htmlProxyMap.get(config)) {
    htmlProxyMap.set(config, new Map())
  }
  if (!htmlProxyMap.get(config)!.get(filePath)) {
    htmlProxyMap.get(config)!.set(filePath, [])
  }
  htmlProxyMap.get(config)!.get(filePath)![index] = code
}

export function addToHTMLProxyTransformResult(
  hash: string,
  code: string
): void {
  htmlProxyResult.set(hash, code)
}

// this extends the config in @vue/compiler-sfc with <link href>
export const assetAttrsConfig: Record<string, string[]> = {
  link: ['href'],
  video: ['src', 'poster'],
  source: ['src', 'srcset'],
  img: ['src', 'srcset'],
  image: ['xlink:href', 'href'],
  use: ['xlink:href', 'href']
}

export const isAsyncScriptMap = new WeakMap<
  ResolvedConfig,
  Map<string, boolean>
>()

export async function traverseHtml(
  html: string,
  filePath: string,
  visitor: NodeTransform
): Promise<void> {
  // lazy load compiler
  const { parse, transform } = await import('@vue/compiler-dom')
  // @vue/compiler-core doesn't like lowercase doctypes
  html = html.replace(/<!doctype\s/i, '<!DOCTYPE ')
  try {
    const ast = parse(html, { comments: true })
    transform(ast, {
      nodeTransforms: [visitor]
    })
  } catch (e) {
    handleParseError(e, html, filePath)
  }
}

export function getScriptInfo(node: ElementNode): {
  src: AttributeNode | undefined
  isModule: boolean
  isAsync: boolean
} {
  let src: AttributeNode | undefined
  let isModule = false
  let isAsync = false
  for (let i = 0; i < node.props.length; i++) {
    const p = node.props[i]
    if (p.type === NodeTypes.ATTRIBUTE) {
      if (p.name === 'src') {
        src = p
      } else if (p.name === 'type' && p.value && p.value.content === 'module') {
        isModule = true
      } else if (p.name === 'async') {
        isAsync = true
      }
    }
  }
  return { src, isModule, isAsync }
}

/**
 * Format Vue @type {CompilerError} to @type {RollupError}
 */
function formatParseError(
  compilerError: CompilerError,
  id: string,
  html: string
): RollupError {
  const formattedError: RollupError = { ...(compilerError as any) }
  if (compilerError.loc) {
    formattedError.frame = generateCodeFrame(
      html,
      compilerError.loc.start.offset
    )
    formattedError.loc = {
      file: id,
      line: compilerError.loc.start.line,
      column: compilerError.loc.start.column
    }
  }
  return formattedError
}

function handleParseError(
  compilerError: CompilerError,
  html: string,
  filePath: string
) {
  const parseError = {
    loc: filePath,
    frame: '',
    ...formatParseError(compilerError, filePath, html)
  }
  throw new Error(
    `Unable to parse HTML; ${compilerError.message}\n at ${JSON.stringify(
      parseError.loc
    )}\n${parseError.frame}`
  )
}

/**
 * Compiles index.html into an entry js module
 */
export function buildHtmlPlugin(config: ResolvedConfig): Plugin {
  const [preHooks, postHooks] = resolveHtmlTransforms(config.plugins)
  const processedHtml = new Map<string, string>()
  const isExcludedUrl = (url: string) =>
    url.startsWith('#') ||
    isExternalUrl(url) ||
    isDataUrl(url) ||
    checkPublicFile(url, config)
  // Same reason with `htmlInlineProxyPlugin`
  isAsyncScriptMap.set(config, new Map())

  const inputFiles = new Set<string>()

  return {
    name: 'vite:build-html',

<<<<<<< HEAD
    buildStart({ input }) {
      isAsyncScriptMap.set(config, new Map())

      let allInputs: string[]
      if (typeof input === 'string') {
        allInputs = [input]
      } else if (Array.isArray(input)) {
        allInputs = input
      } else {
        allInputs = Object.values(input)
      }

      for (const filename of allInputs) {
        if (filename.endsWith('.html')) {
          inputFiles.add(normalizePath(filename))
        }
      }
    },

=======
>>>>>>> 5d7b4c31
    async transform(html, id) {
      if (inputFiles.has(id)) {
        const publicPath = `/${slash(path.relative(config.root, id))}`
        // pre-transform
        html = await applyHtmlTransforms(html, preHooks, {
          path: publicPath,
          filename: id
        })

        let js = ''
        const s = new MagicString(html)
        const assetUrls: AttributeNode[] = []
        let inlineModuleIndex = -1

        let everyScriptIsAsync = true
        let someScriptsAreAsync = false
        let someScriptsAreDefer = false

        await traverseHtml(html, id, (node) => {
          if (node.type !== NodeTypes.ELEMENT) {
            return
          }

          let shouldRemove = false

          // script tags
          if (node.tag === 'script') {
            const { src, isModule, isAsync } = getScriptInfo(node)

            const url = src && src.value && src.value.content
            const isPublicFile = !!(url && checkPublicFile(url, config))
            if (isPublicFile) {
              // referencing public dir url, prefix with base
              s.overwrite(
                src!.value!.loc.start.offset,
                src!.value!.loc.end.offset,
                `"${config.base + url.slice(1)}"`
              )
            }

            if (isModule) {
              inlineModuleIndex++
              if (url && !isExcludedUrl(url)) {
                // <script type="module" src="..."/>
                // add it as an import
                js += `\nimport ${JSON.stringify(url)}`
                shouldRemove = true
              } else if (node.children.length) {
                const contents = node.children
                  .map((child: any) => child.content || '')
                  .join('')
                // <script type="module">...</script>
                const filePath = id.replace(normalizePath(config.root), '')
                addToHTMLProxyCache(
                  config,
                  filePath,
                  inlineModuleIndex,
                  contents
                )
                js += `\nimport "${id}?html-proxy&index=${inlineModuleIndex}.js"`
                shouldRemove = true
              }

              everyScriptIsAsync &&= isAsync
              someScriptsAreAsync ||= isAsync
              someScriptsAreDefer ||= !isAsync
            } else if (url && !isPublicFile) {
              config.logger.warn(
                `<script src="${url}"> in "${publicPath}" can't be bundled without type="module" attribute`
              )
            }
          }

          // For asset references in index.html, also generate an import
          // statement for each - this will be handled by the asset plugin
          const assetAttrs = assetAttrsConfig[node.tag]
          if (assetAttrs) {
            for (const p of node.props) {
              if (
                p.type === NodeTypes.ATTRIBUTE &&
                p.value &&
                assetAttrs.includes(p.name)
              ) {
                // assetsUrl may be encodeURI
                const url = decodeURI(p.value.content)
                if (!isExcludedUrl(url)) {
                  if (node.tag === 'link' && isCSSRequest(url)) {
                    // CSS references, convert to import
                    js += `\nimport ${JSON.stringify(url)}`
                    shouldRemove = true
                  } else {
                    assetUrls.push(p)
                  }
                } else if (checkPublicFile(url, config)) {
                  s.overwrite(
                    p.value.loc.start.offset,
                    p.value.loc.end.offset,
                    `"${config.base + url.slice(1)}"`
                  )
                }
              }
            }
          }
          // <tag style="... url(...) ..."></tag>
          // extract inline styles as virtual css and add class attribute to tag for selecting
          const inlineStyle = node.props.find(
            (prop) =>
              prop.name === 'style' &&
              prop.type === NodeTypes.ATTRIBUTE &&
              prop.value &&
              prop.value.content.includes('url(') // only url(...) in css need to emit file
          ) as AttributeNode
          if (inlineStyle) {
            inlineModuleIndex++
            // replace `inline style` to class
            // and import css in js code
            const styleNode = inlineStyle.value!
            const code = styleNode.content!
            const filePath = id.replace(normalizePath(config.root), '')
            addToHTMLProxyCache(config, filePath, inlineModuleIndex, code)
            // will transform with css plugin and cache result with css-post plugin
            js += `\nimport "${id}?html-proxy&inline-css&index=${inlineModuleIndex}.css"`

            // will transfrom in `applyHtmlTransforms`
            s.overwrite(
              styleNode.loc.start.offset,
              styleNode.loc.end.offset,
              `"__VITE_INLINE_CSS__${cleanUrl(id)}_${inlineModuleIndex}__"`
            )
          }

          // <style>...</style>
          if (node.tag === 'style' && node.children.length) {
            const styleNode = node.children.pop() as TextNode
            const filePath = id.replace(normalizePath(config.root), '')
            inlineModuleIndex++
            addToHTMLProxyCache(
              config,
              filePath,
              inlineModuleIndex,
              styleNode.content
            )
            js += `\nimport "${id}?html-proxy&index=${inlineModuleIndex}.css"`
            shouldRemove = true
          }

          if (shouldRemove) {
            // remove the script tag from the html. we are going to inject new
            // ones in the end.
            s.remove(node.loc.start.offset, node.loc.end.offset)
          }
        })

        isAsyncScriptMap.get(config)!.set(id, everyScriptIsAsync)

        if (someScriptsAreAsync && someScriptsAreDefer) {
          config.logger.warn(
            `\nMixed async and defer script modules in ${id}, output script will fallback to defer. Every script, including inline ones, need to be marked as async for your output script to be async.`
          )
        }

        // for each encountered asset url, rewrite original html so that it
        // references the post-build location, ignoring empty attributes and
        // attributes that directly reference named output.
        const namedOutput = Object.keys(
          config?.build?.rollupOptions?.input || {}
        )
        for (const attr of assetUrls) {
          const value = attr.value!
          // assetsUrl may be encodeURI
          const content = decodeURI(value.content)
          if (
            content !== '' && // Empty attribute
            !namedOutput.includes(content) && // Direct reference to named output
            !namedOutput.includes(content.replace(/^\//, '')) // Allow for absolute references as named output can't be an absolute path
          ) {
            try {
              const url =
                attr.name === 'srcset'
                  ? await processSrcSet(content, ({ url }) =>
                      urlToBuiltUrl(url, id, config, this)
                    )
                  : await urlToBuiltUrl(content, id, config, this)

              s.overwrite(
                value.loc.start.offset,
                value.loc.end.offset,
                `"${url}"`
              )
            } catch (e) {
              if (e.code !== 'ENOENT') {
                throw e
              }
            }
          }
        }

        processedHtml.set(id, s.toString())

        // inject module preload polyfill only when configured and needed
        if (
          config.build.polyfillModulePreload &&
          (someScriptsAreAsync || someScriptsAreDefer)
        ) {
          js = `import "${modulePreloadPolyfillId}";\n${js}`
        }

        return js
      }
    },

    async generateBundle(options, bundle) {
      const analyzedChunk: Map<OutputChunk, number> = new Map()
      const getImportedChunks = (
        chunk: OutputChunk,
        seen: Set<string> = new Set()
      ): OutputChunk[] => {
        const chunks: OutputChunk[] = []
        chunk.imports.forEach((file) => {
          const importee = bundle[file]
          if (importee?.type === 'chunk' && !seen.has(file)) {
            seen.add(file)

            // post-order traversal
            chunks.push(...getImportedChunks(importee, seen))
            chunks.push(importee)
          }
        })
        return chunks
      }

      const toScriptTag = (
        chunk: OutputChunk,
        isAsync: boolean
      ): HtmlTagDescriptor => ({
        tag: 'script',
        attrs: {
          ...(isAsync ? { async: true } : {}),
          type: 'module',
          crossorigin: true,
          src: toPublicPath(chunk.fileName, config)
        }
      })

      const toPreloadTag = (chunk: OutputChunk): HtmlTagDescriptor => ({
        tag: 'link',
        attrs: {
          rel: 'modulepreload',
          href: toPublicPath(chunk.fileName, config)
        }
      })

      const getCssTagsForChunk = (
        chunk: OutputChunk,
        seen: Set<string> = new Set()
      ): HtmlTagDescriptor[] => {
        const tags: HtmlTagDescriptor[] = []
        if (!analyzedChunk.has(chunk)) {
          analyzedChunk.set(chunk, 1)
          chunk.imports.forEach((file) => {
            const importee = bundle[file]
            if (importee?.type === 'chunk') {
              tags.push(...getCssTagsForChunk(importee, seen))
            }
          })
        }

        const cssFiles = chunkToEmittedCssFileMap.get(chunk)
        if (cssFiles) {
          cssFiles.forEach((file) => {
            if (!seen.has(file)) {
              seen.add(file)
              tags.push({
                tag: 'link',
                attrs: {
                  rel: 'stylesheet',
                  href: toPublicPath(file, config)
                }
              })
            }
          })
        }
        return tags
      }

      for (const [id, html] of processedHtml) {
        const isAsync = isAsyncScriptMap.get(config)!.get(id)!

        let result = html

        // find corresponding entry chunk
        const chunk = Object.values(bundle).find(
          (chunk) =>
            chunk.type === 'chunk' &&
            chunk.isEntry &&
            chunk.facadeModuleId === id
        ) as OutputChunk | undefined

        let canInlineEntry = false

        // inject chunk asset links
        if (chunk) {
          // an entry chunk can be inlined if
          //  - it's an ES module (e.g. not generated by the legacy plugin)
          //  - it contains no meaningful code other than import statements
          if (options.format === 'es' && isEntirelyImport(chunk.code)) {
            canInlineEntry = true
          }

          // when not inlined, inject <script> for entry and modulepreload its dependencies
          // when inlined, discard entry chunk and inject <script> for everything in post-order
          const imports = getImportedChunks(chunk)
          const assetTags = canInlineEntry
            ? imports.map((chunk) => toScriptTag(chunk, isAsync))
            : [toScriptTag(chunk, isAsync), ...imports.map(toPreloadTag)]

          assetTags.push(...getCssTagsForChunk(chunk))

          result = injectToHead(result, assetTags)
        }

        // inject css link when cssCodeSplit is false
        if (!config.build.cssCodeSplit) {
          const cssChunk = Object.values(bundle).find(
            (chunk) => chunk.type === 'asset' && chunk.name === 'style.css'
          ) as OutputAsset | undefined
          if (cssChunk) {
            result = injectToHead(result, [
              {
                tag: 'link',
                attrs: {
                  rel: 'stylesheet',
                  href: toPublicPath(cssChunk.fileName, config)
                }
              }
            ])
          }
        }

        const shortEmitName = path.posix.relative(config.root, id)
        // no use assets plugin because it will emit file
        let match: RegExpExecArray | null
        let s: MagicString | undefined
        while ((match = inlineCSSRE.exec(result))) {
          s ||= new MagicString(result)
          const { 0: full, 1: scopedName } = match
          const cssTransformedCode = htmlProxyResult.get(scopedName)!
          s.overwrite(
            match.index,
            match.index + full.length,
            cssTransformedCode
          )
        }
        if (s) {
          result = s.toString()
        }
        result = await applyHtmlTransforms(result, postHooks, {
          path: '/' + shortEmitName,
          filename: id,
          bundle,
          chunk
        })
        // resolve asset url references
        result = result.replace(assetUrlRE, (_, fileHash, postfix = '') => {
          return config.base + getAssetFilename(fileHash, config) + postfix
        })

        if (chunk && canInlineEntry) {
          // all imports from entry have been inlined to html, prevent rollup from outputting it
          delete bundle[chunk.fileName]
        }

        this.emitFile({
          type: 'asset',
          fileName: shortEmitName,
          source: result
        })
      }
    }
  }
}

export interface HtmlTagDescriptor {
  tag: string
  attrs?: Record<string, string | boolean | undefined>
  children?: string | HtmlTagDescriptor[]
  /**
   * default: 'head-prepend'
   */
  injectTo?: 'head' | 'body' | 'head-prepend' | 'body-prepend'
}

export type IndexHtmlTransformResult =
  | string
  | HtmlTagDescriptor[]
  | {
      html: string
      tags: HtmlTagDescriptor[]
    }

export interface IndexHtmlTransformContext {
  /**
   * public path when served
   */
  path: string
  /**
   * filename on disk
   */
  filename: string
  server?: ViteDevServer
  bundle?: OutputBundle
  chunk?: OutputChunk
  originalUrl?: string
}

export type IndexHtmlTransformHook = (
  html: string,
  ctx: IndexHtmlTransformContext
) => IndexHtmlTransformResult | void | Promise<IndexHtmlTransformResult | void>

export type IndexHtmlTransform =
  | IndexHtmlTransformHook
  | {
      enforce?: 'pre' | 'post'
      transform: IndexHtmlTransformHook
    }

export function resolveHtmlTransforms(
  plugins: readonly Plugin[]
): [IndexHtmlTransformHook[], IndexHtmlTransformHook[]] {
  const preHooks: IndexHtmlTransformHook[] = []
  const postHooks: IndexHtmlTransformHook[] = []

  for (const plugin of plugins) {
    const hook = plugin.transformIndexHtml
    if (hook) {
      if (typeof hook === 'function') {
        postHooks.push(hook)
      } else if (hook.enforce === 'pre') {
        preHooks.push(hook.transform)
      } else {
        postHooks.push(hook.transform)
      }
    }
  }

  return [preHooks, postHooks]
}

export async function applyHtmlTransforms(
  html: string,
  hooks: IndexHtmlTransformHook[],
  ctx: IndexHtmlTransformContext
): Promise<string> {
  const headTags: HtmlTagDescriptor[] = []
  const headPrependTags: HtmlTagDescriptor[] = []
  const bodyTags: HtmlTagDescriptor[] = []
  const bodyPrependTags: HtmlTagDescriptor[] = []

  for (const hook of hooks) {
    const res = await hook(html, ctx)
    if (!res) {
      continue
    }
    if (typeof res === 'string') {
      html = res
    } else {
      let tags: HtmlTagDescriptor[]
      if (Array.isArray(res)) {
        tags = res
      } else {
        html = res.html || html
        tags = res.tags
      }
      for (const tag of tags) {
        if (tag.injectTo === 'body') {
          bodyTags.push(tag)
        } else if (tag.injectTo === 'body-prepend') {
          bodyPrependTags.push(tag)
        } else if (tag.injectTo === 'head') {
          headTags.push(tag)
        } else {
          headPrependTags.push(tag)
        }
      }
    }
  }

  // inject tags
  if (headPrependTags.length) {
    html = injectToHead(html, headPrependTags, true)
  }
  if (headTags.length) {
    html = injectToHead(html, headTags)
  }
  if (bodyPrependTags.length) {
    html = injectToBody(html, bodyPrependTags, true)
  }
  if (bodyTags.length) {
    html = injectToBody(html, bodyTags)
  }

  return html
}

const importRE = /\bimport\s*("[^"]*[^\\]"|'[^']*[^\\]');*/g
const commentRE = /\/\*[\s\S]*?\*\/|\/\/.*$/gm
function isEntirelyImport(code: string) {
  // only consider "side-effect" imports, which match <script type=module> semantics exactly
  // the regexes will remove too little in some exotic cases, but false-negatives are alright
  return !code.replace(importRE, '').replace(commentRE, '').trim().length
}

function toPublicPath(filename: string, config: ResolvedConfig) {
  return isExternalUrl(filename) ? filename : config.base + filename
}

const headInjectRE = /([ \t]*)<\/head>/i
const headPrependInjectRE = /([ \t]*)<head[^>]*>/i

const htmlInjectRE = /<\/html>/i
const htmlPrependInjectRE = /([ \t]*)<html[^>]*>/i

const bodyInjectRE = /([ \t]*)<\/body>/i
const bodyPrependInjectRE = /([ \t]*)<body[^>]*>/i

const doctypePrependInjectRE = /<!doctype html>/i

function injectToHead(
  html: string,
  tags: HtmlTagDescriptor[],
  prepend = false
) {
  if (prepend) {
    // inject as the first element of head
    if (headPrependInjectRE.test(html)) {
      return html.replace(
        headPrependInjectRE,
        (match, p1) => `${match}\n${serializeTags(tags, incrementIndent(p1))}`
      )
    }
  } else {
    // inject before head close
    if (headInjectRE.test(html)) {
      // respect indentation of head tag
      return html.replace(
        headInjectRE,
        (match, p1) => `${serializeTags(tags, incrementIndent(p1))}${match}`
      )
    }
    // try to inject before the body tag
    if (bodyPrependInjectRE.test(html)) {
      return html.replace(
        bodyPrependInjectRE,
        (match, p1) => `${serializeTags(tags, p1)}\n${match}`
      )
    }
  }
  // if no head tag is present, we prepend the tag for both prepend and append
  return prependInjectFallback(html, tags)
}

function injectToBody(
  html: string,
  tags: HtmlTagDescriptor[],
  prepend = false
) {
  if (prepend) {
    // inject after body open
    if (bodyPrependInjectRE.test(html)) {
      return html.replace(
        bodyPrependInjectRE,
        (match, p1) => `${match}\n${serializeTags(tags, incrementIndent(p1))}`
      )
    }
    // if no there is no body tag, inject after head or fallback to prepend in html
    if (headInjectRE.test(html)) {
      return html.replace(
        headInjectRE,
        (match, p1) => `${match}\n${serializeTags(tags, p1)}`
      )
    }
    return prependInjectFallback(html, tags)
  } else {
    // inject before body close
    if (bodyInjectRE.test(html)) {
      return html.replace(
        bodyInjectRE,
        (match, p1) => `${serializeTags(tags, incrementIndent(p1))}${match}`
      )
    }
    // if no body tag is present, append to the html tag, or at the end of the file
    if (htmlInjectRE.test(html)) {
      return html.replace(htmlInjectRE, `${serializeTags(tags)}\n$&`)
    }
    return html + `\n` + serializeTags(tags)
  }
}

function prependInjectFallback(html: string, tags: HtmlTagDescriptor[]) {
  // prepend to the html tag, append after doctype, or the document start
  if (htmlPrependInjectRE.test(html)) {
    return html.replace(htmlPrependInjectRE, `$&\n${serializeTags(tags)}`)
  }
  if (doctypePrependInjectRE.test(html)) {
    return html.replace(doctypePrependInjectRE, `$&\n${serializeTags(tags)}`)
  }
  return serializeTags(tags) + html
}

const unaryTags = new Set(['link', 'meta', 'base'])

function serializeTag(
  { tag, attrs, children }: HtmlTagDescriptor,
  indent: string = ''
): string {
  if (unaryTags.has(tag)) {
    return `<${tag}${serializeAttrs(attrs)}>`
  } else {
    return `<${tag}${serializeAttrs(attrs)}>${serializeTags(
      children,
      incrementIndent(indent)
    )}</${tag}>`
  }
}

function serializeTags(
  tags: HtmlTagDescriptor['children'],
  indent: string = ''
): string {
  if (typeof tags === 'string') {
    return tags
  } else if (tags && tags.length) {
    return tags.map((tag) => `${indent}${serializeTag(tag, indent)}\n`).join('')
  }
  return ''
}

function serializeAttrs(attrs: HtmlTagDescriptor['attrs']): string {
  let res = ''
  for (const key in attrs) {
    if (typeof attrs[key] === 'boolean') {
      res += attrs[key] ? ` ${key}` : ``
    } else {
      res += ` ${key}=${JSON.stringify(attrs[key])}`
    }
  }
  return res
}

function incrementIndent(indent: string = '') {
  return `${indent}${indent[0] === '\t' ? '\t' : '  '}`
}<|MERGE_RESOLUTION|>--- conflicted
+++ resolved
@@ -219,7 +219,6 @@
   return {
     name: 'vite:build-html',
 
-<<<<<<< HEAD
     buildStart({ input }) {
       isAsyncScriptMap.set(config, new Map())
 
@@ -239,8 +238,6 @@
       }
     },
 
-=======
->>>>>>> 5d7b4c31
     async transform(html, id) {
       if (inputFiles.has(id)) {
         const publicPath = `/${slash(path.relative(config.root, id))}`
