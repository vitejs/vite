--- conflicted
+++ resolved
@@ -405,12 +405,11 @@
             // which we ignore and assume the line is not empty
           }
 
-<<<<<<< HEAD
           return isLineEmpty ? lineStartOffset : startOffset
         }
 
         // pre-transform
-        html = await applyHtmlTransforms(html, preHooks, {
+        html = await applyHtmlTransforms(html, preHooks, this, {
           path: publicPath,
           filename: id,
         })
@@ -442,47 +441,6 @@
             } catch (e) {
               if (e.code !== 'ENOENT') {
                 throw e
-=======
-          // pre-transform
-          html = await applyHtmlTransforms(html, preHooks, this, {
-            path: publicPath,
-            filename: id,
-          })
-
-          let js = ''
-          const s = new MagicString(html)
-          const scriptUrls: ScriptAssetsUrl[] = []
-          const styleUrls: ScriptAssetsUrl[] = []
-          let inlineModuleIndex = -1
-
-          let everyScriptIsAsync = true
-          let someScriptsAreAsync = false
-          let someScriptsAreDefer = false
-
-          const assetUrlsPromises: Promise<void>[] = []
-
-          // for each encountered asset url, rewrite original html so that it
-          // references the post-build location, ignoring empty attributes and
-          // attributes that directly reference named output.
-          const namedOutput = Object.keys(
-            config.build.rollupOptions.input || {},
-          )
-          const processAssetUrl = async (
-            url: string,
-            shouldInline?: boolean,
-          ) => {
-            if (
-              url !== '' && // Empty attribute
-              !namedOutput.includes(url) && // Direct reference to named output
-              !namedOutput.includes(removeLeadingSlash(url)) // Allow for absolute references as named output can't be an absolute path
-            ) {
-              try {
-                return await urlToBuiltUrl(this, url, id, shouldInline)
-              } catch (e) {
-                if (e.code !== 'ENOENT') {
-                  throw e
-                }
->>>>>>> 24692dbe
               }
             }
           }
