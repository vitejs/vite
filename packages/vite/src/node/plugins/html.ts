import path from 'path'
import type { Plugin } from '../plugin'
import type { ViteDevServer } from '../server'
import type {
  OutputAsset,
  OutputBundle,
  OutputChunk,
  RollupError
} from 'rollup'
import {
  cleanUrl,
  generateCodeFrame,
  isDataUrl,
  isExternalUrl,
  normalizePath,
  processSrcSet,
  slash
} from '../utils'
import type { ResolvedConfig } from '../config'
import MagicString from 'magic-string'
import {
  checkPublicFile,
  assetUrlRE,
  urlToBuiltUrl,
  getAssetFilename
} from './asset'
import { isCSSRequest, chunkToEmittedCssFileMap } from './css'
import { modulePreloadPolyfillId } from './modulePreloadPolyfill'
import type {
  AttributeNode,
  NodeTransform,
<<<<<<< HEAD
  NodeTypes,
  ElementNode,
  TextNode
=======
  ElementNode,
  CompilerError
>>>>>>> 79d13978
} from '@vue/compiler-dom'
import { NodeTypes } from '@vue/compiler-dom'

const htmlProxyRE = /\?html-proxy&index=(\d+)\.(js|css)$/
export const isHTMLProxy = (id: string): boolean => htmlProxyRE.test(id)

// HTML Proxy Caches are stored by config -> filePath -> index
export const htmlProxyMap = new WeakMap<
  ResolvedConfig,
  Map<string, Array<string>>
>()

export function htmlInlineProxyPlugin(config: ResolvedConfig): Plugin {
  return {
    name: 'vite:html-inline-proxy',

    resolveId(id) {
      if (htmlProxyRE.test(id)) {
        return id
      }
    },

    buildStart() {
      htmlProxyMap.set(config, new Map())
    },

    load(id) {
      const proxyMatch = id.match(htmlProxyRE)
      if (proxyMatch) {
        const index = Number(proxyMatch[1])
        const file = cleanUrl(id)
        const url = file.replace(normalizePath(config.root), '')
        const result = htmlProxyMap.get(config)!.get(url)![index]
        if (typeof result === 'string') {
          return result
        } else {
          throw new Error(`No matching HTML proxy module found from ${id}`)
        }
      }
    }
  }
}

/** Add script to cache */
export function addToHTMLProxyCache(
  config: ResolvedConfig,
  filePath: string,
  index: number,
  code: string
): void {
  if (!htmlProxyMap.get(config)) {
    htmlProxyMap.set(config, new Map())
  }
  if (!htmlProxyMap.get(config)!.get(filePath)) {
    htmlProxyMap.get(config)!.set(filePath, [])
  }
  htmlProxyMap.get(config)!.get(filePath)![index] = code
}

// this extends the config in @vue/compiler-sfc with <link href>
export const assetAttrsConfig: Record<string, string[]> = {
  link: ['href'],
  video: ['src', 'poster'],
  source: ['src', 'srcset'],
  img: ['src', 'srcset'],
  image: ['xlink:href', 'href'],
  use: ['xlink:href', 'href']
}

export const isAsyncScriptMap = new WeakMap<
  ResolvedConfig,
  Map<string, boolean>
>()

export async function traverseHtml(
  html: string,
  filePath: string,
  visitor: NodeTransform
): Promise<void> {
  // lazy load compiler
  const { parse, transform } = await import('@vue/compiler-dom')
  // @vue/compiler-core doesn't like lowercase doctypes
  html = html.replace(/<!doctype\s/i, '<!DOCTYPE ')
  try {
    const ast = parse(html, { comments: true })
    transform(ast, {
      nodeTransforms: [visitor]
    })
  } catch (e) {
    handleParseError(e, html, filePath)
  }
}

export function getScriptInfo(node: ElementNode): {
  src: AttributeNode | undefined
  isModule: boolean
  isAsync: boolean
} {
  let src: AttributeNode | undefined
  let isModule = false
  let isAsync = false
  for (let i = 0; i < node.props.length; i++) {
    const p = node.props[i]
    if (p.type === NodeTypes.ATTRIBUTE) {
      if (p.name === 'src') {
        src = p
      } else if (p.name === 'type' && p.value && p.value.content === 'module') {
        isModule = true
      } else if (p.name === 'async') {
        isAsync = true
      }
    }
  }
  return { src, isModule, isAsync }
}

/**
 * Format Vue @type {CompilerError} to @type {RollupError}
 */
function formatParseError(
  compilerError: CompilerError,
  id: string,
  html: string
): RollupError {
  const formattedError: RollupError = { ...(compilerError as any) }
  if (compilerError.loc) {
    formattedError.frame = generateCodeFrame(
      html,
      compilerError.loc.start.offset
    )
    formattedError.loc = {
      file: id,
      line: compilerError.loc.start.line,
      column: compilerError.loc.start.column
    }
  }
  return formattedError
}

function handleParseError(
  compilerError: CompilerError,
  html: string,
  filePath: string
) {
  const parseError = {
    loc: filePath,
    frame: '',
    ...formatParseError(compilerError, filePath, html)
  }
  throw new Error(
    `Unable to parse HTML; ${compilerError.message}\n at ${JSON.stringify(
      parseError.loc
    )}\n${parseError.frame}`
  )
}

/**
 * Compiles index.html into an entry js module
 */
export function buildHtmlPlugin(config: ResolvedConfig): Plugin {
  const [preHooks, postHooks] = resolveHtmlTransforms(config.plugins)
  const processedHtml = new Map<string, string>()
  const isExcludedUrl = (url: string) =>
    url.startsWith('#') ||
    isExternalUrl(url) ||
    isDataUrl(url) ||
    checkPublicFile(url, config)

  return {
    name: 'vite:build-html',

    buildStart() {
      isAsyncScriptMap.set(config, new Map())
    },

    async transform(html, id) {
      if (id.endsWith('.html')) {
        const publicPath = `/${slash(path.relative(config.root, id))}`
        // pre-transform
        html = await applyHtmlTransforms(html, preHooks, {
          path: publicPath,
          filename: id
        })

        let js = ''
        const s = new MagicString(html)
        const assetUrls: AttributeNode[] = []
        let inlineModuleIndex = -1

        let everyScriptIsAsync = true
        let someScriptsAreAsync = false
        let someScriptsAreDefer = false

        await traverseHtml(html, id, (node) => {
          if (node.type !== NodeTypes.ELEMENT) {
            return
          }

          let shouldRemove = false

          // script tags
          if (node.tag === 'script') {
            const { src, isModule, isAsync } = getScriptInfo(node)

            const url = src && src.value && src.value.content
            const isPublicFile = !!(url && checkPublicFile(url, config))
            if (isPublicFile) {
              // referencing public dir url, prefix with base
              s.overwrite(
                src!.value!.loc.start.offset,
                src!.value!.loc.end.offset,
                `"${config.base + url.slice(1)}"`
              )
            }

            if (isModule) {
              inlineModuleIndex++
              if (url && !isExcludedUrl(url)) {
                // <script type="module" src="..."/>
                // add it as an import
                js += `\nimport ${JSON.stringify(url)}`
                shouldRemove = true
              } else if (node.children.length) {
                const contents = node.children
                  .map((child: any) => child.content || '')
                  .join('')
                // <script type="module">...</script>
                const filePath = id.replace(normalizePath(config.root), '')
                addToHTMLProxyCache(
                  config,
                  filePath,
                  inlineModuleIndex,
                  contents
                )
                js += `\nimport "${id}?html-proxy&index=${inlineModuleIndex}.js"`
                shouldRemove = true
              }

              everyScriptIsAsync &&= isAsync
              someScriptsAreAsync ||= isAsync
              someScriptsAreDefer ||= !isAsync
            } else if (url && !isPublicFile) {
              config.logger.warn(
                `<script src="${url}"> in "${publicPath}" can't be bundled without type="module" attribute`
              )
            }
          }

          // For asset references in index.html, also generate an import
          // statement for each - this will be handled by the asset plugin
          const assetAttrs = assetAttrsConfig[node.tag]
          if (assetAttrs) {
            for (const p of node.props) {
              if (
                p.type === NodeTypes.ATTRIBUTE &&
                p.value &&
                assetAttrs.includes(p.name)
              ) {
                const url = p.value.content
                if (!isExcludedUrl(url)) {
                  if (node.tag === 'link' && isCSSRequest(url)) {
                    // CSS references, convert to import
                    js += `\nimport ${JSON.stringify(url)}`
                    shouldRemove = true
                  } else {
                    assetUrls.push(p)
                  }
                } else if (checkPublicFile(url, config)) {
                  s.overwrite(
                    p.value.loc.start.offset,
                    p.value.loc.end.offset,
                    `"${config.base + url.slice(1)}"`
                  )
                }
              }
            }
          }
          // <tag style="... url(...) ..."></tag>
          // extract inline styles as virtual css and add class attribute to tag for selecting
          const inlineStyle = node.props.find(
            (prop) =>
              prop.name === 'style' &&
              prop.type === NodeTypes.ATTRIBUTE &&
              prop.value &&
              prop.value.content.includes('url(') // only url(...) in css need to emit file
          ) as AttributeNode
          if (inlineStyle) {
            inlineModuleIndex++
            // replace `inline style` to class
            // and import css in js code
            const styleNode = inlineStyle.value!
            const code = styleNode.content!
            const filePath = id.replace(normalizePath(config.root), '')
            const scopedName = `__vite_inline${inlineModuleIndex}`
            addToHTMLProxyCache(
              config,
              filePath,
              inlineModuleIndex,
              `.${scopedName}{ ${code} }`
            )
            js += `\nimport "${id}?html-proxy&index=${inlineModuleIndex}.css"`

            // Add the scopedName class to the tag
            const classPropsNode = node.props.find(
              (prop) =>
                prop.name === 'class' &&
                prop.type === NodeTypes.ATTRIBUTE &&
                prop.value
            ) as AttributeNode
            if (classPropsNode) {
              const classPropValue = classPropsNode.value!
              s.remove(inlineStyle.loc.start.offset, inlineStyle.loc.end.offset)
              s.overwrite(
                classPropValue.loc.start.offset,
                classPropValue.loc.end.offset,
                `"${classPropValue.content} ${scopedName}"`
              )
            } else {
              s.overwrite(
                inlineStyle.loc.start.offset,
                inlineStyle.loc.end.offset,
                `class="${scopedName}"`
              )
            }
          }

          // <style>...</style>
          if (node.tag === 'style' && node.children.length) {
            const styleNode = node.children.pop() as TextNode
            const filePath = id.replace(normalizePath(config.root), '')
            inlineModuleIndex++
            addToHTMLProxyCache(
              config,
              filePath,
              inlineModuleIndex,
              styleNode.content
            )
            js += `\nimport "${id}?html-proxy&index=${inlineModuleIndex}.css"`
            shouldRemove = true
          }

          if (shouldRemove) {
            // remove the script tag from the html. we are going to inject new
            // ones in the end.
            s.remove(node.loc.start.offset, node.loc.end.offset)
          }
        })

        isAsyncScriptMap.get(config)!.set(id, everyScriptIsAsync)

        if (someScriptsAreAsync && someScriptsAreDefer) {
          config.logger.warn(
            `\nMixed async and defer script modules in ${id}, output script will fallback to defer. Every script, including inline ones, need to be marked as async for your output script to be async.`
          )
        }

        // for each encountered asset url, rewrite original html so that it
        // references the post-build location, ignoring empty attributes and
        // attributes that directly reference named output.
        const namedOutput = Object.keys(
          config?.build?.rollupOptions?.input || {}
        )
        for (const attr of assetUrls) {
          const value = attr.value!
          const content = value.content
          if (
            content !== '' && // Empty attribute
            !namedOutput.includes(content) && // Direct reference to named output
            !namedOutput.includes(content.replace(/^\//, '')) // Allow for absolute references as named output can't be an absolute path
          ) {
            try {
              const url =
                attr.name === 'srcset'
                  ? await processSrcSet(content, ({ url }) =>
                      urlToBuiltUrl(url, id, config, this)
                    )
                  : await urlToBuiltUrl(content, id, config, this)

              s.overwrite(
                value.loc.start.offset,
                value.loc.end.offset,
                `"${url}"`
              )
            } catch (e) {
              if (e.code !== 'ENOENT') {
                throw e
              }
            }
          }
        }

        processedHtml.set(id, s.toString())

        // inject module preload polyfill only when configured and needed
        if (
          config.build.polyfillModulePreload &&
          (someScriptsAreAsync || someScriptsAreDefer)
        ) {
          js = `import "${modulePreloadPolyfillId}";\n${js}`
        }

        return js
      }
    },

    async generateBundle(options, bundle) {
      const analyzedChunk: Map<OutputChunk, number> = new Map()
      const getImportedChunks = (
        chunk: OutputChunk,
        seen: Set<string> = new Set()
      ): OutputChunk[] => {
        const chunks: OutputChunk[] = []
        chunk.imports.forEach((file) => {
          const importee = bundle[file]
          if (importee?.type === 'chunk' && !seen.has(file)) {
            seen.add(file)

            // post-order traversal
            chunks.push(...getImportedChunks(importee, seen))
            chunks.push(importee)
          }
        })
        return chunks
      }

      const toScriptTag = (
        chunk: OutputChunk,
        isAsync: boolean
      ): HtmlTagDescriptor => ({
        tag: 'script',
        attrs: {
          ...(isAsync ? { async: true } : {}),
          type: 'module',
          crossorigin: true,
          src: toPublicPath(chunk.fileName, config)
        }
      })

      const toPreloadTag = (chunk: OutputChunk): HtmlTagDescriptor => ({
        tag: 'link',
        attrs: {
          rel: 'modulepreload',
          href: toPublicPath(chunk.fileName, config)
        }
      })

      const getCssTagsForChunk = (
        chunk: OutputChunk,
        seen: Set<string> = new Set()
      ): HtmlTagDescriptor[] => {
        const tags: HtmlTagDescriptor[] = []
        if (!analyzedChunk.has(chunk)) {
          analyzedChunk.set(chunk, 1)
          chunk.imports.forEach((file) => {
            const importee = bundle[file]
            if (importee?.type === 'chunk') {
              tags.push(...getCssTagsForChunk(importee, seen))
            }
          })
        }

        const cssFiles = chunkToEmittedCssFileMap.get(chunk)
        if (cssFiles) {
          cssFiles.forEach((file) => {
            if (!seen.has(file)) {
              seen.add(file)
              tags.push({
                tag: 'link',
                attrs: {
                  rel: 'stylesheet',
                  href: toPublicPath(file, config)
                }
              })
            }
          })
        }
        return tags
      }

      for (const [id, html] of processedHtml) {
        const isAsync = isAsyncScriptMap.get(config)!.get(id)!

        // resolve asset url references
        let result = html.replace(assetUrlRE, (_, fileHash, postfix = '') => {
          return config.base + getAssetFilename(fileHash, config) + postfix
        })

        // find corresponding entry chunk
        const chunk = Object.values(bundle).find(
          (chunk) =>
            chunk.type === 'chunk' &&
            chunk.isEntry &&
            chunk.facadeModuleId === id
        ) as OutputChunk | undefined

        let canInlineEntry = false

        // inject chunk asset links
        if (chunk) {
          // an entry chunk can be inlined if
          //  - it's an ES module (e.g. not generated by the legacy plugin)
          //  - it contains no meaningful code other than import statements
          if (options.format === 'es' && isEntirelyImport(chunk.code)) {
            canInlineEntry = true
          }

          // when not inlined, inject <script> for entry and modulepreload its dependencies
          // when inlined, discard entry chunk and inject <script> for everything in post-order
          const imports = getImportedChunks(chunk)
          const assetTags = canInlineEntry
            ? imports.map((chunk) => toScriptTag(chunk, isAsync))
            : [toScriptTag(chunk, isAsync), ...imports.map(toPreloadTag)]

          assetTags.push(...getCssTagsForChunk(chunk))

          result = injectToHead(result, assetTags)
        }

        // inject css link when cssCodeSplit is false
        if (!config.build.cssCodeSplit) {
          const cssChunk = Object.values(bundle).find(
            (chunk) => chunk.type === 'asset' && chunk.name === 'style.css'
          ) as OutputAsset | undefined
          if (cssChunk) {
            result = injectToHead(result, [
              {
                tag: 'link',
                attrs: {
                  rel: 'stylesheet',
                  href: toPublicPath(cssChunk.fileName, config)
                }
              }
            ])
          }
        }

        const shortEmitName = path.posix.relative(config.root, id)
        result = await applyHtmlTransforms(result, postHooks, {
          path: '/' + shortEmitName,
          filename: id,
          bundle,
          chunk
        })

        if (chunk && canInlineEntry) {
          // all imports from entry have been inlined to html, prevent rollup from outputting it
          delete bundle[chunk.fileName]
        }

        this.emitFile({
          type: 'asset',
          fileName: shortEmitName,
          source: result
        })
      }
    }
  }
}

export interface HtmlTagDescriptor {
  tag: string
  attrs?: Record<string, string | boolean | undefined>
  children?: string | HtmlTagDescriptor[]
  /**
   * default: 'head-prepend'
   */
  injectTo?: 'head' | 'body' | 'head-prepend' | 'body-prepend'
}

export type IndexHtmlTransformResult =
  | string
  | HtmlTagDescriptor[]
  | {
      html: string
      tags: HtmlTagDescriptor[]
    }

export interface IndexHtmlTransformContext {
  /**
   * public path when served
   */
  path: string
  /**
   * filename on disk
   */
  filename: string
  server?: ViteDevServer
  bundle?: OutputBundle
  chunk?: OutputChunk
  originalUrl?: string
}

export type IndexHtmlTransformHook = (
  html: string,
  ctx: IndexHtmlTransformContext
) => IndexHtmlTransformResult | void | Promise<IndexHtmlTransformResult | void>

export type IndexHtmlTransform =
  | IndexHtmlTransformHook
  | {
      enforce?: 'pre' | 'post'
      transform: IndexHtmlTransformHook
    }

export function resolveHtmlTransforms(
  plugins: readonly Plugin[]
): [IndexHtmlTransformHook[], IndexHtmlTransformHook[]] {
  const preHooks: IndexHtmlTransformHook[] = []
  const postHooks: IndexHtmlTransformHook[] = []

  for (const plugin of plugins) {
    const hook = plugin.transformIndexHtml
    if (hook) {
      if (typeof hook === 'function') {
        postHooks.push(hook)
      } else if (hook.enforce === 'pre') {
        preHooks.push(hook.transform)
      } else {
        postHooks.push(hook.transform)
      }
    }
  }

  return [preHooks, postHooks]
}

export async function applyHtmlTransforms(
  html: string,
  hooks: IndexHtmlTransformHook[],
  ctx: IndexHtmlTransformContext
): Promise<string> {
  const headTags: HtmlTagDescriptor[] = []
  const headPrependTags: HtmlTagDescriptor[] = []
  const bodyTags: HtmlTagDescriptor[] = []
  const bodyPrependTags: HtmlTagDescriptor[] = []

  for (const hook of hooks) {
    const res = await hook(html, ctx)
    if (!res) {
      continue
    }
    if (typeof res === 'string') {
      html = res
    } else {
      let tags: HtmlTagDescriptor[]
      if (Array.isArray(res)) {
        tags = res
      } else {
        html = res.html || html
        tags = res.tags
      }
      for (const tag of tags) {
        if (tag.injectTo === 'body') {
          bodyTags.push(tag)
        } else if (tag.injectTo === 'body-prepend') {
          bodyPrependTags.push(tag)
        } else if (tag.injectTo === 'head') {
          headTags.push(tag)
        } else {
          headPrependTags.push(tag)
        }
      }
    }
  }

  // inject tags
  if (headPrependTags.length) {
    html = injectToHead(html, headPrependTags, true)
  }
  if (headTags.length) {
    html = injectToHead(html, headTags)
  }
  if (bodyPrependTags.length) {
    html = injectToBody(html, bodyPrependTags, true)
  }
  if (bodyTags.length) {
    html = injectToBody(html, bodyTags)
  }

  return html
}

const importRE = /\bimport\s*("[^"]*[^\\]"|'[^']*[^\\]');*/g
const commentRE = /\/\*[\s\S]*?\*\/|\/\/.*$/gm
function isEntirelyImport(code: string) {
  // only consider "side-effect" imports, which match <script type=module> semantics exactly
  // the regexes will remove too little in some exotic cases, but false-negatives are alright
  return !code.replace(importRE, '').replace(commentRE, '').trim().length
}

function toPublicPath(filename: string, config: ResolvedConfig) {
  return isExternalUrl(filename) ? filename : config.base + filename
}

const headInjectRE = /([ \t]*)<\/head>/i
const headPrependInjectRE = /([ \t]*)<head[^>]*>/i

const htmlInjectRE = /<\/html>/i
const htmlPrependInjectRE = /([ \t]*)<html[^>]*>/i

const bodyInjectRE = /([ \t]*)<\/body>/i
const bodyPrependInjectRE = /([ \t]*)<body[^>]*>/i

const doctypePrependInjectRE = /<!doctype html>/i

function injectToHead(
  html: string,
  tags: HtmlTagDescriptor[],
  prepend = false
) {
  if (prepend) {
    // inject as the first element of head
    if (headPrependInjectRE.test(html)) {
      return html.replace(
        headPrependInjectRE,
        (match, p1) => `${match}\n${serializeTags(tags, incrementIndent(p1))}`
      )
    }
  } else {
    // inject before head close
    if (headInjectRE.test(html)) {
      // respect indentation of head tag
      return html.replace(
        headInjectRE,
        (match, p1) => `${serializeTags(tags, incrementIndent(p1))}${match}`
      )
    }
    // try to inject before the body tag
    if (bodyPrependInjectRE.test(html)) {
      return html.replace(
        bodyPrependInjectRE,
        (match, p1) => `${serializeTags(tags, p1)}\n${match}`
      )
    }
  }
  // if no head tag is present, we prepend the tag for both prepend and append
  return prependInjectFallback(html, tags)
}

function injectToBody(
  html: string,
  tags: HtmlTagDescriptor[],
  prepend = false
) {
  if (prepend) {
    // inject after body open
    if (bodyPrependInjectRE.test(html)) {
      return html.replace(
        bodyPrependInjectRE,
        (match, p1) => `${match}\n${serializeTags(tags, incrementIndent(p1))}`
      )
    }
    // if no there is no body tag, inject after head or fallback to prepend in html
    if (headInjectRE.test(html)) {
      return html.replace(
        headInjectRE,
        (match, p1) => `${match}\n${serializeTags(tags, p1)}`
      )
    }
    return prependInjectFallback(html, tags)
  } else {
    // inject before body close
    if (bodyInjectRE.test(html)) {
      return html.replace(
        bodyInjectRE,
        (match, p1) => `${serializeTags(tags, incrementIndent(p1))}${match}`
      )
    }
    // if no body tag is present, append to the html tag, or at the end of the file
    if (htmlInjectRE.test(html)) {
      return html.replace(htmlInjectRE, `${serializeTags(tags)}\n$&`)
    }
    return html + `\n` + serializeTags(tags)
  }
}

function prependInjectFallback(html: string, tags: HtmlTagDescriptor[]) {
  // prepend to the html tag, append after doctype, or the document start
  if (htmlPrependInjectRE.test(html)) {
    return html.replace(htmlPrependInjectRE, `$&\n${serializeTags(tags)}`)
  }
  if (doctypePrependInjectRE.test(html)) {
    return html.replace(doctypePrependInjectRE, `$&\n${serializeTags(tags)}`)
  }
  return serializeTags(tags) + html
}

const unaryTags = new Set(['link', 'meta', 'base'])

function serializeTag(
  { tag, attrs, children }: HtmlTagDescriptor,
  indent: string = ''
): string {
  if (unaryTags.has(tag)) {
    return `<${tag}${serializeAttrs(attrs)}>`
  } else {
    return `<${tag}${serializeAttrs(attrs)}>${serializeTags(
      children,
      incrementIndent(indent)
    )}</${tag}>`
  }
}

function serializeTags(
  tags: HtmlTagDescriptor['children'],
  indent: string = ''
): string {
  if (typeof tags === 'string') {
    return tags
  } else if (tags && tags.length) {
    return tags.map((tag) => `${indent}${serializeTag(tag, indent)}\n`).join('')
  }
  return ''
}

function serializeAttrs(attrs: HtmlTagDescriptor['attrs']): string {
  let res = ''
  for (const key in attrs) {
    if (typeof attrs[key] === 'boolean') {
      res += attrs[key] ? ` ${key}` : ``
    } else {
      res += ` ${key}=${JSON.stringify(attrs[key])}`
    }
  }
  return res
}

function incrementIndent(indent: string = '') {
  return `${indent}${indent[0] === '\t' ? '\t' : '  '}`
}<|MERGE_RESOLUTION|>--- conflicted
+++ resolved
@@ -29,14 +29,9 @@
 import type {
   AttributeNode,
   NodeTransform,
-<<<<<<< HEAD
-  NodeTypes,
-  ElementNode,
-  TextNode
-=======
+  TextNode,
   ElementNode,
   CompilerError
->>>>>>> 79d13978
 } from '@vue/compiler-dom'
 import { NodeTypes } from '@vue/compiler-dom'
 
