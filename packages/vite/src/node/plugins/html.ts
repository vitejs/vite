import path from 'node:path'
import type {
  OutputAsset,
  OutputBundle,
  OutputChunk,
  RollupError,
  SourceMapInput,
} from 'rollup'
import MagicString from 'magic-string'
import colors from 'picocolors'
import type { DefaultTreeAdapterMap, ParserError, Token } from 'parse5'
import { stripLiteral } from 'strip-literal'
import escapeHtml from 'escape-html'
import type { Plugin } from '../plugin'
import type { ViteDevServer } from '../server'
import {
  encodeURIPath,
  generateCodeFrame,
  getHash,
  isDataUrl,
  isExternalUrl,
  normalizePath,
  partialEncodeURIPath,
  processSrcSet,
  removeLeadingSlash,
  unique,
  urlCanParse,
} from '../utils'
import type { ResolvedConfig } from '../config'
import { checkPublicFile } from '../publicDir'
import { toOutputFilePathInHtml } from '../build'
import { resolveEnvPrefix } from '../env'
import type { Logger } from '../logger'
import { cleanUrl } from '../../shared/utils'
import { usePerEnvironmentState } from '../environment'
import {
  assetUrlRE,
  getPublicAssetFilename,
  publicAssetUrlRE,
  urlToBuiltUrl,
} from './asset'
import { isCSSRequest } from './css'
import { postChunkImportMapHook } from './chunkImportMap'
import { modulePreloadPolyfillId } from './modulePreloadPolyfill'

interface ScriptAssetsUrl {
  start: number
  end: number
  url: string
}

const htmlProxyRE =
  /\?html-proxy=?(?:&inline-css)?(?:&style-attr)?&index=(\d+)\.(?:js|css)$/
const isHtmlProxyRE = /\?html-proxy\b/

const inlineCSSRE = /__VITE_INLINE_CSS__([a-z\d]{8}_\d+)__/g
// Do not allow preceding '.', but do allow preceding '...' for spread operations
const inlineImportRE =
  /(?<!(?<!\.\.)\.)\bimport\s*\(("(?:[^"]|(?<=\\)")*"|'(?:[^']|(?<=\\)')*')\)/dg
const htmlLangRE = /\.(?:html|htm)$/
const spaceRe = /[\t\n\f\r ]/

const importMapRE =
  /[ \t]*<script[^>]*type\s*=\s*(?:"importmap"|'importmap'|importmap)[^>]*>(.*?)<\/script>/gis
const moduleScriptRE =
  /[ \t]*<script[^>]*type\s*=\s*(?:"module"|'module'|module)[^>]*>/i
const modulePreloadLinkRE =
  /[ \t]*<link[^>]*rel\s*=\s*(?:"modulepreload"|'modulepreload'|modulepreload)[\s\S]*?\/>/i
const importMapAppendRE = new RegExp(
  [moduleScriptRE, modulePreloadLinkRE].map((r) => r.source).join('|'),
  'i',
)

export const isHTMLProxy = (id: string): boolean => isHtmlProxyRE.test(id)

export const isHTMLRequest = (request: string): boolean =>
  htmlLangRE.test(request)

// HTML Proxy Caches are stored by config -> filePath -> index
export const htmlProxyMap = new WeakMap<
  ResolvedConfig,
  Map<string, Array<{ code: string; map?: SourceMapInput }>>
>()

// HTML Proxy Transform result are stored by config
// `${hash(importer)}_${query.index}` -> transformed css code
// PS: key like `hash(/vite/playground/assets/index.html)_1`)
export const htmlProxyResult = new Map<string, string>()

export function htmlInlineProxyPlugin(config: ResolvedConfig): Plugin {
  // Should do this when `constructor` rather than when `buildStart`,
  // `buildStart` will be triggered multiple times then the cached result will be emptied.
  // https://github.com/vitejs/vite/issues/6372
  htmlProxyMap.set(config, new Map())
  return {
    name: 'vite:html-inline-proxy',

    resolveId(id) {
      if (isHTMLProxy(id)) {
        return id
      }
    },

    load(id) {
      const proxyMatch = htmlProxyRE.exec(id)
      if (proxyMatch) {
        const index = Number(proxyMatch[1])
        const file = cleanUrl(id)
        const url = file.replace(normalizePath(config.root), '')
        const result = htmlProxyMap.get(config)!.get(url)?.[index]
        if (result) {
          return result
        } else {
          throw new Error(`No matching HTML proxy module found from ${id}`)
        }
      }
    },
  }
}

export function addToHTMLProxyCache(
  config: ResolvedConfig,
  filePath: string,
  index: number,
  result: { code: string; map?: SourceMapInput },
): void {
  if (!htmlProxyMap.get(config)) {
    htmlProxyMap.set(config, new Map())
  }
  if (!htmlProxyMap.get(config)!.get(filePath)) {
    htmlProxyMap.get(config)!.set(filePath, [])
  }
  htmlProxyMap.get(config)!.get(filePath)![index] = result
}

export function addToHTMLProxyTransformResult(
  hash: string,
  code: string,
): void {
  htmlProxyResult.set(hash, code)
}

// this extends the config in @vue/compiler-sfc with <link href>
export const assetAttrsConfig: Record<string, string[]> = {
  link: ['href'],
  video: ['src', 'poster'],
  source: ['src', 'srcset'],
  img: ['src', 'srcset'],
  image: ['xlink:href', 'href'],
  use: ['xlink:href', 'href'],
}

// Some `<link rel>` elements should not be inlined in build. Excluding:
// - `shortcut`                     : only valid for IE <9, use `icon`
// - `mask-icon`                    : deprecated since Safari 12 (for pinned tabs)
// - `apple-touch-icon-precomposed` : only valid for iOS <7 (for avoiding gloss effect)
const noInlineLinkRels = new Set([
  'icon',
  'apple-touch-icon',
  'apple-touch-startup-image',
  'manifest',
])

export const isAsyncScriptMap = new WeakMap<
  ResolvedConfig,
  Map<string, boolean>
>()

export function nodeIsElement(
  node: DefaultTreeAdapterMap['node'],
): node is DefaultTreeAdapterMap['element'] {
  return node.nodeName[0] !== '#'
}

function traverseNodes(
  node: DefaultTreeAdapterMap['node'],
  visitor: (node: DefaultTreeAdapterMap['node']) => void,
) {
  if (node.nodeName === 'template') {
    node = (node as DefaultTreeAdapterMap['template']).content
  }
  visitor(node)
  if (
    nodeIsElement(node) ||
    node.nodeName === '#document' ||
    node.nodeName === '#document-fragment'
  ) {
    node.childNodes.forEach((childNode) => traverseNodes(childNode, visitor))
  }
}

export async function traverseHtml(
  html: string,
  filePath: string,
  visitor: (node: DefaultTreeAdapterMap['node']) => void,
): Promise<void> {
  // lazy load compiler
  const { parse } = await import('parse5')
  const ast = parse(html, {
    scriptingEnabled: false, // parse inside <noscript>
    sourceCodeLocationInfo: true,
    onParseError: (e: ParserError) => {
      handleParseError(e, html, filePath)
    },
  })
  traverseNodes(ast, visitor)
}

export function getScriptInfo(node: DefaultTreeAdapterMap['element']): {
  src: Token.Attribute | undefined
  sourceCodeLocation: Token.Location | undefined
  isModule: boolean
  isAsync: boolean
} {
  let src: Token.Attribute | undefined
  let sourceCodeLocation: Token.Location | undefined
  let isModule = false
  let isAsync = false
  for (const p of node.attrs) {
    if (p.prefix !== undefined) continue
    if (p.name === 'src') {
      if (!src) {
        src = p
        sourceCodeLocation = node.sourceCodeLocation?.attrs!['src']
      }
    } else if (p.name === 'type' && p.value && p.value === 'module') {
      isModule = true
    } else if (p.name === 'async') {
      isAsync = true
    }
  }
  return { src, sourceCodeLocation, isModule, isAsync }
}

const attrValueStartRE = /=\s*(.)/

export function overwriteAttrValue(
  s: MagicString,
  sourceCodeLocation: Token.Location,
  newValue: string,
): MagicString {
  const srcString = s.slice(
    sourceCodeLocation.startOffset,
    sourceCodeLocation.endOffset,
  )
  const valueStart = attrValueStartRE.exec(srcString)
  if (!valueStart) {
    // overwrite attr value can only be called for a well-defined value
    throw new Error(
      `[vite:html] internal error, failed to overwrite attribute value`,
    )
  }
  const wrapOffset = valueStart[1] === '"' || valueStart[1] === "'" ? 1 : 0
  const valueOffset = valueStart.index! + valueStart[0].length - 1
  s.update(
    sourceCodeLocation.startOffset + valueOffset + wrapOffset,
    sourceCodeLocation.endOffset - wrapOffset,
    newValue,
  )
  return s
}

/**
 * Format parse5 @type {ParserError} to @type {RollupError}
 */
function formatParseError(parserError: ParserError, id: string, html: string) {
  const formattedError = {
    code: parserError.code,
    message: `parse5 error code ${parserError.code}`,
    frame: generateCodeFrame(
      html,
      parserError.startOffset,
      parserError.endOffset,
    ),
    loc: {
      file: id,
      line: parserError.startLine,
      column: parserError.startCol,
    },
  } satisfies RollupError
  return formattedError
}

function handleParseError(
  parserError: ParserError,
  html: string,
  filePath: string,
) {
  switch (parserError.code) {
    case 'missing-doctype':
      // ignore missing DOCTYPE
      return
    case 'abandoned-head-element-child':
      // Accept elements without closing tag in <head>
      return
    case 'duplicate-attribute':
      // Accept duplicate attributes #9566
      // The first attribute is used, browsers silently ignore duplicates
      return
    case 'non-void-html-element-start-tag-with-trailing-solidus':
      // Allow self closing on non-void elements #10439
      return
  }
  const parseError = formatParseError(parserError, filePath, html)
  throw new Error(
    `Unable to parse HTML; ${parseError.message}\n` +
      ` at ${parseError.loc.file}:${parseError.loc.line}:${parseError.loc.column}\n` +
      `${parseError.frame}`,
  )
}

/**
 * Compiles index.html into an entry js module
 */
export function buildHtmlPlugin(config: ResolvedConfig): Plugin {
  const [preHooks, normalHooks, postHooks] = resolveHtmlTransforms(
    config.plugins,
    config.logger,
  )
  preHooks.unshift(injectCspNonceMetaTagHook(config))
  preHooks.unshift(preImportMapHook(config))
  preHooks.push(htmlEnvHook(config))
  postHooks.push(postChunkImportMapHook(config))
  postHooks.push(postImportMapHook())
<<<<<<< HEAD
  postHooks.push(injectNonceAttributeTagHook(config))
  const processedHtml = new Map<string, string>()
=======
  const processedHtml = usePerEnvironmentState(() => new Map<string, string>())
>>>>>>> 257883fc

  const isExcludedUrl = (url: string) =>
    url[0] === '#' || isExternalUrl(url) || isDataUrl(url)

  // Same reason with `htmlInlineProxyPlugin`
  isAsyncScriptMap.set(config, new Map())

  return {
    name: 'vite:build-html',

    async transform(html, id) {
      if (id.endsWith('.html')) {
        id = normalizePath(id)
        const relativeUrlPath = normalizePath(path.relative(config.root, id))
        const publicPath = `/${relativeUrlPath}`
        const publicBase = getBaseInHTML(relativeUrlPath, config)

        const publicToRelative = (filename: string) => publicBase + filename
        const toOutputPublicFilePath = (url: string) =>
          toOutputFilePathInHtml(
            url.slice(1),
            'public',
            relativeUrlPath,
            'html',
            config,
            publicToRelative,
          )
        // Determines true start position for the node, either the < character
        // position, or the newline at the end of the previous line's node.
        const nodeStartWithLeadingWhitespace = (
          node: DefaultTreeAdapterMap['node'],
        ) => {
          const startOffset = node.sourceCodeLocation!.startOffset
          if (startOffset === 0) return 0

          // Gets the offset for the start of the line including the
          // newline trailing the previous node
          const lineStartOffset =
            startOffset - node.sourceCodeLocation!.startCol

          // <previous-line-node></previous-line-node>
          // <target-node></target-node>
          //
          // Here we want to target the newline at the end of the previous line
          // as the start position for our target.
          //
          // <previous-node></previous-node>
          // <doubled-up-node></doubled-up-node><target-node></target-node>
          //
          // However, if there is content between our target node start and the
          // previous newline, we cannot strip it out without risking content deletion.
          let isLineEmpty = false
          try {
            const line = s.slice(Math.max(0, lineStartOffset), startOffset)
            isLineEmpty = !line.trim()
          } catch {
            // magic-string may throw if there's some content removed in the sliced string,
            // which we ignore and assume the line is not empty
          }

          return isLineEmpty ? lineStartOffset : startOffset
        }

        // pre-transform
        html = await applyHtmlTransforms(html, preHooks, {
          path: publicPath,
          filename: id,
        })

        let js = ''
        const s = new MagicString(html)
        const scriptUrls: ScriptAssetsUrl[] = []
        const styleUrls: ScriptAssetsUrl[] = []
        let inlineModuleIndex = -1

        let everyScriptIsAsync = true
        let someScriptsAreAsync = false
        let someScriptsAreDefer = false

        const assetUrlsPromises: Promise<void>[] = []

        // for each encountered asset url, rewrite original html so that it
        // references the post-build location, ignoring empty attributes and
        // attributes that directly reference named output.
        const namedOutput = Object.keys(
          config?.build?.rollupOptions?.input || {},
        )
        const processAssetUrl = async (url: string, shouldInline?: boolean) => {
          if (
            url !== '' && // Empty attribute
            !namedOutput.includes(url) && // Direct reference to named output
            !namedOutput.includes(removeLeadingSlash(url)) // Allow for absolute references as named output can't be an absolute path
          ) {
            try {
              return await urlToBuiltUrl(this, url, id, shouldInline)
            } catch (e) {
              if (e.code !== 'ENOENT') {
                throw e
              }
            }
          }
          return url
        }

        await traverseHtml(html, id, (node) => {
          if (!nodeIsElement(node)) {
            return
          }

          let shouldRemove = false

          // script tags
          if (node.nodeName === 'script') {
            const { src, sourceCodeLocation, isModule, isAsync } =
              getScriptInfo(node)

            const url = src && src.value
            const isPublicFile = !!(url && checkPublicFile(url, config))
            if (isPublicFile) {
              // referencing public dir url, prefix with base
              overwriteAttrValue(
                s,
                sourceCodeLocation!,
                partialEncodeURIPath(toOutputPublicFilePath(url)),
              )
            }

            if (isModule) {
              inlineModuleIndex++
              if (url && !isExcludedUrl(url) && !isPublicFile) {
                // <script type="module" src="..."/>
                // add it as an import
                js += `\nimport ${JSON.stringify(url)}`
                shouldRemove = true
              } else if (node.childNodes.length) {
                const scriptNode =
                  node.childNodes.pop() as DefaultTreeAdapterMap['textNode']
                const contents = scriptNode.value
                // <script type="module">...</script>
                const filePath = id.replace(normalizePath(config.root), '')
                addToHTMLProxyCache(config, filePath, inlineModuleIndex, {
                  code: contents,
                })
                js += `\nimport "${id}?html-proxy&index=${inlineModuleIndex}.js"`
                shouldRemove = true
              }

              everyScriptIsAsync &&= isAsync
              someScriptsAreAsync ||= isAsync
              someScriptsAreDefer ||= !isAsync
            } else if (url && !isPublicFile) {
              if (!isExcludedUrl(url)) {
                config.logger.warn(
                  `<script src="${url}"> in "${publicPath}" can't be bundled without type="module" attribute`,
                )
              }
            } else if (node.childNodes.length) {
              const scriptNode =
                node.childNodes.pop() as DefaultTreeAdapterMap['textNode']
              scriptUrls.push(
                ...extractImportExpressionFromClassicScript(scriptNode),
              )
            }
          }

          // For asset references in index.html, also generate an import
          // statement for each - this will be handled by the asset plugin
          const assetAttrs = assetAttrsConfig[node.nodeName]
          if (assetAttrs) {
            for (const p of node.attrs) {
              const attrKey = getAttrKey(p)
              if (p.value && assetAttrs.includes(attrKey)) {
                if (attrKey === 'srcset') {
                  assetUrlsPromises.push(
                    (async () => {
                      const processedEncodedUrl = await processSrcSet(
                        p.value,
                        async ({ url }) => {
                          const decodedUrl = decodeURI(url)
                          if (!isExcludedUrl(decodedUrl)) {
                            const result = await processAssetUrl(url)
                            return result !== decodedUrl
                              ? encodeURIPath(result)
                              : url
                          }
                          return url
                        },
                      )
                      if (processedEncodedUrl !== p.value) {
                        overwriteAttrValue(
                          s,
                          getAttrSourceCodeLocation(node, attrKey),
                          processedEncodedUrl,
                        )
                      }
                    })(),
                  )
                } else {
                  const url = decodeURI(p.value)
                  if (checkPublicFile(url, config)) {
                    overwriteAttrValue(
                      s,
                      getAttrSourceCodeLocation(node, attrKey),
                      partialEncodeURIPath(toOutputPublicFilePath(url)),
                    )
                  } else if (!isExcludedUrl(url)) {
                    if (
                      node.nodeName === 'link' &&
                      isCSSRequest(url) &&
                      // should not be converted if following attributes are present (#6748)
                      !node.attrs.some(
                        (p) =>
                          p.prefix === undefined &&
                          (p.name === 'media' || p.name === 'disabled'),
                      )
                    ) {
                      // CSS references, convert to import
                      const importExpression = `\nimport ${JSON.stringify(url)}`
                      styleUrls.push({
                        url,
                        start: nodeStartWithLeadingWhitespace(node),
                        end: node.sourceCodeLocation!.endOffset,
                      })
                      js += importExpression
                    } else {
                      // If the node is a link, check if it can be inlined. If not, set `shouldInline`
                      // to `false` to force no inline. If `undefined`, it leaves to the default heuristics.
                      const isNoInlineLink =
                        node.nodeName === 'link' &&
                        node.attrs.some(
                          (p) =>
                            p.name === 'rel' &&
                            parseRelAttr(p.value).some((v) =>
                              noInlineLinkRels.has(v),
                            ),
                        )
                      const shouldInline = isNoInlineLink ? false : undefined
                      assetUrlsPromises.push(
                        (async () => {
                          const processedUrl = await processAssetUrl(
                            url,
                            shouldInline,
                          )
                          if (processedUrl !== url) {
                            overwriteAttrValue(
                              s,
                              getAttrSourceCodeLocation(node, attrKey),
                              partialEncodeURIPath(processedUrl),
                            )
                          }
                        })(),
                      )
                    }
                  }
                }
              }
            }
          }

          const inlineStyle = findNeedTransformStyleAttribute(node)
          if (inlineStyle) {
            inlineModuleIndex++
            // replace `inline style` with __VITE_INLINE_CSS__**_**__
            // and import css in js code
            const code = inlineStyle.attr.value
            const filePath = id.replace(normalizePath(config.root), '')
            addToHTMLProxyCache(config, filePath, inlineModuleIndex, { code })
            // will transform with css plugin and cache result with css-post plugin
            js += `\nimport "${id}?html-proxy&inline-css&style-attr&index=${inlineModuleIndex}.css"`
            const hash = getHash(cleanUrl(id))
            // will transform in `applyHtmlTransforms`
            overwriteAttrValue(
              s,
              inlineStyle.location!,
              `__VITE_INLINE_CSS__${hash}_${inlineModuleIndex}__`,
            )
          }

          // <style>...</style>
          if (node.nodeName === 'style' && node.childNodes.length) {
            const styleNode =
              node.childNodes.pop() as DefaultTreeAdapterMap['textNode']
            const filePath = id.replace(normalizePath(config.root), '')
            inlineModuleIndex++
            addToHTMLProxyCache(config, filePath, inlineModuleIndex, {
              code: styleNode.value,
            })
            js += `\nimport "${id}?html-proxy&inline-css&index=${inlineModuleIndex}.css"`
            const hash = getHash(cleanUrl(id))
            // will transform in `applyHtmlTransforms`
            s.update(
              styleNode.sourceCodeLocation!.startOffset,
              styleNode.sourceCodeLocation!.endOffset,
              `__VITE_INLINE_CSS__${hash}_${inlineModuleIndex}__`,
            )
          }

          if (shouldRemove) {
            // remove the script tag from the html. we are going to inject new
            // ones in the end.
            s.remove(
              nodeStartWithLeadingWhitespace(node),
              node.sourceCodeLocation!.endOffset,
            )
          }
        })

        isAsyncScriptMap.get(config)!.set(id, everyScriptIsAsync)

        if (someScriptsAreAsync && someScriptsAreDefer) {
          config.logger.warn(
            `\nMixed async and defer script modules in ${id}, output script will fallback to defer. Every script, including inline ones, need to be marked as async for your output script to be async.`,
          )
        }

        await Promise.all(assetUrlsPromises)

        // emit <script>import("./aaa")</script> asset
        for (const { start, end, url } of scriptUrls) {
          if (checkPublicFile(url, config)) {
            s.update(
              start,
              end,
              partialEncodeURIPath(toOutputPublicFilePath(url)),
            )
          } else if (!isExcludedUrl(url)) {
            s.update(
              start,
              end,
              partialEncodeURIPath(await urlToBuiltUrl(this, url, id)),
            )
          }
        }

        // ignore <link rel="stylesheet"> if its url can't be resolved
        const resolvedStyleUrls = await Promise.all(
          styleUrls.map(async (styleUrl) => ({
            ...styleUrl,
            resolved: await this.resolve(styleUrl.url, id),
          })),
        )
        for (const { start, end, url, resolved } of resolvedStyleUrls) {
          if (resolved == null) {
            config.logger.warnOnce(
              `\n${url} doesn't exist at build time, it will remain unchanged to be resolved at runtime`,
            )
            const importExpression = `\nimport ${JSON.stringify(url)}`
            js = js.replace(importExpression, '')
          } else {
            s.remove(start, end)
          }
        }

        processedHtml(this).set(id, s.toString())

        // inject module preload polyfill only when configured and needed
        const { modulePreload } = this.environment.config.build
        if (
          modulePreload !== false &&
          modulePreload.polyfill &&
          (someScriptsAreAsync || someScriptsAreDefer)
        ) {
          js = `import "${modulePreloadPolyfillId}";\n${js}`
        }

        // Force rollup to keep this module from being shared between other entry points.
        // If the resulting chunk is empty, it will be removed in generateBundle.
        return { code: js, moduleSideEffects: 'no-treeshake' }
      }
    },

    async generateBundle(options, bundle) {
      const analyzedChunk = new Map<OutputChunk, number>()
      const inlineEntryChunk = new Set<string>()
      const getImportedChunks = (
        chunk: OutputChunk,
        seen: Set<string> = new Set(),
      ): OutputChunk[] => {
        const chunks: OutputChunk[] = []
        chunk.imports.forEach((file) => {
          const importee = bundle[file]
          if (importee?.type === 'chunk' && !seen.has(file)) {
            seen.add(file)

            // post-order traversal
            chunks.push(...getImportedChunks(importee, seen))
            chunks.push(importee)
          }
        })
        return chunks
      }

      const toScriptTag = (
        chunk: OutputChunk,
        toOutputPath: (filename: string) => string,
        isAsync: boolean,
      ): HtmlTagDescriptor => ({
        tag: 'script',
        attrs: {
          ...(isAsync ? { async: true } : {}),
          type: 'module',
          // crossorigin must be set not only for serving assets in a different origin
          // but also to make it possible to preload the script using `<link rel="preload">`.
          // `<script type="module">` used to fetch the script with credential mode `omit`,
          // however `crossorigin` attribute cannot specify that value.
          // https://developer.chrome.com/blog/modulepreload/#ok-so-why-doesnt-link-relpreload-work-for-modules:~:text=For%20%3Cscript%3E,of%20other%20modules.
          // Now `<script type="module">` uses `same origin`: https://github.com/whatwg/html/pull/3656#:~:text=Module%20scripts%20are%20always%20fetched%20with%20credentials%20mode%20%22same%2Dorigin%22%20by%20default%20and%20can%20no%20longer%0Ause%20%22omit%22
          crossorigin: true,
          src: toOutputPath(chunk.fileName),
        },
      })

      const toPreloadTag = (
        filename: string,
        toOutputPath: (filename: string) => string,
      ): HtmlTagDescriptor => ({
        tag: 'link',
        attrs: {
          rel: 'modulepreload',
          crossorigin: true,
          href: toOutputPath(filename),
        },
      })

      const getCssTagsForChunk = (
        chunk: OutputChunk,
        toOutputPath: (filename: string) => string,
        seen: Set<string> = new Set(),
      ): HtmlTagDescriptor[] => {
        const tags: HtmlTagDescriptor[] = []
        if (!analyzedChunk.has(chunk)) {
          analyzedChunk.set(chunk, 1)
          chunk.imports.forEach((file) => {
            const importee = bundle[file]
            if (importee?.type === 'chunk') {
              tags.push(...getCssTagsForChunk(importee, toOutputPath, seen))
            }
          })
        }

        chunk.viteMetadata!.importedCss.forEach((file) => {
          if (!seen.has(file)) {
            seen.add(file)
            tags.push({
              tag: 'link',
              attrs: {
                rel: 'stylesheet',
                crossorigin: true,
                href: toOutputPath(file),
              },
            })
          }
        })

        return tags
      }

      for (const [normalizedId, html] of processedHtml(this)) {
        const relativeUrlPath = normalizePath(
          path.relative(config.root, normalizedId),
        )
        const assetsBase = getBaseInHTML(relativeUrlPath, config)
        const toOutputFilePath = (
          filename: string,
          type: 'asset' | 'public',
        ) => {
          if (isExternalUrl(filename)) {
            return filename
          } else {
            return toOutputFilePathInHtml(
              filename,
              type,
              relativeUrlPath,
              'html',
              config,
              (filename) => assetsBase + filename,
            )
          }
        }

        const toOutputAssetFilePath = (filename: string) =>
          toOutputFilePath(filename, 'asset')

        const toOutputPublicAssetFilePath = (filename: string) =>
          toOutputFilePath(filename, 'public')

        const isAsync = isAsyncScriptMap.get(config)!.get(normalizedId)!

        let result = html

        // find corresponding entry chunk
        const chunk = Object.values(bundle).find(
          (chunk) =>
            chunk.type === 'chunk' &&
            chunk.isEntry &&
            chunk.facadeModuleId &&
            normalizePath(chunk.facadeModuleId) === normalizedId,
        ) as OutputChunk | undefined

        let canInlineEntry = false

        // inject chunk asset links
        if (chunk) {
          // an entry chunk can be inlined if
          //  - it's an ES module (e.g. not generated by the legacy plugin)
          //  - it contains no meaningful code other than import statements
          if (options.format === 'es' && isEntirelyImport(chunk.code)) {
            canInlineEntry = true
          }

          // when not inlined, inject <script> for entry and modulepreload its dependencies
          // when inlined, discard entry chunk and inject <script> for everything in post-order
          const imports = getImportedChunks(chunk)
          let assetTags: HtmlTagDescriptor[]
          if (canInlineEntry) {
            assetTags = imports.map((chunk) =>
              toScriptTag(chunk, toOutputAssetFilePath, isAsync),
            )
          } else {
            const { modulePreload } = this.environment.config.build
            assetTags = [toScriptTag(chunk, toOutputAssetFilePath, isAsync)]
            if (modulePreload !== false) {
              const resolveDependencies =
                typeof modulePreload === 'object' &&
                modulePreload.resolveDependencies
              const importsFileNames = imports.map((chunk) => chunk.fileName)
              const resolvedDeps = resolveDependencies
                ? resolveDependencies(chunk.fileName, importsFileNames, {
                    hostId: relativeUrlPath,
                    hostType: 'html',
                  })
                : importsFileNames
              assetTags.push(
                ...resolvedDeps.map((i) =>
                  toPreloadTag(i, toOutputAssetFilePath),
                ),
              )
            }
          }
          assetTags.push(...getCssTagsForChunk(chunk, toOutputAssetFilePath))

          result = injectToHead(result, assetTags)
        }

        // inject css link when cssCodeSplit is false
        if (!this.environment.config.build.cssCodeSplit) {
          const cssChunk = Object.values(bundle).find(
            (chunk) => chunk.type === 'asset' && chunk.name === 'style.css',
          ) as OutputAsset | undefined
          if (cssChunk) {
            result = injectToHead(result, [
              {
                tag: 'link',
                attrs: {
                  rel: 'stylesheet',
                  crossorigin: true,
                  href: toOutputAssetFilePath(cssChunk.fileName),
                },
              },
            ])
          }
        }

        // no use assets plugin because it will emit file
        let match: RegExpExecArray | null
        let s: MagicString | undefined
        inlineCSSRE.lastIndex = 0
        while ((match = inlineCSSRE.exec(result))) {
          s ||= new MagicString(result)
          const { 0: full, 1: scopedName } = match
          const cssTransformedCode = htmlProxyResult.get(scopedName)!
          s.update(match.index, match.index + full.length, cssTransformedCode)
        }
        if (s) {
          result = s.toString()
        }
        result = await applyHtmlTransforms(
          result,
          [...normalHooks, ...postHooks],
          {
            path: '/' + relativeUrlPath,
            filename: normalizedId,
            bundle,
            chunk,
          },
        )
        // resolve asset url references
        result = result.replace(assetUrlRE, (_, fileHash, postfix = '') => {
          const file = this.getFileName(fileHash)
          if (chunk) {
            chunk.viteMetadata!.importedAssets.add(cleanUrl(file))
          }
          return encodeURIPath(toOutputAssetFilePath(file)) + postfix
        })

        result = result.replace(publicAssetUrlRE, (_, fileHash) => {
          const publicAssetPath = toOutputPublicAssetFilePath(
            getPublicAssetFilename(fileHash, config)!,
          )

          return encodeURIPath(
            urlCanParse(publicAssetPath)
              ? publicAssetPath
              : normalizePath(publicAssetPath),
          )
        })

        if (chunk && canInlineEntry) {
          inlineEntryChunk.add(chunk.fileName)
        }

        const shortEmitName = normalizePath(
          path.relative(config.root, normalizedId),
        )
        this.emitFile({
          type: 'asset',
          originalFileName: normalizedId,
          fileName: shortEmitName,
          source: result,
        })
      }

      for (const fileName of inlineEntryChunk) {
        // all imports from entry have been inlined to html, prevent rollup from outputting it
        delete bundle[fileName]
      }
    },
  }
}

export function parseRelAttr(attr: string): string[] {
  return attr.split(spaceRe).map((v) => v.toLowerCase())
}

// <tag style="... url(...) or image-set(...) ..."></tag>
// extract inline styles as virtual css
export function findNeedTransformStyleAttribute(
  node: DefaultTreeAdapterMap['element'],
): { attr: Token.Attribute; location?: Token.Location } | undefined {
  const attr = node.attrs.find(
    (prop) =>
      prop.prefix === undefined &&
      prop.name === 'style' &&
      // only url(...) or image-set(...) in css need to emit file
      (prop.value.includes('url(') || prop.value.includes('image-set(')),
  )
  if (!attr) return undefined
  const location = node.sourceCodeLocation?.attrs?.['style']
  return { attr, location }
}

export function extractImportExpressionFromClassicScript(
  scriptTextNode: DefaultTreeAdapterMap['textNode'],
): ScriptAssetsUrl[] {
  const startOffset = scriptTextNode.sourceCodeLocation!.startOffset
  const cleanCode = stripLiteral(scriptTextNode.value)

  const scriptUrls: ScriptAssetsUrl[] = []
  let match: RegExpExecArray | null
  inlineImportRE.lastIndex = 0
  while ((match = inlineImportRE.exec(cleanCode))) {
    const [, [urlStart, urlEnd]] = match.indices!
    const start = urlStart + 1
    const end = urlEnd - 1
    scriptUrls.push({
      start: start + startOffset,
      end: end + startOffset,
      url: scriptTextNode.value.slice(start, end),
    })
  }
  return scriptUrls
}

export interface HtmlTagDescriptor {
  tag: string
  attrs?: Record<string, string | boolean | undefined>
  children?: string | HtmlTagDescriptor[]
  /**
   * default: 'head-prepend'
   */
  injectTo?: 'head' | 'body' | 'head-prepend' | 'body-prepend'
}

export type IndexHtmlTransformResult =
  | string
  | HtmlTagDescriptor[]
  | {
      html: string
      tags: HtmlTagDescriptor[]
    }

export interface IndexHtmlTransformContext {
  /**
   * public path when served
   */
  path: string
  /**
   * filename on disk
   */
  filename: string
  server?: ViteDevServer
  bundle?: OutputBundle
  chunk?: OutputChunk
  originalUrl?: string
}

export type IndexHtmlTransformHook = (
  this: void,
  html: string,
  ctx: IndexHtmlTransformContext,
) => IndexHtmlTransformResult | void | Promise<IndexHtmlTransformResult | void>

export type IndexHtmlTransform =
  | IndexHtmlTransformHook
  | {
      order?: 'pre' | 'post' | null
      /**
       * @deprecated renamed to `order`
       */
      enforce?: 'pre' | 'post'
      /**
       * @deprecated renamed to `handler`
       */
      transform: IndexHtmlTransformHook
    }
  | {
      order?: 'pre' | 'post' | null
      /**
       * @deprecated renamed to `order`
       */
      enforce?: 'pre' | 'post'
      handler: IndexHtmlTransformHook
    }

export function preImportMapHook(
  config: ResolvedConfig,
): IndexHtmlTransformHook {
  return (html, ctx) => {
    const importMapIndex = html.search(importMapRE)
    if (importMapIndex < 0) return

    const importMapAppendIndex = html.search(importMapAppendRE)
    if (importMapAppendIndex < 0) return

    if (importMapAppendIndex < importMapIndex) {
      const relativeHtml = normalizePath(
        path.relative(config.root, ctx.filename),
      )
      config.logger.warnOnce(
        colors.yellow(
          colors.bold(
            `(!) <script type="importmap"> should come before <script type="module"> and <link rel="modulepreload"> in /${relativeHtml}`,
          ),
        ),
      )
    }
  }
}

/**
 * Move importmap before the first module script and modulepreload link
 * Merge all importmaps
 */
export function postImportMapHook(): IndexHtmlTransformHook {
  return (html) => {
    if (!importMapAppendRE.test(html)) return

    let imports = {}

    html = html.replaceAll(importMapRE, (_, p1) => {
      imports = { ...imports, ...JSON.parse(p1).imports }
      return ''
    })

    if (Object.keys(imports).length > 0) {
      html = html.replace(importMapAppendRE, (match) => {
        return `${serializeTag({
          tag: 'script',
          attrs: { type: 'importmap' },
          children: JSON.stringify({ imports }),
        })}\n${match}`
      })
    }

    return html
  }
}

export function injectCspNonceMetaTagHook(
  config: ResolvedConfig,
): IndexHtmlTransformHook {
  return () => {
    if (!config.html?.cspNonce) return

    return [
      {
        tag: 'meta',
        injectTo: 'head',
        // use nonce attribute so that it's hidden
        // https://developer.mozilla.org/en-US/docs/Web/HTML/Global_attributes/nonce#accessing_nonces_and_nonce_hiding
        attrs: { property: 'csp-nonce', nonce: config.html.cspNonce },
      },
    ]
  }
}

/**
 * Support `%ENV_NAME%` syntax in html files
 */
export function htmlEnvHook(config: ResolvedConfig): IndexHtmlTransformHook {
  const pattern = /%(\S+?)%/g
  const envPrefix = resolveEnvPrefix({ envPrefix: config.envPrefix })
  const env: Record<string, any> = { ...config.env }

  // account for user env defines
  for (const key in config.define) {
    if (key.startsWith(`import.meta.env.`)) {
      const val = config.define[key]
      if (typeof val === 'string') {
        try {
          const parsed = JSON.parse(val)
          env[key.slice(16)] = typeof parsed === 'string' ? parsed : val
        } catch {
          env[key.slice(16)] = val
        }
      } else {
        env[key.slice(16)] = JSON.stringify(val)
      }
    }
  }
  return (html, ctx) => {
    return html.replace(pattern, (text, key) => {
      if (key in env) {
        return env[key]
      } else {
        if (envPrefix.some((prefix) => key.startsWith(prefix))) {
          const relativeHtml = normalizePath(
            path.relative(config.root, ctx.filename),
          )
          config.logger.warn(
            colors.yellow(
              colors.bold(
                `(!) ${text} is not defined in env variables found in /${relativeHtml}. ` +
                  `Is the variable mistyped?`,
              ),
            ),
          )
        }

        return text
      }
    })
  }
}

export function injectNonceAttributeTagHook(
  config: ResolvedConfig,
): IndexHtmlTransformHook {
  const processRelType = new Set(['stylesheet', 'modulepreload', 'preload'])

  return async (html, { filename }) => {
    const nonce = config.html?.cspNonce
    if (!nonce) return

    const s = new MagicString(html)

    await traverseHtml(html, filename, (node) => {
      if (!nodeIsElement(node)) {
        return
      }

      const { nodeName, attrs, sourceCodeLocation } = node

      if (
        nodeName === 'script' ||
        nodeName === 'style' ||
        (nodeName === 'link' &&
          attrs.some(
            (attr) =>
              attr.name === 'rel' &&
              parseRelAttr(attr.value).some((a) => processRelType.has(a)),
          ))
      ) {
        // If we already have a nonce attribute, we don't need to add another one
        if (attrs.some(({ name }) => name === 'nonce')) {
          return
        }

        const startTagEndOffset = sourceCodeLocation!.startTag!.endOffset

        // if the closing of the start tag includes a `/`, the offset should be 2 so the nonce
        // is appended prior to the `/`
        const appendOffset = html[startTagEndOffset - 2] === '/' ? 2 : 1

        s.appendRight(startTagEndOffset - appendOffset, ` nonce="${nonce}"`)
      }
    })

    return s.toString()
  }
}

export function resolveHtmlTransforms(
  plugins: readonly Plugin[],
  logger: Logger,
): [
  IndexHtmlTransformHook[],
  IndexHtmlTransformHook[],
  IndexHtmlTransformHook[],
] {
  const preHooks: IndexHtmlTransformHook[] = []
  const normalHooks: IndexHtmlTransformHook[] = []
  const postHooks: IndexHtmlTransformHook[] = []

  for (const plugin of plugins) {
    const hook = plugin.transformIndexHtml
    if (!hook) continue

    if (typeof hook === 'function') {
      normalHooks.push(hook)
    } else {
      if (!('order' in hook) && 'enforce' in hook) {
        logger.warnOnce(
          colors.yellow(
            `plugin '${plugin.name}' uses deprecated 'enforce' option. Use 'order' option instead.`,
          ),
        )
      }
      if (!('handler' in hook) && 'transform' in hook) {
        logger.warnOnce(
          colors.yellow(
            `plugin '${plugin.name}' uses deprecated 'transform' option. Use 'handler' option instead.`,
          ),
        )
      }

      // `enforce` had only two possible values for the `transformIndexHtml` hook
      // `'pre'` and `'post'` (the default). `order` now works with three values
      // to align with other hooks (`'pre'`, normal, and `'post'`). We map
      // both `enforce: 'post'` to `order: undefined` to avoid a breaking change
      const order = hook.order ?? (hook.enforce === 'pre' ? 'pre' : undefined)
      // @ts-expect-error union type
      const handler = hook.handler ?? hook.transform
      if (order === 'pre') {
        preHooks.push(handler)
      } else if (order === 'post') {
        postHooks.push(handler)
      } else {
        normalHooks.push(handler)
      }
    }
  }

  return [preHooks, normalHooks, postHooks]
}

// https://developer.mozilla.org/en-US/docs/Web/HTML/Element/head#see_also
const elementsAllowedInHead = new Set([
  'title',
  'base',
  'link',
  'style',
  'meta',
  'script',
  'noscript',
  'template',
])

function headTagInsertCheck(
  tags: HtmlTagDescriptor[],
  ctx: IndexHtmlTransformContext,
) {
  if (!tags.length) return
  const { logger } = ctx.server?.config || {}
  const disallowedTags = tags.filter(
    (tagDescriptor) => !elementsAllowedInHead.has(tagDescriptor.tag),
  )

  if (disallowedTags.length) {
    const dedupedTags = unique(
      disallowedTags.map((tagDescriptor) => `<${tagDescriptor.tag}>`),
    )
    logger?.warn(
      colors.yellow(
        colors.bold(
          `[${dedupedTags.join(',')}] can not be used inside the <head> Element, please check the 'injectTo' value`,
        ),
      ),
    )
  }
}

export async function applyHtmlTransforms(
  html: string,
  hooks: IndexHtmlTransformHook[],
  ctx: IndexHtmlTransformContext,
): Promise<string> {
  for (const hook of hooks) {
    const res = await hook(html, ctx)
    if (!res) {
      continue
    }
    if (typeof res === 'string') {
      html = res
    } else {
      let tags: HtmlTagDescriptor[]
      if (Array.isArray(res)) {
        tags = res
      } else {
        html = res.html || html
        tags = res.tags
      }

      let headTags: HtmlTagDescriptor[] | undefined
      let headPrependTags: HtmlTagDescriptor[] | undefined
      let bodyTags: HtmlTagDescriptor[] | undefined
      let bodyPrependTags: HtmlTagDescriptor[] | undefined

      for (const tag of tags) {
        switch (tag.injectTo) {
          case 'body':
            ;(bodyTags ??= []).push(tag)
            break
          case 'body-prepend':
            ;(bodyPrependTags ??= []).push(tag)
            break
          case 'head':
            ;(headTags ??= []).push(tag)
            break
          default:
            ;(headPrependTags ??= []).push(tag)
        }
      }
      headTagInsertCheck([...(headTags || []), ...(headPrependTags || [])], ctx)
      if (headPrependTags) html = injectToHead(html, headPrependTags, true)
      if (headTags) html = injectToHead(html, headTags)
      if (bodyPrependTags) html = injectToBody(html, bodyPrependTags, true)
      if (bodyTags) html = injectToBody(html, bodyTags)
    }
  }

  return html
}

const importRE = /\bimport\s*(?:"[^"]*[^\\]"|'[^']*[^\\]');*/g
const commentRE = /\/\*[\s\S]*?\*\/|\/\/.*$/gm
function isEntirelyImport(code: string) {
  // only consider "side-effect" imports, which match <script type=module> semantics exactly
  // the regexes will remove too little in some exotic cases, but false-negatives are alright
  return !code.replace(importRE, '').replace(commentRE, '').trim().length
}

function getBaseInHTML(urlRelativePath: string, config: ResolvedConfig) {
  // Prefer explicit URL if defined for linking to assets and public files from HTML,
  // even when base relative is specified
  return config.base === './' || config.base === ''
    ? path.posix.join(
        path.posix.relative(urlRelativePath, '').slice(0, -2),
        './',
      )
    : config.base
}

const headInjectRE = /([ \t]*)<\/head>/i
const headPrependInjectRE = /([ \t]*)<head[^>]*>/i

const htmlInjectRE = /<\/html>/i
const htmlPrependInjectRE = /([ \t]*)<html[^>]*>/i

const bodyInjectRE = /([ \t]*)<\/body>/i
const bodyPrependInjectRE = /([ \t]*)<body[^>]*>/i

const doctypePrependInjectRE = /<!doctype html>/i

function injectToHead(
  html: string,
  tags: HtmlTagDescriptor[],
  prepend = false,
) {
  if (tags.length === 0) return html

  if (prepend) {
    // inject as the first element of head
    if (headPrependInjectRE.test(html)) {
      return html.replace(
        headPrependInjectRE,
        (match, p1) => `${match}\n${serializeTags(tags, incrementIndent(p1))}`,
      )
    }
  } else {
    // inject before head close
    if (headInjectRE.test(html)) {
      // respect indentation of head tag
      return html.replace(
        headInjectRE,
        (match, p1) => `${serializeTags(tags, incrementIndent(p1))}${match}`,
      )
    }
    // try to inject before the body tag
    if (bodyPrependInjectRE.test(html)) {
      return html.replace(
        bodyPrependInjectRE,
        (match, p1) => `${serializeTags(tags, p1)}\n${match}`,
      )
    }
  }
  // if no head tag is present, we prepend the tag for both prepend and append
  return prependInjectFallback(html, tags)
}

function injectToBody(
  html: string,
  tags: HtmlTagDescriptor[],
  prepend = false,
) {
  if (tags.length === 0) return html

  if (prepend) {
    // inject after body open
    if (bodyPrependInjectRE.test(html)) {
      return html.replace(
        bodyPrependInjectRE,
        (match, p1) => `${match}\n${serializeTags(tags, incrementIndent(p1))}`,
      )
    }
    // if no there is no body tag, inject after head or fallback to prepend in html
    if (headInjectRE.test(html)) {
      return html.replace(
        headInjectRE,
        (match, p1) => `${match}\n${serializeTags(tags, p1)}`,
      )
    }
    return prependInjectFallback(html, tags)
  } else {
    // inject before body close
    if (bodyInjectRE.test(html)) {
      return html.replace(
        bodyInjectRE,
        (match, p1) => `${serializeTags(tags, incrementIndent(p1))}${match}`,
      )
    }
    // if no body tag is present, append to the html tag, or at the end of the file
    if (htmlInjectRE.test(html)) {
      return html.replace(htmlInjectRE, `${serializeTags(tags)}\n$&`)
    }
    return html + `\n` + serializeTags(tags)
  }
}

function prependInjectFallback(html: string, tags: HtmlTagDescriptor[]) {
  // prepend to the html tag, append after doctype, or the document start
  if (htmlPrependInjectRE.test(html)) {
    return html.replace(htmlPrependInjectRE, `$&\n${serializeTags(tags)}`)
  }
  if (doctypePrependInjectRE.test(html)) {
    return html.replace(doctypePrependInjectRE, `$&\n${serializeTags(tags)}`)
  }
  return serializeTags(tags) + html
}

const unaryTags = new Set(['link', 'meta', 'base'])

function serializeTag(
  { tag, attrs, children }: HtmlTagDescriptor,
  indent: string = '',
): string {
  if (unaryTags.has(tag)) {
    return `<${tag}${serializeAttrs(attrs)}>`
  } else {
    return `<${tag}${serializeAttrs(attrs)}>${serializeTags(
      children,
      incrementIndent(indent),
    )}</${tag}>`
  }
}

function serializeTags(
  tags: HtmlTagDescriptor['children'],
  indent: string = '',
): string {
  if (typeof tags === 'string') {
    return tags
  } else if (tags && tags.length) {
    return tags.map((tag) => `${indent}${serializeTag(tag, indent)}\n`).join('')
  }
  return ''
}

function serializeAttrs(attrs: HtmlTagDescriptor['attrs']): string {
  let res = ''
  for (const key in attrs) {
    if (typeof attrs[key] === 'boolean') {
      res += attrs[key] ? ` ${key}` : ``
    } else {
      res += ` ${key}="${escapeHtml(attrs[key])}"`
    }
  }
  return res
}

function incrementIndent(indent: string = '') {
  return `${indent}${indent[0] === '\t' ? '\t' : '  '}`
}

export function getAttrKey(attr: Token.Attribute): string {
  return attr.prefix === undefined ? attr.name : `${attr.prefix}:${attr.name}`
}

function getAttrSourceCodeLocation(
  node: DefaultTreeAdapterMap['element'],
  attrKey: string,
) {
  return node.sourceCodeLocation!.attrs![attrKey]
}<|MERGE_RESOLUTION|>--- conflicted
+++ resolved
@@ -322,12 +322,8 @@
   preHooks.push(htmlEnvHook(config))
   postHooks.push(postChunkImportMapHook(config))
   postHooks.push(postImportMapHook())
-<<<<<<< HEAD
   postHooks.push(injectNonceAttributeTagHook(config))
-  const processedHtml = new Map<string, string>()
-=======
   const processedHtml = usePerEnvironmentState(() => new Map<string, string>())
->>>>>>> 257883fc
 
   const isExcludedUrl = (url: string) =>
     url[0] === '#' || isExternalUrl(url) || isDataUrl(url)
