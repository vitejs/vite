--- conflicted
+++ resolved
@@ -554,12 +554,8 @@
         tag: 'link',
         attrs: {
           rel: 'modulepreload',
-<<<<<<< HEAD
+          crossorigin: true,
           href: toPublicPath(chunk.fileName, publicBase)
-=======
-          crossorigin: true,
-          href: toPublicPath(chunk.fileName, config)
->>>>>>> 8220ee57
         }
       })
 
