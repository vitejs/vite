--- conflicted
+++ resolved
@@ -7,19 +7,8 @@
   SourceMapInput
 } from 'rollup'
 import MagicString from 'magic-string'
-<<<<<<< HEAD
+import colors from 'picocolors'
 import type { DefaultTreeAdapterMap, ParserError, Token } from 'parse5'
-=======
-import colors from 'picocolors'
-import type {
-  AttributeNode,
-  CompilerError,
-  ElementNode,
-  NodeTransform,
-  TextNode
-} from '@vue/compiler-dom'
-import { NodeTypes } from '@vue/compiler-dom'
->>>>>>> 9206ad7c
 import { stripLiteral } from 'strip-literal'
 import type { Plugin } from '../plugin'
 import type { ViteDevServer } from '../server'
