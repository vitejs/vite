<<<<<<< HEAD
import fs from 'fs'
import path from 'path'
import { isObject } from '../utils'
import type { Plugin } from '../plugin'
import type { ResolvedConfig } from '../config'
=======
import fs from 'node:fs'
import path from 'node:path'
import { performance } from 'node:perf_hooks'
>>>>>>> 60721ac5
import colors from 'picocolors'
import MagicString from 'magic-string'
import type { ImportSpecifier } from 'es-module-lexer'
import { init, parse as parseImports } from 'es-module-lexer'
<<<<<<< HEAD
import { findStaticImports, parseStaticImport } from 'mlly'
import { isCSSRequest, isDirectCSSRequest } from './css'
=======
import { parse as parseJS } from 'acorn'
import type { Node } from 'estree'
import { makeLegalIdentifier } from '@rollup/pluginutils'
import type { ViteDevServer } from '..'
import {
  CLIENT_DIR,
  CLIENT_PUBLIC_PATH,
  DEP_VERSION_RE,
  FS_PREFIX,
  NULL_BYTE_PLACEHOLDER,
  VALID_ID_PREFIX
} from '../constants'
import {
  debugHmr,
  handlePrunedModules,
  lexAcceptedHmrDeps
} from '../server/hmr'
>>>>>>> 60721ac5
import {
  cleanUrl,
  createDebugger,
  fsPathFromUrl,
  generateCodeFrame,
  injectQuery,
  isBuiltin,
  isDataUrl,
  isExternalUrl,
  isJSRequest,
  moduleListContains,
  normalizePath,
  prettifyUrl,
  removeImportQuery,
  stripBomTag,
  timeFrom,
  transformResult,
  unwrapId
} from '../utils'
import type { ResolvedConfig } from '../config'
import type { Plugin } from '../plugin'
import {
<<<<<<< HEAD
  debugHmr,
  handlePrunedModules,
  lexAcceptedHmrDeps,
  lexAcceptedHmrExports
} from '../server/hmr'
import {
  FS_PREFIX,
  CLIENT_DIR,
  CLIENT_PUBLIC_PATH,
  DEP_VERSION_RE,
  VALID_ID_PREFIX,
  NULL_BYTE_PLACEHOLDER
} from '../constants'
import { ERR_OUTDATED_OPTIMIZED_DEP } from './optimizedDeps'
import type { ViteDevServer } from '..'
import { checkPublicFile } from './asset'
import { parse as parseJS } from 'acorn'
import type { Node } from 'estree'
import { transformImportGlob } from '../importGlob'
import { makeLegalIdentifier } from '@rollup/pluginutils'
import { shouldExternalizeForSSR } from '../ssr/ssrExternal'
import { performance } from 'perf_hooks'
=======
  cjsShouldExternalizeForSSR,
  shouldExternalizeForSSR
} from '../ssr/ssrExternal'
>>>>>>> 60721ac5
import { transformRequest } from '../server/transformRequest'
import {
  getDepsCacheDirPrefix,
  getDepsOptimizer,
  optimizedDepNeedsInterop
} from '../optimizer'
import { checkPublicFile } from './asset'
import {
  ERR_OUTDATED_OPTIMIZED_DEP,
  throwOutdatedRequest
} from './optimizedDeps'
import { isCSSRequest, isDirectCSSRequest } from './css'
import { browserExternalId } from './resolve'

const isDebug = !!process.env.DEBUG
const debug = createDebugger('vite:import-analysis')

const clientDir = normalizePath(CLIENT_DIR)

const skipRE = /\.(map|json)$/
export const canSkipImportAnalysis = (id: string): boolean =>
  skipRE.test(id) || isDirectCSSRequest(id)

const optimizedDepChunkRE = /\/chunk-[A-Z0-9]{8}\.js/
const optimizedDepDynamicRE = /-[A-Z0-9]{8}\.js/

function isExplicitImportRequired(url: string) {
  return !isJSRequest(cleanUrl(url)) && !isCSSRequest(url)
}

function markExplicitImport(url: string) {
  if (isExplicitImportRequired(url)) {
    return injectQuery(url, 'import')
  }
  return url
}

async function extractImportedBindings(
  id: string,
  source: string,
  importSpec: ImportSpecifier,
  importedBindings: Map<string, Set<string>>
) {
  let bindings = importedBindings.get(id)
  if (!bindings) {
    bindings = new Set<string>()
    importedBindings.set(id, bindings)
  }

  const isDynamic = importSpec.d > -1
  const isMeta = importSpec.d === -2
  if (isDynamic || isMeta) {
    // this basically means the module will be impacted by any change in its dep
    bindings.add('*')
    return
  }

  const exp = source.slice(importSpec.ss, importSpec.se)
  const [match0] = findStaticImports(exp)
  if (!match0) {
    return
  }
  const parsed = parseStaticImport(match0)
  if (!parsed) {
    return
  }
  if (parsed.namespacedImport) {
    bindings.add('*')
  }
  if (parsed.defaultImport) {
    bindings.add('default')
  }
  if (parsed.namedImports) {
    for (const name of Object.keys(parsed.namedImports)) {
      bindings.add(name)
    }
  }
}

/**
 * Server-only plugin that lexes, resolves, rewrites and analyzes url imports.
 *
 * - Imports are resolved to ensure they exist on disk
 *
 * - Lexes HMR accept calls and updates import relationships in the module graph
 *
 * - Bare module imports are resolved (by @rollup-plugin/node-resolve) to
 * absolute file paths, e.g.
 *
 *     ```js
 *     import 'foo'
 *     ```
 *     is rewritten to
 *     ```js
 *     import '/@fs//project/node_modules/foo/dist/foo.js'
 *     ```
 *
 * - CSS imports are appended with `.js` since both the js module and the actual
 * css (referenced via <link>) may go through the transform pipeline:
 *
 *     ```js
 *     import './style.css'
 *     ```
 *     is rewritten to
 *     ```js
 *     import './style.css.js'
 *     ```
 */
export function importAnalysisPlugin(config: ResolvedConfig): Plugin {
  const { root, base } = config
  const clientPublicPath = path.posix.join(base, CLIENT_PUBLIC_PATH)
<<<<<<< HEAD
  const resolve = config.createResolver({
    preferRelative: true,
    tryIndex: false,
    extensions: []
  })
  const enablePartialAccept =
    isObject(config.server.hmr) && config.server.hmr.partialAccept
=======
>>>>>>> 60721ac5
  let server: ViteDevServer

  return {
    name: 'vite:import-analysis',

    configureServer(_server) {
      server = _server
    },

    async transform(source, importer, options) {
      // In a real app `server` is always defined, but it is undefined when
      // running src/node/server/__tests__/pluginContainer.spec.ts
      if (!server) {
        return null
      }

      const ssr = options?.ssr === true
      const prettyImporter = prettifyUrl(importer, root)

      if (canSkipImportAnalysis(importer)) {
        isDebug && debug(colors.dim(`[skipped] ${prettyImporter}`))
        return null
      }

      const start = performance.now()
      await init
      let imports: readonly ImportSpecifier[] = []
<<<<<<< HEAD
      let exports: readonly string[] = []
      // strip UTF-8 BOM
      if (source.charCodeAt(0) === 0xfeff) {
        source = source.slice(1)
      }
=======
      source = stripBomTag(source)
>>>>>>> 60721ac5
      try {
        ;[imports, exports] = parseImports(source)
      } catch (e: any) {
        const isVue = importer.endsWith('.vue')
        const maybeJSX = !isVue && isJSRequest(importer)

        const msg = isVue
          ? `Install @vitejs/plugin-vue to handle .vue files.`
          : maybeJSX
          ? `If you are using JSX, make sure to name the file with the .jsx or .tsx extension.`
          : `You may need to install appropriate plugins to handle the ${path.extname(
              importer
            )} file format, or if it's an asset, add "**/*${path.extname(
              importer
            )}" to \`assetsInclude\` in your configuration.`

        this.error(
          `Failed to parse source for import analysis because the content ` +
            `contains invalid JS syntax. ` +
            msg,
          e.idx
        )
      }

      const depsOptimizer = getDepsOptimizer(config)

      const { moduleGraph } = server
      // since we are already in the transform phase of the importer, it must
      // have been loaded so its entry is guaranteed in the module graph.
      const importerModule = moduleGraph.getModuleById(importer)!
      if (!importerModule && depsOptimizer?.isOptimizedDepFile(importer)) {
        // Ids of optimized deps could be invalidated and removed from the graph
        // Return without transforming, this request is no longer valid, a full reload
        // is going to request this id again. Throwing an outdated error so we
        // properly finish the request with a 504 sent to the browser.
        throwOutdatedRequest(importer)
      }

      if (!imports.length) {
        importerModule.isSelfAccepting = false
        isDebug &&
          debug(
            `${timeFrom(start)} ${colors.dim(`[no imports] ${prettyImporter}`)}`
          )
        return source
      }

      let hasHMR = false
      let isSelfAccepting = false
      let hasEnv = false
      let needQueryInjectHelper = false
      let s: MagicString | undefined
      const str = () => s || (s = new MagicString(source))
      const importedUrls = new Set<string>()
      const staticImportedUrls = new Set<{ url: string; id: string }>()
      const acceptedUrls = new Set<{
        url: string
        start: number
        end: number
      }>()
      let isPartiallySelfAccepting = false
      const acceptedExports = new Set<string>()
      const importedBindings = enablePartialAccept
        ? new Map<string, Set<string>>()
        : null
      const toAbsoluteUrl = (url: string) =>
        path.posix.resolve(path.posix.dirname(importerModule.url), url)

      const normalizeUrl = async (
        url: string,
        pos: number
      ): Promise<[string, string]> => {
        if (base !== '/' && url.startsWith(base)) {
          url = url.replace(base, '/')
        }

        let importerFile = importer
        if (moduleListContains(config.optimizeDeps?.exclude, url)) {
          if (depsOptimizer) {
            await depsOptimizer.scanProcessing

            // if the dependency encountered in the optimized file was excluded from the optimization
            // the dependency needs to be resolved starting from the original source location of the optimized file
            // because starting from node_modules/.vite will not find the dependency if it was not hoisted
            // (that is, if it is under node_modules directory in the package source of the optimized file)
            for (const optimizedModule of depsOptimizer.metadata({ ssr })
              .depInfoList) {
              if (!optimizedModule.src) continue // Ignore chunks
              if (optimizedModule.file === importerModule.file) {
                importerFile = optimizedModule.src
              }
            }
          }
        }

        const resolved = await this.resolve(url, importerFile)

        if (!resolved) {
          // in ssr, we should let node handle the missing modules
          if (ssr) {
            return [url, url]
          }
          this.error(
            `Failed to resolve import "${url}" from "${path.relative(
              process.cwd(),
              importerFile
            )}". Does the file exist?`,
            pos
          )
        }

        const isRelative = url.startsWith('.')
        const isSelfImport = !isRelative && cleanUrl(url) === cleanUrl(importer)

        // normalize all imports into resolved URLs
        // e.g. `import 'foo'` -> `import '/@fs/.../node_modules/foo/index.js'`
        if (resolved.id.startsWith(root + '/')) {
          // in root: infer short absolute path from root
          url = resolved.id.slice(root.length)
        } else if (
          resolved.id.startsWith(getDepsCacheDirPrefix(config)) ||
          fs.existsSync(cleanUrl(resolved.id))
        ) {
          // an optimized deps may not yet exists in the filesystem, or
          // a regular file exists but is out of root: rewrite to absolute /@fs/ paths
          url = path.posix.join(FS_PREFIX + resolved.id)
        } else {
          url = resolved.id
        }

        if (isExternalUrl(url)) {
          return [url, url]
        }

        // if the resolved id is not a valid browser import specifier,
        // prefix it to make it valid. We will strip this before feeding it
        // back into the transform pipeline
        if (!url.startsWith('.') && !url.startsWith('/')) {
          url =
            VALID_ID_PREFIX + resolved.id.replace('\0', NULL_BYTE_PLACEHOLDER)
        }

        // make the URL browser-valid if not SSR
        if (!ssr) {
          // mark non-js/css imports with `?import`
          url = markExplicitImport(url)

          // If the url isn't a request for a pre-bundled common chunk,
          // for relative js/css imports, or self-module virtual imports
          // (e.g. vue blocks), inherit importer's version query
          // do not do this for unknown type imports, otherwise the appended
          // query can break 3rd party plugin's extension checks.
          if (
            (isRelative || isSelfImport) &&
            !/[\?&]import=?\b/.test(url) &&
            !url.match(DEP_VERSION_RE)
          ) {
            const versionMatch = importer.match(DEP_VERSION_RE)
            if (versionMatch) {
              url = injectQuery(url, versionMatch[1])
            }
          }

          // check if the dep has been hmr updated. If yes, we need to attach
          // its last updated timestamp to force the browser to fetch the most
          // up-to-date version of this module.
          try {
            const depModule = await moduleGraph.ensureEntryFromUrl(url, ssr)
            if (depModule.lastHMRTimestamp > 0) {
              url = injectQuery(url, `t=${depModule.lastHMRTimestamp}`)
            }
          } catch (e: any) {
            // it's possible that the dep fails to resolve (non-existent import)
            // attach location to the missing import
            e.pos = pos
            throw e
          }

          // prepend base (dev base is guaranteed to have ending slash)
          url = base + url.replace(/^\//, '')
        }

        return [url, resolved.id]
      }

      for (let index = 0; index < imports.length; index++) {
        const {
          s: start,
          e: end,
          ss: expStart,
          d: dynamicIndex,
          // #2083 User may use escape path,
          // so use imports[index].n to get the unescaped string
          n: specifier
        } = imports[index]

        const rawUrl = source.slice(start, end)

        // check import.meta usage
        if (rawUrl === 'import.meta') {
          const prop = source.slice(end, end + 4)
          if (prop === '.hot') {
            hasHMR = true
            if (source.slice(end + 4, end + 11) === '.accept') {
              // further analyze accepted modules
              if (source.slice(end + 4, end + 18) === '.acceptExports') {
                lexAcceptedHmrExports(
                  source,
                  source.indexOf('(', end + 18) + 1,
                  acceptedExports
                )
                isPartiallySelfAccepting = true
              } else if (
                lexAcceptedHmrDeps(
                  source,
                  source.indexOf('(', end + 11) + 1,
                  acceptedUrls
                )
              ) {
                isSelfAccepting = true
              }
            }
          } else if (prop === '.env') {
            hasEnv = true
          }
          continue
        }

        const isDynamicImport = dynamicIndex > -1

        // static import or valid string in dynamic import
        // If resolvable, let's resolve it
        if (specifier) {
          // skip external / data uri
          if (isExternalUrl(specifier) || isDataUrl(specifier)) {
            continue
          }
          // skip ssr external
          if (ssr) {
            if (config.legacy?.buildSsrCjsExternalHeuristics) {
              if (cjsShouldExternalizeForSSR(specifier, server._ssrExternals)) {
                continue
              }
            } else if (shouldExternalizeForSSR(specifier, config)) {
              continue
            }
            if (isBuiltin(specifier)) {
              continue
            }
          }
          // skip client
          if (specifier === clientPublicPath) {
            continue
          }

          // warn imports to non-asset /public files
          if (
            specifier.startsWith('/') &&
            !config.assetsInclude(cleanUrl(specifier)) &&
            !specifier.endsWith('.json') &&
            checkPublicFile(specifier, config)
          ) {
            throw new Error(
              `Cannot import non-asset file ${specifier} which is inside /public.` +
                `JS/CSS files inside /public are copied as-is on build and ` +
                `can only be referenced via <script src> or <link href> in html.`
            )
          }

          // normalize
          const [url, resolvedId] = await normalizeUrl(specifier, start)

          // record as safe modules
          server?.moduleGraph.safeModulesPath.add(fsPathFromUrl(url))

          if (url !== specifier) {
            let rewriteDone = false
            if (
              depsOptimizer?.isOptimizedDepFile(resolvedId) &&
              !resolvedId.match(optimizedDepChunkRE)
            ) {
              // for optimized cjs deps, support named imports by rewriting named imports to const assignments.
              // internal optimized chunks don't need es interop and are excluded

              // The browserHash in resolvedId could be stale in which case there will be a full
              // page reload. We could return a 404 in that case but it is safe to return the request
              const file = cleanUrl(resolvedId) // Remove ?v={hash}

              const needsInterop = await optimizedDepNeedsInterop(
                depsOptimizer.metadata({ ssr }),
                file,
                config
              )

              if (needsInterop === undefined) {
                // Non-entry dynamic imports from dependencies will reach here as there isn't
                // optimize info for them, but they don't need es interop. If the request isn't
                // a dynamic import, then it is an internal Vite error
                if (!file.match(optimizedDepDynamicRE)) {
                  config.logger.error(
                    colors.red(
                      `Vite Error, ${url} optimized info should be defined`
                    )
                  )
                }
              } else if (needsInterop) {
                debug(`${url} needs interop`)
                interopNamedImports(str(), imports[index], url, index)
                rewriteDone = true
              }
            }
            // If source code imports builtin modules via named imports, the stub proxy export
            // would fail as it's `export default` only. Apply interop for builtin modules to
            // correctly throw the error message.
            else if (
              url.includes(browserExternalId) &&
              source.slice(expStart, start).includes('{')
            ) {
              interopNamedImports(str(), imports[index], url, index)
              rewriteDone = true
            }
            if (!rewriteDone) {
              str().overwrite(start, end, isDynamicImport ? `'${url}'` : url, {
                contentOnly: true
              })
            }
          }

          // record for HMR import chain analysis
          // make sure to normalize away base
          const urlWithoutBase = url.replace(base, '/')
          importedUrls.add(urlWithoutBase)

          if (enablePartialAccept && importedBindings) {
            extractImportedBindings(
              resolvedId,
              source,
              imports[index],
              importedBindings
            )
          }

          if (!isDynamicImport) {
            // for pre-transforming
            staticImportedUrls.add({ url: urlWithoutBase, id: resolvedId })
          }
        } else if (!importer.startsWith(clientDir) && !ssr) {
          // check @vite-ignore which suppresses dynamic import warning
          const hasViteIgnore = /\/\*\s*@vite-ignore\s*\*\//.test(
            // complete expression inside parens
            source.slice(dynamicIndex + 1, end)
          )

          const url = rawUrl
            .replace(/\/\*[\s\S]*?\*\/|([^\\:]|^)\/\/.*$/gm, '')
            .trim()
          if (!hasViteIgnore) {
            this.warn(
              `\n` +
                colors.cyan(importerModule.file) +
                `\n` +
                generateCodeFrame(source, start) +
                `\nThe above dynamic import cannot be analyzed by vite.\n` +
                `See ${colors.blue(
                  `https://github.com/rollup/plugins/tree/master/packages/dynamic-import-vars#limitations`
                )} ` +
                `for supported dynamic import formats. ` +
                `If this is intended to be left as-is, you can use the ` +
                `/* @vite-ignore */ comment inside the import() call to suppress this warning.\n`
            )
          }
          if (
            !/^('.*'|".*"|`.*`)$/.test(url) ||
            isExplicitImportRequired(url.slice(1, -1))
          ) {
            needQueryInjectHelper = true
            str().overwrite(
              start,
              end,
              `__vite__injectQuery(${url}, 'import')`,
              { contentOnly: true }
            )
          }
        }
      }

      if (hasEnv) {
        // inject import.meta.env
        let env = `import.meta.env = ${JSON.stringify({
          ...config.env,
          SSR: !!ssr
        })};`
        // account for user env defines
        for (const key in config.define) {
          if (key.startsWith(`import.meta.env.`)) {
            const val = config.define[key]
            env += `${key} = ${
              typeof val === 'string' ? val : JSON.stringify(val)
            };`
          }
        }
        str().prepend(env)
      }

      if (hasHMR && !ssr) {
        debugHmr(
          `${
            isSelfAccepting
              ? `[self-accepts]`
              : isPartiallySelfAccepting
              ? `[accepts-exports]`
              : acceptedUrls.size
              ? `[accepts-deps]`
              : `[detected api usage]`
          } ${prettyImporter}`
        )
        // inject hot context
        str().prepend(
          `import { createHotContext as __vite__createHotContext } from "${clientPublicPath}";` +
            `import.meta.hot = __vite__createHotContext(${JSON.stringify(
              importerModule.url
            )});`
        )
      }

      if (needQueryInjectHelper) {
        str().prepend(
          `import { injectQuery as __vite__injectQuery } from "${clientPublicPath}";`
        )
      }

      // normalize and rewrite accepted urls
      const normalizedAcceptedUrls = new Set<string>()
      for (const { url, start, end } of acceptedUrls) {
        const [normalized] = await moduleGraph.resolveUrl(
          toAbsoluteUrl(markExplicitImport(url)),
          ssr
        )
        normalizedAcceptedUrls.add(normalized)
        str().overwrite(start, end, JSON.stringify(normalized), {
          contentOnly: true
        })
      }

      // update the module graph for HMR analysis.
      // node CSS imports does its own graph update in the css plugin so we
      // only handle js graph updates here.
      if (!isCSSRequest(importer)) {
        // attached by pluginContainer.addWatchFile
        const pluginImports = (this as any)._addedImports as
          | Set<string>
          | undefined
        if (pluginImports) {
          ;(
            await Promise.all(
              [...pluginImports].map((id) => normalizeUrl(id, 0))
            )
          ).forEach(([url]) => importedUrls.add(url))
        }
        // HMR transforms are no-ops in SSR, so an `accept` call will
        // never be injected. Avoid updating the `isSelfAccepting`
        // property for our module node in that case.
        if (ssr && importerModule.isSelfAccepting) {
          isSelfAccepting = true
        }
        // a partially accepted module that accepts all its exports
        // behaves like a self-accepted module in practice
        if (
          !isSelfAccepting &&
          isPartiallySelfAccepting &&
          acceptedExports.size >= exports.length &&
          exports.every((name) => acceptedExports.has(name))
        ) {
          isSelfAccepting = true
        }
        const prunedImports = await moduleGraph.updateModuleInfo(
          importerModule,
          importedUrls,
          importedBindings,
          normalizedAcceptedUrls,
          isPartiallySelfAccepting ? acceptedExports : null,
          isSelfAccepting,
          ssr
        )
        if (hasHMR && prunedImports) {
          handlePrunedModules(prunedImports, server)
        }
      }

      isDebug &&
        debug(
          `${timeFrom(start)} ${colors.dim(
            `[${importedUrls.size} imports rewritten] ${prettyImporter}`
          )}`
        )

      // pre-transform known direct imports
      // TODO: should we also crawl dynamic imports? or the experience is good enough to allow
      // users to chose their tradeoffs by explicitily setting optimizeDeps.entries for the
      // most common dynamic imports
      if (config.server.preTransformRequests && staticImportedUrls.size) {
        staticImportedUrls.forEach(({ url, id }) => {
          url = unwrapId(removeImportQuery(url)).replace(
            NULL_BYTE_PLACEHOLDER,
            '\0'
          )
          const request = transformRequest(url, server, { ssr }).catch((e) => {
            if (e?.code === ERR_OUTDATED_OPTIMIZED_DEP) {
              // This are expected errors
              return
            }
            // Unexpected error, log the issue but avoid an unhandled exception
            config.logger.error(e.message)
          })
          if (depsOptimizer && !config.legacy?.devDepsScanner) {
            depsOptimizer.delayDepsOptimizerUntil(id, () => request)
          }
        })
      }

      if (s) {
        return transformResult(s, importer, config)
      } else {
        return source
      }
    }
  }
}

export function interopNamedImports(
  str: MagicString,
  importSpecifier: ImportSpecifier,
  rewrittenUrl: string,
  importIndex: number
): void {
  const source = str.original
  const {
    s: start,
    e: end,
    ss: expStart,
    se: expEnd,
    d: dynamicIndex
  } = importSpecifier
  if (dynamicIndex > -1) {
    // rewrite `import('package')` to expose the default directly
    str.overwrite(
      expStart,
      expEnd,
      `import('${rewrittenUrl}').then(m => m.default && m.default.__esModule ? m.default : ({ ...m.default, default: m.default }))`,
      { contentOnly: true }
    )
  } else {
    const exp = source.slice(expStart, expEnd)
    const rawUrl = source.slice(start, end)
    const rewritten = transformCjsImport(exp, rewrittenUrl, rawUrl, importIndex)
    if (rewritten) {
      str.overwrite(expStart, expEnd, rewritten, { contentOnly: true })
    } else {
      // #1439 export * from '...'
      str.overwrite(start, end, rewrittenUrl, { contentOnly: true })
    }
  }
}

type ImportNameSpecifier = { importedName: string; localName: string }

/**
 * Detect import statements to a known optimized CJS dependency and provide
 * ES named imports interop. We do this by rewriting named imports to a variable
 * assignment to the corresponding property on the `module.exports` of the cjs
 * module. Note this doesn't support dynamic re-assignments from within the cjs
 * module.
 *
 * Note that es-module-lexer treats `export * from '...'` as an import as well,
 * so, we may encounter ExportAllDeclaration here, in which case `undefined`
 * will be returned.
 *
 * Credits \@csr632 via #837
 */
export function transformCjsImport(
  importExp: string,
  url: string,
  rawUrl: string,
  importIndex: number
): string | undefined {
  const node = (
    parseJS(importExp, {
      ecmaVersion: 'latest',
      sourceType: 'module'
    }) as any
  ).body[0] as Node

  if (
    node.type === 'ImportDeclaration' ||
    node.type === 'ExportNamedDeclaration'
  ) {
    if (!node.specifiers.length) {
      return `import "${url}"`
    }

    const importNames: ImportNameSpecifier[] = []
    const exportNames: string[] = []
    let defaultExports: string = ''
    for (const spec of node.specifiers) {
      if (
        spec.type === 'ImportSpecifier' &&
        spec.imported.type === 'Identifier'
      ) {
        const importedName = spec.imported.name
        const localName = spec.local.name
        importNames.push({ importedName, localName })
      } else if (spec.type === 'ImportDefaultSpecifier') {
        importNames.push({
          importedName: 'default',
          localName: spec.local.name
        })
      } else if (spec.type === 'ImportNamespaceSpecifier') {
        importNames.push({ importedName: '*', localName: spec.local.name })
      } else if (
        spec.type === 'ExportSpecifier' &&
        spec.exported.type === 'Identifier'
      ) {
        // for ExportSpecifier, local name is same as imported name
        const importedName = spec.local.name
        // we want to specify exported name as variable and re-export it
        const exportedName = spec.exported.name
        if (exportedName === 'default') {
          defaultExports = makeLegalIdentifier(
            `__vite__cjsExportDefault_${importIndex}`
          )
          importNames.push({ importedName, localName: defaultExports })
        } else {
          importNames.push({ importedName, localName: exportedName })
          exportNames.push(exportedName)
        }
      }
    }

    // If there is multiple import for same id in one file,
    // importIndex will prevent the cjsModuleName to be duplicate
    const cjsModuleName = makeLegalIdentifier(
      `__vite__cjsImport${importIndex}_${rawUrl}`
    )
    const lines: string[] = [`import ${cjsModuleName} from "${url}"`]
    importNames.forEach(({ importedName, localName }) => {
      if (importedName === '*') {
        lines.push(`const ${localName} = ${cjsModuleName}`)
      } else if (importedName === 'default') {
        lines.push(
          `const ${localName} = ${cjsModuleName}.__esModule ? ${cjsModuleName}.default : ${cjsModuleName}`
        )
      } else {
        lines.push(`const ${localName} = ${cjsModuleName}["${importedName}"]`)
      }
    })
    if (defaultExports) {
      lines.push(`export default ${defaultExports}`)
    }
    if (exportNames.length) {
      lines.push(`export { ${exportNames.join(', ')} }`)
    }

    return lines.join('; ')
  }
}<|MERGE_RESOLUTION|>--- conflicted
+++ resolved
@@ -1,24 +1,13 @@
-<<<<<<< HEAD
-import fs from 'fs'
-import path from 'path'
-import { isObject } from '../utils'
-import type { Plugin } from '../plugin'
-import type { ResolvedConfig } from '../config'
-=======
 import fs from 'node:fs'
 import path from 'node:path'
 import { performance } from 'node:perf_hooks'
->>>>>>> 60721ac5
 import colors from 'picocolors'
 import MagicString from 'magic-string'
 import type { ImportSpecifier } from 'es-module-lexer'
 import { init, parse as parseImports } from 'es-module-lexer'
-<<<<<<< HEAD
-import { findStaticImports, parseStaticImport } from 'mlly'
-import { isCSSRequest, isDirectCSSRequest } from './css'
-=======
 import { parse as parseJS } from 'acorn'
 import type { Node } from 'estree'
+import { findStaticImports, parseStaticImport } from 'mlly'
 import { makeLegalIdentifier } from '@rollup/pluginutils'
 import type { ViteDevServer } from '..'
 import {
@@ -32,9 +21,9 @@
 import {
   debugHmr,
   handlePrunedModules,
-  lexAcceptedHmrDeps
+  lexAcceptedHmrDeps,
+  lexAcceptedHmrExports
 } from '../server/hmr'
->>>>>>> 60721ac5
 import {
   cleanUrl,
   createDebugger,
@@ -45,6 +34,7 @@
   isDataUrl,
   isExternalUrl,
   isJSRequest,
+  isObject,
   moduleListContains,
   normalizePath,
   prettifyUrl,
@@ -57,34 +47,9 @@
 import type { ResolvedConfig } from '../config'
 import type { Plugin } from '../plugin'
 import {
-<<<<<<< HEAD
-  debugHmr,
-  handlePrunedModules,
-  lexAcceptedHmrDeps,
-  lexAcceptedHmrExports
-} from '../server/hmr'
-import {
-  FS_PREFIX,
-  CLIENT_DIR,
-  CLIENT_PUBLIC_PATH,
-  DEP_VERSION_RE,
-  VALID_ID_PREFIX,
-  NULL_BYTE_PLACEHOLDER
-} from '../constants'
-import { ERR_OUTDATED_OPTIMIZED_DEP } from './optimizedDeps'
-import type { ViteDevServer } from '..'
-import { checkPublicFile } from './asset'
-import { parse as parseJS } from 'acorn'
-import type { Node } from 'estree'
-import { transformImportGlob } from '../importGlob'
-import { makeLegalIdentifier } from '@rollup/pluginutils'
-import { shouldExternalizeForSSR } from '../ssr/ssrExternal'
-import { performance } from 'perf_hooks'
-=======
   cjsShouldExternalizeForSSR,
   shouldExternalizeForSSR
 } from '../ssr/ssrExternal'
->>>>>>> 60721ac5
 import { transformRequest } from '../server/transformRequest'
 import {
   getDepsCacheDirPrefix,
@@ -196,16 +161,8 @@
 export function importAnalysisPlugin(config: ResolvedConfig): Plugin {
   const { root, base } = config
   const clientPublicPath = path.posix.join(base, CLIENT_PUBLIC_PATH)
-<<<<<<< HEAD
-  const resolve = config.createResolver({
-    preferRelative: true,
-    tryIndex: false,
-    extensions: []
-  })
   const enablePartialAccept =
     isObject(config.server.hmr) && config.server.hmr.partialAccept
-=======
->>>>>>> 60721ac5
   let server: ViteDevServer
 
   return {
@@ -233,15 +190,8 @@
       const start = performance.now()
       await init
       let imports: readonly ImportSpecifier[] = []
-<<<<<<< HEAD
       let exports: readonly string[] = []
-      // strip UTF-8 BOM
-      if (source.charCodeAt(0) === 0xfeff) {
-        source = source.slice(1)
-      }
-=======
       source = stripBomTag(source)
->>>>>>> 60721ac5
       try {
         ;[imports, exports] = parseImports(source)
       } catch (e: any) {
