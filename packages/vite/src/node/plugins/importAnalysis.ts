--- conflicted
+++ resolved
@@ -54,12 +54,8 @@
   shouldExternalizeForSSR,
 } from '../ssr/ssrExternal'
 import { getDepsOptimizer, optimizedDepNeedsInterop } from '../optimizer'
-<<<<<<< HEAD
+import { ERR_CLOSED_SERVER } from '../server/pluginContainer'
 import { checkPublicFile, urlRE } from './asset'
-=======
-import { ERR_CLOSED_SERVER } from '../server/pluginContainer'
-import { checkPublicFile } from './asset'
->>>>>>> 0c673b06
 import {
   ERR_OUTDATED_OPTIMIZED_DEP,
   throwOutdatedRequest,
