import path from 'node:path'
import { performance } from 'node:perf_hooks'
import colors from 'picocolors'
import MagicString from 'magic-string'
import type {
  ParseError as EsModuleLexerParseError,
  ExportSpecifier,
  ImportSpecifier,
} from 'es-module-lexer'
import { init, parse as parseImports } from 'es-module-lexer'
import { parse as parseJS } from 'acorn'
import type { Node } from 'estree'
import { findStaticImports, parseStaticImport } from 'mlly'
import { makeLegalIdentifier } from '@rollup/pluginutils'
import type { ViteDevServer } from '..'
import {
  CLIENT_DIR,
  CLIENT_PUBLIC_PATH,
  DEP_VERSION_RE,
  FS_PREFIX,
} from '../constants'
import {
  debugHmr,
  handlePrunedModules,
  lexAcceptedHmrDeps,
  lexAcceptedHmrExports,
  normalizeHmrUrl,
} from '../server/hmr'
import {
  cleanUrl,
  createDebugger,
  fsPathFromUrl,
  generateCodeFrame,
  injectQuery,
  isBuiltin,
  isDataUrl,
  isDefined,
  isExternalUrl,
  isInNodeModules,
  isJSRequest,
  joinUrlSegments,
  moduleListContains,
  normalizePath,
  prettifyUrl,
  removeImportQuery,
  stripBase,
  stripBomTag,
  timeFrom,
  transformStableResult,
  unwrapId,
  withTrailingSlash,
  wrapId,
} from '../utils'
import { getFsUtils } from '../fsUtils'
import { checkPublicFile } from '../publicDir'
import { getDepOptimizationConfig } from '../config'
import type { ResolvedConfig } from '../config'
import type { Plugin } from '../plugin'
import { shouldExternalizeForSSR } from '../ssr/ssrExternal'
import { getDepsOptimizer, optimizedDepNeedsInterop } from '../optimizer'
import { urlRE } from './asset'
import { throwOutdatedRequest } from './optimizedDeps'
import { isCSSRequest, isDirectCSSRequest } from './css'
import { browserExternalId } from './resolve'
import { serializeDefine } from './define'
import { WORKER_FILE_ID } from './worker'

const debug = createDebugger('vite:import-analysis')

const clientDir = normalizePath(CLIENT_DIR)

const skipRE = /\.(?:map|json)(?:$|\?)/
export const canSkipImportAnalysis = (id: string): boolean =>
  skipRE.test(id) || isDirectCSSRequest(id)

const optimizedDepChunkRE = /\/chunk-[A-Z\d]{8}\.js/
const optimizedDepDynamicRE = /-[A-Z\d]{8}\.js/

const hasImportInQueryParamsRE = /[?&]import=?\b/

export const hasViteIgnoreRE = /\/\*\s*@vite-ignore\s*\*\//

const urlIsStringRE = /^(?:'.*'|".*"|`.*`)$/

const templateLiteralRE = /^\s*`(.*)`\s*$/

interface UrlPosition {
  url: string
  start: number
  end: number
}

export function isExplicitImportRequired(url: string): boolean {
  return !isJSRequest(cleanUrl(url)) && !isCSSRequest(url)
}

function markExplicitImport(url: string) {
  if (isExplicitImportRequired(url)) {
    return injectQuery(url, 'import')
  }
  return url
}

function extractImportedBindings(
  id: string,
  source: string,
  importSpec: ImportSpecifier,
  importedBindings: Map<string, Set<string>>,
) {
  let bindings = importedBindings.get(id)
  if (!bindings) {
    bindings = new Set<string>()
    importedBindings.set(id, bindings)
  }

  const isDynamic = importSpec.d > -1
  const isMeta = importSpec.d === -2
  if (isDynamic || isMeta) {
    // this basically means the module will be impacted by any change in its dep
    bindings.add('*')
    return
  }

  const exp = source.slice(importSpec.ss, importSpec.se)
  const [match0] = findStaticImports(exp)
  if (!match0) {
    return
  }
  const parsed = parseStaticImport(match0)
  if (!parsed) {
    return
  }
  if (parsed.namespacedImport) {
    bindings.add('*')
  }
  if (parsed.defaultImport) {
    bindings.add('default')
  }
  if (parsed.namedImports) {
    for (const name of Object.keys(parsed.namedImports)) {
      bindings.add(name)
    }
  }
}

/**
 * Server-only plugin that lexes, resolves, rewrites and analyzes url imports.
 *
 * - Imports are resolved to ensure they exist on disk
 *
 * - Lexes HMR accept calls and updates import relationships in the module graph
 *
 * - Bare module imports are resolved (by @rollup-plugin/node-resolve) to
 * absolute file paths, e.g.
 *
 *     ```js
 *     import 'foo'
 *     ```
 *     is rewritten to
 *     ```js
 *     import '/@fs//project/node_modules/foo/dist/foo.js'
 *     ```
 *
 * - CSS imports are appended with `.js` since both the js module and the actual
 * css (referenced via `<link>`) may go through the transform pipeline:
 *
 *     ```js
 *     import './style.css'
 *     ```
 *     is rewritten to
 *     ```js
 *     import './style.css.js'
 *     ```
 */
export function importAnalysisPlugin(config: ResolvedConfig): Plugin {
  const { root, base } = config
  const fsUtils = getFsUtils(config)
  const clientPublicPath = path.posix.join(base, CLIENT_PUBLIC_PATH)
  const enablePartialAccept = config.experimental?.hmrPartialAccept
  let server: ViteDevServer

  let _env: string | undefined
  let _ssrEnv: string | undefined
  function getEnv(ssr: boolean) {
    if (!_ssrEnv || !_env) {
      const importMetaEnvKeys: Record<string, any> = {}
      const userDefineEnv: Record<string, any> = {}
      for (const key in config.env) {
        importMetaEnvKeys[key] = JSON.stringify(config.env[key])
      }
      for (const key in config.define) {
        // non-import.meta.env.* is handled in `clientInjection` plugin
        if (key.startsWith('import.meta.env.')) {
          userDefineEnv[key.slice(16)] = config.define[key]
        }
      }
      const env = `import.meta.env = ${serializeDefine({
        ...importMetaEnvKeys,
        SSR: '__vite_ssr__',
        ...userDefineEnv,
      })};`
      _ssrEnv = env.replace('__vite_ssr__', 'true')
      _env = env.replace('__vite_ssr__', 'false')
    }
    return ssr ? _ssrEnv : _env
  }

  return {
    name: 'vite:import-analysis',

    configureServer(_server) {
      server = _server
    },

    async transform(source, importer, options) {
      // In a real app `server` is always defined, but it is undefined when
      // running src/node/server/__tests__/pluginContainer.spec.ts
      if (!server) {
        return null
      }

      const ssr = options?.ssr === true

      if (canSkipImportAnalysis(importer)) {
        debug?.(colors.dim(`[skipped] ${prettifyUrl(importer, root)}`))
        return null
      }

      const start = performance.now()
      await init
      let imports!: readonly ImportSpecifier[]
      let exports!: readonly ExportSpecifier[]
      source = stripBomTag(source)
      try {
        ;[imports, exports] = parseImports(source)
      } catch (_e: unknown) {
        const e = _e as EsModuleLexerParseError
        const { message, showCodeFrame } = createParseErrorInfo(
          importer,
          source,
        )
        this.error(message, showCodeFrame ? e.idx : undefined)
      }

      const depsOptimizer = getDepsOptimizer(config, ssr)

      const { moduleGraph } = server
      // since we are already in the transform phase of the importer, it must
      // have been loaded so its entry is guaranteed in the module graph.
      const importerModule = moduleGraph.getModuleById(importer)!
      if (!importerModule) {
        // This request is no longer valid. It could happen for optimized deps
        // requests. A full reload is going to request this id again.
        // Throwing an outdated error so we properly finish the request with a
        // 504 sent to the browser.
        throwOutdatedRequest(importer)
      }

      if (!imports.length && !(this as any)._addedImports) {
        importerModule.isSelfAccepting = false
        debug?.(
          `${timeFrom(start)} ${colors.dim(
            `[no imports] ${prettifyUrl(importer, root)}`,
          )}`,
        )
        return source
      }

      let hasHMR = false
      let isSelfAccepting = false
      let hasEnv = false
      let needQueryInjectHelper = false
      let s: MagicString | undefined
      const str = () => s || (s = new MagicString(source))
      let isPartiallySelfAccepting = false
      const importedBindings = enablePartialAccept
        ? new Map<string, Set<string>>()
        : null
      const toAbsoluteUrl = (url: string) =>
        path.posix.resolve(path.posix.dirname(importerModule.url), url)

      const normalizeUrl = async (
        url: string,
        pos: number,
        forceSkipImportAnalysis: boolean = false,
      ): Promise<[string, string]> => {
        url = stripBase(url, base)

        let importerFile = importer

        const optimizeDeps = getDepOptimizationConfig(config, ssr)
        if (moduleListContains(optimizeDeps?.exclude, url)) {
          if (depsOptimizer) {
            await depsOptimizer.scanProcessing

            // if the dependency encountered in the optimized file was excluded from the optimization
            // the dependency needs to be resolved starting from the original source location of the optimized file
            // because starting from node_modules/.vite will not find the dependency if it was not hoisted
            // (that is, if it is under node_modules directory in the package source of the optimized file)
            for (const optimizedModule of depsOptimizer.metadata.depInfoList) {
              if (!optimizedModule.src) continue // Ignore chunks
              if (optimizedModule.file === importerModule.file) {
                importerFile = optimizedModule.src
              }
            }
          }
        }

        const resolved = await this.resolve(url, importerFile)

        if (!resolved || resolved.meta?.['vite:alias']?.noResolved) {
          // in ssr, we should let node handle the missing modules
          if (ssr) {
            return [url, url]
          }
          // fix#9534, prevent the importerModuleNode being stopped from propagating updates
          importerModule.isSelfAccepting = false
          return this.error(
            `Failed to resolve import "${url}" from "${path.relative(
              process.cwd(),
              importerFile,
            )}". Does the file exist?`,
            pos,
          )
        }

        if (isExternalUrl(resolved.id)) {
          return [resolved.id, resolved.id]
        }

        const isRelative = url[0] === '.'
        const isSelfImport = !isRelative && cleanUrl(url) === cleanUrl(importer)

        // normalize all imports into resolved URLs
        // e.g. `import 'foo'` -> `import '/@fs/.../node_modules/foo/index.js'`
        if (resolved.id.startsWith(withTrailingSlash(root))) {
          // in root: infer short absolute path from root
          url = resolved.id.slice(root.length)
        } else if (
          depsOptimizer?.isOptimizedDepFile(resolved.id) ||
<<<<<<< HEAD
          // vite-plugin-react isn't following the leading \0 virtual module convention
          // this is a temporal workaround to avoid expensive fs checks for it
          (resolved.id !== '/@react-refresh' &&
            path.isAbsolute(resolved.id) &&
            fs.existsSync(cleanUrl(resolved.id)))
=======
          (path.isAbsolute(cleanUrl(resolved.id)) &&
            fsUtils.existsSync(cleanUrl(resolved.id)))
>>>>>>> 05068123
        ) {
          // an optimized deps may not yet exists in the filesystem, or
          // a regular file exists but is out of root: rewrite to absolute /@fs/ paths
          url = path.posix.join(FS_PREFIX, resolved.id)
        } else {
          url = resolved.id
        }

        // if the resolved id is not a valid browser import specifier,
        // prefix it to make it valid. We will strip this before feeding it
        // back into the transform pipeline
        if (url[0] !== '.' && url[0] !== '/') {
          url = wrapId(resolved.id)
        }

        // make the URL browser-valid if not SSR
        if (!ssr) {
          // mark non-js/css imports with `?import`
          url = markExplicitImport(url)

          // If the url isn't a request for a pre-bundled common chunk,
          // for relative js/css imports, or self-module virtual imports
          // (e.g. vue blocks), inherit importer's version query
          // do not do this for unknown type imports, otherwise the appended
          // query can break 3rd party plugin's extension checks.
          if (
            (isRelative || isSelfImport) &&
            !hasImportInQueryParamsRE.test(url) &&
            !DEP_VERSION_RE.test(url)
          ) {
            const versionMatch = importer.match(DEP_VERSION_RE)
            if (versionMatch) {
              url = injectQuery(url, versionMatch[1])
            }
          }

          // check if the dep has been hmr updated. If yes, we need to attach
          // its last updated timestamp to force the browser to fetch the most
          // up-to-date version of this module.
          try {
            // delay setting `isSelfAccepting` until the file is actually used (#7870)
            // We use an internal function to avoid resolving the url again
            const depModule = await moduleGraph._ensureEntryFromUrl(
              unwrapId(url),
              ssr,
              canSkipImportAnalysis(url) || forceSkipImportAnalysis,
              resolved,
            )
            if (depModule.lastHMRTimestamp > 0) {
              url = injectQuery(url, `t=${depModule.lastHMRTimestamp}`)
            }
          } catch (e: any) {
            // it's possible that the dep fails to resolve (non-existent import)
            // attach location to the missing import
            e.pos = pos
            throw e
          }

          // prepend base
          url = joinUrlSegments(base, url)
        }

        return [url, resolved.id]
      }

      const orderedImportedUrls = new Array<string | undefined>(imports.length)
      const orderedAcceptedUrls = new Array<Set<UrlPosition> | undefined>(
        imports.length,
      )
      const orderedAcceptedExports = new Array<Set<string> | undefined>(
        imports.length,
      )

      await Promise.all(
        imports.map(async (importSpecifier, index) => {
          const {
            s: start,
            e: end,
            ss: expStart,
            se: expEnd,
            d: dynamicIndex,
            a: attributeIndex,
          } = importSpecifier

          // #2083 User may use escape path,
          // so use imports[index].n to get the unescaped string
          let specifier = importSpecifier.n

          const rawUrl = source.slice(start, end)

          // check import.meta usage
          if (rawUrl === 'import.meta') {
            const prop = source.slice(end, end + 4)
            if (prop === '.hot') {
              hasHMR = true
              const endHot = end + 4 + (source[end + 4] === '?' ? 1 : 0)
              if (source.slice(endHot, endHot + 7) === '.accept') {
                // further analyze accepted modules
                if (source.slice(endHot, endHot + 14) === '.acceptExports') {
                  const importAcceptedExports = (orderedAcceptedExports[index] =
                    new Set<string>())
                  lexAcceptedHmrExports(
                    source,
                    source.indexOf('(', endHot + 14) + 1,
                    importAcceptedExports,
                  )
                  isPartiallySelfAccepting = true
                } else {
                  const importAcceptedUrls = (orderedAcceptedUrls[index] =
                    new Set<UrlPosition>())
                  if (
                    lexAcceptedHmrDeps(
                      source,
                      source.indexOf('(', endHot + 7) + 1,
                      importAcceptedUrls,
                    )
                  ) {
                    isSelfAccepting = true
                  }
                }
              }
            } else if (prop === '.env') {
              hasEnv = true
            }
            return
          } else if (templateLiteralRE.test(rawUrl)) {
            // If the import has backticks but isn't transformed as a glob import
            // (as there's nothing to glob), check if it's simply a plain string.
            // If so, we can replace the specifier as a plain string to prevent
            // an incorrect "cannot be analyzed" warning.
            if (!(rawUrl.includes('${') && rawUrl.includes('}'))) {
              specifier = rawUrl.replace(templateLiteralRE, '$1')
            }
          }

          const isDynamicImport = dynamicIndex > -1

          // strip import attributes as we can process them ourselves
          if (!isDynamicImport && attributeIndex > -1) {
            str().remove(end + 1, expEnd)
          }

          // static import or valid string in dynamic import
          // If resolvable, let's resolve it
          if (specifier) {
            // skip external / data uri
            if (isExternalUrl(specifier) || isDataUrl(specifier)) {
              return
            }
            // skip ssr external
            if (ssr) {
              if (shouldExternalizeForSSR(specifier, importer, config)) {
                return
              }
              if (isBuiltin(specifier)) {
                return
              }
            }
            // skip client
            if (specifier === clientPublicPath) {
              return
            }

            // warn imports to non-asset /public files
            if (
              specifier[0] === '/' &&
              !(
                config.assetsInclude(cleanUrl(specifier)) ||
                urlRE.test(specifier)
              ) &&
              checkPublicFile(specifier, config)
            ) {
              throw new Error(
                `Cannot import non-asset file ${specifier} which is inside /public. ` +
                  `JS/CSS files inside /public are copied as-is on build and ` +
                  `can only be referenced via <script src> or <link href> in html. ` +
                  `If you want to get the URL of that file, use ${injectQuery(
                    specifier,
                    'url',
                  )} instead.`,
              )
            }

            // normalize
            const [url, resolvedId] = await normalizeUrl(specifier, start)

            // record as safe modules
            // safeModulesPath should not include the base prefix.
            // See https://github.com/vitejs/vite/issues/9438#issuecomment-1465270409
            server?.moduleGraph.safeModulesPath.add(
              fsPathFromUrl(stripBase(url, base)),
            )

            if (url !== specifier) {
              let rewriteDone = false
              if (
                depsOptimizer?.isOptimizedDepFile(resolvedId) &&
                !optimizedDepChunkRE.test(resolvedId)
              ) {
                // for optimized cjs deps, support named imports by rewriting named imports to const assignments.
                // internal optimized chunks don't need es interop and are excluded

                // The browserHash in resolvedId could be stale in which case there will be a full
                // page reload. We could return a 404 in that case but it is safe to return the request
                const file = cleanUrl(resolvedId) // Remove ?v={hash}

                const needsInterop = await optimizedDepNeedsInterop(
                  depsOptimizer.metadata,
                  file,
                  config,
                  ssr,
                )

                if (needsInterop === undefined) {
                  // Non-entry dynamic imports from dependencies will reach here as there isn't
                  // optimize info for them, but they don't need es interop. If the request isn't
                  // a dynamic import, then it is an internal Vite error
                  if (!optimizedDepDynamicRE.test(file)) {
                    config.logger.error(
                      colors.red(
                        `Vite Error, ${url} optimized info should be defined`,
                      ),
                    )
                  }
                } else if (needsInterop) {
                  debug?.(`${url} needs interop`)
                  interopNamedImports(
                    str(),
                    importSpecifier,
                    url,
                    index,
                    importer,
                    config,
                  )
                  rewriteDone = true
                }
              }
              // If source code imports builtin modules via named imports, the stub proxy export
              // would fail as it's `export default` only. Apply interop for builtin modules to
              // correctly throw the error message.
              else if (
                url.includes(browserExternalId) &&
                source.slice(expStart, start).includes('{')
              ) {
                interopNamedImports(
                  str(),
                  importSpecifier,
                  url,
                  index,
                  importer,
                  config,
                )
                rewriteDone = true
              }
              if (!rewriteDone) {
                const rewrittenUrl = JSON.stringify(url)
                const s = isDynamicImport ? start : start - 1
                const e = isDynamicImport ? end : end + 1
                str().overwrite(s, e, rewrittenUrl, {
                  contentOnly: true,
                })
              }
            }

            // record for HMR import chain analysis
            // make sure to unwrap and normalize away base
            const hmrUrl = unwrapId(stripBase(url, base))
            const isLocalImport = !isExternalUrl(hmrUrl) && !isDataUrl(hmrUrl)
            if (isLocalImport) {
              orderedImportedUrls[index] = hmrUrl
            }

            if (enablePartialAccept && importedBindings) {
              extractImportedBindings(
                resolvedId,
                source,
                importSpecifier,
                importedBindings,
              )
            }

            if (
              !isDynamicImport &&
              isLocalImport &&
              config.server.preTransformRequests
            ) {
              // pre-transform known direct imports
              // These requests will also be registered in transformRequest to be awaited
              // by the deps optimizer
              const url = removeImportQuery(hmrUrl)
              server.warmupRequest(url, { ssr })
            }
          } else if (!importer.startsWith(withTrailingSlash(clientDir))) {
            if (!isInNodeModules(importer)) {
              // check @vite-ignore which suppresses dynamic import warning
              const hasViteIgnore = hasViteIgnoreRE.test(
                // complete expression inside parens
                source.slice(dynamicIndex + 1, end),
              )
              if (!hasViteIgnore) {
                this.warn(
                  `\n` +
                    colors.cyan(importerModule.file) +
                    `\n` +
                    colors.reset(generateCodeFrame(source, start, end)) +
                    colors.yellow(
                      `\nThe above dynamic import cannot be analyzed by Vite.\n` +
                        `See ${colors.blue(
                          `https://github.com/rollup/plugins/tree/master/packages/dynamic-import-vars#limitations`,
                        )} ` +
                        `for supported dynamic import formats. ` +
                        `If this is intended to be left as-is, you can use the ` +
                        `/* @vite-ignore */ comment inside the import() call to suppress this warning.\n`,
                    ),
                )
              }
            }

            if (!ssr) {
              if (
                !urlIsStringRE.test(rawUrl) ||
                isExplicitImportRequired(rawUrl.slice(1, -1))
              ) {
                needQueryInjectHelper = true
                str().overwrite(
                  start,
                  end,
                  `__vite__injectQuery(${rawUrl}, 'import')`,
                  { contentOnly: true },
                )
              }
            }
          }
        }),
      )

      const _orderedImportedUrls = orderedImportedUrls.filter(isDefined)
      const importedUrls = new Set(_orderedImportedUrls)
      // `importedUrls` will be mixed with watched files for the module graph,
      // `staticImportedUrls` will only contain the static top-level imports and
      // dynamic imports
      const staticImportedUrls = new Set(_orderedImportedUrls)
      const acceptedUrls = mergeAcceptedUrls(orderedAcceptedUrls)
      const acceptedExports = mergeAcceptedUrls(orderedAcceptedExports)

      // While we always expect to work with ESM, a classic worker is the only
      // case where it's not ESM and we need to avoid injecting ESM-specific code
      const isClassicWorker =
        importer.includes(WORKER_FILE_ID) && importer.includes('type=classic')

      if (hasEnv && !isClassicWorker) {
        // inject import.meta.env
        str().prepend(getEnv(ssr))
      }

      if (hasHMR && !ssr && !isClassicWorker) {
        debugHmr?.(
          `${
            isSelfAccepting
              ? `[self-accepts]`
              : isPartiallySelfAccepting
                ? `[accepts-exports]`
                : acceptedUrls.size
                  ? `[accepts-deps]`
                  : `[detected api usage]`
          } ${prettifyUrl(importer, root)}`,
        )
        // inject hot context
        str().prepend(
          `import { createHotContext as __vite__createHotContext } from "${clientPublicPath}";` +
            `import.meta.hot = __vite__createHotContext(${JSON.stringify(
              normalizeHmrUrl(importerModule.url),
            )});`,
        )
      }

      if (needQueryInjectHelper) {
        if (isClassicWorker) {
          str().append('\n' + __vite__injectQuery.toString())
        } else {
          str().prepend(
            `import { injectQuery as __vite__injectQuery } from "${clientPublicPath}";`,
          )
        }
      }

      // normalize and rewrite accepted urls
      const normalizedAcceptedUrls = new Set<string>()
      for (const { url, start, end } of acceptedUrls) {
        const [normalized] = await moduleGraph.resolveUrl(
          toAbsoluteUrl(url),
          ssr,
        )
        normalizedAcceptedUrls.add(normalized)
        str().overwrite(start, end, JSON.stringify(normalized), {
          contentOnly: true,
        })
      }

      // update the module graph for HMR analysis.
      // node CSS imports does its own graph update in the css plugin so we
      // only handle js graph updates here.
      if (!isCSSRequest(importer)) {
        // attached by pluginContainer.addWatchFile
        const pluginImports = (this as any)._addedImports as
          | Set<string>
          | undefined
        if (pluginImports) {
          ;(
            await Promise.all(
              [...pluginImports].map((id) => normalizeUrl(id, 0, true)),
            )
          ).forEach(([url]) => importedUrls.add(url))
        }
        // HMR transforms are no-ops in SSR, so an `accept` call will
        // never be injected. Avoid updating the `isSelfAccepting`
        // property for our module node in that case.
        if (ssr && importerModule.isSelfAccepting) {
          isSelfAccepting = true
        }
        // a partially accepted module that accepts all its exports
        // behaves like a self-accepted module in practice
        if (
          !isSelfAccepting &&
          isPartiallySelfAccepting &&
          acceptedExports.size >= exports.length &&
          exports.every((e) => acceptedExports.has(e.n))
        ) {
          isSelfAccepting = true
        }
        const prunedImports = await moduleGraph.updateModuleInfo(
          importerModule,
          importedUrls,
          importedBindings,
          normalizedAcceptedUrls,
          isPartiallySelfAccepting ? acceptedExports : null,
          isSelfAccepting,
          ssr,
          staticImportedUrls,
        )
        if (hasHMR && prunedImports) {
          handlePrunedModules(prunedImports, server)
        }
      }

      debug?.(
        `${timeFrom(start)} ${colors.dim(
          `[${importedUrls.size} imports rewritten] ${prettifyUrl(
            importer,
            root,
          )}`,
        )}`,
      )

      if (s) {
        return transformStableResult(s, importer, config)
      } else {
        return source
      }
    },
  }
}

function mergeAcceptedUrls<T>(orderedUrls: Array<Set<T> | undefined>) {
  const acceptedUrls = new Set<T>()
  for (const urls of orderedUrls) {
    if (!urls) continue
    for (const url of urls) acceptedUrls.add(url)
  }
  return acceptedUrls
}

export function createParseErrorInfo(
  importer: string,
  source: string,
): { message: string; showCodeFrame: boolean } {
  const isVue = importer.endsWith('.vue')
  const isJsx = importer.endsWith('.jsx') || importer.endsWith('.tsx')
  const maybeJSX = !isVue && isJSRequest(importer)
  const probablyBinary = source.includes(
    '\ufffd' /* unicode replacement character */,
  )

  const msg = isVue
    ? `Install @vitejs/plugin-vue to handle .vue files.`
    : maybeJSX
      ? isJsx
        ? `If you use tsconfig.json, make sure to not set jsx to preserve.`
        : `If you are using JSX, make sure to name the file with the .jsx or .tsx extension.`
      : `You may need to install appropriate plugins to handle the ${path.extname(
          importer,
        )} file format, or if it's an asset, add "**/*${path.extname(
          importer,
        )}" to \`assetsInclude\` in your configuration.`

  return {
    message:
      `Failed to parse source for import analysis because the content ` +
      `contains invalid JS syntax. ` +
      msg,
    showCodeFrame: !probablyBinary,
  }
}

export function interopNamedImports(
  str: MagicString,
  importSpecifier: ImportSpecifier,
  rewrittenUrl: string,
  importIndex: number,
  importer: string,
  config: ResolvedConfig,
): void {
  const source = str.original
  const {
    s: start,
    e: end,
    ss: expStart,
    se: expEnd,
    d: dynamicIndex,
  } = importSpecifier
  const exp = source.slice(expStart, expEnd)
  if (dynamicIndex > -1) {
    // rewrite `import('package')` to expose the default directly
    str.overwrite(
      expStart,
      expEnd,
      `import('${rewrittenUrl}').then(m => m.default && m.default.__esModule ? m.default : ({ ...m.default, default: m.default }))` +
        getLineBreaks(exp),
      { contentOnly: true },
    )
  } else {
    const rawUrl = source.slice(start, end)
    const rewritten = transformCjsImport(
      exp,
      rewrittenUrl,
      rawUrl,
      importIndex,
      importer,
      config,
    )
    if (rewritten) {
      str.overwrite(expStart, expEnd, rewritten + getLineBreaks(exp), {
        contentOnly: true,
      })
    } else {
      // #1439 export * from '...'
      str.overwrite(
        start,
        end,
        rewrittenUrl + getLineBreaks(source.slice(start, end)),
        {
          contentOnly: true,
        },
      )
    }
  }
}

// get line breaks to preserve line count for not breaking source maps
function getLineBreaks(str: string) {
  return str.includes('\n') ? '\n'.repeat(str.split('\n').length - 1) : ''
}

type ImportNameSpecifier = { importedName: string; localName: string }

/**
 * Detect import statements to a known optimized CJS dependency and provide
 * ES named imports interop. We do this by rewriting named imports to a variable
 * assignment to the corresponding property on the `module.exports` of the cjs
 * module. Note this doesn't support dynamic re-assignments from within the cjs
 * module.
 *
 * Note that es-module-lexer treats `export * from '...'` as an import as well,
 * so, we may encounter ExportAllDeclaration here, in which case `undefined`
 * will be returned.
 *
 * Credits \@csr632 via #837
 */
export function transformCjsImport(
  importExp: string,
  url: string,
  rawUrl: string,
  importIndex: number,
  importer: string,
  config: ResolvedConfig,
): string | undefined {
  const node = (
    parseJS(importExp, {
      ecmaVersion: 'latest',
      sourceType: 'module',
    }) as any
  ).body[0] as Node

  // `export * from '...'` may cause unexpected problem, so give it a warning
  if (
    config.command === 'serve' &&
    node.type === 'ExportAllDeclaration' &&
    !node.exported
  ) {
    config.logger.warn(
      colors.yellow(
        `\nUnable to interop \`${importExp}\` in ${importer}, this may lose module exports. Please export "${rawUrl}" as ESM or use named exports instead, e.g. \`export { A, B } from "${rawUrl}"\``,
      ),
    )
  } else if (
    node.type === 'ImportDeclaration' ||
    node.type === 'ExportNamedDeclaration'
  ) {
    if (!node.specifiers.length) {
      return `import "${url}"`
    }

    const importNames: ImportNameSpecifier[] = []
    const exportNames: string[] = []
    let defaultExports: string = ''
    for (const spec of node.specifiers) {
      if (
        spec.type === 'ImportSpecifier' &&
        spec.imported.type === 'Identifier'
      ) {
        const importedName = spec.imported.name
        const localName = spec.local.name
        importNames.push({ importedName, localName })
      } else if (spec.type === 'ImportDefaultSpecifier') {
        importNames.push({
          importedName: 'default',
          localName: spec.local.name,
        })
      } else if (spec.type === 'ImportNamespaceSpecifier') {
        importNames.push({ importedName: '*', localName: spec.local.name })
      } else if (
        spec.type === 'ExportSpecifier' &&
        spec.exported.type === 'Identifier'
      ) {
        // for ExportSpecifier, local name is same as imported name
        // prefix the variable name to avoid clashing with other local variables
        const importedName = spec.local.name
        // we want to specify exported name as variable and re-export it
        const exportedName = spec.exported.name
        if (exportedName === 'default') {
          defaultExports = makeLegalIdentifier(
            `__vite__cjsExportDefault_${importIndex}`,
          )
          importNames.push({ importedName, localName: defaultExports })
        } else {
          const localName = makeLegalIdentifier(
            `__vite__cjsExport_${exportedName}`,
          )
          importNames.push({ importedName, localName })
          exportNames.push(`${localName} as ${exportedName}`)
        }
      }
    }

    // If there is multiple import for same id in one file,
    // importIndex will prevent the cjsModuleName to be duplicate
    const cjsModuleName = makeLegalIdentifier(
      `__vite__cjsImport${importIndex}_${rawUrl}`,
    )
    const lines: string[] = [`import ${cjsModuleName} from "${url}"`]
    importNames.forEach(({ importedName, localName }) => {
      if (importedName === '*') {
        lines.push(`const ${localName} = ${cjsModuleName}`)
      } else if (importedName === 'default') {
        lines.push(
          `const ${localName} = ${cjsModuleName}.__esModule ? ${cjsModuleName}.default : ${cjsModuleName}`,
        )
      } else {
        lines.push(`const ${localName} = ${cjsModuleName}["${importedName}"]`)
      }
    })
    if (defaultExports) {
      lines.push(`export default ${defaultExports}`)
    }
    if (exportNames.length) {
      lines.push(`export { ${exportNames.join(', ')} }`)
    }

    return lines.join('; ')
  }
}

// Copied from `client/client.ts`. Only needed so we can inline inject this function for classic workers.
function __vite__injectQuery(url: string, queryToInject: string): string {
  // skip urls that won't be handled by vite
  if (url[0] !== '.' && url[0] !== '/') {
    return url
  }

  // can't use pathname from URL since it may be relative like ../
  const pathname = url.replace(/[?#].*$/s, '')
  const { search, hash } = new URL(url, 'http://vitejs.dev')

  return `${pathname}?${queryToInject}${search ? `&` + search.slice(1) : ''}${
    hash || ''
  }`
}<|MERGE_RESOLUTION|>--- conflicted
+++ resolved
@@ -338,16 +338,11 @@
           url = resolved.id.slice(root.length)
         } else if (
           depsOptimizer?.isOptimizedDepFile(resolved.id) ||
-<<<<<<< HEAD
           // vite-plugin-react isn't following the leading \0 virtual module convention
           // this is a temporal workaround to avoid expensive fs checks for it
           (resolved.id !== '/@react-refresh' &&
             path.isAbsolute(resolved.id) &&
-            fs.existsSync(cleanUrl(resolved.id)))
-=======
-          (path.isAbsolute(cleanUrl(resolved.id)) &&
             fsUtils.existsSync(cleanUrl(resolved.id)))
->>>>>>> 05068123
         ) {
           // an optimized deps may not yet exists in the filesystem, or
           // a regular file exists but is out of root: rewrite to absolute /@fs/ paths
