import fs from 'fs'
import path from 'path'
import { performance } from 'perf_hooks'
import colors from 'picocolors'
import MagicString from 'magic-string'
import type { ImportSpecifier } from 'es-module-lexer'
import { init, parse as parseImports } from 'es-module-lexer'
import { parse as parseJS } from 'acorn'
import type { Node } from 'estree'
import { makeLegalIdentifier } from '@rollup/pluginutils'
import type { ViteDevServer } from '..'
import {
  CLIENT_DIR,
  CLIENT_PUBLIC_PATH,
  DEP_VERSION_RE,
  FS_PREFIX,
  NULL_BYTE_PLACEHOLDER,
  VALID_ID_PREFIX
} from '../constants'
import {
  debugHmr,
  handlePrunedModules,
  lexAcceptedHmrDeps
} from '../server/hmr'
import {
  cleanUrl,
  createDebugger,
  fsPathFromUrl,
  generateCodeFrame,
  injectQuery,
  isBuiltin,
  isDataUrl,
  isExternalUrl,
  isJSRequest,
  moduleListContains,
  normalizePath,
  prettifyUrl,
  removeImportQuery,
<<<<<<< HEAD
  unwrapId,
  moduleListContains,
  escapeId,
  fsPathFromUrl
=======
  timeFrom,
  unwrapId
>>>>>>> adef5bb8
} from '../utils'
import type { ResolvedConfig } from '../config'
import type { Plugin } from '../plugin'
import { shouldExternalizeForSSR } from '../ssr/ssrExternal'
import { transformRequest } from '../server/transformRequest'
import {
  getDepsCacheDir,
  isOptimizedDepFile,
  optimizedDepNeedsInterop
} from '../optimizer'
import { checkPublicFile } from './asset'
import { ERR_OUTDATED_OPTIMIZED_DEP } from './optimizedDeps'
import { isCSSRequest, isDirectCSSRequest } from './css'

const isDebug = !!process.env.DEBUG
const debug = createDebugger('vite:import-analysis')

const clientDir = normalizePath(CLIENT_DIR)

const skipRE = /\.(map|json)$/
export const canSkipImportAnalysis = (id: string) =>
  skipRE.test(id) || isDirectCSSRequest(id)

const optimizedDepChunkRE = /\/chunk-[A-Z0-9]{8}\.js/
const optimizedDepDynamicRE = /-[A-Z0-9]{8}\.js/

function isExplicitImportRequired(url: string) {
  return !isJSRequest(cleanUrl(url)) && !isCSSRequest(url)
}

function markExplicitImport(url: string) {
  if (isExplicitImportRequired(url)) {
    return injectQuery(url, 'import')
  }
  return url
}

/**
 * Server-only plugin that lexes, resolves, rewrites and analyzes url imports.
 *
 * - Imports are resolved to ensure they exist on disk
 *
 * - Lexes HMR accept calls and updates import relationships in the module graph
 *
 * - Bare module imports are resolved (by @rollup-plugin/node-resolve) to
 * absolute file paths, e.g.
 *
 *     ```js
 *     import 'foo'
 *     ```
 *     is rewritten to
 *     ```js
 *     import '/@fs//project/node_modules/foo/dist/foo.js'
 *     ```
 *
 * - CSS imports are appended with `.js` since both the js module and the actual
 * css (referenced via <link>) may go through the transform pipeline:
 *
 *     ```js
 *     import './style.css'
 *     ```
 *     is rewritten to
 *     ```js
 *     import './style.css.js'
 *     ```
 */
export function importAnalysisPlugin(config: ResolvedConfig): Plugin {
  const { root, base } = config
  const clientPublicPath = path.posix.join(base, CLIENT_PUBLIC_PATH)
  let server: ViteDevServer

  return {
    name: 'vite:import-analysis',

    configureServer(_server) {
      server = _server
    },

    async transform(source, importer, options) {
      // In a real app `server` is always defined, but it is undefined when
      // running src/node/server/__tests__/pluginContainer.spec.ts
      if (!server) {
        return null
      }

      const ssr = options?.ssr === true
      const prettyImporter = prettifyUrl(importer, root)

      if (canSkipImportAnalysis(importer)) {
        isDebug && debug(colors.dim(`[skipped] ${prettyImporter}`))
        return null
      }

      const start = performance.now()
      await init
      let imports: readonly ImportSpecifier[] = []
      // strip UTF-8 BOM
      if (source.charCodeAt(0) === 0xfeff) {
        source = source.slice(1)
      }
      try {
        imports = parseImports(source)[0]
      } catch (e: any) {
        const isVue = importer.endsWith('.vue')
        const maybeJSX = !isVue && isJSRequest(importer)

        const msg = isVue
          ? `Install @vitejs/plugin-vue to handle .vue files.`
          : maybeJSX
          ? `If you are using JSX, make sure to name the file with the .jsx or .tsx extension.`
          : `You may need to install appropriate plugins to handle the ${path.extname(
              importer
            )} file format.`

        this.error(
          `Failed to parse source for import analysis because the content ` +
            `contains invalid JS syntax. ` +
            msg,
          e.idx
        )
      }

      const { moduleGraph } = server
      // since we are already in the transform phase of the importer, it must
      // have been loaded so its entry is guaranteed in the module graph.
      const importerModule = moduleGraph.getModuleById(importer)!

      if (!imports.length) {
        importerModule.isSelfAccepting = false
        isDebug &&
          debug(
            `${timeFrom(start)} ${colors.dim(`[no imports] ${prettyImporter}`)}`
          )
        return source
      }

      let hasHMR = false
      let isSelfAccepting = false
      let hasEnv = false
      let needQueryInjectHelper = false
      let s: MagicString | undefined
      const str = () => s || (s = new MagicString(source))
      const importedUrls = new Set<string>()
      const staticImportedUrls = new Set<string>()
      const acceptedUrls = new Set<{
        url: string
        start: number
        end: number
      }>()
      const toAbsoluteUrl = (url: string) =>
        path.posix.resolve(path.posix.dirname(importerModule.url), url)

      const normalizeUrl = async (
        url: string,
        pos: number
      ): Promise<[string, string]> => {
        if (base !== '/' && url.startsWith(base)) {
          url = url.replace(base, '/')
        }

        let importerFile = importer
        if (moduleListContains(config.optimizeDeps?.exclude, url)) {
          const optimizedDeps = server._optimizedDeps
          if (optimizedDeps) {
            await optimizedDeps.scanProcessing

            // if the dependency encountered in the optimized file was excluded from the optimization
            // the dependency needs to be resolved starting from the original source location of the optimized file
            // because starting from node_modules/.vite will not find the dependency if it was not hoisted
            // (that is, if it is under node_modules directory in the package source of the optimized file)
            for (const optimizedModule of optimizedDeps.metadata.depInfoList) {
              if (!optimizedModule.src) continue // Ignore chunks
              if (optimizedModule.file === importerModule.file) {
                importerFile = optimizedModule.src
              }
            }
          }
        }

        const resolved = await this.resolve(url, importerFile)

        if (!resolved) {
          // in ssr, we should let node handle the missing modules
          if (ssr) {
            return [url, url]
          }
          this.error(
            `Failed to resolve import "${url}" from "${path.relative(
              process.cwd(),
              importerFile
            )}". Does the file exist?`,
            pos
          )
        }

        const isRelative = url.startsWith('.')
        const isSelfImport = !isRelative && cleanUrl(url) === cleanUrl(importer)

        // normalize all imports into resolved URLs
        // e.g. `import 'foo'` -> `import '/@fs/.../node_modules/foo/index.js'`
        if (resolved.id.startsWith(root + '/')) {
          // in root: infer short absolute path from root
          url = resolved.id.slice(root.length)
        } else if (
          resolved.id.startsWith(getDepsCacheDir(config)) ||
          fs.existsSync(cleanUrl(resolved.id))
        ) {
          // an optimized deps may not yet exists in the filesystem, or
          // a regular file exists but is out of root: rewrite to absolute /@fs/ paths
          url = path.posix.join(FS_PREFIX + resolved.id)
        } else {
          url = resolved.id
        }

        url = escapeId(url)

        if (isExternalUrl(url)) {
          return [url, url]
        }

        // if the resolved id is not a valid browser import specifier,
        // prefix it to make it valid. We will strip this before feeding it
        // back into the transform pipeline
        if (!url.startsWith('.') && !url.startsWith('/')) {
          url =
            VALID_ID_PREFIX + resolved.id.replace('\0', NULL_BYTE_PLACEHOLDER)
        }

        // make the URL browser-valid if not SSR
        if (!ssr) {
          // mark non-js/css imports with `?import`
          url = markExplicitImport(url)

          // If the url isn't a request for a pre-bundled common chunk,
          // for relative js/css imports, or self-module virtual imports
          // (e.g. vue blocks), inherit importer's version query
          // do not do this for unknown type imports, otherwise the appended
          // query can break 3rd party plugin's extension checks.
          if (
            (isRelative || isSelfImport) &&
            !/[\?&]import=?\b/.test(url) &&
            !url.match(DEP_VERSION_RE)
          ) {
            const versionMatch = importer.match(DEP_VERSION_RE)
            if (versionMatch) {
              url = injectQuery(url, versionMatch[1])
            }
          }

          // check if the dep has been hmr updated. If yes, we need to attach
          // its last updated timestamp to force the browser to fetch the most
          // up-to-date version of this module.
          try {
            const depModule = await moduleGraph.ensureEntryFromUrl(url, ssr)
            if (depModule.lastHMRTimestamp > 0) {
              url = injectQuery(url, `t=${depModule.lastHMRTimestamp}`)
            }
          } catch (e: any) {
            // it's possible that the dep fails to resolve (non-existent import)
            // attach location to the missing import
            e.pos = pos
            throw e
          }

          // prepend base (dev base is guaranteed to have ending slash)
          url = base + url.replace(/^\//, '')
        }

        return [url, resolved.id]
      }

      // Import rewrites, we do them after all the URLs have been resolved
      // to help with the discovery of new dependencies. If we need to wait
      // for each dependency there could be one reload per import
      const importRewrites: (() => Promise<void>)[] = []

      for (let index = 0; index < imports.length; index++) {
        const {
          s: start,
          e: end,
          ss: expStart,
          se: expEnd,
          d: dynamicIndex,
          // #2083 User may use escape path,
          // so use imports[index].n to get the unescaped string
          // @ts-ignore
          n: specifier
        } = imports[index]

        const rawUrl = source.slice(start, end)

        // check import.meta usage
        if (rawUrl === 'import.meta') {
          const prop = source.slice(end, end + 4)
          if (prop === '.hot') {
            hasHMR = true
            if (source.slice(end + 4, end + 11) === '.accept') {
              // further analyze accepted modules
              if (
                lexAcceptedHmrDeps(
                  source,
                  source.indexOf('(', end + 11) + 1,
                  acceptedUrls
                )
              ) {
                isSelfAccepting = true
              }
            }
          } else if (prop === '.env') {
            hasEnv = true
          }
          continue
        }

        const isDynamicImport = dynamicIndex > -1

        // static import or valid string in dynamic import
        // If resolvable, let's resolve it
        if (specifier) {
          // skip external / data uri
          if (isExternalUrl(specifier) || isDataUrl(specifier)) {
            continue
          }
          // skip ssr external
          if (ssr) {
            if (
              server._ssrExternals &&
              shouldExternalizeForSSR(specifier, server._ssrExternals)
            ) {
              continue
            }
            if (isBuiltin(specifier)) {
              continue
            }
          }
          // skip client
          if (specifier === clientPublicPath) {
            continue
          }

          // warn imports to non-asset /public files
          if (
            specifier.startsWith('/') &&
            !config.assetsInclude(cleanUrl(specifier)) &&
            !specifier.endsWith('.json') &&
            checkPublicFile(specifier, config)
          ) {
            throw new Error(
              `Cannot import non-asset file ${specifier} which is inside /public.` +
                `JS/CSS files inside /public are copied as-is on build and ` +
                `can only be referenced via <script src> or <link href> in html.`
            )
          }

          // normalize
          const [normalizedUrl, resolvedId] = await normalizeUrl(
            specifier,
            start
          )
          const url = normalizedUrl

          // record as safe modules
          server?.moduleGraph.safeModulesPath.add(fsPathFromUrl(url))

          if (url !== specifier) {
            importRewrites.push(async () => {
              let rewriteDone = false
              if (
                server?._optimizedDeps &&
                isOptimizedDepFile(resolvedId, config) &&
                !resolvedId.match(optimizedDepChunkRE)
              ) {
                // for optimized cjs deps, support named imports by rewriting named imports to const assignments.
                // internal optimized chunks don't need es interop and are excluded

                // The browserHash in resolvedId could be stale in which case there will be a full
                // page reload. We could return a 404 in that case but it is safe to return the request
                const file = cleanUrl(resolvedId) // Remove ?v={hash}

                const needsInterop = await optimizedDepNeedsInterop(
                  server._optimizedDeps!.metadata,
                  file
                )

                if (needsInterop === undefined) {
                  // Non-entry dynamic imports from dependencies will reach here as there isn't
                  // optimize info for them, but they don't need es interop. If the request isn't
                  // a dynamic import, then it is an internal Vite error
                  if (!file.match(optimizedDepDynamicRE)) {
                    config.logger.error(
                      colors.red(
                        `Vite Error, ${url} optimized info should be defined`
                      )
                    )
                  }
                } else if (needsInterop) {
                  debug(`${url} needs interop`)
                  if (isDynamicImport) {
                    // rewrite `import('package')` to expose the default directly
                    str().overwrite(
                      expStart,
                      expEnd,
                      `import('${url}').then(m => m.default && m.default.__esModule ? m.default : ({ ...m.default, default: m.default }))`,
                      { contentOnly: true }
                    )
                  } else {
                    const exp = source.slice(expStart, expEnd)
                    const rewritten = transformCjsImport(
                      exp,
                      url,
                      rawUrl,
                      index
                    )
                    if (rewritten) {
                      str().overwrite(expStart, expEnd, rewritten, {
                        contentOnly: true
                      })
                    } else {
                      // #1439 export * from '...'
                      str().overwrite(start, end, url, { contentOnly: true })
                    }
                  }
                  rewriteDone = true
                }
              }
              if (!rewriteDone) {
                str().overwrite(
                  start,
                  end,
                  isDynamicImport ? `'${url}'` : url,
                  { contentOnly: true }
                )
              }
            })
          }

          // record for HMR import chain analysis
          // make sure to normalize away base
          const urlWithoutBase = url.replace(base, '/')
          importedUrls.add(urlWithoutBase)
          if (!isDynamicImport) {
            // for pre-transforming
            staticImportedUrls.add(urlWithoutBase)
          }
        } else if (!importer.startsWith(clientDir) && !ssr) {
          // check @vite-ignore which suppresses dynamic import warning
          const hasViteIgnore = /\/\*\s*@vite-ignore\s*\*\//.test(
            // complete expression inside parens
            source.slice(dynamicIndex + 1, end)
          )

          const url = rawUrl
            .replace(/\/\*[\s\S]*?\*\/|([^\\:]|^)\/\/.*$/gm, '')
            .trim()
          if (!hasViteIgnore) {
            this.warn(
              `\n` +
                colors.cyan(importerModule.file) +
                `\n` +
                generateCodeFrame(source, start) +
                `\nThe above dynamic import cannot be analyzed by vite.\n` +
                `See ${colors.blue(
                  `https://github.com/rollup/plugins/tree/master/packages/dynamic-import-vars#limitations`
                )} ` +
                `for supported dynamic import formats. ` +
                `If this is intended to be left as-is, you can use the ` +
                `/* @vite-ignore */ comment inside the import() call to suppress this warning.\n`
            )
          }
          if (
            !/^('.*'|".*"|`.*`)$/.test(url) ||
            isExplicitImportRequired(url.slice(1, -1))
          ) {
            needQueryInjectHelper = true
            str().overwrite(
              start,
              end,
              `__vite__injectQuery(${url}, 'import')`,
              { contentOnly: true }
            )
          }
        }
      }

      if (hasEnv) {
        // inject import.meta.env
        let env = `import.meta.env = ${JSON.stringify({
          ...config.env,
          SSR: !!ssr
        })};`
        // account for user env defines
        for (const key in config.define) {
          if (key.startsWith(`import.meta.env.`)) {
            const val = config.define[key]
            env += `${key} = ${
              typeof val === 'string' ? val : JSON.stringify(val)
            };`
          }
        }
        str().prepend(env)
      }

      if (hasHMR && !ssr) {
        debugHmr(
          `${
            isSelfAccepting
              ? `[self-accepts]`
              : acceptedUrls.size
              ? `[accepts-deps]`
              : `[detected api usage]`
          } ${prettyImporter}`
        )
        // inject hot context
        str().prepend(
          `import { createHotContext as __vite__createHotContext } from "${clientPublicPath}";` +
            `import.meta.hot = __vite__createHotContext(${JSON.stringify(
              importerModule.url
            )});`
        )
      }

      if (needQueryInjectHelper) {
        str().prepend(
          `import { injectQuery as __vite__injectQuery } from "${clientPublicPath}";`
        )
      }

      // normalize and rewrite accepted urls
      const normalizedAcceptedUrls = new Set<string>()
      for (const { url, start, end } of acceptedUrls) {
        const [normalized] = await moduleGraph.resolveUrl(
          toAbsoluteUrl(markExplicitImport(url)),
          ssr
        )
        normalizedAcceptedUrls.add(normalized)
        str().overwrite(start, end, JSON.stringify(normalized), {
          contentOnly: true
        })
      }

      // update the module graph for HMR analysis.
      // node CSS imports does its own graph update in the css plugin so we
      // only handle js graph updates here.
      if (!isCSSRequest(importer)) {
        // attached by pluginContainer.addWatchFile
        const pluginImports = (this as any)._addedImports as
          | Set<string>
          | undefined
        if (pluginImports) {
          ;(
            await Promise.all(
              [...pluginImports].map((id) => normalizeUrl(id, 0))
            )
          ).forEach(([url]) => importedUrls.add(url))
        }
        // HMR transforms are no-ops in SSR, so an `accept` call will
        // never be injected. Avoid updating the `isSelfAccepting`
        // property for our module node in that case.
        if (ssr && importerModule.isSelfAccepting) {
          isSelfAccepting = true
        }
        const prunedImports = await moduleGraph.updateModuleInfo(
          importerModule,
          importedUrls,
          normalizedAcceptedUrls,
          isSelfAccepting,
          ssr
        )
        if (hasHMR && prunedImports) {
          handlePrunedModules(prunedImports, server)
        }
      }

      isDebug &&
        debug(
          `${timeFrom(start)} ${colors.dim(
            `[${importedUrls.size} imports rewritten] ${prettyImporter}`
          )}`
        )

      // pre-transform known direct imports
      if (config.server.preTransformRequests && staticImportedUrls.size) {
        staticImportedUrls.forEach((url) => {
          url = unwrapId(removeImportQuery(url)).replace(
            NULL_BYTE_PLACEHOLDER,
            '\0'
          )
          transformRequest(url, server, { ssr }).catch((e) => {
            if (e?.code === ERR_OUTDATED_OPTIMIZED_DEP) {
              // This are expected errors
              return
            }
            // Unexpected error, log the issue but avoid an unhandled exception
            config.logger.error(e.message)
          })
        })
      }

      // Await for import rewrites that requires dependencies to be pre-bundled to
      // know if es interop is needed after starting further transformRequest calls
      // This will let Vite process deeper into the user code and find more missing
      // dependencies before the next page reload
      for (const rewrite of importRewrites) {
        await rewrite()
      }

      if (s) {
        return s.toString()
      } else {
        return source
      }
    }
  }
}

type ImportNameSpecifier = { importedName: string; localName: string }

/**
 * Detect import statements to a known optimized CJS dependency and provide
 * ES named imports interop. We do this by rewriting named imports to a variable
 * assignment to the corresponding property on the `module.exports` of the cjs
 * module. Note this doesn't support dynamic re-assignments from within the cjs
 * module.
 *
 * Note that es-module-lexer treats `export * from '...'` as an import as well,
 * so, we may encounter ExportAllDeclaration here, in which case `undefined`
 * will be returned.
 *
 * Credits \@csr632 via #837
 */
export function transformCjsImport(
  importExp: string,
  url: string,
  rawUrl: string,
  importIndex: number
): string | undefined {
  const node = (
    parseJS(importExp, {
      ecmaVersion: 'latest',
      sourceType: 'module'
    }) as any
  ).body[0] as Node

  if (
    node.type === 'ImportDeclaration' ||
    node.type === 'ExportNamedDeclaration'
  ) {
    if (!node.specifiers.length) {
      return `import "${url}"`
    }

    const importNames: ImportNameSpecifier[] = []
    const exportNames: string[] = []
    let defaultExports: string = ''
    for (const spec of node.specifiers) {
      if (
        spec.type === 'ImportSpecifier' &&
        spec.imported.type === 'Identifier'
      ) {
        const importedName = spec.imported.name
        const localName = spec.local.name
        importNames.push({ importedName, localName })
      } else if (spec.type === 'ImportDefaultSpecifier') {
        importNames.push({
          importedName: 'default',
          localName: spec.local.name
        })
      } else if (spec.type === 'ImportNamespaceSpecifier') {
        importNames.push({ importedName: '*', localName: spec.local.name })
      } else if (
        spec.type === 'ExportSpecifier' &&
        spec.exported.type === 'Identifier'
      ) {
        // for ExportSpecifier, local name is same as imported name
        const importedName = spec.local.name
        // we want to specify exported name as variable and re-export it
        const exportedName = spec.exported.name
        if (exportedName === 'default') {
          defaultExports = makeLegalIdentifier(
            `__vite__cjsExportDefault_${importIndex}`
          )
          importNames.push({ importedName, localName: defaultExports })
        } else {
          importNames.push({ importedName, localName: exportedName })
          exportNames.push(exportedName)
        }
      }
    }

    // If there is multiple import for same id in one file,
    // importIndex will prevent the cjsModuleName to be duplicate
    const cjsModuleName = makeLegalIdentifier(
      `__vite__cjsImport${importIndex}_${rawUrl}`
    )
    const lines: string[] = [`import ${cjsModuleName} from "${url}"`]
    importNames.forEach(({ importedName, localName }) => {
      if (importedName === '*') {
        lines.push(`const ${localName} = ${cjsModuleName}`)
      } else if (importedName === 'default') {
        lines.push(
          `const ${localName} = ${cjsModuleName}.__esModule ? ${cjsModuleName}.default : ${cjsModuleName}`
        )
      } else {
        lines.push(`const ${localName} = ${cjsModuleName}["${importedName}"]`)
      }
    })
    if (defaultExports) {
      lines.push(`export default ${defaultExports}`)
    }
    if (exportNames.length) {
      lines.push(`export { ${exportNames.join(', ')} }`)
    }

    return lines.join('; ')
  }
}<|MERGE_RESOLUTION|>--- conflicted
+++ resolved
@@ -25,6 +25,7 @@
 import {
   cleanUrl,
   createDebugger,
+  escapeId,
   fsPathFromUrl,
   generateCodeFrame,
   injectQuery,
@@ -36,15 +37,8 @@
   normalizePath,
   prettifyUrl,
   removeImportQuery,
-<<<<<<< HEAD
-  unwrapId,
-  moduleListContains,
-  escapeId,
-  fsPathFromUrl
-=======
   timeFrom,
   unwrapId
->>>>>>> adef5bb8
 } from '../utils'
 import type { ResolvedConfig } from '../config'
 import type { Plugin } from '../plugin'
