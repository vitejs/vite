--- conflicted
+++ resolved
@@ -22,11 +22,8 @@
   removeImportQuery,
   unwrapId,
   moduleListContains,
-<<<<<<< HEAD
-  escapeId
-=======
+  escapeId,
   fsPathFromUrl
->>>>>>> adacaba1
 } from '../utils'
 import {
   debugHmr,
