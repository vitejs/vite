import { fileURLToPath, pathToFileURL } from 'node:url'
import { readFile } from 'node:fs/promises'
import MagicString from 'magic-string'
import { exactRegex } from '@rolldown/pluginutils'
<<<<<<< HEAD
import { createToImportMetaURLBasedRelativeRuntime } from '../build'
import type { Plugin } from '../plugin'
import { fsPathFromId } from '../utils'
import { FS_PREFIX } from '../constants'
import { cleanUrl } from '../../shared/utils'
import { assetUrlRE, fileToUrl } from './asset'
=======
import {
  viteWasmFallbackPlugin as nativeWasmFallbackPlugin,
  viteWasmHelperPlugin as nativeWasmHelperPlugin,
} from 'rolldown/experimental'
import type { Plugin } from '../plugin'
import type { ResolvedConfig } from '..'
import { fileToUrl } from './asset'
>>>>>>> dafd7260

const wasmHelperId = '\0vite/wasm-helper.js'

const wasmInitRE = /(?<![?#].*)\.wasm\?init/

const wasmInitUrlRE: RegExp = /__VITE_WASM_INIT__([\w$]+)__/g

const wasmHelper = async (opts = {}, url: string) => {
  let result
  if (url.startsWith('data:')) {
    const urlContent = url.replace(/^data:.*?base64,/, '')
    let bytes
    if (typeof Buffer === 'function' && typeof Buffer.from === 'function') {
      bytes = Buffer.from(urlContent, 'base64')
    } else if (typeof atob === 'function') {
      const binaryString = atob(urlContent)
      bytes = new Uint8Array(binaryString.length)
      for (let i = 0; i < binaryString.length; i++) {
        bytes[i] = binaryString.charCodeAt(i)
      }
    } else {
      throw new Error(
        'Failed to decode base64-encoded data URL, Buffer and atob are not supported',
      )
    }
    result = await WebAssembly.instantiate(bytes, opts)
  } else {
    result = await instantiateFromUrl(url, opts)
  }
  return result.instance
}

const wasmHelperCode = wasmHelper.toString()

<<<<<<< HEAD
const instantiateFromUrl = async (url: string, opts?: WebAssembly.Imports) => {
  // https://github.com/mdn/webassembly-examples/issues/5
  // WebAssembly.instantiateStreaming requires the server to provide the
  // correct MIME type for .wasm files, which unfortunately doesn't work for
  // a lot of static file servers, so we just work around it by getting the
  // raw buffer.
  const response = await fetch(url)
  const contentType = response.headers.get('Content-Type') || ''
  if (
    'instantiateStreaming' in WebAssembly &&
    contentType.startsWith('application/wasm')
  ) {
    return WebAssembly.instantiateStreaming(response, opts)
  } else {
    const buffer = await response.arrayBuffer()
    return WebAssembly.instantiate(buffer, opts)
  }
}

const instantiateFromUrlCode = instantiateFromUrl.toString()

const instantiateFromFile = async (url: string, opts?: WebAssembly.Imports) => {
  let fsPath = url
  if (url.startsWith('file:')) {
    fsPath = fileURLToPath(url)
  } else if (url.startsWith('/')) {
    fsPath = url.slice(1)
  }
  const buffer = await readFile(fsPath)
  return WebAssembly.instantiate(buffer, opts)
}

const instantiateFromFileCode = instantiateFromFile.toString()

export const wasmHelperPlugin = (): Plugin => {
=======
export const wasmHelperPlugin = (config: ResolvedConfig): Plugin => {
  if (config.isBundled && config.nativePluginEnabledLevel >= 1) {
    return nativeWasmHelperPlugin({
      decodedBase: config.decodedBase,
    })
  }

>>>>>>> dafd7260
  return {
    name: 'vite:wasm-helper',

    resolveId: {
      filter: { id: exactRegex(wasmHelperId) },
      handler(id) {
        return id
      },
    },

    load: {
      filter: { id: [exactRegex(wasmHelperId), wasmInitRE] },
      async handler(id) {
        const isServer = this.environment.config.consumer === 'server'

        if (id === wasmHelperId) {
          if (isServer) {
            return `
import { readFile } from 'node:fs/promises'
import { fileURLToPath } from 'node:url'
const instantiateFromUrl = ${instantiateFromFileCode}
export default ${wasmHelperCode}
`
          } else {
            return `
const instantiateFromUrl = ${instantiateFromUrlCode}
export default ${wasmHelperCode}
`
          }
        }

        id = id.split('?')[0]
        let url = await fileToUrl(this, id)
        if (isServer) {
          if (url.startsWith(FS_PREFIX)) {
            url = pathToFileURL(fsPathFromId(id)).href
          } else if (assetUrlRE.test(url)) {
            url = url.replace('__VITE_ASSET__', '__VITE_WASM_INIT__')
          }
        }
        return `
  import initWasm from "${wasmHelperId}"
  export default opts => initWasm(opts, ${JSON.stringify(url)})
  `
      },
    },

    renderChunk(code, chunk, opts) {
      if (this.environment.config.consumer !== 'server') {
        return null
      }

      const toRelativeRuntime = createToImportMetaURLBasedRelativeRuntime(
        opts.format,
        this.environment.config.isWorker,
      )

      let match: RegExpExecArray | null
      let s: MagicString | undefined

      wasmInitUrlRE.lastIndex = 0
      while ((match = wasmInitUrlRE.exec(code))) {
        const [full, referenceId] = match
        const file = this.getFileName(referenceId)
        chunk.viteMetadata!.importedAssets.add(cleanUrl(file))
        const { runtime } = toRelativeRuntime(file, chunk.fileName)
        s ||= new MagicString(code)
        s.update(match.index, match.index + full.length, `"+${runtime}+"`)
      }

      if (s) {
        return {
          code: s.toString(),
          map: this.environment.config.build.sourcemap
            ? s.generateMap({ hires: 'boundary' })
            : null,
        }
      } else {
        return null
      }
    },
  }
}

export const wasmFallbackPlugin = (config: ResolvedConfig): Plugin => {
  if (config.nativePluginEnabledLevel >= 1) {
    return nativeWasmFallbackPlugin()
  }

  return {
    name: 'vite:wasm-fallback',

    load: {
      filter: { id: /\.wasm$/ },
      handler(_id) {
        throw new Error(
          '"ESM integration proposal for Wasm" is not supported currently. ' +
            'Use vite-plugin-wasm or other community plugins to handle this. ' +
            'Alternatively, you can use `.wasm?init` or `.wasm?url`. ' +
            'See https://vite.dev/guide/features.html#webassembly for more details.',
        )
      },
    },
  }
}<|MERGE_RESOLUTION|>--- conflicted
+++ resolved
@@ -2,22 +2,17 @@
 import { readFile } from 'node:fs/promises'
 import MagicString from 'magic-string'
 import { exactRegex } from '@rolldown/pluginutils'
-<<<<<<< HEAD
 import { createToImportMetaURLBasedRelativeRuntime } from '../build'
-import type { Plugin } from '../plugin'
-import { fsPathFromId } from '../utils'
-import { FS_PREFIX } from '../constants'
-import { cleanUrl } from '../../shared/utils'
-import { assetUrlRE, fileToUrl } from './asset'
-=======
 import {
   viteWasmFallbackPlugin as nativeWasmFallbackPlugin,
   viteWasmHelperPlugin as nativeWasmHelperPlugin,
 } from 'rolldown/experimental'
 import type { Plugin } from '../plugin'
+import { fsPathFromId } from '../utils'
+import { FS_PREFIX } from '../constants'
+import { cleanUrl } from '../../shared/utils'
 import type { ResolvedConfig } from '..'
-import { fileToUrl } from './asset'
->>>>>>> dafd7260
+import { assetUrlRE, fileToUrl } from './asset'
 
 const wasmHelperId = '\0vite/wasm-helper.js'
 
@@ -52,7 +47,6 @@
 
 const wasmHelperCode = wasmHelper.toString()
 
-<<<<<<< HEAD
 const instantiateFromUrl = async (url: string, opts?: WebAssembly.Imports) => {
   // https://github.com/mdn/webassembly-examples/issues/5
   // WebAssembly.instantiateStreaming requires the server to provide the
@@ -87,8 +81,6 @@
 
 const instantiateFromFileCode = instantiateFromFile.toString()
 
-export const wasmHelperPlugin = (): Plugin => {
-=======
 export const wasmHelperPlugin = (config: ResolvedConfig): Plugin => {
   if (config.isBundled && config.nativePluginEnabledLevel >= 1) {
     return nativeWasmHelperPlugin({
@@ -96,7 +88,6 @@
     })
   }
 
->>>>>>> dafd7260
   return {
     name: 'vite:wasm-helper',
 
