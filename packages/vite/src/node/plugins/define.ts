import MagicString from 'magic-string'
import { TransformResult } from 'rollup'
import { ResolvedConfig } from '../config'
import { Plugin } from '../plugin'
import { isCSSRequest } from './css'

type Replacements = Record<string, string | undefined>

export function definePlugin(config: ResolvedConfig): Plugin {
  const isBuild = config.command === 'build'

  const userDefine: Record<string, string> = {}
  for (const key in config.define) {
    const val = config.define[key]
    userDefine[key] = typeof val === 'string' ? val : JSON.stringify(val)
  }

  // during dev, import.meta properties are handled by importAnalysis plugin
  const importMetaKeys: Record<string, string> = {}
  if (isBuild) {
    const env: Record<string, any> = {
      ...config.env,
      SSR: !!config.build.ssr
    }
    for (const key in env) {
      importMetaKeys[`import.meta.env.${key}`] = JSON.stringify(env[key])
    }
    Object.assign(importMetaKeys, {
      'import.meta.env.': `({}).`,
      'import.meta.env': JSON.stringify(config.env),
      'import.meta.hot': `false`
    })
  }

  const generateReplacements = (replacements?: Replacements): Replacements => {
    return {
      'process.env.NODE_ENV': JSON.stringify(
        process.env.NODE_ENV || config.mode
      ),
      'global.process.env.NODE_ENV': JSON.stringify(
        process.env.NODE_ENV || config.mode
      ),
      'globalThis.process.env.NODE_ENV': JSON.stringify(
        process.env.NODE_ENV || config.mode
      ),
      ...replacements,
      'process.env.': `({}).`,
      'global.process.env.': `({}).`,
      'globalThis.process.env.': `({}).`
    }
  }
<<<<<<< HEAD
  const generatePattern = (replacements: Replacements) =>
    new RegExp(
      '(?<!\\.)\\b(' +
        Object.keys(replacements)
          .map((str) => {
            return str.replace(/[-[\]/{}()*+?.\\^$|]/g, '\\$&')
          })
          .join('|') +
        ')\\b',
      'g'
    )
  const builtinReplacements = generateReplacements()
  const allReplacements = generateReplacements({
    ...userDefine,
    ...importMetaKeys
  })
  const builtinPattern = generatePattern(builtinReplacements)
  const allPattern = generatePattern(allReplacements)
=======

  const pattern = new RegExp(
    // Do not allow preceding '.', but do allow preceding '...' for spread operations
    '(?<!(?<!\\.\\.)\\.)\\b(' +
      Object.keys(replacements)
        .map((str) => {
          return str.replace(/[-[\]/{}()*+?.\\^$|]/g, '\\$&')
        })
        .join('|') +
      ')\\b',
    'g'
  )
>>>>>>> 690b35e8

  return {
    name: 'vite:define',
    transform(code, id, ssr) {
      if (!ssr && !isBuild) {
        // for dev we inject actual global defines in the vite client to
        // avoid the transform cost.
        return
      }

      if (
        // exclude css and static assets for performance
        isCSSRequest(id) ||
        config.assetsInclude(id)
      ) {
        return
      }

      const [replacements, pattern] = id.includes('node_modules')
        ? [builtinReplacements, builtinPattern]
        : [allReplacements, allPattern]

      if (ssr && !isBuild) {
        // ssr + dev, simple replace
        return code.replace(pattern, (_, match) => {
          return '' + replacements[match]
        })
      }

      const s = new MagicString(code)
      let hasReplaced = false
      let match: RegExpExecArray | null

      while ((match = pattern.exec(code))) {
        hasReplaced = true
        const start = match.index
        const end = start + match[0].length
        const replacement = '' + replacements[match[1]]
        s.overwrite(start, end, replacement)
      }

      if (!hasReplaced) {
        return null
      }

      const result: TransformResult = { code: s.toString() }
      if (config.build.sourcemap) {
        result.map = s.generateMap({ hires: true })
      }
      return result
    }
  }
}<|MERGE_RESOLUTION|>--- conflicted
+++ resolved
@@ -49,10 +49,11 @@
       'globalThis.process.env.': `({}).`
     }
   }
-<<<<<<< HEAD
+
   const generatePattern = (replacements: Replacements) =>
+    // Do not allow preceding '.', but do allow preceding '...' for spread operations
     new RegExp(
-      '(?<!\\.)\\b(' +
+      '(?<!(?<!\\.\\.)\\.)\\b(' +
         Object.keys(replacements)
           .map((str) => {
             return str.replace(/[-[\]/{}()*+?.\\^$|]/g, '\\$&')
@@ -68,20 +69,6 @@
   })
   const builtinPattern = generatePattern(builtinReplacements)
   const allPattern = generatePattern(allReplacements)
-=======
-
-  const pattern = new RegExp(
-    // Do not allow preceding '.', but do allow preceding '...' for spread operations
-    '(?<!(?<!\\.\\.)\\.)\\b(' +
-      Object.keys(replacements)
-        .map((str) => {
-          return str.replace(/[-[\]/{}()*+?.\\^$|]/g, '\\$&')
-        })
-        .join('|') +
-      ')\\b',
-    'g'
-  )
->>>>>>> 690b35e8
 
   return {
     name: 'vite:define',
