import { pathToFileURL } from 'node:url'
import type {
  TerserMinifyOptions,
  TerserMinifyOutput,
} from 'types/internal/terserOptions'
import { WorkerWithFallback } from 'artichokie'
import type { Plugin } from '../plugin'
import type { ResolvedConfig } from '..'
import { generateCodeFrame, requireResolveFromRootWithFallback } from '../utils'

export interface TerserOptions extends TerserMinifyOptions {
  /**
   * Vite-specific option to specify the max number of workers to spawn
   * when minifying files with terser.
   *
   * @default number of CPUs minus 1
   */
  maxWorkers?: number
}

let terserPath: string | undefined
const loadTerserPath = (root: string) => {
  if (terserPath) return terserPath
  try {
    terserPath = requireResolveFromRootWithFallback(root, 'terser')
  } catch (e) {
    if (e.code === 'MODULE_NOT_FOUND') {
      throw new Error(
        'terser not found. Since Vite v3, terser has become an optional dependency. You need to install it.',
      )
    } else {
      const message = new Error(`terser failed to load:\n${e.message}`)
      message.stack = e.stack + '\n' + message.stack
      throw message
    }
  }
  return terserPath
}

export function terserPlugin(config: ResolvedConfig): Plugin {
  const { maxWorkers, ...terserOptions } = config.build.terserOptions

  const makeWorker = () =>
    new WorkerWithFallback(
      () =>
        async (
          terserPath: string,
          code: string,
          options: TerserMinifyOptions,
        ) => {
          const terser: typeof import('terser') = (await import(terserPath))
            .default
          try {
            return (await terser.minify(code, options)) as TerserMinifyOutput
          } catch (e) {
            // convert to a plain object as additional properties of Error instances are not
            // sent back to the main thread
            throw { stack: e.stack /* stack is non-enumerable */, ...e }
          }
        },
      {
        shouldUseFake(_terserPath, _code, options) {
          return !!(
            (typeof options.mangle === 'object' &&
              (options.mangle.nth_identifier?.get ||
                (typeof options.mangle.properties === 'object' &&
                  options.mangle.properties.nth_identifier?.get))) ||
            typeof options.format?.comments === 'function' ||
            typeof options.output?.comments === 'function'
          )
        },
        max: maxWorkers,
      },
    )

  let worker: ReturnType<typeof makeWorker>

  return {
    name: 'vite:terser',

    applyToEnvironment(environment) {
      // We also need the plugin even if minify isn't 'terser' as we force
      // terser in plugin-legacy
      return !!environment.config.build.minify
    },

    async renderChunk(code, chunk, outputOptions) {
      // This plugin is included for any non-false value of config.build.minify,
      // so that normal chunks can use the preferred minifier, and legacy chunks
      // can use terser.
      if (
        config.build.minify !== 'terser' &&
        // @ts-expect-error injected by @vitejs/plugin-legacy
        !outputOptions.__vite_force_terser__
      ) {
        return null
      }

      // Lazy load worker.
      worker ||= makeWorker()

<<<<<<< HEAD
      const terserPath = loadTerserPath(config.root)
      const res = await worker.run(terserPath, code, {
        safari10: true,
        ...terserOptions,
        format: {
          ...terserOptions.format,
          // For ES lib mode, preserve comments to keep pure annotations for tree-shaking
          preserve_annotations:
            config.build.lib && outputOptions.format === 'es'
              ? true
              : terserOptions.format?.preserve_annotations,
        },
        sourceMap: !!outputOptions.sourcemap,
        module: outputOptions.format.startsWith('es'),
        toplevel: outputOptions.format === 'cjs',
      })
      return {
        code: res.code!,
        map: res.map as any,
=======
      const terserPath = pathToFileURL(loadTerserPath(config.root)).href
      try {
        const res = await worker.run(terserPath, code, {
          safari10: true,
          ...terserOptions,
          sourceMap: !!outputOptions.sourcemap,
          module: outputOptions.format.startsWith('es'),
          toplevel: outputOptions.format === 'cjs',
        })
        return {
          code: res.code!,
          map: res.map as any,
        }
      } catch (e) {
        if (e.line !== undefined && e.col !== undefined) {
          e.loc = {
            file: chunk.fileName,
            line: e.line,
            column: e.col,
          }
        }
        if (e.pos !== undefined) {
          e.frame = generateCodeFrame(code, e.pos)
        }
        throw e
>>>>>>> 84079a84
      }
    },

    closeBundle() {
      worker?.stop()
    },
  }
}<|MERGE_RESOLUTION|>--- conflicted
+++ resolved
@@ -99,32 +99,19 @@
       // Lazy load worker.
       worker ||= makeWorker()
 
-<<<<<<< HEAD
-      const terserPath = loadTerserPath(config.root)
-      const res = await worker.run(terserPath, code, {
-        safari10: true,
-        ...terserOptions,
-        format: {
-          ...terserOptions.format,
-          // For ES lib mode, preserve comments to keep pure annotations for tree-shaking
-          preserve_annotations:
-            config.build.lib && outputOptions.format === 'es'
-              ? true
-              : terserOptions.format?.preserve_annotations,
-        },
-        sourceMap: !!outputOptions.sourcemap,
-        module: outputOptions.format.startsWith('es'),
-        toplevel: outputOptions.format === 'cjs',
-      })
-      return {
-        code: res.code!,
-        map: res.map as any,
-=======
       const terserPath = pathToFileURL(loadTerserPath(config.root)).href
       try {
         const res = await worker.run(terserPath, code, {
           safari10: true,
           ...terserOptions,
+          format: {
+            ...terserOptions.format,
+            // For ES lib mode, preserve comments to keep pure annotations for tree-shaking
+            preserve_annotations:
+              config.build.lib && outputOptions.format === 'es'
+                ? true
+                : terserOptions.format?.preserve_annotations,
+          },
           sourceMap: !!outputOptions.sourcemap,
           module: outputOptions.format.startsWith('es'),
           toplevel: outputOptions.format === 'cjs',
@@ -145,7 +132,6 @@
           e.frame = generateCodeFrame(code, e.pos)
         }
         throw e
->>>>>>> 84079a84
       }
     },
 
