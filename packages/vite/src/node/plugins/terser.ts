--- conflicted
+++ resolved
@@ -38,7 +38,6 @@
 
   const makeWorker = () =>
     new Worker(
-<<<<<<< HEAD
       () =>
         async (
           terserPath: string,
@@ -50,21 +49,9 @@
           const terser = require(terserPath)
           return terser.minify(code, options) as Terser.MinifyOutput
         },
-=======
-      async (
-        terserPath: string,
-        code: string,
-        options: Terser.MinifyOptions,
-      ) => {
-        // test fails when using `import`. maybe related: https://github.com/nodejs/node/issues/43205
-        // eslint-disable-next-line no-restricted-globals -- this function runs inside cjs
-        const terser = require(terserPath)
-        return terser.minify(code, options) as Terser.MinifyOutput
-      },
       {
         max: maxWorkers,
       },
->>>>>>> 987b8fad
     )
 
   let worker: ReturnType<typeof makeWorker>
