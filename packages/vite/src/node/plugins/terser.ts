--- conflicted
+++ resolved
@@ -48,22 +48,15 @@
           code: string,
           options: TerserMinifyOptions,
         ) => {
-<<<<<<< HEAD
           try {
-            // test fails when using `import`. maybe related: https://github.com/nodejs/node/issues/43205
-            // eslint-disable-next-line no-restricted-globals -- this function runs inside cjs
-            const terser = require(terserPath)
+            const terser: typeof import('terser') = (await import(terserPath))
+              .default
             return (await terser.minify(code, options)) as TerserMinifyOutput
           } catch (e) {
             // convert to a plain object as additional properties of Error instances are not
             // sent back to the main thread
             throw { stack: e.stack /* stack is non-enumerable */, ...e }
           }
-=======
-          const terser: typeof import('terser') = (await import(terserPath))
-            .default
-          return terser.minify(code, options) as TerserMinifyOutput
->>>>>>> 530687a3
         },
       {
         shouldUseFake(_terserPath, _code, options) {
@@ -112,8 +105,7 @@
       // Lazy load worker.
       worker ||= makeWorker()
 
-<<<<<<< HEAD
-      const terserPath = loadTerserPath(config.root)
+      const terserPath = pathToFileURL(loadTerserPath(config.root)).href
       try {
         const res = await worker.run(terserPath, code, {
           safari10: true,
@@ -138,19 +130,6 @@
           e.frame = generateCodeFrame(code, e.pos)
         }
         throw e
-=======
-      const terserPath = pathToFileURL(loadTerserPath(config.root)).href
-      const res = await worker.run(terserPath, code, {
-        safari10: true,
-        ...terserOptions,
-        sourceMap: !!outputOptions.sourcemap,
-        module: outputOptions.format.startsWith('es'),
-        toplevel: outputOptions.format === 'cjs',
-      })
-      return {
-        code: res.code!,
-        map: res.map as any,
->>>>>>> 530687a3
       }
     },
 
