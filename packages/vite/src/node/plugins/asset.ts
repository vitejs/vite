--- conflicted
+++ resolved
@@ -228,14 +228,10 @@
     const contentHash = getAssetHash(content)
     const { search, hash } = parseUrl(id)
     const postfix = (search || '') + (hash || '')
-    const basename = path.basename(file)
-    const ext = path.extname(basename)
-    const fileName = path.posix.join(
-      config.build.assetsDir,
-      `${basename.slice(0, -ext.length)}.${contentHash}${ext}`
-    )
-    if (!map.has(contentHash)) {
-<<<<<<< HEAD
+
+    // create fileName using rollupOptions.output.assetFileNames
+    let fileName: string
+    {
       const basename = path.basename(file)
 
       // placeholders for `assetFileNames`
@@ -260,7 +256,6 @@
         )
       }
 
-      let fileName: string
       switch (typeof assetFileNames) {
         // e.g. assetFileNames: 'dir/[name].[ext]'
         case 'string':
@@ -303,9 +298,9 @@
         default:
           throw new TypeError('assetFileNames must be a string or a function')
       }
-
-=======
->>>>>>> 9dab51da
+    }
+
+    if (!map.has(contentHash)) {
       map.set(contentHash, fileName)
     }
     const emittedSet = emittedHashMap.get(config)!
