import path from 'node:path'
import fsp from 'node:fs/promises'
import { Buffer } from 'node:buffer'
import * as mrmime from 'mrmime'
import type { NormalizedOutputOptions, RenderedChunk } from 'rollup'
import MagicString from 'magic-string'
import colors from 'picocolors'
import {
  createToImportMetaURLBasedRelativeRuntime,
  toOutputFilePathInJS,
} from '../build'
import type { Plugin, PluginContext } from '../plugin'
import type { ResolvedConfig } from '../config'
import { checkPublicFile } from '../publicDir'
import {
  encodeURIPath,
  getHash,
  injectQuery,
  joinUrlSegments,
  normalizePath,
  rawRE,
  removeLeadingSlash,
  removeUrlQuery,
  urlRE,
} from '../utils'
import { DEFAULT_ASSETS_INLINE_LIMIT, FS_PREFIX } from '../constants'
import {
  cleanUrl,
  splitFileAndPostfix,
  withTrailingSlash,
} from '../../shared/utils'
import type { Environment } from '../environment'

// referenceId is base64url but replaces - with $
export const assetUrlRE = /__VITE_ASSET__([\w$]+)__(?:\$_(.*?)__)?/g

const jsSourceMapRE = /\.[cm]?js\.map$/

const assetCache = new WeakMap<Environment, Map<string, string>>()

<<<<<<< HEAD
// chunk.name is the basename for the asset ignoring the directory structure
// For the manifest, we need to preserve the original file path and isEntry
// for CSS assets. We keep a map from referenceId to this information.
export interface GeneratedAssetMeta {
  originalFileName?: string
  isEntry?: boolean
}
export const generatedAssetsMap = new WeakMap<
  Environment,
  Map<string, GeneratedAssetMeta>
>()
=======
/** a set of referenceId for entry CSS assets for each environment */
export const cssEntriesMap = new WeakMap<Environment, Set<string>>()
>>>>>>> 91a1acb1

// add own dictionary entry by directly assigning mrmime
export function registerCustomMime(): void {
  // https://github.com/lukeed/mrmime/issues/3
  mrmime.mimes['ico'] = 'image/x-icon'
  // https://developer.mozilla.org/en-US/docs/Web/Media/Formats/Containers#flac
  mrmime.mimes['flac'] = 'audio/flac'
  // https://developer.mozilla.org/en-US/docs/Web/HTTP/Basics_of_HTTP/MIME_types/Common_types
  mrmime.mimes['eot'] = 'application/vnd.ms-fontobject'
}

export function renderAssetUrlInJS(
  pluginContext: PluginContext,
  chunk: RenderedChunk,
  opts: NormalizedOutputOptions,
  code: string,
): MagicString | undefined {
  const { environment } = pluginContext
  const toRelativeRuntime = createToImportMetaURLBasedRelativeRuntime(
    opts.format,
    environment.config.isWorker,
  )

  let match: RegExpExecArray | null
  let s: MagicString | undefined

  // Urls added with JS using e.g.
  // imgElement.src = "__VITE_ASSET__5aA0Ddc0__" are using quotes

  // Urls added in CSS that is imported in JS end up like
  // var inlined = ".inlined{color:green;background:url(__VITE_ASSET__5aA0Ddc0__)}\n";

  // In both cases, the wrapping should already be fine

  assetUrlRE.lastIndex = 0
  while ((match = assetUrlRE.exec(code))) {
    s ||= new MagicString(code)
    const [full, referenceId, postfix = ''] = match
    const file = pluginContext.getFileName(referenceId)
    chunk.viteMetadata!.importedAssets.add(cleanUrl(file))
    const filename = file + postfix
    const replacement = toOutputFilePathInJS(
      environment,
      filename,
      'asset',
      chunk.fileName,
      'js',
      toRelativeRuntime,
    )
    const replacementString =
      typeof replacement === 'string'
        ? JSON.stringify(encodeURIPath(replacement)).slice(1, -1)
        : `"+${replacement.runtime}+"`
    s.update(match.index, match.index + full.length, replacementString)
  }

  // Replace __VITE_PUBLIC_ASSET__5aA0Ddc0__ with absolute paths

  const publicAssetUrlMap = publicAssetUrlCache.get(
    environment.getTopLevelConfig(),
  )!
  publicAssetUrlRE.lastIndex = 0
  while ((match = publicAssetUrlRE.exec(code))) {
    s ||= new MagicString(code)
    const [full, hash] = match
    const publicUrl = publicAssetUrlMap.get(hash)!.slice(1)
    const replacement = toOutputFilePathInJS(
      environment,
      publicUrl,
      'public',
      chunk.fileName,
      'js',
      toRelativeRuntime,
    )
    const replacementString =
      typeof replacement === 'string'
        ? JSON.stringify(encodeURIPath(replacement)).slice(1, -1)
        : `"+${replacement.runtime}+"`
    s.update(match.index, match.index + full.length, replacementString)
  }

  return s
}

/**
 * Also supports loading plain strings with import text from './foo.txt?raw'
 */
export function assetPlugin(config: ResolvedConfig): Plugin {
  registerCustomMime()

  return {
    name: 'vite:asset',

    perEnvironmentStartEndDuringDev: true,

    buildStart() {
      assetCache.set(this.environment, new Map())
      cssEntriesMap.set(this.environment, new Set())
    },

    resolveId(id) {
      if (!config.assetsInclude(cleanUrl(id)) && !urlRE.test(id)) {
        return
      }
      // imports to absolute urls pointing to files in /public
      // will fail to resolve in the main resolver. handle them here.
      const publicFile = checkPublicFile(id, config)
      if (publicFile) {
        return id
      }
    },

    async load(id) {
      if (id[0] === '\0') {
        // Rollup convention, this id should be handled by the
        // plugin that marked it with \0
        return
      }

      // raw requests, read from disk
      if (rawRE.test(id)) {
        const file = checkPublicFile(id, config) || cleanUrl(id)
        this.addWatchFile(file)
        // raw query, read file and return as string
        return `export default ${JSON.stringify(
          await fsp.readFile(file, 'utf-8'),
        )}`
      }

      if (!urlRE.test(id) && !config.assetsInclude(cleanUrl(id))) {
        return
      }

      id = removeUrlQuery(id)
      let url = await fileToUrl(this, id)

      // Inherit HMR timestamp if this asset was invalidated
      const environment = this.environment
      const mod =
        environment.mode === 'dev' && environment.moduleGraph.getModuleById(id)
      if (mod && mod.lastHMRTimestamp > 0) {
        url = injectQuery(url, `t=${mod.lastHMRTimestamp}`)
      }

      return {
        code: `export default ${JSON.stringify(encodeURIPath(url))}`,
        // Force rollup to keep this module from being shared between other entry points if it's an entrypoint.
        // If the resulting chunk is empty, it will be removed in generateBundle.
        moduleSideEffects:
          config.command === 'build' && this.getModuleInfo(id)?.isEntry
            ? 'no-treeshake'
            : false,
        meta: config.command === 'build' ? { 'vite:asset': true } : undefined,
      }
    },

    renderChunk(code, chunk, opts) {
      const s = renderAssetUrlInJS(this, chunk, opts, code)

      if (s) {
        return {
          code: s.toString(),
          map: this.environment.config.build.sourcemap
            ? s.generateMap({ hires: 'boundary' })
            : null,
        }
      } else {
        return null
      }
    },

    generateBundle(_, bundle) {
      // Remove empty entry point file
      for (const file in bundle) {
        const chunk = bundle[file]
        if (
          chunk.type === 'chunk' &&
          chunk.isEntry &&
          chunk.moduleIds.length === 1 &&
          config.assetsInclude(chunk.moduleIds[0]) &&
          this.getModuleInfo(chunk.moduleIds[0])?.meta['vite:asset']
        ) {
          delete bundle[file]
        }
      }

      // do not emit assets for SSR build
      if (
        config.command === 'build' &&
        !this.environment.config.build.emitAssets
      ) {
        for (const file in bundle) {
          if (
            bundle[file].type === 'asset' &&
            !file.endsWith('ssr-manifest.json') &&
            !jsSourceMapRE.test(file)
          ) {
            delete bundle[file]
          }
        }
      }
    },
  }
}

export async function fileToUrl(
  pluginContext: PluginContext,
  id: string,
): Promise<string> {
  const { environment } = pluginContext
  if (environment.config.command === 'serve') {
    return fileToDevUrl(id, environment.getTopLevelConfig())
  } else {
    return fileToBuiltUrl(pluginContext, id)
  }
}

export function fileToDevUrl(
  id: string,
  config: ResolvedConfig,
  skipBase = false,
): string {
  let rtn: string
  if (checkPublicFile(id, config)) {
    // in public dir during dev, keep the url as-is
    rtn = id
  } else if (id.startsWith(withTrailingSlash(config.root))) {
    // in project root, infer short public path
    rtn = '/' + path.posix.relative(config.root, id)
  } else {
    // outside of project root, use absolute fs path
    // (this is special handled by the serve static middleware
    rtn = path.posix.join(FS_PREFIX, id)
  }
  if (skipBase) {
    return rtn
  }
  const base = joinUrlSegments(config.server?.origin ?? '', config.decodedBase)
  return joinUrlSegments(base, removeLeadingSlash(rtn))
}

export function getPublicAssetFilename(
  hash: string,
  config: ResolvedConfig,
): string | undefined {
  return publicAssetUrlCache.get(config)?.get(hash)
}

export const publicAssetUrlCache = new WeakMap<
  ResolvedConfig,
  // hash -> url
  Map<string, string>
>()

export const publicAssetUrlRE = /__VITE_PUBLIC_ASSET__([a-z\d]{8})__/g

export function publicFileToBuiltUrl(
  url: string,
  config: ResolvedConfig,
): string {
  if (config.command !== 'build') {
    // We don't need relative base or renderBuiltUrl support during dev
    return joinUrlSegments(config.decodedBase, url)
  }
  const hash = getHash(url)
  let cache = publicAssetUrlCache.get(config)
  if (!cache) {
    cache = new Map<string, string>()
    publicAssetUrlCache.set(config, cache)
  }
  if (!cache.get(hash)) {
    cache.set(hash, url)
  }
  return `__VITE_PUBLIC_ASSET__${hash}__`
}

const GIT_LFS_PREFIX = Buffer.from('version https://git-lfs.github.com')
function isGitLfsPlaceholder(content: Buffer): boolean {
  if (content.length < GIT_LFS_PREFIX.length) return false
  // Check whether the content begins with the characteristic string of Git LFS placeholders
  return GIT_LFS_PREFIX.compare(content, 0, GIT_LFS_PREFIX.length) === 0
}

/**
 * Register an asset to be emitted as part of the bundle (if necessary)
 * and returns the resolved public URL
 */
async function fileToBuiltUrl(
  pluginContext: PluginContext,
  id: string,
  skipPublicCheck = false,
  forceInline?: boolean,
): Promise<string> {
  const environment = pluginContext.environment
  const topLevelConfig = environment.getTopLevelConfig()
  if (!skipPublicCheck && checkPublicFile(id, topLevelConfig)) {
    return publicFileToBuiltUrl(id, topLevelConfig)
  }

  const cache = assetCache.get(environment)!
  const cached = cache.get(id)
  if (cached) {
    return cached
  }

  const { file, postfix } = splitFileAndPostfix(id)
  const content = await fsp.readFile(file)

  let url: string
  if (shouldInline(pluginContext, file, id, content, forceInline)) {
    if (environment.config.build.lib && isGitLfsPlaceholder(content)) {
      environment.logger.warn(
        colors.yellow(`Inlined file ${id} was not downloaded via Git LFS`),
      )
    }

    if (file.endsWith('.svg')) {
      url = svgToDataURL(content)
    } else {
      const mimeType = mrmime.lookup(file) ?? 'application/octet-stream'
      // base64 inlined as a string
      url = `data:${mimeType};base64,${content.toString('base64')}`
    }
  } else {
    // emit as asset
    const originalFileName = normalizePath(
      path.relative(environment.config.root, file),
    )
    const referenceId = pluginContext.emitFile({
      type: 'asset',
      // Ignore directory structure for asset file names
      name: path.basename(file),
      originalFileName,
      source: content,
    })
    url = `__VITE_ASSET__${referenceId}__${postfix ? `$_${postfix}__` : ``}`
  }

  cache.set(id, url)
  return url
}

export async function urlToBuiltUrl(
  pluginContext: PluginContext,
  url: string,
  importer: string,
  forceInline?: boolean,
): Promise<string> {
  const topLevelConfig = pluginContext.environment.getTopLevelConfig()
  if (checkPublicFile(url, topLevelConfig)) {
    return publicFileToBuiltUrl(url, topLevelConfig)
  }
  const file =
    url[0] === '/'
      ? path.join(topLevelConfig.root, url)
      : path.join(path.dirname(importer), url)
  return fileToBuiltUrl(
    pluginContext,
    file,
    // skip public check since we just did it above
    true,
    forceInline,
  )
}

const shouldInline = (
  pluginContext: PluginContext,
  file: string,
  id: string,
  content: Buffer,
  forceInline: boolean | undefined,
): boolean => {
  const environment = pluginContext.environment
  const { assetsInlineLimit } = environment.config.build
  if (environment.config.build.lib) return true
  if (pluginContext.getModuleInfo(id)?.isEntry) return false
  if (forceInline !== undefined) return forceInline
  let limit: number
  if (typeof assetsInlineLimit === 'function') {
    const userShouldInline = assetsInlineLimit(file, content)
    if (userShouldInline != null) return userShouldInline
    limit = DEFAULT_ASSETS_INLINE_LIMIT
  } else {
    limit = Number(assetsInlineLimit)
  }
  if (file.endsWith('.html')) return false
  // Don't inline SVG with fragments, as they are meant to be reused
  if (file.endsWith('.svg') && id.includes('#')) return false
  return content.length < limit && !isGitLfsPlaceholder(content)
}

const nestedQuotesRE = /"[^"']*'[^"]*"|'[^'"]*"[^']*'/

// Inspired by https://github.com/iconify/iconify/blob/main/packages/utils/src/svg/url.ts
function svgToDataURL(content: Buffer): string {
  const stringContent = content.toString()
  // If the SVG contains some text or HTML, any transformation is unsafe, and given that double quotes would then
  // need to be escaped, the gain to use a data URI would be ridiculous if not negative
  if (
    stringContent.includes('<text') ||
    stringContent.includes('<foreignObject') ||
    nestedQuotesRE.test(stringContent)
  ) {
    return `data:image/svg+xml;base64,${content.toString('base64')}`
  } else {
    return (
      'data:image/svg+xml,' +
      stringContent
        .trim()
        .replaceAll(/>\s+</g, '><')
        .replaceAll('"', "'")
        .replaceAll('%', '%25')
        .replaceAll('#', '%23')
        .replaceAll('<', '%3c')
        .replaceAll('>', '%3e')
        // Spaces are not valid in srcset it has some use cases
        // it can make the uncompressed URI slightly higher than base64, but will compress way better
        // https://github.com/vitejs/vite/pull/14643#issuecomment-1766288673
        .replaceAll(/\s+/g, '%20')
    )
  }
}<|MERGE_RESOLUTION|>--- conflicted
+++ resolved
@@ -38,22 +38,8 @@
 
 const assetCache = new WeakMap<Environment, Map<string, string>>()
 
-<<<<<<< HEAD
-// chunk.name is the basename for the asset ignoring the directory structure
-// For the manifest, we need to preserve the original file path and isEntry
-// for CSS assets. We keep a map from referenceId to this information.
-export interface GeneratedAssetMeta {
-  originalFileName?: string
-  isEntry?: boolean
-}
-export const generatedAssetsMap = new WeakMap<
-  Environment,
-  Map<string, GeneratedAssetMeta>
->()
-=======
 /** a set of referenceId for entry CSS assets for each environment */
 export const cssEntriesMap = new WeakMap<Environment, Set<string>>()
->>>>>>> 91a1acb1
 
 // add own dictionary entry by directly assigning mrmime
 export function registerCustomMime(): void {
