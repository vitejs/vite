import path from 'node:path'
import { parse as parseUrl } from 'node:url'
import fs, { promises as fsp } from 'node:fs'
import { Buffer } from 'node:buffer'
import * as mrmime from 'mrmime'
import type {
  NormalizedOutputOptions,
  PluginContext,
  RenderedChunk,
} from 'rollup'
import MagicString from 'magic-string'
import colors from 'picocolors'
import {
  createToImportMetaURLBasedRelativeRuntime,
  toOutputFilePathInJS,
} from '../build'
import type { Plugin } from '../plugin'
import type { ResolvedConfig } from '../config'
import { cleanUrl, getHash, joinUrlSegments, normalizePath } from '../utils'
import { FS_PREFIX } from '../constants'

export const assetUrlRE = /__VITE_ASSET__([a-z\d]+)__(?:\$_(.*?)__)?/g

const rawRE = /(?:\?|&)raw(?:&|$)/
const urlRE = /(\?|&)url(?:&|$)/

const assetCache = new WeakMap<ResolvedConfig, Map<string, string>>()

// chunk.name is the basename for the asset ignoring the directory structure
// For the manifest, we need to preserve the original file path and isEntry
// for CSS assets. We keep a map from referenceId to this information.
export interface GeneratedAssetMeta {
  originalName: string
  isEntry?: boolean
}
export const generatedAssets = new WeakMap<
  ResolvedConfig,
  Map<string, GeneratedAssetMeta>
>()

// add own dictionary entry by directly assigning mrmime
export function registerCustomMime(): void {
  // https://github.com/lukeed/mrmime/issues/3
  mrmime.mimes['ico'] = 'image/x-icon'
  // https://developer.mozilla.org/en-US/docs/Web/Media/Formats/Containers#flac
  mrmime.mimes['flac'] = 'audio/flac'
  // mrmime and mime-db is not released yet: https://github.com/jshttp/mime-db/commit/c9242a9b7d4bb25d7a0c9244adec74aeef08d8a1
  mrmime.mimes['aac'] = 'audio/aac'
  // https://developer.mozilla.org/en-US/docs/Web/HTTP/Basics_of_HTTP/MIME_types/Common_types
  mrmime.mimes['eot'] = 'application/vnd.ms-fontobject'
}

export function renderAssetUrlInJS(
  ctx: PluginContext,
  config: ResolvedConfig,
  chunk: RenderedChunk,
  opts: NormalizedOutputOptions,
  code: string,
): MagicString | undefined {
  const toRelativeRuntime = createToImportMetaURLBasedRelativeRuntime(
    opts.format,
  )

  let match: RegExpExecArray | null
  let s: MagicString | undefined

  // Urls added with JS using e.g.
  // imgElement.src = "__VITE_ASSET__5aa0ddc0__" are using quotes

  // Urls added in CSS that is imported in JS end up like
  // var inlined = ".inlined{color:green;background:url(__VITE_ASSET__5aa0ddc0__)}\n";

  // In both cases, the wrapping should already be fine

  assetUrlRE.lastIndex = 0
  while ((match = assetUrlRE.exec(code))) {
    s ||= new MagicString(code)
    const [full, referenceId, postfix = ''] = match
    const file = ctx.getFileName(referenceId)
    chunk.viteMetadata.importedAssets.add(cleanUrl(file))
    const filename = file + postfix
    const replacement = toOutputFilePathInJS(
      filename,
      'asset',
      chunk.fileName,
      'js',
      config,
      toRelativeRuntime,
    )
    const replacementString =
      typeof replacement === 'string'
        ? JSON.stringify(replacement).slice(1, -1)
        : `"+${replacement.runtime}+"`
    s.update(match.index, match.index + full.length, replacementString)
  }

  // Replace __VITE_PUBLIC_ASSET__5aa0ddc0__ with absolute paths

  const publicAssetUrlMap = publicAssetUrlCache.get(config)!
  publicAssetUrlRE.lastIndex = 0
  while ((match = publicAssetUrlRE.exec(code))) {
    s ||= new MagicString(code)
    const [full, hash] = match
    const publicUrl = publicAssetUrlMap.get(hash)!.slice(1)
    const replacement = toOutputFilePathInJS(
      publicUrl,
      'public',
      chunk.fileName,
      'js',
      config,
      toRelativeRuntime,
    )
    const replacementString =
      typeof replacement === 'string'
        ? JSON.stringify(replacement).slice(1, -1)
        : `"+${replacement.runtime}+"`
    s.update(match.index, match.index + full.length, replacementString)
  }

  return s
}

/**
 * Also supports loading plain strings with import text from './foo.txt?raw'
 */
export function assetPlugin(config: ResolvedConfig): Plugin {
  registerCustomMime()

  return {
    name: 'vite:asset',

    buildStart() {
      assetCache.set(config, new Map())
      generatedAssets.set(config, new Map())
    },

    resolveId(id) {
      if (!config.assetsInclude(cleanUrl(id))) {
        return
      }
      // imports to absolute urls pointing to files in /public
      // will fail to resolve in the main resolver. handle them here.
      const publicFile = checkPublicFile(id, config)
      if (publicFile) {
        return id
      }
    },

    async load(id) {
      if (id.startsWith('\0')) {
        // Rollup convention, this id should be handled by the
        // plugin that marked it with \0
        return
      }

      // raw requests, read from disk
      if (rawRE.test(id)) {
        const file = checkPublicFile(id, config) || cleanUrl(id)
        // raw query, read file and return as string
        return `export default ${JSON.stringify(
          await fsp.readFile(file, 'utf-8'),
        )}`
      }

      if (!config.assetsInclude(cleanUrl(id)) && !urlRE.test(id)) {
        return
      }

      id = id.replace(urlRE, '$1').replace(/[?&]$/, '')
      const url = await fileToUrl(id, config, this)
      return `export default ${JSON.stringify(url)}`
    },

    renderChunk(code, chunk, opts) {
      const s = renderAssetUrlInJS(this, config, chunk, opts, code)

      if (s) {
        return {
          code: s.toString(),
          map: config.build.sourcemap ? s.generateMap({ hires: true }) : null,
        }
      } else {
        return null
      }
<<<<<<< HEAD
    }
=======
    },

    generateBundle(_, bundle) {
      // do not emit assets for SSR build
      if (config.command === 'build' && config.build.ssr) {
        for (const file in bundle) {
          if (
            bundle[file].type === 'asset' &&
            !file.includes('ssr-manifest.json')
          ) {
            delete bundle[file]
          }
        }
      }
    },
>>>>>>> 857d5781
  }
}

export function checkPublicFile(
  url: string,
  { publicDir }: ResolvedConfig,
): string | undefined {
  // note if the file is in /public, the resolver would have returned it
  // as-is so it's not going to be a fully resolved path.
  if (!publicDir || !url.startsWith('/')) {
    return
  }
  const publicFile = path.join(publicDir, cleanUrl(url))
  if (fs.existsSync(publicFile)) {
    return publicFile
  } else {
    return
  }
}

export async function fileToUrl(
  id: string,
  config: ResolvedConfig,
  ctx: PluginContext,
): Promise<string> {
  if (config.command === 'serve') {
    return fileToDevUrl(id, config)
  } else {
    return fileToBuiltUrl(id, config, ctx)
  }
}

function fileToDevUrl(id: string, config: ResolvedConfig) {
  let rtn: string
  if (checkPublicFile(id, config)) {
    // in public dir, keep the url as-is
    rtn = id
  } else if (id.startsWith(config.root)) {
    // in project root, infer short public path
    rtn = '/' + path.posix.relative(config.root, id)
  } else {
    // outside of project root, use absolute fs path
    // (this is special handled by the serve static middleware
    rtn = path.posix.join(FS_PREFIX, id)
  }
  const base = joinUrlSegments(config.server?.origin ?? '', config.base)
  return joinUrlSegments(base, rtn.replace(/^\//, ''))
}

export function getPublicAssetFilename(
  hash: string,
  config: ResolvedConfig,
): string | undefined {
  return publicAssetUrlCache.get(config)?.get(hash)
}

export const publicAssetUrlCache = new WeakMap<
  ResolvedConfig,
  // hash -> url
  Map<string, string>
>()

export const publicAssetUrlRE = /__VITE_PUBLIC_ASSET__([a-z\d]{8})__/g

export function publicFileToBuiltUrl(
  url: string,
  config: ResolvedConfig,
): string {
  if (config.command !== 'build') {
    // We don't need relative base or renderBuiltUrl support during dev
    return joinUrlSegments(config.base, url)
  }
  const hash = getHash(url)
  let cache = publicAssetUrlCache.get(config)
  if (!cache) {
    cache = new Map<string, string>()
    publicAssetUrlCache.set(config, cache)
  }
  if (!cache.get(hash)) {
    cache.set(hash, url)
  }
  return `__VITE_PUBLIC_ASSET__${hash}__`
}

const GIT_LFS_PREFIX = Buffer.from('version https://git-lfs.github.com')
function isGitLfsPlaceholder(content: Buffer): boolean {
  if (content.length < GIT_LFS_PREFIX.length) return false
  // Check whether the content begins with the characteristic string of Git LFS placeholders
  return GIT_LFS_PREFIX.compare(content, 0, GIT_LFS_PREFIX.length) === 0
}

/**
 * Register an asset to be emitted as part of the bundle (if necessary)
 * and returns the resolved public URL
 */
async function fileToBuiltUrl(
  id: string,
  config: ResolvedConfig,
  pluginContext: PluginContext,
  skipPublicCheck = false,
): Promise<string> {
  if (!skipPublicCheck && checkPublicFile(id, config)) {
    return publicFileToBuiltUrl(id, config)
  }

  const cache = assetCache.get(config)!
  const cached = cache.get(id)
  if (cached) {
    return cached
  }

  const file = cleanUrl(id)
  const content = await fsp.readFile(file)

  let url: string
  if (
    config.build.lib ||
    (!file.endsWith('.svg') &&
      !file.endsWith('.html') &&
      content.length < Number(config.build.assetsInlineLimit) &&
      !isGitLfsPlaceholder(content))
  ) {
    if (config.build.lib && isGitLfsPlaceholder(content)) {
      config.logger.warn(
        colors.yellow(`Inlined file ${id} was not downloaded via Git LFS`),
      )
    }

    const mimeType = mrmime.lookup(file) ?? 'application/octet-stream'
    // base64 inlined as a string
    url = `data:${mimeType};base64,${content.toString('base64')}`
  } else {
    // emit as asset
    const { search, hash } = parseUrl(id)
    const postfix = (search || '') + (hash || '')

    const referenceId = pluginContext.emitFile({
      // Ignore directory structure for asset file names
      name: path.basename(file),
      type: 'asset',
      source: content,
    })

    const originalName = normalizePath(path.relative(config.root, file))
    generatedAssets.get(config)!.set(referenceId, { originalName })

    url = `__VITE_ASSET__${referenceId}__${postfix ? `$_${postfix}__` : ``}` // TODO_BASE
  }

  cache.set(id, url)
  return url
}

export async function urlToBuiltUrl(
  url: string,
  importer: string,
  config: ResolvedConfig,
  pluginContext: PluginContext,
): Promise<string> {
  if (checkPublicFile(url, config)) {
    return publicFileToBuiltUrl(url, config)
  }
  const file = url.startsWith('/')
    ? path.join(config.root, url)
    : path.join(path.dirname(importer), url)
  return fileToBuiltUrl(
    file,
    config,
    pluginContext,
    // skip public check since we just did it above
    true,
  )
}<|MERGE_RESOLUTION|>--- conflicted
+++ resolved
@@ -182,25 +182,7 @@
       } else {
         return null
       }
-<<<<<<< HEAD
     }
-=======
-    },
-
-    generateBundle(_, bundle) {
-      // do not emit assets for SSR build
-      if (config.command === 'build' && config.build.ssr) {
-        for (const file in bundle) {
-          if (
-            bundle[file].type === 'asset' &&
-            !file.includes('ssr-manifest.json')
-          ) {
-            delete bundle[file]
-          }
-        }
-      }
-    },
->>>>>>> 857d5781
   }
 }
 
