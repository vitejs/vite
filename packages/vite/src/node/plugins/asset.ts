import path from 'node:path'
import { parse as parseUrl } from 'node:url'
import fs, { promises as fsp } from 'node:fs'
import * as mrmime from 'mrmime'
import type { OutputOptions, PluginContext, PreRenderedAsset } from 'rollup'
import MagicString from 'magic-string'
import { toOutputFilePathInString } from '../build'
import type { Plugin } from '../plugin'
import type { ResolvedConfig } from '../config'
import { cleanUrl, getHash, normalizePath } from '../utils'
import { FS_PREFIX } from '../constants'

export const assetUrlRE = /__VITE_ASSET__([a-z\d]{8})__(?:\$_(.*?)__)?/g

const rawRE = /(\?|&)raw(?:&|$)/
const urlRE = /(\?|&)url(?:&|$)/

const assetCache = new WeakMap<
  ResolvedConfig,
  Map<string, { url: string; size: number }>
>()

const assetHashToFilenameMap = new WeakMap<
  ResolvedConfig,
  Map<string, string>
>()
// save hashes of the files that has been emitted in build watch
const emittedHashMap = new WeakMap<ResolvedConfig, Set<string>>()

// add own dictionary entry by directly assigning mrmime
export function registerCustomMime(): void {
  // https://github.com/lukeed/mrmime/issues/3
  mrmime.mimes['ico'] = 'image/x-icon'
  // https://developer.mozilla.org/en-US/docs/Web/Media/Formats/Containers#flac
  mrmime.mimes['flac'] = 'audio/flac'
  // mrmime and mime-db is not released yet: https://github.com/jshttp/mime-db/commit/c9242a9b7d4bb25d7a0c9244adec74aeef08d8a1
  mrmime.mimes['aac'] = 'audio/aac'
  // https://developer.mozilla.org/en-US/docs/Web/HTTP/Basics_of_HTTP/MIME_types/Common_types
  mrmime.mimes['eot'] = 'application/vnd.ms-fontobject'
}

/**
 * Also supports loading plain strings with import text from './foo.txt?raw'
 */
export function assetPlugin(config: ResolvedConfig): Plugin {
  // assetHashToFilenameMap initialization in buildStart causes getAssetFilename to return undefined
  assetHashToFilenameMap.set(config, new Map())

  registerCustomMime()

  return {
    name: 'vite:asset',

    buildStart() {
      assetCache.set(config, new Map())
      emittedHashMap.set(config, new Set())
    },

    resolveId(id) {
      if (!config.assetsInclude(cleanUrl(id))) {
        return
      }
      // imports to absolute urls pointing to files in /public
      // will fail to resolve in the main resolver. handle them here.
      const publicFile = checkPublicFile(id, config)
      if (publicFile) {
        return id
      }
    },

    async load(id) {
      if (id.startsWith('\0')) {
        // Rollup convention, this id should be handled by the
        // plugin that marked it with \0
        return
      }

      // raw requests, read from disk
      if (rawRE.test(id)) {
        const file = checkPublicFile(id, config) || cleanUrl(id)
        // raw query, read file and return as string
        return `export default ${JSON.stringify(
          await fsp.readFile(file, 'utf-8')
        )}`
      }

      if (!config.assetsInclude(cleanUrl(id)) && !urlRE.test(id)) {
        return
      }

      id = id.replace(urlRE, '$1').replace(/[\?&]$/, '')
      const url = await fileToUrl(id, config, this)
      return `export default ${JSON.stringify(url)}`
    },

    renderChunk(code, chunk) {
      let match: RegExpExecArray | null
      let s: MagicString | undefined

      const toRelative = (filename: string, importer: string) => {
        return {
          runtime: `new URL(${JSON.stringify(
            path.posix.relative(path.dirname(importer), filename)
          )},import.meta.url).href`
        }
      }

      // Urls added with JS using e.g.
      // imgElement.src = "__VITE_ASSET__5aa0ddc0__" are using quotes

      // Urls added in CSS that is imported in JS end up like
      // var inlined = ".inlined{color:green;background:url(__VITE_ASSET__5aa0ddc0__)}\n";

      // In both cases, the wrapping should already be fine

      while ((match = assetUrlRE.exec(code))) {
        s = s || (s = new MagicString(code))
        const [full, hash, postfix = ''] = match
        // some internal plugins may still need to emit chunks (e.g. worker) so
        // fallback to this.getFileName for that. TODO: remove, not needed
        const file = getAssetFilename(hash, config) || this.getFileName(hash)
        chunk.viteMetadata.importedAssets.add(cleanUrl(file))
        const filename = file + postfix
        const replacement = toOutputFilePathInString(
          filename,
          'asset',
          chunk.fileName,
          'js',
          config,
          toRelative
        )
        const replacementString =
          typeof replacement === 'string'
            ? JSON.stringify(replacement).slice(1, -1)
            : `"+${replacement.runtime}+"`
        s.overwrite(match.index, match.index + full.length, replacementString, {
          contentOnly: true
        })
      }

      // Replace __VITE_PUBLIC_ASSET__5aa0ddc0__ with absolute paths

      const publicAssetUrlMap = publicAssetUrlCache.get(config)!
      while ((match = publicAssetUrlRE.exec(code))) {
        s = s || (s = new MagicString(code))
        const [full, hash] = match
        const publicUrl = publicAssetUrlMap.get(hash)!.slice(1)
        const replacement = toOutputFilePathInString(
          publicUrl,
          'public',
          chunk.fileName,
          'js',
          config,
          toRelative
        )
        const replacementString =
          typeof replacement === 'string'
            ? JSON.stringify(replacement).slice(1, -1)
            : `"+${replacement.runtime}+"`
        s.overwrite(match.index, match.index + full.length, replacementString, {
          contentOnly: true
        })
      }

      if (s) {
        return {
          code: s.toString(),
          map: config.build.sourcemap ? s.generateMap({ hires: true }) : null
        }
      } else {
        return null
      }
    },

    generateBundle(_, bundle) {
      // do not emit assets for SSR build
      if (config.command === 'build' && config.build.ssr) {
        for (const file in bundle) {
          if (
            bundle[file].type === 'asset' &&
            !file.includes('ssr-manifest.json')
          ) {
            delete bundle[file]
          }
        }
      }
    }
  }
}

export function checkPublicFile(
  url: string,
  { publicDir }: ResolvedConfig
): string | undefined {
  // note if the file is in /public, the resolver would have returned it
  // as-is so it's not going to be a fully resolved path.
  if (!publicDir || !url.startsWith('/')) {
    return
  }
  const publicFile = path.join(publicDir, cleanUrl(url))
  if (fs.existsSync(publicFile)) {
    return publicFile
  } else {
    return
  }
}

export async function fileToUrl(
  id: string,
  config: ResolvedConfig,
  ctx: PluginContext
): Promise<string> {
  if (config.command === 'serve') {
    return fileToDevUrl(id, config)
  } else {
    return fileToBuiltUrl(id, config, ctx)
  }
}

function fileToDevUrl(id: string, config: ResolvedConfig) {
  let rtn: string
  if (checkPublicFile(id, config)) {
    // in public dir, keep the url as-is
    rtn = id
  } else if (id.startsWith(config.root)) {
    // in project root, infer short public path
    rtn = '/' + path.posix.relative(config.root, id)
  } else {
    // outside of project root, use absolute fs path
    // (this is special handled by the serve static middleware
    rtn = path.posix.join(FS_PREFIX + id)
  }
  const origin = config.server?.origin ?? ''
  const devBase = config.base
  return origin + devBase + rtn.replace(/^\//, '')
}

export function getAssetFilename(
  hash: string,
  config: ResolvedConfig
): string | undefined {
  return assetHashToFilenameMap.get(config)?.get(hash)
}

export function resolveAssetFileNames(
  config: ResolvedConfig
): string | ((chunkInfo: PreRenderedAsset) => string) {
  const output = config.build?.rollupOptions?.output
  const defaultAssetFileNames = path.posix.join(
    config.build.assetsDir,
    '[name].[hash][extname]'
  )
  // Steps to determine which assetFileNames will be actually used.
  // First, if output is an object or string, use assetFileNames in it.
  // And a default assetFileNames as fallback.
  let assetFileNames: Exclude<OutputOptions['assetFileNames'], undefined> =
    (output && !Array.isArray(output) ? output.assetFileNames : undefined) ??
    defaultAssetFileNames
  if (output && Array.isArray(output)) {
    // Second, if output is an array, adopt assetFileNames in the first object.
    assetFileNames = output[0].assetFileNames ?? assetFileNames
  }
  return assetFileNames
}

/**
 * converts the source filepath of the asset to the output filename based on the assetFileNames option. \
 * this function imitates the behavior of rollup.js. \
 * https://rollupjs.org/guide/en/#outputassetfilenames
 *
 * @example
 * ```ts
 * const content = Buffer.from('text');
 * const fileName = assetFileNamesToFileName(
 *   'assets/[name].[hash][extname]',
 *   '/path/to/file.txt',
 *   getHash(content),
 *   content
 * )
 * // fileName: 'assets/file.982d9e3e.txt'
 * ```
 *
 * @param assetFileNames filename pattern. e.g. `'assets/[name].[hash][extname]'`
 * @param file filepath of the asset
 * @param contentHash hash of the asset. used for `'[hash]'` placeholder
 * @param content content of the asset. passed to `assetFileNames` if `assetFileNames` is a function
 * @returns output filename
 */
export function assetFileNamesToFileName(
  assetFileNames: Exclude<OutputOptions['assetFileNames'], undefined>,
  file: string,
  contentHash: string,
  content: string | Buffer
): string {
  const basename = path.basename(file)

  // placeholders for `assetFileNames`
  // `hash` is slightly different from the rollup's one
  const extname = path.extname(basename)
  const ext = extname.substring(1)
  const name = basename.slice(0, -extname.length)
  const hash = contentHash

  if (typeof assetFileNames === 'function') {
    assetFileNames = assetFileNames({
      name: file,
      source: content,
      type: 'asset'
    })
    if (typeof assetFileNames !== 'string') {
      throw new TypeError('assetFileNames must return a string')
    }
  } else if (typeof assetFileNames !== 'string') {
    throw new TypeError('assetFileNames must be a string or a function')
  }

  const fileName = assetFileNames.replace(
    /\[\w+\]/g,
    (placeholder: string): string => {
      switch (placeholder) {
        case '[ext]':
          return ext

        case '[extname]':
          return extname

        case '[hash]':
          return hash

        case '[name]':
          return name
      }
      throw new Error(
        `invalid placeholder ${placeholder} in assetFileNames "${assetFileNames}"`
      )
    }
  )

  return fileName
}

export const publicAssetUrlCache = new WeakMap<
  ResolvedConfig,
  // hash -> url
  Map<string, string>
>()

export const publicAssetUrlRE = /__VITE_PUBLIC_ASSET__([a-z\d]{8})__/g

export function publicFileToBuiltUrl(
  url: string,
  config: ResolvedConfig
): string {
  if (config.command !== 'build') {
    // We don't need relative base or renderBuiltUrl support during dev
    return config.base + url.slice(1)
  }
  const hash = getHash(url)
  let cache = publicAssetUrlCache.get(config)
  if (!cache) {
    cache = new Map<string, string>()
    publicAssetUrlCache.set(config, cache)
  }
  if (!cache.get(hash)) {
    cache.set(hash, url)
  }
  return `__VITE_PUBLIC_ASSET__${hash}__`
}

const byteSizeOf = (function () {
  const encoder = new TextEncoder()
  const encode = encoder.encode.bind(encoder)
  return (input: string) => encode(input).length
})()
/**
 * Register an asset to be emitted as part of the bundle (if necessary)
 * and returns the resolved public URL
 */
async function fileToBuiltUrl(
  id: string,
  config: ResolvedConfig,
  pluginContext: PluginContext,
  skipPublicCheck = false
): Promise<string> {
  if (!skipPublicCheck && checkPublicFile(id, config)) {
    return publicFileToBuiltUrl(id, config)
  }

  const cache = assetCache.get(config)!
  const cached = cache.get(id)
  if (cached) {
    return cached.url
  }

  const file = cleanUrl(id)
  const content = await fsp.readFile(file)
  let url: string
<<<<<<< HEAD
  let size: number

  /*
  lib should always inlined
  svg should never be inlined (unless lib)
  */
  if (config.build.lib) {
    url = fileToInlinedAsset(file, content)
    size = 0
  } else if (file.endsWith('.svg') === false) {
    const inlinedURL = fileToInlinedAsset(file, content)
    const inlinedSize: number = byteSizeOf(inlinedURL)

    const assetInlineLimit = config.build.assetsInlineLimit ?? 0

    const shouldInline =
      typeof assetInlineLimit === 'number'
        ? inlinedSize < Number(assetInlineLimit)
        : assetInlineLimit(
            file,
            inlinedSize,
            [...cache.values()].reduce((memo, { size }) => memo + size, 0)
          )

    if (shouldInline) {
      size = inlinedSize
      url = inlinedURL
    }
=======
  if (
    config.build.lib ||
    (!file.endsWith('.svg') &&
      !file.endsWith('.html') &&
      content.length < Number(config.build.assetsInlineLimit))
  ) {
    const mimeType = mrmime.lookup(file) ?? 'application/octet-stream'
    // base64 inlined as a string
    url = `data:${mimeType};base64,${content.toString('base64')}`
  } else {
    // emit as asset
    // rollup supports `import.meta.ROLLUP_FILE_URL_*`, but it generates code
    // that uses runtime url sniffing and it can be verbose when targeting
    // non-module format. It also fails to cascade the asset content change
    // into the chunk's hash, so we have to do our own content hashing here.
    // https://bundlers.tooling.report/hashing/asset-cascade/
    // https://github.com/rollup/rollup/issues/3415
    const map = assetHashToFilenameMap.get(config)!
    const contentHash = getHash(content)
    const { search, hash } = parseUrl(id)
    const postfix = (search || '') + (hash || '')

    const fileName = assetFileNamesToFileName(
      resolveAssetFileNames(config),
      file,
      contentHash,
      content
    )
    if (!map.has(contentHash)) {
      map.set(contentHash, fileName)
    }
    const emittedSet = emittedHashMap.get(config)!
    if (!emittedSet.has(contentHash)) {
      const name = normalizePath(path.relative(config.root, file))
      pluginContext.emitFile({
        name,
        fileName,
        type: 'asset',
        source: content
      })
      emittedSet.add(contentHash)
    }

    url = `__VITE_ASSET__${contentHash}__${postfix ? `$_${postfix}__` : ``}` // TODO_BASE
>>>>>>> 4a24c177
  }

  url ??= fileToLinkedAsset(id, config, pluginContext, file, content)
  size ||= 0

  cache.set(id, { url, size })
  return url
}

function fileToInlinedAsset(file: string, content: Buffer): string {
  const mimeType = mrmime.lookup(file) ?? 'application/octet-stream'
  return `data:${mimeType};base64,${content.toString('base64')}`
}

function fileToLinkedAsset(
  id: string,
  config: ResolvedConfig,
  pluginContext: PluginContext,
  file: string,
  content: Buffer
): string {
  // emit as asset
  // rollup supports `import.meta.ROLLUP_FILE_URL_*`, but it generates code
  // that uses runtime url sniffing and it can be verbose when targeting
  // non-module format. It also fails to cascade the asset content change
  // into the chunk's hash, so we have to do our own content hashing here.
  // https://bundlers.tooling.report/hashing/asset-cascade/
  // https://github.com/rollup/rollup/issues/3415
  const map = assetHashToFilenameMap.get(config)!
  const contentHash = getHash(content)
  const { search, hash } = parseUrl(id)
  const postfix = (search || '') + (hash || '')

  const fileName = assetFileNamesToFileName(
    resolveAssetFileNames(config),
    file,
    contentHash,
    content
  )
  if (!map.has(contentHash)) {
    map.set(contentHash, fileName)
  }
  const emittedSet = emittedHashMap.get(config)!
  if (!emittedSet.has(contentHash)) {
    const name = normalizePath(path.relative(config.root, file))
    pluginContext.emitFile({
      name,
      fileName,
      type: 'asset',
      source: content
    })
    emittedSet.add(contentHash)
  }

  return `__VITE_ASSET__${contentHash}__${postfix ? `$_${postfix}__` : ``}`
}

export async function urlToBuiltUrl(
  url: string,
  importer: string,
  config: ResolvedConfig,
  pluginContext: PluginContext
): Promise<string> {
  if (checkPublicFile(url, config)) {
    return publicFileToBuiltUrl(url, config)
  }
  const file = url.startsWith('/')
    ? path.join(config.root, url)
    : path.join(path.dirname(importer), url)
  return fileToBuiltUrl(
    file,
    config,
    pluginContext,
    // skip public check since we just did it above
    true
  )
}<|MERGE_RESOLUTION|>--- conflicted
+++ resolved
@@ -395,7 +395,6 @@
   const file = cleanUrl(id)
   const content = await fsp.readFile(file)
   let url: string
-<<<<<<< HEAD
   let size: number
 
   /*
@@ -424,52 +423,6 @@
       size = inlinedSize
       url = inlinedURL
     }
-=======
-  if (
-    config.build.lib ||
-    (!file.endsWith('.svg') &&
-      !file.endsWith('.html') &&
-      content.length < Number(config.build.assetsInlineLimit))
-  ) {
-    const mimeType = mrmime.lookup(file) ?? 'application/octet-stream'
-    // base64 inlined as a string
-    url = `data:${mimeType};base64,${content.toString('base64')}`
-  } else {
-    // emit as asset
-    // rollup supports `import.meta.ROLLUP_FILE_URL_*`, but it generates code
-    // that uses runtime url sniffing and it can be verbose when targeting
-    // non-module format. It also fails to cascade the asset content change
-    // into the chunk's hash, so we have to do our own content hashing here.
-    // https://bundlers.tooling.report/hashing/asset-cascade/
-    // https://github.com/rollup/rollup/issues/3415
-    const map = assetHashToFilenameMap.get(config)!
-    const contentHash = getHash(content)
-    const { search, hash } = parseUrl(id)
-    const postfix = (search || '') + (hash || '')
-
-    const fileName = assetFileNamesToFileName(
-      resolveAssetFileNames(config),
-      file,
-      contentHash,
-      content
-    )
-    if (!map.has(contentHash)) {
-      map.set(contentHash, fileName)
-    }
-    const emittedSet = emittedHashMap.get(config)!
-    if (!emittedSet.has(contentHash)) {
-      const name = normalizePath(path.relative(config.root, file))
-      pluginContext.emitFile({
-        name,
-        fileName,
-        type: 'asset',
-        source: content
-      })
-      emittedSet.add(contentHash)
-    }
-
-    url = `__VITE_ASSET__${contentHash}__${postfix ? `$_${postfix}__` : ``}` // TODO_BASE
->>>>>>> 4a24c177
   }
 
   url ??= fileToLinkedAsset(id, config, pluginContext, file, content)
@@ -524,7 +477,7 @@
     emittedSet.add(contentHash)
   }
 
-  return `__VITE_ASSET__${contentHash}__${postfix ? `$_${postfix}__` : ``}`
+  return `__VITE_ASSET__${contentHash}__${postfix ? `$_${postfix}__` : ``}` // TODO_BASE
 }
 
 export async function urlToBuiltUrl(
