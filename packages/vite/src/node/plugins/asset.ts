import path from 'node:path'
import fsp from 'node:fs/promises'
import { Buffer } from 'node:buffer'
import * as mrmime from 'mrmime'
import type {
  NormalizedOutputOptions,
  PluginContext,
  RenderedChunk,
} from 'rollup'
import MagicString from 'magic-string'
import colors from 'picocolors'
import {
  createToImportMetaURLBasedRelativeRuntime,
  toOutputFilePathInJS,
} from '../build'
import type { Plugin } from '../plugin'
import type { ResolvedConfig } from '../config'
import { checkPublicFile } from '../publicDir'
import {
  encodeURIPath,
  getHash,
  injectQuery,
  joinUrlSegments,
  normalizePath,
  rawRE,
  removeLeadingSlash,
  removeUrlQuery,
  urlRE,
} from '../utils'
import { DEFAULT_ASSETS_INLINE_LIMIT, FS_PREFIX } from '../constants'
import {
  cleanUrl,
  splitFileAndPostfix,
  withTrailingSlash,
} from '../../shared/utils'
import type { Environment } from '../environment'

// referenceId is base64url but replaces - with $
export const assetUrlRE: RegExp = /__VITE_ASSET__([\w$]+)__(?:\$_(.*?)__)?/g

const jsSourceMapRE = /\.[cm]?js\.map$/

export const noInlineRE: RegExp = /[?&]no-inline\b/
export const inlineRE: RegExp = /[?&]inline\b/

const assetCache = new WeakMap<Environment, Map<string, string>>()

/** a set of referenceId for entry CSS assets for each environment */
<<<<<<< HEAD
export const cssEntriesMap = new WeakMap<Environment, Map<string, string>>()
=======
export const cssEntriesMap: WeakMap<Environment, Set<string>> = new WeakMap()
>>>>>>> 4d011124

// add own dictionary entry by directly assigning mrmime
export function registerCustomMime(): void {
  // https://github.com/lukeed/mrmime/issues/3
  // instead of `image/vnd.microsoft.icon` which is registered on IANA Media Types DB
  // image/x-icon should be used instead for better compatibility (https://github.com/h5bp/html5-boilerplate/issues/219)
  mrmime.mimes['ico'] = 'image/x-icon'
  // https://mimesniff.spec.whatwg.org/#matching-an-image-type-pattern
  mrmime.mimes['cur'] = 'image/x-icon'
  // https://developer.mozilla.org/en-US/docs/Web/Media/Formats/Containers#flac
  mrmime.mimes['flac'] = 'audio/flac'
  // https://developer.mozilla.org/en-US/docs/Web/HTTP/Basics_of_HTTP/MIME_types/Common_types
  mrmime.mimes['eot'] = 'application/vnd.ms-fontobject'
}

export function renderAssetUrlInJS(
  pluginContext: PluginContext,
  chunk: RenderedChunk,
  opts: NormalizedOutputOptions,
  code: string,
): MagicString | undefined {
  const { environment } = pluginContext
  const toRelativeRuntime = createToImportMetaURLBasedRelativeRuntime(
    opts.format,
    environment.config.isWorker,
  )

  let match: RegExpExecArray | null
  let s: MagicString | undefined

  // Urls added with JS using e.g.
  // imgElement.src = "__VITE_ASSET__5aA0Ddc0__" are using quotes

  // Urls added in CSS that is imported in JS end up like
  // var inlined = ".inlined{color:green;background:url(__VITE_ASSET__5aA0Ddc0__)}\n";

  // In both cases, the wrapping should already be fine

  assetUrlRE.lastIndex = 0
  while ((match = assetUrlRE.exec(code))) {
    s ||= new MagicString(code)
    const [full, referenceId, postfix = ''] = match
    const file = pluginContext.getFileName(referenceId)
    chunk.viteMetadata!.importedAssets.add(cleanUrl(file))
    const filename = file + postfix
    const replacement = toOutputFilePathInJS(
      environment,
      filename,
      'asset',
      chunk.fileName,
      'js',
      toRelativeRuntime,
    )
    const replacementString =
      typeof replacement === 'string'
        ? JSON.stringify(encodeURIPath(replacement)).slice(1, -1)
        : `"+${replacement.runtime}+"`
    s.update(match.index, match.index + full.length, replacementString)
  }

  // Replace __VITE_PUBLIC_ASSET__5aA0Ddc0__ with absolute paths

  const publicAssetUrlMap = publicAssetUrlCache.get(
    environment.getTopLevelConfig(),
  )!
  publicAssetUrlRE.lastIndex = 0
  while ((match = publicAssetUrlRE.exec(code))) {
    s ||= new MagicString(code)
    const [full, hash] = match
    const publicUrl = publicAssetUrlMap.get(hash)!.slice(1)
    const replacement = toOutputFilePathInJS(
      environment,
      publicUrl,
      'public',
      chunk.fileName,
      'js',
      toRelativeRuntime,
    )
    const replacementString =
      typeof replacement === 'string'
        ? JSON.stringify(encodeURIPath(replacement)).slice(1, -1)
        : `"+${replacement.runtime}+"`
    s.update(match.index, match.index + full.length, replacementString)
  }

  return s
}

/**
 * Also supports loading plain strings with import text from './foo.txt?raw'
 */
export function assetPlugin(config: ResolvedConfig): Plugin {
  registerCustomMime()

  return {
    name: 'vite:asset',

    perEnvironmentStartEndDuringDev: true,

    buildStart() {
      assetCache.set(this.environment, new Map())
      cssEntriesMap.set(this.environment, new Map())
    },

    resolveId: {
      handler(id) {
        if (!config.assetsInclude(cleanUrl(id)) && !urlRE.test(id)) {
          return
        }
        // imports to absolute urls pointing to files in /public
        // will fail to resolve in the main resolver. handle them here.
        const publicFile = checkPublicFile(id, config)
        if (publicFile) {
          return id
        }
      },
    },

    load: {
      filter: {
        id: {
          // Rollup convention, this id should be handled by the
          // plugin that marked it with \0
          exclude: /^\0/,
        },
      },
      async handler(id) {
        // raw requests, read from disk
        if (rawRE.test(id)) {
          const file = checkPublicFile(id, config) || cleanUrl(id)
          this.addWatchFile(file)
          // raw query, read file and return as string
          return `export default ${JSON.stringify(
            await fsp.readFile(file, 'utf-8'),
          )}`
        }

        if (!urlRE.test(id) && !config.assetsInclude(cleanUrl(id))) {
          return
        }

        id = removeUrlQuery(id)
        let url = await fileToUrl(this, id)

        // Inherit HMR timestamp if this asset was invalidated
        if (!url.startsWith('data:') && this.environment.mode === 'dev') {
          const mod = this.environment.moduleGraph.getModuleById(id)
          if (mod && mod.lastHMRTimestamp > 0) {
            url = injectQuery(url, `t=${mod.lastHMRTimestamp}`)
          }
        }

        return {
          code: `export default ${JSON.stringify(encodeURIPath(url))}`,
          // Force rollup to keep this module from being shared between other entry points if it's an entrypoint.
          // If the resulting chunk is empty, it will be removed in generateBundle.
          moduleSideEffects:
            config.command === 'build' && this.getModuleInfo(id)?.isEntry
              ? 'no-treeshake'
              : false,
          meta: config.command === 'build' ? { 'vite:asset': true } : undefined,
        }
      },
    },

    renderChunk(code, chunk, opts) {
      const s = renderAssetUrlInJS(this, chunk, opts, code)

      if (s) {
        return {
          code: s.toString(),
          map: this.environment.config.build.sourcemap
            ? s.generateMap({ hires: 'boundary' })
            : null,
        }
      } else {
        return null
      }
    },

    generateBundle(_, bundle) {
      // Remove empty entry point file
      let importedFiles: Set<string> | undefined
      for (const file in bundle) {
        const chunk = bundle[file]
        if (
          chunk.type === 'chunk' &&
          chunk.isEntry &&
          chunk.moduleIds.length === 1 &&
          config.assetsInclude(chunk.moduleIds[0]) &&
          this.getModuleInfo(chunk.moduleIds[0])?.meta['vite:asset']
        ) {
          if (!importedFiles) {
            importedFiles = new Set()
            for (const file in bundle) {
              const chunk = bundle[file]
              if (chunk.type === 'chunk') {
                for (const importedFile of chunk.imports) {
                  importedFiles.add(importedFile)
                }
                for (const importedFile of chunk.dynamicImports) {
                  importedFiles.add(importedFile)
                }
              }
            }
          }
          if (!importedFiles.has(file)) {
            delete bundle[file]
          }
        }
      }

      // do not emit assets for SSR build
      if (
        config.command === 'build' &&
        !this.environment.config.build.emitAssets
      ) {
        for (const file in bundle) {
          if (
            bundle[file].type === 'asset' &&
            !file.endsWith('ssr-manifest.json') &&
            !jsSourceMapRE.test(file)
          ) {
            delete bundle[file]
          }
        }
      }
    },
  }
}

export async function fileToUrl(
  pluginContext: PluginContext,
  id: string,
): Promise<string> {
  const { environment } = pluginContext
  if (environment.config.command === 'serve') {
    return fileToDevUrl(environment, id)
  } else {
    return fileToBuiltUrl(pluginContext, id)
  }
}

export async function fileToDevUrl(
  environment: Environment,
  id: string,
  skipBase = false,
): Promise<string> {
  const config = environment.getTopLevelConfig()
  const publicFile = checkPublicFile(id, config)

  // If has inline query, unconditionally inline the asset
  if (inlineRE.test(id)) {
    const file = publicFile || cleanUrl(id)
    const content = await fsp.readFile(file)
    return assetToDataURL(environment, file, content)
  }

  // If is svg and it's inlined in build, also inline it in dev to match
  // the behaviour in build due to quote handling differences.
  const cleanedId = cleanUrl(id)
  if (cleanedId.endsWith('.svg')) {
    const file = publicFile || cleanedId
    const content = await fsp.readFile(file)
    if (shouldInline(environment, file, id, content, undefined, undefined)) {
      return assetToDataURL(environment, file, content)
    }
  }

  let rtn: string
  if (publicFile) {
    // in public dir during dev, keep the url as-is
    rtn = id
  } else if (id.startsWith(withTrailingSlash(config.root))) {
    // in project root, infer short public path
    rtn = '/' + path.posix.relative(config.root, id)
  } else {
    // outside of project root, use absolute fs path
    // (this is special handled by the serve static middleware
    rtn = path.posix.join(FS_PREFIX, id)
  }
  if (skipBase) {
    return rtn
  }
  const base = joinUrlSegments(config.server.origin ?? '', config.decodedBase)
  return joinUrlSegments(base, removeLeadingSlash(rtn))
}

export function getPublicAssetFilename(
  hash: string,
  config: ResolvedConfig,
): string | undefined {
  return publicAssetUrlCache.get(config)?.get(hash)
}

// inner map: hash -> url
export const publicAssetUrlCache: WeakMap<
  ResolvedConfig,
  Map<string, string>
> = new WeakMap()

export const publicAssetUrlRE: RegExp = /__VITE_PUBLIC_ASSET__([a-z\d]{8})__/g

export function publicFileToBuiltUrl(
  url: string,
  config: ResolvedConfig,
): string {
  if (config.command !== 'build') {
    // We don't need relative base or renderBuiltUrl support during dev
    return joinUrlSegments(config.decodedBase, url)
  }
  const hash = getHash(url)
  let cache = publicAssetUrlCache.get(config)
  if (!cache) {
    cache = new Map<string, string>()
    publicAssetUrlCache.set(config, cache)
  }
  if (!cache.get(hash)) {
    cache.set(hash, url)
  }
  return `__VITE_PUBLIC_ASSET__${hash}__`
}

const GIT_LFS_PREFIX = Buffer.from('version https://git-lfs.github.com')
function isGitLfsPlaceholder(content: Buffer): boolean {
  if (content.length < GIT_LFS_PREFIX.length) return false
  // Check whether the content begins with the characteristic string of Git LFS placeholders
  return GIT_LFS_PREFIX.compare(content, 0, GIT_LFS_PREFIX.length) === 0
}

/**
 * Register an asset to be emitted as part of the bundle (if necessary)
 * and returns the resolved public URL
 */
async function fileToBuiltUrl(
  pluginContext: PluginContext,
  id: string,
  skipPublicCheck = false,
  forceInline?: boolean,
): Promise<string> {
  const environment = pluginContext.environment
  const topLevelConfig = environment.getTopLevelConfig()
  if (!skipPublicCheck) {
    const publicFile = checkPublicFile(id, topLevelConfig)
    if (publicFile) {
      if (inlineRE.test(id)) {
        // If inline via query, re-assign the id so it can be read by the fs and inlined
        id = publicFile
      } else {
        return publicFileToBuiltUrl(id, topLevelConfig)
      }
    }
  }

  const cache = assetCache.get(environment)!
  const cached = cache.get(id)
  if (cached) {
    return cached
  }

  let { file, postfix } = splitFileAndPostfix(id)
  const content = await fsp.readFile(file)

  let url: string
  if (
    shouldInline(environment, file, id, content, pluginContext, forceInline)
  ) {
    url = assetToDataURL(environment, file, content)
  } else {
    // emit as asset
    const originalFileName = normalizePath(
      path.relative(environment.config.root, file),
    )
    const referenceId = pluginContext.emitFile({
      type: 'asset',
      // Ignore directory structure for asset file names
      name: path.basename(file),
      originalFileName,
      source: content,
    })

    if (environment.config.command === 'build' && noInlineRE.test(postfix)) {
      postfix = postfix.replace(noInlineRE, '').replace(/^&/, '?')
    }

    url = `__VITE_ASSET__${referenceId}__${postfix ? `$_${postfix}__` : ``}`
  }

  cache.set(id, url)
  return url
}

export async function urlToBuiltUrl(
  pluginContext: PluginContext,
  url: string,
  importer: string,
  forceInline?: boolean,
): Promise<string> {
  const topLevelConfig = pluginContext.environment.getTopLevelConfig()
  if (checkPublicFile(url, topLevelConfig)) {
    return publicFileToBuiltUrl(url, topLevelConfig)
  }
  const file = normalizePath(
    url[0] === '/'
      ? path.join(topLevelConfig.root, url)
      : path.join(path.dirname(importer), url),
  )
  return fileToBuiltUrl(
    pluginContext,
    file,
    // skip public check since we just did it above
    true,
    forceInline,
  )
}

function shouldInline(
  environment: Environment,
  file: string,
  id: string,
  content: Buffer,
  /** Should be passed only in build */
  buildPluginContext: PluginContext | undefined,
  forceInline: boolean | undefined,
): boolean {
  if (noInlineRE.test(id)) return false
  if (inlineRE.test(id)) return true
  // Do build only checks if passed the plugin context during build
  if (buildPluginContext) {
    if (environment.config.build.lib) return true
    if (buildPluginContext.getModuleInfo(id)?.isEntry) return false
  }
  if (forceInline !== undefined) return forceInline
  if (file.endsWith('.html')) return false
  // Don't inline SVG with fragments, as they are meant to be reused
  if (file.endsWith('.svg') && id.includes('#')) return false
  let limit: number
  const { assetsInlineLimit } = environment.config.build
  if (typeof assetsInlineLimit === 'function') {
    const userShouldInline = assetsInlineLimit(file, content)
    if (userShouldInline != null) return userShouldInline
    limit = DEFAULT_ASSETS_INLINE_LIMIT
  } else {
    limit = Number(assetsInlineLimit)
  }
  return content.length < limit && !isGitLfsPlaceholder(content)
}

function assetToDataURL(
  environment: Environment,
  file: string,
  content: Buffer,
) {
  if (environment.config.build.lib && isGitLfsPlaceholder(content)) {
    environment.logger.warn(
      colors.yellow(`Inlined file ${file} was not downloaded via Git LFS`),
    )
  }

  if (file.endsWith('.svg')) {
    return svgToDataURL(content)
  } else {
    const mimeType = mrmime.lookup(file) ?? 'application/octet-stream'
    // base64 inlined as a string
    return `data:${mimeType};base64,${content.toString('base64')}`
  }
}

const nestedQuotesRE = /"[^"']*'[^"]*"|'[^'"]*"[^']*'/

// Inspired by https://github.com/iconify/iconify/blob/main/packages/utils/src/svg/url.ts
function svgToDataURL(content: Buffer): string {
  const stringContent = content.toString()
  // If the SVG contains some text or HTML, any transformation is unsafe, and given that double quotes would then
  // need to be escaped, the gain to use a data URI would be ridiculous if not negative
  if (
    stringContent.includes('<text') ||
    stringContent.includes('<foreignObject') ||
    nestedQuotesRE.test(stringContent)
  ) {
    return `data:image/svg+xml;base64,${content.toString('base64')}`
  } else {
    return (
      'data:image/svg+xml,' +
      stringContent
        .trim()
        .replaceAll(/>\s+</g, '><')
        .replaceAll('"', "'")
        .replaceAll('%', '%25')
        .replaceAll('#', '%23')
        .replaceAll('<', '%3c')
        .replaceAll('>', '%3e')
        // Spaces are not valid in srcset it has some use cases
        // it can make the uncompressed URI slightly higher than base64, but will compress way better
        // https://github.com/vitejs/vite/pull/14643#issuecomment-1766288673
        .replaceAll(/\s+/g, '%20')
    )
  }
}<|MERGE_RESOLUTION|>--- conflicted
+++ resolved
@@ -46,11 +46,10 @@
 const assetCache = new WeakMap<Environment, Map<string, string>>()
 
 /** a set of referenceId for entry CSS assets for each environment */
-<<<<<<< HEAD
-export const cssEntriesMap = new WeakMap<Environment, Map<string, string>>()
-=======
-export const cssEntriesMap: WeakMap<Environment, Set<string>> = new WeakMap()
->>>>>>> 4d011124
+export const cssEntriesMap: WeakMap<
+  Environment,
+  Map<string, string>
+> = new WeakMap()
 
 // add own dictionary entry by directly assigning mrmime
 export function registerCustomMime(): void {
