import path from 'node:path'
import fsp from 'node:fs/promises'
import { Buffer } from 'node:buffer'
import * as mrmime from 'mrmime'
<<<<<<< HEAD
import type { NormalizedOutputOptions, RenderedChunk } from 'rolldown'
=======
import type {
  NormalizedOutputOptions,
  PluginContext,
  RenderedChunk,
} from 'rollup'
>>>>>>> b040d547
import MagicString from 'magic-string'
import colors from 'picocolors'
import picomatch from 'picomatch'
import {
  createToImportMetaURLBasedRelativeRuntime,
  toOutputFilePathInJS,
} from '../build'
import type { Plugin } from '../plugin'
import type { ResolvedConfig } from '../config'
import { checkPublicFile } from '../publicDir'
import {
  encodeURIPath,
  getHash,
  injectQuery,
  joinUrlSegments,
  normalizePath,
  rawRE,
  removeLeadingSlash,
  removeUrlQuery,
  urlRE,
} from '../utils'
import {
  DEFAULT_ASSETS_INLINE_LIMIT,
  DEFAULT_ASSETS_RE,
  FS_PREFIX,
} from '../constants'
import {
  cleanUrl,
  splitFileAndPostfix,
  withTrailingSlash,
} from '../../shared/utils'
import type { Environment } from '../environment'

// referenceId is base64url but replaces - with $
export const assetUrlRE = /__VITE_ASSET__([\w$]+)__(?:\$_(.*?)__)?/g

const jsSourceMapRE = /\.[cm]?js\.map$/

export const noInlineRE = /[?&]no-inline\b/
export const inlineRE = /[?&]inline\b/
const svgExtRE = /\.svg(?:$|\?)/

const assetCache = new WeakMap<Environment, Map<string, string>>()

/** a set of referenceId for entry CSS assets for each environment */
export const cssEntriesMap = new WeakMap<Environment, Set<string>>()

// add own dictionary entry by directly assigning mrmime
export function registerCustomMime(): void {
  // https://github.com/lukeed/mrmime/issues/3
  // instead of `image/vnd.microsoft.icon` which is registered on IANA Media Types DB
  // image/x-icon should be used instead for better compatibility (https://github.com/h5bp/html5-boilerplate/issues/219)
  mrmime.mimes['ico'] = 'image/x-icon'
  // https://mimesniff.spec.whatwg.org/#matching-an-image-type-pattern
  mrmime.mimes['cur'] = 'image/x-icon'
  // https://developer.mozilla.org/en-US/docs/Web/Media/Formats/Containers#flac
  mrmime.mimes['flac'] = 'audio/flac'
  // https://developer.mozilla.org/en-US/docs/Web/HTTP/Basics_of_HTTP/MIME_types/Common_types
  mrmime.mimes['eot'] = 'application/vnd.ms-fontobject'
}

export function renderAssetUrlInJS(
  pluginContext: PluginContext,
  chunk: RenderedChunk,
  opts: NormalizedOutputOptions,
  code: string,
): MagicString | undefined {
  const { environment } = pluginContext
  const toRelativeRuntime = createToImportMetaURLBasedRelativeRuntime(
    opts.format,
    environment.config.isWorker,
  )

  let match: RegExpExecArray | null
  let s: MagicString | undefined

  // Urls added with JS using e.g.
  // imgElement.src = "__VITE_ASSET__5aA0Ddc0__" are using quotes

  // Urls added in CSS that is imported in JS end up like
  // var inlined = ".inlined{color:green;background:url(__VITE_ASSET__5aA0Ddc0__)}\n";

  // In both cases, the wrapping should already be fine

  assetUrlRE.lastIndex = 0
  while ((match = assetUrlRE.exec(code))) {
    s ||= new MagicString(code)
    const [full, referenceId, postfix = ''] = match
    const file = pluginContext.getFileName(referenceId)
    chunk.viteMetadata!.importedAssets.add(cleanUrl(file))
    const filename = file + postfix
    const replacement = toOutputFilePathInJS(
      environment,
      filename,
      'asset',
      chunk.fileName,
      'js',
      toRelativeRuntime,
    )
    const replacementString =
      typeof replacement === 'string'
        ? JSON.stringify(encodeURIPath(replacement)).slice(1, -1)
        : `"+${replacement.runtime}+"`
    s.update(match.index, match.index + full.length, replacementString)
  }

  // Replace __VITE_PUBLIC_ASSET__5aA0Ddc0__ with absolute paths

  const publicAssetUrlMap = publicAssetUrlCache.get(
    environment.getTopLevelConfig(),
  )!
  publicAssetUrlRE.lastIndex = 0
  while ((match = publicAssetUrlRE.exec(code))) {
    s ||= new MagicString(code)
    const [full, hash] = match
    const publicUrl = publicAssetUrlMap.get(hash)!.slice(1)
    const replacement = toOutputFilePathInJS(
      environment,
      publicUrl,
      'public',
      chunk.fileName,
      'js',
      toRelativeRuntime,
    )
    const replacementString =
      typeof replacement === 'string'
        ? JSON.stringify(encodeURIPath(replacement)).slice(1, -1)
        : `"+${replacement.runtime}+"`
    s.update(match.index, match.index + full.length, replacementString)
  }

  return s
}

/**
 * Also supports loading plain strings with import text from './foo.txt?raw'
 */
export function assetPlugin(config: ResolvedConfig): Plugin {
  registerCustomMime()

  return {
    name: 'vite:asset',

    perEnvironmentStartEndDuringDev: true,

    buildStart() {
      assetCache.set(this.environment, new Map())
      cssEntriesMap.set(this.environment, new Set())
    },

    resolveId: {
      filter: {
        id: [
          urlRE,
          DEFAULT_ASSETS_RE,
          ...config.rawAssetsInclude.map((v) =>
            typeof v === 'string'
              ? picomatch.makeRe(`${v}{?*,}`, { dot: true })
              : addQueryToRegex(v),
          ),
        ],
      },
      handler(id) {
        if (!config.assetsInclude(cleanUrl(id)) && !urlRE.test(id)) {
          return
        }
        // imports to absolute urls pointing to files in /public
        // will fail to resolve in the main resolver. handle them here.
        const publicFile = checkPublicFile(id, config)
        if (publicFile) {
          return id
        }
      },
    },

    load: {
      filter: {
        id: {
          include: [
            rawRE,
            urlRE,
            DEFAULT_ASSETS_RE,
            ...config.rawAssetsInclude.map((v) =>
              typeof v === 'string' ? `${v}{?*,}` : addQueryToRegex(v),
            ),
          ],
          // Rollup convention, this id should be handled by the
          // plugin that marked it with \0
          exclude: /^\0/,
        },
      },
      async handler(id) {
        // raw requests, read from disk
        if (rawRE.test(id)) {
          const file = checkPublicFile(id, config) || cleanUrl(id)
          this.addWatchFile(file)
          // raw query, read file and return as string
          return {
            code: `export default ${JSON.stringify(
              await fsp.readFile(file, 'utf-8'),
            )}`,
            moduleType: 'js', // NOTE: needs to be set to avoid double `export default` in `?raw&.txt`s
          }
        }

        if (!urlRE.test(id) && !config.assetsInclude(cleanUrl(id))) {
          return
        }

        id = removeUrlQuery(id)
        let url = await fileToUrl(this, id)

        // Inherit HMR timestamp if this asset was invalidated
        if (!url.startsWith('data:') && this.environment.mode === 'dev') {
          const mod = this.environment.moduleGraph.getModuleById(id)
          if (mod && mod.lastHMRTimestamp > 0) {
            url = injectQuery(url, `t=${mod.lastHMRTimestamp}`)
          }
        }

        return {
          code: `export default ${JSON.stringify(encodeURIPath(url))}`,
          // Force rollup to keep this module from being shared between other entry points if it's an entrypoint.
          // If the resulting chunk is empty, it will be removed in generateBundle.
          moduleSideEffects:
            config.command === 'build' && this.getModuleInfo(id)?.isEntry
              ? 'no-treeshake'
              : false,
          meta: config.command === 'build' ? { 'vite:asset': true } : undefined,
          moduleType: 'js', // NOTE: needs to be set to avoid double `export default` in `.txt`s
        }
      },
    },

    renderChunk(code, chunk, opts) {
      const s = renderAssetUrlInJS(this, chunk, opts, code)

      if (s) {
        return {
          code: s.toString(),
          map: this.environment.config.build.sourcemap
            ? s.generateMap({ hires: 'boundary' })
            : null,
        }
      } else {
        return null
      }
    },

    generateBundle(_, bundle) {
      // Remove empty entry point file
      let importedFiles: Set<string> | undefined
      for (const file in bundle) {
        const chunk = bundle[file]
        if (
          chunk.type === 'chunk' &&
          chunk.isEntry &&
          chunk.moduleIds.length === 1 &&
          config.assetsInclude(chunk.moduleIds[0]) &&
          this.getModuleInfo(chunk.moduleIds[0])?.meta['vite:asset']
        ) {
          if (!importedFiles) {
            importedFiles = new Set()
            for (const file in bundle) {
              const chunk = bundle[file]
              if (chunk.type === 'chunk') {
                for (const importedFile of chunk.imports) {
                  importedFiles.add(importedFile)
                }
                for (const importedFile of chunk.dynamicImports) {
                  importedFiles.add(importedFile)
                }
              }
            }
          }
          if (!importedFiles.has(file)) {
            delete bundle[file]
          }
        }
      }

      // do not emit assets for SSR build
      if (
        config.command === 'build' &&
        !this.environment.config.build.emitAssets
      ) {
        for (const file in bundle) {
          if (
            bundle[file].type === 'asset' &&
            !file.endsWith('ssr-manifest.json') &&
            !jsSourceMapRE.test(file)
          ) {
            delete bundle[file]
          }
        }
      }
    },
  }
}

function addQueryToRegex(input: RegExp) {
  return new RegExp(
    // replace `$` with `(?:\?.*)?$` (ignore `\$`)
    input.source.replace(/(?<!\\)\$/g, '(?:\\?.*)?$'),
    input.flags,
  )
}

export async function fileToUrl(
  pluginContext: PluginContext,
  id: string,
): Promise<string> {
  const { environment } = pluginContext
  if (environment.config.command === 'serve') {
    return fileToDevUrl(environment, id)
  } else {
    return fileToBuiltUrl(pluginContext, id)
  }
}

export async function fileToDevUrl(
  environment: Environment,
  id: string,
  skipBase = false,
): Promise<string> {
  const config = environment.getTopLevelConfig()
  const publicFile = checkPublicFile(id, config)

  // If has inline query, unconditionally inline the asset
  if (inlineRE.test(id)) {
    const file = publicFile || cleanUrl(id)
    const content = await fsp.readFile(file)
    return assetToDataURL(environment, file, content)
  }

  // If is svg and it's inlined in build, also inline it in dev to match
  // the behaviour in build due to quote handling differences.
  const cleanedId = cleanUrl(id)
  if (svgExtRE.test(cleanedId)) {
    const file = publicFile || cleanedId
    const content = await fsp.readFile(file)
    if (shouldInline(environment, file, id, content, undefined, undefined)) {
      return assetToDataURL(environment, file, content)
    }
  }

  let rtn: string
  if (publicFile) {
    // in public dir during dev, keep the url as-is
    rtn = id
  } else if (id.startsWith(withTrailingSlash(config.root))) {
    // in project root, infer short public path
    rtn = '/' + path.posix.relative(config.root, id)
  } else {
    // outside of project root, use absolute fs path
    // (this is special handled by the serve static middleware
    rtn = path.posix.join(FS_PREFIX, id)
  }
  if (skipBase) {
    return rtn
  }
  const base = joinUrlSegments(config.server.origin ?? '', config.decodedBase)
  return joinUrlSegments(base, removeLeadingSlash(rtn))
}

export function getPublicAssetFilename(
  hash: string,
  config: ResolvedConfig,
): string | undefined {
  return publicAssetUrlCache.get(config)?.get(hash)
}

export const publicAssetUrlCache = new WeakMap<
  ResolvedConfig,
  // hash -> url
  Map<string, string>
>()

export const publicAssetUrlRE = /__VITE_PUBLIC_ASSET__([a-z\d]{8})__/g

export function publicFileToBuiltUrl(
  url: string,
  config: ResolvedConfig,
): string {
  if (config.command !== 'build') {
    // We don't need relative base or renderBuiltUrl support during dev
    return joinUrlSegments(config.decodedBase, url)
  }
  const hash = getHash(url)
  let cache = publicAssetUrlCache.get(config)
  if (!cache) {
    cache = new Map<string, string>()
    publicAssetUrlCache.set(config, cache)
  }
  if (!cache.get(hash)) {
    cache.set(hash, url)
  }
  return `__VITE_PUBLIC_ASSET__${hash}__`
}

const GIT_LFS_PREFIX = Buffer.from('version https://git-lfs.github.com')
function isGitLfsPlaceholder(content: Buffer): boolean {
  if (content.length < GIT_LFS_PREFIX.length) return false
  // Check whether the content begins with the characteristic string of Git LFS placeholders
  return GIT_LFS_PREFIX.compare(content, 0, GIT_LFS_PREFIX.length) === 0
}

/**
 * Register an asset to be emitted as part of the bundle (if necessary)
 * and returns the resolved public URL
 */
async function fileToBuiltUrl(
  pluginContext: PluginContext,
  id: string,
  skipPublicCheck = false,
  forceInline?: boolean,
): Promise<string> {
  const environment = pluginContext.environment
  const topLevelConfig = environment.getTopLevelConfig()
  if (!skipPublicCheck) {
    const publicFile = checkPublicFile(id, topLevelConfig)
    if (publicFile) {
      if (inlineRE.test(id)) {
        // If inline via query, re-assign the id so it can be read by the fs and inlined
        id = publicFile
      } else {
        return publicFileToBuiltUrl(id, topLevelConfig)
      }
    }
  }

  const cache = assetCache.get(environment)!
  const cached = cache.get(id)
  if (cached) {
    return cached
  }

  let { file, postfix } = splitFileAndPostfix(id)
  const content = await fsp.readFile(file)

  let url: string
  if (
    shouldInline(environment, file, id, content, pluginContext, forceInline)
  ) {
    url = assetToDataURL(environment, file, content)
  } else {
    // emit as asset
    const originalFileName = normalizePath(
      path.relative(environment.config.root, file),
    )
    const referenceId = pluginContext.emitFile({
      type: 'asset',
      // Ignore directory structure for asset file names
      name: path.basename(file),
      originalFileName,
      source: content,
    })

    if (environment.config.command === 'build' && noInlineRE.test(postfix)) {
      postfix = postfix.replace(noInlineRE, '').replace(/^&/, '?')
    }

    url = `__VITE_ASSET__${referenceId}__${postfix ? `$_${postfix}__` : ``}`
  }

  cache.set(id, url)
  return url
}

export async function urlToBuiltUrl(
  pluginContext: PluginContext,
  url: string,
  importer: string,
  forceInline?: boolean,
): Promise<string> {
  const topLevelConfig = pluginContext.environment.getTopLevelConfig()
  if (checkPublicFile(url, topLevelConfig)) {
    return publicFileToBuiltUrl(url, topLevelConfig)
  }
  const file =
    url[0] === '/'
      ? path.join(topLevelConfig.root, url)
      : path.join(path.dirname(importer), url)
  return fileToBuiltUrl(
    pluginContext,
    file,
    // skip public check since we just did it above
    true,
    forceInline,
  )
}

function shouldInline(
  environment: Environment,
  file: string,
  id: string,
  content: Buffer,
  /** Should be passed only in build */
  buildPluginContext: PluginContext | undefined,
  forceInline: boolean | undefined,
): boolean {
  if (noInlineRE.test(id)) return false
  if (inlineRE.test(id)) return true
  // Do build only checks if passed the plugin context during build
  if (buildPluginContext) {
    if (environment.config.build.lib) return true
    if (buildPluginContext.getModuleInfo(id)?.isEntry) return false
  }
  if (forceInline !== undefined) return forceInline
  if (file.endsWith('.html')) return false
  // Don't inline SVG with fragments, as they are meant to be reused
  if (file.endsWith('.svg') && id.includes('#')) return false
  let limit: number
  const { assetsInlineLimit } = environment.config.build
  if (typeof assetsInlineLimit === 'function') {
    const userShouldInline = assetsInlineLimit(file, content)
    if (userShouldInline != null) return userShouldInline
    limit = DEFAULT_ASSETS_INLINE_LIMIT
  } else {
    limit = Number(assetsInlineLimit)
  }
  return content.length < limit && !isGitLfsPlaceholder(content)
}

function assetToDataURL(
  environment: Environment,
  file: string,
  content: Buffer,
) {
  if (environment.config.build.lib && isGitLfsPlaceholder(content)) {
    environment.logger.warn(
      colors.yellow(`Inlined file ${file} was not downloaded via Git LFS`),
    )
  }

  if (file.endsWith('.svg')) {
    return svgToDataURL(content)
  } else {
    const mimeType = mrmime.lookup(file) ?? 'application/octet-stream'
    // base64 inlined as a string
    return `data:${mimeType};base64,${content.toString('base64')}`
  }
}

const nestedQuotesRE = /"[^"']*'[^"]*"|'[^'"]*"[^']*'/

// Inspired by https://github.com/iconify/iconify/blob/main/packages/utils/src/svg/url.ts
function svgToDataURL(content: Buffer): string {
  const stringContent = content.toString()
  // If the SVG contains some text or HTML, any transformation is unsafe, and given that double quotes would then
  // need to be escaped, the gain to use a data URI would be ridiculous if not negative
  if (
    stringContent.includes('<text') ||
    stringContent.includes('<foreignObject') ||
    nestedQuotesRE.test(stringContent)
  ) {
    return `data:image/svg+xml;base64,${content.toString('base64')}`
  } else {
    return (
      'data:image/svg+xml,' +
      stringContent
        .trim()
        .replaceAll(/>\s+</g, '><')
        .replaceAll('"', "'")
        .replaceAll('%', '%25')
        .replaceAll('#', '%23')
        .replaceAll('<', '%3c')
        .replaceAll('>', '%3e')
        // Spaces are not valid in srcset it has some use cases
        // it can make the uncompressed URI slightly higher than base64, but will compress way better
        // https://github.com/vitejs/vite/pull/14643#issuecomment-1766288673
        .replaceAll(/\s+/g, '%20')
    )
  }
}<|MERGE_RESOLUTION|>--- conflicted
+++ resolved
@@ -2,15 +2,11 @@
 import fsp from 'node:fs/promises'
 import { Buffer } from 'node:buffer'
 import * as mrmime from 'mrmime'
-<<<<<<< HEAD
-import type { NormalizedOutputOptions, RenderedChunk } from 'rolldown'
-=======
 import type {
   NormalizedOutputOptions,
   PluginContext,
   RenderedChunk,
-} from 'rollup'
->>>>>>> b040d547
+} from 'rolldown'
 import MagicString from 'magic-string'
 import colors from 'picocolors'
 import picomatch from 'picomatch'
