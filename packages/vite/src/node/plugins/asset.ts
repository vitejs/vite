import path from 'node:path'
import { parse as parseUrl } from 'node:url'
import fsp from 'node:fs/promises'
import { Buffer } from 'node:buffer'
import * as mrmime from 'mrmime'
import type {
  NormalizedOutputOptions,
  PluginContext,
  RenderedChunk,
} from 'rollup'
import MagicString from 'magic-string'
import colors from 'picocolors'
import {
  createToImportMetaURLBasedRelativeRuntime,
  toOutputFilePathInJS,
} from '../build'
import type { Plugin } from '../plugin'
import type { ResolvedConfig } from '../config'
import { checkPublicFile } from '../publicDir'
import {
  getHash,
  injectQuery,
  joinUrlSegments,
  normalizePath,
  rawRE,
  removeLeadingSlash,
  removeUrlQuery,
  urlRE,
} from '../utils'
import { DEFAULT_ASSETS_INLINE_LIMIT, FS_PREFIX } from '../constants'
<<<<<<< HEAD
import type { ModuleGraphs } from '../server/moduleGraph'
=======
import type { ModuleGraph } from '../server/moduleGraph'
import { cleanUrl, withTrailingSlash } from '../../shared/utils'
>>>>>>> b20d5425

// referenceId is base64url but replaces - with $
export const assetUrlRE = /__VITE_ASSET__([\w$]+)__(?:\$_(.*?)__)?/g

const jsSourceMapRE = /\.[cm]?js\.map$/

const assetCache = new WeakMap<ResolvedConfig, Map<string, string>>()

// chunk.name is the basename for the asset ignoring the directory structure
// For the manifest, we need to preserve the original file path and isEntry
// for CSS assets. We keep a map from referenceId to this information.
export interface GeneratedAssetMeta {
  originalName: string
  isEntry?: boolean
}
export const generatedAssets = new WeakMap<
  ResolvedConfig,
  Map<string, GeneratedAssetMeta>
>()

// add own dictionary entry by directly assigning mrmime
export function registerCustomMime(): void {
  // https://github.com/lukeed/mrmime/issues/3
  mrmime.mimes['ico'] = 'image/x-icon'
  // https://developer.mozilla.org/en-US/docs/Web/Media/Formats/Containers#flac
  mrmime.mimes['flac'] = 'audio/flac'
  // https://developer.mozilla.org/en-US/docs/Web/HTTP/Basics_of_HTTP/MIME_types/Common_types
  mrmime.mimes['eot'] = 'application/vnd.ms-fontobject'
}

export function renderAssetUrlInJS(
  ctx: PluginContext,
  config: ResolvedConfig,
  chunk: RenderedChunk,
  opts: NormalizedOutputOptions,
  code: string,
): MagicString | undefined {
  const toRelativeRuntime = createToImportMetaURLBasedRelativeRuntime(
    opts.format,
    config.isWorker,
  )

  let match: RegExpExecArray | null
  let s: MagicString | undefined

  // Urls added with JS using e.g.
  // imgElement.src = "__VITE_ASSET__5aA0Ddc0__" are using quotes

  // Urls added in CSS that is imported in JS end up like
  // var inlined = ".inlined{color:green;background:url(__VITE_ASSET__5aA0Ddc0__)}\n";

  // In both cases, the wrapping should already be fine

  assetUrlRE.lastIndex = 0
  while ((match = assetUrlRE.exec(code))) {
    s ||= new MagicString(code)
    const [full, referenceId, postfix = ''] = match
    const file = ctx.getFileName(referenceId)
    chunk.viteMetadata!.importedAssets.add(cleanUrl(file))
    const filename = file + postfix
    const replacement = toOutputFilePathInJS(
      filename,
      'asset',
      chunk.fileName,
      'js',
      config,
      toRelativeRuntime,
    )
    const replacementString =
      typeof replacement === 'string'
        ? JSON.stringify(replacement).slice(1, -1)
        : `"+${replacement.runtime}+"`
    s.update(match.index, match.index + full.length, replacementString)
  }

  // Replace __VITE_PUBLIC_ASSET__5aA0Ddc0__ with absolute paths

  const publicAssetUrlMap = publicAssetUrlCache.get(config)!
  publicAssetUrlRE.lastIndex = 0
  while ((match = publicAssetUrlRE.exec(code))) {
    s ||= new MagicString(code)
    const [full, hash] = match
    const publicUrl = publicAssetUrlMap.get(hash)!.slice(1)
    const replacement = toOutputFilePathInJS(
      publicUrl,
      'public',
      chunk.fileName,
      'js',
      config,
      toRelativeRuntime,
    )
    const replacementString =
      typeof replacement === 'string'
        ? JSON.stringify(replacement).slice(1, -1)
        : `"+${replacement.runtime}+"`
    s.update(match.index, match.index + full.length, replacementString)
  }

  return s
}

// During build, if we don't use a virtual file for public assets, rollup will
// watch for these ids resulting in watching the root of the file system in Windows,
const viteBuildPublicIdPrefix = '\0vite:asset:public'

/**
 * Also supports loading plain strings with import text from './foo.txt?raw'
 */
export function assetPlugin(config: ResolvedConfig): Plugin {
  registerCustomMime()

  let moduleGraph: ModuleGraphs | undefined

  return {
    name: 'vite:asset',

    buildStart() {
      assetCache.set(config, new Map())
      generatedAssets.set(config, new Map())
    },

    configureServer(server) {
      moduleGraph = server.moduleGraph
    },

    resolveId(id) {
      if (!config.assetsInclude(cleanUrl(id)) && !urlRE.test(id)) {
        return
      }
      // imports to absolute urls pointing to files in /public
      // will fail to resolve in the main resolver. handle them here.
      const publicFile = checkPublicFile(id, config)
      if (publicFile) {
        return config.command === 'build'
          ? `${viteBuildPublicIdPrefix}${id}`
          : id
      }
    },

    async load(id, options) {
      if (id.startsWith(viteBuildPublicIdPrefix)) {
        id = id.slice(viteBuildPublicIdPrefix.length)
      }

      if (id[0] === '\0') {
        // Rollup convention, this id should be handled by the
        // plugin that marked it with \0
        return
      }

      // raw requests, read from disk
      if (rawRE.test(id)) {
        const file = checkPublicFile(id, config) || cleanUrl(id)
        this.addWatchFile(file)
        // raw query, read file and return as string
        return `export default ${JSON.stringify(
          await fsp.readFile(file, 'utf-8'),
        )}`
      }

      if (!urlRE.test(id) && !config.assetsInclude(cleanUrl(id))) {
        return
      }

      id = removeUrlQuery(id)
      let url = await fileToUrl(id, config, this)

      // Inherit HMR timestamp if this asset was invalidated
      if (moduleGraph) {
        const runtime = options?.runtime ?? 'browser'
        const mod = moduleGraph.get(runtime).getModuleById(id)
        if (mod && mod.lastHMRTimestamp > 0) {
          url = injectQuery(url, `t=${mod.lastHMRTimestamp}`)
        }
      }

      return `export default ${JSON.stringify(url)}`
    },

    renderChunk(code, chunk, opts) {
      const s = renderAssetUrlInJS(this, config, chunk, opts, code)

      if (s) {
        return {
          code: s.toString(),
          map: config.build.sourcemap
            ? s.generateMap({ hires: 'boundary' })
            : null,
        }
      } else {
        return null
      }
    },

    generateBundle(_, bundle) {
      // do not emit assets for SSR build
      if (
        config.command === 'build' &&
        config.build.ssr &&
        !config.build.ssrEmitAssets
      ) {
        for (const file in bundle) {
          if (
            bundle[file].type === 'asset' &&
            !file.endsWith('ssr-manifest.json') &&
            !jsSourceMapRE.test(file)
          ) {
            delete bundle[file]
          }
        }
      }
    },
  }
}

export async function fileToUrl(
  id: string,
  config: ResolvedConfig,
  ctx: PluginContext,
): Promise<string> {
  if (config.command === 'serve') {
    return fileToDevUrl(id, config)
  } else {
    return fileToBuiltUrl(id, config, ctx)
  }
}

function fileToDevUrl(id: string, config: ResolvedConfig) {
  let rtn: string
  if (checkPublicFile(id, config)) {
    // in public dir during dev, keep the url as-is
    rtn = id
  } else if (id.startsWith(withTrailingSlash(config.root))) {
    // in project root, infer short public path
    rtn = '/' + path.posix.relative(config.root, id)
  } else {
    // outside of project root, use absolute fs path
    // (this is special handled by the serve static middleware
    rtn = path.posix.join(FS_PREFIX, id)
  }
  const base = joinUrlSegments(config.server?.origin ?? '', config.base)
  return joinUrlSegments(base, removeLeadingSlash(rtn))
}

export function getPublicAssetFilename(
  hash: string,
  config: ResolvedConfig,
): string | undefined {
  return publicAssetUrlCache.get(config)?.get(hash)
}

export const publicAssetUrlCache = new WeakMap<
  ResolvedConfig,
  // hash -> url
  Map<string, string>
>()

export const publicAssetUrlRE = /__VITE_PUBLIC_ASSET__([a-z\d]{8})__/g

export function publicFileToBuiltUrl(
  url: string,
  config: ResolvedConfig,
): string {
  if (config.command !== 'build') {
    // We don't need relative base or renderBuiltUrl support during dev
    return joinUrlSegments(config.base, url)
  }
  const hash = getHash(url)
  let cache = publicAssetUrlCache.get(config)
  if (!cache) {
    cache = new Map<string, string>()
    publicAssetUrlCache.set(config, cache)
  }
  if (!cache.get(hash)) {
    cache.set(hash, url)
  }
  return `__VITE_PUBLIC_ASSET__${hash}__`
}

const GIT_LFS_PREFIX = Buffer.from('version https://git-lfs.github.com')
function isGitLfsPlaceholder(content: Buffer): boolean {
  if (content.length < GIT_LFS_PREFIX.length) return false
  // Check whether the content begins with the characteristic string of Git LFS placeholders
  return GIT_LFS_PREFIX.compare(content, 0, GIT_LFS_PREFIX.length) === 0
}

/**
 * Register an asset to be emitted as part of the bundle (if necessary)
 * and returns the resolved public URL
 */
async function fileToBuiltUrl(
  id: string,
  config: ResolvedConfig,
  pluginContext: PluginContext,
  skipPublicCheck = false,
  forceInline?: boolean,
): Promise<string> {
  if (!skipPublicCheck && checkPublicFile(id, config)) {
    return publicFileToBuiltUrl(id, config)
  }

  const cache = assetCache.get(config)!
  const cached = cache.get(id)
  if (cached) {
    return cached
  }

  const file = cleanUrl(id)
  const content = await fsp.readFile(file)

  let url: string
  if (shouldInline(config, file, id, content, forceInline)) {
    if (config.build.lib && isGitLfsPlaceholder(content)) {
      config.logger.warn(
        colors.yellow(`Inlined file ${id} was not downloaded via Git LFS`),
      )
    }

    if (file.endsWith('.svg')) {
      url = svgToDataURL(content)
    } else {
      const mimeType = mrmime.lookup(file) ?? 'application/octet-stream'
      // base64 inlined as a string
      url = `data:${mimeType};base64,${content.toString('base64')}`
    }
  } else {
    // emit as asset
    const { search, hash } = parseUrl(id)
    const postfix = (search || '') + (hash || '')

    const referenceId = pluginContext.emitFile({
      // Ignore directory structure for asset file names
      name: path.basename(file),
      type: 'asset',
      source: content,
    })

    const originalName = normalizePath(path.relative(config.root, file))
    generatedAssets.get(config)!.set(referenceId, { originalName })

    url = `__VITE_ASSET__${referenceId}__${postfix ? `$_${postfix}__` : ``}` // TODO_BASE
  }

  cache.set(id, url)
  return url
}

export async function urlToBuiltUrl(
  url: string,
  importer: string,
  config: ResolvedConfig,
  pluginContext: PluginContext,
  forceInline?: boolean,
): Promise<string> {
  if (checkPublicFile(url, config)) {
    return publicFileToBuiltUrl(url, config)
  }
  const file =
    url[0] === '/'
      ? path.join(config.root, url)
      : path.join(path.dirname(importer), url)
  return fileToBuiltUrl(
    file,
    config,
    pluginContext,
    // skip public check since we just did it above
    true,
    forceInline,
  )
}

const shouldInline = (
  config: ResolvedConfig,
  file: string,
  id: string,
  content: Buffer,
  forceInline: boolean | undefined,
): boolean => {
  if (config.build.lib) return true
  if (forceInline !== undefined) return forceInline
  let limit: number
  if (typeof config.build.assetsInlineLimit === 'function') {
    const userShouldInline = config.build.assetsInlineLimit(file, content)
    if (userShouldInline != null) return userShouldInline
    limit = DEFAULT_ASSETS_INLINE_LIMIT
  } else {
    limit = Number(config.build.assetsInlineLimit)
  }
  if (file.endsWith('.html')) return false
  // Don't inline SVG with fragments, as they are meant to be reused
  if (file.endsWith('.svg') && id.includes('#')) return false
  return content.length < limit && !isGitLfsPlaceholder(content)
}

const nestedQuotesRE = /"[^"']*'[^"]*"|'[^'"]*"[^']*'/

// Inspired by https://github.com/iconify/iconify/blob/main/packages/utils/src/svg/url.ts
function svgToDataURL(content: Buffer): string {
  const stringContent = content.toString()
  // If the SVG contains some text or HTML, any transformation is unsafe, and given that double quotes would then
  // need to be escaped, the gain to use a data URI would be ridiculous if not negative
  if (
    stringContent.includes('<text') ||
    stringContent.includes('<foreignObject') ||
    nestedQuotesRE.test(stringContent)
  ) {
    return `data:image/svg+xml;base64,${content.toString('base64')}`
  } else {
    return (
      'data:image/svg+xml,' +
      stringContent
        .trim()
        .replaceAll(/>\s+</g, '><')
        .replaceAll('"', "'")
        .replaceAll('%', '%25')
        .replaceAll('#', '%23')
        .replaceAll('<', '%3c')
        .replaceAll('>', '%3e')
        // Spaces are not valid in srcset it has some use cases
        // it can make the uncompressed URI slightly higher than base64, but will compress way better
        // https://github.com/vitejs/vite/pull/14643#issuecomment-1766288673
        .replaceAll(/\s+/g, '%20')
    )
  }
}<|MERGE_RESOLUTION|>--- conflicted
+++ resolved
@@ -28,12 +28,8 @@
   urlRE,
 } from '../utils'
 import { DEFAULT_ASSETS_INLINE_LIMIT, FS_PREFIX } from '../constants'
-<<<<<<< HEAD
 import type { ModuleGraphs } from '../server/moduleGraph'
-=======
-import type { ModuleGraph } from '../server/moduleGraph'
 import { cleanUrl, withTrailingSlash } from '../../shared/utils'
->>>>>>> b20d5425
 
 // referenceId is base64url but replaces - with $
 export const assetUrlRE = /__VITE_ASSET__([\w$]+)__(?:\$_(.*?)__)?/g
