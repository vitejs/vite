import fs from 'node:fs'
import path from 'node:path'
import colors from 'picocolors'
import type { PartialResolvedId } from 'rollup'
import { exports, imports } from 'resolve.exports'
import { hasESMSyntax } from 'mlly'
import type { Plugin } from '../plugin'
import {
  CLIENT_ENTRY,
  DEFAULT_EXTENSIONS,
  DEFAULT_MAIN_FIELDS,
  DEP_VERSION_RE,
  ENV_ENTRY,
  FS_PREFIX,
  OPTIMIZABLE_ENTRY_RE,
  SPECIAL_QUERY_RE,
} from '../constants'
import {
  bareImportRE,
  cleanUrl,
  createDebugger,
  deepImportRE,
  fsPathFromId,
  getNpmPackageName,
  injectQuery,
  isBuiltin,
  isDataUrl,
  isExternalUrl,
  isFilePathESM,
  isInNodeModules,
  isNonDriveRelativeAbsolutePath,
  isObject,
  isOptimizable,
  isTsRequest,
  isWindows,
  normalizePath,
  safeRealpathSync,
  slash,
  tryStatSync,
  withTrailingSlash,
} from '../utils'
import { optimizedDepInfoFromFile, optimizedDepInfoFromId } from '../optimizer'
import type { DepsOptimizer } from '../optimizer'
import type { SSROptions } from '..'
import type { PackageCache, PackageData } from '../packages'
import {
  findNearestMainPackageData,
  findNearestPackageData,
  loadPackageData,
  resolvePackageData,
} from '../packages'

const normalizedClientEntry = normalizePath(CLIENT_ENTRY)
const normalizedEnvEntry = normalizePath(ENV_ENTRY)

const ERR_RESOLVE_PACKAGE_ENTRY_FAIL = 'ERR_RESOLVE_PACKAGE_ENTRY_FAIL'

// special id for paths marked with browser: false
// https://github.com/defunctzombie/package-browser-field-spec#ignore-a-module
export const browserExternalId = '__vite-browser-external'
// special id for packages that are optional peer deps
export const optionalPeerDepId = '__vite-optional-peer-dep'

const subpathImportsPrefix = '#'

const startsWithWordCharRE = /^\w/

const debug = createDebugger('vite:resolve-details', {
  onlyWhenFocused: true,
})

export interface ResolveOptions {
  /**
   * @default ['browser', 'module', 'jsnext:main', 'jsnext']
   */
  mainFields?: string[]
  conditions?: string[]
  /**
   * @default ['.mjs', '.js', '.mts', '.ts', '.jsx', '.tsx', '.json']
   */
  extensions?: string[]
  dedupe?: string[]
  /**
   * @default false
   */
  preserveSymlinks?: boolean
}

export interface InternalResolveOptions extends Required<ResolveOptions> {
  root: string
  isBuild: boolean
  isProduction: boolean
  ssrConfig?: SSROptions
  packageCache?: PackageCache
  /**
   * src code mode also attempts the following:
   * - resolving /xxx as URLs
   * - resolving bare imports from optimized deps
   */
  asSrc?: boolean
  tryIndex?: boolean
  tryPrefix?: string
  preferRelative?: boolean
  isRequire?: boolean
  // #3040
  // when the importer is a ts module,
  // if the specifier requests a non-existent `.js/jsx/mjs/cjs` file,
  // should also try import from `.ts/tsx/mts/cts` source file as fallback.
  isFromTsImporter?: boolean
  tryEsmOnly?: boolean
  // True when resolving during the scan phase to discover dependencies
  scan?: boolean
  // Appends ?__vite_skip_optimization to the resolved id if shouldn't be optimized
  ssrOptimizeCheck?: boolean
  // Resolve using esbuild deps optimization
  getDepsOptimizer?: (ssr: boolean) => DepsOptimizer | undefined
  shouldExternalize?: (id: string, importer?: string) => boolean | undefined

  /**
   * Set by createResolver, we only care about the resolved id. moduleSideEffects
   * and other fields are discarded so we can avoid computing them.
   * @internal
   */
  idOnly?: boolean
}

export function resolvePlugin(resolveOptions: InternalResolveOptions): Plugin {
  const {
    root,
    isProduction,
    asSrc,
    ssrConfig,
    preferRelative = false,
  } = resolveOptions

  const { target: ssrTarget, noExternal: ssrNoExternal } = ssrConfig ?? {}

  // In unix systems, absolute paths inside root first needs to be checked as an
  // absolute URL (/root/root/path-to-file) resulting in failed checks before falling
  // back to checking the path as absolute. If /root/root isn't a valid path, we can
  // avoid these checks. Absolute paths inside root are common in user code as many
  // paths are resolved by the user. For example for an alias.
  const rootInRoot = tryStatSync(path.join(root, root))?.isDirectory() ?? false

  return {
    name: 'vite:resolve',

    async resolveId(id, importer, resolveOpts) {
      if (
        id[0] === '\0' ||
        id.startsWith('virtual:') ||
        // When injected directly in html/client code
        id.startsWith('/virtual:')
      ) {
        return
      }

      const ssr = resolveOpts?.ssr === true

      // We need to delay depsOptimizer until here instead of passing it as an option
      // the resolvePlugin because the optimizer is created on server listen during dev
      const depsOptimizer = resolveOptions.getDepsOptimizer?.(ssr)

      if (id.startsWith(browserExternalId)) {
        return id
      }

      const targetWeb = !ssr || ssrTarget === 'webworker'

      // this is passed by @rollup/plugin-commonjs
      const isRequire: boolean =
        resolveOpts?.custom?.['node-resolve']?.isRequire ?? false

      // end user can configure different conditions for ssr and client.
      // falls back to client conditions if no ssr conditions supplied
      const ssrConditions =
        resolveOptions.ssrConfig?.resolve?.conditions ||
        resolveOptions.conditions

      const options: InternalResolveOptions = {
        isRequire,
        ...resolveOptions,
        scan: resolveOpts?.scan ?? resolveOptions.scan,
        conditions: ssr ? ssrConditions : resolveOptions.conditions,
      }

      const resolvedImports = resolveSubpathImports(
        id,
        importer,
        options,
        targetWeb,
      )
      if (resolvedImports) {
        id = resolvedImports

        if (resolveOpts.custom?.['vite:import-glob']?.isSubImportsPattern) {
          return id
        }
      }

      if (importer) {
        if (
          isTsRequest(importer) ||
          resolveOpts.custom?.depScan?.loader?.startsWith('ts')
        ) {
          options.isFromTsImporter = true
        } else {
          const moduleLang = this.getModuleInfo(importer)?.meta?.vite?.lang
          options.isFromTsImporter = moduleLang && isTsRequest(`.${moduleLang}`)
        }
      }

      let res: string | PartialResolvedId | undefined

      // resolve pre-bundled deps requests, these could be resolved by
      // tryFileResolve or /fs/ resolution but these files may not yet
      // exists if we are in the middle of a deps re-processing
      if (asSrc && depsOptimizer?.isOptimizedDepUrl(id)) {
        const optimizedPath = id.startsWith(FS_PREFIX)
          ? fsPathFromId(id)
          : normalizePath(path.resolve(root, id.slice(1)))
        return optimizedPath
      }

      // explicit fs paths that starts with /@fs/*
      if (asSrc && id.startsWith(FS_PREFIX)) {
        res = fsPathFromId(id)
        // We don't need to resolve these paths since they are already resolved
        // always return here even if res doesn't exist since /@fs/ is explicit
        // if the file doesn't exist it should be a 404.
        debug?.(`[@fs] ${colors.cyan(id)} -> ${colors.dim(res)}`)
        return ensureVersionQuery(res, id, options, depsOptimizer)
      }

      // URL
      // /foo -> /fs-root/foo
      if (
        asSrc &&
        id[0] === '/' &&
        (rootInRoot || !id.startsWith(withTrailingSlash(root)))
      ) {
        const fsPath = path.resolve(root, id.slice(1))
        if ((res = tryFsResolve(fsPath, options))) {
          debug?.(`[url] ${colors.cyan(id)} -> ${colors.dim(res)}`)
          return ensureVersionQuery(res, id, options, depsOptimizer)
        }
      }

      // relative
      if (
        id[0] === '.' ||
        ((preferRelative || importer?.endsWith('.html')) &&
          startsWithWordCharRE.test(id))
      ) {
        const basedir = importer ? path.dirname(importer) : process.cwd()
        const fsPath = path.resolve(basedir, id)
        // handle browser field mapping for relative imports

        const normalizedFsPath = normalizePath(fsPath)

        if (depsOptimizer?.isOptimizedDepFile(normalizedFsPath)) {
          // Optimized files could not yet exist in disk, resolve to the full path
          // Inject the current browserHash version if the path doesn't have one
          if (
            !resolveOptions.isBuild &&
            !normalizedFsPath.match(DEP_VERSION_RE)
          ) {
            const browserHash = optimizedDepInfoFromFile(
              depsOptimizer.metadata,
              normalizedFsPath,
            )?.browserHash
            if (browserHash) {
              return injectQuery(normalizedFsPath, `v=${browserHash}`)
            }
          }
          return normalizedFsPath
        }

        if (
          targetWeb &&
          options.mainFields.includes('browser') &&
          (res = tryResolveBrowserMapping(fsPath, importer, options, true))
        ) {
          return res
        }

        if ((res = tryFsResolve(fsPath, options))) {
          res = ensureVersionQuery(res, id, options, depsOptimizer)
          debug?.(`[relative] ${colors.cyan(id)} -> ${colors.dim(res)}`)

          // If this isn't a script imported from a .html file, include side effects
          // hints so the non-used code is properly tree-shaken during build time.
          if (
            !options.idOnly &&
            !options.scan &&
            options.isBuild &&
            !importer?.endsWith('.html')
          ) {
            const resPkg = findNearestPackageData(
              path.dirname(res),
              options.packageCache,
            )
            if (resPkg) {
              return {
                id: res,
                moduleSideEffects: resPkg.hasSideEffects(res),
              }
            }
          }
          return res
        }
      }

      // drive relative fs paths (only windows)
      if (isWindows && id[0] === '/') {
        const basedir = importer ? path.dirname(importer) : process.cwd()
        const fsPath = path.resolve(basedir, id)
        if ((res = tryFsResolve(fsPath, options))) {
          debug?.(`[drive-relative] ${colors.cyan(id)} -> ${colors.dim(res)}`)
          return ensureVersionQuery(res, id, options, depsOptimizer)
        }
      }

      // absolute fs paths
      if (
        isNonDriveRelativeAbsolutePath(id) &&
        (res = tryFsResolve(id, options))
      ) {
        debug?.(`[fs] ${colors.cyan(id)} -> ${colors.dim(res)}`)
        return ensureVersionQuery(res, id, options, depsOptimizer)
      }

      // external
      if (isExternalUrl(id)) {
        return options.idOnly ? id : { id, external: true }
      }

      // data uri: pass through (this only happens during build and will be
      // handled by dedicated plugin)
      if (isDataUrl(id)) {
        return null
      }

      // bare package imports, perform node resolve
      if (bareImportRE.test(id)) {
        const external = options.shouldExternalize?.(id, importer)
        if (
          !external &&
          asSrc &&
          depsOptimizer &&
          !options.scan &&
          (res = await tryOptimizedResolve(
            depsOptimizer,
            id,
            importer,
            options.preserveSymlinks,
            options.packageCache,
          ))
        ) {
          return res
        }

        if (
          targetWeb &&
          options.mainFields.includes('browser') &&
          (res = tryResolveBrowserMapping(
            id,
            importer,
            options,
            false,
            external,
          ))
        ) {
          return res
        }

        if (
          (res = tryNodeResolve(
            id,
            importer,
            options,
            targetWeb,
            depsOptimizer,
            ssr,
            external,
          ))
        ) {
          return res
        }

        // node built-ins.
        // externalize if building for SSR, otherwise redirect to empty module
        if (isBuiltin(id)) {
          if (ssr) {
            if (ssrNoExternal === true) {
              let message = `Cannot bundle Node.js built-in "${id}"`
              if (importer) {
                message += ` imported from "${path.relative(
                  process.cwd(),
                  importer,
                )}"`
              }
              message += `. Consider disabling ssr.noExternal or remove the built-in dependency.`
              this.error(message)
            }

            return options.idOnly ? id : { id, external: true }
          } else {
            if (!asSrc) {
              debug?.(
                `externalized node built-in "${id}" to empty module. ` +
                  `(imported by: ${colors.white(colors.dim(importer))})`,
              )
            } else if (isProduction) {
              this.warn(
                `Module "${id}" has been externalized for browser compatibility, imported by "${importer}". ` +
                  `See http://vitejs.dev/guide/troubleshooting.html#module-externalized-for-browser-compatibility for more details.`,
              )
            }
            return isProduction
              ? browserExternalId
              : `${browserExternalId}:${id}`
          }
        }
      }

      debug?.(`[fallthrough] ${colors.dim(id)}`)
    },

    load(id) {
      if (id.startsWith(browserExternalId)) {
        if (isProduction) {
          return `export default {}`
        } else {
          id = id.slice(browserExternalId.length + 1)
          return `\
export default new Proxy({}, {
  get(_, key) {
    throw new Error(\`Module "${id}" has been externalized for browser compatibility. Cannot access "${id}.\${key}" in client code.  See http://vitejs.dev/guide/troubleshooting.html#module-externalized-for-browser-compatibility for more details.\`)
  }
})`
        }
      }
      if (id.startsWith(optionalPeerDepId)) {
        if (isProduction) {
          return `export default {}`
        } else {
          const [, peerDep, parentDep] = id.split(':')
          return `throw new Error(\`Could not resolve "${peerDep}" imported by "${parentDep}". Is it installed?\`)`
        }
      }
    },
  }
}

function resolveSubpathImports(
  id: string,
  importer: string | undefined,
  options: InternalResolveOptions,
  targetWeb: boolean,
) {
  if (!importer || !id.startsWith(subpathImportsPrefix)) return
  const basedir = path.dirname(importer)
  const pkgData = findNearestPackageData(basedir, options.packageCache)
  if (!pkgData) return

  let importsPath = resolveExportsOrImports(
    pkgData.data,
    id,
    options,
    targetWeb,
    'imports',
  )

  if (importsPath?.[0] === '.') {
    importsPath = path.relative(basedir, path.join(pkgData.dir, importsPath))

    if (importsPath[0] !== '.') {
      importsPath = `./${importsPath}`
    }
  }

  return importsPath
}

function ensureVersionQuery(
  resolved: string,
  id: string,
  options: InternalResolveOptions,
  depsOptimizer?: DepsOptimizer,
): string {
  if (
    !options.isBuild &&
    !options.scan &&
    depsOptimizer &&
    !(resolved === normalizedClientEntry || resolved === normalizedEnvEntry)
  ) {
    // Ensure that direct imports of node_modules have the same version query
    // as if they would have been imported through a bare import
    // Use the original id to do the check as the resolved id may be the real
    // file path after symlinks resolution
    const isNodeModule = isInNodeModules(id) || isInNodeModules(resolved)

    if (isNodeModule && !resolved.match(DEP_VERSION_RE)) {
      const versionHash = depsOptimizer.metadata.browserHash
      if (versionHash && isOptimizable(resolved, depsOptimizer.options)) {
        resolved = injectQuery(resolved, `v=${versionHash}`)
      }
    }
  }
  return resolved
}

function splitFileAndPostfix(path: string) {
  const file = cleanUrl(path)
  return { file, postfix: path.slice(file.length) }
}

export function tryFsResolve(
  fsPath: string,
  options: InternalResolveOptions,
  tryIndex = true,
  targetWeb = true,
  skipPackageJson = false,
): string | undefined {
  // Dependencies like es5-ext use `#` in their paths. We don't support `#` in user
  // source code so we only need to perform the check for dependencies.
  // We don't support `?` in node_modules paths, so we only need to check in this branch.
  const hashIndex = fsPath.indexOf('#')
  if (hashIndex >= 0 && isInNodeModules(fsPath)) {
    const queryIndex = fsPath.indexOf('?')
    // We only need to check foo#bar?baz and foo#bar, ignore foo?bar#baz
    if (queryIndex < 0 || queryIndex > hashIndex) {
      const file = queryIndex > hashIndex ? fsPath.slice(0, queryIndex) : fsPath
      const res = tryCleanFsResolve(
        file,
        options,
        tryIndex,
        targetWeb,
        skipPackageJson,
      )
      if (res) return res + fsPath.slice(file.length)
    }
  }

  const { file, postfix } = splitFileAndPostfix(fsPath)
  const res = tryCleanFsResolve(
    file,
    options,
    tryIndex,
    targetWeb,
    skipPackageJson,
  )
  if (res) return res + postfix
}

const knownTsOutputRE = /\.(?:js|mjs|cjs|jsx)$/
const isPossibleTsOutput = (url: string): boolean => knownTsOutputRE.test(url)

function tryCleanFsResolve(
  file: string,
  options: InternalResolveOptions,
  tryIndex = true,
  targetWeb = true,
  skipPackageJson = false,
): string | undefined {
  const { tryPrefix, extensions, preserveSymlinks } = options

  const fileStat = tryStatSync(file)

  // Try direct match first
  if (fileStat?.isFile()) return getRealPath(file, options.preserveSymlinks)

  let res: string | undefined

  // If path.dirname is a valid directory, try extensions and ts resolution logic
  const possibleJsToTs = options.isFromTsImporter && isPossibleTsOutput(file)
  if (possibleJsToTs || extensions.length || tryPrefix) {
    const dirPath = path.dirname(file)
    const dirStat = tryStatSync(dirPath)
    if (dirStat?.isDirectory()) {
      if (possibleJsToTs) {
        // try resolve .js, .mjs, .cjs or .jsx import to typescript file
        const fileExt = path.extname(file)
        const fileName = file.slice(0, -fileExt.length)
        if (
          (res = tryResolveRealFile(
            fileName + fileExt.replace('js', 'ts'),
            preserveSymlinks,
          ))
        )
          return res
        // for .js, also try .tsx
        if (
          fileExt === '.js' &&
          (res = tryResolveRealFile(fileName + '.tsx', preserveSymlinks))
        )
          return res
      }

      if (
        (res = tryResolveRealFileWithExtensions(
          file,
          extensions,
          preserveSymlinks,
        ))
      )
        return res

      if (tryPrefix) {
        const prefixed = `${dirPath}/${options.tryPrefix}${path.basename(file)}`

        if ((res = tryResolveRealFile(prefixed, preserveSymlinks))) return res

        if (
          (res = tryResolveRealFileWithExtensions(
            prefixed,
            extensions,
            preserveSymlinks,
          ))
        )
          return res
      }
    }
  }

  if (tryIndex && fileStat) {
    // Path points to a directory, check for package.json and entry and /index file
    const dirPath = file

    if (!skipPackageJson) {
      let pkgPath = `${dirPath}/package.json`
      try {
        if (fs.existsSync(pkgPath)) {
          if (!options.preserveSymlinks) {
            pkgPath = safeRealpathSync(pkgPath)
          }
          // path points to a node package
          const pkg = loadPackageData(pkgPath)
          return resolvePackageEntry(dirPath, pkg, targetWeb, options)
        }
      } catch (e) {
        // This check is best effort, so if an entry is not found, skip error for now
        if (e.code !== ERR_RESOLVE_PACKAGE_ENTRY_FAIL && e.code !== 'ENOENT')
          throw e
      }
    }

    if (
      (res = tryResolveRealFileWithExtensions(
        `${dirPath}/index`,
        extensions,
        preserveSymlinks,
      ))
    )
      return res

    if (tryPrefix) {
      if (
        (res = tryResolveRealFileWithExtensions(
          `${dirPath}/${options.tryPrefix}index`,
          extensions,
          preserveSymlinks,
        ))
      )
        return res
    }
  }
}

function tryResolveRealFile(
  file: string,
  preserveSymlinks: boolean,
): string | undefined {
  const stat = tryStatSync(file)
  if (stat?.isFile()) return getRealPath(file, preserveSymlinks)
}

function tryResolveRealFileWithExtensions(
  filePath: string,
  extensions: string[],
  preserveSymlinks: boolean,
): string | undefined {
  for (const ext of extensions) {
    const res = tryResolveRealFile(filePath + ext, preserveSymlinks)
    if (res) return res
  }
}

export type InternalResolveOptionsWithOverrideConditions =
  InternalResolveOptions & {
    /**
     * @internal
     */
    overrideConditions?: string[]
  }

export function tryNodeResolve(
  id: string,
  importer: string | null | undefined,
  options: InternalResolveOptionsWithOverrideConditions,
  targetWeb: boolean,
  depsOptimizer?: DepsOptimizer,
  ssr: boolean = false,
  externalize?: boolean,
  allowLinkedExternal: boolean = true,
): PartialResolvedId | undefined {
  const { root, dedupe, isBuild, preserveSymlinks, packageCache } = options

  // check for deep import, e.g. "my-lib/foo"
  const deepMatch = id.match(deepImportRE)
  // package name doesn't include postfixes
  // trim them to support importing package with queries (e.g. `import css from 'normalize.css?inline'`)
  const pkgId = deepMatch ? deepMatch[1] || deepMatch[2] : cleanUrl(id)

  let basedir: string
  if (dedupe?.includes(pkgId)) {
    basedir = root
  } else if (
    importer &&
    path.isAbsolute(importer) &&
    // css processing appends `*` for importer
    (importer[importer.length - 1] === '*' || fs.existsSync(cleanUrl(importer)))
  ) {
    basedir = path.dirname(importer)
  } else {
    basedir = root
  }

  const pkg = resolvePackageData(pkgId, basedir, preserveSymlinks, packageCache)
  if (!pkg) {
    // if import can't be found, check if it's an optional peer dep.
    // if so, we can resolve to a special id that errors only when imported.
    if (
      basedir !== root && // root has no peer dep
      !isBuiltin(id) &&
      !id.includes('\0') &&
      bareImportRE.test(id)
    ) {
      const mainPkg = findNearestMainPackageData(basedir, packageCache)?.data
      if (mainPkg) {
        const pkgName = getNpmPackageName(id)
        if (
          pkgName != null &&
          mainPkg.peerDependencies?.[pkgName] &&
          mainPkg.peerDependenciesMeta?.[pkgName]?.optional
        ) {
          return {
            id: `${optionalPeerDepId}:${id}:${mainPkg.name}`,
          }
        }
      }
    }
    return
  }

  const resolveId = deepMatch ? resolveDeepImport : resolvePackageEntry
  const unresolvedId = deepMatch ? '.' + id.slice(pkgId.length) : id

  let resolved: string | undefined
  try {
    resolved = resolveId(unresolvedId, pkg, targetWeb, options)
  } catch (err) {
    if (!options.tryEsmOnly) {
      throw err
    }
  }
  if (!resolved && options.tryEsmOnly) {
    resolved = resolveId(unresolvedId, pkg, targetWeb, {
      ...options,
      isRequire: false,
      mainFields: DEFAULT_MAIN_FIELDS,
      extensions: DEFAULT_EXTENSIONS,
    })
  }
  if (!resolved) {
    return
  }

  const processResult = (resolved: PartialResolvedId) => {
    if (!externalize) {
      return resolved
    }
    // don't external symlink packages
    if (!allowLinkedExternal && !isInNodeModules(resolved.id)) {
      return resolved
    }
    const resolvedExt = path.extname(resolved.id)
    // don't external non-js imports
    if (
      resolvedExt &&
      resolvedExt !== '.js' &&
      resolvedExt !== '.mjs' &&
      resolvedExt !== '.cjs'
    ) {
      return resolved
    }
    let resolvedId = id
    if (deepMatch && !pkg?.data.exports && path.extname(id) !== resolvedExt) {
      // id date-fns/locale
      // resolve.id ...date-fns/esm/locale/index.js
      const index = resolved.id.indexOf(id)
      if (index > -1) {
        resolvedId = resolved.id.slice(index)
        debug?.(
          `[processResult] ${colors.cyan(id)} -> ${colors.dim(resolvedId)}`,
        )
      }
    }
    return { ...resolved, id: resolvedId, external: true }
  }

  if (
    !options.idOnly &&
    ((!options.scan && isBuild && !depsOptimizer) || externalize)
  ) {
    // Resolve package side effects for build so that rollup can better
    // perform tree-shaking
    return processResult({
      id: resolved,
      moduleSideEffects: pkg.hasSideEffects(resolved),
    })
  }

  if (
    !options.ssrOptimizeCheck &&
    (!isInNodeModules(resolved) || // linked
      !depsOptimizer || // resolving before listening to the server
      options.scan) // initial esbuild scan phase
  ) {
    return { id: resolved }
  }

  // if we reach here, it's a valid dep import that hasn't been optimized.
  const isJsType = depsOptimizer
    ? isOptimizable(resolved, depsOptimizer.options)
    : OPTIMIZABLE_ENTRY_RE.test(resolved)

  let exclude = depsOptimizer?.options.exclude
  let include = depsOptimizer?.options.include
  if (options.ssrOptimizeCheck) {
    // we don't have the depsOptimizer
    exclude = options.ssrConfig?.optimizeDeps?.exclude
    include = options.ssrConfig?.optimizeDeps?.include
  }

  const skipOptimization =
    depsOptimizer?.options.noDiscovery ||
    !isJsType ||
    (importer && isInNodeModules(importer)) ||
    exclude?.includes(pkgId) ||
    exclude?.includes(id) ||
    SPECIAL_QUERY_RE.test(resolved) ||
    // During dev SSR, we don't have a way to reload the module graph if
    // a non-optimized dep is found. So we need to skip optimization here.
    // The only optimized deps are the ones explicitly listed in the config.
    (!options.ssrOptimizeCheck && !isBuild && ssr) ||
    // Only optimize non-external CJS deps during SSR by default
    (ssr &&
      isFilePathESM(resolved, options.packageCache) &&
      !(include?.includes(pkgId) || include?.includes(id)))

  if (options.ssrOptimizeCheck) {
    return {
      id: skipOptimization
        ? injectQuery(resolved, `__vite_skip_optimization`)
        : resolved,
    }
  }

  if (skipOptimization) {
    // excluded from optimization
    // Inject a version query to npm deps so that the browser
    // can cache it without re-validation, but only do so for known js types.
    // otherwise we may introduce duplicated modules for externalized files
    // from pre-bundled deps.
    if (!isBuild) {
      const versionHash = depsOptimizer!.metadata.browserHash
      if (versionHash && isJsType) {
        resolved = injectQuery(resolved, `v=${versionHash}`)
      }
    }
  } else {
    // this is a missing import, queue optimize-deps re-run and
    // get a resolved its optimized info
    const optimizedInfo = depsOptimizer!.registerMissingImport(id, resolved)
    resolved = depsOptimizer!.getOptimizedDepId(optimizedInfo)
  }

  if (!options.idOnly && !options.scan && isBuild) {
    // Resolve package side effects for build so that rollup can better
    // perform tree-shaking
    return {
      id: resolved,
      moduleSideEffects: pkg.hasSideEffects(resolved),
    }
  } else {
    return { id: resolved! }
  }
}

export async function tryOptimizedResolve(
  depsOptimizer: DepsOptimizer,
  id: string,
  importer?: string,
  preserveSymlinks?: boolean,
  packageCache?: PackageCache,
): Promise<string | undefined> {
  // TODO: we need to wait until scanning is done here as this function
  // is used in the preAliasPlugin to decide if an aliased dep is optimized,
  // and avoid replacing the bare import with the resolved path.
  // We should be able to remove this in the future
  await depsOptimizer.scanProcessing

  const metadata = depsOptimizer.metadata

  const depInfo = optimizedDepInfoFromId(metadata, id)
  if (depInfo) {
    return depsOptimizer.getOptimizedDepId(depInfo)
  }

  if (!importer) return

  // further check if id is imported by nested dependency
  let idPkgDir: string | undefined
  const nestedIdMatch = `> ${id}`

  for (const optimizedData of metadata.depInfoList) {
    if (!optimizedData.src) continue // Ignore chunks

    // check where "foo" is nested in "my-lib > foo"
    if (!optimizedData.id.endsWith(nestedIdMatch)) continue

    // lazily initialize idPkgDir
    if (idPkgDir == null) {
      const pkgName = getNpmPackageName(id)
      if (!pkgName) break
      idPkgDir = resolvePackageData(
        pkgName,
        importer,
        preserveSymlinks,
        packageCache,
      )?.dir
      // if still null, it likely means that this id isn't a dep for importer.
      // break to bail early
      if (idPkgDir == null) break
      idPkgDir = normalizePath(idPkgDir)
    }

    // match by src to correctly identify if id belongs to nested dependency
    if (optimizedData.src.startsWith(withTrailingSlash(idPkgDir))) {
      return depsOptimizer.getOptimizedDepId(optimizedData)
    }
  }
}

export function resolvePackageEntry(
  id: string,
  { dir, data, setResolvedCache, getResolvedCache }: PackageData,
  targetWeb: boolean,
  options: InternalResolveOptions,
): string | undefined {
  const { file: idWithoutPostfix, postfix } = splitFileAndPostfix(id)

  const cached = getResolvedCache('.', targetWeb)
  if (cached) {
    return cached + postfix
  }

  try {
    let entryPoint: string | undefined

    // resolve exports field with highest priority
    // using https://github.com/lukeed/resolve.exports
    if (data.exports) {
      entryPoint = resolveExportsOrImports(
        data,
        '.',
        options,
        targetWeb,
        'exports',
      )
    }

<<<<<<< HEAD
    const resolvedFromExports = !!entryPoint

    // if exports resolved to .mjs, still resolve other fields.
    // This is because .mjs files can technically import .cjs files which would
    // make them invalid for pure ESM environments - so if other module/browser
    // fields are present, prioritize those instead.
    if (
      targetWeb &&
      options.mainFields.includes('browser') &&
      (!entryPoint || entryPoint.endsWith('.mjs'))
    ) {
=======
    // handle edge case with browser and module field semantics
    if (!entryPoint && targetWeb && options.browserField) {
>>>>>>> 5631b943
      // check browser field
      // https://github.com/defunctzombie/package-browser-field-spec
      const browserEntry =
        typeof data.browser === 'string'
          ? data.browser
          : isObject(data.browser) && data.browser['.']
      if (browserEntry) {
        // check if the package also has a "module" field.
        if (
          !options.isRequire &&
          options.mainFields.includes('module') &&
          typeof data.module === 'string' &&
          data.module !== browserEntry
        ) {
          // if both are present, we may have a problem: some package points both
          // to ESM, with "module" targeting Node.js, while some packages points
          // "module" to browser ESM and "browser" to UMD/IIFE.
          // the heuristics here is to actually read the browser entry when
          // possible and check for hints of ESM. If it is not ESM, prefer "module"
          // instead; Otherwise, assume it's ESM and use it.
          const resolvedBrowserEntry = tryFsResolve(
            path.join(dir, browserEntry),
            options,
          )
          if (resolvedBrowserEntry) {
            const content = fs.readFileSync(resolvedBrowserEntry, 'utf-8')
            if (hasESMSyntax(content)) {
              // likely ESM, prefer browser
              entryPoint = browserEntry
            } else {
              // non-ESM, UMD or IIFE or CJS(!!! e.g. firebase 7.x), prefer module
              entryPoint = data.module
            }
          }
        } else {
          entryPoint = browserEntry
        }
      }
    }

    // fallback to mainFields if still not resolved
    if (!entryPoint) {
      for (const field of options.mainFields) {
        if (field === 'browser') continue // already checked above
        if (typeof data[field] === 'string') {
          entryPoint = data[field]
          break
        }
      }
    }
    entryPoint ||= data.main

    // try default entry when entry is not define
    // https://nodejs.org/api/modules.html#all-together
    const entryPoints = entryPoint
      ? [entryPoint]
      : ['index.js', 'index.json', 'index.node']

    for (let entry of entryPoints) {
      // make sure we don't get scripts when looking for sass
      let skipPackageJson = false
      if (
        options.mainFields[0] === 'sass' &&
        !options.extensions.includes(path.extname(entry))
      ) {
        entry = ''
        skipPackageJson = true
      } else {
        // resolve object browser field in package.json
        const { browser: browserField } = data
        if (
          targetWeb &&
          options.mainFields.includes('browser') &&
          isObject(browserField)
        ) {
          entry = mapWithBrowserField(entry, browserField) || entry
        }
      }

      const entryPointPath = path.join(dir, entry)
      const resolvedEntryPoint = tryFsResolve(
        entryPointPath,
        options,
        true,
        true,
        skipPackageJson,
      )
      if (resolvedEntryPoint) {
        debug?.(
          `[package entry] ${colors.cyan(idWithoutPostfix)} -> ${colors.dim(
            resolvedEntryPoint,
          )}${postfix !== '' ? ` (postfix: ${postfix})` : ''}`,
        )
        setResolvedCache('.', resolvedEntryPoint, targetWeb)
        return resolvedEntryPoint + postfix
      }
    }
  } catch (e) {
    packageEntryFailure(id, e.message)
  }
  packageEntryFailure(id)
}

function packageEntryFailure(id: string, details?: string) {
  const err: any = new Error(
    `Failed to resolve entry for package "${id}". ` +
      `The package may have incorrect main/module/exports specified in its package.json` +
      (details ? ': ' + details : '.'),
  )
  err.code = ERR_RESOLVE_PACKAGE_ENTRY_FAIL
  throw err
}

function resolveExportsOrImports(
  pkg: PackageData['data'],
  key: string,
  options: InternalResolveOptionsWithOverrideConditions,
  targetWeb: boolean,
  type: 'imports' | 'exports',
) {
  const additionalConditions = new Set(
    options.overrideConditions || [
      'production',
      'development',
      'module',
      ...options.conditions,
    ],
  )

  const conditions = [...additionalConditions].filter((condition) => {
    switch (condition) {
      case 'production':
        return options.isProduction
      case 'development':
        return !options.isProduction
    }
    return true
  })

  const fn = type === 'imports' ? imports : exports
  const result = fn(pkg, key, {
    browser: targetWeb && !additionalConditions.has('node'),
    require: options.isRequire && !additionalConditions.has('import'),
    conditions,
  })

  return result ? result[0] : undefined
}

function resolveDeepImport(
  id: string,
  {
    webResolvedImports,
    setResolvedCache,
    getResolvedCache,
    dir,
    data,
  }: PackageData,
  targetWeb: boolean,
  options: InternalResolveOptions,
): string | undefined {
  const cache = getResolvedCache(id, targetWeb)
  if (cache) {
    return cache
  }

  let relativeId: string | undefined | void = id
  const { exports: exportsField, browser: browserField } = data

  // map relative based on exports data
  if (exportsField) {
    if (isObject(exportsField) && !Array.isArray(exportsField)) {
      // resolve without postfix (see #7098)
      const { file, postfix } = splitFileAndPostfix(relativeId)
      const exportsId = resolveExportsOrImports(
        data,
        file,
        options,
        targetWeb,
        'exports',
      )
      if (exportsId !== undefined) {
        relativeId = exportsId + postfix
      } else {
        relativeId = undefined
      }
    } else {
      // not exposed
      relativeId = undefined
    }
    if (!relativeId) {
      throw new Error(
        `Package subpath '${relativeId}' is not defined by "exports" in ` +
          `${path.join(dir, 'package.json')}.`,
      )
    }
  } else if (
    targetWeb &&
    options.mainFields.includes('browser') &&
    isObject(browserField)
  ) {
    // resolve without postfix (see #7098)
    const { file, postfix } = splitFileAndPostfix(relativeId)
    const mapped = mapWithBrowserField(file, browserField)
    if (mapped) {
      relativeId = mapped + postfix
    } else if (mapped === false) {
      return (webResolvedImports[id] = browserExternalId)
    }
  }

  if (relativeId) {
    const resolved = tryFsResolve(
      path.join(dir, relativeId),
      options,
      !exportsField, // try index only if no exports field
      targetWeb,
    )
    if (resolved) {
      debug?.(
        `[node/deep-import] ${colors.cyan(id)} -> ${colors.dim(resolved)}`,
      )
      setResolvedCache(id, resolved, targetWeb)
      return resolved
    }
  }
}

function tryResolveBrowserMapping(
  id: string,
  importer: string | undefined,
  options: InternalResolveOptions,
  isFilePath: boolean,
  externalize?: boolean,
) {
  let res: string | undefined
  const pkg =
    importer &&
    findNearestPackageData(path.dirname(importer), options.packageCache)
  if (pkg && isObject(pkg.data.browser)) {
    const mapId = isFilePath ? './' + slash(path.relative(pkg.dir, id)) : id
    const browserMappedPath = mapWithBrowserField(mapId, pkg.data.browser)
    if (browserMappedPath) {
      if (
        (res = bareImportRE.test(browserMappedPath)
          ? tryNodeResolve(browserMappedPath, importer, options, true)?.id
          : tryFsResolve(path.join(pkg.dir, browserMappedPath), options))
      ) {
        debug?.(`[browser mapped] ${colors.cyan(id)} -> ${colors.dim(res)}`)
        let result: PartialResolvedId = { id: res }
        if (options.idOnly) {
          return result
        }
        if (!options.scan && options.isBuild) {
          const resPkg = findNearestPackageData(
            path.dirname(res),
            options.packageCache,
          )
          if (resPkg) {
            result = {
              id: res,
              moduleSideEffects: resPkg.hasSideEffects(res),
            }
          }
        }
        return externalize ? { ...result, external: true } : result
      }
    } else if (browserMappedPath === false) {
      return browserExternalId
    }
  }
}

/**
 * given a relative path in pkg dir,
 * return a relative path in pkg dir,
 * mapped with the "map" object
 *
 * - Returning `undefined` means there is no browser mapping for this id
 * - Returning `false` means this id is explicitly externalized for browser
 */
function mapWithBrowserField(
  relativePathInPkgDir: string,
  map: Record<string, string | false>,
): string | false | undefined {
  const normalizedPath = path.posix.normalize(relativePathInPkgDir)

  for (const key in map) {
    const normalizedKey = path.posix.normalize(key)
    if (
      normalizedPath === normalizedKey ||
      equalWithoutSuffix(normalizedPath, normalizedKey, '.js') ||
      equalWithoutSuffix(normalizedPath, normalizedKey, '/index.js')
    ) {
      return map[key]
    }
  }
}

function equalWithoutSuffix(path: string, key: string, suffix: string) {
  return key.endsWith(suffix) && key.slice(0, -suffix.length) === path
}

function getRealPath(resolved: string, preserveSymlinks?: boolean): string {
  if (!preserveSymlinks && browserExternalId !== resolved) {
    resolved = safeRealpathSync(resolved)
  }
  return normalizePath(resolved)
}<|MERGE_RESOLUTION|>--- conflicted
+++ resolved
@@ -982,22 +982,8 @@
       )
     }
 
-<<<<<<< HEAD
-    const resolvedFromExports = !!entryPoint
-
-    // if exports resolved to .mjs, still resolve other fields.
-    // This is because .mjs files can technically import .cjs files which would
-    // make them invalid for pure ESM environments - so if other module/browser
-    // fields are present, prioritize those instead.
-    if (
-      targetWeb &&
-      options.mainFields.includes('browser') &&
-      (!entryPoint || entryPoint.endsWith('.mjs'))
-    ) {
-=======
     // handle edge case with browser and module field semantics
-    if (!entryPoint && targetWeb && options.browserField) {
->>>>>>> 5631b943
+    if (!entryPoint && targetWeb && options.mainFields.includes('browser')) {
       // check browser field
       // https://github.com/defunctzombie/package-browser-field-spec
       const browserEntry =
