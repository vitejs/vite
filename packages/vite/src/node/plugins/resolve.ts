import fs from 'node:fs'
import path from 'node:path'
import colors from 'picocolors'
import type { PartialResolvedId } from 'rollup'
import { exports, imports } from 'resolve.exports'
import { hasESMSyntax } from 'mlly'
import type { Plugin } from '../plugin'
import {
  CLIENT_ENTRY,
  DEFAULT_EXTENSIONS,
  DEFAULT_MAIN_FIELDS,
  DEP_VERSION_RE,
  ENV_ENTRY,
  FS_PREFIX,
  OPTIMIZABLE_ENTRY_RE,
  SPECIAL_QUERY_RE,
} from '../constants'
import {
  bareImportRE,
  cleanUrl,
  createDebugger,
  deepImportRE,
  fsPathFromId,
  injectQuery,
  isBuiltin,
  isDataUrl,
  isExternalUrl,
  isInNodeModules,
  isNonDriveRelativeAbsolutePath,
  isObject,
  isOptimizable,
  isTsRequest,
  isWindows,
  normalizePath,
  safeRealpathSync,
  slash,
  tryStatSync,
} from '../utils'
import { optimizedDepInfoFromFile, optimizedDepInfoFromId } from '../optimizer'
import type { DepsOptimizer } from '../optimizer'
import type { SSROptions } from '..'
import type { PackageCache, PackageData } from '../packages'
import {
  findNearestMainPackageData,
  findNearestPackageData,
  loadPackageData,
  resolvePackageData,
} from '../packages'

const normalizedClientEntry = normalizePath(CLIENT_ENTRY)
const normalizedEnvEntry = normalizePath(ENV_ENTRY)

// special id for paths marked with browser: false
// https://github.com/defunctzombie/package-browser-field-spec#ignore-a-module
export const browserExternalId = '__vite-browser-external'
// special id for packages that are optional peer deps
export const optionalPeerDepId = '__vite-optional-peer-dep'

const subpathImportsPrefix = '#'

const startsWithWordCharRE = /^\w/

const debug = createDebugger('vite:resolve-details', {
  onlyWhenFocused: true,
})

export interface ResolveOptions {
  /**
   * @default ['module', 'jsnext:main', 'jsnext']
   */
  mainFields?: string[]
  /**
   * @deprecated In future, `mainFields` should be used instead.
   * @default true
   */
  browserField?: boolean
  conditions?: string[]
  /**
   * @default ['.mjs', '.js', '.mts', '.ts', '.jsx', '.tsx', '.json']
   */
  extensions?: string[]
  dedupe?: string[]
  /**
   * @default false
   */
  preserveSymlinks?: boolean
}

export interface InternalResolveOptions extends Required<ResolveOptions> {
  root: string
  isBuild: boolean
  isProduction: boolean
  ssrConfig?: SSROptions
  packageCache?: PackageCache
  /**
   * src code mode also attempts the following:
   * - resolving /xxx as URLs
   * - resolving bare imports from optimized deps
   */
  asSrc?: boolean
  tryIndex?: boolean
  tryPrefix?: string
  preferRelative?: boolean
  isRequire?: boolean
  // #3040
  // when the importer is a ts module,
  // if the specifier requests a non-existent `.js/jsx/mjs/cjs` file,
  // should also try import from `.ts/tsx/mts/cts` source file as fallback.
  isFromTsImporter?: boolean
  tryEsmOnly?: boolean
  // True when resolving during the scan phase to discover dependencies
  scan?: boolean
  // Appends ?__vite_skip_optimization to the resolved id if shouldn't be optimized
  ssrOptimizeCheck?: boolean
  // Resolve using esbuild deps optimization
  getDepsOptimizer?: (ssr: boolean) => DepsOptimizer | undefined
  shouldExternalize?: (id: string) => boolean | undefined

  /**
   * Set by createResolver, we only care about the resolved id. moduleSideEffects
   * and other fields are discarded so we can avoid computing them.
   * @internal
   */
  idOnly?: boolean
}

export function resolvePlugin(resolveOptions: InternalResolveOptions): Plugin {
  const {
    root,
    isProduction,
    asSrc,
    ssrConfig,
    preferRelative = false,
  } = resolveOptions

  const { target: ssrTarget, noExternal: ssrNoExternal } = ssrConfig ?? {}

  // In unix systems, absolute paths inside root first needs to be checked as an
  // absolute URL (/root/root/path-to-file) resulting in failed checks before falling
  // back to checking the path as absolute. If /root/root isn't a valid path, we can
  // avoid these checks. Absolute paths inside root are common in user code as many
  // paths are resolved by the user. For example for an alias.
  const rootInRoot = tryStatSync(path.join(root, root))?.isDirectory() ?? false

  return {
    name: 'vite:resolve',

    async resolveId(id, importer, resolveOpts) {
      if (
        id[0] === '\0' ||
        id.startsWith('virtual:') ||
        // When injected directly in html/client code
        id.startsWith('/virtual:')
      ) {
        return
      }

      const ssr = resolveOpts?.ssr === true

      // We need to delay depsOptimizer until here instead of passing it as an option
      // the resolvePlugin because the optimizer is created on server listen during dev
      const depsOptimizer = resolveOptions.getDepsOptimizer?.(ssr)

      if (id.startsWith(browserExternalId)) {
        return id
      }

      const targetWeb = !ssr || ssrTarget === 'webworker'

      // this is passed by @rollup/plugin-commonjs
      const isRequire: boolean =
        resolveOpts?.custom?.['node-resolve']?.isRequire ?? false

      const options: InternalResolveOptions = {
        isRequire,
        ...resolveOptions,
        scan: resolveOpts?.scan ?? resolveOptions.scan,
      }

      const resolvedImports = resolveSubpathImports(
        id,
        importer,
        options,
        targetWeb,
      )
      if (resolvedImports) {
        id = resolvedImports
      }

      if (importer) {
        if (
          isTsRequest(importer) ||
          resolveOpts.custom?.depScan?.loader?.startsWith('ts')
        ) {
          options.isFromTsImporter = true
        } else {
          const moduleLang = this.getModuleInfo(importer)?.meta?.vite?.lang
          options.isFromTsImporter = moduleLang && isTsRequest(`.${moduleLang}`)
        }
      }

      let res: string | PartialResolvedId | undefined

      // resolve pre-bundled deps requests, these could be resolved by
      // tryFileResolve or /fs/ resolution but these files may not yet
      // exists if we are in the middle of a deps re-processing
      if (asSrc && depsOptimizer?.isOptimizedDepUrl(id)) {
        const optimizedPath = id.startsWith(FS_PREFIX)
          ? fsPathFromId(id)
          : normalizePath(path.resolve(root, id.slice(1)))
        return optimizedPath
      }

      // explicit fs paths that starts with /@fs/*
      if (asSrc && id.startsWith(FS_PREFIX)) {
        res = fsPathFromId(id)
        // We don't need to resolve these paths since they are already resolved
        // always return here even if res doesn't exist since /@fs/ is explicit
        // if the file doesn't exist it should be a 404.
        debug?.(`[@fs] ${colors.cyan(id)} -> ${colors.dim(res)}`)
        return ensureVersionQuery(res, id, options, depsOptimizer)
      }

      // URL
      // /foo -> /fs-root/foo
      if (asSrc && id[0] === '/' && (rootInRoot || !id.startsWith(root))) {
        const fsPath = path.resolve(root, id.slice(1))
        if ((res = tryFsResolve(fsPath, options))) {
          debug?.(`[url] ${colors.cyan(id)} -> ${colors.dim(res)}`)
          return ensureVersionQuery(res, id, options, depsOptimizer)
        }
      }

      // relative
      if (
        id[0] === '.' ||
        ((preferRelative || importer?.endsWith('.html')) &&
          startsWithWordCharRE.test(id))
      ) {
        const basedir = importer ? path.dirname(importer) : process.cwd()
        const fsPath = path.resolve(basedir, id)
        // handle browser field mapping for relative imports

        const normalizedFsPath = normalizePath(fsPath)

        if (depsOptimizer?.isOptimizedDepFile(normalizedFsPath)) {
          // Optimized files could not yet exist in disk, resolve to the full path
          // Inject the current browserHash version if the path doesn't have one
          if (!normalizedFsPath.match(DEP_VERSION_RE)) {
            const browserHash = optimizedDepInfoFromFile(
              depsOptimizer.metadata,
              normalizedFsPath,
            )?.browserHash
            if (browserHash) {
              return injectQuery(normalizedFsPath, `v=${browserHash}`)
            }
          }
          return normalizedFsPath
        }

        if (
          targetWeb &&
          options.browserField &&
          (res = tryResolveBrowserMapping(fsPath, importer, options, true))
        ) {
          return res
        }

        if ((res = tryFsResolve(fsPath, options))) {
          res = ensureVersionQuery(res, id, options, depsOptimizer)
          debug?.(`[relative] ${colors.cyan(id)} -> ${colors.dim(res)}`)

          // If this isn't a script imported from a .html file, include side effects
          // hints so the non-used code is properly tree-shaken during build time.
          if (
            !options.idOnly &&
            !options.scan &&
            options.isBuild &&
            !importer?.endsWith('.html')
          ) {
            const resPkg = findNearestPackageData(
              path.dirname(res),
              options.packageCache,
            )
            if (resPkg) {
              return {
                id: res,
                moduleSideEffects: resPkg.hasSideEffects(res),
              }
            }
          }
          return res
        }
      }

      // drive relative fs paths (only windows)
      if (isWindows && id[0] === '/') {
        const basedir = importer ? path.dirname(importer) : process.cwd()
        const fsPath = path.resolve(basedir, id)
        if ((res = tryFsResolve(fsPath, options))) {
          debug?.(`[drive-relative] ${colors.cyan(id)} -> ${colors.dim(res)}`)
          return ensureVersionQuery(res, id, options, depsOptimizer)
        }
      }

      // absolute fs paths
      if (
        isNonDriveRelativeAbsolutePath(id) &&
        (res = tryFsResolve(id, options))
      ) {
        debug?.(`[fs] ${colors.cyan(id)} -> ${colors.dim(res)}`)
        return ensureVersionQuery(res, id, options, depsOptimizer)
      }

      // external
      if (isExternalUrl(id)) {
        return options.idOnly ? id : { id, external: true }
      }

      // data uri: pass through (this only happens during build and will be
      // handled by dedicated plugin)
      if (isDataUrl(id)) {
        return null
      }

      // bare package imports, perform node resolve
      if (bareImportRE.test(id)) {
        const external = options.shouldExternalize?.(id)
        if (
          !external &&
          asSrc &&
          depsOptimizer &&
          !options.scan &&
          (res = await tryOptimizedResolve(
            depsOptimizer,
            id,
            importer,
            options.preserveSymlinks,
            options.packageCache,
          ))
        ) {
          return res
        }

        if (
          targetWeb &&
          options.browserField &&
          (res = tryResolveBrowserMapping(
            id,
            importer,
            options,
            false,
            external,
          ))
        ) {
          return res
        }

        if (
          (res = tryNodeResolve(
            id,
            importer,
            options,
            targetWeb,
            depsOptimizer,
            ssr,
            external,
          ))
        ) {
          return res
        }

        // node built-ins.
        // externalize if building for SSR, otherwise redirect to empty module
        if (isBuiltin(id)) {
          if (ssr) {
            if (ssrNoExternal === true) {
              let message = `Cannot bundle Node.js built-in "${id}"`
              if (importer) {
                message += ` imported from "${path.relative(
                  process.cwd(),
                  importer,
                )}"`
              }
              message += `. Consider disabling ssr.noExternal or remove the built-in dependency.`
              this.error(message)
            }

            return options.idOnly ? id : { id, external: true }
          } else {
            if (!asSrc) {
              debug?.(
                `externalized node built-in "${id}" to empty module. ` +
                  `(imported by: ${colors.white(colors.dim(importer))})`,
              )
            } else if (isProduction) {
              this.warn(
                `Module "${id}" has been externalized for browser compatibility, imported by "${importer}". ` +
                  `See http://vitejs.dev/guide/troubleshooting.html#module-externalized-for-browser-compatibility for more details.`,
              )
            }
            return isProduction
              ? browserExternalId
              : `${browserExternalId}:${id}`
          }
        }
      }

      debug?.(`[fallthrough] ${colors.dim(id)}`)
    },

    load(id) {
      if (id.startsWith(browserExternalId)) {
        if (isProduction) {
          return `export default {}`
        } else {
          id = id.slice(browserExternalId.length + 1)
          return `\
export default new Proxy({}, {
  get(_, key) {
    throw new Error(\`Module "${id}" has been externalized for browser compatibility. Cannot access "${id}.\${key}" in client code.  See http://vitejs.dev/guide/troubleshooting.html#module-externalized-for-browser-compatibility for more details.\`)
  }
})`
        }
      }
      if (id.startsWith(optionalPeerDepId)) {
        if (isProduction) {
          return `export default {}`
        } else {
          const [, peerDep, parentDep] = id.split(':')
          return `throw new Error(\`Could not resolve "${peerDep}" imported by "${parentDep}". Is it installed?\`)`
        }
      }
    },
  }
}

function resolveSubpathImports(
  id: string,
  importer: string | undefined,
  options: InternalResolveOptions,
  targetWeb: boolean,
) {
  if (!importer || !id.startsWith(subpathImportsPrefix)) return
  const basedir = path.dirname(importer)
  const pkgData = findNearestPackageData(basedir, options.packageCache)
  if (!pkgData) return

  let importsPath = resolveExportsOrImports(
    pkgData.data,
    id,
    options,
    targetWeb,
    'imports',
  )

  if (importsPath?.[0] === '.') {
    importsPath = path.relative(basedir, path.join(pkgData.dir, importsPath))

    if (importsPath[0] !== '.') {
      importsPath = `./${importsPath}`
    }
  }

  return importsPath
}

function ensureVersionQuery(
  resolved: string,
  id: string,
  options: InternalResolveOptions,
  depsOptimizer?: DepsOptimizer,
): string {
  if (
    !options.isBuild &&
    !options.scan &&
    depsOptimizer &&
    !(resolved === normalizedClientEntry || resolved === normalizedEnvEntry)
  ) {
    // Ensure that direct imports of node_modules have the same version query
    // as if they would have been imported through a bare import
    // Use the original id to do the check as the resolved id may be the real
    // file path after symlinks resolution
    const isNodeModule = isInNodeModules(id) || isInNodeModules(resolved)

    if (isNodeModule && !resolved.match(DEP_VERSION_RE)) {
      const versionHash = depsOptimizer.metadata.browserHash
      if (versionHash && isOptimizable(resolved, depsOptimizer.options)) {
        resolved = injectQuery(resolved, `v=${versionHash}`)
      }
    }
  }
  return resolved
}

function splitFileAndPostfix(path: string) {
  const file = cleanUrl(path)
  return { file, postfix: path.slice(file.length) }
}

function tryFsResolve(
  fsPath: string,
  options: InternalResolveOptions,
  tryIndex = true,
  targetWeb = true,
  skipPackageJson = false,
): string | undefined {
  // Dependencies like es5-ext use `#` in their paths. We don't support `#` in user
  // source code so we only need to perform the check for dependencies.
  // We don't support `?` in node_modules paths, so we only need to check in this branch.
  const hashIndex = fsPath.indexOf('#')
  if (hashIndex >= 0 && isInNodeModules(fsPath)) {
    const queryIndex = fsPath.indexOf('?')
    // We only need to check foo#bar?baz and foo#bar, ignore foo?bar#baz
    if (queryIndex < 0 || queryIndex > hashIndex) {
      const file = queryIndex > hashIndex ? fsPath.slice(0, queryIndex) : fsPath
      const res = tryCleanFsResolve(
        file,
        options,
        tryIndex,
        targetWeb,
        skipPackageJson,
      )
      if (res) return res + fsPath.slice(file.length)
    }
  }

  const { file, postfix } = splitFileAndPostfix(fsPath)
  const res = tryCleanFsResolve(
    file,
    options,
    tryIndex,
    targetWeb,
    skipPackageJson,
  )
  if (res) return res + postfix
}

const knownTsOutputRE = /\.(?:js|mjs|cjs|jsx)$/
const isPossibleTsOutput = (url: string): boolean => knownTsOutputRE.test(url)

function tryCleanFsResolve(
  file: string,
  options: InternalResolveOptions,
  tryIndex = true,
  targetWeb = true,
  skipPackageJson = false,
): string | undefined {
  const { tryPrefix, extensions, preserveSymlinks } = options

  const fileStat = tryStatSync(file)

  // Try direct match first
  if (fileStat?.isFile()) return getRealPath(file, options.preserveSymlinks)

  let res: string | undefined

  // If path.dirname is a valid directory, try extensions and ts resolution logic
  const possibleJsToTs = options.isFromTsImporter && isPossibleTsOutput(file)
  if (possibleJsToTs || extensions.length || tryPrefix) {
    const dirPath = path.dirname(file)
    const dirStat = tryStatSync(dirPath)
    if (dirStat?.isDirectory()) {
      if (possibleJsToTs) {
        // try resolve .js, .mjs, .cjs or .jsx import to typescript file
        const fileExt = path.extname(file)
        const fileName = file.slice(0, -fileExt.length)
        if (
          (res = tryResolveRealFile(
            fileName + fileExt.replace('js', 'ts'),
            preserveSymlinks,
          ))
        )
          return res
        // for .js, also try .tsx
        if (
          fileExt === '.js' &&
          (res = tryResolveRealFile(fileName + '.tsx', preserveSymlinks))
        )
          return res
      }

      if (
        (res = tryResolveRealFileWithExtensions(
          file,
          extensions,
          preserveSymlinks,
        ))
      )
        return res

      if (tryPrefix) {
        const prefixed = `${dirPath}/${options.tryPrefix}${path.basename(file)}`

        if ((res = tryResolveRealFile(prefixed, preserveSymlinks))) return res

        if (
          (res = tryResolveRealFileWithExtensions(
            prefixed,
            extensions,
            preserveSymlinks,
          ))
        )
          return res
      }
    }
  }

  if (tryIndex && fileStat) {
    // Path points to a directory, check for package.json and entry and /index file
    const dirPath = file

    if (!skipPackageJson) {
      let pkgPath = `${dirPath}/package.json`
      try {
        if (fs.existsSync(pkgPath)) {
          if (!options.preserveSymlinks) {
            pkgPath = safeRealpathSync(pkgPath)
          }
          // path points to a node package
          const pkg = loadPackageData(pkgPath)
          return resolvePackageEntry(dirPath, pkg, targetWeb, options)
        }
      } catch (e) {
        if (e.code !== 'ENOENT') throw e
      }
    }

    if (
      (res = tryResolveRealFileWithExtensions(
        `${dirPath}/index`,
        extensions,
        preserveSymlinks,
      ))
    )
      return res

    if (tryPrefix) {
      if (
        (res = tryResolveRealFileWithExtensions(
          `${dirPath}/${options.tryPrefix}index`,
          extensions,
          preserveSymlinks,
        ))
      )
        return res
    }
  }
}

function tryResolveRealFile(
  file: string,
  preserveSymlinks: boolean,
): string | undefined {
  const stat = tryStatSync(file)
  if (stat?.isFile()) return getRealPath(file, preserveSymlinks)
}

function tryResolveRealFileWithExtensions(
  filePath: string,
  extensions: string[],
  preserveSymlinks: boolean,
): string | undefined {
  for (const ext of extensions) {
    const res = tryResolveRealFile(filePath + ext, preserveSymlinks)
    if (res) return res
  }
}

export type InternalResolveOptionsWithOverrideConditions =
  InternalResolveOptions & {
    /**
     * @internal
     */
    overrideConditions?: string[]
  }

export function tryNodeResolve(
  id: string,
  importer: string | null | undefined,
  options: InternalResolveOptionsWithOverrideConditions,
  targetWeb: boolean,
  depsOptimizer?: DepsOptimizer,
  ssr: boolean = false,
  externalize?: boolean,
  allowLinkedExternal: boolean = true,
): PartialResolvedId | undefined {
  const { root, dedupe, isBuild, preserveSymlinks, packageCache } = options

  // check for deep import, e.g. "my-lib/foo"
  const deepMatch = id.match(deepImportRE)
  const pkgId = deepMatch ? deepMatch[1] || deepMatch[2] : id

  let basedir: string
  if (dedupe?.includes(pkgId)) {
    basedir = root
  } else if (
    importer &&
    path.isAbsolute(importer) &&
    // css processing appends `*` for importer
    (importer[importer.length - 1] === '*' || fs.existsSync(cleanUrl(importer)))
  ) {
    basedir = path.dirname(importer)
  } else {
    basedir = root
  }

  const pkg = resolvePackageData(pkgId, basedir, preserveSymlinks, packageCache)
  if (!pkg) {
    // if import can't be found, check if it's an optional peer dep.
    // if so, we can resolve to a special id that errors only when imported.
    if (
      basedir !== root && // root has no peer dep
      !isBuiltin(id) &&
      !id.includes('\0') &&
      bareImportRE.test(id)
    ) {
      const mainPkg = findNearestMainPackageData(basedir, packageCache)?.data
      if (mainPkg) {
        if (
          mainPkg.peerDependencies?.[id] &&
          mainPkg.peerDependenciesMeta?.[id]?.optional
        ) {
          return {
            id: `${optionalPeerDepId}:${id}:${mainPkg.name}`,
          }
        }
      }
    }
    return
  }

  const resolveId = deepMatch ? resolveDeepImport : resolvePackageEntry
  const unresolvedId = deepMatch ? '.' + id.slice(pkgId.length) : pkgId

  let resolved: string | undefined
  try {
    resolved = resolveId(unresolvedId, pkg, targetWeb, options)
  } catch (err) {
    if (!options.tryEsmOnly) {
      throw err
    }
  }
  if (!resolved && options.tryEsmOnly) {
    resolved = resolveId(unresolvedId, pkg, targetWeb, {
      ...options,
      isRequire: false,
      mainFields: DEFAULT_MAIN_FIELDS,
      extensions: DEFAULT_EXTENSIONS,
    })
  }
  if (!resolved) {
    return
  }

  const processResult = (resolved: PartialResolvedId) => {
    if (!externalize) {
      return resolved
    }
    // don't external symlink packages
    if (!allowLinkedExternal && !isInNodeModules(resolved.id)) {
      return resolved
    }
    const resolvedExt = path.extname(resolved.id)
    // don't external non-js imports
    if (
      resolvedExt &&
      resolvedExt !== '.js' &&
      resolvedExt !== '.mjs' &&
      resolvedExt !== '.cjs'
    ) {
      return resolved
    }
    let resolvedId = id
    if (deepMatch && !pkg?.data.exports && path.extname(id) !== resolvedExt) {
      resolvedId = resolved.id.slice(resolved.id.indexOf(id))
      debug?.(`[processResult] ${colors.cyan(id)} -> ${colors.dim(resolvedId)}`)
    }
    return { ...resolved, id: resolvedId, external: true }
  }

  if (
    !options.idOnly &&
    ((!options.scan && isBuild && !depsOptimizer) || externalize)
  ) {
    // Resolve package side effects for build so that rollup can better
    // perform tree-shaking
    return processResult({
      id: resolved,
      moduleSideEffects: pkg.hasSideEffects(resolved),
    })
  }

  const ext = path.extname(resolved)

  if (
    !options.ssrOptimizeCheck &&
    (!isInNodeModules(resolved) || // linked
      !depsOptimizer || // resolving before listening to the server
      options.scan) // initial esbuild scan phase
  ) {
    return { id: resolved }
  }

  // if we reach here, it's a valid dep import that hasn't been optimized.
  const isJsType = depsOptimizer
    ? isOptimizable(resolved, depsOptimizer.options)
    : OPTIMIZABLE_ENTRY_RE.test(resolved)

  let exclude = depsOptimizer?.options.exclude
  let include = depsOptimizer?.options.include
  if (options.ssrOptimizeCheck) {
    // we don't have the depsOptimizer
    exclude = options.ssrConfig?.optimizeDeps?.exclude
    include = options.ssrConfig?.optimizeDeps?.include
  }

  const skipOptimization =
    !isJsType ||
    (importer && isInNodeModules(importer)) ||
    exclude?.includes(pkgId) ||
    exclude?.includes(id) ||
    SPECIAL_QUERY_RE.test(resolved) ||
    // During dev SSR, we don't have a way to reload the module graph if
    // a non-optimized dep is found. So we need to skip optimization here.
    // The only optimized deps are the ones explicitly listed in the config.
    (!options.ssrOptimizeCheck && !isBuild && ssr) ||
    // Only optimize non-external CJS deps during SSR by default
    (ssr &&
      !(
        ext === '.cjs' ||
        (ext === '.js' &&
          findNearestPackageData(path.dirname(resolved), options.packageCache)
            ?.data.type !== 'module')
      ) &&
      !(include?.includes(pkgId) || include?.includes(id)))

  if (options.ssrOptimizeCheck) {
    return {
      id: skipOptimization
        ? injectQuery(resolved, `__vite_skip_optimization`)
        : resolved,
    }
  }

  if (skipOptimization) {
    // excluded from optimization
    // Inject a version query to npm deps so that the browser
    // can cache it without re-validation, but only do so for known js types.
    // otherwise we may introduce duplicated modules for externalized files
    // from pre-bundled deps.
    if (!isBuild) {
      const versionHash = depsOptimizer!.metadata.browserHash
      if (versionHash && isJsType) {
        resolved = injectQuery(resolved, `v=${versionHash}`)
      }
    }
  } else {
    // this is a missing import, queue optimize-deps re-run and
    // get a resolved its optimized info
    const optimizedInfo = depsOptimizer!.registerMissingImport(id, resolved)
    resolved = depsOptimizer!.getOptimizedDepId(optimizedInfo)
  }

  if (!options.idOnly && !options.scan && isBuild) {
    // Resolve package side effects for build so that rollup can better
    // perform tree-shaking
    return {
      id: resolved,
      moduleSideEffects: pkg.hasSideEffects(resolved),
    }
  } else {
    return { id: resolved! }
  }
}

export async function tryOptimizedResolve(
  depsOptimizer: DepsOptimizer,
  id: string,
  importer?: string,
  preserveSymlinks?: boolean,
  packageCache?: PackageCache,
): Promise<string | undefined> {
  // TODO: we need to wait until scanning is done here as this function
  // is used in the preAliasPlugin to decide if an aliased dep is optimized,
  // and avoid replacing the bare import with the resolved path.
  // We should be able to remove this in the future
  await depsOptimizer.scanProcessing

  const metadata = depsOptimizer.metadata

  const depInfo = optimizedDepInfoFromId(metadata, id)
  if (depInfo) {
    return depsOptimizer.getOptimizedDepId(depInfo)
  }

  if (!importer) return

  // further check if id is imported by nested dependency
  let idPkgDir: string | undefined
  const nestedIdMatch = `> ${id}`

  for (const optimizedData of metadata.depInfoList) {
    if (!optimizedData.src) continue // Ignore chunks

    // check where "foo" is nested in "my-lib > foo"
    if (!optimizedData.id.endsWith(nestedIdMatch)) continue

    // lazily initialize idPkgDir
    if (idPkgDir == null) {
      idPkgDir = resolvePackageData(
        id,
        importer,
        preserveSymlinks,
        packageCache,
      )?.dir
      // if still null, it likely means that this id isn't a dep for importer.
      // break to bail early
      if (idPkgDir == null) break
      idPkgDir = normalizePath(idPkgDir)
    }

    // match by src to correctly identify if id belongs to nested dependency
    if (optimizedData.src.startsWith(idPkgDir)) {
      return depsOptimizer.getOptimizedDepId(optimizedData)
    }
  }
}

export function resolvePackageEntry(
  id: string,
  { dir, data, setResolvedCache, getResolvedCache }: PackageData,
  targetWeb: boolean,
  options: InternalResolveOptions,
): string | undefined {
  const cached = getResolvedCache('.', targetWeb)
  if (cached) {
    return cached
  }
  try {
    let entryPoint: string | undefined

    // resolve exports field with highest priority
    // using https://github.com/lukeed/resolve.exports
    if (data.exports) {
      entryPoint = resolveExportsOrImports(
        data,
        '.',
        options,
        targetWeb,
        'exports',
      )
    }

    const resolvedFromExports = !!entryPoint

    // if exports resolved to .mjs, still resolve other fields.
    // This is because .mjs files can technically import .cjs files which would
    // make them invalid for pure ESM environments - so if other module/browser
    // fields are present, prioritize those instead.
    if (
      targetWeb &&
      options.browserField &&
      (!entryPoint || entryPoint.endsWith('.mjs'))
    ) {
      // check browser field
      // https://github.com/defunctzombie/package-browser-field-spec
      const browserEntry =
        typeof data.browser === 'string'
          ? data.browser
          : isObject(data.browser) && data.browser['.']
      if (browserEntry) {
        // check if the package also has a "module" field.
        if (
          !options.isRequire &&
          options.mainFields.includes('module') &&
          typeof data.module === 'string' &&
          data.module !== browserEntry
        ) {
          // if both are present, we may have a problem: some package points both
          // to ESM, with "module" targeting Node.js, while some packages points
          // "module" to browser ESM and "browser" to UMD/IIFE.
          // the heuristics here is to actually read the browser entry when
          // possible and check for hints of ESM. If it is not ESM, prefer "module"
          // instead; Otherwise, assume it's ESM and use it.
          const resolvedBrowserEntry = tryFsResolve(
            path.join(dir, browserEntry),
            options,
          )
          if (resolvedBrowserEntry) {
            const content = fs.readFileSync(resolvedBrowserEntry, 'utf-8')
            if (hasESMSyntax(content)) {
              // likely ESM, prefer browser
              entryPoint = browserEntry
            } else {
              // non-ESM, UMD or IIFE or CJS(!!! e.g. firebase 7.x), prefer module
              entryPoint = data.module
            }
          }
        } else {
          entryPoint = browserEntry
        }
      }
    }

    // fallback to mainFields if still not resolved
    // TODO: review if `.mjs` check is still needed
    if (!resolvedFromExports && (!entryPoint || entryPoint.endsWith('.mjs'))) {
      for (const field of options.mainFields) {
        if (field === 'browser') continue // already checked above
        if (typeof data[field] === 'string') {
          entryPoint = data[field]
          break
        }
      }
    }
    entryPoint ||= data.main

    // try default entry when entry is not define
    // https://nodejs.org/api/modules.html#all-together
    const entryPoints = entryPoint
      ? [entryPoint]
      : ['index.js', 'index.json', 'index.node']

    for (let entry of entryPoints) {
      // make sure we don't get scripts when looking for sass
      let skipPackageJson = false
      if (
        options.mainFields[0] === 'sass' &&
        !options.extensions.includes(path.extname(entry))
      ) {
        entry = ''
        skipPackageJson = true
      } else {
        // resolve object browser field in package.json
        const { browser: browserField } = data
        if (targetWeb && options.browserField && isObject(browserField)) {
          entry = mapWithBrowserField(entry, browserField) || entry
        }
      }

      const entryPointPath = path.join(dir, entry)
      const resolvedEntryPoint = tryFsResolve(
        entryPointPath,
        options,
        true,
        true,
        skipPackageJson,
      )
      if (resolvedEntryPoint) {
        debug?.(
          `[package entry] ${colors.cyan(id)} -> ${colors.dim(
            resolvedEntryPoint,
          )}`,
        )
        setResolvedCache('.', resolvedEntryPoint, targetWeb)
        return resolvedEntryPoint
      }
    }
  } catch (e) {
    packageEntryFailure(id, e.message)
  }
  packageEntryFailure(id)
}

function packageEntryFailure(id: string, details?: string) {
  throw new Error(
    `Failed to resolve entry for package "${id}". ` +
      `The package may have incorrect main/module/exports specified in its package.json` +
      (details ? ': ' + details : '.'),
  )
}

<<<<<<< HEAD
function resolveExports(
=======
const conditionalConditions = new Set(['production', 'development', 'module'])

function resolveExportsOrImports(
>>>>>>> 6a144636
  pkg: PackageData['data'],
  key: string,
  options: InternalResolveOptionsWithOverrideConditions,
  targetWeb: boolean,
  type: 'imports' | 'exports',
) {
  const additionalConditions = new Set(
    options.overrideConditions || [
      'production',
      'development',
      'module',
      ...options.conditions
    ]
  )

<<<<<<< HEAD
  const conditions = [...additionalConditions].filter((condition) => {
    switch (condition) {
      case 'production':
        return options.isProduction
      case 'development':
        return !options.isProduction
      case 'module':
        return !options.isRequire
    }
    return true
  })

  return _resolveExports(pkg, key, {
    browser: targetWeb && !additionalConditions.has('node'),
    require: options.isRequire && !additionalConditions.has('import'),
    conditions
=======
  const conditions = []
  if (
    (!overrideConditions || overrideConditions.has('production')) &&
    options.isProduction
  ) {
    conditions.push('production')
  }
  if (
    (!overrideConditions || overrideConditions.has('development')) &&
    !options.isProduction
  ) {
    conditions.push('development')
  }
  if (
    (!overrideConditions || overrideConditions.has('module')) &&
    !options.isRequire
  ) {
    conditions.push('module')
  }
  if (options.overrideConditions) {
    conditions.push(
      ...options.overrideConditions.filter((condition) =>
        conditionalConditions.has(condition),
      ),
    )
  } else if (options.conditions.length > 0) {
    conditions.push(...options.conditions)
  }

  const fn = type === 'imports' ? imports : exports
  const result = fn(pkg, key, {
    browser: targetWeb && !conditions.includes('node'),
    require: options.isRequire && !conditions.includes('import'),
    conditions,
>>>>>>> 6a144636
  })

  return result ? result[0] : undefined
}

function resolveDeepImport(
  id: string,
  {
    webResolvedImports,
    setResolvedCache,
    getResolvedCache,
    dir,
    data,
  }: PackageData,
  targetWeb: boolean,
  options: InternalResolveOptions,
): string | undefined {
  const cache = getResolvedCache(id, targetWeb)
  if (cache) {
    return cache
  }

  let relativeId: string | undefined | void = id
  const { exports: exportsField, browser: browserField } = data

  // map relative based on exports data
  if (exportsField) {
    if (isObject(exportsField) && !Array.isArray(exportsField)) {
      // resolve without postfix (see #7098)
      const { file, postfix } = splitFileAndPostfix(relativeId)
      const exportsId = resolveExportsOrImports(
        data,
        file,
        options,
        targetWeb,
        'exports',
      )
      if (exportsId !== undefined) {
        relativeId = exportsId + postfix
      } else {
        relativeId = undefined
      }
    } else {
      // not exposed
      relativeId = undefined
    }
    if (!relativeId) {
      throw new Error(
        `Package subpath '${relativeId}' is not defined by "exports" in ` +
          `${path.join(dir, 'package.json')}.`,
      )
    }
  } else if (targetWeb && options.browserField && isObject(browserField)) {
    // resolve without postfix (see #7098)
    const { file, postfix } = splitFileAndPostfix(relativeId)
    const mapped = mapWithBrowserField(file, browserField)
    if (mapped) {
      relativeId = mapped + postfix
    } else if (mapped === false) {
      return (webResolvedImports[id] = browserExternalId)
    }
  }

  if (relativeId) {
    const resolved = tryFsResolve(
      path.join(dir, relativeId),
      options,
      !exportsField, // try index only if no exports field
      targetWeb,
    )
    if (resolved) {
      debug?.(
        `[node/deep-import] ${colors.cyan(id)} -> ${colors.dim(resolved)}`,
      )
      setResolvedCache(id, resolved, targetWeb)
      return resolved
    }
  }
}

function tryResolveBrowserMapping(
  id: string,
  importer: string | undefined,
  options: InternalResolveOptions,
  isFilePath: boolean,
  externalize?: boolean,
) {
  let res: string | undefined
  const pkg =
    importer &&
    findNearestPackageData(path.dirname(importer), options.packageCache)
  if (pkg && isObject(pkg.data.browser)) {
    const mapId = isFilePath ? './' + slash(path.relative(pkg.dir, id)) : id
    const browserMappedPath = mapWithBrowserField(mapId, pkg.data.browser)
    if (browserMappedPath) {
      if (
        (res = bareImportRE.test(browserMappedPath)
          ? tryNodeResolve(browserMappedPath, importer, options, true)?.id
          : tryFsResolve(path.join(pkg.dir, browserMappedPath), options))
      ) {
        debug?.(`[browser mapped] ${colors.cyan(id)} -> ${colors.dim(res)}`)
        let result: PartialResolvedId = { id: res }
        if (options.idOnly) {
          return result
        }
        if (!options.scan && options.isBuild) {
          const resPkg = findNearestPackageData(
            path.dirname(res),
            options.packageCache,
          )
          if (resPkg) {
            result = {
              id: res,
              moduleSideEffects: resPkg.hasSideEffects(res),
            }
          }
        }
        return externalize ? { ...result, external: true } : result
      }
    } else if (browserMappedPath === false) {
      return browserExternalId
    }
  }
}

/**
 * given a relative path in pkg dir,
 * return a relative path in pkg dir,
 * mapped with the "map" object
 *
 * - Returning `undefined` means there is no browser mapping for this id
 * - Returning `false` means this id is explicitly externalized for browser
 */
function mapWithBrowserField(
  relativePathInPkgDir: string,
  map: Record<string, string | false>,
): string | false | undefined {
  const normalizedPath = path.posix.normalize(relativePathInPkgDir)

  for (const key in map) {
    const normalizedKey = path.posix.normalize(key)
    if (
      normalizedPath === normalizedKey ||
      equalWithoutSuffix(normalizedPath, normalizedKey, '.js') ||
      equalWithoutSuffix(normalizedPath, normalizedKey, '/index.js')
    ) {
      return map[key]
    }
  }
}

function equalWithoutSuffix(path: string, key: string, suffix: string) {
  return key.endsWith(suffix) && key.slice(0, -suffix.length) === path
}

function getRealPath(resolved: string, preserveSymlinks?: boolean): string {
  if (!preserveSymlinks && browserExternalId !== resolved) {
    resolved = safeRealpathSync(resolved)
  }
  return normalizePath(resolved)
}<|MERGE_RESOLUTION|>--- conflicted
+++ resolved
@@ -1071,13 +1071,7 @@
   )
 }
 
-<<<<<<< HEAD
-function resolveExports(
-=======
-const conditionalConditions = new Set(['production', 'development', 'module'])
-
 function resolveExportsOrImports(
->>>>>>> 6a144636
   pkg: PackageData['data'],
   key: string,
   options: InternalResolveOptionsWithOverrideConditions,
@@ -1089,11 +1083,10 @@
       'production',
       'development',
       'module',
-      ...options.conditions
-    ]
+      ...options.conditions,
+    ],
   )
 
-<<<<<<< HEAD
   const conditions = [...additionalConditions].filter((condition) => {
     switch (condition) {
       case 'production':
@@ -1106,46 +1099,11 @@
     return true
   })
 
-  return _resolveExports(pkg, key, {
+  const fn = type === 'imports' ? imports : exports
+  const result = fn(pkg, key, {
     browser: targetWeb && !additionalConditions.has('node'),
     require: options.isRequire && !additionalConditions.has('import'),
-    conditions
-=======
-  const conditions = []
-  if (
-    (!overrideConditions || overrideConditions.has('production')) &&
-    options.isProduction
-  ) {
-    conditions.push('production')
-  }
-  if (
-    (!overrideConditions || overrideConditions.has('development')) &&
-    !options.isProduction
-  ) {
-    conditions.push('development')
-  }
-  if (
-    (!overrideConditions || overrideConditions.has('module')) &&
-    !options.isRequire
-  ) {
-    conditions.push('module')
-  }
-  if (options.overrideConditions) {
-    conditions.push(
-      ...options.overrideConditions.filter((condition) =>
-        conditionalConditions.has(condition),
-      ),
-    )
-  } else if (options.conditions.length > 0) {
-    conditions.push(...options.conditions)
-  }
-
-  const fn = type === 'imports' ? imports : exports
-  const result = fn(pkg, key, {
-    browser: targetWeb && !conditions.includes('node'),
-    require: options.isRequire && !conditions.includes('import'),
     conditions,
->>>>>>> 6a144636
   })
 
   return result ? result[0] : undefined
