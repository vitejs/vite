import fs from 'node:fs'
import path from 'node:path'
import colors from 'picocolors'
import type { PartialResolvedId } from 'rollup'
import { exports, imports } from 'resolve.exports'
import { hasESMSyntax } from 'mlly'
import type { Plugin } from '../plugin'
import {
  CLIENT_ENTRY,
  DEFAULT_EXTENSIONS,
  DEFAULT_MAIN_FIELDS,
  DEP_VERSION_RE,
  ENV_ENTRY,
  FS_PREFIX,
  OPTIMIZABLE_ENTRY_RE,
  SPECIAL_QUERY_RE,
} from '../constants'
import {
  bareImportRE,
  cleanUrl,
  createDebugger,
  deepImportRE,
  fsPathFromId,
  injectQuery,
  isBuiltin,
  isDataUrl,
  isExternalUrl,
  isInNodeModules,
  isNonDriveRelativeAbsolutePath,
  isObject,
  isOptimizable,
  isTsRequest,
  isWindows,
  normalizePath,
  resolveFrom,
  safeRealpathSync,
  slash,
  tryStatSync,
} from '../utils'
import { optimizedDepInfoFromFile, optimizedDepInfoFromId } from '../optimizer'
import type { DepsOptimizer } from '../optimizer'
import type { SSROptions } from '..'
import type { PackageCache, PackageData } from '../packages'
import {
  findNearestMainPackageData,
  findNearestPackageData,
  loadPackageData,
  resolvePackageData,
} from '../packages'

const normalizedClientEntry = normalizePath(CLIENT_ENTRY)
const normalizedEnvEntry = normalizePath(ENV_ENTRY)

// special id for paths marked with browser: false
// https://github.com/defunctzombie/package-browser-field-spec#ignore-a-module
export const browserExternalId = '__vite-browser-external'
// special id for packages that are optional peer deps
export const optionalPeerDepId = '__vite-optional-peer-dep'

const subpathImportsPrefix = '#'

const startsWithWordCharRE = /^\w/

const debug = createDebugger('vite:resolve-details', {
  onlyWhenFocused: true,
})

export interface ResolveOptions {
  /**
   * @default ['module', 'jsnext:main', 'jsnext']
   */
  mainFields?: string[]
  /**
   * @deprecated In future, `mainFields` should be used instead.
   * @default true
   */
  browserField?: boolean
  conditions?: string[]
  /**
   * @default ['.mjs', '.js', '.mts', '.ts', '.jsx', '.tsx', '.json']
   */
  extensions?: string[]
  dedupe?: string[]
  /**
   * @default false
   */
  preserveSymlinks?: boolean
}

export interface InternalResolveOptions extends Required<ResolveOptions> {
  root: string
  isBuild: boolean
  isProduction: boolean
  ssrConfig?: SSROptions
  packageCache?: PackageCache
  /**
   * src code mode also attempts the following:
   * - resolving /xxx as URLs
   * - resolving bare imports from optimized deps
   */
  asSrc?: boolean
  tryIndex?: boolean
  tryPrefix?: string
  preferRelative?: boolean
  isRequire?: boolean
  // #3040
  // when the importer is a ts module,
  // if the specifier requests a non-existent `.js/jsx/mjs/cjs` file,
  // should also try import from `.ts/tsx/mts/cts` source file as fallback.
  isFromTsImporter?: boolean
  tryEsmOnly?: boolean
  // True when resolving during the scan phase to discover dependencies
  scan?: boolean
  // Appends ?__vite_skip_optimization to the resolved id if shouldn't be optimized
  ssrOptimizeCheck?: boolean
  // Resolve using esbuild deps optimization
  getDepsOptimizer?: (ssr: boolean) => DepsOptimizer | undefined
  shouldExternalize?: (id: string) => boolean | undefined
}

export function resolvePlugin(resolveOptions: InternalResolveOptions): Plugin {
  const {
    root,
    isProduction,
    asSrc,
    ssrConfig,
    preferRelative = false,
  } = resolveOptions

  const { target: ssrTarget, noExternal: ssrNoExternal } = ssrConfig ?? {}

  // In unix systems, absolute paths inside root first needs to be checked as an
  // absolute URL (/root/root/path-to-file) resulting in failed checks before falling
  // back to checking the path as absolute. If /root/root isn't a valid path, we can
  // avoid these checks. Absolute paths inside root are common in user code as many
  // paths are resolved by the user. For example for an alias.
  const rootInRoot = tryStatSync(path.join(root, root))?.isDirectory() ?? false

  return {
    name: 'vite:resolve',

    async resolveId(id, importer, resolveOpts) {
      if (
        id[0] === '\0' ||
        id.startsWith('virtual:') ||
        // When injected directly in html/client code
        id.startsWith('/virtual:')
      ) {
        return
      }

      const ssr = resolveOpts?.ssr === true

      // We need to delay depsOptimizer until here instead of passing it as an option
      // the resolvePlugin because the optimizer is created on server listen during dev
      const depsOptimizer = resolveOptions.getDepsOptimizer?.(ssr)

      if (id.startsWith(browserExternalId)) {
        return id
      }

      const targetWeb = !ssr || ssrTarget === 'webworker'

      // this is passed by @rollup/plugin-commonjs
      const isRequire: boolean =
        resolveOpts?.custom?.['node-resolve']?.isRequire ?? false

      const options: InternalResolveOptions = {
        isRequire,
        ...resolveOptions,
        scan: resolveOpts?.scan ?? resolveOptions.scan,
      }

      const resolvedImports = resolveSubpathImports(
        id,
        importer,
        options,
        targetWeb,
      )
      if (resolvedImports) {
        id = resolvedImports
      }

      if (importer) {
        if (
          isTsRequest(importer) ||
          resolveOpts.custom?.depScan?.loader?.startsWith('ts')
        ) {
          options.isFromTsImporter = true
        } else {
          const moduleLang = this.getModuleInfo(importer)?.meta?.vite?.lang
          options.isFromTsImporter = moduleLang && isTsRequest(`.${moduleLang}`)
        }
      }

      let res: string | PartialResolvedId | undefined

      // resolve pre-bundled deps requests, these could be resolved by
      // tryFileResolve or /fs/ resolution but these files may not yet
      // exists if we are in the middle of a deps re-processing
      if (asSrc && depsOptimizer?.isOptimizedDepUrl(id)) {
        const optimizedPath = id.startsWith(FS_PREFIX)
          ? fsPathFromId(id)
          : normalizePath(path.resolve(root, id.slice(1)))
        return optimizedPath
      }

      // explicit fs paths that starts with /@fs/*
      if (asSrc && id.startsWith(FS_PREFIX)) {
<<<<<<< HEAD
        res = fsPathFromId(id)
        isDebug && debug(`[@fs] ${colors.cyan(id)} -> ${colors.dim(res)}`)
        // always return here even if res doesn't exist since /@fs/ is explicit
        // if the file doesn't exist it should be a 404
        return ensureVersionQuery(res)
=======
        const fsPath = fsPathFromId(id)
        res = tryFsResolve(fsPath, options)
        debug?.(`[@fs] ${colors.cyan(id)} -> ${colors.dim(res)}`)
        // always return here even if res doesn't exist since /@fs/ is explicit
        // if the file doesn't exist it should be a 404
        return ensureVersionQuery(res || fsPath, id, options, depsOptimizer)
>>>>>>> 2fdec3ca
      }

      // URL
      // /foo -> /fs-root/foo
      if (asSrc && id[0] === '/' && (rootInRoot || !id.startsWith(root))) {
        const fsPath = path.resolve(root, id.slice(1))
        if ((res = tryFsResolve(fsPath, options))) {
          debug?.(`[url] ${colors.cyan(id)} -> ${colors.dim(res)}`)
          return ensureVersionQuery(res, id, options, depsOptimizer)
        }
      }

      // relative
      if (
        id[0] === '.' ||
        ((preferRelative || importer?.endsWith('.html')) &&
          startsWithWordCharRE.test(id))
      ) {
        const basedir = importer ? path.dirname(importer) : process.cwd()
        const fsPath = path.resolve(basedir, id)
        // handle browser field mapping for relative imports

        const normalizedFsPath = normalizePath(fsPath)

        if (depsOptimizer?.isOptimizedDepFile(normalizedFsPath)) {
          // Optimized files could not yet exist in disk, resolve to the full path
          // Inject the current browserHash version if the path doesn't have one
          if (!normalizedFsPath.match(DEP_VERSION_RE)) {
            const browserHash = optimizedDepInfoFromFile(
              depsOptimizer.metadata,
              normalizedFsPath,
            )?.browserHash
            if (browserHash) {
              return injectQuery(normalizedFsPath, `v=${browserHash}`)
            }
          }
          return normalizedFsPath
        }

        if (
          targetWeb &&
          options.browserField &&
          (res = tryResolveBrowserMapping(fsPath, importer, options, true))
        ) {
          return res
        }

        if ((res = tryFsResolve(fsPath, options))) {
          const resPkg = findNearestPackageData(
            path.dirname(res),
            options.packageCache,
          )
          res = ensureVersionQuery(res, id, options, depsOptimizer)
          debug?.(`[relative] ${colors.cyan(id)} -> ${colors.dim(res)}`)

          return resPkg
            ? {
                id: res,
                moduleSideEffects: resPkg.hasSideEffects(res),
              }
            : res
        }
      }

      // drive relative fs paths (only windows)
      if (isWindows && id[0] === '/') {
        const basedir = importer ? path.dirname(importer) : process.cwd()
        const fsPath = path.resolve(basedir, id)
        if ((res = tryFsResolve(fsPath, options))) {
          debug?.(`[drive-relative] ${colors.cyan(id)} -> ${colors.dim(res)}`)
          return ensureVersionQuery(res, id, options, depsOptimizer)
        }
      }

      // absolute fs paths
      if (
        isNonDriveRelativeAbsolutePath(id) &&
        (res = tryFsResolve(id, options))
      ) {
        debug?.(`[fs] ${colors.cyan(id)} -> ${colors.dim(res)}`)
        return ensureVersionQuery(res, id, options, depsOptimizer)
      }

      // external
      if (isExternalUrl(id)) {
        return {
          id,
          external: true,
        }
      }

      // data uri: pass through (this only happens during build and will be
      // handled by dedicated plugin)
      if (isDataUrl(id)) {
        return null
      }

      // bare package imports, perform node resolve
      if (bareImportRE.test(id)) {
        const external = options.shouldExternalize?.(id)
        if (
          !external &&
          asSrc &&
          depsOptimizer &&
          !options.scan &&
          (res = await tryOptimizedResolve(depsOptimizer, id, importer))
        ) {
          return res
        }

        if (
          targetWeb &&
          options.browserField &&
          (res = tryResolveBrowserMapping(
            id,
            importer,
            options,
            false,
            external,
          ))
        ) {
          return res
        }

        if (
          (res = tryNodeResolve(
            id,
            importer,
            options,
            targetWeb,
            depsOptimizer,
            ssr,
            external,
          ))
        ) {
          return res
        }

        // node built-ins.
        // externalize if building for SSR, otherwise redirect to empty module
        if (isBuiltin(id)) {
          if (ssr) {
            if (ssrNoExternal === true) {
              let message = `Cannot bundle Node.js built-in "${id}"`
              if (importer) {
                message += ` imported from "${path.relative(
                  process.cwd(),
                  importer,
                )}"`
              }
              message += `. Consider disabling ssr.noExternal or remove the built-in dependency.`
              this.error(message)
            }

            return {
              id,
              external: true,
            }
          } else {
            if (!asSrc) {
              debug?.(
                `externalized node built-in "${id}" to empty module. ` +
                  `(imported by: ${colors.white(colors.dim(importer))})`,
              )
            }
            return isProduction
              ? browserExternalId
              : `${browserExternalId}:${id}`
          }
        }
      }

      debug?.(`[fallthrough] ${colors.dim(id)}`)
    },

    load(id) {
      if (id.startsWith(browserExternalId)) {
        if (isProduction) {
          return `export default {}`
        } else {
          id = id.slice(browserExternalId.length + 1)
          return `\
export default new Proxy({}, {
  get(_, key) {
    throw new Error(\`Module "${id}" has been externalized for browser compatibility. Cannot access "${id}.\${key}" in client code.  See http://vitejs.dev/guide/troubleshooting.html#module-externalized-for-browser-compatibility for more details.\`)
  }
})`
        }
      }
      if (id.startsWith(optionalPeerDepId)) {
        if (isProduction) {
          return `export default {}`
        } else {
          const [, peerDep, parentDep] = id.split(':')
          return `throw new Error(\`Could not resolve "${peerDep}" imported by "${parentDep}". Is it installed?\`)`
        }
      }
    },
  }
}

function resolveSubpathImports(
  id: string,
  importer: string | undefined,
  options: InternalResolveOptions,
  targetWeb: boolean,
) {
  if (!importer || !id.startsWith(subpathImportsPrefix)) return
  const basedir = path.dirname(importer)
  const pkgData = findNearestPackageData(basedir, options.packageCache)
  if (!pkgData) return

  let importsPath = resolveExportsOrImports(
    pkgData.data,
    id,
    options,
    targetWeb,
    'imports',
  )

  if (importsPath?.[0] === '.') {
    importsPath = path.relative(basedir, path.join(pkgData.dir, importsPath))

    if (importsPath[0] !== '.') {
      importsPath = `./${importsPath}`
    }
  }

  return importsPath
}

function ensureVersionQuery(
  resolved: string,
  id: string,
  options: InternalResolveOptions,
  depsOptimizer?: DepsOptimizer,
): string {
  if (
    !options.isBuild &&
    !options.scan &&
    depsOptimizer &&
    !(resolved === normalizedClientEntry || resolved === normalizedEnvEntry)
  ) {
    // Ensure that direct imports of node_modules have the same version query
    // as if they would have been imported through a bare import
    // Use the original id to do the check as the resolved id may be the real
    // file path after symlinks resolution
    const isNodeModule = isInNodeModules(id) || isInNodeModules(resolved)

    if (isNodeModule && !resolved.match(DEP_VERSION_RE)) {
      const versionHash = depsOptimizer.metadata.browserHash
      if (versionHash && isOptimizable(resolved, depsOptimizer.options)) {
        resolved = injectQuery(resolved, `v=${versionHash}`)
      }
    }
  }
  return resolved
}

function splitFileAndPostfix(path: string) {
  const file = cleanUrl(path)
  return { file, postfix: path.slice(file.length) }
}

function tryFsResolve(
  fsPath: string,
  options: InternalResolveOptions,
  tryIndex = true,
  targetWeb = true,
  skipPackageJson = false,
): string | undefined {
  // Dependencies like es5-ext use `#` in their paths. We don't support `#` in user
  // source code so we only need to perform the check for dependencies.
  // We don't support `?` in node_modules paths, so we only need to check in this branch.
  const hashIndex = fsPath.indexOf('#')
  if (hashIndex >= 0 && isInNodeModules(fsPath)) {
    const queryIndex = fsPath.indexOf('?')
    // We only need to check foo#bar?baz and foo#bar, ignore foo?bar#baz
    if (queryIndex < 0 || queryIndex > hashIndex) {
      const file = queryIndex > hashIndex ? fsPath.slice(0, queryIndex) : fsPath
      const res = tryCleanFsResolve(
        file,
        options,
        tryIndex,
        targetWeb,
        skipPackageJson,
      )
      if (res) return res + fsPath.slice(file.length)
    }
  }

  const { file, postfix } = splitFileAndPostfix(fsPath)
  const res = tryCleanFsResolve(
    file,
    options,
    tryIndex,
    targetWeb,
    skipPackageJson,
  )
  if (res) return res + postfix
}

const knownTsOutputRE = /\.(?:js|mjs|cjs|jsx)$/
const isPossibleTsOutput = (url: string): boolean => knownTsOutputRE.test(url)

function tryCleanFsResolve(
  file: string,
  options: InternalResolveOptions,
  tryIndex = true,
  targetWeb = true,
  skipPackageJson = false,
): string | undefined {
  const { tryPrefix, extensions, preserveSymlinks } = options

  const fileStat = tryStatSync(file)

  // Try direct match first
  if (fileStat?.isFile()) return getRealPath(file, options.preserveSymlinks)

  let res: string | undefined

  // If path.dirname is a valid directory, try extensions and ts resolution logic
  const possibleJsToTs = options.isFromTsImporter && isPossibleTsOutput(file)
  if (possibleJsToTs || extensions.length || tryPrefix) {
    const dirPath = path.dirname(file)
    const dirStat = tryStatSync(dirPath)
    if (dirStat?.isDirectory()) {
      if (possibleJsToTs) {
        // try resolve .js, .mjs, .cjs or .jsx import to typescript file
        const fileExt = path.extname(file)
        const fileName = file.slice(0, -fileExt.length)
        if (
          (res = tryResolveRealFile(
            fileName + fileExt.replace('js', 'ts'),
            preserveSymlinks,
          ))
        )
          return res
        // for .js, also try .tsx
        if (
          fileExt === '.js' &&
          (res = tryResolveRealFile(fileName + '.tsx', preserveSymlinks))
        )
          return res
      }

      if (
        (res = tryResolveRealFileWithExtensions(
          file,
          extensions,
          preserveSymlinks,
        ))
      )
        return res

      if (tryPrefix) {
        const prefixed = `${dirPath}/${options.tryPrefix}${path.basename(file)}`

        if ((res = tryResolveRealFile(prefixed, preserveSymlinks))) return res

        if (
          (res = tryResolveRealFileWithExtensions(
            prefixed,
            extensions,
            preserveSymlinks,
          ))
        )
          return res
      }
    }
  }

  if (tryIndex && fileStat) {
    // Path points to a directory, check for package.json and entry and /index file
    const dirPath = file

    if (!skipPackageJson) {
      let pkgPath = `${dirPath}/package.json`
      try {
        if (fs.existsSync(pkgPath)) {
          if (!options.preserveSymlinks) {
            pkgPath = safeRealpathSync(pkgPath)
          }
          // path points to a node package
          const pkg = loadPackageData(pkgPath)
          return resolvePackageEntry(dirPath, pkg, targetWeb, options)
        }
      } catch (e) {
        if (e.code !== 'ENOENT') throw e
      }
    }

    if (
      (res = tryResolveRealFileWithExtensions(
        `${dirPath}/index`,
        extensions,
        preserveSymlinks,
      ))
    )
      return res

    if (tryPrefix) {
      if (
        (res = tryResolveRealFileWithExtensions(
          `${dirPath}/${options.tryPrefix}index`,
          extensions,
          preserveSymlinks,
        ))
      )
        return res
    }
  }
}

function tryResolveRealFile(
  file: string,
  preserveSymlinks: boolean,
): string | undefined {
  const stat = tryStatSync(file)
  if (stat?.isFile()) return getRealPath(file, preserveSymlinks)
}

function tryResolveRealFileWithExtensions(
  filePath: string,
  extensions: string[],
  preserveSymlinks: boolean,
): string | undefined {
  for (const ext of extensions) {
    const res = tryResolveRealFile(filePath + ext, preserveSymlinks)
    if (res) return res
  }
}

export type InternalResolveOptionsWithOverrideConditions =
  InternalResolveOptions & {
    /**
     * @deprecated In future, `conditions` will work like this.
     * @internal
     */
    overrideConditions?: string[]
  }

export function tryNodeResolve(
  id: string,
  importer: string | null | undefined,
  options: InternalResolveOptionsWithOverrideConditions,
  targetWeb: boolean,
  depsOptimizer?: DepsOptimizer,
  ssr: boolean = false,
  externalize?: boolean,
  allowLinkedExternal: boolean = true,
): PartialResolvedId | undefined {
  const { root, dedupe, isBuild, preserveSymlinks, packageCache } = options

  // check for deep import, e.g. "my-lib/foo"
  const deepMatch = id.match(deepImportRE)
  const pkgId = deepMatch ? deepMatch[1] || deepMatch[2] : id

  let basedir: string
  if (dedupe?.includes(pkgId)) {
    basedir = root
  } else if (
    importer &&
    path.isAbsolute(importer) &&
    fs.existsSync(cleanUrl(importer))
  ) {
    basedir = path.dirname(importer)
  } else {
    basedir = root
  }

  const pkg = resolvePackageData(pkgId, basedir, preserveSymlinks, packageCache)
  if (!pkg) {
    // if import can't be found, check if it's an optional peer dep.
    // if so, we can resolve to a special id that errors only when imported.
    if (
      basedir !== root && // root has no peer dep
      !isBuiltin(id) &&
      !id.includes('\0') &&
      bareImportRE.test(id)
    ) {
      const mainPkg = findNearestMainPackageData(basedir, packageCache)?.data
      if (mainPkg) {
        if (
          mainPkg.peerDependencies?.[id] &&
          mainPkg.peerDependenciesMeta?.[id]?.optional
        ) {
          return {
            id: `${optionalPeerDepId}:${id}:${mainPkg.name}`,
          }
        }
      }
    }
    return
  }

  const resolveId = deepMatch ? resolveDeepImport : resolvePackageEntry
  const unresolvedId = deepMatch ? '.' + id.slice(pkgId.length) : pkgId

  let resolved: string | undefined
  try {
    resolved = resolveId(unresolvedId, pkg, targetWeb, options)
  } catch (err) {
    if (!options.tryEsmOnly) {
      throw err
    }
  }
  if (!resolved && options.tryEsmOnly) {
    resolved = resolveId(unresolvedId, pkg, targetWeb, {
      ...options,
      isRequire: false,
      mainFields: DEFAULT_MAIN_FIELDS,
      extensions: DEFAULT_EXTENSIONS,
    })
  }
  if (!resolved) {
    return
  }

  const processResult = (resolved: PartialResolvedId) => {
    if (!externalize) {
      return resolved
    }
    // don't external symlink packages
    if (!allowLinkedExternal && !isInNodeModules(resolved.id)) {
      return resolved
    }
    const resolvedExt = path.extname(resolved.id)
    // don't external non-js imports
    if (
      resolvedExt &&
      resolvedExt !== '.js' &&
      resolvedExt !== '.mjs' &&
      resolvedExt !== '.cjs'
    ) {
      return resolved
    }
    let resolvedId = id
    if (deepMatch && !pkg?.data.exports && path.extname(id) !== resolvedExt) {
      resolvedId = resolved.id.slice(resolved.id.indexOf(id))
      debug?.(`[processResult] ${colors.cyan(id)} -> ${colors.dim(resolvedId)}`)
    }
    return { ...resolved, id: resolvedId, external: true }
  }

  if ((isBuild && !depsOptimizer) || externalize) {
    // Resolve package side effects for build so that rollup can better
    // perform tree-shaking
    return processResult({
      id: resolved,
      moduleSideEffects: pkg.hasSideEffects(resolved),
    })
  }

  const ext = path.extname(resolved)

  if (
    !options.ssrOptimizeCheck &&
    (!isInNodeModules(resolved) || // linked
      !depsOptimizer || // resolving before listening to the server
      options.scan) // initial esbuild scan phase
  ) {
    return { id: resolved }
  }

  // if we reach here, it's a valid dep import that hasn't been optimized.
  const isJsType = depsOptimizer
    ? isOptimizable(resolved, depsOptimizer.options)
    : OPTIMIZABLE_ENTRY_RE.test(resolved)

  let exclude = depsOptimizer?.options.exclude
  let include = depsOptimizer?.options.include
  if (options.ssrOptimizeCheck) {
    // we don't have the depsOptimizer
    exclude = options.ssrConfig?.optimizeDeps?.exclude
    include = options.ssrConfig?.optimizeDeps?.include
  }

  const skipOptimization =
    !isJsType ||
    (importer && isInNodeModules(importer)) ||
    exclude?.includes(pkgId) ||
    exclude?.includes(id) ||
    SPECIAL_QUERY_RE.test(resolved) ||
    // During dev SSR, we don't have a way to reload the module graph if
    // a non-optimized dep is found. So we need to skip optimization here.
    // The only optimized deps are the ones explicitly listed in the config.
    (!options.ssrOptimizeCheck && !isBuild && ssr) ||
    // Only optimize non-external CJS deps during SSR by default
    (ssr &&
      !(
        ext === '.cjs' ||
        (ext === '.js' &&
          findNearestPackageData(path.dirname(resolved), options.packageCache)
            ?.data.type !== 'module')
      ) &&
      !(include?.includes(pkgId) || include?.includes(id)))

  if (options.ssrOptimizeCheck) {
    return {
      id: skipOptimization
        ? injectQuery(resolved, `__vite_skip_optimization`)
        : resolved,
    }
  }

  if (skipOptimization) {
    // excluded from optimization
    // Inject a version query to npm deps so that the browser
    // can cache it without re-validation, but only do so for known js types.
    // otherwise we may introduce duplicated modules for externalized files
    // from pre-bundled deps.
    if (!isBuild) {
      const versionHash = depsOptimizer!.metadata.browserHash
      if (versionHash && isJsType) {
        resolved = injectQuery(resolved, `v=${versionHash}`)
      }
    }
  } else {
    // this is a missing import, queue optimize-deps re-run and
    // get a resolved its optimized info
    const optimizedInfo = depsOptimizer!.registerMissingImport(id, resolved)
    resolved = depsOptimizer!.getOptimizedDepId(optimizedInfo)
  }

  if (isBuild) {
    // Resolve package side effects for build so that rollup can better
    // perform tree-shaking
    return {
      id: resolved,
      moduleSideEffects: pkg.hasSideEffects(resolved),
    }
  } else {
    return { id: resolved! }
  }
}

export async function tryOptimizedResolve(
  depsOptimizer: DepsOptimizer,
  id: string,
  importer?: string,
): Promise<string | undefined> {
  // TODO: we need to wait until scanning is done here as this function
  // is used in the preAliasPlugin to decide if an aliased dep is optimized,
  // and avoid replacing the bare import with the resolved path.
  // We should be able to remove this in the future
  await depsOptimizer.scanProcessing

  const metadata = depsOptimizer.metadata

  const depInfo = optimizedDepInfoFromId(metadata, id)
  if (depInfo) {
    return depsOptimizer.getOptimizedDepId(depInfo)
  }

  if (!importer) return

  // further check if id is imported by nested dependency
  let resolvedSrc: string | undefined

  for (const optimizedData of metadata.depInfoList) {
    if (!optimizedData.src) continue // Ignore chunks

    const pkgPath = optimizedData.id
    // check for scenarios, e.g.
    //   pkgPath  => "my-lib > foo"
    //   id       => "foo"
    // this narrows the need to do a full resolve
    if (!pkgPath.endsWith(id)) continue

    // lazily initialize resolvedSrc
    if (resolvedSrc == null) {
      try {
        // this may throw errors if unable to resolve, e.g. aliased id
        resolvedSrc = normalizePath(resolveFrom(id, path.dirname(importer)))
      } catch {
        // this is best-effort only so swallow errors
        break
      }
    }

    // match by src to correctly identify if id belongs to nested dependency
    if (optimizedData.src === resolvedSrc) {
      return depsOptimizer.getOptimizedDepId(optimizedData)
    }
  }
}

export function resolvePackageEntry(
  id: string,
  { dir, data, setResolvedCache, getResolvedCache }: PackageData,
  targetWeb: boolean,
  options: InternalResolveOptions,
): string | undefined {
  const cached = getResolvedCache('.', targetWeb)
  if (cached) {
    return cached
  }
  try {
    let entryPoint: string | undefined

    // resolve exports field with highest priority
    // using https://github.com/lukeed/resolve.exports
    if (data.exports) {
      entryPoint = resolveExportsOrImports(
        data,
        '.',
        options,
        targetWeb,
        'exports',
      )
    }

    const resolvedFromExports = !!entryPoint

    // if exports resolved to .mjs, still resolve other fields.
    // This is because .mjs files can technically import .cjs files which would
    // make them invalid for pure ESM environments - so if other module/browser
    // fields are present, prioritize those instead.
    if (
      targetWeb &&
      options.browserField &&
      (!entryPoint || entryPoint.endsWith('.mjs'))
    ) {
      // check browser field
      // https://github.com/defunctzombie/package-browser-field-spec
      const browserEntry =
        typeof data.browser === 'string'
          ? data.browser
          : isObject(data.browser) && data.browser['.']
      if (browserEntry) {
        // check if the package also has a "module" field.
        if (
          !options.isRequire &&
          options.mainFields.includes('module') &&
          typeof data.module === 'string' &&
          data.module !== browserEntry
        ) {
          // if both are present, we may have a problem: some package points both
          // to ESM, with "module" targeting Node.js, while some packages points
          // "module" to browser ESM and "browser" to UMD/IIFE.
          // the heuristics here is to actually read the browser entry when
          // possible and check for hints of ESM. If it is not ESM, prefer "module"
          // instead; Otherwise, assume it's ESM and use it.
          const resolvedBrowserEntry = tryFsResolve(
            path.join(dir, browserEntry),
            options,
          )
          if (resolvedBrowserEntry) {
            const content = fs.readFileSync(resolvedBrowserEntry, 'utf-8')
            if (hasESMSyntax(content)) {
              // likely ESM, prefer browser
              entryPoint = browserEntry
            } else {
              // non-ESM, UMD or IIFE or CJS(!!! e.g. firebase 7.x), prefer module
              entryPoint = data.module
            }
          }
        } else {
          entryPoint = browserEntry
        }
      }
    }

    // fallback to mainFields if still not resolved
    // TODO: review if `.mjs` check is still needed
    if (!resolvedFromExports && (!entryPoint || entryPoint.endsWith('.mjs'))) {
      for (const field of options.mainFields) {
        if (field === 'browser') continue // already checked above
        if (typeof data[field] === 'string') {
          entryPoint = data[field]
          break
        }
      }
    }
    entryPoint ||= data.main

    // try default entry when entry is not define
    // https://nodejs.org/api/modules.html#all-together
    const entryPoints = entryPoint
      ? [entryPoint]
      : ['index.js', 'index.json', 'index.node']

    for (let entry of entryPoints) {
      // make sure we don't get scripts when looking for sass
      let skipPackageJson = false
      if (
        options.mainFields[0] === 'sass' &&
        !options.extensions.includes(path.extname(entry))
      ) {
        entry = ''
        skipPackageJson = true
      } else {
        // resolve object browser field in package.json
        const { browser: browserField } = data
        if (targetWeb && options.browserField && isObject(browserField)) {
          entry = mapWithBrowserField(entry, browserField) || entry
        }
      }

      const entryPointPath = path.join(dir, entry)
      const resolvedEntryPoint = tryFsResolve(
        entryPointPath,
        options,
        true,
        true,
        skipPackageJson,
      )
      if (resolvedEntryPoint) {
        debug?.(
          `[package entry] ${colors.cyan(id)} -> ${colors.dim(
            resolvedEntryPoint,
          )}`,
        )
        setResolvedCache('.', resolvedEntryPoint, targetWeb)
        return resolvedEntryPoint
      }
    }
  } catch (e) {
    packageEntryFailure(id, e.message)
  }
  packageEntryFailure(id)
}

function packageEntryFailure(id: string, details?: string) {
  throw new Error(
    `Failed to resolve entry for package "${id}". ` +
      `The package may have incorrect main/module/exports specified in its package.json` +
      (details ? ': ' + details : '.'),
  )
}

const conditionalConditions = new Set(['production', 'development', 'module'])

function resolveExportsOrImports(
  pkg: PackageData['data'],
  key: string,
  options: InternalResolveOptionsWithOverrideConditions,
  targetWeb: boolean,
  type: 'imports' | 'exports',
) {
  const overrideConditions = options.overrideConditions
    ? new Set(options.overrideConditions)
    : undefined

  const conditions = []
  if (
    (!overrideConditions || overrideConditions.has('production')) &&
    options.isProduction
  ) {
    conditions.push('production')
  }
  if (
    (!overrideConditions || overrideConditions.has('development')) &&
    !options.isProduction
  ) {
    conditions.push('development')
  }
  if (
    (!overrideConditions || overrideConditions.has('module')) &&
    !options.isRequire
  ) {
    conditions.push('module')
  }
  if (options.overrideConditions) {
    conditions.push(
      ...options.overrideConditions.filter((condition) =>
        conditionalConditions.has(condition),
      ),
    )
  } else if (options.conditions.length > 0) {
    conditions.push(...options.conditions)
  }

  const fn = type === 'imports' ? imports : exports
  const result = fn(pkg, key, {
    browser: targetWeb && !conditions.includes('node'),
    require: options.isRequire && !conditions.includes('import'),
    conditions,
  })

  return result ? result[0] : undefined
}

function resolveDeepImport(
  id: string,
  {
    webResolvedImports,
    setResolvedCache,
    getResolvedCache,
    dir,
    data,
  }: PackageData,
  targetWeb: boolean,
  options: InternalResolveOptions,
): string | undefined {
  const cache = getResolvedCache(id, targetWeb)
  if (cache) {
    return cache
  }

  let relativeId: string | undefined | void = id
  const { exports: exportsField, browser: browserField } = data

  // map relative based on exports data
  if (exportsField) {
    if (isObject(exportsField) && !Array.isArray(exportsField)) {
      // resolve without postfix (see #7098)
      const { file, postfix } = splitFileAndPostfix(relativeId)
      const exportsId = resolveExportsOrImports(
        data,
        file,
        options,
        targetWeb,
        'exports',
      )
      if (exportsId !== undefined) {
        relativeId = exportsId + postfix
      } else {
        relativeId = undefined
      }
    } else {
      // not exposed
      relativeId = undefined
    }
    if (!relativeId) {
      throw new Error(
        `Package subpath '${relativeId}' is not defined by "exports" in ` +
          `${path.join(dir, 'package.json')}.`,
      )
    }
  } else if (targetWeb && options.browserField && isObject(browserField)) {
    // resolve without postfix (see #7098)
    const { file, postfix } = splitFileAndPostfix(relativeId)
    const mapped = mapWithBrowserField(file, browserField)
    if (mapped) {
      relativeId = mapped + postfix
    } else if (mapped === false) {
      return (webResolvedImports[id] = browserExternalId)
    }
  }

  if (relativeId) {
    const resolved = tryFsResolve(
      path.join(dir, relativeId),
      options,
      !exportsField, // try index only if no exports field
      targetWeb,
    )
    if (resolved) {
      debug?.(
        `[node/deep-import] ${colors.cyan(id)} -> ${colors.dim(resolved)}`,
      )
      setResolvedCache(id, resolved, targetWeb)
      return resolved
    }
  }
}

function tryResolveBrowserMapping(
  id: string,
  importer: string | undefined,
  options: InternalResolveOptions,
  isFilePath: boolean,
  externalize?: boolean,
) {
  let res: string | undefined
  const pkg =
    importer &&
    findNearestPackageData(path.dirname(importer), options.packageCache)
  if (pkg && isObject(pkg.data.browser)) {
    const mapId = isFilePath ? './' + slash(path.relative(pkg.dir, id)) : id
    const browserMappedPath = mapWithBrowserField(mapId, pkg.data.browser)
    if (browserMappedPath) {
      if (
        (res = bareImportRE.test(browserMappedPath)
          ? tryNodeResolve(browserMappedPath, importer, options, true)?.id
          : tryFsResolve(path.join(pkg.dir, browserMappedPath), options))
      ) {
        debug?.(`[browser mapped] ${colors.cyan(id)} -> ${colors.dim(res)}`)
        const resPkg = findNearestPackageData(
          path.dirname(res),
          options.packageCache,
        )
        const result = resPkg
          ? {
              id: res,
              moduleSideEffects: resPkg.hasSideEffects(res),
            }
          : { id: res }
        return externalize ? { ...result, external: true } : result
      }
    } else if (browserMappedPath === false) {
      return browserExternalId
    }
  }
}

/**
 * given a relative path in pkg dir,
 * return a relative path in pkg dir,
 * mapped with the "map" object
 *
 * - Returning `undefined` means there is no browser mapping for this id
 * - Returning `false` means this id is explicitly externalized for browser
 */
function mapWithBrowserField(
  relativePathInPkgDir: string,
  map: Record<string, string | false>,
): string | false | undefined {
  const normalizedPath = path.posix.normalize(relativePathInPkgDir)

  for (const key in map) {
    const normalizedKey = path.posix.normalize(key)
    if (
      normalizedPath === normalizedKey ||
      equalWithoutSuffix(normalizedPath, normalizedKey, '.js') ||
      equalWithoutSuffix(normalizedPath, normalizedKey, '/index.js')
    ) {
      return map[key]
    }
  }
}

function equalWithoutSuffix(path: string, key: string, suffix: string) {
  return key.endsWith(suffix) && key.slice(0, -suffix.length) === path
}

function getRealPath(resolved: string, preserveSymlinks?: boolean): string {
  if (!preserveSymlinks && browserExternalId !== resolved) {
    resolved = safeRealpathSync(resolved)
  }
  return normalizePath(resolved)
}<|MERGE_RESOLUTION|>--- conflicted
+++ resolved
@@ -207,20 +207,11 @@
 
       // explicit fs paths that starts with /@fs/*
       if (asSrc && id.startsWith(FS_PREFIX)) {
-<<<<<<< HEAD
         res = fsPathFromId(id)
-        isDebug && debug(`[@fs] ${colors.cyan(id)} -> ${colors.dim(res)}`)
-        // always return here even if res doesn't exist since /@fs/ is explicit
-        // if the file doesn't exist it should be a 404
-        return ensureVersionQuery(res)
-=======
-        const fsPath = fsPathFromId(id)
-        res = tryFsResolve(fsPath, options)
         debug?.(`[@fs] ${colors.cyan(id)} -> ${colors.dim(res)}`)
         // always return here even if res doesn't exist since /@fs/ is explicit
         // if the file doesn't exist it should be a 404
-        return ensureVersionQuery(res || fsPath, id, options, depsOptimizer)
->>>>>>> 2fdec3ca
+        return ensureVersionQuery(res, id, options, depsOptimizer)
       }
 
       // URL
