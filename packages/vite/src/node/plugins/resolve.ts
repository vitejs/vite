--- conflicted
+++ resolved
@@ -124,7 +124,6 @@
         const fsPath = path.resolve(basedir, id)
         // handle browser field mapping for relative imports
 
-<<<<<<< HEAD
         const normalizedFsPath = normalizePath(fsPath)
         const pathFromBasedir = normalizedFsPath.slice(basedir.length)
         if (pathFromBasedir.startsWith('/node_modules/')) {
@@ -139,13 +138,10 @@
           }
         }
 
-        if ((res = tryResolveBrowserMapping(fsPath, importer, options, true))) {
-=======
         if (
           !ssr &&
           (res = tryResolveBrowserMapping(fsPath, importer, options, true))
         ) {
->>>>>>> 86ab1e2e
           return res
         }
 
