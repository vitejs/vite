--- conflicted
+++ resolved
@@ -239,21 +239,6 @@
         }
       }
 
-<<<<<<< HEAD
-=======
-      if (importer) {
-        if (
-          isTsRequest(importer) ||
-          resolveOpts.custom?.depScan?.loader?.startsWith('ts')
-        ) {
-          options.isFromTsImporter = true
-        } else {
-          const moduleLang = this.getModuleInfo(importer)?.meta.vite?.lang
-          options.isFromTsImporter = moduleLang && isTsRequest(`.${moduleLang}`)
-        }
-      }
-
->>>>>>> 1379bdbc
       let res: string | PartialResolvedId | undefined
 
       // resolve pre-bundled deps requests, these could be resolved by
