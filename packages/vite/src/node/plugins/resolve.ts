import fs from 'fs'
import path from 'path'
import { Plugin } from '../plugin'
import chalk from 'chalk'
import {
  FS_PREFIX,
  SPECIAL_QUERY_RE,
  DEFAULT_EXTENSIONS,
  DEFAULT_MAIN_FIELDS,
  OPTIMIZABLE_ENTRY_RE
} from '../constants'
import {
  isBuiltin,
  bareImportRE,
  createDebugger,
  deepImportRE,
  injectQuery,
  isExternalUrl,
  isObject,
  normalizePath,
  fsPathFromId,
  ensureVolumeInPath,
  resolveFrom,
  isDataUrl,
  cleanUrl,
  slash,
  nestedResolveFrom
} from '../utils'
import { ViteDevServer, SSROptions } from '..'
import { createFilter } from '@rollup/pluginutils'
import { PartialResolvedId } from 'rollup'
import { resolve as _resolveExports } from 'resolve.exports'

// special id for paths marked with browser: false
// https://github.com/defunctzombie/package-browser-field-spec#ignore-a-module
export const browserExternalId = '__vite-browser-external'

const isDebug = process.env.DEBUG
const debug = createDebugger('vite:resolve-details', {
  onlyWhenFocused: true
})

export interface ResolveOptions {
  mainFields?: string[]
  conditions?: string[]
  extensions?: string[]
  dedupe?: string[]
  preserveSymlinks?: boolean
}

export interface InternalResolveOptions extends ResolveOptions {
  root: string
  isBuild: boolean
  isProduction: boolean
  ssrConfig?: SSROptions
  /**
   * src code mode also attempts the following:
   * - resolving /xxx as URLs
   * - resolving bare imports from optimized deps
   */
  asSrc?: boolean
  tryIndex?: boolean
  tryPrefix?: string
  skipPackageJson?: boolean
  preferRelative?: boolean
  isRequire?: boolean
}

export function resolvePlugin(baseOptions: InternalResolveOptions): Plugin {
  const {
    root,
    isProduction,
    asSrc,
    ssrConfig,
    preferRelative = false
  } = baseOptions
  const requireOptions: InternalResolveOptions = {
    ...baseOptions,
    isRequire: true
  }
  let server: ViteDevServer | undefined

  const { target: ssrTarget, noExternal: ssrNoExternal } = ssrConfig ?? {}

  return {
    name: 'vite:resolve',

    configureServer(_server) {
      server = _server
    },

    resolveId(id, importer, resolveOpts, ssr) {
      if (id.startsWith(browserExternalId)) {
        return id
      }

      // fast path for commonjs proxy modules
      if (/\?commonjs/.test(id) || id === 'commonjsHelpers.js') {
        return
      }

      const targetWeb = !ssr || ssrTarget === 'webworker'

      // this is passed by @rollup/plugin-commonjs
      const isRequire =
        resolveOpts &&
        resolveOpts.custom &&
        resolveOpts.custom['node-resolve'] &&
        resolveOpts.custom['node-resolve'].isRequire

      const options = isRequire ? requireOptions : baseOptions

      const preserveSymlinks = !!server?.config.resolve.preserveSymlinks

      let res: string | PartialResolvedId | undefined

      // explicit fs paths that starts with /@fs/*
      if (asSrc && id.startsWith(FS_PREFIX)) {
        const fsPath = fsPathFromId(id)
        res = tryFsResolve(fsPath, options, preserveSymlinks)
        isDebug && debug(`[@fs] ${chalk.cyan(id)} -> ${chalk.dim(res)}`)
        // always return here even if res doesn't exist since /@fs/ is explicit
        // if the file doesn't exist it should be a 404
        return res || fsPath
      }

      // URL
      // /foo -> /fs-root/foo
      if (asSrc && id.startsWith('/')) {
        const fsPath = path.resolve(root, id.slice(1))
        if ((res = tryFsResolve(fsPath, options, preserveSymlinks))) {
          isDebug && debug(`[url] ${chalk.cyan(id)} -> ${chalk.dim(res)}`)
          return res
        }
      }

      // relative
      if (id.startsWith('.') || (preferRelative && /^\w/.test(id))) {
        const basedir = importer ? path.dirname(importer) : process.cwd()
        const fsPath = path.resolve(basedir, id)
        // handle browser field mapping for relative imports

        const normalizedFsPath = normalizePath(fsPath)
        const pathFromBasedir = normalizedFsPath.slice(basedir.length)
        if (pathFromBasedir.startsWith('/node_modules/')) {
          // normalize direct imports from node_modules to bare imports, so the
          // hashing logic is shared and we avoid duplicated modules #2503
          const bareImport = pathFromBasedir.slice('/node_modules/'.length)
          if (
            (res = tryNodeResolve(
              bareImport,
              importer,
              options,
              targetWeb,
              server,
              ssr
            )) &&
            res.id.startsWith(normalizedFsPath)
          ) {
            return res
          }
        }

        if (
          targetWeb &&
          (res = tryResolveBrowserMapping(
            fsPath,
            importer,
            options,
            true,
            preserveSymlinks
          ))
        ) {
          return res
        }

        if ((res = tryFsResolve(fsPath, options, preserveSymlinks))) {
          isDebug && debug(`[relative] ${chalk.cyan(id)} -> ${chalk.dim(res)}`)
          const pkg = importer != null && idToPkgMap.get(importer)
          if (pkg) {
            idToPkgMap.set(res, pkg)
            return {
              id: res,
              moduleSideEffects: pkg.hasSideEffects(res)
            }
          }
          return res
        }
      }

      // absolute fs paths
      if (
        path.isAbsolute(id) &&
        (res = tryFsResolve(id, options, preserveSymlinks))
      ) {
        isDebug && debug(`[fs] ${chalk.cyan(id)} -> ${chalk.dim(res)}`)
        return res
      }

      // external
      if (isExternalUrl(id)) {
        return {
          id,
          external: true
        }
      }

      // data uri: pass through (this only happens during build and will be
      // handled by dedicated plugin)
      if (isDataUrl(id)) {
        return null
      }

      // bare package imports, perform node resolve
      if (bareImportRE.test(id)) {
        if (
          asSrc &&
          server &&
          !ssr &&
          (res = tryOptimizedResolve(id, server, importer))
        ) {
          return res
        }

        if (
          targetWeb &&
          (res = tryResolveBrowserMapping(
            id,
            importer,
            options,
            false,
            preserveSymlinks
          ))
        ) {
          return res
        }

        if (
          (res = tryNodeResolve(id, importer, options, targetWeb, server, ssr))
        ) {
          return res
        }

        // node built-ins.
        // externalize if building for SSR, otherwise redirect to empty module
        if (isBuiltin(id)) {
          if (ssr) {
            if (ssrNoExternal === true) {
              let message = `Cannot bundle Node.js built-in "${id}"`
              if (importer) {
                message += ` imported from "${path.relative(
                  process.cwd(),
                  importer
                )}"`
              }
              message += `. Consider disabling ssr.noExternal or remove the built-in dependency.`
              this.error(message)
            }

            return {
              id,
              external: true
            }
          } else {
            if (!asSrc) {
              debug(
                `externalized node built-in "${id}" to empty module. ` +
                  `(imported by: ${chalk.white.dim(importer)})`
              )
            }
            return isProduction
              ? browserExternalId
              : `${browserExternalId}:${id}`
          }
        }
      }

      isDebug && debug(`[fallthrough] ${chalk.dim(id)}`)
    },

    load(id) {
      if (id.startsWith(browserExternalId)) {
        return isProduction
          ? `export default {}`
          : `export default new Proxy({}, {
  get() {
    throw new Error('Module "${id.slice(
      browserExternalId.length + 1
    )}" has been externalized for browser compatibility and cannot be accessed in client code.')
  }
})`
      }
    }
  }
}

function tryFsResolve(
  fsPath: string,
  options: InternalResolveOptions,
  preserveSymlinks: boolean,
  tryIndex = true,
  targetWeb = true
): string | undefined {
  let file = fsPath
  let postfix = ''

  let postfixIndex = fsPath.indexOf('?')
  if (postfixIndex < 0) {
    postfixIndex = fsPath.indexOf('#')
  }
  if (postfixIndex > 0) {
    file = fsPath.slice(0, postfixIndex)
    postfix = fsPath.slice(postfixIndex)
  }

  let res: string | undefined
  if (
    (res = tryResolveFile(
      file,
      postfix,
      options,
      false,
      targetWeb,
      preserveSymlinks,
      options.tryPrefix,
      options.skipPackageJson
    ))
  ) {
    return res
  }

  for (const ext of options.extensions || DEFAULT_EXTENSIONS) {
    if (
      (res = tryResolveFile(
        file + ext,
        postfix,
        options,
        false,
        targetWeb,
        preserveSymlinks,
        options.tryPrefix,
        options.skipPackageJson
      ))
    ) {
      return res
    }
  }

  if (
    (res = tryResolveFile(
      file,
      postfix,
      options,
      tryIndex,
      targetWeb,
      preserveSymlinks,
      options.tryPrefix,
      options.skipPackageJson
    ))
  ) {
    return res
  }
}

function tryResolveFile(
  file: string,
  postfix: string,
  options: InternalResolveOptions,
  tryIndex: boolean,
  targetWeb: boolean,
  preserveSymlinks: boolean,
  tryPrefix?: string,
  skipPackageJson?: boolean
): string | undefined {
  let isReadable = false
  try {
    // #2051 if we don't have read permission on a directory, existsSync() still
    // works and will result in massively slow subsequent checks (which are
    // unnecessary in the first place)
    fs.accessSync(file, fs.constants.R_OK)
    isReadable = true
  } catch (e) {}
  if (isReadable) {
    if (!fs.statSync(file).isDirectory()) {
      return normalizePath(ensureVolumeInPath(file)) + postfix
    } else if (tryIndex) {
      if (!skipPackageJson) {
        const pkgPath = file + '/package.json'
        if (fs.existsSync(pkgPath)) {
          // path points to a node package
          const pkg = loadPackageData(pkgPath)
          const resolved = resolvePackageEntry(
            file,
            pkg,
            options,
            targetWeb,
            preserveSymlinks
          )
          return resolved ? getRealPath(resolved, preserveSymlinks) : resolved
        }
      }
      const index = tryFsResolve(file + '/index', options, preserveSymlinks)
      if (index) return index + postfix
    }
  }
  if (tryPrefix) {
    const prefixed = `${path.dirname(file)}/${tryPrefix}${path.basename(file)}`
    return tryResolveFile(
      prefixed,
      postfix,
      options,
      tryIndex,
      targetWeb,
      preserveSymlinks
    )
  }
}

export const idToPkgMap = new Map<string, PackageData>()

export function tryNodeResolve(
  id: string,
  importer: string | undefined,
  options: InternalResolveOptions,
  targetWeb: boolean,
  server?: ViteDevServer,
  ssr?: boolean
): PartialResolvedId | undefined {
  const { root, dedupe, isBuild } = options

  // split id by last '>' for nested selected packages, for example:
  // 'foo > bar > baz' => 'foo > bar' & 'baz'
  // 'foo'             => ''          & 'foo'
  const lastArrowIndex = id.lastIndexOf('>')
  const nestedRoot = id.substring(0, lastArrowIndex).trim()
  const nestedPath = id.substring(lastArrowIndex + 1).trim()

  // check for deep import, e.g. "my-lib/foo"
  const deepMatch = nestedPath.match(deepImportRE)

  const pkgId = deepMatch ? deepMatch[1] || deepMatch[2] : nestedPath

  let basedir: string
  if (dedupe && dedupe.includes(pkgId)) {
    basedir = root
  } else if (
    importer &&
    path.isAbsolute(importer) &&
    fs.existsSync(cleanUrl(importer))
  ) {
    basedir = path.dirname(importer)
  } else {
    basedir = root
  }

<<<<<<< HEAD
  const preserveSymlinks = !!server?.config.resolve.preserveSymlinks

  const pkg = resolvePackageData(pkgId, basedir, preserveSymlinks)
=======
  // nested node module, step-by-step resolve to the basedir of the nestedPath
  if (nestedRoot) {
    basedir = nestedResolveFrom(nestedRoot, basedir)
  }

  const pkg = resolvePackageData(pkgId, basedir)
>>>>>>> 015290a1

  if (!pkg) {
    return
  }

  let resolved = deepMatch
    ? resolveDeepImport(id, pkg, options, targetWeb, preserveSymlinks)
    : resolvePackageEntry(id, pkg, options, targetWeb, preserveSymlinks)
  if (!resolved) {
    return
  }

  resolved = getRealPath(resolved, preserveSymlinks)

  // link id to pkg for browser field mapping check
  idToPkgMap.set(resolved, pkg)
  if (isBuild) {
    // Resolve package side effects for build so that rollup can better
    // perform tree-shaking
    return {
      id: resolved,
      moduleSideEffects: pkg.hasSideEffects(resolved)
    }
  } else {
    if (
      !resolved.includes('node_modules') || // linked
      !server || // build
      server._isRunningOptimizer || // optimizing
      !server._optimizeDepsMetadata
    ) {
      return { id: resolved }
    }
    // if we reach here, it's a valid dep import that hasn't been optimized.
    const isJsType = OPTIMIZABLE_ENTRY_RE.test(resolved)
    const exclude = server.config.optimizeDeps?.exclude
    if (
      !isJsType ||
      importer?.includes('node_modules') ||
      exclude?.includes(pkgId) ||
      exclude?.includes(id) ||
      SPECIAL_QUERY_RE.test(resolved)
    ) {
      // excluded from optimization
      // Inject a version query to npm deps so that the browser
      // can cache it without re-validation, but only do so for known js types.
      // otherwise we may introduce duplicated modules for externalized files
      // from pre-bundled deps.
      const versionHash = server._optimizeDepsMetadata?.browserHash
      if (versionHash && isJsType) {
        resolved = injectQuery(resolved, `v=${versionHash}`)
      }
    } else {
      // this is a missing import.
      // queue optimize-deps re-run.
      server._registerMissingImport?.(id, resolved, ssr)
    }
    return { id: resolved }
  }
}

export function tryOptimizedResolve(
  id: string,
  server: ViteDevServer,
  importer?: string
): string | undefined {
  const cacheDir = server.config.cacheDir
  const depData = server._optimizeDepsMetadata

  if (!cacheDir || !depData) return

  const getOptimizedUrl = (optimizedData: typeof depData.optimized[string]) => {
    return (
      optimizedData.file +
      `?v=${depData.browserHash}${
        optimizedData.needsInterop ? `&es-interop` : ``
      }`
    )
  }

  // check if id has been optimized
  const isOptimized = depData.optimized[id]
  if (isOptimized) {
    return getOptimizedUrl(isOptimized)
  }

  if (!importer) return

  // further check if id is imported by nested dependency
  let resolvedSrc: string | undefined

  for (const [pkgPath, optimizedData] of Object.entries(depData.optimized)) {
    // check for scenarios, e.g.
    //   pkgPath  => "my-lib > foo"
    //   id       => "foo"
    // this narrows the need to do a full resolve
    if (!pkgPath.endsWith(id)) continue

    // lazily initialize resolvedSrc
    if (resolvedSrc == null) {
      try {
        // this may throw errors if unable to resolve, e.g. aliased id
        resolvedSrc = normalizePath(resolveFrom(id, path.dirname(importer)))
      } catch {
        // this is best-effort only so swallow errors
        break
      }
    }

    // match by src to correctly identify if id belongs to nested dependency
    if (optimizedData.src === resolvedSrc) {
      return getOptimizedUrl(optimizedData)
    }
  }
}

export interface PackageData {
  dir: string
  hasSideEffects: (id: string) => boolean
  webResolvedImports: Record<string, string | undefined>
  nodeResolvedImports: Record<string, string | undefined>
  setResolvedCache: (key: string, entry: string, targetWeb: boolean) => void
  getResolvedCache: (key: string, targetWeb: boolean) => string | undefined
  data: {
    [field: string]: any
    version: string
    main: string
    module: string
    browser: string | Record<string, string | false>
    exports: string | Record<string, any> | string[]
    dependencies: Record<string, string>
  }
}

const packageCache = new Map<string, PackageData>()

export function resolvePackageData(
  id: string,
  basedir: string,
  preserveSymlinks = false
): PackageData | undefined {
  const cacheKey = id + basedir
  if (packageCache.has(cacheKey)) {
    return packageCache.get(cacheKey)
  }
  try {
    const pkgPath = resolveFrom(`${id}/package.json`, basedir, preserveSymlinks)
    return loadPackageData(pkgPath, cacheKey)
  } catch (e) {
    isDebug && debug(`${chalk.red(`[failed loading package.json]`)} ${id}`)
  }
}

function loadPackageData(pkgPath: string, cacheKey = pkgPath) {
  const data = JSON.parse(fs.readFileSync(pkgPath, 'utf-8'))
  const pkgDir = path.dirname(pkgPath)
  const { sideEffects } = data
  let hasSideEffects: (id: string) => boolean
  if (typeof sideEffects === 'boolean') {
    hasSideEffects = () => sideEffects
  } else if (Array.isArray(sideEffects)) {
    hasSideEffects = createFilter(sideEffects, null, { resolve: pkgDir })
  } else {
    hasSideEffects = () => true
  }

  const pkg: PackageData = {
    dir: pkgDir,
    data,
    hasSideEffects,
    webResolvedImports: {},
    nodeResolvedImports: {},
    setResolvedCache(key: string, entry: string, targetWeb: boolean) {
      if (targetWeb) {
        pkg.webResolvedImports[key] = entry
      } else {
        pkg.nodeResolvedImports[key] = entry
      }
    },
    getResolvedCache(key: string, targetWeb: boolean) {
      if (targetWeb) {
        return pkg.webResolvedImports[key]
      } else {
        return pkg.nodeResolvedImports[key]
      }
    }
  }
  packageCache.set(cacheKey, pkg)
  return pkg
}

export function resolvePackageEntry(
  id: string,
  { dir, data, setResolvedCache, getResolvedCache }: PackageData,
  options: InternalResolveOptions,
  targetWeb: boolean,
  preserveSymlinks = false
): string | undefined {
  const cached = getResolvedCache('.', targetWeb)
  if (cached) {
    return cached
  }
  try {
    let entryPoint: string | undefined | void

    // resolve exports field with highest priority
    // using https://github.com/lukeed/resolve.exports
    if (data.exports) {
      entryPoint = resolveExports(data, '.', options, targetWeb)
    }

    // if exports resolved to .mjs, still resolve other fields.
    // This is because .mjs files can technically import .cjs files which would
    // make them invalid for pure ESM environments - so if other module/browser
    // fields are present, prioritize those instead.
    if (targetWeb && (!entryPoint || entryPoint.endsWith('.mjs'))) {
      // check browser field
      // https://github.com/defunctzombie/package-browser-field-spec
      const browserEntry =
        typeof data.browser === 'string'
          ? data.browser
          : isObject(data.browser) && data.browser['.']
      if (browserEntry) {
        // check if the package also has a "module" field.
        if (typeof data.module === 'string' && data.module !== browserEntry) {
          // if both are present, we may have a problem: some package points both
          // to ESM, with "module" targeting Node.js, while some packages points
          // "module" to browser ESM and "browser" to UMD.
          // the heuristics here is to actually read the browser entry when
          // possible and check for hints of UMD. If it is UMD, prefer "module"
          // instead; Otherwise, assume it's ESM and use it.
          const resolvedBrowserEntry = tryFsResolve(
            path.join(dir, browserEntry),
            options,
            preserveSymlinks
          )
          if (resolvedBrowserEntry) {
            const content = fs.readFileSync(resolvedBrowserEntry, 'utf-8')
            if (
              (/typeof exports\s*==/.test(content) &&
                /typeof module\s*==/.test(content)) ||
              /module\.exports\s*=/.test(content)
            ) {
              // likely UMD or CJS(!!! e.g. firebase 7.x), prefer module
              entryPoint = data.module
            }
          }
        } else {
          entryPoint = browserEntry
        }
      }
    }

    if (!entryPoint || entryPoint.endsWith('.mjs')) {
      for (const field of options.mainFields || DEFAULT_MAIN_FIELDS) {
        if (typeof data[field] === 'string') {
          entryPoint = data[field]
          break
        }
      }
    }

    entryPoint = entryPoint || data.main || 'index.js'

    // make sure we don't get scripts when looking for sass
    if (
      options.mainFields?.[0] === 'sass' &&
      !options.extensions?.includes(path.extname(entryPoint))
    ) {
      entryPoint = ''
      options.skipPackageJson = true
    }

    // resolve object browser field in package.json
    const { browser: browserField } = data
    if (targetWeb && isObject(browserField)) {
      entryPoint = mapWithBrowserField(entryPoint, browserField) || entryPoint
    }

    entryPoint = path.join(dir, entryPoint)
    const resolvedEntryPoint = tryFsResolve(
      entryPoint,
      options,
      preserveSymlinks
    )

    if (resolvedEntryPoint) {
      isDebug &&
        debug(
          `[package entry] ${chalk.cyan(id)} -> ${chalk.dim(
            resolvedEntryPoint
          )}`
        )
      setResolvedCache('.', resolvedEntryPoint, targetWeb)
      return resolvedEntryPoint
    } else {
      packageEntryFailure(id)
    }
  } catch (e) {
    packageEntryFailure(id, e.message)
  }
}

function packageEntryFailure(id: string, details?: string) {
  throw new Error(
    `Failed to resolve entry for package "${id}". ` +
      `The package may have incorrect main/module/exports specified in its package.json` +
      (details ? ': ' + details : '.')
  )
}

function resolveExports(
  pkg: PackageData['data'],
  key: string,
  options: InternalResolveOptions,
  targetWeb: boolean
) {
  const conditions = [options.isProduction ? 'production' : 'development']
  if (!options.isRequire) {
    conditions.push('module')
  }
  if (options.conditions) {
    conditions.push(...options.conditions)
  }
  return _resolveExports(pkg, key, {
    browser: targetWeb,
    require: options.isRequire,
    conditions
  })
}

function resolveDeepImport(
  id: string,
  {
    webResolvedImports,
    setResolvedCache,
    getResolvedCache,
    dir,
    data
  }: PackageData,
  options: InternalResolveOptions,
  targetWeb: boolean,
  preserveSymlinks: boolean
): string | undefined {
  id = '.' + id.slice(data.name.length)
  const cache = getResolvedCache(id, targetWeb)
  if (cache) {
    return cache
  }

  let relativeId: string | undefined | void = id
  const { exports: exportsField, browser: browserField } = data

  // map relative based on exports data
  if (exportsField) {
    if (isObject(exportsField) && !Array.isArray(exportsField)) {
      relativeId = resolveExports(data, relativeId, options, targetWeb)
    } else {
      // not exposed
      relativeId = undefined
    }
    if (!relativeId) {
      throw new Error(
        `Package subpath '${relativeId}' is not defined by "exports" in ` +
          `${path.join(dir, 'package.json')}.`
      )
    }
  } else if (targetWeb && isObject(browserField)) {
    const mapped = mapWithBrowserField(relativeId, browserField)
    if (mapped) {
      relativeId = mapped
    } else if (mapped === false) {
      return (webResolvedImports[id] = browserExternalId)
    }
  }

  if (relativeId) {
    const resolved = tryFsResolve(
      path.join(dir, relativeId),
      options,
      preserveSymlinks,
      !exportsField, // try index only if no exports field
      targetWeb
    )
    if (resolved) {
      isDebug &&
        debug(`[node/deep-import] ${chalk.cyan(id)} -> ${chalk.dim(resolved)}`)
      setResolvedCache(id, resolved, targetWeb)
      return resolved
    }
  }
}

function tryResolveBrowserMapping(
  id: string,
  importer: string | undefined,
  options: InternalResolveOptions,
  isFilePath: boolean,
  preserveSymlinks: boolean
) {
  let res: string | undefined
  const pkg = importer && idToPkgMap.get(importer)
  if (pkg && isObject(pkg.data.browser)) {
    const mapId = isFilePath ? './' + slash(path.relative(pkg.dir, id)) : id
    const browserMappedPath = mapWithBrowserField(mapId, pkg.data.browser)
    if (browserMappedPath) {
      const fsPath = path.join(pkg.dir, browserMappedPath)
      if ((res = tryFsResolve(fsPath, options, preserveSymlinks))) {
        isDebug &&
          debug(`[browser mapped] ${chalk.cyan(id)} -> ${chalk.dim(res)}`)
        idToPkgMap.set(res, pkg)
        return {
          id: res,
          moduleSideEffects: pkg.hasSideEffects(res)
        }
      }
    } else if (browserMappedPath === false) {
      return browserExternalId
    }
  }
}

/**
 * given a relative path in pkg dir,
 * return a relative path in pkg dir,
 * mapped with the "map" object
 *
 * - Returning `undefined` means there is no browser mapping for this id
 * - Returning `false` means this id is explicitly externalized for browser
 */
function mapWithBrowserField(
  relativePathInPkgDir: string,
  map: Record<string, string | false>
): string | false | undefined {
  const normalizedPath = path.posix.normalize(relativePathInPkgDir)

  for (const key in map) {
    const normalizedKey = path.posix.normalize(key)
    if (
      normalizedPath === normalizedKey ||
      equalWithoutSuffix(normalizedPath, normalizedKey, '.js') ||
      equalWithoutSuffix(normalizedPath, normalizedKey, '/index.js')
    ) {
      return map[key]
    }
  }
}

function equalWithoutSuffix(path: string, key: string, suffix: string) {
  return key.endsWith(suffix) && key.slice(0, -suffix.length) === path
}

function getRealPath(resolved: string, preserveSymlinks?: boolean): string {
  if (!preserveSymlinks && browserExternalId !== resolved) {
    return normalizePath(fs.realpathSync(resolved))
  }
  return resolved
}<|MERGE_RESOLUTION|>--- conflicted
+++ resolved
@@ -453,18 +453,14 @@
     basedir = root
   }
 
-<<<<<<< HEAD
   const preserveSymlinks = !!server?.config.resolve.preserveSymlinks
 
-  const pkg = resolvePackageData(pkgId, basedir, preserveSymlinks)
-=======
   // nested node module, step-by-step resolve to the basedir of the nestedPath
   if (nestedRoot) {
     basedir = nestedResolveFrom(nestedRoot, basedir)
   }
 
-  const pkg = resolvePackageData(pkgId, basedir)
->>>>>>> 015290a1
+  const pkg = resolvePackageData(pkgId, basedir, preserveSymlinks)
 
   if (!pkg) {
     return
