--- conflicted
+++ resolved
@@ -169,16 +169,15 @@
   idOnly?: boolean
 
   /**
-<<<<<<< HEAD
-   * Enable when `legacy.inconsistentCjsInterop` is true. See that option for more details.
-   */
-  legacyInconsistentCjsInterop?: boolean
-=======
    * Set by `nodeResolveWithVite`, disables optional peer dependency handling.
    * @internal
    */
   disableOptionalPeerDepHandling?: boolean
->>>>>>> e7a0c5e5
+
+  /**
+   * Enable when `legacy.inconsistentCjsInterop` is true. See that option for more details.
+   */
+  legacyInconsistentCjsInterop?: boolean
 }
 
 export interface InternalResolveOptions
