--- conflicted
+++ resolved
@@ -813,14 +813,10 @@
     exclude?.includes(pkgId) ||
     exclude?.includes(nestedPath) ||
     SPECIAL_QUERY_RE.test(resolved) ||
-<<<<<<< HEAD
-    // (!isBuild && ssr) ||
-=======
     // During dev SSR, we don't have a way to reload the module graph if
     // a non-optimized dep is found. So we need to skip optimization here.
     // The only optimized deps are the ones explicitly listed in the config.
     (!options.ssrOptimizeCheck && !isBuild && ssr) ||
->>>>>>> 23d79b86
     // Only optimize non-external CJS deps during SSR by default
     (ssr &&
       !isCJS &&
