import { existsSync, promises as fsp } from 'node:fs'
import path from 'node:path'
import MagicString from 'magic-string'
import type { EmittedAsset, OutputChunk, RollupCache } from 'rollup'
import type { ResolvedConfig } from '../config'
import type { Plugin } from '../plugin'
import type { ViteDevServer } from '../server'
import { ENV_ENTRY, ENV_PUBLIC_PATH } from '../constants'
<<<<<<< HEAD
import {
  cleanUrl,
  getDepsCacheSuffix,
  getHash,
  injectQuery,
  parseRequest
} from '../utils'
import { onRollupWarning } from '../build'
=======
import { cleanUrl, getHash, injectQuery, parseRequest } from '../utils'
import {
  createToImportMetaURLBasedRelativeRuntime,
  onRollupWarning,
  toOutputFilePathInJS
} from '../build'
>>>>>>> f5427279
import { getDepsOptimizer } from '../optimizer'
import { fileToUrl } from './asset'

interface WorkerCache {
  cache?: RollupCache

  // save worker all emit chunk avoid rollup make the same asset unique.
  assets: Map<string, EmittedAsset>

  // worker bundle don't deps on any more worker runtime info an id only had a result.
  // save worker bundled file id to avoid repeated execution of bundles
  // <input_filename, fileName>
  bundle: Map<string, string>

  // <hash, fileName>
  fileNameHash: Map<string, string>
}

export type WorkerType = 'classic' | 'module' | 'ignore'

export const WORKER_FILE_ID = 'worker_file'
const workerCache = new WeakMap<ResolvedConfig, WorkerCache>()

export function isWorkerRequest(id: string): boolean {
  const query = parseRequest(id)
  if (query && query[WORKER_FILE_ID] != null) {
    return true
  }
  return false
}

function saveEmitWorkerAsset(
  config: ResolvedConfig,
  asset: EmittedAsset
): void {
  const fileName = asset.fileName!
  const workerMap = workerCache.get(config.mainConfig || config)!
  workerMap.assets.set(fileName, asset)
}

function mergeRollupCache(
  o?: RollupCache,
  n?: RollupCache
): RollupCache | undefined {
  return {
    modules: (o?.modules || []).concat(n?.modules || []),
    plugins: Object.assign({}, o?.plugins, n?.plugins)
  }
}

export async function bundleWorkerEntry(
  config: ResolvedConfig,
  id: string,
  query: Record<string, string> | null
): Promise<OutputChunk> {
  // bundle the file as entry to support imports
  const { rollup } = await import('rollup')
  const { plugins, rollupOptions, format } = config.worker
  const workerMap = workerCache.get(config.mainConfig || config)!
  const bundle = await rollup({
    ...rollupOptions,
    cache: workerMap.cache,
    input: cleanUrl(id),
    plugins,
    onwarn(warning, warn) {
      onRollupWarning(warning, warn, config)
    },
    preserveEntrySignatures: false
  })
  workerMap.cache = mergeRollupCache(workerMap.cache, bundle.cache)
  let chunk: OutputChunk
  try {
    const workerOutputConfig = config.worker.rollupOptions.output
    const workerConfig = workerOutputConfig
      ? Array.isArray(workerOutputConfig)
        ? workerOutputConfig[0] || {}
        : workerOutputConfig
      : {}
    const {
      output: [outputChunk, ...outputChunks]
    } = await bundle.generate({
      entryFileNames: path.posix.join(
        config.build.assetsDir,
        '[name].[hash].js'
      ),
      chunkFileNames: path.posix.join(
        config.build.assetsDir,
        '[name].[hash].js'
      ),
      assetFileNames: path.posix.join(
        config.build.assetsDir,
        '[name].[hash].[ext]'
      ),
      ...workerConfig,
      format,
      sourcemap: config.build.sourcemap
    })
    chunk = outputChunk
    outputChunks.forEach((outputChunk) => {
      if (outputChunk.type === 'asset') {
        saveEmitWorkerAsset(config, outputChunk)
      } else if (outputChunk.type === 'chunk') {
        saveEmitWorkerAsset(config, {
          fileName: outputChunk.fileName,
          source: outputChunk.code,
          type: 'asset'
        })
      }
    })
  } finally {
    await bundle.close()
  }
  return emitSourcemapForWorkerEntry(config, query, chunk)
}

function emitSourcemapForWorkerEntry(
  config: ResolvedConfig,
  query: Record<string, string> | null,
  chunk: OutputChunk
): OutputChunk {
  const { map: sourcemap } = chunk

  if (sourcemap) {
    if (config.build.sourcemap === 'inline') {
      // Manually add the sourcemap to the code if configured for inline sourcemaps.
      // TODO: Remove when https://github.com/rollup/rollup/issues/3913 is resolved
      // Currently seems that it won't be resolved until Rollup 3
      const dataUrl = sourcemap.toUrl()
      chunk.code += `//# sourceMappingURL=${dataUrl}`
    } else if (
      config.build.sourcemap === 'hidden' ||
      config.build.sourcemap === true
    ) {
      const data = sourcemap.toString()
      const mapFileName = chunk.fileName + '.map'
      saveEmitWorkerAsset(config, {
        fileName: mapFileName,
        type: 'asset',
        source: data
      })

      // Emit the comment that tells the JS debugger where it can find the
      // sourcemap file.
      // 'hidden' causes the sourcemap file to be created but
      // the comment in the file to be omitted.
      if (config.build.sourcemap === true) {
        // inline web workers need to use the full sourcemap path
        // non-inline web workers can use a relative path
        const sourceMapUrl =
          query?.inline != null
            ? mapFileName
            : path.relative(config.build.assetsDir, mapFileName)
        chunk.code += `//# sourceMappingURL=${sourceMapUrl}`
      }
    }
  }

  return chunk
}

export const workerAssetUrlRE = /__VITE_WORKER_ASSET__([a-z\d]{8})__/g

function encodeWorkerAssetFileName(
  fileName: string,
  workerCache: WorkerCache
): string {
  const { fileNameHash } = workerCache
  const hash = getHash(fileName)
  if (!fileNameHash.get(hash)) {
    fileNameHash.set(hash, fileName)
  }
  return `__VITE_WORKER_ASSET__${hash}__`
}

export async function workerFileToUrl(
  config: ResolvedConfig,
  id: string,
  query: Record<string, string> | null
): Promise<string> {
  const workerMap = workerCache.get(config.mainConfig || config)!
  let fileName = workerMap.bundle.get(id)
  if (!fileName) {
    const outputChunk = await bundleWorkerEntry(config, id, query)
    fileName = outputChunk.fileName
    saveEmitWorkerAsset(config, {
      fileName,
      source: outputChunk.code,
      type: 'asset'
    })
    workerMap.bundle.set(id, fileName)
  }
  return encodeWorkerAssetFileName(fileName, workerMap)
}

export function webWorkerPlugin(config: ResolvedConfig): Plugin {
  const isBuild = config.command === 'build'
  let server: ViteDevServer
  const isWorker = config.isWorker
  const cacheFilePath = path.join(
    config.cacheDir,
    getDepsCacheSuffix(config, !!config.build.ssr) + '_worker_cache.json'
  )

  return {
    name: 'vite:worker',

    configureServer(_server) {
      server = _server
    },

    async buildStart() {
      if (isWorker) {
        return
      }
      let cache = undefined
      if (existsSync(cacheFilePath)) {
        cache = JSON.parse(
          await fsp.readFile(cacheFilePath, { encoding: 'utf-8' })
        )
      }
      workerCache.set(config, {
        cache,
        assets: new Map(),
        bundle: new Map(),
        fileNameHash: new Map()
      })
    },

    async buildEnd() {
      await fsp.writeFile(
        cacheFilePath,
        JSON.stringify(workerCache.get(config)?.cache || '')
      )
    },

    load(id) {
      if (isBuild) {
        const parsedQuery = parseRequest(id)
        if (
          parsedQuery &&
          (parsedQuery.worker ?? parsedQuery.sharedworker) != null
        ) {
          return ''
        }
      }
    },

    async transform(raw, id, options) {
      const ssr = options?.ssr === true
      const query = parseRequest(id)
      if (query && query[WORKER_FILE_ID] != null) {
        // if import worker by worker constructor will have query.type
        // other type will be import worker by esm
        const workerType = query['type']! as WorkerType
        let injectEnv = ''

        if (workerType === 'classic') {
          injectEnv = `importScripts('${ENV_PUBLIC_PATH}')\n`
        } else if (workerType === 'module') {
          injectEnv = `import '${ENV_PUBLIC_PATH}'\n`
        } else if (workerType === 'ignore') {
          if (isBuild) {
            injectEnv = ''
          } else if (server) {
            // dynamic worker type we can't know how import the env
            // so we copy /@vite/env code of server transform result into file header
            const { moduleGraph } = server
            const module = moduleGraph.getModuleById(ENV_ENTRY)
            injectEnv = module?.transformResult?.code || ''
          }
        }
        return {
          code: injectEnv + raw
        }
      }
      if (
        query == null ||
        (query && (query.worker ?? query.sharedworker) == null)
      ) {
        return
      }

      // stringified url or `new URL(...)`
      let url: string
      const { format } = config.worker
      const workerConstructor =
        query.sharedworker != null ? 'SharedWorker' : 'Worker'
      const workerType = isBuild
        ? format === 'es'
          ? 'module'
          : 'classic'
        : 'module'
      const workerOptions = workerType === 'classic' ? '' : ',{type: "module"}'
      if (isBuild) {
        getDepsOptimizer(config, ssr)?.registerWorkersSource(id)
        if (query.inline != null) {
          const chunk = await bundleWorkerEntry(config, id, query)
          // inline as blob data url
          return {
            code: `const encodedJs = "${Buffer.from(chunk.code).toString(
              'base64'
            )}";
            const blob = typeof window !== "undefined" && window.Blob && new Blob([atob(encodedJs)], { type: "text/javascript;charset=utf-8" });
            export default function WorkerWrapper() {
              const objURL = blob && (window.URL || window.webkitURL).createObjectURL(blob);
              try {
                return objURL ? new ${workerConstructor}(objURL) : new ${workerConstructor}("data:application/javascript;base64," + encodedJs${workerOptions});
              } finally {
                objURL && (window.URL || window.webkitURL).revokeObjectURL(objURL);
              }
            }`,

            // Empty sourcemap to suppress Rollup warning
            map: { mappings: '' }
          }
        } else {
          url = await workerFileToUrl(config, id, query)
        }
      } else {
        url = await fileToUrl(cleanUrl(id), config, this)
        url = injectQuery(url, WORKER_FILE_ID)
        url = injectQuery(url, `type=${workerType}`)
      }

      if (query.url != null) {
        return {
          code: `export default ${JSON.stringify(url)}`,
          map: { mappings: '' } // Empty sourcemap to suppress Rollup warning
        }
      }

      return {
        code: `export default function WorkerWrapper() {
          return new ${workerConstructor}(${JSON.stringify(
          url
        )}${workerOptions})
        }`,
        map: { mappings: '' } // Empty sourcemap to suppress Rollup warning
      }
    },

    renderChunk(code, chunk, outputOptions) {
      let s: MagicString
      const result = () => {
        return (
          s && {
            code: s.toString(),
            map: config.build.sourcemap ? s.generateMap({ hires: true }) : null
          }
        )
      }
      if (code.match(workerAssetUrlRE) || code.includes('import.meta.url')) {
        const toRelativeRuntime = createToImportMetaURLBasedRelativeRuntime(
          outputOptions.format
        )

        let match: RegExpExecArray | null
        s = new MagicString(code)

        // Replace "__VITE_WORKER_ASSET__5aa0ddc0__" using relative paths
        const workerMap = workerCache.get(config.mainConfig || config)!
        const { fileNameHash } = workerMap

        while ((match = workerAssetUrlRE.exec(code))) {
          const [full, hash] = match
          const filename = fileNameHash.get(hash)!
          const replacement = toOutputFilePathInJS(
            filename,
            'asset',
            chunk.fileName,
            'js',
            config,
            toRelativeRuntime
          )
          const replacementString =
            typeof replacement === 'string'
              ? JSON.stringify(replacement).slice(1, -1)
              : `"+${replacement.runtime}+"`
          s.update(match.index, match.index + full.length, replacementString)
        }
      }
      return result()
    },

    generateBundle(opts) {
      // @ts-ignore asset emits are skipped in legacy bundle
      if (opts.__vite_skip_asset_emit__ || isWorker) {
        return
      }
      const workerMap = workerCache.get(config)!
      workerMap.assets.forEach((asset) => {
        this.emitFile(asset)
        workerMap.assets.delete(asset.fileName!)
      })
    }
  }
}<|MERGE_RESOLUTION|>--- conflicted
+++ resolved
@@ -6,7 +6,6 @@
 import type { Plugin } from '../plugin'
 import type { ViteDevServer } from '../server'
 import { ENV_ENTRY, ENV_PUBLIC_PATH } from '../constants'
-<<<<<<< HEAD
 import {
   cleanUrl,
   getDepsCacheSuffix,
@@ -14,15 +13,11 @@
   injectQuery,
   parseRequest
 } from '../utils'
-import { onRollupWarning } from '../build'
-=======
-import { cleanUrl, getHash, injectQuery, parseRequest } from '../utils'
 import {
   createToImportMetaURLBasedRelativeRuntime,
   onRollupWarning,
   toOutputFilePathInJS
 } from '../build'
->>>>>>> f5427279
 import { getDepsOptimizer } from '../optimizer'
 import { fileToUrl } from './asset'
 
