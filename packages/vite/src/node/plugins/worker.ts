--- conflicted
+++ resolved
@@ -4,7 +4,7 @@
 import type { Plugin } from '../plugin'
 import { cleanUrl, injectQuery, parseRequest } from '../utils'
 import { ENV_PUBLIC_PATH } from '../constants'
-import { onRollupWarning } from '../build'
+import { filenameToUrlCode, onRollupWarning } from '../build'
 import { fileToUrl } from './asset'
 
 interface WorkerCache {
@@ -138,33 +138,12 @@
   return chunk
 }
 
-export async function workerFileToUrl(
+export async function workerFileToUrlCode(
   ctx: TransformPluginContext,
   config: ResolvedConfig,
   id: string,
   query: Record<string, string> | null
 ): Promise<string> {
-<<<<<<< HEAD
-  const workerMap = workerCache.get(config)!
-
-  let hash = workerMap.bundle.get(id)
-  if (!hash) {
-    const code = await bundleWorkerEntry(ctx, config, id, query)
-    const basename = path.parse(cleanUrl(id)).name
-    const contentHash = getHash(code)
-    const fileName = path.posix.join(
-      config.build.assetsDir,
-      `${basename}.${contentHash}.js`
-    )
-    hash = emitWorkerAssets(ctx, config, {
-      fileName,
-      type: 'asset',
-      source: code
-    })
-    workerMap.bundle.set(id, hash)
-  }
-  return `__VITE_ASSET__${hash}__`
-=======
   const workerMap = workerCache.get(config.mainConfig || config)!
   let fileName = workerMap.bundle.get(id)
   if (!fileName) {
@@ -177,8 +156,7 @@
     })
     workerMap.bundle.set(id, fileName)
   }
-  return config.base + fileName
->>>>>>> 9c4e5b6c
+  return filenameToUrlCode(fileName, config.base)
 }
 
 export function webWorkerPlugin(config: ResolvedConfig): Plugin {
@@ -223,7 +201,8 @@
         return
       }
 
-      let url: string
+      // stringified url or `new URL(...)`
+      let urlCode: string
       if (isBuild) {
         if (query.inline != null) {
           const chunk = await bundleWorkerEntry(this, config, id, query)
@@ -248,11 +227,11 @@
             map: { mappings: '' }
           }
         } else {
-          url = await workerFileToUrl(this, config, id, query)
+          urlCode = await workerFileToUrlCode(this, config, id, query)
         }
       } else {
-        url = await fileToUrl(cleanUrl(id), config, this)
-        url = injectQuery(url, WorkerFileId)
+        const url = await fileToUrl(cleanUrl(id), config, this)
+        urlCode = JSON.stringify(injectQuery(url, WorkerFileId))
       }
 
       const workerConstructor =
@@ -261,9 +240,11 @@
 
       return {
         code: `export default function WorkerWrapper() {
-          return new ${workerConstructor}(${JSON.stringify(
-          url
-        )}, ${JSON.stringify(workerOptions, null, 2)})
+          return new ${workerConstructor}(${urlCode})}, ${JSON.stringify(
+          workerOptions,
+          null,
+          2
+        )})
         }`,
         map: { mappings: '' } // Empty sourcemap to suppress Rollup warning
       }
