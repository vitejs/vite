--- conflicted
+++ resolved
@@ -59,15 +59,11 @@
         const rollup = require('rollup') as typeof Rollup
         const bundle = await rollup.rollup({
           input: cleanUrl(id),
-<<<<<<< HEAD
           ...config?.build?.rollupOptions,
-          plugins: await resolvePlugins({ ...config }, [], [], [])
-=======
           plugins: await resolvePlugins({ ...config }, [], [], []),
           onwarn(warning, warn) {
             onRollupWarning(warning, warn, config)
           }
->>>>>>> 2c586165
         })
 
         let code: string
