import type { ResolvedConfig } from '../config'
import type { Plugin } from '../plugin'
import { fileToUrl, getAssetHash } from './asset'
import { cleanUrl, injectQuery, parseRequest } from '../utils'
import type Rollup from 'rollup'
import { ENV_PUBLIC_PATH } from '../constants'
import path from 'path'
import { onRollupWarning } from '../build'
import type { TransformPluginContext } from 'rollup'

const WorkerFileId = 'worker_file'

export interface BundleWorkerEntryOutput {
  code: string
  sourcemap: Rollup.SourceMap | undefined
}

export async function bundleWorkerEntry(
  ctx: Rollup.TransformPluginContext,
  config: ResolvedConfig,
  id: string
): Promise<BundleWorkerEntryOutput> {
  // bundle the file as entry to support imports
  const rollup = require('rollup') as typeof Rollup
  const { plugins, rollupOptions, format } = config.worker
  const bundle = await rollup.rollup({
    ...rollupOptions,
    input: cleanUrl(id),
    plugins,
    onwarn(warning, warn) {
      onRollupWarning(warning, warn, config)
    },
    preserveEntrySignatures: false
  })
  let code: string
  let sourcemap: Rollup.SourceMap | undefined
  try {
    const {
      output: [outputCode, ...outputChunks]
    } = await bundle.generate({
      format,
      sourcemap: config.build.sourcemap
    })
<<<<<<< HEAD
    code = output[0].code
    sourcemap = output[0].map
=======
    code = outputCode.code
    outputChunks.forEach((outputChunk) => {
      if (outputChunk.type === 'asset') {
        ctx.emitFile(outputChunk)
      }
      if (outputChunk.type === 'chunk') {
        ctx.emitFile({
          fileName: `${config.build.assetsDir}/${outputChunk.fileName}`,
          source: outputChunk.code,
          type: 'asset'
        })
      }
    })
>>>>>>> 9707f0e9
  } finally {
    await bundle.close()
  }
  return {
    code: code,
    sourcemap
  }
}

export interface EmitResult {
  code: Buffer
}

export function emitSourcemapForWorkerEntry(
  context: TransformPluginContext,
  config: ResolvedConfig,
  id: string,
  query: Record<string, string> | null,
  workerEntry: BundleWorkerEntryOutput
): EmitResult {
  let { code, sourcemap } = workerEntry
  if (sourcemap) {
    if (config.build.sourcemap === 'inline') {
      // Manually add the sourcemap to the code if configured for inline sourcemaps.
      // TODO: Remove when https://github.com/rollup/rollup/issues/3913 is resolved
      // Currently seems that it won't be resolved until Rollup 3
      const dataUrl = sourcemap.toUrl()
      code += `//# sourceMappingURL=${dataUrl}`
    } else if (
      config.build.sourcemap === 'hidden' ||
      config.build.sourcemap === true
    ) {
      const basename = path.parse(cleanUrl(id)).name
      const data = sourcemap.toString()
      const content = Buffer.from(data)
      const contentHash = getAssetHash(content)
      const fileName = `${basename}.${contentHash}.js.map`
      const filePath = path.posix.join(config.build.assetsDir, fileName)
      if (!context.cache.has(contentHash)) {
        context.cache.set(contentHash, true)
        context.emitFile({
          fileName: filePath,
          type: 'asset',
          source: data
        })
      }

      // Emit the comment that tells the JS debugger where it can find the
      // sourcemap file.
      // 'hidden' causes the sourcemap file to be created but
      // the comment in the file to be omitted.
      if (config.build.sourcemap === true) {
        // inline web workers need to use the full sourcemap path
        // non-inline web workers can use a relative path
        const sourceMapUrl = query?.inline != null ? filePath : fileName
        code += `//# sourceMappingURL=${sourceMapUrl}`
      }
    }
  }

  return {
    code: Buffer.from(code)
  }
}

export function webWorkerPlugin(config: ResolvedConfig): Plugin {
  const isBuild = config.command === 'build'

  return {
    name: 'vite:worker',

    load(id) {
      if (isBuild) {
        const parsedQuery = parseRequest(id)
        if (
          parsedQuery &&
          (parsedQuery.worker ?? parsedQuery.sharedworker) != null
        ) {
          return ''
        }
      }
    },

    async transform(_, id) {
      const query = parseRequest(id)
      if (query && query[WorkerFileId] != null) {
        return {
          code: `import '${ENV_PUBLIC_PATH}'\n` + _
        }
      }
      if (
        query == null ||
        (query && (query.worker ?? query.sharedworker) == null)
      ) {
        return
      }

      let url: string
      if (isBuild) {
<<<<<<< HEAD
        const bundled = await bundleWorkerEntry(config, id)
        const { code } = emitSourcemapForWorkerEntry(
          this,
          config,
          id,
          query,
          bundled
        )
=======
        const code = await bundleWorkerEntry(this, config, id)
>>>>>>> 9707f0e9
        if (query.inline != null) {
          const { format } = config.worker
          const workerOptions = format === 'es' ? '{type: "module"}' : '{}'
          // inline as blob data url
          return {
            code: `const encodedJs = "${code.toString('base64')}";
            const blob = typeof window !== "undefined" && window.Blob && new Blob([atob(encodedJs)], { type: "text/javascript;charset=utf-8" });
            export default function WorkerWrapper() {
              const objURL = blob && (window.URL || window.webkitURL).createObjectURL(blob);
              try {
                return objURL ? new Worker(objURL, ${workerOptions}) : new Worker("data:application/javascript;base64," + encodedJs, {type: "module"});
              } finally {
                objURL && (window.URL || window.webkitURL).revokeObjectURL(objURL);
              }
            }`,

            // Empty sourcemap to supress Rollup warning
            map: { mappings: '' }
          }
        } else {
          const basename = path.parse(cleanUrl(id)).name
          const contentHash = getAssetHash(code)
          const fileName = path.posix.join(
            config.build.assetsDir,
            `${basename}.${contentHash}.js`
          )
          url = `__VITE_ASSET__${this.emitFile({
            fileName,
            type: 'asset',
            source: code
          })}__`
        }
      } else {
        url = await fileToUrl(cleanUrl(id), config, this)
        url = injectQuery(url, WorkerFileId)
      }

      const workerConstructor =
        query.sharedworker != null ? 'SharedWorker' : 'Worker'
      const workerOptions = { type: 'module' }

      return {
        code: `export default function WorkerWrapper() {
          return new ${workerConstructor}(${JSON.stringify(
          url
        )}, ${JSON.stringify(workerOptions, null, 2)})
        }`,
        map: { mappings: '' } // Empty sourcemap to supress Rolup warning
      }
    }
  }
}<|MERGE_RESOLUTION|>--- conflicted
+++ resolved
@@ -19,7 +19,7 @@
   ctx: Rollup.TransformPluginContext,
   config: ResolvedConfig,
   id: string
-): Promise<BundleWorkerEntryOutput> {
+): Promise<Buffer> {
   // bundle the file as entry to support imports
   const rollup = require('rollup') as typeof Rollup
   const { plugins, rollupOptions, format } = config.worker
@@ -33,7 +33,7 @@
     preserveEntrySignatures: false
   })
   let code: string
-  let sourcemap: Rollup.SourceMap | undefined
+  // let sourcemap: Rollup.SourceMap | undefined
   try {
     const {
       output: [outputCode, ...outputChunks]
@@ -41,11 +41,8 @@
       format,
       sourcemap: config.build.sourcemap
     })
-<<<<<<< HEAD
-    code = output[0].code
-    sourcemap = output[0].map
-=======
     code = outputCode.code
+    // sourcemap = outputCode.map
     outputChunks.forEach((outputChunk) => {
       if (outputChunk.type === 'asset') {
         ctx.emitFile(outputChunk)
@@ -58,14 +55,10 @@
         })
       }
     })
->>>>>>> 9707f0e9
   } finally {
     await bundle.close()
   }
-  return {
-    code: code,
-    sourcemap
-  }
+  return Buffer.from(code)
 }
 
 export interface EmitResult {
@@ -158,18 +151,7 @@
 
       let url: string
       if (isBuild) {
-<<<<<<< HEAD
-        const bundled = await bundleWorkerEntry(config, id)
-        const { code } = emitSourcemapForWorkerEntry(
-          this,
-          config,
-          id,
-          query,
-          bundled
-        )
-=======
         const code = await bundleWorkerEntry(this, config, id)
->>>>>>> 9707f0e9
         if (query.inline != null) {
           const { format } = config.worker
           const workerOptions = format === 'es' ? '{type: "module"}' : '{}'
