--- conflicted
+++ resolved
@@ -2,13 +2,8 @@
 import type { Plugin } from '../plugin'
 import { resolvePlugins } from '../plugins'
 import { fileToUrl, getAssetHash } from './asset'
-<<<<<<< HEAD
 import { cleanUrl, injectQuery, parseRequest } from '../utils'
-import Rollup from 'rollup'
-=======
-import { cleanUrl, injectQuery } from '../utils'
 import type Rollup from 'rollup'
->>>>>>> 79d13978
 import { ENV_PUBLIC_PATH } from '../constants'
 import path from 'path'
 import { onRollupWarning } from '../build'
