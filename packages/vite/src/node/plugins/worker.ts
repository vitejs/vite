--- conflicted
+++ resolved
@@ -290,18 +290,12 @@
         : 'module'
       const workerOptions = workerType === 'classic' ? '' : ',{type: "module"}'
       if (isBuild) {
-<<<<<<< HEAD
-        registerWorkersSource(config, id)
+        getDepsOptimizer(config)?.registerWorkersSource(id)
         if (query.inline) {
           const chunk = await bundleWorkerEntry(config, id, {
             inline: query.inline,
             format
           })
-=======
-        getDepsOptimizer(config)?.registerWorkersSource(id)
-        if (query.inline != null) {
-          const chunk = await bundleWorkerEntry(config, id, query)
->>>>>>> fba82d0f
           // inline as blob data url
           return {
             code: `const encodedJs = "${Buffer.from(chunk.code).toString(
