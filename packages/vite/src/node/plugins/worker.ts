--- conflicted
+++ resolved
@@ -1,22 +1,11 @@
 import path from 'path'
-import type Rollup from 'rollup'
-import type { EmittedFile, TransformPluginContext } from 'rollup'
+import type { EmittedAsset, OutputChunk, TransformPluginContext } from 'rollup'
 import type { ResolvedConfig } from '../config'
 import type { Plugin } from '../plugin'
-<<<<<<< HEAD
-import { fileToUrl } from './asset'
 import { cleanUrl, injectQuery, parseRequest } from '../utils'
-import type Rollup from 'rollup'
-=======
-import { cleanUrl, getHash, injectQuery, parseRequest } from '../utils'
->>>>>>> c32e3ac5
 import { ENV_PUBLIC_PATH } from '../constants'
 import { onRollupWarning } from '../build'
-<<<<<<< HEAD
-import type { TransformPluginContext, EmittedAsset } from 'rollup'
-=======
 import { fileToUrl } from './asset'
->>>>>>> c32e3ac5
 
 interface WorkerCache {
   // save worker all emit chunk avoid rollup make the same asset unique.
@@ -45,7 +34,7 @@
   config: ResolvedConfig,
   id: string,
   query: Record<string, string> | null
-): Promise<Rollup.OutputChunk> {
+): Promise<OutputChunk> {
   // bundle the file as entry to support imports
   const { rollup } = await import('rollup')
   const { plugins, rollupOptions, format } = config.worker
@@ -58,7 +47,7 @@
     },
     preserveEntrySignatures: false
   })
-  let chunk: Rollup.OutputChunk
+  let chunk: OutputChunk
   try {
     const workerOutputConfig = config.worker.rollupOptions.output
     const workerConfig = workerOutputConfig
@@ -107,8 +96,8 @@
   ctx: TransformPluginContext,
   config: ResolvedConfig,
   query: Record<string, string> | null,
-  chunk: Rollup.OutputChunk
-): Rollup.OutputChunk {
+  chunk: OutputChunk
+): OutputChunk {
   const { map: sourcemap } = chunk
 
   if (sourcemap) {
@@ -123,18 +112,9 @@
       config.build.sourcemap === true
     ) {
       const data = sourcemap.toString()
-<<<<<<< HEAD
       const mapFileName = chunk.fileName + '.map'
       saveEmitWorkerAsset(config, {
         fileName: mapFileName,
-=======
-      const content = Buffer.from(data)
-      const contentHash = getHash(content)
-      const fileName = `${basename}.${contentHash}.js.map`
-      const filePath = path.posix.join(config.build.assetsDir, fileName)
-      emitWorkerSourcemap(context, config, {
-        fileName: filePath,
->>>>>>> c32e3ac5
         type: 'asset',
         source: data
       })
@@ -159,7 +139,7 @@
 }
 
 export async function workerFileToUrl(
-  ctx: Rollup.TransformPluginContext,
+  ctx: TransformPluginContext,
   config: ResolvedConfig,
   id: string,
   query: Record<string, string> | null
@@ -176,24 +156,7 @@
     })
     workerMap.bundle.set(id, fileName)
   }
-<<<<<<< HEAD
   return config.base + fileName
-=======
-  const code = await bundleWorkerEntry(ctx, config, id, query)
-  const basename = path.parse(cleanUrl(id)).name
-  const contentHash = getHash(code)
-  const fileName = path.posix.join(
-    config.build.assetsDir,
-    `${basename}.${contentHash}.js`
-  )
-  hash = emitWorkerAssets(ctx, config, {
-    fileName,
-    type: 'asset',
-    source: code
-  })
-  workerMap.bundle.set(id, hash)
-  return `__VITE_ASSET__${hash}__`
->>>>>>> c32e3ac5
 }
 
 export function webWorkerPlugin(config: ResolvedConfig): Plugin {
