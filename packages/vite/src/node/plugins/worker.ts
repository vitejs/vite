import path from 'node:path'
import MagicString from 'magic-string'
import type { EmittedAsset, OutputChunk } from 'rollup'
import type { ResolvedConfig } from '../config'
import type { Plugin } from '../plugin'
import type { ViteDevServer } from '../server'
import { ENV_ENTRY, ENV_PUBLIC_PATH } from '../constants'
import { cleanUrl, getHash, injectQuery, parseRequest } from '../utils'
import {
  createToImportMetaURLBasedRelativeRuntime,
  onRollupWarning,
  toOutputFilePathInJS,
} from '../build'
import { getDepsOptimizer } from '../optimizer'
import { fileToUrl } from './asset'

interface WorkerCache {
  // save worker all emit chunk avoid rollup make the same asset unique.
  assets: Map<string, EmittedAsset>

  // worker bundle don't deps on any more worker runtime info an id only had a result.
  // save worker bundled file id to avoid repeated execution of bundles
  // <input_filename, fileName>
  bundle: Map<string, string>

  // <hash, fileName>
  fileNameHash: Map<string, string>
}

export type WorkerType = 'classic' | 'module' | 'ignore'

export const WORKER_FILE_ID = 'worker_file'
const workerCache = new WeakMap<ResolvedConfig, WorkerCache>()

function saveEmitWorkerAsset(
  config: ResolvedConfig,
  asset: EmittedAsset,
): void {
  const fileName = asset.fileName!
  const workerMap = workerCache.get(config.mainConfig || config)!
  workerMap.assets.set(fileName, asset)
}

// Ensure that only one rollup build is called at the same time to avoid
// leaking state in plugins between worker builds.
// TODO: Review if we can parallelize the bundling of workers.
const workerConfigSemaphore = new WeakMap<
  ResolvedConfig,
  Promise<OutputChunk>
>()
export async function bundleWorkerEntry(
  config: ResolvedConfig,
  id: string,
  query: Record<string, string> | null,
): Promise<OutputChunk> {
  const processing = workerConfigSemaphore.get(config)
  if (processing) {
    await processing
    return bundleWorkerEntry(config, id, query)
  }
  const promise = serialBundleWorkerEntry(config, id, query)
  workerConfigSemaphore.set(config, promise)
  promise.then(() => workerConfigSemaphore.delete(config))
  return promise
}

async function serialBundleWorkerEntry(
  config: ResolvedConfig,
  id: string,
  query: Record<string, string> | null,
): Promise<OutputChunk> {
  // bundle the file as entry to support imports
  const { rollup } = await import('rollup')
  const { plugins, rollupOptions, format } = config.worker
  const bundle = await rollup({
    ...rollupOptions,
    input: cleanUrl(id),
    plugins,
    onwarn(warning, warn) {
      onRollupWarning(warning, warn, config)
    },
    preserveEntrySignatures: false,
  })
  let chunk: OutputChunk
  try {
    const workerOutputConfig = config.worker.rollupOptions.output
    const workerConfig = workerOutputConfig
      ? Array.isArray(workerOutputConfig)
        ? workerOutputConfig[0] || {}
        : workerOutputConfig
      : {}
    const {
      output: [outputChunk, ...outputChunks],
    } = await bundle.generate({
      entryFileNames: path.posix.join(
        config.build.assetsDir,
        '[name]-[hash].js',
      ),
      chunkFileNames: path.posix.join(
        config.build.assetsDir,
        '[name]-[hash].js',
      ),
      assetFileNames: path.posix.join(
        config.build.assetsDir,
        '[name]-[hash].[ext]',
      ),
      ...workerConfig,
      format,
      sourcemap: config.build.sourcemap,
    })
    chunk = outputChunk
    outputChunks.forEach((outputChunk) => {
      if (outputChunk.type === 'asset') {
        saveEmitWorkerAsset(config, outputChunk)
      } else if (outputChunk.type === 'chunk') {
        saveEmitWorkerAsset(config, {
          fileName: outputChunk.fileName,
          source: outputChunk.code,
          type: 'asset',
        })
      }
    })
  } finally {
    await bundle.close()
  }
  return emitSourcemapForWorkerEntry(config, query, chunk)
}

function emitSourcemapForWorkerEntry(
  config: ResolvedConfig,
  query: Record<string, string> | null,
  chunk: OutputChunk,
): OutputChunk {
  const { map: sourcemap } = chunk

  if (sourcemap) {
    if (
      config.build.sourcemap === 'hidden' ||
      config.build.sourcemap === true
    ) {
      const data = sourcemap.toString()
      const mapFileName = chunk.fileName + '.map'
      saveEmitWorkerAsset(config, {
        fileName: mapFileName,
        type: 'asset',
        source: data,
      })
    }
  }

  return chunk
}

export const workerAssetUrlRE = /__VITE_WORKER_ASSET__([a-z\d]{8})__/g

function encodeWorkerAssetFileName(
  fileName: string,
  workerCache: WorkerCache,
): string {
  const { fileNameHash } = workerCache
  const hash = getHash(fileName)
  if (!fileNameHash.get(hash)) {
    fileNameHash.set(hash, fileName)
  }
  return `__VITE_WORKER_ASSET__${hash}__`
}

export async function workerFileToUrl(
  config: ResolvedConfig,
  id: string,
  query: Record<string, string> | null,
): Promise<string> {
  const workerMap = workerCache.get(config.mainConfig || config)!
  let fileName = workerMap.bundle.get(id)
  if (!fileName) {
    const outputChunk = await bundleWorkerEntry(config, id, query)
    fileName = outputChunk.fileName
    saveEmitWorkerAsset(config, {
      fileName,
      source: outputChunk.code,
      type: 'asset',
    })
    workerMap.bundle.set(id, fileName)
  }
  return encodeWorkerAssetFileName(fileName, workerMap)
}

export function webWorkerPostPlugin(): Plugin {
  return {
    name: 'vite:worker-post',
    resolveImportMeta(property, { chunkId, format }) {
      // document is undefined in the worker, so we need to avoid it in iife
      if (property === 'url' && format === 'iife') {
        return 'self.location.href'
      }

      return null
    },
  }
}

export function webWorkerPlugin(config: ResolvedConfig): Plugin {
  const isBuild = config.command === 'build'
  let server: ViteDevServer
  const isWorker = config.isWorker

  const isWorkerQueryId = (id: string) => {
    const parsedQuery = parseRequest(id)
    if (
      parsedQuery &&
      (parsedQuery.worker ?? parsedQuery.sharedworker) != null
    ) {
      return true
    }

    return false
  }

  return {
    name: 'vite:worker',

    configureServer(_server) {
      server = _server
    },

    buildStart() {
      if (isWorker) {
        return
      }
      workerCache.set(config, {
        assets: new Map(),
        bundle: new Map(),
        fileNameHash: new Map(),
      })
    },

    load(id) {
      if (isBuild && isWorkerQueryId(id)) {
        return ''
      }
    },

    shouldTransformCachedModule({ id }) {
      if (isBuild && isWorkerQueryId(id) && config.build.watch) {
        return true
      }
    },

    async transform(raw, id, options) {
      const ssr = options?.ssr === true
      const query = parseRequest(id)
      if (query && query[WORKER_FILE_ID] != null) {
        // if import worker by worker constructor will have query.type
        // other type will be import worker by esm
        const workerType = query['type']! as WorkerType
        let injectEnv = ''

        const scriptPath = JSON.stringify(
          path.posix.join(config.base, ENV_PUBLIC_PATH),
        )

        if (workerType === 'classic') {
          injectEnv = `importScripts(${scriptPath})\n`
        } else if (workerType === 'module') {
          injectEnv = `import ${scriptPath}\n`
        } else if (workerType === 'ignore') {
          if (isBuild) {
            injectEnv = ''
          } else if (server) {
            // dynamic worker type we can't know how import the env
            // so we copy /@vite/env code of server transform result into file header
            const { moduleGraph } = server
            const module = moduleGraph.getModuleById(ENV_ENTRY)
            injectEnv = module?.transformResult?.code || ''
          }
        }
        if (injectEnv) {
          const s = new MagicString(raw)
          s.prepend(injectEnv)
          return {
            code: s.toString(),
            map: s.generateMap({ hires: 'boundary' }),
          }
        }
        return
      }
      if (
        query == null ||
        (query && (query.worker ?? query.sharedworker) == null)
      ) {
        return
      }

      // stringified url or `new URL(...)`
      let url: string
      const { format } = config.worker
      const workerConstructor =
        query.sharedworker != null ? 'SharedWorker' : 'Worker'
      const workerType = isBuild
        ? format === 'es'
          ? 'module'
          : 'classic'
        : 'module'
      const workerTypeOption = workerType === 'classic' ? undefined : 'module'

<<<<<<< HEAD
      // object url is a special case
      // can not do any think about url (such as: fetch / import nested worker / new worker with constructor)
      // We should sacrifice some HMR performance to ensure consistency between dev and prod
      if (query.inline != null) {
        const chunk = await bundleWorkerEntry(config, cleanUrl(id), query)
        const encodedJs = `const encodedJs = "${Buffer.from(
          chunk.code,
        ).toString('base64')}";`

        const code =
          // Using blob URL for SharedWorker results in multiple instances of a same worker
          workerConstructor === 'Worker'
            ? `${encodedJs}
        const blob = typeof window !== "undefined" && window.Blob && new Blob([atob(encodedJs)], { type: "text/javascript;charset=utf-8" });
        export default function WorkerWrapper() {
          let objURL;
          try {
            objURL = blob && (window.URL || window.webkitURL).createObjectURL(blob);
            if (!objURL) throw ''
            return new ${workerConstructor}(objURL)
          } catch(e) {
            return new ${workerConstructor}("data:application/javascript;base64," + encodedJs${workerOptions});
          } finally {
            objURL && (window.URL || window.webkitURL).revokeObjectURL(objURL);
=======
      if (isBuild) {
        getDepsOptimizer(config, ssr)?.registerWorkersSource(id)
        if (query.inline != null) {
          const chunk = await bundleWorkerEntry(config, id, query)
          const encodedJs = `const encodedJs = "${Buffer.from(
            chunk.code,
          ).toString('base64')}";`

          const code =
            // Using blob URL for SharedWorker results in multiple instances of a same worker
            workerConstructor === 'Worker'
              ? `${encodedJs}
          const blob = typeof window !== "undefined" && window.Blob && new Blob([atob(encodedJs)], { type: "text/javascript;charset=utf-8" });
          export default function WorkerWrapper(options) {
            let objURL;
            try {
              objURL = blob && (window.URL || window.webkitURL).createObjectURL(blob);
              if (!objURL) throw ''
              return new ${workerConstructor}(objURL, { name: options?.name })
            } catch(e) {
              return new ${workerConstructor}(
                "data:application/javascript;base64," + encodedJs,
                {
                  ${workerTypeOption ? `type: "${workerTypeOption}",` : ''}
                  name: options?.name
                }
              );
            } finally {
              objURL && (window.URL || window.webkitURL).revokeObjectURL(objURL);
            }
          }`
              : `${encodedJs}
          export default function WorkerWrapper(options) {
            return new ${workerConstructor}(
              "data:application/javascript;base64," + encodedJs,
              {
                ${workerTypeOption ? `type: "${workerTypeOption}",` : ''}
                name: options?.name
              }
            );
>>>>>>> badaadb9
          }
        }`
            : `${encodedJs}
        export default function WorkerWrapper() {
          return new ${workerConstructor}("data:application/javascript;base64," + encodedJs${workerOptions});
        }
        `
        return {
          code,
          // Empty sourcemap to suppress Rollup warning
          map: { mappings: '' },
        }
      }

      if (isBuild) {
        getDepsOptimizer(config, ssr)?.registerWorkersSource(id)
        url = await workerFileToUrl(config, id, query)
      } else {
        url = await fileToUrl(cleanUrl(id), config, this)
        url = injectQuery(url, WORKER_FILE_ID)
        url = injectQuery(url, `type=${workerType}`)
      }

      if (query.url != null) {
        return {
          code: `export default ${JSON.stringify(url)}`,
          map: { mappings: '' }, // Empty sourcemap to suppress Rollup warning
        }
      }

      return {
        code: `export default function WorkerWrapper(options) {
          return new ${workerConstructor}(
            ${JSON.stringify(url)},
            {
              ${workerTypeOption ? `type: "${workerTypeOption}",` : ''}
              name: options?.name
            }
          );
        }`,
        map: { mappings: '' }, // Empty sourcemap to suppress Rollup warning
      }
    },

    renderChunk(code, chunk, outputOptions) {
      let s: MagicString
      const result = () => {
        return (
          s && {
            code: s.toString(),
            map: config.build.sourcemap
              ? s.generateMap({ hires: 'boundary' })
              : null,
          }
        )
      }
      if (code.match(workerAssetUrlRE)) {
        const toRelativeRuntime = createToImportMetaURLBasedRelativeRuntime(
          outputOptions.format,
          config.isWorker,
        )

        let match: RegExpExecArray | null
        s = new MagicString(code)
        workerAssetUrlRE.lastIndex = 0

        // Replace "__VITE_WORKER_ASSET__5aa0ddc0__" using relative paths
        const workerMap = workerCache.get(config.mainConfig || config)!
        const { fileNameHash } = workerMap

        while ((match = workerAssetUrlRE.exec(code))) {
          const [full, hash] = match
          const filename = fileNameHash.get(hash)!
          const replacement = toOutputFilePathInJS(
            filename,
            'asset',
            chunk.fileName,
            'js',
            config,
            toRelativeRuntime,
          )
          const replacementString =
            typeof replacement === 'string'
              ? JSON.stringify(replacement).slice(1, -1)
              : `"+${replacement.runtime}+"`
          s.update(match.index, match.index + full.length, replacementString)
        }
      }
      return result()
    },

    generateBundle(opts) {
      // @ts-expect-error asset emits are skipped in legacy bundle
      if (opts.__vite_skip_asset_emit__ || isWorker) {
        return
      }
      const workerMap = workerCache.get(config)!
      workerMap.assets.forEach((asset) => {
        this.emitFile(asset)
        workerMap.assets.delete(asset.fileName!)
      })
    },
  }
}<|MERGE_RESOLUTION|>--- conflicted
+++ resolved
@@ -303,12 +303,11 @@
         : 'module'
       const workerTypeOption = workerType === 'classic' ? undefined : 'module'
 
-<<<<<<< HEAD
       // object url is a special case
       // can not do any think about url (such as: fetch / import nested worker / new worker with constructor)
       // We should sacrifice some HMR performance to ensure consistency between dev and prod
       if (query.inline != null) {
-        const chunk = await bundleWorkerEntry(config, cleanUrl(id), query)
+        const chunk = await bundleWorkerEntry(config, id, query)
         const encodedJs = `const encodedJs = "${Buffer.from(
           chunk.code,
         ).toString('base64')}";`
@@ -318,50 +317,13 @@
           workerConstructor === 'Worker'
             ? `${encodedJs}
         const blob = typeof window !== "undefined" && window.Blob && new Blob([atob(encodedJs)], { type: "text/javascript;charset=utf-8" });
-        export default function WorkerWrapper() {
+        export default function WorkerWrapper(options) {
           let objURL;
           try {
             objURL = blob && (window.URL || window.webkitURL).createObjectURL(blob);
             if (!objURL) throw ''
-            return new ${workerConstructor}(objURL)
+            return new ${workerConstructor}(objURL, { name: options?.name })
           } catch(e) {
-            return new ${workerConstructor}("data:application/javascript;base64," + encodedJs${workerOptions});
-          } finally {
-            objURL && (window.URL || window.webkitURL).revokeObjectURL(objURL);
-=======
-      if (isBuild) {
-        getDepsOptimizer(config, ssr)?.registerWorkersSource(id)
-        if (query.inline != null) {
-          const chunk = await bundleWorkerEntry(config, id, query)
-          const encodedJs = `const encodedJs = "${Buffer.from(
-            chunk.code,
-          ).toString('base64')}";`
-
-          const code =
-            // Using blob URL for SharedWorker results in multiple instances of a same worker
-            workerConstructor === 'Worker'
-              ? `${encodedJs}
-          const blob = typeof window !== "undefined" && window.Blob && new Blob([atob(encodedJs)], { type: "text/javascript;charset=utf-8" });
-          export default function WorkerWrapper(options) {
-            let objURL;
-            try {
-              objURL = blob && (window.URL || window.webkitURL).createObjectURL(blob);
-              if (!objURL) throw ''
-              return new ${workerConstructor}(objURL, { name: options?.name })
-            } catch(e) {
-              return new ${workerConstructor}(
-                "data:application/javascript;base64," + encodedJs,
-                {
-                  ${workerTypeOption ? `type: "${workerTypeOption}",` : ''}
-                  name: options?.name
-                }
-              );
-            } finally {
-              objURL && (window.URL || window.webkitURL).revokeObjectURL(objURL);
-            }
-          }`
-              : `${encodedJs}
-          export default function WorkerWrapper(options) {
             return new ${workerConstructor}(
               "data:application/javascript;base64," + encodedJs,
               {
@@ -369,12 +331,19 @@
                 name: options?.name
               }
             );
->>>>>>> badaadb9
+          } finally {
+            objURL && (window.URL || window.webkitURL).revokeObjectURL(objURL);
           }
         }`
             : `${encodedJs}
-        export default function WorkerWrapper() {
-          return new ${workerConstructor}("data:application/javascript;base64," + encodedJs${workerOptions});
+        export default function WorkerWrapper(options) {
+          return new ${workerConstructor}(
+            "data:application/javascript;base64," + encodedJs,
+            {
+              ${workerTypeOption ? `type: "${workerTypeOption}",` : ''}
+              name: options?.name
+            }
+          );
         }
         `
         return {
