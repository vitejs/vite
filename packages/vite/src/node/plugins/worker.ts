import path from 'path'
import type Rollup from 'rollup'
import type { EmittedFile, TransformPluginContext } from 'rollup'
import type { ResolvedConfig } from '../config'
import type { Plugin } from '../plugin'
<<<<<<< HEAD
import { cleanUrl, injectQuery, parseRequest } from '../utils'
import { onRollupWarning } from '../build'
import type { ViteDevServer } from '../server'
import { ENV_ENTRY, ENV_PUBLIC_PATH } from '../constants'
import { fileToUrl, getAssetHash } from './asset'
=======
import { cleanUrl, getHash, injectQuery, parseRequest } from '../utils'
import { ENV_PUBLIC_PATH } from '../constants'
import { onRollupWarning } from '../build'
import { fileToUrl } from './asset'
>>>>>>> c32e3ac5

interface WorkerCache {
  // save worker bundle emitted files avoid overwrites the same file.
  // <chunk_filename, hash>
  assets: Map<string, string>
  chunks: Map<string, string>
  // worker bundle don't deps on any more worker runtime info an id only had an result.
  // save worker bundled file id to avoid repeated execution of bundles
  // <filename, hash>
  bundle: Map<string, string>
  // nested worker bundle context don't had file what emitted by outside bundle
  // save the hash to id to rewrite truth id.
  // <hash, id>
  emitted: Map<string, string>
}

export type WorkerType = 'classic' | 'module' | 'ignore'

export const WORKER_FILE_ID = 'worker_file'
const workerCache = new WeakMap<ResolvedConfig, WorkerCache>()

function emitWorkerFile(
  ctx: Rollup.TransformPluginContext,
  config: ResolvedConfig,
  asset: EmittedFile,
  type: 'assets' | 'chunks'
): string {
  const fileName = asset.fileName!
  const workerMap = workerCache.get(config)!

  if (workerMap[type].has(fileName)) {
    return workerMap[type].get(fileName)!
  }
  const hash = ctx.emitFile(asset)
  workerMap[type].set(fileName, hash)
  workerMap.emitted.set(hash, fileName)
  return hash
}

function emitWorkerAssets(
  ctx: Rollup.TransformPluginContext,
  config: ResolvedConfig,
  asset: EmittedFile
) {
  const { format } = config.worker
  return emitWorkerFile(
    ctx,
    config,
    asset,
    format === 'es' ? 'chunks' : 'assets'
  )
}

function emitWorkerSourcemap(
  ctx: Rollup.TransformPluginContext,
  config: ResolvedConfig,
  asset: EmittedFile
) {
  return emitWorkerFile(ctx, config, asset, 'assets')
}

function emitWorkerChunks(
  ctx: Rollup.TransformPluginContext,
  config: ResolvedConfig,
  asset: EmittedFile
) {
  return emitWorkerFile(ctx, config, asset, 'chunks')
}

export async function bundleWorkerEntry(
  ctx: Rollup.TransformPluginContext,
  config: ResolvedConfig,
  id: string,
  query: Record<string, string> | null
): Promise<Buffer> {
  // bundle the file as entry to support imports
  const { rollup } = await import('rollup')
  const { plugins, rollupOptions, format } = config.worker
  const bundle = await rollup({
    ...rollupOptions,
    input: cleanUrl(id),
    plugins,
    onwarn(warning, warn) {
      onRollupWarning(warning, warn, config)
    },
    preserveEntrySignatures: false
  })
  let chunk: Rollup.OutputChunk
  try {
    const {
      output: [outputChunk, ...outputChunks]
    } = await bundle.generate({
      format,
      sourcemap: config.build.sourcemap
    })
    chunk = outputChunk
    outputChunks.forEach((outputChunk) => {
      if (outputChunk.type === 'asset') {
        emitWorkerAssets(ctx, config, outputChunk)
      } else if (outputChunk.type === 'chunk') {
        emitWorkerChunks(ctx, config, {
          fileName: path.posix.join(
            config.build.assetsDir,
            outputChunk.fileName
          ),
          source: outputChunk.code,
          type: 'asset'
        })
      }
    })
  } finally {
    await bundle.close()
  }
  return emitSourcemapForWorkerEntry(ctx, config, id, query, chunk)
}

function emitSourcemapForWorkerEntry(
  context: TransformPluginContext,
  config: ResolvedConfig,
  id: string,
  query: Record<string, string> | null,
  chunk: Rollup.OutputChunk
): Buffer {
  let { code, map: sourcemap } = chunk
  if (sourcemap) {
    if (config.build.sourcemap === 'inline') {
      // Manually add the sourcemap to the code if configured for inline sourcemaps.
      // TODO: Remove when https://github.com/rollup/rollup/issues/3913 is resolved
      // Currently seems that it won't be resolved until Rollup 3
      const dataUrl = sourcemap.toUrl()
      code += `//# sourceMappingURL=${dataUrl}`
    } else if (
      config.build.sourcemap === 'hidden' ||
      config.build.sourcemap === true
    ) {
      const basename = path.parse(cleanUrl(id)).name
      const data = sourcemap.toString()
      const content = Buffer.from(data)
      const contentHash = getHash(content)
      const fileName = `${basename}.${contentHash}.js.map`
      const filePath = path.posix.join(config.build.assetsDir, fileName)
      emitWorkerSourcemap(context, config, {
        fileName: filePath,
        type: 'asset',
        source: data
      })

      // Emit the comment that tells the JS debugger where it can find the
      // sourcemap file.
      // 'hidden' causes the sourcemap file to be created but
      // the comment in the file to be omitted.
      if (config.build.sourcemap === true) {
        // inline web workers need to use the full sourcemap path
        // non-inline web workers can use a relative path
        const sourceMapUrl =
          query?.inline != null
            ? path.posix.join(config.base, filePath)
            : fileName
        code += `//# sourceMappingURL=${sourceMapUrl}`
      }
    }
  }

  return Buffer.from(code)
}

export async function workerFileToUrl(
  ctx: Rollup.TransformPluginContext,
  config: ResolvedConfig,
  id: string,
  query: Record<string, string> | null
): Promise<string> {
  const workerMap = workerCache.get(config)!

  let hash = workerMap.bundle.get(id)
  if (hash) {
    // rewrite truth id, no need to replace by asset plugin
    return config.base + workerMap.emitted.get(hash)!
  }
  const code = await bundleWorkerEntry(ctx, config, id, query)
  const basename = path.parse(cleanUrl(id)).name
  const contentHash = getHash(code)
  const fileName = path.posix.join(
    config.build.assetsDir,
    `${basename}.${contentHash}.js`
  )
  hash = emitWorkerAssets(ctx, config, {
    fileName,
    type: 'asset',
    source: code
  })
  workerMap.bundle.set(id, hash)
  return `__VITE_ASSET__${hash}__`
}

export function webWorkerPlugin(config: ResolvedConfig): Plugin {
  const isBuild = config.command === 'build'
  let server: ViteDevServer

  return {
    name: 'vite:worker',

    configureServer(_server) {
      server = _server
    },

    buildStart() {
      workerCache.set(config, {
        assets: new Map(),
        chunks: new Map(),
        bundle: new Map(),
        emitted: new Map()
      })
    },

    load(id) {
      if (isBuild) {
        const parsedQuery = parseRequest(id)
        if (
          parsedQuery &&
          (parsedQuery.worker ?? parsedQuery.sharedworker) != null
        ) {
          return ''
        }
      }
    },

    async transform(raw, id) {
      const query = parseRequest(id)
      if (query && query[WORKER_FILE_ID] != null && query['type'] != null) {
        const workerType = query['type'] as WorkerType
        let injectEnv = ''

        if (workerType === 'classic') {
          injectEnv = `importScripts('${ENV_PUBLIC_PATH}')\n`
        } else if (workerType === 'module') {
          injectEnv = `import '${ENV_PUBLIC_PATH}'\n`
        } else if (workerType === 'ignore') {
          if (isBuild) {
            injectEnv = ''
          } else if (server) {
            // dynamic worker type we can't know how import the env
            // so we copy /@vite/env code of server transform result into file header
            const { moduleGraph } = server
            const module = moduleGraph.getModuleById(ENV_ENTRY)
            injectEnv = module?.transformResult?.code || ''
          }
        }

        return {
          code: injectEnv + raw
        }
      }
      if (
        query == null ||
        (query && (query.worker ?? query.sharedworker) == null)
      ) {
        return
      }

      let url: string
      if (isBuild) {
        if (query.inline != null) {
          const code = await bundleWorkerEntry(this, config, id, query)
          const { format } = config.worker
          const workerOptions = format === 'es' ? '{type: "module"}' : '{}'
          // inline as blob data url
          return {
            code: `const encodedJs = "${code.toString('base64')}";
            const blob = typeof window !== "undefined" && window.Blob && new Blob([atob(encodedJs)], { type: "text/javascript;charset=utf-8" });
            export default function WorkerWrapper() {
              const objURL = blob && (window.URL || window.webkitURL).createObjectURL(blob);
              try {
                return objURL ? new Worker(objURL, ${workerOptions}) : new Worker("data:application/javascript;base64," + encodedJs, {type: "module"});
              } finally {
                objURL && (window.URL || window.webkitURL).revokeObjectURL(objURL);
              }
            }`,

            // Empty sourcemap to suppress Rollup warning
            map: { mappings: '' }
          }
        } else {
          url = await workerFileToUrl(this, config, id, query)
        }
      } else {
        url = await fileToUrl(cleanUrl(id), config, this)
        url = injectQuery(url, WORKER_FILE_ID)
      }

      if (query.url != null) {
        return {
          code: `export default ${JSON.stringify(url)}`,
          map: { mappings: '' } // Empty sourcemap to suppress Rollup warning
        }
      }

      const workerConstructor =
        query.sharedworker != null ? 'SharedWorker' : 'Worker'
      const workerOptions = { type: 'module' }

      return {
        code: `export default function WorkerWrapper() {
          return new ${workerConstructor}(${JSON.stringify(
          url
        )}, ${JSON.stringify(workerOptions, null, 2)})
        }`,
        map: { mappings: '' } // Empty sourcemap to suppress Rollup warning
      }
    },

    renderChunk(code) {
      if (config.isWorker && code.includes('import.meta.url')) {
        return code.replace('import.meta.url', 'self.location.href')
      }
    }
  }
}<|MERGE_RESOLUTION|>--- conflicted
+++ resolved
@@ -3,18 +3,11 @@
 import type { EmittedFile, TransformPluginContext } from 'rollup'
 import type { ResolvedConfig } from '../config'
 import type { Plugin } from '../plugin'
-<<<<<<< HEAD
+import type { ViteDevServer } from '../server'
+import { ENV_ENTRY, ENV_PUBLIC_PATH } from '../constants'
 import { cleanUrl, injectQuery, parseRequest } from '../utils'
 import { onRollupWarning } from '../build'
-import type { ViteDevServer } from '../server'
-import { ENV_ENTRY, ENV_PUBLIC_PATH } from '../constants'
 import { fileToUrl, getAssetHash } from './asset'
-=======
-import { cleanUrl, getHash, injectQuery, parseRequest } from '../utils'
-import { ENV_PUBLIC_PATH } from '../constants'
-import { onRollupWarning } from '../build'
-import { fileToUrl } from './asset'
->>>>>>> c32e3ac5
 
 interface WorkerCache {
   // save worker bundle emitted files avoid overwrites the same file.
@@ -153,7 +146,7 @@
       const basename = path.parse(cleanUrl(id)).name
       const data = sourcemap.toString()
       const content = Buffer.from(data)
-      const contentHash = getHash(content)
+      const contentHash = getAssetHash(content)
       const fileName = `${basename}.${contentHash}.js.map`
       const filePath = path.posix.join(config.build.assetsDir, fileName)
       emitWorkerSourcemap(context, config, {
@@ -196,7 +189,7 @@
   }
   const code = await bundleWorkerEntry(ctx, config, id, query)
   const basename = path.parse(cleanUrl(id)).name
-  const contentHash = getHash(code)
+  const contentHash = getAssetHash(code)
   const fileName = path.posix.join(
     config.build.assetsDir,
     `${basename}.${contentHash}.js`
