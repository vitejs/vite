--- conflicted
+++ resolved
@@ -26,50 +26,8 @@
   asset: EmittedAsset
 ): void {
   const fileName = asset.fileName!
-<<<<<<< HEAD
   const workerMap = workerCache.get(config.rawConfig || config)!
   workerMap.assets.set(fileName, asset)
-=======
-  const workerMap = workerCache.get(config)!
-
-  if (workerMap[type].has(fileName)) {
-    return workerMap[type].get(fileName)!
-  }
-  const hash = ctx.emitFile(asset)
-  workerMap[type].set(fileName, hash)
-  workerMap.emitted.set(hash, fileName)
-  return hash
-}
-
-function emitWorkerAssets(
-  ctx: Rollup.TransformPluginContext,
-  config: ResolvedConfig,
-  asset: EmittedFile
-) {
-  const { format } = config.worker
-  return emitWorkerFile(
-    ctx,
-    config,
-    asset,
-    format === 'es' ? 'chunks' : 'assets'
-  )
-}
-
-function emitWorkerSourcemap(
-  ctx: Rollup.TransformPluginContext,
-  config: ResolvedConfig,
-  asset: EmittedFile
-) {
-  return emitWorkerFile(ctx, config, asset, 'assets')
-}
-
-function emitWorkerChunks(
-  ctx: Rollup.TransformPluginContext,
-  config: ResolvedConfig,
-  asset: EmittedFile
-) {
-  return emitWorkerFile(ctx, config, asset, 'chunks')
->>>>>>> b092697f
 }
 
 export async function bundleWorkerEntry(
@@ -155,18 +113,9 @@
       config.build.sourcemap === true
     ) {
       const data = sourcemap.toString()
-<<<<<<< HEAD
       const mapFileName = chunk.fileName + '.map'
       saveEmitWorkerAsset(config, {
         fileName: mapFileName,
-=======
-      const content = Buffer.from(data)
-      const contentHash = getAssetHash(content)
-      const fileName = `${basename}.${contentHash}.js.map`
-      const filePath = path.posix.join(config.build.assetsDir, fileName)
-      emitWorkerSourcemap(context, config, {
-        fileName: filePath,
->>>>>>> b092697f
         type: 'asset',
         source: data
       })
@@ -180,15 +129,9 @@
         // non-inline web workers can use a relative path
         const sourceMapUrl =
           query?.inline != null
-<<<<<<< HEAD
             ? mapFileName
             : path.relative(config.build.assetsDir, mapFileName)
         chunk.code += `//# sourceMappingURL=${sourceMapUrl}`
-=======
-            ? path.posix.join(config.base, filePath)
-            : fileName
-        code += `//# sourceMappingURL=${sourceMapUrl}`
->>>>>>> b092697f
       }
     }
   }
@@ -219,7 +162,7 @@
 
 export function webWorkerPlugin(config: ResolvedConfig): Plugin {
   const isBuild = config.command === 'build'
-
+  const isWorker = config.isWorker
   return {
     name: 'vite:worker',
 
