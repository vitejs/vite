--- conflicted
+++ resolved
@@ -4,18 +4,10 @@
 import type { ResolvedConfig } from '../config'
 import type { Plugin } from '../plugin'
 import { cleanUrl, injectQuery, parseRequest } from '../utils'
-<<<<<<< HEAD
-import type Rollup from 'rollup'
+import { onRollupWarning } from '../build'
+import type { ViteDevServer } from '../server'
 import { ENV_ENTRY, ENV_PUBLIC_PATH } from '../constants'
-import path from 'path'
-import { onRollupWarning } from '../build'
-import type { TransformPluginContext, EmittedFile } from 'rollup'
-import type { ViteDevServer } from '../server'
-=======
-import { ENV_PUBLIC_PATH } from '../constants'
-import { onRollupWarning } from '../build'
 import { fileToUrl, getAssetHash } from './asset'
->>>>>>> 50f8f3b5
 
 interface WorkerCache {
   // save worker bundle emitted files avoid overwrites the same file.
