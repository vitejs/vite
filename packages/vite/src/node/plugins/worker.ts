--- conflicted
+++ resolved
@@ -72,76 +72,12 @@
 
       let url: string
       if (isBuild) {
-<<<<<<< HEAD
-        // bundle the file as entry to support imports
-        const rollup = require('rollup') as typeof Rollup
-        const bundle = await rollup.rollup({
-          input: cleanUrl(id),
-          plugins: await resolvePlugins({ ...config }, [], [], []),
-          onwarn(warning, warn) {
-            onRollupWarning(warning, warn, config)
-          }
-        })
-        let code: string
-        let sourcemap: Rollup.SourceMap | undefined
-        try {
-          const { output } = await bundle.generate({
-            format: 'iife',
-            sourcemap: config.build.sourcemap
-          })
-          code = output[0].code
-          sourcemap = output[0].map
-
-          if (sourcemap) {
-            if (config.build.sourcemap === 'inline') {
-              // TODO: Remove when https://github.com/rollup/rollup/issues/3913 is resolved
-              // Currently seems that it won't be resolved until Rollup 3
-              const dataUrl = sourcemap.toUrl()
-              code += `//# sourceMappingURL=${dataUrl}`
-            } else if (
-              config.build.sourcemap === 'hidden' ||
-              config.build.sourcemap === true
-            ) {
-              const basename = path.parse(cleanUrl(id)).name
-              const data = sourcemap.toString()
-              const content = Buffer.from(data)
-              const contentHash = getAssetHash(content)
-              const fileName = `${basename}.${contentHash}.js.map`
-              const filePath = path.posix.join(config.build.assetsDir, fileName)
-              if (!this.cache.has(contentHash)) {
-                this.cache.set(contentHash, true)
-                this.emitFile({
-                  fileName: filePath,
-                  type: 'asset',
-                  source: data
-                })
-              }
-
-              if (config.build.sourcemap === true) {
-                // inline web workers need to use the full sourcemap path
-                // non-inline web workers can use a relative path
-                const sourceMapUrl = query.inline != null ? filePath : fileName
-                code += `//# sourceMappingURL=${sourceMapUrl}`
-              }
-            }
-          }
-        } finally {
-          await bundle.close()
-        }
-        const content = Buffer.from(code)
-=======
         const code = await bundleWorkerEntry(config, id)
->>>>>>> 028cbeb3
         if (query.inline != null) {
           const { format } = config.worker
           const workerOptions = format === 'es' ? '{type: "module"}' : '{}'
           // inline as blob data url
-<<<<<<< HEAD
-          return {
-            code: `const encodedJs = "${content.toString('base64')}";
-=======
           return `const encodedJs = "${code.toString('base64')}";
->>>>>>> 028cbeb3
             const blob = typeof window !== "undefined" && window.Blob && new Blob([atob(encodedJs)], { type: "text/javascript;charset=utf-8" });
             export default function WorkerWrapper() {
               const objURL = blob && (window.URL || window.webkitURL).createObjectURL(blob);
@@ -150,11 +86,7 @@
               } finally {
                 objURL && (window.URL || window.webkitURL).revokeObjectURL(objURL);
               }
-            }`,
-
-            // Empty sourcemap to supress Rollup warning
-            map: { mappings: '' }
-          }
+            }`
         } else {
           const basename = path.parse(cleanUrl(id)).name
           const contentHash = getAssetHash(code)
@@ -177,14 +109,11 @@
         query.sharedworker != null ? 'SharedWorker' : 'Worker'
       const workerOptions = { type: 'module' }
 
-      return {
-        code: `export default function WorkerWrapper() {
-          return new ${workerConstructor}(${JSON.stringify(
-          url
-        )}, ${JSON.stringify(workerOptions, null, 2)})
-        }`,
-        map: { mappings: '' } // Empty sourcemap to supress Rollup warning
-      }
+      return `export default function WorkerWrapper() {
+        return new ${workerConstructor}(${JSON.stringify(
+        url
+      )}, ${JSON.stringify(workerOptions, null, 2)})
+      }`
     }
   }
 }