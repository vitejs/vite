import path from 'path'
import MagicString from 'magic-string'
import type { EmittedAsset, OutputChunk, TransformPluginContext } from 'rollup'
import type { ResolvedConfig } from '../config'
import type { Plugin } from '../plugin'
<<<<<<< HEAD
import type { ViteDevServer } from '../server'
import { ENV_ENTRY, ENV_PUBLIC_PATH } from '../constants'
import { cleanUrl, injectQuery, parseRequest } from '../utils'
=======
import {
  cleanUrl,
  getHash,
  injectQuery,
  isRelativeBase,
  parseRequest
} from '../utils'
import { ENV_PUBLIC_PATH } from '../constants'
>>>>>>> f4d62623
import { onRollupWarning } from '../build'
import { fileToUrl } from './asset'

interface WorkerCache {
  // save worker all emit chunk avoid rollup make the same asset unique.
  assets: Map<string, EmittedAsset>

  // worker bundle don't deps on any more worker runtime info an id only had an result.
  // save worker bundled file id to avoid repeated execution of bundles
  // <input_filename, fileName>
  bundle: Map<string, string>

  // <hash, fileName>
  fileNameHash: Map<string, string>
}

export type WorkerType = 'classic' | 'module' | 'ignore'

export const WORKER_FILE_ID = 'worker_file'
const workerCache = new WeakMap<ResolvedConfig, WorkerCache>()

function saveEmitWorkerAsset(
  config: ResolvedConfig,
  asset: EmittedAsset
): void {
  const fileName = asset.fileName!
  const workerMap = workerCache.get(config.mainConfig || config)!
  workerMap.assets.set(fileName, asset)
}

export async function bundleWorkerEntry(
  ctx: TransformPluginContext,
  config: ResolvedConfig,
  id: string,
  query: Record<string, string> | null
): Promise<OutputChunk> {
  // bundle the file as entry to support imports
  const { rollup } = await import('rollup')
  const { plugins, rollupOptions, format } = config.worker
  const bundle = await rollup({
    ...rollupOptions,
    input: cleanUrl(id),
    plugins,
    onwarn(warning, warn) {
      onRollupWarning(warning, warn, config)
    },
    preserveEntrySignatures: false
  })
  let chunk: OutputChunk
  try {
    const workerOutputConfig = config.worker.rollupOptions.output
    const workerConfig = workerOutputConfig
      ? Array.isArray(workerOutputConfig)
        ? workerOutputConfig[0] || {}
        : workerOutputConfig
      : {}
    const {
      output: [outputChunk, ...outputChunks]
    } = await bundle.generate({
      entryFileNames: path.posix.join(
        config.build.assetsDir,
        '[name].[hash].js'
      ),
      chunkFileNames: path.posix.join(
        config.build.assetsDir,
        '[name].[hash].js'
      ),
      assetFileNames: path.posix.join(
        config.build.assetsDir,
        '[name].[hash].[ext]'
      ),
      ...workerConfig,
      format,
      sourcemap: config.build.sourcemap
    })
    chunk = outputChunk
    outputChunks.forEach((outputChunk) => {
      if (outputChunk.type === 'asset') {
        saveEmitWorkerAsset(config, outputChunk)
      } else if (outputChunk.type === 'chunk') {
        saveEmitWorkerAsset(config, {
          fileName: outputChunk.fileName,
          source: outputChunk.code,
          type: 'asset'
        })
      }
    })
  } finally {
    await bundle.close()
  }
  return emitSourcemapForWorkerEntry(ctx, config, query, chunk)
}

function emitSourcemapForWorkerEntry(
  ctx: TransformPluginContext,
  config: ResolvedConfig,
  query: Record<string, string> | null,
  chunk: OutputChunk
): OutputChunk {
  const { map: sourcemap } = chunk

  if (sourcemap) {
    if (config.build.sourcemap === 'inline') {
      // Manually add the sourcemap to the code if configured for inline sourcemaps.
      // TODO: Remove when https://github.com/rollup/rollup/issues/3913 is resolved
      // Currently seems that it won't be resolved until Rollup 3
      const dataUrl = sourcemap.toUrl()
      chunk.code += `//# sourceMappingURL=${dataUrl}`
    } else if (
      config.build.sourcemap === 'hidden' ||
      config.build.sourcemap === true
    ) {
      const data = sourcemap.toString()
      const mapFileName = chunk.fileName + '.map'
      saveEmitWorkerAsset(config, {
        fileName: mapFileName,
        type: 'asset',
        source: data
      })

      // Emit the comment that tells the JS debugger where it can find the
      // sourcemap file.
      // 'hidden' causes the sourcemap file to be created but
      // the comment in the file to be omitted.
      if (config.build.sourcemap === true) {
        // inline web workers need to use the full sourcemap path
        // non-inline web workers can use a relative path
        const sourceMapUrl =
          query?.inline != null
            ? mapFileName
            : path.relative(config.build.assetsDir, mapFileName)
        chunk.code += `//# sourceMappingURL=${sourceMapUrl}`
      }
    }
  }

  return chunk
}

export const workerAssetUrlRE = /__VITE_WORKER_ASSET__([a-z\d]{8})__/g

function encodeWorkerAssetFileName(
  fileName: string,
  workerCache: WorkerCache
): string {
  const { fileNameHash } = workerCache
  const hash = getHash(fileName)
  if (!fileNameHash.get(hash)) {
    fileNameHash.set(hash, fileName)
  }
  return `__VITE_WORKER_ASSET__${hash}__`
}

export async function workerFileToUrl(
  ctx: TransformPluginContext,
  config: ResolvedConfig,
  id: string,
  query: Record<string, string> | null
): Promise<string> {
  const workerMap = workerCache.get(config.mainConfig || config)!
  let fileName = workerMap.bundle.get(id)
  if (!fileName) {
    const outputChunk = await bundleWorkerEntry(ctx, config, id, query)
    fileName = outputChunk.fileName
    saveEmitWorkerAsset(config, {
      fileName,
      source: outputChunk.code,
      type: 'asset'
    })
    workerMap.bundle.set(id, fileName)
  }

  return isRelativeBase(config.base)
    ? encodeWorkerAssetFileName(fileName, workerMap)
    : config.base + fileName
}

export function webWorkerPlugin(config: ResolvedConfig): Plugin {
  const isBuild = config.command === 'build'
  let server: ViteDevServer
  const isWorker = config.isWorker

  return {
    name: 'vite:worker',

    configureServer(_server) {
      server = _server
    },

    buildStart() {
      if (isWorker) {
        return
      }
      workerCache.set(config, {
        assets: new Map(),
        bundle: new Map(),
        fileNameHash: new Map()
      })
    },

    load(id) {
      if (isBuild) {
        const parsedQuery = parseRequest(id)
        if (
          parsedQuery &&
          (parsedQuery.worker ?? parsedQuery.sharedworker) != null
        ) {
          return ''
        }
      }
    },

    async transform(raw, id) {
      const query = parseRequest(id)
      if (query && query[WORKER_FILE_ID] != null && query['type'] != null) {
        const workerType = query['type'] as WorkerType
        let injectEnv = ''

        if (workerType === 'classic') {
          injectEnv = `importScripts('${ENV_PUBLIC_PATH}')\n`
        } else if (workerType === 'module') {
          injectEnv = `import '${ENV_PUBLIC_PATH}'\n`
        } else if (workerType === 'ignore') {
          if (isBuild) {
            injectEnv = ''
          } else if (server) {
            // dynamic worker type we can't know how import the env
            // so we copy /@vite/env code of server transform result into file header
            const { moduleGraph } = server
            const module = moduleGraph.getModuleById(ENV_ENTRY)
            injectEnv = module?.transformResult?.code || ''
          }
        }

        return {
          code: injectEnv + raw
        }
      }
      if (
        query == null ||
        (query && (query.worker ?? query.sharedworker) == null)
      ) {
        return
      }

      // stringified url or `new URL(...)`
      let url: string
      if (isBuild) {
        if (query.inline != null) {
          const chunk = await bundleWorkerEntry(this, config, id, query)
          const { format } = config.worker
          const workerOptions = format === 'es' ? '{type: "module"}' : '{}'
          // inline as blob data url
          return {
            code: `const encodedJs = "${Buffer.from(chunk.code).toString(
              'base64'
            )}";
            const blob = typeof window !== "undefined" && window.Blob && new Blob([atob(encodedJs)], { type: "text/javascript;charset=utf-8" });
            export default function WorkerWrapper() {
              const objURL = blob && (window.URL || window.webkitURL).createObjectURL(blob);
              try {
                return objURL ? new Worker(objURL, ${workerOptions}) : new Worker("data:application/javascript;base64," + encodedJs, {type: "module"});
              } finally {
                objURL && (window.URL || window.webkitURL).revokeObjectURL(objURL);
              }
            }`,

            // Empty sourcemap to suppress Rollup warning
            map: { mappings: '' }
          }
        } else {
          url = await workerFileToUrl(this, config, id, query)
        }
      } else {
        url = await fileToUrl(cleanUrl(id), config, this)
        url = injectQuery(url, WORKER_FILE_ID)
      }

      if (query.url != null) {
        return {
          code: `export default ${JSON.stringify(url)}`,
          map: { mappings: '' } // Empty sourcemap to suppress Rollup warning
        }
      }

      const workerConstructor =
        query.sharedworker != null ? 'SharedWorker' : 'Worker'
      const workerOptions = { type: 'module' }

      return {
        code: `export default function WorkerWrapper() {
          return new ${workerConstructor}(${JSON.stringify(
          url
        )}, ${JSON.stringify(workerOptions)})
        }`,
        map: { mappings: '' } // Empty sourcemap to suppress Rollup warning
      }
    },

    renderChunk(code, chunk) {
      let s: MagicString
      const result = () => {
        return (
          s && {
            code: s.toString(),
            map: config.build.sourcemap ? s.generateMap({ hires: true }) : null
          }
        )
      }
      if (code.match(workerAssetUrlRE) || code.includes('import.meta.url')) {
        let match: RegExpExecArray | null
        s = new MagicString(code)

        // Replace "__VITE_WORKER_ASSET__5aa0ddc0__" using relative paths
        const workerMap = workerCache.get(config.mainConfig || config)!
        const { fileNameHash } = workerMap

        while ((match = workerAssetUrlRE.exec(code))) {
          const [full, hash] = match
          const filename = fileNameHash.get(hash)!
          let outputFilepath = path.posix.relative(
            path.dirname(chunk.fileName),
            filename
          )
          if (!outputFilepath.startsWith('.')) {
            outputFilepath = './' + outputFilepath
          }
          const replacement = JSON.stringify(outputFilepath).slice(1, -1)
          s.overwrite(match.index, match.index + full.length, replacement, {
            contentOnly: true
          })
        }

        // TODO: check if this should be removed
        if (config.isWorker) {
          s = s.replace('import.meta.url', 'self.location.href')
          return result()
        }
      }
      if (!isWorker) {
        const workerMap = workerCache.get(config)!
        workerMap.assets.forEach((asset) => {
          this.emitFile(asset)
          workerMap.assets.delete(asset.fileName!)
        })
      }
      return result()
    }
  }
}<|MERGE_RESOLUTION|>--- conflicted
+++ resolved
@@ -3,11 +3,8 @@
 import type { EmittedAsset, OutputChunk, TransformPluginContext } from 'rollup'
 import type { ResolvedConfig } from '../config'
 import type { Plugin } from '../plugin'
-<<<<<<< HEAD
 import type { ViteDevServer } from '../server'
 import { ENV_ENTRY, ENV_PUBLIC_PATH } from '../constants'
-import { cleanUrl, injectQuery, parseRequest } from '../utils'
-=======
 import {
   cleanUrl,
   getHash,
@@ -15,8 +12,6 @@
   isRelativeBase,
   parseRequest
 } from '../utils'
-import { ENV_PUBLIC_PATH } from '../constants'
->>>>>>> f4d62623
 import { onRollupWarning } from '../build'
 import { fileToUrl } from './asset'
 
