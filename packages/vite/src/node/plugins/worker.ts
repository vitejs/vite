--- conflicted
+++ resolved
@@ -3,16 +3,10 @@
 import type { EmittedFile, TransformPluginContext } from 'rollup'
 import type { ResolvedConfig } from '../config'
 import type { Plugin } from '../plugin'
-<<<<<<< HEAD
-import { fileToUrl } from './asset'
 import { cleanUrl, getHash, injectQuery, parseRequest } from '../utils'
-import type Rollup from 'rollup'
-=======
-import { cleanUrl, injectQuery, parseRequest } from '../utils'
->>>>>>> c81cedfe
 import { ENV_PUBLIC_PATH } from '../constants'
 import { onRollupWarning } from '../build'
-import { fileToUrl, getAssetHash } from './asset'
+import { fileToUrl } from './asset'
 
 interface WorkerCache {
   // save worker bundle emitted files avoid overwrites the same file.
