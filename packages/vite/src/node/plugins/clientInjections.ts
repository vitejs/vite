--- conflicted
+++ resolved
@@ -2,11 +2,7 @@
 import type { Plugin } from '../plugin'
 import type { ResolvedConfig } from '../config'
 import { CLIENT_ENTRY, ENV_ENTRY } from '../constants'
-<<<<<<< HEAD
 import { normalizePath } from '../utils'
-=======
-import { isObject, normalizePath } from '../utils'
->>>>>>> 7157b152
 
 // ids in transform are normalized to unix style
 const normalizedClientEntry = normalizePath(CLIENT_ENTRY)
