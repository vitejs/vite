import path from 'node:path'
import type { Plugin } from '../plugin'
import type { ResolvedConfig } from '../config'
import { CLIENT_ENTRY, ENV_ENTRY } from '../constants'
import { isObject, normalizePath, resolveHostname } from '../utils'

// ids in transform are normalized to unix style
const normalizedClientEntry = normalizePath(CLIENT_ENTRY)
const normalizedEnvEntry = normalizePath(ENV_ENTRY)

/**
 * some values used by the client needs to be dynamically injected by the server
 * @server-only
 */
export function clientInjectionsPlugin(config: ResolvedConfig): Plugin {
  return {
    name: 'vite:client-inject',
    transform(code, id, options) {
      if (id === normalizedClientEntry || id === normalizedEnvEntry) {
        let hmrConfig = config.server.hmr
        hmrConfig = isObject(hmrConfig) ? hmrConfig : undefined
        const host = hmrConfig?.host || null
        const protocol = hmrConfig?.protocol || null
        const timeout = hmrConfig?.timeout || 30000
        const overlay = hmrConfig?.overlay !== false

        // hmr.clientPort -> hmr.port
        // -> (24678 if middleware mode) -> new URL(import.meta.url).port
        let port = hmrConfig
          ? String(hmrConfig.clientPort || hmrConfig.port)
          : null
        if (config.server.middlewareMode) {
          port ||= '24678'
        }
<<<<<<< HEAD

        let directTarget =
          hmrConfig?.host || resolveHostname(config.server.host).name
        directTarget += `:${hmrConfig?.port || config.server.port!}`
        directTarget += config.base

        let hmrBase = config.base
        if (hmrConfig?.path) {
          hmrBase = path.posix.join(hmrBase, hmrConfig.path)
=======
        const devBase = config.base
        let hmrBase = devBase
        if (options.path) {
          hmrBase = path.posix.join(hmrBase, options.path)
        }
        if (hmrBase !== '/') {
          port = path.posix.normalize(`${port}${hmrBase}`)
>>>>>>> 8ef73336
        }

        return code
          .replace(`__MODE__`, JSON.stringify(config.mode))
          .replace(`__BASE__`, JSON.stringify(devBase))
          .replace(`__DEFINES__`, serializeDefine(config.define || {}))
          .replace(`__HMR_PROTOCOL__`, JSON.stringify(protocol))
          .replace(`__HMR_HOSTNAME__`, JSON.stringify(host))
          .replace(`__HMR_PORT__`, JSON.stringify(port))
          .replace(`__HMR_DIRECT_TARGET__`, JSON.stringify(directTarget))
          .replace(`__HMR_BASE__`, JSON.stringify(hmrBase))
          .replace(`__HMR_TIMEOUT__`, JSON.stringify(timeout))
          .replace(`__HMR_ENABLE_OVERLAY__`, JSON.stringify(overlay))
      } else if (!options?.ssr && code.includes('process.env.NODE_ENV')) {
        // replace process.env.NODE_ENV instead of defining a global
        // for it to avoid shimming a `process` object during dev,
        // avoiding inconsistencies between dev and build
        return code.replace(
          /\bprocess\.env\.NODE_ENV\b/g,
          config.define?.['process.env.NODE_ENV'] ||
            JSON.stringify(process.env.NODE_ENV || config.mode)
        )
      }
    }
  }
}

function serializeDefine(define: Record<string, any>): string {
  let res = `{`
  for (const key in define) {
    const val = define[key]
    res += `${JSON.stringify(key)}: ${
      typeof val === 'string' ? `(${val})` : JSON.stringify(val)
    }, `
  }
  return res + `}`
}<|MERGE_RESOLUTION|>--- conflicted
+++ resolved
@@ -15,7 +15,7 @@
 export function clientInjectionsPlugin(config: ResolvedConfig): Plugin {
   return {
     name: 'vite:client-inject',
-    transform(code, id, options) {
+    async transform(code, id, options) {
       if (id === normalizedClientEntry || id === normalizedEnvEntry) {
         let hmrConfig = config.server.hmr
         hmrConfig = isObject(hmrConfig) ? hmrConfig : undefined
@@ -32,25 +32,16 @@
         if (config.server.middlewareMode) {
           port ||= '24678'
         }
-<<<<<<< HEAD
 
+        const devBase = config.base
         let directTarget =
-          hmrConfig?.host || resolveHostname(config.server.host).name
+          hmrConfig?.host || (await resolveHostname(config.server.host)).name
         directTarget += `:${hmrConfig?.port || config.server.port!}`
-        directTarget += config.base
+        directTarget += devBase
 
-        let hmrBase = config.base
+        let hmrBase = devBase
         if (hmrConfig?.path) {
           hmrBase = path.posix.join(hmrBase, hmrConfig.path)
-=======
-        const devBase = config.base
-        let hmrBase = devBase
-        if (options.path) {
-          hmrBase = path.posix.join(hmrBase, options.path)
-        }
-        if (hmrBase !== '/') {
-          port = path.posix.normalize(`${port}${hmrBase}`)
->>>>>>> 8ef73336
         }
 
         return code
