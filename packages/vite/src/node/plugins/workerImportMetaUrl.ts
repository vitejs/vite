--- conflicted
+++ resolved
@@ -2,19 +2,7 @@
 import type { ResolvedConfig } from '../config'
 import type { Plugin } from '../plugin'
 import { fileToUrl } from './asset'
-<<<<<<< HEAD
-import {
-  blankReplacer,
-  cleanUrl,
-  injectQuery,
-  multilineCommentsRE,
-  singlelineCommentsRE,
-  stringsRE,
-  stringifyAsTemplateLiteral
-} from '../utils'
-=======
-import { cleanUrl, injectQuery } from '../utils'
->>>>>>> cb5c3f99
+import { cleanUrl, injectQuery, stringifyAsTemplateLiteral } from '../utils'
 import path from 'path'
 import { workerFileToUrl } from './worker'
 import { parseRequest, normalizePath } from '../utils'
