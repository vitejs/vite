import path from 'path'
import JSON5 from 'json5'
import MagicString from 'magic-string'
import type { RollupError } from 'rollup'
import { stripLiteral } from 'strip-literal'
import type { ResolvedConfig } from '../config'
import type { Plugin } from '../plugin'
import { cleanUrl, injectQuery } from '../utils'
<<<<<<< HEAD
import path from 'path'
import { workerFileToUrl } from './worker'
import { parseRequest, normalizePath } from '../utils'
=======
import { parseRequest } from '../utils'
>>>>>>> 8220ee57
import { ENV_ENTRY, ENV_PUBLIC_PATH } from '../constants'
import type { ViteDevServer } from '..'
import { workerFileToUrl } from './worker'
import { fileToUrl } from './asset'

type WorkerType = 'classic' | 'module' | 'ignore'
const ignoreFlagRE = /\/\*\s*@vite-ignore\s*\*\//

const WORKER_FILE_ID = 'worker_url_file'

function getWorkerType(raw: string, clean: string, i: number): WorkerType {
  function err(e: string, pos: number) {
    const error = new Error(e) as RollupError
    error.pos = pos
    throw error
  }

  const commaIndex = clean.indexOf(',', i)
  if (commaIndex === -1) {
    return 'classic'
  }
  const endIndex = clean.indexOf(')', i)

  // case: ') ... ,' mean no worker options params
  if (commaIndex > endIndex) {
    return 'classic'
  }

  // need to find in comment code
  const workerOptString = raw.substring(commaIndex + 1, endIndex)

  const hasViteIgnore = ignoreFlagRE.test(workerOptString)
  if (hasViteIgnore) {
    return 'ignore'
  }

  // need to find in no comment code
  const cleanWorkerOptString = clean.substring(commaIndex + 1, endIndex)
  if (!cleanWorkerOptString.trim().length) {
    return 'classic'
  }

  let workerOpts: { type: WorkerType } = { type: 'classic' }
  try {
    workerOpts = JSON5.parse(workerOptString)
  } catch (e) {
    // can't parse by JSON5, so the worker options had unexpect char.
    err(
      'Vite is unable to parse the worker options as the value is not static.' +
        'To ignore this error, please use /* @vite-ignore */ in the worker options.',
      commaIndex + 1
    )
  }

  if (['classic', 'module'].includes(workerOpts.type)) {
    return workerOpts.type
  }
  return 'classic'
}

export function workerImportMetaUrlPlugin(config: ResolvedConfig): Plugin {
  const isBuild = config.command === 'build'
  let server: ViteDevServer

  return {
    name: 'vite:worker-import-meta-url',

    configureServer(_server) {
      server = _server
    },

    async transform(code, id, options) {
      const query = parseRequest(id)
      if (query && query[WORKER_FILE_ID] != null && query['type'] != null) {
        const workerType = query['type'] as WorkerType
        let injectEnv = ''

        if (workerType === 'classic') {
          injectEnv = `importScripts('${ENV_PUBLIC_PATH}')\n`
        } else if (workerType === 'module') {
          injectEnv = `import '${ENV_PUBLIC_PATH}'\n`
        } else if (workerType === 'ignore') {
          if (isBuild) {
            injectEnv = ''
          } else if (server) {
            // dynamic worker type we can't know how import the env
            // so we copy /@vite/env code of server transform result into file header
            const { moduleGraph } = server
            const module = moduleGraph.getModuleById(ENV_ENTRY)
            injectEnv = module?.transformResult?.code || ''
          }
        }

        return {
          code: injectEnv + code
        }
      }
      let s: MagicString | undefined
      if (
        (code.includes('new Worker') || code.includes('new SharedWorker')) &&
        code.includes('new URL') &&
        code.includes(`import.meta.url`)
      ) {
        const cleanString = stripLiteral(code)
        const workerImportMetaUrlRE =
          /\bnew\s+(Worker|SharedWorker)\s*\(\s*(new\s+URL\s*\(\s*('[^']+'|"[^"]+"|`[^`]+`)\s*,\s*import\.meta\.url\s*\))/g

        let match: RegExpExecArray | null
        while ((match = workerImportMetaUrlRE.exec(cleanString))) {
          const { 0: allExp, 2: exp, 3: emptyUrl, index } = match
          const urlIndex = allExp.indexOf(exp) + index

          const urlStart = cleanString.indexOf(emptyUrl, index)
          const urlEnd = urlStart + emptyUrl.length
          const rawUrl = code.slice(urlStart, urlEnd)

          if (options?.ssr) {
            this.error(
              `\`new URL(url, import.meta.url)\` is not supported in SSR.`,
              urlIndex
            )
          }

          // potential dynamic template string
          if (rawUrl[0] === '`' && /\$\{/.test(rawUrl)) {
            this.error(
              `\`new URL(url, import.meta.url)\` is not supported in dynamic template string.`,
              urlIndex
            )
          }

          s ||= new MagicString(code)
          const workerType = getWorkerType(
            code,
            cleanString,
            index + allExp.length
          )
          const file = normalizePath(
            path.resolve(path.dirname(id), rawUrl.slice(1, -1))
          )
          let url: string
          if (isBuild) {
            url = await workerFileToUrl(this, config, file, query)
          } else {
            url = await fileToUrl(cleanUrl(file), config, this)
            url = injectQuery(url, WORKER_FILE_ID)
            url = injectQuery(url, `type=${workerType}`)
          }
          s.overwrite(urlIndex, urlIndex + exp.length, JSON.stringify(url), {
            contentOnly: true
          })
        }

        if (s) {
          return {
            code: s.toString(),
            map: config.build.sourcemap ? s.generateMap({ hires: true }) : null
          }
        }

        return null
      }
    }
  }
}<|MERGE_RESOLUTION|>--- conflicted
+++ resolved
@@ -5,14 +5,7 @@
 import { stripLiteral } from 'strip-literal'
 import type { ResolvedConfig } from '../config'
 import type { Plugin } from '../plugin'
-import { cleanUrl, injectQuery } from '../utils'
-<<<<<<< HEAD
-import path from 'path'
-import { workerFileToUrl } from './worker'
-import { parseRequest, normalizePath } from '../utils'
-=======
-import { parseRequest } from '../utils'
->>>>>>> 8220ee57
+import { cleanUrl, injectQuery, normalizePath, parseRequest } from '../utils'
 import { ENV_ENTRY, ENV_PUBLIC_PATH } from '../constants'
 import type { ViteDevServer } from '..'
 import { workerFileToUrl } from './worker'
