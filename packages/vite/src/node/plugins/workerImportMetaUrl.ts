import path from 'node:path'
import JSON5 from 'json5'
import MagicString from 'magic-string'
import type { RollupError } from 'rollup'
import { stripLiteral } from 'strip-literal'
import type { ResolvedConfig } from '../config'
import type { Plugin } from '../plugin'
import {
  cleanUrl,
  injectQuery,
  normalizePath,
  parseRequest,
  transformStableResult
} from '../utils'
import { getDepsOptimizer } from '../optimizer'
import type { WorkerType } from './worker'
import { WORKER_FILE_ID, workerFileToUrl } from './worker'
import { fileToUrl } from './asset'

const ignoreFlagRE = /\/\*\s*@vite-ignore\s*\*\//

function getWorkerType(raw: string, clean: string, i: number): WorkerType {
  function err(e: string, pos: number) {
    const error = new Error(e) as RollupError
    error.pos = pos
    throw error
  }

  const commaIndex = clean.indexOf(',', i)
  if (commaIndex === -1) {
    return 'classic'
  }
  const endIndex = clean.indexOf(')', i)

  // case: ') ... ,' mean no worker options params
  if (commaIndex > endIndex) {
    return 'classic'
  }

  // need to find in comment code
  const workerOptString = raw.substring(commaIndex + 1, endIndex)

  const hasViteIgnore = ignoreFlagRE.test(workerOptString)
  if (hasViteIgnore) {
    return 'ignore'
  }

  // need to find in no comment code
  const cleanWorkerOptString = clean.substring(commaIndex + 1, endIndex)
  if (!cleanWorkerOptString.trim().length) {
    return 'classic'
  }

  let workerOpts: { type: WorkerType } = { type: 'classic' }
  try {
    workerOpts = JSON5.parse(workerOptString)
  } catch (e) {
    // can't parse by JSON5, so the worker options had unexpect char.
    err(
      'Vite is unable to parse the worker options as the value is not static.' +
        'To ignore this error, please use /* @vite-ignore */ in the worker options.',
      commaIndex + 1
    )
  }

  if (['classic', 'module'].includes(workerOpts.type)) {
    return workerOpts.type
  }
  return 'classic'
}

export function workerImportMetaUrlPlugin(config: ResolvedConfig): Plugin {
  const isBuild = config.command === 'build'

  return {
    name: 'vite:worker-import-meta-url',

    async transform(code, id, options) {
<<<<<<< HEAD
      const ssr = options?.ssr === true
      const query = parseRequest(id)
      let s: MagicString | undefined
=======
>>>>>>> ef749ed7
      if (
        !options?.ssr &&
        (code.includes('new Worker') || code.includes('new SharedWorker')) &&
        code.includes('new URL') &&
        code.includes(`import.meta.url`)
      ) {
        const query = parseRequest(id)
        let s: MagicString | undefined
        const cleanString = stripLiteral(code)
        const workerImportMetaUrlRE =
          /\bnew\s+(Worker|SharedWorker)\s*\(\s*(new\s+URL\s*\(\s*('[^']+'|"[^"]+"|`[^`]+`)\s*,\s*import\.meta\.url\s*\))/g

        let match: RegExpExecArray | null
        while ((match = workerImportMetaUrlRE.exec(cleanString))) {
          const { 0: allExp, 2: exp, 3: emptyUrl, index } = match
          const urlIndex = allExp.indexOf(exp) + index

          const urlStart = cleanString.indexOf(emptyUrl, index)
          const urlEnd = urlStart + emptyUrl.length
          const rawUrl = code.slice(urlStart, urlEnd)

          // potential dynamic template string
          if (rawUrl[0] === '`' && /\$\{/.test(rawUrl)) {
            this.error(
              `\`new URL(url, import.meta.url)\` is not supported in dynamic template string.`,
              urlIndex
            )
          }

          s ||= new MagicString(code)
          const workerType = getWorkerType(
            code,
            cleanString,
            index + allExp.length
          )
          const file = normalizePath(
            path.resolve(path.dirname(id), rawUrl.slice(1, -1))
          )

          let url: string
          if (isBuild) {
            getDepsOptimizer(config, { ssr })?.registerWorkersSource(id)
            url = await workerFileToUrl(config, file, query)
          } else {
            url = await fileToUrl(cleanUrl(file), config, this)
            url = injectQuery(url, WORKER_FILE_ID)
            url = injectQuery(url, `type=${workerType}`)
          }
          s.overwrite(urlIndex, urlIndex + exp.length, JSON.stringify(url), {
            contentOnly: true
          })
        }

        if (s) {
          return transformStableResult(s, id, config)
        }

        return null
      }
    }
  }
}<|MERGE_RESOLUTION|>--- conflicted
+++ resolved
@@ -76,12 +76,7 @@
     name: 'vite:worker-import-meta-url',
 
     async transform(code, id, options) {
-<<<<<<< HEAD
       const ssr = options?.ssr === true
-      const query = parseRequest(id)
-      let s: MagicString | undefined
-=======
->>>>>>> ef749ed7
       if (
         !options?.ssr &&
         (code.includes('new Worker') || code.includes('new SharedWorker')) &&
