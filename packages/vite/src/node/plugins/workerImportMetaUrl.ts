--- conflicted
+++ resolved
@@ -6,21 +6,10 @@
 import type { ResolvedConfig } from '../config'
 import type { Plugin } from '../plugin'
 import { cleanUrl, injectQuery } from '../utils'
-<<<<<<< HEAD
-import path from 'path'
+import { parseRequest } from '../utils'
 import type { WorkerType } from './worker'
-import { workerFileToUrl, WORKER_FILE_ID } from './worker'
-import { parseRequest } from '../utils'
-import MagicString from 'magic-string'
-import type { RollupError } from 'rollup'
-import { emptyString } from '../cleanString'
-=======
-import { parseRequest } from '../utils'
-import { ENV_ENTRY, ENV_PUBLIC_PATH } from '../constants'
-import type { ViteDevServer } from '..'
-import { workerFileToUrl } from './worker'
+import { WORKER_FILE_ID, workerFileToUrl } from './worker'
 import { fileToUrl } from './asset'
->>>>>>> 50f8f3b5
 
 const ignoreFlagRE = /\/\*\s*@vite-ignore\s*\*\//
 
