--- conflicted
+++ resolved
@@ -157,15 +157,6 @@
             contentOnly: true
           })
         }
-<<<<<<< HEAD
-      }
-
-      if (s) {
-        return {
-          code: s.toString(),
-          map: config.build.sourcemap ? s.generateMap({ hires: true }) : null
-        }
-=======
 
         if (s) {
           return {
@@ -175,9 +166,7 @@
         }
 
         return null
->>>>>>> 93900f06
       }
-      return null
     }
   }
 }