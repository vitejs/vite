--- conflicted
+++ resolved
@@ -5,22 +5,10 @@
 import { stripLiteral } from 'strip-literal'
 import type { ResolvedConfig } from '../config'
 import type { Plugin } from '../plugin'
-<<<<<<< HEAD
 import { cleanUrl, injectQuery, normalizePath, transformResult } from '../utils'
-import type { WorkerFormat, WorkerType } from './worker'
-import { WORKER_FILE_ID, parseWorkerQuery, workerFileToUrl } from './worker'
-=======
-import {
-  cleanUrl,
-  injectQuery,
-  normalizePath,
-  parseRequest,
-  transformResult
-} from '../utils'
 import { getDepsOptimizer } from '../optimizer'
-import type { WorkerType } from './worker'
-import { WORKER_FILE_ID, workerFileToUrl } from './worker'
->>>>>>> fba82d0f
+import type { WorkerFormat, WorkerType } from './worker';
+import { WORKER_FILE_ID , parseWorkerQuery, workerFileToUrl } from './worker'
 import { fileToUrl } from './asset'
 
 const ignoreFlagRE = /\/\*\s*@vite-ignore\s*\*\//
@@ -138,17 +126,12 @@
 
           let url: string
           if (isBuild) {
-<<<<<<< HEAD
-            registerWorkersSource(config, id)
+            getDepsOptimizer(config)?.registerWorkersSource(id)
             query.type === 'module'
             url = await workerFileToUrl(config, file, {
               inline: query.inline,
               format: workerTypeToFormat(config, query.type)
             })
-=======
-            getDepsOptimizer(config)?.registerWorkersSource(id)
-            url = await workerFileToUrl(config, file, query)
->>>>>>> fba82d0f
           } else {
             url = await fileToUrl(cleanUrl(file), config, this)
             url = injectQuery(url, WORKER_FILE_ID)
