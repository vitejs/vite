import path from 'path'
import JSON5 from 'json5'
import MagicString from 'magic-string'
import type { RollupError } from 'rollup'
import { stripLiteral } from 'strip-literal'
import type { ResolvedConfig } from '../config'
import type { Plugin } from '../plugin'
<<<<<<< HEAD
import { cleanUrl, injectQuery } from '../utils'
import { parseRequest } from '../utils'
import type { WorkerType } from './worker'
import { WORKER_FILE_ID, workerFileToUrl } from './worker'
=======
import { cleanUrl, injectQuery, normalizePath, parseRequest } from '../utils'
import { ENV_ENTRY, ENV_PUBLIC_PATH } from '../constants'
import type { ViteDevServer } from '..'
import { workerFileToUrl } from './worker'
>>>>>>> f4d62623
import { fileToUrl } from './asset'

const ignoreFlagRE = /\/\*\s*@vite-ignore\s*\*\//

function getWorkerType(raw: string, clean: string, i: number): WorkerType {
  function err(e: string, pos: number) {
    const error = new Error(e) as RollupError
    error.pos = pos
    throw error
  }

  const commaIndex = clean.indexOf(',', i)
  if (commaIndex === -1) {
    return 'classic'
  }
  const endIndex = clean.indexOf(')', i)

  // case: ') ... ,' mean no worker options params
  if (commaIndex > endIndex) {
    return 'classic'
  }

  // need to find in comment code
  const workerOptString = raw.substring(commaIndex + 1, endIndex)

  const hasViteIgnore = ignoreFlagRE.test(workerOptString)
  if (hasViteIgnore) {
    return 'ignore'
  }

  // need to find in no comment code
  const cleanWorkerOptString = clean.substring(commaIndex + 1, endIndex)
  if (!cleanWorkerOptString.trim().length) {
    return 'classic'
  }

  let workerOpts: { type: WorkerType } = { type: 'classic' }
  try {
    workerOpts = JSON5.parse(workerOptString)
  } catch (e) {
    // can't parse by JSON5, so the worker options had unexpect char.
    err(
      'Vite is unable to parse the worker options as the value is not static.' +
        'To ignore this error, please use /* @vite-ignore */ in the worker options.',
      commaIndex + 1
    )
  }

  if (['classic', 'module'].includes(workerOpts.type)) {
    return workerOpts.type
  }
  return 'classic'
}

export function workerImportMetaUrlPlugin(config: ResolvedConfig): Plugin {
  const isBuild = config.command === 'build'

  return {
    name: 'vite:worker-import-meta-url',

    async transform(code, id, options) {
      const query = parseRequest(id)
      let s: MagicString | undefined
      if (
        (code.includes('new Worker') || code.includes('new SharedWorker')) &&
        code.includes('new URL') &&
        code.includes(`import.meta.url`)
      ) {
        const cleanString = stripLiteral(code)
        const workerImportMetaUrlRE =
          /\bnew\s+(Worker|SharedWorker)\s*\(\s*(new\s+URL\s*\(\s*('[^']+'|"[^"]+"|`[^`]+`)\s*,\s*import\.meta\.url\s*\))/g

        let match: RegExpExecArray | null
        while ((match = workerImportMetaUrlRE.exec(cleanString))) {
          const { 0: allExp, 2: exp, 3: emptyUrl, index } = match
          const urlIndex = allExp.indexOf(exp) + index

          const urlStart = cleanString.indexOf(emptyUrl, index)
          const urlEnd = urlStart + emptyUrl.length
          const rawUrl = code.slice(urlStart, urlEnd)

          if (options?.ssr) {
            this.error(
              `\`new URL(url, import.meta.url)\` is not supported in SSR.`,
              urlIndex
            )
          }

          // potential dynamic template string
          if (rawUrl[0] === '`' && /\$\{/.test(rawUrl)) {
            this.error(
              `\`new URL(url, import.meta.url)\` is not supported in dynamic template string.`,
              urlIndex
            )
          }

          s ||= new MagicString(code)
          const workerType = getWorkerType(
            code,
            cleanString,
            index + allExp.length
          )
          const file = normalizePath(
            path.resolve(path.dirname(id), rawUrl.slice(1, -1))
          )
          let url: string
          if (isBuild) {
            url = await workerFileToUrl(this, config, file, query)
          } else {
            url = await fileToUrl(cleanUrl(file), config, this)
            url = injectQuery(url, WORKER_FILE_ID)
            url = injectQuery(url, `type=${workerType}`)
          }
          s.overwrite(urlIndex, urlIndex + exp.length, JSON.stringify(url), {
            contentOnly: true
          })
        }

        if (s) {
          return {
            code: s.toString(),
            map: config.build.sourcemap ? s.generateMap({ hires: true }) : null
          }
        }

        return null
      }
    }
  }
}<|MERGE_RESOLUTION|>--- conflicted
+++ resolved
@@ -5,17 +5,9 @@
 import { stripLiteral } from 'strip-literal'
 import type { ResolvedConfig } from '../config'
 import type { Plugin } from '../plugin'
-<<<<<<< HEAD
-import { cleanUrl, injectQuery } from '../utils'
-import { parseRequest } from '../utils'
-import type { WorkerType } from './worker'
+import { cleanUrl, injectQuery, normalizePath, parseRequest } from '../utils'
+import type { WorkerType} from './worker';
 import { WORKER_FILE_ID, workerFileToUrl } from './worker'
-=======
-import { cleanUrl, injectQuery, normalizePath, parseRequest } from '../utils'
-import { ENV_ENTRY, ENV_PUBLIC_PATH } from '../constants'
-import type { ViteDevServer } from '..'
-import { workerFileToUrl } from './worker'
->>>>>>> f4d62623
 import { fileToUrl } from './asset'
 
 const ignoreFlagRE = /\/\*\s*@vite-ignore\s*\*\//
