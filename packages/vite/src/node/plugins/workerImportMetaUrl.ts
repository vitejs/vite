--- conflicted
+++ resolved
@@ -152,8 +152,7 @@
           const file = path.resolve(path.dirname(id), rawUrl.slice(1, -1))
           let url: string
           if (isBuild) {
-<<<<<<< HEAD
-            const bundle = await bundleWorkerEntry(config, file)
+            const bundle = await bundleWorkerEntry(this, config, file)
             const { code: content } = emitSourcemapForWorkerEntry(
               this,
               config,
@@ -161,9 +160,6 @@
               query,
               bundle
             )
-=======
-            const content = await bundleWorkerEntry(this, config, file)
->>>>>>> 50a87653
             const basename = path.parse(cleanUrl(file)).name
             const contentHash = getAssetHash(content)
             const fileName = path.posix.join(
