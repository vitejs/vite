--- conflicted
+++ resolved
@@ -162,22 +162,7 @@
           const file = path.resolve(path.dirname(id), rawUrl.slice(1, -1))
           let url: string
           if (isBuild) {
-<<<<<<< HEAD
-            const content = await bundleWorkerEntry(this, config, file, query)
-            const basename = path.parse(cleanUrl(file)).name
-            const contentHash = getAssetHash(content)
-            const fileName = path.posix.join(
-              config.build.assetsDir,
-              `${basename}.${contentHash}.js`
-            )
-            url = `__VITE_ASSET__${this.emitFile({
-              fileName,
-              type: 'asset',
-              source: content
-            })}__`
-=======
-            url = await workerFileToUrl(this, config, file)
->>>>>>> f05a8138
+            url = await workerFileToUrl(this, config, file, query)
           } else {
             url = await fileToUrl(cleanUrl(file), config, this)
             url = injectQuery(url, WORKER_FILE_ID)
