import fs from 'node:fs'
import { parse } from 'dotenv'
import { expand } from 'dotenv-expand'
import { arraify, lookupFile } from './utils'
import type { UserConfig } from './config'

export function loadEnv(
  mode: string,
  envDir: string,
  prefixes: string | string[] = 'VITE_',
): Record<string, string> {
  if (mode === 'local') {
    throw new Error(
      `"local" cannot be used as a mode name because it conflicts with ` +
        `the .local postfix for .env files.`,
    )
  }
  prefixes = arraify(prefixes)
  const env: Record<string, string> = {}
  const envFiles = [
    /** default file */ `.env`,
    /** local file */ `.env.local`,
    /** mode file */ `.env.${mode}`,
    /** mode local file */ `.env.${mode}.local`,
  ]

  const parsed = Object.fromEntries(
    envFiles.flatMap((file) => {
      const path = lookupFile(envDir, [file], {
        pathOnly: true,
        rootDir: envDir,
      })
      if (!path) return []
      return Object.entries(parse(fs.readFileSync(path)))
    }),
  )

  const expandOptions = {
    parsed: {
      ...(process.env as any),
      ...parsed,
    },
    // prevent process.env mutation
<<<<<<< HEAD
    ignoreProcessEnv: true
  }

  let expandParsed: NonNullable<ReturnType<typeof expand>['parsed']>
  try {
    // let environment variables use each other
    expandParsed = expand(expandOptions).parsed!
  } catch (e) {
    // custom error handling until https://github.com/motdotla/dotenv-expand/issues/65 is fixed upstream
    // check for message "TypeError: Cannot read properties of undefined (reading 'split')"
    if (e.message.includes('split')) {
      throw new Error(
        'dotenv-expand failed to expand env vars. Maybe you need to escape `$`?'
      )
    }
    throw e
  }
=======
    ignoreProcessEnv: true,
  }).parsed!
>>>>>>> 014e4aaa

  Object.keys(parsed).forEach((key) => {
    parsed[key] = expandParsed[key]
  })

  // only keys that start with prefix are exposed to client
  for (const [key, value] of Object.entries(parsed)) {
    if (prefixes.some((prefix) => key.startsWith(prefix))) {
      env[key] = value
    } else if (
      key === 'NODE_ENV' &&
      process.env.VITE_USER_NODE_ENV === undefined
    ) {
      // NODE_ENV override in .env file
      process.env.VITE_USER_NODE_ENV = value
    }
  }

  // check if there are actual env variables starting with VITE_*
  // these are typically provided inline and should be prioritized
  for (const key in process.env) {
    if (prefixes.some((prefix) => key.startsWith(prefix))) {
      env[key] = process.env[key] as string
    }
  }

  return env
}

export function resolveEnvPrefix({
  envPrefix = 'VITE_',
}: UserConfig): string[] {
  envPrefix = arraify(envPrefix)
  if (envPrefix.some((prefix) => prefix === '')) {
    throw new Error(
      `envPrefix option contains value '', which could lead unexpected exposure of sensitive information.`,
    )
  }
  return envPrefix
}<|MERGE_RESOLUTION|>--- conflicted
+++ resolved
@@ -41,8 +41,7 @@
       ...parsed,
     },
     // prevent process.env mutation
-<<<<<<< HEAD
-    ignoreProcessEnv: true
+    ignoreProcessEnv: true,
   }
 
   let expandParsed: NonNullable<ReturnType<typeof expand>['parsed']>
@@ -54,15 +53,11 @@
     // check for message "TypeError: Cannot read properties of undefined (reading 'split')"
     if (e.message.includes('split')) {
       throw new Error(
-        'dotenv-expand failed to expand env vars. Maybe you need to escape `$`?'
+        'dotenv-expand failed to expand env vars. Maybe you need to escape `$`?',
       )
     }
     throw e
   }
-=======
-    ignoreProcessEnv: true,
-  }).parsed!
->>>>>>> 014e4aaa
 
   Object.keys(parsed).forEach((key) => {
     parsed[key] = expandParsed[key]
