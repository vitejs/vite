--- conflicted
+++ resolved
@@ -176,8 +176,8 @@
         throw new Error('unknown import.meta.glob lexer state')
     }
   }
-<<<<<<< HEAD
-  const endIndex = code.indexOf(`)`, i)
+
+  const endIndex = getEndIndex(code, i)
   const options = code.substring(i + 1, endIndex)
   const commaIndex = options.indexOf(`,`)
   let assert = {}
@@ -185,10 +185,6 @@
     assert = JSON5.parse(options.substr(commaIndex + 1))
   }
   return [pattern, assert, endIndex + 1]
-=======
-
-  const endIndex = getEndIndex(code, i)
-  return [pattern, endIndex + 1]
 }
 
 // reg without the 'g' option, only matches the first match
@@ -219,7 +215,6 @@
   } else {
     return endIndex
   }
->>>>>>> 49da9861
 }
 
 function error(pos: number) {
