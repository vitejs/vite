import path from 'path'
import { promises as fsp } from 'fs'
import glob from 'fast-glob'
import JSON5 from 'json5'
import {
  isModernFlag,
  preloadMethod,
  preloadMarker
} from './plugins/importAnalysisBuild'
import { isCSSRequest } from './plugins/css'
import {
  cleanUrl,
  singlelineCommentsRE,
  multilineCommentsRE,
  blankReplacer,
  normalizePath,
  parseRequest
} from './utils'
import type { RollupError } from 'rollup'
import type { Logger } from '.'
<<<<<<< HEAD
import colors from 'picocolors'
import { dynamicImportToGlob } from '@rollup/plugin-dynamic-import-vars'
import { parse as parseJS } from 'acorn'
=======
>>>>>>> 95eb45b1

interface GlobParams {
  base: string
  pattern: string
  parentDepth: number
  isAbsolute: boolean
}

interface GlobOptions {
  as?: string
}

interface DynamicImportRequest {
  raw?: boolean
}

interface DynamicImportPattern {
  query: DynamicImportRequest
  userPattern: string
  rawPattern: string
}

export function parseDynamicImportPattern(
  strings: string
): DynamicImportPattern | null {
  const filename = strings.slice(1, -1)
  const rawQuery = parseRequest(filename)
  const query: DynamicImportRequest = {}
  const ast = (
    parseJS(strings, {
      ecmaVersion: 'latest',
      sourceType: 'module'
    }) as any
  ).body[0].expression

  const userPatternQuery = dynamicImportToGlob(ast, filename)
  if (!userPatternQuery) {
    return null
  }

  const [userPattern] = userPatternQuery.split('?', 2)
  const [rawPattern] = filename.split('?', 2)

  if (rawQuery?.raw !== undefined) {
    query.raw = true
  }

  return {
    query,
    userPattern,
    rawPattern
  }
}

function formatGlobRelativePattern(base: string, pattern: string): GlobParams {
  let parentDepth = 0
  while (pattern.startsWith('../')) {
    pattern = pattern.slice(3)
    base = path.resolve(base, '../')
    parentDepth++
  }
  if (pattern.startsWith('./')) {
    pattern = pattern.slice(2)
  }

  return { base, pattern, parentDepth, isAbsolute: false }
}

export async function transformGlob(
  source: string,
  pos: number,
  importer: string,
  importIndex: number,
  importEndIndex: number,
  query: DynamicImportRequest,
  userPattern: string,
  root: string,
  normalizeUrl?: (url: string, pos: number) => Promise<[string, string]>,
  resolve?: (url: string, importer?: string) => Promise<string | undefined>,
  preload = true
): Promise<{
  importsString: string
  imports: string[]
  exp: string
  endIndex: number
  isEager: boolean
  pattern: string
  base: string
}> {
  importer = cleanUrl(importer)
  const importerBasename = path.basename(importer)

  let globParams: GlobParams | null = null
  if (userPattern.startsWith('/')) {
    globParams = {
      isAbsolute: true,
      base: path.resolve(root),
      pattern: userPattern.slice(1),
      parentDepth: 0
    }
  } else if (userPattern.startsWith('.')) {
    globParams = formatGlobRelativePattern(path.dirname(importer), userPattern)
  } else if (resolve) {
    const resolvedId = await resolve(userPattern, importer)
    if (resolvedId) {
      const importerDirname = path.dirname(importer)
      globParams = formatGlobRelativePattern(
        importerDirname,
        normalizePath(path.relative(importerDirname, resolvedId))
      )
    }
  }

  if (!globParams) {
    throw `pattern must start with "." or "/" (relative to project root) or alias path`
  }
  const { base, parentDepth, isAbsolute, pattern } = globParams

  const files = glob.sync(pattern, {
    cwd: base,
    // Ignore node_modules by default unless explicitly indicated in the pattern
    ignore: /(^|\/)node_modules\//.test(pattern) ? [] : ['**/node_modules/**']
  })

  const isEager = source.slice(pos, pos + 21) === 'import.meta.globEager'
  const imports: string[] = []
  let importsString = ``
  let entries = ``
  for (let i = 0; i < files.length; i++) {
    // skip importer itself
    if (files[i] === importerBasename) continue
    const file = isAbsolute
      ? `/${files[i]}`
      : parentDepth
      ? `${'../'.repeat(parentDepth)}${files[i]}`
      : `./${files[i]}`
    let importee = file
    if (normalizeUrl) {
      ;[importee] = await normalizeUrl(file, pos)
    }
    imports.push(importee)
<<<<<<< HEAD
    if (query.raw) {
=======

    const isRawType = options?.as === 'raw'
    if (isRawType) {
>>>>>>> 95eb45b1
      entries += ` ${JSON.stringify(file)}: ${JSON.stringify(
        await fsp.readFile(path.join(base, files[i]), 'utf-8')
      )},`
    } else {
      const isEagerDefault =
        isEager && source.slice(pos + 21, pos + 28) === 'Default'
      const importeeUrl = isCSSRequest(importee) ? `${importee}?used` : importee
      if (isEager) {
        const identifier = `__glob_${importIndex}_${i}`
        // css imports injecting a ?used query to export the css string
        importsString += `import ${
          isEagerDefault ? `` : `* as `
        }${identifier} from ${JSON.stringify(importeeUrl)};`
        entries += ` ${JSON.stringify(file)}: ${identifier},`
      } else {
        let imp = `import(${JSON.stringify(importeeUrl)})`
        if (!normalizeUrl && preload) {
          imp =
            `(${isModernFlag}` +
            `? ${preloadMethod}(()=>${imp},"${preloadMarker}")` +
            `: ${imp})`
        }
        entries += ` ${JSON.stringify(file)}: () => ${imp},`
      }
    }
  }

  return {
    imports,
    importsString,
    exp: `{${entries}}`,
    endIndex: importEndIndex,
    isEager,
    pattern,
    base
  }
}

export async function transformImportGlob(
  source: string,
  pos: number,
  importer: string,
  importIndex: number,
  root: string,
  logger: Logger,
  normalizeUrl?: (url: string, pos: number) => Promise<[string, string]>,
  resolve?: (url: string, importer?: string) => Promise<string | undefined>,
  preload = true
): Promise<{
  importsString: string
  imports: string[]
  exp: string
  endIndex: number
  isEager: boolean
  pattern: string
  base: string
}> {
  const err = (msg: string) => {
    const e = new Error(`Invalid glob import syntax: ${msg}`)
    ;(e as any).pos = pos
    return e
  }
  const [userPattern, options, endIndex] = lexGlobPattern(source, pos)
  const query: DynamicImportRequest = {}

  // TODO remove assert syntax for the Vite 3.0 release.
  const isRawAssert = options?.assert?.type === 'raw'
  const isRawType = options?.as === 'raw'
  if (isRawType || isRawAssert) {
    if (isRawAssert) {
      logger.warn(
        colors.yellow(
          colors.bold(
            "(!) import.meta.glob('...', { assert: { type: 'raw' }}) is deprecated. Use import.meta.glob('...', { as: 'raw' }) instead."
          )
        )
      )
    }
    query.raw = true
  }
  try {
    return transformGlob(
      source,
      pos,
      importer,
      importIndex,
      endIndex,
      query,
      userPattern,
      root,
      normalizeUrl,
      resolve,
      preload
    )
  } catch (error) {
    throw err(error)
  }
}

export async function transformDynamicImportGlob(
  source: string,
  expStart: number,
  expEnd: number,
  importer: string,
  start: number,
  end: number,
  root: string,
  normalizeUrl?: (url: string, pos: number) => Promise<[string, string]>,
  resolve?: (url: string, importer?: string) => Promise<string | undefined>,
  preload = false
): Promise<{
  importsString: string
  imports: string[]
  exp: string
  endIndex: number
  isEager: boolean
  pattern: string
  rawPattern: string
  base: string
} | null> {
  const err = (msg: string) => {
    const e = new Error(`Invalid dynamic import syntax: ${msg}`)
    ;(e as any).pos = start
    return e
  }
  let fileName = source.slice(start, end)

  if (fileName[1] !== '.' && fileName[1] !== '/' && resolve) {
    const resolvedFileName = await resolve(fileName.slice(1, -1), importer)
    if (!resolvedFileName) {
      return null
    }
    const relativeFileName = path.posix.relative(
      path.dirname(importer),
      resolvedFileName
    )
    fileName = `\`${relativeFileName}\``
  }

  const dynamicImportPattern = parseDynamicImportPattern(fileName)
  if (!dynamicImportPattern) {
    return null
  }
  const { query, rawPattern, userPattern } = dynamicImportPattern

  try {
    return {
      rawPattern,
      ...(await transformGlob(
        source,
        start,
        importer,
        expStart,
        expEnd,
        query,
        userPattern,
        root,
        normalizeUrl,
        resolve,
        preload
      ))
    }
  } catch (error) {
    throw err(error)
  }
}

const enum LexerState {
  inCall,
  inSingleQuoteString,
  inDoubleQuoteString,
  inTemplateString
}

function lexGlobPattern(
  code: string,
  pos: number
): [string, GlobOptions, number] {
  let state = LexerState.inCall
  let pattern = ''

  let i = code.indexOf(`(`, pos) + 1
  outer: for (; i < code.length; i++) {
    const char = code.charAt(i)
    switch (state) {
      case LexerState.inCall:
        if (char === `'`) {
          state = LexerState.inSingleQuoteString
        } else if (char === `"`) {
          state = LexerState.inDoubleQuoteString
        } else if (char === '`') {
          state = LexerState.inTemplateString
        } else if (/\s/.test(char)) {
          continue
        } else {
          error(i)
        }
        break
      case LexerState.inSingleQuoteString:
        if (char === `'`) {
          break outer
        } else {
          pattern += char
        }
        break
      case LexerState.inDoubleQuoteString:
        if (char === `"`) {
          break outer
        } else {
          pattern += char
        }
        break
      case LexerState.inTemplateString:
        if (char === '`') {
          break outer
        } else {
          pattern += char
        }
        break
      default:
        throw new Error('unknown import.meta.glob lexer state')
    }
  }
  const noCommentCode = code
    .slice(i + 1)
    .replace(singlelineCommentsRE, blankReplacer)
    .replace(multilineCommentsRE, blankReplacer)

  const endIndex = noCommentCode.indexOf(')')
  const optionString = noCommentCode.substring(0, endIndex)
  const commaIndex = optionString.indexOf(',')

  let options = {}
  if (commaIndex > -1) {
    options = JSON5.parse(optionString.substring(commaIndex + 1))
  }
  return [pattern, options, endIndex + i + 2]
}

function error(pos: number) {
  const err = new Error(
    `import.meta.glob() can only accept string literals.`
  ) as RollupError
  err.pos = pos
  throw err
}<|MERGE_RESOLUTION|>--- conflicted
+++ resolved
@@ -18,12 +18,9 @@
 } from './utils'
 import type { RollupError } from 'rollup'
 import type { Logger } from '.'
-<<<<<<< HEAD
 import colors from 'picocolors'
 import { dynamicImportToGlob } from '@rollup/plugin-dynamic-import-vars'
 import { parse as parseJS } from 'acorn'
-=======
->>>>>>> 95eb45b1
 
 interface GlobParams {
   base: string
@@ -165,13 +162,7 @@
       ;[importee] = await normalizeUrl(file, pos)
     }
     imports.push(importee)
-<<<<<<< HEAD
     if (query.raw) {
-=======
-
-    const isRawType = options?.as === 'raw'
-    if (isRawType) {
->>>>>>> 95eb45b1
       entries += ` ${JSON.stringify(file)}: ${JSON.stringify(
         await fsp.readFile(path.join(base, files[i]), 'utf-8')
       )},`
@@ -237,19 +228,8 @@
   const [userPattern, options, endIndex] = lexGlobPattern(source, pos)
   const query: DynamicImportRequest = {}
 
-  // TODO remove assert syntax for the Vite 3.0 release.
-  const isRawAssert = options?.assert?.type === 'raw'
   const isRawType = options?.as === 'raw'
-  if (isRawType || isRawAssert) {
-    if (isRawAssert) {
-      logger.warn(
-        colors.yellow(
-          colors.bold(
-            "(!) import.meta.glob('...', { assert: { type: 'raw' }}) is deprecated. Use import.meta.glob('...', { as: 'raw' }) instead."
-          )
-        )
-      )
-    }
+  if (isRawType) {
     query.raw = true
   }
   try {
