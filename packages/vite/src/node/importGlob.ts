import path from 'path'
import { promises as fsp } from 'fs'
import glob from 'fast-glob'
import * as JSON5 from 'json5'
import {
  isModernFlag,
  preloadMethod,
  preloadMarker
} from './plugins/importAnalysisBuild'
import { cleanUrl, normalizePath } from './utils'
import type { RollupError } from 'rollup'

<<<<<<< HEAD
interface GlobParams {
  base: string
  pattern: string
  parentDepth: number
  isAbsolute: boolean
}

function formatGlobRelativePattern(base: string, pattern: string): GlobParams {
  let parentDepth = 0
  while (pattern.startsWith('../')) {
    pattern = pattern.slice(3)
    base = path.resolve(base, '../')
    parentDepth++
  }
  if (pattern.startsWith('./')) {
    pattern = pattern.slice(2)
  }

  return { base, pattern, parentDepth, isAbsolute: false }
=======
export interface AssertOptions {
  assert?: {
    type: string
  }
>>>>>>> 4a764f52
}

export async function transformImportGlob(
  source: string,
  pos: number,
  importer: string,
  importIndex: number,
  root: string,
  normalizeUrl?: (url: string, pos: number) => Promise<[string, string]>,
  resolve?: (url: string, importer?: string) => Promise<string | undefined>,
  preload = true
): Promise<{
  importsString: string
  imports: string[]
  exp: string
  endIndex: number
  isEager: boolean
  pattern: string
  base: string
}> {
  const isEager = source.slice(pos, pos + 21) === 'import.meta.globEager'
  const isEagerDefault =
    isEager && source.slice(pos + 21, pos + 28) === 'Default'

  const err = (msg: string) => {
    const e = new Error(`Invalid glob import syntax: ${msg}`)
    ;(e as any).pos = pos
    return e
  }

  importer = cleanUrl(importer)
  const importerBasename = path.basename(importer)

<<<<<<< HEAD
  const [userPattern, endIndex] = lexGlobPattern(source, pos)

  let globParams: GlobParams | null = null
  if (userPattern.startsWith('/')) {
    globParams = {
      isAbsolute: true,
      base: path.resolve(root),
      pattern: userPattern.slice(1),
      parentDepth: 0
=======
  let [pattern, assertion, endIndex] = lexGlobPattern(source, pos)
  if (!pattern.startsWith('.') && !pattern.startsWith('/')) {
    throw err(`pattern must start with "." or "/" (relative to project root)`)
  }
  let base: string
  let parentDepth = 0
  const isAbsolute = pattern.startsWith('/')
  if (isAbsolute) {
    base = path.resolve(root)
    pattern = pattern.slice(1)
  } else {
    base = path.dirname(importer)
    while (pattern.startsWith('../')) {
      pattern = pattern.slice(3)
      base = path.resolve(base, '../')
      parentDepth++
>>>>>>> 4a764f52
    }
  } else if (userPattern.startsWith('.')) {
    globParams = formatGlobRelativePattern(path.dirname(importer), userPattern)
  } else if (resolve) {
    const resolvedId = await resolve(userPattern, importer)
    if (resolvedId) {
      const importerDirname = path.dirname(importer)
      globParams = formatGlobRelativePattern(
        importerDirname,
        normalizePath(path.relative(importerDirname, resolvedId))
      )
    }
  }

  if (!globParams) {
    throw err(
      `pattern must start with "." or "/" (relative to project root) or alias path`
    )
  }
  const { base, parentDepth, isAbsolute, pattern } = globParams

  const files = glob.sync(pattern, {
    cwd: base,
    // Ignore node_modules by default unless explicitly indicated in the pattern
    ignore: /(^|\/)node_modules\//.test(pattern) ? [] : ['**/node_modules/**']
  })
  const imports: string[] = []
  let importsString = ``
  let entries = ``
  for (let i = 0; i < files.length; i++) {
    // skip importer itself
    if (files[i] === importerBasename) continue
    const file = isAbsolute
      ? `/${files[i]}`
      : parentDepth
      ? `${'../'.repeat(parentDepth)}${files[i]}`
      : `./${files[i]}`
    let importee = file
    if (normalizeUrl) {
      ;[importee] = await normalizeUrl(file, pos)
    }
    imports.push(importee)
    if (assertion?.assert?.type === 'raw') {
      entries += ` ${JSON.stringify(file)}: ${JSON.stringify(
        await fsp.readFile(path.join(base, file), 'utf-8')
      )},`
    } else if (isEager) {
      const identifier = `__glob_${importIndex}_${i}`
      importsString += `import ${
        isEagerDefault ? `` : `* as `
      }${identifier} from ${JSON.stringify(importee)};`
      entries += ` ${JSON.stringify(file)}: ${identifier},`
    } else {
      let imp = `import(${JSON.stringify(importee)})`
      if (!normalizeUrl && preload) {
        imp =
          `(${isModernFlag}` +
          `? ${preloadMethod}(()=>${imp},"${preloadMarker}")` +
          `: ${imp})`
      }
      entries += ` ${JSON.stringify(file)}: () => ${imp},`
    }
  }

  return {
    imports,
    importsString,
    exp: `{${entries}}`,
    endIndex,
    isEager,
    pattern,
    base
  }
}

const enum LexerState {
  inCall,
  inSingleQuoteString,
  inDoubleQuoteString,
  inTemplateString
}

function lexGlobPattern(
  code: string,
  pos: number
): [string, AssertOptions, number] {
  let state = LexerState.inCall
  let pattern = ''

  let i = code.indexOf(`(`, pos) + 1
  outer: for (; i < code.length; i++) {
    const char = code.charAt(i)
    switch (state) {
      case LexerState.inCall:
        if (char === `'`) {
          state = LexerState.inSingleQuoteString
        } else if (char === `"`) {
          state = LexerState.inDoubleQuoteString
        } else if (char === '`') {
          state = LexerState.inTemplateString
        } else if (/\s/.test(char)) {
          continue
        } else {
          error(i)
        }
        break
      case LexerState.inSingleQuoteString:
        if (char === `'`) {
          break outer
        } else {
          pattern += char
        }
        break
      case LexerState.inDoubleQuoteString:
        if (char === `"`) {
          break outer
        } else {
          pattern += char
        }
        break
      case LexerState.inTemplateString:
        if (char === '`') {
          break outer
        } else {
          pattern += char
        }
        break
      default:
        throw new Error('unknown import.meta.glob lexer state')
    }
  }

  const endIndex = getEndIndex(code, i)
  const options = code.substring(i + 1, endIndex)
  const commaIndex = options.indexOf(`,`)
  let assert = {}
  if (commaIndex > -1) {
    assert = JSON5.parse(options.substr(commaIndex + 1))
  }
  return [pattern, assert, endIndex + 1]
}

// reg without the 'g' option, only matches the first match
const multilineCommentsRE = /\/\*(.|[\r\n])*?\*\//m
const singlelineCommentsRE = /\/\/.*/

function getEndIndex(code: string, i: number): number {
  const findStart = i
  const endIndex = code.indexOf(`)`, findStart)
  const subCode = code.substring(findStart)

  const matched =
    subCode.match(singlelineCommentsRE) ?? subCode.match(multilineCommentsRE)
  if (!matched) {
    return endIndex
  }

  const str = matched[0]
  const index = matched.index
  if (!index) {
    return endIndex
  }

  const commentStart = findStart + index
  const commentEnd = commentStart + str.length
  if (endIndex > commentStart && endIndex < commentEnd) {
    return getEndIndex(code, commentEnd)
  } else {
    return endIndex
  }
}

function error(pos: number) {
  const err = new Error(
    `import.meta.glob() can only accept string literals.`
  ) as RollupError
  err.pos = pos
  throw err
}<|MERGE_RESOLUTION|>--- conflicted
+++ resolved
@@ -7,15 +7,25 @@
   preloadMethod,
   preloadMarker
 } from './plugins/importAnalysisBuild'
-import { cleanUrl, normalizePath } from './utils'
+import {
+  cleanUrl,
+  normalizePath,
+  multilineCommentsRE,
+  singlelineCommentsRE
+} from './utils'
 import type { RollupError } from 'rollup'
 
-<<<<<<< HEAD
 interface GlobParams {
   base: string
   pattern: string
   parentDepth: number
   isAbsolute: boolean
+}
+
+export interface AssertOptions {
+  assert?: {
+    type: string
+  }
 }
 
 function formatGlobRelativePattern(base: string, pattern: string): GlobParams {
@@ -30,12 +40,6 @@
   }
 
   return { base, pattern, parentDepth, isAbsolute: false }
-=======
-export interface AssertOptions {
-  assert?: {
-    type: string
-  }
->>>>>>> 4a764f52
 }
 
 export async function transformImportGlob(
@@ -69,8 +73,7 @@
   importer = cleanUrl(importer)
   const importerBasename = path.basename(importer)
 
-<<<<<<< HEAD
-  const [userPattern, endIndex] = lexGlobPattern(source, pos)
+  const [userPattern, assertion, endIndex] = lexGlobPattern(source, pos)
 
   let globParams: GlobParams | null = null
   if (userPattern.startsWith('/')) {
@@ -79,24 +82,6 @@
       base: path.resolve(root),
       pattern: userPattern.slice(1),
       parentDepth: 0
-=======
-  let [pattern, assertion, endIndex] = lexGlobPattern(source, pos)
-  if (!pattern.startsWith('.') && !pattern.startsWith('/')) {
-    throw err(`pattern must start with "." or "/" (relative to project root)`)
-  }
-  let base: string
-  let parentDepth = 0
-  const isAbsolute = pattern.startsWith('/')
-  if (isAbsolute) {
-    base = path.resolve(root)
-    pattern = pattern.slice(1)
-  } else {
-    base = path.dirname(importer)
-    while (pattern.startsWith('../')) {
-      pattern = pattern.slice(3)
-      base = path.resolve(base, '../')
-      parentDepth++
->>>>>>> 4a764f52
     }
   } else if (userPattern.startsWith('.')) {
     globParams = formatGlobRelativePattern(path.dirname(importer), userPattern)
@@ -239,10 +224,6 @@
   return [pattern, assert, endIndex + 1]
 }
 
-// reg without the 'g' option, only matches the first match
-const multilineCommentsRE = /\/\*(.|[\r\n])*?\*\//m
-const singlelineCommentsRE = /\/\/.*/
-
 function getEndIndex(code: string, i: number): number {
   const findStart = i
   const endIndex = code.indexOf(`)`, findStart)
