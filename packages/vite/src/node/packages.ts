--- conflicted
+++ resolved
@@ -105,10 +105,6 @@
   if (typeof sideEffects === 'boolean') {
     hasSideEffects = () => sideEffects && 'no-treeshake'
   } else if (Array.isArray(sideEffects)) {
-<<<<<<< HEAD
-    const filter = createFilter(sideEffects, null, { resolve: pkgDir })
-    hasSideEffects = (id) => filter(id) && 'no-treeshake'
-=======
     const finalPackageSideEffects = sideEffects.map((sideEffect) => {
       /*
        * The array accepts simple glob patterns to the relevant files... Patterns like *.css, which do not include a /, will be treated like **\/*.css.
@@ -121,10 +117,10 @@
       return `**/${sideEffect}`
     })
 
-    hasSideEffects = createFilter(finalPackageSideEffects, null, {
+    const filter = createFilter(finalPackageSideEffects, null, {
       resolve: pkgDir,
     })
->>>>>>> 4a42c909
+    hasSideEffects = (id) => filter(id) && 'no-treeshake'
   } else {
     // Statically analyze each module for side effects.
     hasSideEffects = () => true
