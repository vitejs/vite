--- conflicted
+++ resolved
@@ -1198,7 +1198,28 @@
   return windowsDrivePathPrefixRE.test(p)
 }
 
-<<<<<<< HEAD
+export function joinUrlSegments(a: string, b: string): string {
+  if (!a || !b) {
+    return a || b || ''
+  }
+  if (a.endsWith('/')) {
+    a = a.substring(0, a.length - 1)
+  }
+  if (!b.startsWith('/')) {
+    b = '/' + b
+  }
+  return a + b
+}
+
+export function arrayEqual(a: any[], b: any[]): boolean {
+  if (a === b) return true
+  if (a.length !== b.length) return false
+  for (let i = 0; i < a.length; i++) {
+    if (a[i] !== b[i]) return false
+  }
+  return true
+}
+
 /**
  * Analyze the SystemJS module registration `System.register` in the code.
  */
@@ -1238,26 +1259,4 @@
 
   // TODO If someone wants to parse more details, e.g. parse the chunk list,
   //  then just add another value to the returned object.
-=======
-export function joinUrlSegments(a: string, b: string): string {
-  if (!a || !b) {
-    return a || b || ''
-  }
-  if (a.endsWith('/')) {
-    a = a.substring(0, a.length - 1)
-  }
-  if (!b.startsWith('/')) {
-    b = '/' + b
-  }
-  return a + b
-}
-
-export function arrayEqual(a: any[], b: any[]): boolean {
-  if (a === b) return true
-  if (a.length !== b.length) return false
-  for (let i = 0; i < a.length; i++) {
-    if (a[i] !== b[i]) return false
-  }
-  return true
->>>>>>> cb84f377
 }