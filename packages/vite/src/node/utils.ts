--- conflicted
+++ resolved
@@ -732,13 +732,10 @@
   return Object.fromEntries(new URLSearchParams(search.slice(1)))
 }
 
-<<<<<<< HEAD
 export const blankReplacer = (match: string) => ' '.repeat(match.length)
+
 export const stringsRE = /"[^"]*"|'[^']*'|`[^`]*`/g
 
 export function stringifyAsTemplateLiteral(s: string) {
   return `\`${s.replace(/`|\\|\$\{/g, '\\$&')}\``
-}
-=======
-export const blankReplacer = (match: string) => ' '.repeat(match.length)
->>>>>>> cb5c3f99
+}