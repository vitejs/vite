--- conflicted
+++ resolved
@@ -3,11 +3,7 @@
 import fs from 'fs'
 import os from 'os'
 import path from 'path'
-<<<<<<< HEAD
 import { URL } from 'url'
-import { FS_PREFIX, DEFAULT_EXTENSIONS, VALID_ID_PREFIX } from './constants'
-=======
-import { pathToFileURL, URL } from 'url'
 import {
   FS_PREFIX,
   DEFAULT_EXTENSIONS,
@@ -15,7 +11,6 @@
   CLIENT_PUBLIC_PATH,
   ENV_PUBLIC_PATH
 } from './constants'
->>>>>>> 632b0ea0
 import resolve from 'resolve'
 import builtins from 'builtin-modules'
 import { FSWatcher } from 'chokidar'
