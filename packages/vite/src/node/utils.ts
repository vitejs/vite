--- conflicted
+++ resolved
@@ -398,18 +398,8 @@
 ): string | undefined {
   for (const format of formats) {
     const fullPath = path.join(dir, format)
-<<<<<<< HEAD
-    if (fs.existsSync(fullPath) && fs.statSync(fullPath).isFile()) {
+    if (tryStatSync(fullPath)?.isFile()) {
       return options?.pathOnly ? fullPath : fs.readFileSync(fullPath, 'utf-8')
-=======
-    if (tryStatSync(fullPath)?.isFile()) {
-      const result = options?.pathOnly
-        ? fullPath
-        : fs.readFileSync(fullPath, 'utf-8')
-      if (!options?.predicate || options.predicate(result)) {
-        return result
-      }
->>>>>>> 8ab1438e
     }
   }
   const parentDir = path.dirname(dir)
