import fs from 'node:fs'
import os from 'node:os'
import path from 'node:path'
import { createHash } from 'node:crypto'
import { promisify } from 'node:util'
import { URL, URLSearchParams } from 'node:url'
import { builtinModules, createRequire } from 'node:module'
import { promises as dns } from 'node:dns'
import { performance } from 'node:perf_hooks'
import type { AddressInfo, Server } from 'node:net'
import resolve from 'resolve'
import type { FSWatcher } from 'chokidar'
import remapping from '@ampproject/remapping'
import type { DecodedSourceMap, RawSourceMap } from '@ampproject/remapping'
import colors from 'picocolors'
import debug from 'debug'
import type { Alias, AliasOptions } from 'dep-types/alias'
import type MagicString from 'magic-string'

import type { TransformResult } from 'rollup'
import { createFilter as _createFilter } from '@rollup/pluginutils'
import {
  CLIENT_ENTRY,
  CLIENT_PUBLIC_PATH,
  DEFAULT_EXTENSIONS,
  ENV_PUBLIC_PATH,
  FS_PREFIX,
  NULL_BYTE_PLACEHOLDER,
  OPTIMIZABLE_ENTRY_RE,
  VALID_ID_PREFIX,
  loopbackHosts,
  wildcardHosts,
} from './constants'
import type { DepOptimizationConfig } from './optimizer'
import type { ResolvedConfig } from './config'
import type { ResolvedServerUrls, ViteDevServer } from './server'
import type { CommonServerOptions } from '.'

/**
 * Inlined to keep `@rollup/pluginutils` in devDependencies
 */
export type FilterPattern =
  | ReadonlyArray<string | RegExp>
  | string
  | RegExp
  | null
export const createFilter = _createFilter as (
  include?: FilterPattern,
  exclude?: FilterPattern,
  options?: { resolve?: string | false | null },
) => (id: string | unknown) => boolean

const windowsSlashRE = /\\/g
export function slash(p: string): string {
  return p.replace(windowsSlashRE, '/')
}

/**
 * Prepend `/@id/` and replace null byte so the id is URL-safe.
 * This is prepended to resolved ids that are not valid browser
 * import specifiers by the importAnalysis plugin.
 */
export function wrapId(id: string): string {
  return id.startsWith(VALID_ID_PREFIX)
    ? id
    : VALID_ID_PREFIX + id.replace('\0', NULL_BYTE_PLACEHOLDER)
}

/**
 * Undo {@link wrapId}'s `/@id/` and null byte replacements.
 */
export function unwrapId(id: string): string {
  return id.startsWith(VALID_ID_PREFIX)
    ? id.slice(VALID_ID_PREFIX.length).replace(NULL_BYTE_PLACEHOLDER, '\0')
    : id
}

const replaceSlashOrColonRE = /[/:]/g
const replaceDotRE = /\./g
const replaceNestedIdRE = /(\s*>\s*)/g
const replaceHashRE = /#/g
export const flattenId = (id: string): string =>
  id
    .replace(replaceSlashOrColonRE, '_')
    .replace(replaceDotRE, '__')
    .replace(replaceNestedIdRE, '___')
    .replace(replaceHashRE, '____')

export const normalizeId = (id: string): string =>
  id.replace(replaceNestedIdRE, ' > ')

//TODO: revisit later to see if the edge case that "compiling using node v12 code to be run in node v16 in the server" is what we intend to support.
const builtins = new Set([
  ...builtinModules,
  'assert/strict',
  'diagnostics_channel',
  'dns/promises',
  'fs/promises',
  'path/posix',
  'path/win32',
  'readline/promises',
  'stream/consumers',
  'stream/promises',
  'stream/web',
  'timers/promises',
  'util/types',
  'wasi',
])

const NODE_BUILTIN_NAMESPACE = 'node:'
export function isBuiltin(id: string): boolean {
  return builtins.has(
    id.startsWith(NODE_BUILTIN_NAMESPACE)
      ? id.slice(NODE_BUILTIN_NAMESPACE.length)
      : id,
  )
}

export function moduleListContains(
  moduleList: string[] | undefined,
  id: string,
): boolean | undefined {
  return moduleList?.some((m) => m === id || id.startsWith(m + '/'))
}

export function isOptimizable(
  id: string,
  optimizeDeps: DepOptimizationConfig,
): boolean {
  const { extensions } = optimizeDeps
  return (
    OPTIMIZABLE_ENTRY_RE.test(id) ||
    (extensions?.some((ext) => id.endsWith(ext)) ?? false)
  )
}

export const bareImportRE = /^[\w@](?!.*:\/\/)/
export const deepImportRE = /^([^@][^/]*)\/|^(@[^/]+\/[^/]+)\//

// TODO: use import()
const _require = createRequire(import.meta.url)

const ssrExtensions = ['.js', '.cjs', '.json', '.node']

export function resolveFrom(
  id: string,
  basedir: string,
  preserveSymlinks = false,
  ssr = false,
): string {
  return resolve.sync(id, {
    basedir,
    paths: [],
    extensions: ssr ? ssrExtensions : DEFAULT_EXTENSIONS,
    // necessary to work with pnpm
    preserveSymlinks: preserveSymlinks || !!process.versions.pnp || false,
  })
}

// set in bin/vite.js
const filter = process.env.VITE_DEBUG_FILTER

const DEBUG = process.env.DEBUG

interface DebuggerOptions {
  onlyWhenFocused?: boolean | string
}

export type ViteDebugScope = `vite:${string}`

export function createDebugger(
  namespace: ViteDebugScope,
  options: DebuggerOptions = {},
): debug.Debugger['log'] {
  const log = debug(namespace)
  const { onlyWhenFocused } = options
  const focus =
    typeof onlyWhenFocused === 'string' ? onlyWhenFocused : namespace
  return (msg: string, ...args: any[]) => {
    if (filter && !msg.includes(filter)) {
      return
    }
    if (onlyWhenFocused && !DEBUG?.includes(focus)) {
      return
    }
    log(msg, ...args)
  }
}

function testCaseInsensitiveFS() {
  if (!CLIENT_ENTRY.endsWith('client.mjs')) {
    throw new Error(
      `cannot test case insensitive FS, CLIENT_ENTRY const doesn't contain client.mjs`,
    )
  }
  if (!fs.existsSync(CLIENT_ENTRY)) {
    throw new Error(
      'cannot test case insensitive FS, CLIENT_ENTRY does not point to an existing file: ' +
        CLIENT_ENTRY,
    )
  }
  return fs.existsSync(CLIENT_ENTRY.replace('client.mjs', 'cLiEnT.mjs'))
}

export function isUrl(path: string): boolean {
  try {
    new URL(path)
    return true
  } catch {
    return false
  }
}

export const isCaseInsensitiveFS = testCaseInsensitiveFS()

export const isWindows = os.platform() === 'win32'

const VOLUME_RE = /^[A-Z]:/i

export function normalizePath(id: string): string {
  return path.posix.normalize(isWindows ? slash(id) : id)
}

export function fsPathFromId(id: string): string {
  const fsPath = normalizePath(
    id.startsWith(FS_PREFIX) ? id.slice(FS_PREFIX.length) : id,
  )
  return fsPath[0] === '/' || fsPath.match(VOLUME_RE) ? fsPath : `/${fsPath}`
}

export function fsPathFromUrl(url: string): string {
  return fsPathFromId(cleanUrl(url))
}

/**
 * Check if dir is a parent of file
 *
 * Warning: parameters are not validated, only works with normalized absolute paths
 *
 * @param dir - normalized absolute path
 * @param file - normalized absolute path
 * @returns true if dir is a parent of file
 */
export function isParentDirectory(dir: string, file: string): boolean {
  if (!isTrailingSlash(dir)) {
    dir = `${dir}/`
  }
  return (
    file.startsWith(dir) ||
    (isCaseInsensitiveFS && file.toLowerCase().startsWith(dir.toLowerCase()))
  )
}

export function ensureVolumeInPath(file: string): string {
  return isWindows ? path.resolve(file) : file
}

export const queryRE = /\?.*$/s
export const hashRE = /#.*$/s

export const cleanUrl = (url: string): string =>
  url.replace(hashRE, '').replace(queryRE, '')

export const externalRE = /^(https?:)?\/\//
export const isExternalUrl = (url: string): boolean => externalRE.test(url)

export const dataUrlRE = /^\s*data:/i
export const isDataUrl = (url: string): boolean => dataUrlRE.test(url)

export const virtualModuleRE = /^virtual-module:.*/
export const virtualModulePrefix = 'virtual-module:'

const knownJsSrcRE = /\.(?:[jt]sx?|m[jt]s|vue|marko|svelte|astro|imba)(?:$|\?)/
export const isJSRequest = (url: string): boolean => {
  url = cleanUrl(url)
  if (knownJsSrcRE.test(url)) {
    return true
  }
  if (!path.extname(url) && !isTrailingSlash(url)) {
    return true
  }
  return false
}

const knownTsRE = /\.(?:ts|mts|cts|tsx)$/
const knownTsOutputRE = /\.(?:js|mjs|cjs|jsx)$/
export const isTsRequest = (url: string): boolean => knownTsRE.test(url)
export const isPossibleTsOutput = (url: string): boolean =>
  knownTsOutputRE.test(cleanUrl(url))

const splitFilePathAndQueryRE = /(\.(?:[cm]?js|jsx))(\?.*)?$/
export function getPotentialTsSrcPaths(filePath: string): string[] {
  const [name, type, query = ''] = filePath.split(splitFilePathAndQueryRE)
  const paths = [name + type.replace('js', 'ts') + query]
  if (!type.endsWith('x')) {
    paths.push(name + type.replace('js', 'tsx') + query)
  }
  return paths
}

const importQueryRE = /(\?|&)import=?(?:&|$)/
const directRequestRE = /(\?|&)direct=?(?:&|$)/
const internalPrefixes = [
  FS_PREFIX,
  VALID_ID_PREFIX,
  CLIENT_PUBLIC_PATH,
  ENV_PUBLIC_PATH,
]
const InternalPrefixRE = new RegExp(`^(?:${internalPrefixes.join('|')})`)
const trailingSeparatorRE = /[?&]$/
export const isImportRequest = (url: string): boolean => importQueryRE.test(url)
export const isInternalRequest = (url: string): boolean =>
  InternalPrefixRE.test(url)

export function removeImportQuery(url: string): string {
  return url.replace(importQueryRE, '$1').replace(trailingSeparatorRE, '')
}
export function removeDirectQuery(url: string): string {
  return url.replace(directRequestRE, '$1').replace(trailingSeparatorRE, '')
}

const replacePercentageRE = /%/g
export function injectQuery(url: string, queryToInject: string): string {
  // encode percents for consistent behavior with pathToFileURL
  // see #2614 for details
  const resolvedUrl = new URL(
    url.replace(replacePercentageRE, '%25'),
    'relative:///',
  )
  const { search, hash } = resolvedUrl
  let pathname = cleanUrl(url)
  pathname = isWindows ? slash(pathname) : pathname
  return `${pathname}?${queryToInject}${search ? `&` + search.slice(1) : ''}${
    hash ?? ''
  }`
}

const timestampRE = /\bt=\d{13}&?\b/
export function removeTimestampQuery(url: string): string {
  return url.replace(timestampRE, '').replace(trailingSeparatorRE, '')
}

export async function asyncReplace(
  input: string,
  re: RegExp,
  replacer: (match: RegExpExecArray) => string | Promise<string>,
): Promise<string> {
  let match: RegExpExecArray | null
  let remaining = input
  let rewritten = ''
  while ((match = re.exec(remaining))) {
    rewritten += remaining.slice(0, match.index)
    rewritten += await replacer(match)
    remaining = remaining.slice(match.index + match[0].length)
  }
  rewritten += remaining
  return rewritten
}

export function timeFrom(start: number, subtract = 0): string {
  const time: number | string = performance.now() - start - subtract
  const timeString = (time.toFixed(2) + `ms`).padEnd(5, ' ')
  if (time < 10) {
    return colors.green(timeString)
  } else if (time < 50) {
    return colors.yellow(timeString)
  } else {
    return colors.red(timeString)
  }
}

/**
 * pretty url for logging.
 */
export function prettifyUrl(url: string, root: string): string {
  url = removeTimestampQuery(url)
  const isAbsoluteFile = url.startsWith(root)
  if (isAbsoluteFile || url.startsWith(FS_PREFIX)) {
    const file = path.relative(root, isAbsoluteFile ? url : fsPathFromId(url))
    return colors.dim(file)
  } else {
    return colors.dim(url)
  }
}

export function isObject(value: unknown): value is Record<string, any> {
  return Object.prototype.toString.call(value) === '[object Object]'
}

export function isDefined<T>(value: T | undefined | null): value is T {
  return value != null
}

interface LookupFileOptions {
  pathOnly?: boolean
  rootDir?: string
  predicate?: (file: string) => boolean
}

export function lookupFile(
  dir: string,
  formats: string[],
  options?: LookupFileOptions,
): string | undefined {
  for (const format of formats) {
    const fullPath = path.join(dir, format)
    if (fs.existsSync(fullPath) && fs.statSync(fullPath).isFile()) {
      const result = options?.pathOnly
        ? fullPath
        : fs.readFileSync(fullPath, 'utf-8')
      if (!options?.predicate || options.predicate(result)) {
        return result
      }
    }
  }
  const parentDir = path.dirname(dir)
  if (
    parentDir !== dir &&
    (!options?.rootDir || parentDir.startsWith(options?.rootDir))
  ) {
    return lookupFile(parentDir, formats, options)
  }
}

const splitRE = /\r?\n/

const range: number = 2

export function pad(source: string, n = 2): string {
  const lines = source.split(splitRE)
  return lines.map((l) => ` `.repeat(n) + l).join(`\n`)
}

export function posToNumber(
  source: string,
  pos: number | { line: number; column: number },
): number {
  if (typeof pos === 'number') return pos
  const lines = source.split(splitRE)
  const { line, column } = pos
  let start = 0
  for (let i = 0; i < line - 1 && i < lines.length; i++) {
    start += lines[i].length + 1
  }
  return start + column
}

export function numberToPos(
  source: string,
  offset: number | { line: number; column: number },
): { line: number; column: number } {
  if (typeof offset !== 'number') return offset
  if (offset > source.length) {
    throw new Error(
      `offset is longer than source length! offset ${offset} > length ${source.length}`,
    )
  }
  const lines = source.split(splitRE)
  let counted = 0
  let line = 0
  let column = 0
  for (; line < lines.length; line++) {
    const lineLength = lines[line].length + 1
    if (counted + lineLength >= offset) {
      column = offset - counted + 1
      break
    }
    counted += lineLength
  }
  return { line: line + 1, column }
}

export function generateCodeFrame(
  source: string,
  start: number | { line: number; column: number } = 0,
  end?: number,
): string {
  start = posToNumber(source, start)
  end = end || start
  const lines = source.split(splitRE)
  let count = 0
  const res: string[] = []
  for (let i = 0; i < lines.length; i++) {
    count += lines[i].length + 1
    if (count >= start) {
      for (let j = i - range; j <= i + range || end > count; j++) {
        if (j < 0 || j >= lines.length) continue
        const line = j + 1
        res.push(
          `${line}${' '.repeat(Math.max(3 - String(line).length, 0))}|  ${
            lines[j]
          }`,
        )
        const lineLength = lines[j].length
        if (j === i) {
          // push underline
          const pad = Math.max(start - (count - lineLength) + 1, 0)
          const length = Math.max(
            1,
            end > count ? lineLength - pad : end - start,
          )
          res.push(`   |  ` + ' '.repeat(pad) + '^'.repeat(length))
        } else if (j > i) {
          if (end > count) {
            const length = Math.max(Math.min(end - count, lineLength), 1)
            res.push(`   |  ` + '^'.repeat(length))
          }
          count += lineLength + 1
        }
      }
      break
    }
  }
  return res.join('\n')
}

export function writeFile(
  filename: string,
  content: string | Uint8Array,
): void {
  const dir = path.dirname(filename)
  if (!fs.existsSync(dir)) {
    fs.mkdirSync(dir, { recursive: true })
  }
  fs.writeFileSync(filename, content)
}

export function isFileReadable(filename: string): boolean {
  try {
    fs.accessSync(filename, fs.constants.R_OK)
    return true
  } catch {
    return false
  }
}

const splitFirstDirRE = /(.+?)[\\/](.+)/

/**
 * Delete every file and subdirectory. **The given directory must exist.**
 * Pass an optional `skip` array to preserve files under the root directory.
 */
export function emptyDir(dir: string, skip?: string[]): void {
  const skipInDir: string[] = []
  let nested: Map<string, string[]> | null = null
  if (skip?.length) {
    for (const file of skip) {
      if (path.dirname(file) !== '.') {
        const matched = file.match(splitFirstDirRE)
        if (matched) {
          nested ??= new Map()
          const [, nestedDir, skipPath] = matched
          let nestedSkip = nested.get(nestedDir)
          if (!nestedSkip) {
            nestedSkip = []
            nested.set(nestedDir, nestedSkip)
          }
          if (!nestedSkip.includes(skipPath)) {
            nestedSkip.push(skipPath)
          }
        }
      } else {
        skipInDir.push(file)
      }
    }
  }
  for (const file of fs.readdirSync(dir)) {
    if (skipInDir.includes(file)) {
      continue
    }
    if (nested?.has(file)) {
      emptyDir(path.resolve(dir, file), nested.get(file))
    } else {
      fs.rmSync(path.resolve(dir, file), { recursive: true, force: true })
    }
  }
}

export function copyDir(srcDir: string, destDir: string): void {
  fs.mkdirSync(destDir, { recursive: true })
  for (const file of fs.readdirSync(srcDir)) {
    const srcFile = path.resolve(srcDir, file)
    if (srcFile === destDir) {
      continue
    }
    const destFile = path.resolve(destDir, file)
    const stat = fs.statSync(srcFile)
    if (stat.isDirectory()) {
      copyDir(srcFile, destFile)
    } else {
      fs.copyFileSync(srcFile, destFile)
    }
  }
}

export const removeDir = isWindows
  ? promisify(gracefulRemoveDir)
  : function removeDirSync(dir: string) {
      // when removing `.vite/deps`, if it doesn't exist, nodejs may also remove
      // other directories within `.vite/`, including `.vite/deps_temp` (bug).
      // workaround by checking for directory existence before removing for now.
      if (fs.existsSync(dir)) {
        fs.rmSync(dir, { recursive: true, force: true })
      }
    }
export const renameDir = isWindows ? promisify(gracefulRename) : fs.renameSync

// `fs.realpathSync.native` resolves differently in Windows network drive,
// causing file read errors. skip for now.
// https://github.com/nodejs/node/issues/37737
export const safeRealpathSync = isWindows
  ? fs.realpathSync
  : fs.realpathSync.native

export function ensureWatchedFile(
  watcher: FSWatcher,
  file: string | null,
  root: string,
): void {
  if (
    file &&
    // only need to watch if out of root
    !file.startsWith(root + '/') &&
    // some rollup plugins use null bytes for private resolved Ids
    !file.includes('\0') &&
    fs.existsSync(file)
  ) {
    // resolve file to normalized system path
    watcher.add(path.resolve(file))
  }
}

interface ImageCandidate {
  url: string
  descriptor: string
}
const escapedSpaceCharacters = /( |\\t|\\n|\\f|\\r)+/g
const imageSetUrlRE = /^(?:[\w\-]+\(.*?\)|'.*?'|".*?"|\S*)/
function reduceSrcset(ret: { url: string; descriptor: string }[]) {
  return ret.reduce((prev, { url, descriptor }, index) => {
    descriptor ??= ''
    return (prev +=
      url + ` ${descriptor}${index === ret.length - 1 ? '' : ', '}`)
  }, '')
}

function splitSrcSetDescriptor(srcs: string): ImageCandidate[] {
  return splitSrcSet(srcs)
    .map((s) => {
      const src = s.replace(escapedSpaceCharacters, ' ').trim()
      const [url] = imageSetUrlRE.exec(src) || ['']

      return {
        url,
        descriptor: src?.slice(url.length).trim(),
      }
    })
    .filter(({ url }) => !!url)
}

export function processSrcSet(
  srcs: string,
  replacer: (arg: ImageCandidate) => Promise<string>,
): Promise<string> {
  return Promise.all(
    splitSrcSetDescriptor(srcs).map(async ({ url, descriptor }) => ({
      url: await replacer({ url, descriptor }),
      descriptor,
    })),
  ).then((ret) => reduceSrcset(ret))
}

export function processSrcSetSync(
  srcs: string,
  replacer: (arg: ImageCandidate) => string,
): string {
  return reduceSrcset(
    splitSrcSetDescriptor(srcs).map(({ url, descriptor }) => ({
      url: replacer({ url, descriptor }),
      descriptor,
    })),
  )
}

const cleanSrcSetRE =
  /(?:url|image|gradient|cross-fade)\([^)]*\)|"([^"]|(?<=\\)")*"|'([^']|(?<=\\)')*'/g
function splitSrcSet(srcs: string) {
  const parts: string[] = []
  // There could be a ',' inside of url(data:...), linear-gradient(...) or "data:..."
  const cleanedSrcs = srcs.replace(cleanSrcSetRE, blankReplacer)
  let startIndex = 0
  let splitIndex: number
  do {
    splitIndex = cleanedSrcs.indexOf(',', startIndex)
    parts.push(
      srcs.slice(startIndex, splitIndex !== -1 ? splitIndex : undefined),
    )
    startIndex = splitIndex + 1
  } while (splitIndex !== -1)
  return parts
}

const windowsDriveRE = /^[A-Z]:/
const replaceWindowsDriveRE = /^([A-Z]):\//
const linuxAbsolutePathRE = /^\/[^/]/
function escapeToLinuxLikePath(path: string) {
  if (windowsDriveRE.test(path)) {
    return path.replace(replaceWindowsDriveRE, '/windows/$1/')
  }
  if (linuxAbsolutePathRE.test(path)) {
    return `/linux${path}`
  }
  return path
}

const revertWindowsDriveRE = /^\/windows\/([A-Z])\//
function unescapeToLinuxLikePath(path: string) {
  if (path.startsWith('/linux/')) {
    return path.slice('/linux'.length)
  }
  if (path.startsWith('/windows/')) {
    return path.replace(revertWindowsDriveRE, '$1:/')
  }
  return path
}

// based on https://github.com/sveltejs/svelte/blob/abf11bb02b2afbd3e4cac509a0f70e318c306364/src/compiler/utils/mapped_code.ts#L221
const nullSourceMap: RawSourceMap = {
  names: [],
  sources: [],
  mappings: '',
  version: 3,
}
export function combineSourcemaps(
  filename: string,
  sourcemapList: Array<DecodedSourceMap | RawSourceMap>,
  excludeContent = true,
): RawSourceMap {
  if (
    sourcemapList.length === 0 ||
    sourcemapList.every((m) => m.sources.length === 0)
  ) {
    return { ...nullSourceMap }
  }

  // hack for parse broken with normalized absolute paths on windows (C:/path/to/something).
  // escape them to linux like paths
  // also avoid mutation here to prevent breaking plugin's using cache to generate sourcemaps like vue (see #7442)
  sourcemapList = sourcemapList.map((sourcemap) => {
    const newSourcemaps = { ...sourcemap }
    newSourcemaps.sources = sourcemap.sources.map((source) =>
      source ? escapeToLinuxLikePath(source) : null,
    )
    if (sourcemap.sourceRoot) {
      newSourcemaps.sourceRoot = escapeToLinuxLikePath(sourcemap.sourceRoot)
    }
    return newSourcemaps
  })
  const escapedFilename = escapeToLinuxLikePath(filename)

  // We don't declare type here so we can convert/fake/map as RawSourceMap
  let map //: SourceMap
  let mapIndex = 1
  const useArrayInterface =
    sourcemapList.slice(0, -1).find((m) => m.sources.length !== 1) === undefined
  if (useArrayInterface) {
    map = remapping(sourcemapList, () => null, excludeContent)
  } else {
    map = remapping(
      sourcemapList[0],
      function loader(sourcefile) {
        if (sourcefile === escapedFilename && sourcemapList[mapIndex]) {
          return sourcemapList[mapIndex++]
        } else {
          return null
        }
      },
      excludeContent,
    )
  }
  if (!map.file) {
    delete map.file
  }

  // unescape the previous hack
  map.sources = map.sources.map((source) =>
    source ? unescapeToLinuxLikePath(source) : source,
  )
  map.file = filename

  return map as RawSourceMap
}

export function unique<T>(arr: T[]): T[] {
  return Array.from(new Set(arr))
}

/**
 * Returns resolved localhost address when `dns.lookup` result differs from DNS
 *
 * `dns.lookup` result is same when defaultResultOrder is `verbatim`.
 * Even if defaultResultOrder is `ipv4first`, `dns.lookup` result maybe same.
 * For example, when IPv6 is not supported on that machine/network.
 */
export async function getLocalhostAddressIfDiffersFromDNS(): Promise<
  string | undefined
> {
  const [nodeResult, dnsResult] = await Promise.all([
    dns.lookup('localhost'),
    dns.lookup('localhost', { verbatim: true }),
  ])
  const isSame =
    nodeResult.family === dnsResult.family &&
    nodeResult.address === dnsResult.address
  return isSame ? undefined : nodeResult.address
}

export function diffDnsOrderChange(
  oldUrls: ViteDevServer['resolvedUrls'],
  newUrls: ViteDevServer['resolvedUrls'],
): boolean {
  return !(
    oldUrls === newUrls ||
    (oldUrls &&
      newUrls &&
      arrayEqual(oldUrls.local, newUrls.local) &&
      arrayEqual(oldUrls.network, newUrls.network))
  )
}

export interface Hostname {
  /** undefined sets the default behaviour of server.listen */
  host: string | undefined
  /** resolve to localhost when possible */
  name: string
}

export async function resolveHostname(
  optionsHost: string | boolean | undefined,
): Promise<Hostname> {
  let host: string | undefined
  if (optionsHost === undefined || optionsHost === false) {
    // Use a secure default
    host = 'localhost'
  } else if (optionsHost === true) {
    // If passed --host in the CLI without arguments
    host = undefined // undefined typically means 0.0.0.0 or :: (listen on all IPs)
  } else {
    host = optionsHost
  }

  // Set host name to localhost when possible
  let name = host === undefined || wildcardHosts.has(host) ? 'localhost' : host

  if (host === 'localhost') {
    // See #8647 for more details.
    const localhostAddr = await getLocalhostAddressIfDiffersFromDNS()
    if (localhostAddr) {
      name = localhostAddr
    }
  }

  return { host, name }
}

export async function resolveServerUrls(
  server: Server,
  options: CommonServerOptions,
  config: ResolvedConfig,
): Promise<ResolvedServerUrls> {
  const address = server.address()

  const isAddressInfo = (x: any): x is AddressInfo => x?.address
  if (!isAddressInfo(address)) {
    return { local: [], network: [] }
  }

  const local: string[] = []
  const network: string[] = []
  const hostname = await resolveHostname(options.host)
  const protocol = options.https ? 'https' : 'http'
  const port = address.port
  const base =
    config.rawBase === './' || config.rawBase === '' ? '/' : config.rawBase

  if (hostname.host && loopbackHosts.has(hostname.host)) {
    let hostnameName = hostname.name
    // ipv6 host
    if (hostnameName.includes(':')) {
      hostnameName = `[${hostnameName}]`
    }
    local.push(`${protocol}://${hostnameName}:${port}${base}`)
  } else {
    Object.values(os.networkInterfaces())
      .flatMap((nInterface) => nInterface ?? [])
      .filter(
        (detail) =>
          detail &&
          detail.address &&
          (detail.family === 'IPv4' ||
            // @ts-expect-error Node 18.0 - 18.3 returns number
            detail.family === 4),
      )
      .forEach((detail) => {
        let host = detail.address.replace('127.0.0.1', hostname.name)
        // ipv6 host
        if (host.includes(':')) {
          host = `[${host}]`
        }
        const url = `${protocol}://${host}:${port}${base}`
        if (detail.address.includes('127.0.0.1')) {
          local.push(url)
        } else {
          network.push(url)
        }
      })
  }
  return { local, network }
}

export function arraify<T>(target: T | T[]): T[] {
  return Array.isArray(target) ? target : [target]
}

// Taken from https://stackoverflow.com/a/36328890
export const multilineCommentsRE = /\/\*[^*]*\*+(?:[^/*][^*]*\*+)*\//g
export const singlelineCommentsRE = /\/\/.*/g
export const requestQuerySplitRE = /\?(?!.*[/|}])/

// @ts-expect-error jest only exists when running Jest
export const usingDynamicImport = typeof jest === 'undefined'

/**
 * Dynamically import files. It will make sure it's not being compiled away by TS/Rollup.
 *
 * As a temporary workaround for Jest's lack of stable ESM support, we fallback to require
 * if we're in a Jest environment.
 * See https://github.com/vitejs/vite/pull/5197#issuecomment-938054077
 *
 * @param file File path to import.
 */
export const dynamicImport = usingDynamicImport
  ? new Function('file', 'return import(file)')
  : _require

export function parseRequest(id: string): Record<string, string> | null {
  const [_, search] = id.split(requestQuerySplitRE, 2)
  if (!search) {
    return null
  }
  return Object.fromEntries(new URLSearchParams(search))
}

export const blankReplacer = (match: string): string => ' '.repeat(match.length)

export function getHash(text: Buffer | string): string {
  return createHash('sha256').update(text).digest('hex').substring(0, 8)
}

export const requireResolveFromRootWithFallback = (
  root: string,
  id: string,
): string => {
  const paths = _require.resolve.paths?.(id) || []
  // Search in the root directory first, and fallback to the default require paths.
  paths.unshift(root)

  // Use `resolve` package to check existence first, so if the package is not found,
  // it won't be cached by nodejs, since there isn't a way to invalidate them:
  // https://github.com/nodejs/node/issues/44663
  resolve.sync(id, { basedir: root, paths })

  // Use `require.resolve` again as the `resolve` package doesn't support the `exports` field
  return _require.resolve(id, { paths })
}

// Based on node-graceful-fs

// The ISC License
// Copyright (c) 2011-2022 Isaac Z. Schlueter, Ben Noordhuis, and Contributors
// https://github.com/isaacs/node-graceful-fs/blob/main/LICENSE

// On Windows, A/V software can lock the directory, causing this
// to fail with an EACCES or EPERM if the directory contains newly
// created files. The original tried for up to 60 seconds, we only
// wait for 5 seconds, as a longer time would be seen as an error

const GRACEFUL_RENAME_TIMEOUT = 5000
function gracefulRename(
  from: string,
  to: string,
  cb: (error: NodeJS.ErrnoException | null) => void,
) {
  const start = Date.now()
  let backoff = 0
  fs.rename(from, to, function CB(er) {
    if (
      er &&
      (er.code === 'EACCES' || er.code === 'EPERM') &&
      Date.now() - start < GRACEFUL_RENAME_TIMEOUT
    ) {
      setTimeout(function () {
        fs.stat(to, function (stater, st) {
          if (stater && stater.code === 'ENOENT') fs.rename(from, to, CB)
          else CB(er)
        })
      }, backoff)
      if (backoff < 100) backoff += 10
      return
    }
    if (cb) cb(er)
  })
}

const GRACEFUL_REMOVE_DIR_TIMEOUT = 5000
function gracefulRemoveDir(
  dir: string,
  cb: (error: NodeJS.ErrnoException | null) => void,
) {
  const start = Date.now()
  let backoff = 0
  fs.rm(dir, { recursive: true }, function CB(er) {
    if (er) {
      if (
        (er.code === 'ENOTEMPTY' ||
          er.code === 'EACCES' ||
          er.code === 'EPERM') &&
        Date.now() - start < GRACEFUL_REMOVE_DIR_TIMEOUT
      ) {
        setTimeout(function () {
          fs.rm(dir, { recursive: true }, CB)
        }, backoff)
        if (backoff < 100) backoff += 10
        return
      }

      if (er.code === 'ENOENT') {
        er = null
      }
    }

    if (cb) cb(er)
  })
}

export function emptyCssComments(raw: string): string {
  return raw.replace(multilineCommentsRE, (s) => ' '.repeat(s.length))
}

export function removeComments(raw: string): string {
  return raw.replace(multilineCommentsRE, '').replace(singlelineCommentsRE, '')
}

function mergeConfigRecursively(
  defaults: Record<string, any>,
  overrides: Record<string, any>,
  rootPath: string,
) {
  const merged: Record<string, any> = { ...defaults }
  for (const key in overrides) {
    const value = overrides[key]
    if (value == null) {
      continue
    }

    const existing = merged[key]

    if (existing == null) {
      merged[key] = value
      continue
    }

    // fields that require special handling
    if (key === 'alias' && (rootPath === 'resolve' || rootPath === '')) {
      merged[key] = mergeAlias(existing, value)
      continue
    } else if (key === 'assetsInclude' && rootPath === '') {
      merged[key] = [].concat(existing, value)
      continue
    } else if (
      key === 'noExternal' &&
      rootPath === 'ssr' &&
      (existing === true || value === true)
    ) {
      merged[key] = true
      continue
    }

    if (Array.isArray(existing) || Array.isArray(value)) {
      merged[key] = [...arraify(existing ?? []), ...arraify(value ?? [])]
      continue
    }
    if (isObject(existing) && isObject(value)) {
      merged[key] = mergeConfigRecursively(
        existing,
        value,
        rootPath ? `${rootPath}.${key}` : key,
      )
      continue
    }

    merged[key] = value
  }
  return merged
}

export function mergeConfig(
  defaults: Record<string, any>,
  overrides: Record<string, any>,
  isRoot = true,
): Record<string, any> {
  return mergeConfigRecursively(defaults, overrides, isRoot ? '' : '.')
}

export function mergeAlias(
  a?: AliasOptions,
  b?: AliasOptions,
): AliasOptions | undefined {
  if (!a) return b
  if (!b) return a
  if (isObject(a) && isObject(b)) {
    return { ...a, ...b }
  }
  // the order is flipped because the alias is resolved from top-down,
  // where the later should have higher priority
  return [...normalizeAlias(b), ...normalizeAlias(a)]
}

export function normalizeAlias(o: AliasOptions = []): Alias[] {
  return Array.isArray(o)
    ? o.map(normalizeSingleAlias)
    : Object.keys(o).map((find) =>
        normalizeSingleAlias({
          find,
          replacement: (o as any)[find],
        }),
      )
}

// https://github.com/vitejs/vite/issues/1363
// work around https://github.com/rollup/plugins/issues/759
function normalizeSingleAlias({
  find,
  replacement,
  customResolver,
}: Alias): Alias {
  if (
    typeof find === 'string' &&
    isTrailingSlash(find) &&
    isTrailingSlash(replacement)
  ) {
    find = find.slice(0, find.length - 1)
    replacement = replacement.slice(0, replacement.length - 1)
  }

  const alias: Alias = {
    find,
    replacement,
  }
  if (customResolver) {
    alias.customResolver = customResolver
  }
  return alias
}

/**
 * Transforms transpiled code result where line numbers aren't altered,
 * so we can skip sourcemap generation during dev
 */
export function transformStableResult(
  s: MagicString,
  id: string,
  config: ResolvedConfig,
): TransformResult {
  return {
    code: s.toString(),
    map:
      config.command === 'build' && config.build.sourcemap
        ? s.generateMap({ hires: true, source: id })
        : null,
  }
}

export async function asyncFlatten<T>(arr: T[]): Promise<T[]> {
  do {
    arr = (await Promise.all(arr)).flat(Infinity) as any
  } while (arr.some((v: any) => v?.then))
  return arr
}

// strip UTF-8 BOM
export function stripBomTag(content: string): string {
  if (content.charCodeAt(0) === 0xfeff) {
    return content.slice(1)
  }

  return content
}

const windowsDrivePathPrefixRE = /^[A-Za-z]:[/\\]/

/**
 * path.isAbsolute also returns true for drive relative paths on windows (e.g. /something)
 * this function returns false for them but true for absolute paths (e.g. C:/something)
 */
export const isNonDriveRelativeAbsolutePath = (p: string): boolean => {
  if (!isWindows) return p[0] === '/'
  return windowsDrivePathPrefixRE.test(p)
}

/**
 * Determine if a file is being requested with the correct case, to ensure
 * consistent behaviour between dev and prod and across operating systems.
 */
export function shouldServeFile(filePath: string, root: string): boolean {
  // can skip case check on Linux
  if (!isCaseInsensitiveFS) return true

  return hasCorrectCase(filePath, root)
}

/**
 * Note that we can't use realpath here, because we don't want to follow
 * symlinks.
 */
function hasCorrectCase(file: string, assets: string): boolean {
  if (file === assets) return true

  const parent = path.dirname(file)

  if (fs.readdirSync(parent).includes(path.basename(file))) {
    return hasCorrectCase(parent, assets)
  }

  return false
}

export function joinUrlSegments(a: string, b: string): string {
  if (!a || !b) {
    return a || b || ''
  }
  if (isTrailingSlash(a)) {
    a = a.substring(0, a.length - 1)
  }
  if (b[0] !== '/') {
    b = '/' + b
  }
  return a + b
}

export function removeLeadingSlash(str: string): string {
  return str[0] === '/' ? str.slice(1) : str
}

export function stripBase(path: string, base: string): string {
  if (path === base) {
    return '/'
  }
<<<<<<< HEAD
  const devBase = isTrailingSlash(base) ? base : base + '/'
  return path.replace(RegExp('^' + devBase), '/')
=======
  const devBase = base.endsWith('/') ? base : base + '/'
  return path.startsWith(devBase) ? path.slice(devBase.length - 1) : path
>>>>>>> 04d14af3
}

export function arrayEqual(a: any[], b: any[]): boolean {
  if (a === b) return true
  if (a.length !== b.length) return false
  for (let i = 0; i < a.length; i++) {
    if (a[i] !== b[i]) return false
  }
  return true
}

export function evalValue<T = any>(rawValue: string): T {
  const fn = new Function(`
    var console, exports, global, module, process, require
    return (\n${rawValue}\n)
  `)
  return fn()
}

const escapeRegexRE = /[-/\\^$*+?.()|[\]{}]/g
export function escapeRegex(str: string): string {
  return str.replace(escapeRegexRE, '\\$&')
}

export function isTrailingSlash(file: string): boolean {
  return file[file.length - 1] === '/'
}

export function isJsonExt(file: string): boolean {
  const len = file.length

  return (
    file[len - 1] === 'n' &&
    file[len - 2] === 'o' &&
    file[len - 3] === 's' &&
    file[len - 4] === 'j' &&
    file[len - 5] === '.'
  )
}

export function isJsExt(file: string): boolean {
  const len = file.length

  return file[len - 1] === 's' && file[len - 2] === 'j' && file[len - 3] === '.'
}

export function isMjsExt(file: string): boolean {
  const len = file.length

  return (
    file[len - 1] === 's' &&
    file[len - 2] === 'j' &&
    file[len - 3] === 'm' &&
    file[len - 4] === '.'
  )
}

export function isCssExt(file: string): boolean {
  const len = file.length

  return (
    file[len - 1] === 's' &&
    file[len - 2] === 's' &&
    file[len - 3] === 'c' &&
    file[len - 4] === '.'
  )
}

export function isHtmlExt(file?: string): boolean {
  if (!file) {
    return false
  }
  const len = file.length

  return (
    file[len - 1] === 'l' &&
    file[len - 2] === 'm' &&
    file[len - 3] === 't' &&
    file[len - 4] === 'h' &&
    file[len - 5] === '.'
  )
}

export function isSourceMapExt(file: string): boolean {
  const len = file.length

  return (
    file[len - 1] === 'p' &&
    file[len - 2] === 'a' &&
    file[len - 3] === 'm' &&
    file[len - 4] === '.'
  )
}

export function isVueExt(file: string): boolean {
  const len = file.length

  return (
    file[len - 1] === 'e' &&
    file[len - 2] === 'u' &&
    file[len - 3] === 'v' &&
    file[len - 4] === '.'
  )
}

export function isJsxExt(file: string): boolean {
  const len = file.length

  return (
    file[len - 1] === 'x' &&
    file[len - 2] === 's' &&
    file[len - 3] === 'j' &&
    file[len - 4] === '.'
  )
}

export function isTsxExt(file: string): boolean {
  const len = file.length

  return (
    file[len - 1] === 'x' &&
    file[len - 2] === 's' &&
    file[len - 3] === 't' &&
    file[len - 4] === '.'
  )
}

export function isAstroExt(file: string): boolean {
  const len = file.length

  return (
    file[len - 1] === 'o' &&
    file[len - 2] === 'r' &&
    file[len - 3] === 't' &&
    file[len - 4] === 's' &&
    file[len - 5] === 'a' &&
    file[len - 6] === '.'
  )
}

export function isSvelteExt(file: string): boolean {
  const len = file.length

  return (
    file[len - 1] === 'e' &&
    file[len - 2] === 't' &&
    file[len - 3] === 'l' &&
    file[len - 4] === 'e' &&
    file[len - 5] === 'v' &&
    file[len - 6] === 's' &&
    file[len - 7] === '.'
  )
}

export function isSvgExt(file: string): boolean {
  const len = file.length

  return (
    file[len - 1] === 'g' &&
    file[len - 2] === 'v' &&
    file[len - 3] === 's' &&
    file[len - 4] === '.'
  )
}<|MERGE_RESOLUTION|>--- conflicted
+++ resolved
@@ -1256,13 +1256,8 @@
   if (path === base) {
     return '/'
   }
-<<<<<<< HEAD
   const devBase = isTrailingSlash(base) ? base : base + '/'
-  return path.replace(RegExp('^' + devBase), '/')
-=======
-  const devBase = base.endsWith('/') ? base : base + '/'
   return path.startsWith(devBase) ? path.slice(devBase.length - 1) : path
->>>>>>> 04d14af3
 }
 
 export function arrayEqual(a: any[], b: any[]): boolean {
