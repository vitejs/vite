import fs from 'node:fs'
import os from 'node:os'
import path from 'node:path'
import { createHash } from 'node:crypto'
import { promisify } from 'node:util'
import { URL, URLSearchParams, pathToFileURL } from 'node:url'
import { builtinModules, createRequire } from 'node:module'
import { promises as dns } from 'node:dns'
import { performance } from 'node:perf_hooks'
import type { AddressInfo, Server } from 'node:net'
import { stripLiteral } from 'strip-literal'
import resolve from 'resolve'
import type { FSWatcher } from 'chokidar'
import remapping from '@ampproject/remapping'
import type { DecodedSourceMap, RawSourceMap } from '@ampproject/remapping'
import colors from 'picocolors'
import debug from 'debug'
<<<<<<< HEAD
import type { Alias, AliasOptions } from 'types/alias'
import MagicString from 'magic-string'
=======
import type { Alias, AliasOptions } from 'dep-types/alias'
import type MagicString from 'magic-string'
>>>>>>> de6323f4

import type { TransformResult } from 'rollup'
import { createFilter as _createFilter } from '@rollup/pluginutils'
import {
  CLIENT_ENTRY,
  CLIENT_PUBLIC_PATH,
  DEFAULT_EXTENSIONS,
  ENV_PUBLIC_PATH,
  FS_PREFIX,
  NULL_BYTE_PLACEHOLDER,
  OPTIMIZABLE_ENTRY_RE,
  VALID_ID_PREFIX,
  loopbackHosts,
  wildcardHosts
} from './constants'
import type { DepOptimizationConfig } from './optimizer'
import type { ResolvedConfig } from './config'
import type { ResolvedServerUrls } from './server'
import type { CommonServerOptions } from '.'

/**
 * Inlined to keep `@rollup/pluginutils` in devDependencies
 */
export type FilterPattern =
  | ReadonlyArray<string | RegExp>
  | string
  | RegExp
  | null
export const createFilter = _createFilter as (
  include?: FilterPattern,
  exclude?: FilterPattern,
  options?: { resolve?: string | false | null }
) => (id: string | unknown) => boolean

export function slash(p: string): string {
  return p.replace(/\\/g, '/')
}

/**
 * Prepend `/@id/` and replace null byte so the id is URL-safe.
 * This is prepended to resolved ids that are not valid browser
 * import specifiers by the importAnalysis plugin.
 */
export function wrapId(id: string): string {
  return id.startsWith(VALID_ID_PREFIX)
    ? id
    : VALID_ID_PREFIX + id.replace('\0', NULL_BYTE_PLACEHOLDER)
}

/**
 * Undo {@link wrapId}'s `/@id/` and null byte replacements.
 */
export function unwrapId(id: string): string {
  return id.startsWith(VALID_ID_PREFIX)
    ? id.slice(VALID_ID_PREFIX.length).replace(NULL_BYTE_PLACEHOLDER, '\0')
    : id
}

export const flattenId = (id: string): string =>
  id
    .replace(/[\/:]/g, '_')
    .replace(/[\.]/g, '__')
    .replace(/(\s*>\s*)/g, '___')

export const normalizeId = (id: string): string =>
  id.replace(/(\s*>\s*)/g, ' > ')

//TODO: revisit later to see if the edge case that "compiling using node v12 code to be run in node v16 in the server" is what we intend to support.
const builtins = new Set([
  ...builtinModules,
  'assert/strict',
  'diagnostics_channel',
  'dns/promises',
  'fs/promises',
  'path/posix',
  'path/win32',
  'readline/promises',
  'stream/consumers',
  'stream/promises',
  'stream/web',
  'timers/promises',
  'util/types',
  'wasi'
])

export function isBuiltin(id: string): boolean {
  return builtins.has(id.replace(/^node:/, ''))
}

export function moduleListContains(
  moduleList: string[] | undefined,
  id: string
): boolean | undefined {
  return moduleList?.some((m) => m === id || id.startsWith(m + '/'))
}

export function isOptimizable(
  id: string,
  optimizeDeps: DepOptimizationConfig
): boolean {
  const { extensions } = optimizeDeps
  return (
    OPTIMIZABLE_ENTRY_RE.test(id) ||
    (extensions?.some((ext) => id.endsWith(ext)) ?? false)
  )
}

export const bareImportRE = /^[\w@](?!.*:\/\/)/
export const deepImportRE = /^([^@][^/]*)\/|^(@[^/]+\/[^/]+)\//

export let isRunningWithYarnPnp: boolean

// TODO: use import()
const _require = createRequire(import.meta.url)

try {
  isRunningWithYarnPnp = Boolean(_require('pnpapi'))
} catch {}

const ssrExtensions = ['.js', '.cjs', '.json', '.node']

export function resolveFrom(
  id: string,
  basedir: string,
  preserveSymlinks = false,
  ssr = false
): string {
  return resolve.sync(id, {
    basedir,
    paths: [],
    extensions: ssr ? ssrExtensions : DEFAULT_EXTENSIONS,
    // necessary to work with pnpm
    preserveSymlinks: preserveSymlinks || isRunningWithYarnPnp || false
  })
}

/**
 * like `resolveFrom` but supports resolving `>` path in `id`,
 * for example: `foo > bar > baz`
 */
export function nestedResolveFrom(
  id: string,
  basedir: string,
  preserveSymlinks = false
): string {
  const pkgs = id.split('>').map((pkg) => pkg.trim())
  try {
    for (const pkg of pkgs) {
      basedir = resolveFrom(pkg, basedir, preserveSymlinks)
    }
  } catch {}
  return basedir
}

// set in bin/vite.js
const filter = process.env.VITE_DEBUG_FILTER

const DEBUG = process.env.DEBUG

interface DebuggerOptions {
  onlyWhenFocused?: boolean | string
}

export type ViteDebugScope = `vite:${string}`

export function createDebugger(
  namespace: ViteDebugScope,
  options: DebuggerOptions = {}
): debug.Debugger['log'] {
  const log = debug(namespace)
  const { onlyWhenFocused } = options
  const focus =
    typeof onlyWhenFocused === 'string' ? onlyWhenFocused : namespace
  return (msg: string, ...args: any[]) => {
    if (filter && !msg.includes(filter)) {
      return
    }
    if (onlyWhenFocused && !DEBUG?.includes(focus)) {
      return
    }
    log(msg, ...args)
  }
}

function testCaseInsensitiveFS() {
  if (!CLIENT_ENTRY.endsWith('client.mjs')) {
    throw new Error(
      `cannot test case insensitive FS, CLIENT_ENTRY const doesn't contain client.mjs`
    )
  }
  if (!fs.existsSync(CLIENT_ENTRY)) {
    throw new Error(
      'cannot test case insensitive FS, CLIENT_ENTRY does not point to an existing file: ' +
        CLIENT_ENTRY
    )
  }
  return fs.existsSync(CLIENT_ENTRY.replace('client.mjs', 'cLiEnT.mjs'))
}

export const isCaseInsensitiveFS = testCaseInsensitiveFS()

export const isWindows = os.platform() === 'win32'

const VOLUME_RE = /^[A-Z]:/i

export function normalizePath(id: string): string {
  return path.posix.normalize(isWindows ? slash(id) : id)
}

export function fsPathFromId(id: string): string {
  const fsPath = normalizePath(
    id.startsWith(FS_PREFIX) ? id.slice(FS_PREFIX.length) : id
  )
  return fsPath.startsWith('/') || fsPath.match(VOLUME_RE)
    ? fsPath
    : `/${fsPath}`
}

export function fsPathFromUrl(url: string): string {
  return fsPathFromId(cleanUrl(url))
}

/**
 * Check if dir is a parent of file
 *
 * Warning: parameters are not validated, only works with normalized absolute paths
 *
 * @param dir - normalized absolute path
 * @param file - normalized absolute path
 * @returns true if dir is a parent of file
 */
export function isParentDirectory(dir: string, file: string): boolean {
  if (!dir.endsWith('/')) {
    dir = `${dir}/`
  }
  return (
    file.startsWith(dir) ||
    (isCaseInsensitiveFS && file.toLowerCase().startsWith(dir.toLowerCase()))
  )
}

export function ensureVolumeInPath(file: string): string {
  return isWindows ? path.resolve(file) : file
}

export const queryRE = /\?.*$/s
export const hashRE = /#.*$/s

export const cleanUrl = (url: string): string =>
  url.replace(hashRE, '').replace(queryRE, '')

export const externalRE = /^(https?:)?\/\//
export const isExternalUrl = (url: string): boolean => externalRE.test(url)

export const dataUrlRE = /^\s*data:/i
export const isDataUrl = (url: string): boolean => dataUrlRE.test(url)

export const virtualModuleRE = /^virtual-module:.*/
export const virtualModulePrefix = 'virtual-module:'

const knownJsSrcRE = /\.((j|t)sx?|m[jt]s|vue|marko|svelte|astro)($|\?)/
export const isJSRequest = (url: string): boolean => {
  url = cleanUrl(url)
  if (knownJsSrcRE.test(url)) {
    return true
  }
  if (!path.extname(url) && !url.endsWith('/')) {
    return true
  }
  return false
}

const knownTsRE = /\.(ts|mts|cts|tsx)$/
const knownTsOutputRE = /\.(js|mjs|cjs|jsx)$/
export const isTsRequest = (url: string): boolean => knownTsRE.test(url)
export const isPossibleTsOutput = (url: string): boolean =>
  knownTsOutputRE.test(cleanUrl(url))
export function getPotentialTsSrcPaths(filePath: string): string[] {
  const [name, type, query = ''] = filePath.split(/(\.(?:[cm]?js|jsx))(\?.*)?$/)
  const paths = [name + type.replace('js', 'ts') + query]
  if (!type.endsWith('x')) {
    paths.push(name + type.replace('js', 'tsx') + query)
  }
  return paths
}

const importQueryRE = /(\?|&)import=?(?:&|$)/
const directRequestRE = /(\?|&)direct=?(?:&|$)/
const internalPrefixes = [
  FS_PREFIX,
  VALID_ID_PREFIX,
  CLIENT_PUBLIC_PATH,
  ENV_PUBLIC_PATH
]
const InternalPrefixRE = new RegExp(`^(?:${internalPrefixes.join('|')})`)
const trailingSeparatorRE = /[\?&]$/
export const isImportRequest = (url: string): boolean => importQueryRE.test(url)
export const isInternalRequest = (url: string): boolean =>
  InternalPrefixRE.test(url)

export function removeImportQuery(url: string): string {
  return url.replace(importQueryRE, '$1').replace(trailingSeparatorRE, '')
}
export function removeDirectQuery(url: string): string {
  return url.replace(directRequestRE, '$1').replace(trailingSeparatorRE, '')
}

export function injectQuery(url: string, queryToInject: string): string {
  // encode percents for consistent behavior with pathToFileURL
  // see #2614 for details
  let resolvedUrl = new URL(url.replace(/%/g, '%25'), 'relative:///')
  if (resolvedUrl.protocol !== 'relative:') {
    resolvedUrl = pathToFileURL(url)
  }
  const { search, hash } = resolvedUrl
  let pathname = cleanUrl(url)
  pathname = isWindows ? slash(pathname) : pathname
  return `${pathname}?${queryToInject}${search ? `&` + search.slice(1) : ''}${
    hash ?? ''
  }`
}

const timestampRE = /\bt=\d{13}&?\b/
export function removeTimestampQuery(url: string): string {
  return url.replace(timestampRE, '').replace(trailingSeparatorRE, '')
}

export async function asyncReplace(
  input: string,
  re: RegExp,
  replacer: (match: RegExpExecArray) => string | Promise<string>
): Promise<string> {
  let match: RegExpExecArray | null
  let remaining = input
  let rewritten = ''
  while ((match = re.exec(remaining))) {
    rewritten += remaining.slice(0, match.index)
    rewritten += await replacer(match)
    remaining = remaining.slice(match.index + match[0].length)
  }
  rewritten += remaining
  return rewritten
}

export function timeFrom(start: number, subtract = 0): string {
  const time: number | string = performance.now() - start - subtract
  const timeString = (time.toFixed(2) + `ms`).padEnd(5, ' ')
  if (time < 10) {
    return colors.green(timeString)
  } else if (time < 50) {
    return colors.yellow(timeString)
  } else {
    return colors.red(timeString)
  }
}

/**
 * pretty url for logging.
 */
export function prettifyUrl(url: string, root: string): string {
  url = removeTimestampQuery(url)
  const isAbsoluteFile = url.startsWith(root)
  if (isAbsoluteFile || url.startsWith(FS_PREFIX)) {
    let file = path.relative(root, isAbsoluteFile ? url : fsPathFromId(url))
    const seg = file.split('/')
    const npmIndex = seg.indexOf(`node_modules`)
    const isSourceMap = file.endsWith('.map')
    if (npmIndex > 0) {
      file = seg[npmIndex + 1]
      if (file.startsWith('@')) {
        file = `${file}/${seg[npmIndex + 2]}`
      }
      file = `npm: ${colors.dim(file)}${isSourceMap ? ` (source map)` : ``}`
    }
    return colors.dim(file)
  } else {
    return colors.dim(url)
  }
}

export function isObject(value: unknown): value is Record<string, any> {
  return Object.prototype.toString.call(value) === '[object Object]'
}

export function isDefined<T>(value: T | undefined | null): value is T {
  return value != null
}

interface LookupFileOptions {
  pathOnly?: boolean
  rootDir?: string
  predicate?: (file: string) => boolean
}

export function lookupFile(
  dir: string,
  formats: string[],
  options?: LookupFileOptions
): string | undefined {
  for (const format of formats) {
    const fullPath = path.join(dir, format)
    if (fs.existsSync(fullPath) && fs.statSync(fullPath).isFile()) {
      const result = options?.pathOnly
        ? fullPath
        : fs.readFileSync(fullPath, 'utf-8')
      if (!options?.predicate || options.predicate(result)) {
        return result
      }
    }
  }
  const parentDir = path.dirname(dir)
  if (
    parentDir !== dir &&
    (!options?.rootDir || parentDir.startsWith(options?.rootDir))
  ) {
    return lookupFile(parentDir, formats, options)
  }
}

const splitRE = /\r?\n/

const range: number = 2

export function pad(source: string, n = 2): string {
  const lines = source.split(splitRE)
  return lines.map((l) => ` `.repeat(n) + l).join(`\n`)
}

export function posToNumber(
  source: string,
  pos: number | { line: number; column: number }
): number {
  if (typeof pos === 'number') return pos
  const lines = source.split(splitRE)
  const { line, column } = pos
  let start = 0
  for (let i = 0; i < line - 1 && i < lines.length; i++) {
    start += lines[i].length + 1
  }
  return start + column
}

export function numberToPos(
  source: string,
  offset: number | { line: number; column: number }
): { line: number; column: number } {
  if (typeof offset !== 'number') return offset
  if (offset > source.length) {
    throw new Error(
      `offset is longer than source length! offset ${offset} > length ${source.length}`
    )
  }
  const lines = source.split(splitRE)
  let counted = 0
  let line = 0
  let column = 0
  for (; line < lines.length; line++) {
    const lineLength = lines[line].length + 1
    if (counted + lineLength >= offset) {
      column = offset - counted + 1
      break
    }
    counted += lineLength
  }
  return { line: line + 1, column }
}

export function generateCodeFrame(
  source: string,
  start: number | { line: number; column: number } = 0,
  end?: number
): string {
  start = posToNumber(source, start)
  end = end || start
  const lines = source.split(splitRE)
  let count = 0
  const res: string[] = []
  for (let i = 0; i < lines.length; i++) {
    count += lines[i].length + 1
    if (count >= start) {
      for (let j = i - range; j <= i + range || end > count; j++) {
        if (j < 0 || j >= lines.length) continue
        const line = j + 1
        res.push(
          `${line}${' '.repeat(Math.max(3 - String(line).length, 0))}|  ${
            lines[j]
          }`
        )
        const lineLength = lines[j].length
        if (j === i) {
          // push underline
          const pad = Math.max(start - (count - lineLength) + 1, 0)
          const length = Math.max(
            1,
            end > count ? lineLength - pad : end - start
          )
          res.push(`   |  ` + ' '.repeat(pad) + '^'.repeat(length))
        } else if (j > i) {
          if (end > count) {
            const length = Math.max(Math.min(end - count, lineLength), 1)
            res.push(`   |  ` + '^'.repeat(length))
          }
          count += lineLength + 1
        }
      }
      break
    }
  }
  return res.join('\n')
}

export function writeFile(
  filename: string,
  content: string | Uint8Array
): void {
  const dir = path.dirname(filename)
  if (!fs.existsSync(dir)) {
    fs.mkdirSync(dir, { recursive: true })
  }
  fs.writeFileSync(filename, content)
}

/**
 * Use fs.statSync(filename) instead of fs.existsSync(filename)
 * #2051 if we don't have read permission on a directory, existsSync() still
 * works and will result in massively slow subsequent checks (which are
 * unnecessary in the first place)
 */
export function isFileReadable(filename: string): boolean {
  try {
    const stat = fs.statSync(filename, { throwIfNoEntry: false })
    return !!stat
  } catch {
    return false
  }
}

const splitFirstDirRE = /(.+?)[\\/](.+)/

/**
 * Delete every file and subdirectory. **The given directory must exist.**
 * Pass an optional `skip` array to preserve files under the root directory.
 */
export function emptyDir(dir: string, skip?: string[]): void {
  const skipInDir: string[] = []
  let nested: Map<string, string[]> | null = null
  if (skip?.length) {
    for (const file of skip) {
      if (path.dirname(file) !== '.') {
        const matched = file.match(splitFirstDirRE)
        if (matched) {
          nested ??= new Map()
          const [, nestedDir, skipPath] = matched
          let nestedSkip = nested.get(nestedDir)
          if (!nestedSkip) {
            nestedSkip = []
            nested.set(nestedDir, nestedSkip)
          }
          if (!nestedSkip.includes(skipPath)) {
            nestedSkip.push(skipPath)
          }
        }
      } else {
        skipInDir.push(file)
      }
    }
  }
  for (const file of fs.readdirSync(dir)) {
    if (skipInDir.includes(file)) {
      continue
    }
    if (nested?.has(file)) {
      emptyDir(path.resolve(dir, file), nested.get(file))
    } else {
      fs.rmSync(path.resolve(dir, file), { recursive: true, force: true })
    }
  }
}

export function copyDir(srcDir: string, destDir: string): void {
  fs.mkdirSync(destDir, { recursive: true })
  for (const file of fs.readdirSync(srcDir)) {
    const srcFile = path.resolve(srcDir, file)
    if (srcFile === destDir) {
      continue
    }
    const destFile = path.resolve(destDir, file)
    const stat = fs.statSync(srcFile)
    if (stat.isDirectory()) {
      copyDir(srcFile, destFile)
    } else {
      fs.copyFileSync(srcFile, destFile)
    }
  }
}

export const removeDir = isWindows
  ? promisify(gracefulRemoveDir)
  : function removeDirSync(dir: string) {
      fs.rmSync(dir, { recursive: true, force: true })
    }
export const renameDir = isWindows ? promisify(gracefulRename) : fs.renameSync

export function ensureWatchedFile(
  watcher: FSWatcher,
  file: string | null,
  root: string
): void {
  if (
    file &&
    // only need to watch if out of root
    !file.startsWith(root + '/') &&
    // some rollup plugins use null bytes for private resolved Ids
    !file.includes('\0') &&
    fs.existsSync(file)
  ) {
    // resolve file to normalized system path
    watcher.add(path.resolve(file))
  }
}

interface ImageCandidate {
  url: string
  descriptor: string
}
const escapedSpaceCharacters = /( |\\t|\\n|\\f|\\r)+/g
const imageSetUrlRE = /^(?:[\w\-]+\(.*?\)|'.*?'|".*?"|\S*)/
function reduceSrcset(ret: { url: string; descriptor: string }[]) {
  return ret.reduce((prev, { url, descriptor }, index) => {
    descriptor ??= ''
    return (prev +=
      url + ` ${descriptor}${index === ret.length - 1 ? '' : ', '}`)
  }, '')
}

function splitSrcSetDescriptor(srcs: string): ImageCandidate[] {
  return splitSrcSet(srcs)
    .map((s) => {
      const src = s.replace(escapedSpaceCharacters, ' ').trim()
      const [url] = imageSetUrlRE.exec(src) || []

      return {
        url,
        descriptor: src?.slice(url.length).trim()
      }
    })
    .filter(({ url }) => !!url)
}

export function processSrcSet(
  srcs: string,
  replacer: (arg: ImageCandidate) => Promise<string>
): Promise<string> {
  return Promise.all(
    splitSrcSetDescriptor(srcs).map(async ({ url, descriptor }) => ({
      url: await replacer({ url, descriptor }),
      descriptor
    }))
  ).then((ret) => reduceSrcset(ret))
}

export function processSrcSetSync(
  srcs: string,
  replacer: (arg: ImageCandidate) => string
): string {
  return reduceSrcset(
    splitSrcSetDescriptor(srcs).map(({ url, descriptor }) => ({
      url: replacer({ url, descriptor }),
      descriptor
    }))
  )
}

function splitSrcSet(srcs: string) {
  const parts: string[] = []
  // There could be a ',' inside of url(data:...), linear-gradient(...) or "data:..."
  const cleanedSrcs = srcs.replace(
    /(?:url|image|gradient|cross-fade)\([^\)]*\)|"([^"]|(?<=\\)")*"|'([^']|(?<=\\)')*'/g,
    blankReplacer
  )
  let startIndex = 0
  let splitIndex: number
  do {
    splitIndex = cleanedSrcs.indexOf(',', startIndex)
    parts.push(
      srcs.slice(startIndex, splitIndex !== -1 ? splitIndex : undefined)
    )
    startIndex = splitIndex + 1
  } while (splitIndex !== -1)
  return parts
}

function escapeToLinuxLikePath(path: string) {
  if (/^[A-Z]:/.test(path)) {
    return path.replace(/^([A-Z]):\//, '/windows/$1/')
  }
  if (/^\/[^/]/.test(path)) {
    return `/linux${path}`
  }
  return path
}

function unescapeToLinuxLikePath(path: string) {
  if (path.startsWith('/linux/')) {
    return path.slice('/linux'.length)
  }
  if (path.startsWith('/windows/')) {
    return path.replace(/^\/windows\/([A-Z])\//, '$1:/')
  }
  return path
}

// based on https://github.com/sveltejs/svelte/blob/abf11bb02b2afbd3e4cac509a0f70e318c306364/src/compiler/utils/mapped_code.ts#L221
const nullSourceMap: RawSourceMap = {
  names: [],
  sources: [],
  mappings: '',
  version: 3
}
export function combineSourcemaps(
  filename: string,
  sourcemapList: Array<DecodedSourceMap | RawSourceMap>,
  excludeContent = true
): RawSourceMap {
  if (
    sourcemapList.length === 0 ||
    sourcemapList.every((m) => m.sources.length === 0)
  ) {
    return { ...nullSourceMap }
  }

  // hack for parse broken with normalized absolute paths on windows (C:/path/to/something).
  // escape them to linux like paths
  // also avoid mutation here to prevent breaking plugin's using cache to generate sourcemaps like vue (see #7442)
  sourcemapList = sourcemapList.map((sourcemap) => {
    const newSourcemaps = { ...sourcemap }
    newSourcemaps.sources = sourcemap.sources.map((source) =>
      source ? escapeToLinuxLikePath(source) : null
    )
    if (sourcemap.sourceRoot) {
      newSourcemaps.sourceRoot = escapeToLinuxLikePath(sourcemap.sourceRoot)
    }
    return newSourcemaps
  })
  const escapedFilename = escapeToLinuxLikePath(filename)

  // We don't declare type here so we can convert/fake/map as RawSourceMap
  let map //: SourceMap
  let mapIndex = 1
  const useArrayInterface =
    sourcemapList.slice(0, -1).find((m) => m.sources.length !== 1) === undefined
  if (useArrayInterface) {
    map = remapping(sourcemapList, () => null, excludeContent)
  } else {
    map = remapping(
      sourcemapList[0],
      function loader(sourcefile) {
        if (sourcefile === escapedFilename && sourcemapList[mapIndex]) {
          return sourcemapList[mapIndex++]
        } else {
          return null
        }
      },
      excludeContent
    )
  }
  if (!map.file) {
    delete map.file
  }

  // unescape the previous hack
  map.sources = map.sources.map((source) =>
    source ? unescapeToLinuxLikePath(source) : source
  )
  map.file = filename

  return map as RawSourceMap
}

export function unique<T>(arr: T[]): T[] {
  return Array.from(new Set(arr))
}

/**
 * Returns resolved localhost address when `dns.lookup` result differs from DNS
 *
 * `dns.lookup` result is same when defaultResultOrder is `verbatim`.
 * Even if defaultResultOrder is `ipv4first`, `dns.lookup` result maybe same.
 * For example, when IPv6 is not supported on that machine/network.
 */
export async function getLocalhostAddressIfDiffersFromDNS(): Promise<
  string | undefined
> {
  const [nodeResult, dnsResult] = await Promise.all([
    dns.lookup('localhost'),
    dns.lookup('localhost', { verbatim: true })
  ])
  const isSame =
    nodeResult.family === dnsResult.family &&
    nodeResult.address === dnsResult.address
  return isSame ? undefined : nodeResult.address
}

export interface Hostname {
  /** undefined sets the default behaviour of server.listen */
  host: string | undefined
  /** resolve to localhost when possible */
  name: string
}

export async function resolveHostname(
  optionsHost: string | boolean | undefined
): Promise<Hostname> {
  let host: string | undefined
  if (optionsHost === undefined || optionsHost === false) {
    // Use a secure default
    host = 'localhost'
  } else if (optionsHost === true) {
    // If passed --host in the CLI without arguments
    host = undefined // undefined typically means 0.0.0.0 or :: (listen on all IPs)
  } else {
    host = optionsHost
  }

  // Set host name to localhost when possible
  let name = host === undefined || wildcardHosts.has(host) ? 'localhost' : host

  if (host === 'localhost') {
    // See #8647 for more details.
    const localhostAddr = await getLocalhostAddressIfDiffersFromDNS()
    if (localhostAddr) {
      name = localhostAddr
    }
  }

  return { host, name }
}

export async function resolveServerUrls(
  server: Server,
  options: CommonServerOptions,
  config: ResolvedConfig
): Promise<ResolvedServerUrls> {
  const address = server.address()

  const isAddressInfo = (x: any): x is AddressInfo => x?.address
  if (!isAddressInfo(address)) {
    return { local: [], network: [] }
  }

  const local: string[] = []
  const network: string[] = []
  const hostname = await resolveHostname(options.host)
  const protocol = options.https ? 'https' : 'http'
  const port = address.port
  const base = config.base === './' || config.base === '' ? '/' : config.base

  if (hostname.host && loopbackHosts.has(hostname.host)) {
    let hostnameName = hostname.name
    if (
      hostnameName === '::1' ||
      hostnameName === '0000:0000:0000:0000:0000:0000:0000:0001'
    ) {
      hostnameName = `[${hostnameName}]`
    }
    local.push(`${protocol}://${hostnameName}:${port}${base}`)
  } else {
    Object.values(os.networkInterfaces())
      .flatMap((nInterface) => nInterface ?? [])
      .filter(
        (detail) =>
          detail &&
          detail.address &&
          // Node < v18
          ((typeof detail.family === 'string' && detail.family === 'IPv4') ||
            // Node >= v18
            (typeof detail.family === 'number' && detail.family === 4))
      )
      .forEach((detail) => {
        const host = detail.address.replace('127.0.0.1', hostname.name)
        const url = `${protocol}://${host}:${port}${base}`
        if (detail.address.includes('127.0.0.1')) {
          local.push(url)
        } else {
          network.push(url)
        }
      })
  }
  return { local, network }
}

export function arraify<T>(target: T | T[]): T[] {
  return Array.isArray(target) ? target : [target]
}

export function toUpperCaseDriveLetter(pathName: string): string {
  return pathName.replace(/^\w:/, (letter) => letter.toUpperCase())
}

export const multilineCommentsRE = /\/\*(.|[\r\n])*?\*\//gm
export const singlelineCommentsRE = /\/\/.*/g
export const requestQuerySplitRE = /\?(?!.*[\/|\}])/

// @ts-expect-error
export const usingDynamicImport = typeof jest === 'undefined'

/**
 * Dynamically import files. It will make sure it's not being compiled away by TS/Rollup.
 *
 * As a temporary workaround for Jest's lack of stable ESM support, we fallback to require
 * if we're in a Jest environment.
 * See https://github.com/vitejs/vite/pull/5197#issuecomment-938054077
 *
 * @param file File path to import.
 */
export const dynamicImport = usingDynamicImport
  ? new Function('file', 'return import(file)')
  : _require

export function parseRequest(id: string): Record<string, string> | null {
  const [_, search] = id.split(requestQuerySplitRE, 2)
  if (!search) {
    return null
  }
  return Object.fromEntries(new URLSearchParams(search))
}

export const blankReplacer = (match: string): string => ' '.repeat(match.length)

export function getHash(text: Buffer | string): string {
  return createHash('sha256').update(text).digest('hex').substring(0, 8)
}

export const requireResolveFromRootWithFallback = (
  root: string,
  id: string
): string => {
  // Search in the root directory first, and fallback to the default require paths.
  const fallbackPaths = _require.resolve.paths?.(id) || []
  const path = _require.resolve(id, {
    paths: [root, ...fallbackPaths]
  })
  return path
}

// Based on node-graceful-fs

// The ISC License
// Copyright (c) 2011-2022 Isaac Z. Schlueter, Ben Noordhuis, and Contributors
// https://github.com/isaacs/node-graceful-fs/blob/main/LICENSE

// On Windows, A/V software can lock the directory, causing this
// to fail with an EACCES or EPERM if the directory contains newly
// created files. The original tried for up to 60 seconds, we only
// wait for 5 seconds, as a longer time would be seen as an error

const GRACEFUL_RENAME_TIMEOUT = 5000
function gracefulRename(
  from: string,
  to: string,
  cb: (error: NodeJS.ErrnoException | null) => void
) {
  const start = Date.now()
  let backoff = 0
  fs.rename(from, to, function CB(er) {
    if (
      er &&
      (er.code === 'EACCES' || er.code === 'EPERM') &&
      Date.now() - start < GRACEFUL_RENAME_TIMEOUT
    ) {
      setTimeout(function () {
        fs.stat(to, function (stater, st) {
          if (stater && stater.code === 'ENOENT') fs.rename(from, to, CB)
          else CB(er)
        })
      }, backoff)
      if (backoff < 100) backoff += 10
      return
    }
    if (cb) cb(er)
  })
}

const GRACEFUL_REMOVE_DIR_TIMEOUT = 5000
function gracefulRemoveDir(
  dir: string,
  cb: (error: NodeJS.ErrnoException | null) => void
) {
  const start = Date.now()
  let backoff = 0
  fs.rm(dir, { recursive: true }, function CB(er) {
    if (er) {
      if (
        (er.code === 'ENOTEMPTY' ||
          er.code === 'EACCES' ||
          er.code === 'EPERM') &&
        Date.now() - start < GRACEFUL_REMOVE_DIR_TIMEOUT
      ) {
        setTimeout(function () {
          fs.rm(dir, { recursive: true }, CB)
        }, backoff)
        if (backoff < 100) backoff += 10
        return
      }

      if (er.code === 'ENOENT') {
        er = null
      }
    }

    if (cb) cb(er)
  })
}

export function emptyCssComments(raw: string): string {
  return raw.replace(multilineCommentsRE, (s) => ' '.repeat(s.length))
}

export function removeComments(raw: string): string {
  return raw.replace(multilineCommentsRE, '').replace(singlelineCommentsRE, '')
}

function mergeConfigRecursively(
  defaults: Record<string, any>,
  overrides: Record<string, any>,
  rootPath: string
) {
  const merged: Record<string, any> = { ...defaults }
  for (const key in overrides) {
    const value = overrides[key]
    if (value == null) {
      continue
    }

    const existing = merged[key]

    if (existing == null) {
      merged[key] = value
      continue
    }

    // fields that require special handling
    if (key === 'alias' && (rootPath === 'resolve' || rootPath === '')) {
      merged[key] = mergeAlias(existing, value)
      continue
    } else if (key === 'assetsInclude' && rootPath === '') {
      merged[key] = [].concat(existing, value)
      continue
    } else if (
      key === 'noExternal' &&
      rootPath === 'ssr' &&
      (existing === true || value === true)
    ) {
      merged[key] = true
      continue
    }

    if (Array.isArray(existing) || Array.isArray(value)) {
      merged[key] = [...arraify(existing ?? []), ...arraify(value ?? [])]
      continue
    }
    if (isObject(existing) && isObject(value)) {
      merged[key] = mergeConfigRecursively(
        existing,
        value,
        rootPath ? `${rootPath}.${key}` : key
      )
      continue
    }

    merged[key] = value
  }
  return merged
}

export function mergeConfig(
  defaults: Record<string, any>,
  overrides: Record<string, any>,
  isRoot = true
): Record<string, any> {
  return mergeConfigRecursively(defaults, overrides, isRoot ? '' : '.')
}

export function mergeAlias(
  a?: AliasOptions,
  b?: AliasOptions
): AliasOptions | undefined {
  if (!a) return b
  if (!b) return a
  if (isObject(a) && isObject(b)) {
    return { ...a, ...b }
  }
  // the order is flipped because the alias is resolved from top-down,
  // where the later should have higher priority
  return [...normalizeAlias(b), ...normalizeAlias(a)]
}

export function normalizeAlias(o: AliasOptions = []): Alias[] {
  return Array.isArray(o)
    ? o.map(normalizeSingleAlias)
    : Object.keys(o).map((find) =>
        normalizeSingleAlias({
          find,
          replacement: (o as any)[find]
        })
      )
}

// https://github.com/vitejs/vite/issues/1363
// work around https://github.com/rollup/plugins/issues/759
function normalizeSingleAlias({
  find,
  replacement,
  customResolver
}: Alias): Alias {
  if (
    typeof find === 'string' &&
    find.endsWith('/') &&
    replacement.endsWith('/')
  ) {
    find = find.slice(0, find.length - 1)
    replacement = replacement.slice(0, replacement.length - 1)
  }

  const alias: Alias = {
    find,
    replacement
  }
  if (customResolver) {
    alias.customResolver = customResolver
  }
  return alias
}

/**
 * Transforms transpiled code result where line numbers aren't altered,
 * so we can skip sourcemap generation during dev
 */
export function transformStableResult(
  s: MagicString,
  id: string,
  config: ResolvedConfig
): TransformResult {
  return {
    code: s.toString(),
    map:
      config.command === 'build' && config.build.sourcemap
        ? s.generateMap({ hires: true, source: id })
        : null
  }
}

export async function asyncFlatten<T>(arr: T[]): Promise<T[]> {
  do {
    arr = (await Promise.all(arr)).flat(Infinity) as any
  } while (arr.some((v: any) => v?.then))
  return arr
}

// strip UTF-8 BOM
export function stripBomTag(content: string): string {
  if (content.charCodeAt(0) === 0xfeff) {
    return content.slice(1)
  }

  return content
}

const windowsDrivePathPrefixRE = /^[A-Za-z]:[/\\]/

/**
 * path.isAbsolute also returns true for drive relative paths on windows (e.g. /something)
 * this function returns false for them but true for absolute paths (e.g. C:/something)
 */
export const isNonDriveRelativeAbsolutePath = (p: string): boolean => {
  if (!isWindows) return p.startsWith('/')
  return windowsDrivePathPrefixRE.test(p)
}

/**
 * Replaces strings within JS code without touching string literals or comments
 *
 * @param code JavaScript to analyze
 * @param pattern regular expression to match in code
 * @param replacements a map of strings to replace matches with; or a string
 * @returns MagicString of transformed code; or null if no replacements were made
 */
export function replaceInCode(
  code: string,
  pattern: RegExp,
  replacements: Record<string, string | undefined> | string
): MagicString | null {
  const maybeNeedsReplacement = new RegExp(pattern).test(code)
  if (!maybeNeedsReplacement) {
    return null
  }

  const s = new MagicString(code)
  let hasReplaced = false
  let match: RegExpExecArray | null

  code = stripLiteral(code)

  while ((match = pattern.exec(code))) {
    hasReplaced = true
    const start = match.index
    const end = start + match[0].length
    const replacement =
      typeof replacements === 'string'
        ? replacements
        : replacements[match[0]] ?? ''
    s.overwrite(start, end, replacement, { contentOnly: true })
  }

  if (!hasReplaced) {
    return null
  }

  return s
}<|MERGE_RESOLUTION|>--- conflicted
+++ resolved
@@ -15,13 +15,8 @@
 import type { DecodedSourceMap, RawSourceMap } from '@ampproject/remapping'
 import colors from 'picocolors'
 import debug from 'debug'
-<<<<<<< HEAD
-import type { Alias, AliasOptions } from 'types/alias'
+import type { Alias, AliasOptions } from 'dep-types/alias'
 import MagicString from 'magic-string'
-=======
-import type { Alias, AliasOptions } from 'dep-types/alias'
-import type MagicString from 'magic-string'
->>>>>>> de6323f4
 
 import type { TransformResult } from 'rollup'
 import { createFilter as _createFilter } from '@rollup/pluginutils'
@@ -1233,7 +1228,7 @@
       typeof replacements === 'string'
         ? replacements
         : replacements[match[0]] ?? ''
-    s.overwrite(start, end, replacement, { contentOnly: true })
+    s.update(start, end, replacement)
   }
 
   if (!hasReplaced) {
