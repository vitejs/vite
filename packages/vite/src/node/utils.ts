import fs from 'node:fs'
import os from 'node:os'
import net from 'node:net'
import path from 'node:path'
import { exec } from 'node:child_process'
import crypto from 'node:crypto'
import { fileURLToPath } from 'node:url'
import type { ServerOptions as HttpsServerOptions } from 'node:https'
import { builtinModules, createRequire } from 'node:module'
import { promises as dns } from 'node:dns'
import { performance } from 'node:perf_hooks'
import type { AddressInfo, Server } from 'node:net'
import fsp from 'node:fs/promises'
import remapping from '@jridgewell/remapping'
import type { DecodedSourceMap, RawSourceMap } from '@jridgewell/remapping'
import colors from 'picocolors'
import debug from 'debug'
import type MagicString from 'magic-string'
import type { Equal } from '@type-challenges/utils'

import type { TransformResult } from 'rolldown'
import { createFilter as _createFilter } from '@rollup/pluginutils'
import type { Alias, AliasOptions } from '#dep-types/alias'
import type { FSWatcher } from '#dep-types/chokidar'
import {
  cleanUrl,
  isWindows,
  slash,
  splitFileAndPostfix,
  withTrailingSlash,
} from '../shared/utils'
import { VALID_ID_PREFIX } from '../shared/constants'
import {
  CLIENT_ENTRY,
  CLIENT_PUBLIC_PATH,
  CSS_LANGS_RE,
  ENV_PUBLIC_PATH,
  FS_PREFIX,
  OPTIMIZABLE_ENTRY_RE,
  loopbackHosts,
  wildcardHosts,
} from './constants'
import type { DepOptimizationOptions } from './optimizer'
import type { ResolvedConfig } from './config'
import type { ResolvedServerUrls, ViteDevServer } from './server'
import type { PreviewServer } from './preview'
import {
  type PackageCache,
  findNearestPackageData,
  resolvePackageData,
} from './packages'
import type { BuildEnvironmentOptions } from './build'
import type { CommonServerOptions } from '.'

/**
 * Inlined to keep `@rollup/pluginutils` in devDependencies
 */
export type FilterPattern =
  | ReadonlyArray<string | RegExp>
  | string
  | RegExp
  | null
export const createFilter = _createFilter as (
  include?: FilterPattern,
  exclude?: FilterPattern,
  options?: { resolve?: string | false | null },
) => (id: string | unknown) => boolean

export { withFilter } from 'rolldown/filter'

const replaceSlashOrColonRE = /[/:]/g
const replaceDotRE = /\./g
const replaceNestedIdRE = /\s*>\s*/g
const replaceHashRE = /#/g
export const flattenId = (id: string): string => {
  const flatId = limitFlattenIdLength(
    id
      .replace(replaceSlashOrColonRE, '_')
      .replace(replaceDotRE, '__')
      .replace(replaceNestedIdRE, '___')
      .replace(replaceHashRE, '____'),
  )
  return flatId
}

const FLATTEN_ID_HASH_LENGTH = 8
const FLATTEN_ID_MAX_FILE_LENGTH = 170

const limitFlattenIdLength = (
  id: string,
  limit: number = FLATTEN_ID_MAX_FILE_LENGTH,
): string => {
  if (id.length <= limit) {
    return id
  }
  return id.slice(0, limit - (FLATTEN_ID_HASH_LENGTH + 1)) + '_' + getHash(id)
}

export const normalizeId = (id: string): string =>
  id.replace(replaceNestedIdRE, ' > ')

// Supported by Node, Deno, Bun
const NODE_BUILTIN_NAMESPACE = 'node:'
// Supported by Bun
const BUN_BUILTIN_NAMESPACE = 'bun:'
// Some runtimes like Bun injects namespaced modules here, which is not a node builtin
const nodeBuiltins = builtinModules.filter((id) => !id.includes(':'))

const isBuiltinCache = new WeakMap<
  (string | RegExp)[],
  (id: string, importer?: string) => boolean
>()

export function isBuiltin(builtins: (string | RegExp)[], id: string): boolean {
  let isBuiltin = isBuiltinCache.get(builtins)
  if (!isBuiltin) {
    isBuiltin = createIsBuiltin(builtins)
    isBuiltinCache.set(builtins, isBuiltin)
  }
  return isBuiltin(id)
}

export function createIsBuiltin(
  builtins: (string | RegExp)[],
): (id: string) => boolean {
  const plainBuiltinsSet = new Set(
    builtins.filter((builtin) => typeof builtin === 'string'),
  )
  const regexBuiltins = builtins.filter(
    (builtin) => typeof builtin !== 'string',
  )

  return (id) =>
    plainBuiltinsSet.has(id) || regexBuiltins.some((regexp) => regexp.test(id))
}

export const nodeLikeBuiltins: (string | RegExp)[] = [
  ...nodeBuiltins,
  new RegExp(`^${NODE_BUILTIN_NAMESPACE}`),
  new RegExp(`^${BUN_BUILTIN_NAMESPACE}`),
]

export function isNodeLikeBuiltin(id: string): boolean {
  return isBuiltin(nodeLikeBuiltins, id)
}

export function isNodeBuiltin(id: string): boolean {
  if (id.startsWith(NODE_BUILTIN_NAMESPACE)) return true
  return nodeBuiltins.includes(id)
}

export function isInNodeModules(id: string): boolean {
  return id.includes('node_modules')
}

export function moduleListContains(
  moduleList: string[] | undefined,
  id: string,
): boolean | undefined {
  return moduleList?.some(
    (m) => m === id || id.startsWith(withTrailingSlash(m)),
  )
}

export function isOptimizable(
  id: string,
  optimizeDeps: DepOptimizationOptions,
): boolean {
  const { extensions } = optimizeDeps
  return (
    OPTIMIZABLE_ENTRY_RE.test(id) ||
    (extensions?.some((ext) => id.endsWith(ext)) ?? false)
  )
}

export const bareImportRE: RegExp = /^(?![a-zA-Z]:)[\w@](?!.*:\/\/)/
export const deepImportRE: RegExp = /^([^@][^/]*)\/|^(@[^/]+\/[^/]+)\//

// TODO: use import()
const _require = createRequire(/** #__KEEP__ */ import.meta.url)

const _dirname = path.dirname(fileURLToPath(/** #__KEEP__ */ import.meta.url))

<<<<<<< HEAD
// https://github.com/rolldown/rolldown/blob/62fba31428af244f871f0e119ed43936ee5d01fd/packages/rolldown/src/log/logger.ts#L64
export const rollupVersion = '4.23.0'
export { VERSION as rolldownVersion } from 'rolldown'
=======
// NOTE: we don't use VERSION variable exported from rollup to avoid importing rollup in dev
export const rollupVersion: string =
  resolvePackageData('rollup', _dirname, true)?.data.version ?? ''
>>>>>>> dad76436

// set in bin/vite.js
const filter = process.env.VITE_DEBUG_FILTER

const DEBUG = process.env.DEBUG

interface DebuggerOptions {
  onlyWhenFocused?: boolean | string
  depth?: number
}

export type ViteDebugScope = `vite:${string}`

export function createDebugger(
  namespace: ViteDebugScope,
  options: DebuggerOptions = {},
): debug.Debugger['log'] | undefined {
  const log = debug(namespace)
  const { onlyWhenFocused, depth } = options

  // @ts-expect-error - The log function is bound to inspectOpts, but the type is not reflected
  if (depth && log.inspectOpts && log.inspectOpts.depth == null) {
    // @ts-expect-error - The log function is bound to inspectOpts, but the type is not reflected
    log.inspectOpts.depth = options.depth
  }

  let enabled = log.enabled
  if (enabled && onlyWhenFocused) {
    const ns = typeof onlyWhenFocused === 'string' ? onlyWhenFocused : namespace
    enabled = !!DEBUG?.includes(ns)
  }

  if (enabled) {
    return (...args: [string, ...any[]]) => {
      if (!filter || args.some((a) => a?.includes?.(filter))) {
        log(...args)
      }
    }
  }
}

function testCaseInsensitiveFS() {
  if (!CLIENT_ENTRY.endsWith('client.mjs')) {
    throw new Error(
      `cannot test case insensitive FS, CLIENT_ENTRY const doesn't contain client.mjs`,
    )
  }
  if (!fs.existsSync(CLIENT_ENTRY)) {
    throw new Error(
      'cannot test case insensitive FS, CLIENT_ENTRY does not point to an existing file: ' +
        CLIENT_ENTRY,
    )
  }
  return fs.existsSync(CLIENT_ENTRY.replace('client.mjs', 'cLiEnT.mjs'))
}

export const isCaseInsensitiveFS: boolean = testCaseInsensitiveFS()

const VOLUME_RE = /^[A-Z]:/i

export function normalizePath(id: string): string {
  return path.posix.normalize(isWindows ? slash(id) : id)
}

export function fsPathFromId(id: string): string {
  const fsPath = normalizePath(
    id.startsWith(FS_PREFIX) ? id.slice(FS_PREFIX.length) : id,
  )
  return fsPath[0] === '/' || VOLUME_RE.test(fsPath) ? fsPath : `/${fsPath}`
}

export function fsPathFromUrl(url: string): string {
  return fsPathFromId(cleanUrl(url))
}

/**
 * Check if dir is a parent of file
 *
 * Warning: parameters are not validated, only works with normalized absolute paths
 *
 * @param dir - normalized absolute path
 * @param file - normalized absolute path
 * @returns true if dir is a parent of file
 */
export function isParentDirectory(dir: string, file: string): boolean {
  dir = withTrailingSlash(dir)
  return (
    file.startsWith(dir) ||
    (isCaseInsensitiveFS && file.toLowerCase().startsWith(dir.toLowerCase()))
  )
}

/**
 * Check if 2 file name are identical
 *
 * Warning: parameters are not validated, only works with normalized absolute paths
 *
 * @param file1 - normalized absolute path
 * @param file2 - normalized absolute path
 * @returns true if both files url are identical
 */
export function isSameFilePath(file1: string, file2: string): boolean {
  return (
    file1 === file2 ||
    (isCaseInsensitiveFS && file1.toLowerCase() === file2.toLowerCase())
  )
}

export const externalRE: RegExp = /^([a-z]+:)?\/\//
export const isExternalUrl = (url: string): boolean => externalRE.test(url)

export const dataUrlRE: RegExp = /^\s*data:/i
export const isDataUrl = (url: string): boolean => dataUrlRE.test(url)

export const virtualModuleRE: RegExp = /^virtual-module:.*/
export const virtualModulePrefix = 'virtual-module:'

// NOTE: We should start relying on the "Sec-Fetch-Dest" header instead of this
// hardcoded list. We can eventually remove this function when the minimum version
// of browsers we support in dev all support this header.
const knownJsSrcRE =
  /\.(?:[jt]sx?|m[jt]s|vue|marko|svelte|astro|imba|mdx)(?:$|\?)/
export const isJSRequest = (url: string): boolean => {
  url = cleanUrl(url)
  if (knownJsSrcRE.test(url)) {
    return true
  }
  if (!path.extname(url) && url[url.length - 1] !== '/') {
    return true
  }
  return false
}

export const isCSSRequest = (request: string): boolean =>
  CSS_LANGS_RE.test(request)

const importQueryRE = /(\?|&)import=?(?:&|$)/
const directRequestRE = /(\?|&)direct=?(?:&|$)/
const internalPrefixes = [
  FS_PREFIX,
  VALID_ID_PREFIX,
  CLIENT_PUBLIC_PATH,
  ENV_PUBLIC_PATH,
]
const InternalPrefixRE = new RegExp(`^(?:${internalPrefixes.join('|')})`)
const trailingSeparatorRE = /[?&]$/
export const isImportRequest = (url: string): boolean => importQueryRE.test(url)
export const isInternalRequest = (url: string): boolean =>
  InternalPrefixRE.test(url)

export function removeImportQuery(url: string): string {
  return url.replace(importQueryRE, '$1').replace(trailingSeparatorRE, '')
}
export function removeDirectQuery(url: string): string {
  return url.replace(directRequestRE, '$1').replace(trailingSeparatorRE, '')
}

export const urlRE: RegExp = /(\?|&)url(?:&|$)/
export const rawRE: RegExp = /(\?|&)raw(?:&|$)/
export function removeUrlQuery(url: string): string {
  return url.replace(urlRE, '$1').replace(trailingSeparatorRE, '')
}
export function removeRawQuery(url: string): string {
  return url.replace(rawRE, '$1').replace(trailingSeparatorRE, '')
}

export function injectQuery(url: string, queryToInject: string): string {
  const { file, postfix } = splitFileAndPostfix(url)
  const normalizedFile = isWindows ? slash(file) : file
  return `${normalizedFile}?${queryToInject}${postfix[0] === '?' ? `&${postfix.slice(1)}` : /* hash only */ postfix}`
}

const timestampRE = /\bt=\d{13}&?\b/
export function removeTimestampQuery(url: string): string {
  return url.replace(timestampRE, '').replace(trailingSeparatorRE, '')
}

export async function asyncReplace(
  input: string,
  re: RegExp,
  replacer: (match: RegExpExecArray) => string | Promise<string>,
): Promise<string> {
  let match: RegExpExecArray | null
  let remaining = input
  let rewritten = ''
  while ((match = re.exec(remaining))) {
    rewritten += remaining.slice(0, match.index)
    rewritten += await replacer(match)
    remaining = remaining.slice(match.index + match[0].length)
  }
  rewritten += remaining
  return rewritten
}

export function timeFrom(start: number, subtract = 0): string {
  const time: number | string = performance.now() - start - subtract
  const timeString = (time.toFixed(2) + `ms`).padEnd(5, ' ')
  if (time < 10) {
    return colors.green(timeString)
  } else if (time < 50) {
    return colors.yellow(timeString)
  } else {
    return colors.red(timeString)
  }
}

/**
 * pretty url for logging.
 */
export function prettifyUrl(url: string, root: string): string {
  url = removeTimestampQuery(url)
  const isAbsoluteFile = url.startsWith(root)
  if (isAbsoluteFile || url.startsWith(FS_PREFIX)) {
    const file = path.posix.relative(
      root,
      isAbsoluteFile ? url : fsPathFromId(url),
    )
    return colors.dim(file)
  } else {
    return colors.dim(url)
  }
}

export function isObject(value: unknown): value is Record<string, any> {
  return Object.prototype.toString.call(value) === '[object Object]'
}

export function isDefined<T>(value: T | undefined | null): value is T {
  return value != null
}

export function tryStatSync(file: string): fs.Stats | undefined {
  try {
    // The "throwIfNoEntry" is a performance optimization for cases where the file does not exist
    return fs.statSync(file, { throwIfNoEntry: false })
  } catch {
    // Ignore errors
  }
}

export function lookupFile(
  dir: string,
  fileNames: string[],
): string | undefined {
  while (dir) {
    for (const fileName of fileNames) {
      const fullPath = path.join(dir, fileName)
      if (tryStatSync(fullPath)?.isFile()) return fullPath
    }
    const parentDir = path.dirname(dir)
    if (parentDir === dir) return

    dir = parentDir
  }
}

export function isFilePathESM(
  filePath: string,
  packageCache?: PackageCache,
): boolean {
  if (/\.m[jt]s$/.test(filePath)) {
    return true
  } else if (/\.c[jt]s$/.test(filePath)) {
    return false
  } else {
    // check package.json for type: "module"
    try {
      const pkg = findNearestPackageData(path.dirname(filePath), packageCache)
      return pkg?.data.type === 'module'
    } catch {
      return false
    }
  }
}

export const splitRE: RegExp = /\r?\n/g

const range: number = 2

export function pad(source: string, n = 2): string {
  const lines = source.split(splitRE)
  return lines.map((l) => ` `.repeat(n) + l).join(`\n`)
}

type Pos = {
  /** 1-based */
  line: number
  /** 0-based */
  column: number
}

export function posToNumber(source: string, pos: number | Pos): number {
  if (typeof pos === 'number') return pos
  const lines = source.split(splitRE)
  const { line, column } = pos
  let start = 0
  for (let i = 0; i < line - 1 && i < lines.length; i++) {
    start += lines[i].length + 1
  }
  return start + column
}

export function numberToPos(source: string, offset: number | Pos): Pos {
  if (typeof offset !== 'number') return offset
  if (offset > source.length) {
    throw new Error(
      `offset is longer than source length! offset ${offset} > length ${source.length}`,
    )
  }

  const lines = source.slice(0, offset).split(splitRE)
  return {
    line: lines.length,
    column: lines[lines.length - 1].length,
  }
}

const MAX_DISPLAY_LEN = 120
const ELLIPSIS = '...'

export function generateCodeFrame(
  source: string,
  start: number | Pos = 0,
  end?: number | Pos,
): string {
  start = Math.max(posToNumber(source, start), 0)
  end = Math.min(
    end !== undefined ? posToNumber(source, end) : start,
    source.length,
  )
  const lastPosLine =
    end !== undefined
      ? numberToPos(source, end).line
      : numberToPos(source, start).line + range
  const lineNumberWidth = Math.max(3, String(lastPosLine).length + 1)
  const lines = source.split(splitRE)
  let count = 0
  const res: string[] = []
  for (let i = 0; i < lines.length; i++) {
    count += lines[i].length
    if (count >= start) {
      for (let j = i - range; j <= i + range || end > count; j++) {
        if (j < 0 || j >= lines.length) continue
        const line = j + 1
        const lineLength = lines[j].length
        const pad = Math.max(start - (count - lineLength), 0)
        const underlineLength = Math.max(
          1,
          end > count ? lineLength - pad : end - start,
        )

        let displayLine = lines[j]
        let underlinePad = pad
        if (lineLength > MAX_DISPLAY_LEN) {
          let startIdx = 0
          if (j === i) {
            if (underlineLength > MAX_DISPLAY_LEN) {
              startIdx = pad
            } else {
              const center = pad + Math.floor(underlineLength / 2)
              startIdx = Math.max(0, center - Math.floor(MAX_DISPLAY_LEN / 2))
            }
            underlinePad =
              Math.max(0, pad - startIdx) + (startIdx > 0 ? ELLIPSIS.length : 0)
          }
          const prefix = startIdx > 0 ? ELLIPSIS : ''
          const suffix = lineLength - startIdx > MAX_DISPLAY_LEN ? ELLIPSIS : ''
          const sliceLen = MAX_DISPLAY_LEN - prefix.length - suffix.length
          displayLine =
            prefix + displayLine.slice(startIdx, startIdx + sliceLen) + suffix
        }
        res.push(
          `${line}${' '.repeat(lineNumberWidth - String(line).length)}|  ${displayLine}`,
        )
        if (j === i) {
          // push underline
          const underline = '^'.repeat(
            Math.min(underlineLength, MAX_DISPLAY_LEN),
          )
          res.push(
            `${' '.repeat(lineNumberWidth)}|  ` +
              ' '.repeat(underlinePad) +
              underline,
          )
        } else if (j > i) {
          if (end > count) {
            const length = Math.max(Math.min(end - count, lineLength), 1)
            const underline = '^'.repeat(Math.min(length, MAX_DISPLAY_LEN))
            res.push(`${' '.repeat(lineNumberWidth)}|  ` + underline)
          }
          count += lineLength + 1
        }
      }
      break
    }
    count++
  }
  return res.join('\n')
}

export function isFileReadable(filename: string): boolean {
  if (!tryStatSync(filename)) {
    return false
  }

  try {
    // Check if current process has read permission to the file
    fs.accessSync(filename, fs.constants.R_OK)

    return true
  } catch {
    return false
  }
}

const splitFirstDirRE = /(.+?)[\\/](.+)/

/**
 * Delete every file and subdirectory. **The given directory must exist.**
 * Pass an optional `skip` array to preserve files under the root directory.
 */
export function emptyDir(dir: string, skip?: string[]): void {
  const skipInDir: string[] = []
  let nested: Map<string, string[]> | null = null
  if (skip?.length) {
    for (const file of skip) {
      if (path.dirname(file) !== '.') {
        const matched = splitFirstDirRE.exec(file)
        if (matched) {
          nested ??= new Map()
          const [, nestedDir, skipPath] = matched
          let nestedSkip = nested.get(nestedDir)
          if (!nestedSkip) {
            nestedSkip = []
            nested.set(nestedDir, nestedSkip)
          }
          if (!nestedSkip.includes(skipPath)) {
            nestedSkip.push(skipPath)
          }
        }
      } else {
        skipInDir.push(file)
      }
    }
  }
  for (const file of fs.readdirSync(dir)) {
    if (skipInDir.includes(file)) {
      continue
    }
    if (nested?.has(file)) {
      emptyDir(path.resolve(dir, file), nested.get(file))
    } else {
      fs.rmSync(path.resolve(dir, file), { recursive: true, force: true })
    }
  }
}

export function copyDir(srcDir: string, destDir: string): void {
  fs.mkdirSync(destDir, { recursive: true })
  for (const file of fs.readdirSync(srcDir)) {
    const srcFile = path.resolve(srcDir, file)
    if (srcFile === destDir) {
      continue
    }
    const destFile = path.resolve(destDir, file)
    const stat = fs.statSync(srcFile)
    if (stat.isDirectory()) {
      copyDir(srcFile, destFile)
    } else {
      fs.copyFileSync(srcFile, destFile)
    }
  }
}

export const ERR_SYMLINK_IN_RECURSIVE_READDIR =
  'ERR_SYMLINK_IN_RECURSIVE_READDIR'
export async function recursiveReaddir(dir: string): Promise<string[]> {
  if (!fs.existsSync(dir)) {
    return []
  }
  let dirents: fs.Dirent[]
  try {
    dirents = await fsp.readdir(dir, { withFileTypes: true })
  } catch (e) {
    if (e.code === 'EACCES') {
      // Ignore permission errors
      return []
    }
    throw e
  }
  if (dirents.some((dirent) => dirent.isSymbolicLink())) {
    const err: any = new Error(
      'Symbolic links are not supported in recursiveReaddir',
    )
    err.code = ERR_SYMLINK_IN_RECURSIVE_READDIR
    throw err
  }
  const files = await Promise.all(
    dirents.map((dirent) => {
      const res = path.resolve(dir, dirent.name)
      return dirent.isDirectory() ? recursiveReaddir(res) : normalizePath(res)
    }),
  )
  return files.flat(1)
}

// `fs.realpathSync.native` resolves differently in Windows network drive,
// causing file read errors. skip for now.
// https://github.com/nodejs/node/issues/37737
export let safeRealpathSync:
  | typeof windowsSafeRealPathSync
  | typeof fs.realpathSync.native = isWindows
  ? windowsSafeRealPathSync
  : fs.realpathSync.native

// Based on https://github.com/larrybahr/windows-network-drive
// MIT License, Copyright (c) 2017 Larry Bahr
const windowsNetworkMap = new Map()
function windowsMappedRealpathSync(path: string) {
  const realPath = fs.realpathSync.native(path)
  if (realPath.startsWith('\\\\')) {
    for (const [network, volume] of windowsNetworkMap) {
      if (realPath.startsWith(network)) return realPath.replace(network, volume)
    }
  }
  return realPath
}
const parseNetUseRE = /^\w* +(\w:) +([^ ]+)\s/
let firstSafeRealPathSyncRun = false

function windowsSafeRealPathSync(path: string): string {
  if (!firstSafeRealPathSyncRun) {
    optimizeSafeRealPathSync()
    firstSafeRealPathSyncRun = true
  }
  return fs.realpathSync(path)
}

function optimizeSafeRealPathSync() {
  // Check the availability `fs.realpathSync.native`
  // in Windows virtual and RAM disks that bypass the Volume Mount Manager, in programs such as imDisk
  // get the error EISDIR: illegal operation on a directory
  try {
    fs.realpathSync.native(path.resolve('./'))
  } catch (error) {
    if (error.message.includes('EISDIR: illegal operation on a directory')) {
      safeRealpathSync = fs.realpathSync
      return
    }
  }
  exec('net use', (error, stdout) => {
    if (error) return
    const lines = stdout.split('\n')
    // OK           Y:        \\NETWORKA\Foo         Microsoft Windows Network
    // OK           Z:        \\NETWORKA\Bar         Microsoft Windows Network
    for (const line of lines) {
      const m = parseNetUseRE.exec(line)
      if (m) windowsNetworkMap.set(m[2], m[1])
    }
    if (windowsNetworkMap.size === 0) {
      safeRealpathSync = fs.realpathSync.native
    } else {
      safeRealpathSync = windowsMappedRealpathSync
    }
  })
}

export function ensureWatchedFile(
  watcher: FSWatcher,
  file: string | null,
  root: string,
): void {
  if (
    file &&
    // only need to watch if out of root
    !file.startsWith(withTrailingSlash(root)) &&
    // some rollup plugins use null bytes for private resolved Ids
    !file.includes('\0') &&
    fs.existsSync(file)
  ) {
    // resolve file to normalized system path
    watcher.add(path.resolve(file))
  }
}

interface ImageCandidate {
  url: string
  descriptor: string
}

function joinSrcset(ret: ImageCandidate[]) {
  return ret
    .map(({ url, descriptor }) => url + (descriptor ? ` ${descriptor}` : ''))
    .join(', ')
}

/**
 This regex represents a loose rule of an “image candidate string” and "image set options".

 @see https://html.spec.whatwg.org/multipage/images.html#srcset-attribute
 @see https://drafts.csswg.org/css-images-4/#image-set-notation

  The Regex has named capturing groups `url` and `descriptor`.
  The `url` group can be:
  * any CSS function
  * CSS string (single or double-quoted)
  * URL string (unquoted)
  The `descriptor` is anything after the space and before the comma.
 */
const imageCandidateRegex =
  /(?:^|\s|(?<=,))(?<url>[\w-]+\([^)]*\)|"[^"]*"|'[^']*'|[^,]\S*[^,])\s*(?:\s(?<descriptor>\w[^,]+))?(?:,|$)/g
const escapedSpaceCharacters = /(?: |\\t|\\n|\\f|\\r)+/g

export function parseSrcset(string: string): ImageCandidate[] {
  const matches = string
    .trim()
    .replace(escapedSpaceCharacters, ' ')
    .replace(/\r?\n/, '')
    .replace(/,\s+/, ', ')
    .replaceAll(/\s+/g, ' ')
    .matchAll(imageCandidateRegex)
  return Array.from(matches, ({ groups }) => ({
    url: groups?.url?.trim() ?? '',
    descriptor: groups?.descriptor?.trim() ?? '',
  })).filter(({ url }) => !!url)
}

export function processSrcSet(
  srcs: string,
  replacer: (arg: ImageCandidate) => Promise<string>,
): Promise<string> {
  return Promise.all(
    parseSrcset(srcs).map(async ({ url, descriptor }) => ({
      url: await replacer({ url, descriptor }),
      descriptor,
    })),
  ).then(joinSrcset)
}

export function processSrcSetSync(
  srcs: string,
  replacer: (arg: ImageCandidate) => string,
): string {
  return joinSrcset(
    parseSrcset(srcs).map(({ url, descriptor }) => ({
      url: replacer({ url, descriptor }),
      descriptor,
    })),
  )
}

const windowsDriveRE = /^[A-Z]:/
const replaceWindowsDriveRE = /^([A-Z]):\//
const linuxAbsolutePathRE = /^\/[^/]/
function escapeToLinuxLikePath(path: string) {
  if (windowsDriveRE.test(path)) {
    return path.replace(replaceWindowsDriveRE, '/windows/$1/')
  }
  if (linuxAbsolutePathRE.test(path)) {
    return `/linux${path}`
  }
  return path
}

const revertWindowsDriveRE = /^\/windows\/([A-Z])\//
function unescapeToLinuxLikePath(path: string) {
  if (path.startsWith('/linux/')) {
    return path.slice('/linux'.length)
  }
  if (path.startsWith('/windows/')) {
    return path.replace(revertWindowsDriveRE, '$1:/')
  }
  return path
}

// based on https://github.com/sveltejs/svelte/blob/abf11bb02b2afbd3e4cac509a0f70e318c306364/src/compiler/utils/mapped_code.ts#L221
const nullSourceMap: RawSourceMap = {
  names: [],
  sources: [],
  mappings: '',
  version: 3,
}
/**
 * Combines multiple sourcemaps into a single sourcemap.
 * Note that the length of sourcemapList must be 2.
 */
export function combineSourcemaps(
  filename: string,
  sourcemapList: Array<DecodedSourceMap | RawSourceMap>,
): RawSourceMap {
  if (
    sourcemapList.length === 0 ||
    sourcemapList.every((m) => m.sources.length === 0)
  ) {
    return { ...nullSourceMap }
  }

  // hack for parse broken with normalized absolute paths on windows (C:/path/to/something).
  // escape them to linux like paths
  // also avoid mutation here to prevent breaking plugin's using cache to generate sourcemaps like vue (see #7442)
  sourcemapList = sourcemapList.map((sourcemap) => {
    const newSourcemaps = { ...sourcemap }
    newSourcemaps.sources = sourcemap.sources.map((source) =>
      source ? escapeToLinuxLikePath(source) : null,
    )
    if (sourcemap.sourceRoot) {
      newSourcemaps.sourceRoot = escapeToLinuxLikePath(sourcemap.sourceRoot)
    }
    return newSourcemaps
  })
  const escapedFilename = escapeToLinuxLikePath(filename)

  // We don't declare type here so we can convert/fake/map as RawSourceMap
  let map //: SourceMap
  let mapIndex = 1
  const useArrayInterface =
    sourcemapList.slice(0, -1).find((m) => m.sources.length !== 1) === undefined
  if (useArrayInterface) {
    map = remapping(sourcemapList, () => null)
  } else {
    map = remapping(sourcemapList[0], function loader(sourcefile) {
      // this line assumes that the length of the sourcemapList is 2
      if (sourcefile === escapedFilename && sourcemapList[mapIndex]) {
        return sourcemapList[mapIndex++]
      } else {
        return null
      }
    })
  }
  if (!map.file) {
    delete map.file
  }

  // unescape the previous hack
  map.sources = map.sources.map((source) =>
    source ? unescapeToLinuxLikePath(source) : source,
  )
  map.file = filename

  return map as RawSourceMap
}

export function unique<T>(arr: T[]): T[] {
  return Array.from(new Set(arr))
}

/**
 * Returns resolved localhost address when `dns.lookup` result differs from DNS
 *
 * `dns.lookup` result is same when defaultResultOrder is `verbatim`.
 * Even if defaultResultOrder is `ipv4first`, `dns.lookup` result maybe same.
 * For example, when IPv6 is not supported on that machine/network.
 */
export async function getLocalhostAddressIfDiffersFromDNS(): Promise<
  string | undefined
> {
  const [nodeResult, dnsResult] = await Promise.all([
    dns.lookup('localhost'),
    dns.lookup('localhost', { verbatim: true }),
  ])
  const isSame =
    nodeResult.family === dnsResult.family &&
    nodeResult.address === dnsResult.address
  return isSame ? undefined : nodeResult.address
}

export function diffDnsOrderChange(
  oldUrls: ViteDevServer['resolvedUrls'],
  newUrls: ViteDevServer['resolvedUrls'],
): boolean {
  return !(
    oldUrls === newUrls ||
    (oldUrls &&
      newUrls &&
      arrayEqual(oldUrls.local, newUrls.local) &&
      arrayEqual(oldUrls.network, newUrls.network))
  )
}

export interface Hostname {
  /** undefined sets the default behaviour of server.listen */
  host: string | undefined
  /** resolve to localhost when possible */
  name: string
}

export async function resolveHostname(
  optionsHost: string | boolean | undefined,
): Promise<Hostname> {
  let host: string | undefined
  if (optionsHost === undefined || optionsHost === false) {
    // Use a secure default
    host = 'localhost'
  } else if (optionsHost === true) {
    // If passed --host in the CLI without arguments
    host = undefined // undefined typically means 0.0.0.0 or :: (listen on all IPs)
  } else {
    host = optionsHost
  }

  // Set host name to localhost when possible
  let name = host === undefined || wildcardHosts.has(host) ? 'localhost' : host

  if (host === 'localhost') {
    // See #8647 for more details.
    const localhostAddr = await getLocalhostAddressIfDiffersFromDNS()
    if (localhostAddr) {
      name = localhostAddr
    }
  }

  return { host, name }
}

export function resolveServerUrls(
  server: Server,
  options: CommonServerOptions,
  hostname: Hostname,
  httpsOptions: HttpsServerOptions | undefined,
  config: ResolvedConfig,
): ResolvedServerUrls {
  const address = server.address()

  const isAddressInfo = (x: any): x is AddressInfo => x?.address
  if (!isAddressInfo(address)) {
    return { local: [], network: [] }
  }

  const local: string[] = []
  const network: string[] = []
  const protocol = options.https ? 'https' : 'http'
  const port = address.port
  const base =
    config.rawBase === './' || config.rawBase === '' ? '/' : config.rawBase

  if (hostname.host !== undefined && !wildcardHosts.has(hostname.host)) {
    let hostnameName = hostname.name
    // ipv6 host
    if (hostnameName.includes(':')) {
      hostnameName = `[${hostnameName}]`
    }
    const address = `${protocol}://${hostnameName}:${port}${base}`
    if (loopbackHosts.has(hostname.host)) {
      local.push(address)
    } else {
      network.push(address)
    }
  } else {
    Object.values(os.networkInterfaces())
      .flatMap((nInterface) => nInterface ?? [])
      .filter((detail) => detail.address && detail.family === 'IPv4')
      .forEach((detail) => {
        let host = detail.address.replace('127.0.0.1', hostname.name)
        // ipv6 host
        if (host.includes(':')) {
          host = `[${host}]`
        }
        const url = `${protocol}://${host}:${port}${base}`
        if (detail.address.includes('127.0.0.1')) {
          local.push(url)
        } else {
          network.push(url)
        }
      })
  }

  const cert =
    httpsOptions?.cert && !Array.isArray(httpsOptions.cert)
      ? new crypto.X509Certificate(httpsOptions.cert)
      : undefined
  const hostnameFromCert = cert?.subjectAltName
    ? extractHostnamesFromSubjectAltName(cert.subjectAltName)
    : []

  if (hostnameFromCert.length > 0) {
    const existings = new Set([...local, ...network])
    local.push(
      ...hostnameFromCert
        .map((hostname) => `https://${hostname}:${port}${base}`)
        .filter((url) => !existings.has(url)),
    )
  }

  return { local, network }
}

export function extractHostnamesFromSubjectAltName(
  subjectAltName: string,
): string[] {
  const hostnames: string[] = []
  let remaining = subjectAltName
  while (remaining) {
    const nameEndIndex = remaining.indexOf(':')
    const name = remaining.slice(0, nameEndIndex)
    remaining = remaining.slice(nameEndIndex + 1)
    if (!remaining) break

    const isQuoted = remaining[0] === '"'
    let value: string
    if (isQuoted) {
      const endQuoteIndex = remaining.indexOf('"', 1)
      value = JSON.parse(remaining.slice(0, endQuoteIndex + 1))
      remaining = remaining.slice(endQuoteIndex + 1)
    } else {
      const maybeEndIndex = remaining.indexOf(',')
      const endIndex = maybeEndIndex === -1 ? remaining.length : maybeEndIndex
      value = remaining.slice(0, endIndex)
      remaining = remaining.slice(endIndex)
    }
    remaining = remaining.slice(/* for , */ 1).trimStart()

    if (
      name === 'DNS' &&
      // [::1] might be included but skip it as it's already included as a local address
      value !== '[::1]' &&
      // skip *.IPv4 addresses, which is invalid
      !(value.startsWith('*.') && net.isIPv4(value.slice(2)))
    ) {
      hostnames.push(value.replace('*', 'vite'))
    }
  }
  return hostnames
}

export function arraify<T>(target: T | T[]): T[] {
  return Array.isArray(target) ? target : [target]
}

// Taken from https://stackoverflow.com/a/36328890
export const multilineCommentsRE: RegExp = /\/\*[^*]*\*+(?:[^/*][^*]*\*+)*\//g
export const singlelineCommentsRE: RegExp = /\/\/.*/g
export const requestQuerySplitRE: RegExp = /\?(?!.*[/|}])/
export const requestQueryMaybeEscapedSplitRE: RegExp = /\\?\?(?!.*[/|}])/

export const blankReplacer = (match: string): string => ' '.repeat(match.length)

export function getHash(text: Buffer | string, length = 8): string {
  const h = crypto.hash('sha256', text, 'hex').substring(0, length)
  if (length <= 64) return h
  return h.padEnd(length, '_')
}

export const requireResolveFromRootWithFallback = (
  root: string,
  id: string,
): string => {
  // check existence first, so if the package is not found,
  // it won't be cached by nodejs, since there isn't a way to invalidate them:
  // https://github.com/nodejs/node/issues/44663
  const found = resolvePackageData(id, root) || resolvePackageData(id, _dirname)
  if (!found) {
    const error = new Error(`${JSON.stringify(id)} not found.`)
    ;(error as any).code = 'MODULE_NOT_FOUND'
    throw error
  }

  // actually resolve
  // Search in the root directory first, and fallback to the default require paths.
  return _require.resolve(id, { paths: [root, _dirname] })
}

export function emptyCssComments(raw: string): string {
  return raw.replace(multilineCommentsRE, blankReplacer)
}

function backwardCompatibleWorkerPlugins(plugins: any) {
  if (Array.isArray(plugins)) {
    return plugins
  }
  if (typeof plugins === 'function') {
    return plugins()
  }
  return []
}

type DeepWritable<T> =
  T extends ReadonlyArray<unknown>
    ? { -readonly [P in keyof T]: DeepWritable<T[P]> }
    : T extends RegExp
      ? RegExp
      : T[keyof T] extends Function
        ? T
        : { -readonly [P in keyof T]: DeepWritable<T[P]> }

export function deepClone<T>(value: T): DeepWritable<T> {
  if (Array.isArray(value)) {
    return value.map((v) => deepClone(v)) as DeepWritable<T>
  }
  if (isObject(value)) {
    const cloned: Record<string, any> = {}
    for (const key in value) {
      cloned[key] = deepClone(value[key])
    }
    return cloned as DeepWritable<T>
  }
  if (typeof value === 'function') {
    return value as DeepWritable<T>
  }
  if (value instanceof RegExp) {
    return new RegExp(value) as DeepWritable<T>
  }
  if (typeof value === 'object' && value != null) {
    throw new Error('Cannot deep clone non-plain object')
  }
  return value as DeepWritable<T>
}

type MaybeFallback<D, V> = undefined extends V ? Exclude<V, undefined> | D : V

type MergeWithDefaultsResult<D, V> =
  Equal<D, undefined> extends true
    ? V
    : D extends Function | Array<any>
      ? MaybeFallback<D, V>
      : V extends Function | Array<any>
        ? MaybeFallback<D, V>
        : D extends Record<string, any>
          ? V extends Record<string, any>
            ? {
                [K in keyof D | keyof V]: K extends keyof D
                  ? K extends keyof V
                    ? MergeWithDefaultsResult<D[K], V[K]>
                    : D[K]
                  : K extends keyof V
                    ? V[K]
                    : never
              }
            : MaybeFallback<D, V>
          : MaybeFallback<D, V>

function mergeWithDefaultsRecursively<
  D extends Record<string, any>,
  V extends Record<string, any>,
>(defaults: D, values: V): MergeWithDefaultsResult<D, V> {
  const merged: Record<string, any> = defaults
  for (const key in values) {
    const value = values[key]
    // let null to set the value (e.g. `server.watch: null`)
    if (value === undefined) continue

    const existing = merged[key]
    if (existing === undefined) {
      merged[key] = value
      continue
    }

    if (isObject(existing) && isObject(value)) {
      merged[key] = mergeWithDefaultsRecursively(existing, value)
      continue
    }

    // use replace even for arrays
    merged[key] = value
  }
  return merged as MergeWithDefaultsResult<D, V>
}

const environmentPathRE = /^environments\.[^.]+$/

export function mergeWithDefaults<
  D extends Record<string, any>,
  V extends Record<string, any>,
>(defaults: D, values: V): MergeWithDefaultsResult<DeepWritable<D>, V> {
  // NOTE: we need to clone the value here to avoid mutating the defaults
  const clonedDefaults = deepClone(defaults)
  return mergeWithDefaultsRecursively(clonedDefaults, values)
}

export function setupRollupOptionCompat<
  T extends Pick<BuildEnvironmentOptions, 'rollupOptions' | 'rolldownOptions'>,
>(
  buildConfig: T,
): asserts buildConfig is T & {
  rolldownOptions: Exclude<T['rolldownOptions'], undefined>
} {
  // if both rollupOptions and rolldownOptions are present,
  // ignore rollupOptions and use rolldownOptions
  buildConfig.rolldownOptions ??= buildConfig.rollupOptions

  // proxy rolldownOptions to rollupOptions
  Object.defineProperty(buildConfig, 'rollupOptions', {
    get() {
      return buildConfig.rolldownOptions
    },
    set(newValue) {
      buildConfig.rolldownOptions = newValue
    },
    configurable: true,
    enumerable: true,
  })
}

const rollupOptionsRootPaths = new Set([
  'build',
  'worker',
  'optimizeDeps',
  'ssr.optimizeDeps',
])

export function hasBothRollupOptionsAndRolldownOptions(
  options: Record<string, any>,
): boolean {
  for (const opt of [
    options.build,
    options.worker,
    options.optimizeDeps,
    options.ssr?.optimizeDeps,
  ]) {
    if (
      opt != null &&
      opt.rollupOptions != null &&
      opt.rolldownOptions != null
    ) {
      return true
    }
  }
  return false
}

function mergeConfigRecursively(
  defaults: Record<string, any>,
  overrides: Record<string, any>,
  rootPath: string,
) {
  const merged: Record<string, any> = { ...defaults }
  if (rollupOptionsRootPaths.has(rootPath)) {
    setupRollupOptionCompat(merged)
  }

  for (const key in overrides) {
    const value = overrides[key]
    if (value == null) {
      continue
    }

    let existing = merged[key]
    if (key === 'rollupOptions' && rollupOptionsRootPaths.has(rootPath)) {
      // if both rollupOptions and rolldownOptions are present,
      // ignore rollupOptions and use rolldownOptions
      if (overrides.rolldownOptions) continue
      existing = merged.rolldownOptions
    }

    if (existing == null) {
      merged[key] = value
      continue
    }

    // fields that require special handling
    if (key === 'alias' && (rootPath === 'resolve' || rootPath === '')) {
      merged[key] = mergeAlias(existing, value)
      continue
    } else if (key === 'assetsInclude' && rootPath === '') {
      merged[key] = [].concat(existing, value)
      continue
    } else if (
      ((key === 'noExternal' &&
        (rootPath === 'ssr' || rootPath === 'resolve')) ||
        (key === 'allowedHosts' && rootPath === 'server')) &&
      (existing === true || value === true)
    ) {
      merged[key] = true
      continue
    } else if (key === 'plugins' && rootPath === 'worker') {
      merged[key] = () => [
        ...backwardCompatibleWorkerPlugins(existing),
        ...backwardCompatibleWorkerPlugins(value),
      ]
      continue
    } else if (key === 'server' && rootPath === 'server.hmr') {
      merged[key] = value
      continue
    }

    if (Array.isArray(existing) || Array.isArray(value)) {
      merged[key] = [...arraify(existing), ...arraify(value)]
      continue
    }
    if (isObject(existing) && isObject(value)) {
      merged[key] = mergeConfigRecursively(
        existing,
        value,
        // treat environment.* as root
        rootPath && !environmentPathRE.test(rootPath)
          ? `${rootPath}.${key}`
          : key,
      )
      continue
    }

    merged[key] = value
  }
  return merged
}

export function mergeConfig<
  D extends Record<string, any>,
  O extends Record<string, any>,
>(
  defaults: D extends Function ? never : D,
  overrides: O extends Function ? never : O,
  isRoot = true,
): Record<string, any> {
  if (typeof defaults === 'function' || typeof overrides === 'function') {
    throw new Error(`Cannot merge config in form of callback`)
  }

  return mergeConfigRecursively(defaults, overrides, isRoot ? '' : '.')
}

export function mergeAlias(
  a?: AliasOptions,
  b?: AliasOptions,
): AliasOptions | undefined {
  if (!a) return b
  if (!b) return a
  if (isObject(a) && isObject(b)) {
    return { ...a, ...b }
  }
  // the order is flipped because the alias is resolved from top-down,
  // where the later should have higher priority
  return [...normalizeAlias(b), ...normalizeAlias(a)]
}

export function normalizeAlias(o: AliasOptions = []): Alias[] {
  return Array.isArray(o)
    ? o.map(normalizeSingleAlias)
    : Object.keys(o).map((find) =>
        normalizeSingleAlias({
          find,
          replacement: (o as any)[find],
        }),
      )
}

// https://github.com/vitejs/vite/issues/1363
// work around https://github.com/rollup/plugins/issues/759
function normalizeSingleAlias({
  find,
  replacement,
  customResolver,
}: Alias): Alias {
  if (
    typeof find === 'string' &&
    find.endsWith('/') &&
    replacement.endsWith('/')
  ) {
    find = find.slice(0, find.length - 1)
    replacement = replacement.slice(0, replacement.length - 1)
  }

  const alias: Alias = {
    find,
    replacement,
  }
  if (customResolver) {
    alias.customResolver = customResolver
  }
  return alias
}

/**
 * Transforms transpiled code result where line numbers aren't altered,
 * so we can skip sourcemap generation during dev
 */
export function transformStableResult(
  s: MagicString,
  id: string,
  config: ResolvedConfig,
): TransformResult {
  return {
    code: s.toString(),
    map:
      config.command === 'build' && config.build.sourcemap
        ? s.generateMap({ hires: 'boundary', source: id })
        : null,
  }
}

type AsyncFlatten<T extends unknown[]> = T extends (infer U)[]
  ? Exclude<Awaited<U>, U[]>[]
  : never

export async function asyncFlatten<T extends unknown[]>(
  arr: T,
): Promise<AsyncFlatten<T>> {
  do {
    arr = (await Promise.all(arr)).flat(Infinity) as any
  } while (arr.some((v: any) => v?.then))
  return arr as unknown[] as AsyncFlatten<T>
}

// strip UTF-8 BOM
export function stripBomTag(content: string): string {
  if (content.charCodeAt(0) === 0xfeff) {
    return content.slice(1)
  }

  return content
}

const windowsDrivePathPrefixRE = /^[A-Za-z]:[/\\]/

/**
 * path.isAbsolute also returns true for drive relative paths on windows (e.g. /something)
 * this function returns false for them but true for absolute paths (e.g. C:/something)
 */
export const isNonDriveRelativeAbsolutePath = (p: string): boolean => {
  if (!isWindows) return p[0] === '/'
  return windowsDrivePathPrefixRE.test(p)
}

/**
 * Determine if a file is being requested with the correct case, to ensure
 * consistent behavior between dev and prod and across operating systems.
 */
export function shouldServeFile(filePath: string, root: string): boolean {
  // can skip case check on Linux
  if (!isCaseInsensitiveFS) return true

  return hasCorrectCase(filePath, root)
}

/**
 * Note that we can't use realpath here, because we don't want to follow
 * symlinks.
 */
function hasCorrectCase(file: string, assets: string): boolean {
  if (file === assets) return true

  const parent = path.dirname(file)

  if (fs.readdirSync(parent).includes(path.basename(file))) {
    return hasCorrectCase(parent, assets)
  }

  return false
}

export function joinUrlSegments(a: string, b: string): string {
  if (!a || !b) {
    return a || b || ''
  }
  if (a.endsWith('/')) {
    a = a.substring(0, a.length - 1)
  }
  if (b[0] !== '/') {
    b = '/' + b
  }
  return a + b
}

export function removeLeadingSlash(str: string): string {
  return str[0] === '/' ? str.slice(1) : str
}

export function stripBase(path: string, base: string): string {
  if (path === base) {
    return '/'
  }
  const devBase = withTrailingSlash(base)
  return path.startsWith(devBase) ? path.slice(devBase.length - 1) : path
}

export function arrayEqual(a: any[], b: any[]): boolean {
  if (a === b) return true
  if (a.length !== b.length) return false
  for (let i = 0; i < a.length; i++) {
    if (a[i] !== b[i]) return false
  }
  return true
}

export function evalValue<T = any>(rawValue: string): T {
  const fn = new Function(`
    var console, exports, global, module, process, require
    return (\n${rawValue}\n)
  `)
  return fn()
}

export function getNpmPackageName(importPath: string): string | null {
  const parts = importPath.split('/')
  if (parts[0][0] === '@') {
    if (!parts[1]) return null
    return `${parts[0]}/${parts[1]}`
  } else {
    return parts[0]
  }
}

export function getPkgName(name: string): string | undefined {
  return name[0] === '@' ? name.split('/')[1] : name
}

const escapeRegexRE = /[-/\\^$*+?.()|[\]{}]/g
export function escapeRegex(str: string): string {
  return str.replace(escapeRegexRE, '\\$&')
}

type CommandType = 'install' | 'uninstall' | 'update'
export function getPackageManagerCommand(
  type: CommandType = 'install',
): string {
  const packageManager =
    process.env.npm_config_user_agent?.split(' ')[0].split('/')[0] || 'npm'
  switch (type) {
    case 'install':
      return packageManager === 'npm' ? 'npm install' : `${packageManager} add`
    case 'uninstall':
      return packageManager === 'npm'
        ? 'npm uninstall'
        : `${packageManager} remove`
    case 'update':
      return packageManager === 'yarn'
        ? 'yarn upgrade'
        : `${packageManager} update`
    default:
      throw new TypeError(`Unknown command type: ${type}`)
  }
}

export function isDevServer(
  server: ViteDevServer | PreviewServer,
): server is ViteDevServer {
  return 'pluginContainer' in server
}

export function createSerialPromiseQueue<T>(): {
  run(f: () => Promise<T>): Promise<T>
} {
  let previousTask: Promise<[unknown, Awaited<T>]> | undefined

  return {
    async run(f) {
      const thisTask = f()
      // wait for both the previous task and this task
      // so that this function resolves in the order this function is called
      const depTasks = Promise.all([previousTask, thisTask])
      previousTask = depTasks

      const [, result] = await depTasks

      // this task was the last one, clear `previousTask` to free up memory
      if (previousTask === depTasks) {
        previousTask = undefined
      }

      return result
    },
  }
}

export function sortObjectKeys<T extends Record<string, any>>(obj: T): T {
  const sorted: Record<string, any> = {}
  for (const key of Object.keys(obj).sort()) {
    sorted[key] = obj[key]
  }
  return sorted as T
}

export function displayTime(time: number): string {
  // display: {X}ms
  if (time < 1000) {
    return `${time}ms`
  }

  time = time / 1000

  // display: {X}s
  if (time < 60) {
    return `${time.toFixed(2)}s`
  }

  // Calculate total minutes and remaining seconds
  const mins = Math.floor(time / 60)
  const seconds = Math.round(time % 60)

  // Handle case where seconds rounds to 60
  if (seconds === 60) {
    return `${mins + 1}m`
  }

  // display: {X}m {Y}s
  return `${mins}m${seconds < 1 ? '' : ` ${seconds}s`}`
}

/**
 * Encodes the URI path portion (ignores part after ? or #)
 */
export function encodeURIPath(uri: string): string {
  if (uri.startsWith('data:')) return uri
  const filePath = cleanUrl(uri)
  const postfix = filePath !== uri ? uri.slice(filePath.length) : ''
  return encodeURI(filePath) + postfix
}

/**
 * Like `encodeURIPath`, but only replacing `%` as `%25`. This is useful for environments
 * that can handle un-encoded URIs, where `%` is the only ambiguous character.
 */
export function partialEncodeURIPath(uri: string): string {
  if (uri.startsWith('data:')) return uri
  const filePath = cleanUrl(uri)
  const postfix = filePath !== uri ? uri.slice(filePath.length) : ''
  return filePath.replaceAll('%', '%25') + postfix
}

export function decodeURIIfPossible(input: string): string | undefined {
  try {
    return decodeURI(input)
  } catch {
    // url is malformed, probably a interpolate syntax of template engines
    return
  }
}

type SigtermCallback = (signal?: 'SIGTERM', exitCode?: number) => Promise<void>

// Use a shared callback when attaching sigterm listeners to avoid `MaxListenersExceededWarning`
const sigtermCallbacks = new Set<SigtermCallback>()
const parentSigtermCallback: SigtermCallback = async (signal, exitCode) => {
  await Promise.all([...sigtermCallbacks].map((cb) => cb(signal, exitCode)))
}

export const setupSIGTERMListener = (
  callback: (signal?: 'SIGTERM', exitCode?: number) => Promise<void>,
): void => {
  if (sigtermCallbacks.size === 0) {
    process.once('SIGTERM', parentSigtermCallback)
    if (process.env.CI !== 'true') {
      process.stdin.on('end', parentSigtermCallback)
    }
  }
  sigtermCallbacks.add(callback)
}

export const teardownSIGTERMListener = (
  callback: Parameters<typeof setupSIGTERMListener>[0],
): void => {
  sigtermCallbacks.delete(callback)
  if (sigtermCallbacks.size === 0) {
    process.off('SIGTERM', parentSigtermCallback)
    if (process.env.CI !== 'true') {
      process.stdin.off('end', parentSigtermCallback)
    }
  }
}

export function getServerUrlByHost(
  resolvedUrls: ResolvedServerUrls | null,
  host: CommonServerOptions['host'],
): string | undefined {
  if (typeof host === 'string') {
    const matchedUrl = [
      ...(resolvedUrls?.local ?? []),
      ...(resolvedUrls?.network ?? []),
    ].find((url) => url.includes(host))
    if (matchedUrl) {
      return matchedUrl
    }
  }
  return resolvedUrls?.local[0] ?? resolvedUrls?.network[0]
}

let lastDateNow = 0
/**
 * Similar to `Date.now()`, but strictly monotonically increasing.
 *
 * This function will never return the same value.
 * Thus, the value may differ from the actual time.
 *
 * related: https://github.com/vitejs/vite/issues/19804
 */
export function monotonicDateNow(): number {
  const now = Date.now()
  if (now > lastDateNow) {
    lastDateNow = now
    return lastDateNow
  }

  lastDateNow++
  return lastDateNow
}<|MERGE_RESOLUTION|>--- conflicted
+++ resolved
@@ -181,15 +181,9 @@
 
 const _dirname = path.dirname(fileURLToPath(/** #__KEEP__ */ import.meta.url))
 
-<<<<<<< HEAD
 // https://github.com/rolldown/rolldown/blob/62fba31428af244f871f0e119ed43936ee5d01fd/packages/rolldown/src/log/logger.ts#L64
 export const rollupVersion = '4.23.0'
 export { VERSION as rolldownVersion } from 'rolldown'
-=======
-// NOTE: we don't use VERSION variable exported from rollup to avoid importing rollup in dev
-export const rollupVersion: string =
-  resolvePackageData('rollup', _dirname, true)?.data.version ?? ''
->>>>>>> dad76436
 
 // set in bin/vite.js
 const filter = process.env.VITE_DEBUG_FILTER
