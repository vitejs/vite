--- conflicted
+++ resolved
@@ -1180,7 +1180,6 @@
   return content
 }
 
-<<<<<<< HEAD
 export function getDepsCacheSuffix(
   config: ResolvedConfig,
   ssr: boolean
@@ -1197,7 +1196,8 @@
     suffix += '_ssr'
   }
   return suffix
-=======
+}
+
 const windowsDrivePathPrefixRE = /^[A-Za-z]:[/\\]/
 
 /**
@@ -1207,5 +1207,4 @@
 export const isNonDriveRelativeAbsolutePath = (p: string): boolean => {
   if (!isWindows) return p.startsWith('/')
   return windowsDrivePathPrefixRE.test(p)
->>>>>>> f5427279
 }