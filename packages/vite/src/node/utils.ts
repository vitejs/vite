--- conflicted
+++ resolved
@@ -525,8 +525,6 @@
   }
 }
 
-<<<<<<< HEAD
-=======
 export function removeDirSync(dir: string) {
   if (fs.existsSync(dir)) {
     const rmSync = fs.rmSync ?? fs.rmdirSync // TODO: Remove after support for Node 12 is dropped
@@ -537,7 +535,6 @@
 export const removeDir = isWindows
   ? promisify(gracefulRemoveDir)
   : removeDirSync
->>>>>>> c1e0132e
 export const renameDir = isWindows ? promisify(gracefulRename) : fs.renameSync
 
 export function ensureWatchedFile(
