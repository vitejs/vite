import { cac } from 'cac'
import chalk from 'chalk'
import { BuildOptions } from './build'
import { ServerOptions } from './server'
import { createLogger, LogLevel } from './logger'
import { resolveConfig } from '.'

const cli = cac('vite')

// global options
interface GlobalCLIOptions {
  '--'?: string[]
  debug?: boolean | string
  d?: boolean | string
  filter?: string
  f?: string
  config?: string
  c?: boolean | string
  root?: string
  r?: string
  mode?: string
  m?: string
  logLevel?: LogLevel
  l?: LogLevel
  clearScreen?: boolean
}

/**
 * removing global flags before passing as command specific sub-configs
 */
function cleanOptions(options: GlobalCLIOptions) {
  const ret = { ...options }
  delete ret['--']
  delete ret.debug
  delete ret.d
  delete ret.filter
  delete ret.f
  delete ret.config
  delete ret.c
  delete ret.root
  delete ret.r
  delete ret.mode
  delete ret.m
  delete ret.logLevel
  delete ret.l
  delete ret.clearScreen
  return ret
}

cli
  .option('-c, --config <file>', `[string] use specified config file`)
  .option('-r, --root <path>', `[string] use specified root directory`)
  .option('-l, --logLevel <level>', `[string] silent | error | warn | all`)
  .option('--clearScreen', `[boolean] allow/disable clear screen when logging`)
  .option('-d, --debug [feat]', `[string | boolean] show debug logs`)
  .option('-f, --filter <filter>', `[string] filter debug logs`)

// dev
cli
  .command('[root]') // default command
  .alias('serve')
  .option('--host <host>', `[string] specify hostname`)
  .option('--port <port>', `[number] specify port`)
  .option('--https', `[boolean] use TLS + HTTP/2`)
  .option('--open [browser]', `[boolean | string] open browser on startup`)
  .option('--cors', `[boolean] enable CORS`)
  .option('--strictPort', `[boolean] exit if specified port is already in use`)
  .option('-m, --mode <mode>', `[string] set env mode`)
  .option(
    '--force',
    `[boolean] force the optimizer to ignore the cache and re-bundle`
  )
  .action(async (root: string, options: ServerOptions & GlobalCLIOptions) => {
    // output structure is preserved even after bundling so require()
    // is ok here
    const { createServer } = await import('./server')
    try {
      const server = await createServer({
        root,
        mode: options.mode,
        configFile: options.config,
        logLevel: options.logLevel,
        clearScreen: options.clearScreen,
        server: cleanOptions(options) as ServerOptions
      })
      await server.listen()
    } catch (e) {
      createLogger(options.logLevel).error(
        chalk.red(`error when starting dev server:\n${e.stack}`)
      )
      process.exit(1)
    }
  })

// build
cli
  .command('build [root]')
  .option('--base <path>', `[string] public base path (default: /)`)
  .option('--target <target>', `[string] transpile target (default: 'modules')`)
  .option('--outDir <dir>', `[string] output directory (default: dist)`)
  .option(
    '--assetsDir <dir>',
    `[string] directory under outDir to place assets in (default: _assets)`
  )
  .option(
    '--assetsInlineLimit <number>',
    `[number] static asset base64 inline threshold in bytes (default: 4096)`
  )
  .option('--ssr', `[boolean] build for server-side rendering`)
  .option(
    '--sourcemap',
    `[boolean] output source maps for build (default: false)`
  )
  .option(
    '--minify [minifier]',
    `[boolean | "terser" | "esbuild"] enable/disable minification, ` +
      `or specify minifier to use (default: terser)`
  )
  .option('--manifest', `[boolean] emit build manifest json`)
<<<<<<< HEAD
  .option('--watch', `[boolean] rebuilds when modules have changed on disk.`)
=======
  .option(
    '--emptyOutDir',
    `[boolean] force empty outDir when it's outside of root`
  )
>>>>>>> 12b706d6
  .option('-m, --mode <mode>', `[string] set env mode`)
  .action(async (root: string, options: BuildOptions & GlobalCLIOptions) => {
    const { build } = await import('./build')
    try {
      await build({
        root,
        mode: options.mode,
        configFile: options.config,
        logLevel: options.logLevel,
        clearScreen: options.clearScreen,
        build: cleanOptions(options) as BuildOptions
      })
    } catch (e) {
      createLogger(options.logLevel).error(
        chalk.red(`error during build:\n${e.stack}`)
      )
      process.exit(1)
    }
  })

// optimize
cli
  .command('optimize [root]')
  .option(
    '--force',
    `[boolean] force the optimizer to ignore the cache and re-bundle`
  )
  .action(
    async (root: string, options: { force?: boolean } & GlobalCLIOptions) => {
      const { optimizeDeps } = await import('./optimizer')
      try {
        const config = await resolveConfig(
          {
            root,
            configFile: options.config,
            logLevel: options.logLevel
          },
          'build',
          'development'
        )
        await optimizeDeps(config, options.force, true)
      } catch (e) {
        createLogger(options.logLevel).error(
          chalk.red(`error when optimizing deps:\n${e.stack}`)
        )
        process.exit(1)
      }
    }
  )

cli.help()
cli.version(require('../../package.json').version)

cli.parse()<|MERGE_RESOLUTION|>--- conflicted
+++ resolved
@@ -117,14 +117,11 @@
       `or specify minifier to use (default: terser)`
   )
   .option('--manifest', `[boolean] emit build manifest json`)
-<<<<<<< HEAD
   .option('--watch', `[boolean] rebuilds when modules have changed on disk.`)
-=======
   .option(
     '--emptyOutDir',
     `[boolean] force empty outDir when it's outside of root`
   )
->>>>>>> 12b706d6
   .option('-m, --mode <mode>', `[string] set env mode`)
   .action(async (root: string, options: BuildOptions & GlobalCLIOptions) => {
     const { build } = await import('./build')
