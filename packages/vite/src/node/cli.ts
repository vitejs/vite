import { performance } from 'perf_hooks'
import { cac } from 'cac'
import colors from 'picocolors'
import type { BuildOptions } from './build'
import type { ServerOptions } from './server'
import type { LogLevel } from './logger'
import { createLogger } from './logger'
import { VERSION } from './constants'
import { resolveConfig } from '.'

const cli = cac('vite')

// global options
interface GlobalCLIOptions {
  '--'?: string[]
  c?: boolean | string
  config?: string
  base?: string
  l?: LogLevel
  logLevel?: LogLevel
  clearScreen?: boolean
  d?: boolean | string
  debug?: boolean | string
  f?: string
  filter?: string
  m?: string
  mode?: string
}

/**
 * removing global flags before passing as command specific sub-configs
 */
function cleanOptions<Options extends GlobalCLIOptions>(
  options: Options
): Omit<Options, keyof GlobalCLIOptions> {
  const ret = { ...options }
  delete ret['--']
  delete ret.c
  delete ret.config
  delete ret.base
  delete ret.l
  delete ret.logLevel
  delete ret.clearScreen
  delete ret.d
  delete ret.debug
  delete ret.f
  delete ret.filter
  delete ret.m
  delete ret.mode
  return ret
}

cli
  .option('-c, --config <file>', `[string] use specified config file`)
  .option('--base <path>', `[string] public base path (default: /)`)
  .option('-l, --logLevel <level>', `[string] info | warn | error | silent`)
  .option('--clearScreen', `[boolean] allow/disable clear screen when logging`)
  .option('-d, --debug [feat]', `[string | boolean] show debug logs`)
  .option('-f, --filter <filter>', `[string] filter debug logs`)
  .option('-m, --mode <mode>', `[string] set env mode`)

// dev
cli
  .command('[root]', 'start dev server') // default command
  .alias('serve') // the command is called 'serve' in Vite's API
  .alias('dev') // alias to align with the script name
  .option('--host [host]', `[string] specify hostname`)
  .option('--port <port>', `[number] specify port`)
  .option('--https', `[boolean] use TLS + HTTP/2`)
  .option('--open [path]', `[boolean | string] open browser on startup`)
  .option('--cors', `[boolean] enable CORS`)
  .option('--strictPort', `[boolean] exit if specified port is already in use`)
  .option(
    '--force',
    `[boolean] force the optimizer to ignore the cache and re-bundle`
  )
  .action(async (root: string, options: ServerOptions & GlobalCLIOptions) => {
    // output structure is preserved even after bundling so require()
    // is ok here
    const { createServer } = await import('./server')
    try {
      const server = await createServer({
        root,
        base: options.base,
        mode: options.mode,
        configFile: options.config,
        logLevel: options.logLevel,
        clearScreen: options.clearScreen,
        server: cleanOptions(options)
      })

      if (!server.httpServer) {
        throw new Error('HTTP server not available')
      }

      await server.listen()

      const info = server.config.logger.info

      const { version } = require('vite/package.json')

      // @ts-ignore
      const viteStartTime = global.__vite_start_time ?? false
      const startupDurationString = viteStartTime
        ? colors.dim(
            `ready in ${colors.white(
              colors.bold(Math.ceil(performance.now() - viteStartTime))
            )} ms`
          )
        : ''

      info(
<<<<<<< HEAD
        `\n  ${colors.green(
          `${colors.bold('VITE')} v${version}`
        )}  ${startupDurationString}\n`,
        { clear: !server.config.logger.hasWarned }
=======
        colors.cyan(`\n  vite v${VERSION}`) +
          colors.green(` dev server running at:\n`),
        {
          clear: !server.config.logger.hasWarned
        }
>>>>>>> 45dba509
      )

      server.printUrls()
    } catch (e) {
      createLogger(options.logLevel).error(
        colors.red(`error when starting dev server:\n${e.stack}`),
        { error: e }
      )
      process.exit(1)
    }
  })

// build
cli
  .command('build [root]', 'build for production')
  .option('--target <target>', `[string] transpile target (default: 'modules')`)
  .option('--outDir <dir>', `[string] output directory (default: dist)`)
  .option(
    '--assetsDir <dir>',
    `[string] directory under outDir to place assets in (default: assets)`
  )
  .option(
    '--assetsInlineLimit <number>',
    `[number] static asset base64 inline threshold in bytes (default: 4096)`
  )
  .option(
    '--ssr [entry]',
    `[string] build specified entry for server-side rendering`
  )
  .option(
    '--sourcemap',
    `[boolean] output source maps for build (default: false)`
  )
  .option(
    '--minify [minifier]',
    `[boolean | "terser" | "esbuild"] enable/disable minification, ` +
      `or specify minifier to use (default: esbuild)`
  )
  .option('--manifest [name]', `[boolean | string] emit build manifest json`)
  .option('--ssrManifest [name]', `[boolean | string] emit ssr manifest json`)
  .option(
    '--emptyOutDir',
    `[boolean] force empty outDir when it's outside of root`
  )
  .option('-w, --watch', `[boolean] rebuilds when modules have changed on disk`)
  .action(async (root: string, options: BuildOptions & GlobalCLIOptions) => {
    const { build } = await import('./build')
    const buildOptions: BuildOptions = cleanOptions(options)

    try {
      await build({
        root,
        base: options.base,
        mode: options.mode,
        configFile: options.config,
        logLevel: options.logLevel,
        clearScreen: options.clearScreen,
        build: buildOptions
      })
    } catch (e) {
      createLogger(options.logLevel).error(
        colors.red(`error during build:\n${e.stack}`),
        { error: e }
      )
      process.exit(1)
    }
  })

// optimize
cli
  .command('optimize [root]', 'pre-bundle dependencies')
  .option(
    '--force',
    `[boolean] force the optimizer to ignore the cache and re-bundle`
  )
  .action(
    async (root: string, options: { force?: boolean } & GlobalCLIOptions) => {
      const { optimizeDeps } = await import('./optimizer')
      try {
        const config = await resolveConfig(
          {
            root,
            base: options.base,
            configFile: options.config,
            logLevel: options.logLevel
          },
          'build',
          'development'
        )
        await optimizeDeps(config, options.force, true)
      } catch (e) {
        createLogger(options.logLevel).error(
          colors.red(`error when optimizing deps:\n${e.stack}`),
          { error: e }
        )
        process.exit(1)
      }
    }
  )

cli
  .command('preview [root]', 'locally preview production build')
  .option('--host [host]', `[string] specify hostname`)
  .option('--port <port>', `[number] specify port`)
  .option('--strictPort', `[boolean] exit if specified port is already in use`)
  .option('--https', `[boolean] use TLS + HTTP/2`)
  .option('--open [path]', `[boolean | string] open browser on startup`)
  .action(
    async (
      root: string,
      options: {
        host?: string | boolean
        port?: number
        https?: boolean
        open?: boolean | string
        strictPort?: boolean
      } & GlobalCLIOptions
    ) => {
      const { preview } = await import('./preview')
      try {
        const server = await preview({
          root,
          base: options.base,
          configFile: options.config,
          logLevel: options.logLevel,
          mode: options.mode,
          preview: {
            port: options.port,
            strictPort: options.strictPort,
            host: options.host,
            https: options.https,
            open: options.open
          }
        })
        server.printUrls()
      } catch (e) {
        createLogger(options.logLevel).error(
          colors.red(`error when starting preview server:\n${e.stack}`),
          { error: e }
        )
        process.exit(1)
      }
    }
  )

cli.help()
cli.version(VERSION)

cli.parse()<|MERGE_RESOLUTION|>--- conflicted
+++ resolved
@@ -97,8 +97,6 @@
 
       const info = server.config.logger.info
 
-      const { version } = require('vite/package.json')
-
       // @ts-ignore
       const viteStartTime = global.__vite_start_time ?? false
       const startupDurationString = viteStartTime
@@ -110,18 +108,10 @@
         : ''
 
       info(
-<<<<<<< HEAD
         `\n  ${colors.green(
-          `${colors.bold('VITE')} v${version}`
+          `${colors.bold('VITE')} v${VERSION}`
         )}  ${startupDurationString}\n`,
         { clear: !server.config.logger.hasWarned }
-=======
-        colors.cyan(`\n  vite v${VERSION}`) +
-          colors.green(` dev server running at:\n`),
-        {
-          clear: !server.config.logger.hasWarned
-        }
->>>>>>> 45dba509
       )
 
       server.printUrls()
