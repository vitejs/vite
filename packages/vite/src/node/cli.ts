import path from 'node:path'
import fs from 'node:fs'
import { performance } from 'node:perf_hooks'
import { cac } from 'cac'
import colors from 'picocolors'
import { VERSION } from './constants'
import type { BuildEnvironmentOptions } from './build'
import type { ServerOptions } from './server'
import type { CLIShortcut } from './shortcuts'
import type { LogLevel } from './logger'
import { createLogger } from './logger'
import type { InlineConfig } from './config'

function checkNodeVersion(nodeVersion: string): boolean {
  const currentVersion = nodeVersion.split('.')
  const major = parseInt(currentVersion[0], 10)
  const minor = parseInt(currentVersion[1], 10)
  const isSupported =
    (major === 20 && minor >= 19) || (major === 22 && minor >= 12) || major > 22
  return isSupported
}

if (!checkNodeVersion(process.versions.node)) {
  // eslint-disable-next-line no-console
  console.warn(
    colors.yellow(
      `You are using Node.js ${process.versions.node}. ` +
        `Vite requires Node.js version 20.19+ or 22.12+. ` +
        `Please upgrade your Node.js version.`,
    ),
  )
}

const cli = cac('vite')

// global options
interface GlobalCLIOptions {
  '--'?: string[]
  c?: boolean | string
  config?: string
  base?: string
  l?: LogLevel
  logLevel?: LogLevel
  clearScreen?: boolean
  configLoader?: 'bundle' | 'runner' | 'native'
  d?: boolean | string
  debug?: boolean | string
  f?: string
  filter?: string
  m?: string
  mode?: string
  force?: boolean
  w?: boolean
}

interface ExperimentalDevOptions {
  experimentalBundle?: boolean
}

interface BuilderCLIOptions {
  app?: boolean
}

let profileSession = global.__vite_profile_session
let profileCount = 0

export const stopProfiler = (
  log: (message: string) => void,
): void | Promise<void> => {
  if (!profileSession) return
  return new Promise((res, rej) => {
    profileSession!.post('Profiler.stop', (err: any, { profile }: any) => {
      // Write profile to disk, upload, etc.
      if (!err) {
        const outPath = path.resolve(
          `./vite-profile-${profileCount++}.cpuprofile`,
        )
        fs.writeFileSync(outPath, JSON.stringify(profile))
        log(
          colors.yellow(
            `CPU profile written to ${colors.white(colors.dim(outPath))}`,
          ),
        )
        profileSession = undefined
        res()
      } else {
        rej(err)
      }
    })
  })
}

const filterDuplicateOptions = <T extends object>(options: T) => {
  for (const [key, value] of Object.entries(options)) {
    if (Array.isArray(value)) {
      options[key as keyof T] = value[value.length - 1]
    }
  }
}
/**
 * removing global flags before passing as command specific sub-configs
 */
function cleanGlobalCLIOptions<Options extends GlobalCLIOptions>(
  options: Options,
): Omit<Options, keyof GlobalCLIOptions> {
  const ret = { ...options }
  delete ret['--']
  delete ret.c
  delete ret.config
  delete ret.base
  delete ret.l
  delete ret.logLevel
  delete ret.clearScreen
  delete ret.configLoader
  delete ret.d
  delete ret.debug
  delete ret.f
  delete ret.filter
  delete ret.m
  delete ret.mode
  delete ret.force
  delete ret.w

  // convert the sourcemap option to a boolean if necessary
  if ('sourcemap' in ret) {
    const sourcemap = ret.sourcemap as `${boolean}` | 'inline' | 'hidden'
    ret.sourcemap =
      sourcemap === 'true'
        ? true
        : sourcemap === 'false'
          ? false
          : ret.sourcemap
  }
  if ('watch' in ret) {
    const watch = ret.watch
    ret.watch = watch ? {} : undefined
  }

  return ret
}

/**
 * removing builder flags before passing as command specific sub-configs
 */
function cleanBuilderCLIOptions<Options extends BuilderCLIOptions>(
  options: Options,
): Omit<Options, keyof BuilderCLIOptions> {
  const ret = { ...options }
  delete ret.app
  return ret
}

/**
 * host may be a number (like 0), should convert to string
 */
const convertHost = (v: any) => {
  if (typeof v === 'number') {
    return String(v)
  }
  return v
}

/**
 * base may be a number (like 0), should convert to empty string
 */
const convertBase = (v: any) => {
  if (v === 0) {
    return ''
  }
  return v
}

cli
  .option('-c, --config <file>', `[string] use specified config file`)
  .option('--base <path>', `[string] public base path (default: /)`, {
    type: [convertBase],
  })
  .option('-l, --logLevel <level>', `[string] info | warn | error | silent`)
  .option('--clearScreen', `[boolean] allow/disable clear screen when logging`)
  .option(
    '--configLoader <loader>',
    `[string] use 'bundle' to bundle the config with Rolldown, or 'runner' (experimental) to process it on the fly, or 'native' (experimental) to load using the native runtime (default: bundle)`,
  )
  .option('-d, --debug [feat]', `[string | boolean] show debug logs`)
  .option('-f, --filter <filter>', `[string] filter debug logs`)
  .option('-m, --mode <mode>', `[string] set env mode`)

// dev
cli
  .command('[root]', 'start dev server') // default command
  .alias('serve') // the command is called 'serve' in Vite's API
  .alias('dev') // alias to align with the script name
  .option('--host [host]', `[string] specify hostname`, { type: [convertHost] })
  .option('--port <port>', `[number] specify port`)
  .option('--open [path]', `[boolean | string] open browser on startup`)
  .option('--cors', `[boolean] enable CORS`)
  .option('--strictPort', `[boolean] exit if specified port is already in use`)
  .option(
    '--force',
    `[boolean] force the optimizer to ignore the cache and re-bundle`,
  )
  .option(
    '--experimentalBundle',
    `[boolean] use experimental full bundle mode (this is highly experimental)`,
  )
  .action(
    async (
      root: string,
      options: ServerOptions & ExperimentalDevOptions & GlobalCLIOptions,
    ) => {
      filterDuplicateOptions(options)
      // output structure is preserved even after bundling so require()
      // is ok here
      const { createServer } = await import('./server')
      try {
        const server = await createServer({
          root,
          base: options.base,
          mode: options.mode,
          configFile: options.config,
          configLoader: options.configLoader,
          logLevel: options.logLevel,
          clearScreen: options.clearScreen,
          server: cleanGlobalCLIOptions(options),
          forceOptimizeDeps: options.force,
          experimental: {
            bundledDev: options.experimentalBundle,
          },
        })

        if (!server.httpServer) {
          throw new Error('HTTP server not available')
        }

        await server.listen()

        const info = server.config.logger.info

        const modeString =
          options.mode && options.mode !== 'development'
            ? `  ${colors.bgGreen(` ${colors.bold(options.mode)} `)}`
            : ''
        const viteStartTime = global.__vite_start_time ?? false
        const startupDurationString = viteStartTime
          ? colors.dim(
              `ready in ${colors.reset(
                colors.bold(Math.ceil(performance.now() - viteStartTime)),
              )} ms`,
            )
          : ''
        const hasExistingLogs =
          process.stdout.bytesWritten > 0 || process.stderr.bytesWritten > 0

<<<<<<< HEAD
        info(
          `\n  ${colors.green(
            `${colors.bold('ROLLDOWN-VITE')} v${VERSION}`,
          )}${modeString}  ${startupDurationString}\n`,
          {
            clear: !hasExistingLogs,
          },
        )
=======
      info(
        `\n  ${colors.green(
          `${colors.bold('VITE')} v${VERSION}`,
        )}${modeString}  ${startupDurationString}\n`,
        {
          clear: !hasExistingLogs,
        },
      )
>>>>>>> 5d2c31f0

        server.printUrls()
        const customShortcuts: CLIShortcut<typeof server>[] = []
        if (profileSession) {
          customShortcuts.push({
            key: 'p',
            description: 'start/stop the profiler',
            async action(server) {
              if (profileSession) {
                await stopProfiler(server.config.logger.info)
              } else {
                const inspector = await import('node:inspector').then(
                  (r) => r.default,
                )
                await new Promise<void>((res) => {
                  profileSession = new inspector.Session()
                  profileSession.connect()
                  profileSession.post('Profiler.enable', () => {
                    profileSession!.post('Profiler.start', () => {
                      server.config.logger.info('Profiler started')
                      res()
                    })
                  })
                })
              }
            },
          })
        }
        server.bindCLIShortcuts({ print: true, customShortcuts })
      } catch (e) {
        const logger = createLogger(options.logLevel)
        logger.error(
          colors.red(`error when starting dev server:\n${e.stack}`),
          {
            error: e,
          },
        )
        await stopProfiler(logger.info)
        process.exit(1)
      }
    },
  )

// build
cli
  .command('build [root]', 'build for production')
  .option(
    '--target <target>',
    `[string] transpile target (default: 'baseline-widely-available')`,
  )
  .option('--outDir <dir>', `[string] output directory (default: dist)`)
  .option(
    '--assetsDir <dir>',
    `[string] directory under outDir to place assets in (default: assets)`,
  )
  .option(
    '--assetsInlineLimit <number>',
    `[number] static asset base64 inline threshold in bytes (default: 4096)`,
  )
  .option(
    '--ssr [entry]',
    `[string] build specified entry for server-side rendering`,
  )
  .option(
    '--sourcemap [output]',
    `[boolean | "inline" | "hidden"] output source maps for build (default: false)`,
  )
  .option(
    '--minify [minifier]',
    `[boolean | "terser" | "esbuild"] enable/disable minification, ` +
      `or specify minifier to use (default: esbuild)`,
  )
  .option('--manifest [name]', `[boolean | string] emit build manifest json`)
  .option('--ssrManifest [name]', `[boolean | string] emit ssr manifest json`)
  .option(
    '--emptyOutDir',
    `[boolean] force empty outDir when it's outside of root`,
  )
  .option('-w, --watch', `[boolean] rebuilds when modules have changed on disk`)
  .option('--app', `[boolean] same as \`builder: {}\``)
  .action(
    async (
      root: string,
      options: BuildEnvironmentOptions & BuilderCLIOptions & GlobalCLIOptions,
    ) => {
      filterDuplicateOptions(options)
      const { createBuilder } = await import('./build')

      const buildOptions: BuildEnvironmentOptions = cleanGlobalCLIOptions(
        cleanBuilderCLIOptions(options),
      )

      try {
        const inlineConfig: InlineConfig = {
          root,
          base: options.base,
          mode: options.mode,
          configFile: options.config,
          configLoader: options.configLoader,
          logLevel: options.logLevel,
          clearScreen: options.clearScreen,
          build: buildOptions,
          ...(options.app ? { builder: {} } : {}),
        }
        const builder = await createBuilder(inlineConfig, null)
        await builder.buildApp()
      } catch (e) {
        createLogger(options.logLevel).error(
          colors.red(`error during build:\n${e.stack}`),
          { error: e },
        )
        process.exit(1)
      } finally {
        await stopProfiler((message) =>
          createLogger(options.logLevel).info(message),
        )
      }
    },
  )

// optimize
cli
  .command(
    'optimize [root]',
    'pre-bundle dependencies (deprecated, the pre-bundle process runs automatically and does not need to be called)',
  )
  .option(
    '--force',
    `[boolean] force the optimizer to ignore the cache and re-bundle`,
  )
  .action(
    async (root: string, options: { force?: boolean } & GlobalCLIOptions) => {
      filterDuplicateOptions(options)
      const { resolveConfig } = await import('./config')
      const { optimizeDeps } = await import('./optimizer')
      try {
        const config = await resolveConfig(
          {
            root,
            base: options.base,
            configFile: options.config,
            configLoader: options.configLoader,
            logLevel: options.logLevel,
            mode: options.mode,
          },
          'serve',
        )
        await optimizeDeps(config, options.force, true)
      } catch (e) {
        createLogger(options.logLevel).error(
          colors.red(`error when optimizing deps:\n${e.stack}`),
          { error: e },
        )
        process.exit(1)
      }
    },
  )

// preview
cli
  .command('preview [root]', 'locally preview production build')
  .option('--host [host]', `[string] specify hostname`, { type: [convertHost] })
  .option('--port <port>', `[number] specify port`)
  .option('--strictPort', `[boolean] exit if specified port is already in use`)
  .option('--open [path]', `[boolean | string] open browser on startup`)
  .option('--outDir <dir>', `[string] output directory (default: dist)`)
  .action(
    async (
      root: string,
      options: {
        host?: string | boolean
        port?: number
        open?: boolean | string
        strictPort?: boolean
        outDir?: string
      } & GlobalCLIOptions,
    ) => {
      filterDuplicateOptions(options)
      const { preview } = await import('./preview')
      try {
        const server = await preview({
          root,
          base: options.base,
          configFile: options.config,
          configLoader: options.configLoader,
          logLevel: options.logLevel,
          mode: options.mode,
          build: {
            outDir: options.outDir,
          },
          preview: {
            port: options.port,
            strictPort: options.strictPort,
            host: options.host,
            open: options.open,
          },
        })
        server.printUrls()
        server.bindCLIShortcuts({ print: true })
      } catch (e) {
        createLogger(options.logLevel).error(
          colors.red(`error when starting preview server:\n${e.stack}`),
          { error: e },
        )
        process.exit(1)
      } finally {
        await stopProfiler((message) =>
          createLogger(options.logLevel).info(message),
        )
      }
    },
  )

cli.help()
cli.version(VERSION)

cli.parse()<|MERGE_RESOLUTION|>--- conflicted
+++ resolved
@@ -251,25 +251,14 @@
         const hasExistingLogs =
           process.stdout.bytesWritten > 0 || process.stderr.bytesWritten > 0
 
-<<<<<<< HEAD
         info(
           `\n  ${colors.green(
-            `${colors.bold('ROLLDOWN-VITE')} v${VERSION}`,
+            `${colors.bold('VITE')} v${VERSION}`,
           )}${modeString}  ${startupDurationString}\n`,
           {
             clear: !hasExistingLogs,
           },
         )
-=======
-      info(
-        `\n  ${colors.green(
-          `${colors.bold('VITE')} v${VERSION}`,
-        )}${modeString}  ${startupDurationString}\n`,
-        {
-          clear: !hasExistingLogs,
-        },
-      )
->>>>>>> 5d2c31f0
 
         server.printUrls()
         const customShortcuts: CLIShortcut<typeof server>[] = []
