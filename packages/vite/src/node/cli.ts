--- conflicted
+++ resolved
@@ -124,11 +124,8 @@
       `or specify minifier to use (default: terser)`
   )
   .option('--manifest', `[boolean] emit build manifest json`)
-<<<<<<< HEAD
   .option('--watch', `[boolean] rebuilds when modules have changed on disk.`)
-=======
   .option('--ssrManifest', `[boolean] emit ssr manifest json`)
->>>>>>> bc35fe99
   .option(
     '--emptyOutDir',
     `[boolean] force empty outDir when it's outside of root`
