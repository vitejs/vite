export * from './config'
export { createServer } from './server'
export { preview } from './preview'
export { build } from './build'
export { optimizeDeps } from './optimizer'
export { formatPostcssSourceMap } from './plugins/css'
export { transformWithEsbuild } from './plugins/esbuild'
export { resolvePackageEntry } from './plugins/resolve'
export { resolvePackageData } from './packages'
export * from './publicUtils'

// additional types
export type { FilterPattern } from './utils'
export type { CorsOptions, CorsOrigin, CommonServerOptions } from './http'
export type {
  ViteDevServer,
  ServerOptions,
  FileSystemServeOptions,
  ServerHook,
  ResolvedServerOptions,
  ResolvedServerUrls
} from './server'
export type {
  BuildOptions,
  LibraryOptions,
  LibraryFormats,
  RenderBuiltAssetUrl,
  ResolvedBuildOptions
} from './build'
export type {
  PreviewOptions,
  PreviewServer,
  PreviewServerHook,
  ResolvedPreviewOptions
} from './preview'
export type {
  DepOptimizationMetadata,
  DepOptimizationOptions,
  DepOptimizationConfig,
  DepOptimizationResult,
  DepOptimizationProcessing,
  OptimizedDepInfo,
  DepsOptimizer,
  ExportsData
} from './optimizer'
export type {
  ResolvedSSROptions,
  SsrDepOptimizationOptions,
  SSROptions,
  SSRFormat,
  SSRTarget
} from './ssr'
export type { Plugin, HookHandler } from './plugin'
export type { PackageCache, PackageData } from './packages'
export type {
  Logger,
  LogOptions,
  LogErrorOptions,
  LogLevel,
  LogType,
  LoggerOptions
} from './logger'
export type {
  IndexHtmlTransform,
  IndexHtmlTransformHook,
  IndexHtmlTransformContext,
  IndexHtmlTransformResult,
  HtmlTagDescriptor
} from './plugins/html'
export type { CSSOptions, CSSModulesOptions } from './plugins/css'
export type { ChunkMetadata } from './plugins/metadata'
export type { JsonOptions } from './plugins/json'
export type { TransformOptions as EsbuildTransformOptions } from 'esbuild'
export type { ESBuildOptions, ESBuildTransformResult } from './plugins/esbuild'
export type { Manifest, ManifestChunk } from './plugins/manifest'
export type { ResolveOptions, InternalResolveOptions } from './plugins/resolve'
export type { SplitVendorChunkCache } from './plugins/splitVendorChunk'
import type { ChunkMetadata } from './plugins/metadata'

export type {
  WebSocketServer,
  WebSocketClient,
  WebSocketCustomListener
} from './server/ws'
export type { PluginContainer } from './server/pluginContainer'
export type { ModuleGraph, ModuleNode, ResolvedUrl } from './server/moduleGraph'
export type { SendOptions } from './server/send'
export type { ProxyOptions } from './server/middlewares/proxy'
export type {
  TransformOptions,
  TransformResult
} from './server/transformRequest'
export type { HmrOptions, HmrContext } from './server/hmr'

export type {
  HMRPayload,
  ConnectedPayload,
  UpdatePayload,
  Update,
  FullReloadPayload,
  CustomPayload,
  PrunePayload,
  ErrorPayload
} from 'types/hmrPayload'
<<<<<<< HEAD
export type { CustomEventMap, InferCustomEventPayload } from 'types/customEvent'
=======
export type {
  CustomEventMap,
  InferCustomEventPayload,
  InvalidatePayload
} from 'types/customEvent'
// [deprecated: use vite/client/types instead]
>>>>>>> 931d69b4
export type {
  ImportGlobFunction,
  ImportGlobEagerFunction,
  ImportGlobOptions,
  GeneralImportGlobOptions,
  KnownAsTypeMap
} from 'types/importGlob'

// dep types
export type {
  AliasOptions,
  ResolverFunction,
  ResolverObject,
  Alias
} from 'dep-types/alias'
export type { Connect } from 'dep-types/connect'
export type { WebSocket, WebSocketAlias } from 'dep-types/ws'
export type { HttpProxy } from 'dep-types/http-proxy'
export type {
  FSWatcher,
  WatchOptions,
  AwaitWriteFinishOptions
} from 'dep-types/chokidar'
export type { Terser } from 'dep-types/terser'
export type { RollupCommonJSOptions } from 'dep-types/commonjs'
export type { RollupDynamicImportVarsOptions } from 'dep-types/dynamicImportVars'
export type { Matcher, AnymatchPattern, AnymatchFn } from 'dep-types/anymatch'

declare module 'rollup' {
  export interface RenderedChunk {
    viteMetadata: ChunkMetadata
  }
}<|MERGE_RESOLUTION|>--- conflicted
+++ resolved
@@ -102,16 +102,12 @@
   PrunePayload,
   ErrorPayload
 } from 'types/hmrPayload'
-<<<<<<< HEAD
-export type { CustomEventMap, InferCustomEventPayload } from 'types/customEvent'
-=======
 export type {
   CustomEventMap,
   InferCustomEventPayload,
   InvalidatePayload
 } from 'types/customEvent'
 // [deprecated: use vite/client/types instead]
->>>>>>> 931d69b4
 export type {
   ImportGlobFunction,
   ImportGlobEagerFunction,
