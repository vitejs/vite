--- conflicted
+++ resolved
@@ -6,11 +6,8 @@
   getPotentialTsSrcPaths,
   injectQuery,
   isWindows,
-<<<<<<< HEAD
+  posToNumber,
   replaceInCode,
-=======
-  posToNumber,
->>>>>>> 86bf776b
   resolveHostname
 } from '../utils'
 
