import { describe, expect, test } from 'vitest'
import {
  getPotentialTsSrcPaths,
  injectQuery,
  isWindows,
  resolveHostname
} from '../utils'

describe('injectQuery', () => {
  if (isWindows) {
    // this test will work incorrectly on unix systems
    test('normalize windows path', () => {
      expect(injectQuery('C:\\User\\Vite\\Project', 'direct')).toEqual(
        'C:/User/Vite/Project?direct'
      )
    })
  }

  test('path with multiple spaces', () => {
    expect(injectQuery('/usr/vite/path with space', 'direct')).toEqual(
      '/usr/vite/path with space?direct'
    )
  })

  test('path with multiple % characters', () => {
    expect(injectQuery('/usr/vite/not%20a%20space', 'direct')).toEqual(
      '/usr/vite/not%20a%20space?direct'
    )
  })

  test('path with %25', () => {
    expect(injectQuery('/usr/vite/%25hello%25', 'direct')).toEqual(
      '/usr/vite/%25hello%25?direct'
    )
  })

  test('path with unicode', () => {
    expect(injectQuery('/usr/vite/東京', 'direct')).toEqual(
      '/usr/vite/東京?direct'
    )
  })

  test('path with unicode, space, and %', () => {
    expect(injectQuery('/usr/vite/東京 %20 hello', 'direct')).toEqual(
      '/usr/vite/東京 %20 hello?direct'
    )
  })
})

describe('resolveHostname', () => {
  test('defaults to 127.0.0.1', () => {
    expect(resolveHostname(undefined)).toEqual({
      host: '127.0.0.1',
      name: 'localhost'
    })
  })

  test('accepts localhost', () => {
    expect(resolveHostname('localhost')).toEqual({
      host: 'localhost',
      name: 'localhost'
    })
  })
})

test('ts import of file with .js extension', () => {
  expect(getPotentialTsSrcPaths('test-file.js')).toEqual([
    'test-file.ts',
    'test-file.tsx'
  ])
})

test('ts import of file with .jsx extension', () => {
  expect(getPotentialTsSrcPaths('test-file.jsx')).toEqual(['test-file.tsx'])
})

test('ts import of file .mjs,.cjs extension', () => {
  expect(getPotentialTsSrcPaths('test-file.cjs')).toEqual([
    'test-file.cts',
    'test-file.ctsx'
  ])
  expect(getPotentialTsSrcPaths('test-file.mjs')).toEqual([
    'test-file.mts',
    'test-file.mtsx'
  ])
})

<<<<<<< HEAD
test('path with Unicode', () => {
  expect(injectQuery('/usr/vite/東京', 'direct')).toEqual(
    '/usr/vite/東京?direct'
  )
})

test('path with Unicode, space, and %', () => {
  expect(injectQuery('/usr/vite/東京 %20 hello', 'direct')).toEqual(
    '/usr/vite/東京 %20 hello?direct'
  )
=======
test('ts import of file with .js before extension', () => {
  expect(getPotentialTsSrcPaths('test-file.js.js')).toEqual([
    'test-file.js.ts',
    'test-file.js.tsx'
  ])
})

test('ts import of file with .js and query param', () => {
  expect(getPotentialTsSrcPaths('test-file.js.js?lee=123')).toEqual([
    'test-file.js.ts?lee=123',
    'test-file.js.tsx?lee=123'
  ])
>>>>>>> 50f8f3b5
})<|MERGE_RESOLUTION|>--- conflicted
+++ resolved
@@ -34,13 +34,13 @@
     )
   })
 
-  test('path with unicode', () => {
+  test('path with Unicode', () => {
     expect(injectQuery('/usr/vite/東京', 'direct')).toEqual(
       '/usr/vite/東京?direct'
     )
   })
 
-  test('path with unicode, space, and %', () => {
+  test('path with Unicode, space, and %', () => {
     expect(injectQuery('/usr/vite/東京 %20 hello', 'direct')).toEqual(
       '/usr/vite/東京 %20 hello?direct'
     )
@@ -85,18 +85,6 @@
   ])
 })
 
-<<<<<<< HEAD
-test('path with Unicode', () => {
-  expect(injectQuery('/usr/vite/東京', 'direct')).toEqual(
-    '/usr/vite/東京?direct'
-  )
-})
-
-test('path with Unicode, space, and %', () => {
-  expect(injectQuery('/usr/vite/東京 %20 hello', 'direct')).toEqual(
-    '/usr/vite/東京 %20 hello?direct'
-  )
-=======
 test('ts import of file with .js before extension', () => {
   expect(getPotentialTsSrcPaths('test-file.js.js')).toEqual([
     'test-file.js.ts',
@@ -109,5 +97,4 @@
     'test-file.js.ts?lee=123',
     'test-file.js.tsx?lee=123'
   ])
->>>>>>> 50f8f3b5
 })