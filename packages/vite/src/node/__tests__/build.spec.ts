import { resolve } from 'node:path'
import { fileURLToPath } from 'node:url'
import colors from 'picocolors'
import type { Logger } from 'vite'
import { describe, expect, test, vi } from 'vitest'
<<<<<<< HEAD
=======
import type { OutputOptions } from 'rollup'
>>>>>>> d5fe92cd
import type { LibraryFormats, LibraryOptions } from '../build'
import { resolveBuildOutputs, resolveLibFilename } from '../build'
import { createLogger } from '../logger'

const __dirname = resolve(fileURLToPath(import.meta.url), '..')

type FormatsToFileNames = [LibraryFormats, string][]
const baseLibOptions: LibraryOptions = {
  fileName: 'my-lib',
  entry: 'mylib.js'
}

describe('resolveBuildOutputs', () => {
  test('resolves outputs correctly', () => {
    const logger = createLogger()
    const libOptions: LibraryOptions = { ...baseLibOptions }
    const outputs: OutputOptions[] = [{ format: 'es' }]
    const resolvedOutputs = resolveBuildOutputs(outputs, libOptions, logger)

    expect(resolvedOutputs).toEqual([
      {
        format: 'es'
      }
    ])
  })

  test('resolves outputs from lib options', () => {
    const logger = createLogger()
    const libOptions: LibraryOptions = { ...baseLibOptions, name: 'lib' }
    const resolvedOutputs = resolveBuildOutputs(void 0, libOptions, logger)

    expect(resolvedOutputs).toEqual([
      {
        format: 'es'
      },
      {
        format: 'umd'
      }
    ])
  })

  test('does not change outputs when lib options are missing', () => {
    const logger = createLogger()
    const outputs: OutputOptions[] = [{ format: 'es' }]
    const resolvedOutputs = resolveBuildOutputs(outputs, false, logger)

    expect(resolvedOutputs).toEqual(outputs)
  })

  test('logs a warning when outputs is an array and formats are specified', () => {
    const logger = createLogger()
    const loggerSpy = vi.spyOn(logger, 'warn').mockImplementation(() => {})
    const libOptions: LibraryOptions = {
      ...baseLibOptions,
      formats: ['iife']
    }
    const outputs: OutputOptions[] = [{ format: 'es' }]

    resolveBuildOutputs(outputs, libOptions, logger)

    expect(loggerSpy).toHaveBeenCalledWith(
      expect.stringContaining('"build.lib.formats" will be ignored because')
    )
  })

  test('throws an error when lib.name is missing on iife format', () => {
    const logger = createLogger()
    const libOptions: LibraryOptions = {
      ...baseLibOptions,
      formats: ['iife']
    }
    const resolveBuild = () => resolveBuildOutputs(void 0, libOptions, logger)

    expect(resolveBuild).toThrowError(/Option "build\.lib\.name" is required/)
  })

  test('throws an error when lib.name is missing on umd format', () => {
    const logger = createLogger()
    const libOptions: LibraryOptions = { ...baseLibOptions, formats: ['umd'] }
    const resolveBuild = () => resolveBuildOutputs(void 0, libOptions, logger)

    expect(resolveBuild).toThrowError(/Option "build\.lib\.name" is required/)
  })

  test('throws an error when output.name is missing on iife format', () => {
    const logger = createLogger()
    const libOptions: LibraryOptions = { ...baseLibOptions }
    const outputs: OutputOptions[] = [{ format: 'iife' }]
    const resolveBuild = () => resolveBuildOutputs(outputs, libOptions, logger)

    expect(resolveBuild).toThrowError(
      /Entries in "build\.rollupOptions\.output" must specify "name"/
    )
  })

  test('throws an error when output.name is missing on umd format', () => {
    const logger = createLogger()
    const libOptions: LibraryOptions = { ...baseLibOptions }
    const outputs: OutputOptions[] = [{ format: 'umd' }]
    const resolveBuild = () => resolveBuildOutputs(outputs, libOptions, logger)

    expect(resolveBuild).toThrowError(
      /Entries in "build\.rollupOptions\.output" must specify "name"/
    )
  })
})

describe('resolveLibFilename', () => {
  test('custom filename function', () => {
    const filename = resolveLibFilename(
      {
        fileName: (format) => `custom-filename-function.${format}.js`,
        entry: 'mylib.js'
      },
      'es',
      'myLib',
      resolve(__dirname, 'packages/name')
    )

    expect(filename).toBe('custom-filename-function.es.js')
  })

  test('custom filename string', () => {
    const filename = resolveLibFilename(
      {
        fileName: 'custom-filename',
        entry: 'mylib.js'
      },
      'es',
      'myLib',
      resolve(__dirname, 'packages/name')
    )

    expect(filename).toBe('custom-filename.mjs')
  })

  test('package name as filename', () => {
    const filename = resolveLibFilename(
      {
        entry: 'mylib.js'
      },
      'es',
      'myLib',
      resolve(__dirname, 'packages/name')
    )

    expect(filename).toBe('mylib.mjs')
  })

  test('custom filename and no package name', () => {
    const filename = resolveLibFilename(
      {
        fileName: 'custom-filename',
        entry: 'mylib.js'
      },
      'es',
      'myLib',
      resolve(__dirname, 'packages/noname')
    )

    expect(filename).toBe('custom-filename.mjs')
  })

  test('missing filename', () => {
    expect(() => {
      resolveLibFilename(
        {
          entry: 'mylib.js'
        },
        'es',
        'myLib',
        resolve(__dirname, 'packages/noname')
      )
    }).toThrow()
  })

  test('commonjs package extensions', () => {
    const formatsToFilenames: FormatsToFileNames = [
      ['es', 'my-lib.mjs'],
      ['umd', 'my-lib.umd.js'],
      ['cjs', 'my-lib.js'],
      ['iife', 'my-lib.iife.js']
    ]

    for (const [format, expectedFilename] of formatsToFilenames) {
      const filename = resolveLibFilename(
        baseLibOptions,
        format,
        'myLib',
        resolve(__dirname, 'packages/noname')
      )

      expect(filename).toBe(expectedFilename)
    }
  })

  test('module package extensions', () => {
    const formatsToFilenames: FormatsToFileNames = [
      ['es', 'my-lib.js'],
      ['umd', 'my-lib.umd.cjs'],
      ['cjs', 'my-lib.cjs'],
      ['iife', 'my-lib.iife.js']
    ]

    for (const [format, expectedFilename] of formatsToFilenames) {
      const filename = resolveLibFilename(
        baseLibOptions,
        format,
        'myLib',
        resolve(__dirname, 'packages/module')
      )

      expect(expectedFilename).toBe(filename)
    }
  })

  test('multiple entries with aliases', () => {
    const libOptions: LibraryOptions = {
      entry: {
        entryA: 'entryA.js',
        entryB: 'entryB.js'
      }
    }

    const [fileName1, fileName2] = ['entryA', 'entryB'].map((entryAlias) =>
      resolveLibFilename(
        libOptions,
        'es',
        entryAlias,
        resolve(__dirname, 'packages/name')
      )
    )

    expect(fileName1).toBe('entryA.mjs')
    expect(fileName2).toBe('entryB.mjs')
  })

  test('multiple entries with aliases: custom filename function', () => {
    const libOptions: LibraryOptions = {
      entry: {
        entryA: 'entryA.js',
        entryB: 'entryB.js'
      },
      fileName: (format, entryAlias) =>
        `custom-filename-function.${entryAlias}.${format}.js`
    }

    const [fileName1, fileName2] = ['entryA', 'entryB'].map((entryAlias) =>
      resolveLibFilename(
        libOptions,
        'es',
        entryAlias,
        resolve(__dirname, 'packages/name')
      )
    )

    expect(fileName1).toBe('custom-filename-function.entryA.es.js')
    expect(fileName2).toBe('custom-filename-function.entryB.es.js')
  })

  test('multiple entries with aliases: custom filename string', () => {
    const libOptions: LibraryOptions = {
      entry: {
        entryA: 'entryA.js',
        entryB: 'entryB.js'
      },
      fileName: 'custom-filename'
    }

    const [fileName1, fileName2] = ['entryA', 'entryB'].map((entryAlias) =>
      resolveLibFilename(
        libOptions,
        'es',
        entryAlias,
        resolve(__dirname, 'packages/name')
      )
    )

    expect(fileName1).toBe('custom-filename.mjs')
    expect(fileName2).toBe('custom-filename.mjs')
  })

  test('multiple entries as array', () => {
    const libOptions: LibraryOptions = {
      entry: ['entryA.js', 'entryB.js']
    }

    const [fileName1, fileName2] = ['entryA', 'entryB'].map((entryAlias) =>
      resolveLibFilename(
        libOptions,
        'es',
        entryAlias,
        resolve(__dirname, 'packages/name')
      )
    )

    expect(fileName1).toBe('entryA.mjs')
    expect(fileName2).toBe('entryB.mjs')
  })

  test('multiple entries as array: custom filename function', () => {
    const libOptions: LibraryOptions = {
      entry: ['entryA.js', 'entryB.js'],
      fileName: (format, entryAlias) =>
        `custom-filename-function.${entryAlias}.${format}.js`
    }

    const [fileName1, fileName2] = ['entryA', 'entryB'].map((entryAlias) =>
      resolveLibFilename(
        libOptions,
        'es',
        entryAlias,
        resolve(__dirname, 'packages/name')
      )
    )

    expect(fileName1).toBe('custom-filename-function.entryA.es.js')
    expect(fileName2).toBe('custom-filename-function.entryB.es.js')
  })

  test('multiple entries as array: custom filename string', () => {
    const libOptions: LibraryOptions = {
      entry: ['entryA.js', 'entryB.js'],
      fileName: 'custom-filename'
    }

    const [fileName1, fileName2] = ['entryA', 'entryB'].map((entryAlias) =>
      resolveLibFilename(
        libOptions,
        'es',
        entryAlias,
        resolve(__dirname, 'packages/name')
      )
    )

    expect(fileName1).toBe('custom-filename.mjs')
    expect(fileName2).toBe('custom-filename.mjs')
  })
})

describe('resolveBuildOutputs', () => {
  test('default format: one entry', () => {
    const libOptions: LibraryOptions = {
      entry: 'entryA.js',
      name: 'entryA'
    }

    expect(resolveBuildOutputs(undefined, libOptions, {} as Logger)).toEqual([
      { format: 'es' },
      { format: 'umd' }
    ])
    expect(
      resolveBuildOutputs({ name: 'A' }, libOptions, {} as Logger)
    ).toEqual([
      { format: 'es', name: 'A' },
      { format: 'umd', name: 'A' }
    ])
    expect(
      resolveBuildOutputs([{ name: 'A' }], libOptions, {} as Logger)
    ).toEqual([{ name: 'A' }])
  })

  test('default format: multiple entries', () => {
    const libOptions: LibraryOptions = {
      entry: ['entryA.js', 'entryB.js']
    }

    expect(resolveBuildOutputs(undefined, libOptions, {} as Logger)).toEqual([
      { format: 'es' },
      { format: 'cjs' }
    ])
    expect(
      resolveBuildOutputs({ name: 'A' }, libOptions, {} as Logger)
    ).toEqual([
      { format: 'es', name: 'A' },
      { format: 'cjs', name: 'A' }
    ])
    expect(
      resolveBuildOutputs([{ name: 'A' }], libOptions, {} as Logger)
    ).toEqual([{ name: 'A' }])
  })

  test('umd or iife: should not support multiple entries', () => {
    ;['umd', 'iife'].forEach((format) => {
      expect(() =>
        resolveBuildOutputs(
          undefined,
          {
            entry: ['entryA.js', 'entryB.js'],
            formats: [format as LibraryFormats]
          },
          {} as Logger
        )
      ).toThrow(
        `Multiple entry points are not supported when output formats include "umd" or "iife".`
      )
    })
  })

  test('umd or iife: should define build.lib.name', () => {
    ;['umd', 'iife'].forEach((format) => {
      expect(() =>
        resolveBuildOutputs(
          undefined,
          {
            entry: 'entryA.js',
            formats: [format as LibraryFormats]
          },
          {} as Logger
        )
      ).toThrow(
        `Option "build.lib.name" is required when output formats include "umd" or "iife".`
      )
    })
  })

  test('array outputs: should ignore build.lib.formats', () => {
    // @ts-expect-error mock Logger
    const log = { warn: vi.fn() } as Logger
    expect(
      resolveBuildOutputs(
        [{ name: 'A' }],
        {
          entry: 'entryA.js',
          formats: ['es']
        },
        log
      )
    ).toEqual([{ name: 'A' }])
    expect(log.warn).toHaveBeenLastCalledWith(
      colors.yellow(
        `"build.lib.formats" will be ignored because "build.rollupOptions.output" is already an array format`
      )
    )
  })
})<|MERGE_RESOLUTION|>--- conflicted
+++ resolved
@@ -3,10 +3,7 @@
 import colors from 'picocolors'
 import type { Logger } from 'vite'
 import { describe, expect, test, vi } from 'vitest'
-<<<<<<< HEAD
-=======
 import type { OutputOptions } from 'rollup'
->>>>>>> d5fe92cd
 import type { LibraryFormats, LibraryOptions } from '../build'
 import { resolveBuildOutputs, resolveLibFilename } from '../build'
 import { createLogger } from '../logger'
@@ -438,7 +435,7 @@
     ).toEqual([{ name: 'A' }])
     expect(log.warn).toHaveBeenLastCalledWith(
       colors.yellow(
-        `"build.lib.formats" will be ignored because "build.rollupOptions.output" is already an array format`
+        `"build.lib.formats" will be ignored because "build.rollupOptions.output" is already an array format.`
       )
     )
   })
