--- conflicted
+++ resolved
@@ -865,9 +865,6 @@
   },
 )
 
-<<<<<<< HEAD
-test.skip('adjust worker build error for worker.format', async () => {
-=======
 test('sharedConfigBuild and emitAssets', async () => {
   const root = resolve(__dirname, 'fixtures/shared-config-build/emitAssets')
   const builder = await createBuilder({
@@ -935,8 +932,7 @@
   ])
 })
 
-test('adjust worker build error for worker.format', async () => {
->>>>>>> 19e089fe
+test.skip('adjust worker build error for worker.format', async () => {
   try {
     await build({
       root: resolve(__dirname, 'fixtures/worker-dynamic'),
