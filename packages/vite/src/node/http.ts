import fs, { promises as fsp } from 'fs'
import path from 'path'
<<<<<<< HEAD
import { OutgoingHttpHeaders as HttpServerHeaders, Server as HttpServer } from 'http'
import { ServerOptions as HttpsServerOptions } from 'https'
=======
import type { Server as HttpServer } from 'http'
import type { ServerOptions as HttpsServerOptions } from 'https'
>>>>>>> 79d13978
import { isObject } from './utils'
import type { ProxyOptions } from './server/middlewares/proxy'
import type { Connect } from 'types/connect'
import type { Logger } from './logger'

export interface CommonServerOptions {
  /**
   * Specify server port. Note if the port is already being used, Vite will
   * automatically try the next available port so this may not be the actual
   * port the server ends up listening on.
   */
  port?: number
  /**
   * If enabled, vite will exit if specified port is already in use
   */
  strictPort?: boolean
  /**
   * Specify which IP addresses the server should listen on.
   * Set to 0.0.0.0 to listen on all addresses, including LAN and public addresses.
   */
  host?: string | boolean
  /**
   * Enable TLS + HTTP/2.
   * Note: this downgrades to TLS only when the proxy option is also used.
   */
  https?: boolean | HttpsServerOptions
  /**
   * Open browser window on startup
   */
  open?: boolean | string
  /**
   * Configure custom proxy rules for the dev server. Expects an object
   * of `{ key: options }` pairs.
   * Uses [`http-proxy`](https://github.com/http-party/node-http-proxy).
   * Full options [here](https://github.com/http-party/node-http-proxy#options).
   *
   * Example `vite.config.js`:
   * ``` js
   * module.exports = {
   *   proxy: {
   *     // string shorthand
   *     '/foo': 'http://localhost:4567/foo',
   *     // with options
   *     '/api': {
   *       target: 'http://jsonplaceholder.typicode.com',
   *       changeOrigin: true,
   *       rewrite: path => path.replace(/^\/api/, '')
   *     }
   *   }
   * }
   * ```
   */
  proxy?: Record<string, string | ProxyOptions>
  /**
   * Configure CORS for the dev server.
   * Uses https://github.com/expressjs/cors.
   * Set to `true` to allow all methods from any origin, or configure separately
   * using an object.
   */
  cors?: CorsOptions | boolean,
  /**
   * Specify server response headers.
   */
  headers?: HttpServerHeaders
}

/**
 * https://github.com/expressjs/cors#configuration-options
 */
export interface CorsOptions {
  origin?:
    | CorsOrigin
    | ((origin: string, cb: (err: Error, origins: CorsOrigin) => void) => void)
  methods?: string | string[]
  allowedHeaders?: string | string[]
  exposedHeaders?: string | string[]
  credentials?: boolean
  maxAge?: number
  preflightContinue?: boolean
  optionsSuccessStatus?: number
}

export type CorsOrigin = boolean | string | RegExp | (string | RegExp)[]

export async function resolveHttpServer(
  { proxy }: CommonServerOptions,
  app: Connect.Server,
  httpsOptions?: HttpsServerOptions
): Promise<HttpServer> {
  if (!httpsOptions) {
    return require('http').createServer(app)
  }

  if (proxy) {
    // #484 fallback to http1 when proxy is needed.
    return require('https').createServer(httpsOptions, app)
  } else {
    return require('http2').createSecureServer(
      {
        ...httpsOptions,
        allowHTTP1: true
      },
      app
    )
  }
}

export async function resolveHttpsConfig(
  https?: boolean | HttpsServerOptions,
  cacheDir?: string
): Promise<HttpsServerOptions | undefined> {
  if (!https) return undefined

  const httpsOption = isObject(https) ? https : {}

  const { ca, cert, key, pfx } = httpsOption
  Object.assign(httpsOption, {
    ca: readFileIfExists(ca),
    cert: readFileIfExists(cert),
    key: readFileIfExists(key),
    pfx: readFileIfExists(pfx)
  })
  if (!httpsOption.key || !httpsOption.cert) {
    httpsOption.cert = httpsOption.key = await getCertificate(cacheDir)
  }
  return httpsOption
}

function readFileIfExists(value?: string | Buffer | any[]) {
  if (typeof value === 'string') {
    try {
      return fs.readFileSync(path.resolve(value as string))
    } catch (e) {
      return value
    }
  }
  return value
}

/**
 * https://github.com/webpack/webpack-dev-server/blob/master/lib/utils/createCertificate.js
 *
 * Copyright JS Foundation and other contributors
 * This source code is licensed under the MIT license found in the
 * LICENSE file at
 * https://github.com/webpack/webpack-dev-server/blob/master/LICENSE
 */
async function createCertificate() {
  const { generate } = await import('selfsigned')
  const pems = generate(null, {
    algorithm: 'sha256',
    days: 30,
    keySize: 2048,
    extensions: [
      // {
      //   name: 'basicConstraints',
      //   cA: true,
      // },
      {
        name: 'keyUsage',
        keyCertSign: true,
        digitalSignature: true,
        nonRepudiation: true,
        keyEncipherment: true,
        dataEncipherment: true
      },
      {
        name: 'extKeyUsage',
        serverAuth: true,
        clientAuth: true,
        codeSigning: true,
        timeStamping: true
      },
      {
        name: 'subjectAltName',
        altNames: [
          {
            // type 2 is DNS
            type: 2,
            value: 'localhost'
          },
          {
            type: 2,
            value: 'localhost.localdomain'
          },
          {
            type: 2,
            value: 'lvh.me'
          },
          {
            type: 2,
            value: '*.lvh.me'
          },
          {
            type: 2,
            value: '[::1]'
          },
          {
            // type 7 is IP
            type: 7,
            ip: '127.0.0.1'
          },
          {
            type: 7,
            ip: 'fe80::1'
          }
        ]
      }
    ]
  })
  return pems.private + pems.cert
}

async function getCertificate(cacheDir?: string) {
  if (!cacheDir) return await createCertificate()

  const cachePath = path.join(cacheDir, '_cert.pem')

  try {
    const [stat, content] = await Promise.all([
      fsp.stat(cachePath),
      fsp.readFile(cachePath, 'utf8')
    ])

    if (Date.now() - stat.ctime.valueOf() > 30 * 24 * 60 * 60 * 1000) {
      throw new Error('cache is outdated.')
    }

    return content
  } catch {
    const content = await createCertificate()
    fsp
      .mkdir(cacheDir, { recursive: true })
      .then(() => fsp.writeFile(cachePath, content))
      .catch(() => {})
    return content
  }
}

export async function httpServerStart(
  httpServer: HttpServer,
  serverOptions: {
    port: number
    strictPort: boolean | undefined
    host: string | undefined
    logger: Logger
  }
): Promise<number> {
  return new Promise((resolve, reject) => {
    let { port, strictPort, host, logger } = serverOptions

    const onError = (e: Error & { code?: string }) => {
      if (e.code === 'EADDRINUSE') {
        if (strictPort) {
          httpServer.removeListener('error', onError)
          reject(new Error(`Port ${port} is already in use`))
        } else {
          logger.info(`Port ${port} is in use, trying another one...`)
          httpServer.listen(++port, host)
        }
      } else {
        httpServer.removeListener('error', onError)
        reject(e)
      }
    }

    httpServer.on('error', onError)

    httpServer.listen(port, host, () => {
      httpServer.removeListener('error', onError)
      resolve(port)
    })
  })
}<|MERGE_RESOLUTION|>--- conflicted
+++ resolved
@@ -1,12 +1,7 @@
 import fs, { promises as fsp } from 'fs'
 import path from 'path'
-<<<<<<< HEAD
-import { OutgoingHttpHeaders as HttpServerHeaders, Server as HttpServer } from 'http'
-import { ServerOptions as HttpsServerOptions } from 'https'
-=======
-import type { Server as HttpServer } from 'http'
+import type { OutgoingHttpHeaders as HttpServerHeaders, Server as HttpServer } from 'http'
 import type { ServerOptions as HttpsServerOptions } from 'https'
->>>>>>> 79d13978
 import { isObject } from './utils'
 import type { ProxyOptions } from './server/middlewares/proxy'
 import type { Connect } from 'types/connect'
