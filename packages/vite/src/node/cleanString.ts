--- conflicted
+++ resolved
@@ -1,164 +1,5 @@
-<<<<<<< HEAD
-import type { RollupError } from 'rollup'
-import { multilineCommentsRE, singlelineCommentsRE } from './utils'
-
-// bank on the non-overlapping nature of regex matches and combine all filters into one giant regex
-// /`([^`\$\{\}]|\$\{(`|\g<1>)*\})*`/g can match nested string template
-// but js not support match expression(\g<0>). so clean string template(`...`) in other ways.
-const stringsRE = /(['"`])([^\1\r\n]|(?<=\\)\1)*\1/g
-const regexRE = /\/.*?(?<!\\)\/[gimsuy]*/gm
-const cleanerRE = new RegExp(
-  `${stringsRE.source}|${multilineCommentsRE.source}|${singlelineCommentsRE.source}`,
-  'g'
-)
-
-const blankReplacer = (s: string) => ' '.repeat(s.length)
-const stringBlankReplacer = (s: string) =>
-  `${s[0]}${'\0'.repeat(s.length - 2)}${s[0]}`
-
-export function emptyString(raw: string): string {
-  let res = raw
-    .replace(
-      cleanerRE,
-      (s: string) =>
-        s[0] === '`'
-          ? s // keep template literals as-is of lexer to percessed
-          : s[0] === '/'
-          ? blankReplacer(s) // comments
-          : stringBlankReplacer(s) // single or double quoted strings
-    )
-    .replace(regexRE, (s) => stringBlankReplacer(s))
-
-  let lastEnd = 0
-  let start = 0
-  while ((start = res.indexOf('`', lastEnd)) >= 0) {
-    let clean
-    ;[clean, lastEnd] = lexStringTemplateExpression(res, start)
-    res = replaceAt(res, start, lastEnd, clean)
-  }
-
-  return res
-}
-
-export function emptyCssComments(raw: string) {
-  return raw.replace(multilineCommentsRE, blankReplacer)
-}
-
-const enum LexerState {
-  // template string
-  inTemplateString,
-  inInterpolationExpression,
-  inObjectExpression,
-  // strings
-  inSingleQuoteString,
-  inDoubleQuoteString,
-  // comments
-  inMultilineCommentsRE,
-  inSinglelineCommentsRE
-}
-
-function replaceAt(
-  string: string,
-  start: number,
-  end: number,
-  replacement: string
-): string {
-  return string.slice(0, start) + replacement + string.slice(end)
-}
-
-/**
- * lex string template and clean it.
- */
-function lexStringTemplateExpression(
-  code: string,
-  start: number
-): [string, number] {
-  let state = LexerState.inTemplateString as LexerState
-  let clean = '`'
-  const opStack: LexerState[] = [state]
-
-  function pushStack(newState: LexerState) {
-    state = newState
-    opStack.push(state)
-  }
-
-  function popStack() {
-    opStack.pop()
-    state = opStack[opStack.length - 1]
-  }
-
-  let i = start + 1
-  outer: for (; i < code.length; i++) {
-    const char = code.charAt(i)
-
-    switch (state) {
-      case LexerState.inTemplateString:
-        if (char === '\\') {
-          clean += '\0\0'
-          i++
-          continue
-        }
-        if (char === '$' && code.charAt(i + 1) === '{') {
-          pushStack(LexerState.inInterpolationExpression)
-          clean += '${'
-          i++ // jump next
-        } else if (char === '`') {
-          popStack()
-          clean += char
-          if (opStack.length === 0) {
-            break outer
-          }
-        } else {
-          clean += '\0'
-        }
-        break
-      case LexerState.inInterpolationExpression:
-        if (char === '{') {
-          pushStack(LexerState.inObjectExpression)
-          clean += char
-        } else if (char === '}') {
-          popStack()
-          clean += char
-        } else if (char === '`') {
-          pushStack(LexerState.inTemplateString)
-          clean += char
-        } else {
-          clean += char
-        }
-        break
-      case LexerState.inObjectExpression:
-        if (char === '}') {
-          popStack()
-          clean += char
-        } else if (char === '`') {
-          pushStack(LexerState.inTemplateString)
-          clean += char
-        } else {
-          clean += char
-        }
-        break
-      default:
-        throw new Error('unknown string template lexer state')
-    }
-  }
-
-  if (opStack.length !== 0) {
-    error(start)
-  }
-
-  return [clean, i + 1]
-}
-
-function error(pos: number) {
-  const err = new Error(
-    `can not match string template expression.`
-  ) as RollupError
-  err.pos = pos
-  throw err
-=======
 import { multilineCommentsRE } from './utils'
 
 export function emptyCssComments(raw: string) {
   return raw.replace(multilineCommentsRE, (s) => ' '.repeat(s.length))
->>>>>>> 4ebd33a8
 }