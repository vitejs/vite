--- conflicted
+++ resolved
@@ -61,10 +61,6 @@
 
 /**
  * Starts the Vite server in preview mode, to simulate a production deployment
-<<<<<<< HEAD
-=======
- * @experimental
->>>>>>> 8220ee57
  */
 export async function preview(
   inlineConfig: InlineConfig = {}
