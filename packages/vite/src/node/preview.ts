--- conflicted
+++ resolved
@@ -40,13 +40,9 @@
 import type { InlineConfig, ResolvedConfig } from './config'
 import { DEFAULT_PREVIEW_PORT } from './constants'
 import type { RequiredExceptFor } from './typeUtils'
-<<<<<<< HEAD
-import { hostCheckMiddleware } from './server/middlewares/hostCheck'
+import { hostValidationMiddleware } from './server/middlewares/hostCheck'
 import { BasicMinimalPluginContext } from './server/pluginContainer'
 import type { MinimalPluginContextWithoutEnvironment } from './plugin'
-=======
-import { hostValidationMiddleware } from './server/middlewares/hostCheck'
->>>>>>> 44c6d011
 
 export interface PreviewOptions extends CommonServerOptions {}
 
