--- conflicted
+++ resolved
@@ -43,24 +43,17 @@
 export interface LoggerOptions {
   prefix?: string
   allowClearScreen?: boolean
+  logger?: Logger
 }
 
 export function createLogger(
   level: LogLevel = 'info',
-<<<<<<< HEAD
-  allowClearScreen = true,
-  customLogger?: Logger
-): Logger {
-  if (customLogger) {
-    return customLogger
-  }
-  
-=======
   options: LoggerOptions = {}
 ): Logger {
+  if (options.logger) {
+    return options.logger
+  }
   const { prefix = '[vite]', allowClearScreen = true } = options
-
->>>>>>> 5745a2e8
   const thresh = LogLevels[level]
   const clear =
     allowClearScreen && process.stdout.isTTY && !process.env.CI
