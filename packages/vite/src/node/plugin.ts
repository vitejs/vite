--- conflicted
+++ resolved
@@ -2,12 +2,9 @@
   CustomPluginOptions,
   ImportKind,
   LoadResult,
-<<<<<<< HEAD
+  MinimalPluginContext,
   ModuleType,
   ModuleTypeFilter,
-=======
-  MinimalPluginContext,
->>>>>>> 24692dbe
   ObjectHook,
   PluginContext,
   PluginContextMeta,
@@ -73,10 +70,6 @@
   viteVersion: string
 }
 
-<<<<<<< HEAD
-// Augment Rolldown types to have the PluginContextExtension
-declare module 'rolldown' {
-=======
 export interface ConfigPluginContext
   extends Omit<MinimalPluginContext, 'meta' | 'environment'> {
   meta: Omit<PluginContextMeta, 'watchMode'>
@@ -85,9 +78,8 @@
 export interface MinimalPluginContextWithoutEnvironment
   extends Omit<MinimalPluginContext, 'environment'> {}
 
-// Augment Rollup types to have the PluginContextExtension
-declare module 'rollup' {
->>>>>>> 24692dbe
+// Augment Rolldown types to have the PluginContextExtension
+declare module 'rolldown' {
   export interface MinimalPluginContext extends PluginContextExtension {}
   export interface PluginContextMeta extends PluginContextMetaExtension {}
 }
