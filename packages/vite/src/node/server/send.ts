--- conflicted
+++ resolved
@@ -1,8 +1,4 @@
-<<<<<<< HEAD
-import { IncomingMessage, OutgoingHttpHeaders, ServerResponse } from 'http'
-=======
-import type { IncomingMessage, ServerResponse } from 'http'
->>>>>>> 79d13978
+import type { IncomingMessage, OutgoingHttpHeaders, ServerResponse } from 'http'
 import getEtag from 'etag'
 import type { SourceMap } from 'rollup'
 
