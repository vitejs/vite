--- conflicted
+++ resolved
@@ -20,11 +20,8 @@
 } from '../optimizer/optimizer'
 import { resolveEnvironmentPlugins } from '../plugin'
 import { ERR_OUTDATED_OPTIMIZED_DEP } from '../constants'
-<<<<<<< HEAD
 import { promiseWithResolvers } from '../../shared/utils'
-=======
 import type { ViteDevServer } from '../server'
->>>>>>> eec021de
 import { EnvironmentModuleGraph } from './moduleGraph'
 import type { EnvironmentModuleNode } from './moduleGraph'
 import type { HotChannel, NormalizedHotChannel } from './hmr'
