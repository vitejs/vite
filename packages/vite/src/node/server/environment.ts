--- conflicted
+++ resolved
@@ -52,8 +52,14 @@
       }),
     )
     this.hot = options?.hot || createNoopHMRChannel()
-<<<<<<< HEAD
-    this._inlineConfig = options?.config
+
+    this.config =
+      server.config.environments[name] ??
+      getDefaultResolvedDevEnvironmentConfig(server.config)
+    if (options?.config) {
+      this.config = mergeConfig(this.config, options?.config)
+    }
+
     const ssrRunnerOptions = options?.runner || {}
     this._ssrRunnerOptions = ssrRunnerOptions
     options?.runner?.transport?.initialize(this)
@@ -61,14 +67,6 @@
 
   fetchModule(id: string, importer?: string): Promise<FetchResult> {
     return fetchModule(this, id, importer, this._ssrRunnerOptions)
-=======
-    this.config =
-      server.config.environments[name] ??
-      getDefaultResolvedDevEnvironmentConfig(server.config)
-    if (options?.config) {
-      this.config = mergeConfig(this.config, options?.config)
-    }
->>>>>>> d9ed8574
   }
 
   transformRequest(url: string): Promise<TransformResult | null> {
