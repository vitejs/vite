import fsp from 'node:fs/promises'
import path from 'node:path'
import type { Server } from 'node:http'
import colors from 'picocolors'
import type { Update } from 'types/hmrPayload'
import type { RollupError } from 'rollup'
import { CLIENT_DIR } from '../constants'
import {
  createDebugger,
  normalizePath,
  unique,
  withTrailingSlash,
  wrapId,
} from '../utils'
import type { ViteDevServer } from '..'
import { isCSSRequest } from '../plugins/css'
import { getAffectedGlobModules } from '../plugins/importMetaGlob'
import { isExplicitImportRequired } from '../plugins/importAnalysis'
import { getEnvFilesForMode } from '../env'
import type { ModuleNode } from './moduleGraph'
import { restartServerWithUrls } from '.'

export const debugHmr = createDebugger('vite:hmr')

const whitespaceRE = /\s/

const normalizedClientDir = normalizePath(CLIENT_DIR)

export interface HmrOptions {
  protocol?: string
  host?: string
  port?: number
  clientPort?: number
  path?: string
  timeout?: number
  overlay?: boolean
  server?: Server
}

export interface HmrContext {
  file: string
  timestamp: number
  modules: Array<ModuleNode>
  read: () => string | Promise<string>
  server: ViteDevServer
}

interface PropagationBoundary {
  boundary: ModuleNode
  acceptedVia: ModuleNode
  isWithinCircularImport: boolean
}

export function getShortName(file: string, root: string): string {
  return file.startsWith(withTrailingSlash(root))
    ? path.posix.relative(root, file)
    : file
}

export async function handleHMRUpdate(
  file: string,
  server: ViteDevServer,
  configOnly: boolean,
): Promise<void> {
  const { ws, config, moduleGraph } = server
  const shortFile = getShortName(file, config.root)

  const isConfig = file === config.configFile
  const isConfigDependency = config.configFileDependencies.some(
    (name) => file === name,
  )
  const isPackageJson = fileName === 'package.json'

  const isEnv =
    config.inlineConfig.envFile !== false &&
<<<<<<< HEAD
    getEnvFilesForMode(config.mode, config.envDir).includes(file)
  if (isConfig || isConfigDependency || isEnv) {
=======
    getEnvFilesForMode(config.mode).includes(fileName)
  if (isConfig || isConfigDependency || isPackageJson || isEnv) {
>>>>>>> 6ace32b4
    // auto restart server
    debugHmr?.(`[config change] ${colors.dim(shortFile)}`)
    config.logger.info(
      colors.green(
        `${path.relative(process.cwd(), file)} changed, restarting server...`,
      ),
      { clear: true, timestamp: true },
    )
    try {
      await restartServerWithUrls(server)
    } catch (e) {
      config.logger.error(colors.red(e))
    }
    return
  }

  if (configOnly) {
    return
  }

  debugHmr?.(`[file change] ${colors.dim(shortFile)}`)

  // (dev only) the client itself cannot be hot updated.
  if (file.startsWith(withTrailingSlash(normalizedClientDir))) {
    ws.send({
      type: 'full-reload',
      path: '*',
    })
    return
  }

  const mods = moduleGraph.getModulesByFile(file)

  // check if any plugin wants to perform custom HMR handling
  const timestamp = Date.now()
  const hmrContext: HmrContext = {
    file,
    timestamp,
    modules: mods ? [...mods] : [],
    read: () => readModifiedFile(file),
    server,
  }

  for (const hook of config.getSortedPluginHooks('handleHotUpdate')) {
    const filteredModules = await hook(hmrContext)
    if (filteredModules) {
      hmrContext.modules = filteredModules
    }
  }

  if (!hmrContext.modules.length) {
    // html file cannot be hot updated
    if (file.endsWith('.html')) {
      config.logger.info(colors.green(`page reload `) + colors.dim(shortFile), {
        clear: true,
        timestamp: true,
      })
      ws.send({
        type: 'full-reload',
        path: config.server.middlewareMode
          ? '*'
          : '/' + normalizePath(path.relative(config.root, file)),
      })
    } else {
      // loaded but not in the module graph, probably not js
      debugHmr?.(`[no modules matched] ${colors.dim(shortFile)}`)
    }
    return
  }

  updateModules(shortFile, hmrContext.modules, timestamp, server)
}

type HasDeadEnd = boolean

export function updateModules(
  file: string,
  modules: ModuleNode[],
  timestamp: number,
  { config, ws, moduleGraph }: ViteDevServer,
  afterInvalidation?: boolean,
): void {
  const updates: Update[] = []
  const invalidatedModules = new Set<ModuleNode>()
  const traversedModules = new Set<ModuleNode>()
  let needFullReload: HasDeadEnd = false

  for (const mod of modules) {
    const boundaries: PropagationBoundary[] = []
    const hasDeadEnd = propagateUpdate(mod, traversedModules, boundaries)

    moduleGraph.invalidateModule(mod, invalidatedModules, timestamp, true)

    if (needFullReload) {
      continue
    }

    if (hasDeadEnd) {
      needFullReload = hasDeadEnd
      continue
    }

    updates.push(
      ...boundaries.map(
        ({ boundary, acceptedVia, isWithinCircularImport }) => ({
          type: `${boundary.type}-update` as const,
          timestamp,
          path: normalizeHmrUrl(boundary.url),
          acceptedPath: normalizeHmrUrl(acceptedVia.url),
          explicitImportRequired:
            boundary.type === 'js'
              ? isExplicitImportRequired(acceptedVia.url)
              : false,
          isWithinCircularImport,
        }),
      ),
    )
  }

  if (needFullReload) {
    const reason =
      typeof needFullReload === 'string'
        ? colors.dim(` (${needFullReload})`)
        : ''
    config.logger.info(
      colors.green(`page reload `) + colors.dim(file) + reason,
      { clear: !afterInvalidation, timestamp: true },
    )
    ws.send({
      type: 'full-reload',
    })
    return
  }

  if (updates.length === 0) {
    debugHmr?.(colors.yellow(`no update happened `) + colors.dim(file))
    return
  }

  config.logger.info(
    colors.green(`hmr update `) +
      colors.dim([...new Set(updates.map((u) => u.path))].join(', ')),
    { clear: !afterInvalidation, timestamp: true },
  )
  ws.send({
    type: 'update',
    updates,
  })
}

export async function handleFileAddUnlink(
  file: string,
  server: ViteDevServer,
  isUnlink: boolean,
): Promise<void> {
  const modules = [...(server.moduleGraph.getModulesByFile(file) || [])]

  if (isUnlink) {
    for (const deletedMod of modules) {
      deletedMod.importedModules.forEach((importedMod) => {
        importedMod.importers.delete(deletedMod)
      })
    }
  }

  modules.push(...getAffectedGlobModules(file, server))

  if (modules.length > 0) {
    updateModules(
      getShortName(file, server.config.root),
      unique(modules),
      Date.now(),
      server,
    )
  }
}

function areAllImportsAccepted(
  importedBindings: Set<string>,
  acceptedExports: Set<string>,
) {
  for (const binding of importedBindings) {
    if (!acceptedExports.has(binding)) {
      return false
    }
  }
  return true
}

function propagateUpdate(
  node: ModuleNode,
  traversedModules: Set<ModuleNode>,
  boundaries: PropagationBoundary[],
  currentChain: ModuleNode[] = [node],
): HasDeadEnd {
  if (traversedModules.has(node)) {
    return false
  }
  traversedModules.add(node)

  // #7561
  // if the imports of `node` have not been analyzed, then `node` has not
  // been loaded in the browser and we should stop propagation.
  if (node.id && node.isSelfAccepting === undefined) {
    debugHmr?.(
      `[propagate update] stop propagation because not analyzed: ${colors.dim(
        node.id,
      )}`,
    )
    return false
  }

  if (node.isSelfAccepting) {
    boundaries.push({
      boundary: node,
      acceptedVia: node,
      isWithinCircularImport: isNodeWithinCircularImports(node, currentChain),
    })

    // additionally check for CSS importers, since a PostCSS plugin like
    // Tailwind JIT may register any file as a dependency to a CSS file.
    for (const importer of node.importers) {
      if (isCSSRequest(importer.url) && !currentChain.includes(importer)) {
        propagateUpdate(
          importer,
          traversedModules,
          boundaries,
          currentChain.concat(importer),
        )
      }
    }

    return false
  }

  // A partially accepted module with no importers is considered self accepting,
  // because the deal is "there are parts of myself I can't self accept if they
  // are used outside of me".
  // Also, the imported module (this one) must be updated before the importers,
  // so that they do get the fresh imported module when/if they are reloaded.
  if (node.acceptedHmrExports) {
    boundaries.push({
      boundary: node,
      acceptedVia: node,
      isWithinCircularImport: isNodeWithinCircularImports(node, currentChain),
    })
  } else {
    if (!node.importers.size) {
      return true
    }

    // #3716, #3913
    // For a non-CSS file, if all of its importers are CSS files (registered via
    // PostCSS plugins) it should be considered a dead end and force full reload.
    if (
      !isCSSRequest(node.url) &&
      [...node.importers].every((i) => isCSSRequest(i.url))
    ) {
      return true
    }
  }

  for (const importer of node.importers) {
    const subChain = currentChain.concat(importer)

    if (importer.acceptedHmrDeps.has(node)) {
      boundaries.push({
        boundary: importer,
        acceptedVia: node,
        isWithinCircularImport: isNodeWithinCircularImports(importer, subChain),
      })
      continue
    }

    if (node.id && node.acceptedHmrExports && importer.importedBindings) {
      const importedBindingsFromNode = importer.importedBindings.get(node.id)
      if (
        importedBindingsFromNode &&
        areAllImportsAccepted(importedBindingsFromNode, node.acceptedHmrExports)
      ) {
        continue
      }
    }

    if (
      !currentChain.includes(importer) &&
      propagateUpdate(importer, traversedModules, boundaries, subChain)
    ) {
      return true
    }
  }
  return false
}

/**
 * Check importers recursively if it's an import loop. An accepted module within
 * an import loop cannot recover its execution order and should be reloaded.
 *
 * @param node The node that accepts HMR and is a boundary
 * @param nodeChain The chain of nodes/imports that lead to the node.
 *   (The last node in the chain imports the `node` parameter)
 * @param currentChain The current chain tracked from the `node` parameter
 * @param traversedModules The set of modules that have traversed
 */
function isNodeWithinCircularImports(
  node: ModuleNode,
  nodeChain: ModuleNode[],
  currentChain: ModuleNode[] = [node],
  traversedModules = new Set<ModuleNode>(),
): boolean {
  // To help visualize how each parameters work, imagine this import graph:
  //
  // A -> B -> C -> ACCEPTED -> D -> E -> NODE
  //      ^--------------------------|
  //
  // ACCEPTED: the node that accepts HMR. the `node` parameter.
  // NODE    : the initial node that triggered this HMR.
  //
  // This function will return true in the above graph, which:
  // `node`         : ACCEPTED
  // `nodeChain`    : [NODE, E, D, ACCEPTED]
  // `currentChain` : [ACCEPTED, C, B]
  //
  // It works by checking if any `node` importers are within `nodeChain`, which
  // means there's an import loop with a HMR-accepted module in it.

  if (traversedModules.has(node)) {
    return false
  }
  traversedModules.add(node)

  for (const importer of node.importers) {
    // Node may import itself which is safe
    if (importer === node) continue

    // a PostCSS plugin like Tailwind JIT may register
    // any file as a dependency to a CSS file.
    // But in that case, the actual dependency chain is separate.
    if (isCSSRequest(importer.url)) continue

    // Check circular imports
    const importerIndex = nodeChain.indexOf(importer)
    if (importerIndex > -1) {
      // Log extra debug information so users can fix and remove the circular imports
      if (debugHmr) {
        // Following explanation above:
        // `importer`                    : E
        // `currentChain` reversed       : [B, C, ACCEPTED]
        // `nodeChain` sliced & reversed : [D, E]
        // Combined                      : [E, B, C, ACCEPTED, D, E]
        const importChain = [
          importer,
          ...[...currentChain].reverse(),
          ...nodeChain.slice(importerIndex, -1).reverse(),
        ]
        debugHmr(
          colors.yellow(`circular imports detected: `) +
            importChain.map((m) => colors.dim(m.url)).join(' -> '),
        )
      }
      return true
    }

    // Continue recursively
    if (!currentChain.includes(importer)) {
      const result = isNodeWithinCircularImports(
        importer,
        nodeChain,
        currentChain.concat(importer),
        traversedModules,
      )
      if (result) return result
    }
  }
  return false
}

export function handlePrunedModules(
  mods: Set<ModuleNode>,
  { ws }: ViteDevServer,
): void {
  // update the disposed modules' hmr timestamp
  // since if it's re-imported, it should re-apply side effects
  // and without the timestamp the browser will not re-import it!
  const t = Date.now()
  mods.forEach((mod) => {
    mod.lastHMRTimestamp = t
    debugHmr?.(`[dispose] ${colors.dim(mod.file)}`)
  })
  ws.send({
    type: 'prune',
    paths: [...mods].map((m) => m.url),
  })
}

const enum LexerState {
  inCall,
  inSingleQuoteString,
  inDoubleQuoteString,
  inTemplateString,
  inArray,
}

/**
 * Lex import.meta.hot.accept() for accepted deps.
 * Since hot.accept() can only accept string literals or array of string
 * literals, we don't really need a heavy @babel/parse call on the entire source.
 *
 * @returns selfAccepts
 */
export function lexAcceptedHmrDeps(
  code: string,
  start: number,
  urls: Set<{ url: string; start: number; end: number }>,
): boolean {
  let state: LexerState = LexerState.inCall
  // the state can only be 2 levels deep so no need for a stack
  let prevState: LexerState = LexerState.inCall
  let currentDep: string = ''

  function addDep(index: number) {
    urls.add({
      url: currentDep,
      start: index - currentDep.length - 1,
      end: index + 1,
    })
    currentDep = ''
  }

  for (let i = start; i < code.length; i++) {
    const char = code.charAt(i)
    switch (state) {
      case LexerState.inCall:
      case LexerState.inArray:
        if (char === `'`) {
          prevState = state
          state = LexerState.inSingleQuoteString
        } else if (char === `"`) {
          prevState = state
          state = LexerState.inDoubleQuoteString
        } else if (char === '`') {
          prevState = state
          state = LexerState.inTemplateString
        } else if (whitespaceRE.test(char)) {
          continue
        } else {
          if (state === LexerState.inCall) {
            if (char === `[`) {
              state = LexerState.inArray
            } else {
              // reaching here means the first arg is neither a string literal
              // nor an Array literal (direct callback) or there is no arg
              // in both case this indicates a self-accepting module
              return true // done
            }
          } else if (state === LexerState.inArray) {
            if (char === `]`) {
              return false // done
            } else if (char === ',') {
              continue
            } else {
              error(i)
            }
          }
        }
        break
      case LexerState.inSingleQuoteString:
        if (char === `'`) {
          addDep(i)
          if (prevState === LexerState.inCall) {
            // accept('foo', ...)
            return false
          } else {
            state = prevState
          }
        } else {
          currentDep += char
        }
        break
      case LexerState.inDoubleQuoteString:
        if (char === `"`) {
          addDep(i)
          if (prevState === LexerState.inCall) {
            // accept('foo', ...)
            return false
          } else {
            state = prevState
          }
        } else {
          currentDep += char
        }
        break
      case LexerState.inTemplateString:
        if (char === '`') {
          addDep(i)
          if (prevState === LexerState.inCall) {
            // accept('foo', ...)
            return false
          } else {
            state = prevState
          }
        } else if (char === '$' && code.charAt(i + 1) === '{') {
          error(i)
        } else {
          currentDep += char
        }
        break
      default:
        throw new Error('unknown import.meta.hot lexer state')
    }
  }
  return false
}

export function lexAcceptedHmrExports(
  code: string,
  start: number,
  exportNames: Set<string>,
): boolean {
  const urls = new Set<{ url: string; start: number; end: number }>()
  lexAcceptedHmrDeps(code, start, urls)
  for (const { url } of urls) {
    exportNames.add(url)
  }
  return urls.size > 0
}

export function normalizeHmrUrl(url: string): string {
  if (url[0] !== '.' && url[0] !== '/') {
    url = wrapId(url)
  }
  return url
}

function error(pos: number) {
  const err = new Error(
    `import.meta.hot.accept() can only accept string literals or an ` +
      `Array of string literals.`,
  ) as RollupError
  err.pos = pos
  throw err
}

// vitejs/vite#610 when hot-reloading Vue files, we read immediately on file
// change event and sometimes this can be too early and get an empty buffer.
// Poll until the file's modified time has changed before reading again.
async function readModifiedFile(file: string): Promise<string> {
  const content = await fsp.readFile(file, 'utf-8')
  if (!content) {
    const mtime = (await fsp.stat(file)).mtimeMs
    await new Promise((r) => {
      let n = 0
      const poll = async () => {
        n++
        const newMtime = (await fsp.stat(file)).mtimeMs
        if (newMtime !== mtime || n > 10) {
          r(0)
        } else {
          setTimeout(poll, 10)
        }
      }
      setTimeout(poll, 10)
    })
    return await fsp.readFile(file, 'utf-8')
  } else {
    return content
  }
}<|MERGE_RESOLUTION|>--- conflicted
+++ resolved
@@ -64,6 +64,7 @@
 ): Promise<void> {
   const { ws, config, moduleGraph } = server
   const shortFile = getShortName(file, config.root)
+  const fileName = path.basename(file)
 
   const isConfig = file === config.configFile
   const isConfigDependency = config.configFileDependencies.some(
@@ -73,13 +74,8 @@
 
   const isEnv =
     config.inlineConfig.envFile !== false &&
-<<<<<<< HEAD
-    getEnvFilesForMode(config.mode, config.envDir).includes(file)
-  if (isConfig || isConfigDependency || isEnv) {
-=======
-    getEnvFilesForMode(config.mode).includes(fileName)
+    getEnvFilesForMode(config.mode, config.envDir).includes(fileName)
   if (isConfig || isConfigDependency || isPackageJson || isEnv) {
->>>>>>> 6ace32b4
     // auto restart server
     debugHmr?.(`[config change] ${colors.dim(shortFile)}`)
     config.logger.info(
