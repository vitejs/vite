--- conflicted
+++ resolved
@@ -49,21 +49,6 @@
       chalk.green('config or .env file changed, restarting server...'),
       { clear: true, timestamp: true }
     )
-<<<<<<< HEAD
-    await server.close()
-    ;(global as any).__vite_start_time = Date.now()
-
-    try {
-      server = await createServer(config.inlineConfig)
-      await server.listen()
-    } catch (e) {
-      config.logger.error(
-        chalk.red(`error when starting dev server:\n${e.stack}`)
-      )
-      process.exit(1)
-    }
-
-=======
     await restartServer(server)
     return
   }
@@ -83,7 +68,6 @@
       )
       await restartServer(server)
     }
->>>>>>> 6cf893dc
     return
   }
 
