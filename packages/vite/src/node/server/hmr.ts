import fs from 'fs'
import path from 'path'
import chalk from 'chalk'
import { createServer, ViteDevServer } from '..'
import { createDebugger, normalizePath } from '../utils'
import { ModuleNode } from './moduleGraph'
import { Update } from 'types/hmrPayload'
import { CLIENT_DIR } from '../constants'
import { RollupError } from 'rollup'
import match from 'minimatch'
import { Server } from 'http'
import { cssLangRE } from '../plugins/css'

export const debugHmr = createDebugger('vite:hmr')

const normalizedClientDir = normalizePath(CLIENT_DIR)

export interface HmrOptions {
  protocol?: string
  host?: string
  port?: number
  clientPort?: number
  path?: string
  timeout?: number
  overlay?: boolean
  server?: Server
}

export interface HmrContext {
  file: string
  timestamp: number
  modules: Array<ModuleNode>
  read: () => string | Promise<string>
  server: ViteDevServer
}

function getShortName(file: string, root: string) {
  return file.startsWith(root + '/') ? path.posix.relative(root, file) : file
}

export async function handleHMRUpdate(
  file: string,
  server: ViteDevServer
): Promise<any> {
  const { ws, config, moduleGraph } = server
  const shortFile = getShortName(file, config.root)

  const isConfig = file === config.configFile
  const isConfigDependency = config.configFileDependencies.some(
    (name) => file === path.resolve(name)
  )
  const isEnv = config.inlineConfig.envFile !== false && file.endsWith('.env')
  if (isConfig || isConfigDependency || isEnv) {
    // auto restart server
    debugHmr(`[config change] ${chalk.dim(shortFile)}`)
    config.logger.info(
      chalk.green(
        `${path.relative(process.cwd(), file)} changed, restarting server...`
      ),
      { clear: true, timestamp: true }
    )
    await restartServer(server)
    return
  }

  debugHmr(`[file change] ${chalk.dim(shortFile)}`)

  // (dev only) the client itself cannot be hot updated.
  if (file.startsWith(normalizedClientDir)) {
    ws.send({
      type: 'full-reload',
      path: '*'
    })
    return
  }

  const mods = moduleGraph.getModulesByFile(file)

  // check if any plugin wants to perform custom HMR handling
  const timestamp = Date.now()
  const hmrContext: HmrContext = {
    file,
    timestamp,
    modules: mods ? [...mods] : [],
    read: () => readModifiedFile(file),
    server
  }

  for (const plugin of config.plugins) {
    if (plugin.handleHotUpdate) {
      const filteredModules = await plugin.handleHotUpdate(hmrContext)
      if (filteredModules) {
        hmrContext.modules = filteredModules
      }
    }
  }

  if (!hmrContext.modules.length) {
    // html file cannot be hot updated
    if (file.endsWith('.html')) {
      config.logger.info(chalk.green(`page reload `) + chalk.dim(shortFile), {
        clear: true,
        timestamp: true
      })
      ws.send({
        type: 'full-reload',
        path: config.server.middlewareMode
          ? '*'
          : '/' + normalizePath(path.relative(config.root, file))
      })
    } else {
      // loaded but not in the module graph, probably not js
      debugHmr(`[no modules matched] ${chalk.dim(shortFile)}`)
    }
    return
  }

  updateModules(shortFile, hmrContext.modules, timestamp, server)
}

function updateModules(
  file: string,
  modules: ModuleNode[],
  timestamp: number,
  { config, ws }: ViteDevServer
) {
  const updates: Update[] = []
  const invalidatedModules = new Set<ModuleNode>()
  let needFullReload = false

  for (const mod of modules) {
    invalidate(mod, timestamp, invalidatedModules)
    if (needFullReload) {
      continue
    }

    const boundaries = new Set<{
      boundary: ModuleNode
      acceptedVia: ModuleNode
    }>()
    const hasDeadEnd = propagateUpdate(mod, timestamp, boundaries)
    if (hasDeadEnd) {
      needFullReload = true
      continue
    }

    updates.push(
      ...[...boundaries].map(({ boundary, acceptedVia }) => ({
        type: `${boundary.type}-update` as Update['type'],
        timestamp,
        path: boundary.url,
        acceptedPath: acceptedVia.url
      }))
    )
  }

  if (needFullReload) {
    config.logger.info(chalk.green(`page reload `) + chalk.dim(file), {
      clear: true,
      timestamp: true
    })
    ws.send({
      type: 'full-reload'
    })
  } else {
    config.logger.info(
      updates
        .map(({ path }) => chalk.green(`hmr update `) + chalk.dim(path))
        .join('\n'),
      { clear: true, timestamp: true }
    )
    ws.send({
      type: 'update',
      updates
    })
  }
}

export async function handleFileAddUnlink(
  file: string,
  server: ViteDevServer,
  isUnlink = false
): Promise<void> {
  const modules = [...(server.moduleGraph.getModulesByFile(file) ?? [])]
  if (isUnlink && file in server._globImporters) {
    delete server._globImporters[file]
  } else {
    for (const i in server._globImporters) {
      const { module, importGlobs } = server._globImporters[i]
      for (const { base, pattern } of importGlobs) {
        if (match(file, pattern) || match(path.relative(base, file), pattern)) {
          modules.push(module)
          // We use `onFileChange` to invalidate `module.file` so that subsequent `ssrLoadModule()`
          // calls get fresh glob import results with(out) the newly added(/removed) `file`.
          server.moduleGraph.onFileChange(module.file!)
          break
        }
      }
    }
  }
  if (modules.length > 0) {
    updateModules(
      getShortName(file, server.config.root),
      modules,
      Date.now(),
      server
    )
  }
}

function propagateUpdate(
  node: ModuleNode,
  timestamp: number,
  boundaries: Set<{
    boundary: ModuleNode
    acceptedVia: ModuleNode
  }>,
  currentChain: ModuleNode[] = [node]
): boolean /* hasDeadEnd */ {
  if (node.isSelfAccepting) {
    boundaries.add({
      boundary: node,
      acceptedVia: node
    })

    // additionally check for CSS importers, since a PostCSS plugin like
    // Tailwind JIT may register any file as a dependency to a CSS file.
    for (const importer of node.importers) {
      if (cssLangRE.test(importer.url) && !currentChain.includes(importer)) {
        propagateUpdate(
          importer,
          timestamp,
          boundaries,
          currentChain.concat(importer)
        )
      }
    }

    return false
  }

  if (!node.importers.size) {
    return true
  }

  // #3716, #3913
  // For a non-CSS file, if all of its importers are CSS files (registered via
  // PostCSS plugins) it should be considered a dead end and force full reload.
  if (
    !cssLangRE.test(node.url) &&
    [...node.importers].every((i) => cssLangRE.test(i.url))
  ) {
    return true
  }

  for (const importer of node.importers) {
    const subChain = currentChain.concat(importer)
    if (importer.acceptedHmrDeps.has(node)) {
      boundaries.add({
        boundary: importer,
        acceptedVia: node
      })
      continue
    }

    if (currentChain.includes(importer)) {
      // circular deps is considered dead end
      return true
    }

    if (propagateUpdate(importer, timestamp, boundaries, subChain)) {
      return true
    }
  }
  return false
}

function invalidate(mod: ModuleNode, timestamp: number, seen: Set<ModuleNode>) {
  if (seen.has(mod)) {
    return
  }
  seen.add(mod)
  mod.lastHMRTimestamp = timestamp
  mod.transformResult = null
  mod.ssrModule = null
  mod.ssrTransformResult = null
  mod.importers.forEach((importer) => {
    if (!importer.acceptedHmrDeps.has(mod)) {
      invalidate(importer, timestamp, seen)
    }
  })
}

export function handlePrunedModules(
  mods: Set<ModuleNode>,
  { ws }: ViteDevServer
): void {
  // update the disposed modules' hmr timestamp
  // since if it's re-imported, it should re-apply side effects
  // and without the timestamp the browser will not re-import it!
  const t = Date.now()
  mods.forEach((mod) => {
    mod.lastHMRTimestamp = t
    debugHmr(`[dispose] ${chalk.dim(mod.file)}`)
  })
  ws.send({
    type: 'prune',
    paths: [...mods].map((m) => m.url)
  })
}

const enum LexerState {
  inCall,
  inSingleQuoteString,
  inDoubleQuoteString,
  inTemplateString,
  inArray
}

/**
 * Lex import.meta.hot.accept() for accepted deps.
 * Since hot.accept() can only accept string literals or array of string
 * literals, we don't really need a heavy @babel/parse call on the entire source.
 *
 * @returns selfAccepts
 */
export function lexAcceptedHmrDeps(
  code: string,
  start: number,
  urls: Set<{ url: string; start: number; end: number }>
): boolean {
  let state: LexerState = LexerState.inCall
  // the state can only be 2 levels deep so no need for a stack
  let prevState: LexerState = LexerState.inCall
  let currentDep: string = ''

  function addDep(index: number) {
    urls.add({
      url: currentDep,
      start: index - currentDep.length - 1,
      end: index + 1
    })
    currentDep = ''
  }

  for (let i = start; i < code.length; i++) {
    const char = code.charAt(i)
    switch (state) {
      case LexerState.inCall:
      case LexerState.inArray:
        if (char === `'`) {
          prevState = state
          state = LexerState.inSingleQuoteString
        } else if (char === `"`) {
          prevState = state
          state = LexerState.inDoubleQuoteString
        } else if (char === '`') {
          prevState = state
          state = LexerState.inTemplateString
        } else if (/\s/.test(char)) {
          continue
        } else {
          if (state === LexerState.inCall) {
            if (char === `[`) {
              state = LexerState.inArray
            } else {
              // reaching here means the first arg is neither a string literal
              // nor an Array literal (direct callback) or there is no arg
              // in both case this indicates a self-accepting module
              return true // done
            }
          } else if (state === LexerState.inArray) {
            if (char === `]`) {
              return false // done
            } else if (char === ',') {
              continue
            } else {
              error(i)
            }
          }
        }
        break
      case LexerState.inSingleQuoteString:
        if (char === `'`) {
          addDep(i)
          if (prevState === LexerState.inCall) {
            // accept('foo', ...)
            return false
          } else {
            state = prevState
          }
        } else {
          currentDep += char
        }
        break
      case LexerState.inDoubleQuoteString:
        if (char === `"`) {
          addDep(i)
          if (prevState === LexerState.inCall) {
            // accept('foo', ...)
            return false
          } else {
            state = prevState
          }
        } else {
          currentDep += char
        }
        break
      case LexerState.inTemplateString:
        if (char === '`') {
          addDep(i)
          if (prevState === LexerState.inCall) {
            // accept('foo', ...)
            return false
          } else {
            state = prevState
          }
        } else if (char === '$' && code.charAt(i + 1) === '{') {
          error(i)
        } else {
          currentDep += char
        }
        break
      default:
        throw new Error('unknown import.meta.hot lexer state')
    }
  }
  return false
}

function error(pos: number) {
  const err = new Error(
    `import.meta.accept() can only accept string literals or an ` +
      `Array of string literals.`
  ) as RollupError
  err.pos = pos
  throw err
}

// vitejs/vite#610 when hot-reloading Vue files, we read immediately on file
// change event and sometimes this can be too early and get an empty buffer.
// Poll until the file's modified time has changed before reading again.
async function readModifiedFile(file: string): Promise<string> {
  const content = fs.readFileSync(file, 'utf-8')
  if (!content) {
    const mtime = fs.statSync(file).mtimeMs
    await new Promise((r) => {
      let n = 0
      const poll = async () => {
        n++
        const newMtime = fs.statSync(file).mtimeMs
        if (newMtime !== mtime || n > 10) {
          r(0)
        } else {
          setTimeout(poll, 10)
        }
      }
      setTimeout(poll, 10)
    })
    return fs.readFileSync(file, 'utf-8')
  } else {
    return content
  }
}

async function restartServer(server: ViteDevServer) {
  // @ts-ignore
  global.__vite_start_time = Date.now()
<<<<<<< HEAD
  
  await server.close()
  
=======
  const { port } = server.config.server
>>>>>>> 0c8656e2
  let newServer = null
  try {
    newServer = await createServer(server.config.inlineConfig)
  } catch (err) {
    server.config.logger.error(err.message, {
      timestamp: true,
    })
    return
  }

  for (const key in newServer) {
    if (key !== 'app') {
      // @ts-ignore
      server[key] = newServer[key]
    }
  }
  if (!server.config.server.middlewareMode) {
    await server.listen(port, true)
  } else {
    server.config.logger.info('server restarted.', { timestamp: true })
  }
}<|MERGE_RESOLUTION|>--- conflicted
+++ resolved
@@ -466,13 +466,10 @@
 async function restartServer(server: ViteDevServer) {
   // @ts-ignore
   global.__vite_start_time = Date.now()
-<<<<<<< HEAD
+  const { port } = server.config.server
   
   await server.close()
   
-=======
-  const { port } = server.config.server
->>>>>>> 0c8656e2
   let newServer = null
   try {
     newServer = await createServer(server.config.inlineConfig)
