--- conflicted
+++ resolved
@@ -10,11 +10,12 @@
   InvokeSendData,
 } from '../../shared/invokeMethods'
 import { CLIENT_DIR } from '../constants'
-<<<<<<< HEAD
-import { createDebugger, normalizePath, rollupVersion } from '../utils'
-=======
-import { createDebugger, isCSSRequest, normalizePath } from '../utils'
->>>>>>> 0d18fc1d
+import {
+  createDebugger,
+  isCSSRequest,
+  normalizePath,
+  rollupVersion,
+} from '../utils'
 import type { InferCustomEventPayload, ViteDevServer } from '..'
 import { getHookHandler } from '../plugins'
 import { isExplicitImportRequired } from '../plugins/importAnalysis'
