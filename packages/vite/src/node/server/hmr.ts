--- conflicted
+++ resolved
@@ -230,36 +230,14 @@
   // For now, we only call updateModules for the browser. Later on it should
   // also be called for each runtime.
 
-<<<<<<< HEAD
-  async function applyHMR(environment: DevEnvironment) {
-    const mods = environment.moduleGraph.getModulesByFile(file) || new Set()
-
-    // check if any plugin wants to perform custom HMR handling
-    const timestamp = Date.now()
-    const hotContext: HotUpdateContext = {
-      type,
-      file,
-      timestamp,
-      modules: [...mods],
-      read: () => readModifiedFile(file),
-      server,
-      // later on hotUpdate will be called for each runtime with a new hotContext
-      environment,
-    }
-=======
   async function hmr(environment: DevEnvironment) {
     try {
       const mods = environment.moduleGraph.getModulesByFile(file) || new Set()
-      if (type === 'create' || type === 'delete') {
-        for (const mod of getAffectedGlobModules(file, server)) {
-          mods.add(mod)
-        }
-      }
->>>>>>> c1fc1119
 
       // check if any plugin wants to perform custom HMR handling
       const timestamp = Date.now()
       const hotContext: HotUpdateContext = {
+        type,
         file,
         timestamp,
         modules: [...mods],
@@ -269,42 +247,6 @@
         environment,
       }
 
-<<<<<<< HEAD
-    for (const plugin of getSortedHotUpdatePlugins(config)) {
-      if (plugin.hotUpdate) {
-        const filteredModules = await getHookHandler(plugin.hotUpdate)(
-          hotContext,
-        )
-        if (filteredModules) {
-          hotContext.modules = filteredModules
-          // Invalidate the hmrContext to force compat modules to be updated
-          hmrContext = undefined
-        }
-      } else if (environment.name === 'client' && type === 'update') {
-        // later on, we'll need: if (runtime === 'client')
-        // Backward compatibility with mixed client and ssr moduleGraph
-        hmrContext ??= {
-          ...hotContext,
-          modules: hotContext.modules.map((mod) =>
-            server.moduleGraph.getBackwardCompatibleModuleNode(mod),
-          ),
-          type: undefined,
-        } as HmrContext
-        const filteredModules = await getHookHandler(plugin.handleHotUpdate!)(
-          hmrContext,
-        )
-        if (filteredModules) {
-          hmrContext.modules = filteredModules
-          hotContext.modules = filteredModules
-            .map((mod) =>
-              mod.id
-                ? server.environments.client.moduleGraph.getModuleById(
-                    mod.id,
-                  ) ?? server.environments.ssr.moduleGraph.getModuleById(mod.id)
-                : undefined,
-            )
-            .filter(Boolean) as EnvironmentModuleNode[]
-=======
       let hmrContext
 
       for (const plugin of getSortedHotUpdatePlugins(config)) {
@@ -317,7 +259,7 @@
             // Invalidate the hmrContext to force compat modules to be updated
             hmrContext = undefined
           }
-        } else if (environment.name === 'client') {
+        } else if (environment.name === 'client' && type === 'update') {
           // later on, we'll need: if (runtime === 'client')
           // Backward compatibility with mixed client and ssr moduleGraph
           hmrContext ??= {
@@ -325,6 +267,7 @@
             modules: hotContext.modules.map((mod) =>
               server.moduleGraph.getBackwardCompatibleModuleNode(mod),
             ),
+            type: undefined,
           } as HmrContext
           const filteredModules = await getHookHandler(plugin.handleHotUpdate!)(
             hmrContext,
@@ -342,7 +285,6 @@
               )
               .filter(Boolean) as EnvironmentModuleNode[]
           }
->>>>>>> c1fc1119
         }
       }
 
