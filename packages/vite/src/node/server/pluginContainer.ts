/**
 * This file is refactored into TypeScript based on
 * https://github.com/preactjs/wmr/blob/main/packages/wmr/src/lib/rollup-plugin-container.js
 */

/**
https://github.com/preactjs/wmr/blob/master/LICENSE

MIT License

Copyright (c) 2020 The Preact Authors

Permission is hereby granted, free of charge, to any person obtaining a copy
of this software and associated documentation files (the "Software"), to deal
in the Software without restriction, including without limitation the rights
to use, copy, modify, merge, publish, distribute, sublicense, and/or sell
copies of the Software, and to permit persons to whom the Software is
furnished to do so, subject to the following conditions:

The above copyright notice and this permission notice shall be included in all
copies or substantial portions of the Software.

THE SOFTWARE IS PROVIDED "AS IS", WITHOUT WARRANTY OF ANY KIND, EXPRESS OR
IMPLIED, INCLUDING BUT NOT LIMITED TO THE WARRANTIES OF MERCHANTABILITY,
FITNESS FOR A PARTICULAR PURPOSE AND NONINFRINGEMENT. IN NO EVENT SHALL THE
AUTHORS OR COPYRIGHT HOLDERS BE LIABLE FOR ANY CLAIM, DAMAGES OR OTHER
LIABILITY, WHETHER IN AN ACTION OF CONTRACT, TORT OR OTHERWISE, ARISING FROM,
OUT OF OR IN CONNECTION WITH THE SOFTWARE OR THE USE OR OTHER DEALINGS IN THE
SOFTWARE.
*/

import fs from 'node:fs'
import { join } from 'node:path'
import { performance } from 'node:perf_hooks'
import { parseAst as rolldownParseAst } from 'rolldown/parseAst'
import type { Program } from '@oxc-project/types'
import type {
  AsyncPluginHooks,
  CustomPluginOptions,
  EmittedFile,
  FunctionPluginHooks,
  ImportKind,
  InputOptions,
  LoadResult,
  ModuleInfo,
  ModuleOptions,
  ModuleType,
  NormalizedInputOptions,
  OutputOptions,
  ParallelPluginHooks,
  PartialNull,
  PartialResolvedId,
  PluginContextMeta,
  ResolvedId,
  RollupError,
  RollupLog,
  MinimalPluginContext as RollupMinimalPluginContext,
  PluginContext as RollupPluginContext,
  TransformPluginContext as RollupTransformPluginContext,
  SourceDescription,
  SourceMap,
  TransformResult,
} from 'rolldown'
import type { RawSourceMap } from '@ampproject/remapping'
import { TraceMap, originalPositionFor } from '@jridgewell/trace-mapping'
import MagicString from 'magic-string'
import type { FSWatcher } from 'dep-types/chokidar'
import colors from 'picocolors'
import type { Plugin } from '../plugin'
import {
  combineSourcemaps,
  createDebugger,
  ensureWatchedFile,
  generateCodeFrame,
  isExternalUrl,
  isObject,
  normalizePath,
  numberToPos,
  prettifyUrl,
  rolldownVersion,
  rollupVersion,
  timeFrom,
} from '../utils'
import { FS_PREFIX, VERSION as viteVersion } from '../constants'
import {
  createPluginHookUtils,
  getCachedFilterForPlugin,
  getHookHandler,
} from '../plugins'
import { cleanUrl, unwrapId } from '../../shared/utils'
import type { PluginHookUtils } from '../config'
import type { Environment } from '../environment'
import type { Logger } from '../logger'
import type { DevEnvironment } from './environment'
import { buildErrorMessage } from './middlewares/error'
import type {
  EnvironmentModuleGraph,
  EnvironmentModuleNode,
} from './moduleGraph'

// same default value of "moduleInfo.meta" as in Rollup
const EMPTY_OBJECT = Object.freeze({})

const debugSourcemapCombineFilter =
  process.env.DEBUG_VITE_SOURCEMAP_COMBINE_FILTER
const debugSourcemapCombine = createDebugger('vite:sourcemap-combine', {
  onlyWhenFocused: true,
})
const debugResolve = createDebugger('vite:resolve')
const debugPluginResolve = createDebugger('vite:plugin-resolve', {
  onlyWhenFocused: 'vite:plugin',
})
const debugPluginTransform = createDebugger('vite:plugin-transform', {
  onlyWhenFocused: 'vite:plugin',
})
const debugPluginContainerContext = createDebugger(
  'vite:plugin-container-context',
)

export const ERR_CLOSED_SERVER = 'ERR_CLOSED_SERVER'

export function throwClosedServerError(): never {
  const err: any = new Error(
    'The server is being restarted or closed. Request is outdated',
  )
  err.code = ERR_CLOSED_SERVER
  // This error will be caught by the transform middleware that will
  // send a 504 status code request timeout
  throw err
}

export interface PluginContainerOptions {
  cwd?: string
  output?: OutputOptions
  modules?: Map<string, { info: ModuleInfo }>
  writeFile?: (name: string, source: string | Uint8Array) => void
}

/**
 * Create a plugin container with a set of plugins. We pass them as a parameter
 * instead of using environment.plugins to allow the creation of different
 * pipelines working with the same environment (used for createIdResolver).
 */
export async function createEnvironmentPluginContainer<
  Env extends Environment = Environment,
>(
  environment: Env,
  plugins: readonly Plugin[],
  watcher?: FSWatcher,
  autoStart = true,
): Promise<EnvironmentPluginContainer<Env>> {
  const container = new EnvironmentPluginContainer(
    environment,
    plugins,
    watcher,
    autoStart,
  )
  await container.resolveRollupOptions()
  return container
}

export type SkipInformation = {
  id: string
  importer: string | undefined
  plugin: Plugin
  called?: boolean
}

class EnvironmentPluginContainer<Env extends Environment = Environment> {
  private _pluginContextMap = new Map<Plugin, PluginContext>()
  private _resolvedRollupOptions?: InputOptions
  private _processesing = new Set<Promise<any>>()
  private _seenResolves: Record<string, true | undefined> = {}

  // _addedFiles from the `load()` hook gets saved here so it can be reused in the `transform()` hook
  private _moduleNodeToLoadAddedImports = new WeakMap<
    EnvironmentModuleNode,
    Set<string> | null
  >()

  getSortedPluginHooks: PluginHookUtils['getSortedPluginHooks']
  getSortedPlugins: PluginHookUtils['getSortedPlugins']

  moduleGraph: EnvironmentModuleGraph | undefined
  watchFiles = new Set<string>()
  minimalContext: MinimalPluginContext<Env>

  private _started = false
  private _buildStartPromise: Promise<void> | undefined
  private _closed = false

  /**
   * @internal use `createEnvironmentPluginContainer` instead
   */
  constructor(
    public environment: Env,
    public plugins: readonly Plugin[],
    public watcher?: FSWatcher,
    autoStart = true,
  ) {
    this._started = !autoStart
    this.minimalContext = new MinimalPluginContext(
<<<<<<< HEAD
      { rollupVersion, rolldownVersion, watchMode: true },
=======
      { ...basePluginContextMeta, watchMode: true },
>>>>>>> 24692dbe
      environment,
    )
    const utils = createPluginHookUtils(plugins)
    this.getSortedPlugins = utils.getSortedPlugins
    this.getSortedPluginHooks = utils.getSortedPluginHooks
    this.moduleGraph =
      environment.mode === 'dev' ? environment.moduleGraph : undefined
  }

  private _updateModuleLoadAddedImports(
    id: string,
    addedImports: Set<string> | null,
  ): void {
    const module = this.moduleGraph?.getModuleById(id)
    if (module) {
      this._moduleNodeToLoadAddedImports.set(module, addedImports)
    }
  }

  private _getAddedImports(id: string): Set<string> | null {
    const module = this.moduleGraph?.getModuleById(id)
    return module
      ? this._moduleNodeToLoadAddedImports.get(module) || null
      : null
  }

  getModuleInfo(id: string): ModuleInfo | null {
    const module = this.moduleGraph?.getModuleById(id)
    if (!module) {
      return null
    }
    if (!module.info) {
      module.info = new Proxy(
        { id, meta: module.meta || EMPTY_OBJECT } as ModuleInfo,
        // throw when an unsupported ModuleInfo property is accessed,
        // so that incompatible plugins fail in a non-cryptic way.
        {
          get(info: any, key: string) {
            if (key in info) {
              return info[key]
            }
            // Don't throw an error when returning from an async function
            if (key === 'then') {
              return undefined
            }
            throw Error(
              `[vite] The "${key}" property of ModuleInfo is not supported.`,
            )
          },
        },
      )
    }
    return module.info ?? null
  }

  // keeps track of hook promises so that we can wait for them all to finish upon closing the server
  private handleHookPromise<T>(maybePromise: undefined | T | Promise<T>) {
    if (!(maybePromise as any)?.then) {
      return maybePromise
    }
    const promise = maybePromise as Promise<T>
    this._processesing.add(promise)
    return promise.finally(() => this._processesing.delete(promise))
  }

  get options(): InputOptions {
    return this._resolvedRollupOptions!
  }

  async resolveRollupOptions(): Promise<InputOptions> {
    if (!this._resolvedRollupOptions) {
      let options = this.environment.config.build.rollupOptions
      for (const optionsHook of this.getSortedPluginHooks('options')) {
        if (this._closed) {
          throwClosedServerError()
        }
        options =
          (await this.handleHookPromise(
            optionsHook.call(this.minimalContext, options),
          )) || options
      }
      this._resolvedRollupOptions = options
    }
    return this._resolvedRollupOptions
  }

  private _getPluginContext(plugin: Plugin) {
    if (!this._pluginContextMap.has(plugin)) {
      this._pluginContextMap.set(plugin, new PluginContext(plugin, this))
    }
    return this._pluginContextMap.get(plugin)!
  }

  // parallel, ignores returns
  private async hookParallel<H extends AsyncPluginHooks & ParallelPluginHooks>(
    hookName: H,
    context: (plugin: Plugin) => ThisType<FunctionPluginHooks[H]>,
    args: (plugin: Plugin) => Parameters<FunctionPluginHooks[H]>,
    condition?: (plugin: Plugin) => boolean | undefined,
  ): Promise<void> {
    const parallelPromises: Promise<unknown>[] = []
    for (const plugin of this.getSortedPlugins(hookName)) {
      // Don't throw here if closed, so buildEnd and closeBundle hooks can finish running
      if (condition && !condition(plugin)) continue

      const hook = plugin[hookName]
      const handler: Function = getHookHandler(hook)
      if ((hook as { sequential?: boolean }).sequential) {
        await Promise.all(parallelPromises)
        parallelPromises.length = 0
        await handler.apply(context(plugin), args(plugin))
      } else {
        parallelPromises.push(handler.apply(context(plugin), args(plugin)))
      }
    }
    await Promise.all(parallelPromises)
  }

  async buildStart(_options?: InputOptions): Promise<void> {
    if (this._started) {
      if (this._buildStartPromise) {
        await this._buildStartPromise
      }
      return
    }
    this._started = true
    const config = this.environment.getTopLevelConfig()
    this._buildStartPromise = this.handleHookPromise(
      this.hookParallel(
        'buildStart',
        (plugin) => this._getPluginContext(plugin),
        () => [this.options as NormalizedInputOptions],
        (plugin) =>
          this.environment.name === 'client' ||
          config.server.perEnvironmentStartEndDuringDev ||
          plugin.perEnvironmentStartEndDuringDev,
      ),
    ) as Promise<void>
    await this._buildStartPromise
    this._buildStartPromise = undefined
  }

  async resolveId(
    rawId: string,
    importer: string | undefined = join(
      this.environment.config.root,
      'index.html',
    ),
    options?: {
      kind?: ImportKind
      attributes?: Record<string, string>
      custom?: CustomPluginOptions
      /** @deprecated use `skipCalls` instead */
      skip?: Set<Plugin>
      skipCalls?: readonly SkipInformation[]
      /**
       * @internal
       */
      scan?: boolean
      isEntry?: boolean
    },
  ): Promise<PartialResolvedId | null> {
    if (!this._started) {
      this.buildStart()
      await this._buildStartPromise
    }
    const skip = options?.skip
    const skipCalls = options?.skipCalls
    const scan = !!options?.scan
    const ssr = this.environment.config.consumer === 'server'
    const ctx = new ResolveIdContext(this, skip, skipCalls, scan)

    const mergedSkip = new Set<Plugin>(skip)
    for (const call of skipCalls ?? []) {
      if (call.called || (call.id === rawId && call.importer === importer)) {
        mergedSkip.add(call.plugin)
      }
    }

    const resolveStart = debugResolve ? performance.now() : 0
    let id: string | null = null
    const partial: Partial<PartialResolvedId> = {}
    for (const plugin of this.getSortedPlugins('resolveId')) {
      if (this._closed && this.environment.config.dev.recoverable)
        throwClosedServerError()
      if (mergedSkip?.has(plugin)) continue

      const filter = getCachedFilterForPlugin(plugin, 'resolveId')
      if (filter && !filter(rawId)) continue

      ctx._plugin = plugin

      const pluginResolveStart = debugPluginResolve ? performance.now() : 0
      const handler = getHookHandler(plugin.resolveId)
      const result = await this.handleHookPromise(
        handler.call(ctx as any, rawId, importer, {
          kind: options?.kind,
          attributes: options?.attributes ?? {},
          custom: options?.custom,
          isEntry: !!options?.isEntry,
          ssr,
          scan,
        }),
      )
      if (!result) continue

      if (typeof result === 'string') {
        id = result
      } else {
        id = result.id
        Object.assign(partial, result)
      }

      debugPluginResolve?.(
        timeFrom(pluginResolveStart),
        plugin.name,
        prettifyUrl(id, this.environment.config.root),
      )

      // resolveId() is hookFirst - first non-null result is returned.
      break
    }

    if (debugResolve && rawId !== id && !rawId.startsWith(FS_PREFIX)) {
      const key = rawId + id
      // avoid spamming
      if (!this._seenResolves[key]) {
        this._seenResolves[key] = true
        debugResolve(
          `${timeFrom(resolveStart)} ${colors.cyan(rawId)} -> ${colors.dim(
            id,
          )}`,
        )
      }
    }

    if (id) {
      partial.id = isExternalUrl(id) ? id : normalizePath(id)
      return partial as PartialResolvedId
    } else {
      return null
    }
  }

  async load(id: string): Promise<LoadResult | null> {
    const ssr = this.environment.config.consumer === 'server'
    const options = { ssr }
    const ctx = new LoadPluginContext(this)
    for (const plugin of this.getSortedPlugins('load')) {
      if (this._closed && this.environment.config.dev.recoverable)
        throwClosedServerError()

      const filter = getCachedFilterForPlugin(plugin, 'load')
      if (filter && !filter(id)) continue

      ctx._plugin = plugin
      const handler = getHookHandler(plugin.load)
      const result = await this.handleHookPromise(
        handler.call(ctx as any, id, options),
      )
      if (result != null) {
        if (isObject(result)) {
          ctx._updateModuleInfo(id, result)
        }
        this._updateModuleLoadAddedImports(id, ctx._addedImports)
        return result
      }
    }
    this._updateModuleLoadAddedImports(id, ctx._addedImports)
    return null
  }

  async transform(
    code: string,
    id: string,
    options?: {
      inMap?: SourceDescription['map']
      moduleType?: string
    },
  ): Promise<{
    code: string
    map: SourceMap | { mappings: '' } | null
    moduleType?: ModuleType
  }> {
    const ssr = this.environment.config.consumer === 'server'
    const optionsWithSSR = options
      ? { ...options, ssr, moduleType: options.moduleType ?? 'js' }
      : { ssr, moduleType: 'js' }
    const inMap = options?.inMap

    const ctx = new TransformPluginContext(this, id, code, inMap as SourceMap)
    ctx._addedImports = this._getAddedImports(id)

    for (const plugin of this.getSortedPlugins('transform')) {
      if (this._closed && this.environment.config.dev.recoverable)
        throwClosedServerError()

      const filter = getCachedFilterForPlugin(plugin, 'transform')
      if (filter && !filter(id, code, optionsWithSSR.moduleType)) continue

      ctx._updateActiveInfo(plugin, id, code)
      const start = debugPluginTransform ? performance.now() : 0
      let result: TransformResult | string | undefined
      const handler = getHookHandler(plugin.transform)
      try {
        result = await this.handleHookPromise(
          handler.call(ctx as any, code, id, optionsWithSSR),
        )
      } catch (e) {
        ctx.error(e)
      }
      if (!result) continue
      debugPluginTransform?.(
        timeFrom(start),
        plugin.name,
        prettifyUrl(id, this.environment.config.root),
      )
      if (isObject(result)) {
        if (result.code !== undefined) {
          code = result.code
          if (result.map) {
            if (debugSourcemapCombine) {
              // @ts-expect-error inject plugin name for debug purpose
              result.map.name = plugin.name
            }
            ctx.sourcemapChain.push(result.map)
          }
        }
        if (result.moduleType !== undefined) {
          optionsWithSSR.moduleType = result.moduleType
        }
        ctx._updateModuleInfo(id, result)
      } else {
        code = result
      }
    }
    return {
      code,
      map: ctx._getCombinedSourcemap(),
      moduleType: optionsWithSSR.moduleType,
    }
  }

  async watchChange(
    id: string,
    change: { event: 'create' | 'update' | 'delete' },
  ): Promise<void> {
    await this.hookParallel(
      'watchChange',
      (plugin) => this._getPluginContext(plugin),
      () => [id, change],
    )
  }

  async close(): Promise<void> {
    if (this._closed) return
    this._closed = true
    await Promise.allSettled(Array.from(this._processesing))
    const config = this.environment.getTopLevelConfig()
    await this.hookParallel(
      'buildEnd',
      (plugin) => this._getPluginContext(plugin),
      () => [],
      (plugin) =>
        this.environment.name === 'client' ||
        config.server.perEnvironmentStartEndDuringDev ||
        plugin.perEnvironmentStartEndDuringDev,
    )
    await this.hookParallel(
      'closeBundle',
      (plugin) => this._getPluginContext(plugin),
      () => [],
    )
  }
}

export const basePluginContextMeta = {
  viteVersion,
  rollupVersion,
}

export class BasicMinimalPluginContext<Meta = PluginContextMeta> {
  constructor(
    public meta: Meta,
    private _logger: Logger,
  ) {}

  // FIXME: properly support this later
  // eslint-disable-next-line @typescript-eslint/class-literal-property-style
  get pluginName() {
    return ''
  }

  debug(rawLog: string | RollupLog | (() => string | RollupLog)): void {
    const log = this._normalizeRawLog(rawLog)
    const msg = buildErrorMessage(log, [`debug: ${log.message}`], false)
    debugPluginContainerContext?.(msg)
  }

  info(rawLog: string | RollupLog | (() => string | RollupLog)): void {
    const log = this._normalizeRawLog(rawLog)
    const msg = buildErrorMessage(log, [`info: ${log.message}`], false)
    this._logger.info(msg, { clear: true, timestamp: true })
  }

  warn(rawLog: string | RollupLog | (() => string | RollupLog)): void {
    const log = this._normalizeRawLog(rawLog)
    const msg = buildErrorMessage(
      log,
      [colors.yellow(`warning: ${log.message}`)],
      false,
    )
    this._logger.warn(msg, { clear: true, timestamp: true })
  }

  error(e: string | RollupError): never {
    const err = (typeof e === 'string' ? new Error(e) : e) as RollupError
    throw err
  }

  private _normalizeRawLog(
    rawLog: string | RollupLog | (() => string | RollupLog),
  ): RollupLog {
    const logValue = typeof rawLog === 'function' ? rawLog() : rawLog
    return typeof logValue === 'string' ? new Error(logValue) : logValue
  }
}

class MinimalPluginContext<T extends Environment = Environment>
  extends BasicMinimalPluginContext
  implements RollupMinimalPluginContext
{
  public environment: T
  constructor(meta: PluginContextMeta, environment: T) {
    super(meta, environment.logger)
    this.environment = environment
  }
}

class PluginContext
  extends MinimalPluginContext
  implements Omit<RollupPluginContext, 'cache'>
{
  ssr = false
  _scan = false
  _activeId: string | null = null
  _activeCode: string | null = null
  _resolveSkips?: Set<Plugin>
  _resolveSkipCalls?: readonly SkipInformation[]

  override get pluginName() {
    return this._plugin.name
  }

  constructor(
    public _plugin: Plugin,
    public _container: EnvironmentPluginContainer,
  ) {
    super(_container.minimalContext.meta, _container.environment)
  }

  parse(code: string, opts: any): Program {
    return rolldownParseAst(code, opts)
  }

  async resolve(
    id: string,
    importer?: string,
    options?: {
      attributes?: Record<string, string>
      custom?: CustomPluginOptions
      isEntry?: boolean
      skipSelf?: boolean
    },
  ) {
    let skipCalls: readonly SkipInformation[] | undefined
    if (options?.skipSelf === false) {
      skipCalls = this._resolveSkipCalls
    } else if (this._resolveSkipCalls) {
      const skipCallsTemp = [...this._resolveSkipCalls]
      const sameCallIndex = this._resolveSkipCalls.findIndex(
        (c) =>
          c.id === id && c.importer === importer && c.plugin === this._plugin,
      )
      if (sameCallIndex !== -1) {
        skipCallsTemp[sameCallIndex] = {
          ...skipCallsTemp[sameCallIndex],
          called: true,
        }
      } else {
        skipCallsTemp.push({ id, importer, plugin: this._plugin })
      }
      skipCalls = skipCallsTemp
    } else {
      skipCalls = [{ id, importer, plugin: this._plugin }]
    }

    let out = await this._container.resolveId(id, importer, {
      attributes: options?.attributes,
      custom: options?.custom,
      isEntry: !!options?.isEntry,
      skip: this._resolveSkips,
      skipCalls,
      scan: this._scan,
    })
    if (typeof out === 'string') out = { id: out }
    return out as ResolvedId | null
  }

  async load(
    options: {
      id: string
      resolveDependencies?: boolean
    } & Partial<PartialNull<ModuleOptions>>,
  ): Promise<ModuleInfo> {
    // We may not have added this to our module graph yet, so ensure it exists
    await this._container.moduleGraph?.ensureEntryFromUrl(unwrapId(options.id))
    // Not all options passed to this function make sense in the context of loading individual files,
    // but we can at least update the module info properties we support
    this._updateModuleInfo(options.id, options)

    const loadResult = await this._container.load(options.id)
    const code = typeof loadResult === 'object' ? loadResult?.code : loadResult
    if (code != null) {
      await this._container.transform(code, options.id)
    }

    const moduleInfo = this.getModuleInfo(options.id)
    // This shouldn't happen due to calling ensureEntryFromUrl, but 1) our types can't ensure that
    // and 2) moduleGraph may not have been provided (though in the situations where that happens,
    // we should never have plugins calling this.load)
    if (!moduleInfo) throw Error(`Failed to load module with id ${options.id}`)
    return moduleInfo
  }

  getModuleInfo(id: string): ModuleInfo | null {
    return this._container.getModuleInfo(id)
  }

  _updateModuleInfo(id: string, { meta }: { meta?: object | null }) {
    if (meta) {
      const moduleInfo = this.getModuleInfo(id)
      if (moduleInfo) {
        moduleInfo.meta = { ...moduleInfo.meta, ...meta }
      }
    }
  }

  getModuleIds(): IterableIterator<string> {
    return this._container.moduleGraph
      ? this._container.moduleGraph.idToModuleMap.keys()
      : Array.prototype[Symbol.iterator]()
  }

  addWatchFile(id: string): void {
    this._container.watchFiles.add(id)
    if (this._container.watcher)
      ensureWatchedFile(
        this._container.watcher,
        id,
        this.environment.config.root,
      )
  }

  getWatchFiles(): string[] {
    return [...this._container.watchFiles]
  }

  emitFile(_assetOrFile: EmittedFile): string {
    this._warnIncompatibleMethod(`emitFile`)
    return ''
  }

  setAssetSource(): void {
    this._warnIncompatibleMethod(`setAssetSource`)
  }

  getFileName(): string {
    this._warnIncompatibleMethod(`getFileName`)
    return ''
  }

  override debug(log: string | RollupLog | (() => string | RollupLog)): void {
    const err = this._formatLog(typeof log === 'function' ? log() : log)
    super.debug(err)
  }

  override info(log: string | RollupLog | (() => string | RollupLog)): void {
    const err = this._formatLog(typeof log === 'function' ? log() : log)
    super.info(err)
  }

  override warn(
    log: string | RollupLog | (() => string | RollupLog),
    position?: number | { column: number; line: number },
  ): void {
    const err = this._formatLog(
      typeof log === 'function' ? log() : log,
      position,
    )
    super.warn(err)
  }

  override error(
    e: string | RollupError,
    position?: number | { column: number; line: number },
  ): never {
    // error thrown here is caught by the transform middleware and passed on
    // the error middleware.
    throw this._formatLog(e, position)
  }

  private _formatLog<E extends RollupLog>(
    e: string | E,
    position?: number | { column: number; line: number } | undefined,
  ): E {
    const err = (typeof e === 'string' ? new Error(e) : e) as E
    if (err.pluginCode) {
      return err // The plugin likely called `this.error`
    }
    err.plugin = this._plugin.name
    if (this._activeId && !err.id) err.id = this._activeId
    if (this._activeCode) {
      err.pluginCode = this._activeCode

      // some rollup plugins, e.g. json, sets err.position instead of err.pos
      const pos = position ?? err.pos ?? (err as any).position

      if (pos != null) {
        let errLocation
        try {
          errLocation = numberToPos(this._activeCode, pos)
        } catch (err2) {
          this.environment.logger.error(
            colors.red(
              `Error in error handler:\n${err2.stack || err2.message}\n`,
            ),
            // print extra newline to separate the two errors
            { error: err2 },
          )
          throw err
        }
        err.loc = err.loc || {
          file: err.id,
          ...errLocation,
        }
        err.frame = err.frame || generateCodeFrame(this._activeCode, pos)
      } else if (err.loc) {
        // css preprocessors may report errors in an included file
        if (!err.frame) {
          let code = this._activeCode
          if (err.loc.file) {
            err.id = normalizePath(err.loc.file)
            try {
              code = fs.readFileSync(err.loc.file, 'utf-8')
            } catch {}
          }
          err.frame = generateCodeFrame(code, err.loc)
        }
      } else if ((err as any).line && (err as any).column) {
        err.loc = {
          file: err.id,
          line: (err as any).line,
          column: (err as any).column,
        }
        err.frame = err.frame || generateCodeFrame(this._activeCode, err.loc)
      }

      // TODO: move it to overrides
      if (
        this instanceof TransformPluginContext &&
        typeof err.loc?.line === 'number' &&
        typeof err.loc.column === 'number'
      ) {
        const rawSourceMap = this._getCombinedSourcemap()
        if (rawSourceMap && 'version' in rawSourceMap) {
          const traced = new TraceMap(rawSourceMap as any)
          const { source, line, column } = originalPositionFor(traced, {
            line: Number(err.loc.line),
            column: Number(err.loc.column),
          })
          if (source) {
            err.loc = { file: source, line, column }
          }
        }
      }
    } else if (err.loc) {
      if (!err.frame) {
        let code = err.pluginCode
        if (err.loc.file) {
          err.id = normalizePath(err.loc.file)
          if (!code) {
            try {
              code = fs.readFileSync(err.loc.file, 'utf-8')
            } catch {}
          }
        }
        if (code) {
          err.frame = generateCodeFrame(`${code}`, err.loc)
        }
      }
    }

    if (
      typeof err.loc?.column !== 'number' &&
      typeof err.loc?.line !== 'number' &&
      !err.loc?.file
    ) {
      delete err.loc
    }

    return err
  }

  _warnIncompatibleMethod(method: string): void {
    this.environment.logger.warn(
      colors.cyan(`[plugin:${this._plugin.name}] `) +
        colors.yellow(
          `context method ${colors.bold(
            `${method}()`,
          )} is not supported in serve mode. This plugin is likely not vite-compatible.`,
        ),
    )
  }
}

class ResolveIdContext extends PluginContext {
  constructor(
    container: EnvironmentPluginContainer,
    skip: Set<Plugin> | undefined,
    skipCalls: readonly SkipInformation[] | undefined,
    scan: boolean,
  ) {
    super(null!, container)
    this._resolveSkips = skip
    this._resolveSkipCalls = skipCalls
    this._scan = scan
  }
}

class LoadPluginContext extends PluginContext {
  _addedImports: Set<string> | null = null

  constructor(container: EnvironmentPluginContainer) {
    super(null!, container)
  }

  override addWatchFile(id: string): void {
    if (!this._addedImports) {
      this._addedImports = new Set()
    }
    this._addedImports.add(id)
    super.addWatchFile(id)
  }
}

class TransformPluginContext
  extends LoadPluginContext
  implements Omit<RollupTransformPluginContext, 'cache'>
{
  filename: string
  originalCode: string
  originalSourcemap: SourceMap | null = null
  sourcemapChain: NonNullable<SourceDescription['map']>[] = []
  combinedMap: SourceMap | { mappings: '' } | null = null

  constructor(
    container: EnvironmentPluginContainer,
    id: string,
    code: string,
    inMap?: SourceMap | string,
  ) {
    super(container)

    this.filename = id
    this.originalCode = code
    if (inMap) {
      if (debugSourcemapCombine) {
        // @ts-expect-error inject name for debug purpose
        inMap.name = '$inMap'
      }
      this.sourcemapChain.push(inMap)
    }
  }

  _getCombinedSourcemap(): SourceMap | { mappings: '' } | null {
    if (
      debugSourcemapCombine &&
      debugSourcemapCombineFilter &&
      this.filename.includes(debugSourcemapCombineFilter)
    ) {
      debugSourcemapCombine('----------', this.filename)
      debugSourcemapCombine(this.combinedMap)
      debugSourcemapCombine(this.sourcemapChain)
      debugSourcemapCombine('----------')
    }

    let combinedMap = this.combinedMap
    // { mappings: '' }
    if (
      combinedMap &&
      !('version' in combinedMap) &&
      combinedMap.mappings === ''
    ) {
      this.sourcemapChain.length = 0
      return combinedMap
    }

    for (let m of this.sourcemapChain) {
      if (typeof m === 'string') m = JSON.parse(m)
      if (!('version' in (m as SourceMap))) {
        // { mappings: '' }
        if ((m as SourceMap).mappings === '') {
          combinedMap = { mappings: '' }
          break
        }
        // empty, nullified source map
        combinedMap = null
        break
      }
      if (!combinedMap) {
        const sm = m as SourceMap
        // sourcemap should not include `sources: [null]` (because `sources` should be string) nor
        // `sources: ['']` (because `''` means the path of sourcemap)
        // but MagicString generates this when `filename` option is not set.
        // Rollup supports these and therefore we support this as well
        if (sm.sources.length === 1 && !sm.sources[0]) {
          combinedMap = {
            ...sm,
            sources: [this.filename],
            sourcesContent: [this.originalCode],
          }
        } else {
          combinedMap = sm
        }
      } else {
        combinedMap = combineSourcemaps(cleanUrl(this.filename), [
          m as RawSourceMap,
          combinedMap as RawSourceMap,
        ]) as SourceMap
      }
    }
    if (combinedMap !== this.combinedMap) {
      this.combinedMap = combinedMap
      this.sourcemapChain.length = 0
    }
    return this.combinedMap
  }

  getCombinedSourcemap(): SourceMap {
    const map = this._getCombinedSourcemap()
    if (!map || (!('version' in map) && map.mappings === '')) {
      return new MagicString(this.originalCode).generateMap({
        includeContent: true,
        hires: 'boundary',
        source: cleanUrl(this.filename),
      }) as SourceMap
    }
    return map
  }

  _updateActiveInfo(plugin: Plugin, id: string, code: string): void {
    this._plugin = plugin
    this._activeId = id
    this._activeCode = code
  }
}

export type {
  EnvironmentPluginContainer,
  TransformPluginContext,
  TransformResult,
}

// Backward compatibility
class PluginContainer {
  constructor(private environments: Record<string, Environment>) {}

  // Backward compatibility
  // Users should call pluginContainer.resolveId (and load/transform) passing the environment they want to work with
  // But there is code that is going to call it without passing an environment, or with the ssr flag to get the ssr environment
  private _getEnvironment(options?: {
    ssr?: boolean
    environment?: Environment
  }) {
    return options?.environment
      ? options.environment
      : this.environments[options?.ssr ? 'ssr' : 'client']
  }

  private _getPluginContainer(options?: {
    ssr?: boolean
    environment?: Environment
  }) {
    return (this._getEnvironment(options) as DevEnvironment).pluginContainer
  }

  getModuleInfo(id: string): ModuleInfo | null {
    const clientModuleInfo = (
      this.environments.client as DevEnvironment
    ).pluginContainer.getModuleInfo(id)
    const ssrModuleInfo = (
      this.environments.ssr as DevEnvironment
    ).pluginContainer.getModuleInfo(id)

    if (clientModuleInfo == null && ssrModuleInfo == null) return null

    return new Proxy({} as any, {
      get: (_, key: string) => {
        // `meta` refers to `ModuleInfo.meta` of both environments, so we also
        // need to merge it here
        if (key === 'meta') {
          const meta: Record<string, any> = {}
          if (ssrModuleInfo) {
            Object.assign(meta, ssrModuleInfo.meta)
          }
          if (clientModuleInfo) {
            Object.assign(meta, clientModuleInfo.meta)
          }
          return meta
        }
        if (clientModuleInfo) {
          if (key in clientModuleInfo) {
            return clientModuleInfo[key as keyof ModuleInfo]
          }
        }
        if (ssrModuleInfo) {
          if (key in ssrModuleInfo) {
            return ssrModuleInfo[key as keyof ModuleInfo]
          }
        }
      },
    })
  }

  get options(): InputOptions {
    return (this.environments.client as DevEnvironment).pluginContainer.options
  }

  // For backward compatibility, buildStart and watchChange are called only for the client environment
  // buildStart is called per environment for a plugin with the perEnvironmentStartEndDuring dev flag

  async buildStart(_options?: InputOptions): Promise<void> {
    return (
      this.environments.client as DevEnvironment
    ).pluginContainer.buildStart(_options)
  }

  async watchChange(
    id: string,
    change: { event: 'create' | 'update' | 'delete' },
  ): Promise<void> {
    return (
      this.environments.client as DevEnvironment
    ).pluginContainer.watchChange(id, change)
  }

  async resolveId(
    rawId: string,
    importer?: string,
    options?: {
      attributes?: Record<string, string>
      custom?: CustomPluginOptions
      /** @deprecated use `skipCalls` instead */
      skip?: Set<Plugin>
      skipCalls?: readonly SkipInformation[]
      ssr?: boolean
      /**
       * @internal
       */
      scan?: boolean
      isEntry?: boolean
    },
  ): Promise<PartialResolvedId | null> {
    return this._getPluginContainer(options).resolveId(rawId, importer, options)
  }

  async load(
    id: string,
    options?: {
      ssr?: boolean
    },
  ): Promise<LoadResult | null> {
    return this._getPluginContainer(options).load(id)
  }

  async transform(
    code: string,
    id: string,
    options?: {
      ssr?: boolean
      environment?: Environment
      inMap?: SourceDescription['map']
    },
  ): Promise<{ code: string; map: SourceMap | { mappings: '' } | null }> {
    return this._getPluginContainer(options).transform(code, id, options)
  }

  async close(): Promise<void> {
    // noop, close will be called for each environment
  }
}

/**
 * server.pluginContainer compatibility
 *
 * The default environment is in buildStart, buildEnd, watchChange, and closeBundle hooks,
 * which are called once for all environments, or when no environment is passed in other hooks.
 * The ssrEnvironment is needed for backward compatibility when the ssr flag is passed without
 * an environment. The defaultEnvironment in the main pluginContainer in the server should be
 * the client environment for backward compatibility.
 **/
export function createPluginContainer(
  environments: Record<string, Environment>,
): PluginContainer {
  return new PluginContainer(environments)
}

export type { PluginContainer }<|MERGE_RESOLUTION|>--- conflicted
+++ resolved
@@ -200,11 +200,7 @@
   ) {
     this._started = !autoStart
     this.minimalContext = new MinimalPluginContext(
-<<<<<<< HEAD
-      { rollupVersion, rolldownVersion, watchMode: true },
-=======
       { ...basePluginContextMeta, watchMode: true },
->>>>>>> 24692dbe
       environment,
     )
     const utils = createPluginHookUtils(plugins)
@@ -584,6 +580,7 @@
 export const basePluginContextMeta = {
   viteVersion,
   rollupVersion,
+  rolldownVersion,
 }
 
 export class BasicMinimalPluginContext<Meta = PluginContextMeta> {
@@ -594,7 +591,7 @@
 
   // FIXME: properly support this later
   // eslint-disable-next-line @typescript-eslint/class-literal-property-style
-  get pluginName() {
+  get pluginName(): string {
     return ''
   }
 
