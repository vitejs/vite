/**
 * This file is refactored into TypeScript based on
 * https://github.com/preactjs/wmr/blob/main/packages/wmr/src/lib/rollup-plugin-container.js
 */

/**
https://github.com/preactjs/wmr/blob/master/LICENSE

MIT License

Copyright (c) 2020 The Preact Authors

Permission is hereby granted, free of charge, to any person obtaining a copy
of this software and associated documentation files (the "Software"), to deal
in the Software without restriction, including without limitation the rights
to use, copy, modify, merge, publish, distribute, sublicense, and/or sell
copies of the Software, and to permit persons to whom the Software is
furnished to do so, subject to the following conditions:

The above copyright notice and this permission notice shall be included in all
copies or substantial portions of the Software.

THE SOFTWARE IS PROVIDED "AS IS", WITHOUT WARRANTY OF ANY KIND, EXPRESS OR
IMPLIED, INCLUDING BUT NOT LIMITED TO THE WARRANTIES OF MERCHANTABILITY,
FITNESS FOR A PARTICULAR PURPOSE AND NONINFRINGEMENT. IN NO EVENT SHALL THE
AUTHORS OR COPYRIGHT HOLDERS BE LIABLE FOR ANY CLAIM, DAMAGES OR OTHER
LIABILITY, WHETHER IN AN ACTION OF CONTRACT, TORT OR OTHERWISE, ARISING FROM,
OUT OF OR IN CONNECTION WITH THE SOFTWARE OR THE USE OR OTHER DEALINGS IN THE
SOFTWARE.
*/

import fs from 'node:fs'
import fsp from 'node:fs/promises'
import { join } from 'node:path'
import { performance } from 'node:perf_hooks'
import { parseAst as rolldownParseAst } from 'rolldown/parseAst'
import type { Program } from '@oxc-project/types'
import type {
  AsyncPluginHooks,
  CustomPluginOptions,
  EmittedFile,
  FunctionPluginHooks,
  ImportKind,
  InputOptions,
  LoadResult,
  ModuleInfo,
  ModuleOptions,
  ModuleType,
  NormalizedInputOptions,
  OutputOptions,
  ParallelPluginHooks,
  PartialNull,
  PartialResolvedId,
  PluginContextMeta,
  ProgramNode,
  ResolvedId,
  RollupError,
  RolldownFsModule as RollupFsModule,
  RollupLog,
  MinimalPluginContext as RollupMinimalPluginContext,
  PluginContext as RollupPluginContext,
  TransformPluginContext as RollupTransformPluginContext,
  SourceDescription,
  SourceMap,
  TransformResult,
} from 'rolldown'
import type { RawSourceMap } from '@jridgewell/remapping'
import { TraceMap, originalPositionFor } from '@jridgewell/trace-mapping'
import MagicString from 'magic-string'
import colors from 'picocolors'
import type { FSWatcher } from '#dep-types/chokidar'
import type { Plugin } from '../plugin'
import {
  combineSourcemaps,
  createDebugger,
  ensureWatchedFile,
  generateCodeFrame,
  isExternalUrl,
  isObject,
  normalizePath,
  numberToPos,
  prettifyUrl,
  rolldownVersion,
  rollupVersion,
  timeFrom,
} from '../utils'
import { FS_PREFIX, VERSION as viteVersion } from '../constants'
import {
  createPluginHookUtils,
  getCachedFilterForPlugin,
  getHookHandler,
} from '../plugins'
import { cleanUrl, unwrapId } from '../../shared/utils'
import type { PluginHookUtils } from '../config'
import type { Environment } from '../environment'
import type { Logger } from '../logger'
import {
  isFutureDeprecationEnabled,
  warnFutureDeprecation,
} from '../deprecations'
import type { DevEnvironment } from './environment'
import { buildErrorMessage } from './middlewares/error'
import type {
  EnvironmentModuleGraph,
  EnvironmentModuleNode,
} from './moduleGraph'

// same default value of "moduleInfo.meta" as in Rollup
const EMPTY_OBJECT = Object.freeze({})

const debugSourcemapCombineFilter =
  process.env.DEBUG_VITE_SOURCEMAP_COMBINE_FILTER
const debugSourcemapCombine = createDebugger('vite:sourcemap-combine', {
  onlyWhenFocused: true,
})
const debugResolve = createDebugger('vite:resolve')
const debugPluginResolve = createDebugger('vite:plugin-resolve', {
  onlyWhenFocused: 'vite:plugin',
})
const debugPluginTransform = createDebugger('vite:plugin-transform', {
  onlyWhenFocused: 'vite:plugin',
})
const debugPluginContainerContext = createDebugger(
  'vite:plugin-container-context',
)

export const ERR_CLOSED_SERVER = 'ERR_CLOSED_SERVER'

export function throwClosedServerError(): never {
  const err: any = new Error(
    'The server is being restarted or closed. Request is outdated',
  )
  err.code = ERR_CLOSED_SERVER
  // This error will be caught by the transform middleware that will
  // send a 504 status code request timeout
  throw err
}

export interface PluginContainerOptions {
  cwd?: string
  output?: OutputOptions
  modules?: Map<string, { info: ModuleInfo }>
  writeFile?: (name: string, source: string | Uint8Array) => void
}

/**
 * Create a plugin container with a set of plugins. We pass them as a parameter
 * instead of using environment.plugins to allow the creation of different
 * pipelines working with the same environment (used for createIdResolver).
 */
export async function createEnvironmentPluginContainer<
  Env extends Environment = Environment,
>(
  environment: Env,
  plugins: readonly Plugin[],
  watcher?: FSWatcher,
  autoStart = true,
): Promise<EnvironmentPluginContainer<Env>> {
  const container = new EnvironmentPluginContainer(
    environment,
    plugins,
    watcher,
    autoStart,
  )
  await container.resolveRollupOptions()
  return container
}

export type SkipInformation = {
  id: string
  importer: string | undefined
  plugin: Plugin
  called?: boolean
}

class EnvironmentPluginContainer<Env extends Environment = Environment> {
  private _pluginContextMap = new Map<Plugin, PluginContext>()
  private _resolvedRollupOptions?: InputOptions
  private _processesing = new Set<Promise<any>>()
  private _seenResolves: Record<string, true | undefined> = {}

  // _addedFiles from the `load()` hook gets saved here so it can be reused in the `transform()` hook
  private _moduleNodeToLoadAddedImports = new WeakMap<
    EnvironmentModuleNode,
    Set<string> | null
  >()

  getSortedPluginHooks: PluginHookUtils['getSortedPluginHooks']
  getSortedPlugins: PluginHookUtils['getSortedPlugins']

  moduleGraph: EnvironmentModuleGraph | undefined
  watchFiles: Set<string> = new Set()
  minimalContext: MinimalPluginContext<Env>

  private _started = false
  private _buildStartPromise: Promise<void> | undefined
  private _closed = false

  /**
   * @internal use `createEnvironmentPluginContainer` instead
   */
  constructor(
    public environment: Env,
    public plugins: readonly Plugin[],
    public watcher?: FSWatcher | undefined,
    autoStart = true,
  ) {
    this._started = !autoStart
    this.minimalContext = new MinimalPluginContext(
      { ...basePluginContextMeta, watchMode: true },
      environment,
    )
    const utils = createPluginHookUtils(plugins)
    this.getSortedPlugins = utils.getSortedPlugins
    this.getSortedPluginHooks = utils.getSortedPluginHooks
    this.moduleGraph =
      environment.mode === 'dev' ? environment.moduleGraph : undefined
  }

  private _updateModuleLoadAddedImports(
    id: string,
    addedImports: Set<string> | null,
  ): void {
    const module = this.moduleGraph?.getModuleById(id)
    if (module) {
      this._moduleNodeToLoadAddedImports.set(module, addedImports)
    }
  }

  private _getAddedImports(id: string): Set<string> | null {
    const module = this.moduleGraph?.getModuleById(id)
    return module
      ? this._moduleNodeToLoadAddedImports.get(module) || null
      : null
  }

  getModuleInfo(id: string): ModuleInfo | null {
    const module = this.moduleGraph?.getModuleById(id)
    if (!module) {
      return null
    }
    if (!module.info) {
      module.info = new Proxy(
        { id, meta: module.meta || EMPTY_OBJECT } as ModuleInfo,
        // throw when an unsupported ModuleInfo property is accessed,
        // so that incompatible plugins fail in a non-cryptic way.
        {
          get(info: any, key: string) {
            if (key in info) {
              return info[key]
            }
            // Don't throw an error when returning from an async function
            if (key === 'then') {
              return undefined
            }
            throw Error(
              `[vite] The "${key}" property of ModuleInfo is not supported.`,
            )
          },
        },
      )
    }
    return module.info ?? null
  }

  // keeps track of hook promises so that we can wait for them all to finish upon closing the server
  private handleHookPromise<T>(maybePromise: undefined | T | Promise<T>) {
    if (!(maybePromise as any)?.then) {
      return maybePromise
    }
    const promise = maybePromise as Promise<T>
    this._processesing.add(promise)
    return promise.finally(() => this._processesing.delete(promise))
  }

  get options(): InputOptions {
    return this._resolvedRollupOptions!
  }

  async resolveRollupOptions(): Promise<InputOptions> {
    if (!this._resolvedRollupOptions) {
      let options = this.environment.config.build.rollupOptions
      for (const optionsHook of this.getSortedPluginHooks('options')) {
        if (this._closed) {
          throwClosedServerError()
        }
        options =
          (await this.handleHookPromise(
            optionsHook.call(this.minimalContext, options),
          )) || options
      }
      this._resolvedRollupOptions = options
    }
    return this._resolvedRollupOptions
  }

  private _getPluginContext(plugin: Plugin) {
    if (!this._pluginContextMap.has(plugin)) {
      this._pluginContextMap.set(plugin, new PluginContext(plugin, this))
    }
    return this._pluginContextMap.get(plugin)!
  }

  // parallel, ignores returns
  private async hookParallel<H extends AsyncPluginHooks & ParallelPluginHooks>(
    hookName: H,
    context: (plugin: Plugin) => ThisType<FunctionPluginHooks[H]>,
    args: (plugin: Plugin) => Parameters<FunctionPluginHooks[H]>,
    condition?: (plugin: Plugin) => boolean | undefined,
  ): Promise<void> {
    const parallelPromises: Promise<unknown>[] = []
    for (const plugin of this.getSortedPlugins(hookName)) {
      // Don't throw here if closed, so buildEnd and closeBundle hooks can finish running
      if (condition && !condition(plugin)) continue

      const hook = plugin[hookName]
      const handler: Function = getHookHandler(hook)
      if ((hook as { sequential?: boolean }).sequential) {
        await Promise.all(parallelPromises)
        parallelPromises.length = 0
        await handler.apply(context(plugin), args(plugin))
      } else {
        parallelPromises.push(handler.apply(context(plugin), args(plugin)))
      }
    }
    await Promise.all(parallelPromises)
  }

  async buildStart(_options?: InputOptions): Promise<void> {
    if (this._started) {
      if (this._buildStartPromise) {
        await this._buildStartPromise
      }
      return
    }
    this._started = true
    const config = this.environment.getTopLevelConfig()
    this._buildStartPromise = this.handleHookPromise(
      this.hookParallel(
        'buildStart',
        (plugin) => this._getPluginContext(plugin),
        () => [this.options as NormalizedInputOptions],
        (plugin) =>
          this.environment.name === 'client' ||
          config.server.perEnvironmentStartEndDuringDev ||
          plugin.perEnvironmentStartEndDuringDev,
      ),
    ) as Promise<void>
    await this._buildStartPromise
    this._buildStartPromise = undefined
  }

  async resolveId(
    rawId: string,
    importer: string | undefined = join(
      this.environment.config.root,
      'index.html',
    ),
    options?: {
      kind?: ImportKind
      attributes?: Record<string, string>
      custom?: CustomPluginOptions
      /** @deprecated use `skipCalls` instead */
      skip?: Set<Plugin>
      skipCalls?: readonly SkipInformation[]
      /**
       * @internal
       */
      scan?: boolean
      isEntry?: boolean
    },
  ): Promise<PartialResolvedId | null> {
    if (!this._started) {
      this.buildStart()
      await this._buildStartPromise
    }
    const skip = options?.skip
    const skipCalls = options?.skipCalls
    const scan = !!options?.scan
    const ssr = this.environment.config.consumer === 'server'
    const ctx = new ResolveIdContext(this, skip, skipCalls, scan)
    const topLevelConfig = this.environment.getTopLevelConfig()

    const mergedSkip = new Set<Plugin>(skip)
    for (const call of skipCalls ?? []) {
      if (call.called || (call.id === rawId && call.importer === importer)) {
        mergedSkip.add(call.plugin)
      }
    }

    const resolveStart = debugResolve ? performance.now() : 0
    let id: string | null = null
    const partial: Partial<PartialResolvedId> = {}
    for (const plugin of this.getSortedPlugins('resolveId')) {
      if (this._closed && this.environment.config.dev.recoverable)
        throwClosedServerError()
      if (mergedSkip?.has(plugin)) continue

      const filter = getCachedFilterForPlugin(plugin, 'resolveId')
      if (filter && !filter(rawId)) continue

      ctx._plugin = plugin

      const normalizedOptions = {
        kind: options?.kind,
        attributes: options?.attributes ?? {},
        custom: options?.custom,
        isEntry: !!options?.isEntry,
        ssr,
        scan,
      }
      if (
        isFutureDeprecationEnabled(
          topLevelConfig,
          'removePluginHookSsrArgument',
        )
      ) {
        let ssrTemp = ssr
        Object.defineProperty(normalizedOptions, 'ssr', {
          get() {
            warnFutureDeprecation(
              topLevelConfig,
              'removePluginHookSsrArgument',
              `Used in plugin "${plugin.name}".`,
            )
            return ssrTemp
          },
          set(v) {
            ssrTemp = v
          },
        })
      }

      const pluginResolveStart = debugPluginResolve ? performance.now() : 0
      const handler = getHookHandler(plugin.resolveId)
      const result = await this.handleHookPromise(
        handler.call(ctx as any, rawId, importer, normalizedOptions),
      )
      if (!result) continue

      if (typeof result === 'string') {
        id = result
      } else {
        id = result.id
        Object.assign(partial, result)
      }

      debugPluginResolve?.(
        timeFrom(pluginResolveStart),
        plugin.name,
        prettifyUrl(id, this.environment.config.root),
      )

      // resolveId() is hookFirst - first non-null result is returned.
      break
    }

    if (debugResolve && rawId !== id && !rawId.startsWith(FS_PREFIX)) {
      const key = rawId + id
      // avoid spamming
      if (!this._seenResolves[key]) {
        this._seenResolves[key] = true
        debugResolve(
          `${timeFrom(resolveStart)} ${colors.cyan(rawId)} -> ${colors.dim(
            id,
          )}`,
        )
      }
    }

    if (id) {
      partial.id = isExternalUrl(id) || id[0] === '\0' ? id : normalizePath(id)
      return partial as PartialResolvedId
    } else {
      return null
    }
  }

  async load(id: string): Promise<LoadResult | null> {
    let ssr = this.environment.config.consumer === 'server'
    const topLevelConfig = this.environment.getTopLevelConfig()
    const options = { ssr }
    const ctx = new LoadPluginContext(this)
    for (const plugin of this.getSortedPlugins('load')) {
      if (this._closed && this.environment.config.dev.recoverable)
        throwClosedServerError()

      const filter = getCachedFilterForPlugin(plugin, 'load')
      if (filter && !filter(id)) continue

      ctx._plugin = plugin

      if (
        isFutureDeprecationEnabled(
          topLevelConfig,
          'removePluginHookSsrArgument',
        )
      ) {
        Object.defineProperty(options, 'ssr', {
          get() {
            warnFutureDeprecation(
              topLevelConfig,
              'removePluginHookSsrArgument',
              `Used in plugin "${plugin.name}".`,
            )
            return ssr
          },
          set(v) {
            ssr = v
          },
        })
      }

      const handler = getHookHandler(plugin.load)
      const result = await this.handleHookPromise(
        handler.call(ctx as any, id, options),
      )
      if (result != null) {
        if (isObject(result)) {
          ctx._updateModuleInfo(id, result)
        }
        this._updateModuleLoadAddedImports(id, ctx._addedImports)
        return result
      }
    }
    this._updateModuleLoadAddedImports(id, ctx._addedImports)
    return null
  }

  async transform(
    code: string,
    id: string,
    options?: {
      inMap?: SourceDescription['map']
      moduleType?: string
    },
  ): Promise<{
    code: string
    map: SourceMap | { mappings: '' } | null
    moduleType?: ModuleType
  }> {
    let ssr = this.environment.config.consumer === 'server'
    const topLevelConfig = this.environment.getTopLevelConfig()
    const optionsWithSSR = options
      ? { ...options, ssr, moduleType: options.moduleType ?? 'js' }
      : { ssr, moduleType: 'js' }
    const inMap = options?.inMap

    const ctx = new TransformPluginContext(this, id, code, inMap as SourceMap)
    ctx._addedImports = this._getAddedImports(id)

    for (const plugin of this.getSortedPlugins('transform')) {
      if (this._closed && this.environment.config.dev.recoverable)
        throwClosedServerError()

      const filter = getCachedFilterForPlugin(plugin, 'transform')
      if (filter && !filter(id, code, optionsWithSSR.moduleType)) continue

      if (
        isFutureDeprecationEnabled(
          topLevelConfig,
          'removePluginHookSsrArgument',
        )
      ) {
        Object.defineProperty(optionsWithSSR, 'ssr', {
          get() {
            warnFutureDeprecation(
              topLevelConfig,
              'removePluginHookSsrArgument',
              `Used in plugin "${plugin.name}".`,
            )
            return ssr
          },
          set(v) {
            ssr = v
          },
        })
      }

      ctx._updateActiveInfo(plugin, id, code)
      const start = debugPluginTransform ? performance.now() : 0
      let result: TransformResult | string | undefined
      const handler = getHookHandler(plugin.transform)
      try {
        result = await this.handleHookPromise(
          handler.call(ctx as any, code, id, optionsWithSSR),
        )
      } catch (e) {
        ctx.error(e)
      }
      if (!result) continue
      debugPluginTransform?.(
        timeFrom(start),
        plugin.name,
        prettifyUrl(id, this.environment.config.root),
      )
      if (isObject(result)) {
        if (result.code !== undefined) {
          code = result.code as string
          if (result.map) {
            if (debugSourcemapCombine) {
              // @ts-expect-error inject plugin name for debug purpose
              result.map.name = plugin.name
            }
            ctx.sourcemapChain.push(result.map)
          }
        }
        if (result.moduleType !== undefined) {
          optionsWithSSR.moduleType = result.moduleType
        }
        ctx._updateModuleInfo(id, result)
      } else {
        code = result
      }
    }
    return {
      code,
      map: ctx._getCombinedSourcemap(),
      moduleType: optionsWithSSR.moduleType,
    }
  }

  async watchChange(
    id: string,
    change: { event: 'create' | 'update' | 'delete' },
  ): Promise<void> {
    await this.hookParallel(
      'watchChange',
      (plugin) => this._getPluginContext(plugin),
      () => [id, change],
    )
  }

  async close(): Promise<void> {
    if (this._closed) return
    this._closed = true
    await Promise.allSettled(Array.from(this._processesing))
    const config = this.environment.getTopLevelConfig()
    await this.hookParallel(
      'buildEnd',
      (plugin) => this._getPluginContext(plugin),
      () => [],
      (plugin) =>
        this.environment.name === 'client' ||
        config.server.perEnvironmentStartEndDuringDev ||
        plugin.perEnvironmentStartEndDuringDev,
    )
    await this.hookParallel(
      'closeBundle',
      (plugin) => this._getPluginContext(plugin),
      () => [],
    )
  }
}

export const basePluginContextMeta: {
  viteVersion: string
  rollupVersion: string
} = {
  viteVersion,
  rollupVersion,
  rolldownVersion,
}

export class BasicMinimalPluginContext<Meta = PluginContextMeta> {
  constructor(
    public meta: Meta,
    private _logger: Logger,
  ) {}

  // FIXME: properly support this later
  // eslint-disable-next-line @typescript-eslint/class-literal-property-style
  get pluginName(): string {
    return ''
  }

  debug(rawLog: string | RollupLog | (() => string | RollupLog)): void {
    const log = this._normalizeRawLog(rawLog)
    const msg = buildErrorMessage(log, [`debug: ${log.message}`], false)
    debugPluginContainerContext?.(msg)
  }

  info(rawLog: string | RollupLog | (() => string | RollupLog)): void {
    const log = this._normalizeRawLog(rawLog)
    const msg = buildErrorMessage(log, [`info: ${log.message}`], false)
    this._logger.info(msg, { clear: true, timestamp: true })
  }

  warn(rawLog: string | RollupLog | (() => string | RollupLog)): void {
    const log = this._normalizeRawLog(rawLog)
    const msg = buildErrorMessage(
      log,
      [colors.yellow(`warning: ${log.message}`)],
      false,
    )
    this._logger.warn(msg, { clear: true, timestamp: true })
  }

  error(e: string | RollupError): never {
    const err = (typeof e === 'string' ? new Error(e) : e) as RollupError
    throw err
  }

  private _normalizeRawLog(
    rawLog: string | RollupLog | (() => string | RollupLog),
  ): RollupLog {
    const logValue = typeof rawLog === 'function' ? rawLog() : rawLog
    return typeof logValue === 'string' ? new Error(logValue) : logValue
  }
}

class MinimalPluginContext<T extends Environment = Environment>
  extends BasicMinimalPluginContext
  implements RollupMinimalPluginContext
{
  public environment: T
  constructor(meta: PluginContextMeta, environment: T) {
    super(meta, environment.logger)
    this.environment = environment
  }
}

const fsModule: RollupFsModule = {
  appendFile: fsp.appendFile,
  copyFile: fsp.copyFile,
  mkdir: fsp.mkdir as RollupFsModule['mkdir'],
  mkdtemp: fsp.mkdtemp,
  readdir: fsp.readdir,
  readFile: fsp.readFile as RollupFsModule['readFile'],
  realpath: fsp.realpath,
  rename: fsp.rename,
  rmdir: fsp.rmdir,
  stat: fsp.stat,
  lstat: fsp.lstat,
  unlink: fsp.unlink,
  writeFile: fsp.writeFile,
}

class PluginContext
  extends MinimalPluginContext
  implements Omit<RollupPluginContext, 'cache'>
{
  ssr = false
  _scan = false
  _activeId: string | null = null
  _activeCode: string | null = null
  _resolveSkips?: Set<Plugin>
  _resolveSkipCalls?: readonly SkipInformation[]

  override get pluginName() {
    return this._plugin.name
  }

  constructor(
    public _plugin: Plugin,
    public _container: EnvironmentPluginContainer,
  ) {
    super(_container.minimalContext.meta, _container.environment)
  }

  fs: RollupFsModule = fsModule

<<<<<<< HEAD
  parse(code: string, opts: any): Program {
    return rolldownParseAst(code, opts)
=======
  parse(code: string, opts: any): ProgramNode {
    return rollupParseAst(code, opts)
>>>>>>> dad76436
  }

  async resolve(
    id: string,
    importer?: string,
    options?: {
      attributes?: Record<string, string>
      custom?: CustomPluginOptions
      isEntry?: boolean
      skipSelf?: boolean
    },
  ): Promise<ResolvedId | null> {
    let skipCalls: readonly SkipInformation[] | undefined
    if (options?.skipSelf === false) {
      skipCalls = this._resolveSkipCalls
    } else if (this._resolveSkipCalls) {
      const skipCallsTemp = [...this._resolveSkipCalls]
      const sameCallIndex = this._resolveSkipCalls.findIndex(
        (c) =>
          c.id === id && c.importer === importer && c.plugin === this._plugin,
      )
      if (sameCallIndex !== -1) {
        skipCallsTemp[sameCallIndex] = {
          ...skipCallsTemp[sameCallIndex],
          called: true,
        }
      } else {
        skipCallsTemp.push({ id, importer, plugin: this._plugin })
      }
      skipCalls = skipCallsTemp
    } else {
      skipCalls = [{ id, importer, plugin: this._plugin }]
    }

    let out = await this._container.resolveId(id, importer, {
      attributes: options?.attributes,
      custom: options?.custom,
      isEntry: !!options?.isEntry,
      skip: this._resolveSkips,
      skipCalls,
      scan: this._scan,
    })
    if (typeof out === 'string') out = { id: out }
    return out as ResolvedId | null
  }

  async load(
    options: {
      id: string
      resolveDependencies?: boolean
    } & Partial<PartialNull<ModuleOptions>>,
  ): Promise<ModuleInfo> {
    // We may not have added this to our module graph yet, so ensure it exists
    await this._container.moduleGraph?.ensureEntryFromUrl(unwrapId(options.id))
    // Not all options passed to this function make sense in the context of loading individual files,
    // but we can at least update the module info properties we support
    this._updateModuleInfo(options.id, options)

    const loadResult = await this._container.load(options.id)
    const code = typeof loadResult === 'object' ? loadResult?.code : loadResult
    if (code != null) {
      await this._container.transform(code, options.id)
    }

    const moduleInfo = this.getModuleInfo(options.id)
    // This shouldn't happen due to calling ensureEntryFromUrl, but 1) our types can't ensure that
    // and 2) moduleGraph may not have been provided (though in the situations where that happens,
    // we should never have plugins calling this.load)
    if (!moduleInfo) throw Error(`Failed to load module with id ${options.id}`)
    return moduleInfo
  }

  getModuleInfo(id: string): ModuleInfo | null {
    return this._container.getModuleInfo(id)
  }

  _updateModuleInfo(id: string, { meta }: { meta?: object | null }): void {
    if (meta) {
      const moduleInfo = this.getModuleInfo(id)
      if (moduleInfo) {
        moduleInfo.meta = { ...moduleInfo.meta, ...meta }
      }
    }
  }

  getModuleIds(): IterableIterator<string> {
    return this._container.moduleGraph
      ? this._container.moduleGraph.idToModuleMap.keys()
      : Array.prototype[Symbol.iterator]()
  }

  addWatchFile(id: string): void {
    this._container.watchFiles.add(id)
    if (this._container.watcher)
      ensureWatchedFile(
        this._container.watcher,
        id,
        this.environment.config.root,
      )
  }

  getWatchFiles(): string[] {
    return [...this._container.watchFiles]
  }

  emitFile(_assetOrFile: EmittedFile): string {
    this._warnIncompatibleMethod(`emitFile`)
    return ''
  }

  setAssetSource(): void {
    this._warnIncompatibleMethod(`setAssetSource`)
  }

  getFileName(): string {
    this._warnIncompatibleMethod(`getFileName`)
    return ''
  }

  override debug(log: string | RollupLog | (() => string | RollupLog)): void {
    const err = this._formatLog(typeof log === 'function' ? log() : log)
    super.debug(err)
  }

  override info(log: string | RollupLog | (() => string | RollupLog)): void {
    const err = this._formatLog(typeof log === 'function' ? log() : log)
    super.info(err)
  }

  override warn(
    log: string | RollupLog | (() => string | RollupLog),
    position?: number | { column: number; line: number },
  ): void {
    const err = this._formatLog(
      typeof log === 'function' ? log() : log,
      position,
    )
    super.warn(err)
  }

  override error(
    e: string | RollupError,
    position?: number | { column: number; line: number },
  ): never {
    // error thrown here is caught by the transform middleware and passed on
    // the error middleware.
    throw this._formatLog(e, position)
  }

  private _formatLog<E extends RollupLog>(
    e: string | E,
    position?: number | { column: number; line: number } | undefined,
  ): E {
    const err = (typeof e === 'string' ? new Error(e) : e) as E
    if (err.pluginCode) {
      return err // The plugin likely called `this.error`
    }
    err.plugin = this._plugin.name
    if (this._activeId && !err.id) err.id = this._activeId
    if (this._activeCode) {
      err.pluginCode = this._activeCode

      // some rollup plugins, e.g. json, sets err.position instead of err.pos
      const pos = position ?? err.pos ?? (err as any).position

      if (pos != null) {
        let errLocation
        try {
          errLocation = numberToPos(this._activeCode, pos)
        } catch (err2) {
          this.environment.logger.error(
            colors.red(
              `Error in error handler:\n${err2.stack || err2.message}\n`,
            ),
            // print extra newline to separate the two errors
            { error: err2 },
          )
          throw err
        }
        err.loc = err.loc || {
          file: err.id,
          ...errLocation,
        }
        err.frame = err.frame || generateCodeFrame(this._activeCode, pos)
      } else if (err.loc) {
        // css preprocessors may report errors in an included file
        if (!err.frame) {
          let code = this._activeCode
          if (err.loc.file) {
            err.id = normalizePath(err.loc.file)
            try {
              code = fs.readFileSync(err.loc.file, 'utf-8')
            } catch {}
          }
          err.frame = generateCodeFrame(code, err.loc)
        }
      } else if ((err as any).line && (err as any).column) {
        err.loc = {
          file: err.id,
          line: (err as any).line,
          column: (err as any).column,
        }
        err.frame = err.frame || generateCodeFrame(this._activeCode, err.loc)
      }

      // TODO: move it to overrides
      if (
        this instanceof TransformPluginContext &&
        typeof err.loc?.line === 'number' &&
        typeof err.loc.column === 'number'
      ) {
        const rawSourceMap = this._getCombinedSourcemap()
        if (rawSourceMap && 'version' in rawSourceMap) {
          const traced = new TraceMap(rawSourceMap as any)
          const { source, line, column } = originalPositionFor(traced, {
            line: Number(err.loc.line),
            column: Number(err.loc.column),
          })
          if (source) {
            err.loc = { file: source, line, column }
          }
        }
      }
    } else if (err.loc) {
      if (!err.frame) {
        let code = err.pluginCode
        if (err.loc.file) {
          err.id = normalizePath(err.loc.file)
          if (!code) {
            try {
              code = fs.readFileSync(err.loc.file, 'utf-8')
            } catch {}
          }
        }
        if (code) {
          err.frame = generateCodeFrame(`${code}`, err.loc)
        }
      }
    }

    if (
      typeof err.loc?.column !== 'number' &&
      typeof err.loc?.line !== 'number' &&
      !err.loc?.file
    ) {
      delete err.loc
    }

    return err
  }

  _warnIncompatibleMethod(method: string): void {
    this.environment.logger.warn(
      colors.cyan(`[plugin:${this._plugin.name}] `) +
        colors.yellow(
          `context method ${colors.bold(
            `${method}()`,
          )} is not supported in serve mode. This plugin is likely not vite-compatible.`,
        ),
    )
  }
}

class ResolveIdContext extends PluginContext {
  constructor(
    container: EnvironmentPluginContainer,
    skip: Set<Plugin> | undefined,
    skipCalls: readonly SkipInformation[] | undefined,
    scan: boolean,
  ) {
    super(null!, container)
    this._resolveSkips = skip
    this._resolveSkipCalls = skipCalls
    this._scan = scan
  }
}

class LoadPluginContext extends PluginContext {
  _addedImports: Set<string> | null = null

  constructor(container: EnvironmentPluginContainer) {
    super(null!, container)
  }

  override addWatchFile(id: string): void {
    if (!this._addedImports) {
      this._addedImports = new Set()
    }
    this._addedImports.add(id)
    super.addWatchFile(id)
  }
}

class TransformPluginContext
  extends LoadPluginContext
  implements Omit<RollupTransformPluginContext, 'cache'>
{
  filename: string
  originalCode: string
  originalSourcemap: SourceMap | null = null
  sourcemapChain: NonNullable<SourceDescription['map']>[] = []
  combinedMap: SourceMap | { mappings: '' } | null = null

  constructor(
    container: EnvironmentPluginContainer,
    id: string,
    code: string,
    inMap?: SourceMap | string,
  ) {
    super(container)

    this.filename = id
    this.originalCode = code
    if (inMap) {
      if (debugSourcemapCombine) {
        // @ts-expect-error inject name for debug purpose
        inMap.name = '$inMap'
      }
      this.sourcemapChain.push(inMap)
    }
  }

  _getCombinedSourcemap(): SourceMap | { mappings: '' } | null {
    if (
      debugSourcemapCombine &&
      debugSourcemapCombineFilter &&
      this.filename.includes(debugSourcemapCombineFilter)
    ) {
      debugSourcemapCombine('----------', this.filename)
      debugSourcemapCombine(this.combinedMap)
      debugSourcemapCombine(this.sourcemapChain)
      debugSourcemapCombine('----------')
    }

    let combinedMap = this.combinedMap
    // { mappings: '' }
    if (
      combinedMap &&
      !('version' in combinedMap) &&
      combinedMap.mappings === ''
    ) {
      this.sourcemapChain.length = 0
      return combinedMap
    }

    for (let m of this.sourcemapChain) {
      if (typeof m === 'string') m = JSON.parse(m)
      if (!('version' in (m as SourceMap))) {
        // { mappings: '' }
        if ((m as SourceMap).mappings === '') {
          combinedMap = { mappings: '' }
          break
        }
        // empty, nullified source map
        combinedMap = null
        break
      }
      if (!combinedMap) {
        const sm = m as SourceMap
        // sourcemap should not include `sources: [null]` (because `sources` should be string) nor
        // `sources: ['']` (because `''` means the path of sourcemap)
        // but MagicString generates this when `filename` option is not set.
        // Rollup supports these and therefore we support this as well
        if (sm.sources.length === 1 && !sm.sources[0]) {
          combinedMap = {
            ...sm,
            sources: [this.filename],
            sourcesContent: [this.originalCode],
          }
        } else {
          combinedMap = sm
        }
      } else {
        combinedMap = combineSourcemaps(cleanUrl(this.filename), [
          m as RawSourceMap,
          combinedMap as RawSourceMap,
        ]) as SourceMap
      }
    }
    if (combinedMap !== this.combinedMap) {
      this.combinedMap = combinedMap
      this.sourcemapChain.length = 0
    }
    return this.combinedMap
  }

  getCombinedSourcemap(): SourceMap {
    const map = this._getCombinedSourcemap()
    if (!map || (!('version' in map) && map.mappings === '')) {
      return new MagicString(this.originalCode).generateMap({
        includeContent: true,
        hires: 'boundary',
        source: cleanUrl(this.filename),
      }) as SourceMap
    }
    return map
  }

  _updateActiveInfo(plugin: Plugin, id: string, code: string): void {
    this._plugin = plugin
    this._activeId = id
    this._activeCode = code
  }
}

export type {
  EnvironmentPluginContainer,
  TransformPluginContext,
  TransformResult,
}

// Backward compatibility
class PluginContainer {
  constructor(private environments: Record<string, Environment>) {}

  // Backward compatibility
  // Users should call pluginContainer.resolveId (and load/transform) passing the environment they want to work with
  // But there is code that is going to call it without passing an environment, or with the ssr flag to get the ssr environment
  private _getEnvironment(options?: {
    ssr?: boolean
    environment?: Environment
  }) {
    return options?.environment
      ? options.environment
      : this.environments[options?.ssr ? 'ssr' : 'client']
  }

  private _getPluginContainer(options?: {
    ssr?: boolean
    environment?: Environment
  }) {
    return (this._getEnvironment(options) as DevEnvironment).pluginContainer
  }

  getModuleInfo(id: string): ModuleInfo | null {
    const clientModuleInfo = (
      this.environments.client as DevEnvironment
    ).pluginContainer.getModuleInfo(id)
    const ssrModuleInfo = (
      this.environments.ssr as DevEnvironment
    ).pluginContainer.getModuleInfo(id)

    if (clientModuleInfo == null && ssrModuleInfo == null) return null

    return new Proxy({} as any, {
      get: (_, key: string) => {
        // `meta` refers to `ModuleInfo.meta` of both environments, so we also
        // need to merge it here
        if (key === 'meta') {
          const meta: Record<string, any> = {}
          if (ssrModuleInfo) {
            Object.assign(meta, ssrModuleInfo.meta)
          }
          if (clientModuleInfo) {
            Object.assign(meta, clientModuleInfo.meta)
          }
          return meta
        }
        if (clientModuleInfo) {
          if (key in clientModuleInfo) {
            return clientModuleInfo[key as keyof ModuleInfo]
          }
        }
        if (ssrModuleInfo) {
          if (key in ssrModuleInfo) {
            return ssrModuleInfo[key as keyof ModuleInfo]
          }
        }
      },
    })
  }

  get options(): InputOptions {
    return (this.environments.client as DevEnvironment).pluginContainer.options
  }

  // For backward compatibility, buildStart and watchChange are called only for the client environment
  // buildStart is called per environment for a plugin with the perEnvironmentStartEndDuring dev flag

  async buildStart(_options?: InputOptions): Promise<void> {
    return (
      this.environments.client as DevEnvironment
    ).pluginContainer.buildStart(_options)
  }

  async watchChange(
    id: string,
    change: { event: 'create' | 'update' | 'delete' },
  ): Promise<void> {
    return (
      this.environments.client as DevEnvironment
    ).pluginContainer.watchChange(id, change)
  }

  async resolveId(
    rawId: string,
    importer?: string,
    options?: {
      attributes?: Record<string, string>
      custom?: CustomPluginOptions
      /** @deprecated use `skipCalls` instead */
      skip?: Set<Plugin>
      skipCalls?: readonly SkipInformation[]
      ssr?: boolean
      /**
       * @internal
       */
      scan?: boolean
      isEntry?: boolean
    },
  ): Promise<PartialResolvedId | null> {
    return this._getPluginContainer(options).resolveId(rawId, importer, options)
  }

  async load(
    id: string,
    options?: {
      ssr?: boolean
    },
  ): Promise<LoadResult | null> {
    return this._getPluginContainer(options).load(id)
  }

  async transform(
    code: string,
    id: string,
    options?: {
      ssr?: boolean
      environment?: Environment
      inMap?: SourceDescription['map']
    },
  ): Promise<{ code: string; map: SourceMap | { mappings: '' } | null }> {
    return this._getPluginContainer(options).transform(code, id, options)
  }

  async close(): Promise<void> {
    // noop, close will be called for each environment
  }
}

/**
 * server.pluginContainer compatibility
 *
 * The default environment is in buildStart, buildEnd, watchChange, and closeBundle hooks,
 * which are called once for all environments, or when no environment is passed in other hooks.
 * The ssrEnvironment is needed for backward compatibility when the ssr flag is passed without
 * an environment. The defaultEnvironment in the main pluginContainer in the server should be
 * the client environment for backward compatibility.
 **/
export function createPluginContainer(
  environments: Record<string, Environment>,
): PluginContainer {
  return new PluginContainer(environments)
}

export type { PluginContainer }<|MERGE_RESOLUTION|>--- conflicted
+++ resolved
@@ -52,7 +52,6 @@
   PartialNull,
   PartialResolvedId,
   PluginContextMeta,
-  ProgramNode,
   ResolvedId,
   RollupError,
   RolldownFsModule as RollupFsModule,
@@ -747,7 +746,7 @@
   _resolveSkips?: Set<Plugin>
   _resolveSkipCalls?: readonly SkipInformation[]
 
-  override get pluginName() {
+  override get pluginName(): string {
     return this._plugin.name
   }
 
@@ -760,13 +759,8 @@
 
   fs: RollupFsModule = fsModule
 
-<<<<<<< HEAD
   parse(code: string, opts: any): Program {
     return rolldownParseAst(code, opts)
-=======
-  parse(code: string, opts: any): ProgramNode {
-    return rollupParseAst(code, opts)
->>>>>>> dad76436
   }
 
   async resolve(
