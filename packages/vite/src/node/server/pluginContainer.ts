/**
 * This file is refactored into TypeScript based on
 * https://github.com/preactjs/wmr/blob/main/packages/wmr/src/lib/rollup-plugin-container.js
 */

/**
https://github.com/preactjs/wmr/blob/master/LICENSE

MIT License

Copyright (c) 2020 The Preact Authors

Permission is hereby granted, free of charge, to any person obtaining a copy
of this software and associated documentation files (the "Software"), to deal
in the Software without restriction, including without limitation the rights
to use, copy, modify, merge, publish, distribute, sublicense, and/or sell
copies of the Software, and to permit persons to whom the Software is
furnished to do so, subject to the following conditions:

The above copyright notice and this permission notice shall be included in all
copies or substantial portions of the Software.

THE SOFTWARE IS PROVIDED "AS IS", WITHOUT WARRANTY OF ANY KIND, EXPRESS OR
IMPLIED, INCLUDING BUT NOT LIMITED TO THE WARRANTIES OF MERCHANTABILITY,
FITNESS FOR A PARTICULAR PURPOSE AND NONINFRINGEMENT. IN NO EVENT SHALL THE
AUTHORS OR COPYRIGHT HOLDERS BE LIABLE FOR ANY CLAIM, DAMAGES OR OTHER
LIABILITY, WHETHER IN AN ACTION OF CONTRACT, TORT OR OTHERWISE, ARISING FROM,
OUT OF OR IN CONNECTION WITH THE SOFTWARE OR THE USE OR OTHER DEALINGS IN THE
SOFTWARE.
*/

import fs from 'fs'
import { resolve, join } from 'path'
import type { Plugin } from '../plugin'
import type {
  InputOptions,
  MinimalPluginContext,
  OutputOptions,
  ModuleInfo,
  NormalizedInputOptions,
  PartialResolvedId,
  ResolvedId,
  PluginContext as RollupPluginContext,
  LoadResult,
  SourceDescription,
  EmittedFile,
  SourceMap,
  RollupError,
  TransformResult
} from 'rollup'
import * as acorn from 'acorn'
<<<<<<< HEAD
import type { RawSourceMap } from '@ampproject/remapping/dist/types/types'
import { cleanUrl, combineSourcemaps } from '../utils'
=======
import type { RawSourceMap } from '@ampproject/remapping'
import { TraceMap, originalPositionFor } from '@jridgewell/trace-mapping'
import { combineSourcemaps } from '../utils'
>>>>>>> d4ae45dc
import MagicString from 'magic-string'
import type { FSWatcher } from 'chokidar'
import {
  createDebugger,
  ensureWatchedFile,
  generateCodeFrame,
  isObject,
  isExternalUrl,
  normalizePath,
  numberToPos,
  prettifyUrl,
  timeFrom
} from '../utils'
import { FS_PREFIX } from '../constants'
import colors from 'picocolors'
import type { ResolvedConfig } from '../config'
import { buildErrorMessage } from './middlewares/error'
import type { ModuleGraph } from './moduleGraph'
import { performance } from 'perf_hooks'
import type * as postcss from 'postcss'

export interface PluginContainerOptions {
  cwd?: string
  output?: OutputOptions
  modules?: Map<string, { info: ModuleInfo }>
  writeFile?: (name: string, source: string | Uint8Array) => void
}

export interface PluginContainer {
  options: InputOptions
  getModuleInfo(id: string): ModuleInfo | null
  buildStart(options: InputOptions): Promise<void>
  resolveId(
    id: string,
    importer?: string,
    options?: {
      skip?: Set<Plugin>
      ssr?: boolean
    }
  ): Promise<PartialResolvedId | null>
  transform(
    code: string,
    id: string,
    options?: {
      inMap?: SourceDescription['map']
      ssr?: boolean
    }
  ): Promise<SourceDescription | null>
  load(
    id: string,
    options?: {
      ssr?: boolean
    }
  ): Promise<LoadResult | null>
  close(): Promise<void>
}

type PluginContext = Omit<
  RollupPluginContext,
  // not documented
  | 'cache'
  // deprecated
  | 'emitAsset'
  | 'emitChunk'
  | 'getAssetFileName'
  | 'getChunkFileName'
  | 'isExternal'
  | 'moduleIds'
  | 'resolveId'
  | 'load'
>

export let parser = acorn.Parser

export async function createPluginContainer(
  { plugins, logger, root, build: { rollupOptions } }: ResolvedConfig,
  moduleGraph?: ModuleGraph,
  watcher?: FSWatcher
): Promise<PluginContainer> {
  const isDebug = process.env.DEBUG

  const seenResolves: Record<string, true | undefined> = {}
  const debugResolve = createDebugger('vite:resolve')
  const debugPluginResolve = createDebugger('vite:plugin-resolve', {
    onlyWhenFocused: 'vite:plugin'
  })
  const debugPluginTransform = createDebugger('vite:plugin-transform', {
    onlyWhenFocused: 'vite:plugin'
  })

  // ---------------------------------------------------------------------------

  const watchFiles = new Set<string>()

  // get rollup version
  const rollupPkgPath = resolve(require.resolve('rollup'), '../../package.json')
  const minimalContext: MinimalPluginContext = {
    meta: {
      rollupVersion: JSON.parse(fs.readFileSync(rollupPkgPath, 'utf-8'))
        .version,
      watchMode: true
    }
  }

  function warnIncompatibleMethod(method: string, plugin: string) {
    logger.warn(
      colors.cyan(`[plugin:${plugin}] `) +
        colors.yellow(
          `context method ${colors.bold(
            `${method}()`
          )} is not supported in serve mode. This plugin is likely not vite-compatible.`
        )
    )
  }

  // throw when an unsupported ModuleInfo property is accessed,
  // so that incompatible plugins fail in a non-cryptic way.
  const ModuleInfoProxy: ProxyHandler<ModuleInfo> = {
    get(info: any, key: string) {
      if (key in info) {
        return info[key]
      }
      throw Error(
        `[vite] The "${key}" property of ModuleInfo is not supported.`
      )
    }
  }

  // same default value of "moduleInfo.meta" as in Rollup
  const EMPTY_OBJECT = Object.freeze({})

  function getModuleInfo(id: string) {
    const module = moduleGraph?.getModuleById(id)
    if (!module) {
      return null
    }
    if (!module.info) {
      module.info = new Proxy(
        { id, meta: module.meta || EMPTY_OBJECT } as ModuleInfo,
        ModuleInfoProxy
      )
    }
    return module.info
  }

  function updateModuleInfo(id: string, { meta }: { meta?: object | null }) {
    if (meta) {
      const moduleInfo = getModuleInfo(id)
      if (moduleInfo) {
        moduleInfo.meta = { ...moduleInfo.meta, ...meta }
      }
    }
  }

  // we should create a new context for each async hook pipeline so that the
  // active plugin in that pipeline can be tracked in a concurrency-safe manner.
  // using a class to make creating new contexts more efficient
  class Context implements PluginContext {
    meta = minimalContext.meta
    ssr = false
    _activePlugin: Plugin | null
    _activeId: string | null = null
    _activeCode: string | null = null
    _resolveSkips?: Set<Plugin>
    _addedImports: Set<string> | null = null

    constructor(initialPlugin?: Plugin) {
      this._activePlugin = initialPlugin || null
    }

    parse(code: string, opts: any = {}) {
      return parser.parse(code, {
        sourceType: 'module',
        ecmaVersion: 'latest',
        locations: true,
        ...opts
      })
    }

    async resolve(
      id: string,
      importer?: string,
      options?: { skipSelf?: boolean }
    ) {
      let skip: Set<Plugin> | undefined
      if (options?.skipSelf && this._activePlugin) {
        skip = new Set(this._resolveSkips)
        skip.add(this._activePlugin)
      }
      let out = await container.resolveId(id, importer, { skip, ssr: this.ssr })
      if (typeof out === 'string') out = { id: out }
      return out as ResolvedId | null
    }

    getModuleInfo(id: string) {
      return getModuleInfo(id)
    }

    getModuleIds() {
      return moduleGraph
        ? moduleGraph.idToModuleMap.keys()
        : Array.prototype[Symbol.iterator]()
    }

    addWatchFile(id: string) {
      watchFiles.add(id)
      ;(this._addedImports || (this._addedImports = new Set())).add(id)
      if (watcher) ensureWatchedFile(watcher, id, root)
    }

    getWatchFiles() {
      return [...watchFiles]
    }

    emitFile(assetOrFile: EmittedFile) {
      warnIncompatibleMethod(`emitFile`, this._activePlugin!.name)
      return ''
    }

    setAssetSource() {
      warnIncompatibleMethod(`setAssetSource`, this._activePlugin!.name)
    }

    getFileName() {
      warnIncompatibleMethod(`getFileName`, this._activePlugin!.name)
      return ''
    }

    warn(
      e: string | RollupError,
      position?: number | { column: number; line: number }
    ) {
      const err = formatError(e, position, this)
      const msg = buildErrorMessage(
        err,
        [colors.yellow(`warning: ${err.message}`)],
        false
      )
      logger.warn(msg, {
        clear: true,
        timestamp: true
      })
    }

    error(
      e: string | RollupError,
      position?: number | { column: number; line: number }
    ): never {
      // error thrown here is caught by the transform middleware and passed on
      // the the error middleware.
      throw formatError(e, position, this)
    }
  }

  function formatError(
    e: string | RollupError,
    position: number | { column: number; line: number } | undefined,
    ctx: Context
  ) {
    const err = (
      typeof e === 'string' ? new Error(e) : e
    ) as postcss.CssSyntaxError & RollupError
    if (err.pluginCode) {
      return err // The plugin likely called `this.error`
    }
    if (err.file && err.name === 'CssSyntaxError') {
      err.id = normalizePath(err.file)
    }
    if (ctx._activePlugin) err.plugin = ctx._activePlugin.name
    if (ctx._activeId && !err.id) err.id = ctx._activeId
    if (ctx._activeCode) {
      err.pluginCode = ctx._activeCode

      const pos =
        position != null
          ? position
          : err.pos != null
          ? err.pos
          : // some rollup plugins, e.g. json, sets position instead of pos
            (err as any).position

      if (pos != null) {
        let errLocation
        try {
          errLocation = numberToPos(ctx._activeCode, pos)
        } catch (err2) {
          logger.error(
            colors.red(
              `Error in error handler:\n${err2.stack || err2.message}\n`
            ),
            // print extra newline to separate the two errors
            { error: err2 }
          )
          throw err
        }
        err.loc = err.loc || {
          file: err.id,
          ...errLocation
        }
        err.frame = err.frame || generateCodeFrame(ctx._activeCode, pos)
      } else if (err.loc) {
        // css preprocessors may report errors in an included file
        if (!err.frame) {
          let code = ctx._activeCode
          if (err.loc.file) {
            err.id = normalizePath(err.loc.file)
            try {
              code = fs.readFileSync(err.loc.file, 'utf-8')
            } catch {}
          }
          err.frame = generateCodeFrame(code, err.loc)
        }
      } else if ((err as any).line && (err as any).column) {
        err.loc = {
          file: err.id,
          line: (err as any).line,
          column: (err as any).column
        }
        err.frame = err.frame || generateCodeFrame(err.id!, err.loc)
      }

      if (err.loc && ctx instanceof TransformContext) {
        const rawSourceMap = ctx._getCombinedSourcemap()
        if (rawSourceMap) {
          const traced = new TraceMap(rawSourceMap as any)
          const { source, line, column } = originalPositionFor(traced, {
            line: Number(err.loc.line),
            column: Number(err.loc.column)
          })
          if (source && line != null && column != null) {
            err.loc = { file: source, line, column }
          }
        }
      }
    }
    return err
  }

  class TransformContext extends Context {
    filename: string
    originalCode: string
    originalSourcemap: SourceMap | null = null
    sourcemapChain: NonNullable<SourceDescription['map']>[] = []
    combinedMap: SourceMap | null = null

    constructor(filename: string, code: string, inMap?: SourceMap | string) {
      super()
      this.filename = filename
      this.originalCode = code
      if (inMap) {
        this.sourcemapChain.push(inMap)
      }
    }

    _getCombinedSourcemap(createIfNull = false) {
      let combinedMap = this.combinedMap
      for (let m of this.sourcemapChain) {
        if (typeof m === 'string') m = JSON.parse(m)
        if (!('version' in (m as SourceMap))) {
          // empty, nullified source map
          combinedMap = this.combinedMap = null
          this.sourcemapChain.length = 0
          break
        }
        if (!combinedMap) {
          combinedMap = m as SourceMap
        } else {
          combinedMap = combineSourcemaps(cleanUrl(this.filename), [
            {
              ...(m as RawSourceMap),
              sourcesContent: combinedMap.sourcesContent
            },
            combinedMap as RawSourceMap
          ]) as SourceMap
        }
      }
      if (!combinedMap) {
        return createIfNull
          ? new MagicString(this.originalCode).generateMap({
              includeContent: true,
              hires: true,
              source: this.filename
            })
          : null
      }
      if (combinedMap !== this.combinedMap) {
        this.combinedMap = combinedMap
        this.sourcemapChain.length = 0
      }
      return this.combinedMap
    }

    getCombinedSourcemap() {
      return this._getCombinedSourcemap(true) as SourceMap
    }
  }

  let closed = false

  const container: PluginContainer = {
    options: await (async () => {
      let options = rollupOptions
      for (const plugin of plugins) {
        if (!plugin.options) continue
        options =
          (await plugin.options.call(minimalContext, options)) || options
      }
      if (options.acornInjectPlugins) {
        parser = acorn.Parser.extend(options.acornInjectPlugins as any)
      }
      return {
        acorn,
        acornInjectPlugins: [],
        ...options
      }
    })(),

    getModuleInfo,

    async buildStart() {
      await Promise.all(
        plugins.map((plugin) => {
          if (plugin.buildStart) {
            return plugin.buildStart.call(
              new Context(plugin) as any,
              container.options as NormalizedInputOptions
            )
          }
        })
      )
    },

    async resolveId(rawId, importer = join(root, 'index.html'), options) {
      const skip = options?.skip
      const ssr = options?.ssr
      const ctx = new Context()
      ctx.ssr = !!ssr
      ctx._resolveSkips = skip
      const resolveStart = isDebug ? performance.now() : 0

      let id: string | null = null
      const partial: Partial<PartialResolvedId> = {}
      for (const plugin of plugins) {
        if (!plugin.resolveId) continue
        if (skip?.has(plugin)) continue

        ctx._activePlugin = plugin

        const pluginResolveStart = isDebug ? performance.now() : 0
        const result = await plugin.resolveId.call(
          ctx as any,
          rawId,
          importer,
          { ssr }
        )
        if (!result) continue

        if (typeof result === 'string') {
          id = result
        } else {
          id = result.id
          Object.assign(partial, result)
        }

        isDebug &&
          debugPluginResolve(
            timeFrom(pluginResolveStart),
            plugin.name,
            prettifyUrl(id, root)
          )

        // resolveId() is hookFirst - first non-null result is returned.
        break
      }

      if (isDebug && rawId !== id && !rawId.startsWith(FS_PREFIX)) {
        const key = rawId + id
        // avoid spamming
        if (!seenResolves[key]) {
          seenResolves[key] = true
          debugResolve(
            `${timeFrom(resolveStart)} ${colors.cyan(rawId)} -> ${colors.dim(
              id
            )}`
          )
        }
      }

      if (id) {
        partial.id = isExternalUrl(id) ? id : normalizePath(id)
        return partial as PartialResolvedId
      } else {
        return null
      }
    },

    async load(id, options) {
      const ssr = options?.ssr
      const ctx = new Context()
      ctx.ssr = !!ssr
      for (const plugin of plugins) {
        if (!plugin.load) continue
        ctx._activePlugin = plugin
        const result = await plugin.load.call(ctx as any, id, { ssr })
        if (result != null) {
          if (isObject(result)) {
            updateModuleInfo(id, result)
          }
          return result
        }
      }
      return null
    },

    async transform(code, id, options) {
      const inMap = options?.inMap
      const ssr = options?.ssr
      const ctx = new TransformContext(id, code, inMap as SourceMap)
      ctx.ssr = !!ssr
      for (const plugin of plugins) {
        if (!plugin.transform) continue
        ctx._activePlugin = plugin
        ctx._activeId = id
        ctx._activeCode = code
        const start = isDebug ? performance.now() : 0
        let result: TransformResult | string | undefined
        try {
          result = await plugin.transform.call(ctx as any, code, id, { ssr })
        } catch (e) {
          ctx.error(e)
        }
        if (!result) continue
        isDebug &&
          debugPluginTransform(
            timeFrom(start),
            plugin.name,
            prettifyUrl(id, root)
          )
        if (isObject(result)) {
          if (result.code !== undefined) {
            code = result.code
            if (result.map) {
              ctx.sourcemapChain.push(result.map)
            }
          }
          updateModuleInfo(id, result)
        } else {
          code = result
        }
      }
      return {
        code,
        map: ctx._getCombinedSourcemap()
      }
    },

    async close() {
      if (closed) return
      const ctx = new Context()
      await Promise.all(
        plugins.map((p) => p.buildEnd && p.buildEnd.call(ctx as any))
      )
      await Promise.all(
        plugins.map((p) => p.closeBundle && p.closeBundle.call(ctx as any))
      )
      closed = true
    }
  }

  return container
}<|MERGE_RESOLUTION|>--- conflicted
+++ resolved
@@ -49,14 +49,9 @@
   TransformResult
 } from 'rollup'
 import * as acorn from 'acorn'
-<<<<<<< HEAD
-import type { RawSourceMap } from '@ampproject/remapping/dist/types/types'
-import { cleanUrl, combineSourcemaps } from '../utils'
-=======
 import type { RawSourceMap } from '@ampproject/remapping'
 import { TraceMap, originalPositionFor } from '@jridgewell/trace-mapping'
-import { combineSourcemaps } from '../utils'
->>>>>>> d4ae45dc
+import { cleanUrl, combineSourcemaps } from '../utils'
 import MagicString from 'magic-string'
 import type { FSWatcher } from 'chokidar'
 import {
