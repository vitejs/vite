--- conflicted
+++ resolved
@@ -79,22 +79,16 @@
 } from '../utils'
 import { FS_PREFIX } from '../constants'
 import type { ResolvedConfig } from '../config'
-<<<<<<< HEAD
-import { createPluginHookUtils } from '../plugins'
+import { createPluginHookUtils, getHookHandler } from '../plugins'
 import type { DepOptimizationMetadata } from '../optimizer'
 import { buildErrorMessage } from './middlewares/error'
-import type { ModuleGraph } from './moduleGraph'
+import type { ModuleGraph, ModuleNode } from './moduleGraph'
 import type {
   CacheLoadReadResult,
   CacheLoadWriteOptions,
   CacheTransformReadResult,
   CacheTransformWriteOptions,
 } from './cache'
-=======
-import { createPluginHookUtils, getHookHandler } from '../plugins'
-import { buildErrorMessage } from './middlewares/error'
-import type { ModuleGraph, ModuleNode } from './moduleGraph'
->>>>>>> b93dfe3e
 
 const noop = () => {}
 
@@ -150,7 +144,6 @@
       ssr?: boolean
     },
   ): Promise<LoadResult | null>
-<<<<<<< HEAD
   depsOptimized(metadata: DepOptimizationMetadata): void
   serveLoadCacheRead(options: {
     id: string
@@ -167,12 +160,10 @@
     code: string
   }): Promise<CacheTransformReadResult | null>
   serveTransformCacheWrite(data: CacheTransformWriteOptions): Promise<void>
-=======
   watchChange(
     id: string,
     change: { event: 'create' | 'update' | 'delete' },
   ): Promise<void>
->>>>>>> b93dfe3e
   close(): Promise<void>
 }
 
