--- conflicted
+++ resolved
@@ -13,11 +13,7 @@
   cleanUrl,
   // combineSourcemaps,
   createDebugger,
-<<<<<<< HEAD
-  ensureWatchedFile,
   injectQuery,
-=======
->>>>>>> 55c75643
   isObject,
   prettifyUrl,
   removeImportQuery,
