import fsp from 'node:fs/promises'
import path from 'node:path'
import { performance } from 'node:perf_hooks'
import getEtag from 'etag'
import MagicString from 'magic-string'
import { init, parse as parseImports } from 'es-module-lexer'
import type { PartialResolvedId, SourceDescription, SourceMap } from 'rollup'
import colors from 'picocolors'
import type { EnvironmentModuleNode } from '../server/moduleGraph'
import {
  createDebugger,
  ensureWatchedFile,
  injectQuery,
  isObject,
  prettifyUrl,
  removeImportQuery,
  removeTimestampQuery,
  stripBase,
  timeFrom,
} from '../utils'
import { ssrParseImports, ssrTransform } from '../ssr/ssrTransform'
import { checkPublicFile } from '../publicDir'
import { cleanUrl, unwrapId } from '../../shared/utils'
import {
  applySourcemapIgnoreList,
  extractSourcemapFromFile,
  injectSourcesContent,
} from './sourcemap'
import { isFileLoadingAllowed } from './middlewares/static'
import { throwClosedServerError } from './pluginContainer'
import type { DevEnvironment } from './environment'

export const ERR_LOAD_URL = 'ERR_LOAD_URL'
export const ERR_LOAD_PUBLIC_URL = 'ERR_LOAD_PUBLIC_URL'

const debugLoad = createDebugger('vite:load')
const debugTransform = createDebugger('vite:transform')
const debugCache = createDebugger('vite:cache')

export interface TransformResult {
  code: string
  map: SourceMap | { mappings: '' } | null
  ssr?: boolean
  etag?: string
  deps?: string[]
  dynamicDeps?: string[]
}

// TODO: Rename to LoadOptions and move to /plugin.ts ?
export interface TransformOptions {
  /**
   * @deprecated infered from environment
   */
  ssr?: boolean
  /**
   * TODO: should this be internal?
   */
  html?: boolean
}

// TODO: This function could be moved to the DevEnvironment class.
// It was already using private fields from the server before, and it now does
// the same with environment._closing, environment._pendingRequests and
// environment._registerRequestProcessing. Maybe it makes sense to keep it in
// separate file to preserve the history or keep the DevEnvironment class cleaner,
// but conceptually this is: `environment.transformRequest(url, options)`

export function transformRequest(
  environment: DevEnvironment,
  url: string,
  options: TransformOptions = {},
): Promise<TransformResult | null> {
  // Backward compatibility when only `ssr` is passed
  if (!options?.ssr) {
    // Backward compatibility
    options = { ...options, ssr: environment.name !== 'client' }
  }

  if (environment._closing && environment?.options.dev.recoverable)
    throwClosedServerError()

  const cacheKey = `${options.html ? 'html:' : ''}${url}`

  // This module may get invalidated while we are processing it. For example
  // when a full page reload is needed after the re-processing of pre-bundled
  // dependencies when a missing dep is discovered. We save the current time
  // to compare it to the last invalidation performed to know if we should
  // cache the result of the transformation or we should discard it as stale.
  //
  // A module can be invalidated due to:
  // 1. A full reload because of pre-bundling newly discovered deps
  // 2. A full reload after a config change
  // 3. The file that generated the module changed
  // 4. Invalidation for a virtual module
  //
  // For 1 and 2, a new request for this module will be issued after
  // the invalidation as part of the browser reloading the page. For 3 and 4
  // there may not be a new request right away because of HMR handling.
  // In all cases, the next time this module is requested, it should be
  // re-processed.
  //
  // We save the timestamp when we start processing and compare it with the
  // last time this module is invalidated
  const timestamp = Date.now()

  const pending = environment._pendingRequests.get(cacheKey)
  if (pending) {
    return environment.moduleGraph
      .getModuleByUrl(removeTimestampQuery(url))
      .then((module) => {
        if (!module || pending.timestamp > module.lastInvalidationTimestamp) {
          // The pending request is still valid, we can safely reuse its result
          return pending.request
        } else {
          // Request 1 for module A     (pending.timestamp)
          // Invalidate module A        (module.lastInvalidationTimestamp)
          // Request 2 for module A     (timestamp)

          // First request has been invalidated, abort it to clear the cache,
          // then perform a new doTransform.
          pending.abort()
          return transformRequest(environment, url, options)
        }
      })
  }

  const request = doTransform(environment, url, options, timestamp)

  // Avoid clearing the cache of future requests if aborted
  let cleared = false
  const clearCache = () => {
    if (!cleared) {
      environment._pendingRequests.delete(cacheKey)
      cleared = true
    }
  }

  // Cache the request and clear it once processing is done
  environment._pendingRequests.set(cacheKey, {
    request,
    timestamp,
    abort: clearCache,
  })

  return request.finally(clearCache)
}

async function doTransform(
  environment: DevEnvironment,
  url: string,
  options: TransformOptions,
  timestamp: number,
) {
  url = removeTimestampQuery(url)

  await environment.init()

  const { pluginContainer } = environment

  let module = await environment.moduleGraph.getModuleByUrl(url)
  if (module) {
    // try use cache from url
    const cached = await getCachedTransformResult(
      environment,
      url,
      module,
      timestamp,
    )
    if (cached) return cached
  }

  // TODO: Simplify
  const resolved = module
    ? undefined
<<<<<<< HEAD
    : (await pluginContainer.resolveId(url, undefined)) ?? undefined
=======
    : ((await pluginContainer.resolveId(url, undefined, { ssr })) ?? undefined)
>>>>>>> f321fa8d

  // resolve
  const id = module?.id ?? resolved?.id ?? url

  module ??= environment.moduleGraph.getModuleById(id)
  if (module) {
    // if a different url maps to an existing loaded id,  make sure we relate this url to the id
    await environment.moduleGraph._ensureEntryFromUrl(url, undefined, resolved)
    // try use cache from id
    const cached = await getCachedTransformResult(
      environment,
      url,
      module,
      timestamp,
    )
    if (cached) return cached
  }

  const result = loadAndTransform(
    environment,
    id,
    url,
    options,
    timestamp,
    module,
    resolved,
  )

  const { depsOptimizer } = environment
  if (!depsOptimizer?.isOptimizedDepFile(id)) {
    environment._registerRequestProcessing(id, () => result)
  }

  return result
}

async function getCachedTransformResult(
  environment: DevEnvironment,
  url: string,
  module: EnvironmentModuleNode,
  timestamp: number,
) {
  const prettyUrl = debugCache ? prettifyUrl(url, environment.config.root) : ''

  // tries to handle soft invalidation of the module if available,
  // returns a boolean true is successful, or false if no handling is needed
  const softInvalidatedTransformResult =
    module &&
    (await handleModuleSoftInvalidation(environment, module, timestamp))
  if (softInvalidatedTransformResult) {
    debugCache?.(`[memory-hmr] ${prettyUrl}`)
    return softInvalidatedTransformResult
  }

  // check if we have a fresh cache
  const cached = module?.transformResult
  if (cached) {
    debugCache?.(`[memory] ${prettyUrl}`)
    return cached
  }
}

async function loadAndTransform(
  environment: DevEnvironment,
  id: string,
  url: string,
  options: TransformOptions,
  timestamp: number,
  mod?: EnvironmentModuleNode,
  resolved?: PartialResolvedId,
) {
  const { config, pluginContainer } = environment
  const { logger } = config
  const prettyUrl =
    debugLoad || debugTransform ? prettifyUrl(url, config.root) : ''

  const moduleGraph = environment.moduleGraph

  let code: string | null = null
  let map: SourceDescription['map'] = null

  // load
  const loadStart = debugLoad ? performance.now() : 0
  const loadResult = await pluginContainer.load(id, options)

  // TODO: Replace this with pluginLoadFallback
  if (loadResult == null) {
    const file = cleanUrl(id)

    // if this is an html request and there is no load result, skip ahead to
    // SPA fallback.
    if (options.html && !id.endsWith('.html')) {
      return null
    }
    // try fallback loading it from fs as string
    // if the file is a binary, there should be a plugin that already loaded it
    // as string
    // only try the fallback if access is allowed, skip for out of root url
    // like /service-worker.js or /api/users
    if (
      environment.options.nodeCompatible ||
      isFileLoadingAllowed(config, file)
    ) {
      try {
        code = await fsp.readFile(file, 'utf-8')
        debugLoad?.(`${timeFrom(loadStart)} [fs] ${prettyUrl}`)
      } catch (e) {
        if (e.code !== 'ENOENT') {
          if (e.code === 'EISDIR') {
            e.message = `${e.message} ${file}`
          }
          throw e
        }
      }
      if (code != null && environment.watcher) {
        ensureWatchedFile(environment.watcher, file, config.root)
      }
    }
    if (code) {
      try {
        const extracted = await extractSourcemapFromFile(code, file)
        if (extracted) {
          code = extracted.code
          map = extracted.map
        }
      } catch (e) {
        logger.warn(`Failed to load source map for ${file}.\n${e}`, {
          timestamp: true,
        })
      }
    }
  } else {
    debugLoad?.(`${timeFrom(loadStart)} [plugin] ${prettyUrl}`)
    if (isObject(loadResult)) {
      code = loadResult.code
      map = loadResult.map
    } else {
      code = loadResult
    }
  }
  if (code == null) {
    const isPublicFile = checkPublicFile(url, config)
    let publicDirName = path.relative(config.root, config.publicDir)
    if (publicDirName[0] !== '.') publicDirName = '/' + publicDirName
    const msg = isPublicFile
      ? `This file is in ${publicDirName} and will be copied as-is during ` +
        `build without going through the plugin transforms, and therefore ` +
        `should not be imported from source code. It can only be referenced ` +
        `via HTML tags.`
      : `Does the file exist?`
    const importerMod: EnvironmentModuleNode | undefined =
      moduleGraph.idToModuleMap.get(id)?.importers.values().next().value
    const importer = importerMod?.file || importerMod?.url
    const err: any = new Error(
      `Failed to load url ${url} (resolved id: ${id})${
        importer ? ` in ${importer}` : ''
      }. ${msg}`,
    )
    err.code = isPublicFile ? ERR_LOAD_PUBLIC_URL : ERR_LOAD_URL
    throw err
  }

  if (environment._closing && environment.options.dev.recoverable)
    throwClosedServerError()

  // ensure module in graph after successful load
  mod ??= await moduleGraph._ensureEntryFromUrl(url, undefined, resolved)

  // transform
  const transformStart = debugTransform ? performance.now() : 0
  const transformResult = await pluginContainer.transform(code, id, {
    inMap: map,
  })
  const originalCode = code
  if (
    transformResult == null ||
    (isObject(transformResult) && transformResult.code == null)
  ) {
    // no transform applied, keep code as-is
    debugTransform?.(
      timeFrom(transformStart) + colors.dim(` [skipped] ${prettyUrl}`),
    )
  } else {
    debugTransform?.(`${timeFrom(transformStart)} ${prettyUrl}`)
    code = transformResult.code!
    map = transformResult.map
  }

  let normalizedMap: SourceMap | { mappings: '' } | null
  if (typeof map === 'string') {
    normalizedMap = JSON.parse(map)
  } else if (map) {
    normalizedMap = map as SourceMap | { mappings: '' }
  } else {
    normalizedMap = null
  }

  if (normalizedMap && 'version' in normalizedMap && mod.file) {
    if (normalizedMap.mappings) {
      await injectSourcesContent(normalizedMap, mod.file, logger)
    }

    const sourcemapPath = `${mod.file}.map`
    applySourcemapIgnoreList(
      normalizedMap,
      sourcemapPath,
      config.server.sourcemapIgnoreList,
      logger,
    )

    if (path.isAbsolute(mod.file)) {
      let modDirname
      for (
        let sourcesIndex = 0;
        sourcesIndex < normalizedMap.sources.length;
        ++sourcesIndex
      ) {
        const sourcePath = normalizedMap.sources[sourcesIndex]
        if (sourcePath) {
          // Rewrite sources to relative paths to give debuggers the chance
          // to resolve and display them in a meaningful way (rather than
          // with absolute paths).
          if (path.isAbsolute(sourcePath)) {
            modDirname ??= path.dirname(mod.file)
            normalizedMap.sources[sourcesIndex] = path.relative(
              modDirname,
              sourcePath,
            )
          }
        }
      }
    }
  }

  if (environment._closing && environment.options.dev.recoverable)
    throwClosedServerError()

  const result = environment.options.dev.moduleRunnerTransform
    ? await ssrTransform(
        code,
        normalizedMap,
        url,
        originalCode,
        environment.config,
      )
    : ({
        code,
        map: normalizedMap,
        etag: getEtag(code, { weak: true }),
      } satisfies TransformResult)

  // Only cache the result if the module wasn't invalidated while it was
  // being processed, so it is re-processed next time if it is stale
  if (timestamp > mod.lastInvalidationTimestamp)
    moduleGraph.updateModuleTransformResult(mod, result)

  return result
}

/**
 * When a module is soft-invalidated, we can preserve its previous `transformResult` and
 * return similar code to before:
 *
 * - Client: We need to transform the import specifiers with new timestamps
 * - SSR: We don't need to change anything as `ssrLoadModule` controls it
 */
async function handleModuleSoftInvalidation(
  environment: DevEnvironment,
  mod: EnvironmentModuleNode,
  timestamp: number,
) {
  const transformResult = mod.invalidationState

  // Reset invalidation state
  mod.invalidationState = undefined

  // Skip if not soft-invalidated
  if (!transformResult || transformResult === 'HARD_INVALIDATED') return

  if (mod.transformResult) {
    throw new Error(
      `Internal server error: Soft-invalidated module "${mod.url}" should not have existing transform result`,
    )
  }

  let result: TransformResult
  // No transformation is needed if it's disabled manually
  // This is primarily for backwards compatible SSR
  if (!environment.options.injectInvalidationTimestamp) {
    result = transformResult
  }
  // We need to transform each imports with new timestamps if available
  else {
    const source = transformResult.code
    const s = new MagicString(source)
    const imports = transformResult.ssr
      ? await ssrParseImports(mod.url, source)
      : await (async () => {
          await init
          return parseImports(source, mod.id || undefined)[0]
        })()

    for (const imp of imports) {
      let rawUrl = source.slice(imp.s, imp.e)
      if (rawUrl === 'import.meta') continue

      const hasQuotes = rawUrl[0] === '"' || rawUrl[0] === "'"
      if (hasQuotes) {
        rawUrl = rawUrl.slice(1, -1)
      }

      const urlWithoutTimestamp = removeTimestampQuery(rawUrl)
      // hmrUrl must be derived the same way as importAnalysis
      const hmrUrl = unwrapId(
        stripBase(
          removeImportQuery(urlWithoutTimestamp),
          environment.config.base,
        ),
      )
      for (const importedMod of mod.importedModules) {
        if (importedMod.url !== hmrUrl) continue
        if (importedMod.lastHMRTimestamp > 0) {
          const replacedUrl = injectQuery(
            urlWithoutTimestamp,
            `t=${importedMod.lastHMRTimestamp}`,
          )
          const start = hasQuotes ? imp.s + 1 : imp.s
          const end = hasQuotes ? imp.e - 1 : imp.e
          s.overwrite(start, end, replacedUrl)
        }

        if (imp.d === -1 && environment.options.dev.preTransformRequests) {
          // pre-transform known direct imports
          environment.warmupRequest(hmrUrl)
        }

        break
      }
    }

    // Update `transformResult` with new code. We don't have to update the sourcemap
    // as the timestamp changes doesn't affect the code lines (stable).
    const code = s.toString()
    result = {
      ...transformResult,
      code,
      etag: getEtag(code, { weak: true }),
    }
  }

  // Only cache the result if the module wasn't invalidated while it was
  // being processed, so it is re-processed next time if it is stale
  if (timestamp > mod.lastInvalidationTimestamp)
    environment.moduleGraph.updateModuleTransformResult(mod, result)

  return result
}<|MERGE_RESOLUTION|>--- conflicted
+++ resolved
@@ -172,11 +172,7 @@
   // TODO: Simplify
   const resolved = module
     ? undefined
-<<<<<<< HEAD
-    : (await pluginContainer.resolveId(url, undefined)) ?? undefined
-=======
-    : ((await pluginContainer.resolveId(url, undefined, { ssr })) ?? undefined)
->>>>>>> f321fa8d
+    : ((await pluginContainer.resolveId(url, undefined)) ?? undefined)
 
   // resolve
   const id = module?.id ?? resolved?.id ?? url
