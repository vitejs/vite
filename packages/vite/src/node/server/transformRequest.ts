--- conflicted
+++ resolved
@@ -237,23 +237,10 @@
     }
   }
 
-<<<<<<< HEAD
-  if (ssr) {
-    return (mod.ssrTransformResult = await ssrTransform(
-      code,
-      map as SourceMap,
-      url,
-      { json: { stringify: !!server.config.json?.stringify } }
-    ))
-  } else {
-    return (mod.transformResult = {
-      code,
-      map,
-      etag: getEtag(code, { weak: true })
-    } as TransformResult)
-=======
   const result = ssr
-    ? await ssrTransform(code, map as SourceMap, url)
+    ? await ssrTransform(code, map as SourceMap, url, {
+        json: { stringify: !!server.config.json?.stringify }
+      })
     : ({
         code,
         map,
@@ -265,7 +252,6 @@
   if (timestamp > mod.lastInvalidationTimestamp) {
     if (ssr) mod.ssrTransformResult = result
     else mod.transformResult = result
->>>>>>> c2961301
   }
 
   return result
