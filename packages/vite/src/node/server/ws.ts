--- conflicted
+++ resolved
@@ -284,14 +284,13 @@
     event: T,
     data: InferCustomEventPayload<T>,
     socket: WebSocketRaw,
-    invoke?: 'send' | `send:${string}`,
   ) => {
     const listeners = customListeners.get(event)
     if (!listeners?.size) return
 
     const client = getSocketClient(socket)
     for (const listener of listeners) {
-      listener(data, client, invoke)
+      listener(data, client)
     }
   }
 
@@ -303,14 +302,7 @@
         parsed = JSON.parse(String(raw))
       } catch {}
       if (!parsed || parsed.type !== 'custom' || !parsed.event) return
-<<<<<<< HEAD
-      emitCustomEvent(parsed.event, parsed.data, socket, parsed.invoke)
-=======
-      const listeners = customListeners.get(parsed.event)
-      if (!listeners?.size) return
-      const client = getSocketClient(socket)
-      listeners.forEach((listener) => listener(parsed.data, client))
->>>>>>> 29cdb390
+      emitCustomEvent(parsed.event, parsed.data, socket)
     })
     socket.on('error', (err) => {
       config.logger.error(`${colors.red(`ws error:`)}\n${err.stack}`, {
