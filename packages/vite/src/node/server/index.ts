--- conflicted
+++ resolved
@@ -31,14 +31,7 @@
 } from '../utils'
 import { ssrLoadModule } from '../ssr/ssrModuleLoader'
 import { cjsSsrResolveExternals } from '../ssr/ssrExternal'
-<<<<<<< HEAD
 import { ssrFixStacktrace, ssrRewriteStacktrace } from '../ssr/ssrStacktrace'
-=======
-import {
-  rebindErrorStacktrace,
-  ssrRewriteStacktrace,
-} from '../ssr/ssrStacktrace'
->>>>>>> 962e5932
 import { ssrTransform } from '../ssr/ssrTransform'
 import {
   getDepsOptimizer,
