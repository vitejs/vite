import fs from 'node:fs'
import path from 'node:path'
import type * as net from 'node:net'
import type * as http from 'node:http'
import { performance } from 'node:perf_hooks'
import connect from 'connect'
import corsMiddleware from 'cors'
import colors from 'picocolors'
import chokidar from 'chokidar'
import type { FSWatcher, WatchOptions } from 'types/chokidar'
import type { Connect } from 'types/connect'
import launchEditorMiddleware from 'launch-editor-middleware'
import type { SourceMap } from 'rollup'
import type { CommonServerOptions } from '../http'
import {
  httpServerStart,
  resolveHttpServer,
  resolveHttpsConfig,
  setClientErrorHandler
} from '../http'
import type { InlineConfig, ResolvedConfig } from '../config'
import { isDepsOptimizerEnabled, resolveConfig } from '../config'
import {
  isParentDirectory,
  mergeConfig,
  normalizePath,
  resolveHostname,
  resolveServerUrls
} from '../utils'
import { ssrLoadModule } from '../ssr/ssrModuleLoader'
import { cjsSsrResolveExternals } from '../ssr/ssrExternal'
import {
  rebindErrorStacktrace,
  ssrRewriteStacktrace
} from '../ssr/ssrStacktrace'
import { ssrTransform } from '../ssr/ssrTransform'
import {
  getDepsOptimizer,
  initDepsOptimizer,
  initDevSsrDepsOptimizer
} from '../optimizer'
import { CLIENT_DIR } from '../constants'
import type { Logger } from '../logger'
import { printServerUrls } from '../logger'
import { invalidatePackageData } from '../packages'
import { resolveChokidarOptions } from '../watch'
import type { PluginContainer } from './pluginContainer'
import { createPluginContainer } from './pluginContainer'
import type { WebSocketServer } from './ws'
import { createWebSocketServer } from './ws'
import { baseMiddleware } from './middlewares/base'
import { proxyMiddleware } from './middlewares/proxy'
import { spaFallbackMiddleware } from './middlewares/spaFallback'
import { transformMiddleware } from './middlewares/transform'
import {
  createDevHtmlTransformFn,
  indexHtmlMiddleware
} from './middlewares/indexHtml'
import {
  servePublicMiddleware,
  serveRawFsMiddleware,
  serveStaticMiddleware
} from './middlewares/static'
import { timeMiddleware } from './middlewares/time'
import { ModuleGraph } from './moduleGraph'
import { errorMiddleware, prepareError } from './middlewares/error'
import type { HmrOptions } from './hmr'
import { handleFileAddUnlink, handleHMRUpdate } from './hmr'
import { openBrowser } from './openBrowser'
import type { TransformOptions, TransformResult } from './transformRequest'
import { transformRequest } from './transformRequest'
import { searchForWorkspaceRoot } from './searchRoot'

export { searchForWorkspaceRoot } from './searchRoot'

export interface ServerOptions extends CommonServerOptions {
  /**
   * Configure HMR-specific options (port, host, path & protocol)
   */
  hmr?: HmrOptions | boolean
  /**
   * chokidar watch options
   * https://github.com/paulmillr/chokidar#api
   */
  watch?: WatchOptions
  /**
   * Create Vite dev server to be used as a middleware in an existing server
   */
  middlewareMode?: boolean | 'html' | 'ssr'
  /**
   * Prepend this folder to http requests, for use when proxying vite as a subfolder
   * Should start and end with the `/` character
   */
  base?: string
  /**
   * Options for files served via '/\@fs/'.
   */
  fs?: FileSystemServeOptions
  /**
   * Origin for the generated asset URLs.
   *
   * @example `http://127.0.0.1:8080`
   */
  origin?: string
  /**
   * Pre-transform known direct imports
   * @default true
   */
  preTransformRequests?: boolean
  /**
   * Force dep pre-optimization regardless of whether deps have changed.
   *
   * @deprecated Use optimizeDeps.force instead, this option may be removed
   * in a future minor version without following semver
   */
  force?: boolean
}

export interface ResolvedServerOptions extends ServerOptions {
  fs: Required<FileSystemServeOptions>
  middlewareMode: boolean
}

export interface FileSystemServeOptions {
  /**
   * Strictly restrict file accessing outside of allowing paths.
   *
   * Set to `false` to disable the warning
   *
   * @default true
   */
  strict?: boolean

  /**
   * Restrict accessing files outside the allowed directories.
   *
   * Accepts absolute path or a path relative to project root.
   * Will try to search up for workspace root by default.
   */
  allow?: string[]

  /**
   * Restrict accessing files that matches the patterns.
   *
   * This will have higher priority than `allow`.
   * Glob patterns are supported.
   *
   * @default ['.env', '.env.*', '*.crt', '*.pem']
   */
  deny?: string[]
}

export type ServerHook = (
  server: ViteDevServer
) => (() => void) | void | Promise<(() => void) | void>

export interface ViteDevServer {
  /**
   * The resolved vite config object
   */
  config: ResolvedConfig
  /**
   * A connect app instance.
   * - Can be used to attach custom middlewares to the dev server.
   * - Can also be used as the handler function of a custom http server
   *   or as a middleware in any connect-style Node.js frameworks
   *
   * https://github.com/senchalabs/connect#use-middleware
   */
  middlewares: Connect.Server
  /**
   * native Node http server instance
   * will be null in middleware mode
   */
  httpServer: http.Server | null
  /**
   * chokidar watcher instance
   * https://github.com/paulmillr/chokidar#api
   */
  watcher: FSWatcher
  /**
   * web socket server with `send(payload)` method
   */
  ws: WebSocketServer
  /**
   * Rollup plugin container that can run plugin hooks on a given file
   */
  pluginContainer: PluginContainer
  /**
   * Module graph that tracks the import relationships, url to file mapping
   * and hmr state.
   */
  moduleGraph: ModuleGraph
  /**
   * The resolved urls Vite prints on the CLI. null in middleware mode or
   * before `server.listen` is called.
   *
   * @experimental
   */
  resolvedUrls: ResolvedServerUrls | null
  /**
   * Programmatically resolve, load and transform a URL and get the result
   * without going through the http request pipeline.
   */
  transformRequest(
    url: string,
    options?: TransformOptions
  ): Promise<TransformResult | null>
  /**
   * Apply vite built-in HTML transforms and any plugin HTML transforms.
   */
  transformIndexHtml(
    url: string,
    html: string,
    originalUrl?: string
  ): Promise<string>
  /**
   * Transform module code into SSR format.
   */
  ssrTransform(
    code: string,
    inMap: SourceMap | null,
    url: string
  ): Promise<TransformResult | null>
  /**
   * Load a given URL as an instantiated module for SSR.
   */
  ssrLoadModule(
    url: string,
    opts?: { fixStacktrace?: boolean }
  ): Promise<Record<string, any>>
  /**
   * Returns a fixed version of the given stack
   */
  ssrRewriteStacktrace(stack: string): string
  /**
   * Mutates the given SSR error by rewriting the stacktrace
   */
  ssrFixStacktrace(e: Error): void
  /**
   * Start the server.
   */
  listen(port?: number, isRestart?: boolean): Promise<ViteDevServer>
  /**
   * Stop the server.
   */
  close(): Promise<void>
  /**
   * Print server urls
   */
  printUrls(): void
  /**
   * Restart the server.
   *
   * @param forceOptimize - force the optimizer to re-bundle, same as --force cli flag
   */
  restart(forceOptimize?: boolean): Promise<void>
  /**
   * @internal
   */
  _importGlobMap: Map<string, string[][]>
  /**
   * Deps that are externalized
   * @internal
   */
  _ssrExternals: string[] | null
  /**
   * @internal
   */
  _restartPromise: Promise<void> | null
  /**
   * @internal
   */
  _forceOptimizeOnRestart: boolean
  /**
   * @internal
   */
  _pendingRequests: Map<
    string,
    {
      request: Promise<TransformResult | null>
      timestamp: number
      abort: () => void
    }
  >
}

export interface ResolvedServerUrls {
  local: string[]
  network: string[]
}

export async function createServer(
  inlineConfig: InlineConfig = {}
): Promise<ViteDevServer> {
  const config = await resolveConfig(inlineConfig, 'serve', 'development')
  const { root, server: serverConfig } = config
  const httpsOptions = await resolveHttpsConfig(
    config.server.https,
    config.cacheDir
  )
  const { middlewareMode } = serverConfig

  const resolvedWatchOptions = resolveChokidarOptions(
    config.logger,
    { disableGlobbing: true, ...serverConfig.watch },
    'server.watch'
  )

  const middlewares = connect() as Connect.Server
  const httpServer = middlewareMode
    ? null
    : await resolveHttpServer(serverConfig, middlewares, httpsOptions)
  const ws = createWebSocketServer(httpServer, config, httpsOptions)

<<<<<<< HEAD
  const watcher = chokidar.watch(
    path.resolve(root),
    resolvedWatchOptions
  ) as FSWatcher
=======
  if (httpServer) {
    setClientErrorHandler(httpServer, config.logger)
  }

  const { ignored = [], ...watchOptions } = serverConfig.watch || {}
  const watcher = chokidar.watch(path.resolve(root), {
    ignored: [
      '**/.git/**',
      '**/node_modules/**',
      '**/test-results/**', // Playwright
      ...(Array.isArray(ignored) ? ignored : [ignored])
    ],
    ignoreInitial: true,
    ignorePermissionErrors: true,
    disableGlobbing: true,
    ...watchOptions
  }) as FSWatcher
>>>>>>> b1bbc5bc

  const moduleGraph: ModuleGraph = new ModuleGraph((url, ssr) =>
    container.resolveId(url, undefined, { ssr })
  )

  const container = await createPluginContainer(config, moduleGraph, watcher)
  const closeHttpServer = createServerCloseFn(httpServer)

  let exitProcess: () => void

  const server: ViteDevServer = {
    config,
    middlewares,
    httpServer,
    watcher,
    pluginContainer: container,
    ws,
    moduleGraph,
    resolvedUrls: null, // will be set on listen
    ssrTransform(code: string, inMap: SourceMap | null, url: string) {
      return ssrTransform(code, inMap, url, code, {
        json: { stringify: server.config.json?.stringify }
      })
    },
    transformRequest(url, options) {
      return transformRequest(url, server, options)
    },
    transformIndexHtml: null!, // to be immediately set
    async ssrLoadModule(url, opts?: { fixStacktrace?: boolean }) {
      if (isDepsOptimizerEnabled(config, true)) {
        await initDevSsrDepsOptimizer(config, server)
      }
      await updateCjsSsrExternals(server)
      return ssrLoadModule(
        url,
        server,
        undefined,
        undefined,
        opts?.fixStacktrace
      )
    },
    ssrFixStacktrace(e) {
      if (e.stack) {
        const stacktrace = ssrRewriteStacktrace(e.stack, moduleGraph)
        rebindErrorStacktrace(e, stacktrace)
      }
    },
    ssrRewriteStacktrace(stack: string) {
      return ssrRewriteStacktrace(stack, moduleGraph)
    },
    async listen(port?: number, isRestart?: boolean) {
      await startServer(server, port, isRestart)
      if (httpServer) {
        server.resolvedUrls = await resolveServerUrls(
          httpServer,
          config.server,
          config
        )
      }
      return server
    },
    async close() {
      if (!middlewareMode) {
        process.off('SIGTERM', exitProcess)
        if (process.env.CI !== 'true') {
          process.stdin.off('end', exitProcess)
        }
      }
      await Promise.all([
        watcher.close(),
        ws.close(),
        container.close(),
        closeHttpServer()
      ])
      server.resolvedUrls = null
    },
    printUrls() {
      if (server.resolvedUrls) {
        printServerUrls(
          server.resolvedUrls,
          serverConfig.host,
          config.logger.info
        )
      } else if (middlewareMode) {
        throw new Error('cannot print server URLs in middleware mode.')
      } else {
        throw new Error(
          'cannot print server URLs before server.listen is called.'
        )
      }
    },
    async restart(forceOptimize?: boolean) {
      if (!server._restartPromise) {
        server._forceOptimizeOnRestart = !!forceOptimize
        server._restartPromise = restartServer(server).finally(() => {
          server._restartPromise = null
          server._forceOptimizeOnRestart = false
        })
      }
      return server._restartPromise
    },

    _ssrExternals: null,
    _restartPromise: null,
    _importGlobMap: new Map(),
    _forceOptimizeOnRestart: false,
    _pendingRequests: new Map()
  }

  server.transformIndexHtml = createDevHtmlTransformFn(server)

  if (!middlewareMode) {
    exitProcess = async () => {
      try {
        await server.close()
      } finally {
        process.exit()
      }
    }
    process.once('SIGTERM', exitProcess)
    if (process.env.CI !== 'true') {
      process.stdin.on('end', exitProcess)
    }
  }

  const { packageCache } = config
  const setPackageData = packageCache.set.bind(packageCache)
  packageCache.set = (id, pkg) => {
    if (id.endsWith('.json')) {
      watcher.add(id)
    }
    return setPackageData(id, pkg)
  }

  watcher.on('change', async (file) => {
    file = normalizePath(file)
    if (file.endsWith('/package.json')) {
      return invalidatePackageData(packageCache, file)
    }
    // invalidate module graph cache on file change
    moduleGraph.onFileChange(file)
    if (serverConfig.hmr !== false) {
      try {
        await handleHMRUpdate(file, server)
      } catch (err) {
        ws.send({
          type: 'error',
          err: prepareError(err)
        })
      }
    }
  })

  watcher.on('add', (file) => {
    handleFileAddUnlink(normalizePath(file), server)
  })
  watcher.on('unlink', (file) => {
    handleFileAddUnlink(normalizePath(file), server)
  })

  if (!middlewareMode && httpServer) {
    httpServer.once('listening', () => {
      // update actual port since this may be different from initial value
      serverConfig.port = (httpServer.address() as net.AddressInfo).port
    })
  }

  // apply server configuration hooks from plugins
  const postHooks: ((() => void) | void)[] = []
  for (const plugin of config.plugins) {
    if (plugin.configureServer) {
      postHooks.push(await plugin.configureServer(server))
    }
  }

  // Internal middlewares ------------------------------------------------------

  // request timer
  if (process.env.DEBUG) {
    middlewares.use(timeMiddleware(root))
  }

  // cors (enabled by default)
  const { cors } = serverConfig
  if (cors !== false) {
    middlewares.use(corsMiddleware(typeof cors === 'boolean' ? {} : cors))
  }

  // proxy
  const { proxy } = serverConfig
  if (proxy) {
    middlewares.use(proxyMiddleware(httpServer, proxy, config))
  }

  // base
  const devBase = config.base
  if (devBase !== '/') {
    middlewares.use(baseMiddleware(server))
  }

  // open in editor support
  middlewares.use('/__open-in-editor', launchEditorMiddleware())

  // serve static files under /public
  // this applies before the transform middleware so that these files are served
  // as-is without transforms.
  if (config.publicDir) {
    middlewares.use(
      servePublicMiddleware(config.publicDir, config.server.headers)
    )
  }

  // main transform middleware
  middlewares.use(transformMiddleware(server))

  // serve static files
  middlewares.use(serveRawFsMiddleware(server))
  middlewares.use(serveStaticMiddleware(root, server))

  // spa fallback
  if (config.appType === 'spa') {
    middlewares.use(spaFallbackMiddleware(root))
  }

  // run post config hooks
  // This is applied before the html middleware so that user middleware can
  // serve custom content instead of index.html.
  postHooks.forEach((fn) => fn && fn())

  if (config.appType === 'spa' || config.appType === 'mpa') {
    // transform index.html
    middlewares.use(indexHtmlMiddleware(server))

    // handle 404s
    // Keep the named function. The name is visible in debug logs via `DEBUG=connect:dispatcher ...`
    middlewares.use(function vite404Middleware(_, res) {
      res.statusCode = 404
      res.end()
    })
  }

  // error handler
  middlewares.use(errorMiddleware(server, middlewareMode))

  let initingServer: Promise<void> | undefined
  let serverInited = false
  const initServer = async () => {
    if (serverInited) {
      return
    }
    if (initingServer) {
      return initingServer
    }
    initingServer = (async function () {
      await container.buildStart({})
      if (isDepsOptimizerEnabled(config, false)) {
        // non-ssr
        await initDepsOptimizer(config, server)
      }
      initingServer = undefined
      serverInited = true
    })()
    return initingServer
  }

  if (!middlewareMode && httpServer) {
    // overwrite listen to init optimizer before server start
    const listen = httpServer.listen.bind(httpServer)
    httpServer.listen = (async (port: number, ...args: any[]) => {
      try {
        await initServer()
      } catch (e) {
        httpServer.emit('error', e)
        return
      }
      return listen(port, ...args)
    }) as any
  } else {
    await initServer()
  }

  return server
}

async function startServer(
  server: ViteDevServer,
  inlinePort?: number,
  isRestart: boolean = false
): Promise<void> {
  const httpServer = server.httpServer
  if (!httpServer) {
    throw new Error('Cannot call server.listen in middleware mode.')
  }

  const options = server.config.server
  const port = inlinePort ?? options.port ?? 5173
  const hostname = await resolveHostname(options.host)

  const protocol = options.https ? 'https' : 'http'
  const info = server.config.logger.info
  const devBase = server.config.base

  const serverPort = await httpServerStart(httpServer, {
    port,
    strictPort: options.strictPort,
    host: hostname.host,
    logger: server.config.logger
  })

  // @ts-ignore
  const profileSession = global.__vite_profile_session
  if (profileSession) {
    profileSession.post('Profiler.stop', (err: any, { profile }: any) => {
      // Write profile to disk, upload, etc.
      if (!err) {
        const outPath = path.resolve('./vite-profile.cpuprofile')
        fs.writeFileSync(outPath, JSON.stringify(profile))
        info(
          colors.yellow(
            `  CPU profile written to ${colors.white(colors.dim(outPath))}\n`
          )
        )
      } else {
        throw err
      }
    })
  }

  if (options.open && !isRestart) {
    const path = typeof options.open === 'string' ? options.open : devBase
    openBrowser(
      path.startsWith('http')
        ? path
        : `${protocol}://${hostname.name}:${serverPort}${path}`,
      true,
      server.config.logger
    )
  }
}

function createServerCloseFn(server: http.Server | null) {
  if (!server) {
    return () => {}
  }

  let hasListened = false
  const openSockets = new Set<net.Socket>()

  server.on('connection', (socket) => {
    openSockets.add(socket)
    socket.on('close', () => {
      openSockets.delete(socket)
    })
  })

  server.once('listening', () => {
    hasListened = true
  })

  return () =>
    new Promise<void>((resolve, reject) => {
      openSockets.forEach((s) => s.destroy())
      if (hasListened) {
        server.close((err) => {
          if (err) {
            reject(err)
          } else {
            resolve()
          }
        })
      } else {
        resolve()
      }
    })
}

function resolvedAllowDir(root: string, dir: string): string {
  return normalizePath(path.resolve(root, dir))
}

export function resolveServerOptions(
  root: string,
  raw: ServerOptions | undefined,
  logger: Logger
): ResolvedServerOptions {
  const server: ResolvedServerOptions = {
    preTransformRequests: true,
    ...(raw as ResolvedServerOptions),
    middlewareMode: !!raw?.middlewareMode
  }
  let allowDirs = server.fs?.allow
  const deny = server.fs?.deny || ['.env', '.env.*', '*.{crt,pem}']

  if (!allowDirs) {
    allowDirs = [searchForWorkspaceRoot(root)]
  }

  allowDirs = allowDirs.map((i) => resolvedAllowDir(root, i))

  // only push client dir when vite itself is outside-of-root
  const resolvedClientDir = resolvedAllowDir(root, CLIENT_DIR)
  if (!allowDirs.some((dir) => isParentDirectory(dir, resolvedClientDir))) {
    allowDirs.push(resolvedClientDir)
  }

  server.fs = {
    strict: server.fs?.strict ?? true,
    allow: allowDirs,
    deny
  }

  if (server.origin?.endsWith('/')) {
    server.origin = server.origin.slice(0, -1)
    logger.warn(
      colors.yellow(
        `${colors.bold('(!)')} server.origin should not end with "/". Using "${
          server.origin
        }" instead.`
      )
    )
  }

  return server
}

async function restartServer(server: ViteDevServer) {
  // @ts-ignore
  global.__vite_start_time = performance.now()
  const { port: prevPort, host: prevHost } = server.config.server

  await server.close()

  let inlineConfig = server.config.inlineConfig
  if (server._forceOptimizeOnRestart) {
    inlineConfig = mergeConfig(inlineConfig, {
      optimizeDeps: {
        force: true
      }
    })
  }

  let newServer = null
  try {
    newServer = await createServer(inlineConfig)
  } catch (err: any) {
    server.config.logger.error(err.message, {
      timestamp: true
    })
    return
  }

  for (const key in newServer) {
    if (key === '_restartPromise') {
      // prevent new server `restart` function from calling
      // @ts-ignore
      newServer[key] = server[key]
    } else {
      // @ts-ignore
      server[key] = newServer[key]
    }
  }

  const {
    logger,
    server: { port, host, middlewareMode }
  } = server.config
  if (!middlewareMode) {
    await server.listen(port, true)
    logger.info('server restarted.', { timestamp: true })
    if (port !== prevPort || host !== prevHost) {
      logger.info('')
      server.printUrls()
    }
  } else {
    logger.info('server restarted.', { timestamp: true })
  }

  // new server (the current server) can restart now
  newServer._restartPromise = null
}

async function updateCjsSsrExternals(server: ViteDevServer) {
  if (!server._ssrExternals) {
    let knownImports: string[] = []

    // Important! We use the non-ssr optimized deps to find known imports
    // Only the explicitly defined deps are optimized during dev SSR, so
    // we use the generated list from the scanned deps in regular dev.
    // This is part of the v2 externalization heuristics and it is kept
    // for backwards compatibility in case user needs to fallback to the
    // legacy scheme. It may be removed in a future v3 minor.
    const depsOptimizer = getDepsOptimizer(server.config, false) // non-ssr

    if (depsOptimizer) {
      await depsOptimizer.scanProcessing
      knownImports = [
        ...Object.keys(depsOptimizer.metadata.optimized),
        ...Object.keys(depsOptimizer.metadata.discovered)
      ]
    }
    server._ssrExternals = cjsSsrResolveExternals(server.config, knownImports)
  }
}<|MERGE_RESOLUTION|>--- conflicted
+++ resolved
@@ -313,30 +313,14 @@
     : await resolveHttpServer(serverConfig, middlewares, httpsOptions)
   const ws = createWebSocketServer(httpServer, config, httpsOptions)
 
-<<<<<<< HEAD
+  if (httpServer) {
+    setClientErrorHandler(httpServer, config.logger)
+  }
+
   const watcher = chokidar.watch(
     path.resolve(root),
     resolvedWatchOptions
   ) as FSWatcher
-=======
-  if (httpServer) {
-    setClientErrorHandler(httpServer, config.logger)
-  }
-
-  const { ignored = [], ...watchOptions } = serverConfig.watch || {}
-  const watcher = chokidar.watch(path.resolve(root), {
-    ignored: [
-      '**/.git/**',
-      '**/node_modules/**',
-      '**/test-results/**', // Playwright
-      ...(Array.isArray(ignored) ? ignored : [ignored])
-    ],
-    ignoreInitial: true,
-    ignorePermissionErrors: true,
-    disableGlobbing: true,
-    ...watchOptions
-  }) as FSWatcher
->>>>>>> b1bbc5bc
 
   const moduleGraph: ModuleGraph = new ModuleGraph((url, ssr) =>
     container.resolveId(url, undefined, { ssr })
