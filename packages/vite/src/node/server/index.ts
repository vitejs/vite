--- conflicted
+++ resolved
@@ -23,12 +23,8 @@
   setClientErrorHandler,
 } from '../http'
 import type { InlineConfig, ResolvedConfig } from '../config'
-<<<<<<< HEAD
-import { resolveConfig } from '../config'
+import { isResolvedConfig, resolveConfig } from '../config'
 import type { Hostname } from '../utils'
-=======
-import { isResolvedConfig, resolveConfig } from '../config'
->>>>>>> ced13433
 import {
   diffDnsOrderChange,
   getServerUrlByHost,
