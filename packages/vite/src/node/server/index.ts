import path from 'node:path'
import type * as net from 'node:net'
import { get as httpGet } from 'node:http'
import type * as http from 'node:http'
import { performance } from 'node:perf_hooks'
import type { Http2SecureServer } from 'node:http2'
import connect from 'connect'
import corsMiddleware from 'cors'
import colors from 'picocolors'
import chokidar from 'chokidar'
import type { FSWatcher, WatchOptions } from 'dep-types/chokidar'
import type { Connect } from 'dep-types/connect'
import launchEditorMiddleware from 'launch-editor-middleware'
import type { SourceMap } from 'rollup'
import picomatch from 'picomatch'
import type { Matcher } from 'picomatch'
import type { InvalidatePayload } from 'types/customEvent'
import { ASYNC_DISPOSE, CLIENT_DIR, DEFAULT_DEV_PORT } from '../constants'
import type { CommonServerOptions } from '../http'
import {
  httpServerStart,
  resolveHttpServer,
  resolveHttpsConfig,
  setClientErrorHandler,
} from '../http'
import type { InlineConfig, ResolvedConfig } from '../config'
import { isDepsOptimizerEnabled, resolveConfig } from '../config'
import {
  diffDnsOrderChange,
  isInNodeModules,
  isParentDirectory,
  mergeConfig,
  normalizePath,
  resolveHostname,
  resolveServerUrls,
} from '../utils'
import { ssrLoadModule } from '../ssr/ssrModuleLoader'
import { ssrFixStacktrace, ssrRewriteStacktrace } from '../ssr/ssrStacktrace'
import { ssrTransform } from '../ssr/ssrTransform'
import { ERR_OUTDATED_OPTIMIZED_DEP } from '../plugins/optimizedDeps'
import {
  getDepsOptimizer,
  initDepsOptimizer,
  initDevSsrDepsOptimizer,
} from '../optimizer'
import { bindCLIShortcuts } from '../shortcuts'
import type { BindCLIShortcutsOptions } from '../shortcuts'
import type { Logger } from '../logger'
import { printServerUrls } from '../logger'
import { createNoopWatcher, resolveChokidarOptions } from '../watch'
import type { PluginContainer } from './pluginContainer'
import { ERR_CLOSED_SERVER, createPluginContainer } from './pluginContainer'
import type { WebSocketServer } from './ws'
import { createWebSocketServer } from './ws'
import { baseMiddleware } from './middlewares/base'
import { proxyMiddleware } from './middlewares/proxy'
import { htmlFallbackMiddleware } from './middlewares/htmlFallback'
import { transformMiddleware } from './middlewares/transform'
import {
  createDevHtmlTransformFn,
  indexHtmlMiddleware,
} from './middlewares/indexHtml'
import {
  servePublicMiddleware,
  serveRawFsMiddleware,
  serveStaticMiddleware,
} from './middlewares/static'
import { timeMiddleware } from './middlewares/time'
import type { ModuleNode } from './moduleGraph'
import { ModuleGraph } from './moduleGraph'
import { notFoundMiddleware } from './middlewares/notFound'
import { errorMiddleware, prepareError } from './middlewares/error'
import type { HmrOptions } from './hmr'
import {
  getShortName,
  handleFileAddUnlink,
  handleHMRUpdate,
  updateModules,
} from './hmr'
import { openBrowser as _openBrowser } from './openBrowser'
import type { TransformOptions, TransformResult } from './transformRequest'
import { transformRequest } from './transformRequest'
import { searchForWorkspaceRoot } from './searchRoot'
import { warmupFiles } from './warmup'

export interface ServerOptions extends CommonServerOptions {
  /**
   * Configure HMR-specific options (port, host, path & protocol)
   */
  hmr?: HmrOptions | boolean
  /**
   * Warm-up files to transform and cache the results in advance. This improves the
   * initial page load during server starts and prevents transform waterfalls.
   */
  warmup?: {
    /**
     * The files to be transformed and used on the client-side. Supports glob patterns.
     */
    clientFiles?: string[]
    /**
     * The files to be transformed and used in SSR. Supports glob patterns.
     */
    ssrFiles?: string[]
  }
  /**
   * chokidar watch options or null to disable FS watching
   * https://github.com/paulmillr/chokidar#api
   */
  watch?: WatchOptions | null
  /**
   * Create Vite dev server to be used as a middleware in an existing server
   * @default false
   */
  middlewareMode?: boolean
  /**
   * Options for files served via '/\@fs/'.
   */
  fs?: FileSystemServeOptions
  /**
   * Origin for the generated asset URLs.
   *
   * @example `http://127.0.0.1:8080`
   */
  origin?: string
  /**
   * Pre-transform known direct imports
   * @default true
   */
  preTransformRequests?: boolean
  /**
   * Whether or not to ignore-list source files in the dev server sourcemap, used to populate
   * the [`x_google_ignoreList` source map extension](https://developer.chrome.com/blog/devtools-better-angular-debugging/#the-x_google_ignorelist-source-map-extension).
   *
   * By default, it excludes all paths containing `node_modules`. You can pass `false` to
   * disable this behavior, or, for full control, a function that takes the source path and
   * sourcemap path and returns whether to ignore the source path.
   */
  sourcemapIgnoreList?:
    | false
    | ((sourcePath: string, sourcemapPath: string) => boolean)
}

export interface ResolvedServerOptions extends ServerOptions {
  fs: Required<FileSystemServeOptions>
  middlewareMode: boolean
  sourcemapIgnoreList: Exclude<
    ServerOptions['sourcemapIgnoreList'],
    false | undefined
  >
}

export interface FileSystemServeOptions {
  /**
   * Strictly restrict file accessing outside of allowing paths.
   *
   * Set to `false` to disable the warning
   *
   * @default true
   */
  strict?: boolean

  /**
   * Restrict accessing files outside the allowed directories.
   *
   * Accepts absolute path or a path relative to project root.
   * Will try to search up for workspace root by default.
   */
  allow?: string[]

  /**
   * Restrict accessing files that matches the patterns.
   *
   * This will have higher priority than `allow`.
   * picomatch patterns are supported.
   *
   * @default ['.env', '.env.*', '*.crt', '*.pem']
   */
  deny?: string[]
}

export type ServerHook = (
  this: void,
  server: ViteDevServer,
) => (() => void) | void | Promise<(() => void) | void>

<<<<<<< HEAD
export type HttpServer = http.Server | Http2SecureServer

export interface ViteDevServer {
=======
export interface ViteDevServer extends AsyncDisposable {
>>>>>>> 997f2d53
  /**
   * The resolved vite config object
   */
  config: ResolvedConfig
  /**
   * A connect app instance.
   * - Can be used to attach custom middlewares to the dev server.
   * - Can also be used as the handler function of a custom http server
   *   or as a middleware in any connect-style Node.js frameworks
   *
   * https://github.com/senchalabs/connect#use-middleware
   */
  middlewares: Connect.Server
  /**
   * native Node http server instance
   * will be null in middleware mode
   */
  httpServer: HttpServer | null
  /**
   * chokidar watcher instance
   * https://github.com/paulmillr/chokidar#api
   */
  watcher: FSWatcher
  /**
   * web socket server with `send(payload)` method
   */
  ws: WebSocketServer
  /**
   * Rollup plugin container that can run plugin hooks on a given file
   */
  pluginContainer: PluginContainer
  /**
   * Module graph that tracks the import relationships, url to file mapping
   * and hmr state.
   */
  moduleGraph: ModuleGraph
  /**
   * The resolved urls Vite prints on the CLI. null in middleware mode or
   * before `server.listen` is called.
   */
  resolvedUrls: ResolvedServerUrls | null
  /**
   * Programmatically resolve, load and transform a URL and get the result
   * without going through the http request pipeline.
   */
  transformRequest(
    url: string,
    options?: TransformOptions,
  ): Promise<TransformResult | null>
  /**
   * Same as `transformRequest` but only warm up the URLs so the next request
   * will already be cached. The function will never throw as it handles and
   * reports errors internally.
   */
  warmupRequest(url: string, options?: TransformOptions): Promise<void>
  /**
   * Apply vite built-in HTML transforms and any plugin HTML transforms.
   */
  transformIndexHtml(
    url: string,
    html: string,
    originalUrl?: string,
  ): Promise<string>
  /**
   * Transform module code into SSR format.
   */
  ssrTransform(
    code: string,
    inMap: SourceMap | { mappings: '' } | null,
    url: string,
    originalCode?: string,
  ): Promise<TransformResult | null>
  /**
   * Load a given URL as an instantiated module for SSR.
   */
  ssrLoadModule(
    url: string,
    opts?: { fixStacktrace?: boolean },
  ): Promise<Record<string, any>>
  /**
   * Returns a fixed version of the given stack
   */
  ssrRewriteStacktrace(stack: string): string
  /**
   * Mutates the given SSR error by rewriting the stacktrace
   */
  ssrFixStacktrace(e: Error): void
  /**
   * Triggers HMR for a module in the module graph. You can use the `server.moduleGraph`
   * API to retrieve the module to be reloaded. If `hmr` is false, this is a no-op.
   */
  reloadModule(module: ModuleNode): Promise<void>
  /**
   * Start the server.
   */
  listen(port?: number, isRestart?: boolean): Promise<ViteDevServer>
  /**
   * Stop the server.
   */
  close(): Promise<void>
  /**
   * Print server urls
   */
  printUrls(): void
  /**
   * Bind CLI shortcuts
   */
  bindCLIShortcuts(options?: BindCLIShortcutsOptions<ViteDevServer>): void
  /**
   * Restart the server.
   *
   * @param forceOptimize - force the optimizer to re-bundle, same as --force cli flag
   */
  restart(forceOptimize?: boolean): Promise<void>

  /**
   * Open browser
   */
  openBrowser(): void
  /**
   * @internal
   */
  _importGlobMap: Map<string, { affirmed: string[]; negated: string[] }[]>
  /**
   * @internal
   */
  _restartPromise: Promise<void> | null
  /**
   * @internal
   */
  _forceOptimizeOnRestart: boolean
  /**
   * @internal
   */
  _pendingRequests: Map<
    string,
    {
      request: Promise<TransformResult | null>
      timestamp: number
      abort: () => void
    }
  >
  /**
   * @internal
   */
  _fsDenyGlob: Matcher
  /**
   * @internal
   */
  _shortcutsOptions?: BindCLIShortcutsOptions<ViteDevServer>
}

export interface ResolvedServerUrls {
  local: string[]
  network: string[]
}

export function createServer(
  inlineConfig: InlineConfig = {},
): Promise<ViteDevServer> {
  return _createServer(inlineConfig, { ws: true })
}

export async function _createServer(
  inlineConfig: InlineConfig = {},
  options: { ws: boolean },
): Promise<ViteDevServer> {
  const config = await resolveConfig(inlineConfig, 'serve')

  const { root, server: serverConfig } = config
  const httpsOptions = await resolveHttpsConfig(config.server.https)
  const { middlewareMode } = serverConfig

  const resolvedWatchOptions = resolveChokidarOptions(config, {
    disableGlobbing: true,
    ...serverConfig.watch,
  })

  const middlewares = connect() as Connect.Server
  const httpServer = middlewareMode
    ? null
    : await resolveHttpServer(serverConfig, middlewares, httpsOptions)
  const ws = createWebSocketServer(httpServer, config, httpsOptions)

  if (httpServer) {
    setClientErrorHandler(httpServer, config.logger)
  }

  // eslint-disable-next-line eqeqeq
  const watchEnabled = serverConfig.watch !== null
  const watcher = watchEnabled
    ? (chokidar.watch(
        // config file dependencies and env file might be outside of root
        [root, ...config.configFileDependencies, config.envDir],
        resolvedWatchOptions,
      ) as FSWatcher)
    : createNoopWatcher(resolvedWatchOptions)

  const moduleGraph: ModuleGraph = new ModuleGraph((url, ssr) =>
    container.resolveId(url, undefined, { ssr }),
  )

  const container = await createPluginContainer(config, moduleGraph, watcher)
  const closeHttpServer = createServerCloseFn(httpServer)

  let exitProcess: () => void

  const server: ViteDevServer = {
    config,
    middlewares,
    httpServer,
    watcher,
    pluginContainer: container,
    ws,
    moduleGraph,
    resolvedUrls: null, // will be set on listen
    ssrTransform(
      code: string,
      inMap: SourceMap | { mappings: '' } | null,
      url: string,
      originalCode = code,
    ) {
      return ssrTransform(code, inMap, url, originalCode, server.config)
    },
    transformRequest(url, options) {
      return transformRequest(url, server, options)
    },
    async warmupRequest(url, options) {
      await transformRequest(url, server, options).catch((e) => {
        if (
          e?.code === ERR_OUTDATED_OPTIMIZED_DEP ||
          e?.code === ERR_CLOSED_SERVER
        ) {
          // these are expected errors
          return
        }
        // Unexpected error, log the issue but avoid an unhandled exception
        server.config.logger.error(`Pre-transform error: ${e.message}`, {
          error: e,
          timestamp: true,
        })
      })
    },
    transformIndexHtml: null!, // to be immediately set
    async ssrLoadModule(url, opts?: { fixStacktrace?: boolean }) {
      if (isDepsOptimizerEnabled(config, true)) {
        await initDevSsrDepsOptimizer(config, server)
      }
      return ssrLoadModule(
        url,
        server,
        undefined,
        undefined,
        opts?.fixStacktrace,
      )
    },
    ssrFixStacktrace(e) {
      ssrFixStacktrace(e, moduleGraph)
    },
    ssrRewriteStacktrace(stack: string) {
      return ssrRewriteStacktrace(stack, moduleGraph)
    },
    async reloadModule(module) {
      if (serverConfig.hmr !== false && module.file) {
        updateModules(module.file, [module], Date.now(), server)
      }
    },
    async listen(port?: number, isRestart?: boolean) {
      await startServer(server, port)
      if (httpServer) {
        server.resolvedUrls = await resolveServerUrls(
          httpServer,
          config.server,
          config,
        )
        if (!isRestart && config.server.open) server.openBrowser()
      }
      return server
    },
    openBrowser() {
      const options = server.config.server
      const url =
        server.resolvedUrls?.local[0] ?? server.resolvedUrls?.network[0]
      if (url) {
        const path =
          typeof options.open === 'string'
            ? new URL(options.open, url).href
            : url

        // We know the url that the browser would be opened to, so we can
        // start the request while we are awaiting the browser. This will
        // start the crawling of static imports ~500ms before.
        // preTransformRequests needs to be enabled for this optimization.
        if (server.config.server.preTransformRequests) {
          setTimeout(() => {
            httpGet(
              path,
              {
                headers: {
                  // Allow the history middleware to redirect to /index.html
                  Accept: 'text/html',
                },
              },
              (res) => {
                res.on('end', () => {
                  // Ignore response, scripts discovered while processing the entry
                  // will be preprocessed (server.config.server.preTransformRequests)
                })
              },
            )
              .on('error', () => {
                // Ignore errors
              })
              .end()
          }, 0)
        }

        _openBrowser(path, true, server.config.logger)
      } else {
        server.config.logger.warn('No URL available to open in browser')
      }
    },
    async close() {
      if (!middlewareMode) {
        process.off('SIGTERM', exitProcess)
        if (process.env.CI !== 'true') {
          process.stdin.off('end', exitProcess)
        }
      }
      await Promise.allSettled([
        watcher.close(),
        ws.close(),
        container.close(),
        getDepsOptimizer(server.config)?.close(),
        getDepsOptimizer(server.config, true)?.close(),
        closeHttpServer(),
      ])
      // Await pending requests. We throw early in transformRequest
      // and in hooks if the server is closing for non-ssr requests,
      // so the import analysis plugin stops pre-transforming static
      // imports and this block is resolved sooner.
      // During SSR, we let pending requests finish to avoid exposing
      // the server closed error to the users.
      while (server._pendingRequests.size > 0) {
        await Promise.allSettled(
          [...server._pendingRequests.values()].map(
            (pending) => pending.request,
          ),
        )
      }
      server.resolvedUrls = null
    },
    [ASYNC_DISPOSE]() {
      return this.close()
    },
    printUrls() {
      if (server.resolvedUrls) {
        printServerUrls(
          server.resolvedUrls,
          serverConfig.host,
          config.logger.info,
        )
      } else if (middlewareMode) {
        throw new Error('cannot print server URLs in middleware mode.')
      } else {
        throw new Error(
          'cannot print server URLs before server.listen is called.',
        )
      }
    },
    bindCLIShortcuts(options) {
      bindCLIShortcuts(server, options)
    },
    async restart(forceOptimize?: boolean) {
      if (!server._restartPromise) {
        server._forceOptimizeOnRestart = !!forceOptimize
        server._restartPromise = restartServer(server).finally(() => {
          server._restartPromise = null
          server._forceOptimizeOnRestart = false
        })
      }
      return server._restartPromise
    },

    _restartPromise: null,
    _importGlobMap: new Map(),
    _forceOptimizeOnRestart: false,
    _pendingRequests: new Map(),
    _fsDenyGlob: picomatch(config.server.fs.deny, { matchBase: true }),
    _shortcutsOptions: undefined,
  }

  server.transformIndexHtml = createDevHtmlTransformFn(server)

  if (!middlewareMode) {
    exitProcess = async () => {
      try {
        await server.close()
      } finally {
        process.exit()
      }
    }
    process.once('SIGTERM', exitProcess)
    if (process.env.CI !== 'true') {
      process.stdin.on('end', exitProcess)
    }
  }

  const onHMRUpdate = async (file: string, configOnly: boolean) => {
    if (serverConfig.hmr !== false) {
      try {
        await handleHMRUpdate(file, server, configOnly)
      } catch (err) {
        ws.send({
          type: 'error',
          err: prepareError(err),
        })
      }
    }
  }

  const onFileAddUnlink = async (file: string, isUnlink: boolean) => {
    file = normalizePath(file)
    await container.watchChange(file, { event: isUnlink ? 'delete' : 'create' })
    await handleFileAddUnlink(file, server, isUnlink)
    await onHMRUpdate(file, true)
  }

  watcher.on('change', async (file) => {
    file = normalizePath(file)
    await container.watchChange(file, { event: 'update' })
    // invalidate module graph cache on file change
    moduleGraph.onFileChange(file)

    await onHMRUpdate(file, false)
  })

  watcher.on('add', (file) => onFileAddUnlink(file, false))
  watcher.on('unlink', (file) => onFileAddUnlink(file, true))

  ws.on('vite:invalidate', async ({ path, message }: InvalidatePayload) => {
    const mod = moduleGraph.urlToModuleMap.get(path)
    if (mod && mod.isSelfAccepting && mod.lastHMRTimestamp > 0) {
      config.logger.info(
        colors.yellow(`hmr invalidate `) +
          colors.dim(path) +
          (message ? ` ${message}` : ''),
        { timestamp: true },
      )
      const file = getShortName(mod.file!, config.root)
      updateModules(
        file,
        [...mod.importers],
        mod.lastHMRTimestamp,
        server,
        true,
      )
    }
  })

  if (!middlewareMode && httpServer) {
    httpServer.once('listening', () => {
      // update actual port since this may be different from initial value
      serverConfig.port = (httpServer.address() as net.AddressInfo).port
    })
  }

  // apply server configuration hooks from plugins
  const postHooks: ((() => void) | void)[] = []
  for (const hook of config.getSortedPluginHooks('configureServer')) {
    postHooks.push(await hook(server))
  }

  // Internal middlewares ------------------------------------------------------

  // request timer
  if (process.env.DEBUG) {
    middlewares.use(timeMiddleware(root))
  }

  // cors (enabled by default)
  const { cors } = serverConfig
  if (cors !== false) {
    middlewares.use(corsMiddleware(typeof cors === 'boolean' ? {} : cors))
  }

  // proxy
  const { proxy } = serverConfig
  if (proxy) {
    middlewares.use(proxyMiddleware(httpServer, proxy, config))
  }

  // base
  if (config.base !== '/') {
    middlewares.use(baseMiddleware(server))
  }

  // open in editor support
  middlewares.use('/__open-in-editor', launchEditorMiddleware())

  // ping request handler
  // Keep the named function. The name is visible in debug logs via `DEBUG=connect:dispatcher ...`
  middlewares.use(function viteHMRPingMiddleware(req, res, next) {
    if (req.headers['accept'] === 'text/x-vite-ping') {
      res.writeHead(204).end()
    } else {
      next()
    }
  })

  // serve static files under /public
  // this applies before the transform middleware so that these files are served
  // as-is without transforms.
  if (config.publicDir) {
    middlewares.use(
      servePublicMiddleware(config.publicDir, config.server.headers),
    )
  }

  // main transform middleware
  middlewares.use(transformMiddleware(server))

  // serve static files
  middlewares.use(serveRawFsMiddleware(server))
  middlewares.use(serveStaticMiddleware(root, server))

  // html fallback
  if (config.appType === 'spa' || config.appType === 'mpa') {
    middlewares.use(htmlFallbackMiddleware(root, config.appType === 'spa'))
  }

  // run post config hooks
  // This is applied before the html middleware so that user middleware can
  // serve custom content instead of index.html.
  postHooks.forEach((fn) => fn && fn())

  if (config.appType === 'spa' || config.appType === 'mpa') {
    // transform index.html
    middlewares.use(indexHtmlMiddleware(root, server))

    // handle 404s
    middlewares.use(notFoundMiddleware())
  }

  // error handler
  middlewares.use(errorMiddleware(server, middlewareMode))

  // httpServer.listen can be called multiple times
  // when port when using next port number
  // this code is to avoid calling buildStart multiple times
  let initingServer: Promise<void> | undefined
  let serverInited = false
  const initServer = async () => {
    if (serverInited) return
    if (initingServer) return initingServer

    initingServer = (async function () {
      await container.buildStart({})
      // start deps optimizer after all container plugins are ready
      if (isDepsOptimizerEnabled(config, false)) {
        await initDepsOptimizer(config, server)
      }
      warmupFiles(server)
      initingServer = undefined
      serverInited = true
    })()
    return initingServer
  }

  if (!middlewareMode && httpServer) {
    // overwrite listen to init optimizer before server start
    const listen = httpServer.listen.bind(httpServer)
    httpServer.listen = (async (port: number, ...args: any[]) => {
      try {
        // ensure ws server started
        ws.listen()
        await initServer()
      } catch (e) {
        httpServer.emit('error', e)
        return
      }
      return listen(port, ...args)
    }) as any
  } else {
    if (options.ws) {
      ws.listen()
    }
    await initServer()
  }

  return server
}

async function startServer(
  server: ViteDevServer,
  inlinePort?: number,
): Promise<void> {
  const httpServer = server.httpServer
  if (!httpServer) {
    throw new Error('Cannot call server.listen in middleware mode.')
  }

  const options = server.config.server
  const port = inlinePort ?? options.port ?? DEFAULT_DEV_PORT
  const hostname = await resolveHostname(options.host)

  await httpServerStart(httpServer, {
    port,
    strictPort: options.strictPort,
    host: hostname.host,
    logger: server.config.logger,
  })
}

function createServerCloseFn(server: HttpServer | null) {
  if (!server) {
    return () => {}
  }

  let hasListened = false
  const openSockets = new Set<net.Socket>()

  server.on('connection', (socket) => {
    openSockets.add(socket)
    socket.on('close', () => {
      openSockets.delete(socket)
    })
  })

  server.once('listening', () => {
    hasListened = true
  })

  return () =>
    new Promise<void>((resolve, reject) => {
      openSockets.forEach((s) => s.destroy())
      if (hasListened) {
        server.close((err) => {
          if (err) {
            reject(err)
          } else {
            resolve()
          }
        })
      } else {
        resolve()
      }
    })
}

function resolvedAllowDir(root: string, dir: string): string {
  return normalizePath(path.resolve(root, dir))
}

export function resolveServerOptions(
  root: string,
  raw: ServerOptions | undefined,
  logger: Logger,
): ResolvedServerOptions {
  const server: ResolvedServerOptions = {
    preTransformRequests: true,
    ...(raw as Omit<ResolvedServerOptions, 'sourcemapIgnoreList'>),
    sourcemapIgnoreList:
      raw?.sourcemapIgnoreList === false
        ? () => false
        : raw?.sourcemapIgnoreList || isInNodeModules,
    middlewareMode: !!raw?.middlewareMode,
  }
  let allowDirs = server.fs?.allow
  const deny = server.fs?.deny || ['.env', '.env.*', '*.{crt,pem}']

  if (!allowDirs) {
    allowDirs = [searchForWorkspaceRoot(root)]
  }

  allowDirs = allowDirs.map((i) => resolvedAllowDir(root, i))

  // only push client dir when vite itself is outside-of-root
  const resolvedClientDir = resolvedAllowDir(root, CLIENT_DIR)
  if (!allowDirs.some((dir) => isParentDirectory(dir, resolvedClientDir))) {
    allowDirs.push(resolvedClientDir)
  }

  server.fs = {
    strict: server.fs?.strict ?? true,
    allow: allowDirs,
    deny,
  }

  if (server.origin?.endsWith('/')) {
    server.origin = server.origin.slice(0, -1)
    logger.warn(
      colors.yellow(
        `${colors.bold('(!)')} server.origin should not end with "/". Using "${
          server.origin
        }" instead.`,
      ),
    )
  }

  return server
}

async function restartServer(server: ViteDevServer) {
  global.__vite_start_time = performance.now()
  const shortcutsOptions = server._shortcutsOptions

  let inlineConfig = server.config.inlineConfig
  if (server._forceOptimizeOnRestart) {
    inlineConfig = mergeConfig(inlineConfig, {
      optimizeDeps: {
        force: true,
      },
    })
  }

  let newServer = null
  try {
    // delay ws server listen
    newServer = await _createServer(inlineConfig, { ws: false })
  } catch (err: any) {
    server.config.logger.error(err.message, {
      timestamp: true,
    })
    server.config.logger.error('server restart failed', { timestamp: true })
    return
  }

  await server.close()

  // Assign new server props to existing server instance
  Object.assign(server, newServer)

  const {
    logger,
    server: { port, middlewareMode },
  } = server.config
  if (!middlewareMode) {
    await server.listen(port, true)
  } else {
    server.ws.listen()
  }
  logger.info('server restarted.', { timestamp: true })

  if (shortcutsOptions) {
    shortcutsOptions.print = false
    bindCLIShortcuts(newServer, shortcutsOptions)
  }
}

/**
 * Internal function to restart the Vite server and print URLs if changed
 */
export async function restartServerWithUrls(
  server: ViteDevServer,
): Promise<void> {
  if (server.config.server.middlewareMode) {
    await server.restart()
    return
  }

  const { port: prevPort, host: prevHost } = server.config.server
  const prevUrls = server.resolvedUrls

  await server.restart()

  const {
    logger,
    server: { port, host },
  } = server.config
  if (
    (port ?? DEFAULT_DEV_PORT) !== (prevPort ?? DEFAULT_DEV_PORT) ||
    host !== prevHost ||
    diffDnsOrderChange(prevUrls, server.resolvedUrls)
  ) {
    logger.info('')
    server.printUrls()
  }
}<|MERGE_RESOLUTION|>--- conflicted
+++ resolved
@@ -183,13 +183,9 @@
   server: ViteDevServer,
 ) => (() => void) | void | Promise<(() => void) | void>
 
-<<<<<<< HEAD
 export type HttpServer = http.Server | Http2SecureServer
 
-export interface ViteDevServer {
-=======
 export interface ViteDevServer extends AsyncDisposable {
->>>>>>> 997f2d53
   /**
    * The resolved vite config object
    */
