--- conflicted
+++ resolved
@@ -744,13 +744,7 @@
     _importGlobMap: new Map(),
     _forceOptimizeOnRestart: false,
     _pendingRequests: new Map(),
-<<<<<<< HEAD
     _safeModulesPath: new Set(),
-    _fsDenyGlob: picomatch(config.server.fs.deny, {
-      matchBase: true,
-      nocase: true,
-    }),
-=======
     _fsDenyGlob: picomatch(
       // matchBase: true does not work as it's documented
       // https://github.com/micromatch/picomatch/issues/89
@@ -764,7 +758,6 @@
         dot: true,
       },
     ),
->>>>>>> c2d0b881
     _shortcutsOptions: undefined,
   }
 
@@ -1228,7 +1221,7 @@
   // server instance and set the user instance to be used in the new server.
   // This allows us to keep the same server instance for the user.
   {
-    let newServer = null
+    let newServer: ViteDevServer | null = null
     try {
       // delay ws server listen
       newServer = await _createServer(inlineConfig, { hotListen: false })
