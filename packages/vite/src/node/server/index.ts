--- conflicted
+++ resolved
@@ -397,17 +397,6 @@
   middlewares.use(serveStaticMiddleware(root, config))
 
   // spa fallback
-<<<<<<< HEAD
-  middlewares.use(
-    history({
-      logger: createDebugger('vite:spa-fallback'),
-      // support /dir/ without explicit index.html
-      rewrites: [
-        {
-          from: /\/$/,
-          to({ parsedUrl }: any) {
-            return parsedUrl.pathname + 'index.html'
-=======
   if (!middlewareMode) {
     middlewares.use(
       history({
@@ -417,14 +406,7 @@
           {
             from: /\/$/,
             to({ parsedUrl }: any) {
-              const rewritten = parsedUrl.pathname + 'index.html'
-              if (fs.existsSync(path.join(root, rewritten))) {
-                return rewritten
-              } else {
-                return `/index.html`
-              }
-            }
->>>>>>> 6e7f652d
+              return parsedUrl.pathname + 'index.html'
           }
         ]
       })
