--- conflicted
+++ resolved
@@ -933,13 +933,7 @@
     const listen = httpServer.listen.bind(httpServer)
     httpServer.listen = (async (port: number, ...args: any[]) => {
       try {
-<<<<<<< HEAD
-        // ensure ws server started
-        Object.values(environments).forEach((e) => e.hot.listen?.())
-        await initServer()
-=======
         await initServer(true)
->>>>>>> eec021de
       } catch (e) {
         httpServer.emit('error', e)
         return
@@ -947,14 +941,7 @@
       return listen(port, ...args)
     }) as any
   } else {
-<<<<<<< HEAD
-    if (options.hotListen) {
-      Object.values(environments).forEach((e) => e.hot.listen?.())
-    }
-    await initServer()
-=======
     await initServer(false)
->>>>>>> eec021de
   }
 
   return server
@@ -1164,13 +1151,9 @@
   if (!middlewareMode) {
     await server.listen(port, true)
   } else {
-<<<<<<< HEAD
-    Object.values(server.environments).forEach((e) => e.hot.listen?.())
-=======
     await Promise.all(
       Object.values(server.environments).map((e) => e.listen(server)),
     )
->>>>>>> eec021de
   }
   logger.info('server restarted.', { timestamp: true })
 
