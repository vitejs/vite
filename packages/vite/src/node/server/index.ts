--- conflicted
+++ resolved
@@ -265,19 +265,13 @@
    */
   pluginContainer: PluginContainer
   /**
-   * Dev Environments. Module execution environments attached to the Vite server.
-   */
-<<<<<<< HEAD
-  environments: DevEnvironment[]
-  /**
-   * Default environments
-   */
-  clientEnvironment: DevEnvironment
-  ssrEnvironment: DevEnvironment
+   * Module execution environments attached to the Vite server.
+   */
+  environments: Record<string, DevEnvironment>
+  /**
+   * Default SSR module runner.
+   */
   nodeModuleRunner: ModuleRunner
-=======
-  environments: Record<string, DevEnvironment>
->>>>>>> d9ed8574
   /**
    * Module graph that tracks the import relationships, url to file mapping
    * and hmr state.
@@ -550,7 +544,7 @@
 
     get nodeModuleRunner() {
       if (!nodeModuleRunner) {
-        nodeModuleRunner = createServerModuleRunner(server.ssrEnvironment)
+        nodeModuleRunner = createServerModuleRunner(server.environments.ssr)
       }
       return nodeModuleRunner
     },
@@ -789,20 +783,19 @@
 
   // Create Environments
 
-  const createClientEnvironment =
+  const client_createEnvironment =
     config.environments.client?.dev?.createEnvironment ??
     ((server: ViteDevServer, name: string) =>
       new DevEnvironment(server, name, { hot: ws }))
 
-  environments.client = createClientEnvironment(server, 'client')
-
-  const createSsrEnvironment =
-    /* config.ssr?.dev?.createEnvironment ?? */
+  environments.client = client_createEnvironment(server, 'client')
+
+  const ssr_createEnvironment =
     config.environments.ssr?.dev?.createEnvironment ??
     ((server: ViteDevServer, name: string) =>
       createSsrEnvironment(server, name, ssrHotChannel))
 
-  environments.ssr = createSsrEnvironment(server, 'ssr')
+  environments.ssr = ssr_createEnvironment(server, 'ssr')
 
   Object.entries(config.environments).forEach(([name, environmentConfig]) => {
     // TODO: move client and ssr inside the loop?
