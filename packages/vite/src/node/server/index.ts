--- conflicted
+++ resolved
@@ -586,19 +586,9 @@
       return devHtmlTransformFn(server, url, html, originalUrl)
     },
     async ssrLoadModule(url, opts?: { fixStacktrace?: boolean }) {
-<<<<<<< HEAD
       warnFutureDeprecation(config, 'ssrLoadModule')
 
-      return ssrLoadModule(
-        url,
-        server,
-        undefined,
-        undefined,
-        opts?.fixStacktrace,
-      )
-=======
       return ssrLoadModule(url, server, undefined, opts?.fixStacktrace)
->>>>>>> 86cf1b4b
     },
     ssrFixStacktrace(e) {
       ssrFixStacktrace(e, server.environments.ssr.moduleGraph)
