--- conflicted
+++ resolved
@@ -504,15 +504,10 @@
       }
 
       if (options.open) {
-        const path = typeof options.open === 'string' ? options.open : ''
+        const path = typeof options.open === 'string' ? options.open : base
         openBrowser(
-<<<<<<< HEAD
-          `${protocol}://${hostname}:${port}${base}`,
-          options.open,
-=======
           `${protocol}://${hostname}:${port}${path}`,
           true,
->>>>>>> bdec0f87
           server.config.logger
         )
       }
