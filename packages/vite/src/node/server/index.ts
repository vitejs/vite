--- conflicted
+++ resolved
@@ -85,7 +85,6 @@
    */
   hmr?: HmrOptions | boolean
   /**
-<<<<<<< HEAD
    * Warm-up files to transform and cache the results in advance. This improves the
    * initial page load during server starts and prevents transform waterfalls.
    */
@@ -100,10 +99,7 @@
     ssrFiles?: string[]
   }
   /**
-   * chokidar watch options
-=======
    * chokidar watch options or null to disable FS watching
->>>>>>> 27e5b111
    * https://github.com/paulmillr/chokidar#api
    */
   watch?: WatchOptions | null
