import path from 'node:path'
import { execSync } from 'node:child_process'
import type * as net from 'node:net'
import { get as httpGet } from 'node:http'
import { get as httpsGet } from 'node:https'
import type * as http from 'node:http'
import { performance } from 'node:perf_hooks'
import type { Http2SecureServer } from 'node:http2'
import connect from 'connect'
import corsMiddleware from 'cors'
import colors from 'picocolors'
import chokidar from 'chokidar'
import type { FSWatcher, WatchOptions } from 'dep-types/chokidar'
import type { Connect } from 'dep-types/connect'
import launchEditorMiddleware from 'launch-editor-middleware'
import type { SourceMap } from 'rollup'
import type { ModuleRunner } from 'vite/module-runner'
import type { CommonServerOptions } from '../http'
import {
  httpServerStart,
  resolveHttpServer,
  resolveHttpsConfig,
  setClientErrorHandler,
} from '../http'
import type { InlineConfig, ResolvedConfig } from '../config'
import { resolveConfig } from '../config'
import {
  diffDnsOrderChange,
  isInNodeModules,
  isObject,
  isParentDirectory,
  mergeConfig,
  normalizePath,
  resolveHostname,
  resolveServerUrls,
  setupSIGTERMListener,
  teardownSIGTERMListener,
} from '../utils'
import { getFsUtils } from '../fsUtils'
import { ssrLoadModule } from '../ssr/ssrModuleLoader'
import { ssrFixStacktrace, ssrRewriteStacktrace } from '../ssr/ssrStacktrace'
import { ssrTransform } from '../ssr/ssrTransform'
import { bindCLIShortcuts } from '../shortcuts'
import type { BindCLIShortcutsOptions } from '../shortcuts'
import {
  CLIENT_DIR,
  DEFAULT_DEV_PORT,
  ERR_OUTDATED_OPTIMIZED_DEP,
} from '../constants'
import type { Logger } from '../logger'
import { printServerUrls } from '../logger'
import { warnFutureDeprecation } from '../deprecations'
import {
  createNoopWatcher,
  getResolvedOutDirs,
  resolveChokidarOptions,
  resolveEmptyOutDir,
} from '../watch'
import { initPublicFiles } from '../publicDir'
import { getEnvFilesForMode } from '../env'
import type { PluginContainer } from './pluginContainer'
import { ERR_CLOSED_SERVER, createPluginContainer } from './pluginContainer'
import type { WebSocketServer } from './ws'
import { createWebSocketServer } from './ws'
import { baseMiddleware } from './middlewares/base'
import { proxyMiddleware } from './middlewares/proxy'
import { htmlFallbackMiddleware } from './middlewares/htmlFallback'
import {
  cachedTransformMiddleware,
  transformMiddleware,
} from './middlewares/transform'
import {
  createDevHtmlTransformFn,
  indexHtmlMiddleware,
} from './middlewares/indexHtml'
import {
  servePublicMiddleware,
  serveRawFsMiddleware,
  serveStaticMiddleware,
} from './middlewares/static'
import { timeMiddleware } from './middlewares/time'
import { ModuleGraph } from './mixedModuleGraph'
import type { ModuleNode } from './mixedModuleGraph'
import { notFoundMiddleware } from './middlewares/notFound'
import { errorMiddleware } from './middlewares/error'
import type { HmrOptions, HotBroadcaster } from './hmr'
import {
  createDeprecatedHotBroadcaster,
  handleHMRUpdate,
  updateModules,
} from './hmr'
import { openBrowser as _openBrowser } from './openBrowser'
import type { TransformOptions, TransformResult } from './transformRequest'
import { transformRequest } from './transformRequest'
<<<<<<< HEAD
import { searchForWorkspaceRoot } from './searchRoot'
=======
import { searchForPackageRoot, searchForWorkspaceRoot } from './searchRoot'
import { warmupFiles } from './warmup'
>>>>>>> 5552583a
import type { DevEnvironment } from './environment'

export interface ServerOptions extends CommonServerOptions {
  /**
   * Configure HMR-specific options (port, host, path & protocol)
   */
  hmr?: HmrOptions | boolean
  /**
   * Do not start the websocket connection.
   * @experimental
   */
  ws?: false
  /**
   * Warm-up files to transform and cache the results in advance. This improves the
   * initial page load during server starts and prevents transform waterfalls.
   */
  warmup?: {
    /**
     * The files to be transformed and used on the client-side. Supports glob patterns.
     */
    clientFiles?: string[]
    /**
     * The files to be transformed and used in SSR. Supports glob patterns.
     */
    ssrFiles?: string[]
  }
  /**
   * chokidar watch options or null to disable FS watching
   * https://github.com/paulmillr/chokidar#api
   */
  watch?: WatchOptions | null
  /**
   * Create Vite dev server to be used as a middleware in an existing server
   * @default false
   */
  middlewareMode?:
    | boolean
    | {
        /**
         * Parent server instance to attach to
         *
         * This is needed to proxy WebSocket connections to the parent server.
         */
        server: HttpServer
      }
  /**
   * Options for files served via '/\@fs/'.
   */
  fs?: FileSystemServeOptions
  /**
   * Origin for the generated asset URLs.
   *
   * @example `http://127.0.0.1:8080`
   */
  origin?: string
  /**
   * Pre-transform known direct imports
   * @default true
   */
  preTransformRequests?: boolean
  /**
   * Whether or not to ignore-list source files in the dev server sourcemap, used to populate
   * the [`x_google_ignoreList` source map extension](https://developer.chrome.com/blog/devtools-better-angular-debugging/#the-x_google_ignorelist-source-map-extension).
   *
   * By default, it excludes all paths containing `node_modules`. You can pass `false` to
   * disable this behavior, or, for full control, a function that takes the source path and
   * sourcemap path and returns whether to ignore the source path.
   */
  sourcemapIgnoreList?:
    | false
    | ((sourcePath: string, sourcemapPath: string) => boolean)
  /**
   * Backward compatibility. The buildStart and buildEnd hooks were called only once for all
   * environments. This option enables per-environment buildStart and buildEnd hooks.
   * @default false
   * @experimental
   */
  perEnvironmentBuildStartEnd?: boolean
  /**
   * Run HMR tasks, by default the HMR propagation is done in parallel for all environments
   * @experimental
   */
  hotUpdateEnvironments?: (
    server: ViteDevServer,
    hmr: (environment: DevEnvironment) => Promise<void>,
  ) => Promise<void>
}

export interface ResolvedServerOptions
  extends Omit<ServerOptions, 'fs' | 'middlewareMode' | 'sourcemapIgnoreList'> {
  fs: Required<FileSystemServeOptions>
  middlewareMode: NonNullable<ServerOptions['middlewareMode']>
  sourcemapIgnoreList: Exclude<
    ServerOptions['sourcemapIgnoreList'],
    false | undefined
  >
}

export interface FileSystemServeOptions {
  /**
   * Strictly restrict file accessing outside of allowing paths.
   *
   * Set to `false` to disable the warning
   *
   * @default true
   */
  strict?: boolean

  /**
   * Restrict accessing files outside the allowed directories.
   *
   * Accepts absolute path or a path relative to project root.
   * Will try to search up for workspace root by default.
   */
  allow?: string[]

  /**
   * Restrict accessing files that matches the patterns.
   *
   * This will have higher priority than `allow`.
   * picomatch patterns are supported.
   *
   * @default ['.env', '.env.*', '*.crt', '*.pem']
   */
  deny?: string[]

  /**
   * Enable caching of fs calls. It is enabled by default if no custom watch ignored patterns are provided.
   *
   * @experimental
   * @default undefined
   */
  cachedChecks?: boolean
}

export type ServerHook = (
  this: void,
  server: ViteDevServer,
) => (() => void) | void | Promise<(() => void) | void>

export type HttpServer = http.Server | Http2SecureServer

export interface ViteDevServer {
  /**
   * The resolved vite config object
   */
  config: ResolvedConfig
  /**
   * A connect app instance.
   * - Can be used to attach custom middlewares to the dev server.
   * - Can also be used as the handler function of a custom http server
   *   or as a middleware in any connect-style Node.js frameworks
   *
   * https://github.com/senchalabs/connect#use-middleware
   */
  middlewares: Connect.Server
  /**
   * native Node http server instance
   * will be null in middleware mode
   */
  httpServer: HttpServer | null
  /**
   * chokidar watcher instance
   * https://github.com/paulmillr/chokidar#api
   */
  watcher: FSWatcher
  /**
   * web socket server with `send(payload)` method
   */
  ws: WebSocketServer
  /**
   * HMR broadcaster that can be used to send custom HMR messages to the client
   *
   * Always sends a message to at least a WebSocket client. Any third party can
   * add a channel to the broadcaster to process messages
   */
  hot: HotBroadcaster
  /**
   * Rollup plugin container that can run plugin hooks on a given file
   */
  pluginContainer: PluginContainer
  /**
   * Module execution environments attached to the Vite server.
   */
  environments: Record<'client' | 'ssr' | (string & {}), DevEnvironment>
  /**
   * Module graph that tracks the import relationships, url to file mapping
   * and hmr state.
   */
  moduleGraph: ModuleGraph
  /**
   * The resolved urls Vite prints on the CLI. null in middleware mode or
   * before `server.listen` is called.
   */
  resolvedUrls: ResolvedServerUrls | null
  /**
   * Programmatically resolve, load and transform a URL and get the result
   * without going through the http request pipeline.
   */
  transformRequest(
    url: string,
    options?: TransformOptions,
  ): Promise<TransformResult | null>
  /**
   * Same as `transformRequest` but only warm up the URLs so the next request
   * will already be cached. The function will never throw as it handles and
   * reports errors internally.
   */
  warmupRequest(url: string, options?: TransformOptions): Promise<void>
  /**
   * Apply vite built-in HTML transforms and any plugin HTML transforms.
   */
  transformIndexHtml(
    url: string,
    html: string,
    originalUrl?: string,
  ): Promise<string>
  /**
   * Transform module code into SSR format.
   */
  ssrTransform(
    code: string,
    inMap: SourceMap | { mappings: '' } | null,
    url: string,
    originalCode?: string,
  ): Promise<TransformResult | null>
  /**
   * Load a given URL as an instantiated module for SSR.
   */
  ssrLoadModule(
    url: string,
    opts?: { fixStacktrace?: boolean },
  ): Promise<Record<string, any>>
  /**
   * Returns a fixed version of the given stack
   */
  ssrRewriteStacktrace(stack: string): string
  /**
   * Mutates the given SSR error by rewriting the stacktrace
   */
  ssrFixStacktrace(e: Error): void
  /**
   * Triggers HMR for a module in the module graph. You can use the `server.moduleGraph`
   * API to retrieve the module to be reloaded. If `hmr` is false, this is a no-op.
   */
  reloadModule(module: ModuleNode): Promise<void>
  /**
   * Start the server.
   */
  listen(port?: number, isRestart?: boolean): Promise<ViteDevServer>
  /**
   * Stop the server.
   */
  close(): Promise<void>
  /**
   * Print server urls
   */
  printUrls(): void
  /**
   * Bind CLI shortcuts
   */
  bindCLIShortcuts(options?: BindCLIShortcutsOptions<ViteDevServer>): void
  /**
   * Restart the server.
   *
   * @param forceOptimize - force the optimizer to re-bundle, same as --force cli flag
   */
  restart(forceOptimize?: boolean): Promise<void>
  /**
   * Open browser
   */
  openBrowser(): void
  /**
   * Calling `await server.waitForRequestsIdle(id)` will wait until all static imports
   * are processed. If called from a load or transform plugin hook, the id needs to be
   * passed as a parameter to avoid deadlocks. Calling this function after the first
   * static imports section of the module graph has been processed will resolve immediately.
   */
  waitForRequestsIdle: (ignoredId?: string) => Promise<void>
  /**
   * @internal
   */
  _setInternalServer(server: ViteDevServer): void
  /**
   * Left for backward compatibility with VitePress, HMR may not work in some cases
   * but the there will not be a hard error.
   * @internal
   * @deprecated this map is not used anymore
   */
  _importGlobMap: Map<string, { affirmed: string[]; negated: string[] }[]>
  /**
   * @internal
   */
  _restartPromise: Promise<void> | null
  /**
   * @internal
   */
  _forceOptimizeOnRestart: boolean
  /**
   * @internal
   */
  _shortcutsOptions?: BindCLIShortcutsOptions<ViteDevServer>
  /**
   * @internal
   */
  _currentServerPort?: number | undefined
  /**
   * @internal
   */
  _configServerPort?: number | undefined
  /**
   * @internal
   */
  _ssrCompatModuleRunner?: ModuleRunner
}

export interface ResolvedServerUrls {
  local: string[]
  network: string[]
}

export function createServer(
  inlineConfig: InlineConfig = {},
): Promise<ViteDevServer> {
  return _createServer(inlineConfig, { listen: true })
}

export async function _createServer(
  inlineConfig: InlineConfig = {},
  options: { listen: boolean },
): Promise<ViteDevServer> {
  const config = await resolveConfig(inlineConfig, 'serve')

  const initPublicFilesPromise = initPublicFiles(config)

  const { root, server: serverConfig } = config
  const httpsOptions = await resolveHttpsConfig(config.server.https)
  const { middlewareMode } = serverConfig

  const resolvedOutDirs = getResolvedOutDirs(
    config.root,
    config.build.outDir,
    config.build.rollupOptions?.output,
  )
  const emptyOutDir = resolveEmptyOutDir(
    config.build.emptyOutDir,
    config.root,
    resolvedOutDirs,
  )
  const resolvedWatchOptions = resolveChokidarOptions(
    {
      disableGlobbing: true,
      ...serverConfig.watch,
    },
    resolvedOutDirs,
    emptyOutDir,
    config.cacheDir,
  )

  const middlewares = connect() as Connect.Server
  const httpServer = middlewareMode
    ? null
    : await resolveHttpServer(serverConfig, middlewares, httpsOptions)

  const ws = createWebSocketServer(httpServer, config, httpsOptions)

  const publicFiles = await initPublicFilesPromise
  const { publicDir } = config

  if (httpServer) {
    setClientErrorHandler(httpServer, config.logger)
  }

  // eslint-disable-next-line eqeqeq
  const watchEnabled = serverConfig.watch !== null
  const watcher = watchEnabled
    ? (chokidar.watch(
        // config file dependencies and env file might be outside of root
        [
          root,
          ...config.configFileDependencies,
          ...getEnvFilesForMode(config.mode, config.envDir),
          // Watch the public directory explicitly because it might be outside
          // of the root directory.
          ...(publicDir && publicFiles ? [publicDir] : []),
        ],
        resolvedWatchOptions,
      ) as FSWatcher)
    : createNoopWatcher(resolvedWatchOptions)

  const environments: Record<string, DevEnvironment> = {}

  for (const [name, environmentOptions] of Object.entries(
    config.environments,
  )) {
    environments[name] = await environmentOptions.dev.createEnvironment(
      name,
      config,
      {
        ws,
      },
    )
  }

  for (const environment of Object.values(environments)) {
    await environment.init({ watcher })
  }

  // Backward compatibility

  let moduleGraph = new ModuleGraph({
    client: () => environments.client.moduleGraph,
    ssr: () => environments.ssr.moduleGraph,
  })
  const pluginContainer = createPluginContainer(environments)

  const closeHttpServer = createServerCloseFn(httpServer)

  const devHtmlTransformFn = createDevHtmlTransformFn(config)

  let server: ViteDevServer = {
    config,
    middlewares,
    httpServer,
    watcher,
    ws,
    hot: createDeprecatedHotBroadcaster(ws),

    environments,
    pluginContainer,
    get moduleGraph() {
      warnFutureDeprecation(config, 'removeServerModuleGraph')
      return moduleGraph
    },
    set moduleGraph(graph) {
      moduleGraph = graph
    },

    resolvedUrls: null, // will be set on listen
    ssrTransform(
      code: string,
      inMap: SourceMap | { mappings: '' } | null,
      url: string,
      originalCode = code,
    ) {
      return ssrTransform(code, inMap, url, originalCode, server.config)
    },
    // environment.transformRequest and .warmupRequest don't take an options param for now,
    // so the logic and error handling needs to be duplicated here.
    // The only param in options that could be important is `html`, but we may remove it as
    // that is part of the internal control flow for the vite dev server to be able to bail
    // out and do the html fallback
    transformRequest(url, options) {
      warnFutureDeprecation(
        config,
        'removeServerTransformRequest',
        'server.transformRequest() is deprecated. Use environment.transformRequest() instead.',
      )
      const environment = server.environments[options?.ssr ? 'ssr' : 'client']
      return transformRequest(environment, url, options)
    },
    async warmupRequest(url, options) {
      try {
        const environment = server.environments[options?.ssr ? 'ssr' : 'client']
        await transformRequest(environment, url, options)
      } catch (e) {
        if (
          e?.code === ERR_OUTDATED_OPTIMIZED_DEP ||
          e?.code === ERR_CLOSED_SERVER
        ) {
          // these are expected errors
          return
        }
        // Unexpected error, log the issue but avoid an unhandled exception
        server.config.logger.error(`Pre-transform error: ${e.message}`, {
          error: e,
          timestamp: true,
        })
      }
    },
    transformIndexHtml(url, html, originalUrl) {
      return devHtmlTransformFn(server, url, html, originalUrl)
    },
    async ssrLoadModule(url, opts?: { fixStacktrace?: boolean }) {
      warnFutureDeprecation(config, 'removeSsrLoadModule')
      return ssrLoadModule(url, server, opts?.fixStacktrace)
    },
    ssrFixStacktrace(e) {
      ssrFixStacktrace(e, server.environments.ssr.moduleGraph)
    },
    ssrRewriteStacktrace(stack: string) {
      return ssrRewriteStacktrace(stack, server.environments.ssr.moduleGraph)
    },
    async reloadModule(module) {
      if (serverConfig.hmr !== false && module.file) {
        // TODO: Should we also update the node moduleGraph for backward compatibility?
        const environmentModule = (module._clientModule ?? module._ssrModule)!
        updateModules(
          environments[environmentModule.environment]!,
          module.file,
          [environmentModule],
          Date.now(),
        )
      }
    },
    async listen(port?: number, isRestart?: boolean) {
      await startServer(server, port)
      if (httpServer) {
        server.resolvedUrls = await resolveServerUrls(
          httpServer,
          config.server,
          config,
        )
        if (!isRestart && config.server.open) server.openBrowser()
      }
      return server
    },
    openBrowser() {
      const options = server.config.server
      const url =
        server.resolvedUrls?.local[0] ?? server.resolvedUrls?.network[0]
      if (url) {
        const path =
          typeof options.open === 'string'
            ? new URL(options.open, url).href
            : url

        // We know the url that the browser would be opened to, so we can
        // start the request while we are awaiting the browser. This will
        // start the crawling of static imports ~500ms before.
        // preTransformRequests needs to be enabled for this optimization.
        if (server.config.server.preTransformRequests) {
          setTimeout(() => {
            const getMethod = path.startsWith('https:') ? httpsGet : httpGet

            getMethod(
              path,
              {
                headers: {
                  // Allow the history middleware to redirect to /index.html
                  Accept: 'text/html',
                },
              },
              (res) => {
                res.on('end', () => {
                  // Ignore response, scripts discovered while processing the entry
                  // will be preprocessed (server.config.server.preTransformRequests)
                })
              },
            )
              .on('error', () => {
                // Ignore errors
              })
              .end()
          }, 0)
        }

        _openBrowser(path, true, server.config.logger)
      } else {
        server.config.logger.warn('No URL available to open in browser')
      }
    },
    async close() {
      if (!middlewareMode) {
        teardownSIGTERMListener(closeServerAndExit)
      }

      await Promise.allSettled([
        watcher.close(),
        ws.close(),
        Promise.allSettled(
          Object.values(server.environments).map((environment) =>
            environment.close(),
          ),
        ),
        closeHttpServer(),
      ])
      server.resolvedUrls = null
    },
    printUrls() {
      if (server.resolvedUrls) {
        printServerUrls(
          server.resolvedUrls,
          serverConfig.host,
          config.logger.info,
        )
      } else if (middlewareMode) {
        throw new Error('cannot print server URLs in middleware mode.')
      } else {
        throw new Error(
          'cannot print server URLs before server.listen is called.',
        )
      }
    },
    bindCLIShortcuts(options) {
      bindCLIShortcuts(server, options)
    },
    async restart(forceOptimize?: boolean) {
      if (!server._restartPromise) {
        server._forceOptimizeOnRestart = !!forceOptimize
        server._restartPromise = restartServer(server).finally(() => {
          server._restartPromise = null
          server._forceOptimizeOnRestart = false
        })
      }
      return server._restartPromise
    },

    waitForRequestsIdle(ignoredId?: string): Promise<void> {
      return environments.client.waitForRequestsIdle(ignoredId)
    },

    _setInternalServer(_server: ViteDevServer) {
      // Rebind internal the server variable so functions reference the user
      // server instance after a restart
      server = _server
    },
    _importGlobMap: new Map(),
    _restartPromise: null,
    _forceOptimizeOnRestart: false,
    _shortcutsOptions: undefined,
  }

  // maintain consistency with the server instance after restarting.
  const reflexServer = new Proxy(server, {
    get: (_, property: keyof ViteDevServer) => {
      return server[property]
    },
    set: (_, property: keyof ViteDevServer, value: never) => {
      server[property] = value
      return true
    },
  })

  const closeServerAndExit = async () => {
    try {
      await server.close()
    } finally {
      process.exit()
    }
  }

  if (!middlewareMode) {
    setupSIGTERMListener(closeServerAndExit)
  }

  const onHMRUpdate = async (
    type: 'create' | 'delete' | 'update',
    file: string,
  ) => {
    if (serverConfig.hmr !== false) {
      await handleHMRUpdate(type, file, server)
    }
  }

  const onFileAddUnlink = async (file: string, isUnlink: boolean) => {
    file = normalizePath(file)

    await pluginContainer.watchChange(file, {
      event: isUnlink ? 'delete' : 'create',
    })

    if (publicDir && publicFiles) {
      if (file.startsWith(publicDir)) {
        const path = file.slice(publicDir.length)
        publicFiles[isUnlink ? 'delete' : 'add'](path)
        if (!isUnlink) {
          const clientModuleGraph = server.environments.client.moduleGraph
          const moduleWithSamePath =
            await clientModuleGraph.getModuleByUrl(path)
          const etag = moduleWithSamePath?.transformResult?.etag
          if (etag) {
            // The public file should win on the next request over a module with the
            // same path. Prevent the transform etag fast path from serving the module
            clientModuleGraph.etagToModuleMap.delete(etag)
          }
        }
      }
    }
    if (isUnlink) {
      // invalidate module graph cache on file change
      for (const environment of Object.values(server.environments)) {
        environment.moduleGraph.onFileDelete(file)
      }
    }
    await onHMRUpdate(isUnlink ? 'delete' : 'create', file)
  }

  watcher.on('change', async (file) => {
    file = normalizePath(file)

    await pluginContainer.watchChange(file, { event: 'update' })
    // invalidate module graph cache on file change
    for (const environment of Object.values(server.environments)) {
      environment.moduleGraph.onFileChange(file)
    }
    await onHMRUpdate('update', file)
  })

  getFsUtils(config).initWatcher?.(watcher)

  watcher.on('add', (file) => {
    onFileAddUnlink(file, false)
  })
  watcher.on('unlink', (file) => {
    onFileAddUnlink(file, true)
  })

  if (!middlewareMode && httpServer) {
    httpServer.once('listening', () => {
      // update actual port since this may be different from initial value
      serverConfig.port = (httpServer.address() as net.AddressInfo).port
    })
  }

  // apply server configuration hooks from plugins
  const postHooks: ((() => void) | void)[] = []
  for (const hook of config.getSortedPluginHooks('configureServer')) {
    postHooks.push(await hook(reflexServer))
  }

  // Internal middlewares ------------------------------------------------------

  // request timer
  if (process.env.DEBUG) {
    middlewares.use(timeMiddleware(root))
  }

  // cors (enabled by default)
  const { cors } = serverConfig
  if (cors !== false) {
    middlewares.use(corsMiddleware(typeof cors === 'boolean' ? {} : cors))
  }

  middlewares.use(cachedTransformMiddleware(server))

  // proxy
  const { proxy } = serverConfig
  if (proxy) {
    const middlewareServer =
      (isObject(middlewareMode) ? middlewareMode.server : null) || httpServer
    middlewares.use(proxyMiddleware(middlewareServer, proxy, config))
  }

  // base
  if (config.base !== '/') {
    middlewares.use(baseMiddleware(config.rawBase, !!middlewareMode))
  }

  // open in editor support
  middlewares.use('/__open-in-editor', launchEditorMiddleware())

  // ping request handler
  // Keep the named function. The name is visible in debug logs via `DEBUG=connect:dispatcher ...`
  middlewares.use(function viteHMRPingMiddleware(req, res, next) {
    if (req.headers['accept'] === 'text/x-vite-ping') {
      res.writeHead(204).end()
    } else {
      next()
    }
  })

  // serve static files under /public
  // this applies before the transform middleware so that these files are served
  // as-is without transforms.
  if (publicDir) {
    middlewares.use(servePublicMiddleware(server, publicFiles))
  }

  // main transform middleware
  middlewares.use(transformMiddleware(server))

  // serve static files
  middlewares.use(serveRawFsMiddleware(server))
  middlewares.use(serveStaticMiddleware(server))

  // html fallback
  if (config.appType === 'spa' || config.appType === 'mpa') {
    middlewares.use(
      htmlFallbackMiddleware(
        root,
        config.appType === 'spa',
        getFsUtils(config),
      ),
    )
  }

  // run post config hooks
  // This is applied before the html middleware so that user middleware can
  // serve custom content instead of index.html.
  postHooks.forEach((fn) => fn && fn())

  if (config.appType === 'spa' || config.appType === 'mpa') {
    // transform index.html
    middlewares.use(indexHtmlMiddleware(root, server))

    // handle 404s
    middlewares.use(notFoundMiddleware())
  }

  // error handler
  middlewares.use(errorMiddleware(server, !!middlewareMode))

  // httpServer.listen can be called multiple times
  // when port when using next port number
  // this code is to avoid calling buildStart multiple times
  let initingServer: Promise<void> | undefined
  let serverInited = false
  const initServer = async (onListen: boolean) => {
    if (serverInited) return
    if (initingServer) return initingServer

    initingServer = (async function () {
      // For backward compatibility, we call buildStart for the client
      // environment when initing the server. For other environments
      // buildStart will be called when the first request is transformed
      await environments.client.pluginContainer.buildStart()

      // ensure ws server started
      if (onListen || options.listen) {
        await Promise.all(
          Object.values(environments).map((e) => e.listen(server)),
        )
      }

      initingServer = undefined
      serverInited = true
    })()
    return initingServer
  }

  if (!middlewareMode && httpServer) {
    // overwrite listen to init optimizer before server start
    const listen = httpServer.listen.bind(httpServer)
    httpServer.listen = (async (port: number, ...args: any[]) => {
      try {
        await initServer(true)
      } catch (e) {
        httpServer.emit('error', e)
        return
      }
      return listen(port, ...args)
    }) as any
  } else {
    await initServer(false)
  }

  return server
}

async function startServer(
  server: ViteDevServer,
  inlinePort?: number,
): Promise<void> {
  const httpServer = server.httpServer
  if (!httpServer) {
    throw new Error('Cannot call server.listen in middleware mode.')
  }

  const options = server.config.server
  const hostname = await resolveHostname(options.host)
  const configPort = inlinePort ?? options.port
  // When using non strict port for the dev server, the running port can be different from the config one.
  // When restarting, the original port may be available but to avoid a switch of URL for the running
  // browser tabs, we enforce the previously used port, expect if the config port changed.
  const port =
    (!configPort || configPort === server._configServerPort
      ? server._currentServerPort
      : configPort) ?? DEFAULT_DEV_PORT
  server._configServerPort = configPort

  const serverPort = await httpServerStart(httpServer, {
    port,
    strictPort: options.strictPort,
    host: hostname.host,
    logger: server.config.logger,
  })
  server._currentServerPort = serverPort
}

export function createServerCloseFn(
  server: HttpServer | null,
): () => Promise<void> {
  if (!server) {
    return () => Promise.resolve()
  }

  let hasListened = false
  const openSockets = new Set<net.Socket>()

  server.on('connection', (socket) => {
    openSockets.add(socket)
    socket.on('close', () => {
      openSockets.delete(socket)
    })
  })

  server.once('listening', () => {
    hasListened = true
  })

  return () =>
    new Promise<void>((resolve, reject) => {
      openSockets.forEach((s) => s.destroy())
      if (hasListened) {
        server.close((err) => {
          if (err) {
            reject(err)
          } else {
            resolve()
          }
        })
      } else {
        resolve()
      }
    })
}

function resolvedAllowDir(root: string, dir: string): string {
  return normalizePath(path.resolve(root, dir))
}

export function resolveServerOptions(
  root: string,
  raw: ServerOptions | undefined,
  logger: Logger,
): ResolvedServerOptions {
  const server: ResolvedServerOptions = {
    preTransformRequests: true,
    perEnvironmentBuildStartEnd: false,
    ...(raw as Omit<ResolvedServerOptions, 'sourcemapIgnoreList'>),
    sourcemapIgnoreList:
      raw?.sourcemapIgnoreList === false
        ? () => false
        : raw?.sourcemapIgnoreList || isInNodeModules,
    middlewareMode: raw?.middlewareMode || false,
  }
  let allowDirs = server.fs?.allow
  const deny = server.fs?.deny || ['.env', '.env.*', '*.{crt,pem}']

  if (!allowDirs) {
    allowDirs = [searchForWorkspaceRoot(root)]
  }

  if (process.versions.pnp) {
    // running a command fails if cwd doesn't exist and root may not exist
    // search for package root to find a path that exists
    const cwd = searchForPackageRoot(root)
    try {
      const enableGlobalCache =
        execSync('yarn config get enableGlobalCache', { cwd })
          .toString()
          .trim() === 'true'
      const yarnCacheDir = execSync(
        `yarn config get ${enableGlobalCache ? 'globalFolder' : 'cacheFolder'}`,
        { cwd },
      )
        .toString()
        .trim()
      allowDirs.push(yarnCacheDir)
    } catch (e) {
      logger.warn(`Get yarn cache dir error: ${e.message}`, {
        timestamp: true,
      })
    }
  }

  allowDirs = allowDirs.map((i) => resolvedAllowDir(root, i))

  // only push client dir when vite itself is outside-of-root
  const resolvedClientDir = resolvedAllowDir(root, CLIENT_DIR)
  if (!allowDirs.some((dir) => isParentDirectory(dir, resolvedClientDir))) {
    allowDirs.push(resolvedClientDir)
  }

  server.fs = {
    strict: server.fs?.strict ?? true,
    allow: allowDirs,
    deny,
    cachedChecks: server.fs?.cachedChecks,
  }

  if (server.origin?.endsWith('/')) {
    server.origin = server.origin.slice(0, -1)
    logger.warn(
      colors.yellow(
        `${colors.bold('(!)')} server.origin should not end with "/". Using "${
          server.origin
        }" instead.`,
      ),
    )
  }

  return server
}

async function restartServer(server: ViteDevServer) {
  global.__vite_start_time = performance.now()
  const shortcutsOptions = server._shortcutsOptions

  let inlineConfig = server.config.inlineConfig
  if (server._forceOptimizeOnRestart) {
    inlineConfig = mergeConfig(inlineConfig, {
      optimizeDeps: {
        force: true,
      },
    })
  }

  // Reinit the server by creating a new instance using the same inlineConfig
  // This will trigger a reload of the config file and re-create the plugins and
  // middlewares. We then assign all properties of the new server to the existing
  // server instance and set the user instance to be used in the new server.
  // This allows us to keep the same server instance for the user.
  {
    let newServer: ViteDevServer | null = null
    try {
      // delay ws server listen
      newServer = await _createServer(inlineConfig, { listen: false })
    } catch (err: any) {
      server.config.logger.error(err.message, {
        timestamp: true,
      })
      server.config.logger.error('server restart failed', { timestamp: true })
      return
    }

    await server.close()

    // Assign new server props to existing server instance
    const middlewares = server.middlewares
    newServer._configServerPort = server._configServerPort
    newServer._currentServerPort = server._currentServerPort
    Object.assign(server, newServer)

    // Keep the same connect instance so app.use(vite.middlewares) works
    // after a restart in middlewareMode (.route is always '/')
    middlewares.stack = newServer.middlewares.stack
    server.middlewares = middlewares

    // Rebind internal server variable so functions reference the user server
    newServer._setInternalServer(server)
  }

  const {
    logger,
    server: { port, middlewareMode },
  } = server.config
  if (!middlewareMode) {
    await server.listen(port, true)
  } else {
<<<<<<< HEAD
    await Promise.all(
      Object.values(server.environments).map((e) => e.listen(server)),
    )
=======
    Object.values(server.environments).forEach((e) => e.hot.listen())
>>>>>>> 5552583a
  }
  logger.info('server restarted.', { timestamp: true })

  if (shortcutsOptions) {
    shortcutsOptions.print = false
    bindCLIShortcuts(server, shortcutsOptions)
  }
}

/**
 * Internal function to restart the Vite server and print URLs if changed
 */
export async function restartServerWithUrls(
  server: ViteDevServer,
): Promise<void> {
  if (server.config.server.middlewareMode) {
    await server.restart()
    return
  }

  const { port: prevPort, host: prevHost } = server.config.server
  const prevUrls = server.resolvedUrls

  await server.restart()

  const {
    logger,
    server: { port, host },
  } = server.config
  if (
    (port ?? DEFAULT_DEV_PORT) !== (prevPort ?? DEFAULT_DEV_PORT) ||
    host !== prevHost ||
    diffDnsOrderChange(prevUrls, server.resolvedUrls)
  ) {
    logger.info('')
    server.printUrls()
  }
}<|MERGE_RESOLUTION|>--- conflicted
+++ resolved
@@ -92,12 +92,7 @@
 import { openBrowser as _openBrowser } from './openBrowser'
 import type { TransformOptions, TransformResult } from './transformRequest'
 import { transformRequest } from './transformRequest'
-<<<<<<< HEAD
-import { searchForWorkspaceRoot } from './searchRoot'
-=======
 import { searchForPackageRoot, searchForWorkspaceRoot } from './searchRoot'
-import { warmupFiles } from './warmup'
->>>>>>> 5552583a
 import type { DevEnvironment } from './environment'
 
 export interface ServerOptions extends CommonServerOptions {
@@ -1149,13 +1144,9 @@
   if (!middlewareMode) {
     await server.listen(port, true)
   } else {
-<<<<<<< HEAD
     await Promise.all(
       Object.values(server.environments).map((e) => e.listen(server)),
     )
-=======
-    Object.values(server.environments).forEach((e) => e.hot.listen())
->>>>>>> 5552583a
   }
   logger.info('server restarted.', { timestamp: true })
 
