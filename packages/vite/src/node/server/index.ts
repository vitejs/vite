import fs from 'fs'
import path from 'path'
import * as net from 'net'
import * as http from 'http'
import * as https from 'https'
import connect from 'connect'
import corsMiddleware from 'cors'
import chalk from 'chalk'
import { AddressInfo } from 'net'
import chokidar from 'chokidar'
import { resolveHttpsConfig, resolveHttpServer, httpServerStart } from './http'
import { resolveConfig, InlineConfig, ResolvedConfig } from '../config'
import { createPluginContainer, PluginContainer } from './pluginContainer'
import { FSWatcher, WatchOptions } from 'types/chokidar'
import { createWebSocketServer, WebSocketServer } from './ws'
import { baseMiddleware } from './middlewares/base'
import { proxyMiddleware, ProxyOptions } from './middlewares/proxy'
import { spaFallbackMiddleware } from './middlewares/spaFallback'
import { transformMiddleware } from './middlewares/transform'
import {
  createDevHtmlTransformFn,
  indexHtmlMiddleware
} from './middlewares/indexHtml'
import {
  serveRawFsMiddleware,
  servePublicMiddleware,
  serveStaticMiddleware
} from './middlewares/static'
import { timeMiddleware } from './middlewares/time'
import { ModuleGraph, ModuleNode } from './moduleGraph'
import { Connect } from 'types/connect'
import { ensureLeadingSlash, normalizePath } from '../utils'
import { errorMiddleware, prepareError } from './middlewares/error'
import { handleHMRUpdate, HmrOptions, handleFileAddUnlink } from './hmr'
import { openBrowser } from './openBrowser'
import launchEditorMiddleware from 'launch-editor-middleware'
import {
  TransformOptions,
  TransformResult,
  transformRequest
} from './transformRequest'
import {
  transformWithEsbuild,
  ESBuildTransformResult
} from '../plugins/esbuild'
import { TransformOptions as EsbuildTransformOptions } from 'esbuild'
import { DepOptimizationMetadata, optimizeDeps } from '../optimizer'
import { ssrLoadModule } from '../ssr/ssrModuleLoader'
import { resolveSSRExternal } from '../ssr/ssrExternal'
import {
  rebindErrorStacktrace,
  ssrRewriteStacktrace
} from '../ssr/ssrStacktrace'
import { createMissingImporterRegisterFn } from '../optimizer/registerMissing'
import { resolveHostname } from '../utils'
import { searchForWorkspaceRoot } from './searchRoot'
import { CLIENT_DIR } from '../constants'
import { printHttpServerUrls } from '../logger'

export { searchForWorkspaceRoot } from './searchRoot'

export interface ServerOptions {
  host?: string | boolean
  port?: number
  /**
   * Enable TLS + HTTP/2.
   * Note: this downgrades to TLS only when the proxy option is also used.
   */
  https?: boolean | https.ServerOptions
  /**
   * Open browser window on startup
   */
  open?: boolean | string
  /**
   * Force dep pre-optimization regardless of whether deps have changed.
   */
  force?: boolean
  /**
   * Configure HMR-specific options (port, host, path & protocol)
   */
  hmr?: HmrOptions | boolean
  /**
   * chokidar watch options
   * https://github.com/paulmillr/chokidar#api
   */
  watch?: WatchOptions
  /**
   * Configure custom proxy rules for the dev server. Expects an object
   * of `{ key: options }` pairs.
   * Uses [`http-proxy`](https://github.com/http-party/node-http-proxy).
   * Full options [here](https://github.com/http-party/node-http-proxy#options).
   *
   * Example `vite.config.js`:
   * ``` js
   * module.exports = {
   *   proxy: {
   *     // string shorthand
   *     '/foo': 'http://localhost:4567/foo',
   *     // with options
   *     '/api': {
   *       target: 'http://jsonplaceholder.typicode.com',
   *       changeOrigin: true,
   *       rewrite: path => path.replace(/^\/api/, '')
   *     }
   *   }
   * }
   * ```
   */
  proxy?: Record<string, string | ProxyOptions>
  /**
   * Configure CORS for the dev server.
   * Uses https://github.com/expressjs/cors.
   * Set to `true` to allow all methods from any origin, or configure separately
   * using an object.
   */
  cors?: CorsOptions | boolean
  /**
   * If enabled, vite will exit if specified port is already in use
   */
  strictPort?: boolean
  /**
   * Create Vite dev server to be used as a middleware in an existing server
   */
  middlewareMode?: boolean | 'html' | 'ssr'
  /**
   * Prepend this folder to http requests, for use when proxying vite as a subfolder
   * Should start and end with the `/` character
   */
  base?: string
  /**
   * Options for files served via '/\@fs/'.
   */
  fs?: FileSystemServeOptions
  /**
   * Origin for the generated asset URLs.
   */
  origin?: string
}

export interface ResolvedServerOptions extends ServerOptions {
  fs: Required<FileSystemServeOptions>
}

export interface FileSystemServeOptions {
  /**
   * Strictly restrict file accessing outside of allowing paths.
   *
   * Set to `false` to disable the warning
   * Default to false at this moment, will enabled by default in the future versions.
   *
   * @default true
   */
  strict?: boolean

  /**
   * Restrict accessing files outside the allowed directories.
   *
   * Accepts absolute path or a path relative to project root.
   * Will try to search up for workspace root by default.
   */
  allow?: string[]

  /**
   * Restrict accessing files that matches the patterns.
   *
   * This will have higher priority than `allow`.
   * Glob patterns are supported.
   *
   * @default ['.env', '.env.*', '*.crt', '*.pem']
   *
   * @experimental
   */
  deny?: string[]
}

/**
 * https://github.com/expressjs/cors#configuration-options
 */
export interface CorsOptions {
  origin?:
    | CorsOrigin
    | ((origin: string, cb: (err: Error, origins: CorsOrigin) => void) => void)
  methods?: string | string[]
  allowedHeaders?: string | string[]
  exposedHeaders?: string | string[]
  credentials?: boolean
  maxAge?: number
  preflightContinue?: boolean
  optionsSuccessStatus?: number
}

export type CorsOrigin = boolean | string | RegExp | (string | RegExp)[]

export type ServerHook = (
  server: ViteDevServer
) => (() => void) | void | Promise<(() => void) | void>

export interface ViteDevServer {
  /**
   * The resolved vite config object
   */
  config: ResolvedConfig
  /**
   * A connect app instance.
   * - Can be used to attach custom middlewares to the dev server.
   * - Can also be used as the handler function of a custom http server
   *   or as a middleware in any connect-style Node.js frameworks
   *
   * https://github.com/senchalabs/connect#use-middleware
   */
  middlewares: Connect.Server
  /**
   * @deprecated use `server.middlewares` instead
   */
  app: Connect.Server
  /**
   * native Node http server instance
   * will be null in middleware mode
   */
  httpServer: http.Server | null
  /**
   * chokidar watcher instance
   * https://github.com/paulmillr/chokidar#api
   */
  watcher: FSWatcher
  /**
   * web socket server with `send(payload)` method
   */
  ws: WebSocketServer
  /**
   * Rollup plugin container that can run plugin hooks on a given file
   */
  pluginContainer: PluginContainer
  /**
   * Module graph that tracks the import relationships, url to file mapping
   * and hmr state.
   */
  moduleGraph: ModuleGraph
  /**
   * Programmatically resolve, load and transform a URL and get the result
   * without going through the http request pipeline.
   */
  transformRequest(
    url: string,
    options?: TransformOptions
  ): Promise<TransformResult | null>
  /**
   * Apply vite built-in HTML transforms and any plugin HTML transforms.
   */
  transformIndexHtml(
    url: string,
    html: string,
    originalUrl?: string
  ): Promise<string>
  /**
   * Util for transforming a file with esbuild.
   * Can be useful for certain plugins.
   *
   * @deprecated import `transformWithEsbuild` from `vite` instead
   */
  transformWithEsbuild(
    code: string,
    filename: string,
    options?: EsbuildTransformOptions,
    inMap?: object
  ): Promise<ESBuildTransformResult>
  /**
   * Load a given URL as an instantiated module for SSR.
   */
  ssrLoadModule(url: string): Promise<Record<string, any>>
  /**
   * Fix ssr error stacktrace
   */
  ssrFixStacktrace(e: Error): void
  /**
   * Start the server.
   */
  listen(port?: number, isRestart?: boolean): Promise<ViteDevServer>
  /**
   * Stop the server.
   */
  close(): Promise<void>
  /**
   * Print server urls
   */
  printUrls(): void
  /**
   * @internal
   */
  _optimizeDepsMetadata: DepOptimizationMetadata | null
  /**
   * Deps that are externalized
   * @internal
   */
  _ssrExternals: string[] | null
  /**
   * @internal
   */
  _globImporters: Record<
    string,
    {
      module: ModuleNode
      importGlobs: {
        base: string
        pattern: string
      }[]
    }
  >
  /**
   * @internal
   */
  _isRunningOptimizer: boolean
  /**
   * @internal
   */
  _registerMissingImport:
    | ((id: string, resolved: string, ssr: boolean | undefined) => void)
    | null
  /**
   * @internal
   */
  _pendingReload: Promise<void> | null
  /**
   * @internal
   */
  _pendingRequests: Record<string, Promise<TransformResult | null> | null>
}

export async function createServer(
  inlineConfig: InlineConfig = {}
): Promise<ViteDevServer> {
  const config = await resolveConfig(inlineConfig, 'serve', 'development')
  const root = config.root
  const serverConfig = config.server
  const httpsOptions = await resolveHttpsConfig(config)
  let { middlewareMode } = serverConfig
  if (middlewareMode === true) {
    middlewareMode = 'ssr'
  }

  const middlewares = connect() as Connect.Server
  const httpServer = middlewareMode
    ? null
    : await resolveHttpServer(serverConfig, middlewares, httpsOptions)
  const ws = createWebSocketServer(httpServer, config, httpsOptions)

  const { ignored = [], ...watchOptions } = serverConfig.watch || {}
  const watcher = chokidar.watch(path.resolve(root), {
    ignored: [
      '**/node_modules/**',
      '**/.git/**',
      ...(Array.isArray(ignored) ? ignored : [ignored])
    ],
    ignoreInitial: true,
    ignorePermissionErrors: true,
    disableGlobbing: true,
    ...watchOptions
  }) as FSWatcher

  const plugins = config.plugins
  const container = await createPluginContainer(config, watcher)
  const moduleGraph = new ModuleGraph(container)
  const closeHttpServer = createServerCloseFn(httpServer)

  // eslint-disable-next-line prefer-const
  let exitProcess: () => void

  const server: ViteDevServer = {
    config,
    middlewares,
    get app() {
      config.logger.warn(
        `ViteDevServer.app is deprecated. Use ViteDevServer.middlewares instead.`
      )
      return middlewares
    },
    httpServer,
    watcher,
    pluginContainer: container,
    ws,
    moduleGraph,
    transformWithEsbuild,
    transformRequest(url, options) {
      return transformRequest(url, server, options)
    },
    transformIndexHtml: null!, // to be immediately set
    ssrLoadModule(url) {
      if (!server._ssrExternals) {
        server._ssrExternals = resolveSSRExternal(
          config,
          server._optimizeDepsMetadata
            ? Object.keys(server._optimizeDepsMetadata.optimized)
            : []
        )
      }
      return ssrLoadModule(url, server)
    },
    ssrFixStacktrace(e) {
      if (e.stack) {
        const stacktrace = ssrRewriteStacktrace(e.stack, moduleGraph)
        rebindErrorStacktrace(e, stacktrace)
      }
    },
    listen(port?: number, isRestart?: boolean) {
      return startServer(server, port, isRestart)
    },
    async close() {
      process.off('SIGTERM', exitProcess)

      if (!middlewareMode && process.env.CI !== 'true') {
        process.stdin.off('end', exitProcess)
      }

      await Promise.all([
        watcher.close(),
        ws.close(),
        container.close(),
        closeHttpServer()
      ])
    },
    printUrls() {
      if (httpServer) {
        printHttpServerUrls(httpServer, config)
      } else {
        throw new Error('cannot print server URLs in middleware mode.')
      }
    },
    _optimizeDepsMetadata: null,
    _ssrExternals: null,
    _globImporters: Object.create(null),
    _isRunningOptimizer: false,
    _registerMissingImport: null,
    _pendingReload: null,
    _pendingRequests: Object.create(null)
  }

  server.transformIndexHtml = createDevHtmlTransformFn(server)

  exitProcess = async () => {
    try {
      await server.close()
    } finally {
      process.exit(0)
    }
  }

  process.once('SIGTERM', exitProcess)

  if (!middlewareMode && process.env.CI !== 'true') {
    process.stdin.on('end', exitProcess)
  }

  watcher.on('change', async (file) => {
    file = normalizePath(file)
    // invalidate module graph cache on file change
    moduleGraph.onFileChange(file)
    if (serverConfig.hmr !== false) {
      try {
        await handleHMRUpdate(file, server)
      } catch (err) {
        ws.send({
          type: 'error',
          err: prepareError(err)
        })
      }
    }
  })

  watcher.on('add', (file) => {
    handleFileAddUnlink(normalizePath(file), server)
  })

  watcher.on('unlink', (file) => {
    handleFileAddUnlink(normalizePath(file), server, true)
  })

  if (!middlewareMode && httpServer) {
    httpServer.once('listening', () => {
      // update actual port since this may be different from initial value
      serverConfig.port = (httpServer.address() as AddressInfo).port
    })
  }

  // apply server configuration hooks from plugins
  const postHooks: ((() => void) | void)[] = []
  for (const plugin of plugins) {
    if (plugin.configureServer) {
      postHooks.push(await plugin.configureServer(server))
    }
  }

  // Internal middlewares ------------------------------------------------------

  // request timer
  if (process.env.DEBUG) {
    middlewares.use(timeMiddleware(root))
  }

  // cors (enabled by default)
  const { cors } = serverConfig
  if (cors !== false) {
    middlewares.use(corsMiddleware(typeof cors === 'boolean' ? {} : cors))
  }

  // proxy
  const { proxy } = serverConfig
  if (proxy) {
    middlewares.use(proxyMiddleware(httpServer, config))
  }

  // base
  if (config.base !== '/') {
    middlewares.use(baseMiddleware(server))
  }

  // open in editor support
  middlewares.use('/__open-in-editor', launchEditorMiddleware())

  // hmr reconnect ping
  // Keep the named function. The name is visible in debug logs via `DEBUG=connect:dispatcher ...`
  middlewares.use('/__vite_ping', function viteHMRPingMiddleware(_, res) {
    res.end('pong')
  })

  // serve static files under /public
  // this applies before the transform middleware so that these files are served
  // as-is without transforms.
  if (config.publicDir) {
    middlewares.use(servePublicMiddleware(config.publicDir))
  }

  // main transform middleware
  middlewares.use(transformMiddleware(server))

  // serve static files
  middlewares.use(serveRawFsMiddleware(server))
  middlewares.use(serveStaticMiddleware(root, server))

  // spa fallback
  if (!middlewareMode || middlewareMode === 'html') {
    middlewares.use(spaFallbackMiddleware(root))
  }

  // run post config hooks
  // This is applied before the html middleware so that user middleware can
  // serve custom content instead of index.html.
  postHooks.forEach((fn) => fn && fn())

  if (!middlewareMode || middlewareMode === 'html') {
    // transform index.html
    middlewares.use(indexHtmlMiddleware(server))
    // handle 404s
    // Keep the named function. The name is visible in debug logs via `DEBUG=connect:dispatcher ...`
    middlewares.use(function vite404Middleware(_, res) {
      res.statusCode = 404
      res.end()
    })
  }

  // error handler
  middlewares.use(errorMiddleware(server, !!middlewareMode))

  const runOptimize = async () => {
    if (config.cacheDir) {
      server._isRunningOptimizer = true
      try {
        server._optimizeDepsMetadata = await optimizeDeps(config)
      } finally {
        server._isRunningOptimizer = false
      }
      server._registerMissingImport = createMissingImporterRegisterFn(server)
    }
  }

  if (!middlewareMode && httpServer) {
    let isOptimized = false
    // overwrite listen to run optimizer before server start
    const listen = httpServer.listen.bind(httpServer)
    httpServer.listen = (async (port: number, ...args: any[]) => {
      if (!isOptimized) {
        try {
          await container.buildStart({})
          await runOptimize()
          isOptimized = true
        } catch (e) {
          httpServer.emit('error', e)
          return
        }
      }
      return listen(port, ...args)
    }) as any
  } else {
    await container.buildStart({})
    await runOptimize()
  }

  return server
}

async function startServer(
  server: ViteDevServer,
  inlinePort?: number,
  isRestart: boolean = false
): Promise<ViteDevServer> {
  const httpServer = server.httpServer
  if (!httpServer) {
    throw new Error('Cannot call server.listen in middleware mode.')
  }

  const options = server.config.server
  const port = inlinePort || options.port || 3000
  const hostname = resolveHostname(options.host)

  const protocol = options.https ? 'https' : 'http'
  const info = server.config.logger.info
  const base = server.config.base

  const serverPort = await httpServerStart(httpServer, {
    port,
    strictPort: options.strictPort,
    host: hostname.host,
    logger: server.config.logger
  })

  // @ts-ignore
  const profileSession = global.__vite_profile_session
  if (profileSession) {
    profileSession.post('Profiler.stop', (err: any, { profile }: any) => {
      // Write profile to disk, upload, etc.
      if (!err) {
        const outPath = path.resolve('./vite-profile.cpuprofile')
        fs.writeFileSync(outPath, JSON.stringify(profile))
        info(
          chalk.yellow(`  CPU profile written to ${chalk.white.dim(outPath)}\n`)
        )
      } else {
        throw err
      }
    })
  }

  if (options.open && !isRestart) {
    const path = typeof options.open === 'string' ? options.open : base
    openBrowser(
      path.startsWith('http')
        ? path
        : `${protocol}://${hostname.name}:${serverPort}${path}`,
      true,
      server.config.logger
    )
  }

  return server
}

function createServerCloseFn(server: http.Server | null) {
  if (!server) {
    return () => {}
  }

  let hasListened = false
  const openSockets = new Set<net.Socket>()

  server.on('connection', (socket) => {
    openSockets.add(socket)
    socket.on('close', () => {
      openSockets.delete(socket)
    })
  })

  server.once('listening', () => {
    hasListened = true
  })

  return () =>
    new Promise<void>((resolve, reject) => {
      openSockets.forEach((s) => s.destroy())
      if (hasListened) {
        server.close((err) => {
          if (err) {
            reject(err)
          } else {
            resolve()
          }
        })
      } else {
        resolve()
      }
    })
}

function resolvedAllowDir(root: string, dir: string): string {
  return ensureLeadingSlash(normalizePath(path.resolve(root, dir)))
}

export function resolveServerOptions(
  root: string,
  raw?: ServerOptions
): ResolvedServerOptions {
  const server = raw || {}
  let allowDirs = server.fs?.allow
  const deny = server.fs?.deny || ['.env', '.env.*', '*.{crt,pem}']

  if (!allowDirs) {
    allowDirs = [searchForWorkspaceRoot(root)]
  }

  allowDirs = allowDirs.map((i) => resolvedAllowDir(root, i))

  // only push client dir when vite itself is outside-of-root
  const resolvedClientDir = resolvedAllowDir(root, CLIENT_DIR)
  if (!allowDirs.some((i) => resolvedClientDir.startsWith(i))) {
    allowDirs.push(resolvedClientDir)
  }

  server.fs = {
<<<<<<< HEAD
    strict: server.fs?.strict ?? true,
    allow: allowDirs
=======
    // TODO: make strict by default
    strict: server.fs?.strict,
    allow: allowDirs,
    deny
>>>>>>> 1a15460b
  }
  return server as ResolvedServerOptions
}<|MERGE_RESOLUTION|>--- conflicted
+++ resolved
@@ -714,15 +714,9 @@
   }
 
   server.fs = {
-<<<<<<< HEAD
     strict: server.fs?.strict ?? true,
-    allow: allowDirs
-=======
-    // TODO: make strict by default
-    strict: server.fs?.strict,
     allow: allowDirs,
     deny
->>>>>>> 1a15460b
   }
   return server as ResolvedServerOptions
 }