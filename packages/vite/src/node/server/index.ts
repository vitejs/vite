import fs from 'fs'
import path from 'path'
import * as net from 'net'
import * as http from 'http'
import connect from 'connect'
import corsMiddleware from 'cors'
import chalk from 'chalk'
import { AddressInfo } from 'net'
import chokidar from 'chokidar'
import {
  resolveHttpsConfig,
  resolveHttpServer,
  httpServerStart,
  CommonServerOptions
} from '../http'
import { resolveConfig, InlineConfig, ResolvedConfig } from '../config'
import { createPluginContainer, PluginContainer } from './pluginContainer'
import { FSWatcher, WatchOptions } from 'types/chokidar'
import { createWebSocketServer, WebSocketServer } from './ws'
import { baseMiddleware } from './middlewares/base'
import { proxyMiddleware } from './middlewares/proxy'
import { spaFallbackMiddleware } from './middlewares/spaFallback'
import { transformMiddleware } from './middlewares/transform'
import {
  createDevHtmlTransformFn,
  indexHtmlMiddleware
} from './middlewares/indexHtml'
import {
  serveRawFsMiddleware,
  servePublicMiddleware,
  serveStaticMiddleware
} from './middlewares/static'
import { timeMiddleware } from './middlewares/time'
import { ModuleGraph, ModuleNode } from './moduleGraph'
import { Connect } from 'types/connect'
import { ensureLeadingSlash, normalizePath } from '../utils'
import { errorMiddleware, prepareError } from './middlewares/error'
import { handleHMRUpdate, HmrOptions, handleFileAddUnlink } from './hmr'
import { openBrowser } from './openBrowser'
import launchEditorMiddleware from 'launch-editor-middleware'
import {
  TransformOptions,
  TransformResult,
  transformRequest
} from './transformRequest'
import {
  transformWithEsbuild,
  ESBuildTransformResult
} from '../plugins/esbuild'
import { TransformOptions as EsbuildTransformOptions } from 'esbuild'
import { DepOptimizationMetadata, optimizeDeps } from '../optimizer'
import { ssrLoadModule } from '../ssr/ssrModuleLoader'
import { resolveSSRExternal } from '../ssr/ssrExternal'
import {
  rebindErrorStacktrace,
  ssrRewriteStacktrace
} from '../ssr/ssrStacktrace'
import { createMissingImporterRegisterFn } from '../optimizer/registerMissing'
import { resolveHostname } from '../utils'
import { searchForWorkspaceRoot } from './searchRoot'
import { CLIENT_DIR } from '../constants'
import { printCommonServerUrls } from '../logger'
<<<<<<< HEAD
import { performance } from 'perf_hooks'
=======
import { invalidatePackageData } from '../packages'
>>>>>>> 37e56175

export { searchForWorkspaceRoot } from './searchRoot'

export interface ServerOptions extends CommonServerOptions {
  /**
   * Force dep pre-optimization regardless of whether deps have changed.
   */
  force?: boolean
  /**
   * Configure HMR-specific options (port, host, path & protocol)
   */
  hmr?: HmrOptions | boolean
  /**
   * chokidar watch options
   * https://github.com/paulmillr/chokidar#api
   */
  watch?: WatchOptions
  /**
   * Create Vite dev server to be used as a middleware in an existing server
   */
  middlewareMode?: boolean | 'html' | 'ssr'
  /**
   * Prepend this folder to http requests, for use when proxying vite as a subfolder
   * Should start and end with the `/` character
   */
  base?: string
  /**
   * Options for files served via '/\@fs/'.
   */
  fs?: FileSystemServeOptions
  /**
   * Origin for the generated asset URLs.
   */
  origin?: string
}

export interface ResolvedServerOptions extends ServerOptions {
  fs: Required<FileSystemServeOptions>
}

export interface FileSystemServeOptions {
  /**
   * Strictly restrict file accessing outside of allowing paths.
   *
   * Set to `false` to disable the warning
   *
   * @default true
   */
  strict?: boolean

  /**
   * Restrict accessing files outside the allowed directories.
   *
   * Accepts absolute path or a path relative to project root.
   * Will try to search up for workspace root by default.
   */
  allow?: string[]

  /**
   * Restrict accessing files that matches the patterns.
   *
   * This will have higher priority than `allow`.
   * Glob patterns are supported.
   *
   * @default ['.env', '.env.*', '*.crt', '*.pem']
   *
   * @experimental
   */
  deny?: string[]
}

export type ServerHook = (
  server: ViteDevServer
) => (() => void) | void | Promise<(() => void) | void>

export interface ViteDevServer {
  /**
   * The resolved vite config object
   */
  config: ResolvedConfig
  /**
   * A connect app instance.
   * - Can be used to attach custom middlewares to the dev server.
   * - Can also be used as the handler function of a custom http server
   *   or as a middleware in any connect-style Node.js frameworks
   *
   * https://github.com/senchalabs/connect#use-middleware
   */
  middlewares: Connect.Server
  /**
   * @deprecated use `server.middlewares` instead
   */
  app: Connect.Server
  /**
   * native Node http server instance
   * will be null in middleware mode
   */
  httpServer: http.Server | null
  /**
   * chokidar watcher instance
   * https://github.com/paulmillr/chokidar#api
   */
  watcher: FSWatcher
  /**
   * web socket server with `send(payload)` method
   */
  ws: WebSocketServer
  /**
   * Rollup plugin container that can run plugin hooks on a given file
   */
  pluginContainer: PluginContainer
  /**
   * Module graph that tracks the import relationships, url to file mapping
   * and hmr state.
   */
  moduleGraph: ModuleGraph
  /**
   * Programmatically resolve, load and transform a URL and get the result
   * without going through the http request pipeline.
   */
  transformRequest(
    url: string,
    options?: TransformOptions
  ): Promise<TransformResult | null>
  /**
   * Apply vite built-in HTML transforms and any plugin HTML transforms.
   */
  transformIndexHtml(
    url: string,
    html: string,
    originalUrl?: string
  ): Promise<string>
  /**
   * Util for transforming a file with esbuild.
   * Can be useful for certain plugins.
   *
   * @deprecated import `transformWithEsbuild` from `vite` instead
   */
  transformWithEsbuild(
    code: string,
    filename: string,
    options?: EsbuildTransformOptions,
    inMap?: object
  ): Promise<ESBuildTransformResult>
  /**
   * Load a given URL as an instantiated module for SSR.
   */
  ssrLoadModule(url: string): Promise<Record<string, any>>
  /**
   * Fix ssr error stacktrace
   */
  ssrFixStacktrace(e: Error): void
  /**
   * Start the server.
   */
  listen(port?: number, isRestart?: boolean): Promise<ViteDevServer>
  /**
   * Stop the server.
   */
  close(): Promise<void>
  /**
   * Print server urls
   */
  printUrls(): void
  /**
   * Restart the server.
   *
   * @param forceOptimize - force the optimizer to re-bundle, same as --force cli flag
   */
  restart(forceOptimize?: boolean): Promise<void>
  /**
   * @internal
   */
  _optimizeDepsMetadata: DepOptimizationMetadata | null
  /**
   * Deps that are externalized
   * @internal
   */
  _ssrExternals: string[] | null
  /**
   * @internal
   */
  _globImporters: Record<
    string,
    {
      module: ModuleNode
      importGlobs: {
        base: string
        pattern: string
      }[]
    }
  >
  /**
   * @internal
   */
  _restartPromise: Promise<void> | null
  /**
   * @internal
   */
  _forceOptimizeOnRestart: boolean
  /**
   * @internal
   */
  _isRunningOptimizer: boolean
  /**
   * @internal
   */
  _registerMissingImport:
    | ((id: string, resolved: string, ssr: boolean | undefined) => void)
    | null
  /**
   * @internal
   */
  _pendingReload: Promise<void> | null
  /**
   * @internal
   */
  _pendingRequests: Map<string, Promise<TransformResult | null>>
}

export async function createServer(
  inlineConfig: InlineConfig = {}
): Promise<ViteDevServer> {
  const config = await resolveConfig(inlineConfig, 'serve', 'development')
  const root = config.root
  const serverConfig = config.server
  const httpsOptions = await resolveHttpsConfig(config.server.https)
  let { middlewareMode } = serverConfig
  if (middlewareMode === true) {
    middlewareMode = 'ssr'
  }

  const middlewares = connect() as Connect.Server
  const httpServer = middlewareMode
    ? null
    : await resolveHttpServer(serverConfig, middlewares, httpsOptions)
  const ws = createWebSocketServer(httpServer, config, httpsOptions)

  const { ignored = [], ...watchOptions } = serverConfig.watch || {}
  const watcher = chokidar.watch(path.resolve(root), {
    ignored: [
      '**/node_modules/**',
      '**/.git/**',
      ...(Array.isArray(ignored) ? ignored : [ignored])
    ],
    ignoreInitial: true,
    ignorePermissionErrors: true,
    disableGlobbing: true,
    ...watchOptions
  }) as FSWatcher

  const moduleGraph: ModuleGraph = new ModuleGraph((url) =>
    container.resolveId(url)
  )

  const container = await createPluginContainer(config, moduleGraph, watcher)
  const closeHttpServer = createServerCloseFn(httpServer)

  // eslint-disable-next-line prefer-const
  let exitProcess: () => void

  const server: ViteDevServer = {
    config,
    middlewares,
    get app() {
      config.logger.warn(
        `ViteDevServer.app is deprecated. Use ViteDevServer.middlewares instead.`
      )
      return middlewares
    },
    httpServer,
    watcher,
    pluginContainer: container,
    ws,
    moduleGraph,
    transformWithEsbuild,
    transformRequest(url, options) {
      return transformRequest(url, server, options)
    },
    transformIndexHtml: null!, // to be immediately set
    ssrLoadModule(url) {
      server._ssrExternals ||= resolveSSRExternal(
        config,
        server._optimizeDepsMetadata
          ? Object.keys(server._optimizeDepsMetadata.optimized)
          : []
      )
      return ssrLoadModule(url, server)
    },
    ssrFixStacktrace(e) {
      if (e.stack) {
        const stacktrace = ssrRewriteStacktrace(e.stack, moduleGraph)
        rebindErrorStacktrace(e, stacktrace)
      }
    },
    listen(port?: number, isRestart?: boolean) {
      return startServer(server, port, isRestart)
    },
    async close() {
      process.off('SIGTERM', exitProcess)

      if (!middlewareMode && process.env.CI !== 'true') {
        process.stdin.off('end', exitProcess)
      }

      await Promise.all([
        watcher.close(),
        ws.close(),
        container.close(),
        closeHttpServer()
      ])
    },
    printUrls() {
      if (httpServer) {
        printCommonServerUrls(httpServer, config.server, config)
      } else {
        throw new Error('cannot print server URLs in middleware mode.')
      }
    },
    async restart(forceOptimize: boolean) {
      if (!server._restartPromise) {
        server._forceOptimizeOnRestart = !!forceOptimize
        server._restartPromise = restartServer(server).finally(() => {
          server._restartPromise = null
          server._forceOptimizeOnRestart = false
        })
      }
      return server._restartPromise
    },

    _optimizeDepsMetadata: null,
    _ssrExternals: null,
    _globImporters: Object.create(null),
    _restartPromise: null,
    _forceOptimizeOnRestart: false,
    _isRunningOptimizer: false,
    _registerMissingImport: null,
    _pendingReload: null,
    _pendingRequests: new Map()
  }

  server.transformIndexHtml = createDevHtmlTransformFn(server)

  exitProcess = async () => {
    try {
      await server.close()
    } finally {
      process.exit(0)
    }
  }

  process.once('SIGTERM', exitProcess)

  if (!middlewareMode && process.env.CI !== 'true') {
    process.stdin.on('end', exitProcess)
  }

  const { packageCache } = config
  const setPackageData = packageCache.set.bind(packageCache)
  packageCache.set = (id, pkg) => {
    if (id.endsWith('.json')) {
      watcher.add(id)
    }
    return setPackageData(id, pkg)
  }

  watcher.on('change', async (file) => {
    file = normalizePath(file)
    if (file.endsWith('/package.json')) {
      return invalidatePackageData(packageCache, file)
    }
    // invalidate module graph cache on file change
    moduleGraph.onFileChange(file)
    if (serverConfig.hmr !== false) {
      try {
        await handleHMRUpdate(file, server)
      } catch (err) {
        ws.send({
          type: 'error',
          err: prepareError(err)
        })
      }
    }
  })

  watcher.on('add', (file) => {
    handleFileAddUnlink(normalizePath(file), server)
  })

  watcher.on('unlink', (file) => {
    handleFileAddUnlink(normalizePath(file), server, true)
  })

  if (!middlewareMode && httpServer) {
    httpServer.once('listening', () => {
      // update actual port since this may be different from initial value
      serverConfig.port = (httpServer.address() as AddressInfo).port
    })
  }

  // apply server configuration hooks from plugins
  const postHooks: ((() => void) | void)[] = []
  for (const plugin of config.plugins) {
    if (plugin.configureServer) {
      postHooks.push(await plugin.configureServer(server))
    }
  }

  // Internal middlewares ------------------------------------------------------

  // request timer
  if (process.env.DEBUG) {
    middlewares.use(timeMiddleware(root))
  }

  // cors (enabled by default)
  const { cors } = serverConfig
  if (cors !== false) {
    middlewares.use(corsMiddleware(typeof cors === 'boolean' ? {} : cors))
  }

  // proxy
  const { proxy } = serverConfig
  if (proxy) {
    middlewares.use(proxyMiddleware(httpServer, config))
  }

  // base
  if (config.base !== '/') {
    middlewares.use(baseMiddleware(server))
  }

  // open in editor support
  middlewares.use('/__open-in-editor', launchEditorMiddleware())

  // hmr reconnect ping
  // Keep the named function. The name is visible in debug logs via `DEBUG=connect:dispatcher ...`
  middlewares.use('/__vite_ping', function viteHMRPingMiddleware(_, res) {
    res.end('pong')
  })

  // serve static files under /public
  // this applies before the transform middleware so that these files are served
  // as-is without transforms.
  if (config.publicDir) {
    middlewares.use(servePublicMiddleware(config.publicDir))
  }

  // main transform middleware
  middlewares.use(transformMiddleware(server))

  // serve static files
  middlewares.use(serveRawFsMiddleware(server))
  middlewares.use(serveStaticMiddleware(root, server))

  // spa fallback
  if (!middlewareMode || middlewareMode === 'html') {
    middlewares.use(spaFallbackMiddleware(root))
  }

  // run post config hooks
  // This is applied before the html middleware so that user middleware can
  // serve custom content instead of index.html.
  postHooks.forEach((fn) => fn && fn())

  if (!middlewareMode || middlewareMode === 'html') {
    // transform index.html
    middlewares.use(indexHtmlMiddleware(server))
    // handle 404s
    // Keep the named function. The name is visible in debug logs via `DEBUG=connect:dispatcher ...`
    middlewares.use(function vite404Middleware(_, res) {
      res.statusCode = 404
      res.end()
    })
  }

  // error handler
  middlewares.use(errorMiddleware(server, !!middlewareMode))

  const runOptimize = async () => {
    if (config.cacheDir) {
      server._isRunningOptimizer = true
      try {
        server._optimizeDepsMetadata = await optimizeDeps(
          config,
          config.server.force || server._forceOptimizeOnRestart
        )
      } finally {
        server._isRunningOptimizer = false
      }
      server._registerMissingImport = createMissingImporterRegisterFn(server)
    }
  }

  if (!middlewareMode && httpServer) {
    let isOptimized = false
    // overwrite listen to run optimizer before server start
    const listen = httpServer.listen.bind(httpServer)
    httpServer.listen = (async (port: number, ...args: any[]) => {
      if (!isOptimized) {
        try {
          await container.buildStart({})
          await runOptimize()
          isOptimized = true
        } catch (e) {
          httpServer.emit('error', e)
          return
        }
      }
      return listen(port, ...args)
    }) as any
  } else {
    await container.buildStart({})
    await runOptimize()
  }

  return server
}

async function startServer(
  server: ViteDevServer,
  inlinePort?: number,
  isRestart: boolean = false
): Promise<ViteDevServer> {
  const httpServer = server.httpServer
  if (!httpServer) {
    throw new Error('Cannot call server.listen in middleware mode.')
  }

  const options = server.config.server
  const port = inlinePort || options.port || 3000
  const hostname = resolveHostname(options.host)

  const protocol = options.https ? 'https' : 'http'
  const info = server.config.logger.info
  const base = server.config.base

  const serverPort = await httpServerStart(httpServer, {
    port,
    strictPort: options.strictPort,
    host: hostname.host,
    logger: server.config.logger
  })

  // @ts-ignore
  const profileSession = global.__vite_profile_session
  if (profileSession) {
    profileSession.post('Profiler.stop', (err: any, { profile }: any) => {
      // Write profile to disk, upload, etc.
      if (!err) {
        const outPath = path.resolve('./vite-profile.cpuprofile')
        fs.writeFileSync(outPath, JSON.stringify(profile))
        info(
          chalk.yellow(`  CPU profile written to ${chalk.white.dim(outPath)}\n`)
        )
      } else {
        throw err
      }
    })
  }

  if (options.open && !isRestart) {
    const path = typeof options.open === 'string' ? options.open : base
    openBrowser(
      path.startsWith('http')
        ? path
        : `${protocol}://${hostname.name}:${serverPort}${path}`,
      true,
      server.config.logger
    )
  }

  return server
}

function createServerCloseFn(server: http.Server | null) {
  if (!server) {
    return () => {}
  }

  let hasListened = false
  const openSockets = new Set<net.Socket>()

  server.on('connection', (socket) => {
    openSockets.add(socket)
    socket.on('close', () => {
      openSockets.delete(socket)
    })
  })

  server.once('listening', () => {
    hasListened = true
  })

  return () =>
    new Promise<void>((resolve, reject) => {
      openSockets.forEach((s) => s.destroy())
      if (hasListened) {
        server.close((err) => {
          if (err) {
            reject(err)
          } else {
            resolve()
          }
        })
      } else {
        resolve()
      }
    })
}

function resolvedAllowDir(root: string, dir: string): string {
  return ensureLeadingSlash(normalizePath(path.resolve(root, dir)))
}

export function resolveServerOptions(
  root: string,
  raw?: ServerOptions
): ResolvedServerOptions {
  const server = raw || {}
  let allowDirs = server.fs?.allow
  const deny = server.fs?.deny || ['.env', '.env.*', '*.{crt,pem}']

  if (!allowDirs) {
    allowDirs = [searchForWorkspaceRoot(root)]
  }

  allowDirs = allowDirs.map((i) => resolvedAllowDir(root, i))

  // only push client dir when vite itself is outside-of-root
  const resolvedClientDir = resolvedAllowDir(root, CLIENT_DIR)
  if (!allowDirs.some((i) => resolvedClientDir.startsWith(i))) {
    allowDirs.push(resolvedClientDir)
  }

  server.fs = {
    strict: server.fs?.strict ?? true,
    allow: allowDirs,
    deny
  }
  return server as ResolvedServerOptions
}

async function restartServer(server: ViteDevServer) {
  // @ts-ignore
  global.__vite_start_time = performance.now()
  const { port } = server.config.server

  await server.close()

  let newServer = null
  try {
    newServer = await createServer(server.config.inlineConfig)
  } catch (err: any) {
    server.config.logger.error(err.message, {
      timestamp: true
    })
    return
  }

  for (const key in newServer) {
    if (key !== 'app') {
      // @ts-ignore
      server[key] = newServer[key]
    }
  }
  if (!server.config.server.middlewareMode) {
    await server.listen(port, true)
  } else {
    server.config.logger.info('server restarted.', { timestamp: true })
  }
}<|MERGE_RESOLUTION|>--- conflicted
+++ resolved
@@ -60,11 +60,8 @@
 import { searchForWorkspaceRoot } from './searchRoot'
 import { CLIENT_DIR } from '../constants'
 import { printCommonServerUrls } from '../logger'
-<<<<<<< HEAD
 import { performance } from 'perf_hooks'
-=======
 import { invalidatePackageData } from '../packages'
->>>>>>> 37e56175
 
 export { searchForWorkspaceRoot } from './searchRoot'
 
