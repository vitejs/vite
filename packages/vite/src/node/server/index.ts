--- conflicted
+++ resolved
@@ -24,7 +24,6 @@
 import type { InlineConfig, ResolvedConfig } from '../config'
 import { isDepsOptimizerEnabled, resolveConfig } from '../config'
 import {
-  diffDnsOrderChange,
   isInNodeModules,
   isParentDirectory,
   mergeConfig,
@@ -863,14 +862,7 @@
 
 async function restartServer(server: ViteDevServer) {
   global.__vite_start_time = performance.now()
-<<<<<<< HEAD
-
-  await server.close()
-=======
-  const { port: prevPort, host: prevHost } = server.config.server
   const shortcutsOptions = server._shortcutsOptions
-  const oldUrls = server.resolvedUrls
->>>>>>> cc6319f3
 
   let inlineConfig = server.config.inlineConfig
   if (server._forceOptimizeOnRestart) {
@@ -898,31 +890,16 @@
   // Assign new server props to existing server instance
   Object.assign(server, newServer)
 
-<<<<<<< HEAD
-  const { port, middlewareMode } = server.config.server
-  if (!middlewareMode) {
-    await server.listen(port, true)
-=======
   const {
     logger,
-    server: { port, host, middlewareMode },
+    server: { port, middlewareMode },
   } = server.config
   if (!middlewareMode) {
     await server.listen(port, true)
-    logger.info('server restarted.', { timestamp: true })
-    if (
-      (port ?? DEFAULT_DEV_PORT) !== (prevPort ?? DEFAULT_DEV_PORT) ||
-      host !== prevHost ||
-      diffDnsOrderChange(oldUrls, newServer.resolvedUrls)
-    ) {
-      logger.info('')
-      server.printUrls()
-    }
   } else {
     server.ws.listen()
-    logger.info('server restarted.', { timestamp: true })
->>>>>>> cc6319f3
-  }
+  }
+  logger.info('server restarted.', { timestamp: true })
 
   if (shortcutsOptions) {
     shortcutsOptions.print = false
