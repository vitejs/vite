import path from 'node:path'
import { execSync } from 'node:child_process'
import type * as net from 'node:net'
import { get as httpGet } from 'node:http'
import { get as httpsGet } from 'node:https'
import type * as http from 'node:http'
import { performance } from 'node:perf_hooks'
import type { Http2SecureServer } from 'node:http2'
import connect from 'connect'
import corsMiddleware from 'cors'
import colors from 'picocolors'
import chokidar from 'chokidar'
import launchEditorMiddleware from 'launch-editor-middleware'
<<<<<<< HEAD
import type { SourceMap } from 'rolldown'
=======
import type { SourceMap } from 'rollup'
import type { FSWatcher, WatchOptions } from '#dep-types/chokidar'
import type { Connect } from '#dep-types/connect'
>>>>>>> 8b69c9e3
import type { ModuleRunner } from 'vite/module-runner'
import type { CommonServerOptions } from '../http'
import {
  httpServerStart,
  resolveHttpServer,
  resolveHttpsConfig,
  setClientErrorHandler,
} from '../http'
import type { InlineConfig, ResolvedConfig } from '../config'
import { isResolvedConfig, resolveConfig } from '../config'
import {
  type Hostname,
  diffDnsOrderChange,
  getServerUrlByHost,
  isInNodeModules,
  isObject,
  isParentDirectory,
  mergeConfig,
  mergeWithDefaults,
  monotonicDateNow,
  normalizePath,
  resolveHostname,
  resolveServerUrls,
  setupSIGTERMListener,
  teardownSIGTERMListener,
} from '../utils'
import { ssrLoadModule } from '../ssr/ssrModuleLoader'
import { ssrFixStacktrace, ssrRewriteStacktrace } from '../ssr/ssrStacktrace'
import { ssrTransform } from '../ssr/ssrTransform'
import { reloadOnTsconfigChange } from '../plugins/esbuild'
import { bindCLIShortcuts } from '../shortcuts'
import type { BindCLIShortcutsOptions } from '../shortcuts'
import {
  CLIENT_DIR,
  DEFAULT_DEV_PORT,
  defaultAllowedOrigins,
} from '../constants'
import type { Logger } from '../logger'
import { printServerUrls } from '../logger'
import { warnFutureDeprecation } from '../deprecations'
import {
  createNoopWatcher,
  getResolvedOutDirs,
  resolveChokidarOptions,
  resolveEmptyOutDir,
} from '../watch'
import { initPublicFiles } from '../publicDir'
import { getEnvFilesForMode } from '../env'
import type { RequiredExceptFor } from '../typeUtils'
import type { MinimalPluginContextWithoutEnvironment } from '../plugin'
import type { PluginContainer } from './pluginContainer'
import {
  BasicMinimalPluginContext,
  basePluginContextMeta,
  createPluginContainer,
} from './pluginContainer'
import type { WebSocketServer } from './ws'
import { createWebSocketServer } from './ws'
import { baseMiddleware } from './middlewares/base'
import { proxyMiddleware } from './middlewares/proxy'
import { htmlFallbackMiddleware } from './middlewares/htmlFallback'
import {
  cachedTransformMiddleware,
  transformMiddleware,
} from './middlewares/transform'
import {
  createDevHtmlTransformFn,
  indexHtmlMiddleware,
} from './middlewares/indexHtml'
import {
  servePublicMiddleware,
  serveRawFsMiddleware,
  serveStaticMiddleware,
} from './middlewares/static'
import { timeMiddleware } from './middlewares/time'
import { ModuleGraph } from './mixedModuleGraph'
import type { ModuleNode } from './mixedModuleGraph'
import { notFoundMiddleware } from './middlewares/notFound'
import { errorMiddleware } from './middlewares/error'
import type { HmrOptions, NormalizedHotChannel } from './hmr'
import { handleHMRUpdate, updateModules } from './hmr'
import { openBrowser as _openBrowser } from './openBrowser'
import type { TransformOptions, TransformResult } from './transformRequest'
import { searchForPackageRoot, searchForWorkspaceRoot } from './searchRoot'
import type { DevEnvironment } from './environment'
import { hostValidationMiddleware } from './middlewares/hostCheck'
import { rejectInvalidRequestMiddleware } from './middlewares/rejectInvalidRequest'

const usedConfigs = new WeakSet<ResolvedConfig>()

export interface ServerOptions extends CommonServerOptions {
  /**
   * Configure HMR-specific options (port, host, path & protocol)
   */
  hmr?: HmrOptions | boolean
  /**
   * Do not start the websocket connection.
   * @experimental
   */
  ws?: false
  /**
   * Warm-up files to transform and cache the results in advance. This improves the
   * initial page load during server starts and prevents transform waterfalls.
   */
  warmup?: {
    /**
     * The files to be transformed and used on the client-side. Supports glob patterns.
     */
    clientFiles?: string[]
    /**
     * The files to be transformed and used in SSR. Supports glob patterns.
     */
    ssrFiles?: string[]
  }
  /**
   * chokidar watch options or null to disable FS watching
   * https://github.com/paulmillr/chokidar/tree/3.6.0#api
   */
  watch?: WatchOptions | null
  /**
   * Create Vite dev server to be used as a middleware in an existing server
   * @default false
   */
  middlewareMode?:
    | boolean
    | {
        /**
         * Parent server instance to attach to
         *
         * This is needed to proxy WebSocket connections to the parent server.
         */
        server: HttpServer
      }
  /**
   * Options for files served via '/\@fs/'.
   */
  fs?: FileSystemServeOptions
  /**
   * Origin for the generated asset URLs.
   *
   * @example `http://127.0.0.1:8080`
   */
  origin?: string
  /**
   * Pre-transform known direct imports
   * @default true
   */
  preTransformRequests?: boolean
  /**
   * Whether or not to ignore-list source files in the dev server sourcemap, used to populate
   * the [`x_google_ignoreList` source map extension](https://developer.chrome.com/blog/devtools-better-angular-debugging/#the-x_google_ignorelist-source-map-extension).
   *
   * By default, it excludes all paths containing `node_modules`. You can pass `false` to
   * disable this behavior, or, for full control, a function that takes the source path and
   * sourcemap path and returns whether to ignore the source path.
   */
  sourcemapIgnoreList?:
    | false
    | ((sourcePath: string, sourcemapPath: string) => boolean)
  /**
   * Backward compatibility. The buildStart and buildEnd hooks were called only once for all
   * environments. This option enables per-environment buildStart and buildEnd hooks.
   * @default false
   * @experimental
   */
  perEnvironmentStartEndDuringDev?: boolean
  /**
   * Run HMR tasks, by default the HMR propagation is done in parallel for all environments
   * @experimental
   */
  hotUpdateEnvironments?: (
    server: ViteDevServer,
    hmr: (environment: DevEnvironment) => Promise<void>,
  ) => Promise<void>
}

export interface ResolvedServerOptions
  extends Omit<
    RequiredExceptFor<
      ServerOptions,
      | 'host'
      | 'https'
      | 'proxy'
      | 'hmr'
      | 'ws'
      | 'watch'
      | 'origin'
      | 'hotUpdateEnvironments'
    >,
    'fs' | 'middlewareMode' | 'sourcemapIgnoreList'
  > {
  fs: Required<FileSystemServeOptions>
  middlewareMode: NonNullable<ServerOptions['middlewareMode']>
  sourcemapIgnoreList: Exclude<
    ServerOptions['sourcemapIgnoreList'],
    false | undefined
  >
}

export interface FileSystemServeOptions {
  /**
   * Strictly restrict file accessing outside of allowing paths.
   *
   * Set to `false` to disable the warning
   *
   * @default true
   */
  strict?: boolean

  /**
   * Restrict accessing files outside the allowed directories.
   *
   * Accepts absolute path or a path relative to project root.
   * Will try to search up for workspace root by default.
   */
  allow?: string[]

  /**
   * Restrict accessing files that matches the patterns.
   *
   * This will have higher priority than `allow`.
   * picomatch patterns are supported.
   *
   * @default ['.env', '.env.*', '*.{crt,pem}', '**\/.git/**']
   */
  deny?: string[]
}

export type ServerHook = (
  this: MinimalPluginContextWithoutEnvironment,
  server: ViteDevServer,
) => (() => void) | void | Promise<(() => void) | void>

export type HttpServer = http.Server | Http2SecureServer

export interface ViteDevServer {
  /**
   * The resolved vite config object
   */
  config: ResolvedConfig
  /**
   * A connect app instance.
   * - Can be used to attach custom middlewares to the dev server.
   * - Can also be used as the handler function of a custom http server
   *   or as a middleware in any connect-style Node.js frameworks
   *
   * https://github.com/senchalabs/connect#use-middleware
   */
  middlewares: Connect.Server
  /**
   * native Node http server instance
   * will be null in middleware mode
   */
  httpServer: HttpServer | null
  /**
   * Chokidar watcher instance. If `config.server.watch` is set to `null`,
   * it will not watch any files and calling `add` or `unwatch` will have no effect.
   * https://github.com/paulmillr/chokidar/tree/3.6.0#api
   */
  watcher: FSWatcher
  /**
   * WebSocket server with `send(payload)` method
   */
  ws: WebSocketServer
  /**
   * An alias to `server.environments.client.hot`.
   * If you want to interact with all environments, loop over `server.environments`.
   */
  hot: NormalizedHotChannel
  /**
   * Rollup plugin container that can run plugin hooks on a given file
   */
  pluginContainer: PluginContainer
  /**
   * Module execution environments attached to the Vite server.
   */
  environments: Record<'client' | 'ssr' | (string & {}), DevEnvironment>
  /**
   * Module graph that tracks the import relationships, url to file mapping
   * and hmr state.
   */
  moduleGraph: ModuleGraph
  /**
   * The resolved urls Vite prints on the CLI (URL-encoded). Returns `null`
   * in middleware mode or if the server is not listening on any port.
   */
  resolvedUrls: ResolvedServerUrls | null
  /**
   * Programmatically resolve, load and transform a URL and get the result
   * without going through the http request pipeline.
   */
  transformRequest(
    url: string,
    options?: TransformOptions,
  ): Promise<TransformResult | null>
  /**
   * Same as `transformRequest` but only warm up the URLs so the next request
   * will already be cached. The function will never throw as it handles and
   * reports errors internally.
   */
  warmupRequest(url: string, options?: TransformOptions): Promise<void>
  /**
   * Apply vite built-in HTML transforms and any plugin HTML transforms.
   */
  transformIndexHtml(
    url: string,
    html: string,
    originalUrl?: string,
  ): Promise<string>
  /**
   * Transform module code into SSR format.
   */
  ssrTransform(
    code: string,
    inMap: SourceMap | { mappings: '' } | null,
    url: string,
    originalCode?: string,
  ): Promise<TransformResult | null>
  /**
   * Load a given URL as an instantiated module for SSR.
   */
  ssrLoadModule(
    url: string,
    opts?: { fixStacktrace?: boolean },
  ): Promise<Record<string, any>>
  /**
   * Returns a fixed version of the given stack
   */
  ssrRewriteStacktrace(stack: string): string
  /**
   * Mutates the given SSR error by rewriting the stacktrace
   */
  ssrFixStacktrace(e: Error): void
  /**
   * Triggers HMR for a module in the module graph. You can use the `server.moduleGraph`
   * API to retrieve the module to be reloaded. If `hmr` is false, this is a no-op.
   */
  reloadModule(module: ModuleNode): Promise<void>
  /**
   * Start the server.
   */
  listen(port?: number, isRestart?: boolean): Promise<ViteDevServer>
  /**
   * Stop the server.
   */
  close(): Promise<void>
  /**
   * Print server urls
   */
  printUrls(): void
  /**
   * Bind CLI shortcuts
   */
  bindCLIShortcuts(options?: BindCLIShortcutsOptions<ViteDevServer>): void
  /**
   * Restart the server.
   *
   * @param forceOptimize - force the optimizer to re-bundle, same as --force cli flag
   */
  restart(forceOptimize?: boolean): Promise<void>
  /**
   * Open browser
   */
  openBrowser(): void
  /**
   * Calling `await server.waitForRequestsIdle(id)` will wait until all static imports
   * are processed. If called from a load or transform plugin hook, the id needs to be
   * passed as a parameter to avoid deadlocks. Calling this function after the first
   * static imports section of the module graph has been processed will resolve immediately.
   */
  waitForRequestsIdle: (ignoredId?: string) => Promise<void>
  /**
   * @internal
   */
  _setInternalServer(server: ViteDevServer): void
  /**
   * @internal
   */
  _restartPromise: Promise<void> | null
  /**
   * @internal
   */
  _forceOptimizeOnRestart: boolean
  /**
   * @internal
   */
  _shortcutsOptions?: BindCLIShortcutsOptions<ViteDevServer>
  /**
   * @internal
   */
  _currentServerPort?: number | undefined
  /**
   * @internal
   */
  _configServerPort?: number | undefined
  /**
   * @internal
   */
  _ssrCompatModuleRunner?: ModuleRunner
}

export interface ResolvedServerUrls {
  local: string[]
  network: string[]
}

export function createServer(
  inlineConfig: InlineConfig | ResolvedConfig = {},
): Promise<ViteDevServer> {
  return _createServer(inlineConfig, { listen: true })
}

export async function _createServer(
  inlineConfig: InlineConfig | ResolvedConfig = {},
  options: {
    listen: boolean
    previousEnvironments?: Record<string, DevEnvironment>
  },
): Promise<ViteDevServer> {
  const config = isResolvedConfig(inlineConfig)
    ? inlineConfig
    : await resolveConfig(inlineConfig, 'serve')

  if (usedConfigs.has(config)) {
    throw new Error(`There is already a server associated with the config.`)
  }

  if (config.command !== 'serve') {
    throw new Error(
      `Config was resolved for a "build", expected a "serve" command.`,
    )
  }

  usedConfigs.add(config)

  const initPublicFilesPromise = initPublicFiles(config)

  const { root, server: serverConfig } = config
  const httpsOptions = await resolveHttpsConfig(config.server.https)
  const { middlewareMode } = serverConfig

  const resolvedOutDirs = getResolvedOutDirs(
    config.root,
    config.build.outDir,
    config.build.rollupOptions.output,
  )
  const emptyOutDir = resolveEmptyOutDir(
    config.build.emptyOutDir,
    config.root,
    resolvedOutDirs,
  )
  const resolvedWatchOptions = resolveChokidarOptions(
    {
      disableGlobbing: true,
      ...serverConfig.watch,
    },
    resolvedOutDirs,
    emptyOutDir,
    config.cacheDir,
  )

  const middlewares = connect() as Connect.Server
  const httpServer = middlewareMode
    ? null
    : await resolveHttpServer(serverConfig, middlewares, httpsOptions)

  const ws = createWebSocketServer(httpServer, config, httpsOptions)

  const publicFiles = await initPublicFilesPromise
  const { publicDir } = config

  if (httpServer) {
    setClientErrorHandler(httpServer, config.logger)
  }

  // eslint-disable-next-line eqeqeq
  const watchEnabled = serverConfig.watch !== null
  const watcher = watchEnabled
    ? (chokidar.watch(
        // config file dependencies and env file might be outside of root
        [
          root,
          ...config.configFileDependencies,
          ...getEnvFilesForMode(config.mode, config.envDir),
          // Watch the public directory explicitly because it might be outside
          // of the root directory.
          ...(publicDir && publicFiles ? [publicDir] : []),
        ],

        resolvedWatchOptions,
      ) as FSWatcher)
    : createNoopWatcher(resolvedWatchOptions)

  const environments: Record<string, DevEnvironment> = {}

  for (const [name, environmentOptions] of Object.entries(
    config.environments,
  )) {
    environments[name] = await environmentOptions.dev.createEnvironment(
      name,
      config,
      {
        ws,
      },
    )
  }

  for (const environment of Object.values(environments)) {
    const previousInstance = options.previousEnvironments?.[environment.name]
    await environment.init({ watcher, previousInstance })
  }

  // Backward compatibility

  let moduleGraph = new ModuleGraph({
    client: () => environments.client.moduleGraph,
    ssr: () => environments.ssr.moduleGraph,
  })
  let pluginContainer = createPluginContainer(environments)

  const closeHttpServer = createServerCloseFn(httpServer)

  const devHtmlTransformFn = createDevHtmlTransformFn(config)

  // Promise used by `server.close()` to ensure `closeServer()` is only called once
  let closeServerPromise: Promise<void> | undefined
  const closeServer = async () => {
    if (!middlewareMode) {
      teardownSIGTERMListener(closeServerAndExit)
    }

    await Promise.allSettled([
      watcher.close(),
      ws.close(),
      Promise.allSettled(
        Object.values(server.environments).map((environment) =>
          environment.close(),
        ),
      ),
      closeHttpServer(),
      server._ssrCompatModuleRunner?.close(),
    ])
    server.resolvedUrls = null
    server._ssrCompatModuleRunner = undefined
  }

  let hot = ws
  let server: ViteDevServer = {
    config,
    middlewares,
    httpServer,
    watcher,
    ws,
    get hot() {
      warnFutureDeprecation(config, 'removeServerHot')
      return hot
    },
    set hot(h) {
      hot = h
    },

    environments,
    get pluginContainer() {
      warnFutureDeprecation(config, 'removeServerPluginContainer')
      return pluginContainer
    },
    set pluginContainer(p) {
      pluginContainer = p
    },
    get moduleGraph() {
      warnFutureDeprecation(config, 'removeServerModuleGraph')
      return moduleGraph
    },
    set moduleGraph(graph) {
      moduleGraph = graph
    },

    resolvedUrls: null, // will be set on listen
    ssrTransform(
      code: string,
      inMap: SourceMap | { mappings: '' } | null,
      url: string,
      originalCode = code,
    ) {
      return ssrTransform(code, inMap, url, originalCode, {
        json: {
          stringify:
            config.json.stringify === true && config.json.namedExports !== true,
        },
      })
    },
    transformRequest(url, options) {
      warnFutureDeprecation(config, 'removeServerTransformRequest')
      const environment = server.environments[options?.ssr ? 'ssr' : 'client']
      return environment.transformRequest(url)
    },
    warmupRequest(url, options) {
      warnFutureDeprecation(config, 'removeServerWarmupRequest')
      const environment = server.environments[options?.ssr ? 'ssr' : 'client']
      return environment.warmupRequest(url)
    },
    transformIndexHtml(url, html, originalUrl) {
      return devHtmlTransformFn(server, url, html, originalUrl)
    },
    async ssrLoadModule(url, opts?: { fixStacktrace?: boolean }) {
      warnFutureDeprecation(config, 'removeSsrLoadModule')
      return ssrLoadModule(url, server, opts?.fixStacktrace)
    },
    ssrFixStacktrace(e) {
      warnFutureDeprecation(
        config,
        'removeSsrLoadModule',
        "ssrFixStacktrace doesn't need to be used for Environment Module Runners.",
      )
      ssrFixStacktrace(e, server.environments.ssr.moduleGraph)
    },
    ssrRewriteStacktrace(stack: string) {
      warnFutureDeprecation(
        config,
        'removeSsrLoadModule',
        "ssrRewriteStacktrace doesn't need to be used for Environment Module Runners.",
      )
      return ssrRewriteStacktrace(stack, server.environments.ssr.moduleGraph)
    },
    async reloadModule(module) {
      warnFutureDeprecation(config, 'removeServerReloadModule')
      if (serverConfig.hmr !== false && module.file) {
        // TODO: Should we also update the node moduleGraph for backward compatibility?
        const environmentModule = (module._clientModule ?? module._ssrModule)!
        updateModules(
          environments[environmentModule.environment]!,
          module.file,
          [environmentModule],
          monotonicDateNow(),
        )
      }
    },
    async listen(port?: number, isRestart?: boolean) {
      const hostname = await resolveHostname(config.server.host)
      if (httpServer) {
        httpServer.prependListener('listening', () => {
          server.resolvedUrls = resolveServerUrls(
            httpServer,
            config.server,
            hostname,
            httpsOptions,
            config,
          )
        })
      }
      await startServer(server, hostname, port)
      if (httpServer) {
        if (!isRestart && config.server.open) server.openBrowser()
      }
      return server
    },
    openBrowser() {
      const options = server.config.server
      const url = getServerUrlByHost(server.resolvedUrls, options.host)
      if (url) {
        const path =
          typeof options.open === 'string'
            ? new URL(options.open, url).href
            : url

        // We know the url that the browser would be opened to, so we can
        // start the request while we are awaiting the browser. This will
        // start the crawling of static imports ~500ms before.
        // preTransformRequests needs to be enabled for this optimization.
        if (server.config.server.preTransformRequests) {
          setTimeout(() => {
            const getMethod = path.startsWith('https:') ? httpsGet : httpGet

            getMethod(
              path,
              {
                headers: {
                  // Allow the history middleware to redirect to /index.html
                  Accept: 'text/html',
                },
              },
              (res) => {
                res.on('end', () => {
                  // Ignore response, scripts discovered while processing the entry
                  // will be preprocessed (server.config.server.preTransformRequests)
                })
              },
            )
              .on('error', () => {
                // Ignore errors
              })
              .end()
          }, 0)
        }

        _openBrowser(path, true, server.config.logger)
      } else {
        server.config.logger.warn('No URL available to open in browser')
      }
    },
    async close() {
      if (!closeServerPromise) {
        closeServerPromise = closeServer()
      }
      return closeServerPromise
    },
    printUrls() {
      if (server.resolvedUrls) {
        printServerUrls(
          server.resolvedUrls,
          serverConfig.host,
          config.logger.info,
        )
      } else if (middlewareMode) {
        throw new Error('cannot print server URLs in middleware mode.')
      } else {
        throw new Error(
          'cannot print server URLs before server.listen is called.',
        )
      }
    },
    bindCLIShortcuts(options) {
      bindCLIShortcuts(server, options)
    },
    async restart(forceOptimize?: boolean) {
      if (!server._restartPromise) {
        server._forceOptimizeOnRestart = !!forceOptimize
        server._restartPromise = restartServer(server).finally(() => {
          server._restartPromise = null
          server._forceOptimizeOnRestart = false
        })
      }
      return server._restartPromise
    },

    waitForRequestsIdle(ignoredId?: string): Promise<void> {
      return environments.client.waitForRequestsIdle(ignoredId)
    },

    _setInternalServer(_server: ViteDevServer) {
      // Rebind internal the server variable so functions reference the user
      // server instance after a restart
      server = _server
    },
    _restartPromise: null,
    _forceOptimizeOnRestart: false,
    _shortcutsOptions: undefined,
  }

  // maintain consistency with the server instance after restarting.
  const reflexServer = new Proxy(server, {
    get: (_, property: keyof ViteDevServer) => {
      return server[property]
    },
    set: (_, property: keyof ViteDevServer, value: never) => {
      server[property] = value
      return true
    },
  })

  const closeServerAndExit = async (_: unknown, exitCode?: number) => {
    try {
      await server.close()
    } finally {
      process.exitCode ??= exitCode ? 128 + exitCode : undefined
      process.exit()
    }
  }

  if (!middlewareMode) {
    setupSIGTERMListener(closeServerAndExit)
  }

  const onHMRUpdate = async (
    type: 'create' | 'delete' | 'update',
    file: string,
  ) => {
    if (serverConfig.hmr !== false) {
      await handleHMRUpdate(type, file, server)
    }
  }

  const onFileAddUnlink = async (file: string, isUnlink: boolean) => {
    file = normalizePath(file)
    reloadOnTsconfigChange(server, file)

    await pluginContainer.watchChange(file, {
      event: isUnlink ? 'delete' : 'create',
    })

    if (publicDir && publicFiles) {
      if (file.startsWith(publicDir)) {
        const path = file.slice(publicDir.length)
        publicFiles[isUnlink ? 'delete' : 'add'](path)
        if (!isUnlink) {
          const clientModuleGraph = server.environments.client.moduleGraph
          const moduleWithSamePath =
            await clientModuleGraph.getModuleByUrl(path)
          const etag = moduleWithSamePath?.transformResult?.etag
          if (etag) {
            // The public file should win on the next request over a module with the
            // same path. Prevent the transform etag fast path from serving the module
            clientModuleGraph.etagToModuleMap.delete(etag)
          }
        }
      }
    }
    if (isUnlink) {
      // invalidate module graph cache on file change
      for (const environment of Object.values(server.environments)) {
        environment.moduleGraph.onFileDelete(file)
      }
    }
    await onHMRUpdate(isUnlink ? 'delete' : 'create', file)
  }

  watcher.on('change', async (file) => {
    file = normalizePath(file)
    reloadOnTsconfigChange(server, file)

    await pluginContainer.watchChange(file, { event: 'update' })
    // invalidate module graph cache on file change
    for (const environment of Object.values(server.environments)) {
      environment.moduleGraph.onFileChange(file)
    }
    await onHMRUpdate('update', file)
  })

  watcher.on('add', (file) => {
    onFileAddUnlink(file, false)
  })
  watcher.on('unlink', (file) => {
    onFileAddUnlink(file, true)
  })

  if (!middlewareMode && httpServer) {
    httpServer.once('listening', () => {
      // update actual port since this may be different from initial value
      serverConfig.port = (httpServer.address() as net.AddressInfo).port
    })
  }

  // Pre applied internal middlewares ------------------------------------------

  // request timer
  if (process.env.DEBUG) {
    middlewares.use(timeMiddleware(root))
  }

  // disallows request that contains `#` in the URL
  middlewares.use(rejectInvalidRequestMiddleware())

  // cors
  const { cors } = serverConfig
  if (cors !== false) {
    middlewares.use(corsMiddleware(typeof cors === 'boolean' ? {} : cors))
  }

  // host check (to prevent DNS rebinding attacks)
  const { allowedHosts } = serverConfig
  // no need to check for HTTPS as HTTPS is not vulnerable to DNS rebinding attacks
  if (allowedHosts !== true && !serverConfig.https) {
    middlewares.use(hostValidationMiddleware(allowedHosts, false))
  }

  // apply configureServer hooks ------------------------------------------------

  const configureServerContext = new BasicMinimalPluginContext(
    { ...basePluginContextMeta, watchMode: true },
    config.logger,
  )
  const postHooks: ((() => void) | void)[] = []
  for (const hook of config.getSortedPluginHooks('configureServer')) {
    postHooks.push(await hook.call(configureServerContext, reflexServer))
  }

  // Internal middlewares ------------------------------------------------------

  middlewares.use(cachedTransformMiddleware(server))

  // proxy
  const { proxy } = serverConfig
  if (proxy) {
    const middlewareServer =
      (isObject(middlewareMode) ? middlewareMode.server : null) || httpServer
    middlewares.use(proxyMiddleware(middlewareServer, proxy, config))
  }

  // base
  if (config.base !== '/') {
    middlewares.use(baseMiddleware(config.rawBase, !!middlewareMode))
  }

  // open in editor support
  middlewares.use('/__open-in-editor', launchEditorMiddleware())

  // ping request handler
  // Keep the named function. The name is visible in debug logs via `DEBUG=connect:dispatcher ...`
  middlewares.use(function viteHMRPingMiddleware(req, res, next) {
    if (req.headers['accept'] === 'text/x-vite-ping') {
      res.writeHead(204).end()
    } else {
      next()
    }
  })

  // serve static files under /public
  // this applies before the transform middleware so that these files are served
  // as-is without transforms.
  if (publicDir) {
    middlewares.use(servePublicMiddleware(server, publicFiles))
  }

  // main transform middleware
  middlewares.use(transformMiddleware(server))

  // serve static files
  middlewares.use(serveRawFsMiddleware(server))
  middlewares.use(serveStaticMiddleware(server))

  // html fallback
  if (config.appType === 'spa' || config.appType === 'mpa') {
    middlewares.use(htmlFallbackMiddleware(root, config.appType === 'spa'))
  }

  // apply configureServer post hooks ------------------------------------------

  // This is applied before the html middleware so that user middleware can
  // serve custom content instead of index.html.
  postHooks.forEach((fn) => fn && fn())

  if (config.appType === 'spa' || config.appType === 'mpa') {
    // transform index.html
    middlewares.use(indexHtmlMiddleware(root, server))

    // handle 404s
    middlewares.use(notFoundMiddleware())
  }

  // error handler
  middlewares.use(errorMiddleware(server, !!middlewareMode))

  // httpServer.listen can be called multiple times
  // when port when using next port number
  // this code is to avoid calling buildStart multiple times
  let initingServer: Promise<void> | undefined
  let serverInited = false
  const initServer = async (onListen: boolean) => {
    if (serverInited) return
    if (initingServer) return initingServer

    initingServer = (async function () {
      // For backward compatibility, we call buildStart for the client
      // environment when initing the server. For other environments
      // buildStart will be called when the first request is transformed
      await environments.client.pluginContainer.buildStart()

      // ensure ws server started
      if (onListen || options.listen) {
        await Promise.all(
          Object.values(environments).map((e) => e.listen(server)),
        )
      }

      initingServer = undefined
      serverInited = true
    })()
    return initingServer
  }

  if (!middlewareMode && httpServer) {
    // overwrite listen to init optimizer before server start
    const listen = httpServer.listen.bind(httpServer)
    httpServer.listen = (async (port: number, ...args: any[]) => {
      try {
        await initServer(true)
      } catch (e) {
        httpServer.emit('error', e)
        return
      }
      return listen(port, ...args)
    }) as any
  } else {
    await initServer(false)
  }

  return server
}

async function startServer(
  server: ViteDevServer,
  hostname: Hostname,
  inlinePort?: number,
): Promise<void> {
  const httpServer = server.httpServer
  if (!httpServer) {
    throw new Error('Cannot call server.listen in middleware mode.')
  }

  const options = server.config.server
  const configPort = inlinePort ?? options.port
  // When using non strict port for the dev server, the running port can be different from the config one.
  // When restarting, the original port may be available but to avoid a switch of URL for the running
  // browser tabs, we enforce the previously used port, expect if the config port changed.
  const port =
    (!configPort || configPort === server._configServerPort
      ? server._currentServerPort
      : configPort) ?? DEFAULT_DEV_PORT
  server._configServerPort = configPort

  const serverPort = await httpServerStart(httpServer, {
    port,
    strictPort: options.strictPort,
    host: hostname.host,
    logger: server.config.logger,
  })
  server._currentServerPort = serverPort
}

export function createServerCloseFn(
  server: HttpServer | null,
): () => Promise<void> {
  if (!server) {
    return () => Promise.resolve()
  }

  let hasListened = false
  const openSockets = new Set<net.Socket>()

  server.on('connection', (socket) => {
    openSockets.add(socket)
    socket.on('close', () => {
      openSockets.delete(socket)
    })
  })

  server.once('listening', () => {
    hasListened = true
  })

  return () =>
    new Promise<void>((resolve, reject) => {
      openSockets.forEach((s) => s.destroy())
      if (hasListened) {
        server.close((err) => {
          if (err) {
            reject(err)
          } else {
            resolve()
          }
        })
      } else {
        resolve()
      }
    })
}

function resolvedAllowDir(root: string, dir: string): string {
  return normalizePath(path.resolve(root, dir))
}

export const serverConfigDefaults = Object.freeze({
  port: DEFAULT_DEV_PORT,
  strictPort: false,
  host: 'localhost',
  allowedHosts: [],
  https: undefined,
  open: false,
  proxy: undefined,
  cors: { origin: defaultAllowedOrigins },
  headers: {},
  // hmr
  // ws
  warmup: {
    clientFiles: [],
    ssrFiles: [],
  },
  // watch
  middlewareMode: false,
  fs: {
    strict: true,
    // allow
    deny: ['.env', '.env.*', '*.{crt,pem}', '**/.git/**'],
  },
  // origin
  preTransformRequests: true,
  // sourcemapIgnoreList
  perEnvironmentStartEndDuringDev: false,
  // hotUpdateEnvironments
} satisfies ServerOptions)

export function resolveServerOptions(
  root: string,
  raw: ServerOptions | undefined,
  logger: Logger,
): ResolvedServerOptions {
  const _server = mergeWithDefaults(
    {
      ...serverConfigDefaults,
      host: undefined, // do not set here to detect whether host is set or not
      sourcemapIgnoreList: isInNodeModules,
    },
    raw ?? {},
  )

  const server: ResolvedServerOptions = {
    ..._server,
    fs: {
      ..._server.fs,
      // run searchForWorkspaceRoot only if needed
      allow: raw?.fs?.allow ?? [searchForWorkspaceRoot(root)],
    },
    sourcemapIgnoreList:
      _server.sourcemapIgnoreList === false
        ? () => false
        : _server.sourcemapIgnoreList,
  }

  let allowDirs = server.fs.allow

  if (process.versions.pnp) {
    // running a command fails if cwd doesn't exist and root may not exist
    // search for package root to find a path that exists
    const cwd = searchForPackageRoot(root)
    try {
      const enableGlobalCache =
        execSync('yarn config get enableGlobalCache', { cwd })
          .toString()
          .trim() === 'true'
      const yarnCacheDir = execSync(
        `yarn config get ${enableGlobalCache ? 'globalFolder' : 'cacheFolder'}`,
        { cwd },
      )
        .toString()
        .trim()
      allowDirs.push(yarnCacheDir)
    } catch (e) {
      logger.warn(`Get yarn cache dir error: ${e.message}`, {
        timestamp: true,
      })
    }
  }

  allowDirs = allowDirs.map((i) => resolvedAllowDir(root, i))

  // only push client dir when vite itself is outside-of-root
  const resolvedClientDir = resolvedAllowDir(root, CLIENT_DIR)
  if (!allowDirs.some((dir) => isParentDirectory(dir, resolvedClientDir))) {
    allowDirs.push(resolvedClientDir)
  }

  server.fs.allow = allowDirs

  if (server.origin?.endsWith('/')) {
    server.origin = server.origin.slice(0, -1)
    logger.warn(
      colors.yellow(
        `${colors.bold('(!)')} server.origin should not end with "/". Using "${
          server.origin
        }" instead.`,
      ),
    )
  }

  if (
    process.env.__VITE_ADDITIONAL_SERVER_ALLOWED_HOSTS &&
    Array.isArray(server.allowedHosts)
  ) {
    const additionalHost = process.env.__VITE_ADDITIONAL_SERVER_ALLOWED_HOSTS
    server.allowedHosts = [...server.allowedHosts, additionalHost]
  }

  return server
}

async function restartServer(server: ViteDevServer) {
  global.__vite_start_time = performance.now()
  const shortcutsOptions = server._shortcutsOptions

  let inlineConfig = server.config.inlineConfig
  if (server._forceOptimizeOnRestart) {
    inlineConfig = mergeConfig(inlineConfig, {
      forceOptimizeDeps: true,
    })
  }

  // Reinit the server by creating a new instance using the same inlineConfig
  // This will trigger a reload of the config file and re-create the plugins and
  // middlewares. We then assign all properties of the new server to the existing
  // server instance and set the user instance to be used in the new server.
  // This allows us to keep the same server instance for the user.
  {
    let newServer: ViteDevServer | null = null
    try {
      // delay ws server listen
      newServer = await _createServer(inlineConfig, {
        listen: false,
        previousEnvironments: server.environments,
      })
    } catch (err: any) {
      server.config.logger.error(err.message, {
        timestamp: true,
      })
      server.config.logger.error('server restart failed', { timestamp: true })
      return
    }

    await server.close()

    // Assign new server props to existing server instance
    const middlewares = server.middlewares
    newServer._configServerPort = server._configServerPort
    newServer._currentServerPort = server._currentServerPort
    Object.assign(server, newServer)

    // Keep the same connect instance so app.use(vite.middlewares) works
    // after a restart in middlewareMode (.route is always '/')
    middlewares.stack = newServer.middlewares.stack
    server.middlewares = middlewares

    // Rebind internal server variable so functions reference the user server
    newServer._setInternalServer(server)
  }

  const {
    logger,
    server: { port, middlewareMode },
  } = server.config
  if (!middlewareMode) {
    await server.listen(port, true)
  } else {
    await Promise.all(
      Object.values(server.environments).map((e) => e.listen(server)),
    )
  }
  logger.info('server restarted.', { timestamp: true })

  if (shortcutsOptions) {
    shortcutsOptions.print = false
    bindCLIShortcuts(server, shortcutsOptions)
  }
}

/**
 * Internal function to restart the Vite server and print URLs if changed
 */
export async function restartServerWithUrls(
  server: ViteDevServer,
): Promise<void> {
  if (server.config.server.middlewareMode) {
    await server.restart()
    return
  }

  const { port: prevPort, host: prevHost } = server.config.server
  const prevUrls = server.resolvedUrls

  await server.restart()

  const {
    logger,
    server: { port, host },
  } = server.config
  if (
    (port ?? DEFAULT_DEV_PORT) !== (prevPort ?? DEFAULT_DEV_PORT) ||
    host !== prevHost ||
    diffDnsOrderChange(prevUrls, server.resolvedUrls)
  ) {
    logger.info('')
    server.printUrls()
  }
}<|MERGE_RESOLUTION|>--- conflicted
+++ resolved
@@ -11,14 +11,10 @@
 import colors from 'picocolors'
 import chokidar from 'chokidar'
 import launchEditorMiddleware from 'launch-editor-middleware'
-<<<<<<< HEAD
 import type { SourceMap } from 'rolldown'
-=======
-import type { SourceMap } from 'rollup'
+import type { ModuleRunner } from 'vite/module-runner'
 import type { FSWatcher, WatchOptions } from '#dep-types/chokidar'
 import type { Connect } from '#dep-types/connect'
->>>>>>> 8b69c9e3
-import type { ModuleRunner } from 'vite/module-runner'
 import type { CommonServerOptions } from '../http'
 import {
   httpServerStart,
