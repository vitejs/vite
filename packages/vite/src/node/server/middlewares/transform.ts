import path from 'node:path'
import fsp from 'node:fs/promises'
import colors from 'picocolors'
<<<<<<< HEAD
import type { ExistingRawSourceMap } from 'rolldown'
=======
import type { ExistingRawSourceMap } from 'rollup'
import type { Connect } from '#dep-types/connect'
>>>>>>> 8b69c9e3
import type { ViteDevServer } from '..'
import {
  createDebugger,
  fsPathFromId,
  injectQuery,
  isCSSRequest,
  isImportRequest,
  isJSRequest,
  normalizePath,
  prettifyUrl,
  removeImportQuery,
  removeTimestampQuery,
} from '../../utils'
import { send } from '../send'
import { ERR_DENIED_ID, ERR_LOAD_URL } from '../transformRequest'
import { applySourcemapIgnoreList } from '../sourcemap'
import { isHTMLProxy } from '../../plugins/html'
import {
  DEP_VERSION_RE,
  ERR_FILE_NOT_FOUND_IN_OPTIMIZED_DEP_DIR,
  ERR_OPTIMIZE_DEPS_PROCESSING_ERROR,
  FS_PREFIX,
} from '../../constants'
import { isDirectCSSRequest, isDirectRequest } from '../../plugins/css'
import { ERR_CLOSED_SERVER } from '../pluginContainer'
import { cleanUrl, unwrapId, withTrailingSlash } from '../../../shared/utils'
import {
  ERR_OUTDATED_OPTIMIZED_DEP,
  NULL_BYTE_PLACEHOLDER,
} from '../../../shared/constants'
import type { ResolvedConfig } from '../../config'
import { checkLoadingAccess, respondWithAccessDenied } from './static'

const debugCache = createDebugger('vite:cache')

const knownIgnoreList = new Set(['/', '/favicon.ico'])

const documentFetchDests = new Set([
  'document',
  'iframe',
  'frame',
  'fencedframe',
])
function isDocumentFetchDest(req: Connect.IncomingMessage) {
  const fetchDest = req.headers['sec-fetch-dest']
  return fetchDest !== undefined && documentFetchDests.has(fetchDest)
}

// TODO: consolidate this regex pattern with the url, raw, and inline checks in plugins
const urlRE = /[?&]url\b/
const rawRE = /[?&]raw\b/
const inlineRE = /[?&]inline\b/
const svgRE = /\.svg\b/

function isServerAccessDeniedForTransform(config: ResolvedConfig, id: string) {
  if (rawRE.test(id) || urlRE.test(id) || inlineRE.test(id) || svgRE.test(id)) {
    return checkLoadingAccess(config, id) !== 'allowed'
  }
  return false
}

/**
 * A middleware that short-circuits the middleware chain to serve cached transformed modules
 */
export function cachedTransformMiddleware(
  server: ViteDevServer,
): Connect.NextHandleFunction {
  // Keep the named function. The name is visible in debug logs via `DEBUG=connect:dispatcher ...`
  return function viteCachedTransformMiddleware(req, res, next) {
    const environment = server.environments.client

    if (isDocumentFetchDest(req)) {
      res.appendHeader('Vary', 'Sec-Fetch-Dest')
      return next()
    }

    // check if we can return 304 early
    const ifNoneMatch = req.headers['if-none-match']
    if (ifNoneMatch) {
      const moduleByEtag = environment.moduleGraph.getModuleByEtag(ifNoneMatch)
      if (
        moduleByEtag?.transformResult?.etag === ifNoneMatch &&
        moduleByEtag.url === req.url
      ) {
        // For CSS requests, if the same CSS file is imported in a module,
        // the browser sends the request for the direct CSS request with the etag
        // from the imported CSS module. We ignore the etag in this case.
        const maybeMixedEtag = isCSSRequest(req.url!)
        if (!maybeMixedEtag) {
          debugCache?.(`[304] ${prettifyUrl(req.url!, server.config.root)}`)
          res.statusCode = 304
          return res.end()
        }
      }
    }

    next()
  }
}

export function transformMiddleware(
  server: ViteDevServer,
): Connect.NextHandleFunction {
  // Keep the named function. The name is visible in debug logs via `DEBUG=connect:dispatcher ...`

  // check if public dir is inside root dir
  const { root, publicDir } = server.config
  const publicDirInRoot = publicDir.startsWith(withTrailingSlash(root))
  const publicPath = `${publicDir.slice(root.length)}/`

  return async function viteTransformMiddleware(req, res, next) {
    const environment = server.environments.client

    if (
      (req.method !== 'GET' && req.method !== 'HEAD') ||
      knownIgnoreList.has(req.url!) ||
      isDocumentFetchDest(req)
    ) {
      return next()
    }

    let url: string
    try {
      url = decodeURI(removeTimestampQuery(req.url!)).replace(
        NULL_BYTE_PLACEHOLDER,
        '\0',
      )
    } catch (e) {
      if (e instanceof URIError) {
        server.config.logger.warn(
          colors.yellow(
            `Malformed URI sequence in request URL: ${removeTimestampQuery(req.url!)}`,
          ),
        )
        return next()
      }
      return next(e)
    }

    const withoutQuery = cleanUrl(url)

    try {
      const isSourceMap = withoutQuery.endsWith('.map')
      // since we generate source map references, handle those requests here
      if (isSourceMap) {
        const depsOptimizer = environment.depsOptimizer
        if (depsOptimizer?.isOptimizedDepUrl(url)) {
          // If the browser is requesting a source map for an optimized dep, it
          // means that the dependency has already been pre-bundled and loaded
          const sourcemapPath = url.startsWith(FS_PREFIX)
            ? fsPathFromId(url)
            : normalizePath(path.resolve(server.config.root, url.slice(1)))
          try {
            const map = JSON.parse(
              await fsp.readFile(sourcemapPath, 'utf-8'),
            ) as ExistingRawSourceMap

            applySourcemapIgnoreList(
              map,
              sourcemapPath,
              server.config.server.sourcemapIgnoreList,
              server.config.logger,
            )

            return send(req, res, JSON.stringify(map), 'json', {
              headers: server.config.server.headers,
            })
          } catch {
            // Outdated source map request for optimized deps, this isn't an error
            // but part of the normal flow when re-optimizing after missing deps
            // Send back an empty source map so the browser doesn't issue warnings
            const dummySourceMap = {
              version: 3,
              file: sourcemapPath.replace(/\.map$/, ''),
              sources: [],
              sourcesContent: [],
              names: [],
              mappings: ';;;;;;;;;',
            }
            return send(req, res, JSON.stringify(dummySourceMap), 'json', {
              cacheControl: 'no-cache',
              headers: server.config.server.headers,
            })
          }
        } else {
          const originalUrl = url.replace(/\.map($|\?)/, '$1')
          const map = (
            await environment.moduleGraph.getModuleByUrl(originalUrl)
          )?.transformResult?.map
          if (map) {
            return send(req, res, JSON.stringify(map), 'json', {
              headers: server.config.server.headers,
            })
          } else {
            return next()
          }
        }
      }

      if (publicDirInRoot && url.startsWith(publicPath)) {
        warnAboutExplicitPublicPathInUrl(url)
      }

      if (
        req.headers['sec-fetch-dest'] === 'script' ||
        isJSRequest(url) ||
        isImportRequest(url) ||
        isCSSRequest(url) ||
        isHTMLProxy(url)
      ) {
        // strip ?import
        url = removeImportQuery(url)
        // Strip valid id prefix. This is prepended to resolved Ids that are
        // not valid browser import specifiers by the importAnalysis plugin.
        url = unwrapId(url)

        // for CSS, we differentiate between normal CSS requests and imports
        if (isCSSRequest(url)) {
          if (
            req.headers.accept?.includes('text/css') &&
            !isDirectRequest(url)
          ) {
            url = injectQuery(url, 'direct')
          }

          // check if we can return 304 early for CSS requests. These aren't handled
          // by the cachedTransformMiddleware due to the browser possibly mixing the
          // etags of direct and imported CSS
          const ifNoneMatch = req.headers['if-none-match']
          if (
            ifNoneMatch &&
            (await environment.moduleGraph.getModuleByUrl(url))?.transformResult
              ?.etag === ifNoneMatch
          ) {
            debugCache?.(`[304] ${prettifyUrl(url, server.config.root)}`)
            res.statusCode = 304
            return res.end()
          }
        }

        // resolve, load and transform using the plugin container
        const result = await environment.transformRequest(url, {
          allowId(id) {
            return (
              id[0] === '\0' ||
              !isServerAccessDeniedForTransform(server.config, id)
            )
          },
        })
        if (result) {
          const depsOptimizer = environment.depsOptimizer
          const type = isDirectCSSRequest(url) ? 'css' : 'js'
          const isDep =
            DEP_VERSION_RE.test(url) || depsOptimizer?.isOptimizedDepUrl(url)
          return send(req, res, result.code, type, {
            etag: result.etag,
            // allow browser to cache npm deps!
            cacheControl: isDep ? 'max-age=31536000,immutable' : 'no-cache',
            headers: server.config.server.headers,
            map: result.map,
          })
        }
      }
    } catch (e) {
      if (e?.code === ERR_OPTIMIZE_DEPS_PROCESSING_ERROR) {
        // Skip if response has already been sent
        if (!res.writableEnded) {
          res.statusCode = 504 // status code request timeout
          res.statusMessage = 'Optimize Deps Processing Error'
          res.end()
        }
        // This timeout is unexpected
        server.config.logger.error(e.message)
        return
      }
      if (e?.code === ERR_OUTDATED_OPTIMIZED_DEP) {
        // Skip if response has already been sent
        if (!res.writableEnded) {
          res.statusCode = 504 // status code request timeout
          res.statusMessage = 'Outdated Optimize Dep'
          res.end()
        }
        // We don't need to log an error in this case, the request
        // is outdated because new dependencies were discovered and
        // the new pre-bundle dependencies have changed.
        // A full-page reload has been issued, and these old requests
        // can't be properly fulfilled. This isn't an unexpected
        // error but a normal part of the missing deps discovery flow
        return
      }
      if (e?.code === ERR_CLOSED_SERVER) {
        // Skip if response has already been sent
        if (!res.writableEnded) {
          res.statusCode = 504 // status code request timeout
          res.statusMessage = 'Outdated Request'
          res.end()
        }
        // We don't need to log an error in this case, the request
        // is outdated because new dependencies were discovered and
        // the new pre-bundle dependencies have changed.
        // A full-page reload has been issued, and these old requests
        // can't be properly fulfilled. This isn't an unexpected
        // error but a normal part of the missing deps discovery flow
        return
      }
      if (e?.code === ERR_FILE_NOT_FOUND_IN_OPTIMIZED_DEP_DIR) {
        // Skip if response has already been sent
        if (!res.writableEnded) {
          res.statusCode = 404
          res.end()
        }
        server.config.logger.warn(colors.yellow(e.message))
        return
      }
      if (e?.code === ERR_LOAD_URL) {
        // Let other middleware handle if we can't load the url via transformRequest
        return next()
      }
      if (e?.code === ERR_DENIED_ID) {
        const id: string = e.id
        const servingAccessResult = checkLoadingAccess(server.config, id)
        if (servingAccessResult === 'denied') {
          respondWithAccessDenied(id, server, res)
          return true
        }
        if (servingAccessResult === 'fallback') {
          next()
          return true
        }
        servingAccessResult satisfies 'allowed'
        throw new Error(`Unexpected access result for id ${id}`)
      }
      return next(e)
    }

    next()
  }

  function warnAboutExplicitPublicPathInUrl(url: string) {
    let warning: string

    if (isImportRequest(url)) {
      const rawUrl = removeImportQuery(url)
      if (urlRE.test(url)) {
        warning =
          `Assets in the public directory are served at the root path.\n` +
          `Instead of ${colors.cyan(rawUrl)}, use ${colors.cyan(
            rawUrl.replace(publicPath, '/'),
          )}.`
      } else {
        warning =
          'Assets in public directory cannot be imported from JavaScript.\n' +
          `If you intend to import that asset, put the file in the src directory, and use ${colors.cyan(
            rawUrl.replace(publicPath, '/src/'),
          )} instead of ${colors.cyan(rawUrl)}.\n` +
          `If you intend to use the URL of that asset, use ${colors.cyan(
            injectQuery(rawUrl.replace(publicPath, '/'), 'url'),
          )}.`
      }
    } else {
      warning =
        `Files in the public directory are served at the root path.\n` +
        `Instead of ${colors.cyan(url)}, use ${colors.cyan(
          url.replace(publicPath, '/'),
        )}.`
    }

    server.config.logger.warn(colors.yellow(warning))
  }
}<|MERGE_RESOLUTION|>--- conflicted
+++ resolved
@@ -1,12 +1,8 @@
 import path from 'node:path'
 import fsp from 'node:fs/promises'
 import colors from 'picocolors'
-<<<<<<< HEAD
 import type { ExistingRawSourceMap } from 'rolldown'
-=======
-import type { ExistingRawSourceMap } from 'rollup'
 import type { Connect } from '#dep-types/connect'
->>>>>>> 8b69c9e3
 import type { ViteDevServer } from '..'
 import {
   createDebugger,
