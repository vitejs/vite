--- conflicted
+++ resolved
@@ -52,17 +52,11 @@
     // check if we can return 304 early
     const ifNoneMatch = req.headers['if-none-match']
     if (ifNoneMatch) {
-<<<<<<< HEAD
-      const moduleByEtag = server.moduleGraph.getModuleByEtag(ifNoneMatch)
-      // #17987
+      const moduleByEtag = environment.moduleGraph.getModuleByEtag(ifNoneMatch)
       if (
         moduleByEtag?.transformResult?.etag === ifNoneMatch &&
         moduleByEtag?.url === req.url
       ) {
-=======
-      const moduleByEtag = environment.moduleGraph.getModuleByEtag(ifNoneMatch)
-      if (moduleByEtag?.transformResult?.etag === ifNoneMatch) {
->>>>>>> 6f60adc1
         // For CSS requests, if the same CSS file is imported in a module,
         // the browser sends the request for the direct CSS request with the etag
         // from the imported CSS module. We ignore the etag in this case.
