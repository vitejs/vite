--- conflicted
+++ resolved
@@ -1,15 +1,9 @@
 import path from 'node:path'
 import { stripVTControlCharacters as strip } from 'node:util'
 import colors from 'picocolors'
-<<<<<<< HEAD
 import type { RollupError } from 'rolldown'
-import type { Connect } from 'dep-types/connect'
-import type { ErrorPayload } from 'types/hmrPayload'
-=======
-import type { RollupError } from 'rollup'
 import type { Connect } from '#dep-types/connect'
 import type { ErrorPayload } from '#types/hmrPayload'
->>>>>>> 8b69c9e3
 import { pad } from '../../utils'
 import type { ViteDevServer } from '../..'
 import { CLIENT_PUBLIC_PATH } from '../../constants'
