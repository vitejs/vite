import fs from 'fs'
import path from 'path'
import MagicString from 'magic-string'
import { AttributeNode, NodeTypes } from '@vue/compiler-dom'
import { Connect } from 'types/connect'
import {
  addToHTMLProxyCache,
  applyHtmlTransforms,
  assetAttrsConfig,
  getScriptInfo,
  IndexHtmlTransformHook,
  resolveHtmlTransforms,
  traverseHtml
} from '../../plugins/html'
import { ResolvedConfig, ViteDevServer } from '../..'
import { send } from '../send'
import { CLIENT_PUBLIC_PATH, FS_PREFIX } from '../../constants'
<<<<<<< HEAD
import { cleanUrl, fsPathFromId, injectQuery } from '../../utils'
import { assetAttrsConfig } from '../../plugins/html'
import type { ModuleGraph } from '../moduleGraph'
=======
import { cleanUrl, fsPathFromId, normalizePath } from '../../utils'
>>>>>>> 20481950

export function createDevHtmlTransformFn(
  server: ViteDevServer
): (url: string, html: string, originalUrl: string) => Promise<string> {
  const [preHooks, postHooks] = resolveHtmlTransforms(server.config.plugins)

  return (url: string, html: string, originalUrl: string): Promise<string> => {
    return applyHtmlTransforms(html, [...preHooks, devHtmlHook, ...postHooks], {
      path: url,
      filename: getHtmlFilename(url, server),
      server,
      originalUrl
    })
  }
}

function getHtmlFilename(url: string, server: ViteDevServer) {
  if (url.startsWith(FS_PREFIX)) {
    return decodeURIComponent(fsPathFromId(url))
  } else {
    return decodeURIComponent(path.join(server.config.root, url.slice(1)))
  }
}

const startsWithSingleSlashRE = /^\/(?!\/)/
const processNodeUrl = (
  node: AttributeNode,
  s: MagicString,
  config: ResolvedConfig,
  htmlPath: string,
  originalUrl?: string,
  moduleGraph?: ModuleGraph
) => {
  let url = node.value?.content || ''

  if (moduleGraph) {
    const mod = moduleGraph.urlToModuleMap.get(url)
    if (mod && mod.lastHMRTimestamp > 0) {
      url = injectQuery(url, `t=${mod.lastHMRTimestamp}`)
    }
  }
  if (startsWithSingleSlashRE.test(url)) {
    // prefix with base
    s.overwrite(
      node.value!.loc.start.offset,
      node.value!.loc.end.offset,
      `"${config.base + url.slice(1)}"`
    )
  } else if (
    url.startsWith('.') &&
    originalUrl &&
    originalUrl !== '/' &&
    htmlPath === '/index.html'
  ) {
    // #3230 if some request url (localhost:3000/a/b) return to fallback html, the relative assets
    // path will add `/a/` prefix, it will caused 404.
    // rewrite before `./index.js` -> `localhost:3000/a/index.js`.
    // rewrite after `../index.js` -> `localhost:3000/index.js`.
    s.overwrite(
      node.value!.loc.start.offset,
      node.value!.loc.end.offset,
      `"${path.posix.join(
        path.posix.relative(originalUrl, '/'),
        url.slice(1)
      )}"`
    )
  }
}
const devHtmlHook: IndexHtmlTransformHook = async (
  html,
  { path: htmlPath, server, originalUrl }
) => {
  const { config, moduleGraph } = server!
  const base = config.base || '/'

  const s = new MagicString(html)
  let scriptModuleIndex = -1
  const filePath = cleanUrl(htmlPath)

  await traverseHtml(html, htmlPath, (node) => {
    if (node.type !== NodeTypes.ELEMENT) {
      return
    }

    // script tags
    if (node.tag === 'script') {
      const { src, isModule } = getScriptInfo(node)
      if (isModule) {
        scriptModuleIndex++
      }

      if (src) {
        processNodeUrl(src, s, config, htmlPath, originalUrl, moduleGraph)
      } else if (isModule) {
        const url = filePath.replace(normalizePath(config.root), '')

        const contents = node.children
          .map((child: any) => child.content || '')
          .join('')

        // add HTML Proxy to Map
        addToHTMLProxyCache(config, url, scriptModuleIndex, contents)

        // inline js module. convert to src="proxy"
        s.overwrite(
          node.loc.start.offset,
          node.loc.end.offset,
          `<script type="module" src="${
            config.base + url.slice(1)
          }?html-proxy&index=${scriptModuleIndex}.js"></script>`
        )
      }
    }

    // elements with [href/src] attrs
    const assetAttrs = assetAttrsConfig[node.tag]
    if (assetAttrs) {
      for (const p of node.props) {
        if (
          p.type === NodeTypes.ATTRIBUTE &&
          p.value &&
          assetAttrs.includes(p.name)
        ) {
          processNodeUrl(p, s, config, htmlPath, originalUrl)
        }
      }
    }
  })

  html = s.toString()

  return {
    html,
    tags: [
      {
        tag: 'script',
        attrs: {
          type: 'module',
          src: path.posix.join(base, CLIENT_PUBLIC_PATH)
        },
        injectTo: 'head-prepend'
      }
    ]
  }
}

export function indexHtmlMiddleware(
  server: ViteDevServer
): Connect.NextHandleFunction {
  // Keep the named function. The name is visible in debug logs via `DEBUG=connect:dispatcher ...`
  return async function viteIndexHtmlMiddleware(req, res, next) {
    if (res.writableEnded) {
      return next()
    }

    const url = req.url && cleanUrl(req.url)
    // spa-fallback always redirects to /index.html
    if (url?.endsWith('.html') && req.headers['sec-fetch-dest'] !== 'script') {
      const filename = getHtmlFilename(url, server)
      if (fs.existsSync(filename)) {
        try {
          let html = fs.readFileSync(filename, 'utf-8')
          html = await server.transformIndexHtml(url, html, req.originalUrl)
          return send(req, res, html, 'html')
        } catch (e) {
          return next(e)
        }
      }
    }
    next()
  }
}<|MERGE_RESOLUTION|>--- conflicted
+++ resolved
@@ -15,13 +15,8 @@
 import { ResolvedConfig, ViteDevServer } from '../..'
 import { send } from '../send'
 import { CLIENT_PUBLIC_PATH, FS_PREFIX } from '../../constants'
-<<<<<<< HEAD
-import { cleanUrl, fsPathFromId, injectQuery } from '../../utils'
-import { assetAttrsConfig } from '../../plugins/html'
+import { cleanUrl, fsPathFromId, normalizePath, injectQuery } from '../../utils'
 import type { ModuleGraph } from '../moduleGraph'
-=======
-import { cleanUrl, fsPathFromId, normalizePath } from '../../utils'
->>>>>>> 20481950
 
 export function createDevHtmlTransformFn(
   server: ViteDevServer
