--- conflicted
+++ resolved
@@ -99,15 +99,7 @@
     s.overwrite(
       node.value!.loc.start.offset,
       node.value!.loc.end.offset,
-<<<<<<< HEAD
       `"${url}"`
-=======
-      `"${path.posix.join(
-        path.posix.relative(originalUrl, '/'),
-        url.slice(1)
-      )}"`,
-      { contentOnly: true }
->>>>>>> c32e3ac5
     )
   }
 }
