import fs from 'node:fs'
import path from 'node:path'
import MagicString from 'magic-string'
import type { SourceMapInput } from 'rollup'
import type { Connect } from 'types/connect'
import type { DefaultTreeAdapterMap, Token } from 'parse5'
import type { IndexHtmlTransformHook } from '../../plugins/html'
import {
  addToHTMLProxyCache,
  applyHtmlTransforms,
  assetAttrsConfig,
  getScriptInfo,
<<<<<<< HEAD
  nodeIsElement,
  overwriteAttrValue,
=======
  postImportMapHook,
  preImportMapHook,
>>>>>>> 9206ad7c
  resolveHtmlTransforms,
  traverseHtml
} from '../../plugins/html'
import type { ResolvedConfig, ViteDevServer } from '../..'
import { send } from '../send'
import {
  CLIENT_PUBLIC_PATH,
  FS_PREFIX,
  NULL_BYTE_PLACEHOLDER,
  VALID_ID_PREFIX
} from '../../constants'
import {
  cleanUrl,
  ensureWatchedFile,
  fsPathFromId,
  injectQuery,
  normalizePath,
  processSrcSetSync
} from '../../utils'
import type { ModuleGraph } from '../moduleGraph'

interface AssetNode {
  start: number
  end: number
  code: string
}

export function createDevHtmlTransformFn(
  server: ViteDevServer
): (url: string, html: string, originalUrl: string) => Promise<string> {
  const [preHooks, postHooks] = resolveHtmlTransforms(server.config.plugins)
  return (url: string, html: string, originalUrl: string): Promise<string> => {
    return applyHtmlTransforms(
      html,
      [
        preImportMapHook(server.config),
        ...preHooks,
        devHtmlHook,
        ...postHooks,
        postImportMapHook()
      ],
      {
        path: url,
        filename: getHtmlFilename(url, server),
        server,
        originalUrl
      }
    )
  }
}

function getHtmlFilename(url: string, server: ViteDevServer) {
  if (url.startsWith(FS_PREFIX)) {
    return decodeURIComponent(fsPathFromId(url))
  } else {
    return decodeURIComponent(
      normalizePath(path.join(server.config.root, url.slice(1)))
    )
  }
}

const startsWithSingleSlashRE = /^\/(?!\/)/
const processNodeUrl = (
  attr: Token.Attribute,
  sourceCodeLocation: Token.Location,
  s: MagicString,
  config: ResolvedConfig,
  htmlPath: string,
  originalUrl?: string,
  moduleGraph?: ModuleGraph
) => {
  let url = attr.value || ''

  if (moduleGraph) {
    const mod = moduleGraph.urlToModuleMap.get(url)
    if (mod && mod.lastHMRTimestamp > 0) {
      url = injectQuery(url, `t=${mod.lastHMRTimestamp}`)
    }
  }
  const devBase = config.base
  if (startsWithSingleSlashRE.test(url)) {
    // prefix with base (dev only, base is never relative)
    overwriteAttrValue(s, sourceCodeLocation, devBase + url.slice(1))
  } else if (
    url.startsWith('.') &&
    originalUrl &&
    originalUrl !== '/' &&
    htmlPath === '/index.html'
  ) {
    const replacer = (url: string) =>
      path.posix.join(
        devBase,
        path.posix.relative(originalUrl, devBase),
        url.slice(1)
      )

    // #3230 if some request url (localhost:3000/a/b) return to fallback html, the relative assets
    // path will add `/a/` prefix, it will caused 404.
    // rewrite before `./index.js` -> `localhost:5173/a/index.js`.
    // rewrite after `../index.js` -> `localhost:5173/index.js`.

    const processedUrl =
      attr.name === 'srcset'
        ? processSrcSetSync(url, ({ url }) => replacer(url))
        : replacer(url)
    overwriteAttrValue(s, sourceCodeLocation, processedUrl)
  }
}
const devHtmlHook: IndexHtmlTransformHook = async (
  html,
  { path: htmlPath, filename, server, originalUrl }
) => {
  const { config, moduleGraph, watcher } = server!
  const base = config.base || '/'

  let proxyModulePath: string
  let proxyModuleUrl: string

  const trailingSlash = htmlPath.endsWith('/')
  if (!trailingSlash && fs.existsSync(filename)) {
    proxyModulePath = htmlPath
    proxyModuleUrl = base + htmlPath.slice(1)
  } else {
    // There are users of vite.transformIndexHtml calling it with url '/'
    // for SSR integrations #7993, filename is root for this case
    // A user may also use a valid name for a virtual html file
    // Mark the path as virtual in both cases so sourcemaps aren't processed
    // and ids are properly handled
    const validPath = `${htmlPath}${trailingSlash ? 'index.html' : ''}`
    proxyModulePath = `\0${validPath}`
    proxyModuleUrl = `${VALID_ID_PREFIX}${NULL_BYTE_PLACEHOLDER}${validPath}`
  }

  const s = new MagicString(html)
  let inlineModuleIndex = -1
  const proxyCacheUrl = cleanUrl(proxyModulePath).replace(
    normalizePath(config.root),
    ''
  )
  const styleUrl: AssetNode[] = []

  const addInlineModule = (
    node: DefaultTreeAdapterMap['element'],
    ext: 'js'
  ) => {
    inlineModuleIndex++

    const contentNode = node.childNodes[0] as DefaultTreeAdapterMap['textNode']

    const code = contentNode.value

    let map: SourceMapInput | undefined
    if (!proxyModulePath.startsWith('\0')) {
      map = new MagicString(html)
        .snip(
          contentNode.sourceCodeLocation!.startOffset,
          contentNode.sourceCodeLocation!.endOffset
        )
        .generateMap({ hires: true })
      map.sources = [filename]
      map.file = filename
    }

    // add HTML Proxy to Map
    addToHTMLProxyCache(config, proxyCacheUrl, inlineModuleIndex, { code, map })

    // inline js module. convert to src="proxy" (dev only, base is never relative)
    const modulePath = `${proxyModuleUrl}?html-proxy&index=${inlineModuleIndex}.${ext}`

    // invalidate the module so the newly cached contents will be served
    const module = server?.moduleGraph.getModuleById(modulePath)
    if (module) {
      server?.moduleGraph.invalidateModule(module)
    }
    s.overwrite(
      node.sourceCodeLocation!.startOffset,
      node.sourceCodeLocation!.endOffset,
      `<script type="module" src="${modulePath}"></script>`,
      { contentOnly: true }
    )
  }

  await traverseHtml(html, htmlPath, (node) => {
    if (!nodeIsElement(node)) {
      return
    }

    // script tags
    if (node.nodeName === 'script') {
      const { src, sourceCodeLocation, isModule } = getScriptInfo(node)

      if (src) {
        processNodeUrl(
          src,
          sourceCodeLocation!,
          s,
          config,
          htmlPath,
          originalUrl,
          moduleGraph
        )
      } else if (isModule && node.childNodes.length) {
        addInlineModule(node, 'js')
      }
    }

    if (node.nodeName === 'style' && node.childNodes.length) {
      const children = node.childNodes[0] as DefaultTreeAdapterMap['textNode']
      styleUrl.push({
        start: children.sourceCodeLocation!.startOffset,
        end: children.sourceCodeLocation!.endOffset,
        code: children.value
      })
    }

    // elements with [href/src] attrs
    const assetAttrs = assetAttrsConfig[node.nodeName]
    if (assetAttrs) {
      for (const p of node.attrs) {
        if (p.value && assetAttrs.includes(p.name)) {
          processNodeUrl(
            p,
            node.sourceCodeLocation!.attrs![p.name],
            s,
            config,
            htmlPath,
            originalUrl
          )
        }
      }
    }
  })

  await Promise.all(
    styleUrl.map(async ({ start, end, code }, index) => {
      const url = `${proxyModulePath}?html-proxy&direct&index=${index}.css`

      // ensure module in graph after successful load
      const mod = await moduleGraph.ensureEntryFromUrl(url, false)
      ensureWatchedFile(watcher, mod.file, config.root)

      const result = await server!.pluginContainer.transform(code, mod.id!)
      s.overwrite(start, end, result?.code || '')
    })
  )

  html = s.toString()

  return {
    html,
    tags: [
      {
        tag: 'script',
        attrs: {
          type: 'module',
          src: path.posix.join(base, CLIENT_PUBLIC_PATH)
        },
        injectTo: 'head-prepend'
      }
    ]
  }
}

export function indexHtmlMiddleware(
  server: ViteDevServer
): Connect.NextHandleFunction {
  // Keep the named function. The name is visible in debug logs via `DEBUG=connect:dispatcher ...`
  return async function viteIndexHtmlMiddleware(req, res, next) {
    if (res.writableEnded) {
      return next()
    }

    const url = req.url && cleanUrl(req.url)
    // spa-fallback always redirects to /index.html
    if (url?.endsWith('.html') && req.headers['sec-fetch-dest'] !== 'script') {
      const filename = getHtmlFilename(url, server)
      if (fs.existsSync(filename)) {
        try {
          let html = fs.readFileSync(filename, 'utf-8')
          html = await server.transformIndexHtml(url, html, req.originalUrl)
          return send(req, res, html, 'html', {
            headers: server.config.server.headers
          })
        } catch (e) {
          return next(e)
        }
      }
    }
    next()
  }
}<|MERGE_RESOLUTION|>--- conflicted
+++ resolved
@@ -10,13 +10,10 @@
   applyHtmlTransforms,
   assetAttrsConfig,
   getScriptInfo,
-<<<<<<< HEAD
   nodeIsElement,
   overwriteAttrValue,
-=======
   postImportMapHook,
   preImportMapHook,
->>>>>>> 9206ad7c
   resolveHtmlTransforms,
   traverseHtml
 } from '../../plugins/html'
