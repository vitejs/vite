import fsp from 'node:fs/promises'
import path from 'node:path'
import MagicString from 'magic-string'
import type { SourceMapInput } from 'rollup'
import type { Connect } from 'dep-types/connect'
import type { DefaultTreeAdapterMap, Token } from 'parse5'
import type { IndexHtmlTransformHook } from '../../plugins/html'
import {
  addToHTMLProxyCache,
  applyHtmlTransforms,
  extractImportExpressionFromClassicScript,
  findNeedTransformStyleAttribute,
  getScriptInfo,
  htmlEnvHook,
  htmlProxyResult,
  injectCspNonceMetaTagHook,
  injectNonceAttributeTagHook,
  nodeIsElement,
  overwriteAttrValue,
  postImportMapHook,
  preImportMapHook,
  removeViteIgnoreAttr,
  resolveHtmlTransforms,
  traverseHtml,
} from '../../plugins/html'
import type { PreviewServer, ResolvedConfig, ViteDevServer } from '../..'
import { send } from '../send'
import { CLIENT_PUBLIC_PATH, FS_PREFIX } from '../../constants'
import {
  ensureWatchedFile,
  fsPathFromId,
  getHash,
  injectQuery,
  isDevServer,
  isJSRequest,
  joinUrlSegments,
  normalizePath,
  processSrcSetSync,
  stripBase,
} from '../../utils'
import { getFsUtils } from '../../fsUtils'
import { checkPublicFile } from '../../publicDir'
import { isCSSRequest } from '../../plugins/css'
import { getCodeWithSourcemap, injectSourcesContent } from '../sourcemap'
import { cleanUrl, unwrapId, wrapId } from '../../../shared/utils'
import { getNodeAssetActions } from '../../assetSource'

interface AssetNode {
  start: number
  end: number
  code: string
}

interface InlineStyleAttribute {
  index: number
  location: Token.Location
  code: string
}

export function createDevHtmlTransformFn(
  config: ResolvedConfig,
): (
  server: ViteDevServer,
  url: string,
  html: string,
  originalUrl?: string,
) => Promise<string> {
  const [preHooks, normalHooks, postHooks] = resolveHtmlTransforms(
    config.plugins,
    config.logger,
  )
  const transformHooks = [
    preImportMapHook(config),
    injectCspNonceMetaTagHook(config),
    ...preHooks,
    htmlEnvHook(config),
    devHtmlHook,
    ...normalHooks,
    ...postHooks,
    injectNonceAttributeTagHook(config),
    postImportMapHook(),
  ]
  return (
    server: ViteDevServer,
    url: string,
    html: string,
    originalUrl?: string,
  ): Promise<string> => {
    return applyHtmlTransforms(html, transformHooks, {
      path: url,
      filename: getHtmlFilename(url, server),
      server,
      originalUrl,
    })
  }
}

function getHtmlFilename(url: string, server: ViteDevServer) {
  if (url.startsWith(FS_PREFIX)) {
    return decodeURIComponent(fsPathFromId(url))
  } else {
    return decodeURIComponent(
      normalizePath(path.join(server.config.root, url.slice(1))),
    )
  }
}

function shouldPreTransform(url: string, config: ResolvedConfig) {
  return (
    !checkPublicFile(url, config) && (isJSRequest(url) || isCSSRequest(url))
  )
}

const wordCharRE = /\w/

function isBareRelative(url: string) {
  return wordCharRE.test(url[0]) && !url.includes(':')
}

const processNodeUrl = (
  url: string,
  useSrcSetReplacer: boolean,
  config: ResolvedConfig,
  htmlPath: string,
  originalUrl?: string,
  server?: ViteDevServer,
  isClassicScriptLink?: boolean,
): string => {
  // prefix with base (dev only, base is never relative)
  const replacer = (url: string) => {
    if (server) {
      const mod = server.environments.client.moduleGraph.urlToModuleMap.get(url)
      if (mod && mod.lastHMRTimestamp > 0) {
        url = injectQuery(url, `t=${mod.lastHMRTimestamp}`)
      }
    }

    if (
      (url[0] === '/' && url[1] !== '/') ||
      // #3230 if some request url (localhost:3000/a/b) return to fallback html, the relative assets
      // path will add `/a/` prefix, it will caused 404.
      //
      // skip if url contains `:` as it implies a url protocol or Windows path that we don't want to replace.
      //
      // rewrite `./index.js` -> `localhost:5173/a/index.js`.
      // rewrite `../index.js` -> `localhost:5173/index.js`.
      // rewrite `relative/index.js` -> `localhost:5173/a/relative/index.js`.
      ((url[0] === '.' || isBareRelative(url)) &&
        originalUrl &&
        originalUrl !== '/' &&
        htmlPath === '/index.html')
    ) {
      url = path.posix.join(config.base, url)
    }

    if (server && !isClassicScriptLink && shouldPreTransform(url, config)) {
      let preTransformUrl: string | undefined
      if (url[0] === '/' && url[1] !== '/') {
        preTransformUrl = url
      } else if (url[0] === '.' || isBareRelative(url)) {
        preTransformUrl = path.posix.join(
          config.base,
          path.posix.dirname(htmlPath),
          url,
        )
      }
      if (preTransformUrl) {
        try {
          preTransformUrl = decodeURI(preTransformUrl)
        } catch {
          // Malformed uri. Skip pre-transform.
          return url
        }
        preTransformRequest(server, preTransformUrl, config.decodedBase)
      }
    }
    return url
  }

  const processedUrl = useSrcSetReplacer
    ? processSrcSetSync(url, ({ url }) => replacer(url))
    : replacer(url)
  return processedUrl
}
const devHtmlHook: IndexHtmlTransformHook = async (
  html,
  { path: htmlPath, filename, server, originalUrl },
) => {
  const { config, watcher } = server!
  const base = config.base || '/'
  const decodedBase = config.decodedBase || '/'

  let proxyModulePath: string
  let proxyModuleUrl: string

  const trailingSlash = htmlPath.endsWith('/')
  if (!trailingSlash && getFsUtils(config).existsSync(filename)) {
    proxyModulePath = htmlPath
    proxyModuleUrl = proxyModulePath
  } else {
    // There are users of vite.transformIndexHtml calling it with url '/'
    // for SSR integrations #7993, filename is root for this case
    // A user may also use a valid name for a virtual html file
    // Mark the path as virtual in both cases so sourcemaps aren't processed
    // and ids are properly handled
    const validPath = `${htmlPath}${trailingSlash ? 'index.html' : ''}`
    proxyModulePath = `\0${validPath}`
    proxyModuleUrl = wrapId(proxyModulePath)
  }
  proxyModuleUrl = joinUrlSegments(decodedBase, proxyModuleUrl)

  const s = new MagicString(html)
  let inlineModuleIndex = -1
  // The key to the proxyHtml cache is decoded, as it will be compared
  // against decoded URLs by the HTML plugins.
  const proxyCacheUrl = decodeURI(
    cleanUrl(proxyModulePath).replace(normalizePath(config.root), ''),
  )
  const styleUrl: AssetNode[] = []
  const inlineStyles: InlineStyleAttribute[] = []

  const addInlineModule = (
    node: DefaultTreeAdapterMap['element'],
    ext: 'js',
  ) => {
    inlineModuleIndex++

    const contentNode = node.childNodes[0] as DefaultTreeAdapterMap['textNode']

    const code = contentNode.value

    let map: SourceMapInput | undefined
    if (proxyModulePath[0] !== '\0') {
      map = new MagicString(html)
        .snip(
          contentNode.sourceCodeLocation!.startOffset,
          contentNode.sourceCodeLocation!.endOffset,
        )
        .generateMap({ hires: 'boundary' })
      map.sources = [filename]
      map.file = filename
    }

    // add HTML Proxy to Map
    addToHTMLProxyCache(config, proxyCacheUrl, inlineModuleIndex, { code, map })

    // inline js module. convert to src="proxy" (dev only, base is never relative)
    const modulePath = `${proxyModuleUrl}?html-proxy&index=${inlineModuleIndex}.${ext}`

    // invalidate the module so the newly cached contents will be served
    const clientModuleGraph = server?.environments.client.moduleGraph
    const module = clientModuleGraph?.getModuleById(modulePath)
    if (module) {
      clientModuleGraph!.invalidateModule(module)
    }
    s.update(
      node.sourceCodeLocation!.startOffset,
      node.sourceCodeLocation!.endOffset,
      `<script type="module" src="${modulePath}"></script>`,
    )
    preTransformRequest(server!, modulePath, decodedBase)
  }

  await traverseHtml(html, filename, (node) => {
    if (!nodeIsElement(node)) {
      return
    }

    // script tags
    if (node.nodeName === 'script') {
      const { src, sourceCodeLocation, isModule, isIgnored } =
        getScriptInfo(node)

      if (isIgnored) {
        removeViteIgnoreAttr(s, sourceCodeLocation!)
      } else if (src) {
        const processedUrl = processNodeUrl(
          src.value,
          getAttrKey(src) === 'srcset',
          config,
          htmlPath,
          originalUrl,
          server,
          !isModule,
        )
        if (processedUrl !== src.value) {
          overwriteAttrValue(s, sourceCodeLocation!, processedUrl)
        }
      } else if (isModule && node.childNodes.length) {
        addInlineModule(node, 'js')
      } else if (node.childNodes.length) {
        const scriptNode = node.childNodes[
          node.childNodes.length - 1
        ] as DefaultTreeAdapterMap['textNode']
        for (const {
          url,
          start,
          end,
        } of extractImportExpressionFromClassicScript(scriptNode)) {
          const processedUrl = processNodeUrl(
            url,
            false,
            config,
            htmlPath,
            originalUrl,
          )
          if (processedUrl !== url) {
            s.update(start, end, processedUrl)
          }
        }
      }
    }

    const inlineStyle = findNeedTransformStyleAttribute(node)
    if (inlineStyle) {
      inlineModuleIndex++
      inlineStyles.push({
        index: inlineModuleIndex,
        location: inlineStyle.location!,
        code: inlineStyle.attr.value,
      })
    }

    if (node.nodeName === 'style' && node.childNodes.length) {
      const children = node.childNodes[0] as DefaultTreeAdapterMap['textNode']
      styleUrl.push({
        start: children.sourceCodeLocation!.startOffset,
        end: children.sourceCodeLocation!.endOffset,
        code: children.value,
      })
    }

    // elements with [href/src] attrs
<<<<<<< HEAD
    const assetActions = getNodeAssetActions(node)
    for (const action of assetActions) {
      if (action.type === 'remove') {
        s.remove(action.location.startOffset, action.location.endOffset)
      } else {
        const processedUrl = processNodeUrl(
          action.value,
          action.type === 'srcset',
          config,
          htmlPath,
          originalUrl,
        )
        if (processedUrl !== action.value) {
          overwriteAttrValue(s, action.location, processedUrl)
=======
    const assetAttrs = assetAttrsConfig[node.nodeName]
    if (assetAttrs) {
      const nodeAttrs: Record<string, string> = {}
      for (const attr of node.attrs) {
        nodeAttrs[getAttrKey(attr)] = attr.value
      }
      const shouldIgnore =
        node.nodeName === 'link' && 'vite-ignore' in nodeAttrs
      if (shouldIgnore) {
        removeViteIgnoreAttr(s, node.sourceCodeLocation!)
      } else {
        for (const attrKey in nodeAttrs) {
          const attrValue = nodeAttrs[attrKey]
          if (attrValue && assetAttrs.includes(attrKey)) {
            const processedUrl = processNodeUrl(
              attrValue,
              attrKey === 'srcset',
              config,
              htmlPath,
              originalUrl,
            )
            if (processedUrl !== attrValue) {
              overwriteAttrValue(
                s,
                node.sourceCodeLocation!.attrs![attrKey],
                processedUrl,
              )
            }
          }
>>>>>>> 3a46f97f
        }
      }
    }
  })

  await Promise.all([
    ...styleUrl.map(async ({ start, end, code }, index) => {
      const url = `${proxyModulePath}?html-proxy&direct&index=${index}.css`

      // ensure module in graph after successful load
      const mod =
        await server!.environments.client.moduleGraph.ensureEntryFromUrl(
          url,
          false,
        )
      ensureWatchedFile(watcher, mod.file, config.root)

      const result = await server!.pluginContainer.transform(code, mod.id!, {
        environment: server!.environments.client,
      })
      let content = ''
      if (result) {
        if (result.map && 'version' in result.map) {
          if (result.map.mappings) {
            await injectSourcesContent(
              result.map,
              proxyModulePath,
              config.logger,
            )
          }
          content = getCodeWithSourcemap('css', result.code, result.map)
        } else {
          content = result.code
        }
      }
      s.overwrite(start, end, content)
    }),
    ...inlineStyles.map(async ({ index, location, code }) => {
      // will transform with css plugin and cache result with css-post plugin
      const url = `${proxyModulePath}?html-proxy&inline-css&style-attr&index=${index}.css`

      const mod =
        await server!.environments.client.moduleGraph.ensureEntryFromUrl(
          url,
          false,
        )
      ensureWatchedFile(watcher, mod.file, config.root)

      await server?.pluginContainer.transform(code, mod.id!, {
        environment: server!.environments.client,
      })

      const hash = getHash(cleanUrl(mod.id!))
      const result = htmlProxyResult.get(`${hash}_${index}`)
      overwriteAttrValue(s, location, result ?? '')
    }),
  ])

  html = s.toString()

  return {
    html,
    tags: [
      {
        tag: 'script',
        attrs: {
          type: 'module',
          src: path.posix.join(base, CLIENT_PUBLIC_PATH),
        },
        injectTo: 'head-prepend',
      },
    ],
  }
}

export function indexHtmlMiddleware(
  root: string,
  server: ViteDevServer | PreviewServer,
): Connect.NextHandleFunction {
  const isDev = isDevServer(server)
  const fsUtils = getFsUtils(server.config)

  // Keep the named function. The name is visible in debug logs via `DEBUG=connect:dispatcher ...`
  return async function viteIndexHtmlMiddleware(req, res, next) {
    if (res.writableEnded) {
      return next()
    }

    const url = req.url && cleanUrl(req.url)
    // htmlFallbackMiddleware appends '.html' to URLs
    if (url?.endsWith('.html') && req.headers['sec-fetch-dest'] !== 'script') {
      let filePath: string
      if (isDev && url.startsWith(FS_PREFIX)) {
        filePath = decodeURIComponent(fsPathFromId(url))
      } else {
        filePath = path.join(root, decodeURIComponent(url))
      }

      if (fsUtils.existsSync(filePath)) {
        const headers = isDev
          ? server.config.server.headers
          : server.config.preview.headers

        try {
          let html = await fsp.readFile(filePath, 'utf-8')
          if (isDev) {
            html = await server.transformIndexHtml(url, html, req.originalUrl)
          }
          return send(req, res, html, 'html', { headers })
        } catch (e) {
          return next(e)
        }
      }
    }
    next()
  }
}

// NOTE: We usually don't prefix `url` and `base` with `decoded`, but in this file particularly
// we're dealing with mixed encoded/decoded paths often, so we make this explicit for now.
function preTransformRequest(
  server: ViteDevServer,
  decodedUrl: string,
  decodedBase: string,
) {
  if (!server.config.server.preTransformRequests) return

  // transform all url as non-ssr as html includes client-side assets only
  decodedUrl = unwrapId(stripBase(decodedUrl, decodedBase))
  server.warmupRequest(decodedUrl)
}<|MERGE_RESOLUTION|>--- conflicted
+++ resolved
@@ -276,7 +276,7 @@
       } else if (src) {
         const processedUrl = processNodeUrl(
           src.value,
-          getAttrKey(src) === 'srcset',
+          /* useSrcSetReplacer */ false,
           config,
           htmlPath,
           originalUrl,
@@ -331,7 +331,6 @@
     }
 
     // elements with [href/src] attrs
-<<<<<<< HEAD
     const assetActions = getNodeAssetActions(node)
     for (const action of assetActions) {
       if (action.type === 'remove') {
@@ -346,37 +345,6 @@
         )
         if (processedUrl !== action.value) {
           overwriteAttrValue(s, action.location, processedUrl)
-=======
-    const assetAttrs = assetAttrsConfig[node.nodeName]
-    if (assetAttrs) {
-      const nodeAttrs: Record<string, string> = {}
-      for (const attr of node.attrs) {
-        nodeAttrs[getAttrKey(attr)] = attr.value
-      }
-      const shouldIgnore =
-        node.nodeName === 'link' && 'vite-ignore' in nodeAttrs
-      if (shouldIgnore) {
-        removeViteIgnoreAttr(s, node.sourceCodeLocation!)
-      } else {
-        for (const attrKey in nodeAttrs) {
-          const attrValue = nodeAttrs[attrKey]
-          if (attrValue && assetAttrs.includes(attrKey)) {
-            const processedUrl = processNodeUrl(
-              attrValue,
-              attrKey === 'srcset',
-              config,
-              htmlPath,
-              originalUrl,
-            )
-            if (processedUrl !== attrValue) {
-              overwriteAttrValue(
-                s,
-                node.sourceCodeLocation!.attrs![attrKey],
-                processedUrl,
-              )
-            }
-          }
->>>>>>> 3a46f97f
         }
       }
     }
