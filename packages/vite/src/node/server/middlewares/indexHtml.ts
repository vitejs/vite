--- conflicted
+++ resolved
@@ -159,15 +159,8 @@
     // add HTML Proxy to Map
     addToHTMLProxyCache(config, proxyCacheUrl, inlineModuleIndex, { code, map })
 
-<<<<<<< HEAD
     // inline js module. convert to src="proxy" (dev only, base is never relative)
-    const modulePath = `${
-      config.base + htmlPath.slice(1)
-    }?html-proxy&index=${inlineModuleIndex}.${ext}`
-=======
-    // inline js module. convert to src="proxy"
     const modulePath = `${proxyModuleUrl}?html-proxy&index=${inlineModuleIndex}.${ext}`
->>>>>>> c7356e0f
 
     // invalidate the module so the newly cached contents will be served
     const module = server?.moduleGraph.getModuleById(modulePath)
