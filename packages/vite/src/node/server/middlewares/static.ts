import os from 'os'
import path from 'path'
import sirv, { Options } from 'sirv'
import { Connect } from 'types/connect'
import { normalizePath, ResolvedConfig } from '../..'
import { FS_PREFIX } from '../../constants'
import { cleanUrl, fsPathFromId, isImportRequest } from '../../utils'
import { AccessRestrictedError } from './error'

const sirvOptions: Options = {
  dev: true,
  etag: true,
  extensions: [],
  setHeaders(res, pathname) {
    // Matches js, jsx, ts, tsx.
    // The reason this is done, is that the .ts file extension is reserved
    // for the MIME type video/mp2t. In almost all cases, we can expect
    // these files to be TypeScript files, and for Vite to serve them with
    // this Content-Type.
    if (/\.[tj]sx?$/.test(pathname)) {
      res.setHeader('Content-Type', 'application/javascript')
    }
  }
}

export function servePublicMiddleware(dir: string): Connect.NextHandleFunction {
  const serve = sirv(dir, sirvOptions)

  // Keep the named function. The name is visible in debug logs via `DEBUG=connect:dispatcher ...`
  return function viteServePublicMiddleware(req, res, next) {
    // skip import request
    if (isImportRequest(req.url!)) {
      return next()
    }
    serve(req, res, next)
  }
}

export function serveStaticMiddleware(
  dir: string,
  config: ResolvedConfig
): Connect.NextHandleFunction {
  const serve = sirv(dir, sirvOptions)

  // Keep the named function. The name is visible in debug logs via `DEBUG=connect:dispatcher ...`
  return function viteServeStaticMiddleware(req, res, next) {
    const url = req.url!

    // only serve the file if it's not an html request
    // so that html requests can fallthrough to our html middleware for
    // special processing
    if (path.extname(cleanUrl(url)) === '.html') {
      return next()
    }

    // apply aliases to static requests as well
    let redirected: string | undefined
    for (const { find, replacement } of config.resolve.alias) {
      const matches =
        typeof find === 'string' ? url.startsWith(find) : find.test(url)
      if (matches) {
        redirected = url.replace(find, replacement)
        break
      }
    }
    if (redirected) {
      // dir is pre-normalized to posix style
      if (redirected.startsWith(dir)) {
        redirected = redirected.slice(dir.length)
      }
      req.url = redirected
    }

    serve(req, res, next)
  }
}

export function serveRawFsMiddleware(
  config: ResolvedConfig
): Connect.NextHandleFunction {
  const isWin = os.platform() === 'win32'
  const serveFromRoot = sirv('/', sirvOptions)

  // Keep the named function. The name is visible in debug logs via `DEBUG=connect:dispatcher ...`
  return function viteServeRawFsMiddleware(req, res, next) {
    let url = req.url!
    // In some cases (e.g. linked monorepos) files outside of root will
    // reference assets that are also out of served root. In such cases
    // the paths are rewritten to `/@fs/` prefixed paths and must be served by
    // searching based from fs root.
    if (url.startsWith(FS_PREFIX)) {
      // restrict files outside of `fsServe.root`
      ensureServingAccess(
        path.resolve(fsPathFromId(url)),
        config.server.fsServe.root
      )

      url = url.slice(FS_PREFIX.length)
      if (isWin) url = url.replace(/^[A-Z]:/i, '')

      req.url = url
      serveFromRoot(req, res, next)
    } else {
      next()
    }
  }
}

export function ensureServingAccess(url: string, serveRoot: string): void {
  const normalizedUrl = normalizePath(url)
  if (!normalizedUrl.startsWith(serveRoot + path.posix.sep)) {
    throw new AccessRestrictedError(
      `The request url "${normalizedUrl}" is outside of vite dev server root "${serveRoot}". 
      For security concerns, accessing files outside of workspace root is restricted since Vite v2.3.x. 
<<<<<<< HEAD
      Refer to docs https://vitejs.dev/config/#server-fsserveroot for configurations and more details.`,
      normalizedUrl,
=======
      Refer to docs https://vitejs.dev/config/#server-fsserve-root for configurations and more details.`,
      url,
>>>>>>> bdc1ea3b
      serveRoot
    )
  }
}<|MERGE_RESOLUTION|>--- conflicted
+++ resolved
@@ -112,13 +112,8 @@
     throw new AccessRestrictedError(
       `The request url "${normalizedUrl}" is outside of vite dev server root "${serveRoot}". 
       For security concerns, accessing files outside of workspace root is restricted since Vite v2.3.x. 
-<<<<<<< HEAD
-      Refer to docs https://vitejs.dev/config/#server-fsserveroot for configurations and more details.`,
+      Refer to docs https://vitejs.dev/config/#server-fsserve-root for configurations and more details.`,
       normalizedUrl,
-=======
-      Refer to docs https://vitejs.dev/config/#server-fsserve-root for configurations and more details.`,
-      url,
->>>>>>> bdc1ea3b
       serveRoot
     )
   }
