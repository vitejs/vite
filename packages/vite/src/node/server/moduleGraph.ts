import { extname } from 'path'
import type { ModuleInfo, PartialResolvedId } from 'rollup'
import { parse as parseUrl } from 'url'
import { isDirectCSSRequest } from '../plugins/css'
import {
  cleanUrl,
  normalizePath,
  removeImportQuery,
  removeTimestampQuery
} from '../utils'
import { FS_PREFIX } from '../constants'
import type { TransformResult } from './transformRequest'

export class ModuleNode {
  /**
   * Public served url path, starts with /
   */
  url: string
  /**
   * Resolved file system path + query
   */
  id: string | null = null
  file: string | null = null
  type: 'js' | 'css'
  info?: ModuleInfo
  meta?: Record<string, any>
  importers = new Set<ModuleNode>()
  importedModules = new Set<ModuleNode>()
  acceptedHmrDeps = new Set<ModuleNode>()
<<<<<<< HEAD
  acceptedHmrExports: Set<string> | null = null
  importedBindings: Map<string, Set<string>> | null = null
  isSelfAccepting = false
=======
  isSelfAccepting?: boolean
>>>>>>> c02537b5
  transformResult: TransformResult | null = null
  ssrTransformResult: TransformResult | null = null
  ssrModule: Record<string, any> | null = null
  lastHMRTimestamp = 0
  lastInvalidationTimestamp = 0

  constructor(url: string) {
    this.url = url
    this.type = isDirectCSSRequest(url) ? 'css' : 'js'
  }
}

function invalidateSSRModule(mod: ModuleNode, seen: Set<ModuleNode>) {
  if (seen.has(mod)) {
    return
  }
  seen.add(mod)
  mod.ssrModule = null
  mod.importers.forEach((importer) => invalidateSSRModule(importer, seen))
}

export type ResolvedUrl = [
  url: string,
  resolvedId: string,
  meta: object | null | undefined
]

export class ModuleGraph {
  urlToModuleMap = new Map<string, ModuleNode>()
  idToModuleMap = new Map<string, ModuleNode>()
  // a single file may corresponds to multiple modules with different queries
  fileToModulesMap = new Map<string, Set<ModuleNode>>()
  safeModulesPath = new Set<string>()

  constructor(
    private resolveId: (
      url: string,
      ssr: boolean
    ) => Promise<PartialResolvedId | null>
  ) {}

  async getModuleByUrl(
    rawUrl: string,
    ssr?: boolean
  ): Promise<ModuleNode | undefined> {
    const [url] = await this.resolveUrl(rawUrl, ssr)
    return this.urlToModuleMap.get(url)
  }

  getModuleById(id: string): ModuleNode | undefined {
    return this.idToModuleMap.get(removeTimestampQuery(id))
  }

  getModulesByFile(file: string): Set<ModuleNode> | undefined {
    return this.fileToModulesMap.get(file)
  }

  onFileChange(file: string): void {
    const mods = this.getModulesByFile(file)
    if (mods) {
      const seen = new Set<ModuleNode>()
      mods.forEach((mod) => {
        this.invalidateModule(mod, seen)
      })
    }
  }

  invalidateModule(
    mod: ModuleNode,
    seen: Set<ModuleNode> = new Set(),
    timestamp: number = Date.now()
  ): void {
    // Save the timestamp for this invalidation, so we can avoid caching the result of possible already started
    // processing being done for this module
    mod.lastInvalidationTimestamp = timestamp
    // Don't invalidate mod.info and mod.meta, as they are part of the processing pipeline
    // Invalidating the transform result is enough to ensure this module is re-processed next time it is requested
    mod.transformResult = null
    mod.ssrTransformResult = null
    invalidateSSRModule(mod, seen)
  }

  invalidateAll(): void {
    const timestamp = Date.now()
    const seen = new Set<ModuleNode>()
    this.idToModuleMap.forEach((mod) => {
      this.invalidateModule(mod, seen, timestamp)
    })
  }

  /**
   * Update the module graph based on a module's updated imports information
   * If there are dependencies that no longer have any importers, they are
   * returned as a Set.
   */
  async updateModuleInfo(
    mod: ModuleNode,
    importedModules: Set<string | ModuleNode>,
    importedBindings: Map<string, Set<string>> | null,
    acceptedModules: Set<string | ModuleNode>,
    acceptedExports: Set<string> | null,
    isSelfAccepting: boolean,
    ssr?: boolean
  ): Promise<Set<ModuleNode> | undefined> {
    mod.isSelfAccepting = isSelfAccepting
    const prevImports = mod.importedModules
    const nextImports = (mod.importedModules = new Set())
    let noLongerImported: Set<ModuleNode> | undefined
    // update import graph
    for (const imported of importedModules) {
      const dep =
        typeof imported === 'string'
          ? await this.ensureEntryFromUrl(imported, ssr)
          : imported
      dep.importers.add(mod)
      nextImports.add(dep)
    }
    // remove the importer from deps that were imported but no longer are.
    prevImports.forEach((dep) => {
      if (!nextImports.has(dep)) {
        dep.importers.delete(mod)
        if (!dep.importers.size) {
          // dependency no longer imported
          ;(noLongerImported || (noLongerImported = new Set())).add(dep)
        }
      }
    })
    // update accepted hmr deps
    const deps = (mod.acceptedHmrDeps = new Set())
    for (const accepted of acceptedModules) {
      const dep =
        typeof accepted === 'string'
          ? await this.ensureEntryFromUrl(accepted, ssr)
          : accepted
      deps.add(dep)
    }
    // update accepted hmr exports
    mod.acceptedHmrExports = acceptedExports
    mod.importedBindings = importedBindings
    return noLongerImported
  }

  async ensureEntryFromUrl(rawUrl: string, ssr?: boolean): Promise<ModuleNode> {
    const [url, resolvedId, meta] = await this.resolveUrl(rawUrl, ssr)
    let mod = this.urlToModuleMap.get(url)
    if (!mod) {
      mod = new ModuleNode(url)
      if (meta) mod.meta = meta
      this.urlToModuleMap.set(url, mod)
      mod.id = resolvedId
      this.idToModuleMap.set(resolvedId, mod)
      const file = (mod.file = cleanUrl(resolvedId))
      let fileMappedModules = this.fileToModulesMap.get(file)
      if (!fileMappedModules) {
        fileMappedModules = new Set()
        this.fileToModulesMap.set(file, fileMappedModules)
      }
      fileMappedModules.add(mod)
    }
    return mod
  }

  // some deps, like a css file referenced via @import, don't have its own
  // url because they are inlined into the main css import. But they still
  // need to be represented in the module graph so that they can trigger
  // hmr in the importing css file.
  createFileOnlyEntry(file: string): ModuleNode {
    file = normalizePath(file)
    let fileMappedModules = this.fileToModulesMap.get(file)
    if (!fileMappedModules) {
      fileMappedModules = new Set()
      this.fileToModulesMap.set(file, fileMappedModules)
    }

    const url = `${FS_PREFIX}${file}`
    for (const m of fileMappedModules) {
      if (m.url === url || m.id === file) {
        return m
      }
    }

    const mod = new ModuleNode(url)
    mod.file = file
    fileMappedModules.add(mod)
    return mod
  }

  // for incoming urls, it is important to:
  // 1. remove the HMR timestamp query (?t=xxxx)
  // 2. resolve its extension so that urls with or without extension all map to
  // the same module
  async resolveUrl(url: string, ssr?: boolean): Promise<ResolvedUrl> {
    url = removeImportQuery(removeTimestampQuery(url))
    const resolved = await this.resolveId(url, !!ssr)
    const resolvedId = resolved?.id || url
    const ext = extname(cleanUrl(resolvedId))
    const { pathname, search, hash } = parseUrl(url)
    if (ext && !pathname!.endsWith(ext)) {
      url = pathname + ext + (search || '') + (hash || '')
    }
    return [url, resolvedId, resolved?.meta]
  }
}<|MERGE_RESOLUTION|>--- conflicted
+++ resolved
@@ -27,13 +27,9 @@
   importers = new Set<ModuleNode>()
   importedModules = new Set<ModuleNode>()
   acceptedHmrDeps = new Set<ModuleNode>()
-<<<<<<< HEAD
   acceptedHmrExports: Set<string> | null = null
   importedBindings: Map<string, Set<string>> | null = null
-  isSelfAccepting = false
-=======
   isSelfAccepting?: boolean
->>>>>>> c02537b5
   transformResult: TransformResult | null = null
   ssrTransformResult: TransformResult | null = null
   ssrModule: Record<string, any> | null = null
