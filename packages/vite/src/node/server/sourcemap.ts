import path from 'path'
import { promises as fs } from 'fs'
import type { Logger } from '../logger'
import { createDebugger } from '../utils'
import type { SourceMap } from 'rollup'

const isDebug = !!process.env.DEBUG
const debug = createDebugger('vite:sourcemap', {
  onlyWhenFocused: true
})

// Virtual modules should be prefixed with a null byte to avoid a
// false positive "missing source" warning. We also check for certain
// prefixes used for special handling in esbuildDepPlugin.
const virtualSourceRE = /^(\0|dep:|browser-external:)/

interface SourceMapLike {
  sources: string[]
  sourcesContent?: (string | null)[]
  sourceRoot?: string
}
const namespace = 'source-maps://'

export async function injectSourcesContent(
  map: SourceMapLike,
  file: string,
  logger: Logger
): Promise<void> {
  let sourceRoot: string | undefined
  try {
    // The source root is undefined for virtual modules and permission errors.
    sourceRoot = await fs.realpath(
      path.resolve(path.dirname(file), map.sourceRoot || '')
    )
  } catch {}

  const missingSources: string[] = []
  map.sourcesContent = await Promise.all(
    map.sources.map((sourcePath) => {
      if (sourcePath && !virtualSourceRE.test(sourcePath)) {
        sourcePath = decodeURI(sourcePath)
        if (sourceRoot) {
          sourcePath = path.resolve(sourceRoot, sourcePath)
        }
        return fs.readFile(sourcePath, 'utf-8').catch(() => {
          missingSources.push(sourcePath)
          return null
        })
      }
      return null
    })
  )

  // Use this command…
  //    DEBUG="vite:sourcemap" vite build
  // …to log the missing sources.
  if (missingSources.length) {
    logger.warnOnce(`Sourcemap for "${file}" points to missing source files`)
    isDebug && debug(`Missing sources:\n  ` + missingSources.join(`\n  `))
  }
}
<<<<<<< HEAD
export function addNamespace(map: SourceMapLike) {
  map.sources = map.sources.map((value) => {
    if (virtualSourceRE.test(value)) return value
    const queryPos = value.indexOf('?')
    return (
      namespace +
      path.resolve(queryPos > 0 ? value.substring(0, queryPos) : value)
    )
  })
=======

function genSourceMapUrl(map: SourceMap | string | undefined) {
  if (typeof map !== 'string') {
    map = JSON.stringify(map)
  }
  return `data:application/json;base64,${Buffer.from(map).toString('base64')}`
}

export function getCodeWithSourcemap(
  type: 'js' | 'css',
  code: string,
  map: SourceMap | null
) {
  if (isDebug) {
    code += `\n/*${JSON.stringify(map, null, 2).replace(/\*\//g, '*\\/')}*/\n`
  }

  if (type === 'js') {
    code += `\n//# sourceMappingURL=${genSourceMapUrl(map ?? undefined)}`
  } else if (type === 'css') {
    code += `\n/*# sourceMappingURL=${genSourceMapUrl(map ?? undefined)} */`
  }

  return code
>>>>>>> 21919d28
}<|MERGE_RESOLUTION|>--- conflicted
+++ resolved
@@ -59,7 +59,7 @@
     isDebug && debug(`Missing sources:\n  ` + missingSources.join(`\n  `))
   }
 }
-<<<<<<< HEAD
+
 export function addNamespace(map: SourceMapLike) {
   map.sources = map.sources.map((value) => {
     if (virtualSourceRE.test(value)) return value
@@ -69,7 +69,6 @@
       path.resolve(queryPos > 0 ? value.substring(0, queryPos) : value)
     )
   })
-=======
 
 function genSourceMapUrl(map: SourceMap | string | undefined) {
   if (typeof map !== 'string') {
@@ -94,5 +93,4 @@
   }
 
   return code
->>>>>>> 21919d28
 }