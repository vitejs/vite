--- conflicted
+++ resolved
@@ -596,14 +596,9 @@
   const resolve = resolveEnvironmentResolveOptions(options.resolve, logger)
   return {
     resolve,
-<<<<<<< HEAD
     nodeCompatible: options.nodeCompatible ?? environmentName !== 'client',
     webCompatible: options.webCompatible ?? environmentName === 'client',
-=======
-    nodeCompatible: config.nodeCompatible ?? environmentName !== 'client',
-    webCompatible: config.webCompatible ?? environmentName === 'client',
-    injectInvalidationTimestamp: config.injectInvalidationTimestamp ?? true,
->>>>>>> b4fdfafa
+    injectInvalidationTimestamp: options.injectInvalidationTimestamp ?? true,
     dev: resolveDevEnvironmentOptions(
       options.dev,
       resolve.preserveSymlinks,
