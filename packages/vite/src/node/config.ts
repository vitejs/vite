import fs from 'node:fs'
import path from 'node:path'
import fsp from 'node:fs/promises'
import { pathToFileURL } from 'node:url'
import { promisify } from 'node:util'
import { performance } from 'node:perf_hooks'
import { createRequire } from 'node:module'
import crypto from 'node:crypto'
import colors from 'picocolors'
import type { PluginContextMeta, RollupOptions } from 'rollup'
import picomatch from 'picomatch'
import { build } from 'esbuild'
import type { Alias, AliasOptions } from '#dep-types/alias'
import type { AnymatchFn } from '../types/anymatch'
import { withTrailingSlash } from '../shared/utils'
import {
  createImportMetaResolver,
  importMetaResolveWithCustomHookString,
} from '../module-runner/importMetaResolver'
import {
  CLIENT_ENTRY,
  DEFAULT_ASSETS_RE,
  DEFAULT_CLIENT_CONDITIONS,
  DEFAULT_CLIENT_MAIN_FIELDS,
  DEFAULT_CONFIG_FILES,
  DEFAULT_EXTENSIONS,
  DEFAULT_EXTERNAL_CONDITIONS,
  DEFAULT_PREVIEW_PORT,
  DEFAULT_SERVER_CONDITIONS,
  DEFAULT_SERVER_MAIN_FIELDS,
  ENV_ENTRY,
  FS_PREFIX,
} from './constants'
import { resolveEnvironmentPlugins } from './plugin'
import type {
  FalsyPlugin,
  HookHandler,
  Plugin,
  PluginOption,
  PluginWithRequiredHook,
} from './plugin'
import type {
  BuildEnvironmentOptions,
  BuilderOptions,
  RenderBuiltAssetUrl,
  ResolvedBuildEnvironmentOptions,
  ResolvedBuildOptions,
  ResolvedBuilderOptions,
} from './build'
import {
  buildEnvironmentOptionsDefaults,
  builderOptionsDefaults,
  resolveBuildEnvironmentOptions,
  resolveBuilderOptions,
} from './build'
import type { ResolvedServerOptions, ServerOptions } from './server'
import { resolveServerOptions, serverConfigDefaults } from './server'
import { DevEnvironment } from './server/environment'
import { createRunnableDevEnvironment } from './server/environments/runnableEnvironment'
import type { WebSocketServer } from './server/ws'
import type { PreviewOptions, ResolvedPreviewOptions } from './preview'
import { resolvePreviewOptions } from './preview'
import {
  type CSSOptions,
  type ResolvedCSSOptions,
  cssConfigDefaults,
  resolveCSSOptions,
} from './plugins/css'
import {
  asyncFlatten,
  createDebugger,
  createFilter,
  isExternalUrl,
  isFilePathESM,
  isInNodeModules,
  isNodeBuiltin,
  isNodeLikeBuiltin,
  isObject,
  isParentDirectory,
  mergeAlias,
  mergeConfig,
  mergeWithDefaults,
  nodeLikeBuiltins,
  normalizeAlias,
  normalizePath,
} from './utils'
import {
  createPluginHookUtils,
  getHookHandler,
  getSortedPluginsByHook,
  resolvePlugins,
} from './plugins'
import type { ESBuildOptions } from './plugins/esbuild'
import {
  type EnvironmentResolveOptions,
  type InternalResolveOptions,
  type ResolveOptions,
} from './plugins/resolve'
import type { LogLevel, Logger } from './logger'
import { createLogger } from './logger'
import type { DepOptimizationOptions } from './optimizer'
import type { JsonOptions } from './plugins/json'
import type { PackageCache } from './packages'
import { findNearestNodeModules, findNearestPackageData } from './packages'
import { loadEnv, resolveEnvPrefix } from './env'
import type { ResolvedSSROptions, SSROptions } from './ssr'
import { resolveSSROptions, ssrConfigDefaults } from './ssr'
import { PartialEnvironment } from './baseEnvironment'
import { createIdResolver } from './idResolver'
import { runnerImport } from './ssr/runnerImport'
import { getAdditionalAllowedHosts } from './server/middlewares/hostCheck'
import type { RequiredExceptFor } from './typeUtils'
import {
  BasicMinimalPluginContext,
  basePluginContextMeta,
} from './server/pluginContainer'
import { nodeResolveWithVite } from './nodeResolve'

const debug = createDebugger('vite:config', { depth: 10 })
const promisifiedRealpath = promisify(fs.realpath)
const SYMBOL_RESOLVED_CONFIG: unique symbol = Symbol('vite:resolved-config')

export interface ConfigEnv {
  /**
   * 'serve': during dev (`vite` command)
   * 'build': when building for production (`vite build` command)
   */
  command: 'build' | 'serve'
  mode: string
  isSsrBuild?: boolean
  isPreview?: boolean
}

/**
 * spa: include SPA fallback middleware and configure sirv with `single: true` in preview
 *
 * mpa: only include non-SPA HTML middlewares
 *
 * custom: don't include HTML middlewares
 */
export type AppType = 'spa' | 'mpa' | 'custom'

export type UserConfigFnObject = (env: ConfigEnv) => UserConfig
export type UserConfigFnPromise = (env: ConfigEnv) => Promise<UserConfig>
export type UserConfigFn = (env: ConfigEnv) => UserConfig | Promise<UserConfig>

export type UserConfigExport =
  | UserConfig
  | Promise<UserConfig>
  | UserConfigFnObject
  | UserConfigFnPromise
  | UserConfigFn

/**
 * Type helper to make it easier to use vite.config.ts
 * accepts a direct {@link UserConfig} object, or a function that returns it.
 * The function receives a {@link ConfigEnv} object.
 */
export function defineConfig(config: UserConfig): UserConfig
export function defineConfig(config: Promise<UserConfig>): Promise<UserConfig>
export function defineConfig(config: UserConfigFnObject): UserConfigFnObject
export function defineConfig(config: UserConfigFnPromise): UserConfigFnPromise
export function defineConfig(config: UserConfigFn): UserConfigFn
export function defineConfig(config: UserConfigExport): UserConfigExport
export function defineConfig(config: UserConfigExport): UserConfigExport {
  return config
}

export interface CreateDevEnvironmentContext {
  ws: WebSocketServer
}

export interface DevEnvironmentOptions {
  /**
   * Files to be pre-transformed. Supports glob patterns.
   */
  warmup?: string[]
  /**
   * Pre-transform known direct imports
   * defaults to true for the client environment, false for the rest
   */
  preTransformRequests?: boolean
  /**
   * Enables sourcemaps during dev
   * @default { js: true }
   * @experimental
   */
  sourcemap?: boolean | { js?: boolean; css?: boolean }
  /**
   * Whether or not to ignore-list source files in the dev server sourcemap, used to populate
   * the [`x_google_ignoreList` source map extension](https://developer.chrome.com/blog/devtools-better-angular-debugging/#the-x_google_ignorelist-source-map-extension).
   *
   * By default, it excludes all paths containing `node_modules`. You can pass `false` to
   * disable this behavior, or, for full control, a function that takes the source path and
   * sourcemap path and returns whether to ignore the source path.
   */
  sourcemapIgnoreList?:
    | false
    | ((sourcePath: string, sourcemapPath: string) => boolean)

  /**
   * create the Dev Environment instance
   */
  createEnvironment?: (
    name: string,
    config: ResolvedConfig,
    context: CreateDevEnvironmentContext,
  ) => Promise<DevEnvironment> | DevEnvironment

  /**
   * For environments that support a full-reload, like the client, we can short-circuit when
   * restarting the server throwing early to stop processing current files. We avoided this for
   * SSR requests. Maybe this is no longer needed.
   * @experimental
   */
  recoverable?: boolean

  /**
   * For environments associated with a module runner.
   * By default, it is false for the client environment and true for non-client environments.
   * This option can also be used instead of the removed config.experimental.skipSsrTransform.
   */
  moduleRunnerTransform?: boolean
}

function defaultCreateClientDevEnvironment(
  name: string,
  config: ResolvedConfig,
  context: CreateDevEnvironmentContext,
) {
  return new DevEnvironment(name, config, {
    hot: true,
    transport: context.ws,
  })
}

function defaultCreateDevEnvironment(name: string, config: ResolvedConfig) {
  return createRunnableDevEnvironment(name, config)
}

export type ResolvedDevEnvironmentOptions = Omit<
  Required<DevEnvironmentOptions>,
  'sourcemapIgnoreList'
> & {
  sourcemapIgnoreList: Exclude<
    DevEnvironmentOptions['sourcemapIgnoreList'],
    false | undefined
  >
}

type AllResolveOptions = ResolveOptions & {
  alias?: AliasOptions
}

type ResolvedAllResolveOptions = Required<ResolveOptions> & { alias: Alias[] }

export interface SharedEnvironmentOptions {
  /**
   * Define global variable replacements.
   * Entries will be defined on `window` during dev and replaced during build.
   */
  define?: Record<string, any>
  /**
   * Configure resolver
   */
  resolve?: EnvironmentResolveOptions
  /**
   * Define if this environment is used for Server-Side Rendering
   * @default 'server' if it isn't the client environment
   */
  consumer?: 'client' | 'server'
  /**
   * If true, `process.env` referenced in code will be preserved as-is and evaluated in runtime.
   * Otherwise, it is statically replaced as an empty object.
   */
  keepProcessEnv?: boolean
  /**
   * Optimize deps config
   */
  optimizeDeps?: DepOptimizationOptions
}

export interface EnvironmentOptions extends SharedEnvironmentOptions {
  /**
   * Dev specific options
   */
  dev?: DevEnvironmentOptions
  /**
   * Build specific options
   */
  build?: BuildEnvironmentOptions
}

export type ResolvedResolveOptions = Required<ResolveOptions>

export type ResolvedEnvironmentOptions = {
  define?: Record<string, any>
  resolve: ResolvedResolveOptions
  consumer: 'client' | 'server'
  keepProcessEnv?: boolean
  optimizeDeps: DepOptimizationOptions
  dev: ResolvedDevEnvironmentOptions
  build: ResolvedBuildEnvironmentOptions
  plugins: readonly Plugin[]
}

export type DefaultEnvironmentOptions = Omit<
  EnvironmentOptions,
  'consumer' | 'resolve' | 'keepProcessEnv'
> & {
  resolve?: AllResolveOptions
}

export interface UserConfig extends DefaultEnvironmentOptions {
  /**
   * Project root directory. Can be an absolute path, or a path relative from
   * the location of the config file itself.
   * @default process.cwd()
   */
  root?: string
  /**
   * Base public path when served in development or production.
   * @default '/'
   */
  base?: string
  /**
   * Directory to serve as plain static assets. Files in this directory are
   * served and copied to build dist dir as-is without transform. The value
   * can be either an absolute file system path or a path relative to project root.
   *
   * Set to `false` or an empty string to disable copied static assets to build dist dir.
   * @default 'public'
   */
  publicDir?: string | false
  /**
   * Directory to save cache files. Files in this directory are pre-bundled
   * deps or some other cache files that generated by vite, which can improve
   * the performance. You can use `--force` flag or manually delete the directory
   * to regenerate the cache files. The value can be either an absolute file
   * system path or a path relative to project root.
   * Default to `.vite` when no `package.json` is detected.
   * @default 'node_modules/.vite'
   */
  cacheDir?: string
  /**
   * Explicitly set a mode to run in. This will override the default mode for
   * each command, and can be overridden by the command line --mode option.
   */
  mode?: string
  /**
   * Array of vite plugins to use.
   */
  plugins?: PluginOption[]
  /**
   * HTML related options
   */
  html?: HTMLOptions
  /**
   * CSS related options (preprocessors and CSS modules)
   */
  css?: CSSOptions
  /**
   * JSON loading options
   */
  json?: JsonOptions
  /**
   * Transform options to pass to esbuild.
   * Or set to `false` to disable esbuild.
   */
  esbuild?: ESBuildOptions | false
  /**
   * Specify additional picomatch patterns to be treated as static assets.
   */
  assetsInclude?: string | RegExp | (string | RegExp)[]
  /**
   * Builder specific options
   * @experimental
   */
  builder?: BuilderOptions
  /**
   * Server specific options, e.g. host, port, https...
   */
  server?: ServerOptions
  /**
   * Preview specific options, e.g. host, port, https...
   */
  preview?: PreviewOptions
  /**
   * Experimental features
   *
   * Features under this field could change in the future and might NOT follow semver.
   * Please be careful and always pin Vite's version when using them.
   * @experimental
   */
  experimental?: ExperimentalOptions
  /**
   * Options to opt-in to future behavior
   */
  future?: FutureOptions | 'warn'
  /**
   * Legacy options
   *
   * Features under this field only follow semver for patches, they could be removed in a
   * future minor version. Please always pin Vite's version to a minor when using them.
   */
  legacy?: LegacyOptions
  /**
   * Log level.
   * @default 'info'
   */
  logLevel?: LogLevel
  /**
   * Custom logger.
   */
  customLogger?: Logger
  /**
   * @default true
   */
  clearScreen?: boolean
  /**
   * Environment files directory. Can be an absolute path, or a path relative from
   * root.
   * @default root
   */
  envDir?: string | false
  /**
   * Env variables starts with `envPrefix` will be exposed to your client source code via import.meta.env.
   * @default 'VITE_'
   */
  envPrefix?: string | string[]
  /**
   * Worker bundle options
   */
  worker?: {
    /**
     * Output format for worker bundle
     * @default 'iife'
     */
    format?: 'es' | 'iife'
    /**
     * Vite plugins that apply to worker bundle. The plugins returned by this function
     * should be new instances every time it is called, because they are used for each
     * rollup worker bundling process.
     */
    plugins?: () => PluginOption[]
    /**
     * Rollup options to build worker bundle
     */
    rollupOptions?: Omit<
      RollupOptions,
      'plugins' | 'input' | 'onwarn' | 'preserveEntrySignatures'
    >
  }
  /**
   * Dep optimization options
   */
  optimizeDeps?: DepOptimizationOptions
  /**
   * SSR specific options
   * We could make SSROptions be a EnvironmentOptions if we can abstract
   * external/noExternal for environments in general.
   */
  ssr?: SSROptions
  /**
   * Environment overrides
   */
  environments?: Record<string, EnvironmentOptions>
  /**
   * Whether your application is a Single Page Application (SPA),
   * a Multi-Page Application (MPA), or Custom Application (SSR
   * and frameworks with custom HTML handling)
   * @default 'spa'
   */
  appType?: AppType
}

export interface HTMLOptions {
  /**
   * A nonce value placeholder that will be used when generating script/style tags.
   *
   * Make sure that this placeholder will be replaced with a unique value for each request by the server.
   */
  cspNonce?: string
}

export interface FutureOptions {
  removePluginHookHandleHotUpdate?: 'warn'
  removePluginHookSsrArgument?: 'warn'

  removeServerModuleGraph?: 'warn'
  removeServerReloadModule?: 'warn'
  removeServerPluginContainer?: 'warn'
  removeServerHot?: 'warn'
  removeServerTransformRequest?: 'warn'
  removeServerWarmupRequest?: 'warn'

  removeSsrLoadModule?: 'warn'
}

export interface ExperimentalOptions {
  /**
   * Append fake `&lang.(ext)` when queries are specified, to preserve the file extension for following plugins to process.
   *
   * @experimental
   * @default false
   */
  importGlobRestoreExtension?: boolean
  /**
   * Allow finegrain control over assets and public files paths
   *
   * @experimental
   */
  renderBuiltUrl?: RenderBuiltAssetUrl
  /**
   * Enables support of HMR partial accept via `import.meta.hot.acceptExports`.
   *
   * @experimental
   * @default false
   */
  hmrPartialAccept?: boolean
}

export interface LegacyOptions {
  /**
   * In Vite 6.0.8 and below, WebSocket server was able to connect from any web pages. However,
   * that could be exploited by a malicious web page.
   *
   * In Vite 6.0.9+, the WebSocket server now requires a token to connect from a web page.
   * But this may break some plugins and frameworks that connects to the WebSocket server
   * on their own. Enabling this option will make Vite skip the token check.
   *
   * **We do not recommend enabling this option unless you are sure that you are fine with
   * that security weakness.**
   */
  skipWebSocketTokenCheck?: boolean
}

export interface ResolvedWorkerOptions {
  format: 'es' | 'iife'
  plugins: (bundleChain: string[]) => Promise<ResolvedConfig>
  rollupOptions: RollupOptions
}

export interface InlineConfig extends UserConfig {
  configFile?: string | false
  /** @experimental */
  configLoader?: 'bundle' | 'runner' | 'native'
  /** @deprecated */
  envFile?: false
  forceOptimizeDeps?: boolean
}

export interface ResolvedConfig
  extends Readonly<
    Omit<
      UserConfig,
      | 'plugins'
      | 'css'
      | 'json'
      | 'assetsInclude'
      | 'optimizeDeps'
      | 'worker'
      | 'build'
      | 'dev'
      | 'environments'
      | 'experimental'
      | 'future'
      | 'server'
      | 'preview'
    > & {
      configFile: string | undefined
      configFileDependencies: string[]
      inlineConfig: InlineConfig
      root: string
      base: string
      /** @internal */
      decodedBase: string
      /** @internal */
      rawBase: string
      publicDir: string
      cacheDir: string
      command: 'build' | 'serve'
      mode: string
      isWorker: boolean
      // in nested worker bundle to find the main config
      /** @internal */
      mainConfig: ResolvedConfig | null
      /** @internal list of bundle entry id. used to detect recursive worker bundle. */
      bundleChain: string[]
      isProduction: boolean
      envDir: string | false
      env: Record<string, any>
      resolve: Required<ResolveOptions> & {
        alias: Alias[]
      }
      plugins: readonly Plugin[]
      css: ResolvedCSSOptions
      json: Required<JsonOptions>
      esbuild: ESBuildOptions | false
      server: ResolvedServerOptions
      dev: ResolvedDevEnvironmentOptions
      /** @experimental */
      builder: ResolvedBuilderOptions | undefined
      build: ResolvedBuildOptions
      preview: ResolvedPreviewOptions
      ssr: ResolvedSSROptions
      assetsInclude: (file: string) => boolean
      logger: Logger
      /**
       * Create an internal resolver to be used in special scenarios, e.g.
       * optimizer & handling css `@imports`.
       *
       * This API is deprecated. It only works for the client and ssr
       * environments. The `aliasOnly` option is also not being used anymore.
       * Plugins should move to `createIdResolver(environment.config)` instead.
       *
       * @deprecated Use `createIdResolver` from `vite` instead.
       */
      createResolver: (options?: Partial<InternalResolveOptions>) => ResolveFn
      optimizeDeps: DepOptimizationOptions
      /** @internal */
      packageCache: PackageCache
      worker: ResolvedWorkerOptions
      appType: AppType
      experimental: RequiredExceptFor<ExperimentalOptions, 'renderBuiltUrl'>
      future: FutureOptions | undefined
      environments: Record<string, ResolvedEnvironmentOptions>
      /**
       * The token to connect to the WebSocket server from browsers.
       *
       * We recommend using `import.meta.hot` rather than connecting
       * to the WebSocket server directly.
       * If you have a usecase that requires connecting to the WebSocket
       * server, please create an issue so that we can discuss.
       *
       * @deprecated
       */
      webSocketToken: string
      /** @internal */
      fsDenyGlob: AnymatchFn
      /** @internal */
      safeModulePaths: Set<string>
      /** @internal */
      [SYMBOL_RESOLVED_CONFIG]: true
    } & PluginHookUtils
  > {}

// inferred ones are omitted
const configDefaults = Object.freeze({
  define: {},
  dev: {
    warmup: [],
    // preTransformRequests
    /** @experimental */
    sourcemap: { js: true },
    sourcemapIgnoreList: undefined,
    // createEnvironment
    // recoverable
    // moduleRunnerTransform
  },
  build: buildEnvironmentOptionsDefaults,
  resolve: {
    // mainFields
    // conditions
    externalConditions: [...DEFAULT_EXTERNAL_CONDITIONS],
    extensions: DEFAULT_EXTENSIONS,
    dedupe: [],
    /** @experimental */
    noExternal: [],
    external: [],
    preserveSymlinks: false,
    alias: [],
  },

  // root
  base: '/',
  publicDir: 'public',
  // cacheDir
  // mode
  plugins: [],
  html: {
    cspNonce: undefined,
  },
  css: cssConfigDefaults,
  json: {
    namedExports: true,
    stringify: 'auto',
  },
  // esbuild
  assetsInclude: undefined,
  /** @experimental */
  builder: builderOptionsDefaults,
  server: serverConfigDefaults,
  preview: {
    port: DEFAULT_PREVIEW_PORT,
    // strictPort
    // host
    // https
    // open
    // proxy
    // cors
    // headers
  },
  /** @experimental */
  experimental: {
    importGlobRestoreExtension: false,
    renderBuiltUrl: undefined,
    hmrPartialAccept: false,
  },
  future: {
    removePluginHookHandleHotUpdate: undefined,
    removePluginHookSsrArgument: undefined,
    removeServerModuleGraph: undefined,
    removeServerHot: undefined,
    removeServerTransformRequest: undefined,
    removeServerWarmupRequest: undefined,
    removeSsrLoadModule: undefined,
  },
  legacy: {
    skipWebSocketTokenCheck: false,
  },
  logLevel: 'info',
  customLogger: undefined,
  clearScreen: true,
  envDir: undefined,
  envPrefix: 'VITE_',
  worker: {
    format: 'iife',
    plugins: (): never[] => [],
    // rollupOptions
  },
  optimizeDeps: {
    include: [],
    exclude: [],
    needsInterop: [],
    // esbuildOptions
    /** @experimental */
    extensions: [],
    /** @deprecated @experimental */
    disabled: 'build',
    // noDiscovery
    /** @experimental */
    holdUntilCrawlEnd: true,
    // entries
    /** @experimental */
    force: false,
  },
  ssr: ssrConfigDefaults,
  environments: {},
  appType: 'spa',
} satisfies UserConfig)

export function resolveDevEnvironmentOptions(
  dev: DevEnvironmentOptions | undefined,
  environmentName: string | undefined,
  consumer: 'client' | 'server' | undefined,
  // Backward compatibility
  preTransformRequest?: boolean,
): ResolvedDevEnvironmentOptions {
  const resolved = mergeWithDefaults(
    {
      ...configDefaults.dev,
      sourcemapIgnoreList: isInNodeModules,
      preTransformRequests: preTransformRequest ?? consumer === 'client',
      createEnvironment:
        environmentName === 'client'
          ? defaultCreateClientDevEnvironment
          : defaultCreateDevEnvironment,
      recoverable: consumer === 'client',
      moduleRunnerTransform: consumer === 'server',
    },
    dev ?? {},
  )
  return {
    ...resolved,
    sourcemapIgnoreList:
      resolved.sourcemapIgnoreList === false
        ? () => false
        : resolved.sourcemapIgnoreList,
  }
}

function resolveEnvironmentOptions(
  options: EnvironmentOptions,
  alias: Alias[],
  preserveSymlinks: boolean,
  forceOptimizeDeps: boolean | undefined,
  logger: Logger,
  environmentName: string,
  // Backward compatibility
  isSsrTargetWebworkerSet?: boolean,
  preTransformRequests?: boolean,
): ResolvedEnvironmentOptions {
  const isClientEnvironment = environmentName === 'client'
  const consumer =
    options.consumer ?? (isClientEnvironment ? 'client' : 'server')
  const isSsrTargetWebworkerEnvironment =
    isSsrTargetWebworkerSet && environmentName === 'ssr'

  if (options.define?.['process.env']) {
    const processEnvDefine = options.define['process.env']
    if (typeof processEnvDefine === 'object') {
      const pathKey = Object.entries(processEnvDefine).find(
        // check with toLowerCase() to match with `Path` / `PATH` (Windows uses `Path`)
        ([key, value]) => key.toLowerCase() === 'path' && !!value,
      )?.[0]
      if (pathKey) {
        logger.warnOnce(
          colors.yellow(
            `The \`define\` option contains an object with ${JSON.stringify(pathKey)} for "process.env" key. ` +
              'It looks like you may have passed the entire `process.env` object to `define`, ' +
              'which can unintentionally expose all environment variables. ' +
              'This poses a security risk and is discouraged.',
          ),
        )
      }
    }
  }

  const resolve = resolveEnvironmentResolveOptions(
    options.resolve,
    alias,
    preserveSymlinks,
    logger,
    consumer,
    isSsrTargetWebworkerEnvironment,
  )
  return {
    define: options.define,
    resolve,
    keepProcessEnv:
      options.keepProcessEnv ??
      (isSsrTargetWebworkerEnvironment ? false : consumer === 'server'),
    consumer,
    optimizeDeps: resolveDepOptimizationOptions(
      options.optimizeDeps,
      resolve.preserveSymlinks,
      forceOptimizeDeps,
      consumer,
    ),
    dev: resolveDevEnvironmentOptions(
      options.dev,
      environmentName,
      consumer,
      preTransformRequests,
    ),
    build: resolveBuildEnvironmentOptions(
      options.build ?? {},
      logger,
      consumer,
    ),
    plugins: undefined!, // to be resolved later
  }
}

export function getDefaultEnvironmentOptions(
  config: UserConfig,
): EnvironmentOptions {
  return {
    define: config.define,
    resolve: {
      ...config.resolve,
      // mainFields and conditions are not inherited
      mainFields: undefined,
      conditions: undefined,
    },
    dev: config.dev,
    build: config.build,
  }
}

export interface PluginHookUtils {
  getSortedPlugins: <K extends keyof Plugin>(
    hookName: K,
  ) => PluginWithRequiredHook<K>[]
  getSortedPluginHooks: <K extends keyof Plugin>(
    hookName: K,
  ) => NonNullable<HookHandler<Plugin[K]>>[]
}

export type ResolveFn = (
  id: string,
  importer?: string,
  aliasOnly?: boolean,
  ssr?: boolean,
) => Promise<string | undefined>

/**
 * Check and warn if `path` includes characters that don't work well in Vite,
 * such as `#` and `?` and `*`.
 */
function checkBadCharactersInPath(
  name: string,
  path: string,
  logger: Logger,
): void {
  const badChars = []

  if (path.includes('#')) {
    badChars.push('#')
  }
  if (path.includes('?')) {
    badChars.push('?')
  }
  if (path.includes('*')) {
    badChars.push('*')
  }

  if (badChars.length > 0) {
    const charString = badChars.map((c) => `"${c}"`).join(' and ')
    const inflectedChars = badChars.length > 1 ? 'characters' : 'character'

    logger.warn(
      colors.yellow(
        `${name} contains the ${charString} ${inflectedChars} (${colors.cyan(
          path,
        )}), which may not work when running Vite. Consider renaming the directory / file to remove the characters.`,
      ),
    )
  }
}

const clientAlias = [
  {
    find: /^\/?@vite\/env/,
    replacement: path.posix.join(FS_PREFIX, normalizePath(ENV_ENTRY)),
  },
  {
    find: /^\/?@vite\/client/,
    replacement: path.posix.join(FS_PREFIX, normalizePath(CLIENT_ENTRY)),
  },
]

/**
 * alias and preserveSymlinks are not per-environment options, but they are
 * included in the resolved environment options for convenience.
 */
function resolveEnvironmentResolveOptions(
  resolve: EnvironmentResolveOptions | undefined,
  alias: Alias[],
  preserveSymlinks: boolean,
  logger: Logger,
  /** undefined when resolving the top-level resolve options */
  consumer: 'client' | 'server' | undefined,
  // Backward compatibility
  isSsrTargetWebworkerEnvironment?: boolean,
): ResolvedAllResolveOptions {
  const resolvedResolve: ResolvedAllResolveOptions = mergeWithDefaults(
    {
      ...configDefaults.resolve,
      mainFields:
        consumer === undefined ||
        consumer === 'client' ||
        isSsrTargetWebworkerEnvironment
          ? DEFAULT_CLIENT_MAIN_FIELDS
          : DEFAULT_SERVER_MAIN_FIELDS,
      conditions:
        consumer === undefined ||
        consumer === 'client' ||
        isSsrTargetWebworkerEnvironment
          ? DEFAULT_CLIENT_CONDITIONS
          : DEFAULT_SERVER_CONDITIONS.filter((c) => c !== 'browser'),
      builtins:
        resolve?.builtins ??
        (consumer === 'server'
          ? isSsrTargetWebworkerEnvironment && resolve?.noExternal === true
            ? []
            : nodeLikeBuiltins
          : []),
    },
    resolve ?? {},
  )
  resolvedResolve.preserveSymlinks = preserveSymlinks
  resolvedResolve.alias = alias

  if (
    // @ts-expect-error removed field
    resolve?.browserField === false &&
    resolvedResolve.mainFields.includes('browser')
  ) {
    logger.warn(
      colors.yellow(
        `\`resolve.browserField\` is set to false, but the option is removed in favour of ` +
          `the 'browser' string in \`resolve.mainFields\`. You may want to update \`resolve.mainFields\` ` +
          `to remove the 'browser' string and preserve the previous browser behaviour.`,
      ),
    )
  }
  return resolvedResolve
}

function resolveResolveOptions(
  resolve: AllResolveOptions | undefined,
  logger: Logger,
): ResolvedAllResolveOptions {
  // resolve alias with internal client alias
  const alias = normalizeAlias(
    mergeAlias(clientAlias, resolve?.alias || configDefaults.resolve.alias),
  )
  const preserveSymlinks =
    resolve?.preserveSymlinks ?? configDefaults.resolve.preserveSymlinks

  if (alias.some((a) => a.find === '/')) {
    logger.warn(
      colors.yellow(
        `\`resolve.alias\` contains an alias that maps \`/\`. ` +
          `This is not recommended as it can cause unexpected behavior when resolving paths.`,
      ),
    )
  }

  return resolveEnvironmentResolveOptions(
    resolve,
    alias,
    preserveSymlinks,
    logger,
    undefined,
  )
}

// TODO: Introduce ResolvedDepOptimizationOptions
function resolveDepOptimizationOptions(
  optimizeDeps: DepOptimizationOptions | undefined,
  preserveSymlinks: boolean,
  forceOptimizeDeps: boolean | undefined,
  consumer: 'client' | 'server' | undefined,
): DepOptimizationOptions {
  return mergeWithDefaults(
    {
      ...configDefaults.optimizeDeps,
      disabled: undefined, // do not set here to avoid deprecation warning
      noDiscovery: consumer !== 'client',
      esbuildOptions: {
        preserveSymlinks,
      },
      force: forceOptimizeDeps ?? configDefaults.optimizeDeps.force,
    },
    optimizeDeps ?? {},
  )
}

export function isResolvedConfig(
  inlineConfig: InlineConfig | ResolvedConfig,
): inlineConfig is ResolvedConfig {
  return (
    SYMBOL_RESOLVED_CONFIG in inlineConfig &&
    inlineConfig[SYMBOL_RESOLVED_CONFIG]
  )
}

export async function resolveConfig(
  inlineConfig: InlineConfig,
  command: 'build' | 'serve',
  defaultMode = 'development',
  defaultNodeEnv = 'development',
  isPreview = false,
  /** @internal */
  patchConfig: ((config: ResolvedConfig) => void) | undefined = undefined,
  /** @internal */
  patchPlugins: ((resolvedPlugins: Plugin[]) => void) | undefined = undefined,
): Promise<ResolvedConfig> {
  let config = inlineConfig
  let configFileDependencies: string[] = []
  let mode = inlineConfig.mode || defaultMode
  const isNodeEnvSet = !!process.env.NODE_ENV
  const packageCache: PackageCache = new Map()

  // some dependencies e.g. @vue/compiler-* relies on NODE_ENV for getting
  // production-specific behavior, so set it early on
  if (!isNodeEnvSet) {
    process.env.NODE_ENV = defaultNodeEnv
  }

  const configEnv: ConfigEnv = {
    mode,
    command,
    isSsrBuild: command === 'build' && !!config.build?.ssr,
    isPreview,
  }

  let { configFile } = config
  if (configFile !== false) {
    const loadResult = await loadConfigFromFile(
      configEnv,
      configFile,
      config.root,
      config.logLevel,
      config.customLogger,
      config.configLoader,
    )
    if (loadResult) {
      config = mergeConfig(loadResult.config, config)
      configFile = loadResult.path
      configFileDependencies = loadResult.dependencies
    }
  }

  // user config may provide an alternative mode. But --mode has a higher priority
  mode = inlineConfig.mode || config.mode || mode
  configEnv.mode = mode

  const filterPlugin = (p: Plugin | FalsyPlugin): p is Plugin => {
    if (!p) {
      return false
    } else if (!p.apply) {
      return true
    } else if (typeof p.apply === 'function') {
      return p.apply({ ...config, mode }, configEnv)
    } else {
      return p.apply === command
    }
  }

  // resolve plugins
  const rawPlugins = (await asyncFlatten(config.plugins || [])).filter(
    filterPlugin,
  )

  const [prePlugins, normalPlugins, postPlugins] = sortUserPlugins(rawPlugins)

  const isBuild = command === 'build'

  // run config hooks
  const userPlugins = [...prePlugins, ...normalPlugins, ...postPlugins]
  config = await runConfigHook(config, userPlugins, configEnv)

  // Ensure default client and ssr environments
  // If there are present, ensure order { client, ssr, ...custom }
  config.environments ??= {}
  if (
    !config.environments.ssr &&
    (!isBuild || config.ssr || config.build?.ssr)
  ) {
    // During dev, the ssr environment is always available even if it isn't configure
    // There is no perf hit, because the optimizer is initialized only if ssrLoadModule
    // is called.
    // During build, we only build the ssr environment if it is configured
    // through the deprecated ssr top level options or if it is explicitly defined
    // in the environments config
    config.environments = { ssr: {}, ...config.environments }
  }
  if (!config.environments.client) {
    config.environments = { client: {}, ...config.environments }
  }

  // Define logger
  const logger = createLogger(config.logLevel, {
    allowClearScreen: config.clearScreen,
    customLogger: config.customLogger,
  })

  // resolve root
  const resolvedRoot = normalizePath(
    config.root ? path.resolve(config.root) : process.cwd(),
  )

  checkBadCharactersInPath('The project root', resolvedRoot, logger)

  const configEnvironmentsClient = config.environments!.client!
  configEnvironmentsClient.dev ??= {}

  const deprecatedSsrOptimizeDepsConfig = config.ssr?.optimizeDeps ?? {}
  let configEnvironmentsSsr = config.environments!.ssr

  // Backward compatibility: server.warmup.clientFiles/ssrFiles -> environment.dev.warmup
  const warmupOptions = config.server?.warmup
  if (warmupOptions?.clientFiles) {
    configEnvironmentsClient.dev.warmup = warmupOptions.clientFiles
  }
  if (warmupOptions?.ssrFiles) {
    configEnvironmentsSsr ??= {}
    configEnvironmentsSsr.dev ??= {}
    configEnvironmentsSsr.dev.warmup = warmupOptions.ssrFiles
  }

  // Backward compatibility: merge ssr into environments.ssr.config as defaults
  if (configEnvironmentsSsr) {
    configEnvironmentsSsr.optimizeDeps = mergeConfig(
      deprecatedSsrOptimizeDepsConfig,
      configEnvironmentsSsr.optimizeDeps ?? {},
    )

    // merge with `resolve` as the root to merge `noExternal` correctly
    configEnvironmentsSsr.resolve = mergeConfig(
      {
        resolve: {
          conditions: config.ssr?.resolve?.conditions,
          externalConditions: config.ssr?.resolve?.externalConditions,
          mainFields: config.ssr?.resolve?.mainFields,
          external: config.ssr?.external,
          noExternal: config.ssr?.noExternal,
        },
      } satisfies EnvironmentOptions,
      {
        resolve: configEnvironmentsSsr.resolve ?? {},
      },
    ).resolve
  }

  if (config.build?.ssrEmitAssets !== undefined) {
    configEnvironmentsSsr ??= {}
    configEnvironmentsSsr.build ??= {}
    configEnvironmentsSsr.build.emitAssets = config.build.ssrEmitAssets
  }

  // The client and ssr environment configs can't be removed by the user in the config hook
  if (!config.environments.client || (!config.environments.ssr && !isBuild)) {
    throw new Error(
      'Required environments configuration were stripped out in the config hook',
    )
  }

  // Merge default environment config values
  const defaultEnvironmentOptions = getDefaultEnvironmentOptions(config)
  // Some top level options only apply to the client environment
  const defaultClientEnvironmentOptions: UserConfig = {
    ...defaultEnvironmentOptions,
    resolve: config.resolve, // inherit everything including mainFields and conditions
    optimizeDeps: config.optimizeDeps,
  }
  const defaultNonClientEnvironmentOptions: UserConfig = {
    ...defaultEnvironmentOptions,
    dev: {
      ...defaultEnvironmentOptions.dev,
      createEnvironment: undefined,
      warmup: undefined,
    },
    build: {
      ...defaultEnvironmentOptions.build,
      createEnvironment: undefined,
    },
  }

  for (const name of Object.keys(config.environments)) {
    config.environments[name] = mergeConfig(
      name === 'client'
        ? defaultClientEnvironmentOptions
        : defaultNonClientEnvironmentOptions,
      config.environments[name],
    )
  }

  await runConfigEnvironmentHook(
    config.environments,
    userPlugins,
    logger,
    configEnv,
    config.ssr?.target === 'webworker',
  )

  // Backward compatibility: merge config.environments.client.resolve back into config.resolve
  config.resolve ??= {}
  config.resolve.conditions = config.environments.client.resolve?.conditions
  config.resolve.mainFields = config.environments.client.resolve?.mainFields

  const resolvedDefaultResolve = resolveResolveOptions(config.resolve, logger)

  const resolvedEnvironments: Record<string, ResolvedEnvironmentOptions> = {}
  for (const environmentName of Object.keys(config.environments)) {
    resolvedEnvironments[environmentName] = resolveEnvironmentOptions(
      config.environments[environmentName],
      resolvedDefaultResolve.alias,
      resolvedDefaultResolve.preserveSymlinks,
      inlineConfig.forceOptimizeDeps,
      logger,
      environmentName,
      config.ssr?.target === 'webworker',
      config.server?.preTransformRequests,
    )
  }

  // Backward compatibility: merge environments.client.optimizeDeps back into optimizeDeps
  // The same object is assigned back for backward compatibility. The ecosystem is modifying
  // optimizeDeps in the ResolvedConfig hook, so these changes will be reflected on the
  // client environment.
  const backwardCompatibleOptimizeDeps =
    resolvedEnvironments.client.optimizeDeps

  const resolvedDevEnvironmentOptions = resolveDevEnvironmentOptions(
    config.dev,
    // default environment options
    undefined,
    undefined,
  )

  const resolvedBuildOptions = resolveBuildEnvironmentOptions(
    config.build ?? {},
    logger,
    undefined,
  )

  // Backward compatibility: merge config.environments.ssr back into config.ssr
  // so ecosystem SSR plugins continue to work if only environments.ssr is configured
  const patchedConfigSsr = {
    ...config.ssr,
    external: resolvedEnvironments.ssr?.resolve.external,
    noExternal: resolvedEnvironments.ssr?.resolve.noExternal,
    optimizeDeps: resolvedEnvironments.ssr?.optimizeDeps,
    resolve: {
      ...config.ssr?.resolve,
      conditions: resolvedEnvironments.ssr?.resolve.conditions,
      externalConditions: resolvedEnvironments.ssr?.resolve.externalConditions,
    },
  }
  const ssr = resolveSSROptions(
    patchedConfigSsr,
    resolvedDefaultResolve.preserveSymlinks,
  )

  // load .env files
  // Backward compatibility: set envDir to false when envFile is false
  let envDir = config.envFile === false ? false : config.envDir
  if (envDir !== false) {
    envDir = config.envDir
      ? normalizePath(path.resolve(resolvedRoot, config.envDir))
      : resolvedRoot
  }

  const userEnv = loadEnv(mode, envDir, resolveEnvPrefix(config))

  // Note it is possible for user to have a custom mode, e.g. `staging` where
  // development-like behavior is expected. This is indicated by NODE_ENV=development
  // loaded from `.staging.env` and set by us as VITE_USER_NODE_ENV
  const userNodeEnv = process.env.VITE_USER_NODE_ENV
  if (!isNodeEnvSet && userNodeEnv) {
    if (userNodeEnv === 'development') {
      process.env.NODE_ENV = 'development'
    } else {
      // NODE_ENV=production is not supported as it could break HMR in dev for frameworks like Vue
      logger.warn(
        `NODE_ENV=${userNodeEnv} is not supported in the .env file. ` +
          `Only NODE_ENV=development is supported to create a development build of your project. ` +
          `If you need to set process.env.NODE_ENV, you can set it in the Vite config instead.`,
      )
    }
  }

  const isProduction = process.env.NODE_ENV === 'production'

  // resolve public base url
  const relativeBaseShortcut = config.base === '' || config.base === './'

  // During dev, we ignore relative base and fallback to '/'
  // For the SSR build, relative base isn't possible by means
  // of import.meta.url.
  const resolvedBase = relativeBaseShortcut
    ? !isBuild || config.build?.ssr
      ? '/'
      : './'
    : resolveBaseUrl(config.base, isBuild, logger)

  // resolve cache directory
  const pkgDir = findNearestPackageData(resolvedRoot, packageCache)?.dir
  const cacheDir = normalizePath(
    config.cacheDir
      ? path.resolve(resolvedRoot, config.cacheDir)
      : pkgDir
        ? path.join(pkgDir, `node_modules/.vite`)
        : path.join(resolvedRoot, `.vite`),
  )

  const assetsFilter =
    config.assetsInclude &&
    (!Array.isArray(config.assetsInclude) || config.assetsInclude.length)
      ? createFilter(config.assetsInclude)
      : () => false

  const { publicDir } = config
  const resolvedPublicDir =
    publicDir !== false && publicDir !== ''
      ? normalizePath(
          path.resolve(
            resolvedRoot,
            typeof publicDir === 'string'
              ? publicDir
              : configDefaults.publicDir,
          ),
        )
      : ''

  const server = resolveServerOptions(resolvedRoot, config.server, logger)

  const builder = resolveBuilderOptions(config.builder)

  const BASE_URL = resolvedBase

  const resolvedConfigContext = new BasicMinimalPluginContext(
    {
      ...basePluginContextMeta,
      watchMode:
        (command === 'serve' && !isPreview) ||
        (command === 'build' && !!resolvedBuildOptions.watch),
    } satisfies PluginContextMeta,
    logger,
  )

  let resolved: ResolvedConfig

  let createUserWorkerPlugins = config.worker?.plugins
  if (Array.isArray(createUserWorkerPlugins)) {
    // @ts-expect-error backward compatibility
    createUserWorkerPlugins = () => config.worker?.plugins

    logger.warn(
      colors.yellow(
        `worker.plugins is now a function that returns an array of plugins. ` +
          `Please update your Vite config accordingly.\n`,
      ),
    )
  }

  const createWorkerPlugins = async function (bundleChain: string[]) {
    // Some plugins that aren't intended to work in the bundling of workers (doing post-processing at build time for example).
    // And Plugins may also have cached that could be corrupted by being used in these extra rollup calls.
    // So we need to separate the worker plugin from the plugin that vite needs to run.
    const rawWorkerUserPlugins = (
      await asyncFlatten(createUserWorkerPlugins?.() || [])
    ).filter(filterPlugin)

    // resolve worker
    let workerConfig = mergeConfig({}, config)
    const [workerPrePlugins, workerNormalPlugins, workerPostPlugins] =
      sortUserPlugins(rawWorkerUserPlugins)

    // run config hooks
    const workerUserPlugins = [
      ...workerPrePlugins,
      ...workerNormalPlugins,
      ...workerPostPlugins,
    ]
    workerConfig = await runConfigHook(
      workerConfig,
      workerUserPlugins,
      configEnv,
    )

    const workerResolved: ResolvedConfig = {
      ...workerConfig,
      ...resolved,
      isWorker: true,
      mainConfig: resolved,
      bundleChain,
    }

    // Plugins resolution needs the resolved config (minus plugins) so we need to mutate here
    ;(workerResolved.plugins as Plugin[]) = await resolvePlugins(
      workerResolved,
      workerPrePlugins,
      workerNormalPlugins,
      workerPostPlugins,
    )

    // run configResolved hooks
    await Promise.all(
      createPluginHookUtils(workerResolved.plugins)
        .getSortedPluginHooks('configResolved')
        .map((hook) => hook.call(resolvedConfigContext, workerResolved)),
    )

    // Resolve environment plugins after configResolved because there are
    // downstream projects modifying the plugins in it. This may change
    // once the ecosystem is ready.
    // During Build the client environment is used to bundle the worker
    // Avoid overriding the mainConfig (resolved.environments.client)
    ;(workerResolved.environments as Record<
      string,
      ResolvedEnvironmentOptions
    >) = {
      ...workerResolved.environments,
      client: {
        ...workerResolved.environments.client,
        plugins: await resolveEnvironmentPlugins(
          new PartialEnvironment('client', workerResolved),
        ),
      },
    }

    return workerResolved
  }

  const resolvedWorkerOptions: ResolvedWorkerOptions = {
    format: config.worker?.format || 'iife',
    plugins: createWorkerPlugins,
    rollupOptions: config.worker?.rollupOptions || {},
  }

  const base = withTrailingSlash(resolvedBase)

  const preview = resolvePreviewOptions(config.preview, server)

  const additionalAllowedHosts = getAdditionalAllowedHosts(server, preview)
  if (Array.isArray(server.allowedHosts)) {
    server.allowedHosts.push(...additionalAllowedHosts)
  }
  if (Array.isArray(preview.allowedHosts)) {
    preview.allowedHosts.push(...additionalAllowedHosts)
  }

  resolved = {
    configFile: configFile ? normalizePath(configFile) : undefined,
    configFileDependencies: configFileDependencies.map((name) =>
      normalizePath(path.resolve(name)),
    ),
    inlineConfig,
    root: resolvedRoot,
    base,
    decodedBase: decodeBase(base),
    rawBase: resolvedBase,
    publicDir: resolvedPublicDir,
    cacheDir,
    command,
    mode,
    isWorker: false,
    mainConfig: null,
    bundleChain: [],
    isProduction,
    plugins: userPlugins, // placeholder to be replaced
    css: resolveCSSOptions(config.css),
    json: mergeWithDefaults(configDefaults.json, config.json ?? {}),
    esbuild:
      config.esbuild === false
        ? false
        : {
            jsxDev: !isProduction,
            // change defaults that fit better for vite
            charset: 'utf8',
            legalComments: 'none',
            ...config.esbuild,
          },
    server,
    builder,
    preview,
    envDir,
    env: {
      ...userEnv,
      BASE_URL,
      MODE: mode,
      DEV: !isProduction,
      PROD: isProduction,
    },
    assetsInclude(file: string) {
      return DEFAULT_ASSETS_RE.test(file) || assetsFilter(file)
    },
    logger,
    packageCache,
    worker: resolvedWorkerOptions,
    appType: config.appType ?? 'spa',
    experimental: mergeWithDefaults(
      configDefaults.experimental,
      config.experimental ?? {},
    ),
    future:
      config.future === 'warn'
        ? ({
            removePluginHookHandleHotUpdate: 'warn',
            removePluginHookSsrArgument: 'warn',
            removeServerModuleGraph: 'warn',
            removeServerReloadModule: 'warn',
            removeServerPluginContainer: 'warn',
            removeServerHot: 'warn',
            removeServerTransformRequest: 'warn',
            removeServerWarmupRequest: 'warn',
            removeSsrLoadModule: 'warn',
          } satisfies Required<FutureOptions>)
        : config.future,

    ssr,

    optimizeDeps: backwardCompatibleOptimizeDeps,
    resolve: resolvedDefaultResolve,
    dev: resolvedDevEnvironmentOptions,
    build: resolvedBuildOptions,

    environments: resolvedEnvironments,

    // random 72 bits (12 base64 chars)
    // at least 64bits is recommended
    // https://owasp.org/www-community/vulnerabilities/Insufficient_Session-ID_Length
    webSocketToken: Buffer.from(
      crypto.getRandomValues(new Uint8Array(9)),
    ).toString('base64url'),

    getSortedPlugins: undefined!,
    getSortedPluginHooks: undefined!,

    createResolver(options) {
      const resolve = createIdResolver(this, options)
      const clientEnvironment = new PartialEnvironment('client', this)
      let ssrEnvironment: PartialEnvironment | undefined
      return async (id, importer, aliasOnly, ssr) => {
        if (ssr) {
          ssrEnvironment ??= new PartialEnvironment('ssr', this)
        }
        return await resolve(
          ssr ? ssrEnvironment! : clientEnvironment,
          id,
          importer,
          aliasOnly,
        )
      }
    },
    fsDenyGlob: picomatch(
      // matchBase: true does not work as it's documented
      // https://github.com/micromatch/picomatch/issues/89
      // convert patterns without `/` on our side for now
      server.fs.deny.map((pattern) =>
        pattern.includes('/') ? pattern : `**/${pattern}`,
      ),
      {
        matchBase: false,
        nocase: true,
        dot: true,
      },
    ),
    safeModulePaths: new Set<string>(),
    [SYMBOL_RESOLVED_CONFIG]: true,
  }
  resolved = {
    ...config,
    ...resolved,
  }

  // Backward compatibility hook, modify the resolved config before it is used
  // to create internal plugins. For example, `config.build.ssr`. Once we rework
  // internal plugins to use environment.config, we can remove the dual
  // patchConfig/patchPlugins and have a single patchConfig before configResolved
  // gets called
  patchConfig?.(resolved)

  const resolvedPlugins = await resolvePlugins(
    resolved,
    prePlugins,
    normalPlugins,
    postPlugins,
  )

  // Backward compatibility hook used in builder, opt-in to shared plugins during build
  patchPlugins?.(resolvedPlugins)
  ;(resolved.plugins as Plugin[]) = resolvedPlugins

  // TODO: Deprecate config.getSortedPlugins and config.getSortedPluginHooks
  Object.assign(resolved, createPluginHookUtils(resolved.plugins))

  // call configResolved hooks
  await Promise.all(
    resolved
      .getSortedPluginHooks('configResolved')
      .map((hook) => hook.call(resolvedConfigContext, resolved)),
  )

  // Resolve environment plugins after configResolved because there are
  // downstream projects modifying the plugins in it. This may change
  // once the ecosystem is ready.
  for (const name of Object.keys(resolved.environments)) {
    resolved.environments[name].plugins = await resolveEnvironmentPlugins(
      new PartialEnvironment(name, resolved),
    )
  }

  optimizeDepsDisabledBackwardCompatibility(resolved, resolved.optimizeDeps)
  optimizeDepsDisabledBackwardCompatibility(
    resolved,
    resolved.ssr.optimizeDeps,
    'ssr.',
  )

  // For backward compat, set ssr environment build.emitAssets with the same value as build.ssrEmitAssets that might be changed in configResolved hook
  // https://github.com/vikejs/vike/blob/953614cea7b418fcc0309b5c918491889fdec90a/vike/node/plugin/plugins/buildConfig.ts#L67
  if (!resolved.builder?.sharedConfigBuild && resolved.environments.ssr) {
    resolved.environments.ssr.build.emitAssets =
      resolved.build.ssrEmitAssets || resolved.build.emitAssets
  }

  debug?.(`using resolved config: %O`, {
    ...resolved,
    plugins: resolved.plugins.map((p) => p.name),
    worker: {
      ...resolved.worker,
      plugins: `() => plugins`,
    },
  })

  // validate config

  // Check if all assetFileNames have the same reference.
  // If not, display a warn for user.
  const outputOption = config.build?.rollupOptions?.output ?? []
  // Use isArray to narrow its type to array
  if (Array.isArray(outputOption)) {
    const assetFileNamesList = outputOption.map(
      (output) => output.assetFileNames,
    )
    if (assetFileNamesList.length > 1) {
      const firstAssetFileNames = assetFileNamesList[0]
      const hasDifferentReference = assetFileNamesList.some(
        (assetFileNames) => assetFileNames !== firstAssetFileNames,
      )
      if (hasDifferentReference) {
        resolved.logger.warn(
          colors.yellow(`
assetFileNames isn't equal for every build.rollupOptions.output. A single pattern across all outputs is supported by Vite.
`),
        )
      }
    }
  }

  // Warn about removal of experimental features
  if (
    // @ts-expect-error Option removed
    config.legacy?.buildSsrCjsExternalHeuristics ||
    // @ts-expect-error Option removed
    config.ssr?.format === 'cjs'
  ) {
    resolved.logger.warn(
      colors.yellow(`
(!) Experimental legacy.buildSsrCjsExternalHeuristics and ssr.format were be removed in Vite 5.
    The only SSR Output format is ESM. Find more information at https://github.com/vitejs/vite/discussions/13816.
`),
    )
  }

  const resolvedBuildOutDir = normalizePath(
    path.resolve(resolved.root, resolved.build.outDir),
  )
  if (
    isParentDirectory(resolvedBuildOutDir, resolved.root) ||
    resolvedBuildOutDir === resolved.root
  ) {
    resolved.logger.warn(
      colors.yellow(`
(!) build.outDir must not be the same directory of root or a parent directory of root as this could cause Vite to overwriting source files with build outputs.
`),
    )
  }

  return resolved
}

/**
 * Resolve base url. Note that some users use Vite to build for non-web targets like
 * electron or expects to deploy
 */
export function resolveBaseUrl(
  base: UserConfig['base'] = configDefaults.base,
  isBuild: boolean,
  logger: Logger,
): string {
  if (base[0] === '.') {
    logger.warn(
      colors.yellow(
        colors.bold(
          `(!) invalid "base" option: "${base}". The value can only be an absolute ` +
            `URL, "./", or an empty string.`,
        ),
      ),
    )
    return '/'
  }

  // external URL flag
  const isExternal = isExternalUrl(base)
  // no leading slash warn
  if (!isExternal && base[0] !== '/') {
    logger.warn(
      colors.yellow(
        colors.bold(`(!) "base" option should start with a slash.`),
      ),
    )
  }

  // parse base when command is serve or base is not External URL
  if (!isBuild || !isExternal) {
    base = new URL(base, 'http://vite.dev').pathname
    // ensure leading slash
    if (base[0] !== '/') {
      base = '/' + base
    }
  }

  return base
}

function decodeBase(base: string): string {
  try {
    return decodeURI(base)
  } catch {
    throw new Error(
      'The value passed to "base" option was malformed. It should be a valid URL.',
    )
  }
}

export function sortUserPlugins(
  plugins: (Plugin | Plugin[])[] | undefined,
): [Plugin[], Plugin[], Plugin[]] {
  const prePlugins: Plugin[] = []
  const postPlugins: Plugin[] = []
  const normalPlugins: Plugin[] = []

  if (plugins) {
    plugins.flat().forEach((p) => {
      if (p.enforce === 'pre') prePlugins.push(p)
      else if (p.enforce === 'post') postPlugins.push(p)
      else normalPlugins.push(p)
    })
  }

  return [prePlugins, normalPlugins, postPlugins]
}

export async function loadConfigFromFile(
  configEnv: ConfigEnv,
  configFile?: string,
  configRoot: string = process.cwd(),
  logLevel?: LogLevel,
  customLogger?: Logger,
  configLoader: 'bundle' | 'runner' | 'native' = 'bundle',
): Promise<{
  path: string
  config: UserConfig
  dependencies: string[]
} | null> {
  if (
    configLoader !== 'bundle' &&
    configLoader !== 'runner' &&
    configLoader !== 'native'
  ) {
    throw new Error(
      `Unsupported configLoader: ${configLoader}. Accepted values are 'bundle', 'runner', and 'native'.`,
    )
  }

  const start = performance.now()
  const getTime = () => `${(performance.now() - start).toFixed(2)}ms`

  let resolvedPath: string | undefined

  if (configFile) {
    // explicit config path is always resolved from cwd
    resolvedPath = path.resolve(configFile)
  } else {
    // implicit config file loaded from inline root (if present)
    // otherwise from cwd
    for (const filename of DEFAULT_CONFIG_FILES) {
      const filePath = path.resolve(configRoot, filename)
      if (!fs.existsSync(filePath)) continue

      resolvedPath = filePath
      break
    }
  }

  if (!resolvedPath) {
    debug?.('no config file found.')
    return null
  }

  try {
    const resolver =
      configLoader === 'bundle'
        ? bundleAndLoadConfigFile
        : configLoader === 'runner'
          ? runnerImportConfigFile
          : nativeImportConfigFile
    const { configExport, dependencies } = await resolver(resolvedPath)
    debug?.(`config file loaded in ${getTime()}`)

    const config = await (typeof configExport === 'function'
      ? configExport(configEnv)
      : configExport)
    if (!isObject(config)) {
      throw new Error(`config must export or return an object.`)
    }

    return {
      path: normalizePath(resolvedPath),
      config,
      dependencies,
    }
  } catch (e) {
    const logger = createLogger(logLevel, { customLogger })
    checkBadCharactersInPath('The config path', resolvedPath, logger)
    logger.error(colors.red(`failed to load config from ${resolvedPath}`), {
      error: e,
    })
    throw e
  }
}

async function nativeImportConfigFile(resolvedPath: string) {
  const module = await import(
    pathToFileURL(resolvedPath).href + '?t=' + Date.now()
  )
  return {
    configExport: module.default,
    dependencies: [],
  }
}

async function runnerImportConfigFile(resolvedPath: string) {
  const { module, dependencies } = await runnerImport<{
    default: UserConfigExport
  }>(resolvedPath)
  return {
    configExport: module.default,
    dependencies,
  }
}

async function bundleAndLoadConfigFile(resolvedPath: string) {
  const isESM =
    typeof process.versions.deno === 'string' || isFilePathESM(resolvedPath)

  const bundled = await bundleConfigFile(resolvedPath, isESM)
  const userConfig = await loadConfigFromBundledFile(
    resolvedPath,
    bundled.code,
    isESM,
  )

  return {
    configExport: userConfig,
    dependencies: bundled.dependencies,
  }
}

async function bundleConfigFile(
  fileName: string,
  isESM: boolean,
): Promise<{ code: string; dependencies: string[] }> {
<<<<<<< HEAD
  const isModuleSyncConditionEnabled = (await import('#module-sync-enabled'))
    .default

  let importMetaResolverRegistered = false

  const dirnameVarName = '__vite_injected_original_dirname'
  const filenameVarName = '__vite_injected_original_filename'
  const importMetaUrlVarName = '__vite_injected_original_import_meta_url'
  const importMetaResolveVarName =
    '__vite_injected_original_import_meta_resolve'
=======
  const root = path.dirname(fileName)
  const dirnameVarName = '__vite_injected_original_dirname'
  const filenameVarName = '__vite_injected_original_filename'
  const importMetaUrlVarName = '__vite_injected_original_import_meta_url'

>>>>>>> ccffead5
  const result = await build({
    absWorkingDir: process.cwd(),
    entryPoints: [fileName],
    write: false,
    target: [`node${process.versions.node}`],
    platform: 'node',
    bundle: true,
    format: isESM ? 'esm' : 'cjs',
    mainFields: ['main'],
    sourcemap: 'inline',
    // the last slash is needed to make the path correct
    sourceRoot: pathToFileURL(path.dirname(fileName)).href + '/',
    metafile: true,
    define: {
      __dirname: dirnameVarName,
      __filename: filenameVarName,
      'import.meta.url': importMetaUrlVarName,
      'import.meta.dirname': dirnameVarName,
      'import.meta.filename': filenameVarName,
      'import.meta.resolve': importMetaResolveVarName,
      'import.meta.main': 'false',
    },
    plugins: [
      {
        name: 'externalize-deps',
        setup(build) {
          // externalize bare imports
          build.onResolve(
            { filter: /^[^.#].*/ },
            async ({ path: id, importer, kind }) => {
              if (
                kind === 'entry-point' ||
                path.isAbsolute(id) ||
                isNodeBuiltin(id)
              ) {
                return
              }

              // With the `isNodeBuiltin` check above, this check captures if the builtin is a
              // non-node built-in, which esbuild doesn't know how to handle. In that case, we
              // externalize it so the non-node runtime handles it instead.
              if (isNodeLikeBuiltin(id) || id.startsWith('npm:')) {
                return { external: true }
              }

              const isImport = isESM || kind === 'dynamic-import'
              let idFsPath: string | undefined
              try {
                idFsPath = nodeResolveWithVite(id, importer, {
                  root,
                  isRequire: !isImport,
                })
              } catch (e) {
                if (!isImport) {
                  let canResolveWithImport = false
                  try {
                    canResolveWithImport = !!nodeResolveWithVite(id, importer, {
                      root,
                    })
                  } catch {}
                  if (canResolveWithImport) {
                    throw new Error(
                      `Failed to resolve ${JSON.stringify(
                        id,
                      )}. This package is ESM only but it was tried to load by \`require\`. See https://vite.dev/guide/troubleshooting.html#this-package-is-esm-only for more details.`,
                    )
                  }
                }
                throw e
              }
              if (idFsPath && isImport) {
                idFsPath = pathToFileURL(idFsPath).href
              }
              return {
                path: idFsPath,
                external: true,
              }
            },
          )
        },
      },
      {
        name: 'inject-file-scope-variables',
        setup(build) {
          build.onLoad({ filter: /\.[cm]?[jt]s$/ }, async (args) => {
            const contents = await fsp.readFile(args.path, 'utf-8')
            let injectValues =
              `const ${dirnameVarName} = ${JSON.stringify(
                path.dirname(args.path),
              )};` +
              `const ${filenameVarName} = ${JSON.stringify(args.path)};` +
              `const ${importMetaUrlVarName} = ${JSON.stringify(
                pathToFileURL(args.path).href,
              )};`
            if (contents.includes('import.meta.resolve')) {
              if (isESM) {
                if (!importMetaResolverRegistered) {
                  importMetaResolverRegistered = true
                  await createImportMetaResolver()
                }
                injectValues += `const ${importMetaResolveVarName} = (specifier, importer = ${importMetaUrlVarName}) => (${importMetaResolveWithCustomHookString})(specifier, importer);`
              } else {
                injectValues += `const ${importMetaResolveVarName} = (specifier, importer = ${importMetaUrlVarName}) => { throw new Error('import.meta.resolve is not supported in CJS config files') };`
              }
            }

            return {
              loader: args.path.endsWith('ts') ? 'ts' : 'js',
              contents: injectValues + contents,
            }
          })
        },
      },
    ],
  })
  const { text } = result.outputFiles[0]
  return {
    code: text,
    dependencies: Object.keys(result.metafile.inputs),
  }
}

interface NodeModuleWithCompile extends NodeModule {
  _compile(code: string, filename: string): any
}

const _require = createRequire(/** #__KEEP__ */ import.meta.url)
async function loadConfigFromBundledFile(
  fileName: string,
  bundledCode: string,
  isESM: boolean,
): Promise<UserConfigExport> {
  // for esm, before we can register loaders without requiring users to run node
  // with --experimental-loader themselves, we have to do a hack here:
  // write it to disk, load it with native Node ESM, then delete the file.
  if (isESM) {
    // Storing the bundled file in node_modules/ is avoided for Deno
    // because Deno only supports Node.js style modules under node_modules/
    // and configs with `npm:` import statements will fail when executed.
    let nodeModulesDir =
      typeof process.versions.deno === 'string'
        ? undefined
        : findNearestNodeModules(path.dirname(fileName))
    if (nodeModulesDir) {
      try {
        await fsp.mkdir(path.resolve(nodeModulesDir, '.vite-temp/'), {
          recursive: true,
        })
      } catch (e) {
        if (e.code === 'EACCES') {
          // If there is no access permission, a temporary configuration file is created by default.
          nodeModulesDir = undefined
        } else {
          throw e
        }
      }
    }
    const hash = `timestamp-${Date.now()}-${Math.random().toString(16).slice(2)}`
    const tempFileName = nodeModulesDir
      ? path.resolve(
          nodeModulesDir,
          `.vite-temp/${path.basename(fileName)}.${hash}.mjs`,
        )
      : `${fileName}.${hash}.mjs`
    await fsp.writeFile(tempFileName, bundledCode)
    try {
      return (await import(pathToFileURL(tempFileName).href)).default
    } finally {
      fs.unlink(tempFileName, () => {}) // Ignore errors
    }
  }
  // for cjs, we can register a custom loader via `_require.extensions`
  else {
    const extension = path.extname(fileName)
    // We don't use fsp.realpath() here because it has the same behaviour as
    // fs.realpath.native. On some Windows systems, it returns uppercase volume
    // letters (e.g. "C:\") while the Node.js loader uses lowercase volume letters.
    // See https://github.com/vitejs/vite/issues/12923
    const realFileName = await promisifiedRealpath(fileName)
    const loaderExt = extension in _require.extensions ? extension : '.js'
    const defaultLoader = _require.extensions[loaderExt]!
    _require.extensions[loaderExt] = (module: NodeModule, filename: string) => {
      if (filename === realFileName) {
        ;(module as NodeModuleWithCompile)._compile(bundledCode, filename)
      } else {
        defaultLoader(module, filename)
      }
    }
    // clear cache in case of server restart
    delete _require.cache[_require.resolve(fileName)]
    const raw = _require(fileName)
    _require.extensions[loaderExt] = defaultLoader
    return raw.__esModule ? raw.default : raw
  }
}

async function runConfigHook(
  config: InlineConfig,
  plugins: Plugin[],
  configEnv: ConfigEnv,
): Promise<InlineConfig> {
  let conf = config

  const tempLogger = createLogger(config.logLevel, {
    allowClearScreen: config.clearScreen,
    customLogger: config.customLogger,
  })
  const context = new BasicMinimalPluginContext<
    Omit<PluginContextMeta, 'watchMode'>
  >(basePluginContextMeta, tempLogger)

  for (const p of getSortedPluginsByHook('config', plugins)) {
    const hook = p.config
    const handler = getHookHandler(hook)
    const res = await handler.call(context, conf, configEnv)
    if (res && res !== conf) {
      conf = mergeConfig(conf, res)
    }
  }

  return conf
}

async function runConfigEnvironmentHook(
  environments: Record<string, EnvironmentOptions>,
  plugins: Plugin[],
  logger: Logger,
  configEnv: ConfigEnv,
  isSsrTargetWebworkerSet: boolean,
): Promise<void> {
  const context = new BasicMinimalPluginContext<
    Omit<PluginContextMeta, 'watchMode'>
  >(basePluginContextMeta, logger)

  const environmentNames = Object.keys(environments)
  for (const p of getSortedPluginsByHook('configEnvironment', plugins)) {
    const hook = p.configEnvironment
    const handler = getHookHandler(hook)
    for (const name of environmentNames) {
      const res = await handler.call(context, name, environments[name], {
        ...configEnv,
        isSsrTargetWebworker: isSsrTargetWebworkerSet && name === 'ssr',
      })
      if (res) {
        environments[name] = mergeConfig(environments[name], res)
      }
    }
  }
}

function optimizeDepsDisabledBackwardCompatibility(
  resolved: ResolvedConfig,
  optimizeDeps: DepOptimizationOptions,
  optimizeDepsPath: string = '',
) {
  const optimizeDepsDisabled = optimizeDeps.disabled
  if (optimizeDepsDisabled !== undefined) {
    if (optimizeDepsDisabled === true || optimizeDepsDisabled === 'dev') {
      const commonjsOptionsInclude = resolved.build.commonjsOptions.include
      const commonjsPluginDisabled =
        Array.isArray(commonjsOptionsInclude) &&
        commonjsOptionsInclude.length === 0
      optimizeDeps.noDiscovery = true
      optimizeDeps.include = undefined
      if (commonjsPluginDisabled) {
        resolved.build.commonjsOptions.include = undefined
      }
      resolved.logger.warn(
        colors.yellow(`(!) Experimental ${optimizeDepsPath}optimizeDeps.disabled and deps pre-bundling during build were removed in Vite 5.1.
    To disable the deps optimizer, set ${optimizeDepsPath}optimizeDeps.noDiscovery to true and ${optimizeDepsPath}optimizeDeps.include as undefined or empty.
    Please remove ${optimizeDepsPath}optimizeDeps.disabled from your config.
    ${
      commonjsPluginDisabled
        ? 'Empty config.build.commonjsOptions.include will be ignored to support CJS during build. This config should also be removed.'
        : ''
    }
  `),
      )
    } else if (
      optimizeDepsDisabled === false ||
      optimizeDepsDisabled === 'build'
    ) {
      resolved.logger.warn(
        colors.yellow(`(!) Experimental ${optimizeDepsPath}optimizeDeps.disabled and deps pre-bundling during build were removed in Vite 5.1.
    Setting it to ${optimizeDepsDisabled} now has no effect.
    Please remove ${optimizeDepsPath}optimizeDeps.disabled from your config.
  `),
      )
    }
  }
}<|MERGE_RESOLUTION|>--- conflicted
+++ resolved
@@ -1929,24 +1929,15 @@
   fileName: string,
   isESM: boolean,
 ): Promise<{ code: string; dependencies: string[] }> {
-<<<<<<< HEAD
-  const isModuleSyncConditionEnabled = (await import('#module-sync-enabled'))
-    .default
-
   let importMetaResolverRegistered = false
 
+  const root = path.dirname(fileName)
   const dirnameVarName = '__vite_injected_original_dirname'
   const filenameVarName = '__vite_injected_original_filename'
   const importMetaUrlVarName = '__vite_injected_original_import_meta_url'
   const importMetaResolveVarName =
     '__vite_injected_original_import_meta_resolve'
-=======
-  const root = path.dirname(fileName)
-  const dirnameVarName = '__vite_injected_original_dirname'
-  const filenameVarName = '__vite_injected_original_filename'
-  const importMetaUrlVarName = '__vite_injected_original_import_meta_url'
-
->>>>>>> ccffead5
+
   const result = await build({
     absWorkingDir: process.cwd(),
     entryPoints: [fileName],
