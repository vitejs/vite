import fs from 'fs'
import path from 'path'
import { Plugin } from './plugin'
import { BuildOptions, resolveBuildOptions } from './build'
import { ServerOptions } from './server'
import { CSSOptions } from './plugins/css'
import {
  createDebugger,
  isExternalUrl,
  isObject,
  lookupFile,
  normalizePath
} from './utils'
import { resolvePlugins } from './plugins'
import chalk from 'chalk'
<<<<<<< HEAD
import { ESBuildOptions } from './plugins/esbuild'
=======
import { ESBuildOptions, esbuildPlugin } from './plugins/esbuild'
>>>>>>> 6d5c9c61
import dotenv from 'dotenv'
import dotenvExpand from 'dotenv-expand'
import { Alias, AliasOptions } from 'types/alias'
import { CLIENT_DIR, DEFAULT_ASSETS_RE, DEP_CACHE_DIR } from './constants'
import {
  InternalResolveOptions,
  ResolveOptions,
  resolvePlugin
} from './plugins/resolve'
import { createLogger, Logger, LogLevel } from './logger'
import { DepOptimizationOptions } from './optimizer'
import { createFilter } from '@rollup/pluginutils'
import { ResolvedBuildOptions } from '.'
import { parse as parseUrl } from 'url'
import { JsonOptions } from './plugins/json'
import {
  createPluginContainer,
  PluginContainer
} from './server/pluginContainer'
import aliasPlugin from '@rollup/plugin-alias'
import { build } from 'esbuild'

const debug = createDebugger('vite:config')

// NOTE: every export in this file is re-exported from ./index.ts so it will
// be part of the public API.
export interface ConfigEnv {
  command: 'build' | 'serve'
  mode: string
}

export type UserConfigFn = (env: ConfigEnv) => UserConfig
export type UserConfigExport = UserConfig | UserConfigFn

/**
 * Type helper to make it easier to use vite.config.ts
 * accepts a direct {@link UserConfig} object, or a function that returns it.
 * The function receives a {@link ConfigEnv} object that exposes two properties:
 * `command` (either `'build'` or `'serve'`), and `mode`.
 */
export function defineConfig(config: UserConfigExport): UserConfigExport {
  return config
}

export interface UserConfig {
  /**
   * Project root directory. Can be an absolute path, or a path relative from
   * the location of the config file itself.
   * @default process.cwd()
   */
  root?: string
  /**
   * Base public path when served in development or production.
   * @default '/'
   */
  base?: string
  /**
   * Directory to serve as plain static assets. Files in this directory are
   * served and copied to build dist dir as-is without transform. The value
   * can be either an absolute file system path or a path relative to <root>.
   * @default 'public'
   */
  publicDir?: string
  /**
   * Explicitly set a mode to run in. This will override the default mode for
   * each command, and can be overridden by the command line --mode option.
   */
  mode?: string
  /**
   * Define global variable replacements.
   * Entries will be defined on `window` during dev and replaced during build.
   */
  define?: Record<string, any>
  /**
   * Array of vite plugins to use.
   */
  plugins?: (Plugin | Plugin[])[]
  /**
   * Configure resolver
   */
  resolve?: ResolveOptions & { alias?: AliasOptions }
  /**
   * CSS related options (preprocessors and CSS modules)
   */
  css?: CSSOptions
  /**
   * JSON loading options
   */
  json?: JsonOptions
  /**
   * Transform options to pass to esbuild.
   * Or set to `false` to disable esbuild.
   */
  esbuild?: ESBuildOptions | false
  /**
   * Specify additional files to be treated as static assets.
   */
  assetsInclude?: string | RegExp | (string | RegExp)[]
  /**
   * Server specific options, e.g. host, port, https...
   */
  server?: ServerOptions
  /**
   * Build specific options
   */
  build?: BuildOptions
  /**
   * Dep optimization options
   */
  optimizeDeps?: DepOptimizationOptions
  /**
   * SSR specific options
   * @alpha
   */
  ssr?: SSROptions
  /**
   * Log level.
   * Default: 'info'
   */
  logLevel?: LogLevel
  /**
   * Default: true
   */
  clearScreen?: boolean
  /**
   * Import aliases
   * @deprecated use `resolve.alias` instead
   */
  alias?: AliasOptions
  /**
   * Force Vite to always resolve listed dependencies to the same copy (from
   * project root).
   * @deprecated use `resolve.dedupe` instead
   */
  dedupe?: string[]
}

export interface SSROptions {
  external?: string[]
  noExternal?: string[]
}

export interface InlineConfig extends UserConfig {
  configFile?: string | false
}

export type ResolvedConfig = Readonly<
  Omit<UserConfig, 'plugins' | 'alias' | 'dedupe' | 'assetsInclude'> & {
    configFile: string | undefined
    inlineConfig: UserConfig
    root: string
    base: string
    publicDir: string
    command: 'build' | 'serve'
    mode: string
    isProduction: boolean
    optimizeCacheDir: string | undefined
    env: Record<string, any>
    resolve: ResolveOptions & {
      alias: Alias[]
    }
    plugins: readonly Plugin[]
    server: ServerOptions
    build: ResolvedBuildOptions
    assetsInclude: (file: string) => boolean
    logger: Logger
    createResolver: (options?: Partial<InternalResolveOptions>) => ResolveFn
  }
>

export type ResolveFn = (
  id: string,
  importer?: string,
  aliasOnly?: boolean
) => Promise<string | undefined>

export async function resolveConfig(
  inlineConfig: InlineConfig,
  command: 'build' | 'serve',
  defaultMode = 'development'
): Promise<ResolvedConfig> {
  let config = inlineConfig
  let mode = inlineConfig.mode || defaultMode

  // some dependencies e.g. @vue/compiler-* relies on NODE_ENV for getting
  // production-specific behavior, so set it here even though we haven't
  // resolve the final mode yet
  if (mode === 'production') {
    process.env.NODE_ENV = 'production'
  }

  const configEnv = {
    mode,
    command
  }

  let { configFile } = config
  if (configFile !== false) {
    const loadResult = await loadConfigFromFile(
      configEnv,
      configFile,
      config.root,
      config.logLevel
    )
    if (loadResult) {
      config = mergeConfig(loadResult.config, config)
      configFile = loadResult.path
    }
  }

  // Define logger
  const logger = createLogger(config.logLevel, config.clearScreen)

  // user config may provide an alternative mode
  mode = config.mode || mode

  // resolve plugins
  const rawUserPlugins = (config.plugins || []).flat().filter((p) => {
    return !p.apply || p.apply === command
  })
  const [prePlugins, normalPlugins, postPlugins] = sortUserPlugins(
    rawUserPlugins
  )

  // run config hooks
  const userPlugins = [...prePlugins, ...normalPlugins, ...postPlugins]
  userPlugins.forEach((p) => {
    if (p.config) {
      const res = p.config(config, configEnv)
      if (res) {
        config = mergeConfig(config, res)
      }
    }
  })

  // resolve root
  const resolvedRoot = normalizePath(
    config.root ? path.resolve(config.root) : process.cwd()
  )

  // resolve alias with internal client alias
  const resolvedAlias = mergeAlias(
    // #1732 the CLIENT_DIR may contain $$ which cannot be used as direct
    // replacement string.
    // @ts-ignore because @rollup/plugin-alias' type doesn't allow function
    // replacement, but its implementation does work with function values.
    [{ find: /^\/@vite\//, replacement: () => CLIENT_DIR + '/' }],
    config.resolve?.alias || config.alias || []
  )

  const resolveOptions: ResolvedConfig['resolve'] = {
    dedupe: config.dedupe,
    ...config.resolve,
    alias: resolvedAlias
  }

  // load .env files
  const userEnv = loadEnv(mode, resolvedRoot)

  // Note it is possible for user to have a custom mode, e.g. `staging` where
  // production-like behavior is expected. This is indicated by NODE_ENV=production
  // loaded from `.staging.env` and set by us as VITE_USER_NODE_ENV
  const isProduction = (process.env.VITE_USER_NODE_ENV || mode) === 'production'
  if (isProduction) {
    // in case default mode was not production and is overwritten
    process.env.NODE_ENV = 'production'
  }

  // resolve public base url
  const BASE_URL = resolveBaseUrl(config.base, command === 'build', logger)
  const resolvedBuildOptions = resolveBuildOptions(config.build)

  // resolve optimizer cache directory
  const pkgPath = lookupFile(
    resolvedRoot,
    [`package.json`],
    true /* pathOnly */
  )
  const optimizeCacheDir =
    pkgPath && path.join(path.dirname(pkgPath), `node_modules/${DEP_CACHE_DIR}`)

  const assetsFilter = config.assetsInclude
    ? createFilter(config.assetsInclude)
    : () => false

  // create an internal resolver to be used in special scenarios, e.g.
  // optimizer & handling css @imports
  const createResolver: ResolvedConfig['createResolver'] = (options) => {
    let aliasContainer: PluginContainer | undefined
    let resolverContainer: PluginContainer | undefined
    return async (id, importer, aliasOnly) => {
      let container: PluginContainer
      if (aliasOnly) {
        container =
          aliasContainer ||
          (aliasContainer = await createPluginContainer({
            ...resolved,
            plugins: [aliasPlugin({ entries: resolved.resolve.alias })]
          }))
      } else {
        container =
          resolverContainer ||
          (resolverContainer = await createPluginContainer({
            ...resolved,
            plugins: [
              aliasPlugin({ entries: resolved.resolve.alias }),
              resolvePlugin({
                ...resolved.resolve,
                root: resolvedRoot,
                isProduction,
                isBuild: command === 'build',
                asSrc: true,
                preferRelative: false,
                tryIndex: true,
                ...options
              })
            ]
          }))
      }
      return (await container.resolveId(id, importer))?.id
    }
  }

  const resolved: ResolvedConfig = {
    ...config,
    configFile: configFile ? normalizePath(configFile) : undefined,
    inlineConfig,
    root: resolvedRoot,
    base: BASE_URL,
    resolve: resolveOptions,
    publicDir: path.resolve(resolvedRoot, config.publicDir || 'public'),
    command,
    mode,
    isProduction,
    optimizeCacheDir,
    plugins: userPlugins,
    server: config.server || {},
    build: resolvedBuildOptions,
    env: {
      ...userEnv,
      BASE_URL,
      MODE: mode,
      DEV: !isProduction,
      PROD: isProduction
    },
    assetsInclude(file: string) {
      return DEFAULT_ASSETS_RE.test(file) || assetsFilter(file)
    },
    logger,
    createResolver
  }

  ;(resolved as any).plugins = await resolvePlugins(
    resolved,
    prePlugins,
    normalPlugins,
    postPlugins
  )

  // call configResolved hooks
  userPlugins.forEach((p) => {
    if (p.configResolved) {
      p.configResolved(resolved)
    }
  })

  if (process.env.DEBUG) {
    debug(`using resolved config: %O`, {
      ...resolved,
      plugins: resolved.plugins.map((p) => p.name)
    })
  }

  // TODO Deprecation warnings - remove when out of beta
  if (config.build?.base) {
    logger.warn(
      chalk.yellow.bold(
        `(!) "build.base" config option is deprecated. ` +
          `"base" is now a root-level config option.`
      )
    )
    config.base = config.build.base
  }
  Object.defineProperty(resolvedBuildOptions, 'base', {
    enumerable: false,
    get() {
      logger.warn(
        chalk.yellow.bold(
          `(!) "build.base" config option is deprecated. ` +
            `"base" is now a root-level config option.\n` +
            new Error().stack
        )
      )
      return resolved.base
    }
  })

  if (config.alias) {
    logger.warn(
      chalk.bold.yellow(
        '(!) "alias" option is deprecated. Use "resolve.alias" instead.'
      )
    )
  }
  Object.defineProperty(resolved, 'alias', {
    enumerable: false,
    get() {
      logger.warn(
        chalk.yellow.bold(
          `(!) "alias" config option is deprecated. Use "resolve.alias" instead.\n` +
            new Error().stack
        )
      )
      return resolved.resolve.alias
    }
  })

  if (config.dedupe) {
    logger.warn(
      chalk.bold.yellow(
        '(!) "dedupe" option is deprecated. Use "resolve.dedupe" instead.'
      )
    )
  }
  Object.defineProperty(resolved, 'dedupe', {
    enumerable: false,
    get() {
      logger.warn(
        chalk.yellow.bold(
          `(!) "dedupe" config option is deprecated. Use "resolve.dedupe" instead.\n` +
            new Error().stack
        )
      )
      return resolved.resolve.dedupe
    }
  })

  return resolved
}

/**
 * Resolve base. Note that some users use Vite to build for non-web targets like
 * electron or expects to deploy
 */
function resolveBaseUrl(
  base: UserConfig['base'] = '/',
  isBuild: boolean,
  logger: Logger
): string {
  // #1669 special treatment for empty for same dir relative base
  if (base === '' || base === './') {
    return isBuild ? base : '/'
  }
  if (base.startsWith('.')) {
    logger.warn(
      chalk.yellow.bold(
        `(!) invalid "base" option: ${base}. The value can only be an absolute ` +
          `URL, ./, or an empty string.`
      )
    )
    base = '/'
  }

  // external URL
  if (isExternalUrl(base)) {
    if (!isBuild) {
      // get base from full url during dev
      const parsed = parseUrl(base)
      base = parsed.pathname || '/'
    }
  } else {
    // ensure leading slash
    if (!base.startsWith('/')) {
      logger.warn(
        chalk.yellow.bold(`(!) "base" option should start with a slash.`)
      )
      base = '/' + base
    }
  }

  // ensure ending slash
  if (!base.endsWith('/')) {
    logger.warn(chalk.yellow.bold(`(!) "base" option should end with a slash.`))
    base += '/'
  }

  return base
}

export function mergeConfig(
  a: Record<string, any>,
  b: Record<string, any>,
  isRoot = true
): Record<string, any> {
  const merged: Record<string, any> = { ...a }
  for (const key in b) {
    const value = b[key]
    if (value == null) {
      continue
    }

    const existing = merged[key]
    if (Array.isArray(existing) && Array.isArray(value)) {
      merged[key] = [...existing, ...value]
      continue
    }
    if (isObject(existing) && isObject(value)) {
      merged[key] = mergeConfig(existing, value, false)
      continue
    }

    // root fields that require special handling
    if (existing != null && isRoot) {
      if (key === 'alias') {
        merged[key] = mergeAlias(existing, value)
        continue
      } else if (key === 'assetsInclude') {
        merged[key] = [].concat(existing, value)
        continue
      }
    }

    merged[key] = value
  }
  return merged
}

function mergeAlias(a: AliasOptions = [], b: AliasOptions = []): Alias[] {
  return [...normalizeAlias(a), ...normalizeAlias(b)]
}

function normalizeAlias(o: AliasOptions): Alias[] {
  return Array.isArray(o)
    ? o.map(normalizeSingleAlias)
    : Object.keys(o).map((find) =>
        normalizeSingleAlias({
          find,
          replacement: (o as any)[find]
        })
      )
}

// https://github.com/vitejs/vite/issues/1363
// work around https://github.com/rollup/plugins/issues/759
function normalizeSingleAlias({ find, replacement }: Alias): Alias {
  if (
    typeof find === 'string' &&
    find.endsWith('/') &&
    replacement.endsWith('/')
  ) {
    find = find.slice(0, find.length - 1)
    replacement = replacement.slice(0, replacement.length - 1)
  }
  return { find, replacement }
}

export function sortUserPlugins(
  plugins: (Plugin | Plugin[])[] | undefined
): [Plugin[], Plugin[], Plugin[]] {
  const prePlugins: Plugin[] = []
  const postPlugins: Plugin[] = []
  const normalPlugins: Plugin[] = []

  if (plugins) {
    plugins.flat().forEach((p) => {
      if (p.enforce === 'pre') prePlugins.push(p)
      else if (p.enforce === 'post') postPlugins.push(p)
      else normalPlugins.push(p)
    })
  }

  return [prePlugins, normalPlugins, postPlugins]
}

export async function loadConfigFromFile(
  configEnv: ConfigEnv,
  configFile?: string,
  configRoot: string = process.cwd(),
  logLevel?: LogLevel
): Promise<{ path: string; config: UserConfig } | null> {
  const start = Date.now()

  let resolvedPath: string | undefined
  let isTS = false
  let isMjs = false

  // check package.json for type: "module" and set `isMjs` to true
  try {
    const pkg = lookupFile(configRoot, ['package.json'])
    if (pkg && JSON.parse(pkg).type === 'module') {
      isMjs = true
    }
  } catch (e) {}

  if (configFile) {
    // explicit config path is always resolved from cwd
    resolvedPath = path.resolve(configFile)
  } else {
    // implicit config file loaded from inline root (if present)
    // otherwise from cwd
    const jsconfigFile = path.resolve(configRoot, 'vite.config.js')
    if (fs.existsSync(jsconfigFile)) {
      resolvedPath = jsconfigFile
    }

    if (!resolvedPath) {
      const mjsconfigFile = path.resolve(configRoot, 'vite.config.mjs')
      if (fs.existsSync(mjsconfigFile)) {
        resolvedPath = mjsconfigFile
        isMjs = true
      }
    }

    if (!resolvedPath) {
      const tsconfigFile = path.resolve(configRoot, 'vite.config.ts')
      if (fs.existsSync(tsconfigFile)) {
        resolvedPath = tsconfigFile
        isTS = true
      }
    }
  }

  if (!resolvedPath) {
    debug('no config file found.')
    return null
  }

  try {
    let userConfig: UserConfigExport | undefined

    if (isMjs) {
      const fileUrl = require('url').pathToFileURL(resolvedPath)
      if (isTS) {
        // before we can register loaders without requiring users to run node
        // with --experimental-loader themselves, we have to do a hack here:
        // bundle the config file w/ ts transforms first, write it to disk,
        // load it with native Node ESM, then delete the file.
        const code = await bundleConfigFile(resolvedPath, true)
        fs.writeFileSync(resolvedPath + '.js', code)
        userConfig = (await eval(`import(fileUrl + '.js?t=${Date.now()}')`))
          .default
        fs.unlinkSync(resolvedPath + '.js')
        debug(
          `TS + native esm config loaded in ${Date.now() - start}ms`,
          fileUrl
        )
      } else {
        // using eval to avoid this from being compiled away by TS/Rollup
        // append a query so that we force reload fresh config in case of
        // server restart
        userConfig = (await eval(`import(fileUrl + '?t=${Date.now()}')`))
          .default
        debug(`native esm config loaded in ${Date.now() - start}ms`, fileUrl)
      }
    }

    if (!userConfig && !isTS && !isMjs) {
      // 1. try to directly require the module (assuming commonjs)
      try {
        // clear cache in case of server restart
        delete require.cache[require.resolve(resolvedPath)]
        userConfig = require(resolvedPath)
        debug(`cjs config loaded in ${Date.now() - start}ms`)
      } catch (e) {
        const ignored = new RegExp(
          [
            `Cannot use import statement`,
            `Must use import to load ES Module`,
            // #1635, #2050 some Node 12.x versions don't have esm detection
            // so it throws normal syntax errors when encountering esm syntax
            `Unexpected token`,
            `Unexpected identifier`
          ].join('|')
        )
        if (!ignored.test(e.message)) {
          throw e
        }
      }
    }

    if (!userConfig) {
      // 2. if we reach here, the file is ts or using es import syntax, or
      // the user has type: "module" in their package.json (#917)
      // transpile es import syntax to require syntax using rollup.
      // lazy require rollup (it's actually in dependencies)
      const code = await bundleConfigFile(resolvedPath)
      userConfig = await loadConfigFromBundledFile(resolvedPath, code)
      debug(`bundled config file loaded in ${Date.now() - start}ms`)
    }

    const config =
      typeof userConfig === 'function' ? userConfig(configEnv) : userConfig
    if (!isObject(config)) {
      throw new Error(`config must export or return an object.`)
    }
    return {
      path: normalizePath(resolvedPath),
      config
    }
  } catch (e) {
    createLogger(logLevel).error(
      chalk.red(`failed to load config from ${resolvedPath}`)
    )
    throw e
  }
}

async function bundleConfigFile(
  fileName: string,
  mjs = false
): Promise<string> {
  const result = await build({
    entryPoints: [fileName],
    outfile: 'out.js',
    write: false,
    platform: 'node',
    bundle: true,
    format: mjs ? 'esm' : 'cjs',
    plugins: [
      {
        name: 'externalize-deps',
        setup(build) {
          build.onResolve({ filter: /.*/ }, (args) => {
            const id = args.path
            if (
              (id[0] !== '.' && !path.isAbsolute(id)) ||
              id.slice(-5, id.length) === '.json'
            ) {
              return {
                external: true
              }
            }
          })
        }
      },
      {
        name: 'replace-import-meta',
        setup(build) {
          build.onLoad({ filter: /\.[jt]s$/ }, async (args) => {
            const contents = await fs.promises.readFile(args.path, 'utf8')
            return {
              loader: args.path.endsWith('.ts') ? 'ts' : 'js',
              contents: contents.replace(
                /\bimport\.meta\.url\b/g,
                JSON.stringify(`file://${args.path}`)
              )
            }
          })
        }
      }
    ]
  })
  const { text } = result.outputFiles[0]
  return text
}

interface NodeModuleWithCompile extends NodeModule {
  _compile(code: string, filename: string): any
}

async function loadConfigFromBundledFile(
  fileName: string,
  bundledCode: string
): Promise<UserConfig> {
  const extension = path.extname(fileName)
  const defaultLoader = require.extensions[extension]!
  require.extensions[extension] = (module: NodeModule, filename: string) => {
    if (filename === fileName) {
      ;(module as NodeModuleWithCompile)._compile(bundledCode, filename)
    } else {
      defaultLoader(module, filename)
    }
  }
  // clear cache in case of server restart
  delete require.cache[require.resolve(fileName)]
  const raw = require(fileName)
  const config = raw.__esModule ? raw.default : raw
  require.extensions[extension] = defaultLoader
  return config
}

export function loadEnv(mode: string, root: string, prefix = 'VITE_') {
  if (mode === 'local') {
    throw new Error(
      `"local" cannot be used as a mode name because it conflicts with ` +
        `the .local postfix for .env files.`
    )
  }

  const env: Record<string, string> = {}
  const envFiles = [
    /** mode local file */ `.env.${mode}.local`,
    /** mode file */ `.env.${mode}`,
    /** local file */ `.env.local`,
    /** default file */ `.env`
  ]

  // check if there are actual env variables starting with VITE_*
  // these are typically provided inline and should be prioritized
  for (const key in process.env) {
    if (key.startsWith(prefix) && env[key] === undefined) {
      env[key] = process.env[key] as string
    }
  }

  for (const file of envFiles) {
    const path = lookupFile(root, [file], true)
    if (path) {
      const parsed = dotenv.parse(fs.readFileSync(path), {
        debug: !!process.env.DEBUG || undefined
      })

      // let environment variables use each other
      dotenvExpand({
        parsed,
        // prevent process.env mutation
        ignoreProcessEnv: true
      } as any)

      // only keys that start with prefix are exposed to client
      for (const [key, value] of Object.entries(parsed)) {
        if (key.startsWith(prefix) && env[key] === undefined) {
          env[key] = value
        } else if (key === 'NODE_ENV') {
          // NODE_ENV override in .env file
          process.env.VITE_USER_NODE_ENV = value
        }
      }
    }
  }

  return env
}<|MERGE_RESOLUTION|>--- conflicted
+++ resolved
@@ -13,11 +13,7 @@
 } from './utils'
 import { resolvePlugins } from './plugins'
 import chalk from 'chalk'
-<<<<<<< HEAD
 import { ESBuildOptions } from './plugins/esbuild'
-=======
-import { ESBuildOptions, esbuildPlugin } from './plugins/esbuild'
->>>>>>> 6d5c9c61
 import dotenv from 'dotenv'
 import dotenvExpand from 'dotenv-expand'
 import { Alias, AliasOptions } from 'types/alias'
