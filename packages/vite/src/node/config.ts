import fs from 'node:fs'
import path from 'node:path'
import { parse as parseUrl, pathToFileURL } from 'node:url'
import { performance } from 'node:perf_hooks'
import { createRequire } from 'node:module'
import colors from 'picocolors'
import type { Alias, AliasOptions } from 'types/alias'
import aliasPlugin from '@rollup/plugin-alias'
import { build } from 'esbuild'
import type { RollupOptions } from 'rollup'
import type { Plugin } from './plugin'
import type {
  BuildOptions,
  RenderBuiltAssetUrl,
  ResolvedBuildOptions
} from './build'
import { resolveBuildOptions } from './build'
import type { ResolvedServerOptions, ServerOptions } from './server'
import { resolveServerOptions } from './server'
import type { PreviewOptions, ResolvedPreviewOptions } from './preview'
import { resolvePreviewOptions } from './preview'
import type { CSSOptions } from './plugins/css'
import {
  asyncFlatten,
  createDebugger,
  createFilter,
  dynamicImport,
  isExternalUrl,
  isObject,
  lookupFile,
  mergeAlias,
  mergeConfig,
  normalizeAlias,
  normalizePath
} from './utils'
import { resolvePlugins } from './plugins'
import type { ESBuildOptions } from './plugins/esbuild'
import {
  CLIENT_ENTRY,
  DEFAULT_ASSETS_RE,
  DEFAULT_CONFIG_FILES,
  ENV_ENTRY
} from './constants'
import type { InternalResolveOptions, ResolveOptions } from './plugins/resolve'
import { resolvePlugin } from './plugins/resolve'
import type { LogLevel, Logger } from './logger'
import { createLogger } from './logger'
import type { DepOptimizationConfig, DepOptimizationOptions } from './optimizer'
import type { JsonOptions } from './plugins/json'
import type { PluginContainer } from './server/pluginContainer'
import { createPluginContainer } from './server/pluginContainer'
import type { PackageCache } from './packages'
import { loadEnv, resolveEnvPrefix } from './env'
import type { ResolvedSSROptions, SSROptions } from './ssr'
import { resolveSSROptions } from './ssr'

const debug = createDebugger('vite:config')

export type { RenderBuiltAssetUrl } from './build'

// NOTE: every export in this file is re-exported from ./index.ts so it will
// be part of the public API.

export interface ConfigEnv {
  command: 'build' | 'serve'
  mode: string
  /**
   * @experimental
   */
  ssrBuild?: boolean
}

/**
 * spa: include SPA fallback middleware and configure sirv with `single: true` in preview
 *
 * mpa: only include non-SPA HTML middlewares
 *
 * custom: don't include HTML middlewares
 */
export type AppType = 'spa' | 'mpa' | 'custom'

export type UserConfigFn = (env: ConfigEnv) => UserConfig | Promise<UserConfig>
export type UserConfigExport = UserConfig | Promise<UserConfig> | UserConfigFn

/**
 * Type helper to make it easier to use vite.config.ts
 * accepts a direct {@link UserConfig} object, or a function that returns it.
 * The function receives a {@link ConfigEnv} object that exposes two properties:
 * `command` (either `'build'` or `'serve'`), and `mode`.
 */
export function defineConfig(config: UserConfigExport): UserConfigExport {
  return config
}

export type PluginOption =
  | Plugin
  | false
  | null
  | undefined
  | PluginOption[]
  | Promise<Plugin | false | null | undefined | PluginOption[]>

export interface UserConfig {
  /**
   * Project root directory. Can be an absolute path, or a path relative from
   * the location of the config file itself.
   * @default process.cwd()
   */
  root?: string
  /**
   * Base public path when served in development or production.
   * @default '/'
   */
  base?: string
  /**
   * Directory to serve as plain static assets. Files in this directory are
   * served and copied to build dist dir as-is without transform. The value
   * can be either an absolute file system path or a path relative to <root>.
   *
   * Set to `false` or an empty string to disable copied static assets to build dist dir.
   * @default 'public'
   */
  publicDir?: string | false
  /**
   * Directory to save cache files. Files in this directory are pre-bundled
   * deps or some other cache files that generated by vite, which can improve
   * the performance. You can use `--force` flag or manually delete the directory
   * to regenerate the cache files. The value can be either an absolute file
   * system path or a path relative to <root>.
   * Default to `.vite` when no `package.json` is detected.
   * @default 'node_modules/.vite'
   */
  cacheDir?: string
  /**
   * Explicitly set a mode to run in. This will override the default mode for
   * each command, and can be overridden by the command line --mode option.
   */
  mode?: string
  /**
   * Define global variable replacements.
   * Entries will be defined on `window` during dev and replaced during build.
   */
  define?: Record<string, any>
  /**
   * Array of vite plugins to use.
   */
  plugins?: PluginOption[]
  /**
   * Configure resolver
   */
  resolve?: ResolveOptions & { alias?: AliasOptions }
  /**
   * CSS related options (preprocessors and CSS modules)
   */
  css?: CSSOptions
  /**
   * JSON loading options
   */
  json?: JsonOptions
  /**
   * Transform options to pass to esbuild.
   * Or set to `false` to disable esbuild.
   */
  esbuild?: ESBuildOptions | false
  /**
   * Specify additional picomatch patterns to be treated as static assets.
   */
  assetsInclude?: string | RegExp | (string | RegExp)[]
  /**
   * Server specific options, e.g. host, port, https...
   */
  server?: ServerOptions
  /**
   * Build specific options
   */
  build?: BuildOptions
  /**
   * Preview specific options, e.g. host, port, https...
   */
  preview?: PreviewOptions
  /**
   * Dep optimization options
   */
  optimizeDeps?: DepOptimizationOptions
  /**
   * SSR specific options
   */
  ssr?: SSROptions
  /**
   * Experimental features
   *
   * Features under this field could change in the future and might NOT follow semver.
   * Please be careful and always pin Vite's version when using them.
   * @experimental
   */
  experimental?: ExperimentalOptions
  /**
   * Legacy options
   *
   * Features under this field only follow semver for patches, they could be removed in a
   * future minor version. Please always pin Vite's version to a minor when using them.
   */
  legacy?: LegacyOptions
  /**
   * Log level.
   * Default: 'info'
   */
  logLevel?: LogLevel
  /**
   * Custom logger.
   */
  customLogger?: Logger
  /**
   * Default: true
   */
  clearScreen?: boolean
  /**
   * Environment files directory. Can be an absolute path, or a path relative from
   * the location of the config file itself.
   * @default root
   */
  envDir?: string
  /**
   * Env variables starts with `envPrefix` will be exposed to your client source code via import.meta.env.
   * @default 'VITE_'
   */
  envPrefix?: string | string[]
  /**
   * Worker bundle options
   */
  worker?: {
    /**
     * Output format for worker bundle
     * @default 'iife'
     */
    format?: 'es' | 'iife'
    /**
     * Vite plugins that apply to worker bundle
     */
    plugins?: PluginOption[]
    /**
     * Rollup options to build worker bundle
     */
    rollupOptions?: Omit<
      RollupOptions,
      'plugins' | 'input' | 'onwarn' | 'preserveEntrySignatures'
    >
  }
  /**
   * Whether your application is a Single Page Application (SPA),
   * a Multi-Page Application (MPA), or Custom Application (SSR
   * and frameworks with custom HTML handling)
   * @default 'spa'
   */
  appType?: AppType
}

export interface ExperimentalOptions {
  /**
   * Append fake `&lang.(ext)` when queries are specified, to preseve the file extension for following plugins to process.
   *
   * @experimental
   * @default false
   */
  importGlobRestoreExtension?: boolean
  /**
   * Allow finegrain contol over assets and public files paths
   *
   * @experimental
   */
  renderBuiltUrl?: RenderBuiltAssetUrl
  /**
   * Enables support of HMR partial accept via `import.meta.hot.acceptExports`.
   *
   * @experimental
   * @default false
   */
  hmrPartialAccept?: boolean
}

export interface LegacyOptions {
  /**
   * Revert vite build --ssr to the v2.9 strategy. Use CJS SSR build and v2.9 externalization heuristics
   *
   * @experimental
   * @deprecated
   * @default false
   */
  buildSsrCjsExternalHeuristics?: boolean
}

export interface ResolveWorkerOptions {
  format: 'es' | 'iife'
  plugins: Plugin[]
  rollupOptions: RollupOptions
}

export interface InlineConfig extends UserConfig {
  configFile?: string | false
  envFile?: false
}

export type ResolvedConfig = Readonly<
  Omit<UserConfig, 'plugins' | 'assetsInclude' | 'optimizeDeps' | 'worker'> & {
    configFile: string | undefined
    configFileDependencies: string[]
    inlineConfig: InlineConfig
    root: string
    base: string
    publicDir: string
    cacheDir: string
    command: 'build' | 'serve'
    mode: string
    isWorker: boolean
    // in nested worker bundle to find the main config
    /** @internal */
    mainConfig: ResolvedConfig | null
    isProduction: boolean
    env: Record<string, any>
    resolve: ResolveOptions & {
      alias: Alias[]
    }
    plugins: readonly Plugin[]
    server: ResolvedServerOptions
    build: ResolvedBuildOptions
    preview: ResolvedPreviewOptions
    ssr: ResolvedSSROptions
    assetsInclude: (file: string) => boolean
    logger: Logger
    createResolver: (options?: Partial<InternalResolveOptions>) => ResolveFn
    optimizeDeps: DepOptimizationOptions
    /** @internal */
    packageCache: PackageCache
    worker: ResolveWorkerOptions
    appType: AppType
    experimental: ExperimentalOptions
  }
>

export type ResolveFn = (
  id: string,
  importer?: string,
  aliasOnly?: boolean,
  ssr?: boolean
) => Promise<string | undefined>

export async function resolveConfig(
  inlineConfig: InlineConfig,
  command: 'build' | 'serve',
  defaultMode = 'development'
): Promise<ResolvedConfig> {
  let config = inlineConfig
  let configFileDependencies: string[] = []
  let mode = inlineConfig.mode || defaultMode

  // some dependencies e.g. @vue/compiler-* relies on NODE_ENV for getting
  // production-specific behavior, so set it here even though we haven't
  // resolve the final mode yet
  if (mode === 'production') {
    process.env.NODE_ENV = 'production'
  }
  // production env would not work in serve, fallback to development
  if (command === 'serve' && process.env.NODE_ENV === 'production') {
    process.env.NODE_ENV = 'development'
  }

  const configEnv = {
    mode,
    command,
    ssrBuild: !!config.build?.ssr
  }

  let { configFile } = config
  if (configFile !== false) {
    const loadResult = await loadConfigFromFile(
      configEnv,
      configFile,
      config.root,
      config.logLevel
    )
    if (loadResult) {
      config = mergeConfig(loadResult.config, config)
      configFile = loadResult.path
      configFileDependencies = loadResult.dependencies
    }
  }

  // Define logger
  const logger = createLogger(config.logLevel, {
    allowClearScreen: config.clearScreen,
    customLogger: config.customLogger
  })

  // user config may provide an alternative mode. But --mode has a higher priority
  mode = inlineConfig.mode || config.mode || mode
  configEnv.mode = mode

  // resolve plugins
  const rawUserPlugins = (
    (await asyncFlatten(config.plugins || [])) as Plugin[]
  ).filter((p) => {
    if (!p) {
      return false
    } else if (!p.apply) {
      return true
    } else if (typeof p.apply === 'function') {
      return p.apply({ ...config, mode }, configEnv)
    } else {
      return p.apply === command
    }
  })
  const [prePlugins, normalPlugins, postPlugins] =
    sortUserPlugins(rawUserPlugins)

  // resolve worker
  const resolvedWorkerOptions: ResolveWorkerOptions = {
    format: config.worker?.format || 'iife',
    plugins: [],
    rollupOptions: config.worker?.rollupOptions || {}
  }

  // run config hooks
  const userPlugins = [...prePlugins, ...normalPlugins, ...postPlugins]
  for (const p of userPlugins) {
    if (p.config) {
      const res = await p.config(config, configEnv)
      if (res) {
        config = mergeConfig(config, res)
      }
    }
  }

  if (process.env.VITE_TEST_WITHOUT_PLUGIN_COMMONJS) {
    config = mergeConfig(config, {
      optimizeDeps: { disabled: false },
      ssr: { optimizeDeps: { disabled: false } }
    })
    config.build ??= {}
    config.build.commonjsOptions = { include: [] }
  }

  // resolve root
  const resolvedRoot = normalizePath(
    config.root ? path.resolve(config.root) : process.cwd()
  )

  const clientAlias = [
    { find: /^[\/]?@vite\/env/, replacement: () => ENV_ENTRY },
    { find: /^[\/]?@vite\/client/, replacement: () => CLIENT_ENTRY }
  ]

  // resolve alias with internal client alias
  const resolvedAlias = normalizeAlias(
    mergeAlias(
      // @ts-ignore because @rollup/plugin-alias' type doesn't allow function
      // replacement, but its implementation does work with function values.
      clientAlias,
      config.resolve?.alias || []
    )
  )

  const resolveOptions: ResolvedConfig['resolve'] = {
    ...config.resolve,
    alias: resolvedAlias
  }

  // load .env files
  const envDir = config.envDir
    ? normalizePath(path.resolve(resolvedRoot, config.envDir))
    : resolvedRoot
  const userEnv =
    inlineConfig.envFile !== false &&
    loadEnv(mode, envDir, resolveEnvPrefix(config))

  // Note it is possible for user to have a custom mode, e.g. `staging` where
  // production-like behavior is expected. This is indicated by NODE_ENV=production
  // loaded from `.staging.env` and set by us as VITE_USER_NODE_ENV
  const isProduction =
    (process.env.NODE_ENV || process.env.VITE_USER_NODE_ENV || mode) ===
    'production'
  if (isProduction) {
    // in case default mode was not production and is overwritten
    process.env.NODE_ENV = 'production'
  }

  // resolve public base url
  const isBuild = command === 'build'
  const relativeBaseShortcut = config.base === '' || config.base === './'

  // During dev, we ignore relative base and fallback to '/'
  // For the SSR build, relative base isn't possible by means
  // of import.meta.url.
  const resolvedBase = relativeBaseShortcut
    ? !isBuild || config.build?.ssr
      ? '/'
      : './'
    : resolveBaseUrl(config.base, isBuild, logger) ?? '/'

  const resolvedBuildOptions = resolveBuildOptions(
    config.build,
    isBuild,
    logger
  )

  // resolve cache directory
  const pkgPath = lookupFile(resolvedRoot, [`package.json`], { pathOnly: true })
  const cacheDir = config.cacheDir
    ? path.resolve(resolvedRoot, config.cacheDir)
    : pkgPath
    ? path.join(path.dirname(pkgPath), `node_modules/.vite`)
    : path.join(resolvedRoot, `.vite`)

  const assetsFilter = config.assetsInclude
    ? createFilter(config.assetsInclude)
    : () => false

  // create an internal resolver to be used in special scenarios, e.g.
  // optimizer & handling css @imports
  const createResolver: ResolvedConfig['createResolver'] = (options) => {
    let aliasContainer: PluginContainer | undefined
    let resolverContainer: PluginContainer | undefined
    return async (id, importer, aliasOnly, ssr) => {
      let container: PluginContainer
      if (aliasOnly) {
        container =
          aliasContainer ||
          (aliasContainer = await createPluginContainer({
            ...resolved,
            plugins: [aliasPlugin({ entries: resolved.resolve.alias })]
          }))
      } else {
        container =
          resolverContainer ||
          (resolverContainer = await createPluginContainer({
            ...resolved,
            plugins: [
              aliasPlugin({ entries: resolved.resolve.alias }),
              resolvePlugin({
                ...resolved.resolve,
                root: resolvedRoot,
                isProduction,
                isBuild: command === 'build',
                ssrConfig: resolved.ssr,
                asSrc: true,
                preferRelative: false,
                tryIndex: true,
                ...options
              })
            ]
          }))
      }
      return (
        await container.resolveId(id, importer, { ssr, scan: options?.scan })
      )?.id
    }
  }

  const { publicDir } = config
  const resolvedPublicDir =
    publicDir !== false && publicDir !== ''
      ? path.resolve(
          resolvedRoot,
          typeof publicDir === 'string' ? publicDir : 'public'
        )
      : ''

  const server = resolveServerOptions(resolvedRoot, config.server, logger)
  const ssr = resolveSSROptions(
    config.ssr,
    config.legacy?.buildSsrCjsExternalHeuristics,
    config.resolve?.preserveSymlinks
  )

  const middlewareMode = config?.server?.middlewareMode

  const optimizeDeps = config.optimizeDeps || {}

  const BASE_URL = resolvedBase

  const resolved: ResolvedConfig = {
    ...config,
    configFile: configFile ? normalizePath(configFile) : undefined,
    configFileDependencies: configFileDependencies.map((name) =>
      normalizePath(path.resolve(name))
    ),
    inlineConfig,
    root: resolvedRoot,
    base: resolvedBase,
    resolve: resolveOptions,
    publicDir: resolvedPublicDir,
    cacheDir,
    command,
    mode,
    ssr,
    isWorker: false,
    mainConfig: null,
    isProduction,
    plugins: userPlugins,
    server,
    build: resolvedBuildOptions,
    preview: resolvePreviewOptions(config.preview, server),
    env: {
      ...userEnv,
      BASE_URL,
      MODE: mode,
      DEV: !isProduction,
      PROD: isProduction
    },
    assetsInclude(file: string) {
      return DEFAULT_ASSETS_RE.test(file) || assetsFilter(file)
    },
    logger,
    packageCache: new Map(),
    createResolver,
    optimizeDeps: {
      disabled: 'build',
      ...optimizeDeps,
      esbuildOptions: {
        preserveSymlinks: config.resolve?.preserveSymlinks,
        ...optimizeDeps.esbuildOptions
      }
    },
    worker: resolvedWorkerOptions,
    appType: config.appType ?? (middlewareMode === 'ssr' ? 'custom' : 'spa'),
    experimental: {
      importGlobRestoreExtension: false,
      hmrPartialAccept: false,
      ...config.experimental
    }
  }

  if (middlewareMode === 'ssr') {
    logger.warn(
      colors.yellow(
        `Setting server.middlewareMode to 'ssr' is deprecated, set server.middlewareMode to \`true\`${
          config.appType === 'custom' ? '' : ` and appType to 'custom'`
        } instead`
      )
    )
  }
  if (middlewareMode === 'html') {
    logger.warn(
      colors.yellow(
        `Setting server.middlewareMode to 'html' is deprecated, set server.middlewareMode to \`true\` instead`
      )
    )
  }

  if (
    config.server?.force &&
    !isBuild &&
    config.optimizeDeps?.force === undefined
  ) {
    resolved.optimizeDeps.force = true
    logger.warn(
      colors.yellow(
        `server.force is deprecated, use optimizeDeps.force instead`
      )
    )
  }

  // Some plugins that aren't intended to work in the bundling of workers (doing post-processing at build time for example).
  // And Plugins may also have cached that could be corrupted by being used in these extra rollup calls.
  // So we need to separate the worker plugin from the plugin that vite needs to run.
  const [workerPrePlugins, workerNormalPlugins, workerPostPlugins] =
    sortUserPlugins(config.worker?.plugins as Plugin[])
  const workerResolved: ResolvedConfig = {
    ...resolved,
    isWorker: true,
    mainConfig: resolved
  }
  resolved.worker.plugins = await resolvePlugins(
    workerResolved,
    workerPrePlugins,
    workerNormalPlugins,
    workerPostPlugins
  )
  // call configResolved worker plugins hooks
  await Promise.all(
    resolved.worker.plugins.map((p) => p.configResolved?.(workerResolved))
  )
  ;(resolved.plugins as Plugin[]) = await resolvePlugins(
    resolved,
    prePlugins,
    normalPlugins,
    postPlugins
  )

  // call configResolved hooks
  await Promise.all(userPlugins.map((p) => p.configResolved?.(resolved)))

  if (process.env.DEBUG) {
    debug(`using resolved config: %O`, {
      ...resolved,
      plugins: resolved.plugins.map((p) => p.name)
    })
  }

  if (config.build?.terserOptions && config.build.minify !== 'terser') {
    logger.warn(
      colors.yellow(
        `build.terserOptions is specified but build.minify is not set to use Terser. ` +
          `Note Vite now defaults to use esbuild for minification. If you still ` +
          `prefer Terser, set build.minify to "terser".`
      )
    )
  }

  // Check if all assetFileNames have the same reference.
  // If not, display a warn for user.
  const outputOption = config.build?.rollupOptions?.output ?? []
  // Use isArray to narrow its type to array
  if (Array.isArray(outputOption)) {
    const assetFileNamesList = outputOption.map(
      (output) => output.assetFileNames
    )
    if (assetFileNamesList.length > 1) {
      const firstAssetFileNames = assetFileNamesList[0]
      const hasDifferentReference = assetFileNamesList.some(
        (assetFileNames) => assetFileNames !== firstAssetFileNames
      )
      if (hasDifferentReference) {
        resolved.logger.warn(
          colors.yellow(`
assetFileNames isn't equal for every build.rollupOptions.output. A single pattern across all outputs is supported by Vite.
`)
        )
      }
    }
  }

  return resolved
}

/**
 * Resolve base url. Note that some users use Vite to build for non-web targets like
 * electron or expects to deploy
 */
export function resolveBaseUrl(
  base: UserConfig['base'] = '/',
  isBuild: boolean,
  logger: Logger
): string {
  if (base.startsWith('.')) {
    logger.warn(
      colors.yellow(
        colors.bold(
          `(!) invalid "base" option: ${base}. The value can only be an absolute ` +
            `URL, ./, or an empty string.`
        )
      )
    )
    base = '/'
  }

  // external URL
  if (isExternalUrl(base)) {
    if (!isBuild) {
      // get base from full url during dev
      const parsed = parseUrl(base)
      base = parsed.pathname || '/'
    }
  } else {
    // ensure leading slash
    if (!base.startsWith('/')) {
      logger.warn(
        colors.yellow(
          colors.bold(`(!) "base" option should start with a slash.`)
        )
      )
      base = '/' + base
    }
  }

  // ensure ending slash
  if (!base.endsWith('/')) {
    logger.warn(
      colors.yellow(colors.bold(`(!) "base" option should end with a slash.`))
    )
    base += '/'
  }

  return base
}

export function sortUserPlugins(
  plugins: (Plugin | Plugin[])[] | undefined
): [Plugin[], Plugin[], Plugin[]] {
  const prePlugins: Plugin[] = []
  const postPlugins: Plugin[] = []
  const normalPlugins: Plugin[] = []

  if (plugins) {
    plugins.flat().forEach((p) => {
      if (p.enforce === 'pre') prePlugins.push(p)
      else if (p.enforce === 'post') postPlugins.push(p)
      else normalPlugins.push(p)
    })
  }

  return [prePlugins, normalPlugins, postPlugins]
}

export async function loadConfigFromFile(
  configEnv: ConfigEnv,
  configFile?: string,
  configRoot: string = process.cwd(),
  logLevel?: LogLevel
): Promise<{
  path: string
  config: UserConfig
  dependencies: string[]
} | null> {
  const start = performance.now()
  const getTime = () => `${(performance.now() - start).toFixed(2)}ms`

  let resolvedPath: string | undefined

  if (configFile) {
    // explicit config path is always resolved from cwd
    resolvedPath = path.resolve(configFile)
  } else {
    // implicit config file loaded from inline root (if present)
    // otherwise from cwd
    for (const filename of DEFAULT_CONFIG_FILES) {
      const filePath = path.resolve(configRoot, filename)
      if (!fs.existsSync(filePath)) continue

      resolvedPath = filePath
      break
    }
  }

  if (!resolvedPath) {
    debug('no config file found.')
    return null
  }

  let isESM = false
  if (/\.m[jt]s$/.test(resolvedPath)) {
    isESM = true
  } else if (/\.c[jt]s$/.test(resolvedPath)) {
    isESM = false
  } else {
    // check package.json for type: "module" and set `isESM` to true
    try {
      const pkg = lookupFile(configRoot, ['package.json'])
      isESM = !!pkg && JSON.parse(pkg).type === 'module'
    } catch (e) {}
  }

  try {
    const bundled = await bundleConfigFile(resolvedPath, isESM)
    const userConfig = await loadConfigFromBundledFile(
      resolvedPath,
      bundled.code,
      isESM
    )
    debug(`bundled config file loaded in ${getTime()}`)

    const config = await (typeof userConfig === 'function'
      ? userConfig(configEnv)
      : userConfig)
    if (!isObject(config)) {
      throw new Error(`config must export or return an object.`)
    }
    return {
      path: normalizePath(resolvedPath),
      config,
      dependencies: bundled.dependencies
    }
  } catch (e) {
    createLogger(logLevel).error(
      colors.red(`failed to load config from ${resolvedPath}`),
      { error: e }
    )
    throw e
  }
}

async function bundleConfigFile(
  fileName: string,
  isESM: boolean
): Promise<{ code: string; dependencies: string[] }> {
  const importMetaUrlVarName = '__vite_injected_original_import_meta_url'
  const result = await build({
    absWorkingDir: process.cwd(),
    entryPoints: [fileName],
    outfile: 'out.js',
    write: false,
    platform: 'node',
    bundle: true,
    format: isESM ? 'esm' : 'cjs',
    sourcemap: 'inline',
    metafile: true,
    define: {
      'import.meta.url': importMetaUrlVarName
    },
    plugins: [
      {
        name: 'externalize-deps',
        setup(build) {
          build.onResolve({ filter: /.*/ }, (args) => {
            const id = args.path
            if (id[0] !== '.' && !path.isAbsolute(id)) {
              return {
                external: true
              }
            }
          })
        }
      },
      {
        name: 'inject-file-scope-variables',
        setup(build) {
          build.onLoad({ filter: /\.[cm]?[jt]s$/ }, async (args) => {
            const contents = await fs.promises.readFile(args.path, 'utf8')
            const injectValues =
              `const __dirname = ${JSON.stringify(path.dirname(args.path))};` +
              `const __filename = ${JSON.stringify(args.path)};` +
              `const ${importMetaUrlVarName} = ${JSON.stringify(
                pathToFileURL(args.path).href
              )};`

            return {
              loader: args.path.endsWith('ts') ? 'ts' : 'js',
              contents: injectValues + contents
            }
          })
        }
      }
    ]
  })
  const { text } = result.outputFiles[0]
  return {
    code: text,
    dependencies: result.metafile ? Object.keys(result.metafile.inputs) : []
  }
}

interface NodeModuleWithCompile extends NodeModule {
  _compile(code: string, filename: string): any
}

const _require = createRequire(import.meta.url)
async function loadConfigFromBundledFile(
  fileName: string,
<<<<<<< HEAD
  bundledCode: string
): Promise<UserConfig> {
  const extension = path.extname(fileName)
  const realFileName = fs.realpathSync(fileName)
  const loaderExt = extension in _require.extensions ? extension : '.js'
  const defaultLoader = _require.extensions[loaderExt]!
  _require.extensions[loaderExt] = (module: NodeModule, filename: string) => {
    if (filename === realFileName) {
      ;(module as NodeModuleWithCompile)._compile(bundledCode, filename)
    } else {
      defaultLoader(module, filename)
=======
  bundledCode: string,
  isESM: boolean
): Promise<UserConfigExport> {
  // for esm, before we can register loaders without requiring users to run node
  // with --experimental-loader themselves, we have to do a hack here:
  // write it to disk, load it with native Node ESM, then delete the file.
  if (isESM) {
    const fileUrl = pathToFileURL(fileName)
    fs.writeFileSync(fileName + '.mjs', bundledCode)
    try {
      return (await dynamicImport(`${fileUrl}.mjs?t=${Date.now()}`)).default
    } finally {
      fs.unlinkSync(fileName + '.mjs')
    }
  }
  // for cjs, we can register a custom loader via `_require.extensions`
  else {
    const realFileName = fs.realpathSync(fileName)
    const defaultLoader = _require.extensions['.js']
    _require.extensions['.js'] = (module: NodeModule, filename: string) => {
      if (filename === realFileName) {
        ;(module as NodeModuleWithCompile)._compile(bundledCode, filename)
      } else {
        defaultLoader(module, filename)
      }
>>>>>>> a2b31312
    }
    // clear cache in case of server restart
    delete _require.cache[_require.resolve(fileName)]
    const raw = _require(fileName)
    _require.extensions['.js'] = defaultLoader
    return raw.__esModule ? raw.default : raw
  }
<<<<<<< HEAD
  // clear cache in case of server restart
  delete _require.cache[_require.resolve(fileName)]
  const raw = _require(fileName)
  _require.extensions[loaderExt] = defaultLoader
  return raw.__esModule ? raw.default : raw
=======
>>>>>>> a2b31312
}

export function getDepOptimizationConfig(
  config: ResolvedConfig,
  ssr: boolean
): DepOptimizationConfig {
  return ssr ? config.ssr.optimizeDeps : config.optimizeDeps
}
export function isDepsOptimizerEnabled(
  config: ResolvedConfig,
  ssr: boolean
): boolean {
  const { command } = config
  const { disabled } = getDepOptimizationConfig(config, ssr)
  return !(
    disabled === true ||
    (command === 'build' && disabled === 'build') ||
    (command === 'serve' && disabled === 'dev')
  )
}<|MERGE_RESOLUTION|>--- conflicted
+++ resolved
@@ -945,19 +945,6 @@
 const _require = createRequire(import.meta.url)
 async function loadConfigFromBundledFile(
   fileName: string,
-<<<<<<< HEAD
-  bundledCode: string
-): Promise<UserConfig> {
-  const extension = path.extname(fileName)
-  const realFileName = fs.realpathSync(fileName)
-  const loaderExt = extension in _require.extensions ? extension : '.js'
-  const defaultLoader = _require.extensions[loaderExt]!
-  _require.extensions[loaderExt] = (module: NodeModule, filename: string) => {
-    if (filename === realFileName) {
-      ;(module as NodeModuleWithCompile)._compile(bundledCode, filename)
-    } else {
-      defaultLoader(module, filename)
-=======
   bundledCode: string,
   isESM: boolean
 ): Promise<UserConfigExport> {
@@ -975,30 +962,23 @@
   }
   // for cjs, we can register a custom loader via `_require.extensions`
   else {
+    const extension = path.extname(fileName)
     const realFileName = fs.realpathSync(fileName)
-    const defaultLoader = _require.extensions['.js']
-    _require.extensions['.js'] = (module: NodeModule, filename: string) => {
+    const loaderExt = extension in _require.extensions ? extension : '.js'
+    const defaultLoader = _require.extensions[loaderExt]!
+    _require.extensions[loaderExt] = (module: NodeModule, filename: string) => {
       if (filename === realFileName) {
         ;(module as NodeModuleWithCompile)._compile(bundledCode, filename)
       } else {
         defaultLoader(module, filename)
       }
->>>>>>> a2b31312
     }
     // clear cache in case of server restart
     delete _require.cache[_require.resolve(fileName)]
     const raw = _require(fileName)
-    _require.extensions['.js'] = defaultLoader
+    _require.extensions[loaderExt] = defaultLoader
     return raw.__esModule ? raw.default : raw
   }
-<<<<<<< HEAD
-  // clear cache in case of server restart
-  delete _require.cache[_require.resolve(fileName)]
-  const raw = _require(fileName)
-  _require.extensions[loaderExt] = defaultLoader
-  return raw.__esModule ? raw.default : raw
-=======
->>>>>>> a2b31312
 }
 
 export function getDepOptimizationConfig(
