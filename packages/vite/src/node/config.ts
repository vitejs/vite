--- conflicted
+++ resolved
@@ -565,12 +565,8 @@
     esbuild: ESBuildOptions | false
     server: ResolvedServerOptions
     dev: ResolvedDevEnvironmentOptions
-<<<<<<< HEAD
+    /** @experimental */
     builder: ResolvedBuilderOptions | undefined
-=======
-    /** @experimental */
-    builder: ResolvedBuilderOptions
->>>>>>> 19ce525b
     build: ResolvedBuildOptions
     preview: ResolvedPreviewOptions
     ssr: ResolvedSSROptions
