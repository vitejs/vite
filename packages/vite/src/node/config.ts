--- conflicted
+++ resolved
@@ -210,12 +210,6 @@
   let config = inlineConfig
   let configFileDependencies: string[] = []
   let mode = inlineConfig.mode || defaultMode
-<<<<<<< HEAD
-  const logger = createLogger(config.logLevel, {
-    allowClearScreen: config.clearScreen
-  })
-=======
->>>>>>> da11d43d
 
   // some dependencies e.g. @vue/compiler-* relies on NODE_ENV for getting
   // production-specific behavior, so set it here even though we haven't
@@ -245,7 +239,9 @@
   }
 
   // Define logger
-  const logger = createLogger(config.logLevel, config.clearScreen)
+  const logger = createLogger(config.logLevel, {
+    allowClearScreen: config.clearScreen
+  })
 
   // user config may provide an alternative mode
   mode = config.mode || mode
