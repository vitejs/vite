--- conflicted
+++ resolved
@@ -766,11 +766,7 @@
     packageCache,
     createResolver,
     optimizeDeps: {
-<<<<<<< HEAD
-      disabled: 'build',
       holdUntilCrawlEnd: true,
-=======
->>>>>>> 06494443
       ...optimizeDeps,
       esbuildOptions: {
         preserveSymlinks: resolveOptions.preserveSymlinks,
