--- conflicted
+++ resolved
@@ -100,11 +100,8 @@
 import { resolveSSROptions, ssrConfigDefaults } from './ssr'
 import { PartialEnvironment } from './baseEnvironment'
 import { createIdResolver } from './idResolver'
-<<<<<<< HEAD
 import { runnerImport } from './ssr/runnerImport'
-=======
 import { getAdditionalAllowedHosts } from './server/middlewares/hostCheck'
->>>>>>> 93d54439
 
 const debug = createDebugger('vite:config', { depth: 10 })
 const promisifiedRealpath = promisify(fs.realpath)
