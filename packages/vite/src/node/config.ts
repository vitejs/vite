import fs from 'node:fs'
import path from 'node:path'
import fsp from 'node:fs/promises'
import { pathToFileURL } from 'node:url'
import { promisify } from 'node:util'
import { performance } from 'node:perf_hooks'
import { createRequire } from 'node:module'
import crypto from 'node:crypto'
import colors from 'picocolors'
import type { Alias, AliasOptions } from 'dep-types/alias'
import type { RollupOptions } from 'rollup'
import picomatch from 'picomatch'
import { build } from 'esbuild'
import type { AnymatchFn } from '../types/anymatch'
import { withTrailingSlash } from '../shared/utils'
import {
  CLIENT_ENTRY,
  DEFAULT_ASSETS_RE,
  DEFAULT_CLIENT_CONDITIONS,
  DEFAULT_CLIENT_MAIN_FIELDS,
  DEFAULT_CONFIG_FILES,
  DEFAULT_PREVIEW_PORT,
  DEFAULT_SERVER_CONDITIONS,
  DEFAULT_SERVER_MAIN_FIELDS,
  ENV_ENTRY,
  FS_PREFIX,
} from './constants'
import type {
  FalsyPlugin,
  HookHandler,
  Plugin,
  PluginOption,
  PluginWithRequiredHook,
} from './plugin'
import type {
  BuildEnvironmentOptions,
  BuilderOptions,
  RenderBuiltAssetUrl,
  ResolvedBuildEnvironmentOptions,
  ResolvedBuildOptions,
  ResolvedBuilderOptions,
} from './build'
import {
  buildEnvironmentOptionsDefaults,
  builderOptionsDefaults,
  resolveBuildEnvironmentOptions,
  resolveBuilderOptions,
} from './build'
import type { ResolvedServerOptions, ServerOptions } from './server'
import { resolveServerOptions, serverConfigDefaults } from './server'
import { DevEnvironment } from './server/environment'
import { createRunnableDevEnvironment } from './server/environments/runnableEnvironment'
import type { WebSocketServer } from './server/ws'
import type { PreviewOptions, ResolvedPreviewOptions } from './preview'
import { resolvePreviewOptions } from './preview'
import {
  type CSSOptions,
  type ResolvedCSSOptions,
  cssConfigDefaults,
  resolveCSSOptions,
} from './plugins/css'
import {
  asyncFlatten,
  createDebugger,
  createFilter,
  isExternalUrl,
  isFilePathESM,
  isInNodeModules,
  isNodeBuiltin,
  isNodeLikeBuiltin,
  isObject,
  isParentDirectory,
  mergeAlias,
  mergeConfig,
  mergeWithDefaults,
  nodeLikeBuiltins,
  normalizeAlias,
  normalizePath,
} from './utils'
import {
  createPluginHookUtils,
  getHookHandler,
  getSortedPluginsByHook,
  resolvePlugins,
} from './plugins'
import type { ESBuildOptions } from './plugins/esbuild'
import {
  type EnvironmentResolveOptions,
  type InternalResolveOptions,
  type ResolveOptions,
  tryNodeResolve,
} from './plugins/resolve'
import type { LogLevel, Logger } from './logger'
import { createLogger } from './logger'
import type { DepOptimizationOptions } from './optimizer'
import type { JsonOptions } from './plugins/json'
import type { PackageCache } from './packages'
import { findNearestNodeModules, findNearestPackageData } from './packages'
import { loadEnv, resolveEnvPrefix } from './env'
import type { ResolvedSSROptions, SSROptions } from './ssr'
import { resolveSSROptions, ssrConfigDefaults } from './ssr'
import { PartialEnvironment } from './baseEnvironment'
import { createIdResolver } from './idResolver'
import { runnerImport } from './ssr/runnerImport'
import { getAdditionalAllowedHosts } from './server/middlewares/hostCheck'

const debug = createDebugger('vite:config', { depth: 10 })
const promisifiedRealpath = promisify(fs.realpath)
const SYMBOL_RESOLVED_CONFIG = Symbol('vite:resolved-config')

export interface ConfigEnv {
  /**
   * 'serve': during dev (`vite` command)
   * 'build': when building for production (`vite build` command)
   */
  command: 'build' | 'serve'
  mode: string
  isSsrBuild?: boolean
  isPreview?: boolean
}

/**
 * spa: include SPA fallback middleware and configure sirv with `single: true` in preview
 *
 * mpa: only include non-SPA HTML middlewares
 *
 * custom: don't include HTML middlewares
 */
export type AppType = 'spa' | 'mpa' | 'custom'

export type UserConfigFnObject = (env: ConfigEnv) => UserConfig
export type UserConfigFnPromise = (env: ConfigEnv) => Promise<UserConfig>
export type UserConfigFn = (env: ConfigEnv) => UserConfig | Promise<UserConfig>

export type UserConfigExport =
  | UserConfig
  | Promise<UserConfig>
  | UserConfigFnObject
  | UserConfigFnPromise
  | UserConfigFn

/**
 * Type helper to make it easier to use vite.config.ts
 * accepts a direct {@link UserConfig} object, or a function that returns it.
 * The function receives a {@link ConfigEnv} object.
 */
export function defineConfig(config: UserConfig): UserConfig
export function defineConfig(config: Promise<UserConfig>): Promise<UserConfig>
export function defineConfig(config: UserConfigFnObject): UserConfigFnObject
export function defineConfig(config: UserConfigFnPromise): UserConfigFnPromise
export function defineConfig(config: UserConfigFn): UserConfigFn
export function defineConfig(config: UserConfigExport): UserConfigExport
export function defineConfig(config: UserConfigExport): UserConfigExport {
  return config
}

export interface CreateDevEnvironmentContext {
  ws: WebSocketServer
}

export interface DevEnvironmentOptions {
  /**
   * Files to be pre-transformed. Supports glob patterns.
   */
  warmup?: string[]
  /**
   * Pre-transform known direct imports
   * defaults to true for the client environment, false for the rest
   */
  preTransformRequests?: boolean
  /**
   * Enables sourcemaps during dev
   * @default { js: true }
   * @experimental
   */
  sourcemap?: boolean | { js?: boolean; css?: boolean }
  /**
   * Whether or not to ignore-list source files in the dev server sourcemap, used to populate
   * the [`x_google_ignoreList` source map extension](https://developer.chrome.com/blog/devtools-better-angular-debugging/#the-x_google_ignorelist-source-map-extension).
   *
   * By default, it excludes all paths containing `node_modules`. You can pass `false` to
   * disable this behavior, or, for full control, a function that takes the source path and
   * sourcemap path and returns whether to ignore the source path.
   */
  sourcemapIgnoreList?:
    | false
    | ((sourcePath: string, sourcemapPath: string) => boolean)

  /**
   * create the Dev Environment instance
   */
  createEnvironment?: (
    name: string,
    config: ResolvedConfig,
    context: CreateDevEnvironmentContext,
  ) => Promise<DevEnvironment> | DevEnvironment

  /**
   * For environments that support a full-reload, like the client, we can short-circuit when
   * restarting the server throwing early to stop processing current files. We avoided this for
   * SSR requests. Maybe this is no longer needed.
   * @experimental
   */
  recoverable?: boolean

  /**
   * For environments associated with a module runner.
   * By default, it is false for the client environment and true for non-client environments.
   * This option can also be used instead of the removed config.experimental.skipSsrTransform.
   */
  moduleRunnerTransform?: boolean
}

function defaultCreateClientDevEnvironment(
  name: string,
  config: ResolvedConfig,
  context: CreateDevEnvironmentContext,
) {
  return new DevEnvironment(name, config, {
    hot: true,
    transport: context.ws,
  })
}

function defaultCreateDevEnvironment(name: string, config: ResolvedConfig) {
  return createRunnableDevEnvironment(name, config)
}

export type ResolvedDevEnvironmentOptions = Omit<
  Required<DevEnvironmentOptions>,
  'sourcemapIgnoreList'
> & {
  sourcemapIgnoreList: Exclude<
    DevEnvironmentOptions['sourcemapIgnoreList'],
    false | undefined
  >
}

type AllResolveOptions = ResolveOptions & {
  alias?: AliasOptions
}

type ResolvedAllResolveOptions = Required<ResolveOptions> & { alias: Alias[] }

export interface SharedEnvironmentOptions {
  /**
   * Define global variable replacements.
   * Entries will be defined on `window` during dev and replaced during build.
   */
  define?: Record<string, any>
  /**
   * Configure resolver
   */
  resolve?: EnvironmentResolveOptions
  /**
   * Define if this environment is used for Server Side Rendering
   * @default 'server' if it isn't the client environment
   */
  consumer?: 'client' | 'server'
  /**
   * If true, `process.env` referenced in code will be preserved as-is and evaluated in runtime.
   * Otherwise, it is statically replaced as an empty object.
   */
  keepProcessEnv?: boolean
  /**
   * Optimize deps config
   */
  optimizeDeps?: DepOptimizationOptions
}

export interface EnvironmentOptions extends SharedEnvironmentOptions {
  /**
   * Dev specific options
   */
  dev?: DevEnvironmentOptions
  /**
   * Build specific options
   */
  build?: BuildEnvironmentOptions
}

export type ResolvedResolveOptions = Required<ResolveOptions>

export type ResolvedEnvironmentOptions = {
  define?: Record<string, any>
  resolve: ResolvedResolveOptions
  consumer: 'client' | 'server'
  keepProcessEnv?: boolean
  optimizeDeps: DepOptimizationOptions
  dev: ResolvedDevEnvironmentOptions
  build: ResolvedBuildEnvironmentOptions
}

export type DefaultEnvironmentOptions = Omit<
  EnvironmentOptions,
  'consumer' | 'resolve' | 'keepProcessEnv'
> & {
  resolve?: AllResolveOptions
}

export interface UserConfig extends DefaultEnvironmentOptions {
  /**
   * Project root directory. Can be an absolute path, or a path relative from
   * the location of the config file itself.
   * @default process.cwd()
   */
  root?: string
  /**
   * Base public path when served in development or production.
   * @default '/'
   */
  base?: string
  /**
   * Directory to serve as plain static assets. Files in this directory are
   * served and copied to build dist dir as-is without transform. The value
   * can be either an absolute file system path or a path relative to project root.
   *
   * Set to `false` or an empty string to disable copied static assets to build dist dir.
   * @default 'public'
   */
  publicDir?: string | false
  /**
   * Directory to save cache files. Files in this directory are pre-bundled
   * deps or some other cache files that generated by vite, which can improve
   * the performance. You can use `--force` flag or manually delete the directory
   * to regenerate the cache files. The value can be either an absolute file
   * system path or a path relative to project root.
   * Default to `.vite` when no `package.json` is detected.
   * @default 'node_modules/.vite'
   */
  cacheDir?: string
  /**
   * Explicitly set a mode to run in. This will override the default mode for
   * each command, and can be overridden by the command line --mode option.
   */
  mode?: string
  /**
   * Array of vite plugins to use.
   */
  plugins?: PluginOption[]
  /**
   * HTML related options
   */
  html?: HTMLOptions
  /**
   * CSS related options (preprocessors and CSS modules)
   */
  css?: CSSOptions
  /**
   * JSON loading options
   */
  json?: JsonOptions
  /**
   * Transform options to pass to esbuild.
   * Or set to `false` to disable esbuild.
   */
  esbuild?: ESBuildOptions | false
  /**
   * Specify additional picomatch patterns to be treated as static assets.
   */
  assetsInclude?: string | RegExp | (string | RegExp)[]
  /**
   * Builder specific options
   * @experimental
   */
  builder?: BuilderOptions
  /**
   * Server specific options, e.g. host, port, https...
   */
  server?: ServerOptions
  /**
   * Preview specific options, e.g. host, port, https...
   */
  preview?: PreviewOptions
  /**
   * Experimental features
   *
   * Features under this field could change in the future and might NOT follow semver.
   * Please be careful and always pin Vite's version when using them.
   * @experimental
   */
  experimental?: ExperimentalOptions
  /**
   * Options to opt-in to future behavior
   */
  future?: FutureOptions
  /**
   * Legacy options
   *
   * Features under this field only follow semver for patches, they could be removed in a
   * future minor version. Please always pin Vite's version to a minor when using them.
   */
  legacy?: LegacyOptions
  /**
   * Log level.
   * @default 'info'
   */
  logLevel?: LogLevel
  /**
   * Custom logger.
   */
  customLogger?: Logger
  /**
   * @default true
   */
  clearScreen?: boolean
  /**
   * Environment files directory. Can be an absolute path, or a path relative from
   * root.
   * @default root
   */
  envDir?: string | false
  /**
   * Env variables starts with `envPrefix` will be exposed to your client source code via import.meta.env.
   * @default 'VITE_'
   */
  envPrefix?: string | string[]
  /**
   * Worker bundle options
   */
  worker?: {
    /**
     * Output format for worker bundle
     * @default 'iife'
     */
    format?: 'es' | 'iife'
    /**
     * Vite plugins that apply to worker bundle. The plugins returned by this function
     * should be new instances every time it is called, because they are used for each
     * rollup worker bundling process.
     */
    plugins?: () => PluginOption[]
    /**
     * Rollup options to build worker bundle
     */
    rollupOptions?: Omit<
      RollupOptions,
      'plugins' | 'input' | 'onwarn' | 'preserveEntrySignatures'
    >
  }
  /**
   * Dep optimization options
   */
  optimizeDeps?: DepOptimizationOptions
  /**
   * SSR specific options
   * We could make SSROptions be a EnvironmentOptions if we can abstract
   * external/noExternal for environments in general.
   */
  ssr?: SSROptions
  /**
   * Environment overrides
   */
  environments?: Record<string, EnvironmentOptions>
  /**
   * Whether your application is a Single Page Application (SPA),
   * a Multi-Page Application (MPA), or Custom Application (SSR
   * and frameworks with custom HTML handling)
   * @default 'spa'
   */
  appType?: AppType
}

export interface HTMLOptions {
  /**
   * A nonce value placeholder that will be used when generating script/style tags.
   *
   * Make sure that this placeholder will be replaced with a unique value for each request by the server.
   */
  cspNonce?: string
}

export interface FutureOptions {
  removePluginHookHandleHotUpdate?: 'warn'
  removePluginHookSsrArgument?: 'warn'

  removeServerModuleGraph?: 'warn'
  removeServerHot?: 'warn'
  removeServerTransformRequest?: 'warn'

  removeSsrLoadModule?: 'warn'
}

export interface ExperimentalOptions {
  /**
   * Append fake `&lang.(ext)` when queries are specified, to preserve the file extension for following plugins to process.
   *
   * @experimental
   * @default false
   */
  importGlobRestoreExtension?: boolean
  /**
   * Allow finegrain control over assets and public files paths
   *
   * @experimental
   */
  renderBuiltUrl?: RenderBuiltAssetUrl
  /**
   * Enables support of HMR partial accept via `import.meta.hot.acceptExports`.
   *
   * @experimental
   * @default false
   */
  hmrPartialAccept?: boolean
  /**
   * Skips SSR transform to make it easier to use Vite with Node ESM loaders.
   * @warning Enabling this will break normal operation of Vite's SSR in development mode.
   *
   * @experimental
   * @default false
   */
  skipSsrTransform?: boolean
}

export interface LegacyOptions {
  /**
   * In Vite 6.0.8 and below, WebSocket server was able to connect from any web pages. However,
   * that could be exploited by a malicious web page.
   *
   * In Vite 6.0.9+, the WebSocket server now requires a token to connect from a web page.
   * But this may break some plugins and frameworks that connects to the WebSocket server
   * on their own. Enabling this option will make Vite skip the token check.
   *
   * **We do not recommend enabling this option unless you are sure that you are fine with
   * that security weakness.**
   */
  skipWebSocketTokenCheck?: boolean
}

export interface ResolvedWorkerOptions {
  format: 'es' | 'iife'
  plugins: (bundleChain: string[]) => Promise<ResolvedConfig>
  rollupOptions: RollupOptions
}

export interface InlineConfig extends UserConfig {
  configFile?: string | false
  /** @experimental */
  configLoader?: 'bundle' | 'runner' | 'native'
  /** @deprecated */
  envFile?: false
  forceOptimizeDeps?: boolean
}

export interface ResolvedConfig
  extends Readonly<
    Omit<
      UserConfig,
      | 'plugins'
      | 'css'
      | 'json'
      | 'assetsInclude'
      | 'optimizeDeps'
      | 'worker'
      | 'build'
      | 'dev'
      | 'environments'
      | 'server'
      | 'preview'
    > & {
      configFile: string | undefined
      configFileDependencies: string[]
      inlineConfig: InlineConfig
      root: string
      base: string
      /** @internal */
      decodedBase: string
      /** @internal */
      rawBase: string
      publicDir: string
      cacheDir: string
      command: 'build' | 'serve'
      mode: string
      isWorker: boolean
      // in nested worker bundle to find the main config
      /** @internal */
      mainConfig: ResolvedConfig | null
      /** @internal list of bundle entry id. used to detect recursive worker bundle. */
      bundleChain: string[]
      isProduction: boolean
      envDir: string | false
      env: Record<string, any>
      resolve: Required<ResolveOptions> & {
        alias: Alias[]
      }
      plugins: readonly Plugin[]
      css: ResolvedCSSOptions
      json: Required<JsonOptions>
      esbuild: ESBuildOptions | false
      server: ResolvedServerOptions
      dev: ResolvedDevEnvironmentOptions
      /** @experimental */
      builder: ResolvedBuilderOptions | undefined
      build: ResolvedBuildOptions
      preview: ResolvedPreviewOptions
      ssr: ResolvedSSROptions
      assetsInclude: (file: string) => boolean
      logger: Logger
      /**
       * Create an internal resolver to be used in special scenarios, e.g.
       * optimizer & handling css `@imports`.
       *
       * This API is deprecated. It only works for the client and ssr
       * environments. The `aliasOnly` option is also not being used anymore.
       * Plugins should move to `createIdResolver(environment.config)` instead.
       *
       * @deprecated Use `createIdResolver` from `vite` instead.
       */
      createResolver: (options?: Partial<InternalResolveOptions>) => ResolveFn
      optimizeDeps: DepOptimizationOptions
      /** @internal */
      packageCache: PackageCache
      worker: ResolvedWorkerOptions
      appType: AppType
      experimental: ExperimentalOptions
      environments: Record<string, ResolvedEnvironmentOptions>
      /**
       * The token to connect to the WebSocket server from browsers.
       *
       * We recommend using `import.meta.hot` rather than connecting
       * to the WebSocket server directly.
       * If you have a usecase that requires connecting to the WebSocket
       * server, please create an issue so that we can discuss.
       *
       * @deprecated
       */
      webSocketToken: string
      /** @internal */
      fsDenyGlob: AnymatchFn
      /** @internal */
      safeModulePaths: Set<string>
<<<<<<< HEAD
=======
      /** @internal */
      additionalAllowedHosts: string[]
      /** @internal */
      [SYMBOL_RESOLVED_CONFIG]: true
>>>>>>> 0d18fc1d
    } & PluginHookUtils
  > {}

// inferred ones are omitted
export const configDefaults = Object.freeze({
  define: {},
  dev: {
    warmup: [],
    // preTransformRequests
    /** @experimental */
    sourcemap: { js: true },
    sourcemapIgnoreList: undefined,
    // createEnvironment
    // recoverable
    // moduleRunnerTransform
  },
  build: buildEnvironmentOptionsDefaults,
  resolve: {
    // mainFields
    // conditions
    externalConditions: ['node'],
    extensions: ['.mjs', '.js', '.mts', '.ts', '.jsx', '.tsx', '.json'],
    dedupe: [],
    /** @experimental */
    noExternal: [],
    external: [],
    preserveSymlinks: false,
    alias: [],
  },

  // root
  base: '/',
  publicDir: 'public',
  // cacheDir
  // mode
  plugins: [],
  html: {
    cspNonce: undefined,
  },
  css: cssConfigDefaults,
  json: {
    namedExports: true,
    stringify: 'auto',
  },
  // esbuild
  assetsInclude: undefined,
  /** @experimental */
  builder: builderOptionsDefaults,
  server: serverConfigDefaults,
  preview: {
    port: DEFAULT_PREVIEW_PORT,
    // strictPort
    // host
    // https
    // open
    // proxy
    // cors
    // headers
  },
  /** @experimental */
  experimental: {
    importGlobRestoreExtension: false,
    renderBuiltUrl: undefined,
    hmrPartialAccept: false,
    skipSsrTransform: false,
  },
  future: {
    removePluginHookHandleHotUpdate: undefined,
    removePluginHookSsrArgument: undefined,
    removeServerModuleGraph: undefined,
    removeServerHot: undefined,
    removeServerTransformRequest: undefined,
    removeSsrLoadModule: undefined,
  },
  legacy: {
    skipWebSocketTokenCheck: false,
  },
  logLevel: 'info',
  customLogger: undefined,
  clearScreen: true,
  envDir: undefined,
  envPrefix: 'VITE_',
  worker: {
    format: 'iife',
    plugins: () => [],
    // rollupOptions
  },
  optimizeDeps: {
    include: [],
    exclude: [],
    needsInterop: [],
    // esbuildOptions
    /** @experimental */
    extensions: [],
    /** @deprecated @experimental */
    disabled: 'build',
    // noDiscovery
    /** @experimental */
    holdUntilCrawlEnd: true,
    // entries
    /** @experimental */
    force: false,
  },
  ssr: ssrConfigDefaults,
  environments: {},
  appType: 'spa',
} satisfies UserConfig)

export function resolveDevEnvironmentOptions(
  dev: DevEnvironmentOptions | undefined,
  environmentName: string | undefined,
  consumer: 'client' | 'server' | undefined,
  // Backward compatibility
  skipSsrTransform?: boolean,
  preTransformRequest?: boolean,
): ResolvedDevEnvironmentOptions {
  const resolved = mergeWithDefaults(
    {
      ...configDefaults.dev,
      sourcemapIgnoreList: isInNodeModules,
      preTransformRequests: preTransformRequest ?? consumer === 'client',
      createEnvironment:
        environmentName === 'client'
          ? defaultCreateClientDevEnvironment
          : defaultCreateDevEnvironment,
      recoverable: consumer === 'client',
      moduleRunnerTransform:
        skipSsrTransform !== undefined && consumer === 'server'
          ? skipSsrTransform
          : consumer === 'server',
    },
    dev ?? {},
  )
  return {
    ...resolved,
    sourcemapIgnoreList:
      resolved.sourcemapIgnoreList === false
        ? () => false
        : resolved.sourcemapIgnoreList,
  }
}

function resolveEnvironmentOptions(
  options: EnvironmentOptions,
  alias: Alias[],
  preserveSymlinks: boolean,
  forceOptimizeDeps: boolean | undefined,
  logger: Logger,
  environmentName: string,
  // Backward compatibility
  skipSsrTransform?: boolean,
  isSsrTargetWebworkerSet?: boolean,
  preTransformRequests?: boolean,
): ResolvedEnvironmentOptions {
  const isClientEnvironment = environmentName === 'client'
  const consumer =
    options.consumer ?? (isClientEnvironment ? 'client' : 'server')
  const isSsrTargetWebworkerEnvironment =
    isSsrTargetWebworkerSet && environmentName === 'ssr'

  if (options.define?.['process.env']) {
    const processEnvDefine = options.define['process.env']
    if (typeof processEnvDefine === 'object') {
      const pathKey = Object.entries(processEnvDefine).find(
        // check with toLowerCase() to match with `Path` / `PATH` (Windows uses `Path`)
        ([key, value]) => key.toLowerCase() === 'path' && !!value,
      )?.[0]
      if (pathKey) {
        logger.warnOnce(
          colors.yellow(
            `The \`define\` option contains an object with ${JSON.stringify(pathKey)} for "process.env" key. ` +
              'It looks like you may have passed the entire `process.env` object to `define`, ' +
              'which can unintentionally expose all environment variables. ' +
              'This poses a security risk and is discouraged.',
          ),
        )
      }
    }
  }

  const resolve = resolveEnvironmentResolveOptions(
    options.resolve,
    alias,
    preserveSymlinks,
    logger,
    consumer,
    isSsrTargetWebworkerEnvironment,
  )
  return {
    define: options.define,
    resolve,
    keepProcessEnv:
      options.keepProcessEnv ??
      (isSsrTargetWebworkerEnvironment ? false : consumer === 'server'),
    consumer,
    optimizeDeps: resolveDepOptimizationOptions(
      options.optimizeDeps,
      resolve.preserveSymlinks,
      forceOptimizeDeps,
      consumer,
    ),
    dev: resolveDevEnvironmentOptions(
      options.dev,
      environmentName,
      consumer,
      skipSsrTransform,
      preTransformRequests,
    ),
    build: resolveBuildEnvironmentOptions(
      options.build ?? {},
      logger,
      consumer,
    ),
  }
}

export function getDefaultEnvironmentOptions(
  config: UserConfig,
): EnvironmentOptions {
  return {
    define: config.define,
    resolve: {
      ...config.resolve,
      // mainFields and conditions are not inherited
      mainFields: undefined,
      conditions: undefined,
    },
    dev: config.dev,
    build: config.build,
  }
}

export interface PluginHookUtils {
  getSortedPlugins: <K extends keyof Plugin>(
    hookName: K,
  ) => PluginWithRequiredHook<K>[]
  getSortedPluginHooks: <K extends keyof Plugin>(
    hookName: K,
  ) => NonNullable<HookHandler<Plugin[K]>>[]
}

export type ResolveFn = (
  id: string,
  importer?: string,
  aliasOnly?: boolean,
  ssr?: boolean,
) => Promise<string | undefined>

/**
 * Check and warn if `path` includes characters that don't work well in Vite,
 * such as `#` and `?` and `*`.
 */
function checkBadCharactersInPath(
  name: string,
  path: string,
  logger: Logger,
): void {
  const badChars = []

  if (path.includes('#')) {
    badChars.push('#')
  }
  if (path.includes('?')) {
    badChars.push('?')
  }
  if (path.includes('*')) {
    badChars.push('*')
  }

  if (badChars.length > 0) {
    const charString = badChars.map((c) => `"${c}"`).join(' and ')
    const inflectedChars = badChars.length > 1 ? 'characters' : 'character'

    logger.warn(
      colors.yellow(
        `${name} contains the ${charString} ${inflectedChars} (${colors.cyan(
          path,
        )}), which may not work when running Vite. Consider renaming the directory / file to remove the characters.`,
      ),
    )
  }
}

const clientAlias = [
  {
    find: /^\/?@vite\/env/,
    replacement: path.posix.join(FS_PREFIX, normalizePath(ENV_ENTRY)),
  },
  {
    find: /^\/?@vite\/client/,
    replacement: path.posix.join(FS_PREFIX, normalizePath(CLIENT_ENTRY)),
  },
]

/**
 * alias and preserveSymlinks are not per-environment options, but they are
 * included in the resolved environment options for convenience.
 */
function resolveEnvironmentResolveOptions(
  resolve: EnvironmentResolveOptions | undefined,
  alias: Alias[],
  preserveSymlinks: boolean,
  logger: Logger,
  /** undefined when resolving the top-level resolve options */
  consumer: 'client' | 'server' | undefined,
  // Backward compatibility
  isSsrTargetWebworkerEnvironment?: boolean,
): ResolvedAllResolveOptions {
  const resolvedResolve: ResolvedAllResolveOptions = mergeWithDefaults(
    {
      ...configDefaults.resolve,
      mainFields:
        consumer === undefined ||
        consumer === 'client' ||
        isSsrTargetWebworkerEnvironment
          ? DEFAULT_CLIENT_MAIN_FIELDS
          : DEFAULT_SERVER_MAIN_FIELDS,
      conditions:
        consumer === undefined ||
        consumer === 'client' ||
        isSsrTargetWebworkerEnvironment
          ? DEFAULT_CLIENT_CONDITIONS
          : DEFAULT_SERVER_CONDITIONS.filter((c) => c !== 'browser'),
      builtins:
        resolve?.builtins ??
        (consumer === 'server'
          ? isSsrTargetWebworkerEnvironment && resolve?.noExternal === true
            ? []
            : nodeLikeBuiltins
          : []),
    },
    resolve ?? {},
  )
  resolvedResolve.preserveSymlinks = preserveSymlinks
  resolvedResolve.alias = alias

  if (
    // @ts-expect-error removed field
    resolve?.browserField === false &&
    resolvedResolve.mainFields.includes('browser')
  ) {
    logger.warn(
      colors.yellow(
        `\`resolve.browserField\` is set to false, but the option is removed in favour of ` +
          `the 'browser' string in \`resolve.mainFields\`. You may want to update \`resolve.mainFields\` ` +
          `to remove the 'browser' string and preserve the previous browser behaviour.`,
      ),
    )
  }
  return resolvedResolve
}

function resolveResolveOptions(
  resolve: AllResolveOptions | undefined,
  logger: Logger,
): ResolvedAllResolveOptions {
  // resolve alias with internal client alias
  const alias = normalizeAlias(
    mergeAlias(clientAlias, resolve?.alias || configDefaults.resolve.alias),
  )
  const preserveSymlinks =
    resolve?.preserveSymlinks ?? configDefaults.resolve.preserveSymlinks

  if (alias.some((a) => a.find === '/')) {
    logger.warn(
      colors.yellow(
        `\`resolve.alias\` contains an alias that maps \`/\`. ` +
          `This is not recommended as it can cause unexpected behavior when resolving paths.`,
      ),
    )
  }

  return resolveEnvironmentResolveOptions(
    resolve,
    alias,
    preserveSymlinks,
    logger,
    undefined,
  )
}

// TODO: Introduce ResolvedDepOptimizationOptions
function resolveDepOptimizationOptions(
  optimizeDeps: DepOptimizationOptions | undefined,
  preserveSymlinks: boolean,
  forceOptimizeDeps: boolean | undefined,
  consumer: 'client' | 'server' | undefined,
): DepOptimizationOptions {
  return mergeWithDefaults(
    {
      ...configDefaults.optimizeDeps,
      disabled: undefined, // do not set here to avoid deprecation warning
      noDiscovery: consumer !== 'client',
      esbuildOptions: {
        preserveSymlinks,
      },
      force: forceOptimizeDeps ?? configDefaults.optimizeDeps.force,
    },
    optimizeDeps ?? {},
  )
}

export function isResolvedConfig(
  inlineConfig: InlineConfig | ResolvedConfig,
): inlineConfig is ResolvedConfig {
  return (
    SYMBOL_RESOLVED_CONFIG in inlineConfig &&
    inlineConfig[SYMBOL_RESOLVED_CONFIG]
  )
}

export async function resolveConfig(
  inlineConfig: InlineConfig,
  command: 'build' | 'serve',
  defaultMode = 'development',
  defaultNodeEnv = 'development',
  isPreview = false,
  /** @internal */
  patchConfig: ((config: ResolvedConfig) => void) | undefined = undefined,
  /** @internal */
  patchPlugins: ((resolvedPlugins: Plugin[]) => void) | undefined = undefined,
): Promise<ResolvedConfig> {
  let config = inlineConfig
  let configFileDependencies: string[] = []
  let mode = inlineConfig.mode || defaultMode
  const isNodeEnvSet = !!process.env.NODE_ENV
  const packageCache: PackageCache = new Map()

  // some dependencies e.g. @vue/compiler-* relies on NODE_ENV for getting
  // production-specific behavior, so set it early on
  if (!isNodeEnvSet) {
    process.env.NODE_ENV = defaultNodeEnv
  }

  const configEnv: ConfigEnv = {
    mode,
    command,
    isSsrBuild: command === 'build' && !!config.build?.ssr,
    isPreview,
  }

  let { configFile } = config
  if (configFile !== false) {
    const loadResult = await loadConfigFromFile(
      configEnv,
      configFile,
      config.root,
      config.logLevel,
      config.customLogger,
      config.configLoader,
    )
    if (loadResult) {
      config = mergeConfig(loadResult.config, config)
      configFile = loadResult.path
      configFileDependencies = loadResult.dependencies
    }
  }

  // user config may provide an alternative mode. But --mode has a higher priority
  mode = inlineConfig.mode || config.mode || mode
  configEnv.mode = mode

  const filterPlugin = (p: Plugin | FalsyPlugin): p is Plugin => {
    if (!p) {
      return false
    } else if (!p.apply) {
      return true
    } else if (typeof p.apply === 'function') {
      return p.apply({ ...config, mode }, configEnv)
    } else {
      return p.apply === command
    }
  }

  // resolve plugins
  const rawPlugins = (await asyncFlatten(config.plugins || [])).filter(
    filterPlugin,
  )

  const [prePlugins, normalPlugins, postPlugins] = sortUserPlugins(rawPlugins)

  const isBuild = command === 'build'

  // run config hooks
  const userPlugins = [...prePlugins, ...normalPlugins, ...postPlugins]
  config = await runConfigHook(config, userPlugins, configEnv)

  // Ensure default client and ssr environments
  // If there are present, ensure order { client, ssr, ...custom }
  config.environments ??= {}
  if (
    !config.environments.ssr &&
    (!isBuild || config.ssr || config.build?.ssr)
  ) {
    // During dev, the ssr environment is always available even if it isn't configure
    // There is no perf hit, because the optimizer is initialized only if ssrLoadModule
    // is called.
    // During build, we only build the ssr environment if it is configured
    // through the deprecated ssr top level options or if it is explicitly defined
    // in the environments config
    config.environments = { ssr: {}, ...config.environments }
  }
  if (!config.environments.client) {
    config.environments = { client: {}, ...config.environments }
  }

  // Define logger
  const logger = createLogger(config.logLevel, {
    allowClearScreen: config.clearScreen,
    customLogger: config.customLogger,
  })

  // resolve root
  const resolvedRoot = normalizePath(
    config.root ? path.resolve(config.root) : process.cwd(),
  )

  checkBadCharactersInPath('The project root', resolvedRoot, logger)

  const configEnvironmentsClient = config.environments!.client!
  configEnvironmentsClient.dev ??= {}

  const deprecatedSsrOptimizeDepsConfig = config.ssr?.optimizeDeps ?? {}
  let configEnvironmentsSsr = config.environments!.ssr

  // Backward compatibility: server.warmup.clientFiles/ssrFiles -> environment.dev.warmup
  const warmupOptions = config.server?.warmup
  if (warmupOptions?.clientFiles) {
    configEnvironmentsClient.dev.warmup = warmupOptions.clientFiles
  }
  if (warmupOptions?.ssrFiles) {
    configEnvironmentsSsr ??= {}
    configEnvironmentsSsr.dev ??= {}
    configEnvironmentsSsr.dev.warmup = warmupOptions.ssrFiles
  }

  // Backward compatibility: merge ssr into environments.ssr.config as defaults
  if (configEnvironmentsSsr) {
    configEnvironmentsSsr.optimizeDeps = mergeConfig(
      deprecatedSsrOptimizeDepsConfig,
      configEnvironmentsSsr.optimizeDeps ?? {},
    )

    configEnvironmentsSsr.resolve = mergeConfig(
      {
        conditions: config.ssr?.resolve?.conditions,
        externalConditions: config.ssr?.resolve?.externalConditions,
        mainFields: config.ssr?.resolve?.mainFields,
        external: config.ssr?.external,
        noExternal: config.ssr?.noExternal,
      } satisfies EnvironmentResolveOptions,
      configEnvironmentsSsr.resolve ?? {},
    )
  }

  if (config.build?.ssrEmitAssets !== undefined) {
    configEnvironmentsSsr ??= {}
    configEnvironmentsSsr.build ??= {}
    configEnvironmentsSsr.build.emitAssets = config.build.ssrEmitAssets
  }

  // The client and ssr environment configs can't be removed by the user in the config hook
  if (!config.environments.client || (!config.environments.ssr && !isBuild)) {
    throw new Error(
      'Required environments configuration were stripped out in the config hook',
    )
  }

  // Merge default environment config values
  const defaultEnvironmentOptions = getDefaultEnvironmentOptions(config)
  // Some top level options only apply to the client environment
  const defaultClientEnvironmentOptions: UserConfig = {
    ...defaultEnvironmentOptions,
    resolve: config.resolve, // inherit everything including mainFields and conditions
    optimizeDeps: config.optimizeDeps,
  }
  const defaultNonClientEnvironmentOptions: UserConfig = {
    ...defaultEnvironmentOptions,
    dev: {
      ...defaultEnvironmentOptions.dev,
      createEnvironment: undefined,
      warmup: undefined,
    },
    build: {
      ...defaultEnvironmentOptions.build,
      createEnvironment: undefined,
    },
  }

  for (const name of Object.keys(config.environments)) {
    config.environments[name] = mergeConfig(
      name === 'client'
        ? defaultClientEnvironmentOptions
        : defaultNonClientEnvironmentOptions,
      config.environments[name],
    )
  }

  await runConfigEnvironmentHook(
    config.environments,
    userPlugins,
    configEnv,
    config.ssr?.target === 'webworker',
  )

  // Backward compatibility: merge config.environments.client.resolve back into config.resolve
  config.resolve ??= {}
  config.resolve.conditions = config.environments.client.resolve?.conditions
  config.resolve.mainFields = config.environments.client.resolve?.mainFields

  const resolvedDefaultResolve = resolveResolveOptions(config.resolve, logger)

  const resolvedEnvironments: Record<string, ResolvedEnvironmentOptions> = {}
  for (const environmentName of Object.keys(config.environments)) {
    resolvedEnvironments[environmentName] = resolveEnvironmentOptions(
      config.environments[environmentName],
      resolvedDefaultResolve.alias,
      resolvedDefaultResolve.preserveSymlinks,
      inlineConfig.forceOptimizeDeps,
      logger,
      environmentName,
      config.experimental?.skipSsrTransform,
      config.ssr?.target === 'webworker',
      config.server?.preTransformRequests,
    )
  }

  // Backward compatibility: merge environments.client.optimizeDeps back into optimizeDeps
  // The same object is assigned back for backward compatibility. The ecosystem is modifying
  // optimizeDeps in the ResolvedConfig hook, so these changes will be reflected on the
  // client environment.
  const backwardCompatibleOptimizeDeps =
    resolvedEnvironments.client.optimizeDeps

  const resolvedDevEnvironmentOptions = resolveDevEnvironmentOptions(
    config.dev,
    // default environment options
    undefined,
    undefined,
  )

  const resolvedBuildOptions = resolveBuildEnvironmentOptions(
    config.build ?? {},
    logger,
    undefined,
  )

  // Backward compatibility: merge config.environments.ssr back into config.ssr
  // so ecosystem SSR plugins continue to work if only environments.ssr is configured
  const patchedConfigSsr = {
    ...config.ssr,
    external: resolvedEnvironments.ssr?.resolve.external,
    noExternal: resolvedEnvironments.ssr?.resolve.noExternal,
    optimizeDeps: resolvedEnvironments.ssr?.optimizeDeps,
    resolve: {
      ...config.ssr?.resolve,
      conditions: resolvedEnvironments.ssr?.resolve.conditions,
      externalConditions: resolvedEnvironments.ssr?.resolve.externalConditions,
    },
  }
  const ssr = resolveSSROptions(
    patchedConfigSsr,
    resolvedDefaultResolve.preserveSymlinks,
  )

  // load .env files
  // Backward compatibility: set envDir to false when envFile is false
  let envDir = config.envFile === false ? false : config.envDir
  if (envDir !== false) {
    envDir = config.envDir
      ? normalizePath(path.resolve(resolvedRoot, config.envDir))
      : resolvedRoot
  }

  const userEnv = loadEnv(mode, envDir, resolveEnvPrefix(config))

  // Note it is possible for user to have a custom mode, e.g. `staging` where
  // development-like behavior is expected. This is indicated by NODE_ENV=development
  // loaded from `.staging.env` and set by us as VITE_USER_NODE_ENV
  const userNodeEnv = process.env.VITE_USER_NODE_ENV
  if (!isNodeEnvSet && userNodeEnv) {
    if (userNodeEnv === 'development') {
      process.env.NODE_ENV = 'development'
    } else {
      // NODE_ENV=production is not supported as it could break HMR in dev for frameworks like Vue
      logger.warn(
        `NODE_ENV=${userNodeEnv} is not supported in the .env file. ` +
          `Only NODE_ENV=development is supported to create a development build of your project. ` +
          `If you need to set process.env.NODE_ENV, you can set it in the Vite config instead.`,
      )
    }
  }

  const isProduction = process.env.NODE_ENV === 'production'

  // resolve public base url
  const relativeBaseShortcut = config.base === '' || config.base === './'

  // During dev, we ignore relative base and fallback to '/'
  // For the SSR build, relative base isn't possible by means
  // of import.meta.url.
  const resolvedBase = relativeBaseShortcut
    ? !isBuild || config.build?.ssr
      ? '/'
      : './'
    : resolveBaseUrl(config.base, isBuild, logger)

  // resolve cache directory
  const pkgDir = findNearestPackageData(resolvedRoot, packageCache)?.dir
  const cacheDir = normalizePath(
    config.cacheDir
      ? path.resolve(resolvedRoot, config.cacheDir)
      : pkgDir
        ? path.join(pkgDir, `node_modules/.vite`)
        : path.join(resolvedRoot, `.vite`),
  )

  const assetsFilter =
    config.assetsInclude &&
    (!Array.isArray(config.assetsInclude) || config.assetsInclude.length)
      ? createFilter(config.assetsInclude)
      : () => false

  const { publicDir } = config
  const resolvedPublicDir =
    publicDir !== false && publicDir !== ''
      ? normalizePath(
          path.resolve(
            resolvedRoot,
            typeof publicDir === 'string'
              ? publicDir
              : configDefaults.publicDir,
          ),
        )
      : ''

  const server = resolveServerOptions(resolvedRoot, config.server, logger)

  const builder = resolveBuilderOptions(config.builder)

  const BASE_URL = resolvedBase

  let resolved: ResolvedConfig

  let createUserWorkerPlugins = config.worker?.plugins
  if (Array.isArray(createUserWorkerPlugins)) {
    // @ts-expect-error backward compatibility
    createUserWorkerPlugins = () => config.worker?.plugins

    logger.warn(
      colors.yellow(
        `worker.plugins is now a function that returns an array of plugins. ` +
          `Please update your Vite config accordingly.\n`,
      ),
    )
  }

  const createWorkerPlugins = async function (bundleChain: string[]) {
    // Some plugins that aren't intended to work in the bundling of workers (doing post-processing at build time for example).
    // And Plugins may also have cached that could be corrupted by being used in these extra rollup calls.
    // So we need to separate the worker plugin from the plugin that vite needs to run.
    const rawWorkerUserPlugins = (
      await asyncFlatten(createUserWorkerPlugins?.() || [])
    ).filter(filterPlugin)

    // resolve worker
    let workerConfig = mergeConfig({}, config)
    const [workerPrePlugins, workerNormalPlugins, workerPostPlugins] =
      sortUserPlugins(rawWorkerUserPlugins)

    // run config hooks
    const workerUserPlugins = [
      ...workerPrePlugins,
      ...workerNormalPlugins,
      ...workerPostPlugins,
    ]
    workerConfig = await runConfigHook(
      workerConfig,
      workerUserPlugins,
      configEnv,
    )

    const workerResolved: ResolvedConfig = {
      ...workerConfig,
      ...resolved,
      isWorker: true,
      mainConfig: resolved,
      bundleChain,
    }
    const resolvedWorkerPlugins = (await resolvePlugins(
      workerResolved,
      workerPrePlugins,
      workerNormalPlugins,
      workerPostPlugins,
    )) as Plugin[]

    // run configResolved hooks
    await Promise.all(
      createPluginHookUtils(resolvedWorkerPlugins)
        .getSortedPluginHooks('configResolved')
        .map((hook) => hook(workerResolved)),
    )

    return {
      ...workerResolved,
      plugins: resolvedWorkerPlugins,
    }
  }

  const resolvedWorkerOptions: ResolvedWorkerOptions = {
    format: config.worker?.format || 'iife',
    plugins: createWorkerPlugins,
    rollupOptions: config.worker?.rollupOptions || {},
  }

  const base = withTrailingSlash(resolvedBase)

  const preview = resolvePreviewOptions(config.preview, server)

  const additionalAllowedHosts = getAdditionalAllowedHosts(server, preview)
  if (Array.isArray(server.allowedHosts)) {
    server.allowedHosts.push(...additionalAllowedHosts)
  }
  if (Array.isArray(preview.allowedHosts)) {
    preview.allowedHosts.push(...additionalAllowedHosts)
  }

  resolved = {
    configFile: configFile ? normalizePath(configFile) : undefined,
    configFileDependencies: configFileDependencies.map((name) =>
      normalizePath(path.resolve(name)),
    ),
    inlineConfig,
    root: resolvedRoot,
    base,
    decodedBase: decodeBase(base),
    rawBase: resolvedBase,
    publicDir: resolvedPublicDir,
    cacheDir,
    command,
    mode,
    isWorker: false,
    mainConfig: null,
    bundleChain: [],
    isProduction,
    plugins: userPlugins, // placeholder to be replaced
    css: resolveCSSOptions(config.css),
    json: mergeWithDefaults(configDefaults.json, config.json ?? {}),
    esbuild:
      config.esbuild === false
        ? false
        : {
            jsxDev: !isProduction,
            ...config.esbuild,
          },
    server,
    builder,
    preview,
    envDir,
    env: {
      ...userEnv,
      BASE_URL,
      MODE: mode,
      DEV: !isProduction,
      PROD: isProduction,
    },
    assetsInclude(file: string) {
      return DEFAULT_ASSETS_RE.test(file) || assetsFilter(file)
    },
    logger,
    packageCache,
    worker: resolvedWorkerOptions,
    appType: config.appType ?? 'spa',
    experimental: {
      importGlobRestoreExtension: false,
      hmrPartialAccept: false,
      ...config.experimental,
    },
    future: config.future,

    ssr,

    optimizeDeps: backwardCompatibleOptimizeDeps,
    resolve: resolvedDefaultResolve,
    dev: resolvedDevEnvironmentOptions,
    build: resolvedBuildOptions,

    environments: resolvedEnvironments,

    // random 72 bits (12 base64 chars)
    // at least 64bits is recommended
    // https://owasp.org/www-community/vulnerabilities/Insufficient_Session-ID_Length
    webSocketToken: Buffer.from(
      crypto.getRandomValues(new Uint8Array(9)),
    ).toString('base64url'),

    getSortedPlugins: undefined!,
    getSortedPluginHooks: undefined!,

    createResolver(options) {
      const resolve = createIdResolver(this, options)
      const clientEnvironment = new PartialEnvironment('client', this)
      let ssrEnvironment: PartialEnvironment | undefined
      return async (id, importer, aliasOnly, ssr) => {
        if (ssr) {
          ssrEnvironment ??= new PartialEnvironment('ssr', this)
        }
        return await resolve(
          ssr ? ssrEnvironment! : clientEnvironment,
          id,
          importer,
          aliasOnly,
        )
      }
    },
    fsDenyGlob: picomatch(
      // matchBase: true does not work as it's documented
      // https://github.com/micromatch/picomatch/issues/89
      // convert patterns without `/` on our side for now
      server.fs.deny.map((pattern) =>
        pattern.includes('/') ? pattern : `**/${pattern}`,
      ),
      {
        matchBase: false,
        nocase: true,
        dot: true,
      },
    ),
    safeModulePaths: new Set<string>(),
<<<<<<< HEAD
=======
    additionalAllowedHosts: getAdditionalAllowedHosts(server, preview),
    [SYMBOL_RESOLVED_CONFIG]: true,
>>>>>>> 0d18fc1d
  }
  resolved = {
    ...config,
    ...resolved,
  }

  // Backward compatibility hook, modify the resolved config before it is used
  // to create internal plugins. For example, `config.build.ssr`. Once we rework
  // internal plugins to use environment.config, we can remove the dual
  // patchConfig/patchPlugins and have a single patchConfig before configResolved
  // gets called
  patchConfig?.(resolved)

  const resolvedPlugins = await resolvePlugins(
    resolved,
    prePlugins,
    normalPlugins,
    postPlugins,
  )

  // Backward compatibility hook used in builder, opt-in to shared plugins during build
  patchPlugins?.(resolvedPlugins)
  ;(resolved.plugins as Plugin[]) = resolvedPlugins

  // TODO: Deprecate config.getSortedPlugins and config.getSortedPluginHooks
  Object.assign(resolved, createPluginHookUtils(resolved.plugins))

  // call configResolved hooks
  await Promise.all(
    resolved
      .getSortedPluginHooks('configResolved')
      .map((hook) => hook(resolved)),
  )

  optimizeDepsDisabledBackwardCompatibility(resolved, resolved.optimizeDeps)
  optimizeDepsDisabledBackwardCompatibility(
    resolved,
    resolved.ssr.optimizeDeps,
    'ssr.',
  )

  // For backward compat, set ssr environment build.emitAssets with the same value as build.ssrEmitAssets that might be changed in configResolved hook
  // https://github.com/vikejs/vike/blob/953614cea7b418fcc0309b5c918491889fdec90a/vike/node/plugin/plugins/buildConfig.ts#L67
  if (resolved.environments.ssr) {
    resolved.environments.ssr.build.emitAssets =
      resolved.build.ssrEmitAssets || resolved.build.emitAssets
  }

  debug?.(`using resolved config: %O`, {
    ...resolved,
    plugins: resolved.plugins.map((p) => p.name),
    worker: {
      ...resolved.worker,
      plugins: `() => plugins`,
    },
  })

  // validate config

  // Check if all assetFileNames have the same reference.
  // If not, display a warn for user.
  const outputOption = config.build?.rollupOptions?.output ?? []
  // Use isArray to narrow its type to array
  if (Array.isArray(outputOption)) {
    const assetFileNamesList = outputOption.map(
      (output) => output.assetFileNames,
    )
    if (assetFileNamesList.length > 1) {
      const firstAssetFileNames = assetFileNamesList[0]
      const hasDifferentReference = assetFileNamesList.some(
        (assetFileNames) => assetFileNames !== firstAssetFileNames,
      )
      if (hasDifferentReference) {
        resolved.logger.warn(
          colors.yellow(`
assetFileNames isn't equal for every build.rollupOptions.output. A single pattern across all outputs is supported by Vite.
`),
        )
      }
    }
  }

  // Warn about removal of experimental features
  if (
    // @ts-expect-error Option removed
    config.legacy?.buildSsrCjsExternalHeuristics ||
    // @ts-expect-error Option removed
    config.ssr?.format === 'cjs'
  ) {
    resolved.logger.warn(
      colors.yellow(`
(!) Experimental legacy.buildSsrCjsExternalHeuristics and ssr.format were be removed in Vite 5.
    The only SSR Output format is ESM. Find more information at https://github.com/vitejs/vite/discussions/13816.
`),
    )
  }

  const resolvedBuildOutDir = normalizePath(
    path.resolve(resolved.root, resolved.build.outDir),
  )
  if (
    isParentDirectory(resolvedBuildOutDir, resolved.root) ||
    resolvedBuildOutDir === resolved.root
  ) {
    resolved.logger.warn(
      colors.yellow(`
(!) build.outDir must not be the same directory of root or a parent directory of root as this could cause Vite to overwriting source files with build outputs.
`),
    )
  }

  return resolved
}

/**
 * Resolve base url. Note that some users use Vite to build for non-web targets like
 * electron or expects to deploy
 */
export function resolveBaseUrl(
  base: UserConfig['base'] = configDefaults.base,
  isBuild: boolean,
  logger: Logger,
): string {
  if (base[0] === '.') {
    logger.warn(
      colors.yellow(
        colors.bold(
          `(!) invalid "base" option: "${base}". The value can only be an absolute ` +
            `URL, "./", or an empty string.`,
        ),
      ),
    )
    return '/'
  }

  // external URL flag
  const isExternal = isExternalUrl(base)
  // no leading slash warn
  if (!isExternal && base[0] !== '/') {
    logger.warn(
      colors.yellow(
        colors.bold(`(!) "base" option should start with a slash.`),
      ),
    )
  }

  // parse base when command is serve or base is not External URL
  if (!isBuild || !isExternal) {
    base = new URL(base, 'http://vite.dev').pathname
    // ensure leading slash
    if (base[0] !== '/') {
      base = '/' + base
    }
  }

  return base
}

function decodeBase(base: string): string {
  try {
    return decodeURI(base)
  } catch {
    throw new Error(
      'The value passed to "base" option was malformed. It should be a valid URL.',
    )
  }
}

export function sortUserPlugins(
  plugins: (Plugin | Plugin[])[] | undefined,
): [Plugin[], Plugin[], Plugin[]] {
  const prePlugins: Plugin[] = []
  const postPlugins: Plugin[] = []
  const normalPlugins: Plugin[] = []

  if (plugins) {
    plugins.flat().forEach((p) => {
      if (p.enforce === 'pre') prePlugins.push(p)
      else if (p.enforce === 'post') postPlugins.push(p)
      else normalPlugins.push(p)
    })
  }

  return [prePlugins, normalPlugins, postPlugins]
}

export async function loadConfigFromFile(
  configEnv: ConfigEnv,
  configFile?: string,
  configRoot: string = process.cwd(),
  logLevel?: LogLevel,
  customLogger?: Logger,
  configLoader: 'bundle' | 'runner' | 'native' = 'bundle',
): Promise<{
  path: string
  config: UserConfig
  dependencies: string[]
} | null> {
  if (
    configLoader !== 'bundle' &&
    configLoader !== 'runner' &&
    configLoader !== 'native'
  ) {
    throw new Error(
      `Unsupported configLoader: ${configLoader}. Accepted values are 'bundle', 'runner', and 'native'.`,
    )
  }

  const start = performance.now()
  const getTime = () => `${(performance.now() - start).toFixed(2)}ms`

  let resolvedPath: string | undefined

  if (configFile) {
    // explicit config path is always resolved from cwd
    resolvedPath = path.resolve(configFile)
  } else {
    // implicit config file loaded from inline root (if present)
    // otherwise from cwd
    for (const filename of DEFAULT_CONFIG_FILES) {
      const filePath = path.resolve(configRoot, filename)
      if (!fs.existsSync(filePath)) continue

      resolvedPath = filePath
      break
    }
  }

  if (!resolvedPath) {
    debug?.('no config file found.')
    return null
  }

  try {
    const resolver =
      configLoader === 'bundle'
        ? bundleAndLoadConfigFile
        : configLoader === 'runner'
          ? runnerImportConfigFile
          : nativeImportConfigFile
    const { configExport, dependencies } = await resolver(resolvedPath)
    debug?.(`config file loaded in ${getTime()}`)

    const config = await (typeof configExport === 'function'
      ? configExport(configEnv)
      : configExport)
    if (!isObject(config)) {
      throw new Error(`config must export or return an object.`)
    }

    return {
      path: normalizePath(resolvedPath),
      config,
      dependencies,
    }
  } catch (e) {
    const logger = createLogger(logLevel, { customLogger })
    checkBadCharactersInPath('The config path', resolvedPath, logger)
    logger.error(colors.red(`failed to load config from ${resolvedPath}`), {
      error: e,
    })
    throw e
  }
}

async function nativeImportConfigFile(resolvedPath: string) {
  const module = await import(
    pathToFileURL(resolvedPath).href + '?t=' + Date.now()
  )
  return {
    configExport: module.default,
    dependencies: [],
  }
}

async function runnerImportConfigFile(resolvedPath: string) {
  const { module, dependencies } = await runnerImport<{
    default: UserConfigExport
  }>(resolvedPath)
  return {
    configExport: module.default,
    dependencies,
  }
}

async function bundleAndLoadConfigFile(resolvedPath: string) {
  const isESM =
    typeof process.versions.deno === 'string' || isFilePathESM(resolvedPath)

  const bundled = await bundleConfigFile(resolvedPath, isESM)
  const userConfig = await loadConfigFromBundledFile(
    resolvedPath,
    bundled.code,
    isESM,
  )

  return {
    configExport: userConfig,
    dependencies: bundled.dependencies,
  }
}

async function bundleConfigFile(
  fileName: string,
  isESM: boolean,
): Promise<{ code: string; dependencies: string[] }> {
  const isModuleSyncConditionEnabled = (await import('#module-sync-enabled'))
    .default

  const dirnameVarName = '__vite_injected_original_dirname'
  const filenameVarName = '__vite_injected_original_filename'
  const importMetaUrlVarName = '__vite_injected_original_import_meta_url'
  const result = await build({
    absWorkingDir: process.cwd(),
    entryPoints: [fileName],
    write: false,
    target: [`node${process.versions.node}`],
    platform: 'node',
    bundle: true,
    format: isESM ? 'esm' : 'cjs',
    mainFields: ['main'],
    sourcemap: 'inline',
    // the last slash is needed to make the path correct
    sourceRoot: path.dirname(fileName) + path.sep,
    metafile: true,
    define: {
      __dirname: dirnameVarName,
      __filename: filenameVarName,
      'import.meta.url': importMetaUrlVarName,
      'import.meta.dirname': dirnameVarName,
      'import.meta.filename': filenameVarName,
    },
    plugins: [
      {
        name: 'externalize-deps',
        setup(build) {
          const packageCache = new Map()
          const resolveByViteResolver = (
            id: string,
            importer: string,
            isRequire: boolean,
          ) => {
            return tryNodeResolve(id, importer, {
              root: path.dirname(fileName),
              isBuild: true,
              isProduction: true,
              preferRelative: false,
              tryIndex: true,
              mainFields: [],
              conditions: [
                'node',
                ...(isModuleSyncConditionEnabled ? ['module-sync'] : []),
              ],
              externalConditions: [],
              external: [],
              noExternal: [],
              dedupe: [],
              extensions: configDefaults.resolve.extensions,
              preserveSymlinks: false,
              packageCache,
              isRequire,
              builtins: nodeLikeBuiltins,
            })?.id
          }

          // externalize bare imports
          build.onResolve(
            { filter: /^[^.#].*/ },
            async ({ path: id, importer, kind }) => {
              if (
                kind === 'entry-point' ||
                path.isAbsolute(id) ||
                isNodeBuiltin(id)
              ) {
                return
              }

              // With the `isNodeBuiltin` check above, this check captures if the builtin is a
              // non-node built-in, which esbuild doesn't know how to handle. In that case, we
              // externalize it so the non-node runtime handles it instead.
              if (isNodeLikeBuiltin(id)) {
                return { external: true }
              }

              const isImport = isESM || kind === 'dynamic-import'
              let idFsPath: string | undefined
              try {
                idFsPath = resolveByViteResolver(id, importer, !isImport)
              } catch (e) {
                if (!isImport) {
                  let canResolveWithImport = false
                  try {
                    canResolveWithImport = !!resolveByViteResolver(
                      id,
                      importer,
                      false,
                    )
                  } catch {}
                  if (canResolveWithImport) {
                    throw new Error(
                      `Failed to resolve ${JSON.stringify(
                        id,
                      )}. This package is ESM only but it was tried to load by \`require\`. See https://vite.dev/guide/troubleshooting.html#this-package-is-esm-only for more details.`,
                    )
                  }
                }
                throw e
              }
              if (idFsPath && isImport) {
                idFsPath = pathToFileURL(idFsPath).href
              }
              return {
                path: idFsPath,
                external: true,
              }
            },
          )
        },
      },
      {
        name: 'inject-file-scope-variables',
        setup(build) {
          build.onLoad({ filter: /\.[cm]?[jt]s$/ }, async (args) => {
            const contents = await fsp.readFile(args.path, 'utf-8')
            const injectValues =
              `const ${dirnameVarName} = ${JSON.stringify(
                path.dirname(args.path),
              )};` +
              `const ${filenameVarName} = ${JSON.stringify(args.path)};` +
              `const ${importMetaUrlVarName} = ${JSON.stringify(
                pathToFileURL(args.path).href,
              )};`

            return {
              loader: args.path.endsWith('ts') ? 'ts' : 'js',
              contents: injectValues + contents,
            }
          })
        },
      },
    ],
  })
  const { text } = result.outputFiles[0]
  return {
    code: text,
    dependencies: Object.keys(result.metafile.inputs),
  }
}

interface NodeModuleWithCompile extends NodeModule {
  _compile(code: string, filename: string): any
}

const _require = createRequire(import.meta.url)
async function loadConfigFromBundledFile(
  fileName: string,
  bundledCode: string,
  isESM: boolean,
): Promise<UserConfigExport> {
  // for esm, before we can register loaders without requiring users to run node
  // with --experimental-loader themselves, we have to do a hack here:
  // write it to disk, load it with native Node ESM, then delete the file.
  if (isESM) {
    // Storing the bundled file in node_modules/ is avoided for Deno
    // because Deno only supports Node.js style modules under node_modules/
    // and configs with `npm:` import statements will fail when executed.
    let nodeModulesDir =
      typeof process.versions.deno === 'string'
        ? undefined
        : findNearestNodeModules(path.dirname(fileName))
    if (nodeModulesDir) {
      try {
        await fsp.mkdir(path.resolve(nodeModulesDir, '.vite-temp/'), {
          recursive: true,
        })
      } catch (e) {
        if (e.code === 'EACCES') {
          // If there is no access permission, a temporary configuration file is created by default.
          nodeModulesDir = undefined
        } else {
          throw e
        }
      }
    }
    const hash = `timestamp-${Date.now()}-${Math.random().toString(16).slice(2)}`
    const tempFileName = nodeModulesDir
      ? path.resolve(
          nodeModulesDir,
          `.vite-temp/${path.basename(fileName)}.${hash}.mjs`,
        )
      : `${fileName}.${hash}.mjs`
    await fsp.writeFile(tempFileName, bundledCode)
    try {
      return (await import(pathToFileURL(tempFileName).href)).default
    } finally {
      fs.unlink(tempFileName, () => {}) // Ignore errors
    }
  }
  // for cjs, we can register a custom loader via `_require.extensions`
  else {
    const extension = path.extname(fileName)
    // We don't use fsp.realpath() here because it has the same behaviour as
    // fs.realpath.native. On some Windows systems, it returns uppercase volume
    // letters (e.g. "C:\") while the Node.js loader uses lowercase volume letters.
    // See https://github.com/vitejs/vite/issues/12923
    const realFileName = await promisifiedRealpath(fileName)
    const loaderExt = extension in _require.extensions ? extension : '.js'
    const defaultLoader = _require.extensions[loaderExt]!
    _require.extensions[loaderExt] = (module: NodeModule, filename: string) => {
      if (filename === realFileName) {
        ;(module as NodeModuleWithCompile)._compile(bundledCode, filename)
      } else {
        defaultLoader(module, filename)
      }
    }
    // clear cache in case of server restart
    delete _require.cache[_require.resolve(fileName)]
    const raw = _require(fileName)
    _require.extensions[loaderExt] = defaultLoader
    return raw.__esModule ? raw.default : raw
  }
}

async function runConfigHook(
  config: InlineConfig,
  plugins: Plugin[],
  configEnv: ConfigEnv,
): Promise<InlineConfig> {
  let conf = config

  for (const p of getSortedPluginsByHook('config', plugins)) {
    const hook = p.config
    const handler = getHookHandler(hook)
    const res = await handler(conf, configEnv)
    if (res && res !== conf) {
      conf = mergeConfig(conf, res)
    }
  }

  return conf
}

async function runConfigEnvironmentHook(
  environments: Record<string, EnvironmentOptions>,
  plugins: Plugin[],
  configEnv: ConfigEnv,
  isSsrTargetWebworkerSet: boolean,
): Promise<void> {
  const environmentNames = Object.keys(environments)
  for (const p of getSortedPluginsByHook('configEnvironment', plugins)) {
    const hook = p.configEnvironment
    const handler = getHookHandler(hook)
    for (const name of environmentNames) {
      const res = await handler(name, environments[name], {
        ...configEnv,
        isSsrTargetWebworker: isSsrTargetWebworkerSet && name === 'ssr',
      })
      if (res) {
        environments[name] = mergeConfig(environments[name], res)
      }
    }
  }
}

function optimizeDepsDisabledBackwardCompatibility(
  resolved: ResolvedConfig,
  optimizeDeps: DepOptimizationOptions,
  optimizeDepsPath: string = '',
) {
  const optimizeDepsDisabled = optimizeDeps.disabled
  if (optimizeDepsDisabled !== undefined) {
    if (optimizeDepsDisabled === true || optimizeDepsDisabled === 'dev') {
      const commonjsOptionsInclude = resolved.build.commonjsOptions.include
      const commonjsPluginDisabled =
        Array.isArray(commonjsOptionsInclude) &&
        commonjsOptionsInclude.length === 0
      optimizeDeps.noDiscovery = true
      optimizeDeps.include = undefined
      if (commonjsPluginDisabled) {
        resolved.build.commonjsOptions.include = undefined
      }
      resolved.logger.warn(
        colors.yellow(`(!) Experimental ${optimizeDepsPath}optimizeDeps.disabled and deps pre-bundling during build were removed in Vite 5.1.
    To disable the deps optimizer, set ${optimizeDepsPath}optimizeDeps.noDiscovery to true and ${optimizeDepsPath}optimizeDeps.include as undefined or empty.
    Please remove ${optimizeDepsPath}optimizeDeps.disabled from your config.
    ${
      commonjsPluginDisabled
        ? 'Empty config.build.commonjsOptions.include will be ignored to support CJS during build. This config should also be removed.'
        : ''
    }
  `),
      )
    } else if (
      optimizeDepsDisabled === false ||
      optimizeDepsDisabled === 'build'
    ) {
      resolved.logger.warn(
        colors.yellow(`(!) Experimental ${optimizeDepsPath}optimizeDeps.disabled and deps pre-bundling during build were removed in Vite 5.1.
    Setting it to ${optimizeDepsDisabled} now has no effect.
    Please remove ${optimizeDepsPath}optimizeDeps.disabled from your config.
  `),
      )
    }
  }
}<|MERGE_RESOLUTION|>--- conflicted
+++ resolved
@@ -629,13 +629,8 @@
       fsDenyGlob: AnymatchFn
       /** @internal */
       safeModulePaths: Set<string>
-<<<<<<< HEAD
-=======
-      /** @internal */
-      additionalAllowedHosts: string[]
       /** @internal */
       [SYMBOL_RESOLVED_CONFIG]: true
->>>>>>> 0d18fc1d
     } & PluginHookUtils
   > {}
 
@@ -1565,19 +1560,10 @@
       },
     ),
     safeModulePaths: new Set<string>(),
-<<<<<<< HEAD
-=======
-    additionalAllowedHosts: getAdditionalAllowedHosts(server, preview),
     [SYMBOL_RESOLVED_CONFIG]: true,
->>>>>>> 0d18fc1d
-  }
-  resolved = {
-    ...config,
-    ...resolved,
   }
 
   // Backward compatibility hook, modify the resolved config before it is used
-  // to create internal plugins. For example, `config.build.ssr`. Once we rework
   // internal plugins to use environment.config, we can remove the dual
   // patchConfig/patchPlugins and have a single patchConfig before configResolved
   // gets called
