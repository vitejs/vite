import fs from 'node:fs'
import path from 'node:path'
import fsp from 'node:fs/promises'
import { pathToFileURL } from 'node:url'
import { promisify } from 'node:util'
import { performance } from 'node:perf_hooks'
import { createRequire } from 'node:module'
import crypto from 'node:crypto'
import colors from 'picocolors'
<<<<<<< HEAD
import type { Alias, AliasOptions } from 'dep-types/alias'
import picomatch from 'picomatch'
import {
  type NormalizedOutputOptions,
  type OutputChunk,
  type PluginContextMeta,
  type RolldownOptions,
  rolldown,
} from 'rolldown'
=======
import type { PluginContextMeta, RollupOptions } from 'rollup'
import picomatch from 'picomatch'
import { build } from 'esbuild'
import type { Alias, AliasOptions } from '#dep-types/alias'
>>>>>>> 8b69c9e3
import type { AnymatchFn } from '../types/anymatch'
import { withTrailingSlash } from '../shared/utils'
import {
  CLIENT_ENTRY,
  DEFAULT_ASSETS_RE,
  DEFAULT_CLIENT_CONDITIONS,
  DEFAULT_CLIENT_MAIN_FIELDS,
  DEFAULT_CONFIG_FILES,
  DEFAULT_EXTERNAL_CONDITIONS,
  DEFAULT_PREVIEW_PORT,
  DEFAULT_SERVER_CONDITIONS,
  DEFAULT_SERVER_MAIN_FIELDS,
  ENV_ENTRY,
  FS_PREFIX,
} from './constants'
import { resolveEnvironmentPlugins } from './plugin'
import type {
  FalsyPlugin,
  HookHandler,
  Plugin,
  PluginOption,
  PluginWithRequiredHook,
} from './plugin'
import type {
  BuildEnvironmentOptions,
  BuilderOptions,
  RenderBuiltAssetUrl,
  ResolvedBuildEnvironmentOptions,
  ResolvedBuildOptions,
  ResolvedBuilderOptions,
} from './build'
import {
  buildEnvironmentOptionsDefaults,
  builderOptionsDefaults,
  resolveBuildEnvironmentOptions,
  resolveBuilderOptions,
} from './build'
import type { ResolvedServerOptions, ServerOptions } from './server'
import { resolveServerOptions, serverConfigDefaults } from './server'
import { DevEnvironment } from './server/environment'
import { createRunnableDevEnvironment } from './server/environments/runnableEnvironment'
import type { WebSocketServer } from './server/ws'
import type { PreviewOptions, ResolvedPreviewOptions } from './preview'
import { resolvePreviewOptions } from './preview'
import {
  type CSSOptions,
  type ResolvedCSSOptions,
  cssConfigDefaults,
  resolveCSSOptions,
} from './plugins/css'
import {
  arraify,
  asyncFlatten,
  createDebugger,
  createFilter,
  hasBothRollupOptionsAndRolldownOptions,
  isExternalUrl,
  isFilePathESM,
  isInNodeModules,
  isNodeBuiltin,
  isNodeLikeBuiltin,
  isObject,
  isParentDirectory,
  mergeAlias,
  mergeConfig,
  mergeWithDefaults,
  nodeLikeBuiltins,
  normalizeAlias,
  normalizePath,
  setupRollupOptionCompat,
} from './utils'
import {
  createPluginHookUtils,
  getHookHandler,
  getSortedPluginsByHook,
  resolvePlugins,
} from './plugins'
import type { ESBuildOptions } from './plugins/esbuild'
import {
  type EnvironmentResolveOptions,
  type InternalResolveOptions,
  type ResolveOptions,
  tryNodeResolve,
} from './plugins/resolve'
import type { LogLevel, Logger } from './logger'
import { createLogger } from './logger'
import type { DepOptimizationOptions } from './optimizer'
import type { JsonOptions } from './plugins/json'
import type { PackageCache } from './packages'
import { findNearestNodeModules, findNearestPackageData } from './packages'
import { loadEnv, resolveEnvPrefix } from './env'
import type { ResolvedSSROptions, SSROptions } from './ssr'
import { resolveSSROptions, ssrConfigDefaults } from './ssr'
import { PartialEnvironment } from './baseEnvironment'
import { createIdResolver } from './idResolver'
import { runnerImport } from './ssr/runnerImport'
import { getAdditionalAllowedHosts } from './server/middlewares/hostCheck'
import { convertEsbuildPluginToRolldownPlugin } from './optimizer/pluginConverter'
import { type OxcOptions, convertEsbuildConfigToOxcConfig } from './plugins/oxc'
import type { RequiredExceptFor } from './typeUtils'
import {
  BasicMinimalPluginContext,
  basePluginContextMeta,
} from './server/pluginContainer'

const debug = createDebugger('vite:config', { depth: 10 })
const promisifiedRealpath = promisify(fs.realpath)
const SYMBOL_RESOLVED_CONFIG = Symbol('vite:resolved-config')

export interface ConfigEnv {
  /**
   * 'serve': during dev (`vite` command)
   * 'build': when building for production (`vite build` command)
   */
  command: 'build' | 'serve'
  mode: string
  isSsrBuild?: boolean
  isPreview?: boolean
}

/**
 * spa: include SPA fallback middleware and configure sirv with `single: true` in preview
 *
 * mpa: only include non-SPA HTML middlewares
 *
 * custom: don't include HTML middlewares
 */
export type AppType = 'spa' | 'mpa' | 'custom'

export type UserConfigFnObject = (env: ConfigEnv) => UserConfig
export type UserConfigFnPromise = (env: ConfigEnv) => Promise<UserConfig>
export type UserConfigFn = (env: ConfigEnv) => UserConfig | Promise<UserConfig>

export type UserConfigExport =
  | UserConfig
  | Promise<UserConfig>
  | UserConfigFnObject
  | UserConfigFnPromise
  | UserConfigFn

/**
 * Type helper to make it easier to use vite.config.ts
 * accepts a direct {@link UserConfig} object, or a function that returns it.
 * The function receives a {@link ConfigEnv} object.
 */
export function defineConfig(config: UserConfig): UserConfig
export function defineConfig(config: Promise<UserConfig>): Promise<UserConfig>
export function defineConfig(config: UserConfigFnObject): UserConfigFnObject
export function defineConfig(config: UserConfigFnPromise): UserConfigFnPromise
export function defineConfig(config: UserConfigFn): UserConfigFn
export function defineConfig(config: UserConfigExport): UserConfigExport
export function defineConfig(config: UserConfigExport): UserConfigExport {
  return config
}

export interface CreateDevEnvironmentContext {
  ws: WebSocketServer
}

export interface DevEnvironmentOptions {
  /**
   * Files to be pre-transformed. Supports glob patterns.
   */
  warmup?: string[]
  /**
   * Pre-transform known direct imports
   * defaults to true for the client environment, false for the rest
   */
  preTransformRequests?: boolean
  /**
   * Enables sourcemaps during dev
   * @default { js: true }
   * @experimental
   */
  sourcemap?: boolean | { js?: boolean; css?: boolean }
  /**
   * Whether or not to ignore-list source files in the dev server sourcemap, used to populate
   * the [`x_google_ignoreList` source map extension](https://developer.chrome.com/blog/devtools-better-angular-debugging/#the-x_google_ignorelist-source-map-extension).
   *
   * By default, it excludes all paths containing `node_modules`. You can pass `false` to
   * disable this behavior, or, for full control, a function that takes the source path and
   * sourcemap path and returns whether to ignore the source path.
   */
  sourcemapIgnoreList?:
    | false
    | ((sourcePath: string, sourcemapPath: string) => boolean)

  /**
   * create the Dev Environment instance
   */
  createEnvironment?: (
    name: string,
    config: ResolvedConfig,
    context: CreateDevEnvironmentContext,
  ) => Promise<DevEnvironment> | DevEnvironment

  /**
   * For environments that support a full-reload, like the client, we can short-circuit when
   * restarting the server throwing early to stop processing current files. We avoided this for
   * SSR requests. Maybe this is no longer needed.
   * @experimental
   */
  recoverable?: boolean

  /**
   * For environments associated with a module runner.
   * By default, it is false for the client environment and true for non-client environments.
   * This option can also be used instead of the removed config.experimental.skipSsrTransform.
   */
  moduleRunnerTransform?: boolean
}

function defaultCreateClientDevEnvironment(
  name: string,
  config: ResolvedConfig,
  context: CreateDevEnvironmentContext,
) {
  return new DevEnvironment(name, config, {
    hot: true,
    transport: context.ws,
  })
}

function defaultCreateDevEnvironment(name: string, config: ResolvedConfig) {
  return createRunnableDevEnvironment(name, config)
}

export type ResolvedDevEnvironmentOptions = Omit<
  Required<DevEnvironmentOptions>,
  'sourcemapIgnoreList'
> & {
  sourcemapIgnoreList: Exclude<
    DevEnvironmentOptions['sourcemapIgnoreList'],
    false | undefined
  >
}

type AllResolveOptions = ResolveOptions & {
  alias?: AliasOptions
}

type ResolvedAllResolveOptions = Required<ResolveOptions> & { alias: Alias[] }

export interface SharedEnvironmentOptions {
  /**
   * Define global variable replacements.
   * Entries will be defined on `window` during dev and replaced during build.
   */
  define?: Record<string, any>
  /**
   * Configure resolver
   */
  resolve?: EnvironmentResolveOptions
  /**
   * Define if this environment is used for Server-Side Rendering
   * @default 'server' if it isn't the client environment
   */
  consumer?: 'client' | 'server'
  /**
   * If true, `process.env` referenced in code will be preserved as-is and evaluated in runtime.
   * Otherwise, it is statically replaced as an empty object.
   */
  keepProcessEnv?: boolean
  /**
   * Optimize deps config
   */
  optimizeDeps?: DepOptimizationOptions
}

export interface EnvironmentOptions extends SharedEnvironmentOptions {
  /**
   * Dev specific options
   */
  dev?: DevEnvironmentOptions
  /**
   * Build specific options
   */
  build?: BuildEnvironmentOptions
}

export type ResolvedResolveOptions = Required<ResolveOptions>

export type ResolvedEnvironmentOptions = {
  define?: Record<string, any>
  resolve: ResolvedResolveOptions
  consumer: 'client' | 'server'
  keepProcessEnv?: boolean
  optimizeDeps: DepOptimizationOptions
  dev: ResolvedDevEnvironmentOptions
  build: ResolvedBuildEnvironmentOptions
  plugins: readonly Plugin[]
  /** @internal */
  optimizeDepsPluginNames: string[]
}

export type DefaultEnvironmentOptions = Omit<
  EnvironmentOptions,
  'consumer' | 'resolve' | 'keepProcessEnv'
> & {
  resolve?: AllResolveOptions
}

export interface UserConfig extends DefaultEnvironmentOptions {
  /**
   * Project root directory. Can be an absolute path, or a path relative from
   * the location of the config file itself.
   * @default process.cwd()
   */
  root?: string
  /**
   * Base public path when served in development or production.
   * @default '/'
   */
  base?: string
  /**
   * Directory to serve as plain static assets. Files in this directory are
   * served and copied to build dist dir as-is without transform. The value
   * can be either an absolute file system path or a path relative to project root.
   *
   * Set to `false` or an empty string to disable copied static assets to build dist dir.
   * @default 'public'
   */
  publicDir?: string | false
  /**
   * Directory to save cache files. Files in this directory are pre-bundled
   * deps or some other cache files that generated by vite, which can improve
   * the performance. You can use `--force` flag or manually delete the directory
   * to regenerate the cache files. The value can be either an absolute file
   * system path or a path relative to project root.
   * Default to `.vite` when no `package.json` is detected.
   * @default 'node_modules/.vite'
   */
  cacheDir?: string
  /**
   * Explicitly set a mode to run in. This will override the default mode for
   * each command, and can be overridden by the command line --mode option.
   */
  mode?: string
  /**
   * Array of vite plugins to use.
   */
  plugins?: PluginOption[]
  /**
   * HTML related options
   */
  html?: HTMLOptions
  /**
   * CSS related options (preprocessors and CSS modules)
   */
  css?: CSSOptions
  /**
   * JSON loading options
   */
  json?: JsonOptions
  /**
   * Transform options to pass to esbuild.
   * Or set to `false` to disable esbuild.
   *
   * @deprecated Use `oxc` option instead.
   */
  esbuild?: ESBuildOptions | false
  /**
   * Transform options to pass to Oxc.
   * Or set to `false` to disable Oxc.
   */
  oxc?: OxcOptions | false
  /**
   * Specify additional picomatch patterns to be treated as static assets.
   */
  assetsInclude?: string | RegExp | (string | RegExp)[]
  /**
   * Builder specific options
   * @experimental
   */
  builder?: BuilderOptions
  /**
   * Server specific options, e.g. host, port, https...
   */
  server?: ServerOptions
  /**
   * Preview specific options, e.g. host, port, https...
   */
  preview?: PreviewOptions
  /**
   * Experimental features
   *
   * Features under this field could change in the future and might NOT follow semver.
   * Please be careful and always pin Vite's version when using them.
   * @experimental
   */
  experimental?: ExperimentalOptions
  /**
   * Options to opt-in to future behavior
   */
  future?: FutureOptions | 'warn'
  /**
   * Legacy options
   *
   * Features under this field only follow semver for patches, they could be removed in a
   * future minor version. Please always pin Vite's version to a minor when using them.
   */
  legacy?: LegacyOptions
  /**
   * Log level.
   * @default 'info'
   */
  logLevel?: LogLevel
  /**
   * Custom logger.
   */
  customLogger?: Logger
  /**
   * @default true
   */
  clearScreen?: boolean
  /**
   * Environment files directory. Can be an absolute path, or a path relative from
   * root.
   * @default root
   */
  envDir?: string | false
  /**
   * Env variables starts with `envPrefix` will be exposed to your client source code via import.meta.env.
   * @default 'VITE_'
   */
  envPrefix?: string | string[]
  /**
   * Worker bundle options
   */
  worker?: {
    /**
     * Output format for worker bundle
     * @default 'iife'
     */
    format?: 'es' | 'iife'
    /**
     * Vite plugins that apply to worker bundle. The plugins returned by this function
     * should be new instances every time it is called, because they are used for each
     * rolldown worker bundling process.
     */
    plugins?: () => PluginOption[]
    /**
     * Alias to `rolldownOptions`.
     * @deprecated Use `rolldownOptions` instead.
     */
    rollupOptions?: Omit<
      RolldownOptions,
      'plugins' | 'input' | 'onwarn' | 'preserveEntrySignatures'
    >
    /**
     * Rolldown options to build worker bundle
     */
    rolldownOptions?: Omit<
      RolldownOptions,
      'plugins' | 'input' | 'onwarn' | 'preserveEntrySignatures'
    >
  }
  /**
   * Dep optimization options
   */
  optimizeDeps?: DepOptimizationOptions
  /**
   * SSR specific options
   * We could make SSROptions be a EnvironmentOptions if we can abstract
   * external/noExternal for environments in general.
   */
  ssr?: SSROptions
  /**
   * Environment overrides
   */
  environments?: Record<string, EnvironmentOptions>
  /**
   * Whether your application is a Single Page Application (SPA),
   * a Multi-Page Application (MPA), or Custom Application (SSR
   * and frameworks with custom HTML handling)
   * @default 'spa'
   */
  appType?: AppType
}

export interface HTMLOptions {
  /**
   * A nonce value placeholder that will be used when generating script/style tags.
   *
   * Make sure that this placeholder will be replaced with a unique value for each request by the server.
   */
  cspNonce?: string
}

export interface FutureOptions {
  removePluginHookHandleHotUpdate?: 'warn'
  removePluginHookSsrArgument?: 'warn'

  removeServerModuleGraph?: 'warn'
  removeServerReloadModule?: 'warn'
  removeServerPluginContainer?: 'warn'
  removeServerHot?: 'warn'
  removeServerTransformRequest?: 'warn'
  removeServerWarmupRequest?: 'warn'

  removeSsrLoadModule?: 'warn'
}

export interface ExperimentalOptions {
  /**
   * Append fake `&lang.(ext)` when queries are specified, to preserve the file extension for following plugins to process.
   *
   * @experimental
   * @default false
   */
  importGlobRestoreExtension?: boolean
  /**
   * Allow finegrain control over assets and public files paths
   *
   * @experimental
   */
  renderBuiltUrl?: RenderBuiltAssetUrl
  /**
   * Enables support of HMR partial accept via `import.meta.hot.acceptExports`.
   *
   * @experimental
   * @default false
   */
  hmrPartialAccept?: boolean
  /**
   * Enable builtin plugin that written by rust, which is faster than js plugin.
   *
   * - 'resolver': Enable only the native resolver plugin.
   * - 'v1': Enable the first stable set of native plugins (including resolver).
   * - true: Enable all native plugins (currently an alias of 'v1', it will map to a newer one in the future versions).
   *
   * @experimental
   * @default 'v1'
   */
  enableNativePlugin?: boolean | 'resolver' | 'v1'
}

export interface LegacyOptions {
  /**
   * In Vite 6.0.8 and below, WebSocket server was able to connect from any web pages. However,
   * that could be exploited by a malicious web page.
   *
   * In Vite 6.0.9+, the WebSocket server now requires a token to connect from a web page.
   * But this may break some plugins and frameworks that connects to the WebSocket server
   * on their own. Enabling this option will make Vite skip the token check.
   *
   * **We do not recommend enabling this option unless you are sure that you are fine with
   * that security weakness.**
   */
  skipWebSocketTokenCheck?: boolean
}

export interface ResolvedWorkerOptions {
  format: 'es' | 'iife'
  plugins: (bundleChain: string[]) => Promise<ResolvedConfig>
  /**
   * @deprecated Use `rolldownOptions` instead.
   */
  rollupOptions: RolldownOptions
  rolldownOptions: RolldownOptions
}

export interface InlineConfig extends UserConfig {
  configFile?: string | false
  /** @experimental */
  configLoader?: 'bundle' | 'runner' | 'native'
  /** @deprecated */
  envFile?: false
  forceOptimizeDeps?: boolean
}

export interface ResolvedConfig
  extends Readonly<
    Omit<
      UserConfig,
      | 'plugins'
      | 'css'
      | 'json'
      | 'assetsInclude'
      | 'optimizeDeps'
      | 'worker'
      | 'build'
      | 'dev'
      | 'environments'
      | 'experimental'
      | 'future'
      | 'server'
      | 'preview'
    > & {
      configFile: string | undefined
      configFileDependencies: string[]
      inlineConfig: InlineConfig
      root: string
      base: string
      /** @internal */
      decodedBase: string
      /** @internal */
      rawBase: string
      publicDir: string
      cacheDir: string
      command: 'build' | 'serve'
      mode: string
      isWorker: boolean
      // in nested worker bundle to find the main config
      /** @internal */
      mainConfig: ResolvedConfig | null
      /** @internal list of bundle entry id. used to detect recursive worker bundle. */
      bundleChain: string[]
      isProduction: boolean
      envDir: string | false
      env: Record<string, any>
      resolve: Required<ResolveOptions> & {
        alias: Alias[]
      }
      plugins: readonly Plugin[]
      css: ResolvedCSSOptions
      json: Required<JsonOptions>
      /** @deprecated Use `oxc` option instead. */
      esbuild: ESBuildOptions | false
      oxc: OxcOptions | false
      server: ResolvedServerOptions
      dev: ResolvedDevEnvironmentOptions
      /** @experimental */
      builder: ResolvedBuilderOptions | undefined
      build: ResolvedBuildOptions
      preview: ResolvedPreviewOptions
      ssr: ResolvedSSROptions
      assetsInclude: (file: string) => boolean
      rawAssetsInclude: (string | RegExp)[]
      logger: Logger
      /**
       * Create an internal resolver to be used in special scenarios, e.g.
       * optimizer & handling css `@imports`.
       *
       * This API is deprecated. It only works for the client and ssr
       * environments. The `aliasOnly` option is also not being used anymore.
       * Plugins should move to `createIdResolver(environment.config)` instead.
       *
       * @deprecated Use `createIdResolver` from `vite` instead.
       */
      createResolver: (options?: Partial<InternalResolveOptions>) => ResolveFn
      optimizeDeps: DepOptimizationOptions
      /** @internal */
      packageCache: PackageCache
      worker: ResolvedWorkerOptions
      appType: AppType
      experimental: RequiredExceptFor<ExperimentalOptions, 'renderBuiltUrl'>
      future: FutureOptions | undefined
      environments: Record<string, ResolvedEnvironmentOptions>
      /** @internal injected by legacy plugin */
      isOutputOptionsForLegacyChunks?(
        outputOptions: NormalizedOutputOptions,
      ): boolean
      /**
       * The token to connect to the WebSocket server from browsers.
       *
       * We recommend using `import.meta.hot` rather than connecting
       * to the WebSocket server directly.
       * If you have a usecase that requires connecting to the WebSocket
       * server, please create an issue so that we can discuss.
       *
       * @deprecated
       */
      webSocketToken: string
      /** @internal */
      fsDenyGlob: AnymatchFn
      /** @internal */
      safeModulePaths: Set<string>
      /** @internal */
      nativePluginEnabledLevel: number
      /** @internal */
      [SYMBOL_RESOLVED_CONFIG]: true
    } & PluginHookUtils
  > {}

// inferred ones are omitted
export const configDefaults = Object.freeze({
  define: {},
  dev: {
    warmup: [],
    // preTransformRequests
    /** @experimental */
    sourcemap: { js: true },
    sourcemapIgnoreList: undefined,
    // createEnvironment
    // recoverable
    // moduleRunnerTransform
  },
  build: buildEnvironmentOptionsDefaults,
  resolve: {
    // mainFields
    // conditions
    externalConditions: [...DEFAULT_EXTERNAL_CONDITIONS],
    extensions: ['.mjs', '.js', '.mts', '.ts', '.jsx', '.tsx', '.json'],
    dedupe: [],
    /** @experimental */
    noExternal: [],
    external: [],
    preserveSymlinks: false,
    tsconfigPaths: false,
    alias: [],
  },

  // root
  base: '/',
  publicDir: 'public',
  // cacheDir
  // mode
  plugins: [],
  html: {
    cspNonce: undefined,
  },
  css: cssConfigDefaults,
  json: {
    namedExports: true,
    stringify: 'auto',
  },
  // esbuild
  assetsInclude: undefined,
  /** @experimental */
  builder: builderOptionsDefaults,
  server: serverConfigDefaults,
  preview: {
    port: DEFAULT_PREVIEW_PORT,
    // strictPort
    // host
    // https
    // open
    // proxy
    // cors
    // headers
  },
  /** @experimental */
  experimental: {
    importGlobRestoreExtension: false,
    renderBuiltUrl: undefined,
    hmrPartialAccept: false,
    enableNativePlugin: process.env._VITE_TEST_JS_PLUGIN ? false : 'v1',
  },
  future: {
    removePluginHookHandleHotUpdate: undefined,
    removePluginHookSsrArgument: undefined,
    removeServerModuleGraph: undefined,
    removeServerHot: undefined,
    removeServerTransformRequest: undefined,
    removeServerWarmupRequest: undefined,
    removeSsrLoadModule: undefined,
  },
  legacy: {
    skipWebSocketTokenCheck: false,
  },
  logLevel: 'info',
  customLogger: undefined,
  clearScreen: true,
  envDir: undefined,
  envPrefix: 'VITE_',
  worker: {
    format: 'iife',
    plugins: () => [],
    // rollupOptions
  },
  optimizeDeps: {
    include: [],
    exclude: [],
    needsInterop: [],
    // esbuildOptions
    rollupOptions: {},
    /** @experimental */
    extensions: [],
    /** @deprecated @experimental */
    disabled: 'build',
    // noDiscovery
    /** @experimental */
    holdUntilCrawlEnd: true,
    // entries
    /** @experimental */
    force: false,
  },
  ssr: ssrConfigDefaults,
  environments: {},
  appType: 'spa',
} satisfies UserConfig)

export function resolveDevEnvironmentOptions(
  dev: DevEnvironmentOptions | undefined,
  environmentName: string | undefined,
  consumer: 'client' | 'server' | undefined,
  // Backward compatibility
  preTransformRequest?: boolean,
): ResolvedDevEnvironmentOptions {
  const resolved = mergeWithDefaults(
    {
      ...configDefaults.dev,
      sourcemapIgnoreList: isInNodeModules,
      preTransformRequests: preTransformRequest ?? consumer === 'client',
      createEnvironment:
        environmentName === 'client'
          ? defaultCreateClientDevEnvironment
          : defaultCreateDevEnvironment,
      recoverable: consumer === 'client',
      moduleRunnerTransform: consumer === 'server',
    },
    dev ?? {},
  )
  return {
    ...resolved,
    sourcemapIgnoreList:
      resolved.sourcemapIgnoreList === false
        ? () => false
        : resolved.sourcemapIgnoreList,
  }
}

function resolveEnvironmentOptions(
  options: EnvironmentOptions,
  alias: Alias[],
  preserveSymlinks: boolean,
  forceOptimizeDeps: boolean | undefined,
  logger: Logger,
  environmentName: string,
  // Backward compatibility
  isSsrTargetWebworkerSet?: boolean,
  preTransformRequests?: boolean,
): ResolvedEnvironmentOptions {
  const isClientEnvironment = environmentName === 'client'
  const consumer =
    options.consumer ?? (isClientEnvironment ? 'client' : 'server')
  const isSsrTargetWebworkerEnvironment =
    isSsrTargetWebworkerSet && environmentName === 'ssr'

  if (options.define?.['process.env']) {
    const processEnvDefine = options.define['process.env']
    if (typeof processEnvDefine === 'object') {
      const pathKey = Object.entries(processEnvDefine).find(
        // check with toLowerCase() to match with `Path` / `PATH` (Windows uses `Path`)
        ([key, value]) => key.toLowerCase() === 'path' && !!value,
      )?.[0]
      if (pathKey) {
        logger.warnOnce(
          colors.yellow(
            `The \`define\` option contains an object with ${JSON.stringify(pathKey)} for "process.env" key. ` +
              'It looks like you may have passed the entire `process.env` object to `define`, ' +
              'which can unintentionally expose all environment variables. ' +
              'This poses a security risk and is discouraged.',
          ),
        )
      }
    }
  }

  const resolve = resolveEnvironmentResolveOptions(
    options.resolve,
    alias,
    preserveSymlinks,
    logger,
    consumer,
    isSsrTargetWebworkerEnvironment,
  )
  return {
    define: options.define,
    resolve,
    keepProcessEnv:
      options.keepProcessEnv ??
      (isSsrTargetWebworkerEnvironment ? false : consumer === 'server'),
    consumer,
    optimizeDeps: resolveDepOptimizationOptions(
      options.optimizeDeps,
      resolve.preserveSymlinks,
      forceOptimizeDeps,
      consumer,
      logger,
    ),
    dev: resolveDevEnvironmentOptions(
      options.dev,
      environmentName,
      consumer,
      preTransformRequests,
    ),
    build: resolveBuildEnvironmentOptions(
      options.build ?? {},
      logger,
      consumer,
    ),
    plugins: undefined!, // to be resolved later
    // will be set by `setOptimizeDepsPluginNames` later
    optimizeDepsPluginNames: undefined!,
  }
}

export function getDefaultEnvironmentOptions(
  config: UserConfig,
): EnvironmentOptions {
  return {
    define: config.define,
    resolve: {
      ...config.resolve,
      // mainFields and conditions are not inherited
      mainFields: undefined,
      conditions: undefined,
    },
    dev: config.dev,
    build: config.build,
  }
}

export interface PluginHookUtils {
  getSortedPlugins: <K extends keyof Plugin>(
    hookName: K,
  ) => PluginWithRequiredHook<K>[]
  getSortedPluginHooks: <K extends keyof Plugin>(
    hookName: K,
  ) => NonNullable<HookHandler<Plugin[K]>>[]
}

export type ResolveFn = (
  id: string,
  importer?: string,
  aliasOnly?: boolean,
  ssr?: boolean,
) => Promise<string | undefined>

/**
 * Check and warn if `path` includes characters that don't work well in Vite,
 * such as `#` and `?` and `*`.
 */
function checkBadCharactersInPath(
  name: string,
  path: string,
  logger: Logger,
): void {
  const badChars = []

  if (path.includes('#')) {
    badChars.push('#')
  }
  if (path.includes('?')) {
    badChars.push('?')
  }
  if (path.includes('*')) {
    badChars.push('*')
  }

  if (badChars.length > 0) {
    const charString = badChars.map((c) => `"${c}"`).join(' and ')
    const inflectedChars = badChars.length > 1 ? 'characters' : 'character'

    logger.warn(
      colors.yellow(
        `${name} contains the ${charString} ${inflectedChars} (${colors.cyan(
          path,
        )}), which may not work when running Vite. Consider renaming the directory / file to remove the characters.`,
      ),
    )
  }
}

const clientAlias = [
  {
    find: /^\/?@vite\/env/,
    replacement: path.posix.join(FS_PREFIX, normalizePath(ENV_ENTRY)),
  },
  {
    find: /^\/?@vite\/client/,
    replacement: path.posix.join(FS_PREFIX, normalizePath(CLIENT_ENTRY)),
  },
]

/**
 * alias and preserveSymlinks are not per-environment options, but they are
 * included in the resolved environment options for convenience.
 */
function resolveEnvironmentResolveOptions(
  resolve: EnvironmentResolveOptions | undefined,
  alias: Alias[],
  preserveSymlinks: boolean,
  logger: Logger,
  /** undefined when resolving the top-level resolve options */
  consumer: 'client' | 'server' | undefined,
  // Backward compatibility
  isSsrTargetWebworkerEnvironment?: boolean,
): ResolvedAllResolveOptions {
  const resolvedResolve: ResolvedAllResolveOptions = mergeWithDefaults(
    {
      ...configDefaults.resolve,
      mainFields:
        consumer === undefined ||
        consumer === 'client' ||
        isSsrTargetWebworkerEnvironment
          ? DEFAULT_CLIENT_MAIN_FIELDS
          : DEFAULT_SERVER_MAIN_FIELDS,
      conditions:
        consumer === undefined ||
        consumer === 'client' ||
        isSsrTargetWebworkerEnvironment
          ? DEFAULT_CLIENT_CONDITIONS
          : DEFAULT_SERVER_CONDITIONS.filter((c) => c !== 'browser'),
      builtins:
        resolve?.builtins ??
        (consumer === 'server'
          ? isSsrTargetWebworkerEnvironment && resolve?.noExternal === true
            ? []
            : nodeLikeBuiltins
          : []),
    },
    resolve ?? {},
  )
  resolvedResolve.preserveSymlinks = preserveSymlinks
  resolvedResolve.alias = alias

  if (
    // @ts-expect-error removed field
    resolve?.browserField === false &&
    resolvedResolve.mainFields.includes('browser')
  ) {
    logger.warn(
      colors.yellow(
        `\`resolve.browserField\` is set to false, but the option is removed in favour of ` +
          `the 'browser' string in \`resolve.mainFields\`. You may want to update \`resolve.mainFields\` ` +
          `to remove the 'browser' string and preserve the previous browser behaviour.`,
      ),
    )
  }
  return resolvedResolve
}

function resolveResolveOptions(
  resolve: AllResolveOptions | undefined,
  logger: Logger,
): ResolvedAllResolveOptions {
  // resolve alias with internal client alias
  const alias = normalizeAlias(
    mergeAlias(clientAlias, resolve?.alias || configDefaults.resolve.alias),
  )
  const preserveSymlinks =
    resolve?.preserveSymlinks ?? configDefaults.resolve.preserveSymlinks

  if (alias.some((a) => a.find === '/')) {
    logger.warn(
      colors.yellow(
        `\`resolve.alias\` contains an alias that maps \`/\`. ` +
          `This is not recommended as it can cause unexpected behavior when resolving paths.`,
      ),
    )
  }

  return resolveEnvironmentResolveOptions(
    resolve,
    alias,
    preserveSymlinks,
    logger,
    undefined,
  )
}

// TODO: Introduce ResolvedDepOptimizationOptions
function resolveDepOptimizationOptions(
  optimizeDeps: DepOptimizationOptions | undefined,
  preserveSymlinks: boolean,
  forceOptimizeDeps: boolean | undefined,
  consumer: 'client' | 'server' | undefined,
  logger: Logger,
): DepOptimizationOptions {
  if (
    optimizeDeps?.esbuildOptions &&
    Object.keys(optimizeDeps.esbuildOptions).length > 0
  ) {
    logger.warn(
      colors.yellow(
        `You or a plugin you are using have set \`optimizeDeps.esbuildOptions\` ` +
          `but this option is now deprecated. ` +
          `Vite now uses Rolldown to optimize the dependencies. ` +
          `Please use \`optimizeDeps.rollupOptions\` instead.`,
      ),
    )

    optimizeDeps.rollupOptions ??= {}
    optimizeDeps.rollupOptions.resolve ??= {}
    optimizeDeps.rollupOptions.output ??= {}

    const setResolveOptions = <
      T extends keyof Exclude<RolldownOptions['resolve'], undefined>,
    >(
      key: T,
      value: Exclude<RolldownOptions['resolve'], undefined>[T],
    ) => {
      if (
        value !== undefined &&
        optimizeDeps.rollupOptions!.resolve![key] === undefined
      ) {
        optimizeDeps.rollupOptions!.resolve![key] = value
      }
    }

    if (
      optimizeDeps.esbuildOptions.minify !== undefined &&
      optimizeDeps.rollupOptions.output.minify === undefined
    ) {
      optimizeDeps.rollupOptions.output.minify =
        optimizeDeps.esbuildOptions.minify
    }
    if (
      optimizeDeps.esbuildOptions.treeShaking !== undefined &&
      optimizeDeps.rollupOptions.treeshake === undefined
    ) {
      optimizeDeps.rollupOptions.treeshake =
        optimizeDeps.esbuildOptions.treeShaking
    }
    if (
      optimizeDeps.esbuildOptions.define !== undefined &&
      optimizeDeps.rollupOptions.define === undefined
    ) {
      optimizeDeps.rollupOptions.define = optimizeDeps.esbuildOptions.define
    }
    if (optimizeDeps.esbuildOptions.loader !== undefined) {
      const loader = optimizeDeps.esbuildOptions.loader
      optimizeDeps.rollupOptions.moduleTypes ??= {}
      for (const [key, value] of Object.entries(loader)) {
        if (
          optimizeDeps.rollupOptions.moduleTypes[key] === undefined &&
          value !== 'copy' &&
          value !== 'css' &&
          value !== 'default' &&
          value !== 'file' &&
          value !== 'local-css'
        ) {
          optimizeDeps.rollupOptions.moduleTypes[key] = value
        }
      }
    }
    if (
      optimizeDeps.esbuildOptions.preserveSymlinks !== undefined &&
      optimizeDeps.rollupOptions.resolve.symlinks === undefined
    ) {
      optimizeDeps.rollupOptions.resolve.symlinks =
        !optimizeDeps.esbuildOptions.preserveSymlinks
    }
    setResolveOptions(
      'extensions',
      optimizeDeps.esbuildOptions.resolveExtensions,
    )
    setResolveOptions('mainFields', optimizeDeps.esbuildOptions.mainFields)
    setResolveOptions('conditionNames', optimizeDeps.esbuildOptions.conditions)
    if (
      optimizeDeps.esbuildOptions.keepNames !== undefined &&
      optimizeDeps.rollupOptions.keepNames === undefined
    ) {
      optimizeDeps.rollupOptions.keepNames =
        optimizeDeps.esbuildOptions.keepNames
    }

    if (
      optimizeDeps.esbuildOptions.platform !== undefined &&
      optimizeDeps.rollupOptions.platform === undefined
    ) {
      optimizeDeps.rollupOptions.platform = optimizeDeps.esbuildOptions.platform
    }

    // NOTE: the following options cannot be converted
    // - legalComments
    // - target, supported (Vite used to transpile down to `ESBUILD_MODULES_TARGET`)
    // - ignoreAnnotations
    // - jsx, jsxFactory, jsxFragment, jsxImportSource, jsxDev, jsxSideEffects
    // - tsconfigRaw, tsconfig

    // NOTE: the following options can be converted but probably not worth it
    // - sourceRoot
    // - sourcesContent (`output.sourcemapExcludeSources` is not supported by rolldown)
    // - drop
    // - dropLabels
    // - mangleProps, reserveProps, mangleQuoted, mangleCache
    // - minifyWhitespace, minifyIdentifiers, minifySyntax
    // - lineLimit
    // - charset
    // - pure (`treeshake.manualPureFunctions` is not supported by rolldown)
    // - alias (it probably does not work the same with `resolve.alias`)
    // - inject
    // - banner, footer
    // - nodePaths

    // NOTE: the following options does not make sense to set / convert it
    // - globalName (we only use ESM format)
    // - color
    // - logLimit
    // - logOverride
    // - splitting
    // - outbase
    // - packages (this should not be set)
    // - allowOverwrite
    // - publicPath (`file` loader is not supported by rolldown)
    // - entryNames, chunkNames, assetNames (Vite does not support changing these options)
    // - stdin
    // - absWorkingDir
  }

  return mergeWithDefaults(
    {
      ...configDefaults.optimizeDeps,
      disabled: undefined, // do not set here to avoid deprecation warning
      noDiscovery: consumer !== 'client',
      esbuildOptions: {
        preserveSymlinks,
      },
      rollupOptions: {
        resolve: {
          symlinks: !preserveSymlinks,
        },
        output: {
          topLevelVar: true,
        },
      },
      force: forceOptimizeDeps ?? configDefaults.optimizeDeps.force,
    },
    optimizeDeps ?? {},
  )
}

async function setOptimizeDepsPluginNames(resolvedConfig: ResolvedConfig) {
  await Promise.all(
    Object.values(resolvedConfig.environments).map(async (environment) => {
      const plugins = environment.optimizeDeps.rollupOptions?.plugins ?? []
      const outputPlugins =
        environment.optimizeDeps.rollupOptions?.output?.plugins ?? []
      const flattenedPlugins = await asyncFlatten([plugins, outputPlugins])

      const pluginNames = []
      for (const plugin of flattenedPlugins) {
        if (plugin && 'name' in plugin) {
          pluginNames.push(plugin.name)
        }
      }
      environment.optimizeDepsPluginNames = pluginNames
    }),
  )
}

function applyDepOptimizationOptionCompat(resolvedConfig: ResolvedConfig) {
  if (
    resolvedConfig.optimizeDeps.esbuildOptions?.plugins &&
    resolvedConfig.optimizeDeps.esbuildOptions.plugins.length > 0
  ) {
    resolvedConfig.optimizeDeps.rollupOptions ??= {}
    resolvedConfig.optimizeDeps.rollupOptions.plugins ||= []
    ;(resolvedConfig.optimizeDeps.rollupOptions.plugins as any[]).push(
      ...resolvedConfig.optimizeDeps.esbuildOptions.plugins.map((plugin) =>
        convertEsbuildPluginToRolldownPlugin(plugin),
      ),
    )
  }
}

export function isResolvedConfig(
  inlineConfig: InlineConfig | ResolvedConfig,
): inlineConfig is ResolvedConfig {
  return (
    SYMBOL_RESOLVED_CONFIG in inlineConfig &&
    inlineConfig[SYMBOL_RESOLVED_CONFIG]
  )
}

export async function resolveConfig(
  inlineConfig: InlineConfig,
  command: 'build' | 'serve',
  defaultMode = 'development',
  defaultNodeEnv = 'development',
  isPreview = false,
  /** @internal */
  patchConfig: ((config: ResolvedConfig) => void) | undefined = undefined,
  /** @internal */
  patchPlugins: ((resolvedPlugins: Plugin[]) => void) | undefined = undefined,
): Promise<ResolvedConfig> {
  let config = inlineConfig
  config.build ??= {}
  setupRollupOptionCompat(config.build)
  config.worker ??= {}
  setupRollupOptionCompat(config.worker)
  config.optimizeDeps ??= {}
  setupRollupOptionCompat(config.optimizeDeps)
  config.ssr ??= {}
  config.ssr.optimizeDeps ??= {}
  setupRollupOptionCompat(config.ssr.optimizeDeps)

  let configFileDependencies: string[] = []
  let mode = inlineConfig.mode || defaultMode
  const isNodeEnvSet = !!process.env.NODE_ENV
  const packageCache: PackageCache = new Map()

  // some dependencies e.g. @vue/compiler-* relies on NODE_ENV for getting
  // production-specific behavior, so set it early on
  if (!isNodeEnvSet) {
    process.env.NODE_ENV = defaultNodeEnv
  }

  const configEnv: ConfigEnv = {
    mode,
    command,
    isSsrBuild: command === 'build' && !!config.build?.ssr,
    isPreview,
  }

  let { configFile } = config
  if (configFile !== false) {
    const loadResult = await loadConfigFromFile(
      configEnv,
      configFile,
      config.root,
      config.logLevel,
      config.customLogger,
      config.configLoader,
    )
    if (loadResult) {
      config = mergeConfig(loadResult.config, config)
      configFile = loadResult.path
      configFileDependencies = loadResult.dependencies
    }
  }

  // user config may provide an alternative mode. But --mode has a higher priority
  mode = inlineConfig.mode || config.mode || mode
  configEnv.mode = mode

  const filterPlugin = (p: Plugin | FalsyPlugin): p is Plugin => {
    if (!p) {
      return false
    } else if (!p.apply) {
      return true
    } else if (typeof p.apply === 'function') {
      return p.apply({ ...config, mode }, configEnv)
    } else {
      return p.apply === command
    }
  }

  // resolve plugins
  const rawPlugins = (await asyncFlatten(config.plugins || [])).filter(
    filterPlugin,
  )

  const [prePlugins, normalPlugins, postPlugins] = sortUserPlugins(rawPlugins)

  const isBuild = command === 'build'

  // run config hooks
  const userPlugins = [...prePlugins, ...normalPlugins, ...postPlugins]
  config = await runConfigHook(config, userPlugins, configEnv)

  // Ensure default client and ssr environments
  // If there are present, ensure order { client, ssr, ...custom }
  config.environments ??= {}
  if (
    !config.environments.ssr &&
    (!isBuild || config.ssr || config.build?.ssr)
  ) {
    // During dev, the ssr environment is always available even if it isn't configure
    // There is no perf hit, because the optimizer is initialized only if ssrLoadModule
    // is called.
    // During build, we only build the ssr environment if it is configured
    // through the deprecated ssr top level options or if it is explicitly defined
    // in the environments config
    config.environments = { ssr: {}, ...config.environments }
  }
  if (!config.environments.client) {
    config.environments = { client: {}, ...config.environments }
  }

  // Define logger
  const logger = createLogger(config.logLevel, {
    allowClearScreen: config.clearScreen,
    customLogger: config.customLogger,
  })

  // resolve root
  const resolvedRoot = normalizePath(
    config.root ? path.resolve(config.root) : process.cwd(),
  )

  checkBadCharactersInPath('The project root', resolvedRoot, logger)

  const configEnvironmentsClient = config.environments!.client!
  configEnvironmentsClient.dev ??= {}

  const deprecatedSsrOptimizeDepsConfig = config.ssr?.optimizeDeps ?? {}
  let configEnvironmentsSsr = config.environments!.ssr

  // Backward compatibility: server.warmup.clientFiles/ssrFiles -> environment.dev.warmup
  const warmupOptions = config.server?.warmup
  if (warmupOptions?.clientFiles) {
    configEnvironmentsClient.dev.warmup = warmupOptions.clientFiles
  }
  if (warmupOptions?.ssrFiles) {
    configEnvironmentsSsr ??= {}
    configEnvironmentsSsr.dev ??= {}
    configEnvironmentsSsr.dev.warmup = warmupOptions.ssrFiles
  }

  // Backward compatibility: merge ssr into environments.ssr.config as defaults
  if (configEnvironmentsSsr) {
    configEnvironmentsSsr.optimizeDeps = mergeConfig(
      deprecatedSsrOptimizeDepsConfig,
      configEnvironmentsSsr.optimizeDeps ?? {},
    )

    // merge with `resolve` as the root to merge `noExternal` correctly
    configEnvironmentsSsr.resolve = mergeConfig(
      {
        resolve: {
          conditions: config.ssr?.resolve?.conditions,
          externalConditions: config.ssr?.resolve?.externalConditions,
          mainFields: config.ssr?.resolve?.mainFields,
          external: config.ssr?.external,
          noExternal: config.ssr?.noExternal,
        },
      } satisfies EnvironmentOptions,
      {
        resolve: configEnvironmentsSsr.resolve ?? {},
      },
    ).resolve
  }

  if (config.build?.ssrEmitAssets !== undefined) {
    configEnvironmentsSsr ??= {}
    configEnvironmentsSsr.build ??= {}
    configEnvironmentsSsr.build.emitAssets = config.build.ssrEmitAssets
  }

  // The client and ssr environment configs can't be removed by the user in the config hook
  if (!config.environments.client || (!config.environments.ssr && !isBuild)) {
    throw new Error(
      'Required environments configuration were stripped out in the config hook',
    )
  }

  // Merge default environment config values
  const defaultEnvironmentOptions = getDefaultEnvironmentOptions(config)
  // Some top level options only apply to the client environment
  const defaultClientEnvironmentOptions: UserConfig = {
    ...defaultEnvironmentOptions,
    resolve: config.resolve, // inherit everything including mainFields and conditions
    optimizeDeps: config.optimizeDeps,
  }
  const defaultNonClientEnvironmentOptions: UserConfig = {
    ...defaultEnvironmentOptions,
    dev: {
      ...defaultEnvironmentOptions.dev,
      createEnvironment: undefined,
      warmup: undefined,
    },
    build: {
      ...defaultEnvironmentOptions.build,
      createEnvironment: undefined,
    },
  }

  for (const name of Object.keys(config.environments)) {
    config.environments[name] = mergeConfig(
      name === 'client'
        ? defaultClientEnvironmentOptions
        : defaultNonClientEnvironmentOptions,
      config.environments[name],
    )
  }

  await runConfigEnvironmentHook(
    config.environments,
    userPlugins,
    logger,
    configEnv,
    config.ssr?.target === 'webworker',
  )

  // Backward compatibility: merge config.environments.client.resolve back into config.resolve
  config.resolve ??= {}
  config.resolve.conditions = config.environments.client.resolve?.conditions
  config.resolve.mainFields = config.environments.client.resolve?.mainFields

  const resolvedDefaultResolve = resolveResolveOptions(config.resolve, logger)

  const resolvedEnvironments: Record<string, ResolvedEnvironmentOptions> = {}
  for (const environmentName of Object.keys(config.environments)) {
    resolvedEnvironments[environmentName] = resolveEnvironmentOptions(
      config.environments[environmentName],
      resolvedDefaultResolve.alias,
      resolvedDefaultResolve.preserveSymlinks,
      inlineConfig.forceOptimizeDeps,
      logger,
      environmentName,
      config.ssr?.target === 'webworker',
      config.server?.preTransformRequests,
    )
  }

  // Backward compatibility: merge environments.client.optimizeDeps back into optimizeDeps
  // The same object is assigned back for backward compatibility. The ecosystem is modifying
  // optimizeDeps in the ResolvedConfig hook, so these changes will be reflected on the
  // client environment.
  const backwardCompatibleOptimizeDeps =
    resolvedEnvironments.client.optimizeDeps

  const resolvedDevEnvironmentOptions = resolveDevEnvironmentOptions(
    config.dev,
    // default environment options
    undefined,
    undefined,
  )

  const resolvedBuildOptions = resolveBuildEnvironmentOptions(
    config.build ?? {},
    logger,
    undefined,
  )

  // Backward compatibility: merge config.environments.ssr back into config.ssr
  // so ecosystem SSR plugins continue to work if only environments.ssr is configured
  const patchedConfigSsr = {
    ...config.ssr,
    external: resolvedEnvironments.ssr?.resolve.external,
    noExternal: resolvedEnvironments.ssr?.resolve.noExternal,
    optimizeDeps: resolvedEnvironments.ssr?.optimizeDeps,
    resolve: {
      ...config.ssr?.resolve,
      conditions: resolvedEnvironments.ssr?.resolve.conditions,
      externalConditions: resolvedEnvironments.ssr?.resolve.externalConditions,
    },
  }
  const ssr = resolveSSROptions(
    patchedConfigSsr,
    resolvedDefaultResolve.preserveSymlinks,
  )

  // load .env files
  // Backward compatibility: set envDir to false when envFile is false
  let envDir = config.envFile === false ? false : config.envDir
  if (envDir !== false) {
    envDir = config.envDir
      ? normalizePath(path.resolve(resolvedRoot, config.envDir))
      : resolvedRoot
  }

  const userEnv = loadEnv(mode, envDir, resolveEnvPrefix(config))

  // Note it is possible for user to have a custom mode, e.g. `staging` where
  // development-like behavior is expected. This is indicated by NODE_ENV=development
  // loaded from `.staging.env` and set by us as VITE_USER_NODE_ENV
  const userNodeEnv = process.env.VITE_USER_NODE_ENV
  if (!isNodeEnvSet && userNodeEnv) {
    if (userNodeEnv === 'development') {
      process.env.NODE_ENV = 'development'
    } else {
      // NODE_ENV=production is not supported as it could break HMR in dev for frameworks like Vue
      logger.warn(
        `NODE_ENV=${userNodeEnv} is not supported in the .env file. ` +
          `Only NODE_ENV=development is supported to create a development build of your project. ` +
          `If you need to set process.env.NODE_ENV, you can set it in the Vite config instead.`,
      )
    }
  }

  const isProduction = process.env.NODE_ENV === 'production'

  // resolve public base url
  const relativeBaseShortcut = config.base === '' || config.base === './'

  // During dev, we ignore relative base and fallback to '/'
  // For the SSR build, relative base isn't possible by means
  // of import.meta.url.
  const resolvedBase = relativeBaseShortcut
    ? !isBuild || config.build?.ssr
      ? '/'
      : './'
    : resolveBaseUrl(config.base, isBuild, logger)

  // resolve cache directory
  const pkgDir = findNearestPackageData(resolvedRoot, packageCache)?.dir
  const cacheDir = normalizePath(
    config.cacheDir
      ? path.resolve(resolvedRoot, config.cacheDir)
      : pkgDir
        ? path.join(pkgDir, `node_modules/.vite`)
        : path.join(resolvedRoot, `.vite`),
  )

  const assetsFilter =
    config.assetsInclude &&
    (!Array.isArray(config.assetsInclude) || config.assetsInclude.length)
      ? createFilter(config.assetsInclude)
      : () => false

  const { publicDir } = config
  const resolvedPublicDir =
    publicDir !== false && publicDir !== ''
      ? normalizePath(
          path.resolve(
            resolvedRoot,
            typeof publicDir === 'string'
              ? publicDir
              : configDefaults.publicDir,
          ),
        )
      : ''

  const server = resolveServerOptions(resolvedRoot, config.server, logger)

  const builder = resolveBuilderOptions(config.builder)

  const BASE_URL = resolvedBase

  const resolvedConfigContext = new BasicMinimalPluginContext(
    {
      ...basePluginContextMeta,
      watchMode:
        (command === 'serve' && !isPreview) ||
        (command === 'build' && !!resolvedBuildOptions.watch),
    } satisfies PluginContextMeta,
    logger,
  )

  let resolved: ResolvedConfig

  let createUserWorkerPlugins = config.worker?.plugins
  if (Array.isArray(createUserWorkerPlugins)) {
    // @ts-expect-error backward compatibility
    createUserWorkerPlugins = () => config.worker?.plugins

    logger.warn(
      colors.yellow(
        `worker.plugins is now a function that returns an array of plugins. ` +
          `Please update your Vite config accordingly.\n`,
      ),
    )
  }

  const createWorkerPlugins = async function (bundleChain: string[]) {
    // Some plugins that aren't intended to work in the bundling of workers (doing post-processing at build time for example).
    // And Plugins may also have cached that could be corrupted by being used in these extra rollup calls.
    // So we need to separate the worker plugin from the plugin that vite needs to run.
    const rawWorkerUserPlugins = (
      await asyncFlatten(createUserWorkerPlugins?.() || [])
    ).filter(filterPlugin)

    // resolve worker
    let workerConfig = mergeConfig({}, config)
    const [workerPrePlugins, workerNormalPlugins, workerPostPlugins] =
      sortUserPlugins(rawWorkerUserPlugins)

    // run config hooks
    const workerUserPlugins = [
      ...workerPrePlugins,
      ...workerNormalPlugins,
      ...workerPostPlugins,
    ]
    workerConfig = await runConfigHook(
      workerConfig,
      workerUserPlugins,
      configEnv,
    )

    const workerResolved: ResolvedConfig = {
      ...workerConfig,
      ...resolved,
      isWorker: true,
      mainConfig: resolved,
      bundleChain,
    }

    // Plugins resolution needs the resolved config (minus plugins) so we need to mutate here
    ;(workerResolved.plugins as Plugin[]) = await resolvePlugins(
      workerResolved,
      workerPrePlugins,
      workerNormalPlugins,
      workerPostPlugins,
    )

    // run configResolved hooks
    await Promise.all(
      createPluginHookUtils(workerResolved.plugins)
        .getSortedPluginHooks('configResolved')
        .map((hook) => hook.call(resolvedConfigContext, workerResolved)),
    )

    // Resolve environment plugins after configResolved because there are
    // downstream projects modifying the plugins in it. This may change
    // once the ecosystem is ready.
    // During Build the client environment is used to bundle the worker
    // Avoid overriding the mainConfig (resolved.environments.client)
    ;(workerResolved.environments as Record<
      string,
      ResolvedEnvironmentOptions
    >) = {
      ...workerResolved.environments,
      client: {
        ...workerResolved.environments.client,
        plugins: await resolveEnvironmentPlugins(
          new PartialEnvironment('client', workerResolved),
        ),
      },
    }

    return workerResolved
  }

  const resolvedWorkerOptions: Omit<
    ResolvedWorkerOptions,
    'rolldownOptions'
  > & {
    rolldownOptions: ResolvedWorkerOptions['rolldownOptions'] | undefined
  } = {
    format: config.worker?.format || 'iife',
    plugins: createWorkerPlugins,
    rollupOptions: config.worker?.rollupOptions || {},
    rolldownOptions: config.worker?.rolldownOptions, // will be set by setupRollupOptionCompat if undefined
  }
  setupRollupOptionCompat(resolvedWorkerOptions)

  const base = withTrailingSlash(resolvedBase)

  const preview = resolvePreviewOptions(config.preview, server)

  const additionalAllowedHosts = getAdditionalAllowedHosts(server, preview)
  if (Array.isArray(server.allowedHosts)) {
    server.allowedHosts.push(...additionalAllowedHosts)
  }
  if (Array.isArray(preview.allowedHosts)) {
    preview.allowedHosts.push(...additionalAllowedHosts)
  }

  let oxc: OxcOptions | false | undefined = config.oxc
  if (config.esbuild) {
    if (config.oxc) {
      logger.warn(
        colors.yellow(
          `Both esbuild and oxc options were set. oxc options will be used and esbuild options will be ignored.`,
        ),
      )
    } else {
      oxc = convertEsbuildConfigToOxcConfig(config.esbuild, logger)
    }
  } else if (config.esbuild === false && config.oxc !== false) {
    logger.warn(
      colors.yellow(
        `\`esbuild\` option is set to false, but \`oxc\` option was not set to false. ` +
          `\`esbuild: false\` does not have effect any more. ` +
          `If you want to disable the default transformation, which is now handled by Oxc, please set \`oxc: false\` instead.`,
      ),
    )
  }

  const experimental = mergeWithDefaults(
    configDefaults.experimental,
    config.experimental ?? {},
  )

  resolved = {
    configFile: configFile ? normalizePath(configFile) : undefined,
    configFileDependencies: configFileDependencies.map((name) =>
      normalizePath(path.resolve(name)),
    ),
    inlineConfig,
    root: resolvedRoot,
    base,
    decodedBase: decodeBase(base),
    rawBase: resolvedBase,
    publicDir: resolvedPublicDir,
    cacheDir,
    command,
    mode,
    isWorker: false,
    mainConfig: null,
    bundleChain: [],
    isProduction,
    plugins: userPlugins, // placeholder to be replaced
    css: resolveCSSOptions(config.css),
    json: mergeWithDefaults(configDefaults.json, config.json ?? {}),
    // preserve esbuild for buildEsbuildPlugin
    esbuild:
      config.esbuild === false
        ? false
        : {
            jsxDev: !isProduction,
            ...config.esbuild,
          },
    oxc:
      oxc === false
        ? false
        : {
            ...oxc,
            jsx:
              typeof oxc?.jsx === 'string'
                ? oxc.jsx
                : {
                    development: oxc?.jsx?.development ?? !isProduction,
                    ...oxc?.jsx,
                  },
          },
    server,
    builder,
    preview,
    envDir,
    env: {
      ...userEnv,
      BASE_URL,
      MODE: mode,
      DEV: !isProduction,
      PROD: isProduction,
    },
    assetsInclude(file: string) {
      return DEFAULT_ASSETS_RE.test(file) || assetsFilter(file)
    },
    rawAssetsInclude: config.assetsInclude ? arraify(config.assetsInclude) : [],
    logger,
    packageCache,
    worker: resolvedWorkerOptions,
    appType: config.appType ?? 'spa',
    experimental,
    future:
      config.future === 'warn'
        ? ({
            removePluginHookHandleHotUpdate: 'warn',
            removePluginHookSsrArgument: 'warn',
            removeServerModuleGraph: 'warn',
            removeServerReloadModule: 'warn',
            removeServerPluginContainer: 'warn',
            removeServerHot: 'warn',
            removeServerTransformRequest: 'warn',
            removeServerWarmupRequest: 'warn',
            removeSsrLoadModule: 'warn',
          } satisfies Required<FutureOptions>)
        : config.future,

    ssr,

    optimizeDeps: backwardCompatibleOptimizeDeps,
    resolve: resolvedDefaultResolve,
    dev: resolvedDevEnvironmentOptions,
    build: resolvedBuildOptions,

    environments: resolvedEnvironments,

    // random 72 bits (12 base64 chars)
    // at least 64bits is recommended
    // https://owasp.org/www-community/vulnerabilities/Insufficient_Session-ID_Length
    webSocketToken: Buffer.from(
      crypto.getRandomValues(new Uint8Array(9)),
    ).toString('base64url'),

    getSortedPlugins: undefined!,
    getSortedPluginHooks: undefined!,

    createResolver(options) {
      const resolve = createIdResolver(this, options)
      const clientEnvironment = new PartialEnvironment('client', this)
      let ssrEnvironment: PartialEnvironment | undefined
      return async (id, importer, aliasOnly, ssr) => {
        if (ssr) {
          ssrEnvironment ??= new PartialEnvironment('ssr', this)
        }
        return await resolve(
          ssr ? ssrEnvironment! : clientEnvironment,
          id,
          importer,
          aliasOnly,
        )
      }
    },
    fsDenyGlob: picomatch(
      // matchBase: true does not work as it's documented
      // https://github.com/micromatch/picomatch/issues/89
      // convert patterns without `/` on our side for now
      server.fs.deny.map((pattern) =>
        pattern.includes('/') ? pattern : `**/${pattern}`,
      ),
      {
        matchBase: false,
        nocase: true,
        dot: true,
      },
    ),
    safeModulePaths: new Set<string>(),
    nativePluginEnabledLevel: resolveNativePluginEnabledLevel(
      experimental.enableNativePlugin,
    ),
    [SYMBOL_RESOLVED_CONFIG]: true,
  }
  resolved = {
    ...config,
    ...resolved,
  }

  // Backward compatibility hook, modify the resolved config before it is used
  // to create internal plugins. For example, `config.build.ssr`. Once we rework
  // internal plugins to use environment.config, we can remove the dual
  // patchConfig/patchPlugins and have a single patchConfig before configResolved
  // gets called
  patchConfig?.(resolved)

  const resolvedPlugins = await resolvePlugins(
    resolved,
    prePlugins,
    normalPlugins,
    postPlugins,
  )

  // Backward compatibility hook used in builder, opt-in to shared plugins during build
  patchPlugins?.(resolvedPlugins)
  ;(resolved.plugins as Plugin[]) = resolvedPlugins

  // TODO: Deprecate config.getSortedPlugins and config.getSortedPluginHooks
  Object.assign(resolved, createPluginHookUtils(resolved.plugins))

  // call configResolved hooks
  await Promise.all(
    resolved
      .getSortedPluginHooks('configResolved')
      .map((hook) => hook.call(resolvedConfigContext, resolved)),
  )

  // Resolve environment plugins after configResolved because there are
  // downstream projects modifying the plugins in it. This may change
  // once the ecosystem is ready.
  for (const name of Object.keys(resolved.environments)) {
    resolved.environments[name].plugins = await resolveEnvironmentPlugins(
      new PartialEnvironment(name, resolved),
    )
  }

  optimizeDepsDisabledBackwardCompatibility(resolved, resolved.optimizeDeps)
  optimizeDepsDisabledBackwardCompatibility(
    resolved,
    resolved.ssr.optimizeDeps,
    'ssr.',
  )

  // For backward compat, set ssr environment build.emitAssets with the same value as build.ssrEmitAssets that might be changed in configResolved hook
  // https://github.com/vikejs/vike/blob/953614cea7b418fcc0309b5c918491889fdec90a/vike/node/plugin/plugins/buildConfig.ts#L67
  if (!resolved.builder?.sharedConfigBuild && resolved.environments.ssr) {
    resolved.environments.ssr.build.emitAssets =
      resolved.build.ssrEmitAssets || resolved.build.emitAssets
  }

  applyDepOptimizationOptionCompat(resolved)
  await setOptimizeDepsPluginNames(resolved)

  debug?.(`using resolved config: %O`, {
    ...resolved,
    plugins: resolved.plugins.map((p) => p.name),
    worker: {
      ...resolved.worker,
      plugins: `() => plugins`,
    },
  })

  // validate config

  // Check if all assetFileNames have the same reference.
  // If not, display a warn for user.
  const outputOption = config.build?.rollupOptions?.output ?? []
  // Use isArray to narrow its type to array
  if (Array.isArray(outputOption)) {
    const assetFileNamesList = outputOption.map(
      (output) => output.assetFileNames,
    )
    if (assetFileNamesList.length > 1) {
      const firstAssetFileNames = assetFileNamesList[0]
      const hasDifferentReference = assetFileNamesList.some(
        (assetFileNames) => assetFileNames !== firstAssetFileNames,
      )
      if (hasDifferentReference) {
        resolved.logger.warn(
          colors.yellow(`
assetFileNames isn't equal for every build.rollupOptions.output. A single pattern across all outputs is supported by Vite.
`),
        )
      }
    }
  }

  // Warn about removal of experimental features
  if (
    // @ts-expect-error Option removed
    config.legacy?.buildSsrCjsExternalHeuristics ||
    // @ts-expect-error Option removed
    config.ssr?.format === 'cjs'
  ) {
    resolved.logger.warn(
      colors.yellow(`
(!) Experimental legacy.buildSsrCjsExternalHeuristics and ssr.format were be removed in Vite 5.
    The only SSR Output format is ESM. Find more information at https://github.com/vitejs/vite/discussions/13816.
`),
    )
  }

  const resolvedBuildOutDir = normalizePath(
    path.resolve(resolved.root, resolved.build.outDir),
  )
  if (
    isParentDirectory(resolvedBuildOutDir, resolved.root) ||
    resolvedBuildOutDir === resolved.root
  ) {
    resolved.logger.warn(
      colors.yellow(`
(!) build.outDir must not be the same directory of root or a parent directory of root as this could cause Vite to overwriting source files with build outputs.
`),
    )
  }

  if (
    resolved.resolve.tsconfigPaths &&
    resolved.experimental.enableNativePlugin === false
  ) {
    resolved.logger.warn(
      colors.yellow(`
(!) resolve.tsconfigPaths is set to true, but native plugins are disabled. To use resolve.tsconfigPaths, please enable native plugins via experimental.enableNativePlugin.
`),
    )
  }

  return resolved
}

function resolveNativePluginEnabledLevel(
  enableNativePlugin: Exclude<
    ExperimentalOptions['enableNativePlugin'],
    undefined
  >,
) {
  switch (enableNativePlugin) {
    case 'resolver':
      return 0
    case 'v1':
    case true:
      return 1
    case false:
      return -1
    default:
      enableNativePlugin satisfies never
      return -1
  }
}

/**
 * Resolve base url. Note that some users use Vite to build for non-web targets like
 * electron or expects to deploy
 */
export function resolveBaseUrl(
  base: UserConfig['base'] = configDefaults.base,
  isBuild: boolean,
  logger: Logger,
): string {
  if (base[0] === '.') {
    logger.warn(
      colors.yellow(
        colors.bold(
          `(!) invalid "base" option: "${base}". The value can only be an absolute ` +
            `URL, "./", or an empty string.`,
        ),
      ),
    )
    return '/'
  }

  // external URL flag
  const isExternal = isExternalUrl(base)
  // no leading slash warn
  if (!isExternal && base[0] !== '/') {
    logger.warn(
      colors.yellow(
        colors.bold(`(!) "base" option should start with a slash.`),
      ),
    )
  }

  // parse base when command is serve or base is not External URL
  if (!isBuild || !isExternal) {
    base = new URL(base, 'http://vite.dev').pathname
    // ensure leading slash
    if (base[0] !== '/') {
      base = '/' + base
    }
  }

  return base
}

function decodeBase(base: string): string {
  try {
    return decodeURI(base)
  } catch {
    throw new Error(
      'The value passed to "base" option was malformed. It should be a valid URL.',
    )
  }
}

export function sortUserPlugins(
  plugins: (Plugin | Plugin[])[] | undefined,
): [Plugin[], Plugin[], Plugin[]] {
  const prePlugins: Plugin[] = []
  const postPlugins: Plugin[] = []
  const normalPlugins: Plugin[] = []

  if (plugins) {
    plugins.flat().forEach((p) => {
      if (p.enforce === 'pre') prePlugins.push(p)
      else if (p.enforce === 'post') postPlugins.push(p)
      else normalPlugins.push(p)
    })
  }

  return [prePlugins, normalPlugins, postPlugins]
}

export async function loadConfigFromFile(
  configEnv: ConfigEnv,
  configFile?: string,
  configRoot: string = process.cwd(),
  logLevel?: LogLevel,
  customLogger?: Logger,
  configLoader: 'bundle' | 'runner' | 'native' = 'bundle',
): Promise<{
  path: string
  config: UserConfig
  dependencies: string[]
} | null> {
  if (
    configLoader !== 'bundle' &&
    configLoader !== 'runner' &&
    configLoader !== 'native'
  ) {
    throw new Error(
      `Unsupported configLoader: ${configLoader}. Accepted values are 'bundle', 'runner', and 'native'.`,
    )
  }

  const start = performance.now()
  const getTime = () => `${(performance.now() - start).toFixed(2)}ms`

  let resolvedPath: string | undefined

  if (configFile) {
    // explicit config path is always resolved from cwd
    resolvedPath = path.resolve(configFile)
  } else {
    // implicit config file loaded from inline root (if present)
    // otherwise from cwd
    for (const filename of DEFAULT_CONFIG_FILES) {
      const filePath = path.resolve(configRoot, filename)
      if (!fs.existsSync(filePath)) continue

      resolvedPath = filePath
      break
    }
  }

  if (!resolvedPath) {
    debug?.('no config file found.')
    return null
  }

  try {
    const resolver =
      configLoader === 'bundle'
        ? bundleAndLoadConfigFile
        : configLoader === 'runner'
          ? runnerImportConfigFile
          : nativeImportConfigFile
    const { configExport, dependencies } = await resolver(resolvedPath)
    debug?.(`config file loaded in ${getTime()}`)

    const config = await (typeof configExport === 'function'
      ? configExport(configEnv)
      : configExport)
    if (!isObject(config)) {
      throw new Error(`config must export or return an object.`)
    }

    return {
      path: normalizePath(resolvedPath),
      config,
      dependencies,
    }
  } catch (e) {
    const logger = createLogger(logLevel, { customLogger })
    checkBadCharactersInPath('The config path', resolvedPath, logger)
    logger.error(colors.red(`failed to load config from ${resolvedPath}`), {
      error: e,
    })
    throw e
  }
}

async function nativeImportConfigFile(resolvedPath: string) {
  const module = await import(
    pathToFileURL(resolvedPath).href + '?t=' + Date.now()
  )
  return {
    configExport: module.default,
    dependencies: [],
  }
}

async function runnerImportConfigFile(resolvedPath: string) {
  const { module, dependencies } = await runnerImport<{
    default: UserConfigExport
  }>(resolvedPath)
  return {
    configExport: module.default,
    dependencies,
  }
}

async function bundleAndLoadConfigFile(resolvedPath: string) {
  const isESM =
    typeof process.versions.deno === 'string' || isFilePathESM(resolvedPath)

  const bundled = await bundleConfigFile(resolvedPath, isESM)
  const userConfig = await loadConfigFromBundledFile(
    resolvedPath,
    bundled.code,
    isESM,
  )

  return {
    configExport: userConfig,
    dependencies: bundled.dependencies,
  }
}

async function bundleConfigFile(
  fileName: string,
  isESM: boolean,
): Promise<{ code: string; dependencies: string[] }> {
  const isModuleSyncConditionEnabled = (await import('#module-sync-enabled'))
    .default

  const dirnameVarName = '__vite_injected_original_dirname'
  const filenameVarName = '__vite_injected_original_filename'
  const importMetaUrlVarName = '__vite_injected_original_import_meta_url'

  const bundle = await rolldown({
    input: fileName,
    // target: [`node${process.versions.node}`],
    platform: 'node',
    resolve: {
      mainFields: ['main'],
    },
    define: {
      __dirname: dirnameVarName,
      __filename: filenameVarName,
      'import.meta.url': importMetaUrlVarName,
      'import.meta.dirname': dirnameVarName,
      'import.meta.filename': filenameVarName,
      'import.meta.main': 'false',
    },
    // disable treeshake to include files that is not sideeffectful to `moduleIds`
    treeshake: false,
    plugins: [
      (() => {
        const packageCache = new Map()
        const resolveByViteResolver = (
          id: string,
          importer: string,
          isRequire: boolean,
        ) => {
          return tryNodeResolve(id, importer, {
            root: path.dirname(fileName),
            isBuild: true,
            isProduction: true,
            preferRelative: false,
            tryIndex: true,
            mainFields: [],
            conditions: [
              'node',
              ...(isModuleSyncConditionEnabled ? ['module-sync'] : []),
            ],
            externalConditions: [],
            external: [],
            noExternal: [],
            dedupe: [],
            extensions: configDefaults.resolve.extensions,
            preserveSymlinks: false,
            tsconfigPaths: false,
            packageCache,
            isRequire,
            builtins: nodeLikeBuiltins,
          })?.id
        }

        return {
          name: 'externalize-deps',
          resolveId: {
            filter: { id: /^[^.#].*/ },
            async handler(id, importer, { kind }) {
              if (!importer || path.isAbsolute(id) || isNodeBuiltin(id)) {
                return
              }

              // With the `isNodeBuiltin` check above, this check captures if the builtin is a
              // non-node built-in, which esbuild doesn't know how to handle. In that case, we
              // externalize it so the non-node runtime handles it instead.
              if (isNodeLikeBuiltin(id) || id.startsWith('npm:')) {
                return { id, external: true }
              }

              const isImport = isESM || kind === 'dynamic-import'
              let idFsPath: string | undefined
              try {
                idFsPath = resolveByViteResolver(id, importer, !isImport)
              } catch (e) {
                if (!isImport) {
                  let canResolveWithImport = false
                  try {
                    canResolveWithImport = !!resolveByViteResolver(
                      id,
                      importer,
                      false,
                    )
                  } catch {}
                  if (canResolveWithImport) {
                    throw new Error(
                      `Failed to resolve ${JSON.stringify(
                        id,
                      )}. This package is ESM only but it was tried to load by \`require\`. See https://vite.dev/guide/troubleshooting.html#this-package-is-esm-only for more details.`,
                    )
                  }
                }
                throw e
              }
              if (!idFsPath) return
              // always no-externalize json files as rolldown does not support import attributes
              if (idFsPath.endsWith('.json')) {
                return idFsPath
              }

              if (idFsPath && isImport) {
                idFsPath = pathToFileURL(idFsPath).href
              }
              return { id: idFsPath, external: true }
            },
          },
        }
      })(),
      {
        name: 'inject-file-scope-variables',
        transform: {
          filter: { id: /\.[cm]?[jt]s$/ },
          async handler(code, id) {
            const injectValues =
              `const ${dirnameVarName} = ${JSON.stringify(path.dirname(id))};` +
              `const ${filenameVarName} = ${JSON.stringify(id)};` +
              `const ${importMetaUrlVarName} = ${JSON.stringify(
                pathToFileURL(id).href,
              )};`
            return { code: injectValues + code, map: null }
          },
        },
      },
    ],
  })
  const result = await bundle.generate({
    format: isESM ? 'esm' : 'cjs',
    sourcemap: 'inline',
    sourcemapPathTransform(relative) {
      return path.resolve(fileName, relative)
    },
    // we want to generate a single chunk like esbuild does with `splitting: false`
    inlineDynamicImports: true,
  })
  await bundle.close()

  const entryChunk = result.output.find(
    (chunk): chunk is OutputChunk => chunk.type === 'chunk' && chunk.isEntry,
  )!
  const bundleChunks = Object.fromEntries(
    result.output.flatMap((c) => (c.type === 'chunk' ? [[c.fileName, c]] : [])),
  )

  const allModules = new Set<string>()
  collectAllModules(bundleChunks, entryChunk.fileName, allModules)

  return {
    code: entryChunk.code,
    dependencies: [...allModules],
  }
}

function collectAllModules(
  bundle: Record<string, OutputChunk>,
  fileName: string,
  allModules: Set<string>,
  analyzedModules = new Set<string>(),
) {
  if (analyzedModules.has(fileName)) return
  analyzedModules.add(fileName)

  const chunk = bundle[fileName]!
  for (const mod of chunk.moduleIds) {
    allModules.add(mod)
  }
  for (const i of chunk.imports) {
    analyzedModules.add(i)
    collectAllModules(bundle, i, allModules, analyzedModules)
  }
  for (const i of chunk.dynamicImports) {
    analyzedModules.add(i)
    collectAllModules(bundle, i, allModules, analyzedModules)
  }
}

interface NodeModuleWithCompile extends NodeModule {
  _compile(code: string, filename: string): any
}

const _require = createRequire(/** #__KEEP__ */ import.meta.url)
async function loadConfigFromBundledFile(
  fileName: string,
  bundledCode: string,
  isESM: boolean,
): Promise<UserConfigExport> {
  // for esm, before we can register loaders without requiring users to run node
  // with --experimental-loader themselves, we have to do a hack here:
  // write it to disk, load it with native Node ESM, then delete the file.
  if (isESM) {
    // Storing the bundled file in node_modules/ is avoided for Deno
    // because Deno only supports Node.js style modules under node_modules/
    // and configs with `npm:` import statements will fail when executed.
    let nodeModulesDir =
      typeof process.versions.deno === 'string'
        ? undefined
        : findNearestNodeModules(path.dirname(fileName))
    if (nodeModulesDir) {
      try {
        await fsp.mkdir(path.resolve(nodeModulesDir, '.vite-temp/'), {
          recursive: true,
        })
      } catch (e) {
        if (e.code === 'EACCES') {
          // If there is no access permission, a temporary configuration file is created by default.
          nodeModulesDir = undefined
        } else {
          throw e
        }
      }
    }
    const hash = `timestamp-${Date.now()}-${Math.random().toString(16).slice(2)}`
    const tempFileName = nodeModulesDir
      ? path.resolve(
          nodeModulesDir,
          `.vite-temp/${path.basename(fileName)}.${hash}.mjs`,
        )
      : `${fileName}.${hash}.mjs`
    await fsp.writeFile(tempFileName, bundledCode)
    try {
      return (await import(pathToFileURL(tempFileName).href)).default
    } finally {
      fs.unlink(tempFileName, () => {}) // Ignore errors
    }
  }
  // for cjs, we can register a custom loader via `_require.extensions`
  else {
    const extension = path.extname(fileName)
    // We don't use fsp.realpath() here because it has the same behaviour as
    // fs.realpath.native. On some Windows systems, it returns uppercase volume
    // letters (e.g. "C:\") while the Node.js loader uses lowercase volume letters.
    // See https://github.com/vitejs/vite/issues/12923
    const realFileName = await promisifiedRealpath(fileName)
    const loaderExt = extension in _require.extensions ? extension : '.js'
    const defaultLoader = _require.extensions[loaderExt]!
    _require.extensions[loaderExt] = (module: NodeModule, filename: string) => {
      if (filename === realFileName) {
        ;(module as NodeModuleWithCompile)._compile(bundledCode, filename)
      } else {
        defaultLoader(module, filename)
      }
    }
    // clear cache in case of server restart
    delete _require.cache[_require.resolve(fileName)]
    const raw = _require(fileName)
    _require.extensions[loaderExt] = defaultLoader
    return raw.__esModule ? raw.default : raw
  }
}

async function runConfigHook(
  config: InlineConfig,
  plugins: Plugin[],
  configEnv: ConfigEnv,
): Promise<InlineConfig> {
  let conf = config

  const tempLogger = createLogger(config.logLevel, {
    allowClearScreen: config.clearScreen,
    customLogger: config.customLogger,
  })
  const context = new BasicMinimalPluginContext<
    Omit<PluginContextMeta, 'watchMode'>
  >(basePluginContextMeta, tempLogger)

  for (const p of getSortedPluginsByHook('config', plugins)) {
    const hook = p.config
    const handler = getHookHandler(hook)
    const res = await handler.call(context, conf, configEnv)
    if (res && res !== conf) {
      if (hasBothRollupOptionsAndRolldownOptions(res)) {
        context.warn(
          `Both \`rollupOptions\` and \`rolldownOptions\` were specified by ${JSON.stringify(p.name)} plugin. ` +
            `\`rollupOptions\` specified by that plugin will be ignored.`,
        )
      }
      conf = mergeConfig(conf, res)
    }
  }

  return conf
}

async function runConfigEnvironmentHook(
  environments: Record<string, EnvironmentOptions>,
  plugins: Plugin[],
  logger: Logger,
  configEnv: ConfigEnv,
  isSsrTargetWebworkerSet: boolean,
): Promise<void> {
  const context = new BasicMinimalPluginContext<
    Omit<PluginContextMeta, 'watchMode'>
  >(basePluginContextMeta, logger)

  const environmentNames = Object.keys(environments)
  for (const p of getSortedPluginsByHook('configEnvironment', plugins)) {
    const hook = p.configEnvironment
    const handler = getHookHandler(hook)
    for (const name of environmentNames) {
      const res = await handler.call(context, name, environments[name], {
        ...configEnv,
        isSsrTargetWebworker: isSsrTargetWebworkerSet && name === 'ssr',
      })
      if (res) {
        environments[name] = mergeConfig(environments[name], res)
      }
    }
  }
}

function optimizeDepsDisabledBackwardCompatibility(
  resolved: ResolvedConfig,
  optimizeDeps: DepOptimizationOptions,
  optimizeDepsPath: string = '',
) {
  const optimizeDepsDisabled = optimizeDeps.disabled
  if (optimizeDepsDisabled !== undefined) {
    if (optimizeDepsDisabled === true || optimizeDepsDisabled === 'dev') {
      const commonjsOptionsInclude = resolved.build.commonjsOptions.include
      const commonjsPluginDisabled =
        Array.isArray(commonjsOptionsInclude) &&
        commonjsOptionsInclude.length === 0
      optimizeDeps.noDiscovery = true
      optimizeDeps.include = undefined
      if (commonjsPluginDisabled) {
        resolved.build.commonjsOptions.include = undefined
      }
      resolved.logger.warn(
        colors.yellow(`(!) Experimental ${optimizeDepsPath}optimizeDeps.disabled and deps pre-bundling during build were removed in Vite 5.1.
    To disable the deps optimizer, set ${optimizeDepsPath}optimizeDeps.noDiscovery to true and ${optimizeDepsPath}optimizeDeps.include as undefined or empty.
    Please remove ${optimizeDepsPath}optimizeDeps.disabled from your config.
    ${
      commonjsPluginDisabled
        ? 'Empty config.build.commonjsOptions.include will be ignored to support CJS during build. This config should also be removed.'
        : ''
    }
  `),
      )
    } else if (
      optimizeDepsDisabled === false ||
      optimizeDepsDisabled === 'build'
    ) {
      resolved.logger.warn(
        colors.yellow(`(!) Experimental ${optimizeDepsPath}optimizeDeps.disabled and deps pre-bundling during build were removed in Vite 5.1.
    Setting it to ${optimizeDepsDisabled} now has no effect.
    Please remove ${optimizeDepsPath}optimizeDeps.disabled from your config.
  `),
      )
    }
  }
}<|MERGE_RESOLUTION|>--- conflicted
+++ resolved
@@ -7,8 +7,6 @@
 import { createRequire } from 'node:module'
 import crypto from 'node:crypto'
 import colors from 'picocolors'
-<<<<<<< HEAD
-import type { Alias, AliasOptions } from 'dep-types/alias'
 import picomatch from 'picomatch'
 import {
   type NormalizedOutputOptions,
@@ -17,12 +15,7 @@
   type RolldownOptions,
   rolldown,
 } from 'rolldown'
-=======
-import type { PluginContextMeta, RollupOptions } from 'rollup'
-import picomatch from 'picomatch'
-import { build } from 'esbuild'
 import type { Alias, AliasOptions } from '#dep-types/alias'
->>>>>>> 8b69c9e3
 import type { AnymatchFn } from '../types/anymatch'
 import { withTrailingSlash } from '../shared/utils'
 import {
