--- conflicted
+++ resolved
@@ -103,14 +103,11 @@
 import { createIdResolver } from './idResolver'
 import { runnerImport } from './ssr/runnerImport'
 import { getAdditionalAllowedHosts } from './server/middlewares/hostCheck'
-<<<<<<< HEAD
 import type { RequiredExceptFor } from './typeUtils'
-=======
 import {
   BasicMinimalPluginContext,
   basePluginContextMeta,
 } from './server/pluginContainer'
->>>>>>> f55bf41e
 
 const debug = createDebugger('vite:config', { depth: 10 })
 const promisifiedRealpath = promisify(fs.realpath)
