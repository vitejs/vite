/**
 * Exported sync utils should go here.
 * This file will be bundled to ESM and CJS and redirected by ../index.cjs
 * Please control the side-effects by checking the ./dist/node-cjs/publicUtils.cjs bundle
 */
export {
  VERSION as version,
  DEFAULT_CLIENT_CONDITIONS as defaultClientConditions,
  DEFAULT_CLIENT_MAIN_FIELDS as defaultClientMainFields,
  DEFAULT_SERVER_CONDITIONS as defaultServerConditions,
  DEFAULT_SERVER_MAIN_FIELDS as defaultServerMainFields,
  defaultAllowedOrigins,
} from './constants'
// NOTE: export for backward compat
export const esbuildVersion = '0.25.0'
export {
  normalizePath,
  mergeConfig,
  mergeAlias,
  createFilter,
<<<<<<< HEAD
  withFilter,
=======
  isCSSRequest,
>>>>>>> 86b5e003
  rollupVersion,
  rolldownVersion,
} from './utils'
export { perEnvironmentPlugin } from './plugin'
export { perEnvironmentState } from './environment'
export { send } from './server/send'
export { createLogger } from './logger'
export { searchForWorkspaceRoot } from './server/searchRoot'

export {
  isFileServingAllowed,
  isFileLoadingAllowed,
} from './server/middlewares/static'
export { loadEnv, resolveEnvPrefix } from './env'<|MERGE_RESOLUTION|>--- conflicted
+++ resolved
@@ -18,11 +18,8 @@
   mergeConfig,
   mergeAlias,
   createFilter,
-<<<<<<< HEAD
   withFilter,
-=======
   isCSSRequest,
->>>>>>> 86b5e003
   rollupVersion,
   rolldownVersion,
 } from './utils'
