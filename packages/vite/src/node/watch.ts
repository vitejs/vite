--- conflicted
+++ resolved
@@ -1,11 +1,6 @@
 import { EventEmitter } from 'node:events'
 import path from 'node:path'
-<<<<<<< HEAD
-import type { FSWatcher, WatchOptions } from 'dep-types/chokidar'
 import type { OutputOptions, WatcherOptions } from 'rolldown'
-=======
-import type { OutputOptions } from 'rollup'
->>>>>>> 8b69c9e3
 import colors from 'picocolors'
 import { escapePath } from 'tinyglobby'
 import type { FSWatcher, WatchOptions } from '#dep-types/chokidar'
