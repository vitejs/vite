--- conflicted
+++ resolved
@@ -205,11 +205,7 @@
 export type LibraryFormats = 'es' | 'cjs' | 'umd' | 'iife'
 
 export type ResolvedBuildOptions = Required<
-<<<<<<< HEAD
-  Omit<BuildOptions, 'base' | 'polyfillDynamicImport'>
-=======
-  Omit<BuildOptions, 'base' | 'cleanCssOptions'>
->>>>>>> 4454688b
+  Omit<BuildOptions, 'base' | 'cleanCssOptions' | 'polyfillDynamicImport'>
 >
 
 export function resolveBuildOptions(raw?: BuildOptions): ResolvedBuildOptions {
@@ -347,13 +343,13 @@
   const input = libOptions
     ? resolve(libOptions.entry)
     : typeof options.ssr === 'string'
-    ? resolve(options.ssr)
-    : options.rollupOptions?.input || resolve('index.html')
+      ? resolve(options.ssr)
+      : options.rollupOptions?.input || resolve('index.html')
 
   if (ssr && typeof input === 'string' && input.endsWith('.html')) {
     throw new Error(
       `rollupOptions.input should not be an html file when building for SSR. ` +
-        `Please specify a dedicated SSR entry.`
+      `Please specify a dedicated SSR entry.`
     )
   }
 
@@ -377,7 +373,7 @@
           fs.readFileSync(dataPath, 'utf-8')
         ) as DepOptimizationMetadata
         knownImports = Object.keys(data.optimized)
-      } catch (e) {}
+      } catch (e) { }
     }
     if (!knownImports) {
       // no dev deps optimization data, do a fresh scan
@@ -395,8 +391,8 @@
     preserveEntrySignatures: ssr
       ? 'allow-extension'
       : libOptions
-      ? 'strict'
-      : false,
+        ? 'strict'
+        : false,
     ...options.rollupOptions,
     plugins,
     external,
@@ -431,8 +427,8 @@
         entryFileNames: ssr
           ? `[name].js`
           : libOptions
-          ? resolveLibFilename(libOptions, output.format || 'es', pkgName)
-          : path.posix.join(options.assetsDir, `[name].[hash].js`),
+            ? resolveLibFilename(libOptions, output.format || 'es', pkgName)
+            : path.posix.join(options.assetsDir, `[name].[hash].js`),
         chunkFileNames: libOptions
           ? `[name].js`
           : path.posix.join(options.assetsDir, `[name].[hash].js`),
@@ -445,9 +441,9 @@
         inlineDynamicImports: ssr && typeof input === 'string',
         manualChunks:
           !ssr &&
-          !libOptions &&
-          output?.format !== 'umd' &&
-          output?.format !== 'iife'
+            !libOptions &&
+            output?.format !== 'umd' &&
+            output?.format !== 'iife'
             ? createMoveToVendorChunkFn(config)
             : undefined,
         ...output
@@ -558,7 +554,7 @@
           `\n${chalk.bold(`(!)`)} outDir ${chalk.white.dim(
             outDir
           )} is not inside project root and will not be emptied.\n` +
-            `Use --emptyOutDir to override.\n`
+          `Use --emptyOutDir to override.\n`
         )
       )
     } else if (emptyOutDir !== false) {
@@ -650,7 +646,7 @@
     ) {
       throw new Error(
         `Option "build.lib.name" is required when output formats ` +
-          `include "umd" or "iife".`
+        `include "umd" or "iife".`
       )
     }
     if (!outputs) {
@@ -662,7 +658,7 @@
       logger.warn(
         chalk.yellow(
           `"build.lib.formats" will be ignored because ` +
-            `"build.rollupOptions.output" is already an array format`
+          `"build.rollupOptions.output" is already an array format`
         )
       )
     }
@@ -688,9 +684,9 @@
     if (!importer || !/\?commonjs-external$/.test(importer)) {
       throw new Error(
         `[vite]: Rollup failed to resolve import "${id}" from "${importer}".\n` +
-          `This is most likely unintended because it can break your application at runtime.\n` +
-          `If you do want to externalize this module explicitly add it to\n` +
-          `\`build.rollupOptions.external\``
+        `This is most likely unintended because it can break your application at runtime.\n` +
+        `If you do want to externalize this module explicitly add it to\n` +
+        `\`build.rollupOptions.external\``
       )
     }
   }
