--- conflicted
+++ resolved
@@ -12,15 +12,11 @@
   OutputBundle,
   OutputChunk,
   OutputOptions,
-<<<<<<< HEAD
+  PluginContext,
   RenderedChunk,
   RolldownBuild,
   RolldownOptions,
   RolldownOutput,
-=======
-  PluginContext,
-  RollupBuild,
->>>>>>> b040d547
   RollupError,
   RollupLog,
   // RollupWatcher,
