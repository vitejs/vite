import fs from 'fs'
import path from 'path'
import chalk from 'chalk'
import { resolveConfig, InlineConfig, ResolvedConfig } from './config'
import Rollup, {
  Plugin,
  RollupBuild,
  RollupOptions,
  RollupWarning,
  WarningHandler,
  OutputOptions,
  RollupOutput,
  ExternalOption,
  GetManualChunk,
  GetModuleInfo,
  WatcherOptions,
  RollupWatcher,
  RollupError,
  ModuleFormat
} from 'rollup'
import { buildReporterPlugin } from './plugins/reporter'
import { buildHtmlPlugin } from './plugins/html'
import { buildEsbuildPlugin } from './plugins/esbuild'
import { terserPlugin } from './plugins/terser'
import { Terser } from 'types/terser'
import { copyDir, emptyDir, lookupFile, normalizePath } from './utils'
import { manifestPlugin } from './plugins/manifest'
import commonjsPlugin from '@rollup/plugin-commonjs'
import { RollupCommonJSOptions } from 'types/commonjs'
import dynamicImportVars from '@rollup/plugin-dynamic-import-vars'
import { RollupDynamicImportVarsOptions } from 'types/dynamicImportVars'
import { Logger } from './logger'
import { TransformOptions } from 'esbuild'
import { dataURIPlugin } from './plugins/dataUri'
import { buildImportAnalysisPlugin } from './plugins/importAnalysisBuild'
import { resolveSSRExternal, shouldExternalizeForSSR } from './ssr/ssrExternal'
import { ssrManifestPlugin } from './ssr/ssrManifestPlugin'
import { isCSSRequest } from './plugins/css'
import { DepOptimizationMetadata } from './optimizer'
import { scanImports } from './optimizer/scan'
import { assetImportMetaUrlPlugin } from './plugins/assetImportMetaUrl'
import { loadFallbackPlugin } from './plugins/loadFallback'

export interface BuildOptions {
  /**
   * Base public path when served in production.
   * @deprecated `base` is now a root-level config option.
   */
  base?: string
  /**
   * Compatibility transform target. The transform is performed with esbuild
   * and the lowest supported target is es2015/es6. Note this only handles
   * syntax transformation and does not cover polyfills (except for dynamic
   * import)
   *
   * Default: 'modules' - Similar to `@babel/preset-env`'s targets.esmodules,
   * transpile targeting browsers that natively support dynamic es module imports.
   * https://caniuse.com/es6-module-dynamic-import
   *
   * Another special value is 'esnext' - which only performs minimal transpiling
   * (for minification compat) and assumes native dynamic imports support.
   *
   * For custom targets, see https://esbuild.github.io/api/#target and
   * https://esbuild.github.io/content-types/#javascript for more details.
   */
  target?: 'modules' | TransformOptions['target'] | false
  /**
   * whether to inject module preload polyfill.
   * Note: does not apply to library mode.
   * @default true
   */
  polyfillModulePreload?: boolean
  /**
   * whether to inject dynamic import polyfill.
   * Note: does not apply to library mode.
   * @default false
   * @deprecated use plugin-legacy for browsers that don't support dynamic import
   */
  polyfillDynamicImport?: boolean
  /**
   * Directory relative from `root` where build output will be placed. If the
   * directory exists, it will be removed before the build.
   * @default 'dist'
   */
  outDir?: string
  /**
   * Directory relative from `outDir` where the built js/css/image assets will
   * be placed.
   * @default 'assets'
   */
  assetsDir?: string
  /**
   * Static asset files smaller than this number (in bytes) will be inlined as
   * base64 strings. Default limit is `4096` (4kb). Set to `0` to disable.
   * @default 4096
   */
  assetsInlineLimit?: number
  /**
   * Whether to code-split CSS. When enabled, CSS in async chunks will be
   * inlined as strings in the chunk and inserted via dynamically created
   * style tags when the chunk is loaded.
   * @default true
   */
  cssCodeSplit?: boolean
  /**
   * If `true`, a separate sourcemap file will be created. If 'inline', the
   * sourcemap will be appended to the resulting output file as data URI.
   * 'hidden' works like `true` except that the corresponding sourcemap
   * comments in the bundled files are suppressed.
   * @default false
   */
  sourcemap?: boolean | 'inline' | 'hidden'
  /**
   * Set to `false` to disable minification, or specify the minifier to use.
   * Available options are 'terser' or 'esbuild'.
   * @default 'terser'
   */
  minify?: boolean | 'terser' | 'esbuild'
  /**
   * Options for terser
   * https://terser.org/docs/api-reference#minify-options
   */
  terserOptions?: Terser.MinifyOptions
  /**
   * @deprecated Vite now uses esbuild for CSS minification.
   */
  cleanCssOptions?: any
  /**
   * Will be merged with internal rollup options.
   * https://rollupjs.org/guide/en/#big-list-of-options
   */
  rollupOptions?: RollupOptions
  /**
   * Options to pass on to `@rollup/plugin-commonjs`
   */
  commonjsOptions?: RollupCommonJSOptions
  /**
   * Options to pass on to `@rollup/plugin-dynamic-import-vars`
   */
  dynamicImportVarsOptions?: RollupDynamicImportVarsOptions
  /**
   * Whether to write bundle to disk
   * @default true
   */
  write?: boolean
  /**
   * Empty outDir on write.
   * @default true when outDir is a sub directory of project root
   */
  emptyOutDir?: boolean | null
  /**
   * Whether to emit a manifest.json under assets dir to map hash-less filenames
   * to their hashed versions. Useful when you want to generate your own HTML
   * instead of using the one generated by Vite.
   *
   * Example:
   *
   * ```json
   * {
   *   "main.js": {
   *     "file": "main.68fe3fad.js",
   *     "css": "main.e6b63442.css",
   *     "imports": [...],
   *     "dynamicImports": [...]
   *   }
   * }
   * ```
   * @default false
   */
  manifest?: boolean
  /**
   * Build in library mode. The value should be the global name of the lib in
   * UMD mode. This will produce esm + cjs + umd bundle formats with default
   * configurations that are suitable for distributing libraries.
   */
  lib?: LibraryOptions | false
  /**
   * Produce SSR oriented build. Note this requires specifying SSR entry via
   * `rollupOptions.input`.
   */
  ssr?: boolean | string
  /**
   * Generate SSR manifest for determining style links and asset preload
   * directives in production.
   */
  ssrManifest?: boolean
  /**
   * Set to false to disable brotli compressed size reporting for build.
   * Can slightly improve build speed.
   */
  brotliSize?: boolean
  /**
   * Adjust chunk size warning limit (in kbs).
   * @default 500
   */
  chunkSizeWarningLimit?: number
  /**
   * Rollup watch options
   * https://rollupjs.org/guide/en/#watchoptions
   */
  watch?: WatcherOptions | null
}

export interface LibraryOptions {
  entry: string
  name?: string
  formats?: LibraryFormats[]
  fileName?: string | ((format: ModuleFormat) => string)
}

export type LibraryFormats = 'es' | 'cjs' | 'umd' | 'iife'

export type ResolvedBuildOptions = Required<
  Omit<BuildOptions, 'base' | 'cleanCssOptions' | 'polyfillDynamicImport'>
>

export function resolveBuildOptions(raw?: BuildOptions): ResolvedBuildOptions {
  const resolved: ResolvedBuildOptions = {
    target: 'modules',
<<<<<<< HEAD
    polyfillModulePreload: true,
    polyfillDynamicImport: false,
=======
>>>>>>> 318cb433
    outDir: 'dist',
    assetsDir: 'assets',
    assetsInlineLimit: 4096,
    cssCodeSplit: !raw?.lib,
    sourcemap: false,
    rollupOptions: {},
    commonjsOptions: {
      include: [/node_modules/],
      extensions: ['.js', '.cjs'],
      ...raw?.commonjsOptions
    },
    dynamicImportVarsOptions: {
      warnOnError: true,
      exclude: [/node_modules/],
      ...raw?.dynamicImportVarsOptions
    },
    minify: raw?.ssr ? false : 'terser',
    terserOptions: {},
    write: true,
    emptyOutDir: null,
    manifest: false,
    lib: false,
    ssr: false,
    ssrManifest: false,
    brotliSize: true,
    chunkSizeWarningLimit: 500,
    watch: null,
    ...raw
  }

  // handle special build targets
  if (resolved.target === 'modules') {
    // Support browserslist
    // "defaults and supports es6-module and supports es6-module-dynamic-import",
    resolved.target = [
      'es2019',
      'edge88',
      'firefox78',
      'chrome87',
      'safari13.1'
    ]
  } else if (resolved.target === 'esnext' && resolved.minify === 'terser') {
    // esnext + terser: limit to es2019 so it can be minified by terser
    resolved.target = 'es2019'
  }

  // normalize false string into actual false
  if ((resolved.minify as any) === 'false') {
    resolved.minify = false
  }

  return resolved
}

export function resolveBuildPlugins(config: ResolvedConfig): {
  pre: Plugin[]
  post: Plugin[]
} {
  const options = config.build
  return {
    pre: [
      buildHtmlPlugin(config),
      commonjsPlugin(options.commonjsOptions),
      dataURIPlugin(),
      dynamicImportVars(options.dynamicImportVarsOptions),
      assetImportMetaUrlPlugin(config),
      ...(options.rollupOptions.plugins
        ? (options.rollupOptions.plugins.filter((p) => !!p) as Plugin[])
        : [])
    ],
    post: [
      buildImportAnalysisPlugin(config),
      buildEsbuildPlugin(config),
      ...(options.minify && options.minify !== 'esbuild'
        ? [terserPlugin(options.terserOptions)]
        : []),
      ...(options.manifest ? [manifestPlugin(config)] : []),
      ...(options.ssrManifest ? [ssrManifestPlugin(config)] : []),
      buildReporterPlugin(config),
      loadFallbackPlugin()
    ]
  }
}

/**
 * Track parallel build calls and only stop the esbuild service when all
 * builds are done. (#1098)
 */
let parallelCallCounts = 0
// we use a separate counter to track since the call may error before the
// bundle is even pushed.
const parallelBuilds: RollupBuild[] = []

/**
 * Bundles the app for production.
 * Returns a Promise containing the build result.
 */
export async function build(
  inlineConfig: InlineConfig = {}
): Promise<RollupOutput | RollupOutput[] | RollupWatcher> {
  parallelCallCounts++
  try {
    return await doBuild(inlineConfig)
  } finally {
    parallelCallCounts--
    if (parallelCallCounts <= 0) {
      await Promise.all(parallelBuilds.map((bundle) => bundle.close()))
      parallelBuilds.length = 0
    }
  }
}

async function doBuild(
  inlineConfig: InlineConfig = {}
): Promise<RollupOutput | RollupOutput[] | RollupWatcher> {
  const config = await resolveConfig(inlineConfig, 'build', 'production')
  const options = config.build
  const ssr = !!options.ssr
  const libOptions = options.lib

  config.logger.info(
    chalk.cyan(
      `vite v${require('vite/package.json').version} ${chalk.green(
        `building ${ssr ? `SSR bundle ` : ``}for ${config.mode}...`
      )}`
    )
  )

  const resolve = (p: string) => path.resolve(config.root, p)
  const input = libOptions
    ? resolve(libOptions.entry)
    : typeof options.ssr === 'string'
    ? resolve(options.ssr)
    : options.rollupOptions?.input || resolve('index.html')

  if (ssr && typeof input === 'string' && input.endsWith('.html')) {
    throw new Error(
      `rollupOptions.input should not be an html file when building for SSR. ` +
        `Please specify a dedicated SSR entry.`
    )
  }

  const outDir = resolve(options.outDir)

  // inject ssr arg to plugin load/transform hooks
  const plugins = (
    ssr ? config.plugins.map((p) => injectSsrFlagToHooks(p)) : config.plugins
  ) as Plugin[]

  // inject ssrExternal if present
  const userExternal = options.rollupOptions?.external
  let external = userExternal
  if (ssr) {
    // see if we have cached deps data available
    let knownImports: string[] | undefined
    if (config.cacheDir) {
      const dataPath = path.join(config.cacheDir, '_metadata.json')
      try {
        const data = JSON.parse(
          fs.readFileSync(dataPath, 'utf-8')
        ) as DepOptimizationMetadata
        knownImports = Object.keys(data.optimized)
      } catch (e) {}
    }
    if (!knownImports) {
      // no dev deps optimization data, do a fresh scan
      knownImports = Object.keys((await scanImports(config)).deps)
    }
    external = resolveExternal(
      resolveSSRExternal(config, knownImports),
      userExternal
    )
  }

  const rollup = require('rollup') as typeof Rollup
  const rollupOptions: RollupOptions = {
    input,
    preserveEntrySignatures: ssr
      ? 'allow-extension'
      : libOptions
      ? 'strict'
      : false,
    ...options.rollupOptions,
    plugins,
    external,
    onwarn(warning, warn) {
      onRollupWarning(warning, warn, config)
    }
  }

  const outputBuildError = (e: RollupError) => {
    config.logger.error(
      chalk.red(`${e.plugin ? `[${e.plugin}] ` : ''}${e.message}`)
    )
    if (e.id) {
      const loc = e.loc ? `:${e.loc.line}:${e.loc.column}` : ''
      config.logger.error(`file: ${chalk.cyan(`${e.id}${loc}`)}`)
    }
    if (e.frame) {
      config.logger.error(chalk.yellow(e.frame))
    }
  }

  try {
    const pkgName = libOptions && getPkgName(config.root)

    const buildOutputOptions = (output: OutputOptions = {}): OutputOptions => {
      return {
        dir: outDir,
        format: ssr ? 'cjs' : 'es',
        exports: ssr ? 'named' : 'auto',
        sourcemap: options.sourcemap,
        name: libOptions ? libOptions.name : undefined,
        entryFileNames: ssr
          ? `[name].js`
          : libOptions
          ? resolveLibFilename(libOptions, output.format || 'es', pkgName)
          : path.posix.join(options.assetsDir, `[name].[hash].js`),
        chunkFileNames: libOptions
          ? `[name].js`
          : path.posix.join(options.assetsDir, `[name].[hash].js`),
        assetFileNames: libOptions
          ? `[name].[ext]`
          : path.posix.join(options.assetsDir, `[name].[hash].[ext]`),
        // #764 add `Symbol.toStringTag` when build es module into cjs chunk
        // #1048 add `Symbol.toStringTag` for module default export
        namespaceToStringTag: true,
        inlineDynamicImports: ssr && typeof input === 'string',
        manualChunks:
          !ssr &&
          !libOptions &&
          output?.format !== 'umd' &&
          output?.format !== 'iife'
            ? createMoveToVendorChunkFn(config)
            : undefined,
        ...output
      }
    }

    // resolve lib mode outputs
    const outputs = resolveBuildOutputs(
      options.rollupOptions?.output,
      libOptions,
      config.logger
    )

    // watch file changes with rollup
    if (config.build.watch) {
      config.logger.info(chalk.cyanBright(`\nwatching for file changes...`))

      const output: OutputOptions[] = []
      if (Array.isArray(outputs)) {
        for (const resolvedOutput of outputs) {
          output.push(buildOutputOptions(resolvedOutput))
        }
      } else {
        output.push(buildOutputOptions(outputs))
      }

      const watcherOptions = config.build.watch
      const watcher = rollup.watch({
        ...rollupOptions,
        output,
        watch: {
          ...watcherOptions,
          chokidar: {
            ignored: [
              '**/node_modules/**',
              '**/.git/**',
              ...(watcherOptions?.chokidar?.ignored || [])
            ],
            ignoreInitial: true,
            ignorePermissionErrors: true,
            ...watcherOptions.chokidar
          }
        }
      })

      watcher.on('event', (event) => {
        if (event.code === 'BUNDLE_START') {
          config.logger.info(chalk.cyanBright(`\nbuild started...`))
          if (options.write) {
            prepareOutDir(outDir, options.emptyOutDir, config)
          }
        } else if (event.code === 'BUNDLE_END') {
          event.result.close()
          config.logger.info(chalk.cyanBright(`built in ${event.duration}ms.`))
        } else if (event.code === 'ERROR') {
          outputBuildError(event.error)
        }
      })

      // stop watching
      watcher.close()

      return watcher
    }

    // write or generate files with rollup
    const bundle = await rollup.rollup(rollupOptions)
    parallelBuilds.push(bundle)

    const generate = (output: OutputOptions = {}) => {
      return bundle[options.write ? 'write' : 'generate'](
        buildOutputOptions(output)
      )
    }

    if (options.write) {
      prepareOutDir(outDir, options.emptyOutDir, config)
    }

    if (Array.isArray(outputs)) {
      const res = []
      for (const output of outputs) {
        res.push(await generate(output))
      }
      return res
    } else {
      return await generate(outputs)
    }
  } catch (e) {
    outputBuildError(e)
    throw e
  }
}

function prepareOutDir(
  outDir: string,
  emptyOutDir: boolean | null,
  config: ResolvedConfig
) {
  if (fs.existsSync(outDir)) {
    if (
      emptyOutDir == null &&
      !normalizePath(outDir).startsWith(config.root + '/')
    ) {
      // warn if outDir is outside of root
      config.logger.warn(
        chalk.yellow(
          `\n${chalk.bold(`(!)`)} outDir ${chalk.white.dim(
            outDir
          )} is not inside project root and will not be emptied.\n` +
            `Use --emptyOutDir to override.\n`
        )
      )
    } else if (emptyOutDir !== false) {
      emptyDir(outDir, ['.git'])
    }
  }
  if (config.publicDir && fs.existsSync(config.publicDir)) {
    copyDir(config.publicDir, outDir)
  }
}

function getPkgName(root: string) {
  const { name } = JSON.parse(lookupFile(root, ['package.json']) || `{}`)

  if (!name) throw new Error('no name found in package.json')

  return name.startsWith('@') ? name.split('/')[1] : name
}

function createMoveToVendorChunkFn(config: ResolvedConfig): GetManualChunk {
  const cache = new Map<string, boolean>()
  return (id, { getModuleInfo }) => {
    if (
      id.includes('node_modules') &&
      !isCSSRequest(id) &&
      staticImportedByEntry(id, getModuleInfo, cache)
    ) {
      return 'vendor'
    }
  }
}

function staticImportedByEntry(
  id: string,
  getModuleInfo: GetModuleInfo,
  cache: Map<string, boolean>,
  importStack: string[] = []
): boolean {
  if (cache.has(id)) {
    return cache.get(id) as boolean
  }
  if (importStack.includes(id)) {
    // circular deps!
    cache.set(id, false)
    return false
  }
  const mod = getModuleInfo(id)
  if (!mod) {
    cache.set(id, false)
    return false
  }

  if (mod.isEntry) {
    cache.set(id, true)
    return true
  }
  const someImporterIs = mod.importers.some((importer) =>
    staticImportedByEntry(
      importer,
      getModuleInfo,
      cache,
      importStack.concat(id)
    )
  )
  cache.set(id, someImporterIs)
  return someImporterIs
}

export function resolveLibFilename(
  libOptions: LibraryOptions,
  format: ModuleFormat,
  pkgName: string
): string {
  return typeof libOptions.fileName === 'function'
    ? libOptions.fileName(format)
    : `${libOptions.fileName || pkgName}.${format}.js`
}

function resolveBuildOutputs(
  outputs: OutputOptions | OutputOptions[] | undefined,
  libOptions: LibraryOptions | false,
  logger: Logger
): OutputOptions | OutputOptions[] | undefined {
  if (libOptions) {
    const formats = libOptions.formats || ['es', 'umd']
    if (
      (formats.includes('umd') || formats.includes('iife')) &&
      !libOptions.name
    ) {
      throw new Error(
        `Option "build.lib.name" is required when output formats ` +
          `include "umd" or "iife".`
      )
    }
    if (!outputs) {
      return formats.map((format) => ({ format }))
    } else if (!Array.isArray(outputs)) {
      return formats.map((format) => ({ ...outputs, format }))
    } else if (libOptions.formats) {
      // user explicitly specifying own output array
      logger.warn(
        chalk.yellow(
          `"build.lib.formats" will be ignored because ` +
            `"build.rollupOptions.output" is already an array format`
        )
      )
    }
  }
  return outputs
}

const warningIgnoreList = [`CIRCULAR_DEPENDENCY`, `THIS_IS_UNDEFINED`]
const dynamicImportWarningIgnoreList = [
  `Unsupported expression`,
  `statically analyzed`
]

export function onRollupWarning(
  warning: RollupWarning,
  warn: WarningHandler,
  config: ResolvedConfig
): void {
  if (warning.code === 'UNRESOLVED_IMPORT') {
    const id = warning.source
    const importer = warning.importer
    // throw unless it's commonjs external...
    if (!importer || !/\?commonjs-external$/.test(importer)) {
      throw new Error(
        `[vite]: Rollup failed to resolve import "${id}" from "${importer}".\n` +
          `This is most likely unintended because it can break your application at runtime.\n` +
          `If you do want to externalize this module explicitly add it to\n` +
          `\`build.rollupOptions.external\``
      )
    }
  }

  if (
    warning.plugin === 'rollup-plugin-dynamic-import-variables' &&
    dynamicImportWarningIgnoreList.some((msg) => warning.message.includes(msg))
  ) {
    return
  }

  if (!warningIgnoreList.includes(warning.code!)) {
    const userOnWarn = config.build.rollupOptions?.onwarn
    if (userOnWarn) {
      userOnWarn(warning, warn)
    } else if (warning.code === 'PLUGIN_WARNING') {
      config.logger.warn(
        `${chalk.bold.yellow(`[plugin:${warning.plugin}]`)} ${chalk.yellow(
          warning.message
        )}`
      )
    } else {
      warn(warning)
    }
  }
}

function resolveExternal(
  ssrExternals: string[],
  user: ExternalOption | undefined
): ExternalOption {
  return ((id, parentId, isResolved) => {
    if (shouldExternalizeForSSR(id, ssrExternals)) {
      return true
    }
    if (user) {
      if (typeof user === 'function') {
        return user(id, parentId, isResolved)
      } else if (Array.isArray(user)) {
        return user.some((test) => isExternal(id, test))
      } else {
        return isExternal(id, user)
      }
    }
  }) as ExternalOption
}

function isExternal(id: string, test: string | RegExp) {
  if (typeof test === 'string') {
    return id === test
  } else {
    return test.test(id)
  }
}

function injectSsrFlagToHooks(p: Plugin): Plugin {
  const { resolveId, load, transform } = p
  return {
    ...p,
    resolveId: wrapSsrHook(resolveId),
    load: wrapSsrHook(load),
    transform: wrapSsrHook(transform)
  }
}

function wrapSsrHook(fn: Function | undefined) {
  if (!fn) return
  return function (this: any, ...args: any[]) {
    return fn.call(this, ...args, true)
  }
}<|MERGE_RESOLUTION|>--- conflicted
+++ resolved
@@ -217,11 +217,7 @@
 export function resolveBuildOptions(raw?: BuildOptions): ResolvedBuildOptions {
   const resolved: ResolvedBuildOptions = {
     target: 'modules',
-<<<<<<< HEAD
     polyfillModulePreload: true,
-    polyfillDynamicImport: false,
-=======
->>>>>>> 318cb433
     outDir: 'dist',
     assetsDir: 'assets',
     assetsInlineLimit: 4096,
