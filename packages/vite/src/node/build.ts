--- conflicted
+++ resolved
@@ -21,20 +21,12 @@
   RollupLog,
   WarningHandlerWithDefault,
   WatcherOptions,
-<<<<<<< HEAD
 } from 'rolldown'
 import { loadFallbackPlugin as nativeLoadFallbackPlugin } from 'rolldown/experimental'
-import type { RollupCommonJSOptions } from 'dep-types/commonjs'
-import type { RollupDynamicImportVarsOptions } from 'dep-types/dynamicImportVars'
-import type { EsbuildTarget } from 'types/internal/esbuildOptions'
-import type { ChunkMetadata } from 'types/metadata.mjs'
-=======
-} from 'rollup'
-import commonjsPlugin from '@rollup/plugin-commonjs'
-import type { TransformOptions } from 'esbuild'
+import type { EsbuildTarget } from '#types/internal/esbuildOptions'
 import type { RollupCommonJSOptions } from '#dep-types/commonjs'
 import type { RollupDynamicImportVarsOptions } from '#dep-types/dynamicImportVars'
->>>>>>> 8b69c9e3
+import type { ChunkMetadata } from '#types/metadata'
 import {
   DEFAULT_ASSETS_INLINE_LIMIT,
   ESBUILD_BASELINE_WIDELY_AVAILABLE_TARGET,
