--- conflicted
+++ resolved
@@ -319,15 +319,8 @@
     ],
     post: [
       buildImportAnalysisPlugin(config),
-<<<<<<< HEAD
       ...(config.esbuild === false ? [] : [buildEsbuildPlugin(config)]),
-      ...(options.minify && options.minify !== 'esbuild'
-        ? [terserPlugin(options.terserOptions)]
-        : []),
-=======
-      buildEsbuildPlugin(config),
       ...(options.minify ? [terserPlugin(config)] : []),
->>>>>>> 212d4548
       ...(options.manifest ? [manifestPlugin(config)] : []),
       ...(options.ssrManifest ? [ssrManifestPlugin(config)] : []),
       buildReporterPlugin(config),
