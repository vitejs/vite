--- conflicted
+++ resolved
@@ -25,13 +25,8 @@
 import { loadFallbackPlugin as nativeLoadFallbackPlugin } from 'rolldown/experimental'
 import type { RollupCommonJSOptions } from 'dep-types/commonjs'
 import type { RollupDynamicImportVarsOptions } from 'dep-types/dynamicImportVars'
-<<<<<<< HEAD
 import type { EsbuildTarget } from 'types/internal/esbuildOptions'
 import type { ChunkMetadata } from 'types/metadata'
-import { withTrailingSlash } from '../shared/utils'
-=======
-import type { TransformOptions } from 'esbuild'
->>>>>>> 946831f9
 import {
   DEFAULT_ASSETS_INLINE_LIMIT,
   ESBUILD_BASELINE_WIDELY_AVAILABLE_TARGET,
@@ -486,18 +481,7 @@
   return {
     pre: [
       completeSystemWrapPlugin(),
-<<<<<<< HEAD
-=======
       prepareOutDirPlugin(),
-      perEnvironmentPlugin('commonjs', (environment) => {
-        const { commonjsOptions } = environment.config.build
-        const usePluginCommonjs =
-          !Array.isArray(commonjsOptions.include) ||
-          commonjsOptions.include.length !== 0
-        return usePluginCommonjs ? commonjsPlugin(commonjsOptions) : false
-      }),
-      dataURIPlugin(),
->>>>>>> 946831f9
       perEnvironmentPlugin(
         'vite:rollup-options-plugins',
         async (environment) =>
@@ -561,32 +545,15 @@
   )
 }
 
-<<<<<<< HEAD
-/**
- * Build an App environment, or a App library (if libraryOptions is provided)
- **/
-async function buildEnvironment(
-  environment: BuildEnvironment,
-): Promise<RolldownOutput | RolldownOutput[] | RolldownWatcher> {
-=======
-function resolveRollupOptions(environment: Environment) {
->>>>>>> 946831f9
+function resolveRolldownOptions(
+  environment: Environment,
+  chunkMetadataMap: ChunkMetadataMap,
+) {
   const { root, packageCache, build: options } = environment.config
   const libOptions = options.lib
   const { logger } = environment
   const ssr = environment.config.consumer === 'server'
 
-<<<<<<< HEAD
-  logger.info(
-    colors.cyan(
-      `rolldown-vite v${VERSION} ${colors.green(
-        `building ${ssr ? `SSR bundle ` : ``}for ${environment.config.mode}...`,
-      )}`,
-    ),
-  )
-
-=======
->>>>>>> 946831f9
   const resolve = (p: string) => path.resolve(root, p)
   const input = libOptions
     ? options.rollupOptions.input ||
@@ -627,7 +594,6 @@
   const outDir = resolve(options.outDir)
 
   // inject environment and ssr arg to plugin load/transform hooks
-  const chunkMetadataMap = new ChunkMetadataMap()
   const plugins = environment.plugins.map((p) =>
     injectEnvironmentToHooks(environment, chunkMetadataMap, p),
   )
@@ -715,11 +681,11 @@
       exports: 'auto',
       sourcemap: options.sourcemap,
       name: libOptions ? libOptions.name : undefined,
-      hoistTransitiveImports: libOptions ? false : undefined,
+      // hoistTransitiveImports: libOptions ? false : undefined,
       // es2015 enables `generatedCode.symbols`
       // - #764 add `Symbol.toStringTag` when build es module into cjs chunk
       // - #1048 add `Symbol.toStringTag` for module default export
-      generatedCode: 'es2015',
+      // generatedCode: 'es2015',
       entryFileNames: ssr
         ? `[name].${jsExt}`
         : libOptions
@@ -744,6 +710,21 @@
         output.format === 'iife' ||
         (isSsrTargetWebworkerEnvironment &&
           (typeof input === 'string' || Object.keys(input).length === 1)),
+      minify:
+        options.minify === 'oxc'
+          ? libOptions && (format === 'es' || format === 'esm')
+            ? {
+                compress: true,
+                mangle: true,
+                // Do not minify whitespace for ES lib output since that would remove
+                // pure annotations and break tree-shaking
+                removeWhitespace: false,
+              }
+            : true
+          : options.minify === false
+            ? 'dce-only'
+            : false,
+      minifyInternalExports: format === 'es' || format === 'esm',
       ...output,
     }
   }
@@ -769,14 +750,14 @@
  **/
 async function buildEnvironment(
   environment: BuildEnvironment,
-): Promise<RollupOutput | RollupOutput[] | RollupWatcher> {
+): Promise<RolldownOutput | RolldownOutput[] | RolldownWatcher> {
   const { logger, config } = environment
   const { root, build: options } = config
   const ssr = config.consumer === 'server'
 
   logger.info(
     colors.cyan(
-      `vite v${VERSION} ${colors.green(
+      `rolldown-vite v${VERSION} ${colors.green(
         `building ${ssr ? `SSR bundle ` : ``}for ${environment.config.mode}...`,
       )}`,
     ),
@@ -785,124 +766,8 @@
   let bundle: RolldownBuild | undefined
   let startTime: number | undefined
   try {
-<<<<<<< HEAD
-    const buildOutputOptions = (output: OutputOptions = {}): OutputOptions => {
-      // @ts-expect-error See https://github.com/vitejs/vite/issues/5812#issuecomment-984345618
-      if (output.output) {
-        logger.warn(
-          `You've set "rollupOptions.output.output" in your config. ` +
-            `This is deprecated and will override all Vite.js default output options. ` +
-            `Please use "rollupOptions.output" instead.`,
-        )
-      }
-      if (output.file) {
-        throw new Error(
-          `Vite does not support "rollupOptions.output.file". ` +
-            `Please use "rollupOptions.output.dir" and "rollupOptions.output.entryFileNames" instead.`,
-        )
-      }
-      if (output.sourcemap) {
-        logger.warnOnce(
-          colors.yellow(
-            `Vite does not support "rollupOptions.output.sourcemap". ` +
-              `Please use "build.sourcemap" instead.`,
-          ),
-        )
-      }
-
-      const format = output.format || 'es'
-      const jsExt =
-        (ssr && !isSsrTargetWebworkerEnvironment) || libOptions
-          ? resolveOutputJsExtension(
-              format,
-              findNearestPackageData(root, packageCache)?.data.type,
-            )
-          : 'js'
-      return {
-        dir: outDir,
-        // Default format is 'es' for regular and for SSR builds
-        format,
-        exports: 'auto',
-        sourcemap: options.sourcemap,
-        name: libOptions ? libOptions.name : undefined,
-        // hoistTransitiveImports: libOptions ? false : undefined,
-        // es2015 enables `generatedCode.symbols`
-        // - #764 add `Symbol.toStringTag` when build es module into cjs chunk
-        // - #1048 add `Symbol.toStringTag` for module default export
-        // generatedCode: 'es2015',
-        entryFileNames: ssr
-          ? `[name].${jsExt}`
-          : libOptions
-            ? ({ name }) =>
-                resolveLibFilename(
-                  libOptions,
-                  format,
-                  name,
-                  root,
-                  jsExt,
-                  packageCache,
-                )
-            : path.posix.join(options.assetsDir, `[name]-[hash].${jsExt}`),
-        chunkFileNames: libOptions
-          ? `[name]-[hash].${jsExt}`
-          : path.posix.join(options.assetsDir, `[name]-[hash].${jsExt}`),
-        assetFileNames: libOptions
-          ? `[name].[ext]`
-          : path.posix.join(options.assetsDir, `[name]-[hash].[ext]`),
-        inlineDynamicImports:
-          output.format === 'umd' ||
-          output.format === 'iife' ||
-          (isSsrTargetWebworkerEnvironment &&
-            (typeof input === 'string' || Object.keys(input).length === 1)),
-        minify:
-          options.minify === 'oxc'
-            ? libOptions && (format === 'es' || format === 'esm')
-              ? {
-                  compress: true,
-                  mangle: true,
-                  // Do not minify whitespace for ES lib output since that would remove
-                  // pure annotations and break tree-shaking
-                  removeWhitespace: false,
-                }
-              : true
-            : options.minify === false
-              ? 'dce-only'
-              : false,
-        minifyInternalExports: format === 'es' || format === 'esm',
-        ...output,
-      }
-    }
-
-    // resolve lib mode outputs
-    const outputs = resolveBuildOutputs(
-      options.rollupOptions.output,
-      libOptions,
-      logger,
-    )
-    const normalizedOutputs: OutputOptions[] = []
-
-    if (Array.isArray(outputs)) {
-      for (const resolvedOutput of outputs) {
-        normalizedOutputs.push(buildOutputOptions(resolvedOutput))
-      }
-    } else {
-      normalizedOutputs.push(buildOutputOptions(outputs))
-    }
-
-    const resolvedOutDirs = getResolvedOutDirs(
-      root,
-      options.outDir,
-      options.rollupOptions.output,
-    )
-    const emptyOutDir = resolveEmptyOutDir(
-      options.emptyOutDir,
-      root,
-      resolvedOutDirs,
-      logger,
-    )
-=======
-    const rollupOptions = resolveRollupOptions(environment)
->>>>>>> 946831f9
+    const chunkMetadataMap = new ChunkMetadataMap()
+    const rollupOptions = resolveRolldownOptions(environment, chunkMetadataMap)
 
     // watch file changes with rollup
     if (options.watch) {
@@ -939,13 +804,7 @@
       watcher.on('event', (event) => {
         if (event.code === 'BUNDLE_START') {
           logger.info(colors.cyan(`\nbuild started...`))
-<<<<<<< HEAD
           chunkMetadataMap.clearResetChunks()
-          if (options.write) {
-            prepareOutDir(resolvedOutDirs, emptyOutDir, environment)
-          }
-=======
->>>>>>> 946831f9
         } else if (event.code === 'BUNDLE_END') {
           event.result.close()
           logger.info(colors.cyan(`built in ${event.duration}ms.`))
@@ -965,17 +824,8 @@
     startTime = Date.now()
     bundle = await rolldown(rollupOptions)
 
-<<<<<<< HEAD
-    if (options.write) {
-      prepareOutDir(resolvedOutDirs, emptyOutDir, environment)
-    }
-
     const res: RolldownOutput[] = []
-    for (const output of normalizedOutputs) {
-=======
-    const res: RollupOutput[] = []
     for (const output of arraify(rollupOptions.output!)) {
->>>>>>> 946831f9
       res.push(await bundle[options.write ? 'write' : 'generate'](output))
     }
     for (const output of res) {
@@ -1346,12 +1196,8 @@
 }
 
 export function injectEnvironmentToHooks(
-<<<<<<< HEAD
-  environment: BuildEnvironment,
+  environment: Environment,
   chunkMetadataMap: ChunkMetadataMap,
-=======
-  environment: Environment,
->>>>>>> 946831f9
   plugin: Plugin,
 ): Plugin {
   const { resolveId, load, transform } = plugin
@@ -1478,15 +1324,10 @@
 }
 
 function wrapEnvironmentHook<HookName extends keyof Plugin>(
-<<<<<<< HEAD
-  environment: BuildEnvironment,
+  environment: Environment,
   chunkMetadataMap: ChunkMetadataMap,
   plugin: Plugin,
   hookName: HookName,
-=======
-  environment: Environment,
-  hook?: Plugin[HookName],
->>>>>>> 946831f9
 ): Plugin[HookName] {
   const hook = plugin[hookName]
   if (!hook) return
