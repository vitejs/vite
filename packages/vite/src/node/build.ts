--- conflicted
+++ resolved
@@ -392,6 +392,7 @@
   reportCompressedSize: true,
   chunkSizeWarningLimit: 500,
   watch: null,
+  chunkImportMap: false,
   // createEnvironment
 })
 
@@ -432,37 +433,11 @@
     merged.target = ESBUILD_MODULES_TARGET
   }
 
-<<<<<<< HEAD
-  const defaultBuildEnvironmentOptions: BuildEnvironmentOptions = {
-    outDir: 'dist',
-    assetsDir: 'assets',
-    assetsInlineLimit: DEFAULT_ASSETS_INLINE_LIMIT,
-    cssCodeSplit: !raw.lib,
-    sourcemap: false,
-    rollupOptions: {},
-    minify: raw.ssr ? false : 'esbuild',
-    terserOptions: {},
-    write: true,
-    emptyOutDir: null,
-    copyPublicDir: true,
-    manifest: false,
-    lib: false,
-    ssr: consumer === 'server',
-    ssrManifest: false,
-    ssrEmitAssets: false,
-    emitAssets: consumer === 'client',
-    reportCompressedSize: true,
-    chunkSizeWarningLimit: 500,
-    watch: null,
-    chunkImportMap: false,
-    createEnvironment: (name, config) => new BuildEnvironment(name, config),
-=======
   // normalize false string into actual false
   if ((merged.minify as string) === 'false') {
     merged.minify = false
   } else if (merged.minify === true) {
     merged.minify = 'esbuild'
->>>>>>> 39fab6db
   }
 
   const defaultModulePreload = {
