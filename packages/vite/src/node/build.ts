import fs from 'node:fs'
import path from 'node:path'
import colors from 'picocolors'
import type {
  ExternalOption,
  InputOption,
  InternalModuleFormat,
  LogLevel,
  LogOrStringHandler,
  MinimalPluginContext,
  ModuleFormat,
  OutputBundle,
  OutputChunk,
  OutputOptions,
  PluginContext,
  RenderedChunk,
  RolldownBuild,
  RolldownOptions,
  RolldownOutput,
  RolldownWatcher,
  RollupError,
  RollupLog,
  WarningHandlerWithDefault,
  WatcherOptions,
} from 'rolldown'
import { loadFallbackPlugin as nativeLoadFallbackPlugin } from 'rolldown/experimental'
import type { RollupCommonJSOptions } from 'dep-types/commonjs'
import type { RollupDynamicImportVarsOptions } from 'dep-types/dynamicImportVars'
import type { EsbuildTarget } from 'types/internal/esbuildOptions'
import type { ChunkMetadata } from 'types/metadata'
import { withTrailingSlash } from '../shared/utils'
import {
  DEFAULT_ASSETS_INLINE_LIMIT,
  ESBUILD_BASELINE_WIDELY_AVAILABLE_TARGET,
  ROLLUP_HOOKS,
  VERSION,
} from './constants'
import type {
  EnvironmentOptions,
  InlineConfig,
  ResolvedConfig,
  ResolvedEnvironmentOptions,
} from './config'
import { resolveConfig } from './config'
import type { PartialEnvironment } from './baseEnvironment'
import { buildReporterPlugin } from './plugins/reporter'
import { buildEsbuildPlugin } from './plugins/esbuild'
import { type TerserOptions, terserPlugin } from './plugins/terser'
import {
  arraify,
  asyncFlatten,
  copyDir,
  createDebugger,
  displayTime,
  emptyDir,
  getPkgName,
  joinUrlSegments,
  mergeConfig,
  mergeWithDefaults,
  normalizePath,
  partialEncodeURIPath,
  unique,
} from './utils'
import { perEnvironmentPlugin, resolveEnvironmentPlugins } from './plugin'
import { manifestPlugin } from './plugins/manifest'
import { type Logger } from './logger'
import { buildImportAnalysisPlugin } from './plugins/importAnalysisBuild'
import { ssrManifestPlugin } from './ssr/ssrManifestPlugin'
import { findNearestMainPackageData, findNearestPackageData } from './packages'
import type { PackageCache } from './packages'
import {
  convertToNotifyOptions,
  getResolvedOutDirs,
  resolveChokidarOptions,
  resolveEmptyOutDir,
} from './watch'
import { completeSystemWrapPlugin } from './plugins/completeSystemWrap'
import { webWorkerPostPlugin } from './plugins/worker'
import { getHookHandler } from './plugins'
import {
  BaseEnvironment,
  getDefaultResolvedEnvironmentOptions,
} from './baseEnvironment'
import type { Plugin } from './plugin'
import type { RollupPluginHooks } from './typeUtils'
import { buildOxcPlugin } from './plugins/oxc'

export interface BuildEnvironmentOptions {
  /**
   * Compatibility transform target. The transform is performed with esbuild
   * and the lowest supported target is es2015. Note this only handles
   * syntax transformation and does not cover polyfills
   *
   * Default: 'baseline-widely-available' - transpile targeting browsers that
   * are included in the Baseline Widely Available on 2025-05-01.
   * (Chrome 107+, Edge 107+, Firefox 104+, Safari 16+).
   *
   * Another special value is 'esnext' - which only performs minimal transpiling
   * (for minification compat).
   *
   * For custom targets, see https://esbuild.github.io/api/#target and
   * https://esbuild.github.io/content-types/#javascript for more details.
   * @default 'baseline-widely-available'
   */
<<<<<<< HEAD
  target?: 'modules' | EsbuildTarget | false
=======
  target?: 'baseline-widely-available' | TransformOptions['target'] | false
>>>>>>> a33d0c7d
  /**
   * whether to inject module preload polyfill.
   * Note: does not apply to library mode.
   * @default true
   * @deprecated use `modulePreload.polyfill` instead
   */
  polyfillModulePreload?: boolean
  /**
   * Configure module preload
   * Note: does not apply to library mode.
   * @default true
   */
  modulePreload?: boolean | ModulePreloadOptions
  /**
   * Directory relative from `root` where build output will be placed. If the
   * directory exists, it will be removed before the build.
   * @default 'dist'
   */
  outDir?: string
  /**
   * Directory relative from `outDir` where the built js/css/image assets will
   * be placed.
   * @default 'assets'
   */
  assetsDir?: string
  /**
   * Static asset files smaller than this number (in bytes) will be inlined as
   * base64 strings. If a callback is passed, a boolean can be returned to opt-in
   * or opt-out of inlining. If nothing is returned the default logic applies.
   *
   * Default limit is `4096` (4 KiB). Set to `0` to disable.
   * @default 4096
   */
  assetsInlineLimit?:
    | number
    | ((filePath: string, content: Buffer) => boolean | undefined)
  /**
   * Whether to code-split CSS. When enabled, CSS in async chunks will be
   * inlined as strings in the chunk and inserted via dynamically created
   * style tags when the chunk is loaded.
   * @default true
   */
  cssCodeSplit?: boolean
  /**
   * An optional separate target for CSS minification.
   * As esbuild only supports configuring targets to mainstream
   * browsers, users may need this option when they are targeting
   * a niche browser that comes with most modern JavaScript features
   * but has poor CSS support, e.g. Android WeChat WebView, which
   * doesn't support the #RGBA syntax.
   * @default target
   */
  cssTarget?: EsbuildTarget | false
  /**
   * Override CSS minification specifically instead of defaulting to `build.minify`,
   * so you can configure minification for JS and CSS separately.
   * @default 'lightningcss'
   */
  cssMinify?: boolean | 'lightningcss' | 'esbuild'
  /**
   * If `true`, a separate sourcemap file will be created. If 'inline', the
   * sourcemap will be appended to the resulting output file as data URI.
   * 'hidden' works like `true` except that the corresponding sourcemap
   * comments in the bundled files are suppressed.
   * @default false
   */
  sourcemap?: boolean | 'inline' | 'hidden'
  /**
   * Set to `false` to disable minification, or specify the minifier to use.
   * Available options are 'oxc' or 'terser' or 'esbuild'.
   * @default 'oxc'
   */
  minify?: boolean | 'oxc' | 'terser' | 'esbuild'
  /**
   * Options for terser
   * https://terser.org/docs/api-reference#minify-options
   *
   * In addition, you can also pass a `maxWorkers: number` option to specify the
   * max number of workers to spawn. Defaults to the number of CPUs minus 1.
   */
  terserOptions?: TerserOptions
  /**
   * Will be merged with internal rollup options.
   * https://rollupjs.org/configuration-options/
   */
  rollupOptions?: RolldownOptions
  /**
   * Options to pass on to `@rollup/plugin-commonjs`
   */
  commonjsOptions?: RollupCommonJSOptions
  /**
   * Options to pass on to `@rollup/plugin-dynamic-import-vars`
   */
  dynamicImportVarsOptions?: RollupDynamicImportVarsOptions
  /**
   * Whether to write bundle to disk
   * @default true
   */
  write?: boolean
  /**
   * Empty outDir on write.
   * @default true when outDir is a sub directory of project root
   */
  emptyOutDir?: boolean | null
  /**
   * Copy the public directory to outDir on write.
   * @default true
   */
  copyPublicDir?: boolean
  /**
   * Whether to emit a .vite/manifest.json in the output dir to map hash-less filenames
   * to their hashed versions. Useful when you want to generate your own HTML
   * instead of using the one generated by Vite.
   *
   * Example:
   *
   * ```json
   * {
   *   "main.js": {
   *     "file": "main.68fe3fad.js",
   *     "css": "main.e6b63442.css",
   *     "imports": [...],
   *     "dynamicImports": [...]
   *   }
   * }
   * ```
   * @default false
   */
  manifest?: boolean | string
  /**
   * Build in library mode. The value should be the global name of the lib in
   * UMD mode. This will produce esm + cjs + umd bundle formats with default
   * configurations that are suitable for distributing libraries.
   * @default false
   */
  lib?: LibraryOptions | false
  /**
   * Produce SSR oriented build. Note this requires specifying SSR entry via
   * `rollupOptions.input`.
   * @default false
   */
  ssr?: boolean | string
  /**
   * Generate SSR manifest for determining style links and asset preload
   * directives in production.
   * @default false
   */
  ssrManifest?: boolean | string
  /**
   * Emit assets during SSR.
   * @default false
   */
  ssrEmitAssets?: boolean
  /**
   * Emit assets during build. Frameworks can set environments.ssr.build.emitAssets
   * By default, it is true for the client and false for other environments.
   */
  emitAssets?: boolean
  /**
   * Set to false to disable reporting compressed chunk sizes.
   * Can slightly improve build speed.
   * @default true
   */
  reportCompressedSize?: boolean
  /**
   * Adjust chunk size warning limit (in kB).
   * @default 500
   */
  chunkSizeWarningLimit?: number
  /**
   * Rollup watch options
   * https://rollupjs.org/configuration-options/#watch
   * @default null
   */
  watch?: WatcherOptions | null
  /**
   * create the Build Environment instance
   */
  createEnvironment?: (
    name: string,
    config: ResolvedConfig,
  ) => Promise<BuildEnvironment> | BuildEnvironment
}

export type BuildOptions = BuildEnvironmentOptions

export interface LibraryOptions {
  /**
   * Path of library entry
   */
  entry: InputOption
  /**
   * The name of the exposed global variable. Required when the `formats` option includes
   * `umd` or `iife`
   */
  name?: string
  /**
   * Output bundle formats
   * @default ['es', 'umd']
   */
  formats?: LibraryFormats[]
  /**
   * The name of the package file output. The default file name is the name option
   * of the project package.json. It can also be defined as a function taking the
   * format as an argument.
   */
  fileName?: string | ((format: ModuleFormat, entryName: string) => string)
  /**
   * The name of the CSS file output if the library imports CSS. Defaults to the
   * same value as `build.lib.fileName` if it's set a string, otherwise it falls
   * back to the name option of the project package.json.
   */
  cssFileName?: string
}

export type LibraryFormats = 'es' | 'cjs' | 'umd' | 'iife' // | 'system'

export interface ModulePreloadOptions {
  /**
   * Whether to inject a module preload polyfill.
   * Note: does not apply to library mode.
   * @default true
   */
  polyfill?: boolean
  /**
   * Resolve the list of dependencies to preload for a given dynamic import
   * @experimental
   */
  resolveDependencies?: ResolveModulePreloadDependenciesFn
}
export interface ResolvedModulePreloadOptions {
  polyfill: boolean
  resolveDependencies?: ResolveModulePreloadDependenciesFn
}

export type ResolveModulePreloadDependenciesFn = (
  filename: string,
  deps: string[],
  context: {
    hostId: string
    hostType: 'html' | 'js'
  },
) => string[]

export interface ResolvedBuildEnvironmentOptions
  extends Required<Omit<BuildEnvironmentOptions, 'polyfillModulePreload'>> {
  modulePreload: false | ResolvedModulePreloadOptions
}

export interface ResolvedBuildOptions
  extends Required<Omit<BuildOptions, 'polyfillModulePreload'>> {
  modulePreload: false | ResolvedModulePreloadOptions
}

export const buildEnvironmentOptionsDefaults = Object.freeze({
  target: 'baseline-widely-available',
  /** @deprecated */
  polyfillModulePreload: true,
  modulePreload: true,
  outDir: 'dist',
  assetsDir: 'assets',
  assetsInlineLimit: DEFAULT_ASSETS_INLINE_LIMIT,
  // cssCodeSplit
  // cssTarget
  // cssMinify
  sourcemap: false,
  // minify
  terserOptions: {},
  rollupOptions: {},
  commonjsOptions: {
    include: [/node_modules/],
    extensions: ['.js', '.cjs'],
  },
  dynamicImportVarsOptions: {
    warnOnError: true,
    exclude: [/node_modules/],
  },
  write: true,
  emptyOutDir: null,
  copyPublicDir: true,
  manifest: false,
  lib: false,
  // ssr
  ssrManifest: false,
  ssrEmitAssets: false,
  // emitAssets
  reportCompressedSize: true,
  chunkSizeWarningLimit: 500,
  watch: null,
  // createEnvironment
})

export function resolveBuildEnvironmentOptions(
  raw: BuildEnvironmentOptions,
  logger: Logger,
  consumer: 'client' | 'server' | undefined,
): ResolvedBuildEnvironmentOptions {
  const deprecatedPolyfillModulePreload = raw.polyfillModulePreload
  const { polyfillModulePreload, ...rest } = raw
  raw = rest
  if (deprecatedPolyfillModulePreload !== undefined) {
    logger.warn(
      'polyfillModulePreload is deprecated. Use modulePreload.polyfill instead.',
    )
  }
  if (
    deprecatedPolyfillModulePreload === false &&
    raw.modulePreload === undefined
  ) {
    raw.modulePreload = { polyfill: false }
  }

  const merged = mergeWithDefaults(
    {
      ...buildEnvironmentOptionsDefaults,
      cssCodeSplit: !raw.lib,
      minify: consumer === 'server' ? false : 'oxc',
      rollupOptions: {
        platform: consumer === 'server' ? 'node' : 'browser',
      },
      ssr: consumer === 'server',
      emitAssets: consumer === 'client',
      createEnvironment: (name, config) => new BuildEnvironment(name, config),
    } satisfies BuildEnvironmentOptions,
    raw,
  )

  // handle special build targets
  if (merged.target === 'baseline-widely-available') {
    merged.target = ESBUILD_BASELINE_WIDELY_AVAILABLE_TARGET
  }
  // dedupe target
  if (Array.isArray(merged.target)) {
    // esbuild allowed duplicate targets but oxc does not
    merged.target = unique(merged.target)
  }

  // normalize false string into actual false
  if ((merged.minify as string) === 'false') {
    merged.minify = false
  } else if (merged.minify === true) {
    merged.minify = 'oxc'
  }

  const defaultModulePreload = {
    polyfill: true,
  }

  const resolved: ResolvedBuildEnvironmentOptions = {
    ...merged,
    cssTarget: merged.cssTarget ?? merged.target,
    cssMinify:
      merged.cssMinify ??
      (consumer === 'server' ? 'lightningcss' : !!merged.minify),
    // Resolve to false | object
    modulePreload:
      merged.modulePreload === false
        ? false
        : merged.modulePreload === true
          ? defaultModulePreload
          : {
              ...defaultModulePreload,
              ...merged.modulePreload,
            },
  }

  return resolved
}

export async function resolveBuildPlugins(config: ResolvedConfig): Promise<{
  pre: Plugin[]
  post: Plugin[]
}> {
  return {
    pre: [
      completeSystemWrapPlugin(),
      perEnvironmentPlugin(
        'vite:rollup-options-plugins',
        async (environment) =>
          (
            await asyncFlatten(
              arraify(environment.config.build.rollupOptions.plugins),
            )
          ).filter(Boolean) as Plugin[],
      ),
      ...(config.isWorker ? [webWorkerPostPlugin(config)] : []),
    ],
    post: [
      ...buildImportAnalysisPlugin(config),
      ...(config.experimental.enableNativePlugin !== true
        ? [
            buildOxcPlugin(),
            ...(config.build.minify === 'esbuild'
              ? [buildEsbuildPlugin()]
              : []),
          ]
        : []),
      terserPlugin(config),
      ...(!config.isWorker
        ? [
            manifestPlugin(config),
            ssrManifestPlugin(),
            buildReporterPlugin(config),
          ]
        : []),
      nativeLoadFallbackPlugin(),
    ],
  }
}

/**
 * Bundles a single environment for production.
 * Returns a Promise containing the build result.
 */
export async function build(
  inlineConfig: InlineConfig = {},
): Promise<RolldownOutput | RolldownOutput[] | RolldownWatcher> {
  const builder = await createBuilder(inlineConfig, true)
  const environment = Object.values(builder.environments)[0]
  if (!environment) throw new Error('No environment found')
  return builder.build(environment)
}

function resolveConfigToBuild(
  inlineConfig: InlineConfig = {},
  patchConfig?: (config: ResolvedConfig) => void,
  patchPlugins?: (resolvedPlugins: Plugin[]) => void,
): Promise<ResolvedConfig> {
  return resolveConfig(
    inlineConfig,
    'build',
    'production',
    'production',
    false,
    patchConfig,
    patchPlugins,
  )
}

/**
 * Build an App environment, or a App library (if libraryOptions is provided)
 **/
async function buildEnvironment(
  environment: BuildEnvironment,
): Promise<RolldownOutput | RolldownOutput[] | RolldownWatcher> {
  const { root, packageCache } = environment.config
  const options = environment.config.build
  const libOptions = options.lib
  const { logger } = environment
  const ssr = environment.config.consumer === 'server'

  logger.info(
    colors.cyan(
      `rolldown-vite v${VERSION} ${colors.green(
        `building ${ssr ? `SSR bundle ` : ``}for ${environment.config.mode}...`,
      )}`,
    ),
  )

  const resolve = (p: string) => path.resolve(root, p)
  const input = libOptions
    ? options.rollupOptions.input ||
      (typeof libOptions.entry === 'string'
        ? resolve(libOptions.entry)
        : Array.isArray(libOptions.entry)
          ? libOptions.entry.map(resolve)
          : Object.fromEntries(
              Object.entries(libOptions.entry).map(([alias, file]) => [
                alias,
                resolve(file),
              ]),
            ))
    : typeof options.ssr === 'string'
      ? resolve(options.ssr)
      : options.rollupOptions.input || resolve('index.html')

  if (ssr && typeof input === 'string' && input.endsWith('.html')) {
    throw new Error(
      `rollupOptions.input should not be an html file when building for SSR. ` +
        `Please specify a dedicated SSR entry.`,
    )
  }
  if (options.cssCodeSplit === false) {
    const inputs =
      typeof input === 'string'
        ? [input]
        : Array.isArray(input)
          ? input
          : Object.values(input)
    if (inputs.some((input) => input.endsWith('.css'))) {
      throw new Error(
        `When "build.cssCodeSplit: false" is set, "rollupOptions.input" should not include CSS files.`,
      )
    }
  }

  const outDir = resolve(options.outDir)

  // inject environment and ssr arg to plugin load/transform hooks
  const chunkMetadataMap = new Map<string, ChunkMetadata>()
  const plugins = environment.plugins.map((p) =>
    injectEnvironmentToHooks(environment, chunkMetadataMap, p),
  )

  const rollupOptions: RolldownOptions = {
    preserveEntrySignatures: ssr
      ? 'allow-extension'
      : libOptions
        ? 'strict'
        : false,
    // cache: options.watch ? undefined : false,
    ...options.rollupOptions,
    output: options.rollupOptions.output,
    input,
    plugins,
    external: options.rollupOptions.external,
    onLog(level, log) {
      onRollupLog(level, log, environment)
    },
    define: {
      ...options.rollupOptions.define,
      // disable builtin process.env.NODE_ENV replacement as it is handled by the define plugin
      'process.env.NODE_ENV': 'process.env.NODE_ENV',
    },
    // TODO: remove this and enable rolldown's CSS support later
    moduleTypes: {
      ...options.rollupOptions.moduleTypes,
      '.css': 'js',
    },
  }

  /**
   * The stack string usually contains a copy of the message at the start of the stack.
   * If the stack starts with the message, we remove it and just return the stack trace
   * portion. Otherwise the original stack trace is used.
   */
  function extractStack(e: RollupError) {
    const { stack, name = 'Error', message } = e

    // If we don't have a stack, not much we can do.
    if (!stack) {
      return stack
    }

    const expectedPrefix = `${name}: ${message}\n`
    if (stack.startsWith(expectedPrefix)) {
      return stack.slice(expectedPrefix.length)
    }

    return stack
  }

  /**
   * Esbuild code frames have newlines at the start and end of the frame, rollup doesn't
   * This function normalizes the frame to match the esbuild format which has more pleasing padding
   */
  const normalizeCodeFrame = (frame: string) => {
    const trimmedPadding = frame.replace(/^\n|\n$/g, '')
    return `\n${trimmedPadding}\n`
  }

  const enhanceRollupError = (e: RollupError) => {
    const stackOnly = extractStack(e)

    let msg = colors.red((e.plugin ? `[${e.plugin}] ` : '') + e.message)
    if (e.loc && e.loc.file && e.loc.file !== e.id) {
      msg += `\nfile: ${colors.cyan(
        `${e.loc.file}:${e.loc.line}:${e.loc.column}` +
          (e.id ? ` (${e.id})` : ''),
      )}`
    } else if (e.id) {
      msg += `\nfile: ${colors.cyan(
        e.id + (e.loc ? `:${e.loc.line}:${e.loc.column}` : ''),
      )}`
    }
    if (e.frame) {
      msg += `\n` + colors.yellow(normalizeCodeFrame(e.frame))
    }

    e.message = msg

    // We are rebuilding the stack trace to include the more detailed message at the top.
    // Previously this code was relying on mutating e.message changing the generated stack
    // when it was accessed, but we don't have any guarantees that the error we are working
    // with hasn't already had its stack accessed before we get here.
    if (stackOnly !== undefined) {
      e.stack = `${e.message}\n${stackOnly}`
    }
  }

  const outputBuildError = (e: RollupError) => {
    enhanceRollupError(e)
    clearLine()
    logger.error(e.message, { error: e })
  }

  const isSsrTargetWebworkerEnvironment =
    environment.name === 'ssr' &&
    environment.getTopLevelConfig().ssr?.target === 'webworker'

  let bundle: RolldownBuild | undefined
  let startTime: number | undefined
  try {
    const buildOutputOptions = (output: OutputOptions = {}): OutputOptions => {
      // @ts-expect-error See https://github.com/vitejs/vite/issues/5812#issuecomment-984345618
      if (output.output) {
        logger.warn(
          `You've set "rollupOptions.output.output" in your config. ` +
            `This is deprecated and will override all Vite.js default output options. ` +
            `Please use "rollupOptions.output" instead.`,
        )
      }
      if (output.file) {
        throw new Error(
          `Vite does not support "rollupOptions.output.file". ` +
            `Please use "rollupOptions.output.dir" and "rollupOptions.output.entryFileNames" instead.`,
        )
      }
      if (output.sourcemap) {
        logger.warnOnce(
          colors.yellow(
            `Vite does not support "rollupOptions.output.sourcemap". ` +
              `Please use "build.sourcemap" instead.`,
          ),
        )
      }

      const format = output.format || 'es'
      const jsExt =
        (ssr && !isSsrTargetWebworkerEnvironment) || libOptions
          ? resolveOutputJsExtension(
              format,
              findNearestPackageData(root, packageCache)?.data.type,
            )
          : 'js'
      return {
        dir: outDir,
        // Default format is 'es' for regular and for SSR builds
        format,
        exports: 'auto',
        sourcemap: options.sourcemap,
        name: libOptions ? libOptions.name : undefined,
        // hoistTransitiveImports: libOptions ? false : undefined,
        // es2015 enables `generatedCode.symbols`
        // - #764 add `Symbol.toStringTag` when build es module into cjs chunk
        // - #1048 add `Symbol.toStringTag` for module default export
        // generatedCode: 'es2015',
        entryFileNames: ssr
          ? `[name].${jsExt}`
          : libOptions
            ? ({ name }) =>
                resolveLibFilename(
                  libOptions,
                  format,
                  name,
                  root,
                  jsExt,
                  packageCache,
                )
            : path.posix.join(options.assetsDir, `[name]-[hash].${jsExt}`),
        chunkFileNames: libOptions
          ? `[name]-[hash].${jsExt}`
          : path.posix.join(options.assetsDir, `[name]-[hash].${jsExt}`),
        assetFileNames: libOptions
          ? `[name].[ext]`
          : path.posix.join(options.assetsDir, `[name]-[hash].[ext]`),
        inlineDynamicImports:
          output.format === 'umd' ||
          output.format === 'iife' ||
          (isSsrTargetWebworkerEnvironment &&
            (typeof input === 'string' || Object.keys(input).length === 1)),
        minify:
          options.minify === 'oxc'
            ? true
            : options.minify === false
              ? 'dce-only'
              : false,
        ...output,
      }
    }

    // resolve lib mode outputs
    const outputs = resolveBuildOutputs(
      options.rollupOptions.output,
      libOptions,
      logger,
    )
    const normalizedOutputs: OutputOptions[] = []

    if (Array.isArray(outputs)) {
      for (const resolvedOutput of outputs) {
        normalizedOutputs.push(buildOutputOptions(resolvedOutput))
      }
    } else {
      normalizedOutputs.push(buildOutputOptions(outputs))
    }

    const resolvedOutDirs = getResolvedOutDirs(
      root,
      options.outDir,
      options.rollupOptions.output,
    )
    const emptyOutDir = resolveEmptyOutDir(
      options.emptyOutDir,
      root,
      resolvedOutDirs,
      logger,
    )

    // watch file changes with rollup
    if (options.watch) {
      logger.info(colors.cyan(`\nwatching for file changes...`))

      const resolvedChokidarOptions = resolveChokidarOptions(
        // @ts-expect-error chokidar option does not exist in rolldown but used for backward compat
        options.watch.chokidar,
        resolvedOutDirs,
        emptyOutDir,
        environment.config.cacheDir,
      )

      const { watch } = await import('rolldown')
      const watcher = watch({
        ...rollupOptions,
        output: normalizedOutputs,
        watch: {
          ...options.watch,
          notify: convertToNotifyOptions(resolvedChokidarOptions),
        },
      })

      watcher.on('event', (event) => {
        if (event.code === 'BUNDLE_START') {
          logger.info(colors.cyan(`\nbuild started...`))
          if (options.write) {
            prepareOutDir(resolvedOutDirs, emptyOutDir, environment)
          }
        } else if (event.code === 'BUNDLE_END') {
          event.result.close()
          logger.info(colors.cyan(`built in ${event.duration}ms.`))
        } else if (event.code === 'ERROR') {
          outputBuildError(event.error)
        }
      })

      return watcher
    }

    // write or generate files with rolldown
    const { rolldown } = await import('rolldown')
    startTime = Date.now()
    bundle = await rolldown(rollupOptions)

    if (options.write) {
      prepareOutDir(resolvedOutDirs, emptyOutDir, environment)
    }

    const res: RolldownOutput[] = []
    for (const output of normalizedOutputs) {
      res.push(await bundle[options.write ? 'write' : 'generate'](output))
    }
    for (const output of res) {
      for (const chunk of output.output) {
        if (chunk.type === 'chunk') {
          injectChunkMetadata(chunkMetadataMap, chunk)
        }
      }
    }
    logger.info(
      `${colors.green(`✓ built in ${displayTime(Date.now() - startTime)}`)}`,
    )
    return Array.isArray(outputs) ? res : res[0]
  } catch (e) {
    enhanceRollupError(e)
    clearLine()
    if (startTime) {
      logger.error(
        `${colors.red('✗')} Build failed in ${displayTime(Date.now() - startTime)}`,
      )
      startTime = undefined
    }
    throw e
  } finally {
    if (bundle) await bundle.close()
  }
}

function prepareOutDir(
  outDirs: Set<string>,
  emptyOutDir: boolean | null,
  environment: BuildEnvironment,
) {
  const { publicDir } = environment.config
  const outDirsArray = [...outDirs]
  for (const outDir of outDirs) {
    if (emptyOutDir !== false && fs.existsSync(outDir)) {
      // skip those other outDirs which are nested in current outDir
      const skipDirs = outDirsArray
        .map((dir) => {
          const relative = path.relative(outDir, dir)
          if (
            relative &&
            !relative.startsWith('..') &&
            !path.isAbsolute(relative)
          ) {
            return relative
          }
          return ''
        })
        .filter(Boolean)
      emptyDir(outDir, [...skipDirs, '.git'])
    }
    if (
      environment.config.build.copyPublicDir &&
      publicDir &&
      fs.existsSync(publicDir)
    ) {
      if (!areSeparateFolders(outDir, publicDir)) {
        environment.logger.warn(
          colors.yellow(
            `\n${colors.bold(
              `(!)`,
            )} The public directory feature may not work correctly. outDir ${colors.white(
              colors.dim(outDir),
            )} and publicDir ${colors.white(
              colors.dim(publicDir),
            )} are not separate folders.\n`,
          ),
        )
      }
      copyDir(publicDir, outDir)
    }
  }
}

type JsExt = 'js' | 'cjs' | 'mjs'

function resolveOutputJsExtension(
  format: ModuleFormat,
  type: string = 'commonjs',
): JsExt {
  if (type === 'module') {
    return format === 'cjs' || format === 'umd' ? 'cjs' : 'js'
  } else {
    return format === 'es' ? 'mjs' : 'js'
  }
}

export function resolveLibFilename(
  libOptions: LibraryOptions,
  format: ModuleFormat,
  entryName: string,
  root: string,
  extension?: JsExt,
  packageCache?: PackageCache,
): string {
  if (typeof libOptions.fileName === 'function') {
    return libOptions.fileName(format, entryName)
  }

  const packageJson = findNearestMainPackageData(root, packageCache)?.data
  const name =
    libOptions.fileName ||
    (packageJson && typeof libOptions.entry === 'string'
      ? getPkgName(packageJson.name)
      : entryName)

  if (!name)
    throw new Error(
      'Name in package.json is required if option "build.lib.fileName" is not provided.',
    )

  extension ??= resolveOutputJsExtension(format, packageJson?.type)

  if (format === 'cjs' || format === 'es') {
    return `${name}.${extension}`
  }

  return `${name}.${format}.${extension}`
}

export function resolveBuildOutputs(
  outputs: OutputOptions | OutputOptions[] | undefined,
  libOptions: LibraryOptions | false,
  logger: Logger,
): OutputOptions | OutputOptions[] | undefined {
  if (libOptions) {
    const libHasMultipleEntries =
      typeof libOptions.entry !== 'string' &&
      Object.values(libOptions.entry).length > 1
    const libFormats =
      libOptions.formats ||
      (libHasMultipleEntries ? ['es', 'cjs'] : ['es', 'umd'])

    if (!Array.isArray(outputs)) {
      if (libFormats.includes('umd') || libFormats.includes('iife')) {
        if (libHasMultipleEntries) {
          throw new Error(
            'Multiple entry points are not supported when output formats include "umd" or "iife".',
          )
        }

        if (!libOptions.name) {
          throw new Error(
            'Option "build.lib.name" is required when output formats include "umd" or "iife".',
          )
        }
      }

      return libFormats.map((format) => ({ ...outputs, format }))
    }

    // By this point, we know "outputs" is an Array.
    if (libOptions.formats) {
      logger.warn(
        colors.yellow(
          '"build.lib.formats" will be ignored because "build.rollupOptions.output" is already an array format.',
        ),
      )
    }

    outputs.forEach((output) => {
      if (
        (output.format === 'umd' || output.format === 'iife') &&
        !output.name
      ) {
        throw new Error(
          'Entries in "build.rollupOptions.output" must specify "name" when the format is "umd" or "iife".',
        )
      }
    })
  }

  return outputs
}

const warningIgnoreList = [`CIRCULAR_DEPENDENCY`, `THIS_IS_UNDEFINED`]
const dynamicImportWarningIgnoreList = [
  `Unsupported expression`,
  `statically analyzed`,
]

function clearLine() {
  const tty = process.stdout.isTTY && !process.env.CI
  if (tty) {
    process.stdout.clearLine(0)
    process.stdout.cursorTo(0)
  }
}

export function onRollupLog(
  level: LogLevel,
  log: RollupLog,
  environment: BuildEnvironment,
): void {
  const debugLogger = createDebugger('vite:build')
  const viteLog: LogOrStringHandler = (logLeveling, rawLogging) => {
    const logging =
      typeof rawLogging === 'object' ? rawLogging : { message: rawLogging }

    if (logging.code === 'UNRESOLVED_IMPORT') {
      const id = logging.id
      const exporter = logging.exporter
      // throw unless it's commonjs external...
      if (!id || !id.endsWith('?commonjs-external')) {
        throw new Error(
          `[vite]: Rollup failed to resolve import "${exporter}" from "${id}".\n` +
            `This is most likely unintended because it can break your application at runtime.\n` +
            `If you do want to externalize this module explicitly add it to\n` +
            `\`build.rollupOptions.external\``,
        )
      }
    }

    if (logLeveling === 'warn') {
      if (
        logging.plugin === 'rollup-plugin-dynamic-import-variables' &&
        dynamicImportWarningIgnoreList.some((msg) =>
          logging.message.includes(msg),
        )
      ) {
        return
      }

      if (warningIgnoreList.includes(logging.code!)) {
        return
      }
    }

    // append plugin name to align with Rollup's behavior
    let message = logging.message
    if (logging.plugin) {
      message = `[plugin ${logging.plugin}] ${message}`
    }

    switch (logLeveling) {
      case 'info':
        environment.logger.info(message)
        return
      case 'warn':
        environment.logger.warn(colors.yellow(message))
        return
      case 'error':
        environment.logger.error(colors.red(message))
        return
      case 'debug':
        debugLogger?.(message)
        return
      default:
        logLeveling satisfies never
        // fallback to info if a unknown log level is passed
        environment.logger.info(message)
        return
    }
  }

  clearLine()
  const userOnLog = environment.config.build.rollupOptions?.onLog
  const userOnWarn = environment.config.build.rollupOptions?.onwarn
  if (userOnLog) {
    if (userOnWarn) {
      const normalizedUserOnWarn = normalizeUserOnWarn(userOnWarn, viteLog)
      userOnLog(level, log, normalizedUserOnWarn)
    } else {
      userOnLog(level, log, viteLog)
    }
  } else if (userOnWarn) {
    const normalizedUserOnWarn = normalizeUserOnWarn(userOnWarn, viteLog)
    normalizedUserOnWarn(level, log)
  } else {
    viteLog(level, log)
  }
}

function normalizeUserOnWarn(
  userOnWarn: WarningHandlerWithDefault,
  defaultHandler: LogOrStringHandler,
): LogOrStringHandler {
  return (logLevel, logging) => {
    if (logLevel === 'warn') {
      userOnWarn(normalizeLog(logging), (log) =>
        defaultHandler('warn', typeof log === 'function' ? log() : log),
      )
    } else {
      defaultHandler(logLevel, logging)
    }
  }
}

const normalizeLog = (log: RollupLog | string): RollupLog =>
  typeof log === 'string' ? { message: log } : log

export function resolveUserExternal(
  user: ExternalOption,
  id: string,
  parentId: string | undefined,
  isResolved: boolean,
): boolean | null | void {
  if (typeof user === 'function') {
    return user(id, parentId, isResolved)
  } else if (Array.isArray(user)) {
    return user.some((test) => isExternal(id, test))
  } else {
    return isExternal(id, user)
  }
}

function isExternal(id: string, test: string | RegExp) {
  if (typeof test === 'string') {
    return id === test
  } else {
    return test.test(id)
  }
}

export function injectEnvironmentToHooks(
  environment: BuildEnvironment,
  chunkMetadataMap: Map<string, ChunkMetadata>,
  plugin: Plugin,
): Plugin {
  const { resolveId, load, transform } = plugin

  // the plugin can be a class instance (e.g. native plugins)
  const clone: Plugin = Object.assign(
    Object.create(Object.getPrototypeOf(plugin)),
    plugin,
  )

  for (const hook of Object.keys(clone) as RollupPluginHooks[]) {
    switch (hook) {
      case 'resolveId':
        clone[hook] = wrapEnvironmentResolveId(environment, resolveId)
        break
      case 'load':
        clone[hook] = wrapEnvironmentLoad(environment, load)
        break
      case 'transform':
        clone[hook] = wrapEnvironmentTransform(environment, transform)
        break
      default:
        if (ROLLUP_HOOKS.includes(hook)) {
          ;(clone as any)[hook] = wrapEnvironmentHook(
            environment,
            chunkMetadataMap,
            plugin,
            hook,
          )
        }
        break
    }
  }

  return clone
}

function wrapEnvironmentResolveId(
  environment: BuildEnvironment,
  hook?: Plugin['resolveId'],
): Plugin['resolveId'] {
  if (!hook) return

  const fn = getHookHandler(hook)
  const handler: Plugin['resolveId'] = function (id, importer, options) {
    return fn.call(
      injectEnvironmentInContext(this, environment),
      id,
      importer,
      injectSsrFlag(options, environment),
    )
  }

  if ('handler' in hook) {
    return {
      ...hook,
      handler,
    } as Plugin['resolveId']
  } else {
    return handler
  }
}

function wrapEnvironmentLoad(
  environment: BuildEnvironment,
  hook?: Plugin['load'],
): Plugin['load'] {
  if (!hook) return

  const fn = getHookHandler(hook)
  const handler: Plugin['load'] = function (id, ...args) {
    return fn.call(
      injectEnvironmentInContext(this, environment),
      id,
      injectSsrFlag(args[0], environment),
    )
  }

  if ('handler' in hook) {
    return {
      ...hook,
      handler,
    } as Plugin['load']
  } else {
    return handler
  }
}

function wrapEnvironmentTransform(
  environment: BuildEnvironment,
  hook?: Plugin['transform'],
): Plugin['transform'] {
  if (!hook) return

  const fn = getHookHandler(hook)
  const handler: Plugin['transform'] = function (code, importer, ...args) {
    return fn.call(
      injectEnvironmentInContext(this, environment),
      code,
      importer,
      injectSsrFlag(args[0], environment),
    )
  }

  if ('handler' in hook) {
    return {
      ...hook,
      handler,
    } as Plugin['transform']
  } else {
    return handler
  }
}

function wrapEnvironmentHook<HookName extends keyof Plugin>(
  environment: BuildEnvironment,
  chunkMetadataMap: Map<string, ChunkMetadata>,
  plugin: Plugin,
  hookName: HookName,
): Plugin[HookName] {
  const hook = plugin[hookName]
  if (!hook) return

  const fn = getHookHandler(hook)
  if (typeof fn !== 'function') return hook

  const handler: Plugin[HookName] = function (
    this: PluginContext,
    ...args: any[]
  ) {
    if (hookName === 'renderChunk') {
      injectChunkMetadata(chunkMetadataMap, args[1])
    }
    if (hookName === 'augmentChunkHash') {
      injectChunkMetadata(chunkMetadataMap, args[0])
    }
    if (hookName === 'generateBundle') {
      const bundle = args[1] as OutputBundle
      for (const chunk of Object.values(bundle)) {
        if (chunk.type === 'chunk') {
          injectChunkMetadata(chunkMetadataMap, chunk)
        }
      }
    }
    return fn.call(injectEnvironmentInContext(this, environment), ...args)
  }

  if ('handler' in hook) {
    return {
      ...hook,
      handler,
    } as Plugin[HookName]
  } else {
    return handler
  }
}

function injectChunkMetadata(
  chunkMetadataMap: Map<string, ChunkMetadata>,
  chunk: RenderedChunk | OutputChunk,
) {
  const key =
    'preliminaryFileName' in chunk ? chunk.preliminaryFileName : chunk.fileName
  if (!chunkMetadataMap.has(key)) {
    chunkMetadataMap.set(key, {
      importedAssets: new Set(),
      importedCss: new Set(),
      // NOTE: adding this as a workaround for now ideally we'd want to remove this workaround
      // use shared `chunk.modules` object
      // to allow mutation on js side plugins
      __modules: chunk.modules,
    })
  }
  // define instead of assign to avoid detected as a change
  // https://github.com/rolldown/rolldown/blob/f4c5ff27799f2b0152c689c398e61bc7d30429ff/packages/rolldown/src/utils/transform-to-rollup-output.ts#L87
  Object.defineProperty(chunk, 'viteMetadata', {
    value: chunkMetadataMap.get(key),
    enumerable: true,
  })
  Object.defineProperty(chunk, 'modules', {
    get() {
      return chunk.viteMetadata!.__modules
    },
    enumerable: true,
  })
}

function injectEnvironmentInContext<Context extends MinimalPluginContext>(
  context: Context,
  environment: BuildEnvironment,
) {
  context.environment ??= environment
  return context
}

function injectSsrFlag<T extends Record<string, any>>(
  options?: T,
  environment?: BuildEnvironment,
): T & { ssr?: boolean } {
  const ssr = environment ? environment.config.consumer === 'server' : true
  return { ...(options ?? {}), ssr } as T & {
    ssr?: boolean
  }
}

/*
  The following functions are copied from rollup
  https://github.com/rollup/rollup/blob/ce6cb93098850a46fa242e37b74a919e99a5de28/src/ast/nodes/MetaProperty.ts#L155-L203

  https://github.com/rollup/rollup
  The MIT License (MIT)
  Copyright (c) 2017 [these people](https://github.com/rollup/rollup/graphs/contributors)
  Permission is hereby granted, free of charge, to any person obtaining a copy of this software and associated documentation files (the "Software"), to deal in the Software without restriction, including without limitation the rights to use, copy, modify, merge, publish, distribute, sublicense, and/or sell copies of the Software, and to permit persons to whom the Software is furnished to do so, subject to the following conditions:
  The above copyright notice and this permission notice shall be included in all copies or substantial portions of the Software.
  THE SOFTWARE IS PROVIDED "AS IS", WITHOUT WARRANTY OF ANY KIND, EXPRESS OR IMPLIED, INCLUDING BUT NOT LIMITED TO THE WARRANTIES OF MERCHANTABILITY, FITNESS FOR A PARTICULAR PURPOSE AND NONINFRINGEMENT. IN NO EVENT SHALL THE AUTHORS OR COPYRIGHT HOLDERS BE LIABLE FOR ANY CLAIM, DAMAGES OR OTHER LIABILITY, WHETHER IN AN ACTION OF CONTRACT, TORT OR OTHERWISE, ARISING FROM, OUT OF OR IN CONNECTION WITH THE SOFTWARE OR THE USE OR OTHER DEALINGS IN THE SOFTWARE.
*/
const needsEscapeRegEx = /[\n\r'\\\u2028\u2029]/
const quoteNewlineRegEx = /([\n\r'\u2028\u2029])/g
const backSlashRegEx = /\\/g

function escapeId(id: string): string {
  if (!needsEscapeRegEx.test(id)) return id
  return id.replace(backSlashRegEx, '\\\\').replace(quoteNewlineRegEx, '\\$1')
}

const getResolveUrl = (path: string, URL = 'URL') => `new ${URL}(${path}).href`

const getRelativeUrlFromDocument = (relativePath: string, umd = false) =>
  getResolveUrl(
    `'${escapeId(partialEncodeURIPath(relativePath))}', ${
      umd ? `typeof document === 'undefined' ? location.href : ` : ''
    }document.currentScript && document.currentScript.tagName.toUpperCase() === 'SCRIPT' && document.currentScript.src || document.baseURI`,
  )

const getFileUrlFromFullPath = (path: string) =>
  `require('u' + 'rl').pathToFileURL(${path}).href`

const getFileUrlFromRelativePath = (path: string) =>
  getFileUrlFromFullPath(`__dirname + '/${escapeId(path)}'`)

const relativeUrlMechanisms: Record<
  InternalModuleFormat,
  (relativePath: string) => string
> = {
  // amd: (relativePath) => {
  //   if (relativePath[0] !== '.') relativePath = './' + relativePath
  //   return getResolveUrl(
  //     `require.toUrl('${escapeId(relativePath)}'), document.baseURI`,
  //   )
  // },
  cjs: (relativePath) =>
    `(typeof document === 'undefined' ? ${getFileUrlFromRelativePath(
      relativePath,
    )} : ${getRelativeUrlFromDocument(relativePath)})`,
  es: (relativePath) =>
    getResolveUrl(
      `'${escapeId(partialEncodeURIPath(relativePath))}', import.meta.url`,
    ),
  iife: (relativePath) => getRelativeUrlFromDocument(relativePath),
  // NOTE: make sure rollup generate `module` params
  // system: (relativePath) =>
  //   getResolveUrl(
  //     `'${escapeId(partialEncodeURIPath(relativePath))}', module.meta.url`,
  //   ),
  umd: (relativePath) =>
    `(typeof document === 'undefined' && typeof location === 'undefined' ? ${getFileUrlFromRelativePath(
      relativePath,
    )} : ${getRelativeUrlFromDocument(relativePath, true)})`,
}
/* end of copy */

const customRelativeUrlMechanisms = {
  ...relativeUrlMechanisms,
  'worker-iife': (relativePath) =>
    getResolveUrl(
      `'${escapeId(partialEncodeURIPath(relativePath))}', self.location.href`,
    ),
} as const satisfies Record<string, (relativePath: string) => string>

export type RenderBuiltAssetUrl = (
  filename: string,
  type: {
    type: 'asset' | 'public'
    hostId: string
    hostType: 'js' | 'css' | 'html'
    ssr: boolean
  },
) => string | { relative?: boolean; runtime?: string } | undefined

export function toOutputFilePathInJS(
  environment: PartialEnvironment,
  filename: string,
  type: 'asset' | 'public',
  hostId: string,
  hostType: 'js' | 'css' | 'html',
  toRelative: (
    filename: string,
    hostType: string,
  ) => string | { runtime: string },
): string | { runtime: string } {
  const { experimental, base, decodedBase } = environment.config
  const ssr = environment.config.consumer === 'server' // was !!environment.config.build.ssr
  const { renderBuiltUrl } = experimental
  let relative = base === '' || base === './'
  if (renderBuiltUrl) {
    const result = renderBuiltUrl(filename, {
      hostId,
      hostType,
      type,
      ssr,
    })
    if (typeof result === 'object') {
      if (result.runtime) {
        return { runtime: result.runtime }
      }
      if (typeof result.relative === 'boolean') {
        relative = result.relative
      }
    } else if (result) {
      return result
    }
  }
  if (relative && !ssr) {
    return toRelative(filename, hostId)
  }
  return joinUrlSegments(decodedBase, filename)
}

export function createToImportMetaURLBasedRelativeRuntime(
  format: InternalModuleFormat,
  isWorker: boolean,
): (filename: string, importer: string) => { runtime: string } {
  const formatLong = isWorker && format === 'iife' ? 'worker-iife' : format
  const toRelativePath = customRelativeUrlMechanisms[formatLong]
  return (filename, importer) => ({
    runtime: toRelativePath(
      path.posix.relative(path.dirname(importer), filename),
    ),
  })
}

export function toOutputFilePathWithoutRuntime(
  filename: string,
  type: 'asset' | 'public',
  hostId: string,
  hostType: 'js' | 'css' | 'html',
  config: ResolvedConfig,
  toRelative: (filename: string, hostId: string) => string,
): string {
  const { renderBuiltUrl } = config.experimental
  let relative = config.base === '' || config.base === './'
  if (renderBuiltUrl) {
    const result = renderBuiltUrl(filename, {
      hostId,
      hostType,
      type,
      ssr: !!config.build.ssr,
    })
    if (typeof result === 'object') {
      if (result.runtime) {
        throw new Error(
          `{ runtime: "${result.runtime}" } is not supported for assets in ${hostType} files: ${filename}`,
        )
      }
      if (typeof result.relative === 'boolean') {
        relative = result.relative
      }
    } else if (result) {
      return result
    }
  }
  if (relative && !config.build.ssr) {
    return toRelative(filename, hostId)
  } else {
    return joinUrlSegments(config.decodedBase, filename)
  }
}

export const toOutputFilePathInCss = toOutputFilePathWithoutRuntime
export const toOutputFilePathInHtml = toOutputFilePathWithoutRuntime

function areSeparateFolders(a: string, b: string) {
  const na = normalizePath(a)
  const nb = normalizePath(b)
  return (
    na !== nb &&
    !na.startsWith(withTrailingSlash(nb)) &&
    !nb.startsWith(withTrailingSlash(na))
  )
}

export class BuildEnvironment extends BaseEnvironment {
  mode = 'build' as const

  isBuilt = false
  constructor(
    name: string,
    config: ResolvedConfig,
    setup?: {
      options?: EnvironmentOptions
    },
  ) {
    let options =
      config.environments[name] ?? getDefaultResolvedEnvironmentOptions(config)
    if (setup?.options) {
      options = mergeConfig(
        options,
        setup.options,
      ) as ResolvedEnvironmentOptions
    }
    super(name, config, options)
  }

  async init(): Promise<void> {
    if (this._initiated) {
      return
    }
    this._initiated = true
    this._plugins = await resolveEnvironmentPlugins(this)
  }
}

export interface ViteBuilder {
  environments: Record<string, BuildEnvironment>
  config: ResolvedConfig
  buildApp(): Promise<void>
  build(
    environment: BuildEnvironment,
  ): Promise<RolldownOutput | RolldownOutput[] | RolldownWatcher>
}

export interface BuilderOptions {
  /**
   * Whether to share the config instance among environments to align with the behavior of dev server.
   *
   * @default false
   * @experimental
   */
  sharedConfigBuild?: boolean
  /**
   * Whether to share the plugin instances among environments to align with the behavior of dev server.
   *
   * @default false
   * @experimental
   */
  sharedPlugins?: boolean
  buildApp?: (builder: ViteBuilder) => Promise<void>
}

export const builderOptionsDefaults = Object.freeze({
  sharedConfigBuild: false,
  sharedPlugins: false,
  // buildApp
})

export function resolveBuilderOptions(
  options: BuilderOptions | undefined,
): ResolvedBuilderOptions | undefined {
  if (!options) return
  return mergeWithDefaults(
    { ...builderOptionsDefaults, buildApp: async () => {} },
    options,
  )
}

export type ResolvedBuilderOptions = Required<BuilderOptions>

/**
 * Creates a ViteBuilder to orchestrate building multiple environments.
 * @experimental
 */
export async function createBuilder(
  inlineConfig: InlineConfig = {},
  useLegacyBuilder: null | boolean = false,
): Promise<ViteBuilder> {
  const patchConfig = (resolved: ResolvedConfig) => {
    if (!(useLegacyBuilder ?? !resolved.builder)) return

    // Until the ecosystem updates to use `environment.config.build` instead of `config.build`,
    // we need to make override `config.build` for the current environment.
    // We can deprecate `config.build` in ResolvedConfig and push everyone to upgrade, and later
    // remove the default values that shouldn't be used at all once the config is resolved
    const environmentName = resolved.build.ssr ? 'ssr' : 'client'
    ;(resolved.build as ResolvedBuildOptions) = {
      ...resolved.environments[environmentName].build,
    }
  }
  const config = await resolveConfigToBuild(inlineConfig, patchConfig)
  useLegacyBuilder ??= !config.builder
  const configBuilder = config.builder ?? resolveBuilderOptions({})!

  const environments: Record<string, BuildEnvironment> = {}

  const builder: ViteBuilder = {
    environments,
    config,
    async buildApp() {
      // order 'pre' and 'normal' hooks are run first, then config.builder.buildApp, then 'post' hooks
      let configBuilderBuildAppCalled = false
      for (const p of config.getSortedPlugins('buildApp')) {
        const hook = p.buildApp
        if (
          !configBuilderBuildAppCalled &&
          typeof hook === 'object' &&
          hook.order === 'post'
        ) {
          configBuilderBuildAppCalled = true
          await configBuilder.buildApp(builder)
        }
        const handler = getHookHandler(hook)
        await handler(builder)
      }
      if (!configBuilderBuildAppCalled) {
        await configBuilder.buildApp(builder)
      }
      // fallback to building all environments if no environments have been built
      if (
        Object.values(builder.environments).every(
          (environment) => !environment.isBuilt,
        )
      ) {
        for (const environment of Object.values(builder.environments)) {
          await builder.build(environment)
        }
      }
    },
    async build(
      environment: BuildEnvironment,
    ): Promise<RolldownOutput | RolldownOutput[] | RolldownWatcher> {
      const output = await buildEnvironment(environment)
      environment.isBuilt = true
      return output
    },
  }

  async function setupEnvironment(name: string, config: ResolvedConfig) {
    const environment = await config.build.createEnvironment(name, config)
    await environment.init()
    environments[name] = environment
  }

  if (useLegacyBuilder) {
    await setupEnvironment(config.build.ssr ? 'ssr' : 'client', config)
  } else {
    for (const environmentName of Object.keys(config.environments)) {
      // We need to resolve the config again so we can properly merge options
      // and get a new set of plugins for each build environment. The ecosystem
      // expects plugins to be run for the same environment once they are created
      // and to process a single bundle at a time (contrary to dev mode where
      // plugins are built to handle multiple environments concurrently).
      let environmentConfig = config
      if (!configBuilder.sharedConfigBuild) {
        const patchConfig = (resolved: ResolvedConfig) => {
          // Until the ecosystem updates to use `environment.config.build` instead of `config.build`,
          // we need to make override `config.build` for the current environment.
          // We can deprecate `config.build` in ResolvedConfig and push everyone to upgrade, and later
          // remove the default values that shouldn't be used at all once the config is resolved
          ;(resolved.build as ResolvedBuildOptions) = {
            ...resolved.environments[environmentName].build,
          }
        }
        const patchPlugins = (resolvedPlugins: Plugin[]) => {
          // Force opt-in shared plugins
          let j = 0
          for (let i = 0; i < resolvedPlugins.length; i++) {
            const environmentPlugin = resolvedPlugins[i]
            if (
              configBuilder.sharedPlugins ||
              environmentPlugin.sharedDuringBuild
            ) {
              for (let k = j; k < config.plugins.length; k++) {
                if (environmentPlugin.name === config.plugins[k].name) {
                  resolvedPlugins[i] = config.plugins[k]
                  j = k + 1
                  break
                }
              }
            }
          }
        }
        environmentConfig = await resolveConfigToBuild(
          inlineConfig,
          patchConfig,
          patchPlugins,
        )
      }

      await setupEnvironment(environmentName, environmentConfig)
    }
  }

  return builder
}

export type BuildAppHook = (this: void, builder: ViteBuilder) => Promise<void><|MERGE_RESOLUTION|>--- conflicted
+++ resolved
@@ -102,11 +102,7 @@
    * https://esbuild.github.io/content-types/#javascript for more details.
    * @default 'baseline-widely-available'
    */
-<<<<<<< HEAD
-  target?: 'modules' | EsbuildTarget | false
-=======
-  target?: 'baseline-widely-available' | TransformOptions['target'] | false
->>>>>>> a33d0c7d
+  target?: 'baseline-widely-available' | EsbuildTarget | false
   /**
    * whether to inject module preload polyfill.
    * Note: does not apply to library mode.
