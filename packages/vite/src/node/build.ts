import fs from 'node:fs'
import path from 'node:path'
import colors from 'picocolors'
import type {
  ExternalOption,
  InputOption,
  InternalModuleFormat,
  ModuleFormat,
  OutputOptions,
  Plugin,
  RollupBuild,
  RollupError,
  RollupOptions,
  RollupOutput,
  RollupWarning,
  RollupWatcher,
  WarningHandler,
  WatcherOptions,
} from 'rollup'
import type { Terser } from 'dep-types/terser'
import commonjsPlugin from '@rollup/plugin-commonjs'
import type { RollupCommonJSOptions } from 'dep-types/commonjs'
import type { RollupDynamicImportVarsOptions } from 'dep-types/dynamicImportVars'
import type { TransformOptions } from 'esbuild'
import type { InlineConfig, ResolvedConfig } from './config'
import { isDepsOptimizerEnabled, resolveConfig } from './config'
import { buildReporterPlugin } from './plugins/reporter'
import { buildEsbuildPlugin } from './plugins/esbuild'
import { terserPlugin } from './plugins/terser'
import {
  asyncFlatten,
  copyDir,
  emptyDir,
  joinUrlSegments,
  lookupFile,
  normalizePath,
} from './utils'
import { manifestPlugin } from './plugins/manifest'
import type { Logger } from './logger'
import { dataURIPlugin } from './plugins/dataUri'
import { buildImportAnalysisPlugin } from './plugins/importAnalysisBuild'
import {
  cjsShouldExternalizeForSSR,
  cjsSsrResolveExternals,
} from './ssr/ssrExternal'
import { ssrManifestPlugin } from './ssr/ssrManifestPlugin'
import type { DepOptimizationMetadata } from './optimizer'
import {
  findKnownImports,
  getDepsCacheDir,
  initDepsOptimizer,
} from './optimizer'
import { loadFallbackPlugin } from './plugins/loadFallback'
import type { PackageData } from './packages'
import { watchPackageDataPlugin } from './packages'
import { ensureWatchPlugin } from './plugins/ensureWatch'
import { ESBUILD_MODULES_TARGET, VERSION } from './constants'
import { resolveChokidarOptions } from './watch'
import { completeSystemWrapPlugin } from './plugins/completeSystemWrap'
import { mergeConfig } from './publicUtils'

export interface BuildOptions {
  /**
   * Compatibility transform target. The transform is performed with esbuild
   * and the lowest supported target is es2015/es6. Note this only handles
   * syntax transformation and does not cover polyfills (except for dynamic
   * import)
   *
   * Default: 'modules' - Similar to `@babel/preset-env`'s targets.esmodules,
   * transpile targeting browsers that natively support dynamic es module imports.
   * https://caniuse.com/es6-module-dynamic-import
   *
   * Another special value is 'esnext' - which only performs minimal transpiling
   * (for minification compat) and assumes native dynamic imports support.
   *
   * For custom targets, see https://esbuild.github.io/api/#target and
   * https://esbuild.github.io/content-types/#javascript for more details.
   * @default 'modules'
   */
  target?: 'modules' | TransformOptions['target'] | false
  /**
   * whether to inject module preload polyfill.
   * Note: does not apply to library mode.
   * @default true
   * @deprecated use `modulePreload.polyfill` instead
   */
  polyfillModulePreload?: boolean
  /**
   * Configure module preload
   * Note: does not apply to library mode.
   * @default true
   */
  modulePreload?: boolean | ModulePreloadOptions
  /**
   * Directory relative from `root` where build output will be placed. If the
   * directory exists, it will be removed before the build.
   * @default 'dist'
   */
  outDir?: string
  /**
   * Directory relative from `outDir` where the built js/css/image assets will
   * be placed.
   * @default 'assets'
   */
  assetsDir?: string
  /**
   * Static asset files smaller than this number (in bytes) will be inlined as
   * base64 strings. Default limit is `4096` (4kb). Set to `0` to disable.
   * @default 4096
   */
  assetsInlineLimit?: number
  /**
   * Whether to code-split CSS. When enabled, CSS in async chunks will be
   * inlined as strings in the chunk and inserted via dynamically created
   * style tags when the chunk is loaded.
   * @default true
   */
  cssCodeSplit?: boolean
  /**
   * An optional separate target for CSS minification.
   * As esbuild only supports configuring targets to mainstream
   * browsers, users may need this option when they are targeting
   * a niche browser that comes with most modern JavaScript features
   * but has poor CSS support, e.g. Android WeChat WebView, which
   * doesn't support the #RGBA syntax.
   * @default target
   */
  cssTarget?: TransformOptions['target'] | false
  /**
   * If `true`, a separate sourcemap file will be created. If 'inline', the
   * sourcemap will be appended to the resulting output file as data URI.
   * 'hidden' works like `true` except that the corresponding sourcemap
   * comments in the bundled files are suppressed.
   * @default false
   */
  sourcemap?: boolean | 'inline' | 'hidden'
  /**
   * Set to `false` to disable minification, or specify the minifier to use.
   * Available options are 'terser' or 'esbuild'.
   * @default 'esbuild'
   */
  minify?: boolean | 'terser' | 'esbuild'
  /**
   * Options for terser
   * https://terser.org/docs/api-reference#minify-options
   */
  terserOptions?: Terser.MinifyOptions
  /**
   * Will be merged with internal rollup options.
   * https://rollupjs.org/configuration-options/
   */
  rollupOptions?: RollupOptions
  /**
   * Options to pass on to `@rollup/plugin-commonjs`
   */
  commonjsOptions?: RollupCommonJSOptions
  /**
   * Options to pass on to `@rollup/plugin-dynamic-import-vars`
   */
  dynamicImportVarsOptions?: RollupDynamicImportVarsOptions
  /**
   * Whether to write bundle to disk
   * @default true
   */
  write?: boolean
  /**
   * Empty outDir on write.
   * @default true when outDir is a sub directory of project root
   */
  emptyOutDir?: boolean | null
  /**
   * Copy the public directory to outDir on write.
   * @default true
   * @experimental
   */
  copyPublicDir?: boolean
  /**
   * Whether to emit a manifest.json under assets dir to map hash-less filenames
   * to their hashed versions. Useful when you want to generate your own HTML
   * instead of using the one generated by Vite.
   *
   * Example:
   *
   * ```json
   * {
   *   "main.js": {
   *     "file": "main.68fe3fad.js",
   *     "css": "main.e6b63442.css",
   *     "imports": [...],
   *     "dynamicImports": [...]
   *   }
   * }
   * ```
   * @default false
   */
  manifest?: boolean | string
  /**
   * Build in library mode. The value should be the global name of the lib in
   * UMD mode. This will produce esm + cjs + umd bundle formats with default
   * configurations that are suitable for distributing libraries.
   * @default false
   */
  lib?: LibraryOptions | false
  /**
   * Produce SSR oriented build. Note this requires specifying SSR entry via
   * `rollupOptions.input`.
   * @default false
   */
  ssr?: boolean | string
  /**
   * Generate SSR manifest for determining style links and asset preload
   * directives in production.
   * @default false
   */
  ssrManifest?: boolean | string
  /**
   * Emit assets during SSR.
   * @experimental
   * @default false
   */
  ssrEmitAssets?: boolean
  /**
   * Set to false to disable reporting compressed chunk sizes.
   * Can slightly improve build speed.
   * @default true
   */
  reportCompressedSize?: boolean
  /**
   * Adjust chunk size warning limit (in kbs).
   * @default 500
   */
  chunkSizeWarningLimit?: number
  /**
   * Rollup watch options
<<<<<<< HEAD
   * https://rollupjs.org/guide/en/#watchoptions
   * @default null
=======
   * https://rollupjs.org/configuration-options/#watch
>>>>>>> c36fd92c
   */
  watch?: WatcherOptions | null
}

export interface LibraryOptions {
  /**
   * Path of library entry
   */
  entry: InputOption
  /**
   * The name of the exposed global variable. Required when the `formats` option includes
   * `umd` or `iife`
   */
  name?: string
  /**
   * Output bundle formats
   * @default ['es', 'umd']
   */
  formats?: LibraryFormats[]
  /**
   * The name of the package file output. The default file name is the name option
   * of the project package.json. It can also be defined as a function taking the
   * format as an argument.
   */
  fileName?: string | ((format: ModuleFormat, entryName: string) => string)
}

export type LibraryFormats = 'es' | 'cjs' | 'umd' | 'iife'

export interface ModulePreloadOptions {
  /**
   * Whether to inject a module preload polyfill.
   * Note: does not apply to library mode.
   * @default true
   */
  polyfill?: boolean
  /**
   * Resolve the list of dependencies to preload for a given dynamic import
   * @experimental
   */
  resolveDependencies?: ResolveModulePreloadDependenciesFn
}
export interface ResolvedModulePreloadOptions {
  polyfill: boolean
  resolveDependencies?: ResolveModulePreloadDependenciesFn
}

export type ResolveModulePreloadDependenciesFn = (
  filename: string,
  deps: string[],
  context: {
    hostId: string
    hostType: 'html' | 'js'
  },
) => string[]

export interface ResolvedBuildOptions
  extends Required<Omit<BuildOptions, 'polyfillModulePreload'>> {
  modulePreload: false | ResolvedModulePreloadOptions
}

export function resolveBuildOptions(
  raw: BuildOptions | undefined,
  logger: Logger,
): ResolvedBuildOptions {
  const deprecatedPolyfillModulePreload = raw?.polyfillModulePreload
  if (raw) {
    const { polyfillModulePreload, ...rest } = raw
    raw = rest
    if (deprecatedPolyfillModulePreload !== undefined) {
      logger.warn(
        'polyfillModulePreload is deprecated. Use modulePreload.polyfill instead.',
      )
    }
    if (
      deprecatedPolyfillModulePreload === false &&
      raw.modulePreload === undefined
    ) {
      raw.modulePreload = { polyfill: false }
    }
  }

  const modulePreload = raw?.modulePreload
  const defaultModulePreload = {
    polyfill: true,
  }

  const defaultBuildOptions: BuildOptions = {
    outDir: 'dist',
    assetsDir: 'assets',
    assetsInlineLimit: 4096,
    cssCodeSplit: !raw?.lib,
    sourcemap: false,
    rollupOptions: {},
    minify: raw?.ssr ? false : 'esbuild',
    terserOptions: {},
    write: true,
    emptyOutDir: null,
    copyPublicDir: true,
    manifest: false,
    lib: false,
    ssr: false,
    ssrManifest: false,
    ssrEmitAssets: false,
    reportCompressedSize: true,
    chunkSizeWarningLimit: 500,
    watch: null,
  }

  const userBuildOptions = raw
    ? mergeConfig(defaultBuildOptions, raw)
    : defaultBuildOptions

  // @ts-expect-error Fallback options instead of merging
  const resolved: ResolvedBuildOptions = {
    target: 'modules',
    cssTarget: false,
    ...userBuildOptions,
    commonjsOptions: {
      include: [/node_modules/],
      extensions: ['.js', '.cjs'],
      ...userBuildOptions.commonjsOptions,
    },
    dynamicImportVarsOptions: {
      warnOnError: true,
      exclude: [/node_modules/],
      ...userBuildOptions.dynamicImportVarsOptions,
    },
    // Resolve to false | object
    modulePreload:
      modulePreload === false
        ? false
        : typeof modulePreload === 'object'
        ? {
            ...defaultModulePreload,
            ...modulePreload,
          }
        : defaultModulePreload,
  }

  // handle special build targets
  if (resolved.target === 'modules') {
    resolved.target = ESBUILD_MODULES_TARGET
  } else if (resolved.target === 'esnext' && resolved.minify === 'terser') {
    // esnext + terser: limit to es2021 so it can be minified by terser
    resolved.target = 'es2021'
  }

  if (!resolved.cssTarget) {
    resolved.cssTarget = resolved.target
  }

  // normalize false string into actual false
  if ((resolved.minify as any) === 'false') {
    resolved.minify = false
  }

  if (resolved.minify === true) {
    resolved.minify = 'esbuild'
  }

  return resolved
}

export async function resolveBuildPlugins(config: ResolvedConfig): Promise<{
  pre: Plugin[]
  post: Plugin[]
}> {
  const options = config.build
  const { commonjsOptions } = options
  const usePluginCommonjs =
    !Array.isArray(commonjsOptions?.include) ||
    commonjsOptions?.include.length !== 0
  const rollupOptionsPlugins = options.rollupOptions.plugins
  return {
    pre: [
      completeSystemWrapPlugin(),
      ...(options.watch ? [ensureWatchPlugin()] : []),
      watchPackageDataPlugin(config),
      ...(usePluginCommonjs ? [commonjsPlugin(options.commonjsOptions)] : []),
      dataURIPlugin(),
      ...((
        await asyncFlatten(
          Array.isArray(rollupOptionsPlugins)
            ? rollupOptionsPlugins
            : [rollupOptionsPlugins],
        )
      ).filter(Boolean) as Plugin[]),
    ],
    post: [
      buildImportAnalysisPlugin(config),
      ...(config.esbuild !== false ? [buildEsbuildPlugin(config)] : []),
      ...(options.minify ? [terserPlugin(config)] : []),
      ...(options.manifest ? [manifestPlugin(config)] : []),
      ...(options.ssrManifest ? [ssrManifestPlugin(config)] : []),
      ...(!config.isWorker ? [buildReporterPlugin(config)] : []),
      loadFallbackPlugin(),
    ],
  }
}

/**
 * Bundles the app for production.
 * Returns a Promise containing the build result.
 */
export async function build(
  inlineConfig: InlineConfig = {},
): Promise<RollupOutput | RollupOutput[] | RollupWatcher> {
  const config = await resolveConfig(
    inlineConfig,
    'build',
    'production',
    'production',
  )
  const options = config.build
  const ssr = !!options.ssr
  const libOptions = options.lib

  config.logger.info(
    colors.cyan(
      `vite v${VERSION} ${colors.green(
        `building ${ssr ? `SSR bundle ` : ``}for ${config.mode}...`,
      )}`,
    ),
  )

  const resolve = (p: string) => path.resolve(config.root, p)
  const input = libOptions
    ? options.rollupOptions?.input ||
      (typeof libOptions.entry === 'string'
        ? resolve(libOptions.entry)
        : Array.isArray(libOptions.entry)
        ? libOptions.entry.map(resolve)
        : Object.fromEntries(
            Object.entries(libOptions.entry).map(([alias, file]) => [
              alias,
              resolve(file),
            ]),
          ))
    : typeof options.ssr === 'string'
    ? resolve(options.ssr)
    : options.rollupOptions?.input || resolve('index.html')

  if (ssr && typeof input === 'string' && input.endsWith('.html')) {
    throw new Error(
      `rollupOptions.input should not be an html file when building for SSR. ` +
        `Please specify a dedicated SSR entry.`,
    )
  }

  const outDir = resolve(options.outDir)

  // inject ssr arg to plugin load/transform hooks
  const plugins = (
    ssr ? config.plugins.map((p) => injectSsrFlagToHooks(p)) : config.plugins
  ) as Plugin[]

  const userExternal = options.rollupOptions?.external
  let external = userExternal

  // In CJS, we can pass the externals to rollup as is. In ESM, we need to
  // do it in the resolve plugin so we can add the resolved extension for
  // deep node_modules imports
  if (ssr && config.legacy?.buildSsrCjsExternalHeuristics) {
    external = await cjsSsrResolveExternal(config, userExternal)
  }

  if (isDepsOptimizerEnabled(config, ssr)) {
    await initDepsOptimizer(config)
  }

  const rollupOptions: RollupOptions = {
    context: 'globalThis',
    preserveEntrySignatures: ssr
      ? 'allow-extension'
      : libOptions
      ? 'strict'
      : false,
    cache: config.build.watch ? undefined : false,
    ...options.rollupOptions,
    input,
    plugins,
    external,
    onwarn(warning, warn) {
      onRollupWarning(warning, warn, config)
    },
  }

  const outputBuildError = (e: RollupError) => {
    let msg = colors.red((e.plugin ? `[${e.plugin}] ` : '') + e.message)
    if (e.id) {
      msg += `\nfile: ${colors.cyan(
        e.id + (e.loc ? `:${e.loc.line}:${e.loc.column}` : ''),
      )}`
    }
    if (e.frame) {
      msg += `\n` + colors.yellow(e.frame)
    }
    config.logger.error(msg, { error: e })
  }

  let bundle: RollupBuild | undefined
  try {
    const buildOutputOptions = (output: OutputOptions = {}): OutputOptions => {
      // @ts-expect-error See https://github.com/vitejs/vite/issues/5812#issuecomment-984345618
      if (output.output) {
        config.logger.warn(
          `You've set "rollupOptions.output.output" in your config. ` +
            `This is deprecated and will override all Vite.js default output options. ` +
            `Please use "rollupOptions.output" instead.`,
        )
      }

      const ssrNodeBuild = ssr && config.ssr.target === 'node'
      const ssrWorkerBuild = ssr && config.ssr.target === 'webworker'
      const cjsSsrBuild = ssr && config.ssr.format === 'cjs'

      const format = output.format || (cjsSsrBuild ? 'cjs' : 'es')
      const jsExt =
        ssrNodeBuild || libOptions
          ? resolveOutputJsExtension(format, getPkgJson(config.root)?.type)
          : 'js'
      return {
        dir: outDir,
        // Default format is 'es' for regular and for SSR builds
        format,
        exports: cjsSsrBuild ? 'named' : 'auto',
        sourcemap: options.sourcemap,
        name: libOptions ? libOptions.name : undefined,
        // es2015 enables `generatedCode.symbols`
        // - #764 add `Symbol.toStringTag` when build es module into cjs chunk
        // - #1048 add `Symbol.toStringTag` for module default export
        generatedCode: 'es2015',
        entryFileNames: ssr
          ? `[name].${jsExt}`
          : libOptions
          ? ({ name }) =>
              resolveLibFilename(libOptions, format, name, config.root, jsExt)
          : path.posix.join(options.assetsDir, `[name]-[hash].${jsExt}`),
        chunkFileNames: libOptions
          ? `[name]-[hash].${jsExt}`
          : path.posix.join(options.assetsDir, `[name]-[hash].${jsExt}`),
        assetFileNames: libOptions
          ? `[name].[ext]`
          : path.posix.join(options.assetsDir, `[name]-[hash].[ext]`),
        inlineDynamicImports:
          output.format === 'umd' ||
          output.format === 'iife' ||
          (ssrWorkerBuild &&
            (typeof input === 'string' || Object.keys(input).length === 1)),
        ...output,
      }
    }

    // resolve lib mode outputs
    const outputs = resolveBuildOutputs(
      options.rollupOptions?.output,
      libOptions,
      config.logger,
    )
    const normalizedOutputs: OutputOptions[] = []

    if (Array.isArray(outputs)) {
      for (const resolvedOutput of outputs) {
        normalizedOutputs.push(buildOutputOptions(resolvedOutput))
      }
    } else {
      normalizedOutputs.push(buildOutputOptions(outputs))
    }

    const outDirs = normalizedOutputs.map(({ dir }) => resolve(dir!))

    // watch file changes with rollup
    if (config.build.watch) {
      config.logger.info(colors.cyan(`\nwatching for file changes...`))

      const resolvedChokidarOptions = resolveChokidarOptions(
        config,
        config.build.watch.chokidar,
      )

      const { watch } = await import('rollup')
      const watcher = watch({
        ...rollupOptions,
        output: normalizedOutputs,
        watch: {
          ...config.build.watch,
          chokidar: resolvedChokidarOptions,
        },
      })

      watcher.on('event', (event) => {
        if (event.code === 'BUNDLE_START') {
          config.logger.info(colors.cyan(`\nbuild started...`))
          if (options.write) {
            prepareOutDir(outDirs, options.emptyOutDir, config)
          }
        } else if (event.code === 'BUNDLE_END') {
          event.result.close()
          config.logger.info(colors.cyan(`built in ${event.duration}ms.`))
        } else if (event.code === 'ERROR') {
          outputBuildError(event.error)
        }
      })

      return watcher
    }

    // write or generate files with rollup
    const { rollup } = await import('rollup')
    bundle = await rollup(rollupOptions)

    if (options.write) {
      prepareOutDir(outDirs, options.emptyOutDir, config)
    }

    const res = []
    for (const output of normalizedOutputs) {
      res.push(await bundle[options.write ? 'write' : 'generate'](output))
    }
    return Array.isArray(outputs) ? res : res[0]
  } catch (e) {
    outputBuildError(e)
    throw e
  } finally {
    if (bundle) await bundle.close()
  }
}

function prepareOutDir(
  outDirs: string[],
  emptyOutDir: boolean | null,
  config: ResolvedConfig,
) {
  const nonDuplicateDirs = new Set(outDirs)
  let outside = false
  if (emptyOutDir == null) {
    for (const outDir of nonDuplicateDirs) {
      if (
        fs.existsSync(outDir) &&
        !normalizePath(outDir).startsWith(config.root + '/')
      ) {
        // warn if outDir is outside of root
        config.logger.warn(
          colors.yellow(
            `\n${colors.bold(`(!)`)} outDir ${colors.white(
              colors.dim(outDir),
            )} is not inside project root and will not be emptied.\n` +
              `Use --emptyOutDir to override.\n`,
          ),
        )
        outside = true
        break
      }
    }
  }
  for (const outDir of nonDuplicateDirs) {
    if (!outside && emptyOutDir !== false && fs.existsSync(outDir)) {
      // skip those other outDirs which are nested in current outDir
      const skipDirs = outDirs
        .map((dir) => {
          const relative = path.relative(outDir, dir)
          if (
            relative &&
            !relative.startsWith('..') &&
            !path.isAbsolute(relative)
          ) {
            return relative
          }
          return ''
        })
        .filter(Boolean)
      emptyDir(outDir, [...skipDirs, '.git'])
    }
    if (
      config.build.copyPublicDir &&
      config.publicDir &&
      fs.existsSync(config.publicDir)
    ) {
      copyDir(config.publicDir, outDir)
    }
  }
}

function getPkgJson(root: string): PackageData['data'] {
  return JSON.parse(lookupFile(root, ['package.json']) || `{}`)
}

function getPkgName(name: string) {
  return name?.startsWith('@') ? name.split('/')[1] : name
}

type JsExt = 'js' | 'cjs' | 'mjs'

function resolveOutputJsExtension(
  format: ModuleFormat,
  type: string = 'commonjs',
): JsExt {
  if (type === 'module') {
    return format === 'cjs' || format === 'umd' ? 'cjs' : 'js'
  } else {
    return format === 'es' ? 'mjs' : 'js'
  }
}

export function resolveLibFilename(
  libOptions: LibraryOptions,
  format: ModuleFormat,
  entryName: string,
  root: string,
  extension?: JsExt,
): string {
  if (typeof libOptions.fileName === 'function') {
    return libOptions.fileName(format, entryName)
  }

  const packageJson = getPkgJson(root)
  const name =
    libOptions.fileName ||
    (typeof libOptions.entry === 'string'
      ? getPkgName(packageJson.name)
      : entryName)

  if (!name)
    throw new Error(
      'Name in package.json is required if option "build.lib.fileName" is not provided.',
    )

  extension ??= resolveOutputJsExtension(format, packageJson.type)

  if (format === 'cjs' || format === 'es') {
    return `${name}.${extension}`
  }

  return `${name}.${format}.${extension}`
}

export function resolveBuildOutputs(
  outputs: OutputOptions | OutputOptions[] | undefined,
  libOptions: LibraryOptions | false,
  logger: Logger,
): OutputOptions | OutputOptions[] | undefined {
  if (libOptions) {
    const libHasMultipleEntries =
      typeof libOptions.entry !== 'string' &&
      Object.values(libOptions.entry).length > 1
    const libFormats =
      libOptions.formats ||
      (libHasMultipleEntries ? ['es', 'cjs'] : ['es', 'umd'])

    if (!Array.isArray(outputs)) {
      if (libFormats.includes('umd') || libFormats.includes('iife')) {
        if (libHasMultipleEntries) {
          throw new Error(
            'Multiple entry points are not supported when output formats include "umd" or "iife".',
          )
        }

        if (!libOptions.name) {
          throw new Error(
            'Option "build.lib.name" is required when output formats include "umd" or "iife".',
          )
        }
      }

      return libFormats.map((format) => ({ ...outputs, format }))
    }

    // By this point, we know "outputs" is an Array.
    if (libOptions.formats) {
      logger.warn(
        colors.yellow(
          '"build.lib.formats" will be ignored because "build.rollupOptions.output" is already an array format.',
        ),
      )
    }

    outputs.forEach((output) => {
      if (['umd', 'iife'].includes(output.format!) && !output.name) {
        throw new Error(
          'Entries in "build.rollupOptions.output" must specify "name" when the format is "umd" or "iife".',
        )
      }
    })
  }

  return outputs
}

const warningIgnoreList = [`CIRCULAR_DEPENDENCY`, `THIS_IS_UNDEFINED`]
const dynamicImportWarningIgnoreList = [
  `Unsupported expression`,
  `statically analyzed`,
]

export function onRollupWarning(
  warning: RollupWarning,
  warn: WarningHandler,
  config: ResolvedConfig,
): void {
  if (warning.code === 'UNRESOLVED_IMPORT') {
    const id = warning.id
    const exporter = warning.exporter
    // throw unless it's commonjs external...
    if (!id || !/\?commonjs-external$/.test(id)) {
      throw new Error(
        `[vite]: Rollup failed to resolve import "${exporter}" from "${id}".\n` +
          `This is most likely unintended because it can break your application at runtime.\n` +
          `If you do want to externalize this module explicitly add it to\n` +
          `\`build.rollupOptions.external\``,
      )
    }
  }

  if (
    warning.plugin === 'rollup-plugin-dynamic-import-variables' &&
    dynamicImportWarningIgnoreList.some((msg) => warning.message.includes(msg))
  ) {
    return
  }

  if (!warningIgnoreList.includes(warning.code!)) {
    const userOnWarn = config.build.rollupOptions?.onwarn
    if (userOnWarn) {
      userOnWarn(warning, warn)
    } else if (warning.code === 'PLUGIN_WARNING') {
      config.logger.warn(
        `${colors.bold(
          colors.yellow(`[plugin:${warning.plugin}]`),
        )} ${colors.yellow(warning.message)}`,
      )
    } else {
      warn(warning)
    }
  }
}

async function cjsSsrResolveExternal(
  config: ResolvedConfig,
  user: ExternalOption | undefined,
): Promise<ExternalOption> {
  // see if we have cached deps data available
  let knownImports: string[] | undefined
  const dataPath = path.join(getDepsCacheDir(config, false), '_metadata.json')
  try {
    const data = JSON.parse(
      fs.readFileSync(dataPath, 'utf-8'),
    ) as DepOptimizationMetadata
    knownImports = Object.keys(data.optimized)
  } catch (e) {}
  if (!knownImports) {
    // no dev deps optimization data, do a fresh scan
    knownImports = await findKnownImports(config, false) // needs to use non-ssr
  }
  const ssrExternals = cjsSsrResolveExternals(config, knownImports)

  return (id, parentId, isResolved) => {
    const isExternal = cjsShouldExternalizeForSSR(id, ssrExternals)
    if (isExternal) {
      return true
    }
    if (user) {
      return resolveUserExternal(user, id, parentId, isResolved)
    }
  }
}

function resolveUserExternal(
  user: ExternalOption,
  id: string,
  parentId: string | undefined,
  isResolved: boolean,
) {
  if (typeof user === 'function') {
    return user(id, parentId, isResolved)
  } else if (Array.isArray(user)) {
    return user.some((test) => isExternal(id, test))
  } else {
    return isExternal(id, user)
  }
}

function isExternal(id: string, test: string | RegExp) {
  if (typeof test === 'string') {
    return id === test
  } else {
    return test.test(id)
  }
}

function injectSsrFlagToHooks(plugin: Plugin): Plugin {
  const { resolveId, load, transform } = plugin
  return {
    ...plugin,
    resolveId: wrapSsrResolveId(resolveId),
    load: wrapSsrLoad(load),
    transform: wrapSsrTransform(transform),
  }
}

function wrapSsrResolveId(hook?: Plugin['resolveId']): Plugin['resolveId'] {
  if (!hook) return

  const fn = 'handler' in hook ? hook.handler : hook
  const handler: Plugin['resolveId'] = function (id, importer, options) {
    return fn.call(this, id, importer, injectSsrFlag(options))
  }

  if ('handler' in hook) {
    return {
      ...hook,
      handler,
    } as Plugin['resolveId']
  } else {
    return handler
  }
}

function wrapSsrLoad(hook?: Plugin['load']): Plugin['load'] {
  if (!hook) return

  const fn = 'handler' in hook ? hook.handler : hook
  const handler: Plugin['load'] = function (id, ...args) {
    // @ts-expect-error: Receiving options param to be future-proof if Rollup adds it
    return fn.call(this, id, injectSsrFlag(args[0]))
  }

  if ('handler' in hook) {
    return {
      ...hook,
      handler,
    } as Plugin['load']
  } else {
    return handler
  }
}

function wrapSsrTransform(hook?: Plugin['transform']): Plugin['transform'] {
  if (!hook) return

  const fn = 'handler' in hook ? hook.handler : hook
  const handler: Plugin['transform'] = function (code, importer, ...args) {
    // @ts-expect-error: Receiving options param to be future-proof if Rollup adds it
    return fn.call(this, code, importer, injectSsrFlag(args[0]))
  }

  if ('handler' in hook) {
    return {
      ...hook,
      handler,
    } as Plugin['transform']
  } else {
    return handler
  }
}

function injectSsrFlag<T extends Record<string, any>>(
  options?: T,
): T & { ssr: boolean } {
  return { ...(options ?? {}), ssr: true } as T & { ssr: boolean }
}

/*
  The following functions are copied from rollup
  https://github.com/rollup/rollup/blob/c5269747cd3dd14c4b306e8cea36f248d9c1aa01/src/ast/nodes/MetaProperty.ts#L189-L232

  https://github.com/rollup/rollup
  The MIT License (MIT)
  Copyright (c) 2017 [these people](https://github.com/rollup/rollup/graphs/contributors)
  Permission is hereby granted, free of charge, to any person obtaining a copy of this software and associated documentation files (the "Software"), to deal in the Software without restriction, including without limitation the rights to use, copy, modify, merge, publish, distribute, sublicense, and/or sell copies of the Software, and to permit persons to whom the Software is furnished to do so, subject to the following conditions:
  The above copyright notice and this permission notice shall be included in all copies or substantial portions of the Software.
  THE SOFTWARE IS PROVIDED "AS IS", WITHOUT WARRANTY OF ANY KIND, EXPRESS OR IMPLIED, INCLUDING BUT NOT LIMITED TO THE WARRANTIES OF MERCHANTABILITY, FITNESS FOR A PARTICULAR PURPOSE AND NONINFRINGEMENT. IN NO EVENT SHALL THE AUTHORS OR COPYRIGHT HOLDERS BE LIABLE FOR ANY CLAIM, DAMAGES OR OTHER LIABILITY, WHETHER IN AN ACTION OF CONTRACT, TORT OR OTHERWISE, ARISING FROM, OUT OF OR IN CONNECTION WITH THE SOFTWARE OR THE USE OR OTHER DEALINGS IN THE SOFTWARE.
*/
const getResolveUrl = (path: string, URL = 'URL') => `new ${URL}(${path}).href`

const getRelativeUrlFromDocument = (relativePath: string, umd = false) =>
  getResolveUrl(
    `'${relativePath}', ${
      umd ? `typeof document === 'undefined' ? location.href : ` : ''
    }document.currentScript && document.currentScript.src || document.baseURI`,
  )

const relativeUrlMechanisms: Record<
  InternalModuleFormat,
  (relativePath: string) => string
> = {
  amd: (relativePath) => {
    if (relativePath[0] !== '.') relativePath = './' + relativePath
    return getResolveUrl(`require.toUrl('${relativePath}'), document.baseURI`)
  },
  cjs: (relativePath) =>
    `(typeof document === 'undefined' ? ${getResolveUrl(
      `'file:' + __dirname + '/${relativePath}'`,
      `(require('u' + 'rl').URL)`,
    )} : ${getRelativeUrlFromDocument(relativePath)})`,
  es: (relativePath) => getResolveUrl(`'${relativePath}', import.meta.url`),
  iife: (relativePath) => getRelativeUrlFromDocument(relativePath),
  // NOTE: make sure rollup generate `module` params
  system: (relativePath) => getResolveUrl(`'${relativePath}', module.meta.url`),
  umd: (relativePath) =>
    `(typeof document === 'undefined' && typeof location === 'undefined' ? ${getResolveUrl(
      `'file:' + __dirname + '/${relativePath}'`,
      `(require('u' + 'rl').URL)`,
    )} : ${getRelativeUrlFromDocument(relativePath, true)})`,
}
/* end of copy */

export type RenderBuiltAssetUrl = (
  filename: string,
  type: {
    type: 'asset' | 'public'
    hostId: string
    hostType: 'js' | 'css' | 'html'
    ssr: boolean
  },
) => string | { relative?: boolean; runtime?: string } | undefined

export function toOutputFilePathInJS(
  filename: string,
  type: 'asset' | 'public',
  hostId: string,
  hostType: 'js' | 'css' | 'html',
  config: ResolvedConfig,
  toRelative: (
    filename: string,
    hostType: string,
  ) => string | { runtime: string },
): string | { runtime: string } {
  const { renderBuiltUrl } = config.experimental
  let relative = config.base === '' || config.base === './'
  if (renderBuiltUrl) {
    const result = renderBuiltUrl(filename, {
      hostId,
      hostType,
      type,
      ssr: !!config.build.ssr,
    })
    if (typeof result === 'object') {
      if (result.runtime) {
        return { runtime: result.runtime }
      }
      if (typeof result.relative === 'boolean') {
        relative = result.relative
      }
    } else if (result) {
      return result
    }
  }
  if (relative && !config.build.ssr) {
    return toRelative(filename, hostId)
  }
  return joinUrlSegments(config.base, filename)
}

export function createToImportMetaURLBasedRelativeRuntime(
  format: InternalModuleFormat,
): (filename: string, importer: string) => { runtime: string } {
  const toRelativePath = relativeUrlMechanisms[format]
  return (filename, importer) => ({
    runtime: toRelativePath(
      path.posix.relative(path.dirname(importer), filename),
    ),
  })
}

export function toOutputFilePathWithoutRuntime(
  filename: string,
  type: 'asset' | 'public',
  hostId: string,
  hostType: 'js' | 'css' | 'html',
  config: ResolvedConfig,
  toRelative: (filename: string, hostId: string) => string,
): string {
  const { renderBuiltUrl } = config.experimental
  let relative = config.base === '' || config.base === './'
  if (renderBuiltUrl) {
    const result = renderBuiltUrl(filename, {
      hostId,
      hostType,
      type,
      ssr: !!config.build.ssr,
    })
    if (typeof result === 'object') {
      if (result.runtime) {
        throw new Error(
          `{ runtime: "${result.runtime}" } is not supported for assets in ${hostType} files: ${filename}`,
        )
      }
      if (typeof result.relative === 'boolean') {
        relative = result.relative
      }
    } else if (result) {
      return result
    }
  }
  if (relative && !config.build.ssr) {
    return toRelative(filename, hostId)
  } else {
    return joinUrlSegments(config.base, filename)
  }
}

export const toOutputFilePathInCss = toOutputFilePathWithoutRuntime
export const toOutputFilePathInHtml = toOutputFilePathWithoutRuntime<|MERGE_RESOLUTION|>--- conflicted
+++ resolved
@@ -232,12 +232,8 @@
   chunkSizeWarningLimit?: number
   /**
    * Rollup watch options
-<<<<<<< HEAD
-   * https://rollupjs.org/guide/en/#watchoptions
+   * https://rollupjs.org/configuration-options/#watch
    * @default null
-=======
-   * https://rollupjs.org/configuration-options/#watch
->>>>>>> c36fd92c
    */
   watch?: WatcherOptions | null
 }
