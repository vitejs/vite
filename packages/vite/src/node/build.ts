--- conflicted
+++ resolved
@@ -77,11 +77,8 @@
 import { BaseEnvironment } from './baseEnvironment'
 import type { MinimalPluginContextWithoutEnvironment, Plugin } from './plugin'
 import type { RollupPluginHooks } from './typeUtils'
-<<<<<<< HEAD
 import { buildOxcPlugin } from './plugins/oxc'
-=======
 import { type LicenseOptions, licensePlugin } from './plugins/license'
->>>>>>> e7a0c5e5
 import {
   BasicMinimalPluginContext,
   basePluginContextMeta,
@@ -526,12 +523,8 @@
       terserPlugin(config),
       ...(!config.isWorker
         ? [
-<<<<<<< HEAD
+            licensePlugin(),
             manifestPlugin(config),
-=======
-            licensePlugin(),
-            manifestPlugin(),
->>>>>>> e7a0c5e5
             ssrManifestPlugin(),
             buildReporterPlugin(config),
           ]
@@ -788,13 +781,8 @@
 
   logger.info(
     colors.cyan(
-<<<<<<< HEAD
       `rolldown-vite v${VERSION} ${colors.green(
-        `building ${ssr ? `SSR bundle ` : ``}for ${environment.config.mode}...`,
-=======
-      `vite v${VERSION} ${colors.green(
         `building ${environment.name} environment for ${environment.config.mode}...`,
->>>>>>> e7a0c5e5
       )}`,
     ),
   )
