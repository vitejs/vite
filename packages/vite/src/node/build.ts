import fs from 'node:fs'
import path from 'node:path'
import colors from 'picocolors'
import type {
  ExternalOption,
  InputOption,
  InternalModuleFormat,
  LoggingFunction,
  ModuleFormat,
  OutputOptions,
  RollupBuild,
  RollupError,
  RollupLog,
  RollupOptions,
  RollupOutput,
  RollupWatcher,
  WatcherOptions,
} from 'rollup'
import commonjsPlugin from '@rollup/plugin-commonjs'
import type { RollupCommonJSOptions } from 'dep-types/commonjs'
import type { RollupDynamicImportVarsOptions } from 'dep-types/dynamicImportVars'
import type { TransformOptions } from 'esbuild'
import { withTrailingSlash } from '../shared/utils'
import {
  DEFAULT_ASSETS_INLINE_LIMIT,
  ESBUILD_MODULES_TARGET,
  ROLLUP_HOOKS,
  VERSION,
} from './constants'
import type {
  EnvironmentOptions,
  InlineConfig,
  ResolvedConfig,
  ResolvedEnvironmentOptions,
} from './config'
import { resolveConfig } from './config'
import type { PartialEnvironment } from './baseEnvironment'
import { buildReporterPlugin } from './plugins/reporter'
import { buildEsbuildPlugin } from './plugins/esbuild'
import { type TerserOptions, terserPlugin } from './plugins/terser'
import {
  arraify,
  asyncFlatten,
  copyDir,
  displayTime,
  emptyDir,
  joinUrlSegments,
  normalizePath,
  partialEncodeURIPath,
} from './utils'
import { resolveEnvironmentPlugins } from './plugin'
import { manifestPlugin } from './plugins/manifest'
import type { Logger } from './logger'
import { dataURIPlugin } from './plugins/dataUri'
import { buildImportAnalysisPlugin } from './plugins/importAnalysisBuild'
import { ssrManifestPlugin } from './ssr/ssrManifestPlugin'
import { buildLoadFallbackPlugin } from './plugins/loadFallback'
import { findNearestPackageData } from './packages'
import type { PackageCache } from './packages'
import {
  getResolvedOutDirs,
  resolveChokidarOptions,
  resolveEmptyOutDir,
} from './watch'
import { completeSystemWrapPlugin } from './plugins/completeSystemWrap'
import { mergeConfig } from './publicUtils'
import { webWorkerPostPlugin } from './plugins/worker'
import { getHookHandler } from './plugins'
import {
  BaseEnvironment,
  getDefaultResolvedEnvironmentOptions,
} from './baseEnvironment'
import type { MinimalPluginContext, Plugin, PluginContext } from './plugin'
import type { RollupPluginHooks } from './typeUtils'

export interface BuildEnvironmentOptions {
  /**
   * Compatibility transform target. The transform is performed with esbuild
   * and the lowest supported target is es2015/es6. Note this only handles
   * syntax transformation and does not cover polyfills (except for dynamic
   * import)
   *
   * Default: 'modules' - Similar to `@babel/preset-env`'s targets.esmodules,
   * transpile targeting browsers that natively support dynamic es module imports.
   * https://caniuse.com/es6-module-dynamic-import
   *
   * Another special value is 'esnext' - which only performs minimal transpiling
   * (for minification compat) and assumes native dynamic imports support.
   *
   * For custom targets, see https://esbuild.github.io/api/#target and
   * https://esbuild.github.io/content-types/#javascript for more details.
   * @default 'modules'
   */
  target?: 'modules' | TransformOptions['target'] | false
  /**
   * whether to inject module preload polyfill.
   * Note: does not apply to library mode.
   * @default true
   * @deprecated use `modulePreload.polyfill` instead
   */
  polyfillModulePreload?: boolean
  /**
   * Configure module preload
   * Note: does not apply to library mode.
   * @default true
   */
  modulePreload?: boolean | ModulePreloadOptions
  /**
   * Directory relative from `root` where build output will be placed. If the
   * directory exists, it will be removed before the build.
   * @default 'dist'
   */
  outDir?: string
  /**
   * Directory relative from `outDir` where the built js/css/image assets will
   * be placed.
   * @default 'assets'
   */
  assetsDir?: string
  /**
   * Static asset files smaller than this number (in bytes) will be inlined as
   * base64 strings. Default limit is `4096` (4 KiB). Set to `0` to disable.
   * @default 4096
   */
  assetsInlineLimit?:
    | number
    | ((filePath: string, content: Buffer) => boolean | undefined)
  /**
   * Whether to code-split CSS. When enabled, CSS in async chunks will be
   * inlined as strings in the chunk and inserted via dynamically created
   * style tags when the chunk is loaded.
   * @default true
   */
  cssCodeSplit?: boolean
  /**
   * An optional separate target for CSS minification.
   * As esbuild only supports configuring targets to mainstream
   * browsers, users may need this option when they are targeting
   * a niche browser that comes with most modern JavaScript features
   * but has poor CSS support, e.g. Android WeChat WebView, which
   * doesn't support the #RGBA syntax.
   * @default target
   */
  cssTarget?: TransformOptions['target'] | false
  /**
   * Override CSS minification specifically instead of defaulting to `build.minify`,
   * so you can configure minification for JS and CSS separately.
   * @default 'esbuild'
   */
  cssMinify?: boolean | 'esbuild' | 'lightningcss'
  /**
   * If `true`, a separate sourcemap file will be created. If 'inline', the
   * sourcemap will be appended to the resulting output file as data URI.
   * 'hidden' works like `true` except that the corresponding sourcemap
   * comments in the bundled files are suppressed.
   * @default false
   */
  sourcemap?: boolean | 'inline' | 'hidden'
  /**
   * Set to `false` to disable minification, or specify the minifier to use.
   * Available options are 'terser' or 'esbuild'.
   * @default 'esbuild'
   */
  minify?: boolean | 'terser' | 'esbuild'
  /**
   * Options for terser
   * https://terser.org/docs/api-reference#minify-options
   *
   * In addition, you can also pass a `maxWorkers: number` option to specify the
   * max number of workers to spawn. Defaults to the number of CPUs minus 1.
   */
  terserOptions?: TerserOptions
  /**
   * Will be merged with internal rollup options.
   * https://rollupjs.org/configuration-options/
   */
  rollupOptions?: RollupOptions
  /**
   * Options to pass on to `@rollup/plugin-commonjs`
   */
  commonjsOptions?: RollupCommonJSOptions
  /**
   * Options to pass on to `@rollup/plugin-dynamic-import-vars`
   */
  dynamicImportVarsOptions?: RollupDynamicImportVarsOptions
  /**
   * Whether to write bundle to disk
   * @default true
   */
  write?: boolean
  /**
   * Empty outDir on write.
   * @default true when outDir is a sub directory of project root
   */
  emptyOutDir?: boolean | null
  /**
   * Copy the public directory to outDir on write.
   * @default true
   */
  copyPublicDir?: boolean
  /**
   * Whether to emit a .vite/manifest.json under assets dir to map hash-less filenames
   * to their hashed versions. Useful when you want to generate your own HTML
   * instead of using the one generated by Vite.
   *
   * Example:
   *
   * ```json
   * {
   *   "main.js": {
   *     "file": "main.68fe3fad.js",
   *     "css": "main.e6b63442.css",
   *     "imports": [...],
   *     "dynamicImports": [...]
   *   }
   * }
   * ```
   * @default false
   */
  manifest?: boolean | string
  /**
   * Build in library mode. The value should be the global name of the lib in
   * UMD mode. This will produce esm + cjs + umd bundle formats with default
   * configurations that are suitable for distributing libraries.
   * @default false
   */
  lib?: LibraryOptions | false
  /**
   * Produce SSR oriented build. Note this requires specifying SSR entry via
   * `rollupOptions.input`.
   * @default false
   */
  ssr?: boolean | string
  /**
   * Generate SSR manifest for determining style links and asset preload
   * directives in production.
   * @default false
   */
  ssrManifest?: boolean | string
  /**
   * Emit assets during SSR.
   * @default false
   */
  ssrEmitAssets?: boolean
  /**
   * Emit assets during build. Frameworks can set environments.$ssr.build.emitAssets
   * By default, it is true for the client and false for other environments.
   */
  emitAssets?: boolean
  /**
   * Set to false to disable reporting compressed chunk sizes.
   * Can slightly improve build speed.
   * @default true
   */
  reportCompressedSize?: boolean
  /**
   * Adjust chunk size warning limit (in kB).
   * @default 500
   */
  chunkSizeWarningLimit?: number
  /**
   * Rollup watch options
   * https://rollupjs.org/configuration-options/#watch
   * @default null
   */
  watch?: WatcherOptions | null
  /**
   * create the Build Environment instance
   */
  createEnvironment?: (
    name: `$${string}`,
    config: ResolvedConfig,
  ) => Promise<BuildEnvironment> | BuildEnvironment
}

export type BuildOptions = BuildEnvironmentOptions

export interface LibraryOptions {
  /**
   * Path of library entry
   */
  entry: InputOption
  /**
   * The name of the exposed global variable. Required when the `formats` option includes
   * `umd` or `iife`
   */
  name?: string
  /**
   * Output bundle formats
   * @default ['es', 'umd']
   */
  formats?: LibraryFormats[]
  /**
   * The name of the package file output. The default file name is the name option
   * of the project package.json. It can also be defined as a function taking the
   * format as an argument.
   */
  fileName?: string | ((format: ModuleFormat, entryName: string) => string)
}

export type LibraryFormats = 'es' | 'cjs' | 'umd' | 'iife' | 'system'

export interface ModulePreloadOptions {
  /**
   * Whether to inject a module preload polyfill.
   * Note: does not apply to library mode.
   * @default true
   */
  polyfill?: boolean
  /**
   * Resolve the list of dependencies to preload for a given dynamic import
   * @experimental
   */
  resolveDependencies?: ResolveModulePreloadDependenciesFn
}
export interface ResolvedModulePreloadOptions {
  polyfill: boolean
  resolveDependencies?: ResolveModulePreloadDependenciesFn
}

export type ResolveModulePreloadDependenciesFn = (
  filename: string,
  deps: string[],
  context: {
    hostId: string
    hostType: 'html' | 'js'
  },
) => string[]

export interface ResolvedBuildEnvironmentOptions
  extends Required<Omit<BuildEnvironmentOptions, 'polyfillModulePreload'>> {
  modulePreload: false | ResolvedModulePreloadOptions
}

export interface ResolvedBuildOptions
  extends Required<Omit<BuildOptions, 'polyfillModulePreload'>> {
  modulePreload: false | ResolvedModulePreloadOptions
}

export function resolveBuildEnvironmentOptions(
  raw: BuildEnvironmentOptions,
  logger: Logger,
  consumer: 'client' | 'server' | undefined,
): ResolvedBuildEnvironmentOptions {
  const deprecatedPolyfillModulePreload = raw?.polyfillModulePreload
  const { polyfillModulePreload, ...rest } = raw
  raw = rest
  if (deprecatedPolyfillModulePreload !== undefined) {
    logger.warn(
      'polyfillModulePreload is deprecated. Use modulePreload.polyfill instead.',
    )
  }
  if (
    deprecatedPolyfillModulePreload === false &&
    raw.modulePreload === undefined
  ) {
    raw.modulePreload = { polyfill: false }
  }

  const modulePreload = raw.modulePreload
  const defaultModulePreload = {
    polyfill: true,
  }

  const defaultBuildEnvironmentOptions: BuildEnvironmentOptions = {
    outDir: 'dist',
    assetsDir: 'assets',
    assetsInlineLimit: DEFAULT_ASSETS_INLINE_LIMIT,
    cssCodeSplit: !raw.lib,
    sourcemap: false,
    rollupOptions: {},
    minify: raw.ssr ? false : 'esbuild',
    terserOptions: {},
    write: true,
    emptyOutDir: null,
    copyPublicDir: true,
    manifest: false,
    lib: false,
    ssr: consumer === 'server',
    ssrManifest: false,
    ssrEmitAssets: false,
    emitAssets: consumer === 'client',
    reportCompressedSize: true,
    chunkSizeWarningLimit: 500,
    watch: null,
    createEnvironment: (name, config) => new BuildEnvironment(name, config),
  }

  const userBuildEnvironmentOptions = raw
    ? mergeConfig(defaultBuildEnvironmentOptions, raw)
    : defaultBuildEnvironmentOptions

  // @ts-expect-error Fallback options instead of merging
  const resolved: ResolvedBuildEnvironmentOptions = {
    target: 'modules',
    cssTarget: false,
    ...userBuildEnvironmentOptions,
    commonjsOptions: {
      include: [/node_modules/],
      extensions: ['.js', '.cjs'],
      ...userBuildEnvironmentOptions.commonjsOptions,
    },
    dynamicImportVarsOptions: {
      warnOnError: true,
      exclude: [/node_modules/],
      ...userBuildEnvironmentOptions.dynamicImportVarsOptions,
    },
    // Resolve to false | object
    modulePreload:
      modulePreload === false
        ? false
        : typeof modulePreload === 'object'
          ? {
              ...defaultModulePreload,
              ...modulePreload,
            }
          : defaultModulePreload,
  }

  // handle special build targets
  if (resolved.target === 'modules') {
    resolved.target = ESBUILD_MODULES_TARGET
  }

  if (!resolved.cssTarget) {
    resolved.cssTarget = resolved.target
  }

  // normalize false string into actual false
  if ((resolved.minify as string) === 'false') {
    resolved.minify = false
  } else if (resolved.minify === true) {
    resolved.minify = 'esbuild'
  }

  if (resolved.cssMinify == null) {
    resolved.cssMinify = !!resolved.minify
  }

  return resolved
}

export async function resolveBuildPlugins(config: ResolvedConfig): Promise<{
  pre: Plugin[]
  post: Plugin[]
}> {
  const { commonjsOptions } = config.build
  const usePluginCommonjs =
    !Array.isArray(commonjsOptions.include) ||
    commonjsOptions.include.length !== 0
  return {
    pre: [
      completeSystemWrapPlugin(),
      /**
       * environment.config.build.commonjsOptions isn't currently supported
       * when builder.sharedConfigBuild or builder.sharedPlugins enabled.
       * To do it, we could inject one commonjs plugin per environment with
       * an applyToEnvironment hook.
       */
      ...(usePluginCommonjs ? [commonjsPlugin(commonjsOptions)] : []),
      dataURIPlugin(),
      /**
       * environment.config.build.rollupOptions.plugins isn't supported
       * when builder.sharedConfigBuild or builder.sharedPlugins is enabled.
       * To do it, we should add all these plugins to the global pipeline, each with
       * an applyToEnvironment hook. It is similar to letting the user add per
       * environment plugins giving them a environment.config.plugins option that
       * we decided against.
       * For backward compatibility, we are still injecting the rollup plugins
       * defined in the default root build options.
       */
      ...((
        await asyncFlatten(arraify(config.build.rollupOptions.plugins))
      ).filter(Boolean) as Plugin[]),
      ...(config.isWorker ? [webWorkerPostPlugin()] : []),
    ],
    post: [
      buildImportAnalysisPlugin(config),
      ...(config.esbuild !== false ? [buildEsbuildPlugin(config)] : []),
      terserPlugin(config),
      ...(!config.isWorker
        ? [manifestPlugin(), ssrManifestPlugin(), buildReporterPlugin(config)]
        : []),
      buildLoadFallbackPlugin(),
    ],
  }
}

/**
 * Bundles a single environment for production.
 * Returns a Promise containing the build result.
 */
export async function build(
  inlineConfig: InlineConfig = {},
): Promise<RollupOutput | RollupOutput[] | RollupWatcher> {
<<<<<<< HEAD
  const patchConfig = (resolved: ResolvedConfig) => {
    // Until the ecosystem updates to use `environment.config.build` instead of `config.build`,
    // we need to make override `config.build` for the current environment.
    // We can deprecate `config.build` in ResolvedConfig and push everyone to upgrade, and later
    // remove the default values that shouldn't be used at all once the config is resolved
    const environmentName = resolved.build.ssr ? '$ssr' : '$client'
    ;(resolved.build as ResolvedBuildOptions) = {
      ...resolved[environmentName].build,
    }
  }
  const config = await resolveConfigToBuild(inlineConfig, patchConfig)
  return buildWithResolvedConfig(config)
}

/**
 * @internal used to implement `vite build` for backward compatibility
 */
export async function buildWithResolvedConfig(
  config: ResolvedConfig,
): Promise<RollupOutput | RollupOutput[] | RollupWatcher> {
  const environmentName = config.build.ssr ? '$ssr' : '$client'
  const environment = await config[environmentName].build.createEnvironment(
    environmentName,
    config,
  )
  await environment.init()
  return buildEnvironment(environment)
=======
  const builder = await createBuilder(inlineConfig, true)
  const environment = Object.values(builder.environments)[0]
  if (!environment) throw new Error('No environment found')
  return builder.build(environment)
>>>>>>> a5143309
}

function resolveConfigToBuild(
  inlineConfig: InlineConfig = {},
  patchConfig?: (config: ResolvedConfig) => void,
  patchPlugins?: (resolvedPlugins: Plugin[]) => void,
): Promise<ResolvedConfig> {
  return resolveConfig(
    inlineConfig,
    'build',
    'production',
    'production',
    false,
    patchConfig,
    patchPlugins,
  )
}

/**
 * Build an App environment, or a App library (if libraryOptions is provided)
 **/
async function buildEnvironment(
  environment: BuildEnvironment,
): Promise<RollupOutput | RollupOutput[] | RollupWatcher> {
  const { root, packageCache } = environment.config
  const options = environment.config.build
  const libOptions = options.lib
  const { logger } = environment
  const ssr = environment.config.consumer === 'server'

  logger.info(
    colors.cyan(
      `vite v${VERSION} ${colors.green(
        `building ${ssr ? `SSR bundle ` : ``}for ${environment.config.mode}...`,
      )}`,
    ),
  )

  const resolve = (p: string) => path.resolve(root, p)
  const input = libOptions
    ? options.rollupOptions?.input ||
      (typeof libOptions.entry === 'string'
        ? resolve(libOptions.entry)
        : Array.isArray(libOptions.entry)
          ? libOptions.entry.map(resolve)
          : Object.fromEntries(
              Object.entries(libOptions.entry).map(([alias, file]) => [
                alias,
                resolve(file),
              ]),
            ))
    : typeof options.ssr === 'string'
      ? resolve(options.ssr)
      : options.rollupOptions?.input || resolve('index.html')

  if (ssr && typeof input === 'string' && input.endsWith('.html')) {
    throw new Error(
      `rollupOptions.input should not be an html file when building for SSR. ` +
        `Please specify a dedicated SSR entry.`,
    )
  }
  if (options.cssCodeSplit === false) {
    const inputs =
      typeof input === 'string'
        ? [input]
        : Array.isArray(input)
          ? input
          : Object.values(input)
    if (inputs.some((input) => input.endsWith('.css'))) {
      throw new Error(
        `When "build.cssCodeSplit: false" is set, "rollupOptions.input" should not include CSS files.`,
      )
    }
  }

  const outDir = resolve(options.outDir)

  // inject environment and ssr arg to plugin load/transform hooks
  const plugins = environment.plugins.map((p) =>
    injectEnvironmentToHooks(environment, p),
  )

  const rollupOptions: RollupOptions = {
    preserveEntrySignatures: ssr
      ? 'allow-extension'
      : libOptions
        ? 'strict'
        : false,
    cache: options.watch ? undefined : false,
    ...options.rollupOptions,
    output: options.rollupOptions.output,
    input,
    plugins,
    external: options.rollupOptions?.external,
    onwarn(warning, warn) {
      onRollupWarning(warning, warn, environment)
    },
  }

  /**
   * The stack string usually contains a copy of the message at the start of the stack.
   * If the stack starts with the message, we remove it and just return the stack trace
   * portion. Otherwise the original stack trace is used.
   */
  function extractStack(e: RollupError) {
    const { stack, name = 'Error', message } = e

    // If we don't have a stack, not much we can do.
    if (!stack) {
      return stack
    }

    const expectedPrefix = `${name}: ${message}\n`
    if (stack.startsWith(expectedPrefix)) {
      return stack.slice(expectedPrefix.length)
    }

    return stack
  }

  /**
   * Esbuild code frames have newlines at the start and end of the frame, rollup doesn't
   * This function normalizes the frame to match the esbuild format which has more pleasing padding
   */
  const normalizeCodeFrame = (frame: string) => {
    const trimmedPadding = frame.replace(/^\n|\n$/g, '')
    return `\n${trimmedPadding}\n`
  }

  const enhanceRollupError = (e: RollupError) => {
    const stackOnly = extractStack(e)

    let msg = colors.red((e.plugin ? `[${e.plugin}] ` : '') + e.message)
    if (e.id) {
      msg += `\nfile: ${colors.cyan(
        e.id + (e.loc ? `:${e.loc.line}:${e.loc.column}` : ''),
      )}`
    }
    if (e.frame) {
      msg += `\n` + colors.yellow(normalizeCodeFrame(e.frame))
    }

    e.message = msg

    // We are rebuilding the stack trace to include the more detailed message at the top.
    // Previously this code was relying on mutating e.message changing the generated stack
    // when it was accessed, but we don't have any guarantees that the error we are working
    // with hasn't already had its stack accessed before we get here.
    if (stackOnly !== undefined) {
      e.stack = `${e.message}\n${stackOnly}`
    }
  }

  const outputBuildError = (e: RollupError) => {
    enhanceRollupError(e)
    clearLine()
    logger.error(e.message, { error: e })
  }

  let bundle: RollupBuild | undefined
  let startTime: number | undefined
  try {
    const buildOutputOptions = (output: OutputOptions = {}): OutputOptions => {
      // @ts-expect-error See https://github.com/vitejs/vite/issues/5812#issuecomment-984345618
      if (output.output) {
        logger.warn(
          `You've set "rollupOptions.output.output" in your config. ` +
            `This is deprecated and will override all Vite.js default output options. ` +
            `Please use "rollupOptions.output" instead.`,
        )
      }
      if (output.file) {
        throw new Error(
          `Vite does not support "rollupOptions.output.file". ` +
            `Please use "rollupOptions.output.dir" and "rollupOptions.output.entryFileNames" instead.`,
        )
      }
      if (output.sourcemap) {
        logger.warnOnce(
          colors.yellow(
            `Vite does not support "rollupOptions.output.sourcemap". ` +
              `Please use "build.sourcemap" instead.`,
          ),
        )
      }

      const format = output.format || 'es'
      const jsExt =
        !environment.config.webCompatible || libOptions
          ? resolveOutputJsExtension(
              format,
              findNearestPackageData(root, packageCache)?.data.type,
            )
          : 'js'
      return {
        dir: outDir,
        // Default format is 'es' for regular and for SSR builds
        format,
        exports: 'auto',
        sourcemap: options.sourcemap,
        name: libOptions ? libOptions.name : undefined,
        hoistTransitiveImports: libOptions ? false : undefined,
        // es2015 enables `generatedCode.symbols`
        // - #764 add `Symbol.toStringTag` when build es module into cjs chunk
        // - #1048 add `Symbol.toStringTag` for module default export
        generatedCode: 'es2015',
        entryFileNames: ssr
          ? `[name].${jsExt}`
          : libOptions
            ? ({ name }) =>
                resolveLibFilename(
                  libOptions,
                  format,
                  name,
                  root,
                  jsExt,
                  packageCache,
                )
            : path.posix.join(options.assetsDir, `[name]-[hash].${jsExt}`),
        chunkFileNames: libOptions
          ? `[name]-[hash].${jsExt}`
          : path.posix.join(options.assetsDir, `[name]-[hash].${jsExt}`),
        assetFileNames: libOptions
          ? `[name].[ext]`
          : path.posix.join(options.assetsDir, `[name]-[hash].[ext]`),
        inlineDynamicImports:
          output.format === 'umd' ||
          output.format === 'iife' ||
          (environment.config.consumer === 'server' &&
            environment.config.webCompatible &&
            (typeof input === 'string' || Object.keys(input).length === 1)),
        ...output,
      }
    }

    // resolve lib mode outputs
    const outputs = resolveBuildOutputs(
      options.rollupOptions?.output,
      libOptions,
      logger,
    )
    const normalizedOutputs: OutputOptions[] = []

    if (Array.isArray(outputs)) {
      for (const resolvedOutput of outputs) {
        normalizedOutputs.push(buildOutputOptions(resolvedOutput))
      }
    } else {
      normalizedOutputs.push(buildOutputOptions(outputs))
    }

    const resolvedOutDirs = getResolvedOutDirs(
      root,
      options.outDir,
      options.rollupOptions?.output,
    )
    const emptyOutDir = resolveEmptyOutDir(
      options.emptyOutDir,
      root,
      resolvedOutDirs,
      logger,
    )

    // watch file changes with rollup
    if (options.watch) {
      logger.info(colors.cyan(`\nwatching for file changes...`))

      const resolvedChokidarOptions = resolveChokidarOptions(
        options.watch.chokidar,
        resolvedOutDirs,
        emptyOutDir,
        environment.config.cacheDir,
      )

      const { watch } = await import('rollup')
      const watcher = watch({
        ...rollupOptions,
        output: normalizedOutputs,
        watch: {
          ...options.watch,
          chokidar: resolvedChokidarOptions,
        },
      })

      watcher.on('event', (event) => {
        if (event.code === 'BUNDLE_START') {
          logger.info(colors.cyan(`\nbuild started...`))
          if (options.write) {
            prepareOutDir(resolvedOutDirs, emptyOutDir, environment)
          }
        } else if (event.code === 'BUNDLE_END') {
          event.result.close()
          logger.info(colors.cyan(`built in ${event.duration}ms.`))
        } else if (event.code === 'ERROR') {
          outputBuildError(event.error)
        }
      })

      return watcher
    }

    // write or generate files with rollup
    const { rollup } = await import('rollup')
    startTime = Date.now()
    bundle = await rollup(rollupOptions)

    if (options.write) {
      prepareOutDir(resolvedOutDirs, emptyOutDir, environment)
    }

    const res: RollupOutput[] = []
    for (const output of normalizedOutputs) {
      res.push(await bundle[options.write ? 'write' : 'generate'](output))
    }
    logger.info(
      `${colors.green(`✓ built in ${displayTime(Date.now() - startTime)}`)}`,
    )
    return Array.isArray(outputs) ? res : res[0]
  } catch (e) {
    enhanceRollupError(e)
    clearLine()
    if (startTime) {
      logger.error(
        `${colors.red('x')} Build failed in ${displayTime(Date.now() - startTime)}`,
      )
      startTime = undefined
    }
    throw e
  } finally {
    if (bundle) await bundle.close()
  }
}

function prepareOutDir(
  outDirs: Set<string>,
  emptyOutDir: boolean | null,
  environment: BuildEnvironment,
) {
  const { publicDir } = environment.config
  const outDirsArray = [...outDirs]
  for (const outDir of outDirs) {
    if (emptyOutDir !== false && fs.existsSync(outDir)) {
      // skip those other outDirs which are nested in current outDir
      const skipDirs = outDirsArray
        .map((dir) => {
          const relative = path.relative(outDir, dir)
          if (
            relative &&
            !relative.startsWith('..') &&
            !path.isAbsolute(relative)
          ) {
            return relative
          }
          return ''
        })
        .filter(Boolean)
      emptyDir(outDir, [...skipDirs, '.git'])
    }
    if (
      environment.config.build.copyPublicDir &&
      publicDir &&
      fs.existsSync(publicDir)
    ) {
      if (!areSeparateFolders(outDir, publicDir)) {
        environment.logger.warn(
          colors.yellow(
            `\n${colors.bold(
              `(!)`,
            )} The public directory feature may not work correctly. outDir ${colors.white(
              colors.dim(outDir),
            )} and publicDir ${colors.white(
              colors.dim(publicDir),
            )} are not separate folders.\n`,
          ),
        )
      }
      copyDir(publicDir, outDir)
    }
  }
}

function getPkgName(name: string) {
  return name?.[0] === '@' ? name.split('/')[1] : name
}

type JsExt = 'js' | 'cjs' | 'mjs'

function resolveOutputJsExtension(
  format: ModuleFormat,
  type: string = 'commonjs',
): JsExt {
  if (type === 'module') {
    return format === 'cjs' || format === 'umd' ? 'cjs' : 'js'
  } else {
    return format === 'es' ? 'mjs' : 'js'
  }
}

export function resolveLibFilename(
  libOptions: LibraryOptions,
  format: ModuleFormat,
  entryName: string,
  root: string,
  extension?: JsExt,
  packageCache?: PackageCache,
): string {
  if (typeof libOptions.fileName === 'function') {
    return libOptions.fileName(format, entryName)
  }

  const packageJson = findNearestPackageData(root, packageCache)?.data
  const name =
    libOptions.fileName ||
    (packageJson && typeof libOptions.entry === 'string'
      ? getPkgName(packageJson.name)
      : entryName)

  if (!name)
    throw new Error(
      'Name in package.json is required if option "build.lib.fileName" is not provided.',
    )

  extension ??= resolveOutputJsExtension(format, packageJson?.type)

  if (format === 'cjs' || format === 'es') {
    return `${name}.${extension}`
  }

  return `${name}.${format}.${extension}`
}

export function resolveBuildOutputs(
  outputs: OutputOptions | OutputOptions[] | undefined,
  libOptions: LibraryOptions | false,
  logger: Logger,
): OutputOptions | OutputOptions[] | undefined {
  if (libOptions) {
    const libHasMultipleEntries =
      typeof libOptions.entry !== 'string' &&
      Object.values(libOptions.entry).length > 1
    const libFormats =
      libOptions.formats ||
      (libHasMultipleEntries ? ['es', 'cjs'] : ['es', 'umd'])

    if (!Array.isArray(outputs)) {
      if (libFormats.includes('umd') || libFormats.includes('iife')) {
        if (libHasMultipleEntries) {
          throw new Error(
            'Multiple entry points are not supported when output formats include "umd" or "iife".',
          )
        }

        if (!libOptions.name) {
          throw new Error(
            'Option "build.lib.name" is required when output formats include "umd" or "iife".',
          )
        }
      }

      return libFormats.map((format) => ({ ...outputs, format }))
    }

    // By this point, we know "outputs" is an Array.
    if (libOptions.formats) {
      logger.warn(
        colors.yellow(
          '"build.lib.formats" will be ignored because "build.rollupOptions.output" is already an array format.',
        ),
      )
    }

    outputs.forEach((output) => {
      if (
        (output.format === 'umd' || output.format === 'iife') &&
        !output.name
      ) {
        throw new Error(
          'Entries in "build.rollupOptions.output" must specify "name" when the format is "umd" or "iife".',
        )
      }
    })
  }

  return outputs
}

const warningIgnoreList = [`CIRCULAR_DEPENDENCY`, `THIS_IS_UNDEFINED`]
const dynamicImportWarningIgnoreList = [
  `Unsupported expression`,
  `statically analyzed`,
]

function clearLine() {
  const tty = process.stdout.isTTY && !process.env.CI
  if (tty) {
    process.stdout.clearLine(0)
    process.stdout.cursorTo(0)
  }
}

export function onRollupWarning(
  warning: RollupLog,
  warn: LoggingFunction,
  environment: BuildEnvironment,
): void {
  const viteWarn: LoggingFunction = (warnLog) => {
    let warning: string | RollupLog

    if (typeof warnLog === 'function') {
      warning = warnLog()
    } else {
      warning = warnLog
    }

    if (typeof warning === 'object') {
      if (warning.code === 'UNRESOLVED_IMPORT') {
        const id = warning.id
        const exporter = warning.exporter
        // throw unless it's commonjs external...
        if (!id || !id.endsWith('?commonjs-external')) {
          throw new Error(
            `[vite]: Rollup failed to resolve import "${exporter}" from "${id}".\n` +
              `This is most likely unintended because it can break your application at runtime.\n` +
              `If you do want to externalize this module explicitly add it to\n` +
              `\`build.rollupOptions.external\``,
          )
        }
      }

      if (
        warning.plugin === 'rollup-plugin-dynamic-import-variables' &&
        dynamicImportWarningIgnoreList.some((msg) =>
          warning.message.includes(msg),
        )
      ) {
        return
      }

      if (warningIgnoreList.includes(warning.code!)) {
        return
      }

      if (warning.code === 'PLUGIN_WARNING') {
        environment.logger.warn(
          `${colors.bold(
            colors.yellow(`[plugin:${warning.plugin}]`),
          )} ${colors.yellow(warning.message)}`,
        )
        return
      }
    }

    warn(warnLog)
  }

  clearLine()
  const userOnWarn = environment.config.build.rollupOptions?.onwarn
  if (userOnWarn) {
    userOnWarn(warning, viteWarn)
  } else {
    viteWarn(warning)
  }
}

export function resolveUserExternal(
  user: ExternalOption,
  id: string,
  parentId: string | undefined,
  isResolved: boolean,
): boolean | null | void {
  if (typeof user === 'function') {
    return user(id, parentId, isResolved)
  } else if (Array.isArray(user)) {
    return user.some((test) => isExternal(id, test))
  } else {
    return isExternal(id, user)
  }
}

function isExternal(id: string, test: string | RegExp) {
  if (typeof test === 'string') {
    return id === test
  } else {
    return test.test(id)
  }
}

export function injectEnvironmentToHooks(
  environment: BuildEnvironment,
  plugin: Plugin,
): Plugin {
  const { resolveId, load, transform } = plugin

  const clone = { ...plugin }

  for (const hook of Object.keys(clone) as RollupPluginHooks[]) {
    switch (hook) {
      case 'resolveId':
        clone[hook] = wrapEnvironmentResolveId(environment, resolveId)
        break
      case 'load':
        clone[hook] = wrapEnvironmentLoad(environment, load)
        break
      case 'transform':
        clone[hook] = wrapEnvironmentTransform(environment, transform)
        break
      default:
        if (ROLLUP_HOOKS.includes(hook)) {
          ;(clone as any)[hook] = wrapEnvironmentHook(environment, clone[hook])
        }
        break
    }
  }

  return clone
}

function wrapEnvironmentResolveId(
  environment: BuildEnvironment,
  hook?: Plugin['resolveId'],
): Plugin['resolveId'] {
  if (!hook) return

  const fn = getHookHandler(hook)
  const handler: Plugin['resolveId'] = function (id, importer, options) {
    return fn.call(
      injectEnvironmentInContext(this, environment),
      id,
      importer,
      injectSsrFlag(options, environment),
    )
  }

  if ('handler' in hook) {
    return {
      ...hook,
      handler,
    } as Plugin['resolveId']
  } else {
    return handler
  }
}

function wrapEnvironmentLoad(
  environment: BuildEnvironment,
  hook?: Plugin['load'],
): Plugin['load'] {
  if (!hook) return

  const fn = getHookHandler(hook)
  const handler: Plugin['load'] = function (id, ...args) {
    return fn.call(
      injectEnvironmentInContext(this, environment),
      id,
      injectSsrFlag(args[0], environment),
    )
  }

  if ('handler' in hook) {
    return {
      ...hook,
      handler,
    } as Plugin['load']
  } else {
    return handler
  }
}

function wrapEnvironmentTransform(
  environment: BuildEnvironment,
  hook?: Plugin['transform'],
): Plugin['transform'] {
  if (!hook) return

  const fn = getHookHandler(hook)
  const handler: Plugin['transform'] = function (code, importer, ...args) {
    return fn.call(
      injectEnvironmentInContext(this, environment),
      code,
      importer,
      injectSsrFlag(args[0], environment),
    )
  }

  if ('handler' in hook) {
    return {
      ...hook,
      handler,
    } as Plugin['transform']
  } else {
    return handler
  }
}

function wrapEnvironmentHook<HookName extends keyof Plugin>(
  environment: BuildEnvironment,
  hook?: Plugin[HookName],
): Plugin[HookName] {
  if (!hook) return

  const fn = getHookHandler(hook)
  if (typeof fn !== 'function') return hook

  const handler: Plugin[HookName] = function (
    this: PluginContext,
    ...args: any[]
  ) {
    return fn.call(injectEnvironmentInContext(this, environment), ...args)
  }

  if ('handler' in hook) {
    return {
      ...hook,
      handler,
    } as Plugin[HookName]
  } else {
    return handler
  }
}

function injectEnvironmentInContext<Context extends MinimalPluginContext>(
  context: Context,
  environment: BuildEnvironment,
) {
  context.environment ??= environment
  return context
}

function injectSsrFlag<T extends Record<string, any>>(
  options?: T,
  environment?: BuildEnvironment,
): T & { ssr?: boolean } {
  const ssr = environment ? environment.config.consumer === 'server' : true
  return { ...(options ?? {}), ssr } as T & {
    ssr?: boolean
  }
}

/*
  The following functions are copied from rollup
  https://github.com/rollup/rollup/blob/ce6cb93098850a46fa242e37b74a919e99a5de28/src/ast/nodes/MetaProperty.ts#L155-L203

  https://github.com/rollup/rollup
  The MIT License (MIT)
  Copyright (c) 2017 [these people](https://github.com/rollup/rollup/graphs/contributors)
  Permission is hereby granted, free of charge, to any person obtaining a copy of this software and associated documentation files (the "Software"), to deal in the Software without restriction, including without limitation the rights to use, copy, modify, merge, publish, distribute, sublicense, and/or sell copies of the Software, and to permit persons to whom the Software is furnished to do so, subject to the following conditions:
  The above copyright notice and this permission notice shall be included in all copies or substantial portions of the Software.
  THE SOFTWARE IS PROVIDED "AS IS", WITHOUT WARRANTY OF ANY KIND, EXPRESS OR IMPLIED, INCLUDING BUT NOT LIMITED TO THE WARRANTIES OF MERCHANTABILITY, FITNESS FOR A PARTICULAR PURPOSE AND NONINFRINGEMENT. IN NO EVENT SHALL THE AUTHORS OR COPYRIGHT HOLDERS BE LIABLE FOR ANY CLAIM, DAMAGES OR OTHER LIABILITY, WHETHER IN AN ACTION OF CONTRACT, TORT OR OTHERWISE, ARISING FROM, OUT OF OR IN CONNECTION WITH THE SOFTWARE OR THE USE OR OTHER DEALINGS IN THE SOFTWARE.
*/
const needsEscapeRegEx = /[\n\r'\\\u2028\u2029]/
const quoteNewlineRegEx = /([\n\r'\u2028\u2029])/g
const backSlashRegEx = /\\/g

function escapeId(id: string): string {
  if (!needsEscapeRegEx.test(id)) return id
  return id.replace(backSlashRegEx, '\\\\').replace(quoteNewlineRegEx, '\\$1')
}

const getResolveUrl = (path: string, URL = 'URL') => `new ${URL}(${path}).href`

const getRelativeUrlFromDocument = (relativePath: string, umd = false) =>
  getResolveUrl(
    `'${escapeId(partialEncodeURIPath(relativePath))}', ${
      umd ? `typeof document === 'undefined' ? location.href : ` : ''
    }document.currentScript && document.currentScript.tagName.toUpperCase() === 'SCRIPT' && document.currentScript.src || document.baseURI`,
  )

const getFileUrlFromFullPath = (path: string) =>
  `require('u' + 'rl').pathToFileURL(${path}).href`

const getFileUrlFromRelativePath = (path: string) =>
  getFileUrlFromFullPath(`__dirname + '/${escapeId(path)}'`)

const relativeUrlMechanisms: Record<
  InternalModuleFormat,
  (relativePath: string) => string
> = {
  amd: (relativePath) => {
    if (relativePath[0] !== '.') relativePath = './' + relativePath
    return getResolveUrl(
      `require.toUrl('${escapeId(relativePath)}'), document.baseURI`,
    )
  },
  cjs: (relativePath) =>
    `(typeof document === 'undefined' ? ${getFileUrlFromRelativePath(
      relativePath,
    )} : ${getRelativeUrlFromDocument(relativePath)})`,
  es: (relativePath) =>
    getResolveUrl(
      `'${escapeId(partialEncodeURIPath(relativePath))}', import.meta.url`,
    ),
  iife: (relativePath) => getRelativeUrlFromDocument(relativePath),
  // NOTE: make sure rollup generate `module` params
  system: (relativePath) =>
    getResolveUrl(
      `'${escapeId(partialEncodeURIPath(relativePath))}', module.meta.url`,
    ),
  umd: (relativePath) =>
    `(typeof document === 'undefined' && typeof location === 'undefined' ? ${getFileUrlFromRelativePath(
      relativePath,
    )} : ${getRelativeUrlFromDocument(relativePath, true)})`,
}
/* end of copy */

const customRelativeUrlMechanisms = {
  ...relativeUrlMechanisms,
  'worker-iife': (relativePath) =>
    getResolveUrl(
      `'${escapeId(partialEncodeURIPath(relativePath))}', self.location.href`,
    ),
} as const satisfies Record<string, (relativePath: string) => string>

export type RenderBuiltAssetUrl = (
  filename: string,
  type: {
    type: 'asset' | 'public'
    hostId: string
    hostType: 'js' | 'css' | 'html'
    ssr: boolean
  },
) => string | { relative?: boolean; runtime?: string } | undefined

export function toOutputFilePathInJS(
  environment: PartialEnvironment,
  filename: string,
  type: 'asset' | 'public',
  hostId: string,
  hostType: 'js' | 'css' | 'html',
  toRelative: (
    filename: string,
    hostType: string,
  ) => string | { runtime: string },
): string | { runtime: string } {
  const { experimental, base, decodedBase } = environment.config
  const ssr = environment.config.consumer === 'server' // was !!environment.config.build.ssr
  const { renderBuiltUrl } = experimental
  let relative = base === '' || base === './'
  if (renderBuiltUrl) {
    const result = renderBuiltUrl(filename, {
      hostId,
      hostType,
      type,
      ssr,
    })
    if (typeof result === 'object') {
      if (result.runtime) {
        return { runtime: result.runtime }
      }
      if (typeof result.relative === 'boolean') {
        relative = result.relative
      }
    } else if (result) {
      return result
    }
  }
  if (relative && !ssr) {
    return toRelative(filename, hostId)
  }
  return joinUrlSegments(decodedBase, filename)
}

export function createToImportMetaURLBasedRelativeRuntime(
  format: InternalModuleFormat,
  isWorker: boolean,
): (filename: string, importer: string) => { runtime: string } {
  const formatLong = isWorker && format === 'iife' ? 'worker-iife' : format
  const toRelativePath = customRelativeUrlMechanisms[formatLong]
  return (filename, importer) => ({
    runtime: toRelativePath(
      path.posix.relative(path.dirname(importer), filename),
    ),
  })
}

export function toOutputFilePathWithoutRuntime(
  filename: string,
  type: 'asset' | 'public',
  hostId: string,
  hostType: 'js' | 'css' | 'html',
  config: ResolvedConfig,
  toRelative: (filename: string, hostId: string) => string,
): string {
  const { renderBuiltUrl } = config.experimental
  let relative = config.base === '' || config.base === './'
  if (renderBuiltUrl) {
    const result = renderBuiltUrl(filename, {
      hostId,
      hostType,
      type,
      ssr: !!config.build.ssr,
    })
    if (typeof result === 'object') {
      if (result.runtime) {
        throw new Error(
          `{ runtime: "${result.runtime}" } is not supported for assets in ${hostType} files: ${filename}`,
        )
      }
      if (typeof result.relative === 'boolean') {
        relative = result.relative
      }
    } else if (result) {
      return result
    }
  }
  if (relative && !config.build.ssr) {
    return toRelative(filename, hostId)
  } else {
    return joinUrlSegments(config.decodedBase, filename)
  }
}

export const toOutputFilePathInCss = toOutputFilePathWithoutRuntime
export const toOutputFilePathInHtml = toOutputFilePathWithoutRuntime

function areSeparateFolders(a: string, b: string) {
  const na = normalizePath(a)
  const nb = normalizePath(b)
  return (
    na !== nb &&
    !na.startsWith(withTrailingSlash(nb)) &&
    !nb.startsWith(withTrailingSlash(na))
  )
}

export class BuildEnvironment extends BaseEnvironment {
  mode = 'build' as const

  constructor(
    name: `$${string}`,
    config: ResolvedConfig,
    setup?: {
      options?: EnvironmentOptions
    },
  ) {
    let options = config[name] ?? getDefaultResolvedEnvironmentOptions(config)
    if (setup?.options) {
      options = mergeConfig(
        options,
        setup?.options,
      ) as ResolvedEnvironmentOptions
    }
    super(name, config, options)
  }

  // TODO: This could be sync, discuss if applyToEnvironment should support async
  async init(): Promise<void> {
    if (this._initiated) {
      return
    }
    this._initiated = true
    this._plugins = resolveEnvironmentPlugins(this)
  }
}

export interface ViteBuilder {
  environments: BuildEnvironment[]
  [key: `$${string}`]: BuildEnvironment
  config: ResolvedConfig
  buildApp(): Promise<void>
  build(
    environment: BuildEnvironment,
  ): Promise<RollupOutput | RollupOutput[] | RollupWatcher>
}

export interface BuilderOptions {
  sharedConfigBuild?: boolean
  sharedPlugins?: boolean
  buildApp?: (builder: ViteBuilder) => Promise<void>
}

async function defaultBuildApp(builder: ViteBuilder): Promise<void> {
  for (const environment of builder.environments) {
    await builder.build(environment)
  }
}

export function resolveBuilderOptions(
  options: BuilderOptions | undefined,
): ResolvedBuilderOptions | undefined {
  if (!options) return
  return {
    sharedConfigBuild: options.sharedConfigBuild ?? false,
    sharedPlugins: options.sharedPlugins ?? false,
    buildApp: options.buildApp ?? defaultBuildApp,
  }
}

export type ResolvedBuilderOptions = Required<BuilderOptions>

/**
 * Creates a ViteBuilder to orchestrate building multiple environments.
 * @experimental
 */
export async function createBuilder(
  inlineConfig: InlineConfig = {},
  useLegacyBuilder: null | boolean = false,
): Promise<ViteBuilder> {
  const patchConfig = (resolved: ResolvedConfig) => {
    if (!(useLegacyBuilder ?? !resolved.builder)) return

    // Until the ecosystem updates to use `environment.config.build` instead of `config.build`,
    // we need to make override `config.build` for the current environment.
    // We can deprecate `config.build` in ResolvedConfig and push everyone to upgrade, and later
    // remove the default values that shouldn't be used at all once the config is resolved
    const environmentName = resolved.build.ssr ? 'ssr' : 'client'
    ;(resolved.build as ResolvedBuildOptions) = {
      ...resolved.environments[environmentName].build,
    }
  }
  const config = await resolveConfigToBuild(inlineConfig, patchConfig)
  useLegacyBuilder ??= !config.builder
  const configBuilder = config.builder ?? resolveBuilderOptions({})!

<<<<<<< HEAD
/**
 * Used to implement the `vite build` command without resolving the config twice
 * @internal
 */
export async function createBuilderWithResolvedConfig(
  inlineConfig: InlineConfig,
  config: ResolvedConfig,
): Promise<ViteBuilder> {
  const environments: BuildEnvironment[] = []
=======
  const environments: Record<string, BuildEnvironment> = {}
>>>>>>> a5143309

  const builder: ViteBuilder = {
    environments,
    config,
    async buildApp() {
      return configBuilder.buildApp(builder)
    },
    async build(environment: BuildEnvironment) {
      return buildEnvironment(environment)
    },
  }

<<<<<<< HEAD
  for (const environmentOptions of config.environments) {
    const environmentName = environmentOptions.name

    // We need to resolve the config again so we can properly merge options
    // and get a new set of plugins for each build environment. The ecosystem
    // expects plugins to be run for the same environment once they are created
    // and to process a single bundle at a time (contrary to dev mode where
    // plugins are built to handle multiple environments concurrently).
    let environmentConfig = config
    if (!config.builder.sharedConfigBuild) {
      const patchConfig = (resolved: ResolvedConfig) => {
        // Until the ecosystem updates to use `environment.config.build` instead of `config.build`,
        // we need to make override `config.build` for the current environment.
        // We can deprecate `config.build` in ResolvedConfig and push everyone to upgrade, and later
        // remove the default values that shouldn't be used at all once the config is resolved
        ;(resolved.build as ResolvedBuildOptions) = {
          ...resolved[environmentName].build,
=======
  async function setupEnvironment(name: string, config: ResolvedConfig) {
    const environment = await config.build.createEnvironment(name, config)
    await environment.init()
    environments[name] = environment
  }

  if (useLegacyBuilder) {
    await setupEnvironment(config.build.ssr ? 'ssr' : 'client', config)
  } else {
    for (const environmentName of Object.keys(config.environments)) {
      // We need to resolve the config again so we can properly merge options
      // and get a new set of plugins for each build environment. The ecosystem
      // expects plugins to be run for the same environment once they are created
      // and to process a single bundle at a time (contrary to dev mode where
      // plugins are built to handle multiple environments concurrently).
      let environmentConfig = config
      if (!configBuilder.sharedConfigBuild) {
        const patchConfig = (resolved: ResolvedConfig) => {
          // Until the ecosystem updates to use `environment.config.build` instead of `config.build`,
          // we need to make override `config.build` for the current environment.
          // We can deprecate `config.build` in ResolvedConfig and push everyone to upgrade, and later
          // remove the default values that shouldn't be used at all once the config is resolved
          ;(resolved.build as ResolvedBuildOptions) = {
            ...resolved.environments[environmentName].build,
          }
>>>>>>> a5143309
        }
        const patchPlugins = (resolvedPlugins: Plugin[]) => {
          // Force opt-in shared plugins
          let j = 0
          for (let i = 0; i < resolvedPlugins.length; i++) {
            const environmentPlugin = resolvedPlugins[i]
            if (
              configBuilder.sharedPlugins ||
              environmentPlugin.sharedDuringBuild
            ) {
              for (let k = j; k < config.plugins.length; k++) {
                if (environmentPlugin.name === config.plugins[k].name) {
                  resolvedPlugins[i] = config.plugins[k]
                  j = k + 1
                  break
                }
              }
            }
          }
        }
        environmentConfig = await resolveConfigToBuild(
          inlineConfig,
          patchConfig,
          patchPlugins,
        )
      }

<<<<<<< HEAD
    await environment.init()

    environments.push(environment)
    builder[environmentName] = environment
=======
      await setupEnvironment(environmentName, environmentConfig)
    }
>>>>>>> a5143309
  }

  return builder
}<|MERGE_RESOLUTION|>--- conflicted
+++ resolved
@@ -493,40 +493,10 @@
 export async function build(
   inlineConfig: InlineConfig = {},
 ): Promise<RollupOutput | RollupOutput[] | RollupWatcher> {
-<<<<<<< HEAD
-  const patchConfig = (resolved: ResolvedConfig) => {
-    // Until the ecosystem updates to use `environment.config.build` instead of `config.build`,
-    // we need to make override `config.build` for the current environment.
-    // We can deprecate `config.build` in ResolvedConfig and push everyone to upgrade, and later
-    // remove the default values that shouldn't be used at all once the config is resolved
-    const environmentName = resolved.build.ssr ? '$ssr' : '$client'
-    ;(resolved.build as ResolvedBuildOptions) = {
-      ...resolved[environmentName].build,
-    }
-  }
-  const config = await resolveConfigToBuild(inlineConfig, patchConfig)
-  return buildWithResolvedConfig(config)
-}
-
-/**
- * @internal used to implement `vite build` for backward compatibility
- */
-export async function buildWithResolvedConfig(
-  config: ResolvedConfig,
-): Promise<RollupOutput | RollupOutput[] | RollupWatcher> {
-  const environmentName = config.build.ssr ? '$ssr' : '$client'
-  const environment = await config[environmentName].build.createEnvironment(
-    environmentName,
-    config,
-  )
-  await environment.init()
-  return buildEnvironment(environment)
-=======
   const builder = await createBuilder(inlineConfig, true)
-  const environment = Object.values(builder.environments)[0]
+  const environment = builder.environments[0]
   if (!environment) throw new Error('No environment found')
   return builder.build(environment)
->>>>>>> a5143309
 }
 
 function resolveConfigToBuild(
@@ -1531,28 +1501,16 @@
     // we need to make override `config.build` for the current environment.
     // We can deprecate `config.build` in ResolvedConfig and push everyone to upgrade, and later
     // remove the default values that shouldn't be used at all once the config is resolved
-    const environmentName = resolved.build.ssr ? 'ssr' : 'client'
+    const environmentName = resolved.build.ssr ? '$ssr' : '$client'
     ;(resolved.build as ResolvedBuildOptions) = {
-      ...resolved.environments[environmentName].build,
+      ...resolved[environmentName].build,
     }
   }
   const config = await resolveConfigToBuild(inlineConfig, patchConfig)
   useLegacyBuilder ??= !config.builder
   const configBuilder = config.builder ?? resolveBuilderOptions({})!
 
-<<<<<<< HEAD
-/**
- * Used to implement the `vite build` command without resolving the config twice
- * @internal
- */
-export async function createBuilderWithResolvedConfig(
-  inlineConfig: InlineConfig,
-  config: ResolvedConfig,
-): Promise<ViteBuilder> {
   const environments: BuildEnvironment[] = []
-=======
-  const environments: Record<string, BuildEnvironment> = {}
->>>>>>> a5143309
 
   const builder: ViteBuilder = {
     environments,
@@ -1565,35 +1523,18 @@
     },
   }
 
-<<<<<<< HEAD
-  for (const environmentOptions of config.environments) {
-    const environmentName = environmentOptions.name
-
-    // We need to resolve the config again so we can properly merge options
-    // and get a new set of plugins for each build environment. The ecosystem
-    // expects plugins to be run for the same environment once they are created
-    // and to process a single bundle at a time (contrary to dev mode where
-    // plugins are built to handle multiple environments concurrently).
-    let environmentConfig = config
-    if (!config.builder.sharedConfigBuild) {
-      const patchConfig = (resolved: ResolvedConfig) => {
-        // Until the ecosystem updates to use `environment.config.build` instead of `config.build`,
-        // we need to make override `config.build` for the current environment.
-        // We can deprecate `config.build` in ResolvedConfig and push everyone to upgrade, and later
-        // remove the default values that shouldn't be used at all once the config is resolved
-        ;(resolved.build as ResolvedBuildOptions) = {
-          ...resolved[environmentName].build,
-=======
-  async function setupEnvironment(name: string, config: ResolvedConfig) {
+  async function setupEnvironment(name: `$${string}`, config: ResolvedConfig) {
     const environment = await config.build.createEnvironment(name, config)
     await environment.init()
-    environments[name] = environment
+    environments.push(environment)
+    builder[name] = environment
   }
 
   if (useLegacyBuilder) {
-    await setupEnvironment(config.build.ssr ? 'ssr' : 'client', config)
+    await setupEnvironment(config.build.ssr ? '$ssr' : '$client', config)
   } else {
-    for (const environmentName of Object.keys(config.environments)) {
+    for (const environmentOptions of config.environments) {
+      const environmentName = environmentOptions.name
       // We need to resolve the config again so we can properly merge options
       // and get a new set of plugins for each build environment. The ecosystem
       // expects plugins to be run for the same environment once they are created
@@ -1607,9 +1548,8 @@
           // We can deprecate `config.build` in ResolvedConfig and push everyone to upgrade, and later
           // remove the default values that shouldn't be used at all once the config is resolved
           ;(resolved.build as ResolvedBuildOptions) = {
-            ...resolved.environments[environmentName].build,
+            ...resolved[environmentName].build,
           }
->>>>>>> a5143309
         }
         const patchPlugins = (resolvedPlugins: Plugin[]) => {
           // Force opt-in shared plugins
@@ -1637,15 +1577,8 @@
         )
       }
 
-<<<<<<< HEAD
-    await environment.init()
-
-    environments.push(environment)
-    builder[environmentName] = environment
-=======
       await setupEnvironment(environmentName, environmentConfig)
     }
->>>>>>> a5143309
   }
 
   return builder
