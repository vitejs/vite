--- conflicted
+++ resolved
@@ -141,17 +141,12 @@
   `)
 })
 
-<<<<<<< HEAD
-test('sourcemap source', async () => {
-  expect(
-    (await ssrTransform(`export const a = 1`, null, 'input.js')).map.sources
-  ).toStrictEqual(['input.js'])
-=======
 test('do not rewrite method definition', async () => {
   expect(
     (
       await ssrTransform(
         `import { fn } from 'vue';class A { fn() { fn() } }`,
+        null,
         null
       )
     ).code
@@ -167,6 +162,7 @@
     (
       await ssrTransform(
         `import { Foo } from './dep';` + `class A extends Foo {}`,
+        null,
         null
       )
     ).code
@@ -184,6 +180,7 @@
         `import { Foo } from './dep';` +
           `export default class A extends Foo {}\n` +
           `export class B extends Foo {}`,
+        null,
         null
       )
     ).code
@@ -194,5 +191,10 @@
     class B extends Foo {}
     Object.defineProperty(__vite_ssr_exports__, \\"B\\", { enumerable: true, get(){ return B }})"
   `)
->>>>>>> 4ddb8564
+})
+
+test('sourcemap source', async () => {
+  expect(
+    (await ssrTransform(`export const a = 1`, null, 'input.js')).map.sources
+  ).toStrictEqual(['input.js'])
 })