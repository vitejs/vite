import { readFileSync } from 'node:fs'
import { fileURLToPath } from 'node:url'
import { assert, expect, test } from 'vitest'
import type { SourceMap } from 'rollup'
import { TraceMap, originalPositionFor } from '@jridgewell/trace-mapping'
import { transformWithEsbuild } from '../../plugins/esbuild'
import { ssrTransform } from '../ssrTransform'

const ssrTransformSimple = async (code: string, url = '') =>
  ssrTransform(code, null, url, code)
const ssrTransformSimpleCode = async (code: string, url?: string) =>
  (await ssrTransformSimple(code, url))?.code

test('default import', async () => {
  expect(
    await ssrTransformSimpleCode(`import foo from 'vue';console.log(foo.bar)`),
  ).toMatchInlineSnapshot(
    `"const __vite_ssr_import_0__ = await __vite_ssr_import__("vue", {"importedNames":["default"]});console.log(__vite_ssr_import_0__.default.bar)"`,
  )
})

test('named import', async () => {
  expect(
    await ssrTransformSimpleCode(
      `import { ref } from 'vue';function foo() { return ref(0) }`,
    ),
  ).toMatchInlineSnapshot(
    `"const __vite_ssr_import_0__ = await __vite_ssr_import__("vue", {"importedNames":["ref"]});function foo() { return (0,__vite_ssr_import_0__.ref)(0) }"`,
  )
})

test('named import: arbitrary module namespace specifier', async () => {
  expect(
    await ssrTransformSimpleCode(
      `import { "some thing" as ref } from 'vue';function foo() { return ref(0) }`,
    ),
  ).toMatchInlineSnapshot(
    `"const __vite_ssr_import_0__ = await __vite_ssr_import__("vue", {"importedNames":["some thing"]});function foo() { return (0,__vite_ssr_import_0__["some thing"])(0) }"`,
  )
})

test('namespace import', async () => {
  expect(
    await ssrTransformSimpleCode(
      `import * as vue from 'vue';function foo() { return vue.ref(0) }`,
    ),
  ).toMatchInlineSnapshot(
    `"const __vite_ssr_import_0__ = await __vite_ssr_import__("vue");function foo() { return __vite_ssr_import_0__.ref(0) }"`,
  )
})

test('export function declaration', async () => {
  expect(await ssrTransformSimpleCode(`export function foo() {}`))
    .toMatchInlineSnapshot(`
      "Object.defineProperty(__vite_ssr_exports__, "foo", { enumerable: true, configurable: true, get(){ return foo }});
      function foo() {}"
    `)
})

test('export class declaration', async () => {
  expect(await ssrTransformSimpleCode(`export class foo {}`))
    .toMatchInlineSnapshot(`
      "Object.defineProperty(__vite_ssr_exports__, "foo", { enumerable: true, configurable: true, get(){ return foo }});
      class foo {}"
    `)
})

test('export var declaration', async () => {
  expect(await ssrTransformSimpleCode(`export const a = 1, b = 2`))
    .toMatchInlineSnapshot(`
      "Object.defineProperty(__vite_ssr_exports__, "a", { enumerable: true, configurable: true, get(){ return a }});
      Object.defineProperty(__vite_ssr_exports__, "b", { enumerable: true, configurable: true, get(){ return b }});
      const a = 1, b = 2"
    `)
})

test('export named', async () => {
  expect(
    await ssrTransformSimpleCode(`const a = 1, b = 2; export { a, b as c }`),
  ).toMatchInlineSnapshot(`
    "Object.defineProperty(__vite_ssr_exports__, "a", { enumerable: true, configurable: true, get(){ return a }});
    Object.defineProperty(__vite_ssr_exports__, "c", { enumerable: true, configurable: true, get(){ return b }});
    const a = 1, b = 2; "
  `)
})

test('export named from', async () => {
  expect(
    await ssrTransformSimpleCode(`export { ref, computed as c } from 'vue'`),
  ).toMatchInlineSnapshot(`
<<<<<<< HEAD
    "Object.defineProperty(__vite_ssr_exports__, "ref", { enumerable: true, configurable: true, get(){ return __vite_ssr_import_0__.ref }});
    Object.defineProperty(__vite_ssr_exports__, "c", { enumerable: true, configurable: true, get(){ return __vite_ssr_import_0__.computed }});
    const __vite_ssr_import_0__ = await __vite_ssr_import__("vue", {"importedNames":["ref","computed"]});
    "
=======
    "const __vite_ssr_import_0__ = await __vite_ssr_import__("vue", {"importedNames":["ref","computed"]});
    Object.defineProperty(__vite_ssr_exports__, "ref", { enumerable: true, configurable: true, get(){ return __vite_ssr_import_0__.ref }});
    Object.defineProperty(__vite_ssr_exports__, "c", { enumerable: true, configurable: true, get(){ return __vite_ssr_import_0__.computed }});"
>>>>>>> afff05c0
  `)
})

test('named exports of imported binding', async () => {
  expect(
    await ssrTransformSimpleCode(
      `import {createApp} from 'vue';export {createApp}`,
    ),
  ).toMatchInlineSnapshot(`
<<<<<<< HEAD
    "Object.defineProperty(__vite_ssr_exports__, "createApp", { enumerable: true, configurable: true, get(){ return __vite_ssr_import_0__.createApp }});
    const __vite_ssr_import_0__ = await __vite_ssr_import__("vue", {"importedNames":["createApp"]});
    "
=======
    "const __vite_ssr_import_0__ = await __vite_ssr_import__("vue", {"importedNames":["createApp"]});
    Object.defineProperty(__vite_ssr_exports__, "createApp", { enumerable: true, configurable: true, get(){ return __vite_ssr_import_0__.createApp }});"
>>>>>>> afff05c0
  `)
})

test('export * from', async () => {
  expect(
    await ssrTransformSimpleCode(
      `export * from 'vue'\n` + `export * from 'react'`,
    ),
  ).toMatchInlineSnapshot(`
    "const __vite_ssr_import_0__ = await __vite_ssr_import__("vue");__vite_ssr_exportAll__(__vite_ssr_import_0__);
    ;
    const __vite_ssr_import_1__ = await __vite_ssr_import__("react");__vite_ssr_exportAll__(__vite_ssr_import_1__);
    "
  `)
})

test('export * as from', async () => {
  expect(await ssrTransformSimpleCode(`export * as foo from 'vue'`))
    .toMatchInlineSnapshot(`
<<<<<<< HEAD
      "Object.defineProperty(__vite_ssr_exports__, "foo", { enumerable: true, configurable: true, get(){ return __vite_ssr_import_0__ }});
      const __vite_ssr_import_0__ = await __vite_ssr_import__("vue");
      "
=======
      "const __vite_ssr_import_0__ = await __vite_ssr_import__("vue");
      Object.defineProperty(__vite_ssr_exports__, "foo", { enumerable: true, configurable: true, get(){ return __vite_ssr_import_0__ }});"
>>>>>>> afff05c0
    `)
})

test('export * as from arbitrary module namespace identifier', async () => {
  expect(
    await ssrTransformSimpleCode(`export * as "arbitrary string" from 'vue'`),
  ).toMatchInlineSnapshot(`
<<<<<<< HEAD
    "Object.defineProperty(__vite_ssr_exports__, "arbitrary string", { enumerable: true, configurable: true, get(){ return __vite_ssr_import_0__ }});
    const __vite_ssr_import_0__ = await __vite_ssr_import__("vue");
    "
=======
    "const __vite_ssr_import_0__ = await __vite_ssr_import__("vue");
    Object.defineProperty(__vite_ssr_exports__, "arbitrary string", { enumerable: true, configurable: true, get(){ return __vite_ssr_import_0__ }});"
>>>>>>> afff05c0
  `)
})

test('export as arbitrary module namespace identifier', async () => {
  expect(
    await ssrTransformSimpleCode(
      `const something = "Something";export { something as "arbitrary string" };`,
    ),
  ).toMatchInlineSnapshot(`
    "Object.defineProperty(__vite_ssr_exports__, "arbitrary string", { enumerable: true, configurable: true, get(){ return something }});
    const something = "Something";"
  `)
})

test('export as from arbitrary module namespace identifier', async () => {
  expect(
    await ssrTransformSimpleCode(
      `export { "arbitrary string2" as "arbitrary string" } from 'vue';`,
    ),
  ).toMatchInlineSnapshot(`
<<<<<<< HEAD
    "Object.defineProperty(__vite_ssr_exports__, "arbitrary string", { enumerable: true, configurable: true, get(){ return __vite_ssr_import_0__["arbitrary string2"] }});
    const __vite_ssr_import_0__ = await __vite_ssr_import__("vue", {"importedNames":["arbitrary string2"]});
    "
=======
    "const __vite_ssr_import_0__ = await __vite_ssr_import__("vue", {"importedNames":["arbitrary string2"]});
    Object.defineProperty(__vite_ssr_exports__, "arbitrary string", { enumerable: true, configurable: true, get(){ return __vite_ssr_import_0__["arbitrary string2"] }});"
>>>>>>> afff05c0
  `)
})

test('export default', async () => {
  expect(
    await ssrTransformSimpleCode(`export default {}`),
  ).toMatchInlineSnapshot(`"__vite_ssr_exports__.default = {}"`)
})

test('export then import minified', async () => {
  expect(
    await ssrTransformSimpleCode(
      `export * from 'vue';import {createApp} from 'vue';`,
    ),
  ).toMatchInlineSnapshot(`
    "const __vite_ssr_import_0__ = await __vite_ssr_import__("vue", {"importedNames":["createApp"]});const __vite_ssr_import_1__ = await __vite_ssr_import__("vue");__vite_ssr_exportAll__(__vite_ssr_import_1__);
    "
  `)
})

test('hoist import to top', async () => {
  expect(
    await ssrTransformSimpleCode(
      `path.resolve('server.js');import path from 'node:path';`,
    ),
  ).toMatchInlineSnapshot(
    `"const __vite_ssr_import_0__ = await __vite_ssr_import__("node:path", {"importedNames":["default"]});__vite_ssr_import_0__.default.resolve('server.js');"`,
  )
})

test('whitespace between imports does not trigger hoisting', async () => {
  expect(
    await ssrTransformSimpleCode(
      `import { dirname } from 'node:path';\n\n\nimport fs from 'node:fs';`,
    ),
  ).toMatchInlineSnapshot(`
    "const __vite_ssr_import_0__ = await __vite_ssr_import__("node:path", {"importedNames":["dirname"]});


    const __vite_ssr_import_1__ = await __vite_ssr_import__("node:fs", {"importedNames":["default"]});"
  `)
})

test('preserve line offset when rewriting imports', async () => {
  // The line number of each non-import statement must not change.
  const inputLines = [
    `debugger;`,
    ``,
    `import {`,
    `  dirname,`,
    `  join,`,
    `} from 'node:path';`,
    ``,
    `debugger;`,
    ``,
    `import fs from 'node:fs';`,
    ``,
    `debugger;`,
    ``,
    `import {`,
    `  red,`,
    `  green,`,
    `} from 'kleur/colors';`,
    ``,
    `debugger;`,
  ]

  const output = await ssrTransformSimpleCode(inputLines.join('\n'))
  expect(output).toBeDefined()

  const outputLines = output!.split('\n')
  expect(
    outputLines
      .map((line, i) => `${String(i + 1).padStart(2)} | ${line}`.trimEnd())
      .join('\n'),
  ).toMatchInlineSnapshot(`
    " 1 | const __vite_ssr_import_0__ = await __vite_ssr_import__("node:path", {"importedNames":["dirname","join"]});const __vite_ssr_import_1__ = await __vite_ssr_import__("node:fs", {"importedNames":["default"]});const __vite_ssr_import_2__ = await __vite_ssr_import__("kleur/colors", {"importedNames":["red","green"]});debugger;
     2 |
     3 |
     4 |
     5 |
     6 |
     7 |
     8 | debugger;
     9 |
    10 |
    11 |
    12 | debugger;
    13 |
    14 |
    15 |
    16 |
    17 |
    18 |
    19 | debugger;"
  `)

  // Ensure the debugger statements are still on the same lines.
  expect(outputLines[0].endsWith(inputLines[0])).toBe(true)
  expect(outputLines[7]).toBe(inputLines[7])
  expect(outputLines[11]).toBe(inputLines[11])
  expect(outputLines[18]).toBe(inputLines[18])
})

// not implemented
test.skip('comments between imports do not trigger hoisting', async () => {
  expect(
    await ssrTransformSimpleCode(
      `import { dirname } from 'node:path';// comment\nimport fs from 'node:fs';`,
    ),
  ).toMatchInlineSnapshot(`
    "const __vite_ssr_import_0__ = await __vite_ssr_import__("node:path", {"importedNames":["dirname"]});// comment
    const __vite_ssr_import_1__ = await __vite_ssr_import__("node:fs", {"importedNames":["default"]});"
  `)
})

test('import.meta', async () => {
  expect(
    await ssrTransformSimpleCode(`console.log(import.meta.url)`),
  ).toMatchInlineSnapshot(`"console.log(__vite_ssr_import_meta__.url)"`)
})

test('dynamic import', async () => {
  const result = await ssrTransformSimple(
    `export const i = () => import('./foo')`,
  )
  expect(result?.code).toMatchInlineSnapshot(`
    "Object.defineProperty(__vite_ssr_exports__, "i", { enumerable: true, configurable: true, get(){ return i }});
    const i = () => __vite_ssr_dynamic_import__('./foo')"
  `)
  expect(result?.deps).toEqual([])
  expect(result?.dynamicDeps).toEqual(['./foo'])
})

test('do not rewrite method definition', async () => {
  const result = await ssrTransformSimple(
    `import { fn } from 'vue';class A { fn() { fn() } }`,
  )
  expect(result?.code).toMatchInlineSnapshot(
    `"const __vite_ssr_import_0__ = await __vite_ssr_import__("vue", {"importedNames":["fn"]});class A { fn() { (0,__vite_ssr_import_0__.fn)() } }"`,
  )
  expect(result?.deps).toEqual(['vue'])
})

test('do not rewrite when variable is in scope', async () => {
  const result = await ssrTransformSimple(
    `import { fn } from 'vue';function A(){ const fn = () => {}; return { fn }; }`,
  )
  expect(result?.code).toMatchInlineSnapshot(
    `"const __vite_ssr_import_0__ = await __vite_ssr_import__("vue", {"importedNames":["fn"]});function A(){ const fn = () => {}; return { fn }; }"`,
  )
  expect(result?.deps).toEqual(['vue'])
})

// #5472
test('do not rewrite when variable is in scope with object destructuring', async () => {
  const result = await ssrTransformSimple(
    `import { fn } from 'vue';function A(){ let {fn, test} = {fn: 'foo', test: 'bar'}; return { fn }; }`,
  )
  expect(result?.code).toMatchInlineSnapshot(
    `"const __vite_ssr_import_0__ = await __vite_ssr_import__("vue", {"importedNames":["fn"]});function A(){ let {fn, test} = {fn: 'foo', test: 'bar'}; return { fn }; }"`,
  )
  expect(result?.deps).toEqual(['vue'])
})

// #5472
test('do not rewrite when variable is in scope with array destructuring', async () => {
  const result = await ssrTransformSimple(
    `import { fn } from 'vue';function A(){ let [fn, test] = ['foo', 'bar']; return { fn }; }`,
  )
  expect(result?.code).toMatchInlineSnapshot(
    `"const __vite_ssr_import_0__ = await __vite_ssr_import__("vue", {"importedNames":["fn"]});function A(){ let [fn, test] = ['foo', 'bar']; return { fn }; }"`,
  )
  expect(result?.deps).toEqual(['vue'])
})

// #5727
test('rewrite variable in string interpolation in function nested arguments', async () => {
  const result = await ssrTransformSimple(
    `import { fn } from 'vue';function A({foo = \`test\${fn}\`} = {}){ return {}; }`,
  )
  expect(result?.code).toMatchInlineSnapshot(
    `"const __vite_ssr_import_0__ = await __vite_ssr_import__("vue", {"importedNames":["fn"]});function A({foo = \`test\${__vite_ssr_import_0__.fn}\`} = {}){ return {}; }"`,
  )
  expect(result?.deps).toEqual(['vue'])
})

// #6520
test('rewrite variables in default value of destructuring params', async () => {
  const result = await ssrTransformSimple(
    `import { fn } from 'vue';function A({foo = fn}){ return {}; }`,
  )
  expect(result?.code).toMatchInlineSnapshot(
    `"const __vite_ssr_import_0__ = await __vite_ssr_import__("vue", {"importedNames":["fn"]});function A({foo = __vite_ssr_import_0__.fn}){ return {}; }"`,
  )
  expect(result?.deps).toEqual(['vue'])
})

test('do not rewrite when function declaration is in scope', async () => {
  const result = await ssrTransformSimple(
    `import { fn } from 'vue';function A(){ function fn() {}; return { fn }; }`,
  )
  expect(result?.code).toMatchInlineSnapshot(
    `"const __vite_ssr_import_0__ = await __vite_ssr_import__("vue", {"importedNames":["fn"]});function A(){ function fn() {}; return { fn }; }"`,
  )
  expect(result?.deps).toEqual(['vue'])
})

// #16452
test('do not rewrite when function expression is in scope', async () => {
  const result = await ssrTransformSimple(
    `import {fn} from './vue';var a = function() { return function fn() { console.log(fn) } }`,
  )
  expect(result?.code).toMatchInlineSnapshot(
    `"const __vite_ssr_import_0__ = await __vite_ssr_import__("./vue", {"importedNames":["fn"]});var a = function() { return function fn() { console.log(fn) } }"`,
  )
})

// #16452
test('do not rewrite when function expression is in global scope', async () => {
  const result = await ssrTransformSimple(
    `import {fn} from './vue';foo(function fn(a = fn) { console.log(fn) })`,
  )
  expect(result?.code).toMatchInlineSnapshot(
    `"const __vite_ssr_import_0__ = await __vite_ssr_import__("./vue", {"importedNames":["fn"]});foo(function fn(a = fn) { console.log(fn) })"`,
  )
})

test('do not rewrite when class declaration is in scope', async () => {
  const result = await ssrTransformSimple(
    `import { cls } from 'vue';function A(){ class cls {} return { cls }; }`,
  )
  expect(result?.code).toMatchInlineSnapshot(
    `"const __vite_ssr_import_0__ = await __vite_ssr_import__("vue", {"importedNames":["cls"]});function A(){ class cls {} return { cls }; }"`,
  )
  expect(result?.deps).toEqual(['vue'])
})

test('do not rewrite when class expression is in scope', async () => {
  const result = await ssrTransformSimple(
    `import { cls } from './vue';var a = function() { return class cls { constructor() { console.log(cls) } } }`,
  )
  expect(result?.code).toMatchInlineSnapshot(
    `"const __vite_ssr_import_0__ = await __vite_ssr_import__("./vue", {"importedNames":["cls"]});var a = function() { return class cls { constructor() { console.log(cls) } } }"`,
  )
})

test('do not rewrite when class expression is in global scope', async () => {
  const result = await ssrTransformSimple(
    `import { cls } from './vue';foo(class cls { constructor() { console.log(cls) } })`,
  )
  expect(result?.code).toMatchInlineSnapshot(
    `"const __vite_ssr_import_0__ = await __vite_ssr_import__("./vue", {"importedNames":["cls"]});foo(class cls { constructor() { console.log(cls) } })"`,
  )
})

test('do not rewrite catch clause', async () => {
  const result = await ssrTransformSimple(
    `import {error} from './dependency';try {} catch(error) {}`,
  )
  expect(result?.code).toMatchInlineSnapshot(
    `"const __vite_ssr_import_0__ = await __vite_ssr_import__("./dependency", {"importedNames":["error"]});try {} catch(error) {}"`,
  )
  expect(result?.deps).toEqual(['./dependency'])
})

// #2221
test('should declare variable for imported super class', async () => {
  expect(
    await ssrTransformSimpleCode(
      `import { Foo } from './dependency';` + `class A extends Foo {}`,
    ),
  ).toMatchInlineSnapshot(`
    "const __vite_ssr_import_0__ = await __vite_ssr_import__("./dependency", {"importedNames":["Foo"]});const Foo = __vite_ssr_import_0__.Foo;
    class A extends Foo {}"
  `)

  // exported classes: should prepend the declaration at root level, before the
  // first class that uses the binding
  expect(
    await ssrTransformSimpleCode(
      `import { Foo } from './dependency';` +
        `export default class A extends Foo {}\n` +
        `export class B extends Foo {}`,
    ),
  ).toMatchInlineSnapshot(`
<<<<<<< HEAD
    "Object.defineProperty(__vite_ssr_exports__, "B", { enumerable: true, configurable: true, get(){ return B }});
    const __vite_ssr_import_0__ = await __vite_ssr_import__("./dependency", {"importedNames":["Foo"]});
    const Foo = __vite_ssr_import_0__.Foo;
=======
    "const __vite_ssr_import_0__ = await __vite_ssr_import__("./dependency", {"importedNames":["Foo"]});const Foo = __vite_ssr_import_0__.Foo;
>>>>>>> afff05c0
    class A extends Foo {};
    class B extends Foo {}
    Object.defineProperty(__vite_ssr_exports__, "default", { enumerable: true, configurable: true, value: A });"
  `)
})

// #4049
test('should handle default export variants', async () => {
  // default anonymous functions
  expect(await ssrTransformSimpleCode(`export default function() {}\n`))
    .toMatchInlineSnapshot(`
      "__vite_ssr_exports__.default = function() {}
      "
    `)
  // default anonymous class
  expect(await ssrTransformSimpleCode(`export default class {}\n`))
    .toMatchInlineSnapshot(`
      "__vite_ssr_exports__.default = class {}
      "
    `)
  // default named functions
  expect(
    await ssrTransformSimpleCode(
      `export default function foo() {}\n` +
        `foo.prototype = Object.prototype;`,
    ),
  ).toMatchInlineSnapshot(`
    "function foo() {};
    foo.prototype = Object.prototype;
    Object.defineProperty(__vite_ssr_exports__, "default", { enumerable: true, configurable: true, value: foo });"
  `)
  // default named classes
  expect(
    await ssrTransformSimpleCode(
      `export default class A {}\n` + `export class B extends A {}`,
    ),
  ).toMatchInlineSnapshot(`
    "Object.defineProperty(__vite_ssr_exports__, "B", { enumerable: true, configurable: true, get(){ return B }});
    class A {};
    class B extends A {}
    Object.defineProperty(__vite_ssr_exports__, "default", { enumerable: true, configurable: true, value: A });"
  `)
})

test('sourcemap source', async () => {
  const map = (
    await ssrTransform(
      `export const a = 1`,
      null,
      'input.js',
      'export const a = 1 /* */',
    )
  )?.map as SourceMap

  expect(map?.sources).toStrictEqual(['input.js'])
  expect(map?.sourcesContent).toStrictEqual(['export const a = 1 /* */'])
})

test('sourcemap is correct for hoisted imports', async () => {
  const code = `\n\n\nconsole.log(foo, bar);\nimport { foo } from 'vue';\nimport { bar } from 'vue2';`
  const result = (await ssrTransform(code, null, 'input.js', code))!

  expect(result.code).toMatchInlineSnapshot(`
    "const __vite_ssr_import_0__ = await __vite_ssr_import__("vue", {"importedNames":["foo"]});const __vite_ssr_import_1__ = await __vite_ssr_import__("vue2", {"importedNames":["bar"]});


    console.log((0,__vite_ssr_import_0__.foo), (0,__vite_ssr_import_1__.bar));

    "
  `)

  const traceMap = new TraceMap(result.map as any)
  expect(originalPositionFor(traceMap, { line: 1, column: 0 })).toStrictEqual({
    source: 'input.js',
    line: 5,
    column: 0,
    name: null,
  })
  expect(originalPositionFor(traceMap, { line: 1, column: 90 })).toStrictEqual({
    source: 'input.js',
    line: 6,
    column: 0,
    name: null,
  })
})

test('sourcemap with multiple sources', async () => {
  const code = readFixture('bundle.js')
  const map = readFixture('bundle.js.map')

  const result = await ssrTransform(code, JSON.parse(map), '', code)
  assert(result?.map)

  const { sources } = result.map as SourceMap
  expect(sources).toContain('./first.ts')
  expect(sources).toContain('./second.ts')

  function readFixture(filename: string) {
    const url = new URL(
      `./fixtures/bundled-with-sourcemaps/${filename}`,
      import.meta.url,
    )

    return readFileSync(fileURLToPath(url), 'utf8')
  }
})

test('sourcemap with multiple sources and nested paths', async () => {
  const code = readFixture('dist.js')
  const map = readFixture('dist.js.map')

  const result = await ssrTransform(code, JSON.parse(map), '', code)
  assert(result?.map)

  const { sources } = result.map as SourceMap
  expect(sources).toMatchInlineSnapshot(`
    [
      "nested-directory/nested-file.js",
      "entrypoint.js",
    ]
  `)

  function readFixture(filename: string) {
    const url = new URL(
      `./fixtures/multi-source-sourcemaps/${filename}`,
      import.meta.url,
    )

    return readFileSync(fileURLToPath(url), 'utf8')
  }
})

test('overwrite bindings', async () => {
  expect(
    await ssrTransformSimpleCode(
      `import { inject } from 'vue';` +
        `const a = { inject }\n` +
        `const b = { test: inject }\n` +
        `function c() { const { test: inject } = { test: true }; console.log(inject) }\n` +
        `const d = inject\n` +
        `function f() {  console.log(inject) }\n` +
        `function e() { const { inject } = { inject: true } }\n` +
        `function g() { const f = () => { const inject = true }; console.log(inject) }\n`,
    ),
  ).toMatchInlineSnapshot(`
    "const __vite_ssr_import_0__ = await __vite_ssr_import__("vue", {"importedNames":["inject"]});const a = { inject: __vite_ssr_import_0__.inject };
    const b = { test: __vite_ssr_import_0__.inject };
    function c() { const { test: inject } = { test: true }; console.log(inject) }
    const d = __vite_ssr_import_0__.inject;
    function f() {  console.log((0,__vite_ssr_import_0__.inject)) }
    function e() { const { inject } = { inject: true } }
    function g() { const f = () => { const inject = true }; console.log((0,__vite_ssr_import_0__.inject)) }
    "
  `)
})

test('Empty array pattern', async () => {
  expect(
    await ssrTransformSimpleCode(`const [, LHS, RHS] = inMatch;`),
  ).toMatchInlineSnapshot(`"const [, LHS, RHS] = inMatch;"`)
})

test('function argument destructure', async () => {
  expect(
    await ssrTransformSimpleCode(
      `
import { foo, bar } from 'foo'
const a = ({ _ = foo() }) => {}
function b({ _ = bar() }) {}
function c({ _ = bar() + foo() }) {}
`,
    ),
  ).toMatchInlineSnapshot(`
    "
    const __vite_ssr_import_0__ = await __vite_ssr_import__("foo", {"importedNames":["foo","bar"]});
    const a = ({ _ = (0,__vite_ssr_import_0__.foo)() }) => {};
    function b({ _ = (0,__vite_ssr_import_0__.bar)() }) {}
    function c({ _ = (0,__vite_ssr_import_0__.bar)() + (0,__vite_ssr_import_0__.foo)() }) {}
    "
  `)
})

test('object destructure alias', async () => {
  expect(
    await ssrTransformSimpleCode(
      `
import { n } from 'foo'
const a = () => {
  const { type: n = 'bar' } = {}
  console.log(n)
}
`,
    ),
  ).toMatchInlineSnapshot(`
    "
    const __vite_ssr_import_0__ = await __vite_ssr_import__("foo", {"importedNames":["n"]});
    const a = () => {
      const { type: n = 'bar' } = {};
      console.log(n)
    }
    "
  `)

  // #9585
  expect(
    await ssrTransformSimpleCode(
      `
import { n, m } from 'foo'
const foo = {}

{
  const { [n]: m } = foo
}
`,
    ),
  ).toMatchInlineSnapshot(`
    "
    const __vite_ssr_import_0__ = await __vite_ssr_import__("foo", {"importedNames":["n","m"]});
    const foo = {};

    {
      const { [__vite_ssr_import_0__.n]: m } = foo
    }
    "
  `)
})

test('nested object destructure alias', async () => {
  expect(
    await ssrTransformSimpleCode(
      `
import { remove, add, get, set, rest, objRest } from 'vue'

function a() {
  const {
    o: { remove },
    a: { b: { c: [ add ] }},
    d: [{ get }, set, ...rest],
    ...objRest
  } = foo

  remove()
  add()
  get()
  set()
  rest()
  objRest()
}

remove()
add()
get()
set()
rest()
objRest()
`,
    ),
  ).toMatchInlineSnapshot(`
    "
    const __vite_ssr_import_0__ = await __vite_ssr_import__("vue", {"importedNames":["remove","add","get","set","rest","objRest"]});

    function a() {
      const {
        o: { remove },
        a: { b: { c: [ add ] }},
        d: [{ get }, set, ...rest],
        ...objRest
      } = foo;

      remove();
      add();
      get();
      set();
      rest();
      objRest()
    }

    (0,__vite_ssr_import_0__.remove)();
    (0,__vite_ssr_import_0__.add)();
    (0,__vite_ssr_import_0__.get)();
    (0,__vite_ssr_import_0__.set)();
    (0,__vite_ssr_import_0__.rest)();
    (0,__vite_ssr_import_0__.objRest)()
    "
  `)
})

test('object props and methods', async () => {
  expect(
    await ssrTransformSimpleCode(
      `
import foo from 'foo'

const bar = 'bar'

const obj = {
  foo() {},
  [foo]() {},
  [bar]() {},
  foo: () => {},
  [foo]: () => {},
  [bar]: () => {},
  bar(foo) {}
}
`,
    ),
  ).toMatchInlineSnapshot(`
    "
    const __vite_ssr_import_0__ = await __vite_ssr_import__("foo", {"importedNames":["default"]});

    const bar = 'bar';

    const obj = {
      foo() {},
      [__vite_ssr_import_0__.default]() {},
      [bar]() {},
      foo: () => {},
      [__vite_ssr_import_0__.default]: () => {},
      [bar]: () => {},
      bar(foo) {}
    }
    "
  `)
})

test('class props', async () => {
  expect(
    await ssrTransformSimpleCode(
      `
import { remove, add } from 'vue'

class A {
  remove = 1
  add = null
}
`,
    ),
  ).toMatchInlineSnapshot(`
    "
    const __vite_ssr_import_0__ = await __vite_ssr_import__("vue", {"importedNames":["remove","add"]});

    const add = __vite_ssr_import_0__.add;
    const remove = __vite_ssr_import_0__.remove;
    class A {
      remove = 1
      add = null
    }
    "
  `)
})

test('class methods', async () => {
  expect(
    await ssrTransformSimpleCode(
      `
import foo from 'foo'

const bar = 'bar'

class A {
  foo() {}
  [foo]() {}
  [bar]() {}
  #foo() {}
  bar(foo) {}
}
`,
    ),
  ).toMatchInlineSnapshot(`
    "
    const __vite_ssr_import_0__ = await __vite_ssr_import__("foo", {"importedNames":["default"]});

    const bar = 'bar';

    class A {
      foo() {}
      [__vite_ssr_import_0__.default]() {}
      [bar]() {}
      #foo() {}
      bar(foo) {}
    }
    "
  `)
})

test('declare scope', async () => {
  expect(
    await ssrTransformSimpleCode(
      `
import { aaa, bbb, ccc, ddd } from 'vue'

function foobar() {
  ddd()

  const aaa = () => {
    bbb(ccc)
    ddd()
  }
  const bbb = () => {
    console.log('hi')
  }
  const ccc = 1
  function ddd() {}

  aaa()
  bbb()
  ccc()
}

aaa()
bbb()
`,
    ),
  ).toMatchInlineSnapshot(`
    "
    const __vite_ssr_import_0__ = await __vite_ssr_import__("vue", {"importedNames":["aaa","bbb","ccc","ddd"]});

    function foobar() {
      ddd();

      const aaa = () => {
        bbb(ccc);
        ddd()
      };
      const bbb = () => {
        console.log('hi')
      };
      const ccc = 1;
      function ddd() {}

      aaa();
      bbb();
      ccc()
    }

    (0,__vite_ssr_import_0__.aaa)();
    (0,__vite_ssr_import_0__.bbb)()
    "
  `)
})

test('jsx', async () => {
  const code = `
  import React from 'react'
  import { Foo, Slot } from 'foo'

  function Bar({ Slot = <Foo /> }) {
    return (
      <>
        <Slot />
      </>
    )
  }
  `
  const id = '/foo.jsx'
  const result = await transformWithEsbuild(code, id)
  expect(await ssrTransformSimpleCode(result.code, '/foo.jsx'))
    .toMatchInlineSnapshot(`
      "const __vite_ssr_import_0__ = await __vite_ssr_import__("react", {"importedNames":["default"]});
      const __vite_ssr_import_1__ = await __vite_ssr_import__("foo", {"importedNames":["Foo","Slot"]});
      function Bar({ Slot: Slot2 = /* @__PURE__ */ __vite_ssr_import_0__.default.createElement((0,__vite_ssr_import_1__.Foo), null) }) {
        return /* @__PURE__ */ __vite_ssr_import_0__.default.createElement(__vite_ssr_import_0__.default.Fragment, null, /* @__PURE__ */ __vite_ssr_import_0__.default.createElement(Slot2, null));
      }
      "
    `)
})

test('continuous exports', async () => {
  expect(
    await ssrTransformSimpleCode(
      `
export function fn1() {
}export function fn2() {
}
        `,
    ),
  ).toMatchInlineSnapshot(`
    "Object.defineProperty(__vite_ssr_exports__, "fn1", { enumerable: true, configurable: true, get(){ return fn1 }});
    Object.defineProperty(__vite_ssr_exports__, "fn2", { enumerable: true, configurable: true, get(){ return fn2 }});

    function fn1() {
    };function fn2() {
    }
            "
  `)
})

// https://github.com/vitest-dev/vitest/issues/1141
test('export default expression', async () => {
  // esbuild transform result of following TS code
  // export default <MyFn> function getRandom() {
  //   return Math.random()
  // }
  const code = `
export default (function getRandom() {
  return Math.random();
});
`.trim()

  expect(await ssrTransformSimpleCode(code)).toMatchInlineSnapshot(`
    "__vite_ssr_exports__.default = (function getRandom() {
      return Math.random();
    });"
  `)

  expect(
    await ssrTransformSimpleCode(`export default (class A {});`),
  ).toMatchInlineSnapshot(`"__vite_ssr_exports__.default = (class A {});"`)
})

// #8002
test('with hashbang', async () => {
  expect(
    await ssrTransformSimpleCode(
      `#!/usr/bin/env node
console.log("it can parse the hashbang")`,
    ),
  ).toMatchInlineSnapshot(`
    "#!/usr/bin/env node
    console.log("it can parse the hashbang")"
  `)
})

test('import hoisted after hashbang', async () => {
  expect(
    await ssrTransformSimpleCode(
      `#!/usr/bin/env node
console.log(foo);
import foo from "foo"`,
    ),
  ).toMatchInlineSnapshot(`
    "#!/usr/bin/env node
    const __vite_ssr_import_0__ = await __vite_ssr_import__("foo", {"importedNames":["default"]});console.log((0,__vite_ssr_import_0__.default));
    "
  `)
})

test('indentity function helper injected after hashbang', async () => {
  expect(
    await ssrTransformSimpleCode(
      `#!/usr/bin/env node
import { foo } from "foo"
foo()`,
    ),
  ).toMatchInlineSnapshot(`
    "#!/usr/bin/env node
    const __vite_ssr_import_0__ = await __vite_ssr_import__("foo", {"importedNames":["foo"]});
    (0,__vite_ssr_import_0__.foo)()"
  `)
})

// #10289
test('track scope by class, function, condition blocks', async () => {
  const code = `
import { foo, bar } from 'foobar'
if (false) {
  const foo = 'foo'
  console.log(foo)
} else if (false) {
  const [bar] = ['bar']
  console.log(bar)
} else {
  console.log(foo)
  console.log(bar)
}
export class Test {
  constructor() {
    if (false) {
      const foo = 'foo'
      console.log(foo)
    } else if (false) {
      const [bar] = ['bar']
      console.log(bar)
    } else {
      console.log(foo)
      console.log(bar)
    }
  }
};`.trim()

  expect(await ssrTransformSimpleCode(code)).toMatchInlineSnapshot(`
<<<<<<< HEAD
    "Object.defineProperty(__vite_ssr_exports__, "Test", { enumerable: true, configurable: true, get(){ return Test }});
    const __vite_ssr_import_0__ = await __vite_ssr_import__("foobar", {"importedNames":["foo","bar"]});

=======
    "const __vite_ssr_import_0__ = await __vite_ssr_import__("foobar", {"importedNames":["foo","bar"]});
>>>>>>> afff05c0
    if (false) {
      const foo = 'foo';
      console.log(foo)
    } else if (false) {
      const [bar] = ['bar'];
      console.log(bar)
    } else {
      console.log((0,__vite_ssr_import_0__.foo));
      console.log((0,__vite_ssr_import_0__.bar))
    };
    class Test {
      constructor() {
        if (false) {
          const foo = 'foo';
          console.log(foo)
        } else if (false) {
          const [bar] = ['bar'];
          console.log(bar)
        } else {
          console.log((0,__vite_ssr_import_0__.foo));
          console.log((0,__vite_ssr_import_0__.bar))
        }
      }
    };;"
  `)
})

// #10386
test('track var scope by function', async () => {
  expect(
    await ssrTransformSimpleCode(`
import { foo, bar } from 'foobar'
function test() {
  if (true) {
    var foo = () => { var why = 'would' }, bar = 'someone'
  }
  return [foo, bar]
}`),
  ).toMatchInlineSnapshot(`
    "
    const __vite_ssr_import_0__ = await __vite_ssr_import__("foobar", {"importedNames":["foo","bar"]});
    function test() {
      if (true) {
        var foo = () => { var why = 'would' }, bar = 'someone'
      };
      return [foo, bar]
    }"
  `)
})

// #11806
test('track scope by blocks', async () => {
  expect(
    await ssrTransformSimpleCode(`
import { foo, bar, baz } from 'foobar'
function test() {
  [foo];
  {
    let foo = 10;
    let bar = 10;
  }
  try {} catch (baz){ baz };
  return bar;
}`),
  ).toMatchInlineSnapshot(`
    "
    const __vite_ssr_import_0__ = await __vite_ssr_import__("foobar", {"importedNames":["foo","bar","baz"]});
    function test() {
      [__vite_ssr_import_0__.foo];
      {
        let foo = 10;
        let bar = 10;
      }
      try {} catch (baz){ baz };;
      return __vite_ssr_import_0__.bar;
    }"
  `)
})

test('track scope in for loops', async () => {
  expect(
    await ssrTransformSimpleCode(`
import { test } from './test.js'

for (const test of tests) {
  console.log(test)
}

for (let test = 0; test < 10; test++) {
  console.log(test)
}

for (const test in tests) {
  console.log(test)
}`),
  ).toMatchInlineSnapshot(`
    "
    const __vite_ssr_import_0__ = await __vite_ssr_import__("./test.js", {"importedNames":["test"]});

    for (const test of tests) {
      console.log(test)
    };

    for (let test = 0; test < 10; test++) {
      console.log(test)
    };

    for (const test in tests) {
      console.log(test)
    }"
  `)
})

test('avoid binding ClassExpression', async () => {
  const result = await ssrTransformSimple(
    `
import Foo, { Bar } from './foo';

console.log(Foo, Bar);
const obj = {
  foo: class Foo {},
  bar: class Bar {}
}
const Baz = class extends Foo {}
`,
  )
  expect(result?.code).toMatchInlineSnapshot(`
    "
    const __vite_ssr_import_0__ = await __vite_ssr_import__("./foo", {"importedNames":["default","Bar"]});

    console.log((0,__vite_ssr_import_0__.default), (0,__vite_ssr_import_0__.Bar));
    const obj = {
      foo: class Foo {},
      bar: class Bar {}
    };
    const Baz = class extends __vite_ssr_import_0__.default {}
    "
  `)
})

test('import assertion attribute', async () => {
  expect(
    await ssrTransformSimpleCode(`
  import * as foo from './foo.json' with { type: 'json' };
  import('./bar.json', { with: { type: 'json' } });
  `),
  ).toMatchInlineSnapshot(`
    "
      const __vite_ssr_import_0__ = await __vite_ssr_import__("./foo.json");
      __vite_ssr_dynamic_import__('./bar.json', { with: { type: 'json' } });
      "
  `)
})

test('import and export ordering', async () => {
  // Given all imported modules logs `mod ${mod}` on execution,
  // and `foo` is `bar`, the logging order should be:
  // "mod a", "mod foo", "mod b", "bar1", "bar2"
  expect(
    await ssrTransformSimpleCode(`
console.log(foo + 1)
export * from './a'
import { foo } from './foo'
export * from './b'
console.log(foo + 2)
  `),
  ).toMatchInlineSnapshot(`
    "const __vite_ssr_import_0__ = await __vite_ssr_import__("./foo", {"importedNames":["foo"]});
    console.log(__vite_ssr_import_0__.foo + 1);
    const __vite_ssr_import_1__ = await __vite_ssr_import__("./a");__vite_ssr_exportAll__(__vite_ssr_import_1__);
    ;

    const __vite_ssr_import_2__ = await __vite_ssr_import__("./b");__vite_ssr_exportAll__(__vite_ssr_import_2__);
    ;
    console.log(__vite_ssr_import_0__.foo + 2)
      "
  `)
})

test('identity function is declared before used', async () => {
  expect(
    await ssrTransformSimpleCode(`
import { foo } from './foo'
export default foo()
export * as bar from './bar'
console.log(bar)
  `),
  ).toMatchInlineSnapshot(`
<<<<<<< HEAD
    "Object.defineProperty(__vite_ssr_exports__, "bar", { enumerable: true, configurable: true, get(){ return __vite_ssr_import_1__ }});
    const __vite_ssr_import_0__ = await __vite_ssr_import__("./foo", {"importedNames":["foo"]});


    __vite_ssr_exports__.default = (0,__vite_ssr_import_0__.foo)();
    const __vite_ssr_import_1__ = await __vite_ssr_import__("./bar");
    ;
=======
    "
    const __vite_ssr_import_0__ = await __vite_ssr_import__("./foo", {"importedNames":["foo"]});
    __vite_ssr_exports__.default = (0,__vite_ssr_import_0__.foo)();
    const __vite_ssr_import_1__ = await __vite_ssr_import__("./bar");
    Object.defineProperty(__vite_ssr_exports__, "bar", { enumerable: true, configurable: true, get(){ return __vite_ssr_import_1__ }});;
>>>>>>> afff05c0
    console.log(bar)
      "
  `)
})

test('inject semicolon for (0, ...) wrapper', async () => {
  expect(
    await ssrTransformSimpleCode(`
import { f } from './f'

let x = 0;

x
f()

if (1)
  x
f()

if (1)
  x
else
  x
f()


let y = x
f()

x /*;;*/ /*;;*/
f()

function z() {
  x
  f()

  if (1) {
    x
    f()
  }
}

let a = {}
f()

let b = () => {}
f()

function c() {
}
f()

class D {
}
f()

{
  x
}
f()

switch (1) {
  case 1:
    x
    f()
    break
}
`),
  ).toMatchInlineSnapshot(`
    "
    const __vite_ssr_import_0__ = await __vite_ssr_import__("./f", {"importedNames":["f"]});

    let x = 0;

    x;
    (0,__vite_ssr_import_0__.f)();

    if (1)
      x;
    (0,__vite_ssr_import_0__.f)();

    if (1)
      x
    else
      x;
    (0,__vite_ssr_import_0__.f)();


    let y = x;
    (0,__vite_ssr_import_0__.f)();

    x; /*;;*/ /*;;*/
    (0,__vite_ssr_import_0__.f)();

    function z() {
      x;
      (0,__vite_ssr_import_0__.f)();

      if (1) {
        x;
        (0,__vite_ssr_import_0__.f)()
      }
    }

    let a = {};
    (0,__vite_ssr_import_0__.f)();

    let b = () => {};
    (0,__vite_ssr_import_0__.f)();

    function c() {
    }
    (0,__vite_ssr_import_0__.f)();

    class D {
    }
    (0,__vite_ssr_import_0__.f)();

    {
      x
    }
    (0,__vite_ssr_import_0__.f)();

    switch (1) {
      case 1:
        x;
        (0,__vite_ssr_import_0__.f)();
        break
    }
    "
  `)
})<|MERGE_RESOLUTION|>--- conflicted
+++ resolved
@@ -52,25 +52,25 @@
 test('export function declaration', async () => {
   expect(await ssrTransformSimpleCode(`export function foo() {}`))
     .toMatchInlineSnapshot(`
-      "Object.defineProperty(__vite_ssr_exports__, "foo", { enumerable: true, configurable: true, get(){ return foo }});
-      function foo() {}"
+      "function foo() {}
+      Object.defineProperty(__vite_ssr_exports__, "foo", { enumerable: true, configurable: true, get(){ return foo }});"
     `)
 })
 
 test('export class declaration', async () => {
   expect(await ssrTransformSimpleCode(`export class foo {}`))
     .toMatchInlineSnapshot(`
-      "Object.defineProperty(__vite_ssr_exports__, "foo", { enumerable: true, configurable: true, get(){ return foo }});
-      class foo {}"
+      "class foo {}
+      Object.defineProperty(__vite_ssr_exports__, "foo", { enumerable: true, configurable: true, get(){ return foo }});"
     `)
 })
 
 test('export var declaration', async () => {
   expect(await ssrTransformSimpleCode(`export const a = 1, b = 2`))
     .toMatchInlineSnapshot(`
-      "Object.defineProperty(__vite_ssr_exports__, "a", { enumerable: true, configurable: true, get(){ return a }});
-      Object.defineProperty(__vite_ssr_exports__, "b", { enumerable: true, configurable: true, get(){ return b }});
-      const a = 1, b = 2"
+      "const a = 1, b = 2
+      Object.defineProperty(__vite_ssr_exports__, "a", { enumerable: true, configurable: true, get(){ return a }});
+      Object.defineProperty(__vite_ssr_exports__, "b", { enumerable: true, configurable: true, get(){ return b }});"
     `)
 })
 
@@ -78,9 +78,9 @@
   expect(
     await ssrTransformSimpleCode(`const a = 1, b = 2; export { a, b as c }`),
   ).toMatchInlineSnapshot(`
-    "Object.defineProperty(__vite_ssr_exports__, "a", { enumerable: true, configurable: true, get(){ return a }});
-    Object.defineProperty(__vite_ssr_exports__, "c", { enumerable: true, configurable: true, get(){ return b }});
-    const a = 1, b = 2; "
+    "const a = 1, b = 2; 
+    Object.defineProperty(__vite_ssr_exports__, "a", { enumerable: true, configurable: true, get(){ return a }});
+    Object.defineProperty(__vite_ssr_exports__, "c", { enumerable: true, configurable: true, get(){ return b }});"
   `)
 })
 
@@ -88,16 +88,9 @@
   expect(
     await ssrTransformSimpleCode(`export { ref, computed as c } from 'vue'`),
   ).toMatchInlineSnapshot(`
-<<<<<<< HEAD
-    "Object.defineProperty(__vite_ssr_exports__, "ref", { enumerable: true, configurable: true, get(){ return __vite_ssr_import_0__.ref }});
-    Object.defineProperty(__vite_ssr_exports__, "c", { enumerable: true, configurable: true, get(){ return __vite_ssr_import_0__.computed }});
-    const __vite_ssr_import_0__ = await __vite_ssr_import__("vue", {"importedNames":["ref","computed"]});
-    "
-=======
     "const __vite_ssr_import_0__ = await __vite_ssr_import__("vue", {"importedNames":["ref","computed"]});
     Object.defineProperty(__vite_ssr_exports__, "ref", { enumerable: true, configurable: true, get(){ return __vite_ssr_import_0__.ref }});
     Object.defineProperty(__vite_ssr_exports__, "c", { enumerable: true, configurable: true, get(){ return __vite_ssr_import_0__.computed }});"
->>>>>>> afff05c0
   `)
 })
 
@@ -107,14 +100,8 @@
       `import {createApp} from 'vue';export {createApp}`,
     ),
   ).toMatchInlineSnapshot(`
-<<<<<<< HEAD
-    "Object.defineProperty(__vite_ssr_exports__, "createApp", { enumerable: true, configurable: true, get(){ return __vite_ssr_import_0__.createApp }});
-    const __vite_ssr_import_0__ = await __vite_ssr_import__("vue", {"importedNames":["createApp"]});
-    "
-=======
     "const __vite_ssr_import_0__ = await __vite_ssr_import__("vue", {"importedNames":["createApp"]});
     Object.defineProperty(__vite_ssr_exports__, "createApp", { enumerable: true, configurable: true, get(){ return __vite_ssr_import_0__.createApp }});"
->>>>>>> afff05c0
   `)
 })
 
@@ -134,14 +121,8 @@
 test('export * as from', async () => {
   expect(await ssrTransformSimpleCode(`export * as foo from 'vue'`))
     .toMatchInlineSnapshot(`
-<<<<<<< HEAD
-      "Object.defineProperty(__vite_ssr_exports__, "foo", { enumerable: true, configurable: true, get(){ return __vite_ssr_import_0__ }});
-      const __vite_ssr_import_0__ = await __vite_ssr_import__("vue");
-      "
-=======
       "const __vite_ssr_import_0__ = await __vite_ssr_import__("vue");
       Object.defineProperty(__vite_ssr_exports__, "foo", { enumerable: true, configurable: true, get(){ return __vite_ssr_import_0__ }});"
->>>>>>> afff05c0
     `)
 })
 
@@ -149,14 +130,8 @@
   expect(
     await ssrTransformSimpleCode(`export * as "arbitrary string" from 'vue'`),
   ).toMatchInlineSnapshot(`
-<<<<<<< HEAD
-    "Object.defineProperty(__vite_ssr_exports__, "arbitrary string", { enumerable: true, configurable: true, get(){ return __vite_ssr_import_0__ }});
-    const __vite_ssr_import_0__ = await __vite_ssr_import__("vue");
-    "
-=======
     "const __vite_ssr_import_0__ = await __vite_ssr_import__("vue");
     Object.defineProperty(__vite_ssr_exports__, "arbitrary string", { enumerable: true, configurable: true, get(){ return __vite_ssr_import_0__ }});"
->>>>>>> afff05c0
   `)
 })
 
@@ -166,8 +141,8 @@
       `const something = "Something";export { something as "arbitrary string" };`,
     ),
   ).toMatchInlineSnapshot(`
-    "Object.defineProperty(__vite_ssr_exports__, "arbitrary string", { enumerable: true, configurable: true, get(){ return something }});
-    const something = "Something";"
+    "const something = "Something";
+    Object.defineProperty(__vite_ssr_exports__, "arbitrary string", { enumerable: true, configurable: true, get(){ return something }});"
   `)
 })
 
@@ -177,14 +152,8 @@
       `export { "arbitrary string2" as "arbitrary string" } from 'vue';`,
     ),
   ).toMatchInlineSnapshot(`
-<<<<<<< HEAD
-    "Object.defineProperty(__vite_ssr_exports__, "arbitrary string", { enumerable: true, configurable: true, get(){ return __vite_ssr_import_0__["arbitrary string2"] }});
-    const __vite_ssr_import_0__ = await __vite_ssr_import__("vue", {"importedNames":["arbitrary string2"]});
-    "
-=======
     "const __vite_ssr_import_0__ = await __vite_ssr_import__("vue", {"importedNames":["arbitrary string2"]});
     Object.defineProperty(__vite_ssr_exports__, "arbitrary string", { enumerable: true, configurable: true, get(){ return __vite_ssr_import_0__["arbitrary string2"] }});"
->>>>>>> afff05c0
   `)
 })
 
@@ -312,8 +281,8 @@
     `export const i = () => import('./foo')`,
   )
   expect(result?.code).toMatchInlineSnapshot(`
-    "Object.defineProperty(__vite_ssr_exports__, "i", { enumerable: true, configurable: true, get(){ return i }});
-    const i = () => __vite_ssr_dynamic_import__('./foo')"
+    "const i = () => __vite_ssr_dynamic_import__('./foo')
+    Object.defineProperty(__vite_ssr_exports__, "i", { enumerable: true, configurable: true, get(){ return i }});"
   `)
   expect(result?.deps).toEqual([])
   expect(result?.dynamicDeps).toEqual(['./foo'])
@@ -471,15 +440,10 @@
         `export class B extends Foo {}`,
     ),
   ).toMatchInlineSnapshot(`
-<<<<<<< HEAD
-    "Object.defineProperty(__vite_ssr_exports__, "B", { enumerable: true, configurable: true, get(){ return B }});
-    const __vite_ssr_import_0__ = await __vite_ssr_import__("./dependency", {"importedNames":["Foo"]});
-    const Foo = __vite_ssr_import_0__.Foo;
-=======
     "const __vite_ssr_import_0__ = await __vite_ssr_import__("./dependency", {"importedNames":["Foo"]});const Foo = __vite_ssr_import_0__.Foo;
->>>>>>> afff05c0
     class A extends Foo {};
     class B extends Foo {}
+    Object.defineProperty(__vite_ssr_exports__, "B", { enumerable: true, configurable: true, get(){ return B }});
     Object.defineProperty(__vite_ssr_exports__, "default", { enumerable: true, configurable: true, value: A });"
   `)
 })
@@ -515,9 +479,9 @@
       `export default class A {}\n` + `export class B extends A {}`,
     ),
   ).toMatchInlineSnapshot(`
-    "Object.defineProperty(__vite_ssr_exports__, "B", { enumerable: true, configurable: true, get(){ return B }});
-    class A {};
+    "class A {};
     class B extends A {}
+    Object.defineProperty(__vite_ssr_exports__, "B", { enumerable: true, configurable: true, get(){ return B }});
     Object.defineProperty(__vite_ssr_exports__, "default", { enumerable: true, configurable: true, value: A });"
   `)
 })
@@ -955,12 +919,12 @@
         `,
     ),
   ).toMatchInlineSnapshot(`
-    "Object.defineProperty(__vite_ssr_exports__, "fn1", { enumerable: true, configurable: true, get(){ return fn1 }});
+    "
+    function fn1() {
+    }
+    Object.defineProperty(__vite_ssr_exports__, "fn1", { enumerable: true, configurable: true, get(){ return fn1 }});;function fn2() {
+    }
     Object.defineProperty(__vite_ssr_exports__, "fn2", { enumerable: true, configurable: true, get(){ return fn2 }});
-
-    function fn1() {
-    };function fn2() {
-    }
             "
   `)
 })
@@ -1059,13 +1023,7 @@
 };`.trim()
 
   expect(await ssrTransformSimpleCode(code)).toMatchInlineSnapshot(`
-<<<<<<< HEAD
-    "Object.defineProperty(__vite_ssr_exports__, "Test", { enumerable: true, configurable: true, get(){ return Test }});
-    const __vite_ssr_import_0__ = await __vite_ssr_import__("foobar", {"importedNames":["foo","bar"]});
-
-=======
     "const __vite_ssr_import_0__ = await __vite_ssr_import__("foobar", {"importedNames":["foo","bar"]});
->>>>>>> afff05c0
     if (false) {
       const foo = 'foo';
       console.log(foo)
@@ -1089,7 +1047,8 @@
           console.log((0,__vite_ssr_import_0__.bar))
         }
       }
-    };;"
+    }
+    Object.defineProperty(__vite_ssr_exports__, "Test", { enumerable: true, configurable: true, get(){ return Test }});;;"
   `)
 })
 
@@ -1254,21 +1213,11 @@
 console.log(bar)
   `),
   ).toMatchInlineSnapshot(`
-<<<<<<< HEAD
-    "Object.defineProperty(__vite_ssr_exports__, "bar", { enumerable: true, configurable: true, get(){ return __vite_ssr_import_1__ }});
-    const __vite_ssr_import_0__ = await __vite_ssr_import__("./foo", {"importedNames":["foo"]});
-
-
-    __vite_ssr_exports__.default = (0,__vite_ssr_import_0__.foo)();
-    const __vite_ssr_import_1__ = await __vite_ssr_import__("./bar");
-    ;
-=======
     "
     const __vite_ssr_import_0__ = await __vite_ssr_import__("./foo", {"importedNames":["foo"]});
     __vite_ssr_exports__.default = (0,__vite_ssr_import_0__.foo)();
     const __vite_ssr_import_1__ = await __vite_ssr_import__("./bar");
     Object.defineProperty(__vite_ssr_exports__, "bar", { enumerable: true, configurable: true, get(){ return __vite_ssr_import_1__ }});;
->>>>>>> afff05c0
     console.log(bar)
       "
   `)
