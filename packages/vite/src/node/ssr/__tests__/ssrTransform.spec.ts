--- conflicted
+++ resolved
@@ -113,16 +113,10 @@
     await ssrTransformSimpleCode(`export { ref, computed as c } from 'vue'`),
   ).toMatchInlineSnapshot(
     `
-<<<<<<< HEAD
-    "Object.defineProperty(__vite_ssr_exports__, "ref", { enumerable: true, configurable: true, get(){ return __vite_ssr_import_0__.ref }});
-    Object.defineProperty(__vite_ssr_exports__, "c", { enumerable: true, configurable: true, get(){ return __vite_ssr_import_0__.computed }});
-    const __vite_ssr_import_0__ = await __vite_ssr_import__("vue", {"importedNames":["ref","computed"]});
-    "
-=======
     "Object.defineProperty(__vite_ssr_exports__, "ref", { enumerable: true, configurable: true, get(){ try { return __vite_ssr_import_0__.ref } catch {} }});
     Object.defineProperty(__vite_ssr_exports__, "c", { enumerable: true, configurable: true, get(){ try { return __vite_ssr_import_0__.computed } catch {} }});
-    const __vite_ssr_import_0__ = await __vite_ssr_import__("vue", {"importedNames":["ref","computed"]});"
->>>>>>> bf8b07da
+    const __vite_ssr_import_0__ = await __vite_ssr_import__("vue", {"importedNames":["ref","computed"]});
+    "
   `,
   )
 })
@@ -134,14 +128,9 @@
     ),
   ).toMatchInlineSnapshot(
     `
-<<<<<<< HEAD
-    "Object.defineProperty(__vite_ssr_exports__, "createApp", { enumerable: true, configurable: true, get(){ return __vite_ssr_import_0__.createApp }});
+    "Object.defineProperty(__vite_ssr_exports__, "createApp", { enumerable: true, configurable: true, get(){ try { return __vite_ssr_import_0__.createApp } catch {} }});
     const __vite_ssr_import_0__ = await __vite_ssr_import__("vue", {"importedNames":["createApp"]});
     "
-=======
-    "Object.defineProperty(__vite_ssr_exports__, "createApp", { enumerable: true, configurable: true, get(){ try { return __vite_ssr_import_0__.createApp } catch {} }});
-    const __vite_ssr_import_0__ = await __vite_ssr_import__("vue", {"importedNames":["createApp"]});"
->>>>>>> bf8b07da
   `,
   )
 })
@@ -154,9 +143,9 @@
   ).toMatchInlineSnapshot(`
     "const __vite_ssr_import_0__ = await __vite_ssr_import__("vue");
     __vite_ssr_exportAll__(__vite_ssr_import_0__);
-    ;
-    const __vite_ssr_import_1__ = await __vite_ssr_import__("react");
+    ;const __vite_ssr_import_1__ = await __vite_ssr_import__("react");
     __vite_ssr_exportAll__(__vite_ssr_import_1__);
+
     "
   `)
 })
@@ -166,14 +155,9 @@
     await ssrTransformSimpleCode(`export * as foo from 'vue'`),
   ).toMatchInlineSnapshot(
     `
-<<<<<<< HEAD
-    "Object.defineProperty(__vite_ssr_exports__, "foo", { enumerable: true, configurable: true, get(){ return __vite_ssr_import_0__ }});
+    "Object.defineProperty(__vite_ssr_exports__, "foo", { enumerable: true, configurable: true, get(){ try { return __vite_ssr_import_0__ } catch {} }});
     const __vite_ssr_import_0__ = await __vite_ssr_import__("vue");
     "
-=======
-    "Object.defineProperty(__vite_ssr_exports__, "foo", { enumerable: true, configurable: true, get(){ try { return __vite_ssr_import_0__ } catch {} }});
-    const __vite_ssr_import_0__ = await __vite_ssr_import__("vue");"
->>>>>>> bf8b07da
   `,
   )
 })
@@ -187,8 +171,8 @@
   ).toMatchInlineSnapshot(`
     "Object.defineProperty(__vite_ssr_exports__, "foo", { enumerable: true, configurable: true, get(){ try { return __vite_ssr_import_1__ } catch {} }});
     const __vite_ssr_import_0__ = await __vite_ssr_import__("foo");
-
     const __vite_ssr_import_1__ = await __vite_ssr_import__("foo");
+
 
     "
   `)
@@ -201,8 +185,8 @@
   ).toMatchInlineSnapshot(`
     "Object.defineProperty(__vite_ssr_exports__, "foo", { enumerable: true, configurable: true, get(){ try { return __vite_ssr_import_1__.foo } catch {} }});
     const __vite_ssr_import_0__ = await __vite_ssr_import__("foo", {"importedNames":["foo"]});
-
     const __vite_ssr_import_1__ = await __vite_ssr_import__("foo", {"importedNames":["foo"]});
+
 
     "
   `)
@@ -215,8 +199,8 @@
   ).toMatchInlineSnapshot(`
     "Object.defineProperty(__vite_ssr_exports__, "foo", { enumerable: true, configurable: true, get(){ try { return __vite_ssr_import_1__.foo } catch {} }});
     const __vite_ssr_import_0__ = await __vite_ssr_import__("foo", {"importedNames":["foo"]});
-
     const __vite_ssr_import_1__ = await __vite_ssr_import__("foo", {"importedNames":["foo"]});
+
 
     "
   `)
@@ -227,14 +211,9 @@
     await ssrTransformSimpleCode(`export * as "arbitrary string" from 'vue'`),
   ).toMatchInlineSnapshot(
     `
-<<<<<<< HEAD
-    "Object.defineProperty(__vite_ssr_exports__, "arbitrary string", { enumerable: true, configurable: true, get(){ return __vite_ssr_import_0__ }});
+    "Object.defineProperty(__vite_ssr_exports__, "arbitrary string", { enumerable: true, configurable: true, get(){ try { return __vite_ssr_import_0__ } catch {} }});
     const __vite_ssr_import_0__ = await __vite_ssr_import__("vue");
     "
-=======
-    "Object.defineProperty(__vite_ssr_exports__, "arbitrary string", { enumerable: true, configurable: true, get(){ try { return __vite_ssr_import_0__ } catch {} }});
-    const __vite_ssr_import_0__ = await __vite_ssr_import__("vue");"
->>>>>>> bf8b07da
   `,
   )
 })
@@ -259,14 +238,9 @@
     ),
   ).toMatchInlineSnapshot(
     `
-<<<<<<< HEAD
-    "Object.defineProperty(__vite_ssr_exports__, "arbitrary string", { enumerable: true, configurable: true, get(){ return __vite_ssr_import_0__["arbitrary string2"] }});
+    "Object.defineProperty(__vite_ssr_exports__, "arbitrary string", { enumerable: true, configurable: true, get(){ try { return __vite_ssr_import_0__["arbitrary string2"] } catch {} }});
     const __vite_ssr_import_0__ = await __vite_ssr_import__("vue", {"importedNames":["arbitrary string2"]});
     "
-=======
-    "Object.defineProperty(__vite_ssr_exports__, "arbitrary string", { enumerable: true, configurable: true, get(){ try { return __vite_ssr_import_0__["arbitrary string2"] } catch {} }});
-    const __vite_ssr_import_0__ = await __vite_ssr_import__("vue", {"importedNames":["arbitrary string2"]});"
->>>>>>> bf8b07da
   `,
   )
 })
@@ -285,15 +259,10 @@
       `export * from 'vue';import {createApp} from 'vue';`,
     ),
   ).toMatchInlineSnapshot(`
-<<<<<<< HEAD
-    "const __vite_ssr_import_0__ = await __vite_ssr_import__("vue", {"importedNames":["createApp"]});
-    const __vite_ssr_import_1__ = await __vite_ssr_import__("vue");
-    __vite_ssr_exportAll__(__vite_ssr_import_1__);
-    "
-=======
-    "const __vite_ssr_import_0__ = await __vite_ssr_import__("vue");__vite_ssr_exportAll__(__vite_ssr_import_0__);
-    const __vite_ssr_import_1__ = await __vite_ssr_import__("vue", {"importedNames":["createApp"]});"
->>>>>>> bf8b07da
+    "const __vite_ssr_import_0__ = await __vite_ssr_import__("vue");
+    __vite_ssr_exportAll__(__vite_ssr_import_0__);
+    const __vite_ssr_import_1__ = await __vite_ssr_import__("vue", {"importedNames":["createApp"]});
+    "
   `)
 })
 
@@ -537,15 +506,10 @@
         `export class B extends Foo {}`,
     ),
   ).toMatchInlineSnapshot(`
-<<<<<<< HEAD
-    "Object.defineProperty(__vite_ssr_exports__, "B", { enumerable: true, configurable: true, get(){ return B }});
+    "Object.defineProperty(__vite_ssr_exports__, "default", { enumerable: true, configurable: true, get(){ try { return A } catch {} }});
+    Object.defineProperty(__vite_ssr_exports__, "B", { enumerable: true, configurable: true, get(){ try { return B } catch {} }});
     const __vite_ssr_import_0__ = await __vite_ssr_import__("./dependency", {"importedNames":["Foo"]});
     const Foo = __vite_ssr_import_0__.Foo;
-=======
-    "Object.defineProperty(__vite_ssr_exports__, "default", { enumerable: true, configurable: true, get(){ try { return A } catch {} }});
-    Object.defineProperty(__vite_ssr_exports__, "B", { enumerable: true, configurable: true, get(){ try { return B } catch {} }});
-    const __vite_ssr_import_0__ = await __vite_ssr_import__("./dependency", {"importedNames":["Foo"]});const Foo = __vite_ssr_import_0__.Foo;
->>>>>>> bf8b07da
     class A extends Foo {};
     class B extends Foo {}"
   `)
@@ -1321,29 +1285,17 @@
 console.log(foo + 2)
   `),
   ).toMatchInlineSnapshot(`
-<<<<<<< HEAD
-    "const __vite_ssr_import_0__ = await __vite_ssr_import__("./foo", {"importedNames":["foo"]});
-
-    console.log(__vite_ssr_import_0__.foo + 1);
-    const __vite_ssr_import_1__ = await __vite_ssr_import__("./a");
-    __vite_ssr_exportAll__(__vite_ssr_import_1__);
-=======
-    "const __vite_ssr_import_0__ = await __vite_ssr_import__("./a");__vite_ssr_exportAll__(__vite_ssr_import_0__);
-    ;const __vite_ssr_import_1__ = await __vite_ssr_import__("./foo", {"importedNames":["foo"]});const __vite_ssr_import_2__ = await __vite_ssr_import__("./b");__vite_ssr_exportAll__(__vite_ssr_import_2__);
->>>>>>> bf8b07da
-    ;
-    console.log(__vite_ssr_import_1__.foo + 1);
-
-<<<<<<< HEAD
+    "const __vite_ssr_import_0__ = await __vite_ssr_import__("./a");
+    __vite_ssr_exportAll__(__vite_ssr_import_0__);
+    ;const __vite_ssr_import_1__ = await __vite_ssr_import__("./foo", {"importedNames":["foo"]});
     const __vite_ssr_import_2__ = await __vite_ssr_import__("./b");
     __vite_ssr_exportAll__(__vite_ssr_import_2__);
     ;
-    console.log(__vite_ssr_import_0__.foo + 2)
-=======
+    console.log(__vite_ssr_import_1__.foo + 1);
+
 
 
     console.log(__vite_ssr_import_1__.foo + 2)
->>>>>>> bf8b07da
       "
   `)
 })
@@ -1357,22 +1309,14 @@
 console.log(bar)
   `),
   ).toMatchInlineSnapshot(`
-<<<<<<< HEAD
-    "Object.defineProperty(__vite_ssr_exports__, "bar", { enumerable: true, configurable: true, get(){ return __vite_ssr_import_1__ }});
+    "Object.defineProperty(__vite_ssr_exports__, "default", { enumerable: true, configurable: true, get(){ try { return __vite_ssr_export_default__ } catch {} }});
+    Object.defineProperty(__vite_ssr_exports__, "bar", { enumerable: true, configurable: true, get(){ try { return __vite_ssr_import_1__ } catch {} }});
     const __vite_ssr_import_0__ = await __vite_ssr_import__("./foo", {"importedNames":["foo"]});
-
-
-    __vite_ssr_exports__.default = (0,__vite_ssr_import_0__.foo)();
     const __vite_ssr_import_1__ = await __vite_ssr_import__("./bar");
     ;
-=======
-    "Object.defineProperty(__vite_ssr_exports__, "default", { enumerable: true, configurable: true, get(){ try { return __vite_ssr_export_default__ } catch {} }});
-    Object.defineProperty(__vite_ssr_exports__, "bar", { enumerable: true, configurable: true, get(){ try { return __vite_ssr_import_1__ } catch {} }});
-
-    const __vite_ssr_import_0__ = await __vite_ssr_import__("./foo", {"importedNames":["foo"]});const __vite_ssr_import_1__ = await __vite_ssr_import__("./bar");;
+
     const __vite_ssr_export_default__ = (0,__vite_ssr_import_0__.foo)();
 
->>>>>>> bf8b07da
     console.log(bar)
       "
   `)
@@ -1646,9 +1590,14 @@
     Object.defineProperty(__vite_ssr_exports__, "A", { enumerable: true, configurable: true, get(){ try { return __vite_ssr_import_4__ } catch {} }});
     const __vite_ssr_import_0__ = await __vite_ssr_import__("a", {"importedNames":["default"]});
     const __vite_ssr_import_1__ = await __vite_ssr_import__("b", {"importedNames":["b"]});
-    const __vite_ssr_import_2__ = await __vite_ssr_import__("c");__vite_ssr_exportAll__(__vite_ssr_import_2__);
-
-    const __vite_ssr_import_3__ = await __vite_ssr_import__("d");const __vite_ssr_import_4__ = await __vite_ssr_import__("a");
+    const __vite_ssr_import_2__ = await __vite_ssr_import__("c");
+    __vite_ssr_exportAll__(__vite_ssr_import_2__);
+    const __vite_ssr_import_3__ = await __vite_ssr_import__("d");
+    const __vite_ssr_import_4__ = await __vite_ssr_import__("a");
+
+
+
+
     __vite_ssr_dynamic_import__("e");
 
     "
