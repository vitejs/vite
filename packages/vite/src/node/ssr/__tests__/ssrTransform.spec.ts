--- conflicted
+++ resolved
@@ -942,20 +942,12 @@
   import('./bar.json', { with: { type: 'json' } });
   `),
   ).toMatchInlineSnapshot(`
-<<<<<<< HEAD
     "const __vite_ssr_import_0__ = await __vite_ssr_import__(\\"./foo.json\\");
 
       
-      __vite_ssr_dynamic_import__('./bar.json', { assert: { type: 'json' } });
+      __vite_ssr_dynamic_import__('./bar.json', { with: { type: 'json' } });
       "
   `)
-=======
-  "const __vite_ssr_import_0__ = await __vite_ssr_import__(\\"./foo.json\\");
-  
-    
-    __vite_ssr_dynamic_import__('./bar.json', { with: { type: 'json' } });
-    "`)
->>>>>>> f627b91c
 })
 
 test('import and export ordering', async () => {
