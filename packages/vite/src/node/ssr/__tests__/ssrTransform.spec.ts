--- conflicted
+++ resolved
@@ -942,17 +942,12 @@
   import('./bar.json', { assert: { type: 'json' } });
   `),
   ).toMatchInlineSnapshot(`
-<<<<<<< HEAD
     "const __vite_ssr_import_0__ = await __vite_ssr_import__(\\"./foo.json\\");
 
       
       __vite_ssr_dynamic_import__('./bar.json', { assert: { type: 'json' } });
-=======
-  "const __vite_ssr_import_0__ = await __vite_ssr_import__(\\"./foo.json\\");
-  
-    
-    __vite_ssr_dynamic_import__('./bar.json', { assert: { type: 'json' } });
-    "`)
+      "
+  `)
 })
 
 test('import and export ordering', async () => {
@@ -979,7 +974,6 @@
 
 
     console.log(__vite_ssr_import_0__.foo + 2)
->>>>>>> 2de425d0
       "
   `)
 })