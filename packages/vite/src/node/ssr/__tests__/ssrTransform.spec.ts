import { expect, test } from 'vitest'
import { transformWithEsbuild } from '../../plugins/esbuild'
import { ssrTransform } from '../ssrTransform'

const ssrTransformSimple = async (code: string, url = '') =>
  ssrTransform(code, null, url, code)
const ssrTransformSimpleCode = async (code: string, url?: string) =>
  (await ssrTransformSimple(code, url))?.code

test('default import', async () => {
  expect(
    await ssrTransformSimpleCode(`import foo from 'vue';console.log(foo.bar)`),
  ).toMatchInlineSnapshot(`
    "const __vite_ssr_import_0__ = await __vite_ssr_import__("vue", {"importedNames":["default"]});
    console.log(__vite_ssr_import_0__.default.bar)"
  `)
})

test('named import', async () => {
  expect(
    await ssrTransformSimpleCode(
      `import { ref } from 'vue';function foo() { return ref(0) }`,
    ),
  ).toMatchInlineSnapshot(`
    "const __vite_ssr_import_0__ = await __vite_ssr_import__("vue", {"importedNames":["ref"]});
    function foo() { return __vite_ssr_import_0__.ref(0) }"
  `)
})

test('namespace import', async () => {
  expect(
    await ssrTransformSimpleCode(
      `import * as vue from 'vue';function foo() { return vue.ref(0) }`,
    ),
  ).toMatchInlineSnapshot(`
    "const __vite_ssr_import_0__ = await __vite_ssr_import__("vue");
    function foo() { return __vite_ssr_import_0__.ref(0) }"
  `)
})

test('export function declaration', async () => {
  expect(await ssrTransformSimpleCode(`export function foo() {}`))
    .toMatchInlineSnapshot(`
      "function foo() {}
      Object.defineProperty(__vite_ssr_exports__, "foo", { enumerable: true, configurable: true, get(){ return foo }});"
    `)
})

test('export class declaration', async () => {
  expect(await ssrTransformSimpleCode(`export class foo {}`))
    .toMatchInlineSnapshot(`
      "class foo {}
      Object.defineProperty(__vite_ssr_exports__, "foo", { enumerable: true, configurable: true, get(){ return foo }});"
    `)
})

test('export var declaration', async () => {
  expect(await ssrTransformSimpleCode(`export const a = 1, b = 2`))
    .toMatchInlineSnapshot(`
      "const a = 1, b = 2
      Object.defineProperty(__vite_ssr_exports__, "a", { enumerable: true, configurable: true, get(){ return a }});
      Object.defineProperty(__vite_ssr_exports__, "b", { enumerable: true, configurable: true, get(){ return b }});"
    `)
})

test('export named', async () => {
  expect(
    await ssrTransformSimpleCode(`const a = 1, b = 2; export { a, b as c }`),
  ).toMatchInlineSnapshot(`
    "const a = 1, b = 2; 
    Object.defineProperty(__vite_ssr_exports__, "a", { enumerable: true, configurable: true, get(){ return a }});
    Object.defineProperty(__vite_ssr_exports__, "c", { enumerable: true, configurable: true, get(){ return b }});"
  `)
})

test('export named from', async () => {
  expect(
    await ssrTransformSimpleCode(`export { ref, computed as c } from 'vue'`),
  ).toMatchInlineSnapshot(`
    "const __vite_ssr_import_0__ = await __vite_ssr_import__("vue", {"importedNames":["ref","computed"]});

    Object.defineProperty(__vite_ssr_exports__, "ref", { enumerable: true, configurable: true, get(){ return __vite_ssr_import_0__.ref }});
    Object.defineProperty(__vite_ssr_exports__, "c", { enumerable: true, configurable: true, get(){ return __vite_ssr_import_0__.computed }});"
  `)
})

test('named exports of imported binding', async () => {
  expect(
    await ssrTransformSimpleCode(
      `import {createApp} from 'vue';export {createApp}`,
    ),
  ).toMatchInlineSnapshot(`
    "const __vite_ssr_import_0__ = await __vite_ssr_import__("vue", {"importedNames":["createApp"]});

    Object.defineProperty(__vite_ssr_exports__, "createApp", { enumerable: true, configurable: true, get(){ return __vite_ssr_import_0__.createApp }});"
  `)
})

test('export * from', async () => {
  expect(
    await ssrTransformSimpleCode(
      `export * from 'vue'\n` + `export * from 'react'`,
    ),
  ).toMatchInlineSnapshot(`
    "const __vite_ssr_import_0__ = await __vite_ssr_import__("vue");
    __vite_ssr_exportAll__(__vite_ssr_import_0__);
<<<<<<< HEAD

    const __vite_ssr_import_1__ = await __vite_ssr_import__(\\"react\\");
=======
    const __vite_ssr_import_1__ = await __vite_ssr_import__("react");
>>>>>>> 74dc73a5
    __vite_ssr_exportAll__(__vite_ssr_import_1__);
    "
  `)
})

test('export * as from', async () => {
  expect(await ssrTransformSimpleCode(`export * as foo from 'vue'`))
    .toMatchInlineSnapshot(`
      "const __vite_ssr_import_0__ = await __vite_ssr_import__("vue");

      Object.defineProperty(__vite_ssr_exports__, "foo", { enumerable: true, configurable: true, get(){ return __vite_ssr_import_0__ }});"
    `)
})

test('export default', async () => {
  expect(
    await ssrTransformSimpleCode(`export default {}`),
  ).toMatchInlineSnapshot(`"__vite_ssr_exports__.default = {}"`)
})

test('export then import minified', async () => {
  expect(
    await ssrTransformSimpleCode(
      `export * from 'vue';import {createApp} from 'vue';`,
    ),
  ).toMatchInlineSnapshot(`
    "const __vite_ssr_import_0__ = await __vite_ssr_import__("vue", {"importedNames":["createApp"]});
    const __vite_ssr_import_1__ = await __vite_ssr_import__("vue");
    __vite_ssr_exportAll__(__vite_ssr_import_1__);
    "
  `)
})

test('hoist import to top', async () => {
  expect(
    await ssrTransformSimpleCode(
      `path.resolve('server.js');import path from 'node:path';`,
    ),
  ).toMatchInlineSnapshot(`
    "const __vite_ssr_import_0__ = await __vite_ssr_import__("node:path", {"importedNames":["default"]});
    __vite_ssr_import_0__.default.resolve('server.js');"
  `)
})

test('import.meta', async () => {
  expect(
    await ssrTransformSimpleCode(`console.log(import.meta.url)`),
  ).toMatchInlineSnapshot(`"console.log(__vite_ssr_import_meta__.url)"`)
})

test('dynamic import', async () => {
  const result = await ssrTransformSimple(
    `export const i = () => import('./foo')`,
  )
  expect(result?.code).toMatchInlineSnapshot(`
    "const i = () => __vite_ssr_dynamic_import__('./foo')
    Object.defineProperty(__vite_ssr_exports__, "i", { enumerable: true, configurable: true, get(){ return i }});"
  `)
  expect(result?.deps).toEqual([])
  expect(result?.dynamicDeps).toEqual(['./foo'])
})

test('do not rewrite method definition', async () => {
  const result = await ssrTransformSimple(
    `import { fn } from 'vue';class A { fn() { fn() } }`,
  )
  expect(result?.code).toMatchInlineSnapshot(`
    "const __vite_ssr_import_0__ = await __vite_ssr_import__("vue", {"importedNames":["fn"]});
    class A { fn() { __vite_ssr_import_0__.fn() } }"
  `)
  expect(result?.deps).toEqual(['vue'])
})

test('do not rewrite when variable is in scope', async () => {
  const result = await ssrTransformSimple(
    `import { fn } from 'vue';function A(){ const fn = () => {}; return { fn }; }`,
  )
  expect(result?.code).toMatchInlineSnapshot(`
    "const __vite_ssr_import_0__ = await __vite_ssr_import__("vue", {"importedNames":["fn"]});
    function A(){ const fn = () => {}; return { fn }; }"
  `)
  expect(result?.deps).toEqual(['vue'])
})

// #5472
test('do not rewrite when variable is in scope with object destructuring', async () => {
  const result = await ssrTransformSimple(
    `import { fn } from 'vue';function A(){ let {fn, test} = {fn: 'foo', test: 'bar'}; return { fn }; }`,
  )
  expect(result?.code).toMatchInlineSnapshot(`
    "const __vite_ssr_import_0__ = await __vite_ssr_import__("vue", {"importedNames":["fn"]});
    function A(){ let {fn, test} = {fn: 'foo', test: 'bar'}; return { fn }; }"
  `)
  expect(result?.deps).toEqual(['vue'])
})

// #5472
test('do not rewrite when variable is in scope with array destructuring', async () => {
  const result = await ssrTransformSimple(
    `import { fn } from 'vue';function A(){ let [fn, test] = ['foo', 'bar']; return { fn }; }`,
  )
  expect(result?.code).toMatchInlineSnapshot(`
    "const __vite_ssr_import_0__ = await __vite_ssr_import__("vue", {"importedNames":["fn"]});
    function A(){ let [fn, test] = ['foo', 'bar']; return { fn }; }"
  `)
  expect(result?.deps).toEqual(['vue'])
})

// #5727
test('rewrite variable in string interpolation in function nested arguments', async () => {
  const result = await ssrTransformSimple(
    `import { fn } from 'vue';function A({foo = \`test\${fn}\`} = {}){ return {}; }`,
  )
  expect(result?.code).toMatchInlineSnapshot(`
    "const __vite_ssr_import_0__ = await __vite_ssr_import__("vue", {"importedNames":["fn"]});
    function A({foo = \`test\${__vite_ssr_import_0__.fn}\`} = {}){ return {}; }"
  `)
  expect(result?.deps).toEqual(['vue'])
})

// #6520
test('rewrite variables in default value of destructuring params', async () => {
  const result = await ssrTransformSimple(
    `import { fn } from 'vue';function A({foo = fn}){ return {}; }`,
  )
  expect(result?.code).toMatchInlineSnapshot(`
    "const __vite_ssr_import_0__ = await __vite_ssr_import__("vue", {"importedNames":["fn"]});
    function A({foo = __vite_ssr_import_0__.fn}){ return {}; }"
  `)
  expect(result?.deps).toEqual(['vue'])
})

test('do not rewrite when function declaration is in scope', async () => {
  const result = await ssrTransformSimple(
    `import { fn } from 'vue';function A(){ function fn() {}; return { fn }; }`,
  )
  expect(result?.code).toMatchInlineSnapshot(`
    "const __vite_ssr_import_0__ = await __vite_ssr_import__("vue", {"importedNames":["fn"]});
    function A(){ function fn() {}; return { fn }; }"
  `)
  expect(result?.deps).toEqual(['vue'])
})

test('do not rewrite catch clause', async () => {
  const result = await ssrTransformSimple(
    `import {error} from './dependency';try {} catch(error) {}`,
  )
  expect(result?.code).toMatchInlineSnapshot(`
    "const __vite_ssr_import_0__ = await __vite_ssr_import__("./dependency", {"importedNames":["error"]});
    try {} catch(error) {}"
  `)
  expect(result?.deps).toEqual(['./dependency'])
})

// #2221
test('should declare variable for imported super class', async () => {
  expect(
    await ssrTransformSimpleCode(
      `import { Foo } from './dependency';` + `class A extends Foo {}`,
    ),
  ).toMatchInlineSnapshot(`
    "const __vite_ssr_import_0__ = await __vite_ssr_import__("./dependency", {"importedNames":["Foo"]});
    const Foo = __vite_ssr_import_0__.Foo;
    class A extends Foo {}"
  `)

  // exported classes: should prepend the declaration at root level, before the
  // first class that uses the binding
  expect(
    await ssrTransformSimpleCode(
      `import { Foo } from './dependency';` +
        `export default class A extends Foo {}\n` +
        `export class B extends Foo {}`,
    ),
  ).toMatchInlineSnapshot(`
    "const __vite_ssr_import_0__ = await __vite_ssr_import__("./dependency", {"importedNames":["Foo"]});
    const Foo = __vite_ssr_import_0__.Foo;
    class A extends Foo {}
    class B extends Foo {}
    Object.defineProperty(__vite_ssr_exports__, "B", { enumerable: true, configurable: true, get(){ return B }});
    Object.defineProperty(__vite_ssr_exports__, "default", { enumerable: true, configurable: true, value: A });"
  `)
})

// #4049
test('should handle default export variants', async () => {
  // default anonymous functions
  expect(await ssrTransformSimpleCode(`export default function() {}\n`))
    .toMatchInlineSnapshot(`
    "__vite_ssr_exports__.default = function() {}
    "
  `)
  // default anonymous class
  expect(await ssrTransformSimpleCode(`export default class {}\n`))
    .toMatchInlineSnapshot(`
    "__vite_ssr_exports__.default = class {}
    "
  `)
  // default named functions
  expect(
    await ssrTransformSimpleCode(
      `export default function foo() {}\n` +
        `foo.prototype = Object.prototype;`,
    ),
  ).toMatchInlineSnapshot(`
    "function foo() {}
    foo.prototype = Object.prototype;
    Object.defineProperty(__vite_ssr_exports__, "default", { enumerable: true, configurable: true, value: foo });"
  `)
  // default named classes
  expect(
    await ssrTransformSimpleCode(
      `export default class A {}\n` + `export class B extends A {}`,
    ),
  ).toMatchInlineSnapshot(`
    "class A {}
    class B extends A {}
    Object.defineProperty(__vite_ssr_exports__, "B", { enumerable: true, configurable: true, get(){ return B }});
    Object.defineProperty(__vite_ssr_exports__, "default", { enumerable: true, configurable: true, value: A });"
  `)
})

test('sourcemap source', async () => {
  const map = (
    await ssrTransform(
      `export const a = 1`,
      null,
      'input.js',
      'export const a = 1 /* */',
    )
  )?.map
  expect(map?.sources).toStrictEqual(['input.js'])
  expect(map?.sourcesContent).toStrictEqual(['export const a = 1 /* */'])
})

test('overwrite bindings', async () => {
  expect(
    await ssrTransformSimpleCode(
      `import { inject } from 'vue';` +
        `const a = { inject }\n` +
        `const b = { test: inject }\n` +
        `function c() { const { test: inject } = { test: true }; console.log(inject) }\n` +
        `const d = inject\n` +
        `function f() {  console.log(inject) }\n` +
        `function e() { const { inject } = { inject: true } }\n` +
        `function g() { const f = () => { const inject = true }; console.log(inject) }\n`,
    ),
  ).toMatchInlineSnapshot(`
    "const __vite_ssr_import_0__ = await __vite_ssr_import__("vue", {"importedNames":["inject"]});
    const a = { inject: __vite_ssr_import_0__.inject }
    const b = { test: __vite_ssr_import_0__.inject }
    function c() { const { test: inject } = { test: true }; console.log(inject) }
    const d = __vite_ssr_import_0__.inject
    function f() {  console.log(__vite_ssr_import_0__.inject) }
    function e() { const { inject } = { inject: true } }
    function g() { const f = () => { const inject = true }; console.log(__vite_ssr_import_0__.inject) }
    "
  `)
})

test('Empty array pattern', async () => {
  expect(
    await ssrTransformSimpleCode(`const [, LHS, RHS] = inMatch;`),
  ).toMatchInlineSnapshot(`"const [, LHS, RHS] = inMatch;"`)
})

test('function argument destructure', async () => {
  expect(
    await ssrTransformSimpleCode(
      `
import { foo, bar } from 'foo'
const a = ({ _ = foo() }) => {}
function b({ _ = bar() }) {}
function c({ _ = bar() + foo() }) {}
`,
    ),
  ).toMatchInlineSnapshot(`
    "const __vite_ssr_import_0__ = await __vite_ssr_import__("foo", {"importedNames":["foo","bar"]});


    const a = ({ _ = __vite_ssr_import_0__.foo() }) => {}
    function b({ _ = __vite_ssr_import_0__.bar() }) {}
    function c({ _ = __vite_ssr_import_0__.bar() + __vite_ssr_import_0__.foo() }) {}
    "
  `)
})

test('object destructure alias', async () => {
  expect(
    await ssrTransformSimpleCode(
      `
import { n } from 'foo'
const a = () => {
  const { type: n = 'bar' } = {}
  console.log(n)
}
`,
    ),
  ).toMatchInlineSnapshot(`
    "const __vite_ssr_import_0__ = await __vite_ssr_import__("foo", {"importedNames":["n"]});


    const a = () => {
      const { type: n = 'bar' } = {}
      console.log(n)
    }
    "
  `)

  // #9585
  expect(
    await ssrTransformSimpleCode(
      `
import { n, m } from 'foo'
const foo = {}

{
  const { [n]: m } = foo
}
`,
    ),
  ).toMatchInlineSnapshot(`
    "const __vite_ssr_import_0__ = await __vite_ssr_import__("foo", {"importedNames":["n","m"]});


    const foo = {}

    {
      const { [__vite_ssr_import_0__.n]: m } = foo
    }
    "
  `)
})

test('nested object destructure alias', async () => {
  expect(
    await ssrTransformSimpleCode(
      `
import { remove, add, get, set, rest, objRest } from 'vue'

function a() {
  const {
    o: { remove },
    a: { b: { c: [ add ] }},
    d: [{ get }, set, ...rest],
    ...objRest
  } = foo

  remove()
  add()
  get()
  set()
  rest()
  objRest()
}

remove()
add()
get()
set()
rest()
objRest()
`,
    ),
  ).toMatchInlineSnapshot(`
    "const __vite_ssr_import_0__ = await __vite_ssr_import__("vue", {"importedNames":["remove","add","get","set","rest","objRest"]});



    function a() {
      const {
        o: { remove },
        a: { b: { c: [ add ] }},
        d: [{ get }, set, ...rest],
        ...objRest
      } = foo

      remove()
      add()
      get()
      set()
      rest()
      objRest()
    }

    __vite_ssr_import_0__.remove()
    __vite_ssr_import_0__.add()
    __vite_ssr_import_0__.get()
    __vite_ssr_import_0__.set()
    __vite_ssr_import_0__.rest()
    __vite_ssr_import_0__.objRest()
    "
  `)
})

test('object props and methods', async () => {
  expect(
    await ssrTransformSimpleCode(
      `
import foo from 'foo'

const bar = 'bar'

const obj = {
  foo() {},
  [foo]() {},
  [bar]() {},
  foo: () => {},
  [foo]: () => {},
  [bar]: () => {},
  bar(foo) {}
}
`,
    ),
  ).toMatchInlineSnapshot(`
    "const __vite_ssr_import_0__ = await __vite_ssr_import__("foo", {"importedNames":["default"]});



    const bar = 'bar'

    const obj = {
      foo() {},
      [__vite_ssr_import_0__.default]() {},
      [bar]() {},
      foo: () => {},
      [__vite_ssr_import_0__.default]: () => {},
      [bar]: () => {},
      bar(foo) {}
    }
    "
  `)
})

test('class props', async () => {
  expect(
    await ssrTransformSimpleCode(
      `
import { remove, add } from 'vue'

class A {
  remove = 1
  add = null
}
`,
    ),
  ).toMatchInlineSnapshot(`
    "const __vite_ssr_import_0__ = await __vite_ssr_import__("vue", {"importedNames":["remove","add"]});



    const add = __vite_ssr_import_0__.add;
    const remove = __vite_ssr_import_0__.remove;
    class A {
      remove = 1
      add = null
    }
    "
  `)
})

test('class methods', async () => {
  expect(
    await ssrTransformSimpleCode(
      `
import foo from 'foo'

const bar = 'bar'

class A {
  foo() {}
  [foo]() {}
  [bar]() {}
  #foo() {}
  bar(foo) {}
}
`,
    ),
  ).toMatchInlineSnapshot(`
    "const __vite_ssr_import_0__ = await __vite_ssr_import__("foo", {"importedNames":["default"]});



    const bar = 'bar'

    class A {
      foo() {}
      [__vite_ssr_import_0__.default]() {}
      [bar]() {}
      #foo() {}
      bar(foo) {}
    }
    "
  `)
})

test('declare scope', async () => {
  expect(
    await ssrTransformSimpleCode(
      `
import { aaa, bbb, ccc, ddd } from 'vue'

function foobar() {
  ddd()

  const aaa = () => {
    bbb(ccc)
    ddd()
  }
  const bbb = () => {
    console.log('hi')
  }
  const ccc = 1
  function ddd() {}

  aaa()
  bbb()
  ccc()
}

aaa()
bbb()
`,
    ),
  ).toMatchInlineSnapshot(`
    "const __vite_ssr_import_0__ = await __vite_ssr_import__("vue", {"importedNames":["aaa","bbb","ccc","ddd"]});



    function foobar() {
      ddd()

      const aaa = () => {
        bbb(ccc)
        ddd()
      }
      const bbb = () => {
        console.log('hi')
      }
      const ccc = 1
      function ddd() {}

      aaa()
      bbb()
      ccc()
    }

    __vite_ssr_import_0__.aaa()
    __vite_ssr_import_0__.bbb()
    "
  `)
})

test('jsx', async () => {
  const code = `
  import React from 'react'
  import { Foo, Slot } from 'foo'

  function Bar({ Slot = <Foo /> }) {
    return (
      <>
        <Slot />
      </>
    )
  }
  `
  const id = '/foo.jsx'
  const result = await transformWithEsbuild(code, id)
  expect(await ssrTransformSimpleCode(result.code, '/foo.jsx'))
    .toMatchInlineSnapshot(`
      "const __vite_ssr_import_0__ = await __vite_ssr_import__("react", {"importedNames":["default"]});
      const __vite_ssr_import_1__ = await __vite_ssr_import__("foo", {"importedNames":["Foo","Slot"]});


      function Bar({ Slot: Slot2 = /* @__PURE__ */ __vite_ssr_import_0__.default.createElement(__vite_ssr_import_1__.Foo, null) }) {
        return /* @__PURE__ */ __vite_ssr_import_0__.default.createElement(__vite_ssr_import_0__.default.Fragment, null, /* @__PURE__ */ __vite_ssr_import_0__.default.createElement(Slot2, null));
      }
      "
    `)
})

test('continuous exports', async () => {
  expect(
    await ssrTransformSimpleCode(
      `
export function fn1() {
}export function fn2() {
}
        `,
    ),
  ).toMatchInlineSnapshot(`
    "
    function fn1() {
    }
    Object.defineProperty(__vite_ssr_exports__, "fn1", { enumerable: true, configurable: true, get(){ return fn1 }});function fn2() {
    }
    Object.defineProperty(__vite_ssr_exports__, "fn2", { enumerable: true, configurable: true, get(){ return fn2 }});
            "
  `)
})

// https://github.com/vitest-dev/vitest/issues/1141
test('export default expression', async () => {
  // esbuild transform result of following TS code
  // export default <MyFn> function getRandom() {
  //   return Math.random()
  // }
  const code = `
export default (function getRandom() {
  return Math.random();
});
`.trim()

  expect(await ssrTransformSimpleCode(code)).toMatchInlineSnapshot(`
    "__vite_ssr_exports__.default = (function getRandom() {
      return Math.random();
    });"
  `)

  expect(
    await ssrTransformSimpleCode(`export default (class A {});`),
  ).toMatchInlineSnapshot(`"__vite_ssr_exports__.default = (class A {});"`)
})

// #8002
test('with hashbang', async () => {
  expect(
    await ssrTransformSimpleCode(
      `#!/usr/bin/env node
console.log("it can parse the hashbang")`,
    ),
  ).toMatchInlineSnapshot(`
    "#!/usr/bin/env node
    console.log("it can parse the hashbang")"
  `)
})

test('import hoisted after hashbang', async () => {
  expect(
    await ssrTransformSimpleCode(
      `#!/usr/bin/env node
console.log(foo);
import foo from "foo"`,
    ),
  ).toMatchInlineSnapshot(`
    "#!/usr/bin/env node
    const __vite_ssr_import_0__ = await __vite_ssr_import__("foo", {"importedNames":["default"]});
    console.log(__vite_ssr_import_0__.default);
    "
  `)
})

// #10289
test('track scope by class, function, condition blocks', async () => {
  const code = `
import { foo, bar } from 'foobar'
if (false) {
  const foo = 'foo'
  console.log(foo)
} else if (false) {
  const [bar] = ['bar']
  console.log(bar)
} else {
  console.log(foo)
  console.log(bar)
}
export class Test {
  constructor() {
    if (false) {
      const foo = 'foo'
      console.log(foo)
    } else if (false) {
      const [bar] = ['bar']
      console.log(bar)
    } else {
      console.log(foo)
      console.log(bar)
    }
  }
};`.trim()

  expect(await ssrTransformSimpleCode(code)).toMatchInlineSnapshot(`
    "const __vite_ssr_import_0__ = await __vite_ssr_import__("foobar", {"importedNames":["foo","bar"]});

    if (false) {
      const foo = 'foo'
      console.log(foo)
    } else if (false) {
      const [bar] = ['bar']
      console.log(bar)
    } else {
      console.log(__vite_ssr_import_0__.foo)
      console.log(__vite_ssr_import_0__.bar)
    }
    class Test {
      constructor() {
        if (false) {
          const foo = 'foo'
          console.log(foo)
        } else if (false) {
          const [bar] = ['bar']
          console.log(bar)
        } else {
          console.log(__vite_ssr_import_0__.foo)
          console.log(__vite_ssr_import_0__.bar)
        }
      }
    }
    Object.defineProperty(__vite_ssr_exports__, "Test", { enumerable: true, configurable: true, get(){ return Test }});;"
  `)
})

// #10386
test('track var scope by function', async () => {
  expect(
    await ssrTransformSimpleCode(`
import { foo, bar } from 'foobar'
function test() {
  if (true) {
    var foo = () => { var why = 'would' }, bar = 'someone'
  }
  return [foo, bar]
}`),
  ).toMatchInlineSnapshot(`
    "const __vite_ssr_import_0__ = await __vite_ssr_import__("foobar", {"importedNames":["foo","bar"]});


    function test() {
      if (true) {
        var foo = () => { var why = 'would' }, bar = 'someone'
      }
      return [foo, bar]
    }"
  `)
})

// #11806
test('track scope by blocks', async () => {
  expect(
    await ssrTransformSimpleCode(`
import { foo, bar, baz } from 'foobar'
function test() {
  [foo];
  {
    let foo = 10;
    let bar = 10;
  }
  try {} catch (baz){ baz };
  return bar;
}`),
  ).toMatchInlineSnapshot(`
    "const __vite_ssr_import_0__ = await __vite_ssr_import__("foobar", {"importedNames":["foo","bar","baz"]});


    function test() {
      [__vite_ssr_import_0__.foo];
      {
        let foo = 10;
        let bar = 10;
      }
      try {} catch (baz){ baz };
      return __vite_ssr_import_0__.bar;
    }"
  `)
})

test('track scope in for loops', async () => {
  expect(
    await ssrTransformSimpleCode(`
import { test } from './test.js'

for (const test of tests) {
  console.log(test)
}

for (let test = 0; test < 10; test++) {
  console.log(test)
}

for (const test in tests) {
  console.log(test)
}`),
  ).toMatchInlineSnapshot(`
    "const __vite_ssr_import_0__ = await __vite_ssr_import__("./test.js", {"importedNames":["test"]});



    for (const test of tests) {
      console.log(test)
    }

    for (let test = 0; test < 10; test++) {
      console.log(test)
    }

    for (const test in tests) {
      console.log(test)
    }"
  `)
})

test('avoid binding ClassExpression', async () => {
  const result = await ssrTransformSimple(
    `
import Foo, { Bar } from './foo';

console.log(Foo, Bar);
const obj = {
  foo: class Foo {},
  bar: class Bar {}
}
const Baz = class extends Foo {}
`,
  )
  expect(result?.code).toMatchInlineSnapshot(`
    "const __vite_ssr_import_0__ = await __vite_ssr_import__("./foo", {"importedNames":["default","Bar"]});



    console.log(__vite_ssr_import_0__.default, __vite_ssr_import_0__.Bar);
    const obj = {
      foo: class Foo {},
      bar: class Bar {}
    }
    const Baz = class extends __vite_ssr_import_0__.default {}
    "
  `)
})

test('import assertion attribute', async () => {
  expect(
    await ssrTransformSimpleCode(`
  import * as foo from './foo.json' with { type: 'json' };
  import('./bar.json', { with: { type: 'json' } });
  `),
  ).toMatchInlineSnapshot(`
<<<<<<< HEAD
    "const __vite_ssr_import_0__ = await __vite_ssr_import__(\\"./foo.json\\");

      
      __vite_ssr_dynamic_import__('./bar.json', { assert: { type: 'json' } });
=======
    "const __vite_ssr_import_0__ = await __vite_ssr_import__("./foo.json");

      
      __vite_ssr_dynamic_import__('./bar.json', { with: { type: 'json' } });
>>>>>>> 74dc73a5
      "
  `)
})

test('import and export ordering', async () => {
  // Given all imported modules logs `mod ${mod}` on execution,
  // and `foo` is `bar`, the logging order should be:
  // "mod a", "mod foo", "mod b", "bar1", "bar2"
  expect(
    await ssrTransformSimpleCode(`
console.log(foo + 1)
export * from './a'
import { foo } from './foo'
export * from './b'
console.log(foo + 2)
  `),
  ).toMatchInlineSnapshot(`
<<<<<<< HEAD
    "const __vite_ssr_import_0__ = await __vite_ssr_import__(\\"./foo\\");
=======
    "const __vite_ssr_import_0__ = await __vite_ssr_import__("./foo", {"importedNames":["foo"]});
    const __vite_ssr_import_1__ = await __vite_ssr_import__("./a");
    __vite_ssr_exportAll__(__vite_ssr_import_1__);
    const __vite_ssr_import_2__ = await __vite_ssr_import__("./b");
    __vite_ssr_exportAll__(__vite_ssr_import_2__);
>>>>>>> 74dc73a5

    console.log(__vite_ssr_import_0__.foo + 1)
    const __vite_ssr_import_1__ = await __vite_ssr_import__(\\"./a\\");
    __vite_ssr_exportAll__(__vite_ssr_import_1__);


    const __vite_ssr_import_2__ = await __vite_ssr_import__(\\"./b\\");
    __vite_ssr_exportAll__(__vite_ssr_import_2__);

    console.log(__vite_ssr_import_0__.foo + 2)
      "
  `)
})<|MERGE_RESOLUTION|>--- conflicted
+++ resolved
@@ -104,12 +104,8 @@
   ).toMatchInlineSnapshot(`
     "const __vite_ssr_import_0__ = await __vite_ssr_import__("vue");
     __vite_ssr_exportAll__(__vite_ssr_import_0__);
-<<<<<<< HEAD
-
-    const __vite_ssr_import_1__ = await __vite_ssr_import__(\\"react\\");
-=======
+
     const __vite_ssr_import_1__ = await __vite_ssr_import__("react");
->>>>>>> 74dc73a5
     __vite_ssr_exportAll__(__vite_ssr_import_1__);
     "
   `)
@@ -946,17 +942,10 @@
   import('./bar.json', { with: { type: 'json' } });
   `),
   ).toMatchInlineSnapshot(`
-<<<<<<< HEAD
-    "const __vite_ssr_import_0__ = await __vite_ssr_import__(\\"./foo.json\\");
-
-      
-      __vite_ssr_dynamic_import__('./bar.json', { assert: { type: 'json' } });
-=======
     "const __vite_ssr_import_0__ = await __vite_ssr_import__("./foo.json");
 
       
       __vite_ssr_dynamic_import__('./bar.json', { with: { type: 'json' } });
->>>>>>> 74dc73a5
       "
   `)
 })
@@ -974,23 +963,15 @@
 console.log(foo + 2)
   `),
   ).toMatchInlineSnapshot(`
-<<<<<<< HEAD
-    "const __vite_ssr_import_0__ = await __vite_ssr_import__(\\"./foo\\");
-=======
     "const __vite_ssr_import_0__ = await __vite_ssr_import__("./foo", {"importedNames":["foo"]});
+
+    console.log(__vite_ssr_import_0__.foo + 1)
     const __vite_ssr_import_1__ = await __vite_ssr_import__("./a");
     __vite_ssr_exportAll__(__vite_ssr_import_1__);
+
+
     const __vite_ssr_import_2__ = await __vite_ssr_import__("./b");
     __vite_ssr_exportAll__(__vite_ssr_import_2__);
->>>>>>> 74dc73a5
-
-    console.log(__vite_ssr_import_0__.foo + 1)
-    const __vite_ssr_import_1__ = await __vite_ssr_import__(\\"./a\\");
-    __vite_ssr_exportAll__(__vite_ssr_import_1__);
-
-
-    const __vite_ssr_import_2__ = await __vite_ssr_import__(\\"./b\\");
-    __vite_ssr_exportAll__(__vite_ssr_import_2__);
 
     console.log(__vite_ssr_import_0__.foo + 2)
       "
