import path from 'node:path'
import { pathToFileURL } from 'node:url'
import colors from 'picocolors'
import type { ViteDevServer } from '../server'
import {
  dynamicImport,
  isBuiltin,
  isFilePathESM,
  unwrapId,
  usingDynamicImport,
} from '../utils'
import { transformRequest } from '../server/transformRequest'
import type { InternalResolveOptionsWithOverrideConditions } from '../plugins/resolve'
import { tryNodeResolve } from '../plugins/resolve'
import { genSourceMapUrl } from '../server/sourcemap'
import type { PackageCache } from '../packages'
import {
  ssrDynamicImportKey,
  ssrExportAllKey,
  ssrImportKey,
  ssrImportMetaKey,
  ssrModuleExportsKey,
} from './ssrTransform'
import { ssrFixStacktrace } from './ssrStacktrace'

interface SSRContext {
  global: typeof globalThis
}

type SSRModule = Record<string, any>

interface NodeImportResolveOptions
  extends InternalResolveOptionsWithOverrideConditions {
  legacyProxySsrExternalModules?: boolean
  packageCache?: PackageCache
}

interface SSRImportMetadata {
  isDynamicImport?: boolean
  isExportAll?: boolean
  namedImportSpecifiers?: string[]
}

// eslint-disable-next-line @typescript-eslint/no-empty-function
const AsyncFunction = async function () {}.constructor as typeof Function
let fnDeclarationLineCount = 0
{
  const body = '/*code*/'
  const source = new AsyncFunction('a', 'b', body).toString()
  fnDeclarationLineCount =
    source.slice(0, source.indexOf(body)).split('\n').length - 1
}

const pendingModules = new Map<string, Promise<SSRModule>>()
const pendingImports = new Map<string, string[]>()
const importErrors = new WeakMap<Error, { importee: string }>()

export async function ssrLoadModule(
  url: string,
  server: ViteDevServer,
  context: SSRContext = { global },
  urlStack: string[] = [],
  fixStacktrace?: boolean,
): Promise<SSRModule> {
  url = unwrapId(url)

  // when we instantiate multiple dependency modules in parallel, they may
  // point to shared modules. We need to avoid duplicate instantiation attempts
  // by register every module as pending synchronously so that all subsequent
  // request to that module are simply waiting on the same promise.
  const pending = pendingModules.get(url)
  if (pending) {
    return pending
  }

  const modulePromise = instantiateModule(
    url,
    server,
    context,
    urlStack,
    fixStacktrace,
  )
  pendingModules.set(url, modulePromise)
  modulePromise
    .catch(() => {
      pendingImports.delete(url)
    })
    .finally(() => {
      pendingModules.delete(url)
    })
  return modulePromise
}

async function instantiateModule(
  url: string,
  server: ViteDevServer,
  context: SSRContext = { global },
  urlStack: string[] = [],
  fixStacktrace?: boolean,
): Promise<SSRModule> {
  const { moduleGraph } = server
  const mod = await moduleGraph.ensureEntryFromUrl(url, true)

  if (mod.ssrError) {
    throw mod.ssrError
  }

  if (mod.ssrModule) {
    return mod.ssrModule
  }
  const result =
    mod.ssrTransformResult ||
    (await transformRequest(url, server, { ssr: true }))
  if (!result) {
    // TODO more info? is this even necessary?
    throw new Error(`failed to load module for ssr: ${url}`)
  }

  const ssrModule = {
    [Symbol.toStringTag]: 'Module',
  }
  Object.defineProperty(ssrModule, '__esModule', { value: true })

  // Tolerate circular imports by ensuring the module can be
  // referenced before it's been instantiated.
  mod.ssrModule = ssrModule

  const ssrImportMeta = {
    // The filesystem URL, matching native Node.js modules
    url: pathToFileURL(mod.file!).toString(),
  }

  urlStack = urlStack.concat(url)
  const isCircular = (url: string) => urlStack.includes(url)

  const {
    isProduction,
    resolve: { dedupe, preserveSymlinks },
    root,
    ssr,
  } = server.config

<<<<<<< HEAD
  const resolveOptions: NodeImportResolveOptions = {
=======
  const overrideConditions = ssr.resolve?.externalConditions || []

  const resolveOptions: InternalResolveOptionsWithOverrideConditions = {
>>>>>>> a2e9fb52
    mainFields: ['main'],
    browserField: true,
    conditions: [],
    overrideConditions: [...overrideConditions, 'production', 'development'],
    extensions: ['.js', '.cjs', '.json'],
    dedupe,
    preserveSymlinks,
    isBuild: false,
    isProduction,
    root,
<<<<<<< HEAD
    legacyProxySsrExternalModules:
      server.config.legacy?.proxySsrExternalModules,
    packageCache: server.config.packageCache,
=======
    ssrConfig: ssr,
>>>>>>> a2e9fb52
  }

  // Since dynamic imports can happen in parallel, we need to
  // account for multiple pending deps and duplicate imports.
  const pendingDeps: string[] = []

  const ssrImport = async (dep: string, metadata?: SSRImportMetadata) => {
    try {
      if (dep[0] !== '.' && dep[0] !== '/') {
        return await nodeImport(dep, mod.file!, resolveOptions, metadata)
      }
      // convert to rollup URL because `pendingImports`, `moduleGraph.urlToModuleMap` requires that
      dep = unwrapId(dep)
      if (!isCircular(dep) && !pendingImports.get(dep)?.some(isCircular)) {
        pendingDeps.push(dep)
        if (pendingDeps.length === 1) {
          pendingImports.set(url, pendingDeps)
        }
        const mod = await ssrLoadModule(
          dep,
          server,
          context,
          urlStack,
          fixStacktrace,
        )
        if (pendingDeps.length === 1) {
          pendingImports.delete(url)
        } else {
          pendingDeps.splice(pendingDeps.indexOf(dep), 1)
        }
        // return local module to avoid race condition #5470
        return mod
      }
      return moduleGraph.urlToModuleMap.get(dep)?.ssrModule
    } catch (err) {
      // tell external error handler which mod was imported with error
      importErrors.set(err, { importee: dep })

      throw err
    }
  }

  const ssrDynamicImport = (dep: string) => {
    // #3087 dynamic import vars is ignored at rewrite import path,
    // so here need process relative path
    if (dep[0] === '.') {
      dep = path.posix.resolve(path.dirname(url), dep)
    }
    return ssrImport(dep, { isDynamicImport: true })
  }

  function ssrExportAll(sourceModule: any) {
    for (const key in sourceModule) {
      if (key !== 'default' && key !== '__esModule') {
        Object.defineProperty(ssrModule, key, {
          enumerable: true,
          configurable: true,
          get() {
            return sourceModule[key]
          },
        })
      }
    }
  }

  let sourceMapSuffix = ''
  if (result.map && 'version' in result.map) {
    const moduleSourceMap = Object.assign({}, result.map, {
      // currently we need to offset the line
      // https://github.com/nodejs/node/issues/43047#issuecomment-1180632750
      mappings: ';'.repeat(fnDeclarationLineCount) + result.map.mappings,
    })
    sourceMapSuffix =
      '\n//# sourceMappingURL=' + genSourceMapUrl(moduleSourceMap)
  }

  try {
    const initModule = new AsyncFunction(
      `global`,
      ssrModuleExportsKey,
      ssrImportMetaKey,
      ssrImportKey,
      ssrDynamicImportKey,
      ssrExportAllKey,
      '"use strict";' +
        result.code +
        `\n//# sourceURL=${mod.id}${sourceMapSuffix}`,
    )
    await initModule(
      context.global,
      ssrModule,
      ssrImportMeta,
      ssrImport,
      ssrDynamicImport,
      ssrExportAll,
    )
  } catch (e) {
    mod.ssrError = e
    const errorData = importErrors.get(e)

    if (e.stack && fixStacktrace) {
      ssrFixStacktrace(e, moduleGraph)
    }

    server.config.logger.error(
      colors.red(
        `Error when evaluating SSR module ${url}:` +
          (errorData?.importee
            ? ` failed to import "${errorData.importee}"`
            : '') +
          `\n|- ${e.stack}\n`,
      ),
      {
        timestamp: true,
        clear: server.config.clearScreen,
        error: e,
      },
    )

    throw e
  }

  return Object.freeze(ssrModule)
}

// In node@12+ we can use dynamic import to load CJS and ESM
async function nodeImport(
  id: string,
  importer: string,
  resolveOptions: NodeImportResolveOptions,
  metadata?: SSRImportMetadata,
) {
  let url: string
  const isRuntimeHandled = id.startsWith('data:') || isBuiltin(id)
  if (isRuntimeHandled) {
    url = id
  } else {
    const resolved = tryNodeResolve(
      id,
      importer,
      // Non-external modules can import ESM-only modules, but only outside
      // of test runs, because we use Node `require` in Jest to avoid segfault.
      // @ts-expect-error jest only exists when running Jest
      typeof jest === 'undefined'
        ? { ...resolveOptions, tryEsmOnly: true }
        : resolveOptions,
      false,
      undefined,
      true,
    )
    if (!resolved) {
      const err: any = new Error(
        `Cannot find module '${id}' imported from '${importer}'`,
      )
      err.code = 'ERR_MODULE_NOT_FOUND'
      throw err
    }
    url = resolved.id
    if (usingDynamicImport) {
      url = pathToFileURL(url).toString()
    }
  }

  const mod = await dynamicImport(url)

  if (resolveOptions.legacyProxySsrExternalModules) {
    return proxyESM(mod)
  } else if (isRuntimeHandled) {
    return mod
  } else {
    analyzeImportedModDifference(
      mod,
      url,
      id,
      metadata,
      resolveOptions.packageCache,
    )
    return proxyGuardOnlyEsm(mod, id)
  }
}

// rollup-style default import interop for cjs
function proxyESM(mod: any) {
  // This is the only sensible option when the exports object is a primitive
  if (isPrimitive(mod)) return { default: mod }

  let defaultExport = 'default' in mod ? mod.default : mod

  if (!isPrimitive(defaultExport) && '__esModule' in defaultExport) {
    mod = defaultExport
    if ('default' in defaultExport) {
      defaultExport = defaultExport.default
    }
  }

  return new Proxy(mod, {
    get(mod, prop) {
      if (prop === 'default') return defaultExport
      return mod[prop] ?? defaultExport?.[prop]
    },
  })
}

function isPrimitive(value: any) {
  return !value || (typeof value !== 'object' && typeof value !== 'function')
}

/**
 * Vite converts `import { } from 'foo'` to `const _ = __vite_ssr_import__('foo')`.
 * Top-level imports and dynamic imports work slightly differently in Node.js.
 * This function normalizes the differences so it matches prod behaviour.
 */
function analyzeImportedModDifference(
  mod: any,
  filePath: string,
  rawId: string,
  metadata?: SSRImportMetadata,
  packageCache?: PackageCache,
) {
  // No normalization needed if the user already dynamic imports this module
  if (metadata?.isDynamicImport) return
  // If file path is ESM, everything should be fine
  if (isFilePathESM(filePath, packageCache)) return

  // For non-ESM, named imports is done via static analysis with cjs-module-lexer in Node.js.
  // If the user named imports a specifier that can't be analyzed, error.
  if (metadata?.namedImportSpecifiers?.length) {
    const missingBindings = metadata.namedImportSpecifiers.filter(
      (s) => !(s in mod),
    )
    if (missingBindings.length) {
      const lastBinding = missingBindings[missingBindings.length - 1]
      // Copied from Node.js
      throw new SyntaxError(`\
Named export '${lastBinding}' not found. The requested module '${rawId}' is a CommonJS module, which may not support all module.exports as named exports.
CommonJS modules can always be imported via the default export, for example using:

import pkg from '${rawId}';
const {${missingBindings.join(', ')}} = pkg;
`)
    }
  }
}

/**
 * Guard invalid named exports only, similar to how Node.js errors for top-level imports.
 * But since we transform as dynamic imports, we need to emulate the error manually.
 */
function proxyGuardOnlyEsm(mod: any, rawId: string) {
  return new Proxy(mod, {
    get(mod, prop) {
      if (prop !== 'then' && !(prop in mod)) {
        throw new SyntaxError(
          `The requested module '${rawId}' does not provide an export named '${prop.toString()}'`,
        )
      }
      return mod[prop]
    },
  })
}<|MERGE_RESOLUTION|>--- conflicted
+++ resolved
@@ -140,13 +140,9 @@
     ssr,
   } = server.config
 
-<<<<<<< HEAD
+  const overrideConditions = ssr.resolve?.externalConditions || []
+
   const resolveOptions: NodeImportResolveOptions = {
-=======
-  const overrideConditions = ssr.resolve?.externalConditions || []
-
-  const resolveOptions: InternalResolveOptionsWithOverrideConditions = {
->>>>>>> a2e9fb52
     mainFields: ['main'],
     browserField: true,
     conditions: [],
@@ -157,13 +153,10 @@
     isBuild: false,
     isProduction,
     root,
-<<<<<<< HEAD
+    ssrConfig: ssr,
     legacyProxySsrExternalModules:
       server.config.legacy?.proxySsrExternalModules,
     packageCache: server.config.packageCache,
-=======
-    ssrConfig: ssr,
->>>>>>> a2e9fb52
   }
 
   // Since dynamic imports can happen in parallel, we need to
