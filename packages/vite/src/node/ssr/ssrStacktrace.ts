--- conflicted
+++ resolved
@@ -1,4 +1,4 @@
-import { TraceMap } from '@jridgewell/trace-mapping'
+import { TraceMap, originalPositionFor } from '@jridgewell/trace-mapping'
 import type { ModuleGraph } from '../server/moduleGraph'
 
 let offset: number
@@ -33,7 +33,7 @@
 
           const traced = new TraceMap(rawSourceMap as any)
 
-          const pos = traced.originalPositionFor({
+          const pos = originalPositionFor(traced, {
             line: Number(line) - offset,
             column: Number(column)
           })
@@ -42,11 +42,7 @@
             return input
           }
 
-<<<<<<< HEAD
           const source = `${pos.source}:${pos.line}:${pos.column}`
-=======
-          const source = `${pos.source}:${pos.line ?? 0}:${pos.column ?? 0}`
->>>>>>> 0ade3352
           if (!varName || varName === 'eval') {
             return `    at ${source}`
           } else {
