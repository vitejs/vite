--- conflicted
+++ resolved
@@ -12,12 +12,8 @@
 import { extract_names as extractNames } from 'periscopic'
 import { walk as eswalk } from 'estree-walker'
 import { combineSourcemaps } from '../utils'
-<<<<<<< HEAD
-import type { RawSourceMap } from '@ampproject/remapping/dist/types/types'
 import { isJSONRequest } from '../plugins/json'
-=======
 import type { RawSourceMap } from '@ampproject/remapping'
->>>>>>> c2961301
 
 type Node = _Node & {
   start: number
