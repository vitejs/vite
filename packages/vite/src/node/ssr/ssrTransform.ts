import path from 'node:path'
import MagicString from 'magic-string'
import type { SourceMap } from 'rollup'
import type {
  Function as FunctionNode,
  Identifier,
  Pattern,
  Property,
  VariableDeclaration,
  Node as _Node,
} from 'estree'
import { extract_names as extractNames } from 'periscopic'
import { walk as eswalk } from 'estree-walker'
import type { RawSourceMap } from '@ampproject/remapping'
import { parseAst as rollupParseAst } from 'rollup/parseAst'
import type { TransformResult } from '../server/transformRequest'
import { combineSourcemaps } from '../utils'
import { isJSONRequest } from '../plugins/json'

type Node = _Node & {
  start: number
  end: number
}

interface TransformOptions {
  json?: {
    stringify?: boolean
  }
}

interface DefineImportMetadata {
  isExportAll?: boolean
  namedImportSpecifiers?: string[]
}

export const ssrModuleExportsKey = `__vite_ssr_exports__`
export const ssrImportKey = `__vite_ssr_import__`
export const ssrDynamicImportKey = `__vite_ssr_dynamic_import__`
export const ssrExportAllKey = `__vite_ssr_exportAll__`
export const ssrImportMetaKey = `__vite_ssr_import_meta__`

const hashbangRE = /^#!.*\n/

export async function ssrTransform(
  code: string,
  inMap: SourceMap | { mappings: '' } | null,
  url: string,
  originalCode: string,
  options?: TransformOptions,
): Promise<TransformResult | null> {
  if (options?.json?.stringify && isJSONRequest(url)) {
    return ssrTransformJSON(code, inMap)
  }
  return ssrTransformScript(code, inMap, url, originalCode)
}

async function ssrTransformJSON(
  code: string,
  inMap: SourceMap | { mappings: '' } | null,
): Promise<TransformResult> {
  return {
    code: code.replace('export default', `${ssrModuleExportsKey}.default =`),
    map: inMap,
    deps: [],
    dynamicDeps: [],
  }
}

async function ssrTransformScript(
  code: string,
  inMap: SourceMap | { mappings: '' } | null,
  url: string,
  originalCode: string,
): Promise<TransformResult | null> {
  const s = new MagicString(code)

  let ast: any
  try {
    ast = rollupParseAst(code)
  } catch (err) {
    if (!err.loc || !err.loc.line) throw err
    const line = err.loc.line
    throw new Error(
      `Parse failure: ${
        err.message
      }\nAt file: ${url}\nContents of line ${line}: ${
        code.split('\n')[line - 1]
      }`,
    )
  }

  let uid = 0
  const dynamicDeps = new Set<string>()
  const idToImportMap = new Map<string, string>()
  const depToImportIdMap = new Map<string, string>()
  const declaredConst = new Set<string>()

  // hoist at the start of the file, after the hashbang
  const hoistIndex = code.match(hashbangRE)?.[0].length ?? 0

<<<<<<< HEAD
  function defineImport(source: string) {
    let importId = depToImportIdMap.get(source)
    if (importId) {
      return importId
    } else {
      importId = `__vite_ssr_import_${uid++}__`
      depToImportIdMap.set(source, importId)
    }
=======
  function defineImport(source: string, metadata?: DefineImportMetadata) {
    deps.add(source)
    const importId = `__vite_ssr_import_${uid++}__`

    // Reduce metadata to undefined if it's all default values
    if (
      metadata &&
      metadata.isExportAll !== true &&
      (metadata.namedImportSpecifiers == null ||
        metadata.namedImportSpecifiers.length === 0)
    ) {
      metadata = undefined
    }
    const metadataStr = metadata ? `, ${JSON.stringify(metadata)}` : ''

>>>>>>> 4cedcdc9
    // There will be an error if the module is called before it is imported,
    // so the module import statement is hoisted to the top
    s.appendLeft(
      hoistIndex,
      `const ${importId} = await ${ssrImportKey}(${JSON.stringify(
        source,
      )}${metadataStr});\n`,
    )
    return importId
  }

  function defineExport(position: number, name: string, local = name) {
    s.appendLeft(
      position,
      `\nObject.defineProperty(${ssrModuleExportsKey}, "${name}", ` +
        `{ enumerable: true, configurable: true, get(){ return ${local} }});`,
    )
  }

  // 1. check all import statements and record id -> importName map
  for (const node of ast.body as Node[]) {
    // import foo from 'foo' --> foo -> __import_foo__.default
    // import { baz } from 'foo' --> baz -> __import_foo__.baz
    // import * as ok from 'foo' --> ok -> __import_foo__
    if (node.type === 'ImportDeclaration') {
      const importId = defineImport(node.source.value as string, {
        namedImportSpecifiers: node.specifiers
          .map((s) => s.type === 'ImportSpecifier' && s.imported.name)
          .filter(Boolean) as string[],
      })
      s.remove(node.start, node.end)
      for (const spec of node.specifiers) {
        if (spec.type === 'ImportSpecifier') {
          idToImportMap.set(
            spec.local.name,
            `${importId}.${spec.imported.name}`,
          )
        } else if (spec.type === 'ImportDefaultSpecifier') {
          idToImportMap.set(spec.local.name, `${importId}.default`)
        } else {
          // namespace specifier
          idToImportMap.set(spec.local.name, importId)
        }
      }
    }
  }

  // 2. check all export statements and define exports
  for (const node of ast.body as Node[]) {
    // named exports
    if (node.type === 'ExportNamedDeclaration') {
      if (node.declaration) {
        if (
          node.declaration.type === 'FunctionDeclaration' ||
          node.declaration.type === 'ClassDeclaration'
        ) {
          // export function foo() {}
          defineExport(node.end, node.declaration.id!.name)
        } else {
          // export const foo = 1, bar = 2
          for (const declaration of node.declaration.declarations) {
            const names = extractNames(declaration.id as any)
            for (const name of names) {
              defineExport(node.end, name)
            }
          }
        }
        s.remove(node.start, (node.declaration as Node).start)
      } else {
        s.remove(node.start, node.end)
        if (node.source) {
          // export { foo, bar } from './foo'
          const importId = defineImport(node.source.value as string, {
            namedImportSpecifiers: node.specifiers.map((s) => s.local.name),
          })
          // hoist re-exports near the defined import so they are immediately exported
          for (const spec of node.specifiers) {
            defineExport(
              hoistIndex,
              spec.exported.name,
              `${importId}.${spec.local.name}`,
            )
          }
        } else {
          // export { foo, bar }
          for (const spec of node.specifiers) {
            const local = spec.local.name
            const binding = idToImportMap.get(local)
            defineExport(node.end, spec.exported.name, binding || local)
          }
        }
      }
    }

    // default export
    if (node.type === 'ExportDefaultDeclaration') {
      const expressionTypes = ['FunctionExpression', 'ClassExpression']
      if (
        'id' in node.declaration &&
        node.declaration.id &&
        !expressionTypes.includes(node.declaration.type)
      ) {
        // named hoistable/class exports
        // export default function foo() {}
        // export default class A {}
        const { name } = node.declaration.id
        s.remove(node.start, node.start + 15 /* 'export default '.length */)
        s.append(
          `\nObject.defineProperty(${ssrModuleExportsKey}, "default", ` +
            `{ enumerable: true, configurable: true, value: ${name} });`,
        )
      } else {
        // anonymous default exports
        s.update(
          node.start,
          node.start + 14 /* 'export default'.length */,
          `${ssrModuleExportsKey}.default =`,
        )
      }
    }

    // export * from './foo'
    if (node.type === 'ExportAllDeclaration') {
      s.remove(node.start, node.end)
      const importId = defineImport(node.source.value as string, {
        isExportAll: true,
      })
      // hoist re-exports near the defined import so they are immediately exported
      if (node.exported) {
        defineExport(hoistIndex, node.exported.name, `${importId}`)
      } else {
        s.appendLeft(hoistIndex, `${ssrExportAllKey}(${importId});\n`)
      }
    }
  }

  // 3. convert references to import bindings & import.meta references
  walk(ast, {
    onIdentifier(id, parent, parentStack) {
      const grandparent = parentStack[1]
      const binding = idToImportMap.get(id.name)
      if (!binding) {
        return
      }
      if (isStaticProperty(parent) && parent.shorthand) {
        // let binding used in a property shorthand
        // { foo } -> { foo: __import_x__.foo }
        // skip for destructuring patterns
        if (
          !isNodeInPattern(parent) ||
          isInDestructuringAssignment(parent, parentStack)
        ) {
          s.appendLeft(id.end, `: ${binding}`)
        }
      } else if (
        (parent.type === 'PropertyDefinition' &&
          grandparent?.type === 'ClassBody') ||
        (parent.type === 'ClassDeclaration' && id === parent.superClass)
      ) {
        if (!declaredConst.has(id.name)) {
          declaredConst.add(id.name)
          // locate the top-most node containing the class declaration
          const topNode = parentStack[parentStack.length - 2]
          s.prependRight(topNode.start, `const ${id.name} = ${binding};\n`)
        }
      } else if (
        // don't transform class name identifier
        !(parent.type === 'ClassExpression' && id === parent.id)
      ) {
        s.update(id.start, id.end, binding)
      }
    },
    onImportMeta(node) {
      s.update(node.start, node.end, ssrImportMetaKey)
    },
    onDynamicImport(node) {
      s.update(node.start, node.start + 6, ssrDynamicImportKey)
      if (node.type === 'ImportExpression' && node.source.type === 'Literal') {
        dynamicDeps.add(node.source.value as string)
      }
    },
  })

  let map = s.generateMap({ hires: 'boundary' })
  if (
    inMap &&
    inMap.mappings &&
    'sources' in inMap &&
    inMap.sources.length > 0
  ) {
    map = combineSourcemaps(url, [
      {
        ...map,
        sources: inMap.sources,
        sourcesContent: inMap.sourcesContent,
      } as RawSourceMap,
      inMap as RawSourceMap,
    ]) as SourceMap
  } else {
    map.sources = [path.basename(url)]
    // needs to use originalCode instead of code
    // because code might be already transformed even if map is null
    map.sourcesContent = [originalCode]
  }

  return {
    code: s.toString(),
    map,
    deps: [...depToImportIdMap.keys()],
    dynamicDeps: [...dynamicDeps],
  }
}

interface Visitors {
  onIdentifier: (
    node: Identifier & {
      start: number
      end: number
    },
    parent: Node,
    parentStack: Node[],
  ) => void
  onImportMeta: (node: Node) => void
  onDynamicImport: (node: Node) => void
}

const isNodeInPatternWeakSet = new WeakSet<_Node>()
const setIsNodeInPattern = (node: Property) => isNodeInPatternWeakSet.add(node)
const isNodeInPattern = (node: _Node): node is Property =>
  isNodeInPatternWeakSet.has(node)

/**
 * Same logic from \@vue/compiler-core & \@vue/compiler-sfc
 * Except this is using acorn AST
 */
function walk(
  root: Node,
  { onIdentifier, onImportMeta, onDynamicImport }: Visitors,
) {
  const parentStack: Node[] = []
  const varKindStack: VariableDeclaration['kind'][] = []
  const scopeMap = new WeakMap<_Node, Set<string>>()
  const identifiers: [id: any, stack: Node[]][] = []

  const setScope = (node: _Node, name: string) => {
    let scopeIds = scopeMap.get(node)
    if (scopeIds && scopeIds.has(name)) {
      return
    }
    if (!scopeIds) {
      scopeIds = new Set()
      scopeMap.set(node, scopeIds)
    }
    scopeIds.add(name)
  }

  function isInScope(name: string, parents: Node[]) {
    return parents.some((node) => node && scopeMap.get(node)?.has(name))
  }
  function handlePattern(p: Pattern, parentScope: _Node) {
    if (p.type === 'Identifier') {
      setScope(parentScope, p.name)
    } else if (p.type === 'RestElement') {
      handlePattern(p.argument, parentScope)
    } else if (p.type === 'ObjectPattern') {
      p.properties.forEach((property) => {
        if (property.type === 'RestElement') {
          setScope(parentScope, (property.argument as Identifier).name)
        } else {
          handlePattern(property.value, parentScope)
        }
      })
    } else if (p.type === 'ArrayPattern') {
      p.elements.forEach((element) => {
        if (element) {
          handlePattern(element, parentScope)
        }
      })
    } else if (p.type === 'AssignmentPattern') {
      handlePattern(p.left, parentScope)
    } else {
      setScope(parentScope, (p as any).name)
    }
  }

  ;(eswalk as any)(root, {
    enter(node: Node, parent: Node | null) {
      if (node.type === 'ImportDeclaration') {
        return this.skip()
      }

      // track parent stack, skip for "else-if"/"else" branches as acorn nests
      // the ast within "if" nodes instead of flattening them
      if (
        parent &&
        !(parent.type === 'IfStatement' && node === parent.alternate)
      ) {
        parentStack.unshift(parent)
      }

      // track variable declaration kind stack used by VariableDeclarator
      if (node.type === 'VariableDeclaration') {
        varKindStack.unshift(node.kind)
      }

      if (node.type === 'MetaProperty' && node.meta.name === 'import') {
        onImportMeta(node)
      } else if (node.type === 'ImportExpression') {
        onDynamicImport(node)
      }

      if (node.type === 'Identifier') {
        if (
          !isInScope(node.name, parentStack) &&
          isRefIdentifier(node, parent!, parentStack)
        ) {
          // record the identifier, for DFS -> BFS
          identifiers.push([node, parentStack.slice(0)])
        }
      } else if (isFunction(node)) {
        // If it is a function declaration, it could be shadowing an import
        // Add its name to the scope so it won't get replaced
        if (node.type === 'FunctionDeclaration') {
          const parentScope = findParentScope(parentStack)
          if (parentScope) {
            setScope(parentScope, node.id!.name)
          }
        }
        // walk function expressions and add its arguments to known identifiers
        // so that we don't prefix them
        node.params.forEach((p) => {
          if (p.type === 'ObjectPattern' || p.type === 'ArrayPattern') {
            handlePattern(p, node)
            return
          }
          ;(eswalk as any)(p.type === 'AssignmentPattern' ? p.left : p, {
            enter(child: Node, parent: Node) {
              // skip params default value of destructure
              if (
                parent?.type === 'AssignmentPattern' &&
                parent?.right === child
              ) {
                return this.skip()
              }
              if (child.type !== 'Identifier') return
              // do not record as scope variable if is a destructuring keyword
              if (isStaticPropertyKey(child, parent)) return
              // do not record if this is a default value
              // assignment of a destructuring variable
              if (
                (parent?.type === 'TemplateLiteral' &&
                  parent?.expressions.includes(child)) ||
                (parent?.type === 'CallExpression' && parent?.callee === child)
              ) {
                return
              }
              setScope(node, child.name)
            },
          })
        })
      } else if (node.type === 'Property' && parent!.type === 'ObjectPattern') {
        // mark property in destructuring pattern
        setIsNodeInPattern(node)
      } else if (node.type === 'VariableDeclarator') {
        const parentFunction = findParentScope(
          parentStack,
          varKindStack[0] === 'var',
        )
        if (parentFunction) {
          handlePattern(node.id, parentFunction)
        }
      } else if (node.type === 'CatchClause' && node.param) {
        handlePattern(node.param, node)
      }
    },

    leave(node: Node, parent: Node | null) {
      // untrack parent stack from above
      if (
        parent &&
        !(parent.type === 'IfStatement' && node === parent.alternate)
      ) {
        parentStack.shift()
      }

      if (node.type === 'VariableDeclaration') {
        varKindStack.shift()
      }
    },
  })

  // emit the identifier events in BFS so the hoisted declarations
  // can be captured correctly
  identifiers.forEach(([node, stack]) => {
    if (!isInScope(node.name, stack)) onIdentifier(node, stack[0], stack)
  })
}

function isRefIdentifier(id: Identifier, parent: _Node, parentStack: _Node[]) {
  // declaration id
  if (
    parent.type === 'CatchClause' ||
    ((parent.type === 'VariableDeclarator' ||
      parent.type === 'ClassDeclaration') &&
      parent.id === id)
  ) {
    return false
  }

  if (isFunction(parent)) {
    // function declaration/expression id
    if ((parent as any).id === id) {
      return false
    }
    // params list
    if (parent.params.includes(id)) {
      return false
    }
  }

  // class method name
  if (parent.type === 'MethodDefinition' && !parent.computed) {
    return false
  }

  // property key
  if (isStaticPropertyKey(id, parent)) {
    return false
  }

  // object destructuring pattern
  if (isNodeInPattern(parent) && parent.value === id) {
    return false
  }

  // non-assignment array destructuring pattern
  if (
    parent.type === 'ArrayPattern' &&
    !isInDestructuringAssignment(parent, parentStack)
  ) {
    return false
  }

  // member expression property
  if (
    parent.type === 'MemberExpression' &&
    parent.property === id &&
    !parent.computed
  ) {
    return false
  }

  if (parent.type === 'ExportSpecifier') {
    return false
  }

  // is a special keyword but parsed as identifier
  if (id.name === 'arguments') {
    return false
  }

  return true
}

const isStaticProperty = (node: _Node): node is Property =>
  node && node.type === 'Property' && !node.computed

const isStaticPropertyKey = (node: _Node, parent: _Node) =>
  isStaticProperty(parent) && parent.key === node

const functionNodeTypeRE = /Function(?:Expression|Declaration)$|Method$/
function isFunction(node: _Node): node is FunctionNode {
  return functionNodeTypeRE.test(node.type)
}

const blockNodeTypeRE = /^BlockStatement$|^For(?:In|Of)?Statement$/
function isBlock(node: _Node) {
  return blockNodeTypeRE.test(node.type)
}

function findParentScope(
  parentStack: _Node[],
  isVar = false,
): _Node | undefined {
  return parentStack.find(isVar ? isFunction : isBlock)
}

function isInDestructuringAssignment(
  parent: _Node,
  parentStack: _Node[],
): boolean {
  if (
    parent &&
    (parent.type === 'Property' || parent.type === 'ArrayPattern')
  ) {
    return parentStack.some((i) => i.type === 'AssignmentExpression')
  }
  return false
}<|MERGE_RESOLUTION|>--- conflicted
+++ resolved
@@ -98,8 +98,7 @@
   // hoist at the start of the file, after the hashbang
   const hoistIndex = code.match(hashbangRE)?.[0].length ?? 0
 
-<<<<<<< HEAD
-  function defineImport(source: string) {
+  function defineImport(source: string, metadata?: DefineImportMetadata) {
     let importId = depToImportIdMap.get(source)
     if (importId) {
       return importId
@@ -107,10 +106,6 @@
       importId = `__vite_ssr_import_${uid++}__`
       depToImportIdMap.set(source, importId)
     }
-=======
-  function defineImport(source: string, metadata?: DefineImportMetadata) {
-    deps.add(source)
-    const importId = `__vite_ssr_import_${uid++}__`
 
     // Reduce metadata to undefined if it's all default values
     if (
@@ -123,7 +118,6 @@
     }
     const metadataStr = metadata ? `, ${JSON.stringify(metadata)}` : ''
 
->>>>>>> 4cedcdc9
     // There will be an error if the module is called before it is imported,
     // so the module import statement is hoisted to the top
     s.appendLeft(
