import path from 'node:path'
import MagicString from 'magic-string'
import type { SourceMap } from 'rollup'
import type {
  Function as FunctionNode,
  Identifier,
  Pattern,
  Property,
  VariableDeclaration,
  Node as _Node,
} from 'estree'
import { extract_names as extractNames } from 'periscopic'
import { walk as eswalk } from 'estree-walker'
import type { RawSourceMap } from '@ampproject/remapping'
import { parseAstAsync as rollupParseAstAsync } from 'rollup/parseAst'
import type { TransformResult } from '../server/transformRequest'
import { combineSourcemaps, isDefined } from '../utils'
import { isJSONRequest } from '../plugins/json'
import type { DefineImportMetadata } from '../../shared/ssrTransform'

type Node = _Node & {
  start: number
  end: number
}

interface TransformOptions {
  json?: {
    stringify?: boolean
  }
}

export const ssrModuleExportsKey = `__vite_ssr_exports__`
export const ssrImportKey = `__vite_ssr_import__`
export const ssrDynamicImportKey = `__vite_ssr_dynamic_import__`
export const ssrExportAllKey = `__vite_ssr_exportAll__`
export const ssrImportMetaKey = `__vite_ssr_import_meta__`

const hashbangRE = /^#!.*\n/

export async function ssrTransform(
  code: string,
  inMap: SourceMap | { mappings: '' } | null,
  url: string,
  originalCode: string,
  options?: TransformOptions,
): Promise<TransformResult | null> {
  if (options?.json?.stringify && isJSONRequest(url)) {
    return ssrTransformJSON(code, inMap)
  }
  return ssrTransformScript(code, inMap, url, originalCode)
}

async function ssrTransformJSON(
  code: string,
  inMap: SourceMap | { mappings: '' } | null,
): Promise<TransformResult> {
  return {
    code: code.replace('export default', `${ssrModuleExportsKey}.default =`),
    map: inMap,
    deps: [],
    dynamicDeps: [],
  }
}

async function ssrTransformScript(
  code: string,
  inMap: SourceMap | { mappings: '' } | null,
  url: string,
  originalCode: string,
): Promise<TransformResult | null> {
  const s = new MagicString(code)

  let ast: any
  try {
    ast = await rollupParseAstAsync(code)
  } catch (err) {
    if (!err.loc || !err.loc.line) throw err
    const line = err.loc.line
    throw new Error(
      `Parse failure: ${
        err.message
      }\nAt file: ${url}\nContents of line ${line}: ${
        code.split('\n')[line - 1]
      }`,
    )
  }

  let uid = 0
  const deps = new Set<string>()
  const dynamicDeps = new Set<string>()
  const idToImportMap = new Map<string, string>()
  const declaredConst = new Set<string>()

  // hoist at the start of the file, after the hashbang
  const hoistIndex = code.match(hashbangRE)?.[0].length ?? 0

<<<<<<< HEAD
  function defineImport(index: number, source: string) {
    deps.add(source)
    const importId = `__vite_ssr_import_${uid++}__`
    s.appendLeft(
      index,
      `const ${importId} = await ${ssrImportKey}(${JSON.stringify(source)});\n`,
=======
  function defineImport(source: string, metadata?: DefineImportMetadata) {
    deps.add(source)
    const importId = `__vite_ssr_import_${uid++}__`

    // Reduce metadata to undefined if it's all default values
    if (
      metadata &&
      (metadata.importedNames == null || metadata.importedNames.length === 0)
    ) {
      metadata = undefined
    }
    const metadataStr = metadata ? `, ${JSON.stringify(metadata)}` : ''

    // There will be an error if the module is called before it is imported,
    // so the module import statement is hoisted to the top
    s.appendLeft(
      hoistIndex,
      `const ${importId} = await ${ssrImportKey}(${JSON.stringify(
        source,
      )}${metadataStr});\n`,
>>>>>>> 74dc73a5
    )
    return importId
  }

  function defineExport(position: number, name: string, local = name) {
    s.appendLeft(
      position,
      `\nObject.defineProperty(${ssrModuleExportsKey}, "${name}", ` +
        `{ enumerable: true, configurable: true, get(){ return ${local} }});`,
    )
  }

  // 1. check all import statements and record id -> importName map
  for (const node of ast.body as Node[]) {
    // import foo from 'foo' --> foo -> __import_foo__.default
    // import { baz } from 'foo' --> baz -> __import_foo__.baz
    // import * as ok from 'foo' --> ok -> __import_foo__
    if (node.type === 'ImportDeclaration') {
<<<<<<< HEAD
      const importId = defineImport(hoistIndex, node.source.value as string)
=======
      const importId = defineImport(node.source.value as string, {
        importedNames: node.specifiers
          .map((s) => {
            if (s.type === 'ImportSpecifier') return s.imported.name
            else if (s.type === 'ImportDefaultSpecifier') return 'default'
          })
          .filter(isDefined),
      })
>>>>>>> 74dc73a5
      s.remove(node.start, node.end)
      for (const spec of node.specifiers) {
        if (spec.type === 'ImportSpecifier') {
          idToImportMap.set(
            spec.local.name,
            `${importId}.${spec.imported.name}`,
          )
        } else if (spec.type === 'ImportDefaultSpecifier') {
          idToImportMap.set(spec.local.name, `${importId}.default`)
        } else {
          // namespace specifier
          idToImportMap.set(spec.local.name, importId)
        }
      }
    }
  }

  // 2. check all export statements and define exports
  for (const node of ast.body as Node[]) {
    // named exports
    if (node.type === 'ExportNamedDeclaration') {
      if (node.declaration) {
        if (
          node.declaration.type === 'FunctionDeclaration' ||
          node.declaration.type === 'ClassDeclaration'
        ) {
          // export function foo() {}
          defineExport(node.end, node.declaration.id!.name)
        } else {
          // export const foo = 1, bar = 2
          for (const declaration of node.declaration.declarations) {
            const names = extractNames(declaration.id as any)
            for (const name of names) {
              defineExport(node.end, name)
            }
          }
        }
        s.remove(node.start, (node.declaration as Node).start)
      } else {
        s.remove(node.start, node.end)
        if (node.source) {
          // export { foo, bar } from './foo'
<<<<<<< HEAD
          const importId = defineImport(node.start, node.source.value as string)
=======
          const importId = defineImport(node.source.value as string, {
            importedNames: node.specifiers.map((s) => s.local.name),
          })
          // hoist re-exports near the defined import so they are immediately exported
>>>>>>> 74dc73a5
          for (const spec of node.specifiers) {
            defineExport(
              node.start,
              spec.exported.name,
              `${importId}.${spec.local.name}`,
            )
          }
        } else {
          // export { foo, bar }
          for (const spec of node.specifiers) {
            const local = spec.local.name
            const binding = idToImportMap.get(local)
            defineExport(node.end, spec.exported.name, binding || local)
          }
        }
      }
    }

    // default export
    if (node.type === 'ExportDefaultDeclaration') {
      const expressionTypes = ['FunctionExpression', 'ClassExpression']
      if (
        'id' in node.declaration &&
        node.declaration.id &&
        !expressionTypes.includes(node.declaration.type)
      ) {
        // named hoistable/class exports
        // export default function foo() {}
        // export default class A {}
        const { name } = node.declaration.id
        s.remove(node.start, node.start + 15 /* 'export default '.length */)
        s.append(
          `\nObject.defineProperty(${ssrModuleExportsKey}, "default", ` +
            `{ enumerable: true, configurable: true, value: ${name} });`,
        )
      } else {
        // anonymous default exports
        s.update(
          node.start,
          node.start + 14 /* 'export default'.length */,
          `${ssrModuleExportsKey}.default =`,
        )
      }
    }

    // export * from './foo'
    if (node.type === 'ExportAllDeclaration') {
      s.remove(node.start, node.end)
      const importId = defineImport(node.start, node.source.value as string)
      if (node.exported) {
        defineExport(node.start, node.exported.name, `${importId}`)
      } else {
        s.appendLeft(node.start, `${ssrExportAllKey}(${importId});\n`)
      }
    }
  }

  // 3. convert references to import bindings & import.meta references
  walk(ast, {
    onIdentifier(id, parent, parentStack) {
      const grandparent = parentStack[1]
      const binding = idToImportMap.get(id.name)
      if (!binding) {
        return
      }
      if (isStaticProperty(parent) && parent.shorthand) {
        // let binding used in a property shorthand
        // { foo } -> { foo: __import_x__.foo }
        // skip for destructuring patterns
        if (
          !isNodeInPattern(parent) ||
          isInDestructuringAssignment(parent, parentStack)
        ) {
          s.appendLeft(id.end, `: ${binding}`)
        }
      } else if (
        (parent.type === 'PropertyDefinition' &&
          grandparent?.type === 'ClassBody') ||
        (parent.type === 'ClassDeclaration' && id === parent.superClass)
      ) {
        if (!declaredConst.has(id.name)) {
          declaredConst.add(id.name)
          // locate the top-most node containing the class declaration
          const topNode = parentStack[parentStack.length - 2]
          s.prependRight(topNode.start, `const ${id.name} = ${binding};\n`)
        }
      } else if (
        // don't transform class name identifier
        !(parent.type === 'ClassExpression' && id === parent.id)
      ) {
        s.update(id.start, id.end, binding)
      }
    },
    onImportMeta(node) {
      s.update(node.start, node.end, ssrImportMetaKey)
    },
    onDynamicImport(node) {
      s.update(node.start, node.start + 6, ssrDynamicImportKey)
      if (node.type === 'ImportExpression' && node.source.type === 'Literal') {
        dynamicDeps.add(node.source.value as string)
      }
    },
  })

  let map = s.generateMap({ hires: 'boundary' })
  if (
    inMap &&
    inMap.mappings &&
    'sources' in inMap &&
    inMap.sources.length > 0
  ) {
    map = combineSourcemaps(url, [
      {
        ...map,
        sources: inMap.sources,
        sourcesContent: inMap.sourcesContent,
      } as RawSourceMap,
      inMap as RawSourceMap,
    ]) as SourceMap
  } else {
    map.sources = [path.basename(url)]
    // needs to use originalCode instead of code
    // because code might be already transformed even if map is null
    map.sourcesContent = [originalCode]
  }

  return {
    code: s.toString(),
    map,
    deps: [...deps],
    dynamicDeps: [...dynamicDeps],
  }
}

interface Visitors {
  onIdentifier: (
    node: Identifier & {
      start: number
      end: number
    },
    parent: Node,
    parentStack: Node[],
  ) => void
  onImportMeta: (node: Node) => void
  onDynamicImport: (node: Node) => void
}

const isNodeInPatternWeakSet = new WeakSet<_Node>()
const setIsNodeInPattern = (node: Property) => isNodeInPatternWeakSet.add(node)
const isNodeInPattern = (node: _Node): node is Property =>
  isNodeInPatternWeakSet.has(node)

/**
 * Same logic from \@vue/compiler-core & \@vue/compiler-sfc
 * Except this is using acorn AST
 */
function walk(
  root: Node,
  { onIdentifier, onImportMeta, onDynamicImport }: Visitors,
) {
  const parentStack: Node[] = []
  const varKindStack: VariableDeclaration['kind'][] = []
  const scopeMap = new WeakMap<_Node, Set<string>>()
  const identifiers: [id: any, stack: Node[]][] = []

  const setScope = (node: _Node, name: string) => {
    let scopeIds = scopeMap.get(node)
    if (scopeIds && scopeIds.has(name)) {
      return
    }
    if (!scopeIds) {
      scopeIds = new Set()
      scopeMap.set(node, scopeIds)
    }
    scopeIds.add(name)
  }

  function isInScope(name: string, parents: Node[]) {
    return parents.some((node) => node && scopeMap.get(node)?.has(name))
  }
  function handlePattern(p: Pattern, parentScope: _Node) {
    if (p.type === 'Identifier') {
      setScope(parentScope, p.name)
    } else if (p.type === 'RestElement') {
      handlePattern(p.argument, parentScope)
    } else if (p.type === 'ObjectPattern') {
      p.properties.forEach((property) => {
        if (property.type === 'RestElement') {
          setScope(parentScope, (property.argument as Identifier).name)
        } else {
          handlePattern(property.value, parentScope)
        }
      })
    } else if (p.type === 'ArrayPattern') {
      p.elements.forEach((element) => {
        if (element) {
          handlePattern(element, parentScope)
        }
      })
    } else if (p.type === 'AssignmentPattern') {
      handlePattern(p.left, parentScope)
    } else {
      setScope(parentScope, (p as any).name)
    }
  }

  ;(eswalk as any)(root, {
    enter(node: Node, parent: Node | null) {
      if (node.type === 'ImportDeclaration') {
        return this.skip()
      }

      // track parent stack, skip for "else-if"/"else" branches as acorn nests
      // the ast within "if" nodes instead of flattening them
      if (
        parent &&
        !(parent.type === 'IfStatement' && node === parent.alternate)
      ) {
        parentStack.unshift(parent)
      }

      // track variable declaration kind stack used by VariableDeclarator
      if (node.type === 'VariableDeclaration') {
        varKindStack.unshift(node.kind)
      }

      if (node.type === 'MetaProperty' && node.meta.name === 'import') {
        onImportMeta(node)
      } else if (node.type === 'ImportExpression') {
        onDynamicImport(node)
      }

      if (node.type === 'Identifier') {
        if (
          !isInScope(node.name, parentStack) &&
          isRefIdentifier(node, parent!, parentStack)
        ) {
          // record the identifier, for DFS -> BFS
          identifiers.push([node, parentStack.slice(0)])
        }
      } else if (isFunction(node)) {
        // If it is a function declaration, it could be shadowing an import
        // Add its name to the scope so it won't get replaced
        if (node.type === 'FunctionDeclaration') {
          const parentScope = findParentScope(parentStack)
          if (parentScope) {
            setScope(parentScope, node.id!.name)
          }
        }
        // walk function expressions and add its arguments to known identifiers
        // so that we don't prefix them
        node.params.forEach((p) => {
          if (p.type === 'ObjectPattern' || p.type === 'ArrayPattern') {
            handlePattern(p, node)
            return
          }
          ;(eswalk as any)(p.type === 'AssignmentPattern' ? p.left : p, {
            enter(child: Node, parent: Node) {
              // skip params default value of destructure
              if (
                parent?.type === 'AssignmentPattern' &&
                parent?.right === child
              ) {
                return this.skip()
              }
              if (child.type !== 'Identifier') return
              // do not record as scope variable if is a destructuring keyword
              if (isStaticPropertyKey(child, parent)) return
              // do not record if this is a default value
              // assignment of a destructuring variable
              if (
                (parent?.type === 'TemplateLiteral' &&
                  parent?.expressions.includes(child)) ||
                (parent?.type === 'CallExpression' && parent?.callee === child)
              ) {
                return
              }
              setScope(node, child.name)
            },
          })
        })
      } else if (node.type === 'Property' && parent!.type === 'ObjectPattern') {
        // mark property in destructuring pattern
        setIsNodeInPattern(node)
      } else if (node.type === 'VariableDeclarator') {
        const parentFunction = findParentScope(
          parentStack,
          varKindStack[0] === 'var',
        )
        if (parentFunction) {
          handlePattern(node.id, parentFunction)
        }
      } else if (node.type === 'CatchClause' && node.param) {
        handlePattern(node.param, node)
      }
    },

    leave(node: Node, parent: Node | null) {
      // untrack parent stack from above
      if (
        parent &&
        !(parent.type === 'IfStatement' && node === parent.alternate)
      ) {
        parentStack.shift()
      }

      if (node.type === 'VariableDeclaration') {
        varKindStack.shift()
      }
    },
  })

  // emit the identifier events in BFS so the hoisted declarations
  // can be captured correctly
  identifiers.forEach(([node, stack]) => {
    if (!isInScope(node.name, stack)) onIdentifier(node, stack[0], stack)
  })
}

function isRefIdentifier(id: Identifier, parent: _Node, parentStack: _Node[]) {
  // declaration id
  if (
    parent.type === 'CatchClause' ||
    ((parent.type === 'VariableDeclarator' ||
      parent.type === 'ClassDeclaration') &&
      parent.id === id)
  ) {
    return false
  }

  if (isFunction(parent)) {
    // function declaration/expression id
    if ((parent as any).id === id) {
      return false
    }
    // params list
    if (parent.params.includes(id)) {
      return false
    }
  }

  // class method name
  if (parent.type === 'MethodDefinition' && !parent.computed) {
    return false
  }

  // property key
  if (isStaticPropertyKey(id, parent)) {
    return false
  }

  // object destructuring pattern
  if (isNodeInPattern(parent) && parent.value === id) {
    return false
  }

  // non-assignment array destructuring pattern
  if (
    parent.type === 'ArrayPattern' &&
    !isInDestructuringAssignment(parent, parentStack)
  ) {
    return false
  }

  // member expression property
  if (
    parent.type === 'MemberExpression' &&
    parent.property === id &&
    !parent.computed
  ) {
    return false
  }

  if (parent.type === 'ExportSpecifier') {
    return false
  }

  // is a special keyword but parsed as identifier
  if (id.name === 'arguments') {
    return false
  }

  return true
}

const isStaticProperty = (node: _Node): node is Property =>
  node && node.type === 'Property' && !node.computed

const isStaticPropertyKey = (node: _Node, parent: _Node) =>
  isStaticProperty(parent) && parent.key === node

const functionNodeTypeRE = /Function(?:Expression|Declaration)$|Method$/
function isFunction(node: _Node): node is FunctionNode {
  return functionNodeTypeRE.test(node.type)
}

const blockNodeTypeRE = /^BlockStatement$|^For(?:In|Of)?Statement$/
function isBlock(node: _Node) {
  return blockNodeTypeRE.test(node.type)
}

function findParentScope(
  parentStack: _Node[],
  isVar = false,
): _Node | undefined {
  return parentStack.find(isVar ? isFunction : isBlock)
}

function isInDestructuringAssignment(
  parent: _Node,
  parentStack: _Node[],
): boolean {
  if (
    parent &&
    (parent.type === 'Property' || parent.type === 'ArrayPattern')
  ) {
    return parentStack.some((i) => i.type === 'AssignmentExpression')
  }
  return false
}<|MERGE_RESOLUTION|>--- conflicted
+++ resolved
@@ -94,15 +94,11 @@
   // hoist at the start of the file, after the hashbang
   const hoistIndex = code.match(hashbangRE)?.[0].length ?? 0
 
-<<<<<<< HEAD
-  function defineImport(index: number, source: string) {
-    deps.add(source)
-    const importId = `__vite_ssr_import_${uid++}__`
-    s.appendLeft(
-      index,
-      `const ${importId} = await ${ssrImportKey}(${JSON.stringify(source)});\n`,
-=======
-  function defineImport(source: string, metadata?: DefineImportMetadata) {
+  function defineImport(
+    index: number,
+    source: string,
+    metadata?: DefineImportMetadata,
+  ) {
     deps.add(source)
     const importId = `__vite_ssr_import_${uid++}__`
 
@@ -118,11 +114,10 @@
     // There will be an error if the module is called before it is imported,
     // so the module import statement is hoisted to the top
     s.appendLeft(
-      hoistIndex,
+      index,
       `const ${importId} = await ${ssrImportKey}(${JSON.stringify(
         source,
       )}${metadataStr});\n`,
->>>>>>> 74dc73a5
     )
     return importId
   }
@@ -141,10 +136,7 @@
     // import { baz } from 'foo' --> baz -> __import_foo__.baz
     // import * as ok from 'foo' --> ok -> __import_foo__
     if (node.type === 'ImportDeclaration') {
-<<<<<<< HEAD
-      const importId = defineImport(hoistIndex, node.source.value as string)
-=======
-      const importId = defineImport(node.source.value as string, {
+      const importId = defineImport(hoistIndex, node.source.value as string, {
         importedNames: node.specifiers
           .map((s) => {
             if (s.type === 'ImportSpecifier') return s.imported.name
@@ -152,7 +144,6 @@
           })
           .filter(isDefined),
       })
->>>>>>> 74dc73a5
       s.remove(node.start, node.end)
       for (const spec of node.specifiers) {
         if (spec.type === 'ImportSpecifier') {
@@ -195,14 +186,13 @@
         s.remove(node.start, node.end)
         if (node.source) {
           // export { foo, bar } from './foo'
-<<<<<<< HEAD
-          const importId = defineImport(node.start, node.source.value as string)
-=======
-          const importId = defineImport(node.source.value as string, {
-            importedNames: node.specifiers.map((s) => s.local.name),
-          })
-          // hoist re-exports near the defined import so they are immediately exported
->>>>>>> 74dc73a5
+          const importId = defineImport(
+            node.start,
+            node.source.value as string,
+            {
+              importedNames: node.specifiers.map((s) => s.local.name),
+            },
+          )
           for (const spec of node.specifiers) {
             defineExport(
               node.start,
