import path from 'node:path'
import MagicString from 'magic-string'
import type { SourceMap } from 'rolldown'
import type {
  ExportAllDeclaration,
  ExportDefaultDeclaration,
  ExportNamedDeclaration,
  Function as FunctionNode,
  Identifier,
  ImportDeclaration,
  Literal,
  Pattern,
  Property,
  VariableDeclaration,
  Node as _Node,
} from 'estree'
import { extract_names as extractNames } from 'periscopic'
import { walk as eswalk } from 'estree-walker'
import type { RawSourceMap } from '@ampproject/remapping'
import { parseAstAsync as rolldownParseAstAsync } from 'rolldown/parseAst'
import type { TransformResult } from '../server/transformRequest'
import {
  combineSourcemaps,
  generateCodeFrame,
  isDefined,
  numberToPos,
} from '../utils'
import { isJSONRequest } from '../plugins/json'
import type { DefineImportMetadata } from '../../shared/ssrTransform'

type Node = _Node & {
  start: number
  end: number
}

type OxcAstNode<T extends _Node> = T & {
  start: number
  end: number
}

export interface ModuleRunnerTransformOptions {
  json?: {
    stringify?: boolean
  }
}

export const ssrModuleExportsKey = `__vite_ssr_exports__`
export const ssrImportKey = `__vite_ssr_import__`
export const ssrDynamicImportKey = `__vite_ssr_dynamic_import__`
export const ssrExportAllKey = `__vite_ssr_exportAll__`
export const ssrImportMetaKey = `__vite_ssr_import_meta__`

const hashbangRE = /^#!.*\n/

export async function ssrTransform(
  code: string,
  inMap: SourceMap | { mappings: '' } | null,
  url: string,
  originalCode: string,
  options?: ModuleRunnerTransformOptions,
): Promise<TransformResult | null> {
  if (options?.json?.stringify && isJSONRequest(url)) {
    return ssrTransformJSON(code, inMap)
  }
  return ssrTransformScript(code, inMap, url, originalCode)
}

async function ssrTransformJSON(
  code: string,
  inMap: SourceMap | { mappings: '' } | null,
): Promise<TransformResult> {
  return {
    code: code.replace('export default', `${ssrModuleExportsKey}.default =`),
    map: inMap,
    deps: [],
    dynamicDeps: [],
    ssr: true,
  }
}

async function ssrTransformScript(
  code: string,
  inMap: SourceMap | { mappings: '' } | null,
  url: string,
  originalCode: string,
): Promise<TransformResult | null> {
  const s = new MagicString(code)

  let ast: any
  try {
    ast = await rolldownParseAstAsync(code)
  } catch (err) {
    // enhance known rollup errors
    // https://github.com/rollup/rollup/blob/42e587e0e37bc0661aa39fe7ad6f1d7fd33f825c/src/utils/bufferToAst.ts#L17-L22
    if (err.code === 'PARSE_ERROR') {
      err.message = `Parse failure: ${err.message}\n`
      err.id = url
      if (typeof err.pos === 'number') {
        err.loc = numberToPos(code, err.pos)
        err.loc.file = url
        err.frame = generateCodeFrame(code, err.pos)
        err.message += `At file: ${url}:${err.loc.line}:${err.loc.column}`
      } else {
        err.message += `At file: ${url}`
      }
    }
    throw err
  }

  let uid = 0
  const deps = new Set<string>()
  const dynamicDeps = new Set<string>()
  const idToImportMap = new Map<string, string>()
  const declaredConst = new Set<string>()

  // hoist at the start of the file, after the hashbang
  const fileStartIndex = hashbangRE.exec(code)?.[0].length ?? 0
  let hoistIndex = fileStartIndex

  function defineImport(
    index: number,
    importNode: (
      | ImportDeclaration
      | (ExportNamedDeclaration & { source: Literal })
      | ExportAllDeclaration
    ) & {
      start: number
      end: number
    },
    metadata?: DefineImportMetadata,
  ) {
    const source = importNode.source.value as string
    deps.add(source)

    // Reduce metadata to undefined if it's all default values
    const metadataArg =
      (metadata?.importedNames?.length ?? 0) > 0
        ? `, ${JSON.stringify(metadata)}`
        : ''

    const importId = `__vite_ssr_import_${uid++}__`
    const transformedImport = `const ${importId} = await ${ssrImportKey}(${JSON.stringify(
      source,
    )}${metadataArg});`

    s.update(importNode.start, importNode.end, transformedImport)

    // If there's only whitespace characters between the last import and the
    // current one, that means there's no statements between them and
    // hoisting is not needed.
    // FIXME: account for comments between imports
    const nonWhitespaceRegex = /\S/g
    nonWhitespaceRegex.lastIndex = index
    nonWhitespaceRegex.exec(code)
    if (importNode.start > nonWhitespaceRegex.lastIndex) {
      // Imports are moved to the top of the file (AKA “hoisting”) to ensure any
      // non-import statements before them are executed after the import. This
      // aligns SSR imports with native ESM import behavior.
      s.move(importNode.start, importNode.end, index)
    } else {
      // Only update hoistIndex when *not* hoisting the current import. This
      // ensures that once any import in this module has been hoisted, all
      // remaining imports will also be hoisted. This is inherently true because
      // we work from the top of the file downward.
      hoistIndex = importNode.end
    }

    // Track how many lines the original import statement spans, so we can
    // preserve the line offset.
    let linesSpanned = 1
    for (let i = importNode.start; i < importNode.end; i++) {
      if (code[i] === '\n') {
        linesSpanned++
      }
    }
    if (linesSpanned > 1) {
      // This leaves behind any extra newlines that were removed during
      // transformation, in the position of the original import statement
      // (before any hoisting).
      s.prependRight(importNode.end, '\n'.repeat(linesSpanned - 1))
    }

    return importId
  }

  function defineExport(name: string, local = name) {
    s.appendLeft(
      fileStartIndex,
      `Object.defineProperty(${ssrModuleExportsKey}, ${JSON.stringify(name)}, ` +
        `{ enumerable: true, configurable: true, get(){ return ${local} }});\n`,
    )
  }

<<<<<<< HEAD
  const imports: OxcAstNode<ImportDeclaration>[] = []
=======
  const imports: (
    | RollupAstNode<ImportDeclaration>
    | RollupAstNode<ExportNamedDeclaration>
    | RollupAstNode<ExportAllDeclaration>
  )[] = []
>>>>>>> db9eb97b
  const exports: (
    | OxcAstNode<ExportNamedDeclaration>
    | OxcAstNode<ExportDefaultDeclaration>
    | OxcAstNode<ExportAllDeclaration>
  )[] = []
  const reExportImportIdMap = new Map<
    RollupAstNode<ExportNamedDeclaration> | RollupAstNode<ExportAllDeclaration>,
    string
  >()

  for (const node of ast.body as Node[]) {
    if (node.type === 'ImportDeclaration') {
      imports.push(node)
    } else if (node.type === 'ExportDefaultDeclaration') {
      exports.push(node)
    } else if (
      node.type === 'ExportNamedDeclaration' ||
      node.type === 'ExportAllDeclaration'
    ) {
      imports.push(node)
      exports.push(node)
    }
  }

  // 1. check all import statements, hoist imports, and record id -> importName map
  for (const node of imports) {
    // hoist re-export's import at the same time as normal imports to preserve execution order
    if (node.type === 'ExportNamedDeclaration') {
      if (node.source) {
        // export { foo, bar } from './foo'
        const importId = defineImport(
          hoistIndex,
          node as RollupAstNode<ExportNamedDeclaration & { source: Literal }>,
          {
            importedNames: node.specifiers.map(
              (s) => getIdentifierNameOrLiteralValue(s.local) as string,
            ),
          },
        )
        reExportImportIdMap.set(node, importId)
      }
      continue
    }
    if (node.type === 'ExportAllDeclaration') {
      if (node.source) {
        // export * from './foo'
        const importId = defineImport(hoistIndex, node)
        reExportImportIdMap.set(node, importId)
      }
      continue
    }

    // import foo from 'foo' --> foo -> __import_foo__.default
    // import { baz } from 'foo' --> baz -> __import_foo__.baz
    // import * as ok from 'foo' --> ok -> __import_foo__
    const importId = defineImport(hoistIndex, node, {
      importedNames: node.specifiers
        .map((s) => {
          if (s.type === 'ImportSpecifier')
            return getIdentifierNameOrLiteralValue(s.imported) as string
          else if (s.type === 'ImportDefaultSpecifier') return 'default'
        })
        .filter(isDefined),
    })
    for (const spec of node.specifiers) {
      if (spec.type === 'ImportSpecifier') {
        if (spec.imported.type === 'Identifier') {
          idToImportMap.set(
            spec.local.name,
            `${importId}.${spec.imported.name}`,
          )
        } else {
          idToImportMap.set(
            spec.local.name,
            `${importId}[${JSON.stringify(spec.imported.value as string)}]`,
          )
        }
      } else if (spec.type === 'ImportDefaultSpecifier') {
        idToImportMap.set(spec.local.name, `${importId}.default`)
      } else {
        // namespace specifier
        idToImportMap.set(spec.local.name, importId)
      }
    }
  }

  // 2. check all export statements and define exports
  for (const node of exports) {
    // named exports
    if (node.type === 'ExportNamedDeclaration') {
      if (node.declaration) {
        if (
          node.declaration.type === 'FunctionDeclaration' ||
          node.declaration.type === 'ClassDeclaration'
        ) {
          // export function foo() {}
          defineExport(node.declaration.id!.name)
        } else {
          // export const foo = 1, bar = 2
          for (const declaration of node.declaration.declarations) {
            const names = extractNames(declaration.id as any)
            for (const name of names) {
              defineExport(name)
            }
          }
        }
        s.remove(node.start, (node.declaration as Node).start)
      } else {
        if (node.source) {
          // export { foo, bar } from './foo'
<<<<<<< HEAD
          const importId = defineImport(
            node.start,
            node as OxcAstNode<ExportNamedDeclaration & { source: Literal }>,
            {
              importedNames: node.specifiers.map(
                (s) => getIdentifierNameOrLiteralValue(s.local) as string,
              ),
            },
          )
=======
          const importId = reExportImportIdMap.get(node)!
>>>>>>> db9eb97b
          for (const spec of node.specifiers) {
            const exportedAs = getIdentifierNameOrLiteralValue(
              spec.exported,
            ) as string

            if (spec.local.type === 'Identifier') {
              defineExport(exportedAs, `${importId}.${spec.local.name}`)
            } else {
              defineExport(
                exportedAs,
                `${importId}[${JSON.stringify(spec.local.value as string)}]`,
              )
            }
          }
        } else {
          s.remove(node.start, node.end)
          // export { foo, bar }
          for (const spec of node.specifiers) {
            // spec.local can be Literal only when it has "from 'something'"
            const local = (spec.local as Identifier).name
            const binding = idToImportMap.get(local)
            const exportedAs = getIdentifierNameOrLiteralValue(
              spec.exported,
            ) as string

            defineExport(exportedAs, binding || local)
          }
        }
      }
    }

    // default export
    if (node.type === 'ExportDefaultDeclaration') {
      const expressionTypes = ['FunctionExpression', 'ClassExpression']
      if (
        'id' in node.declaration &&
        node.declaration.id &&
        !expressionTypes.includes(node.declaration.type)
      ) {
        // named hoistable/class exports
        // export default function foo() {}
        // export default class A {}
        const { name } = node.declaration.id
        s.remove(node.start, node.start + 15 /* 'export default '.length */)
        defineExport('default', name)
      } else {
        // anonymous default exports
        const name = `__vite_ssr_export_default__`
        s.update(
          node.start,
          node.start + 14 /* 'export default'.length */,
          `const ${name} =`,
        )
        defineExport('default', name)
      }
    }

    // export * from './foo'
    if (node.type === 'ExportAllDeclaration') {
      const importId = reExportImportIdMap.get(node)!
      if (node.exported) {
        const exportedAs = getIdentifierNameOrLiteralValue(
          node.exported,
        ) as string
        defineExport(exportedAs, `${importId}`)
      } else {
        s.appendLeft(node.end, `${ssrExportAllKey}(${importId});\n`)
      }
    }
  }

  // 3. convert references to import bindings & import.meta references
  walk(ast, {
    onStatements(statements) {
      // ensure ";" between statements
      for (let i = 0; i < statements.length - 1; i++) {
        const stmt = statements[i]
        if (
          code[stmt.end - 1] !== ';' &&
          stmt.type !== 'FunctionDeclaration' &&
          stmt.type !== 'ClassDeclaration' &&
          stmt.type !== 'BlockStatement' &&
          stmt.type !== 'ImportDeclaration'
        ) {
          s.appendLeft(stmt.end, ';')
        }
      }
    },
    onIdentifier(id, parent, parentStack) {
      const grandparent = parentStack[1]
      const binding = idToImportMap.get(id.name)
      if (!binding) {
        return
      }
      if (isStaticProperty(parent) && parent.shorthand) {
        // let binding used in a property shorthand
        // { foo } -> { foo: __import_x__.foo }
        // skip for destructuring patterns
        if (
          !isNodeInPattern(parent) ||
          isInDestructuringAssignment(parent, parentStack)
        ) {
          s.appendLeft(id.end, `: ${binding}`)
        }
      } else if (
        (parent.type === 'PropertyDefinition' &&
          grandparent?.type === 'ClassBody') ||
        (parent.type === 'ClassDeclaration' && id === parent.superClass)
      ) {
        if (!declaredConst.has(id.name)) {
          declaredConst.add(id.name)
          // locate the top-most node containing the class declaration
          const topNode = parentStack[parentStack.length - 2]
          s.prependRight(topNode.start, `const ${id.name} = ${binding};\n`)
        }
      } else if (parent.type === 'CallExpression') {
        s.update(id.start, id.end, binding)
        // wrap with (0, ...) to avoid method binding `this`
        // https://developer.mozilla.org/en-US/docs/Web/JavaScript/Reference/Operators/Property_accessors#method_binding
        s.prependRight(id.start, `(0,`)
        s.appendLeft(id.end, `)`)
      } else if (
        // don't transform class name identifier
        !(parent.type === 'ClassExpression' && id === parent.id)
      ) {
        s.update(id.start, id.end, binding)
      }
    },
    onImportMeta(node) {
      s.update(node.start, node.end, ssrImportMetaKey)
    },
    onDynamicImport(node) {
      s.update(node.start, node.start + 6, ssrDynamicImportKey)
      if (node.type === 'ImportExpression' && node.source.type === 'Literal') {
        dynamicDeps.add(node.source.value as string)
      }
    },
  })

  let map: TransformResult['map']
  if (inMap?.mappings === '') {
    map = inMap
  } else {
    map = s.generateMap({ hires: 'boundary' }) as SourceMap
    map.sources = [path.basename(url)]
    // needs to use originalCode instead of code
    // because code might be already transformed even if map is null
    map.sourcesContent = [originalCode]
    if (
      inMap &&
      inMap.mappings &&
      'sources' in inMap &&
      inMap.sources.length > 0
    ) {
      map = combineSourcemaps(url, [
        map as RawSourceMap,
        inMap as RawSourceMap,
      ]) as SourceMap
    }
  }

  return {
    code: s.toString(),
    map,
    ssr: true,
    deps: [...deps],
    dynamicDeps: [...dynamicDeps],
  }
}

function getIdentifierNameOrLiteralValue(node: Identifier | Literal) {
  return node.type === 'Identifier' ? node.name : node.value
}

interface Visitors {
  onIdentifier: (
    node: Identifier & {
      start: number
      end: number
    },
    parent: Node,
    parentStack: Node[],
  ) => void
  onImportMeta: (node: Node) => void
  onDynamicImport: (node: Node) => void
  onStatements: (statements: Node[]) => void
}

const isNodeInPatternWeakSet = new WeakSet<_Node>()
const setIsNodeInPattern = (node: Property) => isNodeInPatternWeakSet.add(node)
const isNodeInPattern = (node: _Node): node is Property =>
  isNodeInPatternWeakSet.has(node)

/**
 * Same logic from \@vue/compiler-core & \@vue/compiler-sfc
 * Except this is using acorn AST
 */
function walk(
  root: Node,
  { onIdentifier, onImportMeta, onDynamicImport, onStatements }: Visitors,
) {
  const parentStack: Node[] = []
  const varKindStack: VariableDeclaration['kind'][] = []
  const scopeMap = new WeakMap<_Node, Set<string>>()
  const identifiers: [id: any, stack: Node[]][] = []

  const setScope = (node: _Node, name: string) => {
    let scopeIds = scopeMap.get(node)
    if (scopeIds && scopeIds.has(name)) {
      return
    }
    if (!scopeIds) {
      scopeIds = new Set()
      scopeMap.set(node, scopeIds)
    }
    scopeIds.add(name)
  }

  function isInScope(name: string, parents: Node[]) {
    return parents.some((node) => scopeMap.get(node)?.has(name))
  }
  function handlePattern(p: Pattern, parentScope: _Node) {
    if (p.type === 'Identifier') {
      setScope(parentScope, p.name)
    } else if (p.type === 'RestElement') {
      handlePattern(p.argument, parentScope)
    } else if (p.type === 'ObjectPattern') {
      p.properties.forEach((property) => {
        if (property.type === 'RestElement') {
          setScope(parentScope, (property.argument as Identifier).name)
        } else {
          handlePattern(property.value, parentScope)
        }
      })
    } else if (p.type === 'ArrayPattern') {
      p.elements.forEach((element) => {
        if (element) {
          handlePattern(element, parentScope)
        }
      })
    } else if (p.type === 'AssignmentPattern') {
      handlePattern(p.left, parentScope)
    } else {
      setScope(parentScope, (p as any).name)
    }
  }

  ;(eswalk as any)(root, {
    enter(node: Node, parent: Node | null) {
      if (node.type === 'ImportDeclaration') {
        return this.skip()
      }

      // for nodes that can contain multiple statements
      if (
        node.type === 'Program' ||
        node.type === 'BlockStatement' ||
        node.type === 'StaticBlock'
      ) {
        onStatements(node.body as Node[])
      } else if (node.type === 'SwitchCase') {
        onStatements(node.consequent as Node[])
      }

      // track parent stack, skip for "else-if"/"else" branches as acorn nests
      // the ast within "if" nodes instead of flattening them
      if (
        parent &&
        !(parent.type === 'IfStatement' && node === parent.alternate)
      ) {
        parentStack.unshift(parent)
      }

      // track variable declaration kind stack used by VariableDeclarator
      if (node.type === 'VariableDeclaration') {
        varKindStack.unshift(node.kind)
      }

      if (node.type === 'MetaProperty' && node.meta.name === 'import') {
        onImportMeta(node)
      } else if (node.type === 'ImportExpression') {
        onDynamicImport(node)
      }

      if (node.type === 'Identifier') {
        if (
          !isInScope(node.name, parentStack) &&
          isRefIdentifier(node, parent!, parentStack)
        ) {
          // record the identifier, for DFS -> BFS
          identifiers.push([node, parentStack.slice(0)])
        }
      } else if (isFunction(node)) {
        // If it is a function declaration, it could be shadowing an import
        // Add its name to the scope so it won't get replaced
        if (node.type === 'FunctionDeclaration') {
          const parentScope = findParentScope(parentStack)
          if (parentScope) {
            setScope(parentScope, node.id.name)
          }
        }
        // If it is a function expression, its name (if exist) could also be
        // shadowing an import. So add its own name to the scope
        if (node.type === 'FunctionExpression' && node.id) {
          setScope(node, node.id.name)
        }
        // walk function expressions and add its arguments to known identifiers
        // so that we don't prefix them
        node.params.forEach((p) => {
          if (p.type === 'ObjectPattern' || p.type === 'ArrayPattern') {
            handlePattern(p, node)
            return
          }
          ;(eswalk as any)(p.type === 'AssignmentPattern' ? p.left : p, {
            enter(child: Node, parent: Node | undefined) {
              // skip params default value of destructure
              if (
                parent?.type === 'AssignmentPattern' &&
                parent.right === child
              ) {
                return this.skip()
              }
              if (child.type !== 'Identifier') return
              // do not record as scope variable if is a destructuring keyword
              if (isStaticPropertyKey(child, parent)) return
              // do not record if this is a default value
              // assignment of a destructuring variable
              if (
                (parent?.type === 'TemplateLiteral' &&
                  parent.expressions.includes(child)) ||
                (parent?.type === 'CallExpression' && parent.callee === child)
              ) {
                return
              }
              setScope(node, child.name)
            },
          })
        })
      } else if (node.type === 'ClassDeclaration') {
        // A class declaration name could shadow an import, so add its name to the parent scope
        const parentScope = findParentScope(parentStack)
        if (parentScope) {
          setScope(parentScope, node.id.name)
        }
      } else if (node.type === 'ClassExpression' && node.id) {
        // A class expression name could shadow an import, so add its name to the scope
        setScope(node, node.id.name)
      } else if (node.type === 'Property' && parent!.type === 'ObjectPattern') {
        // mark property in destructuring pattern
        setIsNodeInPattern(node)
      } else if (node.type === 'VariableDeclarator') {
        const parentFunction = findParentScope(
          parentStack,
          varKindStack[0] === 'var',
        )
        if (parentFunction) {
          handlePattern(node.id, parentFunction)
        }
      } else if (node.type === 'CatchClause' && node.param) {
        handlePattern(node.param, node)
      }
    },

    leave(node: Node, parent: Node | null) {
      // untrack parent stack from above
      if (
        parent &&
        !(parent.type === 'IfStatement' && node === parent.alternate)
      ) {
        parentStack.shift()
      }

      if (node.type === 'VariableDeclaration') {
        varKindStack.shift()
      }
    },
  })

  // emit the identifier events in BFS so the hoisted declarations
  // can be captured correctly
  identifiers.forEach(([node, stack]) => {
    if (!isInScope(node.name, stack)) onIdentifier(node, stack[0], stack)
  })
}

function isRefIdentifier(id: Identifier, parent: _Node, parentStack: _Node[]) {
  // declaration id
  if (
    parent.type === 'CatchClause' ||
    ((parent.type === 'VariableDeclarator' ||
      parent.type === 'ClassDeclaration') &&
      parent.id === id)
  ) {
    return false
  }

  if (isFunction(parent)) {
    // function declaration/expression id
    if ((parent as any).id === id) {
      return false
    }
    // params list
    if (parent.params.includes(id)) {
      return false
    }
  }

  // class method name
  if (parent.type === 'MethodDefinition' && !parent.computed) {
    return false
  }

  // property key
  if (isStaticPropertyKey(id, parent)) {
    return false
  }

  // object destructuring pattern
  if (isNodeInPattern(parent) && parent.value === id) {
    return false
  }

  // non-assignment array destructuring pattern
  if (
    parent.type === 'ArrayPattern' &&
    !isInDestructuringAssignment(parent, parentStack)
  ) {
    return false
  }

  // member expression property
  if (
    parent.type === 'MemberExpression' &&
    parent.property === id &&
    !parent.computed
  ) {
    return false
  }

  // export { id } from "lib"
  // export * as id from "lib"
  if (
    parent.type === 'ExportSpecifier' ||
    parent.type === 'ExportAllDeclaration'
  ) {
    return false
  }

  // is a special keyword but parsed as identifier
  if (id.name === 'arguments') {
    return false
  }

  return true
}

const isStaticProperty = (node: _Node): node is Property =>
  node.type === 'Property' && !node.computed

const isStaticPropertyKey = (node: _Node, parent: _Node | undefined) =>
  parent && isStaticProperty(parent) && parent.key === node

const functionNodeTypeRE = /Function(?:Expression|Declaration)$|Method$/
function isFunction(node: _Node): node is FunctionNode {
  return functionNodeTypeRE.test(node.type)
}

const blockNodeTypeRE = /^BlockStatement$|^For(?:In|Of)?Statement$/
function isBlock(node: _Node) {
  return blockNodeTypeRE.test(node.type)
}

function findParentScope(
  parentStack: _Node[],
  isVar = false,
): _Node | undefined {
  return parentStack.find(isVar ? isFunction : isBlock)
}

function isInDestructuringAssignment(
  parent: _Node,
  parentStack: _Node[],
): boolean {
  if (parent.type === 'Property' || parent.type === 'ArrayPattern') {
    return parentStack.some((i) => i.type === 'AssignmentExpression')
  }
  return false
}<|MERGE_RESOLUTION|>--- conflicted
+++ resolved
@@ -191,22 +191,18 @@
     )
   }
 
-<<<<<<< HEAD
-  const imports: OxcAstNode<ImportDeclaration>[] = []
-=======
   const imports: (
-    | RollupAstNode<ImportDeclaration>
-    | RollupAstNode<ExportNamedDeclaration>
-    | RollupAstNode<ExportAllDeclaration>
+    | OxcAstNode<ImportDeclaration>
+    | OxcAstNode<ExportNamedDeclaration>
+    | OxcAstNode<ExportAllDeclaration>
   )[] = []
->>>>>>> db9eb97b
   const exports: (
     | OxcAstNode<ExportNamedDeclaration>
     | OxcAstNode<ExportDefaultDeclaration>
     | OxcAstNode<ExportAllDeclaration>
   )[] = []
   const reExportImportIdMap = new Map<
-    RollupAstNode<ExportNamedDeclaration> | RollupAstNode<ExportAllDeclaration>,
+    OxcAstNode<ExportNamedDeclaration> | OxcAstNode<ExportAllDeclaration>,
     string
   >()
 
@@ -232,7 +228,7 @@
         // export { foo, bar } from './foo'
         const importId = defineImport(
           hoistIndex,
-          node as RollupAstNode<ExportNamedDeclaration & { source: Literal }>,
+          node as OxcAstNode<ExportNamedDeclaration & { source: Literal }>,
           {
             importedNames: node.specifiers.map(
               (s) => getIdentifierNameOrLiteralValue(s.local) as string,
@@ -310,19 +306,7 @@
       } else {
         if (node.source) {
           // export { foo, bar } from './foo'
-<<<<<<< HEAD
-          const importId = defineImport(
-            node.start,
-            node as OxcAstNode<ExportNamedDeclaration & { source: Literal }>,
-            {
-              importedNames: node.specifiers.map(
-                (s) => getIdentifierNameOrLiteralValue(s.local) as string,
-              ),
-            },
-          )
-=======
           const importId = reExportImportIdMap.get(node)!
->>>>>>> db9eb97b
           for (const spec of node.specifiers) {
             const exportedAs = getIdentifierNameOrLiteralValue(
               spec.exported,
