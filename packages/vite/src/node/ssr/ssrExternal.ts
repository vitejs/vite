--- conflicted
+++ resolved
@@ -12,82 +12,6 @@
 
 const debug = createDebugger('vite:ssr-external')
 
-<<<<<<< HEAD
-/**
- * Converts "parent > child" syntax to just "child"
- */
-export function stripNesting(packages: string[]): string[] {
-  return packages.map((s) => {
-    const arr = s.split('>')
-    return arr[arr.length - 1].trim()
-  })
-}
-
-/**
- * Heuristics for determining whether a dependency should be externalized for
- * server-side rendering.
- */
-export function cjsSsrResolveExternals(
-  config: ResolvedConfig,
-  knownImports: string[]
-): string[] {
-  // strip nesting since knownImports may be passed in from optimizeDeps which
-  // supports a "parent > child" syntax
-  knownImports = stripNesting(knownImports)
-
-  const ssrConfig = config.ssr
-  if (ssrConfig?.noExternal === true) {
-    return []
-  }
-
-  const ssrExternals: Set<string> = new Set()
-  const seen: Set<string> = new Set()
-  if (Array.isArray(ssrConfig?.external)) {
-    ssrConfig.external.forEach((id) => {
-      ssrExternals.add(id)
-      seen.add(id)
-    })
-  }
-
-  cjsSsrCollectExternals(
-    config.root,
-    config.resolve,
-    ssrExternals,
-    seen,
-    config.logger
-  )
-
-  const importedDeps = knownImports.map(getNpmPackageName).filter(isDefined)
-  for (const dep of importedDeps) {
-    // Assume external if not yet seen
-    // At this point, the project root and any linked packages have had their dependencies checked,
-    // so we can safely mark any knownImports not yet seen as external. They are guaranteed to be
-    // dependencies of packages in node_modules.
-    if (!seen.has(dep)) {
-      ssrExternals.add(dep)
-    }
-  }
-
-  // ensure `vite/dynamic-import-polyfill` is bundled (issue #1865)
-  ssrExternals.delete('vite')
-
-  let externals = [...ssrExternals]
-  if (ssrConfig?.noExternal) {
-    externals = externals.filter(
-      createFilter(undefined, ssrConfig.noExternal, { resolve: false })
-    )
-  }
-  return externals
-}
-
-const CJS_CONTENT_RE =
-  /\bmodule\.exports\b|\bexports[.[]|\brequire\s*\(|\bObject\.(?:defineProperty|defineProperties|assign)\s*\(\s*exports\b/
-
-// TODO: use import()
-const _require = createRequire(import.meta.url)
-
-=======
->>>>>>> bd26284a
 const isSsrExternalCache = new WeakMap<
   ResolvedConfig,
   (id: string, importer?: string) => boolean | undefined
@@ -162,8 +86,7 @@
 
   // Returns true if it is configured as external, false if it is filtered
   // by noExternal and undefined if it isn't affected by the explicit config
-<<<<<<< HEAD
-  return (id: string) => {
+  return (id: string, importer?: string) => {
     if (
       // If this id is defined as external, force it as external
       // Note that individual package entries are allowed in ssr.external
@@ -174,7 +97,7 @@
     }
     const pkgName = getNpmPackageName(id)
     if (!pkgName) {
-      return isExternalizable(id)
+      return isExternalizable(id, importer)
     }
     if (
       // A package name in ssr.external externalizes every
@@ -182,7 +105,7 @@
       ssr.external !== true &&
       ssr.external?.includes(pkgName)
     ) {
-      return isExternalizable(id, true)
+      return isExternalizable(id, importer, true)
     }
     if (typeof noExternal === 'boolean') {
       return !noExternal
@@ -192,38 +115,7 @@
     }
     // If `ssr.external: true`, all will be externalized by default, regardless if
     // it's a linked package
-    return isExternalizable(id, ssr.external === true)
-=======
-  return (id: string, importer?: string) => {
-    const { ssr } = config
-    if (ssr) {
-      if (
-        // If this id is defined as external, force it as external
-        // Note that individual package entries are allowed in ssr.external
-        ssr.external?.includes(id)
-      ) {
-        return true
-      }
-      const pkgName = getNpmPackageName(id)
-      if (!pkgName) {
-        return isExternalizable(id, importer)
-      }
-      if (
-        // A package name in ssr.external externalizes every
-        // externalizable package entry
-        ssr.external?.includes(pkgName)
-      ) {
-        return isExternalizable(id, importer, true)
-      }
-      if (typeof noExternal === 'boolean') {
-        return !noExternal
-      }
-      if (noExternalFilter && !noExternalFilter(pkgName)) {
-        return false
-      }
-    }
-    return isExternalizable(id, importer)
->>>>>>> bd26284a
+    return isExternalizable(id, importer, ssr.external === true)
   }
 }
 
