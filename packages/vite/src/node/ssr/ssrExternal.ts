--- conflicted
+++ resolved
@@ -7,14 +7,6 @@
   createFilter,
   getNpmPackageName,
   isBuiltin,
-<<<<<<< HEAD
-=======
-  isDefined,
-  isInNodeModules,
-  lookupFile,
-  normalizePath,
-  withTrailingSlash,
->>>>>>> badaadb9
 } from '../utils'
 import type { ResolvedConfig } from '..'
 
@@ -151,144 +143,4 @@
     processedIds.set(id, external)
     return external
   }
-<<<<<<< HEAD
-=======
-}
-
-// When config.experimental.buildSsrCjsExternalHeuristics is enabled, this function
-// is used reverting to the Vite 2.9 SSR externalization heuristics
-function cjsSsrCollectExternals(
-  root: string,
-  resolveOptions: Required<ResolveOptions>,
-  ssrExternals: Set<string>,
-  seen: Set<string>,
-  logger: Logger,
-) {
-  const rootPkgPath = lookupFile(root, ['package.json'])
-  if (!rootPkgPath) {
-    return
-  }
-  const rootPkgContent = fs.readFileSync(rootPkgPath, 'utf-8')
-  if (!rootPkgContent) {
-    return
-  }
-
-  const rootPkg = JSON.parse(rootPkgContent)
-  const deps = {
-    ...rootPkg.devDependencies,
-    ...rootPkg.dependencies,
-  }
-
-  const internalResolveOptions: InternalResolveOptions = {
-    ...resolveOptions,
-    root,
-    isProduction: false,
-    isBuild: true,
-  }
-
-  const depsToTrace = new Set<string>()
-
-  for (const id in deps) {
-    if (seen.has(id)) continue
-    seen.add(id)
-
-    let esmEntry: string | undefined
-    let requireEntry: string
-
-    try {
-      esmEntry = tryNodeResolve(
-        id,
-        undefined,
-        internalResolveOptions,
-        true, // we set `targetWeb` to `true` to get the ESM entry
-        undefined,
-        true,
-      )?.id
-      // normalizePath required for windows. tryNodeResolve uses normalizePath
-      // which returns with '/', require.resolve returns with '\\'
-      requireEntry = normalizePath(_require.resolve(id, { paths: [root] }))
-    } catch (e) {
-      // no main entry, but deep imports may be allowed
-      const pkgDir = resolvePackageData(id, root)?.dir
-      if (pkgDir) {
-        if (isInNodeModules(pkgDir)) {
-          ssrExternals.add(id)
-        } else {
-          depsToTrace.add(path.dirname(pkgDir))
-        }
-        continue
-      }
-
-      // resolve failed, assume include
-      debug?.(`Failed to resolve entries for package "${id}"\n`, e)
-      continue
-    }
-    // no esm entry but has require entry
-    if (!esmEntry) {
-      ssrExternals.add(id)
-    }
-    // trace the dependencies of linked packages
-    else if (!isInNodeModules(esmEntry)) {
-      const pkgDir = resolvePackageData(id, root)?.dir
-      if (pkgDir) {
-        depsToTrace.add(pkgDir)
-      }
-    }
-    // has separate esm/require entry, assume require entry is cjs
-    else if (esmEntry !== requireEntry) {
-      ssrExternals.add(id)
-    }
-    // if we're externalizing ESM and CJS should basically just always do it?
-    // or are there others like SystemJS / AMD that we'd need to handle?
-    // for now, we'll just leave this as is
-    else if (/\.m?js$/.test(esmEntry)) {
-      const pkg = resolvePackageData(id, root)?.data
-      if (!pkg) {
-        continue
-      }
-
-      if (pkg.type === 'module' || esmEntry.endsWith('.mjs')) {
-        ssrExternals.add(id)
-        continue
-      }
-      // check if the entry is cjs
-      const content = fs.readFileSync(esmEntry, 'utf-8')
-      if (CJS_CONTENT_RE.test(content)) {
-        ssrExternals.add(id)
-        continue
-      }
-
-      logger.warn(
-        `${id} doesn't appear to be written in CJS, but also doesn't appear to be a valid ES module (i.e. it doesn't have "type": "module" or an .mjs extension for the entry point). Please contact the package author to fix.`,
-      )
-    }
-  }
-
-  for (const depRoot of depsToTrace) {
-    cjsSsrCollectExternals(depRoot, resolveOptions, ssrExternals, seen, logger)
-  }
-}
-
-export function cjsShouldExternalizeForSSR(
-  id: string,
-  externals: string[] | null,
-): boolean {
-  if (!externals) {
-    return false
-  }
-  const should = externals.some((e) => {
-    if (id === e) {
-      return true
-    }
-    // deep imports, check ext before externalizing - only externalize
-    // extension-less imports and explicit .js imports
-    if (
-      id.startsWith(withTrailingSlash(e)) &&
-      (!path.extname(id) || id.endsWith('.js'))
-    ) {
-      return true
-    }
-  })
-  return should
->>>>>>> badaadb9
 }