--- conflicted
+++ resolved
@@ -6,12 +6,8 @@
 
 export interface SSROptions {
   noExternal?: string | RegExp | (string | RegExp)[] | true
-<<<<<<< HEAD
   external?: string[] | true
-=======
-  external?: string[]
 
->>>>>>> bd26284a
   /**
    * Define the target for the ssr build. The browser field in package.json
    * is ignored for node but used if webworker is the target
