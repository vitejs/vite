--- conflicted
+++ resolved
@@ -24,19 +24,8 @@
 
 const runner = new ModuleRunner(
   {
-<<<<<<< HEAD
-    transport: new RemoteRunnerTransport({
-      onMessage: listener => {
-        parentPort?.on('message', listener)
-      },
-      send: message => {
-        parentPort?.postMessage(message)
-      }
-    })
-=======
     root: fileURLToPath(new URL('./', import.meta.url)),
     transport: messagePortTransport,
->>>>>>> ef7a6a35
   },
   new ESModulesEvaluator(),
 )
