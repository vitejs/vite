import { existsSync, readdirSync } from 'node:fs'
import { posix, win32 } from 'node:path'
import { fileURLToPath } from 'node:url'
import { describe, expect } from 'vitest'
import { isWindows } from '../../../../shared/utils'
import { createModuleRunnerTester } from './utils'

const _URL = URL

describe('module runner initialization', async () => {
  const it = await createModuleRunnerTester()

  it('correctly runs ssr code', async ({ runner }) => {
    const mod = await runner.import('/fixtures/simple.js')
    expect(mod.test).toEqual('I am initialized')

    // loads the same module if id is a file url
    const fileUrl = new _URL('./fixtures/simple.js', import.meta.url)
    const mod2 = await runner.import(fileUrl.toString())
    expect(mod).toBe(mod2)

    // loads the same module if id is a file path
    const filePath = fileURLToPath(fileUrl)
    const mod3 = await runner.import(filePath)
    expect(mod).toBe(mod3)
  })

  it('can load virtual modules as an entry point', async ({ runner }) => {
    const mod = await runner.import('virtual:test')
    expect(mod.msg).toBe('virtual')
  })

<<<<<<< HEAD
  it('css is loaded correctly', async ({ runtime }) => {
    const css = await runtime.executeUrl('/fixtures/test.css')
    expect(css.default).toBe(undefined)
    const module = await runtime.executeUrl('/fixtures/test.module.css')
=======
  it('css is loaded correctly', async ({ runner }) => {
    const css = await runner.import('/fixtures/test.css')
    expect(css.default).toMatchInlineSnapshot(`
      ".test {
        color: red;
      }
      "
    `)
    const module = await runner.import('/fixtures/test.module.css')
>>>>>>> 0a4427fc
    expect(module).toMatchObject({
      default: {
        test: expect.stringMatching(/^_test_/),
      },
      test: expect.stringMatching(/^_test_/),
    })
  })

  it('assets are loaded correctly', async ({ runner }) => {
    const assets = await runner.import('/fixtures/assets.js')
    expect(assets).toMatchObject({
      mov: '/fixtures/assets/placeholder.mov',
      txt: '/fixtures/assets/placeholder.txt',
      png: '/fixtures/assets/placeholder.png',
      webp: '/fixtures/assets/placeholder.webp',
    })
  })

  it('ids with Vite queries are loaded correctly', async ({ runner }) => {
    const raw = await runner.import('/fixtures/simple.js?raw')
    expect(raw.default).toMatchInlineSnapshot(`
      "export const test = 'I am initialized'

      import.meta.hot?.accept()
      "
    `)
    const url = await runner.import('/fixtures/simple.js?url')
    expect(url.default).toMatchInlineSnapshot(`"/fixtures/simple.js"`)
    const inline = await runner.import('/fixtures/test.css?inline')
    expect(inline.default).toMatchInlineSnapshot(`
      ".test {
        color: red;
      }
      "
    `)
  })

  it('modules with query strings are treated as different modules', async ({
    runner,
  }) => {
    const modSimple = await runner.import('/fixtures/simple.js')
    const modUrl = await runner.import('/fixtures/simple.js?url')
    expect(modSimple).not.toBe(modUrl)
    expect(modUrl.default).toBe('/fixtures/simple.js')
  })

  it('exports is not modifiable', async ({ runner }) => {
    const mod = await runner.import('/fixtures/simple.js')
    expect(Object.isSealed(mod)).toBe(true)
    expect(() => {
      mod.test = 'I am modified'
    }).toThrowErrorMatchingInlineSnapshot(
      `[TypeError: Cannot set property test of [object Module] which has only a getter]`,
    )
    expect(() => {
      delete mod.test
    }).toThrowErrorMatchingInlineSnapshot(
      `[TypeError: Cannot delete property 'test' of [object Module]]`,
    )
    expect(() => {
      Object.defineProperty(mod, 'test', { value: 'I am modified' })
    }).toThrowErrorMatchingInlineSnapshot(
      `[TypeError: Cannot redefine property: test]`,
    )
    expect(() => {
      mod.other = 'I am added'
    }).toThrowErrorMatchingInlineSnapshot(
      `[TypeError: Cannot add property other, object is not extensible]`,
    )
  })

  it('throws the same error', async ({ runner }) => {
    expect.assertions(3)
    const s = Symbol()
    try {
      await runner.import('/fixtures/has-error.js')
    } catch (e) {
      expect(e[s]).toBeUndefined()
      e[s] = true
      expect(e[s]).toBe(true)
    }

    try {
      await runner.import('/fixtures/has-error.js')
    } catch (e) {
      expect(e[s]).toBe(true)
    }
  })

  it('importing external cjs library checks exports', async ({ runner }) => {
    await expect(() => runner.import('/fixtures/cjs-external-non-existing.js'))
      .rejects.toThrowErrorMatchingInlineSnapshot(`
      [SyntaxError: [vite] Named export 'nonExisting' not found. The requested module '@vitejs/cjs-external' is a CommonJS module, which may not support all module.exports as named exports.
      CommonJS modules can always be imported via the default export, for example using:

      import pkg from '@vitejs/cjs-external';
      const {nonExisting} = pkg;
      ]
    `)
    // subsequent imports of the same external package should not throw if imports are correct
    await expect(
      runner.import('/fixtures/cjs-external-existing.js'),
    ).resolves.toMatchObject({
      result: 'world',
    })
  })

  it('importing external esm library checks exports', async ({ runner }) => {
    await expect(() =>
      runner.import('/fixtures/esm-external-non-existing.js'),
    ).rejects.toThrowErrorMatchingInlineSnapshot(
      `[SyntaxError: [vite] The requested module '@vitejs/esm-external' does not provide an export named 'nonExisting']`,
    )
    // subsequent imports of the same external package should not throw if imports are correct
    await expect(
      runner.import('/fixtures/esm-external-existing.js'),
    ).resolves.toMatchObject({
      result: 'world',
    })
  })

  it("dynamic import doesn't produce duplicates", async ({ runner }) => {
    const mod = await runner.import('/fixtures/dynamic-import.js')
    const modules = await mod.initialize()
    // toBe checks that objects are actually the same, not just structurally
    // using toEqual here would be a mistake because it check the structural difference
    expect(modules.static).toBe(modules.dynamicProcessed)
    expect(modules.static).toBe(modules.dynamicRelative)
    expect(modules.static).toBe(modules.dynamicAbsolute)
    expect(modules.static).toBe(modules.dynamicAbsoluteExtension)
    expect(modules.static).toBe(modules.dynamicAbsoluteFull)
  })

  it('correctly imports a virtual module', async ({ runner }) => {
    const mod = await runner.import('/fixtures/virtual.js')
    expect(mod.msg0).toBe('virtual0')
    expect(mod.msg).toBe('virtual')
  })

  it('importing package from node_modules', async ({ runner }) => {
    const mod = (await runner.import(
      '/fixtures/installed.js',
    )) as typeof import('tinyspy')
    const fn = mod.spy()
    fn()
    expect(fn.called).toBe(true)
  })

  it('importing native node package', async ({ runner }) => {
    const mod = await runner.import('/fixtures/native.js')
    expect(mod.readdirSync).toBe(readdirSync)
    expect(mod.existsSync).toBe(existsSync)
  })

  it('correctly resolves module url', async ({ runner, server }) => {
    const { meta } = await runner.import('/fixtures/basic')
    const basicUrl = new _URL('./fixtures/basic.js', import.meta.url).toString()
    expect(meta.url).toBe(basicUrl)

    const filename = meta.filename!
    const dirname = meta.dirname!

    if (isWindows) {
      const cwd = process.cwd()
      const drive = `${cwd[0].toUpperCase()}:\\`
      const root = server.config.root.replace(/\\/g, '/')

      expect(filename.startsWith(drive)).toBe(true)
      expect(dirname.startsWith(drive)).toBe(true)

      expect(filename).toBe(win32.join(root, '.\\fixtures\\basic.js'))
      expect(dirname).toBe(win32.join(root, '.\\fixtures'))
    } else {
      const root = server.config.root

      expect(posix.join(root, './fixtures/basic.js')).toBe(filename)
      expect(posix.join(root, './fixtures')).toBe(dirname)
    }
  })

  it(`no maximum call stack error ModuleRunner.isCircularImport`, async ({
    runner,
  }) => {
    // entry.js ⇔ entry-cyclic.js
    //   ⇓
    // action.js
    const mod = await runner.import('/fixtures/cyclic/entry')
    await mod.setupCyclic()
    const action = await mod.importAction('/fixtures/cyclic/action')
    expect(action).toBeDefined()
  })

  it('this of the exported function should be undefined', async ({
    runner,
  }) => {
    const mod = await runner.import('/fixtures/no-this/importer.js')
    expect(mod.result).toBe(undefined)
  })
})

describe('optimize-deps', async () => {
  const it = await createModuleRunnerTester({
    cacheDir: 'node_modules/.vite-test',
    ssr: {
      noExternal: true,
      optimizeDeps: {
        include: ['@vitejs/cjs-external'],
      },
    },
  })

  it('optimized dep as entry', async ({ runner }) => {
    const mod = await runner.import('@vitejs/cjs-external')
    expect(mod.default.hello()).toMatchInlineSnapshot(`"world"`)
  })
})<|MERGE_RESOLUTION|>--- conflicted
+++ resolved
@@ -30,22 +30,10 @@
     expect(mod.msg).toBe('virtual')
   })
 
-<<<<<<< HEAD
-  it('css is loaded correctly', async ({ runtime }) => {
-    const css = await runtime.executeUrl('/fixtures/test.css')
-    expect(css.default).toBe(undefined)
-    const module = await runtime.executeUrl('/fixtures/test.module.css')
-=======
   it('css is loaded correctly', async ({ runner }) => {
     const css = await runner.import('/fixtures/test.css')
-    expect(css.default).toMatchInlineSnapshot(`
-      ".test {
-        color: red;
-      }
-      "
-    `)
+    expect(css.default).toMatchInlineSnapshot(undefined)
     const module = await runner.import('/fixtures/test.module.css')
->>>>>>> 0a4427fc
     expect(module).toMatchObject({
       default: {
         test: expect.stringMatching(/^_test_/),
