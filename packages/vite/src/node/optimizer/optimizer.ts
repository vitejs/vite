--- conflicted
+++ resolved
@@ -160,17 +160,18 @@
   // If there wasn't a cache or it is outdated, we need to prepare a first run
   let firstRunCalled = !!cachedMetadata
 
-<<<<<<< HEAD
   let optimizationResult:
-    | { cancel: () => Promise<void>; result: Promise<DepOptimizationResult> }
-=======
-  let postScanOptimizationResult: Promise<DepOptimizationResult> | undefined
+    | {
+        cancel: () => Promise<void>
+        result: Promise<DepOptimizationResult>
+      }
+    | undefined
+
   let discover:
     | {
         cancel: () => Promise<void>
         result: Promise<Record<string, string>>
       }
->>>>>>> 1e1cd3ba
     | undefined
 
   let optimizingNewDeps: Promise<DepOptimizationResult> | undefined
