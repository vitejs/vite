--- conflicted
+++ resolved
@@ -168,11 +168,7 @@
   // On warm start or after the first optimization is run, we use a simpler
   // debounce strategy each time a new dep is discovered.
   let crawlEndFinder: CrawlEndFinder | undefined
-<<<<<<< HEAD
-  if ((!noDiscovery && isBuild) || !cachedMetadata) {
-=======
   if (!cachedMetadata) {
->>>>>>> 06494443
     crawlEndFinder = setupOnCrawlEnd(onCrawlEnd)
   }
 
@@ -260,9 +256,8 @@
             startNextDiscoveredBatch()
 
             // For dev, we run the scanner and the first optimization
-<<<<<<< HEAD
             // run on the background
-            optimizationResult = runOptimizeDeps(config, knownDeps)
+            optimizationResult = runOptimizeDeps(config, knownDeps, ssr)
 
             // If the holdUntilCrawlEnd stratey is used, we wait until crawling has
             // ended to decide if we send this result to the browser or we need to
@@ -283,12 +278,6 @@
                 runOptimizer(result)
               })
             }
-=======
-            // run on the background, but we wait until crawling has ended
-            // to decide if we send this result to the browser or we need to
-            // do another optimize step
-            optimizationResult = runOptimizeDeps(config, knownDeps, ssr)
->>>>>>> 06494443
           } catch (e) {
             logger.error(e.stack || e.message)
           } finally {
@@ -667,28 +656,11 @@
       return
     }
 
-    if (isBuild) {
-      currentlyProcessing = false
-      const crawlDeps = Object.keys(metadata.discovered)
-      if (crawlDeps.length === 0) {
-        debug?.(
-          colors.green(
-            `✨ no dependencies found while processing user modules`,
-          ),
-        )
-        firstRunCalled = true
-      } else {
-        runOptimizer()
-      }
-      return
-    }
-
     // Await for the scan+optimize step running in the background
     // It normally should be over by the time crawling of user code ended
     await depsOptimizer.scanProcessing
 
-<<<<<<< HEAD
-    if (optimizationResult) {
+    if (optimizationResult && !config.optimizeDeps.noDiscovery) {
       // In the holdUntilCrawlEnd strategy, we don't release the result of the
       // post-scanner optimize step to the browser until we reach this point
       // If there are new dependencies, we do another optimize run, if not, we
@@ -700,11 +672,6 @@
       optimizationResult = undefined // signal that we'll be using the result
 
       const result = await afterScanResult
-=======
-    if (optimizationResult && !config.optimizeDeps.noDiscovery) {
-      const result = await optimizationResult.result
-      optimizationResult = undefined
->>>>>>> 06494443
       currentlyProcessing = false
 
       const crawlDeps = Object.keys(metadata.discovered)
