import colors from 'picocolors'
import _debug from 'debug'
import type { ViteDevServer } from '..'
import {
  addOptimizedDepInfo,
  createOptimizedDepsMetadata,
  debuggerViteDeps as debug,
  depsFromOptimizedDepInfo,
  depsLogString,
<<<<<<< HEAD
  extractExportsData,
  debuggerViteDeps as debug
=======
  discoverProjectDependencies,
  getHash,
  getOptimizedDepPath,
  loadCachedDepOptimizationMetadata,
  newDepOptimizationProcessing,
  runOptimizeDeps
>>>>>>> 3c63b7ee
} from '.'
import type {
  DepOptimizationProcessing,
  OptimizedDepInfo,
  OptimizedDeps
} from '.'

const isDebugEnabled = _debug('vite:deps').enabled

/**
 * The amount to wait for requests to register newly found dependencies before triggering
 * a re-bundle + page reload
 */
const debounceMs = 100

export function createOptimizedDeps(server: ViteDevServer): OptimizedDeps {
  const { config } = server
  const { logger } = config

  const sessionTimestamp = Date.now().toString()

  const cachedMetadata = loadCachedDepOptimizationMetadata(config)

  const optimizedDeps: OptimizedDeps = {
    metadata:
      cachedMetadata || createOptimizedDepsMetadata(config, sessionTimestamp),
    registerMissingImport
  }

  let handle: NodeJS.Timeout | undefined
  let newDepsDiscovered = false

  let newDepsToLog: string[] = []
  let newDepsToLogHandle: NodeJS.Timeout | undefined
  const logNewlyDiscoveredDeps = () => {
    if (newDepsToLog.length) {
      config.logger.info(
        colors.green(
          `✨ new dependencies optimized: ${depsLogString(newDepsToLog)}`
        ),
        {
          timestamp: true
        }
      )
      newDepsToLog = []
    }
  }

  let depOptimizationProcessing = newDepOptimizationProcessing()
  let depOptimizationProcessingQueue: DepOptimizationProcessing[] = []
  const resolveEnqueuedProcessingPromises = () => {
    // Resolve all the processings (including the ones which were delayed)
    for (const processing of depOptimizationProcessingQueue) {
      processing.resolve()
    }
    depOptimizationProcessingQueue = []
  }

  let enqueuedRerun: (() => void) | undefined
  let currentlyProcessing = false

  // If there wasn't a cache or it is outdated, perform a fast scan with esbuild
  // to quickly find project dependencies and do a first optimize run
  if (!cachedMetadata) {
    currentlyProcessing = true

    const scanPhaseProcessing = newDepOptimizationProcessing()
    optimizedDeps.scanProcessing = scanPhaseProcessing.promise

    const warmUp = async () => {
      try {
        debug(colors.green(`scanning for dependencies...`), {
          timestamp: true
        })

        const { metadata } = optimizedDeps

        const discovered = await discoverProjectDependencies(
          config,
          sessionTimestamp
        )

        // Respect the scan phase discover order to improve reproducibility
        for (const depInfo of Object.values(discovered)) {
          addOptimizedDepInfo(metadata, 'discovered', {
            ...depInfo,
            processing: depOptimizationProcessing.promise
          })
        }

        debug(
          colors.green(
            `dependencies found: ${depsLogString(Object.keys(discovered))}`
          ),
          {
            timestamp: true
          }
        )

        scanPhaseProcessing.resolve()
        optimizedDeps.scanProcessing = undefined

        runOptimizer()
      } catch (e) {
        logger.error(e.message)
        if (optimizedDeps.scanProcessing) {
          scanPhaseProcessing.resolve()
          optimizedDeps.scanProcessing = undefined
        }
      }
    }

    setTimeout(warmUp, 0)
  }

  async function runOptimizer(isRerun = false) {
    // Ensure that rerun is called sequentially
    enqueuedRerun = undefined
    currentlyProcessing = true

    // Ensure that a rerun will not be issued for current discovered deps
    if (handle) clearTimeout(handle)

    // a succesful completion of the optimizeDeps rerun will end up
    // creating new bundled version of all current and discovered deps
    // in the cache dir and a new metadata info object assigned
    // to optimizeDeps.metadata. A fullReload is only issued if
    // the previous bundled dependencies have changed.

    // if the rerun fails, optimizeDeps.metadata remains untouched,
    // current discovered deps are cleaned, and a fullReload is issued

    let { metadata } = optimizedDeps

    // All deps, previous known and newly discovered are rebundled,
    // respect insertion order to keep the metadata file stable

    const newDeps: Record<string, OptimizedDepInfo> = {}

    // Clone optimized info objects, fileHash, browserHash may be changed for them
    for (const dep of Object.keys(metadata.optimized)) {
      newDeps[dep] = { ...metadata.optimized[dep] }
    }
    for (const dep of Object.keys(metadata.discovered)) {
      // Clone the discovered info discarding its processing promise
      const { processing, ...info } = metadata.discovered[dep]
      newDeps[dep] = info
    }

    newDepsDiscovered = false

    // Add the current depOptimizationProcessing to the queue, these
    // promises are going to be resolved once a rerun is committed
    depOptimizationProcessingQueue.push(depOptimizationProcessing)

    // Create a new promise for the next rerun, discovered missing
    // dependencies will be asigned this promise from this point
    depOptimizationProcessing = newDepOptimizationProcessing()

    try {
      const processingResult = await runOptimizeDeps(config, newDeps)

      const newData = processingResult.metadata

      const needsInteropMismatch = []
      for (const dep in metadata.discovered) {
        const discoveredDepInfo = metadata.discovered[dep]
        const depInfo = newData.optimized[dep]
        if (depInfo) {
          if (
            discoveredDepInfo.needsInterop !== undefined &&
            depInfo.needsInterop !== discoveredDepInfo.needsInterop
          ) {
            // This only happens when a discovered dependency has mixed ESM and CJS syntax
            // and it hasn't been manually added to optimizeDeps.needsInterop
            needsInteropMismatch.push(dep)
          }
        }
      }

      // After a re-optimization, if the internal bundled chunks change a full page reload
      // is required. If the files are stable, we can avoid the reload that is expensive
      // for large applications. Comparing their fileHash we can find out if it is safe to
      // keep the current browser state.
      const needsReload =
        needsInteropMismatch.length > 0 ||
        metadata.hash !== newData.hash ||
        Object.keys(metadata.optimized).some((dep) => {
          return (
            metadata.optimized[dep].fileHash !== newData.optimized[dep].fileHash
          )
        })

      const commitProcessing = async () => {
        await processingResult.commit()

        // While optimizeDeps is running, new missing deps may be discovered,
        // in which case they will keep being added to metadata.discovered
        for (const id in metadata.discovered) {
          if (!newData.optimized[id]) {
            addOptimizedDepInfo(newData, 'discovered', metadata.discovered[id])
          }
        }

        // If we don't reload the page, we need to keep browserHash stable
        if (!needsReload) {
          newData.browserHash = metadata.browserHash
          for (const dep in newData.chunks) {
            newData.chunks[dep].browserHash = metadata.browserHash
          }
          for (const dep in newData.optimized) {
            newData.optimized[dep].browserHash = (
              metadata.optimized[dep] || metadata.discovered[dep]
            ).browserHash
          }
        }

        // Commit hash and needsInterop changes to the discovered deps info
        // object. Allow for code to await for the discovered processing promise
        // and use the information in the same object
        for (const o in newData.optimized) {
          const discovered = metadata.discovered[o]
          if (discovered) {
            const optimized = newData.optimized[o]
            discovered.browserHash = optimized.browserHash
            discovered.fileHash = optimized.fileHash
            discovered.needsInterop = optimized.needsInterop
            discovered.processing = undefined
          }
        }

        if (isRerun) {
          newDepsToLog.push(
            ...Object.keys(newData.optimized).filter(
              (dep) => !metadata.optimized[dep]
            )
          )
        }

        metadata = optimizedDeps.metadata = newData
        resolveEnqueuedProcessingPromises()
      }

      if (!needsReload) {
        await commitProcessing()

        if (!isDebugEnabled) {
          if (newDepsToLogHandle) clearTimeout(newDepsToLogHandle)
          newDepsToLogHandle = setTimeout(() => {
            newDepsToLogHandle = undefined
            logNewlyDiscoveredDeps()
          }, 2 * debounceMs)
        } else {
          debug(colors.green(`✨ optimized dependencies unchanged`), {
            timestamp: true
          })
        }
      } else {
        if (newDepsDiscovered) {
          // There are newly discovered deps, and another rerun is about to be
          // excecuted. Avoid the current full reload discarding this rerun result
          // We don't resolve the processing promise, as they will be resolved
          // once a rerun is committed
          processingResult.cancel()

          debug(
            colors.green(
              `✨ delaying reload as new dependencies have been found...`
            ),
            {
              timestamp: true
            }
          )
        } else {
          await commitProcessing()

          if (!isDebugEnabled) {
            if (newDepsToLogHandle) clearTimeout(newDepsToLogHandle)
            newDepsToLogHandle = undefined
            logNewlyDiscoveredDeps()
          }

          logger.info(
            colors.green(`✨ optimized dependencies changed. reloading`),
            {
              timestamp: true
            }
          )
          if (needsInteropMismatch.length > 0) {
            config.logger.warn(
              `Mixed ESM and CJS detected in ${colors.yellow(
                needsInteropMismatch.join(', ')
              )}, add ${
                needsInteropMismatch.length === 1 ? 'it' : 'them'
              } to optimizeDeps.needsInterop to speed up cold start`,
              {
                timestamp: true
              }
            )
          }

          fullReload()
        }
      }
    } catch (e) {
      logger.error(
        colors.red(`error while updating dependencies:\n${e.stack}`),
        { timestamp: true, error: e }
      )
      resolveEnqueuedProcessingPromises()

      // Reset missing deps, let the server rediscover the dependencies
      metadata.discovered = {}
    }

    currentlyProcessing = false
    // @ts-ignore
    enqueuedRerun?.()
  }

  function fullReload() {
    // Cached transform results have stale imports (resolved to
    // old locations) so they need to be invalidated before the page is
    // reloaded.
    server.moduleGraph.invalidateAll()

    server.ws.send({
      type: 'full-reload',
      path: '*'
    })
  }

  async function rerun() {
    // debounce time to wait for new missing deps finished, issue a new
    // optimization of deps (both old and newly found) once the previous
    // optimizeDeps processing is finished
    const deps = Object.keys(optimizedDeps.metadata.discovered)
    const depsString = depsLogString(deps)
    debug(colors.green(`new dependencies found: ${depsString}`), {
      timestamp: true
    })
    runOptimizer(true)
  }

  function getDiscoveredBrowserHash(
    hash: string,
    deps: Record<string, string>,
    missing: Record<string, string>
  ) {
    return getHash(
      hash + JSON.stringify(deps) + JSON.stringify(missing) + sessionTimestamp
    )
  }

  function registerMissingImport(
    id: string,
    resolved: string,
    ssr?: boolean
  ): OptimizedDepInfo {
    if (optimizedDeps.scanProcessing) {
      config.logger.error(
        'Vite internal error: registering missing import before initial scanning is over'
      )
    }
    const { metadata } = optimizedDeps
    const optimized = metadata.optimized[id]
    if (optimized) {
      return optimized
    }
    const chunk = metadata.chunks[id]
    if (chunk) {
      return chunk
    }
    let missing = metadata.discovered[id]
    if (missing) {
      // We are already discover this dependency
      // It will be processed in the next rerun call
      return missing
    }
    newDepsDiscovered = true
    missing = addOptimizedDepInfo(metadata, 'discovered', {
      id,
      file: getOptimizedDepPath(id, server.config),
      src: resolved,
      // Assing a browserHash to this missing dependency that is unique to
      // the current state of known + missing deps. If its optimizeDeps run
      // doesn't alter the bundled files of previous known dependendencies,
      // we don't need a full reload and this browserHash will be kept
      browserHash: getDiscoveredBrowserHash(
        metadata.hash,
        depsFromOptimizedDepInfo(metadata.optimized),
        depsFromOptimizedDepInfo(metadata.discovered)
      ),
      // loading of this pre-bundled dep needs to await for its processing
      // promise to be resolved
      processing: depOptimizationProcessing.promise,
      exportsData: extractExportsData(resolved, config)
    })

    // Debounced rerun, let other missing dependencies be discovered before
    // the running next optimizeDeps
    enqueuedRerun = undefined
    if (handle) clearTimeout(handle)
    if (newDepsToLogHandle) clearTimeout(newDepsToLogHandle)
    newDepsToLogHandle = undefined
    handle = setTimeout(() => {
      handle = undefined
      enqueuedRerun = rerun
      if (!currentlyProcessing) {
        enqueuedRerun()
      }
    }, debounceMs)

    // Return the path for the optimized bundle, this path is known before
    // esbuild is run to generate the pre-bundle
    return missing
  }

  return optimizedDeps
}<|MERGE_RESOLUTION|>--- conflicted
+++ resolved
@@ -7,17 +7,13 @@
   debuggerViteDeps as debug,
   depsFromOptimizedDepInfo,
   depsLogString,
-<<<<<<< HEAD
+  discoverProjectDependencies,
   extractExportsData,
-  debuggerViteDeps as debug
-=======
-  discoverProjectDependencies,
   getHash,
   getOptimizedDepPath,
   loadCachedDepOptimizationMetadata,
   newDepOptimizationProcessing,
   runOptimizeDeps
->>>>>>> 3c63b7ee
 } from '.'
 import type {
   DepOptimizationProcessing,
