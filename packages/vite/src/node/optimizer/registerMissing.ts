--- conflicted
+++ resolved
@@ -116,10 +116,7 @@
     if (handle) clearTimeout(handle)
 
     if (Object.keys(optimizedDeps.metadata.discovered).length === 0) {
-<<<<<<< HEAD
-=======
       currentlyProcessing = false
->>>>>>> 809fdb87
       return
     }
 
