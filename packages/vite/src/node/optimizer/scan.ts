import fs from 'node:fs'
import fsp from 'node:fs/promises'
import path from 'node:path'
import { performance } from 'node:perf_hooks'
import glob from 'fast-glob'
import type {
  BuildContext,
  Loader,
  OnLoadArgs,
  OnLoadResult,
  Plugin,
} from 'esbuild'
import esbuild, { formatMessages, transform } from 'esbuild'
import colors from 'picocolors'
import type { ResolvedConfig } from '..'
import {
  CSS_LANGS_RE,
  JS_TYPES_RE,
  KNOWN_ASSET_TYPES,
  SPECIAL_QUERY_RE,
} from '../constants'
import {
<<<<<<< HEAD
=======
  arraify,
  cleanUrl,
>>>>>>> 42fd11c1
  createDebugger,
  dataUrlRE,
  externalRE,
  isInNodeModules,
  isObject,
  isOptimizable,
  moduleListContains,
  multilineCommentsRE,
  normalizePath,
  singlelineCommentsRE,
  virtualModulePrefix,
  virtualModuleRE,
} from '../utils'
import type { PluginContainer } from '../server/pluginContainer'
import { createPluginContainer } from '../server/pluginContainer'
import { transformGlobImport } from '../plugins/importMetaGlob'
<<<<<<< HEAD
import { cleanUrl } from '../../shared/utils'
=======
import { loadTsconfigJsonForFile } from '../plugins/esbuild'
>>>>>>> 42fd11c1

type ResolveIdOptions = Parameters<PluginContainer['resolveId']>[2]

const debug = createDebugger('vite:deps')

const htmlTypesRE = /\.(html|vue|svelte|astro|imba)$/

// A simple regex to detect import sources. This is only used on
// <script lang="ts"> blocks in vue (setup only) or svelte files, since
// seemingly unused imports are dropped by esbuild when transpiling TS which
// prevents it from crawling further.
// We can't use es-module-lexer because it can't handle TS, and don't want to
// use Acorn because it's slow. Luckily this doesn't have to be bullet proof
// since even missed imports can be caught at runtime, and false positives will
// simply be ignored.
export const importsRE =
  /(?<!\/\/.*)(?<=^|;|\*\/)\s*import(?!\s+type)(?:[\w*{}\n\r\t, ]+from)?\s*("[^"]+"|'[^']+')\s*(?=$|;|\/\/|\/\*)/gm

export function scanImports(config: ResolvedConfig): {
  cancel: () => Promise<void>
  result: Promise<{
    deps: Record<string, string>
    missing: Record<string, string>
  }>
} {
  // Only used to scan non-ssr code

  const start = performance.now()
  const deps: Record<string, string> = {}
  const missing: Record<string, string> = {}
  let entries: string[]

  const scanContext = { cancelled: false }

  const esbuildContext: Promise<BuildContext | undefined> = computeEntries(
    config,
  ).then((computedEntries) => {
    entries = computedEntries

    if (!entries.length) {
      if (!config.optimizeDeps.entries && !config.optimizeDeps.include) {
        config.logger.warn(
          colors.yellow(
            '(!) Could not auto-determine entry point from rollupOptions or html files ' +
              'and there are no explicit optimizeDeps.include patterns. ' +
              'Skipping dependency pre-bundling.',
          ),
        )
      }
      return
    }
    if (scanContext.cancelled) return

    debug?.(
      `Crawling dependencies using entries: ${entries
        .map((entry) => `\n  ${colors.dim(entry)}`)
        .join('')}`,
    )
    return prepareEsbuildScanner(config, entries, deps, missing, scanContext)
  })

  const result = esbuildContext
    .then((context) => {
      function disposeContext() {
        return context?.dispose().catch((e) => {
          config.logger.error('Failed to dispose esbuild context', { error: e })
        })
      }
      if (!context || scanContext?.cancelled) {
        disposeContext()
        return { deps: {}, missing: {} }
      }
      return context
        .rebuild()
        .then(() => {
          return {
            // Ensure a fixed order so hashes are stable and improve logs
            deps: orderedDependencies(deps),
            missing,
          }
        })
        .finally(() => {
          return disposeContext()
        })
    })
    .catch(async (e) => {
      if (e.errors && e.message.includes('The build was canceled')) {
        // esbuild logs an error when cancelling, but this is expected so
        // return an empty result instead
        return { deps: {}, missing: {} }
      }

      const prependMessage = colors.red(`\
  Failed to scan for dependencies from entries:
  ${entries.join('\n')}

  `)
      if (e.errors) {
        const msgs = await formatMessages(e.errors, {
          kind: 'error',
          color: true,
        })
        e.message = prependMessage + msgs.join('\n')
      } else {
        e.message = prependMessage + e.message
      }
      throw e
    })
    .finally(() => {
      if (debug) {
        const duration = (performance.now() - start).toFixed(2)
        const depsStr =
          Object.keys(orderedDependencies(deps))
            .sort()
            .map((id) => `\n  ${colors.cyan(id)} -> ${colors.dim(deps[id])}`)
            .join('') || colors.dim('no dependencies found')
        debug(`Scan completed in ${duration}ms: ${depsStr}`)
      }
    })

  return {
    cancel: async () => {
      scanContext.cancelled = true
      return esbuildContext.then((context) => context?.cancel())
    },
    result,
  }
}

async function computeEntries(config: ResolvedConfig) {
  let entries: string[] = []

  const explicitEntryPatterns = config.optimizeDeps.entries
  const buildInput = config.build.rollupOptions?.input

  if (explicitEntryPatterns) {
    entries = await globEntries(explicitEntryPatterns, config)
  } else if (buildInput) {
    const resolvePath = (p: string) => path.resolve(config.root, p)
    if (typeof buildInput === 'string') {
      entries = [resolvePath(buildInput)]
    } else if (Array.isArray(buildInput)) {
      entries = buildInput.map(resolvePath)
    } else if (isObject(buildInput)) {
      entries = Object.values(buildInput).map(resolvePath)
    } else {
      throw new Error('invalid rollupOptions.input value.')
    }
  } else {
    entries = await globEntries('**/*.html', config)
  }

  // Non-supported entry file types and virtual files should not be scanned for
  // dependencies.
  entries = entries.filter(
    (entry) =>
      isScannable(entry, config.optimizeDeps.extensions) &&
      fs.existsSync(entry),
  )

  return entries
}

async function prepareEsbuildScanner(
  config: ResolvedConfig,
  entries: string[],
  deps: Record<string, string>,
  missing: Record<string, string>,
  scanContext?: { cancelled: boolean },
): Promise<BuildContext | undefined> {
  const container = await createPluginContainer(config)

  if (scanContext?.cancelled) return

  const plugin = esbuildScanPlugin(config, container, deps, missing, entries)

  const { plugins = [], ...esbuildOptions } =
    config.optimizeDeps?.esbuildOptions ?? {}

  // The plugin pipeline automatically loads the closest tsconfig.json.
  // But esbuild doesn't support reading tsconfig.json if the plugin has resolved the path (https://github.com/evanw/esbuild/issues/2265).
  // Due to syntax incompatibilities between the experimental decorators in TypeScript and TC39 decorators,
  // we cannot simply set `"experimentalDecorators": true` or `false`. (https://github.com/vitejs/vite/pull/15206#discussion_r1417414715)
  // Therefore, we use the closest tsconfig.json from the root to make it work in most cases.
  let tsconfigRaw = esbuildOptions.tsconfigRaw
  if (!tsconfigRaw && !esbuildOptions.tsconfig) {
    const tsconfigResult = await loadTsconfigJsonForFile(
      path.join(config.root, '_dummy.js'),
    )
    if (tsconfigResult.compilerOptions?.experimentalDecorators) {
      tsconfigRaw = { compilerOptions: { experimentalDecorators: true } }
    }
  }

  return await esbuild.context({
    absWorkingDir: process.cwd(),
    write: false,
    stdin: {
      contents: entries.map((e) => `import ${JSON.stringify(e)}`).join('\n'),
      loader: 'js',
    },
    bundle: true,
    format: 'esm',
    logLevel: 'silent',
    plugins: [...plugins, plugin],
    ...esbuildOptions,
    tsconfigRaw,
  })
}

function orderedDependencies(deps: Record<string, string>) {
  const depsList = Object.entries(deps)
  // Ensure the same browserHash for the same set of dependencies
  depsList.sort((a, b) => a[0].localeCompare(b[0]))
  return Object.fromEntries(depsList)
}

function globEntries(pattern: string | string[], config: ResolvedConfig) {
  const resolvedPatterns = arraify(pattern)
  if (resolvedPatterns.every((str) => !glob.isDynamicPattern(str))) {
    return resolvedPatterns.map((p) => path.resolve(config.root, p))
  }
  return glob(pattern, {
    cwd: config.root,
    ignore: [
      '**/node_modules/**',
      `**/${config.build.outDir}/**`,
      // if there aren't explicit entries, also ignore other common folders
      ...(config.optimizeDeps.entries
        ? []
        : [`**/__tests__/**`, `**/coverage/**`]),
    ],
    absolute: true,
    suppressErrors: true, // suppress EACCES errors
  })
}

export const scriptRE =
  /(<script(?:\s+[a-z_:][-\w:]*(?:\s*=\s*(?:"[^"]*"|'[^']*'|[^"'<>=\s]+))?)*\s*>)(.*?)<\/script>/gis
export const commentRE = /<!--.*?-->/gs
const srcRE = /\bsrc\s*=\s*(?:"([^"]+)"|'([^']+)'|([^\s'">]+))/i
const typeRE = /\btype\s*=\s*(?:"([^"]+)"|'([^']+)'|([^\s'">]+))/i
const langRE = /\blang\s*=\s*(?:"([^"]+)"|'([^']+)'|([^\s'">]+))/i
const contextRE = /\bcontext\s*=\s*(?:"([^"]+)"|'([^']+)'|([^\s'">]+))/i

function esbuildScanPlugin(
  config: ResolvedConfig,
  container: PluginContainer,
  depImports: Record<string, string>,
  missing: Record<string, string>,
  entries: string[],
): Plugin {
  const seen = new Map<string, string | undefined>()

  const resolve = async (
    id: string,
    importer?: string,
    options?: ResolveIdOptions,
  ) => {
    const key = id + (importer && path.dirname(importer))
    if (seen.has(key)) {
      return seen.get(key)
    }
    const resolved = await container.resolveId(
      id,
      importer && normalizePath(importer),
      {
        ...options,
        scan: true,
      },
    )
    const res = resolved?.id
    seen.set(key, res)
    return res
  }

  const include = config.optimizeDeps?.include
  const exclude = [
    ...(config.optimizeDeps?.exclude || []),
    '@vite/client',
    '@vite/env',
  ]

  const isUnlessEntry = (path: string) => !entries.includes(path)

  const externalUnlessEntry = ({ path }: { path: string }) => ({
    path,
    external: isUnlessEntry(path),
  })

  const doTransformGlobImport = async (
    contents: string,
    id: string,
    loader: Loader,
  ) => {
    let transpiledContents
    // transpile because `transformGlobImport` only expects js
    if (loader !== 'js') {
      transpiledContents = (await transform(contents, { loader })).code
    } else {
      transpiledContents = contents
    }

    const result = await transformGlobImport(
      transpiledContents,
      id,
      config.root,
      resolve,
    )

    return result?.s.toString() || transpiledContents
  }

  return {
    name: 'vite:dep-scan',
    setup(build) {
      const scripts: Record<string, OnLoadResult> = {}

      // external urls
      build.onResolve({ filter: externalRE }, ({ path }) => ({
        path,
        external: true,
      }))

      // data urls
      build.onResolve({ filter: dataUrlRE }, ({ path }) => ({
        path,
        external: true,
      }))

      // local scripts (`<script>` in Svelte and `<script setup>` in Vue)
      build.onResolve({ filter: virtualModuleRE }, ({ path }) => {
        return {
          // strip prefix to get valid filesystem path so esbuild can resolve imports in the file
          path: path.replace(virtualModulePrefix, ''),
          namespace: 'script',
        }
      })

      build.onLoad({ filter: /.*/, namespace: 'script' }, ({ path }) => {
        return scripts[path]
      })

      // html types: extract script contents -----------------------------------
      build.onResolve({ filter: htmlTypesRE }, async ({ path, importer }) => {
        const resolved = await resolve(path, importer)
        if (!resolved) return
        // It is possible for the scanner to scan html types in node_modules.
        // If we can optimize this html type, skip it so it's handled by the
        // bare import resolve, and recorded as optimization dep.
        if (
          isInNodeModules(resolved) &&
          isOptimizable(resolved, config.optimizeDeps)
        )
          return
        return {
          path: resolved,
          namespace: 'html',
        }
      })

      const htmlTypeOnLoadCallback: (
        args: OnLoadArgs,
      ) => Promise<OnLoadResult | null | undefined> = async ({ path: p }) => {
        let raw = await fsp.readFile(p, 'utf-8')
        // Avoid matching the content of the comment
        raw = raw.replace(commentRE, '<!---->')
        const isHtml = p.endsWith('.html')
        scriptRE.lastIndex = 0
        let js = ''
        let scriptId = 0
        let match: RegExpExecArray | null
        while ((match = scriptRE.exec(raw))) {
          const [, openTag, content] = match
          const typeMatch = openTag.match(typeRE)
          const type =
            typeMatch && (typeMatch[1] || typeMatch[2] || typeMatch[3])
          const langMatch = openTag.match(langRE)
          const lang =
            langMatch && (langMatch[1] || langMatch[2] || langMatch[3])
          // skip non type module script
          if (isHtml && type !== 'module') {
            continue
          }
          // skip type="application/ld+json" and other non-JS types
          if (
            type &&
            !(
              type.includes('javascript') ||
              type.includes('ecmascript') ||
              type === 'module'
            )
          ) {
            continue
          }
          let loader: Loader = 'js'
          if (lang === 'ts' || lang === 'tsx' || lang === 'jsx') {
            loader = lang
          } else if (p.endsWith('.astro')) {
            loader = 'ts'
          }
          const srcMatch = openTag.match(srcRE)
          if (srcMatch) {
            const src = srcMatch[1] || srcMatch[2] || srcMatch[3]
            js += `import ${JSON.stringify(src)}\n`
          } else if (content.trim()) {
            // The reason why virtual modules are needed:
            // 1. There can be module scripts (`<script context="module">` in Svelte and `<script>` in Vue)
            // or local scripts (`<script>` in Svelte and `<script setup>` in Vue)
            // 2. There can be multiple module scripts in html
            // We need to handle these separately in case variable names are reused between them

            // append imports in TS to prevent esbuild from removing them
            // since they may be used in the template
            const contents =
              content +
              (loader.startsWith('ts') ? extractImportPaths(content) : '')

            const key = `${p}?id=${scriptId++}`
            if (contents.includes('import.meta.glob')) {
              scripts[key] = {
                loader: 'js', // since it is transpiled
                contents: await doTransformGlobImport(contents, p, loader),
                resolveDir: normalizePath(path.dirname(p)),
                pluginData: {
                  htmlType: { loader },
                },
              }
            } else {
              scripts[key] = {
                loader,
                contents,
                resolveDir: normalizePath(path.dirname(p)),
                pluginData: {
                  htmlType: { loader },
                },
              }
            }

            const virtualModulePath = JSON.stringify(virtualModulePrefix + key)

            const contextMatch = openTag.match(contextRE)
            const context =
              contextMatch &&
              (contextMatch[1] || contextMatch[2] || contextMatch[3])

            // Especially for Svelte files, exports in <script context="module"> means module exports,
            // exports in <script> means component props. To avoid having two same export name from the
            // star exports, we need to ignore exports in <script>
            if (p.endsWith('.svelte') && context !== 'module') {
              js += `import ${virtualModulePath}\n`
            } else {
              js += `export * from ${virtualModulePath}\n`
            }
          }
        }

        // This will trigger incorrectly if `export default` is contained
        // anywhere in a string. Svelte and Astro files can't have
        // `export default` as code so we know if it's encountered it's a
        // false positive (e.g. contained in a string)
        if (!p.endsWith('.vue') || !js.includes('export default')) {
          js += '\nexport default {}'
        }

        return {
          loader: 'js',
          contents: js,
        }
      }

      // extract scripts inside HTML-like files and treat it as a js module
      build.onLoad(
        { filter: htmlTypesRE, namespace: 'html' },
        htmlTypeOnLoadCallback,
      )
      // the onResolve above will use namespace=html but esbuild doesn't
      // call onResolve for glob imports and those will use namespace=file
      // https://github.com/evanw/esbuild/issues/3317
      build.onLoad(
        { filter: htmlTypesRE, namespace: 'file' },
        htmlTypeOnLoadCallback,
      )

      // bare imports: record and externalize ----------------------------------
      build.onResolve(
        {
          // avoid matching windows volume
          filter: /^[\w@][^:]/,
        },
        async ({ path: id, importer, pluginData }) => {
          if (moduleListContains(exclude, id)) {
            return externalUnlessEntry({ path: id })
          }
          if (depImports[id]) {
            return externalUnlessEntry({ path: id })
          }
          const resolved = await resolve(id, importer, {
            custom: {
              depScan: { loader: pluginData?.htmlType?.loader },
            },
          })
          if (resolved) {
            if (shouldExternalizeDep(resolved, id)) {
              return externalUnlessEntry({ path: id })
            }
            if (isInNodeModules(resolved) || include?.includes(id)) {
              // dependency or forced included, externalize and stop crawling
              if (isOptimizable(resolved, config.optimizeDeps)) {
                depImports[id] = resolved
              }
              return externalUnlessEntry({ path: id })
            } else if (isScannable(resolved, config.optimizeDeps.extensions)) {
              const namespace = htmlTypesRE.test(resolved) ? 'html' : undefined
              // linked package, keep crawling
              return {
                path: path.resolve(resolved),
                namespace,
              }
            } else {
              return externalUnlessEntry({ path: id })
            }
          } else {
            missing[id] = normalizePath(importer)
          }
        },
      )

      // Externalized file types -----------------------------------------------
      // these are done on raw ids using esbuild's native regex filter so it
      // should be faster than doing it in the catch-all via js
      // they are done after the bare import resolve because a package name
      // may end with these extensions
      const setupExternalize = (
        filter: RegExp,
        doExternalize: (path: string) => boolean,
      ) => {
        build.onResolve({ filter }, ({ path }) => {
          return {
            path,
            external: doExternalize(path),
          }
        })
      }

      // css
      setupExternalize(CSS_LANGS_RE, isUnlessEntry)
      // json & wasm
      setupExternalize(/\.(json|json5|wasm)$/, isUnlessEntry)
      // known asset types
      setupExternalize(
        new RegExp(`\\.(${KNOWN_ASSET_TYPES.join('|')})$`),
        isUnlessEntry,
      )
      // known vite query types: ?worker, ?raw
      setupExternalize(SPECIAL_QUERY_RE, () => true)

      // catch all -------------------------------------------------------------

      build.onResolve(
        {
          filter: /.*/,
        },
        async ({ path: id, importer, pluginData }) => {
          // use vite resolver to support urls and omitted extensions
          const resolved = await resolve(id, importer, {
            custom: {
              depScan: { loader: pluginData?.htmlType?.loader },
            },
          })
          if (resolved) {
            if (
              shouldExternalizeDep(resolved, id) ||
              !isScannable(resolved, config.optimizeDeps.extensions)
            ) {
              return externalUnlessEntry({ path: id })
            }

            const namespace = htmlTypesRE.test(resolved) ? 'html' : undefined

            return {
              path: path.resolve(cleanUrl(resolved)),
              namespace,
            }
          } else {
            // resolve failed... probably unsupported type
            return externalUnlessEntry({ path: id })
          }
        },
      )

      // for jsx/tsx, we need to access the content and check for
      // presence of import.meta.glob, since it results in import relationships
      // but isn't crawled by esbuild.
      build.onLoad({ filter: JS_TYPES_RE }, async ({ path: id }) => {
        let ext = path.extname(id).slice(1)
        if (ext === 'mjs') ext = 'js'

        let contents = await fsp.readFile(id, 'utf-8')
        if (ext.endsWith('x') && config.esbuild && config.esbuild.jsxInject) {
          contents = config.esbuild.jsxInject + `\n` + contents
        }

        const loader =
          config.optimizeDeps?.esbuildOptions?.loader?.[`.${ext}`] ||
          (ext as Loader)

        if (contents.includes('import.meta.glob')) {
          return {
            loader: 'js', // since it is transpiled,
            contents: await doTransformGlobImport(contents, id, loader),
          }
        }

        return {
          loader,
          contents,
        }
      })

      // onResolve is not called for glob imports.
      // we need to add that here as well until esbuild calls onResolve for glob imports.
      // https://github.com/evanw/esbuild/issues/3317
      build.onLoad({ filter: /.*/, namespace: 'file' }, () => {
        return {
          loader: 'js',
          contents: 'export default {}',
        }
      })
    },
  }
}

/**
 * when using TS + (Vue + `<script setup>`) or Svelte, imports may seem
 * unused to esbuild and dropped in the build output, which prevents
 * esbuild from crawling further.
 * the solution is to add `import 'x'` for every source to force
 * esbuild to keep crawling due to potential side effects.
 */
function extractImportPaths(code: string) {
  // empty singleline & multiline comments to avoid matching comments
  code = code
    .replace(multilineCommentsRE, '/* */')
    .replace(singlelineCommentsRE, '')

  let js = ''
  let m
  importsRE.lastIndex = 0
  while ((m = importsRE.exec(code)) != null) {
    js += `\nimport ${m[1]}`
  }
  return js
}

function shouldExternalizeDep(resolvedId: string, rawId: string): boolean {
  // not a valid file path
  if (!path.isAbsolute(resolvedId)) {
    return true
  }
  // virtual id
  if (resolvedId === rawId || resolvedId.includes('\0')) {
    return true
  }
  return false
}

function isScannable(id: string, extensions: string[] | undefined): boolean {
  return (
    JS_TYPES_RE.test(id) ||
    htmlTypesRE.test(id) ||
    extensions?.includes(path.extname(id)) ||
    false
  )
}<|MERGE_RESOLUTION|>--- conflicted
+++ resolved
@@ -20,11 +20,7 @@
   SPECIAL_QUERY_RE,
 } from '../constants'
 import {
-<<<<<<< HEAD
-=======
   arraify,
-  cleanUrl,
->>>>>>> 42fd11c1
   createDebugger,
   dataUrlRE,
   externalRE,
@@ -41,11 +37,8 @@
 import type { PluginContainer } from '../server/pluginContainer'
 import { createPluginContainer } from '../server/pluginContainer'
 import { transformGlobImport } from '../plugins/importMetaGlob'
-<<<<<<< HEAD
 import { cleanUrl } from '../../shared/utils'
-=======
 import { loadTsconfigJsonForFile } from '../plugins/esbuild'
->>>>>>> 42fd11c1
 
 type ResolveIdOptions = Parameters<PluginContainer['resolveId']>[2]
 
