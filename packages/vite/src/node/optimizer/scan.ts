import fs from 'node:fs'
import fsp from 'node:fs/promises'
import path from 'node:path'
import { performance } from 'node:perf_hooks'
import { scan, transform } from 'rolldown/experimental'
import type { PartialResolvedId, Plugin } from 'rolldown'
import colors from 'picocolors'
import { glob } from 'tinyglobby'
import {
  CSS_LANGS_RE,
  JS_TYPES_RE,
  KNOWN_ASSET_TYPES,
  SPECIAL_QUERY_RE,
} from '../constants'
import {
  arraify,
  asyncFlatten,
  createDebugger,
  dataUrlRE,
  deepClone,
  externalRE,
  isInNodeModules,
  isObject,
  isOptimizable,
  moduleListContains,
  multilineCommentsRE,
  normalizePath,
  singlelineCommentsRE,
  virtualModulePrefix,
  virtualModuleRE,
} from '../utils'
import type { EnvironmentPluginContainer } from '../server/pluginContainer'
import { createEnvironmentPluginContainer } from '../server/pluginContainer'
import { BaseEnvironment } from '../baseEnvironment'
import type { DevEnvironment } from '../server/environment'
import { transformGlobImport } from '../plugins/importMetaGlob'
import { cleanUrl } from '../../shared/utils'
import { loadTsconfigJsonForFile } from '../plugins/esbuild'
import { setOxcTransformOptionsFromTsconfigOptions } from '../plugins/oxc'

export class ScanEnvironment extends BaseEnvironment {
  mode = 'scan' as const

  get pluginContainer(): EnvironmentPluginContainer {
    if (!this._pluginContainer)
      throw new Error(
        `${this.name} environment.pluginContainer called before initialized`,
      )
    return this._pluginContainer
  }
  /**
   * @internal
   */
  _pluginContainer: EnvironmentPluginContainer | undefined

  async init(): Promise<void> {
    if (this._initiated) {
      return
    }
    this._initiated = true
    this._pluginContainer = await createEnvironmentPluginContainer(
      this,
      this.plugins,
      undefined,
      false,
    )
  }
}

// Restrict access to the module graph and the server while scanning
export function devToScanEnvironment(
  environment: DevEnvironment,
): ScanEnvironment {
  return {
    mode: 'scan',
    get name() {
      return environment.name
    },
    getTopLevelConfig() {
      return environment.getTopLevelConfig()
    },
    get config() {
      return environment.config
    },
    get logger() {
      return environment.logger
    },
    get pluginContainer() {
      return environment.pluginContainer
    },
    get plugins() {
      return environment.plugins
    },
  } as unknown as ScanEnvironment
}

const debug = createDebugger('vite:deps')

const htmlTypesRE = /\.(?:html|vue|svelte|astro|imba)$/

// A simple regex to detect import sources. This is only used on
// <script lang="ts"> blocks in vue (setup only) or svelte files, since
// seemingly unused imports are dropped by esbuild when transpiling TS which
// prevents it from crawling further.
// We can't use es-module-lexer because it can't handle TS, and don't want to
// use Acorn because it's slow. Luckily this doesn't have to be bullet proof
// since even missed imports can be caught at runtime, and false positives will
// simply be ignored.
export const importsRE: RegExp =
  /(?<!\/\/.*)(?<=^|;|\*\/)\s*import(?!\s+type)(?:[\w*{}\n\r\t, ]+from)?\s*("[^"]+"|'[^']+')\s*(?=$|;|\/\/|\/\*)/gm

export function scanImports(environment: ScanEnvironment): {
  cancel: () => Promise<void>
  result: Promise<{
    deps: Record<string, string>
    missing: Record<string, string>
  }>
} {
  const start = performance.now()
  const { config } = environment

  const scanContext = { cancelled: false }
  async function cancel() {
    scanContext.cancelled = true
  }

  async function scan() {
    const entries = await computeEntries(environment)
    if (!entries.length) {
      if (!config.optimizeDeps.entries && !config.optimizeDeps.include) {
        environment.logger.warn(
          colors.yellow(
            '(!) Could not auto-determine entry point from rollupOptions or html files ' +
              'and there are no explicit optimizeDeps.include patterns. ' +
              'Skipping dependency pre-bundling.',
          ),
        )
      }
      return
    }
    if (scanContext.cancelled) return

    debug?.(
      `Crawling dependencies using entries: ${entries
        .map((entry) => `\n  ${colors.dim(entry)}`)
        .join('')}`,
    )
    const deps: Record<string, string> = {}
    const missing: Record<string, string> = {}

    const context = await prepareRolldownScanner(
      environment,
      entries,
      deps,
      missing,
    )
    if (scanContext.cancelled) return

    try {
      await context.build()
      return {
        // Ensure a fixed order so hashes are stable and improve logs
        deps: orderedDependencies(deps),
        missing,
      }
    } catch (e) {
      const prependMessage = colors.red(`\
  Failed to scan for dependencies from entries:
  ${entries.join('\n')}

  `)
      e.message = prependMessage + e.message
      throw e
    } finally {
      if (debug) {
        const duration = (performance.now() - start).toFixed(2)
        const depsStr =
          Object.keys(orderedDependencies(deps))
            .sort()
            .map((id) => `\n  ${colors.cyan(id)} -> ${colors.dim(deps[id])}`)
            .join('') || colors.dim('no dependencies found')
        debug(`Scan completed in ${duration}ms: ${depsStr}`)
      }
    }
  }
  const result = scan()

  return {
    cancel,
    result: result.then((res) => res ?? { deps: {}, missing: {} }),
  }
}

async function computeEntries(environment: ScanEnvironment) {
  let entries: string[] = []

  const explicitEntryPatterns = environment.config.optimizeDeps.entries
  const buildInput = environment.config.build.rollupOptions.input

  if (explicitEntryPatterns) {
    entries = await globEntries(explicitEntryPatterns, environment)
  } else if (buildInput) {
    const resolvePath = async (p: string) => {
      // rollup resolves the input from process.cwd()
      const id = (
        await environment.pluginContainer.resolveId(
          p,
          path.join(process.cwd(), '*'),
          {
            isEntry: true,
            scan: true,
          },
        )
      )?.id
      if (id === undefined) {
        throw new Error(
          `failed to resolve rollupOptions.input value: ${JSON.stringify(p)}.`,
        )
      }
      return id
    }
    if (typeof buildInput === 'string') {
      entries = [await resolvePath(buildInput)]
    } else if (Array.isArray(buildInput)) {
      entries = await Promise.all(buildInput.map(resolvePath))
    } else if (isObject(buildInput)) {
      entries = await Promise.all(Object.values(buildInput).map(resolvePath))
    } else {
      throw new Error('invalid rollupOptions.input value.')
    }
  } else {
    entries = await globEntries('**/*.html', environment)
  }

  // Non-supported entry file types and virtual files should not be scanned for
  // dependencies.
  entries = entries.filter(
    (entry) =>
      isScannable(entry, environment.config.optimizeDeps.extensions) &&
      fs.existsSync(entry),
  )

  return entries
}

async function prepareRolldownScanner(
  environment: ScanEnvironment,
  entries: string[],
  deps: Record<string, string>,
  missing: Record<string, string>,
): Promise<{ build: () => Promise<void> }> {
  const { plugins: pluginsFromConfig = [], ...rollupOptions } =
    environment.config.optimizeDeps.rollupOptions ?? {}

  const plugins = await asyncFlatten(arraify(pluginsFromConfig))

  plugins.push(...rolldownScanPlugin(environment, deps, missing, entries))

  // The plugin pipeline automatically loads the closest tsconfig.json.
  // But Rolldown doesn't support reading tsconfig.json (https://github.com/rolldown/rolldown/issues/4968).
  // Due to syntax incompatibilities between the experimental decorators in TypeScript and TC39 decorators,
  // we cannot simply set `"experimentalDecorators": true` or `false`. (https://github.com/vitejs/vite/pull/15206#discussion_r1417414715)
  // Therefore, we use the closest tsconfig.json from the root to make it work in most cases.
  const { tsconfig } = await loadTsconfigJsonForFile(
    path.join(environment.config.root, '_dummy.js'),
  )
  const transformOptions = deepClone(rollupOptions.transform) ?? {}
  setOxcTransformOptionsFromTsconfigOptions(
    transformOptions,
    tsconfig.compilerOptions,
    [], // NOTE: ignore warnings as the same warning will be shown by the plugin container
  )
  if (typeof transformOptions.jsx === 'object') {
    transformOptions.jsx.development ??= !environment.config.isProduction
  }

  async function build() {
    await scan({
      ...rollupOptions,
      transform: transformOptions,
      input: entries,
      logLevel: 'silent',
      plugins,
    })
  }

  return { build }
}

function orderedDependencies(deps: Record<string, string>) {
  const depsList = Object.entries(deps)
  // Ensure the same browserHash for the same set of dependencies
  depsList.sort((a, b) => a[0].localeCompare(b[0]))
  return Object.fromEntries(depsList)
}

async function globEntries(
  patterns: string | string[],
  environment: ScanEnvironment,
) {
  const nodeModulesPatterns: string[] = []
  const regularPatterns: string[] = []

  for (const pattern of arraify(patterns)) {
    if (pattern.includes('node_modules')) {
      nodeModulesPatterns.push(pattern)
    } else {
      regularPatterns.push(pattern)
    }
  }

  const sharedOptions = {
    absolute: true,
    cwd: environment.config.root,
    ignore: [
      `**/${environment.config.build.outDir}/**`,
      // if there aren't explicit entries, also ignore other common folders
      ...(environment.config.optimizeDeps.entries
        ? []
        : [`**/__tests__/**`, `**/coverage/**`]),
    ],
  }

  const results = await Promise.all([
    glob(nodeModulesPatterns, sharedOptions),
    glob(regularPatterns, {
      ...sharedOptions,
      ignore: [...sharedOptions.ignore, '**/node_modules/**'],
    }),
  ])

  return results.flat()
}

<<<<<<< HEAD
type Loader = 'js' | 'ts' | 'jsx' | 'tsx'

export const scriptRE =
=======
export const scriptRE: RegExp =
>>>>>>> dad76436
  /(<script(?:\s+[a-z_:][-\w:]*(?:\s*=\s*(?:"[^"]*"|'[^']*'|[^"'<>=\s]+))?)*\s*>)(.*?)<\/script>/gis
export const commentRE: RegExp = /<!--.*?-->/gs
const srcRE = /\bsrc\s*=\s*(?:"([^"]+)"|'([^']+)'|([^\s'">]+))/i
const typeRE = /\btype\s*=\s*(?:"([^"]+)"|'([^']+)'|([^\s'">]+))/i
const langRE = /\blang\s*=\s*(?:"([^"]+)"|'([^']+)'|([^\s'">]+))/i
const svelteScriptModuleRE =
  /\bcontext\s*=\s*(?:"([^"]+)"|'([^']+)'|([^\s'">]+))/i
const svelteModuleRE = /\smodule\b/i

function rolldownScanPlugin(
  environment: ScanEnvironment,
  depImports: Record<string, string>,
  missing: Record<string, string>,
  entries: string[],
): Plugin[] {
  const seen = new Map<string, string | undefined>()
  async function resolveId(
    id: string,
    importer?: string,
  ): Promise<PartialResolvedId | null> {
    return environment.pluginContainer.resolveId(
      id,
      importer && normalizePath(importer),
      { scan: true },
    )
  }
  const resolve = async (id: string, importer?: string) => {
    const key = id + (importer && path.dirname(importer))
    if (seen.has(key)) {
      return seen.get(key)
    }
    const resolved = await resolveId(id, importer)
    const res = resolved?.id
    seen.set(key, res)
    return res
  }

  const optimizeDepsOptions = environment.config.optimizeDeps
  const include = optimizeDepsOptions.include
  const exclude = [
    ...(optimizeDepsOptions.exclude ?? []),
    '@vite/client',
    '@vite/env',
  ]

  const externalUnlessEntry = ({ path }: { path: string }) => ({
    id: path,
    external: !entries.includes(path),
  })

  const doTransformGlobImport = async (
    contents: string,
    id: string,
    loader: Loader,
  ) => {
    let transpiledContents: string
    // transpile because `transformGlobImport` only expects js
    if (loader !== 'js') {
      const result = transform(id, contents, { lang: loader })
      if (result.errors.length > 0) {
        throw new AggregateError(result.errors, 'oxc transform error')
      }
      transpiledContents = result.code
    } else {
      transpiledContents = contents
    }

    const result = await transformGlobImport(
      transpiledContents,
      id,
      environment.config.root,
      resolve,
    )

    return result?.s.toString() || transpiledContents
  }

  const scripts: Record<
    string,
    {
      contents: string
      loader: Loader
    }
  > = {}

  const htmlTypeOnLoadCallback = async (id: string): Promise<string> => {
    let raw = await fsp.readFile(id, 'utf-8')
    // Avoid matching the content of the comment
    raw = raw.replace(commentRE, '<!---->')
    const isHtml = id.endsWith('.html')
    let js = ''
    let scriptId = 0
    const matches = raw.matchAll(scriptRE)
    for (const [, openTag, content] of matches) {
      const typeMatch = typeRE.exec(openTag)
      const type = typeMatch && (typeMatch[1] || typeMatch[2] || typeMatch[3])
      const langMatch = langRE.exec(openTag)
      const lang = langMatch && (langMatch[1] || langMatch[2] || langMatch[3])
      // skip non type module script
      if (isHtml && type !== 'module') {
        continue
      }
      // skip type="application/ld+json" and other non-JS types
      if (
        type &&
        !(
          type.includes('javascript') ||
          type.includes('ecmascript') ||
          type === 'module'
        )
      ) {
        continue
      }
      let loader: Loader = 'js'
      if (lang === 'ts' || lang === 'tsx' || lang === 'jsx') {
        loader = lang
      } else if (id.endsWith('.astro')) {
        loader = 'ts'
      }
      const srcMatch = srcRE.exec(openTag)
      if (srcMatch) {
        const src = srcMatch[1] || srcMatch[2] || srcMatch[3]
        js += `import ${JSON.stringify(src)}\n`
      } else if (content.trim()) {
        // The reason why virtual modules are needed:
        // 1. There can be module scripts (`<script context="module">` in Svelte and `<script>` in Vue)
        // or local scripts (`<script>` in Svelte and `<script setup>` in Vue)
        // 2. There can be multiple module scripts in html
        // We need to handle these separately in case variable names are reused between them

        // append imports in TS to prevent esbuild from removing them
        // since they may be used in the template
        const contents =
          content + (loader.startsWith('ts') ? extractImportPaths(content) : '')

        const key = `${id}?id=${scriptId++}`
        if (contents.includes('import.meta.glob')) {
          scripts[key] = {
            loader: 'js', // since it is transpiled
            contents: await doTransformGlobImport(contents, id, loader),
          }
        } else {
          scripts[key] = {
            loader,
            contents,
          }
        }

        const virtualModulePath = JSON.stringify(virtualModulePrefix + key)

        let addedImport = false

        // For Svelte files, exports in <script context="module"> or <script module> means module exports,
        // exports in <script> means component props. To avoid having two same export name from the
        // star exports, we need to ignore exports in <script>
        if (id.endsWith('.svelte')) {
          let isModule = svelteModuleRE.test(openTag) // test for svelte5 <script module> syntax
          if (!isModule) {
            // fallback, test for svelte4 <script context="module"> syntax
            const contextMatch = svelteScriptModuleRE.exec(openTag)
            const context =
              contextMatch &&
              (contextMatch[1] || contextMatch[2] || contextMatch[3])
            isModule = context === 'module'
          }
          if (!isModule) {
            addedImport = true
            js += `import ${virtualModulePath}\n`
          }
        }

        if (!addedImport) {
          js += `export * from ${virtualModulePath}\n`
        }
      }
    }

    // This will trigger incorrectly if `export default` is contained
    // anywhere in a string. Svelte and Astro files can't have
    // `export default` as code so we know if it's encountered it's a
    // false positive (e.g. contained in a string)
    if (!id.endsWith('.vue') || !js.includes('export default')) {
      js += '\nexport default {}'
    }

    return js
  }

  const ASSET_TYPE_RE = new RegExp(`\\.(${KNOWN_ASSET_TYPES.join('|')})$`)

  return [
    {
      name: 'vite:dep-scan:resolve-external-url',
      resolveId: {
        // external urls
        filter: { id: externalRE },
        handler: (id) => ({ id, external: true }),
      },
    },
    {
      name: 'vite:dep-scan:resolve-data-url',
      resolveId: {
        // data urls
        filter: { id: dataUrlRE },
        handler: (id) => ({ id, external: true }),
      },
    },
    {
      // local scripts (`<script>` in Svelte and `<script setup>` in Vue)
      name: 'vite:dep-scan:local-scripts',
      resolveId: {
        filter: { id: virtualModuleRE },
        handler: (id) => ({ id }),
      },
      load: {
        filter: { id: virtualModuleRE },
        handler(id) {
          const script = scripts[id.replace(virtualModulePrefix, '')]
          return {
            code: script.contents,
            moduleType: script.loader,
          }
        },
      },
    },

    {
      name: 'vite:dep-scan:resolve',
      async resolveId(id, importer) {
        // Make sure virtual module importer can be resolve
        importer =
          importer && virtualModuleRE.test(importer)
            ? importer.replace(virtualModulePrefix, '')
            : importer

        // html types: extract script contents -----------------------------------
        if (htmlTypesRE.test(id)) {
          const resolved = await resolve(id, importer)
          if (!resolved) return
          // It is possible for the scanner to scan html types in node_modules.
          // If we can optimize this html type, skip it so it's handled by the
          // bare import resolve, and recorded as optimization dep.
          if (
            isInNodeModules(resolved) &&
            isOptimizable(resolved, optimizeDepsOptions)
          )
            return
          return resolved
        }

        // bare imports: record and externalize ----------------------------------
        // avoid matching windows volume
        if (/^[\w@][^:]/.test(id)) {
          if (moduleListContains(exclude, id)) {
            return externalUnlessEntry({ path: id })
          }
          if (depImports[id]) {
            return externalUnlessEntry({ path: id })
          }
          const resolved = await resolve(id, importer)
          if (resolved) {
            if (shouldExternalizeDep(resolved, id)) {
              return externalUnlessEntry({ path: id })
            }
            if (isInNodeModules(resolved) || include?.includes(id)) {
              // dependency or forced included, externalize and stop crawling
              if (isOptimizable(resolved, optimizeDepsOptions)) {
                depImports[id] = resolved
              }
              return externalUnlessEntry({ path: id })
            } else if (isScannable(resolved, optimizeDepsOptions.extensions)) {
              // linked package, keep crawling
              return path.resolve(resolved)
            } else {
              return externalUnlessEntry({ path: id })
            }
          } else {
            missing[id] = normalizePath(importer!)
          }
        }

        // Externalized file types -----------------------------------------------
        // these are done on raw ids using esbuild's native regex filter so it
        // should be faster than doing it in the catch-all via js
        // they are done after the bare import resolve because a package name
        // may end with these extensions

        // css
        if (CSS_LANGS_RE.test(id)) {
          return externalUnlessEntry({ path: id })
        }

        // json & wasm
        if (/\.(?:json|json5|wasm)$/.test(id)) {
          return externalUnlessEntry({ path: id })
        }

        // known asset types
        if (ASSET_TYPE_RE.test(id)) {
          return externalUnlessEntry({ path: id })
        }

        // known vite query types: ?worker, ?raw
        if (SPECIAL_QUERY_RE.test(id)) {
          return {
            id,
            external: true,
          }
        }

        // catch all -------------------------------------------------------------

        // use vite resolver to support urls and omitted extensions
        const resolved = await resolve(id, importer)
        if (resolved) {
          if (
            shouldExternalizeDep(resolved, id) ||
            !isScannable(resolved, optimizeDepsOptions.extensions)
          ) {
            return externalUnlessEntry({ path: id })
          }
          return path.resolve(cleanUrl(resolved))
        }

        // resolve failed... probably unsupported type
        return externalUnlessEntry({ path: id })
      },
    },
    {
      name: 'vite:dep-scan:load:html',
      load: {
        // extract scripts inside HTML-like files and treat it as a js module
        filter: { id: htmlTypesRE },
        async handler(id) {
          return {
            code: await htmlTypeOnLoadCallback(id),
            moduleType: 'js',
          }
        },
      },
    },
    // for jsx/tsx, we need to access the content and check for
    // presence of import.meta.glob, since it results in import relationships
    // but isn't crawled by esbuild.
    ...(environment.config.esbuild && environment.config.esbuild.jsxInject
      ? [
          {
            name: 'vite:dep-scan:transform:jsx-inject',
            transform: {
              filter: {
                id: /\.[jt]sx$/,
              },
              handler(code) {
                const esbuildConfig = environment.config.esbuild
                if (esbuildConfig && esbuildConfig.jsxInject) {
                  code = esbuildConfig.jsxInject + `\n` + code
                }
                return code
              },
            },
          } satisfies Plugin,
        ]
      : []),
    {
      name: 'vite:dep-scan:transform:js-glob',
      transform: {
        filter: {
          code: 'import.meta.glob',
        },
        async handler(code, id) {
          if (JS_TYPES_RE.test(id)) {
            let ext = path.extname(id).slice(1)
            if (ext === 'mjs') ext = 'js'
            const loader = ext as 'js' | 'ts' | 'jsx' | 'tsx'
            return {
              moduleType: 'js',
              code: await doTransformGlobImport(code, id, loader),
            }
          }
        },
      },
    },
  ]
}

/**
 * when using TS + (Vue + `<script setup>`) or Svelte, imports may seem
 * unused to esbuild and dropped in the build output, which prevents
 * esbuild from crawling further.
 * the solution is to add `import 'x'` for every source to force
 * esbuild to keep crawling due to potential side effects.
 */
function extractImportPaths(code: string) {
  // empty singleline & multiline comments to avoid matching comments
  code = code
    .replace(multilineCommentsRE, '/* */')
    .replace(singlelineCommentsRE, '')

  let js = ''
  let m
  importsRE.lastIndex = 0
  while ((m = importsRE.exec(code)) != null) {
    js += `\nimport ${m[1]}`
  }
  return js
}

function shouldExternalizeDep(resolvedId: string, rawId: string): boolean {
  // not a valid file path
  if (!path.isAbsolute(resolvedId)) {
    return true
  }
  // virtual id
  if (resolvedId === rawId || resolvedId.includes('\0')) {
    return true
  }
  return false
}

function isScannable(id: string, extensions: string[] | undefined): boolean {
  return (
    JS_TYPES_RE.test(id) ||
    htmlTypesRE.test(id) ||
    extensions?.includes(path.extname(id)) ||
    false
  )
}<|MERGE_RESOLUTION|>--- conflicted
+++ resolved
@@ -332,13 +332,9 @@
   return results.flat()
 }
 
-<<<<<<< HEAD
 type Loader = 'js' | 'ts' | 'jsx' | 'tsx'
 
-export const scriptRE =
-=======
 export const scriptRE: RegExp =
->>>>>>> dad76436
   /(<script(?:\s+[a-z_:][-\w:]*(?:\s*=\s*(?:"[^"]*"|'[^']*'|[^"'<>=\s]+))?)*\s*>)(.*?)<\/script>/gis
 export const commentRE: RegExp = /<!--.*?-->/gs
 const srcRE = /\bsrc\s*=\s*(?:"([^"]+)"|'([^']+)'|([^\s'">]+))/i
