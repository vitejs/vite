--- conflicted
+++ resolved
@@ -229,16 +229,10 @@
             // esbuild from crawling further.
             // the solution is to add `import 'x'` for every source to force
             // esbuild to keep crawling due to potential side effects.
-<<<<<<< HEAD
             let m
             // empty multiline comments to avoid matching commented out imports
             const code = js.replace(multilineCommentsRE, '/* */')
             while ((m = importsRE.exec(code)) !== null) {
-=======
-            let m: RegExpExecArray | null
-            const original = js
-            while ((m = importsRE.exec(original)) != null) {
->>>>>>> a5d0e8f8
               // This is necessary to avoid infinite loops with zero-width matches
               if (m.index === importsRE.lastIndex) {
                 importsRE.lastIndex++
