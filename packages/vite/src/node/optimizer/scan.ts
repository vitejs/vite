--- conflicted
+++ resolved
@@ -295,7 +295,8 @@
                     contents,
                     path,
                     config.root,
-                    loader
+                    loader,
+                    resolve
                   )
                 }
               } else {
@@ -333,23 +334,6 @@
             js += '\nexport default {}'
           }
 
-<<<<<<< HEAD
-=======
-          if (js.includes('import.meta.glob')) {
-            return {
-              // transformGlob already transforms to js
-              loader: 'js',
-              contents: await transformGlob(
-                js,
-                path,
-                config.root,
-                loader,
-                resolve
-              )
-            }
-          }
-
->>>>>>> 79dd003f
           return {
             loader: 'js',
             contents: js
