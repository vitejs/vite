import fs from 'node:fs'
import fsp from 'node:fs/promises'
import path from 'node:path'
import { performance } from 'node:perf_hooks'
import _debug from 'debug'
import colors from 'picocolors'
import type { BuildContext, BuildOptions as EsbuildBuildOptions } from 'esbuild'
import esbuild, { build } from 'esbuild'
import { init, parse } from 'es-module-lexer'
import { createFilter } from '@rollup/pluginutils'
import { getDepOptimizationConfig } from '../config'
import type { ResolvedConfig } from '../config'
import {
  arraify,
  createDebugger,
  emptyDir,
  flattenId,
  getHash,
  isOptimizable,
  lookupFile,
  normalizeId,
  normalizePath,
  removeLeadingSlash,
  tryStatSync,
} from '../utils'
import { transformWithEsbuild } from '../plugins/esbuild'
import { ESBUILD_MODULES_TARGET } from '../constants'
import { resolvePackageData } from '../packages'
import type { ViteDevServer } from '../server'
import type { Logger } from '../logger'
import { esbuildCjsExternalPlugin, esbuildDepPlugin } from './esbuildDepPlugin'
import { scanImports } from './scan'
export {
  initDepsOptimizer,
  initDevSsrDepsOptimizer,
  getDepsOptimizer,
} from './optimizer'

export const debuggerViteDeps = createDebugger('vite:deps')
const debug = debuggerViteDeps
const isDebugEnabled = _debug('vite:deps').enabled

const jsExtensionRE = /\.js$/i
const jsMapExtensionRE = /\.js\.map$/i
const reExportRE = /export\s+\*\s+from/

export type ExportsData = {
  hasImports: boolean
  // exported names (for `export { a as b }`, `b` is exported name)
  exports: readonly string[]
  facade: boolean
  // es-module-lexer has a facade detection but isn't always accurate for our
  // use case when the module has default export
  hasReExports?: boolean
  // hint if the dep requires loading as jsx
  jsxLoader?: boolean
}

export interface DepsOptimizer {
  metadata: DepOptimizationMetadata
  scanProcessing?: Promise<void>
  registerMissingImport: (id: string, resolved: string) => OptimizedDepInfo
  run: () => void

  isOptimizedDepFile: (id: string) => boolean
  isOptimizedDepUrl: (url: string) => boolean
  getOptimizedDepId: (depInfo: OptimizedDepInfo) => string
  delayDepsOptimizerUntil: (id: string, done: () => Promise<any>) => void
  registerWorkersSource: (id: string) => void
  resetRegisteredIds: () => void
  ensureFirstRun: () => void

  close: () => Promise<void>

  options: DepOptimizationOptions
  server?: ViteDevServer
}

export interface DepOptimizationConfig {
  /**
   * Force optimize listed dependencies (must be resolvable import paths,
   * cannot be globs).
   */
  include?: string[]
  /**
   * Do not optimize these dependencies (must be resolvable import paths,
   * cannot be globs).
   */
  exclude?: string[]
  /**
   * Force ESM interop when importing for these dependencies. Some legacy
   * packages advertise themselves as ESM but use `require` internally
   * @experimental
   */
  needsInterop?: string[]
  /**
   * Options to pass to esbuild during the dep scanning and optimization
   *
   * Certain options are omitted since changing them would not be compatible
   * with Vite's dep optimization.
   *
   * - `external` is also omitted, use Vite's `optimizeDeps.exclude` option
   * - `plugins` are merged with Vite's dep plugin
   *
   * https://esbuild.github.io/api
   */
  esbuildOptions?: Omit<
    EsbuildBuildOptions,
    | 'bundle'
    | 'entryPoints'
    | 'external'
    | 'write'
    | 'watch'
    | 'outdir'
    | 'outfile'
    | 'outbase'
    | 'outExtension'
    | 'metafile'
  >
  /**
   * List of file extensions that can be optimized. A corresponding esbuild
   * plugin must exist to handle the specific extension.
   *
   * By default, Vite can optimize `.mjs`, `.js`, `.ts`, and `.mts` files. This option
   * allows specifying additional extensions.
   *
   * @experimental
   */
  extensions?: string[]
  /**
   * Disables dependencies optimizations, true disables the optimizer during
   * build and dev. Pass 'build' or 'dev' to only disable the optimizer in
   * one of the modes. Deps optimization is enabled by default in dev only.
   * @default 'build'
   * @experimental
   */
  disabled?: boolean | 'build' | 'dev'
}

export type DepOptimizationOptions = DepOptimizationConfig & {
  /**
   * By default, Vite will crawl your `index.html` to detect dependencies that
   * need to be pre-bundled. If `build.rollupOptions.input` is specified, Vite
   * will crawl those entry points instead.
   *
   * If neither of these fit your needs, you can specify custom entries using
   * this option - the value should be a fast-glob pattern or array of patterns
   * (https://github.com/mrmlnc/fast-glob#basic-syntax) that are relative from
   * vite project root. This will overwrite default entries inference.
   */
  entries?: string | string[]
  /**
   * Force dep pre-optimization regardless of whether deps have changed.
   * @experimental
   */
  force?: boolean
}

export interface DepOptimizationResult {
  metadata: DepOptimizationMetadata
  /**
   * When doing a re-run, if there are newly discovered dependencies
   * the page reload will be delayed until the next rerun so we need
   * to be able to discard the result
   */
  commit: () => Promise<void>
  /**
   * @deprecated noop
   */
  cancel: () => void
}

export interface DepOptimizationProcessing {
  promise: Promise<void>
  resolve: () => void
}

export interface OptimizedDepInfo {
  id: string
  file: string
  src?: string
  needsInterop?: boolean
  browserHash?: string
  fileHash?: string
  /**
   * During optimization, ids can still be resolved to their final location
   * but the bundles may not yet be saved to disk
   */
  processing?: Promise<void>
  /**
   * ExportData cache, discovered deps will parse the src entry to get exports
   * data used both to define if interop is needed and when pre-bundling
   */
  exportsData?: Promise<ExportsData>
}

export interface DepOptimizationMetadata {
  /**
   * The main hash is determined by user config and dependency lockfiles.
   * This is checked on server startup to avoid unnecessary re-bundles.
   */
  hash: string
  /**
   * The browser hash is determined by the main hash plus additional dependencies
   * discovered at runtime. This is used to invalidate browser requests to
   * optimized deps.
   */
  browserHash: string
  /**
   * Metadata for each already optimized dependency
   */
  optimized: Record<string, OptimizedDepInfo>
  /**
   * Metadata for non-entry optimized chunks and dynamic imports
   */
  chunks: Record<string, OptimizedDepInfo>
  /**
   * Metadata for each newly discovered dependency after processing
   */
  discovered: Record<string, OptimizedDepInfo>
  /**
   * OptimizedDepInfo list
   */
  depInfoList: OptimizedDepInfo[]
}

/**
 * Scan and optimize dependencies within a project.
 * Used by Vite CLI when running `vite optimize`.
 */
export async function optimizeDeps(
  config: ResolvedConfig,
  force = config.optimizeDeps.force,
  asCommand = false,
): Promise<DepOptimizationMetadata> {
  const log = asCommand ? config.logger.info : debug

  const ssr = config.command === 'build' && !!config.build.ssr

  const cachedMetadata = await loadCachedDepOptimizationMetadata(
    config,
    ssr,
    force,
    asCommand,
  )
  if (cachedMetadata) {
    return cachedMetadata
  }

  const deps = await discoverProjectDependencies(config).result

  const depsString = depsLogString(Object.keys(deps))
  log(colors.green(`Optimizing dependencies:\n  ${depsString}`))

  await addManuallyIncludedOptimizeDeps(deps, config, ssr)

  const depsInfo = toDiscoveredDependencies(config, deps, ssr)

  const result = await runOptimizeDeps(config, depsInfo).result

  await result.commit()

  return result.metadata
}

export async function optimizeServerSsrDeps(
  config: ResolvedConfig,
): Promise<DepOptimizationMetadata> {
  const ssr = true
  const cachedMetadata = await loadCachedDepOptimizationMetadata(
    config,
    ssr,
    config.optimizeDeps.force,
    false,
  )
  if (cachedMetadata) {
    return cachedMetadata
  }

  let alsoInclude: string[] | undefined
  let noExternalFilter: ((id: unknown) => boolean) | undefined

  const { exclude } = getDepOptimizationConfig(config, ssr)

  const noExternal = config.ssr?.noExternal
  if (noExternal) {
    alsoInclude = arraify(noExternal).filter(
      (ne) => typeof ne === 'string',
    ) as string[]
    noExternalFilter =
      noExternal === true
        ? (dep: unknown) => true
        : createFilter(undefined, exclude, {
            resolve: false,
          })
  }

  const deps: Record<string, string> = {}

  await addManuallyIncludedOptimizeDeps(
    deps,
    config,
    ssr,
    alsoInclude,
    noExternalFilter,
  )

  const depsInfo = toDiscoveredDependencies(config, deps, true)

  const result = await runOptimizeDeps(config, depsInfo, true).result

  await result.commit()

  return result.metadata
}

export function initDepsOptimizerMetadata(
  config: ResolvedConfig,
  ssr: boolean,
  timestamp?: string,
): DepOptimizationMetadata {
  const hash = getDepHash(config, ssr)
  return {
    hash,
    browserHash: getOptimizedBrowserHash(hash, {}, timestamp),
    optimized: {},
    chunks: {},
    discovered: {},
    depInfoList: [],
  }
}

export function addOptimizedDepInfo(
  metadata: DepOptimizationMetadata,
  type: 'optimized' | 'discovered' | 'chunks',
  depInfo: OptimizedDepInfo,
): OptimizedDepInfo {
  metadata[type][depInfo.id] = depInfo
  metadata.depInfoList.push(depInfo)
  return depInfo
}

/**
 * Creates the initial dep optimization metadata, loading it from the deps cache
 * if it exists and pre-bundling isn't forced
 */
export async function loadCachedDepOptimizationMetadata(
  config: ResolvedConfig,
  ssr: boolean,
  force = config.optimizeDeps.force,
  asCommand = false,
): Promise<DepOptimizationMetadata | undefined> {
  const log = asCommand ? config.logger.info : debug

  // Before Vite 2.9, dependencies were cached in the root of the cacheDir
  // For compat, we remove the cache if we find the old structure
  if (fs.existsSync(path.join(config.cacheDir, '_metadata.json'))) {
    emptyDir(config.cacheDir)
  }

  const depsCacheDir = getDepsCacheDir(config, ssr)

  // If the lock timed out, we cancel and return undefined
  if (!(await waitOptimizerWriteLock(depsCacheDir, config.logger))) {
    return
  }

  if (!force) {
    let cachedMetadata: DepOptimizationMetadata | undefined
    try {
      const cachedMetadataPath = path.join(depsCacheDir, '_metadata.json')
      cachedMetadata = parseDepsOptimizerMetadata(
        await fsp.readFile(cachedMetadataPath, 'utf-8'),
        depsCacheDir,
      )
    } catch (e) {}
    // hash is consistent, no need to re-bundle
    if (cachedMetadata && cachedMetadata.hash === getDepHash(config, ssr)) {
      log('Hash is consistent. Skipping. Use --force to override.')
      // Nothing to commit or cancel as we are using the cache, we only
      // need to resolve the processing promise so requests can move on
      return cachedMetadata
    }
  } else {
    config.logger.info('Forced re-optimization of dependencies')
  }

  // Start with a fresh cache
  await fsp.rm(depsCacheDir, { recursive: true, force: true })
}

/**
 * Initial optimizeDeps at server start. Perform a fast scan using esbuild to
 * find deps to pre-bundle and include user hard-coded dependencies
 */
export function discoverProjectDependencies(config: ResolvedConfig): {
  cancel: () => Promise<void>
  result: Promise<Record<string, string>>
} {
  const { cancel, result } = scanImports(config)

  return {
    cancel,
    result: result.then(({ deps, missing }) => {
      const missingIds = Object.keys(missing)
      if (missingIds.length) {
        throw new Error(
          `The following dependencies are imported but could not be resolved:\n\n  ${missingIds
            .map(
              (id) =>
                `${colors.cyan(id)} ${colors.white(
                  colors.dim(`(imported by ${missing[id]})`),
                )}`,
            )
            .join(`\n  `)}\n\nAre they installed?`,
        )
      }

      return deps
    }),
  }
}

export function toDiscoveredDependencies(
  config: ResolvedConfig,
  deps: Record<string, string>,
  ssr: boolean,
  timestamp?: string,
): Record<string, OptimizedDepInfo> {
  const browserHash = getOptimizedBrowserHash(
    getDepHash(config, ssr),
    deps,
    timestamp,
  )
  const discovered: Record<string, OptimizedDepInfo> = {}
  for (const id in deps) {
    const src = deps[id]
    discovered[id] = {
      id,
      file: getOptimizedDepPath(id, config, ssr),
      src,
      browserHash: browserHash,
      exportsData: extractExportsData(src, config, ssr),
    }
  }
  return discovered
}

export function depsLogString(qualifiedIds: string[]): string {
  if (isDebugEnabled) {
    return colors.yellow(qualifiedIds.join(`, `))
  } else {
    const total = qualifiedIds.length
    const maxListed = 5
    const listed = Math.min(total, maxListed)
    const extra = Math.max(0, total - maxListed)
    return colors.yellow(
      qualifiedIds.slice(0, listed).join(`, `) +
        (extra > 0 ? `, ...and ${extra} more` : ``),
    )
  }
}

/**
 * Internally, Vite uses this function to prepare a optimizeDeps run. When Vite starts, we can get
 * the metadata and start the server without waiting for the optimizeDeps processing to be completed
 */
export function runOptimizeDeps(
  resolvedConfig: ResolvedConfig,
  depsInfo: Record<string, OptimizedDepInfo>,
  ssr: boolean = resolvedConfig.command === 'build' &&
    !!resolvedConfig.build.ssr,
): {
  cancel: () => Promise<void>
  result: Promise<DepOptimizationResult>
} {
  const optimizerContext = { cancelled: false }

  const config: ResolvedConfig = {
    ...resolvedConfig,
    command: 'build',
  }

  const depsCacheDir = getDepsCacheDir(resolvedConfig, ssr)

  const metadata = initDepsOptimizerMetadata(config, ssr)

  metadata.browserHash = getOptimizedBrowserHash(
    metadata.hash,
    depsFromOptimizedDepInfo(depsInfo),
  )

  // We prebundle dependencies with esbuild and cache them, but there is no need
  // to wait here. Code that needs to access the cached deps needs to await
  // the optimizedDepInfo.processing promise for each dep

  const qualifiedIds = Object.keys(depsInfo)

  const createEmptyProcessingResult = () => ({
    metadata,
    commit: async () => {},
    cancel: async () => {},
  })

  if (!qualifiedIds.length) {
    return {
      result: Promise.resolve(createEmptyProcessingResult()),
      cancel: async () => {},
    }
  }

  const start = performance.now()

  const preparedRun = prepareEsbuildOptimizerRun(
    resolvedConfig,
    depsInfo,
    ssr,
    depsCacheDir,
    optimizerContext,
  )

  const runResult = preparedRun.then(({ context, idToExports }) => {
    function disposeContext() {
      return context?.dispose().catch((e) => {
        config.logger.error('Failed to dispose esbuild context', { error: e })
      })
    }
    if (!context || optimizerContext.cancelled) {
      disposeContext()
      return createEmptyProcessingResult()
    }

    return context
      .rebuild()
      .then((result) => {
        const meta = result.metafile!

        // the paths in `meta.outputs` are relative to `process.cwd()`
        const processingCacheDirOutputPath = path.relative(
          process.cwd(),
          depsCacheDir,
        )

        for (const id in depsInfo) {
          const output = esbuildOutputFromId(meta.outputs, id, depsCacheDir)

          const { exportsData, ...info } = depsInfo[id]
          addOptimizedDepInfo(metadata, 'optimized', {
            ...info,
            // We only need to hash the output.imports in to check for stability, but adding the hash
            // and file path gives us a unique hash that may be useful for other things in the future
            fileHash: getHash(
              metadata.hash +
                depsInfo[id].file +
                JSON.stringify(output.imports),
            ),
            browserHash: metadata.browserHash,
            // After bundling we have more information and can warn the user about legacy packages
            // that require manual configuration
            needsInterop: needsInterop(
              config,
              ssr,
              id,
              idToExports[id],
              output,
            ),
          })
        }

        for (const o of Object.keys(meta.outputs)) {
          if (!o.match(jsMapExtensionRE)) {
            const id = path
              .relative(processingCacheDirOutputPath, o)
              .replace(jsExtensionRE, '')
            const file = getOptimizedDepPath(id, resolvedConfig, ssr)
            if (
              !findOptimizedDepInfoInRecord(
                metadata.optimized,
                (depInfo) => depInfo.file === file,
              )
            ) {
              addOptimizedDepInfo(metadata, 'chunks', {
                id,
                file,
                needsInterop: false,
                browserHash: metadata.browserHash,
              })
            }
          }
        }

        debug(
          `Dependencies bundled in ${(performance.now() - start).toFixed(2)}ms`,
        )

<<<<<<< HEAD
        return {
          metadata,
          async commit() {
            // Write this run of pre-bundled dependencies to the deps cache

            // create temp sibling dir
            const tempDir = findNonExistingSibling(depsCacheDir, 'temp')
            fs.mkdirSync(tempDir, { recursive: true })

            // write files with callback api, use write count to resolve
            await new Promise<void>((resolve, reject) => {
              let numWrites = result.outputFiles!.length + 2 // two metadata files
              const callback = (err: any) => {
                if (err) {
                  reject(err)
                } else {
                  if (--numWrites === 0) {
                    resolve()
                  }
                }
              }
              fs.writeFile(
                `${tempDir}/package.json`,
                '{\n  "type": "module"\n}\n',
                callback,
              )
              fs.writeFile(
                `${tempDir}/_metadata.json`,
                stringifyDepsOptimizerMetadata(metadata, depsCacheDir),
                callback,
              )
              result.outputFiles!.forEach(({ path, contents }) => {
                fs.writeFile(
                  path.replace(depsCacheDir, tempDir),
                  contents,
                  callback,
                )
              })
            })

            // replace depsCacheDir with newly written dir
            if (fs.existsSync(depsCacheDir)) {
              const deleteMe = findNonExistingSibling(depsCacheDir, 'delete')
              fs.renameSync(depsCacheDir, deleteMe)
              fs.renameSync(tempDir, depsCacheDir)
              fs.rmdir(deleteMe, () => {}) // ignore errors
            } else {
              fs.renameSync(tempDir, depsCacheDir)
            }
=======
        // Write this run of pre-bundled dependencies to the deps cache
        async function commitFiles() {
          // Get a list of old files in the deps directory to delete the stale ones
          const oldFilesPaths: string[] = []
          // File used to tell other processes that we're writing the deps cache directory
          const writingFilePath = path.resolve(depsCacheDir, '_writing')

          if (
            !fs.existsSync(depsCacheDir) ||
            !(await waitOptimizerWriteLock(depsCacheDir, config.logger)) // unlock timed out
          ) {
            fs.mkdirSync(depsCacheDir, { recursive: true })
            fs.writeFileSync(writingFilePath, '')
          } else {
            fs.writeFileSync(writingFilePath, '')
            oldFilesPaths.push(
              ...(await fsp.readdir(depsCacheDir)).map((f) =>
                path.join(depsCacheDir, f),
              ),
            )
          }

          const newFilesPaths = new Set<string>()
          newFilesPaths.add(writingFilePath)
          const files: Promise<void>[] = []
          const write = (filePath: string, content: string | Uint8Array) => {
            newFilesPaths.add(filePath)
            files.push(fsp.writeFile(filePath, content))
          }

          path.join(depsCacheDir, '_metadata.json'),
            // a hint for Node.js
            // all files in the cache directory should be recognized as ES modules
            write(
              path.resolve(depsCacheDir, 'package.json'),
              '{\n  "type": "module"\n}\n',
            )

          write(
            path.join(depsCacheDir, '_metadata.json'),
            stringifyDepsOptimizerMetadata(metadata, depsCacheDir),
          )

          for (const outputFile of result.outputFiles!)
            write(outputFile.path, outputFile.contents)

          // Clean up old files in the background
          for (const filePath of oldFilesPaths)
            if (!newFilesPaths.has(filePath)) fs.unlink(filePath, () => {}) // ignore errors

          await Promise.all(files)

          // Successful write
          fsp.unlink(writingFilePath)

          setTimeout(() => {
            // Free up memory, these files aren't going to be re-requested because
            // the requests are cached. If they do, then let them read from disk.
            optimizedDepsCache.delete(metadata)
          }, 5000)
        }

        return {
          metadata,
          async commit() {
            // Keep the output files in memory while we write them to disk in the
            // background. These files are going to be sent right away to the browser
            optimizedDepsCache.set(
              metadata,
              new Map(
                result.outputFiles!.map((f) => [normalizePath(f.path), f.text]),
              ),
            )

            // No need to wait, files are written in the background
            setTimeout(commitFiles, 0)
>>>>>>> 0f9ad689
          },
          cancel: () => {},
        }
      })

      .catch((e) => {
        if (e.errors && e.message.includes('The build was canceled')) {
          // esbuild logs an error when cancelling, but this is expected so
          // return an empty result instead
          return createEmptyProcessingResult()
        }
        throw e
      })
      .finally(() => {
        return disposeContext()
      })
  })

  return {
    async cancel() {
      optimizerContext.cancelled = true
      const { context } = await preparedRun
      await context?.cancel()
    },
    result: runResult,
  }
}

async function prepareEsbuildOptimizerRun(
  resolvedConfig: ResolvedConfig,
  depsInfo: Record<string, OptimizedDepInfo>,
  ssr: boolean,
  processingCacheDir: string,
  optimizerContext: { cancelled: boolean },
): Promise<{
  context?: BuildContext
  idToExports: Record<string, ExportsData>
}> {
  const isBuild = resolvedConfig.command === 'build'
  const config: ResolvedConfig = {
    ...resolvedConfig,
    command: 'build',
  }

  // esbuild generates nested directory output with lowest common ancestor base
  // this is unpredictable and makes it difficult to analyze entry / output
  // mapping. So what we do here is:
  // 1. flatten all ids to eliminate slash
  // 2. in the plugin, read the entry ourselves as virtual files to retain the
  //    path.
  const flatIdDeps: Record<string, string> = {}
  const idToExports: Record<string, ExportsData> = {}
  const flatIdToExports: Record<string, ExportsData> = {}

  const optimizeDeps = getDepOptimizationConfig(config, ssr)

  const { plugins: pluginsFromConfig = [], ...esbuildOptions } =
    optimizeDeps?.esbuildOptions ?? {}

  for (const id in depsInfo) {
    const src = depsInfo[id].src!
    const exportsData = await (depsInfo[id].exportsData ??
      extractExportsData(src, config, ssr))
    if (exportsData.jsxLoader) {
      // Ensure that optimization won't fail by defaulting '.js' to the JSX parser.
      // This is useful for packages such as Gatsby.
      esbuildOptions.loader = {
        '.js': 'jsx',
        ...esbuildOptions.loader,
      }
    }
    const flatId = flattenId(id)
    flatIdDeps[flatId] = src
    idToExports[id] = exportsData
    flatIdToExports[flatId] = exportsData
  }

  if (optimizerContext.cancelled) return { context: undefined, idToExports }

  // esbuild automatically replaces process.env.NODE_ENV for platform 'browser'
  // In lib mode, we need to keep process.env.NODE_ENV untouched, so to at build
  // time we replace it by __vite_process_env_NODE_ENV. This placeholder will be
  // later replaced by the define plugin
  const define = {
    'process.env.NODE_ENV': isBuild
      ? '__vite_process_env_NODE_ENV'
      : JSON.stringify(process.env.NODE_ENV || config.mode),
  }

  const platform =
    ssr && config.ssr?.target !== 'webworker' ? 'node' : 'browser'

  const external = [...(optimizeDeps?.exclude ?? [])]

  if (isBuild) {
    let rollupOptionsExternal = config?.build?.rollupOptions?.external
    if (rollupOptionsExternal) {
      if (typeof rollupOptionsExternal === 'string') {
        rollupOptionsExternal = [rollupOptionsExternal]
      }
      // TODO: decide whether to support RegExp and function options
      // They're not supported yet because `optimizeDeps.exclude` currently only accepts strings
      if (
        !Array.isArray(rollupOptionsExternal) ||
        rollupOptionsExternal.some((ext) => typeof ext !== 'string')
      ) {
        throw new Error(
          `[vite] 'build.rollupOptions.external' can only be an array of strings or a string when using esbuild optimization at build time.`,
        )
      }
      external.push(...(rollupOptionsExternal as string[]))
    }
  }

  const plugins = [...pluginsFromConfig]
  if (external.length) {
    plugins.push(esbuildCjsExternalPlugin(external, platform))
  }
  plugins.push(esbuildDepPlugin(flatIdDeps, external, config, ssr))

  const context = await esbuild.context({
    absWorkingDir: process.cwd(),
    entryPoints: Object.keys(flatIdDeps),
    bundle: true,
    // Don't write to disk, we'll only write the files if the build isn't invalidated
    // by newly discovered dependencies
    write: false,
    // We can't use platform 'neutral', as esbuild has custom handling
    // when the platform is 'node' or 'browser' that can't be emulated
    // by using mainFields and conditions
    platform,
    define,
    format: 'esm',
    // See https://github.com/evanw/esbuild/issues/1921#issuecomment-1152991694
    banner:
      platform === 'node'
        ? {
            js: `import { createRequire } from 'module';const require = createRequire(import.meta.url);`,
          }
        : undefined,
    target: isBuild ? config.build.target || undefined : ESBUILD_MODULES_TARGET,
    external,
    logLevel: 'error',
    splitting: true,
    sourcemap: true,
    outdir: processingCacheDir,
    ignoreAnnotations: !isBuild,
    metafile: true,
    plugins,
    charset: 'utf8',
    ...esbuildOptions,
    supported: {
      'dynamic-import': true,
      'import-meta': true,
      ...esbuildOptions.supported,
    },
  })
  return { context, idToExports }
}

export async function findKnownImports(
  config: ResolvedConfig,
  ssr: boolean,
): Promise<string[]> {
  const { deps } = await scanImports(config).result
  await addManuallyIncludedOptimizeDeps(deps, config, ssr)
  return Object.keys(deps)
}

export async function addManuallyIncludedOptimizeDeps(
  deps: Record<string, string>,
  config: ResolvedConfig,
  ssr: boolean,
  extra: string[] = [],
  filter?: (id: string) => boolean,
): Promise<void> {
  const { logger } = config
  const optimizeDeps = getDepOptimizationConfig(config, ssr)
  const optimizeDepsInclude = optimizeDeps?.include ?? []
  if (optimizeDepsInclude.length || extra.length) {
    const unableToOptimize = (id: string, msg: string) => {
      if (optimizeDepsInclude.includes(id)) {
        logger.warn(
          `${msg}: ${colors.cyan(id)}, present in '${
            ssr ? 'ssr.' : ''
          }optimizeDeps.include'`,
        )
      }
    }
    const resolve = createOptimizeDepsIncludeResolver(config, ssr)
    for (const id of [...optimizeDepsInclude, ...extra]) {
      // normalize 'foo   >bar` as 'foo > bar' to prevent same id being added
      // and for pretty printing
      const normalizedId = normalizeId(id)
      if (!deps[normalizedId] && filter?.(normalizedId) !== false) {
        const entry = await resolve(id)
        if (entry) {
          if (isOptimizable(entry, optimizeDeps)) {
            if (!entry.endsWith('?__vite_skip_optimization')) {
              deps[normalizedId] = entry
            }
          } else {
            unableToOptimize(id, 'Cannot optimize dependency')
          }
        } else {
          unableToOptimize(id, 'Failed to resolve dependency')
        }
      }
    }
  }
}

function createOptimizeDepsIncludeResolver(
  config: ResolvedConfig,
  ssr: boolean,
) {
  const resolve = config.createResolver({
    asSrc: false,
    scan: true,
    ssrOptimizeCheck: ssr,
    ssrConfig: config.ssr,
  })
  return async (id: string) => {
    const lastArrowIndex = id.lastIndexOf('>')
    if (lastArrowIndex === -1) {
      return await resolve(id, undefined, undefined, ssr)
    }
    // split nested selected id by last '>', for example:
    // 'foo > bar > baz' => 'foo > bar' & 'baz'
    const nestedRoot = id.substring(0, lastArrowIndex).trim()
    const nestedPath = id.substring(lastArrowIndex + 1).trim()
    const basedir = nestedResolveBasedir(
      nestedRoot,
      config.root,
      config.resolve.preserveSymlinks,
    )
    return await resolve(nestedPath, basedir, undefined, ssr)
  }
}

/**
 * Continously resolve the basedir of packages separated by '>'
 */
function nestedResolveBasedir(
  id: string,
  basedir: string,
  preserveSymlinks = false,
) {
  const pkgs = id.split('>').map((pkg) => pkg.trim())
  for (const pkg of pkgs) {
    basedir = resolvePackageData(pkg, basedir, preserveSymlinks)?.dir || basedir
  }
  return basedir
}

export function newDepOptimizationProcessing(): DepOptimizationProcessing {
  let resolve: () => void
  const promise = new Promise((_resolve) => {
    resolve = _resolve
  }) as Promise<void>
  return { promise, resolve: resolve! }
}

// Convert to { id: src }
export function depsFromOptimizedDepInfo(
  depsInfo: Record<string, OptimizedDepInfo>,
): Record<string, string> {
  return Object.fromEntries(
    Object.entries(depsInfo).map((d) => [d[0], d[1].src!]),
  )
}

export function getOptimizedDepPath(
  id: string,
  config: ResolvedConfig,
  ssr: boolean,
): string {
  return normalizePath(
    path.resolve(getDepsCacheDir(config, ssr), flattenId(id) + '.js'),
  )
}

function getDepsCacheSuffix(config: ResolvedConfig, ssr: boolean): string {
  let suffix = ''
  if (config.command === 'build') {
    // Differentiate build caches depending on outDir to allow parallel builds
    const { outDir } = config.build
    const buildId =
      outDir.length > 8 || outDir.includes('/') ? getHash(outDir) : outDir
    suffix += `_build-${buildId}`
  }
  if (ssr) {
    suffix += '_ssr'
  }
  return suffix
}

export function getDepsCacheDir(config: ResolvedConfig, ssr: boolean): string {
  return getDepsCacheDirPrefix(config) + getDepsCacheSuffix(config, ssr)
}

function getDepsCacheDirPrefix(config: ResolvedConfig): string {
  return normalizePath(path.resolve(config.cacheDir, 'deps'))
}

export function createIsOptimizedDepFile(
  config: ResolvedConfig,
): (id: string) => boolean {
  const depsCacheDirPrefix = getDepsCacheDirPrefix(config)
  return (id) => id.startsWith(depsCacheDirPrefix)
}

export function createIsOptimizedDepUrl(
  config: ResolvedConfig,
): (url: string) => boolean {
  const { root } = config
  const depsCacheDir = getDepsCacheDirPrefix(config)

  // determine the url prefix of files inside cache directory
  const depsCacheDirRelative = normalizePath(path.relative(root, depsCacheDir))
  const depsCacheDirPrefix = depsCacheDirRelative.startsWith('../')
    ? // if the cache directory is outside root, the url prefix would be something
      // like '/@fs/absolute/path/to/node_modules/.vite'
      `/@fs/${removeLeadingSlash(normalizePath(depsCacheDir))}`
    : // if the cache directory is inside root, the url prefix would be something
      // like '/node_modules/.vite'
      `/${depsCacheDirRelative}`

  return function isOptimizedDepUrl(url: string): boolean {
    return url.startsWith(depsCacheDirPrefix)
  }
}

function parseDepsOptimizerMetadata(
  jsonMetadata: string,
  depsCacheDir: string,
): DepOptimizationMetadata | undefined {
  const { hash, browserHash, optimized, chunks } = JSON.parse(
    jsonMetadata,
    (key: string, value: string) => {
      // Paths can be absolute or relative to the deps cache dir where
      // the _metadata.json is located
      if (key === 'file' || key === 'src') {
        return normalizePath(path.resolve(depsCacheDir, value))
      }
      return value
    },
  )
  if (
    !chunks ||
    Object.values(optimized).some((depInfo: any) => !depInfo.fileHash)
  ) {
    // outdated _metadata.json version, ignore
    return
  }
  const metadata = {
    hash,
    browserHash,
    optimized: {},
    discovered: {},
    chunks: {},
    depInfoList: [],
  }
  for (const id of Object.keys(optimized)) {
    addOptimizedDepInfo(metadata, 'optimized', {
      ...optimized[id],
      id,
      browserHash,
    })
  }
  for (const id of Object.keys(chunks)) {
    addOptimizedDepInfo(metadata, 'chunks', {
      ...chunks[id],
      id,
      browserHash,
      needsInterop: false,
    })
  }
  return metadata
}

/**
 * Stringify metadata for deps cache. Remove processing promises
 * and individual dep info browserHash. Once the cache is reload
 * the next time the server start we need to use the global
 * browserHash to allow long term caching
 */
function stringifyDepsOptimizerMetadata(
  metadata: DepOptimizationMetadata,
  depsCacheDir: string,
) {
  const { hash, browserHash, optimized, chunks } = metadata
  return JSON.stringify(
    {
      hash,
      browserHash,
      optimized: Object.fromEntries(
        Object.values(optimized).map(
          ({ id, src, file, fileHash, needsInterop }) => [
            id,
            {
              src,
              file,
              fileHash,
              needsInterop,
            },
          ],
        ),
      ),
      chunks: Object.fromEntries(
        Object.values(chunks).map(({ id, file }) => [id, { file }]),
      ),
    },
    (key: string, value: string) => {
      // Paths can be absolute or relative to the deps cache dir where
      // the _metadata.json is located
      if (key === 'file' || key === 'src') {
        return normalizePath(path.relative(depsCacheDir, value))
      }
      return value
    },
    2,
  )
}

function esbuildOutputFromId(
  outputs: Record<string, any>,
  id: string,
  cacheDirOutputPath: string,
): any {
  const cwd = process.cwd()
  const flatId = flattenId(id) + '.js'
  const normalizedOutputPath = normalizePath(
    path.relative(cwd, path.join(cacheDirOutputPath, flatId)),
  )
  const output = outputs[normalizedOutputPath]
  if (output) {
    return output
  }
  // If the root dir was symlinked, esbuild could return output keys as `../cwd/`
  // Normalize keys to support this case too
  for (const [key, value] of Object.entries(outputs)) {
    if (normalizePath(path.relative(cwd, key)) === normalizedOutputPath) {
      return value
    }
  }
}

export async function extractExportsData(
  filePath: string,
  config: ResolvedConfig,
  ssr: boolean,
): Promise<ExportsData> {
  await init

  const optimizeDeps = getDepOptimizationConfig(config, ssr)

  const esbuildOptions = optimizeDeps?.esbuildOptions ?? {}
  if (optimizeDeps.extensions?.some((ext) => filePath.endsWith(ext))) {
    // For custom supported extensions, build the entry file to transform it into JS,
    // and then parse with es-module-lexer. Note that the `bundle` option is not `true`,
    // so only the entry file is being transformed.
    const result = await build({
      ...esbuildOptions,
      entryPoints: [filePath],
      write: false,
      format: 'esm',
    })
    const [imports, exports, facade] = parse(result.outputFiles[0].text)
    return {
      hasImports: imports.length > 0,
      exports: exports.map((e) => e.n),
      facade,
    }
  }

  let parseResult: ReturnType<typeof parse>
  let usedJsxLoader = false

  const entryContent = await fsp.readFile(filePath, 'utf-8')
  try {
    parseResult = parse(entryContent)
  } catch {
    const loader = esbuildOptions.loader?.[path.extname(filePath)] || 'jsx'
    debug(
      `Unable to parse: ${filePath}.\n Trying again with a ${loader} transform.`,
    )
    const transformed = await transformWithEsbuild(entryContent, filePath, {
      loader,
    })
    // Ensure that optimization won't fail by defaulting '.js' to the JSX parser.
    // This is useful for packages such as Gatsby.
    esbuildOptions.loader = {
      '.js': 'jsx',
      ...esbuildOptions.loader,
    }
    parseResult = parse(transformed.code)
    usedJsxLoader = true
  }

  const [imports, exports, facade] = parseResult
  const exportsData: ExportsData = {
    hasImports: imports.length > 0,
    exports: exports.map((e) => e.n),
    facade,
    hasReExports: imports.some(({ ss, se }) => {
      const exp = entryContent.slice(ss, se)
      return reExportRE.test(exp)
    }),
    jsxLoader: usedJsxLoader,
  }
  return exportsData
}

function needsInterop(
  config: ResolvedConfig,
  ssr: boolean,
  id: string,
  exportsData: ExportsData,
  output?: { exports: string[] },
): boolean {
  if (getDepOptimizationConfig(config, ssr)?.needsInterop?.includes(id)) {
    return true
  }
  const { hasImports, exports } = exportsData
  // entry has no ESM syntax - likely CJS or UMD
  if (!exports.length && !hasImports) {
    return true
  }

  if (output) {
    // if a peer dependency used require() on an ESM dependency, esbuild turns the
    // ESM dependency's entry chunk into a single default export... detect
    // such cases by checking exports mismatch, and force interop.
    const generatedExports: string[] = output.exports

    if (
      !generatedExports ||
      (isSingleDefaultExport(generatedExports) &&
        !isSingleDefaultExport(exports))
    ) {
      return true
    }
  }
  return false
}

function isSingleDefaultExport(exports: readonly string[]) {
  return exports.length === 1 && exports[0] === 'default'
}

const lockfileFormats = [
  { name: 'package-lock.json', checkPatches: true },
  { name: 'yarn.lock', checkPatches: true }, // Included in lockfile for v2+
  { name: 'pnpm-lock.yaml', checkPatches: false }, // Included in lockfile
  { name: 'bun.lockb', checkPatches: true },
]
const lockfileNames = lockfileFormats.map((l) => l.name)

export function getDepHash(config: ResolvedConfig, ssr: boolean): string {
  const lockfilePath = lookupFile(config.root, lockfileNames)
  let content = lockfilePath ? fs.readFileSync(lockfilePath, 'utf-8') : ''
  if (lockfilePath) {
    const lockfileName = path.basename(lockfilePath)
    const { checkPatches } = lockfileFormats.find(
      (f) => f.name === lockfileName,
    )!
    if (checkPatches) {
      // Default of https://github.com/ds300/patch-package
      const fullPath = path.join(path.dirname(lockfilePath), 'patches')
      const stat = tryStatSync(fullPath)
      if (stat?.isDirectory()) {
        content += stat.mtimeMs.toString()
      }
    }
  }
  // also take config into account
  // only a subset of config options that can affect dep optimization
  const optimizeDeps = getDepOptimizationConfig(config, ssr)
  content += JSON.stringify(
    {
      mode: process.env.NODE_ENV || config.mode,
      root: config.root,
      resolve: config.resolve,
      buildTarget: config.build.target,
      assetsInclude: config.assetsInclude,
      plugins: config.plugins.map((p) => p.name),
      optimizeDeps: {
        include: optimizeDeps?.include,
        exclude: optimizeDeps?.exclude,
        esbuildOptions: {
          ...optimizeDeps?.esbuildOptions,
          plugins: optimizeDeps?.esbuildOptions?.plugins?.map((p) => p.name),
        },
      },
    },
    (_, value) => {
      if (typeof value === 'function' || value instanceof RegExp) {
        return value.toString()
      }
      return value
    },
  )
  return getHash(content)
}

function getOptimizedBrowserHash(
  hash: string,
  deps: Record<string, string>,
  timestamp = '',
) {
  return getHash(hash + JSON.stringify(deps) + timestamp)
}

export function optimizedDepInfoFromId(
  metadata: DepOptimizationMetadata,
  id: string,
): OptimizedDepInfo | undefined {
  return (
    metadata.optimized[id] || metadata.discovered[id] || metadata.chunks[id]
  )
}

export function optimizedDepInfoFromFile(
  metadata: DepOptimizationMetadata,
  file: string,
): OptimizedDepInfo | undefined {
  return metadata.depInfoList.find((depInfo) => depInfo.file === file)
}

function findOptimizedDepInfoInRecord(
  dependenciesInfo: Record<string, OptimizedDepInfo>,
  callbackFn: (depInfo: OptimizedDepInfo, id: string) => any,
): OptimizedDepInfo | undefined {
  for (const o of Object.keys(dependenciesInfo)) {
    const info = dependenciesInfo[o]
    if (callbackFn(info, o)) {
      return info
    }
  }
}

export async function optimizedDepNeedsInterop(
  metadata: DepOptimizationMetadata,
  file: string,
  config: ResolvedConfig,
  ssr: boolean,
): Promise<boolean | undefined> {
  const depInfo = optimizedDepInfoFromFile(metadata, file)
  if (depInfo?.src && depInfo.needsInterop === undefined) {
    depInfo.exportsData ??= extractExportsData(depInfo.src, config, ssr)
    depInfo.needsInterop = needsInterop(
      config,
      ssr,
      depInfo.id,
      await depInfo.exportsData,
    )
  }
  return depInfo?.needsInterop
}

<<<<<<< HEAD
function findNonExistingSibling(file: string, suffix: string): string {
  let tries = 0
  let name
  while (
    fs.existsSync(
      (name = `${file}_${suffix}_${Date.now()}${`${Math.random()}`.slice(
        -10,
      )}`),
    )
  ) {
    if (tries++ > 9) {
      throw new Error(
        `Too many "${path.basename(
          file,
        )}_${suffix}_" directories in ${path.dirname(file)}`,
      )
    }
  }
  return name
=======
const optimizedDepsCache = new WeakMap<
  DepOptimizationMetadata,
  Map<string, string>
>()
export async function loadOptimizedDep(
  file: string,
  depsOptimizer: DepsOptimizer,
): Promise<string> {
  const outputFiles = optimizedDepsCache.get(depsOptimizer.metadata)
  if (outputFiles) {
    const outputFile = outputFiles.get(file)
    if (outputFile) return outputFile
  }
  return fsp.readFile(file, 'utf-8')
}

/**
 * Processes that write to the deps cache directory adds a `_writing` lock to
 * inform other processes of so. So before doing any work on it, they can wait
 * for the file to be removed to know it's ready.
 *
 * Returns true if successfully waited for unlock, false if lock timed out.
 */
async function waitOptimizerWriteLock(depsCacheDir: string, logger: Logger) {
  const writingPath = path.join(depsCacheDir, '_writing')
  const tryAgainMs = 100

  // if _writing exist, we wait for a maximum of 500ms before assuming something
  // is not right
  let maxWaitTime = 500
  let waited = 0
  let filesLength: number

  while (fs.existsSync(writingPath)) {
    // on the first run, we check the number of files it started with for later use
    filesLength ??= (await fsp.readdir(depsCacheDir)).length

    await new Promise((r) => setTimeout(r, tryAgainMs))
    waited += tryAgainMs

    if (waited >= maxWaitTime) {
      const newFilesLength = (await fsp.readdir(depsCacheDir)).length

      // after 500ms, if the number of files is the same, assume previous process
      // terminated and didn't cleanup `_writing` lock. clear the directory.
      if (filesLength === newFilesLength) {
        logger.info('Outdated deps cache, forcing re-optimization...')
        await fsp.rm(depsCacheDir, { recursive: true, force: true })
        return false
      }
      // new files were saved, wait a bit longer to decide again.
      else {
        maxWaitTime += 500
        filesLength = newFilesLength
      }
    }
  }

  return true
>>>>>>> 0f9ad689
}<|MERGE_RESOLUTION|>--- conflicted
+++ resolved
@@ -360,11 +360,6 @@
 
   const depsCacheDir = getDepsCacheDir(config, ssr)
 
-  // If the lock timed out, we cancel and return undefined
-  if (!(await waitOptimizerWriteLock(depsCacheDir, config.logger))) {
-    return
-  }
-
   if (!force) {
     let cachedMetadata: DepOptimizationMetadata | undefined
     try {
@@ -593,111 +588,54 @@
           `Dependencies bundled in ${(performance.now() - start).toFixed(2)}ms`,
         )
 
-<<<<<<< HEAD
-        return {
-          metadata,
-          async commit() {
-            // Write this run of pre-bundled dependencies to the deps cache
-
-            // create temp sibling dir
-            const tempDir = findNonExistingSibling(depsCacheDir, 'temp')
-            fs.mkdirSync(tempDir, { recursive: true })
-
-            // write files with callback api, use write count to resolve
-            await new Promise<void>((resolve, reject) => {
-              let numWrites = result.outputFiles!.length + 2 // two metadata files
-              const callback = (err: any) => {
-                if (err) {
-                  reject(err)
-                } else {
-                  if (--numWrites === 0) {
-                    resolve()
-                  }
+        // Write this run of pre-bundled dependencies to the deps cache
+        async function commitFiles() {
+          // Write this run of pre-bundled dependencies to the deps cache
+
+          // create temp sibling dir
+          const tempDir = findNonExistingSibling(depsCacheDir, 'temp')
+          fs.mkdirSync(tempDir, { recursive: true })
+
+          // write files with callback api, use write count to resolve
+          await new Promise<void>((resolve, reject) => {
+            let numWrites = result.outputFiles!.length + 2 // two metadata files
+            const callback = (err: any) => {
+              if (err) {
+                reject(err)
+              } else {
+                if (--numWrites === 0) {
+                  resolve()
                 }
               }
+            }
+            fs.writeFile(
+              `${tempDir}/package.json`,
+              '{\n  "type": "module"\n}\n',
+              callback,
+            )
+            fs.writeFile(
+              `${tempDir}/_metadata.json`,
+              stringifyDepsOptimizerMetadata(metadata, depsCacheDir),
+              callback,
+            )
+            result.outputFiles!.forEach(({ path, contents }) => {
               fs.writeFile(
-                `${tempDir}/package.json`,
-                '{\n  "type": "module"\n}\n',
+                path.replace(depsCacheDir, tempDir),
+                contents,
                 callback,
               )
-              fs.writeFile(
-                `${tempDir}/_metadata.json`,
-                stringifyDepsOptimizerMetadata(metadata, depsCacheDir),
-                callback,
-              )
-              result.outputFiles!.forEach(({ path, contents }) => {
-                fs.writeFile(
-                  path.replace(depsCacheDir, tempDir),
-                  contents,
-                  callback,
-                )
-              })
             })
-
-            // replace depsCacheDir with newly written dir
-            if (fs.existsSync(depsCacheDir)) {
-              const deleteMe = findNonExistingSibling(depsCacheDir, 'delete')
-              fs.renameSync(depsCacheDir, deleteMe)
-              fs.renameSync(tempDir, depsCacheDir)
-              fs.rmdir(deleteMe, () => {}) // ignore errors
-            } else {
-              fs.renameSync(tempDir, depsCacheDir)
-            }
-=======
-        // Write this run of pre-bundled dependencies to the deps cache
-        async function commitFiles() {
-          // Get a list of old files in the deps directory to delete the stale ones
-          const oldFilesPaths: string[] = []
-          // File used to tell other processes that we're writing the deps cache directory
-          const writingFilePath = path.resolve(depsCacheDir, '_writing')
-
-          if (
-            !fs.existsSync(depsCacheDir) ||
-            !(await waitOptimizerWriteLock(depsCacheDir, config.logger)) // unlock timed out
-          ) {
-            fs.mkdirSync(depsCacheDir, { recursive: true })
-            fs.writeFileSync(writingFilePath, '')
+          })
+
+          // replace depsCacheDir with newly written dir
+          if (fs.existsSync(depsCacheDir)) {
+            const deleteMe = findNonExistingSibling(depsCacheDir, 'delete')
+            fs.renameSync(depsCacheDir, deleteMe)
+            fs.renameSync(tempDir, depsCacheDir)
+            fs.rmdir(deleteMe, () => {}) // ignore errors
           } else {
-            fs.writeFileSync(writingFilePath, '')
-            oldFilesPaths.push(
-              ...(await fsp.readdir(depsCacheDir)).map((f) =>
-                path.join(depsCacheDir, f),
-              ),
-            )
+            fs.renameSync(tempDir, depsCacheDir)
           }
-
-          const newFilesPaths = new Set<string>()
-          newFilesPaths.add(writingFilePath)
-          const files: Promise<void>[] = []
-          const write = (filePath: string, content: string | Uint8Array) => {
-            newFilesPaths.add(filePath)
-            files.push(fsp.writeFile(filePath, content))
-          }
-
-          path.join(depsCacheDir, '_metadata.json'),
-            // a hint for Node.js
-            // all files in the cache directory should be recognized as ES modules
-            write(
-              path.resolve(depsCacheDir, 'package.json'),
-              '{\n  "type": "module"\n}\n',
-            )
-
-          write(
-            path.join(depsCacheDir, '_metadata.json'),
-            stringifyDepsOptimizerMetadata(metadata, depsCacheDir),
-          )
-
-          for (const outputFile of result.outputFiles!)
-            write(outputFile.path, outputFile.contents)
-
-          // Clean up old files in the background
-          for (const filePath of oldFilesPaths)
-            if (!newFilesPaths.has(filePath)) fs.unlink(filePath, () => {}) // ignore errors
-
-          await Promise.all(files)
-
-          // Successful write
-          fsp.unlink(writingFilePath)
 
           setTimeout(() => {
             // Free up memory, these files aren't going to be re-requested because
@@ -720,7 +658,6 @@
 
             // No need to wait, files are written in the background
             setTimeout(commitFiles, 0)
->>>>>>> 0f9ad689
           },
           cancel: () => {},
         }
@@ -1382,7 +1319,22 @@
   return depInfo?.needsInterop
 }
 
-<<<<<<< HEAD
+const optimizedDepsCache = new WeakMap<
+  DepOptimizationMetadata,
+  Map<string, string>
+>()
+export async function loadOptimizedDep(
+  file: string,
+  depsOptimizer: DepsOptimizer,
+): Promise<string> {
+  const outputFiles = optimizedDepsCache.get(depsOptimizer.metadata)
+  if (outputFiles) {
+    const outputFile = outputFiles.get(file)
+    if (outputFile) return outputFile
+  }
+  return fsp.readFile(file, 'utf-8')
+}
+
 function findNonExistingSibling(file: string, suffix: string): string {
   let tries = 0
   let name
@@ -1402,65 +1354,4 @@
     }
   }
   return name
-=======
-const optimizedDepsCache = new WeakMap<
-  DepOptimizationMetadata,
-  Map<string, string>
->()
-export async function loadOptimizedDep(
-  file: string,
-  depsOptimizer: DepsOptimizer,
-): Promise<string> {
-  const outputFiles = optimizedDepsCache.get(depsOptimizer.metadata)
-  if (outputFiles) {
-    const outputFile = outputFiles.get(file)
-    if (outputFile) return outputFile
-  }
-  return fsp.readFile(file, 'utf-8')
-}
-
-/**
- * Processes that write to the deps cache directory adds a `_writing` lock to
- * inform other processes of so. So before doing any work on it, they can wait
- * for the file to be removed to know it's ready.
- *
- * Returns true if successfully waited for unlock, false if lock timed out.
- */
-async function waitOptimizerWriteLock(depsCacheDir: string, logger: Logger) {
-  const writingPath = path.join(depsCacheDir, '_writing')
-  const tryAgainMs = 100
-
-  // if _writing exist, we wait for a maximum of 500ms before assuming something
-  // is not right
-  let maxWaitTime = 500
-  let waited = 0
-  let filesLength: number
-
-  while (fs.existsSync(writingPath)) {
-    // on the first run, we check the number of files it started with for later use
-    filesLength ??= (await fsp.readdir(depsCacheDir)).length
-
-    await new Promise((r) => setTimeout(r, tryAgainMs))
-    waited += tryAgainMs
-
-    if (waited >= maxWaitTime) {
-      const newFilesLength = (await fsp.readdir(depsCacheDir)).length
-
-      // after 500ms, if the number of files is the same, assume previous process
-      // terminated and didn't cleanup `_writing` lock. clear the directory.
-      if (filesLength === newFilesLength) {
-        logger.info('Outdated deps cache, forcing re-optimization...')
-        await fsp.rm(depsCacheDir, { recursive: true, force: true })
-        return false
-      }
-      // new files were saved, wait a bit longer to decide again.
-      else {
-        maxWaitTime += 500
-        filesLength = newFilesLength
-      }
-    }
-  }
-
-  return true
->>>>>>> 0f9ad689
 }