--- conflicted
+++ resolved
@@ -1205,17 +1205,18 @@
     checkPatchesDir: false,
     manager: 'pnpm',
   },
-<<<<<<< HEAD
-  { path: 'bun.lock', checkPatches: true, manager: 'bun' },
-  { path: 'bun.lockb', checkPatches: true, manager: 'bun' },
-=======
+  {
+    name: 'bun.lock',
+    path: 'bun.lock',
+    checkPatchesDir: 'patches',
+    manager: 'bun',
+  },
   {
     name: 'bun.lockb',
     path: 'bun.lockb',
     checkPatchesDir: 'patches',
     manager: 'bun',
   },
->>>>>>> b7e0e420
 ].sort((_, { manager }) => {
   return process.env.npm_config_user_agent?.startsWith(manager) ? 1 : -1
 })
