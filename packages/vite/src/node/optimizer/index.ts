import fs from 'fs'
import path from 'path'
import { performance } from 'perf_hooks'
import _debug from 'debug'
import colors from 'picocolors'
import type { BuildOptions as EsbuildBuildOptions } from 'esbuild'
import { build } from 'esbuild'
import { init, parse } from 'es-module-lexer'
import type { ResolvedConfig } from '../config'
import {
  createDebugger,
  emptyDir,
  flattenId,
  getHash,
  lookupFile,
  normalizeId,
  normalizePath,
<<<<<<< HEAD
=======
  removeDir,
  removeDirSync,
>>>>>>> c1e0132e
  renameDir,
  writeFile
} from '../utils'
import { transformWithEsbuild } from '../plugins/esbuild'
import { esbuildDepPlugin } from './esbuildDepPlugin'
import { scanImports } from './scan'

export const debuggerViteDeps = createDebugger('vite:deps')
const debug = debuggerViteDeps
const isDebugEnabled = _debug('vite:deps').enabled

const jsExtensionRE = /\.js$/i
const jsMapExtensionRE = /\.js\.map$/i

export type ExportsData = ReturnType<typeof parse> & {
  // es-module-lexer has a facade detection but isn't always accurate for our
  // use case when the module has default export
  hasReExports?: true
}

export interface OptimizedDeps {
  metadata: DepOptimizationMetadata
  scanProcessing?: Promise<void>
  registerMissingImport: (id: string, resolved: string) => OptimizedDepInfo
}

export interface DepOptimizationOptions {
  /**
   * By default, Vite will crawl your `index.html` to detect dependencies that
   * need to be pre-bundled. If `build.rollupOptions.input` is specified, Vite
   * will crawl those entry points instead.
   *
   * If neither of these fit your needs, you can specify custom entries using
   * this option - the value should be a fast-glob pattern or array of patterns
   * (https://github.com/mrmlnc/fast-glob#basic-syntax) that are relative from
   * vite project root. This will overwrite default entries inference.
   */
  entries?: string | string[]
  /**
   * Force optimize listed dependencies (must be resolvable import paths,
   * cannot be globs).
   */
  include?: string[]
  /**
   * Do not optimize these dependencies (must be resolvable import paths,
   * cannot be globs).
   */
  exclude?: string[]
  /**
   * Options to pass to esbuild during the dep scanning and optimization
   *
   * Certain options are omitted since changing them would not be compatible
   * with Vite's dep optimization.
   *
   * - `external` is also omitted, use Vite's `optimizeDeps.exclude` option
   * - `plugins` are merged with Vite's dep plugin
   *
   * https://esbuild.github.io/api
   */
  esbuildOptions?: Omit<
    EsbuildBuildOptions,
    | 'bundle'
    | 'entryPoints'
    | 'external'
    | 'write'
    | 'watch'
    | 'outdir'
    | 'outfile'
    | 'outbase'
    | 'outExtension'
    | 'metafile'
  >
  /**
   * List of file extensions that can be optimized. A corresponding esbuild
   * plugin must exist to handle the specific extension.
   *
   * By default, Vite can optimize `.mjs`, `.js`, and `.ts` files. This option
   * allows specifying additional extensions.
   *
   * @experimental
   */
  extensions?: string[]
  /**
   * Disables dependencies optimizations
   * @default false
   * @experimental
   */
  disabled?: boolean
}

export interface DepOptimizationResult {
  metadata: DepOptimizationMetadata
  /**
   * When doing a re-run, if there are newly discovered dependendencies
   * the page reload will be delayed until the next rerun so we need
   * to be able to discard the result
   */
  commit: () => Promise<void>
  cancel: () => void
}

export interface DepOptimizationProcessing {
  promise: Promise<void>
  resolve: () => void
}

export interface OptimizedDepInfo {
  id: string
  file: string
  src?: string
  needsInterop?: boolean
  browserHash?: string
  fileHash?: string
  /**
   * During optimization, ids can still be resolved to their final location
   * but the bundles may not yet be saved to disk
   */
  processing?: Promise<void>
}

export interface DepOptimizationMetadata {
  /**
   * The main hash is determined by user config and dependency lockfiles.
   * This is checked on server startup to avoid unnecessary re-bundles.
   */
  hash: string
  /**
   * The browser hash is determined by the main hash plus additional dependencies
   * discovered at runtime. This is used to invalidate browser requests to
   * optimized deps.
   */
  browserHash: string
  /**
   * Metadata for each already optimized dependency
   */
  optimized: Record<string, OptimizedDepInfo>
  /**
   * Metadata for non-entry optimized chunks and dynamic imports
   */
  chunks: Record<string, OptimizedDepInfo>
  /**
   * Metadata for each newly discovered dependency after processing
   */
  discovered: Record<string, OptimizedDepInfo>
  /**
   * OptimizedDepInfo list
   */
  depInfoList: OptimizedDepInfo[]
}

/**
 * Used by Vite CLI when running `vite optimize`
 */
export async function optimizeDeps(
  config: ResolvedConfig,
  force = config.server.force,
  asCommand = false
): Promise<DepOptimizationMetadata> {
  const log = asCommand ? config.logger.info : debug

  const cachedMetadata = loadCachedDepOptimizationMetadata(
    config,
    force,
    asCommand
  )
  if (cachedMetadata) {
    return cachedMetadata
  }
  const depsInfo = await discoverProjectDependencies(config)

  const depsString = depsLogString(Object.keys(depsInfo))
  log(colors.green(`Optimizing dependencies:\n  ${depsString}`))

  const result = await runOptimizeDeps(config, depsInfo)

  await result.commit()

  return result.metadata
}

export function createOptimizedDepsMetadata(
  config: ResolvedConfig,
  timestamp?: string
): DepOptimizationMetadata {
  const hash = getDepHash(config)
  return {
    hash,
    browserHash: getOptimizedBrowserHash(hash, {}, timestamp),
    optimized: {},
    chunks: {},
    discovered: {},
    depInfoList: []
  }
}

export function addOptimizedDepInfo(
  metadata: DepOptimizationMetadata,
  type: 'optimized' | 'discovered' | 'chunks',
  depInfo: OptimizedDepInfo
): OptimizedDepInfo {
  metadata[type][depInfo.id] = depInfo
  metadata.depInfoList.push(depInfo)
  return depInfo
}

/**
 * Creates the initial dep optimization metadata, loading it from the deps cache
 * if it exists and pre-bundling isn't forced
 */
export function loadCachedDepOptimizationMetadata(
  config: ResolvedConfig,
  force = config.server.force,
  asCommand = false
): DepOptimizationMetadata | undefined {
  const log = asCommand ? config.logger.info : debug

  // Before Vite 2.9, dependencies were cached in the root of the cacheDir
  // For compat, we remove the cache if we find the old structure
  if (fs.existsSync(path.join(config.cacheDir, '_metadata.json'))) {
    emptyDir(config.cacheDir)
  }

  const depsCacheDir = getDepsCacheDir(config)

  if (!force) {
    let cachedMetadata: DepOptimizationMetadata | undefined
    try {
      const cachedMetadataPath = path.join(depsCacheDir, '_metadata.json')
      cachedMetadata = parseOptimizedDepsMetadata(
        fs.readFileSync(cachedMetadataPath, 'utf-8'),
        depsCacheDir
      )
    } catch (e) {}
    // hash is consistent, no need to re-bundle
    if (cachedMetadata && cachedMetadata.hash === getDepHash(config)) {
      log('Hash is consistent. Skipping. Use --force to override.')
      // Nothing to commit or cancel as we are using the cache, we only
      // need to resolve the processing promise so requests can move on
      return cachedMetadata
    }
  } else {
    config.logger.info('Forced re-optimization of dependencies')
  }

  // Start with a fresh cache
  fs.rmSync(depsCacheDir, { recursive: true, force: true })
}

/**
 * Initial optimizeDeps at server start. Perform a fast scan using esbuild to
 * find deps to pre-bundle and include user hard-coded dependencies
 */
export async function discoverProjectDependencies(
  config: ResolvedConfig,
  timestamp?: string
): Promise<Record<string, OptimizedDepInfo>> {
  const { deps, missing } = await scanImports(config)

  const missingIds = Object.keys(missing)
  if (missingIds.length) {
    throw new Error(
      `The following dependencies are imported but could not be resolved:\n\n  ${missingIds
        .map(
          (id) =>
            `${colors.cyan(id)} ${colors.white(
              colors.dim(`(imported by ${missing[id]})`)
            )}`
        )
        .join(`\n  `)}\n\nAre they installed?`
    )
  }

  await addManuallyIncludedOptimizeDeps(deps, config)

  const browserHash = getOptimizedBrowserHash(
    getDepHash(config),
    deps,
    timestamp
  )
  const discovered: Record<string, OptimizedDepInfo> = {}
  for (const id in deps) {
    const entry = deps[id]
    discovered[id] = {
      id,
      file: getOptimizedDepPath(id, config),
      src: entry,
      browserHash: browserHash
    }
  }
  return discovered
}

export function depsLogString(qualifiedIds: string[]): string {
  if (isDebugEnabled) {
    return colors.yellow(qualifiedIds.join(`\n  `))
  } else {
    const total = qualifiedIds.length
    const maxListed = 5
    const listed = Math.min(total, maxListed)
    const extra = Math.max(0, total - maxListed)
    return colors.yellow(
      qualifiedIds.slice(0, listed).join(`, `) +
        (extra > 0 ? `, ...and ${extra} more` : ``)
    )
  }
}

/**
 * Internally, Vite uses this function to prepare a optimizeDeps run. When Vite starts, we can get
 * the metadata and start the server without waiting for the optimizeDeps processing to be completed
 */
export async function runOptimizeDeps(
  config: ResolvedConfig,
  depsInfo: Record<string, OptimizedDepInfo>
): Promise<DepOptimizationResult> {
  config = {
    ...config,
    command: 'build'
  }

  const depsCacheDir = getDepsCacheDir(config)
  const processingCacheDir = getProcessingDepsCacheDir(config)

  // Create a temporal directory so we don't need to delete optimized deps
  // until they have been processed. This also avoids leaving the deps cache
  // directory in a corrupted state if there is an error
  if (fs.existsSync(processingCacheDir)) {
    emptyDir(processingCacheDir)
  } else {
    fs.mkdirSync(processingCacheDir, { recursive: true })
  }

  // a hint for Node.js
  // all files in the cache directory should be recognized as ES modules
  writeFile(
    path.resolve(processingCacheDir, 'package.json'),
    JSON.stringify({ type: 'module' })
  )

  const metadata = createOptimizedDepsMetadata(config)

  metadata.browserHash = getOptimizedBrowserHash(
    metadata.hash,
    depsFromOptimizedDepInfo(depsInfo)
  )

  // We prebundle dependencies with esbuild and cache them, but there is no need
  // to wait here. Code that needs to access the cached deps needs to await
  // the optimizedDepInfo.processing promise for each dep

  const qualifiedIds = Object.keys(depsInfo)

  if (!qualifiedIds.length) {
    return {
      metadata,
      commit() {
        // Write metadata file, delete `deps` folder and rename the `processing` folder to `deps`
        return commitProcessingDepsCacheSync()
      },
      cancel
    }
  }

  // esbuild generates nested directory output with lowest common ancestor base
  // this is unpredictable and makes it difficult to analyze entry / output
  // mapping. So what we do here is:
  // 1. flatten all ids to eliminate slash
  // 2. in the plugin, read the entry ourselves as virtual files to retain the
  //    path.
  const flatIdDeps: Record<string, string> = {}
  const idToExports: Record<string, ExportsData> = {}
  const flatIdToExports: Record<string, ExportsData> = {}

  const { plugins = [], ...esbuildOptions } =
    config.optimizeDeps?.esbuildOptions ?? {}

  await init
  for (const id in depsInfo) {
    const flatId = flattenId(id)
    const filePath = (flatIdDeps[flatId] = depsInfo[id].src!)
    let exportsData: ExportsData
    if (config.optimizeDeps.extensions?.some((ext) => filePath.endsWith(ext))) {
      // For custom supported extensions, build the entry file to transform it into JS,
      // and then parse with es-module-lexer. Note that the `bundle` option is not `true`,
      // so only the entry file is being transformed.
      const result = await build({
        ...esbuildOptions,
        plugins,
        entryPoints: [filePath],
        write: false,
        format: 'esm'
      })
      exportsData = parse(result.outputFiles[0].text) as ExportsData
    } else {
      const entryContent = fs.readFileSync(filePath, 'utf-8')
      try {
        exportsData = parse(entryContent) as ExportsData
      } catch {
        const loader = esbuildOptions.loader?.[path.extname(filePath)] || 'jsx'
        debug(
          `Unable to parse dependency: ${id}. Trying again with a ${loader} transform.`
        )
        const transformed = await transformWithEsbuild(entryContent, filePath, {
          loader
        })
        // Ensure that optimization won't fail by defaulting '.js' to the JSX parser.
        // This is useful for packages such as Gatsby.
        esbuildOptions.loader = {
          '.js': 'jsx',
          ...esbuildOptions.loader
        }
        exportsData = parse(transformed.code) as ExportsData
      }
      for (const { ss, se } of exportsData[0]) {
        const exp = entryContent.slice(ss, se)
        if (/export\s+\*\s+from/.test(exp)) {
          exportsData.hasReExports = true
        }
      }
    }

    idToExports[id] = exportsData
    flatIdToExports[flatId] = exportsData
  }

  const define: Record<string, string> = {
    'process.env.NODE_ENV': JSON.stringify(process.env.NODE_ENV || config.mode)
  }
  for (const key in config.define) {
    const value = config.define[key]
    define[key] = typeof value === 'string' ? value : JSON.stringify(value)
  }

  const start = performance.now()

  const result = await build({
    absWorkingDir: process.cwd(),
    entryPoints: Object.keys(flatIdDeps),
    bundle: true,
    format: 'esm',
    target: config.build.target || undefined,
    external: config.optimizeDeps?.exclude,
    logLevel: 'error',
    splitting: true,
    sourcemap: true,
    outdir: processingCacheDir,
    ignoreAnnotations: true,
    metafile: true,
    define,
    plugins: [
      ...plugins,
      esbuildDepPlugin(flatIdDeps, flatIdToExports, config)
    ],
    ...esbuildOptions
  })

  const meta = result.metafile!

  // the paths in `meta.outputs` are relative to `process.cwd()`
  const processingCacheDirOutputPath = path.relative(
    process.cwd(),
    processingCacheDir
  )

  for (const id in depsInfo) {
    const output = esbuildOutputFromId(meta.outputs, id, processingCacheDir)

    addOptimizedDepInfo(metadata, 'optimized', {
      ...depsInfo[id],
      needsInterop: needsInterop(id, idToExports[id], output),
      // We only need to hash the output.imports in to check for stability, but adding the hash
      // and file path gives us a unique hash that may be useful for other things in the future
      fileHash: getHash(
        metadata.hash + depsInfo[id].file + JSON.stringify(output.imports)
      ),
      browserHash: metadata.browserHash
    })
  }

  for (const o of Object.keys(meta.outputs)) {
    if (!o.match(jsMapExtensionRE)) {
      const id = path
        .relative(processingCacheDirOutputPath, o)
        .replace(jsExtensionRE, '')
      const file = getOptimizedDepPath(id, config)
      if (
        !findOptimizedDepInfoInRecord(
          metadata.optimized,
          (depInfo) => depInfo.file === file
        )
      ) {
        addOptimizedDepInfo(metadata, 'chunks', {
          id,
          file,
          needsInterop: false,
          browserHash: metadata.browserHash
        })
      }
    }
  }

  const dataPath = path.join(processingCacheDir, '_metadata.json')
  writeFile(dataPath, stringifyOptimizedDepsMetadata(metadata, depsCacheDir))

  debug(`deps bundled in ${(performance.now() - start).toFixed(2)}ms`)

  return {
    metadata,
    commit() {
      // Write metadata file, delete `deps` folder and rename the new `processing` folder to `deps` in sync
      return commitProcessingDepsCacheSync()
    },
    cancel
  }

  async function commitProcessingDepsCacheSync() {
    // Processing is done, we can now replace the depsCacheDir with processingCacheDir
    // Rewire the file paths from the temporal processing dir to the final deps cache dir
<<<<<<< HEAD
    fs.rmSync(depsCacheDir, { recursive: true, force: true })
=======
    await removeDir(depsCacheDir)
>>>>>>> c1e0132e
    await renameDir(processingCacheDir, depsCacheDir)
  }

  function cancel() {
    fs.rmSync(processingCacheDir, { recursive: true, force: true })
  }
}

export async function findKnownImports(
  config: ResolvedConfig
): Promise<string[]> {
  const deps = (await scanImports(config)).deps
  await addManuallyIncludedOptimizeDeps(deps, config)
  return Object.keys(deps)
}

async function addManuallyIncludedOptimizeDeps(
  deps: Record<string, string>,
  config: ResolvedConfig
): Promise<void> {
  const include = config.optimizeDeps?.include
  if (include) {
    const resolve = config.createResolver({ asSrc: false })
    for (const id of include) {
      // normalize 'foo   >bar` as 'foo > bar' to prevent same id being added
      // and for pretty printing
      const normalizedId = normalizeId(id)
      if (!deps[normalizedId]) {
        const entry = await resolve(id)
        if (entry) {
          deps[normalizedId] = entry
        } else {
          throw new Error(
            `Failed to resolve force included dependency: ${colors.cyan(id)}`
          )
        }
      }
    }
  }
}

export function newDepOptimizationProcessing(): DepOptimizationProcessing {
  let resolve: () => void
  const promise = new Promise((_resolve) => {
    resolve = _resolve
  }) as Promise<void>
  return { promise, resolve: resolve! }
}

// Convert to { id: src }
export function depsFromOptimizedDepInfo(
  depsInfo: Record<string, OptimizedDepInfo>
) {
  return Object.fromEntries(
    Object.entries(depsInfo).map((d) => [d[0], d[1].src!])
  )
}

export function getOptimizedDepPath(id: string, config: ResolvedConfig) {
  return normalizePath(
    path.resolve(getDepsCacheDir(config), flattenId(id) + '.js')
  )
}

export function getDepsCacheDir(config: ResolvedConfig) {
  return normalizePath(path.resolve(config.cacheDir, 'deps'))
}

function getProcessingDepsCacheDir(config: ResolvedConfig) {
  return normalizePath(path.resolve(config.cacheDir, 'processing'))
}

export function isOptimizedDepFile(id: string, config: ResolvedConfig) {
  return id.startsWith(getDepsCacheDir(config))
}

export function createIsOptimizedDepUrl(config: ResolvedConfig) {
  const { root } = config
  const depsCacheDir = getDepsCacheDir(config)

  // determine the url prefix of files inside cache directory
  const depsCacheDirRelative = normalizePath(path.relative(root, depsCacheDir))
  const depsCacheDirPrefix = depsCacheDirRelative.startsWith('../')
    ? // if the cache directory is outside root, the url prefix would be something
      // like '/@fs/absolute/path/to/node_modules/.vite'
      `/@fs/${normalizePath(depsCacheDir).replace(/^\//, '')}`
    : // if the cache directory is inside root, the url prefix would be something
      // like '/node_modules/.vite'
      `/${depsCacheDirRelative}`

  return function isOptimizedDepUrl(url: string): boolean {
    return url.startsWith(depsCacheDirPrefix)
  }
}

function parseOptimizedDepsMetadata(
  jsonMetadata: string,
  depsCacheDir: string
): DepOptimizationMetadata | undefined {
  const { hash, browserHash, optimized, chunks } = JSON.parse(
    jsonMetadata,
    (key: string, value: string) => {
      // Paths can be absolute or relative to the deps cache dir where
      // the _metadata.json is located
      if (key === 'file' || key === 'src') {
        return normalizePath(path.resolve(depsCacheDir, value))
      }
      return value
    }
  )
  if (
    !chunks ||
    Object.values(optimized).some((depInfo: any) => !depInfo.fileHash)
  ) {
    // outdated _metadata.json version, ignore
    return
  }
  const metadata = {
    hash,
    browserHash,
    optimized: {},
    discovered: {},
    chunks: {},
    depInfoList: []
  }
  for (const id of Object.keys(optimized)) {
    addOptimizedDepInfo(metadata, 'optimized', {
      ...optimized[id],
      id,
      browserHash
    })
  }
  for (const id of Object.keys(chunks)) {
    addOptimizedDepInfo(metadata, 'chunks', {
      ...chunks[id],
      id,
      browserHash,
      needsInterop: false
    })
  }
  return metadata
}

/**
 * Stringify metadata for deps cache. Remove processing promises
 * and individual dep info browserHash. Once the cache is reload
 * the next time the server start we need to use the global
 * browserHash to allow long term caching
 */
function stringifyOptimizedDepsMetadata(
  metadata: DepOptimizationMetadata,
  depsCacheDir: string
) {
  const { hash, browserHash, optimized, chunks } = metadata
  return JSON.stringify(
    {
      hash,
      browserHash,
      optimized: Object.fromEntries(
        Object.values(optimized).map(
          ({ id, src, file, fileHash, needsInterop }) => [
            id,
            {
              src,
              file,
              fileHash,
              needsInterop
            }
          ]
        )
      ),
      chunks: Object.fromEntries(
        Object.values(chunks).map(({ id, file }) => [id, { file }])
      )
    },
    (key: string, value: string) => {
      // Paths can be absolute or relative to the deps cache dir where
      // the _metadata.json is located
      if (key === 'file' || key === 'src') {
        return normalizePath(path.relative(depsCacheDir, value))
      }
      return value
    },
    2
  )
}

function esbuildOutputFromId(
  outputs: Record<string, any>,
  id: string,
  cacheDirOutputPath: string
): any {
  const flatId = flattenId(id) + '.js'
  return outputs[
    normalizePath(
      path.relative(process.cwd(), path.join(cacheDirOutputPath, flatId))
    )
  ]
}

// https://github.com/vitejs/vite/issues/1724#issuecomment-767619642
// a list of modules that pretends to be ESM but still uses `require`.
// this causes esbuild to wrap them as CJS even when its entry appears to be ESM.
const KNOWN_INTEROP_IDS = new Set(['moment'])

function needsInterop(
  id: string,
  exportsData: ExportsData,
  output: { exports: string[] }
): boolean {
  if (KNOWN_INTEROP_IDS.has(id)) {
    return true
  }
  const [imports, exports] = exportsData
  // entry has no ESM syntax - likely CJS or UMD
  if (!exports.length && !imports.length) {
    return true
  }

  // if a peer dependency used require() on a ESM dependency, esbuild turns the
  // ESM dependency's entry chunk into a single default export... detect
  // such cases by checking exports mismatch, and force interop.
  const generatedExports: string[] = output.exports

  if (
    !generatedExports ||
    (isSingleDefaultExport(generatedExports) && !isSingleDefaultExport(exports))
  ) {
    return true
  }
  return false
}

function isSingleDefaultExport(exports: readonly string[]) {
  return exports.length === 1 && exports[0] === 'default'
}

const lockfileFormats = ['package-lock.json', 'yarn.lock', 'pnpm-lock.yaml']

export function getDepHash(config: ResolvedConfig): string {
  let content = lookupFile(config.root, lockfileFormats) || ''
  // also take config into account
  // only a subset of config options that can affect dep optimization
  content += JSON.stringify(
    {
      mode: process.env.NODE_ENV || config.mode,
      root: config.root,
      define: config.define,
      resolve: config.resolve,
      buildTarget: config.build.target,
      assetsInclude: config.assetsInclude,
      plugins: config.plugins.map((p) => p.name),
      optimizeDeps: {
        include: config.optimizeDeps?.include,
        exclude: config.optimizeDeps?.exclude,
        esbuildOptions: {
          ...config.optimizeDeps?.esbuildOptions,
          plugins: config.optimizeDeps?.esbuildOptions?.plugins?.map(
            (p) => p.name
          )
        }
      }
    },
    (_, value) => {
      if (typeof value === 'function' || value instanceof RegExp) {
        return value.toString()
      }
      return value
    }
  )
  return getHash(content)
}

function getOptimizedBrowserHash(
  hash: string,
  deps: Record<string, string>,
  timestamp = ''
) {
  return getHash(hash + JSON.stringify(deps) + timestamp)
}

export function optimizedDepInfoFromId(
  metadata: DepOptimizationMetadata,
  id: string
): OptimizedDepInfo | undefined {
  return (
    metadata.optimized[id] || metadata.discovered[id] || metadata.chunks[id]
  )
}

export function optimizedDepInfoFromFile(
  metadata: DepOptimizationMetadata,
  file: string
): OptimizedDepInfo | undefined {
  return metadata.depInfoList.find((depInfo) => depInfo.file === file)
}

function findOptimizedDepInfoInRecord(
  dependenciesInfo: Record<string, OptimizedDepInfo>,
  callbackFn: (depInfo: OptimizedDepInfo, id: string) => any
): OptimizedDepInfo | undefined {
  for (const o of Object.keys(dependenciesInfo)) {
    const info = dependenciesInfo[o]
    if (callbackFn(info, o)) {
      return info
    }
  }
}

export async function optimizedDepNeedsInterop(
  metadata: DepOptimizationMetadata,
  file: string
): Promise<boolean | undefined> {
  const depInfo = optimizedDepInfoFromFile(metadata, file)

  if (!depInfo) return undefined

  // Wait until the dependency has been pre-bundled
  await depInfo.processing

  return depInfo?.needsInterop
}<|MERGE_RESOLUTION|>--- conflicted
+++ resolved
@@ -15,11 +15,7 @@
   lookupFile,
   normalizeId,
   normalizePath,
-<<<<<<< HEAD
-=======
   removeDir,
-  removeDirSync,
->>>>>>> c1e0132e
   renameDir,
   writeFile
 } from '../utils'
@@ -538,11 +534,7 @@
   async function commitProcessingDepsCacheSync() {
     // Processing is done, we can now replace the depsCacheDir with processingCacheDir
     // Rewire the file paths from the temporal processing dir to the final deps cache dir
-<<<<<<< HEAD
-    fs.rmSync(depsCacheDir, { recursive: true, force: true })
-=======
     await removeDir(depsCacheDir)
->>>>>>> c1e0132e
     await renameDir(processingCacheDir, depsCacheDir)
   }
 
