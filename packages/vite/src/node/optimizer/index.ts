import fs from 'node:fs'
import fsp from 'node:fs/promises'
import path from 'node:path'
import { promisify } from 'node:util'
import { performance } from 'node:perf_hooks'
import colors from 'picocolors'
import type { BuildContext, BuildOptions as EsbuildBuildOptions } from 'esbuild'
import esbuild, { build } from 'esbuild'
import { init, parse } from 'es-module-lexer'
import glob from 'fast-glob'
import { createFilter } from '@rollup/pluginutils'
import { getDepOptimizationConfig } from '../config'
import type { ResolvedConfig } from '../config'
import {
  arraify,
  createDebugger,
  emptyDir,
  flattenId,
  getHash,
  isOptimizable,
  isWindows,
  lookupFile,
  normalizeId,
  normalizePath,
  removeLeadingSlash,
  tryStatSync,
} from '../utils'
import { transformWithEsbuild } from '../plugins/esbuild'
import { ESBUILD_MODULES_TARGET } from '../constants'
import { resolvePackageData } from '../packages'
import type { ViteDevServer } from '../server'
import { esbuildCjsExternalPlugin, esbuildDepPlugin } from './esbuildDepPlugin'
import { scanImports } from './scan'
import { createOptimizeDepsIncludeResolver, expandGlobIds } from './resolve'
export {
  initDepsOptimizer,
  initDevSsrDepsOptimizer,
  getDepsOptimizer,
} from './optimizer'

const debug = createDebugger('vite:deps')

const jsExtensionRE = /\.js$/i
const jsMapExtensionRE = /\.js\.map$/i

export type ExportsData = {
  hasImports: boolean
  // exported names (for `export { a as b }`, `b` is exported name)
  exports: readonly string[]
  // hint if the dep requires loading as jsx
  jsxLoader?: boolean
}

export interface DepsOptimizer {
  metadata: DepOptimizationMetadata
  scanProcessing?: Promise<void>
  registerMissingImport: (id: string, resolved: string) => OptimizedDepInfo
  run: () => void

  isOptimizedDepFile: (id: string) => boolean
  isOptimizedDepUrl: (url: string) => boolean
  getOptimizedDepId: (depInfo: OptimizedDepInfo) => string
  delayDepsOptimizerUntil: (id: string, done: () => Promise<any>) => void
  registerWorkersSource: (id: string) => void
  resetRegisteredIds: () => void
  ensureFirstRun: () => void

  close: () => Promise<void>

  options: DepOptimizationOptions
  server?: ViteDevServer
}

export interface DepOptimizationConfig {
  /**
   * Force optimize listed dependencies (must be resolvable import paths,
   * cannot be globs).
   */
  include?: string[]
  /**
   * Do not optimize these dependencies (must be resolvable import paths,
   * cannot be globs).
   */
  exclude?: string[]
  /**
   * Force ESM interop when importing for these dependencies. Some legacy
   * packages advertise themselves as ESM but use `require` internally
   * @experimental
   */
  needsInterop?: string[]
  /**
   * Options to pass to esbuild during the dep scanning and optimization
   *
   * Certain options are omitted since changing them would not be compatible
   * with Vite's dep optimization.
   *
   * - `external` is also omitted, use Vite's `optimizeDeps.exclude` option
   * - `plugins` are merged with Vite's dep plugin
   *
   * https://esbuild.github.io/api
   */
  esbuildOptions?: Omit<
    EsbuildBuildOptions,
    | 'bundle'
    | 'entryPoints'
    | 'external'
    | 'write'
    | 'watch'
    | 'outdir'
    | 'outfile'
    | 'outbase'
    | 'outExtension'
    | 'metafile'
  >
  /**
   * List of file extensions that can be optimized. A corresponding esbuild
   * plugin must exist to handle the specific extension.
   *
   * By default, Vite can optimize `.mjs`, `.js`, `.ts`, and `.mts` files. This option
   * allows specifying additional extensions.
   *
   * @experimental
   */
  extensions?: string[]
  /**
   * Disables dependencies optimizations, true disables the optimizer during
   * build and dev. Pass 'build' or 'dev' to only disable the optimizer in
   * one of the modes. Deps optimization is enabled by default in dev only.
   * @default 'build'
   * @experimental
   */
  disabled?: boolean | 'build' | 'dev'
}

export type DepOptimizationOptions = DepOptimizationConfig & {
  /**
   * By default, Vite will crawl your `index.html` to detect dependencies that
   * need to be pre-bundled. If `build.rollupOptions.input` is specified, Vite
   * will crawl those entry points instead.
   *
   * If neither of these fit your needs, you can specify custom entries using
   * this option - the value should be a fast-glob pattern or array of patterns
   * (https://github.com/mrmlnc/fast-glob#basic-syntax) that are relative from
   * vite project root. This will overwrite default entries inference.
   */
  entries?: string | string[]
  /**
   * Force dep pre-optimization regardless of whether deps have changed.
   * @experimental
   */
  force?: boolean
}

export interface DepOptimizationResult {
  metadata: DepOptimizationMetadata
  /**
   * When doing a re-run, if there are newly discovered dependencies
   * the page reload will be delayed until the next rerun so we need
   * to be able to discard the result
   */
  commit: () => Promise<void>
  cancel: () => void
}

export interface DepOptimizationProcessing {
  promise: Promise<void>
  resolve: () => void
}

export interface OptimizedDepInfo {
  id: string
  file: string
  src?: string
  needsInterop?: boolean
  browserHash?: string
  fileHash?: string
  /**
   * During optimization, ids can still be resolved to their final location
   * but the bundles may not yet be saved to disk
   */
  processing?: Promise<void>
  /**
   * ExportData cache, discovered deps will parse the src entry to get exports
   * data used both to define if interop is needed and when pre-bundling
   */
  exportsData?: Promise<ExportsData>
}

export interface DepOptimizationMetadata {
  /**
   * The main hash is determined by user config and dependency lockfiles.
   * This is checked on server startup to avoid unnecessary re-bundles.
   */
  hash: string
  /**
   * The browser hash is determined by the main hash plus additional dependencies
   * discovered at runtime. This is used to invalidate browser requests to
   * optimized deps.
   */
  browserHash: string
  /**
   * Metadata for each already optimized dependency
   */
  optimized: Record<string, OptimizedDepInfo>
  /**
   * Metadata for non-entry optimized chunks and dynamic imports
   */
  chunks: Record<string, OptimizedDepInfo>
  /**
   * Metadata for each newly discovered dependency after processing
   */
  discovered: Record<string, OptimizedDepInfo>
  /**
   * OptimizedDepInfo list
   */
  depInfoList: OptimizedDepInfo[]
}

/**
 * Scan and optimize dependencies within a project.
 * Used by Vite CLI when running `vite optimize`.
 */
export async function optimizeDeps(
  config: ResolvedConfig,
  force = config.optimizeDeps.force,
  asCommand = false,
): Promise<DepOptimizationMetadata> {
  const log = asCommand ? config.logger.info : debug

  const ssr = config.command === 'build' && !!config.build.ssr

  const cachedMetadata = await loadCachedDepOptimizationMetadata(
    config,
    ssr,
    force,
    asCommand,
  )
  if (cachedMetadata) {
    return cachedMetadata
  }

  const deps = await discoverProjectDependencies(config).result

  const depsString = depsLogString(Object.keys(deps))
  log?.(colors.green(`Optimizing dependencies:\n  ${depsString}`))

  await addManuallyIncludedOptimizeDeps(deps, config, ssr)

  const depsInfo = toDiscoveredDependencies(config, deps, ssr)

  const result = await runOptimizeDeps(config, depsInfo).result

  await result.commit()

  return result.metadata
}

export async function optimizeServerSsrDeps(
  config: ResolvedConfig,
): Promise<DepOptimizationMetadata> {
  const ssr = true
  const cachedMetadata = await loadCachedDepOptimizationMetadata(
    config,
    ssr,
    config.optimizeDeps.force,
    false,
  )
  if (cachedMetadata) {
    return cachedMetadata
  }

  let alsoInclude: string[] | undefined
  let noExternalFilter: ((id: unknown) => boolean) | undefined

  const { exclude } = getDepOptimizationConfig(config, ssr)

  const noExternal = config.ssr?.noExternal
  if (noExternal) {
    alsoInclude = arraify(noExternal).filter(
      (ne) => typeof ne === 'string',
    ) as string[]
    noExternalFilter =
      noExternal === true
        ? (dep: unknown) => true
        : createFilter(undefined, exclude, {
            resolve: false,
          })
  }

  const deps: Record<string, string> = {}

  await addManuallyIncludedOptimizeDeps(
    deps,
    config,
    ssr,
    alsoInclude,
    noExternalFilter,
  )

  const depsInfo = toDiscoveredDependencies(config, deps, true)

  const result = await runOptimizeDeps(config, depsInfo, true).result

  await result.commit()

  return result.metadata
}

export function initDepsOptimizerMetadata(
  config: ResolvedConfig,
  ssr: boolean,
  timestamp?: string,
): DepOptimizationMetadata {
  const hash = getDepHash(config, ssr)
  return {
    hash,
    browserHash: getOptimizedBrowserHash(hash, {}, timestamp),
    optimized: {},
    chunks: {},
    discovered: {},
    depInfoList: [],
  }
}

export function addOptimizedDepInfo(
  metadata: DepOptimizationMetadata,
  type: 'optimized' | 'discovered' | 'chunks',
  depInfo: OptimizedDepInfo,
): OptimizedDepInfo {
  metadata[type][depInfo.id] = depInfo
  metadata.depInfoList.push(depInfo)
  return depInfo
}

/**
 * Creates the initial dep optimization metadata, loading it from the deps cache
 * if it exists and pre-bundling isn't forced
 */
export async function loadCachedDepOptimizationMetadata(
  config: ResolvedConfig,
  ssr: boolean,
  force = config.optimizeDeps.force,
  asCommand = false,
): Promise<DepOptimizationMetadata | undefined> {
  const log = asCommand ? config.logger.info : debug

  setTimeout(() => {
    // Before Vite 2.9, dependencies were cached in the root of the cacheDir
    // For compat, we remove the cache if we find the old structure
    if (fs.existsSync(path.join(config.cacheDir, '_metadata.json'))) {
      emptyDir(config.cacheDir)
    }
    // Fire a clean up of stale cache dirs, in case old processes didn't
    // terminate correctly
    cleanupDepsCacheStaleDirs(config)
  }, 100)

  const depsCacheDir = getDepsCacheDir(config, ssr)

  if (!force) {
    let cachedMetadata: DepOptimizationMetadata | undefined
    try {
      const cachedMetadataPath = path.join(depsCacheDir, '_metadata.json')
      cachedMetadata = parseDepsOptimizerMetadata(
        await fsp.readFile(cachedMetadataPath, 'utf-8'),
        depsCacheDir,
      )
    } catch (e) {}
    // hash is consistent, no need to re-bundle
    if (cachedMetadata && cachedMetadata.hash === getDepHash(config, ssr)) {
      log?.('Hash is consistent. Skipping. Use --force to override.')
      // Nothing to commit or cancel as we are using the cache, we only
      // need to resolve the processing promise so requests can move on
      return cachedMetadata
    }
  } else {
    config.logger.info('Forced re-optimization of dependencies')
  }

  // Start with a fresh cache
  await fsp.rm(depsCacheDir, { recursive: true, force: true })
}

/**
 * Initial optimizeDeps at server start. Perform a fast scan using esbuild to
 * find deps to pre-bundle and include user hard-coded dependencies
 */
export function discoverProjectDependencies(config: ResolvedConfig): {
  cancel: () => Promise<void>
  result: Promise<Record<string, string>>
} {
  const { cancel, result } = scanImports(config)

  return {
    cancel,
    result: result.then(({ deps, missing }) => {
      const missingIds = Object.keys(missing)
      if (missingIds.length) {
        throw new Error(
          `The following dependencies are imported but could not be resolved:\n\n  ${missingIds
            .map(
              (id) =>
                `${colors.cyan(id)} ${colors.white(
                  colors.dim(`(imported by ${missing[id]})`),
                )}`,
            )
            .join(`\n  `)}\n\nAre they installed?`,
        )
      }

      return deps
    }),
  }
}

export function toDiscoveredDependencies(
  config: ResolvedConfig,
  deps: Record<string, string>,
  ssr: boolean,
  timestamp?: string,
): Record<string, OptimizedDepInfo> {
  const browserHash = getOptimizedBrowserHash(
    getDepHash(config, ssr),
    deps,
    timestamp,
  )
  const discovered: Record<string, OptimizedDepInfo> = {}
  for (const id in deps) {
    const src = deps[id]
    discovered[id] = {
      id,
      file: getOptimizedDepPath(id, config, ssr),
      src,
      browserHash: browserHash,
      exportsData: extractExportsData(src, config, ssr),
    }
  }
  return discovered
}

export function depsLogString(qualifiedIds: string[]): string {
  return colors.yellow(qualifiedIds.join(`, `))
}

/**
 * Internally, Vite uses this function to prepare a optimizeDeps run. When Vite starts, we can get
 * the metadata and start the server without waiting for the optimizeDeps processing to be completed
 */
export function runOptimizeDeps(
  resolvedConfig: ResolvedConfig,
  depsInfo: Record<string, OptimizedDepInfo>,
  ssr: boolean = resolvedConfig.command === 'build' &&
    !!resolvedConfig.build.ssr,
): {
  cancel: () => Promise<void>
  result: Promise<DepOptimizationResult>
} {
  const optimizerContext = { cancelled: false }

  const config: ResolvedConfig = {
    ...resolvedConfig,
    command: 'build',
  }

  const depsCacheDir = getDepsCacheDir(resolvedConfig, ssr)
  const processingCacheDir = getProcessingDepsCacheDir(resolvedConfig, ssr)

  // Create a temporal directory so we don't need to delete optimized deps
  // until they have been processed. This also avoids leaving the deps cache
  // directory in a corrupted state if there is an error
  fs.mkdirSync(processingCacheDir, { recursive: true })

  // a hint for Node.js
  // all files in the cache directory should be recognized as ES modules
  fs.writeFileSync(
    path.resolve(processingCacheDir, 'package.json'),
    `{\n  "type": "module"\n}\n`,
  )

  const metadata = initDepsOptimizerMetadata(config, ssr)

  metadata.browserHash = getOptimizedBrowserHash(
    metadata.hash,
    depsFromOptimizedDepInfo(depsInfo),
  )

  // We prebundle dependencies with esbuild and cache them, but there is no need
  // to wait here. Code that needs to access the cached deps needs to await
  // the optimizedDepInfo.processing promise for each dep

  const qualifiedIds = Object.keys(depsInfo)
  let cleaned = false
  let committed = false
  const cleanUp = () => {
    // If commit was already called, ignore the clean up even if a cancel was requested
    // This minimizes the chances of leaving the deps cache in a corrupted state
    if (!cleaned && !committed) {
      cleaned = true
      // No need to wait, we can clean up in the background because temp folders
      // are unique per run
      fsp.rm(processingCacheDir, { recursive: true, force: true }).catch(() => {
        // Ignore errors
      })
    }
  }

  const succesfulResult: DepOptimizationResult = {
    metadata,
    cancel: cleanUp,
    commit: async () => {
      // Ignore clean up requests after this point so the temp folder isn't deleted before
      // we finish commiting the new deps cache files to the deps folder
      committed = true

      // Write metadata file, then commit the processing folder to the global deps cache
      // Rewire the file paths from the temporal processing dir to the final deps cache dir
      const dataPath = path.join(processingCacheDir, '_metadata.json')
      fs.writeFileSync(
        dataPath,
        stringifyDepsOptimizerMetadata(metadata, depsCacheDir),
      )

      // In order to minimize the time where the deps folder isn't in a consistent state,
      // we first rename the old depsCacheDir to a temporal path, then we rename the
      // new processing cache dir to the depsCacheDir. In systems where doing so in sync
      // is safe, we do an atomic operation (at least for this thread). For Windows, we
      // found there are cases where the rename operation may finish before it's done
      // so we do a graceful rename checking that the folder has been properly renamed.
      // We found that the rename-rename (then delete the old folder in the background)
      // is safer than a delete-rename operation.
      const temporalPath = depsCacheDir + getTempSuffix()
      const depsCacheDirPresent = fs.existsSync(depsCacheDir)
      if (isWindows) {
        if (depsCacheDirPresent) await safeRename(depsCacheDir, temporalPath)
        await safeRename(processingCacheDir, depsCacheDir)
      } else {
        if (depsCacheDirPresent) fs.renameSync(depsCacheDir, temporalPath)
        fs.renameSync(processingCacheDir, depsCacheDir)
      }

      // Delete temporal path in the background
      if (depsCacheDirPresent)
        fsp.rm(temporalPath, { recursive: true, force: true })
    },
  }

  if (!qualifiedIds.length) {
    // No deps to optimize, we still commit the processing cache dir to remove
    // the previous optimized deps if they exist, and let the next server start
    // skip the scanner step if the lockfile hasn't changed
    return {
      cancel: async () => cleanUp(),
      result: Promise.resolve(succesfulResult),
    }
  }

  const cancelledResult: DepOptimizationResult = {
    metadata,
    commit: async () => cleanUp(),
    cancel: cleanUp,
  }

  const start = performance.now()

  const preparedRun = prepareEsbuildOptimizerRun(
    resolvedConfig,
    depsInfo,
    ssr,
    processingCacheDir,
    optimizerContext,
  )

  const runResult = preparedRun.then(({ context, idToExports }) => {
    function disposeContext() {
      return context?.dispose().catch((e) => {
        config.logger.error('Failed to dispose esbuild context', { error: e })
      })
    }
    if (!context || optimizerContext.cancelled) {
      disposeContext()
      return cancelledResult
    }

    return context
      .rebuild()
      .then((result) => {
        const meta = result.metafile!

        // the paths in `meta.outputs` are relative to `process.cwd()`
        const processingCacheDirOutputPath = path.relative(
          process.cwd(),
          processingCacheDir,
        )

        for (const id in depsInfo) {
          const output = esbuildOutputFromId(
            meta.outputs,
            id,
            processingCacheDir,
          )

          const { exportsData, ...info } = depsInfo[id]
          addOptimizedDepInfo(metadata, 'optimized', {
            ...info,
            // We only need to hash the output.imports in to check for stability, but adding the hash
            // and file path gives us a unique hash that may be useful for other things in the future
            fileHash: getHash(
              metadata.hash +
                depsInfo[id].file +
                JSON.stringify(output.imports),
            ),
            browserHash: metadata.browserHash,
            // After bundling we have more information and can warn the user about legacy packages
            // that require manual configuration
            needsInterop: needsInterop(
              config,
              ssr,
              id,
              idToExports[id],
              output,
            ),
          })
        }

        for (const o of Object.keys(meta.outputs)) {
          if (!o.match(jsMapExtensionRE)) {
            const id = path
              .relative(processingCacheDirOutputPath, o)
              .replace(jsExtensionRE, '')
            const file = getOptimizedDepPath(id, resolvedConfig, ssr)
            if (
              !findOptimizedDepInfoInRecord(
                metadata.optimized,
                (depInfo) => depInfo.file === file,
              )
            ) {
              addOptimizedDepInfo(metadata, 'chunks', {
                id,
                file,
                needsInterop: false,
                browserHash: metadata.browserHash,
              })
            }
          }
        }

        debug?.(
          `Dependencies bundled in ${(performance.now() - start).toFixed(2)}ms`,
        )

        return succesfulResult
      })

      .catch((e) => {
        if (e.errors && e.message.includes('The build was canceled')) {
          // esbuild logs an error when cancelling, but this is expected so
          // return an empty result instead
          return cancelledResult
        }
        throw e
      })
      .finally(() => {
        return disposeContext()
      })
  })

  runResult.catch(() => {
    cleanUp()
  })

  return {
    async cancel() {
      optimizerContext.cancelled = true
      const { context } = await preparedRun
      await context?.cancel()
      cleanUp()
    },
    result: runResult,
  }
}

async function prepareEsbuildOptimizerRun(
  resolvedConfig: ResolvedConfig,
  depsInfo: Record<string, OptimizedDepInfo>,
  ssr: boolean,
  processingCacheDir: string,
  optimizerContext: { cancelled: boolean },
): Promise<{
  context?: BuildContext
  idToExports: Record<string, ExportsData>
}> {
  const isBuild = resolvedConfig.command === 'build'
  const config: ResolvedConfig = {
    ...resolvedConfig,
    command: 'build',
  }

  // esbuild generates nested directory output with lowest common ancestor base
  // this is unpredictable and makes it difficult to analyze entry / output
  // mapping. So what we do here is:
  // 1. flatten all ids to eliminate slash
  // 2. in the plugin, read the entry ourselves as virtual files to retain the
  //    path.
  const flatIdDeps: Record<string, string> = {}
  const idToExports: Record<string, ExportsData> = {}
  const flatIdToExports: Record<string, ExportsData> = {}

  const optimizeDeps = getDepOptimizationConfig(config, ssr)

  const { plugins: pluginsFromConfig = [], ...esbuildOptions } =
    optimizeDeps?.esbuildOptions ?? {}

  for (const id in depsInfo) {
    const src = depsInfo[id].src!
    const exportsData = await (depsInfo[id].exportsData ??
      extractExportsData(src, config, ssr))
    if (exportsData.jsxLoader && !esbuildOptions.loader?.['.js']) {
      // Ensure that optimization won't fail by defaulting '.js' to the JSX parser.
      // This is useful for packages such as Gatsby.
      esbuildOptions.loader = {
        '.js': 'jsx',
        ...esbuildOptions.loader,
      }
    }
    const flatId = flattenId(id)
    flatIdDeps[flatId] = src
    idToExports[id] = exportsData
    flatIdToExports[flatId] = exportsData
  }

  if (optimizerContext.cancelled) return { context: undefined, idToExports }

  // esbuild automatically replaces process.env.NODE_ENV for platform 'browser'
  // In lib mode, we need to keep process.env.NODE_ENV untouched, so to at build
  // time we replace it by __vite_process_env_NODE_ENV. This placeholder will be
  // later replaced by the define plugin
  const define = {
    'process.env.NODE_ENV': isBuild
      ? '__vite_process_env_NODE_ENV'
      : JSON.stringify(process.env.NODE_ENV || config.mode),
  }

  const platform =
    ssr && config.ssr?.target !== 'webworker' ? 'node' : 'browser'

  const external = [...(optimizeDeps?.exclude ?? [])]

  if (isBuild) {
    let rollupOptionsExternal = config?.build?.rollupOptions?.external
    if (rollupOptionsExternal) {
      if (typeof rollupOptionsExternal === 'string') {
        rollupOptionsExternal = [rollupOptionsExternal]
      }
      // TODO: decide whether to support RegExp and function options
      // They're not supported yet because `optimizeDeps.exclude` currently only accepts strings
      if (
        !Array.isArray(rollupOptionsExternal) ||
        rollupOptionsExternal.some((ext) => typeof ext !== 'string')
      ) {
        throw new Error(
          `[vite] 'build.rollupOptions.external' can only be an array of strings or a string when using esbuild optimization at build time.`,
        )
      }
      external.push(...(rollupOptionsExternal as string[]))
    }
  }

  const plugins = [...pluginsFromConfig]
  if (external.length) {
    plugins.push(esbuildCjsExternalPlugin(external, platform))
  }
  plugins.push(esbuildDepPlugin(flatIdDeps, external, config, ssr))

  const context = await esbuild.context({
    absWorkingDir: process.cwd(),
    entryPoints: Object.keys(flatIdDeps),
    bundle: true,
    // We can't use platform 'neutral', as esbuild has custom handling
    // when the platform is 'node' or 'browser' that can't be emulated
    // by using mainFields and conditions
    platform,
    define,
    format: 'esm',
    // See https://github.com/evanw/esbuild/issues/1921#issuecomment-1152991694
    banner:
      platform === 'node'
        ? {
            js: `import { createRequire } from 'module';const require = createRequire(import.meta.url);`,
          }
        : undefined,
    target: isBuild ? config.build.target || undefined : ESBUILD_MODULES_TARGET,
    external,
    logLevel: 'error',
    splitting: true,
    sourcemap: true,
    outdir: processingCacheDir,
    ignoreAnnotations: !isBuild,
    metafile: true,
    plugins,
    charset: 'utf8',
    ...esbuildOptions,
    supported: {
      'dynamic-import': true,
      'import-meta': true,
      ...esbuildOptions.supported,
    },
  })
  return { context, idToExports }
}

export async function findKnownImports(
  config: ResolvedConfig,
  ssr: boolean,
): Promise<string[]> {
  const { deps } = await scanImports(config).result
  await addManuallyIncludedOptimizeDeps(deps, config, ssr)
  return Object.keys(deps)
}

export async function addManuallyIncludedOptimizeDeps(
  deps: Record<string, string>,
  config: ResolvedConfig,
  ssr: boolean,
  extra: string[] = [],
  filter?: (id: string) => boolean,
): Promise<void> {
  const { logger } = config
  const optimizeDeps = getDepOptimizationConfig(config, ssr)
  const optimizeDepsInclude = optimizeDeps?.include ?? []
  if (optimizeDepsInclude.length || extra.length) {
    const unableToOptimize = (id: string, msg: string) => {
      if (optimizeDepsInclude.includes(id)) {
        logger.warn(
          `${msg}: ${colors.cyan(id)}, present in '${
            ssr ? 'ssr.' : ''
          }optimizeDeps.include'`,
        )
      }
    }

    const includes = [...optimizeDepsInclude, ...extra]
    for (let i = 0; i < includes.length; i++) {
      const id = includes[i]
      if (glob.isDynamicPattern(id)) {
        const globIds = expandGlobIds(id, config)
        includes.splice(i, 1, ...globIds)
        i += globIds.length - 1
      }
    }

    const resolve = createOptimizeDepsIncludeResolver(config, ssr)
    for (const id of includes) {
      // normalize 'foo   >bar` as 'foo > bar' to prevent same id being added
      // and for pretty printing
      const normalizedId = normalizeId(id)
      if (!deps[normalizedId] && filter?.(normalizedId) !== false) {
        const entry = await resolve(id)
        if (entry) {
          if (isOptimizable(entry, optimizeDeps)) {
            if (!entry.endsWith('?__vite_skip_optimization')) {
              deps[normalizedId] = entry
            }
          } else {
            unableToOptimize(id, 'Cannot optimize dependency')
          }
        } else {
          unableToOptimize(id, 'Failed to resolve dependency')
        }
      }
    }
  }
}

<<<<<<< HEAD
=======
function createOptimizeDepsIncludeResolver(
  config: ResolvedConfig,
  ssr: boolean,
) {
  const resolve = config.createResolver({
    asSrc: false,
    scan: true,
    ssrOptimizeCheck: ssr,
    ssrConfig: config.ssr,
    packageCache: new Map(),
  })
  return async (id: string) => {
    const lastArrowIndex = id.lastIndexOf('>')
    if (lastArrowIndex === -1) {
      return await resolve(id, undefined, undefined, ssr)
    }
    // split nested selected id by last '>', for example:
    // 'foo > bar > baz' => 'foo > bar' & 'baz'
    const nestedRoot = id.substring(0, lastArrowIndex).trim()
    const nestedPath = id.substring(lastArrowIndex + 1).trim()
    const basedir = nestedResolveBasedir(
      nestedRoot,
      config.root,
      config.resolve.preserveSymlinks,
    )
    return await resolve(nestedPath, basedir, undefined, ssr)
  }
}

/**
 * Continously resolve the basedir of packages separated by '>'
 */
function nestedResolveBasedir(
  id: string,
  basedir: string,
  preserveSymlinks = false,
) {
  const pkgs = id.split('>').map((pkg) => pkg.trim())
  for (const pkg of pkgs) {
    basedir = resolvePackageData(pkg, basedir, preserveSymlinks)?.dir || basedir
  }
  return basedir
}

>>>>>>> a2b7a51e
export function newDepOptimizationProcessing(): DepOptimizationProcessing {
  let resolve: () => void
  const promise = new Promise((_resolve) => {
    resolve = _resolve
  }) as Promise<void>
  return { promise, resolve: resolve! }
}

// Convert to { id: src }
export function depsFromOptimizedDepInfo(
  depsInfo: Record<string, OptimizedDepInfo>,
): Record<string, string> {
  return Object.fromEntries(
    Object.entries(depsInfo).map((d) => [d[0], d[1].src!]),
  )
}

export function getOptimizedDepPath(
  id: string,
  config: ResolvedConfig,
  ssr: boolean,
): string {
  return normalizePath(
    path.resolve(getDepsCacheDir(config, ssr), flattenId(id) + '.js'),
  )
}

function getDepsCacheSuffix(config: ResolvedConfig, ssr: boolean): string {
  let suffix = ''
  if (config.command === 'build') {
    // Differentiate build caches depending on outDir to allow parallel builds
    const { outDir } = config.build
    const buildId =
      outDir.length > 8 || outDir.includes('/') ? getHash(outDir) : outDir
    suffix += `_build-${buildId}`
  }
  if (ssr) {
    suffix += '_ssr'
  }
  return suffix
}

export function getDepsCacheDir(config: ResolvedConfig, ssr: boolean): string {
  return getDepsCacheDirPrefix(config) + getDepsCacheSuffix(config, ssr)
}

function getProcessingDepsCacheDir(config: ResolvedConfig, ssr: boolean) {
  return (
    getDepsCacheDirPrefix(config) +
    getDepsCacheSuffix(config, ssr) +
    getTempSuffix()
  )
}

function getTempSuffix() {
  return (
    '_temp_' +
    getHash(
      `${process.pid}:${Date.now().toString()}:${Math.random()
        .toString(16)
        .slice(2)}`,
    )
  )
}

function getDepsCacheDirPrefix(config: ResolvedConfig): string {
  return normalizePath(path.resolve(config.cacheDir, 'deps'))
}

export function createIsOptimizedDepFile(
  config: ResolvedConfig,
): (id: string) => boolean {
  const depsCacheDirPrefix = getDepsCacheDirPrefix(config)
  return (id) => id.startsWith(depsCacheDirPrefix)
}

export function createIsOptimizedDepUrl(
  config: ResolvedConfig,
): (url: string) => boolean {
  const { root } = config
  const depsCacheDir = getDepsCacheDirPrefix(config)

  // determine the url prefix of files inside cache directory
  const depsCacheDirRelative = normalizePath(path.relative(root, depsCacheDir))
  const depsCacheDirPrefix = depsCacheDirRelative.startsWith('../')
    ? // if the cache directory is outside root, the url prefix would be something
      // like '/@fs/absolute/path/to/node_modules/.vite'
      `/@fs/${removeLeadingSlash(normalizePath(depsCacheDir))}`
    : // if the cache directory is inside root, the url prefix would be something
      // like '/node_modules/.vite'
      `/${depsCacheDirRelative}`

  return function isOptimizedDepUrl(url: string): boolean {
    return url.startsWith(depsCacheDirPrefix)
  }
}

function parseDepsOptimizerMetadata(
  jsonMetadata: string,
  depsCacheDir: string,
): DepOptimizationMetadata | undefined {
  const { hash, browserHash, optimized, chunks } = JSON.parse(
    jsonMetadata,
    (key: string, value: string) => {
      // Paths can be absolute or relative to the deps cache dir where
      // the _metadata.json is located
      if (key === 'file' || key === 'src') {
        return normalizePath(path.resolve(depsCacheDir, value))
      }
      return value
    },
  )
  if (
    !chunks ||
    Object.values(optimized).some((depInfo: any) => !depInfo.fileHash)
  ) {
    // outdated _metadata.json version, ignore
    return
  }
  const metadata = {
    hash,
    browserHash,
    optimized: {},
    discovered: {},
    chunks: {},
    depInfoList: [],
  }
  for (const id of Object.keys(optimized)) {
    addOptimizedDepInfo(metadata, 'optimized', {
      ...optimized[id],
      id,
      browserHash,
    })
  }
  for (const id of Object.keys(chunks)) {
    addOptimizedDepInfo(metadata, 'chunks', {
      ...chunks[id],
      id,
      browserHash,
      needsInterop: false,
    })
  }
  return metadata
}

/**
 * Stringify metadata for deps cache. Remove processing promises
 * and individual dep info browserHash. Once the cache is reload
 * the next time the server start we need to use the global
 * browserHash to allow long term caching
 */
function stringifyDepsOptimizerMetadata(
  metadata: DepOptimizationMetadata,
  depsCacheDir: string,
) {
  const { hash, browserHash, optimized, chunks } = metadata
  return JSON.stringify(
    {
      hash,
      browserHash,
      optimized: Object.fromEntries(
        Object.values(optimized).map(
          ({ id, src, file, fileHash, needsInterop }) => [
            id,
            {
              src,
              file,
              fileHash,
              needsInterop,
            },
          ],
        ),
      ),
      chunks: Object.fromEntries(
        Object.values(chunks).map(({ id, file }) => [id, { file }]),
      ),
    },
    (key: string, value: string) => {
      // Paths can be absolute or relative to the deps cache dir where
      // the _metadata.json is located
      if (key === 'file' || key === 'src') {
        return normalizePath(path.relative(depsCacheDir, value))
      }
      return value
    },
    2,
  )
}

function esbuildOutputFromId(
  outputs: Record<string, any>,
  id: string,
  cacheDirOutputPath: string,
): any {
  const cwd = process.cwd()
  const flatId = flattenId(id) + '.js'
  const normalizedOutputPath = normalizePath(
    path.relative(cwd, path.join(cacheDirOutputPath, flatId)),
  )
  const output = outputs[normalizedOutputPath]
  if (output) {
    return output
  }
  // If the root dir was symlinked, esbuild could return output keys as `../cwd/`
  // Normalize keys to support this case too
  for (const [key, value] of Object.entries(outputs)) {
    if (normalizePath(path.relative(cwd, key)) === normalizedOutputPath) {
      return value
    }
  }
}

export async function extractExportsData(
  filePath: string,
  config: ResolvedConfig,
  ssr: boolean,
): Promise<ExportsData> {
  await init

  const optimizeDeps = getDepOptimizationConfig(config, ssr)

  const esbuildOptions = optimizeDeps?.esbuildOptions ?? {}
  if (optimizeDeps.extensions?.some((ext) => filePath.endsWith(ext))) {
    // For custom supported extensions, build the entry file to transform it into JS,
    // and then parse with es-module-lexer. Note that the `bundle` option is not `true`,
    // so only the entry file is being transformed.
    const result = await build({
      ...esbuildOptions,
      entryPoints: [filePath],
      write: false,
      format: 'esm',
    })
    const [imports, exports] = parse(result.outputFiles[0].text)
    return {
      hasImports: imports.length > 0,
      exports: exports.map((e) => e.n),
    }
  }

  let parseResult: ReturnType<typeof parse>
  let usedJsxLoader = false

  const entryContent = await fsp.readFile(filePath, 'utf-8')
  try {
    parseResult = parse(entryContent)
  } catch {
    const loader = esbuildOptions.loader?.[path.extname(filePath)] || 'jsx'
    debug?.(
      `Unable to parse: ${filePath}.\n Trying again with a ${loader} transform.`,
    )
    const transformed = await transformWithEsbuild(entryContent, filePath, {
      loader,
    })
    parseResult = parse(transformed.code)
    usedJsxLoader = true
  }

  const [imports, exports] = parseResult
  const exportsData: ExportsData = {
    hasImports: imports.length > 0,
    exports: exports.map((e) => e.n),
    jsxLoader: usedJsxLoader,
  }
  return exportsData
}

function needsInterop(
  config: ResolvedConfig,
  ssr: boolean,
  id: string,
  exportsData: ExportsData,
  output?: { exports: string[] },
): boolean {
  if (getDepOptimizationConfig(config, ssr)?.needsInterop?.includes(id)) {
    return true
  }
  const { hasImports, exports } = exportsData
  // entry has no ESM syntax - likely CJS or UMD
  if (!exports.length && !hasImports) {
    return true
  }

  if (output) {
    // if a peer dependency used require() on an ESM dependency, esbuild turns the
    // ESM dependency's entry chunk into a single default export... detect
    // such cases by checking exports mismatch, and force interop.
    const generatedExports: string[] = output.exports

    if (
      !generatedExports ||
      (isSingleDefaultExport(generatedExports) &&
        !isSingleDefaultExport(exports))
    ) {
      return true
    }
  }
  return false
}

function isSingleDefaultExport(exports: readonly string[]) {
  return exports.length === 1 && exports[0] === 'default'
}

const lockfileFormats = [
  { name: 'package-lock.json', checkPatches: true, manager: 'npm' },
  { name: 'yarn.lock', checkPatches: true, manager: 'yarn' }, // Included in lockfile for v2+
  { name: 'pnpm-lock.yaml', checkPatches: false, manager: 'pnpm' }, // Included in lockfile
  { name: 'bun.lockb', checkPatches: true, manager: 'bun' },
].sort((_, { manager }) => {
  return process.env.npm_config_user_agent?.startsWith(manager) ? 1 : -1
})
const lockfileNames = lockfileFormats.map((l) => l.name)

export function getDepHash(config: ResolvedConfig, ssr: boolean): string {
  const lockfilePath = lookupFile(config.root, lockfileNames)
  let content = lockfilePath ? fs.readFileSync(lockfilePath, 'utf-8') : ''
  if (lockfilePath) {
    const lockfileName = path.basename(lockfilePath)
    const { checkPatches } = lockfileFormats.find(
      (f) => f.name === lockfileName,
    )!
    if (checkPatches) {
      // Default of https://github.com/ds300/patch-package
      const fullPath = path.join(path.dirname(lockfilePath), 'patches')
      const stat = tryStatSync(fullPath)
      if (stat?.isDirectory()) {
        content += stat.mtimeMs.toString()
      }
    }
  }
  // also take config into account
  // only a subset of config options that can affect dep optimization
  const optimizeDeps = getDepOptimizationConfig(config, ssr)
  content += JSON.stringify(
    {
      mode: process.env.NODE_ENV || config.mode,
      root: config.root,
      resolve: config.resolve,
      buildTarget: config.build.target,
      assetsInclude: config.assetsInclude,
      plugins: config.plugins.map((p) => p.name),
      optimizeDeps: {
        include: optimizeDeps?.include,
        exclude: optimizeDeps?.exclude,
        esbuildOptions: {
          ...optimizeDeps?.esbuildOptions,
          plugins: optimizeDeps?.esbuildOptions?.plugins?.map((p) => p.name),
        },
      },
    },
    (_, value) => {
      if (typeof value === 'function' || value instanceof RegExp) {
        return value.toString()
      }
      return value
    },
  )
  return getHash(content)
}

function getOptimizedBrowserHash(
  hash: string,
  deps: Record<string, string>,
  timestamp = '',
) {
  return getHash(hash + JSON.stringify(deps) + timestamp)
}

export function optimizedDepInfoFromId(
  metadata: DepOptimizationMetadata,
  id: string,
): OptimizedDepInfo | undefined {
  return (
    metadata.optimized[id] || metadata.discovered[id] || metadata.chunks[id]
  )
}

export function optimizedDepInfoFromFile(
  metadata: DepOptimizationMetadata,
  file: string,
): OptimizedDepInfo | undefined {
  return metadata.depInfoList.find((depInfo) => depInfo.file === file)
}

function findOptimizedDepInfoInRecord(
  dependenciesInfo: Record<string, OptimizedDepInfo>,
  callbackFn: (depInfo: OptimizedDepInfo, id: string) => any,
): OptimizedDepInfo | undefined {
  for (const o of Object.keys(dependenciesInfo)) {
    const info = dependenciesInfo[o]
    if (callbackFn(info, o)) {
      return info
    }
  }
}

export async function optimizedDepNeedsInterop(
  metadata: DepOptimizationMetadata,
  file: string,
  config: ResolvedConfig,
  ssr: boolean,
): Promise<boolean | undefined> {
  const depInfo = optimizedDepInfoFromFile(metadata, file)
  if (depInfo?.src && depInfo.needsInterop === undefined) {
    depInfo.exportsData ??= extractExportsData(depInfo.src, config, ssr)
    depInfo.needsInterop = needsInterop(
      config,
      ssr,
      depInfo.id,
      await depInfo.exportsData,
    )
  }
  return depInfo?.needsInterop
}

const MAX_TEMP_DIR_AGE_MS = 24 * 60 * 60 * 1000
export async function cleanupDepsCacheStaleDirs(
  config: ResolvedConfig,
): Promise<void> {
  try {
    const cacheDir = path.resolve(config.cacheDir)
    if (fs.existsSync(cacheDir)) {
      const dirents = await fsp.readdir(cacheDir, { withFileTypes: true })
      for (const dirent of dirents) {
        if (dirent.isDirectory() && dirent.name.includes('_temp_')) {
          const tempDirPath = path.resolve(config.cacheDir, dirent.name)
          const stats = await fsp.stat(tempDirPath).catch((_) => null)
          if (
            stats?.mtime &&
            Date.now() - stats.mtime.getTime() > MAX_TEMP_DIR_AGE_MS
          ) {
            await fsp.rm(tempDirPath, { recursive: true, force: true })
          }
        }
      }
    }
  } catch (err) {
    config.logger.error(err)
  }
}

// We found issues with renaming folders in some systems. This is a custom
// implementation for the optimizer. It isn't intended to be a general utility

// Based on node-graceful-fs

// The ISC License
// Copyright (c) 2011-2022 Isaac Z. Schlueter, Ben Noordhuis, and Contributors
// https://github.com/isaacs/node-graceful-fs/blob/main/LICENSE

// On Windows, A/V software can lock the directory, causing this
// to fail with an EACCES or EPERM if the directory contains newly
// created files. The original tried for up to 60 seconds, we only
// wait for 5 seconds, as a longer time would be seen as an error

const GRACEFUL_RENAME_TIMEOUT = 5000
const safeRename = promisify(function gracefulRename(
  from: string,
  to: string,
  cb: (error: NodeJS.ErrnoException | null) => void,
) {
  const start = Date.now()
  let backoff = 0
  fs.rename(from, to, function CB(er) {
    if (
      er &&
      (er.code === 'EACCES' || er.code === 'EPERM') &&
      Date.now() - start < GRACEFUL_RENAME_TIMEOUT
    ) {
      setTimeout(function () {
        fs.stat(to, function (stater, st) {
          if (stater && stater.code === 'ENOENT') fs.rename(from, to, CB)
          else CB(er)
        })
      }, backoff)
      if (backoff < 100) backoff += 10
      return
    }
    if (cb) cb(er)
  })
})<|MERGE_RESOLUTION|>--- conflicted
+++ resolved
@@ -871,53 +871,6 @@
   }
 }
 
-<<<<<<< HEAD
-=======
-function createOptimizeDepsIncludeResolver(
-  config: ResolvedConfig,
-  ssr: boolean,
-) {
-  const resolve = config.createResolver({
-    asSrc: false,
-    scan: true,
-    ssrOptimizeCheck: ssr,
-    ssrConfig: config.ssr,
-    packageCache: new Map(),
-  })
-  return async (id: string) => {
-    const lastArrowIndex = id.lastIndexOf('>')
-    if (lastArrowIndex === -1) {
-      return await resolve(id, undefined, undefined, ssr)
-    }
-    // split nested selected id by last '>', for example:
-    // 'foo > bar > baz' => 'foo > bar' & 'baz'
-    const nestedRoot = id.substring(0, lastArrowIndex).trim()
-    const nestedPath = id.substring(lastArrowIndex + 1).trim()
-    const basedir = nestedResolveBasedir(
-      nestedRoot,
-      config.root,
-      config.resolve.preserveSymlinks,
-    )
-    return await resolve(nestedPath, basedir, undefined, ssr)
-  }
-}
-
-/**
- * Continously resolve the basedir of packages separated by '>'
- */
-function nestedResolveBasedir(
-  id: string,
-  basedir: string,
-  preserveSymlinks = false,
-) {
-  const pkgs = id.split('>').map((pkg) => pkg.trim())
-  for (const pkg of pkgs) {
-    basedir = resolvePackageData(pkg, basedir, preserveSymlinks)?.dir || basedir
-  }
-  return basedir
-}
-
->>>>>>> a2b7a51e
 export function newDepOptimizationProcessing(): DepOptimizationProcessing {
   let resolve: () => void
   const promise = new Promise((_resolve) => {
