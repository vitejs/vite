--- conflicted
+++ resolved
@@ -71,10 +71,7 @@
   /**
    * Force ESM interop when importing for these dependencies. Some legacy
    * packages advertise themselves as ESM but use `require` internally
-<<<<<<< HEAD
-=======
    * @experimental
->>>>>>> 7c950cad
    */
   needsInterop?: string[]
   /**
