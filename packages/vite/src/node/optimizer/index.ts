import fs from 'fs'
import path from 'path'
import { performance } from 'perf_hooks'
import _debug from 'debug'
import colors from 'picocolors'
import type { BuildOptions as EsbuildBuildOptions } from 'esbuild'
import { build } from 'esbuild'
import { init, parse } from 'es-module-lexer'
import { createFilter } from '@rollup/pluginutils'
import type { ResolvedConfig } from '../config'
import {
  arraify,
  createDebugger,
  emptyDir,
  flattenId,
  getHash,
  lookupFile,
  normalizeId,
  normalizePath,
  removeDir,
  renameDir,
  writeFile
} from '../utils'
import { transformWithEsbuild } from '../plugins/esbuild'
import { esbuildDepPlugin } from './esbuildDepPlugin'
import { scanImports } from './scan'
export { initDepsOptimizer, getDepsOptimizer } from './optimizer'

export const debuggerViteDeps = createDebugger('vite:deps')
const debug = debuggerViteDeps
const isDebugEnabled = _debug('vite:deps').enabled

const jsExtensionRE = /\.js$/i
const jsMapExtensionRE = /\.js\.map$/i

export type ExportsData = {
  hasImports: boolean
  exports: readonly string[]
  facade: boolean
  // es-module-lexer has a facade detection but isn't always accurate for our
  // use case when the module has default export
  hasReExports?: boolean
  // hint if the dep requires loading as jsx
  jsxLoader?: boolean
}

export interface DepsOptimizer {
  metadata: (options: { ssr: boolean }) => DepOptimizationMetadata
  scanProcessing?: Promise<void>
  registerMissingImport: (
    id: string,
    resolved: string,
    ssr?: boolean
  ) => OptimizedDepInfo
  run: () => void

  isOptimizedDepFile: (id: string) => boolean
  isOptimizedDepUrl: (url: string) => boolean
  getOptimizedDepId: (depInfo: OptimizedDepInfo) => string

  delayDepsOptimizerUntil: (id: string, done: () => Promise<any>) => void
  registerWorkersSource: (id: string) => void
  resetRegisteredIds: () => void

  options: DepOptimizationOptions
}

export interface DepOptimizationOptions {
  /**
   * By default, Vite will crawl your `index.html` to detect dependencies that
   * need to be pre-bundled. If `build.rollupOptions.input` is specified, Vite
   * will crawl those entry points instead.
   *
   * If neither of these fit your needs, you can specify custom entries using
   * this option - the value should be a fast-glob pattern or array of patterns
   * (https://github.com/mrmlnc/fast-glob#basic-syntax) that are relative from
   * vite project root. This will overwrite default entries inference.
   */
  entries?: string | string[]
  /**
   * Force optimize listed dependencies (must be resolvable import paths,
   * cannot be globs).
   */
  include?: string[]
  /**
   * Do not optimize these dependencies (must be resolvable import paths,
   * cannot be globs).
   */
  exclude?: string[]
  /**
   * Force ESM interop when importing for these dependencies. Some legacy
   * packages advertise themselves as ESM but use `require` internally
   * @experimental
   */
  needsInterop?: string[]
  /**
   * Options to pass to esbuild during the dep scanning and optimization
   *
   * Certain options are omitted since changing them would not be compatible
   * with Vite's dep optimization.
   *
   * - `external` is also omitted, use Vite's `optimizeDeps.exclude` option
   * - `plugins` are merged with Vite's dep plugin
   *
   * https://esbuild.github.io/api
   */
  esbuildOptions?: Omit<
    EsbuildBuildOptions,
    | 'bundle'
    | 'entryPoints'
    | 'external'
    | 'write'
    | 'watch'
    | 'outdir'
    | 'outfile'
    | 'outbase'
    | 'outExtension'
    | 'metafile'
  >
  /**
   * List of file extensions that can be optimized. A corresponding esbuild
   * plugin must exist to handle the specific extension.
   *
   * By default, Vite can optimize `.mjs`, `.js`, and `.ts` files. This option
   * allows specifying additional extensions.
   *
   * @experimental
   */
  extensions?: string[]
  /**
   * Disables dependencies optimizations, true disables the optimizer during
   * build and dev. Pass 'build' or 'dev' to only disable the optimizer in
   * one of the modes. Deps optimization is enabled by default in both
   * @default false
   * @experimental
   */
  disabled?: boolean | 'build' | 'dev'
  /**
   * Force dep pre-optimization regardless of whether deps have changed.
   * @experimental
   */
  force?: boolean
}

export interface DepOptimizationResult {
  metadata: DepOptimizationMetadata
  /**
   * When doing a re-run, if there are newly discovered dependendencies
   * the page reload will be delayed until the next rerun so we need
   * to be able to discard the result
   */
  commit: () => Promise<void>
  cancel: () => void
}

export interface DepOptimizationProcessing {
  promise: Promise<void>
  resolve: () => void
}

export interface OptimizedDepInfo {
  id: string
  file: string
  src?: string
  needsInterop?: boolean
  browserHash?: string
  fileHash?: string
  /**
   * During optimization, ids can still be resolved to their final location
   * but the bundles may not yet be saved to disk
   */
  processing?: Promise<void>
  /**
   * ExportData cache, discovered deps will parse the src entry to get exports
   * data used both to define if interop is needed and when pre-bundling
   */
  exportsData?: Promise<ExportsData>
}

export interface DepOptimizationMetadata {
  /**
   * The main hash is determined by user config and dependency lockfiles.
   * This is checked on server startup to avoid unnecessary re-bundles.
   */
  hash: string
  /**
   * The browser hash is determined by the main hash plus additional dependencies
   * discovered at runtime. This is used to invalidate browser requests to
   * optimized deps.
   */
  browserHash: string
  /**
   * Metadata for each already optimized dependency
   */
  optimized: Record<string, OptimizedDepInfo>
  /**
   * Metadata for non-entry optimized chunks and dynamic imports
   */
  chunks: Record<string, OptimizedDepInfo>
  /**
   * Metadata for each newly discovered dependency after processing
   */
  discovered: Record<string, OptimizedDepInfo>
  /**
   * OptimizedDepInfo list
   */
  depInfoList: OptimizedDepInfo[]
}

/**
 * Used by Vite CLI when running `vite optimize`
 */
export async function optimizeDeps(
  config: ResolvedConfig,
  force = config.optimizeDeps.force,
  asCommand = false
): Promise<DepOptimizationMetadata> {
  const log = asCommand ? config.logger.info : debug

  const cachedMetadata = loadCachedDepOptimizationMetadata(
    config,
    force,
    asCommand
  )
  if (cachedMetadata) {
    return cachedMetadata
  }
  const depsInfo = await discoverProjectDependencies(config)

  const depsString = depsLogString(Object.keys(depsInfo))
  log(colors.green(`Optimizing dependencies:\n  ${depsString}`))

  const result = await runOptimizeDeps(config, depsInfo)

  await result.commit()

  return result.metadata
}

export async function optimizeServerSsrDeps(
  config: ResolvedConfig
): Promise<DepOptimizationMetadata> {
  const cachedMetadata = loadCachedDepOptimizationMetadata(
    config,
    config.force,
    false,
    true // ssr
  )
  if (cachedMetadata) {
    return cachedMetadata
  }

  let alsoInclude: string[] | undefined
  let noExternalFilter: ((id: unknown) => boolean) | undefined

  const noExternal = config.ssr?.noExternal
  if (noExternal) {
    alsoInclude = arraify(noExternal).filter(
      (ne) => typeof ne === 'string'
    ) as string[]
    noExternalFilter =
      noExternal === true
        ? (dep: unknown) => false
        : createFilter(noExternal, config.optimizeDeps?.exclude, {
            resolve: false
          })
  }

  const deps: Record<string, string> = {}

  await addManuallyIncludedOptimizeDeps(
    deps,
    config,
    alsoInclude,
    noExternalFilter
  )

  const depsInfo = toDiscoveredDependencies(config, deps, true)

  const result = await runOptimizeDeps(config, depsInfo, true)

  await result.commit()

  return result.metadata
}

export function initDepsOptimizerMetadata(
  config: ResolvedConfig,
  timestamp?: string
): DepOptimizationMetadata {
  const hash = getDepHash(config)
  return {
    hash,
    browserHash: getOptimizedBrowserHash(hash, {}, timestamp),
    optimized: {},
    chunks: {},
    discovered: {},
    depInfoList: []
  }
}

export function addOptimizedDepInfo(
  metadata: DepOptimizationMetadata,
  type: 'optimized' | 'discovered' | 'chunks',
  depInfo: OptimizedDepInfo
): OptimizedDepInfo {
  metadata[type][depInfo.id] = depInfo
  metadata.depInfoList.push(depInfo)
  return depInfo
}

/**
 * Creates the initial dep optimization metadata, loading it from the deps cache
 * if it exists and pre-bundling isn't forced
 */
export function loadCachedDepOptimizationMetadata(
  config: ResolvedConfig,
<<<<<<< HEAD
  force = config.force,
  asCommand = false,
  ssr = !!config.build.ssr
=======
  force = config.optimizeDeps.force,
  asCommand = false
>>>>>>> 993b842c
): DepOptimizationMetadata | undefined {
  const log = asCommand ? config.logger.info : debug

  // Before Vite 2.9, dependencies were cached in the root of the cacheDir
  // For compat, we remove the cache if we find the old structure
  if (fs.existsSync(path.join(config.cacheDir, '_metadata.json'))) {
    emptyDir(config.cacheDir)
  }

  const depsCacheDir = getDepsCacheDir(config, ssr)

  if (!force) {
    let cachedMetadata: DepOptimizationMetadata | undefined
    try {
      const cachedMetadataPath = path.join(depsCacheDir, '_metadata.json')
      cachedMetadata = parseDepsOptimizerMetadata(
        fs.readFileSync(cachedMetadataPath, 'utf-8'),
        depsCacheDir
      )
    } catch (e) {}
    // hash is consistent, no need to re-bundle
    if (cachedMetadata && cachedMetadata.hash === getDepHash(config)) {
      log('Hash is consistent. Skipping. Use --force to override.')
      // Nothing to commit or cancel as we are using the cache, we only
      // need to resolve the processing promise so requests can move on
      return cachedMetadata
    }
  } else {
    config.logger.info('Forced re-optimization of dependencies')
  }

  // Start with a fresh cache
  fs.rmSync(depsCacheDir, { recursive: true, force: true })
}

/**
 * Initial optimizeDeps at server start. Perform a fast scan using esbuild to
 * find deps to pre-bundle and include user hard-coded dependencies
 */
export async function discoverProjectDependencies(
  config: ResolvedConfig,
  timestamp?: string
): Promise<Record<string, OptimizedDepInfo>> {
  const { deps, missing } = await scanImports(config)

  const missingIds = Object.keys(missing)
  if (missingIds.length) {
    throw new Error(
      `The following dependencies are imported but could not be resolved:\n\n  ${missingIds
        .map(
          (id) =>
            `${colors.cyan(id)} ${colors.white(
              colors.dim(`(imported by ${missing[id]})`)
            )}`
        )
        .join(`\n  `)}\n\nAre they installed?`
    )
  }

  return initialProjectDependencies(config, timestamp, deps)
}

/**
 * Create the initial discovered deps list. At build time we only
 * have the manually included deps. During dev, a scan phase is
 * performed and knownDeps is the list of discovered deps
 */
export async function initialProjectDependencies(
  config: ResolvedConfig,
  timestamp?: string,
  knownDeps?: Record<string, string>
): Promise<Record<string, OptimizedDepInfo>> {
  const deps: Record<string, string> = knownDeps ?? {}

  await addManuallyIncludedOptimizeDeps(deps, config)

  return toDiscoveredDependencies(config, deps, !!config.build.ssr, timestamp)
}

export function toDiscoveredDependencies(
  config: ResolvedConfig,
  deps: Record<string, string>,
  ssr: boolean,
  timestamp?: string
): Record<string, OptimizedDepInfo> {
  const browserHash = getOptimizedBrowserHash(
    getDepHash(config),
    deps,
    timestamp
  )
  const discovered: Record<string, OptimizedDepInfo> = {}
  for (const id in deps) {
    const src = deps[id]
    discovered[id] = {
      id,
      file: getOptimizedDepPath(id, config, ssr),
      src,
      browserHash: browserHash,
      exportsData: extractExportsData(src, config)
    }
  }
  return discovered
}

export function depsLogString(qualifiedIds: string[]): string {
  if (isDebugEnabled) {
    return colors.yellow(qualifiedIds.join(`\n  `))
  } else {
    const total = qualifiedIds.length
    const maxListed = 5
    const listed = Math.min(total, maxListed)
    const extra = Math.max(0, total - maxListed)
    return colors.yellow(
      qualifiedIds.slice(0, listed).join(`, `) +
        (extra > 0 ? `, ...and ${extra} more` : ``)
    )
  }
}

/**
 * Internally, Vite uses this function to prepare a optimizeDeps run. When Vite starts, we can get
 * the metadata and start the server without waiting for the optimizeDeps processing to be completed
 */
export async function runOptimizeDeps(
  resolvedConfig: ResolvedConfig,
  depsInfo: Record<string, OptimizedDepInfo>,
  ssr: boolean = !!resolvedConfig.build.ssr
): Promise<DepOptimizationResult> {
  const isBuild = resolvedConfig.command === 'build'
  const config: ResolvedConfig = {
    ...resolvedConfig,
    command: 'build'
  }

  const depsCacheDir = getDepsCacheDir(resolvedConfig, ssr)
  const processingCacheDir = getProcessingDepsCacheDir(resolvedConfig, ssr)

  // Create a temporal directory so we don't need to delete optimized deps
  // until they have been processed. This also avoids leaving the deps cache
  // directory in a corrupted state if there is an error
  if (fs.existsSync(processingCacheDir)) {
    emptyDir(processingCacheDir)
  } else {
    fs.mkdirSync(processingCacheDir, { recursive: true })
  }

  // a hint for Node.js
  // all files in the cache directory should be recognized as ES modules
  writeFile(
    path.resolve(processingCacheDir, 'package.json'),
    JSON.stringify({ type: 'module' })
  )

  const metadata = initDepsOptimizerMetadata(config)

  metadata.browserHash = getOptimizedBrowserHash(
    metadata.hash,
    depsFromOptimizedDepInfo(depsInfo)
  )

  // We prebundle dependencies with esbuild and cache them, but there is no need
  // to wait here. Code that needs to access the cached deps needs to await
  // the optimizedDepInfo.processing promise for each dep

  const qualifiedIds = Object.keys(depsInfo)

  const processingResult: DepOptimizationResult = {
    metadata,
    async commit() {
      // Write metadata file, delete `deps` folder and rename the `processing` folder to `deps`
      // Processing is done, we can now replace the depsCacheDir with processingCacheDir
      // Rewire the file paths from the temporal processing dir to the final deps cache dir
      await removeDir(depsCacheDir)
      await renameDir(processingCacheDir, depsCacheDir)
    },
    cancel() {
      fs.rmSync(processingCacheDir, { recursive: true, force: true })
    }
  }

  if (!qualifiedIds.length) {
    return processingResult
  }

  // esbuild generates nested directory output with lowest common ancestor base
  // this is unpredictable and makes it difficult to analyze entry / output
  // mapping. So what we do here is:
  // 1. flatten all ids to eliminate slash
  // 2. in the plugin, read the entry ourselves as virtual files to retain the
  //    path.
  const flatIdDeps: Record<string, string> = {}
  const idToExports: Record<string, ExportsData> = {}
  const flatIdToExports: Record<string, ExportsData> = {}

  const { plugins = [], ...esbuildOptions } =
    config.optimizeDeps?.esbuildOptions ?? {}

  for (const id in depsInfo) {
    const src = depsInfo[id].src!
    const exportsData = await (depsInfo[id].exportsData ??
      extractExportsData(src, config))
    if (exportsData.jsxLoader) {
      // Ensure that optimization won't fail by defaulting '.js' to the JSX parser.
      // This is useful for packages such as Gatsby.
      esbuildOptions.loader = {
        '.js': 'jsx',
        ...esbuildOptions.loader
      }
    }
    const flatId = flattenId(id)
    flatIdDeps[flatId] = src
    idToExports[id] = exportsData
    flatIdToExports[flatId] = exportsData
  }

  const start = performance.now()

  const result = await build({
    absWorkingDir: process.cwd(),
    entryPoints: Object.keys(flatIdDeps),
    bundle: true,
    // Ensure resolution is handled by esbuildDepPlugin and
    // avoid replacing `process.env.NODE_ENV` for 'browser'
    platform: 'neutral',
    format: 'esm',
    target: config.build.target || undefined,
    external: config.optimizeDeps?.exclude,
    logLevel: 'error',
    splitting: true,
    sourcemap: true,
    outdir: processingCacheDir,
    ignoreAnnotations: !isBuild,
    metafile: true,
    plugins: [
      ...plugins,
      esbuildDepPlugin(flatIdDeps, flatIdToExports, config)
    ],
    ...esbuildOptions
  })

  const meta = result.metafile!

  // the paths in `meta.outputs` are relative to `process.cwd()`
  const processingCacheDirOutputPath = path.relative(
    process.cwd(),
    processingCacheDir
  )

  for (const id in depsInfo) {
    const output = esbuildOutputFromId(meta.outputs, id, processingCacheDir)

    const { exportsData, ...info } = depsInfo[id]
    addOptimizedDepInfo(metadata, 'optimized', {
      ...info,
      // We only need to hash the output.imports in to check for stability, but adding the hash
      // and file path gives us a unique hash that may be useful for other things in the future
      fileHash: getHash(
        metadata.hash + depsInfo[id].file + JSON.stringify(output.imports)
      ),
      browserHash: metadata.browserHash,
      // After bundling we have more information and can warn the user about legacy packages
      // that require manual configuration
      needsInterop: needsInterop(config, id, idToExports[id], output)
    })
  }

  for (const o of Object.keys(meta.outputs)) {
    if (!o.match(jsMapExtensionRE)) {
      const id = path
        .relative(processingCacheDirOutputPath, o)
        .replace(jsExtensionRE, '')
      const file = getOptimizedDepPath(id, resolvedConfig, ssr)
      if (
        !findOptimizedDepInfoInRecord(
          metadata.optimized,
          (depInfo) => depInfo.file === file
        )
      ) {
        addOptimizedDepInfo(metadata, 'chunks', {
          id,
          file,
          needsInterop: false,
          browserHash: metadata.browserHash
        })
      }
    }
  }

  const dataPath = path.join(processingCacheDir, '_metadata.json')
  writeFile(dataPath, stringifyDepsOptimizerMetadata(metadata, depsCacheDir))

  debug(`deps bundled in ${(performance.now() - start).toFixed(2)}ms`)

  return processingResult
}

export async function findKnownImports(
  config: ResolvedConfig
): Promise<string[]> {
  const deps = (await scanImports(config)).deps
  await addManuallyIncludedOptimizeDeps(deps, config)
  return Object.keys(deps)
}

async function addManuallyIncludedOptimizeDeps(
  deps: Record<string, string>,
  config: ResolvedConfig,
  extra?: string[],
  filter?: (id: string) => boolean
): Promise<void> {
  const include = [...(config.optimizeDeps?.include ?? []), ...(extra ?? [])]
  if (include) {
    const resolve = config.createResolver({ asSrc: false, scan: true })
    for (const id of include) {
      // normalize 'foo   >bar` as 'foo > bar' to prevent same id being added
      // and for pretty printing
      const normalizedId = normalizeId(id)
      if (!deps[normalizedId] && filter?.(normalizedId) !== false) {
        const entry = await resolve(id)
        if (entry) {
          deps[normalizedId] = entry
        } else {
          throw new Error(
            `Failed to resolve force included dependency: ${colors.cyan(id)}`
          )
        }
      }
    }
  }
}

export function newDepOptimizationProcessing(): DepOptimizationProcessing {
  let resolve: () => void
  const promise = new Promise((_resolve) => {
    resolve = _resolve
  }) as Promise<void>
  return { promise, resolve: resolve! }
}

// Convert to { id: src }
export function depsFromOptimizedDepInfo(
  depsInfo: Record<string, OptimizedDepInfo>
): Record<string, string> {
  return Object.fromEntries(
    Object.entries(depsInfo).map((d) => [d[0], d[1].src!])
  )
}

export function getOptimizedDepPath(
  id: string,
  config: ResolvedConfig,
  ssr: boolean = !!config.build.ssr
): string {
  return normalizePath(
    path.resolve(getDepsCacheDir(config, ssr), flattenId(id) + '.js')
  )
}

function getDepsCacheSuffix(config: ResolvedConfig, ssr: boolean): string {
  let suffix = ''
  if (config.command === 'build') {
    // Differentiate build caches depending on outDir to allow parallel builds
    const { outDir } = config.build
    const buildId =
      outDir.length > 8 || outDir.includes('/') ? getHash(outDir) : outDir
    suffix += `_build-${buildId}`
  }
  if (ssr) {
    suffix += '_ssr'
  }
  return suffix
}

export function getDepsCacheDir(config: ResolvedConfig, ssr: boolean): string {
  return getDepsCacheDirPrefix(config) + getDepsCacheSuffix(config, ssr)
}

function getProcessingDepsCacheDir(config: ResolvedConfig, ssr: boolean) {
  return (
    getDepsCacheDirPrefix(config) + getDepsCacheSuffix(config, ssr) + '_temp'
  )
}

export function getDepsCacheDirPrefix(config: ResolvedConfig): string {
  return normalizePath(path.resolve(config.cacheDir, 'deps'))
}

export function isOptimizedDepFile(
  id: string,
  config: ResolvedConfig
): boolean {
  return id.startsWith(getDepsCacheDirPrefix(config))
}

export function createIsOptimizedDepUrl(
  config: ResolvedConfig
): (url: string) => boolean {
  const { root } = config
  const depsCacheDir = getDepsCacheDirPrefix(config)

  // determine the url prefix of files inside cache directory
  const depsCacheDirRelative = normalizePath(path.relative(root, depsCacheDir))
  const depsCacheDirPrefix = depsCacheDirRelative.startsWith('../')
    ? // if the cache directory is outside root, the url prefix would be something
      // like '/@fs/absolute/path/to/node_modules/.vite'
      `/@fs/${normalizePath(depsCacheDir).replace(/^\//, '')}`
    : // if the cache directory is inside root, the url prefix would be something
      // like '/node_modules/.vite'
      `/${depsCacheDirRelative}`

  return function isOptimizedDepUrl(url: string): boolean {
    return url.startsWith(depsCacheDirPrefix)
  }
}

function parseDepsOptimizerMetadata(
  jsonMetadata: string,
  depsCacheDir: string
): DepOptimizationMetadata | undefined {
  const { hash, browserHash, optimized, chunks } = JSON.parse(
    jsonMetadata,
    (key: string, value: string) => {
      // Paths can be absolute or relative to the deps cache dir where
      // the _metadata.json is located
      if (key === 'file' || key === 'src') {
        return normalizePath(path.resolve(depsCacheDir, value))
      }
      return value
    }
  )
  if (
    !chunks ||
    Object.values(optimized).some((depInfo: any) => !depInfo.fileHash)
  ) {
    // outdated _metadata.json version, ignore
    return
  }
  const metadata = {
    hash,
    browserHash,
    optimized: {},
    discovered: {},
    chunks: {},
    depInfoList: []
  }
  for (const id of Object.keys(optimized)) {
    addOptimizedDepInfo(metadata, 'optimized', {
      ...optimized[id],
      id,
      browserHash
    })
  }
  for (const id of Object.keys(chunks)) {
    addOptimizedDepInfo(metadata, 'chunks', {
      ...chunks[id],
      id,
      browserHash,
      needsInterop: false
    })
  }
  return metadata
}

/**
 * Stringify metadata for deps cache. Remove processing promises
 * and individual dep info browserHash. Once the cache is reload
 * the next time the server start we need to use the global
 * browserHash to allow long term caching
 */
function stringifyDepsOptimizerMetadata(
  metadata: DepOptimizationMetadata,
  depsCacheDir: string
) {
  const { hash, browserHash, optimized, chunks } = metadata
  return JSON.stringify(
    {
      hash,
      browserHash,
      optimized: Object.fromEntries(
        Object.values(optimized).map(
          ({ id, src, file, fileHash, needsInterop }) => [
            id,
            {
              src,
              file,
              fileHash,
              needsInterop
            }
          ]
        )
      ),
      chunks: Object.fromEntries(
        Object.values(chunks).map(({ id, file }) => [id, { file }])
      )
    },
    (key: string, value: string) => {
      // Paths can be absolute or relative to the deps cache dir where
      // the _metadata.json is located
      if (key === 'file' || key === 'src') {
        return normalizePath(path.relative(depsCacheDir, value))
      }
      return value
    },
    2
  )
}

function esbuildOutputFromId(
  outputs: Record<string, any>,
  id: string,
  cacheDirOutputPath: string
): any {
  const flatId = flattenId(id) + '.js'
  return outputs[
    normalizePath(
      path.relative(process.cwd(), path.join(cacheDirOutputPath, flatId))
    )
  ]
}

export async function extractExportsData(
  filePath: string,
  config: ResolvedConfig
): Promise<ExportsData> {
  await init

  const esbuildOptions = config.optimizeDeps?.esbuildOptions ?? {}
  if (config.optimizeDeps.extensions?.some((ext) => filePath.endsWith(ext))) {
    // For custom supported extensions, build the entry file to transform it into JS,
    // and then parse with es-module-lexer. Note that the `bundle` option is not `true`,
    // so only the entry file is being transformed.
    const result = await build({
      ...esbuildOptions,
      entryPoints: [filePath],
      write: false,
      format: 'esm'
    })
    const [imports, exports, facade] = parse(result.outputFiles[0].text)
    return {
      hasImports: imports.length > 0,
      exports,
      facade
    }
  }

  let parseResult: ReturnType<typeof parse>
  let usedJsxLoader = false

  const entryContent = fs.readFileSync(filePath, 'utf-8')
  try {
    parseResult = parse(entryContent)
  } catch {
    const loader = esbuildOptions.loader?.[path.extname(filePath)] || 'jsx'
    debug(
      `Unable to parse: ${filePath}.\n Trying again with a ${loader} transform.`
    )
    const transformed = await transformWithEsbuild(entryContent, filePath, {
      loader
    })
    // Ensure that optimization won't fail by defaulting '.js' to the JSX parser.
    // This is useful for packages such as Gatsby.
    esbuildOptions.loader = {
      '.js': 'jsx',
      ...esbuildOptions.loader
    }
    parseResult = parse(transformed.code)
    usedJsxLoader = true
  }

  const [imports, exports, facade] = parseResult
  const exportsData: ExportsData = {
    hasImports: imports.length > 0,
    exports,
    facade,
    hasReExports: imports.some(({ ss, se }) => {
      const exp = entryContent.slice(ss, se)
      return /export\s+\*\s+from/.test(exp)
    }),
    jsxLoader: usedJsxLoader
  }
  return exportsData
}

// https://github.com/vitejs/vite/issues/1724#issuecomment-767619642
// a list of modules that pretends to be ESM but still uses `require`.
// this causes esbuild to wrap them as CJS even when its entry appears to be ESM.
const KNOWN_INTEROP_IDS = new Set(['moment'])

function needsInterop(
  config: ResolvedConfig,
  id: string,
  exportsData: ExportsData,
  output?: { exports: string[] }
): boolean {
  if (
    config.optimizeDeps?.needsInterop?.includes(id) ||
    KNOWN_INTEROP_IDS.has(id)
  ) {
    return true
  }
  const { hasImports, exports } = exportsData
  // entry has no ESM syntax - likely CJS or UMD
  if (!exports.length && !hasImports) {
    return true
  }

  if (output) {
    // if a peer dependency used require() on a ESM dependency, esbuild turns the
    // ESM dependency's entry chunk into a single default export... detect
    // such cases by checking exports mismatch, and force interop.
    const generatedExports: string[] = output.exports

    if (
      !generatedExports ||
      (isSingleDefaultExport(generatedExports) &&
        !isSingleDefaultExport(exports))
    ) {
      return true
    }
  }
  return false
}

function isSingleDefaultExport(exports: readonly string[]) {
  return exports.length === 1 && exports[0] === 'default'
}

const lockfileFormats = ['package-lock.json', 'yarn.lock', 'pnpm-lock.yaml']

export function getDepHash(config: ResolvedConfig): string {
  let content = lookupFile(config.root, lockfileFormats) || ''
  // also take config into account
  // only a subset of config options that can affect dep optimization
  content += JSON.stringify(
    {
      mode: process.env.NODE_ENV || config.mode,
      root: config.root,
      resolve: config.resolve,
      buildTarget: config.build.target,
      assetsInclude: config.assetsInclude,
      plugins: config.plugins.map((p) => p.name),
      optimizeDeps: {
        include: config.optimizeDeps?.include,
        exclude: config.optimizeDeps?.exclude,
        esbuildOptions: {
          ...config.optimizeDeps?.esbuildOptions,
          plugins: config.optimizeDeps?.esbuildOptions?.plugins?.map(
            (p) => p.name
          )
        }
      }
    },
    (_, value) => {
      if (typeof value === 'function' || value instanceof RegExp) {
        return value.toString()
      }
      return value
    }
  )
  return getHash(content)
}

function getOptimizedBrowserHash(
  hash: string,
  deps: Record<string, string>,
  timestamp = ''
) {
  return getHash(hash + JSON.stringify(deps) + timestamp)
}

export function optimizedDepInfoFromId(
  metadata: DepOptimizationMetadata,
  id: string
): OptimizedDepInfo | undefined {
  return (
    metadata.optimized[id] || metadata.discovered[id] || metadata.chunks[id]
  )
}

export function optimizedDepInfoFromFile(
  metadata: DepOptimizationMetadata,
  file: string
): OptimizedDepInfo | undefined {
  return metadata.depInfoList.find((depInfo) => depInfo.file === file)
}

function findOptimizedDepInfoInRecord(
  dependenciesInfo: Record<string, OptimizedDepInfo>,
  callbackFn: (depInfo: OptimizedDepInfo, id: string) => any
): OptimizedDepInfo | undefined {
  for (const o of Object.keys(dependenciesInfo)) {
    const info = dependenciesInfo[o]
    if (callbackFn(info, o)) {
      return info
    }
  }
}

export async function optimizedDepNeedsInterop(
  metadata: DepOptimizationMetadata,
  file: string,
  config: ResolvedConfig
): Promise<boolean | undefined> {
  const depInfo = optimizedDepInfoFromFile(metadata, file)
  if (depInfo?.src && depInfo.needsInterop === undefined) {
    depInfo.exportsData ??= extractExportsData(depInfo.src, config)
    depInfo.needsInterop = needsInterop(
      config,
      depInfo.id,
      await depInfo.exportsData
    )
  }
  return depInfo?.needsInterop
}<|MERGE_RESOLUTION|>--- conflicted
+++ resolved
@@ -242,7 +242,7 @@
 ): Promise<DepOptimizationMetadata> {
   const cachedMetadata = loadCachedDepOptimizationMetadata(
     config,
-    config.force,
+    config.optimizeDeps.force,
     false,
     true // ssr
   )
@@ -315,14 +315,9 @@
  */
 export function loadCachedDepOptimizationMetadata(
   config: ResolvedConfig,
-<<<<<<< HEAD
-  force = config.force,
+  force = config.optimizeDeps.force,
   asCommand = false,
   ssr = !!config.build.ssr
-=======
-  force = config.optimizeDeps.force,
-  asCommand = false
->>>>>>> 993b842c
 ): DepOptimizationMetadata | undefined {
   const log = asCommand ? config.logger.info : debug
 
