import fs from 'fs'
import path from 'path'
import _debug from 'debug'
import colors from 'picocolors'
import { createHash } from 'crypto'
import type { BuildOptions as EsbuildBuildOptions } from 'esbuild'
import { build } from 'esbuild'
import type { ResolvedConfig } from '../config'
import {
  createDebugger,
  emptyDir,
  lookupFile,
  normalizePath,
  writeFile,
  flattenId,
  normalizeId
} from '../utils'
import { esbuildDepPlugin } from './esbuildDepPlugin'
import { init, parse } from 'es-module-lexer'
import { scanImports } from './scan'
import { transformWithEsbuild } from '../plugins/esbuild'
import { performance } from 'perf_hooks'

const debug = createDebugger('vite:deps')
const isDebugEnabled = _debug('vite:deps').enabled

export type ExportsData = ReturnType<typeof parse> & {
  // es-module-lexer has a facade detection but isn't always accurate for our
  // use case when the module has default export
  hasReExports?: true
}

export interface DepOptimizationOptions {
  /**
   * By default, Vite will crawl your `index.html` to detect dependencies that
   * need to be pre-bundled. If `build.rollupOptions.input` is specified, Vite
   * will crawl those entry points instead.
   *
   * If neither of these fit your needs, you can specify custom entries using
   * this option - the value should be a fast-glob pattern or array of patterns
   * (https://github.com/mrmlnc/fast-glob#basic-syntax) that are relative from
   * vite project root. This will overwrite default entries inference.
   */
  entries?: string | string[]
  /**
   * Force optimize listed dependencies (must be resolvable import paths,
   * cannot be globs).
   */
  include?: string[]
  /**
   * Do not optimize these dependencies (must be resolvable import paths,
   * cannot be globs).
   */
  exclude?: string[]
  /**
   * Options to pass to esbuild during the dep scanning and optimization
   *
   * Certain options are omitted since changing them would not be compatible
   * with Vite's dep optimization.
   *
   * - `external` is also omitted, use Vite's `optimizeDeps.exclude` option
   * - `plugins` are merged with Vite's dep plugin
   * - `keepNames` takes precedence over the deprecated `optimizeDeps.keepNames`
   *
   * https://esbuild.github.io/api
   */
  esbuildOptions?: Omit<
    EsbuildBuildOptions,
    | 'bundle'
    | 'entryPoints'
    | 'external'
    | 'write'
    | 'watch'
    | 'outdir'
    | 'outfile'
    | 'outbase'
    | 'outExtension'
    | 'metafile'
  >
  /**
   * @deprecated use `esbuildOptions.keepNames`
   */
  keepNames?: boolean
  /**
   * List of file extensions that can be optimized. A corresponding esbuild
   * plugin must exist to handle the specific extension.
   *
   * By default, Vite can optimize `.mjs`, `.js`, and `.ts` files. This option
   * allows specifying additional extensions.
   *
   * @experimental
   */
  extensions?: string[]
}

export interface DepOptimizationResult {
  /**
   * After a re-optimization, the internal bundled chunks may change
   * and a full page reload is required if that is the case
   * If the files are stable, we can avoid the reload that is expensive
   * for large applications
   */
  alteredFiles: boolean
}

export interface DepOptimizationProcessing {
  promise: Promise<DepOptimizationResult | undefined>
  resolve: (result?: DepOptimizationResult) => void
}

export interface OptimizedDepInfo {
  file: string
  src: string
  needsInterop?: boolean
  browserHash?: string
  fileHash?: string
  /**
   * During optimization, ids can still be resolved to their final location
   * but the bundles may not yet be saved to disk
   */
  processing: Promise<DepOptimizationResult | undefined>
}

export interface DepOptimizationMetadata {
  /**
   * The main hash is determined by user config and dependency lockfiles.
   * This is checked on server startup to avoid unnecessary re-bundles.
   */
  hash: string
  /**
   * The browser hash is determined by the main hash plus additional dependencies
   * discovered at runtime. This is used to invalidate browser requests to
   * optimized deps.
   */
  browserHash: string
  /**
   * Metadata for each already optimized dependency
   */
  optimized: Record<string, OptimizedDepInfo>
  /**
   * Metadata for each newly discovered dependency after processing
   */
  discovered: Record<string, OptimizedDepInfo>
  /**
   * During optimization, ids can still be resolved to their final location
   * but the bundles may not yet be saved to disk
   */
  processing: Promise<DepOptimizationResult | undefined>
}

/**
 * Used by Vite CLI when running `vite optimize`
 */
export async function optimizeDeps(
  config: ResolvedConfig,
  force = config.server.force,
  asCommand = false,
  newDeps?: Record<string, OptimizedDepInfo>, // missing imports encountered after server has started
  ssr?: boolean
): Promise<DepOptimizationMetadata> {
  const { metadata, run } = await createOptimizeDepsRun(
    config,
    force,
    asCommand,
    null,
    newDeps,
    ssr
  )
  await run()
  return metadata
}

/**
 * Internally, Vite uses this function to prepare a optimizeDeps run. When Vite starts, we can get
 * the metadata and start the server without waiting for the optimizeDeps processing to be completed
 */
export async function createOptimizeDepsRun(
  config: ResolvedConfig,
  force = config.server.force,
  asCommand = false,
  currentData: DepOptimizationMetadata | null = null,
  newDeps?: Record<string, OptimizedDepInfo>, // missing imports encountered after server has started
  ssr?: boolean
): Promise<{
  metadata: DepOptimizationMetadata
  run: () => Promise<DepOptimizationResult | undefined>
}> {
  config = {
    ...config,
    command: 'build'
  }

  const { root, logger } = config
  const log = asCommand ? logger.info : debug

  // Before Vite 2.9, dependencies were cached in the root of the cacheDir
  // For compat, we remove the cache if we find the old structure
  if (fs.existsSync(path.join(config.cacheDir, '_metadata.json'))) {
    emptyDir(config.cacheDir)
  }

  const depsCacheDir = getDepsCacheDir(config)
  const processingCacheDir = getProcessingDepsCacheDir(config)

  const mainHash = getDepHash(root, config)

  const processing = newDepOptimizationProcessing()

  const metadata: DepOptimizationMetadata = {
    hash: mainHash,
    browserHash: mainHash,
    optimized: {},
    discovered: {},
    processing: processing.promise
  }

  if (!force) {
    let prevData: DepOptimizationMetadata | undefined
    try {
      const prevDataPath = path.join(depsCacheDir, '_metadata.json')
      prevData = parseOptimizedDepsMetadata(
        fs.readFileSync(prevDataPath, 'utf-8'),
        depsCacheDir,
        processing.promise
      )
    } catch (e) {}
    // hash is consistent, no need to re-bundle
    if (prevData && prevData.hash === metadata.hash) {
      log('Hash is consistent. Skipping. Use --force to override.')
      return {
        metadata: prevData,
        run: () => (processing.resolve(), processing.promise)
      }
    }
  }

  // Create a temporal directory so we don't need to delete optimized deps
  // until they have been processed. This also avoids leaving the deps cache
  // directory in a corrupted state if there is an error
  if (fs.existsSync(processingCacheDir)) {
    emptyDir(processingCacheDir)
  } else {
    fs.mkdirSync(processingCacheDir, { recursive: true })
  }

  // a hint for Node.js
  // all files in the cache directory should be recognized as ES modules
  writeFile(
    path.resolve(processingCacheDir, 'package.json'),
    JSON.stringify({ type: 'module' })
  )

  let deps: Record<string, string>
  if (!newDeps) {
    // Initial optimizeDeps at server start. Perform a fast scan using esbuild to
    // find deps to pre-bundle and include user hard-coded dependencies

    let missing: Record<string, string>
    ;({ deps, missing } = await scanImports(config))

    const missingIds = Object.keys(missing)
    if (missingIds.length) {
      processing.resolve()
      throw new Error(
        `The following dependencies are imported but could not be resolved:\n\n  ${missingIds
          .map(
            (id) =>
              `${colors.cyan(id)} ${colors.white(
                colors.dim(`(imported by ${missing[id]})`)
              )}`
          )
          .join(`\n  `)}\n\nAre they installed?`
      )
    }

    const include = config.optimizeDeps?.include
    if (include) {
      const resolve = config.createResolver({ asSrc: false })
      for (const id of include) {
        // normalize 'foo   >bar` as 'foo > bar' to prevent same id being added
        // and for pretty printing
        const normalizedId = normalizeId(id)
        if (!deps[normalizedId]) {
          const entry = await resolve(id)
          if (entry) {
            deps[normalizedId] = entry
          } else {
            processing.resolve()
            throw new Error(
              `Failed to resolve force included dependency: ${colors.cyan(id)}`
            )
          }
        }
      }
    }

    // update browser hash
    metadata.browserHash = getOptimizedBrowserHash(metadata.hash, deps)

    // We generate the mapping of dependency ids to their cache file location
    // before processing the dependencies with esbuild. This allow us to continue
    // processing files in the importAnalysis and resolve plugins
    for (const id in deps) {
      const entry = deps[id]
      metadata.optimized[id] = {
        file: getOptimizedDepPath(id, config),
        src: entry,
        browserHash: metadata.browserHash,
        processing: processing.promise
      }
    }
  } else {
    // Missing dependencies were found at run-time, optimizeDeps called while the
    // server is running
    deps = depsFromOptimizedDepInfo(newDeps)

    // Clone optimized info objects, fileHash, browserHash may be changed for them
    for (const o of Object.keys(newDeps)) {
      metadata.optimized[o] = { ...newDeps[o] }
    }

    // update global browser hash, but keep newDeps individual hashs until we know
    // if files are stable so we can avoid a full page reload
    metadata.browserHash = getOptimizedBrowserHash(metadata.hash, deps)
  }

  return { metadata, run: prebundleDeps }

  async function prebundleDeps(): Promise<DepOptimizationResult | undefined> {
    // We prebundle dependencies with esbuild and cache them, but there is no need
    // to wait here. Code that needs to access the cached deps needs to await
    // the optimizeDepsMetadata.processing promise

    const qualifiedIds = Object.keys(deps)

    if (!qualifiedIds.length) {
      // Write metadata file, delete `deps` folder and rename the `processing` folder to `deps`
      commitProcessingDepsCacheSync()
      log(`No dependencies to bundle. Skipping.\n\n\n`)
      processing.resolve()
      return
    }

    const total = qualifiedIds.length
    const maxListed = 5
    const listed = Math.min(total, maxListed)
    const extra = Math.max(0, total - maxListed)
    const depsString = colors.yellow(
      qualifiedIds.slice(0, listed).join(`\n  `) +
        (extra > 0 ? `\n  (...and ${extra} more)` : ``)
    )
    if (!asCommand) {
      if (!newDeps) {
        // This is auto run on server start - let the user know that we are
        // pre-optimizing deps
        logger.info(colors.green(`Pre-bundling dependencies:\n  ${depsString}`))
        logger.info(
          `(this will be run only when your dependencies or config have changed)`
        )
      }
    } else {
      logger.info(colors.green(`Optimizing dependencies:\n  ${depsString}`))
    }

    // esbuild generates nested directory output with lowest common ancestor base
    // this is unpredictable and makes it difficult to analyze entry / output
    // mapping. So what we do here is:
    // 1. flatten all ids to eliminate slash
    // 2. in the plugin, read the entry ourselves as virtual files to retain the
    //    path.
    const flatIdDeps: Record<string, string> = {}
    const idToExports: Record<string, ExportsData> = {}
    const flatIdToExports: Record<string, ExportsData> = {}

    const { plugins = [], ...esbuildOptions } =
      config.optimizeDeps?.esbuildOptions ?? {}

    await init
    for (const id in deps) {
      const flatId = flattenId(id)
      const filePath = (flatIdDeps[flatId] = deps[id])
      let exportsData: ExportsData
      if (
        config.optimizeDeps.extensions?.some((ext) => filePath.endsWith(ext))
      ) {
        // For custom supported extensions, build the entry file to transform it into JS,
        // and then parse with es-module-lexer. Note that the `bundle` option is not `true`,
        // so only the entry file is being transformed.
        const result = await build({
          ...esbuildOptions,
          plugins,
          entryPoints: [filePath],
          write: false,
          format: 'esm'
        })
        exportsData = parse(result.outputFiles[0].text) as ExportsData
      } else {
        const entryContent = fs.readFileSync(filePath, 'utf-8')
        try {
          exportsData = parse(entryContent) as ExportsData
        } catch {
          debug(
            `Unable to parse dependency: ${id}. Trying again with a JSX transform.`
          )
          const transformed = await transformWithEsbuild(
            entryContent,
            filePath,
            {
              loader: 'jsx'
            }
          )
          // Ensure that optimization won't fail by defaulting '.js' to the JSX parser.
          // This is useful for packages such as Gatsby.
          esbuildOptions.loader = {
            '.js': 'jsx',
            ...esbuildOptions.loader
          }
          exportsData = parse(transformed.code) as ExportsData
        }
        for (const { ss, se } of exportsData[0]) {
          const exp = entryContent.slice(ss, se)
          if (/export\s+\*\s+from/.test(exp)) {
            exportsData.hasReExports = true
          }
        }
      }

      idToExports[id] = exportsData
      flatIdToExports[flatId] = exportsData
    }

    const define: Record<string, string> = {
      'process.env.NODE_ENV': JSON.stringify(config.mode)
    }
    for (const key in config.define) {
      const value = config.define[key]
      define[key] = typeof value === 'string' ? value : JSON.stringify(value)
    }

    const start = performance.now()

    const result = await build({
      absWorkingDir: process.cwd(),
      entryPoints: Object.keys(flatIdDeps),
      bundle: true,
      format: 'esm',
      target: config.build.target || undefined,
      external: config.optimizeDeps?.exclude,
      logLevel: 'error',
      splitting: true,
      sourcemap: true,
      outdir: processingCacheDir,
      ignoreAnnotations: true,
      metafile: true,
      define,
      plugins: [
        ...plugins,
        esbuildDepPlugin(flatIdDeps, flatIdToExports, config, ssr)
      ],
      ...esbuildOptions
    })

    const meta = result.metafile!

    // the paths in `meta.outputs` are relative to `process.cwd()`
    const processingCacheDirOutputPath = path.relative(
      process.cwd(),
      processingCacheDir
    )

<<<<<<< HEAD
  let depsString: string
  if (isDebugEnabled) {
    depsString = colors.yellow(qualifiedIds.join(`\n  `))
  } else {
    const total = qualifiedIds.length
    const maxListed = 5
    const listed = Math.min(total, maxListed)
    const extra = Math.max(0, total - maxListed)
    depsString = colors.yellow(
      qualifiedIds.slice(0, listed).join(`\n  `) +
        (extra > 0 ? `\n  (...and ${extra} more)` : ``)
    )
  }

  if (!asCommand) {
    if (!newDeps) {
      // This is auto run on server start - let the user know that we are
      // pre-optimizing deps
      logger.info(colors.green(`Pre-bundling dependencies:\n  ${depsString}`))
      logger.info(
        `(this will be run only when your dependencies or config have changed)`
=======
    for (const id in deps) {
      const optimizedInfo = metadata.optimized[id]
      optimizedInfo.needsInterop = needsInterop(
        id,
        idToExports[id],
        meta.outputs,
        processingCacheDirOutputPath
>>>>>>> a4927c51
      )
      const output =
        meta.outputs[path.relative(process.cwd(), optimizedInfo.file)]
      if (output) {
        // We only need to hash the output.imports in to check for stability, but adding the hash
        // and file path gives us a unique hash that may be useful for other things in the future
        optimizedInfo.fileHash = getHash(
          metadata.hash + optimizedInfo.file + JSON.stringify(output.imports)
        )
      }
    }

    // This only runs when missing deps are processed. Previous optimized deps are stable if
    // the newly discovered deps don't have common chunks with them. Comparing their fileHash we
    // can find out if it is safe to keep the current browser state. If one of the file hashes
    // changed, a full page reload is needed
    let alteredFiles = false
    if (currentData) {
      alteredFiles = Object.keys(currentData.optimized).some((dep) => {
        const currentInfo = currentData.optimized[dep]
        const info = metadata.optimized[dep]
        return (
          !info?.fileHash ||
          !currentInfo?.fileHash ||
          info?.fileHash !== currentInfo?.fileHash
        )
      })
      debug(`optimized deps have altered files: ${alteredFiles}`)
    }

    if (alteredFiles) {
      // Overrite individual hashes with the new global browserHash, a full page reload is required
      // New deps that ended up with a different hash replaced while doing analysis import are going to
      // return a not found so the browser doesn't cache them. And will properly get loaded after the reload
      for (const id in deps) {
        metadata.optimized[id].browserHash = metadata.browserHash
      }
    }

    // Write metadata file, delete `deps` folder and rename the new `processing` folder to `deps` in sync
    commitProcessingDepsCacheSync()

    debug(`deps bundled in ${(performance.now() - start).toFixed(2)}ms`)
    processing.resolve({ alteredFiles })
    return processing.promise
  }

  function commitProcessingDepsCacheSync() {
    // Rewire the file paths from the temporal processing dir to the final deps cache dir
    const dataPath = path.join(processingCacheDir, '_metadata.json')
    writeFile(dataPath, stringifyOptimizedDepsMetadata(metadata))
    // Processing is done, we can now replace the depsCacheDir with processingCacheDir
    if (fs.existsSync(depsCacheDir)) {
      const rmSync = fs.rmSync ?? fs.rmdirSync // TODO: Remove after support for Node 12 is dropped
      rmSync(depsCacheDir, { recursive: true })
    }
    fs.renameSync(processingCacheDir, depsCacheDir)
  }
}

export function newDepOptimizationProcessing(): DepOptimizationProcessing {
  let resolve: (result?: DepOptimizationResult) => void
  const promise = new Promise((_resolve) => {
    resolve = _resolve
  }) as Promise<DepOptimizationResult | undefined>
  return { promise, resolve: resolve! }
}

// Convert to { id: src }
export function depsFromOptimizedDepInfo(
  depsInfo: Record<string, OptimizedDepInfo>
) {
  return Object.fromEntries(
    Object.entries(depsInfo).map((d) => [d[0], d[1].src])
  )
}

function getHash(text: string) {
  return createHash('sha256').update(text).digest('hex').substring(0, 8)
}

export function getOptimizedBrowserHash(
  hash: string,
  deps: Record<string, string>,
  missing?: Record<string, string>
) {
  // update browser hash
  return getHash(
    hash + JSON.stringify(deps) + (missing ? JSON.stringify(missing) : '')
  )
}

function getCachedDepFilePath(id: string, depsCacheDir: string) {
  return normalizePath(path.resolve(depsCacheDir, flattenId(id) + '.js'))
}

export function getOptimizedDepPath(id: string, config: ResolvedConfig) {
  return getCachedDepFilePath(id, getDepsCacheDir(config))
}

export function getDepsCacheDir(config: ResolvedConfig) {
  return normalizePath(path.resolve(config.cacheDir, 'deps'))
}

export function getProcessingDepsCacheDir(config: ResolvedConfig) {
  return normalizePath(path.resolve(config.cacheDir, 'processing'))
}

export function isOptimizedDepFile(id: string, config: ResolvedConfig) {
  return id.startsWith(getDepsCacheDir(config))
}

export function createIsOptimizedDepUrl(config: ResolvedConfig) {
  const { root } = config
  const depsCacheDir = getDepsCacheDir(config)

  // determine the url prefix of files inside cache directory
  const depsCacheDirRelative = normalizePath(path.relative(root, depsCacheDir))
  const depsCacheDirPrefix = depsCacheDirRelative.startsWith('../')
    ? // if the cache directory is outside root, the url prefix would be something
      // like '/@fs/absolute/path/to/node_modules/.vite'
      `/@fs/${normalizePath(depsCacheDir).replace(/^\//, '')}`
    : // if the cache directory is inside root, the url prefix would be something
      // like '/node_modules/.vite'
      `/${depsCacheDirRelative}`

  return function isOptimizedDepUrl(url: string): boolean {
    return url.startsWith(depsCacheDirPrefix)
  }
}

function parseOptimizedDepsMetadata(
  jsonMetadata: string,
  depsCacheDir: string,
  processing: Promise<DepOptimizationResult | undefined>
) {
  const metadata = JSON.parse(jsonMetadata)
  for (const o of Object.keys(metadata.optimized)) {
    metadata.optimized[o].processing = processing
  }
  return { ...metadata, discovered: {}, processing }
}

function stringifyOptimizedDepsMetadata(metadata: DepOptimizationMetadata) {
  return JSON.stringify(
    metadata,
    (key: string, value: any) => {
      if (key === 'processing' || key === 'discovered') return

      return value
    },
    2
  )
}

// https://github.com/vitejs/vite/issues/1724#issuecomment-767619642
// a list of modules that pretends to be ESM but still uses `require`.
// this causes esbuild to wrap them as CJS even when its entry appears to be ESM.
const KNOWN_INTEROP_IDS = new Set(['moment'])

function needsInterop(
  id: string,
  exportsData: ExportsData,
  outputs: Record<string, any>,
  cacheDirOutputPath: string
): boolean {
  if (KNOWN_INTEROP_IDS.has(id)) {
    return true
  }
  const [imports, exports] = exportsData
  // entry has no ESM syntax - likely CJS or UMD
  if (!exports.length && !imports.length) {
    return true
  }

  // if a peer dependency used require() on a ESM dependency, esbuild turns the
  // ESM dependency's entry chunk into a single default export... detect
  // such cases by checking exports mismatch, and force interop.
  const flatId = flattenId(id) + '.js'
  let generatedExports: string[] | undefined
  for (const output in outputs) {
    if (
      normalizePath(output) ===
      normalizePath(path.join(cacheDirOutputPath, flatId))
    ) {
      generatedExports = outputs[output].exports
      break
    }
  }

  if (
    !generatedExports ||
    (isSingleDefaultExport(generatedExports) && !isSingleDefaultExport(exports))
  ) {
    return true
  }
  return false
}

function isSingleDefaultExport(exports: readonly string[]) {
  return exports.length === 1 && exports[0] === 'default'
}

const lockfileFormats = ['package-lock.json', 'yarn.lock', 'pnpm-lock.yaml']

function getDepHash(root: string, config: ResolvedConfig): string {
  let content = lookupFile(root, lockfileFormats) || ''
  // also take config into account
  // only a subset of config options that can affect dep optimization
  content += JSON.stringify(
    {
      mode: config.mode,
      root: config.root,
      resolve: config.resolve,
      assetsInclude: config.assetsInclude,
      plugins: config.plugins.map((p) => p.name),
      optimizeDeps: {
        include: config.optimizeDeps?.include,
        exclude: config.optimizeDeps?.exclude,
        esbuildOptions: {
          ...config.optimizeDeps?.esbuildOptions,
          plugins: config.optimizeDeps?.esbuildOptions?.plugins?.map(
            (p) => p.name
          )
        }
      }
    },
    (_, value) => {
      if (typeof value === 'function' || value instanceof RegExp) {
        return value.toString()
      }
      return value
    }
  )
  return createHash('sha256').update(content).digest('hex').substring(0, 8)
}<|MERGE_RESOLUTION|>--- conflicted
+++ resolved
@@ -341,14 +341,20 @@
       return
     }
 
-    const total = qualifiedIds.length
-    const maxListed = 5
-    const listed = Math.min(total, maxListed)
-    const extra = Math.max(0, total - maxListed)
-    const depsString = colors.yellow(
-      qualifiedIds.slice(0, listed).join(`\n  `) +
-        (extra > 0 ? `\n  (...and ${extra} more)` : ``)
-    )
+    let depsString: string
+    if (isDebugEnabled) {
+      depsString = colors.yellow(qualifiedIds.join(`\n  `))
+    } else {
+      const total = qualifiedIds.length
+      const maxListed = 5
+      const listed = Math.min(total, maxListed)
+      const extra = Math.max(0, total - maxListed)
+      depsString = colors.yellow(
+        qualifiedIds.slice(0, listed).join(`\n  `) +
+          (extra > 0 ? `\n  (...and ${extra} more)` : ``)
+      )
+    }
+
     if (!asCommand) {
       if (!newDeps) {
         // This is auto run on server start - let the user know that we are
@@ -468,29 +474,6 @@
       processingCacheDir
     )
 
-<<<<<<< HEAD
-  let depsString: string
-  if (isDebugEnabled) {
-    depsString = colors.yellow(qualifiedIds.join(`\n  `))
-  } else {
-    const total = qualifiedIds.length
-    const maxListed = 5
-    const listed = Math.min(total, maxListed)
-    const extra = Math.max(0, total - maxListed)
-    depsString = colors.yellow(
-      qualifiedIds.slice(0, listed).join(`\n  `) +
-        (extra > 0 ? `\n  (...and ${extra} more)` : ``)
-    )
-  }
-
-  if (!asCommand) {
-    if (!newDeps) {
-      // This is auto run on server start - let the user know that we are
-      // pre-optimizing deps
-      logger.info(colors.green(`Pre-bundling dependencies:\n  ${depsString}`))
-      logger.info(
-        `(this will be run only when your dependencies or config have changed)`
-=======
     for (const id in deps) {
       const optimizedInfo = metadata.optimized[id]
       optimizedInfo.needsInterop = needsInterop(
@@ -498,7 +481,6 @@
         idToExports[id],
         meta.outputs,
         processingCacheDirOutputPath
->>>>>>> a4927c51
       )
       const output =
         meta.outputs[path.relative(process.cwd(), optimizedInfo.file)]
