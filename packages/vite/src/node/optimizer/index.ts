--- conflicted
+++ resolved
@@ -1206,15 +1206,11 @@
     manager: 'pnpm',
   },
   {
-<<<<<<< HEAD
     path: 'bun.lock',
     checkPatchesDir: 'patches',
     manager: 'bun',
   },
   {
-    name: 'bun.lockb',
-=======
->>>>>>> 96092cb5
     path: 'bun.lockb',
     checkPatchesDir: 'patches',
     manager: 'bun',
