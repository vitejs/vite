--- conflicted
+++ resolved
@@ -636,7 +636,6 @@
 
   const start = performance.now()
 
-<<<<<<< HEAD
   // Show progress for non-debug mode
   const depCount = qualifiedIds.length
   environment.logger.info(
@@ -648,10 +647,7 @@
     },
   )
 
-  const preparedRun = prepareEsbuildOptimizerRun(
-=======
   const preparedRun = prepareRolldownOptimizerRun(
->>>>>>> 3f344b4f
     environment,
     depsInfo,
     processingCacheDir,
