--- conflicted
+++ resolved
@@ -226,32 +226,14 @@
 
   const depsCacheDir = getDepsCacheDir(config)
 
-<<<<<<< HEAD
   const mainHash = getDepHash(config)
-=======
-  const processing = newDepOptimizationProcessing()
-
-  const metadata: DepOptimizationMetadata = {
-    hash: mainHash,
-    browserHash: mainHash,
-    optimized: {},
-    chunks: {},
-    discovered: {}
-  }
->>>>>>> 9a7b133d
 
   if (!force) {
     let cachedMetadata: DepOptimizationMetadata | undefined
     try {
-<<<<<<< HEAD
       const cachedMetadataPatah = path.join(depsCacheDir, '_metadata.json')
       cachedMetadata = parseOptimizedDepsMetadata(
         fs.readFileSync(cachedMetadataPatah, 'utf-8'),
-=======
-      const prevDataPath = path.join(depsCacheDir, '_metadata.json')
-      prevData = parseOptimizedDepsMetadata(
-        fs.readFileSync(prevDataPath, 'utf-8'),
->>>>>>> 9a7b133d
         depsCacheDir
       )
     } catch (e) {}
@@ -514,20 +496,6 @@
       optimizedInfo.fileHash = getHash(
         metadata.hash + optimizedInfo.file + JSON.stringify(output.imports)
       )
-<<<<<<< HEAD
-=======
-      const output =
-        meta.outputs[
-          path.relative(process.cwd(), getProcessingDepPath(id, config))
-        ]
-      if (output) {
-        // We only need to hash the output.imports in to check for stability, but adding the hash
-        // and file path gives us a unique hash that may be useful for other things in the future
-        optimizedInfo.fileHash = getHash(
-          metadata.hash + optimizedInfo.file + JSON.stringify(output.imports)
-        )
-      }
->>>>>>> 9a7b133d
     }
   }
 
@@ -568,36 +536,12 @@
     }
   }
 
-<<<<<<< HEAD
   if (alteredFiles) {
     // Overwrite individual hashes with the new global browserHash, a full page reload is required
     // New deps that ended up with a different hash replaced while doing analysis import are going to
     // return a not found so the browser doesn't cache them. And will properly get loaded after the reload
     for (const id in deps) {
       metadata.optimized[id].browserHash = newBrowserHash
-=======
-    for (const o of Object.keys(meta.outputs)) {
-      if (!o.match(jsMapExtensionRE)) {
-        const id = path
-          .relative(processingCacheDirOutputPath, o)
-          .replace(jsExtensionRE, '')
-        const file = getOptimizedDepPath(id, config)
-        if (!findFileInfo(metadata.optimized, file)) {
-          metadata.chunks[id] = {
-            file,
-            src: '',
-            needsInterop: false,
-            browserHash:
-              (!alteredFiles && currentData?.chunks[id]?.browserHash) ||
-              newBrowserHash
-          }
-        }
-      }
-    }
-
-    if (alteredFiles) {
-      metadata.browserHash = newBrowserHash
->>>>>>> 9a7b133d
     }
     metadata.browserHash = newBrowserHash
   }
@@ -689,14 +633,7 @@
   return createHash('sha256').update(text).digest('hex').substring(0, 8)
 }
 
-<<<<<<< HEAD
-export function getOptimizedBrowserHash(
-  hash: string,
-  deps: Record<string, string>
-) {
-=======
 function getOptimizedBrowserHash(hash: string, deps: Record<string, string>) {
->>>>>>> 9a7b133d
   return getHash(hash + JSON.stringify(deps))
 }
 
@@ -763,7 +700,6 @@
   for (const o of Object.keys(metadata.optimized)) {
     const depInfo = metadata.optimized[o]
     depInfo.browserHash = browserHash
-<<<<<<< HEAD
   }
   metadata.chunks ||= {} // Support missing chunks for back compat
   for (const o of Object.keys(metadata.chunks)) {
@@ -771,15 +707,6 @@
     depInfo.src = ''
     depInfo.browserHash = browserHash
   }
-=======
-  }
-  metadata.chunks ||= {} // Support missing chunks for back compat
-  for (const o of Object.keys(metadata.chunks)) {
-    const depInfo = metadata.chunks[o]
-    depInfo.src = ''
-    depInfo.browserHash = browserHash
-  }
->>>>>>> 9a7b133d
   metadata.discovered = {}
   return metadata
 }
@@ -928,13 +855,8 @@
 ): OptimizedDepInfo | undefined {
   return (
     findFileInfo(metadata.optimized, file) ||
-<<<<<<< HEAD
-    findFileInfo(metadata.chunks, file) ||
-    findFileInfo(metadata.discovered, file)
-=======
     findFileInfo(metadata.discovered, file) ||
     findFileInfo(metadata.chunks, file)
->>>>>>> 9a7b133d
   )
 }
 
