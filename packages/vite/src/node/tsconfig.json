--- conflicted
+++ resolved
@@ -3,17 +3,9 @@
   "include": ["./", "../../types"],
   "exclude": ["**/__tests__"],
   "compilerOptions": {
-<<<<<<< HEAD
-    // compile away optional-chaining-operator
-    // node support table: https://node.green/#ES2020-features-optional-chaining-operator-----
-    "target": "ES2020",
-    "module": "esnext",
-    "outDir": "../../dist/node",
-=======
     "target": "ES2020",
     "outDir": "../../dist/node",
-    "module": "CommonJS",
->>>>>>> c85e51aa
+    "module": "ESNext",
     "lib": ["ESNext", "DOM"],
     "sourceMap": true
   }
