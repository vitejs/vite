--- conflicted
+++ resolved
@@ -90,18 +90,12 @@
  * the module that imports the identifier as a named import alias
  */
 const identifierReplacements: Record<string, Record<string, string>> = {
-<<<<<<< HEAD
   'rolldown-vite/module-runner': {
     FetchResult$1: 'moduleRunner_FetchResult',
   },
   rolldown: {
     Plugin$2: 'Rolldown.Plugin',
     TransformResult$1: 'Rolldown.TransformResult',
-=======
-  rollup: {
-    Plugin$1: 'Rollup.Plugin',
-    TransformResult$1: 'Rollup.TransformResult',
->>>>>>> 6ad5424f
   },
   'rolldown/experimental': {
     TransformOptions$1: 'rolldown_experimental_TransformOptions',
