--- conflicted
+++ resolved
@@ -133,13 +133,6 @@
 Repository: https://github.com/rollup/plugins
 
 License: MIT
-<<<<<<< HEAD
-=======
-By: Rich Harris
-Repository: https://github.com/rollup/plugins
-
-License: MIT
->>>>>>> e7a0c5e5
 By: LarsDenBakker
 Repository: https://github.com/rollup/plugins
 
@@ -354,41 +347,6 @@
 
 ---------------------------------------
 
-<<<<<<< HEAD
-=======
-## commondir, shell-quote
-License: MIT
-By: James Halliday
-Repositories: http://github.com/substack/node-commondir, http://github.com/ljharb/shell-quote
-
-> The MIT License
-> 
-> Copyright (c) 2013 James Halliday (mail@substack.net)
-> 
-> Permission is hereby granted, free of charge, 
-> to any person obtaining a copy of this software and 
-> associated documentation files (the "Software"), to 
-> deal in the Software without restriction, including 
-> without limitation the rights to use, copy, modify, 
-> merge, publish, distribute, sublicense, and/or sell 
-> copies of the Software, and to permit persons to whom 
-> the Software is furnished to do so, 
-> subject to the following conditions:
-> 
-> The above copyright notice and this permission notice 
-> shall be included in all copies or substantial portions of the Software.
-> 
-> THE SOFTWARE IS PROVIDED "AS IS", WITHOUT WARRANTY OF ANY KIND, 
-> EXPRESS OR IMPLIED, INCLUDING BUT NOT LIMITED TO THE WARRANTIES 
-> OF MERCHANTABILITY, FITNESS FOR A PARTICULAR PURPOSE AND NONINFRINGEMENT. 
-> IN NO EVENT SHALL THE AUTHORS OR COPYRIGHT HOLDERS BE LIABLE FOR 
-> ANY CLAIM, DAMAGES OR OTHER LIABILITY, WHETHER IN AN ACTION OF CONTRACT, 
-> TORT OR OTHERWISE, ARISING FROM, OUT OF OR IN CONNECTION WITH THE 
-> SOFTWARE OR THE USE OR OTHER DEALINGS IN THE SOFTWARE.
-
----------------------------------------
-
->>>>>>> e7a0c5e5
 ## connect
 License: MIT
 By: TJ Holowaychuk, Douglas Christopher Wilson, Jonathan Ong, Tim Caswell
@@ -1056,16 +1014,6 @@
 
 ---------------------------------------
 
-<<<<<<< HEAD
-=======
-## is-reference
-License: MIT
-By: Rich Harris
-Repository: https://github.com/Rich-Harris/is-reference
-
----------------------------------------
-
->>>>>>> e7a0c5e5
 ## isexe, which
 License: ISC
 By: Isaac Z. Schlueter
@@ -1853,7 +1801,7 @@
 ## shell-quote
 License: MIT
 By: James Halliday
-Repository: http://github.com/ljharb/shell-quote.git
+Repository: http://github.com/ljharb/shell-quote
 
 > The MIT License
 > 
