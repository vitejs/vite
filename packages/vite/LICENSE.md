--- conflicted
+++ resolved
@@ -361,41 +361,6 @@
 ---------------------------------------
 
 ## @rolldown/pluginutils
-<<<<<<< HEAD
-=======
-License: MIT
-Repository: git+https://github.com/rolldown/rolldown.git
-
-> MIT License
-> 
-> Copyright (c) 2024-present VoidZero Inc. & Contributors
-> 
-> Permission is hereby granted, free of charge, to any person obtaining a copy
-> of this software and associated documentation files (the "Software"), to deal
-> in the Software without restriction, including without limitation the rights
-> to use, copy, modify, merge, publish, distribute, sublicense, and/or sell
-> copies of the Software, and to permit persons to whom the Software is
-> furnished to do so, subject to the following conditions:
-> 
-> The above copyright notice and this permission notice shall be included in all
-> copies or substantial portions of the Software.
-> 
-> THE SOFTWARE IS PROVIDED "AS IS", WITHOUT WARRANTY OF ANY KIND, EXPRESS OR
-> IMPLIED, INCLUDING BUT NOT LIMITED TO THE WARRANTIES OF MERCHANTABILITY,
-> FITNESS FOR A PARTICULAR PURPOSE AND NONINFRINGEMENT. IN NO EVENT SHALL THE
-> AUTHORS OR COPYRIGHT HOLDERS BE LIABLE FOR ANY CLAIM, DAMAGES OR OTHER
-> LIABILITY, WHETHER IN AN ACTION OF CONTRACT, TORT OR OTHERWISE, ARISING FROM,
-> OUT OF OR IN CONNECTION WITH THE SOFTWARE OR THE USE OR OTHER DEALINGS IN THE
-> SOFTWARE.
-> 
-> end of terms and conditions
-> 
-> The licenses of externally maintained libraries from which parts of the Software is derived are listed [here](https://github.com/rolldown/rolldown/blob/main/THIRD-PARTY-LICENSE).
-
----------------------------------------
-
-## @rollup/plugin-alias, @rollup/plugin-commonjs, @rollup/plugin-dynamic-import-vars, @rollup/pluginutils
->>>>>>> 946831f9
 License: MIT
 Repository: git+https://github.com/rolldown/rolldown.git
 
