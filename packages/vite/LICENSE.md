# Vite core license
Vite is released under the MIT license:

MIT License

Copyright (c) 2019-present, Yuxi (Evan) You and Vite contributors

Permission is hereby granted, free of charge, to any person obtaining a copy
of this software and associated documentation files (the "Software"), to deal
in the Software without restriction, including without limitation the rights
to use, copy, modify, merge, publish, distribute, sublicense, and/or sell
copies of the Software, and to permit persons to whom the Software is
furnished to do so, subject to the following conditions:

The above copyright notice and this permission notice shall be included in all
copies or substantial portions of the Software.

THE SOFTWARE IS PROVIDED "AS IS", WITHOUT WARRANTY OF ANY KIND, EXPRESS OR
IMPLIED, INCLUDING BUT NOT LIMITED TO THE WARRANTIES OF MERCHANTABILITY,
FITNESS FOR A PARTICULAR PURPOSE AND NONINFRINGEMENT. IN NO EVENT SHALL THE
AUTHORS OR COPYRIGHT HOLDERS BE LIABLE FOR ANY CLAIM, DAMAGES OR OTHER
LIABILITY, WHETHER IN AN ACTION OF CONTRACT, TORT OR OTHERWISE, ARISING FROM,
OUT OF OR IN CONNECTION WITH THE SOFTWARE OR THE USE OR OTHER DEALINGS IN THE
SOFTWARE.

# Licenses of bundled dependencies
The published Vite artifact additionally contains code with the following licenses:
Apache-2.0, BSD-2-Clause, BSD-3-Clause, CC0-1.0, ISC, MIT, (BSD-3-Clause OR GPL-2.0), (MIT)

# Bundled dependencies:
## @ampproject/remapping
License: Apache-2.0
By: Justin Ridgewell
Repository: git+https://github.com/ampproject/remapping.git

> Apache License
>                            Version 2.0, January 2004
>                         http://www.apache.org/licenses/
> 
>    TERMS AND CONDITIONS FOR USE, REPRODUCTION, AND DISTRIBUTION
> 
>    1. Definitions.
> 
>       "License" shall mean the terms and conditions for use, reproduction,
>       and distribution as defined by Sections 1 through 9 of this document.
> 
>       "Licensor" shall mean the copyright owner or entity authorized by
>       the copyright owner that is granting the License.
> 
>       "Legal Entity" shall mean the union of the acting entity and all
>       other entities that control, are controlled by, or are under common
>       control with that entity. For the purposes of this definition,
>       "control" means (i) the power, direct or indirect, to cause the
>       direction or management of such entity, whether by contract or
>       otherwise, or (ii) ownership of fifty percent (50%) or more of the
>       outstanding shares, or (iii) beneficial ownership of such entity.
> 
>       "You" (or "Your") shall mean an individual or Legal Entity
>       exercising permissions granted by this License.
> 
>       "Source" form shall mean the preferred form for making modifications,
>       including but not limited to software source code, documentation
>       source, and configuration files.
> 
>       "Object" form shall mean any form resulting from mechanical
>       transformation or translation of a Source form, including but
>       not limited to compiled object code, generated documentation,
>       and conversions to other media types.
> 
>       "Work" shall mean the work of authorship, whether in Source or
>       Object form, made available under the License, as indicated by a
>       copyright notice that is included in or attached to the work
>       (an example is provided in the Appendix below).
> 
>       "Derivative Works" shall mean any work, whether in Source or Object
>       form, that is based on (or derived from) the Work and for which the
>       editorial revisions, annotations, elaborations, or other modifications
>       represent, as a whole, an original work of authorship. For the purposes
>       of this License, Derivative Works shall not include works that remain
>       separable from, or merely link (or bind by name) to the interfaces of,
>       the Work and Derivative Works thereof.
> 
>       "Contribution" shall mean any work of authorship, including
>       the original version of the Work and any modifications or additions
>       to that Work or Derivative Works thereof, that is intentionally
>       submitted to Licensor for inclusion in the Work by the copyright owner
>       or by an individual or Legal Entity authorized to submit on behalf of
>       the copyright owner. For the purposes of this definition, "submitted"
>       means any form of electronic, verbal, or written communication sent
>       to the Licensor or its representatives, including but not limited to
>       communication on electronic mailing lists, source code control systems,
>       and issue tracking systems that are managed by, or on behalf of, the
>       Licensor for the purpose of discussing and improving the Work, but
>       excluding communication that is conspicuously marked or otherwise
>       designated in writing by the copyright owner as "Not a Contribution."
> 
>       "Contributor" shall mean Licensor and any individual or Legal Entity
>       on behalf of whom a Contribution has been received by Licensor and
>       subsequently incorporated within the Work.
> 
>    2. Grant of Copyright License. Subject to the terms and conditions of
>       this License, each Contributor hereby grants to You a perpetual,
>       worldwide, non-exclusive, no-charge, royalty-free, irrevocable
>       copyright license to reproduce, prepare Derivative Works of,
>       publicly display, publicly perform, sublicense, and distribute the
>       Work and such Derivative Works in Source or Object form.
> 
>    3. Grant of Patent License. Subject to the terms and conditions of
>       this License, each Contributor hereby grants to You a perpetual,
>       worldwide, non-exclusive, no-charge, royalty-free, irrevocable
>       (except as stated in this section) patent license to make, have made,
>       use, offer to sell, sell, import, and otherwise transfer the Work,
>       where such license applies only to those patent claims licensable
>       by such Contributor that are necessarily infringed by their
>       Contribution(s) alone or by combination of their Contribution(s)
>       with the Work to which such Contribution(s) was submitted. If You
>       institute patent litigation against any entity (including a
>       cross-claim or counterclaim in a lawsuit) alleging that the Work
>       or a Contribution incorporated within the Work constitutes direct
>       or contributory patent infringement, then any patent licenses
>       granted to You under this License for that Work shall terminate
>       as of the date such litigation is filed.
> 
>    4. Redistribution. You may reproduce and distribute copies of the
>       Work or Derivative Works thereof in any medium, with or without
>       modifications, and in Source or Object form, provided that You
>       meet the following conditions:
> 
>       (a) You must give any other recipients of the Work or
>           Derivative Works a copy of this License; and
> 
>       (b) You must cause any modified files to carry prominent notices
>           stating that You changed the files; and
> 
>       (c) You must retain, in the Source form of any Derivative Works
>           that You distribute, all copyright, patent, trademark, and
>           attribution notices from the Source form of the Work,
>           excluding those notices that do not pertain to any part of
>           the Derivative Works; and
> 
>       (d) If the Work includes a "NOTICE" text file as part of its
>           distribution, then any Derivative Works that You distribute must
>           include a readable copy of the attribution notices contained
>           within such NOTICE file, excluding those notices that do not
>           pertain to any part of the Derivative Works, in at least one
>           of the following places: within a NOTICE text file distributed
>           as part of the Derivative Works; within the Source form or
>           documentation, if provided along with the Derivative Works; or,
>           within a display generated by the Derivative Works, if and
>           wherever such third-party notices normally appear. The contents
>           of the NOTICE file are for informational purposes only and
>           do not modify the License. You may add Your own attribution
>           notices within Derivative Works that You distribute, alongside
>           or as an addendum to the NOTICE text from the Work, provided
>           that such additional attribution notices cannot be construed
>           as modifying the License.
> 
>       You may add Your own copyright statement to Your modifications and
>       may provide additional or different license terms and conditions
>       for use, reproduction, or distribution of Your modifications, or
>       for any such Derivative Works as a whole, provided Your use,
>       reproduction, and distribution of the Work otherwise complies with
>       the conditions stated in this License.
> 
>    5. Submission of Contributions. Unless You explicitly state otherwise,
>       any Contribution intentionally submitted for inclusion in the Work
>       by You to the Licensor shall be under the terms and conditions of
>       this License, without any additional terms or conditions.
>       Notwithstanding the above, nothing herein shall supersede or modify
>       the terms of any separate license agreement you may have executed
>       with Licensor regarding such Contributions.
> 
>    6. Trademarks. This License does not grant permission to use the trade
>       names, trademarks, service marks, or product names of the Licensor,
>       except as required for reasonable and customary use in describing the
>       origin of the Work and reproducing the content of the NOTICE file.
> 
>    7. Disclaimer of Warranty. Unless required by applicable law or
>       agreed to in writing, Licensor provides the Work (and each
>       Contributor provides its Contributions) on an "AS IS" BASIS,
>       WITHOUT WARRANTIES OR CONDITIONS OF ANY KIND, either express or
>       implied, including, without limitation, any warranties or conditions
>       of TITLE, NON-INFRINGEMENT, MERCHANTABILITY, or FITNESS FOR A
>       PARTICULAR PURPOSE. You are solely responsible for determining the
>       appropriateness of using or redistributing the Work and assume any
>       risks associated with Your exercise of permissions under this License.
> 
>    8. Limitation of Liability. In no event and under no legal theory,
>       whether in tort (including negligence), contract, or otherwise,
>       unless required by applicable law (such as deliberate and grossly
>       negligent acts) or agreed to in writing, shall any Contributor be
>       liable to You for damages, including any direct, indirect, special,
>       incidental, or consequential damages of any character arising as a
>       result of this License or out of the use or inability to use the
>       Work (including but not limited to damages for loss of goodwill,
>       work stoppage, computer failure or malfunction, or any and all
>       other commercial damages or losses), even if such Contributor
>       has been advised of the possibility of such damages.
> 
>    9. Accepting Warranty or Additional Liability. While redistributing
>       the Work or Derivative Works thereof, You may choose to offer,
>       and charge a fee for, acceptance of support, warranty, indemnity,
>       or other liability obligations and/or rights consistent with this
>       License. However, in accepting such obligations, You may act only
>       on Your own behalf and on Your sole responsibility, not on behalf
>       of any other Contributor, and only if You agree to indemnify,
>       defend, and hold each Contributor harmless for any liability
>       incurred by, or claims asserted against, such Contributor by reason
>       of your accepting any such warranty or additional liability.
> 
>    END OF TERMS AND CONDITIONS
> 
>    APPENDIX: How to apply the Apache License to your work.
> 
>       To apply the Apache License to your work, attach the following
>       boilerplate notice, with the fields enclosed by brackets "[]"
>       replaced with your own identifying information. (Don't include
>       the brackets!)  The text should be enclosed in the appropriate
>       comment syntax for the file format. We also recommend that a
>       file or class name and description of purpose be included on the
>       same "printed page" as the copyright notice for easier
>       identification within third-party archives.
> 
>    Copyright 2019 Google LLC
> 
>    Licensed under the Apache License, Version 2.0 (the "License");
>    you may not use this file except in compliance with the License.
>    You may obtain a copy of the License at
> 
>        http://www.apache.org/licenses/LICENSE-2.0
> 
>    Unless required by applicable law or agreed to in writing, software
>    distributed under the License is distributed on an "AS IS" BASIS,
>    WITHOUT WARRANTIES OR CONDITIONS OF ANY KIND, either express or implied.
>    See the License for the specific language governing permissions and
>    limitations under the License.

---------------------------------------

## @babel/helper-validator-identifier
License: MIT
By: The Babel Team
Repository: https://github.com/babel/babel.git

> MIT License
> 
> Copyright (c) 2014-present Sebastian McKenzie and other contributors
> 
> Permission is hereby granted, free of charge, to any person obtaining
> a copy of this software and associated documentation files (the
> "Software"), to deal in the Software without restriction, including
> without limitation the rights to use, copy, modify, merge, publish,
> distribute, sublicense, and/or sell copies of the Software, and to
> permit persons to whom the Software is furnished to do so, subject to
> the following conditions:
> 
> The above copyright notice and this permission notice shall be
> included in all copies or substantial portions of the Software.
> 
> THE SOFTWARE IS PROVIDED "AS IS", WITHOUT WARRANTY OF ANY KIND,
> EXPRESS OR IMPLIED, INCLUDING BUT NOT LIMITED TO THE WARRANTIES OF
> MERCHANTABILITY, FITNESS FOR A PARTICULAR PURPOSE AND
> NONINFRINGEMENT. IN NO EVENT SHALL THE AUTHORS OR COPYRIGHT HOLDERS BE
> LIABLE FOR ANY CLAIM, DAMAGES OR OTHER LIABILITY, WHETHER IN AN ACTION
> OF CONTRACT, TORT OR OTHERWISE, ARISING FROM, OUT OF OR IN CONNECTION
> WITH THE SOFTWARE OR THE USE OR OTHER DEALINGS IN THE SOFTWARE.

---------------------------------------

## @babel/types
License: MIT
By: The Babel Team
Repository: https://github.com/babel/babel.git

> MIT License
> 
> Copyright (c) 2014-present Sebastian McKenzie and other contributors
> 
> Permission is hereby granted, free of charge, to any person obtaining
> a copy of this software and associated documentation files (the
> "Software"), to deal in the Software without restriction, including
> without limitation the rights to use, copy, modify, merge, publish,
> distribute, sublicense, and/or sell copies of the Software, and to
> permit persons to whom the Software is furnished to do so, subject to
> the following conditions:
> 
> The above copyright notice and this permission notice shall be
> included in all copies or substantial portions of the Software.
> 
> THE SOFTWARE IS PROVIDED "AS IS", WITHOUT WARRANTY OF ANY KIND,
> EXPRESS OR IMPLIED, INCLUDING BUT NOT LIMITED TO THE WARRANTIES OF
> MERCHANTABILITY, FITNESS FOR A PARTICULAR PURPOSE AND
> NONINFRINGEMENT. IN NO EVENT SHALL THE AUTHORS OR COPYRIGHT HOLDERS BE
> LIABLE FOR ANY CLAIM, DAMAGES OR OTHER LIABILITY, WHETHER IN AN ACTION
> OF CONTRACT, TORT OR OTHERWISE, ARISING FROM, OUT OF OR IN CONNECTION
> WITH THE SOFTWARE OR THE USE OR OTHER DEALINGS IN THE SOFTWARE.

---------------------------------------

## @cspotcode/source-map-consumer
License: BSD-3-Clause
By: Andrew Bradley, Nick Fitzgerald, Tobias Koppers, Duncan Beevers, Stephen Crane, Ryan Seddon, Miles Elam, Mihai Bazon, Michael Ficarra, Todd Wolfson, Alexander Solovyov, Felix Gnass, Conrad Irwin, usrbincc, David Glasser, Chase Douglas, Evan Wallace, Heather Arthur, Hugh Kennedy, Simon Lydell, Jmeas Smith, Michael Z Goddard, azu, John Gozde, Adam Kirkton, Chris Montgomery, J. Ryan Stinnett, Jack Herrington, Chris Truter, Daniel Espeset, Jamie Wong, Eddy Bruël, Hawken Rives, Gilad Peleg, djchie, Gary Ye, Nicolas Lalevée
Repository: http://github.com/cspotcode/source-map.git

---------------------------------------

## @cspotcode/source-map-support
License: MIT
Repository: https://github.com/cspotcode/node-source-map-support

> The MIT License (MIT)
> 
> Copyright (c) 2014 Evan Wallace
> 
> Permission is hereby granted, free of charge, to any person obtaining a copy
> of this software and associated documentation files (the "Software"), to deal
> in the Software without restriction, including without limitation the rights
> to use, copy, modify, merge, publish, distribute, sublicense, and/or sell
> copies of the Software, and to permit persons to whom the Software is
> furnished to do so, subject to the following conditions:
> 
> The above copyright notice and this permission notice shall be included in all
> copies or substantial portions of the Software.
> 
> THE SOFTWARE IS PROVIDED "AS IS", WITHOUT WARRANTY OF ANY KIND, EXPRESS OR
> IMPLIED, INCLUDING BUT NOT LIMITED TO THE WARRANTIES OF MERCHANTABILITY,
> FITNESS FOR A PARTICULAR PURPOSE AND NONINFRINGEMENT. IN NO EVENT SHALL THE
> AUTHORS OR COPYRIGHT HOLDERS BE LIABLE FOR ANY CLAIM, DAMAGES OR OTHER
> LIABILITY, WHETHER IN AN ACTION OF CONTRACT, TORT OR OTHERWISE, ARISING FROM,
> OUT OF OR IN CONNECTION WITH THE SOFTWARE OR THE USE OR OTHER DEALINGS IN THE
> SOFTWARE.

---------------------------------------

## @nodelib/fs.scandir
License: MIT
Repository: https://github.com/nodelib/nodelib/tree/master/packages/fs/fs.scandir

> The MIT License (MIT)
> 
> Copyright (c) Denis Malinochkin
> 
> Permission is hereby granted, free of charge, to any person obtaining a copy
> of this software and associated documentation files (the "Software"), to deal
> in the Software without restriction, including without limitation the rights
> to use, copy, modify, merge, publish, distribute, sublicense, and/or sell
> copies of the Software, and to permit persons to whom the Software is
> furnished to do so, subject to the following conditions:
> 
> The above copyright notice and this permission notice shall be included in all
> copies or substantial portions of the Software.
> 
> THE SOFTWARE IS PROVIDED "AS IS", WITHOUT WARRANTY OF ANY KIND, EXPRESS OR
> IMPLIED, INCLUDING BUT NOT LIMITED TO THE WARRANTIES OF MERCHANTABILITY,
> FITNESS FOR A PARTICULAR PURPOSE AND NONINFRINGEMENT. IN NO EVENT SHALL THE
> AUTHORS OR COPYRIGHT HOLDERS BE LIABLE FOR ANY CLAIM, DAMAGES OR OTHER
> LIABILITY, WHETHER IN AN ACTION OF CONTRACT, TORT OR OTHERWISE, ARISING FROM,
> OUT OF OR IN CONNECTION WITH THE SOFTWARE OR THE USE OR OTHER DEALINGS IN THE
> SOFTWARE.

---------------------------------------

## @nodelib/fs.stat
License: MIT
Repository: https://github.com/nodelib/nodelib/tree/master/packages/fs/fs.stat

> The MIT License (MIT)
> 
> Copyright (c) Denis Malinochkin
> 
> Permission is hereby granted, free of charge, to any person obtaining a copy
> of this software and associated documentation files (the "Software"), to deal
> in the Software without restriction, including without limitation the rights
> to use, copy, modify, merge, publish, distribute, sublicense, and/or sell
> copies of the Software, and to permit persons to whom the Software is
> furnished to do so, subject to the following conditions:
> 
> The above copyright notice and this permission notice shall be included in all
> copies or substantial portions of the Software.
> 
> THE SOFTWARE IS PROVIDED "AS IS", WITHOUT WARRANTY OF ANY KIND, EXPRESS OR
> IMPLIED, INCLUDING BUT NOT LIMITED TO THE WARRANTIES OF MERCHANTABILITY,
> FITNESS FOR A PARTICULAR PURPOSE AND NONINFRINGEMENT. IN NO EVENT SHALL THE
> AUTHORS OR COPYRIGHT HOLDERS BE LIABLE FOR ANY CLAIM, DAMAGES OR OTHER
> LIABILITY, WHETHER IN AN ACTION OF CONTRACT, TORT OR OTHERWISE, ARISING FROM,
> OUT OF OR IN CONNECTION WITH THE SOFTWARE OR THE USE OR OTHER DEALINGS IN THE
> SOFTWARE.

---------------------------------------

## @nodelib/fs.walk
License: MIT
Repository: https://github.com/nodelib/nodelib/tree/master/packages/fs/fs.walk

> The MIT License (MIT)
> 
> Copyright (c) Denis Malinochkin
> 
> Permission is hereby granted, free of charge, to any person obtaining a copy
> of this software and associated documentation files (the "Software"), to deal
> in the Software without restriction, including without limitation the rights
> to use, copy, modify, merge, publish, distribute, sublicense, and/or sell
> copies of the Software, and to permit persons to whom the Software is
> furnished to do so, subject to the following conditions:
> 
> The above copyright notice and this permission notice shall be included in all
> copies or substantial portions of the Software.
> 
> THE SOFTWARE IS PROVIDED "AS IS", WITHOUT WARRANTY OF ANY KIND, EXPRESS OR
> IMPLIED, INCLUDING BUT NOT LIMITED TO THE WARRANTIES OF MERCHANTABILITY,
> FITNESS FOR A PARTICULAR PURPOSE AND NONINFRINGEMENT. IN NO EVENT SHALL THE
> AUTHORS OR COPYRIGHT HOLDERS BE LIABLE FOR ANY CLAIM, DAMAGES OR OTHER
> LIABILITY, WHETHER IN AN ACTION OF CONTRACT, TORT OR OTHERWISE, ARISING FROM,
> OUT OF OR IN CONNECTION WITH THE SOFTWARE OR THE USE OR OTHER DEALINGS IN THE
> SOFTWARE.

---------------------------------------

## @polka/url
License: MIT
By: Luke Edwards
Repository: lukeed/polka

> The MIT License (MIT)
> 
> Copyright (c) Luke Edwards <luke.edwards05@gmail.com> (https://lukeed.com)
> 
> Permission is hereby granted, free of charge, to any person obtaining a copy
> of this software and associated documentation files (the "Software"), to deal
> in the Software without restriction, including without limitation the rights
> to use, copy, modify, merge, publish, distribute, sublicense, and/or sell
> copies of the Software, and to permit persons to whom the Software is
> furnished to do so, subject to the following conditions:
> 
> The above copyright notice and this permission notice shall be included in
> all copies or substantial portions of the Software.
> 
> THE SOFTWARE IS PROVIDED "AS IS", WITHOUT WARRANTY OF ANY KIND, EXPRESS OR
> IMPLIED, INCLUDING BUT NOT LIMITED TO THE WARRANTIES OF MERCHANTABILITY,
> FITNESS FOR A PARTICULAR PURPOSE AND NONINFRINGEMENT. IN NO EVENT SHALL THE
> AUTHORS OR COPYRIGHT HOLDERS BE LIABLE FOR ANY CLAIM, DAMAGES OR OTHER
> LIABILITY, WHETHER IN AN ACTION OF CONTRACT, TORT OR OTHERWISE, ARISING FROM,
> OUT OF OR IN CONNECTION WITH THE SOFTWARE OR THE USE OR OTHER DEALINGS IN
> THE SOFTWARE.

---------------------------------------

## @rollup/plugin-alias
License: MIT
By: Johannes Stein
Repository: rollup/plugins

---------------------------------------

## @rollup/plugin-commonjs
License: MIT
By: Rich Harris
Repository: rollup/plugins

> The MIT License (MIT)
> 
> Copyright (c) 2019 RollupJS Plugin Contributors (https://github.com/rollup/plugins/graphs/contributors)
> 
> Permission is hereby granted, free of charge, to any person obtaining a copy
> of this software and associated documentation files (the "Software"), to deal
> in the Software without restriction, including without limitation the rights
> to use, copy, modify, merge, publish, distribute, sublicense, and/or sell
> copies of the Software, and to permit persons to whom the Software is
> furnished to do so, subject to the following conditions:
> 
> The above copyright notice and this permission notice shall be included in
> all copies or substantial portions of the Software.
> 
> THE SOFTWARE IS PROVIDED "AS IS", WITHOUT WARRANTY OF ANY KIND, EXPRESS OR
> IMPLIED, INCLUDING BUT NOT LIMITED TO THE WARRANTIES OF MERCHANTABILITY,
> FITNESS FOR A PARTICULAR PURPOSE AND NONINFRINGEMENT. IN NO EVENT SHALL THE
> AUTHORS OR COPYRIGHT HOLDERS BE LIABLE FOR ANY CLAIM, DAMAGES OR OTHER
> LIABILITY, WHETHER IN AN ACTION OF CONTRACT, TORT OR OTHERWISE, ARISING FROM,
> OUT OF OR IN CONNECTION WITH THE SOFTWARE OR THE USE OR OTHER DEALINGS IN
> THE SOFTWARE.

---------------------------------------

## @rollup/plugin-dynamic-import-vars
License: MIT
By: LarsDenBakker
Repository: rollup/plugins

---------------------------------------

## @rollup/pluginutils
License: MIT
By: Rich Harris
Repository: rollup/plugins

---------------------------------------

## @tsconfig/node10
License: MIT
Repository: https://github.com/tsconfig/bases.git

> MIT License
> 
> Copyright (c) Microsoft Corporation.
> 
> Permission is hereby granted, free of charge, to any person obtaining a copy
> of this software and associated documentation files (the "Software"), to deal
> in the Software without restriction, including without limitation the rights
> to use, copy, modify, merge, publish, distribute, sublicense, and/or sell
> copies of the Software, and to permit persons to whom the Software is
> furnished to do so, subject to the following conditions:
> 
> The above copyright notice and this permission notice shall be included in all
> copies or substantial portions of the Software.
> 
> THE SOFTWARE IS PROVIDED "AS IS", WITHOUT WARRANTY OF ANY KIND, EXPRESS OR
> IMPLIED, INCLUDING BUT NOT LIMITED TO THE WARRANTIES OF MERCHANTABILITY,
> FITNESS FOR A PARTICULAR PURPOSE AND NONINFRINGEMENT. IN NO EVENT SHALL THE
> AUTHORS OR COPYRIGHT HOLDERS BE LIABLE FOR ANY CLAIM, DAMAGES OR OTHER
> LIABILITY, WHETHER IN AN ACTION OF CONTRACT, TORT OR OTHERWISE, ARISING FROM,
> OUT OF OR IN CONNECTION WITH THE SOFTWARE OR THE USE OR OTHER DEALINGS IN THE
> SOFTWARE

---------------------------------------

## @tsconfig/node12
License: MIT
Repository: https://github.com/tsconfig/bases.git

> MIT License
> 
> Copyright (c) Microsoft Corporation.
> 
> Permission is hereby granted, free of charge, to any person obtaining a copy
> of this software and associated documentation files (the "Software"), to deal
> in the Software without restriction, including without limitation the rights
> to use, copy, modify, merge, publish, distribute, sublicense, and/or sell
> copies of the Software, and to permit persons to whom the Software is
> furnished to do so, subject to the following conditions:
> 
> The above copyright notice and this permission notice shall be included in all
> copies or substantial portions of the Software.
> 
> THE SOFTWARE IS PROVIDED "AS IS", WITHOUT WARRANTY OF ANY KIND, EXPRESS OR
> IMPLIED, INCLUDING BUT NOT LIMITED TO THE WARRANTIES OF MERCHANTABILITY,
> FITNESS FOR A PARTICULAR PURPOSE AND NONINFRINGEMENT. IN NO EVENT SHALL THE
> AUTHORS OR COPYRIGHT HOLDERS BE LIABLE FOR ANY CLAIM, DAMAGES OR OTHER
> LIABILITY, WHETHER IN AN ACTION OF CONTRACT, TORT OR OTHERWISE, ARISING FROM,
> OUT OF OR IN CONNECTION WITH THE SOFTWARE OR THE USE OR OTHER DEALINGS IN THE
> SOFTWARE

---------------------------------------

## @tsconfig/node14
License: MIT
Repository: https://github.com/tsconfig/bases.git

> MIT License
> 
> Copyright (c) Microsoft Corporation.
> 
> Permission is hereby granted, free of charge, to any person obtaining a copy
> of this software and associated documentation files (the "Software"), to deal
> in the Software without restriction, including without limitation the rights
> to use, copy, modify, merge, publish, distribute, sublicense, and/or sell
> copies of the Software, and to permit persons to whom the Software is
> furnished to do so, subject to the following conditions:
> 
> The above copyright notice and this permission notice shall be included in all
> copies or substantial portions of the Software.
> 
> THE SOFTWARE IS PROVIDED "AS IS", WITHOUT WARRANTY OF ANY KIND, EXPRESS OR
> IMPLIED, INCLUDING BUT NOT LIMITED TO THE WARRANTIES OF MERCHANTABILITY,
> FITNESS FOR A PARTICULAR PURPOSE AND NONINFRINGEMENT. IN NO EVENT SHALL THE
> AUTHORS OR COPYRIGHT HOLDERS BE LIABLE FOR ANY CLAIM, DAMAGES OR OTHER
> LIABILITY, WHETHER IN AN ACTION OF CONTRACT, TORT OR OTHERWISE, ARISING FROM,
> OUT OF OR IN CONNECTION WITH THE SOFTWARE OR THE USE OR OTHER DEALINGS IN THE
> SOFTWARE

---------------------------------------

## @tsconfig/node16
License: MIT
Repository: https://github.com/tsconfig/bases.git

> MIT License
> 
> Copyright (c) Microsoft Corporation.
> 
> Permission is hereby granted, free of charge, to any person obtaining a copy
> of this software and associated documentation files (the "Software"), to deal
> in the Software without restriction, including without limitation the rights
> to use, copy, modify, merge, publish, distribute, sublicense, and/or sell
> copies of the Software, and to permit persons to whom the Software is
> furnished to do so, subject to the following conditions:
> 
> The above copyright notice and this permission notice shall be included in all
> copies or substantial portions of the Software.
> 
> THE SOFTWARE IS PROVIDED "AS IS", WITHOUT WARRANTY OF ANY KIND, EXPRESS OR
> IMPLIED, INCLUDING BUT NOT LIMITED TO THE WARRANTIES OF MERCHANTABILITY,
> FITNESS FOR A PARTICULAR PURPOSE AND NONINFRINGEMENT. IN NO EVENT SHALL THE
> AUTHORS OR COPYRIGHT HOLDERS BE LIABLE FOR ANY CLAIM, DAMAGES OR OTHER
> LIABILITY, WHETHER IN AN ACTION OF CONTRACT, TORT OR OTHERWISE, ARISING FROM,
> OUT OF OR IN CONNECTION WITH THE SOFTWARE OR THE USE OR OTHER DEALINGS IN THE
> SOFTWARE

---------------------------------------

## @vue/compiler-core
License: MIT
By: Evan You
Repository: git+https://github.com/vuejs/vue-next.git

> The MIT License (MIT)
> 
> Copyright (c) 2018-present, Yuxi (Evan) You
> 
> Permission is hereby granted, free of charge, to any person obtaining a copy
> of this software and associated documentation files (the "Software"), to deal
> in the Software without restriction, including without limitation the rights
> to use, copy, modify, merge, publish, distribute, sublicense, and/or sell
> copies of the Software, and to permit persons to whom the Software is
> furnished to do so, subject to the following conditions:
> 
> The above copyright notice and this permission notice shall be included in
> all copies or substantial portions of the Software.
> 
> THE SOFTWARE IS PROVIDED "AS IS", WITHOUT WARRANTY OF ANY KIND, EXPRESS OR
> IMPLIED, INCLUDING BUT NOT LIMITED TO THE WARRANTIES OF MERCHANTABILITY,
> FITNESS FOR A PARTICULAR PURPOSE AND NONINFRINGEMENT. IN NO EVENT SHALL THE
> AUTHORS OR COPYRIGHT HOLDERS BE LIABLE FOR ANY CLAIM, DAMAGES OR OTHER
> LIABILITY, WHETHER IN AN ACTION OF CONTRACT, TORT OR OTHERWISE, ARISING FROM,
> OUT OF OR IN CONNECTION WITH THE SOFTWARE OR THE USE OR OTHER DEALINGS IN
> THE SOFTWARE.

---------------------------------------

## @vue/compiler-dom
License: MIT
By: Evan You
Repository: git+https://github.com/vuejs/vue-next.git

> The MIT License (MIT)
> 
> Copyright (c) 2018-present, Yuxi (Evan) You
> 
> Permission is hereby granted, free of charge, to any person obtaining a copy
> of this software and associated documentation files (the "Software"), to deal
> in the Software without restriction, including without limitation the rights
> to use, copy, modify, merge, publish, distribute, sublicense, and/or sell
> copies of the Software, and to permit persons to whom the Software is
> furnished to do so, subject to the following conditions:
> 
> The above copyright notice and this permission notice shall be included in
> all copies or substantial portions of the Software.
> 
> THE SOFTWARE IS PROVIDED "AS IS", WITHOUT WARRANTY OF ANY KIND, EXPRESS OR
> IMPLIED, INCLUDING BUT NOT LIMITED TO THE WARRANTIES OF MERCHANTABILITY,
> FITNESS FOR A PARTICULAR PURPOSE AND NONINFRINGEMENT. IN NO EVENT SHALL THE
> AUTHORS OR COPYRIGHT HOLDERS BE LIABLE FOR ANY CLAIM, DAMAGES OR OTHER
> LIABILITY, WHETHER IN AN ACTION OF CONTRACT, TORT OR OTHERWISE, ARISING FROM,
> OUT OF OR IN CONNECTION WITH THE SOFTWARE OR THE USE OR OTHER DEALINGS IN
> THE SOFTWARE.

---------------------------------------

## @vue/shared
License: MIT
By: Evan You
Repository: git+https://github.com/vuejs/vue-next.git

> The MIT License (MIT)
> 
> Copyright (c) 2018-present, Yuxi (Evan) You
> 
> Permission is hereby granted, free of charge, to any person obtaining a copy
> of this software and associated documentation files (the "Software"), to deal
> in the Software without restriction, including without limitation the rights
> to use, copy, modify, merge, publish, distribute, sublicense, and/or sell
> copies of the Software, and to permit persons to whom the Software is
> furnished to do so, subject to the following conditions:
> 
> The above copyright notice and this permission notice shall be included in
> all copies or substantial portions of the Software.
> 
> THE SOFTWARE IS PROVIDED "AS IS", WITHOUT WARRANTY OF ANY KIND, EXPRESS OR
> IMPLIED, INCLUDING BUT NOT LIMITED TO THE WARRANTIES OF MERCHANTABILITY,
> FITNESS FOR A PARTICULAR PURPOSE AND NONINFRINGEMENT. IN NO EVENT SHALL THE
> AUTHORS OR COPYRIGHT HOLDERS BE LIABLE FOR ANY CLAIM, DAMAGES OR OTHER
> LIABILITY, WHETHER IN AN ACTION OF CONTRACT, TORT OR OTHERWISE, ARISING FROM,
> OUT OF OR IN CONNECTION WITH THE SOFTWARE OR THE USE OR OTHER DEALINGS IN
> THE SOFTWARE.

---------------------------------------

## accepts
License: MIT
By: Douglas Christopher Wilson, Jonathan Ong
Repository: jshttp/accepts

> (The MIT License)
> 
> Copyright (c) 2014 Jonathan Ong <me@jongleberry.com>
> Copyright (c) 2015 Douglas Christopher Wilson <doug@somethingdoug.com>
> 
> Permission is hereby granted, free of charge, to any person obtaining
> a copy of this software and associated documentation files (the
> 'Software'), to deal in the Software without restriction, including
> without limitation the rights to use, copy, modify, merge, publish,
> distribute, sublicense, and/or sell copies of the Software, and to
> permit persons to whom the Software is furnished to do so, subject to
> the following conditions:
> 
> The above copyright notice and this permission notice shall be
> included in all copies or substantial portions of the Software.
> 
> THE SOFTWARE IS PROVIDED 'AS IS', WITHOUT WARRANTY OF ANY KIND,
> EXPRESS OR IMPLIED, INCLUDING BUT NOT LIMITED TO THE WARRANTIES OF
> MERCHANTABILITY, FITNESS FOR A PARTICULAR PURPOSE AND NONINFRINGEMENT.
> IN NO EVENT SHALL THE AUTHORS OR COPYRIGHT HOLDERS BE LIABLE FOR ANY
> CLAIM, DAMAGES OR OTHER LIABILITY, WHETHER IN AN ACTION OF CONTRACT,
> TORT OR OTHERWISE, ARISING FROM, OUT OF OR IN CONNECTION WITH THE
> SOFTWARE OR THE USE OR OTHER DEALINGS IN THE SOFTWARE.

---------------------------------------

## acorn
License: MIT
By: Marijn Haverbeke, Ingvar Stepanyan, Adrian Heine
Repository: https://github.com/acornjs/acorn.git

> MIT License
> 
> Copyright (C) 2012-2020 by various contributors (see AUTHORS)
> 
> Permission is hereby granted, free of charge, to any person obtaining a copy
> of this software and associated documentation files (the "Software"), to deal
> in the Software without restriction, including without limitation the rights
> to use, copy, modify, merge, publish, distribute, sublicense, and/or sell
> copies of the Software, and to permit persons to whom the Software is
> furnished to do so, subject to the following conditions:
> 
> The above copyright notice and this permission notice shall be included in
> all copies or substantial portions of the Software.
> 
> THE SOFTWARE IS PROVIDED "AS IS", WITHOUT WARRANTY OF ANY KIND, EXPRESS OR
> IMPLIED, INCLUDING BUT NOT LIMITED TO THE WARRANTIES OF MERCHANTABILITY,
> FITNESS FOR A PARTICULAR PURPOSE AND NONINFRINGEMENT. IN NO EVENT SHALL THE
> AUTHORS OR COPYRIGHT HOLDERS BE LIABLE FOR ANY CLAIM, DAMAGES OR OTHER
> LIABILITY, WHETHER IN AN ACTION OF CONTRACT, TORT OR OTHERWISE, ARISING FROM,
> OUT OF OR IN CONNECTION WITH THE SOFTWARE OR THE USE OR OTHER DEALINGS IN
> THE SOFTWARE.

---------------------------------------

## acorn-class-fields
License: MIT
By: Adrian Heine
Repository: https://github.com/acornjs/acorn-class-fields

> Copyright (C) 2017-2018 by Adrian Heine
> 
> Permission is hereby granted, free of charge, to any person obtaining a copy
> of this software and associated documentation files (the "Software"), to deal
> in the Software without restriction, including without limitation the rights
> to use, copy, modify, merge, publish, distribute, sublicense, and/or sell
> copies of the Software, and to permit persons to whom the Software is
> furnished to do so, subject to the following conditions:
> 
> The above copyright notice and this permission notice shall be included in
> all copies or substantial portions of the Software.
> 
> THE SOFTWARE IS PROVIDED "AS IS", WITHOUT WARRANTY OF ANY KIND, EXPRESS OR
> IMPLIED, INCLUDING BUT NOT LIMITED TO THE WARRANTIES OF MERCHANTABILITY,
> FITNESS FOR A PARTICULAR PURPOSE AND NONINFRINGEMENT. IN NO EVENT SHALL THE
> AUTHORS OR COPYRIGHT HOLDERS BE LIABLE FOR ANY CLAIM, DAMAGES OR OTHER
> LIABILITY, WHETHER IN AN ACTION OF CONTRACT, TORT OR OTHERWISE, ARISING FROM,
> OUT OF OR IN CONNECTION WITH THE SOFTWARE OR THE USE OR OTHER DEALINGS IN
> THE SOFTWARE.

---------------------------------------

## acorn-numeric-separator
License: MIT
By: Adrian Heine
Repository: https://github.com/acornjs/acorn-numeric-separator

> Copyright (C) 2017-2018 by Adrian Heine
> 
> Permission is hereby granted, free of charge, to any person obtaining a copy
> of this software and associated documentation files (the "Software"), to deal
> in the Software without restriction, including without limitation the rights
> to use, copy, modify, merge, publish, distribute, sublicense, and/or sell
> copies of the Software, and to permit persons to whom the Software is
> furnished to do so, subject to the following conditions:
> 
> The above copyright notice and this permission notice shall be included in
> all copies or substantial portions of the Software.
> 
> THE SOFTWARE IS PROVIDED "AS IS", WITHOUT WARRANTY OF ANY KIND, EXPRESS OR
> IMPLIED, INCLUDING BUT NOT LIMITED TO THE WARRANTIES OF MERCHANTABILITY,
> FITNESS FOR A PARTICULAR PURPOSE AND NONINFRINGEMENT. IN NO EVENT SHALL THE
> AUTHORS OR COPYRIGHT HOLDERS BE LIABLE FOR ANY CLAIM, DAMAGES OR OTHER
> LIABILITY, WHETHER IN AN ACTION OF CONTRACT, TORT OR OTHERWISE, ARISING FROM,
> OUT OF OR IN CONNECTION WITH THE SOFTWARE OR THE USE OR OTHER DEALINGS IN
> THE SOFTWARE.

---------------------------------------

## acorn-private-class-elements
License: MIT
By: Adrian Heine
Repository: https://github.com/acornjs/acorn-private-class-elements

> Copyright (C) 2017-2018 by Adrian Heine
> 
> Permission is hereby granted, free of charge, to any person obtaining a copy
> of this software and associated documentation files (the "Software"), to deal
> in the Software without restriction, including without limitation the rights
> to use, copy, modify, merge, publish, distribute, sublicense, and/or sell
> copies of the Software, and to permit persons to whom the Software is
> furnished to do so, subject to the following conditions:
> 
> The above copyright notice and this permission notice shall be included in
> all copies or substantial portions of the Software.
> 
> THE SOFTWARE IS PROVIDED "AS IS", WITHOUT WARRANTY OF ANY KIND, EXPRESS OR
> IMPLIED, INCLUDING BUT NOT LIMITED TO THE WARRANTIES OF MERCHANTABILITY,
> FITNESS FOR A PARTICULAR PURPOSE AND NONINFRINGEMENT. IN NO EVENT SHALL THE
> AUTHORS OR COPYRIGHT HOLDERS BE LIABLE FOR ANY CLAIM, DAMAGES OR OTHER
> LIABILITY, WHETHER IN AN ACTION OF CONTRACT, TORT OR OTHERWISE, ARISING FROM,
> OUT OF OR IN CONNECTION WITH THE SOFTWARE OR THE USE OR OTHER DEALINGS IN
> THE SOFTWARE.

---------------------------------------

## acorn-static-class-features
License: MIT
By: Adrian Heine
Repository: https://github.com/acornjs/acorn-static-class-features

> Copyright (C) 2017-2018 by Adrian Heine
> 
> Permission is hereby granted, free of charge, to any person obtaining a copy
> of this software and associated documentation files (the "Software"), to deal
> in the Software without restriction, including without limitation the rights
> to use, copy, modify, merge, publish, distribute, sublicense, and/or sell
> copies of the Software, and to permit persons to whom the Software is
> furnished to do so, subject to the following conditions:
> 
> The above copyright notice and this permission notice shall be included in
> all copies or substantial portions of the Software.
> 
> THE SOFTWARE IS PROVIDED "AS IS", WITHOUT WARRANTY OF ANY KIND, EXPRESS OR
> IMPLIED, INCLUDING BUT NOT LIMITED TO THE WARRANTIES OF MERCHANTABILITY,
> FITNESS FOR A PARTICULAR PURPOSE AND NONINFRINGEMENT. IN NO EVENT SHALL THE
> AUTHORS OR COPYRIGHT HOLDERS BE LIABLE FOR ANY CLAIM, DAMAGES OR OTHER
> LIABILITY, WHETHER IN AN ACTION OF CONTRACT, TORT OR OTHERWISE, ARISING FROM,
> OUT OF OR IN CONNECTION WITH THE SOFTWARE OR THE USE OR OTHER DEALINGS IN
> THE SOFTWARE.

---------------------------------------

## acorn-walk
License: MIT
By: Marijn Haverbeke, Ingvar Stepanyan, Adrian Heine
Repository: https://github.com/acornjs/acorn.git

> Copyright (C) 2012-2018 by various contributors (see AUTHORS)
> 
> Permission is hereby granted, free of charge, to any person obtaining a copy
> of this software and associated documentation files (the "Software"), to deal
> in the Software without restriction, including without limitation the rights
> to use, copy, modify, merge, publish, distribute, sublicense, and/or sell
> copies of the Software, and to permit persons to whom the Software is
> furnished to do so, subject to the following conditions:
> 
> The above copyright notice and this permission notice shall be included in
> all copies or substantial portions of the Software.
> 
> THE SOFTWARE IS PROVIDED "AS IS", WITHOUT WARRANTY OF ANY KIND, EXPRESS OR
> IMPLIED, INCLUDING BUT NOT LIMITED TO THE WARRANTIES OF MERCHANTABILITY,
> FITNESS FOR A PARTICULAR PURPOSE AND NONINFRINGEMENT. IN NO EVENT SHALL THE
> AUTHORS OR COPYRIGHT HOLDERS BE LIABLE FOR ANY CLAIM, DAMAGES OR OTHER
> LIABILITY, WHETHER IN AN ACTION OF CONTRACT, TORT OR OTHERWISE, ARISING FROM,
> OUT OF OR IN CONNECTION WITH THE SOFTWARE OR THE USE OR OTHER DEALINGS IN
> THE SOFTWARE.

---------------------------------------

## ansi-regex
License: MIT
By: Sindre Sorhus
Repository: chalk/ansi-regex

> MIT License
> 
> Copyright (c) Sindre Sorhus <sindresorhus@gmail.com> (sindresorhus.com)
> 
> Permission is hereby granted, free of charge, to any person obtaining a copy of this software and associated documentation files (the "Software"), to deal in the Software without restriction, including without limitation the rights to use, copy, modify, merge, publish, distribute, sublicense, and/or sell copies of the Software, and to permit persons to whom the Software is furnished to do so, subject to the following conditions:
> 
> The above copyright notice and this permission notice shall be included in all copies or substantial portions of the Software.
> 
> THE SOFTWARE IS PROVIDED "AS IS", WITHOUT WARRANTY OF ANY KIND, EXPRESS OR IMPLIED, INCLUDING BUT NOT LIMITED TO THE WARRANTIES OF MERCHANTABILITY, FITNESS FOR A PARTICULAR PURPOSE AND NONINFRINGEMENT. IN NO EVENT SHALL THE AUTHORS OR COPYRIGHT HOLDERS BE LIABLE FOR ANY CLAIM, DAMAGES OR OTHER LIABILITY, WHETHER IN AN ACTION OF CONTRACT, TORT OR OTHERWISE, ARISING FROM, OUT OF OR IN CONNECTION WITH THE SOFTWARE OR THE USE OR OTHER DEALINGS IN THE SOFTWARE.

---------------------------------------

## ansi-styles
License: MIT
By: Sindre Sorhus
Repository: chalk/ansi-styles

> MIT License
> 
> Copyright (c) Sindre Sorhus <sindresorhus@gmail.com> (sindresorhus.com)
> 
> Permission is hereby granted, free of charge, to any person obtaining a copy of this software and associated documentation files (the "Software"), to deal in the Software without restriction, including without limitation the rights to use, copy, modify, merge, publish, distribute, sublicense, and/or sell copies of the Software, and to permit persons to whom the Software is furnished to do so, subject to the following conditions:
> 
> The above copyright notice and this permission notice shall be included in all copies or substantial portions of the Software.
> 
> THE SOFTWARE IS PROVIDED "AS IS", WITHOUT WARRANTY OF ANY KIND, EXPRESS OR IMPLIED, INCLUDING BUT NOT LIMITED TO THE WARRANTIES OF MERCHANTABILITY, FITNESS FOR A PARTICULAR PURPOSE AND NONINFRINGEMENT. IN NO EVENT SHALL THE AUTHORS OR COPYRIGHT HOLDERS BE LIABLE FOR ANY CLAIM, DAMAGES OR OTHER LIABILITY, WHETHER IN AN ACTION OF CONTRACT, TORT OR OTHERWISE, ARISING FROM, OUT OF OR IN CONNECTION WITH THE SOFTWARE OR THE USE OR OTHER DEALINGS IN THE SOFTWARE.

---------------------------------------

## anymatch
License: ISC
By: Elan Shanker
Repository: https://github.com/micromatch/anymatch

> The ISC License
> 
> Copyright (c) 2019 Elan Shanker, Paul Miller (https://paulmillr.com)
> 
> Permission to use, copy, modify, and/or distribute this software for any
> purpose with or without fee is hereby granted, provided that the above
> copyright notice and this permission notice appear in all copies.
> 
> THE SOFTWARE IS PROVIDED "AS IS" AND THE AUTHOR DISCLAIMS ALL WARRANTIES
> WITH REGARD TO THIS SOFTWARE INCLUDING ALL IMPLIED WARRANTIES OF
> MERCHANTABILITY AND FITNESS. IN NO EVENT SHALL THE AUTHOR BE LIABLE FOR
> ANY SPECIAL, DIRECT, INDIRECT, OR CONSEQUENTIAL DAMAGES OR ANY DAMAGES
> WHATSOEVER RESULTING FROM LOSS OF USE, DATA OR PROFITS, WHETHER IN AN
> ACTION OF CONTRACT, NEGLIGENCE OR OTHER TORTIOUS ACTION, ARISING OUT OF OR
> IN CONNECTION WITH THE USE OR PERFORMANCE OF THIS SOFTWARE.

---------------------------------------

## arg
License: MIT
By: Josh Junon
Repository: zeit/arg

> MIT License
> 
> Copyright (c) 2017-2019 Zeit, Inc.
> 
> Permission is hereby granted, free of charge, to any person obtaining a copy
> of this software and associated documentation files (the "Software"), to deal
> in the Software without restriction, including without limitation the rights
> to use, copy, modify, merge, publish, distribute, sublicense, and/or sell
> copies of the Software, and to permit persons to whom the Software is
> furnished to do so, subject to the following conditions:
> 
> The above copyright notice and this permission notice shall be included in all
> copies or substantial portions of the Software.
> 
> THE SOFTWARE IS PROVIDED "AS IS", WITHOUT WARRANTY OF ANY KIND, EXPRESS OR
> IMPLIED, INCLUDING BUT NOT LIMITED TO THE WARRANTIES OF MERCHANTABILITY,
> FITNESS FOR A PARTICULAR PURPOSE AND NONINFRINGEMENT. IN NO EVENT SHALL THE
> AUTHORS OR COPYRIGHT HOLDERS BE LIABLE FOR ANY CLAIM, DAMAGES OR OTHER
> LIABILITY, WHETHER IN AN ACTION OF CONTRACT, TORT OR OTHERWISE, ARISING FROM,
> OUT OF OR IN CONNECTION WITH THE SOFTWARE OR THE USE OR OTHER DEALINGS IN THE
> SOFTWARE.

---------------------------------------

## array-union
License: MIT
By: Sindre Sorhus
Repository: sindresorhus/array-union

> MIT License
> 
> Copyright (c) Sindre Sorhus <sindresorhus@gmail.com> (sindresorhus.com)
> 
> Permission is hereby granted, free of charge, to any person obtaining a copy of this software and associated documentation files (the "Software"), to deal in the Software without restriction, including without limitation the rights to use, copy, modify, merge, publish, distribute, sublicense, and/or sell copies of the Software, and to permit persons to whom the Software is furnished to do so, subject to the following conditions:
> 
> The above copyright notice and this permission notice shall be included in all copies or substantial portions of the Software.
> 
> THE SOFTWARE IS PROVIDED "AS IS", WITHOUT WARRANTY OF ANY KIND, EXPRESS OR IMPLIED, INCLUDING BUT NOT LIMITED TO THE WARRANTIES OF MERCHANTABILITY, FITNESS FOR A PARTICULAR PURPOSE AND NONINFRINGEMENT. IN NO EVENT SHALL THE AUTHORS OR COPYRIGHT HOLDERS BE LIABLE FOR ANY CLAIM, DAMAGES OR OTHER LIABILITY, WHETHER IN AN ACTION OF CONTRACT, TORT OR OTHERWISE, ARISING FROM, OUT OF OR IN CONNECTION WITH THE SOFTWARE OR THE USE OR OTHER DEALINGS IN THE SOFTWARE.

---------------------------------------

## balanced-match
License: MIT
By: Julian Gruber
Repository: git://github.com/juliangruber/balanced-match.git

> (MIT)
> 
> Copyright (c) 2013 Julian Gruber &lt;julian@juliangruber.com&gt;
> 
> Permission is hereby granted, free of charge, to any person obtaining a copy of
> this software and associated documentation files (the "Software"), to deal in
> the Software without restriction, including without limitation the rights to
> use, copy, modify, merge, publish, distribute, sublicense, and/or sell copies
> of the Software, and to permit persons to whom the Software is furnished to do
> so, subject to the following conditions:
> 
> The above copyright notice and this permission notice shall be included in all
> copies or substantial portions of the Software.
> 
> THE SOFTWARE IS PROVIDED "AS IS", WITHOUT WARRANTY OF ANY KIND, EXPRESS OR
> IMPLIED, INCLUDING BUT NOT LIMITED TO THE WARRANTIES OF MERCHANTABILITY,
> FITNESS FOR A PARTICULAR PURPOSE AND NONINFRINGEMENT. IN NO EVENT SHALL THE
> AUTHORS OR COPYRIGHT HOLDERS BE LIABLE FOR ANY CLAIM, DAMAGES OR OTHER
> LIABILITY, WHETHER IN AN ACTION OF CONTRACT, TORT OR OTHERWISE, ARISING FROM,
> OUT OF OR IN CONNECTION WITH THE SOFTWARE OR THE USE OR OTHER DEALINGS IN THE
> SOFTWARE.

---------------------------------------

## big.js
License: MIT
By: Michael Mclaughlin
Repository: https://github.com/MikeMcl/big.js.git

---------------------------------------

## binary-extensions
License: MIT
By: Sindre Sorhus
Repository: sindresorhus/binary-extensions

> MIT License
> 
> Copyright (c) 2019 Sindre Sorhus <sindresorhus@gmail.com> (https://sindresorhus.com), Paul Miller (https://paulmillr.com)
> 
> Permission is hereby granted, free of charge, to any person obtaining a copy of this software and associated documentation files (the "Software"), to deal in the Software without restriction, including without limitation the rights to use, copy, modify, merge, publish, distribute, sublicense, and/or sell copies of the Software, and to permit persons to whom the Software is furnished to do so, subject to the following conditions:
> 
> The above copyright notice and this permission notice shall be included in all copies or substantial portions of the Software.
> 
> THE SOFTWARE IS PROVIDED "AS IS", WITHOUT WARRANTY OF ANY KIND, EXPRESS OR IMPLIED, INCLUDING BUT NOT LIMITED TO THE WARRANTIES OF MERCHANTABILITY, FITNESS FOR A PARTICULAR PURPOSE AND NONINFRINGEMENT. IN NO EVENT SHALL THE AUTHORS OR COPYRIGHT HOLDERS BE LIABLE FOR ANY CLAIM, DAMAGES OR OTHER LIABILITY, WHETHER IN AN ACTION OF CONTRACT, TORT OR OTHERWISE, ARISING FROM, OUT OF OR IN CONNECTION WITH THE SOFTWARE OR THE USE OR OTHER DEALINGS IN THE SOFTWARE.

---------------------------------------

## brace-expansion
License: MIT
By: Julian Gruber
Repository: git://github.com/juliangruber/brace-expansion.git

> MIT License
> 
> Copyright (c) 2013 Julian Gruber <julian@juliangruber.com>
> 
> Permission is hereby granted, free of charge, to any person obtaining a copy
> of this software and associated documentation files (the "Software"), to deal
> in the Software without restriction, including without limitation the rights
> to use, copy, modify, merge, publish, distribute, sublicense, and/or sell
> copies of the Software, and to permit persons to whom the Software is
> furnished to do so, subject to the following conditions:
> 
> The above copyright notice and this permission notice shall be included in all
> copies or substantial portions of the Software.
> 
> THE SOFTWARE IS PROVIDED "AS IS", WITHOUT WARRANTY OF ANY KIND, EXPRESS OR
> IMPLIED, INCLUDING BUT NOT LIMITED TO THE WARRANTIES OF MERCHANTABILITY,
> FITNESS FOR A PARTICULAR PURPOSE AND NONINFRINGEMENT. IN NO EVENT SHALL THE
> AUTHORS OR COPYRIGHT HOLDERS BE LIABLE FOR ANY CLAIM, DAMAGES OR OTHER
> LIABILITY, WHETHER IN AN ACTION OF CONTRACT, TORT OR OTHERWISE, ARISING FROM,
> OUT OF OR IN CONNECTION WITH THE SOFTWARE OR THE USE OR OTHER DEALINGS IN THE
> SOFTWARE.

---------------------------------------

## braces
License: MIT
By: Jon Schlinkert, Brian Woodward, Elan Shanker, Eugene Sharygin, hemanth.hm
Repository: micromatch/braces

> The MIT License (MIT)
> 
> Copyright (c) 2014-2018, Jon Schlinkert.
> 
> Permission is hereby granted, free of charge, to any person obtaining a copy
> of this software and associated documentation files (the "Software"), to deal
> in the Software without restriction, including without limitation the rights
> to use, copy, modify, merge, publish, distribute, sublicense, and/or sell
> copies of the Software, and to permit persons to whom the Software is
> furnished to do so, subject to the following conditions:
> 
> The above copyright notice and this permission notice shall be included in
> all copies or substantial portions of the Software.
> 
> THE SOFTWARE IS PROVIDED "AS IS", WITHOUT WARRANTY OF ANY KIND, EXPRESS OR
> IMPLIED, INCLUDING BUT NOT LIMITED TO THE WARRANTIES OF MERCHANTABILITY,
> FITNESS FOR A PARTICULAR PURPOSE AND NONINFRINGEMENT. IN NO EVENT SHALL THE
> AUTHORS OR COPYRIGHT HOLDERS BE LIABLE FOR ANY CLAIM, DAMAGES OR OTHER
> LIABILITY, WHETHER IN AN ACTION OF CONTRACT, TORT OR OTHERWISE, ARISING FROM,
> OUT OF OR IN CONNECTION WITH THE SOFTWARE OR THE USE OR OTHER DEALINGS IN
> THE SOFTWARE.

---------------------------------------

## brotli-size
License: MIT
By: Erwin Mombay
Repository: erwinmombay/brotli-size

> The MIT License (MIT)
> 
> Copyright (c) Erwin Mombay <erwin.mombay@gmail.com>
> 
> Permission is hereby granted, free of charge, to any person obtaining a copy of
> this software and associated documentation files (the "Software"), to deal in
> the Software without restriction, including without limitation the rights to
> use, copy, modify, merge, publish, distribute, sublicense, and/or sell copies
> of the Software, and to permit persons to whom the Software is furnished to do
> so, subject to the following conditions:
> 
> The above copyright notice and this permission notice shall be included in all
> copies or substantial portions of the Software.
> 
> THE SOFTWARE IS PROVIDED "AS IS", WITHOUT WARRANTY OF ANY KIND, EXPRESS OR
> IMPLIED, INCLUDING BUT NOT LIMITED TO THE WARRANTIES OF MERCHANTABILITY,
> FITNESS FOR A PARTICULAR PURPOSE AND NONINFRINGEMENT. IN NO EVENT SHALL THE
> AUTHORS OR COPYRIGHT HOLDERS BE LIABLE FOR ANY CLAIM, DAMAGES OR OTHER
> LIABILITY, WHETHER IN AN ACTION OF CONTRACT, TORT OR OTHERWISE, ARISING FROM,
> OUT OF OR IN CONNECTION WITH THE SOFTWARE OR THE USE OR OTHER DEALINGS IN THE
> SOFTWARE.

---------------------------------------

## builtin-modules
License: MIT
By: Sindre Sorhus
Repository: sindresorhus/builtin-modules

> MIT License
> 
> Copyright (c) Sindre Sorhus <sindresorhus@gmail.com> (https://sindresorhus.com)
> 
> Permission is hereby granted, free of charge, to any person obtaining a copy of this software and associated documentation files (the "Software"), to deal in the Software without restriction, including without limitation the rights to use, copy, modify, merge, publish, distribute, sublicense, and/or sell copies of the Software, and to permit persons to whom the Software is furnished to do so, subject to the following conditions:
> 
> The above copyright notice and this permission notice shall be included in all copies or substantial portions of the Software.
> 
> THE SOFTWARE IS PROVIDED "AS IS", WITHOUT WARRANTY OF ANY KIND, EXPRESS OR IMPLIED, INCLUDING BUT NOT LIMITED TO THE WARRANTIES OF MERCHANTABILITY, FITNESS FOR A PARTICULAR PURPOSE AND NONINFRINGEMENT. IN NO EVENT SHALL THE AUTHORS OR COPYRIGHT HOLDERS BE LIABLE FOR ANY CLAIM, DAMAGES OR OTHER LIABILITY, WHETHER IN AN ACTION OF CONTRACT, TORT OR OTHERWISE, ARISING FROM, OUT OF OR IN CONNECTION WITH THE SOFTWARE OR THE USE OR OTHER DEALINGS IN THE SOFTWARE.

---------------------------------------

## bytes
License: MIT
By: TJ Holowaychuk, Jed Watson, Théo FIDRY
Repository: visionmedia/bytes.js

> (The MIT License)
> 
> Copyright (c) 2012-2014 TJ Holowaychuk <tj@vision-media.ca>
> Copyright (c) 2015 Jed Watson <jed.watson@me.com>
> 
> Permission is hereby granted, free of charge, to any person obtaining
> a copy of this software and associated documentation files (the
> 'Software'), to deal in the Software without restriction, including
> without limitation the rights to use, copy, modify, merge, publish,
> distribute, sublicense, and/or sell copies of the Software, and to
> permit persons to whom the Software is furnished to do so, subject to
> the following conditions:
> 
> The above copyright notice and this permission notice shall be
> included in all copies or substantial portions of the Software.
> 
> THE SOFTWARE IS PROVIDED 'AS IS', WITHOUT WARRANTY OF ANY KIND,
> EXPRESS OR IMPLIED, INCLUDING BUT NOT LIMITED TO THE WARRANTIES OF
> MERCHANTABILITY, FITNESS FOR A PARTICULAR PURPOSE AND NONINFRINGEMENT.
> IN NO EVENT SHALL THE AUTHORS OR COPYRIGHT HOLDERS BE LIABLE FOR ANY
> CLAIM, DAMAGES OR OTHER LIABILITY, WHETHER IN AN ACTION OF CONTRACT,
> TORT OR OTHERWISE, ARISING FROM, OUT OF OR IN CONNECTION WITH THE
> SOFTWARE OR THE USE OR OTHER DEALINGS IN THE SOFTWARE.

---------------------------------------

## cac
License: MIT
By: egoist
Repository: egoist/cac

> The MIT License (MIT)
> 
> Copyright (c) EGOIST <0x142857@gmail.com> (https://github.com/egoist)
> 
> Permission is hereby granted, free of charge, to any person obtaining a copy
> of this software and associated documentation files (the "Software"), to deal
> in the Software without restriction, including without limitation the rights
> to use, copy, modify, merge, publish, distribute, sublicense, and/or sell
> copies of the Software, and to permit persons to whom the Software is
> furnished to do so, subject to the following conditions:
> 
> The above copyright notice and this permission notice shall be included in
> all copies or substantial portions of the Software.
> 
> THE SOFTWARE IS PROVIDED "AS IS", WITHOUT WARRANTY OF ANY KIND, EXPRESS OR
> IMPLIED, INCLUDING BUT NOT LIMITED TO THE WARRANTIES OF MERCHANTABILITY,
> FITNESS FOR A PARTICULAR PURPOSE AND NONINFRINGEMENT. IN NO EVENT SHALL THE
> AUTHORS OR COPYRIGHT HOLDERS BE LIABLE FOR ANY CLAIM, DAMAGES OR OTHER
> LIABILITY, WHETHER IN AN ACTION OF CONTRACT, TORT OR OTHERWISE, ARISING FROM,
> OUT OF OR IN CONNECTION WITH THE SOFTWARE OR THE USE OR OTHER DEALINGS IN
> THE SOFTWARE.

---------------------------------------

## chalk
License: MIT
Repository: chalk/chalk

> MIT License
> 
> Copyright (c) Sindre Sorhus <sindresorhus@gmail.com> (sindresorhus.com)
> 
> Permission is hereby granted, free of charge, to any person obtaining a copy of this software and associated documentation files (the "Software"), to deal in the Software without restriction, including without limitation the rights to use, copy, modify, merge, publish, distribute, sublicense, and/or sell copies of the Software, and to permit persons to whom the Software is furnished to do so, subject to the following conditions:
> 
> The above copyright notice and this permission notice shall be included in all copies or substantial portions of the Software.
> 
> THE SOFTWARE IS PROVIDED "AS IS", WITHOUT WARRANTY OF ANY KIND, EXPRESS OR IMPLIED, INCLUDING BUT NOT LIMITED TO THE WARRANTIES OF MERCHANTABILITY, FITNESS FOR A PARTICULAR PURPOSE AND NONINFRINGEMENT. IN NO EVENT SHALL THE AUTHORS OR COPYRIGHT HOLDERS BE LIABLE FOR ANY CLAIM, DAMAGES OR OTHER LIABILITY, WHETHER IN AN ACTION OF CONTRACT, TORT OR OTHERWISE, ARISING FROM, OUT OF OR IN CONNECTION WITH THE SOFTWARE OR THE USE OR OTHER DEALINGS IN THE SOFTWARE.

---------------------------------------

## chokidar
License: MIT
By: Paul Miller, Elan Shanker
Repository: git+https://github.com/paulmillr/chokidar.git

> The MIT License (MIT)
> 
> Copyright (c) 2012-2019 Paul Miller (https://paulmillr.com), Elan Shanker
> 
> Permission is hereby granted, free of charge, to any person obtaining a copy
> of this software and associated documentation files (the “Software”), to deal
> in the Software without restriction, including without limitation the rights
> to use, copy, modify, merge, publish, distribute, sublicense, and/or sell
> copies of the Software, and to permit persons to whom the Software is
> furnished to do so, subject to the following conditions:
> 
> The above copyright notice and this permission notice shall be included in
> all copies or substantial portions of the Software.
> 
> THE SOFTWARE IS PROVIDED “AS IS”, WITHOUT WARRANTY OF ANY KIND, EXPRESS OR
> IMPLIED, INCLUDING BUT NOT LIMITED TO THE WARRANTIES OF MERCHANTABILITY,
> FITNESS FOR A PARTICULAR PURPOSE AND NONINFRINGEMENT. IN NO EVENT SHALL THE
> AUTHORS OR COPYRIGHT HOLDERS BE LIABLE FOR ANY CLAIM, DAMAGES OR OTHER
> LIABILITY, WHETHER IN AN ACTION OF CONTRACT, TORT OR OTHERWISE, ARISING FROM,
> OUT OF OR IN CONNECTION WITH THE SOFTWARE OR THE USE OR OTHER DEALINGS IN
> THE SOFTWARE.

---------------------------------------

<<<<<<< HEAD
## cjs-module-lexer
License: MIT
By: Guy Bedford
Repository: git+https://github.com/guybedford/cjs-module-lexer.git

> MIT License
> -----------
> 
> Copyright (C) 2018-2020 Guy Bedford
> 
> Permission is hereby granted, free of charge, to any person obtaining a copy of this software and associated documentation files (the "Software"), to deal in the Software without restriction, including without limitation the rights to use, copy, modify, merge, publish, distribute, sublicense, and/or sell copies of the Software, and to permit persons to whom the Software is furnished to do so, subject to the following conditions:
> 
> The above copyright notice and this permission notice shall be included in all copies or substantial portions of the Software.
> 
> THE SOFTWARE IS PROVIDED "AS IS", WITHOUT WARRANTY OF ANY KIND, EXPRESS OR IMPLIED, INCLUDING BUT NOT LIMITED TO THE WARRANTIES OF MERCHANTABILITY, FITNESS FOR A PARTICULAR PURPOSE AND NONINFRINGEMENT. IN NO EVENT SHALL THE AUTHORS OR COPYRIGHT HOLDERS BE LIABLE FOR ANY CLAIM, DAMAGES OR OTHER LIABILITY, WHETHER IN AN ACTION OF CONTRACT, TORT OR OTHERWISE, ARISING FROM, OUT OF OR IN CONNECTION WITH THE SOFTWARE OR THE USE OR OTHER DEALINGS IN THE SOFTWARE.

---------------------------------------

## clean-css
License: MIT
By: Jakub Pawlowicz
Repository: https://github.com/jakubpawlowicz/clean-css.git

> Copyright (C) 2017 JakubPawlowicz.com
> 
> Permission is hereby granted, free of charge, to any person obtaining a copy
> of this software and associated documentation files (the "Software"), to deal
> in the Software without restriction, including without limitation the rights
> to use, copy, modify, merge, publish, distribute, sublicense, and/or sell
> copies of the Software, and to permit persons to whom the Software is furnished
> to do so, subject to the following conditions:
> 
> The above copyright notice and this permission notice shall be included in
> all copies or substantial portions of the Software.
> 
> THE SOFTWARE IS PROVIDED "AS IS", WITHOUT WARRANTY OF ANY KIND,
> EXPRESS OR IMPLIED, INCLUDING BUT NOT LIMITED TO THE WARRANTIES
> OF MERCHANTABILITY, FITNESS FOR A PARTICULAR PURPOSE AND NONINFRINGEMENT.
> IN NO EVENT SHALL THE AUTHORS OR COPYRIGHT HOLDERS BE LIABLE FOR ANY CLAIM,
> DAMAGES OR OTHER LIABILITY, WHETHER IN AN ACTION OF CONTRACT, TORT OR OTHERWISE,
> ARISING FROM, OUT OF OR IN CONNECTION WITH THE SOFTWARE OR THE USE OR OTHER
> DEALINGS IN THE SOFTWARE.

---------------------------------------

=======
>>>>>>> 632b0ea0
## color-convert
License: MIT
By: Heather Arthur
Repository: Qix-/color-convert

> Copyright (c) 2011-2016 Heather Arthur <fayearthur@gmail.com>
> 
> Permission is hereby granted, free of charge, to any person obtaining
> a copy of this software and associated documentation files (the
> "Software"), to deal in the Software without restriction, including
> without limitation the rights to use, copy, modify, merge, publish,
> distribute, sublicense, and/or sell copies of the Software, and to
> permit persons to whom the Software is furnished to do so, subject to
> the following conditions:
> 
> The above copyright notice and this permission notice shall be
> included in all copies or substantial portions of the Software.
> 
> THE SOFTWARE IS PROVIDED "AS IS", WITHOUT WARRANTY OF ANY KIND,
> EXPRESS OR IMPLIED, INCLUDING BUT NOT LIMITED TO THE WARRANTIES OF
> MERCHANTABILITY, FITNESS FOR A PARTICULAR PURPOSE AND
> NONINFRINGEMENT. IN NO EVENT SHALL THE AUTHORS OR COPYRIGHT HOLDERS BE
> LIABLE FOR ANY CLAIM, DAMAGES OR OTHER LIABILITY, WHETHER IN AN ACTION
> OF CONTRACT, TORT OR OTHERWISE, ARISING FROM, OUT OF OR IN CONNECTION
> WITH THE SOFTWARE OR THE USE OR OTHER DEALINGS IN THE SOFTWARE.

---------------------------------------

## color-name
License: MIT
By: DY
Repository: git@github.com:colorjs/color-name.git

> The MIT License (MIT)
> Copyright (c) 2015 Dmitry Ivanov
> 
> Permission is hereby granted, free of charge, to any person obtaining a copy of this software and associated documentation files (the "Software"), to deal in the Software without restriction, including without limitation the rights to use, copy, modify, merge, publish, distribute, sublicense, and/or sell copies of the Software, and to permit persons to whom the Software is furnished to do so, subject to the following conditions:
> 
> The above copyright notice and this permission notice shall be included in all copies or substantial portions of the Software.
> 
> THE SOFTWARE IS PROVIDED "AS IS", WITHOUT WARRANTY OF ANY KIND, EXPRESS OR IMPLIED, INCLUDING BUT NOT LIMITED TO THE WARRANTIES OF MERCHANTABILITY, FITNESS FOR A PARTICULAR PURPOSE AND NONINFRINGEMENT. IN NO EVENT SHALL THE AUTHORS OR COPYRIGHT HOLDERS BE LIABLE FOR ANY CLAIM, DAMAGES OR OTHER LIABILITY, WHETHER IN AN ACTION OF CONTRACT, TORT OR OTHERWISE, ARISING FROM, OUT OF OR IN CONNECTION WITH THE SOFTWARE OR THE USE OR OTHER DEALINGS IN THE SOFTWARE.

---------------------------------------

## commondir
License: MIT
By: James Halliday
Repository: http://github.com/substack/node-commondir.git

> The MIT License
> 
> Copyright (c) 2013 James Halliday (mail@substack.net)
> 
> Permission is hereby granted, free of charge, 
> to any person obtaining a copy of this software and 
> associated documentation files (the "Software"), to 
> deal in the Software without restriction, including 
> without limitation the rights to use, copy, modify, 
> merge, publish, distribute, sublicense, and/or sell 
> copies of the Software, and to permit persons to whom 
> the Software is furnished to do so, 
> subject to the following conditions:
> 
> The above copyright notice and this permission notice 
> shall be included in all copies or substantial portions of the Software.
> 
> THE SOFTWARE IS PROVIDED "AS IS", WITHOUT WARRANTY OF ANY KIND, 
> EXPRESS OR IMPLIED, INCLUDING BUT NOT LIMITED TO THE WARRANTIES 
> OF MERCHANTABILITY, FITNESS FOR A PARTICULAR PURPOSE AND NONINFRINGEMENT. 
> IN NO EVENT SHALL THE AUTHORS OR COPYRIGHT HOLDERS BE LIABLE FOR 
> ANY CLAIM, DAMAGES OR OTHER LIABILITY, WHETHER IN AN ACTION OF CONTRACT, 
> TORT OR OTHERWISE, ARISING FROM, OUT OF OR IN CONNECTION WITH THE 
> SOFTWARE OR THE USE OR OTHER DEALINGS IN THE SOFTWARE.

---------------------------------------

## compressible
License: MIT
By: Douglas Christopher Wilson, Jonathan Ong, Jeremiah Senkpiel
Repository: jshttp/compressible

> (The MIT License)
> 
> Copyright (c) 2013 Jonathan Ong <me@jongleberry.com>
> Copyright (c) 2014 Jeremiah Senkpiel <fishrock123@rocketmail.com>
> Copyright (c) 2015 Douglas Christopher Wilson <doug@somethingdoug.com>
> 
> Permission is hereby granted, free of charge, to any person obtaining
> a copy of this software and associated documentation files (the
> 'Software'), to deal in the Software without restriction, including
> without limitation the rights to use, copy, modify, merge, publish,
> distribute, sublicense, and/or sell copies of the Software, and to
> permit persons to whom the Software is furnished to do so, subject to
> the following conditions:
> 
> The above copyright notice and this permission notice shall be
> included in all copies or substantial portions of the Software.
> 
> THE SOFTWARE IS PROVIDED 'AS IS', WITHOUT WARRANTY OF ANY KIND,
> EXPRESS OR IMPLIED, INCLUDING BUT NOT LIMITED TO THE WARRANTIES OF
> MERCHANTABILITY, FITNESS FOR A PARTICULAR PURPOSE AND NONINFRINGEMENT.
> IN NO EVENT SHALL THE AUTHORS OR COPYRIGHT HOLDERS BE LIABLE FOR ANY
> CLAIM, DAMAGES OR OTHER LIABILITY, WHETHER IN AN ACTION OF CONTRACT,
> TORT OR OTHERWISE, ARISING FROM, OUT OF OR IN CONNECTION WITH THE
> SOFTWARE OR THE USE OR OTHER DEALINGS IN THE SOFTWARE.

---------------------------------------

## compression
License: MIT
By: Douglas Christopher Wilson, Jonathan Ong
Repository: expressjs/compression

> (The MIT License)
> 
> Copyright (c) 2014 Jonathan Ong <me@jongleberry.com>
> Copyright (c) 2014-2015 Douglas Christopher Wilson <doug@somethingdoug.com>
> 
> Permission is hereby granted, free of charge, to any person obtaining
> a copy of this software and associated documentation files (the
> 'Software'), to deal in the Software without restriction, including
> without limitation the rights to use, copy, modify, merge, publish,
> distribute, sublicense, and/or sell copies of the Software, and to
> permit persons to whom the Software is furnished to do so, subject to
> the following conditions:
> 
> The above copyright notice and this permission notice shall be
> included in all copies or substantial portions of the Software.
> 
> THE SOFTWARE IS PROVIDED 'AS IS', WITHOUT WARRANTY OF ANY KIND,
> EXPRESS OR IMPLIED, INCLUDING BUT NOT LIMITED TO THE WARRANTIES OF
> MERCHANTABILITY, FITNESS FOR A PARTICULAR PURPOSE AND NONINFRINGEMENT.
> IN NO EVENT SHALL THE AUTHORS OR COPYRIGHT HOLDERS BE LIABLE FOR ANY
> CLAIM, DAMAGES OR OTHER LIABILITY, WHETHER IN AN ACTION OF CONTRACT,
> TORT OR OTHERWISE, ARISING FROM, OUT OF OR IN CONNECTION WITH THE
> SOFTWARE OR THE USE OR OTHER DEALINGS IN THE SOFTWARE.

---------------------------------------

## concat-map
License: MIT
By: James Halliday
Repository: git://github.com/substack/node-concat-map.git

> This software is released under the MIT license:
> 
> Permission is hereby granted, free of charge, to any person obtaining a copy of
> this software and associated documentation files (the "Software"), to deal in
> the Software without restriction, including without limitation the rights to
> use, copy, modify, merge, publish, distribute, sublicense, and/or sell copies of
> the Software, and to permit persons to whom the Software is furnished to do so,
> subject to the following conditions:
> 
> The above copyright notice and this permission notice shall be included in all
> copies or substantial portions of the Software.
> 
> THE SOFTWARE IS PROVIDED "AS IS", WITHOUT WARRANTY OF ANY KIND, EXPRESS OR
> IMPLIED, INCLUDING BUT NOT LIMITED TO THE WARRANTIES OF MERCHANTABILITY, FITNESS
> FOR A PARTICULAR PURPOSE AND NONINFRINGEMENT. IN NO EVENT SHALL THE AUTHORS OR
> COPYRIGHT HOLDERS BE LIABLE FOR ANY CLAIM, DAMAGES OR OTHER LIABILITY, WHETHER
> IN AN ACTION OF CONTRACT, TORT OR OTHERWISE, ARISING FROM, OUT OF OR IN
> CONNECTION WITH THE SOFTWARE OR THE USE OR OTHER DEALINGS IN THE SOFTWARE.

---------------------------------------

## connect
License: MIT
By: TJ Holowaychuk, Douglas Christopher Wilson, Jonathan Ong, Tim Caswell
Repository: senchalabs/connect

> (The MIT License)
> 
> Copyright (c) 2010 Sencha Inc.
> Copyright (c) 2011 LearnBoost
> Copyright (c) 2011-2014 TJ Holowaychuk
> Copyright (c) 2015 Douglas Christopher Wilson
> 
> Permission is hereby granted, free of charge, to any person obtaining
> a copy of this software and associated documentation files (the
> 'Software'), to deal in the Software without restriction, including
> without limitation the rights to use, copy, modify, merge, publish,
> distribute, sublicense, and/or sell copies of the Software, and to
> permit persons to whom the Software is furnished to do so, subject to
> the following conditions:
> 
> The above copyright notice and this permission notice shall be
> included in all copies or substantial portions of the Software.
> 
> THE SOFTWARE IS PROVIDED 'AS IS', WITHOUT WARRANTY OF ANY KIND,
> EXPRESS OR IMPLIED, INCLUDING BUT NOT LIMITED TO THE WARRANTIES OF
> MERCHANTABILITY, FITNESS FOR A PARTICULAR PURPOSE AND NONINFRINGEMENT.
> IN NO EVENT SHALL THE AUTHORS OR COPYRIGHT HOLDERS BE LIABLE FOR ANY
> CLAIM, DAMAGES OR OTHER LIABILITY, WHETHER IN AN ACTION OF CONTRACT,
> TORT OR OTHERWISE, ARISING FROM, OUT OF OR IN CONNECTION WITH THE
> SOFTWARE OR THE USE OR OTHER DEALINGS IN THE SOFTWARE.

---------------------------------------

## connect-history-api-fallback
License: MIT
By: Ben Ripkens, Craig Myles
Repository: http://github.com/bripkens/connect-history-api-fallback.git

> The MIT License
> 
> Copyright (c) 2012 Ben Ripkens http://bripkens.de
> 
> Permission is hereby granted, free of charge, to any person obtaining a copy
> of this software and associated documentation files (the "Software"), to deal
> in the Software without restriction, including without limitation the rights
> to use, copy, modify, merge, publish, distribute, sublicense, and/or sell
> copies of the Software, and to permit persons to whom the Software is
> furnished to do so, subject to the following conditions:
> 
> The above copyright notice and this permission notice shall be included in
> all copies or substantial portions of the Software.
> 
> THE SOFTWARE IS PROVIDED "AS IS", WITHOUT WARRANTY OF ANY KIND, EXPRESS OR
> IMPLIED, INCLUDING BUT NOT LIMITED TO THE WARRANTIES OF MERCHANTABILITY,
> FITNESS FOR A PARTICULAR PURPOSE AND NONINFRINGEMENT. IN NO EVENT SHALL THE
> AUTHORS OR COPYRIGHT HOLDERS BE LIABLE FOR ANY CLAIM, DAMAGES OR OTHER
> LIABILITY, WHETHER IN AN ACTION OF CONTRACT, TORT OR OTHERWISE, ARISING FROM,
> OUT OF OR IN CONNECTION WITH THE SOFTWARE OR THE USE OR OTHER DEALINGS IN
> THE SOFTWARE.

---------------------------------------

## convert-source-map
License: MIT
By: Thorsten Lorenz
Repository: git://github.com/thlorenz/convert-source-map.git

> Copyright 2013 Thorsten Lorenz. 
> All rights reserved.
> 
> Permission is hereby granted, free of charge, to any person
> obtaining a copy of this software and associated documentation
> files (the "Software"), to deal in the Software without
> restriction, including without limitation the rights to use,
> copy, modify, merge, publish, distribute, sublicense, and/or sell
> copies of the Software, and to permit persons to whom the
> Software is furnished to do so, subject to the following
> conditions:
> 
> The above copyright notice and this permission notice shall be
> included in all copies or substantial portions of the Software.
> 
> THE SOFTWARE IS PROVIDED "AS IS", WITHOUT WARRANTY OF ANY KIND,
> EXPRESS OR IMPLIED, INCLUDING BUT NOT LIMITED TO THE WARRANTIES
> OF MERCHANTABILITY, FITNESS FOR A PARTICULAR PURPOSE AND
> NONINFRINGEMENT. IN NO EVENT SHALL THE AUTHORS OR COPYRIGHT
> HOLDERS BE LIABLE FOR ANY CLAIM, DAMAGES OR OTHER LIABILITY,
> WHETHER IN AN ACTION OF CONTRACT, TORT OR OTHERWISE, ARISING
> FROM, OUT OF OR IN CONNECTION WITH THE SOFTWARE OR THE USE OR
> OTHER DEALINGS IN THE SOFTWARE.

---------------------------------------

## cors
License: MIT
By: Troy Goode
Repository: expressjs/cors

> (The MIT License)
> 
> Copyright (c) 2013 Troy Goode <troygoode@gmail.com>
> 
> Permission is hereby granted, free of charge, to any person obtaining
> a copy of this software and associated documentation files (the
> 'Software'), to deal in the Software without restriction, including
> without limitation the rights to use, copy, modify, merge, publish,
> distribute, sublicense, and/or sell copies of the Software, and to
> permit persons to whom the Software is furnished to do so, subject to
> the following conditions:
> 
> The above copyright notice and this permission notice shall be
> included in all copies or substantial portions of the Software.
> 
> THE SOFTWARE IS PROVIDED 'AS IS', WITHOUT WARRANTY OF ANY KIND,
> EXPRESS OR IMPLIED, INCLUDING BUT NOT LIMITED TO THE WARRANTIES OF
> MERCHANTABILITY, FITNESS FOR A PARTICULAR PURPOSE AND NONINFRINGEMENT.
> IN NO EVENT SHALL THE AUTHORS OR COPYRIGHT HOLDERS BE LIABLE FOR ANY
> CLAIM, DAMAGES OR OTHER LIABILITY, WHETHER IN AN ACTION OF CONTRACT,
> TORT OR OTHERWISE, ARISING FROM, OUT OF OR IN CONNECTION WITH THE
> SOFTWARE OR THE USE OR OTHER DEALINGS IN THE SOFTWARE.

---------------------------------------

## create-require
License: MIT
By: Maël Nison, Paul Soporan, Pooya Parsa
Repository: nuxt-contrib/create-require

> MIT License
> 
> Copyright (c) 2020
> 
> Maël Nison <nison.mael@gmail.com>
> Paul Soporan <paul.soporan@gmail.com>
> Pooya Parsa <pyapar@gmail.com>
> 
> Permission is hereby granted, free of charge, to any person obtaining a copy
> of this software and associated documentation files (the "Software"), to deal
> in the Software without restriction, including without limitation the rights
> to use, copy, modify, merge, publish, distribute, sublicense, and/or sell
> copies of the Software, and to permit persons to whom the Software is
> furnished to do so, subject to the following conditions:
> 
> The above copyright notice and this permission notice shall be included in all
> copies or substantial portions of the Software.
> 
> THE SOFTWARE IS PROVIDED "AS IS", WITHOUT WARRANTY OF ANY KIND, EXPRESS OR
> IMPLIED, INCLUDING BUT NOT LIMITED TO THE WARRANTIES OF MERCHANTABILITY,
> FITNESS FOR A PARTICULAR PURPOSE AND NONINFRINGEMENT. IN NO EVENT SHALL THE
> AUTHORS OR COPYRIGHT HOLDERS BE LIABLE FOR ANY CLAIM, DAMAGES OR OTHER
> LIABILITY, WHETHER IN AN ACTION OF CONTRACT, TORT OR OTHERWISE, ARISING FROM,
> OUT OF OR IN CONNECTION WITH THE SOFTWARE OR THE USE OR OTHER DEALINGS IN THE
> SOFTWARE.

---------------------------------------

## cross-spawn
License: MIT
By: André Cruz
Repository: git@github.com:moxystudio/node-cross-spawn.git

> The MIT License (MIT)
> 
> Copyright (c) 2018 Made With MOXY Lda <hello@moxy.studio>
> 
> Permission is hereby granted, free of charge, to any person obtaining a copy
> of this software and associated documentation files (the "Software"), to deal
> in the Software without restriction, including without limitation the rights
> to use, copy, modify, merge, publish, distribute, sublicense, and/or sell
> copies of the Software, and to permit persons to whom the Software is
> furnished to do so, subject to the following conditions:
> 
> The above copyright notice and this permission notice shall be included in
> all copies or substantial portions of the Software.
> 
> THE SOFTWARE IS PROVIDED "AS IS", WITHOUT WARRANTY OF ANY KIND, EXPRESS OR
> IMPLIED, INCLUDING BUT NOT LIMITED TO THE WARRANTIES OF MERCHANTABILITY,
> FITNESS FOR A PARTICULAR PURPOSE AND NONINFRINGEMENT. IN NO EVENT SHALL THE
> AUTHORS OR COPYRIGHT HOLDERS BE LIABLE FOR ANY CLAIM, DAMAGES OR OTHER
> LIABILITY, WHETHER IN AN ACTION OF CONTRACT, TORT OR OTHERWISE, ARISING FROM,
> OUT OF OR IN CONNECTION WITH THE SOFTWARE OR THE USE OR OTHER DEALINGS IN
> THE SOFTWARE.

---------------------------------------

## cssesc
License: MIT
By: Mathias Bynens
Repository: https://github.com/mathiasbynens/cssesc.git

> Copyright Mathias Bynens <https://mathiasbynens.be/>
> 
> Permission is hereby granted, free of charge, to any person obtaining
> a copy of this software and associated documentation files (the
> "Software"), to deal in the Software without restriction, including
> without limitation the rights to use, copy, modify, merge, publish,
> distribute, sublicense, and/or sell copies of the Software, and to
> permit persons to whom the Software is furnished to do so, subject to
> the following conditions:
> 
> The above copyright notice and this permission notice shall be
> included in all copies or substantial portions of the Software.
> 
> THE SOFTWARE IS PROVIDED "AS IS", WITHOUT WARRANTY OF ANY KIND,
> EXPRESS OR IMPLIED, INCLUDING BUT NOT LIMITED TO THE WARRANTIES OF
> MERCHANTABILITY, FITNESS FOR A PARTICULAR PURPOSE AND
> NONINFRINGEMENT. IN NO EVENT SHALL THE AUTHORS OR COPYRIGHT HOLDERS BE
> LIABLE FOR ANY CLAIM, DAMAGES OR OTHER LIABILITY, WHETHER IN AN ACTION
> OF CONTRACT, TORT OR OTHERWISE, ARISING FROM, OUT OF OR IN CONNECTION
> WITH THE SOFTWARE OR THE USE OR OTHER DEALINGS IN THE SOFTWARE.

---------------------------------------

## debug
License: MIT
By: TJ Holowaychuk, Nathan Rajlich, Andrew Rhyne, Josh Junon
Repository: git://github.com/visionmedia/debug.git

> (The MIT License)
> 
> Copyright (c) 2014 TJ Holowaychuk <tj@vision-media.ca>
> 
> Permission is hereby granted, free of charge, to any person obtaining a copy of this software 
> and associated documentation files (the 'Software'), to deal in the Software without restriction, 
> including without limitation the rights to use, copy, modify, merge, publish, distribute, sublicense, 
> and/or sell copies of the Software, and to permit persons to whom the Software is furnished to do so,
> subject to the following conditions:
> 
> The above copyright notice and this permission notice shall be included in all copies or substantial 
> portions of the Software.
> 
> THE SOFTWARE IS PROVIDED 'AS IS', WITHOUT WARRANTY OF ANY KIND, EXPRESS OR IMPLIED, INCLUDING BUT NOT 
> LIMITED TO THE WARRANTIES OF MERCHANTABILITY, FITNESS FOR A PARTICULAR PURPOSE AND NONINFRINGEMENT. 
> IN NO EVENT SHALL THE AUTHORS OR COPYRIGHT HOLDERS BE LIABLE FOR ANY CLAIM, DAMAGES OR OTHER LIABILITY, 
> WHETHER IN AN ACTION OF CONTRACT, TORT OR OTHERWISE, ARISING FROM, OUT OF OR IN CONNECTION WITH THE 
> SOFTWARE OR THE USE OR OTHER DEALINGS IN THE SOFTWARE.

---------------------------------------

## define-lazy-prop
License: MIT
By: Sindre Sorhus
Repository: sindresorhus/define-lazy-prop

> MIT License
> 
> Copyright (c) Sindre Sorhus <sindresorhus@gmail.com> (sindresorhus.com)
> 
> Permission is hereby granted, free of charge, to any person obtaining a copy of this software and associated documentation files (the "Software"), to deal in the Software without restriction, including without limitation the rights to use, copy, modify, merge, publish, distribute, sublicense, and/or sell copies of the Software, and to permit persons to whom the Software is furnished to do so, subject to the following conditions:
> 
> The above copyright notice and this permission notice shall be included in all copies or substantial portions of the Software.
> 
> THE SOFTWARE IS PROVIDED "AS IS", WITHOUT WARRANTY OF ANY KIND, EXPRESS OR IMPLIED, INCLUDING BUT NOT LIMITED TO THE WARRANTIES OF MERCHANTABILITY, FITNESS FOR A PARTICULAR PURPOSE AND NONINFRINGEMENT. IN NO EVENT SHALL THE AUTHORS OR COPYRIGHT HOLDERS BE LIABLE FOR ANY CLAIM, DAMAGES OR OTHER LIABILITY, WHETHER IN AN ACTION OF CONTRACT, TORT OR OTHERWISE, ARISING FROM, OUT OF OR IN CONNECTION WITH THE SOFTWARE OR THE USE OR OTHER DEALINGS IN THE SOFTWARE.

---------------------------------------

## diff
License: BSD-3-Clause
Repository: git://github.com/kpdecker/jsdiff.git

> Software License Agreement (BSD License)
> 
> Copyright (c) 2009-2015, Kevin Decker <kpdecker@gmail.com>
> 
> All rights reserved.
> 
> Redistribution and use of this software in source and binary forms, with or without modification,
> are permitted provided that the following conditions are met:
> 
> * Redistributions of source code must retain the above
>   copyright notice, this list of conditions and the
>   following disclaimer.
> 
> * Redistributions in binary form must reproduce the above
>   copyright notice, this list of conditions and the
>   following disclaimer in the documentation and/or other
>   materials provided with the distribution.
> 
> * Neither the name of Kevin Decker nor the names of its
>   contributors may be used to endorse or promote products
>   derived from this software without specific prior
>   written permission.
> 
> THIS SOFTWARE IS PROVIDED BY THE COPYRIGHT HOLDERS AND CONTRIBUTORS "AS IS" AND ANY EXPRESS OR
> IMPLIED WARRANTIES, INCLUDING, BUT NOT LIMITED TO, THE IMPLIED WARRANTIES OF MERCHANTABILITY AND
> FITNESS FOR A PARTICULAR PURPOSE ARE DISCLAIMED. IN NO EVENT SHALL THE COPYRIGHT OWNER OR
> CONTRIBUTORS BE LIABLE FOR ANY DIRECT, INDIRECT, INCIDENTAL, SPECIAL, EXEMPLARY, OR CONSEQUENTIAL
> DAMAGES (INCLUDING, BUT NOT LIMITED TO, PROCUREMENT OF SUBSTITUTE GOODS OR SERVICES; LOSS OF USE,
> DATA, OR PROFITS; OR BUSINESS INTERRUPTION) HOWEVER CAUSED AND ON ANY THEORY OF LIABILITY, WHETHER
> IN CONTRACT, STRICT LIABILITY, OR TORT (INCLUDING NEGLIGENCE OR OTHERWISE) ARISING IN ANY WAY OUT
> OF THE USE OF THIS SOFTWARE, EVEN IF ADVISED OF THE POSSIBILITY OF SUCH DAMAGE.

---------------------------------------

## dir-glob
License: MIT
By: Kevin Mårtensson
Repository: kevva/dir-glob

> MIT License
> 
> Copyright (c) Kevin Mårtensson <kevinmartensson@gmail.com> (github.com/kevva)
> 
> Permission is hereby granted, free of charge, to any person obtaining a copy of this software and associated documentation files (the "Software"), to deal in the Software without restriction, including without limitation the rights to use, copy, modify, merge, publish, distribute, sublicense, and/or sell copies of the Software, and to permit persons to whom the Software is furnished to do so, subject to the following conditions:
> 
> The above copyright notice and this permission notice shall be included in all copies or substantial portions of the Software.
> 
> THE SOFTWARE IS PROVIDED "AS IS", WITHOUT WARRANTY OF ANY KIND, EXPRESS OR IMPLIED, INCLUDING BUT NOT LIMITED TO THE WARRANTIES OF MERCHANTABILITY, FITNESS FOR A PARTICULAR PURPOSE AND NONINFRINGEMENT. IN NO EVENT SHALL THE AUTHORS OR COPYRIGHT HOLDERS BE LIABLE FOR ANY CLAIM, DAMAGES OR OTHER LIABILITY, WHETHER IN AN ACTION OF CONTRACT, TORT OR OTHERWISE, ARISING FROM, OUT OF OR IN CONNECTION WITH THE SOFTWARE OR THE USE OR OTHER DEALINGS IN THE SOFTWARE.

---------------------------------------

## dotenv
License: BSD-2-Clause
Repository: git://github.com/motdotla/dotenv.git

> Copyright (c) 2015, Scott Motte
> All rights reserved.
> 
> Redistribution and use in source and binary forms, with or without
> modification, are permitted provided that the following conditions are met:
> 
> * Redistributions of source code must retain the above copyright notice, this
>   list of conditions and the following disclaimer.
> 
> * Redistributions in binary form must reproduce the above copyright notice,
>   this list of conditions and the following disclaimer in the documentation
>   and/or other materials provided with the distribution.
> 
> THIS SOFTWARE IS PROVIDED BY THE COPYRIGHT HOLDERS AND CONTRIBUTORS "AS IS"
> AND ANY EXPRESS OR IMPLIED WARRANTIES, INCLUDING, BUT NOT LIMITED TO, THE
> IMPLIED WARRANTIES OF MERCHANTABILITY AND FITNESS FOR A PARTICULAR PURPOSE ARE
> DISCLAIMED. IN NO EVENT SHALL THE COPYRIGHT HOLDER OR CONTRIBUTORS BE LIABLE
> FOR ANY DIRECT, INDIRECT, INCIDENTAL, SPECIAL, EXEMPLARY, OR CONSEQUENTIAL
> DAMAGES (INCLUDING, BUT NOT LIMITED TO, PROCUREMENT OF SUBSTITUTE GOODS OR
> SERVICES; LOSS OF USE, DATA, OR PROFITS; OR BUSINESS INTERRUPTION) HOWEVER
> CAUSED AND ON ANY THEORY OF LIABILITY, WHETHER IN CONTRACT, STRICT LIABILITY,
> OR TORT (INCLUDING NEGLIGENCE OR OTHERWISE) ARISING IN ANY WAY OUT OF THE USE
> OF THIS SOFTWARE, EVEN IF ADVISED OF THE POSSIBILITY OF SUCH DAMAGE.

---------------------------------------

## dotenv-expand
License: BSD-2-Clause
By: motdotla

> Copyright (c) 2016, Scott Motte
> All rights reserved.
> 
> Redistribution and use in source and binary forms, with or without
> modification, are permitted provided that the following conditions are met:
> 
> * Redistributions of source code must retain the above copyright notice, this
>   list of conditions and the following disclaimer.
> 
> * Redistributions in binary form must reproduce the above copyright notice,
>   this list of conditions and the following disclaimer in the documentation
>   and/or other materials provided with the distribution.
> 
> THIS SOFTWARE IS PROVIDED BY THE COPYRIGHT HOLDERS AND CONTRIBUTORS "AS IS"
> AND ANY EXPRESS OR IMPLIED WARRANTIES, INCLUDING, BUT NOT LIMITED TO, THE
> IMPLIED WARRANTIES OF MERCHANTABILITY AND FITNESS FOR A PARTICULAR PURPOSE ARE
> DISCLAIMED. IN NO EVENT SHALL THE COPYRIGHT HOLDER OR CONTRIBUTORS BE LIABLE
> FOR ANY DIRECT, INDIRECT, INCIDENTAL, SPECIAL, EXEMPLARY, OR CONSEQUENTIAL
> DAMAGES (INCLUDING, BUT NOT LIMITED TO, PROCUREMENT OF SUBSTITUTE GOODS OR
> SERVICES; LOSS OF USE, DATA, OR PROFITS; OR BUSINESS INTERRUPTION) HOWEVER
> CAUSED AND ON ANY THEORY OF LIABILITY, WHETHER IN CONTRACT, STRICT LIABILITY,
> OR TORT (INCLUDING NEGLIGENCE OR OTHERWISE) ARISING IN ANY WAY OUT OF THE USE
> OF THIS SOFTWARE, EVEN IF ADVISED OF THE POSSIBILITY OF SUCH DAMAGE.

---------------------------------------

## duplexer
License: (MIT)
By: Raynos, Jake Verbaten
Repository: git://github.com/Raynos/duplexer.git

---------------------------------------

## ee-first
License: MIT
By: Jonathan Ong, Douglas Christopher Wilson
Repository: jonathanong/ee-first

> The MIT License (MIT)
> 
> Copyright (c) 2014 Jonathan Ong me@jongleberry.com
> 
> Permission is hereby granted, free of charge, to any person obtaining a copy
> of this software and associated documentation files (the "Software"), to deal
> in the Software without restriction, including without limitation the rights
> to use, copy, modify, merge, publish, distribute, sublicense, and/or sell
> copies of the Software, and to permit persons to whom the Software is
> furnished to do so, subject to the following conditions:
> 
> The above copyright notice and this permission notice shall be included in
> all copies or substantial portions of the Software.
> 
> THE SOFTWARE IS PROVIDED "AS IS", WITHOUT WARRANTY OF ANY KIND, EXPRESS OR
> IMPLIED, INCLUDING BUT NOT LIMITED TO THE WARRANTIES OF MERCHANTABILITY,
> FITNESS FOR A PARTICULAR PURPOSE AND NONINFRINGEMENT. IN NO EVENT SHALL THE
> AUTHORS OR COPYRIGHT HOLDERS BE LIABLE FOR ANY CLAIM, DAMAGES OR OTHER
> LIABILITY, WHETHER IN AN ACTION OF CONTRACT, TORT OR OTHERWISE, ARISING FROM,
> OUT OF OR IN CONNECTION WITH THE SOFTWARE OR THE USE OR OTHER DEALINGS IN
> THE SOFTWARE.

---------------------------------------

## emojis-list
License: MIT
By: Kiko Beats
Repository: git+https://github.com/kikobeats/emojis-list.git

> The MIT License (MIT)
> 
> Copyright © 2015 Kiko Beats
> 
> Permission is hereby granted, free of charge, to any person obtaining a copy of this software and associated documentation files (the “Software”), to deal in the Software without restriction, including without limitation the rights to use, copy, modify, merge, publish, distribute, sublicense, and/or sell copies of the Software, and to permit persons to whom the Software is furnished to do so, subject to the following conditions:
> 
> The above copyright notice and this permission notice shall be included in all copies or substantial portions of the Software.
> 
> THE SOFTWARE IS PROVIDED “AS IS”, WITHOUT WARRANTY OF ANY KIND, EXPRESS OR IMPLIED, INCLUDING BUT NOT LIMITED TO THE WARRANTIES OF MERCHANTABILITY, FITNESS FOR A PARTICULAR PURPOSE AND NONINFRINGEMENT. IN NO EVENT SHALL THE AUTHORS OR COPYRIGHT HOLDERS BE LIABLE FOR ANY CLAIM, DAMAGES OR OTHER LIABILITY, WHETHER IN AN ACTION OF CONTRACT, TORT OR OTHERWISE, ARISING FROM, OUT OF OR IN CONNECTION WITH THE SOFTWARE OR THE USE OR OTHER DEALINGS IN THE SOFTWARE.

---------------------------------------

## encodeurl
License: MIT
By: Douglas Christopher Wilson
Repository: pillarjs/encodeurl

> (The MIT License)
> 
> Copyright (c) 2016 Douglas Christopher Wilson
> 
> Permission is hereby granted, free of charge, to any person obtaining
> a copy of this software and associated documentation files (the
> 'Software'), to deal in the Software without restriction, including
> without limitation the rights to use, copy, modify, merge, publish,
> distribute, sublicense, and/or sell copies of the Software, and to
> permit persons to whom the Software is furnished to do so, subject to
> the following conditions:
> 
> The above copyright notice and this permission notice shall be
> included in all copies or substantial portions of the Software.
> 
> THE SOFTWARE IS PROVIDED 'AS IS', WITHOUT WARRANTY OF ANY KIND,
> EXPRESS OR IMPLIED, INCLUDING BUT NOT LIMITED TO THE WARRANTIES OF
> MERCHANTABILITY, FITNESS FOR A PARTICULAR PURPOSE AND NONINFRINGEMENT.
> IN NO EVENT SHALL THE AUTHORS OR COPYRIGHT HOLDERS BE LIABLE FOR ANY
> CLAIM, DAMAGES OR OTHER LIABILITY, WHETHER IN AN ACTION OF CONTRACT,
> TORT OR OTHERWISE, ARISING FROM, OUT OF OR IN CONNECTION WITH THE
> SOFTWARE OR THE USE OR OTHER DEALINGS IN THE SOFTWARE.

---------------------------------------

## es-module-lexer
License: MIT
By: Guy Bedford
Repository: git+https://github.com/guybedford/es-module-lexer.git

> MIT License
> -----------
> 
> Copyright (C) 2018-2021 Guy Bedford
> 
> Permission is hereby granted, free of charge, to any person obtaining a copy of this software and associated documentation files (the "Software"), to deal in the Software without restriction, including without limitation the rights to use, copy, modify, merge, publish, distribute, sublicense, and/or sell copies of the Software, and to permit persons to whom the Software is furnished to do so, subject to the following conditions:
> 
> The above copyright notice and this permission notice shall be included in all copies or substantial portions of the Software.
> 
> THE SOFTWARE IS PROVIDED "AS IS", WITHOUT WARRANTY OF ANY KIND, EXPRESS OR IMPLIED, INCLUDING BUT NOT LIMITED TO THE WARRANTIES OF MERCHANTABILITY, FITNESS FOR A PARTICULAR PURPOSE AND NONINFRINGEMENT. IN NO EVENT SHALL THE AUTHORS OR COPYRIGHT HOLDERS BE LIABLE FOR ANY CLAIM, DAMAGES OR OTHER LIABILITY, WHETHER IN AN ACTION OF CONTRACT, TORT OR OTHERWISE, ARISING FROM, OUT OF OR IN CONNECTION WITH THE SOFTWARE OR THE USE OR OTHER DEALINGS IN THE SOFTWARE.

---------------------------------------

## escape-html
License: MIT
Repository: component/escape-html

> (The MIT License)
> 
> Copyright (c) 2012-2013 TJ Holowaychuk
> Copyright (c) 2015 Andreas Lubbe
> Copyright (c) 2015 Tiancheng "Timothy" Gu
> 
> Permission is hereby granted, free of charge, to any person obtaining
> a copy of this software and associated documentation files (the
> 'Software'), to deal in the Software without restriction, including
> without limitation the rights to use, copy, modify, merge, publish,
> distribute, sublicense, and/or sell copies of the Software, and to
> permit persons to whom the Software is furnished to do so, subject to
> the following conditions:
> 
> The above copyright notice and this permission notice shall be
> included in all copies or substantial portions of the Software.
> 
> THE SOFTWARE IS PROVIDED 'AS IS', WITHOUT WARRANTY OF ANY KIND,
> EXPRESS OR IMPLIED, INCLUDING BUT NOT LIMITED TO THE WARRANTIES OF
> MERCHANTABILITY, FITNESS FOR A PARTICULAR PURPOSE AND NONINFRINGEMENT.
> IN NO EVENT SHALL THE AUTHORS OR COPYRIGHT HOLDERS BE LIABLE FOR ANY
> CLAIM, DAMAGES OR OTHER LIABILITY, WHETHER IN AN ACTION OF CONTRACT,
> TORT OR OTHERWISE, ARISING FROM, OUT OF OR IN CONNECTION WITH THE
> SOFTWARE OR THE USE OR OTHER DEALINGS IN THE SOFTWARE.

---------------------------------------

## escape-string-regexp
License: MIT
By: Sindre Sorhus
Repository: sindresorhus/escape-string-regexp

> MIT License
> 
> Copyright (c) Sindre Sorhus <sindresorhus@gmail.com> (https://sindresorhus.com)
> 
> Permission is hereby granted, free of charge, to any person obtaining a copy of this software and associated documentation files (the "Software"), to deal in the Software without restriction, including without limitation the rights to use, copy, modify, merge, publish, distribute, sublicense, and/or sell copies of the Software, and to permit persons to whom the Software is furnished to do so, subject to the following conditions:
> 
> The above copyright notice and this permission notice shall be included in all copies or substantial portions of the Software.
> 
> THE SOFTWARE IS PROVIDED "AS IS", WITHOUT WARRANTY OF ANY KIND, EXPRESS OR IMPLIED, INCLUDING BUT NOT LIMITED TO THE WARRANTIES OF MERCHANTABILITY, FITNESS FOR A PARTICULAR PURPOSE AND NONINFRINGEMENT. IN NO EVENT SHALL THE AUTHORS OR COPYRIGHT HOLDERS BE LIABLE FOR ANY CLAIM, DAMAGES OR OTHER LIABILITY, WHETHER IN AN ACTION OF CONTRACT, TORT OR OTHERWISE, ARISING FROM, OUT OF OR IN CONNECTION WITH THE SOFTWARE OR THE USE OR OTHER DEALINGS IN THE SOFTWARE.

---------------------------------------

## estree-walker
License: MIT
By: Rich Harris
Repository: https://github.com/Rich-Harris/estree-walker

> Copyright (c) 2015-20 [these people](https://github.com/Rich-Harris/estree-walker/graphs/contributors)
> 
> Permission is hereby granted, free of charge, to any person obtaining a copy of this software and associated documentation files (the "Software"), to deal in the Software without restriction, including without limitation the rights to use, copy, modify, merge, publish, distribute, sublicense, and/or sell copies of the Software, and to permit persons to whom the Software is furnished to do so, subject to the following conditions:
> 
> The above copyright notice and this permission notice shall be included in all copies or substantial portions of the Software.
> 
> THE SOFTWARE IS PROVIDED "AS IS", WITHOUT WARRANTY OF ANY KIND, EXPRESS OR IMPLIED, INCLUDING BUT NOT LIMITED TO THE WARRANTIES OF MERCHANTABILITY, FITNESS FOR A PARTICULAR PURPOSE AND NONINFRINGEMENT. IN NO EVENT SHALL THE AUTHORS OR COPYRIGHT HOLDERS BE LIABLE FOR ANY CLAIM, DAMAGES OR OTHER LIABILITY, WHETHER IN AN ACTION OF CONTRACT, TORT OR OTHERWISE, ARISING FROM, OUT OF OR IN CONNECTION WITH THE SOFTWARE OR THE USE OR OTHER DEALINGS IN THE SOFTWARE.

---------------------------------------

## etag
License: MIT
By: Douglas Christopher Wilson, David Björklund
Repository: jshttp/etag

> (The MIT License)
> 
> Copyright (c) 2014-2016 Douglas Christopher Wilson
> 
> Permission is hereby granted, free of charge, to any person obtaining
> a copy of this software and associated documentation files (the
> 'Software'), to deal in the Software without restriction, including
> without limitation the rights to use, copy, modify, merge, publish,
> distribute, sublicense, and/or sell copies of the Software, and to
> permit persons to whom the Software is furnished to do so, subject to
> the following conditions:
> 
> The above copyright notice and this permission notice shall be
> included in all copies or substantial portions of the Software.
> 
> THE SOFTWARE IS PROVIDED 'AS IS', WITHOUT WARRANTY OF ANY KIND,
> EXPRESS OR IMPLIED, INCLUDING BUT NOT LIMITED TO THE WARRANTIES OF
> MERCHANTABILITY, FITNESS FOR A PARTICULAR PURPOSE AND NONINFRINGEMENT.
> IN NO EVENT SHALL THE AUTHORS OR COPYRIGHT HOLDERS BE LIABLE FOR ANY
> CLAIM, DAMAGES OR OTHER LIABILITY, WHETHER IN AN ACTION OF CONTRACT,
> TORT OR OTHERWISE, ARISING FROM, OUT OF OR IN CONNECTION WITH THE
> SOFTWARE OR THE USE OR OTHER DEALINGS IN THE SOFTWARE.

---------------------------------------

## eventemitter3
License: MIT
By: Arnout Kazemier
Repository: git://github.com/primus/eventemitter3.git

> The MIT License (MIT)
> 
> Copyright (c) 2014 Arnout Kazemier
> 
> Permission is hereby granted, free of charge, to any person obtaining a copy
> of this software and associated documentation files (the "Software"), to deal
> in the Software without restriction, including without limitation the rights
> to use, copy, modify, merge, publish, distribute, sublicense, and/or sell
> copies of the Software, and to permit persons to whom the Software is
> furnished to do so, subject to the following conditions:
> 
> The above copyright notice and this permission notice shall be included in all
> copies or substantial portions of the Software.
> 
> THE SOFTWARE IS PROVIDED "AS IS", WITHOUT WARRANTY OF ANY KIND, EXPRESS OR
> IMPLIED, INCLUDING BUT NOT LIMITED TO THE WARRANTIES OF MERCHANTABILITY,
> FITNESS FOR A PARTICULAR PURPOSE AND NONINFRINGEMENT. IN NO EVENT SHALL THE
> AUTHORS OR COPYRIGHT HOLDERS BE LIABLE FOR ANY CLAIM, DAMAGES OR OTHER
> LIABILITY, WHETHER IN AN ACTION OF CONTRACT, TORT OR OTHERWISE, ARISING FROM,
> OUT OF OR IN CONNECTION WITH THE SOFTWARE OR THE USE OR OTHER DEALINGS IN THE
> SOFTWARE.

---------------------------------------

## execa
License: MIT
By: Sindre Sorhus
Repository: sindresorhus/execa

> MIT License
> 
> Copyright (c) Sindre Sorhus <sindresorhus@gmail.com> (https://sindresorhus.com)
> 
> Permission is hereby granted, free of charge, to any person obtaining a copy of this software and associated documentation files (the "Software"), to deal in the Software without restriction, including without limitation the rights to use, copy, modify, merge, publish, distribute, sublicense, and/or sell copies of the Software, and to permit persons to whom the Software is furnished to do so, subject to the following conditions:
> 
> The above copyright notice and this permission notice shall be included in all copies or substantial portions of the Software.
> 
> THE SOFTWARE IS PROVIDED "AS IS", WITHOUT WARRANTY OF ANY KIND, EXPRESS OR IMPLIED, INCLUDING BUT NOT LIMITED TO THE WARRANTIES OF MERCHANTABILITY, FITNESS FOR A PARTICULAR PURPOSE AND NONINFRINGEMENT. IN NO EVENT SHALL THE AUTHORS OR COPYRIGHT HOLDERS BE LIABLE FOR ANY CLAIM, DAMAGES OR OTHER LIABILITY, WHETHER IN AN ACTION OF CONTRACT, TORT OR OTHERWISE, ARISING FROM, OUT OF OR IN CONNECTION WITH THE SOFTWARE OR THE USE OR OTHER DEALINGS IN THE SOFTWARE.

---------------------------------------

## fast-glob
License: MIT
By: Denis Malinochkin
Repository: mrmlnc/fast-glob

> The MIT License (MIT)
> 
> Copyright (c) Denis Malinochkin
> 
> Permission is hereby granted, free of charge, to any person obtaining a copy
> of this software and associated documentation files (the "Software"), to deal
> in the Software without restriction, including without limitation the rights
> to use, copy, modify, merge, publish, distribute, sublicense, and/or sell
> copies of the Software, and to permit persons to whom the Software is
> furnished to do so, subject to the following conditions:
> 
> The above copyright notice and this permission notice shall be included in all
> copies or substantial portions of the Software.
> 
> THE SOFTWARE IS PROVIDED "AS IS", WITHOUT WARRANTY OF ANY KIND, EXPRESS OR
> IMPLIED, INCLUDING BUT NOT LIMITED TO THE WARRANTIES OF MERCHANTABILITY,
> FITNESS FOR A PARTICULAR PURPOSE AND NONINFRINGEMENT. IN NO EVENT SHALL THE
> AUTHORS OR COPYRIGHT HOLDERS BE LIABLE FOR ANY CLAIM, DAMAGES OR OTHER
> LIABILITY, WHETHER IN AN ACTION OF CONTRACT, TORT OR OTHERWISE, ARISING FROM,
> OUT OF OR IN CONNECTION WITH THE SOFTWARE OR THE USE OR OTHER DEALINGS IN THE
> SOFTWARE.

---------------------------------------

## fastq
License: ISC
By: Matteo Collina
Repository: git+https://github.com/mcollina/fastq.git

> Copyright (c) 2015-2020, Matteo Collina <matteo.collina@gmail.com>
> 
> Permission to use, copy, modify, and/or distribute this software for any
> purpose with or without fee is hereby granted, provided that the above
> copyright notice and this permission notice appear in all copies.
> 
> THE SOFTWARE IS PROVIDED "AS IS" AND THE AUTHOR DISCLAIMS ALL WARRANTIES
> WITH REGARD TO THIS SOFTWARE INCLUDING ALL IMPLIED WARRANTIES OF
> MERCHANTABILITY AND FITNESS. IN NO EVENT SHALL THE AUTHOR BE LIABLE FOR
> ANY SPECIAL, DIRECT, INDIRECT, OR CONSEQUENTIAL DAMAGES OR ANY DAMAGES
> WHATSOEVER RESULTING FROM LOSS OF USE, DATA OR PROFITS, WHETHER IN AN
> ACTION OF CONTRACT, NEGLIGENCE OR OTHER TORTIOUS ACTION, ARISING OUT OF
> OR IN CONNECTION WITH THE USE OR PERFORMANCE OF THIS SOFTWARE.

---------------------------------------

## fill-range
License: MIT
By: Jon Schlinkert, Edo Rivai, Paul Miller, Rouven Weßling
Repository: jonschlinkert/fill-range

> The MIT License (MIT)
> 
> Copyright (c) 2014-present, Jon Schlinkert.
> 
> Permission is hereby granted, free of charge, to any person obtaining a copy
> of this software and associated documentation files (the "Software"), to deal
> in the Software without restriction, including without limitation the rights
> to use, copy, modify, merge, publish, distribute, sublicense, and/or sell
> copies of the Software, and to permit persons to whom the Software is
> furnished to do so, subject to the following conditions:
> 
> The above copyright notice and this permission notice shall be included in
> all copies or substantial portions of the Software.
> 
> THE SOFTWARE IS PROVIDED "AS IS", WITHOUT WARRANTY OF ANY KIND, EXPRESS OR
> IMPLIED, INCLUDING BUT NOT LIMITED TO THE WARRANTIES OF MERCHANTABILITY,
> FITNESS FOR A PARTICULAR PURPOSE AND NONINFRINGEMENT. IN NO EVENT SHALL THE
> AUTHORS OR COPYRIGHT HOLDERS BE LIABLE FOR ANY CLAIM, DAMAGES OR OTHER
> LIABILITY, WHETHER IN AN ACTION OF CONTRACT, TORT OR OTHERWISE, ARISING FROM,
> OUT OF OR IN CONNECTION WITH THE SOFTWARE OR THE USE OR OTHER DEALINGS IN
> THE SOFTWARE.

---------------------------------------

## finalhandler
License: MIT
By: Douglas Christopher Wilson
Repository: pillarjs/finalhandler

> (The MIT License)
> 
> Copyright (c) 2014-2017 Douglas Christopher Wilson <doug@somethingdoug.com>
> 
> Permission is hereby granted, free of charge, to any person obtaining
> a copy of this software and associated documentation files (the
> 'Software'), to deal in the Software without restriction, including
> without limitation the rights to use, copy, modify, merge, publish,
> distribute, sublicense, and/or sell copies of the Software, and to
> permit persons to whom the Software is furnished to do so, subject to
> the following conditions:
> 
> The above copyright notice and this permission notice shall be
> included in all copies or substantial portions of the Software.
> 
> THE SOFTWARE IS PROVIDED 'AS IS', WITHOUT WARRANTY OF ANY KIND,
> EXPRESS OR IMPLIED, INCLUDING BUT NOT LIMITED TO THE WARRANTIES OF
> MERCHANTABILITY, FITNESS FOR A PARTICULAR PURPOSE AND NONINFRINGEMENT.
> IN NO EVENT SHALL THE AUTHORS OR COPYRIGHT HOLDERS BE LIABLE FOR ANY
> CLAIM, DAMAGES OR OTHER LIABILITY, WHETHER IN AN ACTION OF CONTRACT,
> TORT OR OTHERWISE, ARISING FROM, OUT OF OR IN CONNECTION WITH THE
> SOFTWARE OR THE USE OR OTHER DEALINGS IN THE SOFTWARE.

---------------------------------------

## follow-redirects
License: MIT
By: Ruben Verborgh, Olivier Lalonde, James Talmage
Repository: git@github.com:follow-redirects/follow-redirects.git

> Copyright 2014–present Olivier Lalonde <olalonde@gmail.com>, James Talmage <james@talmage.io>, Ruben Verborgh
> 
> Permission is hereby granted, free of charge, to any person obtaining a copy of
> this software and associated documentation files (the "Software"), to deal in
> the Software without restriction, including without limitation the rights to
> use, copy, modify, merge, publish, distribute, sublicense, and/or sell copies
> of the Software, and to permit persons to whom the Software is furnished to do
> so, subject to the following conditions:
> 
> The above copyright notice and this permission notice shall be included in all
> copies or substantial portions of the Software.
> 
> THE SOFTWARE IS PROVIDED "AS IS", WITHOUT WARRANTY OF ANY KIND, EXPRESS OR
> IMPLIED, INCLUDING BUT NOT LIMITED TO THE WARRANTIES OF MERCHANTABILITY,
> FITNESS FOR A PARTICULAR PURPOSE AND NONINFRINGEMENT. IN NO EVENT SHALL THE
> AUTHORS OR COPYRIGHT HOLDERS BE LIABLE FOR ANY CLAIM, DAMAGES OR OTHER LIABILITY,
> WHETHER IN AN ACTION OF CONTRACT, TORT OR OTHERWISE, ARISING FROM, OUT OF OR
> IN CONNECTION WITH THE SOFTWARE OR THE USE OR OTHER DEALINGS IN THE SOFTWARE.

---------------------------------------

## fs.realpath
License: ISC
By: Isaac Z. Schlueter
Repository: git+https://github.com/isaacs/fs.realpath.git

> The ISC License
> 
> Copyright (c) Isaac Z. Schlueter and Contributors
> 
> Permission to use, copy, modify, and/or distribute this software for any
> purpose with or without fee is hereby granted, provided that the above
> copyright notice and this permission notice appear in all copies.
> 
> THE SOFTWARE IS PROVIDED "AS IS" AND THE AUTHOR DISCLAIMS ALL WARRANTIES
> WITH REGARD TO THIS SOFTWARE INCLUDING ALL IMPLIED WARRANTIES OF
> MERCHANTABILITY AND FITNESS. IN NO EVENT SHALL THE AUTHOR BE LIABLE FOR
> ANY SPECIAL, DIRECT, INDIRECT, OR CONSEQUENTIAL DAMAGES OR ANY DAMAGES
> WHATSOEVER RESULTING FROM LOSS OF USE, DATA OR PROFITS, WHETHER IN AN
> ACTION OF CONTRACT, NEGLIGENCE OR OTHER TORTIOUS ACTION, ARISING OUT OF OR
> IN CONNECTION WITH THE USE OR PERFORMANCE OF THIS SOFTWARE.
> 
> ----
> 
> This library bundles a version of the `fs.realpath` and `fs.realpathSync`
> methods from Node.js v0.10 under the terms of the Node.js MIT license.
> 
> Node's license follows, also included at the header of `old.js` which contains
> the licensed code:
> 
>   Copyright Joyent, Inc. and other Node contributors.
> 
>   Permission is hereby granted, free of charge, to any person obtaining a
>   copy of this software and associated documentation files (the "Software"),
>   to deal in the Software without restriction, including without limitation
>   the rights to use, copy, modify, merge, publish, distribute, sublicense,
>   and/or sell copies of the Software, and to permit persons to whom the
>   Software is furnished to do so, subject to the following conditions:
> 
>   The above copyright notice and this permission notice shall be included in
>   all copies or substantial portions of the Software.
> 
>   THE SOFTWARE IS PROVIDED "AS IS", WITHOUT WARRANTY OF ANY KIND, EXPRESS OR
>   IMPLIED, INCLUDING BUT NOT LIMITED TO THE WARRANTIES OF MERCHANTABILITY,
>   FITNESS FOR A PARTICULAR PURPOSE AND NONINFRINGEMENT. IN NO EVENT SHALL THE
>   AUTHORS OR COPYRIGHT HOLDERS BE LIABLE FOR ANY CLAIM, DAMAGES OR OTHER
>   LIABILITY, WHETHER IN AN ACTION OF CONTRACT, TORT OR OTHERWISE, ARISING
>   FROM, OUT OF OR IN CONNECTION WITH THE SOFTWARE OR THE USE OR OTHER
>   DEALINGS IN THE SOFTWARE.

---------------------------------------

## generic-names
License: MIT
By: Alexey Litvinov
Repository: git+https://github.com/css-modules/generic-names.git

> The MIT License (MIT)
> 
> Copyright (c) 2015 Alexey Litvinov
> 
> Permission is hereby granted, free of charge, to any person obtaining a copy
> of this software and associated documentation files (the "Software"), to deal
> in the Software without restriction, including without limitation the rights
> to use, copy, modify, merge, publish, distribute, sublicense, and/or sell
> copies of the Software, and to permit persons to whom the Software is
> furnished to do so, subject to the following conditions:
> 
> The above copyright notice and this permission notice shall be included in all
> copies or substantial portions of the Software.
> 
> THE SOFTWARE IS PROVIDED "AS IS", WITHOUT WARRANTY OF ANY KIND, EXPRESS OR
> IMPLIED, INCLUDING BUT NOT LIMITED TO THE WARRANTIES OF MERCHANTABILITY,
> FITNESS FOR A PARTICULAR PURPOSE AND NONINFRINGEMENT. IN NO EVENT SHALL THE
> AUTHORS OR COPYRIGHT HOLDERS BE LIABLE FOR ANY CLAIM, DAMAGES OR OTHER
> LIABILITY, WHETHER IN AN ACTION OF CONTRACT, TORT OR OTHERWISE, ARISING FROM,
> OUT OF OR IN CONNECTION WITH THE SOFTWARE OR THE USE OR OTHER DEALINGS IN THE
> SOFTWARE.

---------------------------------------

## get-stream
License: MIT
By: Sindre Sorhus
Repository: sindresorhus/get-stream

> MIT License
> 
> Copyright (c) Sindre Sorhus <sindresorhus@gmail.com> (https://sindresorhus.com)
> 
> Permission is hereby granted, free of charge, to any person obtaining a copy of this software and associated documentation files (the "Software"), to deal in the Software without restriction, including without limitation the rights to use, copy, modify, merge, publish, distribute, sublicense, and/or sell copies of the Software, and to permit persons to whom the Software is furnished to do so, subject to the following conditions:
> 
> The above copyright notice and this permission notice shall be included in all copies or substantial portions of the Software.
> 
> THE SOFTWARE IS PROVIDED "AS IS", WITHOUT WARRANTY OF ANY KIND, EXPRESS OR IMPLIED, INCLUDING BUT NOT LIMITED TO THE WARRANTIES OF MERCHANTABILITY, FITNESS FOR A PARTICULAR PURPOSE AND NONINFRINGEMENT. IN NO EVENT SHALL THE AUTHORS OR COPYRIGHT HOLDERS BE LIABLE FOR ANY CLAIM, DAMAGES OR OTHER LIABILITY, WHETHER IN AN ACTION OF CONTRACT, TORT OR OTHERWISE, ARISING FROM, OUT OF OR IN CONNECTION WITH THE SOFTWARE OR THE USE OR OTHER DEALINGS IN THE SOFTWARE.

---------------------------------------

## glob
License: ISC
By: Isaac Z. Schlueter
Repository: git://github.com/isaacs/node-glob.git

> The ISC License
> 
> Copyright (c) Isaac Z. Schlueter and Contributors
> 
> Permission to use, copy, modify, and/or distribute this software for any
> purpose with or without fee is hereby granted, provided that the above
> copyright notice and this permission notice appear in all copies.
> 
> THE SOFTWARE IS PROVIDED "AS IS" AND THE AUTHOR DISCLAIMS ALL WARRANTIES
> WITH REGARD TO THIS SOFTWARE INCLUDING ALL IMPLIED WARRANTIES OF
> MERCHANTABILITY AND FITNESS. IN NO EVENT SHALL THE AUTHOR BE LIABLE FOR
> ANY SPECIAL, DIRECT, INDIRECT, OR CONSEQUENTIAL DAMAGES OR ANY DAMAGES
> WHATSOEVER RESULTING FROM LOSS OF USE, DATA OR PROFITS, WHETHER IN AN
> ACTION OF CONTRACT, NEGLIGENCE OR OTHER TORTIOUS ACTION, ARISING OUT OF OR
> IN CONNECTION WITH THE USE OR PERFORMANCE OF THIS SOFTWARE.
> 
> ## Glob Logo
> 
> Glob's logo created by Tanya Brassie <http://tanyabrassie.com/>, licensed
> under a Creative Commons Attribution-ShareAlike 4.0 International License
> https://creativecommons.org/licenses/by-sa/4.0/

---------------------------------------

## glob-parent
License: ISC
By: Gulp Team, Elan Shanker, Blaine Bublitz
Repository: gulpjs/glob-parent

> The ISC License
> 
> Copyright (c) 2015, 2019 Elan Shanker
> 
> Permission to use, copy, modify, and/or distribute this software for any
> purpose with or without fee is hereby granted, provided that the above
> copyright notice and this permission notice appear in all copies.
> 
> THE SOFTWARE IS PROVIDED "AS IS" AND THE AUTHOR DISCLAIMS ALL WARRANTIES
> WITH REGARD TO THIS SOFTWARE INCLUDING ALL IMPLIED WARRANTIES OF
> MERCHANTABILITY AND FITNESS. IN NO EVENT SHALL THE AUTHOR BE LIABLE FOR
> ANY SPECIAL, DIRECT, INDIRECT, OR CONSEQUENTIAL DAMAGES OR ANY DAMAGES
> WHATSOEVER RESULTING FROM LOSS OF USE, DATA OR PROFITS, WHETHER IN AN
> ACTION OF CONTRACT, NEGLIGENCE OR OTHER TORTIOUS ACTION, ARISING OUT OF OR
> IN CONNECTION WITH THE USE OR PERFORMANCE OF THIS SOFTWARE.

---------------------------------------

## globby
License: MIT
By: Sindre Sorhus
Repository: sindresorhus/globby

> MIT License
> 
> Copyright (c) Sindre Sorhus <sindresorhus@gmail.com> (sindresorhus.com)
> 
> Permission is hereby granted, free of charge, to any person obtaining a copy of this software and associated documentation files (the "Software"), to deal in the Software without restriction, including without limitation the rights to use, copy, modify, merge, publish, distribute, sublicense, and/or sell copies of the Software, and to permit persons to whom the Software is furnished to do so, subject to the following conditions:
> 
> The above copyright notice and this permission notice shall be included in all copies or substantial portions of the Software.
> 
> THE SOFTWARE IS PROVIDED "AS IS", WITHOUT WARRANTY OF ANY KIND, EXPRESS OR IMPLIED, INCLUDING BUT NOT LIMITED TO THE WARRANTIES OF MERCHANTABILITY, FITNESS FOR A PARTICULAR PURPOSE AND NONINFRINGEMENT. IN NO EVENT SHALL THE AUTHORS OR COPYRIGHT HOLDERS BE LIABLE FOR ANY CLAIM, DAMAGES OR OTHER LIABILITY, WHETHER IN AN ACTION OF CONTRACT, TORT OR OTHERWISE, ARISING FROM, OUT OF OR IN CONNECTION WITH THE SOFTWARE OR THE USE OR OTHER DEALINGS IN THE SOFTWARE.

---------------------------------------

## has-flag
License: MIT
By: Sindre Sorhus
Repository: sindresorhus/has-flag

> MIT License
> 
> Copyright (c) Sindre Sorhus <sindresorhus@gmail.com> (sindresorhus.com)
> 
> Permission is hereby granted, free of charge, to any person obtaining a copy of this software and associated documentation files (the "Software"), to deal in the Software without restriction, including without limitation the rights to use, copy, modify, merge, publish, distribute, sublicense, and/or sell copies of the Software, and to permit persons to whom the Software is furnished to do so, subject to the following conditions:
> 
> The above copyright notice and this permission notice shall be included in all copies or substantial portions of the Software.
> 
> THE SOFTWARE IS PROVIDED "AS IS", WITHOUT WARRANTY OF ANY KIND, EXPRESS OR IMPLIED, INCLUDING BUT NOT LIMITED TO THE WARRANTIES OF MERCHANTABILITY, FITNESS FOR A PARTICULAR PURPOSE AND NONINFRINGEMENT. IN NO EVENT SHALL THE AUTHORS OR COPYRIGHT HOLDERS BE LIABLE FOR ANY CLAIM, DAMAGES OR OTHER LIABILITY, WHETHER IN AN ACTION OF CONTRACT, TORT OR OTHERWISE, ARISING FROM, OUT OF OR IN CONNECTION WITH THE SOFTWARE OR THE USE OR OTHER DEALINGS IN THE SOFTWARE.

---------------------------------------

## http-proxy
License: MIT
By: Charlie Robbins
Repository: https://github.com/http-party/node-http-proxy.git

> node-http-proxy
> 
>   Copyright (c) 2010-2016 Charlie Robbins, Jarrett Cruger & the Contributors.
> 
>   Permission is hereby granted, free of charge, to any person obtaining
>   a copy of this software and associated documentation files (the
>   "Software"), to deal in the Software without restriction, including
>   without limitation the rights to use, copy, modify, merge, publish,
>   distribute, sublicense, and/or sell copies of the Software, and to
>   permit persons to whom the Software is furnished to do so, subject to
>   the following conditions:
> 
>   The above copyright notice and this permission notice shall be
>   included in all copies or substantial portions of the Software.
> 
>   THE SOFTWARE IS PROVIDED "AS IS", WITHOUT WARRANTY OF ANY KIND,
>   EXPRESS OR IMPLIED, INCLUDING BUT NOT LIMITED TO THE WARRANTIES OF
>   MERCHANTABILITY, FITNESS FOR A PARTICULAR PURPOSE AND
>   NONINFRINGEMENT. IN NO EVENT SHALL THE AUTHORS OR COPYRIGHT HOLDERS BE
>   LIABLE FOR ANY CLAIM, DAMAGES OR OTHER LIABILITY, WHETHER IN AN ACTION
>   OF CONTRACT, TORT OR OTHERWISE, ARISING FROM, OUT OF OR IN CONNECTION
>   WITH THE SOFTWARE OR THE USE OR OTHER DEALINGS IN THE SOFTWARE.

---------------------------------------

## human-signals
License: Apache-2.0
By: ehmicky
Repository: ehmicky/human-signals

> Apache License
>                            Version 2.0, January 2004
>                         http://www.apache.org/licenses/
> 
>    TERMS AND CONDITIONS FOR USE, REPRODUCTION, AND DISTRIBUTION
> 
>    1. Definitions.
> 
>       "License" shall mean the terms and conditions for use, reproduction,
>       and distribution as defined by Sections 1 through 9 of this document.
> 
>       "Licensor" shall mean the copyright owner or entity authorized by
>       the copyright owner that is granting the License.
> 
>       "Legal Entity" shall mean the union of the acting entity and all
>       other entities that control, are controlled by, or are under common
>       control with that entity. For the purposes of this definition,
>       "control" means (i) the power, direct or indirect, to cause the
>       direction or management of such entity, whether by contract or
>       otherwise, or (ii) ownership of fifty percent (50%) or more of the
>       outstanding shares, or (iii) beneficial ownership of such entity.
> 
>       "You" (or "Your") shall mean an individual or Legal Entity
>       exercising permissions granted by this License.
> 
>       "Source" form shall mean the preferred form for making modifications,
>       including but not limited to software source code, documentation
>       source, and configuration files.
> 
>       "Object" form shall mean any form resulting from mechanical
>       transformation or translation of a Source form, including but
>       not limited to compiled object code, generated documentation,
>       and conversions to other media types.
> 
>       "Work" shall mean the work of authorship, whether in Source or
>       Object form, made available under the License, as indicated by a
>       copyright notice that is included in or attached to the work
>       (an example is provided in the Appendix below).
> 
>       "Derivative Works" shall mean any work, whether in Source or Object
>       form, that is based on (or derived from) the Work and for which the
>       editorial revisions, annotations, elaborations, or other modifications
>       represent, as a whole, an original work of authorship. For the purposes
>       of this License, Derivative Works shall not include works that remain
>       separable from, or merely link (or bind by name) to the interfaces of,
>       the Work and Derivative Works thereof.
> 
>       "Contribution" shall mean any work of authorship, including
>       the original version of the Work and any modifications or additions
>       to that Work or Derivative Works thereof, that is intentionally
>       submitted to Licensor for inclusion in the Work by the copyright owner
>       or by an individual or Legal Entity authorized to submit on behalf of
>       the copyright owner. For the purposes of this definition, "submitted"
>       means any form of electronic, verbal, or written communication sent
>       to the Licensor or its representatives, including but not limited to
>       communication on electronic mailing lists, source code control systems,
>       and issue tracking systems that are managed by, or on behalf of, the
>       Licensor for the purpose of discussing and improving the Work, but
>       excluding communication that is conspicuously marked or otherwise
>       designated in writing by the copyright owner as "Not a Contribution."
> 
>       "Contributor" shall mean Licensor and any individual or Legal Entity
>       on behalf of whom a Contribution has been received by Licensor and
>       subsequently incorporated within the Work.
> 
>    2. Grant of Copyright License. Subject to the terms and conditions of
>       this License, each Contributor hereby grants to You a perpetual,
>       worldwide, non-exclusive, no-charge, royalty-free, irrevocable
>       copyright license to reproduce, prepare Derivative Works of,
>       publicly display, publicly perform, sublicense, and distribute the
>       Work and such Derivative Works in Source or Object form.
> 
>    3. Grant of Patent License. Subject to the terms and conditions of
>       this License, each Contributor hereby grants to You a perpetual,
>       worldwide, non-exclusive, no-charge, royalty-free, irrevocable
>       (except as stated in this section) patent license to make, have made,
>       use, offer to sell, sell, import, and otherwise transfer the Work,
>       where such license applies only to those patent claims licensable
>       by such Contributor that are necessarily infringed by their
>       Contribution(s) alone or by combination of their Contribution(s)
>       with the Work to which such Contribution(s) was submitted. If You
>       institute patent litigation against any entity (including a
>       cross-claim or counterclaim in a lawsuit) alleging that the Work
>       or a Contribution incorporated within the Work constitutes direct
>       or contributory patent infringement, then any patent licenses
>       granted to You under this License for that Work shall terminate
>       as of the date such litigation is filed.
> 
>    4. Redistribution. You may reproduce and distribute copies of the
>       Work or Derivative Works thereof in any medium, with or without
>       modifications, and in Source or Object form, provided that You
>       meet the following conditions:
> 
>       (a) You must give any other recipients of the Work or
>           Derivative Works a copy of this License; and
> 
>       (b) You must cause any modified files to carry prominent notices
>           stating that You changed the files; and
> 
>       (c) You must retain, in the Source form of any Derivative Works
>           that You distribute, all copyright, patent, trademark, and
>           attribution notices from the Source form of the Work,
>           excluding those notices that do not pertain to any part of
>           the Derivative Works; and
> 
>       (d) If the Work includes a "NOTICE" text file as part of its
>           distribution, then any Derivative Works that You distribute must
>           include a readable copy of the attribution notices contained
>           within such NOTICE file, excluding those notices that do not
>           pertain to any part of the Derivative Works, in at least one
>           of the following places: within a NOTICE text file distributed
>           as part of the Derivative Works; within the Source form or
>           documentation, if provided along with the Derivative Works; or,
>           within a display generated by the Derivative Works, if and
>           wherever such third-party notices normally appear. The contents
>           of the NOTICE file are for informational purposes only and
>           do not modify the License. You may add Your own attribution
>           notices within Derivative Works that You distribute, alongside
>           or as an addendum to the NOTICE text from the Work, provided
>           that such additional attribution notices cannot be construed
>           as modifying the License.
> 
>       You may add Your own copyright statement to Your modifications and
>       may provide additional or different license terms and conditions
>       for use, reproduction, or distribution of Your modifications, or
>       for any such Derivative Works as a whole, provided Your use,
>       reproduction, and distribution of the Work otherwise complies with
>       the conditions stated in this License.
> 
>    5. Submission of Contributions. Unless You explicitly state otherwise,
>       any Contribution intentionally submitted for inclusion in the Work
>       by You to the Licensor shall be under the terms and conditions of
>       this License, without any additional terms or conditions.
>       Notwithstanding the above, nothing herein shall supersede or modify
>       the terms of any separate license agreement you may have executed
>       with Licensor regarding such Contributions.
> 
>    6. Trademarks. This License does not grant permission to use the trade
>       names, trademarks, service marks, or product names of the Licensor,
>       except as required for reasonable and customary use in describing the
>       origin of the Work and reproducing the content of the NOTICE file.
> 
>    7. Disclaimer of Warranty. Unless required by applicable law or
>       agreed to in writing, Licensor provides the Work (and each
>       Contributor provides its Contributions) on an "AS IS" BASIS,
>       WITHOUT WARRANTIES OR CONDITIONS OF ANY KIND, either express or
>       implied, including, without limitation, any warranties or conditions
>       of TITLE, NON-INFRINGEMENT, MERCHANTABILITY, or FITNESS FOR A
>       PARTICULAR PURPOSE. You are solely responsible for determining the
>       appropriateness of using or redistributing the Work and assume any
>       risks associated with Your exercise of permissions under this License.
> 
>    8. Limitation of Liability. In no event and under no legal theory,
>       whether in tort (including negligence), contract, or otherwise,
>       unless required by applicable law (such as deliberate and grossly
>       negligent acts) or agreed to in writing, shall any Contributor be
>       liable to You for damages, including any direct, indirect, special,
>       incidental, or consequential damages of any character arising as a
>       result of this License or out of the use or inability to use the
>       Work (including but not limited to damages for loss of goodwill,
>       work stoppage, computer failure or malfunction, or any and all
>       other commercial damages or losses), even if such Contributor
>       has been advised of the possibility of such damages.
> 
>    9. Accepting Warranty or Additional Liability. While redistributing
>       the Work or Derivative Works thereof, You may choose to offer,
>       and charge a fee for, acceptance of support, warranty, indemnity,
>       or other liability obligations and/or rights consistent with this
>       License. However, in accepting such obligations, You may act only
>       on Your own behalf and on Your sole responsibility, not on behalf
>       of any other Contributor, and only if You agree to indemnify,
>       defend, and hold each Contributor harmless for any liability
>       incurred by, or claims asserted against, such Contributor by reason
>       of your accepting any such warranty or additional liability.
> 
>    END OF TERMS AND CONDITIONS
> 
>    APPENDIX: How to apply the Apache License to your work.
> 
>       To apply the Apache License to your work, attach the following
>       boilerplate notice, with the fields enclosed by brackets "[]"
>       replaced with your own identifying information. (Don't include
>       the brackets!)  The text should be enclosed in the appropriate
>       comment syntax for the file format. We also recommend that a
>       file or class name and description of purpose be included on the
>       same "printed page" as the copyright notice for easier
>       identification within third-party archives.
> 
>    Copyright 2019 ehmicky <ehmicky@gmail.com>
> 
>    Licensed under the Apache License, Version 2.0 (the "License");
>    you may not use this file except in compliance with the License.
>    You may obtain a copy of the License at
> 
>        http://www.apache.org/licenses/LICENSE-2.0
> 
>    Unless required by applicable law or agreed to in writing, software
>    distributed under the License is distributed on an "AS IS" BASIS,
>    WITHOUT WARRANTIES OR CONDITIONS OF ANY KIND, either express or implied.
>    See the License for the specific language governing permissions and
>    limitations under the License.

---------------------------------------

## icss-replace-symbols
License: ISC
By: Glen Maddern
Repository: git+https://github.com/css-modules/icss-replace-symbols.git

---------------------------------------

## icss-utils
License: ISC
By: Glen Maddern
Repository: git+https://github.com/css-modules/icss-utils.git

> ISC License (ISC)
> Copyright 2018 Glen Maddern
> 
> Permission to use, copy, modify, and/or distribute this software for any purpose with or without fee is hereby granted, provided that the above copyright notice and this permission notice appear in all copies.
> 
> THE SOFTWARE IS PROVIDED "AS IS" AND THE AUTHOR DISCLAIMS ALL WARRANTIES WITH REGARD TO THIS SOFTWARE INCLUDING ALL IMPLIED WARRANTIES OF MERCHANTABILITY AND FITNESS. IN NO EVENT SHALL THE AUTHOR BE LIABLE FOR ANY SPECIAL, DIRECT, INDIRECT, OR CONSEQUENTIAL DAMAGES OR ANY DAMAGES WHATSOEVER RESULTING FROM LOSS OF USE, DATA OR PROFITS, WHETHER IN AN ACTION OF CONTRACT, NEGLIGENCE OR OTHER TORTIOUS ACTION, ARISING OUT OF OR IN CONNECTION WITH THE USE OR PERFORMANCE OF THIS SOFTWARE.

---------------------------------------

## ignore
License: MIT
By: kael
Repository: git@github.com:kaelzhang/node-ignore.git

> Copyright (c) 2013 Kael Zhang <i@kael.me>, contributors
> http://kael.me/
> 
> Permission is hereby granted, free of charge, to any person obtaining
> a copy of this software and associated documentation files (the
> "Software"), to deal in the Software without restriction, including
> without limitation the rights to use, copy, modify, merge, publish,
> distribute, sublicense, and/or sell copies of the Software, and to
> permit persons to whom the Software is furnished to do so, subject to
> the following conditions:
> 
> The above copyright notice and this permission notice shall be
> included in all copies or substantial portions of the Software.
> 
> THE SOFTWARE IS PROVIDED "AS IS", WITHOUT WARRANTY OF ANY KIND,
> EXPRESS OR IMPLIED, INCLUDING BUT NOT LIMITED TO THE WARRANTIES OF
> MERCHANTABILITY, FITNESS FOR A PARTICULAR PURPOSE AND
> NONINFRINGEMENT. IN NO EVENT SHALL THE AUTHORS OR COPYRIGHT HOLDERS BE
> LIABLE FOR ANY CLAIM, DAMAGES OR OTHER LIABILITY, WHETHER IN AN ACTION
> OF CONTRACT, TORT OR OTHERWISE, ARISING FROM, OUT OF OR IN CONNECTION
> WITH THE SOFTWARE OR THE USE OR OTHER DEALINGS IN THE SOFTWARE.

---------------------------------------

## import-cwd
License: MIT
By: Sindre Sorhus
Repository: sindresorhus/import-cwd

> MIT License
> 
> Copyright (c) Sindre Sorhus <sindresorhus@gmail.com> (sindresorhus.com)
> 
> Permission is hereby granted, free of charge, to any person obtaining a copy of this software and associated documentation files (the "Software"), to deal in the Software without restriction, including without limitation the rights to use, copy, modify, merge, publish, distribute, sublicense, and/or sell copies of the Software, and to permit persons to whom the Software is furnished to do so, subject to the following conditions:
> 
> The above copyright notice and this permission notice shall be included in all copies or substantial portions of the Software.
> 
> THE SOFTWARE IS PROVIDED "AS IS", WITHOUT WARRANTY OF ANY KIND, EXPRESS OR IMPLIED, INCLUDING BUT NOT LIMITED TO THE WARRANTIES OF MERCHANTABILITY, FITNESS FOR A PARTICULAR PURPOSE AND NONINFRINGEMENT. IN NO EVENT SHALL THE AUTHORS OR COPYRIGHT HOLDERS BE LIABLE FOR ANY CLAIM, DAMAGES OR OTHER LIABILITY, WHETHER IN AN ACTION OF CONTRACT, TORT OR OTHERWISE, ARISING FROM, OUT OF OR IN CONNECTION WITH THE SOFTWARE OR THE USE OR OTHER DEALINGS IN THE SOFTWARE.

---------------------------------------

## import-from
License: MIT
By: Sindre Sorhus
Repository: sindresorhus/import-from

> MIT License
> 
> Copyright (c) Sindre Sorhus <sindresorhus@gmail.com> (sindresorhus.com)
> 
> Permission is hereby granted, free of charge, to any person obtaining a copy of this software and associated documentation files (the "Software"), to deal in the Software without restriction, including without limitation the rights to use, copy, modify, merge, publish, distribute, sublicense, and/or sell copies of the Software, and to permit persons to whom the Software is furnished to do so, subject to the following conditions:
> 
> The above copyright notice and this permission notice shall be included in all copies or substantial portions of the Software.
> 
> THE SOFTWARE IS PROVIDED "AS IS", WITHOUT WARRANTY OF ANY KIND, EXPRESS OR IMPLIED, INCLUDING BUT NOT LIMITED TO THE WARRANTIES OF MERCHANTABILITY, FITNESS FOR A PARTICULAR PURPOSE AND NONINFRINGEMENT. IN NO EVENT SHALL THE AUTHORS OR COPYRIGHT HOLDERS BE LIABLE FOR ANY CLAIM, DAMAGES OR OTHER LIABILITY, WHETHER IN AN ACTION OF CONTRACT, TORT OR OTHERWISE, ARISING FROM, OUT OF OR IN CONNECTION WITH THE SOFTWARE OR THE USE OR OTHER DEALINGS IN THE SOFTWARE.

---------------------------------------

## inflight
License: ISC
By: Isaac Z. Schlueter
Repository: https://github.com/npm/inflight.git

> The ISC License
> 
> Copyright (c) Isaac Z. Schlueter
> 
> Permission to use, copy, modify, and/or distribute this software for any
> purpose with or without fee is hereby granted, provided that the above
> copyright notice and this permission notice appear in all copies.
> 
> THE SOFTWARE IS PROVIDED "AS IS" AND THE AUTHOR DISCLAIMS ALL WARRANTIES
> WITH REGARD TO THIS SOFTWARE INCLUDING ALL IMPLIED WARRANTIES OF
> MERCHANTABILITY AND FITNESS. IN NO EVENT SHALL THE AUTHOR BE LIABLE FOR
> ANY SPECIAL, DIRECT, INDIRECT, OR CONSEQUENTIAL DAMAGES OR ANY DAMAGES
> WHATSOEVER RESULTING FROM LOSS OF USE, DATA OR PROFITS, WHETHER IN AN
> ACTION OF CONTRACT, NEGLIGENCE OR OTHER TORTIOUS ACTION, ARISING OUT OF OR
> IN CONNECTION WITH THE USE OR PERFORMANCE OF THIS SOFTWARE.

---------------------------------------

## inherits
License: ISC
Repository: git://github.com/isaacs/inherits

> The ISC License
> 
> Copyright (c) Isaac Z. Schlueter
> 
> Permission to use, copy, modify, and/or distribute this software for any
> purpose with or without fee is hereby granted, provided that the above
> copyright notice and this permission notice appear in all copies.
> 
> THE SOFTWARE IS PROVIDED "AS IS" AND THE AUTHOR DISCLAIMS ALL WARRANTIES WITH
> REGARD TO THIS SOFTWARE INCLUDING ALL IMPLIED WARRANTIES OF MERCHANTABILITY AND
> FITNESS. IN NO EVENT SHALL THE AUTHOR BE LIABLE FOR ANY SPECIAL, DIRECT,
> INDIRECT, OR CONSEQUENTIAL DAMAGES OR ANY DAMAGES WHATSOEVER RESULTING FROM
> LOSS OF USE, DATA OR PROFITS, WHETHER IN AN ACTION OF CONTRACT, NEGLIGENCE OR
> OTHER TORTIOUS ACTION, ARISING OUT OF OR IN CONNECTION WITH THE USE OR
> PERFORMANCE OF THIS SOFTWARE.

---------------------------------------

## is-binary-path
License: MIT
By: Sindre Sorhus
Repository: sindresorhus/is-binary-path

> MIT License
> 
> Copyright (c) 2019 Sindre Sorhus <sindresorhus@gmail.com> (https://sindresorhus.com), Paul Miller (https://paulmillr.com)
> 
> Permission is hereby granted, free of charge, to any person obtaining a copy of this software and associated documentation files (the "Software"), to deal in the Software without restriction, including without limitation the rights to use, copy, modify, merge, publish, distribute, sublicense, and/or sell copies of the Software, and to permit persons to whom the Software is furnished to do so, subject to the following conditions:
> 
> The above copyright notice and this permission notice shall be included in all copies or substantial portions of the Software.
> 
> THE SOFTWARE IS PROVIDED "AS IS", WITHOUT WARRANTY OF ANY KIND, EXPRESS OR IMPLIED, INCLUDING BUT NOT LIMITED TO THE WARRANTIES OF MERCHANTABILITY, FITNESS FOR A PARTICULAR PURPOSE AND NONINFRINGEMENT. IN NO EVENT SHALL THE AUTHORS OR COPYRIGHT HOLDERS BE LIABLE FOR ANY CLAIM, DAMAGES OR OTHER LIABILITY, WHETHER IN AN ACTION OF CONTRACT, TORT OR OTHERWISE, ARISING FROM, OUT OF OR IN CONNECTION WITH THE SOFTWARE OR THE USE OR OTHER DEALINGS IN THE SOFTWARE.

---------------------------------------

## is-docker
License: MIT
By: Sindre Sorhus
Repository: sindresorhus/is-docker

> MIT License
> 
> Copyright (c) Sindre Sorhus <sindresorhus@gmail.com> (https://sindresorhus.com)
> 
> Permission is hereby granted, free of charge, to any person obtaining a copy of this software and associated documentation files (the "Software"), to deal in the Software without restriction, including without limitation the rights to use, copy, modify, merge, publish, distribute, sublicense, and/or sell copies of the Software, and to permit persons to whom the Software is furnished to do so, subject to the following conditions:
> 
> The above copyright notice and this permission notice shall be included in all copies or substantial portions of the Software.
> 
> THE SOFTWARE IS PROVIDED "AS IS", WITHOUT WARRANTY OF ANY KIND, EXPRESS OR IMPLIED, INCLUDING BUT NOT LIMITED TO THE WARRANTIES OF MERCHANTABILITY, FITNESS FOR A PARTICULAR PURPOSE AND NONINFRINGEMENT. IN NO EVENT SHALL THE AUTHORS OR COPYRIGHT HOLDERS BE LIABLE FOR ANY CLAIM, DAMAGES OR OTHER LIABILITY, WHETHER IN AN ACTION OF CONTRACT, TORT OR OTHERWISE, ARISING FROM, OUT OF OR IN CONNECTION WITH THE SOFTWARE OR THE USE OR OTHER DEALINGS IN THE SOFTWARE.

---------------------------------------

## is-extglob
License: MIT
By: Jon Schlinkert
Repository: jonschlinkert/is-extglob

> The MIT License (MIT)
> 
> Copyright (c) 2014-2016, Jon Schlinkert
> 
> Permission is hereby granted, free of charge, to any person obtaining a copy
> of this software and associated documentation files (the "Software"), to deal
> in the Software without restriction, including without limitation the rights
> to use, copy, modify, merge, publish, distribute, sublicense, and/or sell
> copies of the Software, and to permit persons to whom the Software is
> furnished to do so, subject to the following conditions:
> 
> The above copyright notice and this permission notice shall be included in
> all copies or substantial portions of the Software.
> 
> THE SOFTWARE IS PROVIDED "AS IS", WITHOUT WARRANTY OF ANY KIND, EXPRESS OR
> IMPLIED, INCLUDING BUT NOT LIMITED TO THE WARRANTIES OF MERCHANTABILITY,
> FITNESS FOR A PARTICULAR PURPOSE AND NONINFRINGEMENT. IN NO EVENT SHALL THE
> AUTHORS OR COPYRIGHT HOLDERS BE LIABLE FOR ANY CLAIM, DAMAGES OR OTHER
> LIABILITY, WHETHER IN AN ACTION OF CONTRACT, TORT OR OTHERWISE, ARISING FROM,
> OUT OF OR IN CONNECTION WITH THE SOFTWARE OR THE USE OR OTHER DEALINGS IN
> THE SOFTWARE.

---------------------------------------

## is-glob
License: MIT
By: Jon Schlinkert, Brian Woodward, Daniel Perez
Repository: micromatch/is-glob

> The MIT License (MIT)
> 
> Copyright (c) 2014-2017, Jon Schlinkert.
> 
> Permission is hereby granted, free of charge, to any person obtaining a copy
> of this software and associated documentation files (the "Software"), to deal
> in the Software without restriction, including without limitation the rights
> to use, copy, modify, merge, publish, distribute, sublicense, and/or sell
> copies of the Software, and to permit persons to whom the Software is
> furnished to do so, subject to the following conditions:
> 
> The above copyright notice and this permission notice shall be included in
> all copies or substantial portions of the Software.
> 
> THE SOFTWARE IS PROVIDED "AS IS", WITHOUT WARRANTY OF ANY KIND, EXPRESS OR
> IMPLIED, INCLUDING BUT NOT LIMITED TO THE WARRANTIES OF MERCHANTABILITY,
> FITNESS FOR A PARTICULAR PURPOSE AND NONINFRINGEMENT. IN NO EVENT SHALL THE
> AUTHORS OR COPYRIGHT HOLDERS BE LIABLE FOR ANY CLAIM, DAMAGES OR OTHER
> LIABILITY, WHETHER IN AN ACTION OF CONTRACT, TORT OR OTHERWISE, ARISING FROM,
> OUT OF OR IN CONNECTION WITH THE SOFTWARE OR THE USE OR OTHER DEALINGS IN
> THE SOFTWARE.

---------------------------------------

## is-number
License: MIT
By: Jon Schlinkert, Olsten Larck, Rouven Weßling
Repository: jonschlinkert/is-number

> The MIT License (MIT)
> 
> Copyright (c) 2014-present, Jon Schlinkert.
> 
> Permission is hereby granted, free of charge, to any person obtaining a copy
> of this software and associated documentation files (the "Software"), to deal
> in the Software without restriction, including without limitation the rights
> to use, copy, modify, merge, publish, distribute, sublicense, and/or sell
> copies of the Software, and to permit persons to whom the Software is
> furnished to do so, subject to the following conditions:
> 
> The above copyright notice and this permission notice shall be included in
> all copies or substantial portions of the Software.
> 
> THE SOFTWARE IS PROVIDED "AS IS", WITHOUT WARRANTY OF ANY KIND, EXPRESS OR
> IMPLIED, INCLUDING BUT NOT LIMITED TO THE WARRANTIES OF MERCHANTABILITY,
> FITNESS FOR A PARTICULAR PURPOSE AND NONINFRINGEMENT. IN NO EVENT SHALL THE
> AUTHORS OR COPYRIGHT HOLDERS BE LIABLE FOR ANY CLAIM, DAMAGES OR OTHER
> LIABILITY, WHETHER IN AN ACTION OF CONTRACT, TORT OR OTHERWISE, ARISING FROM,
> OUT OF OR IN CONNECTION WITH THE SOFTWARE OR THE USE OR OTHER DEALINGS IN
> THE SOFTWARE.

---------------------------------------

## is-reference
License: MIT
By: Rich Harris
Repository: git+https://github.com/Rich-Harris/is-reference.git

---------------------------------------

## is-stream
License: MIT
By: Sindre Sorhus
Repository: sindresorhus/is-stream

> MIT License
> 
> Copyright (c) Sindre Sorhus <sindresorhus@gmail.com> (https://sindresorhus.com)
> 
> Permission is hereby granted, free of charge, to any person obtaining a copy of this software and associated documentation files (the "Software"), to deal in the Software without restriction, including without limitation the rights to use, copy, modify, merge, publish, distribute, sublicense, and/or sell copies of the Software, and to permit persons to whom the Software is furnished to do so, subject to the following conditions:
> 
> The above copyright notice and this permission notice shall be included in all copies or substantial portions of the Software.
> 
> THE SOFTWARE IS PROVIDED "AS IS", WITHOUT WARRANTY OF ANY KIND, EXPRESS OR IMPLIED, INCLUDING BUT NOT LIMITED TO THE WARRANTIES OF MERCHANTABILITY, FITNESS FOR A PARTICULAR PURPOSE AND NONINFRINGEMENT. IN NO EVENT SHALL THE AUTHORS OR COPYRIGHT HOLDERS BE LIABLE FOR ANY CLAIM, DAMAGES OR OTHER LIABILITY, WHETHER IN AN ACTION OF CONTRACT, TORT OR OTHERWISE, ARISING FROM, OUT OF OR IN CONNECTION WITH THE SOFTWARE OR THE USE OR OTHER DEALINGS IN THE SOFTWARE.

---------------------------------------

## is-wsl
License: MIT
By: Sindre Sorhus
Repository: sindresorhus/is-wsl

> MIT License
> 
> Copyright (c) Sindre Sorhus <sindresorhus@gmail.com> (sindresorhus.com)
> 
> Permission is hereby granted, free of charge, to any person obtaining a copy of this software and associated documentation files (the "Software"), to deal in the Software without restriction, including without limitation the rights to use, copy, modify, merge, publish, distribute, sublicense, and/or sell copies of the Software, and to permit persons to whom the Software is furnished to do so, subject to the following conditions:
> 
> The above copyright notice and this permission notice shall be included in all copies or substantial portions of the Software.
> 
> THE SOFTWARE IS PROVIDED "AS IS", WITHOUT WARRANTY OF ANY KIND, EXPRESS OR IMPLIED, INCLUDING BUT NOT LIMITED TO THE WARRANTIES OF MERCHANTABILITY, FITNESS FOR A PARTICULAR PURPOSE AND NONINFRINGEMENT. IN NO EVENT SHALL THE AUTHORS OR COPYRIGHT HOLDERS BE LIABLE FOR ANY CLAIM, DAMAGES OR OTHER LIABILITY, WHETHER IN AN ACTION OF CONTRACT, TORT OR OTHERWISE, ARISING FROM, OUT OF OR IN CONNECTION WITH THE SOFTWARE OR THE USE OR OTHER DEALINGS IN THE SOFTWARE.

---------------------------------------

## isexe
License: ISC
By: Isaac Z. Schlueter
Repository: git+https://github.com/isaacs/isexe.git

> The ISC License
> 
> Copyright (c) Isaac Z. Schlueter and Contributors
> 
> Permission to use, copy, modify, and/or distribute this software for any
> purpose with or without fee is hereby granted, provided that the above
> copyright notice and this permission notice appear in all copies.
> 
> THE SOFTWARE IS PROVIDED "AS IS" AND THE AUTHOR DISCLAIMS ALL WARRANTIES
> WITH REGARD TO THIS SOFTWARE INCLUDING ALL IMPLIED WARRANTIES OF
> MERCHANTABILITY AND FITNESS. IN NO EVENT SHALL THE AUTHOR BE LIABLE FOR
> ANY SPECIAL, DIRECT, INDIRECT, OR CONSEQUENTIAL DAMAGES OR ANY DAMAGES
> WHATSOEVER RESULTING FROM LOSS OF USE, DATA OR PROFITS, WHETHER IN AN
> ACTION OF CONTRACT, NEGLIGENCE OR OTHER TORTIOUS ACTION, ARISING OUT OF OR
> IN CONNECTION WITH THE USE OR PERFORMANCE OF THIS SOFTWARE.

---------------------------------------

## json5
License: MIT
By: Aseem Kishore, Max Nanasy, Andrew Eisenberg, Jordan Tucker
Repository: git+https://github.com/json5/json5.git

> MIT License
> 
> Copyright (c) 2012-2018 Aseem Kishore, and [others].
> 
> Permission is hereby granted, free of charge, to any person obtaining a copy
> of this software and associated documentation files (the "Software"), to deal
> in the Software without restriction, including without limitation the rights
> to use, copy, modify, merge, publish, distribute, sublicense, and/or sell
> copies of the Software, and to permit persons to whom the Software is
> furnished to do so, subject to the following conditions:
> 
> The above copyright notice and this permission notice shall be included in all
> copies or substantial portions of the Software.
> 
> THE SOFTWARE IS PROVIDED "AS IS", WITHOUT WARRANTY OF ANY KIND, EXPRESS OR
> IMPLIED, INCLUDING BUT NOT LIMITED TO THE WARRANTIES OF MERCHANTABILITY,
> FITNESS FOR A PARTICULAR PURPOSE AND NONINFRINGEMENT. IN NO EVENT SHALL THE
> AUTHORS OR COPYRIGHT HOLDERS BE LIABLE FOR ANY CLAIM, DAMAGES OR OTHER
> LIABILITY, WHETHER IN AN ACTION OF CONTRACT, TORT OR OTHERWISE, ARISING FROM,
> OUT OF OR IN CONNECTION WITH THE SOFTWARE OR THE USE OR OTHER DEALINGS IN THE
> SOFTWARE.
> 
> [others]: https://github.com/json5/json5/contributors

---------------------------------------

## launch-editor
License: MIT
By: Evan You
Repository: git+https://github.com/yyx990803/launch-editor.git

---------------------------------------

## launch-editor-middleware
License: MIT
By: Evan You
Repository: git+https://github.com/yyx990803/launch-editor.git

---------------------------------------

## lilconfig
License: MIT
By: antonk52
Repository: https://github.com/antonk52/lilconfig

---------------------------------------

## loader-utils
License: MIT
By: Tobias Koppers @sokra
Repository: https://github.com/webpack/loader-utils.git

> Copyright JS Foundation and other contributors
> 
> Permission is hereby granted, free of charge, to any person obtaining
> a copy of this software and associated documentation files (the
> 'Software'), to deal in the Software without restriction, including
> without limitation the rights to use, copy, modify, merge, publish,
> distribute, sublicense, and/or sell copies of the Software, and to
> permit persons to whom the Software is furnished to do so, subject to
> the following conditions:
> 
> The above copyright notice and this permission notice shall be
> included in all copies or substantial portions of the Software.
> 
> THE SOFTWARE IS PROVIDED 'AS IS', WITHOUT WARRANTY OF ANY KIND,
> EXPRESS OR IMPLIED, INCLUDING BUT NOT LIMITED TO THE WARRANTIES OF
> MERCHANTABILITY, FITNESS FOR A PARTICULAR PURPOSE AND NONINFRINGEMENT.
> IN NO EVENT SHALL THE AUTHORS OR COPYRIGHT HOLDERS BE LIABLE FOR ANY
> CLAIM, DAMAGES OR OTHER LIABILITY, WHETHER IN AN ACTION OF CONTRACT,
> TORT OR OTHERWISE, ARISING FROM, OUT OF OR IN CONNECTION WITH THE
> SOFTWARE OR THE USE OR OTHER DEALINGS IN THE SOFTWARE.

---------------------------------------

## lodash.camelcase
License: MIT
By: John-David Dalton, Blaine Bublitz, Mathias Bynens
Repository: lodash/lodash

> Copyright jQuery Foundation and other contributors <https://jquery.org/>
> 
> Based on Underscore.js, copyright Jeremy Ashkenas,
> DocumentCloud and Investigative Reporters & Editors <http://underscorejs.org/>
> 
> This software consists of voluntary contributions made by many
> individuals. For exact contribution history, see the revision history
> available at https://github.com/lodash/lodash
> 
> The following license applies to all parts of this software except as
> documented below:
> 
> ====
> 
> Permission is hereby granted, free of charge, to any person obtaining
> a copy of this software and associated documentation files (the
> "Software"), to deal in the Software without restriction, including
> without limitation the rights to use, copy, modify, merge, publish,
> distribute, sublicense, and/or sell copies of the Software, and to
> permit persons to whom the Software is furnished to do so, subject to
> the following conditions:
> 
> The above copyright notice and this permission notice shall be
> included in all copies or substantial portions of the Software.
> 
> THE SOFTWARE IS PROVIDED "AS IS", WITHOUT WARRANTY OF ANY KIND,
> EXPRESS OR IMPLIED, INCLUDING BUT NOT LIMITED TO THE WARRANTIES OF
> MERCHANTABILITY, FITNESS FOR A PARTICULAR PURPOSE AND
> NONINFRINGEMENT. IN NO EVENT SHALL THE AUTHORS OR COPYRIGHT HOLDERS BE
> LIABLE FOR ANY CLAIM, DAMAGES OR OTHER LIABILITY, WHETHER IN AN ACTION
> OF CONTRACT, TORT OR OTHERWISE, ARISING FROM, OUT OF OR IN CONNECTION
> WITH THE SOFTWARE OR THE USE OR OTHER DEALINGS IN THE SOFTWARE.
> 
> ====
> 
> Copyright and related rights for sample code are waived via CC0. Sample
> code is defined as all source code displayed within the prose of the
> documentation.
> 
> CC0: http://creativecommons.org/publicdomain/zero/1.0/
> 
> ====
> 
> Files located in the node_modules and vendor directories are externally
> maintained libraries used by this software which have their own
> licenses; we recommend you read them, as their terms may differ from the
> terms above.

---------------------------------------

## magic-string
License: MIT
By: Rich Harris
Repository: https://github.com/rich-harris/magic-string

> Copyright 2018 Rich Harris
> 
> Permission is hereby granted, free of charge, to any person obtaining a copy of this software and associated documentation files (the "Software"), to deal in the Software without restriction, including without limitation the rights to use, copy, modify, merge, publish, distribute, sublicense, and/or sell copies of the Software, and to permit persons to whom the Software is furnished to do so, subject to the following conditions:
> 
> The above copyright notice and this permission notice shall be included in all copies or substantial portions of the Software.
> 
> THE SOFTWARE IS PROVIDED "AS IS", WITHOUT WARRANTY OF ANY KIND, EXPRESS OR IMPLIED, INCLUDING BUT NOT LIMITED TO THE WARRANTIES OF MERCHANTABILITY, FITNESS FOR A PARTICULAR PURPOSE AND NONINFRINGEMENT. IN NO EVENT SHALL THE AUTHORS OR COPYRIGHT HOLDERS BE LIABLE FOR ANY CLAIM, DAMAGES OR OTHER LIABILITY, WHETHER IN AN ACTION OF CONTRACT, TORT OR OTHERWISE, ARISING FROM, OUT OF OR IN CONNECTION WITH THE SOFTWARE OR THE USE OR OTHER DEALINGS IN THE SOFTWARE.

---------------------------------------

## make-error
License: ISC
By: Julien Fontanet
Repository: git://github.com/JsCommunity/make-error.git

> Copyright 2014 Julien Fontanet
> 
> Permission to use, copy, modify, and/or distribute this software for any purpose with or without fee is hereby granted, provided that the above copyright notice and this permission notice appear in all copies.
> 
> THE SOFTWARE IS PROVIDED "AS IS" AND THE AUTHOR DISCLAIMS ALL WARRANTIES WITH REGARD TO THIS SOFTWARE INCLUDING ALL IMPLIED WARRANTIES OF MERCHANTABILITY AND FITNESS. IN NO EVENT SHALL THE AUTHOR BE LIABLE FOR ANY SPECIAL, DIRECT, INDIRECT, OR CONSEQUENTIAL DAMAGES OR ANY DAMAGES WHATSOEVER RESULTING FROM LOSS OF USE, DATA OR PROFITS, WHETHER IN AN ACTION OF CONTRACT, NEGLIGENCE OR OTHER TORTIOUS ACTION, ARISING OUT OF OR IN CONNECTION WITH THE USE OR PERFORMANCE OF THIS SOFTWARE.

---------------------------------------

## merge-stream
License: MIT
By: Stephen Sugden
Repository: grncdr/merge-stream

> The MIT License (MIT)
> 
> Copyright (c) Stephen Sugden <me@stephensugden.com> (stephensugden.com)
> 
> Permission is hereby granted, free of charge, to any person obtaining a copy
> of this software and associated documentation files (the "Software"), to deal
> in the Software without restriction, including without limitation the rights
> to use, copy, modify, merge, publish, distribute, sublicense, and/or sell
> copies of the Software, and to permit persons to whom the Software is
> furnished to do so, subject to the following conditions:
> 
> The above copyright notice and this permission notice shall be included in
> all copies or substantial portions of the Software.
> 
> THE SOFTWARE IS PROVIDED "AS IS", WITHOUT WARRANTY OF ANY KIND, EXPRESS OR
> IMPLIED, INCLUDING BUT NOT LIMITED TO THE WARRANTIES OF MERCHANTABILITY,
> FITNESS FOR A PARTICULAR PURPOSE AND NONINFRINGEMENT. IN NO EVENT SHALL THE
> AUTHORS OR COPYRIGHT HOLDERS BE LIABLE FOR ANY CLAIM, DAMAGES OR OTHER
> LIABILITY, WHETHER IN AN ACTION OF CONTRACT, TORT OR OTHERWISE, ARISING FROM,
> OUT OF OR IN CONNECTION WITH THE SOFTWARE OR THE USE OR OTHER DEALINGS IN
> THE SOFTWARE.

---------------------------------------

## merge2
License: MIT
Repository: git@github.com:teambition/merge2.git

> The MIT License (MIT)
> 
> Copyright (c) 2014-2020 Teambition
> 
> Permission is hereby granted, free of charge, to any person obtaining a copy
> of this software and associated documentation files (the "Software"), to deal
> in the Software without restriction, including without limitation the rights
> to use, copy, modify, merge, publish, distribute, sublicense, and/or sell
> copies of the Software, and to permit persons to whom the Software is
> furnished to do so, subject to the following conditions:
> 
> The above copyright notice and this permission notice shall be included in all
> copies or substantial portions of the Software.
> 
> THE SOFTWARE IS PROVIDED "AS IS", WITHOUT WARRANTY OF ANY KIND, EXPRESS OR
> IMPLIED, INCLUDING BUT NOT LIMITED TO THE WARRANTIES OF MERCHANTABILITY,
> FITNESS FOR A PARTICULAR PURPOSE AND NONINFRINGEMENT. IN NO EVENT SHALL THE
> AUTHORS OR COPYRIGHT HOLDERS BE LIABLE FOR ANY CLAIM, DAMAGES OR OTHER
> LIABILITY, WHETHER IN AN ACTION OF CONTRACT, TORT OR OTHERWISE, ARISING FROM,
> OUT OF OR IN CONNECTION WITH THE SOFTWARE OR THE USE OR OTHER DEALINGS IN THE
> SOFTWARE.

---------------------------------------

## micromatch
License: MIT
By: Jon Schlinkert, Amila Welihinda, Bogdan Chadkin, Brian Woodward, Devon Govett, Elan Shanker, Fabrício Matté, Martin Kolárik, Olsten Larck, Paul Miller, Tom Byrer, Tyler Akins, Peter Bright, Kuba Juszczyk
Repository: micromatch/micromatch

> The MIT License (MIT)
> 
> Copyright (c) 2014-present, Jon Schlinkert.
> 
> Permission is hereby granted, free of charge, to any person obtaining a copy
> of this software and associated documentation files (the "Software"), to deal
> in the Software without restriction, including without limitation the rights
> to use, copy, modify, merge, publish, distribute, sublicense, and/or sell
> copies of the Software, and to permit persons to whom the Software is
> furnished to do so, subject to the following conditions:
> 
> The above copyright notice and this permission notice shall be included in
> all copies or substantial portions of the Software.
> 
> THE SOFTWARE IS PROVIDED "AS IS", WITHOUT WARRANTY OF ANY KIND, EXPRESS OR
> IMPLIED, INCLUDING BUT NOT LIMITED TO THE WARRANTIES OF MERCHANTABILITY,
> FITNESS FOR A PARTICULAR PURPOSE AND NONINFRINGEMENT. IN NO EVENT SHALL THE
> AUTHORS OR COPYRIGHT HOLDERS BE LIABLE FOR ANY CLAIM, DAMAGES OR OTHER
> LIABILITY, WHETHER IN AN ACTION OF CONTRACT, TORT OR OTHERWISE, ARISING FROM,
> OUT OF OR IN CONNECTION WITH THE SOFTWARE OR THE USE OR OTHER DEALINGS IN
> THE SOFTWARE.

---------------------------------------

## mime
License: MIT
By: Robert Kieffer
Repository: https://github.com/broofa/mime

> The MIT License (MIT)
> 
> Copyright (c) 2010 Benjamin Thomas, Robert Kieffer
> 
> Permission is hereby granted, free of charge, to any person obtaining a copy
> of this software and associated documentation files (the "Software"), to deal
> in the Software without restriction, including without limitation the rights
> to use, copy, modify, merge, publish, distribute, sublicense, and/or sell
> copies of the Software, and to permit persons to whom the Software is
> furnished to do so, subject to the following conditions:
> 
> The above copyright notice and this permission notice shall be included in
> all copies or substantial portions of the Software.
> 
> THE SOFTWARE IS PROVIDED "AS IS", WITHOUT WARRANTY OF ANY KIND, EXPRESS OR
> IMPLIED, INCLUDING BUT NOT LIMITED TO THE WARRANTIES OF MERCHANTABILITY,
> FITNESS FOR A PARTICULAR PURPOSE AND NONINFRINGEMENT. IN NO EVENT SHALL THE
> AUTHORS OR COPYRIGHT HOLDERS BE LIABLE FOR ANY CLAIM, DAMAGES OR OTHER
> LIABILITY, WHETHER IN AN ACTION OF CONTRACT, TORT OR OTHERWISE, ARISING FROM,
> OUT OF OR IN CONNECTION WITH THE SOFTWARE OR THE USE OR OTHER DEALINGS IN
> THE SOFTWARE.

---------------------------------------

## mime-db
License: MIT
By: Douglas Christopher Wilson, Jonathan Ong, Robert Kieffer
Repository: jshttp/mime-db

> The MIT License (MIT)
> 
> Copyright (c) 2014 Jonathan Ong me@jongleberry.com
> 
> Permission is hereby granted, free of charge, to any person obtaining a copy
> of this software and associated documentation files (the "Software"), to deal
> in the Software without restriction, including without limitation the rights
> to use, copy, modify, merge, publish, distribute, sublicense, and/or sell
> copies of the Software, and to permit persons to whom the Software is
> furnished to do so, subject to the following conditions:
> 
> The above copyright notice and this permission notice shall be included in
> all copies or substantial portions of the Software.
> 
> THE SOFTWARE IS PROVIDED "AS IS", WITHOUT WARRANTY OF ANY KIND, EXPRESS OR
> IMPLIED, INCLUDING BUT NOT LIMITED TO THE WARRANTIES OF MERCHANTABILITY,
> FITNESS FOR A PARTICULAR PURPOSE AND NONINFRINGEMENT. IN NO EVENT SHALL THE
> AUTHORS OR COPYRIGHT HOLDERS BE LIABLE FOR ANY CLAIM, DAMAGES OR OTHER
> LIABILITY, WHETHER IN AN ACTION OF CONTRACT, TORT OR OTHERWISE, ARISING FROM,
> OUT OF OR IN CONNECTION WITH THE SOFTWARE OR THE USE OR OTHER DEALINGS IN
> THE SOFTWARE.

---------------------------------------

## mime-types
License: MIT
By: Douglas Christopher Wilson, Jeremiah Senkpiel, Jonathan Ong
Repository: jshttp/mime-types

> (The MIT License)
> 
> Copyright (c) 2014 Jonathan Ong <me@jongleberry.com>
> Copyright (c) 2015 Douglas Christopher Wilson <doug@somethingdoug.com>
> 
> Permission is hereby granted, free of charge, to any person obtaining
> a copy of this software and associated documentation files (the
> 'Software'), to deal in the Software without restriction, including
> without limitation the rights to use, copy, modify, merge, publish,
> distribute, sublicense, and/or sell copies of the Software, and to
> permit persons to whom the Software is furnished to do so, subject to
> the following conditions:
> 
> The above copyright notice and this permission notice shall be
> included in all copies or substantial portions of the Software.
> 
> THE SOFTWARE IS PROVIDED 'AS IS', WITHOUT WARRANTY OF ANY KIND,
> EXPRESS OR IMPLIED, INCLUDING BUT NOT LIMITED TO THE WARRANTIES OF
> MERCHANTABILITY, FITNESS FOR A PARTICULAR PURPOSE AND NONINFRINGEMENT.
> IN NO EVENT SHALL THE AUTHORS OR COPYRIGHT HOLDERS BE LIABLE FOR ANY
> CLAIM, DAMAGES OR OTHER LIABILITY, WHETHER IN AN ACTION OF CONTRACT,
> TORT OR OTHERWISE, ARISING FROM, OUT OF OR IN CONNECTION WITH THE
> SOFTWARE OR THE USE OR OTHER DEALINGS IN THE SOFTWARE.

---------------------------------------

## mimic-fn
License: MIT
By: Sindre Sorhus
Repository: sindresorhus/mimic-fn

> MIT License
> 
> Copyright (c) Sindre Sorhus <sindresorhus@gmail.com> (sindresorhus.com)
> 
> Permission is hereby granted, free of charge, to any person obtaining a copy of this software and associated documentation files (the "Software"), to deal in the Software without restriction, including without limitation the rights to use, copy, modify, merge, publish, distribute, sublicense, and/or sell copies of the Software, and to permit persons to whom the Software is furnished to do so, subject to the following conditions:
> 
> The above copyright notice and this permission notice shall be included in all copies or substantial portions of the Software.
> 
> THE SOFTWARE IS PROVIDED "AS IS", WITHOUT WARRANTY OF ANY KIND, EXPRESS OR IMPLIED, INCLUDING BUT NOT LIMITED TO THE WARRANTIES OF MERCHANTABILITY, FITNESS FOR A PARTICULAR PURPOSE AND NONINFRINGEMENT. IN NO EVENT SHALL THE AUTHORS OR COPYRIGHT HOLDERS BE LIABLE FOR ANY CLAIM, DAMAGES OR OTHER LIABILITY, WHETHER IN AN ACTION OF CONTRACT, TORT OR OTHERWISE, ARISING FROM, OUT OF OR IN CONNECTION WITH THE SOFTWARE OR THE USE OR OTHER DEALINGS IN THE SOFTWARE.

---------------------------------------

## minimatch
License: ISC
By: Isaac Z. Schlueter
Repository: git://github.com/isaacs/minimatch.git

> The ISC License
> 
> Copyright (c) Isaac Z. Schlueter and Contributors
> 
> Permission to use, copy, modify, and/or distribute this software for any
> purpose with or without fee is hereby granted, provided that the above
> copyright notice and this permission notice appear in all copies.
> 
> THE SOFTWARE IS PROVIDED "AS IS" AND THE AUTHOR DISCLAIMS ALL WARRANTIES
> WITH REGARD TO THIS SOFTWARE INCLUDING ALL IMPLIED WARRANTIES OF
> MERCHANTABILITY AND FITNESS. IN NO EVENT SHALL THE AUTHOR BE LIABLE FOR
> ANY SPECIAL, DIRECT, INDIRECT, OR CONSEQUENTIAL DAMAGES OR ANY DAMAGES
> WHATSOEVER RESULTING FROM LOSS OF USE, DATA OR PROFITS, WHETHER IN AN
> ACTION OF CONTRACT, NEGLIGENCE OR OTHER TORTIOUS ACTION, ARISING OUT OF OR
> IN CONNECTION WITH THE USE OR PERFORMANCE OF THIS SOFTWARE.

---------------------------------------

## ms
License: MIT
Repository: zeit/ms

> The MIT License (MIT)
> 
> Copyright (c) 2016 Zeit, Inc.
> 
> Permission is hereby granted, free of charge, to any person obtaining a copy
> of this software and associated documentation files (the "Software"), to deal
> in the Software without restriction, including without limitation the rights
> to use, copy, modify, merge, publish, distribute, sublicense, and/or sell
> copies of the Software, and to permit persons to whom the Software is
> furnished to do so, subject to the following conditions:
> 
> The above copyright notice and this permission notice shall be included in all
> copies or substantial portions of the Software.
> 
> THE SOFTWARE IS PROVIDED "AS IS", WITHOUT WARRANTY OF ANY KIND, EXPRESS OR
> IMPLIED, INCLUDING BUT NOT LIMITED TO THE WARRANTIES OF MERCHANTABILITY,
> FITNESS FOR A PARTICULAR PURPOSE AND NONINFRINGEMENT. IN NO EVENT SHALL THE
> AUTHORS OR COPYRIGHT HOLDERS BE LIABLE FOR ANY CLAIM, DAMAGES OR OTHER
> LIABILITY, WHETHER IN AN ACTION OF CONTRACT, TORT OR OTHERWISE, ARISING FROM,
> OUT OF OR IN CONNECTION WITH THE SOFTWARE OR THE USE OR OTHER DEALINGS IN THE
> SOFTWARE.

---------------------------------------

## negotiator
License: MIT
By: Douglas Christopher Wilson, Federico Romero, Isaac Z. Schlueter
Repository: jshttp/negotiator

> (The MIT License)
> 
> Copyright (c) 2012-2014 Federico Romero
> Copyright (c) 2012-2014 Isaac Z. Schlueter
> Copyright (c) 2014-2015 Douglas Christopher Wilson
> 
> Permission is hereby granted, free of charge, to any person obtaining
> a copy of this software and associated documentation files (the
> 'Software'), to deal in the Software without restriction, including
> without limitation the rights to use, copy, modify, merge, publish,
> distribute, sublicense, and/or sell copies of the Software, and to
> permit persons to whom the Software is furnished to do so, subject to
> the following conditions:
> 
> The above copyright notice and this permission notice shall be
> included in all copies or substantial portions of the Software.
> 
> THE SOFTWARE IS PROVIDED 'AS IS', WITHOUT WARRANTY OF ANY KIND,
> EXPRESS OR IMPLIED, INCLUDING BUT NOT LIMITED TO THE WARRANTIES OF
> MERCHANTABILITY, FITNESS FOR A PARTICULAR PURPOSE AND NONINFRINGEMENT.
> IN NO EVENT SHALL THE AUTHORS OR COPYRIGHT HOLDERS BE LIABLE FOR ANY
> CLAIM, DAMAGES OR OTHER LIABILITY, WHETHER IN AN ACTION OF CONTRACT,
> TORT OR OTHERWISE, ARISING FROM, OUT OF OR IN CONNECTION WITH THE
> SOFTWARE OR THE USE OR OTHER DEALINGS IN THE SOFTWARE.

---------------------------------------

## node-forge
License: (BSD-3-Clause OR GPL-2.0)
By: Digital Bazaar, Inc., Dave Longley, David I. Lehn, Stefan Siegl, Christoph Dorn
Repository: https://github.com/digitalbazaar/forge

> You may use the Forge project under the terms of either the BSD License or the
> GNU General Public License (GPL) Version 2.
> 
> The BSD License is recommended for most projects. It is simple and easy to
> understand and it places almost no restrictions on what you can do with the
> Forge project.
> 
> If the GPL suits your project better you are also free to use Forge under
> that license.
> 
> You don't have to do anything special to choose one license or the other and
> you don't have to notify anyone which license you are using. You are free to
> use this project in commercial projects as long as the copyright header is
> left intact.
> 
> If you are a commercial entity and use this set of libraries in your
> commercial software then reasonable payment to Digital Bazaar, if you can
> afford it, is not required but is expected and would be appreciated. If this
> library saves you time, then it's saving you money. The cost of developing
> the Forge software was on the order of several hundred hours and tens of
> thousands of dollars. We are attempting to strike a balance between helping
> the development community while not being taken advantage of by lucrative
> commercial entities for our efforts.
> 
> -------------------------------------------------------------------------------
> New BSD License (3-clause)
> Copyright (c) 2010, Digital Bazaar, Inc.
> All rights reserved.
> 
> Redistribution and use in source and binary forms, with or without
> modification, are permitted provided that the following conditions are met:
>     * Redistributions of source code must retain the above copyright
>       notice, this list of conditions and the following disclaimer.
>     * Redistributions in binary form must reproduce the above copyright
>       notice, this list of conditions and the following disclaimer in the
>       documentation and/or other materials provided with the distribution.
>     * Neither the name of Digital Bazaar, Inc. nor the
>       names of its contributors may be used to endorse or promote products
>       derived from this software without specific prior written permission.
> 
> THIS SOFTWARE IS PROVIDED BY THE COPYRIGHT HOLDERS AND CONTRIBUTORS "AS IS" AND
> ANY EXPRESS OR IMPLIED WARRANTIES, INCLUDING, BUT NOT LIMITED TO, THE IMPLIED
> WARRANTIES OF MERCHANTABILITY AND FITNESS FOR A PARTICULAR PURPOSE ARE
> DISCLAIMED. IN NO EVENT SHALL DIGITAL BAZAAR BE LIABLE FOR ANY
> DIRECT, INDIRECT, INCIDENTAL, SPECIAL, EXEMPLARY, OR CONSEQUENTIAL DAMAGES
> (INCLUDING, BUT NOT LIMITED TO, PROCUREMENT OF SUBSTITUTE GOODS OR SERVICES;
> LOSS OF USE, DATA, OR PROFITS; OR BUSINESS INTERRUPTION) HOWEVER CAUSED AND
> ON ANY THEORY OF LIABILITY, WHETHER IN CONTRACT, STRICT LIABILITY, OR TORT
> (INCLUDING NEGLIGENCE OR OTHERWISE) ARISING IN ANY WAY OUT OF THE USE OF THIS
> SOFTWARE, EVEN IF ADVISED OF THE POSSIBILITY OF SUCH DAMAGE.
> 
> -------------------------------------------------------------------------------
>         GNU GENERAL PUBLIC LICENSE
>            Version 2, June 1991
> 
>  Copyright (C) 1989, 1991 Free Software Foundation, Inc.
>  51 Franklin Street, Fifth Floor, Boston, MA  02110-1301  USA
>  Everyone is permitted to copy and distribute verbatim copies
>  of this license document, but changing it is not allowed.
> 
>           Preamble
> 
>   The licenses for most software are designed to take away your
> freedom to share and change it.  By contrast, the GNU General Public
> License is intended to guarantee your freedom to share and change free
> software--to make sure the software is free for all its users.  This
> General Public License applies to most of the Free Software
> Foundation's software and to any other program whose authors commit to
> using it.  (Some other Free Software Foundation software is covered by
> the GNU Lesser General Public License instead.)  You can apply it to
> your programs, too.
> 
>   When we speak of free software, we are referring to freedom, not
> price.  Our General Public Licenses are designed to make sure that you
> have the freedom to distribute copies of free software (and charge for
> this service if you wish), that you receive source code or can get it
> if you want it, that you can change the software or use pieces of it
> in new free programs; and that you know you can do these things.
> 
>   To protect your rights, we need to make restrictions that forbid
> anyone to deny you these rights or to ask you to surrender the rights.
> These restrictions translate to certain responsibilities for you if you
> distribute copies of the software, or if you modify it.
> 
>   For example, if you distribute copies of such a program, whether
> gratis or for a fee, you must give the recipients all the rights that
> you have.  You must make sure that they, too, receive or can get the
> source code.  And you must show them these terms so they know their
> rights.
> 
>   We protect your rights with two steps: (1) copyright the software, and
> (2) offer you this license which gives you legal permission to copy,
> distribute and/or modify the software.
> 
>   Also, for each author's protection and ours, we want to make certain
> that everyone understands that there is no warranty for this free
> software.  If the software is modified by someone else and passed on, we
> want its recipients to know that what they have is not the original, so
> that any problems introduced by others will not reflect on the original
> authors' reputations.
> 
>   Finally, any free program is threatened constantly by software
> patents.  We wish to avoid the danger that redistributors of a free
> program will individually obtain patent licenses, in effect making the
> program proprietary.  To prevent this, we have made it clear that any
> patent must be licensed for everyone's free use or not licensed at all.
> 
>   The precise terms and conditions for copying, distribution and
> modification follow.
> 
>         GNU GENERAL PUBLIC LICENSE
>    TERMS AND CONDITIONS FOR COPYING, DISTRIBUTION AND MODIFICATION
> 
>   0. This License applies to any program or other work which contains
> a notice placed by the copyright holder saying it may be distributed
> under the terms of this General Public License.  The "Program", below,
> refers to any such program or work, and a "work based on the Program"
> means either the Program or any derivative work under copyright law:
> that is to say, a work containing the Program or a portion of it,
> either verbatim or with modifications and/or translated into another
> language.  (Hereinafter, translation is included without limitation in
> the term "modification".)  Each licensee is addressed as "you".
> 
> Activities other than copying, distribution and modification are not
> covered by this License; they are outside its scope.  The act of
> running the Program is not restricted, and the output from the Program
> is covered only if its contents constitute a work based on the
> Program (independent of having been made by running the Program).
> Whether that is true depends on what the Program does.
> 
>   1. You may copy and distribute verbatim copies of the Program's
> source code as you receive it, in any medium, provided that you
> conspicuously and appropriately publish on each copy an appropriate
> copyright notice and disclaimer of warranty; keep intact all the
> notices that refer to this License and to the absence of any warranty;
> and give any other recipients of the Program a copy of this License
> along with the Program.
> 
> You may charge a fee for the physical act of transferring a copy, and
> you may at your option offer warranty protection in exchange for a fee.
> 
>   2. You may modify your copy or copies of the Program or any portion
> of it, thus forming a work based on the Program, and copy and
> distribute such modifications or work under the terms of Section 1
> above, provided that you also meet all of these conditions:
> 
>     a) You must cause the modified files to carry prominent notices
>     stating that you changed the files and the date of any change.
> 
>     b) You must cause any work that you distribute or publish, that in
>     whole or in part contains or is derived from the Program or any
>     part thereof, to be licensed as a whole at no charge to all third
>     parties under the terms of this License.
> 
>     c) If the modified program normally reads commands interactively
>     when run, you must cause it, when started running for such
>     interactive use in the most ordinary way, to print or display an
>     announcement including an appropriate copyright notice and a
>     notice that there is no warranty (or else, saying that you provide
>     a warranty) and that users may redistribute the program under
>     these conditions, and telling the user how to view a copy of this
>     License.  (Exception: if the Program itself is interactive but
>     does not normally print such an announcement, your work based on
>     the Program is not required to print an announcement.)
> 
> These requirements apply to the modified work as a whole.  If
> identifiable sections of that work are not derived from the Program,
> and can be reasonably considered independent and separate works in
> themselves, then this License, and its terms, do not apply to those
> sections when you distribute them as separate works.  But when you
> distribute the same sections as part of a whole which is a work based
> on the Program, the distribution of the whole must be on the terms of
> this License, whose permissions for other licensees extend to the
> entire whole, and thus to each and every part regardless of who wrote it.
> 
> Thus, it is not the intent of this section to claim rights or contest
> your rights to work written entirely by you; rather, the intent is to
> exercise the right to control the distribution of derivative or
> collective works based on the Program.
> 
> In addition, mere aggregation of another work not based on the Program
> with the Program (or with a work based on the Program) on a volume of
> a storage or distribution medium does not bring the other work under
> the scope of this License.
> 
>   3. You may copy and distribute the Program (or a work based on it,
> under Section 2) in object code or executable form under the terms of
> Sections 1 and 2 above provided that you also do one of the following:
> 
>     a) Accompany it with the complete corresponding machine-readable
>     source code, which must be distributed under the terms of Sections
>     1 and 2 above on a medium customarily used for software interchange; or,
> 
>     b) Accompany it with a written offer, valid for at least three
>     years, to give any third party, for a charge no more than your
>     cost of physically performing source distribution, a complete
>     machine-readable copy of the corresponding source code, to be
>     distributed under the terms of Sections 1 and 2 above on a medium
>     customarily used for software interchange; or,
> 
>     c) Accompany it with the information you received as to the offer
>     to distribute corresponding source code.  (This alternative is
>     allowed only for noncommercial distribution and only if you
>     received the program in object code or executable form with such
>     an offer, in accord with Subsection b above.)
> 
> The source code for a work means the preferred form of the work for
> making modifications to it.  For an executable work, complete source
> code means all the source code for all modules it contains, plus any
> associated interface definition files, plus the scripts used to
> control compilation and installation of the executable.  However, as a
> special exception, the source code distributed need not include
> anything that is normally distributed (in either source or binary
> form) with the major components (compiler, kernel, and so on) of the
> operating system on which the executable runs, unless that component
> itself accompanies the executable.
> 
> If distribution of executable or object code is made by offering
> access to copy from a designated place, then offering equivalent
> access to copy the source code from the same place counts as
> distribution of the source code, even though third parties are not
> compelled to copy the source along with the object code.
> 
>   4. You may not copy, modify, sublicense, or distribute the Program
> except as expressly provided under this License.  Any attempt
> otherwise to copy, modify, sublicense or distribute the Program is
> void, and will automatically terminate your rights under this License.
> However, parties who have received copies, or rights, from you under
> this License will not have their licenses terminated so long as such
> parties remain in full compliance.
> 
>   5. You are not required to accept this License, since you have not
> signed it.  However, nothing else grants you permission to modify or
> distribute the Program or its derivative works.  These actions are
> prohibited by law if you do not accept this License.  Therefore, by
> modifying or distributing the Program (or any work based on the
> Program), you indicate your acceptance of this License to do so, and
> all its terms and conditions for copying, distributing or modifying
> the Program or works based on it.
> 
>   6. Each time you redistribute the Program (or any work based on the
> Program), the recipient automatically receives a license from the
> original licensor to copy, distribute or modify the Program subject to
> these terms and conditions.  You may not impose any further
> restrictions on the recipients' exercise of the rights granted herein.
> You are not responsible for enforcing compliance by third parties to
> this License.
> 
>   7. If, as a consequence of a court judgment or allegation of patent
> infringement or for any other reason (not limited to patent issues),
> conditions are imposed on you (whether by court order, agreement or
> otherwise) that contradict the conditions of this License, they do not
> excuse you from the conditions of this License.  If you cannot
> distribute so as to satisfy simultaneously your obligations under this
> License and any other pertinent obligations, then as a consequence you
> may not distribute the Program at all.  For example, if a patent
> license would not permit royalty-free redistribution of the Program by
> all those who receive copies directly or indirectly through you, then
> the only way you could satisfy both it and this License would be to
> refrain entirely from distribution of the Program.
> 
> If any portion of this section is held invalid or unenforceable under
> any particular circumstance, the balance of the section is intended to
> apply and the section as a whole is intended to apply in other
> circumstances.
> 
> It is not the purpose of this section to induce you to infringe any
> patents or other property right claims or to contest validity of any
> such claims; this section has the sole purpose of protecting the
> integrity of the free software distribution system, which is
> implemented by public license practices.  Many people have made
> generous contributions to the wide range of software distributed
> through that system in reliance on consistent application of that
> system; it is up to the author/donor to decide if he or she is willing
> to distribute software through any other system and a licensee cannot
> impose that choice.
> 
> This section is intended to make thoroughly clear what is believed to
> be a consequence of the rest of this License.
> 
>   8. If the distribution and/or use of the Program is restricted in
> certain countries either by patents or by copyrighted interfaces, the
> original copyright holder who places the Program under this License
> may add an explicit geographical distribution limitation excluding
> those countries, so that distribution is permitted only in or among
> countries not thus excluded.  In such case, this License incorporates
> the limitation as if written in the body of this License.
> 
>   9. The Free Software Foundation may publish revised and/or new versions
> of the General Public License from time to time.  Such new versions will
> be similar in spirit to the present version, but may differ in detail to
> address new problems or concerns.
> 
> Each version is given a distinguishing version number.  If the Program
> specifies a version number of this License which applies to it and "any
> later version", you have the option of following the terms and conditions
> either of that version or of any later version published by the Free
> Software Foundation.  If the Program does not specify a version number of
> this License, you may choose any version ever published by the Free Software
> Foundation.
> 
>   10. If you wish to incorporate parts of the Program into other free
> programs whose distribution conditions are different, write to the author
> to ask for permission.  For software which is copyrighted by the Free
> Software Foundation, write to the Free Software Foundation; we sometimes
> make exceptions for this.  Our decision will be guided by the two goals
> of preserving the free status of all derivatives of our free software and
> of promoting the sharing and reuse of software generally.
> 
>           NO WARRANTY
> 
>   11. BECAUSE THE PROGRAM IS LICENSED FREE OF CHARGE, THERE IS NO WARRANTY
> FOR THE PROGRAM, TO THE EXTENT PERMITTED BY APPLICABLE LAW.  EXCEPT WHEN
> OTHERWISE STATED IN WRITING THE COPYRIGHT HOLDERS AND/OR OTHER PARTIES
> PROVIDE THE PROGRAM "AS IS" WITHOUT WARRANTY OF ANY KIND, EITHER EXPRESSED
> OR IMPLIED, INCLUDING, BUT NOT LIMITED TO, THE IMPLIED WARRANTIES OF
> MERCHANTABILITY AND FITNESS FOR A PARTICULAR PURPOSE.  THE ENTIRE RISK AS
> TO THE QUALITY AND PERFORMANCE OF THE PROGRAM IS WITH YOU.  SHOULD THE
> PROGRAM PROVE DEFECTIVE, YOU ASSUME THE COST OF ALL NECESSARY SERVICING,
> REPAIR OR CORRECTION.
> 
>   12. IN NO EVENT UNLESS REQUIRED BY APPLICABLE LAW OR AGREED TO IN WRITING
> WILL ANY COPYRIGHT HOLDER, OR ANY OTHER PARTY WHO MAY MODIFY AND/OR
> REDISTRIBUTE THE PROGRAM AS PERMITTED ABOVE, BE LIABLE TO YOU FOR DAMAGES,
> INCLUDING ANY GENERAL, SPECIAL, INCIDENTAL OR CONSEQUENTIAL DAMAGES ARISING
> OUT OF THE USE OR INABILITY TO USE THE PROGRAM (INCLUDING BUT NOT LIMITED
> TO LOSS OF DATA OR DATA BEING RENDERED INACCURATE OR LOSSES SUSTAINED BY
> YOU OR THIRD PARTIES OR A FAILURE OF THE PROGRAM TO OPERATE WITH ANY OTHER
> PROGRAMS), EVEN IF SUCH HOLDER OR OTHER PARTY HAS BEEN ADVISED OF THE
> POSSIBILITY OF SUCH DAMAGES.

---------------------------------------

## normalize-path
License: MIT
By: Jon Schlinkert, Blaine Bublitz
Repository: jonschlinkert/normalize-path

> The MIT License (MIT)
> 
> Copyright (c) 2014-2018, Jon Schlinkert.
> 
> Permission is hereby granted, free of charge, to any person obtaining a copy
> of this software and associated documentation files (the "Software"), to deal
> in the Software without restriction, including without limitation the rights
> to use, copy, modify, merge, publish, distribute, sublicense, and/or sell
> copies of the Software, and to permit persons to whom the Software is
> furnished to do so, subject to the following conditions:
> 
> The above copyright notice and this permission notice shall be included in
> all copies or substantial portions of the Software.
> 
> THE SOFTWARE IS PROVIDED "AS IS", WITHOUT WARRANTY OF ANY KIND, EXPRESS OR
> IMPLIED, INCLUDING BUT NOT LIMITED TO THE WARRANTIES OF MERCHANTABILITY,
> FITNESS FOR A PARTICULAR PURPOSE AND NONINFRINGEMENT. IN NO EVENT SHALL THE
> AUTHORS OR COPYRIGHT HOLDERS BE LIABLE FOR ANY CLAIM, DAMAGES OR OTHER
> LIABILITY, WHETHER IN AN ACTION OF CONTRACT, TORT OR OTHERWISE, ARISING FROM,
> OUT OF OR IN CONNECTION WITH THE SOFTWARE OR THE USE OR OTHER DEALINGS IN
> THE SOFTWARE.

---------------------------------------

## npm-run-path
License: MIT
By: Sindre Sorhus
Repository: sindresorhus/npm-run-path

> MIT License
> 
> Copyright (c) Sindre Sorhus <sindresorhus@gmail.com> (sindresorhus.com)
> 
> Permission is hereby granted, free of charge, to any person obtaining a copy of this software and associated documentation files (the "Software"), to deal in the Software without restriction, including without limitation the rights to use, copy, modify, merge, publish, distribute, sublicense, and/or sell copies of the Software, and to permit persons to whom the Software is furnished to do so, subject to the following conditions:
> 
> The above copyright notice and this permission notice shall be included in all copies or substantial portions of the Software.
> 
> THE SOFTWARE IS PROVIDED "AS IS", WITHOUT WARRANTY OF ANY KIND, EXPRESS OR IMPLIED, INCLUDING BUT NOT LIMITED TO THE WARRANTIES OF MERCHANTABILITY, FITNESS FOR A PARTICULAR PURPOSE AND NONINFRINGEMENT. IN NO EVENT SHALL THE AUTHORS OR COPYRIGHT HOLDERS BE LIABLE FOR ANY CLAIM, DAMAGES OR OTHER LIABILITY, WHETHER IN AN ACTION OF CONTRACT, TORT OR OTHERWISE, ARISING FROM, OUT OF OR IN CONNECTION WITH THE SOFTWARE OR THE USE OR OTHER DEALINGS IN THE SOFTWARE.

---------------------------------------

## object-assign
License: MIT
By: Sindre Sorhus
Repository: sindresorhus/object-assign

> The MIT License (MIT)
> 
> Copyright (c) Sindre Sorhus <sindresorhus@gmail.com> (sindresorhus.com)
> 
> Permission is hereby granted, free of charge, to any person obtaining a copy
> of this software and associated documentation files (the "Software"), to deal
> in the Software without restriction, including without limitation the rights
> to use, copy, modify, merge, publish, distribute, sublicense, and/or sell
> copies of the Software, and to permit persons to whom the Software is
> furnished to do so, subject to the following conditions:
> 
> The above copyright notice and this permission notice shall be included in
> all copies or substantial portions of the Software.
> 
> THE SOFTWARE IS PROVIDED "AS IS", WITHOUT WARRANTY OF ANY KIND, EXPRESS OR
> IMPLIED, INCLUDING BUT NOT LIMITED TO THE WARRANTIES OF MERCHANTABILITY,
> FITNESS FOR A PARTICULAR PURPOSE AND NONINFRINGEMENT. IN NO EVENT SHALL THE
> AUTHORS OR COPYRIGHT HOLDERS BE LIABLE FOR ANY CLAIM, DAMAGES OR OTHER
> LIABILITY, WHETHER IN AN ACTION OF CONTRACT, TORT OR OTHERWISE, ARISING FROM,
> OUT OF OR IN CONNECTION WITH THE SOFTWARE OR THE USE OR OTHER DEALINGS IN
> THE SOFTWARE.

---------------------------------------

## okie
License: MIT
By: Evan You
Repository: git+https://github.com/yyx990803/okie.git

> MIT License
> 
> Copyright (c) 2020-present, Yuxi (Evan) You
> 
> Permission is hereby granted, free of charge, to any person obtaining a copy
> of this software and associated documentation files (the "Software"), to deal
> in the Software without restriction, including without limitation the rights
> to use, copy, modify, merge, publish, distribute, sublicense, and/or sell
> copies of the Software, and to permit persons to whom the Software is
> furnished to do so, subject to the following conditions:
> 
> The above copyright notice and this permission notice shall be included in all
> copies or substantial portions of the Software.
> 
> THE SOFTWARE IS PROVIDED "AS IS", WITHOUT WARRANTY OF ANY KIND, EXPRESS OR
> IMPLIED, INCLUDING BUT NOT LIMITED TO THE WARRANTIES OF MERCHANTABILITY,
> FITNESS FOR A PARTICULAR PURPOSE AND NONINFRINGEMENT. IN NO EVENT SHALL THE
> AUTHORS OR COPYRIGHT HOLDERS BE LIABLE FOR ANY CLAIM, DAMAGES OR OTHER
> LIABILITY, WHETHER IN AN ACTION OF CONTRACT, TORT OR OTHERWISE, ARISING FROM,
> OUT OF OR IN CONNECTION WITH THE SOFTWARE OR THE USE OR OTHER DEALINGS IN THE
> SOFTWARE.

---------------------------------------

## on-finished
License: MIT
By: Douglas Christopher Wilson, Jonathan Ong
Repository: jshttp/on-finished

> (The MIT License)
> 
> Copyright (c) 2013 Jonathan Ong <me@jongleberry.com>
> Copyright (c) 2014 Douglas Christopher Wilson <doug@somethingdoug.com>
> 
> Permission is hereby granted, free of charge, to any person obtaining
> a copy of this software and associated documentation files (the
> 'Software'), to deal in the Software without restriction, including
> without limitation the rights to use, copy, modify, merge, publish,
> distribute, sublicense, and/or sell copies of the Software, and to
> permit persons to whom the Software is furnished to do so, subject to
> the following conditions:
> 
> The above copyright notice and this permission notice shall be
> included in all copies or substantial portions of the Software.
> 
> THE SOFTWARE IS PROVIDED 'AS IS', WITHOUT WARRANTY OF ANY KIND,
> EXPRESS OR IMPLIED, INCLUDING BUT NOT LIMITED TO THE WARRANTIES OF
> MERCHANTABILITY, FITNESS FOR A PARTICULAR PURPOSE AND NONINFRINGEMENT.
> IN NO EVENT SHALL THE AUTHORS OR COPYRIGHT HOLDERS BE LIABLE FOR ANY
> CLAIM, DAMAGES OR OTHER LIABILITY, WHETHER IN AN ACTION OF CONTRACT,
> TORT OR OTHERWISE, ARISING FROM, OUT OF OR IN CONNECTION WITH THE
> SOFTWARE OR THE USE OR OTHER DEALINGS IN THE SOFTWARE.

---------------------------------------

## on-headers
License: MIT
By: Douglas Christopher Wilson
Repository: jshttp/on-headers

> (The MIT License)
> 
> Copyright (c) 2014 Douglas Christopher Wilson
> 
> Permission is hereby granted, free of charge, to any person obtaining
> a copy of this software and associated documentation files (the
> 'Software'), to deal in the Software without restriction, including
> without limitation the rights to use, copy, modify, merge, publish,
> distribute, sublicense, and/or sell copies of the Software, and to
> permit persons to whom the Software is furnished to do so, subject to
> the following conditions:
> 
> The above copyright notice and this permission notice shall be
> included in all copies or substantial portions of the Software.
> 
> THE SOFTWARE IS PROVIDED 'AS IS', WITHOUT WARRANTY OF ANY KIND,
> EXPRESS OR IMPLIED, INCLUDING BUT NOT LIMITED TO THE WARRANTIES OF
> MERCHANTABILITY, FITNESS FOR A PARTICULAR PURPOSE AND NONINFRINGEMENT.
> IN NO EVENT SHALL THE AUTHORS OR COPYRIGHT HOLDERS BE LIABLE FOR ANY
> CLAIM, DAMAGES OR OTHER LIABILITY, WHETHER IN AN ACTION OF CONTRACT,
> TORT OR OTHERWISE, ARISING FROM, OUT OF OR IN CONNECTION WITH THE
> SOFTWARE OR THE USE OR OTHER DEALINGS IN THE SOFTWARE.

---------------------------------------

## once
License: ISC
By: Isaac Z. Schlueter
Repository: git://github.com/isaacs/once

> The ISC License
> 
> Copyright (c) Isaac Z. Schlueter and Contributors
> 
> Permission to use, copy, modify, and/or distribute this software for any
> purpose with or without fee is hereby granted, provided that the above
> copyright notice and this permission notice appear in all copies.
> 
> THE SOFTWARE IS PROVIDED "AS IS" AND THE AUTHOR DISCLAIMS ALL WARRANTIES
> WITH REGARD TO THIS SOFTWARE INCLUDING ALL IMPLIED WARRANTIES OF
> MERCHANTABILITY AND FITNESS. IN NO EVENT SHALL THE AUTHOR BE LIABLE FOR
> ANY SPECIAL, DIRECT, INDIRECT, OR CONSEQUENTIAL DAMAGES OR ANY DAMAGES
> WHATSOEVER RESULTING FROM LOSS OF USE, DATA OR PROFITS, WHETHER IN AN
> ACTION OF CONTRACT, NEGLIGENCE OR OTHER TORTIOUS ACTION, ARISING OUT OF OR
> IN CONNECTION WITH THE USE OR PERFORMANCE OF THIS SOFTWARE.

---------------------------------------

## onetime
License: MIT
By: Sindre Sorhus
Repository: sindresorhus/onetime

> MIT License
> 
> Copyright (c) Sindre Sorhus <sindresorhus@gmail.com> (https://sindresorhus.com)
> 
> Permission is hereby granted, free of charge, to any person obtaining a copy of this software and associated documentation files (the "Software"), to deal in the Software without restriction, including without limitation the rights to use, copy, modify, merge, publish, distribute, sublicense, and/or sell copies of the Software, and to permit persons to whom the Software is furnished to do so, subject to the following conditions:
> 
> The above copyright notice and this permission notice shall be included in all copies or substantial portions of the Software.
> 
> THE SOFTWARE IS PROVIDED "AS IS", WITHOUT WARRANTY OF ANY KIND, EXPRESS OR IMPLIED, INCLUDING BUT NOT LIMITED TO THE WARRANTIES OF MERCHANTABILITY, FITNESS FOR A PARTICULAR PURPOSE AND NONINFRINGEMENT. IN NO EVENT SHALL THE AUTHORS OR COPYRIGHT HOLDERS BE LIABLE FOR ANY CLAIM, DAMAGES OR OTHER LIABILITY, WHETHER IN AN ACTION OF CONTRACT, TORT OR OTHERWISE, ARISING FROM, OUT OF OR IN CONNECTION WITH THE SOFTWARE OR THE USE OR OTHER DEALINGS IN THE SOFTWARE.

---------------------------------------

## open
License: MIT
By: Sindre Sorhus
Repository: sindresorhus/open

> MIT License
> 
> Copyright (c) Sindre Sorhus <sindresorhus@gmail.com> (https://sindresorhus.com)
> 
> Permission is hereby granted, free of charge, to any person obtaining a copy of this software and associated documentation files (the "Software"), to deal in the Software without restriction, including without limitation the rights to use, copy, modify, merge, publish, distribute, sublicense, and/or sell copies of the Software, and to permit persons to whom the Software is furnished to do so, subject to the following conditions:
> 
> The above copyright notice and this permission notice shall be included in all copies or substantial portions of the Software.
> 
> THE SOFTWARE IS PROVIDED "AS IS", WITHOUT WARRANTY OF ANY KIND, EXPRESS OR IMPLIED, INCLUDING BUT NOT LIMITED TO THE WARRANTIES OF MERCHANTABILITY, FITNESS FOR A PARTICULAR PURPOSE AND NONINFRINGEMENT. IN NO EVENT SHALL THE AUTHORS OR COPYRIGHT HOLDERS BE LIABLE FOR ANY CLAIM, DAMAGES OR OTHER LIABILITY, WHETHER IN AN ACTION OF CONTRACT, TORT OR OTHERWISE, ARISING FROM, OUT OF OR IN CONNECTION WITH THE SOFTWARE OR THE USE OR OTHER DEALINGS IN THE SOFTWARE.

---------------------------------------

## parseurl
License: MIT
By: Douglas Christopher Wilson, Jonathan Ong
Repository: pillarjs/parseurl

> (The MIT License)
> 
> Copyright (c) 2014 Jonathan Ong <me@jongleberry.com>
> Copyright (c) 2014-2017 Douglas Christopher Wilson <doug@somethingdoug.com>
> 
> Permission is hereby granted, free of charge, to any person obtaining
> a copy of this software and associated documentation files (the
> 'Software'), to deal in the Software without restriction, including
> without limitation the rights to use, copy, modify, merge, publish,
> distribute, sublicense, and/or sell copies of the Software, and to
> permit persons to whom the Software is furnished to do so, subject to
> the following conditions:
> 
> The above copyright notice and this permission notice shall be
> included in all copies or substantial portions of the Software.
> 
> THE SOFTWARE IS PROVIDED 'AS IS', WITHOUT WARRANTY OF ANY KIND,
> EXPRESS OR IMPLIED, INCLUDING BUT NOT LIMITED TO THE WARRANTIES OF
> MERCHANTABILITY, FITNESS FOR A PARTICULAR PURPOSE AND NONINFRINGEMENT.
> IN NO EVENT SHALL THE AUTHORS OR COPYRIGHT HOLDERS BE LIABLE FOR ANY
> CLAIM, DAMAGES OR OTHER LIABILITY, WHETHER IN AN ACTION OF CONTRACT,
> TORT OR OTHERWISE, ARISING FROM, OUT OF OR IN CONNECTION WITH THE
> SOFTWARE OR THE USE OR OTHER DEALINGS IN THE SOFTWARE.

---------------------------------------

## path-is-absolute
License: MIT
By: Sindre Sorhus
Repository: sindresorhus/path-is-absolute

> The MIT License (MIT)
> 
> Copyright (c) Sindre Sorhus <sindresorhus@gmail.com> (sindresorhus.com)
> 
> Permission is hereby granted, free of charge, to any person obtaining a copy
> of this software and associated documentation files (the "Software"), to deal
> in the Software without restriction, including without limitation the rights
> to use, copy, modify, merge, publish, distribute, sublicense, and/or sell
> copies of the Software, and to permit persons to whom the Software is
> furnished to do so, subject to the following conditions:
> 
> The above copyright notice and this permission notice shall be included in
> all copies or substantial portions of the Software.
> 
> THE SOFTWARE IS PROVIDED "AS IS", WITHOUT WARRANTY OF ANY KIND, EXPRESS OR
> IMPLIED, INCLUDING BUT NOT LIMITED TO THE WARRANTIES OF MERCHANTABILITY,
> FITNESS FOR A PARTICULAR PURPOSE AND NONINFRINGEMENT. IN NO EVENT SHALL THE
> AUTHORS OR COPYRIGHT HOLDERS BE LIABLE FOR ANY CLAIM, DAMAGES OR OTHER
> LIABILITY, WHETHER IN AN ACTION OF CONTRACT, TORT OR OTHERWISE, ARISING FROM,
> OUT OF OR IN CONNECTION WITH THE SOFTWARE OR THE USE OR OTHER DEALINGS IN
> THE SOFTWARE.

---------------------------------------

## path-key
License: MIT
By: Sindre Sorhus
Repository: sindresorhus/path-key

> The MIT License (MIT)
> 
> Copyright (c) Sindre Sorhus <sindresorhus@gmail.com> (sindresorhus.com)
> 
> Permission is hereby granted, free of charge, to any person obtaining a copy
> of this software and associated documentation files (the "Software"), to deal
> in the Software without restriction, including without limitation the rights
> to use, copy, modify, merge, publish, distribute, sublicense, and/or sell
> copies of the Software, and to permit persons to whom the Software is
> furnished to do so, subject to the following conditions:
> 
> The above copyright notice and this permission notice shall be included in
> all copies or substantial portions of the Software.
> 
> THE SOFTWARE IS PROVIDED "AS IS", WITHOUT WARRANTY OF ANY KIND, EXPRESS OR
> IMPLIED, INCLUDING BUT NOT LIMITED TO THE WARRANTIES OF MERCHANTABILITY,
> FITNESS FOR A PARTICULAR PURPOSE AND NONINFRINGEMENT. IN NO EVENT SHALL THE
> AUTHORS OR COPYRIGHT HOLDERS BE LIABLE FOR ANY CLAIM, DAMAGES OR OTHER
> LIABILITY, WHETHER IN AN ACTION OF CONTRACT, TORT OR OTHERWISE, ARISING FROM,
> OUT OF OR IN CONNECTION WITH THE SOFTWARE OR THE USE OR OTHER DEALINGS IN
> THE SOFTWARE.

---------------------------------------

## path-type
License: MIT
By: Sindre Sorhus
Repository: sindresorhus/path-type

> MIT License
> 
> Copyright (c) Sindre Sorhus <sindresorhus@gmail.com> (sindresorhus.com)
> 
> Permission is hereby granted, free of charge, to any person obtaining a copy of this software and associated documentation files (the "Software"), to deal in the Software without restriction, including without limitation the rights to use, copy, modify, merge, publish, distribute, sublicense, and/or sell copies of the Software, and to permit persons to whom the Software is furnished to do so, subject to the following conditions:
> 
> The above copyright notice and this permission notice shall be included in all copies or substantial portions of the Software.
> 
> THE SOFTWARE IS PROVIDED "AS IS", WITHOUT WARRANTY OF ANY KIND, EXPRESS OR IMPLIED, INCLUDING BUT NOT LIMITED TO THE WARRANTIES OF MERCHANTABILITY, FITNESS FOR A PARTICULAR PURPOSE AND NONINFRINGEMENT. IN NO EVENT SHALL THE AUTHORS OR COPYRIGHT HOLDERS BE LIABLE FOR ANY CLAIM, DAMAGES OR OTHER LIABILITY, WHETHER IN AN ACTION OF CONTRACT, TORT OR OTHERWISE, ARISING FROM, OUT OF OR IN CONNECTION WITH THE SOFTWARE OR THE USE OR OTHER DEALINGS IN THE SOFTWARE.

---------------------------------------

## periscopic
License: MIT
Repository: Rich-Harris/periscopic

> Copyright (c) 2019 Rich Harris
> 
> Permission is hereby granted, free of charge, to any person obtaining a copy of this software and associated documentation files (the "Software"), to deal in the Software without restriction, including without limitation the rights to use, copy, modify, merge, publish, distribute, sublicense, and/or sell copies of the Software, and to permit persons to whom the Software is furnished to do so, subject to the following conditions:
> 
> The above copyright notice and this permission notice shall be included in all copies or substantial portions of the Software.
> 
> THE SOFTWARE IS PROVIDED "AS IS", WITHOUT WARRANTY OF ANY KIND, EXPRESS OR IMPLIED, INCLUDING BUT NOT LIMITED TO THE WARRANTIES OF MERCHANTABILITY, FITNESS FOR A PARTICULAR PURPOSE AND NONINFRINGEMENT. IN NO EVENT SHALL THE AUTHORS OR COPYRIGHT HOLDERS BE LIABLE FOR ANY CLAIM, DAMAGES OR OTHER LIABILITY, WHETHER IN AN ACTION OF CONTRACT, TORT OR OTHERWISE, ARISING FROM, OUT OF OR IN CONNECTION WITH THE SOFTWARE OR THE USE OR OTHER DEALINGS IN THE SOFTWARE.

---------------------------------------

## picomatch
License: MIT
By: Jon Schlinkert
Repository: micromatch/picomatch

> The MIT License (MIT)
> 
> Copyright (c) 2017-present, Jon Schlinkert.
> 
> Permission is hereby granted, free of charge, to any person obtaining a copy
> of this software and associated documentation files (the "Software"), to deal
> in the Software without restriction, including without limitation the rights
> to use, copy, modify, merge, publish, distribute, sublicense, and/or sell
> copies of the Software, and to permit persons to whom the Software is
> furnished to do so, subject to the following conditions:
> 
> The above copyright notice and this permission notice shall be included in
> all copies or substantial portions of the Software.
> 
> THE SOFTWARE IS PROVIDED "AS IS", WITHOUT WARRANTY OF ANY KIND, EXPRESS OR
> IMPLIED, INCLUDING BUT NOT LIMITED TO THE WARRANTIES OF MERCHANTABILITY,
> FITNESS FOR A PARTICULAR PURPOSE AND NONINFRINGEMENT. IN NO EVENT SHALL THE
> AUTHORS OR COPYRIGHT HOLDERS BE LIABLE FOR ANY CLAIM, DAMAGES OR OTHER
> LIABILITY, WHETHER IN AN ACTION OF CONTRACT, TORT OR OTHERWISE, ARISING FROM,
> OUT OF OR IN CONNECTION WITH THE SOFTWARE OR THE USE OR OTHER DEALINGS IN
> THE SOFTWARE.

---------------------------------------

## pify
License: MIT
By: Sindre Sorhus
Repository: sindresorhus/pify

> The MIT License (MIT)
> 
> Copyright (c) Sindre Sorhus <sindresorhus@gmail.com> (sindresorhus.com)
> 
> Permission is hereby granted, free of charge, to any person obtaining a copy
> of this software and associated documentation files (the "Software"), to deal
> in the Software without restriction, including without limitation the rights
> to use, copy, modify, merge, publish, distribute, sublicense, and/or sell
> copies of the Software, and to permit persons to whom the Software is
> furnished to do so, subject to the following conditions:
> 
> The above copyright notice and this permission notice shall be included in
> all copies or substantial portions of the Software.
> 
> THE SOFTWARE IS PROVIDED "AS IS", WITHOUT WARRANTY OF ANY KIND, EXPRESS OR
> IMPLIED, INCLUDING BUT NOT LIMITED TO THE WARRANTIES OF MERCHANTABILITY,
> FITNESS FOR A PARTICULAR PURPOSE AND NONINFRINGEMENT. IN NO EVENT SHALL THE
> AUTHORS OR COPYRIGHT HOLDERS BE LIABLE FOR ANY CLAIM, DAMAGES OR OTHER
> LIABILITY, WHETHER IN AN ACTION OF CONTRACT, TORT OR OTHERWISE, ARISING FROM,
> OUT OF OR IN CONNECTION WITH THE SOFTWARE OR THE USE OR OTHER DEALINGS IN
> THE SOFTWARE.

---------------------------------------

## postcss-import
License: MIT
By: Maxime Thirouin
Repository: https://github.com/postcss/postcss-import.git

> The MIT License (MIT)
> 
> Copyright (c) 2014 Maxime Thirouin, Jason Campbell & Kevin Mårtensson
> 
> Permission is hereby granted, free of charge, to any person obtaining a copy of
> this software and associated documentation files (the "Software"), to deal in
> the Software without restriction, including without limitation the rights to
> use, copy, modify, merge, publish, distribute, sublicense, and/or sell copies of
> the Software, and to permit persons to whom the Software is furnished to do so,
> subject to the following conditions:
> 
> The above copyright notice and this permission notice shall be included in all
> copies or substantial portions of the Software.
> 
> THE SOFTWARE IS PROVIDED "AS IS", WITHOUT WARRANTY OF ANY KIND, EXPRESS OR
> IMPLIED, INCLUDING BUT NOT LIMITED TO THE WARRANTIES OF MERCHANTABILITY, FITNESS
> FOR A PARTICULAR PURPOSE AND NONINFRINGEMENT. IN NO EVENT SHALL THE AUTHORS OR
> COPYRIGHT HOLDERS BE LIABLE FOR ANY CLAIM, DAMAGES OR OTHER LIABILITY, WHETHER
> IN AN ACTION OF CONTRACT, TORT OR OTHERWISE, ARISING FROM, OUT OF OR IN
> CONNECTION WITH THE SOFTWARE OR THE USE OR OTHER DEALINGS IN THE SOFTWARE.

---------------------------------------

## postcss-load-config
License: MIT
By: Michael Ciniawky, Ryan Dunckel, Mateusz Derks, Dalton Santos, Patrick Gilday
Repository: postcss/postcss-load-config

> The MIT License (MIT)
> 
> Copyright Michael Ciniawsky <michael.ciniawsky@gmail.com>
> 
> Permission is hereby granted, free of charge, to any person obtaining a copy of
> this software and associated documentation files (the "Software"), to deal in
> the Software without restriction, including without limitation the rights to
> use, copy, modify, merge, publish, distribute, sublicense, and/or sell copies of
> the Software, and to permit persons to whom the Software is furnished to do so,
> subject to the following conditions:
> 
> The above copyright notice and this permission notice shall be included in all
> copies or substantial portions of the Software.
> 
> THE SOFTWARE IS PROVIDED "AS IS", WITHOUT WARRANTY OF ANY KIND, EXPRESS OR
> IMPLIED, INCLUDING BUT NOT LIMITED TO THE WARRANTIES OF MERCHANTABILITY, FITNESS
> FOR A PARTICULAR PURPOSE AND NONINFRINGEMENT. IN NO EVENT SHALL THE AUTHORS OR
> COPYRIGHT HOLDERS BE LIABLE FOR ANY CLAIM, DAMAGES OR OTHER LIABILITY, WHETHER
> IN AN ACTION OF CONTRACT, TORT OR OTHERWISE, ARISING FROM, OUT OF OR IN
> CONNECTION WITH THE SOFTWARE OR THE USE OR OTHER DEALINGS IN THE SOFTWARE.

---------------------------------------

## postcss-modules
License: MIT
By: Alexander Madyankin
Repository: https://github.com/css-modules/postcss-modules.git

> The MIT License (MIT)
> 
> Copyright 2015-2016 Alexander Madyankin <alexander@madyankin.name>
> 
> Permission is hereby granted, free of charge, to any person obtaining a copy of
> this software and associated documentation files (the "Software"), to deal in
> the Software without restriction, including without limitation the rights to
> use, copy, modify, merge, publish, distribute, sublicense, and/or sell copies of
> the Software, and to permit persons to whom the Software is furnished to do so,
> subject to the following conditions:
> 
> The above copyright notice and this permission notice shall be included in all
> copies or substantial portions of the Software.
> 
> THE SOFTWARE IS PROVIDED "AS IS", WITHOUT WARRANTY OF ANY KIND, EXPRESS OR
> IMPLIED, INCLUDING BUT NOT LIMITED TO THE WARRANTIES OF MERCHANTABILITY, FITNESS
> FOR A PARTICULAR PURPOSE AND NONINFRINGEMENT. IN NO EVENT SHALL THE AUTHORS OR
> COPYRIGHT HOLDERS BE LIABLE FOR ANY CLAIM, DAMAGES OR OTHER LIABILITY, WHETHER
> IN AN ACTION OF CONTRACT, TORT OR OTHERWISE, ARISING FROM, OUT OF OR IN
> CONNECTION WITH THE SOFTWARE OR THE USE OR OTHER DEALINGS IN THE SOFTWARE.

---------------------------------------

## postcss-modules-extract-imports
License: ISC
By: Glen Maddern
Repository: https://github.com/css-modules/postcss-modules-extract-imports.git

> Copyright 2015 Glen Maddern
> 
> Permission to use, copy, modify, and/or distribute this software for any purpose with or without fee is hereby granted, provided that the above copyright notice and this permission notice appear in all copies.
> 
> THE SOFTWARE IS PROVIDED "AS IS" AND THE AUTHOR DISCLAIMS ALL WARRANTIES WITH REGARD TO THIS SOFTWARE INCLUDING ALL IMPLIED WARRANTIES OF MERCHANTABILITY AND FITNESS. IN NO EVENT SHALL THE AUTHOR BE LIABLE FOR ANY SPECIAL, DIRECT, INDIRECT, OR CONSEQUENTIAL DAMAGES OR ANY DAMAGES WHATSOEVER RESULTING FROM LOSS OF USE, DATA OR PROFITS, WHETHER IN AN ACTION OF CONTRACT, NEGLIGENCE OR OTHER TORTIOUS ACTION, ARISING OUT OF OR IN CONNECTION WITH THE USE OR PERFORMANCE OF THIS SOFTWARE.

---------------------------------------

## postcss-modules-local-by-default
License: MIT
By: Mark Dalgleish
Repository: https://github.com/css-modules/postcss-modules-local-by-default.git

> The MIT License (MIT)
> 
> Copyright 2015 Mark Dalgleish <mark.john.dalgleish@gmail.com>
> 
> Permission is hereby granted, free of charge, to any person obtaining a copy of
> this software and associated documentation files (the "Software"), to deal in
> the Software without restriction, including without limitation the rights to
> use, copy, modify, merge, publish, distribute, sublicense, and/or sell copies of
> the Software, and to permit persons to whom the Software is furnished to do so,
> subject to the following conditions:
> 
> The above copyright notice and this permission notice shall be included in all
> copies or substantial portions of the Software.
> 
> THE SOFTWARE IS PROVIDED "AS IS", WITHOUT WARRANTY OF ANY KIND, EXPRESS OR
> IMPLIED, INCLUDING BUT NOT LIMITED TO THE WARRANTIES OF MERCHANTABILITY, FITNESS
> FOR A PARTICULAR PURPOSE AND NONINFRINGEMENT. IN NO EVENT SHALL THE AUTHORS OR
> COPYRIGHT HOLDERS BE LIABLE FOR ANY CLAIM, DAMAGES OR OTHER LIABILITY, WHETHER
> IN AN ACTION OF CONTRACT, TORT OR OTHERWISE, ARISING FROM, OUT OF OR IN
> CONNECTION WITH THE SOFTWARE OR THE USE OR OTHER DEALINGS IN THE SOFTWARE.

---------------------------------------

## postcss-modules-scope
License: ISC
By: Glen Maddern
Repository: https://github.com/css-modules/postcss-modules-scope.git

> ISC License (ISC)
> 
> Copyright (c) 2015, Glen Maddern
> 
> Permission to use, copy, modify, and/or distribute this software for any purpose with or without fee is hereby granted, provided that the above copyright notice and this permission notice appear in all copies.
> 
> THE SOFTWARE IS PROVIDED "AS IS" AND THE AUTHOR DISCLAIMS ALL WARRANTIES WITH REGARD TO THIS SOFTWARE INCLUDING ALL IMPLIED WARRANTIES OF MERCHANTABILITY AND FITNESS. IN NO EVENT SHALL THE AUTHOR BE LIABLE FOR ANY SPECIAL, DIRECT, INDIRECT, OR CONSEQUENTIAL DAMAGES OR ANY DAMAGES WHATSOEVER RESULTING FROM LOSS OF USE, DATA OR PROFITS, WHETHER IN AN ACTION OF CONTRACT, NEGLIGENCE OR OTHER TORTIOUS ACTION, ARISING OUT OF OR IN CONNECTION WITH THE USE OR PERFORMANCE OF THIS SOFTWARE.

---------------------------------------

## postcss-modules-values
License: ISC
By: Glen Maddern
Repository: git+https://github.com/css-modules/postcss-modules-values.git

> ISC License (ISC)
> 
> Copyright (c) 2015, Glen Maddern
> 
> Permission to use, copy, modify, and/or distribute this software for any purpose with or without fee is hereby granted, provided that the above copyright notice and this permission notice appear in all copies.
> 
> THE SOFTWARE IS PROVIDED "AS IS" AND THE AUTHOR DISCLAIMS ALL WARRANTIES WITH REGARD TO THIS SOFTWARE INCLUDING ALL IMPLIED WARRANTIES OF MERCHANTABILITY AND FITNESS. IN NO EVENT SHALL THE AUTHOR BE LIABLE FOR ANY SPECIAL, DIRECT, INDIRECT, OR CONSEQUENTIAL DAMAGES OR ANY DAMAGES WHATSOEVER RESULTING FROM LOSS OF USE, DATA OR PROFITS, WHETHER IN AN ACTION OF CONTRACT, NEGLIGENCE OR OTHER TORTIOUS ACTION, ARISING OUT OF OR IN CONNECTION WITH THE USE OR PERFORMANCE OF THIS SOFTWARE.

---------------------------------------

## postcss-selector-parser
License: MIT
By: Ben Briggs, Chris Eppstein
Repository: postcss/postcss-selector-parser

> Copyright (c) Ben Briggs <beneb.info@gmail.com> (http://beneb.info)
> 
> Permission is hereby granted, free of charge, to any person
> obtaining a copy of this software and associated documentation
> files (the "Software"), to deal in the Software without
> restriction, including without limitation the rights to use,
> copy, modify, merge, publish, distribute, sublicense, and/or sell
> copies of the Software, and to permit persons to whom the
> Software is furnished to do so, subject to the following
> conditions:
> 
> The above copyright notice and this permission notice shall be
> included in all copies or substantial portions of the Software.
> 
> THE SOFTWARE IS PROVIDED "AS IS", WITHOUT WARRANTY OF ANY KIND,
> EXPRESS OR IMPLIED, INCLUDING BUT NOT LIMITED TO THE WARRANTIES
> OF MERCHANTABILITY, FITNESS FOR A PARTICULAR PURPOSE AND
> NONINFRINGEMENT. IN NO EVENT SHALL THE AUTHORS OR COPYRIGHT
> HOLDERS BE LIABLE FOR ANY CLAIM, DAMAGES OR OTHER LIABILITY,
> WHETHER IN AN ACTION OF CONTRACT, TORT OR OTHERWISE, ARISING
> FROM, OUT OF OR IN CONNECTION WITH THE SOFTWARE OR THE USE OR
> OTHER DEALINGS IN THE SOFTWARE.

---------------------------------------

## postcss-value-parser
License: MIT
By: Bogdan Chadkin
Repository: https://github.com/TrySound/postcss-value-parser.git

> Copyright (c) Bogdan Chadkin <trysound@yandex.ru>
> 
> Permission is hereby granted, free of charge, to any person
> obtaining a copy of this software and associated documentation
> files (the "Software"), to deal in the Software without
> restriction, including without limitation the rights to use,
> copy, modify, merge, publish, distribute, sublicense, and/or sell
> copies of the Software, and to permit persons to whom the
> Software is furnished to do so, subject to the following
> conditions:
> 
> The above copyright notice and this permission notice shall be
> included in all copies or substantial portions of the Software.
> 
> THE SOFTWARE IS PROVIDED "AS IS", WITHOUT WARRANTY OF ANY KIND,
> EXPRESS OR IMPLIED, INCLUDING BUT NOT LIMITED TO THE WARRANTIES
> OF MERCHANTABILITY, FITNESS FOR A PARTICULAR PURPOSE AND
> NONINFRINGEMENT. IN NO EVENT SHALL THE AUTHORS OR COPYRIGHT
> HOLDERS BE LIABLE FOR ANY CLAIM, DAMAGES OR OTHER LIABILITY,
> WHETHER IN AN ACTION OF CONTRACT, TORT OR OTHERWISE, ARISING
> FROM, OUT OF OR IN CONNECTION WITH THE SOFTWARE OR THE USE OR
> OTHER DEALINGS IN THE SOFTWARE.

---------------------------------------

## queue-microtask
License: MIT
By: Feross Aboukhadijeh
Repository: git://github.com/feross/queue-microtask.git

> The MIT License (MIT)
> 
> Copyright (c) Feross Aboukhadijeh
> 
> Permission is hereby granted, free of charge, to any person obtaining a copy of
> this software and associated documentation files (the "Software"), to deal in
> the Software without restriction, including without limitation the rights to
> use, copy, modify, merge, publish, distribute, sublicense, and/or sell copies of
> the Software, and to permit persons to whom the Software is furnished to do so,
> subject to the following conditions:
> 
> The above copyright notice and this permission notice shall be included in all
> copies or substantial portions of the Software.
> 
> THE SOFTWARE IS PROVIDED "AS IS", WITHOUT WARRANTY OF ANY KIND, EXPRESS OR
> IMPLIED, INCLUDING BUT NOT LIMITED TO THE WARRANTIES OF MERCHANTABILITY, FITNESS
> FOR A PARTICULAR PURPOSE AND NONINFRINGEMENT. IN NO EVENT SHALL THE AUTHORS OR
> COPYRIGHT HOLDERS BE LIABLE FOR ANY CLAIM, DAMAGES OR OTHER LIABILITY, WHETHER
> IN AN ACTION OF CONTRACT, TORT OR OTHERWISE, ARISING FROM, OUT OF OR IN
> CONNECTION WITH THE SOFTWARE OR THE USE OR OTHER DEALINGS IN THE SOFTWARE.

---------------------------------------

## read-cache
License: MIT
By: Bogdan Chadkin
Repository: git+https://github.com/TrySound/read-cache.git

> The MIT License (MIT)
> 
> Copyright 2016 Bogdan Chadkin <trysound@yandex.ru>
> 
> Permission is hereby granted, free of charge, to any person obtaining a copy of
> this software and associated documentation files (the "Software"), to deal in
> the Software without restriction, including without limitation the rights to
> use, copy, modify, merge, publish, distribute, sublicense, and/or sell copies of
> the Software, and to permit persons to whom the Software is furnished to do so,
> subject to the following conditions:
> 
> The above copyright notice and this permission notice shall be included in all
> copies or substantial portions of the Software.
> 
> THE SOFTWARE IS PROVIDED "AS IS", WITHOUT WARRANTY OF ANY KIND, EXPRESS OR
> IMPLIED, INCLUDING BUT NOT LIMITED TO THE WARRANTIES OF MERCHANTABILITY, FITNESS
> FOR A PARTICULAR PURPOSE AND NONINFRINGEMENT. IN NO EVENT SHALL THE AUTHORS OR
> COPYRIGHT HOLDERS BE LIABLE FOR ANY CLAIM, DAMAGES OR OTHER LIABILITY, WHETHER
> IN AN ACTION OF CONTRACT, TORT OR OTHERWISE, ARISING FROM, OUT OF OR IN
> CONNECTION WITH THE SOFTWARE OR THE USE OR OTHER DEALINGS IN THE SOFTWARE.

---------------------------------------

## readdirp
License: MIT
By: Thorsten Lorenz, Paul Miller
Repository: git://github.com/paulmillr/readdirp.git

> MIT License
> 
> Copyright (c) 2012-2019 Thorsten Lorenz, Paul Miller (https://paulmillr.com)
> 
> Permission is hereby granted, free of charge, to any person obtaining a copy
> of this software and associated documentation files (the "Software"), to deal
> in the Software without restriction, including without limitation the rights
> to use, copy, modify, merge, publish, distribute, sublicense, and/or sell
> copies of the Software, and to permit persons to whom the Software is
> furnished to do so, subject to the following conditions:
> 
> The above copyright notice and this permission notice shall be included in all
> copies or substantial portions of the Software.
> 
> THE SOFTWARE IS PROVIDED "AS IS", WITHOUT WARRANTY OF ANY KIND, EXPRESS OR
> IMPLIED, INCLUDING BUT NOT LIMITED TO THE WARRANTIES OF MERCHANTABILITY,
> FITNESS FOR A PARTICULAR PURPOSE AND NONINFRINGEMENT. IN NO EVENT SHALL THE
> AUTHORS OR COPYRIGHT HOLDERS BE LIABLE FOR ANY CLAIM, DAMAGES OR OTHER
> LIABILITY, WHETHER IN AN ACTION OF CONTRACT, TORT OR OTHERWISE, ARISING FROM,
> OUT OF OR IN CONNECTION WITH THE SOFTWARE OR THE USE OR OTHER DEALINGS IN THE
> SOFTWARE.

---------------------------------------

## requires-port
License: MIT
By: Arnout Kazemier
Repository: https://github.com/unshiftio/requires-port

> The MIT License (MIT)
> 
> Copyright (c) 2015 Unshift.io, Arnout Kazemier,  the Contributors.
> 
> Permission is hereby granted, free of charge, to any person obtaining a copy
> of this software and associated documentation files (the "Software"), to deal
> in the Software without restriction, including without limitation the rights
> to use, copy, modify, merge, publish, distribute, sublicense, and/or sell
> copies of the Software, and to permit persons to whom the Software is
> furnished to do so, subject to the following conditions:
> 
> The above copyright notice and this permission notice shall be included in all
> copies or substantial portions of the Software.
> 
> THE SOFTWARE IS PROVIDED "AS IS", WITHOUT WARRANTY OF ANY KIND, EXPRESS OR
> IMPLIED, INCLUDING BUT NOT LIMITED TO THE WARRANTIES OF MERCHANTABILITY,
> FITNESS FOR A PARTICULAR PURPOSE AND NONINFRINGEMENT. IN NO EVENT SHALL THE
> AUTHORS OR COPYRIGHT HOLDERS BE LIABLE FOR ANY CLAIM, DAMAGES OR OTHER
> LIABILITY, WHETHER IN AN ACTION OF CONTRACT, TORT OR OTHERWISE, ARISING FROM,
> OUT OF OR IN CONNECTION WITH THE SOFTWARE OR THE USE OR OTHER DEALINGS IN THE
> SOFTWARE.

---------------------------------------

## resolve-from
License: MIT
By: Sindre Sorhus
Repository: sindresorhus/resolve-from

> MIT License
> 
> Copyright (c) Sindre Sorhus <sindresorhus@gmail.com> (sindresorhus.com)
> 
> Permission is hereby granted, free of charge, to any person obtaining a copy of this software and associated documentation files (the "Software"), to deal in the Software without restriction, including without limitation the rights to use, copy, modify, merge, publish, distribute, sublicense, and/or sell copies of the Software, and to permit persons to whom the Software is furnished to do so, subject to the following conditions:
> 
> The above copyright notice and this permission notice shall be included in all copies or substantial portions of the Software.
> 
> THE SOFTWARE IS PROVIDED "AS IS", WITHOUT WARRANTY OF ANY KIND, EXPRESS OR IMPLIED, INCLUDING BUT NOT LIMITED TO THE WARRANTIES OF MERCHANTABILITY, FITNESS FOR A PARTICULAR PURPOSE AND NONINFRINGEMENT. IN NO EVENT SHALL THE AUTHORS OR COPYRIGHT HOLDERS BE LIABLE FOR ANY CLAIM, DAMAGES OR OTHER LIABILITY, WHETHER IN AN ACTION OF CONTRACT, TORT OR OTHERWISE, ARISING FROM, OUT OF OR IN CONNECTION WITH THE SOFTWARE OR THE USE OR OTHER DEALINGS IN THE SOFTWARE.

---------------------------------------

## resolve.exports
License: MIT
By: Luke Edwards
Repository: lukeed/resolve.exports

> The MIT License (MIT)
> 
> Copyright (c) Luke Edwards <luke.edwards05@gmail.com> (lukeed.com)
> 
> Permission is hereby granted, free of charge, to any person obtaining a copy
> of this software and associated documentation files (the "Software"), to deal
> in the Software without restriction, including without limitation the rights
> to use, copy, modify, merge, publish, distribute, sublicense, and/or sell
> copies of the Software, and to permit persons to whom the Software is
> furnished to do so, subject to the following conditions:
> 
> The above copyright notice and this permission notice shall be included in
> all copies or substantial portions of the Software.
> 
> THE SOFTWARE IS PROVIDED "AS IS", WITHOUT WARRANTY OF ANY KIND, EXPRESS OR
> IMPLIED, INCLUDING BUT NOT LIMITED TO THE WARRANTIES OF MERCHANTABILITY,
> FITNESS FOR A PARTICULAR PURPOSE AND NONINFRINGEMENT. IN NO EVENT SHALL THE
> AUTHORS OR COPYRIGHT HOLDERS BE LIABLE FOR ANY CLAIM, DAMAGES OR OTHER
> LIABILITY, WHETHER IN AN ACTION OF CONTRACT, TORT OR OTHERWISE, ARISING FROM,
> OUT OF OR IN CONNECTION WITH THE SOFTWARE OR THE USE OR OTHER DEALINGS IN
> THE SOFTWARE.

---------------------------------------

## reusify
License: MIT
By: Matteo Collina
Repository: git+https://github.com/mcollina/reusify.git

> The MIT License (MIT)
> 
> Copyright (c) 2015 Matteo Collina
> 
> Permission is hereby granted, free of charge, to any person obtaining a copy
> of this software and associated documentation files (the "Software"), to deal
> in the Software without restriction, including without limitation the rights
> to use, copy, modify, merge, publish, distribute, sublicense, and/or sell
> copies of the Software, and to permit persons to whom the Software is
> furnished to do so, subject to the following conditions:
> 
> The above copyright notice and this permission notice shall be included in all
> copies or substantial portions of the Software.
> 
> THE SOFTWARE IS PROVIDED "AS IS", WITHOUT WARRANTY OF ANY KIND, EXPRESS OR
> IMPLIED, INCLUDING BUT NOT LIMITED TO THE WARRANTIES OF MERCHANTABILITY,
> FITNESS FOR A PARTICULAR PURPOSE AND NONINFRINGEMENT. IN NO EVENT SHALL THE
> AUTHORS OR COPYRIGHT HOLDERS BE LIABLE FOR ANY CLAIM, DAMAGES OR OTHER
> LIABILITY, WHETHER IN AN ACTION OF CONTRACT, TORT OR OTHERWISE, ARISING FROM,
> OUT OF OR IN CONNECTION WITH THE SOFTWARE OR THE USE OR OTHER DEALINGS IN THE
> SOFTWARE.

---------------------------------------

## run-parallel
License: MIT
By: Feross Aboukhadijeh
Repository: git://github.com/feross/run-parallel.git

> The MIT License (MIT)
> 
> Copyright (c) Feross Aboukhadijeh
> 
> Permission is hereby granted, free of charge, to any person obtaining a copy of
> this software and associated documentation files (the "Software"), to deal in
> the Software without restriction, including without limitation the rights to
> use, copy, modify, merge, publish, distribute, sublicense, and/or sell copies of
> the Software, and to permit persons to whom the Software is furnished to do so,
> subject to the following conditions:
> 
> The above copyright notice and this permission notice shall be included in all
> copies or substantial portions of the Software.
> 
> THE SOFTWARE IS PROVIDED "AS IS", WITHOUT WARRANTY OF ANY KIND, EXPRESS OR
> IMPLIED, INCLUDING BUT NOT LIMITED TO THE WARRANTIES OF MERCHANTABILITY, FITNESS
> FOR A PARTICULAR PURPOSE AND NONINFRINGEMENT. IN NO EVENT SHALL THE AUTHORS OR
> COPYRIGHT HOLDERS BE LIABLE FOR ANY CLAIM, DAMAGES OR OTHER LIABILITY, WHETHER
> IN AN ACTION OF CONTRACT, TORT OR OTHERWISE, ARISING FROM, OUT OF OR IN
> CONNECTION WITH THE SOFTWARE OR THE USE OR OTHER DEALINGS IN THE SOFTWARE.

---------------------------------------

## safe-buffer
License: MIT
By: Feross Aboukhadijeh
Repository: git://github.com/feross/safe-buffer.git

> The MIT License (MIT)
> 
> Copyright (c) Feross Aboukhadijeh
> 
> Permission is hereby granted, free of charge, to any person obtaining a copy
> of this software and associated documentation files (the "Software"), to deal
> in the Software without restriction, including without limitation the rights
> to use, copy, modify, merge, publish, distribute, sublicense, and/or sell
> copies of the Software, and to permit persons to whom the Software is
> furnished to do so, subject to the following conditions:
> 
> The above copyright notice and this permission notice shall be included in
> all copies or substantial portions of the Software.
> 
> THE SOFTWARE IS PROVIDED "AS IS", WITHOUT WARRANTY OF ANY KIND, EXPRESS OR
> IMPLIED, INCLUDING BUT NOT LIMITED TO THE WARRANTIES OF MERCHANTABILITY,
> FITNESS FOR A PARTICULAR PURPOSE AND NONINFRINGEMENT. IN NO EVENT SHALL THE
> AUTHORS OR COPYRIGHT HOLDERS BE LIABLE FOR ANY CLAIM, DAMAGES OR OTHER
> LIABILITY, WHETHER IN AN ACTION OF CONTRACT, TORT OR OTHERWISE, ARISING FROM,
> OUT OF OR IN CONNECTION WITH THE SOFTWARE OR THE USE OR OTHER DEALINGS IN
> THE SOFTWARE.

---------------------------------------

## selfsigned
License: MIT
By: José F. Romaniello, Paolo Fragomeni, Charles Bushong
Repository: git://github.com/jfromaniello/selfsigned.git

> MIT License
> 
> Copyright (c) 2013 José F. Romaniello
> 
> Permission is hereby granted, free of charge, to any person obtaining a copy
> of this software and associated documentation files (the "Software"), to deal
> in the Software without restriction, including without limitation the rights
> to use, copy, modify, merge, publish, distribute, sublicense, and/or sell
> copies of the Software, and to permit persons to whom the Software is
> furnished to do so, subject to the following conditions:
> 
> The above copyright notice and this permission notice shall be included in all
> copies or substantial portions of the Software.
> 
> THE SOFTWARE IS PROVIDED "AS IS", WITHOUT WARRANTY OF ANY KIND, EXPRESS OR
> IMPLIED, INCLUDING BUT NOT LIMITED TO THE WARRANTIES OF MERCHANTABILITY,
> FITNESS FOR A PARTICULAR PURPOSE AND NONINFRINGEMENT. IN NO EVENT SHALL THE
> AUTHORS OR COPYRIGHT HOLDERS BE LIABLE FOR ANY CLAIM, DAMAGES OR OTHER
> LIABILITY, WHETHER IN AN ACTION OF CONTRACT, TORT OR OTHERWISE, ARISING FROM,
> OUT OF OR IN CONNECTION WITH THE SOFTWARE OR THE USE OR OTHER DEALINGS IN THE
> SOFTWARE.

---------------------------------------

## shebang-command
License: MIT
By: Kevin Mårtensson
Repository: kevva/shebang-command

> The MIT License (MIT)
> 
> Copyright (c) Kevin Martensson <kevinmartensson@gmail.com> (github.com/kevva)
> 
> Permission is hereby granted, free of charge, to any person obtaining a copy
> of this software and associated documentation files (the "Software"), to deal
> in the Software without restriction, including without limitation the rights
> to use, copy, modify, merge, publish, distribute, sublicense, and/or sell
> copies of the Software, and to permit persons to whom the Software is
> furnished to do so, subject to the following conditions:
> 
> The above copyright notice and this permission notice shall be included in
> all copies or substantial portions of the Software.
> 
> THE SOFTWARE IS PROVIDED "AS IS", WITHOUT WARRANTY OF ANY KIND, EXPRESS OR
> IMPLIED, INCLUDING BUT NOT LIMITED TO THE WARRANTIES OF MERCHANTABILITY,
> FITNESS FOR A PARTICULAR PURPOSE AND NONINFRINGEMENT. IN NO EVENT SHALL THE
> AUTHORS OR COPYRIGHT HOLDERS BE LIABLE FOR ANY CLAIM, DAMAGES OR OTHER
> LIABILITY, WHETHER IN AN ACTION OF CONTRACT, TORT OR OTHERWISE, ARISING FROM,
> OUT OF OR IN CONNECTION WITH THE SOFTWARE OR THE USE OR OTHER DEALINGS IN
> THE SOFTWARE.

---------------------------------------

## shebang-regex
License: MIT
By: Sindre Sorhus
Repository: sindresorhus/shebang-regex

> The MIT License (MIT)
> 
> Copyright (c) Sindre Sorhus <sindresorhus@gmail.com> (sindresorhus.com)
> 
> Permission is hereby granted, free of charge, to any person obtaining a copy
> of this software and associated documentation files (the "Software"), to deal
> in the Software without restriction, including without limitation the rights
> to use, copy, modify, merge, publish, distribute, sublicense, and/or sell
> copies of the Software, and to permit persons to whom the Software is
> furnished to do so, subject to the following conditions:
> 
> The above copyright notice and this permission notice shall be included in
> all copies or substantial portions of the Software.
> 
> THE SOFTWARE IS PROVIDED "AS IS", WITHOUT WARRANTY OF ANY KIND, EXPRESS OR
> IMPLIED, INCLUDING BUT NOT LIMITED TO THE WARRANTIES OF MERCHANTABILITY,
> FITNESS FOR A PARTICULAR PURPOSE AND NONINFRINGEMENT. IN NO EVENT SHALL THE
> AUTHORS OR COPYRIGHT HOLDERS BE LIABLE FOR ANY CLAIM, DAMAGES OR OTHER
> LIABILITY, WHETHER IN AN ACTION OF CONTRACT, TORT OR OTHERWISE, ARISING FROM,
> OUT OF OR IN CONNECTION WITH THE SOFTWARE OR THE USE OR OTHER DEALINGS IN
> THE SOFTWARE.

---------------------------------------

## shell-quote
License: MIT
By: James Halliday
Repository: http://github.com/substack/node-shell-quote.git

> The MIT License
> 
> Copyright (c) 2013 James Halliday (mail@substack.net)
> 
> Permission is hereby granted, free of charge, 
> to any person obtaining a copy of this software and 
> associated documentation files (the "Software"), to 
> deal in the Software without restriction, including 
> without limitation the rights to use, copy, modify, 
> merge, publish, distribute, sublicense, and/or sell 
> copies of the Software, and to permit persons to whom 
> the Software is furnished to do so, 
> subject to the following conditions:
> 
> The above copyright notice and this permission notice 
> shall be included in all copies or substantial portions of the Software.
> 
> THE SOFTWARE IS PROVIDED "AS IS", WITHOUT WARRANTY OF ANY KIND, 
> EXPRESS OR IMPLIED, INCLUDING BUT NOT LIMITED TO THE WARRANTIES 
> OF MERCHANTABILITY, FITNESS FOR A PARTICULAR PURPOSE AND NONINFRINGEMENT. 
> IN NO EVENT SHALL THE AUTHORS OR COPYRIGHT HOLDERS BE LIABLE FOR 
> ANY CLAIM, DAMAGES OR OTHER LIABILITY, WHETHER IN AN ACTION OF CONTRACT, 
> TORT OR OTHERWISE, ARISING FROM, OUT OF OR IN CONNECTION WITH THE 
> SOFTWARE OR THE USE OR OTHER DEALINGS IN THE SOFTWARE.

---------------------------------------

## signal-exit
License: ISC
By: Ben Coe
Repository: https://github.com/tapjs/signal-exit.git

> The ISC License
> 
> Copyright (c) 2015, Contributors
> 
> Permission to use, copy, modify, and/or distribute this software
> for any purpose with or without fee is hereby granted, provided
> that the above copyright notice and this permission notice
> appear in all copies.
> 
> THE SOFTWARE IS PROVIDED "AS IS" AND THE AUTHOR DISCLAIMS ALL WARRANTIES
> WITH REGARD TO THIS SOFTWARE INCLUDING ALL IMPLIED WARRANTIES
> OF MERCHANTABILITY AND FITNESS. IN NO EVENT SHALL THE AUTHOR BE
> LIABLE FOR ANY SPECIAL, DIRECT, INDIRECT, OR CONSEQUENTIAL DAMAGES
> OR ANY DAMAGES WHATSOEVER RESULTING FROM LOSS OF USE, DATA OR PROFITS,
> WHETHER IN AN ACTION OF CONTRACT, NEGLIGENCE OR OTHER TORTIOUS ACTION,
> ARISING OUT OF OR IN CONNECTION WITH THE USE OR PERFORMANCE OF THIS SOFTWARE.

---------------------------------------

## sirv
License: MIT
By: Luke Edwards
Repository: lukeed/sirv

---------------------------------------

## slash
License: MIT
By: Sindre Sorhus
Repository: sindresorhus/slash

> MIT License
> 
> Copyright (c) Sindre Sorhus <sindresorhus@gmail.com> (sindresorhus.com)
> 
> Permission is hereby granted, free of charge, to any person obtaining a copy of this software and associated documentation files (the "Software"), to deal in the Software without restriction, including without limitation the rights to use, copy, modify, merge, publish, distribute, sublicense, and/or sell copies of the Software, and to permit persons to whom the Software is furnished to do so, subject to the following conditions:
> 
> The above copyright notice and this permission notice shall be included in all copies or substantial portions of the Software.
> 
> THE SOFTWARE IS PROVIDED "AS IS", WITHOUT WARRANTY OF ANY KIND, EXPRESS OR IMPLIED, INCLUDING BUT NOT LIMITED TO THE WARRANTIES OF MERCHANTABILITY, FITNESS FOR A PARTICULAR PURPOSE AND NONINFRINGEMENT. IN NO EVENT SHALL THE AUTHORS OR COPYRIGHT HOLDERS BE LIABLE FOR ANY CLAIM, DAMAGES OR OTHER LIABILITY, WHETHER IN AN ACTION OF CONTRACT, TORT OR OTHERWISE, ARISING FROM, OUT OF OR IN CONNECTION WITH THE SOFTWARE OR THE USE OR OTHER DEALINGS IN THE SOFTWARE.

---------------------------------------

## source-map
License: BSD-3-Clause
By: Nick Fitzgerald, Tobias Koppers, Duncan Beevers, Stephen Crane, Ryan Seddon, Miles Elam, Mihai Bazon, Michael Ficarra, Todd Wolfson, Alexander Solovyov, Felix Gnass, Conrad Irwin, usrbincc, David Glasser, Chase Douglas, Evan Wallace, Heather Arthur, Hugh Kennedy, Simon Lydell, Jmeas Smith, Michael Z Goddard, azu, John Gozde, Adam Kirkton, Chris Montgomery, J. Ryan Stinnett, Jack Herrington, Chris Truter, Daniel Espeset, Jamie Wong, Eddy Bruël, Hawken Rives, Gilad Peleg, djchie, Gary Ye, Nicolas Lalevée
Repository: http://github.com/mozilla/source-map.git

> Copyright (c) 2009-2011, Mozilla Foundation and contributors
> All rights reserved.
> 
> Redistribution and use in source and binary forms, with or without
> modification, are permitted provided that the following conditions are met:
> 
> * Redistributions of source code must retain the above copyright notice, this
>   list of conditions and the following disclaimer.
> 
> * Redistributions in binary form must reproduce the above copyright notice,
>   this list of conditions and the following disclaimer in the documentation
>   and/or other materials provided with the distribution.
> 
> * Neither the names of the Mozilla Foundation nor the names of project
>   contributors may be used to endorse or promote products derived from this
>   software without specific prior written permission.
> 
> THIS SOFTWARE IS PROVIDED BY THE COPYRIGHT HOLDERS AND CONTRIBUTORS "AS IS" AND
> ANY EXPRESS OR IMPLIED WARRANTIES, INCLUDING, BUT NOT LIMITED TO, THE IMPLIED
> WARRANTIES OF MERCHANTABILITY AND FITNESS FOR A PARTICULAR PURPOSE ARE
> DISCLAIMED. IN NO EVENT SHALL THE COPYRIGHT HOLDER OR CONTRIBUTORS BE LIABLE
> FOR ANY DIRECT, INDIRECT, INCIDENTAL, SPECIAL, EXEMPLARY, OR CONSEQUENTIAL
> DAMAGES (INCLUDING, BUT NOT LIMITED TO, PROCUREMENT OF SUBSTITUTE GOODS OR
> SERVICES; LOSS OF USE, DATA, OR PROFITS; OR BUSINESS INTERRUPTION) HOWEVER
> CAUSED AND ON ANY THEORY OF LIABILITY, WHETHER IN CONTRACT, STRICT LIABILITY,
> OR TORT (INCLUDING NEGLIGENCE OR OTHERWISE) ARISING IN ANY WAY OUT OF THE USE
> OF THIS SOFTWARE, EVEN IF ADVISED OF THE POSSIBILITY OF SUCH DAMAGE.

---------------------------------------

## sourcemap-codec
License: MIT
By: Rich Harris
Repository: https://github.com/Rich-Harris/sourcemap-codec

> The MIT License
> 
> Copyright (c) 2015 Rich Harris
> 
> Permission is hereby granted, free of charge, to any person obtaining a copy
> of this software and associated documentation files (the "Software"), to deal
> in the Software without restriction, including without limitation the rights
> to use, copy, modify, merge, publish, distribute, sublicense, and/or sell
> copies of the Software, and to permit persons to whom the Software is
> furnished to do so, subject to the following conditions:
> 
> The above copyright notice and this permission notice shall be included in
> all copies or substantial portions of the Software.
> 
> THE SOFTWARE IS PROVIDED "AS IS", WITHOUT WARRANTY OF ANY KIND, EXPRESS OR
> IMPLIED, INCLUDING BUT NOT LIMITED TO THE WARRANTIES OF MERCHANTABILITY,
> FITNESS FOR A PARTICULAR PURPOSE AND NONINFRINGEMENT. IN NO EVENT SHALL THE
> AUTHORS OR COPYRIGHT HOLDERS BE LIABLE FOR ANY CLAIM, DAMAGES OR OTHER
> LIABILITY, WHETHER IN AN ACTION OF CONTRACT, TORT OR OTHERWISE, ARISING FROM,
> OUT OF OR IN CONNECTION WITH THE SOFTWARE OR THE USE OR OTHER DEALINGS IN
> THE SOFTWARE.

---------------------------------------

## statuses
License: MIT
By: Douglas Christopher Wilson, Jonathan Ong
Repository: jshttp/statuses

> The MIT License (MIT)
> 
> Copyright (c) 2014 Jonathan Ong <me@jongleberry.com>
> Copyright (c) 2016 Douglas Christopher Wilson <doug@somethingdoug.com>
> 
> Permission is hereby granted, free of charge, to any person obtaining a copy
> of this software and associated documentation files (the "Software"), to deal
> in the Software without restriction, including without limitation the rights
> to use, copy, modify, merge, publish, distribute, sublicense, and/or sell
> copies of the Software, and to permit persons to whom the Software is
> furnished to do so, subject to the following conditions:
> 
> The above copyright notice and this permission notice shall be included in
> all copies or substantial portions of the Software.
> 
> THE SOFTWARE IS PROVIDED "AS IS", WITHOUT WARRANTY OF ANY KIND, EXPRESS OR
> IMPLIED, INCLUDING BUT NOT LIMITED TO THE WARRANTIES OF MERCHANTABILITY,
> FITNESS FOR A PARTICULAR PURPOSE AND NONINFRINGEMENT. IN NO EVENT SHALL THE
> AUTHORS OR COPYRIGHT HOLDERS BE LIABLE FOR ANY CLAIM, DAMAGES OR OTHER
> LIABILITY, WHETHER IN AN ACTION OF CONTRACT, TORT OR OTHERWISE, ARISING FROM,
> OUT OF OR IN CONNECTION WITH THE SOFTWARE OR THE USE OR OTHER DEALINGS IN
> THE SOFTWARE.

---------------------------------------

## string-hash
License: CC0-1.0
By: The Dark Sky Company
Repository: git://github.com/darkskyapp/string-hash.git

---------------------------------------

## strip-ansi
License: MIT
By: Sindre Sorhus
Repository: chalk/strip-ansi

> MIT License
> 
> Copyright (c) Sindre Sorhus <sindresorhus@gmail.com> (sindresorhus.com)
> 
> Permission is hereby granted, free of charge, to any person obtaining a copy of this software and associated documentation files (the "Software"), to deal in the Software without restriction, including without limitation the rights to use, copy, modify, merge, publish, distribute, sublicense, and/or sell copies of the Software, and to permit persons to whom the Software is furnished to do so, subject to the following conditions:
> 
> The above copyright notice and this permission notice shall be included in all copies or substantial portions of the Software.
> 
> THE SOFTWARE IS PROVIDED "AS IS", WITHOUT WARRANTY OF ANY KIND, EXPRESS OR IMPLIED, INCLUDING BUT NOT LIMITED TO THE WARRANTIES OF MERCHANTABILITY, FITNESS FOR A PARTICULAR PURPOSE AND NONINFRINGEMENT. IN NO EVENT SHALL THE AUTHORS OR COPYRIGHT HOLDERS BE LIABLE FOR ANY CLAIM, DAMAGES OR OTHER LIABILITY, WHETHER IN AN ACTION OF CONTRACT, TORT OR OTHERWISE, ARISING FROM, OUT OF OR IN CONNECTION WITH THE SOFTWARE OR THE USE OR OTHER DEALINGS IN THE SOFTWARE.

---------------------------------------

## strip-bom
License: MIT
By: Sindre Sorhus
Repository: sindresorhus/strip-bom

> MIT License
> 
> Copyright (c) Sindre Sorhus <sindresorhus@gmail.com> (sindresorhus.com)
> 
> Permission is hereby granted, free of charge, to any person obtaining a copy of this software and associated documentation files (the "Software"), to deal in the Software without restriction, including without limitation the rights to use, copy, modify, merge, publish, distribute, sublicense, and/or sell copies of the Software, and to permit persons to whom the Software is furnished to do so, subject to the following conditions:
> 
> The above copyright notice and this permission notice shall be included in all copies or substantial portions of the Software.
> 
> THE SOFTWARE IS PROVIDED "AS IS", WITHOUT WARRANTY OF ANY KIND, EXPRESS OR IMPLIED, INCLUDING BUT NOT LIMITED TO THE WARRANTIES OF MERCHANTABILITY, FITNESS FOR A PARTICULAR PURPOSE AND NONINFRINGEMENT. IN NO EVENT SHALL THE AUTHORS OR COPYRIGHT HOLDERS BE LIABLE FOR ANY CLAIM, DAMAGES OR OTHER LIABILITY, WHETHER IN AN ACTION OF CONTRACT, TORT OR OTHERWISE, ARISING FROM, OUT OF OR IN CONNECTION WITH THE SOFTWARE OR THE USE OR OTHER DEALINGS IN THE SOFTWARE.

---------------------------------------

## strip-final-newline
License: MIT
By: Sindre Sorhus
Repository: sindresorhus/strip-final-newline

> MIT License
> 
> Copyright (c) Sindre Sorhus <sindresorhus@gmail.com> (sindresorhus.com)
> 
> Permission is hereby granted, free of charge, to any person obtaining a copy of this software and associated documentation files (the "Software"), to deal in the Software without restriction, including without limitation the rights to use, copy, modify, merge, publish, distribute, sublicense, and/or sell copies of the Software, and to permit persons to whom the Software is furnished to do so, subject to the following conditions:
> 
> The above copyright notice and this permission notice shall be included in all copies or substantial portions of the Software.
> 
> THE SOFTWARE IS PROVIDED "AS IS", WITHOUT WARRANTY OF ANY KIND, EXPRESS OR IMPLIED, INCLUDING BUT NOT LIMITED TO THE WARRANTIES OF MERCHANTABILITY, FITNESS FOR A PARTICULAR PURPOSE AND NONINFRINGEMENT. IN NO EVENT SHALL THE AUTHORS OR COPYRIGHT HOLDERS BE LIABLE FOR ANY CLAIM, DAMAGES OR OTHER LIABILITY, WHETHER IN AN ACTION OF CONTRACT, TORT OR OTHERWISE, ARISING FROM, OUT OF OR IN CONNECTION WITH THE SOFTWARE OR THE USE OR OTHER DEALINGS IN THE SOFTWARE.

---------------------------------------

## strip-json-comments
License: MIT
By: Sindre Sorhus
Repository: sindresorhus/strip-json-comments

> MIT License
> 
> Copyright (c) Sindre Sorhus <sindresorhus@gmail.com> (https://sindresorhus.com)
> 
> Permission is hereby granted, free of charge, to any person obtaining a copy of this software and associated documentation files (the "Software"), to deal in the Software without restriction, including without limitation the rights to use, copy, modify, merge, publish, distribute, sublicense, and/or sell copies of the Software, and to permit persons to whom the Software is furnished to do so, subject to the following conditions:
> 
> The above copyright notice and this permission notice shall be included in all copies or substantial portions of the Software.
> 
> THE SOFTWARE IS PROVIDED "AS IS", WITHOUT WARRANTY OF ANY KIND, EXPRESS OR IMPLIED, INCLUDING BUT NOT LIMITED TO THE WARRANTIES OF MERCHANTABILITY, FITNESS FOR A PARTICULAR PURPOSE AND NONINFRINGEMENT. IN NO EVENT SHALL THE AUTHORS OR COPYRIGHT HOLDERS BE LIABLE FOR ANY CLAIM, DAMAGES OR OTHER LIABILITY, WHETHER IN AN ACTION OF CONTRACT, TORT OR OTHERWISE, ARISING FROM, OUT OF OR IN CONNECTION WITH THE SOFTWARE OR THE USE OR OTHER DEALINGS IN THE SOFTWARE.

---------------------------------------

## supports-color
License: MIT
By: Sindre Sorhus
Repository: chalk/supports-color

> MIT License
> 
> Copyright (c) Sindre Sorhus <sindresorhus@gmail.com> (sindresorhus.com)
> 
> Permission is hereby granted, free of charge, to any person obtaining a copy of this software and associated documentation files (the "Software"), to deal in the Software without restriction, including without limitation the rights to use, copy, modify, merge, publish, distribute, sublicense, and/or sell copies of the Software, and to permit persons to whom the Software is furnished to do so, subject to the following conditions:
> 
> The above copyright notice and this permission notice shall be included in all copies or substantial portions of the Software.
> 
> THE SOFTWARE IS PROVIDED "AS IS", WITHOUT WARRANTY OF ANY KIND, EXPRESS OR IMPLIED, INCLUDING BUT NOT LIMITED TO THE WARRANTIES OF MERCHANTABILITY, FITNESS FOR A PARTICULAR PURPOSE AND NONINFRINGEMENT. IN NO EVENT SHALL THE AUTHORS OR COPYRIGHT HOLDERS BE LIABLE FOR ANY CLAIM, DAMAGES OR OTHER LIABILITY, WHETHER IN AN ACTION OF CONTRACT, TORT OR OTHERWISE, ARISING FROM, OUT OF OR IN CONNECTION WITH THE SOFTWARE OR THE USE OR OTHER DEALINGS IN THE SOFTWARE.

---------------------------------------

## to-regex-range
License: MIT
By: Jon Schlinkert, Rouven Weßling
Repository: micromatch/to-regex-range

> The MIT License (MIT)
> 
> Copyright (c) 2015-present, Jon Schlinkert.
> 
> Permission is hereby granted, free of charge, to any person obtaining a copy
> of this software and associated documentation files (the "Software"), to deal
> in the Software without restriction, including without limitation the rights
> to use, copy, modify, merge, publish, distribute, sublicense, and/or sell
> copies of the Software, and to permit persons to whom the Software is
> furnished to do so, subject to the following conditions:
> 
> The above copyright notice and this permission notice shall be included in
> all copies or substantial portions of the Software.
> 
> THE SOFTWARE IS PROVIDED "AS IS", WITHOUT WARRANTY OF ANY KIND, EXPRESS OR
> IMPLIED, INCLUDING BUT NOT LIMITED TO THE WARRANTIES OF MERCHANTABILITY,
> FITNESS FOR A PARTICULAR PURPOSE AND NONINFRINGEMENT. IN NO EVENT SHALL THE
> AUTHORS OR COPYRIGHT HOLDERS BE LIABLE FOR ANY CLAIM, DAMAGES OR OTHER
> LIABILITY, WHETHER IN AN ACTION OF CONTRACT, TORT OR OTHERWISE, ARISING FROM,
> OUT OF OR IN CONNECTION WITH THE SOFTWARE OR THE USE OR OTHER DEALINGS IN
> THE SOFTWARE.

---------------------------------------

## totalist
License: MIT
By: Luke Edwards
Repository: lukeed/totalist

> The MIT License (MIT)
> 
> Copyright (c) Luke Edwards <luke.edwards05@gmail.com> (lukeed.com)
> 
> Permission is hereby granted, free of charge, to any person obtaining a copy
> of this software and associated documentation files (the "Software"), to deal
> in the Software without restriction, including without limitation the rights
> to use, copy, modify, merge, publish, distribute, sublicense, and/or sell
> copies of the Software, and to permit persons to whom the Software is
> furnished to do so, subject to the following conditions:
> 
> The above copyright notice and this permission notice shall be included in
> all copies or substantial portions of the Software.
> 
> THE SOFTWARE IS PROVIDED "AS IS", WITHOUT WARRANTY OF ANY KIND, EXPRESS OR
> IMPLIED, INCLUDING BUT NOT LIMITED TO THE WARRANTIES OF MERCHANTABILITY,
> FITNESS FOR A PARTICULAR PURPOSE AND NONINFRINGEMENT. IN NO EVENT SHALL THE
> AUTHORS OR COPYRIGHT HOLDERS BE LIABLE FOR ANY CLAIM, DAMAGES OR OTHER
> LIABILITY, WHETHER IN AN ACTION OF CONTRACT, TORT OR OTHERWISE, ARISING FROM,
> OUT OF OR IN CONNECTION WITH THE SOFTWARE OR THE USE OR OTHER DEALINGS IN
> THE SOFTWARE.

---------------------------------------

## ts-node
License: MIT
By: Blake Embrey, Andrew Bradley
Repository: git://github.com/TypeStrong/ts-node.git

> The MIT License (MIT)
> 
> Copyright (c) 2014 Blake Embrey (hello@blakeembrey.com)
> 
> Permission is hereby granted, free of charge, to any person obtaining a copy
> of this software and associated documentation files (the "Software"), to deal
> in the Software without restriction, including without limitation the rights
> to use, copy, modify, merge, publish, distribute, sublicense, and/or sell
> copies of the Software, and to permit persons to whom the Software is
> furnished to do so, subject to the following conditions:
> 
> The above copyright notice and this permission notice shall be included in
> all copies or substantial portions of the Software.
> 
> THE SOFTWARE IS PROVIDED "AS IS", WITHOUT WARRANTY OF ANY KIND, EXPRESS OR
> IMPLIED, INCLUDING BUT NOT LIMITED TO THE WARRANTIES OF MERCHANTABILITY,
> FITNESS FOR A PARTICULAR PURPOSE AND NONINFRINGEMENT. IN NO EVENT SHALL THE
> AUTHORS OR COPYRIGHT HOLDERS BE LIABLE FOR ANY CLAIM, DAMAGES OR OTHER
> LIABILITY, WHETHER IN AN ACTION OF CONTRACT, TORT OR OTHERWISE, ARISING FROM,
> OUT OF OR IN CONNECTION WITH THE SOFTWARE OR THE USE OR OTHER DEALINGS IN
> THE SOFTWARE.

---------------------------------------

## unpipe
License: MIT
By: Douglas Christopher Wilson
Repository: stream-utils/unpipe

> (The MIT License)
> 
> Copyright (c) 2015 Douglas Christopher Wilson <doug@somethingdoug.com>
> 
> Permission is hereby granted, free of charge, to any person obtaining
> a copy of this software and associated documentation files (the
> 'Software'), to deal in the Software without restriction, including
> without limitation the rights to use, copy, modify, merge, publish,
> distribute, sublicense, and/or sell copies of the Software, and to
> permit persons to whom the Software is furnished to do so, subject to
> the following conditions:
> 
> The above copyright notice and this permission notice shall be
> included in all copies or substantial portions of the Software.
> 
> THE SOFTWARE IS PROVIDED 'AS IS', WITHOUT WARRANTY OF ANY KIND,
> EXPRESS OR IMPLIED, INCLUDING BUT NOT LIMITED TO THE WARRANTIES OF
> MERCHANTABILITY, FITNESS FOR A PARTICULAR PURPOSE AND NONINFRINGEMENT.
> IN NO EVENT SHALL THE AUTHORS OR COPYRIGHT HOLDERS BE LIABLE FOR ANY
> CLAIM, DAMAGES OR OTHER LIABILITY, WHETHER IN AN ACTION OF CONTRACT,
> TORT OR OTHERWISE, ARISING FROM, OUT OF OR IN CONNECTION WITH THE
> SOFTWARE OR THE USE OR OTHER DEALINGS IN THE SOFTWARE.

---------------------------------------

## util-deprecate
License: MIT
By: Nathan Rajlich
Repository: git://github.com/TooTallNate/util-deprecate.git

> (The MIT License)
> 
> Copyright (c) 2014 Nathan Rajlich <nathan@tootallnate.net>
> 
> Permission is hereby granted, free of charge, to any person
> obtaining a copy of this software and associated documentation
> files (the "Software"), to deal in the Software without
> restriction, including without limitation the rights to use,
> copy, modify, merge, publish, distribute, sublicense, and/or sell
> copies of the Software, and to permit persons to whom the
> Software is furnished to do so, subject to the following
> conditions:
> 
> The above copyright notice and this permission notice shall be
> included in all copies or substantial portions of the Software.
> 
> THE SOFTWARE IS PROVIDED "AS IS", WITHOUT WARRANTY OF ANY KIND,
> EXPRESS OR IMPLIED, INCLUDING BUT NOT LIMITED TO THE WARRANTIES
> OF MERCHANTABILITY, FITNESS FOR A PARTICULAR PURPOSE AND
> NONINFRINGEMENT. IN NO EVENT SHALL THE AUTHORS OR COPYRIGHT
> HOLDERS BE LIABLE FOR ANY CLAIM, DAMAGES OR OTHER LIABILITY,
> WHETHER IN AN ACTION OF CONTRACT, TORT OR OTHERWISE, ARISING
> FROM, OUT OF OR IN CONNECTION WITH THE SOFTWARE OR THE USE OR
> OTHER DEALINGS IN THE SOFTWARE.

---------------------------------------

## utils-merge
License: MIT
By: Jared Hanson
Repository: git://github.com/jaredhanson/utils-merge.git

> The MIT License (MIT)
> 
> Copyright (c) 2013-2017 Jared Hanson
> 
> Permission is hereby granted, free of charge, to any person obtaining a copy of
> this software and associated documentation files (the "Software"), to deal in
> the Software without restriction, including without limitation the rights to
> use, copy, modify, merge, publish, distribute, sublicense, and/or sell copies of
> the Software, and to permit persons to whom the Software is furnished to do so,
> subject to the following conditions:
> 
> The above copyright notice and this permission notice shall be included in all
> copies or substantial portions of the Software.
> 
> THE SOFTWARE IS PROVIDED "AS IS", WITHOUT WARRANTY OF ANY KIND, EXPRESS OR
> IMPLIED, INCLUDING BUT NOT LIMITED TO THE WARRANTIES OF MERCHANTABILITY, FITNESS
> FOR A PARTICULAR PURPOSE AND NONINFRINGEMENT. IN NO EVENT SHALL THE AUTHORS OR
> COPYRIGHT HOLDERS BE LIABLE FOR ANY CLAIM, DAMAGES OR OTHER LIABILITY, WHETHER
> IN AN ACTION OF CONTRACT, TORT OR OTHERWISE, ARISING FROM, OUT OF OR IN
> CONNECTION WITH THE SOFTWARE OR THE USE OR OTHER DEALINGS IN THE SOFTWARE.

---------------------------------------

## vary
License: MIT
By: Douglas Christopher Wilson
Repository: jshttp/vary

> (The MIT License)
> 
> Copyright (c) 2014-2017 Douglas Christopher Wilson
> 
> Permission is hereby granted, free of charge, to any person obtaining
> a copy of this software and associated documentation files (the
> 'Software'), to deal in the Software without restriction, including
> without limitation the rights to use, copy, modify, merge, publish,
> distribute, sublicense, and/or sell copies of the Software, and to
> permit persons to whom the Software is furnished to do so, subject to
> the following conditions:
> 
> The above copyright notice and this permission notice shall be
> included in all copies or substantial portions of the Software.
> 
> THE SOFTWARE IS PROVIDED 'AS IS', WITHOUT WARRANTY OF ANY KIND,
> EXPRESS OR IMPLIED, INCLUDING BUT NOT LIMITED TO THE WARRANTIES OF
> MERCHANTABILITY, FITNESS FOR A PARTICULAR PURPOSE AND NONINFRINGEMENT.
> IN NO EVENT SHALL THE AUTHORS OR COPYRIGHT HOLDERS BE LIABLE FOR ANY
> CLAIM, DAMAGES OR OTHER LIABILITY, WHETHER IN AN ACTION OF CONTRACT,
> TORT OR OTHERWISE, ARISING FROM, OUT OF OR IN CONNECTION WITH THE
> SOFTWARE OR THE USE OR OTHER DEALINGS IN THE SOFTWARE.

---------------------------------------

## which
License: ISC
By: Isaac Z. Schlueter
Repository: git://github.com/isaacs/node-which.git

> The ISC License
> 
> Copyright (c) Isaac Z. Schlueter and Contributors
> 
> Permission to use, copy, modify, and/or distribute this software for any
> purpose with or without fee is hereby granted, provided that the above
> copyright notice and this permission notice appear in all copies.
> 
> THE SOFTWARE IS PROVIDED "AS IS" AND THE AUTHOR DISCLAIMS ALL WARRANTIES
> WITH REGARD TO THIS SOFTWARE INCLUDING ALL IMPLIED WARRANTIES OF
> MERCHANTABILITY AND FITNESS. IN NO EVENT SHALL THE AUTHOR BE LIABLE FOR
> ANY SPECIAL, DIRECT, INDIRECT, OR CONSEQUENTIAL DAMAGES OR ANY DAMAGES
> WHATSOEVER RESULTING FROM LOSS OF USE, DATA OR PROFITS, WHETHER IN AN
> ACTION OF CONTRACT, NEGLIGENCE OR OTHER TORTIOUS ACTION, ARISING OUT OF OR
> IN CONNECTION WITH THE USE OR PERFORMANCE OF THIS SOFTWARE.

---------------------------------------

## wrappy
License: ISC
By: Isaac Z. Schlueter
Repository: https://github.com/npm/wrappy

> The ISC License
> 
> Copyright (c) Isaac Z. Schlueter and Contributors
> 
> Permission to use, copy, modify, and/or distribute this software for any
> purpose with or without fee is hereby granted, provided that the above
> copyright notice and this permission notice appear in all copies.
> 
> THE SOFTWARE IS PROVIDED "AS IS" AND THE AUTHOR DISCLAIMS ALL WARRANTIES
> WITH REGARD TO THIS SOFTWARE INCLUDING ALL IMPLIED WARRANTIES OF
> MERCHANTABILITY AND FITNESS. IN NO EVENT SHALL THE AUTHOR BE LIABLE FOR
> ANY SPECIAL, DIRECT, INDIRECT, OR CONSEQUENTIAL DAMAGES OR ANY DAMAGES
> WHATSOEVER RESULTING FROM LOSS OF USE, DATA OR PROFITS, WHETHER IN AN
> ACTION OF CONTRACT, NEGLIGENCE OR OTHER TORTIOUS ACTION, ARISING OUT OF OR
> IN CONNECTION WITH THE USE OR PERFORMANCE OF THIS SOFTWARE.

---------------------------------------

## ws
License: MIT
By: Einar Otto Stangvik
Repository: websockets/ws

> The MIT License (MIT)
> 
> Copyright (c) 2011 Einar Otto Stangvik <einaros@gmail.com>
> 
> Permission is hereby granted, free of charge, to any person obtaining a copy
> of this software and associated documentation files (the "Software"), to deal
> in the Software without restriction, including without limitation the rights
> to use, copy, modify, merge, publish, distribute, sublicense, and/or sell
> copies of the Software, and to permit persons to whom the Software is
> furnished to do so, subject to the following conditions:
> 
> The above copyright notice and this permission notice shall be included in all
> copies or substantial portions of the Software.
> 
> THE SOFTWARE IS PROVIDED "AS IS", WITHOUT WARRANTY OF ANY KIND, EXPRESS OR
> IMPLIED, INCLUDING BUT NOT LIMITED TO THE WARRANTIES OF MERCHANTABILITY,
> FITNESS FOR A PARTICULAR PURPOSE AND NONINFRINGEMENT. IN NO EVENT SHALL THE
> AUTHORS OR COPYRIGHT HOLDERS BE LIABLE FOR ANY CLAIM, DAMAGES OR OTHER
> LIABILITY, WHETHER IN AN ACTION OF CONTRACT, TORT OR OTHERWISE, ARISING FROM,
> OUT OF OR IN CONNECTION WITH THE SOFTWARE OR THE USE OR OTHER DEALINGS IN THE
> SOFTWARE.

---------------------------------------

## yaml
License: ISC
By: Eemeli Aro
Repository: github:eemeli/yaml

> Copyright 2018 Eemeli Aro <eemeli@gmail.com>
> 
> Permission to use, copy, modify, and/or distribute this software for any purpose
> with or without fee is hereby granted, provided that the above copyright notice
> and this permission notice appear in all copies.
> 
> THE SOFTWARE IS PROVIDED "AS IS" AND THE AUTHOR DISCLAIMS ALL WARRANTIES WITH
> REGARD TO THIS SOFTWARE INCLUDING ALL IMPLIED WARRANTIES OF MERCHANTABILITY AND
> FITNESS. IN NO EVENT SHALL THE AUTHOR BE LIABLE FOR ANY SPECIAL, DIRECT,
> INDIRECT, OR CONSEQUENTIAL DAMAGES OR ANY DAMAGES WHATSOEVER RESULTING FROM LOSS
> OF USE, DATA OR PROFITS, WHETHER IN AN ACTION OF CONTRACT, NEGLIGENCE OR OTHER
> TORTIOUS ACTION, ARISING OUT OF OR IN CONNECTION WITH THE USE OR PERFORMANCE OF
> THIS SOFTWARE.

---------------------------------------

## yn
License: MIT
By: Sindre Sorhus
Repository: sindresorhus/yn

> MIT License
> 
> Copyright (c) Sindre Sorhus <sindresorhus@gmail.com> (sindresorhus.com)
> 
> Permission is hereby granted, free of charge, to any person obtaining a copy of this software and associated documentation files (the "Software"), to deal in the Software without restriction, including without limitation the rights to use, copy, modify, merge, publish, distribute, sublicense, and/or sell copies of the Software, and to permit persons to whom the Software is furnished to do so, subject to the following conditions:
> 
> The above copyright notice and this permission notice shall be included in all copies or substantial portions of the Software.
> 
> THE SOFTWARE IS PROVIDED "AS IS", WITHOUT WARRANTY OF ANY KIND, EXPRESS OR IMPLIED, INCLUDING BUT NOT LIMITED TO THE WARRANTIES OF MERCHANTABILITY, FITNESS FOR A PARTICULAR PURPOSE AND NONINFRINGEMENT. IN NO EVENT SHALL THE AUTHORS OR COPYRIGHT HOLDERS BE LIABLE FOR ANY CLAIM, DAMAGES OR OTHER LIABILITY, WHETHER IN AN ACTION OF CONTRACT, TORT OR OTHERWISE, ARISING FROM, OUT OF OR IN CONNECTION WITH THE SOFTWARE OR THE USE OR OTHER DEALINGS IN THE SOFTWARE.<|MERGE_RESOLUTION|>--- conflicted
+++ resolved
@@ -1254,7 +1254,6 @@
 
 ---------------------------------------
 
-<<<<<<< HEAD
 ## cjs-module-lexer
 License: MIT
 By: Guy Bedford
@@ -1300,8 +1299,6 @@
 
 ---------------------------------------
 
-=======
->>>>>>> 632b0ea0
 ## color-convert
 License: MIT
 By: Heather Arthur
