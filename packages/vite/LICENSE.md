--- conflicted
+++ resolved
@@ -401,6 +401,35 @@
 
 ---------------------------------------
 
+## acorn
+License: MIT
+By: Marijn Haverbeke, Ingvar Stepanyan, Adrian Heine
+Repository: git+https://github.com/acornjs/acorn.git
+
+> MIT License
+> 
+> Copyright (C) 2012-2022 by various contributors (see AUTHORS)
+> 
+> Permission is hereby granted, free of charge, to any person obtaining a copy
+> of this software and associated documentation files (the "Software"), to deal
+> in the Software without restriction, including without limitation the rights
+> to use, copy, modify, merge, publish, distribute, sublicense, and/or sell
+> copies of the Software, and to permit persons to whom the Software is
+> furnished to do so, subject to the following conditions:
+> 
+> The above copyright notice and this permission notice shall be included in
+> all copies or substantial portions of the Software.
+> 
+> THE SOFTWARE IS PROVIDED "AS IS", WITHOUT WARRANTY OF ANY KIND, EXPRESS OR
+> IMPLIED, INCLUDING BUT NOT LIMITED TO THE WARRANTIES OF MERCHANTABILITY,
+> FITNESS FOR A PARTICULAR PURPOSE AND NONINFRINGEMENT. IN NO EVENT SHALL THE
+> AUTHORS OR COPYRIGHT HOLDERS BE LIABLE FOR ANY CLAIM, DAMAGES OR OTHER
+> LIABILITY, WHETHER IN AN ACTION OF CONTRACT, TORT OR OTHERWISE, ARISING FROM,
+> OUT OF OR IN CONNECTION WITH THE SOFTWARE OR THE USE OR OTHER DEALINGS IN
+> THE SOFTWARE.
+
+---------------------------------------
+
 ## ansi-regex, bundle-name, default-browser, default-browser-id, define-lazy-prop, is-docker, is-inside-container, is-wsl, open, run-applescript, strip-ansi
 License: MIT
 By: Sindre Sorhus
@@ -448,70 +477,12 @@
 
 ---------------------------------------
 
-<<<<<<< HEAD
 ## astring
 License: MIT
 By: David Bonnet
 Repository: https://github.com/davidbonnet/astring.git
 
 > Copyright (c) 2015, David Bonnet <david@bonnet.cc>
-> 
-> Permission is hereby granted, free of charge, to any person obtaining a copy
-> of this software and associated documentation files (the "Software"), to deal
-> in the Software without restriction, including without limitation the rights
-> to use, copy, modify, merge, publish, distribute, sublicense, and/or sell
-> copies of the Software, and to permit persons to whom the Software is
-> furnished to do so, subject to the following conditions:
-> 
-> The above copyright notice and this permission notice shall be included in
-> all copies or substantial portions of the Software.
-> 
-> THE SOFTWARE IS PROVIDED "AS IS", WITHOUT WARRANTY OF ANY KIND, EXPRESS OR
-> IMPLIED, INCLUDING BUT NOT LIMITED TO THE WARRANTIES OF MERCHANTABILITY,
-> FITNESS FOR A PARTICULAR PURPOSE AND NONINFRINGEMENT. IN NO EVENT SHALL THE
-> AUTHORS OR COPYRIGHT HOLDERS BE LIABLE FOR ANY CLAIM, DAMAGES OR OTHER
-> LIABILITY, WHETHER IN AN ACTION OF CONTRACT, TORT OR OTHERWISE, ARISING FROM,
-> OUT OF OR IN CONNECTION WITH THE SOFTWARE OR THE USE OR OTHER DEALINGS IN
-> THE SOFTWARE.
-
----------------------------------------
-
-## binary-extensions, is-binary-path
-License: MIT
-By: Sindre Sorhus
-Repositories: sindresorhus/binary-extensions, sindresorhus/is-binary-path
-
-> MIT License
-> 
-> Copyright (c) 2019 Sindre Sorhus <sindresorhus@gmail.com> (https://sindresorhus.com), Paul Miller (https://paulmillr.com)
-> 
-> Permission is hereby granted, free of charge, to any person obtaining a copy of this software and associated documentation files (the "Software"), to deal in the Software without restriction, including without limitation the rights to use, copy, modify, merge, publish, distribute, sublicense, and/or sell copies of the Software, and to permit persons to whom the Software is furnished to do so, subject to the following conditions:
-> 
-> The above copyright notice and this permission notice shall be included in all copies or substantial portions of the Software.
-> 
-> THE SOFTWARE IS PROVIDED "AS IS", WITHOUT WARRANTY OF ANY KIND, EXPRESS OR IMPLIED, INCLUDING BUT NOT LIMITED TO THE WARRANTIES OF MERCHANTABILITY, FITNESS FOR A PARTICULAR PURPOSE AND NONINFRINGEMENT. IN NO EVENT SHALL THE AUTHORS OR COPYRIGHT HOLDERS BE LIABLE FOR ANY CLAIM, DAMAGES OR OTHER LIABILITY, WHETHER IN AN ACTION OF CONTRACT, TORT OR OTHERWISE, ARISING FROM, OUT OF OR IN CONNECTION WITH THE SOFTWARE OR THE USE OR OTHER DEALINGS IN THE SOFTWARE.
-
----------------------------------------
-
-## braces, fill-range, is-number
-=======
-## braces, fill-range, is-number, micromatch
->>>>>>> 1507068b
-License: MIT
-By: Jon Schlinkert, Brian Woodward, Elan Shanker, Eugene Sharygin, hemanth.hm
-Repository: micromatch/braces
-
-License: MIT
-By: Jon Schlinkert, Edo Rivai, Paul Miller, Rouven Weßling
-Repository: jonschlinkert/fill-range
-
-License: MIT
-By: Jon Schlinkert, Olsten Larck, Rouven Weßling
-Repository: jonschlinkert/is-number
-
-> The MIT License (MIT)
-> 
-> Copyright (c) 2014-present, Jon Schlinkert.
 > 
 > Permission is hereby granted, free of charge, to any person obtaining a copy
 > of this software and associated documentation files (the "Software"), to deal
@@ -2129,35 +2100,6 @@
 
 ---------------------------------------
 
-## to-regex-range
-License: MIT
-By: Jon Schlinkert, Rouven Weßling
-Repository: micromatch/to-regex-range
-
-> The MIT License (MIT)
-> 
-> Copyright (c) 2015-present, Jon Schlinkert.
-> 
-> Permission is hereby granted, free of charge, to any person obtaining a copy
-> of this software and associated documentation files (the "Software"), to deal
-> in the Software without restriction, including without limitation the rights
-> to use, copy, modify, merge, publish, distribute, sublicense, and/or sell
-> copies of the Software, and to permit persons to whom the Software is
-> furnished to do so, subject to the following conditions:
-> 
-> The above copyright notice and this permission notice shall be included in
-> all copies or substantial portions of the Software.
-> 
-> THE SOFTWARE IS PROVIDED "AS IS", WITHOUT WARRANTY OF ANY KIND, EXPRESS OR
-> IMPLIED, INCLUDING BUT NOT LIMITED TO THE WARRANTIES OF MERCHANTABILITY,
-> FITNESS FOR A PARTICULAR PURPOSE AND NONINFRINGEMENT. IN NO EVENT SHALL THE
-> AUTHORS OR COPYRIGHT HOLDERS BE LIABLE FOR ANY CLAIM, DAMAGES OR OTHER
-> LIABILITY, WHETHER IN AN ACTION OF CONTRACT, TORT OR OTHERWISE, ARISING FROM,
-> OUT OF OR IN CONNECTION WITH THE SOFTWARE OR THE USE OR OTHER DEALINGS IN
-> THE SOFTWARE.
-
----------------------------------------
-
 ## tsconfck
 License: MIT
 By: dominikg
