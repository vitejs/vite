--- conflicted
+++ resolved
@@ -1,4 +1,3 @@
-<<<<<<< HEAD
 import type {
   ErrorPayload,
   FullReloadPayload,
@@ -11,14 +10,12 @@
   'vite:beforePrune': PrunePayload
   'vite:beforeFullReload': FullReloadPayload
   'vite:error': ErrorPayload
+  'vite:invalidate': InvalidatePayload
+}
+
+export interface InvalidatePayload {
+  path: string
 }
 
 export type InferCustomEventPayload<T extends string> =
-  T extends keyof CustomEventMap ? CustomEventMap[T] : any
-=======
-export type {
-  CustomEventMap,
-  InferCustomEventPayload,
-  InvalidatePayload
-} from '../client/types'
->>>>>>> 931d69b4
+  T extends keyof CustomEventMap ? CustomEventMap[T] : any