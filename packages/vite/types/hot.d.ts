--- conflicted
+++ resolved
@@ -7,7 +7,6 @@
   accept(cb: (mod: any) => void): void
   accept(dep: string, cb: (mod: any) => void): void
   accept(deps: readonly string[], cb: (mods: any[]) => void): void
-<<<<<<< HEAD
 
   acceptExports(exportNames: string | readonly string[]): void
   acceptExports(
@@ -15,13 +14,6 @@
     cb: (mod: any) => void
   ): void
 
-  /**
-   * @deprecated
-   */
-  acceptDeps(): never
-
-=======
->>>>>>> 60721ac5
   dispose(cb: (data: any) => void): void
   decline(): void
   invalidate(): void
