{
  "name": "vite",
  "version": "4.3.1",
  "type": "module",
  "license": "MIT",
  "author": "Evan You",
  "description": "Native-ESM powered web dev build tool",
  "bin": {
    "vite": "bin/vite.js"
  },
  "keywords": [
    "frontend",
    "framework",
    "hmr",
    "dev-server",
    "build-tool",
    "vite"
  ],
  "main": "./dist/node/index.js",
  "types": "./dist/node/index.d.ts",
  "exports": {
    ".": {
      "types": "./dist/node/index.d.ts",
      "import": "./dist/node/index.js",
      "require": "./index.cjs"
    },
    "./client": {
      "types": "./client.d.ts"
    },
    "./dist/client/*": "./dist/client/*",
    "./package.json": "./package.json"
  },
  "files": [
    "bin",
    "dist",
    "client.d.ts",
    "index.cjs",
    "types"
  ],
  "engines": {
    "node": "^14.18.0 || >=16.0.0"
  },
  "repository": {
    "type": "git",
    "url": "git+https://github.com/vitejs/vite.git",
    "directory": "packages/vite"
  },
  "bugs": {
    "url": "https://github.com/vitejs/vite/issues"
  },
  "homepage": "https://github.com/vitejs/vite/tree/main/#readme",
  "scripts": {
    "dev": "rimraf dist && pnpm run build-bundle -w",
    "build": "rimraf dist && run-s build-bundle build-types",
    "build-bundle": "rollup --config rollup.config.ts --configPlugin typescript",
    "build-types": "run-s build-types-temp build-types-pre-patch build-types-roll build-types-post-patch build-types-check",
    "build-types-temp": "tsc --emitDeclarationOnly --outDir temp/node -p src/node",
    "build-types-pre-patch": "tsx scripts/prePatchTypes.ts",
    "build-types-roll": "api-extractor run && rimraf temp",
    "build-types-post-patch": "tsx scripts/postPatchTypes.ts",
    "build-types-check": "tsx scripts/checkBuiltTypes.ts && tsc --project tsconfig.check.json",
    "typecheck": "tsc --noEmit",
    "lint": "eslint --cache --ext .ts src/**",
    "format": "prettier --write --cache --parser typescript \"src/**/*.ts\"",
    "prepublishOnly": "npm run build"
  },
  "//": "READ CONTRIBUTING.md to understand what to put under deps vs. devDeps!",
  "dependencies": {
    "esbuild": "^0.17.5",
<<<<<<< HEAD
    "postcss": "^8.4.23",
    "rollup": "^3.20.2"
=======
    "postcss": "^8.4.21",
    "rollup": "^3.21.0"
>>>>>>> e0b1197a
  },
  "optionalDependencies": {
    "fsevents": "~2.3.2"
  },
  "devDependencies": {
    "@ampproject/remapping": "^2.2.1",
    "@babel/parser": "^7.21.4",
    "@babel/types": "^7.21.4",
    "@jridgewell/trace-mapping": "^0.3.18",
    "@rollup/plugin-alias": "^4.0.4",
    "@rollup/plugin-commonjs": "^24.1.0",
    "@rollup/plugin-dynamic-import-vars": "^2.0.3",
    "@rollup/plugin-json": "^6.0.0",
    "@rollup/plugin-node-resolve": "15.0.2",
    "@rollup/plugin-typescript": "^11.1.0",
    "@rollup/pluginutils": "^5.0.2",
    "@types/pnpapi": "^0.0.2",
    "@types/escape-html": "^1.0.2",
    "acorn": "^8.8.2",
    "acorn-walk": "^8.2.0",
    "cac": "^6.7.14",
    "chokidar": "^3.5.3",
    "connect": "^3.7.0",
    "connect-history-api-fallback": "^2.0.0",
    "convert-source-map": "^2.0.0",
    "cors": "^2.8.5",
    "cross-spawn": "^7.0.3",
    "debug": "^4.3.4",
    "dep-types": "link:./src/types",
    "dotenv": "^16.0.3",
    "dotenv-expand": "^9.0.0",
    "es-module-lexer": "^1.2.1",
    "escape-html": "^1.0.3",
    "estree-walker": "^3.0.3",
    "etag": "^1.8.1",
    "fast-glob": "^3.2.12",
    "http-proxy": "^1.18.1",
    "json-stable-stringify": "^1.0.2",
    "launch-editor-middleware": "^2.6.0",
    "magic-string": "^0.30.0",
    "micromatch": "^4.0.5",
    "mlly": "^1.2.0",
    "mrmime": "^1.0.1",
    "okie": "^1.0.1",
    "open": "^8.4.2",
    "parse5": "^7.1.2",
    "periscopic": "^3.1.0",
    "picocolors": "^1.0.0",
    "picomatch": "^2.3.1",
    "postcss-import": "^15.1.0",
    "postcss-load-config": "^4.0.1",
    "postcss-modules": "^6.0.0",
    "resolve.exports": "^2.0.2",
    "rollup-plugin-license": "^3.0.1",
    "sirv": "^2.0.2",
    "source-map-js": "^1.0.2",
    "source-map-support": "^0.5.21",
    "strip-ansi": "^7.0.1",
    "strip-literal": "^1.0.1",
    "tsconfck": "^2.1.1",
    "tslib": "^2.5.0",
    "types": "link:./types",
    "ufo": "^1.1.1",
    "ws": "^8.13.0"
  },
  "peerDependencies": {
    "@types/node": ">= 14",
    "less": "*",
    "sass": "*",
    "stylus": "*",
    "sugarss": "*",
    "terser": "^5.4.0"
  },
  "peerDependenciesMeta": {
    "@types/node": {
      "optional": true
    },
    "sass": {
      "optional": true
    },
    "stylus": {
      "optional": true
    },
    "less": {
      "optional": true
    },
    "sugarss": {
      "optional": true
    },
    "terser": {
      "optional": true
    }
  }
}<|MERGE_RESOLUTION|>--- conflicted
+++ resolved
@@ -67,13 +67,8 @@
   "//": "READ CONTRIBUTING.md to understand what to put under deps vs. devDeps!",
   "dependencies": {
     "esbuild": "^0.17.5",
-<<<<<<< HEAD
     "postcss": "^8.4.23",
-    "rollup": "^3.20.2"
-=======
-    "postcss": "^8.4.21",
     "rollup": "^3.21.0"
->>>>>>> e0b1197a
   },
   "optionalDependencies": {
     "fsevents": "~2.3.2"
