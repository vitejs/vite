{
  "name": "vite",
  "version": "6.0.0-beta.3",
  "type": "module",
  "license": "MIT",
  "author": "Evan You",
  "description": "Native-ESM powered web dev build tool",
  "bin": {
    "vite": "bin/vite.js"
  },
  "keywords": [
    "frontend",
    "framework",
    "hmr",
    "dev-server",
    "build-tool",
    "vite"
  ],
  "main": "./dist/node/index.js",
  "types": "./dist/node/index.d.ts",
  "exports": {
    ".": {
      "import": {
        "types": "./dist/node/index.d.ts",
        "default": "./dist/node/index.js"
      },
      "require": {
        "types": "./index.d.cts",
        "default": "./index.cjs"
      }
    },
    "./client": {
      "types": "./client.d.ts"
    },
    "./module-runner": {
      "types": "./dist/node/module-runner.d.ts",
      "import": "./dist/node/module-runner.js"
    },
    "./dist/client/*": "./dist/client/*",
    "./types/*": {
      "types": "./types/*"
    },
    "./package.json": "./package.json"
  },
  "typesVersions": {
    "*": {
      "module-runner": [
        "dist/node/module-runner.d.ts"
      ]
    }
  },
  "files": [
    "bin",
    "dist",
    "client.d.ts",
    "index.cjs",
    "index.d.cts",
    "types"
  ],
  "engines": {
    "node": "^18.0.0 || >=20.0.0"
  },
  "repository": {
    "type": "git",
    "url": "git+https://github.com/vitejs/vite.git",
    "directory": "packages/vite"
  },
  "bugs": {
    "url": "https://github.com/vitejs/vite/issues"
  },
  "homepage": "https://vite.dev",
  "funding": "https://github.com/vitejs/vite?sponsor=1",
  "scripts": {
    "dev": "tsx scripts/dev.ts",
    "build": "rimraf dist && pnpm build-bundle && pnpm build-types",
    "build-bundle": "rollup --config rollup.config.ts --configPlugin esbuild",
    "build-types": "pnpm build-types-temp && pnpm build-types-roll && pnpm build-types-check",
    "build-types-temp": "tsc --emitDeclarationOnly --outDir temp -p src/node",
    "build-types-roll": "rollup --config rollup.dts.config.ts --configPlugin esbuild && rimraf temp",
    "build-types-check": "tsc --project tsconfig.check.json",
    "typecheck": "tsc --noEmit && tsc --noEmit -p src/node",
    "lint": "eslint --cache --ext .ts src/**",
    "format": "prettier --write --cache --parser typescript \"src/**/*.ts\"",
    "prepublishOnly": "npm run build"
  },
  "//": "READ CONTRIBUTING.md to understand what to put under deps vs. devDeps!",
  "dependencies": {
    "esbuild": "^0.24.0",
    "postcss": "^8.4.47",
    "rollup": "^4.22.5"
  },
  "optionalDependencies": {
    "fsevents": "~2.3.3"
  },
  "devDependencies": {
    "@ampproject/remapping": "^2.3.0",
    "@babel/parser": "^7.25.8",
    "@jridgewell/trace-mapping": "^0.3.25",
    "@polka/compression": "^1.0.0-next.25",
    "@rollup/plugin-alias": "^5.1.1",
    "@rollup/plugin-commonjs": "^28.0.0",
    "@rollup/plugin-dynamic-import-vars": "^2.1.3",
    "@rollup/plugin-json": "^6.1.0",
    "@rollup/plugin-node-resolve": "15.3.0",
    "@rollup/pluginutils": "^5.1.2",
    "@types/escape-html": "^1.0.4",
    "@types/pnpapi": "^0.0.5",
    "artichokie": "^0.2.1",
    "cac": "^6.7.14",
    "chokidar": "^3.6.0",
    "connect": "^3.7.0",
    "convert-source-map": "^2.0.0",
    "cors": "^2.8.5",
    "cross-spawn": "^7.0.3",
    "debug": "^4.3.7",
    "dep-types": "link:./src/types",
    "dotenv": "^16.4.5",
    "dotenv-expand": "^11.0.6",
    "es-module-lexer": "^1.5.4",
    "escape-html": "^1.0.3",
    "estree-walker": "^3.0.3",
    "etag": "^1.8.1",
    "fast-glob": "^3.3.2",
    "http-proxy": "^1.18.1",
    "launch-editor-middleware": "^2.9.1",
    "lightningcss": "^1.27.0",
    "magic-string": "^0.30.12",
    "micromatch": "^4.0.8",
    "mlly": "^1.7.2",
    "mrmime": "^2.0.0",
    "nanoid": "^5.0.7",
    "open": "^8.4.2",
    "parse5": "^7.2.0",
    "pathe": "^1.1.2",
    "periscopic": "^4.0.2",
    "picocolors": "^1.1.0",
    "picomatch": "^2.3.1",
    "postcss-import": "^16.1.0",
    "postcss-load-config": "^4.0.2",
    "postcss-modules": "^6.0.0",
    "resolve.exports": "^2.0.2",
    "rollup-plugin-dts": "^6.1.1",
    "rollup-plugin-esbuild": "^6.1.1",
    "rollup-plugin-license": "^3.5.3",
<<<<<<< HEAD
    "sass": "^1.79.5",
    "sass-embedded": "^1.79.5",
    "sirv": "^2.0.4",
=======
    "sass": "^1.79.4",
    "sass-embedded": "^1.79.4",
    "sirv": "^3.0.0",
>>>>>>> 5ea4b00a
    "source-map-support": "^0.5.21",
    "strip-ansi": "^7.1.0",
    "strip-literal": "^2.1.0",
    "tsconfck": "^3.1.4",
    "tslib": "^2.7.0",
    "types": "link:./types",
    "ufo": "^1.5.4",
    "ws": "^8.18.0"
  },
  "peerDependencies": {
    "@types/node": "^18.0.0 || >=20.0.0",
    "less": "*",
    "lightningcss": "^1.21.0",
    "sass": "*",
    "sass-embedded": "*",
    "stylus": "*",
    "sugarss": "*",
    "terser": "^5.4.0"
  },
  "peerDependenciesMeta": {
    "@types/node": {
      "optional": true
    },
    "sass": {
      "optional": true
    },
    "sass-embedded": {
      "optional": true
    },
    "stylus": {
      "optional": true
    },
    "less": {
      "optional": true
    },
    "sugarss": {
      "optional": true
    },
    "lightningcss": {
      "optional": true
    },
    "terser": {
      "optional": true
    }
  }
}<|MERGE_RESOLUTION|>--- conflicted
+++ resolved
@@ -142,15 +142,9 @@
     "rollup-plugin-dts": "^6.1.1",
     "rollup-plugin-esbuild": "^6.1.1",
     "rollup-plugin-license": "^3.5.3",
-<<<<<<< HEAD
     "sass": "^1.79.5",
     "sass-embedded": "^1.79.5",
-    "sirv": "^2.0.4",
-=======
-    "sass": "^1.79.4",
-    "sass-embedded": "^1.79.4",
     "sirv": "^3.0.0",
->>>>>>> 5ea4b00a
     "source-map-support": "^0.5.21",
     "strip-ansi": "^7.1.0",
     "strip-literal": "^2.1.0",
