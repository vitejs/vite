{
<<<<<<< HEAD
  "name": "rolldown-vite",
  "version": "7.0.12",
=======
  "name": "vite",
  "version": "7.1.0-beta.0",
>>>>>>> 946831f9
  "type": "module",
  "license": "MIT",
  "author": "Evan You",
  "description": "Vite on Rolldown preview",
  "bin": {
    "vite": "bin/vite.js"
  },
  "keywords": [
    "frontend",
    "framework",
    "hmr",
    "dev-server",
    "build-tool",
    "vite"
  ],
  "main": "./dist/node/index.js",
  "types": "./dist/node/index.d.ts",
  "exports": {
    ".": "./dist/node/index.js",
    "./client": {
      "types": "./client.d.ts"
    },
    "./module-runner": "./dist/node/module-runner.js",
    "./dist/client/*": "./dist/client/*",
    "./types/*": {
      "types": "./types/*"
    },
    "./types/internal/*": null,
    "./package.json": "./package.json"
  },
  "typesVersions": {
    "*": {
      "module-runner": [
        "dist/node/module-runner.d.ts"
      ]
    }
  },
  "imports": {
    "#module-sync-enabled": {
      "module-sync": "./misc/true.js",
      "default": "./misc/false.js"
    }
  },
  "files": [
    "bin",
    "dist",
    "misc/**/*.js",
    "client.d.ts",
    "index.cjs",
    "index.d.cts",
    "types"
  ],
  "engines": {
    "node": "^20.19.0 || >=22.12.0"
  },
  "repository": {
    "type": "git",
    "url": "git+https://github.com/vitejs/rolldown-vite.git",
    "directory": "packages/vite"
  },
  "bugs": {
    "url": "https://github.com/vitejs/rolldown-vite/issues"
  },
  "homepage": "https://vite.dev",
  "funding": "https://github.com/vitejs/vite?sponsor=1",
  "scripts": {
    "dev": "premove dist && pnpm build-bundle -w",
    "build": "premove dist && pnpm build-bundle && pnpm build-types",
    "build-bundle": "rolldown --config rolldown.config.ts",
    "build-types": "pnpm build-types-roll && pnpm build-types-check",
    "build-types-roll": "rolldown --config rolldown.dts.config.ts",
    "build-types-check": "tsc --project tsconfig.check.json",
    "typecheck": "tsc && tsc -p src/node",
    "lint": "eslint --cache --ext .ts src/**",
    "format": "prettier --write --cache --parser typescript \"src/**/*.ts\"",
    "generate-target": "tsx scripts/generateTarget.ts",
    "prepublishOnly": "npm run build"
  },
  "//": "READ CONTRIBUTING.md to understand what to put under deps vs. devDeps!",
  "dependencies": {
    "fdir": "^6.4.6",
    "lightningcss": "^1.30.1",
    "picomatch": "^4.0.3",
    "postcss": "^8.5.6",
<<<<<<< HEAD
    "rolldown": "1.0.0-beta.30",
=======
    "rollup": "^4.43.0",
>>>>>>> 946831f9
    "tinyglobby": "^0.2.14"
  },
  "optionalDependencies": {
    "fsevents": "~2.3.3"
  },
  "devDependencies": {
    "@ampproject/remapping": "^2.3.0",
    "@babel/parser": "^7.28.0",
    "@jridgewell/trace-mapping": "^0.3.29",
    "@oxc-project/types": "0.77.3",
    "@polka/compression": "^1.0.0-next.25",
<<<<<<< HEAD
    "@rolldown/pluginutils": "1.0.0-beta.30",
=======
    "@rolldown/pluginutils": "^1.0.0-beta.29",
>>>>>>> 946831f9
    "@rollup/plugin-alias": "^5.1.1",
    "@rollup/plugin-commonjs": "^28.0.6",
    "@rollup/plugin-dynamic-import-vars": "2.1.4",
    "@rollup/pluginutils": "^5.2.0",
    "@types/escape-html": "^1.0.4",
    "@types/pnpapi": "^0.0.5",
    "artichokie": "^0.3.2",
    "baseline-browser-mapping": "^2.5.6",
    "cac": "^6.7.14",
    "chokidar": "^3.6.0",
    "connect": "^3.7.0",
    "convert-source-map": "^2.0.0",
    "cors": "^2.8.5",
    "cross-spawn": "^7.0.6",
    "debug": "^4.4.1",
    "dep-types": "link:./src/types",
    "dotenv": "^17.2.1",
    "dotenv-expand": "^12.0.2",
    "es-module-lexer": "^1.7.0",
    "esbuild": "^0.25.0",
    "escape-html": "^1.0.3",
    "estree-walker": "^3.0.3",
    "etag": "^1.8.1",
    "host-validation-middleware": "^0.1.1",
    "http-proxy-3": "^1.20.10",
    "launch-editor-middleware": "^2.10.0",
    "magic-string": "^0.30.17",
    "mlly": "^1.7.4",
    "mrmime": "^2.0.1",
    "nanoid": "^5.1.5",
    "open": "^10.2.0",
    "parse5": "^8.0.0",
    "pathe": "^2.0.3",
    "periscopic": "^4.0.2",
    "picocolors": "^1.1.1",
    "postcss-import": "^16.1.1",
    "postcss-load-config": "^6.0.1",
    "postcss-modules": "^6.0.1",
    "premove": "^4.0.0",
    "resolve.exports": "^2.0.3",
    "rolldown-plugin-dts": "^0.14.2",
    "rollup": "^4.40.0",
    "rollup-plugin-license": "^3.6.0",
    "sass": "^1.89.2",
    "sass-embedded": "^1.89.2",
    "sirv": "^3.0.1",
    "strip-literal": "^3.0.0",
    "terser": "^5.43.1",
    "tsconfck": "^3.1.6",
    "types": "link:./types",
    "ufo": "^1.6.1",
    "ws": "^8.18.3"
  },
  "peerDependencies": {
    "@types/node": "^20.19.0 || >=22.12.0",
    "esbuild": "^0.25.0",
    "jiti": ">=1.21.0",
    "less": "^4.0.0",
    "sass": "^1.70.0",
    "sass-embedded": "^1.70.0",
    "stylus": ">=0.54.8",
    "sugarss": "^5.0.0",
    "terser": "^5.16.0",
    "tsx": "^4.8.1",
    "yaml": "^2.4.2"
  },
  "peerDependenciesMeta": {
    "@types/node": {
      "optional": true
    },
    "esbuild": {
      "optional": true
    },
    "jiti": {
      "optional": true
    },
    "sass": {
      "optional": true
    },
    "sass-embedded": {
      "optional": true
    },
    "stylus": {
      "optional": true
    },
    "less": {
      "optional": true
    },
    "sugarss": {
      "optional": true
    },
    "terser": {
      "optional": true
    },
    "tsx": {
      "optional": true
    },
    "yaml": {
      "optional": true
    }
  }
}<|MERGE_RESOLUTION|>--- conflicted
+++ resolved
@@ -1,11 +1,6 @@
 {
-<<<<<<< HEAD
   "name": "rolldown-vite",
   "version": "7.0.12",
-=======
-  "name": "vite",
-  "version": "7.1.0-beta.0",
->>>>>>> 946831f9
   "type": "module",
   "license": "MIT",
   "author": "Evan You",
@@ -90,11 +85,7 @@
     "lightningcss": "^1.30.1",
     "picomatch": "^4.0.3",
     "postcss": "^8.5.6",
-<<<<<<< HEAD
     "rolldown": "1.0.0-beta.30",
-=======
-    "rollup": "^4.43.0",
->>>>>>> 946831f9
     "tinyglobby": "^0.2.14"
   },
   "optionalDependencies": {
@@ -106,11 +97,7 @@
     "@jridgewell/trace-mapping": "^0.3.29",
     "@oxc-project/types": "0.77.3",
     "@polka/compression": "^1.0.0-next.25",
-<<<<<<< HEAD
     "@rolldown/pluginutils": "1.0.0-beta.30",
-=======
-    "@rolldown/pluginutils": "^1.0.0-beta.29",
->>>>>>> 946831f9
     "@rollup/plugin-alias": "^5.1.1",
     "@rollup/plugin-commonjs": "^28.0.6",
     "@rollup/plugin-dynamic-import-vars": "2.1.4",
@@ -152,7 +139,7 @@
     "premove": "^4.0.0",
     "resolve.exports": "^2.0.3",
     "rolldown-plugin-dts": "^0.14.2",
-    "rollup": "^4.40.0",
+    "rollup": "^4.43.0",
     "rollup-plugin-license": "^3.6.0",
     "sass": "^1.89.2",
     "sass-embedded": "^1.89.2",
