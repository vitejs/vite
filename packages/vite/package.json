--- conflicted
+++ resolved
@@ -1,11 +1,6 @@
 {
-<<<<<<< HEAD
   "name": "rolldown-vite",
   "version": "6.3.4",
-=======
-  "name": "vite",
-  "version": "6.3.3",
->>>>>>> db9eb97b
   "type": "module",
   "license": "MIT",
   "author": "Evan You",
@@ -90,22 +85,13 @@
   },
   "//": "READ CONTRIBUTING.md to understand what to put under deps vs. devDeps!",
   "dependencies": {
-<<<<<<< HEAD
     "@oxc-project/runtime": "0.66.0",
-    "fdir": "^6.4.3",
+    "fdir": "^6.4.4",
     "lightningcss": "^1.29.3",
     "picomatch": "^4.0.2",
     "postcss": "^8.5.3",
     "rolldown": "1.0.0-beta.8-commit.2686eb1",
-    "tinyglobby": "^0.2.12"
-=======
-    "esbuild": "^0.25.0",
-    "fdir": "^6.4.4",
-    "picomatch": "^4.0.2",
-    "postcss": "^8.5.3",
-    "rollup": "^4.34.9",
     "tinyglobby": "^0.2.13"
->>>>>>> db9eb97b
   },
   "optionalDependencies": {
     "fsevents": "~2.3.3"
