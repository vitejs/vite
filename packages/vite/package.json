--- conflicted
+++ resolved
@@ -89,13 +89,8 @@
     "debug": "^4.3.4",
     "dep-types": "link:./src/types",
     "dotenv": "^14.3.2",
-<<<<<<< HEAD
     "dotenv-expand": "^9.0.0",
-    "es-module-lexer": "^1.0.3",
-=======
-    "dotenv-expand": "^5.1.0",
     "es-module-lexer": "^1.1.0",
->>>>>>> c599a2e6
     "estree-walker": "^3.0.1",
     "etag": "^1.8.1",
     "fast-glob": "^3.2.12",
