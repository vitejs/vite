{
  "name": "vite",
  "version": "5.0.0-beta.2",
  "type": "module",
  "license": "MIT",
  "author": "Evan You",
  "description": "Native-ESM powered web dev build tool",
  "bin": {
    "vite": "bin/vite.js"
  },
  "keywords": [
    "frontend",
    "framework",
    "hmr",
    "dev-server",
    "build-tool",
    "vite"
  ],
  "main": "./dist/node/index.js",
  "types": "./dist/node/index.d.ts",
  "exports": {
    ".": {
      "types": "./dist/node/index.d.ts",
      "import": "./dist/node/index.js",
      "require": "./index.cjs"
    },
    "./client": {
      "types": "./client.d.ts"
    },
    "./dist/client/*": "./dist/client/*",
    "./types/*": {
      "types": "./types/*"
    },
    "./package.json": "./package.json"
  },
  "files": [
    "bin",
    "dist",
    "client.d.ts",
    "index.cjs",
    "types"
  ],
  "engines": {
    "node": "^18.0.0 || >=20.0.0"
  },
  "repository": {
    "type": "git",
    "url": "git+https://github.com/vitejs/vite.git",
    "directory": "packages/vite"
  },
  "bugs": {
    "url": "https://github.com/vitejs/vite/issues"
  },
  "homepage": "https://github.com/vitejs/vite/tree/main/#readme",
  "funding": "https://github.com/vitejs/vite?sponsor=1",
  "scripts": {
    "dev": "rimraf dist && pnpm run build-bundle -w",
    "build": "rimraf dist && run-s build-bundle build-types",
    "build-bundle": "rollup --config rollup.config.ts --configPlugin typescript",
    "build-types": "run-s build-types-temp build-types-pre-patch build-types-roll build-types-post-patch build-types-check",
    "build-types-temp": "tsc --emitDeclarationOnly --outDir temp/node -p src/node",
    "build-types-pre-patch": "tsx scripts/prePatchTypes.ts",
    "build-types-roll": "tsx scripts/api-extractor.ts run && rimraf temp",
    "build-types-post-patch": "tsx scripts/postPatchTypes.ts",
    "build-types-check": "tsx scripts/checkBuiltTypes.ts && tsc --project tsconfig.check.json",
    "typecheck": "tsc --noEmit",
    "lint": "eslint --cache --ext .ts src/**",
    "format": "prettier --write --cache --parser typescript \"src/**/*.ts\"",
    "prepublishOnly": "npm run build"
  },
  "//": "READ CONTRIBUTING.md to understand what to put under deps vs. devDeps!",
  "dependencies": {
    "esbuild": "^0.18.10",
<<<<<<< HEAD
    "postcss": "^8.4.29",
    "rollup": "^3.28.0"
=======
    "postcss": "^8.4.27",
    "rollup": "^3.29.0"
>>>>>>> c3e4791b
  },
  "optionalDependencies": {
    "fsevents": "~2.3.3"
  },
  "devDependencies": {
    "@ampproject/remapping": "^2.2.1",
    "@babel/parser": "^7.22.16",
    "@babel/types": "^7.22.19",
    "@jridgewell/trace-mapping": "^0.3.19",
    "@rollup/plugin-alias": "^5.0.0",
    "@rollup/plugin-commonjs": "^25.0.4",
    "@rollup/plugin-dynamic-import-vars": "^2.0.5",
    "@rollup/plugin-json": "^6.0.0",
    "@rollup/plugin-node-resolve": "15.2.1",
    "@rollup/plugin-typescript": "^11.1.3",
    "@rollup/pluginutils": "^5.0.4",
    "@types/escape-html": "^1.0.2",
    "@types/pnpapi": "^0.0.2",
    "acorn": "^8.10.0",
    "acorn-import-assertions": "^1.9.0",
    "acorn-walk": "^8.2.0",
    "cac": "^6.7.14",
    "chokidar": "^3.5.3",
    "connect": "^3.7.0",
    "connect-history-api-fallback": "^2.0.0",
    "convert-source-map": "^2.0.0",
    "cors": "^2.8.5",
    "cross-spawn": "^7.0.3",
    "debug": "^4.3.4",
    "dep-types": "link:./src/types",
    "dotenv": "^16.3.1",
    "dotenv-expand": "^10.0.0",
    "es-module-lexer": "^1.3.1",
    "escape-html": "^1.0.3",
    "estree-walker": "^3.0.3",
    "etag": "^1.8.1",
    "fast-glob": "^3.3.1",
    "http-proxy": "^1.18.1",
    "json-stable-stringify": "^1.0.2",
    "launch-editor-middleware": "^2.6.0",
    "lightningcss": "^1.22.0",
    "magic-string": "^0.30.3",
    "micromatch": "^4.0.5",
    "mlly": "^1.4.2",
    "mrmime": "^1.0.1",
    "okie": "^1.0.1",
    "open": "^8.4.2",
    "parse5": "^7.1.2",
    "periscopic": "^4.0.2",
    "picocolors": "^1.0.0",
    "picomatch": "^2.3.1",
    "postcss-import": "^15.1.0",
    "postcss-load-config": "^4.0.1",
    "postcss-modules": "^6.0.0",
    "resolve.exports": "^2.0.2",
    "rollup-plugin-license": "^3.1.0",
    "sirv": "^2.0.3",
    "source-map-support": "^0.5.21",
    "strip-ansi": "^7.1.0",
    "strip-literal": "^1.3.0",
    "tsconfck": "^3.0.0-next.8",
    "tslib": "^2.6.2",
    "types": "link:./types",
    "ufo": "^1.3.0",
    "ws": "^8.14.1"
  },
  "peerDependencies": {
    "@types/node": "^18.0.0 || >=20.0.0",
    "less": "*",
    "lightningcss": "^1.21.0",
    "sass": "*",
    "stylus": "*",
    "sugarss": "*",
    "terser": "^5.4.0"
  },
  "peerDependenciesMeta": {
    "@types/node": {
      "optional": true
    },
    "sass": {
      "optional": true
    },
    "stylus": {
      "optional": true
    },
    "less": {
      "optional": true
    },
    "sugarss": {
      "optional": true
    },
    "lightningcss": {
      "optional": true
    },
    "terser": {
      "optional": true
    }
  }
}<|MERGE_RESOLUTION|>--- conflicted
+++ resolved
@@ -71,13 +71,8 @@
   "//": "READ CONTRIBUTING.md to understand what to put under deps vs. devDeps!",
   "dependencies": {
     "esbuild": "^0.18.10",
-<<<<<<< HEAD
     "postcss": "^8.4.29",
-    "rollup": "^3.28.0"
-=======
-    "postcss": "^8.4.27",
     "rollup": "^3.29.0"
->>>>>>> c3e4791b
   },
   "optionalDependencies": {
     "fsevents": "~2.3.3"
