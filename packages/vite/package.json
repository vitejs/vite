{
  "name": "rolldown-vite",
  "version": "6.3.9",
  "type": "module",
  "license": "MIT",
  "author": "Evan You",
  "description": "Vite on Rolldown preview",
  "bin": {
    "vite": "bin/vite.js"
  },
  "keywords": [
    "frontend",
    "framework",
    "hmr",
    "dev-server",
    "build-tool",
    "vite"
  ],
  "main": "./dist/node/index.js",
  "types": "./dist/node/index.d.ts",
  "exports": {
    ".": {
      "module-sync": "./dist/node/index.js",
      "import": "./dist/node/index.js",
      "require": "./index.cjs"
    },
    "./client": {
      "types": "./client.d.ts"
    },
    "./module-runner": "./dist/node/module-runner.js",
    "./dist/client/*": "./dist/client/*",
    "./types/*": {
      "types": "./types/*"
    },
    "./types/internal/*": null,
    "./package.json": "./package.json"
  },
  "typesVersions": {
    "*": {
      "module-runner": [
        "dist/node/module-runner.d.ts"
      ]
    }
  },
  "imports": {
    "#module-sync-enabled": {
      "module-sync": "./misc/true.js",
      "default": "./misc/false.js"
    }
  },
  "files": [
    "bin",
    "dist",
    "misc/**/*.js",
    "client.d.ts",
    "index.cjs",
    "index.d.cts",
    "types"
  ],
  "engines": {
    "node": "^18.0.0 || ^20.0.0 || >=22.0.0"
  },
  "repository": {
    "type": "git",
    "url": "git+https://github.com/vitejs/rolldown-vite.git",
    "directory": "packages/vite"
  },
  "bugs": {
    "url": "https://github.com/vitejs/rolldown-vite/issues"
  },
  "homepage": "https://vite.dev",
  "funding": "https://github.com/vitejs/vite?sponsor=1",
  "scripts": {
    "dev": "tsx scripts/dev.ts",
    "build": "premove dist && pnpm build-bundle && pnpm build-types",
    "build-bundle": "rollup --config rollup.config.ts --configPlugin esbuild",
    "build-types": "pnpm build-types-temp && pnpm build-types-roll && pnpm build-types-check",
    "build-types-temp": "tsc --emitDeclarationOnly --outDir temp -p src/node/tsconfig.build.json",
    "build-types-roll": "rollup --config rollup.dts.config.ts --configPlugin esbuild && premove temp",
    "build-types-check": "tsc --project tsconfig.check.json",
    "typecheck": "tsc --noEmit && tsc --noEmit -p src/node",
    "lint": "eslint --cache --ext .ts src/**",
    "format": "prettier --write --cache --parser typescript \"src/**/*.ts\"",
    "prepublishOnly": "npm run build"
  },
  "//": "READ CONTRIBUTING.md to understand what to put under deps vs. devDeps!",
  "dependencies": {
    "@oxc-project/runtime": "0.69.0",
    "fdir": "^6.4.4",
    "lightningcss": "^1.29.3",
    "picomatch": "^4.0.2",
    "postcss": "^8.5.3",
    "rolldown": "1.0.0-beta.8-commit.985af6d",
    "tinyglobby": "^0.2.13"
  },
  "optionalDependencies": {
    "fsevents": "~2.3.3"
  },
  "devDependencies": {
    "@ampproject/remapping": "^2.3.0",
    "@babel/parser": "^7.27.2",
    "@jridgewell/trace-mapping": "^0.3.25",
    "@oxc-project/types": "0.69.0",
    "@polka/compression": "^1.0.0-next.25",
    "@rolldown/pluginutils": "1.0.0-beta.8-commit.985af6d",
    "@rollup/plugin-alias": "^5.1.1",
    "@rollup/plugin-commonjs": "^28.0.3",
    "@rollup/plugin-dynamic-import-vars": "2.1.4",
    "@rollup/plugin-json": "^6.1.0",
    "@rollup/plugin-node-resolve": "16.0.1",
    "@rollup/pluginutils": "^5.1.4",
    "@types/escape-html": "^1.0.4",
    "@types/pnpapi": "^0.0.5",
    "artichokie": "^0.3.1",
    "cac": "^6.7.14",
    "chokidar": "^3.6.0",
    "connect": "^3.7.0",
    "convert-source-map": "^2.0.0",
    "cors": "^2.8.5",
    "cross-spawn": "^7.0.6",
    "debug": "^4.4.0",
    "dep-types": "link:./src/types",
    "dotenv": "^16.5.0",
    "dotenv-expand": "^12.0.2",
<<<<<<< HEAD
    "es-module-lexer": "^1.6.0",
    "esbuild": "^0.25.0",
=======
    "es-module-lexer": "^1.7.0",
>>>>>>> c7c17434
    "escape-html": "^1.0.3",
    "estree-walker": "^3.0.3",
    "etag": "^1.8.1",
    "http-proxy": "^1.18.1",
    "launch-editor-middleware": "^2.10.0",
<<<<<<< HEAD
=======
    "lightningcss": "^1.30.0",
>>>>>>> c7c17434
    "magic-string": "^0.30.17",
    "mlly": "^1.7.4",
    "mrmime": "^2.0.1",
    "nanoid": "^5.1.5",
    "open": "^10.1.2",
    "parse5": "^7.3.0",
    "pathe": "^2.0.3",
    "periscopic": "^4.0.2",
    "picocolors": "^1.1.1",
    "postcss-import": "^16.1.0",
    "postcss-load-config": "^6.0.1",
    "postcss-modules": "^6.0.1",
    "resolve.exports": "^2.0.3",
    "rollup": "^4.34.9",
    "rollup-plugin-dts": "^6.2.1",
    "rollup-plugin-esbuild": "^6.2.1",
    "rollup-plugin-license": "^3.6.0",
    "sass": "^1.88.0",
    "sass-embedded": "^1.88.0",
    "sirv": "^3.0.1",
    "source-map-support": "^0.5.21",
    "strip-literal": "^3.0.0",
    "terser": "^5.39.0",
    "tsconfck": "^3.1.5",
    "tslib": "^2.8.1",
    "types": "link:./types",
    "ufo": "^1.6.1",
    "ws": "^8.18.2"
  },
  "peerDependencies": {
    "@types/node": "^18.0.0 || ^20.0.0 || >=22.0.0",
    "esbuild": "^0.25.0",
    "jiti": ">=1.21.0",
    "less": "*",
    "sass": "*",
    "sass-embedded": "*",
    "stylus": "*",
    "sugarss": "*",
    "terser": "^5.16.0",
    "tsx": "^4.8.1",
    "yaml": "^2.4.2"
  },
  "peerDependenciesMeta": {
    "@types/node": {
      "optional": true
    },
    "esbuild": {
      "optional": true
    },
    "jiti": {
      "optional": true
    },
    "sass": {
      "optional": true
    },
    "sass-embedded": {
      "optional": true
    },
    "stylus": {
      "optional": true
    },
    "less": {
      "optional": true
    },
    "sugarss": {
      "optional": true
    },
    "terser": {
      "optional": true
    },
    "tsx": {
      "optional": true
    },
    "yaml": {
      "optional": true
    }
  }
}<|MERGE_RESOLUTION|>--- conflicted
+++ resolved
@@ -122,21 +122,14 @@
     "dep-types": "link:./src/types",
     "dotenv": "^16.5.0",
     "dotenv-expand": "^12.0.2",
-<<<<<<< HEAD
-    "es-module-lexer": "^1.6.0",
+    "es-module-lexer": "^1.7.0",
     "esbuild": "^0.25.0",
-=======
-    "es-module-lexer": "^1.7.0",
->>>>>>> c7c17434
     "escape-html": "^1.0.3",
     "estree-walker": "^3.0.3",
     "etag": "^1.8.1",
     "http-proxy": "^1.18.1",
     "launch-editor-middleware": "^2.10.0",
-<<<<<<< HEAD
-=======
     "lightningcss": "^1.30.0",
->>>>>>> c7c17434
     "magic-string": "^0.30.17",
     "mlly": "^1.7.4",
     "mrmime": "^2.0.1",
