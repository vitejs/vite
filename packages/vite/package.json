--- conflicted
+++ resolved
@@ -1,11 +1,6 @@
 {
-<<<<<<< HEAD
   "name": "rolldown-vite",
   "version": "6.3.21",
-=======
-  "name": "vite",
-  "version": "7.0.0-beta.0",
->>>>>>> 24692dbe
   "type": "module",
   "license": "MIT",
   "author": "Evan You",
@@ -91,13 +86,8 @@
     "lightningcss": "^1.30.0",
     "picomatch": "^4.0.2",
     "postcss": "^8.5.3",
-<<<<<<< HEAD
     "rolldown": "1.0.0-beta.16",
-    "tinyglobby": "^0.2.13"
-=======
-    "rollup": "^4.40.0",
     "tinyglobby": "^0.2.14"
->>>>>>> 24692dbe
   },
   "optionalDependencies": {
     "fsevents": "~2.3.3"
