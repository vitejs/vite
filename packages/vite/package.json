--- conflicted
+++ resolved
@@ -88,12 +88,8 @@
     "esbuild": "^0.25.0",
     "picomatch": "^4.0.2",
     "postcss": "^8.5.3",
-<<<<<<< HEAD
-    "rollup": "^4.34.9"
-=======
-    "rollup": "^4.30.1",
+    "rollup": "^4.34.9",
     "tinyglobby": "^0.2.12"
->>>>>>> 95424b26
   },
   "optionalDependencies": {
     "fsevents": "~2.3.3"
