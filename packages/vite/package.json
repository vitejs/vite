--- conflicted
+++ resolved
@@ -97,15 +97,9 @@
     "@babel/parser": "^7.28.4",
     "@jridgewell/remapping": "^2.3.5",
     "@jridgewell/trace-mapping": "^0.3.31",
-<<<<<<< HEAD
     "@oxc-project/types": "0.92.0",
     "@polka/compression": "^1.0.0-next.25",
     "@rolldown/pluginutils": "^1.0.0-beta.40",
-=======
-    "@oxc-project/types": "0.90.0",
-    "@polka/compression": "^1.0.0-next.25",
-    "@rolldown/pluginutils": "^1.0.0-beta.39",
->>>>>>> fdb758a5
     "@rollup/plugin-alias": "^5.1.1",
     "@rollup/plugin-commonjs": "^28.0.6",
     "@rollup/plugin-dynamic-import-vars": "2.1.4",
@@ -146,13 +140,8 @@
     "postcss-modules": "^6.0.1",
     "premove": "^4.0.0",
     "resolve.exports": "^2.0.3",
-<<<<<<< HEAD
-    "rolldown-plugin-dts": "^0.16.5",
+    "rolldown-plugin-dts": "^0.16.8",
     "rollup": "^4.43.0",
-=======
-    "rolldown": "^1.0.0-beta.39",
-    "rolldown-plugin-dts": "^0.16.8",
->>>>>>> fdb758a5
     "rollup-plugin-license": "^3.6.0",
     "sass": "^1.93.0",
     "sass-embedded": "^1.93.0",
