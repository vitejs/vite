{
<<<<<<< HEAD
  "name": "rolldown-vite",
  "version": "7.0.0-beta.0",
=======
  "name": "vite",
  "version": "7.0.0",
>>>>>>> 13e33917
  "type": "module",
  "license": "MIT",
  "author": "Evan You",
  "description": "Vite on Rolldown preview",
  "bin": {
    "vite": "bin/vite.js"
  },
  "keywords": [
    "frontend",
    "framework",
    "hmr",
    "dev-server",
    "build-tool",
    "vite"
  ],
  "main": "./dist/node/index.js",
  "types": "./dist/node/index.d.ts",
  "exports": {
    ".": "./dist/node/index.js",
    "./client": {
      "types": "./client.d.ts"
    },
    "./module-runner": "./dist/node/module-runner.js",
    "./dist/client/*": "./dist/client/*",
    "./types/*": {
      "types": "./types/*"
    },
    "./types/internal/*": null,
    "./package.json": "./package.json"
  },
  "typesVersions": {
    "*": {
      "module-runner": [
        "dist/node/module-runner.d.ts"
      ]
    }
  },
  "imports": {
    "#module-sync-enabled": {
      "module-sync": "./misc/true.js",
      "default": "./misc/false.js"
    }
  },
  "files": [
    "bin",
    "dist",
    "misc/**/*.js",
    "client.d.ts",
    "index.cjs",
    "index.d.cts",
    "types"
  ],
  "engines": {
    "node": "^20.19.0 || >=22.12.0"
  },
  "repository": {
    "type": "git",
    "url": "git+https://github.com/vitejs/rolldown-vite.git",
    "directory": "packages/vite"
  },
  "bugs": {
    "url": "https://github.com/vitejs/rolldown-vite/issues"
  },
  "homepage": "https://vite.dev",
  "funding": "https://github.com/vitejs/vite?sponsor=1",
  "scripts": {
    "dev": "premove dist && pnpm build-bundle -w",
    "build": "premove dist && pnpm build-bundle && pnpm build-types",
    "build-bundle": "rolldown --config rolldown.config.ts",
    "build-types": "pnpm build-types-roll && pnpm build-types-check",
    "build-types-roll": "rolldown --config rolldown.dts.config.ts",
    "build-types-check": "tsc --project tsconfig.check.json",
    "typecheck": "tsc && tsc -p src/node",
    "lint": "eslint --cache --ext .ts src/**",
    "format": "prettier --write --cache --parser typescript \"src/**/*.ts\"",
    "generate-target": "tsx scripts/generateTarget.ts",
    "prepublishOnly": "npm run build"
  },
  "//": "READ CONTRIBUTING.md to understand what to put under deps vs. devDeps!",
  "dependencies": {
    "@oxc-project/runtime": "0.73.2",
    "fdir": "^6.4.6",
    "lightningcss": "^1.30.1",
    "picomatch": "^4.0.2",
<<<<<<< HEAD
    "postcss": "^8.5.5",
    "rolldown": "1.0.0-beta.18",
=======
    "postcss": "^8.5.6",
    "rollup": "^4.40.0",
>>>>>>> 13e33917
    "tinyglobby": "^0.2.14"
  },
  "optionalDependencies": {
    "fsevents": "~2.3.3"
  },
  "devDependencies": {
    "@ampproject/remapping": "^2.3.0",
    "@babel/parser": "^7.27.5",
    "@jridgewell/trace-mapping": "^0.3.25",
    "@oxc-project/types": "0.73.2",
    "@polka/compression": "^1.0.0-next.25",
    "@rolldown/pluginutils": "1.0.0-beta.18",
    "@rollup/plugin-alias": "^5.1.1",
    "@rollup/plugin-commonjs": "^28.0.6",
    "@rollup/plugin-dynamic-import-vars": "2.1.4",
    "@rollup/pluginutils": "^5.2.0",
    "@types/escape-html": "^1.0.4",
    "@types/pnpapi": "^0.0.5",
    "artichokie": "^0.3.1",
    "baseline-browser-mapping": "^2.4.4",
    "cac": "^6.7.14",
    "chokidar": "^3.6.0",
    "connect": "^3.7.0",
    "convert-source-map": "^2.0.0",
    "cors": "^2.8.5",
    "cross-spawn": "^7.0.6",
    "debug": "^4.4.1",
    "dep-types": "link:./src/types",
    "dotenv": "^16.5.0",
    "dotenv-expand": "^12.0.2",
    "es-module-lexer": "^1.7.0",
    "esbuild": "^0.25.0",
    "escape-html": "^1.0.3",
    "estree-walker": "^3.0.3",
    "etag": "^1.8.1",
    "host-validation-middleware": "^0.1.1",
    "http-proxy": "^1.18.1",
    "launch-editor-middleware": "^2.10.0",
    "magic-string": "^0.30.17",
    "mlly": "^1.7.4",
    "mrmime": "^2.0.1",
    "nanoid": "^5.1.5",
    "open": "^10.1.2",
    "parse5": "^7.3.0",
    "pathe": "^2.0.3",
    "periscopic": "^4.0.2",
    "picocolors": "^1.1.1",
    "postcss-import": "^16.1.1",
    "postcss-load-config": "^6.0.1",
    "postcss-modules": "^6.0.1",
    "premove": "^4.0.0",
    "resolve.exports": "^2.0.3",
<<<<<<< HEAD
    "rolldown-plugin-dts": "^0.13.11",
    "rollup": "^4.40.0",
=======
    "rolldown": "^1.0.0-beta.19",
    "rolldown-plugin-dts": "^0.13.12",
>>>>>>> 13e33917
    "rollup-plugin-license": "^3.6.0",
    "sass": "^1.89.2",
    "sass-embedded": "^1.89.2",
    "sirv": "^3.0.1",
    "strip-literal": "^3.0.0",
    "terser": "^5.43.1",
    "tsconfck": "^3.1.6",
    "types": "link:./types",
    "ufo": "^1.6.1",
    "ws": "^8.18.2"
  },
  "peerDependencies": {
    "@types/node": "^20.19.0 || >=22.12.0",
    "esbuild": "^0.25.0",
    "jiti": ">=1.21.0",
    "less": "^4.0.0",
    "sass": "^1.70.0",
    "sass-embedded": "^1.70.0",
    "stylus": ">=0.54.8",
    "sugarss": "^5.0.0",
    "terser": "^5.16.0",
    "tsx": "^4.8.1",
    "yaml": "^2.4.2"
  },
  "peerDependenciesMeta": {
    "@types/node": {
      "optional": true
    },
    "esbuild": {
      "optional": true
    },
    "jiti": {
      "optional": true
    },
    "sass": {
      "optional": true
    },
    "sass-embedded": {
      "optional": true
    },
    "stylus": {
      "optional": true
    },
    "less": {
      "optional": true
    },
    "sugarss": {
      "optional": true
    },
    "terser": {
      "optional": true
    },
    "tsx": {
      "optional": true
    },
    "yaml": {
      "optional": true
    }
  }
}<|MERGE_RESOLUTION|>--- conflicted
+++ resolved
@@ -1,11 +1,6 @@
 {
-<<<<<<< HEAD
   "name": "rolldown-vite",
   "version": "7.0.0-beta.0",
-=======
-  "name": "vite",
-  "version": "7.0.0",
->>>>>>> 13e33917
   "type": "module",
   "license": "MIT",
   "author": "Evan You",
@@ -90,13 +85,8 @@
     "fdir": "^6.4.6",
     "lightningcss": "^1.30.1",
     "picomatch": "^4.0.2",
-<<<<<<< HEAD
-    "postcss": "^8.5.5",
+    "postcss": "^8.5.6",
     "rolldown": "1.0.0-beta.18",
-=======
-    "postcss": "^8.5.6",
-    "rollup": "^4.40.0",
->>>>>>> 13e33917
     "tinyglobby": "^0.2.14"
   },
   "optionalDependencies": {
@@ -149,13 +139,8 @@
     "postcss-modules": "^6.0.1",
     "premove": "^4.0.0",
     "resolve.exports": "^2.0.3",
-<<<<<<< HEAD
-    "rolldown-plugin-dts": "^0.13.11",
+    "rolldown-plugin-dts": "^0.13.12",
     "rollup": "^4.40.0",
-=======
-    "rolldown": "^1.0.0-beta.19",
-    "rolldown-plugin-dts": "^0.13.12",
->>>>>>> 13e33917
     "rollup-plugin-license": "^3.6.0",
     "sass": "^1.89.2",
     "sass-embedded": "^1.89.2",
