--- conflicted
+++ resolved
@@ -57,11 +57,7 @@
     "@babel/types": "^7.17.0",
     "@jridgewell/trace-mapping": "^0.3.4",
     "@rollup/plugin-alias": "^3.1.9",
-<<<<<<< HEAD
-    "@rollup/plugin-commonjs": "^21.0.3",
-=======
     "@rollup/plugin-commonjs": "^21.1.0",
->>>>>>> 9c6501d9
     "@rollup/plugin-dynamic-import-vars": "^1.4.3",
     "@rollup/plugin-json": "^4.1.0",
     "@rollup/plugin-node-resolve": "13.2.1",
