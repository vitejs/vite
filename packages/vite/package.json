{
  "name": "rolldown-vite",
  "version": "6.3.21",
  "type": "module",
  "license": "MIT",
  "author": "Evan You",
  "description": "Vite on Rolldown preview",
  "bin": {
    "vite": "bin/vite.js"
  },
  "keywords": [
    "frontend",
    "framework",
    "hmr",
    "dev-server",
    "build-tool",
    "vite"
  ],
  "main": "./dist/node/index.js",
  "types": "./dist/node/index.d.ts",
  "exports": {
    ".": "./dist/node/index.js",
    "./client": {
      "types": "./client.d.ts"
    },
    "./module-runner": "./dist/node/module-runner.js",
    "./dist/client/*": "./dist/client/*",
    "./types/*": {
      "types": "./types/*"
    },
    "./types/internal/*": null,
    "./package.json": "./package.json"
  },
  "typesVersions": {
    "*": {
      "module-runner": [
        "dist/node/module-runner.d.ts"
      ]
    }
  },
  "imports": {
    "#module-sync-enabled": {
      "module-sync": "./misc/true.js",
      "default": "./misc/false.js"
    }
  },
  "files": [
    "bin",
    "dist",
    "misc/**/*.js",
    "client.d.ts",
    "index.cjs",
    "index.d.cts",
    "types"
  ],
  "engines": {
    "node": "^20.19.0 || >=22.12.0"
  },
  "repository": {
    "type": "git",
    "url": "git+https://github.com/vitejs/rolldown-vite.git",
    "directory": "packages/vite"
  },
  "bugs": {
    "url": "https://github.com/vitejs/rolldown-vite/issues"
  },
  "homepage": "https://vite.dev",
  "funding": "https://github.com/vitejs/vite?sponsor=1",
  "scripts": {
    "dev": "premove dist && pnpm build-bundle -w",
    "build": "premove dist && pnpm build-bundle && pnpm build-types",
    "build-bundle": "rolldown --config rolldown.config.ts",
    "build-types": "pnpm build-types-roll && pnpm build-types-check",
    "build-types-roll": "rolldown --config rolldown.dts.config.ts",
    "build-types-check": "tsc --project tsconfig.check.json",
    "typecheck": "tsc && tsc -p src/node",
    "lint": "eslint --cache --ext .ts src/**",
    "format": "prettier --write --cache --parser typescript \"src/**/*.ts\"",
    "generate-target": "tsx scripts/generateTarget.ts",
    "prepublishOnly": "npm run build"
  },
  "//": "READ CONTRIBUTING.md to understand what to put under deps vs. devDeps!",
  "dependencies": {
<<<<<<< HEAD
    "@oxc-project/runtime": "0.73.0",
    "fdir": "^6.4.5",
    "lightningcss": "^1.30.1",
    "picomatch": "^4.0.2",
    "postcss": "^8.5.4",
    "rolldown": "1.0.0-beta.16",
=======
    "esbuild": "^0.25.0",
    "fdir": "^6.4.6",
    "picomatch": "^4.0.2",
    "postcss": "^8.5.5",
    "rollup": "^4.40.0",
>>>>>>> a6d59971
    "tinyglobby": "^0.2.14"
  },
  "optionalDependencies": {
    "fsevents": "~2.3.3"
  },
  "devDependencies": {
    "@ampproject/remapping": "^2.3.0",
    "@babel/parser": "^7.27.5",
    "@jridgewell/trace-mapping": "^0.3.25",
    "@oxc-project/runtime": "^0.73.0",
    "@oxc-project/types": "0.73.0",
    "@polka/compression": "^1.0.0-next.25",
    "@rolldown/pluginutils": "1.0.0-beta.16",
    "@rollup/plugin-alias": "^5.1.1",
    "@rollup/plugin-commonjs": "^28.0.5",
    "@rollup/plugin-dynamic-import-vars": "2.1.4",
    "@rollup/pluginutils": "^5.1.4",
    "@types/escape-html": "^1.0.4",
    "@types/pnpapi": "^0.0.5",
    "artichokie": "^0.3.1",
    "baseline-browser-mapping": "^2.4.4",
    "cac": "^6.7.14",
    "chokidar": "^3.6.0",
    "connect": "^3.7.0",
    "convert-source-map": "^2.0.0",
    "cors": "^2.8.5",
    "cross-spawn": "^7.0.6",
    "debug": "^4.4.1",
    "dep-types": "link:./src/types",
    "dotenv": "^16.5.0",
    "dotenv-expand": "^12.0.2",
    "es-module-lexer": "^1.7.0",
    "esbuild": "^0.25.0",
    "escape-html": "^1.0.3",
    "estree-walker": "^3.0.3",
    "etag": "^1.8.1",
    "host-validation-middleware": "^0.1.1",
    "http-proxy": "^1.18.1",
    "launch-editor-middleware": "^2.10.0",
    "magic-string": "^0.30.17",
    "mlly": "^1.7.4",
    "mrmime": "^2.0.1",
    "nanoid": "^5.1.5",
    "open": "^10.1.2",
    "parse5": "^7.3.0",
    "pathe": "^2.0.3",
    "periscopic": "^4.0.2",
    "picocolors": "^1.1.1",
    "postcss-import": "^16.1.0",
    "postcss-load-config": "^6.0.1",
    "postcss-modules": "^6.0.1",
    "premove": "^4.0.0",
    "resolve.exports": "^2.0.3",
<<<<<<< HEAD
    "rolldown-plugin-dts": "^0.13.7",
    "rollup": "^4.40.0",
=======
    "rolldown": "^1.0.0-beta.16",
    "rolldown-plugin-dts": "^0.13.11",
>>>>>>> a6d59971
    "rollup-plugin-license": "^3.6.0",
    "sass": "^1.89.2",
    "sass-embedded": "^1.89.2",
    "sirv": "^3.0.1",
    "strip-literal": "^3.0.0",
    "terser": "^5.42.0",
    "tsconfck": "^3.1.6",
    "types": "link:./types",
    "ufo": "^1.6.1",
    "ws": "^8.18.2"
  },
  "peerDependencies": {
    "@types/node": "^20.19.0 || >=22.12.0",
    "esbuild": "^0.25.0",
    "jiti": ">=1.21.0",
    "less": "^4.0.0",
    "sass": "^1.70.0",
    "sass-embedded": "^1.70.0",
    "stylus": ">=0.54.8",
    "sugarss": "^5.0.0",
    "terser": "^5.16.0",
    "tsx": "^4.8.1",
    "yaml": "^2.4.2"
  },
  "peerDependenciesMeta": {
    "@types/node": {
      "optional": true
    },
    "esbuild": {
      "optional": true
    },
    "jiti": {
      "optional": true
    },
    "sass": {
      "optional": true
    },
    "sass-embedded": {
      "optional": true
    },
    "stylus": {
      "optional": true
    },
    "less": {
      "optional": true
    },
    "sugarss": {
      "optional": true
    },
    "terser": {
      "optional": true
    },
    "tsx": {
      "optional": true
    },
    "yaml": {
      "optional": true
    }
  }
}<|MERGE_RESOLUTION|>--- conflicted
+++ resolved
@@ -81,20 +81,12 @@
   },
   "//": "READ CONTRIBUTING.md to understand what to put under deps vs. devDeps!",
   "dependencies": {
-<<<<<<< HEAD
     "@oxc-project/runtime": "0.73.0",
-    "fdir": "^6.4.5",
+    "fdir": "^6.4.6",
     "lightningcss": "^1.30.1",
     "picomatch": "^4.0.2",
-    "postcss": "^8.5.4",
+    "postcss": "^8.5.5",
     "rolldown": "1.0.0-beta.16",
-=======
-    "esbuild": "^0.25.0",
-    "fdir": "^6.4.6",
-    "picomatch": "^4.0.2",
-    "postcss": "^8.5.5",
-    "rollup": "^4.40.0",
->>>>>>> a6d59971
     "tinyglobby": "^0.2.14"
   },
   "optionalDependencies": {
@@ -148,13 +140,8 @@
     "postcss-modules": "^6.0.1",
     "premove": "^4.0.0",
     "resolve.exports": "^2.0.3",
-<<<<<<< HEAD
-    "rolldown-plugin-dts": "^0.13.7",
+    "rolldown-plugin-dts": "^0.13.11",
     "rollup": "^4.40.0",
-=======
-    "rolldown": "^1.0.0-beta.16",
-    "rolldown-plugin-dts": "^0.13.11",
->>>>>>> a6d59971
     "rollup-plugin-license": "^3.6.0",
     "sass": "^1.89.2",
     "sass-embedded": "^1.89.2",
