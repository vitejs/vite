--- conflicted
+++ resolved
@@ -58,11 +58,7 @@
   },
   "//": "READ CONTRIBUTING.md to understand what to put under deps vs. devDeps!",
   "dependencies": {
-<<<<<<< HEAD
     "esbuild": "^0.15.8",
-=======
-    "esbuild": "^0.15.6",
->>>>>>> 62ff7887
     "postcss": "^8.4.16",
     "resolve": "^1.22.1",
     "rollup": "~2.78.0"
