{
<<<<<<< HEAD
  "name": "rolldown-vite",
  "version": "6.3.21",
=======
  "name": "vite",
  "version": "7.0.0-beta.1",
>>>>>>> 9c6cbe60
  "type": "module",
  "license": "MIT",
  "author": "Evan You",
  "description": "Vite on Rolldown preview",
  "bin": {
    "vite": "bin/vite.js"
  },
  "keywords": [
    "frontend",
    "framework",
    "hmr",
    "dev-server",
    "build-tool",
    "vite"
  ],
  "main": "./dist/node/index.js",
  "types": "./dist/node/index.d.ts",
  "exports": {
    ".": "./dist/node/index.js",
    "./client": {
      "types": "./client.d.ts"
    },
    "./module-runner": "./dist/node/module-runner.js",
    "./dist/client/*": "./dist/client/*",
    "./types/*": {
      "types": "./types/*"
    },
    "./types/internal/*": null,
    "./package.json": "./package.json"
  },
  "typesVersions": {
    "*": {
      "module-runner": [
        "dist/node/module-runner.d.ts"
      ]
    }
  },
  "imports": {
    "#module-sync-enabled": {
      "module-sync": "./misc/true.js",
      "default": "./misc/false.js"
    }
  },
  "files": [
    "bin",
    "dist",
    "misc/**/*.js",
    "client.d.ts",
    "index.cjs",
    "index.d.cts",
    "types"
  ],
  "engines": {
    "node": "^20.19.0 || >=22.12.0"
  },
  "repository": {
    "type": "git",
    "url": "git+https://github.com/vitejs/rolldown-vite.git",
    "directory": "packages/vite"
  },
  "bugs": {
    "url": "https://github.com/vitejs/rolldown-vite/issues"
  },
  "homepage": "https://vite.dev",
  "funding": "https://github.com/vitejs/vite?sponsor=1",
  "scripts": {
    "dev": "premove dist && pnpm build-bundle -w",
    "build": "premove dist && pnpm build-bundle && pnpm build-types",
    "build-bundle": "rolldown --config rolldown.config.ts",
    "build-types": "pnpm build-types-roll && pnpm build-types-check",
    "build-types-roll": "rolldown --config rolldown.dts.config.ts",
    "build-types-check": "tsc --project tsconfig.check.json",
    "typecheck": "tsc && tsc -p src/node",
    "lint": "eslint --cache --ext .ts src/**",
    "format": "prettier --write --cache --parser typescript \"src/**/*.ts\"",
    "generate-target": "tsx scripts/generateTarget.ts",
    "prepublishOnly": "npm run build"
  },
  "//": "READ CONTRIBUTING.md to understand what to put under deps vs. devDeps!",
  "dependencies": {
<<<<<<< HEAD
    "@oxc-project/runtime": "0.73.0",
    "fdir": "^6.4.4",
    "lightningcss": "^1.30.0",
    "picomatch": "^4.0.2",
    "postcss": "^8.5.3",
    "rolldown": "1.0.0-beta.16",
=======
    "esbuild": "^0.25.0",
    "fdir": "^6.4.5",
    "picomatch": "^4.0.2",
    "postcss": "^8.5.4",
    "rollup": "^4.40.0",
>>>>>>> 9c6cbe60
    "tinyglobby": "^0.2.14"
  },
  "optionalDependencies": {
    "fsevents": "~2.3.3"
  },
  "devDependencies": {
    "@ampproject/remapping": "^2.3.0",
    "@babel/parser": "^7.27.5",
    "@jridgewell/trace-mapping": "^0.3.25",
    "@oxc-project/runtime": "^0.73.0",
    "@oxc-project/types": "0.73.0",
    "@polka/compression": "^1.0.0-next.25",
    "@rolldown/pluginutils": "1.0.0-beta.16",
    "@rollup/plugin-alias": "^5.1.1",
    "@rollup/plugin-commonjs": "^28.0.3",
    "@rollup/plugin-dynamic-import-vars": "2.1.4",
    "@rollup/pluginutils": "^5.1.4",
    "@types/escape-html": "^1.0.4",
    "@types/pnpapi": "^0.0.5",
    "artichokie": "^0.3.1",
    "baseline-browser-mapping": "^2.4.4",
    "cac": "^6.7.14",
    "chokidar": "^3.6.0",
    "connect": "^3.7.0",
    "convert-source-map": "^2.0.0",
    "cors": "^2.8.5",
    "cross-spawn": "^7.0.6",
    "debug": "^4.4.1",
    "dep-types": "link:./src/types",
    "dotenv": "^16.5.0",
    "dotenv-expand": "^12.0.2",
    "es-module-lexer": "^1.7.0",
    "esbuild": "^0.25.0",
    "escape-html": "^1.0.3",
    "estree-walker": "^3.0.3",
    "etag": "^1.8.1",
    "host-validation-middleware": "^0.1.1",
    "http-proxy": "^1.18.1",
    "launch-editor-middleware": "^2.10.0",
    "lightningcss": "^1.30.1",
    "magic-string": "^0.30.17",
    "mlly": "^1.7.4",
    "mrmime": "^2.0.1",
    "nanoid": "^5.1.5",
    "open": "^10.1.2",
    "parse5": "^7.3.0",
    "pathe": "^2.0.3",
    "periscopic": "^4.0.2",
    "picocolors": "^1.1.1",
    "postcss-import": "^16.1.0",
    "postcss-load-config": "^6.0.1",
    "postcss-modules": "^6.0.1",
    "premove": "^4.0.0",
    "resolve.exports": "^2.0.3",
<<<<<<< HEAD
    "rolldown-plugin-dts": "^0.13.3",
    "rollup": "^4.40.0",
=======
    "rolldown": "^1.0.0-beta.10",
    "rolldown-plugin-dts": "^0.13.7",
>>>>>>> 9c6cbe60
    "rollup-plugin-license": "^3.6.0",
    "sass": "^1.89.0",
    "sass-embedded": "^1.89.0",
    "sirv": "^3.0.1",
    "strip-literal": "^3.0.0",
    "terser": "^5.41.0",
    "tsconfck": "^3.1.6",
    "types": "link:./types",
    "ufo": "^1.6.1",
    "ws": "^8.18.2"
  },
  "peerDependencies": {
    "@types/node": "^20.19.0 || >=22.12.0",
    "esbuild": "^0.25.0",
    "jiti": ">=1.21.0",
    "less": "^4.0.0",
    "sass": "^1.70.0",
    "sass-embedded": "^1.70.0",
    "stylus": ">=0.54.8",
    "sugarss": "^5.0.0",
    "terser": "^5.16.0",
    "tsx": "^4.8.1",
    "yaml": "^2.4.2"
  },
  "peerDependenciesMeta": {
    "@types/node": {
      "optional": true
    },
    "esbuild": {
      "optional": true
    },
    "jiti": {
      "optional": true
    },
    "sass": {
      "optional": true
    },
    "sass-embedded": {
      "optional": true
    },
    "stylus": {
      "optional": true
    },
    "less": {
      "optional": true
    },
    "sugarss": {
      "optional": true
    },
    "terser": {
      "optional": true
    },
    "tsx": {
      "optional": true
    },
    "yaml": {
      "optional": true
    }
  }
}<|MERGE_RESOLUTION|>--- conflicted
+++ resolved
@@ -1,11 +1,6 @@
 {
-<<<<<<< HEAD
   "name": "rolldown-vite",
   "version": "6.3.21",
-=======
-  "name": "vite",
-  "version": "7.0.0-beta.1",
->>>>>>> 9c6cbe60
   "type": "module",
   "license": "MIT",
   "author": "Evan You",
@@ -86,20 +81,12 @@
   },
   "//": "READ CONTRIBUTING.md to understand what to put under deps vs. devDeps!",
   "dependencies": {
-<<<<<<< HEAD
     "@oxc-project/runtime": "0.73.0",
-    "fdir": "^6.4.4",
-    "lightningcss": "^1.30.0",
-    "picomatch": "^4.0.2",
-    "postcss": "^8.5.3",
-    "rolldown": "1.0.0-beta.16",
-=======
-    "esbuild": "^0.25.0",
     "fdir": "^6.4.5",
+    "lightningcss": "^1.30.1",
     "picomatch": "^4.0.2",
     "postcss": "^8.5.4",
-    "rollup": "^4.40.0",
->>>>>>> 9c6cbe60
+    "rolldown": "1.0.0-beta.16",
     "tinyglobby": "^0.2.14"
   },
   "optionalDependencies": {
@@ -139,7 +126,6 @@
     "host-validation-middleware": "^0.1.1",
     "http-proxy": "^1.18.1",
     "launch-editor-middleware": "^2.10.0",
-    "lightningcss": "^1.30.1",
     "magic-string": "^0.30.17",
     "mlly": "^1.7.4",
     "mrmime": "^2.0.1",
@@ -154,13 +140,8 @@
     "postcss-modules": "^6.0.1",
     "premove": "^4.0.0",
     "resolve.exports": "^2.0.3",
-<<<<<<< HEAD
-    "rolldown-plugin-dts": "^0.13.3",
+    "rolldown-plugin-dts": "^0.13.7",
     "rollup": "^4.40.0",
-=======
-    "rolldown": "^1.0.0-beta.10",
-    "rolldown-plugin-dts": "^0.13.7",
->>>>>>> 9c6cbe60
     "rollup-plugin-license": "^3.6.0",
     "sass": "^1.89.0",
     "sass-embedded": "^1.89.0",
