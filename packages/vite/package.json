{
  "name": "vite",
  "version": "2.8.6",
  "license": "MIT",
  "author": "Evan You",
  "description": "Native-ESM powered web dev build tool",
  "bin": {
    "vite": "bin/vite.js"
  },
  "main": "dist/node/index.js",
  "types": "dist/node/index.d.ts",
  "files": [
    "bin",
    "dist",
    "client.d.ts",
    "src/client",
    "types"
  ],
  "engines": {
    "node": ">=12.2.0"
  },
  "repository": {
    "type": "git",
    "url": "git+https://github.com/vitejs/vite.git",
    "directory": "packages/vite"
  },
  "bugs": {
    "url": "https://github.com/vitejs/vite/issues"
  },
  "homepage": "https://github.com/vitejs/vite/tree/main/#readme",
  "scripts": {
    "dev": "rimraf dist && rollup -c -w",
    "build": "rimraf dist && npm run lint && run-s build-bundle build-types",
    "build-bundle": "rollup -c",
    "build-types": "run-s build-temp-types patch-types roll-types",
    "build-temp-types": "tsc --emitDeclarationOnly --outDir temp/node -p src/node",
    "ci-build": "rimraf dist && run-s build-bundle build-types",
    "patch-types": "ts-node scripts/patchTypes.ts",
    "roll-types": "api-extractor run && rimraf temp",
    "lint": "eslint --ext .ts src/**",
    "format": "prettier --write --parser typescript \"src/**/*.ts\"",
    "prepublishOnly": "npm run build"
  },
  "//": "READ CONTRIBUTING.md to understand what to put under deps vs. devDeps!",
  "dependencies": {
    "esbuild": "^0.14.14",
    "postcss": "^8.4.6",
    "resolve": "^1.22.0",
    "rollup": "^2.59.0"
  },
  "optionalDependencies": {
    "fsevents": "~2.3.2"
  },
  "devDependencies": {
<<<<<<< HEAD
    "@ampproject/remapping": "^2.0.2",
    "@babel/parser": "^7.16.12",
    "@babel/types": "^7.16.8",
    "@jridgewell/trace-mapping": "^0.2.5",
=======
    "@ampproject/remapping": "^2.1.0",
    "@babel/parser": "^7.17.0",
    "@babel/types": "^7.17.0",
>>>>>>> 0ade3352
    "@rollup/plugin-alias": "^3.1.9",
    "@rollup/plugin-commonjs": "^21.0.1",
    "@rollup/plugin-dynamic-import-vars": "^1.4.2",
    "@rollup/plugin-json": "^4.1.0",
    "@rollup/plugin-node-resolve": "13.1.3",
    "@rollup/plugin-typescript": "^8.3.0",
    "@rollup/pluginutils": "^4.1.2",
    "@types/convert-source-map": "^1.5.2",
    "@types/cross-spawn": "^6.0.2",
    "@types/debug": "^4.1.7",
    "@types/estree": "^0.0.51",
    "@types/etag": "^1.8.1",
    "@types/less": "^3.0.3",
    "@types/micromatch": "^4.0.2",
    "@types/mime": "^2.0.3",
    "@types/node": "^16.11.22",
    "@types/resolve": "^1.20.1",
    "@types/sass": "~1.43.1",
    "@types/stylus": "^0.48.36",
    "@types/ws": "^8.2.2",
    "@vue/compiler-dom": "^3.2.30",
    "acorn": "^8.7.0",
    "cac": "6.7.9",
    "chokidar": "^3.5.3",
    "connect": "^3.7.0",
    "connect-history-api-fallback": "^1.6.0",
    "convert-source-map": "^1.8.0",
    "cors": "^2.8.5",
    "cross-spawn": "^7.0.3",
    "debug": "^4.3.3",
    "dotenv": "^14.3.2",
    "dotenv-expand": "^5.1.0",
    "es-module-lexer": "^0.9.3",
    "estree-walker": "^2.0.2",
    "etag": "^1.8.1",
    "fast-glob": "^3.2.11",
    "http-proxy": "^1.18.1",
    "json5": "^2.2.0",
    "launch-editor-middleware": "^2.3.0",
    "magic-string": "^0.25.7",
    "micromatch": "^4.0.4",
    "mrmime": "^1.0.0",
    "node-forge": "^1.2.1",
    "okie": "^1.0.1",
    "open": "^8.4.0",
    "periscopic": "^2.0.3",
    "picocolors": "^1.0.0",
    "postcss-import": "^14.0.2",
    "postcss-load-config": "^3.1.3",
    "postcss-modules": "^4.3.0",
    "resolve.exports": "^1.1.0",
    "rollup-plugin-license": "^2.6.1",
    "sirv": "^2.0.2",
    "source-map-support": "^0.5.21",
    "strip-ansi": "^6.0.1",
    "terser": "^5.10.0",
    "tsconfck": "^1.2.0",
    "tslib": "^2.3.1",
    "types": "link:./types",
    "ws": "^8.5.0"
  },
  "peerDependencies": {
    "less": "*",
    "sass": "*",
    "stylus": "*"
  },
  "peerDependenciesMeta": {
    "sass": {
      "optional": true
    },
    "stylus": {
      "optional": true
    },
    "less": {
      "optional": true
    }
  }
}<|MERGE_RESOLUTION|>--- conflicted
+++ resolved
@@ -52,16 +52,10 @@
     "fsevents": "~2.3.2"
   },
   "devDependencies": {
-<<<<<<< HEAD
-    "@ampproject/remapping": "^2.0.2",
-    "@babel/parser": "^7.16.12",
-    "@babel/types": "^7.16.8",
-    "@jridgewell/trace-mapping": "^0.2.5",
-=======
     "@ampproject/remapping": "^2.1.0",
     "@babel/parser": "^7.17.0",
     "@babel/types": "^7.17.0",
->>>>>>> 0ade3352
+    "@jridgewell/trace-mapping": "^0.3.2",
     "@rollup/plugin-alias": "^3.1.9",
     "@rollup/plugin-commonjs": "^21.0.1",
     "@rollup/plugin-dynamic-import-vars": "^1.4.2",
