--- conflicted
+++ resolved
@@ -94,16 +94,10 @@
   },
   "devDependencies": {
     "@ampproject/remapping": "^2.3.0",
-<<<<<<< HEAD
-    "@babel/parser": "^7.27.5",
-    "@jridgewell/trace-mapping": "^0.3.25",
-    "@oxc-project/types": "0.75.0",
-=======
     "@babel/parser": "^7.27.7",
     "@jridgewell/trace-mapping": "^0.3.26",
-    "@oxc-project/runtime": "^0.70.0",
-    "@oxc-project/types": "^0.70.0",
->>>>>>> 3e81af38
+    "@oxc-project/runtime": "^0.75.0",
+    "@oxc-project/types": "^0.75.0",
     "@polka/compression": "^1.0.0-next.25",
     "@rolldown/pluginutils": "1.0.0-beta.23",
     "@rollup/plugin-alias": "^5.1.1",
@@ -146,13 +140,8 @@
     "postcss-modules": "^6.0.1",
     "premove": "^4.0.0",
     "resolve.exports": "^2.0.3",
-<<<<<<< HEAD
-    "rolldown-plugin-dts": "^0.13.12",
+    "rolldown-plugin-dts": "^0.13.13",
     "rollup": "^4.40.0",
-=======
-    "rolldown": "^1.0.0-beta.21",
-    "rolldown-plugin-dts": "^0.13.13",
->>>>>>> 3e81af38
     "rollup-plugin-license": "^3.6.0",
     "sass": "^1.89.2",
     "sass-embedded": "^1.89.2",
