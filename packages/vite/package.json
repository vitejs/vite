--- conflicted
+++ resolved
@@ -1,11 +1,6 @@
 {
-<<<<<<< HEAD
   "name": "rolldown-vite",
   "version": "7.0.5",
-=======
-  "name": "vite",
-  "version": "7.0.3",
->>>>>>> 3716ea84
   "type": "module",
   "license": "MIT",
   "author": "Evan You",
@@ -99,17 +94,10 @@
   },
   "devDependencies": {
     "@ampproject/remapping": "^2.3.0",
-<<<<<<< HEAD
-    "@babel/parser": "^7.27.7",
-    "@jridgewell/trace-mapping": "^0.3.26",
-    "@oxc-project/runtime": "^0.75.0",
-    "@oxc-project/types": "^0.75.0",
-=======
     "@babel/parser": "^7.28.0",
     "@jridgewell/trace-mapping": "^0.3.29",
     "@oxc-project/runtime": "0.75.1",
     "@oxc-project/types": "0.75.1",
->>>>>>> 3716ea84
     "@polka/compression": "^1.0.0-next.25",
     "@rolldown/pluginutils": "1.0.0-beta.24",
     "@rollup/plugin-alias": "^5.1.1",
@@ -152,10 +140,6 @@
     "postcss-modules": "^6.0.1",
     "premove": "^4.0.0",
     "resolve.exports": "^2.0.3",
-<<<<<<< HEAD
-=======
-    "rolldown": "^1.0.0-beta.24",
->>>>>>> 3716ea84
     "rolldown-plugin-dts": "^0.13.13",
     "rollup": "^4.40.0",
     "rollup-plugin-license": "^3.6.0",
