{
<<<<<<< HEAD
  "name": "rolldown-vite",
  "version": "7.1.16",
=======
  "name": "vite",
  "version": "7.1.10",
>>>>>>> ed4a0dc9
  "type": "module",
  "license": "MIT",
  "author": "Evan You",
  "description": "Vite on Rolldown preview",
  "bin": {
    "vite": "bin/vite.js"
  },
  "keywords": [
    "frontend",
    "framework",
    "hmr",
    "dev-server",
    "build-tool",
    "vite"
  ],
  "main": "./dist/node/index.js",
  "types": "./dist/node/index.d.ts",
  "exports": {
    ".": "./dist/node/index.js",
    "./client": {
      "types": "./client.d.ts"
    },
    "./module-runner": "./dist/node/module-runner.js",
    "./internal": "./dist/node/internal.js",
    "./dist/client/*": "./dist/client/*",
    "./types/*": {
      "types": "./types/*"
    },
    "./types/internal/*": null,
    "./package.json": "./package.json"
  },
  "typesVersions": {
    "*": {
      "module-runner": [
        "dist/node/module-runner.d.ts"
      ]
    }
  },
  "imports": {
    "#module-sync-enabled": {
      "module-sync": "./misc/true.js",
      "default": "./misc/false.js"
    }
  },
  "files": [
    "bin",
    "dist",
    "misc/**/*.js",
    "client.d.ts",
    "index.cjs",
    "index.d.cts",
    "types"
  ],
  "engines": {
    "node": "^20.19.0 || >=22.12.0"
  },
  "repository": {
    "type": "git",
    "url": "git+https://github.com/vitejs/rolldown-vite.git",
    "directory": "packages/vite"
  },
  "bugs": {
    "url": "https://github.com/vitejs/rolldown-vite/issues"
  },
  "homepage": "https://vite.dev",
  "funding": "https://github.com/vitejs/vite?sponsor=1",
  "scripts": {
    "dev": "premove dist && pnpm build-bundle -w",
    "build": "premove dist && pnpm build-bundle && pnpm build-types",
    "build-bundle": "rolldown --config rolldown.config.ts",
    "build-types": "pnpm build-types-roll && pnpm build-types-check",
    "build-types-roll": "rolldown --config rolldown.dts.config.ts",
    "build-types-check": "tsc --project tsconfig.check.json",
    "typecheck": "tsc && tsc -p src/node",
    "lint": "eslint --cache --ext .ts src/**",
    "format": "prettier --write --cache --parser typescript \"src/**/*.ts\"",
    "generate-target": "tsx scripts/generateTarget.ts",
    "prepublishOnly": "npm run build"
  },
  "//": "READ CONTRIBUTING.md to understand what to put under deps vs. devDeps!",
  "dependencies": {
    "@oxc-project/runtime": "0.92.0",
    "fdir": "^6.5.0",
    "lightningcss": "^1.30.2",
    "picomatch": "^4.0.3",
    "postcss": "^8.5.6",
    "rolldown": "1.0.0-beta.42",
    "tinyglobby": "^0.2.15"
  },
  "optionalDependencies": {
    "fsevents": "~2.3.3"
  },
  "devDependencies": {
    "@babel/parser": "^7.28.4",
    "@jridgewell/remapping": "^2.3.5",
    "@jridgewell/trace-mapping": "^0.3.31",
    "@oxc-project/types": "0.94.0",
    "@polka/compression": "^1.0.0-next.25",
<<<<<<< HEAD
    "@rolldown/pluginutils": "^1.0.0-beta.42",
=======
    "@rolldown/pluginutils": "^1.0.0-beta.43",
>>>>>>> ed4a0dc9
    "@rollup/plugin-alias": "^5.1.1",
    "@rollup/plugin-commonjs": "^28.0.6",
    "@rollup/plugin-dynamic-import-vars": "2.1.4",
    "@rollup/pluginutils": "^5.3.0",
    "@types/escape-html": "^1.0.4",
    "@types/pnpapi": "^0.0.5",
    "artichokie": "^0.4.2",
    "baseline-browser-mapping": "^2.8.16",
    "cac": "^6.7.14",
    "chokidar": "^3.6.0",
    "connect": "^3.7.0",
    "convert-source-map": "^2.0.0",
    "cors": "^2.8.5",
    "cross-spawn": "^7.0.6",
    "debug": "^4.4.3",
    "dep-types": "link:./src/types",
    "dotenv": "^17.2.3",
    "dotenv-expand": "^12.0.3",
    "es-module-lexer": "^1.7.0",
    "esbuild": "^0.25.0",
    "escape-html": "^1.0.3",
    "estree-walker": "^3.0.3",
    "etag": "^1.8.1",
    "host-validation-middleware": "^0.1.2",
    "http-proxy-3": "^1.22.0",
    "launch-editor-middleware": "^2.11.1",
    "magic-string": "^0.30.19",
    "mlly": "^1.8.0",
    "mrmime": "^2.0.1",
    "nanoid": "^5.1.6",
    "open": "^10.2.0",
    "parse5": "^8.0.0",
    "pathe": "^2.0.3",
    "periscopic": "^4.0.2",
    "picocolors": "^1.1.1",
    "postcss-import": "^16.1.1",
    "postcss-load-config": "^6.0.1",
    "postcss-modules": "^6.0.1",
    "premove": "^4.0.0",
    "resolve.exports": "^2.0.3",
<<<<<<< HEAD
=======
    "rolldown": "^1.0.0-beta.43",
>>>>>>> ed4a0dc9
    "rolldown-plugin-dts": "^0.16.11",
    "rollup": "^4.43.0",
    "rollup-plugin-license": "^3.6.0",
    "sass": "^1.93.2",
    "sass-embedded": "^1.93.2",
    "sirv": "^3.0.2",
    "strip-literal": "^3.1.0",
    "terser": "^5.44.0",
    "tsconfck": "^3.1.6",
    "types": "link:./types",
    "ufo": "^1.6.1",
    "ws": "^8.18.3"
  },
  "peerDependencies": {
    "@types/node": "^20.19.0 || >=22.12.0",
    "esbuild": "^0.25.0",
    "jiti": ">=1.21.0",
    "less": "^4.0.0",
    "sass": "^1.70.0",
    "sass-embedded": "^1.70.0",
    "stylus": ">=0.54.8",
    "sugarss": "^5.0.0",
    "terser": "^5.16.0",
    "tsx": "^4.8.1",
    "yaml": "^2.4.2"
  },
  "peerDependenciesMeta": {
    "@types/node": {
      "optional": true
    },
    "esbuild": {
      "optional": true
    },
    "jiti": {
      "optional": true
    },
    "sass": {
      "optional": true
    },
    "sass-embedded": {
      "optional": true
    },
    "stylus": {
      "optional": true
    },
    "less": {
      "optional": true
    },
    "sugarss": {
      "optional": true
    },
    "terser": {
      "optional": true
    },
    "tsx": {
      "optional": true
    },
    "yaml": {
      "optional": true
    }
  }
}<|MERGE_RESOLUTION|>--- conflicted
+++ resolved
@@ -1,11 +1,6 @@
 {
-<<<<<<< HEAD
   "name": "rolldown-vite",
   "version": "7.1.16",
-=======
-  "name": "vite",
-  "version": "7.1.10",
->>>>>>> ed4a0dc9
   "type": "module",
   "license": "MIT",
   "author": "Evan You",
@@ -104,11 +99,7 @@
     "@jridgewell/trace-mapping": "^0.3.31",
     "@oxc-project/types": "0.94.0",
     "@polka/compression": "^1.0.0-next.25",
-<<<<<<< HEAD
     "@rolldown/pluginutils": "^1.0.0-beta.42",
-=======
-    "@rolldown/pluginutils": "^1.0.0-beta.43",
->>>>>>> ed4a0dc9
     "@rollup/plugin-alias": "^5.1.1",
     "@rollup/plugin-commonjs": "^28.0.6",
     "@rollup/plugin-dynamic-import-vars": "2.1.4",
@@ -149,10 +140,6 @@
     "postcss-modules": "^6.0.1",
     "premove": "^4.0.0",
     "resolve.exports": "^2.0.3",
-<<<<<<< HEAD
-=======
-    "rolldown": "^1.0.0-beta.43",
->>>>>>> ed4a0dc9
     "rolldown-plugin-dts": "^0.16.11",
     "rollup": "^4.43.0",
     "rollup-plugin-license": "^3.6.0",
