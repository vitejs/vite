--- conflicted
+++ resolved
@@ -99,11 +99,7 @@
     "@jridgewell/trace-mapping": "^0.3.31",
     "@oxc-project/types": "0.98.0",
     "@polka/compression": "^1.0.0-next.25",
-<<<<<<< HEAD
     "@rolldown/pluginutils": "1.0.0-beta.51",
-=======
-    "@rolldown/pluginutils": "^1.0.0-beta.52",
->>>>>>> a3cd262f
     "@rollup/plugin-alias": "^5.1.1",
     "@rollup/plugin-commonjs": "^29.0.0",
     "@rollup/plugin-dynamic-import-vars": "2.1.4",
@@ -143,13 +139,8 @@
     "postcss-modules": "^6.0.1",
     "premove": "^4.0.0",
     "resolve.exports": "^2.0.3",
-<<<<<<< HEAD
     "rolldown-plugin-dts": "^0.18.0",
     "rollup": "^4.43.0",
-=======
-    "rolldown": "^1.0.0-beta.51",
-    "rolldown-plugin-dts": "^0.18.0",
->>>>>>> a3cd262f
     "rollup-plugin-license": "^3.6.0",
     "sass": "^1.94.2",
     "sass-embedded": "^1.93.3",
