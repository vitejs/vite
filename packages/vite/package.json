--- conflicted
+++ resolved
@@ -1,11 +1,6 @@
 {
-<<<<<<< HEAD
   "name": "rolldown-vite",
   "version": "7.1.6",
-=======
-  "name": "vite",
-  "version": "7.1.5",
->>>>>>> 56475406
   "type": "module",
   "license": "MIT",
   "author": "Evan You",
@@ -90,13 +85,8 @@
     "lightningcss": "^1.30.1",
     "picomatch": "^4.0.3",
     "postcss": "^8.5.6",
-<<<<<<< HEAD
     "rolldown": "1.0.0-beta.35",
-    "tinyglobby": "^0.2.14"
-=======
-    "rollup": "^4.43.0",
     "tinyglobby": "^0.2.15"
->>>>>>> 56475406
   },
   "optionalDependencies": {
     "fsevents": "~2.3.3"
@@ -107,11 +97,7 @@
     "@jridgewell/trace-mapping": "^0.3.30",
     "@oxc-project/types": "0.82.2",
     "@polka/compression": "^1.0.0-next.25",
-<<<<<<< HEAD
-    "@rolldown/pluginutils": "1.0.0-beta.35",
-=======
     "@rolldown/pluginutils": "^1.0.0-beta.35",
->>>>>>> 56475406
     "@rollup/plugin-alias": "^5.1.1",
     "@rollup/plugin-commonjs": "^28.0.6",
     "@rollup/plugin-dynamic-import-vars": "2.1.4",
@@ -138,14 +124,8 @@
     "host-validation-middleware": "^0.1.1",
     "http-proxy-3": "^1.21.0",
     "launch-editor-middleware": "^2.11.1",
-<<<<<<< HEAD
-    "magic-string": "^0.30.17",
-    "mlly": "^1.7.4",
-=======
-    "lightningcss": "^1.30.1",
     "magic-string": "^0.30.18",
     "mlly": "^1.8.0",
->>>>>>> 56475406
     "mrmime": "^2.0.1",
     "nanoid": "^5.1.5",
     "open": "^10.2.0",
