--- conflicted
+++ resolved
@@ -115,12 +115,7 @@
     "source-map-support": "^0.5.21",
     "strip-ansi": "^6.0.1",
     "strip-literal": "^0.3.0",
-<<<<<<< HEAD
-    "tsconfck": "^2.0.0",
-=======
-    "terser": "^5.14.0",
     "tsconfck": "^2.0.1",
->>>>>>> 842f995c
     "tslib": "^2.4.0",
     "types": "link:./types",
     "ufo": "^0.8.4",
