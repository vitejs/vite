{
  "name": "vite",
  "version": "5.1.0-beta.3",
  "type": "module",
  "license": "MIT",
  "author": "Evan You",
  "description": "Native-ESM powered web dev build tool",
  "bin": {
    "vite": "bin/vite.js"
  },
  "keywords": [
    "frontend",
    "framework",
    "hmr",
    "dev-server",
    "build-tool",
    "vite"
  ],
  "main": "./dist/node/index.js",
  "types": "./dist/node/index.d.ts",
  "exports": {
    ".": {
      "import": {
        "types": "./dist/node/index.d.ts",
        "default": "./dist/node/index.js"
      },
      "require": {
        "types": "./index.d.cts",
        "default": "./index.cjs"
      }
    },
    "./client": {
      "types": "./client.d.ts"
    },
    "./dist/client/*": "./dist/client/*",
    "./types/*": {
      "types": "./types/*"
    },
    "./package.json": "./package.json"
  },
  "files": [
    "bin",
    "dist",
    "client.d.ts",
    "index.cjs",
    "index.d.cts",
    "types"
  ],
  "engines": {
    "node": "^18.0.0 || >=20.0.0"
  },
  "repository": {
    "type": "git",
    "url": "git+https://github.com/vitejs/vite.git",
    "directory": "packages/vite"
  },
  "bugs": {
    "url": "https://github.com/vitejs/vite/issues"
  },
  "homepage": "https://vitejs.dev",
  "funding": "https://github.com/vitejs/vite?sponsor=1",
  "scripts": {
    "dev": "rimraf dist && pnpm run build-bundle -w",
    "build": "rimraf dist && run-s build-bundle build-types",
    "build-bundle": "rollup --config rollup.config.ts --configPlugin typescript",
    "build-types": "run-s build-types-temp build-types-roll build-types-check",
    "build-types-temp": "tsc --emitDeclarationOnly --outDir temp/node -p src/node",
    "build-types-roll": "rollup --config rollup.dts.config.ts --configPlugin typescript && rimraf temp",
    "build-types-check": "tsc --project tsconfig.check.json",
    "typecheck": "tsc --noEmit",
    "lint": "eslint --cache --ext .ts src/**",
    "format": "prettier --write --cache --parser typescript \"src/**/*.ts\"",
    "prepublishOnly": "npm run build"
  },
  "//": "READ CONTRIBUTING.md to understand what to put under deps vs. devDeps!",
  "dependencies": {
    "esbuild": "^0.19.3",
<<<<<<< HEAD
    "postcss": "^8.4.31",
    "pretty-bytes": "^6.1.1",
    "rollup": "^3.29.4"
=======
    "postcss": "^8.4.33",
    "rollup": "^4.2.0"
>>>>>>> 8815763b
  },
  "optionalDependencies": {
    "fsevents": "~2.3.3"
  },
  "devDependencies": {
    "@ampproject/remapping": "^2.2.1",
    "@babel/parser": "^7.23.6",
    "@jridgewell/trace-mapping": "^0.3.21",
    "@rollup/plugin-alias": "^5.1.0",
    "@rollup/plugin-commonjs": "^25.0.7",
    "@rollup/plugin-dynamic-import-vars": "^2.1.2",
    "@rollup/plugin-json": "^6.1.0",
    "@rollup/plugin-node-resolve": "15.2.3",
    "@rollup/plugin-typescript": "^11.1.6",
    "@rollup/pluginutils": "^5.1.0",
    "@types/escape-html": "^1.0.4",
    "@types/pnpapi": "^0.0.5",
    "acorn": "^8.11.3",
    "acorn-walk": "^8.3.2",
    "artichokie": "^0.2.0",
    "cac": "^6.7.14",
    "chokidar": "^3.5.3",
    "connect": "^3.7.0",
    "convert-source-map": "^2.0.0",
    "cors": "^2.8.5",
    "cross-spawn": "^7.0.3",
    "debug": "^4.3.4",
    "dep-types": "link:./src/types",
    "dotenv": "^16.3.1",
    "dotenv-expand": "^10.0.0",
    "es-module-lexer": "^1.4.1",
    "escape-html": "^1.0.3",
    "estree-walker": "^3.0.3",
    "etag": "^1.8.1",
    "fast-glob": "^3.3.2",
    "http-proxy": "^1.18.1",
    "launch-editor-middleware": "^2.6.1",
    "lightningcss": "^1.23.0",
    "magic-string": "^0.30.5",
    "micromatch": "^4.0.5",
    "mlly": "^1.5.0",
    "mrmime": "^2.0.0",
    "open": "^8.4.2",
    "parse5": "^7.1.2",
    "periscopic": "^4.0.2",
    "picocolors": "^1.0.0",
    "picomatch": "^2.3.1",
    "postcss-import": "^16.0.0",
    "postcss-load-config": "^4.0.2",
    "postcss-modules": "^6.0.0",
    "resolve.exports": "^2.0.2",
    "rollup-plugin-dts": "^6.1.0",
    "rollup-plugin-license": "^3.2.0",
    "sirv": "^2.0.4",
    "source-map-support": "^0.5.21",
    "strip-ansi": "^7.1.0",
    "strip-literal": "^2.0.0",
    "tsconfck": "^3.0.1",
    "tslib": "^2.6.2",
    "types": "link:./types",
    "ufo": "^1.3.2",
    "ws": "^8.16.0"
  },
  "peerDependencies": {
    "@types/node": "^18.0.0 || >=20.0.0",
    "less": "*",
    "lightningcss": "^1.21.0",
    "sass": "*",
    "stylus": "*",
    "sugarss": "*",
    "terser": "^5.4.0"
  },
  "peerDependenciesMeta": {
    "@types/node": {
      "optional": true
    },
    "sass": {
      "optional": true
    },
    "stylus": {
      "optional": true
    },
    "less": {
      "optional": true
    },
    "sugarss": {
      "optional": true
    },
    "lightningcss": {
      "optional": true
    },
    "terser": {
      "optional": true
    }
  }
}<|MERGE_RESOLUTION|>--- conflicted
+++ resolved
@@ -75,14 +75,8 @@
   "//": "READ CONTRIBUTING.md to understand what to put under deps vs. devDeps!",
   "dependencies": {
     "esbuild": "^0.19.3",
-<<<<<<< HEAD
-    "postcss": "^8.4.31",
-    "pretty-bytes": "^6.1.1",
-    "rollup": "^3.29.4"
-=======
     "postcss": "^8.4.33",
     "rollup": "^4.2.0"
->>>>>>> 8815763b
   },
   "optionalDependencies": {
     "fsevents": "~2.3.3"
