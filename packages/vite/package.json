--- conflicted
+++ resolved
@@ -89,13 +89,8 @@
     "fdir": "^6.4.4",
     "picomatch": "^4.0.2",
     "postcss": "^8.5.3",
-<<<<<<< HEAD
     "rollup": "^4.40.0",
-    "tinyglobby": "^0.2.12"
-=======
-    "rollup": "^4.34.9",
     "tinyglobby": "^0.2.13"
->>>>>>> b040d547
   },
   "optionalDependencies": {
     "fsevents": "~2.3.3"
