--- conflicted
+++ resolved
@@ -1,11 +1,6 @@
 {
-<<<<<<< HEAD
   "name": "rolldown-vite",
   "version": "6.3.0",
-=======
-  "name": "vite",
-  "version": "6.3.2",
->>>>>>> 4bc17b46
   "type": "module",
   "license": "MIT",
   "author": "Evan You",
@@ -146,12 +141,8 @@
     "postcss-load-config": "^6.0.1",
     "postcss-modules": "^6.0.1",
     "resolve.exports": "^2.0.3",
-<<<<<<< HEAD
     "rollup": "^4.34.9",
-    "rollup-plugin-dts": "^6.1.1",
-=======
     "rollup-plugin-dts": "^6.2.1",
->>>>>>> 4bc17b46
     "rollup-plugin-esbuild": "^6.2.1",
     "rollup-plugin-license": "^3.6.0",
     "sass": "^1.86.3",
