{
<<<<<<< HEAD
  "name": "rolldown-vite",
  "version": "7.0.10",
=======
  "name": "vite",
  "version": "7.0.6",
>>>>>>> bdde0f9e
  "type": "module",
  "license": "MIT",
  "author": "Evan You",
  "description": "Vite on Rolldown preview",
  "bin": {
    "vite": "bin/vite.js"
  },
  "keywords": [
    "frontend",
    "framework",
    "hmr",
    "dev-server",
    "build-tool",
    "vite"
  ],
  "main": "./dist/node/index.js",
  "types": "./dist/node/index.d.ts",
  "exports": {
    ".": "./dist/node/index.js",
    "./client": {
      "types": "./client.d.ts"
    },
    "./module-runner": "./dist/node/module-runner.js",
    "./dist/client/*": "./dist/client/*",
    "./types/*": {
      "types": "./types/*"
    },
    "./types/internal/*": null,
    "./package.json": "./package.json"
  },
  "typesVersions": {
    "*": {
      "module-runner": [
        "dist/node/module-runner.d.ts"
      ]
    }
  },
  "imports": {
    "#module-sync-enabled": {
      "module-sync": "./misc/true.js",
      "default": "./misc/false.js"
    }
  },
  "files": [
    "bin",
    "dist",
    "misc/**/*.js",
    "client.d.ts",
    "index.cjs",
    "index.d.cts",
    "types"
  ],
  "engines": {
    "node": "^20.19.0 || >=22.12.0"
  },
  "repository": {
    "type": "git",
    "url": "git+https://github.com/vitejs/rolldown-vite.git",
    "directory": "packages/vite"
  },
  "bugs": {
    "url": "https://github.com/vitejs/rolldown-vite/issues"
  },
  "homepage": "https://vite.dev",
  "funding": "https://github.com/vitejs/vite?sponsor=1",
  "scripts": {
    "dev": "premove dist && pnpm build-bundle -w",
    "build": "premove dist && pnpm build-bundle && pnpm build-types",
    "build-bundle": "rolldown --config rolldown.config.ts",
    "build-types": "pnpm build-types-roll && pnpm build-types-check",
    "build-types-roll": "rolldown --config rolldown.dts.config.ts",
    "build-types-check": "tsc --project tsconfig.check.json",
    "typecheck": "tsc && tsc -p src/node",
    "lint": "eslint --cache --ext .ts src/**",
    "format": "prettier --write --cache --parser typescript \"src/**/*.ts\"",
    "generate-target": "tsx scripts/generateTarget.ts",
    "prepublishOnly": "npm run build"
  },
  "//": "READ CONTRIBUTING.md to understand what to put under deps vs. devDeps!",
  "dependencies": {
    "fdir": "^6.4.6",
<<<<<<< HEAD
    "lightningcss": "^1.30.1",
    "picomatch": "^4.0.2",
=======
    "picomatch": "^4.0.3",
>>>>>>> bdde0f9e
    "postcss": "^8.5.6",
    "rolldown": "1.0.0-beta.29",
    "tinyglobby": "^0.2.14"
  },
  "optionalDependencies": {
    "fsevents": "~2.3.3"
  },
  "devDependencies": {
    "@ampproject/remapping": "^2.3.0",
    "@babel/parser": "^7.28.0",
    "@jridgewell/trace-mapping": "^0.3.29",
    "@oxc-project/types": "0.77.3",
    "@polka/compression": "^1.0.0-next.25",
    "@rolldown/pluginutils": "1.0.0-beta.29",
    "@rollup/plugin-alias": "^5.1.1",
    "@rollup/plugin-commonjs": "^28.0.6",
    "@rollup/plugin-dynamic-import-vars": "2.1.4",
    "@rollup/pluginutils": "^5.2.0",
    "@types/escape-html": "^1.0.4",
    "@types/pnpapi": "^0.0.5",
    "artichokie": "^0.3.2",
    "baseline-browser-mapping": "^2.5.5",
    "cac": "^6.7.14",
    "chokidar": "^3.6.0",
    "connect": "^3.7.0",
    "convert-source-map": "^2.0.0",
    "cors": "^2.8.5",
    "cross-spawn": "^7.0.6",
    "debug": "^4.4.1",
    "dep-types": "link:./src/types",
    "dotenv": "^17.2.0",
    "dotenv-expand": "^12.0.2",
    "es-module-lexer": "^1.7.0",
    "esbuild": "^0.25.0",
    "escape-html": "^1.0.3",
    "estree-walker": "^3.0.3",
    "etag": "^1.8.1",
    "host-validation-middleware": "^0.1.1",
    "http-proxy": "^1.18.1",
    "launch-editor-middleware": "^2.10.0",
    "magic-string": "^0.30.17",
    "mlly": "^1.7.4",
    "mrmime": "^2.0.1",
    "nanoid": "^5.1.5",
    "open": "^10.2.0",
    "parse5": "^7.3.0",
    "pathe": "^2.0.3",
    "periscopic": "^4.0.2",
    "picocolors": "^1.1.1",
    "postcss-import": "^16.1.1",
    "postcss-load-config": "^6.0.1",
    "postcss-modules": "^6.0.1",
    "premove": "^4.0.0",
    "resolve.exports": "^2.0.3",
<<<<<<< HEAD
    "rolldown-plugin-dts": "^0.13.13",
    "rollup": "^4.40.0",
=======
    "rolldown": "^1.0.0-beta.29",
    "rolldown-plugin-dts": "^0.14.1",
>>>>>>> bdde0f9e
    "rollup-plugin-license": "^3.6.0",
    "sass": "^1.89.2",
    "sass-embedded": "^1.89.2",
    "sirv": "^3.0.1",
    "strip-literal": "^3.0.0",
    "terser": "^5.43.1",
    "tsconfck": "^3.1.6",
    "types": "link:./types",
    "ufo": "^1.6.1",
    "ws": "^8.18.3"
  },
  "peerDependencies": {
    "@types/node": "^20.19.0 || >=22.12.0",
    "esbuild": "^0.25.0",
    "jiti": ">=1.21.0",
    "less": "^4.0.0",
    "sass": "^1.70.0",
    "sass-embedded": "^1.70.0",
    "stylus": ">=0.54.8",
    "sugarss": "^5.0.0",
    "terser": "^5.16.0",
    "tsx": "^4.8.1",
    "yaml": "^2.4.2"
  },
  "peerDependenciesMeta": {
    "@types/node": {
      "optional": true
    },
    "esbuild": {
      "optional": true
    },
    "jiti": {
      "optional": true
    },
    "sass": {
      "optional": true
    },
    "sass-embedded": {
      "optional": true
    },
    "stylus": {
      "optional": true
    },
    "less": {
      "optional": true
    },
    "sugarss": {
      "optional": true
    },
    "terser": {
      "optional": true
    },
    "tsx": {
      "optional": true
    },
    "yaml": {
      "optional": true
    }
  }
}<|MERGE_RESOLUTION|>--- conflicted
+++ resolved
@@ -1,11 +1,6 @@
 {
-<<<<<<< HEAD
   "name": "rolldown-vite",
   "version": "7.0.10",
-=======
-  "name": "vite",
-  "version": "7.0.6",
->>>>>>> bdde0f9e
   "type": "module",
   "license": "MIT",
   "author": "Evan You",
@@ -87,12 +82,8 @@
   "//": "READ CONTRIBUTING.md to understand what to put under deps vs. devDeps!",
   "dependencies": {
     "fdir": "^6.4.6",
-<<<<<<< HEAD
     "lightningcss": "^1.30.1",
-    "picomatch": "^4.0.2",
-=======
     "picomatch": "^4.0.3",
->>>>>>> bdde0f9e
     "postcss": "^8.5.6",
     "rolldown": "1.0.0-beta.29",
     "tinyglobby": "^0.2.14"
@@ -147,13 +138,8 @@
     "postcss-modules": "^6.0.1",
     "premove": "^4.0.0",
     "resolve.exports": "^2.0.3",
-<<<<<<< HEAD
-    "rolldown-plugin-dts": "^0.13.13",
+    "rolldown-plugin-dts": "^0.14.1",
     "rollup": "^4.40.0",
-=======
-    "rolldown": "^1.0.0-beta.29",
-    "rolldown-plugin-dts": "^0.14.1",
->>>>>>> bdde0f9e
     "rollup-plugin-license": "^3.6.0",
     "sass": "^1.89.2",
     "sass-embedded": "^1.89.2",
