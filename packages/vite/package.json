{
  "name": "vite",
  "version": "2.7.7",
  "license": "MIT",
  "author": "Evan You",
  "description": "Native-ESM powered web dev build tool",
  "bin": {
    "vite": "bin/vite.js"
  },
  "main": "dist/node/index.js",
  "types": "dist/node/index.d.ts",
  "files": [
    "bin",
    "dist",
    "client.d.ts",
    "src/client",
    "types"
  ],
  "engines": {
    "node": ">=12.2.0"
  },
  "repository": {
    "type": "git",
    "url": "git+https://github.com/vitejs/vite.git",
    "directory": "packages/vite"
  },
  "bugs": {
    "url": "https://github.com/vitejs/vite/issues"
  },
  "homepage": "https://github.com/vitejs/vite/tree/main/#readme",
  "scripts": {
    "dev": "rimraf dist && rollup -c -w",
    "build": "rimraf dist && npm run lint && run-s build-bundle build-types",
    "build-bundle": "rollup -c",
    "build-types": "run-s build-temp-types patch-types roll-types",
    "build-temp-types": "tsc --emitDeclarationOnly --outDir temp/node -p src/node",
    "ci-build": "rimraf dist && run-s build-bundle build-types",
    "patch-types": "ts-node scripts/patchTypes.ts",
    "roll-types": "api-extractor run && rimraf temp",
    "lint": "eslint --ext .ts src/**",
    "format": "prettier --write --parser typescript \"src/**/*.ts\"",
    "changelog": "conventional-changelog -p angular -i CHANGELOG.md -s --commit-path .",
    "release": "ts-node ../../scripts/release.ts"
  },
  "//": "READ CONTRIBUTING.md to understand what to put under deps vs. devDeps!",
  "dependencies": {
    "esbuild": "^0.13.12",
<<<<<<< HEAD
    "json5": "^2.2.0",
    "postcss": "^8.3.11",
=======
    "postcss": "^8.4.5",
>>>>>>> 49da9861
    "resolve": "^1.20.0",
    "rollup": "^2.59.0"
  },
  "optionalDependencies": {
    "fsevents": "~2.3.2"
  },
  "devDependencies": {
    "@ampproject/remapping": "^1.0.2",
    "@babel/parser": "^7.16.6",
    "@babel/types": "^7.16.0",
    "@rollup/plugin-alias": "^3.1.8",
    "@rollup/plugin-commonjs": "^21.0.1",
    "@rollup/plugin-dynamic-import-vars": "^1.4.1",
    "@rollup/plugin-json": "^4.1.0",
    "@rollup/plugin-node-resolve": "13.1.1",
    "@rollup/plugin-typescript": "^8.3.0",
    "@rollup/pluginutils": "^4.1.2",
    "@types/convert-source-map": "^1.5.2",
    "@types/debug": "^4.1.7",
    "@types/estree": "^0.0.50",
    "@types/etag": "^1.8.1",
    "@types/less": "^3.0.3",
    "@types/micromatch": "^4.0.2",
    "@types/mime": "^2.0.3",
    "@types/node": "^16.11.14",
    "@types/resolve": "^1.20.1",
    "@types/sass": "~1.43.1",
    "@types/stylus": "^0.48.36",
    "@types/ws": "^8.2.2",
    "@vue/compiler-dom": "^3.2.26",
    "acorn": "^8.6.0",
    "acorn-class-fields": "^1.0.0",
    "acorn-static-class-features": "^1.0.0",
    "cac": "6.7.9",
    "chalk": "^4.1.2",
    "chokidar": "^3.5.2",
    "compression": "^1.7.4",
    "connect": "^3.7.0",
    "connect-history-api-fallback": "^1.6.0",
    "convert-source-map": "^1.8.0",
    "cors": "^2.8.5",
    "debug": "^4.3.3",
    "dotenv": "^10.0.0",
    "dotenv-expand": "^5.1.0",
    "es-module-lexer": "^0.9.3",
    "estree-walker": "^2.0.2",
    "etag": "^1.8.1",
    "execa": "^5.1.1",
    "fast-glob": "^3.2.7",
    "http-proxy": "^1.18.1",
    "launch-editor-middleware": "^2.3.0",
    "magic-string": "^0.25.7",
    "micromatch": "^4.0.4",
    "mime": "^3.0.0",
    "okie": "^1.0.1",
    "open": "^8.4.0",
    "periscopic": "^2.0.3",
    "postcss-import": "^14.0.2",
    "postcss-load-config": "^3.1.0",
    "postcss-modules": "^4.2.2",
    "resolve.exports": "^1.1.0",
    "rollup-plugin-license": "^2.6.0",
    "selfsigned": "^1.10.11",
    "sirv": "^1.0.19",
    "source-map": "^0.6.1",
    "source-map-support": "^0.5.21",
    "strip-ansi": "^6.0.1",
    "terser": "^5.10.0",
    "tsconfck": "1.1.1",
    "tslib": "^2.3.1",
    "types": "link:./types",
    "ws": "^8.3.0"
  },
  "peerDependencies": {
    "less": "*",
    "sass": "*",
    "stylus": "*"
  },
  "peerDependenciesMeta": {
    "sass": {
      "optional": true
    },
    "stylus": {
      "optional": true
    },
    "less": {
      "optional": true
    }
  }
}<|MERGE_RESOLUTION|>--- conflicted
+++ resolved
@@ -45,12 +45,8 @@
   "//": "READ CONTRIBUTING.md to understand what to put under deps vs. devDeps!",
   "dependencies": {
     "esbuild": "^0.13.12",
-<<<<<<< HEAD
     "json5": "^2.2.0",
-    "postcss": "^8.3.11",
-=======
     "postcss": "^8.4.5",
->>>>>>> 49da9861
     "resolve": "^1.20.0",
     "rollup": "^2.59.0"
   },
