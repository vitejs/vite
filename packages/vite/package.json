{
  "name": "vite",
  "version": "3.0.5",
  "type": "module",
  "license": "MIT",
  "author": "Evan You",
  "description": "Native-ESM powered web dev build tool",
  "bin": {
    "vite": "bin/vite.js"
  },
  "main": "./dist/node/index.js",
  "module": "./dist/node/index.js",
  "types": "./dist/node/index.d.ts",
  "exports": {
    ".": {
      "types": "./dist/node/index.d.ts",
      "import": "./dist/node/index.js",
      "require": "./index.cjs"
    },
    "./client": {
      "types": "./client.d.ts"
    },
    "./dist/client/*": "./dist/client/*",
    "./package.json": "./package.json"
  },
  "files": [
    "bin",
    "dist",
    "client.d.ts",
    "index.cjs",
    "src/client",
    "types"
  ],
  "engines": {
    "node": "^14.18.0 || >=16.0.0"
  },
  "repository": {
    "type": "git",
    "url": "git+https://github.com/vitejs/vite.git",
    "directory": "packages/vite"
  },
  "bugs": {
    "url": "https://github.com/vitejs/vite/issues"
  },
  "homepage": "https://github.com/vitejs/vite/tree/main/#readme",
  "scripts": {
    "dev": "rimraf dist && pnpm run build-bundle -w",
    "build": "rimraf dist && run-s build-bundle build-types",
    "build-bundle": "rollup --config rollup.config.ts --configPlugin typescript",
    "build-types": "run-s build-temp-types patch-types roll-types check-dist-types",
    "build-temp-types": "tsc --emitDeclarationOnly --outDir temp/node -p src/node",
    "patch-types": "tsx scripts/patchTypes.ts",
    "roll-types": "api-extractor run && rimraf temp",
    "check-dist-types": "tsc --project tsconfig.check.json",
    "lint": "eslint --cache --ext .ts src/**",
    "format": "prettier --write --cache --parser typescript \"src/**/*.ts\"",
    "prepublishOnly": "npm run build"
  },
  "//": "READ CONTRIBUTING.md to understand what to put under deps vs. devDeps!",
  "dependencies": {
<<<<<<< HEAD
    "esbuild": "^0.14.53",
    "postcss": "^8.4.14",
=======
    "esbuild": "^0.14.47",
    "postcss": "^8.4.16",
>>>>>>> 6d952252
    "resolve": "^1.22.1",
    "rollup": "^2.75.6"
  },
  "optionalDependencies": {
    "fsevents": "~2.3.2"
  },
  "devDependencies": {
    "@ampproject/remapping": "^2.2.0",
    "@babel/parser": "^7.18.11",
    "@babel/types": "^7.18.10",
    "@jridgewell/trace-mapping": "^0.3.14",
    "@rollup/plugin-alias": "^3.1.9",
    "@rollup/plugin-commonjs": "^22.0.2",
    "@rollup/plugin-dynamic-import-vars": "^1.4.4",
    "@rollup/plugin-json": "^4.1.0",
    "@rollup/plugin-node-resolve": "13.3.0",
    "@rollup/plugin-typescript": "^8.3.4",
    "@rollup/pluginutils": "^4.2.1",
    "@vue/compiler-dom": "^3.2.37",
    "acorn": "^8.8.0",
    "cac": "^6.7.12",
    "chokidar": "^3.5.3",
    "connect": "^3.7.0",
    "connect-history-api-fallback": "^2.0.0",
    "convert-source-map": "^1.8.0",
    "cors": "^2.8.5",
    "cross-spawn": "^7.0.3",
    "debug": "^4.3.4",
    "dotenv": "^14.3.2",
    "dotenv-expand": "^5.1.0",
    "es-module-lexer": "^0.10.5",
    "estree-walker": "^3.0.1",
    "etag": "^1.8.1",
    "fast-glob": "^3.2.11",
    "http-proxy": "^1.18.1",
    "json5": "^2.2.1",
    "launch-editor-middleware": "^2.5.0",
    "magic-string": "^0.26.2",
    "micromatch": "^4.0.5",
    "mlly": "^0.5.7",
    "mrmime": "^1.0.1",
    "okie": "^1.0.1",
    "open": "^8.4.0",
    "periscopic": "^3.0.4",
    "picocolors": "^1.0.0",
    "postcss-import": "^14.1.0",
    "postcss-load-config": "^4.0.1",
    "postcss-modules": "^4.3.1",
    "resolve.exports": "^1.1.0",
    "rollup-plugin-license": "^2.8.1",
    "sirv": "^2.0.2",
    "source-map-js": "^1.0.2",
    "source-map-support": "^0.5.21",
    "strip-ansi": "^7.0.1",
    "strip-literal": "^0.4.0",
    "tsconfck": "^2.0.1",
    "tslib": "^2.4.0",
    "types": "link:./types",
    "ufo": "^0.8.5",
    "ws": "^8.8.1"
  },
  "peerDependencies": {
    "less": "*",
    "sass": "*",
    "stylus": "*",
    "terser": "^5.4.0"
  },
  "peerDependenciesMeta": {
    "sass": {
      "optional": true
    },
    "stylus": {
      "optional": true
    },
    "less": {
      "optional": true
    },
    "terser": {
      "optional": true
    }
  }
}<|MERGE_RESOLUTION|>--- conflicted
+++ resolved
@@ -58,13 +58,8 @@
   },
   "//": "READ CONTRIBUTING.md to understand what to put under deps vs. devDeps!",
   "dependencies": {
-<<<<<<< HEAD
-    "esbuild": "^0.14.53",
-    "postcss": "^8.4.14",
-=======
     "esbuild": "^0.14.47",
     "postcss": "^8.4.16",
->>>>>>> 6d952252
     "resolve": "^1.22.1",
     "rollup": "^2.75.6"
   },
