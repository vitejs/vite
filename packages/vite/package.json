{
  "name": "vite",
  "version": "7.1.5",
  "type": "module",
  "license": "MIT",
  "author": "Evan You",
  "description": "Native-ESM powered web dev build tool",
  "bin": {
    "vite": "bin/vite.js"
  },
  "keywords": [
    "frontend",
    "framework",
    "hmr",
    "dev-server",
    "build-tool",
    "vite"
  ],
  "main": "./dist/node/index.js",
  "types": "./dist/node/index.d.ts",
  "exports": {
    ".": "./dist/node/index.js",
    "./client": {
      "types": "./client.d.ts"
    },
    "./module-runner": "./dist/node/module-runner.js",
    "./dist/client/*": "./dist/client/*",
    "./types/*": {
      "types": "./types/*"
    },
    "./types/internal/*": null,
    "./package.json": "./package.json"
  },
  "typesVersions": {
    "*": {
      "module-runner": [
        "dist/node/module-runner.d.ts"
      ]
    }
  },
  "imports": {
    "#module-sync-enabled": {
      "module-sync": "./misc/true.js",
      "default": "./misc/false.js"
    }
  },
  "files": [
    "bin",
    "dist",
    "misc/**/*.js",
    "client.d.ts",
    "index.cjs",
    "index.d.cts",
    "types"
  ],
  "engines": {
    "node": "^20.19.0 || >=22.12.0"
  },
  "repository": {
    "type": "git",
    "url": "git+https://github.com/vitejs/vite.git",
    "directory": "packages/vite"
  },
  "bugs": {
    "url": "https://github.com/vitejs/vite/issues"
  },
  "homepage": "https://vite.dev",
  "funding": "https://github.com/vitejs/vite?sponsor=1",
  "scripts": {
    "dev": "premove dist && pnpm build-bundle -w",
    "build": "premove dist && pnpm build-bundle && pnpm build-types",
    "build-bundle": "rolldown --config rolldown.config.ts",
    "build-types": "pnpm build-types-roll && pnpm build-types-check",
    "build-types-roll": "rolldown --config rolldown.dts.config.ts",
    "build-types-check": "tsc --project tsconfig.check.json",
    "typecheck": "tsc && tsc -p src/node",
    "lint": "eslint --cache --ext .ts src/**",
    "format": "prettier --write --cache --parser typescript \"src/**/*.ts\"",
    "generate-target": "tsx scripts/generateTarget.ts",
    "prepublishOnly": "npm run build"
  },
  "//": "READ CONTRIBUTING.md to understand what to put under deps vs. devDeps!",
  "dependencies": {
    "esbuild": "^0.25.0",
    "fdir": "^6.5.0",
    "picomatch": "^4.0.3",
    "postcss": "^8.5.6",
    "rollup": "^4.43.0",
    "tinyglobby": "^0.2.15"
  },
  "optionalDependencies": {
    "fsevents": "~2.3.3"
  },
  "devDependencies": {
    "@babel/parser": "^7.28.4",
    "@jridgewell/remapping": "^2.3.5",
    "@jridgewell/trace-mapping": "^0.3.30",
    "@oxc-project/types": "0.82.3",
    "@polka/compression": "^1.0.0-next.25",
<<<<<<< HEAD
    "@rolldown/pluginutils": "^1.0.0-beta.34",
=======
    "@rolldown/pluginutils": "^1.0.0-beta.35",
>>>>>>> feeb8bcc
    "@rollup/plugin-alias": "^5.1.1",
    "@rollup/plugin-commonjs": "^28.0.6",
    "@rollup/plugin-dynamic-import-vars": "2.1.4",
    "@rollup/pluginutils": "^5.3.0",
    "@types/escape-html": "^1.0.4",
    "@types/pnpapi": "^0.0.5",
    "artichokie": "^0.4.0",
    "baseline-browser-mapping": "^2.7.4",
    "cac": "^6.7.14",
    "chokidar": "^3.6.0",
    "connect": "^3.7.0",
    "convert-source-map": "^2.0.0",
    "cors": "^2.8.5",
    "cross-spawn": "^7.0.6",
    "debug": "^4.4.1",
    "dep-types": "link:./src/types",
    "dotenv": "^17.2.2",
    "dotenv-expand": "^12.0.3",
    "es-module-lexer": "^1.7.0",
    "escape-html": "^1.0.3",
    "estree-walker": "^3.0.3",
    "etag": "^1.8.1",
    "host-validation-middleware": "^0.1.1",
    "http-proxy-3": "^1.21.0",
    "launch-editor-middleware": "^2.11.1",
    "lightningcss": "^1.30.1",
    "magic-string": "^0.30.18",
    "mlly": "^1.8.0",
    "mrmime": "^2.0.1",
    "nanoid": "^5.1.5",
    "open": "^10.2.0",
    "parse5": "^8.0.0",
    "pathe": "^2.0.3",
    "periscopic": "^4.0.2",
    "picocolors": "^1.1.1",
    "postcss-import": "^16.1.1",
    "postcss-load-config": "^6.0.1",
    "postcss-modules": "^6.0.1",
    "premove": "^4.0.0",
    "resolve.exports": "^2.0.3",
    "rolldown": "^1.0.0-beta.34",
    "rolldown-plugin-dts": "^0.15.7",
    "rollup-plugin-license": "^3.6.0",
    "sass": "^1.92.1",
    "sass-embedded": "^1.92.1",
    "sirv": "^3.0.2",
    "strip-literal": "^3.0.0",
    "terser": "^5.44.0",
    "tsconfck": "^3.1.6",
    "types": "link:./types",
    "ufo": "^1.6.1",
    "ws": "^8.18.3"
  },
  "peerDependencies": {
    "@types/node": "^20.19.0 || >=22.12.0",
    "jiti": ">=1.21.0",
    "less": "^4.0.0",
    "lightningcss": "^1.21.0",
    "sass": "^1.70.0",
    "sass-embedded": "^1.70.0",
    "stylus": ">=0.54.8",
    "sugarss": "^5.0.0",
    "terser": "^5.16.0",
    "tsx": "^4.8.1",
    "yaml": "^2.4.2"
  },
  "peerDependenciesMeta": {
    "@types/node": {
      "optional": true
    },
    "jiti": {
      "optional": true
    },
    "sass": {
      "optional": true
    },
    "sass-embedded": {
      "optional": true
    },
    "stylus": {
      "optional": true
    },
    "less": {
      "optional": true
    },
    "sugarss": {
      "optional": true
    },
    "lightningcss": {
      "optional": true
    },
    "terser": {
      "optional": true
    },
    "tsx": {
      "optional": true
    },
    "yaml": {
      "optional": true
    }
  }
}<|MERGE_RESOLUTION|>--- conflicted
+++ resolved
@@ -97,11 +97,7 @@
     "@jridgewell/trace-mapping": "^0.3.30",
     "@oxc-project/types": "0.82.3",
     "@polka/compression": "^1.0.0-next.25",
-<<<<<<< HEAD
-    "@rolldown/pluginutils": "^1.0.0-beta.34",
-=======
     "@rolldown/pluginutils": "^1.0.0-beta.35",
->>>>>>> feeb8bcc
     "@rollup/plugin-alias": "^5.1.1",
     "@rollup/plugin-commonjs": "^28.0.6",
     "@rollup/plugin-dynamic-import-vars": "2.1.4",
