{
  "name": "vite",
  "version": "3.2.0",
  "type": "module",
  "license": "MIT",
  "author": "Evan You",
  "description": "Native-ESM powered web dev build tool",
  "bin": {
    "vite": "bin/vite.js"
  },
  "main": "./dist/node/index.js",
  "module": "./dist/node/index.js",
  "types": "./dist/node/index.d.ts",
  "exports": {
    ".": {
      "types": "./dist/node/index.d.ts",
      "import": "./dist/node/index.js",
      "require": "./index.cjs"
    },
    "./client": {
      "types": "./client.d.ts"
    },
    "./dist/client/*": "./dist/client/*",
    "./package.json": "./package.json"
  },
  "files": [
    "bin",
    "dist",
    "client.d.ts",
    "index.cjs",
    "src/client",
    "types"
  ],
  "engines": {
    "node": "^14.18.0 || >=16.0.0"
  },
  "repository": {
    "type": "git",
    "url": "git+https://github.com/vitejs/vite.git",
    "directory": "packages/vite"
  },
  "bugs": {
    "url": "https://github.com/vitejs/vite/issues"
  },
  "homepage": "https://github.com/vitejs/vite/tree/main/#readme",
  "scripts": {
    "dev": "rimraf dist && pnpm run build-bundle -w",
    "build": "rimraf dist && run-s build-bundle build-types",
    "build-bundle": "rollup --config rollup.config.ts --configPlugin typescript",
    "build-types": "run-s build-types-temp build-types-pre-patch build-types-roll build-types-post-patch build-types-check",
    "build-types-temp": "tsc --emitDeclarationOnly --outDir temp/node -p src/node",
    "build-types-pre-patch": "tsx scripts/prePatchTypes.ts",
    "build-types-roll": "api-extractor run && rimraf temp",
    "build-types-post-patch": "tsx scripts/postPatchTypes.ts",
    "build-types-check": "tsc --project tsconfig.check.json",
    "lint": "eslint --cache --ext .ts src/**",
    "format": "prettier --write --cache --parser typescript \"src/**/*.ts\"",
    "prepublishOnly": "npm run build"
  },
  "//": "READ CONTRIBUTING.md to understand what to put under deps vs. devDeps!",
  "dependencies": {
    "esbuild": "^0.15.9",
    "postcss": "^8.4.18",
    "resolve": "^1.22.1",
<<<<<<< HEAD
    "rollup": "3.0.0-4"
=======
    "rollup": "^2.79.1"
>>>>>>> f787a60f
  },
  "optionalDependencies": {
    "fsevents": "~2.3.2"
  },
  "devDependencies": {
    "@ampproject/remapping": "^2.2.0",
    "@babel/parser": "^7.19.6",
    "@babel/types": "^7.19.4",
    "@jridgewell/trace-mapping": "^0.3.17",
    "@rollup/plugin-alias": "^4.0.2",
    "@rollup/plugin-commonjs": "^22.0.2",
    "@rollup/plugin-dynamic-import-vars": "^1.4.4",
    "@rollup/plugin-json": "^4.1.0",
<<<<<<< HEAD
    "@rollup/plugin-node-resolve": "13.3.0",
    "@rollup/plugin-typescript": "^8.4.0",
=======
    "@rollup/plugin-node-resolve": "14.1.0",
    "@rollup/plugin-typescript": "^8.5.0",
>>>>>>> f787a60f
    "@rollup/pluginutils": "^4.2.1",
    "acorn": "^8.8.1",
    "cac": "^6.7.14",
    "chokidar": "^3.5.3",
    "connect": "^3.7.0",
    "connect-history-api-fallback": "^2.0.0",
    "convert-source-map": "^1.9.0",
    "cors": "^2.8.5",
    "cross-spawn": "^7.0.3",
    "debug": "^4.3.4",
    "dep-types": "link:./src/types",
    "dotenv": "^14.3.2",
    "dotenv-expand": "^5.1.0",
    "es-module-lexer": "^1.1.0",
    "estree-walker": "^3.0.1",
    "etag": "^1.8.1",
    "fast-glob": "^3.2.12",
    "http-proxy": "^1.18.1",
    "import-meta-resolve": "^2.1.0",
    "json5": "^2.2.1",
    "launch-editor-middleware": "^2.6.0",
    "magic-string": "^0.26.7",
    "micromatch": "^4.0.5",
    "mlly": "^0.5.16",
    "mrmime": "^1.0.1",
    "okie": "^1.0.1",
    "open": "^8.4.0",
    "parse5": "^7.1.1",
    "periscopic": "^3.0.4",
    "picocolors": "^1.0.0",
    "picomatch": "^2.3.1",
    "postcss-import": "^15.0.0",
    "postcss-load-config": "^4.0.1",
    "postcss-modules": "^5.0.0",
    "resolve.exports": "^1.1.0",
    "sirv": "^2.0.2",
    "source-map-js": "^1.0.2",
    "source-map-support": "^0.5.21",
    "strip-ansi": "^7.0.1",
    "strip-literal": "^0.4.2",
    "tsconfck": "^2.0.1",
    "tslib": "^2.4.0",
    "types": "link:./types",
    "ufo": "^0.8.6",
    "ws": "^8.10.0"
  },
  "peerDependencies": {
    "less": "*",
    "sass": "*",
    "stylus": "*",
    "sugarss": "*",
    "terser": "^5.4.0"
  },
  "peerDependenciesMeta": {
    "sass": {
      "optional": true
    },
    "stylus": {
      "optional": true
    },
    "less": {
      "optional": true
    },
    "sugarss": {
      "optional": true
    },
    "terser": {
      "optional": true
    }
  }
}<|MERGE_RESOLUTION|>--- conflicted
+++ resolved
@@ -62,11 +62,7 @@
     "esbuild": "^0.15.9",
     "postcss": "^8.4.18",
     "resolve": "^1.22.1",
-<<<<<<< HEAD
     "rollup": "3.0.0-4"
-=======
-    "rollup": "^2.79.1"
->>>>>>> f787a60f
   },
   "optionalDependencies": {
     "fsevents": "~2.3.2"
@@ -80,13 +76,8 @@
     "@rollup/plugin-commonjs": "^22.0.2",
     "@rollup/plugin-dynamic-import-vars": "^1.4.4",
     "@rollup/plugin-json": "^4.1.0",
-<<<<<<< HEAD
-    "@rollup/plugin-node-resolve": "13.3.0",
-    "@rollup/plugin-typescript": "^8.4.0",
-=======
     "@rollup/plugin-node-resolve": "14.1.0",
     "@rollup/plugin-typescript": "^8.5.0",
->>>>>>> f787a60f
     "@rollup/pluginutils": "^4.2.1",
     "acorn": "^8.8.1",
     "cac": "^6.7.14",
