--- conflicted
+++ resolved
@@ -59,13 +59,8 @@
   },
   "//": "READ CONTRIBUTING.md to understand what to put under deps vs. devDeps!",
   "dependencies": {
-<<<<<<< HEAD
-    "esbuild": "^0.15.8",
-    "postcss": "^8.4.16",
-=======
     "esbuild": "^0.15.9",
     "postcss": "^8.4.17",
->>>>>>> 8d0a9c1a
     "resolve": "^1.22.1",
     "rollup": "^2.79.1"
   },
