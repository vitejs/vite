--- conflicted
+++ resolved
@@ -1,11 +1,6 @@
 {
-<<<<<<< HEAD
   "name": "rolldown-vite",
   "version": "7.1.20",
-=======
-  "name": "vite",
-  "version": "7.2.0-beta.0",
->>>>>>> e7a0c5e5
   "type": "module",
   "license": "MIT",
   "author": "Evan You",
@@ -130,12 +125,7 @@
     "host-validation-middleware": "^0.1.2",
     "http-proxy-3": "^1.22.0",
     "launch-editor-middleware": "^2.11.1",
-<<<<<<< HEAD
-    "magic-string": "^0.30.19",
-=======
-    "lightningcss": "^1.30.2",
     "magic-string": "^0.30.21",
->>>>>>> e7a0c5e5
     "mlly": "^1.8.0",
     "mrmime": "^2.0.1",
     "nanoid": "^5.1.6",
@@ -149,13 +139,8 @@
     "postcss-modules": "^6.0.1",
     "premove": "^4.0.0",
     "resolve.exports": "^2.0.3",
-<<<<<<< HEAD
-    "rolldown-plugin-dts": "^0.16.12",
+    "rolldown-plugin-dts": "^0.17.1",
     "rollup": "^4.43.0",
-=======
-    "rolldown": "^1.0.0-beta.44",
-    "rolldown-plugin-dts": "^0.17.1",
->>>>>>> e7a0c5e5
     "rollup-plugin-license": "^3.6.0",
     "sass": "^1.93.2",
     "sass-embedded": "^1.93.2",
