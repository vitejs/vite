{
<<<<<<< HEAD
  "name": "rolldown-vite",
  "version": "7.1.14",
=======
  "name": "vite",
  "version": "7.1.8",
>>>>>>> 8d12c8bb
  "type": "module",
  "license": "MIT",
  "author": "Evan You",
  "description": "Vite on Rolldown preview",
  "bin": {
    "vite": "bin/vite.js"
  },
  "keywords": [
    "frontend",
    "framework",
    "hmr",
    "dev-server",
    "build-tool",
    "vite"
  ],
  "main": "./dist/node/index.js",
  "types": "./dist/node/index.d.ts",
  "exports": {
    ".": "./dist/node/index.js",
    "./client": {
      "types": "./client.d.ts"
    },
    "./module-runner": "./dist/node/module-runner.js",
    "./internal": "./dist/node/internal.js",
    "./dist/client/*": "./dist/client/*",
    "./types/*": {
      "types": "./types/*"
    },
    "./types/internal/*": null,
    "./package.json": "./package.json"
  },
  "typesVersions": {
    "*": {
      "module-runner": [
        "dist/node/module-runner.d.ts"
      ]
    }
  },
  "imports": {
    "#module-sync-enabled": {
      "module-sync": "./misc/true.js",
      "default": "./misc/false.js"
    }
  },
  "files": [
    "bin",
    "dist",
    "misc/**/*.js",
    "client.d.ts",
    "index.cjs",
    "index.d.cts",
    "types"
  ],
  "engines": {
    "node": "^20.19.0 || >=22.12.0"
  },
  "repository": {
    "type": "git",
    "url": "git+https://github.com/vitejs/rolldown-vite.git",
    "directory": "packages/vite"
  },
  "bugs": {
    "url": "https://github.com/vitejs/rolldown-vite/issues"
  },
  "homepage": "https://vite.dev",
  "funding": "https://github.com/vitejs/vite?sponsor=1",
  "scripts": {
    "dev": "premove dist && pnpm build-bundle -w",
    "build": "premove dist && pnpm build-bundle && pnpm build-types",
    "build-bundle": "rolldown --config rolldown.config.ts",
    "build-types": "pnpm build-types-roll && pnpm build-types-check",
    "build-types-roll": "rolldown --config rolldown.dts.config.ts",
    "build-types-check": "tsc --project tsconfig.check.json",
    "typecheck": "tsc && tsc -p src/node",
    "lint": "eslint --cache --ext .ts src/**",
    "format": "prettier --write --cache --parser typescript \"src/**/*.ts\"",
    "generate-target": "tsx scripts/generateTarget.ts",
    "prepublishOnly": "npm run build"
  },
  "//": "READ CONTRIBUTING.md to understand what to put under deps vs. devDeps!",
  "dependencies": {
    "@oxc-project/runtime": "0.92.0",
    "fdir": "^6.5.0",
    "lightningcss": "^1.30.1",
    "picomatch": "^4.0.3",
    "postcss": "^8.5.6",
    "rolldown": "1.0.0-beta.41",
    "tinyglobby": "^0.2.15"
  },
  "optionalDependencies": {
    "fsevents": "~2.3.3"
  },
  "devDependencies": {
    "@babel/parser": "^7.28.4",
    "@jridgewell/remapping": "^2.3.5",
    "@jridgewell/trace-mapping": "^0.3.31",
    "@oxc-project/types": "0.93.0",
    "@polka/compression": "^1.0.0-next.25",
    "@rolldown/pluginutils": "^1.0.0-beta.41",
    "@rollup/plugin-alias": "^5.1.1",
    "@rollup/plugin-commonjs": "^28.0.6",
    "@rollup/plugin-dynamic-import-vars": "2.1.4",
    "@rollup/pluginutils": "^5.3.0",
    "@types/escape-html": "^1.0.4",
    "@types/pnpapi": "^0.0.5",
    "artichokie": "^0.4.2",
    "baseline-browser-mapping": "^2.8.9",
    "cac": "^6.7.14",
    "chokidar": "^3.6.0",
    "connect": "^3.7.0",
    "convert-source-map": "^2.0.0",
    "cors": "^2.8.5",
    "cross-spawn": "^7.0.6",
    "debug": "^4.4.3",
    "dep-types": "link:./src/types",
    "dotenv": "^17.2.3",
    "dotenv-expand": "^12.0.3",
    "es-module-lexer": "^1.7.0",
    "esbuild": "^0.25.0",
    "escape-html": "^1.0.3",
    "estree-walker": "^3.0.3",
    "etag": "^1.8.1",
    "host-validation-middleware": "^0.1.1",
    "http-proxy-3": "^1.21.1",
    "launch-editor-middleware": "^2.11.1",
<<<<<<< HEAD
=======
    "lightningcss": "^1.30.2",
>>>>>>> 8d12c8bb
    "magic-string": "^0.30.19",
    "mlly": "^1.8.0",
    "mrmime": "^2.0.1",
    "nanoid": "^5.1.6",
    "open": "^10.2.0",
    "parse5": "^8.0.0",
    "pathe": "^2.0.3",
    "periscopic": "^4.0.2",
    "picocolors": "^1.1.1",
    "postcss-import": "^16.1.1",
    "postcss-load-config": "^6.0.1",
    "postcss-modules": "^6.0.1",
    "premove": "^4.0.0",
    "resolve.exports": "^2.0.3",
<<<<<<< HEAD
    "rolldown-plugin-dts": "^0.16.8",
    "rollup": "^4.43.0",
=======
    "rolldown": "^1.0.0-beta.41",
    "rolldown-plugin-dts": "^0.16.11",
>>>>>>> 8d12c8bb
    "rollup-plugin-license": "^3.6.0",
    "sass": "^1.93.2",
    "sass-embedded": "^1.93.2",
    "sirv": "^3.0.2",
    "strip-literal": "^3.1.0",
    "terser": "^5.44.0",
    "tsconfck": "^3.1.6",
    "types": "link:./types",
    "ufo": "^1.6.1",
    "ws": "^8.18.3"
  },
  "peerDependencies": {
    "@types/node": "^20.19.0 || >=22.12.0",
    "esbuild": "^0.25.0",
    "jiti": ">=1.21.0",
    "less": "^4.0.0",
    "sass": "^1.70.0",
    "sass-embedded": "^1.70.0",
    "stylus": ">=0.54.8",
    "sugarss": "^5.0.0",
    "terser": "^5.16.0",
    "tsx": "^4.8.1",
    "yaml": "^2.4.2"
  },
  "peerDependenciesMeta": {
    "@types/node": {
      "optional": true
    },
    "esbuild": {
      "optional": true
    },
    "jiti": {
      "optional": true
    },
    "sass": {
      "optional": true
    },
    "sass-embedded": {
      "optional": true
    },
    "stylus": {
      "optional": true
    },
    "less": {
      "optional": true
    },
    "sugarss": {
      "optional": true
    },
    "terser": {
      "optional": true
    },
    "tsx": {
      "optional": true
    },
    "yaml": {
      "optional": true
    }
  }
}<|MERGE_RESOLUTION|>--- conflicted
+++ resolved
@@ -1,11 +1,6 @@
 {
-<<<<<<< HEAD
   "name": "rolldown-vite",
   "version": "7.1.14",
-=======
-  "name": "vite",
-  "version": "7.1.8",
->>>>>>> 8d12c8bb
   "type": "module",
   "license": "MIT",
   "author": "Evan You",
@@ -89,7 +84,7 @@
   "dependencies": {
     "@oxc-project/runtime": "0.92.0",
     "fdir": "^6.5.0",
-    "lightningcss": "^1.30.1",
+    "lightningcss": "^1.30.2",
     "picomatch": "^4.0.3",
     "postcss": "^8.5.6",
     "rolldown": "1.0.0-beta.41",
@@ -131,10 +126,6 @@
     "host-validation-middleware": "^0.1.1",
     "http-proxy-3": "^1.21.1",
     "launch-editor-middleware": "^2.11.1",
-<<<<<<< HEAD
-=======
-    "lightningcss": "^1.30.2",
->>>>>>> 8d12c8bb
     "magic-string": "^0.30.19",
     "mlly": "^1.8.0",
     "mrmime": "^2.0.1",
@@ -149,13 +140,8 @@
     "postcss-modules": "^6.0.1",
     "premove": "^4.0.0",
     "resolve.exports": "^2.0.3",
-<<<<<<< HEAD
-    "rolldown-plugin-dts": "^0.16.8",
+    "rolldown-plugin-dts": "^0.16.11",
     "rollup": "^4.43.0",
-=======
-    "rolldown": "^1.0.0-beta.41",
-    "rolldown-plugin-dts": "^0.16.11",
->>>>>>> 8d12c8bb
     "rollup-plugin-license": "^3.6.0",
     "sass": "^1.93.2",
     "sass-embedded": "^1.93.2",
