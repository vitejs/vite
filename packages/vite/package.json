--- conflicted
+++ resolved
@@ -92,11 +92,7 @@
     "@rollup/plugin-commonjs": "^25.0.5",
     "@rollup/plugin-dynamic-import-vars": "^2.0.6",
     "@rollup/plugin-json": "^6.0.1",
-<<<<<<< HEAD
-    "@rollup/plugin-node-resolve": "15.2.2",
-=======
     "@rollup/plugin-node-resolve": "15.2.3",
->>>>>>> bc97091e
     "@rollup/plugin-typescript": "^11.1.5",
     "@rollup/pluginutils": "^5.0.5",
     "@types/escape-html": "^1.0.2",
