{
  "name": "vite",
  "version": "6.0.0-beta.3",
  "type": "module",
  "license": "MIT",
  "author": "Evan You",
  "description": "Native-ESM powered web dev build tool",
  "bin": {
    "vite": "bin/vite.js"
  },
  "keywords": [
    "frontend",
    "framework",
    "hmr",
    "dev-server",
    "build-tool",
    "vite"
  ],
  "main": "./dist/node/index.js",
  "types": "./dist/node/index.d.ts",
  "exports": {
    ".": {
      "import": {
        "types": "./dist/node/index.d.ts",
        "default": "./dist/node/index.js"
      },
      "require": {
        "types": "./index.d.cts",
        "default": "./index.cjs"
      }
    },
    "./client": {
      "types": "./client.d.ts"
    },
    "./module-runner": {
      "types": "./dist/node/module-runner.d.ts",
      "import": "./dist/node/module-runner.js"
    },
    "./dist/client/*": "./dist/client/*",
    "./types/*": {
      "types": "./types/*"
    },
    "./package.json": "./package.json"
  },
  "typesVersions": {
    "*": {
      "module-runner": [
        "dist/node/module-runner.d.ts"
      ]
    }
  },
  "files": [
    "bin",
    "dist",
    "client.d.ts",
    "index.cjs",
    "index.d.cts",
    "types"
  ],
  "engines": {
    "node": "^18.0.0 || >=20.0.0"
  },
  "repository": {
    "type": "git",
    "url": "git+https://github.com/vitejs/vite.git",
    "directory": "packages/vite"
  },
  "bugs": {
    "url": "https://github.com/vitejs/vite/issues"
  },
  "homepage": "https://vite.dev",
  "funding": "https://github.com/vitejs/vite?sponsor=1",
  "scripts": {
    "dev": "tsx scripts/dev.ts",
    "build": "rimraf dist && pnpm build-bundle && pnpm build-types",
    "build-bundle": "rollup --config rollup.config.ts --configPlugin esbuild",
    "build-types": "pnpm build-types-temp && pnpm build-types-roll && pnpm build-types-check",
    "build-types-temp": "tsc --emitDeclarationOnly --outDir temp -p src/node",
    "build-types-roll": "rollup --config rollup.dts.config.ts --configPlugin esbuild && rimraf temp",
    "build-types-check": "tsc --project tsconfig.check.json",
    "typecheck": "tsc --noEmit && tsc --noEmit -p src/node",
    "lint": "eslint --cache --ext .ts src/**",
    "format": "prettier --write --cache --parser typescript \"src/**/*.ts\"",
    "prepublishOnly": "npm run build"
  },
  "//": "READ CONTRIBUTING.md to understand what to put under deps vs. devDeps!",
  "dependencies": {
    "esbuild": "^0.24.0",
    "postcss": "^8.4.47",
    "rollup": "^4.22.5"
  },
  "optionalDependencies": {
    "fsevents": "~2.3.3"
  },
  "devDependencies": {
    "@ampproject/remapping": "^2.3.0",
    "@babel/parser": "^7.25.8",
    "@jridgewell/trace-mapping": "^0.3.25",
    "@polka/compression": "^1.0.0-next.25",
    "@rollup/plugin-alias": "^5.1.1",
    "@rollup/plugin-commonjs": "^28.0.0",
    "@rollup/plugin-dynamic-import-vars": "^2.1.3",
    "@rollup/plugin-json": "^6.1.0",
    "@rollup/plugin-node-resolve": "15.3.0",
    "@rollup/pluginutils": "^5.1.2",
    "@types/escape-html": "^1.0.4",
    "@types/pnpapi": "^0.0.5",
    "artichokie": "^0.2.1",
    "cac": "^6.7.14",
    "chokidar": "^3.6.0",
    "connect": "^3.7.0",
    "convert-source-map": "^2.0.0",
    "cors": "^2.8.5",
    "cross-spawn": "^7.0.3",
    "debug": "^4.3.7",
    "dep-types": "link:./src/types",
    "dotenv": "^16.4.5",
    "dotenv-expand": "^11.0.6",
    "es-module-lexer": "^1.5.4",
    "escape-html": "^1.0.3",
    "estree-walker": "^3.0.3",
    "etag": "^1.8.1",
    "http-proxy": "^1.18.1",
    "launch-editor-middleware": "^2.9.1",
    "lightningcss": "^1.27.0",
    "magic-string": "^0.30.12",
    "micromatch": "^4.0.8",
    "mlly": "^1.7.2",
    "mrmime": "^2.0.0",
    "nanoid": "^5.0.7",
    "open": "^10.1.0",
    "parse5": "^7.2.0",
    "pathe": "^1.1.2",
    "periscopic": "^4.0.2",
    "picocolors": "^1.1.0",
    "picomatch": "^2.3.1",
    "postcss-import": "^16.1.0",
    "postcss-load-config": "^4.0.2",
    "postcss-modules": "^6.0.0",
    "resolve.exports": "^2.0.2",
    "rollup-plugin-dts": "^6.1.1",
    "rollup-plugin-esbuild": "^6.1.1",
    "rollup-plugin-license": "^3.5.3",
    "sass": "^1.79.5",
    "sass-embedded": "^1.79.5",
    "sirv": "^3.0.0",
    "source-map-support": "^0.5.21",
    "strip-ansi": "^7.1.0",
    "strip-literal": "^2.1.0",
<<<<<<< HEAD
    "tinyglobby": "^0.2.9",
    "tsconfck": "^3.1.3",
=======
    "tsconfck": "^3.1.4",
>>>>>>> 455d083b
    "tslib": "^2.7.0",
    "types": "link:./types",
    "ufo": "^1.5.4",
    "ws": "^8.18.0"
  },
  "peerDependencies": {
    "@types/node": "^18.0.0 || >=20.0.0",
    "less": "*",
    "lightningcss": "^1.21.0",
    "sass": "*",
    "sass-embedded": "*",
    "stylus": "*",
    "sugarss": "*",
    "terser": "^5.4.0"
  },
  "peerDependenciesMeta": {
    "@types/node": {
      "optional": true
    },
    "sass": {
      "optional": true
    },
    "sass-embedded": {
      "optional": true
    },
    "stylus": {
      "optional": true
    },
    "less": {
      "optional": true
    },
    "sugarss": {
      "optional": true
    },
    "lightningcss": {
      "optional": true
    },
    "terser": {
      "optional": true
    }
  }
}<|MERGE_RESOLUTION|>--- conflicted
+++ resolved
@@ -147,12 +147,8 @@
     "source-map-support": "^0.5.21",
     "strip-ansi": "^7.1.0",
     "strip-literal": "^2.1.0",
-<<<<<<< HEAD
     "tinyglobby": "^0.2.9",
-    "tsconfck": "^3.1.3",
-=======
     "tsconfck": "^3.1.4",
->>>>>>> 455d083b
     "tslib": "^2.7.0",
     "types": "link:./types",
     "ufo": "^1.5.4",
