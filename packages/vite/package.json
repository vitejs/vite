{
<<<<<<< HEAD
  "name": "rolldown-vite",
  "version": "7.1.10",
=======
  "name": "vite",
  "version": "7.1.6",
>>>>>>> 0c3bbe7b
  "type": "module",
  "license": "MIT",
  "author": "Evan You",
  "description": "Vite on Rolldown preview",
  "bin": {
    "vite": "bin/vite.js"
  },
  "keywords": [
    "frontend",
    "framework",
    "hmr",
    "dev-server",
    "build-tool",
    "vite"
  ],
  "main": "./dist/node/index.js",
  "types": "./dist/node/index.d.ts",
  "exports": {
    ".": "./dist/node/index.js",
    "./client": {
      "types": "./client.d.ts"
    },
    "./module-runner": "./dist/node/module-runner.js",
    "./internal": "./dist/node/internal.js",
    "./dist/client/*": "./dist/client/*",
    "./types/*": {
      "types": "./types/*"
    },
    "./types/internal/*": null,
    "./package.json": "./package.json"
  },
  "typesVersions": {
    "*": {
      "module-runner": [
        "dist/node/module-runner.d.ts"
      ]
    }
  },
  "imports": {
    "#module-sync-enabled": {
      "module-sync": "./misc/true.js",
      "default": "./misc/false.js"
    }
  },
  "files": [
    "bin",
    "dist",
    "misc/**/*.js",
    "client.d.ts",
    "index.cjs",
    "index.d.cts",
    "types"
  ],
  "engines": {
    "node": "^20.19.0 || >=22.12.0"
  },
  "repository": {
    "type": "git",
    "url": "git+https://github.com/vitejs/rolldown-vite.git",
    "directory": "packages/vite"
  },
  "bugs": {
    "url": "https://github.com/vitejs/rolldown-vite/issues"
  },
  "homepage": "https://vite.dev",
  "funding": "https://github.com/vitejs/vite?sponsor=1",
  "scripts": {
    "dev": "premove dist && pnpm build-bundle -w",
    "build": "premove dist && pnpm build-bundle && pnpm build-types",
    "build-bundle": "rolldown --config rolldown.config.ts",
    "build-types": "pnpm build-types-roll && pnpm build-types-check",
    "build-types-roll": "rolldown --config rolldown.dts.config.ts",
    "build-types-check": "tsc --project tsconfig.check.json",
    "typecheck": "tsc && tsc -p src/node",
    "lint": "eslint --cache --ext .ts src/**",
    "format": "prettier --write --cache --parser typescript \"src/**/*.ts\"",
    "generate-target": "tsx scripts/generateTarget.ts",
    "prepublishOnly": "npm run build"
  },
  "//": "READ CONTRIBUTING.md to understand what to put under deps vs. devDeps!",
  "dependencies": {
    "@oxc-project/runtime": "0.89.0",
    "fdir": "^6.5.0",
    "lightningcss": "^1.30.1",
    "picomatch": "^4.0.3",
    "postcss": "^8.5.6",
    "rolldown": "1.0.0-beta.38",
    "tinyglobby": "^0.2.15"
  },
  "optionalDependencies": {
    "fsevents": "~2.3.3"
  },
  "devDependencies": {
    "@babel/parser": "^7.28.4",
    "@jridgewell/remapping": "^2.3.5",
<<<<<<< HEAD
    "@jridgewell/trace-mapping": "^0.3.30",
    "@oxc-project/types": "0.89.0",
    "@polka/compression": "^1.0.0-next.25",
    "@rolldown/pluginutils": "^1.0.0-beta.38",
=======
    "@jridgewell/trace-mapping": "^0.3.31",
    "@oxc-project/types": "0.87.0",
    "@polka/compression": "^1.0.0-next.25",
    "@rolldown/pluginutils": "^1.0.0-beta.37",
>>>>>>> 0c3bbe7b
    "@rollup/plugin-alias": "^5.1.1",
    "@rollup/plugin-commonjs": "^28.0.6",
    "@rollup/plugin-dynamic-import-vars": "2.1.4",
    "@rollup/pluginutils": "^5.3.0",
    "@types/escape-html": "^1.0.4",
    "@types/pnpapi": "^0.0.5",
    "artichokie": "^0.4.0",
    "baseline-browser-mapping": "^2.8.3",
    "cac": "^6.7.14",
    "chokidar": "^3.6.0",
    "connect": "^3.7.0",
    "convert-source-map": "^2.0.0",
    "cors": "^2.8.5",
    "cross-spawn": "^7.0.6",
    "debug": "^4.4.3",
    "dep-types": "link:./src/types",
    "dotenv": "^17.2.2",
    "dotenv-expand": "^12.0.3",
    "es-module-lexer": "^1.7.0",
    "esbuild": "^0.25.0",
    "escape-html": "^1.0.3",
    "estree-walker": "^3.0.3",
    "etag": "^1.8.1",
    "host-validation-middleware": "^0.1.1",
    "http-proxy-3": "^1.21.0",
    "launch-editor-middleware": "^2.11.1",
<<<<<<< HEAD
    "magic-string": "^0.30.18",
=======
    "lightningcss": "^1.30.1",
    "magic-string": "^0.30.19",
>>>>>>> 0c3bbe7b
    "mlly": "^1.8.0",
    "mrmime": "^2.0.1",
    "nanoid": "^5.1.5",
    "open": "^10.2.0",
    "parse5": "^8.0.0",
    "pathe": "^2.0.3",
    "periscopic": "^4.0.2",
    "picocolors": "^1.1.1",
    "postcss-import": "^16.1.1",
    "postcss-load-config": "^6.0.1",
    "postcss-modules": "^6.0.1",
    "premove": "^4.0.0",
    "resolve.exports": "^2.0.3",
<<<<<<< HEAD
    "rolldown-plugin-dts": "^0.16.2",
    "rollup": "^4.43.0",
=======
    "rolldown": "^1.0.0-beta.37",
    "rolldown-plugin-dts": "^0.16.5",
>>>>>>> 0c3bbe7b
    "rollup-plugin-license": "^3.6.0",
    "sass": "^1.92.1",
    "sass-embedded": "^1.92.1",
    "sirv": "^3.0.2",
    "strip-literal": "^3.0.0",
    "terser": "^5.44.0",
    "tsconfck": "^3.1.6",
    "types": "link:./types",
    "ufo": "^1.6.1",
    "ws": "^8.18.3"
  },
  "peerDependencies": {
    "@types/node": "^20.19.0 || >=22.12.0",
    "esbuild": "^0.25.0",
    "jiti": ">=1.21.0",
    "less": "^4.0.0",
    "sass": "^1.70.0",
    "sass-embedded": "^1.70.0",
    "stylus": ">=0.54.8",
    "sugarss": "^5.0.0",
    "terser": "^5.16.0",
    "tsx": "^4.8.1",
    "yaml": "^2.4.2"
  },
  "peerDependenciesMeta": {
    "@types/node": {
      "optional": true
    },
    "esbuild": {
      "optional": true
    },
    "jiti": {
      "optional": true
    },
    "sass": {
      "optional": true
    },
    "sass-embedded": {
      "optional": true
    },
    "stylus": {
      "optional": true
    },
    "less": {
      "optional": true
    },
    "sugarss": {
      "optional": true
    },
    "terser": {
      "optional": true
    },
    "tsx": {
      "optional": true
    },
    "yaml": {
      "optional": true
    }
  }
}<|MERGE_RESOLUTION|>--- conflicted
+++ resolved
@@ -1,11 +1,6 @@
 {
-<<<<<<< HEAD
   "name": "rolldown-vite",
   "version": "7.1.10",
-=======
-  "name": "vite",
-  "version": "7.1.6",
->>>>>>> 0c3bbe7b
   "type": "module",
   "license": "MIT",
   "author": "Evan You",
@@ -101,17 +96,10 @@
   "devDependencies": {
     "@babel/parser": "^7.28.4",
     "@jridgewell/remapping": "^2.3.5",
-<<<<<<< HEAD
-    "@jridgewell/trace-mapping": "^0.3.30",
+    "@jridgewell/trace-mapping": "^0.3.31",
     "@oxc-project/types": "0.89.0",
     "@polka/compression": "^1.0.0-next.25",
     "@rolldown/pluginutils": "^1.0.0-beta.38",
-=======
-    "@jridgewell/trace-mapping": "^0.3.31",
-    "@oxc-project/types": "0.87.0",
-    "@polka/compression": "^1.0.0-next.25",
-    "@rolldown/pluginutils": "^1.0.0-beta.37",
->>>>>>> 0c3bbe7b
     "@rollup/plugin-alias": "^5.1.1",
     "@rollup/plugin-commonjs": "^28.0.6",
     "@rollup/plugin-dynamic-import-vars": "2.1.4",
@@ -138,12 +126,7 @@
     "host-validation-middleware": "^0.1.1",
     "http-proxy-3": "^1.21.0",
     "launch-editor-middleware": "^2.11.1",
-<<<<<<< HEAD
-    "magic-string": "^0.30.18",
-=======
-    "lightningcss": "^1.30.1",
     "magic-string": "^0.30.19",
->>>>>>> 0c3bbe7b
     "mlly": "^1.8.0",
     "mrmime": "^2.0.1",
     "nanoid": "^5.1.5",
@@ -157,13 +140,8 @@
     "postcss-modules": "^6.0.1",
     "premove": "^4.0.0",
     "resolve.exports": "^2.0.3",
-<<<<<<< HEAD
-    "rolldown-plugin-dts": "^0.16.2",
+    "rolldown-plugin-dts": "^0.16.5",
     "rollup": "^4.43.0",
-=======
-    "rolldown": "^1.0.0-beta.37",
-    "rolldown-plugin-dts": "^0.16.5",
->>>>>>> 0c3bbe7b
     "rollup-plugin-license": "^3.6.0",
     "sass": "^1.92.1",
     "sass-embedded": "^1.92.1",
