{
  "name": "vite",
<<<<<<< HEAD
  "version": "3.0.0-alpha.0",
  "type": "module",
=======
  "version": "3.0.0-alpha.1",
>>>>>>> c85e51aa
  "license": "MIT",
  "author": "Evan You",
  "description": "Native-ESM powered web dev build tool",
  "bin": {
    "vite": "bin/vite.js"
  },
  "main": "./dist/node/index.js",
  "module": "./dist/node/index.js",
  "types": "./dist/node/index.d.ts",
  "exports": {
    ".": {
      "types": "./dist/node/index.d.ts",
      "import": "./dist/node/index.js",
      "require": "./index.cjs"
    },
    "./*": "./*"
  },
  "files": [
    "bin",
    "dist",
    "client.d.ts",
    "index.cjs",
    "src/client",
    "types"
  ],
  "engines": {
    "node": ">=14.6.0"
  },
  "repository": {
    "type": "git",
    "url": "git+https://github.com/vitejs/vite.git",
    "directory": "packages/vite"
  },
  "bugs": {
    "url": "https://github.com/vitejs/vite/issues"
  },
  "homepage": "https://github.com/vitejs/vite/tree/main/#readme",
  "scripts": {
    "dev": "rimraf dist && pnpm run build-bundle -w",
    "build": "rimraf dist && run-s build-bundle build-types",
    "build-bundle": "rollup --config rollup.config.ts --configPlugin esbuild",
    "build-types": "run-s build-temp-types patch-types roll-types",
    "build-temp-types": "tsc --emitDeclarationOnly --outDir temp/node -p src/node",
    "patch-types": "esno scripts/patchTypes.ts",
    "roll-types": "api-extractor run && rimraf temp",
    "lint": "eslint --ext .ts src/**",
    "format": "prettier --write --parser typescript \"src/**/*.ts\"",
    "prepublishOnly": "npm run build"
  },
  "//": "READ CONTRIBUTING.md to understand what to put under deps vs. devDeps!",
  "dependencies": {
    "esbuild": "^0.14.38",
    "postcss": "^8.4.13",
    "resolve": "^1.22.0",
    "rollup": "^2.72.1"
  },
  "optionalDependencies": {
    "fsevents": "~2.3.2"
  },
  "devDependencies": {
    "@ampproject/remapping": "^2.2.0",
    "@babel/parser": "^7.17.10",
    "@babel/types": "^7.17.10",
    "@jridgewell/trace-mapping": "^0.3.10",
    "@rollup/plugin-alias": "^3.1.9",
    "@rollup/plugin-commonjs": "^21.1.0",
    "@rollup/plugin-dynamic-import-vars": "^1.4.3",
    "@rollup/plugin-json": "^4.1.0",
    "@rollup/plugin-node-resolve": "13.2.1",
    "@rollup/plugin-typescript": "^8.3.2",
    "@rollup/pluginutils": "^4.2.1",
    "@vue/compiler-dom": "^3.2.33",
    "acorn": "^8.7.1",
    "cac": "6.7.9",
    "chokidar": "^3.5.3",
    "connect": "^3.7.0",
    "connect-history-api-fallback": "^1.6.0",
    "convert-source-map": "^1.8.0",
    "cors": "^2.8.5",
    "cross-spawn": "^7.0.3",
    "debug": "^4.3.4",
    "dotenv": "^14.3.2",
    "dotenv-expand": "^5.1.0",
    "es-module-lexer": "^0.10.5",
    "esno": "^0.15.0",
    "estree-walker": "^2.0.2",
    "etag": "^1.8.1",
    "fast-glob": "^3.2.11",
    "http-proxy": "^1.18.1",
    "json5": "^2.2.1",
    "launch-editor-middleware": "^2.3.0",
    "magic-string": "^0.26.1",
    "micromatch": "^4.0.5",
    "mrmime": "^1.0.0",
    "node-forge": "^1.3.1",
    "okie": "^1.0.1",
    "open": "^8.4.0",
    "periscopic": "^2.0.3",
    "picocolors": "^1.0.0",
    "postcss-import": "^14.1.0",
    "postcss-load-config": "^3.1.4",
    "postcss-modules": "^4.3.1",
    "resolve.exports": "^1.1.0",
    "rollup-plugin-license": "^2.7.0",
    "sirv": "^2.0.2",
    "source-map-js": "^1.0.2",
    "source-map-support": "^0.5.21",
    "strip-ansi": "^6.0.1",
    "strip-literal": "^0.3.0",
    "terser": "^5.13.1",
    "tsconfck": "^2.0.0",
    "tslib": "^2.4.0",
    "types": "link:./types",
    "ufo": "^0.8.4",
    "ws": "^8.6.0"
  },
  "peerDependencies": {
    "less": "*",
    "sass": "*",
    "stylus": "*"
  },
  "peerDependenciesMeta": {
    "sass": {
      "optional": true
    },
    "stylus": {
      "optional": true
    },
    "less": {
      "optional": true
    }
  }
}<|MERGE_RESOLUTION|>--- conflicted
+++ resolved
@@ -1,11 +1,7 @@
 {
   "name": "vite",
-<<<<<<< HEAD
-  "version": "3.0.0-alpha.0",
+  "version": "3.0.0-alpha.1",
   "type": "module",
-=======
-  "version": "3.0.0-alpha.1",
->>>>>>> c85e51aa
   "license": "MIT",
   "author": "Evan You",
   "description": "Native-ESM powered web dev build tool",
