{
  "name": "rolldown-vite",
  "version": "7.1.18",
  "type": "module",
  "license": "MIT",
  "author": "Evan You",
  "description": "Vite on Rolldown preview",
  "bin": {
    "vite": "bin/vite.js"
  },
  "keywords": [
    "frontend",
    "framework",
    "hmr",
    "dev-server",
    "build-tool",
    "vite"
  ],
  "main": "./dist/node/index.js",
  "types": "./dist/node/index.d.ts",
  "exports": {
    ".": "./dist/node/index.js",
    "./client": {
      "types": "./client.d.ts"
    },
    "./module-runner": "./dist/node/module-runner.js",
    "./internal": "./dist/node/internal.js",
    "./dist/client/*": "./dist/client/*",
    "./types/*": {
      "types": "./types/*"
    },
    "./types/internal/*": null,
    "./package.json": "./package.json"
  },
  "typesVersions": {
    "*": {
      "module-runner": [
        "dist/node/module-runner.d.ts"
      ]
    }
  },
  "imports": {
    "#module-sync-enabled": {
      "module-sync": "./misc/true.js",
      "default": "./misc/false.js"
    },
    "#types/*": "./types/*.d.ts",
    "#dep-types/*": "./src/types/*.d.ts"
  },
  "files": [
    "bin",
    "dist",
    "misc/**/*.js",
    "client.d.ts",
    "types"
  ],
  "engines": {
    "node": "^20.19.0 || >=22.12.0"
  },
  "repository": {
    "type": "git",
    "url": "git+https://github.com/vitejs/rolldown-vite.git",
    "directory": "packages/vite"
  },
  "bugs": {
    "url": "https://github.com/vitejs/rolldown-vite/issues"
  },
  "homepage": "https://vite.dev",
  "funding": "https://github.com/vitejs/vite?sponsor=1",
  "scripts": {
    "dev": "premove dist && pnpm build-bundle -w",
    "build": "premove dist && pnpm build-bundle && pnpm build-types",
    "build-bundle": "rolldown --config rolldown.config.ts",
    "build-types": "pnpm build-types-roll && pnpm build-types-check",
    "build-types-roll": "rolldown --config rolldown.dts.config.ts",
    "build-types-check": "tsc --project tsconfig.check.json",
    "typecheck": "tsc && tsc -p src/node && tsc -p src/module-runner && tsc -p src/shared && tsc -p src/node/__tests_dts__",
    "lint": "eslint --cache --ext .ts src/**",
    "format": "prettier --write --cache --parser typescript \"src/**/*.ts\"",
    "generate-target": "tsx scripts/generateTarget.ts",
    "prepublishOnly": "npm run build"
  },
  "//": "READ CONTRIBUTING.md to understand what to put under deps vs. devDeps!",
  "dependencies": {
    "@oxc-project/runtime": "0.95.0",
    "fdir": "^6.5.0",
    "lightningcss": "^1.30.2",
    "picomatch": "^4.0.3",
    "postcss": "^8.5.6",
    "rolldown": "1.0.0-beta.44",
    "tinyglobby": "^0.2.15"
  },
  "optionalDependencies": {
    "fsevents": "~2.3.3"
  },
  "devDependencies": {
    "@babel/parser": "^7.28.4",
    "@jridgewell/remapping": "^2.3.5",
    "@jridgewell/trace-mapping": "^0.3.31",
    "@oxc-project/types": "0.95.0",
    "@polka/compression": "^1.0.0-next.25",
    "@rolldown/pluginutils": "^1.0.0-beta.43",
    "@rollup/plugin-alias": "^5.1.1",
    "@rollup/plugin-commonjs": "^28.0.8",
    "@rollup/plugin-dynamic-import-vars": "2.1.4",
    "@rollup/pluginutils": "^5.3.0",
    "@types/escape-html": "^1.0.4",
    "@types/pnpapi": "^0.0.5",
    "artichokie": "^0.4.2",
    "baseline-browser-mapping": "^2.8.18",
    "cac": "^6.7.14",
    "chokidar": "^3.6.0",
    "connect": "^3.7.0",
    "convert-source-map": "^2.0.0",
    "cors": "^2.8.5",
    "cross-spawn": "^7.0.6",
    "debug": "^4.4.3",
    "dotenv": "^17.2.3",
    "dotenv-expand": "^12.0.3",
    "es-module-lexer": "^1.7.0",
    "esbuild": "^0.25.0",
    "escape-html": "^1.0.3",
    "estree-walker": "^3.0.3",
    "etag": "^1.8.1",
    "host-validation-middleware": "^0.1.2",
    "http-proxy-3": "^1.22.0",
    "launch-editor-middleware": "^2.11.1",
    "magic-string": "^0.30.19",
    "mlly": "^1.8.0",
    "mrmime": "^2.0.1",
    "nanoid": "^5.1.6",
    "open": "^10.2.0",
    "parse5": "^8.0.0",
    "pathe": "^2.0.3",
    "periscopic": "^4.0.2",
    "picocolors": "^1.1.1",
    "postcss-import": "^16.1.1",
    "postcss-load-config": "^6.0.1",
    "postcss-modules": "^6.0.1",
    "premove": "^4.0.0",
    "resolve.exports": "^2.0.3",
<<<<<<< HEAD
    "rolldown-plugin-dts": "^0.16.11",
    "rollup": "^4.43.0",
=======
    "rolldown": "^1.0.0-beta.44",
    "rolldown-plugin-dts": "^0.16.12",
>>>>>>> 6ad5424f
    "rollup-plugin-license": "^3.6.0",
    "sass": "^1.93.2",
    "sass-embedded": "^1.93.2",
    "sirv": "^3.0.2",
    "strip-literal": "^3.1.0",
    "terser": "^5.44.0",
    "tsconfck": "^3.1.6",
    "ufo": "^1.6.1",
    "ws": "^8.18.3"
  },
  "peerDependencies": {
    "@types/node": "^20.19.0 || >=22.12.0",
    "esbuild": "^0.25.0",
    "jiti": ">=1.21.0",
    "less": "^4.0.0",
    "sass": "^1.70.0",
    "sass-embedded": "^1.70.0",
    "stylus": ">=0.54.8",
    "sugarss": "^5.0.0",
    "terser": "^5.16.0",
    "tsx": "^4.8.1",
    "yaml": "^2.4.2"
  },
  "peerDependenciesMeta": {
    "@types/node": {
      "optional": true
    },
    "esbuild": {
      "optional": true
    },
    "jiti": {
      "optional": true
    },
    "sass": {
      "optional": true
    },
    "sass-embedded": {
      "optional": true
    },
    "stylus": {
      "optional": true
    },
    "less": {
      "optional": true
    },
    "sugarss": {
      "optional": true
    },
    "terser": {
      "optional": true
    },
    "tsx": {
      "optional": true
    },
    "yaml": {
      "optional": true
    }
  }
}<|MERGE_RESOLUTION|>--- conflicted
+++ resolved
@@ -139,13 +139,8 @@
     "postcss-modules": "^6.0.1",
     "premove": "^4.0.0",
     "resolve.exports": "^2.0.3",
-<<<<<<< HEAD
-    "rolldown-plugin-dts": "^0.16.11",
+    "rolldown-plugin-dts": "^0.16.12",
     "rollup": "^4.43.0",
-=======
-    "rolldown": "^1.0.0-beta.44",
-    "rolldown-plugin-dts": "^0.16.12",
->>>>>>> 6ad5424f
     "rollup-plugin-license": "^3.6.0",
     "sass": "^1.93.2",
     "sass-embedded": "^1.93.2",
