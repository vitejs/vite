{
  "compilerOptions": {
<<<<<<< HEAD
    "target": "ES2018",
    "module": "esnext",
=======
    "target": "ES2020",
>>>>>>> c85e51aa
    "moduleResolution": "node",
    "strict": true,
    "declaration": true,
    "noImplicitOverride": true,
    "noUnusedLocals": true,
    "esModuleInterop": true,
    "useUnknownInCatchVariables": false
  }
}<|MERGE_RESOLUTION|>--- conflicted
+++ resolved
@@ -1,11 +1,7 @@
 {
   "compilerOptions": {
-<<<<<<< HEAD
-    "target": "ES2018",
-    "module": "esnext",
-=======
     "target": "ES2020",
->>>>>>> c85e51aa
+    "module": "ESNext",
     "moduleResolution": "node",
     "strict": true,
     "declaration": true,
