--- conflicted
+++ resolved
@@ -47,20 +47,11 @@
  * the module that imports the identifier as a named import alias
  */
 const identifierReplacements: Record<string, Record<string, string>> = {
-<<<<<<< HEAD
   rolldown: {
     Plugin$1: 'rolldown.Plugin',
     PluginContext$1: 'rolldown.PluginContext',
     MinimalPluginContext$1: 'rolldown.MinimalPluginContext',
-    TransformPluginContext$1: 'rolldown.TransformPluginContext',
     TransformResult$1: 'rolldown.TransformResult',
-=======
-  rollup: {
-    Plugin$1: 'rollup.Plugin',
-    PluginContext$1: 'rollup.PluginContext',
-    MinimalPluginContext$1: 'rollup.MinimalPluginContext',
-    TransformResult$1: 'rollup.TransformResult',
->>>>>>> b040d547
   },
   'rolldown/experimental': {
     TransformOptions$1: 'rolldown_experimental_TransformOptions',
