{
  "name": "@vitejs/plugin-vue-jsx",
<<<<<<< HEAD
  "version": "2.0.1",
=======
  "version": "2.1.1",
>>>>>>> beb71669
  "license": "MIT",
  "author": "Evan You",
  "files": [
    "dist"
  ],
  "main": "./dist/index.cjs",
  "module": "./dist/index.mjs",
  "types": "./dist/index.d.ts",
  "exports": {
    ".": {
      "types": "./dist/index.d.ts",
      "import": "./dist/index.mjs",
      "require": "./dist/index.cjs"
    }
  },
  "scripts": {
    "dev": "unbuild --stub",
    "build": "unbuild && pnpm run patch-cjs",
    "patch-cjs": "tsx ../../scripts/patchCJS.ts",
    "prepublishOnly": "npm run build"
  },
  "engines": {
    "node": "^14.18.0 || >=16.0.0"
  },
  "repository": {
    "type": "git",
    "url": "git+https://github.com/vitejs/vite.git",
    "directory": "packages/plugin-vue-jsx"
  },
  "bugs": {
    "url": "https://github.com/vitejs/vite/issues"
  },
  "homepage": "https://github.com/vitejs/vite/tree/main/packages/plugin-vue-jsx#readme",
  "dependencies": {
<<<<<<< HEAD
    "@babel/core": "^7.19.1",
    "@babel/plugin-transform-typescript": "^7.19.1",
=======
    "@babel/core": "^7.19.6",
    "@babel/plugin-transform-typescript": "^7.20.0",
>>>>>>> beb71669
    "@vue/babel-plugin-jsx": "^1.1.1"
  },
  "devDependencies": {
    "vite": "workspace:*"
  },
  "peerDependencies": {
    "vite": "^3.0.0",
    "vue": "^3.0.0"
  }
}<|MERGE_RESOLUTION|>--- conflicted
+++ resolved
@@ -1,10 +1,6 @@
 {
   "name": "@vitejs/plugin-vue-jsx",
-<<<<<<< HEAD
-  "version": "2.0.1",
-=======
   "version": "2.1.1",
->>>>>>> beb71669
   "license": "MIT",
   "author": "Evan You",
   "files": [
@@ -39,13 +35,8 @@
   },
   "homepage": "https://github.com/vitejs/vite/tree/main/packages/plugin-vue-jsx#readme",
   "dependencies": {
-<<<<<<< HEAD
-    "@babel/core": "^7.19.1",
-    "@babel/plugin-transform-typescript": "^7.19.1",
-=======
     "@babel/core": "^7.19.6",
     "@babel/plugin-transform-typescript": "^7.20.0",
->>>>>>> beb71669
     "@vue/babel-plugin-jsx": "^1.1.1"
   },
   "devDependencies": {
