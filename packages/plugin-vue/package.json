{
  "name": "@vitejs/plugin-vue",
  "version": "3.2.0",
  "license": "MIT",
  "author": "Evan You",
  "files": [
    "dist"
  ],
  "main": "./dist/index.cjs",
  "module": "./dist/index.mjs",
  "types": "./dist/index.d.ts",
  "exports": {
    ".": {
      "types": "./dist/index.d.ts",
      "import": "./dist/index.mjs",
      "require": "./dist/index.cjs"
    }
  },
  "scripts": {
    "dev": "unbuild --stub",
    "build": "unbuild && pnpm run patch-cjs",
    "patch-cjs": "tsx ../../scripts/patchCJS.ts",
    "prepublishOnly": "npm run build"
  },
  "engines": {
    "node": "^14.18.0 || >=16.0.0"
  },
  "repository": {
    "type": "git",
    "url": "git+https://github.com/vitejs/vite.git",
    "directory": "packages/plugin-vue"
  },
  "bugs": {
    "url": "https://github.com/vitejs/vite/issues"
  },
  "homepage": "https://github.com/vitejs/vite/tree/main/packages/plugin-vue#readme",
  "peerDependencies": {
    "vite": "^3.0.0",
    "vue": "^3.2.25"
  },
  "devDependencies": {
    "@jridgewell/gen-mapping": "^0.3.2",
    "@jridgewell/trace-mapping": "^0.3.17",
    "debug": "^4.3.4",
<<<<<<< HEAD
    "rollup": "3.0.0-4",
    "slash": "^4.0.0",
=======
    "rollup": "^2.79.1",
    "slash": "^5.0.0",
>>>>>>> f787a60f
    "source-map": "^0.6.1",
    "vite": "workspace:*",
    "vue": "^3.2.41"
  }
}<|MERGE_RESOLUTION|>--- conflicted
+++ resolved
@@ -42,13 +42,8 @@
     "@jridgewell/gen-mapping": "^0.3.2",
     "@jridgewell/trace-mapping": "^0.3.17",
     "debug": "^4.3.4",
-<<<<<<< HEAD
     "rollup": "3.0.0-4",
-    "slash": "^4.0.0",
-=======
-    "rollup": "^2.79.1",
     "slash": "^5.0.0",
->>>>>>> f787a60f
     "source-map": "^0.6.1",
     "vite": "workspace:*",
     "vue": "^3.2.41"
