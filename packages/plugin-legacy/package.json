{
  "name": "@vitejs/plugin-legacy",
  "version": "2.0.0-alpha.1",
  "license": "MIT",
  "author": "Evan You",
  "files": [
    "dist"
  ],
  "main": "./dist/index.cjs",
  "module": "./dist/index.mjs",
  "types": "./dist/index.d.ts",
  "exports": {
    ".": {
      "types": "./dist/index.d.ts",
      "import": "./dist/index.mjs",
      "require": "./dist/index.cjs"
    }
  },
  "scripts": {
    "dev": "unbuild --stub",
    "build": "unbuild && pnpm run patch-cjs",
    "patch-cjs": "ts-node ../../scripts/patchCJS.ts",
    "prepublishOnly": "npm run build"
  },
  "engines": {
    "node": ">=14.6.0"
  },
  "repository": {
    "type": "git",
    "url": "git+https://github.com/vitejs/vite.git",
    "directory": "packages/plugin-legacy"
  },
  "bugs": {
    "url": "https://github.com/vitejs/vite/issues"
  },
  "homepage": "https://github.com/vitejs/vite/tree/main/packages/plugin-legacy#readme",
  "dependencies": {
    "@babel/standalone": "^7.17.11",
    "core-js": "^3.22.4",
    "magic-string": "^0.26.1",
    "regenerator-runtime": "^0.13.9",
    "systemjs": "^6.12.1"
  },
  "peerDependencies": {
<<<<<<< HEAD
    "terser": "^5.4.0",
    "vite": "^2.8.0"
=======
    "vite": "^3.0.0-alpha"
>>>>>>> 75c3bf65
  },
  "devDependencies": {
    "vite": "workspace:*",
    "@babel/core": "^7.17.10"
  }
}<|MERGE_RESOLUTION|>--- conflicted
+++ resolved
@@ -42,12 +42,8 @@
     "systemjs": "^6.12.1"
   },
   "peerDependencies": {
-<<<<<<< HEAD
     "terser": "^5.4.0",
-    "vite": "^2.8.0"
-=======
     "vite": "^3.0.0-alpha"
->>>>>>> 75c3bf65
   },
   "devDependencies": {
     "vite": "workspace:*",
