{
  "name": "@vitejs/plugin-legacy",
  "version": "6.1.1",
  "type": "module",
  "license": "MIT",
  "author": "Evan You",
  "files": [
    "dist"
  ],
  "keywords": [
    "frontend",
    "vite",
    "vite-plugin",
    "@vitejs/plugin-legacy"
  ],
  "exports": "./dist/index.js",
  "scripts": {
<<<<<<< HEAD
    "//dev": "tsdown --watch",
    "//build": "tsdown && pnpm run patch-cjs",
    "patch-cjs": "tsx ../../scripts/patchCJS.ts",
=======
    "dev": "tsdown --watch",
    "build": "tsdown",
>>>>>>> a33d0c7d
    "prepublishOnly": "npm run build"
  },
  "engines": {
    "node": "^20.19.0 || >=22.12.0"
  },
  "repository": {
    "type": "git",
    "url": "git+https://github.com/vitejs/vite.git",
    "directory": "packages/plugin-legacy"
  },
  "bugs": {
    "url": "https://github.com/vitejs/vite/issues"
  },
  "homepage": "https://github.com/vitejs/vite/tree/main/packages/plugin-legacy#readme",
  "funding": "https://github.com/vitejs/vite?sponsor=1",
  "dependencies": {
    "@babel/core": "^7.27.1",
    "@babel/preset-env": "^7.27.2",
    "browserslist": "^4.24.5",
    "browserslist-to-esbuild": "^2.1.1",
    "core-js": "^3.42.0",
    "magic-string": "^0.30.17",
    "regenerator-runtime": "^0.14.1",
    "systemjs": "^6.15.1"
  },
  "peerDependencies": {
    "terser": "^5.16.0",
    "vite": "^6.0.0"
  },
  "devDependencies": {
    "acorn": "^8.14.1",
    "picocolors": "^1.1.1",
    "tsdown": "^0.11.12",
    "vite": "workspace:*"
  }
}<|MERGE_RESOLUTION|>--- conflicted
+++ resolved
@@ -15,14 +15,8 @@
   ],
   "exports": "./dist/index.js",
   "scripts": {
-<<<<<<< HEAD
     "//dev": "tsdown --watch",
-    "//build": "tsdown && pnpm run patch-cjs",
-    "patch-cjs": "tsx ../../scripts/patchCJS.ts",
-=======
-    "dev": "tsdown --watch",
-    "build": "tsdown",
->>>>>>> a33d0c7d
+    "//build": "tsdown",
     "prepublishOnly": "npm run build"
   },
   "engines": {
