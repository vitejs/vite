--- conflicted
+++ resolved
@@ -33,15 +33,10 @@
   "homepage": "https://github.com/vitejs/vite/tree/main/packages/plugin-legacy#readme",
   "funding": "https://github.com/vitejs/vite?sponsor=1",
   "dependencies": {
-<<<<<<< HEAD
-    "@babel/core": "^7.27.7",
+    "@babel/core": "^7.28.0",
     "@babel/plugin-transform-dynamic-import": "^7.27.1",
     "@babel/plugin-transform-modules-systemjs": "^7.27.1",
-    "@babel/preset-env": "^7.27.2",
-=======
-    "@babel/core": "^7.28.0",
     "@babel/preset-env": "^7.28.0",
->>>>>>> 3716ea84
     "browserslist": "^4.25.1",
     "browserslist-to-esbuild": "^2.1.1",
     "core-js": "^3.43.0",
