{
  "name": "@vitejs/plugin-legacy",
  "version": "5.2.0",
  "license": "MIT",
  "author": "Evan You",
  "files": [
    "dist"
  ],
  "keywords": [
    "frontend",
    "vite",
    "vite-plugin",
    "@vitejs/plugin-legacy"
  ],
  "main": "./dist/index.cjs",
  "module": "./dist/index.mjs",
  "types": "./dist/index.d.ts",
  "exports": {
    ".": {
      "import": "./dist/index.mjs",
      "require": "./dist/index.cjs"
    }
  },
  "scripts": {
    "dev": "unbuild --stub",
    "build": "unbuild && pnpm run patch-cjs",
    "patch-cjs": "tsx ../../scripts/patchCJS.ts",
    "prepublishOnly": "npm run build"
  },
  "engines": {
    "node": "^18.0.0 || >=20.0.0"
  },
  "repository": {
    "type": "git",
    "url": "git+https://github.com/vitejs/vite.git",
    "directory": "packages/plugin-legacy"
  },
  "bugs": {
    "url": "https://github.com/vitejs/vite/issues"
  },
  "homepage": "https://github.com/vitejs/vite/tree/main/packages/plugin-legacy#readme",
  "funding": "https://github.com/vitejs/vite?sponsor=1",
  "dependencies": {
    "@babel/core": "^7.23.7",
    "@babel/preset-env": "^7.23.8",
    "browserslist": "^4.22.2",
<<<<<<< HEAD
    "core-js": "^3.34.0",
    "esbuild-plugin-browserslist": "^0.10.0",
=======
    "core-js": "^3.35.0",
>>>>>>> e6ebc7ba
    "magic-string": "^0.30.5",
    "regenerator-runtime": "^0.14.1",
    "systemjs": "^6.14.3"
  },
  "peerDependencies": {
    "terser": "^5.4.0",
    "vite": "^5.0.0"
  },
  "devDependencies": {
    "acorn": "^8.11.3",
    "picocolors": "^1.0.0",
    "vite": "workspace:*"
  }
}<|MERGE_RESOLUTION|>--- conflicted
+++ resolved
@@ -44,12 +44,8 @@
     "@babel/core": "^7.23.7",
     "@babel/preset-env": "^7.23.8",
     "browserslist": "^4.22.2",
-<<<<<<< HEAD
-    "core-js": "^3.34.0",
+    "core-js": "^3.35.0",
     "esbuild-plugin-browserslist": "^0.10.0",
-=======
-    "core-js": "^3.35.0",
->>>>>>> e6ebc7ba
     "magic-string": "^0.30.5",
     "regenerator-runtime": "^0.14.1",
     "systemjs": "^6.14.3"
