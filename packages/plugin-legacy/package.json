--- conflicted
+++ resolved
@@ -23,13 +23,8 @@
     }
   },
   "scripts": {
-<<<<<<< HEAD
-    "//dev": "unbuild --stub",
-    "//build": "unbuild && pnpm run patch-cjs",
-=======
-    "dev": "tsdown --watch",
-    "build": "tsdown && pnpm run patch-cjs",
->>>>>>> 61b6b96b
+    "//dev": "tsdown --watch",
+    "//build": "tsdown && pnpm run patch-cjs",
     "patch-cjs": "tsx ../../scripts/patchCJS.ts",
     "prepublishOnly": "npm run build"
   },
