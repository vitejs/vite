--- conflicted
+++ resolved
@@ -117,7 +117,6 @@
 
   Defaults to `false`. Enabling this option will exclude `systemjs/dist/s.min.js` inside polyfills-legacy chunk.
 
-<<<<<<< HEAD
 ### `renderModernChunks`
 
 - **Type:** `boolean`
@@ -125,10 +124,7 @@
 
   Set to `false` to only output the legacy bundles that support all target browsers.
 
-## Dynamic Import
-=======
 ## Browsers that supports ESM but does not support widely-available features
->>>>>>> 168e1fc7
 
 The legacy plugin offers a way to use widely-available features natively in the modern build, while falling back to the legacy build in browsers with native ESM but without those features supported (e.g. Legacy Edge). This feature works by injecting a runtime check and loading the legacy bundle with SystemJs runtime if needed. There are the following drawbacks:
 
