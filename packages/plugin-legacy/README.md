# @vitejs/plugin-legacy [![npm](https://img.shields.io/npm/v/@vitejs/plugin-legacy.svg)](https://npmjs.com/package/@vitejs/plugin-legacy)

Vite's default browser support baseline is [Native ESM](https://caniuse.com/es6-module). This plugin provides support for legacy browsers that do not support native ESM when building for production.

By default, this plugin will:

- Generate a corresponding legacy chunk for every chunk in the final bundle, transformed with [@babel/preset-env](https://babeljs.io/docs/en/babel-preset-env) and emitted as [SystemJS modules](https://github.com/systemjs/systemjs) (code splitting is still supported!).

- Generate a polyfill chunk including SystemJS runtime, and any necessary polyfills determined by specified browser targets and **actual usage** in the bundle.

- Inject `<script nomodule>` tags into generated HTML to conditionally load the polyfills and legacy bundle only in browsers without native ESM support.

- Inject the `import.meta.env.LEGACY` env variable, which will only be `true` in the legacy production build, and `false` in all other cases.

## Usage

```js
// vite.config.js
import legacy from '@vitejs/plugin-legacy'

export default {
  plugins: [
    legacy({
      targets: ['defaults', 'not IE 11']
    })
  ]
}
```

Terser must be installed because plugin-legacy uses Terser for minification.

```sh
npm add -D terser
```

## Options

### `targets`

- **Type:** `string | string[] | { [key: string]: string }`
- **Default:** `'defaults'`

  If explicitly set, it's passed on to [`@babel/preset-env`](https://babeljs.io/docs/en/babel-preset-env#targets).

  The query is also [Browserslist compatible](https://github.com/browserslist/browserslist). The default value, `'defaults'`, is what is recommended by Browserslist. See [Browserslist Best Practices](https://github.com/browserslist/browserslist#best-practices) for more details.

### `polyfills`

- **Type:** `boolean | string[]`
- **Default:** `true`

  By default, a polyfills chunk is generated based on the target browser ranges and actual usage in the final bundle (detected via `@babel/preset-env`'s `useBuiltIns: 'usage'`).

  Set to a list of strings to explicitly control which polyfills to include. See [Polyfill Specifiers](#polyfill-specifiers) for details.

  Set to `false` to avoid generating polyfills and handle it yourself (will still generate legacy chunks with syntax transformations).

### `additionalLegacyPolyfills`

- **Type:** `string[]`

  Add custom imports to the legacy polyfills chunk. Since the usage-based polyfill detection only covers ES language features, it may be necessary to manually specify additional DOM API polyfills using this option.

  Note: if additional polyfills are needed for both the modern and legacy chunks, they can simply be imported in the application source code.

### `ignoreBrowserslistConfig`

- **Type:** `boolean`
- **Default:** `false`

  `@babel/preset-env` automatically detects [`browserslist` config sources](https://github.com/browserslist/browserslist#browserslist-):

  - `browserslist` field in `package.json`
  - `.browserslistrc` file in cwd.

  Set to `false` to ignore these sources.

### `modernPolyfills`

- **Type:** `boolean | string[]`
- **Default:** `false`

  Defaults to `false`. Enabling this option will generate a separate polyfills chunk for the modern build (targeting browsers with [native ESM support](https://caniuse.com/es6-module)).

  Set to a list of strings to explicitly control which polyfills to include. See [Polyfill Specifiers](#polyfill-specifiers) for details.

  Note it is **not recommended** to use the `true` value (which uses auto-detection) because `core-js@3` is very aggressive in polyfill inclusions due to all the bleeding edge features it supports. Even when targeting native ESM support, it injects 15kb of polyfills!

  If you don't have hard reliance on bleeding edge runtime features, it is not that hard to avoid having to use polyfills in the modern build altogether. Alternatively, consider using an on-demand service like [Polyfill.io](https://polyfill.io/v3/) to only inject necessary polyfills based on actual browser user-agents (most modern browsers will need nothing!).

### `renderLegacyChunks`

- **Type:** `boolean`
- **Default:** `true`

  Set to `false` to disable legacy chunks. This is only useful if you are using `modernPolyfills`, which essentially allows you to use this plugin for injecting polyfills to the modern build only:

  ```js
  import legacy from '@vitejs/plugin-legacy'

  export default {
    plugins: [
      legacy({
        modernPolyfills: [
          /* ... */
        ],
        renderLegacyChunks: false
      })
    ]
  }
  ```

<<<<<<< HEAD
### `externalSystemJS`

- **Type:** `boolean`
- **Default:** `false`

  Defaults to `false`. Enabling this option will exclude `systemjs/dist/s.min.js` inside polyfills-legacy chunk.

## Dynamic Import

The legacy plugin offers a way to use native `import()` in the modern build while falling back to the legacy build in browsers with native ESM but without dynamic import support (e.g. Legacy Edge). This feature works by injecting a runtime check and loading the legacy bundle with SystemJs runtime if needed. There are the following drawbacks:

- Modern bundle is downloaded in all ESM browsers
- Modern bundle throws `SyntaxError` in browsers without dynamic import
=======
### `protocol`

- **Type:** `'http'` | `'file'`
- **Default:** `'http'`

  Set protocol as `file` to support local app, which host on file protocol:

  ```js
  import legacy from '@vitejs/plugin-legacy'

  export default {
    plugins: [
      legacy({
        protocol: 'file'
      })
    ]
  }
  ```
>>>>>>> 4098310e

## Polyfill Specifiers

Polyfill specifier strings for `polyfills` and `modernPolyfills` can be either of the following:

- Any [`core-js` 3 sub import paths](https://unpkg.com/browse/core-js@latest/) - e.g. `es/map` will import `core-js/es/map`

- Any [individual `core-js` 3 modules](https://unpkg.com/browse/core-js@latest/modules/) - e.g. `es.array.iterator` will import `core-js/modules/es.array.iterator.js`

**Example**

```js
import legacy from '@vitejs/plugin-legacy'

export default {
  plugins: [
    legacy({
      polyfills: ['es.promise.finally', 'es/map', 'es/set'],
      modernPolyfills: ['es.promise.finally']
    })
  ]
}
```

## Content Security Policy

The legacy plugin requires inline scripts for [Safari 10.1 `nomodule` fix](https://gist.github.com/samthor/64b114e4a4f539915a95b91ffd340acc), SystemJS initialization, and dynamic import fallback. If you have a strict CSP policy requirement, you will need to [add the corresponding hashes to your `script-src` list](https://developer.mozilla.org/en-US/docs/Web/HTTP/Headers/Content-Security-Policy/script-src#unsafe_inline_script):

- `sha256-MS6/3FCg4WjP9gwgaBGwLpRCY6fZBgwmhVCdrPrNf3E=`
- `sha256-tQjf8gvb2ROOMapIxFvFAYBeUJ0v1HCbOcSmDNXGtDo=`
- `sha256-BoFUHKsYhJ9tbsHugtNQCmnkBbZ11pcW6kZguu+T+EU=`
- `sha256-A18HC3jLpyEc9B8oyxq/NBFCyFBJFSsRLt0gmT9kft8=`

<!--
Run `node --input-type=module -e "import {cspHashes} from '@vitejs/plugin-legacy'; console.log(cspHashes.map(h => 'sha256-'+h))"` to retrieve the value.
-->

These values (without the `sha256-` prefix) can also be retrieved via

```js
import { cspHashes } from '@vitejs/plugin-legacy'
```

When using the `regenerator-runtime` polyfill, it will attempt to use the `globalThis` object to register itself. If `globalThis` is not available (it is [fairly new](https://caniuse.com/?search=globalThis) and not widely supported, including IE 11), it attempts to perform dynamic `Function(...)` call which violates the CSP. To avoid dynamic `eval` in the absence of `globalThis` consider adding `core-js/proposals/global-this` to `additionalLegacyPolyfills` to define it.

## References

- [Vue CLI modern mode](https://cli.vuejs.org/guide/browser-compatibility.html#modern-mode)
- [Using Native JavaScript Modules in Production Today](https://philipwalton.com/articles/using-native-javascript-modules-in-production-today/)
- [rollup-native-modules-boilerplate](https://github.com/philipwalton/rollup-native-modules-boilerplate)<|MERGE_RESOLUTION|>--- conflicted
+++ resolved
@@ -110,7 +110,6 @@
   }
   ```
 
-<<<<<<< HEAD
 ### `externalSystemJS`
 
 - **Type:** `boolean`
@@ -124,7 +123,7 @@
 
 - Modern bundle is downloaded in all ESM browsers
 - Modern bundle throws `SyntaxError` in browsers without dynamic import
-=======
+
 ### `protocol`
 
 - **Type:** `'http'` | `'file'`
@@ -143,7 +142,6 @@
     ]
   }
   ```
->>>>>>> 4098310e
 
 ## Polyfill Specifiers
 
