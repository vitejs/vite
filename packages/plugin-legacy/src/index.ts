--- conflicted
+++ resolved
@@ -125,16 +125,12 @@
   let targets: Options['targets']
 
   const genLegacy = options.renderLegacyChunks !== false
-<<<<<<< HEAD
   const genModern = options.renderModernChunks !== false
   if (!genLegacy && !genModern) {
     throw new Error(
-      '`renderLegacyChunks` and `renderModernChunks` cannot be both false'
+      '`renderLegacyChunks` and `renderModernChunks` cannot be both false',
     )
   }
-  const genDynamicFallback = genLegacy
-=======
->>>>>>> 168e1fc7
 
   const debugFlags = (process.env.DEBUG || '').split(',')
   const isDebug =
@@ -355,12 +351,12 @@
       if (Array.isArray(output)) {
         rollupOptions.output = [
           ...output.map(createLegacyOutput),
-          ...(genModern ? output : [])
+          ...(genModern ? output : []),
         ]
       } else {
         rollupOptions.output = [
           createLegacyOutput(output),
-          ...(genModern ? [output || {}] : [])
+          ...(genModern ? [output || {}] : []),
         ]
       }
     },
@@ -520,7 +516,7 @@
           tag: 'script',
           attrs: { nomodule: genModern },
           children: safari10NoModuleFix,
-          injectTo: 'body'
+          injectTo: 'body',
         })
 
       // 3. inject legacy polyfills
@@ -579,16 +575,12 @@
       }
 
       // 5. inject dynamic import fallback entry
-<<<<<<< HEAD
       if (
-        genDynamicFallback &&
+        genLegacy &&
         legacyPolyfillFilename &&
         legacyEntryFilename &&
         genModern
       ) {
-=======
-      if (genLegacy && legacyPolyfillFilename && legacyEntryFilename) {
->>>>>>> 168e1fc7
         tags.push({
           tag: 'script',
           attrs: { type: 'module' },
