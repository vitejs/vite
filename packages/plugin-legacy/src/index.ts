import path from 'node:path'
import crypto from 'node:crypto'
import { createRequire } from 'node:module'
import { fileURLToPath } from 'node:url'
import { build, normalizePath } from 'vite'
import * as vite from 'vite'
import MagicString from 'magic-string'
import type {
  BuildOptions,
  HtmlTagDescriptor,
  Plugin,
  ResolvedConfig,
  Rollup,
} from 'vite'
import type {
  PluginItem as BabelPlugin,
  types as BabelTypes,
} from '@babel/core'
import colors from 'picocolors'
import browserslist from 'browserslist'
import type { Options } from './types'
import {
  detectModernBrowserCode,
  dynamicFallbackInlineCode,
  legacyEntryId,
  legacyPolyfillId,
  modernChunkLegacyGuard,
  safari10NoModuleFix,
  systemJSInlineCode,
} from './snippets'

// lazy load babel since it's not used during dev
let babel: Promise<typeof import('@babel/core')> | undefined
async function loadBabel() {
  return (babel ??= import('@babel/core'))
}

// The requested module 'browserslist' is a CommonJS module
// which may not support all module.exports as named exports
const { loadConfig: browserslistLoadConfig } = browserslist

// Duplicated from build.ts in Vite Core, at least while the feature is experimental
// We should later expose this helper for other plugins to use
function toOutputFilePathInHtml(
  filename: string,
  type: 'asset' | 'public',
  hostId: string,
  hostType: 'js' | 'css' | 'html',
  config: ResolvedConfig,
  toRelative: (filename: string, importer: string) => string,
): string {
  const { renderBuiltUrl } = config.experimental
  let relative = config.base === '' || config.base === './'
  if (renderBuiltUrl) {
    const result = renderBuiltUrl(filename, {
      hostId,
      hostType,
      type,
      ssr: !!config.build.ssr,
    })
    if (typeof result === 'object') {
      if (result.runtime) {
        throw new Error(
          `{ runtime: "${result.runtime}" } is not supported for assets in ${hostType} files: ${filename}`,
        )
      }
      if (typeof result.relative === 'boolean') {
        relative = result.relative
      }
    } else if (result) {
      return result
    }
  }
  if (relative && !config.build.ssr) {
    return toRelative(filename, hostId)
  } else {
    return joinUrlSegments(config.decodedBase, filename)
  }
}
function getBaseInHTML(urlRelativePath: string, config: ResolvedConfig) {
  // Prefer explicit URL if defined for linking to assets and public files from HTML,
  // even when base relative is specified
  return config.base === './' || config.base === ''
    ? path.posix.join(
        path.posix.relative(urlRelativePath, '').slice(0, -2),
        './',
      )
    : config.base
}
function joinUrlSegments(a: string, b: string): string {
  if (!a || !b) {
    return a || b || ''
  }
  if (a.endsWith('/')) {
    a = a.substring(0, a.length - 1)
  }
  if (b[0] !== '/') {
    b = '/' + b
  }
  return a + b
}

function toAssetPathFromHtml(
  filename: string,
  htmlPath: string,
  config: ResolvedConfig,
): string {
  const relativeUrlPath = normalizePath(path.relative(config.root, htmlPath))
  const toRelative = (filename: string, _hostId: string) =>
    getBaseInHTML(relativeUrlPath, config) + filename
  return toOutputFilePathInHtml(
    filename,
    'asset',
    htmlPath,
    'html',
    config,
    toRelative,
  )
}

const legacyEnvVarMarker = `__VITE_IS_LEGACY__`

const _require = createRequire(import.meta.url)

const nonLeadingHashInFileNameRE = /[^/]+\[hash(?::\d+)?\]/
const prefixedHashInFileNameRE = /\W?\[hash(?::\d+)?\]/

<<<<<<< HEAD
const outputOptionsForLegacyChunks =
  new WeakSet<Rollup.NormalizedOutputOptions>()
=======
// browsers supporting ESM + dynamic import + import.meta + async generator
const modernTargetsEsbuild = [
  'es2020',
  'edge79',
  'firefox67',
  'chrome64',
  'safari12',
]
// same with above but by browserslist syntax
// es2020 = chrome 80+, safari 13.1+, firefox 72+, edge 80+
// https://github.com/evanw/esbuild/issues/121#issuecomment-646956379
const modernTargetsBabel =
  'edge>=79, firefox>=67, chrome>=64, safari>=12, chromeAndroid>=64, iOS>=12'
>>>>>>> a6e1edf8

function viteLegacyPlugin(options: Options = {}): Plugin[] {
  if ('rolldownVersion' in vite) {
    const { default: viteLegacyPluginForRolldownVite } = _require(
      '#legacy-for-rolldown-vite',
    )
    return viteLegacyPluginForRolldownVite(options)
  }

  let config: ResolvedConfig
  let targets: Options['targets']
  const modernTargets: Options['modernTargets'] =
    options.modernTargets || modernTargetsBabel

  const genLegacy = options.renderLegacyChunks !== false
  const genModern = options.renderModernChunks !== false
  if (!genLegacy && !genModern) {
    throw new Error(
      '`renderLegacyChunks` and `renderModernChunks` cannot be both false',
    )
  }

  const debugFlags = (process.env.DEBUG || '').split(',')
  const isDebug =
    debugFlags.includes('vite:*') || debugFlags.includes('vite:legacy')

  const assumptions = options.assumptions || {}

  const facadeToLegacyChunkMap = new Map()
  const facadeToLegacyPolyfillMap = new Map()
  const facadeToModernPolyfillMap = new Map()
  const modernPolyfills = new Set<string>()
  const legacyPolyfills = new Set<string>()
  // When discovering polyfills in `renderChunk`, the hook may be non-deterministic, so we group the
  // modern and legacy polyfills in a sorted chunks map for each rendered outputs before merging them.
  const outputToChunkFileNameToPolyfills = new WeakMap<
    Rollup.NormalizedOutputOptions,
    Map<string, { modern: Set<string>; legacy: Set<string> }> | null
  >()

  if (Array.isArray(options.modernPolyfills) && genModern) {
    options.modernPolyfills.forEach((i) => {
      modernPolyfills.add(
        i.includes('/') ? `core-js/${i}` : `core-js/modules/${i}.js`,
      )
    })
  }
  if (Array.isArray(options.additionalModernPolyfills)) {
    options.additionalModernPolyfills.forEach((i) => {
      modernPolyfills.add(i)
    })
  }
  if (Array.isArray(options.polyfills)) {
    options.polyfills.forEach((i) => {
      if (i.startsWith(`regenerator`)) {
        legacyPolyfills.add(`regenerator-runtime/runtime.js`)
      } else {
        legacyPolyfills.add(
          i.includes('/') ? `core-js/${i}` : `core-js/modules/${i}.js`,
        )
      }
    })
  }
  if (Array.isArray(options.additionalLegacyPolyfills)) {
    options.additionalLegacyPolyfills.forEach((i) => {
      legacyPolyfills.add(i)
    })
  }

  let overriddenBuildTarget = false
  let overriddenBuildTargetOnlyModern = false
  let overriddenDefaultModernTargets = false
  const legacyConfigPlugin: Plugin = {
    name: 'vite:legacy-config',

    async config(config, env) {
      if (env.command === 'build' && !config.build?.ssr) {
        if (!config.build) {
          config.build = {}
        }

        if (genLegacy && !config.build.cssTarget) {
          // Hint for esbuild that we are targeting legacy browsers when minifying CSS.
          // Full CSS compat table available at https://github.com/evanw/esbuild/blob/78e04680228cf989bdd7d471e02bbc2c8d345dc9/internal/compat/css_table.go
          // But note that only the `HexRGBA` feature affects the minify outcome.
          // HSL & rebeccapurple values will be minified away regardless the target.
          // So targeting `chrome61` suffices to fix the compatibility issue.
          config.build.cssTarget = 'chrome61'
        }

        if (genLegacy) {
          // Vite's default target browsers are **not** the same.
          // See https://github.com/vitejs/vite/pull/10052#issuecomment-1242076461
          overriddenBuildTarget = config.build.target !== undefined
          overriddenDefaultModernTargets = options.modernTargets !== undefined
        } else {
          overriddenBuildTargetOnlyModern = config.build.target !== undefined
        }

        if (options.modernTargets) {
          // Package is ESM only
          const { default: browserslistToEsbuild } = await import(
            'browserslist-to-esbuild'
          )
          config.build.target = browserslistToEsbuild(options.modernTargets)
        } else {
          config.build.target = modernTargetsEsbuild
        }
      }

      return {
        define: {
          'import.meta.env.LEGACY':
            env.command === 'serve' || config.build?.ssr
              ? false
              : legacyEnvVarMarker,
        },
      }
    },
    configResolved(config) {
      if (overriddenBuildTarget) {
        config.logger.warn(
          colors.yellow(
            `plugin-legacy overrode 'build.target'. You should pass 'targets' as an option to this plugin with the list of legacy browsers to support instead.`,
          ),
        )
      }
      if (overriddenBuildTargetOnlyModern) {
        config.logger.warn(
          colors.yellow(
            `plugin-legacy overrode 'build.target'. You should pass 'modernTargets' as an option to this plugin with the list of browsers to support instead.`,
          ),
        )
      }
      if (overriddenDefaultModernTargets) {
        config.logger.warn(
          colors.yellow(
            `plugin-legacy 'modernTargets' option overrode the builtin targets of modern chunks. Some versions of browsers between legacy and modern may not be supported.`,
          ),
        )
      }
      if (config.isWorker) {
        config.logger.warn(
          colors.yellow(
            `plugin-legacy should not be passed to 'worker.plugins'. Pass to 'plugins' instead. Note that generating legacy chunks for workers are not supported by plugin-legacy.`,
          ),
        )
      }
    },
  }

  const legacyGenerateBundlePlugin: Plugin = {
    name: 'vite:legacy-generate-polyfill-chunk',
    apply: 'build',

    async generateBundle(opts, bundle) {
      if (config.build.ssr) {
        return
      }

      const chunkFileNameToPolyfills =
        outputToChunkFileNameToPolyfills.get(opts)
      if (chunkFileNameToPolyfills == null) {
        throw new Error(
          'Internal @vitejs/plugin-legacy error: discovered polyfills should exist',
        )
      }

      if (!isLegacyBundle(bundle)) {
        // Merge discovered modern polyfills to `modernPolyfills`
        for (const { modern } of chunkFileNameToPolyfills.values()) {
          modern.forEach((p) => modernPolyfills.add(p))
        }
        if (!modernPolyfills.size) {
          return
        }
        if (isDebug) {
          console.log(
            `[@vitejs/plugin-legacy] modern polyfills:`,
            modernPolyfills,
          )
        }
        await buildPolyfillChunk(
          this,
          config.mode,
          modernPolyfills,
          bundle,
          facadeToModernPolyfillMap,
          config.build,
          'es',
          opts,
          true,
          genLegacy,
        )
        return
      }

      if (!genLegacy) {
        return
      }

      // Merge discovered legacy polyfills to `legacyPolyfills`
      for (const { legacy } of chunkFileNameToPolyfills.values()) {
        legacy.forEach((p) => legacyPolyfills.add(p))
      }

      // legacy bundle
      if (options.polyfills !== false) {
        // check if the target needs Promise polyfill because SystemJS relies on it
        // https://github.com/systemjs/systemjs#ie11-support
        await detectPolyfills(
          `Promise.resolve(); Promise.all();`,
          targets,
          assumptions,
          legacyPolyfills,
        )
      }

      if (legacyPolyfills.size || !options.externalSystemJS) {
        if (isDebug) {
          console.log(
            `[@vitejs/plugin-legacy] legacy polyfills:`,
            legacyPolyfills,
          )
        }

        await buildPolyfillChunk(
          this,
          config.mode,
          legacyPolyfills,
          bundle,
          facadeToLegacyPolyfillMap,
          // force using terser for legacy polyfill minification, since esbuild
          // isn't legacy-safe
          config.build,
          'iife',
          opts,
          options.externalSystemJS,
        )
      }
    },
  }

  const legacyPostPlugin: Plugin = {
    name: 'vite:legacy-post-process',
    enforce: 'post',
    apply: 'build',

    renderStart(opts) {
      // Empty the nested map for this output
      outputToChunkFileNameToPolyfills.set(opts, null)
    },

    configResolved(_config) {
      if (_config.build.lib) {
        throw new Error('@vitejs/plugin-legacy does not support library mode.')
      }
      config = _config

      if (isDebug) {
        console.log(`[@vitejs/plugin-legacy] modernTargets:`, modernTargets)
      }

      if (!genLegacy || config.build.ssr) {
        return
      }

      targets =
        options.targets ||
        browserslistLoadConfig({ path: config.root }) ||
        'last 2 versions and not dead, > 0.3%, Firefox ESR'
      if (isDebug) {
        console.log(`[@vitejs/plugin-legacy] targets:`, targets)
      }

      const getLegacyOutputFileName = (
        fileNames:
          | string
          | ((chunkInfo: Rollup.PreRenderedChunk) => string)
          | undefined,
        defaultFileName = '[name]-legacy-[hash].js',
      ): string | ((chunkInfo: Rollup.PreRenderedChunk) => string) => {
        if (!fileNames) {
          return path.posix.join(config.build.assetsDir, defaultFileName)
        }

        return (chunkInfo) => {
          let fileName =
            typeof fileNames === 'function' ? fileNames(chunkInfo) : fileNames

          if (fileName.includes('[name]')) {
            // [name]-[hash].[format] -> [name]-legacy-[hash].[format]
            fileName = fileName.replace('[name]', '[name]-legacy')
          } else if (nonLeadingHashInFileNameRE.test(fileName)) {
            // custom[hash].[format] -> [name]-legacy[hash].[format]
            // custom-[hash].[format] -> [name]-legacy-[hash].[format]
            // custom.[hash].[format] -> [name]-legacy.[hash].[format]
            // custom.[hash:10].[format] -> custom-legacy.[hash:10].[format]
            fileName = fileName.replace(prefixedHashInFileNameRE, '-legacy$&')
          } else {
            // entry.js -> entry-legacy.js
            // entry.min.js -> entry-legacy.min.js
            fileName = fileName.replace(/(.+?)\.(.+)/, '$1-legacy.$2')
          }

          return fileName
        }
      }

      const createLegacyOutput = (
        options: Rollup.OutputOptions = {},
      ): Rollup.OutputOptions => {
        return {
          ...options,
          format: 'esm',
          entryFileNames: getLegacyOutputFileName(options.entryFileNames),
          chunkFileNames: getLegacyOutputFileName(options.chunkFileNames),
          minify: false, // minify with terser instead
        }
      }

      const { rollupOptions } = config.build
      const { output } = rollupOptions
      if (Array.isArray(output)) {
        rollupOptions.output = [
          ...output.map(createLegacyOutput),
          ...(genModern ? output : []),
        ]
      } else {
        rollupOptions.output = [
          createLegacyOutput(output),
          ...(genModern ? [output || {}] : []),
        ]
      }

      // @ts-expect-error is readonly but should be injected here
      _config.isOutputOptionsForLegacyChunks = (
        opts: Rollup.NormalizedOutputOptions,
      ): boolean => outputOptionsForLegacyChunks.has(opts)
    },

    async renderChunk(raw, chunk, opts, { chunks }) {
      if (config.build.ssr) {
        return null
      }

      // On first run, initialize the map with sorted chunk file names
      let chunkFileNameToPolyfills = outputToChunkFileNameToPolyfills.get(opts)
      if (chunkFileNameToPolyfills == null) {
        chunkFileNameToPolyfills = new Map()
        for (const fileName in chunks) {
          chunkFileNameToPolyfills.set(fileName, {
            modern: new Set(),
            legacy: new Set(),
          })
        }
        outputToChunkFileNameToPolyfills.set(opts, chunkFileNameToPolyfills)
      }
      const polyfillsDiscovered = chunkFileNameToPolyfills.get(chunk.fileName)
      if (polyfillsDiscovered == null) {
        throw new Error(
          `Internal @vitejs/plugin-legacy error: discovered polyfills for ${chunk.fileName} should exist`,
        )
      }

      if (!isLegacyChunk(chunk)) {
        if (
          options.modernPolyfills &&
          !Array.isArray(options.modernPolyfills) &&
          genModern
        ) {
          // analyze and record modern polyfills
          await detectPolyfills(
            raw,
            modernTargets,
            assumptions,
            polyfillsDiscovered.modern,
          )
        }

        const ms = new MagicString(raw)

        if (genLegacy && chunk.isEntry) {
          // append this code to avoid modern chunks running on legacy targeted browsers
          ms.prepend(modernChunkLegacyGuard)
        }

        if (raw.includes(legacyEnvVarMarker)) {
          const re = new RegExp(legacyEnvVarMarker, 'g')
          let match
          while ((match = re.exec(raw))) {
            ms.overwrite(
              match.index,
              match.index + legacyEnvVarMarker.length,
              `false`,
            )
          }
        }

        if (config.build.sourcemap) {
          return {
            code: ms.toString(),
            map: ms.generateMap({ hires: 'boundary' }),
          }
        }
        return {
          code: ms.toString(),
        }
      }

      if (!genLegacy) {
        return null
      }

      outputOptionsForLegacyChunks.add(opts)

      // avoid emitting assets for legacy bundle
      const needPolyfills =
        options.polyfills !== false && !Array.isArray(options.polyfills)

      // transform the legacy chunk with @babel/preset-env
      const sourceMaps = !!config.build.sourcemap
      const babel = await loadBabel()

      // need to transform into systemjs separately from other plugins
      // for preset-env polyfill detection and removal
      const resultSystem = babel.transform(raw, {
        babelrc: false,
        configFile: false,
        ast: true,
        code: false,
        sourceMaps,
        plugins: [
          // @ts-expect-error -- not typed
          (await import('@babel/plugin-transform-dynamic-import')).default,
          // @ts-expect-error -- not typed
          (await import('@babel/plugin-transform-modules-systemjs')).default,
        ],
      })

      const babelTransformOptions: babel.TransformOptions = {
        babelrc: false,
        configFile: false,
        cloneInputAst: false,
        compact: !!config.build.minify,
        sourceMaps,
        inputSourceMap: undefined,
        targets,
        assumptions,
        browserslistConfigFile: false,
        presets: [
          // forcing our plugin to run before preset-env by wrapping it in a
          // preset so we can catch the injected import statements...
          [
            () => ({
              plugins: [
                recordAndRemovePolyfillBabelPlugin(polyfillsDiscovered.legacy),
                replaceLegacyEnvBabelPlugin(),
                wrapIIFEBabelPlugin(),
              ],
            }),
          ],
          [
            (await import('@babel/preset-env')).default,
            {
              bugfixes: true,
              modules: false,
              useBuiltIns: needPolyfills ? 'usage' : false,
              corejs: needPolyfills
                ? {
                    version: _require('core-js/package.json').version,
                    proposals: false,
                  }
                : undefined,
              shippedProposals: true,
            },
          ],
        ],
      }
      let result: babel.BabelFileResult | null
      if (resultSystem) {
        result = babel.transformFromAstSync(
          resultSystem.ast!,
          undefined,
          babelTransformOptions,
        )
      } else {
        result = babel.transform(raw, babelTransformOptions)
      }
      if (result) return { code: result.code!, map: result.map }
      return null
    },

    transformIndexHtml(html, { chunk }) {
      if (config.build.ssr) return
      if (!chunk) return
      if (chunk.fileName.includes('-legacy')) {
        // The legacy bundle is built first, and its index.html isn't actually emitted if
        // modern bundle will be generated. Here we simply record its corresponding legacy chunk.
        facadeToLegacyChunkMap.set(chunk.facadeModuleId, chunk.fileName)
        if (genModern) {
          return
        }
      }
      if (!genModern) {
        html = html.replace(/<script type="module".*?<\/script>/g, '')
      }

      const tags: HtmlTagDescriptor[] = []
      const htmlFilename = chunk.facadeModuleId?.replace(/\?.*$/, '')

      // 1. inject modern polyfills
      if (genModern) {
        const modernPolyfillFilename = facadeToModernPolyfillMap.get(
          chunk.facadeModuleId,
        )

        if (modernPolyfillFilename) {
          tags.push({
            tag: 'script',
            attrs: {
              type: 'module',
              crossorigin: true,
              src: toAssetPathFromHtml(
                modernPolyfillFilename,
                chunk.facadeModuleId!,
                config,
              ),
            },
          })
        } else if (modernPolyfills.size) {
          throw new Error(
            `No corresponding modern polyfill chunk found for ${htmlFilename}`,
          )
        }
      }

      if (!genLegacy) {
        return { html, tags }
      }

      // 2. inject Safari 10 nomodule fix
      if (genModern) {
        tags.push({
          tag: 'script',
          attrs: { nomodule: genModern },
          children: safari10NoModuleFix,
          injectTo: 'body',
        })
      }

      // 3. inject legacy polyfills
      const legacyPolyfillFilename = facadeToLegacyPolyfillMap.get(
        chunk.facadeModuleId,
      )
      if (legacyPolyfillFilename) {
        tags.push({
          tag: 'script',
          attrs: {
            nomodule: genModern,
            crossorigin: true,
            id: legacyPolyfillId,
            src: toAssetPathFromHtml(
              legacyPolyfillFilename,
              chunk.facadeModuleId!,
              config,
            ),
          },
          injectTo: 'body',
        })
      } else if (legacyPolyfills.size) {
        throw new Error(
          `No corresponding legacy polyfill chunk found for ${htmlFilename}`,
        )
      }

      // 4. inject legacy entry
      const legacyEntryFilename = facadeToLegacyChunkMap.get(
        chunk.facadeModuleId,
      )
      if (legacyEntryFilename) {
        // `assets/foo.js` means importing "named register" in SystemJS
        tags.push({
          tag: 'script',
          attrs: {
            nomodule: genModern,
            crossorigin: true,
            // we set the entry path on the element as an attribute so that the
            // script content will stay consistent - which allows using a constant
            // hash value for CSP.
            id: legacyEntryId,
            'data-src': toAssetPathFromHtml(
              legacyEntryFilename,
              chunk.facadeModuleId!,
              config,
            ),
          },
          children: systemJSInlineCode,
          injectTo: 'body',
        })
      } else {
        throw new Error(
          `No corresponding legacy entry chunk found for ${htmlFilename}`,
        )
      }

      // 5. inject dynamic import fallback entry
      if (legacyPolyfillFilename && legacyEntryFilename && genModern) {
        tags.push({
          tag: 'script',
          attrs: { type: 'module' },
          children: detectModernBrowserCode,
          injectTo: 'head',
        })
        tags.push({
          tag: 'script',
          attrs: { type: 'module' },
          children: dynamicFallbackInlineCode,
          injectTo: 'head',
        })
      }

      return {
        html,
        tags,
      }
    },

    generateBundle(_opts, bundle) {
      if (config.build.ssr) {
        return
      }

      if (isLegacyBundle(bundle) && genModern) {
        // avoid emitting duplicate assets
        for (const name in bundle) {
          if (
            bundle[name].type === 'asset' &&
            !name.endsWith('.map') &&
            !name.includes('-legacy') // legacy chunks
          ) {
            delete bundle[name]
          }
        }
      }
    },
  }

  return [legacyConfigPlugin, legacyGenerateBundlePlugin, legacyPostPlugin]
}

export async function detectPolyfills(
  code: string,
  targets: any,
  assumptions: Record<string, boolean>,
  list: Set<string>,
): Promise<void> {
  const babel = await loadBabel()
  const result = babel.transform(code, {
    ast: true,
    code: false,
    babelrc: false,
    configFile: false,
    compact: false,
    targets,
    assumptions,
    browserslistConfigFile: false,
    plugins: [
      [
        (await import('babel-plugin-polyfill-corejs3')).default,
        {
          method: 'usage-global',
          version: _require('core-js/package.json').version,
          shippedProposals: true,
        },
      ],
      [
        (await import('babel-plugin-polyfill-regenerator')).default,
        {
          method: 'usage-global',
        },
      ],
    ],
  })
  for (const node of result!.ast!.program.body) {
    if (node.type === 'ImportDeclaration') {
      const source = node.source.value
      if (
        source.startsWith('core-js/') ||
        source.startsWith('regenerator-runtime/')
      ) {
        list.add(source)
      }
    }
  }
}

async function buildPolyfillChunk(
  ctx: Rollup.PluginContext,
  mode: string,
  imports: Set<string>,
  bundle: Rollup.OutputBundle,
  facadeToChunkMap: Map<string, string>,
  buildOptions: BuildOptions,
  format: 'iife' | 'es',
  rollupOutputOptions: Rollup.NormalizedOutputOptions,
  excludeSystemJS?: boolean,
  prependModenChunkLegacyGuard?: boolean,
) {
  let { minify, assetsDir, sourcemap } = buildOptions
  minify = minify ? 'terser' : false
  const res = await build({
    mode,
    // so that everything is resolved from here
    root: path.dirname(fileURLToPath(import.meta.url)),
    configFile: false,
    logLevel: 'error',
    plugins: [
      polyfillsPlugin(imports, excludeSystemJS),
      prependModenChunkLegacyGuard && prependModenChunkLegacyGuardPlugin(),
    ],
    build: {
      write: false,
      minify,
      assetsDir,
      sourcemap,
      rollupOptions: {
        input: {
          polyfills: polyfillId,
        },
        output: {
          format,
          hashCharacters: rollupOutputOptions.hashCharacters,
          entryFileNames: rollupOutputOptions.entryFileNames,
          // sourcemapBaseUrl: rollupOutputOptions.sourcemapBaseUrl,
        },
      },
    },
    // Don't run esbuild for transpilation or minification
    // because we don't want to transpile code.
    esbuild: false,
    optimizeDeps: {
      esbuildOptions: {
        // If a value above 'es5' is set, esbuild injects helper functions which uses es2015 features.
        // This limits the input code not to include es2015+ codes.
        // But core-js is the only dependency which includes commonjs code
        // and core-js doesn't include es2015+ codes.
        target: 'es5',
      },
    },
  })
  const _polyfillChunk = Array.isArray(res) ? res[0] : res
  if (!('output' in _polyfillChunk)) return
  const polyfillChunk = _polyfillChunk.output.find(
    (chunk) => chunk.type === 'chunk' && chunk.isEntry,
  ) as Rollup.OutputChunk

  // associate the polyfill chunk to every entry chunk so that we can retrieve
  // the polyfill filename in index html transform
  for (const key in bundle) {
    const chunk = bundle[key]
    if (chunk.type === 'chunk' && chunk.facadeModuleId) {
      facadeToChunkMap.set(chunk.facadeModuleId, polyfillChunk.fileName)
    }
  }

  // add the chunk to the bundle
  ctx.emitFile({
    type: 'asset',
    fileName: polyfillChunk.fileName,
    source: polyfillChunk.code,
  })
  if (polyfillChunk.sourcemapFileName) {
    const polyfillChunkMapAsset = _polyfillChunk.output.find(
      (chunk) =>
        chunk.type === 'asset' &&
        chunk.fileName === polyfillChunk.sourcemapFileName,
    ) as Rollup.OutputAsset | undefined
    if (polyfillChunkMapAsset) {
      ctx.emitFile({
        type: 'asset',
        fileName: polyfillChunkMapAsset.fileName,
        source: polyfillChunkMapAsset.source,
      })
    }
  }
}

const polyfillId = '\0vite/legacy-polyfills'

function polyfillsPlugin(
  imports: Set<string>,
  excludeSystemJS?: boolean,
): Plugin {
  return {
    name: 'vite:legacy-polyfills',
    resolveId(id) {
      if (id === polyfillId) {
        return id
      }
    },
    load(id) {
      if (id === polyfillId) {
        return (
          [...imports].map((i) => `import ${JSON.stringify(i)};`).join('') +
          (excludeSystemJS ? '' : `import "systemjs/dist/s.min.js";`)
        )
      }
    },
  }
}

function prependModenChunkLegacyGuardPlugin(): Plugin {
  let sourceMapEnabled!: boolean
  return {
    name: 'vite:legacy-prepend-moden-chunk-legacy-guard',
    configResolved(config) {
      sourceMapEnabled = !!config.build.sourcemap
    },
    renderChunk(code) {
      if (!sourceMapEnabled) {
        return modernChunkLegacyGuard + code
      }

      const ms = new MagicString(code)
      ms.prepend(modernChunkLegacyGuard)
      return {
        code: ms.toString(),
        map: ms.generateMap({ hires: 'boundary' }),
      }
    },
  }
}

function isLegacyChunk(chunk: Rollup.RenderedChunk) {
  return chunk.fileName.includes('-legacy')
}

function isLegacyBundle(bundle: Rollup.OutputBundle) {
  const entryChunk = Object.values(bundle).find(
    (output) => output.type === 'chunk' && output.isEntry,
  )

  return !!entryChunk && entryChunk.fileName.includes('-legacy')
}

function recordAndRemovePolyfillBabelPlugin(
  polyfills: Set<string>,
): BabelPlugin {
  return ({ types: t }: { types: typeof BabelTypes }): BabelPlugin => ({
    name: 'vite-remove-polyfill-import',
    post({ path }) {
      path.get('body').forEach((p) => {
        if (t.isImportDeclaration(p.node)) {
          polyfills.add(p.node.source.value)
          p.remove()
        }
      })
    },
  })
}

function replaceLegacyEnvBabelPlugin(): BabelPlugin {
  return ({ types: t }): BabelPlugin => ({
    name: 'vite-replace-env-legacy',
    visitor: {
      Identifier(path) {
        if (path.node.name === legacyEnvVarMarker) {
          path.replaceWith(t.booleanLiteral(true))
        }
      },
    },
  })
}

function wrapIIFEBabelPlugin(): BabelPlugin {
  return ({ types: t, template }): BabelPlugin => {
    const buildIIFE = template(';(function(){%%body%%})();')

    return {
      name: 'vite-wrap-iife',
      post({ path }) {
        if (!this.isWrapped) {
          this.isWrapped = true
          path.replaceWith(t.program(buildIIFE({ body: path.node.body })))
        }
      },
    }
  }
}

export const cspHashes = [
  safari10NoModuleFix,
  systemJSInlineCode,
  detectModernBrowserCode,
  dynamicFallbackInlineCode,
].map((i) => crypto.hash('sha256', i, 'base64'))

export type { Options }

export default viteLegacyPlugin

// Compat for require
function viteLegacyPluginCjs(this: unknown, options: Options): Plugin[] {
  return viteLegacyPlugin.call(this, options)
}
Object.assign(viteLegacyPluginCjs, {
  cspHashes,
  default: viteLegacyPluginCjs,
  detectPolyfills,
})

export { viteLegacyPluginCjs as 'module.exports' }<|MERGE_RESOLUTION|>--- conflicted
+++ resolved
@@ -125,10 +125,6 @@
 const nonLeadingHashInFileNameRE = /[^/]+\[hash(?::\d+)?\]/
 const prefixedHashInFileNameRE = /\W?\[hash(?::\d+)?\]/
 
-<<<<<<< HEAD
-const outputOptionsForLegacyChunks =
-  new WeakSet<Rollup.NormalizedOutputOptions>()
-=======
 // browsers supporting ESM + dynamic import + import.meta + async generator
 const modernTargetsEsbuild = [
   'es2020',
@@ -142,7 +138,9 @@
 // https://github.com/evanw/esbuild/issues/121#issuecomment-646956379
 const modernTargetsBabel =
   'edge>=79, firefox>=67, chrome>=64, safari>=12, chromeAndroid>=64, iOS>=12'
->>>>>>> a6e1edf8
+
+const outputOptionsForLegacyChunks =
+  new WeakSet<Rollup.NormalizedOutputOptions>()
 
 function viteLegacyPlugin(options: Options = {}): Plugin[] {
   if ('rolldownVersion' in vite) {
