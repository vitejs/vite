--- conflicted
+++ resolved
@@ -759,15 +759,11 @@
       if (isLegacyBundle(bundle) && genModern) {
         // avoid emitting duplicate assets
         for (const name in bundle) {
-<<<<<<< HEAD
           if (
             bundle[name].type === 'asset' &&
-            !/.+\.map$/.test(name) &&
+            !name.endsWith('.map') &&
             !name.includes('-legacy') // legacy chunks
           ) {
-=======
-          if (bundle[name].type === 'asset' && !name.endsWith('.map')) {
->>>>>>> 27a192fc
             delete bundle[name]
           }
         }
