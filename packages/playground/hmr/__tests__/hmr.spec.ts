import {
  isBuild,
  editFile,
  untilUpdated,
  untilBrowserLogAfter
} from '../../testUtils'

test('should render', async () => {
  expect(await page.textContent('.app')).toBe('1')
  expect(await page.textContent('.dep')).toBe('1')
  expect(await page.textContent('.nested')).toBe('1')
})

if (!isBuild) {
  test('should connect', async () => {
    expect(browserLogs.length).toBe(2)
    expect(browserLogs.some((msg) => msg.match('connected'))).toBe(true)
    browserLogs.length = 0
  })

  test('self accept', async () => {
    const el = await page.$('.app')

    editFile('hmr.ts', (code) => code.replace('const foo = 1', 'const foo = 2'))
    await untilUpdated(() => el.textContent(), '2')

    expect(browserLogs).toMatchObject([
      '>>> vite:beforeUpdate -- update',
      'foo was: 1',
      '(self-accepting 1) foo is now: 2',
      '(self-accepting 2) foo is now: 2',
      '[vite] hot updated: /hmr.ts'
    ])
    browserLogs.length = 0

    editFile('hmr.ts', (code) => code.replace('const foo = 2', 'const foo = 3'))
    await untilUpdated(() => el.textContent(), '3')

    expect(browserLogs).toMatchObject([
      '>>> vite:beforeUpdate -- update',
      'foo was: 2',
      '(self-accepting 1) foo is now: 3',
      '(self-accepting 2) foo is now: 3',
      '[vite] hot updated: /hmr.ts'
    ])
    browserLogs.length = 0
  })

  test('accept dep', async () => {
    const el = await page.$('.dep')

    editFile('hmrDep.js', (code) =>
      code.replace('const foo = 1', 'const foo = 2')
    )
    await untilUpdated(() => el.textContent(), '2')

    expect(browserLogs).toMatchObject([
      '>>> vite:beforeUpdate -- update',
      '(dep) foo was: 1',
      '(dep) foo from dispose: 1',
      '(single dep) foo is now: 2',
      '(single dep) nested foo is now: 1',
      '(multi deps) foo is now: 2',
      '(multi deps) nested foo is now: 1',
      '[vite] hot updated: /hmrDep.js via /hmr.ts'
    ])
    browserLogs.length = 0

    editFile('hmrDep.js', (code) =>
      code.replace('const foo = 2', 'const foo = 3')
    )
    await untilUpdated(() => el.textContent(), '3')

    expect(browserLogs).toMatchObject([
      '>>> vite:beforeUpdate -- update',
      '(dep) foo was: 2',
      '(dep) foo from dispose: 2',
      '(single dep) foo is now: 3',
      '(single dep) nested foo is now: 1',
      '(multi deps) foo is now: 3',
      '(multi deps) nested foo is now: 1',
      '[vite] hot updated: /hmrDep.js via /hmr.ts'
    ])
    browserLogs.length = 0
  })

  test('nested dep propagation', async () => {
    const el = await page.$('.nested')

    editFile('hmrNestedDep.js', (code) =>
      code.replace('const foo = 1', 'const foo = 2')
    )
    await untilUpdated(() => el.textContent(), '2')

    expect(browserLogs).toMatchObject([
      '>>> vite:beforeUpdate -- update',
      '(dep) foo was: 3',
      '(dep) foo from dispose: 3',
      '(single dep) foo is now: 3',
      '(single dep) nested foo is now: 2',
      '(multi deps) foo is now: 3',
      '(multi deps) nested foo is now: 2',
      '[vite] hot updated: /hmrDep.js via /hmr.ts'
    ])
    browserLogs.length = 0

    editFile('hmrNestedDep.js', (code) =>
      code.replace('const foo = 2', 'const foo = 3')
    )
    await untilUpdated(() => el.textContent(), '3')

    expect(browserLogs).toMatchObject([
      '>>> vite:beforeUpdate -- update',
      '(dep) foo was: 3',
      '(dep) foo from dispose: 3',
      '(single dep) foo is now: 3',
      '(single dep) nested foo is now: 3',
      '(multi deps) foo is now: 3',
      '(multi deps) nested foo is now: 3',
      '[vite] hot updated: /hmrDep.js via /hmr.ts'
    ])
    browserLogs.length = 0
  })

  test('plugin hmr handler + custom event', async () => {
    const el = await page.$('.custom')
    editFile('customFile.js', (code) => code.replace('custom', 'edited'))
    await untilUpdated(() => el.textContent(), 'edited')
  })

  test('plugin client-server communication', async () => {
    const el = await page.$('.custom-communication')
    await untilUpdated(() => el.textContent(), '3')
  })

  test('full-reload encodeURI path', async () => {
    await page.goto(
      viteTestUrl + '/unicode-path/中文-にほんご-한글-🌕🌖🌗/index.html'
    )
    const el = await page.$('#app')
    expect(await el.textContent()).toBe('title')
    editFile('unicode-path/中文-にほんご-한글-🌕🌖🌗/index.html', (code) =>
      code.replace('title', 'title2')
    )
    await page.waitForEvent('load')
    await untilUpdated(
      async () => (await page.$('#app')).textContent(),
      'title2'
    )
  })

  test('CSS update preserves query params', async () => {
    await page.goto(viteTestUrl)

    editFile('global.css', (code) => code.replace('white', 'tomato'))

    const elprev = await page.$('.css-prev')
    const elpost = await page.$('.css-post')
    await untilUpdated(() => elprev.textContent(), 'param=required')
    await untilUpdated(() => elpost.textContent(), 'param=required')
    const textprev = await elprev.textContent()
    const textpost = await elpost.textContent()
    expect(textprev).not.toBe(textpost)
    expect(textprev).not.toMatch('direct')
    expect(textpost).not.toMatch('direct')
  })

<<<<<<< HEAD
  describe('acceptExports', () => {
    const HOT_UPDATED = /hot updated/
    const CONNECTED = /connected/

    const baseDir = 'accept-exports'

    describe('when all used exports are accepted', () => {
      const testDir = baseDir + '/main-accepted'

      const fileName = 'target.ts'
      const file = `${testDir}/${fileName}`
      const url = '/' + file

      let dep = 'dep0'

      beforeAll(async () => {
        await untilBrowserLogAfter(
          () => page.goto(`${viteTestUrl}/${testDir}/`),
          [CONNECTED, />>>>>>/],
          (logs) => {
            expect(logs).toContain(`<<<<<< A0 B0 D0 ; ${dep}`)
            expect(logs).toContain('>>>>>> A0 D0')
          }
        )
      })

      it('the callback is called with the new version the module', async () => {
        const callbackFile = `${testDir}/callback.ts`
        const callbackUrl = '/' + callbackFile

        await untilBrowserLogAfter(
          () => {
            editFile(callbackFile, (code) =>
              code
                .replace("x = 'X'", "x = 'Y'")
                .replace('reloaded >>>', 'reloaded (2) >>>')
            )
          },
          HOT_UPDATED,
          (logs) => {
            expect(logs).toEqual([
              'reloaded >>> Y',
              `[vite] hot updated: ${callbackUrl}`
            ])
          }
        )

        await untilBrowserLogAfter(
          () => {
            editFile(callbackFile, (code) => code.replace("x = 'Y'", "x = 'Z'"))
          },
          HOT_UPDATED,
          (logs) => {
            expect(logs).toEqual([
              'reloaded (2) >>> Z',
              `[vite] hot updated: ${callbackUrl}`
            ])
          }
        )
      })

      it('stops HMR bubble on dependency change', async () => {
        const depFileName = 'dep.ts'
        const depFile = `${testDir}/${depFileName}`

        await untilBrowserLogAfter(
          () => {
            editFile(depFile, (code) => code.replace('dep0', (dep = 'dep1')))
          },
          HOT_UPDATED,
          (logs) => {
            expect(logs).toEqual([
              `<<<<<< A0 B0 D0 ; ${dep}`,
              `[vite] hot updated: ${url}`
            ])
          }
        )
      })

      it('accepts itself and refreshes on change', async () => {
        await untilBrowserLogAfter(
          () => {
            editFile(file, (code) => code.replace(/(\b[A-Z])0/g, '$11'))
          },
          HOT_UPDATED,
          (logs) => {
            expect(logs).toEqual([
              `<<<<<< A1 B1 D1 ; ${dep}`,
              `[vite] hot updated: ${url}`
            ])
          }
        )
      })

      it('accepts itself and refreshes on 2nd change', async () => {
        await untilBrowserLogAfter(
          () => {
            editFile(file, (code) =>
              code
                .replace(/(\b[A-Z])1/g, '$12')
                .replace(
                  "acceptExports(['a', 'default']",
                  "acceptExports(['b', 'default']"
                )
            )
          },
          HOT_UPDATED,
          (logs) => {
            expect(logs).toEqual([
              `<<<<<< A2 B2 D2 ; ${dep}`,
              `[vite] hot updated: ${url}`
            ])
          }
        )
      })

      it('does not accept itself anymore after acceptedExports change', async () => {
        await untilBrowserLogAfter(
          async () => {
            editFile(file, (code) => code.replace(/(\b[A-Z])2/g, '$13'))
            await page.waitForEvent('load')
          },
          [CONNECTED, />>>>>>/],
          (logs) => {
            expect(logs).toContain(`<<<<<< A3 B3 D3 ; ${dep}`)
            expect(logs).toContain('>>>>>> A3 D3')
          }
        )
      })
    })

    describe('when some used exports are not accepted', () => {
      const testDir = baseDir + '/main-non-accepted'

      const namedFileName = 'named.ts'
      const namedFile = `${testDir}/${namedFileName}`
      const defaultFileName = 'default.ts'
      const defaultFile = `${testDir}/${defaultFileName}`
      const depFileName = 'dep.ts'
      const depFile = `${testDir}/${depFileName}`

      let a = 'A0'
      let dep = 'dep0'

      beforeAll(async () => {
        await untilBrowserLogAfter(
          () => page.goto(`${viteTestUrl}/${testDir}/`),
          [CONNECTED, />>>>>>/],
          (logs) => {
            expect(logs).toContain(`<<< named: ${a} ; ${dep}`)
            expect(logs).toContain(`<<< default: def0`)
            expect(logs).toContain(`>>>>>> ${a} def0`)
          }
        )
      })

      it('does not stop the HMR bubble on change to dep', async () => {
        await untilBrowserLogAfter(
          async () => {
            editFile(depFile, (code) => code.replace('dep0', (dep = 'dep1')))
            await page.waitForEvent('load')
          },
          [CONNECTED, />>>>>>/],
          (logs) => {
            expect(logs).toContain(`<<< named: ${a} ; ${dep}`)
          }
        )
      })

      describe('does not stop the HMR bubble on change to self', () => {
        it('with named exports', async () => {
          await untilBrowserLogAfter(
            async () => {
              editFile(namedFile, (code) => code.replace(a, 'A1'))
              await page.waitForEvent('load')
            },
            [CONNECTED, />>>>>>/],
            (logs) => {
              expect(logs).toContain(`<<< named: A1 ; ${dep}`)
            }
          )
        })

        it('with default export', async () => {
          await untilBrowserLogAfter(
            async () => {
              editFile(defaultFile, (code) => code.replace('def0', 'def1'))
              await page.waitForEvent('load')
            },
            [CONNECTED, />>>>>>/],
            (logs) => {
              expect(logs).toContain(`<<< default: def1`)
            }
          )
        })
      })
    })

    test('accepts itself when imported for side effects only (no bindings imported)', async () => {
      const testDir = baseDir + '/side-effects'
      const file = 'side-effects.ts'

      await untilBrowserLogAfter(
        () => page.goto(`${viteTestUrl}/${testDir}/`),
        [CONNECTED, />>>/],
        (logs) => {
          expect(logs).toContain('>>> side FX')
        }
      )

      await untilBrowserLogAfter(
        () => {
          editFile(`${testDir}/${file}`, (code) =>
            code.replace('>>> side FX', '>>> side FX !!')
          )
        },
        HOT_UPDATED,
        (logs) => {
          expect(logs).toEqual([
            '>>> side FX !!',
            `[vite] hot updated: /${testDir}/${file}`
          ])
        }
      )
    })

    describe('acceptExports([])', () => {
      const testDir = baseDir + '/unused-exports'

      test('accepts itself if no exports are imported', async () => {
        const fileName = 'unused.ts'
        const file = `${testDir}/${fileName}`
        const url = '/' + file

        await untilBrowserLogAfter(
          () => page.goto(`${viteTestUrl}/${testDir}/`),
          [CONNECTED, '-- unused --'],
          (logs) => {
            expect(logs).toContain('-- unused --')
          }
        )

        await untilBrowserLogAfter(
          () => {
            editFile(file, (code) =>
              code.replace('-- unused --', '-> unused <-')
            )
          },
          HOT_UPDATED,
          (logs) => {
            expect(logs).toEqual(['-> unused <-', `[vite] hot updated: ${url}`])
          }
        )
      })

      test("doesn't accept itself if any of its exports is imported", async () => {
        const fileName = 'used.ts'
        const file = `${testDir}/${fileName}`

        await untilBrowserLogAfter(
          () => page.goto(`${viteTestUrl}/${testDir}/`),
          [CONNECTED, '-- used --'],
          (logs) => {
            expect(logs).toContain('-- used --')
            expect(logs).toContain('used:foo0')
          }
        )

        await untilBrowserLogAfter(
          async () => {
            editFile(file, (code) =>
              code.replace('foo0', 'foo1').replace('-- used --', '-> used <-')
            )
            await page.waitForEvent('load')
          },
          [CONNECTED, /used:foo/],
          (logs) => {
            expect(logs).toContain('-> used <-')
            expect(logs).toContain('used:foo1')
          }
        )
      })
    })

    describe('indiscriminate imports: import *', () => {
      const testStarExports = (testDirName: string) => {
        const testDir = `${baseDir}/${testDirName}`

        it('accepts itself if all its exports are accepted', async () => {
          const fileName = 'deps-all-accepted.ts'
          const file = `${testDir}/${fileName}`
          const url = '/' + file

          await untilBrowserLogAfter(
            () => page.goto(`${viteTestUrl}/${testDir}/`),
            '>>> ready <<<',
            (logs) => {
              expect(logs).toContain('loaded:all:a0b0c0default0')
              expect(logs).toContain('all >>>>>> a0, b0, c0')
            }
          )

          await untilBrowserLogAfter(
            () => {
              editFile(file, (code) => code.replace(/([abc])0/g, '$11'))
            },
            HOT_UPDATED,
            (logs) => {
              expect(logs).toEqual([
                'all >>>>>> a1, b1, c1',
                `[vite] hot updated: ${url}`
              ])
            }
          )

          await untilBrowserLogAfter(
            () => {
              editFile(file, (code) => code.replace(/([abc])1/g, '$12'))
            },
            HOT_UPDATED,
            (logs) => {
              expect(logs).toEqual([
                'all >>>>>> a2, b2, c2',
                `[vite] hot updated: ${url}`
              ])
            }
          )
        })

        it("doesn't accept itself if one export is not accepted", async () => {
          const fileName = 'deps-some-accepted.ts'
          const file = `${testDir}/${fileName}`

          await untilBrowserLogAfter(
            () => page.goto(`${viteTestUrl}/${testDir}/`),
            '>>> ready <<<',
            (logs) => {
              expect(logs).toContain('loaded:some:a0b0c0default0')
              expect(logs).toContain('some >>>>>> a0, b0, c0')
            }
          )

          await untilBrowserLogAfter(
            async () => {
              editFile(file, (code) => code.replace(/([abc])0/g, '$11'))
              await page.waitForEvent('load')
            },
            '>>> ready <<<',
            (logs) => {
              expect(logs).toContain('loaded:some:a1b1c1default0')
              expect(logs).toContain('some >>>>>> a1, b1, c1')
            }
          )
        })
      }

      describe('import * from ...', () => testStarExports('star-imports'))

      describe('dynamic import(...)', () => testStarExports('dynamic-imports'))
    })
=======
  test('not loaded dynamic import', async () => {
    await page.goto(viteTestUrl + '/dynamic-import/index.html')

    let btn = await page.$('button')
    expect(await btn.textContent()).toBe('Counter 0')
    await btn.click()
    expect(await btn.textContent()).toBe('Counter 1')

    // Modifying `index.ts` triggers a page reload, as expected
    editFile('dynamic-import/index.ts', (code) => code)
    await page.waitForNavigation()
    btn = await page.$('button')
    expect(await btn.textContent()).toBe('Counter 0')

    await btn.click()
    expect(await btn.textContent()).toBe('Counter 1')

    // #7561
    // `dep.ts` defines `import.module.hot.accept` and has not been loaded.
    // Therefore, modifying it has no effect (doesn't trigger a page reload).
    // (Note that, a dynamic import that is never loaded and that does not
    // define `accept.module.hot.accept` may wrongfully trigger a full page
    // reload, see discussion at #7561.)
    editFile('dynamic-import/dep.ts', (code) => code)
    try {
      await page.waitForNavigation({ timeout: 1000 })
    } catch (err) {
      const errMsg = 'page.waitForNavigation: Timeout 1000ms exceeded.'
      expect(err.message.slice(0, errMsg.length)).toBe(errMsg)
    }
    btn = await page.$('button')
    expect(await btn.textContent()).toBe('Counter 1')
>>>>>>> c02537b5
  })
}<|MERGE_RESOLUTION|>--- conflicted
+++ resolved
@@ -165,368 +165,6 @@
     expect(textpost).not.toMatch('direct')
   })
 
-<<<<<<< HEAD
-  describe('acceptExports', () => {
-    const HOT_UPDATED = /hot updated/
-    const CONNECTED = /connected/
-
-    const baseDir = 'accept-exports'
-
-    describe('when all used exports are accepted', () => {
-      const testDir = baseDir + '/main-accepted'
-
-      const fileName = 'target.ts'
-      const file = `${testDir}/${fileName}`
-      const url = '/' + file
-
-      let dep = 'dep0'
-
-      beforeAll(async () => {
-        await untilBrowserLogAfter(
-          () => page.goto(`${viteTestUrl}/${testDir}/`),
-          [CONNECTED, />>>>>>/],
-          (logs) => {
-            expect(logs).toContain(`<<<<<< A0 B0 D0 ; ${dep}`)
-            expect(logs).toContain('>>>>>> A0 D0')
-          }
-        )
-      })
-
-      it('the callback is called with the new version the module', async () => {
-        const callbackFile = `${testDir}/callback.ts`
-        const callbackUrl = '/' + callbackFile
-
-        await untilBrowserLogAfter(
-          () => {
-            editFile(callbackFile, (code) =>
-              code
-                .replace("x = 'X'", "x = 'Y'")
-                .replace('reloaded >>>', 'reloaded (2) >>>')
-            )
-          },
-          HOT_UPDATED,
-          (logs) => {
-            expect(logs).toEqual([
-              'reloaded >>> Y',
-              `[vite] hot updated: ${callbackUrl}`
-            ])
-          }
-        )
-
-        await untilBrowserLogAfter(
-          () => {
-            editFile(callbackFile, (code) => code.replace("x = 'Y'", "x = 'Z'"))
-          },
-          HOT_UPDATED,
-          (logs) => {
-            expect(logs).toEqual([
-              'reloaded (2) >>> Z',
-              `[vite] hot updated: ${callbackUrl}`
-            ])
-          }
-        )
-      })
-
-      it('stops HMR bubble on dependency change', async () => {
-        const depFileName = 'dep.ts'
-        const depFile = `${testDir}/${depFileName}`
-
-        await untilBrowserLogAfter(
-          () => {
-            editFile(depFile, (code) => code.replace('dep0', (dep = 'dep1')))
-          },
-          HOT_UPDATED,
-          (logs) => {
-            expect(logs).toEqual([
-              `<<<<<< A0 B0 D0 ; ${dep}`,
-              `[vite] hot updated: ${url}`
-            ])
-          }
-        )
-      })
-
-      it('accepts itself and refreshes on change', async () => {
-        await untilBrowserLogAfter(
-          () => {
-            editFile(file, (code) => code.replace(/(\b[A-Z])0/g, '$11'))
-          },
-          HOT_UPDATED,
-          (logs) => {
-            expect(logs).toEqual([
-              `<<<<<< A1 B1 D1 ; ${dep}`,
-              `[vite] hot updated: ${url}`
-            ])
-          }
-        )
-      })
-
-      it('accepts itself and refreshes on 2nd change', async () => {
-        await untilBrowserLogAfter(
-          () => {
-            editFile(file, (code) =>
-              code
-                .replace(/(\b[A-Z])1/g, '$12')
-                .replace(
-                  "acceptExports(['a', 'default']",
-                  "acceptExports(['b', 'default']"
-                )
-            )
-          },
-          HOT_UPDATED,
-          (logs) => {
-            expect(logs).toEqual([
-              `<<<<<< A2 B2 D2 ; ${dep}`,
-              `[vite] hot updated: ${url}`
-            ])
-          }
-        )
-      })
-
-      it('does not accept itself anymore after acceptedExports change', async () => {
-        await untilBrowserLogAfter(
-          async () => {
-            editFile(file, (code) => code.replace(/(\b[A-Z])2/g, '$13'))
-            await page.waitForEvent('load')
-          },
-          [CONNECTED, />>>>>>/],
-          (logs) => {
-            expect(logs).toContain(`<<<<<< A3 B3 D3 ; ${dep}`)
-            expect(logs).toContain('>>>>>> A3 D3')
-          }
-        )
-      })
-    })
-
-    describe('when some used exports are not accepted', () => {
-      const testDir = baseDir + '/main-non-accepted'
-
-      const namedFileName = 'named.ts'
-      const namedFile = `${testDir}/${namedFileName}`
-      const defaultFileName = 'default.ts'
-      const defaultFile = `${testDir}/${defaultFileName}`
-      const depFileName = 'dep.ts'
-      const depFile = `${testDir}/${depFileName}`
-
-      let a = 'A0'
-      let dep = 'dep0'
-
-      beforeAll(async () => {
-        await untilBrowserLogAfter(
-          () => page.goto(`${viteTestUrl}/${testDir}/`),
-          [CONNECTED, />>>>>>/],
-          (logs) => {
-            expect(logs).toContain(`<<< named: ${a} ; ${dep}`)
-            expect(logs).toContain(`<<< default: def0`)
-            expect(logs).toContain(`>>>>>> ${a} def0`)
-          }
-        )
-      })
-
-      it('does not stop the HMR bubble on change to dep', async () => {
-        await untilBrowserLogAfter(
-          async () => {
-            editFile(depFile, (code) => code.replace('dep0', (dep = 'dep1')))
-            await page.waitForEvent('load')
-          },
-          [CONNECTED, />>>>>>/],
-          (logs) => {
-            expect(logs).toContain(`<<< named: ${a} ; ${dep}`)
-          }
-        )
-      })
-
-      describe('does not stop the HMR bubble on change to self', () => {
-        it('with named exports', async () => {
-          await untilBrowserLogAfter(
-            async () => {
-              editFile(namedFile, (code) => code.replace(a, 'A1'))
-              await page.waitForEvent('load')
-            },
-            [CONNECTED, />>>>>>/],
-            (logs) => {
-              expect(logs).toContain(`<<< named: A1 ; ${dep}`)
-            }
-          )
-        })
-
-        it('with default export', async () => {
-          await untilBrowserLogAfter(
-            async () => {
-              editFile(defaultFile, (code) => code.replace('def0', 'def1'))
-              await page.waitForEvent('load')
-            },
-            [CONNECTED, />>>>>>/],
-            (logs) => {
-              expect(logs).toContain(`<<< default: def1`)
-            }
-          )
-        })
-      })
-    })
-
-    test('accepts itself when imported for side effects only (no bindings imported)', async () => {
-      const testDir = baseDir + '/side-effects'
-      const file = 'side-effects.ts'
-
-      await untilBrowserLogAfter(
-        () => page.goto(`${viteTestUrl}/${testDir}/`),
-        [CONNECTED, />>>/],
-        (logs) => {
-          expect(logs).toContain('>>> side FX')
-        }
-      )
-
-      await untilBrowserLogAfter(
-        () => {
-          editFile(`${testDir}/${file}`, (code) =>
-            code.replace('>>> side FX', '>>> side FX !!')
-          )
-        },
-        HOT_UPDATED,
-        (logs) => {
-          expect(logs).toEqual([
-            '>>> side FX !!',
-            `[vite] hot updated: /${testDir}/${file}`
-          ])
-        }
-      )
-    })
-
-    describe('acceptExports([])', () => {
-      const testDir = baseDir + '/unused-exports'
-
-      test('accepts itself if no exports are imported', async () => {
-        const fileName = 'unused.ts'
-        const file = `${testDir}/${fileName}`
-        const url = '/' + file
-
-        await untilBrowserLogAfter(
-          () => page.goto(`${viteTestUrl}/${testDir}/`),
-          [CONNECTED, '-- unused --'],
-          (logs) => {
-            expect(logs).toContain('-- unused --')
-          }
-        )
-
-        await untilBrowserLogAfter(
-          () => {
-            editFile(file, (code) =>
-              code.replace('-- unused --', '-> unused <-')
-            )
-          },
-          HOT_UPDATED,
-          (logs) => {
-            expect(logs).toEqual(['-> unused <-', `[vite] hot updated: ${url}`])
-          }
-        )
-      })
-
-      test("doesn't accept itself if any of its exports is imported", async () => {
-        const fileName = 'used.ts'
-        const file = `${testDir}/${fileName}`
-
-        await untilBrowserLogAfter(
-          () => page.goto(`${viteTestUrl}/${testDir}/`),
-          [CONNECTED, '-- used --'],
-          (logs) => {
-            expect(logs).toContain('-- used --')
-            expect(logs).toContain('used:foo0')
-          }
-        )
-
-        await untilBrowserLogAfter(
-          async () => {
-            editFile(file, (code) =>
-              code.replace('foo0', 'foo1').replace('-- used --', '-> used <-')
-            )
-            await page.waitForEvent('load')
-          },
-          [CONNECTED, /used:foo/],
-          (logs) => {
-            expect(logs).toContain('-> used <-')
-            expect(logs).toContain('used:foo1')
-          }
-        )
-      })
-    })
-
-    describe('indiscriminate imports: import *', () => {
-      const testStarExports = (testDirName: string) => {
-        const testDir = `${baseDir}/${testDirName}`
-
-        it('accepts itself if all its exports are accepted', async () => {
-          const fileName = 'deps-all-accepted.ts'
-          const file = `${testDir}/${fileName}`
-          const url = '/' + file
-
-          await untilBrowserLogAfter(
-            () => page.goto(`${viteTestUrl}/${testDir}/`),
-            '>>> ready <<<',
-            (logs) => {
-              expect(logs).toContain('loaded:all:a0b0c0default0')
-              expect(logs).toContain('all >>>>>> a0, b0, c0')
-            }
-          )
-
-          await untilBrowserLogAfter(
-            () => {
-              editFile(file, (code) => code.replace(/([abc])0/g, '$11'))
-            },
-            HOT_UPDATED,
-            (logs) => {
-              expect(logs).toEqual([
-                'all >>>>>> a1, b1, c1',
-                `[vite] hot updated: ${url}`
-              ])
-            }
-          )
-
-          await untilBrowserLogAfter(
-            () => {
-              editFile(file, (code) => code.replace(/([abc])1/g, '$12'))
-            },
-            HOT_UPDATED,
-            (logs) => {
-              expect(logs).toEqual([
-                'all >>>>>> a2, b2, c2',
-                `[vite] hot updated: ${url}`
-              ])
-            }
-          )
-        })
-
-        it("doesn't accept itself if one export is not accepted", async () => {
-          const fileName = 'deps-some-accepted.ts'
-          const file = `${testDir}/${fileName}`
-
-          await untilBrowserLogAfter(
-            () => page.goto(`${viteTestUrl}/${testDir}/`),
-            '>>> ready <<<',
-            (logs) => {
-              expect(logs).toContain('loaded:some:a0b0c0default0')
-              expect(logs).toContain('some >>>>>> a0, b0, c0')
-            }
-          )
-
-          await untilBrowserLogAfter(
-            async () => {
-              editFile(file, (code) => code.replace(/([abc])0/g, '$11'))
-              await page.waitForEvent('load')
-            },
-            '>>> ready <<<',
-            (logs) => {
-              expect(logs).toContain('loaded:some:a1b1c1default0')
-              expect(logs).toContain('some >>>>>> a1, b1, c1')
-            }
-          )
-        })
-      }
-
-      describe('import * from ...', () => testStarExports('star-imports'))
-
-      describe('dynamic import(...)', () => testStarExports('dynamic-imports'))
-    })
-=======
   test('not loaded dynamic import', async () => {
     await page.goto(viteTestUrl + '/dynamic-import/index.html')
 
@@ -559,6 +197,367 @@
     }
     btn = await page.$('button')
     expect(await btn.textContent()).toBe('Counter 1')
->>>>>>> c02537b5
+  })
+
+  describe('acceptExports', () => {
+    const HOT_UPDATED = /hot updated/
+    const CONNECTED = /connected/
+
+    const baseDir = 'accept-exports'
+
+    describe('when all used exports are accepted', () => {
+      const testDir = baseDir + '/main-accepted'
+
+      const fileName = 'target.ts'
+      const file = `${testDir}/${fileName}`
+      const url = '/' + file
+
+      let dep = 'dep0'
+
+      beforeAll(async () => {
+        await untilBrowserLogAfter(
+          () => page.goto(`${viteTestUrl}/${testDir}/`),
+          [CONNECTED, />>>>>>/],
+          (logs) => {
+            expect(logs).toContain(`<<<<<< A0 B0 D0 ; ${dep}`)
+            expect(logs).toContain('>>>>>> A0 D0')
+          }
+        )
+      })
+
+      it('the callback is called with the new version the module', async () => {
+        const callbackFile = `${testDir}/callback.ts`
+        const callbackUrl = '/' + callbackFile
+
+        await untilBrowserLogAfter(
+          () => {
+            editFile(callbackFile, (code) =>
+              code
+                .replace("x = 'X'", "x = 'Y'")
+                .replace('reloaded >>>', 'reloaded (2) >>>')
+            )
+          },
+          HOT_UPDATED,
+          (logs) => {
+            expect(logs).toEqual([
+              'reloaded >>> Y',
+              `[vite] hot updated: ${callbackUrl}`
+            ])
+          }
+        )
+
+        await untilBrowserLogAfter(
+          () => {
+            editFile(callbackFile, (code) => code.replace("x = 'Y'", "x = 'Z'"))
+          },
+          HOT_UPDATED,
+          (logs) => {
+            expect(logs).toEqual([
+              'reloaded (2) >>> Z',
+              `[vite] hot updated: ${callbackUrl}`
+            ])
+          }
+        )
+      })
+
+      it('stops HMR bubble on dependency change', async () => {
+        const depFileName = 'dep.ts'
+        const depFile = `${testDir}/${depFileName}`
+
+        await untilBrowserLogAfter(
+          () => {
+            editFile(depFile, (code) => code.replace('dep0', (dep = 'dep1')))
+          },
+          HOT_UPDATED,
+          (logs) => {
+            expect(logs).toEqual([
+              `<<<<<< A0 B0 D0 ; ${dep}`,
+              `[vite] hot updated: ${url}`
+            ])
+          }
+        )
+      })
+
+      it('accepts itself and refreshes on change', async () => {
+        await untilBrowserLogAfter(
+          () => {
+            editFile(file, (code) => code.replace(/(\b[A-Z])0/g, '$11'))
+          },
+          HOT_UPDATED,
+          (logs) => {
+            expect(logs).toEqual([
+              `<<<<<< A1 B1 D1 ; ${dep}`,
+              `[vite] hot updated: ${url}`
+            ])
+          }
+        )
+      })
+
+      it('accepts itself and refreshes on 2nd change', async () => {
+        await untilBrowserLogAfter(
+          () => {
+            editFile(file, (code) =>
+              code
+                .replace(/(\b[A-Z])1/g, '$12')
+                .replace(
+                  "acceptExports(['a', 'default']",
+                  "acceptExports(['b', 'default']"
+                )
+            )
+          },
+          HOT_UPDATED,
+          (logs) => {
+            expect(logs).toEqual([
+              `<<<<<< A2 B2 D2 ; ${dep}`,
+              `[vite] hot updated: ${url}`
+            ])
+          }
+        )
+      })
+
+      it('does not accept itself anymore after acceptedExports change', async () => {
+        await untilBrowserLogAfter(
+          async () => {
+            editFile(file, (code) => code.replace(/(\b[A-Z])2/g, '$13'))
+            await page.waitForEvent('load')
+          },
+          [CONNECTED, />>>>>>/],
+          (logs) => {
+            expect(logs).toContain(`<<<<<< A3 B3 D3 ; ${dep}`)
+            expect(logs).toContain('>>>>>> A3 D3')
+          }
+        )
+      })
+    })
+
+    describe('when some used exports are not accepted', () => {
+      const testDir = baseDir + '/main-non-accepted'
+
+      const namedFileName = 'named.ts'
+      const namedFile = `${testDir}/${namedFileName}`
+      const defaultFileName = 'default.ts'
+      const defaultFile = `${testDir}/${defaultFileName}`
+      const depFileName = 'dep.ts'
+      const depFile = `${testDir}/${depFileName}`
+
+      let a = 'A0'
+      let dep = 'dep0'
+
+      beforeAll(async () => {
+        await untilBrowserLogAfter(
+          () => page.goto(`${viteTestUrl}/${testDir}/`),
+          [CONNECTED, />>>>>>/],
+          (logs) => {
+            expect(logs).toContain(`<<< named: ${a} ; ${dep}`)
+            expect(logs).toContain(`<<< default: def0`)
+            expect(logs).toContain(`>>>>>> ${a} def0`)
+          }
+        )
+      })
+
+      it('does not stop the HMR bubble on change to dep', async () => {
+        await untilBrowserLogAfter(
+          async () => {
+            editFile(depFile, (code) => code.replace('dep0', (dep = 'dep1')))
+            await page.waitForEvent('load')
+          },
+          [CONNECTED, />>>>>>/],
+          (logs) => {
+            expect(logs).toContain(`<<< named: ${a} ; ${dep}`)
+          }
+        )
+      })
+
+      describe('does not stop the HMR bubble on change to self', () => {
+        it('with named exports', async () => {
+          await untilBrowserLogAfter(
+            async () => {
+              editFile(namedFile, (code) => code.replace(a, 'A1'))
+              await page.waitForEvent('load')
+            },
+            [CONNECTED, />>>>>>/],
+            (logs) => {
+              expect(logs).toContain(`<<< named: A1 ; ${dep}`)
+            }
+          )
+        })
+
+        it('with default export', async () => {
+          await untilBrowserLogAfter(
+            async () => {
+              editFile(defaultFile, (code) => code.replace('def0', 'def1'))
+              await page.waitForEvent('load')
+            },
+            [CONNECTED, />>>>>>/],
+            (logs) => {
+              expect(logs).toContain(`<<< default: def1`)
+            }
+          )
+        })
+      })
+    })
+
+    test('accepts itself when imported for side effects only (no bindings imported)', async () => {
+      const testDir = baseDir + '/side-effects'
+      const file = 'side-effects.ts'
+
+      await untilBrowserLogAfter(
+        () => page.goto(`${viteTestUrl}/${testDir}/`),
+        [CONNECTED, />>>/],
+        (logs) => {
+          expect(logs).toContain('>>> side FX')
+        }
+      )
+
+      await untilBrowserLogAfter(
+        () => {
+          editFile(`${testDir}/${file}`, (code) =>
+            code.replace('>>> side FX', '>>> side FX !!')
+          )
+        },
+        HOT_UPDATED,
+        (logs) => {
+          expect(logs).toEqual([
+            '>>> side FX !!',
+            `[vite] hot updated: /${testDir}/${file}`
+          ])
+        }
+      )
+    })
+
+    describe('acceptExports([])', () => {
+      const testDir = baseDir + '/unused-exports'
+
+      test('accepts itself if no exports are imported', async () => {
+        const fileName = 'unused.ts'
+        const file = `${testDir}/${fileName}`
+        const url = '/' + file
+
+        await untilBrowserLogAfter(
+          () => page.goto(`${viteTestUrl}/${testDir}/`),
+          [CONNECTED, '-- unused --'],
+          (logs) => {
+            expect(logs).toContain('-- unused --')
+          }
+        )
+
+        await untilBrowserLogAfter(
+          () => {
+            editFile(file, (code) =>
+              code.replace('-- unused --', '-> unused <-')
+            )
+          },
+          HOT_UPDATED,
+          (logs) => {
+            expect(logs).toEqual(['-> unused <-', `[vite] hot updated: ${url}`])
+          }
+        )
+      })
+
+      test("doesn't accept itself if any of its exports is imported", async () => {
+        const fileName = 'used.ts'
+        const file = `${testDir}/${fileName}`
+
+        await untilBrowserLogAfter(
+          () => page.goto(`${viteTestUrl}/${testDir}/`),
+          [CONNECTED, '-- used --'],
+          (logs) => {
+            expect(logs).toContain('-- used --')
+            expect(logs).toContain('used:foo0')
+          }
+        )
+
+        await untilBrowserLogAfter(
+          async () => {
+            editFile(file, (code) =>
+              code.replace('foo0', 'foo1').replace('-- used --', '-> used <-')
+            )
+            await page.waitForEvent('load')
+          },
+          [CONNECTED, /used:foo/],
+          (logs) => {
+            expect(logs).toContain('-> used <-')
+            expect(logs).toContain('used:foo1')
+          }
+        )
+      })
+    })
+
+    describe('indiscriminate imports: import *', () => {
+      const testStarExports = (testDirName: string) => {
+        const testDir = `${baseDir}/${testDirName}`
+
+        it('accepts itself if all its exports are accepted', async () => {
+          const fileName = 'deps-all-accepted.ts'
+          const file = `${testDir}/${fileName}`
+          const url = '/' + file
+
+          await untilBrowserLogAfter(
+            () => page.goto(`${viteTestUrl}/${testDir}/`),
+            '>>> ready <<<',
+            (logs) => {
+              expect(logs).toContain('loaded:all:a0b0c0default0')
+              expect(logs).toContain('all >>>>>> a0, b0, c0')
+            }
+          )
+
+          await untilBrowserLogAfter(
+            () => {
+              editFile(file, (code) => code.replace(/([abc])0/g, '$11'))
+            },
+            HOT_UPDATED,
+            (logs) => {
+              expect(logs).toEqual([
+                'all >>>>>> a1, b1, c1',
+                `[vite] hot updated: ${url}`
+              ])
+            }
+          )
+
+          await untilBrowserLogAfter(
+            () => {
+              editFile(file, (code) => code.replace(/([abc])1/g, '$12'))
+            },
+            HOT_UPDATED,
+            (logs) => {
+              expect(logs).toEqual([
+                'all >>>>>> a2, b2, c2',
+                `[vite] hot updated: ${url}`
+              ])
+            }
+          )
+        })
+
+        it("doesn't accept itself if one export is not accepted", async () => {
+          const fileName = 'deps-some-accepted.ts'
+          const file = `${testDir}/${fileName}`
+
+          await untilBrowserLogAfter(
+            () => page.goto(`${viteTestUrl}/${testDir}/`),
+            '>>> ready <<<',
+            (logs) => {
+              expect(logs).toContain('loaded:some:a0b0c0default0')
+              expect(logs).toContain('some >>>>>> a0, b0, c0')
+            }
+          )
+
+          await untilBrowserLogAfter(
+            async () => {
+              editFile(file, (code) => code.replace(/([abc])0/g, '$11'))
+              await page.waitForEvent('load')
+            },
+            '>>> ready <<<',
+            (logs) => {
+              expect(logs).toContain('loaded:some:a1b1c1default0')
+              expect(logs).toContain('some >>>>>> a1, b1, c1')
+            }
+          )
+        })
+      }
+
+      describe('import * from ...', () => testStarExports('star-imports'))
+
+      describe('dynamic import(...)', () => testStarExports('dynamic-imports'))
+    })
   })
 }