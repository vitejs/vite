module.exports = {
  define: {
    __EXP__: '1 + 1',
    __STRING__: '"hello"',
    __NUMBER__: 123,
    __BOOLEAN__: true,
    __OBJ__: {
      foo: 1,
      bar: {
        baz: 2
      },
      process: {
        env: {
          SOMEVAR: '"PROCESS MAY BE PROPERTY"'
        }
      }
    },
<<<<<<< HEAD
    'process.env.SOMEVAR': '"SOMEVAR"',
    $DOLLAR: 456,
    ÖUNICODE_LETTERɵ: 789
=======
    __VAR_NAME__: false,
    'process.env.SOMEVAR': '"SOMEVAR"'
>>>>>>> dd33d9c7
  }
}<|MERGE_RESOLUTION|>--- conflicted
+++ resolved
@@ -15,13 +15,9 @@
         }
       }
     },
-<<<<<<< HEAD
     'process.env.SOMEVAR': '"SOMEVAR"',
     $DOLLAR: 456,
-    ÖUNICODE_LETTERɵ: 789
-=======
+    ÖUNICODE_LETTERɵ: 789,
     __VAR_NAME__: false,
-    'process.env.SOMEVAR': '"SOMEVAR"'
->>>>>>> dd33d9c7
   }
 }