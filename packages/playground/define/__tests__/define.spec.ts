--- conflicted
+++ resolved
@@ -20,18 +20,6 @@
   expect(await page.textContent('.spread-array')).toBe(
     JSON.stringify([...defines.__STRING__])
   )
-<<<<<<< HEAD
   // html would't need to define replacement
   expect(await page.textContent('.exp-define')).toBe('__EXP__')
-  expect(await page.textContent('.import-file')).not.toBe(
-    `import * from "${defines.__IMPORT_FILE_NAME__}"`
-  )
-  expect(await page.textContent('.export-file')).not.toBe(
-    `export * from "${defines.__EXPORT_FILE_NAME__}"`
-  )
-  expect(await page.textContent('.path')).not.toBe(
-    `import * from "xxxx/${defines.PATH}"`
-  )
-=======
->>>>>>> 6cb06478
 })