--- conflicted
+++ resolved
@@ -20,7 +20,6 @@
   expect(await page.textContent('.spread-array')).toBe(
     JSON.stringify([...defines.__STRING__])
   )
-<<<<<<< HEAD
   expect(await page.textContent('.dollar-identifier')).toBe(
     String(defines.$DOLLAR)
   )
@@ -29,9 +28,7 @@
   )
   expect(await page.textContent('.no-identifier-substring')).toBe(String(true))
   expect(await page.textContent('.no-property')).toBe(String(true))
-=======
   // html would't need to define replacement
   expect(await page.textContent('.exp-define')).toBe('__EXP__')
   expect(await page.textContent('.import-json')).toBe('__EXP__')
->>>>>>> dd33d9c7
 })