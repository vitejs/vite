const { resolve } = require('path')

/**
 * @type {import('vite').UserConfig}
 */
module.exports = {
  build: {
    rollupOptions: {
      input: {
        main: resolve(__dirname, 'index.html'),
        nested: resolve(__dirname, 'nested/index.html'),
<<<<<<< HEAD
        scriptAsync: resolve(__dirname, 'scriptAsync.html'),
        scriptMixed: resolve(__dirname, 'scriptMixed.html')
=======
        inline1: resolve(__dirname, 'inline/shared-1.html'),
        inline2: resolve(__dirname, 'inline/shared-2.html'),
        inline3: resolve(__dirname, 'inline/unique.html')
>>>>>>> e59997f7
      }
    }
  },

  plugins: [
    {
      name: 'pre-transform',
      transformIndexHtml: {
        enforce: 'pre',
        transform(html) {
          if (html.includes('/@vite/client')) {
            throw new Error('pre transform applied at wrong time!')
          }
          return `
<!DOCTYPE html>
<html lang="en">
<head>
  <meta charset="UTF-8">
  <meta name="viewport" content="width=device-width, initial-scale=1.0">
  <title>{{ title }}</title>
</head>
<body>
  ${html}
</body>
</html>
  `
        }
      }
    },
    {
      name: 'string-transform',
      transformIndexHtml(html) {
        return html.replace('Hello', 'Transformed')
      }
    },
    {
      name: 'tags-transform',
      transformIndexHtml() {
        return [
          {
            tag: 'meta',
            attrs: { name: 'description', content: 'a vite app' }
            // default injection is head-prepend
          },
          {
            tag: 'meta',
            attrs: { name: 'keywords', content: 'es modules' },
            injectTo: 'head'
          }
        ]
      }
    },
    {
      name: 'combined-transform',
      transformIndexHtml(html) {
        return {
          html: html.replace('{{ title }}', 'Test HTML transforms'),
          tags: [
            {
              tag: 'p',
              attrs: { class: 'inject' },
              children: 'This is injected',
              injectTo: 'body'
            }
          ]
        }
      }
    },
    {
      name: 'serve-only-transform',
      transformIndexHtml(_, ctx) {
        if (ctx.server) {
          return [
            {
              tag: 'p',
              attrs: { class: 'server' },
              children: 'This is injected only during dev',
              injectTo: 'body'
            }
          ]
        }
      }
    },
    {
      name: 'build-only-transform',
      transformIndexHtml(_, ctx) {
        if (ctx.bundle) {
          return [
            {
              tag: 'p',
              attrs: { class: 'build' },
              children: 'This is injected only during build',
              injectTo: 'body'
            }
          ]
        }
      }
    },
    {
      name: 'path-conditional-transform',
      transformIndexHtml(_, ctx) {
        if (ctx.path.includes('nested')) {
          return [
            {
              tag: 'p',
              attrs: { class: 'conditional' },
              children: 'This is injected only for /nested/index.html',
              injectTo: 'body'
            }
          ]
        }
      }
    },
    {
      name: 'body-prepend-transform',
      transformIndexHtml() {
        return [
          {
            tag: 'noscript',
            children: '<!-- this is appended to body -->',
            injectTo: 'body'
          },
          {
            tag: 'noscript',
            children: '<!-- this is prepended to body -->',
            injectTo: 'body-prepend'
          }
        ]
      }
    }
  ]
}<|MERGE_RESOLUTION|>--- conflicted
+++ resolved
@@ -9,14 +9,11 @@
       input: {
         main: resolve(__dirname, 'index.html'),
         nested: resolve(__dirname, 'nested/index.html'),
-<<<<<<< HEAD
         scriptAsync: resolve(__dirname, 'scriptAsync.html'),
-        scriptMixed: resolve(__dirname, 'scriptMixed.html')
-=======
+        scriptMixed: resolve(__dirname, 'scriptMixed.html'),
         inline1: resolve(__dirname, 'inline/shared-1.html'),
         inline2: resolve(__dirname, 'inline/shared-2.html'),
         inline3: resolve(__dirname, 'inline/unique.html')
->>>>>>> e59997f7
       }
     }
   },
