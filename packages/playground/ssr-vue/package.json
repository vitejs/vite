--- conflicted
+++ resolved
@@ -15,14 +15,9 @@
   },
   "dependencies": {
     "example-external-component": "file:example-external-component",
-<<<<<<< HEAD
-    "vue": "^3.2.16",
+    "vue": "^3.2.21",
     "vue-router": "^4.0.0",
     "vuex": "^4.0.2"
-=======
-    "vue": "^3.2.21",
-    "vue-router": "^4.0.0"
->>>>>>> 4abade62
   },
   "devDependencies": {
     "@vitejs/plugin-vue": "workspace:*",
