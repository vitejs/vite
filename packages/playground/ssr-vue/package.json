--- conflicted
+++ resolved
@@ -15,12 +15,8 @@
   },
   "dependencies": {
     "example-external-component": "file:example-external-component",
-<<<<<<< HEAD
     "vant": "^3.3.2",
-    "vue": "^3.2.23",
-=======
     "vue": "^3.2.25",
->>>>>>> aab303f7
     "vue-router": "^4.0.0",
     "vuex": "^4.0.2"
   },
