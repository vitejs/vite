{
  "name": "test-ssr-vue",
  "private": true,
  "version": "0.0.0",
  "scripts": {
    "dev": "node server",
    "build": "npm run build:client && npm run build:server",
    "build:noExternal": "npm run build:client && npm run build:server:noExternal",
    "build:client": "vite build --ssrManifest --outDir dist/client",
    "build:server": "vite build --ssr src/entry-server.js --outDir dist/server",
    "build:server:noExternal": "vite build --config vite.config.noexternal.js --ssr src/entry-server.js --outDir dist/server",
    "generate": "vite build --ssrManifest --outDir dist/static && npm run build:server && node prerender",
    "serve": "cross-env NODE_ENV=production node server",
    "debug": "node --inspect-brk server"
  },
  "dependencies": {
    "bcrypt": "^5.0.1",
    "example-external-component": "file:example-external-component",
<<<<<<< HEAD
    "vant": "^3.2.8",
    "vue": "^3.2.21",
=======
    "vue": "^3.2.23",
>>>>>>> 709e4b04
    "vue-router": "^4.0.0",
    "vuex": "^4.0.2"
  },
  "devDependencies": {
    "@vitejs/plugin-vue": "workspace:*",
    "@vitejs/plugin-vue-jsx": "workspace:*",
    "compression": "^1.7.4",
    "cross-env": "^7.0.3",
    "dep-import-type": "link:./dep-import-type",
    "express": "^4.17.1",
    "serve-static": "^1.14.1"
  }
}<|MERGE_RESOLUTION|>--- conflicted
+++ resolved
@@ -16,12 +16,8 @@
   "dependencies": {
     "bcrypt": "^5.0.1",
     "example-external-component": "file:example-external-component",
-<<<<<<< HEAD
     "vant": "^3.2.8",
-    "vue": "^3.2.21",
-=======
     "vue": "^3.2.23",
->>>>>>> 709e4b04
     "vue-router": "^4.0.0",
     "vuex": "^4.0.2"
   },
