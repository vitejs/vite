--- conflicted
+++ resolved
@@ -4,7 +4,6 @@
 
 const url = `http://localhost:${port}`
 
-<<<<<<< HEAD
 test('require syntax can be used natural in server side', async () => {
   await page.goto(url + '/require')
   expect(await page.textContent('h1')).toMatch('foo')
@@ -14,7 +13,6 @@
   expect(requireHtml).toMatch('foo')
 })
 
-=======
 test('vuex can be import succeed by named import', async () => {
   await page.goto(url + '/store')
   expect(await page.textContent('h1')).toMatch('bar')
@@ -24,8 +22,6 @@
   expect(storeHtml).toMatch('bar')
 })
 
-
->>>>>>> 5b6b0169
 test('/about', async () => {
   await page.goto(url + '/about')
   expect(await page.textContent('h1')).toMatch('About')
