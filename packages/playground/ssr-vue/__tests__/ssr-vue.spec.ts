--- conflicted
+++ resolved
@@ -157,12 +157,6 @@
 test('import.meta.url', async () => {
   await page.goto(url)
   expect(await page.textContent('.protocol')).toEqual('file:')
-<<<<<<< HEAD
-})
-
-test('deep import built-in module', async () => {
-  await page.goto(url)
-  expect(await page.textContent('.file-message')).toMatch('fs/promises')
 })
 
 if (!isBuild) {
@@ -172,7 +166,4 @@
       'This should render vite-error-overlay'
     )
   })
-}
-=======
-})
->>>>>>> b04f5a9d
+}