import { editFile, getColor, isBuild, untilUpdated } from '../../testUtils'
import { port } from './serve'
import fetch from 'node-fetch'
import { resolve } from 'path'

const url = `http://localhost:${port}`

test('vuex can be import succeed by named import', async () => {
  await page.goto(url + '/store')
  expect(await page.textContent('h1')).toMatch('bar')

  // raw http request
  const storeHtml = await (await fetch(url + '/store')).text()
  expect(storeHtml).toMatch('bar')
})

test('/about', async () => {
  await page.goto(url + '/about')
  expect(await page.textContent('h1')).toMatch('About')
  // should not have hydration mismatch
  browserLogs.forEach((msg) => {
    expect(msg).not.toMatch('mismatch')
  })

  // fetch sub route
  const aboutHtml = await (await fetch(url + '/about')).text()
  expect(aboutHtml).toMatch('About')
  if (isBuild) {
    // assert correct preload directive generation for async chunks and CSS
    expect(aboutHtml).not.toMatch(
      /link rel="modulepreload".*?href="\/assets\/Home\.\w{8}\.js"/
    )
    expect(aboutHtml).not.toMatch(
      /link rel="stylesheet".*?href="\/assets\/Home\.\w{8}\.css"/
    )
    expect(aboutHtml).toMatch(
      /link rel="modulepreload".*?href="\/assets\/About\.\w{8}\.js"/
    )
    expect(aboutHtml).toMatch(
      /link rel="stylesheet".*?href="\/assets\/About\.\w{8}\.css"/
    )
  }
})

test('/external', async () => {
  await page.goto(url + '/external')
  expect(await page.textContent('div')).toMatch(
    'Example external component content'
  )
  // should not have hydration mismatch
  browserLogs.forEach((msg) => {
    expect(msg).not.toMatch('mismatch')
  })

  // fetch sub route
  const externalHtml = await (await fetch(url + '/external')).text()
  expect(externalHtml).toMatch('Example external component content')
  if (isBuild) {
    // assert correct preload directive generation for async chunks and CSS
    expect(externalHtml).not.toMatch(
      /link rel="modulepreload".*?href="\/assets\/Home\.\w{8}\.js"/
    )
    expect(externalHtml).not.toMatch(
      /link rel="stylesheet".*?href="\/assets\/Home\.\w{8}\.css"/
    )
    expect(externalHtml).toMatch(
      /link rel="modulepreload".*?href="\/assets\/External\.\w{8}\.js"/
    )
  }
})

test('/', async () => {
  await page.goto(url)
  expect(await page.textContent('h1')).toMatch('Home')
  // should not have hydration mismatch
  browserLogs.forEach((msg) => {
    expect(msg).not.toMatch('mismatch')
  })

  const html = await (await fetch(url)).text()
  expect(html).toMatch('Home')
  if (isBuild) {
    // assert correct preload directive generation for async chunks and CSS
    expect(html).toMatch(
      /link rel="modulepreload".*?href="\/assets\/Home\.\w{8}\.js"/
    )
    expect(html).toMatch(
      /link rel="stylesheet".*?href="\/assets\/Home\.\w{8}\.css"/
    )
    // JSX component preload registration
    expect(html).toMatch(
      /link rel="modulepreload".*?href="\/assets\/Foo\.\w{8}\.js"/
    )
    expect(html).toMatch(
      /link rel="stylesheet".*?href="\/assets\/Foo\.\w{8}\.css"/
    )
    expect(html).not.toMatch(
      /link rel="modulepreload".*?href="\/assets\/About\.\w{8}\.js"/
    )
    expect(html).not.toMatch(
      /link rel="stylesheet".*?href="\/assets\/About\.\w{8}\.css"/
    )
  }
})

test('css', async () => {
  if (isBuild) {
    expect(await getColor('h1')).toBe('green')
    expect(await getColor('.jsx')).toBe('blue')
  } else {
    // During dev, the CSS is loaded from async chunk and we may have to wait
    // when the test runs concurrently.
    await untilUpdated(() => getColor('h1'), 'green')
    await untilUpdated(() => getColor('.jsx'), 'blue')
  }
})

test('asset', async () => {
  // should have no 404s
  browserLogs.forEach((msg) => {
    expect(msg).not.toMatch('404')
  })
  const img = await page.$('img')
  expect(await img.getAttribute('src')).toMatch(
    isBuild ? /\/assets\/logo\.\w{8}\.png/ : '/src/assets/logo.png'
  )
})

test('jsx', async () => {
  expect(await page.textContent('.jsx')).toMatch('from JSX')
})

test('virtual module', async () => {
  expect(await page.textContent('.virtual')).toMatch('hi')
})

test('hydration', async () => {
  expect(await page.textContent('button')).toMatch('0')
  await page.click('button')
  expect(await page.textContent('button')).toMatch('1')
})

test('hmr', async () => {
  editFile('src/pages/Home.vue', (code) => code.replace('Home', 'changed'))
  await untilUpdated(() => page.textContent('h1'), 'changed')
})

test('client navigation', async () => {
  await untilUpdated(() => page.textContent('a[href="/about"]'), 'About')
  await page.click('a[href="/about"]')
  await untilUpdated(() => page.textContent('h1'), 'About')
  editFile('src/pages/About.vue', (code) => code.replace('About', 'changed'))
  await untilUpdated(() => page.textContent('h1'), 'changed')
  await page.click('a[href="/"]')
  await untilUpdated(() => page.textContent('a[href="/"]'), 'Home')
})

test('import.meta.url', async () => {
  await page.goto(url)
  expect(await page.textContent('.protocol')).toEqual('file:')
})

test('deep import built-in module', async () => {
  await page.goto(url)
  expect(await page.textContent('.file-message')).toMatch('fs/promises')
})

<<<<<<< HEAD
test('dynamic css file should be loaded advanced', async () => {
  if (isBuild) {
    await page.goto(url)
    const homeHtml = await (await fetch(url)).text()
    const re = /link rel="modulepreload".*?href="\/assets\/(Home\.\w{8}\.js)"/
    const filename = re.exec(homeHtml)[1]
    const manifest = require(resolve(
      process.cwd(),
      './packages/temp/ssr-vue/dist/client/ssr-manifest.json'
    ))

    const depFile = manifest[filename]
    for (const file of depFile) {
      expect(homeHtml).toMatch(file)
    }
  }
=======
test('msg should encrypted', async () => {
  // raw http request
  const homeHtml = await (await fetch(url + '/')).text()
  expect(homeHtml).not.toMatch('Secret Message!')
>>>>>>> d2887729
})<|MERGE_RESOLUTION|>--- conflicted
+++ resolved
@@ -165,7 +165,6 @@
   expect(await page.textContent('.file-message')).toMatch('fs/promises')
 })
 
-<<<<<<< HEAD
 test('dynamic css file should be loaded advanced', async () => {
   if (isBuild) {
     await page.goto(url)
@@ -181,11 +180,10 @@
     for (const file of depFile) {
       expect(homeHtml).toMatch(file)
     }
-  }
-=======
+})
+  
 test('msg should encrypted', async () => {
   // raw http request
   const homeHtml = await (await fetch(url + '/')).text()
   expect(homeHtml).not.toMatch('Secret Message!')
->>>>>>> d2887729
 })