--- conflicted
+++ resolved
@@ -9,16 +9,12 @@
   <p class="inter">this will be styled with a font-face</p>
   <p class="import-meta-url">{{ state.url }}</p>
   <p class="protocol">{{ state.protocol }}</p>
-<<<<<<< HEAD
-=======
   <p class="nested-virtual">msg from nested virtual module: {{ virtualMsg }}</p>
   <Button>CommonButton</Button>
   <div>
     encrypted message:
     <p class="encrypted-msg">{{ encryptedMsg }}</p>
   </div>
-
->>>>>>> eb9b374e
   <ImportType />
 </template>
 
@@ -26,11 +22,8 @@
 import foo from '@foo'
 import { msg as virtualMsg } from '@virtual-file'
 import { reactive, defineAsyncComponent } from 'vue'
-<<<<<<< HEAD
+import Button from '../components/button'
 
-=======
-import Button from '../components/button'
->>>>>>> eb9b374e
 const ImportType = load('ImportType')
 const Foo = defineAsyncComponent(() =>
   import('../components/Foo').then((mod) => mod.Foo)
