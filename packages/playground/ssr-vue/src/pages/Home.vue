--- conflicted
+++ resolved
@@ -9,16 +9,13 @@
   <p class="inter">this will be styled with a font-face</p>
   <p class="import-meta-url">{{ state.url }}</p>
   <p class="protocol">{{ state.protocol }}</p>
-<<<<<<< HEAD
+  <p class="nested-virtual">msg from nested virtual module: {{ virtualMsg }}</p>
   <Button>CommonButton</Button>
   <div>
     encrypted message:
     <p class="encrypted-msg">{{ encryptedMsg }}</p>
   </div>
-=======
-  <p class="nested-virtual">msg from nested virtual module: {{ virtualMsg }}</p>
 
->>>>>>> 59649494
   <ImportType />
 </template>
 
