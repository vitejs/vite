<template>
  <h1>Home</h1>
  <p>
    <img src="../assets/logo.png" alt="logo" />
  </p>
  <button @click="state.count++">count is: {{ state.count }}</button>
  <Foo />
  <p class="virtual">msg from virtual module: {{ foo.msg }}</p>
  <p class="inter">this will be styled with a font-face</p>
  <p class="import-meta-url">{{ state.url }}</p>
  <p class="protocol">{{ state.protocol }}</p>
<<<<<<< HEAD
  <Button>DynamicButton</Button>
  <div>
    encrypted message:
    <p class="encrypted-msg">{{ encryptedMsg }}</p>
  </div>
=======

>>>>>>> 65807ae7
  <ImportType />
</template>

<script setup>
import foo from '@foo'
import { reactive, defineAsyncComponent } from 'vue'
import { Button } from 'vant'
import 'vant/lib/index.css'
const ImportType = load('ImportType')
const Foo = defineAsyncComponent(() =>
  import('../components/Foo').then((mod) => mod.Foo)
)
function load(file) {
  return defineAsyncComponent(() => import(`../components/${file}.vue`))
}
const url = import.meta.env.SSR
  ? import.meta.url
  : document.querySelector('.import-meta-url').textContent
const protocol = new URL(url).protocol

const state = reactive({
  count: 0,
  protocol,
  url
})
</script>

<style scoped>
h1,
a {
  color: green;
}
</style><|MERGE_RESOLUTION|>--- conflicted
+++ resolved
@@ -9,15 +9,11 @@
   <p class="inter">this will be styled with a font-face</p>
   <p class="import-meta-url">{{ state.url }}</p>
   <p class="protocol">{{ state.protocol }}</p>
-<<<<<<< HEAD
   <Button>DynamicButton</Button>
   <div>
     encrypted message:
     <p class="encrypted-msg">{{ encryptedMsg }}</p>
   </div>
-=======
-
->>>>>>> 65807ae7
   <ImportType />
 </template>
 
