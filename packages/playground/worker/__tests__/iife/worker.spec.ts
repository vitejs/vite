--- conflicted
+++ resolved
@@ -64,11 +64,7 @@
   // assert correct files
   test('inlined code generation', async () => {
     const files = fs.readdirSync(assetsDir)
-<<<<<<< HEAD
     expect(files.length).toBe(14)
-=======
-    expect(files.length).toBe(13)
->>>>>>> b092697f
     const index = files.find((f) => f.includes('main-module'))
     const content = fs.readFileSync(path.resolve(assetsDir, index), 'utf-8')
     const worker = files.find((f) => f.includes('my-worker'))
@@ -109,13 +105,12 @@
   expect(await page.textContent('.classic-shared-worker')).toMatch('A classic')
 })
 
-<<<<<<< HEAD
 test('url query worker', async () => {
   expect(await page.textContent('.simple-worker-url')).toMatch(
     'Hello from simple worker!'
   )
-=======
+})
+
 test('import.meta.globEager in worker', async () => {
   expect(await page.textContent('.importMetaGlobEager-worker')).toMatch('["')
->>>>>>> b092697f
 })