--- conflicted
+++ resolved
@@ -56,12 +56,7 @@
   // assert correct files
   test('inlined code generation', async () => {
     const files = fs.readdirSync(assetsDir)
-<<<<<<< HEAD
-    // should have 6 worker chunk
     expect(files.length).toBe(6)
-=======
-    expect(files.length).toBe(4)
->>>>>>> 133fcea5
     const index = files.find((f) => f.includes('index'))
     const content = fs.readFileSync(path.resolve(assetsDir, index), 'utf-8')
     const worker = files.find((f) => f.includes('my-worker'))
