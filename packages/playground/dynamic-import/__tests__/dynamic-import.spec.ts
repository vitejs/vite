import { getColor, isBuild, untilUpdated } from '../../testUtils'

test('should load literal dynamic import', async () => {
  await page.click('.baz')
  await untilUpdated(() => page.textContent('.view'), 'Baz view', true)
})

test('should load full dynamic import from public', async () => {
  await page.click('.qux')
  await untilUpdated(() => page.textContent('.view'), 'Qux view', true)
  // No warning should be logged as we are using @vite-ignore
  expect(
    serverLogs.some((log) => log.includes('cannot be analyzed by vite'))
  ).toBe(false)
})

test('should load data URL of `blob:`', async () => {
  await page.click('.issue-2658-1')
  await untilUpdated(() => page.textContent('.view'), 'blob', true)
})

test('should load data URL of `data:`', async () => {
  await page.click('.issue-2658-2')
  await untilUpdated(() => page.textContent('.view'), 'data', true)
})

test('should have same reference on static and dynamic js import', async () => {
  await page.click('.mxd')
  await untilUpdated(() => page.textContent('.view'), 'true', true)
})

// in this case, it is not possible to detect the correct module
test('should have same reference on static and dynamic js import', async () => {
  await page.click('.mxd2')
  await untilUpdated(() => page.textContent('.view'), 'false', true)
})

test('should have same reference on static and dynamic js import', async () => {
  await page.click('.mxdjson')
  await untilUpdated(() => page.textContent('.view'), 'true', true)
})

// since this test has a timeout, it should be put last so that it
// does not bleed on the last
test('should load dynamic import with vars', async () => {
  await page.click('.foo')
  await untilUpdated(() => page.textContent('.view'), 'Foo view', true)

  await page.click('.bar')
  await untilUpdated(() => page.textContent('.view'), 'Bar view', true)
})

// dynamic import css
test('should load dynamic import with css', async () => {
  await page.click('.css')
  await untilUpdated(
    () => page.$eval('.view', (node) => window.getComputedStyle(node).color),
    'rgb(255, 0, 0)',
    true
  )
})

<<<<<<< HEAD
test('should load dynamic import with vars', async () => {
  await untilUpdated(
    () => page.textContent('.dynamic-import-with-vars'),
    'hello',
    true
  )
})

test('should load dynamic import with vars alias', async () => {
  await untilUpdated(
    () => page.textContent('.dynamic-import-with-vars-alias'),
    'hello',
    true
  )
})

test('should load dynamic import with vars raw', async () => {
  await untilUpdated(
    () => page.textContent('.dynamic-import-with-vars-raw'),
    'export function hello()',
    true
  )
=======
test('should load dynamic import with css in package', async () => {
  await page.click('.pkg-css')
  await untilUpdated(() => getColor('.pkg-css'), 'blue', true)
>>>>>>> 95eb45b1
})<|MERGE_RESOLUTION|>--- conflicted
+++ resolved
@@ -60,7 +60,6 @@
   )
 })
 
-<<<<<<< HEAD
 test('should load dynamic import with vars', async () => {
   await untilUpdated(
     () => page.textContent('.dynamic-import-with-vars'),
@@ -83,9 +82,9 @@
     'export function hello()',
     true
   )
-=======
+})
+
 test('should load dynamic import with css in package', async () => {
   await page.click('.pkg-css')
   await untilUpdated(() => getColor('.pkg-css'), 'blue', true)
->>>>>>> 95eb45b1
 })