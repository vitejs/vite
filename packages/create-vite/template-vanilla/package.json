--- conflicted
+++ resolved
@@ -9,10 +9,6 @@
     "preview": "vite preview"
   },
   "devDependencies": {
-<<<<<<< HEAD
-    "vite": "^3.1.3"
-=======
     "vite": "^3.2.3"
->>>>>>> beb71669
   }
 }