{
  "name": "vite-qwik",
  "private": true,
  "version": "0.0.0",
  "type": "module",
  "scripts": {
    "dev": "vite",
    "build": "tsc -b && vite build",
    "preview": "serve dist"
  },
  "devDependencies": {
    "serve": "^14.2.4",
<<<<<<< HEAD
    "typescript": "~5.7.2",
    "vite": "npm:rolldown-vite@^6.3.5"
=======
    "typescript": "~5.8.3",
    "vite": "^6.3.2"
>>>>>>> b040d547
  },
  "dependencies": {
    "@builder.io/qwik": "^1.13.0"
  }
}<|MERGE_RESOLUTION|>--- conflicted
+++ resolved
@@ -10,13 +10,8 @@
   },
   "devDependencies": {
     "serve": "^14.2.4",
-<<<<<<< HEAD
-    "typescript": "~5.7.2",
+    "typescript": "~5.8.3",
     "vite": "npm:rolldown-vite@^6.3.5"
-=======
-    "typescript": "~5.8.3",
-    "vite": "^6.3.2"
->>>>>>> b040d547
   },
   "dependencies": {
     "@builder.io/qwik": "^1.13.0"
