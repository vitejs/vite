--- conflicted
+++ resolved
@@ -12,11 +12,7 @@
     "@types/node": "^24.7.2",
     "serve": "^14.2.5",
     "typescript": "~5.9.3",
-<<<<<<< HEAD
     "vite": "npm:rolldown-vite@^7.1.16"
-=======
-    "vite": "^7.1.9"
->>>>>>> ed4a0dc9
   },
   "dependencies": {
     "@builder.io/qwik": "^1.17.0"
