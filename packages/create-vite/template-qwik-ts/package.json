--- conflicted
+++ resolved
@@ -11,13 +11,8 @@
   "devDependencies": {
     "@types/node": "^24.6.0",
     "serve": "^14.2.5",
-<<<<<<< HEAD
-    "typescript": "~5.8.3",
+    "typescript": "~5.9.3",
     "vite": "npm:rolldown-vite@^7.1.14"
-=======
-    "typescript": "~5.9.3",
-    "vite": "^7.1.7"
->>>>>>> 8d12c8bb
   },
   "dependencies": {
     "@builder.io/qwik": "^1.16.1"
