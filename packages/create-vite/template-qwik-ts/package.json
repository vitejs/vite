{
  "name": "vite-qwik",
  "private": true,
  "version": "0.0.0",
  "type": "module",
  "scripts": {
    "dev": "vite",
    "build": "tsc -b && vite build",
    "preview": "serve dist"
  },
  "devDependencies": {
    "serve": "^14.2.4",
    "typescript": "~5.8.3",
<<<<<<< HEAD
    "vite": "npm:rolldown-vite@^7.0.10"
=======
    "vite": "^7.0.5"
>>>>>>> bdde0f9e
  },
  "dependencies": {
    "@builder.io/qwik": "^1.15.0"
  }
}<|MERGE_RESOLUTION|>--- conflicted
+++ resolved
@@ -11,11 +11,7 @@
   "devDependencies": {
     "serve": "^14.2.4",
     "typescript": "~5.8.3",
-<<<<<<< HEAD
     "vite": "npm:rolldown-vite@^7.0.10"
-=======
-    "vite": "^7.0.5"
->>>>>>> bdde0f9e
   },
   "dependencies": {
     "@builder.io/qwik": "^1.15.0"
