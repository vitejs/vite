--- conflicted
+++ resolved
@@ -9,13 +9,8 @@
     "preview": "serve dist"
   },
   "devDependencies": {
-<<<<<<< HEAD
-    "serve": "^14.2.3",
+    "serve": "^14.2.4",
     "typescript": "~5.6.2",
-=======
-    "serve": "^14.2.4",
-    "typescript": "^5.6.2",
->>>>>>> 802839d4
     "vite": "^5.4.9"
   },
   "dependencies": {
