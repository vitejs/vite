{
  "name": "vite-preact-ts-starter",
  "private": true,
  "version": "0.0.0",
  "type": "module",
  "scripts": {
    "dev": "vite",
    "build": "tsc -b && vite build",
    "preview": "vite preview"
  },
  "dependencies": {
    "preact": "^10.26.8"
  },
  "devDependencies": {
    "@preact/preset-vite": "^2.10.1",
    "typescript": "~5.8.3",
<<<<<<< HEAD
    "vite": "npm:rolldown-vite@^6.3.21"
=======
    "vite": "^7.0.0-beta.0"
>>>>>>> 9c6cbe60
  }
}<|MERGE_RESOLUTION|>--- conflicted
+++ resolved
@@ -14,10 +14,6 @@
   "devDependencies": {
     "@preact/preset-vite": "^2.10.1",
     "typescript": "~5.8.3",
-<<<<<<< HEAD
     "vite": "npm:rolldown-vite@^6.3.21"
-=======
-    "vite": "^7.0.0-beta.0"
->>>>>>> 9c6cbe60
   }
 }