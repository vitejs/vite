--- conflicted
+++ resolved
@@ -15,10 +15,6 @@
     "@preact/preset-vite": "^2.10.2",
     "@types/node": "^24.9.1",
     "typescript": "~5.9.3",
-<<<<<<< HEAD
     "vite": "npm:rolldown-vite@^7.1.20"
-=======
-    "vite": "^7.1.12"
->>>>>>> e7a0c5e5
   }
 }