{
  "name": "vite-preact-ts-starter",
  "version": "0.0.0",
  "scripts": {
    "dev": "vite",
    "build": "tsc && vite build",
    "preview": "vite preview"
  },
  "dependencies": {
    "preact": "^10.5.15"
  },
  "devDependencies": {
    "@preact/preset-vite": "^2.1.5",
<<<<<<< HEAD
    "typescript": "^4.5.2",
    "vite": "^2.6.13"
=======
    "typescript": "^4.4.4",
    "vite": "^2.7.2"
>>>>>>> 1da104e8
  }
}<|MERGE_RESOLUTION|>--- conflicted
+++ resolved
@@ -11,12 +11,7 @@
   },
   "devDependencies": {
     "@preact/preset-vite": "^2.1.5",
-<<<<<<< HEAD
     "typescript": "^4.5.2",
-    "vite": "^2.6.13"
-=======
-    "typescript": "^4.4.4",
     "vite": "^2.7.2"
->>>>>>> 1da104e8
   }
 }