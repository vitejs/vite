--- conflicted
+++ resolved
@@ -9,19 +9,11 @@
     "preview": "vite preview"
   },
   "dependencies": {
-<<<<<<< HEAD
-    "preact": "^10.11.0"
-=======
     "preact": "^10.11.2"
->>>>>>> beb71669
   },
   "devDependencies": {
     "@preact/preset-vite": "^2.4.0",
     "typescript": "^4.6.4",
-<<<<<<< HEAD
-    "vite": "^3.1.3"
-=======
     "vite": "^3.2.3"
->>>>>>> beb71669
   }
 }