--- conflicted
+++ resolved
@@ -15,10 +15,6 @@
     "@preact/preset-vite": "^2.10.2",
     "@types/node": "^24.10.1",
     "typescript": "~5.9.3",
-<<<<<<< HEAD
     "vite": "npm:rolldown-vite@^7.2.6"
-=======
-    "vite": "^7.2.4"
->>>>>>> 6fcb4989
   }
 }