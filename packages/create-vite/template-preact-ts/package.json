{
  "name": "vite-preact-ts-starter",
  "private": true,
  "version": "0.0.0",
  "type": "module",
  "scripts": {
    "dev": "vite",
    "build": "tsc -b && vite build",
    "preview": "vite preview"
  },
  "dependencies": {
    "preact": "^10.26.5"
  },
  "devDependencies": {
    "@preact/preset-vite": "^2.10.1",
<<<<<<< HEAD
    "typescript": "~5.7.2",
    "vite": "npm:rolldown-vite@^6.3.5"
=======
    "typescript": "~5.8.3",
    "vite": "^6.3.2"
>>>>>>> b040d547
  }
}<|MERGE_RESOLUTION|>--- conflicted
+++ resolved
@@ -13,12 +13,7 @@
   },
   "devDependencies": {
     "@preact/preset-vite": "^2.10.1",
-<<<<<<< HEAD
-    "typescript": "~5.7.2",
+    "typescript": "~5.8.3",
     "vite": "npm:rolldown-vite@^6.3.5"
-=======
-    "typescript": "~5.8.3",
-    "vite": "^6.3.2"
->>>>>>> b040d547
   }
 }