--- conflicted
+++ resolved
@@ -15,10 +15,6 @@
     "@preact/preset-vite": "^2.10.2",
     "@types/node": "^24.7.2",
     "typescript": "~5.9.3",
-<<<<<<< HEAD
     "vite": "npm:rolldown-vite@^7.1.16"
-=======
-    "vite": "^7.1.9"
->>>>>>> ed4a0dc9
   }
 }