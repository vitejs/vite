import fs from 'node:fs'
import path from 'node:path'
import { stripVTControlCharacters } from 'node:util'
import type { SyncOptions } from 'execa'
import { execaCommandSync } from 'execa'
import { afterEach, beforeAll, expect, test } from 'vitest'

const CLI_PATH = path.join(__dirname, '..')

const projectName = 'test-app'
const genPath = path.join(__dirname, projectName)
const genPathWithSubfolder = path.join(__dirname, 'subfolder', projectName)

const run = (args: string[], options?: SyncOptions) => {
  return execaCommandSync(`node ${CLI_PATH} ${args.join(' ')}`, {
    env: { ...process.env, _VITE_TEST_CLI: 'true' },
    ...options,
  })
}

// Helper to create a non-empty directory
const createNonEmptyDir = (overrideFolder?: string) => {
  // Create the temporary directory
  const newNonEmptyFolder = overrideFolder || genPath
  fs.mkdirSync(newNonEmptyFolder, { recursive: true })

  // Create a package.json file
  const pkgJson = path.join(newNonEmptyFolder, 'package.json')
  fs.writeFileSync(pkgJson, '{ "foo": "bar" }')
}

// Vue 3 starter template
const templateFiles = fs
  .readdirSync(path.join(CLI_PATH, 'template-vue'))
  // _gitignore is renamed to .gitignore
  .map((filePath) => (filePath === '_gitignore' ? '.gitignore' : filePath))
  .sort()

// React starter template
const templateFilesReact = fs
  .readdirSync(path.join(CLI_PATH, 'template-react'))
  // _gitignore is renamed to .gitignore
  .map((filePath) => (filePath === '_gitignore' ? '.gitignore' : filePath))
  .sort()

const clearAnyPreviousFolders = () => {
  if (fs.existsSync(genPath)) {
    fs.rmSync(genPath, { recursive: true, force: true })
  }
  if (fs.existsSync(genPathWithSubfolder)) {
    fs.rmSync(genPathWithSubfolder, { recursive: true, force: true })
  }
}

beforeAll(() => clearAnyPreviousFolders())
afterEach(() => clearAnyPreviousFolders())

test('prompts for the project name if none supplied', () => {
  const { stdout } = run(['--interactive'])
  expect(stdout).toContain('Project name:')
})

test('prompts for the framework if none supplied when target dir is current directory', () => {
  fs.mkdirSync(genPath, { recursive: true })
  const { stdout } = run(['.', '--interactive'], { cwd: genPath })
  expect(stdout).toContain('Select a framework:')
})

test('prompts for the framework if none supplied', () => {
  const { stdout } = run([projectName, '--interactive'])
  expect(stdout).toContain('Select a framework:')
})

test('prompts for the framework on not supplying a value for --template', () => {
  const { stdout } = run([projectName, '--interactive', '--template'])
  expect(stdout).toContain('Select a framework:')
})

test('prompts for the framework on supplying an invalid template', () => {
  const { stdout } = run([
    projectName,
    '--interactive',
    '--template',
    'unknown',
  ])
  expect(stdout).toContain(
    `"unknown" isn't a valid template. Please choose from below:`,
  )
})

test('asks to overwrite non-empty target directory', () => {
  createNonEmptyDir()
  const { stdout } = run([projectName, '--interactive'], { cwd: __dirname })
  expect(stdout).toContain(`Target directory "${projectName}" is not empty.`)
})

test('asks to overwrite non-empty target directory with subfolder', () => {
  createNonEmptyDir(genPathWithSubfolder)
  const { stdout } = run([`subfolder/${projectName}`, '--interactive'], {
    cwd: __dirname,
  })
  expect(stdout).toContain(
    `Target directory "subfolder/${projectName}" is not empty.`,
  )
})

test('asks to overwrite non-empty current directory', () => {
  createNonEmptyDir()
  const { stdout } = run(['.', '--interactive'], { cwd: genPath })
  expect(stdout).toContain(`Current directory is not empty.`)
})

test('successfully scaffolds a project based on vue starter template', () => {
  const { stdout } = run(
    [projectName, '--interactive', '--no-immediate', '--template', 'vue'],
    {
      cwd: __dirname,
    },
  )
  const generatedFiles = fs.readdirSync(genPath).sort()

  // Assertions
  expect(stdout).toContain(`Scaffolding project in ${genPath}`)
  expect(templateFiles).toEqual(generatedFiles)
})

test('successfully scaffolds a project with subfolder based on react starter template', () => {
  const { stdout } = run(
    [
      `subfolder/${projectName}`,
      '--interactive',
      '--no-immediate',
      '--template',
      'react',
    ],
    {
      cwd: __dirname,
    },
  )
  const generatedFiles = fs.readdirSync(genPathWithSubfolder).sort()

  // Assertions
  expect(stdout).toContain(`Scaffolding project in ${genPathWithSubfolder}`)
  expect(templateFilesReact).toEqual(generatedFiles)
})

test('works with the -t alias', () => {
  const { stdout } = run(
    [projectName, '--interactive', '--no-immediate', '-t', 'vue'],
    {
      cwd: __dirname,
    },
  )
  const generatedFiles = fs.readdirSync(genPath).sort()

  // Assertions
  expect(stdout).toContain(`Scaffolding project in ${genPath}`)
  expect(templateFiles).toEqual(generatedFiles)
})

test('accepts command line override for --overwrite', () => {
  createNonEmptyDir()
  const { stdout } = run(['.', '--interactive', '--overwrite', 'ignore'], {
    cwd: genPath,
  })
  expect(stdout).not.toContain(`Current directory is not empty.`)
})

test('skip prompts when --no-interactive is passed', () => {
  createNonEmptyDir()
  const { stdout } = run([projectName, '--no-interactive'], { cwd: genPath })
  expect(stdout).not.toContain('Project name:')
  expect(stdout).toContain('Done. Now run:')
})

test('return help usage how to use create-vite', () => {
  const { stdout } = run(['--help'], { cwd: __dirname })
  const message = 'Usage: create-vite [OPTION]... [DIRECTORY]'
  expect(stdout).toContain(message)
})

test('return help usage how to use create-vite with -h alias', () => {
  const { stdout } = run(['--h'], { cwd: __dirname })
  const message = 'Usage: create-vite [OPTION]... [DIRECTORY]'
  expect(stdout).toContain(message)
})

<<<<<<< HEAD
test('accepts immediate flag', () => {
  const { stdout } = run([projectName, '--template', 'vue', '--immediate'], {
    cwd: __dirname,
  })
  expect(stdout).not.toContain('Install and start now?')
  expect(stdout).toContain(`Scaffolding project in ${genPath}`)
  expect(stdout).toContain('Installing dependencies')
})

test('accepts immediate flag and skips install prompt', () => {
  const { stdout } = run([projectName, '--template', 'vue', '--no-immediate'], {
    cwd: __dirname,
  })
  expect(stdout).not.toContain('Install and start now?')
  expect(stdout).not.toContain('Installing dependencies')
  expect(stdout).toContain(`Scaffolding project in ${genPath}`)
=======
test('sets index.html title to project name', () => {
  const { stdout } = run([projectName, '--template', 'react'], {
    cwd: __dirname,
  })

  const indexHtmlPath = path.join(genPath, 'index.html')
  const indexHtmlContent = fs.readFileSync(indexHtmlPath, 'utf-8')

  expect(stdout).toContain(`Scaffolding project in ${genPath}`)
  expect(indexHtmlContent).toContain(`<title>${projectName}</title>`)
>>>>>>> b178f90a
})<|MERGE_RESOLUTION|>--- conflicted
+++ resolved
@@ -185,7 +185,18 @@
   expect(stdout).toContain(message)
 })
 
-<<<<<<< HEAD
+test('sets index.html title to project name', () => {
+  const { stdout } = run([projectName, '--template', 'react'], {
+    cwd: __dirname,
+  })
+
+  const indexHtmlPath = path.join(genPath, 'index.html')
+  const indexHtmlContent = fs.readFileSync(indexHtmlPath, 'utf-8')
+
+  expect(stdout).toContain(`Scaffolding project in ${genPath}`)
+  expect(indexHtmlContent).toContain(`<title>${projectName}</title>`)
+})
+
 test('accepts immediate flag', () => {
   const { stdout } = run([projectName, '--template', 'vue', '--immediate'], {
     cwd: __dirname,
@@ -202,16 +213,4 @@
   expect(stdout).not.toContain('Install and start now?')
   expect(stdout).not.toContain('Installing dependencies')
   expect(stdout).toContain(`Scaffolding project in ${genPath}`)
-=======
-test('sets index.html title to project name', () => {
-  const { stdout } = run([projectName, '--template', 'react'], {
-    cwd: __dirname,
-  })
-
-  const indexHtmlPath = path.join(genPath, 'index.html')
-  const indexHtmlContent = fs.readFileSync(indexHtmlPath, 'utf-8')
-
-  expect(stdout).toContain(`Scaffolding project in ${genPath}`)
-  expect(indexHtmlContent).toContain(`<title>${projectName}</title>`)
->>>>>>> b178f90a
 })