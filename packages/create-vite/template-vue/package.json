{
  "name": "vite-vue-starter",
  "private": true,
  "version": "0.0.0",
  "type": "module",
  "scripts": {
    "dev": "vite",
    "build": "vite build",
    "preview": "vite preview"
  },
  "dependencies": {
    "vue": "^3.5.24"
  },
  "devDependencies": {
    "@vitejs/plugin-vue": "^6.0.1",
<<<<<<< HEAD
    "vite": "npm:rolldown-vite@^7.2.6"
=======
    "vite": "^7.2.4"
>>>>>>> 6fcb4989
  }
}<|MERGE_RESOLUTION|>--- conflicted
+++ resolved
@@ -13,10 +13,6 @@
   },
   "devDependencies": {
     "@vitejs/plugin-vue": "^6.0.1",
-<<<<<<< HEAD
     "vite": "npm:rolldown-vite@^7.2.6"
-=======
-    "vite": "^7.2.4"
->>>>>>> 6fcb4989
   }
 }