{
  "name": "vite-vue-starter",
  "private": true,
  "version": "0.0.0",
  "type": "module",
  "scripts": {
    "dev": "vite",
    "build": "vite build",
    "preview": "vite preview"
  },
  "dependencies": {
    "vue": "^3.5.17"
  },
  "devDependencies": {
<<<<<<< HEAD
    "@vitejs/plugin-vue": "^6.0.0-beta.2",
    "vite": "npm:rolldown-vite@^7.0.0"
=======
    "@vitejs/plugin-vue": "^6.0.0",
    "vite": "^7.0.0"
>>>>>>> 6f51997b
  }
}<|MERGE_RESOLUTION|>--- conflicted
+++ resolved
@@ -12,12 +12,7 @@
     "vue": "^3.5.17"
   },
   "devDependencies": {
-<<<<<<< HEAD
-    "@vitejs/plugin-vue": "^6.0.0-beta.2",
+    "@vitejs/plugin-vue": "^6.0.0",
     "vite": "npm:rolldown-vite@^7.0.0"
-=======
-    "@vitejs/plugin-vue": "^6.0.0",
-    "vite": "^7.0.0"
->>>>>>> 6f51997b
   }
 }