--- conflicted
+++ resolved
@@ -12,12 +12,7 @@
     "vue": "^3.5.13"
   },
   "devDependencies": {
-<<<<<<< HEAD
-    "@vitejs/plugin-vue": "^5.2.3",
+    "@vitejs/plugin-vue": "^5.2.4",
     "vite": "npm:rolldown-vite@^6.3.9"
-=======
-    "@vitejs/plugin-vue": "^5.2.4",
-    "vite": "^6.3.5"
->>>>>>> c7c17434
   }
 }