{
  "name": "vite-vue-starter",
  "private": true,
  "version": "0.0.0",
  "type": "module",
  "scripts": {
    "dev": "vite",
    "build": "vite build",
    "preview": "vite preview"
  },
  "dependencies": {
    "vue": "^3.5.18"
  },
  "devDependencies": {
<<<<<<< HEAD
    "@vitejs/plugin-vue": "^6.0.0",
    "vite": "npm:rolldown-vite@^7.0.12"
=======
    "@vitejs/plugin-vue": "^6.0.1",
    "vite": "^7.0.6"
>>>>>>> ddd76e0d
  }
}<|MERGE_RESOLUTION|>--- conflicted
+++ resolved
@@ -12,12 +12,7 @@
     "vue": "^3.5.18"
   },
   "devDependencies": {
-<<<<<<< HEAD
-    "@vitejs/plugin-vue": "^6.0.0",
+    "@vitejs/plugin-vue": "^6.0.1",
     "vite": "npm:rolldown-vite@^7.0.12"
-=======
-    "@vitejs/plugin-vue": "^6.0.1",
-    "vite": "^7.0.6"
->>>>>>> ddd76e0d
   }
 }