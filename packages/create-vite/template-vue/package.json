--- conflicted
+++ resolved
@@ -12,12 +12,7 @@
     "vue": "^3.5.16"
   },
   "devDependencies": {
-<<<<<<< HEAD
-    "@vitejs/plugin-vue": "^5.2.4",
+    "@vitejs/plugin-vue": "^6.0.0-beta.2",
     "vite": "npm:rolldown-vite@^6.3.21"
-=======
-    "@vitejs/plugin-vue": "^6.0.0-beta.2",
-    "vite": "^7.0.0-beta.0"
->>>>>>> 9c6cbe60
   }
 }