{
  "name": "vite-vue-starter",
  "private": true,
  "version": "0.0.0",
  "type": "module",
  "scripts": {
    "dev": "vite",
    "build": "vite build",
    "preview": "vite preview"
  },
  "dependencies": {
    "vue": "^3.5.13"
  },
  "devDependencies": {
<<<<<<< HEAD
    "@vitejs/plugin-vue": "^5.2.2",
    "vite": "npm:rolldown-vite@^6.3.0"
=======
    "@vitejs/plugin-vue": "^5.2.3",
    "vite": "^6.3.1"
>>>>>>> 4bc17b46
  }
}<|MERGE_RESOLUTION|>--- conflicted
+++ resolved
@@ -12,12 +12,7 @@
     "vue": "^3.5.13"
   },
   "devDependencies": {
-<<<<<<< HEAD
-    "@vitejs/plugin-vue": "^5.2.2",
+    "@vitejs/plugin-vue": "^5.2.3",
     "vite": "npm:rolldown-vite@^6.3.0"
-=======
-    "@vitejs/plugin-vue": "^5.2.3",
-    "vite": "^6.3.1"
->>>>>>> 4bc17b46
   }
 }