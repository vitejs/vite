{
  "name": "vite-vue-starter",
  "private": true,
  "version": "0.0.0",
  "type": "module",
  "scripts": {
    "dev": "vite",
    "build": "vite build",
    "preview": "vite preview"
  },
  "dependencies": {
    "vue": "^3.5.25"
  },
  "devDependencies": {
<<<<<<< HEAD
    "@vitejs/plugin-vue": "^6.0.1",
    "vite": "npm:rolldown-vite@^7.2.7"
=======
    "@vitejs/plugin-vue": "^6.0.2",
    "vite": "^7.2.4"
>>>>>>> a3cd262f
  }
}<|MERGE_RESOLUTION|>--- conflicted
+++ resolved
@@ -12,12 +12,7 @@
     "vue": "^3.5.25"
   },
   "devDependencies": {
-<<<<<<< HEAD
-    "@vitejs/plugin-vue": "^6.0.1",
+    "@vitejs/plugin-vue": "^6.0.2",
     "vite": "npm:rolldown-vite@^7.2.7"
-=======
-    "@vitejs/plugin-vue": "^6.0.2",
-    "vite": "^7.2.4"
->>>>>>> a3cd262f
   }
 }