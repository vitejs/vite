--- conflicted
+++ resolved
@@ -13,10 +13,6 @@
   },
   "devDependencies": {
     "@vitejs/plugin-vue": "^6.0.0",
-<<<<<<< HEAD
     "vite": "npm:rolldown-vite@^7.0.12"
-=======
-    "vite": "^7.0.6"
->>>>>>> 946831f9
   }
 }