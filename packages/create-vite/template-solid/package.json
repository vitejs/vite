{
  "name": "vite-solid-starter",
  "private": true,
  "version": "0.0.0",
  "type": "module",
  "scripts": {
    "dev": "vite",
    "build": "vite build",
    "preview": "vite preview"
  },
  "dependencies": {
    "solid-js": "^1.9.10"
  },
  "devDependencies": {
<<<<<<< HEAD
    "vite": "npm:rolldown-vite@^7.2.6",
=======
    "vite": "^7.2.4",
>>>>>>> 6fcb4989
    "vite-plugin-solid": "^2.11.10"
  }
}<|MERGE_RESOLUTION|>--- conflicted
+++ resolved
@@ -12,11 +12,7 @@
     "solid-js": "^1.9.10"
   },
   "devDependencies": {
-<<<<<<< HEAD
     "vite": "npm:rolldown-vite@^7.2.6",
-=======
-    "vite": "^7.2.4",
->>>>>>> 6fcb4989
     "vite-plugin-solid": "^2.11.10"
   }
 }