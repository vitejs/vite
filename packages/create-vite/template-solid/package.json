{
  "name": "vite-solid-starter",
  "private": true,
  "version": "0.0.0",
  "type": "module",
  "scripts": {
    "dev": "vite",
    "build": "vite build",
    "preview": "vite preview"
  },
  "dependencies": {
    "solid-js": "^1.9.8"
  },
  "devDependencies": {
<<<<<<< HEAD
    "vite": "npm:rolldown-vite@^7.1.0",
=======
    "vite": "^7.1.2",
>>>>>>> 4e3448a7
    "vite-plugin-solid": "^2.11.8"
  }
}<|MERGE_RESOLUTION|>--- conflicted
+++ resolved
@@ -12,11 +12,7 @@
     "solid-js": "^1.9.8"
   },
   "devDependencies": {
-<<<<<<< HEAD
     "vite": "npm:rolldown-vite@^7.1.0",
-=======
-    "vite": "^7.1.2",
->>>>>>> 4e3448a7
     "vite-plugin-solid": "^2.11.8"
   }
 }