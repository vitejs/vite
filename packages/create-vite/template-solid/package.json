{
  "name": "vite-solid-starter",
  "private": true,
  "version": "0.0.0",
  "type": "module",
  "scripts": {
    "dev": "vite",
    "build": "vite build",
    "preview": "vite preview"
  },
  "dependencies": {
    "solid-js": "^1.9.9"
  },
  "devDependencies": {
<<<<<<< HEAD
    "vite": "npm:rolldown-vite@^7.1.16",
    "vite-plugin-solid": "^2.11.8"
=======
    "vite": "^7.1.9",
    "vite-plugin-solid": "^2.11.9"
>>>>>>> ed4a0dc9
  }
}<|MERGE_RESOLUTION|>--- conflicted
+++ resolved
@@ -12,12 +12,7 @@
     "solid-js": "^1.9.9"
   },
   "devDependencies": {
-<<<<<<< HEAD
     "vite": "npm:rolldown-vite@^7.1.16",
-    "vite-plugin-solid": "^2.11.8"
-=======
-    "vite": "^7.1.9",
     "vite-plugin-solid": "^2.11.9"
->>>>>>> ed4a0dc9
   }
 }