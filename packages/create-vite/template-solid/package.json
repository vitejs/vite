{
  "name": "vite-solid-starter",
  "private": true,
  "version": "0.0.0",
  "type": "module",
  "scripts": {
    "dev": "vite",
    "build": "vite build",
    "preview": "vite preview"
  },
  "dependencies": {
    "solid-js": "^1.9.7"
  },
  "devDependencies": {
<<<<<<< HEAD
    "vite": "npm:rolldown-vite@^7.0.3",
    "vite-plugin-solid": "^2.11.6"
=======
    "vite": "^7.0.0",
    "vite-plugin-solid": "^2.11.7"
>>>>>>> 3e81af38
  }
}<|MERGE_RESOLUTION|>--- conflicted
+++ resolved
@@ -12,12 +12,7 @@
     "solid-js": "^1.9.7"
   },
   "devDependencies": {
-<<<<<<< HEAD
     "vite": "npm:rolldown-vite@^7.0.3",
-    "vite-plugin-solid": "^2.11.6"
-=======
-    "vite": "^7.0.0",
     "vite-plugin-solid": "^2.11.7"
->>>>>>> 3e81af38
   }
 }