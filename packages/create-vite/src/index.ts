import fs from 'node:fs'
import path from 'node:path'
import { fileURLToPath } from 'node:url'
import spawn from 'cross-spawn'
import mri from 'mri'
import * as prompts from '@clack/prompts'
import colors from 'picocolors'

const {
  blue,
  blueBright,
  cyan,
  green,
  greenBright,
  magenta,
  red,
  redBright,
  reset,
  yellow,
} = colors

const argv = mri<{
  template?: string
  help?: boolean
  overwrite?: boolean
<<<<<<< HEAD
  immediate?: boolean
}>(process.argv.slice(2), {
  alias: { h: 'help', t: 'template', i: 'immediate' },
  boolean: ['help', 'overwrite', 'immediate'],
=======
  interactive?: boolean
}>(process.argv.slice(2), {
  alias: { h: 'help', t: 'template' },
  boolean: ['help', 'overwrite', 'interactive'],
>>>>>>> 03a56c50
  string: ['template'],
})
const cwd = process.cwd()

// prettier-ignore
const helpMessage = `\
Usage: create-vite [OPTION]... [DIRECTORY]

Create a new Vite project in JavaScript or TypeScript.
When running in TTY, the CLI will start in interactive mode.

Options:
<<<<<<< HEAD
  -t, --template NAME        use a specific template
  -i, --immediate            install dependencies and start dev
=======
  -t, --template NAME                   use a specific template
  --interactive / --no-interactive      force interactive / non-interactive mode
>>>>>>> 03a56c50

Available templates:
${yellow    ('vanilla-ts     vanilla'  )}
${green     ('vue-ts         vue'      )}
${cyan      ('react-ts       react'    )}
${cyan      ('react-swc-ts   react-swc')}
${magenta   ('preact-ts      preact'   )}
${redBright ('lit-ts         lit'      )}
${red       ('svelte-ts      svelte'   )}
${blue      ('solid-ts       solid'    )}
${blueBright('qwik-ts        qwik'     )}`

type ColorFunc = (str: string | number) => string
type Framework = {
  name: string
  display: string
  color: ColorFunc
  variants: FrameworkVariant[]
}
type FrameworkVariant = {
  name: string
  display: string
  color: ColorFunc
  customCommand?: string
}

const FRAMEWORKS: Framework[] = [
  {
    name: 'vanilla',
    display: 'Vanilla',
    color: yellow,
    variants: [
      {
        name: 'vanilla-ts',
        display: 'TypeScript',
        color: blue,
      },
      {
        name: 'vanilla',
        display: 'JavaScript',
        color: yellow,
      },
    ],
  },
  {
    name: 'vue',
    display: 'Vue',
    color: green,
    variants: [
      {
        name: 'vue-ts',
        display: 'TypeScript',
        color: blue,
      },
      {
        name: 'vue',
        display: 'JavaScript',
        color: yellow,
      },
      {
        name: 'custom-create-vue',
        display: 'Official Vue Starter ↗',
        color: green,
        customCommand: 'npm create vue@latest TARGET_DIR',
      },
      {
        name: 'custom-nuxt',
        display: 'Nuxt ↗',
        color: greenBright,
        customCommand: 'npm exec nuxi init TARGET_DIR',
      },
    ],
  },
  {
    name: 'react',
    display: 'React',
    color: cyan,
    variants: [
      {
        name: 'react-ts',
        display: 'TypeScript',
        color: blue,
      },
      {
        name: 'react-swc-ts',
        display: 'TypeScript + SWC',
        color: blue,
      },
      {
        name: 'react',
        display: 'JavaScript',
        color: yellow,
      },
      {
        name: 'react-swc',
        display: 'JavaScript + SWC',
        color: yellow,
      },
      {
        name: 'custom-react-router',
        display: 'React Router v7 ↗',
        color: cyan,
        customCommand: 'npm create react-router@latest TARGET_DIR',
      },
      {
        name: 'custom-tanstack-router-react',
        display: 'TanStack Router ↗',
        color: cyan,
        customCommand:
          'npm create -- tsrouter-app@latest TARGET_DIR --framework React --interactive',
      },
      {
        name: 'redwoodsdk-standard',
        display: 'RedwoodSDK ↗',
        color: red,
        customCommand:
          'npm exec degit redwoodjs/sdk/starters/standard TARGET_DIR',
      },
      {
        name: 'rsc',
        display: 'RSC ↗',
        color: magenta,
        customCommand:
          'npm exec degit vitejs/vite-plugin-react/packages/plugin-rsc/examples/starter TARGET_DIR',
      },
    ],
  },
  {
    name: 'preact',
    display: 'Preact',
    color: magenta,
    variants: [
      {
        name: 'preact-ts',
        display: 'TypeScript',
        color: blue,
      },
      {
        name: 'preact',
        display: 'JavaScript',
        color: yellow,
      },
      {
        name: 'custom-create-preact',
        display: 'Official Preact Starter ↗',
        color: magenta,
        customCommand: 'npm create preact@latest TARGET_DIR',
      },
    ],
  },
  {
    name: 'lit',
    display: 'Lit',
    color: redBright,
    variants: [
      {
        name: 'lit-ts',
        display: 'TypeScript',
        color: blue,
      },
      {
        name: 'lit',
        display: 'JavaScript',
        color: yellow,
      },
    ],
  },
  {
    name: 'svelte',
    display: 'Svelte',
    color: red,
    variants: [
      {
        name: 'svelte-ts',
        display: 'TypeScript',
        color: blue,
      },
      {
        name: 'svelte',
        display: 'JavaScript',
        color: yellow,
      },
      {
        name: 'custom-svelte-kit',
        display: 'SvelteKit ↗',
        color: red,
        customCommand: 'npm exec sv create TARGET_DIR',
      },
    ],
  },
  {
    name: 'solid',
    display: 'Solid',
    color: blue,
    variants: [
      {
        name: 'solid-ts',
        display: 'TypeScript',
        color: blue,
      },
      {
        name: 'solid',
        display: 'JavaScript',
        color: yellow,
      },
      {
        name: 'custom-tanstack-router-solid',
        display: 'TanStack Router ↗',
        color: cyan,
        customCommand:
          'npm create -- tsrouter-app@latest TARGET_DIR --framework Solid --interactive',
      },
    ],
  },
  {
    name: 'qwik',
    display: 'Qwik',
    color: blueBright,
    variants: [
      {
        name: 'qwik-ts',
        display: 'TypeScript',
        color: blueBright,
      },
      {
        name: 'qwik',
        display: 'JavaScript',
        color: yellow,
      },
      {
        name: 'custom-qwik-city',
        display: 'QwikCity ↗',
        color: blueBright,
        customCommand: 'npm create qwik@latest basic TARGET_DIR',
      },
    ],
  },
  {
    name: 'angular',
    display: 'Angular',
    color: red,
    variants: [
      {
        name: 'custom-angular',
        display: 'Angular ↗',
        color: red,
        customCommand: 'npm exec @angular/cli@latest new TARGET_DIR',
      },
      {
        name: 'custom-analog',
        display: 'Analog ↗',
        color: yellow,
        customCommand: 'npm create analog@latest TARGET_DIR',
      },
    ],
  },
  {
    name: 'marko',
    display: 'Marko',
    color: magenta,
    variants: [
      {
        name: 'marko-run',
        display: 'Marko Run ↗',
        color: magenta,
        customCommand: 'npm create -- marko@latest --name TARGET_DIR',
      },
    ],
  },
  {
    name: 'others',
    display: 'Others',
    color: reset,
    variants: [
      {
        name: 'create-vite-extra',
        display: 'Extra Vite Starters ↗',
        color: reset,
        customCommand: 'npm create vite-extra@latest TARGET_DIR',
      },
      {
        name: 'create-electron-vite',
        display: 'Electron ↗',
        color: reset,
        customCommand: 'npm create electron-vite@latest TARGET_DIR',
      },
    ],
  },
]

const TEMPLATES = FRAMEWORKS.map((f) => f.variants.map((v) => v.name)).reduce(
  (a, b) => a.concat(b),
  [],
)

const renameFiles: Record<string, string | undefined> = {
  _gitignore: '.gitignore',
}

const defaultTargetDir = 'vite-project'

function run(...params: Parameters<typeof spawn.sync>) {
  const { status, error } = spawn.sync(...params)
  if (status != null && status > 0) {
    process.exit(status)
  }

  if (error) {
    console.error(`\n${params.slice(0, -1).join(' ')} error!`)
    console.error(error)
    process.exit(1)
  }
}

function install(root: string, agent: string) {
  if (process.env._VITE_TEST_CLI) {
    prompts.log.step(
      `Installing dependencies with ${agent}... (skipped in test)`,
    )
    return
  }
  prompts.log.step(`Installing dependencies with ${agent}...`)
  run(agent, agent === 'yarn' ? [] : ['install'], {
    stdio: 'inherit',
    cwd: root,
  })
}

function start(root: string, agent: string) {
  if (process.env._VITE_TEST_CLI) {
    prompts.log.step('Starting dev server... (skipped in test)')
    return
  }
  prompts.log.step('Starting dev server...')
  run(agent, agent === 'npm' ? ['run', 'dev'] : ['dev'], {
    stdio: 'inherit',
    cwd: root,
  })
}

async function init() {
  const argTargetDir = argv._[0]
    ? formatTargetDir(String(argv._[0]))
    : undefined
  const argTemplate = argv.template
  const argOverwrite = argv.overwrite
<<<<<<< HEAD
  const argImmediate = argv.immediate
=======
  const argInteractive = argv.interactive
>>>>>>> 03a56c50

  const help = argv.help
  if (help) {
    console.log(helpMessage)
    return
  }

  const interactive = argInteractive ?? process.stdin.isTTY

  const pkgInfo = pkgFromUserAgent(process.env.npm_config_user_agent)
  const cancel = () => prompts.cancel('Operation cancelled')

  // 1. Get project name and target dir
  let targetDir = argTargetDir
  if (!targetDir) {
    if (interactive) {
      const projectName = await prompts.text({
        message: 'Project name:',
        defaultValue: defaultTargetDir,
        placeholder: defaultTargetDir,
        validate: (value) => {
          return value.length === 0 || formatTargetDir(value).length > 0
            ? undefined
            : 'Invalid project name'
        },
      })
      if (prompts.isCancel(projectName)) return cancel()
      targetDir = formatTargetDir(projectName)
    } else {
      targetDir = defaultTargetDir
    }
  }

  // 2. Handle directory if exist and not empty
  if (fs.existsSync(targetDir) && !isEmpty(targetDir)) {
    let overwrite: 'yes' | 'no' | 'ignore' | undefined = argOverwrite
      ? 'yes'
      : undefined
    if (!overwrite) {
      if (interactive) {
        const res = await prompts.select({
          message:
            (targetDir === '.'
              ? 'Current directory'
              : `Target directory "${targetDir}"`) +
            ` is not empty. Please choose how to proceed:`,
          options: [
            {
              label: 'Cancel operation',
              value: 'no',
            },
            {
              label: 'Remove existing files and continue',
              value: 'yes',
            },
            {
              label: 'Ignore files and continue',
              value: 'ignore',
            },
          ],
        })
        if (prompts.isCancel(res)) return cancel()
        overwrite = res
      } else {
        overwrite = 'no'
      }
    }

    switch (overwrite) {
      case 'yes':
        emptyDir(targetDir)
        break
      case 'no':
        cancel()
        return
    }
  }

  // 3. Get package name
  let packageName = path.basename(path.resolve(targetDir))
  if (!isValidPackageName(packageName)) {
    if (interactive) {
      const packageNameResult = await prompts.text({
        message: 'Package name:',
        defaultValue: toValidPackageName(packageName),
        placeholder: toValidPackageName(packageName),
        validate(dir) {
          if (!isValidPackageName(dir)) {
            return 'Invalid package.json name'
          }
        },
      })
      if (prompts.isCancel(packageNameResult)) return cancel()
      packageName = packageNameResult
    } else {
      packageName = toValidPackageName(packageName)
    }
  }

  // 4. Choose a framework and variant
  let template = argTemplate
  let hasInvalidArgTemplate = false
  if (argTemplate && !TEMPLATES.includes(argTemplate)) {
    template = undefined
    hasInvalidArgTemplate = true
  }
  if (!template) {
    if (interactive) {
      const framework = await prompts.select({
        message: hasInvalidArgTemplate
          ? `"${argTemplate}" isn't a valid template. Please choose from below: `
          : 'Select a framework:',
        options: FRAMEWORKS.map((framework) => {
          const frameworkColor = framework.color
          return {
            label: frameworkColor(framework.display || framework.name),
            value: framework,
          }
        }),
      })
      if (prompts.isCancel(framework)) return cancel()

      const variant = await prompts.select({
        message: 'Select a variant:',
        options: framework.variants.map((variant) => {
          const variantColor = variant.color
          const command = variant.customCommand
            ? getFullCustomCommand(variant.customCommand, pkgInfo).replace(
                / TARGET_DIR$/,
                '',
              )
            : undefined
          return {
            label: variantColor(variant.display || variant.name),
            value: variant.name,
            hint: command,
          }
        }),
      })
      if (prompts.isCancel(variant)) return cancel()

      template = variant
    } else {
      template = 'vanilla-ts'
    }
  }

  const pkgManager = pkgInfo ? pkgInfo.name : 'npm'

  // 5. Ask about immediate install and package manager
  let immediate = argImmediate
  if (immediate === undefined) {
    // In test mode, default to false to avoid prompts
    if (process.env._VITE_TEST_CLI) {
      immediate = false
    } else {
      const immediateResult = await prompts.confirm({
        message: `Install with ${pkgManager} and start now?`,
      })
      if (prompts.isCancel(immediateResult)) return cancel()
      immediate = immediateResult
    }
  }

  const root = path.join(cwd, targetDir)
  fs.mkdirSync(root, { recursive: true })

  // determine template
  let isReactSwc = false
  if (template.includes('-swc')) {
    isReactSwc = true
    template = template.replace('-swc', '')
  }

  const { customCommand } =
    FRAMEWORKS.flatMap((f) => f.variants).find((v) => v.name === template) ?? {}

  if (customCommand) {
    const fullCustomCommand = getFullCustomCommand(customCommand, pkgInfo)

    const [command, ...args] = fullCustomCommand.split(' ')
    // we replace TARGET_DIR here because targetDir may include a space
    const replacedArgs = args.map((arg) =>
      arg.replace('TARGET_DIR', () => targetDir),
    )
    const { status } = spawn.sync(command, replacedArgs, {
      stdio: 'inherit',
    })
    process.exit(status ?? 0)
  }

  prompts.log.step(`Scaffolding project in ${root}...`)

  const templateDir = path.resolve(
    fileURLToPath(import.meta.url),
    '../..',
    `template-${template}`,
  )

  const write = (file: string, content?: string) => {
    const targetPath = path.join(root, renameFiles[file] ?? file)
    if (content) {
      fs.writeFileSync(targetPath, content)
    } else {
      copy(path.join(templateDir, file), targetPath)
    }
  }

  const files = fs.readdirSync(templateDir)
  for (const file of files.filter((f) => f !== 'package.json')) {
    write(file)
  }

  const pkg = JSON.parse(
    fs.readFileSync(path.join(templateDir, `package.json`), 'utf-8'),
  )

  pkg.name = packageName

  write('package.json', JSON.stringify(pkg, null, 2) + '\n')

  if (isReactSwc) {
    setupReactSwc(root, template.endsWith('-ts'))
  }

  if (immediate) {
    install(root, pkgManager)
    start(root, pkgManager)
  } else {
    let doneMessage = ''
    const cdProjectName = path.relative(cwd, root)
    doneMessage += `Done. Now run:\n`
    if (root !== cwd) {
      doneMessage += `\n  cd ${
        cdProjectName.includes(' ') ? `"${cdProjectName}"` : cdProjectName
      }`
    }
    switch (pkgManager) {
      case 'yarn':
        doneMessage += '\n  yarn'
        doneMessage += '\n  yarn dev'
        break
      default:
        doneMessage += `\n  ${pkgManager} install`
        doneMessage += `\n  ${pkgManager} run dev`
        break
    }
    prompts.outro(doneMessage)
  }
}

function formatTargetDir(targetDir: string) {
  return targetDir.trim().replace(/\/+$/g, '')
}

function copy(src: string, dest: string) {
  const stat = fs.statSync(src)
  if (stat.isDirectory()) {
    copyDir(src, dest)
  } else {
    fs.copyFileSync(src, dest)
  }
}

function isValidPackageName(projectName: string) {
  return /^(?:@[a-z\d\-*~][a-z\d\-*._~]*\/)?[a-z\d\-~][a-z\d\-._~]*$/.test(
    projectName,
  )
}

function toValidPackageName(projectName: string) {
  return projectName
    .trim()
    .toLowerCase()
    .replace(/\s+/g, '-')
    .replace(/^[._]/, '')
    .replace(/[^a-z\d\-~]+/g, '-')
}

function copyDir(srcDir: string, destDir: string) {
  fs.mkdirSync(destDir, { recursive: true })
  for (const file of fs.readdirSync(srcDir)) {
    const srcFile = path.resolve(srcDir, file)
    const destFile = path.resolve(destDir, file)
    copy(srcFile, destFile)
  }
}

function isEmpty(path: string) {
  const files = fs.readdirSync(path)
  return files.length === 0 || (files.length === 1 && files[0] === '.git')
}

function emptyDir(dir: string) {
  if (!fs.existsSync(dir)) {
    return
  }
  for (const file of fs.readdirSync(dir)) {
    if (file === '.git') {
      continue
    }
    fs.rmSync(path.resolve(dir, file), { recursive: true, force: true })
  }
}

interface PkgInfo {
  name: string
  version: string
}

function pkgFromUserAgent(userAgent: string | undefined): PkgInfo | undefined {
  if (!userAgent) return undefined
  const pkgSpec = userAgent.split(' ')[0]
  const pkgSpecArr = pkgSpec.split('/')
  return {
    name: pkgSpecArr[0],
    version: pkgSpecArr[1],
  }
}

function setupReactSwc(root: string, isTs: boolean) {
  // renovate: datasource=npm depName=@vitejs/plugin-react-swc
  const reactSwcPluginVersion = '4.1.0'

  editFile(path.resolve(root, 'package.json'), (content) => {
    return content.replace(
      /"@vitejs\/plugin-react": ".+?"/,
      `"@vitejs/plugin-react-swc": "^${reactSwcPluginVersion}"`,
    )
  })
  editFile(
    path.resolve(root, `vite.config.${isTs ? 'ts' : 'js'}`),
    (content) => {
      return content.replace('@vitejs/plugin-react', '@vitejs/plugin-react-swc')
    },
  )
}

function editFile(file: string, callback: (content: string) => string) {
  const content = fs.readFileSync(file, 'utf-8')
  fs.writeFileSync(file, callback(content), 'utf-8')
}

function getFullCustomCommand(customCommand: string, pkgInfo?: PkgInfo) {
  const pkgManager = pkgInfo ? pkgInfo.name : 'npm'
  const isYarn1 = pkgManager === 'yarn' && pkgInfo?.version.startsWith('1.')

  return (
    customCommand
      .replace(/^npm create (?:-- )?/, () => {
        // `bun create` uses it's own set of templates,
        // the closest alternative is using `bun x` directly on the package
        if (pkgManager === 'bun') {
          return 'bun x create-'
        }
        // Deno uses `run -A npm:create-` instead of `create` or `init` to also provide needed perms
        if (pkgManager === 'deno') {
          return 'deno run -A npm:create-'
        }
        // pnpm doesn't support the -- syntax
        if (pkgManager === 'pnpm') {
          return 'pnpm create '
        }
        // For other package managers, preserve the original format
        return customCommand.startsWith('npm create -- ')
          ? `${pkgManager} create -- `
          : `${pkgManager} create `
      })
      // Only Yarn 1.x doesn't support `@version` in the `create` command
      .replace('@latest', () => (isYarn1 ? '' : '@latest'))
      .replace(/^npm exec /, () => {
        // Prefer `pnpm dlx`, `yarn dlx`, or `bun x`
        if (pkgManager === 'pnpm') {
          return 'pnpm dlx '
        }
        if (pkgManager === 'yarn' && !isYarn1) {
          return 'yarn dlx '
        }
        if (pkgManager === 'bun') {
          return 'bun x '
        }
        if (pkgManager === 'deno') {
          return 'deno run -A npm:'
        }
        // Use `npm exec` in all other cases,
        // including Yarn 1.x and other custom npm clients.
        return 'npm exec '
      })
  )
}

init().catch((e) => {
  console.error(e)
})<|MERGE_RESOLUTION|>--- conflicted
+++ resolved
@@ -23,17 +23,11 @@
   template?: string
   help?: boolean
   overwrite?: boolean
-<<<<<<< HEAD
   immediate?: boolean
+  interactive?: boolean
 }>(process.argv.slice(2), {
   alias: { h: 'help', t: 'template', i: 'immediate' },
-  boolean: ['help', 'overwrite', 'immediate'],
-=======
-  interactive?: boolean
-}>(process.argv.slice(2), {
-  alias: { h: 'help', t: 'template' },
-  boolean: ['help', 'overwrite', 'interactive'],
->>>>>>> 03a56c50
+  boolean: ['help', 'overwrite', 'immediate', 'interactive'],
   string: ['template'],
 })
 const cwd = process.cwd()
@@ -46,13 +40,9 @@
 When running in TTY, the CLI will start in interactive mode.
 
 Options:
-<<<<<<< HEAD
-  -t, --template NAME        use a specific template
-  -i, --immediate            install dependencies and start dev
-=======
   -t, --template NAME                   use a specific template
+  -i, --immediate                       install dependencies and start dev
   --interactive / --no-interactive      force interactive / non-interactive mode
->>>>>>> 03a56c50
 
 Available templates:
 ${yellow    ('vanilla-ts     vanilla'  )}
@@ -399,11 +389,8 @@
     : undefined
   const argTemplate = argv.template
   const argOverwrite = argv.overwrite
-<<<<<<< HEAD
   const argImmediate = argv.immediate
-=======
   const argInteractive = argv.interactive
->>>>>>> 03a56c50
 
   const help = argv.help
   if (help) {
