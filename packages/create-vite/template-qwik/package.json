{
  "name": "vite-qwik",
  "private": true,
  "version": "0.0.0",
  "type": "module",
  "scripts": {
    "dev": "vite",
    "build": "vite build",
    "preview": "serve dist"
  },
  "devDependencies": {
    "serve": "^14.2.4",
<<<<<<< HEAD
    "vite": "npm:rolldown-vite@^7.0.10"
=======
    "vite": "^7.0.5"
>>>>>>> bdde0f9e
  },
  "dependencies": {
    "@builder.io/qwik": "^1.15.0"
  }
}<|MERGE_RESOLUTION|>--- conflicted
+++ resolved
@@ -10,11 +10,7 @@
   },
   "devDependencies": {
     "serve": "^14.2.4",
-<<<<<<< HEAD
     "vite": "npm:rolldown-vite@^7.0.10"
-=======
-    "vite": "^7.0.5"
->>>>>>> bdde0f9e
   },
   "dependencies": {
     "@builder.io/qwik": "^1.15.0"
