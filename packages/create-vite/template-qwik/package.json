{
  "name": "vite-qwik",
  "private": true,
  "version": "0.0.0",
  "type": "module",
  "scripts": {
    "dev": "vite",
    "build": "vite build",
    "preview": "serve dist"
  },
  "devDependencies": {
    "serve": "^14.2.5",
<<<<<<< HEAD
    "vite": "npm:rolldown-vite@^7.1.16"
=======
    "vite": "^7.1.9"
>>>>>>> ed4a0dc9
  },
  "dependencies": {
    "@builder.io/qwik": "^1.17.0"
  }
}<|MERGE_RESOLUTION|>--- conflicted
+++ resolved
@@ -10,11 +10,7 @@
   },
   "devDependencies": {
     "serve": "^14.2.5",
-<<<<<<< HEAD
     "vite": "npm:rolldown-vite@^7.1.16"
-=======
-    "vite": "^7.1.9"
->>>>>>> ed4a0dc9
   },
   "dependencies": {
     "@builder.io/qwik": "^1.17.0"
