--- conflicted
+++ resolved
@@ -5,13 +5,8 @@
   "type": "module",
   "scripts": {
     "dev": "vite",
-<<<<<<< HEAD
     "build": "vite build",
-    "preview": "vite preview"
-=======
-    "build": "tsc && vite build",
     "preview": "serve dist"
->>>>>>> 8dc1b731
   },
   "devDependencies": {
     "serve": "^14.2.1",
