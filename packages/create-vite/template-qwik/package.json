--- conflicted
+++ resolved
@@ -9,13 +9,8 @@
     "preview": "serve dist"
   },
   "devDependencies": {
-<<<<<<< HEAD
-    "serve": "^14.2.4",
+    "serve": "^14.2.5",
     "vite": "npm:rolldown-vite@^7.1.6"
-=======
-    "serve": "^14.2.5",
-    "vite": "^7.1.4"
->>>>>>> 56475406
   },
   "dependencies": {
     "@builder.io/qwik": "^1.16.0"
