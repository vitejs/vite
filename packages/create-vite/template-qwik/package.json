{
  "name": "vite-qwik",
  "private": true,
  "version": "0.0.0",
  "type": "module",
  "scripts": {
    "dev": "vite",
    "build": "vite build",
    "preview": "serve dist"
  },
  "devDependencies": {
    "serve": "^14.2.5",
<<<<<<< HEAD
    "vite": "npm:rolldown-vite@^7.1.20"
=======
    "vite": "^7.1.12"
>>>>>>> e7a0c5e5
  },
  "dependencies": {
    "@builder.io/qwik": "^1.17.1"
  }
}<|MERGE_RESOLUTION|>--- conflicted
+++ resolved
@@ -10,11 +10,7 @@
   },
   "devDependencies": {
     "serve": "^14.2.5",
-<<<<<<< HEAD
     "vite": "npm:rolldown-vite@^7.1.20"
-=======
-    "vite": "^7.1.12"
->>>>>>> e7a0c5e5
   },
   "dependencies": {
     "@builder.io/qwik": "^1.17.1"
