{
  "name": "vite-lit-ts-starter",
  "version": "0.0.0",
  "main": "dist/my-element.es.js",
  "exports": {
    ".": "./dist/my-element.es.js"
  },
  "types": "types/my-element.d.ts",
  "files": [
    "dist",
    "types"
  ],
  "scripts": {
    "dev": "vite",
    "build": "tsc && vite build"
  },
  "dependencies": {
    "lit": "^2.0.2"
  },
  "devDependencies": {
<<<<<<< HEAD
    "vite": "^2.6.13",
    "typescript": "^4.5.2"
=======
    "vite": "^2.7.2",
    "typescript": "^4.4.4"
>>>>>>> 1da104e8
  }
}<|MERGE_RESOLUTION|>--- conflicted
+++ resolved
@@ -18,12 +18,7 @@
     "lit": "^2.0.2"
   },
   "devDependencies": {
-<<<<<<< HEAD
-    "vite": "^2.6.13",
+    "vite": "^2.7.2",
     "typescript": "^4.5.2"
-=======
-    "vite": "^2.7.2",
-    "typescript": "^4.4.4"
->>>>>>> 1da104e8
   }
 }