--- conflicted
+++ resolved
@@ -12,12 +12,7 @@
     "lit": "^3.3.0"
   },
   "devDependencies": {
-<<<<<<< HEAD
-    "typescript": "~5.7.2",
+    "typescript": "~5.8.3",
     "vite": "npm:rolldown-vite@^6.3.5"
-=======
-    "typescript": "~5.8.3",
-    "vite": "^6.3.2"
->>>>>>> b040d547
   }
 }