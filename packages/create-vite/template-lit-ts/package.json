--- conflicted
+++ resolved
@@ -12,12 +12,7 @@
     "lit": "^3.3.1"
   },
   "devDependencies": {
-<<<<<<< HEAD
-    "typescript": "~5.8.3",
+    "typescript": "~5.9.3",
     "vite": "npm:rolldown-vite@^7.1.14"
-=======
-    "typescript": "~5.9.3",
-    "vite": "^7.1.7"
->>>>>>> 8d12c8bb
   }
 }