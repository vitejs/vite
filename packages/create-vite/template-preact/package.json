{
  "name": "vite-preact-starter",
  "private": true,
  "version": "0.0.0",
  "type": "module",
  "scripts": {
    "dev": "vite",
    "build": "vite build",
    "preview": "vite preview"
  },
  "dependencies": {
    "preact": "^10.27.2"
  },
  "devDependencies": {
    "@preact/preset-vite": "^2.10.2",
<<<<<<< HEAD
    "vite": "npm:rolldown-vite@^7.1.10"
=======
    "vite": "^7.1.6"
>>>>>>> 0c3bbe7b
  }
}<|MERGE_RESOLUTION|>--- conflicted
+++ resolved
@@ -13,10 +13,6 @@
   },
   "devDependencies": {
     "@preact/preset-vite": "^2.10.2",
-<<<<<<< HEAD
     "vite": "npm:rolldown-vite@^7.1.10"
-=======
-    "vite": "^7.1.6"
->>>>>>> 0c3bbe7b
   }
 }