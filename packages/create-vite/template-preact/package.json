--- conflicted
+++ resolved
@@ -12,12 +12,7 @@
     "preact": "^10.26.9"
   },
   "devDependencies": {
-<<<<<<< HEAD
-    "@preact/preset-vite": "^2.10.1",
+    "@preact/preset-vite": "^2.10.2",
     "vite": "npm:rolldown-vite@^7.0.3"
-=======
-    "@preact/preset-vite": "^2.10.2",
-    "vite": "^7.0.0"
->>>>>>> 3e81af38
   }
 }