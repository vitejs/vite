{
  "name": "vite-preact-starter",
  "private": true,
  "version": "0.0.0",
  "type": "module",
  "scripts": {
    "dev": "vite",
    "build": "vite build",
    "preview": "vite preview"
  },
  "dependencies": {
<<<<<<< HEAD
    "preact": "^10.11.0"
  },
  "devDependencies": {
    "@preact/preset-vite": "^2.4.0",
    "vite": "^3.1.3"
=======
    "preact": "^10.11.2"
  },
  "devDependencies": {
    "@preact/preset-vite": "^2.4.0",
    "vite": "^3.2.3"
>>>>>>> beb71669
  }
}<|MERGE_RESOLUTION|>--- conflicted
+++ resolved
@@ -9,18 +9,10 @@
     "preview": "vite preview"
   },
   "dependencies": {
-<<<<<<< HEAD
-    "preact": "^10.11.0"
-  },
-  "devDependencies": {
-    "@preact/preset-vite": "^2.4.0",
-    "vite": "^3.1.3"
-=======
     "preact": "^10.11.2"
   },
   "devDependencies": {
     "@preact/preset-vite": "^2.4.0",
     "vite": "^3.2.3"
->>>>>>> beb71669
   }
 }