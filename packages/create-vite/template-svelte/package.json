{
  "name": "vite-svelte-starter",
  "private": true,
  "version": "0.0.0",
  "type": "module",
  "scripts": {
    "dev": "vite",
    "build": "vite build",
    "preview": "vite preview"
  },
  "devDependencies": {
<<<<<<< HEAD
    "@sveltejs/vite-plugin-svelte": "^5.0.3",
    "svelte": "^5.33.2",
    "vite": "npm:rolldown-vite@^6.3.21"
=======
    "@sveltejs/vite-plugin-svelte": "^5.1.0",
    "svelte": "^5.33.14",
    "vite": "^7.0.0-beta.0"
>>>>>>> 9c6cbe60
  }
}<|MERGE_RESOLUTION|>--- conflicted
+++ resolved
@@ -9,14 +9,8 @@
     "preview": "vite preview"
   },
   "devDependencies": {
-<<<<<<< HEAD
-    "@sveltejs/vite-plugin-svelte": "^5.0.3",
-    "svelte": "^5.33.2",
-    "vite": "npm:rolldown-vite@^6.3.21"
-=======
     "@sveltejs/vite-plugin-svelte": "^5.1.0",
     "svelte": "^5.33.14",
-    "vite": "^7.0.0-beta.0"
->>>>>>> 9c6cbe60
+    "vite": "npm:rolldown-vite@^6.3.21"
   }
 }