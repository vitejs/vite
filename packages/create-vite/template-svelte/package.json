--- conflicted
+++ resolved
@@ -10,12 +10,7 @@
   },
   "devDependencies": {
     "@sveltejs/vite-plugin-svelte": "^6.2.1",
-<<<<<<< HEAD
-    "svelte": "^5.39.12",
+    "svelte": "^5.41.0",
     "vite": "npm:rolldown-vite@^7.1.17"
-=======
-    "svelte": "^5.41.0",
-    "vite": "^7.1.10"
->>>>>>> 8b69c9e3
   }
 }