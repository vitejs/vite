--- conflicted
+++ resolved
@@ -10,12 +10,7 @@
   },
   "devDependencies": {
     "@sveltejs/vite-plugin-svelte": "^6.2.1",
-<<<<<<< HEAD
-    "svelte": "^5.44.1",
+    "svelte": "^5.45.2",
     "vite": "npm:rolldown-vite@^7.2.8"
-=======
-    "svelte": "^5.45.2",
-    "vite": "^7.2.4"
->>>>>>> bda5dbb6
   }
 }