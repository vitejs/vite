--- conflicted
+++ resolved
@@ -9,14 +9,8 @@
     "preview": "vite preview"
   },
   "devDependencies": {
-<<<<<<< HEAD
-    "@sveltejs/vite-plugin-svelte": "^6.1.4",
-    "svelte": "^5.38.7",
-    "vite": "npm:rolldown-vite@^7.1.10"
-=======
     "@sveltejs/vite-plugin-svelte": "^6.2.0",
     "svelte": "^5.38.10",
-    "vite": "^7.1.6"
->>>>>>> 0c3bbe7b
+    "vite": "npm:rolldown-vite@^7.1.10"
   }
 }