{
  "name": "vite-svelte-starter",
  "private": true,
  "version": "0.0.0",
  "type": "module",
  "scripts": {
    "dev": "vite",
    "build": "vite build",
    "preview": "vite preview"
  },
  "devDependencies": {
<<<<<<< HEAD
    "@sveltejs/vite-plugin-svelte": "^1.0.8",
    "svelte": "^3.50.1",
    "vite": "^3.1.3"
=======
    "@sveltejs/vite-plugin-svelte": "^1.1.0",
    "svelte": "^3.52.0",
    "vite": "^3.2.3"
>>>>>>> beb71669
  }
}<|MERGE_RESOLUTION|>--- conflicted
+++ resolved
@@ -9,14 +9,8 @@
     "preview": "vite preview"
   },
   "devDependencies": {
-<<<<<<< HEAD
-    "@sveltejs/vite-plugin-svelte": "^1.0.8",
-    "svelte": "^3.50.1",
-    "vite": "^3.1.3"
-=======
     "@sveltejs/vite-plugin-svelte": "^1.1.0",
     "svelte": "^3.52.0",
     "vite": "^3.2.3"
->>>>>>> beb71669
   }
 }