{
  "name": "vite-svelte-starter",
  "private": true,
  "version": "0.0.0",
  "type": "module",
  "scripts": {
    "dev": "vite",
    "build": "vite build",
    "preview": "vite preview"
  },
  "devDependencies": {
    "@sveltejs/vite-plugin-svelte": "^5.0.3",
<<<<<<< HEAD
    "svelte": "^5.28.6",
    "vite": "npm:rolldown-vite@^6.3.21"
=======
    "svelte": "^5.33.2",
    "vite": "^6.3.5"
>>>>>>> 24692dbe
  }
}<|MERGE_RESOLUTION|>--- conflicted
+++ resolved
@@ -10,12 +10,7 @@
   },
   "devDependencies": {
     "@sveltejs/vite-plugin-svelte": "^5.0.3",
-<<<<<<< HEAD
-    "svelte": "^5.28.6",
+    "svelte": "^5.33.2",
     "vite": "npm:rolldown-vite@^6.3.21"
-=======
-    "svelte": "^5.33.2",
-    "vite": "^6.3.5"
->>>>>>> 24692dbe
   }
 }