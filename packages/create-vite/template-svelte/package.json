{
  "name": "vite-svelte-starter",
  "private": true,
  "version": "0.0.0",
  "type": "module",
  "scripts": {
    "dev": "vite",
    "build": "vite build",
    "preview": "vite preview"
  },
  "devDependencies": {
    "@sveltejs/vite-plugin-svelte": "^6.2.1",
<<<<<<< HEAD
    "svelte": "^5.41.0",
    "vite": "npm:rolldown-vite@^7.1.20"
=======
    "svelte": "^5.42.2",
    "vite": "^7.1.12"
>>>>>>> e7a0c5e5
  }
}<|MERGE_RESOLUTION|>--- conflicted
+++ resolved
@@ -10,12 +10,7 @@
   },
   "devDependencies": {
     "@sveltejs/vite-plugin-svelte": "^6.2.1",
-<<<<<<< HEAD
-    "svelte": "^5.41.0",
+    "svelte": "^5.42.2",
     "vite": "npm:rolldown-vite@^7.1.20"
-=======
-    "svelte": "^5.42.2",
-    "vite": "^7.1.12"
->>>>>>> e7a0c5e5
   }
 }