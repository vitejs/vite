--- conflicted
+++ resolved
@@ -9,14 +9,8 @@
     "preview": "vite preview"
   },
   "devDependencies": {
-<<<<<<< HEAD
-    "@sveltejs/vite-plugin-svelte": "^6.0.0",
-    "svelte": "^5.36.0",
-    "vite": "npm:rolldown-vite@^7.0.10"
-=======
     "@sveltejs/vite-plugin-svelte": "^6.1.0",
     "svelte": "^5.36.13",
-    "vite": "^7.0.5"
->>>>>>> bdde0f9e
+    "vite": "npm:rolldown-vite@^7.0.10"
   }
 }