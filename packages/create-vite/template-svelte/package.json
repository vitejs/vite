--- conflicted
+++ resolved
@@ -10,12 +10,7 @@
   },
   "devDependencies": {
     "@sveltejs/vite-plugin-svelte": "^6.0.0",
-<<<<<<< HEAD
-    "svelte": "^5.35.5",
+    "svelte": "^5.36.0",
     "vite": "npm:rolldown-vite@^7.0.9"
-=======
-    "svelte": "^5.36.0",
-    "vite": "^7.0.4"
->>>>>>> 27a192fc
   }
 }