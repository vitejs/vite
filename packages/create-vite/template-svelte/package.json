{
  "name": "vite-svelte-starter",
  "private": true,
  "version": "0.0.0",
  "type": "module",
  "scripts": {
    "dev": "vite",
    "build": "vite build",
    "preview": "vite preview"
  },
  "devDependencies": {
    "@sveltejs/vite-plugin-svelte": "^5.0.3",
<<<<<<< HEAD
    "svelte": "^5.27.0",
    "vite": "npm:rolldown-vite@^6.3.7"
=======
    "svelte": "^5.28.1",
    "vite": "^6.3.5"
>>>>>>> aacdb712
  }
}<|MERGE_RESOLUTION|>--- conflicted
+++ resolved
@@ -10,12 +10,7 @@
   },
   "devDependencies": {
     "@sveltejs/vite-plugin-svelte": "^5.0.3",
-<<<<<<< HEAD
-    "svelte": "^5.27.0",
+    "svelte": "^5.28.1",
     "vite": "npm:rolldown-vite@^6.3.7"
-=======
-    "svelte": "^5.28.1",
-    "vite": "^6.3.5"
->>>>>>> aacdb712
   }
 }