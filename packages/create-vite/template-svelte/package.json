{
  "name": "vite-svelte-starter",
  "private": true,
  "version": "0.0.0",
  "type": "module",
  "scripts": {
    "dev": "vite",
    "build": "vite build",
    "preview": "vite preview"
  },
  "devDependencies": {
<<<<<<< HEAD
    "@sveltejs/vite-plugin-svelte": "^2.0.4",
    "svelte": "^3.58.0",
    "vite": "^4.3.0"
=======
    "@sveltejs/vite-plugin-svelte": "^2.0.3",
    "svelte": "^3.57.0",
    "vite": "^4.3.2"
>>>>>>> 84c4118d
  }
}<|MERGE_RESOLUTION|>--- conflicted
+++ resolved
@@ -9,14 +9,8 @@
     "preview": "vite preview"
   },
   "devDependencies": {
-<<<<<<< HEAD
     "@sveltejs/vite-plugin-svelte": "^2.0.4",
     "svelte": "^3.58.0",
-    "vite": "^4.3.0"
-=======
-    "@sveltejs/vite-plugin-svelte": "^2.0.3",
-    "svelte": "^3.57.0",
     "vite": "^4.3.2"
->>>>>>> 84c4118d
   }
 }