{
  "name": "vite-solid-typescript-starter",
  "private": true,
  "version": "0.0.0",
  "type": "module",
  "scripts": {
    "dev": "vite",
    "build": "tsc -b && vite build",
    "preview": "vite preview"
  },
  "dependencies": {
    "solid-js": "^1.9.7"
  },
  "devDependencies": {
    "typescript": "~5.8.3",
<<<<<<< HEAD
    "vite": "npm:rolldown-vite@^7.0.3",
    "vite-plugin-solid": "^2.11.6"
=======
    "vite": "^7.0.0",
    "vite-plugin-solid": "^2.11.7"
>>>>>>> 3e81af38
  }
}<|MERGE_RESOLUTION|>--- conflicted
+++ resolved
@@ -13,12 +13,7 @@
   },
   "devDependencies": {
     "typescript": "~5.8.3",
-<<<<<<< HEAD
     "vite": "npm:rolldown-vite@^7.0.3",
-    "vite-plugin-solid": "^2.11.6"
-=======
-    "vite": "^7.0.0",
     "vite-plugin-solid": "^2.11.7"
->>>>>>> 3e81af38
   }
 }