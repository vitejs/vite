--- conflicted
+++ resolved
@@ -12,14 +12,9 @@
     "solid-js": "^1.9.9"
   },
   "devDependencies": {
-<<<<<<< HEAD
-    "typescript": "~5.8.3",
-    "vite": "npm:rolldown-vite@^7.1.14",
-=======
     "@types/node": "^24.6.0",
     "typescript": "~5.9.3",
-    "vite": "^7.1.7",
->>>>>>> 8d12c8bb
+    "vite": "npm:rolldown-vite@^7.1.14",
     "vite-plugin-solid": "^2.11.8"
   }
 }