{
  "name": "vite-solid-typescript-starter",
  "private": true,
  "version": "0.0.0",
  "type": "module",
  "scripts": {
    "dev": "vite",
    "build": "tsc -b && vite build",
    "preview": "vite preview"
  },
  "dependencies": {
    "solid-js": "^1.9.8"
  },
  "devDependencies": {
    "typescript": "~5.8.3",
<<<<<<< HEAD
    "vite": "npm:rolldown-vite@^7.1.0",
=======
    "vite": "^7.1.2",
>>>>>>> 4e3448a7
    "vite-plugin-solid": "^2.11.8"
  }
}<|MERGE_RESOLUTION|>--- conflicted
+++ resolved
@@ -13,11 +13,7 @@
   },
   "devDependencies": {
     "typescript": "~5.8.3",
-<<<<<<< HEAD
     "vite": "npm:rolldown-vite@^7.1.0",
-=======
-    "vite": "^7.1.2",
->>>>>>> 4e3448a7
     "vite-plugin-solid": "^2.11.8"
   }
 }