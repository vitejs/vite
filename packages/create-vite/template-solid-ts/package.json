--- conflicted
+++ resolved
@@ -12,13 +12,8 @@
     "solid-js": "^1.9.2"
   },
   "devDependencies": {
-<<<<<<< HEAD
     "typescript": "^5.6.2",
-    "vite": "^5.4.8",
-=======
-    "typescript": "^5.5.3",
     "vite": "^5.4.9",
->>>>>>> a569f42e
     "vite-plugin-solid": "^2.10.2"
   }
 }