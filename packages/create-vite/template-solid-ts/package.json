{
  "name": "vite-solid-typescript-starter",
  "private": true,
  "version": "0.0.0",
  "type": "module",
  "scripts": {
    "dev": "vite",
    "build": "tsc -b && vite build",
    "preview": "vite preview"
  },
  "dependencies": {
    "solid-js": "^1.9.7"
  },
  "devDependencies": {
    "typescript": "~5.8.3",
<<<<<<< HEAD
    "vite": "npm:rolldown-vite@^7.0.12",
    "vite-plugin-solid": "^2.11.7"
=======
    "vite": "^7.0.6",
    "vite-plugin-solid": "^2.11.8"
>>>>>>> ddd76e0d
  }
}<|MERGE_RESOLUTION|>--- conflicted
+++ resolved
@@ -13,12 +13,7 @@
   },
   "devDependencies": {
     "typescript": "~5.8.3",
-<<<<<<< HEAD
     "vite": "npm:rolldown-vite@^7.0.12",
-    "vite-plugin-solid": "^2.11.7"
-=======
-    "vite": "^7.0.6",
     "vite-plugin-solid": "^2.11.8"
->>>>>>> ddd76e0d
   }
 }