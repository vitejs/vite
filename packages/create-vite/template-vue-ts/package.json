{
  "name": "vite-vue-typescript-starter",
  "private": true,
  "version": "0.0.0",
  "type": "module",
  "scripts": {
    "dev": "vite",
    "build": "vue-tsc -b && vite build",
    "preview": "vite preview"
  },
  "dependencies": {
    "vue": "^3.5.21"
  },
  "devDependencies": {
    "@vitejs/plugin-vue": "^6.0.1",
    "@vue/tsconfig": "^0.8.1",
    "typescript": "~5.8.3",
<<<<<<< HEAD
    "vite": "npm:rolldown-vite@^7.1.10",
    "vue-tsc": "^3.0.6"
=======
    "vite": "^7.1.6",
    "vue-tsc": "^3.0.7"
>>>>>>> 0c3bbe7b
  }
}<|MERGE_RESOLUTION|>--- conflicted
+++ resolved
@@ -15,12 +15,7 @@
     "@vitejs/plugin-vue": "^6.0.1",
     "@vue/tsconfig": "^0.8.1",
     "typescript": "~5.8.3",
-<<<<<<< HEAD
     "vite": "npm:rolldown-vite@^7.1.10",
-    "vue-tsc": "^3.0.6"
-=======
-    "vite": "^7.1.6",
     "vue-tsc": "^3.0.7"
->>>>>>> 0c3bbe7b
   }
 }