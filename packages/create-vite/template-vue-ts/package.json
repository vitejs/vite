--- conflicted
+++ resolved
@@ -15,12 +15,7 @@
     "@vitejs/plugin-vue": "^6.0.0",
     "@vue/tsconfig": "^0.7.0",
     "typescript": "~5.8.3",
-<<<<<<< HEAD
     "vite": "npm:rolldown-vite@^7.0.5",
-    "vue-tsc": "^2.2.10"
-=======
-    "vite": "^7.0.3",
     "vue-tsc": "^2.2.12"
->>>>>>> 3716ea84
   }
 }