--- conflicted
+++ resolved
@@ -15,12 +15,7 @@
     "@vitejs/plugin-vue": "^5.2.4",
     "@vue/tsconfig": "^0.7.0",
     "typescript": "~5.8.3",
-<<<<<<< HEAD
     "vite": "npm:rolldown-vite@^6.3.9",
-    "vue-tsc": "^2.2.8"
-=======
-    "vite": "^6.3.5",
     "vue-tsc": "^2.2.10"
->>>>>>> c7c17434
   }
 }