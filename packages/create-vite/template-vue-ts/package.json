{
  "name": "vite-vue-typescript-starter",
  "private": true,
  "version": "0.0.0",
  "type": "module",
  "scripts": {
    "dev": "vite",
    "build": "vue-tsc -b && vite build",
    "preview": "vite preview"
  },
  "dependencies": {
    "vue": "^3.5.22"
  },
  "devDependencies": {
    "@types/node": "^24.9.1",
    "@vitejs/plugin-vue": "^6.0.1",
    "@vue/tsconfig": "^0.8.1",
    "typescript": "~5.9.3",
<<<<<<< HEAD
    "vite": "npm:rolldown-vite@^7.1.20",
    "vue-tsc": "^3.1.1"
=======
    "vite": "^7.1.12",
    "vue-tsc": "^3.1.2"
>>>>>>> e7a0c5e5
  }
}<|MERGE_RESOLUTION|>--- conflicted
+++ resolved
@@ -16,12 +16,7 @@
     "@vitejs/plugin-vue": "^6.0.1",
     "@vue/tsconfig": "^0.8.1",
     "typescript": "~5.9.3",
-<<<<<<< HEAD
     "vite": "npm:rolldown-vite@^7.1.20",
-    "vue-tsc": "^3.1.1"
-=======
-    "vite": "^7.1.12",
     "vue-tsc": "^3.1.2"
->>>>>>> e7a0c5e5
   }
 }