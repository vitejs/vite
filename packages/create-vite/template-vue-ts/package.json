{
  "name": "vite-vue-typescript-starter",
  "private": true,
  "version": "0.0.0",
  "type": "module",
  "scripts": {
    "dev": "vite",
    "build": "vue-tsc -b && vite build",
    "preview": "vite preview"
  },
  "dependencies": {
    "vue": "^3.5.16"
  },
  "devDependencies": {
    "@vitejs/plugin-vue": "^6.0.0-beta.2",
    "@vue/tsconfig": "^0.7.0",
    "typescript": "~5.8.3",
<<<<<<< HEAD
    "vite": "npm:rolldown-vite@^6.3.21",
=======
    "vite": "^7.0.0-beta.0",
>>>>>>> 9c6cbe60
    "vue-tsc": "^2.2.10"
  }
}<|MERGE_RESOLUTION|>--- conflicted
+++ resolved
@@ -15,11 +15,7 @@
     "@vitejs/plugin-vue": "^6.0.0-beta.2",
     "@vue/tsconfig": "^0.7.0",
     "typescript": "~5.8.3",
-<<<<<<< HEAD
     "vite": "npm:rolldown-vite@^6.3.21",
-=======
-    "vite": "^7.0.0-beta.0",
->>>>>>> 9c6cbe60
     "vue-tsc": "^2.2.10"
   }
 }