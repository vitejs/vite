{
  "name": "vite-vue-typescript-starter",
  "private": true,
  "version": "0.0.0",
  "type": "module",
  "scripts": {
    "dev": "vite",
    "build": "vue-tsc -b && vite build",
    "preview": "vite preview"
  },
  "dependencies": {
    "vue": "^3.5.22"
  },
  "devDependencies": {
    "@types/node": "^24.6.0",
    "@vitejs/plugin-vue": "^6.0.1",
    "@vue/tsconfig": "^0.8.1",
<<<<<<< HEAD
    "typescript": "~5.8.3",
    "vite": "npm:rolldown-vite@^7.1.14",
    "vue-tsc": "^3.0.7"
=======
    "typescript": "~5.9.3",
    "vite": "^7.1.7",
    "vue-tsc": "^3.1.0"
>>>>>>> 8d12c8bb
  }
}<|MERGE_RESOLUTION|>--- conflicted
+++ resolved
@@ -15,14 +15,8 @@
     "@types/node": "^24.6.0",
     "@vitejs/plugin-vue": "^6.0.1",
     "@vue/tsconfig": "^0.8.1",
-<<<<<<< HEAD
-    "typescript": "~5.8.3",
+    "typescript": "~5.9.3",
     "vite": "npm:rolldown-vite@^7.1.14",
-    "vue-tsc": "^3.0.7"
-=======
-    "typescript": "~5.9.3",
-    "vite": "^7.1.7",
     "vue-tsc": "^3.1.0"
->>>>>>> 8d12c8bb
   }
 }