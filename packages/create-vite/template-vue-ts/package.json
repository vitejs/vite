{
  "name": "vite-vue-typescript-starter",
  "private": true,
  "version": "0.0.0",
  "type": "module",
  "scripts": {
    "dev": "vite",
    "build": "vue-tsc -b && vite build",
    "preview": "vite preview"
  },
  "dependencies": {
    "vue": "^3.5.18"
  },
  "devDependencies": {
    "@vitejs/plugin-vue": "^6.0.1",
    "@vue/tsconfig": "^0.7.0",
    "typescript": "~5.8.3",
<<<<<<< HEAD
    "vite": "npm:rolldown-vite@^7.0.12",
    "vue-tsc": "^3.0.4"
=======
    "vite": "^7.0.6",
    "vue-tsc": "^3.0.5"
>>>>>>> ddd76e0d
  }
}<|MERGE_RESOLUTION|>--- conflicted
+++ resolved
@@ -15,12 +15,7 @@
     "@vitejs/plugin-vue": "^6.0.1",
     "@vue/tsconfig": "^0.7.0",
     "typescript": "~5.8.3",
-<<<<<<< HEAD
     "vite": "npm:rolldown-vite@^7.0.12",
-    "vue-tsc": "^3.0.4"
-=======
-    "vite": "^7.0.6",
     "vue-tsc": "^3.0.5"
->>>>>>> ddd76e0d
   }
 }