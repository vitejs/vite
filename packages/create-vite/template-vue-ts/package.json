{
  "name": "vite-vue-typescript-starter",
  "private": true,
  "version": "0.0.0",
  "scripts": {
    "dev": "vite",
    "build": "vue-tsc --noEmit && vite build",
    "preview": "vite preview"
  },
  "dependencies": {
    "vue": "^3.2.25"
  },
  "devDependencies": {
    "@vitejs/plugin-vue": "^2.3.1",
    "typescript": "^4.5.4",
<<<<<<< HEAD
    "vite": "^2.9.2",
=======
    "vite": "^2.9.5",
>>>>>>> 709776f5
    "vue-tsc": "^0.34.7"
  }
}<|MERGE_RESOLUTION|>--- conflicted
+++ resolved
@@ -13,11 +13,7 @@
   "devDependencies": {
     "@vitejs/plugin-vue": "^2.3.1",
     "typescript": "^4.5.4",
-<<<<<<< HEAD
-    "vite": "^2.9.2",
-=======
     "vite": "^2.9.5",
->>>>>>> 709776f5
     "vue-tsc": "^0.34.7"
   }
 }