{
  "name": "vite-vue-typescript-starter",
  "private": true,
  "version": "0.0.0",
  "type": "module",
  "scripts": {
    "dev": "vite",
    "build": "vue-tsc -b && vite build",
    "preview": "vite preview"
  },
  "dependencies": {
    "vue": "^3.5.24"
  },
  "devDependencies": {
    "@types/node": "^24.10.1",
    "@vitejs/plugin-vue": "^6.0.1",
    "@vue/tsconfig": "^0.8.1",
    "typescript": "~5.9.3",
<<<<<<< HEAD
    "vite": "npm:rolldown-vite@^7.2.6",
    "vue-tsc": "^3.1.2"
=======
    "vite": "^7.2.4",
    "vue-tsc": "^3.1.4"
>>>>>>> 6fcb4989
  }
}<|MERGE_RESOLUTION|>--- conflicted
+++ resolved
@@ -16,12 +16,7 @@
     "@vitejs/plugin-vue": "^6.0.1",
     "@vue/tsconfig": "^0.8.1",
     "typescript": "~5.9.3",
-<<<<<<< HEAD
     "vite": "npm:rolldown-vite@^7.2.6",
-    "vue-tsc": "^3.1.2"
-=======
-    "vite": "^7.2.4",
     "vue-tsc": "^3.1.4"
->>>>>>> 6fcb4989
   }
 }