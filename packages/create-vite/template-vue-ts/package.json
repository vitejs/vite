{
  "name": "vite-vue-typescript-starter",
  "private": true,
  "version": "0.0.0",
  "type": "module",
  "scripts": {
    "dev": "vite",
    "build": "vue-tsc && vite build",
    "preview": "vite preview"
  },
  "dependencies": {
<<<<<<< HEAD
    "vue": "^3.2.39"
  },
  "devDependencies": {
    "@vitejs/plugin-vue": "^3.1.0",
    "typescript": "^4.6.4",
    "vite": "^3.1.3",
    "vue-tsc": "^0.40.13"
=======
    "vue": "^3.2.41"
  },
  "devDependencies": {
    "@vitejs/plugin-vue": "^3.2.0",
    "typescript": "^4.6.4",
    "vite": "^3.2.3",
    "vue-tsc": "^1.0.9"
>>>>>>> beb71669
  }
}<|MERGE_RESOLUTION|>--- conflicted
+++ resolved
@@ -9,15 +9,6 @@
     "preview": "vite preview"
   },
   "dependencies": {
-<<<<<<< HEAD
-    "vue": "^3.2.39"
-  },
-  "devDependencies": {
-    "@vitejs/plugin-vue": "^3.1.0",
-    "typescript": "^4.6.4",
-    "vite": "^3.1.3",
-    "vue-tsc": "^0.40.13"
-=======
     "vue": "^3.2.41"
   },
   "devDependencies": {
@@ -25,6 +16,5 @@
     "typescript": "^4.6.4",
     "vite": "^3.2.3",
     "vue-tsc": "^1.0.9"
->>>>>>> beb71669
   }
 }