--- conflicted
+++ resolved
@@ -13,13 +13,8 @@
   },
   "devDependencies": {
     "@vitejs/plugin-vue": "^4.1.0",
-<<<<<<< HEAD
     "typescript": "^5.0.2",
-    "vite": "^4.2.0",
-=======
-    "typescript": "^4.9.3",
     "vite": "^4.2.1",
->>>>>>> 276725f9
     "vue-tsc": "^1.2.0"
   }
 }