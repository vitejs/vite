--- conflicted
+++ resolved
@@ -24,12 +24,7 @@
     "eslint-plugin-react-refresh": "^0.4.24",
     "globals": "^16.4.0",
     "typescript": "~5.9.3",
-<<<<<<< HEAD
-    "typescript-eslint": "^8.46.1",
+    "typescript-eslint": "^8.46.2",
     "vite": "npm:rolldown-vite@^7.1.20"
-=======
-    "typescript-eslint": "^8.46.2",
-    "vite": "^7.1.12"
->>>>>>> e7a0c5e5
   }
 }