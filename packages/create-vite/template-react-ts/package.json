--- conflicted
+++ resolved
@@ -17,18 +17,13 @@
     "@eslint/js": "^9.5.0",
     "@types/react": "^18.3.3",
     "@types/react-dom": "^18.3.0",
-<<<<<<< HEAD
-    "@typescript-eslint/eslint-plugin": "8.0.0-alpha.39",
-    "@typescript-eslint/parser": "8.0.0-alpha.39",
-=======
->>>>>>> 81327eb9
     "@vitejs/plugin-react": "^4.3.1",
     "eslint": "^9.5.0",
     "eslint-plugin-react-hooks": "^5.1.0-rc.0",
     "eslint-plugin-react-refresh": "^0.4.7",
     "globals": "^15.6.0",
     "typescript": "^5.5.3",
-    "typescript-eslint": "^7.18.0",
+    "typescript-eslint": "8.0.0",
     "vite": "^5.3.5"
   },
   "overrides": {
