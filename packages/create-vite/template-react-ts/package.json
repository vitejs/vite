--- conflicted
+++ resolved
@@ -24,16 +24,11 @@
     "eslint": "^9.5.0",
     "eslint-plugin-react-hooks": "^4.6.2",
     "eslint-plugin-react-refresh": "^0.4.7",
-<<<<<<< HEAD
     "globals": "^15.6.0",
     "typescript": "^5.4.5",
-    "vite": "^5.3.1"
+    "vite": "^5.3.2"
   },
   "overrides": {
     "eslint": "$eslint"
-=======
-    "typescript": "^5.2.2",
-    "vite": "^5.3.2"
->>>>>>> 22b29942
   }
 }