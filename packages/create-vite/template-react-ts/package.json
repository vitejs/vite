--- conflicted
+++ resolved
@@ -14,12 +14,7 @@
     "@types/react": "^17.0.33",
     "@types/react-dom": "^17.0.10",
     "@vitejs/plugin-react": "^1.0.7",
-<<<<<<< HEAD
     "typescript": "^4.5.2",
-    "vite": "^2.6.13"
-=======
-    "typescript": "^4.4.4",
     "vite": "^2.7.2"
->>>>>>> 1da104e8
   }
 }