--- conflicted
+++ resolved
@@ -24,10 +24,6 @@
     "globals": "^16.3.0",
     "typescript": "~5.8.3",
     "typescript-eslint": "^8.38.0",
-<<<<<<< HEAD
     "vite": "npm:rolldown-vite@^7.0.12"
-=======
-    "vite": "^7.0.6"
->>>>>>> 946831f9
   }
 }