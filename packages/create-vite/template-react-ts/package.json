{
  "name": "vite-react-typescript-starter",
  "private": true,
  "version": "0.0.0",
  "type": "module",
  "scripts": {
    "dev": "vite",
    "build": "tsc -b && vite build",
    "lint": "eslint .",
    "preview": "vite preview"
  },
  "dependencies": {
    "react": "^19.1.0",
    "react-dom": "^19.1.0"
  },
  "devDependencies": {
    "@eslint/js": "^9.26.0",
    "@types/react": "^19.1.4",
    "@types/react-dom": "^19.1.4",
    "@vitejs/plugin-react": "^4.4.1",
    "eslint": "^9.26.0",
    "eslint-plugin-react-hooks": "^5.2.0",
    "eslint-plugin-react-refresh": "^0.4.20",
    "globals": "^16.1.0",
    "typescript": "~5.8.3",
<<<<<<< HEAD
    "typescript-eslint": "^8.30.1",
    "vite": "npm:rolldown-vite@^6.3.9"
=======
    "typescript-eslint": "^8.32.1",
    "vite": "^6.3.5"
>>>>>>> c7c17434
  }
}<|MERGE_RESOLUTION|>--- conflicted
+++ resolved
@@ -23,12 +23,7 @@
     "eslint-plugin-react-refresh": "^0.4.20",
     "globals": "^16.1.0",
     "typescript": "~5.8.3",
-<<<<<<< HEAD
-    "typescript-eslint": "^8.30.1",
+    "typescript-eslint": "^8.32.1",
     "vite": "npm:rolldown-vite@^6.3.9"
-=======
-    "typescript-eslint": "^8.32.1",
-    "vite": "^6.3.5"
->>>>>>> c7c17434
   }
 }