--- conflicted
+++ resolved
@@ -24,12 +24,7 @@
     "eslint-plugin-react-refresh": "^0.4.24",
     "globals": "^16.5.0",
     "typescript": "~5.9.3",
-<<<<<<< HEAD
-    "typescript-eslint": "^8.46.4",
+    "typescript-eslint": "^8.48.0",
     "vite": "npm:rolldown-vite@^7.2.7"
-=======
-    "typescript-eslint": "^8.48.0",
-    "vite": "^7.2.4"
->>>>>>> a3cd262f
   }
 }