--- conflicted
+++ resolved
@@ -21,16 +21,9 @@
     "eslint": "^9.12.0",
     "eslint-plugin-react-hooks": "^5.0.0",
     "eslint-plugin-react-refresh": "^0.4.12",
-<<<<<<< HEAD
-    "globals": "^15.9.0",
+    "globals": "^15.11.0",
     "typescript": "^5.6.2",
-    "typescript-eslint": "^8.7.0",
-    "vite": "^5.4.8"
-=======
-    "globals": "^15.11.0",
-    "typescript": "^5.5.3",
     "typescript-eslint": "^8.9.0",
     "vite": "^5.4.9"
->>>>>>> a569f42e
   }
 }