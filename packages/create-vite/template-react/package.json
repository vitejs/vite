{
  "name": "vite-react-starter",
  "private": true,
  "version": "0.0.0",
  "type": "module",
  "scripts": {
    "dev": "vite",
    "build": "vite build",
    "lint": "eslint .",
    "preview": "vite preview"
  },
  "dependencies": {
    "react": "^19.2.0",
    "react-dom": "^19.2.0"
  },
  "devDependencies": {
    "@eslint/js": "^9.39.1",
    "@types/react": "^19.2.2",
    "@types/react-dom": "^19.2.2",
    "@vitejs/plugin-react": "^5.1.0",
<<<<<<< HEAD
    "eslint": "^9.38.0",
    "eslint-plugin-react-hooks": "^7.0.1",
=======
    "eslint": "^9.39.1",
    "eslint-plugin-react-hooks": "^5.2.0",
>>>>>>> 6cf3304c
    "eslint-plugin-react-refresh": "^0.4.24",
    "globals": "^16.5.0",
    "vite": "^7.2.2"
  }
}<|MERGE_RESOLUTION|>--- conflicted
+++ resolved
@@ -18,13 +18,8 @@
     "@types/react": "^19.2.2",
     "@types/react-dom": "^19.2.2",
     "@vitejs/plugin-react": "^5.1.0",
-<<<<<<< HEAD
-    "eslint": "^9.38.0",
+    "eslint": "^9.39.1",
     "eslint-plugin-react-hooks": "^7.0.1",
-=======
-    "eslint": "^9.39.1",
-    "eslint-plugin-react-hooks": "^5.2.0",
->>>>>>> 6cf3304c
     "eslint-plugin-react-refresh": "^0.4.24",
     "globals": "^16.5.0",
     "vite": "^7.2.2"
