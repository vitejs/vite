--- conflicted
+++ resolved
@@ -22,10 +22,6 @@
     "eslint-plugin-react-hooks": "^5.2.0",
     "eslint-plugin-react-refresh": "^0.4.23",
     "globals": "^16.4.0",
-<<<<<<< HEAD
     "vite": "npm:rolldown-vite@^7.1.16"
-=======
-    "vite": "^7.1.9"
->>>>>>> ed4a0dc9
   }
 }