--- conflicted
+++ resolved
@@ -23,14 +23,10 @@
     "eslint-plugin-react": "^7.34.3",
     "eslint-plugin-react-hooks": "^4.6.2",
     "eslint-plugin-react-refresh": "^0.4.7",
-<<<<<<< HEAD
     "globals": "^15.6.0",
-    "vite": "^5.3.1"
+    "vite": "^5.3.2"
   },
   "overrides": {
     "eslint": "$eslint"
-=======
-    "vite": "^5.3.2"
->>>>>>> 22b29942
   }
 }