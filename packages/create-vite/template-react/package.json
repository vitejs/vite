--- conflicted
+++ resolved
@@ -22,10 +22,6 @@
     "eslint-plugin-react-hooks": "^5.2.0",
     "eslint-plugin-react-refresh": "^0.4.24",
     "globals": "^16.4.0",
-<<<<<<< HEAD
     "vite": "npm:rolldown-vite@^7.1.17"
-=======
-    "vite": "^7.1.10"
->>>>>>> 8b69c9e3
   }
 }