{
  "name": "vite-react-starter",
  "private": true,
  "version": "0.0.0",
  "type": "module",
  "scripts": {
    "dev": "vite",
    "build": "vite build",
    "lint": "eslint .",
    "preview": "vite preview"
  },
  "dependencies": {
    "react": "^19.1.1",
    "react-dom": "^19.1.1"
  },
  "devDependencies": {
    "@eslint/js": "^9.35.0",
    "@types/react": "^19.1.12",
    "@types/react-dom": "^19.1.9",
    "@vitejs/plugin-react": "^5.0.2",
    "eslint": "^9.35.0",
    "eslint-plugin-react-hooks": "^5.2.0",
    "eslint-plugin-react-refresh": "^0.4.20",
    "globals": "^16.3.0",
<<<<<<< HEAD
    "vite": "npm:rolldown-vite@^7.1.6"
=======
    "vite": "^7.1.4"
>>>>>>> 56475406
  }
}<|MERGE_RESOLUTION|>--- conflicted
+++ resolved
@@ -22,10 +22,6 @@
     "eslint-plugin-react-hooks": "^5.2.0",
     "eslint-plugin-react-refresh": "^0.4.20",
     "globals": "^16.3.0",
-<<<<<<< HEAD
     "vite": "npm:rolldown-vite@^7.1.6"
-=======
-    "vite": "^7.1.4"
->>>>>>> 56475406
   }
 }