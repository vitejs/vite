--- conflicted
+++ resolved
@@ -13,16 +13,9 @@
     "react-dom": "^18.2.0"
   },
   "devDependencies": {
-<<<<<<< HEAD
-    "@types/react": "^18.0.21",
-    "@types/react-dom": "^18.0.6",
-    "@vitejs/plugin-react": "^2.1.0",
-    "vite": "^3.1.3"
-=======
     "@types/react": "^18.0.24",
     "@types/react-dom": "^18.0.8",
     "@vitejs/plugin-react": "^2.2.0",
     "vite": "^3.2.3"
->>>>>>> beb71669
   }
 }