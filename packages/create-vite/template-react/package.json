--- conflicted
+++ resolved
@@ -21,12 +21,7 @@
     "eslint": "^9.39.1",
     "eslint-plugin-react-hooks": "^7.0.1",
     "eslint-plugin-react-refresh": "^0.4.24",
-<<<<<<< HEAD
-    "globals": "^16.4.0",
+    "globals": "^16.5.0",
     "vite": "npm:rolldown-vite@^7.2.6"
-=======
-    "globals": "^16.5.0",
-    "vite": "^7.2.4"
->>>>>>> 6fcb4989
   }
 }