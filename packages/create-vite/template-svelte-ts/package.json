--- conflicted
+++ resolved
@@ -15,12 +15,7 @@
     "svelte": "^4.2.19",
     "svelte-check": "^4.0.5",
     "tslib": "^2.7.0",
-<<<<<<< HEAD
     "typescript": "^5.6.2",
-    "vite": "^5.4.8"
-=======
-    "typescript": "^5.5.3",
     "vite": "^5.4.9"
->>>>>>> a569f42e
   }
 }