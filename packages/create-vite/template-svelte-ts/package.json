{
  "name": "vite-svelte-ts-starter",
  "private": true,
  "version": "0.0.0",
  "type": "module",
  "scripts": {
    "dev": "vite",
    "build": "vite build",
    "preview": "vite preview",
    "check": "svelte-check --tsconfig ./tsconfig.json"
  },
  "devDependencies": {
<<<<<<< HEAD
    "@sveltejs/vite-plugin-svelte": "^1.0.0-next.44",
    "@tsconfig/svelte": "^2.0.1",
=======
    "@sveltejs/vite-plugin-svelte": "^1.0.0-next.43",
    "@tsconfig/svelte": "^3.0.0",
>>>>>>> dac55a5f
    "svelte": "^3.48.0",
    "svelte-check": "^2.7.1",
    "svelte-preprocess": "^4.10.6",
    "tslib": "^2.4.0",
    "typescript": "^4.6.4",
    "vite": "^2.9.9"
  }
}<|MERGE_RESOLUTION|>--- conflicted
+++ resolved
@@ -10,13 +10,8 @@
     "check": "svelte-check --tsconfig ./tsconfig.json"
   },
   "devDependencies": {
-<<<<<<< HEAD
     "@sveltejs/vite-plugin-svelte": "^1.0.0-next.44",
-    "@tsconfig/svelte": "^2.0.1",
-=======
-    "@sveltejs/vite-plugin-svelte": "^1.0.0-next.43",
     "@tsconfig/svelte": "^3.0.0",
->>>>>>> dac55a5f
     "svelte": "^3.48.0",
     "svelte-check": "^2.7.1",
     "svelte-preprocess": "^4.10.6",
