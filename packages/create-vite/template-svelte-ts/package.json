{
  "name": "vite-svelte-ts-starter",
  "private": true,
  "version": "0.0.0",
  "type": "module",
  "scripts": {
    "dev": "vite",
    "build": "vite build",
    "preview": "vite preview",
    "check": "svelte-check --tsconfig ./tsconfig.app.json && tsc -p tsconfig.node.json"
  },
  "devDependencies": {
    "@sveltejs/vite-plugin-svelte": "^6.2.1",
    "@tsconfig/svelte": "^5.0.5",
    "@types/node": "^24.7.2",
    "svelte": "^5.39.12",
    "svelte-check": "^4.3.3",
    "typescript": "~5.9.3",
<<<<<<< HEAD
    "vite": "npm:rolldown-vite@^7.1.16"
=======
    "vite": "^7.1.9"
>>>>>>> ed4a0dc9
  }
}<|MERGE_RESOLUTION|>--- conflicted
+++ resolved
@@ -16,10 +16,6 @@
     "svelte": "^5.39.12",
     "svelte-check": "^4.3.3",
     "typescript": "~5.9.3",
-<<<<<<< HEAD
     "vite": "npm:rolldown-vite@^7.1.16"
-=======
-    "vite": "^7.1.9"
->>>>>>> ed4a0dc9
   }
 }