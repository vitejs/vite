--- conflicted
+++ resolved
@@ -16,10 +16,6 @@
     "svelte": "^5.41.0",
     "svelte-check": "^4.3.3",
     "typescript": "~5.9.3",
-<<<<<<< HEAD
     "vite": "npm:rolldown-vite@^7.1.17"
-=======
-    "vite": "^7.1.10"
->>>>>>> 8b69c9e3
   }
 }