--- conflicted
+++ resolved
@@ -15,10 +15,6 @@
     "svelte": "^5.38.10",
     "svelte-check": "^4.3.1",
     "typescript": "~5.8.3",
-<<<<<<< HEAD
     "vite": "npm:rolldown-vite@^7.1.10"
-=======
-    "vite": "^7.1.6"
->>>>>>> 0c3bbe7b
   }
 }