--- conflicted
+++ resolved
@@ -15,10 +15,6 @@
     "svelte": "^5.33.14",
     "svelte-check": "^4.2.1",
     "typescript": "~5.8.3",
-<<<<<<< HEAD
     "vite": "npm:rolldown-vite@^6.3.21"
-=======
-    "vite": "^7.0.0-beta.0"
->>>>>>> 9c6cbe60
   }
 }