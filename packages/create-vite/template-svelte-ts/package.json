--- conflicted
+++ resolved
@@ -16,10 +16,6 @@
     "svelte": "^5.42.2",
     "svelte-check": "^4.3.3",
     "typescript": "~5.9.3",
-<<<<<<< HEAD
     "vite": "npm:rolldown-vite@^7.1.20"
-=======
-    "vite": "^7.1.12"
->>>>>>> e7a0c5e5
   }
 }