--- conflicted
+++ resolved
@@ -9,12 +9,7 @@
     "preview": "vite preview"
   },
   "devDependencies": {
-<<<<<<< HEAD
-    "typescript": "~5.8.3",
+    "typescript": "~5.9.3",
     "vite": "npm:rolldown-vite@^7.1.14"
-=======
-    "typescript": "~5.9.3",
-    "vite": "^7.1.7"
->>>>>>> 8d12c8bb
   }
 }