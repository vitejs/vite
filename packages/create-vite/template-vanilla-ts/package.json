{
  "name": "vite-typescript-starter",
  "private": true,
  "version": "0.0.0",
  "type": "module",
  "scripts": {
    "dev": "vite",
    "build": "tsc && vite build",
    "preview": "vite preview"
  },
  "devDependencies": {
<<<<<<< HEAD
    "typescript": "~5.7.2",
    "vite": "npm:rolldown-vite@^6.3.5"
=======
    "typescript": "~5.8.3",
    "vite": "^6.3.2"
>>>>>>> b040d547
  }
}<|MERGE_RESOLUTION|>--- conflicted
+++ resolved
@@ -9,12 +9,7 @@
     "preview": "vite preview"
   },
   "devDependencies": {
-<<<<<<< HEAD
-    "typescript": "~5.7.2",
+    "typescript": "~5.8.3",
     "vite": "npm:rolldown-vite@^6.3.5"
-=======
-    "typescript": "~5.8.3",
-    "vite": "^6.3.2"
->>>>>>> b040d547
   }
 }