--- conflicted
+++ resolved
@@ -1,9 +1,6 @@
-<<<<<<< HEAD
 import { statSync, ReadStream } from 'fs'
+import path from 'path'
 import { createHash } from 'crypto'
-=======
-import path from 'path'
->>>>>>> 79a55b5d
 import { ServerPlugin } from '.'
 
 const send = require('koa-send')
@@ -38,17 +35,8 @@
       return next()
     }
 
-<<<<<<< HEAD
-    if (ctx.path.includes('.')) {
-      debug(`not redirecting ${ctx.url} (relative url)`)
-      return next()
-    }
-
-    if (!ctx.headers || typeof ctx.headers.accept !== 'string') {
-=======
     const accept = ctx.headers && ctx.headers.accept
     if (typeof accept !== 'string') {
->>>>>>> 79a55b5d
       debug(`not redirecting ${ctx.url} (no headers.accept)`)
       return next()
     }
