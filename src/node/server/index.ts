--- conflicted
+++ resolved
@@ -68,11 +68,7 @@
     ...(transforms.length ? [createServerTransformPlugin(transforms)] : []),
     esbuildPlugin,
     jsonPlugin,
-<<<<<<< HEAD
-    cssPlugin,
     htmlPlugin,
-=======
->>>>>>> 2646e29b
     assetPathPlugin,
     serveStaticPlugin
   ]
