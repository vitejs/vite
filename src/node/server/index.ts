--- conflicted
+++ resolved
@@ -58,11 +58,8 @@
     vueCustomBlockTransforms = {},
     optimizeDeps = {},
     enableEsbuild = true,
-<<<<<<< HEAD
     watchOptions = {}
-=======
     assetsInclude
->>>>>>> cd3666ac
   } = config
 
   const app = new Koa<State, Context>()
