import { ServerPlugin } from '.'
<<<<<<< HEAD
import { isImportRequest, isStaticAsset } from '../utils'
import { updateCss } from './serverPluginCss'
const usedAssetsSet = new Set<string>()
const usedInCssAssetsImporteeMap = new Map<string, Set<string>>()
const usedInCssAssetsImporterMap = new Map<string, Set<string>>()
const usedAssetsInImportSet = new Set<string>()

export const assetPathPlugin: ServerPlugin = ({
  app,
  root,
  watcher,
  resolver
}) => {
  app.use(async (ctx, next) => {
    if (isStaticAsset(ctx.path)) {
      usedAssetsSet.add(ctx.path)
      if (isImportRequest(ctx)) {
        usedAssetsInImportSet.add(ctx.path)
        ctx.type = 'js'
        ctx.body = `export default ${JSON.stringify(ctx.path)}`
        return
      }
=======
import { isImportRequest } from '../utils'

export const assetPathPlugin: ServerPlugin = ({ app, resolver }) => {
  app.use(async (ctx, next) => {
    if (resolver.isAssetRequest(ctx.path) && isImportRequest(ctx)) {
      ctx.type = 'js'
      ctx.body = `export default ${JSON.stringify(ctx.path)}`
      return
>>>>>>> 13f7bb06
    }
    return next()
  })

  watcher.on('change', (filePath) => {
    if (isStaticAsset(filePath)) {
      let publicPath = resolver.fileToRequest(filePath)
      if (publicPath.startsWith('/public')) {
        publicPath = publicPath.replace('/public', '')
      }

      // skip unused
      if (!usedAssetsSet.has(publicPath)) return

      // used inside css
      if (usedInCssAssetsImporterMap.has(publicPath)) {
        const importers = usedInCssAssetsImporterMap.get(publicPath)
        if (importers) {
          updateCss(importers, watcher, resolver)
        }
      }
      // used inside js `xxx?import`, it can update without reload `js` boundary
      // The value with inside js import assets is file path,
      // so it can be update with this because it's actually to be `<img src="xxx">`,
      // used inside html. eg. <img src="xxx">
      watcher.send({
        type: 'assets-update',
        timestamp: Date.now(),
        path: publicPath
      })
    }
  })
}

export function recordCssImportAssetsChain(
  cssFilePath: string,
  assetsFilePathSet: Set<string>
) {
  const preImportees = usedInCssAssetsImporteeMap.get(cssFilePath)
  // if import code change, should removed unused previous importee
  if (preImportees) {
    for (const preImportee of preImportees) {
      if (!assetsFilePathSet.has(preImportee)) {
        const importers = usedInCssAssetsImporterMap.get(preImportee)
        if (importers) {
          importers.delete(cssFilePath)
        }
      }
    }
  }

  assetsFilePathSet.forEach((assetFilePath) => {
    if (usedInCssAssetsImporterMap.has(assetFilePath)) {
      usedInCssAssetsImporterMap.get(assetFilePath)!.add(cssFilePath)
    } else {
      usedInCssAssetsImporterMap.set(assetFilePath, new Set([cssFilePath]))
    }
  })

  usedInCssAssetsImporteeMap.set(cssFilePath, assetsFilePathSet)
}<|MERGE_RESOLUTION|>--- conflicted
+++ resolved
@@ -1,7 +1,6 @@
 import { ServerPlugin } from '.'
-<<<<<<< HEAD
-import { isImportRequest, isStaticAsset } from '../utils'
-import { updateCss } from './serverPluginCss'
+import { isImportRequest } from '../utils'
+import { boundaryCssUpdate } from './serverPluginCss'
 const usedAssetsSet = new Set<string>()
 const usedInCssAssetsImporteeMap = new Map<string, Set<string>>()
 const usedInCssAssetsImporterMap = new Map<string, Set<string>>()
@@ -14,7 +13,7 @@
   resolver
 }) => {
   app.use(async (ctx, next) => {
-    if (isStaticAsset(ctx.path)) {
+    if (resolver.isAssetRequest(ctx.path) && isImportRequest(ctx)) {
       usedAssetsSet.add(ctx.path)
       if (isImportRequest(ctx)) {
         usedAssetsInImportSet.add(ctx.path)
@@ -22,22 +21,12 @@
         ctx.body = `export default ${JSON.stringify(ctx.path)}`
         return
       }
-=======
-import { isImportRequest } from '../utils'
-
-export const assetPathPlugin: ServerPlugin = ({ app, resolver }) => {
-  app.use(async (ctx, next) => {
-    if (resolver.isAssetRequest(ctx.path) && isImportRequest(ctx)) {
-      ctx.type = 'js'
-      ctx.body = `export default ${JSON.stringify(ctx.path)}`
-      return
->>>>>>> 13f7bb06
     }
     return next()
   })
 
   watcher.on('change', (filePath) => {
-    if (isStaticAsset(filePath)) {
+    if (resolver.isAssetRequest(filePath)) {
       let publicPath = resolver.fileToRequest(filePath)
       if (publicPath.startsWith('/public')) {
         publicPath = publicPath.replace('/public', '')
@@ -50,7 +39,7 @@
       if (usedInCssAssetsImporterMap.has(publicPath)) {
         const importers = usedInCssAssetsImporterMap.get(publicPath)
         if (importers) {
-          updateCss(importers, watcher, resolver)
+          boundaryCssUpdate(importers, watcher, resolver)
         }
       }
       // used inside js `xxx?import`, it can update without reload `js` boundary
