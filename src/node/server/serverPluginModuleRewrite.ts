import { ServerPlugin } from '.'
import path from 'path'
import * as fs from 'fs-extra'
import LRUCache from 'lru-cache'
import MagicString from 'magic-string'
import {
  init as initLexer,
  parse as parseImports,
  ImportSpecifier
} from 'es-module-lexer'
import { ImportDeclaration } from '@babel/types'
import { makeLegalIdentifier } from '@rollup/pluginutils'

import {
  InternalResolver,
  resolveBareModuleRequest,
  jsSrcRE
} from '../resolver'
import {
  debugHmr,
  importerMap,
  importeeMap,
  ensureMapEntry,
  rewriteFileWithHMR,
  hmrDirtyFilesMap,
  latestVersionsMap
} from './serverPluginHmr'
import { clientPublicPath } from './serverPluginClient'
import {
  readBody,
  cleanUrl,
  isExternalUrl,
  bareImportRE,
  removeUnRelatedHmrQuery
} from '../utils'
import chalk from 'chalk'
import { isCSSRequest } from '../utils/cssUtils'
import { envPublicPath } from './serverPluginEnv'
<<<<<<< HEAD
import { resolveOptimizedCacheDir } from '../optimizer'
import { parse } from '../utils/babelParse'
=======
import fs from 'fs-extra'
>>>>>>> 96531fc8

const debug = require('debug')('vite:rewrite')

const rewriteCache = new LRUCache({ max: 1024 })

// Plugin for rewriting served js.
// - Rewrites named module imports to `/@modules/:id` requests, e.g.
//   "vue" => "/@modules/vue"
// - Rewrites files containing HMR code (reference to `import.meta.hot`) to
//   inject `import.meta.hot` and track HMR boundary accept whitelists.
// - Also tracks importer/importee relationship graph during the rewrite.
//   The graph is used by the HMR plugin to perform analysis on file change.
export const moduleRewritePlugin: ServerPlugin = ({
  root,
  app,
  watcher,
  resolver
}) => {
  app.use(async (ctx, next) => {
    await next()

    if (ctx.status === 304) {
      return
    }

    // we are doing the js rewrite after all other middlewares have finished;
    // this allows us to post-process javascript produced by user middlewares
    // regardless of the extension of the original files.
    const publicPath = ctx.path
    if (
      ctx.body &&
      ctx.response.is('js') &&
      !isCSSRequest(ctx.path) &&
      !ctx.url.endsWith('.map') &&
      !resolver.isPublicRequest(ctx.path) &&
      // skip internal client
      publicPath !== clientPublicPath &&
      // need to rewrite for <script>\<template> part in vue files
      !((ctx.path.endsWith('.vue') || ctx.vue) && ctx.query.type === 'style')
    ) {
      const content = await readBody(ctx.body)
      const cacheKey = publicPath + content
      const isHmrRequest = !!ctx.query.t
      if (!isHmrRequest && rewriteCache.has(cacheKey)) {
        debug(`(cached) ${ctx.url}`)
        ctx.body = rewriteCache.get(cacheKey)
      } else {
        await initLexer
        // dynamic import may contain extension-less path,
        // (.e.g import(runtimePathString))
        // so we need to normalize importer to ensure it contains extension
        // before we perform hmr analysis.
        // on the other hand, static import is guaranteed to have extension
        // because they must all have gone through module rewrite.
        const importer = removeUnRelatedHmrQuery(
          resolver.normalizePublicPath(ctx.url)
        )
        ctx.body = rewriteImports(
          root,
          content!,
          importer,
          resolver,
          ctx.query.t
        )
        if (!isHmrRequest) {
          rewriteCache.set(cacheKey, ctx.body)
        }
      }
    } else {
      debug(`(skipped) ${ctx.url}`)
    }
  })

  // bust module rewrite cache on file change
  watcher.on('change', async (filePath) => {
    const publicPath = resolver.fileToRequest(filePath)
    // #662 use fs.read instead of cacheRead, avoid cache hit when request file
    // and caused pass `notModified` into transform is always true
    const cacheKey = publicPath + (await fs.readFile(filePath)).toString()
    debug(`${publicPath}: cache busted`)
    rewriteCache.del(cacheKey)
  })
}

export function rewriteImports(
  root: string,
  source: string,
  importer: string,
  resolver: InternalResolver,
  timestamp?: string
) {
  // #806 strip UTF-8 BOM
  if (source.charCodeAt(0) === 0xfeff) {
    source = source.slice(1)
  }
  try {
    let imports: ImportSpecifier[] = []
    try {
      imports = parseImports(source)[0]
    } catch (e) {
      console.error(
        chalk.yellow(
          `[vite] failed to parse ${chalk.cyan(
            importer
          )} for import rewrite.\nIf you are using ` +
            `JSX, make sure to named the file with the .jsx extension.`
        )
      )
    }

    const hasHMR = source.includes('import.meta.hot')
    const hasEnv = source.includes('import.meta.env')

    if (imports.length || hasHMR || hasEnv) {
      debug(`${importer}: rewriting`)
      const s = new MagicString(source)
      let hasReplaced = false

      const prevImportees = importeeMap.get(importer)
      const currentImportees = new Set<string>()
      importeeMap.set(importer, currentImportees)

      for (let i = 0; i < imports.length; i++) {
        const {
          s: start,
          e: end,
          d: dynamicIndex,
          ss: expStart,
          se: expEnd
        } = imports[i]
        let id = source.substring(start, end)
        let hasLiteralDynamicId = false
        if (dynamicIndex >= 0) {
          const literalIdMatch = id.match(/^(?:'([^']+)'|"([^"]+)")$/)
          if (literalIdMatch) {
            hasLiteralDynamicId = true
            id = literalIdMatch[1] || literalIdMatch[2]
          }
        }
        if (dynamicIndex === -1 || hasLiteralDynamicId) {
          // do not rewrite external imports
          if (isExternalUrl(id)) {
            continue
          }

          const resolved = resolveImport(
            root,
            importer,
            id,
            resolver,
            timestamp
          )

          if (resolved !== id) {
            debug(`    "${id}" --> "${resolved}"`)
            if (isOptimizedCjs(root, id)) {
              if (dynamicIndex === -1) {
                const exp = source.substring(expStart, expEnd)
                const replacement = transformCjsImport(exp, id, resolved, i)
                s.overwrite(expStart, expEnd, replacement)
              } else if (hasLiteralDynamicId) {
                // es-module-lexer give us wrong expEnd for dynamic import:
                // https://github.com/guybedford/es-module-lexer/issues/53
                // So we can't use expEnd for now.
                // For example, for import('path')
                // replace the 'path' with '${resolved}').then(m=>m.default
                // will give us import('${resolved}').then(m=>m.default)
                s.overwrite(start, end, `'${resolved}').then(m=>m.default`)
              }
            } else {
              s.overwrite(
                start,
                end,
                hasLiteralDynamicId ? `'${resolved}'` : resolved
              )
            }
            hasReplaced = true
          }

          // save the import chain for hmr analysis
          const importee = cleanUrl(resolved)
          if (
            importee !== importer &&
            // no need to track hmr client or module dependencies
            importee !== clientPublicPath
          ) {
            currentImportees.add(importee)
            debugHmr(`        ${importer} imports ${importee}`)
            ensureMapEntry(importerMap, importee).add(importer)
          }
        } else if (id !== 'import.meta') {
          console.warn(
            chalk.yellow(`[vite] ignored dynamic import(${id}) in ${importer}.`)
          )
        }
      }

      if (hasHMR) {
        debugHmr(`rewriting ${importer} for HMR.`)
        rewriteFileWithHMR(root, source, importer, resolver, s)
        hasReplaced = true
      }

      if (hasEnv) {
        debug(`    injecting import.meta.env for ${importer}`)
        s.prepend(
          `import __VITE_ENV__ from "${envPublicPath}"; ` +
            `import.meta.env = __VITE_ENV__; `
        )
        hasReplaced = true
      }

      // since the importees may have changed due to edits,
      // check if we need to remove this importer from certain importees
      if (prevImportees) {
        prevImportees.forEach((importee) => {
          if (!currentImportees.has(importee)) {
            const importers = importerMap.get(importee)
            if (importers) {
              importers.delete(importer)
            }
          }
        })
      }

      if (!hasReplaced) {
        debug(`    nothing needs rewriting.`)
      }

      return hasReplaced ? s.toString() : source
    } else {
      debug(`${importer}: no imports found.`)
    }

    return source
  } catch (e) {
    console.error(
      `[vite] Error: module imports rewrite failed for ${importer}.\n`,
      e
    )
    debug(source)
    return source
  }
}

export const resolveImport = (
  root: string,
  importer: string,
  id: string,
  resolver: InternalResolver,
  timestamp?: string
): string => {
  id = resolver.alias(id) || id

  if (bareImportRE.test(id)) {
    // directly resolve bare module names to its entry path so that relative
    // imports from it (including source map urls) can work correctly
    id = `/@modules/${resolveBareModuleRequest(root, id, importer, resolver)}`
  } else {
    // 1. relative to absolute
    //    ./foo -> /some/path/foo
    let { pathname, query } = resolver.resolveRelativeRequest(importer, id)

    // 2. resolve dir index and extensions.
    pathname = resolver.normalizePublicPath(pathname)

    // 3. mark non-src imports
    if (!query && path.extname(pathname) && !jsSrcRE.test(pathname)) {
      query += `?import`
    }

    id = pathname + query
  }

  // 4. force re-fetch dirty imports by appending timestamp
  if (timestamp) {
    const dirtyFiles = hmrDirtyFilesMap.get(timestamp)
    const cleanId = cleanUrl(id)
    // only rewrite if:
    if (dirtyFiles && dirtyFiles.has(cleanId)) {
      // 1. this is a marked dirty file (in the import chain of the changed file)
      id += `${id.includes(`?`) ? `&` : `?`}t=${timestamp}`
    } else if (latestVersionsMap.has(cleanId)) {
      // 2. this file was previously hot-updated and has an updated version
      id += `${id.includes(`?`) ? `&` : `?`}t=${latestVersionsMap.get(cleanId)}`
    }
  }
  return id
}

const analysisCache = new Map<string, { mayBeCjs: { [name: string]: true } }>()

/**
 * get analysis result from optimize step:
 * which optimized dependencies may be commonjs
 */
function getAnalysis(root: string): { mayBeCjs: { [name: string]: true } } {
  if (analysisCache.has(root)) return analysisCache.get(root)!
  const cacheDir = resolveOptimizedCacheDir(root)
  if (!cacheDir) throw new Error('cacheDir not found')
  const analysis = fs.readJsonSync(path.join(cacheDir, '_analysis.json'))
  analysisCache.set(root, analysis)
  return analysis
}

function isOptimizedCjs(root: string, id: string) {
  const analysis = getAnalysis(root)
  return !!analysis.mayBeCjs[id]
}

function transformCjsImport(
  exp: string,
  id: string,
  resolvedPath: string,
  importIndex: number
) {
  const ast = parse(exp)[0] as ImportDeclaration
  const importNames: { importedName: string; localName: string }[] = []

  ast.specifiers.forEach((obj) => {
    if (obj.type === 'ImportSpecifier') {
      const importedName = obj.imported.name
      const localName = obj.local.name
      importNames.push({ importedName, localName })
    } else if (obj.type === 'ImportDefaultSpecifier') {
      importNames.push({ importedName: 'default', localName: obj.local.name })
    } else if (obj.type === 'ImportNamespaceSpecifier') {
      importNames.push({ importedName: '*', localName: obj.local.name })
    }
  })

  return generateCjsImport(importNames, id, resolvedPath, importIndex)
}

function generateCjsImport(
  importNames: { importedName: string; localName: string }[],
  id: string,
  resolvedPath: string,
  importIndex: number
) {
  // If there is multiple import for same id in one file,
  // importIndex will prevent the cjsModuleName to be duplicate
  const cjsModuleName = makeLegalIdentifier(
    `$viteCjsImport${importIndex}_${id}`
  )
  const lines: string[] = [
    `import ${cjsModuleName} from "${resolvedPath}";`,
    `console.log("${cjsModuleName}", ${cjsModuleName});`
  ]
  importNames.forEach(({ importedName, localName }) => {
    if (importedName === '*' || importedName === 'default') {
      lines.push(`const ${localName} = ${cjsModuleName};`)
    } else {
      lines.push(`const ${localName} = ${cjsModuleName}["${importedName}"];`)
    }
  })
  return lines.join('\n')
}<|MERGE_RESOLUTION|>--- conflicted
+++ resolved
@@ -36,12 +36,8 @@
 import chalk from 'chalk'
 import { isCSSRequest } from '../utils/cssUtils'
 import { envPublicPath } from './serverPluginEnv'
-<<<<<<< HEAD
 import { resolveOptimizedCacheDir } from '../optimizer'
 import { parse } from '../utils/babelParse'
-=======
-import fs from 'fs-extra'
->>>>>>> 96531fc8
 
 const debug = require('debug')('vite:rewrite')
 
