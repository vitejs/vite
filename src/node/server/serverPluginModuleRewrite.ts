--- conflicted
+++ resolved
@@ -254,10 +254,6 @@
     // 3. resolve extensions.
     const ext = resolver.resolveExt(pathname)
     if (ext) {
-<<<<<<< HEAD
-      // in aliased cases the inferred ext can contain multiple slashes
-=======
->>>>>>> 8144044f
       pathname = path.posix.normalize(pathname + ext)
     }
 
