// How HMR works
// 1. `.vue` files are transformed into `.js` files before being served
// 2. All `.js` files, before being served, are parsed to detect their imports
//    (this is done in `./serverPluginModuleRewrite.ts`) for module import rewriting.
//    During this we also record the importer/importee relationships which can be used for
//    HMR analysis (we do both at the same time to avoid double parse costs)
// 3. When a file changes, it triggers an HMR graph analysis, where we try to
//    walk its importer chains and see if we reach a "HMR boundary". An HMR
//    boundary is a file that explicitly indicated that it accepts hot updates
//    (by calling `import.meta.hot` APIs)
// 4. If any parent chain exhausts without ever running into an HMR boundary,
//    it's considered a "dead end". This causes a full page reload.
// 5. If a boundary is encountered, we check if the boundary's current
//    child importer is in the accepted list of the boundary (recorded while
//    parsing the file for HRM rewrite). If yes, record current child importer
//    in the `hmrBoundaries` Set.
// 6. If the graph walk finished without running into dead ends, send the
//    client to update all `hmrBoundaries`.

import { ServerPlugin } from '.'
import WebSocket from 'ws'
import path from 'path'
import chalk from 'chalk'
import { vueCache, srcImportMap } from './serverPluginVue'
import { resolveImport } from './serverPluginModuleRewrite'
import { FSWatcher } from 'chokidar'
import MagicString from 'magic-string'
import { parse } from '../utils/babelParse'
import { InternalResolver } from '../resolver'
import LRUCache from 'lru-cache'
import slash from 'slash'
<<<<<<< HEAD
import { cssPreprocessLangRE } from '../utils/cssUtils'
import {
  Node,
  StringLiteral,
  Statement,
  Expression,
  IfStatement
} from '@babel/types'
import { isStaticAsset, resolveCompiler } from '../utils'
=======
import { isCSSRequest } from '../utils/cssUtils'
import { Node, StringLiteral, Statement, Expression } from '@babel/types'
import { resolveCompiler } from '../utils'
import { HMRPayload } from '../../hmrPayload'
import { clientPublicPath } from './serverPluginClient'
>>>>>>> 13f7bb06

export const debugHmr = require('debug')('vite:hmr')

export type HMRWatcher = FSWatcher & {
  handleVueReload: (
    filePath: string,
    timestamp?: number,
    content?: string
  ) => void
  handleJSReload: (filePath: string, timestamp?: number) => void
  send: (payload: HMRPayload) => void
}

// while we lex the files for imports we also build a import graph
// so that we can determine what files to hot reload
type HMRStateMap = Map<string, Set<string>>

export const hmrAcceptanceMap: HMRStateMap = new Map()
export const hmrDeclineSet = new Set<string>()
export const importerMap: HMRStateMap = new Map()
export const importeeMap: HMRStateMap = new Map()

// files that are dirty (i.e. in the import chain between the accept boundary
// and the actual changed file) for an hmr update at a given timestamp.
export const hmrDirtyFilesMap = new LRUCache<string, Set<string>>({ max: 10 })
export const latestVersionsMap = new Map<string, string>()

<<<<<<< HEAD
// client and node files are placed flat in the dist folder
export const hmrClientFilePath = path.resolve(__dirname, '../client.js')
export const hmrClientPublicPath = `/vite/hmr`

interface HMRPayload {
  type:
    | 'assets-update'
    | 'js-update'
    | 'vue-reload'
    | 'vue-rerender'
    | 'style-update'
    | 'style-remove'
    | 'full-reload'
    | 'sw-bust-cache'
    | 'custom'
  timestamp: number
  path?: string
  changeSrcPath?: string
  id?: string
  index?: number
  customData?: any
}

=======
>>>>>>> 13f7bb06
export const hmrPlugin: ServerPlugin = ({
  root,
  app,
  server,
  watcher,
  resolver,
  config
}) => {
  app.use((ctx, next) => {
    if (ctx.query.t) {
      latestVersionsMap.set(ctx.path, ctx.query.t)
    }
    return next()
  })

  // start a websocket server to send hmr notifications to the client
  const wss = new WebSocket.Server({ noServer: true })
  server.on('upgrade', (req, socket, head) => {
    if (req.headers['sec-websocket-protocol'] === 'vite-hmr') {
      wss.handleUpgrade(req, socket, head, (ws) => {
        wss.emit('connection', ws, req)
      })
    }
  })

  wss.on('connection', (socket) => {
    debugHmr('ws client connected')
    socket.send(JSON.stringify({ type: 'connected' }))
  })

  wss.on('error', (e: Error & { code: string }) => {
    if (e.code !== 'EADDRINUSE') {
      console.error(chalk.red(`[vite] WebSocket server error:`))
      console.error(e)
    }
  })

  const send = (watcher.send = (payload: HMRPayload) => {
    const stringified = JSON.stringify(payload, null, 2)
    debugHmr(`update: ${stringified}`)

    wss.clients.forEach((client) => {
      if (client.readyState === WebSocket.OPEN) {
        client.send(stringified)
      }
    })
  })

  const handleJSReload = (watcher.handleJSReload = (
    filePath: string,
    timestamp: number = Date.now()
  ) => {
    // normal js file, but could be compiled from anything.
    // bust the vue cache in case this is a src imported file
    if (srcImportMap.has(filePath)) {
      debugHmr(`busting Vue cache for ${filePath}`)
      vueCache.del(filePath)
    }

    const publicPath = resolver.fileToRequest(filePath)
    const importers = importerMap.get(publicPath)
    if (importers || isHmrAccepted(publicPath, publicPath)) {
      const hmrBoundaries = new Set<string>()
      const dirtyFiles = new Set<string>()
      dirtyFiles.add(publicPath)

      const hasDeadEnd = walkImportChain(
        publicPath,
        importers || new Set(),
        hmrBoundaries,
        dirtyFiles
      )

      // record dirty files - this is used when HMR requests coming in with
      // timestamp to determine what files need to be force re-fetched
      hmrDirtyFilesMap.set(String(timestamp), dirtyFiles)

      const relativeFile = '/' + slash(path.relative(root, filePath))
      if (hasDeadEnd) {
        send({
          type: 'full-reload',
          path: publicPath
        })
        console.log(chalk.green(`[vite] `) + `page reloaded.`)
      } else {
        const boundaries = [...hmrBoundaries]
        const file =
          boundaries.length === 1 ? boundaries[0] : `${boundaries.length} files`
        console.log(
          chalk.green(`[vite:hmr] `) +
            `${file} hot updated due to change in ${relativeFile}.`
        )
        send({
          type: 'multi',
          updates: boundaries.map((boundary) => {
            return {
              type: boundary.endsWith('vue') ? 'vue-reload' : 'js-update',
              path: boundary,
              changeSrcPath: publicPath,
              timestamp
            }
          })
        })
      }
    } else {
      debugHmr(`no importers for ${publicPath}.`)
    }
  })

  watcher.on('change', (file) => {
<<<<<<< HEAD
    if (
      !(
        isStaticAsset(file) ||
        file.endsWith('.vue') ||
        file.endsWith('.css') ||
        cssPreprocessLangRE.test(file)
      )
    ) {
=======
    if (!(file.endsWith('.vue') || isCSSRequest(file))) {
>>>>>>> 13f7bb06
      // everything except plain .css are considered HMR dependencies.
      // plain css has its own HMR logic in ./serverPluginCss.ts.
      handleJSReload(file)
    }
  })
}

function walkImportChain(
  importee: string,
  importers: Set<string>,
  hmrBoundaries: Set<string>,
  dirtyFiles: Set<string>,
  currentChain: string[] = []
): boolean {
  if (hmrDeclineSet.has(importee)) {
    // module explicitly declines HMR = dead end
    return true
  }

  if (isHmrAccepted(importee, importee)) {
    // self-accepting module.
    hmrBoundaries.add(importee)
    dirtyFiles.add(importee)
    return false
  }

  for (const importer of importers) {
    if (
      importer.endsWith('.vue') ||
      // explicitly accepted by this importer
      isHmrAccepted(importer, importee) ||
      // importer is a self accepting module
      isHmrAccepted(importer, importer)
    ) {
      // vue boundaries are considered dirty for the reload
      if (importer.endsWith('.vue')) {
        dirtyFiles.add(importer)
      }
      hmrBoundaries.add(importer)
      currentChain.forEach((file) => dirtyFiles.add(file))
    } else {
      const parentImpoters = importerMap.get(importer)
      if (!parentImpoters) {
        return true
      } else if (!currentChain.includes(importer)) {
        if (
          walkImportChain(
            importer,
            parentImpoters,
            hmrBoundaries,
            dirtyFiles,
            currentChain.concat(importer)
          )
        ) {
          return true
        }
      }
    }
  }
  return false
}

function isHmrAccepted(importer: string, dep: string): boolean {
  const deps = hmrAcceptanceMap.get(importer)
  return deps ? deps.has(dep) : false
}

export function ensureMapEntry(map: HMRStateMap, key: string): Set<string> {
  let entry = map.get(key)
  if (!entry) {
    entry = new Set<string>()
    map.set(key, entry)
  }
  return entry
}

export function rewriteFileWithHMR(
  root: string,
  source: string,
  importer: string,
  resolver: InternalResolver,
  s: MagicString
) {
  let hasDeclined = false

  const registerDep = (e: StringLiteral) => {
    const deps = ensureMapEntry(hmrAcceptanceMap, importer)
    const depPublicPath = resolveImport(root, importer, e.value, resolver)
    deps.add(depPublicPath)
    debugHmr(`        ${importer} accepts ${depPublicPath}`)
    ensureMapEntry(importerMap, depPublicPath).add(importer)
    s.overwrite(e.start!, e.end!, JSON.stringify(depPublicPath))
  }

  const checkHotCall = (
    node: Expression,
    isTopLevel: boolean,
    isDevBlock: boolean
  ) => {
    if (
      node.type === 'CallExpression' &&
      node.callee.type === 'MemberExpression' &&
      isMetaHot(node.callee.object)
    ) {
      if (isTopLevel) {
        const { generateCodeFrame } = resolveCompiler(root)
        console.warn(
          chalk.yellow(
            `[vite] HMR syntax error in ${importer}: import.meta.hot.accept() ` +
              `should be wrapped in \`if (import.meta.hot) {}\` conditional ` +
              `blocks so that they can be tree-shaken in production.`
          )
        )
        console.warn(
          chalk.yellow(generateCodeFrame(source, node.start!, node.end!))
        )
      }

      const method =
        node.callee.property.type === 'Identifier' && node.callee.property.name
      if (method === 'accept' || method === 'acceptDeps') {
        if (!isDevBlock) {
          console.error(
            chalk.yellow(
              `[vite] HMR syntax error in ${importer}: import.meta.hot.${method}() ` +
                `cannot be conditional except for \`if (import.meta.hot)\` check ` +
                `because the server relies on static analysis to construct the HMR graph.`
            )
          )
        }
        // register the accepted deps
        const accepted = node.arguments[0]
        if (accepted && accepted.type === 'ArrayExpression') {
          if (method !== 'acceptDeps') {
            console.error(
              chalk.yellow(
                `[vite] HMR syntax error in ${importer}: hot.accept() only accepts ` +
                  `a single callback. Use hot.acceptDeps() to handle dep updates.`
              )
            )
          }
          // import.meta.hot.accept(['./foo', './bar'], () => {})
          accepted.elements.forEach((e) => {
            if (e && e.type !== 'StringLiteral') {
              console.error(
                chalk.yellow(
                  `[vite] HMR syntax error in ${importer}: hot.accept() deps ` +
                    `list can only contain string literals.`
                )
              )
            } else if (e) {
              registerDep(e)
            }
          })
        } else if (accepted && accepted.type === 'StringLiteral') {
          if (method !== 'acceptDeps') {
            console.error(
              chalk.yellow(
                `[vite] HMR syntax error in ${importer}: hot.accept() only accepts ` +
                  `a single callback. Use hot.acceptDeps() to handle dep updates.`
              )
            )
          }
          // import.meta.hot.accept('./foo', () => {})
          registerDep(accepted)
        } else if (!accepted || accepted.type.endsWith('FunctionExpression')) {
          if (method !== 'accept') {
            console.error(
              chalk.yellow(
                `[vite] HMR syntax error in ${importer}: hot.acceptDeps() ` +
                  `expects a dependency or an array of dependencies. ` +
                  `Use hot.accept() for handling self updates.`
              )
            )
          }
          // self accepting
          // import.meta.hot.accept() OR import.meta.hot.accept(() => {})
          ensureMapEntry(hmrAcceptanceMap, importer).add(importer)
          debugHmr(`${importer} self accepts`)
        } else {
          console.error(
            chalk.yellow(
              `[vite] HMR syntax error in ${importer}: ` +
                `import.meta.hot.accept() expects a dep string, an array of ` +
                `deps, or a callback.`
            )
          )
        }
      }

      if (method === 'decline') {
        hasDeclined = true
        hmrDeclineSet.add(importer)
      }
    }
  }

  const checkStatements = (
    node: Statement,
    isTopLevel: boolean,
    isDevBlock: boolean
  ) => {
    if (node.type === 'ExpressionStatement') {
      // top level hot.accept() call
      checkHotCall(node.expression, isTopLevel, isDevBlock)
    }
    // if (import.meta.hot) ...
    if (node.type === 'IfStatement') {
      const isDevBlock = isMetaHot(node.test)
      if (node.consequent.type === 'BlockStatement') {
        node.consequent.body.forEach((s) =>
          checkStatements(s, false, isDevBlock)
        )
      }
      if (node.consequent.type === 'ExpressionStatement') {
        checkHotCall(node.consequent.expression, false, isDevBlock)
      }
    }
  }

  const ast = parse(source)
  ast.forEach((s) => checkStatements(s, true, false))

  // inject import.meta.hot
  s.prepend(
    `import { createHotContext } from "${clientPublicPath}"; ` +
      `import.meta.hot = createHotContext(${JSON.stringify(importer)}); `
  )

  // clear decline state
  if (!hasDeclined) {
    hmrDeclineSet.delete(importer)
  }
}

function isMetaHot(node: Node) {
  return (
    node.type === 'MemberExpression' &&
    node.object.type === 'MetaProperty' &&
    node.property.type === 'Identifier' &&
    node.property.name === 'hot'
  )
}<|MERGE_RESOLUTION|>--- conflicted
+++ resolved
@@ -29,23 +29,11 @@
 import { InternalResolver } from '../resolver'
 import LRUCache from 'lru-cache'
 import slash from 'slash'
-<<<<<<< HEAD
-import { cssPreprocessLangRE } from '../utils/cssUtils'
-import {
-  Node,
-  StringLiteral,
-  Statement,
-  Expression,
-  IfStatement
-} from '@babel/types'
-import { isStaticAsset, resolveCompiler } from '../utils'
-=======
 import { isCSSRequest } from '../utils/cssUtils'
 import { Node, StringLiteral, Statement, Expression } from '@babel/types'
 import { resolveCompiler } from '../utils'
 import { HMRPayload } from '../../hmrPayload'
 import { clientPublicPath } from './serverPluginClient'
->>>>>>> 13f7bb06
 
 export const debugHmr = require('debug')('vite:hmr')
 
@@ -73,32 +61,6 @@
 export const hmrDirtyFilesMap = new LRUCache<string, Set<string>>({ max: 10 })
 export const latestVersionsMap = new Map<string, string>()
 
-<<<<<<< HEAD
-// client and node files are placed flat in the dist folder
-export const hmrClientFilePath = path.resolve(__dirname, '../client.js')
-export const hmrClientPublicPath = `/vite/hmr`
-
-interface HMRPayload {
-  type:
-    | 'assets-update'
-    | 'js-update'
-    | 'vue-reload'
-    | 'vue-rerender'
-    | 'style-update'
-    | 'style-remove'
-    | 'full-reload'
-    | 'sw-bust-cache'
-    | 'custom'
-  timestamp: number
-  path?: string
-  changeSrcPath?: string
-  id?: string
-  index?: number
-  customData?: any
-}
-
-=======
->>>>>>> 13f7bb06
 export const hmrPlugin: ServerPlugin = ({
   root,
   app,
@@ -209,18 +171,10 @@
   })
 
   watcher.on('change', (file) => {
-<<<<<<< HEAD
     if (
-      !(
-        isStaticAsset(file) ||
-        file.endsWith('.vue') ||
-        file.endsWith('.css') ||
-        cssPreprocessLangRE.test(file)
-      )
+      !resolver.isAssetRequest(file) ||
+      !(file.endsWith('.vue') || isCSSRequest(file))
     ) {
-=======
-    if (!(file.endsWith('.vue') || isCSSRequest(file))) {
->>>>>>> 13f7bb06
       // everything except plain .css are considered HMR dependencies.
       // plain css has its own HMR logic in ./serverPluginCss.ts.
       handleJSReload(file)
