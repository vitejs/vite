--- conflicted
+++ resolved
@@ -15,15 +15,11 @@
 import { init, parse } from 'es-module-lexer'
 import chalk from 'chalk'
 import { Ora } from 'ora'
-<<<<<<< HEAD
-import { createDepAssetPlugin, depAssetExternalPlugin } from './pluginAssets'
-import { entryAnalysisPlugin } from './entryAnalysisPlugin'
-=======
 import {
   createDepAssetPlugin,
   createDepAssetExternalPlugin
 } from './pluginAssets'
->>>>>>> 125d43eb
+import { entryAnalysisPlugin } from './entryAnalysisPlugin'
 
 const debug = require('debug')('vite:optimize')
 
@@ -199,12 +195,8 @@
       onwarn: onRollupWarning(spinner, options),
       ...config.rollupInputOptions,
       plugins: [
-<<<<<<< HEAD
-        depAssetExternalPlugin,
+        createDepAssetExternalPlugin(resolver),
         entryAnalysisPlugin(),
-=======
-        createDepAssetExternalPlugin(resolver),
->>>>>>> 125d43eb
         ...(await createBaseRollupPlugins(root, resolver, config)),
         createDepAssetPlugin(resolver, root),
         ...((config.rollupInputOptions &&
