import path from 'path'
import fs from 'fs-extra'
import chalk from 'chalk'
import dotenv, { DotenvParseOutput } from 'dotenv'
import dotenvExpand from 'dotenv-expand'
import { Options as RollupPluginVueOptions } from 'rollup-plugin-vue'
import {
  CompilerOptions,
  SFCStyleCompileOptions,
  SFCAsyncStyleCompileOptions,
  SFCTemplateCompileOptions
} from '@vue/compiler-sfc'
import Rollup, {
  InputOptions as RollupInputOptions,
  OutputOptions as RollupOutputOptions,
  OutputChunk
} from 'rollup'
import { createEsbuildPlugin } from './build/buildPluginEsbuild'
import { ServerPlugin } from './server'
import { Resolver, supportedExts } from './resolver'
import { Transform, CustomBlockTransform } from './transform'
import { DepOptimizationOptions } from './optimizer'
import { IKoaProxiesOptions } from 'koa-proxies'
import { ServerOptions } from 'https'
<<<<<<< HEAD
import { lookupFile, cache } from './utils'
=======
import { lookupFile } from './utils'
import { Options as RollupTerserOptions } from 'rollup-plugin-terser'
>>>>>>> 9bea9463

export type PreprocessLang = NonNullable<
  SFCStyleCompileOptions['preprocessLang']
>

export type PreprocessOptions = SFCStyleCompileOptions['preprocessOptions']

export type CssPreprocessOptions = Partial<
  Record<PreprocessLang, PreprocessOptions>
>

export { Resolver, Transform }

/**
 * Options shared between server and build.
 */
export interface SharedConfig {
  /**
   * Project root directory. Can be an absolute path, or a path relative from
   * the location of the config file itself.
   * @default process.cwd()
   */
  root?: string
  /**
   * Import alias. The entries can either be exact request -> request mappings
   * (exact, no wildcard syntax), or request path -> fs directory mappings.
   * When using directory mappings, the key **must start and end with a slash**.
   *
   * Example `vite.config.js`:
   * ``` js
   * module.exports = {
   *   alias: {
   *     // alias package names
   *     'react': '@pika/react',
   *     'react-dom': '@pika/react-dom'
   *
   *     // alias a path to a fs directory
   *     // the key must start and end with a slash
   *     '/@foo/': path.resolve(__dirname, 'some-special-dir')
   *   }
   * }
   * ```
   */
  alias?: Record<string, string>
  /**
   * Custom file transforms.
   */
  transforms?: Transform[]
  /**
   * Define global variable replacements.
   * Entries will be defined on `window` during dev and replaced during build.
   */
  define?: Record<string, any>
  /**
   * Resolvers to map dev server public path requests to/from file system paths,
   * and optionally map module ids to public path requests.
   */
  resolvers?: Resolver[]
  /**
   * Configure dep optimization behavior.
   *
   * Example `vite.config.js`:
   * ``` js
   * module.exports = {
   *   optimizeDeps: {
   *     exclude: ['dep-a', 'dep-b']
   *   }
   * }
   * ```
   */
  optimizeDeps?: DepOptimizationOptions
  /**
   * Options to pass to `@vue/compiler-dom`
   *
   * https://github.com/vuejs/vue-next/blob/master/packages/compiler-core/src/options.ts
   */
  vueCompilerOptions?: CompilerOptions
  /**
   * Configure what tags/attributes to trasnform into asset url imports,
   * or disable the transform altogether with `false`.
   */
  vueTransformAssetUrls?: SFCTemplateCompileOptions['transformAssetUrls']
  /**
   * The options for template block preprocessor render.
   */
  vueTemplatePreprocessOptions?: Record<
    string,
    SFCTemplateCompileOptions['preprocessOptions']
  >
  /**
   * Transform functions for Vue custom blocks.
   *
   * Example `vue.config.js`:
   * ``` js
   * module.exports = {
   *   vueCustomBlockTransforms: {
   *     i18n: src => `export default Comp => { ... }`
   *   }
   * }
   * ```
   */
  vueCustomBlockTransforms?: Record<string, CustomBlockTransform>
  /**
   * Configure what to use for jsx factory and fragment.
   * @default 'vue'
   */
  jsx?:
    | 'vue'
    | 'preact'
    | 'react'
    | {
        factory?: string
        fragment?: string
      }
  /**
   * Environment mode
   */
  mode?: string
  /**
   * CSS preprocess options
   */
  cssPreprocessOptions?: CssPreprocessOptions
  /**
   * CSS modules options
   */
  cssModuleOptions?: SFCAsyncStyleCompileOptions['modulesOptions']
  /**
   * Enable esbuild
   * @default true
   */
  enableEsbuild?: boolean
  /**
   * Environment variables parsed from .env files
   * only ones starting with VITE_ are exposed on `import.meta.env`
   * @internal
   */
  env?: DotenvParseOutput
}

export interface ServerConfig extends SharedConfig {
  hostname?: string
  port?: number
  open?: boolean
  /**
   * Configure https.
   */
  https?: boolean
  httpsOptions?: ServerOptions
  /**
   * Configure custom proxy rules for the dev server. Uses
   * [`koa-proxies`](https://github.com/vagusX/koa-proxies) which in turn uses
   * [`http-proxy`](https://github.com/http-party/node-http-proxy). Each key can
   * be a path Full options
   * [here](https://github.com/http-party/node-http-proxy#options).
   *
   * Example `vite.config.js`:
   * ``` js
   * module.exports = {
   *   proxy: {
   *     // string shorthand
   *     '/foo': 'http://localhost:4567/foo',
   *     // with options
   *     '/api': {
   *       target: 'http://jsonplaceholder.typicode.com',
   *       changeOrigin: true,
   *       rewrite: path => path.replace(/^\/api/, '')
   *     }
   *   }
   * }
   * ```
   */
  proxy?: Record<string, string | IKoaProxiesOptions>
  /**
   * A plugin function that configures the dev server. Receives a server plugin
   * context object just like the internal server plguins. Can also be an array
   * of multiple server plugin functions.
   */
  configureServer?: ServerPlugin | ServerPlugin[]
}

export interface BuildConfig extends SharedConfig {
  /**
   * Base public path when served in production.
   * @default '/'
   */
  base?: string
  /**
   * Directory relative from `root` where build output will be placed. If the
   * directory exists, it will be removed before the build.
   * @default 'dist'
   */
  outDir?: string
  /**
   * Directory relative from `outDir` where the built js/css/image assets will
   * be placed.
   * @default '_assets'
   */
  assetsDir?: string
  /**
   * Static asset files smaller than this number (in bytes) will be inlined as
   * base64 strings. Default limit is `4096` (4kb). Set to `0` to disable.
   * @default 4096
   */
  assetsInlineLimit?: number
  /**
   * Whether to code-split CSS. When enabled, CSS in async chunks will be
   * inlined as strings in the chunk and inserted via dynamically created
   * style tags when the chunk is loaded.
   * @default true
   */
  cssCodeSplit?: boolean
  /**
   * Whether to generate sourcemap
   * @default false
   */
  sourcemap?: boolean
  /**
   * Set to `false` to dsiable minification, or specify the minifier to use.
   * Available options are 'terser' or 'esbuild'.
   * @default 'terser'
   */
  minify?: boolean | 'terser' | 'esbuild'
  /**
   * The option for `terser`
   */
  terserOption?: RollupTerserOptions
  /**
   * Transpile target for esbuild.
   * Defaults to 'es2019' which transpiles optional chaining so it works with
   * terser.
   * @default 'es2019'
   */
  esbuildTarget?: string
  /**
   * Build for server-side rendering, only as a CLI flag
   * for programmatic usage, use `ssrBuild` directly.
   * @internal
   */
  ssr?: boolean

  // The following are API / config only and not documented in the CLI. --------
  /**
   * Will be passed to rollup.rollup()
   *
   * https://rollupjs.org/guide/en/#big-list-of-options
   */
  rollupInputOptions?: RollupInputOptions
  /**
   * Will be passed to bundle.generate()
   *
   * https://rollupjs.org/guide/en/#big-list-of-options
   */
  rollupOutputOptions?: RollupOutputOptions
  /**
   * Will be passed to rollup-plugin-vue
   *
   * https://github.com/vuejs/rollup-plugin-vue/blob/next/src/index.ts
   */
  rollupPluginVueOptions?: Partial<RollupPluginVueOptions>
  /**
   * Will be passed to @rollup/plugin-node-resolve
   * https://github.com/rollup/plugins/tree/master/packages/node-resolve#dedupe
   */
  rollupDedupe?: string[]
  /**
   * Whether to log asset info to console
   * @default false
   */
  silent?: boolean
  /**
   * Whether to write bundle to disk
   * @default true
   */
  write?: boolean
  /**
   * Whether to emit index.html
   * @default true
   */
  emitIndex?: boolean
  /**
   * Whether to emit assets other than JavaScript
   * @default true
   */
  emitAssets?: boolean
  /**
   * Predicate function that determines whether a link rel=modulepreload shall be
   * added to the index.html for the chunk passed in
   */
  shouldPreload?: (chunk: OutputChunk) => boolean
  /**
   * Enable 'rollup-plugin-vue'
   * @default true
   */
  enableRollupPluginVue?: boolean
}

export interface UserConfig extends BuildConfig, ServerConfig {
  plugins?: Plugin[]
}

export interface Plugin
  extends Pick<
    UserConfig,
    | 'alias'
    | 'transforms'
    | 'define'
    | 'resolvers'
    | 'configureServer'
    | 'vueCompilerOptions'
    | 'vueTransformAssetUrls'
    | 'vueTemplatePreprocessOptions'
    | 'vueCustomBlockTransforms'
    | 'rollupInputOptions'
    | 'rollupOutputOptions'
    | 'enableRollupPluginVue'
  > {}

export type ResolvedConfig = UserConfig & {
  /**
   * Path of config file.
   */
  __path?: string
}

const debug = require('debug')('vite:config')

export const resolveConfig = cache(_resolveConfig)

async function _resolveConfig(
  mode: string,
  configPath?: string
): Promise<ResolvedConfig | undefined> {
  const start = Date.now()
  const cwd = process.cwd()
  let config: ResolvedConfig | undefined
  let resolvedPath: string | undefined
  let isTS = false
  if (configPath) {
    resolvedPath = path.resolve(cwd, configPath)
  } else {
    const jsConfigPath = path.resolve(cwd, 'vite.config.js')
    if (fs.existsSync(jsConfigPath)) {
      resolvedPath = jsConfigPath
    } else {
      const tsConfigPath = path.resolve(cwd, 'vite.config.ts')
      if (fs.existsSync(tsConfigPath)) {
        isTS = true
        resolvedPath = tsConfigPath
      }
    }
  }

  if (!resolvedPath) {
    // load environment variables
    return {
      env: loadEnv(mode, cwd)
    }
  }

  try {
    if (!isTS) {
      try {
        config = require(resolvedPath)
      } catch (e) {
        if (
          !/Cannot use import statement|Unexpected token 'export'/.test(
            e.message
          )
        ) {
          throw e
        }
      }
    }

    if (!config) {
      // 2. if we reach here, the file is ts or using es import syntax.
      // transpile es import syntax to require syntax using rollup.
      const rollup = require('rollup') as typeof Rollup
      const esbuildPlugin = await createEsbuildPlugin({})
      // use node-resolve to support .ts files
      const nodeResolve = require('@rollup/plugin-node-resolve').nodeResolve({
        extensions: supportedExts
      })
      const bundle = await rollup.rollup({
        external: (id: string) =>
          (id[0] !== '.' && !path.isAbsolute(id)) ||
          id.slice(-5, id.length) === '.json',
        input: resolvedPath,
        treeshake: false,
        plugins: [esbuildPlugin, nodeResolve]
      })

      const {
        output: [{ code }]
      } = await bundle.generate({
        exports: 'named',
        format: 'cjs'
      })

      config = await loadConfigFromBundledFile(resolvedPath, code)
    }

    // normalize config root to absolute
    if (config.root && !path.isAbsolute(config.root)) {
      config.root = path.resolve(path.dirname(resolvedPath), config.root)
    }

    // resolve plugins
    if (config.plugins) {
      for (const plugin of config.plugins) {
        config = resolvePlugin(config, plugin)
      }
    }

    config.env = {
      ...config.env,
      ...loadEnv(mode, config.root || cwd)
    }
    debug(`config resolved in ${Date.now() - start}ms`)

    config.__path = resolvedPath
    return config
  } catch (e) {
    console.error(
      chalk.red(`[vite] failed to load config from ${resolvedPath}:`)
    )
    console.error(e)
    process.exit(1)
  }
}

interface NodeModuleWithCompile extends NodeModule {
  _compile(code: string, filename: string): any
}

async function loadConfigFromBundledFile(
  fileName: string,
  bundledCode: string
): Promise<UserConfig> {
  const extension = path.extname(fileName)
  const defaultLoader = require.extensions[extension]!
  require.extensions[extension] = (module: NodeModule, filename: string) => {
    if (filename === fileName) {
      ;(module as NodeModuleWithCompile)._compile(bundledCode, filename)
    } else {
      defaultLoader(module, filename)
    }
  }
  delete require.cache[fileName]
  const raw = require(fileName)
  const config = raw.__esModule ? raw.default : raw
  require.extensions[extension] = defaultLoader
  return config
}

function resolvePlugin(config: UserConfig, plugin: Plugin): UserConfig {
  return {
    ...config,
    ...plugin,
    alias: {
      ...plugin.alias,
      ...config.alias
    },
    define: {
      ...plugin.define,
      ...config.define
    },
    transforms: [...(config.transforms || []), ...(plugin.transforms || [])],
    resolvers: [...(config.resolvers || []), ...(plugin.resolvers || [])],
    configureServer: ([] as any[]).concat(
      config.configureServer || [],
      plugin.configureServer || []
    ),
    vueCompilerOptions: {
      ...config.vueCompilerOptions,
      ...plugin.vueCompilerOptions
    },
    vueTransformAssetUrls: mergeAssetUrlOptions(
      config.vueTransformAssetUrls,
      plugin.vueTransformAssetUrls
    ),
    vueTemplatePreprocessOptions: {
      ...config.vueTemplatePreprocessOptions,
      ...plugin.vueTemplatePreprocessOptions
    },
    vueCustomBlockTransforms: {
      ...config.vueCustomBlockTransforms,
      ...plugin.vueCustomBlockTransforms
    },
    rollupInputOptions: mergeObjectOptions(
      config.rollupInputOptions,
      plugin.rollupInputOptions
    ),
    rollupOutputOptions: mergeObjectOptions(
      config.rollupOutputOptions,
      plugin.rollupOutputOptions
    ),
    enableRollupPluginVue:
      config.enableRollupPluginVue || plugin.enableRollupPluginVue
  }
}

function mergeAssetUrlOptions(
  to: SFCTemplateCompileOptions['transformAssetUrls'],
  from: SFCTemplateCompileOptions['transformAssetUrls']
): SFCTemplateCompileOptions['transformAssetUrls'] {
  if (from === true) {
    return to
  }
  if (from === false) {
    return from
  }
  if (typeof to === 'boolean') {
    return from || to
  }
  return {
    ...normalizeAssetUrlOptions(to),
    ...normalizeAssetUrlOptions(from)
  }
}

function normalizeAssetUrlOptions(o: Record<string, any> | undefined) {
  if (o && Object.keys(o).some((key) => Array.isArray(o[key]))) {
    return {
      tags: o
    }
  } else {
    return o
  }
}

function mergeObjectOptions(to: any, from: any) {
  if (!to) return from
  if (!from) return to
  const res: any = { ...to }
  for (const key in from) {
    const existing = res[key]
    const toMerge = from[key]
    if (Array.isArray(existing) || Array.isArray(toMerge)) {
      res[key] = [].concat(existing, toMerge).filter(Boolean)
    } else {
      res[key] = toMerge
    }
  }
  return res
}

function loadEnv(mode: string, root: string): Record<string, string> {
  if (mode === 'local') {
    throw new Error(
      `"local" cannot be used as a mode name because it conflicts with ` +
        `the .local postfix for .env files.`
    )
  }

  debug(`env mode: ${mode}`)

  const nodeEnv = process.env
  const clientEnv: Record<string, string> = {}
  const envFiles = [
    /** mode local file */ `.env.${mode}.local`,
    /** mode file */ `.env.${mode}`,
    /** local file */ `.env.local`,
    /** default file */ `.env`
  ]

  for (const file of envFiles) {
    const path = lookupFile(root, [file], true)
    if (path) {
      const result = dotenv.config({
        debug: !!process.env.DEBUG || undefined,
        path
      })
      if (result.error) {
        throw result.error
      }
      dotenvExpand(result)
      for (const key in result.parsed) {
        const value = (nodeEnv[key] = result.parsed![key])
        // only keys that start with VITE_ are exposed.
        if (key.startsWith(`VITE_`)) {
          clientEnv[key] = value
        }
        // set NODE_ENV under a different key so that we know this is set from
        // vite-loaded .env files. Some users may have default NODE_ENV set in
        // their system.
        if (key === 'NODE_ENV') {
          nodeEnv.VITE_ENV = value
        }
      }
    }
  }

  debug(`env: %O`, clientEnv)
  return clientEnv
}

// TODO move this into Vue plugin when we extract it
export const defaultDefines = {
  __VUE_OPTIONS_API__: true,
  __VUE_PROD_DEVTOOLS__: false
}<|MERGE_RESOLUTION|>--- conflicted
+++ resolved
@@ -22,12 +22,8 @@
 import { DepOptimizationOptions } from './optimizer'
 import { IKoaProxiesOptions } from 'koa-proxies'
 import { ServerOptions } from 'https'
-<<<<<<< HEAD
 import { lookupFile, cache } from './utils'
-=======
-import { lookupFile } from './utils'
 import { Options as RollupTerserOptions } from 'rollup-plugin-terser'
->>>>>>> 9bea9463
 
 export type PreprocessLang = NonNullable<
   SFCStyleCompileOptions['preprocessLang']
