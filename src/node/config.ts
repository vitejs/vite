import path from 'path'
import fs from 'fs-extra'
import chalk from 'chalk'
import dotenv, { DotenvParseOutput } from 'dotenv'
import dotenvExpand from 'dotenv-expand'
import { Options as RollupPluginVueOptions } from 'rollup-plugin-vue'
import {
  CompilerOptions,
  SFCStyleCompileOptions,
  SFCAsyncStyleCompileOptions,
  SFCTemplateCompileOptions
} from '@vue/compiler-sfc'
import Rollup, {
  InputOptions as RollupInputOptions,
  OutputOptions as RollupOutputOptions,
  Plugin as RollupPlugin,
  OutputChunk
} from 'rollup'
import {
  createEsbuildPlugin,
  createEsbuildRenderChunkPlugin
} from './build/buildPluginEsbuild'
import { ServerPlugin } from './server'
import { Resolver, supportedExts } from './resolver'
import { Transform, CustomBlockTransform } from './transform'
import { DepOptimizationOptions } from './optimizer'
import { ServerOptions } from 'https'
import { lookupFile } from './utils'
import { Options as RollupTerserOptions } from 'rollup-plugin-terser'
<<<<<<< HEAD
import { WatchOptions as chokidarWatchOptions } from 'chokidar'
=======
import { ProxiesOptions } from './server/serverPluginProxy'
>>>>>>> cd3666ac

export type PreprocessLang = NonNullable<
  SFCStyleCompileOptions['preprocessLang']
>

export type PreprocessOptions = SFCStyleCompileOptions['preprocessOptions']

export type CssPreprocessOptions = Partial<
  Record<PreprocessLang, PreprocessOptions>
>

export { Resolver, Transform }

/**
 * Options shared between server and build.
 */
export interface SharedConfig {
  /**
   * Project root directory. Can be an absolute path, or a path relative from
   * the location of the config file itself.
   * @default process.cwd()
   */
  root?: string
  /**
   * Import alias. The entries can either be exact request -> request mappings
   * (exact, no wildcard syntax), or request path -> fs directory mappings.
   * When using directory mappings, the key **must start and end with a slash**.
   *
   * Example `vite.config.js`:
   * ``` js
   * module.exports = {
   *   alias: {
   *     // alias package names
   *     'react': '@pika/react',
   *     'react-dom': '@pika/react-dom'
   *
   *     // alias a path to a fs directory
   *     // the key must start and end with a slash
   *     '/@foo/': path.resolve(__dirname, 'some-special-dir')
   *   }
   * }
   * ```
   */
  alias?: Record<string, string>
  /**
   * Function that tests a file path for inclusion as a static asset.
   */
  assetsInclude?: (file: string) => boolean
  /**
   * Custom file transforms.
   */
  transforms?: Transform[]
  /**
   * Define global variable replacements.
   * Entries will be defined on `window` during dev and replaced during build.
   */
  define?: Record<string, any>
  /**
   * Resolvers to map dev server public path requests to/from file system paths,
   * and optionally map module ids to public path requests.
   */
  resolvers?: Resolver[]
  /**
   * Configure dep optimization behavior.
   *
   * Example `vite.config.js`:
   * ``` js
   * module.exports = {
   *   optimizeDeps: {
   *     exclude: ['dep-a', 'dep-b']
   *   }
   * }
   * ```
   */
  optimizeDeps?: DepOptimizationOptions
  /**
   * Options to pass to `@vue/compiler-dom`
   *
   * https://github.com/vuejs/vue-next/blob/master/packages/compiler-core/src/options.ts
   */
  vueCompilerOptions?: CompilerOptions
  /**
   * Configure what tags/attributes to trasnform into asset url imports,
   * or disable the transform altogether with `false`.
   */
  vueTransformAssetUrls?: SFCTemplateCompileOptions['transformAssetUrls']
  /**
   * The options for template block preprocessor render.
   */
  vueTemplatePreprocessOptions?: Record<
    string,
    SFCTemplateCompileOptions['preprocessOptions']
  >
  /**
   * Transform functions for Vue custom blocks.
   *
   * Example `vue.config.js`:
   * ``` js
   * module.exports = {
   *   vueCustomBlockTransforms: {
   *     i18n: src => `export default Comp => { ... }`
   *   }
   * }
   * ```
   */
  vueCustomBlockTransforms?: Record<string, CustomBlockTransform>
  /**
   * Configure what to use for jsx factory and fragment.
   * @default 'vue'
   */
  jsx?:
    | 'vue'
    | 'preact'
    | 'react'
    | {
        factory?: string
        fragment?: string
      }
  /**
   * Environment mode
   */
  mode?: string
  /**
   * CSS preprocess options
   */
  cssPreprocessOptions?: CssPreprocessOptions
  /**
   * CSS modules options
   */
  cssModuleOptions?: SFCAsyncStyleCompileOptions['modulesOptions']
  /**
   * Enable esbuild
   * @default true
   */
  enableEsbuild?: boolean
  /**
   * Environment variables parsed from .env files
   * only ones starting with VITE_ are exposed on `import.meta.env`
   * @internal
   */
  env?: DotenvParseOutput
}

export interface HmrConfig {
  protocol?: string
  hostname?: string
  port?: number
  path?: string
}

export interface ServerConfig extends SharedConfig {
  /**
   * Configure hmr websocket connection.
   */
  hmr?: HmrConfig | boolean
  /**
   * Configure dev server hostname.
   */
  hostname?: string
  port?: number
  open?: boolean
  /**
   * Configure https.
   */
  https?: boolean
  httpsOptions?: ServerOptions
  /**
   * Configure custom proxy rules for the dev server. Uses
   * [`koa-proxies`](https://github.com/vagusX/koa-proxies) which in turn uses
   * [`http-proxy`](https://github.com/http-party/node-http-proxy). Each key can
   * be a path Full options
   * [here](https://github.com/http-party/node-http-proxy#options).
   *
   * Example `vite.config.js`:
   * ``` js
   * module.exports = {
   *   proxy: {
   *     // string shorthand
   *     '/foo': 'http://localhost:4567/foo',
   *     // with options
   *     '/api': {
   *       target: 'http://jsonplaceholder.typicode.com',
   *       changeOrigin: true,
   *       rewrite: path => path.replace(/^\/api/, '')
   *     }
   *   }
   * }
   * ```
   */
  proxy?: Record<string, string | ProxiesOptions>
  /**
   * A plugin function that configures the dev server. Receives a server plugin
   * context object just like the internal server plugins. Can also be an array
   * of multiple server plugin functions.
   */
  configureServer?: ServerPlugin | ServerPlugin[]
  /**
   * The option passed to `chokidar`.
   */
  watchOptions?: chokidarWatchOptions
}

export interface BuildConfig extends SharedConfig {
  /**
   * Base public path when served in production.
   * @default '/'
   */
  base?: string
  /**
   * Directory relative from `root` where build output will be placed. If the
   * directory exists, it will be removed before the build.
   * @default 'dist'
   */
  outDir?: string
  /**
   * Directory relative from `outDir` where the built js/css/image assets will
   * be placed.
   * @default '_assets'
   */
  assetsDir?: string
  /**
   * Static asset files smaller than this number (in bytes) will be inlined as
   * base64 strings. Default limit is `4096` (4kb). Set to `0` to disable.
   * @default 4096
   */
  assetsInlineLimit?: number
  /**
   * Whether to code-split CSS. When enabled, CSS in async chunks will be
   * inlined as strings in the chunk and inserted via dynamically created
   * style tags when the chunk is loaded.
   * @default true
   */
  cssCodeSplit?: boolean
  /**
   * Whether to generate sourcemap
   * @default false
   */
  sourcemap?: boolean
  /**
   * Set to `false` to disable minification, or specify the minifier to use.
   * Available options are 'terser' or 'esbuild'.
   * @default 'terser'
   */
  minify?: boolean | 'terser' | 'esbuild'
  /**
   * The option for `terser`
   */
  terserOptions?: RollupTerserOptions
  /**
   * Transpile target for esbuild.
   * @default 'es2020'
   */
  esbuildTarget?: string
  /**
   * Build for server-side rendering, only as a CLI flag
   * for programmatic usage, use `ssrBuild` directly.
   * @internal
   */
  ssr?: boolean

  // The following are API / config only and not documented in the CLI. --------
  /**
   * Will be passed to rollup.rollup()
   *
   * https://rollupjs.org/guide/en/#big-list-of-options
   */
  rollupInputOptions?: ViteRollupInputOptions
  /**
   * Will be passed to bundle.generate()
   *
   * https://rollupjs.org/guide/en/#big-list-of-options
   */
  rollupOutputOptions?: RollupOutputOptions
  /**
   * Will be passed to rollup-plugin-vue
   *
   * https://github.com/vuejs/rollup-plugin-vue/blob/next/src/index.ts
   */
  rollupPluginVueOptions?: Partial<RollupPluginVueOptions>
  /**
   * Will be passed to @rollup/plugin-node-resolve
   * https://github.com/rollup/plugins/tree/master/packages/node-resolve#dedupe
   */
  rollupDedupe?: string[]
  /**
   * Whether to log asset info to console
   * @default false
   */
  silent?: boolean
  /**
   * Whether to write bundle to disk
   * @default true
   */
  write?: boolean
  /**
   * Whether to emit index.html
   * @default true
   */
  emitIndex?: boolean
  /**
   * Whether to emit assets other than JavaScript
   * @default true
   */
  emitAssets?: boolean
  /**
   * Predicate function that determines whether a link rel=modulepreload shall be
   * added to the index.html for the chunk passed in
   */
  shouldPreload?: (chunk: OutputChunk) => boolean
  /**
   * Enable 'rollup-plugin-vue'
   * @default true
   */
  enableRollupPluginVue?: boolean
}

export interface ViteRollupInputOptions extends RollupInputOptions {
  /**
   * @deprecated use `pluginsPreBuild` or `pluginsPostBuild` instead
   */
  plugins?: RollupPlugin[]
  /**
   * Rollup plugins that passed before Vite's transform plugins
   */
  pluginsPreBuild?: RollupPlugin[]
  /**
   * Rollup plugins that passed after Vite's transform plugins
   */
  pluginsPostBuild?: RollupPlugin[]
  /**
   * Rollup plugins for optimizer
   */
  pluginsOptimizer?: RollupPlugin[]
}

export interface UserConfig extends BuildConfig, ServerConfig {
  plugins?: Plugin[]
}

export interface Plugin
  extends Pick<
    UserConfig,
    | 'alias'
    | 'transforms'
    | 'define'
    | 'resolvers'
    | 'configureServer'
    | 'vueCompilerOptions'
    | 'vueTransformAssetUrls'
    | 'vueTemplatePreprocessOptions'
    | 'vueCustomBlockTransforms'
    | 'rollupInputOptions'
    | 'rollupOutputOptions'
    | 'enableRollupPluginVue'
  > {}

export type ResolvedConfig = UserConfig & {
  /**
   * Path of config file.
   */
  __path?: string
}

const debug = require('debug')('vite:config')

export async function resolveConfig(
  mode: string,
  configPath?: string
): Promise<ResolvedConfig | undefined> {
  const start = Date.now()
  const cwd = process.cwd()
  let config: ResolvedConfig | ((mode: string) => ResolvedConfig) | undefined
  let resolvedPath: string | undefined
  let isTS = false
  if (configPath) {
    resolvedPath = path.resolve(cwd, configPath)
  } else {
    const jsConfigPath = path.resolve(cwd, 'vite.config.js')
    if (fs.existsSync(jsConfigPath)) {
      resolvedPath = jsConfigPath
    } else {
      const tsConfigPath = path.resolve(cwd, 'vite.config.ts')
      if (fs.existsSync(tsConfigPath)) {
        isTS = true
        resolvedPath = tsConfigPath
      }
    }
  }

  if (!resolvedPath) {
    // load environment variables
    return {
      env: loadEnv(mode, cwd)
    }
  }

  try {
    if (!isTS) {
      try {
        config = require(resolvedPath)
      } catch (e) {
        if (
          !/Cannot use import statement|Unexpected token 'export'|Must use import to load ES Module/.test(
            e.message
          )
        ) {
          throw e
        }
      }
    }

    if (!config) {
      // 2. if we reach here, the file is ts or using es import syntax, or
      // the user has type: "module" in their package.json (#917)
      // transpile es import syntax to require syntax using rollup.
      const rollup = require('rollup') as typeof Rollup
      const esbuildPlugin = await createEsbuildPlugin({})
      const esbuildRenderChunkPlugin = createEsbuildRenderChunkPlugin(
        'es2019',
        false
      )
      // use node-resolve to support .ts files
      const nodeResolve = require('@rollup/plugin-node-resolve').nodeResolve({
        extensions: supportedExts
      })
      const bundle = await rollup.rollup({
        external: (id: string) =>
          (id[0] !== '.' && !path.isAbsolute(id)) ||
          id.slice(-5, id.length) === '.json',
        input: resolvedPath,
        treeshake: false,
        plugins: [esbuildPlugin, nodeResolve, esbuildRenderChunkPlugin]
      })

      const {
        output: [{ code }]
      } = await bundle.generate({
        exports: 'named',
        format: 'cjs'
      })

      config = await loadConfigFromBundledFile(resolvedPath, code)
    }

    if (typeof config === 'function') {
      config = config(mode)
    }

    // normalize config root to absolute
    if (config.root && !path.isAbsolute(config.root)) {
      config.root = path.resolve(path.dirname(resolvedPath), config.root)
    }

    if (typeof config.vueTransformAssetUrls === 'object') {
      config.vueTransformAssetUrls = normalizeAssetUrlOptions(
        config.vueTransformAssetUrls
      )
    }

    // resolve plugins
    if (config.plugins) {
      for (const plugin of config.plugins) {
        config = resolvePlugin(config, plugin)
      }
    }

    config.env = {
      ...config.env,
      ...loadEnv(mode, config.root || cwd)
    }
    debug(`config resolved in ${Date.now() - start}ms`)

    config.__path = resolvedPath
    return config
  } catch (e) {
    console.error(
      chalk.red(`[vite] failed to load config from ${resolvedPath}:`)
    )
    console.error(e)
    process.exit(1)
  }
}

interface NodeModuleWithCompile extends NodeModule {
  _compile(code: string, filename: string): any
}

async function loadConfigFromBundledFile(
  fileName: string,
  bundledCode: string
): Promise<UserConfig> {
  const extension = path.extname(fileName)
  const defaultLoader = require.extensions[extension]!
  require.extensions[extension] = (module: NodeModule, filename: string) => {
    if (filename === fileName) {
      ;(module as NodeModuleWithCompile)._compile(bundledCode, filename)
    } else {
      defaultLoader(module, filename)
    }
  }
  delete require.cache[fileName]
  const raw = require(fileName)
  const config = raw.__esModule ? raw.default : raw
  require.extensions[extension] = defaultLoader
  return config
}

function resolvePlugin(config: UserConfig, plugin: Plugin): UserConfig {
  return {
    ...config,
    ...plugin,
    alias: {
      ...plugin.alias,
      ...config.alias
    },
    define: {
      ...plugin.define,
      ...config.define
    },
    transforms: [...(config.transforms || []), ...(plugin.transforms || [])],
    resolvers: [...(config.resolvers || []), ...(plugin.resolvers || [])],
    configureServer: ([] as ServerPlugin[]).concat(
      config.configureServer || [],
      plugin.configureServer || []
    ),
    vueCompilerOptions: {
      ...config.vueCompilerOptions,
      ...plugin.vueCompilerOptions
    },
    vueTransformAssetUrls: mergeAssetUrlOptions(
      config.vueTransformAssetUrls,
      plugin.vueTransformAssetUrls
    ),
    vueTemplatePreprocessOptions: {
      ...config.vueTemplatePreprocessOptions,
      ...plugin.vueTemplatePreprocessOptions
    },
    vueCustomBlockTransforms: {
      ...config.vueCustomBlockTransforms,
      ...plugin.vueCustomBlockTransforms
    },
    rollupInputOptions: mergeObjectOptions(
      config.rollupInputOptions,
      plugin.rollupInputOptions
    ),
    rollupOutputOptions: mergeObjectOptions(
      config.rollupOutputOptions,
      plugin.rollupOutputOptions
    ),
    enableRollupPluginVue:
      config.enableRollupPluginVue || plugin.enableRollupPluginVue
  }
}

function mergeAssetUrlOptions(
  to: SFCTemplateCompileOptions['transformAssetUrls'],
  from: SFCTemplateCompileOptions['transformAssetUrls']
): SFCTemplateCompileOptions['transformAssetUrls'] {
  if (from === true) {
    return to
  }
  if (from === false) {
    return from
  }
  if (typeof to === 'boolean') {
    return from || to
  }
  return {
    ...normalizeAssetUrlOptions(to),
    ...normalizeAssetUrlOptions(from)
  }
}

function normalizeAssetUrlOptions(o: Record<string, any> | undefined) {
  if (o && Object.keys(o).some((key) => Array.isArray(o[key]))) {
    return {
      tags: o
    }
  } else {
    return o
  }
}

function mergeObjectOptions(to: any, from: any) {
  if (!to) return from
  if (!from) return to
  const res: any = { ...to }
  for (const key in from) {
    const existing = res[key]
    const toMerge = from[key]
    if (Array.isArray(existing) || Array.isArray(toMerge)) {
      res[key] = [].concat(existing, toMerge).filter(Boolean)
    } else {
      res[key] = toMerge
    }
  }
  return res
}

function loadEnv(mode: string, root: string): Record<string, string> {
  if (mode === 'local') {
    throw new Error(
      `"local" cannot be used as a mode name because it conflicts with ` +
        `the .local postfix for .env files.`
    )
  }

  debug(`env mode: ${mode}`)

  const nodeEnv = process.env
  const clientEnv: Record<string, string> = {}
  const envFiles = [
    /** mode local file */ `.env.${mode}.local`,
    /** mode file */ `.env.${mode}`,
    /** local file */ `.env.local`,
    /** default file */ `.env`
  ]

  for (const file of envFiles) {
    const path = lookupFile(root, [file], true)
    if (path) {
      const result = dotenv.config({
        debug: !!process.env.DEBUG || undefined,
        path
      })
      if (result.error) {
        throw result.error
      }
      dotenvExpand(result)
      for (const key in result.parsed) {
        const value = (nodeEnv[key] = result.parsed![key])
        // only keys that start with VITE_ are exposed.
        if (key.startsWith(`VITE_`)) {
          clientEnv[key] = value
        }
        // set NODE_ENV under a different key so that we know this is set from
        // vite-loaded .env files. Some users may have default NODE_ENV set in
        // their system.
        if (key === 'NODE_ENV') {
          nodeEnv.VITE_ENV = value
        }
      }
    }
  }

  debug(`env: %O`, clientEnv)
  return clientEnv
}

// TODO move this into Vue plugin when we extract it
export const defaultDefines = {
  __VUE_OPTIONS_API__: true,
  __VUE_PROD_DEVTOOLS__: false
}<|MERGE_RESOLUTION|>--- conflicted
+++ resolved
@@ -27,11 +27,8 @@
 import { ServerOptions } from 'https'
 import { lookupFile } from './utils'
 import { Options as RollupTerserOptions } from 'rollup-plugin-terser'
-<<<<<<< HEAD
 import { WatchOptions as chokidarWatchOptions } from 'chokidar'
-=======
 import { ProxiesOptions } from './server/serverPluginProxy'
->>>>>>> cd3666ac
 
 export type PreprocessLang = NonNullable<
   SFCStyleCompileOptions['preprocessLang']
