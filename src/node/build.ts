import path from 'path'
import fs from 'fs-extra'
import {
  rollup as Rollup,
  InputOptions,
  OutputOptions,
  RollupOutput,
  ExternalOption
} from 'rollup'
import { resolveVue } from './vueResolver'
import resolve from 'resolve-from'
import chalk from 'chalk'
import { Resolver, createResolver } from './resolver'
import { Options } from 'rollup-plugin-vue'
import { createBuildResolvePlugin } from './buildPluginResolve'
import { createBuildHtmlPlugin, scriptRE } from './buildPluginHtml'
import { createBuildCssPlugin } from './buildPluginCss'
import { AssetsOptions, createBuildAssetPlugin } from './buildPluginAsset'
import { isExternalUrl } from './utils'

export interface BuildOptions {
  /**
   * Project root path on file system.
   */
  root?: string
  /**
   * If true, will be importing Vue from a CDN.
   * Dsiabled automatically when a local vue installation is present.
   */
  cdn?: boolean
  /**
   * Resolvers to map dev server public path requests to/from file system paths,
   * and optionally map module ids to public path requests.
   */
  resolvers?: Resolver[]
  /**
   * Defaults to `dist`
   */
  outDir?: string
  /**
   * Nest js / css / static assets under a directory under `outDir`.
   * Defaults to `assets`
   */
  assetsDir?: string
  /**
<<<<<<< HEAD
   * The option with process assets. eg.image
   */
  assetsOptions?: AssetsOptions
  /**
=======
>>>>>>> 288e68e1
   * List files that are included in the build, but not inside project root.
   * e.g. if you are building a higher level tool on top of vite and includes
   * some code that will be bundled into the final build.
   */
  srcRoots?: string[]
  /**
   * Will be passed to rollup.rollup()
   */
  rollupInputOptions?: InputOptions
  /**
   * Will be passed to bundle.generate()
   */
  rollupOutputOptions?: OutputOptions
  rollupPluginVueOptions?: Partial<Options>
  /**
   * Whether to emit assets other than JavaScript
   */
  emitAssets?: boolean
  /**
   * Whether to write bundle to disk
   */
  write?: boolean
  /**
   * Whether to minify output
   */
  minify?: boolean
  /**
   * Whether to log asset info to console
   */
  silent?: boolean
}

export interface BuildResult {
  html: string
  assets: RollupOutput['output']
}

const enum WriteType {
  JS,
  CSS,
  ASSET,
  HTML
}

const writeColors = {
  [WriteType.JS]: chalk.cyan,
  [WriteType.CSS]: chalk.magenta,
  [WriteType.ASSET]: chalk.green,
  [WriteType.HTML]: chalk.blue
}

/**
 * Bundles the app for production.
 * Returns a Promise containing the build result.
 */
export async function build(options: BuildOptions = {}): Promise<BuildResult> {
  process.env.NODE_ENV = 'production'
  const start = Date.now()

  const {
    root = process.cwd(),
    cdn = !resolveVue(root).hasLocalVue,
    outDir = path.resolve(root, 'dist'),
    assetsDir = 'assets',
    assetsOptions = {},
    resolvers = [],
    srcRoots = [],
    rollupInputOptions = {},
    rollupOutputOptions = {},
    rollupPluginVueOptions = {},
    emitAssets = true,
    write = true,
    minify = true,
    silent = false
  } = options

  // lazy require rollup so that we don't load it when only using the dev server
  // importing it just for the types
  const rollup = require('rollup').rollup as typeof Rollup
  const indexPath = path.resolve(root, 'index.html')
  const cssFileName = 'style.css'
  const resolvedAssetsPath = path.join(outDir, assetsDir)

  const cwd = process.cwd()
  const writeFile = async (
    filepath: string,
    content: string | Uint8Array,
    type: WriteType
  ) => {
    await fs.ensureDir(path.dirname(filepath))
    await fs.writeFile(filepath, content)
    if (!silent) {
      console.log(
        `${chalk.gray(`[write]`)} ${writeColors[type](
          path.relative(cwd, filepath)
        )} ${(content.length / 1024).toFixed(2)}kb`
      )
    }
  }

  let indexContent: string | null = null
  try {
    indexContent = await fs.readFile(indexPath, 'utf-8')
  } catch (e) {
    // no index
  }

  const resolver = createResolver(root, resolvers)
  srcRoots.push(root)

  const bundle = await rollup({
    input: path.resolve(root, 'index.html'),
    ...rollupInputOptions,
    plugins: [
      // user plugins
      ...(rollupInputOptions.plugins || []),
      // vite:resolve
      createBuildResolvePlugin(root, cdn, srcRoots, resolver),
      // vite:html
      ...(indexContent ? [createBuildHtmlPlugin(indexPath, indexContent)] : []),
      // vue
      require('rollup-plugin-vue')({
        transformAssetUrls: {
          includeAbsolute: true
        },
        // TODO: for now we directly handle pre-processors in rollup-plugin-vue
        // so that we don't need to install dedicated rollup plugins.
        // In the future we probably want to still use rollup plugins so that
        // preprocessors are also supported by importing from js files.
        preprocessStyles: true,
        preprocessCustomRequire: (id: string) => require(resolve(root, id)),
        // TODO proxy cssModules config
        ...rollupPluginVueOptions
      }),
      require('@rollup/plugin-json')(),
      require('@rollup/plugin-node-resolve')({
        rootDir: root
      }),
      require('@rollup/plugin-replace')({
        'process.env.NODE_ENV': '"production"',
        __DEV__: 'false'
      }),
      // vite:css
      createBuildCssPlugin(root, assetsDir, cssFileName, minify, assetsOptions),
      // vite:asset
      createBuildAssetPlugin(assetsDir, assetsOptions),
      // minify with terser
      // modules: true and toplevel: true are implied with format: 'es'
      ...(minify ? [require('rollup-plugin-terser').terser()] : [])
    ],
    onwarn(warning, warn) {
      if (warning.code !== 'CIRCULAR_DEPENDENCY') {
        warn(warning)
      }
    }
  })

  const { output } = await bundle.generate({
    format: 'es',
    ...rollupOutputOptions
  })

  let generatedIndex = indexContent && indexContent.replace(scriptRE, '').trim()

  const injectCSS = (html: string, filename: string) => {
    const tag = `<link rel="stylesheet" href="/${path.posix.join(
      assetsDir,
      filename
    )}">`
    if (/<\/head>/.test(html)) {
      return html.replace(/<\/head>/, `${tag}\n</head>`)
    } else {
      return tag + '\n' + html
    }
  }

  const injectScript = (html: string, filename: string) => {
    filename = isExternalUrl(filename)
      ? filename
      : `/${path.posix.join(assetsDir, filename)}`
    const tag = `<script type="module" src="${filename}"></script>`
    if (/<\/body>/.test(html)) {
      return html.replace(/<\/body>/, `${tag}\n</body>`)
    } else {
      return html + '\n' + tag
    }
  }

  // TODO handle base path for injections?
  // this would also affect paths in templates and css.
  if (generatedIndex) {
    // inject css link
    generatedIndex = injectCSS(generatedIndex, cssFileName)
    if (cdn) {
      // if not inlining vue, inject cdn link so it can start the fetch early
      generatedIndex = injectScript(generatedIndex, resolveVue(root).cdnLink)
    }
  }

  if (write) {
    await fs.remove(outDir)
    await fs.ensureDir(outDir)
  }

  // inject / write bundle
  for (const chunk of output) {
    if (chunk.type === 'chunk') {
      if (chunk.isEntry && generatedIndex) {
        // inject chunk to html
        generatedIndex = injectScript(generatedIndex, chunk.fileName)
      }
      // write chunk
      if (write) {
        const filepath = path.join(resolvedAssetsPath, chunk.fileName)
        await writeFile(filepath, chunk.code, WriteType.JS)
      }
    } else if (emitAssets && write) {
      // write asset
      const filepath = path.join(resolvedAssetsPath, chunk.fileName)
      await writeFile(
        filepath,
        chunk.source,
        chunk.fileName.endsWith('.css') ? WriteType.CSS : WriteType.ASSET
      )
    }
  }

  if (write) {
    // write html
    if (generatedIndex) {
      const indexOutPath = path.join(outDir, 'index.html')
      await writeFile(indexOutPath, generatedIndex, WriteType.HTML)
    }
  }

  !silent &&
    console.log(
      `Build completed in ${((Date.now() - start) / 1000).toFixed(2)}s.`
    )

  return {
    assets: output,
    html: generatedIndex || ''
  }
}

/**
 * Bundles the app in SSR mode.
 * - All Vue dependencies are automatically externalized
 * - Imports to dependencies are compiled into require() calls
 * - Templates are compiled with SSR specific optimizations.
 */
export async function ssrBuild(
  options: BuildOptions = {}
): Promise<BuildResult> {
  const {
    rollupInputOptions,
    rollupOutputOptions,
    rollupPluginVueOptions
  } = options

  return build({
    ...options,
    rollupPluginVueOptions: {
      ...rollupPluginVueOptions,
      target: 'node'
    },
    rollupInputOptions: {
      ...rollupInputOptions,
      external: resolveExternal(
        rollupInputOptions && rollupInputOptions.external
      )
    },
    rollupOutputOptions: {
      ...rollupOutputOptions,
      format: 'cjs',
      exports: 'named'
    }
  })
}

function resolveExternal(
  userExternal: ExternalOption | undefined
): ExternalOption {
  const required = ['vue', /^@vue\//]
  if (!userExternal) {
    return required
  }
  if (Array.isArray(userExternal)) {
    return [...required, ...userExternal]
  } else if (typeof userExternal === 'function') {
    return (src, importer, isResolved) => {
      if (src === 'vue' || /^@vue\//.test(src)) {
        return true
      }
      return userExternal(src, importer, isResolved)
    }
  } else {
    return [...required, userExternal]
  }
}<|MERGE_RESOLUTION|>--- conflicted
+++ resolved
@@ -15,7 +15,7 @@
 import { createBuildResolvePlugin } from './buildPluginResolve'
 import { createBuildHtmlPlugin, scriptRE } from './buildPluginHtml'
 import { createBuildCssPlugin } from './buildPluginCss'
-import { AssetsOptions, createBuildAssetPlugin } from './buildPluginAsset'
+import { createBuildAssetPlugin } from './buildPluginAsset'
 import { isExternalUrl } from './utils'
 
 export interface BuildOptions {
@@ -43,13 +43,6 @@
    */
   assetsDir?: string
   /**
-<<<<<<< HEAD
-   * The option with process assets. eg.image
-   */
-  assetsOptions?: AssetsOptions
-  /**
-=======
->>>>>>> 288e68e1
    * List files that are included in the build, but not inside project root.
    * e.g. if you are building a higher level tool on top of vite and includes
    * some code that will be bundled into the final build.
@@ -114,7 +107,6 @@
     cdn = !resolveVue(root).hasLocalVue,
     outDir = path.resolve(root, 'dist'),
     assetsDir = 'assets',
-    assetsOptions = {},
     resolvers = [],
     srcRoots = [],
     rollupInputOptions = {},
@@ -193,9 +185,9 @@
         __DEV__: 'false'
       }),
       // vite:css
-      createBuildCssPlugin(root, assetsDir, cssFileName, minify, assetsOptions),
+      createBuildCssPlugin(root, assetsDir, cssFileName, minify),
       // vite:asset
-      createBuildAssetPlugin(assetsDir, assetsOptions),
+      createBuildAssetPlugin(assetsDir),
       // minify with terser
       // modules: true and toplevel: true are implied with format: 'es'
       ...(minify ? [require('rollup-plugin-terser').terser()] : [])
