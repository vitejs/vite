--- conflicted
+++ resolved
@@ -255,20 +255,6 @@
       if (chunk.type === 'chunk') {
         // write chunk
         const filepath = path.join(resolvedAssetsPath, chunk.fileName)
-<<<<<<< HEAD
-        !silent &&
-          console.log(
-            `write ${chalk.cyan(path.relative(process.cwd(), filepath))}`
-          )
-        await fs.ensureDir(path.dirname(filepath))
-        await fs.writeFile(filepath, chunk.code)
-      }
-    } else if (emitAssets && write) {
-      const filepath = path.join(resolvedAssetsPath, chunk.fileName)
-      !silent &&
-        console.log(
-          `write ${chalk.magenta(path.relative(process.cwd(), filepath))}`
-=======
         await writeFile(filepath, chunk.code, WriteType.JS)
       } else if (emitAssets) {
         // write asset
@@ -277,7 +263,6 @@
           filepath,
           chunk.source,
           chunk.fileName.endsWith('.css') ? WriteType.CSS : WriteType.ASSET
->>>>>>> 4fd2cdfa
         )
       }
     }
