--- conflicted
+++ resolved
@@ -48,13 +48,9 @@
     ) {
       return matched
     }
-<<<<<<< HEAD
     const url = await replacer(rawUrl)
     assetsImportSet && assetsImportSet.add(url)
-    return before + url + after
-=======
-    return `url(${wrap}${await replacer(rawUrl)}${wrap})`
->>>>>>> 13f7bb06
+    return `url(${wrap}${url}${wrap})`
   })
 }
 
