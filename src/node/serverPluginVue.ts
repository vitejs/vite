--- conflicted
+++ resolved
@@ -14,11 +14,7 @@
 import { cachedRead, genSourceMapString } from './utils'
 import { loadPostcssConfig } from './config'
 import { Context } from 'koa'
-<<<<<<< HEAD
-import { compileTs } from './serverPluginTypeScript'
-=======
 import { transform } from './esbuildService'
->>>>>>> a135bfd3
 
 const debug = require('debug')('vite:sfc')
 const getEtag = require('etag')
@@ -59,11 +55,7 @@
 
     if (!query.type) {
       ctx.type = 'js'
-<<<<<<< HEAD
-      ctx.body = compileSFCMain(descriptor, filePath, publicPath, root)
-=======
       ctx.body = await compileSFCMain(descriptor, filePath, publicPath)
->>>>>>> a135bfd3
       return etagCacheCheck(ctx)
     }
 
@@ -150,14 +142,8 @@
 async function compileSFCMain(
   descriptor: SFCDescriptor,
   filePath: string,
-<<<<<<< HEAD
-  publicPath: string,
-  root: string
-): string {
-=======
   publicPath: string
 ): Promise<string> {
->>>>>>> a135bfd3
   let cached = vueCache.get(filePath)
   if (cached && cached.script) {
     return cached.script
@@ -165,25 +151,12 @@
 
   let code = ''
   if (descriptor.script) {
-<<<<<<< HEAD
-    if (
-      descriptor.script.lang === 'ts' ||
-      descriptor.script.lang === 'typescript'
-    ) {
-      descriptor.script.content = compileTs(descriptor.script.content, root)
-    }
-    code += descriptor.script.content.replace(
-      `export default`,
-      'const __script ='
-    )
-=======
     let content = descriptor.script.content
     if (descriptor.script.lang === 'ts') {
       content = (await transform(content, publicPath, { loader: 'ts' })).code
     }
 
     code += content.replace(`export default`, 'const __script =')
->>>>>>> a135bfd3
   } else {
     code += `const __script = {}`
   }
