import path from 'path'
import fs from 'fs-extra'
import chalk from 'chalk'
import { Ora } from 'ora'
import { resolveFrom, lookupFile, isStaticAsset } from '../utils'
import {
  rollup as Rollup,
  RollupOutput,
  ExternalOption,
  Plugin,
  InputOptions
} from 'rollup'
import {
  createResolver,
  supportedExts,
  mainFields,
  InternalResolver
} from '../resolver'
import { createBuildResolvePlugin } from './buildPluginResolve'
import { createBuildHtmlPlugin } from './buildPluginHtml'
import { createBuildCssPlugin } from './buildPluginCss'
import { createBuildAssetPlugin } from './buildPluginAsset'
import {
  createEsbuildPlugin,
  createEsbuildRenderChunkPlugin
} from './buildPluginEsbuild'
import { createReplacePlugin } from './buildPluginReplace'
import { stopService } from '../esbuildService'
import { BuildConfig, defaultDefines } from '../config'
import { createBuildJsTransformPlugin } from '../transform'
import hash_sum from 'hash-sum'
import { resolvePostcssOptions, isCSSRequest } from '../utils/cssUtils'
import { createBuildWasmPlugin } from './buildPluginWasm'

export interface BuildResult {
  html: string
  assets: RollupOutput['output']
}

const enum WriteType {
  JS,
  CSS,
  ASSET,
  HTML,
  SOURCE_MAP
}

const writeColors = {
  [WriteType.JS]: chalk.cyan,
  [WriteType.CSS]: chalk.magenta,
  [WriteType.ASSET]: chalk.green,
  [WriteType.HTML]: chalk.blue,
  [WriteType.SOURCE_MAP]: chalk.gray
}

const warningIgnoreList = [`CIRCULAR_DEPENDENCY`, `THIS_IS_UNDEFINED`]
const dynamicImportWarningIgnoreList = [
  `Unsupported expression`,
  `statically analyzed`
]

const isBuiltin = require('isbuiltin')

export function onRollupWarning(
  spinner: Ora | undefined,
  options: BuildConfig['optimizeDeps']
): InputOptions['onwarn'] {
  return (warning, warn) => {
    if (warning.code === 'UNRESOLVED_IMPORT') {
      let message: string
      const id = warning.source
      const importer = warning.importer
      if (isBuiltin(id)) {
        let importingDep
        if (importer) {
          const pkg = JSON.parse(lookupFile(importer, ['package.json']) || `{}`)
          if (pkg.name) {
            importingDep = pkg.name
          }
        }
        const allowList = options && options.allowNodeBuiltins
        if (importingDep && allowList && allowList.includes(importingDep)) {
          return
        }
        const dep = importingDep
          ? `Dependency ${chalk.yellow(importingDep)}`
          : `A dependency`
        message =
          `${dep} is attempting to import Node built-in module ${chalk.yellow(
            id
          )}.\n` +
          `This will not work in a browser environment.\n` +
          `Imported by: ${chalk.gray(importer)}`
      } else {
        message =
          `[vite]: Rollup failed to resolve import "${warning.source}" from "${warning.importer}".\n` +
          `This is most likely unintended because it can break your application at runtime.\n` +
          `If you do want to externalize this module explicitly add it to\n` +
          `\`rollupInputOptions.external\``
      }
      throw new Error(message)
    }
    if (
      warning.plugin === 'rollup-plugin-dynamic-import-variables' &&
      dynamicImportWarningIgnoreList.some((msg) =>
        warning.message.includes(msg)
      )
    ) {
      return
    }

    if (!warningIgnoreList.includes(warning.code!)) {
      // ora would swallow the console.warn if we let it keep running
      // https://github.com/sindresorhus/ora/issues/90
      if (spinner) {
        spinner.stop()
      }
      warn(warning)
      if (spinner) {
        spinner.start()
      }
    }
  }
}

/**
 * Creates non-application specific plugins that are shared between the main
 * app and the dependencies. This is used by the `optimize` command to
 * pre-bundle dependencies.
 */
export async function createBaseRollupPlugins(
  root: string,
  resolver: InternalResolver,
  options: BuildConfig
): Promise<Plugin[]> {
  const {
    rollupInputOptions = {},
    transforms = [],
    vueCustomBlockTransforms = {},
    enableEsbuild = true,
    enableRollupPluginVue = true
  } = options
  const { nodeResolve } = require('@rollup/plugin-node-resolve')
  const dynamicImport = require('rollup-plugin-dynamic-import-variables')

  return [
    // user plugins
    ...(rollupInputOptions.plugins || []),
    // vite:resolve
    createBuildResolvePlugin(root, resolver),
    // vite:esbuild
    enableEsbuild ? await createEsbuildPlugin(options.jsx) : null,
    // vue
    enableRollupPluginVue ? await createVuePlugin(root, options) : null,
    require('@rollup/plugin-json')({
      preferConst: true,
      indent: '  ',
      compact: false,
      namedExports: true
    }),
    // user transforms
    ...(transforms.length || Object.keys(vueCustomBlockTransforms).length
      ? [createBuildJsTransformPlugin(transforms, vueCustomBlockTransforms)]
      : []),
    nodeResolve({
      rootDir: root,
      extensions: supportedExts,
      preferBuiltins: false,
      dedupe: options.rollupDedupe || [],
      mainFields
    }),
    require('@rollup/plugin-commonjs')({
      extensions: ['.js', '.cjs']
    }),
    dynamicImport({
      warnOnError: true,
      include: [/\.js$/],
      exclude: [/node_modules/]
    })
  ].filter(Boolean)
}

async function createVuePlugin(
  root: string,
  {
    vueCustomBlockTransforms = {},
    rollupPluginVueOptions,
    cssPreprocessOptions,
    cssModuleOptions,
    vueCompilerOptions,
    vueTransformAssetUrls = {},
    vueTemplatePreprocessOptions = {}
  }: BuildConfig
) {
  const {
    options: postcssOptions,
    plugins: postcssPlugins
  } = await resolvePostcssOptions(root, true)

  if (typeof vueTransformAssetUrls === 'object') {
    vueTransformAssetUrls = {
      includeAbsolute: true,
      ...vueTransformAssetUrls
    }
  }

  return require('rollup-plugin-vue')({
    ...rollupPluginVueOptions,
    templatePreprocessOptions: {
      ...vueTemplatePreprocessOptions,
      pug: {
        doctype: 'html',
        ...(vueTemplatePreprocessOptions && vueTemplatePreprocessOptions.pug)
      }
    },
    transformAssetUrls: vueTransformAssetUrls,
    postcssOptions,
    postcssPlugins,
    preprocessStyles: true,
    preprocessOptions: cssPreprocessOptions,
    preprocessCustomRequire: (id: string) => require(resolveFrom(root, id)),
    compilerOptions: vueCompilerOptions,
    cssModulesOptions: {
      localsConvention: 'camelCase',
      generateScopedName: (local: string, filename: string) =>
        `${local}_${hash_sum(filename)}`,
      ...cssModuleOptions,
      ...(rollupPluginVueOptions && rollupPluginVueOptions.cssModulesOptions)
    },
    customBlocks: Object.keys(vueCustomBlockTransforms)
  })
}

/**
 * Bundles the app for production.
 * Returns a Promise containing the build result.
 */
export async function build(options: BuildConfig): Promise<BuildResult> {
  const {
    root = process.cwd(),
    base = '/',
    outDir = path.resolve(root, 'dist'),
    assetsDir = '_assets',
    assetsInlineLimit = 4096,
    cssCodeSplit = true,
    alias = {},
    resolvers = [],
    rollupInputOptions = {},
    rollupOutputOptions = {},
    emitIndex = true,
    emitAssets = true,
    write = true,
    minify = true,
<<<<<<< HEAD
    // default build transpile target is es2020 so that it transpiles
=======
    terserOption = {},
    // default build transpile target is es2019 so that it transpiles
>>>>>>> 9bea9463
    // optional chaining which terser doesn't handle yet
    esbuildTarget = 'es2020',
    enableEsbuild = true,
    silent = false,
    sourcemap = false,
    shouldPreload = null,
    env = {},
    mode: configMode = 'production',
    define: userDefineReplacements,
    cssPreprocessOptions,
    cssModuleOptions = {}
  } = options

  const isTest = process.env.NODE_ENV === 'test'
  const resolvedMode = process.env.VITE_ENV || configMode
  const start = Date.now()

  let spinner: Ora | undefined
  const msg = 'Building for production...'
  if (!silent) {
    if (process.env.DEBUG || isTest) {
      console.log(msg)
    } else {
      spinner = require('ora')(msg + '\n').start()
    }
  }
  await fs.emptyDir(outDir)

  const indexPath = path.resolve(root, 'index.html')
  const publicBasePath = base.replace(/([^/])$/, '$1/') // ensure ending slash
  const resolvedAssetsPath = path.join(outDir, assetsDir)

  const resolver = createResolver(root, resolvers, alias)

  const { htmlPlugin, renderIndex } = await createBuildHtmlPlugin(
    root,
    indexPath,
    publicBasePath,
    assetsDir,
    assetsInlineLimit,
    resolver,
    shouldPreload
  )

  const basePlugins = await createBaseRollupPlugins(root, resolver, options)

  // https://github.com/darionco/rollup-plugin-web-worker-loader
  // configured to support `import Worker from './my-worker?worker'`
  // this plugin relies on resolveId and must be placed before node-resolve
  // since the latter somehow swallows ids with query strings since 8.x
  basePlugins.splice(
    basePlugins.findIndex((p) => p.name.includes('node-resolve')),
    0,
    require('rollup-plugin-web-worker-loader')({
      targetPlatform: 'browser',
      pattern: /(.+)\?worker$/,
      extensions: supportedExts,
      sourcemap: false // it's inlined so it bloats the bundle
    })
  )

  // user env variables loaded from .env files.
  // only those prefixed with VITE_ are exposed.
  const userClientEnv: Record<string, string | boolean> = {}
  const userEnvReplacements: Record<string, string> = {}
  Object.keys(env).forEach((key) => {
    if (key.startsWith(`VITE_`)) {
      userEnvReplacements[`import.meta.env.${key}`] = JSON.stringify(env[key])
      userClientEnv[key] = env[key]
    }
  })

  const builtInClientEnv = {
    BASE_URL: publicBasePath,
    MODE: configMode,
    DEV: resolvedMode !== 'production',
    PROD: resolvedMode === 'production'
  }
  const builtInEnvReplacements: Record<string, string> = {}
  Object.keys(builtInClientEnv).forEach((key) => {
    builtInEnvReplacements[`import.meta.env.${key}`] = JSON.stringify(
      builtInClientEnv[key as keyof typeof builtInClientEnv]
    )
  })

  // lazy require rollup so that we don't load it when only using the dev server
  // importing it just for the types
  const rollup = require('rollup').rollup as typeof Rollup
  const bundle = await rollup({
    input: path.resolve(root, 'index.html'),
    preserveEntrySignatures: false,
    treeshake: { moduleSideEffects: 'no-external' },
    onwarn: onRollupWarning(spinner, options.optimizeDeps),
    ...rollupInputOptions,
    plugins: [
      ...basePlugins,
      // vite:html
      htmlPlugin,
      // we use a custom replacement plugin because @rollup/plugin-replace
      // performs replacements twice, once at transform and once at renderChunk
      // - which makes it impossible to exclude Vue templates from it since
      // Vue templates are compiled into js and included in chunks.
      createReplacePlugin(
        (id) =>
          !/\?vue&type=template/.test(id) &&
          // also exclude css and static assets for performance
          !isCSSRequest(id) &&
          !isStaticAsset(id),
        {
          ...defaultDefines,
          ...userDefineReplacements,
          ...userEnvReplacements,
          ...builtInEnvReplacements,
          'import.meta.env.': `({}).`,
          'import.meta.env': JSON.stringify({
            ...userClientEnv,
            ...builtInClientEnv
          }),
          'process.env.NODE_ENV': JSON.stringify(resolvedMode),
          'process.env.': `({}).`,
          'process.env': JSON.stringify({ NODE_ENV: resolvedMode }),
          'import.meta.hot': `false`
        },
        sourcemap
      ),
      // vite:css
      createBuildCssPlugin({
        root,
        publicBase: publicBasePath,
        assetsDir,
        minify,
        inlineLimit: assetsInlineLimit,
        cssCodeSplit,
        preprocessOptions: cssPreprocessOptions,
        modulesOptions: cssModuleOptions
      }),
      // vite:asset
      createBuildAssetPlugin(
        root,
        publicBasePath,
        assetsDir,
        assetsInlineLimit
      ),
      createBuildWasmPlugin(root, publicBasePath, assetsDir, assetsInlineLimit),
      enableEsbuild
        ? createEsbuildRenderChunkPlugin(esbuildTarget, minify === 'esbuild')
        : undefined,
      // minify with terser
      // this is the default which has better compression, but slow
      // the user can opt-in to use esbuild which is much faster but results
      // in ~8-10% larger file size.
      minify && minify !== 'esbuild'
        ? require('rollup-plugin-terser').terser(terserOption)
        : undefined
    ].filter(Boolean)
  })

  const { output } = await bundle.generate({
    format: 'es',
    sourcemap,
    entryFileNames: `[name].[hash].js`,
    chunkFileNames: `[name].[hash].js`,
    ...rollupOutputOptions
  })

  spinner && spinner.stop()

  const indexHtml = emitIndex ? renderIndex(output) : ''

  if (write) {
    const cwd = process.cwd()
    const writeFile = async (
      filepath: string,
      content: string | Uint8Array,
      type: WriteType
    ) => {
      await fs.ensureDir(path.dirname(filepath))
      await fs.writeFile(filepath, content)
      if (!silent) {
        const needCompression =
          type === WriteType.JS ||
          type === WriteType.CSS ||
          type === WriteType.HTML
        const compressed = needCompression
          ? `, brotli: ${(require('brotli-size').sync(content) / 1024).toFixed(
              2
            )}kb`
          : ``
        console.log(
          `${chalk.gray(`[write]`)} ${writeColors[type](
            path.relative(cwd, filepath)
          )} ${(content.length / 1024).toFixed(2)}kb${compressed}`
        )
      }
    }

    await fs.ensureDir(outDir)

    // write js chunks and assets
    for (const chunk of output) {
      if (chunk.type === 'chunk') {
        // write chunk
        const filepath = path.join(resolvedAssetsPath, chunk.fileName)
        let code = chunk.code
        if (chunk.map) {
          code += `\n//# sourceMappingURL=${path.basename(filepath)}.map`
        }
        await writeFile(filepath, code, WriteType.JS)
        if (chunk.map) {
          await writeFile(
            filepath + '.map',
            chunk.map.toString(),
            WriteType.SOURCE_MAP
          )
        }
      } else if (emitAssets) {
        if (!chunk.source) continue
        // write asset
        const filepath = path.join(resolvedAssetsPath, chunk.fileName)
        await writeFile(
          filepath,
          chunk.source,
          chunk.fileName.endsWith('.css') ? WriteType.CSS : WriteType.ASSET
        )
      }
    }

    // write html
    if (indexHtml && emitIndex) {
      await writeFile(
        path.join(outDir, 'index.html'),
        indexHtml,
        WriteType.HTML
      )
    }

    // copy over /public if it exists
    if (emitAssets) {
      const publicDir = path.resolve(root, 'public')
      if (fs.existsSync(publicDir)) {
        for (const file of await fs.readdir(publicDir)) {
          await fs.copy(path.join(publicDir, file), path.resolve(outDir, file))
        }
      }
    }
  }

  if (!silent) {
    console.log(
      `Build completed in ${((Date.now() - start) / 1000).toFixed(2)}s.\n`
    )
  }

  // stop the esbuild service after each build
  await stopService()

  return {
    assets: output,
    html: indexHtml
  }
}

/**
 * Bundles the app in SSR mode.
 * - All Vue dependencies are automatically externalized
 * - Imports to dependencies are compiled into require() calls
 * - Templates are compiled with SSR specific optimizations.
 */
export async function ssrBuild(options: BuildConfig): Promise<BuildResult> {
  const {
    rollupInputOptions,
    rollupOutputOptions,
    rollupPluginVueOptions
  } = options

  return build({
    outDir: path.resolve(options.root || process.cwd(), 'dist-ssr'),
    assetsDir: '.',
    ...options,
    rollupPluginVueOptions: {
      ...rollupPluginVueOptions,
      target: 'node'
    },
    rollupInputOptions: {
      ...rollupInputOptions,
      external: resolveExternal(
        rollupInputOptions && rollupInputOptions.external
      )
    },
    rollupOutputOptions: {
      ...rollupOutputOptions,
      format: 'cjs',
      exports: 'named',
      entryFileNames: '[name].js'
    },
    emitIndex: false,
    emitAssets: false,
    cssCodeSplit: false,
    minify: false
  })
}

function resolveExternal(
  userExternal: ExternalOption | undefined
): ExternalOption {
  const required = ['vue', /^@vue\//]
  if (!userExternal) {
    return required
  }
  if (Array.isArray(userExternal)) {
    return [...required, ...userExternal]
  } else if (typeof userExternal === 'function') {
    return (src, importer, isResolved) => {
      if (src === 'vue' || /^@vue\//.test(src)) {
        return true
      }
      return userExternal(src, importer, isResolved)
    }
  } else {
    return [...required, userExternal]
  }
}<|MERGE_RESOLUTION|>--- conflicted
+++ resolved
@@ -251,12 +251,8 @@
     emitAssets = true,
     write = true,
     minify = true,
-<<<<<<< HEAD
+    terserOption = {},
     // default build transpile target is es2020 so that it transpiles
-=======
-    terserOption = {},
-    // default build transpile target is es2019 so that it transpiles
->>>>>>> 9bea9463
     // optional chaining which terser doesn't handle yet
     esbuildTarget = 'es2020',
     enableEsbuild = true,
