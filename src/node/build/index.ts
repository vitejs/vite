--- conflicted
+++ resolved
@@ -134,14 +134,8 @@
     rollupInputOptions = {},
     transforms = [],
     vueCustomBlockTransforms = {},
-<<<<<<< HEAD
     enableEsbuild = true,
     enableRollupPluginVue = true
-=======
-    cssPreprocessOptions,
-    cssModuleOptions,
-    enableEsbuild = true
->>>>>>> 2da41f10
   } = options
   const { nodeResolve } = require('@rollup/plugin-node-resolve')
   const dynamicImport = require('rollup-plugin-dynamic-import-variables')
@@ -156,31 +150,7 @@
       ? await createEsbuildPlugin(options.minify === 'esbuild', options.jsx)
       : null,
     // vue
-<<<<<<< HEAD
     enableRollupPluginVue ? createVuePlugin(root, options) : null,
-=======
-    require('rollup-plugin-vue')({
-      ...options.rollupPluginVueOptions,
-      transformAssetUrls: {
-        includeAbsolute: true
-      },
-      postcssOptions,
-      postcssPlugins,
-      preprocessStyles: true,
-      preprocessOptions: cssPreprocessOptions,
-      preprocessCustomRequire: (id: string) => require(resolveFrom(root, id)),
-      compilerOptions: options.vueCompilerOptions,
-      cssModulesOptions: {
-        localsConvention: 'camelCase',
-        generateScopedName: (local: string, filename: string) =>
-          `${local}_${hash_sum(filename)}`,
-        ...cssModuleOptions,
-        ...(options.rollupPluginVueOptions &&
-          options.rollupPluginVueOptions.cssModulesOptions)
-      },
-      customBlocks: Object.keys(vueCustomBlockTransforms)
-    }),
->>>>>>> 2da41f10
     require('@rollup/plugin-json')({
       preferConst: true,
       indent: '  ',
@@ -215,6 +185,7 @@
     vueCustomBlockTransforms = {},
     rollupPluginVueOptions,
     cssPreprocessOptions,
+    cssModuleOptions,
     vueCompilerOptions
   }: BuildConfig
 ) {
@@ -231,15 +202,14 @@
     postcssOptions,
     postcssPlugins,
     preprocessStyles: true,
-    preprocessOptions: {
-      includePaths: ['node_modules'],
-      ...cssPreprocessOptions
-    },
+    preprocessOptions: cssPreprocessOptions,
     preprocessCustomRequire: (id: string) => require(resolveFrom(root, id)),
     compilerOptions: vueCompilerOptions,
     cssModulesOptions: {
+      localsConvention: 'camelCase',
       generateScopedName: (local: string, filename: string) =>
         `${local}_${hash_sum(filename)}`,
+      ...cssModuleOptions,
       ...(rollupPluginVueOptions && rollupPluginVueOptions.cssModulesOptions)
     },
     customBlocks: Object.keys(vueCustomBlockTransforms)
