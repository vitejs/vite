--- conflicted
+++ resolved
@@ -3,15 +3,12 @@
 import { resolveAsset, registerAssets } from './buildPluginAsset'
 import { Transform, BuildConfig } from '../config'
 import hash_sum from 'hash-sum'
-<<<<<<< HEAD
 import {
+  urlRE,
   compileCss,
   cssPreprocessLangReg,
   rewriteCssUrls
 } from '../utils/cssUtils'
-=======
-import { urlRE, rewriteCssUrls } from '../utils/cssUtils'
->>>>>>> c4936290
 
 const debug = require('debug')('vite:build:css')
 
