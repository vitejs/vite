<<<<<<< HEAD
import fs from 'node:fs'
import path from 'node:path'
import { isBuild, testDir } from '~utils'
=======
import fs from 'fs'
import path from 'path'
import {
  extractSourcemap,
  formatSourcemapForSnapshot,
  isBuild,
  isServe,
  page,
  testDir
} from '~utils'
>>>>>>> a52c6c8d

describe.runIf(isBuild)('build', () => {
  // assert correct files
  test('sourcemap generation for web workers', async () => {
    const assetsDir = path.resolve(testDir, 'dist/iife-sourcemap/assets')
    const files = fs.readdirSync(assetsDir)
    // should have 2 worker chunk
    expect(files.length).toBe(30)
    const index = files.find((f) => f.includes('main-module'))
    const content = fs.readFileSync(path.resolve(assetsDir, index), 'utf-8')
    const indexSourcemap = getSourceMapUrl(content)
    const worker = files.find((f) => /^my-worker\.\w+\.js$/.test(f))
    const workerContent = fs.readFileSync(
      path.resolve(assetsDir, worker),
      'utf-8'
    )
    const workerSourcemap = getSourceMapUrl(workerContent)
    const sharedWorker = files.find((f) =>
      /^my-shared-worker\.\w+\.js$/.test(f)
    )
    const sharedWorkerContent = fs.readFileSync(
      path.resolve(assetsDir, sharedWorker),
      'utf-8'
    )
    const sharedWorkerSourcemap = getSourceMapUrl(sharedWorkerContent)
    const possibleTsOutputWorker = files.find((f) =>
      /^possible-ts-output-worker\.\w+\.js$/.test(f)
    )
    const possibleTsOutputWorkerContent = fs.readFileSync(
      path.resolve(assetsDir, possibleTsOutputWorker),
      'utf-8'
    )
    const possibleTsOutputWorkerSourcemap = getSourceMapUrl(
      possibleTsOutputWorkerContent
    )
    const workerNestedWorker = files.find((f) =>
      /^worker-nested-worker\.\w+\.js$/.test(f)
    )
    const workerNestedWorkerContent = fs.readFileSync(
      path.resolve(assetsDir, workerNestedWorker),
      'utf-8'
    )
    const workerNestedWorkerSourcemap = getSourceMapUrl(
      workerNestedWorkerContent
    )
    const subWorker = files.find((f) => /^sub-worker\.\w+\.js$/.test(f))
    const subWorkerContent = fs.readFileSync(
      path.resolve(assetsDir, subWorker),
      'utf-8'
    )
    const subWorkerSourcemap = getSourceMapUrl(subWorkerContent)

    expect(files).toContainEqual(expect.stringMatching(/^index\.\w+\.js\.map$/))
    expect(files).toContainEqual(
      expect.stringMatching(/^my-worker\.\w+\.js\.map$/)
    )
    expect(files).toContainEqual(
      expect.stringMatching(/^my-shared-worker\.\w+\.js\.map$/)
    )
    expect(files).toContainEqual(
      expect.stringMatching(/^possible-ts-output-worker\.\w+\.js\.map$/)
    )
    expect(files).toContainEqual(
      expect.stringMatching(/^worker-nested-worker\.\w+\.js\.map$/)
    )
    expect(files).toContainEqual(
      expect.stringMatching(/^sub-worker\.\w+\.js\.map$/)
    )

    // sourcemap should exist and have a data URL
    expect(indexSourcemap).toMatch(/^main-module\.\w+\.js\.map$/)
    expect(workerSourcemap).toMatch(/^my-worker\.\w+\.js\.map$/)
    expect(sharedWorkerSourcemap).toMatch(/^my-shared-worker\.\w+\.js\.map$/)
    expect(possibleTsOutputWorkerSourcemap).toMatch(
      /^possible-ts-output-worker\.\w+\.js\.map$/
    )
    expect(workerNestedWorkerSourcemap).toMatch(
      /^worker-nested-worker\.\w+\.js\.map$/
    )
    expect(subWorkerSourcemap).toMatch(/^sub-worker\.\w+\.js\.map$/)

    // worker should have all imports resolved and no exports
    expect(workerContent).not.toMatch(`import`)
    expect(workerContent).not.toMatch(`export`)

    // shared worker should have all imports resolved and no exports
    expect(sharedWorkerContent).not.toMatch(`import`)
    expect(sharedWorkerContent).not.toMatch(`export`)

    // chunk
    expect(content).toMatch(`new Worker("/iife-sourcemap/assets/my-worker`)
    expect(content).toMatch(`new Worker("data:application/javascript;base64`)
    expect(content).toMatch(
      `new Worker("/iife-sourcemap/assets/possible-ts-output-worker`
    )
    expect(content).toMatch(
      `new Worker("/iife-sourcemap/assets/worker-nested-worker`
    )
    expect(content).toMatch(
      `new SharedWorker("/iife-sourcemap/assets/my-shared-worker`
    )

    // inlined
    expect(content).toMatch(`(window.URL||window.webkitURL).createObjectURL`)
    expect(content).toMatch(`window.Blob`)

    expect(workerNestedWorkerContent).toMatch(
      `new Worker("/iife-sourcemap/assets/sub-worker`
    )
  })
})

describe.runIf(isServe)('serve:worker-sourcemap', () => {
  test('nested worker', async () => {
    const res = await page.request.get(
      new URL('./possible-ts-output-worker.mjs?worker_file', page.url()).href
    )
    const map = extractSourcemap(await res.text())
    expect(formatSourcemapForSnapshot(map)).toMatchSnapshot()
  })
})

function getSourceMapUrl(code: string): string {
  const regex = /\/\/[#@]\s(?:source(?:Mapping)?URL)=\s*(\S+)/g
  const results = regex.exec(code)

  if (results && results.length >= 2) {
    return results[1]
  }
  return null
}<|MERGE_RESOLUTION|>--- conflicted
+++ resolved
@@ -1,10 +1,5 @@
-<<<<<<< HEAD
 import fs from 'node:fs'
 import path from 'node:path'
-import { isBuild, testDir } from '~utils'
-=======
-import fs from 'fs'
-import path from 'path'
 import {
   extractSourcemap,
   formatSourcemapForSnapshot,
@@ -13,7 +8,6 @@
   page,
   testDir
 } from '~utils'
->>>>>>> a52c6c8d
 
 describe.runIf(isBuild)('build', () => {
   // assert correct files
