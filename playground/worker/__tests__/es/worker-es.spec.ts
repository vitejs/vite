import fs from 'node:fs'
import path from 'node:path'
import { describe, expect, test } from 'vitest'
import { expectWithRetry, isBuild, page, testDir, untilUpdated } from '~utils'

test('normal', async () => {
  await untilUpdated(() => page.textContent('.pong'), 'pong', true)
  await untilUpdated(
    () => page.textContent('.mode'),
    process.env.NODE_ENV,
    true,
  )
  await untilUpdated(
    () => page.textContent('.bundle-with-plugin'),
    'worker bundle with plugin success!',
    true,
  )
  await untilUpdated(
    () => page.textContent('.asset-url'),
    isBuild ? '/es/assets/worker_asset-vite.svg' : '/es/vite.svg',
    true,
  )
})

test('named', async () => {
  await untilUpdated(() => page.textContent('.pong-named'), 'namedWorker', true)
})

test('TS output', async () => {
  await untilUpdated(() => page.textContent('.pong-ts-output'), 'pong', true)
})

test('inlined', async () => {
  await untilUpdated(() => page.textContent('.pong-inline'), 'pong', true)
})

test('named inlined', async () => {
  await untilUpdated(
    () => page.textContent('.pong-inline-named'),
    'namedInlineWorker',
    true,
  )
})

test('import meta url', async () => {
  await untilUpdated(
    () => page.textContent('.pong-inline-url'),
    /^(blob|http):/,
    true,
  )
})

test('unicode inlined', async () => {
  await untilUpdated(
    () => page.textContent('.pong-inline-unicode'),
    '•pong•',
    true,
  )
})

test('shared worker', async () => {
  await untilUpdated(() => page.textContent('.tick-count'), 'pong', true)
})

test('named shared worker', async () => {
  await untilUpdated(() => page.textContent('.tick-count-named'), 'pong', true)
})

test('inline shared worker', async () => {
  await untilUpdated(() => page.textContent('.pong-shared-inline'), 'pong')
})

test('worker emitted and import.meta.url in nested worker (serve)', async () => {
  await untilUpdated(
    () => page.textContent('.nested-worker'),
    'worker-nested-worker',
    true,
  )
  await untilUpdated(
    () => page.textContent('.nested-worker-module'),
    'sub-worker',
    true,
  )
  await untilUpdated(
    () => page.textContent('.nested-worker-constructor'),
    '"type":"constructor"',
    true,
  )
})

test('deeply nested workers', async () => {
  await untilUpdated(
    async () => page.textContent('.deeply-nested-worker'),
    /Hello\sfrom\sroot.*\/es\/.+deeply-nested-worker\.js/,
    true,
  )
  await untilUpdated(
    async () => page.textContent('.deeply-nested-second-worker'),
    /Hello\sfrom\ssecond.*\/es\/.+second-worker\.js/,
    true,
  )
  await untilUpdated(
    async () => page.textContent('.deeply-nested-third-worker'),
    /Hello\sfrom\sthird.*\/es\/.+third-worker\.js/,
    true,
  )
})

describe.runIf(isBuild)('build', () => {
  // assert correct files
  test('inlined code generation', async () => {
    const assetsDir = path.resolve(testDir, 'dist/es/assets')
    const files = fs.readdirSync(assetsDir)
    expect(files.length).toBe(36)
    const index = files.find((f) => f.includes('main-module'))
    const content = fs.readFileSync(path.resolve(assetsDir, index), 'utf-8')
    const worker = files.find((f) => f.includes('my-worker'))
    const workerContent = fs.readFileSync(
      path.resolve(assetsDir, worker),
      'utf-8',
    )

    // worker should have all imports resolved and no exports
    expect(workerContent).not.toMatch(/import[^.]/)
    expect(workerContent).not.toMatch(`export`)
    // chunk
    expect(content).toMatch(`new Worker("/es/assets`)
    expect(content).toMatch(`new SharedWorker("/es/assets`)
    // inlined worker
    expect(content).toMatch(`(self.URL||self.webkitURL).createObjectURL`)
    expect(content).toMatch(`self.Blob`)
    expect(content).toMatch(
      /try\{if\(\w+=\w+&&\(self\.URL\|\|self\.webkitURL\)\.createObjectURL\(\w+\),!\w+\)throw""/,
    )
    // inlined shared worker
    expect(content).toMatch(
      `return new SharedWorker("data:text/javascript;base64,"+`,
    )
  })

  test('worker emitted and import.meta.url in nested worker (build)', async () => {
    await untilUpdated(
      () => page.textContent('.nested-worker-module'),
      '"type":"module"',
      true,
    )
    await untilUpdated(
      () => page.textContent('.nested-worker-constructor'),
      '"type":"constructor"',
      true,
    )
  })
})

test('module worker', async () => {
  await untilUpdated(
    () => page.textContent('.worker-import-meta-url'),
    'A string',
    true,
  )
  await untilUpdated(
    () => page.textContent('.worker-import-meta-url-resolve'),
    'A string',
    true,
  )
  await untilUpdated(
    () => page.textContent('.worker-import-meta-url-without-extension'),
    'A string',
    true,
  )
  await untilUpdated(
    () => page.textContent('.shared-worker-import-meta-url'),
    'A string',
    true,
  )
})

test('classic worker', async () => {
  await untilUpdated(
    () => page.textContent('.classic-worker'),
    'A classic',
    true,
  )
  await untilUpdated(
    () => page.textContent('.classic-worker-import'),
    '[success] classic-esm',
  )
  await untilUpdated(
    () => page.textContent('.classic-shared-worker'),
    'A classic',
    true,
  )
})

test('emit chunk', async () => {
  await untilUpdated(
    () => page.textContent('.emit-chunk-worker'),
    '["A string",{"type":"emit-chunk-sub-worker","data":"A string"},{"type":"module-and-worker:worker","data":"A string"},{"type":"module-and-worker:module","data":"module and worker"},{"type":"emit-chunk-sub-worker","data":{"module":"module and worker","msg1":"module1","msg2":"module2","msg3":"module3"}}]',
    true,
  )
  await untilUpdated(
    () => page.textContent('.emit-chunk-dynamic-import-worker'),
    '"A stringmodule1/es/"',
    true,
  )
})

test('url query worker', async () => {
  await untilUpdated(
    () => page.textContent('.simple-worker-url'),
    'Hello from simple worker!',
    true,
  )
})

test('import.meta.glob in worker', async () => {
  await untilUpdated(
    () => page.textContent('.importMetaGlob-worker'),
    '["',
    true,
  )
})

test('import.meta.glob with eager in worker', async () => {
  await untilUpdated(
    () => page.textContent('.importMetaGlobEager-worker'),
    '["',
    true,
  )
})

test('self reference worker', async () => {
  await expectWithRetry(() => page.textContent('.self-reference-worker')).toBe(
    'pong: main\npong: nested\n',
  )
})

test('self reference url worker', async () => {
<<<<<<< HEAD
  await expectWithRetry(() =>
    page.textContent('.self-reference-url-worker'),
  ).toBe('pong: main\npong: nested\n')
=======
  expectWithRetry(() => page.textContent('.self-reference-url-worker')).toBe(
    'pong: main\npong: nested\n',
  )
})

test('dynamic import assets or libs in inline worker', async () => {
  await untilUpdated(
    () => page.textContent('.dynamic-import-assets-inline-worker'),
    'The vite.svg was loaded successfully.',
    true,
  )
  await untilUpdated(
    () => page.textContent('.dynamic-import-libs-inline-worker'),
    'The @vitejs/test-dep-to-optimize was loaded successfully.',
    true,
  )
>>>>>>> cefd27bc
})<|MERGE_RESOLUTION|>--- conflicted
+++ resolved
@@ -236,14 +236,9 @@
 })
 
 test('self reference url worker', async () => {
-<<<<<<< HEAD
   await expectWithRetry(() =>
     page.textContent('.self-reference-url-worker'),
   ).toBe('pong: main\npong: nested\n')
-=======
-  expectWithRetry(() => page.textContent('.self-reference-url-worker')).toBe(
-    'pong: main\npong: nested\n',
-  )
 })
 
 test('dynamic import assets or libs in inline worker', async () => {
@@ -257,5 +252,4 @@
     'The @vitejs/test-dep-to-optimize was loaded successfully.',
     true,
   )
->>>>>>> cefd27bc
 })