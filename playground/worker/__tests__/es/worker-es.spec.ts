--- conflicted
+++ resolved
@@ -236,14 +236,9 @@
 })
 
 test('self reference url worker', async () => {
-<<<<<<< HEAD
   await expectWithRetry(() =>
     page.textContent('.self-reference-url-worker'),
   ).toBe('pong: main\npong: nested\n')
-=======
-  expectWithRetry(() => page.textContent('.self-reference-url-worker')).toBe(
-    'pong: main\npong: nested\n',
-  )
 })
 
 test('custom constructor', async () => {
@@ -252,5 +247,4 @@
     'A string',
     true,
   )
->>>>>>> b6d77658
 })