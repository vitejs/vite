import fs from 'node:fs'
import path from 'node:path'
import { describe, expect, test } from 'vitest'
import { expectWithRetry, isBuild, page, testDir, untilUpdated } from '~utils'

test('normal', async () => {
  await untilUpdated(() => page.textContent('.pong'), 'pong', true)
  await untilUpdated(
    () => page.textContent('.mode'),
    process.env.NODE_ENV,
    true,
  )
  await untilUpdated(
    () => page.textContent('.bundle-with-plugin'),
    'worker bundle with plugin success!',
    true,
  )
  await untilUpdated(
    () => page.textContent('.asset-url'),
    isBuild ? '/worker-assets/worker_asset-vite' : '/vite.svg',
    true,
  )
})

test('named', async () => {
  await untilUpdated(() => page.textContent('.pong-named'), 'namedWorker', true)
})

test('TS output', async () => {
  await untilUpdated(() => page.textContent('.pong-ts-output'), 'pong', true)
})

// TODO: inline worker should inline assets
test.skip('inlined', async () => {
  await untilUpdated(() => page.textContent('.pong-inline'), 'pong', true)
})

test('shared worker', async () => {
  await untilUpdated(() => page.textContent('.tick-count'), 'pong', true)
})

test('named shared worker', async () => {
  await untilUpdated(() => page.textContent('.tick-count-named'), 'pong', true)
})

test('inline shared worker', async () => {
  await untilUpdated(() => page.textContent('.pong-shared-inline'), 'pong')
})

test('worker emitted and import.meta.url in nested worker (serve)', async () => {
  await untilUpdated(
    () => page.textContent('.nested-worker'),
    'worker-nested-worker',
    true,
  )
  await untilUpdated(
    () => page.textContent('.nested-worker-module'),
    'sub-worker',
    true,
  )
  await untilUpdated(
    () => page.textContent('.nested-worker-constructor'),
    '"type":"constructor"',
    true,
  )
})

describe.runIf(isBuild)('build', () => {
  // assert correct files
  test('inlined code generation', () => {
    const chunksDir = path.resolve(testDir, 'dist/relative-base/chunks')
    const files = fs.readdirSync(chunksDir)
    const index = files.find((f) => f.includes('main-module'))
    const content = fs.readFileSync(path.resolve(chunksDir, index), 'utf-8')
    const workerEntriesDir = path.resolve(
      testDir,
      'dist/relative-base/worker-entries',
    )
    const workerFiles = fs.readdirSync(workerEntriesDir)
    const worker = workerFiles.find((f) => f.includes('worker_entry-my-worker'))
    const workerContent = fs.readFileSync(
      path.resolve(workerEntriesDir, worker),
      'utf-8',
    )

    // worker should have all imports resolved and no exports
    expect(workerContent).not.toMatch(/import(?!\.)/) // accept import.meta.url
    expect(workerContent).not.toMatch(`export`)
    // chunk
    expect(content).toMatch(`new Worker(""+new URL("../worker-entries/`)
    expect(content).toMatch(`new SharedWorker(""+new URL("../worker-entries/`)
    // inlined
    expect(content).toMatch(`(self.URL||self.webkitURL).createObjectURL`)
    expect(content).toMatch(`self.Blob`)
  })

  test('worker emitted and import.meta.url in nested worker (build)', async () => {
    await untilUpdated(
      () => page.textContent('.nested-worker-module'),
      '"type":"module"',
      true,
    )
    await untilUpdated(
      () => page.textContent('.nested-worker-constructor'),
      '"type":"constructor"',
      true,
    )
  })
})

test('module worker', async () => {
  await untilUpdated(
    () => page.textContent('.shared-worker-import-meta-url'),
    'A string',
    true,
  )
})

test.runIf(isBuild)('classic worker', async () => {
  await untilUpdated(
    () => page.textContent('.classic-worker'),
    'A classic',
    true,
  )
  await untilUpdated(
    () => page.textContent('.classic-worker-import'),
    '[success] classic-esm',
  )
  await untilUpdated(
    () => page.textContent('.classic-shared-worker'),
    'A classic',
    true,
  )
})

test.runIf(isBuild)('emit chunk', async () => {
  await untilUpdated(
    () => page.textContent('.emit-chunk-worker'),
    '["A string",{"type":"emit-chunk-sub-worker","data":"A string"},{"type":"module-and-worker:worker","data":"A string"},{"type":"module-and-worker:module","data":"module and worker"},{"type":"emit-chunk-sub-worker","data":{"module":"module and worker","msg1":"module1","msg2":"module2","msg3":"module3"}}]',
    true,
  )
  await untilUpdated(
    () => page.textContent('.emit-chunk-dynamic-import-worker'),
    '"A stringmodule1./"',
    true,
  )
})

test('import.meta.glob in worker', async () => {
  await untilUpdated(
    () => page.textContent('.importMetaGlob-worker'),
    '["',
    true,
  )
})

test('import.meta.glob with eager in worker', async () => {
  await untilUpdated(
    () => page.textContent('.importMetaGlobEager-worker'),
    '["',
    true,
  )
})

test('self reference worker', async () => {
  await expectWithRetry(() => page.textContent('.self-reference-worker')).toBe(
    'pong: main\npong: nested\n',
  )
})

test('self reference url worker', async () => {
<<<<<<< HEAD
  await expectWithRetry(() =>
    page.textContent('.self-reference-url-worker'),
  ).toBe('pong: main\npong: nested\n')
=======
  expectWithRetry(() => page.textContent('.self-reference-url-worker')).toBe(
    'pong: main\npong: nested\n',
  )
})

test('dynamic import assets or libs in inline worker', async () => {
  await untilUpdated(
    () => page.textContent('.dynamic-import-assets-inline-worker'),
    'The vite.svg was loaded successfully.',
    true,
  )
  await untilUpdated(
    () => page.textContent('.dynamic-import-libs-inline-worker'),
    'The @vitejs/test-dep-to-optimize was loaded successfully.',
    true,
  )
>>>>>>> cefd27bc
})<|MERGE_RESOLUTION|>--- conflicted
+++ resolved
@@ -169,14 +169,9 @@
 })
 
 test('self reference url worker', async () => {
-<<<<<<< HEAD
   await expectWithRetry(() =>
     page.textContent('.self-reference-url-worker'),
   ).toBe('pong: main\npong: nested\n')
-=======
-  expectWithRetry(() => page.textContent('.self-reference-url-worker')).toBe(
-    'pong: main\npong: nested\n',
-  )
 })
 
 test('dynamic import assets or libs in inline worker', async () => {
@@ -190,5 +185,4 @@
     'The @vitejs/test-dep-to-optimize was loaded successfully.',
     true,
   )
->>>>>>> cefd27bc
 })