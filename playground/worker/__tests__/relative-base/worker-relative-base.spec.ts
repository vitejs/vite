import fs from 'node:fs'
import path from 'node:path'
import { describe, expect, test } from 'vitest'
import { expectWithRetry, isBuild, page, testDir, untilUpdated } from '~utils'

test('normal', async () => {
  await untilUpdated(() => page.textContent('.pong'), 'pong', true)
  await untilUpdated(
    () => page.textContent('.mode'),
    process.env.NODE_ENV,
    true,
  )
  await untilUpdated(
    () => page.textContent('.bundle-with-plugin'),
    'worker bundle with plugin success!',
    true,
  )
  await untilUpdated(
    () => page.textContent('.asset-url'),
    isBuild ? '/worker-assets/worker_asset-vite' : '/vite.svg',
    true,
  )
})

test('named', async () => {
  await untilUpdated(() => page.textContent('.pong-named'), 'namedWorker', true)
})

test('TS output', async () => {
  await untilUpdated(() => page.textContent('.pong-ts-output'), 'pong', true)
})

// TODO: inline worker should inline assets
test.skip('inlined', async () => {
  await untilUpdated(() => page.textContent('.pong-inline'), 'pong', true)
})

test('shared worker', async () => {
  await untilUpdated(() => page.textContent('.tick-count'), 'pong', true)
})

test('named shared worker', async () => {
  await untilUpdated(() => page.textContent('.tick-count-named'), 'pong', true)
})

test('inline shared worker', async () => {
  await untilUpdated(() => page.textContent('.pong-shared-inline'), 'pong')
})

test('worker emitted and import.meta.url in nested worker (serve)', async () => {
  await untilUpdated(
    () => page.textContent('.nested-worker'),
    'worker-nested-worker',
    true,
  )
  await untilUpdated(
    () => page.textContent('.nested-worker-module'),
    'sub-worker',
    true,
  )
  await untilUpdated(
    () => page.textContent('.nested-worker-constructor'),
    '"type":"constructor"',
    true,
  )
})

describe.runIf(isBuild)('build', () => {
  // assert correct files
  test('inlined code generation', () => {
    const chunksDir = path.resolve(testDir, 'dist/relative-base/chunks')
    const files = fs.readdirSync(chunksDir)
    const index = files.find((f) => f.includes('main-module'))
    const content = fs.readFileSync(path.resolve(chunksDir, index), 'utf-8')
    const workerEntriesDir = path.resolve(
      testDir,
      'dist/relative-base/worker-entries',
    )
    const workerFiles = fs.readdirSync(workerEntriesDir)
    const worker = workerFiles.find((f) => f.includes('worker_entry-my-worker'))
    const workerContent = fs.readFileSync(
      path.resolve(workerEntriesDir, worker),
      'utf-8',
    )

    // worker should have all imports resolved and no exports
    expect(workerContent).not.toMatch(/import(?!\.)/) // accept import.meta.url
    expect(workerContent).not.toMatch(`export`)
    // chunk
    expect(content).toMatch(`new Worker(""+new URL("../worker-entries/`)
    expect(content).toMatch(`new SharedWorker(""+new URL("../worker-entries/`)
    // inlined
    expect(content).toMatch(`(self.URL||self.webkitURL).createObjectURL`)
    expect(content).toMatch(`self.Blob`)
  })

  test('worker emitted and import.meta.url in nested worker (build)', async () => {
    await untilUpdated(
      () => page.textContent('.nested-worker-module'),
      '"type":"module"',
      true,
    )
    await untilUpdated(
      () => page.textContent('.nested-worker-constructor'),
      '"type":"constructor"',
      true,
    )
  })
})

test('module worker', async () => {
  await untilUpdated(
    () => page.textContent('.shared-worker-import-meta-url'),
    'A string',
    true,
  )
})

test.runIf(isBuild)('classic worker', async () => {
  await untilUpdated(
    () => page.textContent('.classic-worker'),
    'A classic',
    true,
  )
  await untilUpdated(
    () => page.textContent('.classic-worker-import'),
    '[success] classic-esm',
  )
  await untilUpdated(
    () => page.textContent('.classic-shared-worker'),
    'A classic',
    true,
  )
})

test.runIf(isBuild)('emit chunk', async () => {
  await untilUpdated(
    () => page.textContent('.emit-chunk-worker'),
    '["A string",{"type":"emit-chunk-sub-worker","data":"A string"},{"type":"module-and-worker:worker","data":"A string"},{"type":"module-and-worker:module","data":"module and worker"},{"type":"emit-chunk-sub-worker","data":{"module":"module and worker","msg1":"module1","msg2":"module2","msg3":"module3"}}]',
    true,
  )
  await untilUpdated(
    () => page.textContent('.emit-chunk-dynamic-import-worker'),
    '"A stringmodule1./"',
    true,
  )
})

test('import.meta.glob in worker', async () => {
  await untilUpdated(
    () => page.textContent('.importMetaGlob-worker'),
    '["',
    true,
  )
})

test('import.meta.glob with eager in worker', async () => {
  await untilUpdated(
    () => page.textContent('.importMetaGlobEager-worker'),
    '["',
    true,
  )
})

test('self reference worker', async () => {
  await expectWithRetry(() => page.textContent('.self-reference-worker')).toBe(
    'pong: main\npong: nested\n',
  )
})

test('self reference url worker', async () => {
<<<<<<< HEAD
  await expectWithRetry(() =>
    page.textContent('.self-reference-url-worker'),
  ).toBe('pong: main\npong: nested\n')
=======
  expectWithRetry(() => page.textContent('.self-reference-url-worker')).toBe(
    'pong: main\npong: nested\n',
  )
})

test('dep with worker', async () => {
  expectWithRetry(() => page.textContent('.dep-with-worker')).toBe(
    'ping: main\npong: worker',
  )
>>>>>>> a44fb22c
})<|MERGE_RESOLUTION|>--- conflicted
+++ resolved
@@ -169,19 +169,13 @@
 })
 
 test('self reference url worker', async () => {
-<<<<<<< HEAD
   await expectWithRetry(() =>
     page.textContent('.self-reference-url-worker'),
   ).toBe('pong: main\npong: nested\n')
-=======
-  expectWithRetry(() => page.textContent('.self-reference-url-worker')).toBe(
-    'pong: main\npong: nested\n',
-  )
 })
 
 test('dep with worker', async () => {
   expectWithRetry(() => page.textContent('.dep-with-worker')).toBe(
     'ping: main\npong: worker',
   )
->>>>>>> a44fb22c
 })