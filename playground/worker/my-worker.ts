import { mode, msg } from './modules/workerImport'
import { bundleWithPlugin } from './modules/test-plugin'
import { msg as msgFromDep } from 'dep-to-optimize'

<<<<<<< HEAD
self.onmessage = () => {
  self.postMessage({ msg, mode, bundleWithPlugin })
=======
self.onmessage = (e) => {
  if (e.data === 'ping') {
    self.postMessage({ msg, mode, bundleWithPlugin, msgFromDep })
  }
>>>>>>> 3d8f52f7
}
self.postMessage({ msg, mode, bundleWithPlugin })

// for sourcemap
console.log('my-worker.js')<|MERGE_RESOLUTION|>--- conflicted
+++ resolved
@@ -1,18 +1,13 @@
+import { msg as msgFromDep } from 'dep-to-optimize'
 import { mode, msg } from './modules/workerImport'
 import { bundleWithPlugin } from './modules/test-plugin'
-import { msg as msgFromDep } from 'dep-to-optimize'
 
-<<<<<<< HEAD
-self.onmessage = () => {
-  self.postMessage({ msg, mode, bundleWithPlugin })
-=======
 self.onmessage = (e) => {
   if (e.data === 'ping') {
     self.postMessage({ msg, mode, bundleWithPlugin, msgFromDep })
   }
->>>>>>> 3d8f52f7
 }
-self.postMessage({ msg, mode, bundleWithPlugin })
+self.postMessage({ msg, mode, bundleWithPlugin, msgFromDep })
 
 // for sourcemap
 console.log('my-worker.js')