{
  "name": "test-optimize-deps",
  "private": true,
  "version": "0.0.0",
  "scripts": {
    "dev": "vite",
    "build": "vite build",
    "debug": "node --inspect-brk ../../packages/vite/bin/vite",
    "preview": "vite preview"
  },
  "dependencies": {
    "axios": "^0.27.2",
    "clipboard": "^2.0.11",
    "dep-cjs-compiled-from-cjs": "file:./dep-cjs-compiled-from-cjs",
    "dep-cjs-compiled-from-esm": "file:./dep-cjs-compiled-from-esm",
    "dep-cjs-with-assets": "file:./dep-cjs-with-assets",
    "dep-esbuild-plugin-transform": "file:./dep-esbuild-plugin-transform",
    "dep-linked": "link:./dep-linked",
    "dep-linked-include": "link:./dep-linked-include",
    "dep-node-env": "file:./dep-node-env",
    "dep-not-js": "file:./dep-not-js",
    "dep-relative-to-main": "file:./dep-relative-to-main",
    "dep-with-builtin-module-cjs": "file:./dep-with-builtin-module-cjs",
    "dep-with-builtin-module-esm": "file:./dep-with-builtin-module-esm",
    "dep-with-dynamic-import": "file:./dep-with-dynamic-import",
    "dep-with-optional-peer-dep": "file:./dep-with-optional-peer-dep",
    "dep-non-optimized": "file:./dep-non-optimized",
    "added-in-entries": "file:./added-in-entries",
    "lodash-es": "^4.17.21",
    "nested-exclude": "file:./nested-exclude",
<<<<<<< HEAD
    "phoenix": "^1.6.12",
=======
    "phoenix": "^1.6.15",
>>>>>>> beb71669
    "react": "^18.2.0",
    "react-dom": "^18.2.0",
    "resolve-linked": "workspace:0.0.0",
    "url": "^0.11.0",
<<<<<<< HEAD
    "vue": "^3.2.39",
    "vuex": "^4.0.2",
=======
    "vue": "^3.2.41",
    "vuex": "^4.1.0",
>>>>>>> beb71669
    "lodash": "^4.17.21",
    "lodash.clonedeep": "^4.5.0"
  },
  "devDependencies": {
    "@vitejs/plugin-vue": "workspace:*"
  }
}<|MERGE_RESOLUTION|>--- conflicted
+++ resolved
@@ -11,6 +11,7 @@
   "dependencies": {
     "axios": "^0.27.2",
     "clipboard": "^2.0.11",
+    "dep-cjs-browser-field-bare": "file:./dep-cjs-browser-field-bare",
     "dep-cjs-compiled-from-cjs": "file:./dep-cjs-compiled-from-cjs",
     "dep-cjs-compiled-from-esm": "file:./dep-cjs-compiled-from-esm",
     "dep-cjs-with-assets": "file:./dep-cjs-with-assets",
@@ -28,22 +29,13 @@
     "added-in-entries": "file:./added-in-entries",
     "lodash-es": "^4.17.21",
     "nested-exclude": "file:./nested-exclude",
-<<<<<<< HEAD
-    "phoenix": "^1.6.12",
-=======
     "phoenix": "^1.6.15",
->>>>>>> beb71669
     "react": "^18.2.0",
     "react-dom": "^18.2.0",
     "resolve-linked": "workspace:0.0.0",
     "url": "^0.11.0",
-<<<<<<< HEAD
-    "vue": "^3.2.39",
-    "vuex": "^4.0.2",
-=======
     "vue": "^3.2.41",
     "vuex": "^4.1.0",
->>>>>>> beb71669
     "lodash": "^4.17.21",
     "lodash.clonedeep": "^4.5.0"
   },
