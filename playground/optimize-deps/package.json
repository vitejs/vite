--- conflicted
+++ resolved
@@ -28,11 +28,7 @@
     "resolve-linked": "workspace:0.0.0",
     "url": "^0.11.0",
     "vue": "^3.2.33",
-<<<<<<< HEAD
-    "vuex": "^4.0.0"
-=======
     "vuex": "^4.0.2"
->>>>>>> aeb5b743
   },
   "devDependencies": {
     "@vitejs/plugin-vue": "workspace:*"
