--- conflicted
+++ resolved
@@ -1,4 +1,3 @@
-<<<<<<< HEAD
 import {
   browserErrors,
   browserLogs,
@@ -7,9 +6,6 @@
   isServe,
   page
 } from '~utils'
-=======
-import { getColor, page } from '~utils'
->>>>>>> 842f995c
 
 test('default + named imports from cjs dep (react)', async () => {
   expect(await page.textContent('.cjs button')).toBe('count is 0')
