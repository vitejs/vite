import { describe, expect, test } from 'vitest'
import {
  browserErrors,
  browserLogs,
  expectWithRetry,
  getColor,
  isBuild,
  isServe,
  page,
  readDepOptimizationMetadata,
  serverLogs,
  viteTestUrl,
} from '~utils'

test('default + named imports from cjs dep (react)', async () => {
  await expectWithRetry(() => page.textContent('.cjs button')).toBe(
    'count is 0',
  )
  await page.click('.cjs button')
  await expectWithRetry(() => page.textContent('.cjs button')).toBe(
    'count is 1',
  )
})

test('named imports from webpacked cjs (phoenix)', async () => {
  await expectWithRetry(() => page.textContent('.cjs-phoenix')).toBe('ok')
})

test('default import from webpacked cjs (clipboard)', async () => {
  await expectWithRetry(() => page.textContent('.cjs-clipboard')).toBe('ok')
})

test('dynamic imports from cjs dep (react)', async () => {
  await expectWithRetry(() => page.textContent('.cjs-dynamic button')).toBe(
    'count is 0',
  )
  await page.click('.cjs-dynamic button')
  await expectWithRetry(() => page.textContent('.cjs-dynamic button')).toBe(
    'count is 1',
  )
})

test('dynamic named imports from webpacked cjs (phoenix)', async () => {
  await expectWithRetry(() => page.textContent('.cjs-dynamic-phoenix')).toBe(
    'ok',
  )
})

test('dynamic default import from webpacked cjs (clipboard)', async () => {
  await expectWithRetry(() => page.textContent('.cjs-dynamic-clipboard')).toBe(
    'ok',
  )
})

test('dynamic default import from cjs (cjs-dynamic-dep-cjs-compiled-from-esm)', async () => {
  await expectWithRetry(() =>
    page.textContent('.cjs-dynamic-dep-cjs-compiled-from-esm'),
  ).toBe('ok')
})

test('dynamic default import from cjs (cjs-dynamic-dep-cjs-compiled-from-cjs)', async () => {
  await expectWithRetry(() =>
    page.textContent('.cjs-dynamic-dep-cjs-compiled-from-cjs'),
  ).toBe('ok')
})

test('dedupe', async () => {
  await expectWithRetry(() => page.textContent('.dedupe button')).toBe(
    'count is 0',
  )
  await page.click('.dedupe button')
  await expectWithRetry(() => page.textContent('.dedupe button')).toBe(
    'count is 1',
  )
})

test('cjs browser field (axios)', async () => {
  await expectWithRetry(() => page.textContent('.cjs-browser-field')).toBe(
    'pong',
  )
})

test('cjs browser field bare', async () => {
  await expectWithRetry(() => page.textContent('.cjs-browser-field-bare')).toBe(
    'pong',
  )
})

test('dep from linked dep (lodash-es)', async () => {
  await expectWithRetry(() => page.textContent('.deps-linked')).toBe(
    'fooBarBaz',
  )
})

test('forced include', async () => {
  await expectWithRetry(() => page.textContent('.force-include')).toMatch(
    `[success]`,
  )
})

test('import * from optimized dep', async () => {
  await expectWithRetry(() => page.textContent('.import-star')).toMatch(
    `[success]`,
  )
})

test('import from dep with process.env.NODE_ENV', async () => {
  await expectWithRetry(() => page.textContent('.node-env')).toMatch(
    isBuild ? 'prod' : 'dev',
  )
})

test('import from dep with .notjs files', async () => {
  await expectWithRetry(() => page.textContent('.not-js')).toMatch(`[success]`)
})

test('Import from dependency which uses relative path which needs to be resolved by main field', async () => {
  await expectWithRetry(() => page.textContent('.relative-to-main')).toMatch(
    `[success]`,
  )
})

test('dep with dynamic import', async () => {
  await expectWithRetry(() =>
    page.textContent('.dep-with-dynamic-import'),
  ).toMatch(`[success]`)
})

test('dep with optional peer dep', async () => {
  await expectWithRetry(() =>
    page.textContent('.dep-with-optional-peer-dep'),
  ).toMatch(`[success]`)
  if (isServe) {
    expect(browserErrors.map((error) => error.message)).toEqual(
      expect.arrayContaining([
        'Could not resolve "foobar" imported by "@vitejs/test-dep-with-optional-peer-dep". Is it installed?',
      ]),
    )
  }
})

test('dep with optional peer dep submodule', async () => {
  expectWithRetry(() =>
    page.textContent('.dep-with-optional-peer-dep-submodule'),
  ).toMatch(`[success]`)
  if (isServe) {
    expect(browserErrors.map((error) => error.message)).toEqual(
      expect.arrayContaining([
        'Could not resolve "foobar/baz" imported by "@vitejs/test-dep-with-optional-peer-dep-submodule". Is it installed?',
      ]),
    )
  }
})

test('dep with css import', async () => {
  await expectWithRetry(() => getColor('.dep-linked-include')).toBe('red')
})

test('CJS dep with css import', async () => {
  await expectWithRetry(() => getColor('.cjs-with-assets')).toBe('blue')
})

test('externalize known non-js files in optimize included dep', async () => {
  await expectWithRetry(() =>
    page.textContent('.externalize-known-non-js'),
  ).toMatch(`[success]`)
})

test('vue + vuex', async () => {
  await expectWithRetry(() => page.textContent('.vue')).toMatch(`[success]`)
})

// When we use the Rollup CommonJS plugin instead of esbuild prebundling,
// the esbuild plugins won't apply to dependencies
<<<<<<< HEAD
test.runIf(isServe)('esbuild-plugin', async () => {
  expect(await page.textContent('.esbuild-plugin')).toMatch(
=======
test('esbuild-plugin', async () => {
  await expectWithRetry(() => page.textContent('.esbuild-plugin')).toMatch(
>>>>>>> d1b143fd
    `Hello from an esbuild plugin`,
  )
})

test('import from hidden dir', async () => {
  await expectWithRetry(() => page.textContent('.hidden-dir')).toBe('hello!')
})

test('import optimize-excluded package that imports optimized-included package', async () => {
  await expectWithRetry(() => page.textContent('.nested-include')).toBe(
    'nested-include',
  )
})

test('import aliased package with colon', async () => {
  await expectWithRetry(() => page.textContent('.url')).toBe('vitejs.dev')
})

test('import aliased package using absolute path', async () => {
  await expectWithRetry(() =>
    page.textContent('.alias-using-absolute-path'),
  ).toBe('From dep-alias-using-absolute-path')
})

test('variable names are reused in different scripts', async () => {
  await expectWithRetry(() => page.textContent('.reused-variable-names')).toBe(
    'reused',
  )
})

test('flatten id should generate correctly', async () => {
  await expectWithRetry(() => page.textContent('.clonedeep-slash')).toBe(
    'clonedeep-slash',
  )
  await expectWithRetry(() => page.textContent('.clonedeep-dot')).toBe(
    'clonedeep-dot',
  )
})

test('non optimized module is not duplicated', async () => {
  await expectWithRetry(() =>
    page.textContent('.non-optimized-module-is-not-duplicated'),
  ).toBe('from-absolute-path, from-relative-path')
})

test.runIf(isServe)('error on builtin modules usage', () => {
  expect(browserLogs).toEqual(
    expect.arrayContaining([
      // from dep-with-builtin-module-esm
      expect.stringMatching(/dep-with-builtin-module-esm.*is not a function/),
      // dep-with-builtin-module-esm warnings
      expect.stringContaining(
        'Module "fs" has been externalized for browser compatibility. Cannot access "fs.readFileSync" in client code.',
      ),
      expect.stringContaining(
        'Module "path" has been externalized for browser compatibility. Cannot access "path.join" in client code.',
      ),
      // from dep-with-builtin-module-cjs
      expect.stringMatching(/dep-with-builtin-module-cjs.*is not a function/),
      // dep-with-builtin-module-cjs warnings
      expect.stringContaining(
        'Module "fs" has been externalized for browser compatibility. Cannot access "fs.readFileSync" in client code.',
      ),
      expect.stringContaining(
        'Module "path" has been externalized for browser compatibility. Cannot access "path.join" in client code.',
      ),
    ]),
  )

  expect(browserErrors.map((error) => error.message)).toEqual(
    expect.arrayContaining([
      // from user source code
      expect.stringContaining(
        'Module "buffer" has been externalized for browser compatibility. Cannot access "buffer.Buffer" in client code.',
      ),
      expect.stringContaining(
        'Module "child_process" has been externalized for browser compatibility. Cannot access "child_process.execSync" in client code.',
      ),
    ]),
  )
})

test('pre bundle css require', async () => {
  if (isServe) {
    const response = page.waitForResponse(/@vitejs_test-dep-css-require\.js/)
    await page.goto(viteTestUrl)
    const content = await (await response).text()
    expect(content).toMatch(
      /import\s"\/@fs.+@vitejs\/test-dep-css-require\/style\.css"/,
    )
  }

  await expectWithRetry(() => getColor('.css-require')).toBe('red')
  await expectWithRetry(() => getColor('.css-module-require')).toBe('red')
})

test.runIf(isBuild)('no missing deps during build', async () => {
  serverLogs.forEach((log) => {
    // no warning from esbuild css minifier
    expect(log).not.toMatch('Missing dependency found after crawling ended')
  })
})

test('name file limit is 170 characters', async () => {
  if (isServe) {
    const response = page.waitForResponse(
      /@vitejs_longfilename-\w+_[a-zA-Z\d]+\.js\?v=[a-zA-Z\d]+/,
    )
    await page.goto(viteTestUrl)
    const content = await response

    const fromUrl = content.url()
    const stripFolderPart = fromUrl.split('/').at(-1)
    const onlyTheFilePart = stripFolderPart.split('.')[0]
    expect(onlyTheFilePart).toHaveLength(170)

    const text = await content.text()
    expect(text).toMatch(/import\s+("[^"]+")/)
  }
})

describe.runIf(isServe)('optimizeDeps config', () => {
  test('supports include glob syntax', () => {
    const metadata = readDepOptimizationMetadata()
    expect(Object.keys(metadata.optimized)).to.include.members([
      '@vitejs/test-dep-optimize-exports-with-glob',
      '@vitejs/test-dep-optimize-exports-with-glob/named',
      '@vitejs/test-dep-optimize-exports-with-glob/glob-dir/foo',
      '@vitejs/test-dep-optimize-exports-with-glob/glob-dir/bar',
      '@vitejs/test-dep-optimize-exports-with-glob/glob-dir/nested/baz',
      '@vitejs/test-dep-optimize-with-glob',
      '@vitejs/test-dep-optimize-with-glob/index.js',
      '@vitejs/test-dep-optimize-with-glob/named.js',
      '@vitejs/test-dep-optimize-with-glob/glob/foo.js',
      '@vitejs/test-dep-optimize-with-glob/glob/bar.js',
      '@vitejs/test-dep-optimize-with-glob/glob/nested/baz.js',
    ])
  })
})

test('long file name should work', async () => {
  await expectWithRetry(() => page.textContent('.long-file-name')).toMatch(
    `hello world`,
  )
})<|MERGE_RESOLUTION|>--- conflicted
+++ resolved
@@ -172,13 +172,8 @@
 
 // When we use the Rollup CommonJS plugin instead of esbuild prebundling,
 // the esbuild plugins won't apply to dependencies
-<<<<<<< HEAD
 test.runIf(isServe)('esbuild-plugin', async () => {
-  expect(await page.textContent('.esbuild-plugin')).toMatch(
-=======
-test('esbuild-plugin', async () => {
   await expectWithRetry(() => page.textContent('.esbuild-plugin')).toMatch(
->>>>>>> d1b143fd
     `Hello from an esbuild plugin`,
   )
 })
