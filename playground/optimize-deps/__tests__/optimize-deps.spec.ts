import { describe, expect, test } from 'vitest'
import {
  browserErrors,
  browserLogs,
  getColor,
  isBuild,
  isServe,
  page,
<<<<<<< HEAD
  readDepOptimizationMetadata,
=======
  viteTestUrl,
>>>>>>> a2b7a51e
} from '~utils'

test('default + named imports from cjs dep (react)', async () => {
  expect(await page.textContent('.cjs button')).toBe('count is 0')
  await page.click('.cjs button')
  expect(await page.textContent('.cjs button')).toBe('count is 1')
})

test('named imports from webpacked cjs (phoenix)', async () => {
  expect(await page.textContent('.cjs-phoenix')).toBe('ok')
})

test('default import from webpacked cjs (clipboard)', async () => {
  expect(await page.textContent('.cjs-clipboard')).toBe('ok')
})

test('dynamic imports from cjs dep (react)', async () => {
  expect(await page.textContent('.cjs-dynamic button')).toBe('count is 0')
  await page.click('.cjs-dynamic button')
  expect(await page.textContent('.cjs-dynamic button')).toBe('count is 1')
})

test('dynamic named imports from webpacked cjs (phoenix)', async () => {
  expect(await page.textContent('.cjs-dynamic-phoenix')).toBe('ok')
})

test('dynamic default import from webpacked cjs (clipboard)', async () => {
  expect(await page.textContent('.cjs-dynamic-clipboard')).toBe('ok')
})

test('dynamic default import from cjs (cjs-dynamic-dep-cjs-compiled-from-esm)', async () => {
  expect(await page.textContent('.cjs-dynamic-dep-cjs-compiled-from-esm')).toBe(
    'ok',
  )
})

test('dynamic default import from cjs (cjs-dynamic-dep-cjs-compiled-from-cjs)', async () => {
  expect(await page.textContent('.cjs-dynamic-dep-cjs-compiled-from-cjs')).toBe(
    'ok',
  )
})

test('dedupe', async () => {
  expect(await page.textContent('.dedupe button')).toBe('count is 0')
  await page.click('.dedupe button')
  expect(await page.textContent('.dedupe button')).toBe('count is 1')
})

test('cjs browser field (axios)', async () => {
  expect(await page.textContent('.cjs-browser-field')).toBe('pong')
})

test('cjs browser field bare', async () => {
  expect(await page.textContent('.cjs-browser-field-bare')).toBe('pong')
})

test('dep from linked dep (lodash-es)', async () => {
  expect(await page.textContent('.deps-linked')).toBe('fooBarBaz')
})

test('forced include', async () => {
  expect(await page.textContent('.force-include')).toMatch(`[success]`)
})

test('import * from optimized dep', async () => {
  expect(await page.textContent('.import-star')).toMatch(`[success]`)
})

test('import from dep with process.env.NODE_ENV', async () => {
  expect(await page.textContent('.node-env')).toMatch(isBuild ? 'prod' : 'dev')
})

test('import from dep with .notjs files', async () => {
  expect(await page.textContent('.not-js')).toMatch(`[success]`)
})

test('Import from dependency which uses relative path which needs to be resolved by main field', async () => {
  expect(await page.textContent('.relative-to-main')).toMatch(`[success]`)
})

test('dep with dynamic import', async () => {
  expect(await page.textContent('.dep-with-dynamic-import')).toMatch(
    `[success]`,
  )
})

test('dep with optional peer dep', async () => {
  expect(await page.textContent('.dep-with-optional-peer-dep')).toMatch(
    `[success]`,
  )
  if (isServe) {
    expect(browserErrors.map((error) => error.message)).toEqual(
      expect.arrayContaining([
        'Could not resolve "foobar" imported by "@vitejs/test-dep-with-optional-peer-dep". Is it installed?',
      ]),
    )
  }
})

test('dep with css import', async () => {
  expect(await getColor('.dep-linked-include')).toBe('red')
})

test('CJS dep with css import', async () => {
  expect(await getColor('.cjs-with-assets')).toBe('blue')
})

test('externalize known non-js files in optimize included dep', async () => {
  expect(await page.textContent('.externalize-known-non-js')).toMatch(
    `[success]`,
  )
})

test('vue + vuex', async () => {
  expect(await page.textContent('.vue')).toMatch(`[success]`)
})

// When we use the Rollup CommonJS plugin instead of esbuild prebundling,
// the esbuild plugins won't apply to dependencies
test('esbuild-plugin', async () => {
  expect(await page.textContent('.esbuild-plugin')).toMatch(
    `Hello from an esbuild plugin`,
  )
})

test('import from hidden dir', async () => {
  expect(await page.textContent('.hidden-dir')).toBe('hello!')
})

test('import optimize-excluded package that imports optimized-included package', async () => {
  expect(await page.textContent('.nested-include')).toBe('nested-include')
})

test('import aliased package with colon', async () => {
  expect(await page.textContent('.url')).toBe('vitejs.dev')
})

test('import aliased package using absolute path', async () => {
  expect(await page.textContent('.alias-using-absolute-path')).toBe(
    'From dep-alias-using-absolute-path',
  )
})

test('variable names are reused in different scripts', async () => {
  expect(await page.textContent('.reused-variable-names')).toBe('reused')
})

test('flatten id should generate correctly', async () => {
  expect(await page.textContent('.clonedeep-slash')).toBe('clonedeep-slash')
  expect(await page.textContent('.clonedeep-dot')).toBe('clonedeep-dot')
})

test('non optimized module is not duplicated', async () => {
  expect(
    await page.textContent('.non-optimized-module-is-not-duplicated'),
  ).toBe('from-absolute-path, from-relative-path')
})

test.runIf(isServe)('error on builtin modules usage', () => {
  expect(browserLogs).toEqual(
    expect.arrayContaining([
      // from dep-with-builtin-module-esm
      expect.stringMatching(/dep-with-builtin-module-esm.*is not a function/),
      // dep-with-builtin-module-esm warnings
      expect.stringContaining(
        'Module "fs" has been externalized for browser compatibility. Cannot access "fs.readFileSync" in client code.',
      ),
      expect.stringContaining(
        'Module "path" has been externalized for browser compatibility. Cannot access "path.join" in client code.',
      ),
      // from dep-with-builtin-module-cjs
      expect.stringMatching(/dep-with-builtin-module-cjs.*is not a function/),
      // dep-with-builtin-module-cjs warnings
      expect.stringContaining(
        'Module "fs" has been externalized for browser compatibility. Cannot access "fs.readFileSync" in client code.',
      ),
      expect.stringContaining(
        'Module "path" has been externalized for browser compatibility. Cannot access "path.join" in client code.',
      ),
    ]),
  )

  expect(browserErrors.map((error) => error.message)).toEqual(
    expect.arrayContaining([
      // from user source code
      expect.stringContaining(
        'Module "buffer" has been externalized for browser compatibility. Cannot access "buffer.Buffer" in client code.',
      ),
      expect.stringContaining(
        'Module "child_process" has been externalized for browser compatibility. Cannot access "child_process.execSync" in client code.',
      ),
    ]),
  )
})

<<<<<<< HEAD
describe.runIf(isServe)('optimizeDeps config', () => {
  test('supports include glob syntax', () => {
    const metadata = readDepOptimizationMetadata()
    expect(Object.keys(metadata.optimized)).to.include.members([
      '@vitejs/test-dep-optimize-exports-with-glob',
      '@vitejs/test-dep-optimize-exports-with-glob/named',
      '@vitejs/test-dep-optimize-exports-with-glob/glob-dir/foo',
      '@vitejs/test-dep-optimize-exports-with-glob/glob-dir/bar',
      '@vitejs/test-dep-optimize-exports-with-glob/glob-dir/nested/baz',
      '@vitejs/test-dep-optimize-with-glob',
      '@vitejs/test-dep-optimize-with-glob/index.js',
      '@vitejs/test-dep-optimize-with-glob/named.js',
      '@vitejs/test-dep-optimize-with-glob/glob/foo.js',
      '@vitejs/test-dep-optimize-with-glob/glob/bar.js',
      '@vitejs/test-dep-optimize-with-glob/glob/nested/baz.js',
    ])
  })
=======
test('pre bundle css require', async () => {
  if (isServe) {
    const response = page.waitForResponse(/@vitejs_test-dep-css-require\.js/)
    await page.goto(viteTestUrl)
    const content = await (await response).text()
    expect(content).toMatch(
      /import\s"\/@fs.+@vitejs\/test-dep-css-require\/style\.css"/,
    )
  }

  expect(await getColor('.css-require')).toBe('red')
>>>>>>> a2b7a51e
})<|MERGE_RESOLUTION|>--- conflicted
+++ resolved
@@ -6,11 +6,8 @@
   isBuild,
   isServe,
   page,
-<<<<<<< HEAD
   readDepOptimizationMetadata,
-=======
   viteTestUrl,
->>>>>>> a2b7a51e
 } from '~utils'
 
 test('default + named imports from cjs dep (react)', async () => {
@@ -206,7 +203,19 @@
   )
 })
 
-<<<<<<< HEAD
+test('pre bundle css require', async () => {
+  if (isServe) {
+    const response = page.waitForResponse(/@vitejs_test-dep-css-require\.js/)
+    await page.goto(viteTestUrl)
+    const content = await (await response).text()
+    expect(content).toMatch(
+      /import\s"\/@fs.+@vitejs\/test-dep-css-require\/style\.css"/,
+    )
+  }
+
+  expect(await getColor('.css-require')).toBe('red')
+})
+
 describe.runIf(isServe)('optimizeDeps config', () => {
   test('supports include glob syntax', () => {
     const metadata = readDepOptimizationMetadata()
@@ -224,17 +233,4 @@
       '@vitejs/test-dep-optimize-with-glob/glob/nested/baz.js',
     ])
   })
-=======
-test('pre bundle css require', async () => {
-  if (isServe) {
-    const response = page.waitForResponse(/@vitejs_test-dep-css-require\.js/)
-    await page.goto(viteTestUrl)
-    const content = await (await response).text()
-    expect(content).toMatch(
-      /import\s"\/@fs.+@vitejs\/test-dep-css-require\/style\.css"/,
-    )
-  }
-
-  expect(await getColor('.css-require')).toBe('red')
->>>>>>> a2b7a51e
 })