--- conflicted
+++ resolved
@@ -10,13 +10,8 @@
   },
   "dependencies": {
     "aliased-module": "file:./dir/module",
-<<<<<<< HEAD
-    "vue": "^3.2.39",
-    "@vue/shared": "^3.2.39"
-=======
     "vue": "^3.2.41",
     "@vue/shared": "^3.2.41"
->>>>>>> beb71669
   },
   "devDependencies": {
     "resolve-linked": "workspace:*"
