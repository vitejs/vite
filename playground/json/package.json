--- conflicted
+++ resolved
@@ -12,12 +12,8 @@
     "debug:ssr": "node --inspect-brk server"
   },
   "devDependencies": {
-    "express": "^4.18.1",
+    "express": "^4.18.2",
     "json-module": "file:./json-module",
-<<<<<<< HEAD
-    "vue": "^3.2.39"
-=======
     "vue": "^3.2.41"
->>>>>>> beb71669
   }
 }