// this is automatically detected by playground/vitestSetup.ts and will replace
// the default e2e test serve behavior

import path from 'path'
import kill from 'kill-port'
import { ports } from '~utils'

export const port = ports['ssr-vue']

export async function serve(root, isProd) {
  if (isProd) {
    // build first
    const { build } = require('vite')
    // client build
    await build({
      root,
      logLevel: 'silent', // exceptions are logged by Vitest
      build: {
        target: 'esnext',
        minify: false,
        ssrManifest: true,
        outDir: 'dist/client'
      }
    })
    // server build
    await build({
      root,
      logLevel: 'silent',
      build: {
        target: 'esnext',
        ssr: 'src/entry-server.js',
        outDir: 'dist/server'
      }
    })
  }

  await kill(port)

<<<<<<< HEAD
  const { createServer } = await import(path.resolve(root, 'server.js'))
=======
  const { createServer } = require(path.resolve(root, 'server.js'))
>>>>>>> 3c63b7ee
  const { app, vite } = await createServer(root, isProd)

  return new Promise((resolve, reject) => {
    try {
      const server = app.listen(port, () => {
        resolve({
          // for test teardown
          async close() {
            await new Promise((resolve) => {
              server.close(resolve)
            })
            if (vite) {
              await vite.close()
            }
          }
        })
      })
    } catch (e) {
      reject(e)
    }
  })
}<|MERGE_RESOLUTION|>--- conflicted
+++ resolved
@@ -36,11 +36,7 @@
 
   await kill(port)
 
-<<<<<<< HEAD
-  const { createServer } = await import(path.resolve(root, 'server.js'))
-=======
   const { createServer } = require(path.resolve(root, 'server.js'))
->>>>>>> 3c63b7ee
   const { app, vite } = await createServer(root, isProd)
 
   return new Promise((resolve, reject) => {
