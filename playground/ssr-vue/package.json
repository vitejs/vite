{
  "name": "test-ssr-vue",
  "private": true,
  "version": "0.0.0",
  "type": "module",
  "scripts": {
    "dev": "node server",
    "build": "npm run build:client && npm run build:server",
    "build:noExternal": "npm run build:client && npm run build:server:noExternal",
    "build:client": "vite build --ssrManifest --outDir dist/client",
    "build:server": "vite build --ssr src/entry-server.js --outDir dist/server",
    "build:server:noExternal": "vite build --config vite.config.noexternal.js --ssr src/entry-server.js --outDir dist/server",
    "generate": "vite build --ssrManifest --outDir dist/static && npm run build:server && node prerender",
    "serve": "NODE_ENV=production node server",
    "debug": "node --inspect-brk server"
  },
  "dependencies": {
    "example-external-component": "file:example-external-component",
<<<<<<< HEAD
    "vue": "^3.2.39",
    "vue-router": "^4.1.5",
    "vuex": "^4.0.2"
=======
    "pinia": "^2.0.23",
    "vue": "^3.2.41",
    "vue-router": "^4.1.6"
>>>>>>> beb71669
  },
  "devDependencies": {
    "@vitejs/plugin-vue": "workspace:*",
    "@vitejs/plugin-vue-jsx": "workspace:*",
    "compression": "^1.7.4",
    "dep-import-type": "link:./dep-import-type",
    "express": "^4.18.1",
    "serve-static": "^1.15.0"
  }
}<|MERGE_RESOLUTION|>--- conflicted
+++ resolved
@@ -16,22 +16,16 @@
   },
   "dependencies": {
     "example-external-component": "file:example-external-component",
-<<<<<<< HEAD
-    "vue": "^3.2.39",
-    "vue-router": "^4.1.5",
-    "vuex": "^4.0.2"
-=======
     "pinia": "^2.0.23",
     "vue": "^3.2.41",
     "vue-router": "^4.1.6"
->>>>>>> beb71669
   },
   "devDependencies": {
     "@vitejs/plugin-vue": "workspace:*",
     "@vitejs/plugin-vue-jsx": "workspace:*",
     "compression": "^1.7.4",
     "dep-import-type": "link:./dep-import-type",
-    "express": "^4.18.1",
+    "express": "^4.18.2",
     "serve-static": "^1.15.0"
   }
 }