<<<<<<< HEAD
import { browserLogs, isBuild, page } from '~utils'

test('importmap', () => {
  expect(browserLogs).not.toContain(
    'An import map is added after module script load was triggered.'
  )
})
=======
import { describe, expect, test } from 'vitest'
import { isBuild, page } from '~utils'
>>>>>>> 31c2926c

describe.runIf(isBuild)('build', () => {
  test('should externalize imported packages', async () => {
    // If `vue` is successfully externalized, the page should use the version from the import map
    expect(await page.textContent('#imported-vue-version')).toBe('3.2.0')
  })

  test('should externalize required packages', async () => {
    // If `vue` is successfully externalized, the page should use the version from the import map
    expect(await page.textContent('#required-vue-version')).toBe('3.2.0')
  })
})<|MERGE_RESOLUTION|>--- conflicted
+++ resolved
@@ -1,4 +1,4 @@
-<<<<<<< HEAD
+import { describe, expect, test } from 'vitest'
 import { browserLogs, isBuild, page } from '~utils'
 
 test('importmap', () => {
@@ -6,10 +6,6 @@
     'An import map is added after module script load was triggered.'
   )
 })
-=======
-import { describe, expect, test } from 'vitest'
-import { isBuild, page } from '~utils'
->>>>>>> 31c2926c
 
 describe.runIf(isBuild)('build', () => {
   test('should externalize imported packages', async () => {
