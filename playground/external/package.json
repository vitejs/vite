--- conflicted
+++ resolved
@@ -14,10 +14,6 @@
   },
   "devDependencies": {
     "vite": "workspace:*",
-<<<<<<< HEAD
-    "vue": "^3.2.39"
-=======
     "vue": "^3.2.41"
->>>>>>> beb71669
   }
 }