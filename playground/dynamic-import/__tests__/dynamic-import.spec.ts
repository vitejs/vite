--- conflicted
+++ resolved
@@ -1,9 +1,5 @@
-<<<<<<< HEAD
+import { expect, test } from 'vitest'
 import { getColor, isBuild, page, serverLogs, untilUpdated } from '~utils'
-=======
-import { expect, test } from 'vitest'
-import { getColor, page, serverLogs, untilUpdated } from '~utils'
->>>>>>> 9de9bc47
 
 test('should load literal dynamic import', async () => {
   await page.click('.baz')
