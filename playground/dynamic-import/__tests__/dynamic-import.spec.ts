--- conflicted
+++ resolved
@@ -1,9 +1,6 @@
 import { expect, test } from 'vitest'
 import {
-<<<<<<< HEAD
   browserLogs,
-=======
->>>>>>> 67ff94b7
   findAssetFile,
   getColor,
   isBuild,
@@ -182,7 +179,6 @@
   },
 )
 
-<<<<<<< HEAD
 test('dynamic import treeshaken log', async () => {
   const log = browserLogs.join('\n')
   expect(log).toContain('treeshaken foo')
@@ -199,10 +195,10 @@
 
 test.runIf(isBuild)('dynamic import treeshaken file', async () => {
   expect(findAssetFile(/treeshaken.+\.js$/)).not.toContain('treeshaken removed')
-=======
+})
+
 test.runIf(isBuild)('should not preload for non-analyzable urls', () => {
   const js = findAssetFile(/index-[-\w]{8}\.js$/)
   // should match e.g. await import(e.jss);o(".view",p===i)
   expect(js).to.match(/\.jss\);/)
->>>>>>> 67ff94b7
 })