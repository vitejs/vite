--- conflicted
+++ resolved
@@ -20,35 +20,16 @@
   },
 )
 
-<<<<<<< HEAD
 test('ssr.resolve settings do not affect non-ssr imports', async () => {
   await page.goto(url)
   await withRetry(async () => {
     expect(await page.textContent('.browser-no-external-react-server')).toMatch(
       'default.js',
     )
-  }, true)
+  })
   await withRetry(async () => {
     expect(await page.textContent('.browser-external-react-server')).toMatch(
       'default.js',
     )
-  }, true)
-})
-=======
-test.runIf(isServe)(
-  'ssr.resolve settings do not affect non-ssr imports',
-  async () => {
-    await page.goto(url)
-    await withRetry(async () => {
-      expect(
-        await page.textContent('.browser-no-external-react-server'),
-      ).toMatch('default.js')
-    })
-    await withRetry(async () => {
-      expect(await page.textContent('.browser-external-react-server')).toMatch(
-        'default.js',
-      )
-    })
-  },
-)
->>>>>>> 228e056c
+  })
+})