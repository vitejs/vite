{
  "name": "@vitejs/test-css",
  "private": true,
  "version": "0.0.0",
  "type": "module",
  "scripts": {
    "dev": "vite",
    "build": "vite build",
    "debug": "node --inspect-brk ../../packages/vite/bin/vite",
    "preview": "vite preview",
    "dev:relative-base": "vite --config ./vite.config-relative-base.js dev",
    "build:relative-base": "vite --config ./vite.config-relative-base.js build",
    "preview:relative-base": "vite --config ./vite.config-relative-base.js preview",
    "dev:no-css-minify": "vite --config ./vite.config-no-css-minify.js dev",
    "build:no-css-minify": "vite --config ./vite.config-no-css-minify.js build",
    "preview:no-css-minify": "vite --config ./vite.config-no-css-minify.js preview"
  },
  "devDependencies": {
    "@vitejs/test-css-dep": "link:./css-dep",
    "@vitejs/test-css-dep-exports": "link:./css-dep-exports",
    "@vitejs/test-css-js-dep": "file:./css-js-dep",
    "@vitejs/test-css-proxy-dep": "file:./css-proxy-dep",
    "@vitejs/test-scss-proxy-dep": "file:./scss-proxy-dep",
    "less": "^4.2.0",
<<<<<<< HEAD
    "postcss-nested": "^6.2.0",
    "sass": "^1.80.6",
=======
    "postcss-nested": "^7.0.2",
    "sass": "^1.80.4",
>>>>>>> de562f21
    "stylus": "^0.64.0",
    "sugarss": "^4.0.1",
    "tinyglobby": "^0.2.10"
  },
  "imports": {
    "#imports": "./imports-field.css"
  }
}<|MERGE_RESOLUTION|>--- conflicted
+++ resolved
@@ -22,13 +22,8 @@
     "@vitejs/test-css-proxy-dep": "file:./css-proxy-dep",
     "@vitejs/test-scss-proxy-dep": "file:./scss-proxy-dep",
     "less": "^4.2.0",
-<<<<<<< HEAD
-    "postcss-nested": "^6.2.0",
+    "postcss-nested": "^7.0.2",
     "sass": "^1.80.6",
-=======
-    "postcss-nested": "^7.0.2",
-    "sass": "^1.80.4",
->>>>>>> de562f21
     "stylus": "^0.64.0",
     "sugarss": "^4.0.1",
     "tinyglobby": "^0.2.10"
