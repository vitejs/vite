<<<<<<< HEAD
const path = require('node:path')
const stylus = require('stylus')
=======
import path from 'node:path'
import { defineConfig } from 'vite'
>>>>>>> cc92da90

// trigger scss bug: https://github.com/sass/dart-sass/issues/710
// make sure Vite handles safely
// @ts-expect-error refer to https://github.com/vitejs/vite/pull/11079
globalThis.window = {}
// @ts-expect-error refer to https://github.com/vitejs/vite/pull/11079
globalThis.location = new URL('http://localhost/')

/** @type {import('vite').UserConfig} */
// @ts-expect-error typecast
export default defineConfig({
  build: {
    cssTarget: 'chrome61',
  },
  esbuild: {
    logOverride: {
      'unsupported-css-property': 'silent',
    },
  },
  resolve: {
    alias: {
      '=': __dirname,
      spacefolder: __dirname + '/folder with space',
      '#alias': __dirname + '/aliased/foo.css',
      '#alias?inline': __dirname + '/aliased/foo.css?inline',
      '#alias-module': __dirname + '/aliased/bar.module.css',
    },
  },
  css: {
    modules: {
      generateScopedName: '[name]__[local]___[hash:base64:5]',

      // example of how getJSON can be used to generate
      // typescript typings for css modules class names

      // getJSON(cssFileName, json, _outputFileName) {
      //   let typings = 'declare const classNames: {\n'
      //   for (let className in json) {
      //     typings += `    "${className}": string;\n`
      //   }
      //   typings += '};\n'
      //   typings += 'export default classNames;\n'
      //   const { join, dirname, basename } = require('path')
      //   const typingsFile = join(
      //     dirname(cssFileName),
      //     basename(cssFileName) + '.d.ts'
      //   )
      //   require('fs').writeFileSync(typingsFile, typings)
      // },
    },
    preprocessorOptions: {
      scss: {
        additionalData: `$injectedColor: orange;`,
        importer: [
          function (url) {
            return url === 'virtual-dep' ? { contents: '' } : null
          },
          function (url) {
            return url.endsWith('.wxss') ? { contents: '' } : null
          },
        ],
      },
      styl: {
        additionalData: `$injectedColor ?= orange`,
        imports: [
          './options/relative-import.styl',
          path.join(__dirname, 'options/absolute-import.styl'),
        ],
        define: {
          $definedColor: new stylus.Parser('#33C5FF').peek().val,
          definedFunction: () => new stylus.nodes.RGBA(255, 0, 98, 1),
        },
      },
    },
  },
})<|MERGE_RESOLUTION|>--- conflicted
+++ resolved
@@ -1,10 +1,6 @@
-<<<<<<< HEAD
-const path = require('node:path')
-const stylus = require('stylus')
-=======
 import path from 'node:path'
+import stylus from 'stylus'
 import { defineConfig } from 'vite'
->>>>>>> cc92da90
 
 // trigger scss bug: https://github.com/sass/dart-sass/issues/710
 // make sure Vite handles safely
