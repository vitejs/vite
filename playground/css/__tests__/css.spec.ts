--- conflicted
+++ resolved
@@ -429,8 +429,18 @@
 test('PostCSS source.input.from includes query', async () => {
   const code = await page.textContent('.postcss-source-input')
   // should resolve assets
-<<<<<<< HEAD
-  expect(code).toContain('/postcss-source-input.css?query=foo')
+  expect(code).toContain(
+    isBuild
+      ? '/postcss-source-input.css?used&query=foo'
+      : '/postcss-source-input.css?query=foo'
+  )
+})
+
+test('aliased css has content', async () => {
+  expect(await getColor('.aliased')).toBe('blue')
+  // skipped: currently not supported see #8936
+  // expect(await page.textContent('.aliased-content')).toMatch('.aliased')
+  expect(await getColor('.aliased-module')).toBe('blue')
 })
 
 test('async css modules', async () => {
@@ -460,18 +470,4 @@
 
   expect(await getColor(black)).toBe('black')
   expect(await getColor(blue)).toBe('blue')
-=======
-  expect(code).toContain(
-    isBuild
-      ? '/postcss-source-input.css?used&query=foo'
-      : '/postcss-source-input.css?query=foo'
-  )
-})
-
-test('aliased css has content', async () => {
-  expect(await getColor('.aliased')).toBe('blue')
-  // skipped: currently not supported see #8936
-  // expect(await page.textContent('.aliased-content')).toMatch('.aliased')
-  expect(await getColor('.aliased-module')).toBe('blue')
->>>>>>> 5844d8e3
 })