--- conflicted
+++ resolved
@@ -495,14 +495,13 @@
   ).not.toBeUndefined()
 })
 
-<<<<<<< HEAD
+test.runIf(isBuild)('CSS modules should be treeshaken if not used', () => {
+  const css = findAssetFile(/\.css$/, undefined, undefined, true)
+  expect(css).not.toContain('treeshake-module-b')
+})
+
 test.runIf(isBuild)('Scoped CSS via cssScopeTo should be treeshaken', () => {
   const css = findAssetFile(/\.css$/, undefined, undefined, true)
   expect(css).not.toContain('treeshake-module-b')
   expect(css).not.toContain('treeshake-module-c')
-=======
-test.runIf(isBuild)('CSS modules should be treeshaken if not used', () => {
-  const css = findAssetFile(/\.css$/, undefined, undefined, true)
-  expect(css).not.toContain('treeshake-module-b')
->>>>>>> 29ca40bd
 })