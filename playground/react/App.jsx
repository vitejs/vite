import { useState } from 'react'
<<<<<<< HEAD
import Dummy from './components/Dummy?qs-should-not-break-plugin-react'
import DefineVariable from './components/DefineVariable'
=======
>>>>>>> de6323f4
import Button from 'jsx-entry'
import Dummy from './components/Dummy?qs-should-not-break-plugin-react'
import Parent from './hmr/parent'
import { CountProvider } from './context/CountProvider'
import { ContextButton } from './context/ContextButton'

function App() {
  const [count, setCount] = useState(0)
  return (
    <div className="App">
      <header className="App-header">
        <h1>Hello Vite + React</h1>
        <p>
          <button
            id="state-button"
            onClick={() => setCount((count) => count + 1)}
          >
            count is: {count}
          </button>
        </p>
        <p>
          <ContextButton />
        </p>
        <p>
          Edit <code>App.jsx</code> and save to test HMR updates.
        </p>
        <a
          className="App-link"
          href="https://reactjs.org"
          target="_blank"
          rel="noopener noreferrer"
        >
          Learn React
        </a>
      </header>

      <Dummy />
<<<<<<< HEAD
      <DefineVariable />
=======
      <Parent />
>>>>>>> de6323f4
      <Button>button</Button>
    </div>
  )
}

function AppWithProviders() {
  return (
    <CountProvider>
      <App />
    </CountProvider>
  )
}

export default AppWithProviders<|MERGE_RESOLUTION|>--- conflicted
+++ resolved
@@ -1,10 +1,6 @@
 import { useState } from 'react'
-<<<<<<< HEAD
-import Dummy from './components/Dummy?qs-should-not-break-plugin-react'
+import Button from 'jsx-entry'
 import DefineVariable from './components/DefineVariable'
-=======
->>>>>>> de6323f4
-import Button from 'jsx-entry'
 import Dummy from './components/Dummy?qs-should-not-break-plugin-react'
 import Parent from './hmr/parent'
 import { CountProvider } from './context/CountProvider'
@@ -40,12 +36,9 @@
         </a>
       </header>
 
+      <DefineVariable />
       <Dummy />
-<<<<<<< HEAD
-      <DefineVariable />
-=======
       <Parent />
->>>>>>> de6323f4
       <Button>button</Button>
     </div>
   )
