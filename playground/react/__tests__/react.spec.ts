import { expect, test } from 'vitest'
import {
  browserLogs,
  editFile,
  isBuild,
  isServe,
  page,
  untilUpdated
} from '~utils'

test('should render', async () => {
  expect(await page.textContent('h1')).toMatch('Hello Vite + React')
})

test('should update', async () => {
  expect(await page.textContent('#state-button')).toMatch('count is: 0')
  await page.click('#state-button')
  expect(await page.textContent('#state-button')).toMatch('count is: 1')
})

test('should hmr', async () => {
  editFile('App.jsx', (code) => code.replace('Vite + React', 'Updated'))
  await untilUpdated(() => page.textContent('h1'), 'Hello Updated')
  // preserve state
  expect(await page.textContent('#state-button')).toMatch('count is: 1')
})

test.runIf(isServe)(
  'should have annotated jsx with file location metadata',
  async () => {
    const meta = await page.evaluate(() => {
      const button = document.querySelector('#state-button')
      const key = Object.keys(button).find(
        (key) => key.indexOf('__reactFiber') === 0
      )
      return button[key]._debugSource
    })
    // If the evaluate call doesn't crash, and the returned metadata has
    // the expected fields, we're good.
    expect(Object.keys(meta).sort()).toEqual([
      'columnNumber',
      'fileName',
      'lineNumber'
    ])
  }
)

<<<<<<< HEAD
test('defined/reserved words are preserved in string literals', async () => {
  expect(await page.textContent('.define-variable')).toBe('import.meta.env')
})
=======
if (!isBuild) {
  // #9869
  test('should only hmr files with exported react components', async () => {
    browserLogs.length = 0
    editFile('hmr/no-exported-comp.jsx', (code) =>
      code.replace('An Object', 'Updated')
    )
    await untilUpdated(() => page.textContent('#parent'), 'Updated')
    expect(browserLogs).toMatchObject([
      '[vite] hot updated: /hmr/no-exported-comp.jsx',
      '[vite] hot updated: /hmr/parent.jsx',
      'Parent rendered'
    ])
    browserLogs.length = 0
  })

  // #3301
  test('should hmr react context', async () => {
    browserLogs.length = 0
    expect(await page.textContent('#context-button')).toMatch(
      'context-based count is: 0'
    )
    await page.click('#context-button')
    expect(await page.textContent('#context-button')).toMatch(
      'context-based count is: 1'
    )
    editFile('context/CountProvider.jsx', (code) =>
      code.replace('context provider', 'context provider updated')
    )
    await untilUpdated(
      () => page.textContent('#context-provider'),
      'context provider updated'
    )
    expect(browserLogs).toMatchObject([
      '[vite] hot updated: /context/CountProvider.jsx',
      '[vite] hot updated: /App.jsx',
      '[vite] hot updated: /context/ContextButton.jsx',
      'Parent rendered'
    ])
    browserLogs.length = 0
  })
}
>>>>>>> de6323f4
<|MERGE_RESOLUTION|>--- conflicted
+++ resolved
@@ -45,11 +45,10 @@
   }
 )
 
-<<<<<<< HEAD
 test('defined/reserved words are preserved in string literals', async () => {
   expect(await page.textContent('.define-variable')).toBe('import.meta.env')
 })
-=======
+
 if (!isBuild) {
   // #9869
   test('should only hmr files with exported react components', async () => {
@@ -91,5 +90,4 @@
     ])
     browserLogs.length = 0
   })
-}
->>>>>>> de6323f4
+}