import type * as http from 'node:http'
import fs from 'node:fs'
import path from 'node:path'
import { chromium } from 'playwright-chromium'
import type {
  ConfigEnv,
  InlineConfig,
  Logger,
  PluginOption,
  ResolvedConfig,
  UserConfig,
  ViteDevServer,
} from 'vite'
import {
  build,
  createBuilder,
  createServer,
  loadConfigFromFile,
  mergeConfig,
  preview,
} from 'vite'
import type { Browser, Page } from 'playwright-chromium'
<<<<<<< HEAD
import type {
  RolldownWatcher,
  RolldownWatcherEvent,
  RollupError,
} from 'rolldown'
import type { RunnerTestFile } from 'vitest'
=======
import type { RollupError, RollupWatcher, RollupWatcherEvent } from 'rollup'
>>>>>>> 6fcb4989
import { beforeAll, expect, inject } from 'vitest'

// #region serializer

export const sourcemapSnapshot = Symbol()

const generateVisualizationLink = (code: string, map: string) => {
  const utf16ToUTF8 = (x) => unescape(encodeURIComponent(x))
  const convertedCode = utf16ToUTF8(code)
  const convertedMap = utf16ToUTF8(map)
  const hash = `${convertedCode.length}\0${convertedCode}${convertedMap.length}\0${convertedMap}`
  return `https://evanw.github.io/source-map-visualization/#${btoa(hash)}`
}

expect.addSnapshotSerializer({
  serialize(val, config, indentation, depth, refs, printer) {
    const options = val[sourcemapSnapshot]
    const map = { ...val.map }
    if (options.withoutContent) {
      delete map.sourcesContent
    }

    return `${indentation}SourceMap {
${indentation}${config.indent}content: ${printer(map, config, indentation + config.indent, depth, refs)},
${indentation}${config.indent}visualization: ${JSON.stringify(generateVisualizationLink(val.code, JSON.stringify(val.map)))}
${indentation}}`
  },
  test(val) {
    return typeof val === 'object' && val && val[sourcemapSnapshot]
  },
})

// #endregion

// #region env

export const workspaceRoot = path.resolve(__dirname, '../')

export const isBuild = !!process.env.VITE_TEST_BUILD
export const isServe = !isBuild
export const isWindows = process.platform === 'win32'
export const viteBinPath = path.posix.join(
  workspaceRoot,
  'packages/vite/bin/vite.js',
)

// #endregion

// #region context

let server: ViteDevServer | http.Server

/**
 * Vite Dev Server when testing serve
 */
export let viteServer: ViteDevServer
/**
 * Root of the Vite fixture
 */
export let rootDir: string
/**
 * Path to the current test file
 */
export let testPath: string
/**
 * Path to the test folder
 */
export let testDir: string
/**
 * Test folder name
 */
export let testName: string

export const serverLogs: string[] = []
export const browserLogs: string[] = []
export const browserErrors: Error[] = []

export let page: Page = undefined!
export let browser: Browser = undefined!
export let viteTestUrl: string = ''
export let watcher: RolldownWatcher | undefined = undefined

export function setViteUrl(url: string): void {
  viteTestUrl = url
}

function throwHtmlParseError() {
  return {
    name: 'vite-plugin-throw-html-parse-error',
    configResolved(config: ResolvedConfig) {
      const warn = config.logger.warn
      config.logger.warn = (msg, opts) => {
        // convert HTML parse warnings to make it easier to test
        if (msg.includes('Unable to parse HTML;')) {
          throw new Error(msg)
        }
        warn.call(config.logger, msg, opts)
      }
    },
  }
}
// #endregion

beforeAll(async (suite) => {
  testPath = suite.file.filepath!
  testName = slash(testPath).match(/playground\/([\w-]+)\//)?.[1]
  testDir = path.dirname(testPath)
  if (testName) {
    testDir = path.resolve(workspaceRoot, 'playground-temp', testName)
  }

  // skip browser setup for hmr-ssr playground
  if (testName === 'hmr-ssr') {
    return
  }

  const wsEndpoint = inject('wsEndpoint')
  if (!wsEndpoint) {
    throw new Error('wsEndpoint not found')
  }

  browser = await chromium.connect(wsEndpoint)
  page = await browser.newPage()

  try {
    page.on('console', (msg) => {
      // ignore favicon request in headed browser
      if (
        process.env.VITE_DEBUG_SERVE &&
        msg.text().includes('Failed to load resource:') &&
        msg.location().url.includes('favicon.ico')
      ) {
        return
      }
      browserLogs.push(msg.text())
    })
    page.on('pageerror', (error) => {
      browserErrors.push(error)
    })

    // if this is a test placed under playground/xxx/__tests__
    // start a vite server in that directory.
    if (testName) {
      // when `root` dir is present, use it as vite's root
      const testCustomRoot = path.resolve(testDir, 'root')
      rootDir = fs.existsSync(testCustomRoot) ? testCustomRoot : testDir

      // separate rootDir for variant
      const variantName = path.basename(path.dirname(testPath))
      if (variantName !== '__tests__') {
        const variantTestDir = testDir + '__' + variantName
        if (fs.existsSync(variantTestDir)) {
          rootDir = testDir = variantTestDir
        }
      }

      const testCustomServe = [
        path.resolve(path.dirname(testPath), 'serve.ts'),
        path.resolve(path.dirname(testPath), 'serve.js'),
      ].find((i) => fs.existsSync(i))

      if (testCustomServe) {
        // test has custom server configuration.
        const mod = await import(testCustomServe)
        const serve = mod.serve || mod.default?.serve
        const preServe = mod.preServe || mod.default?.preServe
        if (preServe) {
          await preServe()
        }
        if (serve) {
          server = await serve()
          viteServer = mod.viteServer
        }
      } else {
        await startDefaultServe()
      }
    }
  } catch (e) {
    // Closing the page since an error in the setup, for example a runtime error
    // when building the playground should skip further tests.
    // If the page remains open, a command like `await page.click(...)` produces
    // a timeout with an exception that hides the real error in the console.
    await page.close()
    await server?.close()
    throw e
  }

  return async () => {
    serverLogs.length = 0
    await page?.close()
    await server?.close()
    await watcher?.close()
    if (browser) {
      await browser.close()
    }
  }
})

async function loadConfig(configEnv: ConfigEnv) {
  let config: UserConfig | null = null

  // config file named by convention as the *.spec.ts folder
  const variantName = path.basename(path.dirname(testPath))
  if (variantName !== '__tests__') {
    const configVariantPath = path.resolve(
      rootDir,
      `vite.config-${variantName}.js`,
    )
    if (fs.existsSync(configVariantPath)) {
      const res = await loadConfigFromFile(configEnv, configVariantPath)
      if (res) {
        config = res.config
      }
    }
  }
  // config file from test root dir
  if (!config) {
    const res = await loadConfigFromFile(configEnv, undefined, rootDir)
    if (res) {
      config = res.config
    }
  }

  const options: InlineConfig = {
    root: rootDir,
    logLevel: 'silent',
    configFile: false,
    server: {
      watch: {
        // During tests we edit the files too fast and sometimes chokidar
        // misses change events, so enforce polling for consistency
        usePolling: true,
        interval: 100,
      },
    },
    build: {
      // esbuild do not minify ES lib output since that would remove pure annotations and break tree-shaking
      // skip transpilation during tests to make it faster
      target: 'esnext',
      // tests are flaky when `emptyOutDir` is `true`
      emptyOutDir: false,
    },
    customLogger: createInMemoryLogger(serverLogs),
    plugins: [throwHtmlParseError()],
  }
  return mergeConfig(options, config || {})
}

export async function startDefaultServe(): Promise<void> {
  setupConsoleWarnCollector(serverLogs)

  if (!isBuild) {
    process.env.VITE_INLINE = 'inline-serve'
    const config = await loadConfig({ command: 'serve', mode: 'development' })
    viteServer = server = await (await createServer(config)).listen()
    viteTestUrl = stripTrailingSlashIfNeeded(
      server.resolvedUrls.local[0],
      server.config.base,
    )
    await page.goto(viteTestUrl)
  } else {
    process.env.VITE_INLINE = 'inline-build'
    let resolvedConfig: ResolvedConfig
    // determine build watch
    const resolvedPlugin: () => PluginOption = () => ({
      name: 'vite-plugin-watcher',
      configResolved(config) {
        resolvedConfig = config
      },
    })
    const buildConfig = mergeConfig(
      await loadConfig({ command: 'build', mode: 'production' }),
      {
        plugins: [resolvedPlugin()],
      },
    )
    if (buildConfig.builder) {
      const builder = await createBuilder(buildConfig)
      await builder.buildApp()
    } else {
      const rollupOutput = await build(buildConfig)
      const isWatch = !!resolvedConfig!.build.watch
      // in build watch,call startStaticServer after the build is complete
      if (isWatch) {
        watcher = rollupOutput as RolldownWatcher
        await notifyRebuildComplete(watcher)
      }
      if (buildConfig.__test__) {
        buildConfig.__test__()
      }
    }

    const previewConfig = await loadConfig({
      command: 'serve',
      mode: 'development',
      isPreview: true,
    })
    const _nodeEnv = process.env.NODE_ENV
    const previewServer = await preview(previewConfig)
    // prevent preview change NODE_ENV
    process.env.NODE_ENV = _nodeEnv
    viteTestUrl = stripTrailingSlashIfNeeded(
      previewServer.resolvedUrls.local[0],
      previewServer.config.base,
    )
    await page.goto(viteTestUrl)
  }
}

/**
 * Send the rebuild complete message in build watch
 */
export async function notifyRebuildComplete(
  watcher: RolldownWatcher,
): Promise<RolldownWatcher> {
  let resolveFn: undefined | (() => void)
  const callback = (event: RolldownWatcherEvent): void => {
    if (event.code === 'END') {
      resolveFn?.()
    }
  }
  watcher.on('event', callback)
  await new Promise<void>((resolve) => {
    resolveFn = resolve
  })

  return watcher.off('event', callback)
}

export function createInMemoryLogger(logs: string[]): Logger {
  const loggedErrors = new WeakSet<Error | RollupError>()
  const warnedMessages = new Set<string>()

  const logger: Logger = {
    hasWarned: false,
    hasErrorLogged: (err) => loggedErrors.has(err),
    clearScreen: () => {},
    info(msg) {
      logs.push(msg)
    },
    warn(msg) {
      logs.push(msg)
      logger.hasWarned = true
    },
    warnOnce(msg) {
      if (warnedMessages.has(msg)) return
      logs.push(msg)
      logger.hasWarned = true
      warnedMessages.add(msg)
    },
    error(msg, opts) {
      logs.push(msg)
      if (opts?.error) {
        loggedErrors.add(opts.error)
      }
    },
  }

  return logger
}

function setupConsoleWarnCollector(logs: string[]) {
  const warn = console.warn
  console.warn = (...args) => {
    logs.push(args.join(' '))
    return warn.call(console, ...args)
  }
}

export function slash(p: string): string {
  return p.replace(/\\/g, '/')
}

function stripTrailingSlashIfNeeded(url: string, base: string): string {
  if (base === '/') {
    return url.replace(/\/$/, '')
  }
  return url
}

declare module 'vite' {
  export interface UserConfig {
    /**
     * special test only hook
     *
     * runs after build and before preview
     */
    __test__?: () => void
  }
}

declare module 'vitest' {
  export interface ProvidedContext {
    wsEndpoint: string
  }
}<|MERGE_RESOLUTION|>--- conflicted
+++ resolved
@@ -20,16 +20,11 @@
   preview,
 } from 'vite'
 import type { Browser, Page } from 'playwright-chromium'
-<<<<<<< HEAD
 import type {
   RolldownWatcher,
   RolldownWatcherEvent,
   RollupError,
 } from 'rolldown'
-import type { RunnerTestFile } from 'vitest'
-=======
-import type { RollupError, RollupWatcher, RollupWatcherEvent } from 'rollup'
->>>>>>> 6fcb4989
 import { beforeAll, expect, inject } from 'vitest'
 
 // #region serializer
