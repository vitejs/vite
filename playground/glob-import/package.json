--- conflicted
+++ resolved
@@ -2,13 +2,10 @@
   "name": "@vitejs/test-import-context",
   "private": true,
   "version": "0.0.0",
-<<<<<<< HEAD
+  "type": "module",
   "imports": {
     "#imports/*": "./imports-path/*"
   },
-=======
-  "type": "module",
->>>>>>> 1e299cc4
   "scripts": {
     "dev": "vite",
     "build": "vite build",
