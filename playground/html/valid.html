--- conflicted
+++ resolved
@@ -7,9 +7,6 @@
 </datalist>
 
 <div id="no-quotes-on-attr">No quotes on Attr</div>
-<<<<<<< HEAD
-<script type="module" src=/valid.js></script>
-=======
 <script type="module" src=/valid.js></script>
 
 <svg>
@@ -18,5 +15,4 @@
 </svg>
 
 <!-- allow self closing on non-void elements -->
-<self-close-non-void />
->>>>>>> beb71669
+<self-close-non-void />