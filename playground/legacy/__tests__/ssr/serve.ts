--- conflicted
+++ resolved
@@ -5,13 +5,8 @@
 
 export const port = ports['legacy/ssr']
 
-<<<<<<< HEAD
 export async function serve() {
-  const { build } = require('vite')
-=======
-export async function serve(root: string, _isProd: boolean) {
   const { build } = await import('vite')
->>>>>>> 67ff2573
   await build({
     root: rootDir,
     logLevel: 'silent',
@@ -26,16 +21,9 @@
   const app = express()
 
   app.use('/', async (_req, res) => {
-<<<<<<< HEAD
-    const { render } = require(path.resolve(
-      rootDir,
-      './dist/server/entry-server.js'
-    ))
-=======
     const { render } = await import(
-      path.resolve(root, './dist/server/entry-server.js')
+      path.resolve(rootDir, './dist/server/entry-server.js')
     )
->>>>>>> 67ff2573
     const html = await render()
     res.status(200).set({ 'Content-Type': 'text/html' }).end(html)
   })
