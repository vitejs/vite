import path from 'node:path'
import fetch from 'node-fetch'
import { describe, expect, test } from 'vitest'
import {
  browserLogs,
  editFile,
  findAssetFile,
  getBg,
  getColor,
  isBuild,
  listAssets,
  notifyRebuildComplete,
  page,
  readFile,
  readManifest,
  untilUpdated,
  viteTestUrl,
  watcher,
} from '~utils'

const assetMatch = isBuild
  ? /\/foo\/bar\/assets\/asset-\w{8}\.png/
  : '/foo/bar/nested/asset.png'

const iconMatch = `/foo/bar/icon.png`

const fetchPath = (p: string) => {
  return fetch(path.posix.join(viteTestUrl, p), {
    headers: { Accept: 'text/html,*/*' },
  })
}

test('should have no 404s', () => {
  browserLogs.forEach((msg) => {
    expect(msg).not.toMatch('404')
  })
})

test('should get a 404 when using incorrect case', async () => {
  expect((await fetchPath('icon.png')).headers.get('Content-Type')).toBe(
    'image/png',
  )
  // fallback to index.html
  const iconPngResult = await fetchPath('ICON.png')
  expect(iconPngResult.headers.get('Content-Type')).toBe(
    isBuild ? 'text/html;charset=utf-8' : 'text/html',
  )
  expect(iconPngResult.status).toBe(200)

  expect((await fetchPath('bar')).headers.get('Content-Type')).toBe('')
  // fallback to index.html
  const barResult = await fetchPath('BAR')
  expect(barResult.headers.get('Content-Type')).toContain(
    isBuild ? 'text/html;charset=utf-8' : 'text/html',
  )
  expect(barResult.status).toBe(200)
})

test('should fallback to index.html when accessing non-existant html file', async () => {
  expect((await fetchPath('doesnt-exist.html')).status).toBe(200)
})

describe('injected scripts', () => {
  test('@vite/client', async () => {
    const hasClient = await page.$(
      'script[type="module"][src="/foo/bar/@vite/client"]',
    )
    if (isBuild) {
      expect(hasClient).toBeFalsy()
    } else {
      expect(hasClient).toBeTruthy()
    }
  })

  test('html-proxy', async () => {
    const hasHtmlProxy = await page.$(
      'script[type="module"][src^="/foo/bar/index.html?html-proxy"]',
    )
    if (isBuild) {
      expect(hasHtmlProxy).toBeFalsy()
    } else {
      expect(hasHtmlProxy).toBeTruthy()
    }
  })
})

describe('raw references from /public', () => {
  test('load raw js from /public', async () => {
    expect(await page.textContent('.raw-js')).toMatch('[success]')
  })

  test('load raw css from /public', async () => {
    expect(await getColor('.raw-css')).toBe('red')
  })
})

test('import-expression from simple script', async () => {
  expect(await page.textContent('.import-expression')).toMatch(
    '[success][success]',
  )
})

describe('asset imports from js', () => {
  test('relative', async () => {
    expect(await page.textContent('.asset-import-relative')).toMatch(assetMatch)
  })

  test('absolute', async () => {
    expect(await page.textContent('.asset-import-absolute')).toMatch(assetMatch)
  })

  test('from /public', async () => {
    expect(await page.textContent('.public-import')).toMatch(iconMatch)
  })

  test('from /public (json)', async () => {
    expect(await page.textContent('.public-json-import')).toMatch(
      '/foo/bar/foo.json',
    )
    expect(await page.textContent('.public-json-import-content'))
      .toMatchInlineSnapshot(`
      "{
        \\"foo\\": \\"bar\\"
      }
      "
    `)
  })
})

describe('css url() references', () => {
  test('fonts', async () => {
    expect(
      await page.evaluate(() => {
        return (document as any).fonts.check('700 32px Inter')
      }),
    ).toBe(true)
  })

  test('relative', async () => {
    expect(await getBg('.css-url-relative')).toMatch(assetMatch)
  })

  test('image-set relative', async () => {
    const imageSet = await getBg('.css-image-set-relative')
    imageSet.split(', ').forEach((s) => {
      expect(s).toMatch(assetMatch)
    })
  })

  test('image-set without the url() call', async () => {
    const imageSet = await getBg('.css-image-set-without-url-call')
    imageSet.split(', ').forEach((s) => {
      expect(s).toMatch(assetMatch)
    })
  })

  test('image-set with var', async () => {
    const imageSet = await getBg('.css-image-set-with-var')
    imageSet.split(', ').forEach((s) => {
      expect(s).toMatch(assetMatch)
    })
  })

  test('image-set with mix', async () => {
    const imageSet = await getBg('.css-image-set-mix-url-var')
    imageSet.split(', ').forEach((s) => {
      expect(s).toMatch(assetMatch)
    })
  })

  test('image-set with base64', async () => {
    const imageSet = await getBg('.css-image-set-base64')
    expect(imageSet).toContain('image-set(url("data:image/png;base64,')
  })

  test('image-set with gradient', async () => {
    const imageSet = await getBg('.css-image-set-gradient')
    expect(imageSet).toContain('image-set(url("data:image/png;base64,')
  })

  test('image-set with multiple descriptor', async () => {
    const imageSet = await getBg('.css-image-set-multiple-descriptor')
    imageSet.split(', ').forEach((s) => {
      expect(s).toMatch(assetMatch)
    })
  })

  test('image-set with multiple descriptor as inline style', async () => {
    const imageSet = await getBg(
      '.css-image-set-multiple-descriptor-inline-style',
    )
    imageSet.split(', ').forEach((s) => {
      expect(s).toMatch(assetMatch)
    })
  })

  test('relative in @import', async () => {
    expect(await getBg('.css-url-relative-at-imported')).toMatch(assetMatch)
  })

  test('absolute', async () => {
    expect(await getBg('.css-url-absolute')).toMatch(assetMatch)
  })

  test('from /public', async () => {
    expect(await getBg('.css-url-public')).toMatch(iconMatch)
  })

  test('base64 inline', async () => {
    const match = isBuild ? `data:image/png;base64` : `/foo/bar/nested/icon.png`
    expect(await getBg('.css-url-base64-inline')).toMatch(match)
    expect(await getBg('.css-url-quotes-base64-inline')).toMatch(match)
    const icoMatch = isBuild ? `data:image/x-icon;base64` : `favicon.ico`
    const el = await page.$(`link.ico`)
    const href = await el.getAttribute('href')
    expect(href).toMatch(icoMatch)
  })

  test('multiple urls on the same line', async () => {
    const bg = await getBg('.css-url-same-line')
    expect(bg).toMatch(assetMatch)
    expect(bg).toMatch(iconMatch)
  })

  test('aliased', async () => {
    const bg = await getBg('.css-url-aliased')
    expect(bg).toMatch(assetMatch)
  })

  test.runIf(isBuild)('generated paths in CSS', () => {
    const css = findAssetFile(/\.css$/, 'foo')

    // preserve postfix query/hash
    expect(css).toMatch(`woff2?#iefix`)

    // generate non-relative base for public path in CSS
    expect(css).not.toMatch(`../icon.png`)
  })
})

describe('image', () => {
  test('srcset', async () => {
    const img = await page.$('.img-src-set')
    const srcset = await img.getAttribute('srcset')
    srcset.split(', ').forEach((s) => {
      expect(s).toMatch(
        isBuild
          ? /\/foo\/bar\/assets\/asset-\w{8}\.png \dx/
          : /\/foo\/bar\/nested\/asset.png \dx/,
      )
    })
  })
})

describe('svg fragments', () => {
  // 404 is checked already, so here we just ensure the urls end with #fragment
  test('img url', async () => {
    const img = await page.$('.svg-frag-img')
    expect(await img.getAttribute('src')).toMatch(/svg#icon-clock-view$/)
  })

  test('via css url()', async () => {
    const bg = await page.evaluate(() => {
      return getComputedStyle(document.querySelector('.icon')).backgroundImage
    })
    expect(bg).toMatch(/svg#icon-clock-view"\)$/)
  })

  test('from js import', async () => {
    const img = await page.$('.svg-frag-import')
    expect(await img.getAttribute('src')).toMatch(/svg#icon-heart-view$/)
  })
})

test('Unknown extension assets import', async () => {
  expect(await page.textContent('.unknown-ext')).toMatch(
    isBuild ? 'data:application/octet-stream;' : '/nested/foo.unknown',
  )
})

test('?raw import', async () => {
  expect(await page.textContent('.raw')).toMatch('SVG')
})

test('?url import', async () => {
  const src = readFile('foo.js')
  expect(await page.textContent('.url')).toMatch(
    isBuild
      ? `data:application/javascript;base64,${Buffer.from(src).toString(
          'base64',
        )}`
      : `/foo/bar/foo.js`,
  )
})

test('?url import on css', async () => {
  const src = readFile('css/icons.css')
  const txt = await page.textContent('.url-css')
  expect(txt).toEqual(
    isBuild
      ? `data:text/css;base64,${Buffer.from(src).toString('base64')}`
      : '/foo/bar/css/icons.css',
  )
})

describe('unicode url', () => {
  test('from js import', async () => {
    const src = readFile('テスト-測試-white space.js')
    expect(await page.textContent('.unicode-url')).toMatch(
      isBuild
        ? `data:application/javascript;base64,${Buffer.from(src).toString(
            'base64',
          )}`
        : `/foo/bar/テスト-測試-white space.js`,
    )
  })
})

describe.runIf(isBuild)('encodeURI', () => {
  test('img src with encodeURI', async () => {
    const img = await page.$('.encodeURI')
    expect(
      (await img.getAttribute('src')).startsWith('data:image/png;base64'),
    ).toBe(true)
  })
})

test('new URL(..., import.meta.url)', async () => {
  expect(await page.textContent('.import-meta-url')).toMatch(assetMatch)
})

test('new URL("@/...", import.meta.url)', async () => {
  expect(await page.textContent('.import-meta-url-dep')).toMatch(assetMatch)
})

test('new URL("/...", import.meta.url)', async () => {
  expect(await page.textContent('.import-meta-url-base-path')).toMatch(
    iconMatch,
  )
})

test('new URL(..., import.meta.url) without extension', async () => {
  expect(await page.textContent('.import-meta-url-without-extension')).toMatch(
    isBuild ? 'data:application/javascript' : 'nested/test.js',
  )
  expect(
    await page.textContent('.import-meta-url-content-without-extension'),
  ).toContain('export default class')
})

test('new URL(`${dynamic}`, import.meta.url)', async () => {
  expect(await page.textContent('.dynamic-import-meta-url-1')).toMatch(
    isBuild ? 'data:image/png;base64' : '/foo/bar/nested/icon.png',
  )
  expect(await page.textContent('.dynamic-import-meta-url-2')).toMatch(
    assetMatch,
  )
  expect(await page.textContent('.dynamic-import-meta-url-js')).toMatch(
    isBuild ? 'data:application/javascript;base64' : '/foo/bar/nested/test.js',
  )
})

test('new URL(`./${dynamic}?abc`, import.meta.url)', async () => {
  expect(await page.textContent('.dynamic-import-meta-url-1-query')).toMatch(
    isBuild ? 'data:image/png;base64' : '/foo/bar/nested/icon.png?abc',
  )
  expect(await page.textContent('.dynamic-import-meta-url-2-query')).toMatch(
    isBuild
      ? /\/foo\/bar\/assets\/asset-\w{8}\.png\?abc/
      : '/foo/bar/nested/asset.png?abc',
  )
})

test('new URL(`./${1 === 0 ? static : dynamic}?abc`, import.meta.url)', async () => {
  expect(await page.textContent('.dynamic-import-meta-url-1-ternary')).toMatch(
    isBuild ? 'data:image/png;base64' : '/foo/bar/nested/icon.png?abc',
  )
  expect(await page.textContent('.dynamic-import-meta-url-2-ternary')).toMatch(
    isBuild
      ? /\/foo\/bar\/assets\/asset-\w{8}\.png\?abc/
      : '/foo/bar/nested/asset.png?abc',
  )
})

test('new URL(`non-existent`, import.meta.url)', async () => {
  // the inlined script tag is extracted in a separate file
  const importMetaUrl = new URL(
    isBuild ? '/foo/bar/assets/index.js' : '/foo/bar/index.html',
    page.url(),
  )
  expect(await page.textContent('.non-existent-import-meta-url')).toMatch(
    new URL('non-existent', importMetaUrl).pathname,
  )
})

test.runIf(isBuild)('manifest', async () => {
  const manifest = readManifest('foo')
  const entry = manifest['index.html']

  for (const file of listAssets('foo')) {
    if (file.endsWith('.css')) {
      expect(entry.css).toContain(`assets/${file}`)
    } else if (!file.endsWith('.js')) {
      expect(entry.assets).toContain(`assets/${file}`)
    }
  }
})

describe.runIf(isBuild)('css and assets in css in build watch', () => {
  test('css will not be lost and css does not contain undefined', async () => {
    editFile('index.html', (code) => code.replace('Assets', 'assets'), true)
    await notifyRebuildComplete(watcher)
    const cssFile = findAssetFile(/index-\w+\.css$/, 'foo')
    expect(cssFile).not.toBe('')
    expect(cssFile).not.toMatch(/undefined/)
  })

  test('import module.css', async () => {
    expect(await getColor('#foo')).toBe('red')
    editFile('css/foo.module.css', (code) => code.replace('red', 'blue'), true)
    await notifyRebuildComplete(watcher)
    await page.reload()
    expect(await getColor('#foo')).toBe('blue')
  })

  test('import with raw query', async () => {
    expect(await page.textContent('.raw-query')).toBe('foo')
    editFile('static/foo.txt', (code) => code.replace('foo', 'zoo'), true)
    await notifyRebuildComplete(watcher)
    await page.reload()
    expect(await page.textContent('.raw-query')).toBe('zoo')
  })
})

test('inline style test', async () => {
  expect(await getBg('.inline-style')).toMatch(assetMatch)
  expect(await getBg('.style-url-assets')).toMatch(assetMatch)
})

if (!isBuild) {
  test('@import in html style tag hmr', async () => {
    await untilUpdated(() => getColor('.import-css'), 'rgb(0, 136, 255)')
    const loadPromise = page.waitForEvent('load')
    editFile(
      './css/import.css',
      (code) => code.replace('#0088ff', '#00ff88'),
      true,
    )
    await loadPromise
    await untilUpdated(() => getColor('.import-css'), 'rgb(0, 255, 136)')
  })
}

test('html import word boundary', async () => {
  expect(await page.textContent('.obj-import-express')).toMatch(
    'ignore object import prop',
  )
  expect(await page.textContent('.string-import-express')).toMatch('no load')
})

test('relative path in html asset', async () => {
  expect(await page.textContent('.relative-js')).toMatch('hello')
  expect(await getColor('.relative-css')).toMatch('red')
})

test('url() contains file in publicDir, in <style> tag', async () => {
  expect(await getBg('.style-public-assets')).toContain(iconMatch)
})

<<<<<<< HEAD
test('url() contains file in publicDir, as inline style', async () => {
=======
test.skip('url() contains file in publicDir, as inline style', async () => {
  // TODO: To investigate why `await getBg('.inline-style-public') === "url("http://localhost:5173/icon.png")"`
  // It supposes to be `url("http://localhost:5173/foo/bar/icon.png")`
  // (I built the playground to verify)
>>>>>>> fffe16ee
  expect(await getBg('.inline-style-public')).toContain(iconMatch)
})

test.runIf(isBuild)('assets inside <noscript> is rewrote', async () => {
  const indexHtml = readFile('./dist/foo/index.html')
  expect(indexHtml).toMatch(
    /<img class="noscript" src="\/foo\/bar\/assets\/asset-\w+\.png" \/>/,
  )
})<|MERGE_RESOLUTION|>--- conflicted
+++ resolved
@@ -467,14 +467,7 @@
   expect(await getBg('.style-public-assets')).toContain(iconMatch)
 })
 
-<<<<<<< HEAD
 test('url() contains file in publicDir, as inline style', async () => {
-=======
-test.skip('url() contains file in publicDir, as inline style', async () => {
-  // TODO: To investigate why `await getBg('.inline-style-public') === "url("http://localhost:5173/icon.png")"`
-  // It supposes to be `url("http://localhost:5173/foo/bar/icon.png")`
-  // (I built the playground to verify)
->>>>>>> fffe16ee
   expect(await getBg('.inline-style-public')).toContain(iconMatch)
 })
 
