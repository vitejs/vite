--- conflicted
+++ resolved
@@ -19,13 +19,8 @@
 } from '~utils'
 
 const assetMatch = isBuild
-<<<<<<< HEAD
-  ? /\/foo\/assets\/asset-[-\w]{8}\.png/
-  : '/foo/nested/asset.png'
-=======
-  ? /\/foo\/bar\/assets\/asset-\w{8}\.png/
+  ? /\/foo\/bar\/assets\/asset-[-\w]{8}\.png/
   : '/foo/bar/nested/asset.png'
->>>>>>> 84df7db1
 
 const iconMatch = `/foo/bar/icon.png`
 
@@ -250,13 +245,8 @@
     srcset.split(', ').forEach((s) => {
       expect(s).toMatch(
         isBuild
-<<<<<<< HEAD
-          ? /\/foo\/assets\/asset-[-\w]{8}\.png \dx/
-          : /\/foo\/nested\/asset.png \dx/,
-=======
-          ? /\/foo\/bar\/assets\/asset-\w{8}\.png \dx/
+          ? /\/foo\/bar\/assets\/asset-[-\w]{8}\.png \dx/
           : /\/foo\/bar\/nested\/asset.png \dx/,
->>>>>>> 84df7db1
       )
     })
   })
@@ -376,13 +366,8 @@
   )
   expect(await page.textContent('.dynamic-import-meta-url-2-query')).toMatch(
     isBuild
-<<<<<<< HEAD
-      ? /\/foo\/assets\/asset-[-\w]{8}\.png\?abc/
-      : '/foo/nested/asset.png?abc',
-=======
-      ? /\/foo\/bar\/assets\/asset-\w{8}\.png\?abc/
+      ? /\/foo\/bar\/assets\/asset-[-\w]{8}\.png\?abc/
       : '/foo/bar/nested/asset.png?abc',
->>>>>>> 84df7db1
   )
 })
 
@@ -392,13 +377,8 @@
   )
   expect(await page.textContent('.dynamic-import-meta-url-2-ternary')).toMatch(
     isBuild
-<<<<<<< HEAD
-      ? /\/foo\/assets\/asset-[-\w]{8}\.png\?abc/
-      : '/foo/nested/asset.png?abc',
-=======
-      ? /\/foo\/bar\/assets\/asset-\w{8}\.png\?abc/
+      ? /\/foo\/bar\/assets\/asset-[-\w]{8}\.png\?abc/
       : '/foo/bar/nested/asset.png?abc',
->>>>>>> 84df7db1
   )
 })
 
@@ -494,10 +474,6 @@
 test.runIf(isBuild)('assets inside <noscript> is rewrote', async () => {
   const indexHtml = readFile('./dist/foo/index.html')
   expect(indexHtml).toMatch(
-<<<<<<< HEAD
-    /<img class="noscript" src="\/foo\/assets\/asset-[-\w]+\.png" \/>/,
-=======
-    /<img class="noscript" src="\/foo\/bar\/assets\/asset-\w+\.png" \/>/,
->>>>>>> 84df7db1
+    /<img class="noscript" src="\/foo\/bar\/assets\/asset-[-\w]+\.png" \/>/,
   )
 })