--- conflicted
+++ resolved
@@ -12,11 +12,7 @@
     "autoprefixer": "^10.4.7",
     "tailwindcss": "^2.2.19",
     "vue": "^3.2.33",
-<<<<<<< HEAD
-    "vue-router": "^4.0.0"
-=======
     "vue-router": "^4.0.15"
->>>>>>> aeb5b743
   },
   "devDependencies": {
     "@vitejs/plugin-vue": "workspace:*",
