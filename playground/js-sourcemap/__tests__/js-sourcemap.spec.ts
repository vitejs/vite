import { URL } from 'node:url'
import { describe, expect, test } from 'vitest'
import { mapFileCommentRegex } from 'convert-source-map'
import { commentSourceMap } from '../foo-with-sourcemap-plugin'
import {
  extractSourcemap,
  findAssetFile,
  formatSourcemapForSnapshot,
  isBuild,
  page,
  serverLogs,
} from '~utils'

if (!isBuild) {
  test('js', async () => {
    const res = await page.request.get(new URL('./foo.js', page.url()).href)
    const js = await res.text()
    const map = extractSourcemap(js)
    expect(formatSourcemapForSnapshot(map)).toMatchInlineSnapshot(`
      {
        "mappings": "AAAA,MAAM,CAAC,KAAK,CAAC,GAAG,CAAC,CAAC,CAAC,CAAC,GAAG,CAAC;",
        "sources": [
          "foo.js",
        ],
        "sourcesContent": [
          "export const foo = 'foo'
      ",
        ],
        "version": 3,
      }
    `)
  })

  test('js with inline sourcemap injected by a plugin', async () => {
    const res = await page.request.get(
      new URL('./foo-with-sourcemap.js', page.url()).href,
    )
    const js = await res.text()

    expect(js).toContain(commentSourceMap)
    const sourcemapComments = js.match(mapFileCommentRegex).length
    expect(sourcemapComments).toBe(1)

    const map = extractSourcemap(js)
    expect(formatSourcemapForSnapshot(map)).toMatchInlineSnapshot(`
      {
        "mappings": "AAAA,MAAM,CAAC,KAAK,CAAC,GAAG,CAAC,CAAC,CAAC,CAAC,GAAG",
        "sources": [
          "foo-with-sourcemap.js",
        ],
<<<<<<< HEAD
        "sourcesContent": [
          "export const foo = 'foo'

      // default boundary sourcemap with magic-string

                                                                                                                                                                                                        
      ",
        ],
=======
>>>>>>> 598d4231
        "version": 3,
      }
    `)
  })

  test('ts', async () => {
    const res = await page.request.get(new URL('./bar.ts', page.url()).href)
    const js = await res.text()
    const map = extractSourcemap(js)
    expect(formatSourcemapForSnapshot(map)).toMatchInlineSnapshot(`
      {
        "mappings": "AAAO,aAAM,MAAM;",
        "sources": [
          "bar.ts",
        ],
        "sourcesContent": [
          "export const bar = 'bar'
      ",
        ],
        "version": 3,
      }
    `)
  })

  test('multiline import', async () => {
    const res = await page.request.get(
      new URL('./with-multiline-import.ts', page.url()).href,
    )
    const multi = await res.text()
    const map = extractSourcemap(multi)
    expect(formatSourcemapForSnapshot(map)).toMatchInlineSnapshot(`
      {
        "mappings": "AACA;AAAA,EACE;AAAA,OACK;AAEP,QAAQ,IAAI,yBAAyB,GAAG;",
        "sources": [
          "with-multiline-import.ts",
        ],
        "sourcesContent": [
          "// prettier-ignore
      import {
        foo
      } from '@vitejs/test-importee-pkg'

      console.log('with-multiline-import', foo)
      ",
        ],
        "version": 3,
      }
    `)
  })

  test('should not output missing source file warning', () => {
    serverLogs.forEach((log) => {
      expect(log).not.toMatch(/Sourcemap for .+ points to missing source files/)
    })
  })
}

describe.runIf(isBuild)('build tests', () => {
  test('should not output sourcemap warning (#4939)', () => {
    serverLogs.forEach((log) => {
      expect(log).not.toMatch('Sourcemap is likely to be incorrect')
    })
  })

  test('sourcemap is correct when preload information is injected', async () => {
    const map = findAssetFile(/after-preload-dynamic.*\.js\.map/)
    expect(formatSourcemapForSnapshot(JSON.parse(map))).toMatchInlineSnapshot(`
      {
        "mappings": "k2BAAA,OAAO,2BAAuB,EAAC,wBAE/B,QAAQ,IAAI,uBAAuB",
        "sources": [
          "../../after-preload-dynamic.js",
        ],
        "sourcesContent": [
          "import('./dynamic/dynamic-foo')

      console.log('after preload dynamic')
      ",
        ],
        "version": 3,
      }
    `)
  })
})<|MERGE_RESOLUTION|>--- conflicted
+++ resolved
@@ -48,17 +48,6 @@
         "sources": [
           "foo-with-sourcemap.js",
         ],
-<<<<<<< HEAD
-        "sourcesContent": [
-          "export const foo = 'foo'
-
-      // default boundary sourcemap with magic-string
-
-                                                                                                                                                                                                        
-      ",
-        ],
-=======
->>>>>>> 598d4231
         "version": 3,
       }
     `)
