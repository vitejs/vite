--- conflicted
+++ resolved
@@ -137,12 +137,8 @@
     const map = findAssetFile(/after-preload-dynamic-[-\w]{8}\.js\.map/)
     expect(formatSourcemapForSnapshot(JSON.parse(map))).toMatchInlineSnapshot(`
       {
-<<<<<<< HEAD
+        "ignoreList": [],
         "mappings": ";;;;;;w+BAAA,OAAO,2BAAuB,EAAC,wBAE/B,QAAQ,IAAI,uBAAuB",
-=======
-        "ignoreList": [],
-        "mappings": ";;;;;;i3BAAA,OAAO,2BAAuB,EAAC,wBAE/B,QAAQ,IAAI,uBAAuB",
->>>>>>> f377a840
         "sources": [
           "../../after-preload-dynamic.js",
         ],
