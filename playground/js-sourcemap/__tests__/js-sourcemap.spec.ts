import { URL, fileURLToPath } from 'node:url'
import { promisify } from 'node:util'
import { execFile } from 'node:child_process'
import { existsSync } from 'node:fs'
import { describe, expect, test } from 'vitest'
import { mapFileCommentRegex } from 'convert-source-map'
import { commentSourceMap } from '../foo-with-sourcemap-plugin'
import {
  extractSourcemap,
  findAssetFile,
  formatSourcemapForSnapshot,
  isBuild,
  listAssets,
  page,
  readFile,
  serverLogs,
} from '~utils'

if (!isBuild) {
  test('js', async () => {
    const res = await page.request.get(new URL('./foo.js', page.url()).href)
    const js = await res.text()
    const map = extractSourcemap(js)
    expect(formatSourcemapForSnapshot(map, js)).toMatchInlineSnapshot(`
      SourceMap {
        content: {
          "mappings": "AAAA,MAAM,CAAC,KAAK,CAAC,GAAG,CAAC,CAAC,CAAC,CAAC,GAAG;",
          "sources": [
            "foo.js",
          ],
          "sourcesContent": [
            "export const foo = 'foo'
      ",
          ],
          "version": 3,
        },
        visualization: "https://evanw.github.io/source-map-visualization/#MjUAZXhwb3J0IGNvbnN0IGZvbyA9ICdmb28nCjE1MQB7InZlcnNpb24iOjMsInNvdXJjZXMiOlsiZm9vLmpzIl0sInNvdXJjZXNDb250ZW50IjpbImV4cG9ydCBjb25zdCBmb28gPSAnZm9vJ1xuIl0sIm1hcHBpbmdzIjoiQUFBQSxNQUFNLENBQUMsS0FBSyxDQUFDLEdBQUcsQ0FBQyxDQUFDLENBQUMsQ0FBQyxHQUFHOyJ9"
      }
    `)
  })

  test('plugin return sourcemap with `sources: [""]`', async () => {
    const res = await page.request.get(new URL('./zoo.js', page.url()).href)
    const js = await res.text()
    expect(js).toContain('// add comment')

    const map = extractSourcemap(js)
    expect(formatSourcemapForSnapshot(map, js)).toMatchInlineSnapshot(`
      SourceMap {
        content: {
          "mappings": "AAAA,CAAC,CAAC,CAAC,CAAC,CAAC,CAAC,CAAC,CAAC,CAAC,CAAC,CAAC,CAAC,CAAC,CAAC,CAAC,CAAC,CAAC,CAAC,CAAC,CAAC,CAAC,CAAC,CAAC;",
          "sources": [
            "zoo.js",
          ],
          "sourcesContent": [
            "export const zoo = 'zoo'
      ",
          ],
          "version": 3,
        },
        visualization: "https://evanw.github.io/source-map-visualization/#NDAAZXhwb3J0IGNvbnN0IHpvbyA9ICd6b28nCi8vIGFkZCBjb21tZW50CjIxNgB7InZlcnNpb24iOjMsInNvdXJjZXMiOlsiem9vLmpzIl0sInNvdXJjZXNDb250ZW50IjpbImV4cG9ydCBjb25zdCB6b28gPSAnem9vJ1xuIl0sIm1hcHBpbmdzIjoiQUFBQSxDQUFDLENBQUMsQ0FBQyxDQUFDLENBQUMsQ0FBQyxDQUFDLENBQUMsQ0FBQyxDQUFDLENBQUMsQ0FBQyxDQUFDLENBQUMsQ0FBQyxDQUFDLENBQUMsQ0FBQyxDQUFDLENBQUMsQ0FBQyxDQUFDLENBQUM7In0="
      }
    `)
  })

  test('js with inline sourcemap injected by a plugin', async () => {
    const res = await page.request.get(
      new URL('./foo-with-sourcemap.js', page.url()).href,
    )
    const js = await res.text()

    expect(js).toContain(commentSourceMap)
    const sourcemapComments = js.match(mapFileCommentRegex).length
    expect(sourcemapComments).toBe(1)

    const map = extractSourcemap(js)
    expect(formatSourcemapForSnapshot(map, js)).toMatchInlineSnapshot(`
      SourceMap {
        content: {
          "mappings": "AAAA,MAAM,CAAC,KAAK,CAAC,GAAG,CAAC,CAAC,CAAC,CAAC,GAAG",
          "sources": [
            "",
          ],
          "version": 3,
        },
        visualization: "https://evanw.github.io/source-map-visualization/#NzMAZXhwb3J0IGNvbnN0IGZvbyA9ICdmb28nCi8vIGRlZmF1bHQgYm91bmRhcnkgc291cmNlbWFwIHdpdGggbWFnaWMtc3RyaW5nCjk2AHsidmVyc2lvbiI6Mywic291cmNlcyI6WyIiXSwibWFwcGluZ3MiOiJBQUFBLE1BQU0sQ0FBQyxLQUFLLENBQUMsR0FBRyxDQUFDLENBQUMsQ0FBQyxDQUFDLEdBQUcifQ=="
      }
    `)
  })

  test('ts', async () => {
    const res = await page.request.get(new URL('./bar.ts', page.url()).href)
    const js = await res.text()
    const map = extractSourcemap(js)
<<<<<<< HEAD
    expect(formatSourcemapForSnapshot(map)).toMatchInlineSnapshot(`
      {
        "mappings": "AAAA,OAAO,MAAM,MAAM",
        "sources": [
          "bar.ts",
        ],
        "sourcesContent": [
          "export const bar = 'bar'
=======
    expect(formatSourcemapForSnapshot(map, js)).toMatchInlineSnapshot(`
      SourceMap {
        content: {
          "mappings": "AAAO,aAAM,MAAM;",
          "sources": [
            "bar.ts",
          ],
          "sourcesContent": [
            "export const bar = 'bar'
>>>>>>> a9ba0174
      ",
          ],
          "version": 3,
        },
        visualization: "https://evanw.github.io/source-map-visualization/#MjYAZXhwb3J0IGNvbnN0IGJhciA9ICJiYXIiOwoxMTEAeyJ2ZXJzaW9uIjozLCJzb3VyY2VzIjpbImJhci50cyJdLCJzb3VyY2VzQ29udGVudCI6WyJleHBvcnQgY29uc3QgYmFyID0gJ2JhcidcbiJdLCJtYXBwaW5ncyI6IkFBQU8sYUFBTSxNQUFNOyJ9"
      }
    `)
  })

  test('multiline import', async () => {
    const res = await page.request.get(
      new URL('./with-multiline-import.ts', page.url()).href,
    )
<<<<<<< HEAD
    const multi = await res.text()
    const map = extractSourcemap(multi)
    expect(formatSourcemapForSnapshot(map)).toMatchInlineSnapshot(`
      {
        "mappings": ";AACA,SACE,WACK;AAEP,QAAQ,IAAI,yBAAyB",
        "sources": [
          "with-multiline-import.ts",
        ],
        "sourcesContent": [
          "// prettier-ignore
=======
    const js = await res.text()
    const map = extractSourcemap(js)
    expect(formatSourcemapForSnapshot(map, js)).toMatchInlineSnapshot(`
      SourceMap {
        content: {
          "mappings": "AACA;AAAA,EACE;AAAA,OACK;AAEP,QAAQ,IAAI,yBAAyB,GAAG;",
          "sources": [
            "with-multiline-import.ts",
          ],
          "sourcesContent": [
            "// prettier-ignore
>>>>>>> a9ba0174
      import {
        foo
      } from '@vitejs/test-importee-pkg'

      console.log('with-multiline-import', foo)
      ",
          ],
          "version": 3,
        },
        visualization: "https://evanw.github.io/source-map-visualization/#MjMxAGltcG9ydCBfX3ZpdGVfX2Nqc0ltcG9ydDBfX3ZpdGVqc190ZXN0SW1wb3J0ZWVQa2cgZnJvbSAiL25vZGVfbW9kdWxlcy8udml0ZS9kZXBzL0B2aXRlanNfdGVzdC1pbXBvcnRlZS1wa2cuanM/dj0wMDAwMDAwMCI7IGNvbnN0IGZvbyA9IF9fdml0ZV9fY2pzSW1wb3J0MF9fdml0ZWpzX3Rlc3RJbXBvcnRlZVBrZ1siZm9vIl0KCjsKY29uc29sZS5sb2coIndpdGgtbXVsdGlsaW5lLWltcG9ydCIsIGZvbyk7CjI1OAB7InZlcnNpb24iOjMsInNvdXJjZXMiOlsid2l0aC1tdWx0aWxpbmUtaW1wb3J0LnRzIl0sInNvdXJjZXNDb250ZW50IjpbIi8vIHByZXR0aWVyLWlnbm9yZVxuaW1wb3J0IHtcbiAgZm9vXG59IGZyb20gJ0B2aXRlanMvdGVzdC1pbXBvcnRlZS1wa2cnXG5cbmNvbnNvbGUubG9nKCd3aXRoLW11bHRpbGluZS1pbXBvcnQnLCBmb28pXG4iXSwibWFwcGluZ3MiOiJBQUNBO0FBQUEsRUFDRTtBQUFBLE9BQ0s7QUFFUCxRQUFRLElBQUkseUJBQXlCLEdBQUc7In0="
      }
    `)
  })

  test('should not output missing source file warning', () => {
    serverLogs.forEach((log) => {
      expect(log).not.toMatch(/Sourcemap for .+ points to missing source files/)
    })
  })
}

describe.runIf(isBuild)('build tests', () => {
  test('should not output sourcemap warning (#4939)', () => {
    serverLogs.forEach((log) => {
      expect(log).not.toMatch('Sourcemap is likely to be incorrect')
    })
  })

  test('sourcemap is correct when preload information is injected', async () => {
    const js = findAssetFile(/after-preload-dynamic-[-\w]{8}\.js$/)
    const map = findAssetFile(/after-preload-dynamic-[-\w]{8}\.js\.map/)
<<<<<<< HEAD
    let mapSnapshot = `
      {
        "debugId": "00000000-0000-0000-0000-000000000000",
        "ignoreList": [],
        "mappings": ";grCAAA,OAAO,qDAEP,QAAQ,IAAI",
        "sources": [
          "../../after-preload-dynamic.js",
        ],
        "sourcesContent": [
          "import('./dynamic/dynamic-foo')

      console.log('after preload dynamic')
      ",
        ],
        "version": 3,
      }
    `
    if (process.env._VITE_TEST_JS_PLUGIN) {
      mapSnapshot = mapSnapshot.replace(
        ';grCAAA,OAAO,qDAEP,QAAQ,IAAI',
        ';grCAAA,OAAO,6BAAuB,wBAE9B,QAAQ,IAAI',
      )
    }
    expect(formatSourcemapForSnapshot(JSON.parse(map))).toMatchInlineSnapshot(
      mapSnapshot,
    )
=======
    expect(formatSourcemapForSnapshot(JSON.parse(map), js))
      .toMatchInlineSnapshot(`
        SourceMap {
          content: {
            "debugId": "00000000-0000-0000-0000-000000000000",
            "ignoreList": [],
            "mappings": ";4kCAAA,OAAO,2BAAuB,0BAE9B,QAAQ,IAAI,uBAAuB",
            "sources": [
              "../../after-preload-dynamic.js",
            ],
            "sourcesContent": [
              "import('./dynamic/dynamic-foo')

        console.log('after preload dynamic')
        ",
            ],
            "version": 3,
          },
          visualization: "https://evanw.github.io/source-map-visualization/#MTQ2NgBjb25zdCBfX3ZpdGVfX21hcERlcHM9KGksbT1fX3ZpdGVfX21hcERlcHMsZD0obS5mfHwobS5mPVsiYXNzZXRzL2R5bmFtaWMtZm9vLUZfYXJUX3E1LmpzIiwiYXNzZXRzL2R5bmFtaWMtZm9vLURzcUtSckV5LmNzcyJdKSkpPT5pLm1hcChpPT5kW2ldKTsKY29uc3QgcD0ibW9kdWxlcHJlbG9hZCIsdj1mdW5jdGlvbihsKXtyZXR1cm4iLyIrbH0sdT17fSxFPWZ1bmN0aW9uKGQsYyx5KXtsZXQgaT1Qcm9taXNlLnJlc29sdmUoKTtpZihjJiZjLmxlbmd0aD4wKXtsZXQgZj1mdW5jdGlvbihlKXtyZXR1cm4gUHJvbWlzZS5hbGwoZS5tYXAobz0+UHJvbWlzZS5yZXNvbHZlKG8pLnRoZW4ocz0+KHtzdGF0dXM6ImZ1bGZpbGxlZCIsdmFsdWU6c30pLHM9Pih7c3RhdHVzOiJyZWplY3RlZCIscmVhc29uOnN9KSkpKX07ZG9jdW1lbnQuZ2V0RWxlbWVudHNCeVRhZ05hbWUoImxpbmsiKTtjb25zdCBuPWRvY3VtZW50LnF1ZXJ5U2VsZWN0b3IoIm1ldGFbcHJvcGVydHk9Y3NwLW5vbmNlXSIpLHQ9bj8ubm9uY2V8fG4/LmdldEF0dHJpYnV0ZSgibm9uY2UiKTtpPWYoYy5tYXAoZT0+e2lmKGU9dihlKSxlIGluIHUpcmV0dXJuO3VbZV09ITA7Y29uc3Qgbz1lLmVuZHNXaXRoKCIuY3NzIikscz1vPydbcmVsPSJzdHlsZXNoZWV0Il0nOiIiO2lmKGRvY3VtZW50LnF1ZXJ5U2VsZWN0b3IoYGxpbmtbaHJlZj0iJHtlfSJdJHtzfWApKXJldHVybjtjb25zdCByPWRvY3VtZW50LmNyZWF0ZUVsZW1lbnQoImxpbmsiKTtpZihyLnJlbD1vPyJzdHlsZXNoZWV0IjpwLG98fChyLmFzPSJzY3JpcHQiKSxyLmNyb3NzT3JpZ2luPSIiLHIuaHJlZj1lLHQmJnIuc2V0QXR0cmlidXRlKCJub25jZSIsdCksZG9jdW1lbnQuaGVhZC5hcHBlbmRDaGlsZChyKSxvKXJldHVybiBuZXcgUHJvbWlzZSgobSxoKT0+e3IuYWRkRXZlbnRMaXN0ZW5lcigibG9hZCIsbSksci5hZGRFdmVudExpc3RlbmVyKCJlcnJvciIsKCk9PmgobmV3IEVycm9yKGBVbmFibGUgdG8gcHJlbG9hZCBDU1MgZm9yICR7ZX1gKSkpfSl9KSl9ZnVuY3Rpb24gYShuKXtjb25zdCB0PW5ldyBFdmVudCgidml0ZTpwcmVsb2FkRXJyb3IiLHtjYW5jZWxhYmxlOiEwfSk7aWYodC5wYXlsb2FkPW4sd2luZG93LmRpc3BhdGNoRXZlbnQodCksIXQuZGVmYXVsdFByZXZlbnRlZCl0aHJvdyBufXJldHVybiBpLnRoZW4obj0+e2Zvcihjb25zdCB0IG9mIG58fFtdKXQuc3RhdHVzPT09InJlamVjdGVkIiYmYSh0LnJlYXNvbik7cmV0dXJuIGQoKS5jYXRjaChhKX0pfTtFKCgpPT5pbXBvcnQoIi4vZHluYW1pYy1mb28tRl9hclRfcTUuanMiKSxfX3ZpdGVfX21hcERlcHMoWzAsMV0pKTtjb25zb2xlLmxvZygiYWZ0ZXIgcHJlbG9hZCBkeW5hbWljIik7ZXhwb3J0e0UgYXMgX307Ci8vIyBkZWJ1Z0lkPThjNDM0NWFiLWYxMzAtNGZmMi05NWRlLTA3NWI2ZTBhOGZjNgovLyMgc291cmNlTWFwcGluZ1VSTD1hZnRlci1wcmVsb2FkLWR5bmFtaWMtQ3E4cGpBT0wuanMubWFwCjI3NQB7InZlcnNpb24iOjMsIm1hcHBpbmdzIjoiOzRrQ0FBQSxPQUFPLDJCQUF1QiwwQkFFOUIsUUFBUSxJQUFJLHVCQUF1QiIsImlnbm9yZUxpc3QiOltdLCJzb3VyY2VzIjpbIi4uLy4uL2FmdGVyLXByZWxvYWQtZHluYW1pYy5qcyJdLCJzb3VyY2VzQ29udGVudCI6WyJpbXBvcnQoJy4vZHluYW1pYy9keW5hbWljLWZvbycpXG5cbmNvbnNvbGUubG9nKCdhZnRlciBwcmVsb2FkIGR5bmFtaWMnKVxuIl0sImRlYnVnSWQiOiIwMDAwMDAwMC0wMDAwLTAwMDAtMDAwMC0wMDAwMDAwMDAwMDAifQ=="
        }
      `)
>>>>>>> a9ba0174
    // verify sourcemap comment is preserved at the last line
    expect(js).toMatch(
      /\n\/\/# sourceMappingURL=after-preload-dynamic-[-\w]{8}\.js\.map\n?$/,
    )
  })

  test('__vite__mapDeps injected after banner', async () => {
    const js = findAssetFile(/after-preload-dynamic-hashbang-[-\w]{8}\.js$/)
    expect(js.split('\n').slice(0, 2)).toEqual([
      '#!/usr/bin/env node',
      expect.stringContaining('const __vite__mapDeps=(i'),
    ])
  })

  test('no unused __vite__mapDeps', async () => {
    const js = findAssetFile(/after-preload-dynamic-no-dep-[-\w]{8}\.js$/)
    expect(js).not.toMatch(/__vite__mapDeps/)
  })

  test('sourcemap is correct when using object as "define" value', async () => {
    const js = findAssetFile(/with-define-object.*\.js$/)
    const map = findAssetFile(/with-define-object.*\.js\.map/)
<<<<<<< HEAD
    expect(formatSourcemapForSnapshot(JSON.parse(map))).toMatchInlineSnapshot(`
      {
        "debugId": "00000000-0000-0000-0000-000000000000",
        "mappings": "AAEA,SAAS,GAAO,CACd,GACD,CAED,SAAS,GAAY,CAEnB,QAAQ,MAAM,qBAAA,CAAA,MAAA,OAAA,CACf,CAED",
        "sources": [
          "../../with-define-object.ts",
        ],
        "sourcesContent": [
          "// test complicated stack since broken sourcemap
      // might still look correct with a simple case
      function main() {
        mainInner()
      }
=======
    expect(formatSourcemapForSnapshot(JSON.parse(map), js))
      .toMatchInlineSnapshot(`
        SourceMap {
          content: {
            "debugId": "00000000-0000-0000-0000-000000000000",
            "mappings": "qBAEA,SAASA,GAAO,CACJC,EAAA,CACZ,CAEA,SAASA,GAAY,CAEX,QAAA,MAAM,qBAAsBC,CAAkB,CACxD,CAEAF,EAAK",
            "names": [
              "main",
              "mainInner",
              "define_testDefineObject_default",
            ],
            "sources": [
              "../../with-define-object.ts",
            ],
            "sourcesContent": [
              "// test complicated stack since broken sourcemap
        // might still look correct with a simple case
        function main() {
          mainInner()
        }
>>>>>>> a9ba0174

        function mainInner() {
          // @ts-expect-error "define"
          console.trace('with-define-object', __testDefineObject)
        }

        main()
        ",
            ],
            "version": 3,
          },
          visualization: "https://evanw.github.io/source-map-visualization/#MTk5AHZhciBlPXtoZWxsbzoidGVzdCJ9O2Z1bmN0aW9uIG4oKXt0KCl9ZnVuY3Rpb24gdCgpe2NvbnNvbGUudHJhY2UoIndpdGgtZGVmaW5lLW9iamVjdCIsZSl9bigpOwovLyMgZGVidWdJZD1iZDM5NjJmYy1lZGI1LTRhNmQtYTVkYS1mMjdhMWU1ZjMyNjgKLy8jIHNvdXJjZU1hcHBpbmdVUkw9d2l0aC1kZWZpbmUtb2JqZWN0LWhBU2RrZG55LmpzLm1hcAo1NjQAeyJ2ZXJzaW9uIjozLCJzb3VyY2VzIjpbIi4uLy4uL3dpdGgtZGVmaW5lLW9iamVjdC50cyJdLCJzb3VyY2VzQ29udGVudCI6WyIvLyB0ZXN0IGNvbXBsaWNhdGVkIHN0YWNrIHNpbmNlIGJyb2tlbiBzb3VyY2VtYXBcbi8vIG1pZ2h0IHN0aWxsIGxvb2sgY29ycmVjdCB3aXRoIGEgc2ltcGxlIGNhc2VcbmZ1bmN0aW9uIG1haW4oKSB7XG4gIG1haW5Jbm5lcigpXG59XG5cbmZ1bmN0aW9uIG1haW5Jbm5lcigpIHtcbiAgLy8gQHRzLWV4cGVjdC1lcnJvciBcImRlZmluZVwiXG4gIGNvbnNvbGUudHJhY2UoJ3dpdGgtZGVmaW5lLW9iamVjdCcsIF9fdGVzdERlZmluZU9iamVjdClcbn1cblxubWFpbigpXG4iXSwibmFtZXMiOlsibWFpbiIsIm1haW5Jbm5lciIsImRlZmluZV90ZXN0RGVmaW5lT2JqZWN0X2RlZmF1bHQiXSwibWFwcGluZ3MiOiJxQkFFQSxTQUFTQSxHQUFPLENBQ0pDLEVBQUEsQ0FDWixDQUVBLFNBQVNBLEdBQVksQ0FFWCxRQUFBLE1BQU0scUJBQXNCQyxDQUFrQixDQUN4RCxDQUVBRixFQUFLIiwiZGVidWdJZCI6IjAwMDAwMDAwLTAwMDAtMDAwMC0wMDAwLTAwMDAwMDAwMDAwMCJ9"
        }
      `)
  })

  test('correct sourcemap during ssr dev when using object as "define" value', async () => {
    const execFileAsync = promisify(execFile)
    await execFileAsync('node', ['test-ssr-dev.js'], {
      cwd: fileURLToPath(new URL('..', import.meta.url)),
    })
  })

  test('source and sourcemap contain matching debug IDs', () => {
    function getDebugIdFromString(input: string): string | undefined {
      const match = input.match(/\/\/# debugId=([a-fA-F0-9-]+)/)
      return match ? match[1] : undefined
    }

    const assets = listAssets().map((asset) => `dist/assets/${asset}`)
    const jsAssets = assets.filter((asset) => asset.endsWith('.js'))

    for (const jsAsset of jsAssets) {
      const jsContent = readFile(jsAsset)
      const hasSourcemap = existsSync(`${jsAsset}.map`)
      if (!hasSourcemap) continue

      const sourceDebugId = getDebugIdFromString(jsContent)
      expect(
        sourceDebugId,
        `Asset '${jsAsset}' did not contain a debug ID`,
      ).toBeDefined()

      const mapFile = jsAsset + '.map'
      const mapContent = readFile(mapFile)

      const mapObj = JSON.parse(mapContent)
      const mapDebugId = mapObj.debugId

      expect(
        sourceDebugId,
        'Debug ID in source didnt match debug ID in sourcemap',
      ).toEqual(mapDebugId)
    }
  })
})<|MERGE_RESOLUTION|>--- conflicted
+++ resolved
@@ -92,31 +92,20 @@
     const res = await page.request.get(new URL('./bar.ts', page.url()).href)
     const js = await res.text()
     const map = extractSourcemap(js)
-<<<<<<< HEAD
-    expect(formatSourcemapForSnapshot(map)).toMatchInlineSnapshot(`
-      {
-        "mappings": "AAAA,OAAO,MAAM,MAAM",
-        "sources": [
-          "bar.ts",
-        ],
-        "sourcesContent": [
-          "export const bar = 'bar'
-=======
-    expect(formatSourcemapForSnapshot(map, js)).toMatchInlineSnapshot(`
-      SourceMap {
-        content: {
-          "mappings": "AAAO,aAAM,MAAM;",
+    expect(formatSourcemapForSnapshot(map, js)).toMatchInlineSnapshot(`
+      SourceMap {
+        content: {
+          "mappings": "AAAA,OAAO,MAAM,MAAM",
           "sources": [
             "bar.ts",
           ],
           "sourcesContent": [
             "export const bar = 'bar'
->>>>>>> a9ba0174
-      ",
-          ],
-          "version": 3,
-        },
-        visualization: "https://evanw.github.io/source-map-visualization/#MjYAZXhwb3J0IGNvbnN0IGJhciA9ICJiYXIiOwoxMTEAeyJ2ZXJzaW9uIjozLCJzb3VyY2VzIjpbImJhci50cyJdLCJzb3VyY2VzQ29udGVudCI6WyJleHBvcnQgY29uc3QgYmFyID0gJ2JhcidcbiJdLCJtYXBwaW5ncyI6IkFBQU8sYUFBTSxNQUFNOyJ9"
+      ",
+          ],
+          "version": 3,
+        },
+        visualization: "https://evanw.github.io/source-map-visualization/#MjYAZXhwb3J0IGNvbnN0IGJhciA9ICJiYXIiOwoxMTUAeyJtYXBwaW5ncyI6IkFBQUEsT0FBTyxNQUFNLE1BQU0iLCJzb3VyY2VzIjpbImJhci50cyJdLCJzb3VyY2VzQ29udGVudCI6WyJleHBvcnQgY29uc3QgYmFyID0gJ2JhcidcbiJdLCJ2ZXJzaW9uIjozfQ=="
       }
     `)
   })
@@ -125,30 +114,17 @@
     const res = await page.request.get(
       new URL('./with-multiline-import.ts', page.url()).href,
     )
-<<<<<<< HEAD
-    const multi = await res.text()
-    const map = extractSourcemap(multi)
-    expect(formatSourcemapForSnapshot(map)).toMatchInlineSnapshot(`
-      {
-        "mappings": ";AACA,SACE,WACK;AAEP,QAAQ,IAAI,yBAAyB",
-        "sources": [
-          "with-multiline-import.ts",
-        ],
-        "sourcesContent": [
-          "// prettier-ignore
-=======
-    const js = await res.text()
-    const map = extractSourcemap(js)
-    expect(formatSourcemapForSnapshot(map, js)).toMatchInlineSnapshot(`
-      SourceMap {
-        content: {
-          "mappings": "AACA;AAAA,EACE;AAAA,OACK;AAEP,QAAQ,IAAI,yBAAyB,GAAG;",
+    const js = await res.text()
+    const map = extractSourcemap(js)
+    expect(formatSourcemapForSnapshot(map, js)).toMatchInlineSnapshot(`
+      SourceMap {
+        content: {
+          "mappings": ";AACA,SACE,WACK;AAEP,QAAQ,IAAI,yBAAyB",
           "sources": [
             "with-multiline-import.ts",
           ],
           "sourcesContent": [
             "// prettier-ignore
->>>>>>> a9ba0174
       import {
         foo
       } from '@vitejs/test-importee-pkg'
@@ -158,7 +134,7 @@
           ],
           "version": 3,
         },
-        visualization: "https://evanw.github.io/source-map-visualization/#MjMxAGltcG9ydCBfX3ZpdGVfX2Nqc0ltcG9ydDBfX3ZpdGVqc190ZXN0SW1wb3J0ZWVQa2cgZnJvbSAiL25vZGVfbW9kdWxlcy8udml0ZS9kZXBzL0B2aXRlanNfdGVzdC1pbXBvcnRlZS1wa2cuanM/dj0wMDAwMDAwMCI7IGNvbnN0IGZvbyA9IF9fdml0ZV9fY2pzSW1wb3J0MF9fdml0ZWpzX3Rlc3RJbXBvcnRlZVBrZ1siZm9vIl0KCjsKY29uc29sZS5sb2coIndpdGgtbXVsdGlsaW5lLWltcG9ydCIsIGZvbyk7CjI1OAB7InZlcnNpb24iOjMsInNvdXJjZXMiOlsid2l0aC1tdWx0aWxpbmUtaW1wb3J0LnRzIl0sInNvdXJjZXNDb250ZW50IjpbIi8vIHByZXR0aWVyLWlnbm9yZVxuaW1wb3J0IHtcbiAgZm9vXG59IGZyb20gJ0B2aXRlanMvdGVzdC1pbXBvcnRlZS1wa2cnXG5cbmNvbnNvbGUubG9nKCd3aXRoLW11bHRpbGluZS1pbXBvcnQnLCBmb28pXG4iXSwibWFwcGluZ3MiOiJBQUNBO0FBQUEsRUFDRTtBQUFBLE9BQ0s7QUFFUCxRQUFRLElBQUkseUJBQXlCLEdBQUc7In0="
+        visualization: "https://evanw.github.io/source-map-visualization/#MjQ4AC8vIHByZXR0aWVyLWlnbm9yZQppbXBvcnQgX192aXRlX19janNJbXBvcnQwX192aXRlanNfdGVzdEltcG9ydGVlUGtnIGZyb20gIi9ub2RlX21vZHVsZXMvLnZpdGUvZGVwcy9Adml0ZWpzX3Rlc3QtaW1wb3J0ZWUtcGtnLmpzP3Y9MDAwMDAwMDAiOyBjb25zdCBmb28gPSBfX3ZpdGVfX2Nqc0ltcG9ydDBfX3ZpdGVqc190ZXN0SW1wb3J0ZWVQa2dbImZvbyJdOwpjb25zb2xlLmxvZygid2l0aC1tdWx0aWxpbmUtaW1wb3J0IiwgZm9vKTsKMjQzAHsibWFwcGluZ3MiOiI7QUFDQSxTQUNFLFdBQ0s7QUFFUCxRQUFRLElBQUkseUJBQXlCIiwic291cmNlcyI6WyJ3aXRoLW11bHRpbGluZS1pbXBvcnQudHMiXSwic291cmNlc0NvbnRlbnQiOlsiLy8gcHJldHRpZXItaWdub3JlXG5pbXBvcnQge1xuICBmb29cbn0gZnJvbSAnQHZpdGVqcy90ZXN0LWltcG9ydGVlLXBrZydcblxuY29uc29sZS5sb2coJ3dpdGgtbXVsdGlsaW5lLWltcG9ydCcsIGZvbylcbiJdLCJ2ZXJzaW9uIjozfQ=="
       }
     `)
   })
@@ -180,41 +156,13 @@
   test('sourcemap is correct when preload information is injected', async () => {
     const js = findAssetFile(/after-preload-dynamic-[-\w]{8}\.js$/)
     const map = findAssetFile(/after-preload-dynamic-[-\w]{8}\.js\.map/)
-<<<<<<< HEAD
-    let mapSnapshot = `
-      {
-        "debugId": "00000000-0000-0000-0000-000000000000",
-        "ignoreList": [],
-        "mappings": ";grCAAA,OAAO,qDAEP,QAAQ,IAAI",
-        "sources": [
-          "../../after-preload-dynamic.js",
-        ],
-        "sourcesContent": [
-          "import('./dynamic/dynamic-foo')
-
-      console.log('after preload dynamic')
-      ",
-        ],
-        "version": 3,
-      }
-    `
-    if (process.env._VITE_TEST_JS_PLUGIN) {
-      mapSnapshot = mapSnapshot.replace(
-        ';grCAAA,OAAO,qDAEP,QAAQ,IAAI',
-        ';grCAAA,OAAO,6BAAuB,wBAE9B,QAAQ,IAAI',
-      )
-    }
-    expect(formatSourcemapForSnapshot(JSON.parse(map))).toMatchInlineSnapshot(
-      mapSnapshot,
-    )
-=======
     expect(formatSourcemapForSnapshot(JSON.parse(map), js))
       .toMatchInlineSnapshot(`
         SourceMap {
           content: {
             "debugId": "00000000-0000-0000-0000-000000000000",
             "ignoreList": [],
-            "mappings": ";4kCAAA,OAAO,2BAAuB,0BAE9B,QAAQ,IAAI,uBAAuB",
+            "mappings": ";grCAAA,OAAO,qDAEP,QAAQ,IAAI",
             "sources": [
               "../../after-preload-dynamic.js",
             ],
@@ -226,10 +174,9 @@
             ],
             "version": 3,
           },
-          visualization: "https://evanw.github.io/source-map-visualization/#MTQ2NgBjb25zdCBfX3ZpdGVfX21hcERlcHM9KGksbT1fX3ZpdGVfX21hcERlcHMsZD0obS5mfHwobS5mPVsiYXNzZXRzL2R5bmFtaWMtZm9vLUZfYXJUX3E1LmpzIiwiYXNzZXRzL2R5bmFtaWMtZm9vLURzcUtSckV5LmNzcyJdKSkpPT5pLm1hcChpPT5kW2ldKTsKY29uc3QgcD0ibW9kdWxlcHJlbG9hZCIsdj1mdW5jdGlvbihsKXtyZXR1cm4iLyIrbH0sdT17fSxFPWZ1bmN0aW9uKGQsYyx5KXtsZXQgaT1Qcm9taXNlLnJlc29sdmUoKTtpZihjJiZjLmxlbmd0aD4wKXtsZXQgZj1mdW5jdGlvbihlKXtyZXR1cm4gUHJvbWlzZS5hbGwoZS5tYXAobz0+UHJvbWlzZS5yZXNvbHZlKG8pLnRoZW4ocz0+KHtzdGF0dXM6ImZ1bGZpbGxlZCIsdmFsdWU6c30pLHM9Pih7c3RhdHVzOiJyZWplY3RlZCIscmVhc29uOnN9KSkpKX07ZG9jdW1lbnQuZ2V0RWxlbWVudHNCeVRhZ05hbWUoImxpbmsiKTtjb25zdCBuPWRvY3VtZW50LnF1ZXJ5U2VsZWN0b3IoIm1ldGFbcHJvcGVydHk9Y3NwLW5vbmNlXSIpLHQ9bj8ubm9uY2V8fG4/LmdldEF0dHJpYnV0ZSgibm9uY2UiKTtpPWYoYy5tYXAoZT0+e2lmKGU9dihlKSxlIGluIHUpcmV0dXJuO3VbZV09ITA7Y29uc3Qgbz1lLmVuZHNXaXRoKCIuY3NzIikscz1vPydbcmVsPSJzdHlsZXNoZWV0Il0nOiIiO2lmKGRvY3VtZW50LnF1ZXJ5U2VsZWN0b3IoYGxpbmtbaHJlZj0iJHtlfSJdJHtzfWApKXJldHVybjtjb25zdCByPWRvY3VtZW50LmNyZWF0ZUVsZW1lbnQoImxpbmsiKTtpZihyLnJlbD1vPyJzdHlsZXNoZWV0IjpwLG98fChyLmFzPSJzY3JpcHQiKSxyLmNyb3NzT3JpZ2luPSIiLHIuaHJlZj1lLHQmJnIuc2V0QXR0cmlidXRlKCJub25jZSIsdCksZG9jdW1lbnQuaGVhZC5hcHBlbmRDaGlsZChyKSxvKXJldHVybiBuZXcgUHJvbWlzZSgobSxoKT0+e3IuYWRkRXZlbnRMaXN0ZW5lcigibG9hZCIsbSksci5hZGRFdmVudExpc3RlbmVyKCJlcnJvciIsKCk9PmgobmV3IEVycm9yKGBVbmFibGUgdG8gcHJlbG9hZCBDU1MgZm9yICR7ZX1gKSkpfSl9KSl9ZnVuY3Rpb24gYShuKXtjb25zdCB0PW5ldyBFdmVudCgidml0ZTpwcmVsb2FkRXJyb3IiLHtjYW5jZWxhYmxlOiEwfSk7aWYodC5wYXlsb2FkPW4sd2luZG93LmRpc3BhdGNoRXZlbnQodCksIXQuZGVmYXVsdFByZXZlbnRlZCl0aHJvdyBufXJldHVybiBpLnRoZW4obj0+e2Zvcihjb25zdCB0IG9mIG58fFtdKXQuc3RhdHVzPT09InJlamVjdGVkIiYmYSh0LnJlYXNvbik7cmV0dXJuIGQoKS5jYXRjaChhKX0pfTtFKCgpPT5pbXBvcnQoIi4vZHluYW1pYy1mb28tRl9hclRfcTUuanMiKSxfX3ZpdGVfX21hcERlcHMoWzAsMV0pKTtjb25zb2xlLmxvZygiYWZ0ZXIgcHJlbG9hZCBkeW5hbWljIik7ZXhwb3J0e0UgYXMgX307Ci8vIyBkZWJ1Z0lkPThjNDM0NWFiLWYxMzAtNGZmMi05NWRlLTA3NWI2ZTBhOGZjNgovLyMgc291cmNlTWFwcGluZ1VSTD1hZnRlci1wcmVsb2FkLWR5bmFtaWMtQ3E4cGpBT0wuanMubWFwCjI3NQB7InZlcnNpb24iOjMsIm1hcHBpbmdzIjoiOzRrQ0FBQSxPQUFPLDJCQUF1QiwwQkFFOUIsUUFBUSxJQUFJLHVCQUF1QiIsImlnbm9yZUxpc3QiOltdLCJzb3VyY2VzIjpbIi4uLy4uL2FmdGVyLXByZWxvYWQtZHluYW1pYy5qcyJdLCJzb3VyY2VzQ29udGVudCI6WyJpbXBvcnQoJy4vZHluYW1pYy9keW5hbWljLWZvbycpXG5cbmNvbnNvbGUubG9nKCdhZnRlciBwcmVsb2FkIGR5bmFtaWMnKVxuIl0sImRlYnVnSWQiOiIwMDAwMDAwMC0wMDAwLTAwMDAtMDAwMC0wMDAwMDAwMDAwMDAifQ=="
+          visualization: "https://evanw.github.io/source-map-visualization/#MTU2NQBjb25zdCBfX3ZpdGVfX21hcERlcHM9KGksbT1fX3ZpdGVfX21hcERlcHMsZD0obS5mfHwobS5mPVsiYXNzZXRzL2R5bmFtaWMtZm9vLUNlak9nenJ4LmpzIiwiYXNzZXRzL2R5bmFtaWMtZm9vLURzcUtSckV5LmNzcyJdKSkpPT5pLm1hcChpPT5kW2ldKTsKY29uc3QgZT1mdW5jdGlvbihlKXtyZXR1cm5gL2ArZX0sdD17fSxuPWZ1bmN0aW9uKG4scixpKXtsZXQgYT1Qcm9taXNlLnJlc29sdmUoKTtpZihyJiZyLmxlbmd0aD4wKXtsZXQgbj1kb2N1bWVudC5nZXRFbGVtZW50c0J5VGFnTmFtZShgbGlua2ApLG89ZG9jdW1lbnQucXVlcnlTZWxlY3RvcihgbWV0YVtwcm9wZXJ0eT1jc3Atbm9uY2VdYCkscz1vPy5ub25jZXx8bz8uZ2V0QXR0cmlidXRlKGBub25jZWApO2Z1bmN0aW9uIGMoZSl7cmV0dXJuIFByb21pc2UuYWxsKGUubWFwKGU9PlByb21pc2UucmVzb2x2ZShlKS50aGVuKGU9Pih7c3RhdHVzOmBmdWxmaWxsZWRgLHZhbHVlOmV9KSxlPT4oe3N0YXR1czpgcmVqZWN0ZWRgLHJlYXNvbjplfSkpKSl9YT1jKHIubWFwKHI9PntpZihyPWUocixpKSxyIGluIHQpcmV0dXJuO3Rbcl09ITA7bGV0IGE9ci5lbmRzV2l0aChgLmNzc2ApLG89YT9gW3JlbD0ic3R5bGVzaGVldCJdYDpgYCxjPSEhaTtpZihjKWZvcihsZXQgZT1uLmxlbmd0aC0xO2U+PTA7ZS0tKXtsZXQgdD1uW2VdO2lmKHQuaHJlZj09PXImJighYXx8dC5yZWw9PT1gc3R5bGVzaGVldGApKXJldHVybn1lbHNlIGlmKGRvY3VtZW50LnF1ZXJ5U2VsZWN0b3IoYGxpbmtbaHJlZj0iJHtyfSJdJHtvfWApKXJldHVybjtsZXQgbD1kb2N1bWVudC5jcmVhdGVFbGVtZW50KGBsaW5rYCk7aWYobC5yZWw9YT9gc3R5bGVzaGVldGA6YG1vZHVsZXByZWxvYWRgLGF8fChsLmFzPWBzY3JpcHRgKSxsLmNyb3NzT3JpZ2luPWBgLGwuaHJlZj1yLHMmJmwuc2V0QXR0cmlidXRlKGBub25jZWAscyksZG9jdW1lbnQuaGVhZC5hcHBlbmRDaGlsZChsKSxhKXJldHVybiBuZXcgUHJvbWlzZSgoZSx0KT0+e2wuYWRkRXZlbnRMaXN0ZW5lcihgbG9hZGAsZSksbC5hZGRFdmVudExpc3RlbmVyKGBlcnJvcmAsKCk9PnQoRXJyb3IoYFVuYWJsZSB0byBwcmVsb2FkIENTUyBmb3IgJHtyfWApKSl9KX0pKX1mdW5jdGlvbiBvKGUpe2xldCB0PW5ldyBFdmVudChgdml0ZTpwcmVsb2FkRXJyb3JgLHtjYW5jZWxhYmxlOiEwfSk7aWYodC5wYXlsb2FkPWUsd2luZG93LmRpc3BhdGNoRXZlbnQodCksIXQuZGVmYXVsdFByZXZlbnRlZCl0aHJvdyBlfXJldHVybiBhLnRoZW4oZT0+e2ZvcihsZXQgdCBvZiBlfHxbXSl7aWYodC5zdGF0dXMhPT1gcmVqZWN0ZWRgKWNvbnRpbnVlO28odC5yZWFzb24pfXJldHVybiBuKCkuY2F0Y2gobyl9KX07bigoKT0+aW1wb3J0KGAuL2R5bmFtaWMtZm9vLUNlak9nenJ4LmpzYCksX192aXRlX19tYXBEZXBzKFswLDFdKSksY29uc29sZS5sb2coYGFmdGVyIHByZWxvYWQgZHluYW1pY2ApO2V4cG9ydHtuIGFzIGJ9OwovLyMgZGVidWdJZD01ZDczODRlYS1kMzg2LTQ3YTItODNiYi1iNjkwY2I4ZThjNjEKLy8jIHNvdXJjZU1hcHBpbmdVUkw9YWZ0ZXItcHJlbG9hZC1keW5hbWljLUJkYzRUcTA0LmpzLm1hcDI2MAB7InZlcnNpb24iOjMsIm1hcHBpbmdzIjoiO2dyQ0FBQSxPQUFPLHFEQUVQLFFBQVEsSUFBSSIsImlnbm9yZUxpc3QiOltdLCJzb3VyY2VzIjpbIi4uLy4uL2FmdGVyLXByZWxvYWQtZHluYW1pYy5qcyJdLCJzb3VyY2VzQ29udGVudCI6WyJpbXBvcnQoJy4vZHluYW1pYy9keW5hbWljLWZvbycpXG5cbmNvbnNvbGUubG9nKCdhZnRlciBwcmVsb2FkIGR5bmFtaWMnKVxuIl0sImRlYnVnSWQiOiIwMDAwMDAwMC0wMDAwLTAwMDAtMDAwMC0wMDAwMDAwMDAwMDAifQ=="
         }
       `)
->>>>>>> a9ba0174
     // verify sourcemap comment is preserved at the last line
     expect(js).toMatch(
       /\n\/\/# sourceMappingURL=after-preload-dynamic-[-\w]{8}\.js\.map\n?$/,
@@ -252,32 +199,12 @@
   test('sourcemap is correct when using object as "define" value', async () => {
     const js = findAssetFile(/with-define-object.*\.js$/)
     const map = findAssetFile(/with-define-object.*\.js\.map/)
-<<<<<<< HEAD
-    expect(formatSourcemapForSnapshot(JSON.parse(map))).toMatchInlineSnapshot(`
-      {
-        "debugId": "00000000-0000-0000-0000-000000000000",
-        "mappings": "AAEA,SAAS,GAAO,CACd,GACD,CAED,SAAS,GAAY,CAEnB,QAAQ,MAAM,qBAAA,CAAA,MAAA,OAAA,CACf,CAED",
-        "sources": [
-          "../../with-define-object.ts",
-        ],
-        "sourcesContent": [
-          "// test complicated stack since broken sourcemap
-      // might still look correct with a simple case
-      function main() {
-        mainInner()
-      }
-=======
     expect(formatSourcemapForSnapshot(JSON.parse(map), js))
       .toMatchInlineSnapshot(`
         SourceMap {
           content: {
             "debugId": "00000000-0000-0000-0000-000000000000",
-            "mappings": "qBAEA,SAASA,GAAO,CACJC,EAAA,CACZ,CAEA,SAASA,GAAY,CAEX,QAAA,MAAM,qBAAsBC,CAAkB,CACxD,CAEAF,EAAK",
-            "names": [
-              "main",
-              "mainInner",
-              "define_testDefineObject_default",
-            ],
+            "mappings": "AAEA,SAAS,GAAO,CACd,GACD,CAED,SAAS,GAAY,CAEnB,QAAQ,MAAM,qBAAA,CAAA,MAAA,OAAA,CACf,CAED",
             "sources": [
               "../../with-define-object.ts",
             ],
@@ -287,7 +214,6 @@
         function main() {
           mainInner()
         }
->>>>>>> a9ba0174
 
         function mainInner() {
           // @ts-expect-error "define"
@@ -299,7 +225,7 @@
             ],
             "version": 3,
           },
-          visualization: "https://evanw.github.io/source-map-visualization/#MTk5AHZhciBlPXtoZWxsbzoidGVzdCJ9O2Z1bmN0aW9uIG4oKXt0KCl9ZnVuY3Rpb24gdCgpe2NvbnNvbGUudHJhY2UoIndpdGgtZGVmaW5lLW9iamVjdCIsZSl9bigpOwovLyMgZGVidWdJZD1iZDM5NjJmYy1lZGI1LTRhNmQtYTVkYS1mMjdhMWU1ZjMyNjgKLy8jIHNvdXJjZU1hcHBpbmdVUkw9d2l0aC1kZWZpbmUtb2JqZWN0LWhBU2RrZG55LmpzLm1hcAo1NjQAeyJ2ZXJzaW9uIjozLCJzb3VyY2VzIjpbIi4uLy4uL3dpdGgtZGVmaW5lLW9iamVjdC50cyJdLCJzb3VyY2VzQ29udGVudCI6WyIvLyB0ZXN0IGNvbXBsaWNhdGVkIHN0YWNrIHNpbmNlIGJyb2tlbiBzb3VyY2VtYXBcbi8vIG1pZ2h0IHN0aWxsIGxvb2sgY29ycmVjdCB3aXRoIGEgc2ltcGxlIGNhc2VcbmZ1bmN0aW9uIG1haW4oKSB7XG4gIG1haW5Jbm5lcigpXG59XG5cbmZ1bmN0aW9uIG1haW5Jbm5lcigpIHtcbiAgLy8gQHRzLWV4cGVjdC1lcnJvciBcImRlZmluZVwiXG4gIGNvbnNvbGUudHJhY2UoJ3dpdGgtZGVmaW5lLW9iamVjdCcsIF9fdGVzdERlZmluZU9iamVjdClcbn1cblxubWFpbigpXG4iXSwibmFtZXMiOlsibWFpbiIsIm1haW5Jbm5lciIsImRlZmluZV90ZXN0RGVmaW5lT2JqZWN0X2RlZmF1bHQiXSwibWFwcGluZ3MiOiJxQkFFQSxTQUFTQSxHQUFPLENBQ0pDLEVBQUEsQ0FDWixDQUVBLFNBQVNBLEdBQVksQ0FFWCxRQUFBLE1BQU0scUJBQXNCQyxDQUFrQixDQUN4RCxDQUVBRixFQUFLIiwiZGVidWdJZCI6IjAwMDAwMDAwLTAwMDAtMDAwMC0wMDAwLTAwMDAwMDAwMDAwMCJ9"
+          visualization: "https://evanw.github.io/source-map-visualization/#MTkwAGZ1bmN0aW9uIGUoKXt0KCl9ZnVuY3Rpb24gdCgpe2NvbnNvbGUudHJhY2UoYHdpdGgtZGVmaW5lLW9iamVjdGAse2hlbGxvOmB0ZXN0YH0pfWUoKTsKLy8jIGRlYnVnSWQ9OThkZWUzNDEtYTA2Ni00MzFkLWFmMDUtNzk1ZWE5ZmM2NTA5Ci8vIyBzb3VyY2VNYXBwaW5nVVJMPXdpdGgtZGVmaW5lLW9iamVjdC1DWTN1TkJvRy5qcy5tYXA0OTMAeyJ2ZXJzaW9uIjozLCJzb3VyY2VzIjpbIi4uLy4uL3dpdGgtZGVmaW5lLW9iamVjdC50cyJdLCJzb3VyY2VzQ29udGVudCI6WyIvLyB0ZXN0IGNvbXBsaWNhdGVkIHN0YWNrIHNpbmNlIGJyb2tlbiBzb3VyY2VtYXBcbi8vIG1pZ2h0IHN0aWxsIGxvb2sgY29ycmVjdCB3aXRoIGEgc2ltcGxlIGNhc2VcbmZ1bmN0aW9uIG1haW4oKSB7XG4gIG1haW5Jbm5lcigpXG59XG5cbmZ1bmN0aW9uIG1haW5Jbm5lcigpIHtcbiAgLy8gQHRzLWV4cGVjdC1lcnJvciBcImRlZmluZVwiXG4gIGNvbnNvbGUudHJhY2UoJ3dpdGgtZGVmaW5lLW9iamVjdCcsIF9fdGVzdERlZmluZU9iamVjdClcbn1cblxubWFpbigpXG4iXSwibWFwcGluZ3MiOiJBQUVBLFNBQVMsR0FBTyxDQUNkLEdBQ0QsQ0FFRCxTQUFTLEdBQVksQ0FFbkIsUUFBUSxNQUFNLHFCQUFBLENBQUEsTUFBQSxPQUFBLENBQ2YsQ0FFRCIsImRlYnVnSWQiOiIwMDAwMDAwMC0wMDAwLTAwMDAtMDAwMC0wMDAwMDAwMDAwMDAifQ=="
         }
       `)
   })
