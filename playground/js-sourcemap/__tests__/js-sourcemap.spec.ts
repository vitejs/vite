import { URL, fileURLToPath } from 'node:url'
import { promisify } from 'node:util'
import { execFile } from 'node:child_process'
import { describe, expect, test } from 'vitest'
import { mapFileCommentRegex } from 'convert-source-map'
import { commentSourceMap } from '../foo-with-sourcemap-plugin'
import {
  extractSourcemap,
  findAssetFile,
  formatSourcemapForSnapshot,
  isBuild,
  page,
  serverLogs,
} from '~utils'

if (!isBuild) {
  test('js', async () => {
    const res = await page.request.get(new URL('./foo.js', page.url()).href)
    const js = await res.text()
    const map = extractSourcemap(js)
    expect(formatSourcemapForSnapshot(map)).toMatchInlineSnapshot(`
      {
        "mappings": "AAAA,MAAM,CAAC,KAAK,CAAC,GAAG,CAAC,CAAC,CAAC,CAAC,GAAG,CAAC;",
        "sources": [
          "foo.js",
        ],
        "sourcesContent": [
          "export const foo = 'foo'
      ",
        ],
        "version": 3,
      }
    `)
  })

  test('plugin return sourcemap with `sources: [""]`', async () => {
    const res = await page.request.get(new URL('./zoo.js', page.url()).href)
    const js = await res.text()
    expect(js).toContain('// add comment')

    const map = extractSourcemap(js)
    expect(formatSourcemapForSnapshot(map)).toMatchInlineSnapshot(`
      {
        "mappings": "AAAA,CAAC,CAAC,CAAC,CAAC,CAAC,CAAC,CAAC,CAAC,CAAC,CAAC,CAAC,CAAC,CAAC,CAAC,CAAC,CAAC,CAAC,CAAC,CAAC,CAAC,CAAC,CAAC,CAAC,CAAC;",
        "sources": [
          "zoo.js",
        ],
        "sourcesContent": [
          "export const zoo = 'zoo'
      ",
        ],
        "version": 3,
      }
    `)
  })

  test('js with inline sourcemap injected by a plugin', async () => {
    const res = await page.request.get(
      new URL('./foo-with-sourcemap.js', page.url()).href,
    )
    const js = await res.text()

    expect(js).toContain(commentSourceMap)
    const sourcemapComments = js.match(mapFileCommentRegex).length
    expect(sourcemapComments).toBe(1)

    const map = extractSourcemap(js)
    expect(formatSourcemapForSnapshot(map)).toMatchInlineSnapshot(`
      {
        "mappings": "AAAA,MAAM,CAAC,KAAK,CAAC,GAAG,CAAC,CAAC,CAAC,CAAC,GAAG",
        "sources": [
          "",
        ],
        "version": 3,
      }
    `)
  })

  test('ts', async () => {
    const res = await page.request.get(new URL('./bar.ts', page.url()).href)
    const js = await res.text()
    const map = extractSourcemap(js)
    expect(formatSourcemapForSnapshot(map)).toMatchInlineSnapshot(`
      {
        "mappings": "AAAO,aAAM,MAAM;",
        "sources": [
          "bar.ts",
        ],
        "sourcesContent": [
          "export const bar = 'bar'
      ",
        ],
        "version": 3,
      }
    `)
  })

  test('multiline import', async () => {
    const res = await page.request.get(
      new URL('./with-multiline-import.ts', page.url()).href,
    )
    const multi = await res.text()
    const map = extractSourcemap(multi)
    expect(formatSourcemapForSnapshot(map)).toMatchInlineSnapshot(`
      {
        "mappings": "AACA;AAAA,EACE;AAAA,OACK;AAEP,QAAQ,IAAI,yBAAyB,GAAG;",
        "sources": [
          "with-multiline-import.ts",
        ],
        "sourcesContent": [
          "// prettier-ignore
      import {
        foo
      } from '@vitejs/test-importee-pkg'

      console.log('with-multiline-import', foo)
      ",
        ],
        "version": 3,
      }
    `)
  })

  test('should not output missing source file warning', () => {
    serverLogs.forEach((log) => {
      expect(log).not.toMatch(/Sourcemap for .+ points to missing source files/)
    })
  })
}

describe.runIf(isBuild)('build tests', () => {
  test('should not output sourcemap warning (#4939)', () => {
    serverLogs.forEach((log) => {
      expect(log).not.toMatch('Sourcemap is likely to be incorrect')
    })
  })

  test('sourcemap is correct when preload information is injected', async () => {
    const map = findAssetFile(/after-preload-dynamic-[-\w]{8}\.js\.map/)
    expect(formatSourcemapForSnapshot(JSON.parse(map))).toMatchInlineSnapshot(`
      {
        "ignoreList": [],
        "mappings": ";;;;;;w+BAAA,OAAO,2BAAuB,EAAC,wBAE/B,QAAQ,IAAI,uBAAuB",
        "sources": [
          "../../after-preload-dynamic.js",
        ],
        "sourcesContent": [
          "import('./dynamic/dynamic-foo')

      console.log('after preload dynamic')
      ",
        ],
        "version": 3,
      }
    `)
    // verify sourcemap comment is preserved at the last line
    const js = findAssetFile(/after-preload-dynamic-[-\w]{8}\.js$/)
    expect(js).toMatch(
      /\n\/\/# sourceMappingURL=after-preload-dynamic-[-\w]{8}\.js\.map\n$/,
    )
  })

<<<<<<< HEAD
  test('sourcemap is correct when using object as "define" value', async () => {
    const map = findAssetFile(/with-define-object.*\.js\.map/)
    expect(formatSourcemapForSnapshot(JSON.parse(map))).toMatchInlineSnapshot(`
      {
        "mappings": "qBAEA,SAASA,GAAO,CACJC,GACZ,CAEA,SAASA,GAAY,CAEX,QAAA,MAAM,qBAAsBC,CAAkB,CACxD,CAEAF,EAAK",
        "sources": [
          "../../with-define-object.ts",
        ],
        "sourcesContent": [
          "// test complicated stack since broken sourcemap
      // might still look correct with a simple case
      function main() {
        mainInner()
      }

      function mainInner() {
        // @ts-expect-error "define"
        console.trace('with-define-object', __testDefineObject)
      }

      main()
      ",
        ],
        "version": 3,
      }
    `)
  })

  test('correct sourcemap during ssr dev when using object as "define" value', async () => {
    const execFileAsync = promisify(execFile)
    await execFileAsync('node', ['test-ssr-dev.js'], {
      cwd: fileURLToPath(new URL('..', import.meta.url)),
    })
=======
  test('__vite__mapDeps injected after banner', async () => {
    const js = findAssetFile(/after-preload-dynamic-hashbang-[-\w]{8}\.js$/)
    expect(js.split('\n').slice(0, 2)).toEqual([
      '#!/usr/bin/env node',
      'function __vite__mapDeps(indexes) {',
    ])
  })

  test('no unused __vite__mapDeps', async () => {
    const js = findAssetFile(/after-preload-dynamic-no-dep-[-\w]{8}\.js$/)
    expect(js).not.toMatch(/__vite__mapDeps/)
>>>>>>> 4581e837
  })
})<|MERGE_RESOLUTION|>--- conflicted
+++ resolved
@@ -160,41 +160,6 @@
     )
   })
 
-<<<<<<< HEAD
-  test('sourcemap is correct when using object as "define" value', async () => {
-    const map = findAssetFile(/with-define-object.*\.js\.map/)
-    expect(formatSourcemapForSnapshot(JSON.parse(map))).toMatchInlineSnapshot(`
-      {
-        "mappings": "qBAEA,SAASA,GAAO,CACJC,GACZ,CAEA,SAASA,GAAY,CAEX,QAAA,MAAM,qBAAsBC,CAAkB,CACxD,CAEAF,EAAK",
-        "sources": [
-          "../../with-define-object.ts",
-        ],
-        "sourcesContent": [
-          "// test complicated stack since broken sourcemap
-      // might still look correct with a simple case
-      function main() {
-        mainInner()
-      }
-
-      function mainInner() {
-        // @ts-expect-error "define"
-        console.trace('with-define-object', __testDefineObject)
-      }
-
-      main()
-      ",
-        ],
-        "version": 3,
-      }
-    `)
-  })
-
-  test('correct sourcemap during ssr dev when using object as "define" value', async () => {
-    const execFileAsync = promisify(execFile)
-    await execFileAsync('node', ['test-ssr-dev.js'], {
-      cwd: fileURLToPath(new URL('..', import.meta.url)),
-    })
-=======
   test('__vite__mapDeps injected after banner', async () => {
     const js = findAssetFile(/after-preload-dynamic-hashbang-[-\w]{8}\.js$/)
     expect(js.split('\n').slice(0, 2)).toEqual([
@@ -206,6 +171,40 @@
   test('no unused __vite__mapDeps', async () => {
     const js = findAssetFile(/after-preload-dynamic-no-dep-[-\w]{8}\.js$/)
     expect(js).not.toMatch(/__vite__mapDeps/)
->>>>>>> 4581e837
+  })
+
+  test('sourcemap is correct when using object as "define" value', async () => {
+    const map = findAssetFile(/with-define-object.*\.js\.map/)
+    expect(formatSourcemapForSnapshot(JSON.parse(map))).toMatchInlineSnapshot(`
+      {
+        "mappings": "qBAEA,SAASA,GAAO,CACJC,GACZ,CAEA,SAASA,GAAY,CAEX,QAAA,MAAM,qBAAsBC,CAAkB,CACxD,CAEAF,EAAK",
+        "sources": [
+          "../../with-define-object.ts",
+        ],
+        "sourcesContent": [
+          "// test complicated stack since broken sourcemap
+      // might still look correct with a simple case
+      function main() {
+        mainInner()
+      }
+
+      function mainInner() {
+        // @ts-expect-error "define"
+        console.trace('with-define-object', __testDefineObject)
+      }
+
+      main()
+      ",
+        ],
+        "version": 3,
+      }
+    `)
+  })
+
+  test('correct sourcemap during ssr dev when using object as "define" value', async () => {
+    const execFileAsync = promisify(execFile)
+    await execFileAsync('node', ['test-ssr-dev.js'], {
+      cwd: fileURLToPath(new URL('..', import.meta.url)),
+    })
   })
 })