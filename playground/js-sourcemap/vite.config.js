import { defineConfig } from 'vite'
import transformFooWithInlineSourceMap from './foo-with-sourcemap-plugin'
import { transformZooWithSourcemapPlugin } from './zoo-with-sourcemap-plugin'

export default defineConfig({
  plugins: [
    transformFooWithInlineSourceMap(),
    transformZooWithSourcemapPlugin(),
  ],
  build: {
    sourcemap: true,
    rollupOptions: {
      output: {
        manualChunks(name) {
          if (name.endsWith('after-preload-dynamic.js')) {
            return 'after-preload-dynamic'
          }
<<<<<<< HEAD
          if (name.includes('with-define-object')) {
            return 'with-define-object'
=======
          if (name.endsWith('after-preload-dynamic-hashbang.js')) {
            return 'after-preload-dynamic-hashbang'
          }
          if (name.endsWith('after-preload-dynamic-no-dep.js')) {
            return 'after-preload-dynamic-no-dep'
          }
        },
        banner(chunk) {
          if (chunk.name.endsWith('after-preload-dynamic-hashbang')) {
            return '#!/usr/bin/env node'
>>>>>>> 4581e837
          }
        },
      },
    },
  },
  define: {
    __testDefineObject: '{ "hello": "test" }',
  },
})<|MERGE_RESOLUTION|>--- conflicted
+++ resolved
@@ -15,21 +15,19 @@
           if (name.endsWith('after-preload-dynamic.js')) {
             return 'after-preload-dynamic'
           }
-<<<<<<< HEAD
-          if (name.includes('with-define-object')) {
-            return 'with-define-object'
-=======
           if (name.endsWith('after-preload-dynamic-hashbang.js')) {
             return 'after-preload-dynamic-hashbang'
           }
           if (name.endsWith('after-preload-dynamic-no-dep.js')) {
             return 'after-preload-dynamic-no-dep'
           }
+          if (name.includes('with-define-object')) {
+            return 'with-define-object'
+          }
         },
         banner(chunk) {
           if (chunk.name.endsWith('after-preload-dynamic-hashbang')) {
             return '#!/usr/bin/env node'
->>>>>>> 4581e837
           }
         },
       },
