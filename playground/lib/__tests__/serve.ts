--- conflicted
+++ resolved
@@ -76,8 +76,6 @@
     await build({
       root: rootDir,
       logLevel: 'warn', // output esbuild warns
-<<<<<<< HEAD
-=======
       configFile: path.resolve(
         __dirname,
         '../vite.helpers-injection.config.js',
@@ -87,7 +85,6 @@
     await build({
       root: rootDir,
       logLevel: 'warn', // output esbuild warns
->>>>>>> bf674248
       configFile: path.resolve(__dirname, '../vite.cssextract.config.js'),
     })
 
