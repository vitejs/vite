--- conflicted
+++ resolved
@@ -1,8 +1,3 @@
-<<<<<<< HEAD
-import path from 'node:path'
-import fs from 'node:fs'
-=======
->>>>>>> a52c6c8d
 import {
   isBuild,
   isServe,
