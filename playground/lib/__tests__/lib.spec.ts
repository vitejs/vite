<<<<<<< HEAD
import { isBuild, findAssetFile, testDir, untilUpdated } from 'testUtils'
=======
import { isBuild, testDir, isServe } from '../../testUtils'
>>>>>>> 8148f67f
import path from 'path'
import fs from 'fs'

describe.runIf(isBuild)('build', () => {
  test('es', async () => {
    expect(await page.textContent('.es')).toBe('It works')
  })

  test('umd', async () => {
    expect(await page.textContent('.umd')).toBe('It works')
    const code = fs.readFileSync(
      path.join(testDir(), 'dist/my-lib-custom-filename.umd.js'),
      'utf-8'
    )
    // esbuild helpers are injected inside of the UMD wrapper
    expect(code).toMatch(/^\(function\(/)
  })

  test('iife', async () => {
    expect(await page.textContent('.iife')).toBe('It works')
    const code = fs.readFileSync(
      path.join(testDir(), 'dist/my-lib-custom-filename.iife.js'),
      'utf-8'
    )
    // esbuild helpers are injected inside of the IIFE wrapper
    expect(code).toMatch(/^var MyLib=function\(\){"use strict";/)
  })

  test('Library mode does not include `preload`', async () => {
    await untilUpdated(
      () => page.textContent('.dynamic-import-message'),
      'hello vite'
    )
    const code = fs.readFileSync(
      path.join(testDir(), 'dist/lib/dynamic-import-message.js'),
      'utf-8'
    )
    expect(code).not.toMatch('__vitePreload')
  })

  test('@import hoist', async () => {
    serverLogs.forEach((log) => {
      // no warning from esbuild css minifier
      expect(log).not.toMatch('All "@import" rules must come first')
    })
  })
})

test.runIf(isServe)('dev', async () => {
  expect(await page.textContent('.demo')).toBe('It works')
})<|MERGE_RESOLUTION|>--- conflicted
+++ resolved
@@ -1,8 +1,4 @@
-<<<<<<< HEAD
-import { isBuild, findAssetFile, testDir, untilUpdated } from 'testUtils'
-=======
-import { isBuild, testDir, isServe } from '../../testUtils'
->>>>>>> 8148f67f
+import { isBuild, findAssetFile, testDir, untilUpdated } from '../../testUtils'
 import path from 'path'
 import fs from 'fs'
 
