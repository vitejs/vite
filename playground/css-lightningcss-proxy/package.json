{
  "name": "@vitejs/test-css-lightningcss-proxy",
  "private": true,
  "type": "module",
  "scripts": {
    "dev": "node server",
    "serve": "NODE_ENV=production node server",
    "debug": "node --inspect-brk server",
    "preview": "vite preview"
  },
  "devDependencies": {
<<<<<<< HEAD
    "lightningcss": "^1.27.0",
    "express": "^5.0.1"
=======
    "lightningcss": "^1.28.1",
    "express": "^4.21.1"
>>>>>>> 23a78117
  }
}<|MERGE_RESOLUTION|>--- conflicted
+++ resolved
@@ -9,12 +9,7 @@
     "preview": "vite preview"
   },
   "devDependencies": {
-<<<<<<< HEAD
-    "lightningcss": "^1.27.0",
+    "lightningcss": "^1.28.1",
     "express": "^5.0.1"
-=======
-    "lightningcss": "^1.28.1",
-    "express": "^4.21.1"
->>>>>>> 23a78117
   }
 }