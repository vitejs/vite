--- conflicted
+++ resolved
@@ -8,13 +8,8 @@
 for (let i = 0; i < 5; i++) {
   describe.runIf(isBuild)('css-codesplit build', () => {
     test('should be consistent with same content', () => {
-<<<<<<< HEAD
-      expect(findAssetFile(/style-.+\.css/)).toBe('')
+      expect(findAssetFile(/style-.+\.css/)).toBeUndefined()
       expect(findAssetFile(/style2-.+\.css/)).toMatch('h2{color:#00f}')
-=======
-      expect(findAssetFile(/style-.+\.css/)).toMatch('h2{color:#00f}')
-      expect(findAssetFile(/style2-.+\.css/)).toBeUndefined()
->>>>>>> 3f7598c1
     })
   })
 }