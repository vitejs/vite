--- conflicted
+++ resolved
@@ -1,12 +1,6 @@
-<<<<<<< HEAD
 import fs from 'node:fs'
 import path from 'node:path'
-import { commandSync } from 'execa'
-=======
-import fs from 'fs'
-import path from 'path'
 import { execaCommandSync } from 'execa'
->>>>>>> a52c6c8d
 import { isBuild, testDir, viteBinPath } from '~utils'
 
 const fromTestDir = (...p: string[]) => path.resolve(testDir, ...p)
