{
  "name": "@vitejs/test-backend-integration",
  "private": true,
  "version": "0.0.0",
  "type": "module",
  "scripts": {
    "dev": "vite",
    "build": "vite build",
    "debug": "node --inspect-brk ../../packages/vite/bin/vite",
    "preview": "vite preview"
  },
  "devDependencies": {
<<<<<<< HEAD
    "sass": "^1.78.0",
    "tailwindcss": "^3.4.10",
    "tinyglobby": "^0.2.6"
=======
    "sass": "^1.79.4",
    "tailwindcss": "^3.4.13",
    "fast-glob": "^3.3.2"
>>>>>>> a577828d
  }
}<|MERGE_RESOLUTION|>--- conflicted
+++ resolved
@@ -10,14 +10,8 @@
     "preview": "vite preview"
   },
   "devDependencies": {
-<<<<<<< HEAD
-    "sass": "^1.78.0",
-    "tailwindcss": "^3.4.10",
-    "tinyglobby": "^0.2.6"
-=======
     "sass": "^1.79.4",
     "tailwindcss": "^3.4.13",
-    "fast-glob": "^3.3.2"
->>>>>>> a577828d
+    "tinyglobby": "^0.2.6"
   }
 }