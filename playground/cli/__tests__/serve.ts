--- conflicted
+++ resolved
@@ -5,13 +5,7 @@
 import kill from 'kill-port'
 import { isWindows, ports, viteBinPath } from '~utils'
 
-<<<<<<< HEAD
-const isWindows = process.platform === 'win32'
 export const port = ports.cli
-const viteBin = path.join(workspaceRoot, 'packages', 'vite', 'bin', 'vite.js')
-=======
-export const port = ports.cli
->>>>>>> 4c54800d
 
 export async function serve(root: string, isProd: boolean) {
   // collect stdout and stderr streams from child processes here to avoid interfering with regular vitest output
