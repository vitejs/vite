{
  "name": "test-ssr-deps",
  "private": true,
  "version": "0.0.0",
  "type": "module",
  "scripts": {
    "dev": "node server",
    "serve": "cross-env NODE_ENV=production node server",
    "debug": "node --inspect-brk server"
  },
  "dependencies": {
    "bcrypt": "^5.0.1",
    "define-properties-exports": "file:./define-properties-exports",
    "define-property-exports": "file:./define-property-exports",
    "forwarded-export": "file:./forwarded-export",
    "object-assigned-exports": "file:./object-assigned-exports",
    "only-object-assigned-exports": "file:./only-object-assigned-exports",
    "primitive-export": "file:./primitive-export",
    "read-file-content": "file:./read-file-content",
    "require-absolute": "file:./require-absolute",
    "ts-transpiled-exports": "file:./ts-transpiled-exports",
    "no-external-cjs": "file:./no-external-cjs",
<<<<<<< HEAD
    "import-builtin-cjs": "file:./import-builtin-cjs"
=======
    "no-external-css": "file:./no-external-css"
>>>>>>> cd8d63bc
  },
  "devDependencies": {
    "cross-env": "^7.0.3",
    "express": "^4.18.1"
  }
}<|MERGE_RESOLUTION|>--- conflicted
+++ resolved
@@ -20,11 +20,8 @@
     "require-absolute": "file:./require-absolute",
     "ts-transpiled-exports": "file:./ts-transpiled-exports",
     "no-external-cjs": "file:./no-external-cjs",
-<<<<<<< HEAD
-    "import-builtin-cjs": "file:./import-builtin-cjs"
-=======
+    "import-builtin-cjs": "file:./import-builtin-cjs",
     "no-external-css": "file:./no-external-css"
->>>>>>> cd8d63bc
   },
   "devDependencies": {
     "cross-env": "^7.0.3",
