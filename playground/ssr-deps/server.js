// @ts-check
import fs from 'fs'
import path from 'path'
import { fileURLToPath } from 'url'
import express from 'express'

const __dirname = path.dirname(fileURLToPath(import.meta.url))

const isTest = process.env.NODE_ENV === 'test' || !!process.env.VITE_TEST_BUILD

export async function createServer(root = process.cwd(), hmrPort) {
  const resolve = (p) => path.resolve(__dirname, p)

  const app = express()

  /**
   * @type {import('vite').ViteDevServer}
   */
  const vite = await (
    await import('vite')
  ).createServer({
    root,
    logLevel: isTest ? 'error' : 'info',
    server: {
      middlewareMode: true,
      watch: {
        // During tests we edit the files too fast and sometimes chokidar
        // misses change events, so enforce polling for consistency
        usePolling: true,
        interval: 100
      },
      hmr: {
        port: hmrPort
      }
    },
<<<<<<< HEAD
    appType: 'custom'
=======
    ssr: {
      noExternal: ['no-external-cjs']
    }
>>>>>>> 11d21911
  })
  // use vite's connect instance as middleware
  app.use(vite.middlewares)

  app.use('*', async (req, res) => {
    try {
      const url = req.originalUrl

      let template
      template = fs.readFileSync(resolve('index.html'), 'utf-8')
      template = await vite.transformIndexHtml(url, template)
      const render = (await vite.ssrLoadModule('/src/app.js')).render

      const appHtml = await render(url, __dirname)

      const html = template.replace(`<!--app-html-->`, appHtml)

      res.status(200).set({ 'Content-Type': 'text/html' }).end(html)
    } catch (e) {
      vite && vite.ssrFixStacktrace(e)
      console.log(e.stack)
      res.status(500).end(e.stack)
    }
  })

  return { app, vite }
}

if (!isTest) {
  createServer().then(({ app }) =>
    app.listen(5173, () => {
      console.log('http://localhost:5173')
    })
  )
}<|MERGE_RESOLUTION|>--- conflicted
+++ resolved
@@ -33,13 +33,10 @@
         port: hmrPort
       }
     },
-<<<<<<< HEAD
-    appType: 'custom'
-=======
+    appType: 'custom',
     ssr: {
       noExternal: ['no-external-cjs']
     }
->>>>>>> 11d21911
   })
   // use vite's connect instance as middleware
   app.use(vite.middlewares)
