{
  "name": "test-preload",
  "private": true,
  "version": "0.0.0",
  "scripts": {
    "dev": "vite",
    "build": "vite build",
    "debug": "node --inspect-brk ../../packages/vite/bin/vite",
    "preview": "vite preview",
    "dev:resolve-deps": "vite --config vite.config-resolve-deps.ts",
    "build:resolve-deps": "vite build --config vite.config-resolve-deps.ts",
    "debug:resolve-deps": "node --inspect-brk ../../packages/vite/bin/vite --config vite.config-resolve-deps.ts",
    "preview:resolve-deps": "vite preview --config vite.config-resolve-deps.ts",
    "dev:preload-disabled": "vite --config vite.config-preload-disabled.ts",
    "build:preload-disabled": "vite build --config vite.config-preload-disabled.ts",
    "debug:preload-disabled": "node --inspect-brk ../../packages/vite/bin/vite --config vite.config-preload-disabled.ts",
    "preview:preload-disabled": "vite preview --config vite.config-preload-disabled.ts"
  },
  "dependencies": {
<<<<<<< HEAD
    "vue": "^3.2.39",
    "vue-router": "^4.1.5"
=======
    "vue": "^3.2.41",
    "vue-router": "^4.1.6"
>>>>>>> beb71669
  },
  "devDependencies": {
    "@vitejs/plugin-vue": "workspace:*",
    "terser": "^5.15.0",
    "dep-a": "file:./dep-a",
    "dep-including-a": "file:./dep-including-a"
  }
}<|MERGE_RESOLUTION|>--- conflicted
+++ resolved
@@ -17,17 +17,12 @@
     "preview:preload-disabled": "vite preview --config vite.config-preload-disabled.ts"
   },
   "dependencies": {
-<<<<<<< HEAD
-    "vue": "^3.2.39",
-    "vue-router": "^4.1.5"
-=======
     "vue": "^3.2.41",
     "vue-router": "^4.1.6"
->>>>>>> beb71669
   },
   "devDependencies": {
     "@vitejs/plugin-vue": "workspace:*",
-    "terser": "^5.15.0",
+    "terser": "^5.15.1",
     "dep-a": "file:./dep-a",
     "dep-including-a": "file:./dep-including-a"
   }
