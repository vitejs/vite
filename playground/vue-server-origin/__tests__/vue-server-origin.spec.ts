--- conflicted
+++ resolved
@@ -3,11 +3,7 @@
 
 test('should render', async () => {
   const expected = isBuild
-<<<<<<< HEAD
-    ? /assets\/asset-[0-9a-f]+\.png/
-=======
-    ? /assets\/asset\.[\da-f]+\.png/
->>>>>>> 0a699856
+    ? /assets\/asset-[\da-f]+\.png/
     : 'http://localhost/server-origin/test/assets/asset.png'
 
   expect(await page.getAttribute('img', 'src')).toMatch(expected)
