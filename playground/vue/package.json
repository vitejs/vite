{
  "name": "test-vue",
  "private": true,
  "version": "0.0.0",
  "scripts": {
    "dev": "vite",
    "build": "vite build",
    "debug": "node --inspect-brk ../../packages/vite/bin/vite",
    "preview": "vite preview"
  },
  "dependencies": {
    "lodash-es": "^4.17.21",
<<<<<<< HEAD
    "vue": "^3.2.39"
=======
    "vue": "^3.2.41"
>>>>>>> beb71669
  },
  "devDependencies": {
    "@vitejs/plugin-vue": "workspace:*",
    "js-yaml": "^4.1.0",
    "less": "^4.1.3",
    "pug": "^3.0.2",
    "sass": "^1.55.0",
    "stylus": "^0.59.0"
  }
}<|MERGE_RESOLUTION|>--- conflicted
+++ resolved
@@ -10,11 +10,7 @@
   },
   "dependencies": {
     "lodash-es": "^4.17.21",
-<<<<<<< HEAD
-    "vue": "^3.2.39"
-=======
     "vue": "^3.2.41"
->>>>>>> beb71669
   },
   "devDependencies": {
     "@vitejs/plugin-vue": "workspace:*",
