{
  "name": "test-extensions",
  "private": true,
  "version": "0.0.0",
  "scripts": {
    "dev": "vite",
    "build": "vite build",
    "debug": "node --inspect-brk ../../packages/vite/bin/vite",
    "preview": "vite preview"
  },
  "dependencies": {
<<<<<<< HEAD
    "vue": "^3.2.39"
=======
    "vue": "^3.2.41"
>>>>>>> beb71669
  }
}<|MERGE_RESOLUTION|>--- conflicted
+++ resolved
@@ -9,10 +9,6 @@
     "preview": "vite preview"
   },
   "dependencies": {
-<<<<<<< HEAD
-    "vue": "^3.2.39"
-=======
     "vue": "^3.2.41"
->>>>>>> beb71669
   }
 }