--- conflicted
+++ resolved
@@ -153,11 +153,7 @@
           global.watcher = rollupOutput as RollupWatcher
           await notifyRebuildComplete(global.watcher)
         }
-<<<<<<< HEAD
-        const url = (global.viteTestUrl = await startStaticServer(isWatch))
-=======
         const url = (global.viteTestUrl = await startStaticServer(config))
->>>>>>> eb57627a
         await page.goto(url)
       }
     }
@@ -186,15 +182,6 @@
   }
 })
 
-<<<<<<< HEAD
-function startStaticServer(isWatch: boolean): Promise<string> {
-  // check if the test project has base config
-  const configFile = resolve(rootDir, 'vite.config.js')
-  let config: UserConfig | undefined
-  try {
-    config = require(configFile)
-  } catch (e) {}
-=======
 function startStaticServer(config?: InlineConfig): Promise<string> {
   if (!config) {
     // check if the test project has base config
@@ -204,7 +191,6 @@
     } catch (e) {}
   }
 
->>>>>>> eb57627a
   // fallback internal base to ''
   const base = (config?.base ?? '/') === '/' ? '' : config?.base ?? ''
 
@@ -215,7 +201,7 @@
   }
 
   // start static file server
-  const serve = sirv(resolve(rootDir, 'dist'), { dev: isWatch })
+  const serve = sirv(resolve(rootDir, 'dist'), { dev: !!config?.build?.watch })
   const httpServer = (server = http.createServer((req, res) => {
     if (req.url === '/ping') {
       res.statusCode = 200
