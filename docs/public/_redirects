--- conflicted
+++ resolved
@@ -1,19 +1,6 @@
 # temporary, we'll flip this around some day
 https://vitejs.dev/* https://vite.dev/:splat 301!
 
-<<<<<<< HEAD
-/guide/api-vite-runtime           /guide/api-environment 302
-/guide/api-vite-runtime.html      /guide/api-environment 302
-/guide/api-vite-environment       /guide/api-environment 302
-/guide/api-vite-environment.html  /guide/api-environment 302
-/guide/comparisons                /guide/why#how-vite-relates-to-other-unbundled-build-tools 302
-/guide/comparisons.html           /guide/why#how-vite-relates-to-other-unbundled-build-tools 302
-
-/*.txt           /:splat.md 301
-/llms.md         /llms.txt 301
-/llms.txt        /llms.txt 200!
-/llms-full.txt   /llms-full.txt 200!
-=======
 /guide/api-vite-runtime /guide/api-environment 301
 /guide/api-vite-runtime.html /guide/api-environment 301
 /guide/api-vite-environment /guide/api-environment 301
@@ -21,6 +8,11 @@
 /guide/comparisons /guide/why#how-vite-relates-to-other-unbundled-build-tools 301
 /guide/comparisons.html /guide/why#how-vite-relates-to-other-unbundled-build-tools 301
 
+# llms.txt
+/*.txt           /:splat.md 301
+/llms.md         /llms.txt 301
+/llms.txt        /llms.txt 200!
+/llms-full.txt   /llms-full.txt 200!
+
 # short links
-/rolldown /guide/rolldown 301
->>>>>>> 71227be9
+/rolldown /guide/rolldown 301