--- conflicted
+++ resolved
@@ -105,19 +105,15 @@
 
 During the production build, Vite will perform necessary transforms so that the URLs still point to the correct location even after bundling and asset hashing. However, the URL string must be static so it can be analyzed, otherwise the code will be left as is, which can cause runtime errors if `build.target` does not support `import.meta.url`
 
-<<<<<<< HEAD
-::: warning Note: Esbuild target config is necessary
-This pattern needs esbuild target to be set to `es2020` or higher. `vite@2.x` use `es2019` as default target. Set [build-target](https://vitejs.dev/config/#build-target) and [optimizedeps.esbuildoptions.target](https://vitejs.dev/config/#optimizedeps-esbuildoptions) to `es2020` or higher if you intend to use this partten.
-:::
-
-::: warning Note: Does not work with SSR
-=======
 ```js
 // Vite will not transform this
 const imgUrl = new URL(imagePath, import.meta.url).href
 ```
 
 ::: warning Does not work with SSR
->>>>>>> c2961301
 This pattern does not work if you are using Vite for Server-Side Rendering, because `import.meta.url` have different semantics in browsers vs. Node.js. The server bundle also cannot determine the client host URL ahead of time.
+:::
+
+::: warning Esbuild target config is necessary
+This pattern needs esbuild target to be set to `es2020` or higher. `vite@2.x` use `es2019` as default target. Set [build-target](https://vitejs.dev/config/#build-target) and [optimizedeps.esbuildoptions.target](https://vitejs.dev/config/#optimizedeps-esbuildoptions) to `es2020` or higher if you intend to use this partten.
 :::