# Deploying a Static Site

The following guides are based on some shared assumptions:

- You are using the default build output location (`dist`). This location [can be changed using `build.outDir`](/config/build-options.md#build-outdir), and you can extrapolate instructions from these guides in that case.
- You are using npm. You can use equivalent commands to run the scripts if you are using Yarn or other package managers.
- Vite is installed as a local dev dependency in your project, and you have setup the following npm scripts:

```json [package.json]
{
  "scripts": {
    "build": "vite build",
    "preview": "vite preview"
  }
}
```

It is important to note that `vite preview` is intended for previewing the build locally and not meant as a production server.

::: tip NOTE
These guides provide instructions for performing a static deployment of your Vite site. Vite also supports Server Side Rendering. SSR refers to front-end frameworks that support running the same application in Node.js, pre-rendering it to HTML, and finally hydrating it on the client. Check out the [SSR Guide](./ssr) to learn about this feature. On the other hand, if you are looking for integration with traditional server-side frameworks, check out the [Backend Integration guide](./backend-integration) instead.
:::

## Building the App

You may run `npm run build` command to build the app.

```bash
$ npm run build
```

By default, the build output will be placed at `dist`. You may deploy this `dist` folder to any of your preferred platforms.

### Testing the App Locally

Once you've built the app, you may test it locally by running `npm run preview` command.

```bash
$ npm run preview
```

The `vite preview` command will boot up a local static web server that serves the files from `dist` at `http://localhost:4173`. It's an easy way to check if the production build looks OK in your local environment.

You may configure the port of the server by passing the `--port` flag as an argument.

```json [package.json]
{
  "scripts": {
    "preview": "vite preview --port 8080"
  }
}
```

Now the `preview` command will launch the server at `http://localhost:8080`.

## GitHub Pages

1. Set the correct `base` in `vite.config.js`.

   If you are deploying to `https://<USERNAME>.github.io/`, or to a custom domain through GitHub Pages (eg. `www.example.com`), set `base` to `'/'`. Alternatively, you can remove `base` from the configuration, as it defaults to `'/'`.

   If you are deploying to `https://<USERNAME>.github.io/<REPO>/` (eg. your repository is at `https://github.com/<USERNAME>/<REPO>`), then set `base` to `'/<REPO>/'`.

2. Go to your GitHub Pages configuration in the repository settings page and choose the source of deployment as "GitHub Actions", this will lead you to create a workflow that builds and deploys your project, a sample workflow that installs dependencies and builds using npm is provided:

<<<<<<< HEAD
   <<< ./static-deploy-github-pages.yaml#content
=======
   ```yml
   # Simple workflow for deploying static content to GitHub Pages
   name: Deploy static content to Pages

   on:
     # Runs on pushes targeting the default branch
     push:
       branches: ['main']

     # Allows you to run this workflow manually from the Actions tab
     workflow_dispatch:

   # Sets the GITHUB_TOKEN permissions to allow deployment to GitHub Pages
   permissions:
     contents: read
     pages: write
     id-token: write

   # Allow one concurrent deployment
   concurrency:
     group: 'pages'
     cancel-in-progress: true

   jobs:
     # Single deploy job since we're just deploying
     deploy:
       environment:
         name: github-pages
         url: ${{ steps.deployment.outputs.page_url }}
       runs-on: ubuntu-latest
       steps:
         - name: Checkout
           uses: actions/checkout@v4
         - name: Set up Node
           uses: actions/setup-node@v4
           with:
             node-version: lts/*
             cache: 'npm'
         - name: Install dependencies
           run: npm ci
         - name: Build
           run: npm run build
         - name: Setup Pages
           uses: actions/configure-pages@v4
         - name: Upload artifact
           uses: actions/upload-pages-artifact@v3
           with:
             # Upload dist folder
             path: './dist'
         - name: Deploy to GitHub Pages
           id: deployment
           uses: actions/deploy-pages@v4
   ```
>>>>>>> 9abe82f5

## GitLab Pages and GitLab CI

1. Set the correct `base` in `vite.config.js`.

   If you are deploying to `https://<USERNAME or GROUP>.gitlab.io/`, you can omit `base` as it defaults to `'/'`.

   If you are deploying to `https://<USERNAME or GROUP>.gitlab.io/<REPO>/`, for example your repository is at `https://gitlab.com/<USERNAME>/<REPO>`, then set `base` to `'/<REPO>/'`.

2. Create a file called `.gitlab-ci.yml` in the root of your project with the content below. This will build and deploy your site whenever you make changes to your content:

   ```yaml [.gitlab-ci.yml]
   image: node:lts
   pages:
     stage: deploy
     cache:
       key:
         files:
           - package-lock.json
         prefix: npm
       paths:
         - node_modules/
     script:
       - npm install
       - npm run build
       - cp -a dist/. public/
     artifacts:
       paths:
         - public
     rules:
       - if: $CI_COMMIT_BRANCH == $CI_DEFAULT_BRANCH
   ```

## Netlify

### Netlify CLI

1. Install the [Netlify CLI](https://cli.netlify.com/).
2. Create a new site using `ntl init`.
3. Deploy using `ntl deploy`.

```bash
# Install the Netlify CLI
$ npm install -g netlify-cli

# Create a new site in Netlify
$ ntl init

# Deploy to a unique preview URL
$ ntl deploy
```

The Netlify CLI will share with you a preview URL to inspect. When you are ready to go into production, use the `prod` flag:

```bash
# Deploy the site into production
$ ntl deploy --prod
```

### Netlify with Git

1. Push your code to a git repository (GitHub, GitLab, BitBucket, Azure DevOps).
2. [Import the project](https://app.netlify.com/start) to Netlify.
3. Choose the branch, output directory, and set up environment variables if applicable.
4. Click on **Deploy**.
5. Your Vite app is deployed!

After your project has been imported and deployed, all subsequent pushes to branches other than the production branch along with pull requests will generate [Preview Deployments](https://docs.netlify.com/site-deploys/deploy-previews/), and all changes made to the Production Branch (commonly “main”) will result in a [Production Deployment](https://docs.netlify.com/site-deploys/overview/#definitions).

## Vercel

### Vercel CLI

1. Install the [Vercel CLI](https://vercel.com/cli) and run `vercel` to deploy.
2. Vercel will detect that you are using Vite and will enable the correct settings for your deployment.
3. Your application is deployed! (e.g. [vite-vue-template.vercel.app](https://vite-vue-template.vercel.app/))

```bash
$ npm i -g vercel
$ vercel init vite
Vercel CLI
> Success! Initialized "vite" example in ~/your-folder.
- To deploy, `cd vite` and run `vercel`.
```

### Vercel for Git

1. Push your code to your git repository (GitHub, GitLab, Bitbucket).
2. [Import your Vite project](https://vercel.com/new) into Vercel.
3. Vercel will detect that you are using Vite and will enable the correct settings for your deployment.
4. Your application is deployed! (e.g. [vite-vue-template.vercel.app](https://vite-vue-template.vercel.app/))

After your project has been imported and deployed, all subsequent pushes to branches will generate [Preview Deployments](https://vercel.com/docs/concepts/deployments/environments#preview), and all changes made to the Production Branch (commonly “main”) will result in a [Production Deployment](https://vercel.com/docs/concepts/deployments/environments#production).

Learn more about Vercel’s [Git Integration](https://vercel.com/docs/concepts/git).

## Cloudflare Pages

### Cloudflare Pages via Wrangler

1. Install [Wrangler CLI](https://developers.cloudflare.com/workers/wrangler/get-started/).
2. Authenticate Wrangler with your Cloudflare account using `wrangler login`.
3. Run your build command.
4. Deploy using `npx wrangler pages deploy dist`.

```bash
# Install Wrangler CLI
$ npm install -g wrangler

# Login to Cloudflare account from CLI
$ wrangler login

# Run your build command
$ npm run build

# Create new deployment
$ npx wrangler pages deploy dist
```

After your assets are uploaded, Wrangler will give you a preview URL to inspect your site. When you log into the Cloudflare Pages dashboard, you will see your new project.

### Cloudflare Pages with Git

1. Push your code to your git repository (GitHub, GitLab).
2. Log in to the Cloudflare dashboard and select your account in **Account Home** > **Pages**.
3. Select **Create a new Project** and the **Connect Git** option.
4. Select the git project you want to deploy and click **Begin setup**
5. Select the corresponding framework preset in the build setting depending on the Vite framework you have selected.
6. Then save and deploy!
7. Your application is deployed! (e.g `https://<PROJECTNAME>.pages.dev/`)

After your project has been imported and deployed, all subsequent pushes to branches will generate [Preview Deployments](https://developers.cloudflare.com/pages/platform/preview-deployments/) unless specified not to in your [branch build controls](https://developers.cloudflare.com/pages/platform/branch-build-controls/). All changes to the Production Branch (commonly “main”) will result in a Production Deployment.

You can also add custom domains and handle custom build settings on Pages. Learn more about [Cloudflare Pages Git Integration](https://developers.cloudflare.com/pages/get-started/#manage-your-site).

## Google Firebase

1. Make sure you have [firebase-tools](https://www.npmjs.com/package/firebase-tools) installed.

2. Create `firebase.json` and `.firebaserc` at the root of your project with the following content:

   ```json [firebase.json]
   {
     "hosting": {
       "public": "dist",
       "ignore": [],
       "rewrites": [
         {
           "source": "**",
           "destination": "/index.html"
         }
       ]
     }
   }
   ```

   ```js [.firebaserc]
   {
     "projects": {
       "default": "<YOUR_FIREBASE_ID>"
     }
   }
   ```

3. After running `npm run build`, deploy using the command `firebase deploy`.

## Surge

1. First install [surge](https://www.npmjs.com/package/surge), if you haven’t already.

2. Run `npm run build`.

3. Deploy to surge by typing `surge dist`.

You can also deploy to a [custom domain](http://surge.sh/help/adding-a-custom-domain) by adding `surge dist yourdomain.com`.

## Azure Static Web Apps

You can quickly deploy your Vite app with Microsoft Azure [Static Web Apps](https://aka.ms/staticwebapps) service. You need:

- An Azure account and a subscription key. You can create a [free Azure account here](https://azure.microsoft.com/free).
- Your app code pushed to [GitHub](https://github.com).
- The [SWA Extension](https://marketplace.visualstudio.com/items?itemName=ms-azuretools.vscode-azurestaticwebapps) in [Visual Studio Code](https://code.visualstudio.com).

Install the extension in VS Code and navigate to your app root. Open the Static Web Apps extension, sign in to Azure, and click the '+' sign to create a new Static Web App. You will be prompted to designate which subscription key to use.

Follow the wizard started by the extension to give your app a name, choose a framework preset, and designate the app root (usually `/`) and built file location `/dist`. The wizard will run and will create a GitHub action in your repo in a `.github` folder.

The action will work to deploy your app (watch its progress in your repo's Actions tab) and, when successfully completed, you can view your app in the address provided in the extension's progress window by clicking the 'Browse Website' button that appears when the GitHub action has run.

## Render

You can deploy your Vite app as a Static Site on [Render](https://render.com/).

1. Create a [Render account](https://dashboard.render.com/register).

2. In the [Dashboard](https://dashboard.render.com/), click the **New** button and select **Static Site**.

3. Connect your GitHub/GitLab account or use a public repository.

4. Specify a project name and branch.

   - **Build Command**: `npm install && npm run build`
   - **Publish Directory**: `dist`

5. Click **Create Static Site**.

   Your app should be deployed at `https://<PROJECTNAME>.onrender.com/`.

By default, any new commit pushed to the specified branch will automatically trigger a new deployment. [Auto-Deploy](https://render.com/docs/deploys#toggling-auto-deploy-for-a-service) can be configured in the project settings.

You can also add a [custom domain](https://render.com/docs/custom-domains) to your project.

<!--
  NOTE: The sections below are reserved for more deployment platforms not listed above.
  Feel free to submit a PR that adds a new section with a link to your platform's
  deployment guide, as long as it meets these criteria:

  1. Users should be able to deploy their site for free.
  2. Free tier offerings should host the site indefinitely and are not time-bound.
     Offering a limited number of computation resource or site counts in exchange is fine.
  3. The linked guides should not contain any malicious content.

  The Vite team may change the criteria and audit the current list from time to time.
  If a section is removed, we will ping the original PR authors before doing so.
-->

## Flightcontrol

Deploy your static site using [Flightcontrol](https://www.flightcontrol.dev/?ref=docs-vite) by following these [instructions](https://www.flightcontrol.dev/docs/reference/examples/vite?ref=docs-vite).

## Kinsta Static Site Hosting

Deploy your static site using [Kinsta](https://kinsta.com/static-site-hosting/) by following these [instructions](https://kinsta.com/docs/react-vite-example/).

## xmit Static Site Hosting

Deploy your static site using [xmit](https://xmit.co) by following this [guide](https://xmit.dev/posts/vite-quickstart/).<|MERGE_RESOLUTION|>--- conflicted
+++ resolved
@@ -63,63 +63,7 @@
 
 2. Go to your GitHub Pages configuration in the repository settings page and choose the source of deployment as "GitHub Actions", this will lead you to create a workflow that builds and deploys your project, a sample workflow that installs dependencies and builds using npm is provided:
 
-<<<<<<< HEAD
    <<< ./static-deploy-github-pages.yaml#content
-=======
-   ```yml
-   # Simple workflow for deploying static content to GitHub Pages
-   name: Deploy static content to Pages
-
-   on:
-     # Runs on pushes targeting the default branch
-     push:
-       branches: ['main']
-
-     # Allows you to run this workflow manually from the Actions tab
-     workflow_dispatch:
-
-   # Sets the GITHUB_TOKEN permissions to allow deployment to GitHub Pages
-   permissions:
-     contents: read
-     pages: write
-     id-token: write
-
-   # Allow one concurrent deployment
-   concurrency:
-     group: 'pages'
-     cancel-in-progress: true
-
-   jobs:
-     # Single deploy job since we're just deploying
-     deploy:
-       environment:
-         name: github-pages
-         url: ${{ steps.deployment.outputs.page_url }}
-       runs-on: ubuntu-latest
-       steps:
-         - name: Checkout
-           uses: actions/checkout@v4
-         - name: Set up Node
-           uses: actions/setup-node@v4
-           with:
-             node-version: lts/*
-             cache: 'npm'
-         - name: Install dependencies
-           run: npm ci
-         - name: Build
-           run: npm run build
-         - name: Setup Pages
-           uses: actions/configure-pages@v4
-         - name: Upload artifact
-           uses: actions/upload-pages-artifact@v3
-           with:
-             # Upload dist folder
-             path: './dist'
-         - name: Deploy to GitHub Pages
-           id: deployment
-           uses: actions/deploy-pages@v4
-   ```
->>>>>>> 9abe82f5
 
 ## GitLab Pages and GitLab CI
 
