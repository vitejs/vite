# Migration from v4

## Node.js Support

Vite no longer supports Node.js 14 / 16 / 17 / 19, which reached its EOL. Node.js 18 / 20+ is now required.

## Rollup 4

Vite is now using Rollup 4 which also brings along its breaking changes, in particular:

- Import assertions (`assertions` prop) has been renamed to import attributes (`attributes` prop).
- Acorn plugins are no longer supported.
- For Vite plugins, `this.resolve` `skipSelf` option is now `true` by default.
- For Vite plugins, `this.parse` now only supports the `allowReturnOutsideFunction` option for now.

Read the full breaking changes in [Rollup's release notes](https://github.com/rollup/rollup/releases/tag/v4.0.0) for build-related changes in `build.rollupOptions`.

## Deprecate CJS Node API

The CJS Node API of Vite is deprecated. When calling `require('vite')`, a deprecation warning is now logged. You should update your files or frameworks to import the ESM build of Vite instead.

In a basic Vite project, make sure:

1. The `vite.config.js` file content is using the ESM syntax.
2. The closest `package.json` file has `"type": "module"`, or use the `.mjs` extension, e.g. `vite.config.mjs`.

For other projects, there are a few general approaches:

- **Configure ESM as default, opt-in to CJS if needed:** Add `"type": "module"` in the project `package.json`. All `*.js` files are now interpreted as ESM and needs to use the ESM syntax. You can rename a file with the `.cjs` extension to keep using CJS instead.
- **Keep CJS as default, opt-in to ESM if needed:** If the project `package.json` does not have `"type": "module"`, all `*.js` files are interpreted as CJS. You can rename a file with the `.mjs` extension to use ESM instead.
- **Dynamically import Vite:** If you need to keep using CJS, you can dynamically import Vite using `import('vite')` instead. This requires your code to be written in an `async` context, but should still be manageable as Vite's API is mostly asynchronous.

See the [troubleshooting guide](/guide/troubleshooting.html#vite-cjs-node-api-deprecated) for more information.

## General Changes

### SSR externalized modules value now matches production

In Vite 4, SSR externalized modules are wrapped with `.default` and `.__esModule` handling for better interoperability, but it doesn't match the production behaviour when loaded by the runtime environment (e.g. Node.js), causing hard-to-catch inconsistencies. By default, all direct project dependencies are SSR externalized.

Vite 5 now removes the `.default` and `.__esModule` handling to match the production behaviour. In practice, this shouldn't affect properly-packaged dependencies, but if you encounter new issues loading modules, you can try these refactors:

```js
// Before:
import { foo } from 'bar'

// After:
import _bar from 'bar'
const { foo } = _bar
```

```js
// Before:
import foo from 'bar'

// After:
import * as _foo from 'bar'
const foo = _foo.default
```

Note that these changes matches the Node.js behaviour, so you can also run the imports in Node.js to test it out. If you prefer to stick with the previous behaviour, you can set `legacy.proxySsrExternalModules` to `true`.

### `worker.plugins` is now a function

In Vite 4, `worker.plugins` accepted an array of plugins (`(Plugin | Plugin[])[]`). From Vite 5, it needs to be configured as a function that returns an array of plugins (`() => (Plugin | Plugin[])[]`). This change is required so parallel worker builds run more consistently and predictably.

### Allow path containing `.` to fallback to index.html

In Vite 4, accessing a path containing `.` did not fallback to index.html even if `appType` is set to `'SPA'` (default).
From Vite 5, it will fallback to index.html.

Note that the browser will no longer show the 404 error message in the console if you point the image path to a non-existent file (e.g. `<img src="./file-does-not-exist.png">`).

### Manifest files are now generated in `.vite` directory by default

In Vite 4, the manifest files (`build.manifest`, `build.ssrManifest`) was generated in the root of `build.outDir` by default. From Vite 5, those will be generated in the `.vite` directory in the `build.outDir` by default.

### CLI shortcuts require an additional `Enter` press

CLI shortcuts, like `r` to restart the dev server, now require an additional `Enter` press to trigger the shortcut. For example, `r + Enter` to restart the dev server.

This change prevents Vite from swallowing and controlling OS-specific shortcuts, allowing better compatibility when combining the Vite dev server with other processes, and avoids the [previous caveats](https://github.com/vitejs/vite/pull/14342).

### Remove `--https` flag and `https: true`

`--https` flag sets `https: true`. This config was meant to be used together with the automatic https certification generation feature which [was dropped in Vite 3](https://v3.vitejs.dev/guide/migration.html#automatic-https-certificate-generation). This config no longer makes sense as it will make Vite start a HTTPS server without a certificate.
Both [`@vitejs/plugin-basic-ssl`](https://github.com/vitejs/vite-plugin-basic-ssl) and [`vite-plugin-mkcert`](https://github.com/liuweiGL/vite-plugin-mkcert) sets `https` setting regardless of the `https` value, so you can just remove `--https` and `https: true`.

### Remove `resolvePackageEntry` and `resolvePackageData` APIs

The `resolvePackageEntry` and `resolvePackageData` APIs are removed as they exposed Vite's internals and blocked potential Vite 4.3 optimizations in the past. These APIs can be replaced with third-party packages, for example:

- `resolvePackageEntry`: [`import.meta.resolve`](https://developer.mozilla.org/en-US/docs/Web/JavaScript/Reference/Operators/import.meta/resolve) or the [`import-meta-resolve`](https://github.com/wooorm/import-meta-resolve) package.
- `resolvePackageData`: Same as above, and crawl up the package directory to get the root `package.json`. Or use the community [`vitefu`](https://github.com/svitejs/vitefu) package.

```js
import { resolve } from 'import-meta-env'
import { findDepPkgJsonPath } from 'vitefu'
import fs from 'node:fs'

const pkg = 'my-lib'
const basedir = process.cwd()

// `resolvePackageEntry`:
const packageEntry = resolve(pkg, basedir)

// `resolvePackageData`:
const packageJsonPath = findDepPkgJsonPath(pkg, basedir)
const packageJson = JSON.parse(fs.readFileSync(packageJsonPath, 'utf-8'))
```

## Removed Deprecated APIs

- Default exports of CSS files (e.g `import style from './foo.css'`): Use the `?inline` query instead
- `import.meta.globEager`: Use `import.meta.glob('*', { eager: true })` instead
- `ssr.format: 'cjs'` and `legacy.buildSsrCjsExternalHeuristics` ([#13816](https://github.com/vitejs/vite/discussions/13816))

## Advanced

There are some changes which only affect plugin/tool creators.

- [[#14119] refactor!: merge `PreviewServerForHook` into `PreviewServer` type](https://github.com/vitejs/vite/pull/14119)

Also there are other breaking changes which only affect few users.

- [[#14098] fix!: avoid rewriting this (reverts #5312)](https://github.com/vitejs/vite/pull/14098)
  - Top level `this` was rewritten to `globalThis` by default when building. This behavior is now removed.
- [[#14231] feat!: add extension to internal virtual modules](https://github.com/vitejs/vite/pull/14231)
  - Internal virtual modules' id now has an extension (`.js`).
- [[#14583] refactor!: remove exporting internal APIs](https://github.com/vitejs/vite/pull/14583)
  - Removed accidentally exported internal APIs: `isDepsOptimizerEnabled` and `getDepOptimizationConfig`
  - Removed exported internal types: `DepOptimizationResult`, `DepOptimizationProcessing`, and `DepsOptimizer`
  - Renamed `ResolveWorkerOptions` type to `ResolvedWorkerOptions`
- [[#5657] fix: return 404 for resources requests outside the base path](https://github.com/vitejs/vite/pull/5657)
  - In the past, Vite responded to requests outside the base path without `Accept: text/html`, as if they were requested with the base path. Vite no longer does that and responds with 404 instead.
<<<<<<< HEAD
- [[#14733] feat(resolve)!: remove `resolve.browserField`](https://github.com/vitejs/vite/pull/14733)
  - `resolve.browserField` has been deprecated since Vite 3 in favour of an updated default of `['browser', 'module', 'jsnext:main', 'jsnext']` for `resolve.mainFields`.
=======
- [[#14723] fix(resolve)!: remove special .mjs handling](https://github.com/vitejs/vite/pull/14723)
  - In the past, when a library `"exports"` field maps to an `.mjs` file, Vite will still try to match the `"browser"` and `"module"` fields to fix compatibility with certain libraries. This behavior is now removed to align with the exports resolution algorithm.
>>>>>>> 5631b943

## Migration from v3

Check the [Migration from v3 Guide](https://v4.vitejs.dev/guide/migration.html) in the Vite v4 docs first to see the needed changes to port your app to Vite v4, and then proceed with the changes on this page.<|MERGE_RESOLUTION|>--- conflicted
+++ resolved
@@ -133,13 +133,10 @@
   - Renamed `ResolveWorkerOptions` type to `ResolvedWorkerOptions`
 - [[#5657] fix: return 404 for resources requests outside the base path](https://github.com/vitejs/vite/pull/5657)
   - In the past, Vite responded to requests outside the base path without `Accept: text/html`, as if they were requested with the base path. Vite no longer does that and responds with 404 instead.
-<<<<<<< HEAD
+- [[#14723] fix(resolve)!: remove special .mjs handling](https://github.com/vitejs/vite/pull/14723)
+  - In the past, when a library `"exports"` field maps to an `.mjs` file, Vite will still try to match the `"browser"` and `"module"` fields to fix compatibility with certain libraries. This behavior is now removed to align with the exports resolution algorithm.
 - [[#14733] feat(resolve)!: remove `resolve.browserField`](https://github.com/vitejs/vite/pull/14733)
   - `resolve.browserField` has been deprecated since Vite 3 in favour of an updated default of `['browser', 'module', 'jsnext:main', 'jsnext']` for `resolve.mainFields`.
-=======
-- [[#14723] fix(resolve)!: remove special .mjs handling](https://github.com/vitejs/vite/pull/14723)
-  - In the past, when a library `"exports"` field maps to an `.mjs` file, Vite will still try to match the `"browser"` and `"module"` fields to fix compatibility with certain libraries. This behavior is now removed to align with the exports resolution algorithm.
->>>>>>> 5631b943
 
 ## Migration from v3
 
