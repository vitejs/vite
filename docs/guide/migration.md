--- conflicted
+++ resolved
@@ -87,16 +87,6 @@
 })
 ```
 
-<<<<<<< HEAD
-## Experimental
-
-### Using esbuild deps optimization at build time
-
-In v3, Vite allows the use of esbuild to optimize dependencies during build time. If enabled, it removes one of the most significant differences between dev and prod present in v2. [`@rollupjs/plugin-commonjs`](https://github.com/rollup/plugins/tree/master/packages/commonjs) is no longer needed in this case since esbuild converts CJS-only dependencies to ESM.
-
-If you want to try this build strategy, you can use `optimizeDeps.disabled: false` (the default in v3 is `disabled: 'build'`). `@rollup/plugin-commonjs`
-can be removed by passing `build.commonjsOptions: { include: [] }`
-=======
 ### Automatic https certificate generation
 
 A valid certificate is needed when using `https`. In Vite v2, if no certificate was configured, a self-signed certificate was automatically created and cached.
@@ -109,7 +99,15 @@
   plugins: [basicSsl()]
 }
 ```
->>>>>>> b8356991
+
+## Experimental
+
+### Using esbuild deps optimization at build time
+
+In v3, Vite allows the use of esbuild to optimize dependencies during build time. If enabled, it removes one of the most significant differences between dev and prod present in v2. [`@rollupjs/plugin-commonjs`](https://github.com/rollup/plugins/tree/master/packages/commonjs) is no longer needed in this case since esbuild converts CJS-only dependencies to ESM.
+
+If you want to try this build strategy, you can use `optimizeDeps.disabled: false` (the default in v3 is `disabled: 'build'`). `@rollup/plugin-commonjs`
+can be removed by passing `build.commonjsOptions: { include: [] }`
 
 ## Advanced
 
