--- conflicted
+++ resolved
@@ -58,15 +58,12 @@
   - Top level `this` was rewritten to `globalThis` by default when building. This behavior is now removed.
 - [[#14231] feat!: add extension to internal virtual modules](https://github.com/vitejs/vite/pull/14231)
   - Internal virtual modules' id now has an extension (`.js`).
-<<<<<<< HEAD
 - [[#14583] refactor!: remove exporting internal APIs](https://github.com/vitejs/vite/pull/14583)
   - Removed accidentally exported internal APIs: `isDepsOptimizerEnabled` and `getDepOptimizationConfig`
   - Removed exported internal types: `DepOptimizationResult`, `DepOptimizationProcessing`, and `DepsOptimizer`
   - Renamed `ResolveWorkerOptions` type to `ResolvedWorkerOptions`
-=======
 - [[#5657] fix: return 404 for resources requests outside the base path](https://github.com/vitejs/vite/pull/5657)
   - In the past, Vite responded to requests outside the base path without `Accept: text/html`, as if they were requested with the base path. Vite no longer does that and responds with 404 instead.
->>>>>>> cd82648b
 
 ## Migration from v3
 
