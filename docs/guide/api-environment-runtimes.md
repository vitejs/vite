--- conflicted
+++ resolved
@@ -85,16 +85,11 @@
 ```ts
 import { DevEnvironment, HotChannel } from 'vite'
 
-<<<<<<< HEAD
-function createWorkerdDevEnvironment(name: string, config: ResolvedConfig, context: DevEnvironmentContext) {
-=======
 function createWorkerdDevEnvironment(
   name: string,
   config: ResolvedConfig,
   context: DevEnvironmentContext
 ) {
-  const hot = /* ... */
->>>>>>> a55e86bd
   const connection = /* ... */
   const transport: HotChannel = {
     on: (listener) => { connection.on('message', listener) },
@@ -200,13 +195,6 @@
     | false
     | {
         /**
-<<<<<<< HEAD
-=======
-         * Configure how HMR communicates between client and server.
-         */
-        connection: ModuleRunnerHMRConnection
-        /**
->>>>>>> a55e86bd
          * Configure HMR logger.
          */
         logger?: false | HMRLogger
@@ -378,31 +366,7 @@
 In this case, the hot channel only needs to implement the `setInvokeHandler`:
 
 ```ts
-<<<<<<< HEAD
 let invokeHandler: HotChannelInvokeHandler | undefined
-=======
-export interface ModuleRunnerHMRConnection {
-  /**
-   * Checked before sending messages to the server.
-   */
-  isReady(): boolean
-  /**
-   * Send a message to the server.
-   */
-  send(payload: HotPayload): void
-  /**
-   * Configure how HMR is handled when this connection triggers an update.
-   * This method expects that the connection will start listening for HMR
-   * updates and call this callback when it's received.
-   */
-  onUpdate(callback: (payload: HotPayload) => void): void
-}
-```
-
-This interface defines how HMR communication is established. Vite exports `ServerHMRConnector` from the main entry point to support HMR during Vite SSR. The `isReady` and `send` methods are usually called when the custom event is triggered (like, `import.meta.hot.send("my-event")`).
-
-`onUpdate` is called only once when the new module runner is initiated. It passed down a method that should be called when connection triggers the HMR event. The implementation depends on the type of connection (as an example, it can be `WebSocket`/`EventEmitter`/`MessageChannel`), but it usually looks something like this:
->>>>>>> a55e86bd
 
 const httpHotChannel = {
   setInvokeHandler(_invokeHandler) {
