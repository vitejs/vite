# Environment API for Runtimes

:::warning Experimental
Environment API is experimental. We'll keep the APIs stable during Vite 6 to let the ecosystem experiment and build on top of it. We're planning to stabilize these new APIs with potential breaking changes in Vite 7.

Resources:

- [Feedback discussion](https://github.com/vitejs/vite/discussions/16358) where we are gathering feedback about the new APIs.
- [Environment API PR](https://github.com/vitejs/vite/pull/16471) where the new API were implemented and reviewed.

Please share your feedback with us.
:::

## Environment Factories

Environments factories are intended to be implemented by Environment providers like Cloudflare, and not by end users. Environment factories return a `EnvironmentOptions` for the most common case of using the target runtime for both dev and build environments. The default environment options can also be set so the user doesn't need to do it.

```ts
function createWorkerdEnvironment(
  userConfig: EnvironmentOptions,
): EnvironmentOptions {
  return mergeConfig(
    {
      resolve: {
        conditions: [
          /*...*/
        ],
      },
      dev: {
        createEnvironment(name, config) {
          return createWorkerdDevEnvironment(name, config, {
            hot: true,
            transport: customHotChannel(),
          })
        },
      },
      build: {
        createEnvironment(name, config) {
          return createWorkerdBuildEnvironment(name, config)
        },
      },
    },
    userConfig,
  )
}
```

Then the config file can be written as:

```js
import { createWorkerdEnvironment } from 'vite-environment-workerd'

export default {
  environments: {
    ssr: createWorkerdEnvironment({
      build: {
        outDir: '/dist/ssr',
      },
    }),
    rsc: createWorkerdEnvironment({
      build: {
        outDir: '/dist/rsc',
      },
    }),
  },
}
```

and frameworks can use an environment with the workerd runtime to do SSR using:

```js
const ssrEnvironment = server.environments.ssr
```

## Creating a New Environment Factory

A Vite dev server exposes two environments by default: a `client` environment and an `ssr` environment. The client environment is a browser environment by default, and the module runner is implemented by importing the virtual module `/@vite/client` to client apps. The SSR environment runs in the same Node runtime as the Vite server by default and allows application servers to be used to render requests during dev with full HMR support.

The transformed source code is called a module, and the relationships between the modules processed in each environment are kept in a module graph. The transformed code for these modules is sent to the runtimes associated with each environment to be executed. When a module is evaluated in the runtime, its imported modules will be requested triggering the processing of a section of the module graph.

A Vite Module Runner allows running any code by processing it with Vite plugins first. It is different from `server.ssrLoadModule` because the runner implementation is decoupled from the server. This allows library and framework authors to implement their layer of communication between the Vite server and the runner. The browser communicates with its corresponding environment using the server Web Socket and through HTTP requests. The Node Module runner can directly do function calls to process modules as it is running in the same process. Other environments could run modules connecting to a JS runtime like workerd, or a Worker Thread as Vitest does.

One of the goals of this feature is to provide a customizable API to process and run code. Users can create new environment factories using the exposed primitives.

```ts
import { DevEnvironment, HotChannel } from 'vite'

function createWorkerdDevEnvironment(
  name: string,
  config: ResolvedConfig,
  context: DevEnvironmentContext
) {
  const connection = /* ... */
  const transport: HotChannel = {
    on: (listener) => { connection.on('message', listener) },
    send: (data) => connection.send(data),
  }

  const workerdDevEnvironment = new DevEnvironment(name, config, {
    options: {
      resolve: { conditions: ['custom'] },
      ...context.options,
    },
    hot: true,
    transport,
  })
  return workerdDevEnvironment
}
```

## `ModuleRunner`

A module runner is instantiated in the target runtime. All APIs in the next section are imported from `vite/module-runner` unless stated otherwise. This export entry point is kept as lightweight as possible, only exporting the minimal needed to create module runners.

**Type Signature:**

```ts
export class ModuleRunner {
  constructor(
    public options: ModuleRunnerOptions,
    public evaluator: ModuleEvaluator = new ESModulesEvaluator(),
    private debug?: ModuleRunnerDebugger,
  ) {}
  /**
   * URL to execute.
   * Accepts file path, server path, or id relative to the root.
   */
  public async import<T = any>(url: string): Promise<T>
  /**
   * Clear all caches including HMR listeners.
   */
  public clearCache(): void
  /**
   * Clear all caches, remove all HMR listeners, reset sourcemap support.
   * This method doesn't stop the HMR connection.
   */
  public async close(): Promise<void>
  /**
   * Returns `true` if the runner has been closed by calling `close()`.
   */
  public isClosed(): boolean
}
```

The module evaluator in `ModuleRunner` is responsible for executing the code. Vite exports `ESModulesEvaluator` out of the box, it uses `new AsyncFunction` to evaluate the code. You can provide your own implementation if your JavaScript runtime doesn't support unsafe evaluation.

Module runner exposes `import` method. When Vite server triggers `full-reload` HMR event, all affected modules will be re-executed. Be aware that Module Runner doesn't update `exports` object when this happens (it overrides it), you would need to run `import` or get the module from `evaluatedModules` again if you rely on having the latest `exports` object.

**Example Usage:**

```js
import { ModuleRunner, ESModulesEvaluator } from 'vite/module-runner'
<<<<<<< HEAD
import { fetchModule } from './rpc-implementation.js'

const moduleRunner = new ModuleRunner(
  {
    fetchModule,
    // you can also provide hmr.connection to support HMR
=======
import { root, transport } from './rpc-implementation.js'

const moduleRunner = new ModuleRunner(
  {
    root,
    transport,
>>>>>>> ef7a6a35
  },
  new ESModulesEvaluator(),
)

await moduleRunner.import('/src/entry-point.js')
```

## `ModuleRunnerOptions`

```ts twoslash
import type {
  InterceptorOptions as InterceptorOptionsRaw,
  ModuleRunnerHmr as ModuleRunnerHmrRaw,
  EvaluatedModules,
} from 'vite/module-runner'
import type { Debug } from '@type-challenges/utils'

type InterceptorOptions = Debug<InterceptorOptionsRaw>
type ModuleRunnerHmr = Debug<ModuleRunnerHmrRaw>
/** see below */
type ModuleRunnerTransport = unknown

// ---cut---
interface ModuleRunnerOptions {
  /**
   * A set of methods to communicate with the server.
   */
  transport: ModuleRunnerTransport
  /**
   * Configure how source maps are resolved.
   * Prefers `node` if `process.setSourceMapsEnabled` is available.
   * Otherwise it will use `prepareStackTrace` by default which overrides
   * `Error.prepareStackTrace` method.
   * You can provide an object to configure how file contents and
   * source maps are resolved for files that were not processed by Vite.
   */
  sourcemapInterceptor?:
    | false
    | 'node'
    | 'prepareStackTrace'
    | InterceptorOptions
  /**
   * Disable HMR or configure HMR options.
   *
   * @default true
   */
  hmr?: boolean | ModuleRunnerHmr
  /**
   * Custom module cache. If not provided, it creates a separate module
   * cache for each module runner instance.
   */
  evaluatedModules?: EvaluatedModules
}
```

## `ModuleEvaluator`

**Type Signature:**

```ts twoslash
import type { ModuleRunnerContext as ModuleRunnerContextRaw } from 'vite/module-runner'
import type { Debug } from '@type-challenges/utils'

type ModuleRunnerContext = Debug<ModuleRunnerContextRaw>

// ---cut---
export interface ModuleEvaluator {
  /**
   * Number of prefixed lines in the transformed code.
   */
  startOffset?: number
  /**
   * Evaluate code that was transformed by Vite.
   * @param context Function context
   * @param code Transformed code
   * @param id ID that was used to fetch the module
   */
  runInlinedModule(
    context: ModuleRunnerContext,
    code: string,
    id: string,
  ): Promise<any>
  /**
   * evaluate externalized module.
   * @param file File URL to the external module
   */
  runExternalModule(file: string): Promise<any>
}
```

Vite exports `ESModulesEvaluator` that implements this interface by default. It uses `new AsyncFunction` to evaluate code, so if the code has inlined source map it should contain an [offset of 2 lines](https://tc39.es/ecma262/#sec-createdynamicfunction) to accommodate for new lines added. This is done automatically by the `ESModulesEvaluator`. Custom evaluators will not add additional lines.

## `ModuleRunnerTransport`

**Type Signature:**

```ts twoslash
import type { ModuleRunnerTransportHandlers } from 'vite/module-runner'
/** an object */
type HotPayload = unknown
// ---cut---
interface ModuleRunnerTransport {
  connect?(handlers: ModuleRunnerTransportHandlers): Promise<void> | void
  disconnect?(): Promise<void> | void
  send?(data: HotPayload): Promise<void> | void
  invoke?(data: HotPayload): Promise<{ result: any } | { error: any }>
  timeout?: number
}
```

Transport object that communicates with the environment via an RPC or by directly calling the function. When `invoke` method is not implemented, the `send` method and `connect` method is required to be implemented. Vite will construct the `invoke` internally.

You need to couple it with the `HotChannel` instance on the server like in this example where module runner is created in the worker thread:

::: code-group

```js [worker.js]
import { parentPort } from 'node:worker_threads'
import { fileURLToPath } from 'node:url'
import { ESModulesEvaluator, ModuleRunner } from 'vite/module-runner'

/** @type {import('vite/module-runner').ModuleRunnerTransport} */
const transport = {
  connect({ onMessage, onDisconnection }) {
    parentPort.on('message', onMessage)
    parentPort.on('close', onDisconnection)
  },
  send(data) {
    parentPort.postMessage(data)
  },
}

const runner = new ModuleRunner(
  {
<<<<<<< HEAD
    transport: new RemoteRunnerTransport({
      send: (data) => parentPort.postMessage(data),
      onMessage: (listener) => parentPort.on('message', listener),
      timeout: 5000,
    }),
=======
    root: fileURLToPath(new URL('./', import.meta.url)),
    transport,
>>>>>>> ef7a6a35
  },
  new ESModulesEvaluator(),
)
```

```js [server.js]
import { BroadcastChannel } from 'node:worker_threads'
import { createServer, RemoteEnvironmentTransport, DevEnvironment } from 'vite'

function createWorkerEnvironment(name, config, context) {
  const worker = new Worker('./worker.js')
  const handlerToWorkerListener = new WeakMap()

  const workerHotChannel = {
    send: (data) => w.postMessage(data),
    on: (event, handler) => {
      if (event === 'connection') return

      const listener = (value) => {
        if (value.type === 'custom' && value.event === event) {
          const client = {
            send(payload) {
              w.postMessage(payload)
            },
          }
          handler(value.data, client)
        }
      }
      handlerToWorkerListener.set(handler, listener)
      w.on('message', listener)
    },
    off: (event, handler) => {
      if (event === 'connection') return
      const listener = handlerToWorkerListener.get(handler)
      if (listener) {
        w.off('message', listener)
        handlerToWorkerListener.delete(handler)
      }
    },
  }

  return new DevEnvironment(name, config, {
    transport: workerHotChannel,
  })
}

await createServer({
  environments: {
    worker: {
      dev: {
        createEnvironment: createWorkerEnvironment,
      },
    },
  },
})
```

:::

A different example using an HTTP request to communicate between the runner and the server:

```ts
import { ESModulesEvaluator, ModuleRunner } from 'vite/module-runner'

export const runner = new ModuleRunner(
  {
    transport: {
      async invoke(data) {
        const response = await fetch(`http://my-vite-server/invoke`, {
          method: 'POST',
          body: JSON.stringify(data),
        })
        return response.json()
      },
    },
    hmr: false, // disable HMR as HMR requires transport.connect
  },
  new ESModulesEvaluator(),
)

await runner.import('/entry.js')
```

In this case, the `handleInvoke` method in the `NormalizedHotChannel` can be used:

```ts
const customEnvironment = new DevEnvironment(name, config, context)

server.onRequest((request: Request) => {
  const url = new URL(request.url)
  if (url.pathname === '/invoke') {
    const payload = (await request.json()) as HotPayload
    const result = customEnvironment.hot.handleInvoke(payload)
    return new Response(JSON.stringify(result))
  }
  return Response.error()
})
```

But note that for HMR support, `send` and `connect` methods are required. The `send` method is usually called when the custom event is triggered (like, `import.meta.hot.send("my-event")`).

Vite exports `createServerHotChannel` from the main entry point to support HMR during Vite SSR.<|MERGE_RESOLUTION|>--- conflicted
+++ resolved
@@ -150,21 +150,12 @@
 
 ```js
 import { ModuleRunner, ESModulesEvaluator } from 'vite/module-runner'
-<<<<<<< HEAD
-import { fetchModule } from './rpc-implementation.js'
-
-const moduleRunner = new ModuleRunner(
-  {
-    fetchModule,
-    // you can also provide hmr.connection to support HMR
-=======
 import { root, transport } from './rpc-implementation.js'
 
 const moduleRunner = new ModuleRunner(
   {
     root,
     transport,
->>>>>>> ef7a6a35
   },
   new ESModulesEvaluator(),
 )
@@ -189,6 +180,10 @@
 
 // ---cut---
 interface ModuleRunnerOptions {
+  /**
+   * Root of the project
+   */
+  root: string
   /**
    * A set of methods to communicate with the server.
    */
@@ -299,16 +294,8 @@
 
 const runner = new ModuleRunner(
   {
-<<<<<<< HEAD
-    transport: new RemoteRunnerTransport({
-      send: (data) => parentPort.postMessage(data),
-      onMessage: (listener) => parentPort.on('message', listener),
-      timeout: 5000,
-    }),
-=======
     root: fileURLToPath(new URL('./', import.meta.url)),
     transport,
->>>>>>> ef7a6a35
   },
   new ESModulesEvaluator(),
 )
@@ -375,6 +362,7 @@
 
 export const runner = new ModuleRunner(
   {
+    root: fileURLToPath(new URL('./', import.meta.url)),
     transport: {
       async invoke(data) {
         const response = await fetch(`http://my-vite-server/invoke`, {
