--- conflicted
+++ resolved
@@ -13,11 +13,7 @@
 
 You can specify custom targets via the [`build.target` config option](/config/build-options.md#build-target), where the lowest target is `es2015`.
 
-<<<<<<< HEAD
-Note that by default, Vite only handles syntax transforms and **does not cover polyfills**. You can check out [cdnjs's polyfill service](https://cdnjs.cloudflare.com/polyfill/) which automatically generates polyfill bundles based on the user's browser UserAgent string.
-=======
-Note that by default, Vite only handles syntax transforms and **does not cover polyfills**. You can check out [Polyfill JS](https://cdnjs.cloudflare.com/polyfill/) which is a service that automatically generates polyfill bundles based on the user's browser UserAgent string.
->>>>>>> a97e0590
+Note that by default, Vite only handles syntax transforms and **does not cover polyfills**. You can check out https://cdnjs.cloudflare.com/polyfill/ which automatically generates polyfill bundles based on the user's browser UserAgent string.
 
 Legacy browsers can be supported via [@vitejs/plugin-legacy](https://github.com/vitejs/vite/tree/main/packages/plugin-legacy), which will automatically generate legacy chunks and corresponding ES language feature polyfills. The legacy chunks are conditionally loaded only in browsers that do not have native ESM support.
 
