{
  "name": "@vitejs/monorepo-docs",
  "private": true,
  "type": "module",
  "scripts": {
    "typecheck": "vue-tsc",
    "docs": "vitepress dev",
    "docs-build": "vitepress build",
    "docs-serve": "vitepress serve"
  },
  "devDependencies": {
    "@shikijs/vitepress-twoslash": "^3.13.0",
    "@types/express": "^5.0.3",
    "feed": "^5.1.0",
    "gsap": "^3.13.0",
<<<<<<< HEAD
    "markdown-it-image-size": "^14.8.0",
    "oxc-minify": "^0.87.0",
=======
    "markdown-it-image-size": "^15.0.1",
>>>>>>> ed4a0dc9
    "vitepress": "^2.0.0-alpha.12",
    "vitepress-plugin-group-icons": "^1.6.3",
    "vitepress-plugin-llms": "^1.8.0",
    "vue": "^3.5.22",
    "vue-tsc": "^3.1.1"
  }
}<|MERGE_RESOLUTION|>--- conflicted
+++ resolved
@@ -13,12 +13,8 @@
     "@types/express": "^5.0.3",
     "feed": "^5.1.0",
     "gsap": "^3.13.0",
-<<<<<<< HEAD
-    "markdown-it-image-size": "^14.8.0",
+    "markdown-it-image-size": "^15.0.1",
     "oxc-minify": "^0.87.0",
-=======
-    "markdown-it-image-size": "^15.0.1",
->>>>>>> ed4a0dc9
     "vitepress": "^2.0.0-alpha.12",
     "vitepress-plugin-group-icons": "^1.6.3",
     "vitepress-plugin-llms": "^1.8.0",
