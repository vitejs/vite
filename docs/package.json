--- conflicted
+++ resolved
@@ -14,16 +14,10 @@
     "feed": "^5.1.0",
     "gsap": "^3.13.0",
     "markdown-it-image-size": "^14.8.0",
-<<<<<<< HEAD
-    "oxc-minify": "^0.81.0",
-    "vitepress": "^2.0.0-alpha.10",
-    "vitepress-plugin-group-icons": "^1.6.2",
-    "vitepress-plugin-llms": "^1.7.2",
-=======
+    "oxc-minify": "^0.82.2",
     "vitepress": "^2.0.0-alpha.11",
     "vitepress-plugin-group-icons": "^1.6.3",
     "vitepress-plugin-llms": "^1.7.3",
->>>>>>> a9ba0174
     "vue": "^3.5.18",
     "vue-tsc": "^3.0.5"
   }
