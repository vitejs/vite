--- conflicted
+++ resolved
@@ -12,16 +12,10 @@
     "@types/express": "^5.0.3",
     "feed": "^5.1.0",
     "gsap": "^3.13.0",
-<<<<<<< HEAD
     "oxc-minify": "^0.74.0",
-    "vitepress": "^2.0.0-alpha.6",
-    "vitepress-plugin-group-icons": "^1.6.0",
-    "vitepress-plugin-llms": "^1.5.1",
-=======
     "vitepress": "^2.0.0-alpha.7",
     "vitepress-plugin-group-icons": "^1.6.1",
     "vitepress-plugin-llms": "^1.6.0",
->>>>>>> 3e81af38
     "vue": "^3.5.17"
   }
 }