{
  "name": "@vitejs/monorepo-docs",
  "private": true,
  "type": "module",
  "scripts": {
    "typecheck": "vue-tsc",
    "docs": "vitepress dev",
    "docs-build": "vitepress build",
    "docs-serve": "vitepress serve"
  },
  "devDependencies": {
    "@shikijs/vitepress-twoslash": "^3.20.0",
    "@types/express": "^5.0.6",
    "feed": "^5.1.0",
    "gsap": "^3.14.2",
    "markdown-it-image-size": "^15.0.1",
    "oxc-minify": "^0.102.0",
    "vitepress": "^2.0.0-alpha.15",
    "vitepress-plugin-group-icons": "^1.6.5",
<<<<<<< HEAD
    "vitepress-plugin-llms": "^1.9.3",
    "vue": "^3.5.25",
    "vue-tsc": "^3.1.8"
=======
    "vitepress-plugin-llms": "^1.8.1",
    "vue": "^3.5.22",
    "vue-tsc": "^3.1.2"
  },
  "dependencies": {
    "@docsearch/css": "^4.3.2",
    "@docsearch/js": "^4.3.2"
>>>>>>> 03ff1828
  }
}<|MERGE_RESOLUTION|>--- conflicted
+++ resolved
@@ -17,18 +17,10 @@
     "oxc-minify": "^0.102.0",
     "vitepress": "^2.0.0-alpha.15",
     "vitepress-plugin-group-icons": "^1.6.5",
-<<<<<<< HEAD
     "vitepress-plugin-llms": "^1.9.3",
     "vue": "^3.5.25",
-    "vue-tsc": "^3.1.8"
-=======
-    "vitepress-plugin-llms": "^1.8.1",
-    "vue": "^3.5.22",
-    "vue-tsc": "^3.1.2"
-  },
-  "dependencies": {
+    "vue-tsc": "^3.1.8",
     "@docsearch/css": "^4.3.2",
     "@docsearch/js": "^4.3.2"
->>>>>>> 03ff1828
   }
 }