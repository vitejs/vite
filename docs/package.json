{
  "name": "@vitejs/monorepo-docs",
  "private": true,
  "type": "module",
  "scripts": {
    "typecheck": "vue-tsc",
    "docs": "vitepress dev",
    "docs-build": "vitepress build",
    "docs-serve": "vitepress serve"
  },
  "devDependencies": {
    "@shikijs/vitepress-twoslash": "^3.15.0",
    "@types/express": "^5.0.5",
    "feed": "^5.1.0",
    "gsap": "^3.13.0",
    "markdown-it-image-size": "^15.0.1",
<<<<<<< HEAD
    "oxc-minify": "^0.97.0",
    "vitepress": "^2.0.0-alpha.13",
=======
    "vitepress": "^2.0.0-alpha.15",
>>>>>>> a3cd262f
    "vitepress-plugin-group-icons": "^1.6.5",
    "vitepress-plugin-llms": "^1.9.3",
    "vue": "^3.5.25",
    "vue-tsc": "^3.1.5"
  }
}<|MERGE_RESOLUTION|>--- conflicted
+++ resolved
@@ -14,12 +14,8 @@
     "feed": "^5.1.0",
     "gsap": "^3.13.0",
     "markdown-it-image-size": "^15.0.1",
-<<<<<<< HEAD
     "oxc-minify": "^0.97.0",
-    "vitepress": "^2.0.0-alpha.13",
-=======
     "vitepress": "^2.0.0-alpha.15",
->>>>>>> a3cd262f
     "vitepress-plugin-group-icons": "^1.6.5",
     "vitepress-plugin-llms": "^1.9.3",
     "vue": "^3.5.25",
