---
title: Configuring Vite
---

# Configuring Vite

## Config File

### Config File Resolving

When running `vite` from the command line, Vite will automatically try to resolve a config file named `vite.config.js` inside [project root](/guide/#index-html-and-project-root).

The most basic config file looks like this:

```js
// vite.config.js
export default {
  // config options
}
```

Note Vite supports using ES modules syntax in the config file even if the project is not using native Node ESM via `type: "module"`. In this case, the config file is auto pre-processed before load.

You can also explicitly specify a config file to use with the `--config` CLI option (resolved relative to `cwd`):

```bash
vite --config my-config.js
```

::: tip NOTE
Vite will replace `__filename`, `__dirname`, and `import.meta.url` in **CommonJS** and **TypeScript** config files. Using these as variable names will result in an error:

```js
const __filename = "value"
// will be transformed to
const "path/vite.config.js" = "value"
```

:::

### Config Intellisense

Since Vite ships with TypeScript typings, you can leverage your IDE's intellisense with jsdoc type hints:

```js
/**
 * @type {import('vite').UserConfig}
 */
const config = {
  // ...
}

export default config
```

Alternatively, you can use the `defineConfig` helper which should provide intellisense without the need for jsdoc annotations:

```js
import { defineConfig } from 'vite'

export default defineConfig({
  // ...
})
```

Vite also directly supports TS config files. You can use `vite.config.ts` with the `defineConfig` helper as well.

### Conditional Config

If the config needs to conditional determine options based on the command (`dev`/`serve` or `build`) or the [mode](/guide/env-and-mode) being used, it can export a function instead:

```js
export default defineConfig(({ command, mode }) => {
  if (command === 'serve') {
    return {
      // dev specific config
    }
  } else {
    // command === 'build'
    return {
      // build specific config
    }
  }
})
```

It is important to note that in Vite's API the `command` value is `serve` during dev (in the cli `vite`, `vite dev`, and `vite serve` are aliases), and `build` when building for production (`vite build`).

### Async Config

If the config needs to call async function, it can export a async function instead:

```js
export default defineConfig(async ({ command, mode }) => {
  const data = await asyncFunction()
  return {
    // build specific config
  }
})
```

### Environment Variables

Vite doesn't load `.env` files by default as the files to load can only be determined after evaluating the Vite config, for example, the `root` and `envDir` options affects the loading behaviour. However, you can use the exported `loadEnv` helper to load the specific `.env` file if needed.

```js
import { defineConfig, loadEnv } from 'vite'

export default defineConfig(({ command, mode }) => {
  // Load env file based on `mode` in the current working directory
  const env = loadEnv(mode, process.cwd())
  return {
    // build specific config
  }
})
```

## Shared Options

### root

- **Type:** `string`
- **Default:** `process.cwd()`

  Project root directory (where `index.html` is located). Can be an absolute path, or a path relative to the location of the config file itself.

  See [Project Root](/guide/#index-html-and-project-root) for more details.

### base

- **Type:** `string`
- **Default:** `/`

  Base public path when served in development or production. Valid values include:

  - Absolute URL pathname, e.g. `/foo/`
  - Full URL, e.g. `https://foo.com/`
  - Empty string or `./` (for embedded deployment)

  See [Public Base Path](/guide/build#public-base-path) for more details.

### mode

- **Type:** `string`
- **Default:** `'development'` for serve, `'production'` for build

  Specifying this in config will override the default mode for **both serve and build**. This value can also be overridden via the command line `--mode` option.

  See [Env Variables and Modes](/guide/env-and-mode) for more details.

### define

- **Type:** `Record<string, string>`

  Define global constant replacements. Entries will be defined as globals during dev and statically replaced during build.

  :::warning String constants
  Starting from `2.0.0-beta.70`, string values will be used as raw expressions, so if defining a string constant, it needs to be explicitly quoted (e.g. with `JSON.stringify`).
  :::

<<<<<<< HEAD
  Because it's implemented as straightforward [RegExp-based](https://github.com/vitejs/vite/blob/2e16e5d4346c010034d417d27d029588b82dd261/packages/vite/src/node/plugins/define.ts#L62-L76) text replacements without any syntax analysis, we recommend using `define` for CONSTANTS only.
=======
  ::: warning
  Because it's implemented as straightforward text replacements without any syntax analysis, we recommend using `define` for CONSTANTS only.
>>>>>>> dd33d9c7

  For example, `process.env.FOO` and `__APP_VERSION__` are good fits. But `process` or `global` should not be put into this option. Variables can be shimmed or polyfilled instead.
  :::

  ::: tip NOTE
  For TypeScript users, make sure to add the type declarations in the `env.d.ts` or `vite-env.d.ts` file to get type checks and Intellisense.

  Example:

  ```ts
  // vite-env.d.ts
  declare const __APP_VERSION__: string
  ```

  :::

### plugins

- **Type:** `(Plugin | Plugin[])[]`

  Array of plugins to use. Falsy plugins are ignored and arrays of plugins are flattened. See [Plugin API](/guide/api-plugin) for more details on Vite plugins.

### publicDir

- **Type:** `string | false`
- **Default:** `"public"`

  Directory to serve as plain static assets. Files in this directory are served at `/` during dev and copied to the root of `outDir` during build, and are always served or copied as-is without transform. The value can be either an absolute file system path or a path relative to project root.

  Defining `publicDir` as `false` disables this feature.

  See [The `public` Directory](/guide/assets#the-public-directory) for more details.

### cacheDir

- **Type:** `string`
- **Default:** `"node_modules/.vite"`

  Directory to save cache files. Files in this directory are pre-bundled deps or some other cache files generated by vite, which can improve the performance. You can use `--force` flag or manually delete the directory to regenerate the cache files. The value can be either an absolute file system path or a path relative to project root. Default to `.vite` when no package.json is detected.

### resolve.alias

- **Type:**
  `Record<string, string> | Array<{ find: string | RegExp, replacement: string, customResolver?: ResolverFunction | ResolverObject }>`

  Will be passed to `@rollup/plugin-alias` as its [entries option](https://github.com/rollup/plugins/tree/master/packages/alias#entries). Can either be an object, or an array of `{ find, replacement, customResolver }` pairs.

  When aliasing to file system paths, always use absolute paths. Relative alias values will be used as-is and will not be resolved into file system paths.

  More advanced custom resolution can be achieved through [plugins](/guide/api-plugin).

### resolve.dedupe

- **Type:** `string[]`

  If you have duplicated copies of the same dependency in your app (likely due to hoisting or linked packages in monorepos), use this option to force Vite to always resolve listed dependencies to the same copy (from project root).

  :::warning SSR + ESM
  For SSR builds, deduplication does not work for ESM build outputs configured from `build.rollupOptions.output`. A workaround is to use CJS build outputs until ESM has better plugin support for module loading.
  :::

### resolve.conditions

- **Type:** `string[]`

  Additional allowed conditions when resolving [Conditional Exports](https://nodejs.org/api/packages.html#packages_conditional_exports) from a package.

  A package with conditional exports may have the following `exports` field in its `package.json`:

  ```json
  {
    "exports": {
      ".": {
        "import": "./index.esm.js",
        "require": "./index.cjs.js"
      }
    }
  }
  ```

  Here, `import` and `require` are "conditions". Conditions can be nested and should be specified from most specific to least specific.

  Vite has a list of "allowed conditions" and will match the first condition that is in the allowed list. The default allowed conditions are: `import`, `module`, `browser`, `default`, and `production/development` based on current mode. The `resolve.conditions` config option allows specifying additional allowed conditions.

  :::warning Resolving subpath exports
  Export keys ending with "/" is deprecated by Node and may not work well. Please contact the package author to use [`*` subpath patterns](https://nodejs.org/api/packages.html#package-entry-points) instead.
  :::

### resolve.mainFields

- **Type:** `string[]`
- **Default:** `['module', 'jsnext:main', 'jsnext']`

  List of fields in `package.json` to try when resolving a package's entry point. Note this takes lower precedence than conditional exports resolved from the `exports` field: if an entry point is successfully resolved from `exports`, the main field will be ignored.

### resolve.extensions

- **Type:** `string[]`
- **Default:** `['.mjs', '.js', '.ts', '.jsx', '.tsx', '.json']`

  List of file extensions to try for imports that omit extensions. Note it is **NOT** recommended to omit extensions for custom import types (e.g. `.vue`) since it can interfere with IDE and type support.

### resolve.preserveSymlinks

- **Type:** `boolean`
- **Default:** `false`

  Enabling this setting causes vite to determine file identity by the original file path (i.e. the path without following symlinks) instead of the real file path (i.e. the path after following symlinks).

- **Related:** [esbuild#preserve-symlinks](https://esbuild.github.io/api/#preserve-symlinks), [webpack#resolve.symlinks
  ](https://webpack.js.org/configuration/resolve/#resolvesymlinks)

### css.modules

- **Type:**

  ```ts
  interface CSSModulesOptions {
    scopeBehaviour?: 'global' | 'local'
    globalModulePaths?: RegExp[]
    generateScopedName?:
      | string
      | ((name: string, filename: string, css: string) => string)
    hashPrefix?: string
    /**
     * default: null
     */
    localsConvention?:
      | 'camelCase'
      | 'camelCaseOnly'
      | 'dashes'
      | 'dashesOnly'
      | null
  }
  ```

  Configure CSS modules behavior. The options are passed on to [postcss-modules](https://github.com/css-modules/postcss-modules).

### css.postcss

- **Type:** `string | (postcss.ProcessOptions & { plugins?: postcss.Plugin[] })`

  Inline PostCSS config (expects the same format as `postcss.config.js`), or a custom directory to search PostCSS config from (default is project root). The search is done using [postcss-load-config](https://github.com/postcss/postcss-load-config) and only the supported config file names are loaded.

  Note if an inline config is provided, Vite will not search for other PostCSS config sources.

### css.preprocessorOptions

- **Type:** `Record<string, object>`

  Specify options to pass to CSS pre-processors. The file extensions are used as keys for the options. Example:

  ```js
  export default defineConfig({
    css: {
      preprocessorOptions: {
        scss: {
          additionalData: `$injectedColor: orange;`
        },
        styl: {
          additionalData: `$injectedColor ?= orange`
        }
      }
    }
  })
  ```

### json.namedExports

- **Type:** `boolean`
- **Default:** `true`

  Whether to support named imports from `.json` files.

### json.stringify

- **Type:** `boolean`
- **Default:** `false`

  If set to `true`, imported JSON will be transformed into `export default JSON.parse("...")` which is significantly more performant than Object literals, especially when the JSON file is large.

  Enabling this disables named imports.

### esbuild

- **Type:** `ESBuildOptions | false`

  `ESBuildOptions` extends [ESbuild's own transform options](https://esbuild.github.io/api/#transform-api). The most common use case is customizing JSX:

  ```js
  export default defineConfig({
    esbuild: {
      jsxFactory: 'h',
      jsxFragment: 'Fragment'
    }
  })
  ```

  By default, ESBuild is applied to `ts`, `jsx` and `tsx` files. You can customize this with `esbuild.include` and `esbuild.exclude`, which can be a regex, a [picomatch](https://github.com/micromatch/picomatch#globbing-features) pattern, or an array of either.

  In addition, you can also use `esbuild.jsxInject` to automatically inject JSX helper imports for every file transformed by ESBuild:

  ```js
  export default defineConfig({
    esbuild: {
      jsxInject: `import React from 'react'`
    }
  })
  ```

  Set to `false` to disable ESbuild transforms.

### assetsInclude

- **Type:** `string | RegExp | (string | RegExp)[]`
- **Related:** [Static Asset Handling](/guide/assets)

  Specify additional [picomatch patterns](https://github.com/micromatch/picomatch#globbing-features) to be treated as static assets so that:

  - They will be excluded from the plugin transform pipeline when referenced from HTML or directly requested over `fetch` or XHR.

  - Importing them from JS will return their resolved URL string (this can be overwritten if you have a `enforce: 'pre'` plugin to handle the asset type differently).

  The built-in asset type list can be found [here](https://github.com/vitejs/vite/blob/main/packages/vite/src/node/constants.ts).

  **Example:**

  ```js
  export default defineConfig({
    assetsInclude: ['**/*.gltf']
  })
  ```

### logLevel

- **Type:** `'info' | 'warn' | 'error' | 'silent'`

  Adjust console output verbosity. Default is `'info'`.

### clearScreen

- **Type:** `boolean`
- **Default:** `true`

  Set to `false` to prevent Vite from clearing the terminal screen when logging certain messages. Via command line, use `--clearScreen false`.

### envDir

- **Type:** `string`
- **Default:** `root`

  The directory from which `.env` files are loaded. Can be an absolute path, or a path relative to the project root.

  See [here](/guide/env-and-mode#env-files) for more about environment files.

### envPrefix

- **Type:** `string | string[]`
- **Default:** `VITE_`

  Env variables starts with `envPrefix` will be exposed to your client source code via import.meta.env.

  :::warning SECURITY NOTES
  `envPrefix` should not be set as `''`, which will expose all your env variables and cause unexpected leaking of of sensitive information. Vite will throw error when detecting `''`.
  :::

## Server Options

### server.host

- **Type:** `string | boolean`
- **Default:** `'127.0.0.1'`

  Specify which IP addresses the server should listen on.
  Set this to `0.0.0.0` or `true` to listen on all addresses, including LAN and public addresses.

  This can be set via the CLI using `--host 0.0.0.0` or `--host`.

### server.port

- **Type:** `number`
- **Default:** `3000`

  Specify server port. Note if the port is already being used, Vite will automatically try the next available port so this may not be the actual port the server ends up listening on.

### server.strictPort

- **Type:** `boolean`

  Set to `true` to exit if port is already in use, instead of automatically try the next available port.

### server.https

- **Type:** `boolean | https.ServerOptions`

  Enable TLS + HTTP/2. Note this downgrades to TLS only when the [`server.proxy` option](#server-proxy) is also used.

  The value can also be an [options object](https://nodejs.org/api/https.html#https_https_createserver_options_requestlistener) passed to `https.createServer()`.

### server.open

- **Type:** `boolean | string`

  Automatically open the app in the browser on server start. When the value is a string, it will be used as the URL's pathname. If you want to open the server in a specific browser you like, you can set the env `process.env.BROWSER` (e.g. `firefox`). See [the `open` package](https://github.com/sindresorhus/open#app) for more details.

  **Example:**

  ```js
  export default defineConfig({
    server: {
      open: '/docs/index.html'
    }
  })
  ```

### server.proxy

- **Type:** `Record<string, string | ProxyOptions>`

  Configure custom proxy rules for the dev server. Expects an object of `{ key: options }` pairs. If the key starts with `^`, it will be interpreted as a `RegExp`. The `configure` option can be used to access the proxy instance.

  Uses [`http-proxy`](https://github.com/http-party/node-http-proxy). Full options [here](https://github.com/http-party/node-http-proxy#options).

  **Example:**

  ```js
  export default defineConfig({
    server: {
      proxy: {
        // string shorthand
        '/foo': 'http://localhost:4567',
        // with options
        '/api': {
          target: 'http://jsonplaceholder.typicode.com',
          changeOrigin: true,
          rewrite: (path) => path.replace(/^\/api/, '')
        },
        // with RegEx
        '^/fallback/.*': {
          target: 'http://jsonplaceholder.typicode.com',
          changeOrigin: true,
          rewrite: (path) => path.replace(/^\/fallback/, '')
        },
        // Using the proxy instance
        '/api': {
          target: 'http://jsonplaceholder.typicode.com',
          changeOrigin: true,
          configure: (proxy, options) => {
            // proxy will be an instance of 'http-proxy'
          }
        },
        // Proxying websockets or socket.io
        '/socket.io': {
          target: 'ws://localhost:3000',
          ws: true
        }
      }
    }
  })
  ```

### server.cors

- **Type:** `boolean | CorsOptions`

  Configure CORS for the dev server. This is enabled by default and allows any origin. Pass an [options object](https://github.com/expressjs/cors) to fine tune the behavior or `false` to disable.

### server.headers

- **Type:** `OutgoingHttpHeaders`

  Specify server response headers.

### server.force

- **Type:** `boolean`
- **Related:** [Dependency Pre-Bundling](/guide/dep-pre-bundling)

  Set to `true` to force dependency pre-bundling.

### server.hmr

- **Type:** `boolean | { protocol?: string, host?: string, port?: number | false, path?: string, timeout?: number, overlay?: boolean, clientPort?: number, server?: Server }`

  Disable or configure HMR connection (in cases where the HMR websocket must use a different address from the http server).

  Set `server.hmr.overlay` to `false` to disable the server error overlay.

  Set `server.hmr.port` to `false` when connecting to a domain without a port.

  `clientPort` is an advanced option that overrides the port only on the client side, allowing you to serve the websocket on a different port than the client code looks for it on. Useful if you're using an SSL proxy in front of your dev server.

  If specifying `server.hmr.server`, Vite will process HMR connection requests through the provided server. If not in middleware mode, Vite will attempt to process HMR connection requests through the existing server. This can be helpful when using self-signed certificates or when you want to expose Vite over a network on a single port.

### server.watch

- **Type:** `object`

  File system watcher options to pass on to [chokidar](https://github.com/paulmillr/chokidar#api).

  When running Vite on Windows Subsystem for Linux (WSL) 2, if the project folder resides in a Windows filesystem, you'll need to set this option to `{ usePolling: true }`. This is due to [a WSL2 limitation](https://github.com/microsoft/WSL/issues/4739) with the Windows filesystem.

  The Vite server watcher skips `.git/` and `node_modules/` directories by default. If you want to watch a package inside `node_modules/`, you can pass a negated glob pattern to `server.watch.ignored`. That is:

  ```js
  export default defineConfig({
    server: {
      watch: {
        ignored: ['!**/node_modules/your-package-name/**']
      }
    },
    // The watched package must be excluded from optimization,
    // so that it can appear in the dependency graph and trigger hot reload.
    optimizeDeps: {
      exclude: ['your-package-name']
    }
  })
  ```

### server.middlewareMode

- **Type:** `'ssr' | 'html'`

  Create Vite server in middleware mode. (without a HTTP server)

  - `'ssr'` will disable Vite's own HTML serving logic so that you should serve `index.html` manually.
  - `'html'` will enable Vite's own HTML serving logic.

- **Related:** [SSR - Setting Up the Dev Server](/guide/ssr#setting-up-the-dev-server)

- **Example:**

```js
const express = require('express')
const { createServer: createViteServer } = require('vite')

async function createServer() {
  const app = express()

  // Create Vite server in middleware mode.
  const vite = await createViteServer({
    server: { middlewareMode: 'ssr' }
  })
  // Use vite's connect instance as middleware
  app.use(vite.middlewares)

  app.use('*', async (req, res) => {
    // If `middlewareMode` is `'ssr'`, should serve `index.html` here.
    // If `middlewareMode` is `'html'`, there is no need to serve `index.html`
    // because Vite will do that.
  })
}

createServer()
```

### server.base

- **Type:** `string | undefined`

  Prepend this folder to http requests, for use when proxying vite as a subfolder. Should start and end with the `/` character.

### server.fs.strict

- **Type:** `boolean`
- **Default:** `true` (enabled by default since Vite 2.7)

  Restrict serving files outside of workspace root.

### server.fs.allow

- **Type:** `string[]`

  Restrict files that could be served via `/@fs/`. When `server.fs.strict` is set to `true`, accessing files outside this directory list that aren't imported from an allowed file will result in a 403.

  Vite will search for the root of the potential workspace and use it as default. A valid workspace met the following conditions, otherwise will fallback to the [project root](/guide/#index-html-and-project-root).

  - contains `workspaces` field in `package.json`
  - contains one of the following file
    - `lerna.json`
    - `pnpm-workspace.yaml`

  Accepts a path to specify the custom workspace root. Could be a absolute path or a path relative to [project root](/guide/#index-html-and-project-root). For example:

  ```js
  export default defineConfig({
    server: {
      fs: {
        // Allow serving files from one level up to the project root
        allow: ['..']
      }
    }
  })
  ```

  When `server.fs.allow` is specified, the auto workspace root detection will be disabled. To extend the original behavior, a utility `searchForWorkspaceRoot` is exposed:

  ```js
  import { defineConfig, searchForWorkspaceRoot } from 'vite'

  export default defineConfig({
    server: {
      fs: {
        allow: [
          // search up for workspace root
          searchForWorkspaceRoot(process.cwd()),
          // your custom rules
          '/path/to/custom/allow'
        ]
      }
    }
  })
  ```

### server.fs.deny

- **Experimental**
- **Type:** `string[]`

  Blocklist for sensitive files being restricted to be served by Vite dev server.

  Default to `['.env', '.env.*', '*.{pem,crt}']`.

### server.origin

- **Type:** `string`

Defines the origin of the generated asset URLs during development.

```js
export default defineConfig({
  server: {
    origin: 'http://127.0.0.1:8080/'
  }
})
```

## Build Options

### build.target

- **Type:** `string | string[]`
- **Default:** `'modules'`
- **Related:** [Browser Compatibility](/guide/build#browser-compatibility)

  Browser compatibility target for the final bundle. The default value is a Vite special value, `'modules'`, which targets [browsers with native ES module support](https://caniuse.com/es6-module).

  Another special value is `'esnext'` - which assumes native dynamic imports support and will transpile as little as possible:

  - If the [`build.minify`](#build-minify) option is `'terser'`, `'esnext'` will be forced down to `'es2019'`.
  - In other cases, it will perform no transpilation at all.

  The transform is performed with esbuild and the value should be a valid [esbuild target option](https://esbuild.github.io/api/#target). Custom targets can either be a ES version (e.g. `es2015`), a browser with version (e.g. `chrome58`), or an array of multiple target strings.

  Note the build will fail if the code contains features that cannot be safely transpiled by esbuild. See [esbuild docs](https://esbuild.github.io/content-types/#javascript) for more details.

### build.polyfillModulePreload

- **Type:** `boolean`
- **Default:** `true`

  Whether to automatically inject [module preload polyfill](https://guybedford.com/es-module-preloading-integrity#modulepreload-polyfill).

  If set to `true`, the polyfill is auto injected into the proxy module of each `index.html` entry. If the build is configured to use a non-html custom entry via `build.rollupOptions.input`, then it is necessary to manually import the polyfill in your custom entry:

  ```js
  import 'vite/modulepreload-polyfill'
  ```

  Note: the polyfill does **not** apply to [Library Mode](/guide/build#library-mode). If you need to support browsers without native dynamic import, you should probably avoid using it in your library.

### build.outDir

- **Type:** `string`
- **Default:** `dist`

  Specify the output directory (relative to [project root](/guide/#index-html-and-project-root)).

### build.assetsDir

- **Type:** `string`
- **Default:** `assets`

  Specify the directory to nest generated assets under (relative to `build.outDir`).

### build.assetsInlineLimit

- **Type:** `number`
- **Default:** `4096` (4kb)

  Imported or referenced assets that are smaller than this threshold will be inlined as base64 URLs to avoid extra http requests. Set to `0` to disable inlining altogether.

  ::: tip Note
  If you specify `build.lib`, `build.assetsInlineLimit` will be ignored and assets will always be inlined, regardless of file size.
  :::

### build.cssCodeSplit

- **Type:** `boolean`
- **Default:** `true`

  Enable/disable CSS code splitting. When enabled, CSS imported in async chunks will be inlined into the async chunk itself and inserted when the chunk is loaded.

  If disabled, all CSS in the entire project will be extracted into a single CSS file.

  ::: tip Note
  If you specify `build.lib`, `build.cssCodeSplit` will be `false` as default.
  :::

### build.cssTarget

- **Type:** `string | string[]`
- **Default:** the same as [`build.target`](/config/#build-target)

  This options allows users to set a different browser target for CSS minification from the one used for JavaScript transpilation.

  It should only be used when you are targeting a non-mainstream browser.
  One example is Android WeChat WebView, which supports most modern JavaScript features but not the [`#RGBA` hexadecimal color notation in CSS](https://developer.mozilla.org/en-US/docs/Web/CSS/color_value#rgb_colors).
  In this case, you need to set `build.cssTarget` to `chrome61` to prevent vite from transform `rgba()` colors into `#RGBA` hexadecimal notations.

### build.sourcemap

- **Type:** `boolean | 'inline' | 'hidden'`
- **Default:** `false`

  Generate production source maps. If `true`, a separate sourcemap file will be created. If `'inline'`, the sourcemap will be appended to the resulting output file as a data URI. `'hidden'` works like `true` except that the corresponding sourcemap comments in the bundled files are suppressed.

### build.rollupOptions

- **Type:** [`RollupOptions`](https://rollupjs.org/guide/en/#big-list-of-options)

  Directly customize the underlying Rollup bundle. This is the same as options that can be exported from a Rollup config file and will be merged with Vite's internal Rollup options. See [Rollup options docs](https://rollupjs.org/guide/en/#big-list-of-options) for more details.

### build.commonjsOptions

- **Type:** [`RollupCommonJSOptions`](https://github.com/rollup/plugins/tree/master/packages/commonjs#options)

  Options to pass on to [@rollup/plugin-commonjs](https://github.com/rollup/plugins/tree/master/packages/commonjs).

### build.dynamicImportVarsOptions

- **Type:** [`RollupDynamicImportVarsOptions`](https://github.com/rollup/plugins/tree/master/packages/dynamic-import-vars#options)

  Options to pass on to [@rollup/plugin-dynamic-import-vars](https://github.com/rollup/plugins/tree/master/packages/dynamic-import-vars).

### build.lib

- **Type:** `{ entry: string, name?: string, formats?: ('es' | 'cjs' | 'umd' | 'iife')[], fileName?: string | ((format: ModuleFormat) => string) }`
- **Related:** [Library Mode](/guide/build#library-mode)

  Build as a library. `entry` is required since the library cannot use HTML as entry. `name` is the exposed global variable and is required when `formats` includes `'umd'` or `'iife'`. Default `formats` are `['es', 'umd']`. `fileName` is the name of the package file output, default `fileName` is the name option of package.json, it can also be defined as function taking the `format` as an argument.

### build.manifest

- **Type:** `boolean | string`
- **Default:** `false`
- **Related:** [Backend Integration](/guide/backend-integration)

  When set to `true`, the build will also generate a `manifest.json` file that contains a mapping of non-hashed asset filenames to their hashed versions, which can then be used by a server framework to render the correct asset links. When the value is a string, it will be used as the manifest file name.

### build.ssrManifest

- **Type:** `boolean | string`
- **Default:** `false`
- **Related:** [Server-Side Rendering](/guide/ssr)

  When set to `true`, the build will also generate a SSR manifest for determining style links and asset preload directives in production. When the value is a string, it will be used as the manifest file name.

### build.ssr

- **Type:** `boolean | string`
- **Default:** `undefined`
- **Related:** [Server-Side Rendering](/guide/ssr)

  Produce SSR-oriented build. The value can be a string to directly specify the SSR entry, or `true`, which requires specifying the SSR entry via `rollupOptions.input`.

### build.minify

- **Type:** `boolean | 'terser' | 'esbuild'`
- **Default:** `'esbuild'`

  Set to `false` to disable minification, or specify the minifier to use. The default is [Esbuild](https://github.com/evanw/esbuild) which is 20 ~ 40x faster than terser and only 1 ~ 2% worse compression. [Benchmarks](https://github.com/privatenumber/minification-benchmarks)

  Note the `build.minify` option is not available when using the `'es'` format in lib mode.

### build.terserOptions

- **Type:** `TerserOptions`

  Additional [minify options](https://terser.org/docs/api-reference#minify-options) to pass on to Terser.

### build.write

- **Type:** `boolean`
- **Default:** `true`

  Set to `false` to disable writing the bundle to disk. This is mostly used in [programmatic `build()` calls](/guide/api-javascript#build) where further post processing of the bundle is needed before writing to disk.

### build.emptyOutDir

- **Type:** `boolean`
- **Default:** `true` if `outDir` is inside `root`

  By default, Vite will empty the `outDir` on build if it is inside project root. It will emit a warning if `outDir` is outside of root to avoid accidentally removing important files. You can explicitly set this option to suppress the warning. This is also available via command line as `--emptyOutDir`.

### build.reportCompressedSize

- **Type:** `boolean`
- **Default:** `true`

  Enable/disable gzip-compressed size reporting. Compressing large output files can be slow, so disabling this may increase build performance for large projects.

### build.chunkSizeWarningLimit

- **Type:** `number`
- **Default:** `500`

  Limit for chunk size warnings (in kbs).

### build.watch

- **Type:** [`WatcherOptions`](https://rollupjs.org/guide/en/#watch-options)`| null`
- **Default:** `null`

  Set to `{}` to enable rollup watcher. This is mostly used in cases that involve build-only plugins or integrations processes.

## Preview Options

### preview.host

- **Type:** `string | boolean`
- **Default:** [`server.host`](#server_host)

  Specify which IP addresses the server should listen on.
  Set this to `0.0.0.0` or `true` to listen on all addresses, including LAN and public addresses.

  This can be set via the CLI using `--host 0.0.0.0` or `--host`.

### preview.port

- **Type:** `number`
- **Default:** `4173`

  Specify server port. Note if the port is already being used, Vite will automatically try the next available port so this may not be the actual port the server ends up listening on.

**Example:**

```js
export default defineConfig({
  server: {
    port: 3030
  },
  preview: {
    port: 8080
  }
})
```

### preview.strictPort

- **Type:** `boolean`
- **Default:** [`server.strictPort`](#server_strictport)

  Set to `true` to exit if port is already in use, instead of automatically try the next available port.

### preview.https

- **Type:** `boolean | https.ServerOptions`
- **Default:** [`server.https`](#server_https)

  Enable TLS + HTTP/2. Note this downgrades to TLS only when the [`server.proxy` option](#server-proxy) is also used.

  The value can also be an [options object](https://nodejs.org/api/https.html#https_https_createserver_options_requestlistener) passed to `https.createServer()`.

### preview.open

- **Type:** `boolean | string`
- **Default:** [`server.open`](#server_open)

  Automatically open the app in the browser on server start. When the value is a string, it will be used as the URL's pathname. If you want to open the server in a specific browser you like, you can set the env `process.env.BROWSER` (e.g. `firefox`). See [the `open` package](https://github.com/sindresorhus/open#app) for more details.

### preview.proxy

- **Type:** `Record<string, string | ProxyOptions>`
- **Default:** [`server.proxy`](#server_proxy)

  Configure custom proxy rules for the dev server. Expects an object of `{ key: options }` pairs. If the key starts with `^`, it will be interpreted as a `RegExp`. The `configure` option can be used to access the proxy instance.

  Uses [`http-proxy`](https://github.com/http-party/node-http-proxy). Full options [here](https://github.com/http-party/node-http-proxy#options).

### preview.cors

- **Type:** `boolean | CorsOptions`
- **Default:** [`server.cors`](#server_proxy)

  Configure CORS for the dev server. This is enabled by default and allows any origin. Pass an [options object](https://github.com/expressjs/cors) to fine tune the behavior or `false` to disable.

## Dep Optimization Options

- **Related:** [Dependency Pre-Bundling](/guide/dep-pre-bundling)

### optimizeDeps.entries

- **Type:** `string | string[]`

  By default, Vite will crawl your `index.html` to detect dependencies that need to be pre-bundled. If `build.rollupOptions.input` is specified, Vite will crawl those entry points instead.

  If neither of these fit your needs, you can specify custom entries using this option - the value should be a [fast-glob pattern](https://github.com/mrmlnc/fast-glob#basic-syntax) or array of patterns that are relative from Vite project root. This will overwrite default entries inference.

### optimizeDeps.exclude

- **Type:** `string[]`

  Dependencies to exclude from pre-bundling.

  :::warning CommonJS
  CommonJS dependencies should not be excluded from optimization. If an ESM dependency is excluded from optimization, but has a nested CommonJS dependency, the CommonJS dependency should be added to `optimizeDeps.include`. Example:

  ```js
  export default defineConfig({
    optimizeDeps: {
      include: ['esm-dep > cjs-dep']
    }
  })
  ```

  :::

### optimizeDeps.include

- **Type:** `string[]`

  By default, linked packages not inside `node_modules` are not pre-bundled. Use this option to force a linked package to be pre-bundled.

### optimizeDeps.esbuildOptions

- **Type:** [`EsbuildBuildOptions`](https://esbuild.github.io/api/#simple-options)

  Options to pass to esbuild during the dep scanning and optimization.

  Certain options are omitted since changing them would not be compatible with Vite's dep optimization.

  - `external` is also omitted, use Vite's `optimizeDeps.exclude` option
  - `plugins` are merged with Vite's dep plugin
  - `keepNames` takes precedence over the deprecated `optimizeDeps.keepNames`

## SSR Options

:::warning Experimental
SSR options may be adjusted in minor releases.
:::

- **Related:** [SSR Externals](/guide/ssr#ssr-externals)

### ssr.external

- **Type:** `string[]`

  Force externalize dependencies for SSR.

### ssr.noExternal

- **Type:** `string | RegExp | (string | RegExp)[] | true`

  Prevent listed dependencies from being externalized for SSR. If `true`, no dependencies are externalized.

### ssr.target

- **Type:** `'node' | 'webworker'`
- **Default:** `node`

  Build target for the SSR server.

## Worker Options

### worker.format

- **Type:** `'es' | 'iife'`
- **Default:** `iife`

  Output format for worker bundle.

### worker.plugins

- **Type:** [`(Plugin | Plugin[])[]`](#plugins)

  Vite plugins that apply to worker bundle

### worker.rollupOptions

- **Type:** [`RollupOptions`](https://rollupjs.org/guide/en/#big-list-of-options)

  Rollup options to build worker bundle.<|MERGE_RESOLUTION|>--- conflicted
+++ resolved
@@ -158,12 +158,8 @@
   Starting from `2.0.0-beta.70`, string values will be used as raw expressions, so if defining a string constant, it needs to be explicitly quoted (e.g. with `JSON.stringify`).
   :::
 
-<<<<<<< HEAD
+    ::: warning
   Because it's implemented as straightforward [RegExp-based](https://github.com/vitejs/vite/blob/2e16e5d4346c010034d417d27d029588b82dd261/packages/vite/src/node/plugins/define.ts#L62-L76) text replacements without any syntax analysis, we recommend using `define` for CONSTANTS only.
-=======
-  ::: warning
-  Because it's implemented as straightforward text replacements without any syntax analysis, we recommend using `define` for CONSTANTS only.
->>>>>>> dd33d9c7
 
   For example, `process.env.FOO` and `__APP_VERSION__` are good fits. But `process` or `global` should not be put into this option. Variables can be shimmed or polyfilled instead.
   :::
