--- conflicted
+++ resolved
@@ -14,11 +14,7 @@
 - [Migration Guide](/guide/migration)
 - [Changelog](https://github.com/vitejs/vite/blob/main/packages/vite/CHANGELOG.md#300-beta9-2022-07-08)
 
-<<<<<<< HEAD
-If you are new to Vite, we recommend reading the [Why Vite Guide](https://vitejs.dev/guide/why.html). Then check out [the Getting Started](https://vitejs.dev/guide/getting-started) and [Features guide](https://vitejs.dev/guide/features) to see what Vite provides out of the box. As usual, contributions are welcome at [GitHub](https://github.com/vitejs/vite). More than [600 collaborators](https://github.com/vitejs/vite/graphs/contributors) have helped improve Vite so far. Updates on [Twitter](https://twitter.com/vite_js), or join discussions with other Vite users on our [Discord chat server](http://chat.vitejs.dev/).
-=======
-If you are new to Vite, we recommend reading the [Why Vite Guide](https://vitejs.dev/guide/why.html). Then check out [the Getting Started](https://vitejs.dev/guide/getting-started) and [Features guide](https://vitejs.dev/guide/features) to see what Vite provides out of the box. As usual, contributions are welcome at [GitHub](https://github.com/vitejs/vite). More than 600 collaborators have helped improve Vite so far. Follow the updates on [Twitter](https://twitter.com/vite_js), or join discussions with other Vite users on our [Discord chat server](http://chat.vitejs.dev/).
->>>>>>> c2c094a1
+If you are new to Vite, we recommend reading the [Why Vite Guide](https://vitejs.dev/guide/why.html). Then check out [the Getting Started](https://vitejs.dev/guide/getting-started) and [Features guide](https://vitejs.dev/guide/features) to see what Vite provides out of the box. As usual, contributions are welcome at [GitHub](https://github.com/vitejs/vite). More than [600 collaborators](https://github.com/vitejs/vite/graphs/contributors) have helped improve Vite so far. Follow the updates on [Twitter](https://twitter.com/vite_js), or join discussions with other Vite users on our [Discord chat server](http://chat.vitejs.dev/).
 
 ## What's New
 
@@ -169,11 +165,7 @@
 | Vite 3.0.0  |    3.05MB    |    17.8MB    |
 | Reduction   |     -30%     |     -7%      |
 
-<<<<<<< HEAD
 In part, this reduction was possible by making some dependencies that most users weren't needing optional. First, [Terser](https://github.com/terser/terser) is no longer installed by default. This dependency was no longer needed since we already made esbuild the default minifier for both JS and CSS in Vite v2. If you use `build.minify: 'terser'`, you'll need to install it (`npm add -D terser`). We also moved [node-forge](https://github.com/digitalbazaar/forge) out of the monorepo, implementing support for automatic https certificate generation as a new plugins: [`@vitejs/plugin-basic-ssl`](https://main.vitejs.dev/guide/migration.html#automatic-https-certificate-generation). It is recommended creating secure certificates, so this feature didn't justify the added size of this dependency.
-=======
-In part, this reduction was possible by making some dependencies that most users didn't need optional. First, [Terser](https://github.com/terser/terser) is no longer installed by default. This dependency was no longer needed since we already made esbuild the default minifier for both JS and CSS in Vite v2. If you use `build.minify: 'terser'`, you'll need to install it (`npm add -D terser`). We also moved [node-forge](https://github.com/digitalbazaar/forge) out of the monorepo, implementing support for automatic HTTPS certificate generation as a new plugin: [@vitejs/plugin-basic-ssl](https://main.vitejs.dev/guide/migration.html#automatic-https-certificate-generation). It is recommended to create secure certificates, so this feature didn't justify the added size of this dependency.
->>>>>>> c2c094a1
 
 ## Bug fixing
 
@@ -217,8 +209,4 @@
 
 The Rollup team is [working on its next major](https://twitter.com/lukastaegert/status/1544186847399743488), to be released in the following months. Once the Rollup plugins ecosystem has time to update, we'll follow up with a new Vite major. This will give us another opportunity to introduce more significant changes this year, which we could take to stabilize some of the experimental features introduced in this release.
 
-<<<<<<< HEAD
-If you are interested in helping improve Vite, the best way to get onboard is to help with triaging. Join [our Discord](https://chat.vitejs.dev) and look for the `#contributing` channel. Or get involved in our `#docs`, `#help` others, or create plugins. We are just getting started. There are many open ideas to keep improving Vite's DX.
-=======
-If you are interested in helping improve Vite, the best way to get on board is to help with triaging issues. Join [our Discord](https://chat.vitejs.dev) and look for the #contributing channel. Or get involved in our #docs, #help others, or create plugins. We are just getting started. There are many open ideas to keep improving Vite's DX.
->>>>>>> c2c094a1
+If you are interested in helping improve Vite, the best way to get on board is to help with triaging issues. Join [our Discord](https://chat.vitejs.dev) and look for the `#contributing` channel. Or get involved in our `#docs`, `#help` others, or create plugins. We are just getting started. There are many open ideas to keep improving Vite's DX.