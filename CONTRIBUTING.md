# Vite Contributing Guide

Hi! We are really excited that you are interested in contributing to Vite. Before submitting your contribution, please make sure to take a moment and read through the following guide:

## Repo Setup

The Vite repo is a monorepo using pnpm workspaces. The package manager used to install and link dependencies must be [pnpm](https://pnpm.io/).

To develop and test the core `vite` package:

1. Run `pnpm i` in Vite's root folder

2. Run `pnpm run build` in Vite's root folder.

3. If you are developing Vite itself, you can go to `packages/vite` and run `pnpm run dev` to automatically rebuild Vite whenever you change its code.

You can alternatively use [Vite.js Docker Dev](https://github.com/nystudio107/vitejs-docker-dev) for a containerized Docker setup for Vite.js development.

## Debugging

If you want to use break point and explore code execution you can use the ["Run and debug"](https://code.visualstudio.com/docs/editor/debugging) feature from vscode.

1. Add a `debugger` statement where you want to stop the code execution.

2. Click on the "Run and Debug" icon in the activity bar of the editor.

3. Click on the "JavaScript Debug Terminal" button.

4. It will open a terminal, then go to `playground/xxx` and run `pnpm run dev`.

5. The execution will stop and you'll use the [Debug toolbar](https://code.visualstudio.com/docs/editor/debugging#_debug-actions) to continue, step over, restart the process...

### Debugging errors in Vitest tests using Playwright (Chromium)

Some errors are masked and hidden away because of the layers of abstraction and sandboxed nature added by Vitest, Playwright, and Chromium. In order to see what's actually going wrong and the contents of the devtools console in those instances, follow this setup:

1. Add a `debugger` statement to the `scripts/vitestSetup.ts` -> `afterAll` hook. This will pause execution before the tests quit and the Playwright browser instance exits.

1. Run the tests with the `debug-serve` script command which will enable remote debugging: `pnpm run debug-serve --runInBand resolve`.

1. Wait for inspector devtools to open in your browser and the debugger to attach.

1. In the sources panel in the right column, click the play button to resume execution and allow the tests to run which will open a Chromium instance.

1. Focusing the Chromium instance, you can open the browser devtools and inspect the console there to find the underlying problems.

1. To close everything, just stop the test process back in your terminal.

## Testing Vite against external packages

You may wish to test your locally-modified copy of Vite against another package that is built with Vite. For pnpm, after building Vite, you can use [`pnpm.overrides`](https://pnpm.io/package_json#pnpmoverrides). Please note that `pnpm.overrides` must be specified in the root `package.json` and you must first list the package as a dependency in the root `package.json`:

```json
{
  "dependencies": {
    "vite": "^2.0.0"
  },
  "pnpm": {
    "overrides": {
      "vite": "link:../path/to/vite/packages/vite"
    }
  }
}
```

And re-run `pnpm install` to link the package.

## Running Tests

### Integration Tests

Each package under `playground/` contains a `__tests__` directory. The tests are run using [Vitest](https://vitest.dev/) + [Playwright](https://playwright.dev/) with custom integrations to make writing tests simple. The detailed setup is inside `vitest.config.e2e.js` and `scripts/vitest*` files.

Before running the tests, make sure that [Vite has been built](#repo-setup). On Windows, you may want to [activate Developer Mode](https://docs.microsoft.com/en-us/windows/apps/get-started/enable-your-device-for-development) to solve [issues with symlink creation for non-admins](https://github.com/vitejs/vite/issues/7390). Also you may want to [set git `core.symlinks` to `true` to solve issues with symlinks in git](https://github.com/vitejs/vite/issues/5242).

Each integration test can be run under either dev server mode or build mode.

- `pnpm test` by default runs every integration test in both serve and build mode, and also unit tests.

<<<<<<< HEAD
- `pnpm run test-serve` runs tests only under serve mode. This is just calling `jest` so you can pass any Jest flags to this command. Since Jest will attempt to run tests in parallel, if your machine has many cores this may cause flaky test failures with multiple Playwright instances running at the same time. You can force the tests to run in series with `pnpm run test-serve --runInBand`.
=======
- `pnpm run test-serve` runs tests only under serve mode.
>>>>>>> 8148f67f

- `pnpm run test-build` runs tests only under build mode.

- You can also use `pnpm run test-serve [match]` or `pnpm run test-build [match]` to run tests in a specific playground package, e.g. `pnpm run test-serve asset` will run tests for both `playground/asset` and `vite/src/node/__tests__/asset` under serve mode and `vite/src/node/__tests__/**/*` just run in serve mode.

  Note package matching is not available for the `pnpm test` script, which always runs all tests.

### Unit Tests

Other than tests under `playground/` for integration tests, packages might contains unit tests under their `__tests__` directory. Unit tests are powered by [Vitest](https://vitest.dev/). The detailed config is inside `vitest.config.ts` files.

- `pnpm run test-unit` runs unit tests under each package.

- You can also use `pnpm run test-unit [match]` to run related tests.

### Test Env and Helpers

Inside playground tests, a global `page` object is automatically available, which is a Playwright [`Page`](https://playwright.dev/docs/api/class-page) instance that has already navigated to the served page of the current playground. So writing a test is as simple as:

```js
test('should work', async () => {
  expect(await page.textContent('.foo')).toMatch('foo')
})
```

Some common test helpers, e.g. `testDir`, `isBuild` or `editFile` are available in `playground/testUtils.ts`.

Note: The test build environment uses a [different default set of Vite config](https://github.com/vitejs/vite/blob/9c6501d9c363eaa3c1e7708d531fb2a92b633db6/scripts/vitestSetup.ts#L102-L122) to skip transpilation during tests to make it faster. This may produce a different result compared to the default production build.

### Extending the Test Suite

To add new tests, you should find a related playground to the fix or feature (or create a new one). As an example, static assets loading are tested in the [assets playground](https://github.com/vitejs/vite/tree/main/playground/assets). In this Vite App, there is a test for `?raw` imports, with [a section is defined in the `index.html` for it](https://github.com/vitejs/vite/blob/71215533ac60e8ff566dc3467feabfc2c71a01e2/playground/assets/index.html#L121):

```html
<h2>?raw import</h2>
<code class="raw"></code>
```

This will be modified [with the result of a file import](https://github.com/vitejs/vite/blob/main/playground/assets/index.html#L151):

```js
import rawSvg from './nested/fragment.svg?raw'
text('.raw', rawSvg)
```

Where the `text` util is defined as:

```js
function text(el, text) {
  document.querySelector(el).textContent = text
}
```

In the [spec tests](https://github.com/vitejs/vite/blob/main/playground/assets/__tests__/assets.spec.ts#L180), the modifications to the DOM listed above are used to test this feature:

```js
test('?raw import', async () => {
  expect(await page.textContent('.raw')).toMatch('SVG')
})
```

## Note on Test Dependencies

In many test cases we need to mock dependencies using `link:` and `file:` protocols (which are supported by package managers like `yarn` and `pnpm`). However, `pnpm` treats `link:` and `file:` the same way and always use symlinks. This can be undesirable in cases where we want the dependency to be actually copied into `node_modules`.

To work around this, playground packages that uses the `file:` protocol should also include the following `postinstall` script:

```jsonc
"scripts": {
  //...
  "postinstall": "ts-node ../../scripts/patchFileDeps.ts"
}
```

This script patches the dependencies using `file:` protocol to match the copying behavior instead of linking.

## Debug Logging

You can set the `DEBUG` environment variable to turn on debugging logs. E.g. `DEBUG="vite:resolve"`. To see all debug logs you can set `DEBUG="vite:*"`, but be warned that it will be quite noisy. You can run `grep -r "createDebugger('vite:" packages/vite/src/` to see a list of available debug scopes.

## Pull Request Guidelines

- Checkout a topic branch from a base branch, e.g. `main`, and merge back against that branch.

- If adding a new feature:

  - Add accompanying test case.
  - Provide a convincing reason to add this feature. Ideally, you should open a suggestion issue first and have it approved before working on it.

- If fixing bug:

  - If you are resolving a special issue, add `(fix #xxxx[,#xxxx])` (#xxxx is the issue id) in your PR title for a better release log, e.g. `fix: update entities encoding/decoding (fix #3899)`.
  - Provide a detailed description of the bug in the PR. Live demo preferred.
  - Add appropriate test coverage if applicable.

- It's OK to have multiple small commits as you work on the PR - GitHub can automatically squash them before merging.

- Make sure tests pass!

- Commit messages must follow the [commit message convention](./.github/commit-convention.md) so that changelogs can be automatically generated. Commit messages are automatically validated before commit (by invoking [Git Hooks](https://git-scm.com/docs/githooks) via [yorkie](https://github.com/yyx990803/yorkie)).

- No need to worry about code style as long as you have installed the dev dependencies - modified files are automatically formatted with Prettier on commit (by invoking [Git Hooks](https://git-scm.com/docs/githooks) via [yorkie](https://github.com/yyx990803/yorkie)).

## Maintenance Guidelines

> The following section is mostly for maintainers who have commit access, but it's helpful to go through if you intend to make non-trivial contributions to the codebase.

### Issue Triaging Workflow

![issue-workflow](./.github/issue-workflow.png)

### Pull Request Review Workflow

![issue-workflow](./.github/pr-workflow.png)

## Notes on Dependencies

Vite aims to be lightweight, and this includes being aware of the number of npm dependencies and their size.

We use rollup to pre-bundle most dependencies before publishing! Therefore most dependencies, even used in src code, should be added under `devDependencies` by default. This also creates a number of constraints that we need to be aware of in the codebase:

### Usage of `require()`

In some cases we intentionally lazy-require some dependencies to improve startup performance. However, note that we cannot use simple `require('somedep')` calls since these are ignored in ESM files so the dependency won't be included in the bundle, and the actual dependency won't even be there when published since they are in `devDependencies`.

Instead, use `(await import('somedep')).default`.

### Think before adding a dependency

Most deps should be added to `devDependencies` even if they are needed at runtime. Some exceptions are:

- Type packages. Example: `@types/*`.
- Deps that cannot be properly bundled due to binary files. Example: `esbuild`.
- Deps that ships its own types and its type is used in vite's own public types. Example: `rollup`.

Avoid deps that has large transitive dependencies that results in bloated size compared to the functionality it provides. For example, `http-proxy` itself plus `@types/http-proxy` is a little over 1MB in size, but `http-proxy-middleware` pulls in a ton of dependencies that makes it 7MB(!) when a minimal custom middleware on top of `http-proxy` only requires a couple lines of code.

### Ensure type support

Vite aims to be fully usable as a dependency in a TypeScript project (e.g. it should provide proper typings for VitePress), and also in `vite.config.ts`. This means technically a dependency whose types are exposed needs to be part of `dependencies` instead of `devDependencies`. However, these means we won't be able to bundle it.

To get around this, we inline some of these dependencies' types in `packages/vite/types`. This way we can still expose the typing but bundle the dependency's source code.

### Think before adding yet another option

We already have many config options, and we should avoid fixing an issue by adding yet another one. Before adding an option, try to think about:

- Whether the problem is really worth addressing
- Whether the problem can be fixed with a smarter default
- Whether the problem has workaround using existing options
- Whether the problem can be addressed with a plugin instead

## Docs translation contribution

If you would like to start a translation in your language, you are welcome to contribute! Please join [the #translations channel in Vite Land](https://chat.vitejs.dev) to discuss and coordinate with others.

The english docs are embedded in the main Vite repo, to allow contributors to work on docs, tests and implementation in the same PR. Translations are done by forking the main repo.

### How to start a translation repo

1. In order to get all doc files, you first need to clone this repo in your personal account.
2. Keep all the files in `docs/` and remove everything else.

   - You should setup your translation site based on all the files in `docs/` folder as a VitePress project.
     (that said, `package.json` is need).

   - Refresh git history by removing `.git` and then `git init`

3. Translate the docs.

   - During this stage, you may be translating documents and synchronizing updates at the same time, but don't worry about that, it's very common in translation contribution.

4. Push your commits to your GitHub repo. you can setup a netlify preview as well.
5. Use [Ryu-cho](https://github.com/vuejs-translations/ryu-cho) tool to setup a GitHub Action, automatically track English docs update later.

We recommend talking with others in Vite Land so you find more contributors for your language to share the maintenance work. Once the translation is done, communicate it to the Vite team so the repo can be moved to the official vitejs org in GitHub.<|MERGE_RESOLUTION|>--- conflicted
+++ resolved
@@ -77,11 +77,7 @@
 
 - `pnpm test` by default runs every integration test in both serve and build mode, and also unit tests.
 
-<<<<<<< HEAD
-- `pnpm run test-serve` runs tests only under serve mode. This is just calling `jest` so you can pass any Jest flags to this command. Since Jest will attempt to run tests in parallel, if your machine has many cores this may cause flaky test failures with multiple Playwright instances running at the same time. You can force the tests to run in series with `pnpm run test-serve --runInBand`.
-=======
 - `pnpm run test-serve` runs tests only under serve mode.
->>>>>>> 8148f67f
 
 - `pnpm run test-build` runs tests only under build mode.
 
