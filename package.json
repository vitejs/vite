{
  "name": "vite-monorepo",
  "private": true,
  "engines": {
    "node": ">=14.18.0"
  },
  "homepage": "https://vitejs.dev/",
  "keywords": [
    "frontend",
    "hmr",
    "dev-server",
    "build-tool",
    "vite"
  ],
  "scripts": {
    "preinstall": "npx only-allow pnpm",
    "postinstall": "simple-git-hooks",
    "format": "prettier --write --cache .",
    "lint": "eslint --cache packages/*/{src,types,__tests__}/** playground/**/__tests__/**/*.ts scripts/**",
    "typecheck": "tsc -p scripts --noEmit && tsc -p playground --noEmit",
    "test": "run-s test-unit test-serve test-build",
    "test-serve": "vitest run -c vitest.config.e2e.ts",
    "test-build": "cross-env VITE_TEST_BUILD=1 vitest run -c vitest.config.e2e.ts",
    "test-build-legacy-cjs": "cross-env VITE_TEST_LEGACY_CJS_PLUGIN=1 pnpm test-build",
    "test-unit": "vitest run",
    "test-docs": "pnpm run docs-build",
    "debug-serve": "cross-env VITE_DEBUG_SERVE=1 vitest run -c vitest.config.e2e.ts",
    "debug-build": "cross-env VITE_TEST_BUILD=1 VITE_PRESERVE_BUILD_ARTIFACTS=1 vitest run -c vitest.config.e2e.ts",
    "docs": "vitepress dev docs",
    "docs-build": "vitepress build docs",
    "docs-serve": "vitepress serve docs",
    "build": "pnpm -r --filter=./packages/* run build",
    "dev": "pnpm -r --parallel --filter=./packages/* run dev",
    "release": "tsx scripts/release.ts",
    "ci-publish": "tsx scripts/publishCI.ts",
    "ci-docs": "run-s build docs-build"
  },
  "devDependencies": {
    "@babel/types": "^7.18.7",
    "@microsoft/api-extractor": "^7.28.2",
    "@rollup/plugin-typescript": "^8.3.3",
    "@types/babel__core": "^7.1.19",
    "@types/babel__standalone": "^7.1.4",
    "@types/convert-source-map": "^1.5.2",
    "@types/cross-spawn": "^6.0.2",
    "@types/debug": "^4.1.7",
    "@types/estree": "^0.0.52",
    "@types/etag": "^1.8.1",
    "@types/fs-extra": "^9.0.13",
    "@types/hash-sum": "^1.0.0",
    "@types/less": "^3.0.3",
    "@types/micromatch": "^4.0.2",
    "@types/mime": "^2.0.3",
    "@types/minimist": "^1.2.2",
    "@types/node": "^17.0.42",
    "@types/prompts": "^2.4.0",
    "@types/resolve": "^1.20.2",
    "@types/sass": "~1.43.1",
    "@types/semver": "^7.3.10",
    "@types/stylus": "^0.48.38",
    "@types/ws": "^8.5.3",
    "@typescript-eslint/eslint-plugin": "^5.30.4",
    "@typescript-eslint/parser": "^5.30.4",
    "conventional-changelog-cli": "^2.2.2",
    "cross-env": "^7.0.3",
    "esbuild": "^0.14.47",
    "eslint": "^8.19.0",
    "eslint-define-config": "^1.5.1",
    "eslint-plugin-import": "^2.26.0",
    "eslint-plugin-node": "^11.1.0",
    "execa": "^6.1.0",
    "fs-extra": "^10.1.0",
    "kill-port": "^1.6.1",
    "lint-staged": "^13.0.3",
    "minimist": "^1.2.6",
    "node-fetch": "^3.2.6",
    "npm-run-all": "^4.1.5",
    "picocolors": "^1.0.0",
    "playwright-chromium": "^1.23.1",
    "pnpm": "^7.5.0",
    "prettier": "2.7.1",
    "prompts": "^2.4.2",
    "rimraf": "^3.0.2",
    "rollup": "^2.75.6",
    "semver": "^7.3.7",
    "simple-git-hooks": "^2.8.0",
    "sirv": "^2.0.2",
    "tslib": "^2.4.0",
    "tsx": "^3.7.1",
    "typescript": "^4.6.4",
    "unbuild": "^0.7.4",
    "vite": "workspace:*",
    "vitepress": "^1.0.0-alpha.4",
<<<<<<< HEAD
    "vitest": "^0.15.1",
=======
    "vitest": "^0.17.0",
>>>>>>> f280dd99
    "vue": "^3.2.37"
  },
  "simple-git-hooks": {
    "pre-commit": "pnpm exec lint-staged --concurrent false",
    "commit-msg": "pnpm exec tsx scripts/verifyCommit.ts $1"
  },
  "lint-staged": {
    "*": [
      "prettier --write --cache --ignore-unknown"
    ],
    "packages/*/{src,types}/**/*.ts": [
      "eslint --cache --fix"
    ],
    "packages/**/*.d.ts": [
      "eslint --cache --fix"
    ],
    "playground/**/__tests__/**/*.ts": [
      "eslint --cache --fix"
    ]
  },
  "packageManager": "pnpm@7.5.0",
  "pnpm": {
    "overrides": {
      "vite": "workspace:*",
      "@vitejs/plugin-vue": "workspace:*"
    },
    "packageExtensions": {
      "postcss-load-config": {
        "peerDependencies": {
          "postcss": "*"
        }
      }
    }
  }
}<|MERGE_RESOLUTION|>--- conflicted
+++ resolved
@@ -91,11 +91,7 @@
     "unbuild": "^0.7.4",
     "vite": "workspace:*",
     "vitepress": "^1.0.0-alpha.4",
-<<<<<<< HEAD
-    "vitest": "^0.15.1",
-=======
     "vitest": "^0.17.0",
->>>>>>> f280dd99
     "vue": "^3.2.37"
   },
   "simple-git-hooks": {
