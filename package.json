--- conflicted
+++ resolved
@@ -72,15 +72,9 @@
     "rollup-plugin-esbuild": "^6.1.1",
     "simple-git-hooks": "^2.11.1",
     "tslib": "^2.6.3",
-<<<<<<< HEAD
-    "tsx": "^4.16.0",
-    "typescript": "^5.2.2",
-    "typescript-eslint": "8.0.0-alpha.39",
-=======
     "tsx": "^4.16.2",
     "typescript": "^5.5.3",
-    "typescript-eslint": "^7.18.0",
->>>>>>> 81327eb9
+    "typescript-eslint": "^8.0.0",
     "vite": "workspace:*",
     "vitest": "^2.0.4"
   },
