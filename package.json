--- conflicted
+++ resolved
@@ -61,13 +61,8 @@
     "@typescript-eslint/eslint-plugin": "^5.42.0",
     "@typescript-eslint/parser": "^5.42.0",
     "conventional-changelog-cli": "^2.2.2",
-<<<<<<< HEAD
     "esbuild": "^0.15.9",
-    "eslint": "^8.26.0",
-=======
-    "esbuild": "^0.14.47",
     "eslint": "^8.27.0",
->>>>>>> c599a2e6
     "eslint-define-config": "^1.11.0",
     "eslint-plugin-import": "^2.26.0",
     "eslint-plugin-node": "^11.1.0",
