{
  "name": "@vitejs/vite-monorepo",
  "private": true,
  "type": "module",
  "engines": {
    "node": "^14.18.0 || >=16.0.0"
  },
  "homepage": "https://vitejs.dev/",
  "keywords": [
    "frontend",
    "hmr",
    "dev-server",
    "build-tool",
    "vite"
  ],
  "scripts": {
    "preinstall": "npx only-allow pnpm",
    "postinstall": "simple-git-hooks",
    "format": "prettier --write --cache .",
    "lint": "eslint --cache .",
    "typecheck": "tsc -p scripts --noEmit && pnpm -r --parallel run typecheck",
    "test": "run-s test-unit test-serve test-build",
    "test-serve": "vitest run -c vitest.config.e2e.ts",
    "test-build": "VITE_TEST_BUILD=1 vitest run -c vitest.config.e2e.ts",
    "test-build-without-plugin-commonjs": "VITE_TEST_WITHOUT_PLUGIN_COMMONJS=1 pnpm test-build",
    "test-unit": "vitest run",
    "test-docs": "pnpm run docs-build",
    "debug-serve": "VITE_DEBUG_SERVE=1 vitest run -c vitest.config.e2e.ts",
    "debug-build": "VITE_TEST_BUILD=1 VITE_PRESERVE_BUILD_ARTIFACTS=1 vitest run -c vitest.config.e2e.ts",
    "docs": "vitepress dev docs",
    "docs-build": "vitepress build docs",
    "docs-serve": "vitepress serve docs",
    "build": "pnpm -r --filter='./packages/*' run build",
    "dev": "pnpm -r --parallel --filter='./packages/*' run dev",
    "release": "tsx scripts/release.ts",
    "ci-publish": "tsx scripts/publishCI.ts",
    "ci-docs": "run-s build docs-build"
  },
  "devDependencies": {
    "@babel/types": "^7.21.4",
    "@microsoft/api-extractor": "^7.34.4",
    "@rollup/plugin-typescript": "^11.1.0",
    "@types/babel__core": "^7.20.0",
    "@types/babel__standalone": "^7.1.4",
    "@types/convert-source-map": "^2.0.0",
    "@types/cross-spawn": "^6.0.2",
    "@types/debug": "^4.1.7",
    "@types/estree": "^1.0.1",
    "@types/etag": "^1.8.1",
    "@types/fs-extra": "^11.0.1",
    "@types/json-stable-stringify": "^1.0.34",
    "@types/less": "^3.0.3",
    "@types/micromatch": "^4.0.2",
    "@types/node": "^18.15.12",
    "@types/picomatch": "^2.3.0",
    "@types/resolve": "^1.20.2",
    "@types/sass": "~1.43.1",
    "@types/stylus": "^0.48.38",
    "@types/ws": "^8.5.4",
    "@typescript-eslint/eslint-plugin": "^5.59.0",
    "@typescript-eslint/parser": "^5.59.0",
    "@vitejs/release-scripts": "^1.1.0",
    "conventional-changelog-cli": "^2.2.2",
    "eslint": "^8.38.0",
    "eslint-define-config": "^1.18.0",
    "eslint-plugin-import": "^2.27.5",
    "eslint-plugin-n": "^15.7.0",
    "eslint-plugin-regexp": "^1.14.0",
    "execa": "^7.1.1",
    "fast-glob": "^3.2.12",
    "fs-extra": "^11.1.1",
    "lint-staged": "^13.2.1",
    "npm-run-all": "^4.1.5",
    "picocolors": "^1.0.0",
<<<<<<< HEAD
    "playwright-chromium": "^1.32.3",
    "prettier": "2.8.7",
    "resolve": "^1.22.2",
    "rimraf": "^4.4.1",
    "rollup": "^3.20.2",
=======
    "playwright-chromium": "^1.31.2",
    "prettier": "2.8.5",
    "resolve": "^1.22.1",
    "rimraf": "^5.0.0",
    "rollup": "^3.21.0",
>>>>>>> e0b1197a
    "simple-git-hooks": "^2.8.1",
    "tslib": "^2.5.0",
    "tsx": "^3.12.6",
    "typescript": "^5.0.2",
    "unbuild": "^1.2.1",
    "vite": "workspace:*",
    "vitepress": "^1.0.0-alpha.73",
    "vitest": "^0.30.1",
    "vue": "^3.2.47"
  },
  "simple-git-hooks": {
    "pre-commit": "pnpm exec lint-staged --concurrent false"
  },
  "lint-staged": {
    "*": [
      "prettier --write --cache --ignore-unknown"
    ],
    "packages/*/{src,types}/**/*.ts": [
      "eslint --cache --fix"
    ],
    "packages/**/*.d.ts": [
      "eslint --cache --fix"
    ],
    "playground/**/__tests__/**/*.ts": [
      "eslint --cache --fix"
    ]
  },
  "packageManager": "pnpm@8.3.1",
  "pnpm": {
    "overrides": {
      "vite": "workspace:*"
    },
    "packageExtensions": {
      "postcss-load-config": {
        "peerDependencies": {
          "postcss": "*"
        }
      },
      "acorn-walk": {
        "peerDependencies": {
          "acorn": "*"
        }
      }
    },
    "patchedDependencies": {
      "dotenv-expand@9.0.0": "patches/dotenv-expand@9.0.0.patch",
      "sirv@2.0.2": "patches/sirv@2.0.2.patch",
      "chokidar@3.5.3": "patches/chokidar@3.5.3.patch"
    }
  },
  "stackblitz": {
    "startCommand": "pnpm --filter='./packages/vite' run dev"
  }
}<|MERGE_RESOLUTION|>--- conflicted
+++ resolved
@@ -72,19 +72,11 @@
     "lint-staged": "^13.2.1",
     "npm-run-all": "^4.1.5",
     "picocolors": "^1.0.0",
-<<<<<<< HEAD
     "playwright-chromium": "^1.32.3",
     "prettier": "2.8.7",
     "resolve": "^1.22.2",
-    "rimraf": "^4.4.1",
-    "rollup": "^3.20.2",
-=======
-    "playwright-chromium": "^1.31.2",
-    "prettier": "2.8.5",
-    "resolve": "^1.22.1",
     "rimraf": "^5.0.0",
     "rollup": "^3.21.0",
->>>>>>> e0b1197a
     "simple-git-hooks": "^2.8.1",
     "tslib": "^2.5.0",
     "tsx": "^3.12.6",
