{
  "name": "vite-monorepo",
  "private": true,
  "engines": {
    "node": ">=14.6.0"
  },
  "homepage": "https://vitejs.dev/",
  "keywords": [
    "frontend",
    "hmr",
    "dev-server",
    "build-tool",
    "vite"
  ],
  "scripts": {
    "preinstall": "npx only-allow pnpm",
    "format": "prettier --write .",
    "lint": "eslint packages/*/{src,types}/** playground/**/__tests__/**/*.ts scripts/**",
    "typecheck": "tsc -p scripts --noEmit && tsc -p playground --noEmit",
    "test": "run-s test-unit test-serve test-build",
    "test-serve": "vitest run -c vitest.config.e2e.ts",
    "test-build": "cross-env VITE_TEST_BUILD=1 vitest run -c vitest.config.e2e.ts",
    "test-unit": "vitest run",
    "debug-serve": "cross-env VITE_DEBUG_SERVE=1 vitest run -c vitest.config.e2e.ts",
    "debug-build": "cross-env VITE_TEST_BUILD=1 VITE_PRESERVE_BUILD_ARTIFACTS=1 vitest run -c vitest.config.e2e.ts",
    "docs": "vitepress dev docs",
    "docs-build": "vitepress build docs",
    "docs-serve": "vitepress serve docs",
    "build": "pnpm -r --filter=./packages/* run build",
    "dev": "pnpm -r --parallel --filter=./packages/* run dev",
    "release": "ts-node scripts/release.ts",
    "ci-publish": "ts-node scripts/publishCI.ts",
    "ci-docs": "run-s build docs-build"
  },
  "devDependencies": {
    "@microsoft/api-extractor": "^7.23.1",
    "@types/babel__core": "^7.1.19",
    "@types/babel__standalone": "^7.1.4",
    "@types/convert-source-map": "^1.5.2",
    "@types/cross-spawn": "^6.0.2",
    "@types/debug": "^4.1.7",
    "@types/estree": "^0.0.51",
    "@types/etag": "^1.8.1",
    "@types/fs-extra": "^9.0.13",
    "@types/hash-sum": "^1.0.0",
    "@types/less": "^3.0.3",
    "@types/micromatch": "^4.0.2",
    "@types/mime": "^2.0.3",
    "@types/minimist": "^1.2.2",
    "@types/node": "^17.0.31",
    "@types/prompts": "^2.4.0",
    "@types/resolve": "^1.20.2",
    "@types/sass": "~1.43.1",
    "@types/semver": "^7.3.9",
    "@types/stylus": "^0.48.37",
    "@types/ws": "^8.5.3",
    "@typescript-eslint/eslint-plugin": "^5.22.0",
    "@typescript-eslint/parser": "^5.22.0",
    "conventional-changelog-cli": "^2.2.2",
    "cross-env": "^7.0.3",
    "esbuild": "^0.14.38",
    "eslint": "^8.15.0",
    "eslint-define-config": "^1.4.0",
    "eslint-plugin-import": "^2.26.0",
    "eslint-plugin-node": "^11.1.0",
    "execa": "^5.1.1",
    "fs-extra": "^10.1.0",
    "kill-port": "^1.6.1",
    "lint-staged": "^12.4.1",
    "minimist": "^1.2.6",
    "node-fetch": "^2.6.7",
    "npm-run-all": "^4.1.5",
    "picocolors": "^1.0.0",
    "playwright-chromium": "^1.21.1",
    "pnpm": "^7.1.2",
    "prettier": "2.6.2",
    "prompts": "^2.4.2",
    "rimraf": "^3.0.2",
    "rollup": "^2.72.1",
    "rollup-plugin-esbuild": "^4.9.1",
    "semver": "^7.3.7",
    "simple-git-hooks": "^2.7.0",
    "sirv": "^2.0.2",
    "ts-node": "^10.7.0",
    "typescript": "^4.6.4",
    "unbuild": "^0.7.4",
    "vite": "workspace:*",
<<<<<<< HEAD
    "vitepress": "1.0.0-draft.1",
    "vitest": "^0.12.9",
=======
    "vitepress": "1.0.0-draft.3",
    "vitest": "^0.12.4",
>>>>>>> 505f75ed
    "vue": "^3.2.33"
  },
  "simple-git-hooks": {
    "pre-commit": "pnpm exec lint-staged --concurrent false",
    "commit-msg": "pnpm exec ts-node scripts/verifyCommit.ts $1"
  },
  "lint-staged": {
    "*": [
      "prettier --write --ignore-unknown"
    ],
    "packages/*/{src,types}/**/*.ts": [
      "eslint --fix"
    ],
    "packages/**/*.d.ts": [
      "eslint --fix"
    ],
    "playground/**/__tests__/**/*.ts": [
      "eslint --fix"
    ]
  },
  "packageManager": "pnpm@7.0.1",
  "pnpm": {
    "overrides": {
      "vite": "workspace:*",
      "@vitejs/plugin-vue": "workspace:*"
    },
    "packageExtensions": {
      "postcss-load-config": {
        "peerDependencies": {
          "postcss": "*"
        }
      }
    }
  }
}<|MERGE_RESOLUTION|>--- conflicted
+++ resolved
@@ -85,13 +85,8 @@
     "typescript": "^4.6.4",
     "unbuild": "^0.7.4",
     "vite": "workspace:*",
-<<<<<<< HEAD
-    "vitepress": "1.0.0-draft.1",
+    "vitepress": "1.0.0-draft.3",
     "vitest": "^0.12.9",
-=======
-    "vitepress": "1.0.0-draft.3",
-    "vitest": "^0.12.4",
->>>>>>> 505f75ed
     "vue": "^3.2.33"
   },
   "simple-git-hooks": {
