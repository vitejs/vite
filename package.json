{
  "name": "vite",
  "version": "1.0.0-beta.11",
  "license": "MIT",
  "author": "Evan You",
  "bin": {
    "vite": "bin/vite.js"
  },
  "main": "dist/node/index.js",
  "types": "dist/node/index.d.ts",
  "files": [
    "bin",
    "dist/**/*.js",
    "dist/**/*.d.ts"
  ],
  "engines": {
    "node": ">=10.16.0"
  },
  "repository": {
    "type": "git",
    "url": "git+https://github.com/vuejs/vite.git"
  },
  "bugs": {
    "url": "https://github.com/vuejs/vite/issues"
  },
  "homepage": "https://github.com/vuejs/vite/tree/master/#readme",
  "scripts": {
    "dev": "run-p dev-client dev-node dev-sw",
    "dev-client": "tsc -w --incremental --p src/client",
    "dev-node": "tsc -w --incremental --p src/node",
    "dev-sw": "tsc -w --incremental --p src/sw",
    "build": "rm -rf dist && tsc -p src/client && tsc -p src/node && tsc -p src/sw && node scripts/patchTypes",
    "lint": "prettier --write --parser typescript \"src/**/*.ts\"",
    "test": "jest --clearCache && jest --runInBand --forceExit",
    "test-sw": "cross-env USE_SW=1 yarn test",
    "changelog": "conventional-changelog -p angular -i CHANGELOG.md -s",
    "prepublishOnly": "yarn build && yarn changelog",
    "postpublish": "git add CHANGELOG.md && git commit -m 'chore: changelog [ci skip]'"
  },
  "gitHooks": {
    "pre-commit": "lint-staged",
    "commit-msg": "node scripts/verifyCommit.js"
  },
  "lint-staged": {
    "*.js": [
      "prettier --write"
    ],
    "*.ts": [
      "prettier --parser=typescript --write"
    ]
  },
  "dependencies": {
    "@babel/parser": "^7.9.4",
    "@rollup/plugin-commonjs": "^13.0.0",
    "@rollup/plugin-json": "^4.0.3",
    "@rollup/plugin-node-resolve": "^8.0.0",
    "@types/koa": "^2.11.3",
    "@types/lru-cache": "^5.1.0",
<<<<<<< HEAD
    "@vue/compiler-dom": "^3.0.0-beta.22",
    "@vue/compiler-sfc": "^3.0.0-beta.22",
=======
    "@vue/compiler-dom": "^3.0.0-beta.24",
    "@vue/compiler-sfc": "^3.0.0-beta.24",
>>>>>>> b69098b3
    "brotli-size": "^4.0.0",
    "chalk": "^4.0.0",
    "chokidar": "^3.3.1",
    "clean-css": "^4.2.3",
    "debug": "^4.1.1",
    "dotenv": "^8.2.0",
    "dotenv-expand": "^5.1.0",
    "es-module-lexer": "^0.3.18",
    "esbuild": "^0.5.24",
    "etag": "^1.8.1",
    "execa": "^4.0.1",
    "fs-extra": "^9.0.0",
    "hash-sum": "^2.0.0",
    "isbuiltin": "^1.0.0",
    "koa": "^2.11.0",
    "koa-conditional-get": "^2.0.0",
    "koa-etag": "^3.0.0",
    "koa-proxies": "^0.11.0",
    "koa-send": "^5.0.0",
    "koa-static": "^5.0.0",
    "lru-cache": "^5.1.1",
    "magic-string": "^0.25.7",
    "merge-source-map": "^1.1.0",
    "mime-types": "^2.1.27",
    "minimist": "^1.2.5",
    "open": "^7.0.3",
    "ora": "^4.0.4",
    "postcss": "^7.0.28",
    "postcss-discard-comments": "^4.0.2",
    "postcss-import": "^12.0.1",
    "postcss-load-config": "^2.1.0",
    "resolve": "^1.17.0",
    "rollup": "^2.20.0",
    "rollup-plugin-dynamic-import-variables": "^1.0.1",
    "rollup-plugin-terser": "^5.3.0",
    "rollup-plugin-vue": "^6.0.0-beta.8",
    "rollup-plugin-web-worker-loader": "^1.3.0",
    "selfsigned": "^1.10.7",
    "slash": "^3.0.0",
<<<<<<< HEAD
    "vue": "^3.0.0-beta.22",
=======
    "vue": "^3.0.0-beta.24",
>>>>>>> b69098b3
    "ws": "^7.2.3"
  },
  "devDependencies": {
    "@babel/runtime": "7.10.2",
    "@pika/react": "^16.13.1",
    "@pika/react-dom": "^16.13.1",
    "@types/es-module-lexer": "^0.3.0",
    "@types/fs-extra": "^8.1.0",
    "@types/hash-sum": "^1.0.0",
    "@types/jest": "^25.2.1",
    "@types/node": "^13.13.1",
    "@types/postcss-import": "^12.0.0",
    "@types/postcss-load-config": "^2.0.1",
    "@types/serve-handler": "^6.1.0",
    "@types/ws": "^7.2.4",
    "bootstrap": "^4.5.0",
    "conventional-changelog-cli": "^2.0.31",
    "cross-env": "^7.0.2",
    "jest": "^25.4.0",
    "js-yaml": "^3.14.0",
    "less": "^3.11.2",
    "lint-staged": "^10.1.6",
    "lodash-es": "^4.17.15",
    "moment": "^2.26.0",
    "normalize.css": "^8.0.1",
    "npm-run-all": "^4.1.5",
    "postcss-nesting": "^7.0.1",
    "preact": "^10.4.1",
    "prettier": "^2.0.4",
    "pug": "^2.0.4",
    "puppeteer": "^3.0.0",
    "sass": "^1.26.5",
    "source-map-support": "^0.5.19",
    "typescript": "^3.9.6",
    "vue-router": "^4.0.0-beta.2",
    "vuex": "^4.0.0-beta.4",
    "yorkie": "^2.0.0"
  }
}<|MERGE_RESOLUTION|>--- conflicted
+++ resolved
@@ -56,13 +56,8 @@
     "@rollup/plugin-node-resolve": "^8.0.0",
     "@types/koa": "^2.11.3",
     "@types/lru-cache": "^5.1.0",
-<<<<<<< HEAD
-    "@vue/compiler-dom": "^3.0.0-beta.22",
-    "@vue/compiler-sfc": "^3.0.0-beta.22",
-=======
     "@vue/compiler-dom": "^3.0.0-beta.24",
     "@vue/compiler-sfc": "^3.0.0-beta.24",
->>>>>>> b69098b3
     "brotli-size": "^4.0.0",
     "chalk": "^4.0.0",
     "chokidar": "^3.3.1",
@@ -102,11 +97,7 @@
     "rollup-plugin-web-worker-loader": "^1.3.0",
     "selfsigned": "^1.10.7",
     "slash": "^3.0.0",
-<<<<<<< HEAD
-    "vue": "^3.0.0-beta.22",
-=======
     "vue": "^3.0.0-beta.24",
->>>>>>> b69098b3
     "ws": "^7.2.3"
   },
   "devDependencies": {
