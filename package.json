{
  "name": "@vitejs/vite-monorepo",
  "private": true,
  "type": "module",
  "engines": {
    "node": "^14.18.0 || >=16.0.0"
  },
  "homepage": "https://vitejs.dev/",
  "keywords": [
    "frontend",
    "hmr",
    "dev-server",
    "build-tool",
    "vite"
  ],
  "scripts": {
    "preinstall": "npx only-allow pnpm",
    "postinstall": "simple-git-hooks",
    "format": "prettier --write --cache .",
    "lint": "eslint --cache .",
    "typecheck": "tsc -p scripts --noEmit && pnpm -r --parallel run typecheck",
    "test": "run-s test-unit test-serve test-build",
    "test-serve": "vitest run -c vitest.config.e2e.ts",
    "test-build": "VITE_TEST_BUILD=1 vitest run -c vitest.config.e2e.ts",
    "test-build-without-plugin-commonjs": "VITE_TEST_WITHOUT_PLUGIN_COMMONJS=1 pnpm test-build",
    "test-unit": "vitest run",
    "test-docs": "pnpm run docs-build",
    "debug-serve": "VITE_DEBUG_SERVE=1 vitest run -c vitest.config.e2e.ts",
    "debug-build": "VITE_TEST_BUILD=1 VITE_PRESERVE_BUILD_ARTIFACTS=1 vitest run -c vitest.config.e2e.ts",
    "docs": "vitepress dev docs",
    "docs-build": "vitepress build docs",
    "docs-serve": "vitepress serve docs",
    "build": "pnpm -r --filter='./packages/*' run build",
    "dev": "pnpm -r --parallel --filter='./packages/*' run dev",
    "release": "tsx scripts/release.ts",
    "ci-publish": "tsx scripts/publishCI.ts",
    "ci-docs": "run-s build docs-build"
  },
  "devDependencies": {
    "@babel/types": "^7.21.3",
    "@microsoft/api-extractor": "^7.34.4",
    "@rollup/plugin-typescript": "^11.0.0",
    "@types/babel__core": "^7.20.0",
    "@types/babel__standalone": "^7.1.4",
    "@types/convert-source-map": "^2.0.0",
    "@types/cross-spawn": "^6.0.2",
    "@types/debug": "^4.1.7",
    "@types/estree": "^1.0.0",
    "@types/etag": "^1.8.1",
    "@types/fs-extra": "^11.0.1",
    "@types/json-stable-stringify": "^1.0.34",
    "@types/less": "^3.0.3",
    "@types/micromatch": "^4.0.2",
    "@types/node": "^18.15.5",
    "@types/picomatch": "^2.3.0",
    "@types/resolve": "^1.20.2",
    "@types/sass": "~1.43.1",
    "@types/stylus": "^0.48.38",
    "@types/ws": "^8.5.4",
    "@typescript-eslint/eslint-plugin": "^5.56.0",
    "@typescript-eslint/parser": "^5.56.0",
    "@vitejs/release-scripts": "^1.1.0",
    "conventional-changelog-cli": "^2.2.2",
    "eslint": "^8.36.0",
    "eslint-define-config": "^1.17.0",
    "eslint-plugin-import": "^2.27.5",
    "eslint-plugin-node": "^11.1.0",
    "eslint-plugin-regexp": "^1.13.0",
    "execa": "^7.1.1",
    "fast-glob": "^3.2.12",
    "fs-extra": "^11.1.1",
    "lint-staged": "^13.2.0",
    "npm-run-all": "^4.1.5",
    "picocolors": "^1.0.0",
    "playwright-chromium": "^1.31.2",
    "prettier": "2.8.5",
    "resolve": "^1.22.1",
    "rimraf": "^4.4.0",
<<<<<<< HEAD
    "rollup": "^3.20.0",
=======
    "rollup": "^3.20.2",
    "semver": "^7.3.8",
>>>>>>> 1ea38e21
    "simple-git-hooks": "^2.8.1",
    "tslib": "^2.5.0",
    "tsx": "^3.12.6",
    "typescript": "^5.0.2",
    "unbuild": "^1.1.2",
    "vite": "workspace:*",
    "vitepress": "^1.0.0-alpha.61",
    "vitest": "^0.29.7",
    "vue": "^3.2.47"
  },
  "simple-git-hooks": {
    "pre-commit": "pnpm exec lint-staged --concurrent false"
  },
  "lint-staged": {
    "*": [
      "prettier --write --cache --ignore-unknown"
    ],
    "packages/*/{src,types}/**/*.ts": [
      "eslint --cache --fix"
    ],
    "packages/**/*.d.ts": [
      "eslint --cache --fix"
    ],
    "playground/**/__tests__/**/*.ts": [
      "eslint --cache --fix"
    ]
  },
  "packageManager": "pnpm@7.30.0",
  "pnpm": {
    "overrides": {
      "vite": "workspace:*"
    },
    "packageExtensions": {
      "postcss-load-config": {
        "peerDependencies": {
          "postcss": "*"
        }
      },
      "acorn-walk": {
        "peerDependencies": {
          "acorn": "*"
        }
      }
    },
    "patchedDependencies": {
      "dotenv-expand@9.0.0": "patches/dotenv-expand@9.0.0.patch",
      "sirv@2.0.2": "patches/sirv@2.0.2.patch",
      "chokidar@3.5.3": "patches/chokidar@3.5.3.patch"
    }
  },
  "stackblitz": {
    "startCommand": "pnpm --filter='./packages/vite' run dev"
  }
}<|MERGE_RESOLUTION|>--- conflicted
+++ resolved
@@ -76,12 +76,7 @@
     "prettier": "2.8.5",
     "resolve": "^1.22.1",
     "rimraf": "^4.4.0",
-<<<<<<< HEAD
-    "rollup": "^3.20.0",
-=======
     "rollup": "^3.20.2",
-    "semver": "^7.3.8",
->>>>>>> 1ea38e21
     "simple-git-hooks": "^2.8.1",
     "tslib": "^2.5.0",
     "tsx": "^3.12.6",
