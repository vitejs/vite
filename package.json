{
  "name": "@vitejs/vite-monorepo",
  "private": true,
  "type": "module",
  "engines": {
    "node": "^18.0.0 || >=20.0.0"
  },
  "homepage": "https://vitejs.dev/",
  "repository": {
    "type": "git",
    "url": "git+https://github.com/vitejs/vite.git"
  },
  "keywords": [
    "frontend",
    "hmr",
    "dev-server",
    "build-tool",
    "vite"
  ],
  "scripts": {
    "preinstall": "npx only-allow pnpm",
    "postinstall": "simple-git-hooks",
    "format": "prettier --write --cache .",
    "lint": "eslint --cache .",
    "typecheck": "tsc -p scripts --noEmit && pnpm -r --parallel run typecheck",
    "test": "run-s test-unit test-serve test-build",
    "test-serve": "vitest run -c vitest.config.e2e.ts",
    "test-build": "VITE_TEST_BUILD=1 vitest run -c vitest.config.e2e.ts",
    "test-unit": "vitest run",
    "test-docs": "pnpm run docs-build",
    "debug-serve": "VITE_DEBUG_SERVE=1 vitest run -c vitest.config.e2e.ts",
    "debug-build": "VITE_TEST_BUILD=1 VITE_PRESERVE_BUILD_ARTIFACTS=1 vitest run -c vitest.config.e2e.ts",
    "docs": "pnpm --filter=docs run docs",
    "docs-build": "pnpm --filter=docs run docs-build",
    "docs-serve": "pnpm --filter=docs run docs-serve",
    "build": "pnpm -r --filter='./packages/*' run build",
    "dev": "pnpm -r --parallel --filter='./packages/*' run dev",
    "release": "tsx scripts/release.ts",
    "ci-publish": "tsx scripts/publishCI.ts",
    "ci-docs": "run-s build docs-build"
  },
  "devDependencies": {
<<<<<<< HEAD
    "@babel/types": "^7.24.5",
    "@eslint/js": "^9.3.0",
=======
    "@babel/types": "^7.24.6",
    "@eslint-types/typescript-eslint": "^7.5.0",
>>>>>>> 4a89766d
    "@rollup/plugin-typescript": "^11.1.6",
    "@types/babel__core": "^7.20.5",
    "@types/babel__preset-env": "^7.9.6",
    "@types/convert-source-map": "^2.0.3",
    "@types/cross-spawn": "^6.0.6",
    "@types/debug": "^4.1.12",
    "@types/estree": "^1.0.5",
    "@types/etag": "^1.8.3",
    "@types/fs-extra": "^11.0.4",
    "@types/less": "^3.0.6",
    "@types/micromatch": "^4.0.7",
    "@types/node": "^20.12.12",
    "@types/picomatch": "^2.3.3",
    "@types/semver": "^7.5.8",
    "@types/stylus": "^0.48.42",
    "@types/ws": "^8.5.10",
    "@typescript-eslint/eslint-plugin": "^7.10.0",
    "@typescript-eslint/parser": "^7.10.0",
    "@vitejs/release-scripts": "^1.3.1",
    "conventional-changelog-cli": "^5.0.0",
    "eslint": "^8.57.0",
    "eslint-define-config": "^2.1.0",
    "eslint-plugin-i": "^2.29.1",
    "eslint-plugin-n": "^17.7.0",
    "eslint-plugin-regexp": "^2.6.0",
    "execa": "^9.1.0",
    "feed": "^4.2.2",
    "fs-extra": "^11.2.0",
<<<<<<< HEAD
    "globals": "^15.3.0",
    "lint-staged": "^15.2.2",
=======
    "lint-staged": "^15.2.5",
>>>>>>> 4a89766d
    "npm-run-all2": "^6.2.0",
    "picocolors": "^1.0.1",
    "playwright-chromium": "^1.44.1",
    "prettier": "3.2.5",
    "rimraf": "^5.0.7",
    "rollup": "^4.13.0",
    "semver": "^7.6.2",
    "simple-git-hooks": "^2.11.1",
    "tslib": "^2.6.2",
    "tsx": "^4.11.0",
    "typescript": "^5.2.2",
    "typescript-eslint": "^7.10.0",
    "unbuild": "^2.0.0",
    "vite": "workspace:*",
    "vitest": "^1.6.0"
  },
  "simple-git-hooks": {
    "pre-commit": "pnpm exec lint-staged --concurrent false"
  },
  "lint-staged": {
    "*": [
      "prettier --write --cache --ignore-unknown"
    ],
    "packages/*/{src,types}/**/*.ts": [
      "eslint --cache --fix"
    ],
    "packages/**/*.d.ts": [
      "eslint --cache --fix"
    ],
    "playground/**/__tests__/**/*.ts": [
      "eslint --cache --fix"
    ]
  },
  "packageManager": "pnpm@8.15.8",
  "pnpm": {
    "overrides": {
      "vite": "workspace:*"
    },
    "packageExtensions": {
      "acorn-walk": {
        "peerDependencies": {
          "acorn": "*"
        },
        "peerDependenciesMeta": {
          "acorn": {
            "optional": true
          }
        }
      }
    },
    "patchedDependencies": {
      "chokidar@3.6.0": "patches/chokidar@3.6.0.patch",
      "sirv@2.0.4": "patches/sirv@2.0.4.patch",
      "http-proxy@1.18.1": "patches/http-proxy@1.18.1.patch"
    },
    "peerDependencyRules": {
      "allowedVersions": {
        "vite": "*"
      },
      "ignoreMissing": [
        "@algolia/client-search",
        "postcss",
        "search-insights"
      ]
    }
  },
  "stackblitz": {
    "startCommand": "pnpm --filter='./packages/vite' run dev"
  }
}<|MERGE_RESOLUTION|>--- conflicted
+++ resolved
@@ -40,13 +40,8 @@
     "ci-docs": "run-s build docs-build"
   },
   "devDependencies": {
-<<<<<<< HEAD
-    "@babel/types": "^7.24.5",
+    "@babel/types": "^7.24.6",
     "@eslint/js": "^9.3.0",
-=======
-    "@babel/types": "^7.24.6",
-    "@eslint-types/typescript-eslint": "^7.5.0",
->>>>>>> 4a89766d
     "@rollup/plugin-typescript": "^11.1.6",
     "@types/babel__core": "^7.20.5",
     "@types/babel__preset-env": "^7.9.6",
@@ -75,12 +70,8 @@
     "execa": "^9.1.0",
     "feed": "^4.2.2",
     "fs-extra": "^11.2.0",
-<<<<<<< HEAD
     "globals": "^15.3.0",
-    "lint-staged": "^15.2.2",
-=======
     "lint-staged": "^15.2.5",
->>>>>>> 4a89766d
     "npm-run-all2": "^6.2.0",
     "picocolors": "^1.0.1",
     "playwright-chromium": "^1.44.1",
