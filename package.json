{
  "name": "@vitejs/vite-monorepo",
  "private": true,
  "type": "module",
  "engines": {
    "node": "^20.19.0 || >=22.12.0"
  },
  "homepage": "https://vite.dev/",
  "repository": {
    "type": "git",
    "url": "git+https://github.com/vitejs/vite.git"
  },
  "keywords": [
    "frontend",
    "hmr",
    "dev-server",
    "build-tool",
    "vite"
  ],
  "scripts": {
    "preinstall": "npx only-allow pnpm",
    "postinstall": "simple-git-hooks",
    "format": "prettier --write --cache .",
    "lint": "eslint --cache .",
    "typecheck": "tsc -p scripts && pnpm -r --parallel run typecheck",
    "test": "pnpm test-unit && pnpm test-serve && pnpm test-build",
    "test-serve": "vitest run -c vitest.config.e2e.ts",
    "test-build": "VITE_TEST_BUILD=1 vitest run -c vitest.config.e2e.ts",
    "test-unit": "vitest run",
    "test-docs": "pnpm run docs-build",
    "debug-serve": "VITE_DEBUG_SERVE=1 vitest run -c vitest.config.e2e.ts",
    "debug-build": "VITE_TEST_BUILD=1 VITE_PRESERVE_BUILD_ARTIFACTS=1 vitest run -c vitest.config.e2e.ts",
    "docs": "pnpm --filter=docs run docs",
    "docs-build": "pnpm --filter=docs run docs-build",
    "docs-serve": "pnpm --filter=docs run docs-serve",
    "build": "pnpm -r --filter='./packages/*' run build",
    "dev": "pnpm -r --parallel --filter='./packages/*' run dev",
    "release": "tsx scripts/release.ts",
    "ci-publish": "tsx scripts/publishCI.ts",
    "ci-docs": "pnpm build && pnpm docs-build"
  },
  "devDependencies": {
    "@eslint/js": "^9.30.0",
    "@type-challenges/utils": "^0.1.1",
    "@types/babel__core": "^7.20.5",
    "@types/babel__preset-env": "^7.10.0",
    "@types/convert-source-map": "^2.0.3",
    "@types/cross-spawn": "^6.0.6",
    "@types/debug": "^4.1.12",
    "@types/estree": "^1.0.8",
    "@types/etag": "^1.8.4",
    "@types/less": "^3.0.8",
    "@types/node": "^22.15.34",
    "@types/picomatch": "^4.0.0",
    "@types/stylus": "^0.48.43",
    "@types/ws": "^8.18.1",
    "@vitejs/release-scripts": "^1.5.0",
<<<<<<< HEAD
    "conventional-changelog": "^7.1.0",
    "conventional-changelog-conventionalcommits": "^9.0.0",
    "eslint": "^9.29.0",
    "eslint-plugin-import-x": "^4.15.2",
=======
    "conventional-changelog-cli": "^5.0.0",
    "eslint": "^9.30.0",
    "eslint-plugin-import-x": "^4.16.1",
>>>>>>> d62dc332
    "eslint-plugin-n": "^17.20.0",
    "eslint-plugin-regexp": "^2.9.0",
    "execa": "^9.6.0",
    "globals": "^16.2.0",
    "lint-staged": "^16.1.2",
    "picocolors": "^1.1.1",
    "playwright-chromium": "^1.53.1",
    "prettier": "3.6.2",
    "rollup": "^4.40.0",
    "simple-git-hooks": "^2.13.0",
    "tsx": "^4.20.3",
    "typescript": "~5.7.2",
    "typescript-eslint": "^8.35.0",
    "vite": "workspace:*",
    "vitest": "^3.2.4"
  },
  "simple-git-hooks": {
    "pre-commit": "pnpm exec lint-staged --concurrent false"
  },
  "lint-staged": {
    "*": [
      "prettier --write --cache --ignore-unknown"
    ],
    "packages/*/{src,types}/**/*.ts": [
      "eslint --cache --fix"
    ],
    "packages/**/*.d.ts": [
      "eslint --cache --fix"
    ],
    "playground/**/__tests__/**/*.ts": [
      "eslint --cache --fix"
    ]
  },
  "packageManager": "pnpm@10.12.4",
  "stackblitz": {
    "startCommand": "pnpm --filter='./packages/vite' run dev"
  }
}<|MERGE_RESOLUTION|>--- conflicted
+++ resolved
@@ -55,16 +55,8 @@
     "@types/stylus": "^0.48.43",
     "@types/ws": "^8.18.1",
     "@vitejs/release-scripts": "^1.5.0",
-<<<<<<< HEAD
-    "conventional-changelog": "^7.1.0",
-    "conventional-changelog-conventionalcommits": "^9.0.0",
-    "eslint": "^9.29.0",
-    "eslint-plugin-import-x": "^4.15.2",
-=======
-    "conventional-changelog-cli": "^5.0.0",
     "eslint": "^9.30.0",
     "eslint-plugin-import-x": "^4.16.1",
->>>>>>> d62dc332
     "eslint-plugin-n": "^17.20.0",
     "eslint-plugin-regexp": "^2.9.0",
     "execa": "^9.6.0",
