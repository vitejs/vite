--- conflicted
+++ resolved
@@ -76,13 +76,8 @@
     "picocolors": "^1.0.0",
     "playwright-chromium": "^1.38.1",
     "prettier": "3.0.3",
-<<<<<<< HEAD
-    "rimraf": "^5.0.1",
+    "rimraf": "^5.0.5",
     "rollup": "4.0.0-24",
-=======
-    "rimraf": "^5.0.5",
-    "rollup": "^3.29.2",
->>>>>>> d0afc394
     "simple-git-hooks": "^2.9.0",
     "tslib": "^2.6.2",
     "tsx": "^3.13.0",
