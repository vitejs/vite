{
  "name": "@vitejs/vite-monorepo",
  "private": true,
  "engines": {
    "node": "^14.18.0 || >=16.0.0"
  },
  "homepage": "https://vitejs.dev/",
  "keywords": [
    "frontend",
    "hmr",
    "dev-server",
    "build-tool",
    "vite"
  ],
  "scripts": {
    "preinstall": "npx only-allow pnpm",
    "postinstall": "simple-git-hooks",
    "format": "prettier --write --cache .",
    "lint": "eslint --cache .",
    "typecheck": "tsc -p scripts --noEmit && tsc -p playground --noEmit",
    "test": "run-s test-unit test-serve test-build",
    "test-serve": "vitest run -c vitest.config.e2e.ts",
    "test-build": "VITE_TEST_BUILD=1 vitest run -c vitest.config.e2e.ts",
    "test-build-without-plugin-commonjs": "VITE_TEST_WITHOUT_PLUGIN_COMMONJS=1 pnpm test-build",
    "test-unit": "vitest run",
    "test-docs": "pnpm run docs-build",
    "debug-serve": "VITE_DEBUG_SERVE=1 vitest run -c vitest.config.e2e.ts",
    "debug-build": "VITE_TEST_BUILD=1 VITE_PRESERVE_BUILD_ARTIFACTS=1 vitest run -c vitest.config.e2e.ts",
    "docs": "vitepress dev docs",
    "docs-build": "vitepress build docs",
    "docs-serve": "vitepress serve docs",
    "build": "pnpm -r --filter='./packages/*' run build",
    "dev": "pnpm -r --parallel --filter='./packages/*' run dev",
    "release": "tsx scripts/release.ts",
    "ci-publish": "tsx scripts/publishCI.ts",
    "ci-docs": "run-s build docs-build"
  },
  "devDependencies": {
    "@babel/types": "^7.20.5",
    "@microsoft/api-extractor": "^7.33.6",
    "@rollup/plugin-typescript": "^10.0.1",
    "@types/babel__core": "^7.1.20",
    "@types/babel__standalone": "^7.1.4",
    "@types/convert-source-map": "^1.5.2",
    "@types/cross-spawn": "^6.0.2",
    "@types/debug": "^4.1.7",
    "@types/estree": "^1.0.0",
    "@types/etag": "^1.8.1",
    "@types/fs-extra": "^9.0.13",
    "@types/less": "^3.0.3",
    "@types/micromatch": "^4.0.2",
    "@types/minimist": "^1.2.2",
    "@types/node": "^18.11.10",
    "@types/picomatch": "^2.3.0",
    "@types/prompts": "^2.4.1",
    "@types/resolve": "^1.20.2",
    "@types/sass": "~1.43.1",
    "@types/semver": "^7.3.13",
    "@types/stylus": "^0.48.38",
    "@types/ws": "^8.5.3",
    "@typescript-eslint/eslint-plugin": "^5.45.0",
    "@typescript-eslint/parser": "^5.45.0",
    "conventional-changelog-cli": "^2.2.2",
<<<<<<< HEAD
    "esbuild": "^0.15.11",
=======
    "esbuild": "^0.15.18",
>>>>>>> a08ca078
    "eslint": "^8.29.0",
    "eslint-define-config": "^1.12.0",
    "eslint-plugin-import": "^2.26.0",
    "eslint-plugin-node": "^11.1.0",
    "eslint-plugin-regexp": "^1.11.0",
    "execa": "^6.1.0",
    "fast-glob": "^3.2.12",
    "fs-extra": "^10.1.0",
    "lint-staged": "^13.1.0",
    "minimist": "^1.2.7",
    "npm-run-all": "^4.1.5",
    "picocolors": "^1.0.0",
    "playwright-chromium": "^1.28.1",
    "pnpm": "^7.18.1",
    "prettier": "2.8.0",
    "prompts": "^2.4.2",
    "resolve": "^1.22.1",
    "rimraf": "^3.0.2",
    "rollup": "^3.6.0",
    "rollup-plugin-license": "^2.9.1",
    "semver": "^7.3.8",
    "simple-git-hooks": "^2.8.1",
    "tslib": "^2.4.1",
    "tsx": "^3.12.1",
    "typescript": "^4.9.3",
    "unbuild": "^0.9.4",
    "vite": "workspace:*",
    "vitepress": "^1.0.0-alpha.29",
    "vitest": "^0.25.3",
    "vue": "^3.2.45"
  },
  "simple-git-hooks": {
    "pre-commit": "pnpm exec lint-staged --concurrent false",
    "commit-msg": "pnpm exec tsx scripts/verifyCommit.ts $1"
  },
  "lint-staged": {
    "*": [
      "prettier --write --cache --ignore-unknown"
    ],
    "packages/*/{src,types}/**/*.ts": [
      "eslint --cache --fix"
    ],
    "packages/**/*.d.ts": [
      "eslint --cache --fix"
    ],
    "playground/**/__tests__/**/*.ts": [
      "eslint --cache --fix"
    ]
  },
  "packageManager": "pnpm@7.18.1",
  "pnpm": {
    "overrides": {
      "vite": "workspace:*"
    },
    "packageExtensions": {
      "postcss-load-config": {
        "peerDependencies": {
          "postcss": "*"
        }
      },
      "acorn-walk": {
        "peerDependencies": {
          "acorn": "*"
        }
      }
    },
    "patchedDependencies": {
      "dotenv-expand@9.0.0": "patches/dotenv-expand@9.0.0.patch"
    }
  }
}<|MERGE_RESOLUTION|>--- conflicted
+++ resolved
@@ -61,11 +61,7 @@
     "@typescript-eslint/eslint-plugin": "^5.45.0",
     "@typescript-eslint/parser": "^5.45.0",
     "conventional-changelog-cli": "^2.2.2",
-<<<<<<< HEAD
-    "esbuild": "^0.15.11",
-=======
     "esbuild": "^0.15.18",
->>>>>>> a08ca078
     "eslint": "^8.29.0",
     "eslint-define-config": "^1.12.0",
     "eslint-plugin-import": "^2.26.0",
