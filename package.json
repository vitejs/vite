--- conflicted
+++ resolved
@@ -90,11 +90,7 @@
     "vite": "workspace:*",
     "vitepress": "1.0.0-draft.4",
     "vitest": "^0.12.9",
-<<<<<<< HEAD
-    "vue": "^3.2.33"
-=======
     "vue": "^3.2.35"
->>>>>>> a9ccedd1
   },
   "simple-git-hooks": {
     "pre-commit": "pnpm exec lint-staged --concurrent false",
