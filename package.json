--- conflicted
+++ resolved
@@ -110,13 +110,8 @@
     },
     "patchedDependencies": {
       "chokidar@3.6.0": "patches/chokidar@3.6.0.patch",
-<<<<<<< HEAD
       "sirv@2.0.4": "patches/sirv@2.0.4.patch",
-      "postcss-import@16.0.1": "patches/postcss-import@16.0.1.patch",
       "acorn@8.11.3": "patches/acorn@8.11.3.patch"
-=======
-      "sirv@2.0.4": "patches/sirv@2.0.4.patch"
->>>>>>> 76d1642c
     },
     "peerDependencyRules": {
       "allowedVersions": {
