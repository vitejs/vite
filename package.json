{
  "name": "vite-monorepo",
  "private": true,
  "engines": {
    "node": "^14.18.0 || >=16.0.0"
  },
  "homepage": "https://vitejs.dev/",
  "keywords": [
    "frontend",
    "hmr",
    "dev-server",
    "build-tool",
    "vite"
  ],
  "scripts": {
    "preinstall": "npx only-allow pnpm",
    "postinstall": "simple-git-hooks",
    "format": "prettier --write --cache .",
    "lint": "eslint --cache .",
    "typecheck": "tsc -p scripts --noEmit && tsc -p playground --noEmit",
    "test": "run-s test-unit test-serve test-build",
    "test-serve": "vitest run -c vitest.config.e2e.ts",
    "test-build": "VITE_TEST_BUILD=1 vitest run -c vitest.config.e2e.ts",
    "test-build-without-plugin-commonjs": "VITE_TEST_WITHOUT_PLUGIN_COMMONJS=1 pnpm test-build",
    "test-unit": "vitest run",
    "test-docs": "pnpm run docs-build",
    "debug-serve": "VITE_DEBUG_SERVE=1 vitest run -c vitest.config.e2e.ts",
    "debug-build": "VITE_TEST_BUILD=1 VITE_PRESERVE_BUILD_ARTIFACTS=1 vitest run -c vitest.config.e2e.ts",
    "docs": "vitepress dev docs",
    "docs-build": "vitepress build docs",
    "docs-serve": "vitepress serve docs",
    "build": "pnpm -r --filter='./packages/*' run build",
    "dev": "pnpm -r --parallel --filter='./packages/*' run dev",
    "release": "tsx scripts/release.ts",
    "ci-publish": "tsx scripts/publishCI.ts",
    "ci-docs": "run-s build docs-build"
  },
  "devDependencies": {
    "@babel/types": "^7.20.0",
    "@microsoft/api-extractor": "^7.33.5",
    "@rollup/plugin-typescript": "^8.5.0",
    "@types/babel__core": "^7.1.19",
    "@types/babel__standalone": "^7.1.4",
    "@types/convert-source-map": "^1.5.2",
    "@types/cross-spawn": "^6.0.2",
    "@types/debug": "^4.1.7",
    "@types/estree": "^1.0.0",
    "@types/etag": "^1.8.1",
    "@types/fs-extra": "^9.0.13",
    "@types/less": "^3.0.3",
    "@types/micromatch": "^4.0.2",
    "@types/minimist": "^1.2.2",
    "@types/node": "^17.0.42",
    "@types/picomatch": "^2.3.0",
    "@types/prompts": "^2.4.1",
    "@types/resolve": "^1.20.2",
    "@types/sass": "~1.43.1",
    "@types/semver": "^7.3.13",
    "@types/stylus": "^0.48.38",
    "@types/ws": "^8.5.3",
    "@typescript-eslint/eslint-plugin": "^5.41.0",
    "@typescript-eslint/parser": "^5.41.0",
    "conventional-changelog-cli": "^2.2.2",
<<<<<<< HEAD
    "esbuild": "^0.15.9",
    "eslint": "^8.25.0",
    "eslint-define-config": "^1.7.0",
=======
    "esbuild": "^0.14.47",
    "eslint": "^8.26.0",
    "eslint-define-config": "^1.11.0",
>>>>>>> 1f57f843
    "eslint-plugin-import": "^2.26.0",
    "eslint-plugin-node": "^11.1.0",
    "execa": "^6.1.0",
    "fast-glob": "^3.2.12",
    "fs-extra": "^10.1.0",
    "lint-staged": "^13.0.3",
    "minimist": "^1.2.7",
    "npm-run-all": "^4.1.5",
    "picocolors": "^1.0.0",
    "playwright-chromium": "^1.27.1",
    "pnpm": "^7.14.1",
    "prettier": "2.7.1",
    "prompts": "^2.4.2",
    "resolve": "^1.22.1",
    "rimraf": "^3.0.2",
    "rollup": "^2.79.1",
    "rollup-plugin-license": "^2.9.0",
    "semver": "^7.3.8",
    "simple-git-hooks": "^2.8.1",
    "tslib": "^2.4.0",
    "tsx": "^3.11.0",
    "typescript": "^4.6.4",
    "unbuild": "^0.9.4",
    "vite": "workspace:*",
    "vitepress": "^1.0.0-alpha.26",
    "vitest": "^0.24.3",
    "vue": "^3.2.41"
  },
  "simple-git-hooks": {
    "pre-commit": "pnpm exec lint-staged --concurrent false",
    "commit-msg": "pnpm exec tsx scripts/verifyCommit.ts $1"
  },
  "lint-staged": {
    "*": [
      "prettier --write --cache --ignore-unknown"
    ],
    "packages/*/{src,types}/**/*.ts": [
      "eslint --cache --fix"
    ],
    "packages/**/*.d.ts": [
      "eslint --cache --fix"
    ],
    "playground/**/__tests__/**/*.ts": [
      "eslint --cache --fix"
    ]
  },
  "packageManager": "pnpm@7.14.1",
  "pnpm": {
    "overrides": {
      "vite": "workspace:*",
      "@vitejs/plugin-vue": "workspace:*"
    },
    "packageExtensions": {
      "postcss-load-config": {
        "peerDependencies": {
          "postcss": "*"
        }
      }
    }
  }
}<|MERGE_RESOLUTION|>--- conflicted
+++ resolved
@@ -61,15 +61,9 @@
     "@typescript-eslint/eslint-plugin": "^5.41.0",
     "@typescript-eslint/parser": "^5.41.0",
     "conventional-changelog-cli": "^2.2.2",
-<<<<<<< HEAD
     "esbuild": "^0.15.9",
-    "eslint": "^8.25.0",
-    "eslint-define-config": "^1.7.0",
-=======
-    "esbuild": "^0.14.47",
     "eslint": "^8.26.0",
     "eslint-define-config": "^1.11.0",
->>>>>>> 1f57f843
     "eslint-plugin-import": "^2.26.0",
     "eslint-plugin-node": "^11.1.0",
     "execa": "^6.1.0",
