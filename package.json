--- conflicted
+++ resolved
@@ -74,11 +74,7 @@
       "eslint --ext .ts"
     ]
   },
-<<<<<<< HEAD
-  "packageManager": "pnpm@6.20.4",
-=======
   "packageManager": "pnpm@6.23.0",
->>>>>>> 4ece7192
   "pnpm": {
     "overrides": {
       "vite": "workspace:*",
