--- conflicted
+++ resolved
@@ -72,11 +72,7 @@
     "typescript": "~5.7.2",
     "typescript-eslint": "^8.33.1",
     "vite": "workspace:*",
-<<<<<<< HEAD
-    "vitest": "^3.2.0"
-=======
     "vitest": "^3.2.2"
->>>>>>> 89ca65ba
   },
   "simple-git-hooks": {
     "pre-commit": "pnpm exec lint-staged --concurrent false"
