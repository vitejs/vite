{
  "name": "@vitejs/vite-monorepo",
  "private": true,
  "type": "module",
  "engines": {
    "node": "^18.0.0 || >=20.0.0"
  },
  "homepage": "https://vitejs.dev/",
  "repository": {
    "type": "git",
    "url": "git+https://github.com/vitejs/vite.git"
  },
  "keywords": [
    "frontend",
    "hmr",
    "dev-server",
    "build-tool",
    "vite"
  ],
  "scripts": {
    "preinstall": "npx only-allow pnpm",
    "postinstall": "simple-git-hooks",
    "format": "prettier --write --cache .",
    "lint": "eslint --cache .",
    "typecheck": "tsc -p scripts --noEmit && pnpm -r --parallel run typecheck",
    "test": "run-s test-unit test-serve test-build",
    "test-serve": "vitest run -c vitest.config.e2e.ts",
    "test-build": "VITE_TEST_BUILD=1 vitest run -c vitest.config.e2e.ts",
    "test-build-without-plugin-commonjs": "VITE_TEST_WITHOUT_PLUGIN_COMMONJS=1 pnpm test-build",
    "test-unit": "vitest run",
    "test-docs": "pnpm run docs-build",
    "debug-serve": "VITE_DEBUG_SERVE=1 vitest run -c vitest.config.e2e.ts",
    "debug-build": "VITE_TEST_BUILD=1 VITE_PRESERVE_BUILD_ARTIFACTS=1 vitest run -c vitest.config.e2e.ts",
    "docs": "vitepress dev docs",
    "docs-build": "vitepress build docs",
    "docs-serve": "vitepress serve docs",
    "build": "pnpm -r --filter='./packages/*' run build",
    "dev": "pnpm -r --parallel --filter='./packages/*' run dev",
    "release": "tsx scripts/release.ts",
    "ci-publish": "tsx scripts/publishCI.ts",
    "ci-docs": "run-s build docs-build"
  },
  "devDependencies": {
    "@babel/types": "^7.23.0",
    "@rollup/plugin-typescript": "^11.1.5",
    "@types/babel__core": "^7.20.2",
    "@types/babel__preset-env": "^7.9.3",
    "@types/convert-source-map": "^2.0.1",
    "@types/cross-spawn": "^6.0.3",
    "@types/debug": "^4.1.9",
    "@types/estree": "^1.0.2",
    "@types/etag": "^1.8.1",
    "@types/fs-extra": "^11.0.2",
    "@types/json-stable-stringify": "^1.0.34",
    "@types/less": "^3.0.4",
    "@types/micromatch": "^4.0.3",
    "@types/node": "^18.18.5",
    "@types/picomatch": "^2.3.1",
    "@types/sass": "~1.43.1",
    "@types/stylus": "^0.48.40",
    "@types/ws": "^8.5.7",
    "@typescript-eslint/eslint-plugin": "^6.7.5",
    "@typescript-eslint/parser": "^6.7.5",
    "@vitejs/release-scripts": "^1.3.1",
    "conventional-changelog-cli": "^3.0.0",
    "eslint": "^8.51.0",
    "eslint-define-config": "^1.24.1",
    "eslint-plugin-import": "^2.28.1",
    "eslint-plugin-n": "^16.2.0",
    "eslint-plugin-regexp": "^1.15.0",
    "execa": "^8.0.1",
    "fs-extra": "^11.1.1",
    "lint-staged": "^15.0.1",
    "npm-run-all2": "^6.1.1",
    "picocolors": "^1.0.0",
    "playwright-chromium": "^1.39.0",
    "prettier": "3.0.3",
    "rimraf": "^5.0.5",
    "rollup": "^4.1.4",
    "simple-git-hooks": "^2.9.0",
    "tslib": "^2.6.2",
    "tsx": "^3.13.0",
    "typescript": "^5.2.2",
    "unbuild": "^2.0.0",
    "vite": "workspace:*",
<<<<<<< HEAD
    "vitepress": "1.0.0-rc.21",
=======
    "vitepress": "1.0.0-rc.22",
>>>>>>> 4e763c50
    "vitest": "^0.34.6",
    "vue": "^3.3.4"
  },
  "simple-git-hooks": {
    "pre-commit": "pnpm exec lint-staged --concurrent false"
  },
  "lint-staged": {
    "*": [
      "prettier --write --cache --ignore-unknown"
    ],
    "packages/*/{src,types}/**/*.ts": [
      "eslint --cache --fix"
    ],
    "packages/**/*.d.ts": [
      "eslint --cache --fix"
    ],
    "playground/**/__tests__/**/*.ts": [
      "eslint --cache --fix"
    ]
  },
  "packageManager": "pnpm@8.9.2",
  "pnpm": {
    "overrides": {
      "vite": "workspace:*"
    },
    "packageExtensions": {
      "acorn-walk": {
        "peerDependencies": {
          "acorn": "*"
        }
      }
    },
    "patchedDependencies": {
      "chokidar@3.5.3": "patches/chokidar@3.5.3.patch",
      "sirv@2.0.3": "patches/sirv@2.0.3.patch",
      "dotenv-expand@10.0.0": "patches/dotenv-expand@10.0.0.patch"
    },
    "peerDependencyRules": {
      "allowedVersions": {
        "vite": "*"
      },
      "ignoreMissing": [
        "@algolia/client-search",
        "postcss",
        "search-insights"
      ]
    }
  },
  "stackblitz": {
    "startCommand": "pnpm --filter='./packages/vite' run dev"
  }
}<|MERGE_RESOLUTION|>--- conflicted
+++ resolved
@@ -83,11 +83,7 @@
     "typescript": "^5.2.2",
     "unbuild": "^2.0.0",
     "vite": "workspace:*",
-<<<<<<< HEAD
-    "vitepress": "1.0.0-rc.21",
-=======
     "vitepress": "1.0.0-rc.22",
->>>>>>> 4e763c50
     "vitest": "^0.34.6",
     "vue": "^3.3.4"
   },
