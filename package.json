{
  "name": "@vitejs/vite-monorepo",
  "private": true,
  "type": "module",
  "engines": {
    "node": "^20.19.0 || >=22.12.0"
  },
  "homepage": "https://vite.dev/",
  "repository": {
    "type": "git",
    "url": "git+https://github.com/vitejs/vite.git"
  },
  "keywords": [
    "frontend",
    "hmr",
    "dev-server",
    "build-tool",
    "vite"
  ],
  "scripts": {
    "preinstall": "npx only-allow pnpm",
    "postinstall": "simple-git-hooks",
    "format": "prettier --write --cache .",
    "lint": "eslint --cache .",
    "typecheck": "tsc -p scripts && pnpm -r --parallel run typecheck",
    "test": "pnpm test-unit && pnpm test-serve && pnpm test-build",
    "test-serve": "vitest run -c vitest.config.e2e.ts",
    "test-build": "VITE_TEST_BUILD=1 vitest run -c vitest.config.e2e.ts",
    "test-unit": "vitest run",
    "test-docs": "pnpm run docs-build",
    "debug-serve": "VITE_DEBUG_SERVE=1 vitest run -c vitest.config.e2e.ts",
    "debug-build": "VITE_TEST_BUILD=1 VITE_PRESERVE_BUILD_ARTIFACTS=1 vitest run -c vitest.config.e2e.ts",
    "docs": "pnpm --filter=docs run docs",
    "docs-build": "pnpm --filter=docs run docs-build",
    "docs-serve": "pnpm --filter=docs run docs-serve",
    "build": "pnpm -r --filter='./packages/*' run build",
    "dev": "pnpm -r --parallel --filter='./packages/*' run dev",
    "release": "tsx scripts/release.ts",
    "ci-publish": "tsx scripts/publishCI.ts",
    "ci-docs": "pnpm build && pnpm docs-build"
  },
  "devDependencies": {
    "@eslint/js": "^9.29.0",
    "@type-challenges/utils": "^0.1.1",
    "@types/babel__core": "^7.20.5",
    "@types/babel__preset-env": "^7.10.0",
    "@types/convert-source-map": "^2.0.3",
    "@types/cross-spawn": "^6.0.6",
    "@types/debug": "^4.1.12",
    "@types/estree": "^1.0.8",
    "@types/etag": "^1.8.4",
    "@types/less": "^3.0.8",
    "@types/node": "^22.15.32",
    "@types/picomatch": "^4.0.0",
    "@types/stylus": "^0.48.43",
    "@types/ws": "^8.18.1",
    "@vitejs/release-scripts": "^1.5.0",
    "conventional-changelog-cli": "^5.0.0",
    "eslint": "^9.29.0",
    "eslint-plugin-import-x": "^4.15.2",
    "eslint-plugin-n": "^17.20.0",
    "eslint-plugin-regexp": "^2.9.0",
    "execa": "^9.6.0",
    "globals": "^16.2.0",
    "lint-staged": "^16.1.2",
    "picocolors": "^1.1.1",
    "playwright-chromium": "^1.53.1",
    "prettier": "3.6.0",
    "rollup": "^4.40.0",
    "simple-git-hooks": "^2.13.0",
    "tsx": "^4.20.3",
    "typescript": "~5.7.2",
    "typescript-eslint": "^8.34.1",
    "vite": "workspace:*",
    "vitest": "^3.2.4"
  },
  "simple-git-hooks": {
    "pre-commit": "pnpm exec lint-staged --concurrent false"
  },
  "lint-staged": {
    "*": [
      "prettier --write --cache --ignore-unknown"
    ],
    "packages/*/{src,types}/**/*.ts": [
      "eslint --cache --fix"
    ],
    "packages/**/*.d.ts": [
      "eslint --cache --fix"
    ],
    "playground/**/__tests__/**/*.ts": [
      "eslint --cache --fix"
    ]
  },
<<<<<<< HEAD
  "packageManager": "pnpm@10.8.1",
=======
  "packageManager": "pnpm@10.12.2",
  "pnpm": {
    "overrides": {
      "vite": "workspace:*"
    },
    "patchedDependencies": {
      "http-proxy@1.18.1": "patches/http-proxy@1.18.1.patch",
      "sirv@3.0.1": "patches/sirv@3.0.1.patch",
      "chokidar@3.6.0": "patches/chokidar@3.6.0.patch",
      "dotenv-expand@12.0.2": "patches/dotenv-expand@12.0.2.patch"
    },
    "peerDependencyRules": {
      "allowedVersions": {
        "vite": "*"
      },
      "ignoreMissing": [
        "@algolia/client-search",
        "postcss",
        "search-insights"
      ]
    },
    "packageExtensions": {
      "sass-embedded": {
        "peerDependencies": {
          "source-map-js": "*"
        },
        "peerDependenciesMeta": {
          "source-map-js": {
            "optional": true
          }
        }
      }
    },
    "ignoredBuiltDependencies": [
      "core-js",
      "es5-ext"
    ],
    "onlyBuiltDependencies": [
      "@parcel/watcher",
      "@tailwindcss/oxide",
      "bcrypt",
      "esbuild",
      "playwright-chromium",
      "sharp",
      "simple-git-hooks",
      "unrs-resolver",
      "workerd"
    ]
  },
>>>>>>> 9b98dcbf
  "stackblitz": {
    "startCommand": "pnpm --filter='./packages/vite' run dev"
  }
}<|MERGE_RESOLUTION|>--- conflicted
+++ resolved
@@ -91,59 +91,7 @@
       "eslint --cache --fix"
     ]
   },
-<<<<<<< HEAD
   "packageManager": "pnpm@10.8.1",
-=======
-  "packageManager": "pnpm@10.12.2",
-  "pnpm": {
-    "overrides": {
-      "vite": "workspace:*"
-    },
-    "patchedDependencies": {
-      "http-proxy@1.18.1": "patches/http-proxy@1.18.1.patch",
-      "sirv@3.0.1": "patches/sirv@3.0.1.patch",
-      "chokidar@3.6.0": "patches/chokidar@3.6.0.patch",
-      "dotenv-expand@12.0.2": "patches/dotenv-expand@12.0.2.patch"
-    },
-    "peerDependencyRules": {
-      "allowedVersions": {
-        "vite": "*"
-      },
-      "ignoreMissing": [
-        "@algolia/client-search",
-        "postcss",
-        "search-insights"
-      ]
-    },
-    "packageExtensions": {
-      "sass-embedded": {
-        "peerDependencies": {
-          "source-map-js": "*"
-        },
-        "peerDependenciesMeta": {
-          "source-map-js": {
-            "optional": true
-          }
-        }
-      }
-    },
-    "ignoredBuiltDependencies": [
-      "core-js",
-      "es5-ext"
-    ],
-    "onlyBuiltDependencies": [
-      "@parcel/watcher",
-      "@tailwindcss/oxide",
-      "bcrypt",
-      "esbuild",
-      "playwright-chromium",
-      "sharp",
-      "simple-git-hooks",
-      "unrs-resolver",
-      "workerd"
-    ]
-  },
->>>>>>> 9b98dcbf
   "stackblitz": {
     "startCommand": "pnpm --filter='./packages/vite' run dev"
   }
