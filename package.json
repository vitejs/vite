--- conflicted
+++ resolved
@@ -50,11 +50,7 @@
     "@types/estree": "^1.0.6",
     "@types/etag": "^1.8.3",
     "@types/less": "^3.0.6",
-<<<<<<< HEAD
-    "@types/node": "^20.17.6",
-=======
     "@types/node": "^22.8.7",
->>>>>>> de562f21
     "@types/picomatch": "^3.0.1",
     "@types/stylus": "^0.48.43",
     "@types/ws": "^8.5.13",
