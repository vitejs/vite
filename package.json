--- conflicted
+++ resolved
@@ -64,11 +64,7 @@
     "picocolors": "^1.1.1",
     "playwright-chromium": "^1.57.0",
     "prettier": "3.6.2",
-<<<<<<< HEAD
     "rolldown": "1.0.0-beta.51",
-=======
-    "rolldown": "^1.0.0-beta.51",
->>>>>>> a3cd262f
     "rollup": "^4.43.0",
     "simple-git-hooks": "^2.13.1",
     "tsx": "^4.20.6",
