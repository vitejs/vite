--- conflicted
+++ resolved
@@ -34,13 +34,9 @@
     "ci-docs": "run-s build docs-build"
   },
   "devDependencies": {
-<<<<<<< HEAD
+    "@babel/types": "^7.17.10",
     "@microsoft/api-extractor": "^7.24.1",
-=======
-    "@babel/types": "^7.17.10",
-    "@microsoft/api-extractor": "^7.23.1",
     "@rollup/plugin-typescript": "^8.3.2",
->>>>>>> dac55a5f
     "@types/babel__core": "^7.1.19",
     "@types/babel__standalone": "^7.1.4",
     "@types/convert-source-map": "^1.5.2",
@@ -93,13 +89,8 @@
     "unbuild": "^0.7.4",
     "vite": "workspace:*",
     "vitepress": "1.0.0-draft.4",
-<<<<<<< HEAD
     "vitest": "^0.12.9",
     "vue": "^3.2.35"
-=======
-    "vitest": "^0.12.4",
-    "vue": "^3.2.33"
->>>>>>> dac55a5f
   },
   "simple-git-hooks": {
     "pre-commit": "pnpm exec lint-staged --concurrent false",
