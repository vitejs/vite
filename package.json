{
  "name": "@vitejs/vite-monorepo",
  "private": true,
  "type": "module",
  "engines": {
    "node": "^18.0.0 || >=20.0.0"
  },
  "homepage": "https://vitejs.dev/",
  "repository": {
    "type": "git",
    "url": "git+https://github.com/vitejs/vite.git"
  },
  "keywords": [
    "frontend",
    "hmr",
    "dev-server",
    "build-tool",
    "vite"
  ],
  "scripts": {
    "preinstall": "npx only-allow pnpm",
    "postinstall": "simple-git-hooks",
    "format": "prettier --write --cache .",
    "lint": "eslint --cache .",
    "typecheck": "tsc -p scripts --noEmit && pnpm -r --parallel run typecheck",
    "test": "run-s test-unit test-serve test-build",
    "test-serve": "vitest run -c vitest.config.e2e.ts",
    "test-build": "VITE_TEST_BUILD=1 vitest run -c vitest.config.e2e.ts",
    "test-unit": "vitest run",
    "test-docs": "pnpm run docs-build",
    "debug-serve": "VITE_DEBUG_SERVE=1 vitest run -c vitest.config.e2e.ts",
    "debug-build": "VITE_TEST_BUILD=1 VITE_PRESERVE_BUILD_ARTIFACTS=1 vitest run -c vitest.config.e2e.ts",
    "docs": "pnpm --filter=docs run docs",
    "docs-build": "pnpm --filter=docs run docs-build",
    "docs-serve": "pnpm --filter=docs run docs-serve",
    "build": "pnpm -r --filter='./packages/*' run build",
    "dev": "pnpm -r --parallel --filter='./packages/*' run dev",
    "release": "tsx scripts/release.ts",
    "ci-publish": "tsx scripts/publishCI.ts",
    "ci-docs": "run-s build docs-build"
  },
  "devDependencies": {
    "@eslint/js": "^9.4.0",
    "@types/babel__core": "^7.20.5",
    "@types/babel__preset-env": "^7.9.6",
    "@types/convert-source-map": "^2.0.3",
    "@types/cross-spawn": "^6.0.6",
    "@types/debug": "^4.1.12",
    "@types/estree": "^1.0.5",
    "@types/etag": "^1.8.3",
    "@types/fs-extra": "^11.0.4",
    "@types/less": "^3.0.6",
    "@types/micromatch": "^4.0.7",
    "@types/node": "^20.14.2",
    "@types/picomatch": "^2.3.3",
    "@types/stylus": "^0.48.42",
    "@types/ws": "^8.5.10",
    "@typescript-eslint/eslint-plugin": "^7.12.0",
    "@typescript-eslint/parser": "^7.12.0",
    "@vitejs/release-scripts": "^1.3.1",
    "conventional-changelog-cli": "^5.0.0",
    "eslint": "^8.57.0",
    "eslint-plugin-i": "^2.29.1",
    "eslint-plugin-n": "^17.8.1",
    "eslint-plugin-regexp": "^2.6.0",
    "execa": "^9.2.0",
    "fs-extra": "^11.2.0",
    "globals": "^15.4.0",
    "lint-staged": "^15.2.5",
    "npm-run-all2": "^6.2.0",
    "picocolors": "^1.0.1",
    "playwright-chromium": "^1.44.1",
    "prettier": "3.3.1",
    "rimraf": "^5.0.7",
    "rollup": "^4.13.0",
    "rollup-plugin-esbuild": "^6.1.1",
    "simple-git-hooks": "^2.11.1",
    "tslib": "^2.6.3",
    "tsx": "^4.15.1",
    "typescript": "^5.2.2",
    "typescript-eslint": "^7.12.0",
    "vite": "workspace:*",
    "vitest": "^1.6.0"
  },
  "simple-git-hooks": {
    "pre-commit": "pnpm exec lint-staged --concurrent false"
  },
  "lint-staged": {
    "*": [
      "prettier --write --cache --ignore-unknown"
    ],
    "packages/*/{src,types}/**/*.ts": [
      "eslint --cache --fix"
    ],
    "packages/**/*.d.ts": [
      "eslint --cache --fix"
    ],
    "playground/**/__tests__/**/*.ts": [
      "eslint --cache --fix"
    ]
  },
<<<<<<< HEAD
  "packageManager": "pnpm@9.0.5",
=======
  "packageManager": "pnpm@8.15.8",
>>>>>>> 7176c904
  "pnpm": {
    "overrides": {
      "vite": "workspace:*"
    },
    "patchedDependencies": {
      "acorn@8.11.3": "patches/acorn@8.11.3.patch",
      "chokidar@3.6.0": "patches/chokidar@3.6.0.patch",
      "http-proxy@1.18.1": "patches/http-proxy@1.18.1.patch",
      "sirv@2.0.4": "patches/sirv@2.0.4.patch"
    },
    "peerDependencyRules": {
      "allowedVersions": {
        "vite": "*"
      },
      "ignoreMissing": [
        "@algolia/client-search",
        "postcss",
        "search-insights"
      ]
    }
  },
  "stackblitz": {
    "startCommand": "pnpm --filter='./packages/vite' run dev"
  }
}<|MERGE_RESOLUTION|>--- conflicted
+++ resolved
@@ -99,11 +99,7 @@
       "eslint --cache --fix"
     ]
   },
-<<<<<<< HEAD
-  "packageManager": "pnpm@9.0.5",
-=======
-  "packageManager": "pnpm@8.15.8",
->>>>>>> 7176c904
+  "packageManager": "pnpm@9.3.0",
   "pnpm": {
     "overrides": {
       "vite": "workspace:*"
