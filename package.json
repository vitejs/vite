--- conflicted
+++ resolved
@@ -92,57 +92,6 @@
     ]
   },
   "packageManager": "pnpm@10.12.2",
-<<<<<<< HEAD
-  "pnpm": {
-    "overrides": {
-      "vite": "workspace:rolldown-vite@*"
-    },
-    "patchedDependencies": {
-      "http-proxy@1.18.1": "patches/http-proxy@1.18.1.patch",
-      "sirv@3.0.1": "patches/sirv@3.0.1.patch",
-      "chokidar@3.6.0": "patches/chokidar@3.6.0.patch",
-      "dotenv-expand@12.0.2": "patches/dotenv-expand@12.0.2.patch"
-    },
-    "peerDependencyRules": {
-      "allowedVersions": {
-        "vite": "*"
-      },
-      "ignoreMissing": [
-        "@algolia/client-search",
-        "postcss",
-        "search-insights"
-      ]
-    },
-    "packageExtensions": {
-      "sass-embedded": {
-        "peerDependencies": {
-          "source-map-js": "*"
-        },
-        "peerDependenciesMeta": {
-          "source-map-js": {
-            "optional": true
-          }
-        }
-      }
-    },
-    "ignoredBuiltDependencies": [
-      "core-js",
-      "es5-ext"
-    ],
-    "onlyBuiltDependencies": [
-      "@parcel/watcher",
-      "@tailwindcss/oxide",
-      "bcrypt",
-      "esbuild",
-      "playwright-chromium",
-      "sharp",
-      "simple-git-hooks",
-      "unrs-resolver",
-      "workerd"
-    ]
-  },
-=======
->>>>>>> 6f51997b
   "stackblitz": {
     "startCommand": "pnpm --filter='./packages/vite' run dev"
   }
