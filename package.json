--- conflicted
+++ resolved
@@ -54,12 +54,8 @@
     "@types/stylus": "^0.48.43",
     "@types/ws": "^8.18.1",
     "@vitejs/release-scripts": "^1.6.0",
-<<<<<<< HEAD
+    "@voidzero-dev/vitepress-theme": "1.1.52",
     "eslint": "^9.39.2",
-=======
-    "@voidzero-dev/vitepress-theme": "link:../vitepress-theme",
-    "eslint": "^9.38.0",
->>>>>>> 03ff1828
     "eslint-plugin-import-x": "^4.16.1",
     "eslint-plugin-n": "^17.23.1",
     "eslint-plugin-regexp": "^2.10.0",
