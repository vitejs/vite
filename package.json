--- conflicted
+++ resolved
@@ -75,11 +75,7 @@
     "prettier": "2.6.2",
     "prompts": "^2.4.2",
     "rimraf": "^3.0.2",
-<<<<<<< HEAD
-    "rollup": "^2.70.2",
-=======
     "rollup": "^2.72.1",
->>>>>>> 771312b9
     "semver": "^7.3.7",
     "simple-git-hooks": "^2.7.0",
     "sirv": "^2.0.2",
