--- conflicted
+++ resolved
@@ -105,13 +105,10 @@
       "vite": "workspace:*"
     },
     "patchedDependencies": {
+      "acorn@8.11.3": "patches/acorn@8.11.3.patch",
       "chokidar@3.6.0": "patches/chokidar@3.6.0.patch",
-      "sirv@2.0.4": "patches/sirv@2.0.4.patch",
-<<<<<<< HEAD
-      "acorn@8.11.3": "patches/acorn@8.11.3.patch"
-=======
-      "http-proxy@1.18.1": "patches/http-proxy@1.18.1.patch"
->>>>>>> 48edfcd9
+      "http-proxy@1.18.1": "patches/http-proxy@1.18.1.patch",
+      "sirv@2.0.4": "patches/sirv@2.0.4.patch"
     },
     "peerDependencyRules": {
       "allowedVersions": {
