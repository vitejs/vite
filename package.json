--- conflicted
+++ resolved
@@ -15,12 +15,8 @@
     "docs": "vitepress dev docs",
     "build-docs": "vitepress build docs",
     "serve-docs": "vitepress serve docs",
-<<<<<<< HEAD
+    "build": "run-s build-vite build-plugin-vue",
     "build-vite": "cd packages/vite && yarn ci-build",
-=======
-    "build": "run-s build-vite build-plugin-vue",
-    "build-vite": "cd packages/vite && yarn build",
->>>>>>> 19a28692
     "build-plugin-vue": "cd packages/plugin-vue && yarn build",
     "ci-docs": "run-s build-vite build-plugin-vue build-docs"
   },
