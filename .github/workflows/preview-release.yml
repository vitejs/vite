name: Preview release

env:
  # install playwright binary manually (because pnpm only runs install script once)
  PLAYWRIGHT_SKIP_BROWSER_DOWNLOAD: "1"

permissions:
  pull-requests: write
  issues: write

on:
  push:
    branches:
      - main
  pull_request:
    types: [opened, synchronize, labeled]

jobs:
  preview:
    if: >
      github.repository == 'vitejs/vite' &&
      (github.event_name == 'push' ||
      (github.event_name == 'pull_request' && contains(github.event.pull_request.labels.*.name, 'trigger: preview')))
    runs-on: ubuntu-latest
    steps:
      - name: Checkout code
        uses: actions/checkout@v4

      - name: Install pnpm
        uses: pnpm/action-setup@v4.0.0

      - name: Install dependencies
        run: pnpm install

      - name: Build
        working-directory: ./packages/vite
        run: pnpm build

<<<<<<< HEAD
      - run: pnpm dlx pkg-pr-new@0.0 publish --compact --pnpm ./packages/vite

      - if: github.event_name == 'pull_request'
        run: |
          gh issue edit ${{ github.event.pull_request.number }} --remove-label "trigger: preview" --repo ${{ github.repository }}
        env:
          GITHUB_TOKEN: ${{ secrets.GITHUB_TOKEN }}
=======
      - run: pnpm dlx pkg-pr-new@0.0 publish --compact --pnpm ./packages/vite
>>>>>>> 2c10f9a4
<|MERGE_RESOLUTION|>--- conflicted
+++ resolved
@@ -6,7 +6,6 @@
 
 permissions:
   pull-requests: write
-  issues: write
 
 on:
   push:
@@ -36,14 +35,4 @@
         working-directory: ./packages/vite
         run: pnpm build
 
-<<<<<<< HEAD
-      - run: pnpm dlx pkg-pr-new@0.0 publish --compact --pnpm ./packages/vite
-
-      - if: github.event_name == 'pull_request'
-        run: |
-          gh issue edit ${{ github.event.pull_request.number }} --remove-label "trigger: preview" --repo ${{ github.repository }}
-        env:
-          GITHUB_TOKEN: ${{ secrets.GITHUB_TOKEN }}
-=======
-      - run: pnpm dlx pkg-pr-new@0.0 publish --compact --pnpm ./packages/vite
->>>>>>> 2c10f9a4
+      - run: pnpm dlx pkg-pr-new@0.0 publish --compact --pnpm ./packages/vite