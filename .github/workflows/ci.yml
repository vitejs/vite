--- conflicted
+++ resolved
@@ -72,17 +72,10 @@
         run: pnpm run test-unit
 
       - name: Test serve
-<<<<<<< HEAD
-        run: pnpm run test-serve --runInBand
-
-      - name: Test build
-        run: pnpm run test-build --runInBand
-=======
         run: pnpm run test-serve
 
       - name: Test build
         run: pnpm run test-build
->>>>>>> 8148f67f
 
   lint:
     timeout-minutes: 10
