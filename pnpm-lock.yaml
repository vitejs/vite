--- conflicted
+++ resolved
@@ -109,13 +109,8 @@
         specifier: 3.4.2
         version: 3.4.2
       rollup:
-<<<<<<< HEAD
         specifier: ^4.28.1
-        version: 4.28.1
-=======
-        specifier: ^4.23.0
         version: 4.30.0
->>>>>>> 4f5845a3
       rollup-plugin-esbuild:
         specifier: ^6.1.1
         version: 6.1.1(esbuild@0.24.2)(rollup@4.30.0)
@@ -235,13 +230,8 @@
         specifier: ^8.4.49
         version: 8.4.49
       rollup:
-<<<<<<< HEAD
         specifier: ^4.28.1
-        version: 4.28.1
-=======
-        specifier: ^4.23.0
         version: 4.30.0
->>>>>>> 4f5845a3
     optionalDependencies:
       fsevents:
         specifier: ~2.3.3
