--- conflicted
+++ resolved
@@ -215,7 +215,7 @@
         version: 4.0.0
       icss-utils:
         specifier: ^5.1.0
-        version: 5.1.0(postcss@8.4.35)
+        version: 5.1.0(postcss@8.4.36)
       lodash.camelcase:
         specifier: ^4.3.0
         version: 4.3.0
@@ -224,16 +224,16 @@
         version: 0.30.8
       postcss-modules-extract-imports:
         specifier: ^3.0.0
-        version: 3.0.0(postcss@8.4.35)
+        version: 3.0.0(postcss@8.4.36)
       postcss-modules-local-by-default:
         specifier: ^4.0.4
-        version: 4.0.4(postcss@8.4.35)
+        version: 4.0.4(postcss@8.4.36)
       postcss-modules-scope:
         specifier: ^3.1.1
-        version: 3.1.1(postcss@8.4.35)
+        version: 3.1.1(postcss@8.4.36)
       postcss-modules-values:
         specifier: ^4.0.0
-        version: 4.0.0(postcss@8.4.35)
+        version: 4.0.0(postcss@8.4.36)
     devDependencies:
       '@types/icss-utils':
         specifier: ^5.1.2
@@ -243,7 +243,7 @@
         version: 4.3.9
       '@types/node':
         specifier: ^20.11.25
-        version: 20.11.25
+        version: 20.11.28
       '@types/postcss-modules-extract-imports':
         specifier: ^3.0.5
         version: 3.0.5
@@ -258,7 +258,7 @@
         version: 4.0.2
       postcss:
         specifier: ^8.4.35
-        version: 8.4.35
+        version: 8.4.36
 
   packages/plugin-legacy:
     dependencies:
@@ -1828,7 +1828,7 @@
     engines: {node: '>=6.9.0'}
     dependencies:
       '@babel/types': 7.24.0
-      '@jridgewell/gen-mapping': 0.3.5
+      '@jridgewell/gen-mapping': 0.3.3
       '@jridgewell/trace-mapping': 0.3.25
       jsesc: 2.5.2
 
@@ -3737,6 +3737,14 @@
       '@sinclair/typebox': 0.27.8
     dev: true
 
+  /@jridgewell/gen-mapping@0.3.3:
+    resolution: {integrity: sha512-HLhSWOLRi875zjjMG/r+Nv0oCW8umGb0BgEhyX3dDX3egwZtB8PqLnjz3yedt8R5StBrzcg4aBpnh8UA9D1BoQ==}
+    engines: {node: '>=6.0.0'}
+    dependencies:
+      '@jridgewell/set-array': 1.1.2
+      '@jridgewell/sourcemap-codec': 1.4.15
+      '@jridgewell/trace-mapping': 0.3.25
+
   /@jridgewell/gen-mapping@0.3.5:
     resolution: {integrity: sha512-IzL8ZoEDIBRWEzlCcRhOaCupYyN5gdIK+Q6fbFdPDg6HqX6jpkItn7DFIpW9LQzXG6Df9sA7+OKnq0qlz/GaQg==}
     engines: {node: '>=6.0.0'}
@@ -3747,6 +3755,10 @@
 
   /@jridgewell/resolve-uri@3.1.2:
     resolution: {integrity: sha512-bRISgCIjP20/tbWSPWMEi54QVPRZExkuD9lJL+UIxUKtwVJA8wW1Trb1jMs1RFXo1CBTNZ/5hpC9QvmKWdopKw==}
+    engines: {node: '>=6.0.0'}
+
+  /@jridgewell/set-array@1.1.2:
+    resolution: {integrity: sha512-xnkseuNADM0gt2bs+BvhO0p78Mk762YnZdsuzFV018NoG1Sj1SCQvpSqa7XUaTam5vAGasABV9qXASMKnFMwMw==}
     engines: {node: '>=6.0.0'}
 
   /@jridgewell/set-array@1.2.1:
@@ -4320,7 +4332,7 @@
   /@types/icss-utils@5.1.2:
     resolution: {integrity: sha512-oH8/lXfhE0Jtbxsn49TOLpm4lvH1rgcs+vvqXQWzcXQr9RKjTMThPQUvSQZ+afzvClZ0pNPgYeg7+FGB49yObQ==}
     dependencies:
-      postcss: 8.4.35
+      postcss: 8.4.36
     dev: true
 
   /@types/json-schema@7.0.12:
@@ -4341,19 +4353,14 @@
     resolution: {integrity: sha512-pTjcqY9E4nOI55Wgpz7eiI8+LzdYnw3qxXCfHyBDdPbYvbyLgWLJGh8EdPvqawwMK1Uo1794AUkkR38Fr0g+2g==}
     dev: true
 
-<<<<<<< HEAD
   /@types/lodash.camelcase@4.3.9:
     resolution: {integrity: sha512-ys9/hGBfsKxzmFI8hckII40V0ASQ83UM2pxfQRghHAwekhH4/jWtjz/3/9YDy7ZpUd/H0k2STSqmPR28dnj7Zg==}
     dependencies:
-      '@types/lodash': 4.14.202
-    dev: true
-
-  /@types/lodash@4.14.202:
-    resolution: {integrity: sha512-OvlIYQK9tNneDlS0VN54LLd5uiPCBOp7gS5Z0f1mjoJYBrtStzgmJBxONW3U6OZqdtNzZPmn9BS/7WI7BFFcFQ==}
-=======
+      '@types/lodash': 4.17.0
+    dev: true
+
   /@types/lodash@4.17.0:
     resolution: {integrity: sha512-t7dhREVv6dbNj0q17X12j7yDG4bD/DHYX7o5/DbDxobP0HnGPgpRz2Ej77aL7TZT3DSw13fqUTj8J4mMnqa7WA==}
->>>>>>> 72104f6d
     dev: true
 
   /@types/markdown-it@13.0.7:
@@ -4421,25 +4428,25 @@
   /@types/postcss-modules-extract-imports@3.0.5:
     resolution: {integrity: sha512-l4nXU3x83qmQEu92yajJLdTqKZcZCZjb2U07HixV1twnLwLVg0BCDaKnjlbwLCth/YevMVzFdsBx/0iSbyVqsg==}
     dependencies:
-      postcss: 8.4.35
+      postcss: 8.4.36
     dev: true
 
   /@types/postcss-modules-local-by-default@4.0.2:
     resolution: {integrity: sha512-CtYCcD+L+trB3reJPny+bKWKMzPfxEyQpKIwit7kErnOexf5/faaGpkFy4I5AwbV4hp1sk7/aTg0tt0B67VkLQ==}
     dependencies:
-      postcss: 8.4.35
+      postcss: 8.4.36
     dev: true
 
   /@types/postcss-modules-scope@3.0.4:
     resolution: {integrity: sha512-//ygSisVq9kVI0sqx3UPLzWIMCmtSVrzdljtuaAEJtGoGnpjBikZ2sXO5MpH9SnWX9HRfXxHifDAXcQjupWnIQ==}
     dependencies:
-      postcss: 8.4.35
+      postcss: 8.4.36
     dev: true
 
   /@types/postcss-modules-values@4.0.2:
     resolution: {integrity: sha512-y4JJK4e/lK3Os6Oc0G+gNT8XjIpMFfJixY/uQzYWfyWn53zWtX+9mIefaI4W6pHqGYTy5WF2Srp8zFTYAYoEzw==}
     dependencies:
-      postcss: 8.4.35
+      postcss: 8.4.36
     dev: true
 
   /@types/prompts@2.4.9:
@@ -6812,7 +6819,7 @@
     dependencies:
       foreground-child: 3.1.1
       jackspeak: 2.3.6
-      minimatch: 9.0.3
+      minimatch: 9.0.1
       minipass: 5.0.0
       path-scurry: 1.10.1
     dev: true
@@ -7027,12 +7034,7 @@
       postcss:
         optional: true
     dependencies:
-<<<<<<< HEAD
-      postcss: 8.4.35
-=======
       postcss: 8.4.36
-    dev: true
->>>>>>> 72104f6d
 
   /ignore-walk@5.0.1:
     resolution: {integrity: sha512-yemi4pMf51WKT7khInJqAvsIGzoqYXblnsz0ql8tM+yi1EKYTY1evX4NAbJrLL/Aanr2HyZeluqU+Oi7MGHokw==}
@@ -8060,6 +8062,13 @@
       brace-expansion: 2.0.1
     dev: true
 
+  /minimatch@9.0.1:
+    resolution: {integrity: sha512-0jWhJpD/MdhPXwPuiRkCbfYfSKp2qnn2eOc279qI7f+osl/l+prKSrvhg157zSYvx/1nmgn2NqdT6k2Z7zSH9w==}
+    engines: {node: '>=16 || 14 >=14.17'}
+    dependencies:
+      brace-expansion: 2.0.1
+    dev: true
+
   /minimatch@9.0.3:
     resolution: {integrity: sha512-RHiac9mvaRw0x3AYRgDC1CxAP7HTcNrrECeA8YYJeWnpo+2Q5CegtZjaotWTWxDG3UeGA1coE05iH1mPjT/2mg==}
     engines: {node: '>=16 || 14 >=14.17'}
@@ -8673,18 +8682,10 @@
       postcss:
         optional: true
     dependencies:
-<<<<<<< HEAD
-      postcss: 8.4.35
-
-  /postcss-modules-local-by-default@4.0.4(postcss@8.4.35):
+      postcss: 8.4.36
+
+  /postcss-modules-local-by-default@4.0.4(postcss@8.4.36):
     resolution: {integrity: sha512-L4QzMnOdVwRm1Qb8m4x8jsZzKAaPAgrUF1r/hjDR2Xj7R+8Zsf97jAlSQzWtKx5YNiNGN8QxmPFIc/sh+RQl+Q==}
-=======
-      postcss: 8.4.36
-    dev: true
-
-  /postcss-modules-local-by-default@4.0.0(postcss@8.4.36):
-    resolution: {integrity: sha512-sT7ihtmGSF9yhm6ggikHdV0hlziDTX7oFoXtuVWeDd3hHObNkcHRo9V3yg7vCAY7cONyxJC/XXCmmiHHcvX7bQ==}
->>>>>>> 72104f6d
     engines: {node: ^10 || ^12 || >= 14}
     peerDependencies:
       postcss: ^8.1.0
@@ -8697,13 +8698,8 @@
       postcss-selector-parser: 6.0.11
       postcss-value-parser: 4.2.0
 
-<<<<<<< HEAD
-  /postcss-modules-scope@3.1.1(postcss@8.4.35):
+  /postcss-modules-scope@3.1.1(postcss@8.4.36):
     resolution: {integrity: sha512-uZgqzdTleelWjzJY+Fhti6F3C9iF1JR/dODLs/JDefozYcKTBCdD8BIl6nNPbTbcLnGrk56hzwZC2DaGNvYjzA==}
-=======
-  /postcss-modules-scope@3.0.0(postcss@8.4.36):
-    resolution: {integrity: sha512-hncihwFA2yPath8oZ15PZqvWGkWf+XUfQgUGamS4LqoP1anQLOsOJw0vr7J7IwLpoY9fatA2qiGUGmuZL0Iqlg==}
->>>>>>> 72104f6d
     engines: {node: ^10 || ^12 || >= 14}
     peerDependencies:
       postcss: ^8.1.0
@@ -8723,14 +8719,8 @@
       postcss:
         optional: true
     dependencies:
-<<<<<<< HEAD
-      icss-utils: 5.1.0(postcss@8.4.35)
-      postcss: 8.4.35
-=======
       icss-utils: 5.1.0(postcss@8.4.36)
       postcss: 8.4.36
-    dev: true
->>>>>>> 72104f6d
 
   /postcss-modules@6.0.0(postcss@8.4.36):
     resolution: {integrity: sha512-7DGfnlyi/ju82BRzTIjWS5C4Tafmzl3R79YP/PASiocj+aa6yYphHhhKUOEoXQToId5rgyFgJ88+ccOUydjBXQ==}
@@ -8743,19 +8733,11 @@
       generic-names: 4.0.0
       icss-utils: 5.1.0(postcss@8.4.36)
       lodash.camelcase: 4.3.0
-<<<<<<< HEAD
-      postcss: 8.4.35
-      postcss-modules-extract-imports: 3.0.0(postcss@8.4.35)
-      postcss-modules-local-by-default: 4.0.4(postcss@8.4.35)
-      postcss-modules-scope: 3.1.1(postcss@8.4.35)
-      postcss-modules-values: 4.0.0(postcss@8.4.35)
-=======
       postcss: 8.4.36
       postcss-modules-extract-imports: 3.0.0(postcss@8.4.36)
-      postcss-modules-local-by-default: 4.0.0(postcss@8.4.36)
-      postcss-modules-scope: 3.0.0(postcss@8.4.36)
+      postcss-modules-local-by-default: 4.0.4(postcss@8.4.36)
+      postcss-modules-scope: 3.1.1(postcss@8.4.36)
       postcss-modules-values: 4.0.0(postcss@8.4.36)
->>>>>>> 72104f6d
       string-hash: 1.1.3
     dev: true
 
@@ -9673,7 +9655,7 @@
     engines: {node: '>=8'}
     hasBin: true
     dependencies:
-      '@jridgewell/gen-mapping': 0.3.5
+      '@jridgewell/gen-mapping': 0.3.3
       commander: 4.1.1
       glob: 7.1.6
       lines-and-columns: 1.2.4
