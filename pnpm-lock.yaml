lockfileVersion: '6.0'

settings:
  autoInstallPeers: false
  excludeLinksFromLockfile: false

overrides:
  vite: workspace:*

patchedDependencies:
  acorn@8.11.3:
    hash: updblechagntmruccl446lr76a
    path: patches/acorn@8.11.3.patch
  chokidar@3.6.0:
    hash: bckcfsslxcffppz65mxcq6naau
    path: patches/chokidar@3.6.0.patch
  http-proxy@1.18.1:
    hash: qqiqxx62zlcu62nljjmhlvexni
    path: patches/http-proxy@1.18.1.patch
  sirv@2.0.4:
    hash: amdes53ifqfntejkflpaq5ifce
    path: patches/sirv@2.0.4.patch

importers:

  .:
    devDependencies:
      '@eslint/js':
        specifier: ^9.3.0
        version: 9.3.0
      '@rollup/plugin-typescript':
        specifier: ^11.1.6
        version: 11.1.6(rollup@4.13.0)(tslib@2.6.2)(typescript@5.2.2)
      '@types/babel__core':
        specifier: ^7.20.5
        version: 7.20.5
      '@types/babel__preset-env':
        specifier: ^7.9.6
        version: 7.9.6
      '@types/convert-source-map':
        specifier: ^2.0.3
        version: 2.0.3
      '@types/cross-spawn':
        specifier: ^6.0.6
        version: 6.0.6
      '@types/debug':
        specifier: ^4.1.12
        version: 4.1.12
      '@types/estree':
        specifier: ^1.0.5
        version: 1.0.5
      '@types/etag':
        specifier: ^1.8.3
        version: 1.8.3
      '@types/fs-extra':
        specifier: ^11.0.4
        version: 11.0.4
      '@types/less':
        specifier: ^3.0.6
        version: 3.0.6
      '@types/micromatch':
        specifier: ^4.0.7
        version: 4.0.7
      '@types/node':
        specifier: ^20.12.12
        version: 20.12.12
      '@types/picomatch':
        specifier: ^2.3.3
        version: 2.3.3
      '@types/stylus':
        specifier: ^0.48.42
        version: 0.48.42
      '@types/ws':
        specifier: ^8.5.10
        version: 8.5.10
      '@typescript-eslint/eslint-plugin':
        specifier: ^7.10.0
        version: 7.10.0(@typescript-eslint/parser@7.10.0)(eslint@8.57.0)(typescript@5.2.2)
      '@typescript-eslint/parser':
        specifier: ^7.10.0
        version: 7.10.0(eslint@8.57.0)(typescript@5.2.2)
      '@vitejs/release-scripts':
        specifier: ^1.3.1
        version: 1.3.1
      conventional-changelog-cli:
        specifier: ^5.0.0
        version: 5.0.0
      eslint:
        specifier: ^8.57.0
        version: 8.57.0
      eslint-plugin-i:
        specifier: ^2.29.1
        version: 2.29.1(@typescript-eslint/parser@7.10.0)(eslint@8.57.0)
      eslint-plugin-n:
        specifier: ^17.7.0
        version: 17.7.0(eslint@8.57.0)
      eslint-plugin-regexp:
        specifier: ^2.6.0
        version: 2.6.0(eslint@8.57.0)
      execa:
        specifier: ^9.1.0
        version: 9.1.0
      fs-extra:
        specifier: ^11.2.0
        version: 11.2.0
      globals:
        specifier: ^15.3.0
        version: 15.3.0
      lint-staged:
        specifier: ^15.2.5
        version: 15.2.5
      npm-run-all2:
        specifier: ^6.2.0
        version: 6.2.0
      picocolors:
        specifier: ^1.0.1
        version: 1.0.1
      playwright-chromium:
        specifier: ^1.44.1
        version: 1.44.1
      prettier:
        specifier: 3.2.5
        version: 3.2.5
      rimraf:
        specifier: ^5.0.7
        version: 5.0.7
      rollup:
        specifier: ^4.13.0
        version: 4.13.0
      simple-git-hooks:
        specifier: ^2.11.1
        version: 2.11.1
      tslib:
        specifier: ^2.6.2
        version: 2.6.2
      tsx:
        specifier: ^4.11.0
        version: 4.11.0
      typescript:
        specifier: ^5.2.2
        version: 5.2.2
      typescript-eslint:
        specifier: ^7.10.0
        version: 7.10.0(eslint@8.57.0)(typescript@5.2.2)
      vite:
        specifier: workspace:*
        version: link:packages/vite
      vitest:
        specifier: ^1.6.0
        version: 1.6.0(@types/node@20.12.12)

  docs:
    devDependencies:
      '@shikijs/vitepress-twoslash':
        specifier: ^1.6.0
        version: 1.6.0(typescript@5.2.2)
      '@types/express':
        specifier: ^4.17.21
        version: 4.17.21
      feed:
        specifier: ^4.2.2
        version: 4.2.2
      vitepress:
        specifier: 1.2.2
        version: 1.2.2(typescript@5.2.2)
      vue:
        specifier: ^3.4.27
        version: 3.4.27(typescript@5.2.2)

  packages/create-vite:
    devDependencies:
      '@types/minimist':
        specifier: ^1.2.5
        version: 1.2.5
      '@types/prompts':
        specifier: ^2.4.9
        version: 2.4.9
      cross-spawn:
        specifier: ^7.0.3
        version: 7.0.3
      kolorist:
        specifier: ^1.8.0
        version: 1.8.0
      minimist:
        specifier: ^1.2.8
        version: 1.2.8
      prompts:
        specifier: ^2.4.2
        version: 2.4.2
      unbuild:
        specifier: ^2.0.0
        version: 2.0.0(typescript@5.2.2)

  packages/plugin-legacy:
    dependencies:
      '@babel/core':
        specifier: ^7.24.6
        version: 7.24.6
      '@babel/preset-env':
        specifier: ^7.24.6
        version: 7.24.6(@babel/core@7.24.6)
      browserslist:
        specifier: ^4.23.0
        version: 4.23.0
      browserslist-to-esbuild:
        specifier: ^2.1.1
        version: 2.1.1(browserslist@4.23.0)
      core-js:
        specifier: ^3.37.1
        version: 3.37.1
      magic-string:
        specifier: ^0.30.10
        version: 0.30.10
      regenerator-runtime:
        specifier: ^0.14.1
        version: 0.14.1
      systemjs:
        specifier: ^6.15.1
        version: 6.15.1
    devDependencies:
      acorn:
        specifier: ^8.11.3
        version: 8.11.3(patch_hash=updblechagntmruccl446lr76a)
      picocolors:
        specifier: ^1.0.1
        version: 1.0.1
      unbuild:
        specifier: ^2.0.0
        version: 2.0.0(typescript@5.2.2)
      vite:
        specifier: workspace:*
        version: link:../vite

  packages/vite:
    dependencies:
      esbuild:
        specifier: ^0.21.3
        version: 0.21.3
      postcss:
        specifier: ^8.4.38
        version: 8.4.38
      rollup:
        specifier: ^4.13.0
        version: 4.13.0
    optionalDependencies:
      fsevents:
        specifier: ~2.3.3
        version: 2.3.3
    devDependencies:
      '@ampproject/remapping':
        specifier: ^2.3.0
        version: 2.3.0
      '@babel/parser':
        specifier: ^7.24.6
        version: 7.24.6
      '@jridgewell/trace-mapping':
        specifier: ^0.3.25
        version: 0.3.25
      '@polka/compression':
        specifier: ^1.0.0-next.25
        version: 1.0.0-next.25
      '@rollup/plugin-alias':
        specifier: ^5.1.0
        version: 5.1.0(rollup@4.13.0)
      '@rollup/plugin-commonjs':
        specifier: ^25.0.8
        version: 25.0.8(rollup@4.13.0)
      '@rollup/plugin-dynamic-import-vars':
        specifier: ^2.1.2
        version: 2.1.2(rollup@4.13.0)
      '@rollup/plugin-json':
        specifier: ^6.1.0
        version: 6.1.0(rollup@4.13.0)
      '@rollup/plugin-node-resolve':
        specifier: 15.2.3
        version: 15.2.3(rollup@4.13.0)
      '@rollup/plugin-typescript':
        specifier: ^11.1.6
        version: 11.1.6(rollup@4.13.0)(tslib@2.6.2)(typescript@5.2.2)
      '@rollup/pluginutils':
        specifier: ^5.1.0
        version: 5.1.0(rollup@4.13.0)
      '@types/escape-html':
        specifier: ^1.0.4
        version: 1.0.4
      '@types/pnpapi':
        specifier: ^0.0.5
        version: 0.0.5
      artichokie:
        specifier: ^0.2.1
        version: 0.2.1
      cac:
        specifier: ^6.7.14
        version: 6.7.14
      chokidar:
        specifier: ^3.6.0
        version: 3.6.0(patch_hash=bckcfsslxcffppz65mxcq6naau)
      connect:
        specifier: ^3.7.0
        version: 3.7.0
      convert-source-map:
        specifier: ^2.0.0
        version: 2.0.0
      cors:
        specifier: ^2.8.5
        version: 2.8.5
      cross-spawn:
        specifier: ^7.0.3
        version: 7.0.3
      debug:
        specifier: ^4.3.4
        version: 4.3.4
      dep-types:
        specifier: link:./src/types
        version: link:src/types
      dotenv:
        specifier: ^16.4.5
        version: 16.4.5
      dotenv-expand:
        specifier: ^11.0.6
        version: 11.0.6
      es-module-lexer:
        specifier: ^1.5.3
        version: 1.5.3
      escape-html:
        specifier: ^1.0.3
        version: 1.0.3
      estree-walker:
        specifier: ^3.0.3
        version: 3.0.3
      etag:
        specifier: ^1.8.1
        version: 1.8.1
      fast-glob:
        specifier: ^3.3.2
        version: 3.3.2
      http-proxy:
        specifier: ^1.18.1
        version: 1.18.1(patch_hash=qqiqxx62zlcu62nljjmhlvexni)(debug@4.3.4)
      launch-editor-middleware:
        specifier: ^2.6.1
        version: 2.6.1
      lightningcss:
        specifier: ^1.25.1
        version: 1.25.1
      magic-string:
        specifier: ^0.30.10
        version: 0.30.10
      micromatch:
        specifier: ^4.0.7
        version: 4.0.7
      mlly:
        specifier: ^1.7.0
        version: 1.7.0
      mrmime:
        specifier: ^2.0.0
        version: 2.0.0
      open:
        specifier: ^8.4.2
        version: 8.4.2
      parse5:
        specifier: ^7.1.2
        version: 7.1.2
      pathe:
        specifier: ^1.1.2
        version: 1.1.2
      periscopic:
        specifier: ^4.0.2
        version: 4.0.2
      picocolors:
        specifier: ^1.0.1
        version: 1.0.1
      picomatch:
        specifier: ^2.3.1
        version: 2.3.1
      postcss-import:
        specifier: ^16.1.0
        version: 16.1.0(postcss@8.4.38)
      postcss-load-config:
        specifier: ^4.0.2
        version: 4.0.2(postcss@8.4.38)(ts-node@10.9.2)
      postcss-modules:
        specifier: ^6.0.0
        version: 6.0.0(postcss@8.4.38)
      resolve.exports:
        specifier: ^2.0.2
        version: 2.0.2
      rollup-plugin-dts:
        specifier: ^6.1.1
        version: 6.1.1(rollup@4.13.0)(typescript@5.2.2)
      rollup-plugin-esbuild:
        specifier: ^6.1.1
        version: 6.1.1(esbuild@0.21.3)(rollup@4.13.0)
      rollup-plugin-license:
        specifier: ^3.4.0
        version: 3.4.0(rollup@4.13.0)
      sass:
        specifier: ^1.77.2
        version: 1.77.2
      sirv:
        specifier: ^2.0.4
        version: 2.0.4(patch_hash=amdes53ifqfntejkflpaq5ifce)
      source-map-support:
        specifier: ^0.5.21
        version: 0.5.21
      strip-ansi:
        specifier: ^7.1.0
        version: 7.1.0
      strip-literal:
        specifier: ^2.1.0
        version: 2.1.0
      tsconfck:
        specifier: ^3.0.3
        version: 3.0.3(typescript@5.2.2)
      tslib:
        specifier: ^2.6.2
        version: 2.6.2
      types:
        specifier: link:./types
        version: link:types
      ufo:
        specifier: ^1.5.3
        version: 1.5.3
      ws:
        specifier: ^8.17.0
        version: 8.17.0

  packages/vite/src/node/__tests__/packages/module: {}

  packages/vite/src/node/__tests__/packages/name: {}

  packages/vite/src/node/__tests__/packages/noname: {}

  packages/vite/src/node/server/__tests__/fixtures/lerna/nested: {}

  packages/vite/src/node/server/__tests__/fixtures/none/nested: {}

  packages/vite/src/node/server/__tests__/fixtures/pnpm: {}

  packages/vite/src/node/server/__tests__/fixtures/pnpm/nested: {}

  packages/vite/src/node/server/__tests__/fixtures/yarn: {}

  packages/vite/src/node/server/__tests__/fixtures/yarn/nested: {}

  packages/vite/src/node/ssr/__tests__:
    dependencies:
      '@vitejs/cjs-ssr-dep':
        specifier: link:./fixtures/cjs-ssr-dep
        version: link:fixtures/cjs-ssr-dep

  packages/vite/src/node/ssr/__tests__/fixtures/cjs-ssr-dep: {}

  packages/vite/src/node/ssr/runtime/__tests__:
    dependencies:
      '@vitejs/cjs-external':
        specifier: link:./fixtures/cjs-external
        version: link:fixtures/cjs-external
      '@vitejs/esm-external':
        specifier: link:./fixtures/esm-external
        version: link:fixtures/esm-external
      tinyspy:
        specifier: 2.2.0
        version: 2.2.0

  packages/vite/src/node/ssr/runtime/__tests__/fixtures/cjs-external: {}

  packages/vite/src/node/ssr/runtime/__tests__/fixtures/esm-external: {}

  playground:
    devDependencies:
      convert-source-map:
        specifier: ^2.0.0
        version: 2.0.0
      css-color-names:
        specifier: ^1.0.1
        version: 1.0.1
      kill-port:
        specifier: ^1.6.1
        version: 1.6.1
      node-fetch:
        specifier: ^3.3.2
        version: 3.3.2

  playground/alias:
    dependencies:
      '@vue/shared':
        specifier: ^3.4.27
        version: 3.4.27
      aliased-module:
        specifier: file:./dir/module
        version: file:playground/alias/dir/module
      vue:
        specifier: ^3.4.27
        version: 3.4.27(typescript@5.2.2)
    devDependencies:
      '@vitejs/test-resolve-linked':
        specifier: workspace:*
        version: link:../resolve-linked

  playground/alias/dir/module: {}

  playground/assets: {}

  playground/assets-sanitize: {}

  playground/backend-integration:
    devDependencies:
      fast-glob:
        specifier: ^3.3.2
        version: 3.3.2
      sass:
        specifier: ^1.77.2
        version: 1.77.2
      tailwindcss:
        specifier: ^3.4.3
        version: 3.4.3(ts-node@10.9.2)

  playground/build-old: {}

  playground/cli: {}

  playground/cli-module:
    devDependencies:
      url:
        specifier: ^0.11.3
        version: 0.11.3

  playground/config/packages/entry:
    dependencies:
      '@vite/test-config-plugin-module-condition':
        specifier: link:../plugin-module-condition
        version: link:../plugin-module-condition

  playground/config/packages/plugin-module-condition: {}

  playground/config/packages/siblings:
    devDependencies:
      '@types/lodash':
        specifier: ^4.17.4
        version: 4.17.4
      lodash:
        specifier: ^4.17.21
        version: 4.17.21

  playground/csp: {}

  playground/css:
    devDependencies:
      '@vitejs/test-css-dep':
        specifier: link:./css-dep
        version: link:css-dep
      '@vitejs/test-css-dep-exports':
        specifier: link:./css-dep-exports
        version: link:css-dep-exports
      '@vitejs/test-css-js-dep':
        specifier: file:./css-js-dep
        version: file:playground/css/css-js-dep
      '@vitejs/test-css-proxy-dep':
        specifier: file:./css-proxy-dep
        version: file:playground/css/css-proxy-dep
      '@vitejs/test-scss-proxy-dep':
        specifier: file:./scss-proxy-dep
        version: file:playground/css/scss-proxy-dep
      fast-glob:
        specifier: ^3.3.2
        version: 3.3.2
      less:
        specifier: ^4.2.0
        version: 4.2.0
      postcss-nested:
        specifier: ^6.0.1
        version: 6.0.1(postcss@8.4.38)
      sass:
        specifier: ^1.77.2
        version: 1.77.2
      stylus:
        specifier: ^0.63.0
        version: 0.63.0
      sugarss:
        specifier: ^4.0.1
        version: 4.0.1

  playground/css-codesplit: {}

  playground/css-codesplit-cjs: {}

  playground/css-dynamic-import: {}

  playground/css-lightningcss:
    devDependencies:
      lightningcss:
        specifier: ^1.25.1
        version: 1.25.1

  playground/css-lightningcss-proxy:
    devDependencies:
      express:
        specifier: ^4.19.2
        version: 4.19.2
      lightningcss:
        specifier: ^1.25.1
        version: 1.25.1

  playground/css-no-codesplit: {}

  playground/css-sourcemap:
    devDependencies:
      less:
        specifier: ^4.2.0
        version: 4.2.0
      magic-string:
        specifier: ^0.30.10
        version: 0.30.10
      sass:
        specifier: ^1.77.2
        version: 1.77.2
      stylus:
        specifier: ^0.63.0
        version: 0.63.0
      sugarss:
        specifier: ^4.0.1
        version: 4.0.1

  playground/css/css-dep: {}

  playground/css/css-dep-exports: {}

  playground/css/css-js-dep: {}

  playground/css/css-proxy-dep:
    dependencies:
      '@vitejs/test-css-proxy-dep-nested':
        specifier: file:../css-proxy-dep-nested
        version: file:playground/css/css-proxy-dep-nested

  playground/css/css-proxy-dep-nested: {}

  playground/css/pkg-dep: {}

  playground/css/postcss-caching/blue-app: {}

  playground/css/postcss-caching/green-app: {}

  playground/css/scss-proxy-dep:
    dependencies:
      '@vitejs/test-scss-proxy-dep-nested':
        specifier: file:../scss-proxy-dep-nested
        version: file:playground/css/scss-proxy-dep-nested

  playground/css/scss-proxy-dep-nested: {}

  playground/data-uri: {}

  playground/define:
    dependencies:
      '@vitejs/test-commonjs-dep':
        specifier: file:./commonjs-dep
        version: file:playground/define/commonjs-dep

  playground/define/commonjs-dep: {}

  playground/dynamic-import:
    dependencies:
      '@vitejs/test-pkg':
        specifier: file:./pkg
        version: file:playground/dynamic-import/pkg

  playground/dynamic-import-inline: {}

  playground/dynamic-import/pkg: {}

  playground/env: {}

  playground/env-nested: {}

  playground/extensions:
    dependencies:
      vue:
        specifier: ^3.4.27
        version: 3.4.27(typescript@5.2.2)

  playground/external:
    dependencies:
      '@vitejs/test-dep-that-imports':
        specifier: file:./dep-that-imports
        version: file:playground/external/dep-that-imports(typescript@5.2.2)
      '@vitejs/test-dep-that-requires':
        specifier: file:./dep-that-requires
        version: file:playground/external/dep-that-requires(typescript@5.2.2)
    devDependencies:
      slash3:
        specifier: npm:slash@^3.0.0
        version: /slash@3.0.0
      slash5:
        specifier: npm:slash@^5.1.0
        version: /slash@5.1.0
      vite:
        specifier: workspace:*
        version: link:../../packages/vite
      vue:
        specifier: ^3.4.27
        version: 3.4.27(typescript@5.2.2)
      vue32:
        specifier: npm:vue@~3.2.0
        version: /vue@3.2.0

  playground/external/dep-that-imports:
    dependencies:
      slash3:
        specifier: npm:slash@^3.0.0
        version: /slash@3.0.0
      slash5:
        specifier: npm:slash@^5.1.0
        version: /slash@5.1.0
      vue:
        specifier: ^3.4.27
        version: 3.4.27(typescript@5.2.2)

  playground/external/dep-that-requires:
    dependencies:
      slash3:
        specifier: npm:slash@^3.0.0
        version: /slash@3.0.0
      slash5:
        specifier: npm:slash@^5.1.0
        version: /slash@5.1.0
      vue:
        specifier: ^3.4.27
        version: 3.4.27(typescript@5.2.2)

  playground/fs-serve: {}

  playground/glob-import:
    dependencies:
      '@vitejs/test-import-meta-glob-pkg':
        specifier: file:./import-meta-glob-pkg
        version: file:playground/glob-import/import-meta-glob-pkg

  playground/glob-import/import-meta-glob-pkg: {}

  playground/hmr: {}

  playground/hmr-ssr: {}

  playground/html: {}

  playground/html/side-effects: {}

  playground/import-assertion:
    dependencies:
      '@vitejs/test-import-assertion-dep':
        specifier: file:./import-assertion-dep
        version: file:playground/import-assertion/import-assertion-dep

  playground/import-assertion/import-assertion-dep: {}

  playground/js-sourcemap:
    dependencies:
      '@vitejs/test-importee-pkg':
        specifier: file:importee-pkg
        version: file:playground/js-sourcemap/importee-pkg
      magic-string:
        specifier: ^0.30.10
        version: 0.30.10

  playground/js-sourcemap/importee-pkg: {}

  playground/json:
    devDependencies:
      '@vitejs/test-json-module':
        specifier: file:./json-module
        version: file:playground/json/json-module
      express:
        specifier: ^4.19.2
        version: 4.19.2
      vue:
        specifier: ^3.4.27
        version: 3.4.27(typescript@5.2.2)

  playground/json/json-module: {}

  playground/legacy:
    devDependencies:
      '@vitejs/plugin-legacy':
        specifier: workspace:*
        version: link:../../packages/plugin-legacy
      express:
        specifier: ^4.19.2
        version: 4.19.2
      terser:
        specifier: ^5.31.0
        version: 5.31.0

  playground/lib:
    devDependencies:
      sirv:
        specifier: ^2.0.4
        version: 2.0.4(patch_hash=amdes53ifqfntejkflpaq5ifce)

  playground/minify:
    dependencies:
      minified-module:
        specifier: file:./dir/module
        version: file:playground/minify/dir/module

  playground/minify/dir/module: {}

  playground/module-graph: {}

  playground/multiple-entrypoints:
    devDependencies:
      sass:
        specifier: ^1.77.2
        version: 1.77.2

  playground/nested-deps:
    dependencies:
      '@vitejs/self-referencing':
        specifier: link:../self-referencing
        version: link:../self-referencing
      '@vitejs/test-package-a':
        specifier: link:./test-package-a
        version: link:test-package-a
      '@vitejs/test-package-b':
        specifier: link:./test-package-b
        version: link:test-package-b
      '@vitejs/test-package-c':
        specifier: link:./test-package-c
        version: link:test-package-c
      '@vitejs/test-package-d':
        specifier: link:./test-package-d
        version: link:test-package-d
      '@vitejs/test-package-e':
        specifier: link:./test-package-e
        version: link:test-package-e
      '@vitejs/test-package-f':
        specifier: link:./test-package-f
        version: link:test-package-f

  playground/nested-deps/test-package-a: {}

  playground/nested-deps/test-package-b: {}

  playground/nested-deps/test-package-c: {}

  playground/nested-deps/test-package-d:
    dependencies:
      '@vitejs/test-package-d-nested':
        specifier: link:./test-package-d-nested
        version: link:test-package-d-nested

  playground/nested-deps/test-package-d/test-package-d-nested: {}

  playground/nested-deps/test-package-e:
    dependencies:
      '@vitejs/test-package-e-excluded':
        specifier: link:./test-package-e-excluded
        version: link:test-package-e-excluded
      '@vitejs/test-package-e-included':
        specifier: link:./test-package-e-included
        version: link:test-package-e-included

  playground/nested-deps/test-package-e/test-package-e-excluded: {}

  playground/nested-deps/test-package-e/test-package-e-included:
    dependencies:
      test-package-e-excluded:
        specifier: link:../test-package-e-excluded
        version: link:../test-package-e-excluded

  playground/nested-deps/test-package-f: {}

  playground/object-hooks:
    dependencies:
      vue:
        specifier: ^3.4.27
        version: 3.4.27(typescript@5.2.2)

  playground/optimize-deps:
    dependencies:
      '@vitejs/longfilename-aaaaaaaaaaaaaaaaaaaaaaaaaaaaaaaaaaaaaaaaaaaaaaaaaaaaaaaaaaaaaaaaaaaaaaaaaaaaaaaaaaaaaaaaaaaaaaaaaaaaaaaaaaaaaaaaaaaaaaaaaaaaaaaaaaaaaaaaaaaaaaaaaaaaaaaaaaaaaaaaaaaaaaaaaaaaaaaaaaaaaaaaaaaa':
        specifier: file:./longfilename
        version: file:playground/optimize-deps/longfilename
      '@vitejs/test-added-in-entries':
        specifier: file:./added-in-entries
        version: file:playground/optimize-deps/added-in-entries
      '@vitejs/test-dep-alias-using-absolute-path':
        specifier: file:./dep-alias-using-absolute-path
        version: file:playground/optimize-deps/dep-alias-using-absolute-path
      '@vitejs/test-dep-cjs-browser-field-bare':
        specifier: file:./dep-cjs-browser-field-bare
        version: file:playground/optimize-deps/dep-cjs-browser-field-bare
      '@vitejs/test-dep-cjs-compiled-from-cjs':
        specifier: file:./dep-cjs-compiled-from-cjs
        version: file:playground/optimize-deps/dep-cjs-compiled-from-cjs
      '@vitejs/test-dep-cjs-compiled-from-esm':
        specifier: file:./dep-cjs-compiled-from-esm
        version: file:playground/optimize-deps/dep-cjs-compiled-from-esm
      '@vitejs/test-dep-cjs-with-assets':
        specifier: file:./dep-cjs-with-assets
        version: file:playground/optimize-deps/dep-cjs-with-assets
      '@vitejs/test-dep-css-require':
        specifier: file:./dep-css-require
        version: file:playground/optimize-deps/dep-css-require
      '@vitejs/test-dep-esbuild-plugin-transform':
        specifier: file:./dep-esbuild-plugin-transform
        version: file:playground/optimize-deps/dep-esbuild-plugin-transform
      '@vitejs/test-dep-incompatible':
        specifier: file:./dep-incompatible
        version: file:playground/optimize-deps/dep-incompatible
      '@vitejs/test-dep-linked':
        specifier: link:./dep-linked
        version: link:dep-linked
      '@vitejs/test-dep-linked-include':
        specifier: link:./dep-linked-include
        version: link:dep-linked-include
      '@vitejs/test-dep-node-env':
        specifier: file:./dep-node-env
        version: file:playground/optimize-deps/dep-node-env
      '@vitejs/test-dep-non-optimized':
        specifier: file:./dep-non-optimized
        version: file:playground/optimize-deps/dep-non-optimized
      '@vitejs/test-dep-not-js':
        specifier: file:./dep-not-js
        version: file:playground/optimize-deps/dep-not-js
      '@vitejs/test-dep-optimize-exports-with-glob':
        specifier: file:./dep-optimize-exports-with-glob
        version: file:playground/optimize-deps/dep-optimize-exports-with-glob
      '@vitejs/test-dep-optimize-exports-with-root-glob':
        specifier: file:./dep-optimize-exports-with-root-glob
        version: file:playground/optimize-deps/dep-optimize-exports-with-root-glob
      '@vitejs/test-dep-optimize-with-glob':
        specifier: file:./dep-optimize-with-glob
        version: file:playground/optimize-deps/dep-optimize-with-glob
      '@vitejs/test-dep-relative-to-main':
        specifier: file:./dep-relative-to-main
        version: file:playground/optimize-deps/dep-relative-to-main
      '@vitejs/test-dep-with-builtin-module-cjs':
        specifier: file:./dep-with-builtin-module-cjs
        version: file:playground/optimize-deps/dep-with-builtin-module-cjs
      '@vitejs/test-dep-with-builtin-module-esm':
        specifier: file:./dep-with-builtin-module-esm
        version: file:playground/optimize-deps/dep-with-builtin-module-esm
      '@vitejs/test-dep-with-dynamic-import':
        specifier: file:./dep-with-dynamic-import
        version: file:playground/optimize-deps/dep-with-dynamic-import
      '@vitejs/test-dep-with-optional-peer-dep':
        specifier: file:./dep-with-optional-peer-dep
        version: file:playground/optimize-deps/dep-with-optional-peer-dep
      '@vitejs/test-dep-with-optional-peer-dep-submodule':
        specifier: file:./dep-with-optional-peer-dep-submodule
        version: file:playground/optimize-deps/dep-with-optional-peer-dep-submodule
      '@vitejs/test-nested-exclude':
        specifier: file:./nested-exclude
        version: file:playground/optimize-deps/nested-exclude
      '@vitejs/test-resolve-linked':
        specifier: workspace:0.0.0
        version: link:../resolve-linked
      axios:
        specifier: ^1.7.2
        version: 1.7.2
      clipboard:
        specifier: ^2.0.11
        version: 2.0.11
      lodash:
        specifier: ^4.17.21
        version: 4.17.21
      lodash-es:
        specifier: ^4.17.21
        version: 4.17.21
      lodash.clonedeep:
        specifier: ^4.5.0
        version: 4.5.0
      phoenix:
        specifier: ^1.7.12
        version: 1.7.12
      react:
        specifier: ^18.3.1
        version: 18.3.1
      react-dom:
        specifier: ^18.3.1
        version: 18.3.1(react@18.3.1)
      url:
        specifier: ^0.11.3
        version: 0.11.3
      vue:
        specifier: ^3.4.27
        version: 3.4.27(typescript@5.2.2)
      vuex:
        specifier: ^4.1.0
        version: 4.1.0(vue@3.4.27)

  playground/optimize-deps-no-discovery:
    dependencies:
      '@vitejs/test-dep-no-discovery':
        specifier: file:./dep-no-discovery
        version: file:playground/optimize-deps-no-discovery/dep-no-discovery
      vue:
        specifier: ^3.4.27
        version: 3.4.27(typescript@5.2.2)
      vuex:
        specifier: ^4.1.0
        version: 4.1.0(vue@3.4.27)

  playground/optimize-deps-no-discovery/dep-no-discovery: {}

  playground/optimize-deps/added-in-entries: {}

  playground/optimize-deps/dep-alias-using-absolute-path:
    dependencies:
      lodash:
        specifier: ^4.17.21
        version: 4.17.21

  playground/optimize-deps/dep-cjs-browser-field-bare: {}

  playground/optimize-deps/dep-cjs-compiled-from-cjs: {}

  playground/optimize-deps/dep-cjs-compiled-from-esm: {}

  playground/optimize-deps/dep-cjs-with-assets: {}

  playground/optimize-deps/dep-css-require: {}

  playground/optimize-deps/dep-esbuild-plugin-transform: {}

  playground/optimize-deps/dep-incompatible: {}

  playground/optimize-deps/dep-linked:
    dependencies:
      lodash-es:
        specifier: ^4.17.21
        version: 4.17.21

  playground/optimize-deps/dep-linked-include:
    dependencies:
      react:
        specifier: 18.3.1
        version: 18.3.1

  playground/optimize-deps/dep-node-env: {}

  playground/optimize-deps/dep-non-optimized: {}

  playground/optimize-deps/dep-not-js: {}

  playground/optimize-deps/dep-optimize-exports-with-glob: {}

  playground/optimize-deps/dep-optimize-exports-with-root-glob: {}

  playground/optimize-deps/dep-optimize-with-glob: {}

  playground/optimize-deps/dep-relative-to-main: {}

  playground/optimize-deps/dep-with-builtin-module-cjs: {}

  playground/optimize-deps/dep-with-builtin-module-esm: {}

  playground/optimize-deps/dep-with-dynamic-import: {}

  playground/optimize-deps/dep-with-optional-peer-dep: {}

  playground/optimize-deps/dep-with-optional-peer-dep-submodule: {}

  playground/optimize-deps/longfilename: {}

  playground/optimize-deps/nested-exclude:
    dependencies:
      '@vitejs/test-nested-include':
        specifier: file:../nested-include
        version: file:playground/optimize-deps/nested-include

  playground/optimize-deps/nested-include: {}

  playground/optimize-deps/non-optimizable-include: {}

  playground/optimize-missing-deps:
    dependencies:
      '@vitejs/test-missing-dep':
        specifier: file:./missing-dep
        version: file:playground/optimize-missing-deps/missing-dep
    devDependencies:
      express:
        specifier: ^4.19.2
        version: 4.19.2

  playground/optimize-missing-deps/missing-dep:
    dependencies:
      '@vitejs/test-multi-entry-dep':
        specifier: file:../multi-entry-dep
        version: file:playground/optimize-missing-deps/multi-entry-dep

  playground/optimize-missing-deps/multi-entry-dep: {}

  playground/preload:
    devDependencies:
      '@vitejs/test-dep-a':
        specifier: file:./dep-a
        version: file:playground/preload/dep-a
      '@vitejs/test-dep-including-a':
        specifier: file:./dep-including-a
        version: file:playground/preload/dep-including-a
      terser:
        specifier: ^5.31.0
        version: 5.31.0

  playground/preload/dep-a: {}

  playground/preload/dep-including-a:
    dependencies:
      '@vitejs/test-dep-a':
        specifier: file:../dep-a
        version: file:playground/preload/dep-a

  playground/preserve-symlinks:
    dependencies:
      '@vitejs/test-module-a':
        specifier: link:./module-a
        version: link:module-a

  playground/preserve-symlinks/module-a: {}

  playground/proxy-bypass: {}

  playground/proxy-hmr: {}

  playground/proxy-hmr/other-app: {}

  playground/resolve:
    dependencies:
      '@babel/runtime':
        specifier: ^7.24.6
        version: 7.24.6
      '@vitejs/test-require-pkg-with-module-field':
        specifier: link:./require-pkg-with-module-field
        version: link:require-pkg-with-module-field
      '@vitejs/test-resolve-browser-field':
        specifier: link:./browser-field
        version: link:browser-field
      '@vitejs/test-resolve-browser-module-field1':
        specifier: link:./browser-module-field1
        version: link:browser-module-field1
      '@vitejs/test-resolve-browser-module-field2':
        specifier: link:./browser-module-field2
        version: link:browser-module-field2
      '@vitejs/test-resolve-browser-module-field3':
        specifier: link:./browser-module-field3
        version: link:browser-module-field3
      '@vitejs/test-resolve-custom-browser-main-field':
        specifier: link:./custom-browser-main-field
        version: link:custom-browser-main-field
      '@vitejs/test-resolve-custom-condition':
        specifier: link:./custom-condition
        version: link:custom-condition
      '@vitejs/test-resolve-custom-main-field':
        specifier: link:./custom-main-field
        version: link:custom-main-field
      '@vitejs/test-resolve-exports-and-nested-scope':
        specifier: link:./exports-and-nested-scope
        version: link:exports-and-nested-scope
      '@vitejs/test-resolve-exports-env':
        specifier: link:./exports-env
        version: link:exports-env
      '@vitejs/test-resolve-exports-from-root':
        specifier: link:./exports-from-root
        version: link:exports-from-root
      '@vitejs/test-resolve-exports-legacy-fallback':
        specifier: link:./exports-legacy-fallback
        version: link:exports-legacy-fallback
      '@vitejs/test-resolve-exports-path':
        specifier: link:./exports-path
        version: link:exports-path
      '@vitejs/test-resolve-exports-with-module':
        specifier: link:./exports-with-module
        version: link:exports-with-module
      '@vitejs/test-resolve-exports-with-module-condition':
        specifier: link:./exports-with-module-condition
        version: link:exports-with-module-condition
      '@vitejs/test-resolve-exports-with-module-condition-required':
        specifier: link:./exports-with-module-condition-required
        version: link:exports-with-module-condition-required
      '@vitejs/test-resolve-imports-pkg':
        specifier: link:./imports-path/other-pkg
        version: link:imports-path/other-pkg
      '@vitejs/test-resolve-linked':
        specifier: workspace:*
        version: link:../resolve-linked
      '@vitejs/test-resolve-sharp-dir':
        specifier: link:./sharp-dir
        version: link:sharp-dir
      es5-ext:
        specifier: 0.10.64
        version: 0.10.64
      normalize.css:
        specifier: ^8.0.1
        version: 8.0.1

  playground/resolve-config: {}

  playground/resolve-linked: {}

  playground/resolve/browser-field:
    dependencies:
      '@vitejs/test-resolve-browser-field-bare-import-fail':
        specifier: link:../browser-field-bare-import-fail
        version: link:../browser-field-bare-import-fail
      '@vitejs/test-resolve-browser-field-bare-import-success':
        specifier: link:../browser-field-bare-import-success
        version: link:../browser-field-bare-import-success

  playground/resolve/browser-field-bare-import-fail: {}

  playground/resolve/browser-field-bare-import-success: {}

  playground/resolve/browser-module-field1: {}

  playground/resolve/browser-module-field2: {}

  playground/resolve/browser-module-field3: {}

  playground/resolve/custom-browser-main-field: {}

  playground/resolve/custom-condition: {}

  playground/resolve/custom-main-field: {}

  playground/resolve/exports-and-nested-scope: {}

  playground/resolve/exports-and-nested-scope/nested-scope: {}

  playground/resolve/exports-env: {}

  playground/resolve/exports-from-root: {}

  playground/resolve/exports-from-root/nested: {}

  playground/resolve/exports-legacy-fallback: {}

  playground/resolve/exports-legacy-fallback/dir: {}

  playground/resolve/exports-path: {}

  playground/resolve/exports-with-module: {}

  playground/resolve/exports-with-module-condition: {}

  playground/resolve/exports-with-module-condition-required:
    dependencies:
      '@vitejs/test-resolve-exports-with-module-condition':
        specifier: link:../exports-with-module-condition
        version: link:../exports-with-module-condition

  playground/resolve/imports-path/other-pkg: {}

  playground/resolve/inline-package: {}

  playground/resolve/require-pkg-with-module-field:
    dependencies:
      bignumber.js:
        specifier: 9.1.2
        version: 9.1.2

  playground/resolve/sharp-dir:
    dependencies:
      es5-ext:
        specifier: 0.10.64
        version: 0.10.64

  playground/self-referencing: {}

  playground/ssr:
    devDependencies:
      express:
        specifier: ^4.19.2
        version: 4.19.2

  playground/ssr-alias:
    dependencies:
      '@vitejs/test-alias-original':
        specifier: file:./alias-original
        version: file:playground/ssr-alias/alias-original

  playground/ssr-alias/alias-original: {}

  playground/ssr-conditions:
    dependencies:
      '@vitejs/test-ssr-conditions-external':
        specifier: file:./external
        version: file:playground/ssr-conditions/external
      '@vitejs/test-ssr-conditions-no-external':
        specifier: file:./no-external
        version: file:playground/ssr-conditions/no-external
    devDependencies:
      express:
        specifier: ^4.19.2
        version: 4.19.2

  playground/ssr-conditions/external: {}

  playground/ssr-conditions/no-external: {}

  playground/ssr-deps:
    dependencies:
      '@vitejs/test-css-lib':
        specifier: file:./css-lib
        version: file:playground/ssr-deps/css-lib
      '@vitejs/test-define-properties-exports':
        specifier: file:./define-properties-exports
        version: file:playground/ssr-deps/define-properties-exports
      '@vitejs/test-define-property-exports':
        specifier: file:./define-property-exports
        version: file:playground/ssr-deps/define-property-exports
      '@vitejs/test-external-entry':
        specifier: file:./external-entry
        version: file:playground/ssr-deps/external-entry
      '@vitejs/test-external-using-external-entry':
        specifier: file:./external-using-external-entry
        version: file:playground/ssr-deps/external-using-external-entry
      '@vitejs/test-forwarded-export':
        specifier: file:./forwarded-export
        version: file:playground/ssr-deps/forwarded-export
      '@vitejs/test-import-builtin-cjs':
        specifier: file:./import-builtin-cjs
        version: file:playground/ssr-deps/import-builtin-cjs
      '@vitejs/test-linked-no-external':
        specifier: link:./linked-no-external
        version: link:linked-no-external
      '@vitejs/test-module-condition':
        specifier: file:./module-condition
        version: file:playground/ssr-deps/module-condition
      '@vitejs/test-no-external-cjs':
        specifier: file:./no-external-cjs
        version: file:playground/ssr-deps/no-external-cjs
      '@vitejs/test-no-external-css':
        specifier: file:./no-external-css
        version: file:playground/ssr-deps/no-external-css
      '@vitejs/test-non-optimized-with-nested-external':
        specifier: workspace:*
        version: link:non-optimized-with-nested-external
      '@vitejs/test-object-assigned-exports':
        specifier: file:./object-assigned-exports
        version: file:playground/ssr-deps/object-assigned-exports
      '@vitejs/test-only-object-assigned-exports':
        specifier: file:./only-object-assigned-exports
        version: file:playground/ssr-deps/only-object-assigned-exports
      '@vitejs/test-optimized-cjs-with-nested-external':
        specifier: file:./optimized-with-nested-external
        version: file:playground/ssr-deps/optimized-with-nested-external
      '@vitejs/test-optimized-with-nested-external':
        specifier: file:./optimized-with-nested-external
        version: file:playground/ssr-deps/optimized-with-nested-external
      '@vitejs/test-pkg-exports':
        specifier: file:./pkg-exports
        version: file:playground/ssr-deps/pkg-exports
      '@vitejs/test-primitive-export':
        specifier: file:./primitive-export
        version: file:playground/ssr-deps/primitive-export
      '@vitejs/test-read-file-content':
        specifier: file:./read-file-content
        version: file:playground/ssr-deps/read-file-content
      '@vitejs/test-require-absolute':
        specifier: file:./require-absolute
        version: file:playground/ssr-deps/require-absolute
      '@vitejs/test-ts-transpiled-exports':
        specifier: file:./ts-transpiled-exports
        version: file:playground/ssr-deps/ts-transpiled-exports
      bcrypt:
        specifier: ^5.1.1
        version: 5.1.1
    devDependencies:
      express:
        specifier: ^4.19.2
        version: 4.19.2

  playground/ssr-deps/css-lib: {}

  playground/ssr-deps/define-properties-exports: {}

  playground/ssr-deps/define-property-exports: {}

  playground/ssr-deps/external-entry: {}

  playground/ssr-deps/external-using-external-entry:
    dependencies:
      external-entry:
        specifier: file:../external-entry
        version: file:playground/ssr-deps/external-entry

  playground/ssr-deps/forwarded-export:
    dependencies:
      object-assigned-exports:
        specifier: file:../object-assigned-exports
        version: file:playground/ssr-deps/object-assigned-exports

  playground/ssr-deps/import-builtin-cjs: {}

  playground/ssr-deps/linked-no-external: {}

  playground/ssr-deps/module-condition: {}

  playground/ssr-deps/nested-external: {}

  playground/ssr-deps/nested-external-cjs: {}

  playground/ssr-deps/no-external-cjs: {}

  playground/ssr-deps/no-external-css: {}

  playground/ssr-deps/non-optimized-with-nested-external:
    dependencies:
      nested-external:
        specifier: file:../nested-external
        version: file:playground/ssr-deps/nested-external
      nested-external-cjs:
        specifier: file:../nested-external-cjs
        version: file:playground/ssr-deps/nested-external-cjs

  playground/ssr-deps/object-assigned-exports: {}

  playground/ssr-deps/only-object-assigned-exports: {}

  playground/ssr-deps/optimized-cjs-with-nested-external:
    dependencies:
      nested-external:
        specifier: file:../nested-external
        version: file:playground/ssr-deps/nested-external

  playground/ssr-deps/optimized-with-nested-external:
    dependencies:
      nested-external:
        specifier: file:../nested-external
        version: file:playground/ssr-deps/nested-external

  playground/ssr-deps/pkg-exports: {}

  playground/ssr-deps/primitive-export: {}

  playground/ssr-deps/read-file-content: {}

  playground/ssr-deps/require-absolute: {}

  playground/ssr-deps/ts-transpiled-exports: {}

  playground/ssr-html:
    devDependencies:
      express:
        specifier: ^4.19.2
        version: 4.19.2

  playground/ssr-noexternal:
    dependencies:
      '@vitejs/test-external-cjs':
        specifier: file:./external-cjs
        version: file:playground/ssr-noexternal/external-cjs
      '@vitejs/test-require-external-cjs':
        specifier: file:./require-external-cjs
        version: file:playground/ssr-noexternal/require-external-cjs
      express:
        specifier: ^4.19.2
        version: 4.19.2

  playground/ssr-noexternal/external-cjs: {}

  playground/ssr-noexternal/require-external-cjs:
    dependencies:
      '@vitejs/test-external-cjs':
        specifier: file:../external-cjs
        version: file:playground/ssr-noexternal/external-cjs

  playground/ssr-pug:
    devDependencies:
      express:
        specifier: ^4.19.2
        version: 4.19.2
      pug:
        specifier: ^3.0.3
        version: 3.0.3

  playground/ssr-resolve:
    dependencies:
      '@vitejs/test-deep-import':
        specifier: file:./deep-import
        version: file:playground/ssr-resolve/deep-import
      '@vitejs/test-entries':
        specifier: file:./entries
        version: file:playground/ssr-resolve/entries
      '@vitejs/test-resolve-pkg-exports':
        specifier: file:./pkg-exports
        version: file:playground/ssr-resolve/pkg-exports

  playground/ssr-resolve/deep-import: {}

  playground/ssr-resolve/deep-import/bar: {}

  playground/ssr-resolve/deep-import/foo: {}

  playground/ssr-resolve/entries: {}

  playground/ssr-resolve/pkg-exports: {}

  playground/ssr-webworker:
    dependencies:
      '@vitejs/test-browser-exports':
        specifier: file:./browser-exports
        version: file:playground/ssr-webworker/browser-exports
      '@vitejs/test-worker-exports':
        specifier: file:./worker-exports
        version: file:playground/ssr-webworker/worker-exports
      react:
        specifier: ^18.3.1
        version: 18.3.1
    devDependencies:
      '@vitejs/test-resolve-linked':
        specifier: workspace:*
        version: link:../resolve-linked
      miniflare:
        specifier: ^3.20240512.0
        version: 3.20240512.0

  playground/ssr-webworker/browser-exports: {}

  playground/ssr-webworker/worker-exports: {}

  playground/tailwind:
    dependencies:
      autoprefixer:
        specifier: ^10.4.19
        version: 10.4.19
      tailwindcss:
        specifier: ^3.4.3
        version: 3.4.3(ts-node@10.9.2)
      vue:
        specifier: ^3.4.27
        version: 3.4.27(typescript@5.2.2)
      vue-router:
        specifier: ^4.3.2
        version: 4.3.2(vue@3.4.27)
    devDependencies:
      ts-node:
        specifier: ^10.9.2
        version: 10.9.2(@types/node@20.12.12)(typescript@5.2.2)

  playground/tailwind-sourcemap:
    dependencies:
      tailwindcss:
        specifier: ^3.4.3
        version: 3.4.3(ts-node@10.9.2)

  playground/transform-plugin: {}

  playground/tsconfig-json: {}

  playground/tsconfig-json-load-error: {}

  playground/wasm: {}

  playground/worker:
    dependencies:
      '@vitejs/test-dep-to-optimize':
        specifier: file:./dep-to-optimize
        version: file:playground/worker/dep-to-optimize

  playground/worker/dep-to-optimize: {}

packages:

  /@aashutoshrathi/word-wrap@1.2.6:
    resolution: {integrity: sha512-1Yjs2SvM8TflER/OD3cOjhWWOZb58A2t7wpE2S9XfBYTiIl+XFhQG2bjy4Pu1I+EAlCNUzRDYDdFwFYUKvXcIA==}
    engines: {node: '>=0.10.0'}
    dev: true

  /@adobe/css-tools@4.3.3:
    resolution: {integrity: sha512-rE0Pygv0sEZ4vBWHlAgJLGDU7Pm8xoO6p3wsEceb7GYAjScrOHpEo8KK/eVkAcnSM+slAEtXjA2JpdjLp4fJQQ==}
    dev: true

  /@algolia/autocomplete-core@1.9.3(algoliasearch@4.20.0):
    resolution: {integrity: sha512-009HdfugtGCdC4JdXUbVJClA0q0zh24yyePn+KUGk3rP7j8FEe/m5Yo/z65gn6nP/cM39PxpzqKrL7A6fP6PPw==}
    dependencies:
      '@algolia/autocomplete-plugin-algolia-insights': 1.9.3(algoliasearch@4.20.0)
      '@algolia/autocomplete-shared': 1.9.3(algoliasearch@4.20.0)
    transitivePeerDependencies:
      - '@algolia/client-search'
      - algoliasearch
      - search-insights
    dev: true

  /@algolia/autocomplete-plugin-algolia-insights@1.9.3(algoliasearch@4.20.0):
    resolution: {integrity: sha512-a/yTUkcO/Vyy+JffmAnTWbr4/90cLzw+CC3bRbhnULr/EM0fGNvM13oQQ14f2moLMcVDyAx/leczLlAOovhSZg==}
    peerDependencies:
      search-insights: '>= 1 < 3'
    peerDependenciesMeta:
      search-insights:
        optional: true
    dependencies:
      '@algolia/autocomplete-shared': 1.9.3(algoliasearch@4.20.0)
    transitivePeerDependencies:
      - '@algolia/client-search'
      - algoliasearch
    dev: true

  /@algolia/autocomplete-preset-algolia@1.9.3(algoliasearch@4.20.0):
    resolution: {integrity: sha512-d4qlt6YmrLMYy95n5TB52wtNDr6EgAIPH81dvvvW8UmuWRgxEtY0NJiPwl/h95JtG2vmRM804M0DSwMCNZlzRA==}
    peerDependencies:
      '@algolia/client-search': '>= 4.9.1 < 6'
      algoliasearch: '>= 4.9.1 < 6'
    peerDependenciesMeta:
      '@algolia/client-search':
        optional: true
    dependencies:
      '@algolia/autocomplete-shared': 1.9.3(algoliasearch@4.20.0)
      algoliasearch: 4.20.0
    dev: true

  /@algolia/autocomplete-shared@1.9.3(algoliasearch@4.20.0):
    resolution: {integrity: sha512-Wnm9E4Ye6Rl6sTTqjoymD+l8DjSTHsHboVRYrKgEt8Q7UHm9nYbqhN/i0fhUYA3OAEH7WA8x3jfpnmJm3rKvaQ==}
    peerDependencies:
      '@algolia/client-search': '>= 4.9.1 < 6'
      algoliasearch: '>= 4.9.1 < 6'
    peerDependenciesMeta:
      '@algolia/client-search':
        optional: true
    dependencies:
      algoliasearch: 4.20.0
    dev: true

  /@algolia/cache-browser-local-storage@4.20.0:
    resolution: {integrity: sha512-uujahcBt4DxduBTvYdwO3sBfHuJvJokiC3BP1+O70fglmE1ShkH8lpXqZBac1rrU3FnNYSUs4pL9lBdTKeRPOQ==}
    dependencies:
      '@algolia/cache-common': 4.20.0
    dev: true

  /@algolia/cache-common@4.20.0:
    resolution: {integrity: sha512-vCfxauaZutL3NImzB2G9LjLt36vKAckc6DhMp05An14kVo8F1Yofb6SIl6U3SaEz8pG2QOB9ptwM5c+zGevwIQ==}
    dev: true

  /@algolia/cache-in-memory@4.20.0:
    resolution: {integrity: sha512-Wm9ak/IaacAZXS4mB3+qF/KCoVSBV6aLgIGFEtQtJwjv64g4ePMapORGmCyulCFwfePaRAtcaTbMcJF+voc/bg==}
    dependencies:
      '@algolia/cache-common': 4.20.0
    dev: true

  /@algolia/client-account@4.20.0:
    resolution: {integrity: sha512-GGToLQvrwo7am4zVkZTnKa72pheQeez/16sURDWm7Seyz+HUxKi3BM6fthVVPUEBhtJ0reyVtuK9ArmnaKl10Q==}
    dependencies:
      '@algolia/client-common': 4.20.0
      '@algolia/client-search': 4.20.0
      '@algolia/transporter': 4.20.0
    dev: true

  /@algolia/client-analytics@4.20.0:
    resolution: {integrity: sha512-EIr+PdFMOallRdBTHHdKI3CstslgLORQG7844Mq84ib5oVFRVASuuPmG4bXBgiDbcsMLUeOC6zRVJhv1KWI0ug==}
    dependencies:
      '@algolia/client-common': 4.20.0
      '@algolia/client-search': 4.20.0
      '@algolia/requester-common': 4.20.0
      '@algolia/transporter': 4.20.0
    dev: true

  /@algolia/client-common@4.20.0:
    resolution: {integrity: sha512-P3WgMdEss915p+knMMSd/fwiHRHKvDu4DYRrCRaBrsfFw7EQHon+EbRSm4QisS9NYdxbS04kcvNoavVGthyfqQ==}
    dependencies:
      '@algolia/requester-common': 4.20.0
      '@algolia/transporter': 4.20.0
    dev: true

  /@algolia/client-personalization@4.20.0:
    resolution: {integrity: sha512-N9+zx0tWOQsLc3K4PVRDV8GUeOLAY0i445En79Pr3zWB+m67V+n/8w4Kw1C5LlbHDDJcyhMMIlqezh6BEk7xAQ==}
    dependencies:
      '@algolia/client-common': 4.20.0
      '@algolia/requester-common': 4.20.0
      '@algolia/transporter': 4.20.0
    dev: true

  /@algolia/client-search@4.20.0:
    resolution: {integrity: sha512-zgwqnMvhWLdpzKTpd3sGmMlr4c+iS7eyyLGiaO51zDZWGMkpgoNVmltkzdBwxOVXz0RsFMznIxB9zuarUv4TZg==}
    dependencies:
      '@algolia/client-common': 4.20.0
      '@algolia/requester-common': 4.20.0
      '@algolia/transporter': 4.20.0
    dev: true

  /@algolia/logger-common@4.20.0:
    resolution: {integrity: sha512-xouigCMB5WJYEwvoWW5XDv7Z9f0A8VoXJc3VKwlHJw/je+3p2RcDXfksLI4G4lIVncFUYMZx30tP/rsdlvvzHQ==}
    dev: true

  /@algolia/logger-console@4.20.0:
    resolution: {integrity: sha512-THlIGG1g/FS63z0StQqDhT6bprUczBI8wnLT3JWvfAQDZX5P6fCg7dG+pIrUBpDIHGszgkqYEqECaKKsdNKOUA==}
    dependencies:
      '@algolia/logger-common': 4.20.0
    dev: true

  /@algolia/requester-browser-xhr@4.20.0:
    resolution: {integrity: sha512-HbzoSjcjuUmYOkcHECkVTwAelmvTlgs48N6Owt4FnTOQdwn0b8pdht9eMgishvk8+F8bal354nhx/xOoTfwiAw==}
    dependencies:
      '@algolia/requester-common': 4.20.0
    dev: true

  /@algolia/requester-common@4.20.0:
    resolution: {integrity: sha512-9h6ye6RY/BkfmeJp7Z8gyyeMrmmWsMOCRBXQDs4mZKKsyVlfIVICpcSibbeYcuUdurLhIlrOUkH3rQEgZzonng==}
    dev: true

  /@algolia/requester-node-http@4.20.0:
    resolution: {integrity: sha512-ocJ66L60ABSSTRFnCHIEZpNHv6qTxsBwJEPfYaSBsLQodm0F9ptvalFkHMpvj5DfE22oZrcrLbOYM2bdPJRHng==}
    dependencies:
      '@algolia/requester-common': 4.20.0
    dev: true

  /@algolia/transporter@4.20.0:
    resolution: {integrity: sha512-Lsii1pGWOAISbzeyuf+r/GPhvHMPHSPrTDWNcIzOE1SG1inlJHICaVe2ikuoRjcpgxZNU54Jl+if15SUCsaTUg==}
    dependencies:
      '@algolia/cache-common': 4.20.0
      '@algolia/logger-common': 4.20.0
      '@algolia/requester-common': 4.20.0
    dev: true

  /@alloc/quick-lru@5.2.0:
    resolution: {integrity: sha512-UrcABB+4bUrFABwbluTIBErXwvbsU/V7TZWfmbgJfbkwiBuziS9gxdODUyuiecfdGQ85jglMW6juS3+z5TsKLw==}
    engines: {node: '>=10'}

  /@ampproject/remapping@2.3.0:
    resolution: {integrity: sha512-30iZtAPgz+LTIYoeivqYo853f02jBYSd5uGnGpkFV0M3xOt9aN73erkgYAmZU43x4VfqcnLxW9Kpg3R5LC4YYw==}
    engines: {node: '>=6.0.0'}
    dependencies:
      '@jridgewell/gen-mapping': 0.3.5
      '@jridgewell/trace-mapping': 0.3.25

  /@babel/code-frame@7.24.6:
    resolution: {integrity: sha512-ZJhac6FkEd1yhG2AHOmfcXG4ceoLltoCVJjN5XsWN9BifBQr+cHJbWi0h68HZuSORq+3WtJ2z0hwF2NG1b5kcA==}
    engines: {node: '>=6.9.0'}
    dependencies:
      '@babel/highlight': 7.24.6
      picocolors: 1.0.1

  /@babel/compat-data@7.24.6:
    resolution: {integrity: sha512-aC2DGhBq5eEdyXWqrDInSqQjO0k8xtPRf5YylULqx8MCd6jBtzqfta/3ETMRpuKIc5hyswfO80ObyA1MvkCcUQ==}
    engines: {node: '>=6.9.0'}

  /@babel/core@7.24.6:
    resolution: {integrity: sha512-qAHSfAdVyFmIvl0VHELib8xar7ONuSHrE2hLnsaWkYNTI68dmi1x8GYDhJjMI/e7XWal9QBlZkwbOnkcw7Z8gQ==}
    engines: {node: '>=6.9.0'}
    dependencies:
      '@ampproject/remapping': 2.3.0
      '@babel/code-frame': 7.24.6
      '@babel/generator': 7.24.6
      '@babel/helper-compilation-targets': 7.24.6
      '@babel/helper-module-transforms': 7.24.6(@babel/core@7.24.6)
      '@babel/helpers': 7.24.6
      '@babel/parser': 7.24.6
      '@babel/template': 7.24.6
      '@babel/traverse': 7.24.6
      '@babel/types': 7.24.6
      convert-source-map: 2.0.0
      debug: 4.3.4
      gensync: 1.0.0-beta.2
      json5: 2.2.3
      semver: 6.3.1
    transitivePeerDependencies:
      - supports-color

  /@babel/generator@7.24.6:
    resolution: {integrity: sha512-S7m4eNa6YAPJRHmKsLHIDJhNAGNKoWNiWefz1MBbpnt8g9lvMDl1hir4P9bo/57bQEmuwEhnRU/AMWsD0G/Fbg==}
    engines: {node: '>=6.9.0'}
    dependencies:
      '@babel/types': 7.24.6
      '@jridgewell/gen-mapping': 0.3.5
      '@jridgewell/trace-mapping': 0.3.25
      jsesc: 2.5.2

  /@babel/helper-annotate-as-pure@7.22.5:
    resolution: {integrity: sha512-LvBTxu8bQSQkcyKOU+a1btnNFQ1dMAd0R6PyW3arXes06F6QLWLIrd681bxRPIXlrMGR3XYnW9JyML7dP3qgxg==}
    engines: {node: '>=6.9.0'}
    dependencies:
      '@babel/types': 7.24.6
    dev: false

  /@babel/helper-annotate-as-pure@7.24.6:
    resolution: {integrity: sha512-DitEzDfOMnd13kZnDqns1ccmftwJTS9DMkyn9pYTxulS7bZxUxpMly3Nf23QQ6NwA4UB8lAqjbqWtyvElEMAkg==}
    engines: {node: '>=6.9.0'}
    dependencies:
      '@babel/types': 7.24.6
    dev: false

  /@babel/helper-builder-binary-assignment-operator-visitor@7.24.6:
    resolution: {integrity: sha512-+wnfqc5uHiMYtvRX7qu80Toef8BXeh4HHR1SPeonGb1SKPniNEd4a/nlaJJMv/OIEYvIVavvo0yR7u10Gqz0Iw==}
    engines: {node: '>=6.9.0'}
    dependencies:
      '@babel/types': 7.24.6
    dev: false

  /@babel/helper-compilation-targets@7.24.6:
    resolution: {integrity: sha512-VZQ57UsDGlX/5fFA7GkVPplZhHsVc+vuErWgdOiysI9Ksnw0Pbbd6pnPiR/mmJyKHgyIW0c7KT32gmhiF+cirg==}
    engines: {node: '>=6.9.0'}
    dependencies:
      '@babel/compat-data': 7.24.6
      '@babel/helper-validator-option': 7.24.6
      browserslist: 4.23.0
      lru-cache: 5.1.1
      semver: 6.3.1

  /@babel/helper-create-class-features-plugin@7.24.6(@babel/core@7.24.6):
    resolution: {integrity: sha512-djsosdPJVZE6Vsw3kk7IPRWethP94WHGOhQTc67SNXE0ZzMhHgALw8iGmYS0TD1bbMM0VDROy43od7/hN6WYcA==}
    engines: {node: '>=6.9.0'}
    peerDependencies:
      '@babel/core': ^7.0.0
    dependencies:
      '@babel/core': 7.24.6
      '@babel/helper-annotate-as-pure': 7.24.6
      '@babel/helper-environment-visitor': 7.24.6
      '@babel/helper-function-name': 7.24.6
      '@babel/helper-member-expression-to-functions': 7.24.6
      '@babel/helper-optimise-call-expression': 7.24.6
      '@babel/helper-replace-supers': 7.24.6(@babel/core@7.24.6)
      '@babel/helper-skip-transparent-expression-wrappers': 7.24.6
      '@babel/helper-split-export-declaration': 7.24.6
      semver: 6.3.1
    dev: false

  /@babel/helper-create-regexp-features-plugin@7.22.15(@babel/core@7.24.6):
    resolution: {integrity: sha512-29FkPLFjn4TPEa3RE7GpW+qbE8tlsu3jntNYNfcGsc49LphF1PQIiD+vMZ1z1xVOKt+93khA9tc2JBs3kBjA7w==}
    engines: {node: '>=6.9.0'}
    peerDependencies:
      '@babel/core': ^7.0.0
    dependencies:
      '@babel/core': 7.24.6
      '@babel/helper-annotate-as-pure': 7.22.5
      regexpu-core: 5.3.2
      semver: 6.3.1
    dev: false

  /@babel/helper-create-regexp-features-plugin@7.24.6(@babel/core@7.24.6):
    resolution: {integrity: sha512-C875lFBIWWwyv6MHZUG9HmRrlTDgOsLWZfYR0nW69gaKJNe0/Mpxx5r0EID2ZdHQkdUmQo2t0uNckTL08/1BgA==}
    engines: {node: '>=6.9.0'}
    peerDependencies:
      '@babel/core': ^7.0.0
    dependencies:
      '@babel/core': 7.24.6
      '@babel/helper-annotate-as-pure': 7.24.6
      regexpu-core: 5.3.2
      semver: 6.3.1
    dev: false

  /@babel/helper-define-polyfill-provider@0.6.1(@babel/core@7.24.6):
    resolution: {integrity: sha512-o7SDgTJuvx5vLKD6SFvkydkSMBvahDKGiNJzG22IZYXhiqoe9efY7zocICBgzHV4IRg5wdgl2nEL/tulKIEIbA==}
    peerDependencies:
      '@babel/core': ^7.4.0 || ^8.0.0-0 <8.0.0
    dependencies:
      '@babel/core': 7.24.6
      '@babel/helper-compilation-targets': 7.24.6
      '@babel/helper-plugin-utils': 7.24.6
      debug: 4.3.4
      lodash.debounce: 4.0.8
      resolve: 1.22.4
    transitivePeerDependencies:
      - supports-color
    dev: false

  /@babel/helper-environment-visitor@7.24.6:
    resolution: {integrity: sha512-Y50Cg3k0LKLMjxdPjIl40SdJgMB85iXn27Vk/qbHZCFx/o5XO3PSnpi675h1KEmmDb6OFArfd5SCQEQ5Q4H88g==}
    engines: {node: '>=6.9.0'}

  /@babel/helper-function-name@7.24.6:
    resolution: {integrity: sha512-xpeLqeeRkbxhnYimfr2PC+iA0Q7ljX/d1eZ9/inYbmfG2jpl8Lu3DyXvpOAnrS5kxkfOWJjioIMQsaMBXFI05w==}
    engines: {node: '>=6.9.0'}
    dependencies:
      '@babel/template': 7.24.6
      '@babel/types': 7.24.6

  /@babel/helper-hoist-variables@7.24.6:
    resolution: {integrity: sha512-SF/EMrC3OD7dSta1bLJIlrsVxwtd0UpjRJqLno6125epQMJ/kyFmpTT4pbvPbdQHzCHg+biQ7Syo8lnDtbR+uA==}
    engines: {node: '>=6.9.0'}
    dependencies:
      '@babel/types': 7.24.6

  /@babel/helper-member-expression-to-functions@7.24.6:
    resolution: {integrity: sha512-OTsCufZTxDUsv2/eDXanw/mUZHWOxSbEmC3pP8cgjcy5rgeVPWWMStnv274DV60JtHxTk0adT0QrCzC4M9NWGg==}
    engines: {node: '>=6.9.0'}
    dependencies:
      '@babel/types': 7.24.6
    dev: false

  /@babel/helper-module-imports@7.24.6:
    resolution: {integrity: sha512-a26dmxFJBF62rRO9mmpgrfTLsAuyHk4e1hKTUkD/fcMfynt8gvEKwQPQDVxWhca8dHoDck+55DFt42zV0QMw5g==}
    engines: {node: '>=6.9.0'}
    dependencies:
      '@babel/types': 7.24.6

  /@babel/helper-module-transforms@7.24.6(@babel/core@7.24.6):
    resolution: {integrity: sha512-Y/YMPm83mV2HJTbX1Qh2sjgjqcacvOlhbzdCCsSlblOKjSYmQqEbO6rUniWQyRo9ncyfjT8hnUjlG06RXDEmcA==}
    engines: {node: '>=6.9.0'}
    peerDependencies:
      '@babel/core': ^7.0.0
    dependencies:
      '@babel/core': 7.24.6
      '@babel/helper-environment-visitor': 7.24.6
      '@babel/helper-module-imports': 7.24.6
      '@babel/helper-simple-access': 7.24.6
      '@babel/helper-split-export-declaration': 7.24.6
      '@babel/helper-validator-identifier': 7.24.6

  /@babel/helper-optimise-call-expression@7.24.6:
    resolution: {integrity: sha512-3SFDJRbx7KuPRl8XDUr8O7GAEB8iGyWPjLKJh/ywP/Iy9WOmEfMrsWbaZpvBu2HSYn4KQygIsz0O7m8y10ncMA==}
    engines: {node: '>=6.9.0'}
    dependencies:
      '@babel/types': 7.24.6
    dev: false

  /@babel/helper-plugin-utils@7.24.6:
    resolution: {integrity: sha512-MZG/JcWfxybKwsA9N9PmtF2lOSFSEMVCpIRrbxccZFLJPrJciJdG/UhSh5W96GEteJI2ARqm5UAHxISwRDLSNg==}
    engines: {node: '>=6.9.0'}
    dev: false

  /@babel/helper-remap-async-to-generator@7.24.6(@babel/core@7.24.6):
    resolution: {integrity: sha512-1Qursq9ArRZPAMOZf/nuzVW8HgJLkTB9y9LfP4lW2MVp4e9WkLJDovfKBxoDcCk6VuzIxyqWHyBoaCtSRP10yg==}
    engines: {node: '>=6.9.0'}
    peerDependencies:
      '@babel/core': ^7.0.0
    dependencies:
      '@babel/core': 7.24.6
      '@babel/helper-annotate-as-pure': 7.24.6
      '@babel/helper-environment-visitor': 7.24.6
      '@babel/helper-wrap-function': 7.24.6
    dev: false

  /@babel/helper-replace-supers@7.24.6(@babel/core@7.24.6):
    resolution: {integrity: sha512-mRhfPwDqDpba8o1F8ESxsEkJMQkUF8ZIWrAc0FtWhxnjfextxMWxr22RtFizxxSYLjVHDeMgVsRq8BBZR2ikJQ==}
    engines: {node: '>=6.9.0'}
    peerDependencies:
      '@babel/core': ^7.0.0
    dependencies:
      '@babel/core': 7.24.6
      '@babel/helper-environment-visitor': 7.24.6
      '@babel/helper-member-expression-to-functions': 7.24.6
      '@babel/helper-optimise-call-expression': 7.24.6
    dev: false

  /@babel/helper-simple-access@7.24.6:
    resolution: {integrity: sha512-nZzcMMD4ZhmB35MOOzQuiGO5RzL6tJbsT37Zx8M5L/i9KSrukGXWTjLe1knIbb/RmxoJE9GON9soq0c0VEMM5g==}
    engines: {node: '>=6.9.0'}
    dependencies:
      '@babel/types': 7.24.6

  /@babel/helper-skip-transparent-expression-wrappers@7.24.6:
    resolution: {integrity: sha512-jhbbkK3IUKc4T43WadP96a27oYti9gEf1LdyGSP2rHGH77kwLwfhO7TgwnWvxxQVmke0ImmCSS47vcuxEMGD3Q==}
    engines: {node: '>=6.9.0'}
    dependencies:
      '@babel/types': 7.24.6
    dev: false

  /@babel/helper-split-export-declaration@7.24.6:
    resolution: {integrity: sha512-CvLSkwXGWnYlF9+J3iZUvwgAxKiYzK3BWuo+mLzD/MDGOZDj7Gq8+hqaOkMxmJwmlv0iu86uH5fdADd9Hxkymw==}
    engines: {node: '>=6.9.0'}
    dependencies:
      '@babel/types': 7.24.6

  /@babel/helper-string-parser@7.24.6:
    resolution: {integrity: sha512-WdJjwMEkmBicq5T9fm/cHND3+UlFa2Yj8ALLgmoSQAJZysYbBjw+azChSGPN4DSPLXOcooGRvDwZWMcF/mLO2Q==}
    engines: {node: '>=6.9.0'}

  /@babel/helper-validator-identifier@7.24.6:
    resolution: {integrity: sha512-4yA7s865JHaqUdRbnaxarZREuPTHrjpDT+pXoAZ1yhyo6uFnIEpS8VMu16siFOHDpZNKYv5BObhsB//ycbICyw==}
    engines: {node: '>=6.9.0'}

  /@babel/helper-validator-option@7.24.6:
    resolution: {integrity: sha512-Jktc8KkF3zIkePb48QO+IapbXlSapOW9S+ogZZkcO6bABgYAxtZcjZ/O005111YLf+j4M84uEgwYoidDkXbCkQ==}
    engines: {node: '>=6.9.0'}

  /@babel/helper-wrap-function@7.24.6:
    resolution: {integrity: sha512-f1JLrlw/jbiNfxvdrfBgio/gRBk3yTAEJWirpAkiJG2Hb22E7cEYKHWo0dFPTv/niPovzIdPdEDetrv6tC6gPQ==}
    engines: {node: '>=6.9.0'}
    dependencies:
      '@babel/helper-function-name': 7.24.6
      '@babel/template': 7.24.6
      '@babel/types': 7.24.6
    dev: false

  /@babel/helpers@7.24.6:
    resolution: {integrity: sha512-V2PI+NqnyFu1i0GyTd/O/cTpxzQCYioSkUIRmgo7gFEHKKCg5w46+r/A6WeUR1+P3TeQ49dspGPNd/E3n9AnnA==}
    engines: {node: '>=6.9.0'}
    dependencies:
      '@babel/template': 7.24.6
      '@babel/types': 7.24.6

  /@babel/highlight@7.24.6:
    resolution: {integrity: sha512-2YnuOp4HAk2BsBrJJvYCbItHx0zWscI1C3zgWkz+wDyD9I7GIVrfnLyrR4Y1VR+7p+chAEcrgRQYZAGIKMV7vQ==}
    engines: {node: '>=6.9.0'}
    requiresBuild: true
    dependencies:
      '@babel/helper-validator-identifier': 7.24.6
      chalk: 2.4.2
      js-tokens: 4.0.0
      picocolors: 1.0.1

  /@babel/parser@7.24.6:
    resolution: {integrity: sha512-eNZXdfU35nJC2h24RznROuOpO94h6x8sg9ju0tT9biNtLZ2vuP8SduLqqV+/8+cebSLV9SJEAN5Z3zQbJG/M+Q==}
    engines: {node: '>=6.0.0'}
    hasBin: true
    dependencies:
      '@babel/types': 7.24.6

  /@babel/plugin-bugfix-firefox-class-in-computed-class-key@7.24.6(@babel/core@7.24.6):
    resolution: {integrity: sha512-bYndrJ6Ph6Ar+GaB5VAc0JPoP80bQCm4qon6JEzXfRl5QZyQ8Ur1K6k7htxWmPA5z+k7JQvaMUrtXlqclWYzKw==}
    engines: {node: '>=6.9.0'}
    peerDependencies:
      '@babel/core': ^7.0.0
    dependencies:
      '@babel/core': 7.24.6
      '@babel/helper-environment-visitor': 7.24.6
      '@babel/helper-plugin-utils': 7.24.6
    dev: false

  /@babel/plugin-bugfix-safari-id-destructuring-collision-in-function-expression@7.24.6(@babel/core@7.24.6):
    resolution: {integrity: sha512-iVuhb6poq5ikqRq2XWU6OQ+R5o9wF+r/or9CeUyovgptz0UlnK4/seOQ1Istu/XybYjAhQv1FRSSfHHufIku5Q==}
    engines: {node: '>=6.9.0'}
    peerDependencies:
      '@babel/core': ^7.0.0
    dependencies:
      '@babel/core': 7.24.6
      '@babel/helper-plugin-utils': 7.24.6
    dev: false

  /@babel/plugin-bugfix-v8-spread-parameters-in-optional-chaining@7.24.6(@babel/core@7.24.6):
    resolution: {integrity: sha512-c8TER5xMDYzzFcGqOEp9l4hvB7dcbhcGjcLVwxWfe4P5DOafdwjsBJZKsmv+o3aXh7NhopvayQIovHrh2zSRUQ==}
    engines: {node: '>=6.9.0'}
    peerDependencies:
      '@babel/core': ^7.13.0
    dependencies:
      '@babel/core': 7.24.6
      '@babel/helper-plugin-utils': 7.24.6
      '@babel/helper-skip-transparent-expression-wrappers': 7.24.6
      '@babel/plugin-transform-optional-chaining': 7.24.6(@babel/core@7.24.6)
    dev: false

  /@babel/plugin-bugfix-v8-static-class-fields-redefine-readonly@7.24.6(@babel/core@7.24.6):
    resolution: {integrity: sha512-z8zEjYmwBUHN/pCF3NuWBhHQjJCrd33qAi8MgANfMrAvn72k2cImT8VjK9LJFu4ysOLJqhfkYYb3MvwANRUNZQ==}
    engines: {node: '>=6.9.0'}
    peerDependencies:
      '@babel/core': ^7.0.0
    dependencies:
      '@babel/core': 7.24.6
      '@babel/helper-environment-visitor': 7.24.6
      '@babel/helper-plugin-utils': 7.24.6
    dev: false

  /@babel/plugin-proposal-private-property-in-object@7.21.0-placeholder-for-preset-env.2(@babel/core@7.24.6):
    resolution: {integrity: sha512-SOSkfJDddaM7mak6cPEpswyTRnuRltl429hMraQEglW+OkovnCzsiszTmsrlY//qLFjCpQDFRvjdm2wA5pPm9w==}
    engines: {node: '>=6.9.0'}
    peerDependencies:
      '@babel/core': ^7.0.0-0
    dependencies:
      '@babel/core': 7.24.6
    dev: false

  /@babel/plugin-syntax-async-generators@7.8.4(@babel/core@7.24.6):
    resolution: {integrity: sha512-tycmZxkGfZaxhMRbXlPXuVFpdWlXpir2W4AMhSJgRKzk/eDlIXOhb2LHWoLpDF7TEHylV5zNhykX6KAgHJmTNw==}
    peerDependencies:
      '@babel/core': ^7.0.0-0
    dependencies:
      '@babel/core': 7.24.6
      '@babel/helper-plugin-utils': 7.24.6
    dev: false

  /@babel/plugin-syntax-class-properties@7.12.13(@babel/core@7.24.6):
    resolution: {integrity: sha512-fm4idjKla0YahUNgFNLCB0qySdsoPiZP3iQE3rky0mBUtMZ23yDJ9SJdg6dXTSDnulOVqiF3Hgr9nbXvXTQZYA==}
    peerDependencies:
      '@babel/core': ^7.0.0-0
    dependencies:
      '@babel/core': 7.24.6
      '@babel/helper-plugin-utils': 7.24.6
    dev: false

  /@babel/plugin-syntax-class-static-block@7.14.5(@babel/core@7.24.6):
    resolution: {integrity: sha512-b+YyPmr6ldyNnM6sqYeMWE+bgJcJpO6yS4QD7ymxgH34GBPNDM/THBh8iunyvKIZztiwLH4CJZ0RxTk9emgpjw==}
    engines: {node: '>=6.9.0'}
    peerDependencies:
      '@babel/core': ^7.0.0-0
    dependencies:
      '@babel/core': 7.24.6
      '@babel/helper-plugin-utils': 7.24.6
    dev: false

  /@babel/plugin-syntax-dynamic-import@7.8.3(@babel/core@7.24.6):
    resolution: {integrity: sha512-5gdGbFon+PszYzqs83S3E5mpi7/y/8M9eC90MRTZfduQOYW76ig6SOSPNe41IG5LoP3FGBn2N0RjVDSQiS94kQ==}
    peerDependencies:
      '@babel/core': ^7.0.0-0
    dependencies:
      '@babel/core': 7.24.6
      '@babel/helper-plugin-utils': 7.24.6
    dev: false

  /@babel/plugin-syntax-export-namespace-from@7.8.3(@babel/core@7.24.6):
    resolution: {integrity: sha512-MXf5laXo6c1IbEbegDmzGPwGNTsHZmEy6QGznu5Sh2UCWvueywb2ee+CCE4zQiZstxU9BMoQO9i6zUFSY0Kj0Q==}
    peerDependencies:
      '@babel/core': ^7.0.0-0
    dependencies:
      '@babel/core': 7.24.6
      '@babel/helper-plugin-utils': 7.24.6
    dev: false

  /@babel/plugin-syntax-import-assertions@7.24.6(@babel/core@7.24.6):
    resolution: {integrity: sha512-BE6o2BogJKJImTmGpkmOic4V0hlRRxVtzqxiSPa8TIFxyhi4EFjHm08nq1M4STK4RytuLMgnSz0/wfflvGFNOg==}
    engines: {node: '>=6.9.0'}
    peerDependencies:
      '@babel/core': ^7.0.0-0
    dependencies:
      '@babel/core': 7.24.6
      '@babel/helper-plugin-utils': 7.24.6
    dev: false

  /@babel/plugin-syntax-import-attributes@7.24.6(@babel/core@7.24.6):
    resolution: {integrity: sha512-D+CfsVZousPXIdudSII7RGy52+dYRtbyKAZcvtQKq/NpsivyMVduepzcLqG5pMBugtMdedxdC8Ramdpcne9ZWQ==}
    engines: {node: '>=6.9.0'}
    peerDependencies:
      '@babel/core': ^7.0.0-0
    dependencies:
      '@babel/core': 7.24.6
      '@babel/helper-plugin-utils': 7.24.6
    dev: false

  /@babel/plugin-syntax-import-meta@7.10.4(@babel/core@7.24.6):
    resolution: {integrity: sha512-Yqfm+XDx0+Prh3VSeEQCPU81yC+JWZ2pDPFSS4ZdpfZhp4MkFMaDC1UqseovEKwSUpnIL7+vK+Clp7bfh0iD7g==}
    peerDependencies:
      '@babel/core': ^7.0.0-0
    dependencies:
      '@babel/core': 7.24.6
      '@babel/helper-plugin-utils': 7.24.6
    dev: false

  /@babel/plugin-syntax-json-strings@7.8.3(@babel/core@7.24.6):
    resolution: {integrity: sha512-lY6kdGpWHvjoe2vk4WrAapEuBR69EMxZl+RoGRhrFGNYVK8mOPAW8VfbT/ZgrFbXlDNiiaxQnAtgVCZ6jv30EA==}
    peerDependencies:
      '@babel/core': ^7.0.0-0
    dependencies:
      '@babel/core': 7.24.6
      '@babel/helper-plugin-utils': 7.24.6
    dev: false

  /@babel/plugin-syntax-logical-assignment-operators@7.10.4(@babel/core@7.24.6):
    resolution: {integrity: sha512-d8waShlpFDinQ5MtvGU9xDAOzKH47+FFoney2baFIoMr952hKOLp1HR7VszoZvOsV/4+RRszNY7D17ba0te0ig==}
    peerDependencies:
      '@babel/core': ^7.0.0-0
    dependencies:
      '@babel/core': 7.24.6
      '@babel/helper-plugin-utils': 7.24.6
    dev: false

  /@babel/plugin-syntax-nullish-coalescing-operator@7.8.3(@babel/core@7.24.6):
    resolution: {integrity: sha512-aSff4zPII1u2QD7y+F8oDsz19ew4IGEJg9SVW+bqwpwtfFleiQDMdzA/R+UlWDzfnHFCxxleFT0PMIrR36XLNQ==}
    peerDependencies:
      '@babel/core': ^7.0.0-0
    dependencies:
      '@babel/core': 7.24.6
      '@babel/helper-plugin-utils': 7.24.6
    dev: false

  /@babel/plugin-syntax-numeric-separator@7.10.4(@babel/core@7.24.6):
    resolution: {integrity: sha512-9H6YdfkcK/uOnY/K7/aA2xpzaAgkQn37yzWUMRK7OaPOqOpGS1+n0H5hxT9AUw9EsSjPW8SVyMJwYRtWs3X3ug==}
    peerDependencies:
      '@babel/core': ^7.0.0-0
    dependencies:
      '@babel/core': 7.24.6
      '@babel/helper-plugin-utils': 7.24.6
    dev: false

  /@babel/plugin-syntax-object-rest-spread@7.8.3(@babel/core@7.24.6):
    resolution: {integrity: sha512-XoqMijGZb9y3y2XskN+P1wUGiVwWZ5JmoDRwx5+3GmEplNyVM2s2Dg8ILFQm8rWM48orGy5YpI5Bl8U1y7ydlA==}
    peerDependencies:
      '@babel/core': ^7.0.0-0
    dependencies:
      '@babel/core': 7.24.6
      '@babel/helper-plugin-utils': 7.24.6
    dev: false

  /@babel/plugin-syntax-optional-catch-binding@7.8.3(@babel/core@7.24.6):
    resolution: {integrity: sha512-6VPD0Pc1lpTqw0aKoeRTMiB+kWhAoT24PA+ksWSBrFtl5SIRVpZlwN3NNPQjehA2E/91FV3RjLWoVTglWcSV3Q==}
    peerDependencies:
      '@babel/core': ^7.0.0-0
    dependencies:
      '@babel/core': 7.24.6
      '@babel/helper-plugin-utils': 7.24.6
    dev: false

  /@babel/plugin-syntax-optional-chaining@7.8.3(@babel/core@7.24.6):
    resolution: {integrity: sha512-KoK9ErH1MBlCPxV0VANkXW2/dw4vlbGDrFgz8bmUsBGYkFRcbRwMh6cIJubdPrkxRwuGdtCk0v/wPTKbQgBjkg==}
    peerDependencies:
      '@babel/core': ^7.0.0-0
    dependencies:
      '@babel/core': 7.24.6
      '@babel/helper-plugin-utils': 7.24.6
    dev: false

  /@babel/plugin-syntax-private-property-in-object@7.14.5(@babel/core@7.24.6):
    resolution: {integrity: sha512-0wVnp9dxJ72ZUJDV27ZfbSj6iHLoytYZmh3rFcxNnvsJF3ktkzLDZPy/mA17HGsaQT3/DQsWYX1f1QGWkCoVUg==}
    engines: {node: '>=6.9.0'}
    peerDependencies:
      '@babel/core': ^7.0.0-0
    dependencies:
      '@babel/core': 7.24.6
      '@babel/helper-plugin-utils': 7.24.6
    dev: false

  /@babel/plugin-syntax-top-level-await@7.14.5(@babel/core@7.24.6):
    resolution: {integrity: sha512-hx++upLv5U1rgYfwe1xBQUhRmU41NEvpUvrp8jkrSCdvGSnM5/qdRMtylJ6PG5OFkBaHkbTAKTnd3/YyESRHFw==}
    engines: {node: '>=6.9.0'}
    peerDependencies:
      '@babel/core': ^7.0.0-0
    dependencies:
      '@babel/core': 7.24.6
      '@babel/helper-plugin-utils': 7.24.6
    dev: false

  /@babel/plugin-syntax-unicode-sets-regex@7.18.6(@babel/core@7.24.6):
    resolution: {integrity: sha512-727YkEAPwSIQTv5im8QHz3upqp92JTWhidIC81Tdx4VJYIte/VndKf1qKrfnnhPLiPghStWfvC/iFaMCQu7Nqg==}
    engines: {node: '>=6.9.0'}
    peerDependencies:
      '@babel/core': ^7.0.0
    dependencies:
      '@babel/core': 7.24.6
      '@babel/helper-create-regexp-features-plugin': 7.22.15(@babel/core@7.24.6)
      '@babel/helper-plugin-utils': 7.24.6
    dev: false

  /@babel/plugin-transform-arrow-functions@7.24.6(@babel/core@7.24.6):
    resolution: {integrity: sha512-jSSSDt4ZidNMggcLx8SaKsbGNEfIl0PHx/4mFEulorE7bpYLbN0d3pDW3eJ7Y5Z3yPhy3L3NaPCYyTUY7TuugQ==}
    engines: {node: '>=6.9.0'}
    peerDependencies:
      '@babel/core': ^7.0.0-0
    dependencies:
      '@babel/core': 7.24.6
      '@babel/helper-plugin-utils': 7.24.6
    dev: false

  /@babel/plugin-transform-async-generator-functions@7.24.6(@babel/core@7.24.6):
    resolution: {integrity: sha512-VEP2o4iR2DqQU6KPgizTW2mnMx6BG5b5O9iQdrW9HesLkv8GIA8x2daXBQxw1MrsIkFQGA/iJ204CKoQ8UcnAA==}
    engines: {node: '>=6.9.0'}
    peerDependencies:
      '@babel/core': ^7.0.0-0
    dependencies:
      '@babel/core': 7.24.6
      '@babel/helper-environment-visitor': 7.24.6
      '@babel/helper-plugin-utils': 7.24.6
      '@babel/helper-remap-async-to-generator': 7.24.6(@babel/core@7.24.6)
      '@babel/plugin-syntax-async-generators': 7.8.4(@babel/core@7.24.6)
    dev: false

  /@babel/plugin-transform-async-to-generator@7.24.6(@babel/core@7.24.6):
    resolution: {integrity: sha512-NTBA2SioI3OsHeIn6sQmhvXleSl9T70YY/hostQLveWs0ic+qvbA3fa0kwAwQ0OA/XGaAerNZRQGJyRfhbJK4g==}
    engines: {node: '>=6.9.0'}
    peerDependencies:
      '@babel/core': ^7.0.0-0
    dependencies:
      '@babel/core': 7.24.6
      '@babel/helper-module-imports': 7.24.6
      '@babel/helper-plugin-utils': 7.24.6
      '@babel/helper-remap-async-to-generator': 7.24.6(@babel/core@7.24.6)
    dev: false

  /@babel/plugin-transform-block-scoped-functions@7.24.6(@babel/core@7.24.6):
    resolution: {integrity: sha512-XNW7jolYHW9CwORrZgA/97tL/k05qe/HL0z/qqJq1mdWhwwCM6D4BJBV7wAz9HgFziN5dTOG31znkVIzwxv+vw==}
    engines: {node: '>=6.9.0'}
    peerDependencies:
      '@babel/core': ^7.0.0-0
    dependencies:
      '@babel/core': 7.24.6
      '@babel/helper-plugin-utils': 7.24.6
    dev: false

  /@babel/plugin-transform-block-scoping@7.24.6(@babel/core@7.24.6):
    resolution: {integrity: sha512-S/t1Xh4ehW7sGA7c1j/hiOBLnEYCp/c2sEG4ZkL8kI1xX9tW2pqJTCHKtdhe/jHKt8nG0pFCrDHUXd4DvjHS9w==}
    engines: {node: '>=6.9.0'}
    peerDependencies:
      '@babel/core': ^7.0.0-0
    dependencies:
      '@babel/core': 7.24.6
      '@babel/helper-plugin-utils': 7.24.6
    dev: false

  /@babel/plugin-transform-class-properties@7.24.6(@babel/core@7.24.6):
    resolution: {integrity: sha512-j6dZ0Z2Z2slWLR3kt9aOmSIrBvnntWjMDN/TVcMPxhXMLmJVqX605CBRlcGI4b32GMbfifTEsdEjGjiE+j/c3A==}
    engines: {node: '>=6.9.0'}
    peerDependencies:
      '@babel/core': ^7.0.0-0
    dependencies:
      '@babel/core': 7.24.6
      '@babel/helper-create-class-features-plugin': 7.24.6(@babel/core@7.24.6)
      '@babel/helper-plugin-utils': 7.24.6
    dev: false

  /@babel/plugin-transform-class-static-block@7.24.6(@babel/core@7.24.6):
    resolution: {integrity: sha512-1QSRfoPI9RoLRa8Mnakc6v3e0gJxiZQTYrMfLn+mD0sz5+ndSzwymp2hDcYJTyT0MOn0yuWzj8phlIvO72gTHA==}
    engines: {node: '>=6.9.0'}
    peerDependencies:
      '@babel/core': ^7.12.0
    dependencies:
      '@babel/core': 7.24.6
      '@babel/helper-create-class-features-plugin': 7.24.6(@babel/core@7.24.6)
      '@babel/helper-plugin-utils': 7.24.6
      '@babel/plugin-syntax-class-static-block': 7.14.5(@babel/core@7.24.6)
    dev: false

  /@babel/plugin-transform-classes@7.24.6(@babel/core@7.24.6):
    resolution: {integrity: sha512-+fN+NO2gh8JtRmDSOB6gaCVo36ha8kfCW1nMq2Gc0DABln0VcHN4PrALDvF5/diLzIRKptC7z/d7Lp64zk92Fg==}
    engines: {node: '>=6.9.0'}
    peerDependencies:
      '@babel/core': ^7.0.0-0
    dependencies:
      '@babel/core': 7.24.6
      '@babel/helper-annotate-as-pure': 7.24.6
      '@babel/helper-compilation-targets': 7.24.6
      '@babel/helper-environment-visitor': 7.24.6
      '@babel/helper-function-name': 7.24.6
      '@babel/helper-plugin-utils': 7.24.6
      '@babel/helper-replace-supers': 7.24.6(@babel/core@7.24.6)
      '@babel/helper-split-export-declaration': 7.24.6
      globals: 11.12.0
    dev: false

  /@babel/plugin-transform-computed-properties@7.24.6(@babel/core@7.24.6):
    resolution: {integrity: sha512-cRzPobcfRP0ZtuIEkA8QzghoUpSB3X3qSH5W2+FzG+VjWbJXExtx0nbRqwumdBN1x/ot2SlTNQLfBCnPdzp6kg==}
    engines: {node: '>=6.9.0'}
    peerDependencies:
      '@babel/core': ^7.0.0-0
    dependencies:
      '@babel/core': 7.24.6
      '@babel/helper-plugin-utils': 7.24.6
      '@babel/template': 7.24.6
    dev: false

  /@babel/plugin-transform-destructuring@7.24.6(@babel/core@7.24.6):
    resolution: {integrity: sha512-YLW6AE5LQpk5npNXL7i/O+U9CE4XsBCuRPgyjl1EICZYKmcitV+ayuuUGMJm2lC1WWjXYszeTnIxF/dq/GhIZQ==}
    engines: {node: '>=6.9.0'}
    peerDependencies:
      '@babel/core': ^7.0.0-0
    dependencies:
      '@babel/core': 7.24.6
      '@babel/helper-plugin-utils': 7.24.6
    dev: false

  /@babel/plugin-transform-dotall-regex@7.24.6(@babel/core@7.24.6):
    resolution: {integrity: sha512-rCXPnSEKvkm/EjzOtLoGvKseK+dS4kZwx1HexO3BtRtgL0fQ34awHn34aeSHuXtZY2F8a1X8xqBBPRtOxDVmcA==}
    engines: {node: '>=6.9.0'}
    peerDependencies:
      '@babel/core': ^7.0.0-0
    dependencies:
      '@babel/core': 7.24.6
      '@babel/helper-create-regexp-features-plugin': 7.24.6(@babel/core@7.24.6)
      '@babel/helper-plugin-utils': 7.24.6
    dev: false

  /@babel/plugin-transform-duplicate-keys@7.24.6(@babel/core@7.24.6):
    resolution: {integrity: sha512-/8Odwp/aVkZwPFJMllSbawhDAO3UJi65foB00HYnK/uXvvCPm0TAXSByjz1mpRmp0q6oX2SIxpkUOpPFHk7FLA==}
    engines: {node: '>=6.9.0'}
    peerDependencies:
      '@babel/core': ^7.0.0-0
    dependencies:
      '@babel/core': 7.24.6
      '@babel/helper-plugin-utils': 7.24.6
    dev: false

  /@babel/plugin-transform-dynamic-import@7.24.6(@babel/core@7.24.6):
    resolution: {integrity: sha512-vpq8SSLRTBLOHUZHSnBqVo0AKX3PBaoPs2vVzYVWslXDTDIpwAcCDtfhUcHSQQoYoUvcFPTdC8TZYXu9ZnLT/w==}
    engines: {node: '>=6.9.0'}
    peerDependencies:
      '@babel/core': ^7.0.0-0
    dependencies:
      '@babel/core': 7.24.6
      '@babel/helper-plugin-utils': 7.24.6
      '@babel/plugin-syntax-dynamic-import': 7.8.3(@babel/core@7.24.6)
    dev: false

  /@babel/plugin-transform-exponentiation-operator@7.24.6(@babel/core@7.24.6):
    resolution: {integrity: sha512-EemYpHtmz0lHE7hxxxYEuTYOOBZ43WkDgZ4arQ4r+VX9QHuNZC+WH3wUWmRNvR8ECpTRne29aZV6XO22qpOtdA==}
    engines: {node: '>=6.9.0'}
    peerDependencies:
      '@babel/core': ^7.0.0-0
    dependencies:
      '@babel/core': 7.24.6
      '@babel/helper-builder-binary-assignment-operator-visitor': 7.24.6
      '@babel/helper-plugin-utils': 7.24.6
    dev: false

  /@babel/plugin-transform-export-namespace-from@7.24.6(@babel/core@7.24.6):
    resolution: {integrity: sha512-inXaTM1SVrIxCkIJ5gqWiozHfFMStuGbGJAxZFBoHcRRdDP0ySLb3jH6JOwmfiinPwyMZqMBX+7NBDCO4z0NSA==}
    engines: {node: '>=6.9.0'}
    peerDependencies:
      '@babel/core': ^7.0.0-0
    dependencies:
      '@babel/core': 7.24.6
      '@babel/helper-plugin-utils': 7.24.6
      '@babel/plugin-syntax-export-namespace-from': 7.8.3(@babel/core@7.24.6)
    dev: false

  /@babel/plugin-transform-for-of@7.24.6(@babel/core@7.24.6):
    resolution: {integrity: sha512-n3Sf72TnqK4nw/jziSqEl1qaWPbCRw2CziHH+jdRYvw4J6yeCzsj4jdw8hIntOEeDGTmHVe2w4MVL44PN0GMzg==}
    engines: {node: '>=6.9.0'}
    peerDependencies:
      '@babel/core': ^7.0.0-0
    dependencies:
      '@babel/core': 7.24.6
      '@babel/helper-plugin-utils': 7.24.6
      '@babel/helper-skip-transparent-expression-wrappers': 7.24.6
    dev: false

  /@babel/plugin-transform-function-name@7.24.6(@babel/core@7.24.6):
    resolution: {integrity: sha512-sOajCu6V0P1KPljWHKiDq6ymgqB+vfo3isUS4McqW1DZtvSVU2v/wuMhmRmkg3sFoq6GMaUUf8W4WtoSLkOV/Q==}
    engines: {node: '>=6.9.0'}
    peerDependencies:
      '@babel/core': ^7.0.0-0
    dependencies:
      '@babel/core': 7.24.6
      '@babel/helper-compilation-targets': 7.24.6
      '@babel/helper-function-name': 7.24.6
      '@babel/helper-plugin-utils': 7.24.6
    dev: false

  /@babel/plugin-transform-json-strings@7.24.6(@babel/core@7.24.6):
    resolution: {integrity: sha512-Uvgd9p2gUnzYJxVdBLcU0KurF8aVhkmVyMKW4MIY1/BByvs3EBpv45q01o7pRTVmTvtQq5zDlytP3dcUgm7v9w==}
    engines: {node: '>=6.9.0'}
    peerDependencies:
      '@babel/core': ^7.0.0-0
    dependencies:
      '@babel/core': 7.24.6
      '@babel/helper-plugin-utils': 7.24.6
      '@babel/plugin-syntax-json-strings': 7.8.3(@babel/core@7.24.6)
    dev: false

  /@babel/plugin-transform-literals@7.24.6(@babel/core@7.24.6):
    resolution: {integrity: sha512-f2wHfR2HF6yMj+y+/y07+SLqnOSwRp8KYLpQKOzS58XLVlULhXbiYcygfXQxJlMbhII9+yXDwOUFLf60/TL5tw==}
    engines: {node: '>=6.9.0'}
    peerDependencies:
      '@babel/core': ^7.0.0-0
    dependencies:
      '@babel/core': 7.24.6
      '@babel/helper-plugin-utils': 7.24.6
    dev: false

  /@babel/plugin-transform-logical-assignment-operators@7.24.6(@babel/core@7.24.6):
    resolution: {integrity: sha512-EKaWvnezBCMkRIHxMJSIIylzhqK09YpiJtDbr2wsXTwnO0TxyjMUkaw4RlFIZMIS0iDj0KyIg7H7XCguHu/YDA==}
    engines: {node: '>=6.9.0'}
    peerDependencies:
      '@babel/core': ^7.0.0-0
    dependencies:
      '@babel/core': 7.24.6
      '@babel/helper-plugin-utils': 7.24.6
      '@babel/plugin-syntax-logical-assignment-operators': 7.10.4(@babel/core@7.24.6)
    dev: false

  /@babel/plugin-transform-member-expression-literals@7.24.6(@babel/core@7.24.6):
    resolution: {integrity: sha512-9g8iV146szUo5GWgXpRbq/GALTnY+WnNuRTuRHWWFfWGbP9ukRL0aO/jpu9dmOPikclkxnNsjY8/gsWl6bmZJQ==}
    engines: {node: '>=6.9.0'}
    peerDependencies:
      '@babel/core': ^7.0.0-0
    dependencies:
      '@babel/core': 7.24.6
      '@babel/helper-plugin-utils': 7.24.6
    dev: false

  /@babel/plugin-transform-modules-amd@7.24.6(@babel/core@7.24.6):
    resolution: {integrity: sha512-eAGogjZgcwqAxhyFgqghvoHRr+EYRQPFjUXrTYKBRb5qPnAVxOOglaxc4/byHqjvq/bqO2F3/CGwTHsgKJYHhQ==}
    engines: {node: '>=6.9.0'}
    peerDependencies:
      '@babel/core': ^7.0.0-0
    dependencies:
      '@babel/core': 7.24.6
      '@babel/helper-module-transforms': 7.24.6(@babel/core@7.24.6)
      '@babel/helper-plugin-utils': 7.24.6
    dev: false

  /@babel/plugin-transform-modules-commonjs@7.24.6(@babel/core@7.24.6):
    resolution: {integrity: sha512-JEV8l3MHdmmdb7S7Cmx6rbNEjRCgTQMZxllveHO0mx6uiclB0NflCawlQQ6+o5ZrwjUBYPzHm2XoK4wqGVUFuw==}
    engines: {node: '>=6.9.0'}
    peerDependencies:
      '@babel/core': ^7.0.0-0
    dependencies:
      '@babel/core': 7.24.6
      '@babel/helper-module-transforms': 7.24.6(@babel/core@7.24.6)
      '@babel/helper-plugin-utils': 7.24.6
      '@babel/helper-simple-access': 7.24.6
    dev: false

  /@babel/plugin-transform-modules-systemjs@7.24.6(@babel/core@7.24.6):
    resolution: {integrity: sha512-xg1Z0J5JVYxtpX954XqaaAT6NpAY6LtZXvYFCJmGFJWwtlz2EmJoR8LycFRGNE8dBKizGWkGQZGegtkV8y8s+w==}
    engines: {node: '>=6.9.0'}
    peerDependencies:
      '@babel/core': ^7.0.0-0
    dependencies:
      '@babel/core': 7.24.6
      '@babel/helper-hoist-variables': 7.24.6
      '@babel/helper-module-transforms': 7.24.6(@babel/core@7.24.6)
      '@babel/helper-plugin-utils': 7.24.6
      '@babel/helper-validator-identifier': 7.24.6
    dev: false

  /@babel/plugin-transform-modules-umd@7.24.6(@babel/core@7.24.6):
    resolution: {integrity: sha512-esRCC/KsSEUvrSjv5rFYnjZI6qv4R1e/iHQrqwbZIoRJqk7xCvEUiN7L1XrmW5QSmQe3n1XD88wbgDTWLbVSyg==}
    engines: {node: '>=6.9.0'}
    peerDependencies:
      '@babel/core': ^7.0.0-0
    dependencies:
      '@babel/core': 7.24.6
      '@babel/helper-module-transforms': 7.24.6(@babel/core@7.24.6)
      '@babel/helper-plugin-utils': 7.24.6
    dev: false

  /@babel/plugin-transform-named-capturing-groups-regex@7.24.6(@babel/core@7.24.6):
    resolution: {integrity: sha512-6DneiCiu91wm3YiNIGDWZsl6GfTTbspuj/toTEqLh9d4cx50UIzSdg+T96p8DuT7aJOBRhFyaE9ZvTHkXrXr6Q==}
    engines: {node: '>=6.9.0'}
    peerDependencies:
      '@babel/core': ^7.0.0
    dependencies:
      '@babel/core': 7.24.6
      '@babel/helper-create-regexp-features-plugin': 7.24.6(@babel/core@7.24.6)
      '@babel/helper-plugin-utils': 7.24.6
    dev: false

  /@babel/plugin-transform-new-target@7.24.6(@babel/core@7.24.6):
    resolution: {integrity: sha512-f8liz9JG2Va8A4J5ZBuaSdwfPqN6axfWRK+y66fjKYbwf9VBLuq4WxtinhJhvp1w6lamKUwLG0slK2RxqFgvHA==}
    engines: {node: '>=6.9.0'}
    peerDependencies:
      '@babel/core': ^7.0.0-0
    dependencies:
      '@babel/core': 7.24.6
      '@babel/helper-plugin-utils': 7.24.6
    dev: false

  /@babel/plugin-transform-nullish-coalescing-operator@7.24.6(@babel/core@7.24.6):
    resolution: {integrity: sha512-+QlAiZBMsBK5NqrBWFXCYeXyiU1y7BQ/OYaiPAcQJMomn5Tyg+r5WuVtyEuvTbpV7L25ZSLfE+2E9ywj4FD48A==}
    engines: {node: '>=6.9.0'}
    peerDependencies:
      '@babel/core': ^7.0.0-0
    dependencies:
      '@babel/core': 7.24.6
      '@babel/helper-plugin-utils': 7.24.6
      '@babel/plugin-syntax-nullish-coalescing-operator': 7.8.3(@babel/core@7.24.6)
    dev: false

  /@babel/plugin-transform-numeric-separator@7.24.6(@babel/core@7.24.6):
    resolution: {integrity: sha512-6voawq8T25Jvvnc4/rXcWZQKKxUNZcKMS8ZNrjxQqoRFernJJKjE3s18Qo6VFaatG5aiX5JV1oPD7DbJhn0a4Q==}
    engines: {node: '>=6.9.0'}
    peerDependencies:
      '@babel/core': ^7.0.0-0
    dependencies:
      '@babel/core': 7.24.6
      '@babel/helper-plugin-utils': 7.24.6
      '@babel/plugin-syntax-numeric-separator': 7.10.4(@babel/core@7.24.6)
    dev: false

  /@babel/plugin-transform-object-rest-spread@7.24.6(@babel/core@7.24.6):
    resolution: {integrity: sha512-OKmi5wiMoRW5Smttne7BwHM8s/fb5JFs+bVGNSeHWzwZkWXWValR1M30jyXo1s/RaqgwwhEC62u4rFH/FBcBPg==}
    engines: {node: '>=6.9.0'}
    peerDependencies:
      '@babel/core': ^7.0.0-0
    dependencies:
      '@babel/core': 7.24.6
      '@babel/helper-compilation-targets': 7.24.6
      '@babel/helper-plugin-utils': 7.24.6
      '@babel/plugin-syntax-object-rest-spread': 7.8.3(@babel/core@7.24.6)
      '@babel/plugin-transform-parameters': 7.24.6(@babel/core@7.24.6)
    dev: false

  /@babel/plugin-transform-object-super@7.24.6(@babel/core@7.24.6):
    resolution: {integrity: sha512-N/C76ihFKlZgKfdkEYKtaRUtXZAgK7sOY4h2qrbVbVTXPrKGIi8aww5WGe/+Wmg8onn8sr2ut6FXlsbu/j6JHg==}
    engines: {node: '>=6.9.0'}
    peerDependencies:
      '@babel/core': ^7.0.0-0
    dependencies:
      '@babel/core': 7.24.6
      '@babel/helper-plugin-utils': 7.24.6
      '@babel/helper-replace-supers': 7.24.6(@babel/core@7.24.6)
    dev: false

  /@babel/plugin-transform-optional-catch-binding@7.24.6(@babel/core@7.24.6):
    resolution: {integrity: sha512-L5pZ+b3O1mSzJ71HmxSCmTVd03VOT2GXOigug6vDYJzE5awLI7P1g0wFcdmGuwSDSrQ0L2rDOe/hHws8J1rv3w==}
    engines: {node: '>=6.9.0'}
    peerDependencies:
      '@babel/core': ^7.0.0-0
    dependencies:
      '@babel/core': 7.24.6
      '@babel/helper-plugin-utils': 7.24.6
      '@babel/plugin-syntax-optional-catch-binding': 7.8.3(@babel/core@7.24.6)
    dev: false

  /@babel/plugin-transform-optional-chaining@7.24.6(@babel/core@7.24.6):
    resolution: {integrity: sha512-cHbqF6l1QP11OkYTYQ+hhVx1E017O5ZcSPXk9oODpqhcAD1htsWG2NpHrrhthEO2qZomLK0FXS+u7NfrkF5aOQ==}
    engines: {node: '>=6.9.0'}
    peerDependencies:
      '@babel/core': ^7.0.0-0
    dependencies:
      '@babel/core': 7.24.6
      '@babel/helper-plugin-utils': 7.24.6
      '@babel/helper-skip-transparent-expression-wrappers': 7.24.6
      '@babel/plugin-syntax-optional-chaining': 7.8.3(@babel/core@7.24.6)
    dev: false

  /@babel/plugin-transform-parameters@7.24.6(@babel/core@7.24.6):
    resolution: {integrity: sha512-ST7guE8vLV+vI70wmAxuZpIKzVjvFX9Qs8bl5w6tN/6gOypPWUmMQL2p7LJz5E63vEGrDhAiYetniJFyBH1RkA==}
    engines: {node: '>=6.9.0'}
    peerDependencies:
      '@babel/core': ^7.0.0-0
    dependencies:
      '@babel/core': 7.24.6
      '@babel/helper-plugin-utils': 7.24.6
    dev: false

  /@babel/plugin-transform-private-methods@7.24.6(@babel/core@7.24.6):
    resolution: {integrity: sha512-T9LtDI0BgwXOzyXrvgLTT8DFjCC/XgWLjflczTLXyvxbnSR/gpv0hbmzlHE/kmh9nOvlygbamLKRo6Op4yB6aw==}
    engines: {node: '>=6.9.0'}
    peerDependencies:
      '@babel/core': ^7.0.0-0
    dependencies:
      '@babel/core': 7.24.6
      '@babel/helper-create-class-features-plugin': 7.24.6(@babel/core@7.24.6)
      '@babel/helper-plugin-utils': 7.24.6
    dev: false

  /@babel/plugin-transform-private-property-in-object@7.24.6(@babel/core@7.24.6):
    resolution: {integrity: sha512-Qu/ypFxCY5NkAnEhCF86Mvg3NSabKsh/TPpBVswEdkGl7+FbsYHy1ziRqJpwGH4thBdQHh8zx+z7vMYmcJ7iaQ==}
    engines: {node: '>=6.9.0'}
    peerDependencies:
      '@babel/core': ^7.0.0-0
    dependencies:
      '@babel/core': 7.24.6
      '@babel/helper-annotate-as-pure': 7.24.6
      '@babel/helper-create-class-features-plugin': 7.24.6(@babel/core@7.24.6)
      '@babel/helper-plugin-utils': 7.24.6
      '@babel/plugin-syntax-private-property-in-object': 7.14.5(@babel/core@7.24.6)
    dev: false

  /@babel/plugin-transform-property-literals@7.24.6(@babel/core@7.24.6):
    resolution: {integrity: sha512-oARaglxhRsN18OYsnPTpb8TcKQWDYNsPNmTnx5++WOAsUJ0cSC/FZVlIJCKvPbU4yn/UXsS0551CFKJhN0CaMw==}
    engines: {node: '>=6.9.0'}
    peerDependencies:
      '@babel/core': ^7.0.0-0
    dependencies:
      '@babel/core': 7.24.6
      '@babel/helper-plugin-utils': 7.24.6
    dev: false

  /@babel/plugin-transform-regenerator@7.24.6(@babel/core@7.24.6):
    resolution: {integrity: sha512-SMDxO95I8WXRtXhTAc8t/NFQUT7VYbIWwJCJgEli9ml4MhqUMh4S6hxgH6SmAC3eAQNWCDJFxcFeEt9w2sDdXg==}
    engines: {node: '>=6.9.0'}
    peerDependencies:
      '@babel/core': ^7.0.0-0
    dependencies:
      '@babel/core': 7.24.6
      '@babel/helper-plugin-utils': 7.24.6
      regenerator-transform: 0.15.2
    dev: false

  /@babel/plugin-transform-reserved-words@7.24.6(@babel/core@7.24.6):
    resolution: {integrity: sha512-DcrgFXRRlK64dGE0ZFBPD5egM2uM8mgfrvTMOSB2yKzOtjpGegVYkzh3s1zZg1bBck3nkXiaOamJUqK3Syk+4A==}
    engines: {node: '>=6.9.0'}
    peerDependencies:
      '@babel/core': ^7.0.0-0
    dependencies:
      '@babel/core': 7.24.6
      '@babel/helper-plugin-utils': 7.24.6
    dev: false

  /@babel/plugin-transform-shorthand-properties@7.24.6(@babel/core@7.24.6):
    resolution: {integrity: sha512-xnEUvHSMr9eOWS5Al2YPfc32ten7CXdH7Zwyyk7IqITg4nX61oHj+GxpNvl+y5JHjfN3KXE2IV55wAWowBYMVw==}
    engines: {node: '>=6.9.0'}
    peerDependencies:
      '@babel/core': ^7.0.0-0
    dependencies:
      '@babel/core': 7.24.6
      '@babel/helper-plugin-utils': 7.24.6
    dev: false

  /@babel/plugin-transform-spread@7.24.6(@babel/core@7.24.6):
    resolution: {integrity: sha512-h/2j7oIUDjS+ULsIrNZ6/TKG97FgmEk1PXryk/HQq6op4XUUUwif2f69fJrzK0wza2zjCS1xhXmouACaWV5uPA==}
    engines: {node: '>=6.9.0'}
    peerDependencies:
      '@babel/core': ^7.0.0-0
    dependencies:
      '@babel/core': 7.24.6
      '@babel/helper-plugin-utils': 7.24.6
      '@babel/helper-skip-transparent-expression-wrappers': 7.24.6
    dev: false

  /@babel/plugin-transform-sticky-regex@7.24.6(@babel/core@7.24.6):
    resolution: {integrity: sha512-fN8OcTLfGmYv7FnDrsjodYBo1DhPL3Pze/9mIIE2MGCT1KgADYIOD7rEglpLHZj8PZlC/JFX5WcD+85FLAQusw==}
    engines: {node: '>=6.9.0'}
    peerDependencies:
      '@babel/core': ^7.0.0-0
    dependencies:
      '@babel/core': 7.24.6
      '@babel/helper-plugin-utils': 7.24.6
    dev: false

  /@babel/plugin-transform-template-literals@7.24.6(@babel/core@7.24.6):
    resolution: {integrity: sha512-BJbEqJIcKwrqUP+KfUIkxz3q8VzXe2R8Wv8TaNgO1cx+nNavxn/2+H8kp9tgFSOL6wYPPEgFvU6IKS4qoGqhmg==}
    engines: {node: '>=6.9.0'}
    peerDependencies:
      '@babel/core': ^7.0.0-0
    dependencies:
      '@babel/core': 7.24.6
      '@babel/helper-plugin-utils': 7.24.6
    dev: false

  /@babel/plugin-transform-typeof-symbol@7.24.6(@babel/core@7.24.6):
    resolution: {integrity: sha512-IshCXQ+G9JIFJI7bUpxTE/oA2lgVLAIK8q1KdJNoPXOpvRaNjMySGuvLfBw/Xi2/1lLo953uE8hyYSDW3TSYig==}
    engines: {node: '>=6.9.0'}
    peerDependencies:
      '@babel/core': ^7.0.0-0
    dependencies:
      '@babel/core': 7.24.6
      '@babel/helper-plugin-utils': 7.24.6
    dev: false

  /@babel/plugin-transform-unicode-escapes@7.24.6(@babel/core@7.24.6):
    resolution: {integrity: sha512-bKl3xxcPbkQQo5eX9LjjDpU2xYHeEeNQbOhj0iPvetSzA+Tu9q/o5lujF4Sek60CM6MgYvOS/DJuwGbiEYAnLw==}
    engines: {node: '>=6.9.0'}
    peerDependencies:
      '@babel/core': ^7.0.0-0
    dependencies:
      '@babel/core': 7.24.6
      '@babel/helper-plugin-utils': 7.24.6
    dev: false

  /@babel/plugin-transform-unicode-property-regex@7.24.6(@babel/core@7.24.6):
    resolution: {integrity: sha512-8EIgImzVUxy15cZiPii9GvLZwsy7Vxc+8meSlR3cXFmBIl5W5Tn9LGBf7CDKkHj4uVfNXCJB8RsVfnmY61iedA==}
    engines: {node: '>=6.9.0'}
    peerDependencies:
      '@babel/core': ^7.0.0-0
    dependencies:
      '@babel/core': 7.24.6
      '@babel/helper-create-regexp-features-plugin': 7.24.6(@babel/core@7.24.6)
      '@babel/helper-plugin-utils': 7.24.6
    dev: false

  /@babel/plugin-transform-unicode-regex@7.24.6(@babel/core@7.24.6):
    resolution: {integrity: sha512-pssN6ExsvxaKU638qcWb81RrvvgZom3jDgU/r5xFZ7TONkZGFf4MhI2ltMb8OcQWhHyxgIavEU+hgqtbKOmsPA==}
    engines: {node: '>=6.9.0'}
    peerDependencies:
      '@babel/core': ^7.0.0-0
    dependencies:
      '@babel/core': 7.24.6
      '@babel/helper-create-regexp-features-plugin': 7.24.6(@babel/core@7.24.6)
      '@babel/helper-plugin-utils': 7.24.6
    dev: false

  /@babel/plugin-transform-unicode-sets-regex@7.24.6(@babel/core@7.24.6):
    resolution: {integrity: sha512-quiMsb28oXWIDK0gXLALOJRXLgICLiulqdZGOaPPd0vRT7fQp74NtdADAVu+D8s00C+0Xs0MxVP0VKF/sZEUgw==}
    engines: {node: '>=6.9.0'}
    peerDependencies:
      '@babel/core': ^7.0.0
    dependencies:
      '@babel/core': 7.24.6
      '@babel/helper-create-regexp-features-plugin': 7.24.6(@babel/core@7.24.6)
      '@babel/helper-plugin-utils': 7.24.6
    dev: false

  /@babel/preset-env@7.24.6(@babel/core@7.24.6):
    resolution: {integrity: sha512-CrxEAvN7VxfjOG8JNF2Y/eMqMJbZPZ185amwGUBp8D9USK90xQmv7dLdFSa+VbD7fdIqcy/Mfv7WtzG8+/qxKg==}
    engines: {node: '>=6.9.0'}
    peerDependencies:
      '@babel/core': ^7.0.0-0
    dependencies:
      '@babel/compat-data': 7.24.6
      '@babel/core': 7.24.6
      '@babel/helper-compilation-targets': 7.24.6
      '@babel/helper-plugin-utils': 7.24.6
      '@babel/helper-validator-option': 7.24.6
      '@babel/plugin-bugfix-firefox-class-in-computed-class-key': 7.24.6(@babel/core@7.24.6)
      '@babel/plugin-bugfix-safari-id-destructuring-collision-in-function-expression': 7.24.6(@babel/core@7.24.6)
      '@babel/plugin-bugfix-v8-spread-parameters-in-optional-chaining': 7.24.6(@babel/core@7.24.6)
      '@babel/plugin-bugfix-v8-static-class-fields-redefine-readonly': 7.24.6(@babel/core@7.24.6)
      '@babel/plugin-proposal-private-property-in-object': 7.21.0-placeholder-for-preset-env.2(@babel/core@7.24.6)
      '@babel/plugin-syntax-async-generators': 7.8.4(@babel/core@7.24.6)
      '@babel/plugin-syntax-class-properties': 7.12.13(@babel/core@7.24.6)
      '@babel/plugin-syntax-class-static-block': 7.14.5(@babel/core@7.24.6)
      '@babel/plugin-syntax-dynamic-import': 7.8.3(@babel/core@7.24.6)
      '@babel/plugin-syntax-export-namespace-from': 7.8.3(@babel/core@7.24.6)
      '@babel/plugin-syntax-import-assertions': 7.24.6(@babel/core@7.24.6)
      '@babel/plugin-syntax-import-attributes': 7.24.6(@babel/core@7.24.6)
      '@babel/plugin-syntax-import-meta': 7.10.4(@babel/core@7.24.6)
      '@babel/plugin-syntax-json-strings': 7.8.3(@babel/core@7.24.6)
      '@babel/plugin-syntax-logical-assignment-operators': 7.10.4(@babel/core@7.24.6)
      '@babel/plugin-syntax-nullish-coalescing-operator': 7.8.3(@babel/core@7.24.6)
      '@babel/plugin-syntax-numeric-separator': 7.10.4(@babel/core@7.24.6)
      '@babel/plugin-syntax-object-rest-spread': 7.8.3(@babel/core@7.24.6)
      '@babel/plugin-syntax-optional-catch-binding': 7.8.3(@babel/core@7.24.6)
      '@babel/plugin-syntax-optional-chaining': 7.8.3(@babel/core@7.24.6)
      '@babel/plugin-syntax-private-property-in-object': 7.14.5(@babel/core@7.24.6)
      '@babel/plugin-syntax-top-level-await': 7.14.5(@babel/core@7.24.6)
      '@babel/plugin-syntax-unicode-sets-regex': 7.18.6(@babel/core@7.24.6)
      '@babel/plugin-transform-arrow-functions': 7.24.6(@babel/core@7.24.6)
      '@babel/plugin-transform-async-generator-functions': 7.24.6(@babel/core@7.24.6)
      '@babel/plugin-transform-async-to-generator': 7.24.6(@babel/core@7.24.6)
      '@babel/plugin-transform-block-scoped-functions': 7.24.6(@babel/core@7.24.6)
      '@babel/plugin-transform-block-scoping': 7.24.6(@babel/core@7.24.6)
      '@babel/plugin-transform-class-properties': 7.24.6(@babel/core@7.24.6)
      '@babel/plugin-transform-class-static-block': 7.24.6(@babel/core@7.24.6)
      '@babel/plugin-transform-classes': 7.24.6(@babel/core@7.24.6)
      '@babel/plugin-transform-computed-properties': 7.24.6(@babel/core@7.24.6)
      '@babel/plugin-transform-destructuring': 7.24.6(@babel/core@7.24.6)
      '@babel/plugin-transform-dotall-regex': 7.24.6(@babel/core@7.24.6)
      '@babel/plugin-transform-duplicate-keys': 7.24.6(@babel/core@7.24.6)
      '@babel/plugin-transform-dynamic-import': 7.24.6(@babel/core@7.24.6)
      '@babel/plugin-transform-exponentiation-operator': 7.24.6(@babel/core@7.24.6)
      '@babel/plugin-transform-export-namespace-from': 7.24.6(@babel/core@7.24.6)
      '@babel/plugin-transform-for-of': 7.24.6(@babel/core@7.24.6)
      '@babel/plugin-transform-function-name': 7.24.6(@babel/core@7.24.6)
      '@babel/plugin-transform-json-strings': 7.24.6(@babel/core@7.24.6)
      '@babel/plugin-transform-literals': 7.24.6(@babel/core@7.24.6)
      '@babel/plugin-transform-logical-assignment-operators': 7.24.6(@babel/core@7.24.6)
      '@babel/plugin-transform-member-expression-literals': 7.24.6(@babel/core@7.24.6)
      '@babel/plugin-transform-modules-amd': 7.24.6(@babel/core@7.24.6)
      '@babel/plugin-transform-modules-commonjs': 7.24.6(@babel/core@7.24.6)
      '@babel/plugin-transform-modules-systemjs': 7.24.6(@babel/core@7.24.6)
      '@babel/plugin-transform-modules-umd': 7.24.6(@babel/core@7.24.6)
      '@babel/plugin-transform-named-capturing-groups-regex': 7.24.6(@babel/core@7.24.6)
      '@babel/plugin-transform-new-target': 7.24.6(@babel/core@7.24.6)
      '@babel/plugin-transform-nullish-coalescing-operator': 7.24.6(@babel/core@7.24.6)
      '@babel/plugin-transform-numeric-separator': 7.24.6(@babel/core@7.24.6)
      '@babel/plugin-transform-object-rest-spread': 7.24.6(@babel/core@7.24.6)
      '@babel/plugin-transform-object-super': 7.24.6(@babel/core@7.24.6)
      '@babel/plugin-transform-optional-catch-binding': 7.24.6(@babel/core@7.24.6)
      '@babel/plugin-transform-optional-chaining': 7.24.6(@babel/core@7.24.6)
      '@babel/plugin-transform-parameters': 7.24.6(@babel/core@7.24.6)
      '@babel/plugin-transform-private-methods': 7.24.6(@babel/core@7.24.6)
      '@babel/plugin-transform-private-property-in-object': 7.24.6(@babel/core@7.24.6)
      '@babel/plugin-transform-property-literals': 7.24.6(@babel/core@7.24.6)
      '@babel/plugin-transform-regenerator': 7.24.6(@babel/core@7.24.6)
      '@babel/plugin-transform-reserved-words': 7.24.6(@babel/core@7.24.6)
      '@babel/plugin-transform-shorthand-properties': 7.24.6(@babel/core@7.24.6)
      '@babel/plugin-transform-spread': 7.24.6(@babel/core@7.24.6)
      '@babel/plugin-transform-sticky-regex': 7.24.6(@babel/core@7.24.6)
      '@babel/plugin-transform-template-literals': 7.24.6(@babel/core@7.24.6)
      '@babel/plugin-transform-typeof-symbol': 7.24.6(@babel/core@7.24.6)
      '@babel/plugin-transform-unicode-escapes': 7.24.6(@babel/core@7.24.6)
      '@babel/plugin-transform-unicode-property-regex': 7.24.6(@babel/core@7.24.6)
      '@babel/plugin-transform-unicode-regex': 7.24.6(@babel/core@7.24.6)
      '@babel/plugin-transform-unicode-sets-regex': 7.24.6(@babel/core@7.24.6)
      '@babel/preset-modules': 0.1.6-no-external-plugins(@babel/core@7.24.6)
      babel-plugin-polyfill-corejs2: 0.4.10(@babel/core@7.24.6)
      babel-plugin-polyfill-corejs3: 0.10.4(@babel/core@7.24.6)
      babel-plugin-polyfill-regenerator: 0.6.1(@babel/core@7.24.6)
      core-js-compat: 3.36.1
      semver: 6.3.1
    transitivePeerDependencies:
      - supports-color
    dev: false

  /@babel/preset-modules@0.1.6-no-external-plugins(@babel/core@7.24.6):
    resolution: {integrity: sha512-HrcgcIESLm9aIR842yhJ5RWan/gebQUJ6E/E5+rf0y9o6oj7w0Br+sWuL6kEQ/o/AdfvR1Je9jG18/gnpwjEyA==}
    peerDependencies:
      '@babel/core': ^7.0.0-0 || ^8.0.0-0 <8.0.0
    dependencies:
      '@babel/core': 7.24.6
      '@babel/helper-plugin-utils': 7.24.6
      '@babel/types': 7.24.6
      esutils: 2.0.3
    dev: false

  /@babel/regjsgen@0.8.0:
    resolution: {integrity: sha512-x/rqGMdzj+fWZvCOYForTghzbtqPDZ5gPwaoNGHdgDfF2QA/XZbCBp4Moo5scrkAMPhB7z26XM/AaHuIJdgauA==}
    dev: false

  /@babel/runtime@7.24.6:
    resolution: {integrity: sha512-Ja18XcETdEl5mzzACGd+DKgaGJzPTCow7EglgwTmHdwokzDFYh/MHua6lU6DV/hjF2IaOJ4oX2nqnjG7RElKOw==}
    engines: {node: '>=6.9.0'}
    dependencies:
      regenerator-runtime: 0.14.1
    dev: false

  /@babel/standalone@7.22.20:
    resolution: {integrity: sha512-1W+v64N5c4yEQH1WZDGTzChpxfJ23QjmeH6qPT8CSqLV1kwKkpajMSK/xpD2aQkvy+Hfw4WaMMOhSMQtMC+PNw==}
    engines: {node: '>=6.9.0'}
    dev: true

  /@babel/template@7.24.6:
    resolution: {integrity: sha512-3vgazJlLwNXi9jhrR1ef8qiB65L1RK90+lEQwv4OxveHnqC3BfmnHdgySwRLzf6akhlOYenT+b7AfWq+a//AHw==}
    engines: {node: '>=6.9.0'}
    dependencies:
      '@babel/code-frame': 7.24.6
      '@babel/parser': 7.24.6
      '@babel/types': 7.24.6

  /@babel/traverse@7.24.6:
    resolution: {integrity: sha512-OsNjaJwT9Zn8ozxcfoBc+RaHdj3gFmCmYoQLUII1o6ZrUwku0BMg80FoOTPx+Gi6XhcQxAYE4xyjPTo4SxEQqw==}
    engines: {node: '>=6.9.0'}
    dependencies:
      '@babel/code-frame': 7.24.6
      '@babel/generator': 7.24.6
      '@babel/helper-environment-visitor': 7.24.6
      '@babel/helper-function-name': 7.24.6
      '@babel/helper-hoist-variables': 7.24.6
      '@babel/helper-split-export-declaration': 7.24.6
      '@babel/parser': 7.24.6
      '@babel/types': 7.24.6
      debug: 4.3.4
      globals: 11.12.0
    transitivePeerDependencies:
      - supports-color

  /@babel/types@7.24.6:
    resolution: {integrity: sha512-WaMsgi6Q8zMgMth93GvWPXkhAIEobfsIkLTacoVZoK1J0CevIPGYY2Vo5YvJGqyHqXM6P4ppOYGsIRU8MM9pFQ==}
    engines: {node: '>=6.9.0'}
    dependencies:
      '@babel/helper-string-parser': 7.24.6
      '@babel/helper-validator-identifier': 7.24.6
      to-fast-properties: 2.0.0

  /@cloudflare/workerd-darwin-64@1.20240512.0:
    resolution: {integrity: sha512-VMp+CsSHFALQiBzPdQ5dDI4T1qwLu0mQ0aeKVNDosXjueN0f3zj/lf+mFil5/9jBbG3t4mG0y+6MMnalP9Lobw==}
    engines: {node: '>=16'}
    cpu: [x64]
    os: [darwin]
    requiresBuild: true
    dev: true
    optional: true

  /@cloudflare/workerd-darwin-arm64@1.20240512.0:
    resolution: {integrity: sha512-lZktXGmzMrB5rJqY9+PmnNfv1HKlj/YLZwMjPfF0WVKHUFdvQbAHsi7NlKv6mW9uIvlZnS+K4sIkWc0MDXcRnA==}
    engines: {node: '>=16'}
    cpu: [arm64]
    os: [darwin]
    requiresBuild: true
    dev: true
    optional: true

  /@cloudflare/workerd-linux-64@1.20240512.0:
    resolution: {integrity: sha512-wrHvqCZZqXz6Y3MUTn/9pQNsvaoNjbJpuA6vcXsXu8iCzJi911iVW2WUEBX+MpUWD+mBIP0oXni5tTlhkokOPw==}
    engines: {node: '>=16'}
    cpu: [x64]
    os: [linux]
    requiresBuild: true
    dev: true
    optional: true

  /@cloudflare/workerd-linux-arm64@1.20240512.0:
    resolution: {integrity: sha512-YPezHMySL9J9tFdzxz390eBswQ//QJNYcZolz9Dgvb3FEfdpK345cE/bsWbMOqw5ws2f82l388epoenghtYvAg==}
    engines: {node: '>=16'}
    cpu: [arm64]
    os: [linux]
    requiresBuild: true
    dev: true
    optional: true

  /@cloudflare/workerd-windows-64@1.20240512.0:
    resolution: {integrity: sha512-SxKapDrIYSscMR7lGIp/av0l6vokjH4xQ9ACxHgXh+OdOus9azppSmjaPyw4/ePvg7yqpkaNjf9o258IxWtvKQ==}
    engines: {node: '>=16'}
    cpu: [x64]
    os: [win32]
    requiresBuild: true
    dev: true
    optional: true

  /@conventional-changelog/git-client@1.0.0(conventional-commits-parser@6.0.0):
    resolution: {integrity: sha512-PkUIv8bcY8/mIJig+3CGneb1hfXvjUotuBcroBHyVO4obIz5WGJpBWTuo17XV4p1sTmbGa8TxAmdMzhlPU+tLA==}
    engines: {node: '>=18'}
    peerDependencies:
      conventional-commits-filter: ^4.0.0
      conventional-commits-parser: ^5.0.0
    peerDependenciesMeta:
      conventional-commits-filter:
        optional: true
      conventional-commits-parser:
        optional: true
    dependencies:
      '@types/semver': 7.5.8
      conventional-commits-parser: 6.0.0
      semver: 7.6.2
    dev: true

  /@cspotcode/source-map-support@0.8.1:
    resolution: {integrity: sha512-IchNf6dN4tHoMFIn/7OE8LWZ19Y6q/67Bmf6vnGREv8RSbBVb9LPJxEcnwrcwX6ixSvaiGoomAUvu4YSxXrVgw==}
    engines: {node: '>=12'}
    dependencies:
      '@jridgewell/trace-mapping': 0.3.9

  /@docsearch/css@3.6.0:
    resolution: {integrity: sha512-+sbxb71sWre+PwDK7X2T8+bhS6clcVMLwBPznX45Qu6opJcgRjAp7gYSDzVFp187J+feSj5dNBN1mJoi6ckkUQ==}
    dev: true

  /@docsearch/js@3.6.0:
    resolution: {integrity: sha512-QujhqINEElrkIfKwyyyTfbsfMAYCkylInLYMRqHy7PHc8xTBQCow73tlo/Kc7oIwBrCLf0P3YhjlOeV4v8hevQ==}
    dependencies:
      '@docsearch/react': 3.6.0
      preact: 10.7.3
    transitivePeerDependencies:
      - '@algolia/client-search'
      - '@types/react'
      - react
      - react-dom
      - search-insights
    dev: true

  /@docsearch/react@3.6.0:
    resolution: {integrity: sha512-HUFut4ztcVNmqy9gp/wxNbC7pTOHhgVVkHVGCACTuLhUKUhKAF9KYHJtMiLUJxEqiFLQiuri1fWF8zqwM/cu1w==}
    peerDependencies:
      '@types/react': '>= 16.8.0 < 19.0.0'
      react: '>= 16.8.0 < 19.0.0'
      react-dom: '>= 16.8.0 < 19.0.0'
      search-insights: '>= 1 < 3'
    peerDependenciesMeta:
      '@types/react':
        optional: true
      react:
        optional: true
      react-dom:
        optional: true
      search-insights:
        optional: true
    dependencies:
      '@algolia/autocomplete-core': 1.9.3(algoliasearch@4.20.0)
      '@algolia/autocomplete-preset-algolia': 1.9.3(algoliasearch@4.20.0)
      '@docsearch/css': 3.6.0
      algoliasearch: 4.20.0
    transitivePeerDependencies:
      - '@algolia/client-search'
    dev: true

  /@esbuild/aix-ppc64@0.19.11:
    resolution: {integrity: sha512-FnzU0LyE3ySQk7UntJO4+qIiQgI7KoODnZg5xzXIrFJlKd2P2gwHsHY4927xj9y5PJmJSzULiUCWmv7iWnNa7g==}
    engines: {node: '>=12'}
    cpu: [ppc64]
    os: [aix]
    requiresBuild: true
    dev: true
    optional: true

  /@esbuild/aix-ppc64@0.20.2:
    resolution: {integrity: sha512-D+EBOJHXdNZcLJRBkhENNG8Wji2kgc9AZ9KiPr1JuZjsNtyHzrsfLRrY0tk2H2aoFu6RANO1y1iPPUCDYWkb5g==}
    engines: {node: '>=12'}
    cpu: [ppc64]
    os: [aix]
    requiresBuild: true
    dev: true
    optional: true

  /@esbuild/aix-ppc64@0.21.3:
    resolution: {integrity: sha512-yTgnwQpFVYfvvo4SvRFB0SwrW8YjOxEoT7wfMT7Ol5v7v5LDNvSGo67aExmxOb87nQNeWPVvaGBNfQ7BXcrZ9w==}
    engines: {node: '>=12'}
    cpu: [ppc64]
    os: [aix]
    requiresBuild: true
    optional: true

  /@esbuild/android-arm64@0.18.20:
    resolution: {integrity: sha512-Nz4rJcchGDtENV0eMKUNa6L12zz2zBDXuhj/Vjh18zGqB44Bi7MBMSXjgunJgjRhCmKOjnPuZp4Mb6OKqtMHLQ==}
    engines: {node: '>=12'}
    cpu: [arm64]
    os: [android]
    requiresBuild: true
    dev: true
    optional: true

  /@esbuild/android-arm64@0.19.11:
    resolution: {integrity: sha512-aiu7K/5JnLj//KOnOfEZ0D90obUkRzDMyqd/wNAUQ34m4YUPVhRZpnqKV9uqDGxT7cToSDnIHsGooyIczu9T+Q==}
    engines: {node: '>=12'}
    cpu: [arm64]
    os: [android]
    requiresBuild: true
    dev: true
    optional: true

  /@esbuild/android-arm64@0.20.2:
    resolution: {integrity: sha512-mRzjLacRtl/tWU0SvD8lUEwb61yP9cqQo6noDZP/O8VkwafSYwZ4yWy24kan8jE/IMERpYncRt2dw438LP3Xmg==}
    engines: {node: '>=12'}
    cpu: [arm64]
    os: [android]
    requiresBuild: true
    dev: true
    optional: true

  /@esbuild/android-arm64@0.21.3:
    resolution: {integrity: sha512-c+ty9necz3zB1Y+d/N+mC6KVVkGUUOcm4ZmT5i/Fk5arOaY3i6CA3P5wo/7+XzV8cb4GrI/Zjp8NuOQ9Lfsosw==}
    engines: {node: '>=12'}
    cpu: [arm64]
    os: [android]
    requiresBuild: true
    optional: true

  /@esbuild/android-arm@0.18.20:
    resolution: {integrity: sha512-fyi7TDI/ijKKNZTUJAQqiG5T7YjJXgnzkURqmGj13C6dCqckZBLdl4h7bkhHt/t0WP+zO9/zwroDvANaOqO5Sw==}
    engines: {node: '>=12'}
    cpu: [arm]
    os: [android]
    requiresBuild: true
    dev: true
    optional: true

  /@esbuild/android-arm@0.19.11:
    resolution: {integrity: sha512-5OVapq0ClabvKvQ58Bws8+wkLCV+Rxg7tUVbo9xu034Nm536QTII4YzhaFriQ7rMrorfnFKUsArD2lqKbFY4vw==}
    engines: {node: '>=12'}
    cpu: [arm]
    os: [android]
    requiresBuild: true
    dev: true
    optional: true

  /@esbuild/android-arm@0.20.2:
    resolution: {integrity: sha512-t98Ra6pw2VaDhqNWO2Oph2LXbz/EJcnLmKLGBJwEwXX/JAN83Fym1rU8l0JUWK6HkIbWONCSSatf4sf2NBRx/w==}
    engines: {node: '>=12'}
    cpu: [arm]
    os: [android]
    requiresBuild: true
    dev: true
    optional: true

  /@esbuild/android-arm@0.21.3:
    resolution: {integrity: sha512-bviJOLMgurLJtF1/mAoJLxDZDL6oU5/ztMHnJQRejbJrSc9FFu0QoUoFhvi6qSKJEw9y5oGyvr9fuDtzJ30rNQ==}
    engines: {node: '>=12'}
    cpu: [arm]
    os: [android]
    requiresBuild: true
    optional: true

  /@esbuild/android-x64@0.18.20:
    resolution: {integrity: sha512-8GDdlePJA8D6zlZYJV/jnrRAi6rOiNaCC/JclcXpB+KIuvfBN4owLtgzY2bsxnx666XjJx2kDPUmnTtR8qKQUg==}
    engines: {node: '>=12'}
    cpu: [x64]
    os: [android]
    requiresBuild: true
    dev: true
    optional: true

  /@esbuild/android-x64@0.19.11:
    resolution: {integrity: sha512-eccxjlfGw43WYoY9QgB82SgGgDbibcqyDTlk3l3C0jOVHKxrjdc9CTwDUQd0vkvYg5um0OH+GpxYvp39r+IPOg==}
    engines: {node: '>=12'}
    cpu: [x64]
    os: [android]
    requiresBuild: true
    dev: true
    optional: true

  /@esbuild/android-x64@0.20.2:
    resolution: {integrity: sha512-btzExgV+/lMGDDa194CcUQm53ncxzeBrWJcncOBxuC6ndBkKxnHdFJn86mCIgTELsooUmwUm9FkhSp5HYu00Rg==}
    engines: {node: '>=12'}
    cpu: [x64]
    os: [android]
    requiresBuild: true
    dev: true
    optional: true

  /@esbuild/android-x64@0.21.3:
    resolution: {integrity: sha512-JReHfYCRK3FVX4Ra+y5EBH1b9e16TV2OxrPAvzMsGeES0X2Ndm9ImQRI4Ket757vhc5XBOuGperw63upesclRw==}
    engines: {node: '>=12'}
    cpu: [x64]
    os: [android]
    requiresBuild: true
    optional: true

  /@esbuild/darwin-arm64@0.18.20:
    resolution: {integrity: sha512-bxRHW5kHU38zS2lPTPOyuyTm+S+eobPUnTNkdJEfAddYgEcll4xkT8DB9d2008DtTbl7uJag2HuE5NZAZgnNEA==}
    engines: {node: '>=12'}
    cpu: [arm64]
    os: [darwin]
    requiresBuild: true
    dev: true
    optional: true

  /@esbuild/darwin-arm64@0.19.11:
    resolution: {integrity: sha512-ETp87DRWuSt9KdDVkqSoKoLFHYTrkyz2+65fj9nfXsaV3bMhTCjtQfw3y+um88vGRKRiF7erPrh/ZuIdLUIVxQ==}
    engines: {node: '>=12'}
    cpu: [arm64]
    os: [darwin]
    requiresBuild: true
    dev: true
    optional: true

  /@esbuild/darwin-arm64@0.20.2:
    resolution: {integrity: sha512-4J6IRT+10J3aJH3l1yzEg9y3wkTDgDk7TSDFX+wKFiWjqWp/iCfLIYzGyasx9l0SAFPT1HwSCR+0w/h1ES/MjA==}
    engines: {node: '>=12'}
    cpu: [arm64]
    os: [darwin]
    requiresBuild: true
    dev: true
    optional: true

  /@esbuild/darwin-arm64@0.21.3:
    resolution: {integrity: sha512-U3fuQ0xNiAkXOmQ6w5dKpEvXQRSpHOnbw7gEfHCRXPeTKW9sBzVck6C5Yneb8LfJm0l6le4NQfkNPnWMSlTFUQ==}
    engines: {node: '>=12'}
    cpu: [arm64]
    os: [darwin]
    requiresBuild: true
    optional: true

  /@esbuild/darwin-x64@0.18.20:
    resolution: {integrity: sha512-pc5gxlMDxzm513qPGbCbDukOdsGtKhfxD1zJKXjCCcU7ju50O7MeAZ8c4krSJcOIJGFR+qx21yMMVYwiQvyTyQ==}
    engines: {node: '>=12'}
    cpu: [x64]
    os: [darwin]
    requiresBuild: true
    dev: true
    optional: true

  /@esbuild/darwin-x64@0.19.11:
    resolution: {integrity: sha512-fkFUiS6IUK9WYUO/+22omwetaSNl5/A8giXvQlcinLIjVkxwTLSktbF5f/kJMftM2MJp9+fXqZ5ezS7+SALp4g==}
    engines: {node: '>=12'}
    cpu: [x64]
    os: [darwin]
    requiresBuild: true
    dev: true
    optional: true

  /@esbuild/darwin-x64@0.20.2:
    resolution: {integrity: sha512-tBcXp9KNphnNH0dfhv8KYkZhjc+H3XBkF5DKtswJblV7KlT9EI2+jeA8DgBjp908WEuYll6pF+UStUCfEpdysA==}
    engines: {node: '>=12'}
    cpu: [x64]
    os: [darwin]
    requiresBuild: true
    dev: true
    optional: true

  /@esbuild/darwin-x64@0.21.3:
    resolution: {integrity: sha512-3m1CEB7F07s19wmaMNI2KANLcnaqryJxO1fXHUV5j1rWn+wMxdUYoPyO2TnAbfRZdi7ADRwJClmOwgT13qlP3Q==}
    engines: {node: '>=12'}
    cpu: [x64]
    os: [darwin]
    requiresBuild: true
    optional: true

  /@esbuild/freebsd-arm64@0.18.20:
    resolution: {integrity: sha512-yqDQHy4QHevpMAaxhhIwYPMv1NECwOvIpGCZkECn8w2WFHXjEwrBn3CeNIYsibZ/iZEUemj++M26W3cNR5h+Tw==}
    engines: {node: '>=12'}
    cpu: [arm64]
    os: [freebsd]
    requiresBuild: true
    dev: true
    optional: true

  /@esbuild/freebsd-arm64@0.19.11:
    resolution: {integrity: sha512-lhoSp5K6bxKRNdXUtHoNc5HhbXVCS8V0iZmDvyWvYq9S5WSfTIHU2UGjcGt7UeS6iEYp9eeymIl5mJBn0yiuxA==}
    engines: {node: '>=12'}
    cpu: [arm64]
    os: [freebsd]
    requiresBuild: true
    dev: true
    optional: true

  /@esbuild/freebsd-arm64@0.20.2:
    resolution: {integrity: sha512-d3qI41G4SuLiCGCFGUrKsSeTXyWG6yem1KcGZVS+3FYlYhtNoNgYrWcvkOoaqMhwXSMrZRl69ArHsGJ9mYdbbw==}
    engines: {node: '>=12'}
    cpu: [arm64]
    os: [freebsd]
    requiresBuild: true
    dev: true
    optional: true

  /@esbuild/freebsd-arm64@0.21.3:
    resolution: {integrity: sha512-fsNAAl5pU6wmKHq91cHWQT0Fz0vtyE1JauMzKotrwqIKAswwP5cpHUCxZNSTuA/JlqtScq20/5KZ+TxQdovU/g==}
    engines: {node: '>=12'}
    cpu: [arm64]
    os: [freebsd]
    requiresBuild: true
    optional: true

  /@esbuild/freebsd-x64@0.18.20:
    resolution: {integrity: sha512-tgWRPPuQsd3RmBZwarGVHZQvtzfEBOreNuxEMKFcd5DaDn2PbBxfwLcj4+aenoh7ctXcbXmOQIn8HI6mCSw5MQ==}
    engines: {node: '>=12'}
    cpu: [x64]
    os: [freebsd]
    requiresBuild: true
    dev: true
    optional: true

  /@esbuild/freebsd-x64@0.19.11:
    resolution: {integrity: sha512-JkUqn44AffGXitVI6/AbQdoYAq0TEullFdqcMY/PCUZ36xJ9ZJRtQabzMA+Vi7r78+25ZIBosLTOKnUXBSi1Kw==}
    engines: {node: '>=12'}
    cpu: [x64]
    os: [freebsd]
    requiresBuild: true
    dev: true
    optional: true

  /@esbuild/freebsd-x64@0.20.2:
    resolution: {integrity: sha512-d+DipyvHRuqEeM5zDivKV1KuXn9WeRX6vqSqIDgwIfPQtwMP4jaDsQsDncjTDDsExT4lR/91OLjRo8bmC1e+Cw==}
    engines: {node: '>=12'}
    cpu: [x64]
    os: [freebsd]
    requiresBuild: true
    dev: true
    optional: true

  /@esbuild/freebsd-x64@0.21.3:
    resolution: {integrity: sha512-tci+UJ4zP5EGF4rp8XlZIdq1q1a/1h9XuronfxTMCNBslpCtmk97Q/5qqy1Mu4zIc0yswN/yP/BLX+NTUC1bXA==}
    engines: {node: '>=12'}
    cpu: [x64]
    os: [freebsd]
    requiresBuild: true
    optional: true

  /@esbuild/linux-arm64@0.18.20:
    resolution: {integrity: sha512-2YbscF+UL7SQAVIpnWvYwM+3LskyDmPhe31pE7/aoTMFKKzIc9lLbyGUpmmb8a8AixOL61sQ/mFh3jEjHYFvdA==}
    engines: {node: '>=12'}
    cpu: [arm64]
    os: [linux]
    requiresBuild: true
    dev: true
    optional: true

  /@esbuild/linux-arm64@0.19.11:
    resolution: {integrity: sha512-LneLg3ypEeveBSMuoa0kwMpCGmpu8XQUh+mL8XXwoYZ6Be2qBnVtcDI5azSvh7vioMDhoJFZzp9GWp9IWpYoUg==}
    engines: {node: '>=12'}
    cpu: [arm64]
    os: [linux]
    requiresBuild: true
    dev: true
    optional: true

  /@esbuild/linux-arm64@0.20.2:
    resolution: {integrity: sha512-9pb6rBjGvTFNira2FLIWqDk/uaf42sSyLE8j1rnUpuzsODBq7FvpwHYZxQ/It/8b+QOS1RYfqgGFNLRI+qlq2A==}
    engines: {node: '>=12'}
    cpu: [arm64]
    os: [linux]
    requiresBuild: true
    dev: true
    optional: true

  /@esbuild/linux-arm64@0.21.3:
    resolution: {integrity: sha512-vvG6R5g5ieB4eCJBQevyDMb31LMHthLpXTc2IGkFnPWS/GzIFDnaYFp558O+XybTmYrVjxnryru7QRleJvmZ6Q==}
    engines: {node: '>=12'}
    cpu: [arm64]
    os: [linux]
    requiresBuild: true
    optional: true

  /@esbuild/linux-arm@0.18.20:
    resolution: {integrity: sha512-/5bHkMWnq1EgKr1V+Ybz3s1hWXok7mDFUMQ4cG10AfW3wL02PSZi5kFpYKrptDsgb2WAJIvRcDm+qIvXf/apvg==}
    engines: {node: '>=12'}
    cpu: [arm]
    os: [linux]
    requiresBuild: true
    dev: true
    optional: true

  /@esbuild/linux-arm@0.19.11:
    resolution: {integrity: sha512-3CRkr9+vCV2XJbjwgzjPtO8T0SZUmRZla+UL1jw+XqHZPkPgZiyWvbDvl9rqAN8Zl7qJF0O/9ycMtjU67HN9/Q==}
    engines: {node: '>=12'}
    cpu: [arm]
    os: [linux]
    requiresBuild: true
    dev: true
    optional: true

  /@esbuild/linux-arm@0.20.2:
    resolution: {integrity: sha512-VhLPeR8HTMPccbuWWcEUD1Az68TqaTYyj6nfE4QByZIQEQVWBB8vup8PpR7y1QHL3CpcF6xd5WVBU/+SBEvGTg==}
    engines: {node: '>=12'}
    cpu: [arm]
    os: [linux]
    requiresBuild: true
    dev: true
    optional: true

  /@esbuild/linux-arm@0.21.3:
    resolution: {integrity: sha512-f6kz2QpSuyHHg01cDawj0vkyMwuIvN62UAguQfnNVzbge2uWLhA7TCXOn83DT0ZvyJmBI943MItgTovUob36SQ==}
    engines: {node: '>=12'}
    cpu: [arm]
    os: [linux]
    requiresBuild: true
    optional: true

  /@esbuild/linux-ia32@0.18.20:
    resolution: {integrity: sha512-P4etWwq6IsReT0E1KHU40bOnzMHoH73aXp96Fs8TIT6z9Hu8G6+0SHSw9i2isWrD2nbx2qo5yUqACgdfVGx7TA==}
    engines: {node: '>=12'}
    cpu: [ia32]
    os: [linux]
    requiresBuild: true
    dev: true
    optional: true

  /@esbuild/linux-ia32@0.19.11:
    resolution: {integrity: sha512-caHy++CsD8Bgq2V5CodbJjFPEiDPq8JJmBdeyZ8GWVQMjRD0sU548nNdwPNvKjVpamYYVL40AORekgfIubwHoA==}
    engines: {node: '>=12'}
    cpu: [ia32]
    os: [linux]
    requiresBuild: true
    dev: true
    optional: true

  /@esbuild/linux-ia32@0.20.2:
    resolution: {integrity: sha512-o10utieEkNPFDZFQm9CoP7Tvb33UutoJqg3qKf1PWVeeJhJw0Q347PxMvBgVVFgouYLGIhFYG0UGdBumROyiig==}
    engines: {node: '>=12'}
    cpu: [ia32]
    os: [linux]
    requiresBuild: true
    dev: true
    optional: true

  /@esbuild/linux-ia32@0.21.3:
    resolution: {integrity: sha512-HjCWhH7K96Na+66TacDLJmOI9R8iDWDDiqe17C7znGvvE4sW1ECt9ly0AJ3dJH62jHyVqW9xpxZEU1jKdt+29A==}
    engines: {node: '>=12'}
    cpu: [ia32]
    os: [linux]
    requiresBuild: true
    optional: true

  /@esbuild/linux-loong64@0.18.20:
    resolution: {integrity: sha512-nXW8nqBTrOpDLPgPY9uV+/1DjxoQ7DoB2N8eocyq8I9XuqJ7BiAMDMf9n1xZM9TgW0J8zrquIb/A7s3BJv7rjg==}
    engines: {node: '>=12'}
    cpu: [loong64]
    os: [linux]
    requiresBuild: true
    dev: true
    optional: true

  /@esbuild/linux-loong64@0.19.11:
    resolution: {integrity: sha512-ppZSSLVpPrwHccvC6nQVZaSHlFsvCQyjnvirnVjbKSHuE5N24Yl8F3UwYUUR1UEPaFObGD2tSvVKbvR+uT1Nrg==}
    engines: {node: '>=12'}
    cpu: [loong64]
    os: [linux]
    requiresBuild: true
    dev: true
    optional: true

  /@esbuild/linux-loong64@0.20.2:
    resolution: {integrity: sha512-PR7sp6R/UC4CFVomVINKJ80pMFlfDfMQMYynX7t1tNTeivQ6XdX5r2XovMmha/VjR1YN/HgHWsVcTRIMkymrgQ==}
    engines: {node: '>=12'}
    cpu: [loong64]
    os: [linux]
    requiresBuild: true
    dev: true
    optional: true

  /@esbuild/linux-loong64@0.21.3:
    resolution: {integrity: sha512-BGpimEccmHBZRcAhdlRIxMp7x9PyJxUtj7apL2IuoG9VxvU/l/v1z015nFs7Si7tXUwEsvjc1rOJdZCn4QTU+Q==}
    engines: {node: '>=12'}
    cpu: [loong64]
    os: [linux]
    requiresBuild: true
    optional: true

  /@esbuild/linux-mips64el@0.18.20:
    resolution: {integrity: sha512-d5NeaXZcHp8PzYy5VnXV3VSd2D328Zb+9dEq5HE6bw6+N86JVPExrA6O68OPwobntbNJ0pzCpUFZTo3w0GyetQ==}
    engines: {node: '>=12'}
    cpu: [mips64el]
    os: [linux]
    requiresBuild: true
    dev: true
    optional: true

  /@esbuild/linux-mips64el@0.19.11:
    resolution: {integrity: sha512-B5x9j0OgjG+v1dF2DkH34lr+7Gmv0kzX6/V0afF41FkPMMqaQ77pH7CrhWeR22aEeHKaeZVtZ6yFwlxOKPVFyg==}
    engines: {node: '>=12'}
    cpu: [mips64el]
    os: [linux]
    requiresBuild: true
    dev: true
    optional: true

  /@esbuild/linux-mips64el@0.20.2:
    resolution: {integrity: sha512-4BlTqeutE/KnOiTG5Y6Sb/Hw6hsBOZapOVF6njAESHInhlQAghVVZL1ZpIctBOoTFbQyGW+LsVYZ8lSSB3wkjA==}
    engines: {node: '>=12'}
    cpu: [mips64el]
    os: [linux]
    requiresBuild: true
    dev: true
    optional: true

  /@esbuild/linux-mips64el@0.21.3:
    resolution: {integrity: sha512-5rMOWkp7FQGtAH3QJddP4w3s47iT20hwftqdm7b+loe95o8JU8ro3qZbhgMRy0VuFU0DizymF1pBKkn3YHWtsw==}
    engines: {node: '>=12'}
    cpu: [mips64el]
    os: [linux]
    requiresBuild: true
    optional: true

  /@esbuild/linux-ppc64@0.18.20:
    resolution: {integrity: sha512-WHPyeScRNcmANnLQkq6AfyXRFr5D6N2sKgkFo2FqguP44Nw2eyDlbTdZwd9GYk98DZG9QItIiTlFLHJHjxP3FA==}
    engines: {node: '>=12'}
    cpu: [ppc64]
    os: [linux]
    requiresBuild: true
    dev: true
    optional: true

  /@esbuild/linux-ppc64@0.19.11:
    resolution: {integrity: sha512-MHrZYLeCG8vXblMetWyttkdVRjQlQUb/oMgBNurVEnhj4YWOr4G5lmBfZjHYQHHN0g6yDmCAQRR8MUHldvvRDA==}
    engines: {node: '>=12'}
    cpu: [ppc64]
    os: [linux]
    requiresBuild: true
    dev: true
    optional: true

  /@esbuild/linux-ppc64@0.20.2:
    resolution: {integrity: sha512-rD3KsaDprDcfajSKdn25ooz5J5/fWBylaaXkuotBDGnMnDP1Uv5DLAN/45qfnf3JDYyJv/ytGHQaziHUdyzaAg==}
    engines: {node: '>=12'}
    cpu: [ppc64]
    os: [linux]
    requiresBuild: true
    dev: true
    optional: true

  /@esbuild/linux-ppc64@0.21.3:
    resolution: {integrity: sha512-h0zj1ldel89V5sjPLo5H1SyMzp4VrgN1tPkN29TmjvO1/r0MuMRwJxL8QY05SmfsZRs6TF0c/IDH3u7XYYmbAg==}
    engines: {node: '>=12'}
    cpu: [ppc64]
    os: [linux]
    requiresBuild: true
    optional: true

  /@esbuild/linux-riscv64@0.18.20:
    resolution: {integrity: sha512-WSxo6h5ecI5XH34KC7w5veNnKkju3zBRLEQNY7mv5mtBmrP/MjNBCAlsM2u5hDBlS3NGcTQpoBvRzqBcRtpq1A==}
    engines: {node: '>=12'}
    cpu: [riscv64]
    os: [linux]
    requiresBuild: true
    dev: true
    optional: true

  /@esbuild/linux-riscv64@0.19.11:
    resolution: {integrity: sha512-f3DY++t94uVg141dozDu4CCUkYW+09rWtaWfnb3bqe4w5NqmZd6nPVBm+qbz7WaHZCoqXqHz5p6CM6qv3qnSSQ==}
    engines: {node: '>=12'}
    cpu: [riscv64]
    os: [linux]
    requiresBuild: true
    dev: true
    optional: true

  /@esbuild/linux-riscv64@0.20.2:
    resolution: {integrity: sha512-snwmBKacKmwTMmhLlz/3aH1Q9T8v45bKYGE3j26TsaOVtjIag4wLfWSiZykXzXuE1kbCE+zJRmwp+ZbIHinnVg==}
    engines: {node: '>=12'}
    cpu: [riscv64]
    os: [linux]
    requiresBuild: true
    dev: true
    optional: true

  /@esbuild/linux-riscv64@0.21.3:
    resolution: {integrity: sha512-dkAKcTsTJ+CRX6bnO17qDJbLoW37npd5gSNtSzjYQr0svghLJYGYB0NF1SNcU1vDcjXLYS5pO4qOW4YbFama4A==}
    engines: {node: '>=12'}
    cpu: [riscv64]
    os: [linux]
    requiresBuild: true
    optional: true

  /@esbuild/linux-s390x@0.18.20:
    resolution: {integrity: sha512-+8231GMs3mAEth6Ja1iK0a1sQ3ohfcpzpRLH8uuc5/KVDFneH6jtAJLFGafpzpMRO6DzJ6AvXKze9LfFMrIHVQ==}
    engines: {node: '>=12'}
    cpu: [s390x]
    os: [linux]
    requiresBuild: true
    dev: true
    optional: true

  /@esbuild/linux-s390x@0.19.11:
    resolution: {integrity: sha512-A5xdUoyWJHMMlcSMcPGVLzYzpcY8QP1RtYzX5/bS4dvjBGVxdhuiYyFwp7z74ocV7WDc0n1harxmpq2ePOjI0Q==}
    engines: {node: '>=12'}
    cpu: [s390x]
    os: [linux]
    requiresBuild: true
    dev: true
    optional: true

  /@esbuild/linux-s390x@0.20.2:
    resolution: {integrity: sha512-wcWISOobRWNm3cezm5HOZcYz1sKoHLd8VL1dl309DiixxVFoFe/o8HnwuIwn6sXre88Nwj+VwZUvJf4AFxkyrQ==}
    engines: {node: '>=12'}
    cpu: [s390x]
    os: [linux]
    requiresBuild: true
    dev: true
    optional: true

  /@esbuild/linux-s390x@0.21.3:
    resolution: {integrity: sha512-vnD1YUkovEdnZWEuMmy2X2JmzsHQqPpZElXx6dxENcIwTu+Cu5ERax6+Ke1QsE814Zf3c6rxCfwQdCTQ7tPuXA==}
    engines: {node: '>=12'}
    cpu: [s390x]
    os: [linux]
    requiresBuild: true
    optional: true

  /@esbuild/linux-x64@0.18.20:
    resolution: {integrity: sha512-UYqiqemphJcNsFEskc73jQ7B9jgwjWrSayxawS6UVFZGWrAAtkzjxSqnoclCXxWtfwLdzU+vTpcNYhpn43uP1w==}
    engines: {node: '>=12'}
    cpu: [x64]
    os: [linux]
    requiresBuild: true
    dev: true
    optional: true

  /@esbuild/linux-x64@0.19.11:
    resolution: {integrity: sha512-grbyMlVCvJSfxFQUndw5mCtWs5LO1gUlwP4CDi4iJBbVpZcqLVT29FxgGuBJGSzyOxotFG4LoO5X+M1350zmPA==}
    engines: {node: '>=12'}
    cpu: [x64]
    os: [linux]
    requiresBuild: true
    dev: true
    optional: true

  /@esbuild/linux-x64@0.20.2:
    resolution: {integrity: sha512-1MdwI6OOTsfQfek8sLwgyjOXAu+wKhLEoaOLTjbijk6E2WONYpH9ZU2mNtR+lZ2B4uwr+usqGuVfFT9tMtGvGw==}
    engines: {node: '>=12'}
    cpu: [x64]
    os: [linux]
    requiresBuild: true
    dev: true
    optional: true

  /@esbuild/linux-x64@0.21.3:
    resolution: {integrity: sha512-IOXOIm9WaK7plL2gMhsWJd+l2bfrhfilv0uPTptoRoSb2p09RghhQQp9YY6ZJhk/kqmeRt6siRdMSLLwzuT0KQ==}
    engines: {node: '>=12'}
    cpu: [x64]
    os: [linux]
    requiresBuild: true
    optional: true

  /@esbuild/netbsd-x64@0.18.20:
    resolution: {integrity: sha512-iO1c++VP6xUBUmltHZoMtCUdPlnPGdBom6IrO4gyKPFFVBKioIImVooR5I83nTew5UOYrk3gIJhbZh8X44y06A==}
    engines: {node: '>=12'}
    cpu: [x64]
    os: [netbsd]
    requiresBuild: true
    dev: true
    optional: true

  /@esbuild/netbsd-x64@0.19.11:
    resolution: {integrity: sha512-13jvrQZJc3P230OhU8xgwUnDeuC/9egsjTkXN49b3GcS5BKvJqZn86aGM8W9pd14Kd+u7HuFBMVtrNGhh6fHEQ==}
    engines: {node: '>=12'}
    cpu: [x64]
    os: [netbsd]
    requiresBuild: true
    dev: true
    optional: true

  /@esbuild/netbsd-x64@0.20.2:
    resolution: {integrity: sha512-K8/DhBxcVQkzYc43yJXDSyjlFeHQJBiowJ0uVL6Tor3jGQfSGHNNJcWxNbOI8v5k82prYqzPuwkzHt3J1T1iZQ==}
    engines: {node: '>=12'}
    cpu: [x64]
    os: [netbsd]
    requiresBuild: true
    dev: true
    optional: true

  /@esbuild/netbsd-x64@0.21.3:
    resolution: {integrity: sha512-uTgCwsvQ5+vCQnqM//EfDSuomo2LhdWhFPS8VL8xKf+PKTCrcT/2kPPoWMTs22aB63MLdGMJiE3f1PHvCDmUOw==}
    engines: {node: '>=12'}
    cpu: [x64]
    os: [netbsd]
    requiresBuild: true
    optional: true

  /@esbuild/openbsd-x64@0.18.20:
    resolution: {integrity: sha512-e5e4YSsuQfX4cxcygw/UCPIEP6wbIL+se3sxPdCiMbFLBWu0eiZOJ7WoD+ptCLrmjZBK1Wk7I6D/I3NglUGOxg==}
    engines: {node: '>=12'}
    cpu: [x64]
    os: [openbsd]
    requiresBuild: true
    dev: true
    optional: true

  /@esbuild/openbsd-x64@0.19.11:
    resolution: {integrity: sha512-ysyOGZuTp6SNKPE11INDUeFVVQFrhcNDVUgSQVDzqsqX38DjhPEPATpid04LCoUr2WXhQTEZ8ct/EgJCUDpyNw==}
    engines: {node: '>=12'}
    cpu: [x64]
    os: [openbsd]
    requiresBuild: true
    dev: true
    optional: true

  /@esbuild/openbsd-x64@0.20.2:
    resolution: {integrity: sha512-eMpKlV0SThJmmJgiVyN9jTPJ2VBPquf6Kt/nAoo6DgHAoN57K15ZghiHaMvqjCye/uU4X5u3YSMgVBI1h3vKrQ==}
    engines: {node: '>=12'}
    cpu: [x64]
    os: [openbsd]
    requiresBuild: true
    dev: true
    optional: true

  /@esbuild/openbsd-x64@0.21.3:
    resolution: {integrity: sha512-vNAkR17Ub2MgEud2Wag/OE4HTSI6zlb291UYzHez/psiKarp0J8PKGDnAhMBcHFoOHMXHfExzmjMojJNbAStrQ==}
    engines: {node: '>=12'}
    cpu: [x64]
    os: [openbsd]
    requiresBuild: true
    optional: true

  /@esbuild/sunos-x64@0.18.20:
    resolution: {integrity: sha512-kDbFRFp0YpTQVVrqUd5FTYmWo45zGaXe0X8E1G/LKFC0v8x0vWrhOWSLITcCn63lmZIxfOMXtCfti/RxN/0wnQ==}
    engines: {node: '>=12'}
    cpu: [x64]
    os: [sunos]
    requiresBuild: true
    dev: true
    optional: true

  /@esbuild/sunos-x64@0.19.11:
    resolution: {integrity: sha512-Hf+Sad9nVwvtxy4DXCZQqLpgmRTQqyFyhT3bZ4F2XlJCjxGmRFF0Shwn9rzhOYRB61w9VMXUkxlBy56dk9JJiQ==}
    engines: {node: '>=12'}
    cpu: [x64]
    os: [sunos]
    requiresBuild: true
    dev: true
    optional: true

  /@esbuild/sunos-x64@0.20.2:
    resolution: {integrity: sha512-2UyFtRC6cXLyejf/YEld4Hajo7UHILetzE1vsRcGL3earZEW77JxrFjH4Ez2qaTiEfMgAXxfAZCm1fvM/G/o8w==}
    engines: {node: '>=12'}
    cpu: [x64]
    os: [sunos]
    requiresBuild: true
    dev: true
    optional: true

  /@esbuild/sunos-x64@0.21.3:
    resolution: {integrity: sha512-W8H9jlGiSBomkgmouaRoTXo49j4w4Kfbl6I1bIdO/vT0+0u4f20ko3ELzV3hPI6XV6JNBVX+8BC+ajHkvffIJA==}
    engines: {node: '>=12'}
    cpu: [x64]
    os: [sunos]
    requiresBuild: true
    optional: true

  /@esbuild/win32-arm64@0.18.20:
    resolution: {integrity: sha512-ddYFR6ItYgoaq4v4JmQQaAI5s7npztfV4Ag6NrhiaW0RrnOXqBkgwZLofVTlq1daVTQNhtI5oieTvkRPfZrePg==}
    engines: {node: '>=12'}
    cpu: [arm64]
    os: [win32]
    requiresBuild: true
    dev: true
    optional: true

  /@esbuild/win32-arm64@0.19.11:
    resolution: {integrity: sha512-0P58Sbi0LctOMOQbpEOvOL44Ne0sqbS0XWHMvvrg6NE5jQ1xguCSSw9jQeUk2lfrXYsKDdOe6K+oZiwKPilYPQ==}
    engines: {node: '>=12'}
    cpu: [arm64]
    os: [win32]
    requiresBuild: true
    dev: true
    optional: true

  /@esbuild/win32-arm64@0.20.2:
    resolution: {integrity: sha512-GRibxoawM9ZCnDxnP3usoUDO9vUkpAxIIZ6GQI+IlVmr5kP3zUq+l17xELTHMWTWzjxa2guPNyrpq1GWmPvcGQ==}
    engines: {node: '>=12'}
    cpu: [arm64]
    os: [win32]
    requiresBuild: true
    dev: true
    optional: true

  /@esbuild/win32-arm64@0.21.3:
    resolution: {integrity: sha512-EjEomwyLSCg8Ag3LDILIqYCZAq/y3diJ04PnqGRgq8/4O3VNlXyMd54j/saShaN4h5o5mivOjAzmU6C3X4v0xw==}
    engines: {node: '>=12'}
    cpu: [arm64]
    os: [win32]
    requiresBuild: true
    optional: true

  /@esbuild/win32-ia32@0.18.20:
    resolution: {integrity: sha512-Wv7QBi3ID/rROT08SABTS7eV4hX26sVduqDOTe1MvGMjNd3EjOz4b7zeexIR62GTIEKrfJXKL9LFxTYgkyeu7g==}
    engines: {node: '>=12'}
    cpu: [ia32]
    os: [win32]
    requiresBuild: true
    dev: true
    optional: true

  /@esbuild/win32-ia32@0.19.11:
    resolution: {integrity: sha512-6YOrWS+sDJDmshdBIQU+Uoyh7pQKrdykdefC1avn76ss5c+RN6gut3LZA4E2cH5xUEp5/cA0+YxRaVtRAb0xBg==}
    engines: {node: '>=12'}
    cpu: [ia32]
    os: [win32]
    requiresBuild: true
    dev: true
    optional: true

  /@esbuild/win32-ia32@0.20.2:
    resolution: {integrity: sha512-HfLOfn9YWmkSKRQqovpnITazdtquEW8/SoHW7pWpuEeguaZI4QnCRW6b+oZTztdBnZOS2hqJ6im/D5cPzBTTlQ==}
    engines: {node: '>=12'}
    cpu: [ia32]
    os: [win32]
    requiresBuild: true
    dev: true
    optional: true

  /@esbuild/win32-ia32@0.21.3:
    resolution: {integrity: sha512-WGiE/GgbsEwR33++5rzjiYsKyHywE8QSZPF7Rfx9EBfK3Qn3xyR6IjyCr5Uk38Kg8fG4/2phN7sXp4NPWd3fcw==}
    engines: {node: '>=12'}
    cpu: [ia32]
    os: [win32]
    requiresBuild: true
    optional: true

  /@esbuild/win32-x64@0.18.20:
    resolution: {integrity: sha512-kTdfRcSiDfQca/y9QIkng02avJ+NCaQvrMejlsB3RRv5sE9rRoeBPISaZpKxHELzRxZyLvNts1P27W3wV+8geQ==}
    engines: {node: '>=12'}
    cpu: [x64]
    os: [win32]
    requiresBuild: true
    dev: true
    optional: true

  /@esbuild/win32-x64@0.19.11:
    resolution: {integrity: sha512-vfkhltrjCAb603XaFhqhAF4LGDi2M4OrCRrFusyQ+iTLQ/o60QQXxc9cZC/FFpihBI9N1Grn6SMKVJ4KP7Fuiw==}
    engines: {node: '>=12'}
    cpu: [x64]
    os: [win32]
    requiresBuild: true
    dev: true
    optional: true

  /@esbuild/win32-x64@0.20.2:
    resolution: {integrity: sha512-N49X4lJX27+l9jbLKSqZ6bKNjzQvHaT8IIFUy+YIqmXQdjYCToGWwOItDrfby14c78aDd5NHQl29xingXfCdLQ==}
    engines: {node: '>=12'}
    cpu: [x64]
    os: [win32]
    requiresBuild: true
    dev: true
    optional: true

  /@esbuild/win32-x64@0.21.3:
    resolution: {integrity: sha512-xRxC0jaJWDLYvcUvjQmHCJSfMrgmUuvsoXgDeU/wTorQ1ngDdUBuFtgY3W1Pc5sprGAvZBtWdJX7RPg/iZZUqA==}
    engines: {node: '>=12'}
    cpu: [x64]
    os: [win32]
    requiresBuild: true
    optional: true

  /@eslint-community/eslint-utils@4.4.0(eslint@8.57.0):
    resolution: {integrity: sha512-1/sA4dwrzBAyeUoQ6oxahHKmrZvsnLCg4RfxW3ZFGGmQkSNQPFNLV9CUEFQP1x9EYXHTo5p6xdhZM1Ne9p/AfA==}
    engines: {node: ^12.22.0 || ^14.17.0 || >=16.0.0}
    peerDependencies:
      eslint: ^6.0.0 || ^7.0.0 || >=8.0.0
    dependencies:
      eslint: 8.57.0
      eslint-visitor-keys: 3.4.3
    dev: true

  /@eslint-community/regexpp@4.10.0:
    resolution: {integrity: sha512-Cu96Sd2By9mCNTx2iyKOmq10v22jUVQv0lQnlGNy16oE9589yE+QADPbrMGCkA51cKZSg3Pu/aTJVTGfL/qjUA==}
    engines: {node: ^12.0.0 || ^14.0.0 || >=16.0.0}
    dev: true

  /@eslint-community/regexpp@4.9.1:
    resolution: {integrity: sha512-Y27x+MBLjXa+0JWDhykM3+JE+il3kHKAEqabfEWq3SDhZjLYb6/BHL/JKFnH3fe207JaXkyDo685Oc2Glt6ifA==}
    engines: {node: ^12.0.0 || ^14.0.0 || >=16.0.0}
    dev: true

  /@eslint/eslintrc@2.1.4:
    resolution: {integrity: sha512-269Z39MS6wVJtsoUl10L60WdkhJVdPG24Q4eZTH3nnF6lpvSShEK3wQjDX9JRWAUPvPh7COouPpU9IrqaZFvtQ==}
    engines: {node: ^12.22.0 || ^14.17.0 || >=16.0.0}
    dependencies:
      ajv: 6.12.6
      debug: 4.3.4
      espree: 9.6.1
      globals: 13.24.0
      ignore: 5.3.1
      import-fresh: 3.3.0
      js-yaml: 4.1.0
      minimatch: 3.1.2
      strip-json-comments: 3.1.1
    transitivePeerDependencies:
      - supports-color
    dev: true

  /@eslint/js@8.57.0:
    resolution: {integrity: sha512-Ys+3g2TaW7gADOJzPt83SJtCDhMjndcDMFVQ/Tj9iA1BfJzFKD9mAUXT3OenpuPHbI6P/myECxRJrofUsDx/5g==}
    engines: {node: ^12.22.0 || ^14.17.0 || >=16.0.0}
    dev: true

  /@eslint/js@9.3.0:
    resolution: {integrity: sha512-niBqk8iwv96+yuTwjM6bWg8ovzAPF9qkICsGtcoa5/dmqcEMfdwNAX7+/OHcJHc7wj7XqPxH98oAHytFYlw6Sw==}
    engines: {node: ^18.18.0 || ^20.9.0 || >=21.1.0}
    dev: true

  /@fastify/busboy@2.1.0:
    resolution: {integrity: sha512-+KpH+QxZU7O4675t3mnkQKcZZg56u+K/Ct2K+N2AZYNVK8kyeo/bI18tI8aPm3tvNNRyTWfj6s5tnGNlcbQRsA==}
    engines: {node: '>=14'}
    dev: true

  /@floating-ui/core@1.6.0:
    resolution: {integrity: sha512-PcF++MykgmTj3CIyOQbKA/hDzOAiqI3mhuoN44WRCopIs1sgoDoU4oty4Jtqaj/y3oDU6fnVSm4QG0a3t5i0+g==}
    dependencies:
      '@floating-ui/utils': 0.2.1
    dev: true

  /@floating-ui/dom@1.1.1:
    resolution: {integrity: sha512-TpIO93+DIujg3g7SykEAGZMDtbJRrmnYRCNYSjJlvIbGhBjRSNTLVbNeDQBrzy9qDgUbiWdc7KA0uZHZ2tJmiw==}
    dependencies:
      '@floating-ui/core': 1.6.0
    dev: true

  /@floating-ui/utils@0.2.1:
    resolution: {integrity: sha512-9TANp6GPoMtYzQdt54kfAyMmz1+osLlXdg2ENroU7zzrtflTLrrC/lgrIfaSe+Wu0b89GKccT7vxXA0MoAIO+Q==}
    dev: true

  /@humanwhocodes/config-array@0.11.14:
    resolution: {integrity: sha512-3T8LkOmg45BV5FICb15QQMsyUSWrQ8AygVfC7ZG32zOalnqrilm018ZVCw0eapXux8FtA33q8PSRSstjee3jSg==}
    engines: {node: '>=10.10.0'}
    dependencies:
      '@humanwhocodes/object-schema': 2.0.2
      debug: 4.3.4
      minimatch: 3.1.2
    transitivePeerDependencies:
      - supports-color
    dev: true

  /@humanwhocodes/module-importer@1.0.1:
    resolution: {integrity: sha512-bxveV4V8v5Yb4ncFTT3rPSgZBOpCkjfK0y4oVVVJwIuDVBRMDXrPyXRL988i5ap9m9bnyEEjWfm5WkBmtffLfA==}
    engines: {node: '>=12.22'}
    dev: true

  /@humanwhocodes/object-schema@2.0.2:
    resolution: {integrity: sha512-6EwiSjwWYP7pTckG6I5eyFANjPhmPjUX9JRLUSfNPC7FX7zK9gyZAfUEaECL6ALTpGX5AjnBq3C9XmVWPitNpw==}
    dev: true

  /@hutson/parse-repository-url@5.0.0:
    resolution: {integrity: sha512-e5+YUKENATs1JgYHMzTr2MW/NDcXGfYFAuOQU8gJgF/kEh4EqKgfGrfLI67bMD4tbhZVlkigz/9YYwWcbOFthg==}
    engines: {node: '>=10.13.0'}
    dev: true

  /@isaacs/cliui@8.0.2:
    resolution: {integrity: sha512-O8jcjabXaleOG9DQ0+ARXWZBTfnP4WNAqzuiJK7ll44AmxGKv/J2M4TPjxjY3znBCfvBXFzucm1twdyFybFqEA==}
    engines: {node: '>=12'}
    dependencies:
      string-width: 5.1.2
      string-width-cjs: /string-width@4.2.3
      strip-ansi: 7.1.0
      strip-ansi-cjs: /strip-ansi@6.0.1
      wrap-ansi: 8.1.0
      wrap-ansi-cjs: /wrap-ansi@7.0.0
    dev: true

  /@jest/schemas@29.6.3:
    resolution: {integrity: sha512-mo5j5X+jIZmJQveBKeS/clAueipV7KgiX1vMgCxam1RNYiqE1w62n0/tJJnHtjW8ZHcQco5gY85jA3mi0L+nSA==}
    engines: {node: ^14.15.0 || ^16.10.0 || >=18.0.0}
    dependencies:
      '@sinclair/typebox': 0.27.8
    dev: true

  /@jridgewell/gen-mapping@0.3.5:
    resolution: {integrity: sha512-IzL8ZoEDIBRWEzlCcRhOaCupYyN5gdIK+Q6fbFdPDg6HqX6jpkItn7DFIpW9LQzXG6Df9sA7+OKnq0qlz/GaQg==}
    engines: {node: '>=6.0.0'}
    dependencies:
      '@jridgewell/set-array': 1.2.1
      '@jridgewell/sourcemap-codec': 1.4.15
      '@jridgewell/trace-mapping': 0.3.25

  /@jridgewell/resolve-uri@3.1.2:
    resolution: {integrity: sha512-bRISgCIjP20/tbWSPWMEi54QVPRZExkuD9lJL+UIxUKtwVJA8wW1Trb1jMs1RFXo1CBTNZ/5hpC9QvmKWdopKw==}
    engines: {node: '>=6.0.0'}

  /@jridgewell/set-array@1.2.1:
    resolution: {integrity: sha512-R8gLRTZeyp03ymzP/6Lil/28tGeGEzhx1q2k703KGWRAI1VdvPIXdG70VJc2pAMw3NA6JKL5hhFu1sJX0Mnn/A==}
    engines: {node: '>=6.0.0'}

  /@jridgewell/source-map@0.3.3:
    resolution: {integrity: sha512-b+fsZXeLYi9fEULmfBrhxn4IrPlINf8fiNarzTof004v3lFdntdwa9PF7vFJqm3mg7s+ScJMxXaE3Acp1irZcg==}
    dependencies:
      '@jridgewell/gen-mapping': 0.3.5
      '@jridgewell/trace-mapping': 0.3.25
    dev: true

  /@jridgewell/sourcemap-codec@1.4.15:
    resolution: {integrity: sha512-eF2rxCRulEKXHTRiDrDy6erMYWqNw4LPdQ8UQA4huuxaQsVeRPFl2oM8oDGxMFhJUWZf9McpLtJasDDZb/Bpeg==}

  /@jridgewell/trace-mapping@0.3.25:
    resolution: {integrity: sha512-vNk6aEwybGtawWmy/PzwnGDOjCkLWSD2wqvjGGAgOAwCGWySYXfYoxt00IJkTF+8Lb57DwOb3Aa0o9CApepiYQ==}
    dependencies:
      '@jridgewell/resolve-uri': 3.1.2
      '@jridgewell/sourcemap-codec': 1.4.15

  /@jridgewell/trace-mapping@0.3.9:
    resolution: {integrity: sha512-3Belt6tdc8bPgAtbcmdtNJlirVoTmEb5e2gC94PnkwEW9jI6CAHUeoG85tjWP5WquqfavoMtMwiG4P926ZKKuQ==}
    dependencies:
      '@jridgewell/resolve-uri': 3.1.2
      '@jridgewell/sourcemap-codec': 1.4.15

  /@mapbox/node-pre-gyp@1.0.11:
    resolution: {integrity: sha512-Yhlar6v9WQgUp/He7BdgzOz8lqMQ8sU+jkCq7Wx8Myc5YFJLbEe7lgui/V7G1qB1DJykHSGwreceSaD60Y0PUQ==}
    hasBin: true
    dependencies:
      detect-libc: 2.0.1
      https-proxy-agent: 5.0.1
      make-dir: 3.1.0
      node-fetch: 2.6.7
      nopt: 5.0.0
      npmlog: 5.0.1
      rimraf: 3.0.2
      semver: 7.6.2
      tar: 6.1.11
    transitivePeerDependencies:
      - encoding
      - supports-color
    dev: false

  /@nodelib/fs.scandir@2.1.5:
    resolution: {integrity: sha512-vq24Bq3ym5HEQm2NKCr3yXDwjc7vTsEThRDnkp2DK9p1uqLR+DHurm/NOTo0KG7HYHU7eppKZj3MyqYuMBf62g==}
    engines: {node: '>= 8'}
    dependencies:
      '@nodelib/fs.stat': 2.0.5
      run-parallel: 1.2.0

  /@nodelib/fs.stat@2.0.5:
    resolution: {integrity: sha512-RkhPPp2zrqDAQA/2jNhnztcPAlv64XdhIp7a7454A5ovI7Bukxgt7MX7udwAu3zg1DcpPU0rz3VV1SeaqvY4+A==}
    engines: {node: '>= 8'}

  /@nodelib/fs.walk@1.2.8:
    resolution: {integrity: sha512-oGB+UxlgWcgQkgwo8GcEGwemoTFt3FIO9ababBmaGwXIoBKZ+GTy0pP185beGg7Llih/NSHSV2XAs1lnznocSg==}
    engines: {node: '>= 8'}
    dependencies:
      '@nodelib/fs.scandir': 2.1.5
      fastq: 1.13.0

  /@pkgjs/parseargs@0.11.0:
    resolution: {integrity: sha512-+1VkjdD0QBLPodGrJUeqarH8VAIvQODIbwh9XpP5Syisf7YoQgsJKPNFoqqLQlu+VQ/tVSshMR6loPMn8U+dPg==}
    engines: {node: '>=14'}
    requiresBuild: true
    dev: true
    optional: true

  /@polka/compression@1.0.0-next.25:
    resolution: {integrity: sha512-UlVkoSGRig87riHSn8QOxd2DzGhadRpNSj5Ukqj+Bt7WTE4Es+sE3ju3OYbe8SiV2OwA+8tDcSuHWUh5S3jCBQ==}
    engines: {node: '>=6'}
    dev: true

  /@polka/url@1.0.0-next.24:
    resolution: {integrity: sha512-2LuNTFBIO0m7kKIQvvPHN6UE63VjpmL9rnEEaOOaiSPbZK+zUOYIzBAWcED+3XYzhYsd/0mD57VdxAEqqV52CQ==}
    dev: true

  /@rollup/plugin-alias@5.0.0(rollup@3.29.4):
    resolution: {integrity: sha512-l9hY5chSCjuFRPsnRm16twWBiSApl2uYFLsepQYwtBuAxNMQ/1dJqADld40P0Jkqm65GRTLy/AC6hnpVebtLsA==}
    engines: {node: '>=14.0.0'}
    peerDependencies:
      rollup: ^1.20.0||^2.0.0||^3.0.0
    peerDependenciesMeta:
      rollup:
        optional: true
    dependencies:
      rollup: 3.29.4
      slash: 4.0.0
    dev: true

  /@rollup/plugin-alias@5.1.0(rollup@4.13.0):
    resolution: {integrity: sha512-lpA3RZ9PdIG7qqhEfv79tBffNaoDuukFDrmhLqg9ifv99u/ehn+lOg30x2zmhf8AQqQUZaMk/B9fZraQ6/acDQ==}
    engines: {node: '>=14.0.0'}
    peerDependencies:
      rollup: ^1.20.0||^2.0.0||^3.0.0||^4.0.0
    peerDependenciesMeta:
      rollup:
        optional: true
    dependencies:
      rollup: 4.13.0
      slash: 4.0.0
    dev: true

  /@rollup/plugin-commonjs@25.0.4(rollup@3.29.4):
    resolution: {integrity: sha512-L92Vz9WUZXDnlQQl3EwbypJR4+DM2EbsO+/KOcEkP4Mc6Ct453EeDB2uH9lgRwj4w5yflgNpq9pHOiY8aoUXBQ==}
    engines: {node: '>=14.0.0'}
    peerDependencies:
      rollup: ^2.68.0||^3.0.0
    peerDependenciesMeta:
      rollup:
        optional: true
    dependencies:
      '@rollup/pluginutils': 5.1.0(rollup@3.29.4)
      commondir: 1.0.1
      estree-walker: 2.0.2
      glob: 8.1.0
      is-reference: 1.2.1
      magic-string: 0.27.0
      rollup: 3.29.4
    dev: true

  /@rollup/plugin-commonjs@25.0.8(rollup@4.13.0):
    resolution: {integrity: sha512-ZEZWTK5n6Qde0to4vS9Mr5x/0UZoqCxPVR9KRUjU4kA2sO7GEUn1fop0DAwpO6z0Nw/kJON9bDmSxdWxO/TT1A==}
    engines: {node: '>=14.0.0'}
    peerDependencies:
      rollup: ^2.68.0||^3.0.0||^4.0.0
    peerDependenciesMeta:
      rollup:
        optional: true
    dependencies:
      '@rollup/pluginutils': 5.1.0(rollup@4.13.0)
      commondir: 1.0.1
      estree-walker: 2.0.2
      glob: 8.1.0
      is-reference: 1.2.1
      magic-string: 0.30.10
      rollup: 4.13.0
    dev: true

  /@rollup/plugin-dynamic-import-vars@2.1.2(rollup@4.13.0):
    resolution: {integrity: sha512-4lr2oXxs9hcxtGGaK8s0i9evfjzDrAs7ngw28TqruWKTEm0+U4Eljb+F6HXGYdFv8xRojQlrQwV7M/yxeh3yzQ==}
    engines: {node: '>=14.0.0'}
    peerDependencies:
      rollup: ^1.20.0||^2.0.0||^3.0.0||^4.0.0
    peerDependenciesMeta:
      rollup:
        optional: true
    dependencies:
      '@rollup/pluginutils': 5.1.0(rollup@4.13.0)
      astring: 1.8.6
      estree-walker: 2.0.2
      fast-glob: 3.3.2
      magic-string: 0.30.10
      rollup: 4.13.0
    dev: true

  /@rollup/plugin-json@6.0.0(rollup@3.29.4):
    resolution: {integrity: sha512-i/4C5Jrdr1XUarRhVu27EEwjt4GObltD7c+MkCIpO2QIbojw8MUs+CCTqOphQi3Qtg1FLmYt+l+6YeoIf51J7w==}
    engines: {node: '>=14.0.0'}
    peerDependencies:
      rollup: ^1.20.0||^2.0.0||^3.0.0
    peerDependenciesMeta:
      rollup:
        optional: true
    dependencies:
      '@rollup/pluginutils': 5.1.0(rollup@3.29.4)
      rollup: 3.29.4
    dev: true

  /@rollup/plugin-json@6.1.0(rollup@4.13.0):
    resolution: {integrity: sha512-EGI2te5ENk1coGeADSIwZ7G2Q8CJS2sF120T7jLw4xFw9n7wIOXHo+kIYRAoVpJAN+kmqZSoO3Fp4JtoNF4ReA==}
    engines: {node: '>=14.0.0'}
    peerDependencies:
      rollup: ^1.20.0||^2.0.0||^3.0.0||^4.0.0
    peerDependenciesMeta:
      rollup:
        optional: true
    dependencies:
      '@rollup/pluginutils': 5.1.0(rollup@4.13.0)
      rollup: 4.13.0
    dev: true

  /@rollup/plugin-node-resolve@15.2.1(rollup@3.29.4):
    resolution: {integrity: sha512-nsbUg588+GDSu8/NS8T4UAshO6xeaOfINNuXeVHcKV02LJtoRaM1SiOacClw4kws1SFiNhdLGxlbMY9ga/zs/w==}
    engines: {node: '>=14.0.0'}
    peerDependencies:
      rollup: ^2.78.0||^3.0.0
    peerDependenciesMeta:
      rollup:
        optional: true
    dependencies:
      '@rollup/pluginutils': 5.1.0(rollup@3.29.4)
      '@types/resolve': 1.20.2
      deepmerge: 4.2.2
      is-builtin-module: 3.2.1
      is-module: 1.0.0
      resolve: 1.22.4
      rollup: 3.29.4
    dev: true

  /@rollup/plugin-node-resolve@15.2.3(rollup@4.13.0):
    resolution: {integrity: sha512-j/lym8nf5E21LwBT4Df1VD6hRO2L2iwUeUmP7litikRsVp1H6NWx20NEp0Y7su+7XGc476GnXXc4kFeZNGmaSQ==}
    engines: {node: '>=14.0.0'}
    peerDependencies:
      rollup: ^2.78.0||^3.0.0||^4.0.0
    peerDependenciesMeta:
      rollup:
        optional: true
    dependencies:
      '@rollup/pluginutils': 5.1.0(rollup@4.13.0)
      '@types/resolve': 1.20.2
      deepmerge: 4.2.2
      is-builtin-module: 3.2.1
      is-module: 1.0.0
      resolve: 1.22.4
      rollup: 4.13.0
    dev: true

  /@rollup/plugin-replace@5.0.2(rollup@3.29.4):
    resolution: {integrity: sha512-M9YXNekv/C/iHHK+cvORzfRYfPbq0RDD8r0G+bMiTXjNGKulPnCT9O3Ss46WfhI6ZOCgApOP7xAdmCQJ+U2LAA==}
    engines: {node: '>=14.0.0'}
    peerDependencies:
      rollup: ^1.20.0||^2.0.0||^3.0.0
    peerDependenciesMeta:
      rollup:
        optional: true
    dependencies:
      '@rollup/pluginutils': 5.1.0(rollup@3.29.4)
      magic-string: 0.27.0
      rollup: 3.29.4
    dev: true

  /@rollup/plugin-typescript@11.1.6(rollup@4.13.0)(tslib@2.6.2)(typescript@5.2.2):
    resolution: {integrity: sha512-R92yOmIACgYdJ7dJ97p4K69I8gg6IEHt8M7dUBxN3W6nrO8uUxX5ixl0yU/N3aZTi8WhPuICvOHXQvF6FaykAA==}
    engines: {node: '>=14.0.0'}
    peerDependencies:
      rollup: ^2.14.0||^3.0.0||^4.0.0
      tslib: '*'
      typescript: '>=3.7.0'
    peerDependenciesMeta:
      rollup:
        optional: true
      tslib:
        optional: true
    dependencies:
      '@rollup/pluginutils': 5.1.0(rollup@4.13.0)
      resolve: 1.22.4
      rollup: 4.13.0
      tslib: 2.6.2
      typescript: 5.2.2
    dev: true

  /@rollup/pluginutils@5.0.4(rollup@3.29.4):
    resolution: {integrity: sha512-0KJnIoRI8A+a1dqOYLxH8vBf8bphDmty5QvIm2hqm7oFCFYKCAZWWd2hXgMibaPsNDhI0AtpYfQZJG47pt/k4g==}
    engines: {node: '>=14.0.0'}
    peerDependencies:
      rollup: ^1.20.0||^2.0.0||^3.0.0
    peerDependenciesMeta:
      rollup:
        optional: true
    dependencies:
      '@types/estree': 1.0.5
      estree-walker: 2.0.2
      picomatch: 2.3.1
      rollup: 3.29.4
    dev: true

  /@rollup/pluginutils@5.1.0(rollup@3.29.4):
    resolution: {integrity: sha512-XTIWOPPcpvyKI6L1NHo0lFlCyznUEyPmPY1mc3KpPVDYulHSTvyeLNVW00QTLIAFNhR3kYnJTQHeGqU4M3n09g==}
    engines: {node: '>=14.0.0'}
    peerDependencies:
      rollup: ^1.20.0||^2.0.0||^3.0.0||^4.0.0
    peerDependenciesMeta:
      rollup:
        optional: true
    dependencies:
      '@types/estree': 1.0.5
      estree-walker: 2.0.2
      picomatch: 2.3.1
      rollup: 3.29.4
    dev: true

  /@rollup/pluginutils@5.1.0(rollup@4.13.0):
    resolution: {integrity: sha512-XTIWOPPcpvyKI6L1NHo0lFlCyznUEyPmPY1mc3KpPVDYulHSTvyeLNVW00QTLIAFNhR3kYnJTQHeGqU4M3n09g==}
    engines: {node: '>=14.0.0'}
    peerDependencies:
      rollup: ^1.20.0||^2.0.0||^3.0.0||^4.0.0
    peerDependenciesMeta:
      rollup:
        optional: true
    dependencies:
      '@types/estree': 1.0.5
      estree-walker: 2.0.2
      picomatch: 2.3.1
      rollup: 4.13.0
    dev: true

  /@rollup/rollup-android-arm-eabi@4.13.0:
    resolution: {integrity: sha512-5ZYPOuaAqEH/W3gYsRkxQATBW3Ii1MfaT4EQstTnLKViLi2gLSQmlmtTpGucNP3sXEpOiI5tdGhjdE111ekyEg==}
    cpu: [arm]
    os: [android]
    requiresBuild: true
    optional: true

  /@rollup/rollup-android-arm64@4.13.0:
    resolution: {integrity: sha512-BSbaCmn8ZadK3UAQdlauSvtaJjhlDEjS5hEVVIN3A4bbl3X+otyf/kOJV08bYiRxfejP3DXFzO2jz3G20107+Q==}
    cpu: [arm64]
    os: [android]
    requiresBuild: true
    optional: true

  /@rollup/rollup-darwin-arm64@4.13.0:
    resolution: {integrity: sha512-Ovf2evVaP6sW5Ut0GHyUSOqA6tVKfrTHddtmxGQc1CTQa1Cw3/KMCDEEICZBbyppcwnhMwcDce9ZRxdWRpVd6g==}
    cpu: [arm64]
    os: [darwin]
    requiresBuild: true
    optional: true

  /@rollup/rollup-darwin-x64@4.13.0:
    resolution: {integrity: sha512-U+Jcxm89UTK592vZ2J9st9ajRv/hrwHdnvyuJpa5A2ngGSVHypigidkQJP+YiGL6JODiUeMzkqQzbCG3At81Gg==}
    cpu: [x64]
    os: [darwin]
    requiresBuild: true
    optional: true

  /@rollup/rollup-linux-arm-gnueabihf@4.13.0:
    resolution: {integrity: sha512-8wZidaUJUTIR5T4vRS22VkSMOVooG0F4N+JSwQXWSRiC6yfEsFMLTYRFHvby5mFFuExHa/yAp9juSphQQJAijQ==}
    cpu: [arm]
    os: [linux]
    requiresBuild: true
    optional: true

  /@rollup/rollup-linux-arm64-gnu@4.13.0:
    resolution: {integrity: sha512-Iu0Kno1vrD7zHQDxOmvweqLkAzjxEVqNhUIXBsZ8hu8Oak7/5VTPrxOEZXYC1nmrBVJp0ZcL2E7lSuuOVaE3+w==}
    cpu: [arm64]
    os: [linux]
    requiresBuild: true
    optional: true

  /@rollup/rollup-linux-arm64-musl@4.13.0:
    resolution: {integrity: sha512-C31QrW47llgVyrRjIwiOwsHFcaIwmkKi3PCroQY5aVq4H0A5v/vVVAtFsI1nfBngtoRpeREvZOkIhmRwUKkAdw==}
    cpu: [arm64]
    os: [linux]
    requiresBuild: true
    optional: true

  /@rollup/rollup-linux-riscv64-gnu@4.13.0:
    resolution: {integrity: sha512-Oq90dtMHvthFOPMl7pt7KmxzX7E71AfyIhh+cPhLY9oko97Zf2C9tt/XJD4RgxhaGeAraAXDtqxvKE1y/j35lA==}
    cpu: [riscv64]
    os: [linux]
    requiresBuild: true
    optional: true

  /@rollup/rollup-linux-x64-gnu@4.13.0:
    resolution: {integrity: sha512-yUD/8wMffnTKuiIsl6xU+4IA8UNhQ/f1sAnQebmE/lyQ8abjsVyDkyRkWop0kdMhKMprpNIhPmYlCxgHrPoXoA==}
    cpu: [x64]
    os: [linux]
    requiresBuild: true
    optional: true

  /@rollup/rollup-linux-x64-musl@4.13.0:
    resolution: {integrity: sha512-9RyNqoFNdF0vu/qqX63fKotBh43fJQeYC98hCaf89DYQpv+xu0D8QFSOS0biA7cGuqJFOc1bJ+m2rhhsKcw1hw==}
    cpu: [x64]
    os: [linux]
    requiresBuild: true
    optional: true

  /@rollup/rollup-win32-arm64-msvc@4.13.0:
    resolution: {integrity: sha512-46ue8ymtm/5PUU6pCvjlic0z82qWkxv54GTJZgHrQUuZnVH+tvvSP0LsozIDsCBFO4VjJ13N68wqrKSeScUKdA==}
    cpu: [arm64]
    os: [win32]
    requiresBuild: true
    optional: true

  /@rollup/rollup-win32-ia32-msvc@4.13.0:
    resolution: {integrity: sha512-P5/MqLdLSlqxbeuJ3YDeX37srC8mCflSyTrUsgbU1c/U9j6l2g2GiIdYaGD9QjdMQPMSgYm7hgg0551wHyIluw==}
    cpu: [ia32]
    os: [win32]
    requiresBuild: true
    optional: true

  /@rollup/rollup-win32-x64-msvc@4.13.0:
    resolution: {integrity: sha512-UKXUQNbO3DOhzLRwHSpa0HnhhCgNODvfoPWv2FCXme8N/ANFfhIPMGuOT+QuKd16+B5yxZ0HdpNlqPvTMS1qfw==}
    cpu: [x64]
    os: [win32]
    requiresBuild: true
    optional: true

  /@sec-ant/readable-stream@0.4.1:
    resolution: {integrity: sha512-831qok9r2t8AlxLko40y2ebgSDhenenCatLVeW/uBtnHPyhHOvG0C7TvfgecV+wHzIm5KUICgzmVpWS+IMEAeg==}
    dev: true

  /@shikijs/core@1.6.0:
    resolution: {integrity: sha512-NIEAi5U5R7BLkbW1pG/ZKu3eb1lzc3/+jD0lFsuxMT7zjaf9bbNwdNyMr7zh/Zl8EXQtQ+MYBAt5G+JLu+5DlA==}
    dev: true

  /@shikijs/transformers@1.6.0:
    resolution: {integrity: sha512-qGfHe1ECiqfE2STPWvfogIj/9Q0SK+MCRJdoITkW7AmFuB7DmbFnBT2US84+zklJOB51MzNO8RUXZiauWssJlQ==}
    dependencies:
      shiki: 1.6.0
    dev: true

  /@shikijs/twoslash@1.6.0(typescript@5.2.2):
    resolution: {integrity: sha512-sA9l5hgKNiB+CFUNwxeWyh4nvA6J/fSIzVZId1AhO4rRLINi5dFb13MmDSnxqw+60HKCKjsoWKcbVGvToQXJVA==}
    dependencies:
      '@shikijs/core': 1.6.0
      twoslash: 0.2.6(typescript@5.2.2)
    transitivePeerDependencies:
      - supports-color
      - typescript
    dev: true

  /@shikijs/vitepress-twoslash@1.6.0(typescript@5.2.2):
    resolution: {integrity: sha512-mXK2myylw30mk4QcWQA+gX2PDYbApeP7KvDazgGQtjwuOFAQlydHsNVF/TmgOP6iVU/93h7LhLgxPnPfqHoPxg==}
    dependencies:
      '@shikijs/twoslash': 1.6.0(typescript@5.2.2)
      floating-vue: 5.2.2(vue@3.4.27)
      mdast-util-from-markdown: 2.0.0
      mdast-util-gfm: 3.0.0
      mdast-util-to-hast: 13.1.0
      shiki: 1.6.0
      twoslash: 0.2.6(typescript@5.2.2)
      twoslash-vue: 0.2.6(typescript@5.2.2)
      vue: 3.4.27(typescript@5.2.2)
    transitivePeerDependencies:
      - '@nuxt/kit'
      - supports-color
      - typescript
    dev: true

  /@sinclair/typebox@0.27.8:
    resolution: {integrity: sha512-+Fj43pSMwJs4KRrH/938Uf+uAELIgVBmQzg/q1YG10djyfA3TnrU8N8XzqCh/okZdszqBQTZf96idMfE5lnwTA==}
    dev: true

  /@sindresorhus/merge-streams@4.0.0:
    resolution: {integrity: sha512-tlqY9xq5ukxTUZBmoOp+m61cqwQD5pHJtFY3Mn8CA8ps6yghLH/Hw8UPdqg4OLmFW3IFlcXnQNmo/dh8HzXYIQ==}
    engines: {node: '>=18'}
    dev: true

  /@tsconfig/node10@1.0.8:
    resolution: {integrity: sha512-6XFfSQmMgq0CFLY1MslA/CPUfhIL919M1rMsa5lP2P097N2Wd1sSX0tx1u4olM16fLNhtHZpRhedZJphNJqmZg==}

  /@tsconfig/node12@1.0.9:
    resolution: {integrity: sha512-/yBMcem+fbvhSREH+s14YJi18sp7J9jpuhYByADT2rypfajMZZN4WQ6zBGgBKp53NKmqI36wFYDb3yaMPurITw==}

  /@tsconfig/node14@1.0.1:
    resolution: {integrity: sha512-509r2+yARFfHHE7T6Puu2jjkoycftovhXRqW328PDXTVGKihlb1P8Z9mMZH04ebyajfRY7dedfGynlrFHJUQCg==}

  /@tsconfig/node16@1.0.2:
    resolution: {integrity: sha512-eZxlbI8GZscaGS7kkc/trHTT5xgrjH3/1n2JDwusC9iahPKWMRvRjJSAN5mCXviuTGQ/lHnhvv8Q1YTpnfz9gA==}

  /@types/babel__core@7.20.5:
    resolution: {integrity: sha512-qoQprZvz5wQFJwMDqeseRXWv3rqMvhgpbXFfVyWhbx9X47POIA6i/+dXefEmZKoAgOaTdaIgNSMqMIU61yRyzA==}
    dependencies:
      '@babel/parser': 7.24.6
      '@babel/types': 7.24.6
      '@types/babel__generator': 7.6.4
      '@types/babel__template': 7.4.1
      '@types/babel__traverse': 7.17.1
    dev: true

  /@types/babel__generator@7.6.4:
    resolution: {integrity: sha512-tFkciB9j2K755yrTALxD44McOrk+gfpIpvC3sxHjRawj6PfnQxrse4Clq5y/Rq+G3mrBurMax/lG8Qn2t9mSsg==}
    dependencies:
      '@babel/types': 7.24.6
    dev: true

  /@types/babel__preset-env@7.9.6:
    resolution: {integrity: sha512-PaOA2V4J3CZZopQaTGT1e8WEWCqHWc1k12zLlci4T9eR2lQIlA/GbnVbloFDqYVFr1BNiCXnotH32Up8WdgTxQ==}
    dev: true

  /@types/babel__template@7.4.1:
    resolution: {integrity: sha512-azBFKemX6kMg5Io+/rdGT0dkGreboUVR0Cdm3fz9QJWpaQGJRQXl7C+6hOTCZcMll7KFyEQpgbYI2lHdsS4U7g==}
    dependencies:
      '@babel/parser': 7.24.6
      '@babel/types': 7.24.6
    dev: true

  /@types/babel__traverse@7.17.1:
    resolution: {integrity: sha512-kVzjari1s2YVi77D3w1yuvohV2idweYXMCDzqBiVNN63TcDWrIlTVOYpqVrvbbyOE/IyzBoTKF0fdnLPEORFxA==}
    dependencies:
      '@babel/types': 7.24.6
    dev: true

  /@types/body-parser@1.19.5:
    resolution: {integrity: sha512-fB3Zu92ucau0iQ0JMCFQE7b/dv8Ot07NI3KaZIkIUNXq82k4eBAqUaneXfleGY9JWskeS9y+u0nXMyspcuQrCg==}
    dependencies:
      '@types/connect': 3.4.38
      '@types/node': 20.12.12
    dev: true

  /@types/braces@3.0.1:
    resolution: {integrity: sha512-+euflG6ygo4bn0JHtn4pYqcXwRtLvElQ7/nnjDu7iYG56H0+OhCd7d6Ug0IE3WcFpZozBKW2+80FUbv5QGk5AQ==}
    dev: true

  /@types/connect@3.4.38:
    resolution: {integrity: sha512-K6uROf1LD88uDQqJCktA4yzL1YYAK6NgfsI0v/mTgyPKWsX1CnJ0XPSDhViejru1GcRkLWb8RlzFYJRqGUbaug==}
    dependencies:
      '@types/node': 20.12.12
    dev: true

  /@types/convert-source-map@2.0.3:
    resolution: {integrity: sha512-ag0BfJLZf6CQz8VIuRIEYQ5Ggwk/82uvTQf27RcpyDNbY0Vw49LIPqAxk5tqYfrCs9xDaIMvl4aj7ZopnYL8bA==}
    dev: true

  /@types/cross-spawn@6.0.6:
    resolution: {integrity: sha512-fXRhhUkG4H3TQk5dBhQ7m/JDdSNHKwR2BBia62lhwEIq9xGiQKLxd6LymNhn47SjXhsUEPmxi+PKw2OkW4LLjA==}
    dependencies:
      '@types/node': 20.12.12
    dev: true

  /@types/debug@4.1.12:
    resolution: {integrity: sha512-vIChWdVG3LG1SMxEvI/AK+FWJthlrqlTu7fbrlywTkkaONwk/UAGaULXRlf8vkzFBLVm0zkMdCquhL5aOjhXPQ==}
    dependencies:
      '@types/ms': 0.7.31
    dev: true

  /@types/escape-html@1.0.4:
    resolution: {integrity: sha512-qZ72SFTgUAZ5a7Tj6kf2SHLetiH5S6f8G5frB2SPQ3EyF02kxdyBFf4Tz4banE3xCgGnKgWLt//a6VuYHKYJTg==}
    dev: true

  /@types/estree@1.0.0:
    resolution: {integrity: sha512-WulqXMDUTYAXCjZnk6JtIHPigp55cVtDgDrO2gHRwhyJto21+1zbVCtOYB2L1F9w4qCQ0rOGWBnBe0FNTiEJIQ==}
    dev: true

  /@types/estree@1.0.1:
    resolution: {integrity: sha512-LG4opVs2ANWZ1TJoKc937iMmNstM/d0ae1vNbnBvBhqCSezgVUOzcLCqbI5elV8Vy6WKwKjaqR+zO9VKirBBCA==}
    dev: true

  /@types/estree@1.0.5:
    resolution: {integrity: sha512-/kYRxGDLWzHOB7q+wtSUQlFrtcdUccpfy+X+9iMBpHK8QLLhx2wIPYuS5DYtR9Wa/YlZAbIovy7qVdB1Aq6Lyw==}

  /@types/etag@1.8.3:
    resolution: {integrity: sha512-QYHv9Yeh1ZYSMPQOoxY4XC4F1r+xRUiAriB303F4G6uBsT3KKX60DjiogvVv+2VISVDuJhcIzMdbjT+Bm938QQ==}
    dependencies:
      '@types/node': 20.12.12
    dev: true

  /@types/express-serve-static-core@4.17.43:
    resolution: {integrity: sha512-oaYtiBirUOPQGSWNGPWnzyAFJ0BP3cwvN4oWZQY+zUBwpVIGsKUkpBpSztp74drYcjavs7SKFZ4DX1V2QeN8rg==}
    dependencies:
      '@types/node': 20.12.12
      '@types/qs': 6.9.12
      '@types/range-parser': 1.2.7
      '@types/send': 0.17.4
    dev: true

  /@types/express@4.17.21:
    resolution: {integrity: sha512-ejlPM315qwLpaQlQDTjPdsUFSc6ZsP4AN6AlWnogPjQ7CVi7PYF3YVz+CY3jE2pwYf7E/7HlDAN0rV2GxTG0HQ==}
    dependencies:
      '@types/body-parser': 1.19.5
      '@types/express-serve-static-core': 4.17.43
      '@types/qs': 6.9.12
      '@types/serve-static': 1.15.5
    dev: true

  /@types/fs-extra@11.0.4:
    resolution: {integrity: sha512-yTbItCNreRooED33qjunPthRcSjERP1r4MqCZc7wv0u2sUkzTFp45tgUfS5+r7FrZPdmCCNflLhVSP/o+SemsQ==}
    dependencies:
      '@types/jsonfile': 6.1.1
      '@types/node': 20.12.12
    dev: true

  /@types/hast@3.0.4:
    resolution: {integrity: sha512-WPs+bbQw5aCj+x6laNGWLH3wviHtoCv/P3+otBhbOhJgG8qtpdAMlTCxLtsTWA7LH1Oh/bFCHsBn0TPS5m30EQ==}
    dependencies:
      '@types/unist': 3.0.2
    dev: true

  /@types/http-errors@2.0.4:
    resolution: {integrity: sha512-D0CFMMtydbJAegzOyHjtiKPLlvnm3iTZyZRSZoLq2mRhDdmLfIWOCYPfQJ4cu2erKghU++QvjcUjp/5h7hESpA==}
    dev: true

  /@types/jsonfile@6.1.1:
    resolution: {integrity: sha512-GSgiRCVeapDN+3pqA35IkQwasaCh/0YFH5dEF6S88iDvEn901DjOeH3/QPY+XYP1DFzDZPvIvfeEgk+7br5png==}
    dependencies:
      '@types/node': 20.12.12
    dev: true

  /@types/less@3.0.6:
    resolution: {integrity: sha512-PecSzorDGdabF57OBeQO/xFbAkYWo88g4Xvnsx7LRwqLC17I7OoKtA3bQB9uXkY6UkMWCOsA8HSVpaoitscdXw==}
    dev: true

  /@types/linkify-it@5.0.0:
    resolution: {integrity: sha512-sVDA58zAw4eWAffKOaQH5/5j3XeayukzDk+ewSsnv3p4yJEZHCCzMDiZM8e0OUrRvmpGZ85jf4yDHkHsgBNr9Q==}
    dev: true

  /@types/lodash@4.17.4:
    resolution: {integrity: sha512-wYCP26ZLxaT3R39kiN2+HcJ4kTd3U1waI/cY7ivWYqFP6pW3ZNpvi6Wd6PHZx7T/t8z0vlkXMg3QYLa7DZ/IJQ==}
    dev: true

  /@types/markdown-it@14.1.1:
    resolution: {integrity: sha512-4NpsnpYl2Gt1ljyBGrKMxFYAYvpqbnnkgP/i/g+NLpjEUa3obn1XJCur9YbEXKDAkaXqsR1LbDnGEJ0MmKFxfg==}
    dependencies:
      '@types/linkify-it': 5.0.0
      '@types/mdurl': 2.0.0
    dev: true

  /@types/mdast@4.0.3:
    resolution: {integrity: sha512-LsjtqsyF+d2/yFOYaN22dHZI1Cpwkrj+g06G8+qtUKlhovPW89YhqSnfKtMbkgmEtYpH2gydRNULd6y8mciAFg==}
    dependencies:
      '@types/unist': 3.0.2
    dev: true

  /@types/mdurl@2.0.0:
    resolution: {integrity: sha512-RGdgjQUZba5p6QEFAVx2OGb8rQDL/cPRG7GiedRzMcJ1tYnUANBncjbSB1NRGwbvjcPeikRABz2nshyPk1bhWg==}
    dev: true

  /@types/micromatch@4.0.7:
    resolution: {integrity: sha512-C/FMQ8HJAZhTsDpl4wDKZdMeeW5USjgzOczUwTGbRc1ZopPgOhIEnxY2ZgUrsuyy4DwK1JVOJZKFakv3TbCKiA==}
    dependencies:
      '@types/braces': 3.0.1
    dev: true

  /@types/mime@1.3.5:
    resolution: {integrity: sha512-/pyBZWSLD2n0dcHE3hq8s8ZvcETHtEuF+3E7XVt0Ig2nvsVQXdghHVcEkIWjy9A0wKfTn97a/PSDYohKIlnP/w==}
    dev: true

  /@types/mime@3.0.4:
    resolution: {integrity: sha512-iJt33IQnVRkqeqC7PzBHPTC6fDlRNRW8vjrgqtScAhrmMwe8c4Eo7+fUGTa+XdWrpEgpyKWMYmi2dIwMAYRzPw==}
    dev: true

  /@types/minimist@1.2.5:
    resolution: {integrity: sha512-hov8bUuiLiyFPGyFPE1lwWhmzYbirOXQNNo40+y3zow8aFVTeyn3VWL0VFFfdNddA8S4Vf0Tc062rzyNr7Paag==}
    dev: true

  /@types/ms@0.7.31:
    resolution: {integrity: sha512-iiUgKzV9AuaEkZqkOLDIvlQiL6ltuZd9tGcW3gwpnX8JbuiuhFlEGmmFXEXkN50Cvq7Os88IY2v0dkDqXYWVgA==}
    dev: true

  /@types/node@20.10.0:
    resolution: {integrity: sha512-D0WfRmU9TQ8I9PFx9Yc+EBHw+vSpIub4IDvQivcp26PtPrdMGAq5SDcpXEo/epqa/DXotVpekHiLNTg3iaKXBQ==}
    dependencies:
      undici-types: 5.26.5
    dev: true

  /@types/node@20.12.12:
    resolution: {integrity: sha512-eWLDGF/FOSPtAvEqeRAQ4C8LSA7M1I7i0ky1I8U7kD1J5ITyW3AsRhQrKVoWf5pFKZ2kILsEGJhsI9r93PYnOw==}
    dependencies:
      undici-types: 5.26.5

  /@types/normalize-package-data@2.4.4:
    resolution: {integrity: sha512-37i+OaWTh9qeK4LSHPsyRC7NahnGotNuZvjLSgcPzblpHB3rrCJxAOgI5gCdKm7coonsaX1Of0ILiTcnZjbfxA==}
    dev: true

  /@types/picomatch@2.3.3:
    resolution: {integrity: sha512-Yll76ZHikRFCyz/pffKGjrCwe/le2CDwOP5F210KQo27kpRE46U2rDnzikNlVn6/ezH3Mhn46bJMTfeVTtcYMg==}
    dev: true

  /@types/pnpapi@0.0.5:
    resolution: {integrity: sha512-tjymquatF9seZGE3GcN1barqNqpmyEpqIN0rBKTcoZWwgDC0SgBp5LFqCRJE6YhzXA7TjpXbpTdcL5A8cwyryw==}
    dev: true

  /@types/prompts@2.4.9:
    resolution: {integrity: sha512-qTxFi6Buiu8+50/+3DGIWLHM6QuWsEKugJnnP6iv2Mc4ncxE4A/OJkjuVOA+5X0X1S/nq5VJRa8Lu+nwcvbrKA==}
    dependencies:
      '@types/node': 20.10.0
      kleur: 3.0.3
    dev: true

  /@types/qs@6.9.12:
    resolution: {integrity: sha512-bZcOkJ6uWrL0Qb2NAWKa7TBU+mJHPzhx9jjLL1KHF+XpzEcR7EXHvjbHlGtR/IsP1vyPrehuS6XqkmaePy//mg==}
    dev: true

  /@types/range-parser@1.2.7:
    resolution: {integrity: sha512-hKormJbkJqzQGhziax5PItDUTMAM9uE2XXQmM37dyd4hVM+5aVl7oVxMVUiVQn2oCQFN/LKCZdvSM0pFRqbSmQ==}
    dev: true

  /@types/resolve@1.20.2:
    resolution: {integrity: sha512-60BCwRFOZCQhDncwQdxxeOEEkbc5dIMccYLwbxsS4TUNeVECQ/pBJ0j09mrHOl/JJvpRPGwO9SvE4nR2Nb/a4Q==}
    dev: true

  /@types/semver@7.5.8:
    resolution: {integrity: sha512-I8EUhyrgfLrcTkzV3TSsGyl1tSuPrEDzr0yd5m90UgNxQkyDXULk3b6MlQqTCpZpNtWe1K0hzclnZkTcLBe2UQ==}
    dev: true

  /@types/send@0.17.4:
    resolution: {integrity: sha512-x2EM6TJOybec7c52BX0ZspPodMsQUd5L6PRwOunVyVUhXiBSKf3AezDL8Dgvgt5o0UfKNfuA0eMLr2wLT4AiBA==}
    dependencies:
      '@types/mime': 1.3.5
      '@types/node': 20.12.12
    dev: true

  /@types/serve-static@1.15.5:
    resolution: {integrity: sha512-PDRk21MnK70hja/YF8AHfC7yIsiQHn1rcXx7ijCFBX/k+XQJhQT/gw3xekXKJvx+5SXaMMS8oqQy09Mzvz2TuQ==}
    dependencies:
      '@types/http-errors': 2.0.4
      '@types/mime': 3.0.4
      '@types/node': 20.12.12
    dev: true

  /@types/stylus@0.48.42:
    resolution: {integrity: sha512-CPGlr5teL4sqdap+EOowMifLuNGeIoLwc0VQ7u/BPxo+ocqiNa5jeVt0H0IVBblEh6ZwX1sGpIQIFnSSr8NBQA==}
    dependencies:
      '@types/node': 20.12.12
    dev: true

  /@types/unist@3.0.2:
    resolution: {integrity: sha512-dqId9J8K/vGi5Zr7oo212BGii5m3q5Hxlkwy3WpYuKPklmBEvsbMYYyLxAQpSffdLl/gdW0XUpKWFvYmyoWCoQ==}
    dev: true

  /@types/web-bluetooth@0.0.20:
    resolution: {integrity: sha512-g9gZnnXVq7gM7v3tJCWV/qw7w+KeOlSHAhgF9RytFyifW6AF61hdT2ucrYhPq9hLs5JIryeupHV3qGk95dH9ow==}
    dev: true

  /@types/ws@8.5.10:
    resolution: {integrity: sha512-vmQSUcfalpIq0R9q7uTo2lXs6eGIpt9wtnLdMv9LVpIjCA/+ufZRozlVoVelIYixx1ugCBKDhn89vnsEGOCx9A==}
    dependencies:
      '@types/node': 20.12.12
    dev: true

  /@typescript-eslint/eslint-plugin@7.10.0(@typescript-eslint/parser@7.10.0)(eslint@8.57.0)(typescript@5.2.2):
    resolution: {integrity: sha512-PzCr+a/KAef5ZawX7nbyNwBDtM1HdLIT53aSA2DDlxmxMngZ43O8SIePOeX8H5S+FHXeI6t97mTt/dDdzY4Fyw==}
    engines: {node: ^18.18.0 || >=20.0.0}
    peerDependencies:
      '@typescript-eslint/parser': ^7.0.0
      eslint: ^8.56.0
      typescript: '*'
    peerDependenciesMeta:
      typescript:
        optional: true
    dependencies:
      '@eslint-community/regexpp': 4.10.0
      '@typescript-eslint/parser': 7.10.0(eslint@8.57.0)(typescript@5.2.2)
      '@typescript-eslint/scope-manager': 7.10.0
      '@typescript-eslint/type-utils': 7.10.0(eslint@8.57.0)(typescript@5.2.2)
      '@typescript-eslint/utils': 7.10.0(eslint@8.57.0)(typescript@5.2.2)
      '@typescript-eslint/visitor-keys': 7.10.0
      eslint: 8.57.0
      graphemer: 1.4.0
      ignore: 5.3.1
      natural-compare: 1.4.0
      ts-api-utils: 1.3.0(typescript@5.2.2)
      typescript: 5.2.2
    transitivePeerDependencies:
      - supports-color
    dev: true

  /@typescript-eslint/parser@7.10.0(eslint@8.57.0)(typescript@5.2.2):
    resolution: {integrity: sha512-2EjZMA0LUW5V5tGQiaa2Gys+nKdfrn2xiTIBLR4fxmPmVSvgPcKNW+AE/ln9k0A4zDUti0J/GZXMDupQoI+e1w==}
    engines: {node: ^18.18.0 || >=20.0.0}
    peerDependencies:
      eslint: ^8.56.0
      typescript: '*'
    peerDependenciesMeta:
      typescript:
        optional: true
    dependencies:
      '@typescript-eslint/scope-manager': 7.10.0
      '@typescript-eslint/types': 7.10.0
      '@typescript-eslint/typescript-estree': 7.10.0(typescript@5.2.2)
      '@typescript-eslint/visitor-keys': 7.10.0
      debug: 4.3.4
      eslint: 8.57.0
      typescript: 5.2.2
    transitivePeerDependencies:
      - supports-color
    dev: true

  /@typescript-eslint/scope-manager@7.10.0:
    resolution: {integrity: sha512-7L01/K8W/VGl7noe2mgH0K7BE29Sq6KAbVmxurj8GGaPDZXPr8EEQ2seOeAS+mEV9DnzxBQB6ax6qQQ5C6P4xg==}
    engines: {node: ^18.18.0 || >=20.0.0}
    dependencies:
      '@typescript-eslint/types': 7.10.0
      '@typescript-eslint/visitor-keys': 7.10.0
    dev: true

  /@typescript-eslint/type-utils@7.10.0(eslint@8.57.0)(typescript@5.2.2):
    resolution: {integrity: sha512-D7tS4WDkJWrVkuzgm90qYw9RdgBcrWmbbRkrLA4d7Pg3w0ttVGDsvYGV19SH8gPR5L7OtcN5J1hTtyenO9xE9g==}
    engines: {node: ^18.18.0 || >=20.0.0}
    peerDependencies:
      eslint: ^8.56.0
      typescript: '*'
    peerDependenciesMeta:
      typescript:
        optional: true
    dependencies:
      '@typescript-eslint/typescript-estree': 7.10.0(typescript@5.2.2)
      '@typescript-eslint/utils': 7.10.0(eslint@8.57.0)(typescript@5.2.2)
      debug: 4.3.4
      eslint: 8.57.0
      ts-api-utils: 1.3.0(typescript@5.2.2)
      typescript: 5.2.2
    transitivePeerDependencies:
      - supports-color
    dev: true

  /@typescript-eslint/types@7.10.0:
    resolution: {integrity: sha512-7fNj+Ya35aNyhuqrA1E/VayQX9Elwr8NKZ4WueClR3KwJ7Xx9jcCdOrLW04h51de/+gNbyFMs+IDxh5xIwfbNg==}
    engines: {node: ^18.18.0 || >=20.0.0}
    dev: true

  /@typescript-eslint/typescript-estree@7.10.0(typescript@5.2.2):
    resolution: {integrity: sha512-LXFnQJjL9XIcxeVfqmNj60YhatpRLt6UhdlFwAkjNc6jSUlK8zQOl1oktAP8PlWFzPQC1jny/8Bai3/HPuvN5g==}
    engines: {node: ^18.18.0 || >=20.0.0}
    peerDependencies:
      typescript: '*'
    peerDependenciesMeta:
      typescript:
        optional: true
    dependencies:
      '@typescript-eslint/types': 7.10.0
      '@typescript-eslint/visitor-keys': 7.10.0
      debug: 4.3.4
      globby: 11.1.0
      is-glob: 4.0.3
      minimatch: 9.0.4
      semver: 7.6.2
      ts-api-utils: 1.3.0(typescript@5.2.2)
      typescript: 5.2.2
    transitivePeerDependencies:
      - supports-color
    dev: true

  /@typescript-eslint/utils@7.10.0(eslint@8.57.0)(typescript@5.2.2):
    resolution: {integrity: sha512-olzif1Fuo8R8m/qKkzJqT7qwy16CzPRWBvERS0uvyc+DHd8AKbO4Jb7kpAvVzMmZm8TrHnI7hvjN4I05zow+tg==}
    engines: {node: ^18.18.0 || >=20.0.0}
    peerDependencies:
      eslint: ^8.56.0
    dependencies:
      '@eslint-community/eslint-utils': 4.4.0(eslint@8.57.0)
      '@typescript-eslint/scope-manager': 7.10.0
      '@typescript-eslint/types': 7.10.0
      '@typescript-eslint/typescript-estree': 7.10.0(typescript@5.2.2)
      eslint: 8.57.0
    transitivePeerDependencies:
      - supports-color
      - typescript
    dev: true

  /@typescript-eslint/visitor-keys@7.10.0:
    resolution: {integrity: sha512-9ntIVgsi6gg6FIq9xjEO4VQJvwOqA3jaBFQJ/6TK5AvEup2+cECI6Fh7QiBxmfMHXU0V0J4RyPeOU1VDNzl9cg==}
    engines: {node: ^18.18.0 || >=20.0.0}
    dependencies:
      '@typescript-eslint/types': 7.10.0
      eslint-visitor-keys: 3.4.3
    dev: true

  /@typescript/vfs@1.5.0:
    resolution: {integrity: sha512-AJS307bPgbsZZ9ggCT3wwpg3VbTKMFNHfaY/uF0ahSkYYrPF2dSSKDNIDIQAHm9qJqbLvCsSJH7yN4Vs/CsMMg==}
    dependencies:
      debug: 4.3.4
    transitivePeerDependencies:
      - supports-color
    dev: true

  /@ungap/structured-clone@1.2.0:
    resolution: {integrity: sha512-zuVdFrMJiuCDQUMCzQaD6KL28MjnqqN8XnAqiEq9PNm/hCPTSGfrXCOfwj1ow4LFb/tNymJPwsNbVePc1xFqrQ==}
    dev: true

  /@vitejs/plugin-vue@5.0.4(vite@packages+vite)(vue@3.4.27):
    resolution: {integrity: sha512-WS3hevEszI6CEVEx28F8RjTX97k3KsrcY6kvTg7+Whm5y3oYvcqzVeGCU3hxSAn4uY2CLCkeokkGKpoctccilQ==}
    engines: {node: ^18.0.0 || >=20.0.0}
    peerDependencies:
      vite: '*'
      vue: ^3.2.25
    dependencies:
      vite: link:packages/vite
      vue: 3.4.27(typescript@5.2.2)
    dev: true

  /@vitejs/release-scripts@1.3.1:
    resolution: {integrity: sha512-upGTQoH03TJNuwb/G+PZXxRBdQLZlslXhOo9xZ0HpWm6M33T7LR+bj6XtBYQq3c0cDhVjgQ2NpHVSZL0xoKelQ==}
    dependencies:
      execa: 8.0.1
      mri: 1.2.0
      picocolors: 1.0.1
      prompts: 2.4.2
      publint: 0.2.2
      semver: 7.6.2
    dev: true

  /@vitest/expect@1.6.0:
    resolution: {integrity: sha512-ixEvFVQjycy/oNgHjqsL6AZCDduC+tflRluaHIzKIsdbzkLn2U/iBnVeJwB6HsIjQBdfMR8Z0tRxKUsvFJEeWQ==}
    dependencies:
      '@vitest/spy': 1.6.0
      '@vitest/utils': 1.6.0
      chai: 4.3.10
    dev: true

  /@vitest/runner@1.6.0:
    resolution: {integrity: sha512-P4xgwPjwesuBiHisAVz/LSSZtDjOTPYZVmNAnpHHSR6ONrf8eCJOFRvUwdHn30F5M1fxhqtl7QZQUk2dprIXAg==}
    dependencies:
      '@vitest/utils': 1.6.0
      p-limit: 5.0.0
      pathe: 1.1.2
    dev: true

  /@vitest/snapshot@1.6.0:
    resolution: {integrity: sha512-+Hx43f8Chus+DCmygqqfetcAZrDJwvTj0ymqjQq4CvmpKFSTVteEOBzCusu1x2tt4OJcvBflyHUE0DZSLgEMtQ==}
    dependencies:
      magic-string: 0.30.10
      pathe: 1.1.2
      pretty-format: 29.7.0
    dev: true

  /@vitest/spy@1.6.0:
    resolution: {integrity: sha512-leUTap6B/cqi/bQkXUu6bQV5TZPx7pmMBKBQiI0rJA8c3pB56ZsaTbREnF7CJfmvAS4V2cXIBAh/3rVwrrCYgw==}
    dependencies:
      tinyspy: 2.2.0
    dev: true

  /@vitest/utils@1.6.0:
    resolution: {integrity: sha512-21cPiuGMoMZwiOHa2i4LXkMkMkCGzA+MVFV70jRwHo95dL4x/ts5GZhML1QWuy7yfp3WzK3lRvZi3JnXTYqrBw==}
    dependencies:
      diff-sequences: 29.6.3
      estree-walker: 3.0.3
      loupe: 2.3.7
      pretty-format: 29.7.0
    dev: true

  /@volar/language-core@1.11.1:
    resolution: {integrity: sha512-dOcNn3i9GgZAcJt43wuaEykSluAuOkQgzni1cuxLxTV0nJKanQztp7FxyswdRILaKH+P2XZMPRp2S4MV/pElCw==}
    dependencies:
      '@volar/source-map': 1.11.1
    dev: true

  /@volar/source-map@1.11.1:
    resolution: {integrity: sha512-hJnOnwZ4+WT5iupLRnuzbULZ42L7BWWPMmruzwtLhJfpDVoZLjNBxHDi2sY2bgZXCKlpU5XcsMFoYrsQmPhfZg==}
    dependencies:
      muggle-string: 0.3.1
    dev: true

  /@vue/compiler-core@3.2.0:
    resolution: {integrity: sha512-+kfA4pisto26tcEh9Naf/qrizplYWnkBLHu3fX5Yu0c47RVBteVG3dHENFczl3Egwra+5NP5f3YuOgxK1ZMbNQ==}
    dependencies:
      '@babel/parser': 7.24.6
      '@babel/types': 7.24.6
      '@vue/shared': 3.2.0
      estree-walker: 2.0.2
      source-map: 0.6.1
    dev: true

  /@vue/compiler-core@3.4.27:
    resolution: {integrity: sha512-E+RyqY24KnyDXsCuQrI+mlcdW3ALND6U7Gqa/+bVwbcpcR3BRRIckFoz7Qyd4TTlnugtwuI7YgjbvsLmxb+yvg==}
    dependencies:
      '@babel/parser': 7.24.6
      '@vue/shared': 3.4.27
      entities: 4.5.0
      estree-walker: 2.0.2
      source-map-js: 1.2.0

  /@vue/compiler-dom@3.2.0:
    resolution: {integrity: sha512-CqfATmX04+58LNBTTUPRBLyYGLP0bxtL+8b7B8pEvXja7fpmxiYcKBQsdaXfyqoRJsaTzA7eVXQt/t0dYhu/SQ==}
    dependencies:
      '@vue/compiler-core': 3.2.0
      '@vue/shared': 3.2.0
    dev: true

  /@vue/compiler-dom@3.4.27:
    resolution: {integrity: sha512-kUTvochG/oVgE1w5ViSr3KUBh9X7CWirebA3bezTbB5ZKBQZwR2Mwj9uoSKRMFcz4gSMzzLXBPD6KpCLb9nvWw==}
    dependencies:
      '@vue/compiler-core': 3.4.27
      '@vue/shared': 3.4.27

  /@vue/compiler-sfc@3.4.27:
    resolution: {integrity: sha512-nDwntUEADssW8e0rrmE0+OrONwmRlegDA1pD6QhVeXxjIytV03yDqTey9SBDiALsvAd5U4ZrEKbMyVXhX6mCGA==}
    dependencies:
      '@babel/parser': 7.24.6
      '@vue/compiler-core': 3.4.27
      '@vue/compiler-dom': 3.4.27
      '@vue/compiler-ssr': 3.4.27
      '@vue/shared': 3.4.27
      estree-walker: 2.0.2
      magic-string: 0.30.10
      postcss: 8.4.38
      source-map-js: 1.2.0

  /@vue/compiler-ssr@3.4.27:
    resolution: {integrity: sha512-CVRzSJIltzMG5FcidsW0jKNQnNRYC8bT21VegyMMtHmhW3UOI7knmUehzswXLrExDLE6lQCZdrhD4ogI7c+vuw==}
    dependencies:
      '@vue/compiler-dom': 3.4.27
      '@vue/shared': 3.4.27

  /@vue/devtools-api@6.5.0:
    resolution: {integrity: sha512-o9KfBeaBmCKl10usN4crU53fYtC1r7jJwdGKjPT24t348rHxgfpZ0xL3Xm/gLUYnc0oTp8LAmrxOeLyu6tbk2Q==}
    dev: false

  /@vue/devtools-api@6.6.1:
    resolution: {integrity: sha512-LgPscpE3Vs0x96PzSSB4IGVSZXZBZHpfxs+ZA1d+VEPwHdOXowy/Y2CsvCAIFrf+ssVU1pD1jidj505EpUnfbA==}
    dev: false

  /@vue/devtools-api@7.2.1(vue@3.4.27):
    resolution: {integrity: sha512-6oNCtyFOrNdqm6GUkFujsCgFlpbsHLnZqq7edeM/+cxAbMyCWvsaCsIMUaz7AiluKLccCGEM8fhOsjaKgBvb7g==}
    dependencies:
      '@vue/devtools-kit': 7.2.1(vue@3.4.27)
    transitivePeerDependencies:
      - vue
    dev: true

  /@vue/devtools-kit@7.2.1(vue@3.4.27):
    resolution: {integrity: sha512-Wak/fin1X0Q8LLIfCAHBrdaaB+R6IdpSXsDByPHbQ3BmkCP0/cIo/oEGp9i0U2+gEqD4L3V9RDjNf1S34DTzQQ==}
    peerDependencies:
      vue: ^3.0.0
    dependencies:
      '@vue/devtools-shared': 7.2.1
      hookable: 5.5.3
      mitt: 3.0.1
      perfect-debounce: 1.0.0
      speakingurl: 14.0.1
      vue: 3.4.27(typescript@5.2.2)
    dev: true

  /@vue/devtools-shared@7.2.1:
    resolution: {integrity: sha512-PCJF4UknJmOal68+X9XHyVeQ+idv0LFujkTOIW30+GaMJqwFVN9LkQKX4gLqn61KkGMdJTzQ1bt7EJag3TI6AA==}
    dependencies:
      rfdc: 1.3.1
    dev: true

  /@vue/language-core@1.8.27(typescript@5.2.2):
    resolution: {integrity: sha512-L8Kc27VdQserNaCUNiSFdDl9LWT24ly8Hpwf1ECy3aFb9m6bDhBGQYOujDm21N7EW3moKIOKEanQwe1q5BK+mA==}
    peerDependencies:
      typescript: '*'
    peerDependenciesMeta:
      typescript:
        optional: true
    dependencies:
      '@volar/language-core': 1.11.1
      '@volar/source-map': 1.11.1
      '@vue/compiler-dom': 3.4.27
      '@vue/shared': 3.4.27
      computeds: 0.0.1
      minimatch: 9.0.4
      muggle-string: 0.3.1
      path-browserify: 1.0.1
      typescript: 5.2.2
      vue-template-compiler: 2.7.16
    dev: true

  /@vue/reactivity@3.2.0:
    resolution: {integrity: sha512-39L3UJe8+jYeCTM/QrDglDM05O11UrmyhazUOHOOj7+a9pPVu95HGInh5CkKQf98mx2gq6t3PPN8bCN5wK8Wwg==}
    dependencies:
      '@vue/shared': 3.2.0
    dev: true

  /@vue/reactivity@3.4.27:
    resolution: {integrity: sha512-kK0g4NknW6JX2yySLpsm2jlunZJl2/RJGZ0H9ddHdfBVHcNzxmQ0sS0b09ipmBoQpY8JM2KmUw+a6sO8Zo+zIA==}
    dependencies:
      '@vue/shared': 3.4.27

  /@vue/runtime-core@3.2.0:
    resolution: {integrity: sha512-mZlkYTcw3mVwClwFTpql4hkDfOweHE/w+9r3Yb3UPwRs75bSJXMBRUikw1GVx01bZQ8VQPjBYowCElcWNSlKig==}
    dependencies:
      '@vue/reactivity': 3.2.0
      '@vue/shared': 3.2.0
    dev: true

  /@vue/runtime-core@3.4.27:
    resolution: {integrity: sha512-7aYA9GEbOOdviqVvcuweTLe5Za4qBZkUY7SvET6vE8kyypxVgaT1ixHLg4urtOlrApdgcdgHoTZCUuTGap/5WA==}
    dependencies:
      '@vue/reactivity': 3.4.27
      '@vue/shared': 3.4.27

  /@vue/runtime-dom@3.2.0:
    resolution: {integrity: sha512-NCHMfrUwpJelCTINpMRLFhzWKJkl07slabmTbECZFJnkdDfFkptGCWll42q58bbvwGmpAPDzNI3yYch72pcKwg==}
    dependencies:
      '@vue/runtime-core': 3.2.0
      '@vue/shared': 3.2.0
      csstype: 2.6.21
    dev: true

  /@vue/runtime-dom@3.4.27:
    resolution: {integrity: sha512-ScOmP70/3NPM+TW9hvVAz6VWWtZJqkbdf7w6ySsws+EsqtHvkhxaWLecrTorFxsawelM5Ys9FnDEMt6BPBDS0Q==}
    dependencies:
      '@vue/runtime-core': 3.4.27
      '@vue/shared': 3.4.27
      csstype: 3.1.3

  /@vue/server-renderer@3.4.27(vue@3.4.27):
    resolution: {integrity: sha512-dlAMEuvmeA3rJsOMJ2J1kXU7o7pOxgsNHVr9K8hB3ImIkSuBrIdy0vF66h8gf8Tuinf1TK3mPAz2+2sqyf3KzA==}
    peerDependencies:
      vue: 3.4.27
    dependencies:
      '@vue/compiler-ssr': 3.4.27
      '@vue/shared': 3.4.27
      vue: 3.4.27(typescript@5.2.2)

  /@vue/shared@3.2.0:
    resolution: {integrity: sha512-MgdilC3YHYSCFuNlxZBgugh8B9/h/h+nQ6lkeaxqFWW+FnV/JzCwW4Bh5bYIYvBleG8QZjFwxdmdqSAWLXzgEA==}
    dev: true

  /@vue/shared@3.4.27:
    resolution: {integrity: sha512-DL3NmY2OFlqmYYrzp39yi3LDkKxa5vZVwxWdQ3rG0ekuWscHraeIbnI8t+aZK7qhYqEqWKTUdijadunb9pnrgA==}

  /@vueuse/core@10.9.0(vue@3.4.27):
    resolution: {integrity: sha512-/1vjTol8SXnx6xewDEKfS0Ra//ncg4Hb0DaZiwKf7drgfMsKFExQ+FnnENcN6efPen+1kIzhLQoGSy0eDUVOMg==}
    dependencies:
      '@types/web-bluetooth': 0.0.20
      '@vueuse/metadata': 10.9.0
      '@vueuse/shared': 10.9.0(vue@3.4.27)
      vue-demi: 0.14.7(vue@3.4.27)
    transitivePeerDependencies:
      - '@vue/composition-api'
      - vue
    dev: true

  /@vueuse/integrations@10.9.0(focus-trap@7.5.4)(vue@3.4.27):
    resolution: {integrity: sha512-acK+A01AYdWSvL4BZmCoJAcyHJ6EqhmkQEXbQLwev1MY7NBnS+hcEMx/BzVoR9zKI+UqEPMD9u6PsyAuiTRT4Q==}
    peerDependencies:
      async-validator: '*'
      axios: '*'
      change-case: '*'
      drauu: '*'
      focus-trap: '*'
      fuse.js: '*'
      idb-keyval: '*'
      jwt-decode: '*'
      nprogress: '*'
      qrcode: '*'
      sortablejs: '*'
      universal-cookie: '*'
    peerDependenciesMeta:
      async-validator:
        optional: true
      axios:
        optional: true
      change-case:
        optional: true
      drauu:
        optional: true
      focus-trap:
        optional: true
      fuse.js:
        optional: true
      idb-keyval:
        optional: true
      jwt-decode:
        optional: true
      nprogress:
        optional: true
      qrcode:
        optional: true
      sortablejs:
        optional: true
      universal-cookie:
        optional: true
    dependencies:
      '@vueuse/core': 10.9.0(vue@3.4.27)
      '@vueuse/shared': 10.9.0(vue@3.4.27)
      focus-trap: 7.5.4
      vue-demi: 0.14.7(vue@3.4.27)
    transitivePeerDependencies:
      - '@vue/composition-api'
      - vue
    dev: true

  /@vueuse/metadata@10.9.0:
    resolution: {integrity: sha512-iddNbg3yZM0X7qFY2sAotomgdHK7YJ6sKUvQqbvwnf7TmaVPxS4EJydcNsVejNdS8iWCtDk+fYXr7E32nyTnGA==}
    dev: true

  /@vueuse/shared@10.9.0(vue@3.4.27):
    resolution: {integrity: sha512-Uud2IWncmAfJvRaFYzv5OHDli+FbOzxiVEQdLCKQKLyhz94PIyFC3CHcH7EDMwIn8NPtD06+PNbC/PiO0LGLtw==}
    dependencies:
      vue-demi: 0.14.7(vue@3.4.27)
    transitivePeerDependencies:
      - '@vue/composition-api'
      - vue
    dev: true

  /abbrev@1.1.1:
    resolution: {integrity: sha512-nne9/IiQ/hzIhY6pdDnbBtz7DjPTKrY00P/zvPSm5pOFkl6xuGrGnXn/VtTNNfNtAfZ9/1RtehkszU9qcTii0Q==}
    dev: false

  /accepts@1.3.8:
    resolution: {integrity: sha512-PYAthTa2m2VKxuvSD3DPC/Gy+U+sOA1LAuT8mkmRuvw+NACSaeXEQ+NHcVF7rONl6qcaxV3Uuemwawk+7+SJLw==}
    engines: {node: '>= 0.6'}
    dependencies:
      mime-types: 2.1.35
      negotiator: 0.6.3

  /acorn-jsx@5.3.2(acorn@8.11.3):
    resolution: {integrity: sha512-rq9s+JNhf0IChjtDXxllJ7g41oZk5SlXtp0LHwyA5cejwn7vKmKp4pPri6YEePv2PU65sAsegbXtIinmDFDXgQ==}
    peerDependencies:
      acorn: ^6.0.0 || ^7.0.0 || ^8.0.0
    dependencies:
      acorn: 8.11.3(patch_hash=updblechagntmruccl446lr76a)
    dev: true

  /acorn-walk@8.3.2:
    resolution: {integrity: sha512-cjkyv4OtNCIeqhHrfS81QWXoCBPExR/J62oyEqepVw8WaQeSqpW2uhuLPh1m9eWhDuOo/jUXVTlifvesOWp/4A==}
    engines: {node: '>=0.4.0'}

  /acorn@7.4.1:
    resolution: {integrity: sha512-nQyp0o1/mNdbTO1PO6kHkwSrmgZ0MT/jCCpNiwbUjGoRN4dlBhqJtoQuCnEOKzgTVwg0ZWiCoQy6SxMebQVh8A==}
    engines: {node: '>=0.4.0'}
    hasBin: true
    dev: true

  /acorn@8.11.3(patch_hash=updblechagntmruccl446lr76a):
    resolution: {integrity: sha512-Y9rRfJG5jcKOE0CLisYbojUjIrIEE7AGMzA/Sm4BslANhbS+cDMpgBdcPT91oJ7OuJ9hYJBx59RjbhxVnrF8Xg==}
    engines: {node: '>=0.4.0'}
    hasBin: true
    patched: true

  /add-stream@1.0.0:
    resolution: {integrity: sha512-qQLMr+8o0WC4FZGQTcJiKBVC59JylcPSrTtk6usvmIDFUOCKegapy1VHQwRbFMOFyb/inzUVqHs+eMYKDM1YeQ==}
    dev: true

  /agent-base@6.0.2:
    resolution: {integrity: sha512-RZNwNclF7+MS/8bDg70amg32dyeZGZxiDuQmZxKLAlQjr3jGyLx+4Kkk58UO7D2QdgFIQCovuSuZESne6RG6XQ==}
    engines: {node: '>= 6.0.0'}
    dependencies:
      debug: 4.3.4
    transitivePeerDependencies:
      - supports-color
    dev: false

  /ajv@6.12.6:
    resolution: {integrity: sha512-j3fVLgvTo527anyYyJOGTYJbG+vnnQYvE0m5mmkc1TK+nxAppkCLMIL0aZ4dblVCNoGShhm+kzE4ZUykBoMg4g==}
    dependencies:
      fast-deep-equal: 3.1.3
      fast-json-stable-stringify: 2.1.0
      json-schema-traverse: 0.4.1
      uri-js: 4.4.1
    dev: true

  /algoliasearch@4.20.0:
    resolution: {integrity: sha512-y+UHEjnOItoNy0bYO+WWmLWBlPwDjKHW6mNHrPi0NkuhpQOOEbrkwQH/wgKFDLh7qlKjzoKeiRtlpewDPDG23g==}
    dependencies:
      '@algolia/cache-browser-local-storage': 4.20.0
      '@algolia/cache-common': 4.20.0
      '@algolia/cache-in-memory': 4.20.0
      '@algolia/client-account': 4.20.0
      '@algolia/client-analytics': 4.20.0
      '@algolia/client-common': 4.20.0
      '@algolia/client-personalization': 4.20.0
      '@algolia/client-search': 4.20.0
      '@algolia/logger-common': 4.20.0
      '@algolia/logger-console': 4.20.0
      '@algolia/requester-browser-xhr': 4.20.0
      '@algolia/requester-common': 4.20.0
      '@algolia/requester-node-http': 4.20.0
      '@algolia/transporter': 4.20.0
    dev: true

  /ansi-escapes@6.2.0:
    resolution: {integrity: sha512-kzRaCqXnpzWs+3z5ABPQiVke+iq0KXkHo8xiWV4RPTi5Yli0l97BEQuhXV1s7+aSU/fu1kUuxgS4MsQ0fRuygw==}
    engines: {node: '>=14.16'}
    dependencies:
      type-fest: 3.13.1
    dev: true

  /ansi-regex@5.0.1:
    resolution: {integrity: sha512-quJQXlTSUGL2LH9SUXo8VwsY4soanhgo6LNSm84E1LBcE8s3O0wpdiRzyR9z/ZZJMlMWv37qOOb9pdJlMUEKFQ==}
    engines: {node: '>=8'}

  /ansi-regex@6.0.1:
    resolution: {integrity: sha512-n5M855fKb2SsfMIiFFoVrABHJC8QtHwVx+mHWP3QcEqBHYienj5dHSgjbxtC0WEZXYt4wcD6zrQElDPhFuZgfA==}
    engines: {node: '>=12'}
    dev: true

  /ansi-styles@3.2.1:
    resolution: {integrity: sha512-VT0ZI6kZRdTh8YyJw3SMbYm/u+NqfsAxEpWO0Pf9sq8/e94WxxOpPKx9FR1FlyCtOVDNOQ+8ntlqFxiRc+r5qA==}
    engines: {node: '>=4'}
    requiresBuild: true
    dependencies:
      color-convert: 1.9.3

  /ansi-styles@4.3.0:
    resolution: {integrity: sha512-zbB9rCJAT1rbjiVDb2hqKFHNYLxgtk8NURxZ3IZwD3F6NtxbXZQCnnSi1Lkx+IDohdPlFp222wVALIheZJQSEg==}
    engines: {node: '>=8'}
    dependencies:
      color-convert: 2.0.1
    dev: true

  /ansi-styles@5.2.0:
    resolution: {integrity: sha512-Cxwpt2SfTzTtXcfOlzGEee8O+c+MmUgGrNiBcXnuWxuFJHe6a5Hz7qwhwe5OgaSYI0IJvkLqWX1ASG+cJOkEiA==}
    engines: {node: '>=10'}
    dev: true

  /ansi-styles@6.2.1:
    resolution: {integrity: sha512-bN798gFfQX+viw3R7yrGWRqnrN2oRkEkUjjl4JNn4E8GxxbjtG3FbrEIIY3l8/hrwUwIeCZvi4QuOTP4MErVug==}
    engines: {node: '>=12'}
    dev: true

  /any-promise@1.3.0:
    resolution: {integrity: sha512-7UvmKalWRt1wgjL1RrGxoSJW/0QZFIegpeGvZG9kjp8vrRu55XTHbwnqq2GpXm9uLbcuhxm3IqX9OB4MZR1b2A==}

  /anymatch@3.1.2:
    resolution: {integrity: sha512-P43ePfOAIupkguHUycrc4qJ9kz8ZiuOUijaETwX7THt0Y/GNK7v0aa8rY816xWjZ7rJdA5XdMcpVFTKMq+RvWg==}
    engines: {node: '>= 8'}
    dependencies:
      normalize-path: 3.0.0
      picomatch: 2.3.1

  /aproba@2.0.0:
    resolution: {integrity: sha512-lYe4Gx7QT+MKGbDsA+Z+he/Wtef0BiwDOlK/XkBrdfsh9J/jPPXbX0tE9x9cl27Tmu5gg3QUbUrQYa/y+KOHPQ==}
    dev: false

  /are-we-there-yet@2.0.0:
    resolution: {integrity: sha512-Ci/qENmwHnsYo9xKIcUJN5LeDKdJ6R1Z1j9V/J5wyq8nh/mYPEpIKJbBZXtZjG04HiK7zV/p6Vs9952MrMeUIw==}
    engines: {node: '>=10'}
    dependencies:
      delegates: 1.0.0
      readable-stream: 3.6.0
    dev: false

  /arg@4.1.3:
    resolution: {integrity: sha512-58S9QDqG0Xx27YwPSt9fJxivjYl432YCwfDMfZ+71RAqUrZef7LrKQZ3LHLOwCS4FLNBplP533Zx895SeOCHvA==}

  /arg@5.0.2:
    resolution: {integrity: sha512-PYjyFOLKQ9y57JvQ6QLo8dAgNqswh8M1RMJYdQduT6xbWSgK36P/Z/v+p888pM69jMMfS8Xd8F6I1kQ/I9HUGg==}

  /argparse@2.0.1:
    resolution: {integrity: sha512-8+9WqebbFzpX9OR+Wa6O29asIogeRMzcGtAINdpMHHyAg10f05aSFVBbcEqGf/PXw1EjAZ+q2/bEBg3DvurK3Q==}
    dev: true

  /array-find-index@1.0.2:
    resolution: {integrity: sha512-M1HQyIXcBGtVywBt8WVdim+lrNaK7VHp99Qt5pSNziXznKHViIBbXWtfRTpEFpF/c4FdfxNAsCCwPp5phBYJtw==}
    engines: {node: '>=0.10.0'}
    dev: true

  /array-flatten@1.1.1:
    resolution: {integrity: sha512-PCVAQswWemu6UdxsDFFX/+gVeYqKAod3D3UVm91jHwynguOwAvYPhx8nNlM++NqRcK6CxxpUafjmhIdKiHibqg==}

  /array-ify@1.0.0:
    resolution: {integrity: sha512-c5AMf34bKdvPhQ7tBGhqkgKNUzMr4WUs+WDtC2ZUGOUncbxKMTvqxYctiseW3+L4bA8ec+GcZ6/A/FW4m8ukng==}
    dev: true

  /array-union@2.1.0:
    resolution: {integrity: sha512-HGyxoOTYUyCM6stUe6EJgnd4EoewAI7zMdfqO+kGjnlZmBDz/cR5pf8r/cR4Wq60sL/p0IkcjUEEPwS3GFrIyw==}
    engines: {node: '>=8'}
    dev: true

  /artichokie@0.2.1:
    resolution: {integrity: sha512-IMVggYLh/GKYV2CFTp78QlR79qtSCSb/8oGeGKmfJ8q8gHOxg8xg7npLI0EIdRip9NYWmKf/QEtED76J4692Ww==}
    engines: {node: ^18.0.0 || >=20.0.0}
    dev: true

  /as-table@1.0.55:
    resolution: {integrity: sha512-xvsWESUJn0JN421Xb9MQw6AsMHRCUknCe0Wjlxvjud80mU4E6hQf1A6NzQKcYNmYw62MfzEtXc+badstZP3JpQ==}
    dependencies:
      printable-characters: 1.0.42
    dev: true

  /asap@2.0.6:
    resolution: {integrity: sha512-BSHWgDSAiKs50o2Re8ppvp3seVHXSRM44cdSsT9FfNEUUZLOGWVCsiWaRPWM1Znn+mqZ1OfVZ3z3DWEzSp7hRA==}
    dev: true

  /assert-never@1.2.1:
    resolution: {integrity: sha512-TaTivMB6pYI1kXwrFlEhLeGfOqoDNdTxjCdwRfFFkEA30Eu+k48W34nlok2EYWJfFFzqaEmichdNM7th6M5HNw==}
    dev: true

  /assertion-error@1.1.0:
    resolution: {integrity: sha512-jgsaNduz+ndvGyFt3uSuWqvy4lCnIJiovtouQN5JZHOKCS2QuhEdbcQHFhVksz2N2U9hXJo8odG7ETyWlEeuDw==}
    dev: true

  /astring@1.8.6:
    resolution: {integrity: sha512-ISvCdHdlTDlH5IpxQJIex7BWBywFWgjJSVdwst+/iQCoEYnyOaQ95+X1JGshuBjGp6nxKUy1jMgE3zPqN7fQdg==}
    hasBin: true
    dev: true

  /asynckit@0.4.0:
    resolution: {integrity: sha512-Oei9OH4tRh0YqU3GxhX79dM/mwVgvbZJaSNaRk+bshkj0S5cfHcgYakreBjrHwatXKbz+IoIdYLxrKim2MjW0Q==}
    dev: false

  /autoprefixer@10.4.19:
    resolution: {integrity: sha512-BaENR2+zBZ8xXhM4pUaKUxlVdxZ0EZhjvbopwnXmxRUfqDmwSpC2lAi/QXvx7NRdPCo1WKEcEF6mV64si1z4Ew==}
    engines: {node: ^10 || ^12 || >=14}
    hasBin: true
    peerDependencies:
      postcss: ^8.1.0
    peerDependenciesMeta:
      postcss:
        optional: true
    dependencies:
      browserslist: 4.23.0
      caniuse-lite: 1.0.30001600
      fraction.js: 4.3.7
      normalize-range: 0.1.2
      picocolors: 1.0.1
      postcss-value-parser: 4.2.0
    dev: false

  /axios@1.7.2:
    resolution: {integrity: sha512-2A8QhOMrbomlDuiLeK9XibIBzuHeRcqqNOHp0Cyp5EoJ1IFDh+XZH3A6BkXtv0K4gFGCI0Y4BM7B1wOEi0Rmgw==}
    dependencies:
      follow-redirects: 1.15.6(debug@4.3.4)
      form-data: 4.0.0
      proxy-from-env: 1.1.0
    transitivePeerDependencies:
      - debug
    dev: false

  /babel-plugin-polyfill-corejs2@0.4.10(@babel/core@7.24.6):
    resolution: {integrity: sha512-rpIuu//y5OX6jVU+a5BCn1R5RSZYWAl2Nar76iwaOdycqb6JPxediskWFMMl7stfwNJR4b7eiQvh5fB5TEQJTQ==}
    peerDependencies:
      '@babel/core': ^7.4.0 || ^8.0.0-0 <8.0.0
    dependencies:
      '@babel/compat-data': 7.24.6
      '@babel/core': 7.24.6
      '@babel/helper-define-polyfill-provider': 0.6.1(@babel/core@7.24.6)
      semver: 6.3.1
    transitivePeerDependencies:
      - supports-color
    dev: false

  /babel-plugin-polyfill-corejs3@0.10.4(@babel/core@7.24.6):
    resolution: {integrity: sha512-25J6I8NGfa5YkCDogHRID3fVCadIR8/pGl1/spvCkzb6lVn6SR3ojpx9nOn9iEBcUsjY24AmdKm5khcfKdylcg==}
    peerDependencies:
      '@babel/core': ^7.4.0 || ^8.0.0-0 <8.0.0
    dependencies:
      '@babel/core': 7.24.6
      '@babel/helper-define-polyfill-provider': 0.6.1(@babel/core@7.24.6)
      core-js-compat: 3.36.1
    transitivePeerDependencies:
      - supports-color
    dev: false

  /babel-plugin-polyfill-regenerator@0.6.1(@babel/core@7.24.6):
    resolution: {integrity: sha512-JfTApdE++cgcTWjsiCQlLyFBMbTUft9ja17saCc93lgV33h4tuCVj7tlvu//qpLwaG+3yEz7/KhahGrUMkVq9g==}
    peerDependencies:
      '@babel/core': ^7.4.0 || ^8.0.0-0 <8.0.0
    dependencies:
      '@babel/core': 7.24.6
      '@babel/helper-define-polyfill-provider': 0.6.1(@babel/core@7.24.6)
    transitivePeerDependencies:
      - supports-color
    dev: false

  /babel-walk@3.0.0-canary-5:
    resolution: {integrity: sha512-GAwkz0AihzY5bkwIY5QDR+LvsRQgB/B+1foMPvi0FZPMl5fjD7ICiznUiBdLYMH1QYe6vqu4gWYytZOccLouFw==}
    engines: {node: '>= 10.0.0'}
    dependencies:
      '@babel/types': 7.24.6
    dev: true

  /balanced-match@1.0.2:
    resolution: {integrity: sha512-3oSeUO0TMV67hN1AmbXsK4yaqU7tjiHlbxRDZOpH0KW9+CeX4bRAaX0Anxt0tx2MrpRpWwQaPwIlISEJhYU5Pw==}

  /bcrypt@5.1.1:
    resolution: {integrity: sha512-AGBHOG5hPYZ5Xl9KXzU5iKq9516yEmvCKDg3ecP5kX2aB6UqTeXZxk2ELnDgDm6BQSMlLt9rDB4LoSMx0rYwww==}
    engines: {node: '>= 10.0.0'}
    requiresBuild: true
    dependencies:
      '@mapbox/node-pre-gyp': 1.0.11
      node-addon-api: 5.0.0
    transitivePeerDependencies:
      - encoding
      - supports-color
    dev: false

  /bignumber.js@9.1.2:
    resolution: {integrity: sha512-2/mKyZH9K85bzOEfhXDBFZTGd1CTs+5IHpeFQo9luiBG7hghdC851Pj2WAhb6E3R6b9tZj/XKhbg4fum+Kepug==}
    dev: false

  /binary-extensions@2.2.0:
    resolution: {integrity: sha512-jDctJ/IVQbZoJykoeHbhXpOlNBqGNcwXJKJog42E5HDPUwQTSdjCHdihjj0DlnheQ7blbT6dHOafNAiS8ooQKA==}
    engines: {node: '>=8'}

  /body-parser@1.20.2:
    resolution: {integrity: sha512-ml9pReCu3M61kGlqoTm2umSXTlRTuGTx0bfYj+uIUKKYycG5NtSbeetV3faSU6R7ajOPw0g/J1PvK4qNy7s5bA==}
    engines: {node: '>= 0.8', npm: 1.2.8000 || >= 1.4.16}
    dependencies:
      bytes: 3.1.2
      content-type: 1.0.5
      debug: 2.6.9
      depd: 2.0.0
      destroy: 1.2.0
      http-errors: 2.0.0
      iconv-lite: 0.4.24
      on-finished: 2.4.1
      qs: 6.11.0
      raw-body: 2.5.2
      type-is: 1.6.18
      unpipe: 1.0.0
    transitivePeerDependencies:
      - supports-color

  /brace-expansion@1.1.11:
    resolution: {integrity: sha512-iCuPHDFgrHX7H2vEI/5xpz07zSHB00TpugqhmYtVmMO6518mCuRMoOYFldEBl0g187ufozdaHgWKcYFb61qGiA==}
    dependencies:
      balanced-match: 1.0.2
      concat-map: 0.0.1

  /brace-expansion@2.0.1:
    resolution: {integrity: sha512-XnAIvQ8eM+kC6aULx6wuQiwVsnzsi9d3WxzV3FpWTGA19F621kwdbsAcFKXgKUHZWsy+mY6iL1sHTxWEFCytDA==}
    dependencies:
      balanced-match: 1.0.2
    dev: true

  /braces@3.0.2:
    resolution: {integrity: sha512-b8um+L1RzM3WDSzvhm6gIz1yfTbBt6YTlcEKAvsmqCZZFw46z626lVj9j1yEPW33H5H+lBQpZMP1k8l+78Ha0A==}
    engines: {node: '>=8'}
    dependencies:
      fill-range: 7.0.1

  /braces@3.0.3:
    resolution: {integrity: sha512-yQbXgO/OSZVD2IsiLlro+7Hf6Q18EJrKSEsdoMzKePKXct3gvD8oLcOQdIzGupr5Fj+EDe8gO/lxc1BzfMpxvA==}
    engines: {node: '>=8'}
    dependencies:
      fill-range: 7.1.1

  /browserslist-to-esbuild@2.1.1(browserslist@4.23.0):
    resolution: {integrity: sha512-KN+mty6C3e9AN8Z5dI1xeN15ExcRNeISoC3g7V0Kax/MMF9MSoYA2G7lkTTcVUFntiEjkpI0HNgqJC1NjdyNUw==}
    engines: {node: '>=18'}
    hasBin: true
    peerDependencies:
      browserslist: '*'
    dependencies:
      browserslist: 4.23.0
      meow: 13.2.0
    dev: false

  /browserslist@4.23.0:
    resolution: {integrity: sha512-QW8HiM1shhT2GuzkvklfjcKDiWFXHOeFCIA/huJPwHsslwcydgk7X+z2zXpEijP98UCY7HbubZt5J2Zgvf0CaQ==}
    engines: {node: ^6 || ^7 || ^8 || ^9 || ^10 || ^11 || ^12 || >=13.7}
    hasBin: true
    dependencies:
      caniuse-lite: 1.0.30001588
      electron-to-chromium: 1.4.673
      node-releases: 2.0.14
      update-browserslist-db: 1.0.13(browserslist@4.23.0)

  /buffer-from@1.1.2:
    resolution: {integrity: sha512-E+XQCRwSbaaiChtv6k6Dwgc+bx+Bs6vuKJHHl5kox/BaKbhiXzqQOwK4cO22yElGp2OCmjwVhT3HmxgyPGnJfQ==}
    dev: true

  /builtin-modules@3.3.0:
    resolution: {integrity: sha512-zhaCDicdLuWN5UbN5IMnFqNMhNfo919sH85y2/ea+5Yg9TsTkeZxpL+JLbp6cgYFS4sRLp3YV4S6yDuqVWHYOw==}
    engines: {node: '>=6'}
    dev: true

  /bytes@3.1.2:
    resolution: {integrity: sha512-/Nf7TyzTx6S3yRJObOAV7956r8cr2+Oj8AC5dt8wSP3BQAoeX58NoHyCU8P8zGkNXStjTSi6fzO6F0pBdcYbEg==}
    engines: {node: '>= 0.8'}

  /cac@6.7.14:
    resolution: {integrity: sha512-b6Ilus+c3RrdDk+JhLKUAQfzzgLEPy6wcXqS7f/xe1EETvsDP6GORG7SFuOs6cID5YkqchW/LXZbX5bc8j7ZcQ==}
    engines: {node: '>=8'}
    dev: true

  /call-bind@1.0.2:
    resolution: {integrity: sha512-7O+FbCihrB5WGbFYesctwmTKae6rOiIzmz1icreWJ+0aA7LJfuqhEso2T9ncpcFtzMQtzXf2QGGueWJGTYsqrA==}
    dependencies:
      function-bind: 1.1.2
      get-intrinsic: 1.2.1

  /callsites@3.1.0:
    resolution: {integrity: sha512-P8BjAsXvZS+VIDUI11hHCQEv74YT67YUi5JJFNWIqL235sBmjX4+qx9Muvls5ivyNENctx46xQLQ3aTuE7ssaQ==}
    engines: {node: '>=6'}
    dev: true

  /camelcase-css@2.0.1:
    resolution: {integrity: sha512-QOSvevhslijgYwRx6Rv7zKdMF8lbRmx+uQGx2+vDc+KI/eBnsy9kit5aj23AgGu3pa4t9AgwbnXWqS+iOY+2aA==}
    engines: {node: '>= 6'}

  /caniuse-lite@1.0.30001588:
    resolution: {integrity: sha512-+hVY9jE44uKLkH0SrUTqxjxqNTOWHsbnQDIKjwkZ3lNTzUUVdBLBGXtj/q5Mp5u98r3droaZAewQuEDzjQdZlQ==}

  /caniuse-lite@1.0.30001600:
    resolution: {integrity: sha512-+2S9/2JFhYmYaDpZvo0lKkfvuKIglrx68MwOBqMGHhQsNkLjB5xtc/TGoEPs+MxjSyN/72qer2g97nzR641mOQ==}
    dev: false

  /capnp-ts@0.7.0:
    resolution: {integrity: sha512-XKxXAC3HVPv7r674zP0VC3RTXz+/JKhfyw94ljvF80yynK6VkTnqE3jMuN8b3dUVmmc43TjyxjW4KTsmB3c86g==}
    dependencies:
      debug: 4.3.4
      tslib: 2.6.2
    transitivePeerDependencies:
      - supports-color
    dev: true

  /ccount@2.0.1:
    resolution: {integrity: sha512-eyrF0jiFpY+3drT6383f1qhkbGsLSifNAjA61IUjZjmLCWjItY6LB9ft9YhoDgwfmclB2zhu51Lc7+95b8NRAg==}
    dev: true

  /chai@4.3.10:
    resolution: {integrity: sha512-0UXG04VuVbruMUYbJ6JctvH0YnC/4q3/AkT18q4NaITo91CUm0liMS9VqzT9vZhVQ/1eqPanMWjBM+Juhfb/9g==}
    engines: {node: '>=4'}
    dependencies:
      assertion-error: 1.1.0
      check-error: 1.0.3
      deep-eql: 4.1.3
      get-func-name: 2.0.2
      loupe: 2.3.7
      pathval: 1.1.1
      type-detect: 4.0.8
    dev: true

  /chalk@2.4.2:
    resolution: {integrity: sha512-Mti+f9lpJNcwF4tWV8/OrTTtF1gZi+f8FqlyAdouralcFWFQWF2+NgCHShjkCb+IFBLq9buZwE1xckQU4peSuQ==}
    engines: {node: '>=4'}
    requiresBuild: true
    dependencies:
      ansi-styles: 3.2.1
      escape-string-regexp: 1.0.5
      supports-color: 5.5.0

  /chalk@4.1.2:
    resolution: {integrity: sha512-oKnbhFyRIXpUuez8iBMmyEa4nbj4IOQyuhc/wy9kY7/WVPcwIO9VA668Pu8RkO7+0G76SLROeyw9CpQ061i4mA==}
    engines: {node: '>=10'}
    dependencies:
      ansi-styles: 4.3.0
      supports-color: 7.2.0
    dev: true

  /chalk@5.3.0:
    resolution: {integrity: sha512-dLitG79d+GV1Nb/VYcCDFivJeK1hiukt9QjRNVOsUtTy1rR1YJsmpGGTZ3qJos+uw7WmWF4wUwBd9jxjocFC2w==}
    engines: {node: ^12.17.0 || ^14.13 || >=16.0.0}
    dev: true

  /character-entities@2.0.2:
    resolution: {integrity: sha512-shx7oQ0Awen/BRIdkjkvz54PnEEI/EjwXDSIZp86/KKdbafHh1Df/RYGBhn4hbe2+uKC9FnT5UCEdyPz3ai9hQ==}
    dev: true

  /character-parser@2.2.0:
    resolution: {integrity: sha512-+UqJQjFEFaTAs3bNsF2j2kEN1baG/zghZbdqoYEDxGZtJo9LBzl1A+m0D4n3qKx8N2FNv8/Xp6yV9mQmBuptaw==}
    dependencies:
      is-regex: 1.1.4
    dev: true

  /check-error@1.0.3:
    resolution: {integrity: sha512-iKEoDYaRmd1mxM90a2OEfWhjsjPpYPuQ+lMYsoxB126+t8fw7ySEO48nmDg5COTjxDI65/Y2OWpeEHk3ZOe8zg==}
    dependencies:
      get-func-name: 2.0.2
    dev: true

  /chokidar@3.6.0(patch_hash=bckcfsslxcffppz65mxcq6naau):
    resolution: {integrity: sha512-7VT13fmjotKpGipCW9JEQAusEPE+Ei8nl6/g4FBAmIm0GOOLMua9NDDo/DWp0ZAxCr3cPq5ZpBqmPAQgDda2Pw==}
    engines: {node: '>= 8.10.0'}
    dependencies:
      anymatch: 3.1.2
      braces: 3.0.2
      glob-parent: 5.1.2
      is-binary-path: 2.1.0
      is-glob: 4.0.3
      normalize-path: 3.0.0
      readdirp: 3.6.0
    optionalDependencies:
      fsevents: 2.3.3
    patched: true

  /chownr@2.0.0:
    resolution: {integrity: sha512-bIomtDF5KGpdogkLd9VspvFzk9KfpyyGlS8YFVZl7TGPBHL5snIOnxeshwVgPteQ9b4Eydl+pVbIyE1DcvCWgQ==}
    engines: {node: '>=10'}
    dev: false

  /citty@0.1.4:
    resolution: {integrity: sha512-Q3bK1huLxzQrvj7hImJ7Z1vKYJRPQCDnd0EjXfHMidcjecGOMuLrmuQmtWmFkuKLcMThlGh1yCKG8IEc6VeNXQ==}
    dependencies:
      consola: 3.2.3
    dev: true

  /cli-cursor@4.0.0:
    resolution: {integrity: sha512-VGtlMu3x/4DOtIUwEkRezxUZ2lBacNJCHash0N0WeZDBS+7Ux1dm3XWAgWYxLJFMMdOeXMHXorshEFhbMSGelg==}
    engines: {node: ^12.20.0 || ^14.13.1 || >=16.0.0}
    dependencies:
      restore-cursor: 4.0.0
    dev: true

  /cli-truncate@4.0.0:
    resolution: {integrity: sha512-nPdaFdQ0h/GEigbPClz11D0v/ZJEwxmeVZGeMo3Z5StPtUTkA9o1lD6QwoirYiSDzbcwn2XcjwmCp68W1IS4TA==}
    engines: {node: '>=18'}
    dependencies:
      slice-ansi: 5.0.0
      string-width: 7.0.0
    dev: true

  /clipboard@2.0.11:
    resolution: {integrity: sha512-C+0bbOqkezLIsmWSvlsXS0Q0bmkugu7jcfMIACB+RDEntIzQIkdr148we28AfSloQLRdZlYL/QYyrq05j/3Faw==}
    dependencies:
      good-listener: 1.2.2
      select: 1.1.2
      tiny-emitter: 2.1.0
    dev: false

  /color-convert@1.9.3:
    resolution: {integrity: sha512-QfAUtd+vFdAtFQcC8CCyYt1fYWxSqAiK2cSD6zDB8N3cpsEBAvRxp9zOGg6G/SHHJYAT88/az/IuDGALsNVbGg==}
    requiresBuild: true
    dependencies:
      color-name: 1.1.3

  /color-convert@2.0.1:
    resolution: {integrity: sha512-RRECPsj7iu/xb5oKYcsFHSppFNnsj/52OVTRKb4zP5onXwVF3zVmmToNcOfGC+CRDpfK/U584fMg38ZHCaElKQ==}
    engines: {node: '>=7.0.0'}
    dependencies:
      color-name: 1.1.4
    dev: true

  /color-name@1.1.3:
    resolution: {integrity: sha512-72fSenhMw2HZMTVHeCA9KCmpEIbzWiQsjN+BHcBbS9vr1mtt+vJjPdksIBNUmKAW8TFUDPJK5SUU3QhE9NEXDw==}
    requiresBuild: true

  /color-name@1.1.4:
    resolution: {integrity: sha512-dOy+3AuW3a2wNbZHIuMZpTcgjGuLU/uBL/ubcZF9OXbDo8ff4O8yVp5Bf0efS8uEoYo5q4Fx7dY9OgQGXgAsQA==}
    dev: true

  /color-support@1.1.3:
    resolution: {integrity: sha512-qiBjkpbMLO/HL68y+lh4q0/O1MZFj2RX6X/KmMa3+gJD3z+WwI1ZzDHysvqHGS3mP6mznPckpXmw1nI9cJjyRg==}
    hasBin: true
    dev: false

  /colorette@2.0.20:
    resolution: {integrity: sha512-IfEDxwoWIjkeXL1eXcDiow4UbKjhLdq6/EuSVR9GMN7KVH3r9gQ83e73hsz1Nd1T3ijd5xv1wcWRYO+D6kCI2w==}
    dev: true

  /combined-stream@1.0.8:
    resolution: {integrity: sha512-FQN4MRfuJeHf7cBbBMJFXhKSDq+2kAArBlmRBvcvFE5BB1HZKXtSFASDhdlz9zOYwxh8lDdnvmMOe/+5cdoEdg==}
    engines: {node: '>= 0.8'}
    dependencies:
      delayed-stream: 1.0.0
    dev: false

  /commander@12.1.0:
    resolution: {integrity: sha512-Vw8qHK3bZM9y/P10u3Vib8o/DdkvA2OtPtZvD871QKjy74Wj1WSKFILMPRPSdUSx5RFK1arlJzEtA4PkFgnbuA==}
    engines: {node: '>=18'}
    dev: true

  /commander@2.20.3:
    resolution: {integrity: sha512-GpVkmM8vF2vQUkj2LvZmD35JxeJOLCwJ9cUkugyk2nuhbv3+mJvpLYYt+0+USMxE+oj+ey/lJEnhZw75x/OMcQ==}
    requiresBuild: true
    dev: true

  /commander@4.1.1:
    resolution: {integrity: sha512-NOKm8xhkzAjzFx8B2v5OAHT+u5pRQc2UCa2Vq9jYL/31o2wi9mxBA7LIFs3sV5VSC49z6pEhfbMULvShKj26WA==}
    engines: {node: '>= 6'}

  /comment-parser@1.4.0:
    resolution: {integrity: sha512-QLyTNiZ2KDOibvFPlZ6ZngVsZ/0gYnE6uTXi5aoDg8ed3AkJAz4sEje3Y8a29hQ1s6A99MZXe47fLAXQ1rTqaw==}
    engines: {node: '>= 12.0.0'}
    dev: true

  /commenting@1.1.0:
    resolution: {integrity: sha512-YeNK4tavZwtH7jEgK1ZINXzLKm6DZdEMfsaaieOsCAN0S8vsY7UeuO3Q7d/M018EFgE+IeUAuBOKkFccBZsUZA==}
    dev: true

  /commondir@1.0.1:
    resolution: {integrity: sha512-W9pAhw0ja1Edb5GVdIF1mjZw/ASI0AlShXM83UUGe2DVr5TdAPEA1OA8m/g8zWp9x6On7gqufY+FatDbC3MDQg==}
    dev: true

  /compare-func@2.0.0:
    resolution: {integrity: sha512-zHig5N+tPWARooBnb0Zx1MFcdfpyJrfTJ3Y5L+IFvUm8rM74hHz66z0gw0x4tijh5CorKkKUCnW82R2vmpeCRA==}
    dependencies:
      array-ify: 1.0.0
      dot-prop: 5.3.0
    dev: true

  /computeds@0.0.1:
    resolution: {integrity: sha512-7CEBgcMjVmitjYo5q8JTJVra6X5mQ20uTThdK+0kR7UEaDrAWEQcRiBtWJzga4eRpP6afNwwLsX2SET2JhVB1Q==}
    dev: true

  /concat-map@0.0.1:
    resolution: {integrity: sha512-/Srv4dswyQNBfohGpz9o6Yb3Gz3SrUDqBH5rTuhGR7ahtlbYKnVxw2bCFMRljaA7EXHaXZ8wsHdodFvbkhKmqg==}

  /confbox@0.1.7:
    resolution: {integrity: sha512-uJcB/FKZtBMCJpK8MQji6bJHgu1tixKPxRLeGkNzBoOZzpnZUJm0jm2/sBDWcuBx1dYgxV4JU+g5hmNxCyAmdA==}
    dev: true

  /connect@3.7.0:
    resolution: {integrity: sha512-ZqRXc+tZukToSNmh5C2iWMSoV3X1YUcPbqEM4DkEG5tNQXrQUZCNVGGv3IuicnkMtPfGf3Xtp8WCXs295iQ1pQ==}
    engines: {node: '>= 0.10.0'}
    dependencies:
      debug: 2.6.9
      finalhandler: 1.1.2
      parseurl: 1.3.3
      utils-merge: 1.0.1
    transitivePeerDependencies:
      - supports-color
    dev: true

  /consola@3.2.3:
    resolution: {integrity: sha512-I5qxpzLv+sJhTVEoLYNcTW+bThDCPsit0vLNKShZx6rLtpilNpmmeTPaeqJb9ZE9dV3DGaeby6Vuhrw38WjeyQ==}
    engines: {node: ^14.18.0 || >=16.10.0}
    dev: true

  /console-control-strings@1.1.0:
    resolution: {integrity: sha512-ty/fTekppD2fIwRvnZAVdeOiGd1c7YXEixbgJTNzqcxJWKQnjJ/V1bNEEE6hygpM3WjwHFUVK6HTjWSzV4a8sQ==}
    dev: false

  /constantinople@4.0.1:
    resolution: {integrity: sha512-vCrqcSIq4//Gx74TXXCGnHpulY1dskqLTFGDmhrGxzeXL8lF8kvXv6mpNWlJj1uD4DW23D4ljAqbY4RRaaUZIw==}
    dependencies:
      '@babel/parser': 7.24.6
      '@babel/types': 7.24.6
    dev: true

  /content-disposition@0.5.4:
    resolution: {integrity: sha512-FveZTNuGw04cxlAiWbzi6zTAL/lhehaWbTtgluJh4/E95DqMwTmha3KZN1aAWA8cFIhHzMZUvLevkw5Rqk+tSQ==}
    engines: {node: '>= 0.6'}
    dependencies:
      safe-buffer: 5.2.1

  /content-type@1.0.5:
    resolution: {integrity: sha512-nTjqfcBFEipKdXCv4YDQWCfmcLZKm81ldF0pAopTvyrFGVbcR6P/VAAd5G7N+0tTr8QqiU0tFadD6FK4NtJwOA==}
    engines: {node: '>= 0.6'}

  /conventional-changelog-angular@8.0.0:
    resolution: {integrity: sha512-CLf+zr6St0wIxos4bmaKHRXWAcsCXrJU6F4VdNDrGRK3B8LDLKoX3zuMV5GhtbGkVR/LohZ6MT6im43vZLSjmA==}
    engines: {node: '>=18'}
    dependencies:
      compare-func: 2.0.0
    dev: true

  /conventional-changelog-atom@5.0.0:
    resolution: {integrity: sha512-WfzCaAvSCFPkznnLgLnfacRAzjgqjLUjvf3MftfsJzQdDICqkOOpcMtdJF3wTerxSpv2IAAjX8doM3Vozqle3g==}
    engines: {node: '>=18'}
    dev: true

  /conventional-changelog-cli@5.0.0:
    resolution: {integrity: sha512-9Y8fucJe18/6ef6ZlyIlT2YQUbczvoQZZuYmDLaGvcSBP+M6h+LAvf7ON7waRxKJemcCII8Yqu5/8HEfskTxJQ==}
    engines: {node: '>=18'}
    hasBin: true
    dependencies:
      add-stream: 1.0.0
      conventional-changelog: 6.0.0
      meow: 13.2.0
      tempfile: 5.0.0
    transitivePeerDependencies:
      - conventional-commits-filter
    dev: true

  /conventional-changelog-codemirror@5.0.0:
    resolution: {integrity: sha512-8gsBDI5Y3vrKUCxN6Ue8xr6occZ5nsDEc4C7jO/EovFGozx8uttCAyfhRrvoUAWi2WMm3OmYs+0mPJU7kQdYWQ==}
    engines: {node: '>=18'}
    dev: true

  /conventional-changelog-conventionalcommits@8.0.0:
    resolution: {integrity: sha512-eOvlTO6OcySPyyyk8pKz2dP4jjElYunj9hn9/s0OB+gapTO8zwS9UQWrZ1pmF2hFs3vw1xhonOLGcGjy/zgsuA==}
    engines: {node: '>=18'}
    dependencies:
      compare-func: 2.0.0
    dev: true

  /conventional-changelog-core@8.0.0:
    resolution: {integrity: sha512-EATUx5y9xewpEe10UEGNpbSHRC6cVZgO+hXQjofMqpy+gFIrcGvH3Fl6yk2VFKh7m+ffenup2N7SZJYpyD9evw==}
    engines: {node: '>=18'}
    dependencies:
      '@hutson/parse-repository-url': 5.0.0
      add-stream: 1.0.0
      conventional-changelog-writer: 8.0.0
      conventional-commits-parser: 6.0.0
      git-raw-commits: 5.0.0(conventional-commits-parser@6.0.0)
      git-semver-tags: 8.0.0(conventional-commits-parser@6.0.0)
      hosted-git-info: 7.0.1
      normalize-package-data: 6.0.0
      read-package-up: 11.0.0
      read-pkg: 9.0.1
    transitivePeerDependencies:
      - conventional-commits-filter
    dev: true

  /conventional-changelog-ember@5.0.0:
    resolution: {integrity: sha512-RPflVfm5s4cSO33GH/Ey26oxhiC67akcxSKL8CLRT3kQX2W3dbE19sSOM56iFqUJYEwv9mD9r6k79weWe1urfg==}
    engines: {node: '>=18'}
    dev: true

  /conventional-changelog-eslint@6.0.0:
    resolution: {integrity: sha512-eiUyULWjzq+ybPjXwU6NNRflApDWlPEQEHvI8UAItYW/h22RKkMnOAtfCZxMmrcMO1OKUWtcf2MxKYMWe9zJuw==}
    engines: {node: '>=18'}
    dev: true

  /conventional-changelog-express@5.0.0:
    resolution: {integrity: sha512-D8Q6WctPkQpvr2HNCCmwU5GkX22BVHM0r4EW8vN0230TSyS/d6VQJDAxGb84lbg0dFjpO22MwmsikKL++Oo/oQ==}
    engines: {node: '>=18'}
    dev: true

  /conventional-changelog-jquery@6.0.0:
    resolution: {integrity: sha512-2kxmVakyehgyrho2ZHBi90v4AHswkGzHuTaoH40bmeNqUt20yEkDOSpw8HlPBfvEQBwGtbE+5HpRwzj6ac2UfA==}
    engines: {node: '>=18'}
    dev: true

  /conventional-changelog-jshint@5.0.0:
    resolution: {integrity: sha512-gGNphSb/opc76n2eWaO6ma4/Wqu3tpa2w7i9WYqI6Cs2fncDSI2/ihOfMvXveeTTeld0oFvwMVNV+IYQIk3F3g==}
    engines: {node: '>=18'}
    dependencies:
      compare-func: 2.0.0
    dev: true

  /conventional-changelog-preset-loader@5.0.0:
    resolution: {integrity: sha512-SetDSntXLk8Jh1NOAl1Gu5uLiCNSYenB5tm0YVeZKePRIgDW9lQImromTwLa3c/Gae298tsgOM+/CYT9XAl0NA==}
    engines: {node: '>=18'}
    dev: true

  /conventional-changelog-writer@8.0.0:
    resolution: {integrity: sha512-TQcoYGRatlAnT2qEWDON/XSfnVG38JzA7E0wcGScu7RElQBkg9WWgZd1peCWFcWDh1xfb2CfsrcvOn1bbSzztA==}
    engines: {node: '>=18'}
    hasBin: true
    dependencies:
      '@types/semver': 7.5.8
      conventional-commits-filter: 5.0.0
      handlebars: 4.7.7
      meow: 13.2.0
      semver: 7.6.2
    dev: true

  /conventional-changelog@6.0.0:
    resolution: {integrity: sha512-tuUH8H/19VjtD9Ig7l6TQRh+Z0Yt0NZ6w/cCkkyzUbGQTnUEmKfGtkC9gGfVgCfOL1Rzno5NgNF4KY8vR+Jo3w==}
    engines: {node: '>=18'}
    dependencies:
      conventional-changelog-angular: 8.0.0
      conventional-changelog-atom: 5.0.0
      conventional-changelog-codemirror: 5.0.0
      conventional-changelog-conventionalcommits: 8.0.0
      conventional-changelog-core: 8.0.0
      conventional-changelog-ember: 5.0.0
      conventional-changelog-eslint: 6.0.0
      conventional-changelog-express: 5.0.0
      conventional-changelog-jquery: 6.0.0
      conventional-changelog-jshint: 5.0.0
      conventional-changelog-preset-loader: 5.0.0
    transitivePeerDependencies:
      - conventional-commits-filter
    dev: true

  /conventional-commits-filter@5.0.0:
    resolution: {integrity: sha512-tQMagCOC59EVgNZcC5zl7XqO30Wki9i9J3acbUvkaosCT6JX3EeFwJD7Qqp4MCikRnzS18WXV3BLIQ66ytu6+Q==}
    engines: {node: '>=18'}
    dev: true

  /conventional-commits-parser@6.0.0:
    resolution: {integrity: sha512-TbsINLp48XeMXR8EvGjTnKGsZqBemisPoyWESlpRyR8lif0lcwzqz+NMtYSj1ooF/WYjSuu7wX0CtdeeMEQAmA==}
    engines: {node: '>=18'}
    hasBin: true
    dependencies:
      meow: 13.2.0
    dev: true

  /convert-source-map@2.0.0:
    resolution: {integrity: sha512-Kvp459HrV2FEJ1CAsi1Ku+MY3kasH19TFykTz2xWmMeq6bk2NU3XXvfJ+Q61m0xktWwt+1HSYf3JZsTms3aRJg==}

  /cookie-signature@1.0.6:
    resolution: {integrity: sha512-QADzlaHc8icV8I7vbaJXJwod9HWYp8uCqf1xa4OfNu1T7JVxQIrUgOWtHdNDtPiywmFbiS12VjotIXLrKM3orQ==}

  /cookie@0.5.0:
    resolution: {integrity: sha512-YZ3GUyn/o8gfKJlnlX7g7xq4gyO6OSuhGPKaaGssGB2qgDUS0gPgtTvoyZLTt9Ab6dC4hfc9dV5arkvc/OCmrw==}
    engines: {node: '>= 0.6'}
    dev: true

  /cookie@0.6.0:
    resolution: {integrity: sha512-U71cyTamuh1CRNCfpGY6to28lxvNwPG4Guz/EVjgf3Jmzv0vlDp1atT9eS5dDjMYHucpHbWns6Lwf3BKz6svdw==}
    engines: {node: '>= 0.6'}

  /copy-anything@2.0.6:
    resolution: {integrity: sha512-1j20GZTsvKNkc4BY3NpMOM8tt///wY3FpIzozTOFO2ffuZcV61nojHXVKIy3WM+7ADCy5FVhdZYHYDdgTU0yJw==}
    dependencies:
      is-what: 3.14.1
    dev: true

  /core-js-compat@3.36.1:
    resolution: {integrity: sha512-Dk997v9ZCt3X/npqzyGdTlq6t7lDBhZwGvV94PKzDArjp7BTRm7WlDAXYd/OWdeFHO8OChQYRJNJvUCqCbrtKA==}
    dependencies:
      browserslist: 4.23.0
    dev: false

  /core-js@3.37.1:
    resolution: {integrity: sha512-Xn6qmxrQZyB0FFY8E3bgRXei3lWDJHhvI+u0q9TKIYM49G8pAr0FgnnrFRAmsbptZL1yxRADVXn+x5AGsbBfyw==}
    requiresBuild: true
    dev: false

  /cors@2.8.5:
    resolution: {integrity: sha512-KIHbLJqu73RGr/hnbrO9uBeixNGuvSQjul/jdFvS/KFSIH1hWVd1ng7zOHx+YrEfInLG7q4n6GHQ9cDtxv/P6g==}
    engines: {node: '>= 0.10'}
    dependencies:
      object-assign: 4.1.1
      vary: 1.1.2
    dev: true

  /create-require@1.1.1:
    resolution: {integrity: sha512-dcKFX3jn0MpIaXjisoRvexIJVEKzaq7z2rZKxf+MSr9TkdmHmsU4m2lcLojrj/FHl8mk5VxMmYA+ftRkP/3oKQ==}

  /cross-spawn@7.0.3:
    resolution: {integrity: sha512-iRDPJKUPVEND7dHPO8rkbOnPpyDygcDFtWjpeWNCgy8WP2rXcxXL8TskReQl6OrB2G7+UJrags1q15Fudc7G6w==}
    engines: {node: '>= 8'}
    dependencies:
      path-key: 3.1.1
      shebang-command: 2.0.0
      which: 2.0.2
    dev: true

  /css-color-names@1.0.1:
    resolution: {integrity: sha512-/loXYOch1qU1biStIFsHH8SxTmOseh1IJqFvy8IujXOm1h+QjUdDhkzOrR5HG8K8mlxREj0yfi8ewCHx0eMxzA==}
    dev: true

  /cssesc@3.0.0:
    resolution: {integrity: sha512-/Tb/JcjK111nNScGob5MNtsntNM1aCNUDipB/TkwZFhyDrrE47SOx/18wF2bbjgc3ZzCSKW1T5nt5EbFoAz/Vg==}
    engines: {node: '>=4'}
    hasBin: true

  /csstype@2.6.21:
    resolution: {integrity: sha512-Z1PhmomIfypOpoMjRQB70jfvy/wxT50qW08YXO5lMIJkrdq4yOTR+AW7FqutScmB9NkLwxo+jU+kZLbofZZq/w==}
    dev: true

  /csstype@3.1.3:
    resolution: {integrity: sha512-M1uQkMl8rQK/szD0LNhtqxIPLpimGm8sOBwU7lLnCpSbTyY3yeU1Vc7l4KT5zT4s/yOxHH5O7tIuuLOCnLADRw==}

  /d@1.0.1:
    resolution: {integrity: sha512-m62ShEObQ39CfralilEQRjH6oAMtNCV1xJyEx5LpRYUVN+EviphDgUc/F3hnYbADmkiNs67Y+3ylmlG7Lnu+FA==}
    dependencies:
      es5-ext: 0.10.64
      type: 1.2.0
    dev: false

  /data-uri-to-buffer@2.0.2:
    resolution: {integrity: sha512-ND9qDTLc6diwj+Xe5cdAgVTbLVdXbtxTJRXRhli8Mowuaan+0EJOtdqJ0QCHNSSPyoXGx9HX2/VMnKeC34AChA==}
    dev: true

  /data-uri-to-buffer@4.0.0:
    resolution: {integrity: sha512-Vr3mLBA8qWmcuschSLAOogKgQ/Jwxulv3RNE4FXnYWRGujzrRWQI4m12fQqRkwX06C0KanhLr4hK+GydchZsaA==}
    engines: {node: '>= 12'}
    dev: true

  /de-indent@1.0.2:
    resolution: {integrity: sha512-e/1zu3xH5MQryN2zdVaF0OrdNLUbvWxzMbi+iNA6Bky7l1RoP8a2fIbRocyHclXt/arDrrR6lL3TqFD9pMQTsg==}
    dev: true

  /debug@2.6.9:
    resolution: {integrity: sha512-bC7ElrdJaJnPbAP+1EotYvqZsb3ecl5wi6Bfi6BJTUcNowp6cvspg0jXznRTKDjm/E7AdgFBVeAPVMNcKGsHMA==}
    peerDependencies:
      supports-color: '*'
    peerDependenciesMeta:
      supports-color:
        optional: true
    dependencies:
      ms: 2.0.0

  /debug@3.2.7:
    resolution: {integrity: sha512-CFjzYYAi4ThfiQvizrFQevTTXHtnCqWfe7x1AhgEscTz6ZbLbfoLRLPugTQyBth6f8ZERVUSyWHFD/7Wu4t1XQ==}
    peerDependencies:
      supports-color: '*'
    peerDependenciesMeta:
      supports-color:
        optional: true
    dependencies:
      ms: 2.1.3
    dev: true

  /debug@4.3.4:
    resolution: {integrity: sha512-PRWFHuSU3eDtQJPvnNY7Jcket1j0t5OuOsFzPPzsekD52Zl8qUfFIPEiswXqIvHWGVHOgX+7G/vCNNhehwxfkQ==}
    engines: {node: '>=6.0'}
    peerDependencies:
      supports-color: '*'
    peerDependenciesMeta:
      supports-color:
        optional: true
    dependencies:
      ms: 2.1.2

  /decode-named-character-reference@1.0.2:
    resolution: {integrity: sha512-O8x12RzrUF8xyVcY0KJowWsmaJxQbmy0/EtnNtHRpsOcT7dFk5W598coHqBVpmWo1oQQfsCqfCmkZN5DJrZVdg==}
    dependencies:
      character-entities: 2.0.2
    dev: true

  /deep-eql@4.1.3:
    resolution: {integrity: sha512-WaEtAOpRA1MQ0eohqZjpGD8zdI0Ovsm8mmFhaDN8dvDZzyoUMcYDnf5Y6iu7HTXxf8JDS23qWa4a+hKCDyOPzw==}
    engines: {node: '>=6'}
    dependencies:
      type-detect: 4.0.8
    dev: true

  /deep-is@0.1.4:
    resolution: {integrity: sha512-oIPzksmTg4/MriiaYGO+okXDT7ztn/w3Eptv/+gSIdMdKsJo0u4CfYNFJPy+4SKMuCqGw2wxnA+URMg3t8a/bQ==}
    dev: true

  /deepmerge@4.2.2:
    resolution: {integrity: sha512-FJ3UgI4gIl+PHZm53knsuSFpE+nESMr7M4v9QcgB7S63Kj/6WqMiFQJpBBYz1Pt+66bZpP3Q7Lye0Oo9MPKEdg==}
    engines: {node: '>=0.10.0'}
    dev: true

  /define-lazy-prop@2.0.0:
    resolution: {integrity: sha512-Ds09qNh8yw3khSjiJjiUInaGX9xlqZDY7JVryGxdxV7NPeuqQfplOpQ66yJFZut3jLa5zOwkXw1g9EI2uKh4Og==}
    engines: {node: '>=8'}
    dev: true

  /defu@6.1.2:
    resolution: {integrity: sha512-+uO4+qr7msjNNWKYPHqN/3+Dx3NFkmIzayk2L1MyZQlvgZb/J1A0fo410dpKrN2SnqFjt8n4JL8fDJE0wIgjFQ==}
    dev: true

  /delayed-stream@1.0.0:
    resolution: {integrity: sha512-ZySD7Nf91aLB0RxL4KGrKHBXl7Eds1DAmEdcoVawXnLD7SDhpNgtuII2aAkg7a7QS41jxPSZ17p4VdGnMHk3MQ==}
    engines: {node: '>=0.4.0'}
    dev: false

  /delegate@3.2.0:
    resolution: {integrity: sha512-IofjkYBZaZivn0V8nnsMJGBr4jVLxHDheKSW88PyxS5QC4Vo9ZbZVvhzlSxY87fVq3STR6r+4cGepyHkcWOQSw==}
    dev: false

  /delegates@1.0.0:
    resolution: {integrity: sha512-bd2L678uiWATM6m5Z1VzNCErI3jiGzt6HGY8OVICs40JQq/HALfbyNJmp0UDakEY4pMMaN0Ly5om/B1VI/+xfQ==}
    dev: false

  /depd@2.0.0:
    resolution: {integrity: sha512-g7nH6P6dyDioJogAAGprGpCtVImJhpPk/roCzdb3fIh61/s/nPsfR6onyMwkCAR/OlC3yBC0lESvUoQEAssIrw==}
    engines: {node: '>= 0.8'}

  /dequal@2.0.3:
    resolution: {integrity: sha512-0je+qPKHEMohvfRTCEo3CrPG6cAzAYgmzKyxRiYSSDkS6eGJdyVJm7WaYA5ECaAD9wLB2T4EEeymA5aFVcYXCA==}
    engines: {node: '>=6'}
    dev: true

  /destroy@1.2.0:
    resolution: {integrity: sha512-2sJGJTaXIIaR1w4iJSNoN0hnMY7Gpc/n8D4qSCJw8QqFWXf7cuAgnEHxBpweaVcPevC2l3KpjYCx3NypQQgaJg==}
    engines: {node: '>= 0.8', npm: 1.2.8000 || >= 1.4.16}

  /detect-libc@1.0.3:
    resolution: {integrity: sha512-pGjwhsmsp4kL2RTz08wcOlGN83otlqHeD/Z5T8GXZB+/YcpQ/dgo+lbU8ZsGxV0HIvqqxo9l7mqYwyYMD9bKDg==}
    engines: {node: '>=0.10'}
    hasBin: true
    dev: true

  /detect-libc@2.0.1:
    resolution: {integrity: sha512-463v3ZeIrcWtdgIg6vI6XUncguvr2TnGl4SzDXinkt9mSLpBJKXT3mW6xT3VQdDN11+WVs29pgvivTc4Lp8v+w==}
    engines: {node: '>=8'}
    dev: false

  /devlop@1.1.0:
    resolution: {integrity: sha512-RWmIqhcFf1lRYBvNmr7qTNuyCt/7/ns2jbpp1+PalgE/rDQcBT0fioSMUpJ93irlUhC5hrg4cYqe6U+0ImW0rA==}
    dependencies:
      dequal: 2.0.3
    dev: true

  /didyoumean@1.2.2:
    resolution: {integrity: sha512-gxtyfqMg7GKyhQmb056K7M3xszy/myH8w+B4RT+QXBQsvAOdc3XymqDDPHx1BgPgsdAA5SIifona89YtRATDzw==}

  /diff-sequences@29.6.3:
    resolution: {integrity: sha512-EjePK1srD3P08o2j4f0ExnylqRs5B9tJjcp9t1krH2qRi8CCdsYfwe9JgSLurFBWwq4uOlipzfk5fHNvwFKr8Q==}
    engines: {node: ^14.15.0 || ^16.10.0 || >=18.0.0}
    dev: true

  /diff@4.0.2:
    resolution: {integrity: sha512-58lmxKSA4BNyLz+HHMUzlOEpg09FV+ev6ZMe3vJihgdxzgcwZ8VoEEPmALCZG9LmqfVoNMMKpttIYTVG6uDY7A==}
    engines: {node: '>=0.3.1'}

  /dir-glob@3.0.1:
    resolution: {integrity: sha512-WkrWp9GR4KXfKGYzOLmTuGVi1UWFfws377n9cc55/tb6DuqyF6pcQ5AbiHEshaDpY9v6oaSr2XCDidGmMwdzIA==}
    engines: {node: '>=8'}
    dependencies:
      path-type: 4.0.0
    dev: true

  /dlv@1.1.3:
    resolution: {integrity: sha512-+HlytyjlPKnIG8XuRG8WvmBP8xs8P71y+SKKS6ZXWoEgLuePxtDoUEiH7WkdePWrQ5JBpE6aoVqfZfJUQkjXwA==}

  /doctrine@3.0.0:
    resolution: {integrity: sha512-yS+Q5i3hBf7GBkd4KG8a7eBNNWNGLTaEwwYWUijIYM7zrlYDM0BFXHjjPWlWZ1Rg7UaddZeIDmi9jF3HmqiQ2w==}
    engines: {node: '>=6.0.0'}
    dependencies:
      esutils: 2.0.3
    dev: true

  /doctypes@1.1.0:
    resolution: {integrity: sha512-LLBi6pEqS6Do3EKQ3J0NqHWV5hhb78Pi8vvESYwyOy2c31ZEZVdtitdzsQsKb7878PEERhzUk0ftqGhG6Mz+pQ==}
    dev: true

  /dot-prop@5.3.0:
    resolution: {integrity: sha512-QM8q3zDe58hqUqjraQOmzZ1LIH9SWQJTlEKCH4kJ2oQvLZk7RbQXvtDM2XEq3fwkV9CCvvH4LA0AV+ogFsBM2Q==}
    engines: {node: '>=8'}
    dependencies:
      is-obj: 2.0.0
    dev: true

  /dotenv-expand@11.0.6:
    resolution: {integrity: sha512-8NHi73otpWsZGBSZwwknTXS5pqMOrk9+Ssrna8xCaxkzEpU9OTf9R5ArQGVw03//Zmk9MOwLPng9WwndvpAJ5g==}
    engines: {node: '>=12'}
    dependencies:
      dotenv: 16.4.5
    dev: true

  /dotenv@16.4.5:
    resolution: {integrity: sha512-ZmdL2rui+eB2YwhsWzjInR8LldtZHGDoQ1ugH85ppHKwpUHL7j7rN0Ti9NCnGiQbhaZ11FpR+7ao1dNsmduNUg==}
    engines: {node: '>=12'}
    dev: true

  /eastasianwidth@0.2.0:
    resolution: {integrity: sha512-I88TYZWc9XiYHRQ4/3c5rjjfgkjhLyW2luGIheGERbNQ6OY7yTybanSpDXZa8y7VUP9YmDcYa+eyq4ca7iLqWA==}
    dev: true

  /ee-first@1.1.1:
    resolution: {integrity: sha512-WMwm9LhRUo+WUaRN+vRuETqG89IgZphVSNkdFgeb6sS/E4OrDIN7t48CAewSHXc6C8lefD8KKfr5vY61brQlow==}

  /electron-to-chromium@1.4.673:
    resolution: {integrity: sha512-zjqzx4N7xGdl5468G+vcgzDhaHkaYgVcf9MqgexcTqsl2UHSCmOj/Bi3HAprg4BZCpC7HyD8a6nZl6QAZf72gw==}

  /emoji-regex@10.3.0:
    resolution: {integrity: sha512-QpLs9D9v9kArv4lfDEgg1X/gN5XLnf/A6l9cs8SPZLRZR3ZkY9+kwIQTxm+fsSej5UMYGE8fdoaZVIBlqG0XTw==}
    dev: true

  /emoji-regex@8.0.0:
    resolution: {integrity: sha512-MSjYzcWNOA0ewAHpz0MxpYFvwg6yjy1NG3xteoqz644VCo/RPgnr1/GGt+ic3iJTzQ8Eu3TdM14SawnVUmGE6A==}

  /emoji-regex@9.2.2:
    resolution: {integrity: sha512-L18DaJsXSUk2+42pv8mLs5jJT2hqFkFE4j21wOmgbUqsZ2hL72NsUU785g9RXgo3s0ZNgVl42TiHp3ZtOv/Vyg==}
    dev: true

  /encodeurl@1.0.2:
    resolution: {integrity: sha512-TPJXq8JqFaVYm2CWmPvnP2Iyo4ZSM7/QKcSmuMLDObfpH5fi7RUGmd/rTDf+rut/saiDiQEeVTNgAmJEdAOx0w==}
    engines: {node: '>= 0.8'}

  /enhanced-resolve@5.16.0:
    resolution: {integrity: sha512-O+QWCviPNSSLAD9Ucn8Awv+poAkqn3T1XY5/N7kR7rQO9yfSGWkYZDwpJ+iKF7B8rxaQKWngSqACpgzeapSyoA==}
    engines: {node: '>=10.13.0'}
    dependencies:
      graceful-fs: 4.2.11
      tapable: 2.2.1
    dev: true

  /entities@4.4.0:
    resolution: {integrity: sha512-oYp7156SP8LkeGD0GF85ad1X9Ai79WtRsZ2gxJqtBuzH+98YUV6jkHEKlZkMbcrjJjIVJNIDP/3WL9wQkoPbWA==}
    engines: {node: '>=0.12'}
    dev: true

  /entities@4.5.0:
    resolution: {integrity: sha512-V0hjH4dGPh9Ao5p0MoRY6BVqtwCjhz6vI5LT8AJ55H+4g9/4vbHx1I54fS0XuclLhDHArPQCiMjDxjaL8fPxhw==}
    engines: {node: '>=0.12'}

  /errno@0.1.8:
    resolution: {integrity: sha512-dJ6oBr5SQ1VSd9qkk7ByRgb/1SH4JZjCHSW/mr63/QcXO9zLVxvJ6Oy13nio03rxpSnVDDjFor75SjVeZWPW/A==}
    hasBin: true
    requiresBuild: true
    dependencies:
      prr: 1.0.1
    dev: true
    optional: true

  /es-module-lexer@1.5.3:
    resolution: {integrity: sha512-i1gCgmR9dCl6Vil6UKPI/trA69s08g/syhiDK9TG0Nf1RJjjFI+AzoWW7sPufzkgYAn861skuCwJa0pIIHYxvg==}
    dev: true

  /es5-ext@0.10.64:
    resolution: {integrity: sha512-p2snDhiLaXe6dahss1LddxqEm+SkuDvV8dnIQG0MWjyHpcMNfXKPE+/Cc0y+PhxJX3A4xGNeFCj5oc0BUh6deg==}
    engines: {node: '>=0.10'}
    requiresBuild: true
    dependencies:
      es6-iterator: 2.0.3
      es6-symbol: 3.1.3
      esniff: 2.0.1
      next-tick: 1.1.0
    dev: false

  /es6-iterator@2.0.3:
    resolution: {integrity: sha512-zw4SRzoUkd+cl+ZoE15A9o1oQd920Bb0iOJMQkQhl3jNc03YqVjAhG7scf9C5KWRU/R13Orf588uCC6525o02g==}
    dependencies:
      d: 1.0.1
      es5-ext: 0.10.64
      es6-symbol: 3.1.3
    dev: false

  /es6-symbol@3.1.3:
    resolution: {integrity: sha512-NJ6Yn3FuDinBaBRWl/q5X/s4koRHBrgKAu+yGI6JCBeiu3qrcbJhwT2GeR/EXVfylRk8dpQVJoLEFhK+Mu31NA==}
    dependencies:
      d: 1.0.1
      ext: 1.6.0
    dev: false

  /esbuild@0.18.20:
    resolution: {integrity: sha512-ceqxoedUrcayh7Y7ZX6NdbbDzGROiyVBgC4PriJThBKSVPWnnFHZAkfI1lJT8QFkOwH4qOS2SJkS4wvpGl8BpA==}
    engines: {node: '>=12'}
    hasBin: true
    requiresBuild: true
    optionalDependencies:
      '@esbuild/android-arm': 0.18.20
      '@esbuild/android-arm64': 0.18.20
      '@esbuild/android-x64': 0.18.20
      '@esbuild/darwin-arm64': 0.18.20
      '@esbuild/darwin-x64': 0.18.20
      '@esbuild/freebsd-arm64': 0.18.20
      '@esbuild/freebsd-x64': 0.18.20
      '@esbuild/linux-arm': 0.18.20
      '@esbuild/linux-arm64': 0.18.20
      '@esbuild/linux-ia32': 0.18.20
      '@esbuild/linux-loong64': 0.18.20
      '@esbuild/linux-mips64el': 0.18.20
      '@esbuild/linux-ppc64': 0.18.20
      '@esbuild/linux-riscv64': 0.18.20
      '@esbuild/linux-s390x': 0.18.20
      '@esbuild/linux-x64': 0.18.20
      '@esbuild/netbsd-x64': 0.18.20
      '@esbuild/openbsd-x64': 0.18.20
      '@esbuild/sunos-x64': 0.18.20
      '@esbuild/win32-arm64': 0.18.20
      '@esbuild/win32-ia32': 0.18.20
      '@esbuild/win32-x64': 0.18.20
    dev: true

  /esbuild@0.19.11:
    resolution: {integrity: sha512-HJ96Hev2hX/6i5cDVwcqiJBBtuo9+FeIJOtZ9W1kA5M6AMJRHUZlpYZ1/SbEwtO0ioNAW8rUooVpC/WehY2SfA==}
    engines: {node: '>=12'}
    hasBin: true
    requiresBuild: true
    optionalDependencies:
      '@esbuild/aix-ppc64': 0.19.11
      '@esbuild/android-arm': 0.19.11
      '@esbuild/android-arm64': 0.19.11
      '@esbuild/android-x64': 0.19.11
      '@esbuild/darwin-arm64': 0.19.11
      '@esbuild/darwin-x64': 0.19.11
      '@esbuild/freebsd-arm64': 0.19.11
      '@esbuild/freebsd-x64': 0.19.11
      '@esbuild/linux-arm': 0.19.11
      '@esbuild/linux-arm64': 0.19.11
      '@esbuild/linux-ia32': 0.19.11
      '@esbuild/linux-loong64': 0.19.11
      '@esbuild/linux-mips64el': 0.19.11
      '@esbuild/linux-ppc64': 0.19.11
      '@esbuild/linux-riscv64': 0.19.11
      '@esbuild/linux-s390x': 0.19.11
      '@esbuild/linux-x64': 0.19.11
      '@esbuild/netbsd-x64': 0.19.11
      '@esbuild/openbsd-x64': 0.19.11
      '@esbuild/sunos-x64': 0.19.11
      '@esbuild/win32-arm64': 0.19.11
      '@esbuild/win32-ia32': 0.19.11
      '@esbuild/win32-x64': 0.19.11
    dev: true

  /esbuild@0.20.2:
    resolution: {integrity: sha512-WdOOppmUNU+IbZ0PaDiTst80zjnrOkyJNHoKupIcVyU8Lvla3Ugx94VzkQ32Ijqd7UhHJy75gNWDMUekcrSJ6g==}
    engines: {node: '>=12'}
    hasBin: true
    requiresBuild: true
    optionalDependencies:
      '@esbuild/aix-ppc64': 0.20.2
      '@esbuild/android-arm': 0.20.2
      '@esbuild/android-arm64': 0.20.2
      '@esbuild/android-x64': 0.20.2
      '@esbuild/darwin-arm64': 0.20.2
      '@esbuild/darwin-x64': 0.20.2
      '@esbuild/freebsd-arm64': 0.20.2
      '@esbuild/freebsd-x64': 0.20.2
      '@esbuild/linux-arm': 0.20.2
      '@esbuild/linux-arm64': 0.20.2
      '@esbuild/linux-ia32': 0.20.2
      '@esbuild/linux-loong64': 0.20.2
      '@esbuild/linux-mips64el': 0.20.2
      '@esbuild/linux-ppc64': 0.20.2
      '@esbuild/linux-riscv64': 0.20.2
      '@esbuild/linux-s390x': 0.20.2
      '@esbuild/linux-x64': 0.20.2
      '@esbuild/netbsd-x64': 0.20.2
      '@esbuild/openbsd-x64': 0.20.2
      '@esbuild/sunos-x64': 0.20.2
      '@esbuild/win32-arm64': 0.20.2
      '@esbuild/win32-ia32': 0.20.2
      '@esbuild/win32-x64': 0.20.2
    dev: true

  /esbuild@0.21.3:
    resolution: {integrity: sha512-Kgq0/ZsAPzKrbOjCQcjoSmPoWhlcVnGAUo7jvaLHoxW1Drto0KGkR1xBNg2Cp43b9ImvxmPEJZ9xkfcnqPsfBw==}
    engines: {node: '>=12'}
    hasBin: true
    requiresBuild: true
    optionalDependencies:
      '@esbuild/aix-ppc64': 0.21.3
      '@esbuild/android-arm': 0.21.3
      '@esbuild/android-arm64': 0.21.3
      '@esbuild/android-x64': 0.21.3
      '@esbuild/darwin-arm64': 0.21.3
      '@esbuild/darwin-x64': 0.21.3
      '@esbuild/freebsd-arm64': 0.21.3
      '@esbuild/freebsd-x64': 0.21.3
      '@esbuild/linux-arm': 0.21.3
      '@esbuild/linux-arm64': 0.21.3
      '@esbuild/linux-ia32': 0.21.3
      '@esbuild/linux-loong64': 0.21.3
      '@esbuild/linux-mips64el': 0.21.3
      '@esbuild/linux-ppc64': 0.21.3
      '@esbuild/linux-riscv64': 0.21.3
      '@esbuild/linux-s390x': 0.21.3
      '@esbuild/linux-x64': 0.21.3
      '@esbuild/netbsd-x64': 0.21.3
      '@esbuild/openbsd-x64': 0.21.3
      '@esbuild/sunos-x64': 0.21.3
      '@esbuild/win32-arm64': 0.21.3
      '@esbuild/win32-ia32': 0.21.3
      '@esbuild/win32-x64': 0.21.3

  /escalade@3.1.1:
    resolution: {integrity: sha512-k0er2gUkLf8O0zKJiAhmkTnJlTvINGv7ygDNPbeIsX/TJjGJZHuh9B2UxbsaEkmlEo9MfhrSzmhIlhRlI2GXnw==}
    engines: {node: '>=6'}

  /escape-html@1.0.3:
    resolution: {integrity: sha512-NiSupZ4OeuGwr68lGIeym/ksIZMJodUGOSCZ/FSnTxcrekbvqrgdUxlJOMpijaKZVjAJrWrGs/6Jy8OMuyj9ow==}

  /escape-string-regexp@1.0.5:
    resolution: {integrity: sha512-vbRorB5FUQWvla16U8R/qgaFIya2qGzwDrNmCZuYKrbdSUMG6I1ZCGQRefkRVhuOkIGVne7BQ35DSfo1qvJqFg==}
    engines: {node: '>=0.8.0'}
    requiresBuild: true

  /escape-string-regexp@4.0.0:
    resolution: {integrity: sha512-TtpcNJ3XAzx3Gq8sWRzJaVajRs0uVxA2YAkdb1jm2YkPz4G6egUFAyA3n5vtEIZefPk5Wa4UXbKuS5fKkJWdgA==}
    engines: {node: '>=10'}
    dev: true

  /escape-string-regexp@5.0.0:
    resolution: {integrity: sha512-/veY75JbMK4j1yjvuUxuVsiS/hr/4iHs9FTT6cgTexxdE0Ly/glccBAkloH/DofkjRbZU3bnoj38mOmhkZ0lHw==}
    engines: {node: '>=12'}
    dev: true

  /eslint-compat-utils@0.1.2(eslint@8.57.0):
    resolution: {integrity: sha512-Jia4JDldWnFNIru1Ehx1H5s9/yxiRHY/TimCuUc0jNexew3cF1gI6CYZil1ociakfWO3rRqFjl1mskBblB3RYg==}
    engines: {node: '>=12'}
    peerDependencies:
      eslint: '>=6.0.0'
    dependencies:
      eslint: 8.57.0
    dev: true

  /eslint-import-resolver-node@0.3.9:
    resolution: {integrity: sha512-WFj2isz22JahUv+B788TlO3N6zL3nNJGU8CcZbPZvVEkBPaJdCV4vy5wyghty5ROFbCRnm132v8BScu5/1BQ8g==}
    dependencies:
      debug: 3.2.7
      is-core-module: 2.13.1
      resolve: 1.22.4
    transitivePeerDependencies:
      - supports-color
    dev: true

  /eslint-module-utils@2.8.0(@typescript-eslint/parser@7.10.0)(eslint-import-resolver-node@0.3.9)(eslint@8.57.0):
    resolution: {integrity: sha512-aWajIYfsqCKRDgUfjEXNN/JlrzauMuSEy5sbd7WXbtW3EH6A6MpwEh42c7qD+MqQo9QMJ6fWLAeIJynx0g6OAw==}
    engines: {node: '>=4'}
    peerDependencies:
      '@typescript-eslint/parser': '*'
      eslint: '*'
      eslint-import-resolver-node: '*'
      eslint-import-resolver-typescript: '*'
      eslint-import-resolver-webpack: '*'
    peerDependenciesMeta:
      '@typescript-eslint/parser':
        optional: true
      eslint:
        optional: true
      eslint-import-resolver-node:
        optional: true
      eslint-import-resolver-typescript:
        optional: true
      eslint-import-resolver-webpack:
        optional: true
    dependencies:
      '@typescript-eslint/parser': 7.10.0(eslint@8.57.0)(typescript@5.2.2)
      debug: 3.2.7
      eslint: 8.57.0
      eslint-import-resolver-node: 0.3.9
    transitivePeerDependencies:
      - supports-color
    dev: true

  /eslint-plugin-es-x@7.5.0(eslint@8.57.0):
    resolution: {integrity: sha512-ODswlDSO0HJDzXU0XvgZ3lF3lS3XAZEossh15Q2UHjwrJggWeBoKqqEsLTZLXl+dh5eOAozG0zRcYtuE35oTuQ==}
    engines: {node: ^14.18.0 || >=16.0.0}
    peerDependencies:
      eslint: '>=8'
    dependencies:
      '@eslint-community/eslint-utils': 4.4.0(eslint@8.57.0)
      '@eslint-community/regexpp': 4.10.0
      eslint: 8.57.0
      eslint-compat-utils: 0.1.2(eslint@8.57.0)
    dev: true

  /eslint-plugin-i@2.29.1(@typescript-eslint/parser@7.10.0)(eslint@8.57.0):
    resolution: {integrity: sha512-ORizX37MelIWLbMyqI7hi8VJMf7A0CskMmYkB+lkCX3aF4pkGV7kwx5bSEb4qx7Yce2rAf9s34HqDRPjGRZPNQ==}
    engines: {node: '>=12'}
    peerDependencies:
      eslint: ^7.2.0 || ^8
    dependencies:
      debug: 4.3.4
      doctrine: 3.0.0
      eslint: 8.57.0
      eslint-import-resolver-node: 0.3.9
      eslint-module-utils: 2.8.0(@typescript-eslint/parser@7.10.0)(eslint-import-resolver-node@0.3.9)(eslint@8.57.0)
      get-tsconfig: 4.7.2
      is-glob: 4.0.3
      minimatch: 3.1.2
      semver: 7.6.2
    transitivePeerDependencies:
      - '@typescript-eslint/parser'
      - eslint-import-resolver-typescript
      - eslint-import-resolver-webpack
      - supports-color
    dev: true

  /eslint-plugin-n@17.7.0(eslint@8.57.0):
    resolution: {integrity: sha512-4Jg4ZKVE4VjHig2caBqPHYNW5na84RVufUuipFLJbgM/G57O6FdpUKJbHakCDJb/yjQuyqVzYWRtU3HNYaZUwg==}
    engines: {node: ^18.18.0 || ^20.9.0 || >=21.1.0}
    peerDependencies:
      eslint: '>=8.23.0'
    dependencies:
      '@eslint-community/eslint-utils': 4.4.0(eslint@8.57.0)
      enhanced-resolve: 5.16.0
      eslint: 8.57.0
      eslint-plugin-es-x: 7.5.0(eslint@8.57.0)
      get-tsconfig: 4.7.3
      globals: 15.3.0
      ignore: 5.3.1
      minimatch: 9.0.4
      semver: 7.6.2
    dev: true

  /eslint-plugin-regexp@2.6.0(eslint@8.57.0):
    resolution: {integrity: sha512-FCL851+kislsTEQEMioAlpDuK5+E5vs0hi1bF8cFlPlHcEjeRhuAzEsGikXRreE+0j4WhW2uO54MqTjXtYOi3A==}
    engines: {node: ^18 || >=20}
    peerDependencies:
      eslint: '>=8.44.0'
    dependencies:
      '@eslint-community/eslint-utils': 4.4.0(eslint@8.57.0)
      '@eslint-community/regexpp': 4.10.0
      comment-parser: 1.4.0
      eslint: 8.57.0
      jsdoc-type-pratt-parser: 4.0.0
      refa: 0.12.1
      regexp-ast-analysis: 0.7.1
      scslre: 0.3.0
    dev: true

  /eslint-scope@7.2.2:
    resolution: {integrity: sha512-dOt21O7lTMhDM+X9mB4GX+DZrZtCUJPL/wlcTqxyrx5IvO0IYtILdtrQGQp+8n5S0gwSVmOf9NQrjMOgfQZlIg==}
    engines: {node: ^12.22.0 || ^14.17.0 || >=16.0.0}
    dependencies:
      esrecurse: 4.3.0
      estraverse: 5.3.0
    dev: true

  /eslint-visitor-keys@3.4.3:
    resolution: {integrity: sha512-wpc+LXeiyiisxPlEkUzU6svyS1frIO3Mgxj1fdy7Pm8Ygzguax2N3Fa/D/ag1WqbOprdI+uY6wMUl8/a2G+iag==}
    engines: {node: ^12.22.0 || ^14.17.0 || >=16.0.0}
    dev: true

  /eslint@8.57.0:
    resolution: {integrity: sha512-dZ6+mexnaTIbSBZWgou51U6OmzIhYM2VcNdtiTtI7qPNZm35Akpr0f6vtw3w1Kmn5PYo+tZVfh13WrhpS6oLqQ==}
    engines: {node: ^12.22.0 || ^14.17.0 || >=16.0.0}
    hasBin: true
    dependencies:
      '@eslint-community/eslint-utils': 4.4.0(eslint@8.57.0)
      '@eslint-community/regexpp': 4.9.1
      '@eslint/eslintrc': 2.1.4
      '@eslint/js': 8.57.0
      '@humanwhocodes/config-array': 0.11.14
      '@humanwhocodes/module-importer': 1.0.1
      '@nodelib/fs.walk': 1.2.8
      '@ungap/structured-clone': 1.2.0
      ajv: 6.12.6
      chalk: 4.1.2
      cross-spawn: 7.0.3
      debug: 4.3.4
      doctrine: 3.0.0
      escape-string-regexp: 4.0.0
      eslint-scope: 7.2.2
      eslint-visitor-keys: 3.4.3
      espree: 9.6.1
      esquery: 1.5.0
      esutils: 2.0.3
      fast-deep-equal: 3.1.3
      file-entry-cache: 6.0.1
      find-up: 5.0.0
      glob-parent: 6.0.2
      globals: 13.24.0
      graphemer: 1.4.0
      ignore: 5.2.4
      imurmurhash: 0.1.4
      is-glob: 4.0.3
      is-path-inside: 3.0.3
      js-yaml: 4.1.0
      json-stable-stringify-without-jsonify: 1.0.1
      levn: 0.4.1
      lodash.merge: 4.6.2
      minimatch: 3.1.2
      natural-compare: 1.4.0
      optionator: 0.9.3
      strip-ansi: 6.0.1
      text-table: 0.2.0
    transitivePeerDependencies:
      - supports-color
    dev: true

  /esniff@2.0.1:
    resolution: {integrity: sha512-kTUIGKQ/mDPFoJ0oVfcmyJn4iBDRptjNVIzwIFR7tqWXdVI9xfA2RMwY/gbSpJG3lkdWNEjLap/NqVHZiJsdfg==}
    engines: {node: '>=0.10'}
    dependencies:
      d: 1.0.1
      es5-ext: 0.10.64
      event-emitter: 0.3.5
      type: 2.7.2
    dev: false

  /espree@9.6.1:
    resolution: {integrity: sha512-oruZaFkjorTpF32kDSI5/75ViwGeZginGGy2NoOSg3Q9bnwlnmDm4HLnkl0RE3n+njDXR037aY1+x58Z/zFdwQ==}
    engines: {node: ^12.22.0 || ^14.17.0 || >=16.0.0}
    dependencies:
      acorn: 8.11.3(patch_hash=updblechagntmruccl446lr76a)
      acorn-jsx: 5.3.2(acorn@8.11.3)
      eslint-visitor-keys: 3.4.3
    dev: true

  /esquery@1.5.0:
    resolution: {integrity: sha512-YQLXUplAwJgCydQ78IMJywZCceoqk1oH01OERdSAJc/7U2AylwjhSCLDEtqwg811idIS/9fIU5GjG73IgjKMVg==}
    engines: {node: '>=0.10'}
    dependencies:
      estraverse: 5.3.0
    dev: true

  /esrecurse@4.3.0:
    resolution: {integrity: sha512-KmfKL3b6G+RXvP8N1vr3Tq1kL/oCFgn2NYXEtqP8/L3pKapUA4G8cFVaoF3SU323CD4XypR/ffioHmkti6/Tag==}
    engines: {node: '>=4.0'}
    dependencies:
      estraverse: 5.3.0
    dev: true

  /estraverse@5.3.0:
    resolution: {integrity: sha512-MMdARuVEQziNTeJD8DgMqmhwR11BRQ/cBP+pLtYdSTnf3MIO8fFeiINEbX36ZdNlfU/7A9f3gUw49B3oQsvwBA==}
    engines: {node: '>=4.0'}
    dev: true

  /estree-walker@2.0.2:
    resolution: {integrity: sha512-Rfkk/Mp/DL7JVje3u18FxFujQlTNR2q6QfMSMB7AvCBx91NGj/ba3kCfza0f6dVDbw7YlRf/nDrn7pQrCCyQ/w==}

  /estree-walker@3.0.3:
    resolution: {integrity: sha512-7RUKfXgSMMkzt6ZuXmqapOurLGPPfgj6l9uRZ7lRGolvk0y2yocc35LdcxKC5PQZdn2DMqioAQ2NoWcrTKmm6g==}
    dependencies:
      '@types/estree': 1.0.0
    dev: true

  /esutils@2.0.3:
    resolution: {integrity: sha512-kVscqXk4OCp68SZ0dkgEKVi6/8ij300KBWTJq32P/dYeWTSwK41WyTxalN1eRmA5Z9UU/LX9D7FWSmV9SAYx6g==}
    engines: {node: '>=0.10.0'}

  /etag@1.8.1:
    resolution: {integrity: sha512-aIL5Fx7mawVa300al2BnEE4iNvo1qETxLrPI/o05L7z6go7fCw1J6EQmbK4FmJ2AS7kgVF/KEZWufBfdClMcPg==}
    engines: {node: '>= 0.6'}

  /event-emitter@0.3.5:
    resolution: {integrity: sha512-D9rRn9y7kLPnJ+hMq7S/nhvoKwwvVJahBi2BPmx3bvbsEdK3W9ii8cBSGjP+72/LnM4n6fo3+dkCX5FeTQruXA==}
    dependencies:
      d: 1.0.1
      es5-ext: 0.10.64
    dev: false

  /eventemitter3@4.0.7:
    resolution: {integrity: sha512-8guHBZCwKnFhYdHr2ysuRWErTwhoN2X8XELRlrRwpmfeY2jjuUN4taQMsULKUVo1K4DvZl+0pgfyoysHxvmvEw==}
    dev: true

  /eventemitter3@5.0.1:
    resolution: {integrity: sha512-GWkBvjiSZK87ELrYOSESUYeVIc9mvLLf/nXalMOS5dYrgZq9o5OVkbZAVM06CVxYsCwH9BDZFPlQTlPA1j4ahA==}
    dev: true

  /execa@8.0.1:
    resolution: {integrity: sha512-VyhnebXciFV2DESc+p6B+y0LjSm0krU4OgJN44qFAhBY0TJ+1V61tYD2+wHusZ6F9n5K+vl8k0sTy7PEfV4qpg==}
    engines: {node: '>=16.17'}
    dependencies:
      cross-spawn: 7.0.3
      get-stream: 8.0.1
      human-signals: 5.0.0
      is-stream: 3.0.0
      merge-stream: 2.0.0
      npm-run-path: 5.1.0
      onetime: 6.0.0
      signal-exit: 4.1.0
      strip-final-newline: 3.0.0
    dev: true

  /execa@9.1.0:
    resolution: {integrity: sha512-lSgHc4Elo2m6bUDhc3Hl/VxvUDJdQWI40RZ4KMY9bKRc+hgMOT7II/JjbNDhI8VnMtrCb7U/fhpJIkLORZozWw==}
    engines: {node: '>=18'}
    dependencies:
      '@sindresorhus/merge-streams': 4.0.0
      cross-spawn: 7.0.3
      figures: 6.1.0
      get-stream: 9.0.1
      human-signals: 7.0.0
      is-plain-obj: 4.1.0
      is-stream: 4.0.1
      npm-run-path: 5.3.0
      pretty-ms: 9.0.0
      signal-exit: 4.1.0
      strip-final-newline: 4.0.0
      yoctocolors: 2.0.0
    dev: true

  /exit-hook@2.2.1:
    resolution: {integrity: sha512-eNTPlAD67BmP31LDINZ3U7HSF8l57TxOY2PmBJ1shpCvpnxBF93mWCE8YHBnXs8qiUZJc9WDcWIeC3a2HIAMfw==}
    engines: {node: '>=6'}
    dev: true

  /express@4.19.2:
    resolution: {integrity: sha512-5T6nhjsT+EOMzuck8JjBHARTHfMht0POzlA60WV2pMD3gyXw2LZnZ+ueGdNxG+0calOJcWKbpFcuzLZ91YWq9Q==}
    engines: {node: '>= 0.10.0'}
    dependencies:
      accepts: 1.3.8
      array-flatten: 1.1.1
      body-parser: 1.20.2
      content-disposition: 0.5.4
      content-type: 1.0.5
      cookie: 0.6.0
      cookie-signature: 1.0.6
      debug: 2.6.9
      depd: 2.0.0
      encodeurl: 1.0.2
      escape-html: 1.0.3
      etag: 1.8.1
      finalhandler: 1.2.0
      fresh: 0.5.2
      http-errors: 2.0.0
      merge-descriptors: 1.0.1
      methods: 1.1.2
      on-finished: 2.4.1
      parseurl: 1.3.3
      path-to-regexp: 0.1.7
      proxy-addr: 2.0.7
      qs: 6.11.0
      range-parser: 1.2.1
      safe-buffer: 5.2.1
      send: 0.18.0
      serve-static: 1.15.0
      setprototypeof: 1.2.0
      statuses: 2.0.1
      type-is: 1.6.18
      utils-merge: 1.0.1
      vary: 1.1.2
    transitivePeerDependencies:
      - supports-color

  /ext@1.6.0:
    resolution: {integrity: sha512-sdBImtzkq2HpkdRLtlLWDa6w4DX22ijZLKx8BMPUuKe1c5lbN6xwQDQCxSfxBQnHZ13ls/FH0MQZx/q/gr6FQg==}
    dependencies:
      type: 2.7.2
    dev: false

  /fast-deep-equal@3.1.3:
    resolution: {integrity: sha512-f3qQ9oQy9j2AhBe/H9VC91wLmKBCCU/gDOnKNAYG5hswO7BLKj09Hc5HYNz9cGI++xlpDCIgDaitVs03ATR84Q==}
    dev: true

  /fast-glob@3.3.2:
    resolution: {integrity: sha512-oX2ruAFQwf/Orj8m737Y5adxDQO0LAB7/S5MnxCdTNDd4p6BsyIVsv9JQsATbTSq8KHRpLwIHbVlUNatxd+1Ow==}
    engines: {node: '>=8.6.0'}
    dependencies:
      '@nodelib/fs.stat': 2.0.5
      '@nodelib/fs.walk': 1.2.8
      glob-parent: 5.1.2
      merge2: 1.4.1
      micromatch: 4.0.7

  /fast-json-stable-stringify@2.1.0:
    resolution: {integrity: sha512-lhd/wF+Lk98HZoTCtlVraHtfh5XYijIjalXck7saUtuanSDyLMxnHhSXEDJqHxD7msR8D0uCmqlkwjCV8xvwHw==}
    dev: true

  /fast-levenshtein@2.0.6:
    resolution: {integrity: sha512-DCXu6Ifhqcks7TZKY3Hxp3y6qphY5SJZmrWMDrKcERSOXWQdMhU9Ig/PYrzyw/ul9jOIyh0N4M0tbC5hodg8dw==}
    dev: true

  /fastq@1.13.0:
    resolution: {integrity: sha512-YpkpUnK8od0o1hmeSc7UUs/eB/vIPWJYjKck2QKIzAf71Vm1AAQ3EbuZB3g2JIy+pg+ERD0vqI79KyZiB2e2Nw==}
    dependencies:
      reusify: 1.0.4

  /feed@4.2.2:
    resolution: {integrity: sha512-u5/sxGfiMfZNtJ3OvQpXcvotFpYkL0n9u9mM2vkui2nGo8b4wvDkJ8gAkYqbA8QpGyFCv3RK0Z+Iv+9veCS9bQ==}
    engines: {node: '>=0.4.0'}
    dependencies:
      xml-js: 1.6.11
    dev: true

  /fetch-blob@3.1.5:
    resolution: {integrity: sha512-N64ZpKqoLejlrwkIAnb9iLSA3Vx/kjgzpcDhygcqJ2KKjky8nCgUQ+dzXtbrLaWZGZNmNfQTsiQ0weZ1svglHg==}
    engines: {node: ^12.20 || >= 14.13}
    dependencies:
      node-domexception: 1.0.0
      web-streams-polyfill: 3.2.1
    dev: true

  /figures@6.1.0:
    resolution: {integrity: sha512-d+l3qxjSesT4V7v2fh+QnmFnUWv9lSpjarhShNTgBOfA0ttejbQUAlHLitbjkoRiDulW0OPoQPYIGhIC8ohejg==}
    engines: {node: '>=18'}
    dependencies:
      is-unicode-supported: 2.0.0
    dev: true

  /file-entry-cache@6.0.1:
    resolution: {integrity: sha512-7Gps/XWymbLk2QLYK4NzpMOrYjMhdIxXuIvy2QBsLE6ljuodKvdkWs/cpyJJ3CVIVpH0Oi1Hvg1ovbMzLdFBBg==}
    engines: {node: ^10.12.0 || >=12.0.0}
    dependencies:
      flat-cache: 3.0.4
    dev: true

  /fill-range@7.0.1:
    resolution: {integrity: sha512-qOo9F+dMUmC2Lcb4BbVvnKJxTPjCm+RRpe4gDuGrzkL7mEVl/djYSu2OdQ2Pa302N4oqkSg9ir6jaLWJ2USVpQ==}
    engines: {node: '>=8'}
    dependencies:
      to-regex-range: 5.0.1

  /fill-range@7.1.1:
    resolution: {integrity: sha512-YsGpe3WHLK8ZYi4tWDg2Jy3ebRz2rXowDxnld4bkQB00cc/1Zw9AWnC0i9ztDJitivtQvaI9KaLyKrc+hBW0yg==}
    engines: {node: '>=8'}
    dependencies:
      to-regex-range: 5.0.1

  /finalhandler@1.1.2:
    resolution: {integrity: sha512-aAWcW57uxVNrQZqFXjITpW3sIUQmHGG3qSb9mUah9MgMC4NeWhNOlNjXEYq3HjRAvL6arUviZGGJsBg6z0zsWA==}
    engines: {node: '>= 0.8'}
    dependencies:
      debug: 2.6.9
      encodeurl: 1.0.2
      escape-html: 1.0.3
      on-finished: 2.3.0
      parseurl: 1.3.3
      statuses: 1.5.0
      unpipe: 1.0.0
    transitivePeerDependencies:
      - supports-color
    dev: true

  /finalhandler@1.2.0:
    resolution: {integrity: sha512-5uXcUVftlQMFnWC9qu/svkWv3GTd2PfUhK/3PLkYNAe7FbqJMt3515HaxE6eRL74GdsriiwujiawdaB1BpEISg==}
    engines: {node: '>= 0.8'}
    dependencies:
      debug: 2.6.9
      encodeurl: 1.0.2
      escape-html: 1.0.3
      on-finished: 2.4.1
      parseurl: 1.3.3
      statuses: 2.0.1
      unpipe: 1.0.0
    transitivePeerDependencies:
      - supports-color

  /find-up-simple@1.0.0:
    resolution: {integrity: sha512-q7Us7kcjj2VMePAa02hDAF6d+MzsdsAWEwYyOpwUtlerRBkOEPBCRZrAV4XfcSN8fHAgaD0hP7miwoay6DCprw==}
    engines: {node: '>=18'}
    dev: true

  /find-up@5.0.0:
    resolution: {integrity: sha512-78/PXT1wlLLDgTzDs7sjq9hzz0vXD+zn+7wypEe4fXQxCmdmqfGsEPQxmiCSQI3ajFV91bVSsvNtrJRiW6nGng==}
    engines: {node: '>=10'}
    dependencies:
      locate-path: 6.0.0
      path-exists: 4.0.0
    dev: true

  /flat-cache@3.0.4:
    resolution: {integrity: sha512-dm9s5Pw7Jc0GvMYbshN6zchCA9RgQlzzEZX3vylR9IqFfS8XciblUXOKfW6SiuJ0e13eDYZoZV5wdrev7P3Nwg==}
    engines: {node: ^10.12.0 || >=12.0.0}
    dependencies:
      flatted: 3.2.5
      rimraf: 3.0.2
    dev: true

  /flatted@3.2.5:
    resolution: {integrity: sha512-WIWGi2L3DyTUvUrwRKgGi9TwxQMUEqPOPQBVi71R96jZXJdFskXEmf54BoZaS1kknGODoIGASGEzBUYdyMCBJg==}
    dev: true

  /floating-vue@5.2.2(vue@3.4.27):
    resolution: {integrity: sha512-afW+h2CFafo+7Y9Lvw/xsqjaQlKLdJV7h1fCHfcYQ1C4SVMlu7OAekqWgu5d4SgvkBVU0pVpLlVsrSTBURFRkg==}
    peerDependencies:
      '@nuxt/kit': ^3.2.0
      vue: ^3.2.0
    peerDependenciesMeta:
      '@nuxt/kit':
        optional: true
    dependencies:
      '@floating-ui/dom': 1.1.1
      vue: 3.4.27(typescript@5.2.2)
      vue-resize: 2.0.0-alpha.1(vue@3.4.27)
    dev: true

  /focus-trap@7.5.4:
    resolution: {integrity: sha512-N7kHdlgsO/v+iD/dMoJKtsSqs5Dz/dXZVebRgJw23LDk+jMi/974zyiOYDziY2JPp8xivq9BmUGwIJMiuSBi7w==}
    dependencies:
      tabbable: 6.2.0
    dev: true

  /follow-redirects@1.15.6(debug@4.3.4):
    resolution: {integrity: sha512-wWN62YITEaOpSK584EZXJafH1AGpO8RVgElfkuXbTOrPX4fIfOyEpW/CsiNd8JdYrAoOvafRTOEnvsO++qCqFA==}
    engines: {node: '>=4.0'}
    peerDependencies:
      debug: '*'
    peerDependenciesMeta:
      debug:
        optional: true
    dependencies:
      debug: 4.3.4

  /foreground-child@3.1.1:
    resolution: {integrity: sha512-TMKDUnIte6bfb5nWv7V/caI169OHgvwjb7V4WkeUvbQQdjr5rWKqHFiKWb/fcOwB+CzBT+qbWjvj+DVwRskpIg==}
    engines: {node: '>=14'}
    dependencies:
      cross-spawn: 7.0.3
      signal-exit: 4.1.0
    dev: true

  /form-data@4.0.0:
    resolution: {integrity: sha512-ETEklSGi5t0QMZuiXoA/Q6vcnxcLQP5vdugSpuAyi6SVGi2clPPp+xgEhuMaHC+zGgn31Kd235W35f7Hykkaww==}
    engines: {node: '>= 6'}
    dependencies:
      asynckit: 0.4.0
      combined-stream: 1.0.8
      mime-types: 2.1.35
    dev: false

  /formdata-polyfill@4.0.10:
    resolution: {integrity: sha512-buewHzMvYL29jdeQTVILecSaZKnt/RJWjoZCF5OW60Z67/GmSLBkOFM7qh1PI3zFNtJbaZL5eQu1vLfazOwj4g==}
    engines: {node: '>=12.20.0'}
    dependencies:
      fetch-blob: 3.1.5
    dev: true

  /forwarded@0.2.0:
    resolution: {integrity: sha512-buRG0fpBtRHSTCOASe6hD258tEubFoRLb4ZNA6NxMVHNw2gOcwHo9wyablzMzOA5z9xA9L1KNjk/Nt6MT9aYow==}
    engines: {node: '>= 0.6'}

  /fraction.js@4.3.7:
    resolution: {integrity: sha512-ZsDfxO51wGAXREY55a7la9LScWpwv9RxIrYABrlvOFBlH/ShPnrtsXeuUIfXKKOVicNxQ+o8JTbJvjS4M89yew==}
    dev: false

  /fresh@0.5.2:
    resolution: {integrity: sha512-zJ2mQYM18rEFOudeV4GShTGIQ7RbzA7ozbU9I/XBpm7kqgMywgmylMwXHxZJmkVoYkna9d2pVXVXPdYTP9ej8Q==}
    engines: {node: '>= 0.6'}

  /fs-extra@11.2.0:
    resolution: {integrity: sha512-PmDi3uwK5nFuXh7XDTlVnS17xJS7vW36is2+w3xcv8SVxiB4NyATf4ctkVY5bkSjX0Y4nbvZCq1/EjtEyr9ktw==}
    engines: {node: '>=14.14'}
    dependencies:
      graceful-fs: 4.2.11
      jsonfile: 6.1.0
      universalify: 2.0.0
    dev: true

  /fs-minipass@2.1.0:
    resolution: {integrity: sha512-V/JgOLFCS+R6Vcq0slCuaeWEdNC3ouDlJMNIsacH2VtALiu9mV4LPrHc5cDl8k5aw6J8jwgWWpiTo5RYhmIzvg==}
    engines: {node: '>= 8'}
    dependencies:
      minipass: 3.1.6
    dev: false

  /fs.realpath@1.0.0:
    resolution: {integrity: sha512-OO0pH2lK6a0hZnAdau5ItzHPI6pUlvI7jMVnxUQRtw4owF2wk8lOSabtGDCTP4Ggrg2MbGnWO9X8K1t4+fGMDw==}

  /fsevents@2.3.3:
    resolution: {integrity: sha512-5xoDfX+fL7faATnagmWPpbFtwh/R77WmMMqqHGS65C3vvB0YHrgF+B1YmZ3441tMj5n63k0212XNoJwzlhffQw==}
    engines: {node: ^8.16.0 || ^10.6.0 || >=11.0.0}
    os: [darwin]
    requiresBuild: true
    optional: true

  /function-bind@1.1.2:
    resolution: {integrity: sha512-7XHNxH7qX9xG5mIwxkhumTox/MIRNcOgDrxWsMt2pAr23WHp6MrRlN7FBSFpCpr+oVO0F744iUgR82nJMfG2SA==}

  /gauge@3.0.2:
    resolution: {integrity: sha512-+5J6MS/5XksCuXq++uFRsnUd7Ovu1XenbeuIuNRJxYWjgQbPuFhT14lAvsWfqfAmnwluf1OwMjz39HjfLPci0Q==}
    engines: {node: '>=10'}
    dependencies:
      aproba: 2.0.0
      color-support: 1.1.3
      console-control-strings: 1.1.0
      has-unicode: 2.0.1
      object-assign: 4.1.1
      signal-exit: 3.0.7
      string-width: 4.2.3
      strip-ansi: 6.0.1
      wide-align: 1.1.5
    dev: false

  /generic-names@4.0.0:
    resolution: {integrity: sha512-ySFolZQfw9FoDb3ed9d80Cm9f0+r7qj+HJkWjeD9RBfpxEVTlVhol+gvaQB/78WbwYfbnNh8nWHHBSlg072y6A==}
    dependencies:
      loader-utils: 3.2.1
    dev: true

  /gensync@1.0.0-beta.2:
    resolution: {integrity: sha512-3hN7NaskYvMDLQY55gnW3NQ+mesEAepTqlg+VEbj7zzqEMBVNhzcGYYeqFo/TlYz6eQiFcp1HcsCZO+nGgS8zg==}
    engines: {node: '>=6.9.0'}

  /get-east-asian-width@1.2.0:
    resolution: {integrity: sha512-2nk+7SIVb14QrgXFHcm84tD4bKQz0RxPuMT8Ag5KPOq7J5fEmAg0UbXdTOSHqNuHSU28k55qnceesxXRZGzKWA==}
    engines: {node: '>=18'}
    dev: true

  /get-func-name@2.0.2:
    resolution: {integrity: sha512-8vXOvuE167CtIc3OyItco7N/dpRtBbYOsPsXCz7X/PMnlGjYjSGuZJgM1Y7mmew7BKf9BqvLX2tnOVy1BBUsxQ==}
    dev: true

  /get-intrinsic@1.2.1:
    resolution: {integrity: sha512-2DcsyfABl+gVHEfCOaTrWgyt+tb6MSEGmKq+kI5HwLbIYgjgmMcV8KQ41uaKz1xxUcn9tJtgFbQUEVcEbd0FYw==}
    dependencies:
      function-bind: 1.1.2
      has: 1.0.3
      has-proto: 1.0.1
      has-symbols: 1.0.3

  /get-source@2.0.12:
    resolution: {integrity: sha512-X5+4+iD+HoSeEED+uwrQ07BOQr0kEDFMVqqpBuI+RaZBpBpHCuXxo70bjar6f0b0u/DQJsJ7ssurpP0V60Az+w==}
    dependencies:
      data-uri-to-buffer: 2.0.2
      source-map: 0.6.1
    dev: true

  /get-stream@8.0.1:
    resolution: {integrity: sha512-VaUJspBffn/LMCJVoMvSAdmscJyS1auj5Zulnn5UoYcY531UWmdwhRWkcGKnGU93m5HSXP9LP2usOryrBtQowA==}
    engines: {node: '>=16'}
    dev: true

  /get-stream@9.0.1:
    resolution: {integrity: sha512-kVCxPF3vQM/N0B1PmoqVUqgHP+EeVjmZSQn+1oCRPxd2P21P2F19lIgbR3HBosbB1PUhOAoctJnfEn2GbN2eZA==}
    engines: {node: '>=18'}
    dependencies:
      '@sec-ant/readable-stream': 0.4.1
      is-stream: 4.0.1
    dev: true

  /get-them-args@1.3.2:
    resolution: {integrity: sha512-LRn8Jlk+DwZE4GTlDbT3Hikd1wSHgLMme/+7ddlqKd7ldwR6LjJgTVWzBnR01wnYGe4KgrXjg287RaI22UHmAw==}
    dev: true

  /get-tsconfig@4.7.2:
    resolution: {integrity: sha512-wuMsz4leaj5hbGgg4IvDU0bqJagpftG5l5cXIAvo8uZrqn0NJqwtfupTN00VnkQJPcIRrxYrm1Ue24btpCha2A==}
    dependencies:
      resolve-pkg-maps: 1.0.0
    dev: true

  /get-tsconfig@4.7.3:
    resolution: {integrity: sha512-ZvkrzoUA0PQZM6fy6+/Hce561s+faD1rsNwhnO5FelNjyy7EMGJ3Rz1AQ8GYDWjhRs/7dBLOEJvhK8MiEJOAFg==}
    dependencies:
      resolve-pkg-maps: 1.0.0
    dev: true

  /get-tsconfig@4.7.5:
    resolution: {integrity: sha512-ZCuZCnlqNzjb4QprAzXKdpp/gh6KTxSJuw3IBsPnV/7fV4NxC9ckB+vPTt8w7fJA0TaSD7c55BR47JD6MEDyDw==}
    dependencies:
      resolve-pkg-maps: 1.0.0
    dev: true

  /git-raw-commits@5.0.0(conventional-commits-parser@6.0.0):
    resolution: {integrity: sha512-I2ZXrXeOc0KrCvC7swqtIFXFN+rbjnC7b2T943tvemIOVNl+XP8YnA9UVwqFhzzLClnSA60KR/qEjLpXzs73Qg==}
    engines: {node: '>=18'}
    hasBin: true
    dependencies:
      '@conventional-changelog/git-client': 1.0.0(conventional-commits-parser@6.0.0)
      meow: 13.2.0
    transitivePeerDependencies:
      - conventional-commits-filter
      - conventional-commits-parser
    dev: true

  /git-semver-tags@8.0.0(conventional-commits-parser@6.0.0):
    resolution: {integrity: sha512-N7YRIklvPH3wYWAR2vysaqGLPRcpwQ0GKdlqTiVN5w1UmCdaeY3K8s6DMKRCh54DDdzyt/OAB6C8jgVtb7Y2Fg==}
    engines: {node: '>=18'}
    hasBin: true
    dependencies:
      '@conventional-changelog/git-client': 1.0.0(conventional-commits-parser@6.0.0)
      meow: 13.2.0
    transitivePeerDependencies:
      - conventional-commits-filter
      - conventional-commits-parser
    dev: true

  /glob-parent@5.1.2:
    resolution: {integrity: sha512-AOIgSQCepiJYwP3ARnGx+5VnTu2HBYdzbGP45eLw1vr3zB3vZLeyed1sC9hnbcOc9/SrMyM5RPQrkGz4aS9Zow==}
    engines: {node: '>= 6'}
    dependencies:
      is-glob: 4.0.3

  /glob-parent@6.0.2:
    resolution: {integrity: sha512-XxwI8EOhVQgWp6iDL+3b0r86f4d6AX6zSU55HfB4ydCEuXLXc5FcYeOu+nnGftS4TEju/11rt4KJPTMgbfmv4A==}
    engines: {node: '>=10.13.0'}
    dependencies:
      is-glob: 4.0.3

  /glob-to-regexp@0.4.1:
    resolution: {integrity: sha512-lkX1HJXwyMcprw/5YUZc2s7DrpAiHB21/V+E1rHUrVNokkvB6bqMzT0VfV6/86ZNabt1k14YOIaT7nDvOX3Iiw==}
    dev: true

  /glob@10.3.10:
    resolution: {integrity: sha512-fa46+tv1Ak0UPK1TOy/pZrIybNNt4HCv7SDzwyfiOZkvZLEbjsZkJBPtDHVshZjbecAoAGSC20MjLDG/qr679g==}
    engines: {node: '>=16 || 14 >=14.17'}
    hasBin: true
    dependencies:
      foreground-child: 3.1.1
      jackspeak: 2.3.6
      minimatch: 9.0.4
      minipass: 5.0.0
      path-scurry: 1.10.1
    dev: true

  /glob@7.1.6:
    resolution: {integrity: sha512-LwaxwyZ72Lk7vZINtNNrywX0ZuLyStrdDtabefZKAY5ZGJhVtgdznluResxNmPitE0SAO+O26sWTHeKSI2wMBA==}
    deprecated: Glob versions prior to v9 are no longer supported
    dependencies:
      fs.realpath: 1.0.0
      inflight: 1.0.6
      inherits: 2.0.4
      minimatch: 3.1.2
      once: 1.4.0
      path-is-absolute: 1.0.1

  /glob@7.2.0:
    resolution: {integrity: sha512-lmLf6gtyrPq8tTjSmrO94wBeQbFR3HbLHbuyD69wuyQkImp2hWqMGB47OX65FBkPffO641IP9jWa1z4ivqG26Q==}
    dependencies:
      fs.realpath: 1.0.0
      inflight: 1.0.6
      inherits: 2.0.4
      minimatch: 3.1.2
      once: 1.4.0
      path-is-absolute: 1.0.1

  /glob@8.1.0:
    resolution: {integrity: sha512-r8hpEjiQEYlF2QU0df3dS+nxxSIreXQS1qRhMJM0Q5NDdR386C7jb7Hwwod8Fgiuex+k0GFjgft18yvxm5XoCQ==}
    engines: {node: '>=12'}
    deprecated: Glob versions prior to v9 are no longer supported
    dependencies:
      fs.realpath: 1.0.0
      inflight: 1.0.6
      inherits: 2.0.4
      minimatch: 5.1.6
      once: 1.4.0
    dev: true

  /globals@11.12.0:
    resolution: {integrity: sha512-WOBp/EEGUiIsJSp7wcv/y6MO+lV9UoncWqxuFfm8eBwzWNgyfBd6Gz+IeKQ9jCmyhoH99g15M3T+QaVHFjizVA==}
    engines: {node: '>=4'}

  /globals@13.24.0:
    resolution: {integrity: sha512-AhO5QUcj8llrbG09iWhPU2B204J1xnPeL8kQmVorSsy+Sjj1sk8gIyh6cUocGmH4L0UuhAJy+hJMRA4mgA4mFQ==}
    engines: {node: '>=8'}
    dependencies:
      type-fest: 0.20.2
    dev: true

  /globals@15.3.0:
    resolution: {integrity: sha512-cCdyVjIUVTtX8ZsPkq1oCsOsLmGIswqnjZYMJJTGaNApj1yHtLSymKhwH51ttirREn75z3p4k051clwg7rvNKA==}
    engines: {node: '>=18'}
    dev: true

  /globby@11.1.0:
    resolution: {integrity: sha512-jhIXaOzy1sb8IyocaruWSn1TjmnBVs8Ayhcy83rmxNJ8q2uWKCAj3CnJY+KpGSXCueAPc0i05kVvVKtP1t9S3g==}
    engines: {node: '>=10'}
    dependencies:
      array-union: 2.1.0
      dir-glob: 3.0.1
      fast-glob: 3.3.2
      ignore: 5.3.1
      merge2: 1.4.1
      slash: 3.0.0
    dev: true

  /globby@13.2.2:
    resolution: {integrity: sha512-Y1zNGV+pzQdh7H39l9zgB4PJqjRNqydvdYCDG4HFXM4XuvSaQQlEc91IU1yALL8gUTDomgBAfz3XJdmUS+oo0w==}
    engines: {node: ^12.20.0 || ^14.13.1 || >=16.0.0}
    dependencies:
      dir-glob: 3.0.1
      fast-glob: 3.3.2
      ignore: 5.3.1
      merge2: 1.4.1
      slash: 4.0.0
    dev: true

  /good-listener@1.2.2:
    resolution: {integrity: sha1-1TswzfkxPf+33JoNR3CWqm0UXFA=}
    dependencies:
      delegate: 3.2.0
    dev: false

  /graceful-fs@4.2.11:
    resolution: {integrity: sha512-RbJ5/jmFcNNCcDV5o9eTnBLJ/HszWV0P73bc+Ff4nS/rJj+YaS6IGyiOL0VoBYX+l1Wrl3k63h/KrH+nhJ0XvQ==}
    requiresBuild: true
    dev: true

  /graphemer@1.4.0:
    resolution: {integrity: sha512-EtKwoO6kxCL9WO5xipiHTZlSzBm7WLT627TqC/uVRd0HKmq8NXyebnNYxDoBi7wt8eTWrUrKXCOVaFq9x1kgag==}
    dev: true

  /handlebars@4.7.7:
    resolution: {integrity: sha512-aAcXm5OAfE/8IXkcZvCepKU3VzW1/39Fb5ZuqMtgI/hT8X2YgoMvBY5dLhq/cpOvw7Lk1nK/UF71aLG/ZnVYRA==}
    engines: {node: '>=0.4.7'}
    hasBin: true
    dependencies:
      minimist: 1.2.8
      neo-async: 2.6.2
      source-map: 0.6.1
      wordwrap: 1.0.0
    optionalDependencies:
      uglify-js: 3.17.4
    dev: true

  /has-flag@3.0.0:
    resolution: {integrity: sha512-sKJf1+ceQBr4SMkvQnBDNDtf4TXpVhVGateu0t918bl30FnbE2m4vNLX+VWe/dpjlb+HugGYzW7uQXH98HPEYw==}
    engines: {node: '>=4'}
    requiresBuild: true

  /has-flag@4.0.0:
    resolution: {integrity: sha512-EykJT/Q1KjTWctppgIAgfSO0tKVuZUjhgMr17kqTumMl6Afv3EISleU7qZUzoXDFTAHTDC4NOoG/ZxU3EvlMPQ==}
    engines: {node: '>=8'}
    dev: true

  /has-proto@1.0.1:
    resolution: {integrity: sha512-7qE+iP+O+bgF9clE5+UoBFzE65mlBiVj3tKCrlNQ0Ogwm0BjpT/gK4SlLYDMybDh5I3TCTKnPPa0oMG7JDYrhg==}
    engines: {node: '>= 0.4'}

  /has-symbols@1.0.3:
    resolution: {integrity: sha512-l3LCuF6MgDNwTDKkdYGEihYjt5pRPbEg46rtlmnSPlUbgmB8LOIrKJbYYFBSbnPaJexMKtiPO8hmeRjRz2Td+A==}
    engines: {node: '>= 0.4'}

  /has-tostringtag@1.0.0:
    resolution: {integrity: sha512-kFjcSNhnlGV1kyoGk7OXKSawH5JOb/LzUc5w9B02hOTO0dfFRjbHQKvg1d6cf3HbeUmtU9VbbV3qzZ2Teh97WQ==}
    engines: {node: '>= 0.4'}
    dependencies:
      has-symbols: 1.0.3
    dev: true

  /has-unicode@2.0.1:
    resolution: {integrity: sha512-8Rf9Y83NBReMnx0gFzA8JImQACstCYWUplepDa9xprwwtmgEZUF0h/i5xSA625zB/I37EtrswSST6OXxwaaIJQ==}
    dev: false

  /has@1.0.3:
    resolution: {integrity: sha512-f2dvO0VU6Oej7RkWJGrehjbzMAjFp5/VKPp5tTpWIV4JHHZK1/BxbFRtf/siA2SWTe09caDmVtYYzWEIbBS4zw==}
    engines: {node: '>= 0.4.0'}
    dependencies:
      function-bind: 1.1.2

  /hasown@2.0.0:
    resolution: {integrity: sha512-vUptKVTpIJhcczKBbgnS+RtcuYMB8+oNzPK2/Hp3hanz8JmpATdmmgLgSaadVREkDm+e2giHwY3ZRkyjSIDDFA==}
    engines: {node: '>= 0.4'}
    dependencies:
      function-bind: 1.1.2

  /he@1.2.0:
    resolution: {integrity: sha512-F/1DnUGPopORZi0ni+CvrCgHQ5FyEAHRLSApuYWMmrbSwoN2Mn/7k+Gl38gJnR7yyDZk6WLXwiGod1JOWNDKGw==}
    hasBin: true
    dev: true

  /hookable@5.5.3:
    resolution: {integrity: sha512-Yc+BQe8SvoXH1643Qez1zqLRmbA5rCL+sSmk6TVos0LWVfNIB7PGncdlId77WzLGSIB5KaWgTaNTs2lNVEI6VQ==}
    dev: true

  /hosted-git-info@7.0.1:
    resolution: {integrity: sha512-+K84LB1DYwMHoHSgaOY/Jfhw3ucPmSET5v98Ke/HdNSw4a0UktWzyW1mjhjpuxxTqOOsfWT/7iVshHmVZ4IpOA==}
    engines: {node: ^16.14.0 || >=18.0.0}
    dependencies:
      lru-cache: 10.0.1
    dev: true

  /http-errors@2.0.0:
    resolution: {integrity: sha512-FtwrG/euBzaEjYeRqOgly7G0qviiXoJWnvEH2Z1plBdXgbyjv34pHTSb9zoeHMyDy33+DWy5Wt9Wo+TURtOYSQ==}
    engines: {node: '>= 0.8'}
    dependencies:
      depd: 2.0.0
      inherits: 2.0.4
      setprototypeof: 1.2.0
      statuses: 2.0.1
      toidentifier: 1.0.1

  /http-proxy@1.18.1(patch_hash=qqiqxx62zlcu62nljjmhlvexni)(debug@4.3.4):
    resolution: {integrity: sha512-7mz/721AbnJwIVbnaSv1Cz3Am0ZLT/UBwkC92VlxhXv/k/BBQfM2fXElQNC27BVGr0uwUpplYPQM9LnaBMR5NQ==}
    engines: {node: '>=8.0.0'}
    dependencies:
      eventemitter3: 4.0.7
      follow-redirects: 1.15.6(debug@4.3.4)
      requires-port: 1.0.0
    transitivePeerDependencies:
      - debug
    dev: true
    patched: true

  /https-proxy-agent@5.0.1:
    resolution: {integrity: sha512-dFcAjpTQFgoLMzC2VwU+C/CbS7uRL0lWmxDITmqm7C+7F0Odmj6s9l6alZc6AELXhrnggM2CeWSXHGOdX2YtwA==}
    engines: {node: '>= 6'}
    dependencies:
      agent-base: 6.0.2
      debug: 4.3.4
    transitivePeerDependencies:
      - supports-color
    dev: false

  /human-signals@5.0.0:
    resolution: {integrity: sha512-AXcZb6vzzrFAUE61HnN4mpLqd/cSIwNQjtNWR0euPm6y0iqx3G4gOXaIDdtdDwZmhwe82LA6+zinmW4UBWVePQ==}
    engines: {node: '>=16.17.0'}
    dev: true

  /human-signals@7.0.0:
    resolution: {integrity: sha512-74kytxOUSvNbjrT9KisAbaTZ/eJwD/LrbM/kh5j0IhPuJzwuA19dWvniFGwBzN9rVjg+O/e+F310PjObDXS+9Q==}
    engines: {node: '>=18.18.0'}
    dev: true

  /iconv-lite@0.4.24:
    resolution: {integrity: sha512-v3MXnZAcvnywkTUEZomIActle7RXXeedOR31wwl7VlyoXO4Qi9arvSenNQWne1TcRwhCL1HwLI21bEqdpj8/rA==}
    engines: {node: '>=0.10.0'}
    dependencies:
      safer-buffer: 2.1.2

  /iconv-lite@0.6.3:
    resolution: {integrity: sha512-4fCk79wshMdzMp2rH06qWrJE4iolqLhCUH+OiuIgU++RB0+94NlDL81atO7GX55uUKueo0txHNtvEyI6D7WdMw==}
    engines: {node: '>=0.10.0'}
    requiresBuild: true
    dependencies:
      safer-buffer: 2.1.2
    dev: true
    optional: true

  /icss-utils@5.1.0(postcss@8.4.38):
    resolution: {integrity: sha512-soFhflCVWLfRNOPU3iv5Z9VUdT44xFRbzjLsEzSr5AQmgqPMTHdU3PMT1Cf1ssx8fLNJDA1juftYl+PUcv3MqA==}
    engines: {node: ^10 || ^12 || >= 14}
    peerDependencies:
      postcss: ^8.1.0
    peerDependenciesMeta:
      postcss:
        optional: true
    dependencies:
      postcss: 8.4.38
    dev: true

  /ignore-walk@5.0.1:
    resolution: {integrity: sha512-yemi4pMf51WKT7khInJqAvsIGzoqYXblnsz0ql8tM+yi1EKYTY1evX4NAbJrLL/Aanr2HyZeluqU+Oi7MGHokw==}
    engines: {node: ^12.13.0 || ^14.15.0 || >=16.0.0}
    dependencies:
      minimatch: 5.1.6
    dev: true

  /ignore@5.2.4:
    resolution: {integrity: sha512-MAb38BcSbH0eHNBxn7ql2NH/kX33OkB3lZ1BNdh7ENeRChHTYsTvWrMubiIAMNS2llXEEgZ1MUOBtXChP3kaFQ==}
    engines: {node: '>= 4'}
    dev: true

  /ignore@5.3.1:
    resolution: {integrity: sha512-5Fytz/IraMjqpwfd34ke28PTVMjZjJG2MPn5t7OE4eUCUNf8BAa7b5WUS9/Qvr6mwOQS7Mk6vdsMno5he+T8Xw==}
    engines: {node: '>= 4'}
    dev: true

  /image-size@0.5.5:
    resolution: {integrity: sha512-6TDAlDPZxUFCv+fuOkIoXT/V/f3Qbq8e37p+YOiYrUv3v9cc3/6x78VdfPgFVaB9dZYeLUfKgHRebpkm/oP2VQ==}
    engines: {node: '>=0.10.0'}
    hasBin: true
    requiresBuild: true
    dev: true
    optional: true

  /immutable@4.0.0:
    resolution: {integrity: sha512-zIE9hX70qew5qTUjSS7wi1iwj/l7+m54KWU247nhM3v806UdGj1yDndXj+IOYxxtW9zyLI+xqFNZjTuDaLUqFw==}
    dev: true

  /import-fresh@3.3.0:
    resolution: {integrity: sha512-veYYhQa+D1QBKznvhUHxb8faxlrwUnxseDAbAp457E0wLNio2bOSKnjYDhMj+YiAq61xrMGhQk9iXVk5FzgQMw==}
    engines: {node: '>=6'}
    dependencies:
      parent-module: 1.0.1
      resolve-from: 4.0.0
    dev: true

  /imurmurhash@0.1.4:
    resolution: {integrity: sha512-JmXMZ6wuvDmLiHEml9ykzqO6lwFbof0GG4IkcGaENdCRDDmMVnny7s5HsIgHCbaq0w2MyPhDqkhTUgS2LU2PHA==}
    engines: {node: '>=0.8.19'}
    dev: true

  /index-to-position@0.1.2:
    resolution: {integrity: sha512-MWDKS3AS1bGCHLBA2VLImJz42f7bJh8wQsTGCzI3j519/CASStoDONUBVz2I/VID0MpiX3SGSnbOD2xUalbE5g==}
    engines: {node: '>=18'}
    dev: true

  /inflight@1.0.6:
    resolution: {integrity: sha512-k92I/b08q4wvFscXCLvqfsHCrjrF7yiXsQuIVvVE7N82W3+aqpzuUdBbfhWcy/FZR3/4IgflMgKLOsvPDrGCJA==}
    deprecated: This module is not supported, and leaks memory. Do not use it. Check out lru-cache if you want a good and tested way to coalesce async requests by a key value, which is much more comprehensive and powerful.
    dependencies:
      once: 1.4.0
      wrappy: 1.0.2

  /inherits@2.0.4:
    resolution: {integrity: sha512-k/vGaX4/Yla3WzyMCvTQOXYeIHvqOKtnqBduzTHpzpQZzAskKMhZ2K+EnBiSM9zGSoIFeMpXKxa4dYeZIQqewQ==}

  /ipaddr.js@1.9.1:
    resolution: {integrity: sha512-0KI/607xoxSToH7GjN1FfSbLoU0+btTicjsQSWQlh/hZykN8KpmMf7uYwPW3R+akZ6R/w18ZlXSHBYXiYUPO3g==}
    engines: {node: '>= 0.10'}

  /is-binary-path@2.1.0:
    resolution: {integrity: sha512-ZMERYes6pDydyuGidse7OsHxtbI7WVeUEozgR/g7rd0xUimYNlvZRE/K2MgZTjWy725IfelLeVcEM97mmtRGXw==}
    engines: {node: '>=8'}
    dependencies:
      binary-extensions: 2.2.0

  /is-builtin-module@3.2.1:
    resolution: {integrity: sha512-BSLE3HnV2syZ0FK0iMA/yUGplUeMmNz4AW5fnTunbCIqZi4vG3WjJT9FHMy5D69xmAYBHXQhJdALdpwVxV501A==}
    engines: {node: '>=6'}
    dependencies:
      builtin-modules: 3.3.0
    dev: true

  /is-core-module@2.13.1:
    resolution: {integrity: sha512-hHrIjvZsftOsvKSn2TRYl63zvxsgE0K+0mYMoH6gD4omR5IWB2KynivBQczo3+wF1cCkjzvptnI9Q0sPU66ilw==}
    dependencies:
      hasown: 2.0.0

  /is-docker@2.2.1:
    resolution: {integrity: sha512-F+i2BKsFrH66iaUFc0woD8sLy8getkwTwtOBjvs56Cx4CgJDeKQeqfz8wAYiSb8JOprWhHH5p77PbmYCvvUuXQ==}
    engines: {node: '>=8'}
    hasBin: true
    dev: true

  /is-expression@4.0.0:
    resolution: {integrity: sha512-zMIXX63sxzG3XrkHkrAPvm/OVZVSCPNkwMHU8oTX7/U3AL78I0QXCEICXUM13BIa8TYGZ68PiTKfQz3yaTNr4A==}
    dependencies:
      acorn: 7.4.1
      object-assign: 4.1.1
    dev: true

  /is-extglob@2.1.1:
    resolution: {integrity: sha512-SbKbANkN603Vi4jEZv49LeVJMn4yGwsbzZworEoyEiutsN3nJYdbO36zfhGJ6QEDpOZIFkDtnq5JRxmvl3jsoQ==}
    engines: {node: '>=0.10.0'}

  /is-fullwidth-code-point@3.0.0:
    resolution: {integrity: sha512-zymm5+u+sCsSWyD9qNaejV3DFvhCKclKdizYaJUuHA83RLjb7nSuGnddCHGv0hk+KY7BMAlsWeK4Ueg6EV6XQg==}
    engines: {node: '>=8'}

  /is-fullwidth-code-point@4.0.0:
    resolution: {integrity: sha512-O4L094N2/dZ7xqVdrXhh9r1KODPJpFms8B5sGdJLPy664AgvXsreZUyCQQNItZRDlYug4xStLjNp/sz3HvBowQ==}
    engines: {node: '>=12'}
    dev: true

  /is-fullwidth-code-point@5.0.0:
    resolution: {integrity: sha512-OVa3u9kkBbw7b8Xw5F9P+D/T9X+Z4+JruYVNapTjPYZYUznQ5YfWeFkOj606XYYW8yugTfC8Pj0hYqvi4ryAhA==}
    engines: {node: '>=18'}
    dependencies:
      get-east-asian-width: 1.2.0
    dev: true

  /is-glob@4.0.3:
    resolution: {integrity: sha512-xelSayHH36ZgE7ZWhli7pW34hNbNl8Ojv5KVmkJD4hBdD3th8Tfk9vYasLM+mXWOZhFkgZfxhLSnrwRr4elSSg==}
    engines: {node: '>=0.10.0'}
    dependencies:
      is-extglob: 2.1.1

  /is-module@1.0.0:
    resolution: {integrity: sha512-51ypPSPCoTEIN9dy5Oy+h4pShgJmPCygKfyRCISBI+JoWT/2oJvK8QPxmwv7b/p239jXrm9M1mlQbyKJ5A152g==}
    dev: true

  /is-number@7.0.0:
    resolution: {integrity: sha512-41Cifkg6e8TylSpdtTpeLVMqvSBEVzTttHvERD741+pnZ8ANv0004MRL43QKPDlK9cGvNp6NZWZUBlbGXYxxng==}
    engines: {node: '>=0.12.0'}

  /is-obj@2.0.0:
    resolution: {integrity: sha512-drqDG3cbczxxEJRoOXcOjtdp1J/lyp1mNn0xaznRs8+muBhgQcrnbspox5X5fOw0HnMnbfDzvnEMEtqDEJEo8w==}
    engines: {node: '>=8'}
    dev: true

  /is-path-inside@3.0.3:
    resolution: {integrity: sha512-Fd4gABb+ycGAmKou8eMftCupSir5lRxqf4aD/vd0cD2qc4HL07OjCeuHMr8Ro4CoMaeCKDB0/ECBOVWjTwUvPQ==}
    engines: {node: '>=8'}
    dev: true

  /is-plain-obj@4.1.0:
    resolution: {integrity: sha512-+Pgi+vMuUNkJyExiMBt5IlFoMyKnr5zhJ4Uspz58WOhBF5QoIZkFyNHIbBAtHwzVAgk5RtndVNsDRN61/mmDqg==}
    engines: {node: '>=12'}
    dev: true

  /is-promise@2.2.2:
    resolution: {integrity: sha512-+lP4/6lKUBfQjZ2pdxThZvLUAafmZb8OAxFb8XXtiQmS35INgr85hdOGoEs124ez1FCnZJt6jau/T+alh58QFQ==}
    dev: true

  /is-reference@1.2.1:
    resolution: {integrity: sha512-U82MsXXiFIrjCK4otLT+o2NA2Cd2g5MLoOVXUZjIOhLurrRxpEXzI8O0KZHr3IjLvlAH1kTPYSuqer5T9ZVBKQ==}
    dependencies:
      '@types/estree': 1.0.5
    dev: true

  /is-reference@3.0.2:
    resolution: {integrity: sha512-v3rht/LgVcsdZa3O2Nqs+NMowLOxeOm7Ay9+/ARQ2F+qEoANRcqrjAZKGN0v8ymUetZGgkp26LTnGT7H0Qo9Pg==}
    dependencies:
      '@types/estree': 1.0.5
    dev: true

  /is-regex@1.1.4:
    resolution: {integrity: sha512-kvRdxDsxZjhzUX07ZnLydzS1TU/TJlTUHHY4YLL87e37oUA49DfkLqgy+VjFocowy29cKvcSiu+kIv728jTTVg==}
    engines: {node: '>= 0.4'}
    dependencies:
      call-bind: 1.0.2
      has-tostringtag: 1.0.0
    dev: true

  /is-stream@3.0.0:
    resolution: {integrity: sha512-LnQR4bZ9IADDRSkvpqMGvt/tEJWclzklNgSw48V5EAaAeDd6qGvN8ei6k5p0tvxSR171VmGyHuTiAOfxAbr8kA==}
    engines: {node: ^12.20.0 || ^14.13.1 || >=16.0.0}
    dev: true

  /is-stream@4.0.1:
    resolution: {integrity: sha512-Dnz92NInDqYckGEUJv689RbRiTSEHCQ7wOVeALbkOz999YpqT46yMRIGtSNl2iCL1waAZSx40+h59NV/EwzV/A==}
    engines: {node: '>=18'}
    dev: true

  /is-unicode-supported@2.0.0:
    resolution: {integrity: sha512-FRdAyx5lusK1iHG0TWpVtk9+1i+GjrzRffhDg4ovQ7mcidMQ6mj+MhKPmvh7Xwyv5gIS06ns49CA7Sqg7lC22Q==}
    engines: {node: '>=18'}
    dev: true

  /is-what@3.14.1:
    resolution: {integrity: sha512-sNxgpk9793nzSs7bA6JQJGeIuRBQhAaNGG77kzYQgMkrID+lS6SlK07K5LaptscDlSaIgH+GPFzf+d75FVxozA==}
    dev: true

  /is-wsl@2.2.0:
    resolution: {integrity: sha512-fKzAra0rGJUUBwGBgNkHZuToZcn+TtXHpeCgmkMJMMYx1sQDYaCSyjJBSCa2nH1DGm7s3n1oBnohoVTBaN7Lww==}
    engines: {node: '>=8'}
    dependencies:
      is-docker: 2.2.1
    dev: true

  /isexe@2.0.0:
    resolution: {integrity: sha512-RHxMLp9lnKHGHRng9QFhRCMbYAcVpn69smSGcq3f36xjgVVWThj4qqLbTLlq7Ssj8B+fIQ1EuCEGI2lKsyQeIw==}
    dev: true

  /jackspeak@2.3.6:
    resolution: {integrity: sha512-N3yCS/NegsOBokc8GAdM8UcmfsKiSS8cipheD/nivzr700H+nsMOxJjQnvwOcRYVuFkdH0wGUvW2WbXGmrZGbQ==}
    engines: {node: '>=14'}
    dependencies:
      '@isaacs/cliui': 8.0.2
    optionalDependencies:
      '@pkgjs/parseargs': 0.11.0
    dev: true

  /jiti@1.20.0:
    resolution: {integrity: sha512-3TV69ZbrvV6U5DfQimop50jE9Dl6J8O1ja1dvBbMba/sZ3YBEQqJ2VZRoQPVnhlzjNtU1vaXRZVrVjU4qtm8yA==}
    hasBin: true
    dev: true

  /jiti@1.21.0:
    resolution: {integrity: sha512-gFqAIbuKyyso/3G2qhiO2OM6shY6EPP/R0+mkDbyspxKazh8BXDC5FiFsUjlczgdNz/vfra0da2y+aHrusLG/Q==}
    hasBin: true

  /js-stringify@1.0.2:
    resolution: {integrity: sha512-rtS5ATOo2Q5k1G+DADISilDA6lv79zIiwFd6CcjuIxGKLFm5C+RLImRscVap9k55i+MOZwgliw+NejvkLuGD5g==}
    dev: true

  /js-tokens@4.0.0:
    resolution: {integrity: sha512-RdJUflcE3cUzKiMqQgsCu06FPu9UdIJO0beYbPhHN4k6apgJtifcoCtT9bcxOpYBtpD2kCM6Sbzg4CausW/PKQ==}

  /js-tokens@9.0.0:
    resolution: {integrity: sha512-WriZw1luRMlmV3LGJaR6QOJjWwgLUTf89OwT2lUOyjX2dJGBwgmIkbcz+7WFZjrZM635JOIR517++e/67CP9dQ==}
    dev: true

  /js-yaml@4.1.0:
    resolution: {integrity: sha512-wpxZs9NoxZaJESJGIZTyDEaYpl0FKSA+FB9aJiyemKhMwkxQg63h4T1KJgUGHpTqPDNRcmmYLugrRjJlBtWvRA==}
    hasBin: true
    dependencies:
      argparse: 2.0.1
    dev: true

  /jsdoc-type-pratt-parser@4.0.0:
    resolution: {integrity: sha512-YtOli5Cmzy3q4dP26GraSOeAhqecewG04hoO8DY56CH4KJ9Fvv5qKWUCCo3HZob7esJQHCv6/+bnTy72xZZaVQ==}
    engines: {node: '>=12.0.0'}
    dev: true

  /jsesc@0.5.0:
    resolution: {integrity: sha512-uZz5UnB7u4T9LvwmFqXii7pZSouaRPorGs5who1Ip7VO0wxanFvBL7GkM6dTHlgX+jhBApRetaWpnDabOeTcnA==}
    hasBin: true
    dev: false

  /jsesc@2.5.2:
    resolution: {integrity: sha512-OYu7XEzjkCQ3C5Ps3QIZsQfNpqoJyZZA99wd9aWd05NCtC5pWOkShK2mkL6HXQR6/Cy2lbNdPlZBpuQHXE63gA==}
    engines: {node: '>=4'}
    hasBin: true

  /json-parse-even-better-errors@3.0.0:
    resolution: {integrity: sha512-iZbGHafX/59r39gPwVPRBGw0QQKnA7tte5pSMrhWOW7swGsVvVTjmfyAV9pNqk8YGT7tRCdxRu8uzcgZwoDooA==}
    engines: {node: ^14.17.0 || ^16.13.0 || >=18.0.0}
    dev: true

  /json-schema-traverse@0.4.1:
    resolution: {integrity: sha512-xbbCH5dCYU5T8LcEhhuh7HJ88HXuW3qsI3Y0zOZFKfZEHcpWiHU/Jxzk629Brsab/mMiHQti9wMP+845RPe3Vg==}
    dev: true

  /json-stable-stringify-without-jsonify@1.0.1:
    resolution: {integrity: sha512-Bdboy+l7tA3OGW6FjyFHWkP5LuByj1Tk33Ljyq0axyzdk9//JSi2u3fP1QSmd1KNwq6VOKYGlAu87CisVir6Pw==}
    dev: true

  /json5@2.2.3:
    resolution: {integrity: sha512-XmOWe7eyHYH14cLdVPoyg+GOH3rYX++KpzrylJwSW98t3Nk+U8XOl8FWKOgwtzdb8lXGf6zYwDUzeHMWfxasyg==}
    engines: {node: '>=6'}
    hasBin: true

  /jsonc-parser@3.2.0:
    resolution: {integrity: sha512-gfFQZrcTc8CnKXp6Y4/CBT3fTc0OVuDofpre4aEeEpSBPV5X5v4+Vmx+8snU7RLPrNHPKSgLxGo9YuQzz20o+w==}
    dev: true

  /jsonfile@6.1.0:
    resolution: {integrity: sha512-5dgndWOriYSm5cnYaJNhalLNDKOqFwyDB/rr1E9ZsGciGvKPs8R2xYGCacuf3z6K1YKDz182fd+fY3cn3pMqXQ==}
    dependencies:
      universalify: 2.0.0
    optionalDependencies:
      graceful-fs: 4.2.11
    dev: true

  /jstransformer@1.0.0:
    resolution: {integrity: sha512-C9YK3Rf8q6VAPDCCU9fnqo3mAfOH6vUGnMcP4AQAYIEpWtfGLpwOTmZ+igtdK5y+VvI2n3CyYSzy4Qh34eq24A==}
    dependencies:
      is-promise: 2.2.2
      promise: 7.3.1
    dev: true

  /kill-port@1.6.1:
    resolution: {integrity: sha512-un0Y55cOM7JKGaLnGja28T38tDDop0AQ8N0KlAdyh+B1nmMoX8AnNmqPNZbS3mUMgiST51DCVqmbFT1gNJpVNw==}
    hasBin: true
    dependencies:
      get-them-args: 1.3.2
      shell-exec: 1.0.2
    dev: true

  /kleur@3.0.3:
    resolution: {integrity: sha512-eTIzlVOSUR+JxdDFepEYcBMtZ9Qqdef+rnzWdRZuMbOywu5tO2w2N7rqjoANZ5k9vywhL6Br1VRjUIgTQx4E8w==}
    engines: {node: '>=6'}
    dev: true

  /kolorist@1.8.0:
    resolution: {integrity: sha512-Y+60/zizpJ3HRH8DCss+q95yr6145JXZo46OTpFvDZWLfRCE4qChOyk1b26nMaNpfHHgxagk9dXT5OP0Tfe+dQ==}
    dev: true

  /launch-editor-middleware@2.6.1:
    resolution: {integrity: sha512-Fg/xYhf7ARmRp40n18wIfJyuAMEjXo67Yull7uF7d0OJ3qA4EYJISt1XfPPn69IIJ5jKgQwzcg6DqHYo95LL/g==}
    dependencies:
      launch-editor: 2.6.1
    dev: true

  /launch-editor@2.6.1:
    resolution: {integrity: sha512-eB/uXmFVpY4zezmGp5XtU21kwo7GBbKB+EQ+UZeWtGb9yAM5xt/Evk+lYH3eRNAtId+ej4u7TYPFZ07w4s7rRw==}
    dependencies:
      picocolors: 1.0.1
      shell-quote: 1.8.1
    dev: true

  /less@4.2.0:
    resolution: {integrity: sha512-P3b3HJDBtSzsXUl0im2L7gTO5Ubg8mEN6G8qoTS77iXxXX4Hvu4Qj540PZDvQ8V6DmX6iXo98k7Md0Cm1PrLaA==}
    engines: {node: '>=6'}
    hasBin: true
    dependencies:
      copy-anything: 2.0.6
      parse-node-version: 1.0.1
      tslib: 2.6.2
    optionalDependencies:
      errno: 0.1.8
      graceful-fs: 4.2.11
      image-size: 0.5.5
      make-dir: 2.1.0
      mime: 1.6.0
      needle: 3.3.1
      source-map: 0.6.1
    dev: true

  /levn@0.4.1:
    resolution: {integrity: sha512-+bT2uH4E5LGE7h/n3evcS/sQlJXCpIp6ym8OWJ5eV6+67Dsql/LaaT7qJBAt2rzfoa/5QBGBhxDix1dMt2kQKQ==}
    engines: {node: '>= 0.8.0'}
    dependencies:
      prelude-ls: 1.2.1
      type-check: 0.4.0
    dev: true

  /lightningcss-darwin-arm64@1.25.1:
    resolution: {integrity: sha512-G4Dcvv85bs5NLENcu/s1f7ehzE3D5ThnlWSDwE190tWXRQCQaqwcuHe+MGSVI/slm0XrxnaayXY+cNl3cSricw==}
    engines: {node: '>= 12.0.0'}
    cpu: [arm64]
    os: [darwin]
    requiresBuild: true
    dev: true
    optional: true

  /lightningcss-darwin-x64@1.25.1:
    resolution: {integrity: sha512-dYWuCzzfqRueDSmto6YU5SoGHvZTMU1Em9xvhcdROpmtOQLorurUZz8+xFxZ51lCO2LnYbfdjZ/gCqWEkwixNg==}
    engines: {node: '>= 12.0.0'}
    cpu: [x64]
    os: [darwin]
    requiresBuild: true
    dev: true
    optional: true

  /lightningcss-freebsd-x64@1.25.1:
    resolution: {integrity: sha512-hXoy2s9A3KVNAIoKz+Fp6bNeY+h9c3tkcx1J3+pS48CqAt+5bI/R/YY4hxGL57fWAIquRjGKW50arltD6iRt/w==}
    engines: {node: '>= 12.0.0'}
    cpu: [x64]
    os: [freebsd]
    requiresBuild: true
    dev: true
    optional: true

  /lightningcss-linux-arm-gnueabihf@1.25.1:
    resolution: {integrity: sha512-tWyMgHFlHlp1e5iW3EpqvH5MvsgoN7ZkylBbG2R2LWxnvH3FuWCJOhtGcYx9Ks0Kv0eZOBud789odkYLhyf1ng==}
    engines: {node: '>= 12.0.0'}
    cpu: [arm]
    os: [linux]
    requiresBuild: true
    dev: true
    optional: true

  /lightningcss-linux-arm64-gnu@1.25.1:
    resolution: {integrity: sha512-Xjxsx286OT9/XSnVLIsFEDyDipqe4BcLeB4pXQ/FEA5+2uWCCuAEarUNQumRucnj7k6ftkAHUEph5r821KBccQ==}
    engines: {node: '>= 12.0.0'}
    cpu: [arm64]
    os: [linux]
    requiresBuild: true
    dev: true
    optional: true

  /lightningcss-linux-arm64-musl@1.25.1:
    resolution: {integrity: sha512-IhxVFJoTW8wq6yLvxdPvyHv4NjzcpN1B7gjxrY3uaykQNXPHNIpChLB52+wfH+yS58zm1PL4LemUp8u9Cfp6Bw==}
    engines: {node: '>= 12.0.0'}
    cpu: [arm64]
    os: [linux]
    requiresBuild: true
    dev: true
    optional: true

  /lightningcss-linux-x64-gnu@1.25.1:
    resolution: {integrity: sha512-RXIaru79KrREPEd6WLXfKfIp4QzoppZvD3x7vuTKkDA64PwTzKJ2jaC43RZHRt8BmyIkRRlmywNhTRMbmkPYpA==}
    engines: {node: '>= 12.0.0'}
    cpu: [x64]
    os: [linux]
    requiresBuild: true
    dev: true
    optional: true

  /lightningcss-linux-x64-musl@1.25.1:
    resolution: {integrity: sha512-TdcNqFsAENEEFr8fJWg0Y4fZ/nwuqTRsIr7W7t2wmDUlA8eSXVepeeONYcb+gtTj1RaXn/WgNLB45SFkz+XBZA==}
    engines: {node: '>= 12.0.0'}
    cpu: [x64]
    os: [linux]
    requiresBuild: true
    dev: true
    optional: true

  /lightningcss-win32-x64-msvc@1.25.1:
    resolution: {integrity: sha512-9KZZkmmy9oGDSrnyHuxP6iMhbsgChUiu/NSgOx+U1I/wTngBStDf2i2aGRCHvFqj19HqqBEI4WuGVQBa2V6e0A==}
    engines: {node: '>= 12.0.0'}
    cpu: [x64]
    os: [win32]
    requiresBuild: true
    dev: true
    optional: true

  /lightningcss@1.25.1:
    resolution: {integrity: sha512-V0RMVZzK1+rCHpymRv4URK2lNhIRyO8g7U7zOFwVAhJuat74HtkjIQpQRKNCwFEYkRGpafOpmXXLoaoBcyVtBg==}
    engines: {node: '>= 12.0.0'}
    dependencies:
      detect-libc: 1.0.3
    optionalDependencies:
      lightningcss-darwin-arm64: 1.25.1
      lightningcss-darwin-x64: 1.25.1
      lightningcss-freebsd-x64: 1.25.1
      lightningcss-linux-arm-gnueabihf: 1.25.1
      lightningcss-linux-arm64-gnu: 1.25.1
      lightningcss-linux-arm64-musl: 1.25.1
      lightningcss-linux-x64-gnu: 1.25.1
      lightningcss-linux-x64-musl: 1.25.1
      lightningcss-win32-x64-msvc: 1.25.1
    dev: true

  /lilconfig@2.1.0:
    resolution: {integrity: sha512-utWOt/GHzuUxnLKxB6dk81RoOeoNeHgbrXiuGk4yyF5qlRz+iIVWu56E2fqGHFrXz0QNUhLB/8nKqvRH66JKGQ==}
    engines: {node: '>=10'}

  /lilconfig@3.0.0:
    resolution: {integrity: sha512-K2U4W2Ff5ibV7j7ydLr+zLAkIg5JJ4lPn1Ltsdt+Tz/IjQ8buJ55pZAxoP34lqIiwtF9iAvtLv3JGv7CAyAg+g==}
    engines: {node: '>=14'}

  /lilconfig@3.1.1:
    resolution: {integrity: sha512-O18pf7nyvHTckunPWCV1XUNXU1piu01y2b7ATJ0ppkUkk8ocqVWBrYjJBCwHDjD/ZWcfyrA0P4gKhzWGi5EINQ==}
    engines: {node: '>=14'}
    dev: true

  /lines-and-columns@1.2.4:
    resolution: {integrity: sha512-7ylylesZQ/PV29jhEDl3Ufjo6ZX7gCqJr5F7PKrqc93v7fzSymt1BpwEU8nAUXs8qzzvqhbjhK5QZg6Mt/HkBg==}

  /lint-staged@15.2.5:
    resolution: {integrity: sha512-j+DfX7W9YUvdzEZl3Rk47FhDF6xwDBV5wwsCPw6BwWZVPYJemusQmvb9bRsW23Sqsaa+vRloAWogbK4BUuU2zA==}
    engines: {node: '>=18.12.0'}
    hasBin: true
    dependencies:
      chalk: 5.3.0
      commander: 12.1.0
      debug: 4.3.4
      execa: 8.0.1
      lilconfig: 3.1.1
      listr2: 8.2.1
      micromatch: 4.0.7
      pidtree: 0.6.0
      string-argv: 0.3.2
      yaml: 2.4.2
    transitivePeerDependencies:
      - supports-color
    dev: true

  /listr2@8.2.1:
    resolution: {integrity: sha512-irTfvpib/rNiD637xeevjO2l3Z5loZmuaRi0L0YE5LfijwVY96oyVn0DFD3o/teAok7nfobMG1THvvcHh/BP6g==}
    engines: {node: '>=18.0.0'}
    dependencies:
      cli-truncate: 4.0.0
      colorette: 2.0.20
      eventemitter3: 5.0.1
      log-update: 6.0.0
      rfdc: 1.3.1
      wrap-ansi: 9.0.0
    dev: true

  /loader-utils@3.2.1:
    resolution: {integrity: sha512-ZvFw1KWS3GVyYBYb7qkmRM/WwL2TQQBxgCK62rlvm4WpVQ23Nb4tYjApUlfjrEGvOs7KHEsmyUn75OHZrJMWPw==}
    engines: {node: '>= 12.13.0'}
    dev: true

  /local-pkg@0.5.0:
    resolution: {integrity: sha512-ok6z3qlYyCDS4ZEU27HaU6x/xZa9Whf8jD4ptH5UZTQYZVYeb9bnZ3ojVhiJNLiXK1Hfc0GNbLXcmZ5plLDDBg==}
    engines: {node: '>=14'}
    dependencies:
      mlly: 1.7.0
      pkg-types: 1.0.3
    dev: true

  /locate-path@6.0.0:
    resolution: {integrity: sha512-iPZK6eYjbxRu3uB4/WZ3EsEIMJFMqAoopl3R+zuq0UjcAm/MO6KCweDgPfP3elTztoKP3KtnVHxTn2NHBSDVUw==}
    engines: {node: '>=10'}
    dependencies:
      p-locate: 5.0.0
    dev: true

  /lodash-es@4.17.21:
    resolution: {integrity: sha512-mKnC+QJ9pWVzv+C4/U3rRsHapFfHvQFoFB92e52xeyGMcX6/OlIl78je1u8vePzYZSkkogMPJ2yjxxsb89cxyw==}
    dev: false

  /lodash.camelcase@4.3.0:
    resolution: {integrity: sha512-TwuEnCnxbc3rAvhf/LbG7tJUDzhqXyFnv3dtzLOPgCG/hODL7WFnsbwktkD7yUV0RrreP/l1PALq/YSg6VvjlA==}
    dev: true

  /lodash.clonedeep@4.5.0:
    resolution: {integrity: sha512-H5ZhCF25riFd9uB5UCkVKo61m3S/xZk1x4wA6yp/L3RFP6Z/eHH1ymQcGLo7J3GMPfm0V/7m1tryHuGVxpqEBQ==}
    dev: false

  /lodash.debounce@4.0.8:
    resolution: {integrity: sha512-FT1yDzDYEoYWhnSGnpE/4Kj1fLZkDFyqRb7fNt6FdYOSxlUWAtp42Eh6Wb0rGIv/m9Bgo7x4GhQbm5Ys4SG5ow==}
    dev: false

  /lodash.merge@4.6.2:
    resolution: {integrity: sha512-0KpjqXRVvrYyCsX1swR/XTK0va6VQkQM6MNo7PqW77ByjAhoARA8EfrP1N4+KlKj8YS0ZUCtRT/YUuhyYDujIQ==}
    dev: true

  /lodash@4.17.21:
    resolution: {integrity: sha512-v2kDEe57lecTulaDIuNTPy3Ry4gLGJ6Z1O3vE1krgXZNrsQ+LFTGHVxVjcXPs17LhbZVGedAJv8XZ1tvj5FvSg==}

  /log-update@6.0.0:
    resolution: {integrity: sha512-niTvB4gqvtof056rRIrTZvjNYE4rCUzO6X/X+kYjd7WFxXeJ0NwEFnRxX6ehkvv3jTwrXnNdtAak5XYZuIyPFw==}
    engines: {node: '>=18'}
    dependencies:
      ansi-escapes: 6.2.0
      cli-cursor: 4.0.0
      slice-ansi: 7.1.0
      strip-ansi: 7.1.0
      wrap-ansi: 9.0.0
    dev: true

  /longest-streak@3.1.0:
    resolution: {integrity: sha512-9Ri+o0JYgehTaVBBDoMqIl8GXtbWg711O3srftcHhZ0dqnETqLaoIK0x17fUw9rFSlK/0NlsKe0Ahhyl5pXE2g==}
    dev: true

  /loose-envify@1.4.0:
    resolution: {integrity: sha512-lyuxPGr/Wfhrlem2CL/UcnUc1zcqKAImBDzukY7Y5F/yQiNdko6+fRLevlw1HgMySw7f611UIY408EtxRSoK3Q==}
    hasBin: true
    dependencies:
      js-tokens: 4.0.0
    dev: false

  /loupe@2.3.7:
    resolution: {integrity: sha512-zSMINGVYkdpYSOBmLi0D1Uo7JU9nVdQKrHxC8eYlV+9YKK9WePqAlL7lSlorG/U2Fw1w0hTBmaa/jrQ3UbPHtA==}
    dependencies:
      get-func-name: 2.0.2
    dev: true

  /lru-cache@10.0.1:
    resolution: {integrity: sha512-IJ4uwUTi2qCccrioU6g9g/5rvvVl13bsdczUUcqbciD9iLr095yj8DQKdObriEvuNSx325N1rV1O0sJFszx75g==}
    engines: {node: 14 || >=16.14}
    dev: true

  /lru-cache@5.1.1:
    resolution: {integrity: sha512-KpNARQA3Iwv+jTA0utUVVbrh+Jlrr1Fv0e56GGzAFOXN7dk/FviaDW8LHmK52DlcH4WP2n6gI8vN1aesBFgo9w==}
    dependencies:
      yallist: 3.1.1

  /magic-string@0.27.0:
    resolution: {integrity: sha512-8UnnX2PeRAPZuN12svgR9j7M1uWMovg/CEnIwIG0LFkXSJJe4PdfUGiTGl8V9bsBHFUtfVINcSyYxd7q+kx9fA==}
    engines: {node: '>=12'}
    dependencies:
      '@jridgewell/sourcemap-codec': 1.4.15
    dev: true

  /magic-string@0.30.10:
    resolution: {integrity: sha512-iIRwTIf0QKV3UAnYK4PU8uiEc4SRh5jX0mwpIwETPpHdhVM4f53RSwS/vXvN1JhGX+Cs7B8qIq3d6AH49O5fAQ==}
    dependencies:
      '@jridgewell/sourcemap-codec': 1.4.15

  /magic-string@0.30.4:
    resolution: {integrity: sha512-Q/TKtsC5BPm0kGqgBIF9oXAs/xEf2vRKiIB4wCRQTJOQIByZ1d+NnUOotvJOvNpi5RNIgVOMC3pOuaP1ZTDlVg==}
    engines: {node: '>=12'}
    dependencies:
      '@jridgewell/sourcemap-codec': 1.4.15
    dev: true

  /make-dir@2.1.0:
    resolution: {integrity: sha512-LS9X+dc8KLxXCb8dni79fLIIUA5VyZoyjSMCwTluaXA0o27cCK0bhXkpgw+sTXVpPy/lSO57ilRixqk0vDmtRA==}
    engines: {node: '>=6'}
    requiresBuild: true
    dependencies:
      pify: 4.0.1
      semver: 5.7.2
    dev: true
    optional: true

  /make-dir@3.1.0:
    resolution: {integrity: sha512-g3FeP20LNwhALb/6Cz6Dd4F2ngze0jz7tbzrD2wAV+o9FeNHe4rL+yK2md0J/fiSf1sa1ADhXqi5+oVwOM/eGw==}
    engines: {node: '>=8'}
    dependencies:
      semver: 6.3.1
    dev: false

  /make-error@1.3.6:
    resolution: {integrity: sha512-s8UhlNe7vPKomQhC1qFelMokr/Sc3AgNbso3n74mVPA5LTZwkB9NlXf4XPamLxJE8h0gh73rM94xvwRT2CVInw==}

  /mark.js@8.11.1:
    resolution: {integrity: sha512-1I+1qpDt4idfgLQG+BNWmrqku+7/2bi5nLf4YwF8y8zXvmfiTBY3PV3ZibfrjBueCByROpuBjLLFCajqkgYoLQ==}
    dev: true

  /markdown-table@3.0.3:
    resolution: {integrity: sha512-Z1NL3Tb1M9wH4XESsCDEksWoKTdlUafKc4pt0GRwjUyXaCFZ+dc3g2erqB6zm3szA2IUSi7VnPI+o/9jnxh9hw==}
    dev: true

  /mdast-util-find-and-replace@3.0.1:
    resolution: {integrity: sha512-SG21kZHGC3XRTSUhtofZkBzZTJNM5ecCi0SK2IMKmSXR8vO3peL+kb1O0z7Zl83jKtutG4k5Wv/W7V3/YHvzPA==}
    dependencies:
      '@types/mdast': 4.0.3
      escape-string-regexp: 5.0.0
      unist-util-is: 6.0.0
      unist-util-visit-parents: 6.0.1
    dev: true

  /mdast-util-from-markdown@2.0.0:
    resolution: {integrity: sha512-n7MTOr/z+8NAX/wmhhDji8O3bRvPTV/U0oTCaZJkjhPSKTPhS3xufVhKGF8s1pJ7Ox4QgoIU7KHseh09S+9rTA==}
    dependencies:
      '@types/mdast': 4.0.3
      '@types/unist': 3.0.2
      decode-named-character-reference: 1.0.2
      devlop: 1.1.0
      mdast-util-to-string: 4.0.0
      micromark: 4.0.0
      micromark-util-decode-numeric-character-reference: 2.0.1
      micromark-util-decode-string: 2.0.0
      micromark-util-normalize-identifier: 2.0.0
      micromark-util-symbol: 2.0.0
      micromark-util-types: 2.0.0
      unist-util-stringify-position: 4.0.0
    transitivePeerDependencies:
      - supports-color
    dev: true

  /mdast-util-gfm-autolink-literal@2.0.0:
    resolution: {integrity: sha512-FyzMsduZZHSc3i0Px3PQcBT4WJY/X/RCtEJKuybiC6sjPqLv7h1yqAkmILZtuxMSsUyaLUWNp71+vQH2zqp5cg==}
    dependencies:
      '@types/mdast': 4.0.3
      ccount: 2.0.1
      devlop: 1.1.0
      mdast-util-find-and-replace: 3.0.1
      micromark-util-character: 2.1.0
    dev: true

  /mdast-util-gfm-footnote@2.0.0:
    resolution: {integrity: sha512-5jOT2boTSVkMnQ7LTrd6n/18kqwjmuYqo7JUPe+tRCY6O7dAuTFMtTPauYYrMPpox9hlN0uOx/FL8XvEfG9/mQ==}
    dependencies:
      '@types/mdast': 4.0.3
      devlop: 1.1.0
      mdast-util-from-markdown: 2.0.0
      mdast-util-to-markdown: 2.1.0
      micromark-util-normalize-identifier: 2.0.0
    transitivePeerDependencies:
      - supports-color
    dev: true

  /mdast-util-gfm-strikethrough@2.0.0:
    resolution: {integrity: sha512-mKKb915TF+OC5ptj5bJ7WFRPdYtuHv0yTRxK2tJvi+BDqbkiG7h7u/9SI89nRAYcmap2xHQL9D+QG/6wSrTtXg==}
    dependencies:
      '@types/mdast': 4.0.3
      mdast-util-from-markdown: 2.0.0
      mdast-util-to-markdown: 2.1.0
    transitivePeerDependencies:
      - supports-color
    dev: true

  /mdast-util-gfm-table@2.0.0:
    resolution: {integrity: sha512-78UEvebzz/rJIxLvE7ZtDd/vIQ0RHv+3Mh5DR96p7cS7HsBhYIICDBCu8csTNWNO6tBWfqXPWekRuj2FNOGOZg==}
    dependencies:
      '@types/mdast': 4.0.3
      devlop: 1.1.0
      markdown-table: 3.0.3
      mdast-util-from-markdown: 2.0.0
      mdast-util-to-markdown: 2.1.0
    transitivePeerDependencies:
      - supports-color
    dev: true

  /mdast-util-gfm-task-list-item@2.0.0:
    resolution: {integrity: sha512-IrtvNvjxC1o06taBAVJznEnkiHxLFTzgonUdy8hzFVeDun0uTjxxrRGVaNFqkU1wJR3RBPEfsxmU6jDWPofrTQ==}
    dependencies:
      '@types/mdast': 4.0.3
      devlop: 1.1.0
      mdast-util-from-markdown: 2.0.0
      mdast-util-to-markdown: 2.1.0
    transitivePeerDependencies:
      - supports-color
    dev: true

  /mdast-util-gfm@3.0.0:
    resolution: {integrity: sha512-dgQEX5Amaq+DuUqf26jJqSK9qgixgd6rYDHAv4aTBuA92cTknZlKpPfa86Z/s8Dj8xsAQpFfBmPUHWJBWqS4Bw==}
    dependencies:
      mdast-util-from-markdown: 2.0.0
      mdast-util-gfm-autolink-literal: 2.0.0
      mdast-util-gfm-footnote: 2.0.0
      mdast-util-gfm-strikethrough: 2.0.0
      mdast-util-gfm-table: 2.0.0
      mdast-util-gfm-task-list-item: 2.0.0
      mdast-util-to-markdown: 2.1.0
    transitivePeerDependencies:
      - supports-color
    dev: true

  /mdast-util-phrasing@4.1.0:
    resolution: {integrity: sha512-TqICwyvJJpBwvGAMZjj4J2n0X8QWp21b9l0o7eXyVJ25YNWYbJDVIyD1bZXE6WtV6RmKJVYmQAKWa0zWOABz2w==}
    dependencies:
      '@types/mdast': 4.0.3
      unist-util-is: 6.0.0
    dev: true

  /mdast-util-to-hast@13.1.0:
    resolution: {integrity: sha512-/e2l/6+OdGp/FB+ctrJ9Avz71AN/GRH3oi/3KAx/kMnoUsD6q0woXlDT8lLEeViVKE7oZxE7RXzvO3T8kF2/sA==}
    dependencies:
      '@types/hast': 3.0.4
      '@types/mdast': 4.0.3
      '@ungap/structured-clone': 1.2.0
      devlop: 1.1.0
      micromark-util-sanitize-uri: 2.0.0
      trim-lines: 3.0.1
      unist-util-position: 5.0.0
      unist-util-visit: 5.0.0
      vfile: 6.0.1
    dev: true

  /mdast-util-to-markdown@2.1.0:
    resolution: {integrity: sha512-SR2VnIEdVNCJbP6y7kVTJgPLifdr8WEU440fQec7qHoHOUz/oJ2jmNRqdDQ3rbiStOXb2mCDGTuwsK5OPUgYlQ==}
    dependencies:
      '@types/mdast': 4.0.3
      '@types/unist': 3.0.2
      longest-streak: 3.1.0
      mdast-util-phrasing: 4.1.0
      mdast-util-to-string: 4.0.0
      micromark-util-decode-string: 2.0.0
      unist-util-visit: 5.0.0
      zwitch: 2.0.4
    dev: true

  /mdast-util-to-string@4.0.0:
    resolution: {integrity: sha512-0H44vDimn51F0YwvxSJSm0eCDOJTRlmN0R1yBh4HLj9wiV1Dn0QoXGbvFAWj2hSItVTlCmBF1hqKlIyUBVFLPg==}
    dependencies:
      '@types/mdast': 4.0.3
    dev: true

  /media-typer@0.3.0:
    resolution: {integrity: sha512-dq+qelQ9akHpcOl/gUVRTxVIOkAJ1wR3QAvb4RsVjS8oVoFjDGTc679wJYmUmknUF5HwMLOgb5O+a3KxfWapPQ==}
    engines: {node: '>= 0.6'}

  /memorystream@0.3.1:
    resolution: {integrity: sha512-S3UwM3yj5mtUSEfP41UZmt/0SCoVYUcU1rkXv+BQ5Ig8ndL4sPoJNBUJERafdPb5jjHJGuMgytgKvKIf58XNBw==}
    engines: {node: '>= 0.10.0'}
    dev: true

  /meow@13.2.0:
    resolution: {integrity: sha512-pxQJQzB6djGPXh08dacEloMFopsOqGVRKFPYvPOt9XDZ1HasbgDZA74CJGreSU4G3Ak7EFJGoiH2auq+yXISgA==}
    engines: {node: '>=18'}

  /merge-descriptors@1.0.1:
    resolution: {integrity: sha512-cCi6g3/Zr1iqQi6ySbseM1Xvooa98N0w31jzUYrXPX2xqObmFGHJ0tQ5u74H3mVh7wLouTseZyYIq39g8cNp1w==}

  /merge-stream@2.0.0:
    resolution: {integrity: sha512-abv/qOcuPfk3URPfDzmZU1LKmuw8kT+0nIHvKrKgFrwifol/doWcdA4ZqsWQ8ENrFKkd67Mfpo/LovbIUsbt3w==}
    dev: true

  /merge2@1.4.1:
    resolution: {integrity: sha512-8q7VEgMJW4J8tcfVPy8g09NcQwZdbwFEqhe/WZkoIzjn/3TGDwtOCYtXGxA3O8tPzpczCCDgv+P2P5y00ZJOOg==}
    engines: {node: '>= 8'}

  /methods@1.1.2:
    resolution: {integrity: sha512-iclAHeNqNm68zFtnZ0e+1L2yUIdvzNoauKU4WBA3VvH/vPFieF7qfRlwUZU+DA9P9bPXIS90ulxoUoCH23sV2w==}
    engines: {node: '>= 0.6'}

  /micromark-core-commonmark@2.0.0:
    resolution: {integrity: sha512-jThOz/pVmAYUtkroV3D5c1osFXAMv9e0ypGDOIZuCeAe91/sD6BoE2Sjzt30yuXtwOYUmySOhMas/PVyh02itA==}
    dependencies:
      decode-named-character-reference: 1.0.2
      devlop: 1.1.0
      micromark-factory-destination: 2.0.0
      micromark-factory-label: 2.0.0
      micromark-factory-space: 2.0.0
      micromark-factory-title: 2.0.0
      micromark-factory-whitespace: 2.0.0
      micromark-util-character: 2.1.0
      micromark-util-chunked: 2.0.0
      micromark-util-classify-character: 2.0.0
      micromark-util-html-tag-name: 2.0.0
      micromark-util-normalize-identifier: 2.0.0
      micromark-util-resolve-all: 2.0.0
      micromark-util-subtokenize: 2.0.0
      micromark-util-symbol: 2.0.0
      micromark-util-types: 2.0.0
    dev: true

  /micromark-factory-destination@2.0.0:
    resolution: {integrity: sha512-j9DGrQLm/Uhl2tCzcbLhy5kXsgkHUrjJHg4fFAeoMRwJmJerT9aw4FEhIbZStWN8A3qMwOp1uzHr4UL8AInxtA==}
    dependencies:
      micromark-util-character: 2.1.0
      micromark-util-symbol: 2.0.0
      micromark-util-types: 2.0.0
    dev: true

  /micromark-factory-label@2.0.0:
    resolution: {integrity: sha512-RR3i96ohZGde//4WSe/dJsxOX6vxIg9TimLAS3i4EhBAFx8Sm5SmqVfR8E87DPSR31nEAjZfbt91OMZWcNgdZw==}
    dependencies:
      devlop: 1.1.0
      micromark-util-character: 2.1.0
      micromark-util-symbol: 2.0.0
      micromark-util-types: 2.0.0
    dev: true

  /micromark-factory-space@2.0.0:
    resolution: {integrity: sha512-TKr+LIDX2pkBJXFLzpyPyljzYK3MtmllMUMODTQJIUfDGncESaqB90db9IAUcz4AZAJFdd8U9zOp9ty1458rxg==}
    dependencies:
      micromark-util-character: 2.1.0
      micromark-util-types: 2.0.0
    dev: true

  /micromark-factory-title@2.0.0:
    resolution: {integrity: sha512-jY8CSxmpWLOxS+t8W+FG3Xigc0RDQA9bKMY/EwILvsesiRniiVMejYTE4wumNc2f4UbAa4WsHqe3J1QS1sli+A==}
    dependencies:
      micromark-factory-space: 2.0.0
      micromark-util-character: 2.1.0
      micromark-util-symbol: 2.0.0
      micromark-util-types: 2.0.0
    dev: true

  /micromark-factory-whitespace@2.0.0:
    resolution: {integrity: sha512-28kbwaBjc5yAI1XadbdPYHX/eDnqaUFVikLwrO7FDnKG7lpgxnvk/XGRhX/PN0mOZ+dBSZ+LgunHS+6tYQAzhA==}
    dependencies:
      micromark-factory-space: 2.0.0
      micromark-util-character: 2.1.0
      micromark-util-symbol: 2.0.0
      micromark-util-types: 2.0.0
    dev: true

  /micromark-util-character@2.1.0:
    resolution: {integrity: sha512-KvOVV+X1yLBfs9dCBSopq/+G1PcgT3lAK07mC4BzXi5E7ahzMAF8oIupDDJ6mievI6F+lAATkbQQlQixJfT3aQ==}
    dependencies:
      micromark-util-symbol: 2.0.0
      micromark-util-types: 2.0.0
    dev: true

  /micromark-util-chunked@2.0.0:
    resolution: {integrity: sha512-anK8SWmNphkXdaKgz5hJvGa7l00qmcaUQoMYsBwDlSKFKjc6gjGXPDw3FNL3Nbwq5L8gE+RCbGqTw49FK5Qyvg==}
    dependencies:
      micromark-util-symbol: 2.0.0
    dev: true

  /micromark-util-classify-character@2.0.0:
    resolution: {integrity: sha512-S0ze2R9GH+fu41FA7pbSqNWObo/kzwf8rN/+IGlW/4tC6oACOs8B++bh+i9bVyNnwCcuksbFwsBme5OCKXCwIw==}
    dependencies:
      micromark-util-character: 2.1.0
      micromark-util-symbol: 2.0.0
      micromark-util-types: 2.0.0
    dev: true

  /micromark-util-combine-extensions@2.0.0:
    resolution: {integrity: sha512-vZZio48k7ON0fVS3CUgFatWHoKbbLTK/rT7pzpJ4Bjp5JjkZeasRfrS9wsBdDJK2cJLHMckXZdzPSSr1B8a4oQ==}
    dependencies:
      micromark-util-chunked: 2.0.0
      micromark-util-types: 2.0.0
    dev: true

  /micromark-util-decode-numeric-character-reference@2.0.1:
    resolution: {integrity: sha512-bmkNc7z8Wn6kgjZmVHOX3SowGmVdhYS7yBpMnuMnPzDq/6xwVA604DuOXMZTO1lvq01g+Adfa0pE2UKGlxL1XQ==}
    dependencies:
      micromark-util-symbol: 2.0.0
    dev: true

  /micromark-util-decode-string@2.0.0:
    resolution: {integrity: sha512-r4Sc6leeUTn3P6gk20aFMj2ntPwn6qpDZqWvYmAG6NgvFTIlj4WtrAudLi65qYoaGdXYViXYw2pkmn7QnIFasA==}
    dependencies:
      decode-named-character-reference: 1.0.2
      micromark-util-character: 2.1.0
      micromark-util-decode-numeric-character-reference: 2.0.1
      micromark-util-symbol: 2.0.0
    dev: true

  /micromark-util-encode@2.0.0:
    resolution: {integrity: sha512-pS+ROfCXAGLWCOc8egcBvT0kf27GoWMqtdarNfDcjb6YLuV5cM3ioG45Ys2qOVqeqSbjaKg72vU+Wby3eddPsA==}
    dev: true

  /micromark-util-html-tag-name@2.0.0:
    resolution: {integrity: sha512-xNn4Pqkj2puRhKdKTm8t1YHC/BAjx6CEwRFXntTaRf/x16aqka6ouVoutm+QdkISTlT7e2zU7U4ZdlDLJd2Mcw==}
    dev: true

  /micromark-util-normalize-identifier@2.0.0:
    resolution: {integrity: sha512-2xhYT0sfo85FMrUPtHcPo2rrp1lwbDEEzpx7jiH2xXJLqBuy4H0GgXk5ToU8IEwoROtXuL8ND0ttVa4rNqYK3w==}
    dependencies:
      micromark-util-symbol: 2.0.0
    dev: true

  /micromark-util-resolve-all@2.0.0:
    resolution: {integrity: sha512-6KU6qO7DZ7GJkaCgwBNtplXCvGkJToU86ybBAUdavvgsCiG8lSSvYxr9MhwmQ+udpzywHsl4RpGJsYWG1pDOcA==}
    dependencies:
      micromark-util-types: 2.0.0
    dev: true

  /micromark-util-sanitize-uri@2.0.0:
    resolution: {integrity: sha512-WhYv5UEcZrbAtlsnPuChHUAsu/iBPOVaEVsntLBIdpibO0ddy8OzavZz3iL2xVvBZOpolujSliP65Kq0/7KIYw==}
    dependencies:
      micromark-util-character: 2.1.0
      micromark-util-encode: 2.0.0
      micromark-util-symbol: 2.0.0
    dev: true

  /micromark-util-subtokenize@2.0.0:
    resolution: {integrity: sha512-vc93L1t+gpR3p8jxeVdaYlbV2jTYteDje19rNSS/H5dlhxUYll5Fy6vJ2cDwP8RnsXi818yGty1ayP55y3W6fg==}
    dependencies:
      devlop: 1.1.0
      micromark-util-chunked: 2.0.0
      micromark-util-symbol: 2.0.0
      micromark-util-types: 2.0.0
    dev: true

  /micromark-util-symbol@2.0.0:
    resolution: {integrity: sha512-8JZt9ElZ5kyTnO94muPxIGS8oyElRJaiJO8EzV6ZSyGQ1Is8xwl4Q45qU5UOg+bGH4AikWziz0iN4sFLWs8PGw==}
    dev: true

  /micromark-util-types@2.0.0:
    resolution: {integrity: sha512-oNh6S2WMHWRZrmutsRmDDfkzKtxF+bc2VxLC9dvtrDIRFln627VsFP6fLMgTryGDljgLPjkrzQSDcPrjPyDJ5w==}
    dev: true

  /micromark@4.0.0:
    resolution: {integrity: sha512-o/sd0nMof8kYff+TqcDx3VSrgBTcZpSvYcAHIfHhv5VAuNmisCxjhx6YmxS8PFEpb9z5WKWKPdzf0jM23ro3RQ==}
    dependencies:
      '@types/debug': 4.1.12
      debug: 4.3.4
      decode-named-character-reference: 1.0.2
      devlop: 1.1.0
      micromark-core-commonmark: 2.0.0
      micromark-factory-space: 2.0.0
      micromark-util-character: 2.1.0
      micromark-util-chunked: 2.0.0
      micromark-util-combine-extensions: 2.0.0
      micromark-util-decode-numeric-character-reference: 2.0.1
      micromark-util-encode: 2.0.0
      micromark-util-normalize-identifier: 2.0.0
      micromark-util-resolve-all: 2.0.0
      micromark-util-sanitize-uri: 2.0.0
      micromark-util-subtokenize: 2.0.0
      micromark-util-symbol: 2.0.0
      micromark-util-types: 2.0.0
    transitivePeerDependencies:
      - supports-color
    dev: true

  /micromatch@4.0.7:
    resolution: {integrity: sha512-LPP/3KorzCwBxfeUuZmaR6bG2kdeHSbe0P2tY3FLRU4vYrjYz5hI4QZwV0njUx3jeuKe67YukQ1LSPZBKDqO/Q==}
    engines: {node: '>=8.6'}
    dependencies:
      braces: 3.0.3
      picomatch: 2.3.1

  /mime-db@1.52.0:
    resolution: {integrity: sha512-sPU4uV7dYlvtWJxwwxHD0PuihVNiE7TyAbQ5SWxDCB9mUYvOgroQOwYQQOKPJ8CIbE+1ETVlOoK1UC2nU3gYvg==}
    engines: {node: '>= 0.6'}

  /mime-types@2.1.35:
    resolution: {integrity: sha512-ZDY+bPm5zTTF+YpCrAU9nK0UgICYPT0QtT1NZWFv4s++TNkcgVaT0g6+4R2uI4MjQjzysHB1zxuWL50hzaeXiw==}
    engines: {node: '>= 0.6'}
    dependencies:
      mime-db: 1.52.0

  /mime@1.6.0:
    resolution: {integrity: sha512-x0Vn8spI+wuJ1O6S7gnbaQg8Pxh4NNHb7KSINmEWKiPE4RKOplvijn+NkmYmmRgP68mc70j2EbeTFRsrswaQeg==}
    engines: {node: '>=4'}
    hasBin: true

  /mimic-fn@2.1.0:
    resolution: {integrity: sha512-OqbOk5oEQeAZ8WXWydlu9HJjz9WVdEIvamMCcXmuqUYjTknH/sqsWvhQ3vgwKFRR1HpjvNBKQ37nbJgYzGqGcg==}
    engines: {node: '>=6'}
    dev: true

  /mimic-fn@4.0.0:
    resolution: {integrity: sha512-vqiC06CuhBTUdZH+RYl8sFrL096vA45Ok5ISO6sE/Mr1jRbGH4Csnhi8f3wKVl7x8mO4Au7Ir9D3Oyv1VYMFJw==}
    engines: {node: '>=12'}
    dev: true

  /miniflare@3.20240512.0:
    resolution: {integrity: sha512-X0PlKR0AROKpxFoJNmRtCMIuJxj+ngEcyTOlEokj2rAQ0TBwUhB4/1uiPvdI6ofW5NugPOD1uomAv+gLjwsLDQ==}
    engines: {node: '>=16.13'}
    hasBin: true
    dependencies:
      '@cspotcode/source-map-support': 0.8.1
      acorn: 8.11.3(patch_hash=updblechagntmruccl446lr76a)
      acorn-walk: 8.3.2
      capnp-ts: 0.7.0
      exit-hook: 2.2.1
      glob-to-regexp: 0.4.1
      stoppable: 1.1.0
      undici: 5.28.3
      workerd: 1.20240512.0
      ws: 8.17.0
      youch: 3.2.3
      zod: 3.22.4
    transitivePeerDependencies:
      - bufferutil
      - supports-color
      - utf-8-validate
    dev: true

  /minimatch@3.1.2:
    resolution: {integrity: sha512-J7p63hRiAjw1NDEww1W7i37+ByIrOWO5XQQAzZ3VOcL0PNybwpfmV/N05zFAzwQ9USyEcX6t3UO+K5aqBQOIHw==}
    dependencies:
      brace-expansion: 1.1.11

  /minimatch@5.1.6:
    resolution: {integrity: sha512-lKwV/1brpG6mBUFHtb7NUmtABCb2WZZmm2wNiOA5hAb8VdCS4B3dtMWyvcoViccwAW/COERjXLt0zP1zXUN26g==}
    engines: {node: '>=10'}
    dependencies:
      brace-expansion: 2.0.1
    dev: true

  /minimatch@9.0.4:
    resolution: {integrity: sha512-KqWh+VchfxcMNRAJjj2tnsSJdNbHsVgnkBhTNrW7AjVo6OvLtxw8zfT9oLw1JSohlFzJ8jCoTgaoXvJ+kHt6fw==}
    engines: {node: '>=16 || 14 >=14.17'}
    dependencies:
      brace-expansion: 2.0.1
    dev: true

  /minimist@1.2.8:
    resolution: {integrity: sha512-2yyAR8qBkN3YuheJanUpWC5U3bb5osDywNB8RzDVlDwDHbocAJveqqj1u8+SVD7jkWT4yvsHCpWqqWqAxb0zCA==}
    dev: true

  /minipass@3.1.6:
    resolution: {integrity: sha512-rty5kpw9/z8SX9dmxblFA6edItUmwJgMeYDZRrwlIVN27i8gysGbznJwUggw2V/FVqFSDdWy040ZPS811DYAqQ==}
    engines: {node: '>=8'}
    dependencies:
      yallist: 4.0.0
    dev: false

  /minipass@5.0.0:
    resolution: {integrity: sha512-3FnjYuehv9k6ovOEbyOswadCDPX1piCfhV8ncmYtHOjuPwylVWsghTLo7rabjC3Rx5xD4HDx8Wm1xnMF7S5qFQ==}
    engines: {node: '>=8'}
    dev: true

  /minisearch@6.3.0:
    resolution: {integrity: sha512-ihFnidEeU8iXzcVHy74dhkxh/dn8Dc08ERl0xwoMMGqp4+LvRSCgicb+zGqWthVokQKvCSxITlh3P08OzdTYCQ==}
    dev: true

  /minizlib@2.1.2:
    resolution: {integrity: sha512-bAxsR8BVfj60DWXHE3u30oHzfl4G7khkSuPW+qvpd7jFRHm7dLxOjUk1EHACJ/hxLY8phGJ0YhYHZo7jil7Qdg==}
    engines: {node: '>= 8'}
    dependencies:
      minipass: 3.1.6
      yallist: 4.0.0
    dev: false

  /mitt@3.0.1:
    resolution: {integrity: sha512-vKivATfr97l2/QBCYAkXYDbrIWPM2IIKEl7YPhjCvKlG3kE2gm+uBo6nEXK3M5/Ffh/FLpKExzOQ3JJoJGFKBw==}
    dev: true

  /mkdirp@1.0.4:
    resolution: {integrity: sha512-vVqVZQyf3WLx2Shd0qJ9xuvqgAyKPLAiqITEtqW0oIUjzo3PePDd6fW9iFz30ef7Ysp/oiWqbhszeGWW2T6Gzw==}
    engines: {node: '>=10'}
    hasBin: true
    dev: false

  /mkdirp@3.0.1:
    resolution: {integrity: sha512-+NsyUUAZDmo6YVHzL/stxSu3t9YS1iljliy3BSDrXJ/dkn1KYdmtZODGGjLcc9XLgVVpH4KshHB8XmZgMhaBXg==}
    engines: {node: '>=10'}
    hasBin: true
    dev: true

  /mkdist@1.3.0(typescript@5.2.2):
    resolution: {integrity: sha512-ZQrUvcL7LkRdzMREpDyg9AT18N9Tl5jc2qeKAUeEw0KGsgykbHbuRvysGAzTuGtwuSg0WQyNit5jh/k+Er3JEg==}
    hasBin: true
    peerDependencies:
      sass: ^1.63.6
      typescript: '>=5.1.6'
    peerDependenciesMeta:
      sass:
        optional: true
      typescript:
        optional: true
    dependencies:
      citty: 0.1.4
      defu: 6.1.2
      esbuild: 0.18.20
      fs-extra: 11.2.0
      globby: 13.2.2
      jiti: 1.20.0
      mlly: 1.7.0
      mri: 1.2.0
      pathe: 1.1.2
      typescript: 5.2.2
    dev: true

  /mlly@1.4.2:
    resolution: {integrity: sha512-i/Ykufi2t1EZ6NaPLdfnZk2AX8cs0d+mTzVKuPfqPKPatxLApaBoxJQ9x1/uckXtrS/U5oisPMDkNs0yQTaBRg==}
    dependencies:
      acorn: 8.11.3(patch_hash=updblechagntmruccl446lr76a)
      pathe: 1.1.2
      pkg-types: 1.0.3
      ufo: 1.5.3
    dev: true

  /mlly@1.7.0:
    resolution: {integrity: sha512-U9SDaXGEREBYQgfejV97coK0UL1r+qnF2SyO9A3qcI8MzKnsIFKHNVEkrDyNncQTKQQumsasmeq84eNMdBfsNQ==}
    dependencies:
      acorn: 8.11.3(patch_hash=updblechagntmruccl446lr76a)
      pathe: 1.1.2
      pkg-types: 1.1.0
      ufo: 1.5.3
    dev: true

  /moment@2.30.1:
    resolution: {integrity: sha512-uEmtNhbDOrWPFS+hdjFCBfy9f2YoyzRpwcl+DqpC6taX21FzsTLQVbMV/W7PzNSX6x/bhC1zA3c2UQ5NzH6how==}
    dev: true

  /mri@1.2.0:
    resolution: {integrity: sha512-tzzskb3bG8LvYGFF/mDTpq3jpI6Q9wc3LEmBaghu+DdCssd1FakN7Bc0hVNmEyGq1bq3RgfkCb3cmQLpNPOroA==}
    engines: {node: '>=4'}
    dev: true

  /mrmime@2.0.0:
    resolution: {integrity: sha512-eu38+hdgojoyq63s+yTpN4XMBdt5l8HhMhc4VKLO9KM5caLIBvUm4thi7fFaxyTmCKeNnXZ5pAlBwCUnhA09uw==}
    engines: {node: '>=10'}
    dev: true

  /ms@2.0.0:
    resolution: {integrity: sha512-Tpp60P6IUJDTuOq/5Z8cdskzJujfwqfOTkrwIwj7IRISpnkJnT6SyJ4PCPnGMoFjC9ddhal5KVIYtAt97ix05A==}

  /ms@2.1.2:
    resolution: {integrity: sha512-sGkPx+VjMtmA6MX27oA4FBFELFCZZ4S4XqeGOXCv68tT+jb3vk/RyaKWP0PTKyWtmLSM0b+adUTEvbs1PEaH2w==}

  /ms@2.1.3:
    resolution: {integrity: sha512-6FlzubTLZG3J2a/NVCAleEhjzq5oxgHyaCU9yYXvcLsvoVaHJq/s5xXI6/XXP6tz7R9xAOtHnSO/tXtF3WRTlA==}

  /muggle-string@0.3.1:
    resolution: {integrity: sha512-ckmWDJjphvd/FvZawgygcUeQCxzvohjFO5RxTjj4eq8kw359gFF3E1brjfI+viLMxss5JrHTDRHZvu2/tuy0Qg==}
    dev: true

  /mustache@4.2.0:
    resolution: {integrity: sha512-71ippSywq5Yb7/tVYyGbkBggbU8H3u5Rz56fH60jGFgr8uHwxs+aSKeqmluIVzM0m0kB7xQjKS6qPfd0b2ZoqQ==}
    hasBin: true
    dev: true

  /mz@2.7.0:
    resolution: {integrity: sha512-z81GNO7nnYMEhrGh9LeymoE4+Yr0Wn5McHIZMK5cfQCl+NDX08sCZgUc9/6MHni9IWuFLm1Z3HTCXu2z9fN62Q==}
    dependencies:
      any-promise: 1.3.0
      object-assign: 4.1.1
      thenify-all: 1.6.0

  /nanoid@3.3.7:
    resolution: {integrity: sha512-eSRppjcPIatRIMC1U6UngP8XFcz8MQWGQdt1MTBQ7NaAmvXDfvNxbvWV3x2y6CdEUciCSsDHDQZbhYaB8QEo2g==}
    engines: {node: ^10 || ^12 || ^13.7 || ^14 || >=15.0.1}
    hasBin: true

  /natural-compare@1.4.0:
    resolution: {integrity: sha512-OWND8ei3VtNC9h7V60qff3SVobHr996CTwgxubgyQYEpg290h9J0buyECNNJexkFm5sOajh5G116RYA1c8ZMSw==}
    dev: true

  /needle@3.3.1:
    resolution: {integrity: sha512-6k0YULvhpw+RoLNiQCRKOl09Rv1dPLr8hHnVjHqdolKwDrdNyk+Hmrthi4lIGPPz3r39dLx0hsF5s40sZ3Us4Q==}
    engines: {node: '>= 4.4.x'}
    hasBin: true
    requiresBuild: true
    dependencies:
      iconv-lite: 0.6.3
      sax: 1.3.0
    dev: true
    optional: true

  /negotiator@0.6.3:
    resolution: {integrity: sha512-+EUsqGPLsM+j/zdChZjsnX51g4XrHFOIXwfnCVPGlQk/k5giakcKsuxCObBRu6DSm9opw/O6slWbJdghQM4bBg==}
    engines: {node: '>= 0.6'}

  /neo-async@2.6.2:
    resolution: {integrity: sha512-Yd3UES5mWCSqR+qNT93S3UoYUkqAZ9lLg8a7g9rimsWmYGK8cVToA4/sF3RrshdyV3sAGMXVUmpMYOw+dLpOuw==}
    dev: true

  /next-tick@1.1.0:
    resolution: {integrity: sha512-CXdUiJembsNjuToQvxayPZF9Vqht7hewsvy2sOWafLvi2awflj9mOC6bHIg50orX8IJvWKY9wYQ/zB2kogPslQ==}
    dev: false

  /node-addon-api@5.0.0:
    resolution: {integrity: sha512-CvkDw2OEnme7ybCykJpVcKH+uAOLV2qLqiyla128dN9TkEWfrYmxG6C2boDe5KcNQqZF3orkqzGgOMvZ/JNekA==}
    dev: false

  /node-domexception@1.0.0:
    resolution: {integrity: sha512-/jKZoMpw0F8GRwl4/eLROPA3cfcXtLApP0QzLmUT/HuPCZWyB7IY9ZrMeKw2O/nFIqPQB3PVM9aYm0F312AXDQ==}
    engines: {node: '>=10.5.0'}
    dev: true

  /node-fetch@2.6.7:
    resolution: {integrity: sha512-ZjMPFEfVx5j+y2yF35Kzx5sF7kDzxuDj6ziH4FFbOp87zKDZNx8yExJIb05OGF4Nlt9IHFIMBkRl41VdvcNdbQ==}
    engines: {node: 4.x || >=6.0.0}
    peerDependencies:
      encoding: ^0.1.0
    peerDependenciesMeta:
      encoding:
        optional: true
    dependencies:
      whatwg-url: 5.0.0
    dev: false

  /node-fetch@3.3.2:
    resolution: {integrity: sha512-dRB78srN/l6gqWulah9SrxeYnxeddIG30+GOqK/9OlLVyLg3HPnr6SqOWTWOXKRwC2eGYCkZ59NNuSgvSrpgOA==}
    engines: {node: ^12.20.0 || ^14.13.1 || >=16.0.0}
    dependencies:
      data-uri-to-buffer: 4.0.0
      fetch-blob: 3.1.5
      formdata-polyfill: 4.0.10
    dev: true

  /node-releases@2.0.14:
    resolution: {integrity: sha512-y10wOWt8yZpqXmOgRo77WaHEmhYQYGNA6y421PKsKYWEK8aW+cqAphborZDhqfyKrbZEN92CN1X2KbafY2s7Yw==}

  /nopt@5.0.0:
    resolution: {integrity: sha512-Tbj67rffqceeLpcRXrT7vKAN8CwfPeIBgM7E6iBkmKLV7bEMwpGgYLGv0jACUsECaa/vuxP0IjEont6umdMgtQ==}
    engines: {node: '>=6'}
    hasBin: true
    dependencies:
      abbrev: 1.1.1
    dev: false

  /normalize-package-data@6.0.0:
    resolution: {integrity: sha512-UL7ELRVxYBHBgYEtZCXjxuD5vPxnmvMGq0jp/dGPKKrN7tfsBh2IY7TlJ15WWwdjRWD3RJbnsygUurTK3xkPkg==}
    engines: {node: ^16.14.0 || >=18.0.0}
    dependencies:
      hosted-git-info: 7.0.1
      is-core-module: 2.13.1
      semver: 7.6.2
      validate-npm-package-license: 3.0.4
    dev: true

  /normalize-path@3.0.0:
    resolution: {integrity: sha512-6eZs5Ls3WtCisHWp9S2GUy8dqkpGi4BVSz3GaqiE6ezub0512ESztXUwUB6C6IKbQkY2Pnb/mD4WYojCRwcwLA==}
    engines: {node: '>=0.10.0'}

  /normalize-range@0.1.2:
    resolution: {integrity: sha512-bdok/XvKII3nUpklnV6P2hxtMNrCboOjAcyBuQnWEhO665FwrSNRxU+AqpsyvO6LgGYPspN+lu5CLtw4jPRKNA==}
    engines: {node: '>=0.10.0'}
    dev: false

  /normalize.css@8.0.1:
    resolution: {integrity: sha512-qizSNPO93t1YUuUhP22btGOo3chcvDFqFaj2TRybP0DMxkHOCTYwp3n34fel4a31ORXy4m1Xq0Gyqpb5m33qIg==}
    dev: false

  /npm-bundled@2.0.1:
    resolution: {integrity: sha512-gZLxXdjEzE/+mOstGDqR6b0EkhJ+kM6fxM6vUuckuctuVPh80Q6pw/rSZj9s4Gex9GxWtIicO1pc8DB9KZWudw==}
    engines: {node: ^12.13.0 || ^14.15.0 || >=16.0.0}
    dependencies:
      npm-normalize-package-bin: 2.0.0
    dev: true

  /npm-normalize-package-bin@2.0.0:
    resolution: {integrity: sha512-awzfKUO7v0FscrSpRoogyNm0sajikhBWpU0QMrW09AMi9n1PoKU6WaIqUzuJSQnpciZZmJ/jMZ2Egfmb/9LiWQ==}
    engines: {node: ^12.13.0 || ^14.15.0 || >=16.0.0}
    dev: true

  /npm-normalize-package-bin@3.0.1:
    resolution: {integrity: sha512-dMxCf+zZ+3zeQZXKxmyuCKlIDPGuv8EF940xbkC4kQVDTtqoh6rJFO+JTKSA6/Rwi0getWmtuy4Itup0AMcaDQ==}
    engines: {node: ^14.17.0 || ^16.13.0 || >=18.0.0}
    dev: true

  /npm-packlist@5.1.3:
    resolution: {integrity: sha512-263/0NGrn32YFYi4J533qzrQ/krmmrWwhKkzwTuM4f/07ug51odoaNjUexxO4vxlzURHcmYMH1QjvHjsNDKLVg==}
    engines: {node: ^12.13.0 || ^14.15.0 || >=16.0.0}
    hasBin: true
    dependencies:
      glob: 8.1.0
      ignore-walk: 5.0.1
      npm-bundled: 2.0.1
      npm-normalize-package-bin: 2.0.0
    dev: true

  /npm-run-all2@6.2.0:
    resolution: {integrity: sha512-wA7yVIkthe6qJBfiJ2g6aweaaRlw72itsFGF6HuwCHKwtwAx/4BY1vVpk6bw6lS8RLMsexoasOkd0aYOmsFG7Q==}
    engines: {node: ^14.18.0 || >=16.0.0, npm: '>= 8'}
    hasBin: true
    dependencies:
      ansi-styles: 6.2.1
      cross-spawn: 7.0.3
      memorystream: 0.3.1
      minimatch: 9.0.4
      pidtree: 0.6.0
      read-package-json-fast: 3.0.2
      shell-quote: 1.8.1
    dev: true

  /npm-run-path@5.1.0:
    resolution: {integrity: sha512-sJOdmRGrY2sjNTRMbSvluQqg+8X7ZK61yvzBEIDhz4f8z1TZFYABsqjjCBd/0PUNE9M6QDgHJXQkGUEm7Q+l9Q==}
    engines: {node: ^12.20.0 || ^14.13.1 || >=16.0.0}
    dependencies:
      path-key: 4.0.0
    dev: true

  /npm-run-path@5.3.0:
    resolution: {integrity: sha512-ppwTtiJZq0O/ai0z7yfudtBpWIoxM8yE6nHi1X47eFR2EWORqfbu6CnPlNsjeN683eT0qG6H/Pyf9fCcvjnnnQ==}
    engines: {node: ^12.20.0 || ^14.13.1 || >=16.0.0}
    dependencies:
      path-key: 4.0.0
    dev: true

  /npmlog@5.0.1:
    resolution: {integrity: sha512-AqZtDUWOMKs1G/8lwylVjrdYgqA4d9nu8hc+0gzRxlDb1I10+FHBGMXs6aiQHFdCUUlqH99MUMuLfzWDNDtfxw==}
    dependencies:
      are-we-there-yet: 2.0.0
      console-control-strings: 1.1.0
      gauge: 3.0.2
      set-blocking: 2.0.0
    dev: false

  /object-assign@4.1.1:
    resolution: {integrity: sha512-rJgTQnkUnH1sFw8yT6VSU3zD3sWmu6sZhIseY8VX+GRu3P6F7Fu+JNDoXfklElbLJSnc3FUQHVe4cU5hj+BcUg==}
    engines: {node: '>=0.10.0'}

  /object-hash@3.0.0:
    resolution: {integrity: sha512-RSn9F68PjH9HqtltsSnqYC1XXoWe9Bju5+213R98cNGttag9q9yAOTzdbsqvIa7aNm5WffBZFpWYr2aWrklWAw==}
    engines: {node: '>= 6'}

  /object-inspect@1.12.3:
    resolution: {integrity: sha512-geUvdk7c+eizMNUDkRpW1wJwgfOiOeHbxBR/hLXK1aT6zmVSO0jsQcs7fj6MGw89jC/cjGfLcNOrtMYtGqm81g==}

  /on-finished@2.3.0:
    resolution: {integrity: sha512-ikqdkGAAyf/X/gPhXGvfgAytDZtDbr+bkNUJ0N9h5MI/dmdgCs3l6hoHrcUv41sRKew3jIwrp4qQDXiK99Utww==}
    engines: {node: '>= 0.8'}
    dependencies:
      ee-first: 1.1.1
    dev: true

  /on-finished@2.4.1:
    resolution: {integrity: sha512-oVlzkg3ENAhCk2zdv7IJwd/QUD4z2RxRwpkcGY8psCVcCYZNq4wYnVWALHM+brtuJjePWiYF/ClmuDr8Ch5+kg==}
    engines: {node: '>= 0.8'}
    dependencies:
      ee-first: 1.1.1

  /once@1.4.0:
    resolution: {integrity: sha512-lNaJgI+2Q5URQBkccEKHTQOPaXdUxnZZElQTZY0MFUAuaEqe1E+Nyvgdz/aIyNi6Z9MzO5dv1H8n58/GELp3+w==}
    dependencies:
      wrappy: 1.0.2

  /onetime@5.1.2:
    resolution: {integrity: sha512-kbpaSSGJTWdAY5KPVeMOKXSrPtr8C8C7wodJbcsd51jRnmD+GZu8Y0VoU6Dm5Z4vWr0Ig/1NKuWRKf7j5aaYSg==}
    engines: {node: '>=6'}
    dependencies:
      mimic-fn: 2.1.0
    dev: true

  /onetime@6.0.0:
    resolution: {integrity: sha512-1FlR+gjXK7X+AsAHso35MnyN5KqGwJRi/31ft6x0M194ht7S+rWAvd7PHss9xSKMzE0asv1pyIHaJYq+BbacAQ==}
    engines: {node: '>=12'}
    dependencies:
      mimic-fn: 4.0.0
    dev: true

  /open@8.4.2:
    resolution: {integrity: sha512-7x81NCL719oNbsq/3mh+hVrAWmFuEYUqrq/Iw3kUzH8ReypT9QQ0BLoJS7/G9k6N81XjW4qHWtjWwe/9eLy1EQ==}
    engines: {node: '>=12'}
    dependencies:
      define-lazy-prop: 2.0.0
      is-docker: 2.2.1
      is-wsl: 2.2.0
    dev: true

  /optionator@0.9.3:
    resolution: {integrity: sha512-JjCoypp+jKn1ttEFExxhetCKeJt9zhAgAve5FXHixTvFDW/5aEktX9bufBKLRRMdU7bNtpLfcGu94B3cdEJgjg==}
    engines: {node: '>= 0.8.0'}
    dependencies:
      '@aashutoshrathi/word-wrap': 1.2.6
      deep-is: 0.1.4
      fast-levenshtein: 2.0.6
      levn: 0.4.1
      prelude-ls: 1.2.1
      type-check: 0.4.0
    dev: true

  /p-limit@3.1.0:
    resolution: {integrity: sha512-TYOanM3wGwNGsZN2cVTYPArw454xnXj5qmWF1bEoAc4+cU/ol7GVh7odevjp1FNHduHc3KZMcFduxU5Xc6uJRQ==}
    engines: {node: '>=10'}
    dependencies:
      yocto-queue: 0.1.0
    dev: true

  /p-limit@5.0.0:
    resolution: {integrity: sha512-/Eaoq+QyLSiXQ4lyYV23f14mZRQcXnxfHrN0vCai+ak9G0pp9iEQukIIZq5NccEvwRB8PUnZT0KsOoDCINS1qQ==}
    engines: {node: '>=18'}
    dependencies:
      yocto-queue: 1.0.0
    dev: true

  /p-locate@5.0.0:
    resolution: {integrity: sha512-LaNjtRWUBY++zB5nE/NwcaoMylSPk+S+ZHNB1TzdbMJMny6dynpAGt7X/tl/QYq3TIeE6nxHppbo2LGymrG5Pw==}
    engines: {node: '>=10'}
    dependencies:
      p-limit: 3.1.0
    dev: true

  /package-name-regex@2.0.6:
    resolution: {integrity: sha512-gFL35q7kbE/zBaPA3UKhp2vSzcPYx2ecbYuwv1ucE9Il6IIgBDweBlH8D68UFGZic2MkllKa2KHCfC1IQBQUYA==}
    engines: {node: '>=12'}
    dev: true

  /parent-module@1.0.1:
    resolution: {integrity: sha512-GQ2EWRpQV8/o+Aw8YqtfZZPfNRWZYkbidE9k5rpl/hC3vtHHBfGm2Ifi6qWV+coDGkrUKZAxE3Lot5kcsRlh+g==}
    engines: {node: '>=6'}
    dependencies:
      callsites: 3.1.0
    dev: true

  /parse-json@8.1.0:
    resolution: {integrity: sha512-rum1bPifK5SSar35Z6EKZuYPJx85pkNaFrxBK3mwdfSJ1/WKbYrjoW/zTPSjRRamfmVX1ACBIdFAO0VRErW/EA==}
    engines: {node: '>=18'}
    dependencies:
      '@babel/code-frame': 7.24.6
      index-to-position: 0.1.2
      type-fest: 4.18.1
    dev: true

  /parse-ms@4.0.0:
    resolution: {integrity: sha512-TXfryirbmq34y8QBwgqCVLi+8oA3oWx2eAnSn62ITyEhEYaWRlVZ2DvMM9eZbMs/RfxPu/PK/aBLyGj4IrqMHw==}
    engines: {node: '>=18'}
    dev: true

  /parse-node-version@1.0.1:
    resolution: {integrity: sha512-3YHlOa/JgH6Mnpr05jP9eDG254US9ek25LyIxZlDItp2iJtwyaXQb57lBYLdT3MowkUFYEV2XXNAYIPlESvJlA==}
    engines: {node: '>= 0.10'}
    dev: true

  /parse5@7.1.2:
    resolution: {integrity: sha512-Czj1WaSVpaoj0wbhMzLmWD69anp2WH7FXMB9n1Sy8/ZFF9jolSQVMu1Ij5WIyGmcBmhk7EOndpO4mIpihVqAXw==}
    dependencies:
      entities: 4.4.0
    dev: true

  /parseurl@1.3.3:
    resolution: {integrity: sha512-CiyeOxFT/JZyN5m0z9PfXw4SCBJ6Sygz1Dpl0wqjlhDEGGBP1GnsUVEL0p63hoG1fcj3fHynXi9NYO4nWOL+qQ==}
    engines: {node: '>= 0.8'}

  /path-browserify@1.0.1:
    resolution: {integrity: sha512-b7uo2UCUOYZcnF/3ID0lulOJi/bafxa1xPe7ZPsammBSpjSWQkjNxlt635YGS2MiR9GjvuXCtz2emr3jbsz98g==}
    dev: true

  /path-exists@4.0.0:
    resolution: {integrity: sha512-ak9Qy5Q7jYb2Wwcey5Fpvg2KoAc/ZIhLSLOSBmRmygPsGwkVVt0fZa0qrtMz+m6tJTAHfZQ8FnmB4MG4LWy7/w==}
    engines: {node: '>=8'}
    dev: true

  /path-is-absolute@1.0.1:
    resolution: {integrity: sha512-AVbw3UJ2e9bq64vSaS9Am0fje1Pa8pbGqTTsmXfaIiMpnr5DlDhfJOuLj9Sf95ZPVDAUerDfEk88MPmPe7UCQg==}
    engines: {node: '>=0.10.0'}

  /path-key@3.1.1:
    resolution: {integrity: sha512-ojmeN0qd+y0jszEtoY48r0Peq5dwMEkIlCOu6Q5f41lfkswXuKtYrhgoTpLnyIcHm24Uhqx+5Tqm2InSwLhE6Q==}
    engines: {node: '>=8'}
    dev: true

  /path-key@4.0.0:
    resolution: {integrity: sha512-haREypq7xkM7ErfgIyA0z+Bj4AGKlMSdlQE2jvJo6huWD1EdkKYV+G/T4nq0YEF2vgTT8kqMFKo1uHn950r4SQ==}
    engines: {node: '>=12'}
    dev: true

  /path-parse@1.0.7:
    resolution: {integrity: sha512-LDJzPVEEEPR+y48z93A0Ed0yXb8pAByGWo/k5YYdYgpY2/2EsOsksJrq7lOHxryrVOn1ejG6oAp8ahvOIQD8sw==}

  /path-scurry@1.10.1:
    resolution: {integrity: sha512-MkhCqzzBEpPvxxQ71Md0b1Kk51W01lrYvlMzSUaIzNsODdd7mqhiimSZlr+VegAz5Z6Vzt9Xg2ttE//XBhH3EQ==}
    engines: {node: '>=16 || 14 >=14.17'}
    dependencies:
      lru-cache: 10.0.1
      minipass: 5.0.0
    dev: true

  /path-to-regexp@0.1.7:
    resolution: {integrity: sha512-5DFkuoqlv1uYQKxy8omFBeJPQcdoE07Kv2sferDCrAq1ohOU+MSDswDIbnx3YAM60qIOnYa53wBhXW0EbMonrQ==}

  /path-type@4.0.0:
    resolution: {integrity: sha512-gDKb8aZMDeD/tZWs9P6+q0J9Mwkdl6xMV8TjnGP3qJVJ06bdMgkbBlLU8IdfOsIsFz2BW1rNVT3XuNEl8zPAvw==}
    engines: {node: '>=8'}
    dev: true

  /pathe@1.1.2:
    resolution: {integrity: sha512-whLdWMYL2TwI08hn8/ZqAbrVemu0LNaNNJZX73O6qaIdCTfXutsLhMkjdENX0qhsQ9uIimo4/aQOmXkoon2nDQ==}
    dev: true

  /pathval@1.1.1:
    resolution: {integrity: sha512-Dp6zGqpTdETdR63lehJYPeIOqpiNBNtc7BpWSLrOje7UaIsE5aY92r/AunQA7rsXvet3lrJ3JnZX29UPTKXyKQ==}
    dev: true

  /perfect-debounce@1.0.0:
    resolution: {integrity: sha512-xCy9V055GLEqoFaHoC1SoLIaLmWctgCUaBaWxDZ7/Zx4CTyX7cJQLJOok/orfjZAh9kEYpjJa4d0KcJmCbctZA==}
    dev: true

  /periscopic@4.0.2:
    resolution: {integrity: sha512-sqpQDUy8vgB7ycLkendSKS6HnVz1Rneoc3Rc+ZBUCe2pbqlVuCC5vF52l0NJ1aiMg/r1qfYF9/myz8CZeI2rjA==}
    dependencies:
      '@types/estree': 1.0.1
      is-reference: 3.0.2
      zimmerframe: 1.0.0
    dev: true

  /phoenix@1.7.12:
    resolution: {integrity: sha512-jo8sK7mVYTFSa5FITmL/1lAbARIJMcEMJrMPZtUdss1zE37VZBnCowpakH8sEzH0ezs+hIaXSyYPCwlzrvph+g==}
    dev: false

  /picocolors@1.0.1:
    resolution: {integrity: sha512-anP1Z8qwhkbmu7MFP5iTt+wQKXgwzf7zTyGlcdzabySa9vd0Xt392U0rVmz9poOaBj0uHJKyyo9/upk0HrEQew==}

  /picomatch@2.3.1:
    resolution: {integrity: sha512-JU3teHTNjmE2VCGFzuY8EXzCDVwEqB2a8fsIvwaStHhAWJEeVd1o1QD80CU6+ZdEXXSLbSsuLwJjkCBWqRQUVA==}
    engines: {node: '>=8.6'}

  /pidtree@0.6.0:
    resolution: {integrity: sha512-eG2dWTVw5bzqGRztnHExczNxt5VGsE6OwTeCG3fdUf9KBsZzO3R5OIIIzWR+iZA0NtZ+RDVdaoE2dK1cn6jH4g==}
    engines: {node: '>=0.10'}
    hasBin: true
    dev: true

  /pify@2.3.0:
    resolution: {integrity: sha512-udgsAY+fTnvv7kI7aaxbqwWNb0AHiB0qBO89PZKPkoTmGOgdbrHDKD+0B2X4uTfJ/FT1R09r9gTsjUjNJotuog==}
    engines: {node: '>=0.10.0'}

  /pify@4.0.1:
    resolution: {integrity: sha512-uB80kBFb/tfd68bVleG9T5GGsGPjJrLAUpR5PZIrhBnIaRTQRjqdJSsIKkOP6OAIFbj7GOrcudc5pNjZ+geV2g==}
    engines: {node: '>=6'}
    requiresBuild: true
    dev: true
    optional: true

  /pirates@4.0.5:
    resolution: {integrity: sha512-8V9+HQPupnaXMA23c5hvl69zXvTwTzyAYasnkb0Tts4XvO4CliqONMOnvlq26rkhLC3nWDFBJf73LU1e1VZLaQ==}
    engines: {node: '>= 6'}

  /pkg-types@1.0.3:
    resolution: {integrity: sha512-nN7pYi0AQqJnoLPC9eHFQ8AcyaixBUOwvqc5TDnIKCMEE6I0y8P7OKA7fPexsXGCGxQDl/cmrLAp26LhcwxZ4A==}
    dependencies:
      jsonc-parser: 3.2.0
      mlly: 1.7.0
      pathe: 1.1.2
    dev: true

  /pkg-types@1.1.0:
    resolution: {integrity: sha512-/RpmvKdxKf8uILTtoOhAgf30wYbP2Qw+L9p3Rvshx1JZVX+XQNZQFjlbmGHEGIm4CkVPlSn+NXmIM8+9oWQaSA==}
    dependencies:
      confbox: 0.1.7
      mlly: 1.7.0
      pathe: 1.1.2
    dev: true

  /playwright-chromium@1.44.1:
    resolution: {integrity: sha512-S35fvljThsCDhUiGSYST3MkT7hsUvNA6SC+fAaBxKLUdOkc6ohatxD+A5HoN7fEK3zE+yI0ARANSGRHTHJR6UQ==}
    engines: {node: '>=16'}
    hasBin: true
    requiresBuild: true
    dependencies:
      playwright-core: 1.44.1
    dev: true

  /playwright-core@1.44.1:
    resolution: {integrity: sha512-wh0JWtYTrhv1+OSsLPgFzGzt67Y7BE/ZS3jEqgGBlp2ppp1ZDj8c+9IARNW4dwf1poq5MgHreEM2KV/GuR4cFA==}
    engines: {node: '>=16'}
    hasBin: true
    dev: true

  /postcss-import@15.1.0(postcss@8.4.38):
    resolution: {integrity: sha512-hpr+J05B2FVYUAXHeK1YyI267J/dDDhMU6B6civm8hSY1jYJnBXxzKDKDswzJmtLHryrjhnDjqqp/49t8FALew==}
    engines: {node: '>=14.0.0'}
    peerDependencies:
      postcss: ^8.0.0
    peerDependenciesMeta:
      postcss:
        optional: true
    dependencies:
      postcss: 8.4.38
      postcss-value-parser: 4.2.0
      read-cache: 1.0.0
      resolve: 1.22.4

  /postcss-import@16.1.0(postcss@8.4.38):
    resolution: {integrity: sha512-7hsAZ4xGXl4MW+OKEWCnF6T5jqBw80/EE9aXg1r2yyn1RsVEU8EtKXbijEODa+rg7iih4bKf7vlvTGYR4CnPNg==}
    engines: {node: '>=18.0.0'}
    peerDependencies:
      postcss: ^8.0.0
    peerDependenciesMeta:
      postcss:
        optional: true
    dependencies:
      postcss: 8.4.38
      postcss-value-parser: 4.2.0
      read-cache: 1.0.0
      resolve: 1.22.4
    dev: true

  /postcss-js@4.0.1(postcss@8.4.38):
    resolution: {integrity: sha512-dDLF8pEO191hJMtlHFPRa8xsizHaM82MLfNkUHdUtVEV3tgTp5oj+8qbEqYM57SLfc74KSbw//4SeJma2LRVIw==}
    engines: {node: ^12 || ^14 || >= 16}
    peerDependencies:
      postcss: ^8.4.21
    peerDependenciesMeta:
      postcss:
        optional: true
    dependencies:
      camelcase-css: 2.0.1
      postcss: 8.4.38

  /postcss-load-config@4.0.2(postcss@8.4.38)(ts-node@10.9.2):
    resolution: {integrity: sha512-bSVhyJGL00wMVoPUzAVAnbEoWyqRxkjv64tUl427SKnPrENtq6hJwUojroMz2VB+Q1edmi4IfrAPpami5VVgMQ==}
    engines: {node: '>= 14'}
    peerDependencies:
      postcss: '>=8.0.9'
      ts-node: '>=9.0.0'
    peerDependenciesMeta:
      postcss:
        optional: true
      ts-node:
        optional: true
    dependencies:
      lilconfig: 3.0.0
      postcss: 8.4.38
      ts-node: 10.9.2(@types/node@20.12.12)(typescript@5.2.2)
      yaml: 2.3.4

  /postcss-modules-extract-imports@3.0.0(postcss@8.4.38):
    resolution: {integrity: sha512-bdHleFnP3kZ4NYDhuGlVK+CMrQ/pqUm8bx/oGL93K6gVwiclvX5x0n76fYMKuIGKzlABOy13zsvqjb0f92TEXw==}
    engines: {node: ^10 || ^12 || >= 14}
    peerDependencies:
      postcss: ^8.1.0
    peerDependenciesMeta:
      postcss:
        optional: true
    dependencies:
      postcss: 8.4.38
    dev: true

  /postcss-modules-local-by-default@4.0.0(postcss@8.4.38):
    resolution: {integrity: sha512-sT7ihtmGSF9yhm6ggikHdV0hlziDTX7oFoXtuVWeDd3hHObNkcHRo9V3yg7vCAY7cONyxJC/XXCmmiHHcvX7bQ==}
    engines: {node: ^10 || ^12 || >= 14}
    peerDependencies:
      postcss: ^8.1.0
    peerDependenciesMeta:
      postcss:
        optional: true
    dependencies:
      icss-utils: 5.1.0(postcss@8.4.38)
      postcss: 8.4.38
      postcss-selector-parser: 6.0.11
      postcss-value-parser: 4.2.0
    dev: true

  /postcss-modules-scope@3.0.0(postcss@8.4.38):
    resolution: {integrity: sha512-hncihwFA2yPath8oZ15PZqvWGkWf+XUfQgUGamS4LqoP1anQLOsOJw0vr7J7IwLpoY9fatA2qiGUGmuZL0Iqlg==}
    engines: {node: ^10 || ^12 || >= 14}
    peerDependencies:
      postcss: ^8.1.0
    peerDependenciesMeta:
      postcss:
        optional: true
    dependencies:
      postcss: 8.4.38
      postcss-selector-parser: 6.0.11
    dev: true

  /postcss-modules-values@4.0.0(postcss@8.4.38):
    resolution: {integrity: sha512-RDxHkAiEGI78gS2ofyvCsu7iycRv7oqw5xMWn9iMoR0N/7mf9D50ecQqUo5BZ9Zh2vH4bCUR/ktCqbB9m8vJjQ==}
    engines: {node: ^10 || ^12 || >= 14}
    peerDependencies:
      postcss: ^8.1.0
    peerDependenciesMeta:
      postcss:
        optional: true
    dependencies:
      icss-utils: 5.1.0(postcss@8.4.38)
      postcss: 8.4.38
    dev: true

  /postcss-modules@6.0.0(postcss@8.4.38):
    resolution: {integrity: sha512-7DGfnlyi/ju82BRzTIjWS5C4Tafmzl3R79YP/PASiocj+aa6yYphHhhKUOEoXQToId5rgyFgJ88+ccOUydjBXQ==}
    peerDependencies:
      postcss: ^8.0.0
    peerDependenciesMeta:
      postcss:
        optional: true
    dependencies:
      generic-names: 4.0.0
      icss-utils: 5.1.0(postcss@8.4.38)
      lodash.camelcase: 4.3.0
      postcss: 8.4.38
      postcss-modules-extract-imports: 3.0.0(postcss@8.4.38)
      postcss-modules-local-by-default: 4.0.0(postcss@8.4.38)
      postcss-modules-scope: 3.0.0(postcss@8.4.38)
      postcss-modules-values: 4.0.0(postcss@8.4.38)
      string-hash: 1.1.3
    dev: true

  /postcss-nested@6.0.1(postcss@8.4.38):
    resolution: {integrity: sha512-mEp4xPMi5bSWiMbsgoPfcP74lsWLHkQbZc3sY+jWYd65CUwXrUaTp0fmNpa01ZcETKlIgUdFN/MpS2xZtqL9dQ==}
    engines: {node: '>=12.0'}
    peerDependencies:
      postcss: ^8.2.14
    peerDependenciesMeta:
      postcss:
        optional: true
    dependencies:
      postcss: 8.4.38
      postcss-selector-parser: 6.0.11

  /postcss-selector-parser@6.0.11:
    resolution: {integrity: sha512-zbARubNdogI9j7WY4nQJBiNqQf3sLS3wCP4WfOidu+p28LofJqDH1tcXypGrcmMHhDk2t9wGhCsYe/+szLTy1g==}
    engines: {node: '>=4'}
    dependencies:
      cssesc: 3.0.0
      util-deprecate: 1.0.2

  /postcss-value-parser@4.2.0:
    resolution: {integrity: sha512-1NNCs6uurfkVbeXG4S8JFT9t19m45ICnif8zWLd5oPSZ50QnwMfK+H3jv408d4jw/7Bttv5axS5IiHoLaVNHeQ==}

  /postcss@8.4.38:
    resolution: {integrity: sha512-Wglpdk03BSfXkHoQa3b/oulrotAkwrlLDRSOb9D0bN86FdRyE9lppSp33aHNPgBa0JKCoB+drFLZkQoRRYae5A==}
    engines: {node: ^10 || ^12 || >=14}
    dependencies:
      nanoid: 3.3.7
      picocolors: 1.0.1
      source-map-js: 1.2.0

  /preact@10.7.3:
    resolution: {integrity: sha512-giqJXP8VbtA1tyGa3f1n9wiN7PrHtONrDyE3T+ifjr/tTkg+2N4d/6sjC9WyJKv8wM7rOYDveqy5ZoFmYlwo4w==}
    dev: true

  /prelude-ls@1.2.1:
    resolution: {integrity: sha512-vkcDPrRZo1QZLbn5RLGPpg/WmIQ65qoWWhcGKf/b5eplkkarX0m9z8ppCat4mlOqUsWpyNuYgO3VRyrYHSzX5g==}
    engines: {node: '>= 0.8.0'}
    dev: true

  /prettier@3.2.5:
    resolution: {integrity: sha512-3/GWa9aOC0YeD7LUfvOG2NiDyhOWRvt1k+rcKhOuYnMY24iiCphgneUfJDyFXd6rZCAnuLBv6UeAULtrhT/F4A==}
    engines: {node: '>=14'}
    hasBin: true
    dev: true

  /pretty-bytes@6.1.1:
    resolution: {integrity: sha512-mQUvGU6aUFQ+rNvTIAcZuWGRT9a6f6Yrg9bHs4ImKF+HZCEK+plBvnAZYSIQztknZF2qnzNtr6F8s0+IuptdlQ==}
    engines: {node: ^14.13.1 || >=16.0.0}
    dev: true

  /pretty-format@29.7.0:
    resolution: {integrity: sha512-Pdlw/oPxN+aXdmM9R00JVC9WVFoCLTKJvDVLgmJ+qAffBMxsV85l/Lu7sNx4zSzPyoL2euImuEwHhOXdEgNFZQ==}
    engines: {node: ^14.15.0 || ^16.10.0 || >=18.0.0}
    dependencies:
      '@jest/schemas': 29.6.3
      ansi-styles: 5.2.0
      react-is: 18.2.0
    dev: true

  /pretty-ms@9.0.0:
    resolution: {integrity: sha512-E9e9HJ9R9NasGOgPaPE8VMeiPKAyWR5jcFpNnwIejslIhWqdqOrb2wShBsncMPUb+BcCd2OPYfh7p2W6oemTng==}
    engines: {node: '>=18'}
    dependencies:
      parse-ms: 4.0.0
    dev: true

  /printable-characters@1.0.42:
    resolution: {integrity: sha512-dKp+C4iXWK4vVYZmYSd0KBH5F/h1HoZRsbJ82AVKRO3PEo8L4lBS/vLwhVtpwwuYcoIsVY+1JYKR268yn480uQ==}
    dev: true

  /promise@7.3.1:
    resolution: {integrity: sha512-nolQXZ/4L+bP/UGlkfaIujX9BKxGwmQ9OT4mOt5yvy8iK1h3wqTEJCijzGANTCCl9nWjY41juyAn2K3Q1hLLTg==}
    dependencies:
      asap: 2.0.6
    dev: true

  /prompts@2.4.2:
    resolution: {integrity: sha512-NxNv/kLguCA7p3jE8oL2aEBsrJWgAakBpgmgK6lpPWV+WuOmY6r2/zbAVnP+T8bQlA0nzHXSJSJW0Hq7ylaD2Q==}
    engines: {node: '>= 6'}
    dependencies:
      kleur: 3.0.3
      sisteransi: 1.0.5
    dev: true

  /proxy-addr@2.0.7:
    resolution: {integrity: sha512-llQsMLSUDUPT44jdrU/O37qlnifitDP+ZwrmmZcoSKyLKvtZxpyV0n2/bD/N4tBAAZ/gJEdZU7KMraoK1+XYAg==}
    engines: {node: '>= 0.10'}
    dependencies:
      forwarded: 0.2.0
      ipaddr.js: 1.9.1

  /proxy-from-env@1.1.0:
    resolution: {integrity: sha512-D+zkORCbA9f1tdWRK0RaCR3GPv50cMxcrz4X8k5LTSUD1Dkw47mKJEZQNunItRTkWwgtaUSo1RVFRIG9ZXiFYg==}
    dev: false

  /prr@1.0.1:
    resolution: {integrity: sha512-yPw4Sng1gWghHQWj0B3ZggWUm4qVbPwPFcRG8KyxiU7J2OHFSoEHKS+EZ3fv5l1t9CyCiop6l/ZYeWbrgoQejw==}
    requiresBuild: true
    dev: true
    optional: true

  /publint@0.2.2:
    resolution: {integrity: sha512-2t2IO6Y8Z+QBNLG89bpRhTQH7Ifn/83Kr0dVVdmOybq7GAT6+M4YGZd5AhtfMJbYPmbT7YD469pDKLCK94Q2+Q==}
    engines: {node: '>=16'}
    hasBin: true
    dependencies:
      npm-packlist: 5.1.3
      picocolors: 1.0.1
      sade: 1.8.1
    dev: true

  /pug-attrs@3.0.0:
    resolution: {integrity: sha512-azINV9dUtzPMFQktvTXciNAfAuVh/L/JCl0vtPCwvOA21uZrC08K/UnmrL+SXGEVc1FwzjW62+xw5S/uaLj6cA==}
    dependencies:
      constantinople: 4.0.1
      js-stringify: 1.0.2
      pug-runtime: 3.0.1
    dev: true

  /pug-code-gen@3.0.3:
    resolution: {integrity: sha512-cYQg0JW0w32Ux+XTeZnBEeuWrAY7/HNE6TWnhiHGnnRYlCgyAUPoyh9KzCMa9WhcJlJ1AtQqpEYHc+vbCzA+Aw==}
    dependencies:
      constantinople: 4.0.1
      doctypes: 1.1.0
      js-stringify: 1.0.2
      pug-attrs: 3.0.0
      pug-error: 2.1.0
      pug-runtime: 3.0.1
      void-elements: 3.1.0
      with: 7.0.2
    dev: true

  /pug-error@2.0.0:
    resolution: {integrity: sha512-sjiUsi9M4RAGHktC1drQfCr5C5eriu24Lfbt4s+7SykztEOwVZtbFk1RRq0tzLxcMxMYTBR+zMQaG07J/btayQ==}
    dev: true

  /pug-error@2.1.0:
    resolution: {integrity: sha512-lv7sU9e5Jk8IeUheHata6/UThZ7RK2jnaaNztxfPYUY+VxZyk/ePVaNZ/vwmH8WqGvDz3LrNYt/+gA55NDg6Pg==}
    dev: true

  /pug-filters@4.0.0:
    resolution: {integrity: sha512-yeNFtq5Yxmfz0f9z2rMXGw/8/4i1cCFecw/Q7+D0V2DdtII5UvqE12VaZ2AY7ri6o5RNXiweGH79OCq+2RQU4A==}
    dependencies:
      constantinople: 4.0.1
      jstransformer: 1.0.0
      pug-error: 2.0.0
      pug-walk: 2.0.0
      resolve: 1.22.4
    dev: true

  /pug-lexer@5.0.1:
    resolution: {integrity: sha512-0I6C62+keXlZPZkOJeVam9aBLVP2EnbeDw3An+k0/QlqdwH6rv8284nko14Na7c0TtqtogfWXcRoFE4O4Ff20w==}
    dependencies:
      character-parser: 2.2.0
      is-expression: 4.0.0
      pug-error: 2.0.0
    dev: true

  /pug-linker@4.0.0:
    resolution: {integrity: sha512-gjD1yzp0yxbQqnzBAdlhbgoJL5qIFJw78juN1NpTLt/mfPJ5VgC4BvkoD3G23qKzJtIIXBbcCt6FioLSFLOHdw==}
    dependencies:
      pug-error: 2.0.0
      pug-walk: 2.0.0
    dev: true

  /pug-load@3.0.0:
    resolution: {integrity: sha512-OCjTEnhLWZBvS4zni/WUMjH2YSUosnsmjGBB1An7CsKQarYSWQ0GCVyd4eQPMFJqZ8w9xgs01QdiZXKVjk92EQ==}
    dependencies:
      object-assign: 4.1.1
      pug-walk: 2.0.0
    dev: true

  /pug-parser@6.0.0:
    resolution: {integrity: sha512-ukiYM/9cH6Cml+AOl5kETtM9NR3WulyVP2y4HOU45DyMim1IeP/OOiyEWRr6qk5I5klpsBnbuHpwKmTx6WURnw==}
    dependencies:
      pug-error: 2.0.0
      token-stream: 1.0.0
    dev: true

  /pug-runtime@3.0.1:
    resolution: {integrity: sha512-L50zbvrQ35TkpHwv0G6aLSuueDRwc/97XdY8kL3tOT0FmhgG7UypU3VztfV/LATAvmUfYi4wNxSajhSAeNN+Kg==}
    dev: true

  /pug-strip-comments@2.0.0:
    resolution: {integrity: sha512-zo8DsDpH7eTkPHCXFeAk1xZXJbyoTfdPlNR0bK7rpOMuhBYb0f5qUVCO1xlsitYd3w5FQTK7zpNVKb3rZoUrrQ==}
    dependencies:
      pug-error: 2.0.0
    dev: true

  /pug-walk@2.0.0:
    resolution: {integrity: sha512-yYELe9Q5q9IQhuvqsZNwA5hfPkMJ8u92bQLIMcsMxf/VADjNtEYptU+inlufAFYcWdHlwNfZOEnOOQrZrcyJCQ==}
    dev: true

  /pug@3.0.3:
    resolution: {integrity: sha512-uBi6kmc9f3SZ3PXxqcHiUZLmIXgfgWooKWXcwSGwQd2Zi5Rb0bT14+8CJjJgI8AB+nndLaNgHGrcc6bPIB665g==}
    dependencies:
      pug-code-gen: 3.0.3
      pug-filters: 4.0.0
      pug-lexer: 5.0.1
      pug-linker: 4.0.0
      pug-load: 3.0.0
      pug-parser: 6.0.0
      pug-runtime: 3.0.1
      pug-strip-comments: 2.0.0
    dev: true

  /punycode@1.4.1:
    resolution: {integrity: sha512-jmYNElW7yvO7TV33CjSmvSiE2yco3bV2czu/OzDKdMNVZQWfxCblURLhf+47syQRBntjfLdd/H0egrzIG+oaFQ==}

  /punycode@2.1.1:
    resolution: {integrity: sha512-XRsRjdf+j5ml+y/6GKHPZbrF/8p2Yga0JPtdqTIY2Xe5ohJPD9saDJJLPvp9+NSBprVvevdXZybnj2cv8OEd0A==}
    engines: {node: '>=6'}
    dev: true

  /qs@6.11.0:
    resolution: {integrity: sha512-MvjoMCJwEarSbUYk5O+nmoSzSutSsTwF85zcHPQ9OrlFoZOYIjaqBAJIqIXjptyD5vThxGq52Xu/MaJzRkIk4Q==}
    engines: {node: '>=0.6'}
    dependencies:
      side-channel: 1.0.4

  /qs@6.11.2:
    resolution: {integrity: sha512-tDNIz22aBzCDxLtVH++VnTfzxlfeK5CbqohpSqpJgj1Wg/cQbStNAz3NuqCs5vV+pjBsK4x4pN9HlVh7rcYRiA==}
    engines: {node: '>=0.6'}
    dependencies:
      side-channel: 1.0.4

  /queue-microtask@1.2.3:
    resolution: {integrity: sha512-NuaNSa6flKT5JaSYQzJok04JzTL1CA6aGhv5rfLW3PgqA+M2ChpZQnAC8h8i4ZFkBS8X5RqkDBHA7r4hej3K9A==}

  /range-parser@1.2.1:
    resolution: {integrity: sha512-Hrgsx+orqoygnmhFbKaHE6c296J+HTAQXoxEF6gNupROmmGJRoyzfG3ccAveqCBrwr/2yxQ5BVd/GTl5agOwSg==}
    engines: {node: '>= 0.6'}

  /raw-body@2.5.2:
    resolution: {integrity: sha512-8zGqypfENjCIqGhgXToC8aB2r7YrBX+AQAfIPs/Mlk+BtPTztOvTS01NRW/3Eh60J+a48lt8qsCzirQ6loCVfA==}
    engines: {node: '>= 0.8'}
    dependencies:
      bytes: 3.1.2
      http-errors: 2.0.0
      iconv-lite: 0.4.24
      unpipe: 1.0.0

  /react-dom@18.3.1(react@18.3.1):
    resolution: {integrity: sha512-5m4nQKp+rZRb09LNH59GM4BxTh9251/ylbKIbpe7TpGxfJ+9kv6BLkLBXIjjspbgbnIBNqlI23tRnTWT0snUIw==}
    peerDependencies:
      react: ^18.3.1
    dependencies:
      loose-envify: 1.4.0
      react: 18.3.1
      scheduler: 0.23.2
    dev: false

  /react-is@18.2.0:
    resolution: {integrity: sha512-xWGDIW6x921xtzPkhiULtthJHoJvBbF3q26fzloPCK0hsvxtPVelvftw3zjbHWSkR2km9Z+4uxbDDK/6Zw9B8w==}
    dev: true

  /react@18.3.1:
    resolution: {integrity: sha512-wS+hAgJShR0KhEvPJArfuPVN1+Hz1t0Y6n5jLrGQbkb4urgPE/0Rve+1kMB1v/oWgHgm4WIcV+i7F2pTVj+2iQ==}
    engines: {node: '>=0.10.0'}
    dependencies:
      loose-envify: 1.4.0
    dev: false

  /read-cache@1.0.0:
    resolution: {integrity: sha512-Owdv/Ft7IjOgm/i0xvNDZ1LrRANRfew4b2prF3OWMQLxLfu3bS8FVhCsrSCMK4lR56Y9ya+AThoTpDCTxCmpRA==}
    dependencies:
      pify: 2.3.0

  /read-package-json-fast@3.0.2:
    resolution: {integrity: sha512-0J+Msgym3vrLOUB3hzQCuZHII0xkNGCtz/HJH9xZshwv9DbDwkw1KaE3gx/e2J5rpEY5rtOy6cyhKOPrkP7FZw==}
    engines: {node: ^14.17.0 || ^16.13.0 || >=18.0.0}
    dependencies:
      json-parse-even-better-errors: 3.0.0
      npm-normalize-package-bin: 3.0.1
    dev: true

  /read-package-up@11.0.0:
    resolution: {integrity: sha512-MbgfoNPANMdb4oRBNg5eqLbB2t2r+o5Ua1pNt8BqGp4I0FJZhuVSOj3PaBPni4azWuSzEdNn2evevzVmEk1ohQ==}
    engines: {node: '>=18'}
    dependencies:
      find-up-simple: 1.0.0
      read-pkg: 9.0.1
      type-fest: 4.18.1
    dev: true

  /read-pkg@9.0.1:
    resolution: {integrity: sha512-9viLL4/n1BJUCT1NXVTdS1jtm80yDEgR5T4yCelII49Mbj0v1rZdKqj7zCiYdbB0CuCgdrvHcNogAKTFPBocFA==}
    engines: {node: '>=18'}
    dependencies:
      '@types/normalize-package-data': 2.4.4
      normalize-package-data: 6.0.0
      parse-json: 8.1.0
      type-fest: 4.18.1
      unicorn-magic: 0.1.0
    dev: true

  /readable-stream@3.6.0:
    resolution: {integrity: sha512-BViHy7LKeTz4oNnkcLJ+lVSL6vpiFeX6/d3oSH8zCW7UxP2onchk+vTGB143xuFjHS3deTgkKoXXymXqymiIdA==}
    engines: {node: '>= 6'}
    dependencies:
      inherits: 2.0.4
      string_decoder: 1.3.0
      util-deprecate: 1.0.2
    dev: false

  /readdirp@3.6.0:
    resolution: {integrity: sha512-hOS089on8RduqdbhvQ5Z37A0ESjsqz6qnRcffsMU3495FuTdqSm+7bhJ29JvIOsBDEEnan5DPu9t3To9VRlMzA==}
    engines: {node: '>=8.10.0'}
    dependencies:
      picomatch: 2.3.1

  /refa@0.12.1:
    resolution: {integrity: sha512-J8rn6v4DBb2nnFqkqwy6/NnTYMcgLA+sLr0iIO41qpv0n+ngb7ksag2tMRl0inb1bbO/esUwzW1vbJi7K0sI0g==}
    engines: {node: ^12.0.0 || ^14.0.0 || >=16.0.0}
    dependencies:
      '@eslint-community/regexpp': 4.10.0
    dev: true

  /regenerate-unicode-properties@10.1.0:
    resolution: {integrity: sha512-d1VudCLoIGitcU/hEg2QqvyGZQmdC0Lf8BqdOMXGFSvJP4bNV1+XqbPQeHHLD51Jh4QJJ225dlIFvY4Ly6MXmQ==}
    engines: {node: '>=4'}
    dependencies:
      regenerate: 1.4.2
    dev: false

  /regenerate@1.4.2:
    resolution: {integrity: sha512-zrceR/XhGYU/d/opr2EKO7aRHUeiBI8qjtfHqADTwZd6Szfy16la6kqD0MIUs5z5hx6AaKa+PixpPrR289+I0A==}
    dev: false

  /regenerator-runtime@0.14.1:
    resolution: {integrity: sha512-dYnhHh0nJoMfnkZs6GmmhFknAGRrLznOu5nc9ML+EJxGvrx6H7teuevqVqCuPcPK//3eDrrjQhehXVx9cnkGdw==}
    dev: false

  /regenerator-transform@0.15.2:
    resolution: {integrity: sha512-hfMp2BoF0qOk3uc5V20ALGDS2ddjQaLrdl7xrGXvAIow7qeWRM2VA2HuCHkUKk9slq3VwEwLNK3DFBqDfPGYtg==}
    dependencies:
      '@babel/runtime': 7.24.6
    dev: false

  /regexp-ast-analysis@0.7.1:
    resolution: {integrity: sha512-sZuz1dYW/ZsfG17WSAG7eS85r5a0dDsvg+7BiiYR5o6lKCAtUrEwdmRmaGF6rwVj3LcmAeYkOWKEPlbPzN3Y3A==}
    engines: {node: ^12.0.0 || ^14.0.0 || >=16.0.0}
    dependencies:
      '@eslint-community/regexpp': 4.10.0
      refa: 0.12.1
    dev: true

  /regexpu-core@5.3.2:
    resolution: {integrity: sha512-RAM5FlZz+Lhmo7db9L298p2vHP5ZywrVXmVXpmAD9GuL5MPH6t9ROw1iA/wfHkQ76Qe7AaPF0nGuim96/IrQMQ==}
    engines: {node: '>=4'}
    dependencies:
      '@babel/regjsgen': 0.8.0
      regenerate: 1.4.2
      regenerate-unicode-properties: 10.1.0
      regjsparser: 0.9.1
      unicode-match-property-ecmascript: 2.0.0
      unicode-match-property-value-ecmascript: 2.1.0
    dev: false

  /regjsparser@0.9.1:
    resolution: {integrity: sha512-dQUtn90WanSNl+7mQKcXAgZxvUe7Z0SqXlgzv0za4LwiUhyzBC58yQO3liFoUgu8GiJVInAhJjkj1N0EtQ5nkQ==}
    hasBin: true
    dependencies:
      jsesc: 0.5.0
    dev: false

  /requires-port@1.0.0:
    resolution: {integrity: sha1-kl0mAdOaxIXgkc8NpcbmlNw9yv8=}
    dev: true

  /resolve-from@4.0.0:
    resolution: {integrity: sha512-pb/MYmXstAkysRFx8piNI1tGFNQIFA3vkE3Gq4EuA1dF6gHp/+vgZqsCGJapvy8N3Q+4o7FwvquPJcnZ7RYy4g==}
    engines: {node: '>=4'}
    dev: true

  /resolve-pkg-maps@1.0.0:
    resolution: {integrity: sha512-seS2Tj26TBVOC2NIc2rOe2y2ZO7efxITtLZcGSOnHHNOQ7CkiUBfw0Iw2ck6xkIhPwLhKNLS8BO+hEpngQlqzw==}
    dev: true

  /resolve.exports@2.0.2:
    resolution: {integrity: sha512-X2UW6Nw3n/aMgDVy+0rSqgHlv39WZAlZrXCdnbyEiKm17DSqHX4MmQMaST3FbeWR5FTuRcUwYAziZajji0Y7mg==}
    engines: {node: '>=10'}
    dev: true

  /resolve@1.22.4:
    resolution: {integrity: sha512-PXNdCiPqDqeUou+w1C2eTQbNfxKSuMxqTCuvlmmMsk1NWHL5fRrhY6Pl0qEYYc6+QqGClco1Qj8XnjPego4wfg==}
    hasBin: true
    dependencies:
      is-core-module: 2.13.1
      path-parse: 1.0.7
      supports-preserve-symlinks-flag: 1.0.0

  /restore-cursor@4.0.0:
    resolution: {integrity: sha512-I9fPXU9geO9bHOt9pHHOhOkYerIMsmVaWB0rA2AI9ERh/+x/i7MV5HKBNrg+ljO5eoPVgCcnFuRjJ9uH6I/3eg==}
    engines: {node: ^12.20.0 || ^14.13.1 || >=16.0.0}
    dependencies:
      onetime: 5.1.2
      signal-exit: 3.0.7
    dev: true

  /reusify@1.0.4:
    resolution: {integrity: sha512-U9nH88a3fc/ekCF1l0/UP1IosiuIjyTh7hBvXVMHYgVcfGvt897Xguj2UOLDeI5BG2m7/uwyaLVT6fbtCwTyzw==}
    engines: {iojs: '>=1.0.0', node: '>=0.10.0'}

  /rfdc@1.3.1:
    resolution: {integrity: sha512-r5a3l5HzYlIC68TpmYKlxWjmOP6wiPJ1vWv2HeLhNsRZMrCkxeqxiHlQ21oXmQ4F3SiryXBHhAD7JZqvOJjFmg==}
    dev: true

  /rimraf@3.0.2:
    resolution: {integrity: sha512-JZkJMZkAGFFPP2YqXZXPbMlMBgsxzE8ILs4lMIX/2o0L9UBw9O/Y3o6wFw/i9YLapcUJWwqbi3kdxIPdC62TIA==}
    hasBin: true
    dependencies:
      glob: 7.2.0

  /rimraf@5.0.7:
    resolution: {integrity: sha512-nV6YcJo5wbLW77m+8KjH8aB/7/rxQy9SZ0HY5shnwULfS+9nmTtVXAJET5NdZmCzA4fPI/Hm1wo/Po/4mopOdg==}
    engines: {node: '>=14.18'}
    hasBin: true
    dependencies:
      glob: 10.3.10
    dev: true

  /rollup-plugin-dts@6.0.2(rollup@3.29.4)(typescript@5.2.2):
    resolution: {integrity: sha512-GYCCy9DyE5csSuUObktJBpjNpW2iLZMabNDIiAqzQWBl7l/WHzjvtAXevf8Lftk8EA920tuxeB/g8dM8MVMR6A==}
    engines: {node: '>=v16'}
    peerDependencies:
      rollup: ^3.25
      typescript: ^4.5 || ^5.0
    dependencies:
      magic-string: 0.30.10
      rollup: 3.29.4
      typescript: 5.2.2
    optionalDependencies:
      '@babel/code-frame': 7.24.6
    dev: true

  /rollup-plugin-dts@6.1.1(rollup@4.13.0)(typescript@5.2.2):
    resolution: {integrity: sha512-aSHRcJ6KG2IHIioYlvAOcEq6U99sVtqDDKVhnwt70rW6tsz3tv5OSjEiWcgzfsHdLyGXZ/3b/7b/+Za3Y6r1XA==}
    engines: {node: '>=16'}
    peerDependencies:
      rollup: ^3.29.4 || ^4
      typescript: ^4.5 || ^5.0
    dependencies:
      magic-string: 0.30.10
      rollup: 4.13.0
      typescript: 5.2.2
    optionalDependencies:
      '@babel/code-frame': 7.24.6
    dev: true

  /rollup-plugin-esbuild@6.1.1(esbuild@0.21.3)(rollup@4.13.0):
    resolution: {integrity: sha512-CehMY9FAqJD5OUaE/Mi1r5z0kNeYxItmRO2zG4Qnv2qWKF09J2lTy5GUzjJR354ZPrLkCj4fiBN41lo8PzBUhw==}
    engines: {node: '>=14.18.0'}
    peerDependencies:
      esbuild: '>=0.18.0'
      rollup: ^1.20.0 || ^2.0.0 || ^3.0.0 || ^4.0.0
    dependencies:
      '@rollup/pluginutils': 5.1.0(rollup@4.13.0)
      debug: 4.3.4
      es-module-lexer: 1.5.3
      esbuild: 0.21.3
      get-tsconfig: 4.7.2
      rollup: 4.13.0
    transitivePeerDependencies:
      - supports-color
    dev: true

  /rollup-plugin-license@3.4.0(rollup@4.13.0):
    resolution: {integrity: sha512-Nwx4dDjoPlzR7QWcsswezxFAOC000+JLACganH3L+5toit0TEAfD4SF1DsvJR/kunHWJgqnhmzvOO+iLI1oKPw==}
    engines: {node: '>=14.0.0'}
    peerDependencies:
      rollup: ^1.0.0 || ^2.0.0 || ^3.0.0 || ^4.0.0
    dependencies:
      commenting: 1.1.0
      glob: 7.2.0
      lodash: 4.17.21
      magic-string: 0.30.10
      mkdirp: 3.0.1
      moment: 2.30.1
      package-name-regex: 2.0.6
      rollup: 4.13.0
      spdx-expression-validate: 2.0.0
      spdx-satisfies: 5.0.1
    dev: true

  /rollup@3.29.4:
    resolution: {integrity: sha512-oWzmBZwvYrU0iJHtDmhsm662rC15FRXmcjCk1xD771dFDx5jJ02ufAQQTn0etB2emNk4J9EZg/yWKpsn9BWGRw==}
    engines: {node: '>=14.18.0', npm: '>=8.0.0'}
    hasBin: true
    optionalDependencies:
      fsevents: 2.3.3
    dev: true

  /rollup@4.13.0:
    resolution: {integrity: sha512-3YegKemjoQnYKmsBlOHfMLVPPA5xLkQ8MHLLSw/fBrFaVkEayL51DilPpNNLq1exr98F2B1TzrV0FUlN3gWRPg==}
    engines: {node: '>=18.0.0', npm: '>=8.0.0'}
    hasBin: true
    dependencies:
      '@types/estree': 1.0.5
    optionalDependencies:
      '@rollup/rollup-android-arm-eabi': 4.13.0
      '@rollup/rollup-android-arm64': 4.13.0
      '@rollup/rollup-darwin-arm64': 4.13.0
      '@rollup/rollup-darwin-x64': 4.13.0
      '@rollup/rollup-linux-arm-gnueabihf': 4.13.0
      '@rollup/rollup-linux-arm64-gnu': 4.13.0
      '@rollup/rollup-linux-arm64-musl': 4.13.0
      '@rollup/rollup-linux-riscv64-gnu': 4.13.0
      '@rollup/rollup-linux-x64-gnu': 4.13.0
      '@rollup/rollup-linux-x64-musl': 4.13.0
      '@rollup/rollup-win32-arm64-msvc': 4.13.0
      '@rollup/rollup-win32-ia32-msvc': 4.13.0
      '@rollup/rollup-win32-x64-msvc': 4.13.0
      fsevents: 2.3.3

  /run-parallel@1.2.0:
    resolution: {integrity: sha512-5l4VyZR86LZ/lDxZTR6jqL8AFE2S0IFLMP26AbjsLVADxHdhB/c0GUsH+y39UfCi3dzz8OlQuPmnaJOMoDHQBA==}
    dependencies:
      queue-microtask: 1.2.3

  /sade@1.8.1:
    resolution: {integrity: sha512-xal3CZX1Xlo/k4ApwCFrHVACi9fBqJ7V+mwhBsuf/1IOKbBy098Fex+Wa/5QMubw09pSZ/u8EY8PWgevJsXp1A==}
    engines: {node: '>=6'}
    dependencies:
      mri: 1.2.0
    dev: true

  /safe-buffer@5.2.1:
    resolution: {integrity: sha512-rp3So07KcdmmKbGvgaNxQSJr7bGVSVk5S9Eq1F+ppbRo70+YeaDxkw5Dd8NPN+GD6bjnYm2VuPuCXmpuYvmCXQ==}

  /safer-buffer@2.1.2:
    resolution: {integrity: sha512-YZo3K82SD7Riyi0E1EQPojLz7kpepnSQI9IyPbHHg1XXXevb5dJI7tpyN2ADxGcQbHG7vcyRHk0cbwqcQriUtg==}

  /sass@1.77.2:
    resolution: {integrity: sha512-eb4GZt1C3avsX3heBNlrc7I09nyT00IUuo4eFhAbeXWU2fvA7oXI53SxODVAA+zgZCk9aunAZgO+losjR3fAwA==}
    engines: {node: '>=14.0.0'}
    hasBin: true
    dependencies:
      chokidar: 3.6.0(patch_hash=bckcfsslxcffppz65mxcq6naau)
      immutable: 4.0.0
      source-map-js: 1.2.0
    dev: true

  /sax@1.3.0:
    resolution: {integrity: sha512-0s+oAmw9zLl1V1cS9BtZN7JAd0cW5e0QH4W3LWEK6a4LaLEA2OTpGYWDY+6XasBLtz6wkm3u1xRw95mRuJ59WA==}
    dev: true

  /scheduler@0.23.2:
    resolution: {integrity: sha512-UOShsPwz7NrMUqhR6t0hWjFduvOzbtv7toDH1/hIrfRNIDBnnBWd0CwJTGvTpngVlmwGCdP9/Zl/tVrDqcuYzQ==}
    dependencies:
      loose-envify: 1.4.0
    dev: false

  /scslre@0.3.0:
    resolution: {integrity: sha512-3A6sD0WYP7+QrjbfNA2FN3FsOaGGFoekCVgTyypy53gPxhbkCIjtO6YWgdrfM+n/8sI8JeXZOIxsHjMTNxQ4nQ==}
    engines: {node: ^14.0.0 || >=16.0.0}
    dependencies:
      '@eslint-community/regexpp': 4.10.0
      refa: 0.12.1
      regexp-ast-analysis: 0.7.1
    dev: true

  /scule@1.0.0:
    resolution: {integrity: sha512-4AsO/FrViE/iDNEPaAQlb77tf0csuq27EsVpy6ett584EcRTp6pTDLoGWVxCD77y5iU5FauOvhsI4o1APwPoSQ==}
    dev: true

  /select@1.1.2:
    resolution: {integrity: sha1-DnNQrN7ICxEIUoeG7B1EGNEbOW0=}
    dev: false

  /semver@5.7.2:
    resolution: {integrity: sha512-cBznnQ9KjJqU67B52RMC65CMarK2600WFnbkcaiwWq3xy/5haFJlshgnpjovMVJ+Hff49d8GEn0b87C5pDQ10g==}
    hasBin: true
    requiresBuild: true
    dev: true
    optional: true

  /semver@6.3.1:
    resolution: {integrity: sha512-BR7VvDCVHO+q2xBEWskxS6DJE1qRnb7DxzUrogb71CWoSficBxYsiAGd+Kl0mmq/MprG9yArRkyrQxTO6XjMzA==}
    hasBin: true

  /semver@7.6.2:
    resolution: {integrity: sha512-FNAIBWCx9qcRhoHcgcJ0gvU7SN1lYU2ZXuSfl04bSC5OpvDHFyJCjdNHomPXxjQlCBU67YW64PzY7/VIEH7F2w==}
    engines: {node: '>=10'}
    hasBin: true

  /send@0.18.0:
    resolution: {integrity: sha512-qqWzuOjSFOuqPjFe4NOsMLafToQQwBSOEpS+FwEt3A2V3vKubTquT3vmLTQpFgMXp8AlFWFuP1qKaJZOtPpVXg==}
    engines: {node: '>= 0.8.0'}
    dependencies:
      debug: 2.6.9
      depd: 2.0.0
      destroy: 1.2.0
      encodeurl: 1.0.2
      escape-html: 1.0.3
      etag: 1.8.1
      fresh: 0.5.2
      http-errors: 2.0.0
      mime: 1.6.0
      ms: 2.1.3
      on-finished: 2.4.1
      range-parser: 1.2.1
      statuses: 2.0.1
    transitivePeerDependencies:
      - supports-color

  /serve-static@1.15.0:
    resolution: {integrity: sha512-XGuRDNjXUijsUL0vl6nSD7cwURuzEgglbOaFuZM9g3kwDXOWVTck0jLzjPzGD+TazWbboZYu52/9/XPdUgne9g==}
    engines: {node: '>= 0.8.0'}
    dependencies:
      encodeurl: 1.0.2
      escape-html: 1.0.3
      parseurl: 1.3.3
      send: 0.18.0
    transitivePeerDependencies:
      - supports-color

  /set-blocking@2.0.0:
    resolution: {integrity: sha512-KiKBS8AnWGEyLzofFfmvKwpdPzqiy16LvQfK3yv/fVH7Bj13/wl3JSR1J+rfgRE9q7xUJK4qvgS8raSOeLUehw==}
    dev: false

  /setprototypeof@1.2.0:
    resolution: {integrity: sha512-E5LDX7Wrp85Kil5bhZv46j8jOeboKq5JMmYM3gVGdGH8xFpPWXUMsNrlODCrkoxMEeNi/XZIwuRvY4XNwYMJpw==}

  /shebang-command@2.0.0:
    resolution: {integrity: sha512-kHxr2zZpYtdmrN1qDjrrX/Z1rR1kG8Dx+gkpK1G4eXmvXswmcE1hTWBWYUzlraYw1/yZp6YuDY77YtvbN0dmDA==}
    engines: {node: '>=8'}
    dependencies:
      shebang-regex: 3.0.0
    dev: true

  /shebang-regex@3.0.0:
    resolution: {integrity: sha512-7++dFhtcx3353uBaq8DDR4NuxBetBzC7ZQOhmTQInHEd6bSrXdiEyzCvG07Z44UYdLShWUyXt5M/yhz8ekcb1A==}
    engines: {node: '>=8'}
    dev: true

  /shell-exec@1.0.2:
    resolution: {integrity: sha512-jyVd+kU2X+mWKMmGhx4fpWbPsjvD53k9ivqetutVW/BQ+WIZoDoP4d8vUMGezV6saZsiNoW2f9GIhg9Dondohg==}
    dev: true

  /shell-quote@1.8.1:
    resolution: {integrity: sha512-6j1W9l1iAs/4xYBI1SYOVZyFcCis9b4KCLQ8fgAGG07QvzaRLVVRQvAy85yNmmZSjYjg4MWh4gNvlPujU/5LpA==}
    dev: true

  /shiki@1.6.0:
    resolution: {integrity: sha512-P31ROeXcVgW/k3Z+vUUErcxoTah7ZRaimctOpzGuqAntqnnSmx1HOsvnbAB8Z2qfXPRhw61yptAzCsuKOhTHwQ==}
    dependencies:
      '@shikijs/core': 1.6.0
    dev: true

  /side-channel@1.0.4:
    resolution: {integrity: sha512-q5XPytqFEIKHkGdiMIrY10mvLRvnQh42/+GoBlFW3b2LXLE2xxJpZFdm94we0BaoV3RwJyGqg5wS7epxTv0Zvw==}
    dependencies:
      call-bind: 1.0.2
      get-intrinsic: 1.2.1
      object-inspect: 1.12.3

  /siginfo@2.0.0:
    resolution: {integrity: sha512-ybx0WO1/8bSBLEWXZvEd7gMW3Sn3JFlW3TvX1nREbDLRNQNaeNN8WK0meBwPdAaOI7TtRRRJn/Es1zhrrCHu7g==}
    dev: true

  /signal-exit@3.0.7:
    resolution: {integrity: sha512-wnD2ZE+l+SPC/uoS0vXeE9L1+0wuaMqKlfz9AMUo38JsyLSBWSFcHR1Rri62LZc12vLr1gb3jl7iwQhgwpAbGQ==}

  /signal-exit@4.1.0:
    resolution: {integrity: sha512-bzyZ1e88w9O1iNJbKnOlvYTrWPDl46O1bG0D3XInv+9tkPrxrN8jUUTiFlDkkmKWgn1M6CfIA13SuGqOa9Korw==}
    engines: {node: '>=14'}
    dev: true

  /simple-git-hooks@2.11.1:
    resolution: {integrity: sha512-tgqwPUMDcNDhuf1Xf6KTUsyeqGdgKMhzaH4PAZZuzguOgTl5uuyeYe/8mWgAr6IBxB5V06uqEf6Dy37gIWDtDg==}
    hasBin: true
    requiresBuild: true
    dev: true

  /sirv@2.0.4(patch_hash=amdes53ifqfntejkflpaq5ifce):
    resolution: {integrity: sha512-94Bdh3cC2PKrbgSOUqTiGPWVZeSiXfKOVZNJniWoqrWrRkB1CJzBU3NEbiTsPcYy1lDsANA/THzS+9WBiy5nfQ==}
    engines: {node: '>= 10'}
    dependencies:
      '@polka/url': 1.0.0-next.24
      mrmime: 2.0.0
      totalist: 3.0.0
    dev: true
    patched: true

  /sisteransi@1.0.5:
    resolution: {integrity: sha512-bLGGlR1QxBcynn2d5YmDX4MGjlZvy2MRBDRNHLJ8VI6l6+9FUiyTFNJ0IveOSP0bcXgVDPRcfGqA0pjaqUpfVg==}
    dev: true

  /slash@3.0.0:
    resolution: {integrity: sha512-g9Q1haeby36OSStwb4ntCGGGaKsaVSjQ68fBxoQcutl5fS1vuY18H3wSt3jFyFtrkx+Kz0V1G85A4MyAdDMi2Q==}
    engines: {node: '>=8'}

  /slash@4.0.0:
    resolution: {integrity: sha512-3dOsAHXXUkQTpOYcoAxLIorMTp4gIQr5IW3iVb7A7lFIp0VHhnynm9izx6TssdrIcVIESAlVjtnO2K8bg+Coew==}
    engines: {node: '>=12'}
    dev: true

  /slash@5.1.0:
    resolution: {integrity: sha512-ZA6oR3T/pEyuqwMgAKT0/hAv8oAXckzbkmR0UkUosQ+Mc4RxGoJkRmwHgHufaenlyAgE1Mxgpdcrf75y6XcnDg==}
    engines: {node: '>=14.16'}

  /slice-ansi@5.0.0:
    resolution: {integrity: sha512-FC+lgizVPfie0kkhqUScwRu1O/lF6NOgJmlCgK+/LYxDCTk8sGelYaHDhFcDN+Sn3Cv+3VSa4Byeo+IMCzpMgQ==}
    engines: {node: '>=12'}
    dependencies:
      ansi-styles: 6.2.1
      is-fullwidth-code-point: 4.0.0
    dev: true

  /slice-ansi@7.1.0:
    resolution: {integrity: sha512-bSiSngZ/jWeX93BqeIAbImyTbEihizcwNjFoRUIY/T1wWQsfsm2Vw1agPKylXvQTU7iASGdHhyqRlqQzfz+Htg==}
    engines: {node: '>=18'}
    dependencies:
      ansi-styles: 6.2.1
      is-fullwidth-code-point: 5.0.0
    dev: true

  /source-map-js@1.2.0:
    resolution: {integrity: sha512-itJW8lvSA0TXEphiRoawsCksnlf8SyvmFzIhltqAHluXd88pkCd+cXJVHTDwdCr0IzwptSm035IHQktUu1QUMg==}
    engines: {node: '>=0.10.0'}

  /source-map-support@0.5.21:
    resolution: {integrity: sha512-uBHU3L3czsIyYXKX88fdrGovxdSCoTGDRZ6SYXtSRxLZUzHg5P/66Ht6uoUlHu9EZod+inXhKo3qQgwXUT/y1w==}
    dependencies:
      buffer-from: 1.1.2
      source-map: 0.6.1
    dev: true

  /source-map@0.6.1:
    resolution: {integrity: sha512-UjgapumWlbMhkBgzT7Ykc5YXUT46F0iKu8SGXq0bcwP5dz/h0Plj6enJqjz1Zbq2l5WaqYnrVbwWOWMyF3F47g==}
    engines: {node: '>=0.10.0'}
    dev: true

  /source-map@0.7.3:
    resolution: {integrity: sha512-CkCj6giN3S+n9qrYiBTX5gystlENnRW5jZeNLHpe6aue+SrHcG5VYwujhW9s4dY31mEGsxBDrHR6oI69fTXsaQ==}
    engines: {node: '>= 8'}
    dev: true

  /spdx-compare@1.0.0:
    resolution: {integrity: sha512-C1mDZOX0hnu0ep9dfmuoi03+eOdDoz2yvK79RxbcrVEG1NO1Ph35yW102DHWKN4pk80nwCgeMmSY5L25VE4D9A==}
    dependencies:
      array-find-index: 1.0.2
      spdx-expression-parse: 3.0.1
      spdx-ranges: 2.1.1
    dev: true

  /spdx-correct@3.1.1:
    resolution: {integrity: sha512-cOYcUWwhCuHCXi49RhFRCyJEK3iPj1Ziz9DpViV3tbZOwXD49QzIN3MpOLJNxh2qwq2lJJZaKMVw9qNi4jTC0w==}
    dependencies:
      spdx-expression-parse: 3.0.1
      spdx-license-ids: 3.0.11
    dev: true

  /spdx-exceptions@2.3.0:
    resolution: {integrity: sha512-/tTrYOC7PPI1nUAgx34hUpqXuyJG+DTHJTnIULG4rDygi4xu/tfgmq1e1cIRwRzwZgo4NLySi+ricLkZkw4i5A==}
    dev: true

  /spdx-expression-parse@3.0.1:
    resolution: {integrity: sha512-cbqHunsQWnJNE6KhVSMsMeH5H/L9EpymbzqTQ3uLwNCLZ1Q481oWaofqH7nO6V07xlXwY6PhQdQ2IedWx/ZK4Q==}
    dependencies:
      spdx-exceptions: 2.3.0
      spdx-license-ids: 3.0.11
    dev: true

  /spdx-expression-validate@2.0.0:
    resolution: {integrity: sha512-b3wydZLM+Tc6CFvaRDBOF9d76oGIHNCLYFeHbftFXUWjnfZWganmDmvtM5sm1cRwJc/VDBMLyGGrsLFd1vOxbg==}
    dependencies:
      spdx-expression-parse: 3.0.1
    dev: true

  /spdx-license-ids@3.0.11:
    resolution: {integrity: sha512-Ctl2BrFiM0X3MANYgj3CkygxhRmr9mi6xhejbdO960nF6EDJApTYpn0BQnDKlnNBULKiCN1n3w9EBkHK8ZWg+g==}
    dev: true

  /spdx-ranges@2.1.1:
    resolution: {integrity: sha512-mcdpQFV7UDAgLpXEE/jOMqvK4LBoO0uTQg0uvXUewmEFhpiZx5yJSZITHB8w1ZahKdhfZqP5GPEOKLyEq5p8XA==}
    dev: true

  /spdx-satisfies@5.0.1:
    resolution: {integrity: sha512-Nwor6W6gzFp8XX4neaKQ7ChV4wmpSh2sSDemMFSzHxpTw460jxFYeOn+jq4ybnSSw/5sc3pjka9MQPouksQNpw==}
    dependencies:
      spdx-compare: 1.0.0
      spdx-expression-parse: 3.0.1
      spdx-ranges: 2.1.1
    dev: true

  /speakingurl@14.0.1:
    resolution: {integrity: sha512-1POYv7uv2gXoyGFpBCmpDVSNV74IfsWlDW216UPjbWufNf+bSU6GdbDsxdcxtfwb4xlI3yxzOTKClUosxARYrQ==}
    engines: {node: '>=0.10.0'}
    dev: true

  /stackback@0.0.2:
    resolution: {integrity: sha512-1XMJE5fQo1jGH6Y/7ebnwPOBEkIEnT4QF32d5R1+VXdXveM0IBMJt8zfaxX1P3QhVwrYe+576+jkANtSS2mBbw==}
    dev: true

  /stacktracey@2.1.8:
    resolution: {integrity: sha512-Kpij9riA+UNg7TnphqjH7/CzctQ/owJGNbFkfEeve4Z4uxT5+JapVLFXcsurIfN34gnTWZNJ/f7NMG0E8JDzTw==}
    dependencies:
      as-table: 1.0.55
      get-source: 2.0.12
    dev: true

  /statuses@1.5.0:
    resolution: {integrity: sha512-OpZ3zP+jT1PI7I8nemJX4AKmAX070ZkYPVWV/AaKTJl+tXCTGyVdC1a4SL8RUQYEwk/f34ZX8UTykN68FwrqAA==}
    engines: {node: '>= 0.6'}
    dev: true

  /statuses@2.0.1:
    resolution: {integrity: sha512-RwNA9Z/7PrK06rYLIzFMlaF+l73iwpzsqRIFgbMLbTcLD6cOao82TaWefPXQvB2fOC4AjuYSEndS7N/mTCbkdQ==}
    engines: {node: '>= 0.8'}

  /std-env@3.5.0:
    resolution: {integrity: sha512-JGUEaALvL0Mf6JCfYnJOTcobY+Nc7sG/TemDRBqCA0wEr4DER7zDchaaixTlmOxAjG1uRJmX82EQcxwTQTkqVA==}
    dev: true

  /stoppable@1.1.0:
    resolution: {integrity: sha512-KXDYZ9dszj6bzvnEMRYvxgeTHU74QBFL54XKtP3nyMuJ81CFYtABZ3bAzL2EdFUaEwJOBOgENyFj3R7oTzDyyw==}
    engines: {node: '>=4', npm: '>=6'}
    dev: true

  /string-argv@0.3.2:
    resolution: {integrity: sha512-aqD2Q0144Z+/RqG52NeHEkZauTAUWJO8c6yTftGJKO3Tja5tUgIfmIl6kExvhtxSDP7fXB6DvzkfMpCd/F3G+Q==}
    engines: {node: '>=0.6.19'}
    dev: true

  /string-hash@1.1.3:
    resolution: {integrity: sha512-kJUvRUFK49aub+a7T1nNE66EJbZBMnBgoC1UbCZ5n6bsZKBRga4KgBRTMn/pFkeCZSYtNeSyMxPDM0AXWELk2A==}
    dev: true

  /string-width@4.2.3:
    resolution: {integrity: sha512-wKyQRQpjJ0sIp62ErSZdGsjMJWsap5oRNihHhu6G7JVO/9jIB6UyevL+tXuOqrng8j/cxKTWyWUwvSTriiZz/g==}
    engines: {node: '>=8'}
    dependencies:
      emoji-regex: 8.0.0
      is-fullwidth-code-point: 3.0.0
      strip-ansi: 6.0.1

  /string-width@5.1.2:
    resolution: {integrity: sha512-HnLOCR3vjcY8beoNLtcjZ5/nxn2afmME6lhrDrebokqMap+XbeW8n9TXpPDOqdGK5qcI3oT0GKTW6wC7EMiVqA==}
    engines: {node: '>=12'}
    dependencies:
      eastasianwidth: 0.2.0
      emoji-regex: 9.2.2
      strip-ansi: 7.1.0
    dev: true

  /string-width@7.0.0:
    resolution: {integrity: sha512-GPQHj7row82Hjo9hKZieKcHIhaAIKOJvFSIZXuCU9OASVZrMNUaZuz++SPVrBjnLsnk4k+z9f2EIypgxf2vNFw==}
    engines: {node: '>=18'}
    dependencies:
      emoji-regex: 10.3.0
      get-east-asian-width: 1.2.0
      strip-ansi: 7.1.0
    dev: true

  /string_decoder@1.3.0:
    resolution: {integrity: sha512-hkRX8U1WjJFd8LsDJ2yQ/wWWxaopEsABU1XfkM8A+j0+85JAGppt16cr1Whg6KIbb4okU6Mql6BOj+uup/wKeA==}
    dependencies:
      safe-buffer: 5.2.1
    dev: false

  /strip-ansi@6.0.1:
    resolution: {integrity: sha512-Y38VPSHcqkFrCpFnQ9vuSXmquuv5oXOKpGeT6aGrr3o3Gc9AlVa6JBfUSOCnbxGGZF+/0ooI7KrPuUSztUdU5A==}
    engines: {node: '>=8'}
    dependencies:
      ansi-regex: 5.0.1

  /strip-ansi@7.1.0:
    resolution: {integrity: sha512-iq6eVVI64nQQTRYq2KtEg2d2uU7LElhTJwsH4YzIHZshxlgZms/wIc4VoDQTlG/IvVIrBKG06CrZnp0qv7hkcQ==}
    engines: {node: '>=12'}
    dependencies:
      ansi-regex: 6.0.1
    dev: true

  /strip-final-newline@3.0.0:
    resolution: {integrity: sha512-dOESqjYr96iWYylGObzd39EuNTa5VJxyvVAEm5Jnh7KGo75V43Hk1odPQkNDyXNmUR6k+gEiDVXnjB8HJ3crXw==}
    engines: {node: '>=12'}
    dev: true

  /strip-final-newline@4.0.0:
    resolution: {integrity: sha512-aulFJcD6YK8V1G7iRB5tigAP4TsHBZZrOV8pjV++zdUwmeV8uzbY7yn6h9MswN62adStNZFuCIx4haBnRuMDaw==}
    engines: {node: '>=18'}
    dev: true

  /strip-json-comments@3.1.1:
    resolution: {integrity: sha512-6fPc+R4ihwqP6N/aIv2f1gMH8lOVtWQHoqC4yK6oSDVVocumAsfCqjkXnqiYMhmMwS/mEHLp7Vehlt3ql6lEig==}
    engines: {node: '>=8'}
    dev: true

  /strip-literal@2.1.0:
    resolution: {integrity: sha512-Op+UycaUt/8FbN/Z2TWPBLge3jWrP3xj10f3fnYxf052bKuS3EKs1ZQcVGjnEMdsNVAM+plXRdmjrZ/KgG3Skw==}
    dependencies:
      js-tokens: 9.0.0
    dev: true

  /stylus@0.63.0:
    resolution: {integrity: sha512-OMlgrTCPzE/ibtRMoeLVhOY0RcNuNWh0rhAVqeKnk/QwcuUKQbnqhZ1kg2vzD8VU/6h3FoPTq4RJPHgLBvX6Bw==}
    hasBin: true
    dependencies:
      '@adobe/css-tools': 4.3.3
      debug: 4.3.4
      glob: 7.2.0
      sax: 1.3.0
      source-map: 0.7.3
    transitivePeerDependencies:
      - supports-color
    dev: true

  /sucrase@3.32.0:
    resolution: {integrity: sha512-ydQOU34rpSyj2TGyz4D2p8rbktIOZ8QY9s+DGLvFU1i5pWJE8vkpruCjGCMHsdXwnD7JDcS+noSwM/a7zyNFDQ==}
    engines: {node: '>=8'}
    hasBin: true
    dependencies:
      '@jridgewell/gen-mapping': 0.3.5
      commander: 4.1.1
      glob: 7.1.6
      lines-and-columns: 1.2.4
      mz: 2.7.0
      pirates: 4.0.5
      ts-interface-checker: 0.1.13

  /sugarss@4.0.1:
    resolution: {integrity: sha512-WCjS5NfuVJjkQzK10s8WOBY+hhDxxNt/N6ZaGwxFZ+wN3/lKKFSaaKUNecULcTTvE4urLcKaZFQD8vO0mOZujw==}
    engines: {node: '>=12.0'}
    peerDependencies:
      postcss: ^8.3.3
    peerDependenciesMeta:
      postcss:
        optional: true
    dev: true

  /supports-color@5.5.0:
    resolution: {integrity: sha512-QjVjwdXIt408MIiAqCX4oUKsgU2EqAGzs2Ppkm4aQYbjm+ZEWEcW4SfFNTr4uMNZma0ey4f5lgLrkB0aX0QMow==}
    engines: {node: '>=4'}
    requiresBuild: true
    dependencies:
      has-flag: 3.0.0

  /supports-color@7.2.0:
    resolution: {integrity: sha512-qpCAvRl9stuOHveKsn7HncJRvv501qIacKzQlO/+Lwxc9+0q2wLyv4Dfvt80/DPn2pqOBsJdDiogXGR9+OvwRw==}
    engines: {node: '>=8'}
    dependencies:
      has-flag: 4.0.0
    dev: true

  /supports-preserve-symlinks-flag@1.0.0:
    resolution: {integrity: sha512-ot0WnXS9fgdkgIcePe6RHNk1WA8+muPa6cSjeR3V8K27q9BB1rTE3R1p7Hv0z1ZyAc8s6Vvv8DIyWf681MAt0w==}
    engines: {node: '>= 0.4'}

  /systemjs@6.15.1:
    resolution: {integrity: sha512-Nk8c4lXvMB98MtbmjX7JwJRgJOL8fluecYCfCeYBznwmpOs8Bf15hLM6z4z71EDAhQVrQrI+wt1aLWSXZq+hXA==}
    dev: false

  /tabbable@6.2.0:
    resolution: {integrity: sha512-Cat63mxsVJlzYvN51JmVXIgNoUokrIaT2zLclCXjRd8boZ0004U4KCs/sToJ75C6sdlByWxpYnb5Boif1VSFew==}
    dev: true

  /tailwindcss@3.4.3(ts-node@10.9.2):
    resolution: {integrity: sha512-U7sxQk/n397Bmx4JHbJx/iSOOv5G+II3f1kpLpY2QeUv5DcPdcTsYLlusZfq1NthHS1c1cZoyFmmkex1rzke0A==}
    engines: {node: '>=14.0.0'}
    hasBin: true
    dependencies:
      '@alloc/quick-lru': 5.2.0
      arg: 5.0.2
      chokidar: 3.6.0(patch_hash=bckcfsslxcffppz65mxcq6naau)
      didyoumean: 1.2.2
      dlv: 1.1.3
      fast-glob: 3.3.2
      glob-parent: 6.0.2
      is-glob: 4.0.3
      jiti: 1.21.0
      lilconfig: 2.1.0
      micromatch: 4.0.7
      normalize-path: 3.0.0
      object-hash: 3.0.0
      picocolors: 1.0.1
      postcss: 8.4.38
      postcss-import: 15.1.0(postcss@8.4.38)
      postcss-js: 4.0.1(postcss@8.4.38)
      postcss-load-config: 4.0.2(postcss@8.4.38)(ts-node@10.9.2)
      postcss-nested: 6.0.1(postcss@8.4.38)
      postcss-selector-parser: 6.0.11
      resolve: 1.22.4
      sucrase: 3.32.0
    transitivePeerDependencies:
      - ts-node

  /tapable@2.2.1:
    resolution: {integrity: sha512-GNzQvQTOIP6RyTfE2Qxb8ZVlNmw0n88vp1szwWRimP02mnTsx3Wtn5qRdqY9w2XduFNUgvOwhNnQsjwCp+kqaQ==}
    engines: {node: '>=6'}
    dev: true

  /tar@6.1.11:
    resolution: {integrity: sha512-an/KZQzQUkZCkuoAA64hM92X0Urb6VpRhAFllDzz44U2mcD5scmT3zBc4VgVpkugF580+DQn8eAFSyoQt0tznA==}
    engines: {node: '>= 10'}
    dependencies:
      chownr: 2.0.0
      fs-minipass: 2.1.0
      minipass: 3.1.6
      minizlib: 2.1.2
      mkdirp: 1.0.4
      yallist: 4.0.0
    dev: false

  /temp-dir@3.0.0:
    resolution: {integrity: sha512-nHc6S/bwIilKHNRgK/3jlhDoIHcp45YgyiwcAk46Tr0LfEqGBVpmiAyuiuxeVE44m3mXnEeVhaipLOEWmH+Njw==}
    engines: {node: '>=14.16'}
    dev: true

  /tempfile@5.0.0:
    resolution: {integrity: sha512-bX655WZI/F7EoTDw9JvQURqAXiPHi8o8+yFxPF2lWYyz1aHnmMRuXWqL6YB6GmeO0o4DIYWHLgGNi/X64T+X4Q==}
    engines: {node: '>=14.18'}
    dependencies:
      temp-dir: 3.0.0
    dev: true

  /terser@5.31.0:
    resolution: {integrity: sha512-Q1JFAoUKE5IMfI4Z/lkE/E6+SwgzO+x4tq4v1AyBLRj8VSYvRO6A/rQrPg1yud4g0En9EKI1TvFRF2tQFcoUkg==}
    engines: {node: '>=10'}
    hasBin: true
    dependencies:
      '@jridgewell/source-map': 0.3.3
      acorn: 8.11.3(patch_hash=updblechagntmruccl446lr76a)
      commander: 2.20.3
      source-map-support: 0.5.21
    dev: true

  /text-table@0.2.0:
    resolution: {integrity: sha512-N+8UisAXDGk8PFXP4HAzVR9nbfmVJ3zYLAWiTIoqC5v5isinhr+r5uaO8+7r3BMfuNIufIsA7RdpVgacC2cSpw==}
    dev: true

  /thenify-all@1.6.0:
    resolution: {integrity: sha512-RNxQH/qI8/t3thXJDwcstUO4zeqo64+Uy/+sNVRBx4Xn2OX+OZ9oP+iJnNFqplFra2ZUVeKCSa2oVWi3T4uVmA==}
    engines: {node: '>=0.8'}
    dependencies:
      thenify: 3.3.1

  /thenify@3.3.1:
    resolution: {integrity: sha512-RVZSIV5IG10Hk3enotrhvz0T9em6cyHBLkH/YAZuKqd8hRkKhSfCGIcP2KUY0EPxndzANBmNllzWPwak+bheSw==}
    dependencies:
      any-promise: 1.3.0

  /tiny-emitter@2.1.0:
    resolution: {integrity: sha512-NB6Dk1A9xgQPMoGqC5CVXn123gWyte215ONT5Pp5a0yt4nlEoO1ZWeCwpncaekPHXO60i47ihFnZPiRPjRMq4Q==}
    dev: false

  /tinybench@2.5.1:
    resolution: {integrity: sha512-65NKvSuAVDP/n4CqH+a9w2kTlLReS9vhsAP06MWx+/89nMinJyB2icyl58RIcqCmIggpojIGeuJGhjU1aGMBSg==}
    dev: true

  /tinypool@0.8.4:
    resolution: {integrity: sha512-i11VH5gS6IFeLY3gMBQ00/MmLncVP7JLXOw1vlgkytLmJK7QnEr7NXf0LBdxfmNPAeyetukOk0bOYrJrFGjYJQ==}
    engines: {node: '>=14.0.0'}
    dev: true

  /tinyspy@2.2.0:
    resolution: {integrity: sha512-d2eda04AN/cPOR89F7Xv5bK/jrQEhmcLFe6HFldoeO9AJtps+fqEnh486vnT/8y4bw38pSyxDcTCAq+Ks2aJTg==}
    engines: {node: '>=14.0.0'}

  /to-fast-properties@2.0.0:
    resolution: {integrity: sha512-/OaKK0xYrs3DmxRYqL/yDc+FxFUVYhDlXMhRmv3z915w2HF1tnN1omB354j8VUGO/hbRzyD6Y3sA7v7GS/ceog==}
    engines: {node: '>=4'}

  /to-regex-range@5.0.1:
    resolution: {integrity: sha512-65P7iz6X5yEr1cwcgvQxbbIw7Uk3gOy5dIdtZ4rDveLqhrdJP+Li/Hx6tyK0NEb+2GCyneCMJiGqrADCSNk8sQ==}
    engines: {node: '>=8.0'}
    dependencies:
      is-number: 7.0.0

  /toidentifier@1.0.1:
    resolution: {integrity: sha512-o5sSPKEkg/DIQNmH43V0/uerLrpzVedkUh8tGNvaeXpfpuwjKenlSox/2O/BTlZUtEe+JG7s5YhEz608PlAHRA==}
    engines: {node: '>=0.6'}

  /token-stream@1.0.0:
    resolution: {integrity: sha512-VSsyNPPW74RpHwR8Fc21uubwHY7wMDeJLys2IX5zJNih+OnAnaifKHo+1LHT7DAdloQ7apeaaWg8l7qnf/TnEg==}
    dev: true

  /totalist@3.0.0:
    resolution: {integrity: sha512-eM+pCBxXO/njtF7vdFsHuqb+ElbxqtI4r5EAvk6grfAFyJ6IvWlSkfZ5T9ozC6xWw3Fj1fGoSmrl0gUs46JVIw==}
    engines: {node: '>=6'}
    dev: true

  /tr46@0.0.3:
    resolution: {integrity: sha512-N3WMsuqV66lT30CrXNbEjx4GEwlow3v6rr4mCcv6prnfwhS01rkgyFdjPNBYd9br7LpXV1+Emh01fHnq2Gdgrw==}
    dev: false

  /trim-lines@3.0.1:
    resolution: {integrity: sha512-kRj8B+YHZCc9kQYdWfJB2/oUl9rA99qbowYYBtr4ui4mZyAQ2JpvVBd/6U2YloATfqBhBTSMhTpgBHtU0Mf3Rg==}
    dev: true

  /ts-api-utils@1.3.0(typescript@5.2.2):
    resolution: {integrity: sha512-UQMIo7pb8WRomKR1/+MFVLTroIvDVtMX3K6OUir8ynLyzB8Jeriont2bTAtmNPa1ekAgN7YPDyf6V+ygrdU+eQ==}
    engines: {node: '>=16'}
    peerDependencies:
      typescript: '>=4.2.0'
    dependencies:
      typescript: 5.2.2
    dev: true

  /ts-interface-checker@0.1.13:
    resolution: {integrity: sha512-Y/arvbn+rrz3JCKl9C4kVNfTfSm2/mEp5FSz5EsZSANGPSlQrpRI5M4PKF+mJnE52jOO90PnPSc3Ur3bTQw0gA==}

  /ts-node@10.9.2(@types/node@20.12.12)(typescript@5.2.2):
    resolution: {integrity: sha512-f0FFpIdcHgn8zcPSbf1dRevwt047YMnaiJM3u2w2RewrB+fob/zePZcrOyQoLMMO7aBIddLcQIEK5dYjkLnGrQ==}
    hasBin: true
    peerDependencies:
      '@swc/core': '>=1.2.50'
      '@swc/wasm': '>=1.2.50'
      '@types/node': '*'
      typescript: '>=2.7'
    peerDependenciesMeta:
      '@swc/core':
        optional: true
      '@swc/wasm':
        optional: true
    dependencies:
      '@cspotcode/source-map-support': 0.8.1
      '@tsconfig/node10': 1.0.8
      '@tsconfig/node12': 1.0.9
      '@tsconfig/node14': 1.0.1
      '@tsconfig/node16': 1.0.2
<<<<<<< HEAD
      '@types/node': 20.12.11
      acorn: 8.11.3(patch_hash=updblechagntmruccl446lr76a)
      acorn-walk: 8.3.2
=======
      '@types/node': 20.12.12
      acorn: 8.11.3
      acorn-walk: 8.3.2(acorn@8.11.3)
>>>>>>> 48edfcd9
      arg: 4.1.3
      create-require: 1.1.1
      diff: 4.0.2
      make-error: 1.3.6
      typescript: 5.2.2
      v8-compile-cache-lib: 3.0.1
      yn: 3.1.1

  /tsconfck@3.0.3(typescript@5.2.2):
    resolution: {integrity: sha512-4t0noZX9t6GcPTfBAbIbbIU4pfpCwh0ueq3S4O/5qXI1VwK1outmxhe9dOiEWqMz3MW2LKgDTpqWV+37IWuVbA==}
    engines: {node: ^18 || >=20}
    hasBin: true
    peerDependencies:
      typescript: ^5.0.0
    peerDependenciesMeta:
      typescript:
        optional: true
    dependencies:
      typescript: 5.2.2
    dev: true

  /tslib@2.6.2:
    resolution: {integrity: sha512-AEYxH93jGFPn/a2iVAwW87VuUIkR1FVUKB77NwMF7nBTDkDrrT/Hpt/IrCJ0QXhW27jTBDcf5ZY7w6RiqTMw2Q==}
    dev: true

  /tsx@4.11.0:
    resolution: {integrity: sha512-vzGGELOgAupsNVssAmZjbUDfdm/pWP4R+Kg8TVdsonxbXk0bEpE1qh0yV6/QxUVXaVlNemgcPajGdJJ82n3stg==}
    engines: {node: '>=18.0.0'}
    hasBin: true
    dependencies:
      esbuild: 0.20.2
      get-tsconfig: 4.7.5
    optionalDependencies:
      fsevents: 2.3.3
    dev: true

  /twoslash-protocol@0.2.6:
    resolution: {integrity: sha512-8NbJlYeRdBcCTQ7ui7pdRPC1NL16aOnoYNz06oBW+W0qWNuiQXHgE8UeNvbA038aDd6ZPuuD5WedsBIESocB4g==}
    dev: true

  /twoslash-vue@0.2.6(typescript@5.2.2):
    resolution: {integrity: sha512-tuR/45Xb3mg3WGb7Ek7+WH/bBStw79OCbiFmnqK/51lcfjxaz7RCIQEcH2rAMY52NjwbOqw9om+DKVfgA4BYdA==}
    peerDependencies:
      typescript: '*'
    dependencies:
      '@vue/language-core': 1.8.27(typescript@5.2.2)
      twoslash: 0.2.6(typescript@5.2.2)
      twoslash-protocol: 0.2.6
      typescript: 5.2.2
    transitivePeerDependencies:
      - supports-color
    dev: true

  /twoslash@0.2.6(typescript@5.2.2):
    resolution: {integrity: sha512-DcAKIyXMB6xNs+SOw/oF8GvUr/cfJSqznngVXYbAUIVfTW3M8vWSEoCaz/RgSD+M6vwtK8DJ4/FmYBF5MN8BGw==}
    peerDependencies:
      typescript: '*'
    dependencies:
      '@typescript/vfs': 1.5.0
      twoslash-protocol: 0.2.6
      typescript: 5.2.2
    transitivePeerDependencies:
      - supports-color
    dev: true

  /type-check@0.4.0:
    resolution: {integrity: sha512-XleUoc9uwGXqjWwXaUTZAmzMcFZ5858QA2vvx1Ur5xIcixXIP+8LnFDgRplU30us6teqdlskFfu+ae4K79Ooew==}
    engines: {node: '>= 0.8.0'}
    dependencies:
      prelude-ls: 1.2.1
    dev: true

  /type-detect@4.0.8:
    resolution: {integrity: sha512-0fr/mIH1dlO+x7TlcMy+bIDqKPsw/70tVyeHW787goQjhmqaZe10uwLujubK9q9Lg6Fiho1KUKDYz0Z7k7g5/g==}
    engines: {node: '>=4'}
    dev: true

  /type-fest@0.20.2:
    resolution: {integrity: sha512-Ne+eE4r0/iWnpAxD852z3A+N0Bt5RN//NjJwRd2VFHEmrywxf5vsZlh4R6lixl6B+wz/8d+maTSAkN1FIkI3LQ==}
    engines: {node: '>=10'}
    dev: true

  /type-fest@3.13.1:
    resolution: {integrity: sha512-tLq3bSNx+xSpwvAJnzrK0Ep5CLNWjvFTOp71URMaAEWBfRb9nnJiBoUe0tF8bI4ZFO3omgBR6NvnbzVUT3Ly4g==}
    engines: {node: '>=14.16'}
    dev: true

  /type-fest@4.18.1:
    resolution: {integrity: sha512-qXhgeNsX15bM63h5aapNFcQid9jRF/l3ojDoDFmekDQEUufZ9U4ErVt6SjDxnHp48Ltrw616R8yNc3giJ3KvVQ==}
    engines: {node: '>=16'}
    dev: true

  /type-is@1.6.18:
    resolution: {integrity: sha512-TkRKr9sUTxEH8MdfuCSP7VizJyzRNMjj2J2do2Jr3Kym598JVdEksuzPQCnlFPW4ky9Q+iA+ma9BGm06XQBy8g==}
    engines: {node: '>= 0.6'}
    dependencies:
      media-typer: 0.3.0
      mime-types: 2.1.35

  /type@1.2.0:
    resolution: {integrity: sha512-+5nt5AAniqsCnu2cEQQdpzCAh33kVx8n0VoFidKpB1dVVLAN/F+bgVOqOJqOnEnrhp222clB5p3vUlD+1QAnfg==}
    dev: false

  /type@2.7.2:
    resolution: {integrity: sha512-dzlvlNlt6AXU7EBSfpAscydQ7gXB+pPGsPnfJnZpiNJBDj7IaJzQlBZYGdEi4R9HmPdBv2XmWJ6YUtoTa7lmCw==}
    dev: false

  /typescript-eslint@7.10.0(eslint@8.57.0)(typescript@5.2.2):
    resolution: {integrity: sha512-thO8nyqptXdfWHQrMJJiJyftpW8aLmwRNs11xA8pSrXneoclFPstQZqXvDWuH1WNL4CHffqHvYUeCHTit6yfhQ==}
    engines: {node: ^18.18.0 || >=20.0.0}
    peerDependencies:
      eslint: ^8.56.0
      typescript: '*'
    peerDependenciesMeta:
      typescript:
        optional: true
    dependencies:
      '@typescript-eslint/eslint-plugin': 7.10.0(@typescript-eslint/parser@7.10.0)(eslint@8.57.0)(typescript@5.2.2)
      '@typescript-eslint/parser': 7.10.0(eslint@8.57.0)(typescript@5.2.2)
      '@typescript-eslint/utils': 7.10.0(eslint@8.57.0)(typescript@5.2.2)
      eslint: 8.57.0
      typescript: 5.2.2
    transitivePeerDependencies:
      - supports-color
    dev: true

  /typescript@5.2.2:
    resolution: {integrity: sha512-mI4WrpHsbCIcwT9cF4FZvr80QUeKvsUsUvKDoR+X/7XHQH98xYD8YHZg7ANtz2GtZt/CBq2QJ0thkGJMHfqc1w==}
    engines: {node: '>=14.17'}
    hasBin: true

  /ufo@1.5.3:
    resolution: {integrity: sha512-Y7HYmWaFwPUmkoQCUIAYpKqkOf+SbVj/2fJJZ4RJMCfZp0rTGwRbzQD+HghfnhKOjL9E01okqz+ncJskGYfBNw==}
    dev: true

  /uglify-js@3.17.4:
    resolution: {integrity: sha512-T9q82TJI9e/C1TAxYvfb16xO120tMVFZrGA3f9/P4424DNu6ypK103y0GPFVa17yotwSyZW5iYXgjYHkGrJW/g==}
    engines: {node: '>=0.8.0'}
    hasBin: true
    requiresBuild: true
    dev: true
    optional: true

  /unbuild@2.0.0(typescript@5.2.2):
    resolution: {integrity: sha512-JWCUYx3Oxdzvw2J9kTAp+DKE8df/BnH/JTSj6JyA4SH40ECdFu7FoJJcrm8G92B7TjofQ6GZGjJs50TRxoH6Wg==}
    hasBin: true
    peerDependencies:
      typescript: ^5.1.6
    peerDependenciesMeta:
      typescript:
        optional: true
    dependencies:
      '@rollup/plugin-alias': 5.0.0(rollup@3.29.4)
      '@rollup/plugin-commonjs': 25.0.4(rollup@3.29.4)
      '@rollup/plugin-json': 6.0.0(rollup@3.29.4)
      '@rollup/plugin-node-resolve': 15.2.1(rollup@3.29.4)
      '@rollup/plugin-replace': 5.0.2(rollup@3.29.4)
      '@rollup/pluginutils': 5.0.4(rollup@3.29.4)
      chalk: 5.3.0
      citty: 0.1.4
      consola: 3.2.3
      defu: 6.1.2
      esbuild: 0.19.11
      globby: 13.2.2
      hookable: 5.5.3
      jiti: 1.20.0
      magic-string: 0.30.4
      mkdist: 1.3.0(typescript@5.2.2)
      mlly: 1.4.2
      pathe: 1.1.2
      pkg-types: 1.0.3
      pretty-bytes: 6.1.1
      rollup: 3.29.4
      rollup-plugin-dts: 6.0.2(rollup@3.29.4)(typescript@5.2.2)
      scule: 1.0.0
      typescript: 5.2.2
      untyped: 1.4.0
    transitivePeerDependencies:
      - sass
      - supports-color
    dev: true

  /undici-types@5.26.5:
    resolution: {integrity: sha512-JlCMO+ehdEIKqlFxk6IfVoAUVmgz7cU7zD/h9XZ0qzeosSHmUJVOzSQvvYSYWXkFXC+IfLKSIffhv0sVZup6pA==}

  /undici@5.28.3:
    resolution: {integrity: sha512-3ItfzbrhDlINjaP0duwnNsKpDQk3acHI3gVJ1z4fmwMK31k5G9OVIAMLSIaP6w4FaGkaAkN6zaQO9LUvZ1t7VA==}
    engines: {node: '>=14.0'}
    dependencies:
      '@fastify/busboy': 2.1.0
    dev: true

  /unicode-canonical-property-names-ecmascript@2.0.0:
    resolution: {integrity: sha512-yY5PpDlfVIU5+y/BSCxAJRBIS1Zc2dDG3Ujq+sR0U+JjUevW2JhocOF+soROYDSaAezOzOKuyyixhD6mBknSmQ==}
    engines: {node: '>=4'}
    dev: false

  /unicode-match-property-ecmascript@2.0.0:
    resolution: {integrity: sha512-5kaZCrbp5mmbz5ulBkDkbY0SsPOjKqVS35VpL9ulMPfSl0J0Xsm+9Evphv9CoIZFwre7aJoa94AY6seMKGVN5Q==}
    engines: {node: '>=4'}
    dependencies:
      unicode-canonical-property-names-ecmascript: 2.0.0
      unicode-property-aliases-ecmascript: 2.1.0
    dev: false

  /unicode-match-property-value-ecmascript@2.1.0:
    resolution: {integrity: sha512-qxkjQt6qjg/mYscYMC0XKRn3Rh0wFPlfxB0xkt9CfyTvpX1Ra0+rAmdX2QyAobptSEvuy4RtpPRui6XkV+8wjA==}
    engines: {node: '>=4'}
    dev: false

  /unicode-property-aliases-ecmascript@2.1.0:
    resolution: {integrity: sha512-6t3foTQI9qne+OZoVQB/8x8rk2k1eVy1gRXhV3oFQ5T6R1dqQ1xtin3XqSlx3+ATBkliTaR/hHyJBm+LVPNM8w==}
    engines: {node: '>=4'}
    dev: false

  /unicorn-magic@0.1.0:
    resolution: {integrity: sha512-lRfVq8fE8gz6QMBuDM6a+LO3IAzTi05H6gCVaUpir2E1Rwpo4ZUog45KpNXKC/Mn3Yb9UDuHumeFTo9iV/D9FQ==}
    engines: {node: '>=18'}
    dev: true

  /unist-util-is@6.0.0:
    resolution: {integrity: sha512-2qCTHimwdxLfz+YzdGfkqNlH0tLi9xjTnHddPmJwtIG9MGsdbutfTc4P+haPD7l7Cjxf/WZj+we5qfVPvvxfYw==}
    dependencies:
      '@types/unist': 3.0.2
    dev: true

  /unist-util-position@5.0.0:
    resolution: {integrity: sha512-fucsC7HjXvkB5R3kTCO7kUjRdrS0BJt3M/FPxmHMBOm8JQi2BsHAHFsy27E0EolP8rp0NzXsJ+jNPyDWvOJZPA==}
    dependencies:
      '@types/unist': 3.0.2
    dev: true

  /unist-util-stringify-position@4.0.0:
    resolution: {integrity: sha512-0ASV06AAoKCDkS2+xw5RXJywruurpbC4JZSm7nr7MOt1ojAzvyyaO+UxZf18j8FCF6kmzCZKcAgN/yu2gm2XgQ==}
    dependencies:
      '@types/unist': 3.0.2
    dev: true

  /unist-util-visit-parents@6.0.1:
    resolution: {integrity: sha512-L/PqWzfTP9lzzEa6CKs0k2nARxTdZduw3zyh8d2NVBnsyvHjSX4TWse388YrrQKbvI8w20fGjGlhgT96WwKykw==}
    dependencies:
      '@types/unist': 3.0.2
      unist-util-is: 6.0.0
    dev: true

  /unist-util-visit@5.0.0:
    resolution: {integrity: sha512-MR04uvD+07cwl/yhVuVWAtw+3GOR/knlL55Nd/wAdblk27GCVt3lqpTivy/tkJcZoNPzTwS1Y+KMojlLDhoTzg==}
    dependencies:
      '@types/unist': 3.0.2
      unist-util-is: 6.0.0
      unist-util-visit-parents: 6.0.1
    dev: true

  /universalify@2.0.0:
    resolution: {integrity: sha512-hAZsKq7Yy11Zu1DE0OzWjw7nnLZmJZYTDZZyEFHZdUhV8FkH5MCfoU1XMaxXovpyW5nq5scPqq0ZDP9Zyl04oQ==}
    engines: {node: '>= 10.0.0'}
    dev: true

  /unpipe@1.0.0:
    resolution: {integrity: sha512-pjy2bYhSsufwWlKwPc+l3cN7+wuJlK6uz0YdJEOlQDbl6jo/YlPi4mb8agUkVC8BF7V8NuzeyPNqRksA3hztKQ==}
    engines: {node: '>= 0.8'}

  /untyped@1.4.0:
    resolution: {integrity: sha512-Egkr/s4zcMTEuulcIb7dgURS6QpN7DyqQYdf+jBtiaJvQ+eRsrtWUoX84SbvQWuLkXsOjM+8sJC9u6KoMK/U7Q==}
    hasBin: true
    dependencies:
      '@babel/core': 7.24.6
      '@babel/standalone': 7.22.20
      '@babel/types': 7.24.6
      defu: 6.1.2
      jiti: 1.20.0
      mri: 1.2.0
      scule: 1.0.0
    transitivePeerDependencies:
      - supports-color
    dev: true

  /update-browserslist-db@1.0.13(browserslist@4.23.0):
    resolution: {integrity: sha512-xebP81SNcPuNpPP3uzeW1NYXxI3rxyJzF3pD6sH4jE7o/IX+WtSpwnVU+qIsDPyk0d3hmFQ7mjqc6AtV604hbg==}
    hasBin: true
    peerDependencies:
      browserslist: '>= 4.21.0'
    dependencies:
      browserslist: 4.23.0
      escalade: 3.1.1
      picocolors: 1.0.1

  /uri-js@4.4.1:
    resolution: {integrity: sha512-7rKUyy33Q1yc98pQ1DAmLtwX109F7TIfWlW1Ydo8Wl1ii1SeHieeh0HHfPeL2fMXK6z0s8ecKs9frCuLJvndBg==}
    dependencies:
      punycode: 2.1.1
    dev: true

  /url@0.11.3:
    resolution: {integrity: sha512-6hxOLGfZASQK/cijlZnZJTq8OXAkt/3YGfQX45vvMYXpZoo8NdWZcY73K108Jf759lS1Bv/8wXnHDTSz17dSRw==}
    dependencies:
      punycode: 1.4.1
      qs: 6.11.2

  /util-deprecate@1.0.2:
    resolution: {integrity: sha512-EPD5q1uXyFxJpCrLnCc1nHnq3gOa6DZBocAIiI2TaSCA7VCJ1UJDMagCzIkXNsUYfD1daK//LTEQ8xiIbrHtcw==}

  /utils-merge@1.0.1:
    resolution: {integrity: sha512-pMZTvIkT1d+TFGvDOqodOclx0QWkkgi6Tdoa8gC8ffGAAqz9pzPTZWAybbsHHoED/ztMtkv/VoYTYyShUn81hA==}
    engines: {node: '>= 0.4.0'}

  /v8-compile-cache-lib@3.0.1:
    resolution: {integrity: sha512-wa7YjyUGfNZngI/vtK0UHAN+lgDCxBPCylVXGp0zu59Fz5aiGtNXaq3DhIov063MorB+VfufLh3JlF2KdTK3xg==}

  /validate-npm-package-license@3.0.4:
    resolution: {integrity: sha512-DpKm2Ui/xN7/HQKCtpZxoRWBhZ9Z0kqtygG8XCgNQ8ZlDnxuQmWhj566j8fN4Cu3/JmbhsDo7fcAJq4s9h27Ew==}
    dependencies:
      spdx-correct: 3.1.1
      spdx-expression-parse: 3.0.1
    dev: true

  /vary@1.1.2:
    resolution: {integrity: sha512-BNGbWLfd0eUPabhkXUVm0j8uuvREyTh5ovRa/dyow/BqAbZJyC+5fU+IzQOzmAKzYqYRAISoRhdQr3eIZ/PXqg==}
    engines: {node: '>= 0.8'}

  /vfile-message@4.0.2:
    resolution: {integrity: sha512-jRDZ1IMLttGj41KcZvlrYAaI3CfqpLpfpf+Mfig13viT6NKvRzWZ+lXz0Y5D60w6uJIBAOGq9mSHf0gktF0duw==}
    dependencies:
      '@types/unist': 3.0.2
      unist-util-stringify-position: 4.0.0
    dev: true

  /vfile@6.0.1:
    resolution: {integrity: sha512-1bYqc7pt6NIADBJ98UiG0Bn/CHIVOoZ/IyEkqIruLg0mE1BKzkOXY2D6CSqQIcKqgadppE5lrxgWXJmXd7zZJw==}
    dependencies:
      '@types/unist': 3.0.2
      unist-util-stringify-position: 4.0.0
      vfile-message: 4.0.2
    dev: true

  /vite-node@1.6.0:
    resolution: {integrity: sha512-de6HJgzC+TFzOu0NTC4RAIsyf/DY/ibWDYQUcuEA84EMHhcefTUGkjFHKKEJhQN4A+6I0u++kr3l36ZF2d7XRw==}
    engines: {node: ^18.0.0 || >=20.0.0}
    hasBin: true
    dependencies:
      cac: 6.7.14
      debug: 4.3.4
      pathe: 1.1.2
      picocolors: 1.0.1
      vite: link:packages/vite
    transitivePeerDependencies:
      - supports-color
    dev: true

  /vitepress@1.2.2(typescript@5.2.2):
    resolution: {integrity: sha512-uZ3nXR5NY4nYj3RJWCo5jev9qlNZAQo5SUXu1U0QSUx84cUm/o7hCTDVjZ4njVSVui+PsV1oAbdQOg8ygbaf4w==}
    hasBin: true
    peerDependencies:
      markdown-it-mathjax3: ^4
      postcss: ^8
    peerDependenciesMeta:
      markdown-it-mathjax3:
        optional: true
      postcss:
        optional: true
    dependencies:
      '@docsearch/css': 3.6.0
      '@docsearch/js': 3.6.0
      '@shikijs/core': 1.6.0
      '@shikijs/transformers': 1.6.0
      '@types/markdown-it': 14.1.1
      '@vitejs/plugin-vue': 5.0.4(vite@packages+vite)(vue@3.4.27)
      '@vue/devtools-api': 7.2.1(vue@3.4.27)
      '@vue/shared': 3.4.27
      '@vueuse/core': 10.9.0(vue@3.4.27)
      '@vueuse/integrations': 10.9.0(focus-trap@7.5.4)(vue@3.4.27)
      focus-trap: 7.5.4
      mark.js: 8.11.1
      minisearch: 6.3.0
      shiki: 1.6.0
      vite: link:packages/vite
      vue: 3.4.27(typescript@5.2.2)
    transitivePeerDependencies:
      - '@algolia/client-search'
      - '@types/react'
      - '@vue/composition-api'
      - async-validator
      - axios
      - change-case
      - drauu
      - fuse.js
      - idb-keyval
      - jwt-decode
      - nprogress
      - qrcode
      - react
      - react-dom
      - search-insights
      - sortablejs
      - typescript
      - universal-cookie
    dev: true

  /vitest@1.6.0(@types/node@20.12.12):
    resolution: {integrity: sha512-H5r/dN06swuFnzNFhq/dnz37bPXnq8xB2xB5JOVk8K09rUtoeNN+LHWkoQ0A/i3hvbUKKcCei9KpbxqHMLhLLA==}
    engines: {node: ^18.0.0 || >=20.0.0}
    hasBin: true
    peerDependencies:
      '@edge-runtime/vm': '*'
      '@types/node': ^18.0.0 || >=20.0.0
      '@vitest/browser': 1.6.0
      '@vitest/ui': 1.6.0
      happy-dom: '*'
      jsdom: '*'
    peerDependenciesMeta:
      '@edge-runtime/vm':
        optional: true
      '@types/node':
        optional: true
      '@vitest/browser':
        optional: true
      '@vitest/ui':
        optional: true
      happy-dom:
        optional: true
      jsdom:
        optional: true
    dependencies:
      '@types/node': 20.12.12
      '@vitest/expect': 1.6.0
      '@vitest/runner': 1.6.0
      '@vitest/snapshot': 1.6.0
      '@vitest/spy': 1.6.0
      '@vitest/utils': 1.6.0
      acorn-walk: 8.3.2
      chai: 4.3.10
      debug: 4.3.4
      execa: 8.0.1
      local-pkg: 0.5.0
      magic-string: 0.30.10
      pathe: 1.1.2
      picocolors: 1.0.1
      std-env: 3.5.0
      strip-literal: 2.1.0
      tinybench: 2.5.1
      tinypool: 0.8.4
      vite: link:packages/vite
      vite-node: 1.6.0
      why-is-node-running: 2.2.2
    transitivePeerDependencies:
      - supports-color
    dev: true

  /void-elements@3.1.0:
    resolution: {integrity: sha512-Dhxzh5HZuiHQhbvTW9AMetFfBHDMYpo23Uo9btPXgdYP+3T5S+p+jgNy7spra+veYhBP2dCSgxR/i2Y02h5/6w==}
    engines: {node: '>=0.10.0'}
    dev: true

  /vue-demi@0.14.7(vue@3.4.27):
    resolution: {integrity: sha512-EOG8KXDQNwkJILkx/gPcoL/7vH+hORoBaKgGe+6W7VFMvCYJfmF2dGbvgDroVnI8LU7/kTu8mbjRZGBU1z9NTA==}
    engines: {node: '>=12'}
    hasBin: true
    requiresBuild: true
    peerDependencies:
      '@vue/composition-api': ^1.0.0-rc.1
      vue: ^3.0.0-0 || ^2.6.0
    peerDependenciesMeta:
      '@vue/composition-api':
        optional: true
    dependencies:
      vue: 3.4.27(typescript@5.2.2)
    dev: true

  /vue-resize@2.0.0-alpha.1(vue@3.4.27):
    resolution: {integrity: sha512-7+iqOueLU7uc9NrMfrzbG8hwMqchfVfSzpVlCMeJQe4pyibqyoifDNbKTZvwxZKDvGkB+PdFeKvnGZMoEb8esg==}
    peerDependencies:
      vue: ^3.0.0
    dependencies:
      vue: 3.4.27(typescript@5.2.2)
    dev: true

  /vue-router@4.3.2(vue@3.4.27):
    resolution: {integrity: sha512-hKQJ1vDAZ5LVkKEnHhmm1f9pMiWIBNGF5AwU67PdH7TyXCj/a4hTccuUuYCAMgJK6rO/NVYtQIEN3yL8CECa7Q==}
    peerDependencies:
      vue: ^3.2.0
    dependencies:
      '@vue/devtools-api': 6.6.1
      vue: 3.4.27(typescript@5.2.2)
    dev: false

  /vue-template-compiler@2.7.16:
    resolution: {integrity: sha512-AYbUWAJHLGGQM7+cNTELw+KsOG9nl2CnSv467WobS5Cv9uk3wFcnr1Etsz2sEIHEZvw1U+o9mRlEO6QbZvUPGQ==}
    dependencies:
      de-indent: 1.0.2
      he: 1.2.0
    dev: true

  /vue@3.2.0:
    resolution: {integrity: sha512-eMo5yCdkWRmBfqp/acBI/Y1Omgk0NyGqPViaU66eOpKarXNtkdImzDA57+E76jnWVr6MEp/rg1n0vnxaVvALMQ==}
    dependencies:
      '@vue/compiler-dom': 3.2.0
      '@vue/runtime-dom': 3.2.0
      '@vue/shared': 3.2.0
    dev: true

  /vue@3.4.27(typescript@5.2.2):
    resolution: {integrity: sha512-8s/56uK6r01r1icG/aEOHqyMVxd1bkYcSe9j8HcKtr/xTOFWvnzIVTehNW+5Yt89f+DLBe4A569pnZLS5HzAMA==}
    peerDependencies:
      typescript: '*'
    peerDependenciesMeta:
      typescript:
        optional: true
    dependencies:
      '@vue/compiler-dom': 3.4.27
      '@vue/compiler-sfc': 3.4.27
      '@vue/runtime-dom': 3.4.27
      '@vue/server-renderer': 3.4.27(vue@3.4.27)
      '@vue/shared': 3.4.27
      typescript: 5.2.2

  /vuex@4.1.0(vue@3.4.27):
    resolution: {integrity: sha512-hmV6UerDrPcgbSy9ORAtNXDr9M4wlNP4pEFKye4ujJF8oqgFFuxDCdOLS3eNoRTtq5O3hoBDh9Doj1bQMYHRbQ==}
    peerDependencies:
      vue: ^3.2.0
    dependencies:
      '@vue/devtools-api': 6.5.0
      vue: 3.4.27(typescript@5.2.2)
    dev: false

  /web-streams-polyfill@3.2.1:
    resolution: {integrity: sha512-e0MO3wdXWKrLbL0DgGnUV7WHVuw9OUvL4hjgnPkIeEvESk74gAITi5G606JtZPp39cd8HA9VQzCIvA49LpPN5Q==}
    engines: {node: '>= 8'}
    dev: true

  /webidl-conversions@3.0.1:
    resolution: {integrity: sha512-2JAn3z8AR6rjK8Sm8orRC0h/bcl/DqL7tRPdGZ4I1CjdF+EaMLmYxBHyXuKL849eucPFhvBoxMsflfOb8kxaeQ==}
    dev: false

  /whatwg-url@5.0.0:
    resolution: {integrity: sha512-saE57nupxk6v3HY35+jzBwYa0rKSy0XR8JSxZPwgLr7ys0IBzhGviA1/TUGJLmSVqs8pb9AnvICXEuOHLprYTw==}
    dependencies:
      tr46: 0.0.3
      webidl-conversions: 3.0.1
    dev: false

  /which@2.0.2:
    resolution: {integrity: sha512-BLI3Tl1TW3Pvl70l3yq3Y64i+awpwXqsGBYWkkqMtnbXgrMD+yj7rhW0kuEDxzJaYXGjEW5ogapKNMEKNMjibA==}
    engines: {node: '>= 8'}
    hasBin: true
    dependencies:
      isexe: 2.0.0
    dev: true

  /why-is-node-running@2.2.2:
    resolution: {integrity: sha512-6tSwToZxTOcotxHeA+qGCq1mVzKR3CwcJGmVcY+QE8SHy6TnpFnh8PAvPNHYr7EcuVeG0QSMxtYCuO1ta/G/oA==}
    engines: {node: '>=8'}
    hasBin: true
    dependencies:
      siginfo: 2.0.0
      stackback: 0.0.2
    dev: true

  /wide-align@1.1.5:
    resolution: {integrity: sha512-eDMORYaPNZ4sQIuuYPDHdQvf4gyCF9rEEV/yPxGfwPkRodwEgiMUUXTx/dex+Me0wxx53S+NgUHaP7y3MGlDmg==}
    dependencies:
      string-width: 4.2.3
    dev: false

  /with@7.0.2:
    resolution: {integrity: sha512-RNGKj82nUPg3g5ygxkQl0R937xLyho1J24ItRCBTr/m1YnZkzJy1hUiHUJrc/VlsDQzsCnInEGSg3bci0Lmd4w==}
    engines: {node: '>= 10.0.0'}
    dependencies:
      '@babel/parser': 7.24.6
      '@babel/types': 7.24.6
      assert-never: 1.2.1
      babel-walk: 3.0.0-canary-5
    dev: true

  /wordwrap@1.0.0:
    resolution: {integrity: sha512-gvVzJFlPycKc5dZN4yPkP8w7Dc37BtP1yczEneOb4uq34pXZcvrtRTmWV8W+Ume+XCxKgbjM+nevkyFPMybd4Q==}
    dev: true

  /workerd@1.20240512.0:
    resolution: {integrity: sha512-VUBmR1PscAPHEE0OF/G2K7/H1gnr9aDWWZzdkIgWfNKkv8dKFCT75H+GJtUHjfwqz3rYCzaNZmatSXOpLGpF8A==}
    engines: {node: '>=16'}
    hasBin: true
    requiresBuild: true
    optionalDependencies:
      '@cloudflare/workerd-darwin-64': 1.20240512.0
      '@cloudflare/workerd-darwin-arm64': 1.20240512.0
      '@cloudflare/workerd-linux-64': 1.20240512.0
      '@cloudflare/workerd-linux-arm64': 1.20240512.0
      '@cloudflare/workerd-windows-64': 1.20240512.0
    dev: true

  /wrap-ansi@7.0.0:
    resolution: {integrity: sha512-YVGIj2kamLSTxw6NsZjoBxfSwsn0ycdesmc4p+Q21c5zPuZ1pl+NfxVdxPtdHvmNVOQ6XSYG4AUtyt/Fi7D16Q==}
    engines: {node: '>=10'}
    dependencies:
      ansi-styles: 4.3.0
      string-width: 4.2.3
      strip-ansi: 6.0.1
    dev: true

  /wrap-ansi@8.1.0:
    resolution: {integrity: sha512-si7QWI6zUMq56bESFvagtmzMdGOtoxfR+Sez11Mobfc7tm+VkUckk9bW2UeffTGVUbOksxmSw0AA2gs8g71NCQ==}
    engines: {node: '>=12'}
    dependencies:
      ansi-styles: 6.2.1
      string-width: 5.1.2
      strip-ansi: 7.1.0
    dev: true

  /wrap-ansi@9.0.0:
    resolution: {integrity: sha512-G8ura3S+3Z2G+mkgNRq8dqaFZAuxfsxpBB8OCTGRTCtp+l/v9nbFNmCUP1BZMts3G1142MsZfn6eeUKrr4PD1Q==}
    engines: {node: '>=18'}
    dependencies:
      ansi-styles: 6.2.1
      string-width: 7.0.0
      strip-ansi: 7.1.0
    dev: true

  /wrappy@1.0.2:
    resolution: {integrity: sha512-l4Sp/DRseor9wL6EvV2+TuQn63dMkPjZ/sp9XkghTEbV9KlPS1xUsZ3u7/IQO4wxtcFB4bgpQPRcR3QCvezPcQ==}

  /ws@8.17.0:
    resolution: {integrity: sha512-uJq6108EgZMAl20KagGkzCKfMEjxmKvZHG7Tlq0Z6nOky7YF7aq4mOx6xK8TJ/i1LeK4Qus7INktacctDgY8Ow==}
    engines: {node: '>=10.0.0'}
    peerDependencies:
      bufferutil: ^4.0.1
      utf-8-validate: '>=5.0.2'
    peerDependenciesMeta:
      bufferutil:
        optional: true
      utf-8-validate:
        optional: true
    dev: true

  /xml-js@1.6.11:
    resolution: {integrity: sha512-7rVi2KMfwfWFl+GpPg6m80IVMWXLRjO+PxTq7V2CDhoGak0wzYzFgUY2m4XJ47OGdXd8eLE8EmwfAmdjw7lC1g==}
    hasBin: true
    dependencies:
      sax: 1.3.0
    dev: true

  /yallist@3.1.1:
    resolution: {integrity: sha512-a4UGQaWPH59mOXUYnAG2ewncQS4i4F43Tv3JoAM+s2VDAmS9NsK8GpDMLrCHPksFT7h3K6TOoUNn2pb7RoXx4g==}

  /yallist@4.0.0:
    resolution: {integrity: sha512-3wdGidZyq5PB084XLES5TpOSRA3wjXAlIWMhum2kRcv/41Sn2emQ0dycQW4uZXLejwKvg6EsvbdlVL+FYEct7A==}
    dev: false

  /yaml@2.3.4:
    resolution: {integrity: sha512-8aAvwVUSHpfEqTQ4w/KMlf3HcRdt50E5ODIQJBw1fQ5RL34xabzxtUlzTXVqc4rkZsPbvrXKWnABCD7kWSmocA==}
    engines: {node: '>= 14'}

  /yaml@2.4.2:
    resolution: {integrity: sha512-B3VqDZ+JAg1nZpaEmWtTXUlBneoGx6CPM9b0TENK6aoSu5t73dItudwdgmi6tHlIZZId4dZ9skcAQ2UbcyAeVA==}
    engines: {node: '>= 14'}
    hasBin: true
    dev: true

  /yn@3.1.1:
    resolution: {integrity: sha512-Ux4ygGWsu2c7isFWe8Yu1YluJmqVhxqK2cLXNQA5AcC3QfbGNpM7fu0Y8b/z16pXLnFxZYvWhd3fhBY9DLmC6Q==}
    engines: {node: '>=6'}

  /yocto-queue@0.1.0:
    resolution: {integrity: sha512-rVksvsnNCdJ/ohGc6xgPwyN8eheCxsiLM8mxuE/t/mOVqJewPuO1miLpTHQiRgTKCLexL4MeAFVagts7HmNZ2Q==}
    engines: {node: '>=10'}
    dev: true

  /yocto-queue@1.0.0:
    resolution: {integrity: sha512-9bnSc/HEW2uRy67wc+T8UwauLuPJVn28jb+GtJY16iiKWyvmYJRXVT4UamsAEGQfPohgr2q4Tq0sQbQlxTfi1g==}
    engines: {node: '>=12.20'}
    dev: true

  /yoctocolors@2.0.0:
    resolution: {integrity: sha512-esbDnt0Z1zI1KgvOZU90hJbL6BkoUbrP9yy7ArNZ6TmxBxydMJTYMf9FZjmwwcA8ZgEQzriQ3hwZ0NYXhlFo8Q==}
    engines: {node: '>=18'}
    dev: true

  /youch@3.2.3:
    resolution: {integrity: sha512-ZBcWz/uzZaQVdCvfV4uk616Bbpf2ee+F/AvuKDR5EwX/Y4v06xWdtMluqTD7+KlZdM93lLm9gMZYo0sKBS0pgw==}
    dependencies:
      cookie: 0.5.0
      mustache: 4.2.0
      stacktracey: 2.1.8
    dev: true

  /zimmerframe@1.0.0:
    resolution: {integrity: sha512-H6qQ6LtjP+kDQwDgol18fPi4OCo7F+73ZBYt2U9c1D3V74bIMKxXvyrN0x+1I7/RYh5YsausflQxQR/qwDLHPQ==}
    dev: true

  /zod@3.22.4:
    resolution: {integrity: sha512-iC+8Io04lddc+mVqQ9AZ7OQ2MrUKGN+oIQyq1vemgt46jwCwLfhq7/pwnBnNXXXZb8VTVLKwp9EDkx+ryxIWmg==}
    dev: true

  /zwitch@2.0.4:
    resolution: {integrity: sha512-bXE4cR/kVZhKZX/RjPEflHaKVhUVl85noU3v6b8apfQEc1x4A+zBxjZ4lN8LqGd6WZ3dl98pY4o717VFmoPp+A==}
    dev: true

  file:playground/alias/dir/module:
    resolution: {directory: playground/alias/dir/module, type: directory}
    name: '@vitejs/test-aliased-module'
    dev: false

  file:playground/css/css-js-dep:
    resolution: {directory: playground/css/css-js-dep, type: directory}
    name: '@vitejs/test-css-js-dep'
    dev: true

  file:playground/css/css-proxy-dep:
    resolution: {directory: playground/css/css-proxy-dep, type: directory}
    name: '@vitejs/test-css-proxy-dep'
    dependencies:
      '@vitejs/test-css-proxy-dep-nested': file:playground/css/css-proxy-dep-nested
    dev: true

  file:playground/css/css-proxy-dep-nested:
    resolution: {directory: playground/css/css-proxy-dep-nested, type: directory}
    name: '@vitejs/test-css-proxy-dep-nested'

  file:playground/css/scss-proxy-dep:
    resolution: {directory: playground/css/scss-proxy-dep, type: directory}
    name: '@vitejs/test-scss-proxy-dep'
    dependencies:
      '@vitejs/test-scss-proxy-dep-nested': file:playground/css/scss-proxy-dep-nested
    dev: true

  file:playground/css/scss-proxy-dep-nested:
    resolution: {directory: playground/css/scss-proxy-dep-nested, type: directory}
    name: '@vitejs/test-scss-proxy-dep-nested'

  file:playground/define/commonjs-dep:
    resolution: {directory: playground/define/commonjs-dep, type: directory}
    name: '@vitejs/test-commonjs-dep'
    dev: false

  file:playground/dynamic-import/pkg:
    resolution: {directory: playground/dynamic-import/pkg, type: directory}
    name: '@vitejs/test-pkg'
    dev: false

  file:playground/external/dep-that-imports(typescript@5.2.2):
    resolution: {directory: playground/external/dep-that-imports, type: directory}
    id: file:playground/external/dep-that-imports
    name: '@vitejs/test-dep-that-imports'
    dependencies:
      slash3: /slash@3.0.0
      slash5: /slash@5.1.0
      vue: 3.4.27(typescript@5.2.2)
    transitivePeerDependencies:
      - typescript
    dev: false

  file:playground/external/dep-that-requires(typescript@5.2.2):
    resolution: {directory: playground/external/dep-that-requires, type: directory}
    id: file:playground/external/dep-that-requires
    name: '@vitejs/test-dep-that-requires'
    dependencies:
      slash3: /slash@3.0.0
      slash5: /slash@5.1.0
      vue: 3.4.27(typescript@5.2.2)
    transitivePeerDependencies:
      - typescript
    dev: false

  file:playground/glob-import/import-meta-glob-pkg:
    resolution: {directory: playground/glob-import/import-meta-glob-pkg, type: directory}
    name: '@vitejs/test-import-meta-glob-pkg'
    dev: false

  file:playground/import-assertion/import-assertion-dep:
    resolution: {directory: playground/import-assertion/import-assertion-dep, type: directory}
    name: '@vitejs/test-import-assertion-dep'
    dev: false

  file:playground/js-sourcemap/importee-pkg:
    resolution: {directory: playground/js-sourcemap/importee-pkg, type: directory}
    name: '@vitejs/test-importee-pkg'
    dev: false

  file:playground/json/json-module:
    resolution: {directory: playground/json/json-module, type: directory}
    name: '@vitejs/test-json-module'
    dev: true

  file:playground/minify/dir/module:
    resolution: {directory: playground/minify/dir/module, type: directory}
    name: '@vitejs/test-minify'
    dev: false

  file:playground/optimize-deps-no-discovery/dep-no-discovery:
    resolution: {directory: playground/optimize-deps-no-discovery/dep-no-discovery, type: directory}
    name: '@vitejs/test-dep-no-discovery'
    dev: false

  file:playground/optimize-deps/added-in-entries:
    resolution: {directory: playground/optimize-deps/added-in-entries, type: directory}
    name: '@vitejs/test-added-in-entries'
    dev: false

  file:playground/optimize-deps/dep-alias-using-absolute-path:
    resolution: {directory: playground/optimize-deps/dep-alias-using-absolute-path, type: directory}
    name: '@vitejs/test-dep-alias-using-absolute-path'
    dependencies:
      lodash: 4.17.21
    dev: false

  file:playground/optimize-deps/dep-cjs-browser-field-bare:
    resolution: {directory: playground/optimize-deps/dep-cjs-browser-field-bare, type: directory}
    name: '@vitejs/test-dep-cjs-browser-field-bare'
    dev: false

  file:playground/optimize-deps/dep-cjs-compiled-from-cjs:
    resolution: {directory: playground/optimize-deps/dep-cjs-compiled-from-cjs, type: directory}
    name: '@vitejs/test-dep-cjs-compiled-from-cjs'
    dev: false

  file:playground/optimize-deps/dep-cjs-compiled-from-esm:
    resolution: {directory: playground/optimize-deps/dep-cjs-compiled-from-esm, type: directory}
    name: '@vitejs/test-dep-cjs-compiled-from-esm'
    dev: false

  file:playground/optimize-deps/dep-cjs-with-assets:
    resolution: {directory: playground/optimize-deps/dep-cjs-with-assets, type: directory}
    name: '@vitejs/test-dep-cjs-with-assets'
    dev: false

  file:playground/optimize-deps/dep-css-require:
    resolution: {directory: playground/optimize-deps/dep-css-require, type: directory}
    name: '@vitejs/test-dep-css-require'
    dev: false

  file:playground/optimize-deps/dep-esbuild-plugin-transform:
    resolution: {directory: playground/optimize-deps/dep-esbuild-plugin-transform, type: directory}
    name: '@vitejs/test-dep-esbuild-plugin-transform'
    dev: false

  file:playground/optimize-deps/dep-incompatible:
    resolution: {directory: playground/optimize-deps/dep-incompatible, type: directory}
    name: '@vitejs/test-dep-incompatible'
    dev: false

  file:playground/optimize-deps/dep-node-env:
    resolution: {directory: playground/optimize-deps/dep-node-env, type: directory}
    name: '@vitejs/test-dep-node-env'
    dev: false

  file:playground/optimize-deps/dep-non-optimized:
    resolution: {directory: playground/optimize-deps/dep-non-optimized, type: directory}
    name: '@vitejs/test-dep-non-optimized'
    dev: false

  file:playground/optimize-deps/dep-not-js:
    resolution: {directory: playground/optimize-deps/dep-not-js, type: directory}
    name: '@vitejs/test-dep-not-js'
    dev: false

  file:playground/optimize-deps/dep-optimize-exports-with-glob:
    resolution: {directory: playground/optimize-deps/dep-optimize-exports-with-glob, type: directory}
    name: '@vitejs/test-dep-optimize-exports-with-glob'
    dev: false

  file:playground/optimize-deps/dep-optimize-exports-with-root-glob:
    resolution: {directory: playground/optimize-deps/dep-optimize-exports-with-root-glob, type: directory}
    name: '@vitejs/test-dep-optimize-exports-with-root-glob'
    dev: false

  file:playground/optimize-deps/dep-optimize-with-glob:
    resolution: {directory: playground/optimize-deps/dep-optimize-with-glob, type: directory}
    name: '@vitejs/test-dep-optimize-with-glob'
    dev: false

  file:playground/optimize-deps/dep-relative-to-main:
    resolution: {directory: playground/optimize-deps/dep-relative-to-main, type: directory}
    name: '@vitejs/test-dep-relative-to-main'
    dev: false

  file:playground/optimize-deps/dep-with-builtin-module-cjs:
    resolution: {directory: playground/optimize-deps/dep-with-builtin-module-cjs, type: directory}
    name: '@vitejs/test-dep-with-builtin-module-cjs'
    dev: false

  file:playground/optimize-deps/dep-with-builtin-module-esm:
    resolution: {directory: playground/optimize-deps/dep-with-builtin-module-esm, type: directory}
    name: '@vitejs/test-dep-with-builtin-module-esm'
    dev: false

  file:playground/optimize-deps/dep-with-dynamic-import:
    resolution: {directory: playground/optimize-deps/dep-with-dynamic-import, type: directory}
    name: '@vitejs/test-dep-with-dynamic-import'
    dev: false

  file:playground/optimize-deps/dep-with-optional-peer-dep:
    resolution: {directory: playground/optimize-deps/dep-with-optional-peer-dep, type: directory}
    name: '@vitejs/test-dep-with-optional-peer-dep'
    peerDependencies:
      foobar: 0.0.0
    peerDependenciesMeta:
      foobar:
        optional: true
    dev: false

  file:playground/optimize-deps/dep-with-optional-peer-dep-submodule:
    resolution: {directory: playground/optimize-deps/dep-with-optional-peer-dep-submodule, type: directory}
    name: '@vitejs/test-dep-with-optional-peer-dep-submodule'
    peerDependencies:
      foobar: 0.0.0
    peerDependenciesMeta:
      foobar:
        optional: true
    dev: false

  file:playground/optimize-deps/longfilename:
    resolution: {directory: playground/optimize-deps/longfilename, type: directory}
    name: '@vitejs/longfilename-aaaaaaaaaaaaaaaaaaaaaaaaaaaaaaaaaaaaaaaaaaaaaaaaaaaaaaaaaaaaaaaaaaaaaaaaaaaaaaaaaaaaaaaaaaaaaaaaaaaaaaaaaaaaaaaaaaaaaaaaaaaaaaaaaaaaaaaaaaaaaaaaaaaaaaaaaaaaaaaaaaaaaaaaaaaaaaaaaaaaaaaaaaaa'
    dev: false

  file:playground/optimize-deps/nested-exclude:
    resolution: {directory: playground/optimize-deps/nested-exclude, type: directory}
    name: '@vitejs/test-nested-exclude'
    dependencies:
      '@vitejs/test-nested-include': file:playground/optimize-deps/nested-include
      nested-include: file:playground/optimize-deps/nested-include
    dev: false

  file:playground/optimize-deps/nested-include:
    resolution: {directory: playground/optimize-deps/nested-include, type: directory}
    name: '@vitejs/test-nested-include'
    dev: false

  file:playground/optimize-missing-deps/missing-dep:
    resolution: {directory: playground/optimize-missing-deps/missing-dep, type: directory}
    name: '@vitejs/test-missing-dep'
    dependencies:
      '@vitejs/test-multi-entry-dep': file:playground/optimize-missing-deps/multi-entry-dep
      multi-entry-dep: file:playground/optimize-missing-deps/multi-entry-dep
    dev: false

  file:playground/optimize-missing-deps/multi-entry-dep:
    resolution: {directory: playground/optimize-missing-deps/multi-entry-dep, type: directory}
    name: '@vitejs/test-multi-entry-dep'
    dev: false

  file:playground/preload/dep-a:
    resolution: {directory: playground/preload/dep-a, type: directory}
    name: '@vitejs/test-dep-a'

  file:playground/preload/dep-including-a:
    resolution: {directory: playground/preload/dep-including-a, type: directory}
    name: '@vitejs/test-dep-including-a'
    dependencies:
      '@vitejs/test-dep-a': file:playground/preload/dep-a
      dep-a: file:playground/preload/dep-a
    dev: true

  file:playground/ssr-alias/alias-original:
    resolution: {directory: playground/ssr-alias/alias-original, type: directory}
    name: '@vitejs/test-alias-original'
    dev: false

  file:playground/ssr-conditions/external:
    resolution: {directory: playground/ssr-conditions/external, type: directory}
    name: '@vitejs/test-ssr-conditions-external'
    dev: false

  file:playground/ssr-conditions/no-external:
    resolution: {directory: playground/ssr-conditions/no-external, type: directory}
    name: '@vitejs/test-ssr-conditions-no-external'
    dev: false

  file:playground/ssr-deps/css-lib:
    resolution: {directory: playground/ssr-deps/css-lib, type: directory}
    name: '@vitejs/test-css-lib'
    dev: false

  file:playground/ssr-deps/define-properties-exports:
    resolution: {directory: playground/ssr-deps/define-properties-exports, type: directory}
    name: '@vitejs/test-define-properties-exports'
    dev: false

  file:playground/ssr-deps/define-property-exports:
    resolution: {directory: playground/ssr-deps/define-property-exports, type: directory}
    name: '@vitejs/test-define-property-exports'
    dev: false

  file:playground/ssr-deps/external-entry:
    resolution: {directory: playground/ssr-deps/external-entry, type: directory}
    name: '@vitejs/test-external-entry'
    dev: false

  file:playground/ssr-deps/external-using-external-entry:
    resolution: {directory: playground/ssr-deps/external-using-external-entry, type: directory}
    name: '@vitejs/test-external-using-external-entry'
    dependencies:
      external-entry: file:playground/ssr-deps/external-entry
    dev: false

  file:playground/ssr-deps/forwarded-export:
    resolution: {directory: playground/ssr-deps/forwarded-export, type: directory}
    name: '@vitejs/test-forwarded-export'
    dependencies:
      object-assigned-exports: file:playground/ssr-deps/object-assigned-exports
    dev: false

  file:playground/ssr-deps/import-builtin-cjs:
    resolution: {directory: playground/ssr-deps/import-builtin-cjs, type: directory}
    name: '@vitejs/test-import-builtin'
    dev: false

  file:playground/ssr-deps/module-condition:
    resolution: {directory: playground/ssr-deps/module-condition, type: directory}
    name: '@vitejs/test-module-condition'
    dev: false

  file:playground/ssr-deps/nested-external:
    resolution: {directory: playground/ssr-deps/nested-external, type: directory}
    name: '@vitejs/test-nested-external'
    dev: false

  file:playground/ssr-deps/nested-external-cjs:
    resolution: {directory: playground/ssr-deps/nested-external-cjs, type: directory}
    name: nested-external-cjs
    dev: false

  file:playground/ssr-deps/no-external-cjs:
    resolution: {directory: playground/ssr-deps/no-external-cjs, type: directory}
    name: '@vitejs/test-no-external-cjs'
    dev: false

  file:playground/ssr-deps/no-external-css:
    resolution: {directory: playground/ssr-deps/no-external-css, type: directory}
    name: '@vitejs/test-no-external-css'
    dev: false

  file:playground/ssr-deps/object-assigned-exports:
    resolution: {directory: playground/ssr-deps/object-assigned-exports, type: directory}
    name: '@vitejs/test-object-assigned-exports'
    dev: false

  file:playground/ssr-deps/only-object-assigned-exports:
    resolution: {directory: playground/ssr-deps/only-object-assigned-exports, type: directory}
    name: '@vitejs/test-only-object-assigned-exports'
    dev: false

  file:playground/ssr-deps/optimized-with-nested-external:
    resolution: {directory: playground/ssr-deps/optimized-with-nested-external, type: directory}
    name: '@vitejs/test-optimized-with-nested-external'
    dependencies:
      nested-external: file:playground/ssr-deps/nested-external
    dev: false

  file:playground/ssr-deps/pkg-exports:
    resolution: {directory: playground/ssr-deps/pkg-exports, type: directory}
    name: '@vitejs/test-pkg-exports'
    dev: false

  file:playground/ssr-deps/primitive-export:
    resolution: {directory: playground/ssr-deps/primitive-export, type: directory}
    name: '@vitejs/test-primitive-export'
    dev: false

  file:playground/ssr-deps/read-file-content:
    resolution: {directory: playground/ssr-deps/read-file-content, type: directory}
    name: '@vitejs/test-read-file-content'
    dev: false

  file:playground/ssr-deps/require-absolute:
    resolution: {directory: playground/ssr-deps/require-absolute, type: directory}
    name: '@vitejs/test-require-absolute'
    dev: false

  file:playground/ssr-deps/ts-transpiled-exports:
    resolution: {directory: playground/ssr-deps/ts-transpiled-exports, type: directory}
    name: '@vitejs/test-ts-transpiled-exports'
    dev: false

  file:playground/ssr-noexternal/external-cjs:
    resolution: {directory: playground/ssr-noexternal/external-cjs, type: directory}
    name: '@vitejs/test-external-cjs'
    dev: false

  file:playground/ssr-noexternal/require-external-cjs:
    resolution: {directory: playground/ssr-noexternal/require-external-cjs, type: directory}
    name: '@vitejs/test-require-external-cjs'
    dependencies:
      '@vitejs/external-cjs': file:playground/ssr-noexternal/external-cjs
      '@vitejs/test-external-cjs': file:playground/ssr-noexternal/external-cjs
    dev: false

  file:playground/ssr-resolve/deep-import:
    resolution: {directory: playground/ssr-resolve/deep-import, type: directory}
    name: '@vitejs/test-deep-import'
    dev: false

  file:playground/ssr-resolve/entries:
    resolution: {directory: playground/ssr-resolve/entries, type: directory}
    name: '@vitejs/test-entries'
    dev: false

  file:playground/ssr-resolve/pkg-exports:
    resolution: {directory: playground/ssr-resolve/pkg-exports, type: directory}
    name: '@vitejs/test-resolve-pkg-exports'
    dev: false

  file:playground/ssr-webworker/browser-exports:
    resolution: {directory: playground/ssr-webworker/browser-exports, type: directory}
    name: '@vitejs/test-browser-exports'
    dev: false

  file:playground/ssr-webworker/worker-exports:
    resolution: {directory: playground/ssr-webworker/worker-exports, type: directory}
    name: '@vitejs/test-worker-exports'
    dev: false

  file:playground/worker/dep-to-optimize:
    resolution: {directory: playground/worker/dep-to-optimize, type: directory}
    name: '@vitejs/test-dep-to-optimize'
    dev: false<|MERGE_RESOLUTION|>--- conflicted
+++ resolved
@@ -235,7 +235,7 @@
     dependencies:
       esbuild:
         specifier: ^0.21.3
-        version: 0.21.3
+        version: 0.21.4
       postcss:
         specifier: ^8.4.38
         version: 8.4.38
@@ -390,7 +390,7 @@
         version: 6.1.1(rollup@4.13.0)(typescript@5.2.2)
       rollup-plugin-esbuild:
         specifier: ^6.1.1
-        version: 6.1.1(esbuild@0.21.3)(rollup@4.13.0)
+        version: 6.1.1(esbuild@0.21.4)(rollup@4.13.0)
       rollup-plugin-license:
         specifier: ^3.4.0
         version: 3.4.0(rollup@4.13.0)
@@ -3031,8 +3031,8 @@
     dev: true
     optional: true
 
-  /@esbuild/aix-ppc64@0.21.3:
-    resolution: {integrity: sha512-yTgnwQpFVYfvvo4SvRFB0SwrW8YjOxEoT7wfMT7Ol5v7v5LDNvSGo67aExmxOb87nQNeWPVvaGBNfQ7BXcrZ9w==}
+  /@esbuild/aix-ppc64@0.21.4:
+    resolution: {integrity: sha512-Zrm+B33R4LWPLjDEVnEqt2+SLTATlru1q/xYKVn8oVTbiRBGmK2VIMoIYGJDGyftnGaC788IuzGFAlb7IQ0Y8A==}
     engines: {node: '>=12'}
     cpu: [ppc64]
     os: [aix]
@@ -3066,8 +3066,8 @@
     dev: true
     optional: true
 
-  /@esbuild/android-arm64@0.21.3:
-    resolution: {integrity: sha512-c+ty9necz3zB1Y+d/N+mC6KVVkGUUOcm4ZmT5i/Fk5arOaY3i6CA3P5wo/7+XzV8cb4GrI/Zjp8NuOQ9Lfsosw==}
+  /@esbuild/android-arm64@0.21.4:
+    resolution: {integrity: sha512-fYFnz+ObClJ3dNiITySBUx+oNalYUT18/AryMxfovLkYWbutXsct3Wz2ZWAcGGppp+RVVX5FiXeLYGi97umisA==}
     engines: {node: '>=12'}
     cpu: [arm64]
     os: [android]
@@ -3101,8 +3101,8 @@
     dev: true
     optional: true
 
-  /@esbuild/android-arm@0.21.3:
-    resolution: {integrity: sha512-bviJOLMgurLJtF1/mAoJLxDZDL6oU5/ztMHnJQRejbJrSc9FFu0QoUoFhvi6qSKJEw9y5oGyvr9fuDtzJ30rNQ==}
+  /@esbuild/android-arm@0.21.4:
+    resolution: {integrity: sha512-E7H/yTd8kGQfY4z9t3nRPk/hrhaCajfA3YSQSBrst8B+3uTcgsi8N+ZWYCaeIDsiVs6m65JPCaQN/DxBRclF3A==}
     engines: {node: '>=12'}
     cpu: [arm]
     os: [android]
@@ -3136,8 +3136,8 @@
     dev: true
     optional: true
 
-  /@esbuild/android-x64@0.21.3:
-    resolution: {integrity: sha512-JReHfYCRK3FVX4Ra+y5EBH1b9e16TV2OxrPAvzMsGeES0X2Ndm9ImQRI4Ket757vhc5XBOuGperw63upesclRw==}
+  /@esbuild/android-x64@0.21.4:
+    resolution: {integrity: sha512-mDqmlge3hFbEPbCWxp4fM6hqq7aZfLEHZAKGP9viq9wMUBVQx202aDIfc3l+d2cKhUJM741VrCXEzRFhPDKH3Q==}
     engines: {node: '>=12'}
     cpu: [x64]
     os: [android]
@@ -3171,8 +3171,8 @@
     dev: true
     optional: true
 
-  /@esbuild/darwin-arm64@0.21.3:
-    resolution: {integrity: sha512-U3fuQ0xNiAkXOmQ6w5dKpEvXQRSpHOnbw7gEfHCRXPeTKW9sBzVck6C5Yneb8LfJm0l6le4NQfkNPnWMSlTFUQ==}
+  /@esbuild/darwin-arm64@0.21.4:
+    resolution: {integrity: sha512-72eaIrDZDSiWqpmCzVaBD58c8ea8cw/U0fq/PPOTqE3c53D0xVMRt2ooIABZ6/wj99Y+h4ksT/+I+srCDLU9TA==}
     engines: {node: '>=12'}
     cpu: [arm64]
     os: [darwin]
@@ -3206,8 +3206,8 @@
     dev: true
     optional: true
 
-  /@esbuild/darwin-x64@0.21.3:
-    resolution: {integrity: sha512-3m1CEB7F07s19wmaMNI2KANLcnaqryJxO1fXHUV5j1rWn+wMxdUYoPyO2TnAbfRZdi7ADRwJClmOwgT13qlP3Q==}
+  /@esbuild/darwin-x64@0.21.4:
+    resolution: {integrity: sha512-uBsuwRMehGmw1JC7Vecu/upOjTsMhgahmDkWhGLWxIgUn2x/Y4tIwUZngsmVb6XyPSTXJYS4YiASKPcm9Zitag==}
     engines: {node: '>=12'}
     cpu: [x64]
     os: [darwin]
@@ -3241,8 +3241,8 @@
     dev: true
     optional: true
 
-  /@esbuild/freebsd-arm64@0.21.3:
-    resolution: {integrity: sha512-fsNAAl5pU6wmKHq91cHWQT0Fz0vtyE1JauMzKotrwqIKAswwP5cpHUCxZNSTuA/JlqtScq20/5KZ+TxQdovU/g==}
+  /@esbuild/freebsd-arm64@0.21.4:
+    resolution: {integrity: sha512-8JfuSC6YMSAEIZIWNL3GtdUT5NhUA/CMUCpZdDRolUXNAXEE/Vbpe6qlGLpfThtY5NwXq8Hi4nJy4YfPh+TwAg==}
     engines: {node: '>=12'}
     cpu: [arm64]
     os: [freebsd]
@@ -3276,8 +3276,8 @@
     dev: true
     optional: true
 
-  /@esbuild/freebsd-x64@0.21.3:
-    resolution: {integrity: sha512-tci+UJ4zP5EGF4rp8XlZIdq1q1a/1h9XuronfxTMCNBslpCtmk97Q/5qqy1Mu4zIc0yswN/yP/BLX+NTUC1bXA==}
+  /@esbuild/freebsd-x64@0.21.4:
+    resolution: {integrity: sha512-8d9y9eQhxv4ef7JmXny7591P/PYsDFc4+STaxC1GBv0tMyCdyWfXu2jBuqRsyhY8uL2HU8uPyscgE2KxCY9imQ==}
     engines: {node: '>=12'}
     cpu: [x64]
     os: [freebsd]
@@ -3311,8 +3311,8 @@
     dev: true
     optional: true
 
-  /@esbuild/linux-arm64@0.21.3:
-    resolution: {integrity: sha512-vvG6R5g5ieB4eCJBQevyDMb31LMHthLpXTc2IGkFnPWS/GzIFDnaYFp558O+XybTmYrVjxnryru7QRleJvmZ6Q==}
+  /@esbuild/linux-arm64@0.21.4:
+    resolution: {integrity: sha512-/GLD2orjNU50v9PcxNpYZi+y8dJ7e7/LhQukN3S4jNDXCKkyyiyAz9zDw3siZ7Eh1tRcnCHAo/WcqKMzmi4eMQ==}
     engines: {node: '>=12'}
     cpu: [arm64]
     os: [linux]
@@ -3346,8 +3346,8 @@
     dev: true
     optional: true
 
-  /@esbuild/linux-arm@0.21.3:
-    resolution: {integrity: sha512-f6kz2QpSuyHHg01cDawj0vkyMwuIvN62UAguQfnNVzbge2uWLhA7TCXOn83DT0ZvyJmBI943MItgTovUob36SQ==}
+  /@esbuild/linux-arm@0.21.4:
+    resolution: {integrity: sha512-2rqFFefpYmpMs+FWjkzSgXg5vViocqpq5a1PSRgT0AvSgxoXmGF17qfGAzKedg6wAwyM7UltrKVo9kxaJLMF/g==}
     engines: {node: '>=12'}
     cpu: [arm]
     os: [linux]
@@ -3381,8 +3381,8 @@
     dev: true
     optional: true
 
-  /@esbuild/linux-ia32@0.21.3:
-    resolution: {integrity: sha512-HjCWhH7K96Na+66TacDLJmOI9R8iDWDDiqe17C7znGvvE4sW1ECt9ly0AJ3dJH62jHyVqW9xpxZEU1jKdt+29A==}
+  /@esbuild/linux-ia32@0.21.4:
+    resolution: {integrity: sha512-pNftBl7m/tFG3t2m/tSjuYeWIffzwAZT9m08+9DPLizxVOsUl8DdFzn9HvJrTQwe3wvJnwTdl92AonY36w/25g==}
     engines: {node: '>=12'}
     cpu: [ia32]
     os: [linux]
@@ -3416,8 +3416,8 @@
     dev: true
     optional: true
 
-  /@esbuild/linux-loong64@0.21.3:
-    resolution: {integrity: sha512-BGpimEccmHBZRcAhdlRIxMp7x9PyJxUtj7apL2IuoG9VxvU/l/v1z015nFs7Si7tXUwEsvjc1rOJdZCn4QTU+Q==}
+  /@esbuild/linux-loong64@0.21.4:
+    resolution: {integrity: sha512-cSD2gzCK5LuVX+hszzXQzlWya6c7hilO71L9h4KHwqI4qeqZ57bAtkgcC2YioXjsbfAv4lPn3qe3b00Zt+jIfQ==}
     engines: {node: '>=12'}
     cpu: [loong64]
     os: [linux]
@@ -3451,8 +3451,8 @@
     dev: true
     optional: true
 
-  /@esbuild/linux-mips64el@0.21.3:
-    resolution: {integrity: sha512-5rMOWkp7FQGtAH3QJddP4w3s47iT20hwftqdm7b+loe95o8JU8ro3qZbhgMRy0VuFU0DizymF1pBKkn3YHWtsw==}
+  /@esbuild/linux-mips64el@0.21.4:
+    resolution: {integrity: sha512-qtzAd3BJh7UdbiXCrg6npWLYU0YpufsV9XlufKhMhYMJGJCdfX/G6+PNd0+v877X1JG5VmjBLUiFB0o8EUSicA==}
     engines: {node: '>=12'}
     cpu: [mips64el]
     os: [linux]
@@ -3486,8 +3486,8 @@
     dev: true
     optional: true
 
-  /@esbuild/linux-ppc64@0.21.3:
-    resolution: {integrity: sha512-h0zj1ldel89V5sjPLo5H1SyMzp4VrgN1tPkN29TmjvO1/r0MuMRwJxL8QY05SmfsZRs6TF0c/IDH3u7XYYmbAg==}
+  /@esbuild/linux-ppc64@0.21.4:
+    resolution: {integrity: sha512-yB8AYzOTaL0D5+2a4xEy7OVvbcypvDR05MsB/VVPVA7nL4hc5w5Dyd/ddnayStDgJE59fAgNEOdLhBxjfx5+dg==}
     engines: {node: '>=12'}
     cpu: [ppc64]
     os: [linux]
@@ -3521,8 +3521,8 @@
     dev: true
     optional: true
 
-  /@esbuild/linux-riscv64@0.21.3:
-    resolution: {integrity: sha512-dkAKcTsTJ+CRX6bnO17qDJbLoW37npd5gSNtSzjYQr0svghLJYGYB0NF1SNcU1vDcjXLYS5pO4qOW4YbFama4A==}
+  /@esbuild/linux-riscv64@0.21.4:
+    resolution: {integrity: sha512-Y5AgOuVzPjQdgU59ramLoqSSiXddu7F3F+LI5hYy/d1UHN7K5oLzYBDZe23QmQJ9PIVUXwOdKJ/jZahPdxzm9w==}
     engines: {node: '>=12'}
     cpu: [riscv64]
     os: [linux]
@@ -3556,8 +3556,8 @@
     dev: true
     optional: true
 
-  /@esbuild/linux-s390x@0.21.3:
-    resolution: {integrity: sha512-vnD1YUkovEdnZWEuMmy2X2JmzsHQqPpZElXx6dxENcIwTu+Cu5ERax6+Ke1QsE814Zf3c6rxCfwQdCTQ7tPuXA==}
+  /@esbuild/linux-s390x@0.21.4:
+    resolution: {integrity: sha512-Iqc/l/FFwtt8FoTK9riYv9zQNms7B8u+vAI/rxKuN10HgQIXaPzKZc479lZ0x6+vKVQbu55GdpYpeNWzjOhgbA==}
     engines: {node: '>=12'}
     cpu: [s390x]
     os: [linux]
@@ -3591,8 +3591,8 @@
     dev: true
     optional: true
 
-  /@esbuild/linux-x64@0.21.3:
-    resolution: {integrity: sha512-IOXOIm9WaK7plL2gMhsWJd+l2bfrhfilv0uPTptoRoSb2p09RghhQQp9YY6ZJhk/kqmeRt6siRdMSLLwzuT0KQ==}
+  /@esbuild/linux-x64@0.21.4:
+    resolution: {integrity: sha512-Td9jv782UMAFsuLZINfUpoF5mZIbAj+jv1YVtE58rFtfvoKRiKSkRGQfHTgKamLVT/fO7203bHa3wU122V/Bdg==}
     engines: {node: '>=12'}
     cpu: [x64]
     os: [linux]
@@ -3626,8 +3626,8 @@
     dev: true
     optional: true
 
-  /@esbuild/netbsd-x64@0.21.3:
-    resolution: {integrity: sha512-uTgCwsvQ5+vCQnqM//EfDSuomo2LhdWhFPS8VL8xKf+PKTCrcT/2kPPoWMTs22aB63MLdGMJiE3f1PHvCDmUOw==}
+  /@esbuild/netbsd-x64@0.21.4:
+    resolution: {integrity: sha512-Awn38oSXxsPMQxaV0Ipb7W/gxZtk5Tx3+W+rAPdZkyEhQ6968r9NvtkjhnhbEgWXYbgV+JEONJ6PcdBS+nlcpA==}
     engines: {node: '>=12'}
     cpu: [x64]
     os: [netbsd]
@@ -3661,8 +3661,8 @@
     dev: true
     optional: true
 
-  /@esbuild/openbsd-x64@0.21.3:
-    resolution: {integrity: sha512-vNAkR17Ub2MgEud2Wag/OE4HTSI6zlb291UYzHez/psiKarp0J8PKGDnAhMBcHFoOHMXHfExzmjMojJNbAStrQ==}
+  /@esbuild/openbsd-x64@0.21.4:
+    resolution: {integrity: sha512-IsUmQeCY0aU374R82fxIPu6vkOybWIMc3hVGZ3ChRwL9hA1TwY+tS0lgFWV5+F1+1ssuvvXt3HFqe8roCip8Hg==}
     engines: {node: '>=12'}
     cpu: [x64]
     os: [openbsd]
@@ -3696,8 +3696,8 @@
     dev: true
     optional: true
 
-  /@esbuild/sunos-x64@0.21.3:
-    resolution: {integrity: sha512-W8H9jlGiSBomkgmouaRoTXo49j4w4Kfbl6I1bIdO/vT0+0u4f20ko3ELzV3hPI6XV6JNBVX+8BC+ajHkvffIJA==}
+  /@esbuild/sunos-x64@0.21.4:
+    resolution: {integrity: sha512-hsKhgZ4teLUaDA6FG/QIu2q0rI6I36tZVfM4DBZv3BG0mkMIdEnMbhc4xwLvLJSS22uWmaVkFkqWgIS0gPIm+A==}
     engines: {node: '>=12'}
     cpu: [x64]
     os: [sunos]
@@ -3731,8 +3731,8 @@
     dev: true
     optional: true
 
-  /@esbuild/win32-arm64@0.21.3:
-    resolution: {integrity: sha512-EjEomwyLSCg8Ag3LDILIqYCZAq/y3diJ04PnqGRgq8/4O3VNlXyMd54j/saShaN4h5o5mivOjAzmU6C3X4v0xw==}
+  /@esbuild/win32-arm64@0.21.4:
+    resolution: {integrity: sha512-UUfMgMoXPoA/bvGUNfUBFLCh0gt9dxZYIx9W4rfJr7+hKe5jxxHmfOK8YSH4qsHLLN4Ck8JZ+v7Q5fIm1huErg==}
     engines: {node: '>=12'}
     cpu: [arm64]
     os: [win32]
@@ -3766,8 +3766,8 @@
     dev: true
     optional: true
 
-  /@esbuild/win32-ia32@0.21.3:
-    resolution: {integrity: sha512-WGiE/GgbsEwR33++5rzjiYsKyHywE8QSZPF7Rfx9EBfK3Qn3xyR6IjyCr5Uk38Kg8fG4/2phN7sXp4NPWd3fcw==}
+  /@esbuild/win32-ia32@0.21.4:
+    resolution: {integrity: sha512-yIxbspZb5kGCAHWm8dexALQ9en1IYDfErzjSEq1KzXFniHv019VT3mNtTK7t8qdy4TwT6QYHI9sEZabONHg+aw==}
     engines: {node: '>=12'}
     cpu: [ia32]
     os: [win32]
@@ -3801,8 +3801,8 @@
     dev: true
     optional: true
 
-  /@esbuild/win32-x64@0.21.3:
-    resolution: {integrity: sha512-xRxC0jaJWDLYvcUvjQmHCJSfMrgmUuvsoXgDeU/wTorQ1ngDdUBuFtgY3W1Pc5sprGAvZBtWdJX7RPg/iZZUqA==}
+  /@esbuild/win32-x64@0.21.4:
+    resolution: {integrity: sha512-sywLRD3UK/qRJt0oBwdpYLBibk7KiRfbswmWRDabuncQYSlf8aLEEUor/oP6KRz8KEG+HoiVLBhPRD5JWjS8Sg==}
     engines: {node: '>=12'}
     cpu: [x64]
     os: [win32]
@@ -6271,35 +6271,35 @@
       '@esbuild/win32-x64': 0.20.2
     dev: true
 
-  /esbuild@0.21.3:
-    resolution: {integrity: sha512-Kgq0/ZsAPzKrbOjCQcjoSmPoWhlcVnGAUo7jvaLHoxW1Drto0KGkR1xBNg2Cp43b9ImvxmPEJZ9xkfcnqPsfBw==}
+  /esbuild@0.21.4:
+    resolution: {integrity: sha512-sFMcNNrj+Q0ZDolrp5pDhH0nRPN9hLIM3fRPwgbLYJeSHHgnXSnbV3xYgSVuOeLWH9c73VwmEverVzupIv5xuA==}
     engines: {node: '>=12'}
     hasBin: true
     requiresBuild: true
     optionalDependencies:
-      '@esbuild/aix-ppc64': 0.21.3
-      '@esbuild/android-arm': 0.21.3
-      '@esbuild/android-arm64': 0.21.3
-      '@esbuild/android-x64': 0.21.3
-      '@esbuild/darwin-arm64': 0.21.3
-      '@esbuild/darwin-x64': 0.21.3
-      '@esbuild/freebsd-arm64': 0.21.3
-      '@esbuild/freebsd-x64': 0.21.3
-      '@esbuild/linux-arm': 0.21.3
-      '@esbuild/linux-arm64': 0.21.3
-      '@esbuild/linux-ia32': 0.21.3
-      '@esbuild/linux-loong64': 0.21.3
-      '@esbuild/linux-mips64el': 0.21.3
-      '@esbuild/linux-ppc64': 0.21.3
-      '@esbuild/linux-riscv64': 0.21.3
-      '@esbuild/linux-s390x': 0.21.3
-      '@esbuild/linux-x64': 0.21.3
-      '@esbuild/netbsd-x64': 0.21.3
-      '@esbuild/openbsd-x64': 0.21.3
-      '@esbuild/sunos-x64': 0.21.3
-      '@esbuild/win32-arm64': 0.21.3
-      '@esbuild/win32-ia32': 0.21.3
-      '@esbuild/win32-x64': 0.21.3
+      '@esbuild/aix-ppc64': 0.21.4
+      '@esbuild/android-arm': 0.21.4
+      '@esbuild/android-arm64': 0.21.4
+      '@esbuild/android-x64': 0.21.4
+      '@esbuild/darwin-arm64': 0.21.4
+      '@esbuild/darwin-x64': 0.21.4
+      '@esbuild/freebsd-arm64': 0.21.4
+      '@esbuild/freebsd-x64': 0.21.4
+      '@esbuild/linux-arm': 0.21.4
+      '@esbuild/linux-arm64': 0.21.4
+      '@esbuild/linux-ia32': 0.21.4
+      '@esbuild/linux-loong64': 0.21.4
+      '@esbuild/linux-mips64el': 0.21.4
+      '@esbuild/linux-ppc64': 0.21.4
+      '@esbuild/linux-riscv64': 0.21.4
+      '@esbuild/linux-s390x': 0.21.4
+      '@esbuild/linux-x64': 0.21.4
+      '@esbuild/netbsd-x64': 0.21.4
+      '@esbuild/openbsd-x64': 0.21.4
+      '@esbuild/sunos-x64': 0.21.4
+      '@esbuild/win32-arm64': 0.21.4
+      '@esbuild/win32-ia32': 0.21.4
+      '@esbuild/win32-x64': 0.21.4
 
   /escalade@3.1.1:
     resolution: {integrity: sha512-k0er2gUkLf8O0zKJiAhmkTnJlTvINGv7ygDNPbeIsX/TJjGJZHuh9B2UxbsaEkmlEo9MfhrSzmhIlhRlI2GXnw==}
@@ -9373,7 +9373,7 @@
       '@babel/code-frame': 7.24.6
     dev: true
 
-  /rollup-plugin-esbuild@6.1.1(esbuild@0.21.3)(rollup@4.13.0):
+  /rollup-plugin-esbuild@6.1.1(esbuild@0.21.4)(rollup@4.13.0):
     resolution: {integrity: sha512-CehMY9FAqJD5OUaE/Mi1r5z0kNeYxItmRO2zG4Qnv2qWKF09J2lTy5GUzjJR354ZPrLkCj4fiBN41lo8PzBUhw==}
     engines: {node: '>=14.18.0'}
     peerDependencies:
@@ -9383,7 +9383,7 @@
       '@rollup/pluginutils': 5.1.0(rollup@4.13.0)
       debug: 4.3.4
       es-module-lexer: 1.5.3
-      esbuild: 0.21.3
+      esbuild: 0.21.4
       get-tsconfig: 4.7.2
       rollup: 4.13.0
     transitivePeerDependencies:
@@ -10045,15 +10045,9 @@
       '@tsconfig/node12': 1.0.9
       '@tsconfig/node14': 1.0.1
       '@tsconfig/node16': 1.0.2
-<<<<<<< HEAD
-      '@types/node': 20.12.11
+      '@types/node': 20.12.12
       acorn: 8.11.3(patch_hash=updblechagntmruccl446lr76a)
       acorn-walk: 8.3.2
-=======
-      '@types/node': 20.12.12
-      acorn: 8.11.3
-      acorn-walk: 8.3.2(acorn@8.11.3)
->>>>>>> 48edfcd9
       arg: 4.1.3
       create-require: 1.1.1
       diff: 4.0.2
