lockfileVersion: '6.0'

settings:
  autoInstallPeers: false
  excludeLinksFromLockfile: false

overrides:
  vite: workspace:*

packageExtensionsChecksum: 4e49e84b7a11dfd4895fbffb006a7015

patchedDependencies:
  chokidar@3.6.0:
    hash: bckcfsslxcffppz65mxcq6naau
    path: patches/chokidar@3.6.0.patch
  postcss-import@16.0.1:
    hash: fjrm7xa2co7loa5ldk32oip4ly
    path: patches/postcss-import@16.0.1.patch
  sirv@2.0.4:
    hash: amdes53ifqfntejkflpaq5ifce
    path: patches/sirv@2.0.4.patch

importers:

  .:
    devDependencies:
      '@babel/types':
        specifier: ^7.24.0
        version: 7.24.0
      '@eslint-types/typescript-eslint':
        specifier: ^7.0.2
        version: 7.0.2
      '@rollup/plugin-typescript':
        specifier: ^11.1.6
        version: 11.1.6(rollup@4.13.0)(tslib@2.6.2)(typescript@5.2.2)
      '@types/babel__core':
        specifier: ^7.20.5
        version: 7.20.5
      '@types/babel__preset-env':
        specifier: ^7.9.6
        version: 7.9.6
      '@types/convert-source-map':
        specifier: ^2.0.3
        version: 2.0.3
      '@types/cross-spawn':
        specifier: ^6.0.6
        version: 6.0.6
      '@types/debug':
        specifier: ^4.1.12
        version: 4.1.12
      '@types/estree':
        specifier: ^1.0.5
        version: 1.0.5
      '@types/etag':
        specifier: ^1.8.3
        version: 1.8.3
      '@types/fs-extra':
        specifier: ^11.0.4
        version: 11.0.4
      '@types/less':
        specifier: ^3.0.6
        version: 3.0.6
      '@types/micromatch':
        specifier: ^4.0.6
        version: 4.0.6
      '@types/node':
        specifier: ^20.11.28
        version: 20.11.28
      '@types/picomatch':
        specifier: ^2.3.3
        version: 2.3.3
      '@types/sass':
        specifier: ~1.43.1
        version: 1.43.1
      '@types/semver':
        specifier: ^7.5.8
        version: 7.5.8
      '@types/stylus':
        specifier: ^0.48.42
        version: 0.48.42
      '@types/ws':
        specifier: ^8.5.10
        version: 8.5.10
      '@typescript-eslint/eslint-plugin':
        specifier: ^7.2.0
        version: 7.2.0(@typescript-eslint/parser@7.2.0)(eslint@8.57.0)(typescript@5.2.2)
      '@typescript-eslint/parser':
        specifier: ^7.2.0
        version: 7.2.0(eslint@8.57.0)(typescript@5.2.2)
      '@vitejs/release-scripts':
        specifier: ^1.3.1
        version: 1.3.1
      conventional-changelog-cli:
        specifier: ^4.1.0
        version: 4.1.0
      eslint:
        specifier: ^8.57.0
        version: 8.57.0
      eslint-define-config:
        specifier: ^2.1.0
        version: 2.1.0
      eslint-plugin-i:
        specifier: ^2.29.1
        version: 2.29.1(@typescript-eslint/parser@7.2.0)(eslint@8.57.0)
      eslint-plugin-n:
        specifier: ^16.6.2
        version: 16.6.2(eslint@8.57.0)
      eslint-plugin-regexp:
        specifier: ^2.3.0
        version: 2.3.0(eslint@8.57.0)
      execa:
        specifier: ^8.0.1
        version: 8.0.1
      feed:
        specifier: ^4.2.2
        version: 4.2.2
      fs-extra:
        specifier: ^11.2.0
        version: 11.2.0
      lint-staged:
        specifier: ^15.2.2
        version: 15.2.2
      npm-run-all2:
        specifier: ^6.1.2
        version: 6.1.2
      picocolors:
        specifier: ^1.0.0
        version: 1.0.0
      playwright-chromium:
        specifier: ^1.42.1
        version: 1.42.1
      prettier:
        specifier: 3.2.5
        version: 3.2.5
      rimraf:
        specifier: ^5.0.5
        version: 5.0.5
      rollup:
        specifier: ^4.13.0
        version: 4.13.0
      semver:
        specifier: ^7.6.0
        version: 7.6.0
      simple-git-hooks:
        specifier: ^2.11.0
        version: 2.11.0
      tslib:
        specifier: ^2.6.2
        version: 2.6.2
      tsx:
        specifier: ^4.7.1
        version: 4.7.1
      typescript:
        specifier: ^5.2.2
        version: 5.2.2
      unbuild:
        specifier: ^2.0.0
        version: 2.0.0(typescript@5.2.2)
      vite:
        specifier: workspace:*
        version: link:packages/vite
      vitest:
        specifier: ^1.4.0
        version: 1.4.0(@types/node@20.11.28)

  docs:
    devDependencies:
      '@shikijs/vitepress-twoslash':
        specifier: ^1.2.0
        version: 1.2.0(typescript@5.2.2)
      '@types/express':
        specifier: ^4.17.21
        version: 4.17.21
      vitepress:
        specifier: 1.0.0-rc.45
        version: 1.0.0-rc.45(typescript@5.2.2)
      vue:
        specifier: ^3.4.21
        version: 3.4.21(typescript@5.2.2)

  packages/create-vite:
    devDependencies:
      '@types/minimist':
        specifier: ^1.2.5
        version: 1.2.5
      '@types/prompts':
        specifier: ^2.4.9
        version: 2.4.9
      cross-spawn:
        specifier: ^7.0.3
        version: 7.0.3
      kolorist:
        specifier: ^1.8.0
        version: 1.8.0
      minimist:
        specifier: ^1.2.8
        version: 1.2.8
      prompts:
        specifier: ^2.4.2
        version: 2.4.2
      unbuild:
        specifier: ^2.0.0
        version: 2.0.0(typescript@5.2.2)

  packages/plugin-legacy:
    dependencies:
      '@babel/core':
        specifier: ^7.24.0
        version: 7.24.0
      '@babel/preset-env':
        specifier: ^7.24.0
        version: 7.24.0(@babel/core@7.24.0)
      browserslist:
        specifier: ^4.23.0
        version: 4.23.0
      browserslist-to-esbuild:
        specifier: ^2.1.1
        version: 2.1.1(browserslist@4.23.0)
      core-js:
        specifier: ^3.36.0
        version: 3.36.0
      magic-string:
        specifier: ^0.30.8
        version: 0.30.8
      regenerator-runtime:
        specifier: ^0.14.1
        version: 0.14.1
      systemjs:
        specifier: ^6.14.3
        version: 6.14.3
    devDependencies:
      acorn:
        specifier: ^8.11.3
        version: 8.11.3
      picocolors:
        specifier: ^1.0.0
        version: 1.0.0
      vite:
        specifier: workspace:*
        version: link:../vite

  packages/vite:
    dependencies:
      esbuild:
        specifier: ^0.20.1
        version: 0.20.1
      postcss:
        specifier: ^8.4.36
        version: 8.4.36
      rollup:
        specifier: ^4.13.0
        version: 4.13.0
    optionalDependencies:
      fsevents:
        specifier: ~2.3.3
        version: 2.3.3
    devDependencies:
      '@ampproject/remapping':
        specifier: ^2.3.0
        version: 2.3.0
      '@babel/parser':
        specifier: ^7.24.0
        version: 7.24.0
      '@jridgewell/trace-mapping':
        specifier: ^0.3.25
        version: 0.3.25
      '@polka/compression':
        specifier: ^1.0.0-next.25
        version: 1.0.0-next.25
      '@rollup/plugin-alias':
        specifier: ^5.1.0
        version: 5.1.0(rollup@4.13.0)
      '@rollup/plugin-commonjs':
        specifier: ^25.0.7
        version: 25.0.7(rollup@4.13.0)
      '@rollup/plugin-dynamic-import-vars':
        specifier: ^2.1.2
        version: 2.1.2(rollup@4.13.0)
      '@rollup/plugin-json':
        specifier: ^6.1.0
        version: 6.1.0(rollup@4.13.0)
      '@rollup/plugin-node-resolve':
        specifier: 15.2.3
        version: 15.2.3(rollup@4.13.0)
      '@rollup/plugin-typescript':
        specifier: ^11.1.6
        version: 11.1.6(rollup@4.13.0)(tslib@2.6.2)(typescript@5.2.2)
      '@rollup/pluginutils':
        specifier: ^5.1.0
        version: 5.1.0(rollup@4.13.0)
      '@types/escape-html':
        specifier: ^1.0.4
        version: 1.0.4
      '@types/pnpapi':
        specifier: ^0.0.5
        version: 0.0.5
      acorn:
        specifier: ^8.11.3
        version: 8.11.3
      acorn-walk:
        specifier: ^8.3.2
        version: 8.3.2(acorn@8.11.3)
      artichokie:
        specifier: ^0.2.0
        version: 0.2.0
      cac:
        specifier: ^6.7.14
        version: 6.7.14
      chokidar:
        specifier: ^3.6.0
        version: 3.6.0(patch_hash=bckcfsslxcffppz65mxcq6naau)
      connect:
        specifier: ^3.7.0
        version: 3.7.0
      convert-source-map:
        specifier: ^2.0.0
        version: 2.0.0
      cors:
        specifier: ^2.8.5
        version: 2.8.5
      cross-spawn:
        specifier: ^7.0.3
        version: 7.0.3
      debug:
        specifier: ^4.3.4
        version: 4.3.4
      dep-types:
        specifier: link:./src/types
        version: link:src/types
      dotenv:
        specifier: ^16.4.5
        version: 16.4.5
      dotenv-expand:
        specifier: ^11.0.6
        version: 11.0.6
      es-module-lexer:
        specifier: ^1.4.1
        version: 1.4.1
      escape-html:
        specifier: ^1.0.3
        version: 1.0.3
      estree-walker:
        specifier: ^3.0.3
        version: 3.0.3
      etag:
        specifier: ^1.8.1
        version: 1.8.1
      fast-glob:
        specifier: ^3.3.2
        version: 3.3.2
      http-proxy:
        specifier: ^1.18.1
        version: 1.18.1(debug@4.3.4)
      launch-editor-middleware:
        specifier: ^2.6.1
        version: 2.6.1
      lightningcss:
        specifier: ^1.24.1
        version: 1.24.1
      magic-string:
        specifier: ^0.30.8
        version: 0.30.8
      micromatch:
        specifier: ^4.0.5
        version: 4.0.5
      mlly:
        specifier: ^1.6.1
        version: 1.6.1
      mrmime:
        specifier: ^2.0.0
        version: 2.0.0
      open:
        specifier: ^8.4.2
        version: 8.4.2
      parse5:
        specifier: ^7.1.2
        version: 7.1.2
      pathe:
        specifier: ^1.1.2
        version: 1.1.2
      periscopic:
        specifier: ^4.0.2
        version: 4.0.2
      picocolors:
        specifier: ^1.0.0
        version: 1.0.0
      picomatch:
        specifier: ^2.3.1
        version: 2.3.1
      postcss-import:
        specifier: ^16.0.1
        version: 16.0.1(patch_hash=fjrm7xa2co7loa5ldk32oip4ly)(postcss@8.4.36)
      postcss-load-config:
        specifier: ^4.0.2
<<<<<<< HEAD
        version: 4.0.2(postcss@8.4.35)(ts-node@10.9.2)
=======
        version: 4.0.2(postcss@8.4.36)(ts-node@10.9.2)
      postcss-modules:
        specifier: ^6.0.0
        version: 6.0.0(postcss@8.4.36)
>>>>>>> 72104f6d
      resolve.exports:
        specifier: ^2.0.2
        version: 2.0.2
      rollup-plugin-dts:
        specifier: ^6.1.0
        version: 6.1.0(rollup@4.13.0)(typescript@5.2.2)
      rollup-plugin-esbuild:
        specifier: ^6.1.1
        version: 6.1.1(esbuild@0.20.1)(rollup@4.13.0)
      rollup-plugin-license:
        specifier: ^3.3.1
        version: 3.3.1(rollup@4.13.0)
      sirv:
        specifier: ^2.0.4
        version: 2.0.4(patch_hash=amdes53ifqfntejkflpaq5ifce)
      source-map-support:
        specifier: ^0.5.21
        version: 0.5.21
      strip-ansi:
        specifier: ^7.1.0
        version: 7.1.0
      strip-literal:
        specifier: ^2.0.0
        version: 2.0.0
      tsconfck:
        specifier: ^3.0.3
        version: 3.0.3(typescript@5.2.2)
      tslib:
        specifier: ^2.6.2
        version: 2.6.2
      types:
        specifier: link:./types
        version: link:types
      ufo:
<<<<<<< HEAD
        specifier: ^1.4.0
        version: 1.4.0
      vite-css-modules:
        specifier: ^1.4.2
        version: 1.4.2(lightningcss@1.24.0)(postcss@8.4.35)(rollup@4.13.0)(vite@packages+vite)
=======
        specifier: ^1.5.1
        version: 1.5.1
>>>>>>> 72104f6d
      ws:
        specifier: ^8.16.0
        version: 8.16.0

  packages/vite/src/node/__tests__/packages/module: {}

  packages/vite/src/node/__tests__/packages/name: {}

  packages/vite/src/node/__tests__/packages/noname: {}

  packages/vite/src/node/server/__tests__/fixtures/lerna/nested: {}

  packages/vite/src/node/server/__tests__/fixtures/none/nested: {}

  packages/vite/src/node/server/__tests__/fixtures/pnpm: {}

  packages/vite/src/node/server/__tests__/fixtures/pnpm/nested: {}

  packages/vite/src/node/server/__tests__/fixtures/yarn: {}

  packages/vite/src/node/server/__tests__/fixtures/yarn/nested: {}

  packages/vite/src/node/ssr/__tests__:
    dependencies:
      '@vitejs/cjs-ssr-dep':
        specifier: link:./fixtures/cjs-ssr-dep
        version: link:fixtures/cjs-ssr-dep

  packages/vite/src/node/ssr/__tests__/fixtures/cjs-ssr-dep: {}

  packages/vite/src/node/ssr/runtime/__tests__:
    dependencies:
      '@vitejs/cjs-external':
        specifier: link:./fixtures/cjs-external
        version: link:fixtures/cjs-external
      '@vitejs/esm-external':
        specifier: link:./fixtures/esm-external
        version: link:fixtures/esm-external
      tinyspy:
        specifier: 2.2.0
        version: 2.2.0

  packages/vite/src/node/ssr/runtime/__tests__/fixtures/cjs-external: {}

  packages/vite/src/node/ssr/runtime/__tests__/fixtures/esm-external: {}

  playground:
    devDependencies:
      convert-source-map:
        specifier: ^2.0.0
        version: 2.0.0
      css-color-names:
        specifier: ^1.0.1
        version: 1.0.1
      kill-port:
        specifier: ^1.6.1
        version: 1.6.1
      node-fetch:
        specifier: ^3.3.2
        version: 3.3.2

  playground/alias:
    dependencies:
      '@vue/shared':
        specifier: ^3.4.21
        version: 3.4.21
      aliased-module:
        specifier: file:./dir/module
        version: file:playground/alias/dir/module
      vue:
        specifier: ^3.4.21
        version: 3.4.21(typescript@5.2.2)
    devDependencies:
      '@vitejs/test-resolve-linked':
        specifier: workspace:*
        version: link:../resolve-linked

  playground/alias/dir/module: {}

  playground/assets: {}

  playground/assets-sanitize: {}

  playground/backend-integration:
    devDependencies:
      fast-glob:
        specifier: ^3.3.2
        version: 3.3.2
      sass:
        specifier: ^1.72.0
        version: 1.72.0
      tailwindcss:
        specifier: ^3.4.1
        version: 3.4.1(ts-node@10.9.2)

  playground/build-old: {}

  playground/cli: {}

  playground/cli-module:
    devDependencies:
      url:
        specifier: ^0.11.3
        version: 0.11.3

  playground/config/packages/entry:
    dependencies:
      '@vite/test-config-plugin-module-condition':
        specifier: link:../plugin-module-condition
        version: link:../plugin-module-condition

  playground/config/packages/plugin-module-condition: {}

  playground/config/packages/siblings:
    devDependencies:
      '@types/lodash':
        specifier: ^4.17.0
        version: 4.17.0
      lodash:
        specifier: ^4.17.21
        version: 4.17.21

  playground/csp: {}

  playground/css:
    devDependencies:
      '@vitejs/test-css-dep':
        specifier: link:./css-dep
        version: link:css-dep
      '@vitejs/test-css-dep-exports':
        specifier: link:./css-dep-exports
        version: link:css-dep-exports
      '@vitejs/test-css-js-dep':
        specifier: file:./css-js-dep
        version: file:playground/css/css-js-dep
      '@vitejs/test-css-proxy-dep':
        specifier: file:./css-proxy-dep
        version: file:playground/css/css-proxy-dep
      '@vitejs/test-scss-proxy-dep':
        specifier: file:./scss-proxy-dep
        version: file:playground/css/scss-proxy-dep
      fast-glob:
        specifier: ^3.3.2
        version: 3.3.2
      less:
        specifier: ^4.2.0
        version: 4.2.0
      postcss-nested:
        specifier: ^6.0.1
        version: 6.0.1(postcss@8.4.36)
      sass:
        specifier: ^1.72.0
        version: 1.72.0
      stylus:
        specifier: ^0.63.0
        version: 0.63.0
      sugarss:
        specifier: ^4.0.1
        version: 4.0.1

  playground/css-codesplit: {}

  playground/css-codesplit-cjs: {}

  playground/css-dynamic-import: {}

  playground/css-lightningcss:
    devDependencies:
      lightningcss:
        specifier: ^1.24.1
        version: 1.24.1

  playground/css-lightningcss-proxy:
    devDependencies:
      express:
        specifier: ^4.18.3
        version: 4.18.3
      lightningcss:
        specifier: ^1.24.1
        version: 1.24.1

  playground/css-sourcemap:
    devDependencies:
      less:
        specifier: ^4.2.0
        version: 4.2.0
      magic-string:
        specifier: ^0.30.8
        version: 0.30.8
      sass:
        specifier: ^1.72.0
        version: 1.72.0
      stylus:
        specifier: ^0.63.0
        version: 0.63.0
      sugarss:
        specifier: ^4.0.1
        version: 4.0.1

  playground/css/css-dep: {}

  playground/css/css-dep-exports: {}

  playground/css/css-js-dep: {}

  playground/css/css-proxy-dep:
    dependencies:
      '@vitejs/test-css-proxy-dep-nested':
        specifier: file:../css-proxy-dep-nested
        version: file:playground/css/css-proxy-dep-nested

  playground/css/css-proxy-dep-nested: {}

  playground/css/pkg-dep: {}

  playground/css/postcss-caching/blue-app: {}

  playground/css/postcss-caching/green-app: {}

  playground/css/scss-proxy-dep:
    dependencies:
      '@vitejs/test-scss-proxy-dep-nested':
        specifier: file:../scss-proxy-dep-nested
        version: file:playground/css/scss-proxy-dep-nested

  playground/css/scss-proxy-dep-nested: {}

  playground/data-uri: {}

  playground/define:
    dependencies:
      '@vitejs/test-commonjs-dep':
        specifier: file:./commonjs-dep
        version: file:playground/define/commonjs-dep

  playground/define/commonjs-dep: {}

  playground/dynamic-import:
    dependencies:
      '@vitejs/test-pkg':
        specifier: file:./pkg
        version: file:playground/dynamic-import/pkg

  playground/dynamic-import-inline: {}

  playground/dynamic-import/pkg: {}

  playground/env: {}

  playground/env-nested: {}

  playground/extensions:
    dependencies:
      vue:
        specifier: ^3.4.21
        version: 3.4.21(typescript@5.2.2)

  playground/external:
    dependencies:
      '@vitejs/test-dep-that-imports':
        specifier: file:./dep-that-imports
        version: file:playground/external/dep-that-imports(typescript@5.2.2)
      '@vitejs/test-dep-that-requires':
        specifier: file:./dep-that-requires
        version: file:playground/external/dep-that-requires(typescript@5.2.2)
    devDependencies:
      slash3:
        specifier: npm:slash@^3.0.0
        version: /slash@3.0.0
      slash5:
        specifier: npm:slash@^5.1.0
        version: /slash@5.1.0
      vite:
        specifier: workspace:*
        version: link:../../packages/vite
      vue:
        specifier: ^3.4.21
        version: 3.4.21(typescript@5.2.2)
      vue32:
        specifier: npm:vue@~3.2.0
        version: /vue@3.2.0

  playground/external/dep-that-imports:
    dependencies:
      slash3:
        specifier: npm:slash@^3.0.0
        version: /slash@3.0.0
      slash5:
        specifier: npm:slash@^5.1.0
        version: /slash@5.1.0
      vue:
        specifier: ^3.4.21
        version: 3.4.21(typescript@5.2.2)

  playground/external/dep-that-requires:
    dependencies:
      slash3:
        specifier: npm:slash@^3.0.0
        version: /slash@3.0.0
      slash5:
        specifier: npm:slash@^5.1.0
        version: /slash@5.1.0
      vue:
        specifier: ^3.4.21
        version: 3.4.21(typescript@5.2.2)

  playground/fs-serve: {}

  playground/glob-import:
    dependencies:
      '@vitejs/test-import-meta-glob-pkg':
        specifier: file:./import-meta-glob-pkg
        version: file:playground/glob-import/import-meta-glob-pkg

  playground/glob-import/import-meta-glob-pkg: {}

  playground/hmr: {}

  playground/hmr-ssr: {}

  playground/html: {}

  playground/html/side-effects: {}

  playground/import-assertion:
    dependencies:
      '@vitejs/test-import-assertion-dep':
        specifier: file:./import-assertion-dep
        version: file:playground/import-assertion/import-assertion-dep

  playground/import-assertion/import-assertion-dep: {}

  playground/js-sourcemap:
    dependencies:
      '@vitejs/test-importee-pkg':
        specifier: file:importee-pkg
        version: file:playground/js-sourcemap/importee-pkg
      magic-string:
        specifier: ^0.30.8
        version: 0.30.8

  playground/js-sourcemap/importee-pkg: {}

  playground/json:
    devDependencies:
      '@vitejs/test-json-module':
        specifier: file:./json-module
        version: file:playground/json/json-module
      express:
        specifier: ^4.18.3
        version: 4.18.3
      vue:
        specifier: ^3.4.21
        version: 3.4.21(typescript@5.2.2)

  playground/json/json-module: {}

  playground/legacy:
    devDependencies:
      '@vitejs/plugin-legacy':
        specifier: workspace:*
        version: link:../../packages/plugin-legacy
      express:
        specifier: ^4.18.3
        version: 4.18.3
      terser:
        specifier: ^5.29.2
        version: 5.29.2

  playground/lib:
    devDependencies:
      sirv:
        specifier: ^2.0.4
        version: 2.0.4(patch_hash=amdes53ifqfntejkflpaq5ifce)

  playground/minify:
    dependencies:
      minified-module:
        specifier: file:./dir/module
        version: file:playground/minify/dir/module

  playground/minify/dir/module: {}

  playground/module-graph: {}

  playground/multiple-entrypoints:
    devDependencies:
      sass:
        specifier: ^1.72.0
        version: 1.72.0

  playground/nested-deps:
    dependencies:
      '@vitejs/self-referencing':
        specifier: link:../self-referencing
        version: link:../self-referencing
      '@vitejs/test-package-a':
        specifier: link:./test-package-a
        version: link:test-package-a
      '@vitejs/test-package-b':
        specifier: link:./test-package-b
        version: link:test-package-b
      '@vitejs/test-package-c':
        specifier: link:./test-package-c
        version: link:test-package-c
      '@vitejs/test-package-d':
        specifier: link:./test-package-d
        version: link:test-package-d
      '@vitejs/test-package-e':
        specifier: link:./test-package-e
        version: link:test-package-e
      '@vitejs/test-package-f':
        specifier: link:./test-package-f
        version: link:test-package-f

  playground/nested-deps/test-package-a: {}

  playground/nested-deps/test-package-b: {}

  playground/nested-deps/test-package-c: {}

  playground/nested-deps/test-package-d:
    dependencies:
      '@vitejs/test-package-d-nested':
        specifier: link:./test-package-d-nested
        version: link:test-package-d-nested

  playground/nested-deps/test-package-d/test-package-d-nested: {}

  playground/nested-deps/test-package-e:
    dependencies:
      '@vitejs/test-package-e-excluded':
        specifier: link:./test-package-e-excluded
        version: link:test-package-e-excluded
      '@vitejs/test-package-e-included':
        specifier: link:./test-package-e-included
        version: link:test-package-e-included

  playground/nested-deps/test-package-e/test-package-e-excluded: {}

  playground/nested-deps/test-package-e/test-package-e-included:
    dependencies:
      test-package-e-excluded:
        specifier: link:../test-package-e-excluded
        version: link:../test-package-e-excluded

  playground/nested-deps/test-package-f: {}

  playground/object-hooks:
    dependencies:
      vue:
        specifier: ^3.4.21
        version: 3.4.21(typescript@5.2.2)

  playground/optimize-deps:
    dependencies:
      '@vitejs/longfilename-aaaaaaaaaaaaaaaaaaaaaaaaaaaaaaaaaaaaaaaaaaaaaaaaaaaaaaaaaaaaaaaaaaaaaaaaaaaaaaaaaaaaaaaaaaaaaaaaaaaaaaaaaaaaaaaaaaaaaaaaaaaaaaaaaaaaaaaaaaaaaaaaaaaaaaaaaaaaaaaaaaaaaaaaaaaaaaaaaaaaaaaaaaaa':
        specifier: file:./longfilename
        version: file:playground/optimize-deps/longfilename
      '@vitejs/test-added-in-entries':
        specifier: file:./added-in-entries
        version: file:playground/optimize-deps/added-in-entries
      '@vitejs/test-dep-alias-using-absolute-path':
        specifier: file:./dep-alias-using-absolute-path
        version: file:playground/optimize-deps/dep-alias-using-absolute-path
      '@vitejs/test-dep-cjs-browser-field-bare':
        specifier: file:./dep-cjs-browser-field-bare
        version: file:playground/optimize-deps/dep-cjs-browser-field-bare
      '@vitejs/test-dep-cjs-compiled-from-cjs':
        specifier: file:./dep-cjs-compiled-from-cjs
        version: file:playground/optimize-deps/dep-cjs-compiled-from-cjs
      '@vitejs/test-dep-cjs-compiled-from-esm':
        specifier: file:./dep-cjs-compiled-from-esm
        version: file:playground/optimize-deps/dep-cjs-compiled-from-esm
      '@vitejs/test-dep-cjs-with-assets':
        specifier: file:./dep-cjs-with-assets
        version: file:playground/optimize-deps/dep-cjs-with-assets
      '@vitejs/test-dep-css-require':
        specifier: file:./dep-css-require
        version: file:playground/optimize-deps/dep-css-require
      '@vitejs/test-dep-esbuild-plugin-transform':
        specifier: file:./dep-esbuild-plugin-transform
        version: file:playground/optimize-deps/dep-esbuild-plugin-transform
      '@vitejs/test-dep-incompatible':
        specifier: file:./dep-incompatible
        version: file:playground/optimize-deps/dep-incompatible
      '@vitejs/test-dep-linked':
        specifier: link:./dep-linked
        version: link:dep-linked
      '@vitejs/test-dep-linked-include':
        specifier: link:./dep-linked-include
        version: link:dep-linked-include
      '@vitejs/test-dep-node-env':
        specifier: file:./dep-node-env
        version: file:playground/optimize-deps/dep-node-env
      '@vitejs/test-dep-non-optimized':
        specifier: file:./dep-non-optimized
        version: file:playground/optimize-deps/dep-non-optimized
      '@vitejs/test-dep-not-js':
        specifier: file:./dep-not-js
        version: file:playground/optimize-deps/dep-not-js
      '@vitejs/test-dep-optimize-exports-with-glob':
        specifier: file:./dep-optimize-exports-with-glob
        version: file:playground/optimize-deps/dep-optimize-exports-with-glob
      '@vitejs/test-dep-optimize-with-glob':
        specifier: file:./dep-optimize-with-glob
        version: file:playground/optimize-deps/dep-optimize-with-glob
      '@vitejs/test-dep-relative-to-main':
        specifier: file:./dep-relative-to-main
        version: file:playground/optimize-deps/dep-relative-to-main
      '@vitejs/test-dep-with-builtin-module-cjs':
        specifier: file:./dep-with-builtin-module-cjs
        version: file:playground/optimize-deps/dep-with-builtin-module-cjs
      '@vitejs/test-dep-with-builtin-module-esm':
        specifier: file:./dep-with-builtin-module-esm
        version: file:playground/optimize-deps/dep-with-builtin-module-esm
      '@vitejs/test-dep-with-dynamic-import':
        specifier: file:./dep-with-dynamic-import
        version: file:playground/optimize-deps/dep-with-dynamic-import
      '@vitejs/test-dep-with-optional-peer-dep':
        specifier: file:./dep-with-optional-peer-dep
        version: file:playground/optimize-deps/dep-with-optional-peer-dep
      '@vitejs/test-dep-with-optional-peer-dep-submodule':
        specifier: file:./dep-with-optional-peer-dep-submodule
        version: file:playground/optimize-deps/dep-with-optional-peer-dep-submodule
      '@vitejs/test-nested-exclude':
        specifier: file:./nested-exclude
        version: file:playground/optimize-deps/nested-exclude
      '@vitejs/test-resolve-linked':
        specifier: workspace:0.0.0
        version: link:../resolve-linked
      axios:
        specifier: ^1.6.8
        version: 1.6.8
      clipboard:
        specifier: ^2.0.11
        version: 2.0.11
      lodash:
        specifier: ^4.17.21
        version: 4.17.21
      lodash-es:
        specifier: ^4.17.21
        version: 4.17.21
      lodash.clonedeep:
        specifier: ^4.5.0
        version: 4.5.0
      phoenix:
        specifier: ^1.7.11
        version: 1.7.11
      react:
        specifier: ^18.2.0
        version: 18.2.0
      react-dom:
        specifier: ^18.2.0
        version: 18.2.0(react@18.2.0)
      url:
        specifier: ^0.11.3
        version: 0.11.3
      vue:
        specifier: ^3.4.21
        version: 3.4.21(typescript@5.2.2)
      vuex:
        specifier: ^4.1.0
        version: 4.1.0(vue@3.4.21)

  playground/optimize-deps-no-discovery:
    dependencies:
      '@vitejs/test-dep-no-discovery':
        specifier: file:./dep-no-discovery
        version: file:playground/optimize-deps-no-discovery/dep-no-discovery
      vue:
        specifier: ^3.4.21
        version: 3.4.21(typescript@5.2.2)
      vuex:
        specifier: ^4.1.0
        version: 4.1.0(vue@3.4.21)

  playground/optimize-deps-no-discovery/dep-no-discovery: {}

  playground/optimize-deps/added-in-entries: {}

  playground/optimize-deps/dep-alias-using-absolute-path:
    dependencies:
      lodash:
        specifier: ^4.17.21
        version: 4.17.21

  playground/optimize-deps/dep-cjs-browser-field-bare: {}

  playground/optimize-deps/dep-cjs-compiled-from-cjs: {}

  playground/optimize-deps/dep-cjs-compiled-from-esm: {}

  playground/optimize-deps/dep-cjs-with-assets: {}

  playground/optimize-deps/dep-css-require: {}

  playground/optimize-deps/dep-esbuild-plugin-transform: {}

  playground/optimize-deps/dep-incompatible: {}

  playground/optimize-deps/dep-linked:
    dependencies:
      lodash-es:
        specifier: ^4.17.21
        version: 4.17.21

  playground/optimize-deps/dep-linked-include:
    dependencies:
      react:
        specifier: 18.2.0
        version: 18.2.0

  playground/optimize-deps/dep-node-env: {}

  playground/optimize-deps/dep-non-optimized: {}

  playground/optimize-deps/dep-not-js: {}

  playground/optimize-deps/dep-optimize-exports-with-glob: {}

  playground/optimize-deps/dep-optimize-with-glob: {}

  playground/optimize-deps/dep-relative-to-main: {}

  playground/optimize-deps/dep-with-builtin-module-cjs: {}

  playground/optimize-deps/dep-with-builtin-module-esm: {}

  playground/optimize-deps/dep-with-dynamic-import: {}

  playground/optimize-deps/dep-with-optional-peer-dep: {}

  playground/optimize-deps/dep-with-optional-peer-dep-submodule: {}

  playground/optimize-deps/longfilename: {}

  playground/optimize-deps/nested-exclude:
    dependencies:
      '@vitejs/test-nested-include':
        specifier: file:../nested-include
        version: file:playground/optimize-deps/nested-include

  playground/optimize-deps/nested-include: {}

  playground/optimize-deps/non-optimizable-include: {}

  playground/optimize-missing-deps:
    dependencies:
      '@vitejs/test-missing-dep':
        specifier: file:./missing-dep
        version: file:playground/optimize-missing-deps/missing-dep
    devDependencies:
      express:
        specifier: ^4.18.3
        version: 4.18.3

  playground/optimize-missing-deps/missing-dep:
    dependencies:
      '@vitejs/test-multi-entry-dep':
        specifier: file:../multi-entry-dep
        version: file:playground/optimize-missing-deps/multi-entry-dep

  playground/optimize-missing-deps/multi-entry-dep: {}

  playground/preload:
    devDependencies:
      '@vitejs/test-dep-a':
        specifier: file:./dep-a
        version: file:playground/preload/dep-a
      '@vitejs/test-dep-including-a':
        specifier: file:./dep-including-a
        version: file:playground/preload/dep-including-a
      terser:
        specifier: ^5.29.2
        version: 5.29.2

  playground/preload/dep-a: {}

  playground/preload/dep-including-a:
    dependencies:
      '@vitejs/test-dep-a':
        specifier: file:../dep-a
        version: file:playground/preload/dep-a

  playground/preserve-symlinks:
    dependencies:
      '@vitejs/test-module-a':
        specifier: link:./module-a
        version: link:module-a

  playground/preserve-symlinks/module-a: {}

  playground/proxy-bypass: {}

  playground/proxy-hmr: {}

  playground/proxy-hmr/other-app: {}

  playground/resolve:
    dependencies:
      '@babel/runtime':
        specifier: ^7.24.0
        version: 7.24.0
      '@vitejs/test-require-pkg-with-module-field':
        specifier: link:./require-pkg-with-module-field
        version: link:require-pkg-with-module-field
      '@vitejs/test-resolve-browser-field':
        specifier: link:./browser-field
        version: link:browser-field
      '@vitejs/test-resolve-browser-module-field1':
        specifier: link:./browser-module-field1
        version: link:browser-module-field1
      '@vitejs/test-resolve-browser-module-field2':
        specifier: link:./browser-module-field2
        version: link:browser-module-field2
      '@vitejs/test-resolve-browser-module-field3':
        specifier: link:./browser-module-field3
        version: link:browser-module-field3
      '@vitejs/test-resolve-custom-browser-main-field':
        specifier: link:./custom-browser-main-field
        version: link:custom-browser-main-field
      '@vitejs/test-resolve-custom-condition':
        specifier: link:./custom-condition
        version: link:custom-condition
      '@vitejs/test-resolve-custom-main-field':
        specifier: link:./custom-main-field
        version: link:custom-main-field
      '@vitejs/test-resolve-exports-and-nested-scope':
        specifier: link:./exports-and-nested-scope
        version: link:exports-and-nested-scope
      '@vitejs/test-resolve-exports-env':
        specifier: link:./exports-env
        version: link:exports-env
      '@vitejs/test-resolve-exports-from-root':
        specifier: link:./exports-from-root
        version: link:exports-from-root
      '@vitejs/test-resolve-exports-legacy-fallback':
        specifier: link:./exports-legacy-fallback
        version: link:exports-legacy-fallback
      '@vitejs/test-resolve-exports-path':
        specifier: link:./exports-path
        version: link:exports-path
      '@vitejs/test-resolve-exports-with-module':
        specifier: link:./exports-with-module
        version: link:exports-with-module
      '@vitejs/test-resolve-exports-with-module-condition':
        specifier: link:./exports-with-module-condition
        version: link:exports-with-module-condition
      '@vitejs/test-resolve-exports-with-module-condition-required':
        specifier: link:./exports-with-module-condition-required
        version: link:exports-with-module-condition-required
      '@vitejs/test-resolve-imports-pkg':
        specifier: link:./imports-path/other-pkg
        version: link:imports-path/other-pkg
      '@vitejs/test-resolve-linked':
        specifier: workspace:*
        version: link:../resolve-linked
      '@vitejs/test-resolve-sharp-dir':
        specifier: link:./sharp-dir
        version: link:sharp-dir
      es5-ext:
        specifier: 0.10.64
        version: 0.10.64
      normalize.css:
        specifier: ^8.0.1
        version: 8.0.1

  playground/resolve-config: {}

  playground/resolve-linked: {}

  playground/resolve/browser-field:
    dependencies:
      '@vitejs/test-resolve-browser-field-bare-import-fail':
        specifier: link:../browser-field-bare-import-fail
        version: link:../browser-field-bare-import-fail
      '@vitejs/test-resolve-browser-field-bare-import-success':
        specifier: link:../browser-field-bare-import-success
        version: link:../browser-field-bare-import-success

  playground/resolve/browser-field-bare-import-fail: {}

  playground/resolve/browser-field-bare-import-success: {}

  playground/resolve/browser-module-field1: {}

  playground/resolve/browser-module-field2: {}

  playground/resolve/browser-module-field3: {}

  playground/resolve/custom-browser-main-field: {}

  playground/resolve/custom-condition: {}

  playground/resolve/custom-main-field: {}

  playground/resolve/exports-and-nested-scope: {}

  playground/resolve/exports-and-nested-scope/nested-scope: {}

  playground/resolve/exports-env: {}

  playground/resolve/exports-from-root: {}

  playground/resolve/exports-from-root/nested: {}

  playground/resolve/exports-legacy-fallback: {}

  playground/resolve/exports-legacy-fallback/dir: {}

  playground/resolve/exports-path: {}

  playground/resolve/exports-with-module: {}

  playground/resolve/exports-with-module-condition: {}

  playground/resolve/exports-with-module-condition-required:
    dependencies:
      '@vitejs/test-resolve-exports-with-module-condition':
        specifier: link:../exports-with-module-condition
        version: link:../exports-with-module-condition

  playground/resolve/imports-path/other-pkg: {}

  playground/resolve/inline-package: {}

  playground/resolve/require-pkg-with-module-field:
    dependencies:
      bignumber.js:
        specifier: 9.1.2
        version: 9.1.2

  playground/resolve/sharp-dir:
    dependencies:
      es5-ext:
        specifier: 0.10.64
        version: 0.10.64

  playground/self-referencing: {}

  playground/ssr:
    devDependencies:
      express:
        specifier: ^4.18.3
        version: 4.18.3

  playground/ssr-alias:
    dependencies:
      '@vitejs/test-alias-original':
        specifier: file:./alias-original
        version: file:playground/ssr-alias/alias-original

  playground/ssr-alias/alias-original: {}

  playground/ssr-conditions:
    dependencies:
      '@vitejs/test-ssr-conditions-external':
        specifier: file:./external
        version: file:playground/ssr-conditions/external
      '@vitejs/test-ssr-conditions-no-external':
        specifier: file:./no-external
        version: file:playground/ssr-conditions/no-external
    devDependencies:
      express:
        specifier: ^4.18.3
        version: 4.18.3

  playground/ssr-conditions/external: {}

  playground/ssr-conditions/no-external: {}

  playground/ssr-deps:
    dependencies:
      '@vitejs/test-css-lib':
        specifier: file:./css-lib
        version: file:playground/ssr-deps/css-lib
      '@vitejs/test-define-properties-exports':
        specifier: file:./define-properties-exports
        version: file:playground/ssr-deps/define-properties-exports
      '@vitejs/test-define-property-exports':
        specifier: file:./define-property-exports
        version: file:playground/ssr-deps/define-property-exports
      '@vitejs/test-external-entry':
        specifier: file:./external-entry
        version: file:playground/ssr-deps/external-entry
      '@vitejs/test-external-using-external-entry':
        specifier: file:./external-using-external-entry
        version: file:playground/ssr-deps/external-using-external-entry
      '@vitejs/test-forwarded-export':
        specifier: file:./forwarded-export
        version: file:playground/ssr-deps/forwarded-export
      '@vitejs/test-import-builtin-cjs':
        specifier: file:./import-builtin-cjs
        version: file:playground/ssr-deps/import-builtin-cjs
      '@vitejs/test-linked-no-external':
        specifier: link:./linked-no-external
        version: link:linked-no-external
      '@vitejs/test-module-condition':
        specifier: file:./module-condition
        version: file:playground/ssr-deps/module-condition
      '@vitejs/test-no-external-cjs':
        specifier: file:./no-external-cjs
        version: file:playground/ssr-deps/no-external-cjs
      '@vitejs/test-no-external-css':
        specifier: file:./no-external-css
        version: file:playground/ssr-deps/no-external-css
      '@vitejs/test-non-optimized-with-nested-external':
        specifier: workspace:*
        version: link:non-optimized-with-nested-external
      '@vitejs/test-object-assigned-exports':
        specifier: file:./object-assigned-exports
        version: file:playground/ssr-deps/object-assigned-exports
      '@vitejs/test-only-object-assigned-exports':
        specifier: file:./only-object-assigned-exports
        version: file:playground/ssr-deps/only-object-assigned-exports
      '@vitejs/test-optimized-cjs-with-nested-external':
        specifier: file:./optimized-with-nested-external
        version: file:playground/ssr-deps/optimized-with-nested-external
      '@vitejs/test-optimized-with-nested-external':
        specifier: file:./optimized-with-nested-external
        version: file:playground/ssr-deps/optimized-with-nested-external
      '@vitejs/test-pkg-exports':
        specifier: file:./pkg-exports
        version: file:playground/ssr-deps/pkg-exports
      '@vitejs/test-primitive-export':
        specifier: file:./primitive-export
        version: file:playground/ssr-deps/primitive-export
      '@vitejs/test-read-file-content':
        specifier: file:./read-file-content
        version: file:playground/ssr-deps/read-file-content
      '@vitejs/test-require-absolute':
        specifier: file:./require-absolute
        version: file:playground/ssr-deps/require-absolute
      '@vitejs/test-ts-transpiled-exports':
        specifier: file:./ts-transpiled-exports
        version: file:playground/ssr-deps/ts-transpiled-exports
      bcrypt:
        specifier: ^5.1.1
        version: 5.1.1
    devDependencies:
      express:
        specifier: ^4.18.3
        version: 4.18.3

  playground/ssr-deps/css-lib: {}

  playground/ssr-deps/define-properties-exports: {}

  playground/ssr-deps/define-property-exports: {}

  playground/ssr-deps/external-entry: {}

  playground/ssr-deps/external-using-external-entry:
    dependencies:
      external-entry:
        specifier: file:../external-entry
        version: file:playground/ssr-deps/external-entry

  playground/ssr-deps/forwarded-export:
    dependencies:
      object-assigned-exports:
        specifier: file:../object-assigned-exports
        version: file:playground/ssr-deps/object-assigned-exports

  playground/ssr-deps/import-builtin-cjs: {}

  playground/ssr-deps/linked-no-external: {}

  playground/ssr-deps/module-condition: {}

  playground/ssr-deps/nested-external: {}

  playground/ssr-deps/nested-external-cjs: {}

  playground/ssr-deps/no-external-cjs: {}

  playground/ssr-deps/no-external-css: {}

  playground/ssr-deps/non-optimized-with-nested-external:
    dependencies:
      nested-external:
        specifier: file:../nested-external
        version: file:playground/ssr-deps/nested-external
      nested-external-cjs:
        specifier: file:../nested-external-cjs
        version: file:playground/ssr-deps/nested-external-cjs

  playground/ssr-deps/object-assigned-exports: {}

  playground/ssr-deps/only-object-assigned-exports: {}

  playground/ssr-deps/optimized-cjs-with-nested-external:
    dependencies:
      nested-external:
        specifier: file:../nested-external
        version: file:playground/ssr-deps/nested-external

  playground/ssr-deps/optimized-with-nested-external:
    dependencies:
      nested-external:
        specifier: file:../nested-external
        version: file:playground/ssr-deps/nested-external

  playground/ssr-deps/pkg-exports: {}

  playground/ssr-deps/primitive-export: {}

  playground/ssr-deps/read-file-content: {}

  playground/ssr-deps/require-absolute: {}

  playground/ssr-deps/ts-transpiled-exports: {}

  playground/ssr-html:
    devDependencies:
      express:
        specifier: ^4.18.3
        version: 4.18.3

  playground/ssr-noexternal:
    dependencies:
      '@vitejs/test-external-cjs':
        specifier: file:./external-cjs
        version: file:playground/ssr-noexternal/external-cjs
      '@vitejs/test-require-external-cjs':
        specifier: file:./require-external-cjs
        version: file:playground/ssr-noexternal/require-external-cjs
      express:
        specifier: ^4.18.3
        version: 4.18.3

  playground/ssr-noexternal/external-cjs: {}

  playground/ssr-noexternal/require-external-cjs:
    dependencies:
      '@vitejs/test-external-cjs':
        specifier: file:../external-cjs
        version: file:playground/ssr-noexternal/external-cjs

  playground/ssr-pug:
    devDependencies:
      express:
        specifier: ^4.18.3
        version: 4.18.3
      pug:
        specifier: ^3.0.2
        version: 3.0.2

  playground/ssr-resolve:
    dependencies:
      '@vitejs/test-deep-import':
        specifier: file:./deep-import
        version: file:playground/ssr-resolve/deep-import
      '@vitejs/test-entries':
        specifier: file:./entries
        version: file:playground/ssr-resolve/entries
      '@vitejs/test-resolve-pkg-exports':
        specifier: file:./pkg-exports
        version: file:playground/ssr-resolve/pkg-exports

  playground/ssr-resolve/deep-import: {}

  playground/ssr-resolve/deep-import/bar: {}

  playground/ssr-resolve/deep-import/foo: {}

  playground/ssr-resolve/entries: {}

  playground/ssr-resolve/pkg-exports: {}

  playground/ssr-webworker:
    dependencies:
      '@vitejs/test-browser-exports':
        specifier: file:./browser-exports
        version: file:playground/ssr-webworker/browser-exports
      '@vitejs/test-worker-exports':
        specifier: file:./worker-exports
        version: file:playground/ssr-webworker/worker-exports
      react:
        specifier: ^18.2.0
        version: 18.2.0
    devDependencies:
      '@vitejs/test-resolve-linked':
        specifier: workspace:*
        version: link:../resolve-linked
      miniflare:
        specifier: ^3.20240304.2
        version: 3.20240304.2

  playground/ssr-webworker/browser-exports: {}

  playground/ssr-webworker/worker-exports: {}

  playground/tailwind:
    dependencies:
      autoprefixer:
        specifier: ^10.4.18
        version: 10.4.18
      tailwindcss:
        specifier: ^3.4.1
        version: 3.4.1(ts-node@10.9.2)
      vue:
        specifier: ^3.4.21
        version: 3.4.21(typescript@5.2.2)
      vue-router:
        specifier: ^4.3.0
        version: 4.3.0(vue@3.4.21)
    devDependencies:
      ts-node:
        specifier: ^10.9.2
        version: 10.9.2(@types/node@20.11.28)(typescript@5.2.2)

  playground/tailwind-sourcemap:
    dependencies:
      tailwindcss:
        specifier: ^3.4.1
        version: 3.4.1(ts-node@10.9.2)

  playground/transform-plugin: {}

  playground/tsconfig-json: {}

  playground/tsconfig-json-load-error: {}

  playground/wasm: {}

  playground/worker:
    dependencies:
      '@vitejs/test-dep-to-optimize':
        specifier: file:./dep-to-optimize
        version: file:playground/worker/dep-to-optimize

  playground/worker/dep-to-optimize: {}

packages:

  /@aashutoshrathi/word-wrap@1.2.6:
    resolution: {integrity: sha512-1Yjs2SvM8TflER/OD3cOjhWWOZb58A2t7wpE2S9XfBYTiIl+XFhQG2bjy4Pu1I+EAlCNUzRDYDdFwFYUKvXcIA==}
    engines: {node: '>=0.10.0'}
    dev: true

  /@adobe/css-tools@4.3.3:
    resolution: {integrity: sha512-rE0Pygv0sEZ4vBWHlAgJLGDU7Pm8xoO6p3wsEceb7GYAjScrOHpEo8KK/eVkAcnSM+slAEtXjA2JpdjLp4fJQQ==}
    dev: true

  /@algolia/autocomplete-core@1.9.3(algoliasearch@4.20.0):
    resolution: {integrity: sha512-009HdfugtGCdC4JdXUbVJClA0q0zh24yyePn+KUGk3rP7j8FEe/m5Yo/z65gn6nP/cM39PxpzqKrL7A6fP6PPw==}
    dependencies:
      '@algolia/autocomplete-plugin-algolia-insights': 1.9.3(algoliasearch@4.20.0)
      '@algolia/autocomplete-shared': 1.9.3(algoliasearch@4.20.0)
    transitivePeerDependencies:
      - '@algolia/client-search'
      - algoliasearch
      - search-insights
    dev: true

  /@algolia/autocomplete-plugin-algolia-insights@1.9.3(algoliasearch@4.20.0):
    resolution: {integrity: sha512-a/yTUkcO/Vyy+JffmAnTWbr4/90cLzw+CC3bRbhnULr/EM0fGNvM13oQQ14f2moLMcVDyAx/leczLlAOovhSZg==}
    peerDependencies:
      search-insights: '>= 1 < 3'
    peerDependenciesMeta:
      search-insights:
        optional: true
    dependencies:
      '@algolia/autocomplete-shared': 1.9.3(algoliasearch@4.20.0)
    transitivePeerDependencies:
      - '@algolia/client-search'
      - algoliasearch
    dev: true

  /@algolia/autocomplete-preset-algolia@1.9.3(algoliasearch@4.20.0):
    resolution: {integrity: sha512-d4qlt6YmrLMYy95n5TB52wtNDr6EgAIPH81dvvvW8UmuWRgxEtY0NJiPwl/h95JtG2vmRM804M0DSwMCNZlzRA==}
    peerDependencies:
      '@algolia/client-search': '>= 4.9.1 < 6'
      algoliasearch: '>= 4.9.1 < 6'
    peerDependenciesMeta:
      '@algolia/client-search':
        optional: true
    dependencies:
      '@algolia/autocomplete-shared': 1.9.3(algoliasearch@4.20.0)
      algoliasearch: 4.20.0
    dev: true

  /@algolia/autocomplete-shared@1.9.3(algoliasearch@4.20.0):
    resolution: {integrity: sha512-Wnm9E4Ye6Rl6sTTqjoymD+l8DjSTHsHboVRYrKgEt8Q7UHm9nYbqhN/i0fhUYA3OAEH7WA8x3jfpnmJm3rKvaQ==}
    peerDependencies:
      '@algolia/client-search': '>= 4.9.1 < 6'
      algoliasearch: '>= 4.9.1 < 6'
    peerDependenciesMeta:
      '@algolia/client-search':
        optional: true
    dependencies:
      algoliasearch: 4.20.0
    dev: true

  /@algolia/cache-browser-local-storage@4.20.0:
    resolution: {integrity: sha512-uujahcBt4DxduBTvYdwO3sBfHuJvJokiC3BP1+O70fglmE1ShkH8lpXqZBac1rrU3FnNYSUs4pL9lBdTKeRPOQ==}
    dependencies:
      '@algolia/cache-common': 4.20.0
    dev: true

  /@algolia/cache-common@4.20.0:
    resolution: {integrity: sha512-vCfxauaZutL3NImzB2G9LjLt36vKAckc6DhMp05An14kVo8F1Yofb6SIl6U3SaEz8pG2QOB9ptwM5c+zGevwIQ==}
    dev: true

  /@algolia/cache-in-memory@4.20.0:
    resolution: {integrity: sha512-Wm9ak/IaacAZXS4mB3+qF/KCoVSBV6aLgIGFEtQtJwjv64g4ePMapORGmCyulCFwfePaRAtcaTbMcJF+voc/bg==}
    dependencies:
      '@algolia/cache-common': 4.20.0
    dev: true

  /@algolia/client-account@4.20.0:
    resolution: {integrity: sha512-GGToLQvrwo7am4zVkZTnKa72pheQeez/16sURDWm7Seyz+HUxKi3BM6fthVVPUEBhtJ0reyVtuK9ArmnaKl10Q==}
    dependencies:
      '@algolia/client-common': 4.20.0
      '@algolia/client-search': 4.20.0
      '@algolia/transporter': 4.20.0
    dev: true

  /@algolia/client-analytics@4.20.0:
    resolution: {integrity: sha512-EIr+PdFMOallRdBTHHdKI3CstslgLORQG7844Mq84ib5oVFRVASuuPmG4bXBgiDbcsMLUeOC6zRVJhv1KWI0ug==}
    dependencies:
      '@algolia/client-common': 4.20.0
      '@algolia/client-search': 4.20.0
      '@algolia/requester-common': 4.20.0
      '@algolia/transporter': 4.20.0
    dev: true

  /@algolia/client-common@4.20.0:
    resolution: {integrity: sha512-P3WgMdEss915p+knMMSd/fwiHRHKvDu4DYRrCRaBrsfFw7EQHon+EbRSm4QisS9NYdxbS04kcvNoavVGthyfqQ==}
    dependencies:
      '@algolia/requester-common': 4.20.0
      '@algolia/transporter': 4.20.0
    dev: true

  /@algolia/client-personalization@4.20.0:
    resolution: {integrity: sha512-N9+zx0tWOQsLc3K4PVRDV8GUeOLAY0i445En79Pr3zWB+m67V+n/8w4Kw1C5LlbHDDJcyhMMIlqezh6BEk7xAQ==}
    dependencies:
      '@algolia/client-common': 4.20.0
      '@algolia/requester-common': 4.20.0
      '@algolia/transporter': 4.20.0
    dev: true

  /@algolia/client-search@4.20.0:
    resolution: {integrity: sha512-zgwqnMvhWLdpzKTpd3sGmMlr4c+iS7eyyLGiaO51zDZWGMkpgoNVmltkzdBwxOVXz0RsFMznIxB9zuarUv4TZg==}
    dependencies:
      '@algolia/client-common': 4.20.0
      '@algolia/requester-common': 4.20.0
      '@algolia/transporter': 4.20.0
    dev: true

  /@algolia/logger-common@4.20.0:
    resolution: {integrity: sha512-xouigCMB5WJYEwvoWW5XDv7Z9f0A8VoXJc3VKwlHJw/je+3p2RcDXfksLI4G4lIVncFUYMZx30tP/rsdlvvzHQ==}
    dev: true

  /@algolia/logger-console@4.20.0:
    resolution: {integrity: sha512-THlIGG1g/FS63z0StQqDhT6bprUczBI8wnLT3JWvfAQDZX5P6fCg7dG+pIrUBpDIHGszgkqYEqECaKKsdNKOUA==}
    dependencies:
      '@algolia/logger-common': 4.20.0
    dev: true

  /@algolia/requester-browser-xhr@4.20.0:
    resolution: {integrity: sha512-HbzoSjcjuUmYOkcHECkVTwAelmvTlgs48N6Owt4FnTOQdwn0b8pdht9eMgishvk8+F8bal354nhx/xOoTfwiAw==}
    dependencies:
      '@algolia/requester-common': 4.20.0
    dev: true

  /@algolia/requester-common@4.20.0:
    resolution: {integrity: sha512-9h6ye6RY/BkfmeJp7Z8gyyeMrmmWsMOCRBXQDs4mZKKsyVlfIVICpcSibbeYcuUdurLhIlrOUkH3rQEgZzonng==}
    dev: true

  /@algolia/requester-node-http@4.20.0:
    resolution: {integrity: sha512-ocJ66L60ABSSTRFnCHIEZpNHv6qTxsBwJEPfYaSBsLQodm0F9ptvalFkHMpvj5DfE22oZrcrLbOYM2bdPJRHng==}
    dependencies:
      '@algolia/requester-common': 4.20.0
    dev: true

  /@algolia/transporter@4.20.0:
    resolution: {integrity: sha512-Lsii1pGWOAISbzeyuf+r/GPhvHMPHSPrTDWNcIzOE1SG1inlJHICaVe2ikuoRjcpgxZNU54Jl+if15SUCsaTUg==}
    dependencies:
      '@algolia/cache-common': 4.20.0
      '@algolia/logger-common': 4.20.0
      '@algolia/requester-common': 4.20.0
    dev: true

  /@alloc/quick-lru@5.2.0:
    resolution: {integrity: sha512-UrcABB+4bUrFABwbluTIBErXwvbsU/V7TZWfmbgJfbkwiBuziS9gxdODUyuiecfdGQ85jglMW6juS3+z5TsKLw==}
    engines: {node: '>=10'}

  /@ampproject/remapping@2.3.0:
    resolution: {integrity: sha512-30iZtAPgz+LTIYoeivqYo853f02jBYSd5uGnGpkFV0M3xOt9aN73erkgYAmZU43x4VfqcnLxW9Kpg3R5LC4YYw==}
    engines: {node: '>=6.0.0'}
    dependencies:
      '@jridgewell/gen-mapping': 0.3.5
      '@jridgewell/trace-mapping': 0.3.25

  /@babel/code-frame@7.23.5:
    resolution: {integrity: sha512-CgH3s1a96LipHCmSUmYFPwY7MNx8C3avkq7i4Wl3cfa662ldtUe4VM1TPXX70pfmrlWTb6jLqTYrZyT2ZTJBgA==}
    engines: {node: '>=6.9.0'}
    dependencies:
      '@babel/highlight': 7.23.4
      chalk: 2.4.2

  /@babel/compat-data@7.23.5:
    resolution: {integrity: sha512-uU27kfDRlhfKl+w1U6vp16IuvSLtjAxdArVXPa9BvLkrr7CYIsxH5adpHObeAGY/41+syctUWOZ140a2Rvkgjw==}
    engines: {node: '>=6.9.0'}

  /@babel/core@7.24.0:
    resolution: {integrity: sha512-fQfkg0Gjkza3nf0c7/w6Xf34BW4YvzNfACRLmmb7XRLa6XHdR+K9AlJlxneFfWYf6uhOzuzZVTjF/8KfndZANw==}
    engines: {node: '>=6.9.0'}
    dependencies:
      '@ampproject/remapping': 2.3.0
      '@babel/code-frame': 7.23.5
      '@babel/generator': 7.23.6
      '@babel/helper-compilation-targets': 7.23.6
      '@babel/helper-module-transforms': 7.23.3(@babel/core@7.24.0)
      '@babel/helpers': 7.24.0
      '@babel/parser': 7.24.0
      '@babel/template': 7.24.0
      '@babel/traverse': 7.24.0
      '@babel/types': 7.24.0
      convert-source-map: 2.0.0
      debug: 4.3.4
      gensync: 1.0.0-beta.2
      json5: 2.2.3
      semver: 6.3.1
    transitivePeerDependencies:
      - supports-color

  /@babel/generator@7.23.6:
    resolution: {integrity: sha512-qrSfCYxYQB5owCmGLbl8XRpX1ytXlpueOb0N0UmQwA073KZxejgQTzAmJezxvpwQD9uGtK2shHdi55QT+MbjIw==}
    engines: {node: '>=6.9.0'}
    dependencies:
      '@babel/types': 7.24.0
      '@jridgewell/gen-mapping': 0.3.5
      '@jridgewell/trace-mapping': 0.3.25
      jsesc: 2.5.2

  /@babel/helper-annotate-as-pure@7.22.5:
    resolution: {integrity: sha512-LvBTxu8bQSQkcyKOU+a1btnNFQ1dMAd0R6PyW3arXes06F6QLWLIrd681bxRPIXlrMGR3XYnW9JyML7dP3qgxg==}
    engines: {node: '>=6.9.0'}
    dependencies:
      '@babel/types': 7.24.0
    dev: false

  /@babel/helper-builder-binary-assignment-operator-visitor@7.22.15:
    resolution: {integrity: sha512-QkBXwGgaoC2GtGZRoma6kv7Szfv06khvhFav67ZExau2RaXzy8MpHSMO2PNoP2XtmQphJQRHFfg77Bq731Yizw==}
    engines: {node: '>=6.9.0'}
    dependencies:
      '@babel/types': 7.24.0
    dev: false

  /@babel/helper-compilation-targets@7.23.6:
    resolution: {integrity: sha512-9JB548GZoQVmzrFgp8o7KxdgkTGm6xs9DW0o/Pim72UDjzr5ObUQ6ZzYPqA+g9OTS2bBQoctLJrky0RDCAWRgQ==}
    engines: {node: '>=6.9.0'}
    dependencies:
      '@babel/compat-data': 7.23.5
      '@babel/helper-validator-option': 7.23.5
      browserslist: 4.23.0
      lru-cache: 5.1.1
      semver: 6.3.1

  /@babel/helper-create-class-features-plugin@7.22.15(@babel/core@7.24.0):
    resolution: {integrity: sha512-jKkwA59IXcvSaiK2UN45kKwSC9o+KuoXsBDvHvU/7BecYIp8GQ2UwrVvFgJASUT+hBnwJx6MhvMCuMzwZZ7jlg==}
    engines: {node: '>=6.9.0'}
    peerDependencies:
      '@babel/core': ^7.0.0
    dependencies:
      '@babel/core': 7.24.0
      '@babel/helper-annotate-as-pure': 7.22.5
      '@babel/helper-environment-visitor': 7.22.20
      '@babel/helper-function-name': 7.23.0
      '@babel/helper-member-expression-to-functions': 7.22.15
      '@babel/helper-optimise-call-expression': 7.22.5
      '@babel/helper-replace-supers': 7.22.20(@babel/core@7.24.0)
      '@babel/helper-skip-transparent-expression-wrappers': 7.22.5
      '@babel/helper-split-export-declaration': 7.22.6
      semver: 6.3.1
    dev: false

  /@babel/helper-create-regexp-features-plugin@7.22.15(@babel/core@7.24.0):
    resolution: {integrity: sha512-29FkPLFjn4TPEa3RE7GpW+qbE8tlsu3jntNYNfcGsc49LphF1PQIiD+vMZ1z1xVOKt+93khA9tc2JBs3kBjA7w==}
    engines: {node: '>=6.9.0'}
    peerDependencies:
      '@babel/core': ^7.0.0
    dependencies:
      '@babel/core': 7.24.0
      '@babel/helper-annotate-as-pure': 7.22.5
      regexpu-core: 5.3.2
      semver: 6.3.1
    dev: false

  /@babel/helper-define-polyfill-provider@0.5.0(@babel/core@7.24.0):
    resolution: {integrity: sha512-NovQquuQLAQ5HuyjCz7WQP9MjRj7dx++yspwiyUiGl9ZyadHRSql1HZh5ogRd8W8w6YM6EQ/NTB8rgjLt5W65Q==}
    peerDependencies:
      '@babel/core': ^7.4.0 || ^8.0.0-0 <8.0.0
    dependencies:
      '@babel/core': 7.24.0
      '@babel/helper-compilation-targets': 7.23.6
      '@babel/helper-plugin-utils': 7.24.0
      debug: 4.3.4
      lodash.debounce: 4.0.8
      resolve: 1.22.4
    transitivePeerDependencies:
      - supports-color
    dev: false

  /@babel/helper-environment-visitor@7.22.20:
    resolution: {integrity: sha512-zfedSIzFhat/gFhWfHtgWvlec0nqB9YEIVrpuwjruLlXfUSnA8cJB0miHKwqDnQ7d32aKo2xt88/xZptwxbfhA==}
    engines: {node: '>=6.9.0'}

  /@babel/helper-function-name@7.23.0:
    resolution: {integrity: sha512-OErEqsrxjZTJciZ4Oo+eoZqeW9UIiOcuYKRJA4ZAgV9myA+pOXhhmpfNCKjEH/auVfEYVFJ6y1Tc4r0eIApqiw==}
    engines: {node: '>=6.9.0'}
    dependencies:
      '@babel/template': 7.24.0
      '@babel/types': 7.24.0

  /@babel/helper-hoist-variables@7.22.5:
    resolution: {integrity: sha512-wGjk9QZVzvknA6yKIUURb8zY3grXCcOZt+/7Wcy8O2uctxhplmUPkOdlgoNhmdVee2c92JXbf1xpMtVNbfoxRw==}
    engines: {node: '>=6.9.0'}
    dependencies:
      '@babel/types': 7.24.0

  /@babel/helper-member-expression-to-functions@7.22.15:
    resolution: {integrity: sha512-qLNsZbgrNh0fDQBCPocSL8guki1hcPvltGDv/NxvUoABwFq7GkKSu1nRXeJkVZc+wJvne2E0RKQz+2SQrz6eAA==}
    engines: {node: '>=6.9.0'}
    dependencies:
      '@babel/types': 7.24.0
    dev: false

  /@babel/helper-module-imports@7.22.15:
    resolution: {integrity: sha512-0pYVBnDKZO2fnSPCrgM/6WMc7eS20Fbok+0r88fp+YtWVLZrp4CkafFGIp+W0VKw4a22sgebPT99y+FDNMdP4w==}
    engines: {node: '>=6.9.0'}
    dependencies:
      '@babel/types': 7.24.0

  /@babel/helper-module-transforms@7.23.3(@babel/core@7.24.0):
    resolution: {integrity: sha512-7bBs4ED9OmswdfDzpz4MpWgSrV7FXlc3zIagvLFjS5H+Mk7Snr21vQ6QwrsoCGMfNC4e4LQPdoULEt4ykz0SRQ==}
    engines: {node: '>=6.9.0'}
    peerDependencies:
      '@babel/core': ^7.0.0
    dependencies:
      '@babel/core': 7.24.0
      '@babel/helper-environment-visitor': 7.22.20
      '@babel/helper-module-imports': 7.22.15
      '@babel/helper-simple-access': 7.22.5
      '@babel/helper-split-export-declaration': 7.22.6
      '@babel/helper-validator-identifier': 7.22.20

  /@babel/helper-optimise-call-expression@7.22.5:
    resolution: {integrity: sha512-HBwaojN0xFRx4yIvpwGqxiV2tUfl7401jlok564NgB9EHS1y6QT17FmKWm4ztqjeVdXLuC4fSvHc5ePpQjoTbw==}
    engines: {node: '>=6.9.0'}
    dependencies:
      '@babel/types': 7.24.0
    dev: false

  /@babel/helper-plugin-utils@7.24.0:
    resolution: {integrity: sha512-9cUznXMG0+FxRuJfvL82QlTqIzhVW9sL0KjMPHhAOOvpQGL8QtdxnBKILjBqxlHyliz0yCa1G903ZXI/FuHy2w==}
    engines: {node: '>=6.9.0'}
    dev: false

  /@babel/helper-remap-async-to-generator@7.22.20(@babel/core@7.24.0):
    resolution: {integrity: sha512-pBGyV4uBqOns+0UvhsTO8qgl8hO89PmiDYv+/COyp1aeMcmfrfruz+/nCMFiYyFF/Knn0yfrC85ZzNFjembFTw==}
    engines: {node: '>=6.9.0'}
    peerDependencies:
      '@babel/core': ^7.0.0
    dependencies:
      '@babel/core': 7.24.0
      '@babel/helper-annotate-as-pure': 7.22.5
      '@babel/helper-environment-visitor': 7.22.20
      '@babel/helper-wrap-function': 7.22.20
    dev: false

  /@babel/helper-replace-supers@7.22.20(@babel/core@7.24.0):
    resolution: {integrity: sha512-qsW0In3dbwQUbK8kejJ4R7IHVGwHJlV6lpG6UA7a9hSa2YEiAib+N1T2kr6PEeUT+Fl7najmSOS6SmAwCHK6Tw==}
    engines: {node: '>=6.9.0'}
    peerDependencies:
      '@babel/core': ^7.0.0
    dependencies:
      '@babel/core': 7.24.0
      '@babel/helper-environment-visitor': 7.22.20
      '@babel/helper-member-expression-to-functions': 7.22.15
      '@babel/helper-optimise-call-expression': 7.22.5
    dev: false

  /@babel/helper-simple-access@7.22.5:
    resolution: {integrity: sha512-n0H99E/K+Bika3++WNL17POvo4rKWZ7lZEp1Q+fStVbUi8nxPQEBOlTmCOxW/0JsS56SKKQ+ojAe2pHKJHN35w==}
    engines: {node: '>=6.9.0'}
    dependencies:
      '@babel/types': 7.24.0

  /@babel/helper-skip-transparent-expression-wrappers@7.22.5:
    resolution: {integrity: sha512-tK14r66JZKiC43p8Ki33yLBVJKlQDFoA8GYN67lWCDCqoL6EMMSuM9b+Iff2jHaM/RRFYl7K+iiru7hbRqNx8Q==}
    engines: {node: '>=6.9.0'}
    dependencies:
      '@babel/types': 7.24.0
    dev: false

  /@babel/helper-split-export-declaration@7.22.6:
    resolution: {integrity: sha512-AsUnxuLhRYsisFiaJwvp1QF+I3KjD5FOxut14q/GzovUe6orHLesW2C7d754kRm53h5gqrz6sFl6sxc4BVtE/g==}
    engines: {node: '>=6.9.0'}
    dependencies:
      '@babel/types': 7.24.0

  /@babel/helper-string-parser@7.23.4:
    resolution: {integrity: sha512-803gmbQdqwdf4olxrX4AJyFBV/RTr3rSmOj0rKwesmzlfhYNDEs+/iOcznzpNWlJlIlTJC2QfPFcHB6DlzdVLQ==}
    engines: {node: '>=6.9.0'}

  /@babel/helper-validator-identifier@7.22.20:
    resolution: {integrity: sha512-Y4OZ+ytlatR8AI+8KZfKuL5urKp7qey08ha31L8b3BwewJAoJamTzyvxPR/5D+KkdJCGPq/+8TukHBlY10FX9A==}
    engines: {node: '>=6.9.0'}

  /@babel/helper-validator-option@7.23.5:
    resolution: {integrity: sha512-85ttAOMLsr53VgXkTbkx8oA6YTfT4q7/HzXSLEYmjcSTJPMPQtvq1BD79Byep5xMUYbGRzEpDsjUf3dyp54IKw==}
    engines: {node: '>=6.9.0'}

  /@babel/helper-wrap-function@7.22.20:
    resolution: {integrity: sha512-pms/UwkOpnQe/PDAEdV/d7dVCoBbB+R4FvYoHGZz+4VPcg7RtYy2KP7S2lbuWM6FCSgob5wshfGESbC/hzNXZw==}
    engines: {node: '>=6.9.0'}
    dependencies:
      '@babel/helper-function-name': 7.23.0
      '@babel/template': 7.23.9
      '@babel/types': 7.24.0
    dev: false

  /@babel/helpers@7.24.0:
    resolution: {integrity: sha512-ulDZdc0Aj5uLc5nETsa7EPx2L7rM0YJM8r7ck7U73AXi7qOV44IHHRAYZHY6iU1rr3C5N4NtTmMRUJP6kwCWeA==}
    engines: {node: '>=6.9.0'}
    dependencies:
      '@babel/template': 7.24.0
      '@babel/traverse': 7.24.0
      '@babel/types': 7.24.0
    transitivePeerDependencies:
      - supports-color

  /@babel/highlight@7.23.4:
    resolution: {integrity: sha512-acGdbYSfp2WheJoJm/EBBBLh/ID8KDc64ISZ9DYtBmC8/Q204PZJLHyzeB5qMzJ5trcOkybd78M4x2KWsUq++A==}
    engines: {node: '>=6.9.0'}
    requiresBuild: true
    dependencies:
      '@babel/helper-validator-identifier': 7.22.20
      chalk: 2.4.2
      js-tokens: 4.0.0

  /@babel/parser@7.24.0:
    resolution: {integrity: sha512-QuP/FxEAzMSjXygs8v4N9dvdXzEHN4W1oF3PxuWAtPo08UdM17u89RDMgjLn/mlc56iM0HlLmVkO/wgR+rDgHg==}
    engines: {node: '>=6.0.0'}
    hasBin: true
    dependencies:
      '@babel/types': 7.24.0

  /@babel/plugin-bugfix-safari-id-destructuring-collision-in-function-expression@7.23.3(@babel/core@7.24.0):
    resolution: {integrity: sha512-iRkKcCqb7iGnq9+3G6rZ+Ciz5VywC4XNRHe57lKM+jOeYAoR0lVqdeeDRfh0tQcTfw/+vBhHn926FmQhLtlFLQ==}
    engines: {node: '>=6.9.0'}
    peerDependencies:
      '@babel/core': ^7.0.0
    dependencies:
      '@babel/core': 7.24.0
      '@babel/helper-plugin-utils': 7.24.0
    dev: false

  /@babel/plugin-bugfix-v8-spread-parameters-in-optional-chaining@7.23.3(@babel/core@7.24.0):
    resolution: {integrity: sha512-WwlxbfMNdVEpQjZmK5mhm7oSwD3dS6eU+Iwsi4Knl9wAletWem7kaRsGOG+8UEbRyqxY4SS5zvtfXwX+jMxUwQ==}
    engines: {node: '>=6.9.0'}
    peerDependencies:
      '@babel/core': ^7.13.0
    dependencies:
      '@babel/core': 7.24.0
      '@babel/helper-plugin-utils': 7.24.0
      '@babel/helper-skip-transparent-expression-wrappers': 7.22.5
      '@babel/plugin-transform-optional-chaining': 7.23.4(@babel/core@7.24.0)
    dev: false

  /@babel/plugin-bugfix-v8-static-class-fields-redefine-readonly@7.23.7(@babel/core@7.24.0):
    resolution: {integrity: sha512-LlRT7HgaifEpQA1ZgLVOIJZZFVPWN5iReq/7/JixwBtwcoeVGDBD53ZV28rrsLYOZs1Y/EHhA8N/Z6aazHR8cw==}
    engines: {node: '>=6.9.0'}
    peerDependencies:
      '@babel/core': ^7.0.0
    dependencies:
      '@babel/core': 7.24.0
      '@babel/helper-environment-visitor': 7.22.20
      '@babel/helper-plugin-utils': 7.24.0
    dev: false

  /@babel/plugin-proposal-private-property-in-object@7.21.0-placeholder-for-preset-env.2(@babel/core@7.24.0):
    resolution: {integrity: sha512-SOSkfJDddaM7mak6cPEpswyTRnuRltl429hMraQEglW+OkovnCzsiszTmsrlY//qLFjCpQDFRvjdm2wA5pPm9w==}
    engines: {node: '>=6.9.0'}
    peerDependencies:
      '@babel/core': ^7.0.0-0
    dependencies:
      '@babel/core': 7.24.0
    dev: false

  /@babel/plugin-syntax-async-generators@7.8.4(@babel/core@7.24.0):
    resolution: {integrity: sha512-tycmZxkGfZaxhMRbXlPXuVFpdWlXpir2W4AMhSJgRKzk/eDlIXOhb2LHWoLpDF7TEHylV5zNhykX6KAgHJmTNw==}
    peerDependencies:
      '@babel/core': ^7.0.0-0
    dependencies:
      '@babel/core': 7.24.0
      '@babel/helper-plugin-utils': 7.24.0
    dev: false

  /@babel/plugin-syntax-class-properties@7.12.13(@babel/core@7.24.0):
    resolution: {integrity: sha512-fm4idjKla0YahUNgFNLCB0qySdsoPiZP3iQE3rky0mBUtMZ23yDJ9SJdg6dXTSDnulOVqiF3Hgr9nbXvXTQZYA==}
    peerDependencies:
      '@babel/core': ^7.0.0-0
    dependencies:
      '@babel/core': 7.24.0
      '@babel/helper-plugin-utils': 7.24.0
    dev: false

  /@babel/plugin-syntax-class-static-block@7.14.5(@babel/core@7.24.0):
    resolution: {integrity: sha512-b+YyPmr6ldyNnM6sqYeMWE+bgJcJpO6yS4QD7ymxgH34GBPNDM/THBh8iunyvKIZztiwLH4CJZ0RxTk9emgpjw==}
    engines: {node: '>=6.9.0'}
    peerDependencies:
      '@babel/core': ^7.0.0-0
    dependencies:
      '@babel/core': 7.24.0
      '@babel/helper-plugin-utils': 7.24.0
    dev: false

  /@babel/plugin-syntax-dynamic-import@7.8.3(@babel/core@7.24.0):
    resolution: {integrity: sha512-5gdGbFon+PszYzqs83S3E5mpi7/y/8M9eC90MRTZfduQOYW76ig6SOSPNe41IG5LoP3FGBn2N0RjVDSQiS94kQ==}
    peerDependencies:
      '@babel/core': ^7.0.0-0
    dependencies:
      '@babel/core': 7.24.0
      '@babel/helper-plugin-utils': 7.24.0
    dev: false

  /@babel/plugin-syntax-export-namespace-from@7.8.3(@babel/core@7.24.0):
    resolution: {integrity: sha512-MXf5laXo6c1IbEbegDmzGPwGNTsHZmEy6QGznu5Sh2UCWvueywb2ee+CCE4zQiZstxU9BMoQO9i6zUFSY0Kj0Q==}
    peerDependencies:
      '@babel/core': ^7.0.0-0
    dependencies:
      '@babel/core': 7.24.0
      '@babel/helper-plugin-utils': 7.24.0
    dev: false

  /@babel/plugin-syntax-import-assertions@7.23.3(@babel/core@7.24.0):
    resolution: {integrity: sha512-lPgDSU+SJLK3xmFDTV2ZRQAiM7UuUjGidwBywFavObCiZc1BeAAcMtHJKUya92hPHO+at63JJPLygilZard8jw==}
    engines: {node: '>=6.9.0'}
    peerDependencies:
      '@babel/core': ^7.0.0-0
    dependencies:
      '@babel/core': 7.24.0
      '@babel/helper-plugin-utils': 7.24.0
    dev: false

  /@babel/plugin-syntax-import-attributes@7.23.3(@babel/core@7.24.0):
    resolution: {integrity: sha512-pawnE0P9g10xgoP7yKr6CK63K2FMsTE+FZidZO/1PwRdzmAPVs+HS1mAURUsgaoxammTJvULUdIkEK0gOcU2tA==}
    engines: {node: '>=6.9.0'}
    peerDependencies:
      '@babel/core': ^7.0.0-0
    dependencies:
      '@babel/core': 7.24.0
      '@babel/helper-plugin-utils': 7.24.0
    dev: false

  /@babel/plugin-syntax-import-meta@7.10.4(@babel/core@7.24.0):
    resolution: {integrity: sha512-Yqfm+XDx0+Prh3VSeEQCPU81yC+JWZ2pDPFSS4ZdpfZhp4MkFMaDC1UqseovEKwSUpnIL7+vK+Clp7bfh0iD7g==}
    peerDependencies:
      '@babel/core': ^7.0.0-0
    dependencies:
      '@babel/core': 7.24.0
      '@babel/helper-plugin-utils': 7.24.0
    dev: false

  /@babel/plugin-syntax-json-strings@7.8.3(@babel/core@7.24.0):
    resolution: {integrity: sha512-lY6kdGpWHvjoe2vk4WrAapEuBR69EMxZl+RoGRhrFGNYVK8mOPAW8VfbT/ZgrFbXlDNiiaxQnAtgVCZ6jv30EA==}
    peerDependencies:
      '@babel/core': ^7.0.0-0
    dependencies:
      '@babel/core': 7.24.0
      '@babel/helper-plugin-utils': 7.24.0
    dev: false

  /@babel/plugin-syntax-logical-assignment-operators@7.10.4(@babel/core@7.24.0):
    resolution: {integrity: sha512-d8waShlpFDinQ5MtvGU9xDAOzKH47+FFoney2baFIoMr952hKOLp1HR7VszoZvOsV/4+RRszNY7D17ba0te0ig==}
    peerDependencies:
      '@babel/core': ^7.0.0-0
    dependencies:
      '@babel/core': 7.24.0
      '@babel/helper-plugin-utils': 7.24.0
    dev: false

  /@babel/plugin-syntax-nullish-coalescing-operator@7.8.3(@babel/core@7.24.0):
    resolution: {integrity: sha512-aSff4zPII1u2QD7y+F8oDsz19ew4IGEJg9SVW+bqwpwtfFleiQDMdzA/R+UlWDzfnHFCxxleFT0PMIrR36XLNQ==}
    peerDependencies:
      '@babel/core': ^7.0.0-0
    dependencies:
      '@babel/core': 7.24.0
      '@babel/helper-plugin-utils': 7.24.0
    dev: false

  /@babel/plugin-syntax-numeric-separator@7.10.4(@babel/core@7.24.0):
    resolution: {integrity: sha512-9H6YdfkcK/uOnY/K7/aA2xpzaAgkQn37yzWUMRK7OaPOqOpGS1+n0H5hxT9AUw9EsSjPW8SVyMJwYRtWs3X3ug==}
    peerDependencies:
      '@babel/core': ^7.0.0-0
    dependencies:
      '@babel/core': 7.24.0
      '@babel/helper-plugin-utils': 7.24.0
    dev: false

  /@babel/plugin-syntax-object-rest-spread@7.8.3(@babel/core@7.24.0):
    resolution: {integrity: sha512-XoqMijGZb9y3y2XskN+P1wUGiVwWZ5JmoDRwx5+3GmEplNyVM2s2Dg8ILFQm8rWM48orGy5YpI5Bl8U1y7ydlA==}
    peerDependencies:
      '@babel/core': ^7.0.0-0
    dependencies:
      '@babel/core': 7.24.0
      '@babel/helper-plugin-utils': 7.24.0
    dev: false

  /@babel/plugin-syntax-optional-catch-binding@7.8.3(@babel/core@7.24.0):
    resolution: {integrity: sha512-6VPD0Pc1lpTqw0aKoeRTMiB+kWhAoT24PA+ksWSBrFtl5SIRVpZlwN3NNPQjehA2E/91FV3RjLWoVTglWcSV3Q==}
    peerDependencies:
      '@babel/core': ^7.0.0-0
    dependencies:
      '@babel/core': 7.24.0
      '@babel/helper-plugin-utils': 7.24.0
    dev: false

  /@babel/plugin-syntax-optional-chaining@7.8.3(@babel/core@7.24.0):
    resolution: {integrity: sha512-KoK9ErH1MBlCPxV0VANkXW2/dw4vlbGDrFgz8bmUsBGYkFRcbRwMh6cIJubdPrkxRwuGdtCk0v/wPTKbQgBjkg==}
    peerDependencies:
      '@babel/core': ^7.0.0-0
    dependencies:
      '@babel/core': 7.24.0
      '@babel/helper-plugin-utils': 7.24.0
    dev: false

  /@babel/plugin-syntax-private-property-in-object@7.14.5(@babel/core@7.24.0):
    resolution: {integrity: sha512-0wVnp9dxJ72ZUJDV27ZfbSj6iHLoytYZmh3rFcxNnvsJF3ktkzLDZPy/mA17HGsaQT3/DQsWYX1f1QGWkCoVUg==}
    engines: {node: '>=6.9.0'}
    peerDependencies:
      '@babel/core': ^7.0.0-0
    dependencies:
      '@babel/core': 7.24.0
      '@babel/helper-plugin-utils': 7.24.0
    dev: false

  /@babel/plugin-syntax-top-level-await@7.14.5(@babel/core@7.24.0):
    resolution: {integrity: sha512-hx++upLv5U1rgYfwe1xBQUhRmU41NEvpUvrp8jkrSCdvGSnM5/qdRMtylJ6PG5OFkBaHkbTAKTnd3/YyESRHFw==}
    engines: {node: '>=6.9.0'}
    peerDependencies:
      '@babel/core': ^7.0.0-0
    dependencies:
      '@babel/core': 7.24.0
      '@babel/helper-plugin-utils': 7.24.0
    dev: false

  /@babel/plugin-syntax-unicode-sets-regex@7.18.6(@babel/core@7.24.0):
    resolution: {integrity: sha512-727YkEAPwSIQTv5im8QHz3upqp92JTWhidIC81Tdx4VJYIte/VndKf1qKrfnnhPLiPghStWfvC/iFaMCQu7Nqg==}
    engines: {node: '>=6.9.0'}
    peerDependencies:
      '@babel/core': ^7.0.0
    dependencies:
      '@babel/core': 7.24.0
      '@babel/helper-create-regexp-features-plugin': 7.22.15(@babel/core@7.24.0)
      '@babel/helper-plugin-utils': 7.24.0
    dev: false

  /@babel/plugin-transform-arrow-functions@7.23.3(@babel/core@7.24.0):
    resolution: {integrity: sha512-NzQcQrzaQPkaEwoTm4Mhyl8jI1huEL/WWIEvudjTCMJ9aBZNpsJbMASx7EQECtQQPS/DcnFpo0FIh3LvEO9cxQ==}
    engines: {node: '>=6.9.0'}
    peerDependencies:
      '@babel/core': ^7.0.0-0
    dependencies:
      '@babel/core': 7.24.0
      '@babel/helper-plugin-utils': 7.24.0
    dev: false

  /@babel/plugin-transform-async-generator-functions@7.23.9(@babel/core@7.24.0):
    resolution: {integrity: sha512-8Q3veQEDGe14dTYuwagbRtwxQDnytyg1JFu4/HwEMETeofocrB0U0ejBJIXoeG/t2oXZ8kzCyI0ZZfbT80VFNQ==}
    engines: {node: '>=6.9.0'}
    peerDependencies:
      '@babel/core': ^7.0.0-0
    dependencies:
      '@babel/core': 7.24.0
      '@babel/helper-environment-visitor': 7.22.20
      '@babel/helper-plugin-utils': 7.24.0
      '@babel/helper-remap-async-to-generator': 7.22.20(@babel/core@7.24.0)
      '@babel/plugin-syntax-async-generators': 7.8.4(@babel/core@7.24.0)
    dev: false

  /@babel/plugin-transform-async-to-generator@7.23.3(@babel/core@7.24.0):
    resolution: {integrity: sha512-A7LFsKi4U4fomjqXJlZg/u0ft/n8/7n7lpffUP/ZULx/DtV9SGlNKZolHH6PE8Xl1ngCc0M11OaeZptXVkfKSw==}
    engines: {node: '>=6.9.0'}
    peerDependencies:
      '@babel/core': ^7.0.0-0
    dependencies:
      '@babel/core': 7.24.0
      '@babel/helper-module-imports': 7.22.15
      '@babel/helper-plugin-utils': 7.24.0
      '@babel/helper-remap-async-to-generator': 7.22.20(@babel/core@7.24.0)
    dev: false

  /@babel/plugin-transform-block-scoped-functions@7.23.3(@babel/core@7.24.0):
    resolution: {integrity: sha512-vI+0sIaPIO6CNuM9Kk5VmXcMVRiOpDh7w2zZt9GXzmE/9KD70CUEVhvPR/etAeNK/FAEkhxQtXOzVF3EuRL41A==}
    engines: {node: '>=6.9.0'}
    peerDependencies:
      '@babel/core': ^7.0.0-0
    dependencies:
      '@babel/core': 7.24.0
      '@babel/helper-plugin-utils': 7.24.0
    dev: false

  /@babel/plugin-transform-block-scoping@7.23.4(@babel/core@7.24.0):
    resolution: {integrity: sha512-0QqbP6B6HOh7/8iNR4CQU2Th/bbRtBp4KS9vcaZd1fZ0wSh5Fyssg0UCIHwxh+ka+pNDREbVLQnHCMHKZfPwfw==}
    engines: {node: '>=6.9.0'}
    peerDependencies:
      '@babel/core': ^7.0.0-0
    dependencies:
      '@babel/core': 7.24.0
      '@babel/helper-plugin-utils': 7.24.0
    dev: false

  /@babel/plugin-transform-class-properties@7.23.3(@babel/core@7.24.0):
    resolution: {integrity: sha512-uM+AN8yCIjDPccsKGlw271xjJtGii+xQIF/uMPS8H15L12jZTsLfF4o5vNO7d/oUguOyfdikHGc/yi9ge4SGIg==}
    engines: {node: '>=6.9.0'}
    peerDependencies:
      '@babel/core': ^7.0.0-0
    dependencies:
      '@babel/core': 7.24.0
      '@babel/helper-create-class-features-plugin': 7.22.15(@babel/core@7.24.0)
      '@babel/helper-plugin-utils': 7.24.0
    dev: false

  /@babel/plugin-transform-class-static-block@7.23.4(@babel/core@7.24.0):
    resolution: {integrity: sha512-nsWu/1M+ggti1SOALj3hfx5FXzAY06fwPJsUZD4/A5e1bWi46VUIWtD+kOX6/IdhXGsXBWllLFDSnqSCdUNydQ==}
    engines: {node: '>=6.9.0'}
    peerDependencies:
      '@babel/core': ^7.12.0
    dependencies:
      '@babel/core': 7.24.0
      '@babel/helper-create-class-features-plugin': 7.22.15(@babel/core@7.24.0)
      '@babel/helper-plugin-utils': 7.24.0
      '@babel/plugin-syntax-class-static-block': 7.14.5(@babel/core@7.24.0)
    dev: false

  /@babel/plugin-transform-classes@7.23.8(@babel/core@7.24.0):
    resolution: {integrity: sha512-yAYslGsY1bX6Knmg46RjiCiNSwJKv2IUC8qOdYKqMMr0491SXFhcHqOdRDeCRohOOIzwN/90C6mQ9qAKgrP7dg==}
    engines: {node: '>=6.9.0'}
    peerDependencies:
      '@babel/core': ^7.0.0-0
    dependencies:
      '@babel/core': 7.24.0
      '@babel/helper-annotate-as-pure': 7.22.5
      '@babel/helper-compilation-targets': 7.23.6
      '@babel/helper-environment-visitor': 7.22.20
      '@babel/helper-function-name': 7.23.0
      '@babel/helper-plugin-utils': 7.24.0
      '@babel/helper-replace-supers': 7.22.20(@babel/core@7.24.0)
      '@babel/helper-split-export-declaration': 7.22.6
      globals: 11.12.0
    dev: false

  /@babel/plugin-transform-computed-properties@7.23.3(@babel/core@7.24.0):
    resolution: {integrity: sha512-dTj83UVTLw/+nbiHqQSFdwO9CbTtwq1DsDqm3CUEtDrZNET5rT5E6bIdTlOftDTDLMYxvxHNEYO4B9SLl8SLZw==}
    engines: {node: '>=6.9.0'}
    peerDependencies:
      '@babel/core': ^7.0.0-0
    dependencies:
      '@babel/core': 7.24.0
      '@babel/helper-plugin-utils': 7.24.0
      '@babel/template': 7.23.9
    dev: false

  /@babel/plugin-transform-destructuring@7.23.3(@babel/core@7.24.0):
    resolution: {integrity: sha512-n225npDqjDIr967cMScVKHXJs7rout1q+tt50inyBCPkyZ8KxeI6d+GIbSBTT/w/9WdlWDOej3V9HE5Lgk57gw==}
    engines: {node: '>=6.9.0'}
    peerDependencies:
      '@babel/core': ^7.0.0-0
    dependencies:
      '@babel/core': 7.24.0
      '@babel/helper-plugin-utils': 7.24.0
    dev: false

  /@babel/plugin-transform-dotall-regex@7.23.3(@babel/core@7.24.0):
    resolution: {integrity: sha512-vgnFYDHAKzFaTVp+mneDsIEbnJ2Np/9ng9iviHw3P/KVcgONxpNULEW/51Z/BaFojG2GI2GwwXck5uV1+1NOYQ==}
    engines: {node: '>=6.9.0'}
    peerDependencies:
      '@babel/core': ^7.0.0-0
    dependencies:
      '@babel/core': 7.24.0
      '@babel/helper-create-regexp-features-plugin': 7.22.15(@babel/core@7.24.0)
      '@babel/helper-plugin-utils': 7.24.0
    dev: false

  /@babel/plugin-transform-duplicate-keys@7.23.3(@babel/core@7.24.0):
    resolution: {integrity: sha512-RrqQ+BQmU3Oyav3J+7/myfvRCq7Tbz+kKLLshUmMwNlDHExbGL7ARhajvoBJEvc+fCguPPu887N+3RRXBVKZUA==}
    engines: {node: '>=6.9.0'}
    peerDependencies:
      '@babel/core': ^7.0.0-0
    dependencies:
      '@babel/core': 7.24.0
      '@babel/helper-plugin-utils': 7.24.0
    dev: false

  /@babel/plugin-transform-dynamic-import@7.23.4(@babel/core@7.24.0):
    resolution: {integrity: sha512-V6jIbLhdJK86MaLh4Jpghi8ho5fGzt3imHOBu/x0jlBaPYqDoWz4RDXjmMOfnh+JWNaQleEAByZLV0QzBT4YQQ==}
    engines: {node: '>=6.9.0'}
    peerDependencies:
      '@babel/core': ^7.0.0-0
    dependencies:
      '@babel/core': 7.24.0
      '@babel/helper-plugin-utils': 7.24.0
      '@babel/plugin-syntax-dynamic-import': 7.8.3(@babel/core@7.24.0)
    dev: false

  /@babel/plugin-transform-exponentiation-operator@7.23.3(@babel/core@7.24.0):
    resolution: {integrity: sha512-5fhCsl1odX96u7ILKHBj4/Y8vipoqwsJMh4csSA8qFfxrZDEA4Ssku2DyNvMJSmZNOEBT750LfFPbtrnTP90BQ==}
    engines: {node: '>=6.9.0'}
    peerDependencies:
      '@babel/core': ^7.0.0-0
    dependencies:
      '@babel/core': 7.24.0
      '@babel/helper-builder-binary-assignment-operator-visitor': 7.22.15
      '@babel/helper-plugin-utils': 7.24.0
    dev: false

  /@babel/plugin-transform-export-namespace-from@7.23.4(@babel/core@7.24.0):
    resolution: {integrity: sha512-GzuSBcKkx62dGzZI1WVgTWvkkz84FZO5TC5T8dl/Tht/rAla6Dg/Mz9Yhypg+ezVACf/rgDuQt3kbWEv7LdUDQ==}
    engines: {node: '>=6.9.0'}
    peerDependencies:
      '@babel/core': ^7.0.0-0
    dependencies:
      '@babel/core': 7.24.0
      '@babel/helper-plugin-utils': 7.24.0
      '@babel/plugin-syntax-export-namespace-from': 7.8.3(@babel/core@7.24.0)
    dev: false

  /@babel/plugin-transform-for-of@7.23.6(@babel/core@7.24.0):
    resolution: {integrity: sha512-aYH4ytZ0qSuBbpfhuofbg/e96oQ7U2w1Aw/UQmKT+1l39uEhUPoFS3fHevDc1G0OvewyDudfMKY1OulczHzWIw==}
    engines: {node: '>=6.9.0'}
    peerDependencies:
      '@babel/core': ^7.0.0-0
    dependencies:
      '@babel/core': 7.24.0
      '@babel/helper-plugin-utils': 7.24.0
      '@babel/helper-skip-transparent-expression-wrappers': 7.22.5
    dev: false

  /@babel/plugin-transform-function-name@7.23.3(@babel/core@7.24.0):
    resolution: {integrity: sha512-I1QXp1LxIvt8yLaib49dRW5Okt7Q4oaxao6tFVKS/anCdEOMtYwWVKoiOA1p34GOWIZjUK0E+zCp7+l1pfQyiw==}
    engines: {node: '>=6.9.0'}
    peerDependencies:
      '@babel/core': ^7.0.0-0
    dependencies:
      '@babel/core': 7.24.0
      '@babel/helper-compilation-targets': 7.23.6
      '@babel/helper-function-name': 7.23.0
      '@babel/helper-plugin-utils': 7.24.0
    dev: false

  /@babel/plugin-transform-json-strings@7.23.4(@babel/core@7.24.0):
    resolution: {integrity: sha512-81nTOqM1dMwZ/aRXQ59zVubN9wHGqk6UtqRK+/q+ciXmRy8fSolhGVvG09HHRGo4l6fr/c4ZhXUQH0uFW7PZbg==}
    engines: {node: '>=6.9.0'}
    peerDependencies:
      '@babel/core': ^7.0.0-0
    dependencies:
      '@babel/core': 7.24.0
      '@babel/helper-plugin-utils': 7.24.0
      '@babel/plugin-syntax-json-strings': 7.8.3(@babel/core@7.24.0)
    dev: false

  /@babel/plugin-transform-literals@7.23.3(@babel/core@7.24.0):
    resolution: {integrity: sha512-wZ0PIXRxnwZvl9AYpqNUxpZ5BiTGrYt7kueGQ+N5FiQ7RCOD4cm8iShd6S6ggfVIWaJf2EMk8eRzAh52RfP4rQ==}
    engines: {node: '>=6.9.0'}
    peerDependencies:
      '@babel/core': ^7.0.0-0
    dependencies:
      '@babel/core': 7.24.0
      '@babel/helper-plugin-utils': 7.24.0
    dev: false

  /@babel/plugin-transform-logical-assignment-operators@7.23.4(@babel/core@7.24.0):
    resolution: {integrity: sha512-Mc/ALf1rmZTP4JKKEhUwiORU+vcfarFVLfcFiolKUo6sewoxSEgl36ak5t+4WamRsNr6nzjZXQjM35WsU+9vbg==}
    engines: {node: '>=6.9.0'}
    peerDependencies:
      '@babel/core': ^7.0.0-0
    dependencies:
      '@babel/core': 7.24.0
      '@babel/helper-plugin-utils': 7.24.0
      '@babel/plugin-syntax-logical-assignment-operators': 7.10.4(@babel/core@7.24.0)
    dev: false

  /@babel/plugin-transform-member-expression-literals@7.23.3(@babel/core@7.24.0):
    resolution: {integrity: sha512-sC3LdDBDi5x96LA+Ytekz2ZPk8i/Ck+DEuDbRAll5rknJ5XRTSaPKEYwomLcs1AA8wg9b3KjIQRsnApj+q51Ag==}
    engines: {node: '>=6.9.0'}
    peerDependencies:
      '@babel/core': ^7.0.0-0
    dependencies:
      '@babel/core': 7.24.0
      '@babel/helper-plugin-utils': 7.24.0
    dev: false

  /@babel/plugin-transform-modules-amd@7.23.3(@babel/core@7.24.0):
    resolution: {integrity: sha512-vJYQGxeKM4t8hYCKVBlZX/gtIY2I7mRGFNcm85sgXGMTBcoV3QdVtdpbcWEbzbfUIUZKwvgFT82mRvaQIebZzw==}
    engines: {node: '>=6.9.0'}
    peerDependencies:
      '@babel/core': ^7.0.0-0
    dependencies:
      '@babel/core': 7.24.0
      '@babel/helper-module-transforms': 7.23.3(@babel/core@7.24.0)
      '@babel/helper-plugin-utils': 7.24.0
    dev: false

  /@babel/plugin-transform-modules-commonjs@7.23.3(@babel/core@7.24.0):
    resolution: {integrity: sha512-aVS0F65LKsdNOtcz6FRCpE4OgsP2OFnW46qNxNIX9h3wuzaNcSQsJysuMwqSibC98HPrf2vCgtxKNwS0DAlgcA==}
    engines: {node: '>=6.9.0'}
    peerDependencies:
      '@babel/core': ^7.0.0-0
    dependencies:
      '@babel/core': 7.24.0
      '@babel/helper-module-transforms': 7.23.3(@babel/core@7.24.0)
      '@babel/helper-plugin-utils': 7.24.0
      '@babel/helper-simple-access': 7.22.5
    dev: false

  /@babel/plugin-transform-modules-systemjs@7.23.9(@babel/core@7.24.0):
    resolution: {integrity: sha512-KDlPRM6sLo4o1FkiSlXoAa8edLXFsKKIda779fbLrvmeuc3itnjCtaO6RrtoaANsIJANj+Vk1zqbZIMhkCAHVw==}
    engines: {node: '>=6.9.0'}
    peerDependencies:
      '@babel/core': ^7.0.0-0
    dependencies:
      '@babel/core': 7.24.0
      '@babel/helper-hoist-variables': 7.22.5
      '@babel/helper-module-transforms': 7.23.3(@babel/core@7.24.0)
      '@babel/helper-plugin-utils': 7.24.0
      '@babel/helper-validator-identifier': 7.22.20
    dev: false

  /@babel/plugin-transform-modules-umd@7.23.3(@babel/core@7.24.0):
    resolution: {integrity: sha512-zHsy9iXX2nIsCBFPud3jKn1IRPWg3Ing1qOZgeKV39m1ZgIdpJqvlWVeiHBZC6ITRG0MfskhYe9cLgntfSFPIg==}
    engines: {node: '>=6.9.0'}
    peerDependencies:
      '@babel/core': ^7.0.0-0
    dependencies:
      '@babel/core': 7.24.0
      '@babel/helper-module-transforms': 7.23.3(@babel/core@7.24.0)
      '@babel/helper-plugin-utils': 7.24.0
    dev: false

  /@babel/plugin-transform-named-capturing-groups-regex@7.22.5(@babel/core@7.24.0):
    resolution: {integrity: sha512-YgLLKmS3aUBhHaxp5hi1WJTgOUb/NCuDHzGT9z9WTt3YG+CPRhJs6nprbStx6DnWM4dh6gt7SU3sZodbZ08adQ==}
    engines: {node: '>=6.9.0'}
    peerDependencies:
      '@babel/core': ^7.0.0
    dependencies:
      '@babel/core': 7.24.0
      '@babel/helper-create-regexp-features-plugin': 7.22.15(@babel/core@7.24.0)
      '@babel/helper-plugin-utils': 7.24.0
    dev: false

  /@babel/plugin-transform-new-target@7.23.3(@babel/core@7.24.0):
    resolution: {integrity: sha512-YJ3xKqtJMAT5/TIZnpAR3I+K+WaDowYbN3xyxI8zxx/Gsypwf9B9h0VB+1Nh6ACAAPRS5NSRje0uVv5i79HYGQ==}
    engines: {node: '>=6.9.0'}
    peerDependencies:
      '@babel/core': ^7.0.0-0
    dependencies:
      '@babel/core': 7.24.0
      '@babel/helper-plugin-utils': 7.24.0
    dev: false

  /@babel/plugin-transform-nullish-coalescing-operator@7.23.4(@babel/core@7.24.0):
    resolution: {integrity: sha512-jHE9EVVqHKAQx+VePv5LLGHjmHSJR76vawFPTdlxR/LVJPfOEGxREQwQfjuZEOPTwG92X3LINSh3M40Rv4zpVA==}
    engines: {node: '>=6.9.0'}
    peerDependencies:
      '@babel/core': ^7.0.0-0
    dependencies:
      '@babel/core': 7.24.0
      '@babel/helper-plugin-utils': 7.24.0
      '@babel/plugin-syntax-nullish-coalescing-operator': 7.8.3(@babel/core@7.24.0)
    dev: false

  /@babel/plugin-transform-numeric-separator@7.23.4(@babel/core@7.24.0):
    resolution: {integrity: sha512-mps6auzgwjRrwKEZA05cOwuDc9FAzoyFS4ZsG/8F43bTLf/TgkJg7QXOrPO1JO599iA3qgK9MXdMGOEC8O1h6Q==}
    engines: {node: '>=6.9.0'}
    peerDependencies:
      '@babel/core': ^7.0.0-0
    dependencies:
      '@babel/core': 7.24.0
      '@babel/helper-plugin-utils': 7.24.0
      '@babel/plugin-syntax-numeric-separator': 7.10.4(@babel/core@7.24.0)
    dev: false

  /@babel/plugin-transform-object-rest-spread@7.24.0(@babel/core@7.24.0):
    resolution: {integrity: sha512-y/yKMm7buHpFFXfxVFS4Vk1ToRJDilIa6fKRioB9Vjichv58TDGXTvqV0dN7plobAmTW5eSEGXDngE+Mm+uO+w==}
    engines: {node: '>=6.9.0'}
    peerDependencies:
      '@babel/core': ^7.0.0-0
    dependencies:
      '@babel/compat-data': 7.23.5
      '@babel/core': 7.24.0
      '@babel/helper-compilation-targets': 7.23.6
      '@babel/helper-plugin-utils': 7.24.0
      '@babel/plugin-syntax-object-rest-spread': 7.8.3(@babel/core@7.24.0)
      '@babel/plugin-transform-parameters': 7.23.3(@babel/core@7.24.0)
    dev: false

  /@babel/plugin-transform-object-super@7.23.3(@babel/core@7.24.0):
    resolution: {integrity: sha512-BwQ8q0x2JG+3lxCVFohg+KbQM7plfpBwThdW9A6TMtWwLsbDA01Ek2Zb/AgDN39BiZsExm4qrXxjk+P1/fzGrA==}
    engines: {node: '>=6.9.0'}
    peerDependencies:
      '@babel/core': ^7.0.0-0
    dependencies:
      '@babel/core': 7.24.0
      '@babel/helper-plugin-utils': 7.24.0
      '@babel/helper-replace-supers': 7.22.20(@babel/core@7.24.0)
    dev: false

  /@babel/plugin-transform-optional-catch-binding@7.23.4(@babel/core@7.24.0):
    resolution: {integrity: sha512-XIq8t0rJPHf6Wvmbn9nFxU6ao4c7WhghTR5WyV8SrJfUFzyxhCm4nhC+iAp3HFhbAKLfYpgzhJ6t4XCtVwqO5A==}
    engines: {node: '>=6.9.0'}
    peerDependencies:
      '@babel/core': ^7.0.0-0
    dependencies:
      '@babel/core': 7.24.0
      '@babel/helper-plugin-utils': 7.24.0
      '@babel/plugin-syntax-optional-catch-binding': 7.8.3(@babel/core@7.24.0)
    dev: false

  /@babel/plugin-transform-optional-chaining@7.23.4(@babel/core@7.24.0):
    resolution: {integrity: sha512-ZU8y5zWOfjM5vZ+asjgAPwDaBjJzgufjES89Rs4Lpq63O300R/kOz30WCLo6BxxX6QVEilwSlpClnG5cZaikTA==}
    engines: {node: '>=6.9.0'}
    peerDependencies:
      '@babel/core': ^7.0.0-0
    dependencies:
      '@babel/core': 7.24.0
      '@babel/helper-plugin-utils': 7.24.0
      '@babel/helper-skip-transparent-expression-wrappers': 7.22.5
      '@babel/plugin-syntax-optional-chaining': 7.8.3(@babel/core@7.24.0)
    dev: false

  /@babel/plugin-transform-parameters@7.23.3(@babel/core@7.24.0):
    resolution: {integrity: sha512-09lMt6UsUb3/34BbECKVbVwrT9bO6lILWln237z7sLaWnMsTi7Yc9fhX5DLpkJzAGfaReXI22wP41SZmnAA3Vw==}
    engines: {node: '>=6.9.0'}
    peerDependencies:
      '@babel/core': ^7.0.0-0
    dependencies:
      '@babel/core': 7.24.0
      '@babel/helper-plugin-utils': 7.24.0
    dev: false

  /@babel/plugin-transform-private-methods@7.23.3(@babel/core@7.24.0):
    resolution: {integrity: sha512-UzqRcRtWsDMTLrRWFvUBDwmw06tCQH9Rl1uAjfh6ijMSmGYQ+fpdB+cnqRC8EMh5tuuxSv0/TejGL+7vyj+50g==}
    engines: {node: '>=6.9.0'}
    peerDependencies:
      '@babel/core': ^7.0.0-0
    dependencies:
      '@babel/core': 7.24.0
      '@babel/helper-create-class-features-plugin': 7.22.15(@babel/core@7.24.0)
      '@babel/helper-plugin-utils': 7.24.0
    dev: false

  /@babel/plugin-transform-private-property-in-object@7.23.4(@babel/core@7.24.0):
    resolution: {integrity: sha512-9G3K1YqTq3F4Vt88Djx1UZ79PDyj+yKRnUy7cZGSMe+a7jkwD259uKKuUzQlPkGam7R+8RJwh5z4xO27fA1o2A==}
    engines: {node: '>=6.9.0'}
    peerDependencies:
      '@babel/core': ^7.0.0-0
    dependencies:
      '@babel/core': 7.24.0
      '@babel/helper-annotate-as-pure': 7.22.5
      '@babel/helper-create-class-features-plugin': 7.22.15(@babel/core@7.24.0)
      '@babel/helper-plugin-utils': 7.24.0
      '@babel/plugin-syntax-private-property-in-object': 7.14.5(@babel/core@7.24.0)
    dev: false

  /@babel/plugin-transform-property-literals@7.23.3(@babel/core@7.24.0):
    resolution: {integrity: sha512-jR3Jn3y7cZp4oEWPFAlRsSWjxKe4PZILGBSd4nis1TsC5qeSpb+nrtihJuDhNI7QHiVbUaiXa0X2RZY3/TI6Nw==}
    engines: {node: '>=6.9.0'}
    peerDependencies:
      '@babel/core': ^7.0.0-0
    dependencies:
      '@babel/core': 7.24.0
      '@babel/helper-plugin-utils': 7.24.0
    dev: false

  /@babel/plugin-transform-regenerator@7.23.3(@babel/core@7.24.0):
    resolution: {integrity: sha512-KP+75h0KghBMcVpuKisx3XTu9Ncut8Q8TuvGO4IhY+9D5DFEckQefOuIsB/gQ2tG71lCke4NMrtIPS8pOj18BQ==}
    engines: {node: '>=6.9.0'}
    peerDependencies:
      '@babel/core': ^7.0.0-0
    dependencies:
      '@babel/core': 7.24.0
      '@babel/helper-plugin-utils': 7.24.0
      regenerator-transform: 0.15.2
    dev: false

  /@babel/plugin-transform-reserved-words@7.23.3(@babel/core@7.24.0):
    resolution: {integrity: sha512-QnNTazY54YqgGxwIexMZva9gqbPa15t/x9VS+0fsEFWplwVpXYZivtgl43Z1vMpc1bdPP2PP8siFeVcnFvA3Cg==}
    engines: {node: '>=6.9.0'}
    peerDependencies:
      '@babel/core': ^7.0.0-0
    dependencies:
      '@babel/core': 7.24.0
      '@babel/helper-plugin-utils': 7.24.0
    dev: false

  /@babel/plugin-transform-shorthand-properties@7.23.3(@babel/core@7.24.0):
    resolution: {integrity: sha512-ED2fgqZLmexWiN+YNFX26fx4gh5qHDhn1O2gvEhreLW2iI63Sqm4llRLCXALKrCnbN4Jy0VcMQZl/SAzqug/jg==}
    engines: {node: '>=6.9.0'}
    peerDependencies:
      '@babel/core': ^7.0.0-0
    dependencies:
      '@babel/core': 7.24.0
      '@babel/helper-plugin-utils': 7.24.0
    dev: false

  /@babel/plugin-transform-spread@7.23.3(@babel/core@7.24.0):
    resolution: {integrity: sha512-VvfVYlrlBVu+77xVTOAoxQ6mZbnIq5FM0aGBSFEcIh03qHf+zNqA4DC/3XMUozTg7bZV3e3mZQ0i13VB6v5yUg==}
    engines: {node: '>=6.9.0'}
    peerDependencies:
      '@babel/core': ^7.0.0-0
    dependencies:
      '@babel/core': 7.24.0
      '@babel/helper-plugin-utils': 7.24.0
      '@babel/helper-skip-transparent-expression-wrappers': 7.22.5
    dev: false

  /@babel/plugin-transform-sticky-regex@7.23.3(@babel/core@7.24.0):
    resolution: {integrity: sha512-HZOyN9g+rtvnOU3Yh7kSxXrKbzgrm5X4GncPY1QOquu7epga5MxKHVpYu2hvQnry/H+JjckSYRb93iNfsioAGg==}
    engines: {node: '>=6.9.0'}
    peerDependencies:
      '@babel/core': ^7.0.0-0
    dependencies:
      '@babel/core': 7.24.0
      '@babel/helper-plugin-utils': 7.24.0
    dev: false

  /@babel/plugin-transform-template-literals@7.23.3(@babel/core@7.24.0):
    resolution: {integrity: sha512-Flok06AYNp7GV2oJPZZcP9vZdszev6vPBkHLwxwSpaIqx75wn6mUd3UFWsSsA0l8nXAKkyCmL/sR02m8RYGeHg==}
    engines: {node: '>=6.9.0'}
    peerDependencies:
      '@babel/core': ^7.0.0-0
    dependencies:
      '@babel/core': 7.24.0
      '@babel/helper-plugin-utils': 7.24.0
    dev: false

  /@babel/plugin-transform-typeof-symbol@7.23.3(@babel/core@7.24.0):
    resolution: {integrity: sha512-4t15ViVnaFdrPC74be1gXBSMzXk3B4Us9lP7uLRQHTFpV5Dvt33pn+2MyyNxmN3VTTm3oTrZVMUmuw3oBnQ2oQ==}
    engines: {node: '>=6.9.0'}
    peerDependencies:
      '@babel/core': ^7.0.0-0
    dependencies:
      '@babel/core': 7.24.0
      '@babel/helper-plugin-utils': 7.24.0
    dev: false

  /@babel/plugin-transform-unicode-escapes@7.23.3(@babel/core@7.24.0):
    resolution: {integrity: sha512-OMCUx/bU6ChE3r4+ZdylEqAjaQgHAgipgW8nsCfu5pGqDcFytVd91AwRvUJSBZDz0exPGgnjoqhgRYLRjFZc9Q==}
    engines: {node: '>=6.9.0'}
    peerDependencies:
      '@babel/core': ^7.0.0-0
    dependencies:
      '@babel/core': 7.24.0
      '@babel/helper-plugin-utils': 7.24.0
    dev: false

  /@babel/plugin-transform-unicode-property-regex@7.23.3(@babel/core@7.24.0):
    resolution: {integrity: sha512-KcLIm+pDZkWZQAFJ9pdfmh89EwVfmNovFBcXko8szpBeF8z68kWIPeKlmSOkT9BXJxs2C0uk+5LxoxIv62MROA==}
    engines: {node: '>=6.9.0'}
    peerDependencies:
      '@babel/core': ^7.0.0-0
    dependencies:
      '@babel/core': 7.24.0
      '@babel/helper-create-regexp-features-plugin': 7.22.15(@babel/core@7.24.0)
      '@babel/helper-plugin-utils': 7.24.0
    dev: false

  /@babel/plugin-transform-unicode-regex@7.23.3(@babel/core@7.24.0):
    resolution: {integrity: sha512-wMHpNA4x2cIA32b/ci3AfwNgheiva2W0WUKWTK7vBHBhDKfPsc5cFGNWm69WBqpwd86u1qwZ9PWevKqm1A3yAw==}
    engines: {node: '>=6.9.0'}
    peerDependencies:
      '@babel/core': ^7.0.0-0
    dependencies:
      '@babel/core': 7.24.0
      '@babel/helper-create-regexp-features-plugin': 7.22.15(@babel/core@7.24.0)
      '@babel/helper-plugin-utils': 7.24.0
    dev: false

  /@babel/plugin-transform-unicode-sets-regex@7.23.3(@babel/core@7.24.0):
    resolution: {integrity: sha512-W7lliA/v9bNR83Qc3q1ip9CQMZ09CcHDbHfbLRDNuAhn1Mvkr1ZNF7hPmztMQvtTGVLJ9m8IZqWsTkXOml8dbw==}
    engines: {node: '>=6.9.0'}
    peerDependencies:
      '@babel/core': ^7.0.0
    dependencies:
      '@babel/core': 7.24.0
      '@babel/helper-create-regexp-features-plugin': 7.22.15(@babel/core@7.24.0)
      '@babel/helper-plugin-utils': 7.24.0
    dev: false

  /@babel/preset-env@7.24.0(@babel/core@7.24.0):
    resolution: {integrity: sha512-ZxPEzV9IgvGn73iK0E6VB9/95Nd7aMFpbE0l8KQFDG70cOV9IxRP7Y2FUPmlK0v6ImlLqYX50iuZ3ZTVhOF2lA==}
    engines: {node: '>=6.9.0'}
    peerDependencies:
      '@babel/core': ^7.0.0-0
    dependencies:
      '@babel/compat-data': 7.23.5
      '@babel/core': 7.24.0
      '@babel/helper-compilation-targets': 7.23.6
      '@babel/helper-plugin-utils': 7.24.0
      '@babel/helper-validator-option': 7.23.5
      '@babel/plugin-bugfix-safari-id-destructuring-collision-in-function-expression': 7.23.3(@babel/core@7.24.0)
      '@babel/plugin-bugfix-v8-spread-parameters-in-optional-chaining': 7.23.3(@babel/core@7.24.0)
      '@babel/plugin-bugfix-v8-static-class-fields-redefine-readonly': 7.23.7(@babel/core@7.24.0)
      '@babel/plugin-proposal-private-property-in-object': 7.21.0-placeholder-for-preset-env.2(@babel/core@7.24.0)
      '@babel/plugin-syntax-async-generators': 7.8.4(@babel/core@7.24.0)
      '@babel/plugin-syntax-class-properties': 7.12.13(@babel/core@7.24.0)
      '@babel/plugin-syntax-class-static-block': 7.14.5(@babel/core@7.24.0)
      '@babel/plugin-syntax-dynamic-import': 7.8.3(@babel/core@7.24.0)
      '@babel/plugin-syntax-export-namespace-from': 7.8.3(@babel/core@7.24.0)
      '@babel/plugin-syntax-import-assertions': 7.23.3(@babel/core@7.24.0)
      '@babel/plugin-syntax-import-attributes': 7.23.3(@babel/core@7.24.0)
      '@babel/plugin-syntax-import-meta': 7.10.4(@babel/core@7.24.0)
      '@babel/plugin-syntax-json-strings': 7.8.3(@babel/core@7.24.0)
      '@babel/plugin-syntax-logical-assignment-operators': 7.10.4(@babel/core@7.24.0)
      '@babel/plugin-syntax-nullish-coalescing-operator': 7.8.3(@babel/core@7.24.0)
      '@babel/plugin-syntax-numeric-separator': 7.10.4(@babel/core@7.24.0)
      '@babel/plugin-syntax-object-rest-spread': 7.8.3(@babel/core@7.24.0)
      '@babel/plugin-syntax-optional-catch-binding': 7.8.3(@babel/core@7.24.0)
      '@babel/plugin-syntax-optional-chaining': 7.8.3(@babel/core@7.24.0)
      '@babel/plugin-syntax-private-property-in-object': 7.14.5(@babel/core@7.24.0)
      '@babel/plugin-syntax-top-level-await': 7.14.5(@babel/core@7.24.0)
      '@babel/plugin-syntax-unicode-sets-regex': 7.18.6(@babel/core@7.24.0)
      '@babel/plugin-transform-arrow-functions': 7.23.3(@babel/core@7.24.0)
      '@babel/plugin-transform-async-generator-functions': 7.23.9(@babel/core@7.24.0)
      '@babel/plugin-transform-async-to-generator': 7.23.3(@babel/core@7.24.0)
      '@babel/plugin-transform-block-scoped-functions': 7.23.3(@babel/core@7.24.0)
      '@babel/plugin-transform-block-scoping': 7.23.4(@babel/core@7.24.0)
      '@babel/plugin-transform-class-properties': 7.23.3(@babel/core@7.24.0)
      '@babel/plugin-transform-class-static-block': 7.23.4(@babel/core@7.24.0)
      '@babel/plugin-transform-classes': 7.23.8(@babel/core@7.24.0)
      '@babel/plugin-transform-computed-properties': 7.23.3(@babel/core@7.24.0)
      '@babel/plugin-transform-destructuring': 7.23.3(@babel/core@7.24.0)
      '@babel/plugin-transform-dotall-regex': 7.23.3(@babel/core@7.24.0)
      '@babel/plugin-transform-duplicate-keys': 7.23.3(@babel/core@7.24.0)
      '@babel/plugin-transform-dynamic-import': 7.23.4(@babel/core@7.24.0)
      '@babel/plugin-transform-exponentiation-operator': 7.23.3(@babel/core@7.24.0)
      '@babel/plugin-transform-export-namespace-from': 7.23.4(@babel/core@7.24.0)
      '@babel/plugin-transform-for-of': 7.23.6(@babel/core@7.24.0)
      '@babel/plugin-transform-function-name': 7.23.3(@babel/core@7.24.0)
      '@babel/plugin-transform-json-strings': 7.23.4(@babel/core@7.24.0)
      '@babel/plugin-transform-literals': 7.23.3(@babel/core@7.24.0)
      '@babel/plugin-transform-logical-assignment-operators': 7.23.4(@babel/core@7.24.0)
      '@babel/plugin-transform-member-expression-literals': 7.23.3(@babel/core@7.24.0)
      '@babel/plugin-transform-modules-amd': 7.23.3(@babel/core@7.24.0)
      '@babel/plugin-transform-modules-commonjs': 7.23.3(@babel/core@7.24.0)
      '@babel/plugin-transform-modules-systemjs': 7.23.9(@babel/core@7.24.0)
      '@babel/plugin-transform-modules-umd': 7.23.3(@babel/core@7.24.0)
      '@babel/plugin-transform-named-capturing-groups-regex': 7.22.5(@babel/core@7.24.0)
      '@babel/plugin-transform-new-target': 7.23.3(@babel/core@7.24.0)
      '@babel/plugin-transform-nullish-coalescing-operator': 7.23.4(@babel/core@7.24.0)
      '@babel/plugin-transform-numeric-separator': 7.23.4(@babel/core@7.24.0)
      '@babel/plugin-transform-object-rest-spread': 7.24.0(@babel/core@7.24.0)
      '@babel/plugin-transform-object-super': 7.23.3(@babel/core@7.24.0)
      '@babel/plugin-transform-optional-catch-binding': 7.23.4(@babel/core@7.24.0)
      '@babel/plugin-transform-optional-chaining': 7.23.4(@babel/core@7.24.0)
      '@babel/plugin-transform-parameters': 7.23.3(@babel/core@7.24.0)
      '@babel/plugin-transform-private-methods': 7.23.3(@babel/core@7.24.0)
      '@babel/plugin-transform-private-property-in-object': 7.23.4(@babel/core@7.24.0)
      '@babel/plugin-transform-property-literals': 7.23.3(@babel/core@7.24.0)
      '@babel/plugin-transform-regenerator': 7.23.3(@babel/core@7.24.0)
      '@babel/plugin-transform-reserved-words': 7.23.3(@babel/core@7.24.0)
      '@babel/plugin-transform-shorthand-properties': 7.23.3(@babel/core@7.24.0)
      '@babel/plugin-transform-spread': 7.23.3(@babel/core@7.24.0)
      '@babel/plugin-transform-sticky-regex': 7.23.3(@babel/core@7.24.0)
      '@babel/plugin-transform-template-literals': 7.23.3(@babel/core@7.24.0)
      '@babel/plugin-transform-typeof-symbol': 7.23.3(@babel/core@7.24.0)
      '@babel/plugin-transform-unicode-escapes': 7.23.3(@babel/core@7.24.0)
      '@babel/plugin-transform-unicode-property-regex': 7.23.3(@babel/core@7.24.0)
      '@babel/plugin-transform-unicode-regex': 7.23.3(@babel/core@7.24.0)
      '@babel/plugin-transform-unicode-sets-regex': 7.23.3(@babel/core@7.24.0)
      '@babel/preset-modules': 0.1.6-no-external-plugins(@babel/core@7.24.0)
      babel-plugin-polyfill-corejs2: 0.4.8(@babel/core@7.24.0)
      babel-plugin-polyfill-corejs3: 0.9.0(@babel/core@7.24.0)
      babel-plugin-polyfill-regenerator: 0.5.5(@babel/core@7.24.0)
      core-js-compat: 3.35.0
      semver: 6.3.1
    transitivePeerDependencies:
      - supports-color
    dev: false

  /@babel/preset-modules@0.1.6-no-external-plugins(@babel/core@7.24.0):
    resolution: {integrity: sha512-HrcgcIESLm9aIR842yhJ5RWan/gebQUJ6E/E5+rf0y9o6oj7w0Br+sWuL6kEQ/o/AdfvR1Je9jG18/gnpwjEyA==}
    peerDependencies:
      '@babel/core': ^7.0.0-0 || ^8.0.0-0 <8.0.0
    dependencies:
      '@babel/core': 7.24.0
      '@babel/helper-plugin-utils': 7.24.0
      '@babel/types': 7.24.0
      esutils: 2.0.3
    dev: false

  /@babel/regjsgen@0.8.0:
    resolution: {integrity: sha512-x/rqGMdzj+fWZvCOYForTghzbtqPDZ5gPwaoNGHdgDfF2QA/XZbCBp4Moo5scrkAMPhB7z26XM/AaHuIJdgauA==}
    dev: false

  /@babel/runtime@7.24.0:
    resolution: {integrity: sha512-Chk32uHMg6TnQdvw2e9IlqPpFX/6NLuK0Ys2PqLb7/gL5uFn9mXvK715FGLlOLQrcO4qIkNHkvPGktzzXexsFw==}
    engines: {node: '>=6.9.0'}
    dependencies:
      regenerator-runtime: 0.14.1
    dev: false

  /@babel/standalone@7.22.20:
    resolution: {integrity: sha512-1W+v64N5c4yEQH1WZDGTzChpxfJ23QjmeH6qPT8CSqLV1kwKkpajMSK/xpD2aQkvy+Hfw4WaMMOhSMQtMC+PNw==}
    engines: {node: '>=6.9.0'}
    dev: true

  /@babel/template@7.23.9:
    resolution: {integrity: sha512-+xrD2BWLpvHKNmX2QbpdpsBaWnRxahMwJjO+KZk2JOElj5nSmKezyS1B4u+QbHMTX69t4ukm6hh9lsYQ7GHCKA==}
    engines: {node: '>=6.9.0'}
    dependencies:
      '@babel/code-frame': 7.23.5
      '@babel/parser': 7.24.0
      '@babel/types': 7.24.0
    dev: false

  /@babel/template@7.24.0:
    resolution: {integrity: sha512-Bkf2q8lMB0AFpX0NFEqSbx1OkTHf0f+0j82mkw+ZpzBnkk7e9Ql0891vlfgi+kHwOk8tQjiQHpqh4LaSa0fKEA==}
    engines: {node: '>=6.9.0'}
    dependencies:
      '@babel/code-frame': 7.23.5
      '@babel/parser': 7.24.0
      '@babel/types': 7.24.0

  /@babel/traverse@7.24.0:
    resolution: {integrity: sha512-HfuJlI8qq3dEDmNU5ChzzpZRWq+oxCZQyMzIMEqLho+AQnhMnKQUzH6ydo3RBl/YjPCuk68Y6s0Gx0AeyULiWw==}
    engines: {node: '>=6.9.0'}
    dependencies:
      '@babel/code-frame': 7.23.5
      '@babel/generator': 7.23.6
      '@babel/helper-environment-visitor': 7.22.20
      '@babel/helper-function-name': 7.23.0
      '@babel/helper-hoist-variables': 7.22.5
      '@babel/helper-split-export-declaration': 7.22.6
      '@babel/parser': 7.24.0
      '@babel/types': 7.24.0
      debug: 4.3.4
      globals: 11.12.0
    transitivePeerDependencies:
      - supports-color

  /@babel/types@7.24.0:
    resolution: {integrity: sha512-+j7a5c253RfKh8iABBhywc8NSfP5LURe7Uh4qpsh6jc+aLJguvmIUBdjSdEMQv2bENrCR5MfRdjGo7vzS/ob7w==}
    engines: {node: '>=6.9.0'}
    dependencies:
      '@babel/helper-string-parser': 7.23.4
      '@babel/helper-validator-identifier': 7.22.20
      to-fast-properties: 2.0.0

  /@cloudflare/workerd-darwin-64@1.20240304.0:
    resolution: {integrity: sha512-rfHlvsWzkqEEQNvm14AOE/BYHYzB9wxQHCaZZEgwOuTl5KpDcs9La0N0LaDTR78ESumIWOcifVmko2VTrZb7TQ==}
    engines: {node: '>=16'}
    cpu: [x64]
    os: [darwin]
    requiresBuild: true
    dev: true
    optional: true

  /@cloudflare/workerd-darwin-arm64@1.20240304.0:
    resolution: {integrity: sha512-IXGOxHsPdRYfAzcY6IroI1PDvx3hhXf18qFCloHp8Iw5bzLgq/PTjcp10Z/2xedZ2hVlfpHy1eEptsTmi9YeNw==}
    engines: {node: '>=16'}
    cpu: [arm64]
    os: [darwin]
    requiresBuild: true
    dev: true
    optional: true

  /@cloudflare/workerd-linux-64@1.20240304.0:
    resolution: {integrity: sha512-G1BEzbw9TFIeMvc425F145IetC7fuH4KOkGhseLq9y/mt5PfDWkghwmXSK+q0BiMwm0XAobtzVlHcEr2u4WlRQ==}
    engines: {node: '>=16'}
    cpu: [x64]
    os: [linux]
    requiresBuild: true
    dev: true
    optional: true

  /@cloudflare/workerd-linux-arm64@1.20240304.0:
    resolution: {integrity: sha512-LLk/d/y77TRu6QOG3CJUI2cD3Ff2lSg0ts6G83bsm9ZK+WKObWFFSPBy9l81m3EnlKFh7RZCzxN4J10kuDaO8w==}
    engines: {node: '>=16'}
    cpu: [arm64]
    os: [linux]
    requiresBuild: true
    dev: true
    optional: true

  /@cloudflare/workerd-windows-64@1.20240304.0:
    resolution: {integrity: sha512-I/j6nVpM+WDPg+bYUAiKLkwQsjrXFjpOGHvwYmcM44hnDjgODzk7AbVssEIXnhEO3oupBeuKvffr0lvX0Ngmpw==}
    engines: {node: '>=16'}
    cpu: [x64]
    os: [win32]
    requiresBuild: true
    dev: true
    optional: true

  /@cspotcode/source-map-support@0.8.1:
    resolution: {integrity: sha512-IchNf6dN4tHoMFIn/7OE8LWZ19Y6q/67Bmf6vnGREv8RSbBVb9LPJxEcnwrcwX6ixSvaiGoomAUvu4YSxXrVgw==}
    engines: {node: '>=12'}
    dependencies:
      '@jridgewell/trace-mapping': 0.3.9

  /@docsearch/css@3.5.2:
    resolution: {integrity: sha512-SPiDHaWKQZpwR2siD0KQUwlStvIAnEyK6tAE2h2Wuoq8ue9skzhlyVQ1ddzOxX6khULnAALDiR/isSF3bnuciA==}
    dev: true

  /@docsearch/js@3.5.2:
    resolution: {integrity: sha512-p1YFTCDflk8ieHgFJYfmyHBki1D61+U9idwrLh+GQQMrBSP3DLGKpy0XUJtPjAOPltcVbqsTjiPFfH7JImjUNg==}
    dependencies:
      '@docsearch/react': 3.5.2
      preact: 10.7.3
    transitivePeerDependencies:
      - '@algolia/client-search'
      - '@types/react'
      - react
      - react-dom
      - search-insights
    dev: true

  /@docsearch/react@3.5.2:
    resolution: {integrity: sha512-9Ahcrs5z2jq/DcAvYtvlqEBHImbm4YJI8M9y0x6Tqg598P40HTEkX7hsMcIuThI+hTFxRGZ9hll0Wygm2yEjng==}
    peerDependencies:
      '@types/react': '>= 16.8.0 < 19.0.0'
      react: '>= 16.8.0 < 19.0.0'
      react-dom: '>= 16.8.0 < 19.0.0'
      search-insights: '>= 1 < 3'
    peerDependenciesMeta:
      '@types/react':
        optional: true
      react:
        optional: true
      react-dom:
        optional: true
      search-insights:
        optional: true
    dependencies:
      '@algolia/autocomplete-core': 1.9.3(algoliasearch@4.20.0)
      '@algolia/autocomplete-preset-algolia': 1.9.3(algoliasearch@4.20.0)
      '@docsearch/css': 3.5.2
      algoliasearch: 4.20.0
    transitivePeerDependencies:
      - '@algolia/client-search'
    dev: true

  /@esbuild/aix-ppc64@0.19.11:
    resolution: {integrity: sha512-FnzU0LyE3ySQk7UntJO4+qIiQgI7KoODnZg5xzXIrFJlKd2P2gwHsHY4927xj9y5PJmJSzULiUCWmv7iWnNa7g==}
    engines: {node: '>=12'}
    cpu: [ppc64]
    os: [aix]
    requiresBuild: true
    dev: true
    optional: true

  /@esbuild/aix-ppc64@0.20.1:
    resolution: {integrity: sha512-m55cpeupQ2DbuRGQMMZDzbv9J9PgVelPjlcmM5kxHnrBdBx6REaEd7LamYV7Dm8N7rCyR/XwU6rVP8ploKtIkA==}
    engines: {node: '>=12'}
    cpu: [ppc64]
    os: [aix]
    requiresBuild: true
    optional: true

  /@esbuild/android-arm64@0.18.20:
    resolution: {integrity: sha512-Nz4rJcchGDtENV0eMKUNa6L12zz2zBDXuhj/Vjh18zGqB44Bi7MBMSXjgunJgjRhCmKOjnPuZp4Mb6OKqtMHLQ==}
    engines: {node: '>=12'}
    cpu: [arm64]
    os: [android]
    requiresBuild: true
    dev: true
    optional: true

  /@esbuild/android-arm64@0.19.11:
    resolution: {integrity: sha512-aiu7K/5JnLj//KOnOfEZ0D90obUkRzDMyqd/wNAUQ34m4YUPVhRZpnqKV9uqDGxT7cToSDnIHsGooyIczu9T+Q==}
    engines: {node: '>=12'}
    cpu: [arm64]
    os: [android]
    requiresBuild: true
    dev: true
    optional: true

  /@esbuild/android-arm64@0.20.1:
    resolution: {integrity: sha512-hCnXNF0HM6AjowP+Zou0ZJMWWa1VkD77BXe959zERgGJBBxB+sV+J9f/rcjeg2c5bsukD/n17RKWXGFCO5dD5A==}
    engines: {node: '>=12'}
    cpu: [arm64]
    os: [android]
    requiresBuild: true
    optional: true

  /@esbuild/android-arm@0.18.20:
    resolution: {integrity: sha512-fyi7TDI/ijKKNZTUJAQqiG5T7YjJXgnzkURqmGj13C6dCqckZBLdl4h7bkhHt/t0WP+zO9/zwroDvANaOqO5Sw==}
    engines: {node: '>=12'}
    cpu: [arm]
    os: [android]
    requiresBuild: true
    dev: true
    optional: true

  /@esbuild/android-arm@0.19.11:
    resolution: {integrity: sha512-5OVapq0ClabvKvQ58Bws8+wkLCV+Rxg7tUVbo9xu034Nm536QTII4YzhaFriQ7rMrorfnFKUsArD2lqKbFY4vw==}
    engines: {node: '>=12'}
    cpu: [arm]
    os: [android]
    requiresBuild: true
    dev: true
    optional: true

  /@esbuild/android-arm@0.20.1:
    resolution: {integrity: sha512-4j0+G27/2ZXGWR5okcJi7pQYhmkVgb4D7UKwxcqrjhvp5TKWx3cUjgB1CGj1mfdmJBQ9VnUGgUhign+FPF2Zgw==}
    engines: {node: '>=12'}
    cpu: [arm]
    os: [android]
    requiresBuild: true
    optional: true

  /@esbuild/android-x64@0.18.20:
    resolution: {integrity: sha512-8GDdlePJA8D6zlZYJV/jnrRAi6rOiNaCC/JclcXpB+KIuvfBN4owLtgzY2bsxnx666XjJx2kDPUmnTtR8qKQUg==}
    engines: {node: '>=12'}
    cpu: [x64]
    os: [android]
    requiresBuild: true
    dev: true
    optional: true

  /@esbuild/android-x64@0.19.11:
    resolution: {integrity: sha512-eccxjlfGw43WYoY9QgB82SgGgDbibcqyDTlk3l3C0jOVHKxrjdc9CTwDUQd0vkvYg5um0OH+GpxYvp39r+IPOg==}
    engines: {node: '>=12'}
    cpu: [x64]
    os: [android]
    requiresBuild: true
    dev: true
    optional: true

  /@esbuild/android-x64@0.20.1:
    resolution: {integrity: sha512-MSfZMBoAsnhpS+2yMFYIQUPs8Z19ajwfuaSZx+tSl09xrHZCjbeXXMsUF/0oq7ojxYEpsSo4c0SfjxOYXRbpaA==}
    engines: {node: '>=12'}
    cpu: [x64]
    os: [android]
    requiresBuild: true
    optional: true

  /@esbuild/darwin-arm64@0.18.20:
    resolution: {integrity: sha512-bxRHW5kHU38zS2lPTPOyuyTm+S+eobPUnTNkdJEfAddYgEcll4xkT8DB9d2008DtTbl7uJag2HuE5NZAZgnNEA==}
    engines: {node: '>=12'}
    cpu: [arm64]
    os: [darwin]
    requiresBuild: true
    dev: true
    optional: true

  /@esbuild/darwin-arm64@0.19.11:
    resolution: {integrity: sha512-ETp87DRWuSt9KdDVkqSoKoLFHYTrkyz2+65fj9nfXsaV3bMhTCjtQfw3y+um88vGRKRiF7erPrh/ZuIdLUIVxQ==}
    engines: {node: '>=12'}
    cpu: [arm64]
    os: [darwin]
    requiresBuild: true
    dev: true
    optional: true

  /@esbuild/darwin-arm64@0.20.1:
    resolution: {integrity: sha512-Ylk6rzgMD8klUklGPzS414UQLa5NPXZD5tf8JmQU8GQrj6BrFA/Ic9tb2zRe1kOZyCbGl+e8VMbDRazCEBqPvA==}
    engines: {node: '>=12'}
    cpu: [arm64]
    os: [darwin]
    requiresBuild: true
    optional: true

  /@esbuild/darwin-x64@0.18.20:
    resolution: {integrity: sha512-pc5gxlMDxzm513qPGbCbDukOdsGtKhfxD1zJKXjCCcU7ju50O7MeAZ8c4krSJcOIJGFR+qx21yMMVYwiQvyTyQ==}
    engines: {node: '>=12'}
    cpu: [x64]
    os: [darwin]
    requiresBuild: true
    dev: true
    optional: true

  /@esbuild/darwin-x64@0.19.11:
    resolution: {integrity: sha512-fkFUiS6IUK9WYUO/+22omwetaSNl5/A8giXvQlcinLIjVkxwTLSktbF5f/kJMftM2MJp9+fXqZ5ezS7+SALp4g==}
    engines: {node: '>=12'}
    cpu: [x64]
    os: [darwin]
    requiresBuild: true
    dev: true
    optional: true

  /@esbuild/darwin-x64@0.20.1:
    resolution: {integrity: sha512-pFIfj7U2w5sMp52wTY1XVOdoxw+GDwy9FsK3OFz4BpMAjvZVs0dT1VXs8aQm22nhwoIWUmIRaE+4xow8xfIDZA==}
    engines: {node: '>=12'}
    cpu: [x64]
    os: [darwin]
    requiresBuild: true
    optional: true

  /@esbuild/freebsd-arm64@0.18.20:
    resolution: {integrity: sha512-yqDQHy4QHevpMAaxhhIwYPMv1NECwOvIpGCZkECn8w2WFHXjEwrBn3CeNIYsibZ/iZEUemj++M26W3cNR5h+Tw==}
    engines: {node: '>=12'}
    cpu: [arm64]
    os: [freebsd]
    requiresBuild: true
    dev: true
    optional: true

  /@esbuild/freebsd-arm64@0.19.11:
    resolution: {integrity: sha512-lhoSp5K6bxKRNdXUtHoNc5HhbXVCS8V0iZmDvyWvYq9S5WSfTIHU2UGjcGt7UeS6iEYp9eeymIl5mJBn0yiuxA==}
    engines: {node: '>=12'}
    cpu: [arm64]
    os: [freebsd]
    requiresBuild: true
    dev: true
    optional: true

  /@esbuild/freebsd-arm64@0.20.1:
    resolution: {integrity: sha512-UyW1WZvHDuM4xDz0jWun4qtQFauNdXjXOtIy7SYdf7pbxSWWVlqhnR/T2TpX6LX5NI62spt0a3ldIIEkPM6RHw==}
    engines: {node: '>=12'}
    cpu: [arm64]
    os: [freebsd]
    requiresBuild: true
    optional: true

  /@esbuild/freebsd-x64@0.18.20:
    resolution: {integrity: sha512-tgWRPPuQsd3RmBZwarGVHZQvtzfEBOreNuxEMKFcd5DaDn2PbBxfwLcj4+aenoh7ctXcbXmOQIn8HI6mCSw5MQ==}
    engines: {node: '>=12'}
    cpu: [x64]
    os: [freebsd]
    requiresBuild: true
    dev: true
    optional: true

  /@esbuild/freebsd-x64@0.19.11:
    resolution: {integrity: sha512-JkUqn44AffGXitVI6/AbQdoYAq0TEullFdqcMY/PCUZ36xJ9ZJRtQabzMA+Vi7r78+25ZIBosLTOKnUXBSi1Kw==}
    engines: {node: '>=12'}
    cpu: [x64]
    os: [freebsd]
    requiresBuild: true
    dev: true
    optional: true

  /@esbuild/freebsd-x64@0.20.1:
    resolution: {integrity: sha512-itPwCw5C+Jh/c624vcDd9kRCCZVpzpQn8dtwoYIt2TJF3S9xJLiRohnnNrKwREvcZYx0n8sCSbvGH349XkcQeg==}
    engines: {node: '>=12'}
    cpu: [x64]
    os: [freebsd]
    requiresBuild: true
    optional: true

  /@esbuild/linux-arm64@0.18.20:
    resolution: {integrity: sha512-2YbscF+UL7SQAVIpnWvYwM+3LskyDmPhe31pE7/aoTMFKKzIc9lLbyGUpmmb8a8AixOL61sQ/mFh3jEjHYFvdA==}
    engines: {node: '>=12'}
    cpu: [arm64]
    os: [linux]
    requiresBuild: true
    dev: true
    optional: true

  /@esbuild/linux-arm64@0.19.11:
    resolution: {integrity: sha512-LneLg3ypEeveBSMuoa0kwMpCGmpu8XQUh+mL8XXwoYZ6Be2qBnVtcDI5azSvh7vioMDhoJFZzp9GWp9IWpYoUg==}
    engines: {node: '>=12'}
    cpu: [arm64]
    os: [linux]
    requiresBuild: true
    dev: true
    optional: true

  /@esbuild/linux-arm64@0.20.1:
    resolution: {integrity: sha512-cX8WdlF6Cnvw/DO9/X7XLH2J6CkBnz7Twjpk56cshk9sjYVcuh4sXQBy5bmTwzBjNVZze2yaV1vtcJS04LbN8w==}
    engines: {node: '>=12'}
    cpu: [arm64]
    os: [linux]
    requiresBuild: true
    optional: true

  /@esbuild/linux-arm@0.18.20:
    resolution: {integrity: sha512-/5bHkMWnq1EgKr1V+Ybz3s1hWXok7mDFUMQ4cG10AfW3wL02PSZi5kFpYKrptDsgb2WAJIvRcDm+qIvXf/apvg==}
    engines: {node: '>=12'}
    cpu: [arm]
    os: [linux]
    requiresBuild: true
    dev: true
    optional: true

  /@esbuild/linux-arm@0.19.11:
    resolution: {integrity: sha512-3CRkr9+vCV2XJbjwgzjPtO8T0SZUmRZla+UL1jw+XqHZPkPgZiyWvbDvl9rqAN8Zl7qJF0O/9ycMtjU67HN9/Q==}
    engines: {node: '>=12'}
    cpu: [arm]
    os: [linux]
    requiresBuild: true
    dev: true
    optional: true

  /@esbuild/linux-arm@0.20.1:
    resolution: {integrity: sha512-LojC28v3+IhIbfQ+Vu4Ut5n3wKcgTu6POKIHN9Wpt0HnfgUGlBuyDDQR4jWZUZFyYLiz4RBBBmfU6sNfn6RhLw==}
    engines: {node: '>=12'}
    cpu: [arm]
    os: [linux]
    requiresBuild: true
    optional: true

  /@esbuild/linux-ia32@0.18.20:
    resolution: {integrity: sha512-P4etWwq6IsReT0E1KHU40bOnzMHoH73aXp96Fs8TIT6z9Hu8G6+0SHSw9i2isWrD2nbx2qo5yUqACgdfVGx7TA==}
    engines: {node: '>=12'}
    cpu: [ia32]
    os: [linux]
    requiresBuild: true
    dev: true
    optional: true

  /@esbuild/linux-ia32@0.19.11:
    resolution: {integrity: sha512-caHy++CsD8Bgq2V5CodbJjFPEiDPq8JJmBdeyZ8GWVQMjRD0sU548nNdwPNvKjVpamYYVL40AORekgfIubwHoA==}
    engines: {node: '>=12'}
    cpu: [ia32]
    os: [linux]
    requiresBuild: true
    dev: true
    optional: true

  /@esbuild/linux-ia32@0.20.1:
    resolution: {integrity: sha512-4H/sQCy1mnnGkUt/xszaLlYJVTz3W9ep52xEefGtd6yXDQbz/5fZE5dFLUgsPdbUOQANcVUa5iO6g3nyy5BJiw==}
    engines: {node: '>=12'}
    cpu: [ia32]
    os: [linux]
    requiresBuild: true
    optional: true

  /@esbuild/linux-loong64@0.18.20:
    resolution: {integrity: sha512-nXW8nqBTrOpDLPgPY9uV+/1DjxoQ7DoB2N8eocyq8I9XuqJ7BiAMDMf9n1xZM9TgW0J8zrquIb/A7s3BJv7rjg==}
    engines: {node: '>=12'}
    cpu: [loong64]
    os: [linux]
    requiresBuild: true
    dev: true
    optional: true

  /@esbuild/linux-loong64@0.19.11:
    resolution: {integrity: sha512-ppZSSLVpPrwHccvC6nQVZaSHlFsvCQyjnvirnVjbKSHuE5N24Yl8F3UwYUUR1UEPaFObGD2tSvVKbvR+uT1Nrg==}
    engines: {node: '>=12'}
    cpu: [loong64]
    os: [linux]
    requiresBuild: true
    dev: true
    optional: true

  /@esbuild/linux-loong64@0.20.1:
    resolution: {integrity: sha512-c0jgtB+sRHCciVXlyjDcWb2FUuzlGVRwGXgI+3WqKOIuoo8AmZAddzeOHeYLtD+dmtHw3B4Xo9wAUdjlfW5yYA==}
    engines: {node: '>=12'}
    cpu: [loong64]
    os: [linux]
    requiresBuild: true
    optional: true

  /@esbuild/linux-mips64el@0.18.20:
    resolution: {integrity: sha512-d5NeaXZcHp8PzYy5VnXV3VSd2D328Zb+9dEq5HE6bw6+N86JVPExrA6O68OPwobntbNJ0pzCpUFZTo3w0GyetQ==}
    engines: {node: '>=12'}
    cpu: [mips64el]
    os: [linux]
    requiresBuild: true
    dev: true
    optional: true

  /@esbuild/linux-mips64el@0.19.11:
    resolution: {integrity: sha512-B5x9j0OgjG+v1dF2DkH34lr+7Gmv0kzX6/V0afF41FkPMMqaQ77pH7CrhWeR22aEeHKaeZVtZ6yFwlxOKPVFyg==}
    engines: {node: '>=12'}
    cpu: [mips64el]
    os: [linux]
    requiresBuild: true
    dev: true
    optional: true

  /@esbuild/linux-mips64el@0.20.1:
    resolution: {integrity: sha512-TgFyCfIxSujyuqdZKDZ3yTwWiGv+KnlOeXXitCQ+trDODJ+ZtGOzLkSWngynP0HZnTsDyBbPy7GWVXWaEl6lhA==}
    engines: {node: '>=12'}
    cpu: [mips64el]
    os: [linux]
    requiresBuild: true
    optional: true

  /@esbuild/linux-ppc64@0.18.20:
    resolution: {integrity: sha512-WHPyeScRNcmANnLQkq6AfyXRFr5D6N2sKgkFo2FqguP44Nw2eyDlbTdZwd9GYk98DZG9QItIiTlFLHJHjxP3FA==}
    engines: {node: '>=12'}
    cpu: [ppc64]
    os: [linux]
    requiresBuild: true
    dev: true
    optional: true

  /@esbuild/linux-ppc64@0.19.11:
    resolution: {integrity: sha512-MHrZYLeCG8vXblMetWyttkdVRjQlQUb/oMgBNurVEnhj4YWOr4G5lmBfZjHYQHHN0g6yDmCAQRR8MUHldvvRDA==}
    engines: {node: '>=12'}
    cpu: [ppc64]
    os: [linux]
    requiresBuild: true
    dev: true
    optional: true

  /@esbuild/linux-ppc64@0.20.1:
    resolution: {integrity: sha512-b+yuD1IUeL+Y93PmFZDZFIElwbmFfIKLKlYI8M6tRyzE6u7oEP7onGk0vZRh8wfVGC2dZoy0EqX1V8qok4qHaw==}
    engines: {node: '>=12'}
    cpu: [ppc64]
    os: [linux]
    requiresBuild: true
    optional: true

  /@esbuild/linux-riscv64@0.18.20:
    resolution: {integrity: sha512-WSxo6h5ecI5XH34KC7w5veNnKkju3zBRLEQNY7mv5mtBmrP/MjNBCAlsM2u5hDBlS3NGcTQpoBvRzqBcRtpq1A==}
    engines: {node: '>=12'}
    cpu: [riscv64]
    os: [linux]
    requiresBuild: true
    dev: true
    optional: true

  /@esbuild/linux-riscv64@0.19.11:
    resolution: {integrity: sha512-f3DY++t94uVg141dozDu4CCUkYW+09rWtaWfnb3bqe4w5NqmZd6nPVBm+qbz7WaHZCoqXqHz5p6CM6qv3qnSSQ==}
    engines: {node: '>=12'}
    cpu: [riscv64]
    os: [linux]
    requiresBuild: true
    dev: true
    optional: true

  /@esbuild/linux-riscv64@0.20.1:
    resolution: {integrity: sha512-wpDlpE0oRKZwX+GfomcALcouqjjV8MIX8DyTrxfyCfXxoKQSDm45CZr9fanJ4F6ckD4yDEPT98SrjvLwIqUCgg==}
    engines: {node: '>=12'}
    cpu: [riscv64]
    os: [linux]
    requiresBuild: true
    optional: true

  /@esbuild/linux-s390x@0.18.20:
    resolution: {integrity: sha512-+8231GMs3mAEth6Ja1iK0a1sQ3ohfcpzpRLH8uuc5/KVDFneH6jtAJLFGafpzpMRO6DzJ6AvXKze9LfFMrIHVQ==}
    engines: {node: '>=12'}
    cpu: [s390x]
    os: [linux]
    requiresBuild: true
    dev: true
    optional: true

  /@esbuild/linux-s390x@0.19.11:
    resolution: {integrity: sha512-A5xdUoyWJHMMlcSMcPGVLzYzpcY8QP1RtYzX5/bS4dvjBGVxdhuiYyFwp7z74ocV7WDc0n1harxmpq2ePOjI0Q==}
    engines: {node: '>=12'}
    cpu: [s390x]
    os: [linux]
    requiresBuild: true
    dev: true
    optional: true

  /@esbuild/linux-s390x@0.20.1:
    resolution: {integrity: sha512-5BepC2Au80EohQ2dBpyTquqGCES7++p7G+7lXe1bAIvMdXm4YYcEfZtQrP4gaoZ96Wv1Ute61CEHFU7h4FMueQ==}
    engines: {node: '>=12'}
    cpu: [s390x]
    os: [linux]
    requiresBuild: true
    optional: true

  /@esbuild/linux-x64@0.18.20:
    resolution: {integrity: sha512-UYqiqemphJcNsFEskc73jQ7B9jgwjWrSayxawS6UVFZGWrAAtkzjxSqnoclCXxWtfwLdzU+vTpcNYhpn43uP1w==}
    engines: {node: '>=12'}
    cpu: [x64]
    os: [linux]
    requiresBuild: true
    dev: true
    optional: true

  /@esbuild/linux-x64@0.19.11:
    resolution: {integrity: sha512-grbyMlVCvJSfxFQUndw5mCtWs5LO1gUlwP4CDi4iJBbVpZcqLVT29FxgGuBJGSzyOxotFG4LoO5X+M1350zmPA==}
    engines: {node: '>=12'}
    cpu: [x64]
    os: [linux]
    requiresBuild: true
    dev: true
    optional: true

  /@esbuild/linux-x64@0.20.1:
    resolution: {integrity: sha512-5gRPk7pKuaIB+tmH+yKd2aQTRpqlf1E4f/mC+tawIm/CGJemZcHZpp2ic8oD83nKgUPMEd0fNanrnFljiruuyA==}
    engines: {node: '>=12'}
    cpu: [x64]
    os: [linux]
    requiresBuild: true
    optional: true

  /@esbuild/netbsd-x64@0.18.20:
    resolution: {integrity: sha512-iO1c++VP6xUBUmltHZoMtCUdPlnPGdBom6IrO4gyKPFFVBKioIImVooR5I83nTew5UOYrk3gIJhbZh8X44y06A==}
    engines: {node: '>=12'}
    cpu: [x64]
    os: [netbsd]
    requiresBuild: true
    dev: true
    optional: true

  /@esbuild/netbsd-x64@0.19.11:
    resolution: {integrity: sha512-13jvrQZJc3P230OhU8xgwUnDeuC/9egsjTkXN49b3GcS5BKvJqZn86aGM8W9pd14Kd+u7HuFBMVtrNGhh6fHEQ==}
    engines: {node: '>=12'}
    cpu: [x64]
    os: [netbsd]
    requiresBuild: true
    dev: true
    optional: true

  /@esbuild/netbsd-x64@0.20.1:
    resolution: {integrity: sha512-4fL68JdrLV2nVW2AaWZBv3XEm3Ae3NZn/7qy2KGAt3dexAgSVT+Hc97JKSZnqezgMlv9x6KV0ZkZY7UO5cNLCg==}
    engines: {node: '>=12'}
    cpu: [x64]
    os: [netbsd]
    requiresBuild: true
    optional: true

  /@esbuild/openbsd-x64@0.18.20:
    resolution: {integrity: sha512-e5e4YSsuQfX4cxcygw/UCPIEP6wbIL+se3sxPdCiMbFLBWu0eiZOJ7WoD+ptCLrmjZBK1Wk7I6D/I3NglUGOxg==}
    engines: {node: '>=12'}
    cpu: [x64]
    os: [openbsd]
    requiresBuild: true
    dev: true
    optional: true

  /@esbuild/openbsd-x64@0.19.11:
    resolution: {integrity: sha512-ysyOGZuTp6SNKPE11INDUeFVVQFrhcNDVUgSQVDzqsqX38DjhPEPATpid04LCoUr2WXhQTEZ8ct/EgJCUDpyNw==}
    engines: {node: '>=12'}
    cpu: [x64]
    os: [openbsd]
    requiresBuild: true
    dev: true
    optional: true

  /@esbuild/openbsd-x64@0.20.1:
    resolution: {integrity: sha512-GhRuXlvRE+twf2ES+8REbeCb/zeikNqwD3+6S5y5/x+DYbAQUNl0HNBs4RQJqrechS4v4MruEr8ZtAin/hK5iw==}
    engines: {node: '>=12'}
    cpu: [x64]
    os: [openbsd]
    requiresBuild: true
    optional: true

  /@esbuild/sunos-x64@0.18.20:
    resolution: {integrity: sha512-kDbFRFp0YpTQVVrqUd5FTYmWo45zGaXe0X8E1G/LKFC0v8x0vWrhOWSLITcCn63lmZIxfOMXtCfti/RxN/0wnQ==}
    engines: {node: '>=12'}
    cpu: [x64]
    os: [sunos]
    requiresBuild: true
    dev: true
    optional: true

  /@esbuild/sunos-x64@0.19.11:
    resolution: {integrity: sha512-Hf+Sad9nVwvtxy4DXCZQqLpgmRTQqyFyhT3bZ4F2XlJCjxGmRFF0Shwn9rzhOYRB61w9VMXUkxlBy56dk9JJiQ==}
    engines: {node: '>=12'}
    cpu: [x64]
    os: [sunos]
    requiresBuild: true
    dev: true
    optional: true

  /@esbuild/sunos-x64@0.20.1:
    resolution: {integrity: sha512-ZnWEyCM0G1Ex6JtsygvC3KUUrlDXqOihw8RicRuQAzw+c4f1D66YlPNNV3rkjVW90zXVsHwZYWbJh3v+oQFM9Q==}
    engines: {node: '>=12'}
    cpu: [x64]
    os: [sunos]
    requiresBuild: true
    optional: true

  /@esbuild/win32-arm64@0.18.20:
    resolution: {integrity: sha512-ddYFR6ItYgoaq4v4JmQQaAI5s7npztfV4Ag6NrhiaW0RrnOXqBkgwZLofVTlq1daVTQNhtI5oieTvkRPfZrePg==}
    engines: {node: '>=12'}
    cpu: [arm64]
    os: [win32]
    requiresBuild: true
    dev: true
    optional: true

  /@esbuild/win32-arm64@0.19.11:
    resolution: {integrity: sha512-0P58Sbi0LctOMOQbpEOvOL44Ne0sqbS0XWHMvvrg6NE5jQ1xguCSSw9jQeUk2lfrXYsKDdOe6K+oZiwKPilYPQ==}
    engines: {node: '>=12'}
    cpu: [arm64]
    os: [win32]
    requiresBuild: true
    dev: true
    optional: true

  /@esbuild/win32-arm64@0.20.1:
    resolution: {integrity: sha512-QZ6gXue0vVQY2Oon9WyLFCdSuYbXSoxaZrPuJ4c20j6ICedfsDilNPYfHLlMH7vGfU5DQR0czHLmJvH4Nzis/A==}
    engines: {node: '>=12'}
    cpu: [arm64]
    os: [win32]
    requiresBuild: true
    optional: true

  /@esbuild/win32-ia32@0.18.20:
    resolution: {integrity: sha512-Wv7QBi3ID/rROT08SABTS7eV4hX26sVduqDOTe1MvGMjNd3EjOz4b7zeexIR62GTIEKrfJXKL9LFxTYgkyeu7g==}
    engines: {node: '>=12'}
    cpu: [ia32]
    os: [win32]
    requiresBuild: true
    dev: true
    optional: true

  /@esbuild/win32-ia32@0.19.11:
    resolution: {integrity: sha512-6YOrWS+sDJDmshdBIQU+Uoyh7pQKrdykdefC1avn76ss5c+RN6gut3LZA4E2cH5xUEp5/cA0+YxRaVtRAb0xBg==}
    engines: {node: '>=12'}
    cpu: [ia32]
    os: [win32]
    requiresBuild: true
    dev: true
    optional: true

  /@esbuild/win32-ia32@0.20.1:
    resolution: {integrity: sha512-HzcJa1NcSWTAU0MJIxOho8JftNp9YALui3o+Ny7hCh0v5f90nprly1U3Sj1Ldj/CvKKdvvFsCRvDkpsEMp4DNw==}
    engines: {node: '>=12'}
    cpu: [ia32]
    os: [win32]
    requiresBuild: true
    optional: true

  /@esbuild/win32-x64@0.18.20:
    resolution: {integrity: sha512-kTdfRcSiDfQca/y9QIkng02avJ+NCaQvrMejlsB3RRv5sE9rRoeBPISaZpKxHELzRxZyLvNts1P27W3wV+8geQ==}
    engines: {node: '>=12'}
    cpu: [x64]
    os: [win32]
    requiresBuild: true
    dev: true
    optional: true

  /@esbuild/win32-x64@0.19.11:
    resolution: {integrity: sha512-vfkhltrjCAb603XaFhqhAF4LGDi2M4OrCRrFusyQ+iTLQ/o60QQXxc9cZC/FFpihBI9N1Grn6SMKVJ4KP7Fuiw==}
    engines: {node: '>=12'}
    cpu: [x64]
    os: [win32]
    requiresBuild: true
    dev: true
    optional: true

  /@esbuild/win32-x64@0.20.1:
    resolution: {integrity: sha512-0MBh53o6XtI6ctDnRMeQ+xoCN8kD2qI1rY1KgF/xdWQwoFeKou7puvDfV8/Wv4Ctx2rRpET/gGdz3YlNtNACSA==}
    engines: {node: '>=12'}
    cpu: [x64]
    os: [win32]
    requiresBuild: true
    optional: true

  /@eslint-community/eslint-utils@4.4.0(eslint@8.57.0):
    resolution: {integrity: sha512-1/sA4dwrzBAyeUoQ6oxahHKmrZvsnLCg4RfxW3ZFGGmQkSNQPFNLV9CUEFQP1x9EYXHTo5p6xdhZM1Ne9p/AfA==}
    engines: {node: ^12.22.0 || ^14.17.0 || >=16.0.0}
    peerDependencies:
      eslint: ^6.0.0 || ^7.0.0 || >=8.0.0
    dependencies:
      eslint: 8.57.0
      eslint-visitor-keys: 3.4.3
    dev: true

  /@eslint-community/regexpp@4.9.1:
    resolution: {integrity: sha512-Y27x+MBLjXa+0JWDhykM3+JE+il3kHKAEqabfEWq3SDhZjLYb6/BHL/JKFnH3fe207JaXkyDo685Oc2Glt6ifA==}
    engines: {node: ^12.0.0 || ^14.0.0 || >=16.0.0}
    dev: true

  /@eslint-types/typescript-eslint@7.0.2:
    resolution: {integrity: sha512-2F67MVKhkJ2rSwoYvNJzJULqZwR5rNYI/eWoIrKDQ14lMzfqzbpzCBvnHrivBYWTN+Az7MVX00TzDTrjOc+YNA==}
    dev: true

  /@eslint/eslintrc@2.1.4:
    resolution: {integrity: sha512-269Z39MS6wVJtsoUl10L60WdkhJVdPG24Q4eZTH3nnF6lpvSShEK3wQjDX9JRWAUPvPh7COouPpU9IrqaZFvtQ==}
    engines: {node: ^12.22.0 || ^14.17.0 || >=16.0.0}
    dependencies:
      ajv: 6.12.6
      debug: 4.3.4
      espree: 9.6.1
      globals: 13.24.0
      ignore: 5.2.4
      import-fresh: 3.3.0
      js-yaml: 4.1.0
      minimatch: 3.1.2
      strip-json-comments: 3.1.1
    transitivePeerDependencies:
      - supports-color
    dev: true

  /@eslint/js@8.57.0:
    resolution: {integrity: sha512-Ys+3g2TaW7gADOJzPt83SJtCDhMjndcDMFVQ/Tj9iA1BfJzFKD9mAUXT3OenpuPHbI6P/myECxRJrofUsDx/5g==}
    engines: {node: ^12.22.0 || ^14.17.0 || >=16.0.0}
    dev: true

  /@fastify/busboy@2.1.0:
    resolution: {integrity: sha512-+KpH+QxZU7O4675t3mnkQKcZZg56u+K/Ct2K+N2AZYNVK8kyeo/bI18tI8aPm3tvNNRyTWfj6s5tnGNlcbQRsA==}
    engines: {node: '>=14'}
    dev: true

  /@floating-ui/core@1.6.0:
    resolution: {integrity: sha512-PcF++MykgmTj3CIyOQbKA/hDzOAiqI3mhuoN44WRCopIs1sgoDoU4oty4Jtqaj/y3oDU6fnVSm4QG0a3t5i0+g==}
    dependencies:
      '@floating-ui/utils': 0.2.1
    dev: true

  /@floating-ui/dom@1.1.1:
    resolution: {integrity: sha512-TpIO93+DIujg3g7SykEAGZMDtbJRrmnYRCNYSjJlvIbGhBjRSNTLVbNeDQBrzy9qDgUbiWdc7KA0uZHZ2tJmiw==}
    dependencies:
      '@floating-ui/core': 1.6.0
    dev: true

  /@floating-ui/utils@0.2.1:
    resolution: {integrity: sha512-9TANp6GPoMtYzQdt54kfAyMmz1+osLlXdg2ENroU7zzrtflTLrrC/lgrIfaSe+Wu0b89GKccT7vxXA0MoAIO+Q==}
    dev: true

  /@humanwhocodes/config-array@0.11.14:
    resolution: {integrity: sha512-3T8LkOmg45BV5FICb15QQMsyUSWrQ8AygVfC7ZG32zOalnqrilm018ZVCw0eapXux8FtA33q8PSRSstjee3jSg==}
    engines: {node: '>=10.10.0'}
    dependencies:
      '@humanwhocodes/object-schema': 2.0.2
      debug: 4.3.4
      minimatch: 3.1.2
    transitivePeerDependencies:
      - supports-color
    dev: true

  /@humanwhocodes/module-importer@1.0.1:
    resolution: {integrity: sha512-bxveV4V8v5Yb4ncFTT3rPSgZBOpCkjfK0y4oVVVJwIuDVBRMDXrPyXRL988i5ap9m9bnyEEjWfm5WkBmtffLfA==}
    engines: {node: '>=12.22'}
    dev: true

  /@humanwhocodes/object-schema@2.0.2:
    resolution: {integrity: sha512-6EwiSjwWYP7pTckG6I5eyFANjPhmPjUX9JRLUSfNPC7FX7zK9gyZAfUEaECL6ALTpGX5AjnBq3C9XmVWPitNpw==}
    dev: true

  /@hutson/parse-repository-url@5.0.0:
    resolution: {integrity: sha512-e5+YUKENATs1JgYHMzTr2MW/NDcXGfYFAuOQU8gJgF/kEh4EqKgfGrfLI67bMD4tbhZVlkigz/9YYwWcbOFthg==}
    engines: {node: '>=10.13.0'}
    dev: true

  /@isaacs/cliui@8.0.2:
    resolution: {integrity: sha512-O8jcjabXaleOG9DQ0+ARXWZBTfnP4WNAqzuiJK7ll44AmxGKv/J2M4TPjxjY3znBCfvBXFzucm1twdyFybFqEA==}
    engines: {node: '>=12'}
    dependencies:
      string-width: 5.1.2
      string-width-cjs: /string-width@4.2.3
      strip-ansi: 7.1.0
      strip-ansi-cjs: /strip-ansi@6.0.1
      wrap-ansi: 8.1.0
      wrap-ansi-cjs: /wrap-ansi@7.0.0
    dev: true

  /@jest/schemas@29.6.3:
    resolution: {integrity: sha512-mo5j5X+jIZmJQveBKeS/clAueipV7KgiX1vMgCxam1RNYiqE1w62n0/tJJnHtjW8ZHcQco5gY85jA3mi0L+nSA==}
    engines: {node: ^14.15.0 || ^16.10.0 || >=18.0.0}
    dependencies:
      '@sinclair/typebox': 0.27.8
    dev: true

  /@jridgewell/gen-mapping@0.3.5:
    resolution: {integrity: sha512-IzL8ZoEDIBRWEzlCcRhOaCupYyN5gdIK+Q6fbFdPDg6HqX6jpkItn7DFIpW9LQzXG6Df9sA7+OKnq0qlz/GaQg==}
    engines: {node: '>=6.0.0'}
    dependencies:
      '@jridgewell/set-array': 1.2.1
      '@jridgewell/sourcemap-codec': 1.4.15
      '@jridgewell/trace-mapping': 0.3.25

  /@jridgewell/resolve-uri@3.1.2:
    resolution: {integrity: sha512-bRISgCIjP20/tbWSPWMEi54QVPRZExkuD9lJL+UIxUKtwVJA8wW1Trb1jMs1RFXo1CBTNZ/5hpC9QvmKWdopKw==}
    engines: {node: '>=6.0.0'}

  /@jridgewell/set-array@1.2.1:
    resolution: {integrity: sha512-R8gLRTZeyp03ymzP/6Lil/28tGeGEzhx1q2k703KGWRAI1VdvPIXdG70VJc2pAMw3NA6JKL5hhFu1sJX0Mnn/A==}
    engines: {node: '>=6.0.0'}

  /@jridgewell/source-map@0.3.3:
    resolution: {integrity: sha512-b+fsZXeLYi9fEULmfBrhxn4IrPlINf8fiNarzTof004v3lFdntdwa9PF7vFJqm3mg7s+ScJMxXaE3Acp1irZcg==}
    dependencies:
      '@jridgewell/gen-mapping': 0.3.5
      '@jridgewell/trace-mapping': 0.3.25
    dev: true

  /@jridgewell/sourcemap-codec@1.4.15:
    resolution: {integrity: sha512-eF2rxCRulEKXHTRiDrDy6erMYWqNw4LPdQ8UQA4huuxaQsVeRPFl2oM8oDGxMFhJUWZf9McpLtJasDDZb/Bpeg==}

  /@jridgewell/trace-mapping@0.3.25:
    resolution: {integrity: sha512-vNk6aEwybGtawWmy/PzwnGDOjCkLWSD2wqvjGGAgOAwCGWySYXfYoxt00IJkTF+8Lb57DwOb3Aa0o9CApepiYQ==}
    dependencies:
      '@jridgewell/resolve-uri': 3.1.2
      '@jridgewell/sourcemap-codec': 1.4.15

  /@jridgewell/trace-mapping@0.3.9:
    resolution: {integrity: sha512-3Belt6tdc8bPgAtbcmdtNJlirVoTmEb5e2gC94PnkwEW9jI6CAHUeoG85tjWP5WquqfavoMtMwiG4P926ZKKuQ==}
    dependencies:
      '@jridgewell/resolve-uri': 3.1.2
      '@jridgewell/sourcemap-codec': 1.4.15

  /@mapbox/node-pre-gyp@1.0.11:
    resolution: {integrity: sha512-Yhlar6v9WQgUp/He7BdgzOz8lqMQ8sU+jkCq7Wx8Myc5YFJLbEe7lgui/V7G1qB1DJykHSGwreceSaD60Y0PUQ==}
    hasBin: true
    dependencies:
      detect-libc: 2.0.1
      https-proxy-agent: 5.0.1
      make-dir: 3.1.0
      node-fetch: 2.6.7
      nopt: 5.0.0
      npmlog: 5.0.1
      rimraf: 3.0.2
      semver: 7.6.0
      tar: 6.1.11
    transitivePeerDependencies:
      - encoding
      - supports-color
    dev: false

  /@nodelib/fs.scandir@2.1.5:
    resolution: {integrity: sha512-vq24Bq3ym5HEQm2NKCr3yXDwjc7vTsEThRDnkp2DK9p1uqLR+DHurm/NOTo0KG7HYHU7eppKZj3MyqYuMBf62g==}
    engines: {node: '>= 8'}
    dependencies:
      '@nodelib/fs.stat': 2.0.5
      run-parallel: 1.2.0

  /@nodelib/fs.stat@2.0.5:
    resolution: {integrity: sha512-RkhPPp2zrqDAQA/2jNhnztcPAlv64XdhIp7a7454A5ovI7Bukxgt7MX7udwAu3zg1DcpPU0rz3VV1SeaqvY4+A==}
    engines: {node: '>= 8'}

  /@nodelib/fs.walk@1.2.8:
    resolution: {integrity: sha512-oGB+UxlgWcgQkgwo8GcEGwemoTFt3FIO9ababBmaGwXIoBKZ+GTy0pP185beGg7Llih/NSHSV2XAs1lnznocSg==}
    engines: {node: '>= 8'}
    dependencies:
      '@nodelib/fs.scandir': 2.1.5
      fastq: 1.13.0

  /@pkgjs/parseargs@0.11.0:
    resolution: {integrity: sha512-+1VkjdD0QBLPodGrJUeqarH8VAIvQODIbwh9XpP5Syisf7YoQgsJKPNFoqqLQlu+VQ/tVSshMR6loPMn8U+dPg==}
    engines: {node: '>=14'}
    requiresBuild: true
    dev: true
    optional: true

  /@polka/compression@1.0.0-next.25:
    resolution: {integrity: sha512-UlVkoSGRig87riHSn8QOxd2DzGhadRpNSj5Ukqj+Bt7WTE4Es+sE3ju3OYbe8SiV2OwA+8tDcSuHWUh5S3jCBQ==}
    engines: {node: '>=6'}
    dev: true

  /@polka/url@1.0.0-next.24:
    resolution: {integrity: sha512-2LuNTFBIO0m7kKIQvvPHN6UE63VjpmL9rnEEaOOaiSPbZK+zUOYIzBAWcED+3XYzhYsd/0mD57VdxAEqqV52CQ==}
    dev: true

  /@rollup/plugin-alias@5.0.0(rollup@3.29.4):
    resolution: {integrity: sha512-l9hY5chSCjuFRPsnRm16twWBiSApl2uYFLsepQYwtBuAxNMQ/1dJqADld40P0Jkqm65GRTLy/AC6hnpVebtLsA==}
    engines: {node: '>=14.0.0'}
    peerDependencies:
      rollup: ^1.20.0||^2.0.0||^3.0.0
    peerDependenciesMeta:
      rollup:
        optional: true
    dependencies:
      rollup: 3.29.4
      slash: 4.0.0
    dev: true

  /@rollup/plugin-alias@5.1.0(rollup@4.13.0):
    resolution: {integrity: sha512-lpA3RZ9PdIG7qqhEfv79tBffNaoDuukFDrmhLqg9ifv99u/ehn+lOg30x2zmhf8AQqQUZaMk/B9fZraQ6/acDQ==}
    engines: {node: '>=14.0.0'}
    peerDependencies:
      rollup: ^1.20.0||^2.0.0||^3.0.0||^4.0.0
    peerDependenciesMeta:
      rollup:
        optional: true
    dependencies:
      rollup: 4.13.0
      slash: 4.0.0
    dev: true

  /@rollup/plugin-commonjs@25.0.4(rollup@3.29.4):
    resolution: {integrity: sha512-L92Vz9WUZXDnlQQl3EwbypJR4+DM2EbsO+/KOcEkP4Mc6Ct453EeDB2uH9lgRwj4w5yflgNpq9pHOiY8aoUXBQ==}
    engines: {node: '>=14.0.0'}
    peerDependencies:
      rollup: ^2.68.0||^3.0.0
    peerDependenciesMeta:
      rollup:
        optional: true
    dependencies:
      '@rollup/pluginutils': 5.1.0(rollup@3.29.4)
      commondir: 1.0.1
      estree-walker: 2.0.2
      glob: 8.1.0
      is-reference: 1.2.1
      magic-string: 0.27.0
      rollup: 3.29.4
    dev: true

  /@rollup/plugin-commonjs@25.0.7(rollup@4.13.0):
    resolution: {integrity: sha512-nEvcR+LRjEjsaSsc4x3XZfCCvZIaSMenZu/OiwOKGN2UhQpAYI7ru7czFvyWbErlpoGjnSX3D5Ch5FcMA3kRWQ==}
    engines: {node: '>=14.0.0'}
    peerDependencies:
      rollup: ^2.68.0||^3.0.0||^4.0.0
    peerDependenciesMeta:
      rollup:
        optional: true
    dependencies:
      '@rollup/pluginutils': 5.1.0(rollup@4.13.0)
      commondir: 1.0.1
      estree-walker: 2.0.2
      glob: 8.1.0
      is-reference: 1.2.1
      magic-string: 0.30.8
      rollup: 4.13.0
    dev: true

  /@rollup/plugin-dynamic-import-vars@2.1.2(rollup@4.13.0):
    resolution: {integrity: sha512-4lr2oXxs9hcxtGGaK8s0i9evfjzDrAs7ngw28TqruWKTEm0+U4Eljb+F6HXGYdFv8xRojQlrQwV7M/yxeh3yzQ==}
    engines: {node: '>=14.0.0'}
    peerDependencies:
      rollup: ^1.20.0||^2.0.0||^3.0.0||^4.0.0
    peerDependenciesMeta:
      rollup:
        optional: true
    dependencies:
      '@rollup/pluginutils': 5.1.0(rollup@4.13.0)
      astring: 1.8.6
      estree-walker: 2.0.2
      fast-glob: 3.3.2
      magic-string: 0.30.8
      rollup: 4.13.0
    dev: true

  /@rollup/plugin-json@6.0.0(rollup@3.29.4):
    resolution: {integrity: sha512-i/4C5Jrdr1XUarRhVu27EEwjt4GObltD7c+MkCIpO2QIbojw8MUs+CCTqOphQi3Qtg1FLmYt+l+6YeoIf51J7w==}
    engines: {node: '>=14.0.0'}
    peerDependencies:
      rollup: ^1.20.0||^2.0.0||^3.0.0
    peerDependenciesMeta:
      rollup:
        optional: true
    dependencies:
      '@rollup/pluginutils': 5.1.0(rollup@3.29.4)
      rollup: 3.29.4
    dev: true

  /@rollup/plugin-json@6.1.0(rollup@4.13.0):
    resolution: {integrity: sha512-EGI2te5ENk1coGeADSIwZ7G2Q8CJS2sF120T7jLw4xFw9n7wIOXHo+kIYRAoVpJAN+kmqZSoO3Fp4JtoNF4ReA==}
    engines: {node: '>=14.0.0'}
    peerDependencies:
      rollup: ^1.20.0||^2.0.0||^3.0.0||^4.0.0
    peerDependenciesMeta:
      rollup:
        optional: true
    dependencies:
      '@rollup/pluginutils': 5.1.0(rollup@4.13.0)
      rollup: 4.13.0
    dev: true

  /@rollup/plugin-node-resolve@15.2.1(rollup@3.29.4):
    resolution: {integrity: sha512-nsbUg588+GDSu8/NS8T4UAshO6xeaOfINNuXeVHcKV02LJtoRaM1SiOacClw4kws1SFiNhdLGxlbMY9ga/zs/w==}
    engines: {node: '>=14.0.0'}
    peerDependencies:
      rollup: ^2.78.0||^3.0.0
    peerDependenciesMeta:
      rollup:
        optional: true
    dependencies:
      '@rollup/pluginutils': 5.1.0(rollup@3.29.4)
      '@types/resolve': 1.20.2
      deepmerge: 4.2.2
      is-builtin-module: 3.2.1
      is-module: 1.0.0
      resolve: 1.22.4
      rollup: 3.29.4
    dev: true

  /@rollup/plugin-node-resolve@15.2.3(rollup@4.13.0):
    resolution: {integrity: sha512-j/lym8nf5E21LwBT4Df1VD6hRO2L2iwUeUmP7litikRsVp1H6NWx20NEp0Y7su+7XGc476GnXXc4kFeZNGmaSQ==}
    engines: {node: '>=14.0.0'}
    peerDependencies:
      rollup: ^2.78.0||^3.0.0||^4.0.0
    peerDependenciesMeta:
      rollup:
        optional: true
    dependencies:
      '@rollup/pluginutils': 5.1.0(rollup@4.13.0)
      '@types/resolve': 1.20.2
      deepmerge: 4.2.2
      is-builtin-module: 3.2.1
      is-module: 1.0.0
      resolve: 1.22.4
      rollup: 4.13.0
    dev: true

  /@rollup/plugin-replace@5.0.2(rollup@3.29.4):
    resolution: {integrity: sha512-M9YXNekv/C/iHHK+cvORzfRYfPbq0RDD8r0G+bMiTXjNGKulPnCT9O3Ss46WfhI6ZOCgApOP7xAdmCQJ+U2LAA==}
    engines: {node: '>=14.0.0'}
    peerDependencies:
      rollup: ^1.20.0||^2.0.0||^3.0.0
    peerDependenciesMeta:
      rollup:
        optional: true
    dependencies:
      '@rollup/pluginutils': 5.1.0(rollup@3.29.4)
      magic-string: 0.27.0
      rollup: 3.29.4
    dev: true

  /@rollup/plugin-typescript@11.1.6(rollup@4.13.0)(tslib@2.6.2)(typescript@5.2.2):
    resolution: {integrity: sha512-R92yOmIACgYdJ7dJ97p4K69I8gg6IEHt8M7dUBxN3W6nrO8uUxX5ixl0yU/N3aZTi8WhPuICvOHXQvF6FaykAA==}
    engines: {node: '>=14.0.0'}
    peerDependencies:
      rollup: ^2.14.0||^3.0.0||^4.0.0
      tslib: '*'
      typescript: '>=3.7.0'
    peerDependenciesMeta:
      rollup:
        optional: true
      tslib:
        optional: true
    dependencies:
      '@rollup/pluginutils': 5.1.0(rollup@4.13.0)
      resolve: 1.22.4
      rollup: 4.13.0
      tslib: 2.6.2
      typescript: 5.2.2
    dev: true

  /@rollup/pluginutils@5.0.4(rollup@3.29.4):
    resolution: {integrity: sha512-0KJnIoRI8A+a1dqOYLxH8vBf8bphDmty5QvIm2hqm7oFCFYKCAZWWd2hXgMibaPsNDhI0AtpYfQZJG47pt/k4g==}
    engines: {node: '>=14.0.0'}
    peerDependencies:
      rollup: ^1.20.0||^2.0.0||^3.0.0
    peerDependenciesMeta:
      rollup:
        optional: true
    dependencies:
      '@types/estree': 1.0.5
      estree-walker: 2.0.2
      picomatch: 2.3.1
      rollup: 3.29.4
    dev: true

  /@rollup/pluginutils@5.1.0(rollup@3.29.4):
    resolution: {integrity: sha512-XTIWOPPcpvyKI6L1NHo0lFlCyznUEyPmPY1mc3KpPVDYulHSTvyeLNVW00QTLIAFNhR3kYnJTQHeGqU4M3n09g==}
    engines: {node: '>=14.0.0'}
    peerDependencies:
      rollup: ^1.20.0||^2.0.0||^3.0.0||^4.0.0
    peerDependenciesMeta:
      rollup:
        optional: true
    dependencies:
      '@types/estree': 1.0.5
      estree-walker: 2.0.2
      picomatch: 2.3.1
      rollup: 3.29.4
    dev: true

  /@rollup/pluginutils@5.1.0(rollup@4.13.0):
    resolution: {integrity: sha512-XTIWOPPcpvyKI6L1NHo0lFlCyznUEyPmPY1mc3KpPVDYulHSTvyeLNVW00QTLIAFNhR3kYnJTQHeGqU4M3n09g==}
    engines: {node: '>=14.0.0'}
    peerDependencies:
      rollup: ^1.20.0||^2.0.0||^3.0.0||^4.0.0
    peerDependenciesMeta:
      rollup:
        optional: true
    dependencies:
      '@types/estree': 1.0.5
      estree-walker: 2.0.2
      picomatch: 2.3.1
      rollup: 4.13.0
    dev: true

  /@rollup/rollup-android-arm-eabi@4.13.0:
    resolution: {integrity: sha512-5ZYPOuaAqEH/W3gYsRkxQATBW3Ii1MfaT4EQstTnLKViLi2gLSQmlmtTpGucNP3sXEpOiI5tdGhjdE111ekyEg==}
    cpu: [arm]
    os: [android]
    requiresBuild: true
    optional: true

  /@rollup/rollup-android-arm64@4.13.0:
    resolution: {integrity: sha512-BSbaCmn8ZadK3UAQdlauSvtaJjhlDEjS5hEVVIN3A4bbl3X+otyf/kOJV08bYiRxfejP3DXFzO2jz3G20107+Q==}
    cpu: [arm64]
    os: [android]
    requiresBuild: true
    optional: true

  /@rollup/rollup-darwin-arm64@4.13.0:
    resolution: {integrity: sha512-Ovf2evVaP6sW5Ut0GHyUSOqA6tVKfrTHddtmxGQc1CTQa1Cw3/KMCDEEICZBbyppcwnhMwcDce9ZRxdWRpVd6g==}
    cpu: [arm64]
    os: [darwin]
    requiresBuild: true
    optional: true

  /@rollup/rollup-darwin-x64@4.13.0:
    resolution: {integrity: sha512-U+Jcxm89UTK592vZ2J9st9ajRv/hrwHdnvyuJpa5A2ngGSVHypigidkQJP+YiGL6JODiUeMzkqQzbCG3At81Gg==}
    cpu: [x64]
    os: [darwin]
    requiresBuild: true
    optional: true

  /@rollup/rollup-linux-arm-gnueabihf@4.13.0:
    resolution: {integrity: sha512-8wZidaUJUTIR5T4vRS22VkSMOVooG0F4N+JSwQXWSRiC6yfEsFMLTYRFHvby5mFFuExHa/yAp9juSphQQJAijQ==}
    cpu: [arm]
    os: [linux]
    requiresBuild: true
    optional: true

  /@rollup/rollup-linux-arm64-gnu@4.13.0:
    resolution: {integrity: sha512-Iu0Kno1vrD7zHQDxOmvweqLkAzjxEVqNhUIXBsZ8hu8Oak7/5VTPrxOEZXYC1nmrBVJp0ZcL2E7lSuuOVaE3+w==}
    cpu: [arm64]
    os: [linux]
    requiresBuild: true
    optional: true

  /@rollup/rollup-linux-arm64-musl@4.13.0:
    resolution: {integrity: sha512-C31QrW47llgVyrRjIwiOwsHFcaIwmkKi3PCroQY5aVq4H0A5v/vVVAtFsI1nfBngtoRpeREvZOkIhmRwUKkAdw==}
    cpu: [arm64]
    os: [linux]
    requiresBuild: true
    optional: true

  /@rollup/rollup-linux-riscv64-gnu@4.13.0:
    resolution: {integrity: sha512-Oq90dtMHvthFOPMl7pt7KmxzX7E71AfyIhh+cPhLY9oko97Zf2C9tt/XJD4RgxhaGeAraAXDtqxvKE1y/j35lA==}
    cpu: [riscv64]
    os: [linux]
    requiresBuild: true
    optional: true

  /@rollup/rollup-linux-x64-gnu@4.13.0:
    resolution: {integrity: sha512-yUD/8wMffnTKuiIsl6xU+4IA8UNhQ/f1sAnQebmE/lyQ8abjsVyDkyRkWop0kdMhKMprpNIhPmYlCxgHrPoXoA==}
    cpu: [x64]
    os: [linux]
    requiresBuild: true
    optional: true

  /@rollup/rollup-linux-x64-musl@4.13.0:
    resolution: {integrity: sha512-9RyNqoFNdF0vu/qqX63fKotBh43fJQeYC98hCaf89DYQpv+xu0D8QFSOS0biA7cGuqJFOc1bJ+m2rhhsKcw1hw==}
    cpu: [x64]
    os: [linux]
    requiresBuild: true
    optional: true

  /@rollup/rollup-win32-arm64-msvc@4.13.0:
    resolution: {integrity: sha512-46ue8ymtm/5PUU6pCvjlic0z82qWkxv54GTJZgHrQUuZnVH+tvvSP0LsozIDsCBFO4VjJ13N68wqrKSeScUKdA==}
    cpu: [arm64]
    os: [win32]
    requiresBuild: true
    optional: true

  /@rollup/rollup-win32-ia32-msvc@4.13.0:
    resolution: {integrity: sha512-P5/MqLdLSlqxbeuJ3YDeX37srC8mCflSyTrUsgbU1c/U9j6l2g2GiIdYaGD9QjdMQPMSgYm7hgg0551wHyIluw==}
    cpu: [ia32]
    os: [win32]
    requiresBuild: true
    optional: true

  /@rollup/rollup-win32-x64-msvc@4.13.0:
    resolution: {integrity: sha512-UKXUQNbO3DOhzLRwHSpa0HnhhCgNODvfoPWv2FCXme8N/ANFfhIPMGuOT+QuKd16+B5yxZ0HdpNlqPvTMS1qfw==}
    cpu: [x64]
    os: [win32]
    requiresBuild: true
    optional: true

  /@shikijs/core@1.1.5:
    resolution: {integrity: sha512-cKc5vGQ4p/4sjx48BHIO7CvLaN32vqpz5Wh7v2n+U1EezGdfX4Wms7khBctKz3iCg9yYq4sfGUc2t+JWj6EUsw==}
    dev: true

  /@shikijs/core@1.2.0:
    resolution: {integrity: sha512-OlFvx+nyr5C8zpcMBnSGir0YPD6K11uYhouqhNmm1qLiis4GA7SsGtu07r9gKS9omks8RtQqHrJL4S+lqWK01A==}
    dev: true

  /@shikijs/transformers@1.1.5:
    resolution: {integrity: sha512-ot6KWPmLuSN9nA9FAhttOXZIjKIy7cnwpNtI9aWmYN72RUaDz8eojRfMGUXsXXUxW/buvcvdZQAQldk7/pFpdw==}
    dependencies:
      shiki: 1.1.5
    dev: true

  /@shikijs/twoslash@1.2.0(typescript@5.2.2):
    resolution: {integrity: sha512-rVIpuL40tXG5hItVf+4aYTEEwQO6R5pvzqMZa5r6bLMpHK720Op25e/BnCohNIdsUOEaFH9xqRSJo8ubjCiM1w==}
    dependencies:
      '@shikijs/core': 1.2.0
      twoslash: 0.2.4(typescript@5.2.2)
    transitivePeerDependencies:
      - supports-color
      - typescript
    dev: true

  /@shikijs/vitepress-twoslash@1.2.0(typescript@5.2.2):
    resolution: {integrity: sha512-gE2WxHmH+SDB+PVrmz3Aucf1OGe/RXfJVHIM/vx1R1H6ZtVP1SQ996qa6iPOcwF6/LNW+AODxrxZAAUUFS4GIQ==}
    dependencies:
      '@shikijs/twoslash': 1.2.0(typescript@5.2.2)
      floating-vue: 5.2.2(vue@3.4.21)
      mdast-util-from-markdown: 2.0.0
      mdast-util-gfm: 3.0.0
      mdast-util-to-hast: 13.1.0
      shiki: 1.2.0
      twoslash: 0.2.4(typescript@5.2.2)
      twoslash-vue: 0.2.4(typescript@5.2.2)
      vue: 3.4.21(typescript@5.2.2)
    transitivePeerDependencies:
      - '@nuxt/kit'
      - supports-color
      - typescript
    dev: true

  /@sinclair/typebox@0.27.8:
    resolution: {integrity: sha512-+Fj43pSMwJs4KRrH/938Uf+uAELIgVBmQzg/q1YG10djyfA3TnrU8N8XzqCh/okZdszqBQTZf96idMfE5lnwTA==}
    dev: true

  /@tsconfig/node10@1.0.8:
    resolution: {integrity: sha512-6XFfSQmMgq0CFLY1MslA/CPUfhIL919M1rMsa5lP2P097N2Wd1sSX0tx1u4olM16fLNhtHZpRhedZJphNJqmZg==}

  /@tsconfig/node12@1.0.9:
    resolution: {integrity: sha512-/yBMcem+fbvhSREH+s14YJi18sp7J9jpuhYByADT2rypfajMZZN4WQ6zBGgBKp53NKmqI36wFYDb3yaMPurITw==}

  /@tsconfig/node14@1.0.1:
    resolution: {integrity: sha512-509r2+yARFfHHE7T6Puu2jjkoycftovhXRqW328PDXTVGKihlb1P8Z9mMZH04ebyajfRY7dedfGynlrFHJUQCg==}

  /@tsconfig/node16@1.0.2:
    resolution: {integrity: sha512-eZxlbI8GZscaGS7kkc/trHTT5xgrjH3/1n2JDwusC9iahPKWMRvRjJSAN5mCXviuTGQ/lHnhvv8Q1YTpnfz9gA==}

  /@types/babel__core@7.20.5:
    resolution: {integrity: sha512-qoQprZvz5wQFJwMDqeseRXWv3rqMvhgpbXFfVyWhbx9X47POIA6i/+dXefEmZKoAgOaTdaIgNSMqMIU61yRyzA==}
    dependencies:
      '@babel/parser': 7.24.0
      '@babel/types': 7.24.0
      '@types/babel__generator': 7.6.4
      '@types/babel__template': 7.4.1
      '@types/babel__traverse': 7.17.1
    dev: true

  /@types/babel__generator@7.6.4:
    resolution: {integrity: sha512-tFkciB9j2K755yrTALxD44McOrk+gfpIpvC3sxHjRawj6PfnQxrse4Clq5y/Rq+G3mrBurMax/lG8Qn2t9mSsg==}
    dependencies:
      '@babel/types': 7.24.0
    dev: true

  /@types/babel__preset-env@7.9.6:
    resolution: {integrity: sha512-PaOA2V4J3CZZopQaTGT1e8WEWCqHWc1k12zLlci4T9eR2lQIlA/GbnVbloFDqYVFr1BNiCXnotH32Up8WdgTxQ==}
    dev: true

  /@types/babel__template@7.4.1:
    resolution: {integrity: sha512-azBFKemX6kMg5Io+/rdGT0dkGreboUVR0Cdm3fz9QJWpaQGJRQXl7C+6hOTCZcMll7KFyEQpgbYI2lHdsS4U7g==}
    dependencies:
      '@babel/parser': 7.24.0
      '@babel/types': 7.24.0
    dev: true

  /@types/babel__traverse@7.17.1:
    resolution: {integrity: sha512-kVzjari1s2YVi77D3w1yuvohV2idweYXMCDzqBiVNN63TcDWrIlTVOYpqVrvbbyOE/IyzBoTKF0fdnLPEORFxA==}
    dependencies:
      '@babel/types': 7.24.0
    dev: true

  /@types/body-parser@1.19.5:
    resolution: {integrity: sha512-fB3Zu92ucau0iQ0JMCFQE7b/dv8Ot07NI3KaZIkIUNXq82k4eBAqUaneXfleGY9JWskeS9y+u0nXMyspcuQrCg==}
    dependencies:
      '@types/connect': 3.4.38
      '@types/node': 20.11.28
    dev: true

  /@types/braces@3.0.1:
    resolution: {integrity: sha512-+euflG6ygo4bn0JHtn4pYqcXwRtLvElQ7/nnjDu7iYG56H0+OhCd7d6Ug0IE3WcFpZozBKW2+80FUbv5QGk5AQ==}
    dev: true

  /@types/connect@3.4.38:
    resolution: {integrity: sha512-K6uROf1LD88uDQqJCktA4yzL1YYAK6NgfsI0v/mTgyPKWsX1CnJ0XPSDhViejru1GcRkLWb8RlzFYJRqGUbaug==}
    dependencies:
      '@types/node': 20.11.28
    dev: true

  /@types/convert-source-map@2.0.3:
    resolution: {integrity: sha512-ag0BfJLZf6CQz8VIuRIEYQ5Ggwk/82uvTQf27RcpyDNbY0Vw49LIPqAxk5tqYfrCs9xDaIMvl4aj7ZopnYL8bA==}
    dev: true

  /@types/cross-spawn@6.0.6:
    resolution: {integrity: sha512-fXRhhUkG4H3TQk5dBhQ7m/JDdSNHKwR2BBia62lhwEIq9xGiQKLxd6LymNhn47SjXhsUEPmxi+PKw2OkW4LLjA==}
    dependencies:
      '@types/node': 20.11.28
    dev: true

  /@types/debug@4.1.12:
    resolution: {integrity: sha512-vIChWdVG3LG1SMxEvI/AK+FWJthlrqlTu7fbrlywTkkaONwk/UAGaULXRlf8vkzFBLVm0zkMdCquhL5aOjhXPQ==}
    dependencies:
      '@types/ms': 0.7.31
    dev: true

  /@types/escape-html@1.0.4:
    resolution: {integrity: sha512-qZ72SFTgUAZ5a7Tj6kf2SHLetiH5S6f8G5frB2SPQ3EyF02kxdyBFf4Tz4banE3xCgGnKgWLt//a6VuYHKYJTg==}
    dev: true

  /@types/estree@1.0.0:
    resolution: {integrity: sha512-WulqXMDUTYAXCjZnk6JtIHPigp55cVtDgDrO2gHRwhyJto21+1zbVCtOYB2L1F9w4qCQ0rOGWBnBe0FNTiEJIQ==}
    dev: true

  /@types/estree@1.0.1:
    resolution: {integrity: sha512-LG4opVs2ANWZ1TJoKc937iMmNstM/d0ae1vNbnBvBhqCSezgVUOzcLCqbI5elV8Vy6WKwKjaqR+zO9VKirBBCA==}
    dev: true

  /@types/estree@1.0.5:
    resolution: {integrity: sha512-/kYRxGDLWzHOB7q+wtSUQlFrtcdUccpfy+X+9iMBpHK8QLLhx2wIPYuS5DYtR9Wa/YlZAbIovy7qVdB1Aq6Lyw==}

  /@types/etag@1.8.3:
    resolution: {integrity: sha512-QYHv9Yeh1ZYSMPQOoxY4XC4F1r+xRUiAriB303F4G6uBsT3KKX60DjiogvVv+2VISVDuJhcIzMdbjT+Bm938QQ==}
    dependencies:
      '@types/node': 20.11.28
    dev: true

  /@types/express-serve-static-core@4.17.43:
    resolution: {integrity: sha512-oaYtiBirUOPQGSWNGPWnzyAFJ0BP3cwvN4oWZQY+zUBwpVIGsKUkpBpSztp74drYcjavs7SKFZ4DX1V2QeN8rg==}
    dependencies:
      '@types/node': 20.11.28
      '@types/qs': 6.9.12
      '@types/range-parser': 1.2.7
      '@types/send': 0.17.4
    dev: true

  /@types/express@4.17.21:
    resolution: {integrity: sha512-ejlPM315qwLpaQlQDTjPdsUFSc6ZsP4AN6AlWnogPjQ7CVi7PYF3YVz+CY3jE2pwYf7E/7HlDAN0rV2GxTG0HQ==}
    dependencies:
      '@types/body-parser': 1.19.5
      '@types/express-serve-static-core': 4.17.43
      '@types/qs': 6.9.12
      '@types/serve-static': 1.15.5
    dev: true

  /@types/fs-extra@11.0.4:
    resolution: {integrity: sha512-yTbItCNreRooED33qjunPthRcSjERP1r4MqCZc7wv0u2sUkzTFp45tgUfS5+r7FrZPdmCCNflLhVSP/o+SemsQ==}
    dependencies:
      '@types/jsonfile': 6.1.1
      '@types/node': 20.11.28
    dev: true

  /@types/hast@3.0.4:
    resolution: {integrity: sha512-WPs+bbQw5aCj+x6laNGWLH3wviHtoCv/P3+otBhbOhJgG8qtpdAMlTCxLtsTWA7LH1Oh/bFCHsBn0TPS5m30EQ==}
    dependencies:
      '@types/unist': 3.0.2
    dev: true

  /@types/http-errors@2.0.4:
    resolution: {integrity: sha512-D0CFMMtydbJAegzOyHjtiKPLlvnm3iTZyZRSZoLq2mRhDdmLfIWOCYPfQJ4cu2erKghU++QvjcUjp/5h7hESpA==}
    dev: true

  /@types/json-schema@7.0.12:
    resolution: {integrity: sha512-Hr5Jfhc9eYOQNPYO5WLDq/n4jqijdHNlDXjuAQkkt+mWdQR+XJToOHrsD4cPaMXpn6KO7y2+wM8AZEs8VpBLVA==}
    dev: true

  /@types/jsonfile@6.1.1:
    resolution: {integrity: sha512-GSgiRCVeapDN+3pqA35IkQwasaCh/0YFH5dEF6S88iDvEn901DjOeH3/QPY+XYP1DFzDZPvIvfeEgk+7br5png==}
    dependencies:
      '@types/node': 20.11.28
    dev: true

  /@types/less@3.0.6:
    resolution: {integrity: sha512-PecSzorDGdabF57OBeQO/xFbAkYWo88g4Xvnsx7LRwqLC17I7OoKtA3bQB9uXkY6UkMWCOsA8HSVpaoitscdXw==}
    dev: true

  /@types/linkify-it@3.0.3:
    resolution: {integrity: sha512-pTjcqY9E4nOI55Wgpz7eiI8+LzdYnw3qxXCfHyBDdPbYvbyLgWLJGh8EdPvqawwMK1Uo1794AUkkR38Fr0g+2g==}
    dev: true

  /@types/lodash@4.17.0:
    resolution: {integrity: sha512-t7dhREVv6dbNj0q17X12j7yDG4bD/DHYX7o5/DbDxobP0HnGPgpRz2Ej77aL7TZT3DSw13fqUTj8J4mMnqa7WA==}
    dev: true

  /@types/markdown-it@13.0.7:
    resolution: {integrity: sha512-U/CBi2YUUcTHBt5tjO2r5QV/x0Po6nsYwQU4Y04fBS6vfoImaiZ6f8bi3CjTCxBPQSO1LMyUqkByzi8AidyxfA==}
    dependencies:
      '@types/linkify-it': 3.0.3
      '@types/mdurl': 1.0.2
    dev: true

  /@types/mdast@4.0.3:
    resolution: {integrity: sha512-LsjtqsyF+d2/yFOYaN22dHZI1Cpwkrj+g06G8+qtUKlhovPW89YhqSnfKtMbkgmEtYpH2gydRNULd6y8mciAFg==}
    dependencies:
      '@types/unist': 3.0.2
    dev: true

  /@types/mdurl@1.0.2:
    resolution: {integrity: sha512-eC4U9MlIcu2q0KQmXszyn5Akca/0jrQmwDRgpAMJai7qBWq4amIQhZyNau4VYGtCeALvW1/NtjzJJ567aZxfKA==}
    dev: true

  /@types/micromatch@4.0.6:
    resolution: {integrity: sha512-2eulCHWqjEpk9/vyic4tBhI8a9qQEl6DaK2n/sF7TweX9YESlypgKyhXMDGt4DAOy/jhLPvVrZc8pTDAMsplJA==}
    dependencies:
      '@types/braces': 3.0.1
    dev: true

  /@types/mime@1.3.5:
    resolution: {integrity: sha512-/pyBZWSLD2n0dcHE3hq8s8ZvcETHtEuF+3E7XVt0Ig2nvsVQXdghHVcEkIWjy9A0wKfTn97a/PSDYohKIlnP/w==}
    dev: true

  /@types/mime@3.0.4:
    resolution: {integrity: sha512-iJt33IQnVRkqeqC7PzBHPTC6fDlRNRW8vjrgqtScAhrmMwe8c4Eo7+fUGTa+XdWrpEgpyKWMYmi2dIwMAYRzPw==}
    dev: true

  /@types/minimist@1.2.5:
    resolution: {integrity: sha512-hov8bUuiLiyFPGyFPE1lwWhmzYbirOXQNNo40+y3zow8aFVTeyn3VWL0VFFfdNddA8S4Vf0Tc062rzyNr7Paag==}
    dev: true

  /@types/ms@0.7.31:
    resolution: {integrity: sha512-iiUgKzV9AuaEkZqkOLDIvlQiL6ltuZd9tGcW3gwpnX8JbuiuhFlEGmmFXEXkN50Cvq7Os88IY2v0dkDqXYWVgA==}
    dev: true

  /@types/node@20.10.0:
    resolution: {integrity: sha512-D0WfRmU9TQ8I9PFx9Yc+EBHw+vSpIub4IDvQivcp26PtPrdMGAq5SDcpXEo/epqa/DXotVpekHiLNTg3iaKXBQ==}
    dependencies:
      undici-types: 5.26.5
    dev: true

  /@types/node@20.11.28:
    resolution: {integrity: sha512-M/GPWVS2wLkSkNHVeLkrF2fD5Lx5UC4PxA0uZcKc6QqbIQUJyW1jVjueJYi1z8n0I5PxYrtpnPnWglE+y9A0KA==}
    dependencies:
      undici-types: 5.26.5

  /@types/normalize-package-data@2.4.1:
    resolution: {integrity: sha512-Gj7cI7z+98M282Tqmp2K5EIsoouUEzbBJhQQzDE3jSIRk6r9gsz0oUokqIUR4u1R3dMHo0pDHM7sNOHyhulypw==}
    dev: true

  /@types/picomatch@2.3.3:
    resolution: {integrity: sha512-Yll76ZHikRFCyz/pffKGjrCwe/le2CDwOP5F210KQo27kpRE46U2rDnzikNlVn6/ezH3Mhn46bJMTfeVTtcYMg==}
    dev: true

  /@types/pnpapi@0.0.5:
    resolution: {integrity: sha512-tjymquatF9seZGE3GcN1barqNqpmyEpqIN0rBKTcoZWwgDC0SgBp5LFqCRJE6YhzXA7TjpXbpTdcL5A8cwyryw==}
    dev: true

  /@types/prompts@2.4.9:
    resolution: {integrity: sha512-qTxFi6Buiu8+50/+3DGIWLHM6QuWsEKugJnnP6iv2Mc4ncxE4A/OJkjuVOA+5X0X1S/nq5VJRa8Lu+nwcvbrKA==}
    dependencies:
      '@types/node': 20.10.0
      kleur: 3.0.3
    dev: true

  /@types/qs@6.9.12:
    resolution: {integrity: sha512-bZcOkJ6uWrL0Qb2NAWKa7TBU+mJHPzhx9jjLL1KHF+XpzEcR7EXHvjbHlGtR/IsP1vyPrehuS6XqkmaePy//mg==}
    dev: true

  /@types/range-parser@1.2.7:
    resolution: {integrity: sha512-hKormJbkJqzQGhziax5PItDUTMAM9uE2XXQmM37dyd4hVM+5aVl7oVxMVUiVQn2oCQFN/LKCZdvSM0pFRqbSmQ==}
    dev: true

  /@types/resolve@1.20.2:
    resolution: {integrity: sha512-60BCwRFOZCQhDncwQdxxeOEEkbc5dIMccYLwbxsS4TUNeVECQ/pBJ0j09mrHOl/JJvpRPGwO9SvE4nR2Nb/a4Q==}
    dev: true

  /@types/sass@1.43.1:
    resolution: {integrity: sha512-BPdoIt1lfJ6B7rw35ncdwBZrAssjcwzI5LByIrYs+tpXlj/CAkuVdRsgZDdP4lq5EjyWzwxZCqAoFyHKFwp32g==}
    dependencies:
      '@types/node': 20.11.28
    dev: true

  /@types/semver@7.5.8:
    resolution: {integrity: sha512-I8EUhyrgfLrcTkzV3TSsGyl1tSuPrEDzr0yd5m90UgNxQkyDXULk3b6MlQqTCpZpNtWe1K0hzclnZkTcLBe2UQ==}
    dev: true

  /@types/send@0.17.4:
    resolution: {integrity: sha512-x2EM6TJOybec7c52BX0ZspPodMsQUd5L6PRwOunVyVUhXiBSKf3AezDL8Dgvgt5o0UfKNfuA0eMLr2wLT4AiBA==}
    dependencies:
      '@types/mime': 1.3.5
      '@types/node': 20.11.28
    dev: true

  /@types/serve-static@1.15.5:
    resolution: {integrity: sha512-PDRk21MnK70hja/YF8AHfC7yIsiQHn1rcXx7ijCFBX/k+XQJhQT/gw3xekXKJvx+5SXaMMS8oqQy09Mzvz2TuQ==}
    dependencies:
      '@types/http-errors': 2.0.4
      '@types/mime': 3.0.4
      '@types/node': 20.11.28
    dev: true

  /@types/stylus@0.48.42:
    resolution: {integrity: sha512-CPGlr5teL4sqdap+EOowMifLuNGeIoLwc0VQ7u/BPxo+ocqiNa5jeVt0H0IVBblEh6ZwX1sGpIQIFnSSr8NBQA==}
    dependencies:
      '@types/node': 20.11.28
    dev: true

  /@types/unist@3.0.2:
    resolution: {integrity: sha512-dqId9J8K/vGi5Zr7oo212BGii5m3q5Hxlkwy3WpYuKPklmBEvsbMYYyLxAQpSffdLl/gdW0XUpKWFvYmyoWCoQ==}
    dev: true

  /@types/web-bluetooth@0.0.20:
    resolution: {integrity: sha512-g9gZnnXVq7gM7v3tJCWV/qw7w+KeOlSHAhgF9RytFyifW6AF61hdT2ucrYhPq9hLs5JIryeupHV3qGk95dH9ow==}
    dev: true

  /@types/ws@8.5.10:
    resolution: {integrity: sha512-vmQSUcfalpIq0R9q7uTo2lXs6eGIpt9wtnLdMv9LVpIjCA/+ufZRozlVoVelIYixx1ugCBKDhn89vnsEGOCx9A==}
    dependencies:
      '@types/node': 20.11.28
    dev: true

  /@typescript-eslint/eslint-plugin@7.2.0(@typescript-eslint/parser@7.2.0)(eslint@8.57.0)(typescript@5.2.2):
    resolution: {integrity: sha512-mdekAHOqS9UjlmyF/LSs6AIEvfceV749GFxoBAjwAv0nkevfKHWQFDMcBZWUiIC5ft6ePWivXoS36aKQ0Cy3sw==}
    engines: {node: ^16.0.0 || >=18.0.0}
    peerDependencies:
      '@typescript-eslint/parser': ^7.0.0
      eslint: ^8.56.0
      typescript: '*'
    peerDependenciesMeta:
      typescript:
        optional: true
    dependencies:
      '@eslint-community/regexpp': 4.9.1
      '@typescript-eslint/parser': 7.2.0(eslint@8.57.0)(typescript@5.2.2)
      '@typescript-eslint/scope-manager': 7.2.0
      '@typescript-eslint/type-utils': 7.2.0(eslint@8.57.0)(typescript@5.2.2)
      '@typescript-eslint/utils': 7.2.0(eslint@8.57.0)(typescript@5.2.2)
      '@typescript-eslint/visitor-keys': 7.2.0
      debug: 4.3.4
      eslint: 8.57.0
      graphemer: 1.4.0
      ignore: 5.2.4
      natural-compare: 1.4.0
      semver: 7.6.0
      ts-api-utils: 1.0.1(typescript@5.2.2)
      typescript: 5.2.2
    transitivePeerDependencies:
      - supports-color
    dev: true

  /@typescript-eslint/parser@7.2.0(eslint@8.57.0)(typescript@5.2.2):
    resolution: {integrity: sha512-5FKsVcHTk6TafQKQbuIVkXq58Fnbkd2wDL4LB7AURN7RUOu1utVP+G8+6u3ZhEroW3DF6hyo3ZEXxgKgp4KeCg==}
    engines: {node: ^16.0.0 || >=18.0.0}
    peerDependencies:
      eslint: ^8.56.0
      typescript: '*'
    peerDependenciesMeta:
      typescript:
        optional: true
    dependencies:
      '@typescript-eslint/scope-manager': 7.2.0
      '@typescript-eslint/types': 7.2.0
      '@typescript-eslint/typescript-estree': 7.2.0(typescript@5.2.2)
      '@typescript-eslint/visitor-keys': 7.2.0
      debug: 4.3.4
      eslint: 8.57.0
      typescript: 5.2.2
    transitivePeerDependencies:
      - supports-color
    dev: true

  /@typescript-eslint/scope-manager@7.2.0:
    resolution: {integrity: sha512-Qh976RbQM/fYtjx9hs4XkayYujB/aPwglw2choHmf3zBjB4qOywWSdt9+KLRdHubGcoSwBnXUH2sR3hkyaERRg==}
    engines: {node: ^16.0.0 || >=18.0.0}
    dependencies:
      '@typescript-eslint/types': 7.2.0
      '@typescript-eslint/visitor-keys': 7.2.0
    dev: true

  /@typescript-eslint/type-utils@7.2.0(eslint@8.57.0)(typescript@5.2.2):
    resolution: {integrity: sha512-xHi51adBHo9O9330J8GQYQwrKBqbIPJGZZVQTHHmy200hvkLZFWJIFtAG/7IYTWUyun6DE6w5InDReePJYJlJA==}
    engines: {node: ^16.0.0 || >=18.0.0}
    peerDependencies:
      eslint: ^8.56.0
      typescript: '*'
    peerDependenciesMeta:
      typescript:
        optional: true
    dependencies:
      '@typescript-eslint/typescript-estree': 7.2.0(typescript@5.2.2)
      '@typescript-eslint/utils': 7.2.0(eslint@8.57.0)(typescript@5.2.2)
      debug: 4.3.4
      eslint: 8.57.0
      ts-api-utils: 1.0.1(typescript@5.2.2)
      typescript: 5.2.2
    transitivePeerDependencies:
      - supports-color
    dev: true

  /@typescript-eslint/types@7.2.0:
    resolution: {integrity: sha512-XFtUHPI/abFhm4cbCDc5Ykc8npOKBSJePY3a3s+lwumt7XWJuzP5cZcfZ610MIPHjQjNsOLlYK8ASPaNG8UiyA==}
    engines: {node: ^16.0.0 || >=18.0.0}
    dev: true

  /@typescript-eslint/typescript-estree@7.2.0(typescript@5.2.2):
    resolution: {integrity: sha512-cyxS5WQQCoBwSakpMrvMXuMDEbhOo9bNHHrNcEWis6XHx6KF518tkF1wBvKIn/tpq5ZpUYK7Bdklu8qY0MsFIA==}
    engines: {node: ^16.0.0 || >=18.0.0}
    peerDependencies:
      typescript: '*'
    peerDependenciesMeta:
      typescript:
        optional: true
    dependencies:
      '@typescript-eslint/types': 7.2.0
      '@typescript-eslint/visitor-keys': 7.2.0
      debug: 4.3.4
      globby: 11.1.0
      is-glob: 4.0.3
      minimatch: 9.0.3
      semver: 7.6.0
      ts-api-utils: 1.0.1(typescript@5.2.2)
      typescript: 5.2.2
    transitivePeerDependencies:
      - supports-color
    dev: true

  /@typescript-eslint/utils@7.2.0(eslint@8.57.0)(typescript@5.2.2):
    resolution: {integrity: sha512-YfHpnMAGb1Eekpm3XRK8hcMwGLGsnT6L+7b2XyRv6ouDuJU1tZir1GS2i0+VXRatMwSI1/UfcyPe53ADkU+IuA==}
    engines: {node: ^16.0.0 || >=18.0.0}
    peerDependencies:
      eslint: ^8.56.0
    dependencies:
      '@eslint-community/eslint-utils': 4.4.0(eslint@8.57.0)
      '@types/json-schema': 7.0.12
      '@types/semver': 7.5.8
      '@typescript-eslint/scope-manager': 7.2.0
      '@typescript-eslint/types': 7.2.0
      '@typescript-eslint/typescript-estree': 7.2.0(typescript@5.2.2)
      eslint: 8.57.0
      semver: 7.6.0
    transitivePeerDependencies:
      - supports-color
      - typescript
    dev: true

  /@typescript-eslint/visitor-keys@7.2.0:
    resolution: {integrity: sha512-c6EIQRHhcpl6+tO8EMR+kjkkV+ugUNXOmeASA1rlzkd8EPIriavpWoiEz1HR/VLhbVIdhqnV6E7JZm00cBDx2A==}
    engines: {node: ^16.0.0 || >=18.0.0}
    dependencies:
      '@typescript-eslint/types': 7.2.0
      eslint-visitor-keys: 3.4.3
    dev: true

  /@typescript/vfs@1.5.0:
    resolution: {integrity: sha512-AJS307bPgbsZZ9ggCT3wwpg3VbTKMFNHfaY/uF0ahSkYYrPF2dSSKDNIDIQAHm9qJqbLvCsSJH7yN4Vs/CsMMg==}
    dependencies:
      debug: 4.3.4
    transitivePeerDependencies:
      - supports-color
    dev: true

  /@ungap/structured-clone@1.2.0:
    resolution: {integrity: sha512-zuVdFrMJiuCDQUMCzQaD6KL28MjnqqN8XnAqiEq9PNm/hCPTSGfrXCOfwj1ow4LFb/tNymJPwsNbVePc1xFqrQ==}
    dev: true

  /@vitejs/plugin-vue@5.0.4(vite@packages+vite)(vue@3.4.21):
    resolution: {integrity: sha512-WS3hevEszI6CEVEx28F8RjTX97k3KsrcY6kvTg7+Whm5y3oYvcqzVeGCU3hxSAn4uY2CLCkeokkGKpoctccilQ==}
    engines: {node: ^18.0.0 || >=20.0.0}
    peerDependencies:
      vite: '*'
      vue: ^3.2.25
    dependencies:
      vite: link:packages/vite
      vue: 3.4.21(typescript@5.2.2)
    dev: true

  /@vitejs/release-scripts@1.3.1:
    resolution: {integrity: sha512-upGTQoH03TJNuwb/G+PZXxRBdQLZlslXhOo9xZ0HpWm6M33T7LR+bj6XtBYQq3c0cDhVjgQ2NpHVSZL0xoKelQ==}
    dependencies:
      execa: 8.0.1
      mri: 1.2.0
      picocolors: 1.0.0
      prompts: 2.4.2
      publint: 0.2.2
      semver: 7.6.0
    dev: true

  /@vitest/expect@1.4.0:
    resolution: {integrity: sha512-Jths0sWCJZ8BxjKe+p+eKsoqev1/T8lYcrjavEaz8auEJ4jAVY0GwW3JKmdVU4mmNPLPHixh4GNXP7GFtAiDHA==}
    dependencies:
      '@vitest/spy': 1.4.0
      '@vitest/utils': 1.4.0
      chai: 4.3.10
    dev: true

  /@vitest/runner@1.4.0:
    resolution: {integrity: sha512-EDYVSmesqlQ4RD2VvWo3hQgTJ7ZrFQ2VSJdfiJiArkCerDAGeyF1i6dHkmySqk573jLp6d/cfqCN+7wUB5tLgg==}
    dependencies:
      '@vitest/utils': 1.4.0
      p-limit: 5.0.0
      pathe: 1.1.2
    dev: true

  /@vitest/snapshot@1.4.0:
    resolution: {integrity: sha512-saAFnt5pPIA5qDGxOHxJ/XxhMFKkUSBJmVt5VgDsAqPTX6JP326r5C/c9UuCMPoXNzuudTPsYDZCoJ5ilpqG2A==}
    dependencies:
      magic-string: 0.30.8
      pathe: 1.1.2
      pretty-format: 29.7.0
    dev: true

  /@vitest/spy@1.4.0:
    resolution: {integrity: sha512-Ywau/Qs1DzM/8Uc+yA77CwSegizMlcgTJuYGAi0jujOteJOUf1ujunHThYo243KG9nAyWT3L9ifPYZ5+As/+6Q==}
    dependencies:
      tinyspy: 2.2.0
    dev: true

  /@vitest/utils@1.4.0:
    resolution: {integrity: sha512-mx3Yd1/6e2Vt/PUC98DcqTirtfxUyAZ32uK82r8rZzbtBeBo+nqgnjx/LvqQdWsrvNtm14VmurNgcf4nqY5gJg==}
    dependencies:
      diff-sequences: 29.6.3
      estree-walker: 3.0.3
      loupe: 2.3.7
      pretty-format: 29.7.0
    dev: true

  /@volar/language-core@1.11.1:
    resolution: {integrity: sha512-dOcNn3i9GgZAcJt43wuaEykSluAuOkQgzni1cuxLxTV0nJKanQztp7FxyswdRILaKH+P2XZMPRp2S4MV/pElCw==}
    dependencies:
      '@volar/source-map': 1.11.1
    dev: true

  /@volar/source-map@1.11.1:
    resolution: {integrity: sha512-hJnOnwZ4+WT5iupLRnuzbULZ42L7BWWPMmruzwtLhJfpDVoZLjNBxHDi2sY2bgZXCKlpU5XcsMFoYrsQmPhfZg==}
    dependencies:
      muggle-string: 0.3.1
    dev: true

  /@vue/compiler-core@3.2.0:
    resolution: {integrity: sha512-+kfA4pisto26tcEh9Naf/qrizplYWnkBLHu3fX5Yu0c47RVBteVG3dHENFczl3Egwra+5NP5f3YuOgxK1ZMbNQ==}
    dependencies:
      '@babel/parser': 7.24.0
      '@babel/types': 7.24.0
      '@vue/shared': 3.2.0
      estree-walker: 2.0.2
      source-map: 0.6.1
    dev: true

  /@vue/compiler-core@3.4.21:
    resolution: {integrity: sha512-MjXawxZf2SbZszLPYxaFCjxfibYrzr3eYbKxwpLR9EQN+oaziSu3qKVbwBERj1IFIB8OLUewxB5m/BFzi613og==}
    dependencies:
      '@babel/parser': 7.24.0
      '@vue/shared': 3.4.21
      entities: 4.5.0
      estree-walker: 2.0.2
      source-map-js: 1.0.2

  /@vue/compiler-dom@3.2.0:
    resolution: {integrity: sha512-CqfATmX04+58LNBTTUPRBLyYGLP0bxtL+8b7B8pEvXja7fpmxiYcKBQsdaXfyqoRJsaTzA7eVXQt/t0dYhu/SQ==}
    dependencies:
      '@vue/compiler-core': 3.2.0
      '@vue/shared': 3.2.0
    dev: true

  /@vue/compiler-dom@3.4.21:
    resolution: {integrity: sha512-IZC6FKowtT1sl0CR5DpXSiEB5ayw75oT2bma1BEhV7RRR1+cfwLrxc2Z8Zq/RGFzJ8w5r9QtCOvTjQgdn0IKmA==}
    dependencies:
      '@vue/compiler-core': 3.4.21
      '@vue/shared': 3.4.21

  /@vue/compiler-sfc@3.4.21:
    resolution: {integrity: sha512-me7epoTxYlY+2CUM7hy9PCDdpMPfIwrOvAXud2Upk10g4YLv9UBW7kL798TvMeDhPthkZ0CONNrK2GoeI1ODiQ==}
    dependencies:
      '@babel/parser': 7.24.0
      '@vue/compiler-core': 3.4.21
      '@vue/compiler-dom': 3.4.21
      '@vue/compiler-ssr': 3.4.21
      '@vue/shared': 3.4.21
      estree-walker: 2.0.2
      magic-string: 0.30.8
      postcss: 8.4.36
      source-map-js: 1.0.2

  /@vue/compiler-ssr@3.4.21:
    resolution: {integrity: sha512-M5+9nI2lPpAsgXOGQobnIueVqc9sisBFexh5yMIMRAPYLa7+5wEJs8iqOZc1WAa9WQbx9GR2twgznU8LTIiZ4Q==}
    dependencies:
      '@vue/compiler-dom': 3.4.21
      '@vue/shared': 3.4.21

  /@vue/devtools-api@6.5.0:
    resolution: {integrity: sha512-o9KfBeaBmCKl10usN4crU53fYtC1r7jJwdGKjPT24t348rHxgfpZ0xL3Xm/gLUYnc0oTp8LAmrxOeLyu6tbk2Q==}
    dev: false

  /@vue/devtools-api@6.6.1:
    resolution: {integrity: sha512-LgPscpE3Vs0x96PzSSB4IGVSZXZBZHpfxs+ZA1d+VEPwHdOXowy/Y2CsvCAIFrf+ssVU1pD1jidj505EpUnfbA==}
    dev: false

  /@vue/devtools-api@7.0.14:
    resolution: {integrity: sha512-TluWR9qZ6aO11bwtYK8+fzXxBqLfsE0mWZz1q/EQBmO9k82Cm6deieLwNNXjNFJz7xutazoia5Qa+zTYkPPOfw==}
    dependencies:
      '@vue/devtools-kit': 7.0.14
    dev: true

  /@vue/devtools-kit@7.0.14:
    resolution: {integrity: sha512-wAAJazr4hI0aVRpgWOCVPw+NzMQdthhnprHHIg4njp1MkKrpCNGQ7MtQbZF1AltAA7xpMCGyyt+0kYH0FqTiPg==}
    dependencies:
      '@vue/devtools-schema': 7.0.14
      '@vue/devtools-shared': 7.0.14
      hookable: 5.5.3
      mitt: 3.0.1
      perfect-debounce: 1.0.0
      speakingurl: 14.0.1
    dev: true

  /@vue/devtools-schema@7.0.14:
    resolution: {integrity: sha512-tpUeCLVrdHX+KzWMLTAwx/vAPFbo6jAUi7sr6Q+0mBIqIVSSIxNr5wEhegiFvYva+OtDeM2OrT+f7/X/5bvZNg==}
    dev: true

  /@vue/devtools-shared@7.0.14:
    resolution: {integrity: sha512-79RP1NDakBVWou9rDpVnT1WMjTbL1lJKm6YEOodjQ0dq5ehf0wsRbeYDhgAlnjehWRzTq5GAYFBFUPYBs0/QpA==}
    dependencies:
      rfdc: 1.3.1
    dev: true

  /@vue/language-core@1.8.27(typescript@5.2.2):
    resolution: {integrity: sha512-L8Kc27VdQserNaCUNiSFdDl9LWT24ly8Hpwf1ECy3aFb9m6bDhBGQYOujDm21N7EW3moKIOKEanQwe1q5BK+mA==}
    peerDependencies:
      typescript: '*'
    peerDependenciesMeta:
      typescript:
        optional: true
    dependencies:
      '@volar/language-core': 1.11.1
      '@volar/source-map': 1.11.1
      '@vue/compiler-dom': 3.4.21
      '@vue/shared': 3.4.21
      computeds: 0.0.1
      minimatch: 9.0.3
      muggle-string: 0.3.1
      path-browserify: 1.0.1
      typescript: 5.2.2
      vue-template-compiler: 2.7.16
    dev: true

  /@vue/reactivity@3.2.0:
    resolution: {integrity: sha512-39L3UJe8+jYeCTM/QrDglDM05O11UrmyhazUOHOOj7+a9pPVu95HGInh5CkKQf98mx2gq6t3PPN8bCN5wK8Wwg==}
    dependencies:
      '@vue/shared': 3.2.0
    dev: true

  /@vue/reactivity@3.4.21:
    resolution: {integrity: sha512-UhenImdc0L0/4ahGCyEzc/pZNwVgcglGy9HVzJ1Bq2Mm9qXOpP8RyNTjookw/gOCUlXSEtuZ2fUg5nrHcoqJcw==}
    dependencies:
      '@vue/shared': 3.4.21

  /@vue/runtime-core@3.2.0:
    resolution: {integrity: sha512-mZlkYTcw3mVwClwFTpql4hkDfOweHE/w+9r3Yb3UPwRs75bSJXMBRUikw1GVx01bZQ8VQPjBYowCElcWNSlKig==}
    dependencies:
      '@vue/reactivity': 3.2.0
      '@vue/shared': 3.2.0
    dev: true

  /@vue/runtime-core@3.4.21:
    resolution: {integrity: sha512-pQthsuYzE1XcGZznTKn73G0s14eCJcjaLvp3/DKeYWoFacD9glJoqlNBxt3W2c5S40t6CCcpPf+jG01N3ULyrA==}
    dependencies:
      '@vue/reactivity': 3.4.21
      '@vue/shared': 3.4.21

  /@vue/runtime-dom@3.2.0:
    resolution: {integrity: sha512-NCHMfrUwpJelCTINpMRLFhzWKJkl07slabmTbECZFJnkdDfFkptGCWll42q58bbvwGmpAPDzNI3yYch72pcKwg==}
    dependencies:
      '@vue/runtime-core': 3.2.0
      '@vue/shared': 3.2.0
      csstype: 2.6.21
    dev: true

  /@vue/runtime-dom@3.4.21:
    resolution: {integrity: sha512-gvf+C9cFpevsQxbkRBS1NpU8CqxKw0ebqMvLwcGQrNpx6gqRDodqKqA+A2VZZpQ9RpK2f9yfg8VbW/EpdFUOJw==}
    dependencies:
      '@vue/runtime-core': 3.4.21
      '@vue/shared': 3.4.21
      csstype: 3.1.3

  /@vue/server-renderer@3.4.21(vue@3.4.21):
    resolution: {integrity: sha512-aV1gXyKSN6Rz+6kZ6kr5+Ll14YzmIbeuWe7ryJl5muJ4uwSwY/aStXTixx76TwkZFJLm1aAlA/HSWEJ4EyiMkg==}
    peerDependencies:
      vue: 3.4.21
    dependencies:
      '@vue/compiler-ssr': 3.4.21
      '@vue/shared': 3.4.21
      vue: 3.4.21(typescript@5.2.2)

  /@vue/shared@3.2.0:
    resolution: {integrity: sha512-MgdilC3YHYSCFuNlxZBgugh8B9/h/h+nQ6lkeaxqFWW+FnV/JzCwW4Bh5bYIYvBleG8QZjFwxdmdqSAWLXzgEA==}
    dev: true

  /@vue/shared@3.4.21:
    resolution: {integrity: sha512-PuJe7vDIi6VYSinuEbUIQgMIRZGgM8e4R+G+/dQTk0X1NEdvgvvgv7m+rfmDH1gZzyA1OjjoWskvHlfRNfQf3g==}

  /@vueuse/core@10.7.2(vue@3.4.21):
    resolution: {integrity: sha512-AOyAL2rK0By62Hm+iqQn6Rbu8bfmbgaIMXcE3TSr7BdQ42wnSFlwIdPjInO62onYsEMK/yDMU8C6oGfDAtZ2qQ==}
    dependencies:
      '@types/web-bluetooth': 0.0.20
      '@vueuse/metadata': 10.7.2
      '@vueuse/shared': 10.7.2(vue@3.4.21)
      vue-demi: 0.14.6(vue@3.4.21)
    transitivePeerDependencies:
      - '@vue/composition-api'
      - vue
    dev: true

  /@vueuse/integrations@10.7.2(focus-trap@7.5.4)(vue@3.4.21):
    resolution: {integrity: sha512-+u3RLPFedjASs5EKPc69Ge49WNgqeMfSxFn+qrQTzblPXZg6+EFzhjarS5edj2qAf6xQ93f95TUxRwKStXj/sQ==}
    peerDependencies:
      async-validator: '*'
      axios: '*'
      change-case: '*'
      drauu: '*'
      focus-trap: '*'
      fuse.js: '*'
      idb-keyval: '*'
      jwt-decode: '*'
      nprogress: '*'
      qrcode: '*'
      sortablejs: '*'
      universal-cookie: '*'
    peerDependenciesMeta:
      async-validator:
        optional: true
      axios:
        optional: true
      change-case:
        optional: true
      drauu:
        optional: true
      focus-trap:
        optional: true
      fuse.js:
        optional: true
      idb-keyval:
        optional: true
      jwt-decode:
        optional: true
      nprogress:
        optional: true
      qrcode:
        optional: true
      sortablejs:
        optional: true
      universal-cookie:
        optional: true
    dependencies:
      '@vueuse/core': 10.7.2(vue@3.4.21)
      '@vueuse/shared': 10.7.2(vue@3.4.21)
      focus-trap: 7.5.4
      vue-demi: 0.14.6(vue@3.4.21)
    transitivePeerDependencies:
      - '@vue/composition-api'
      - vue
    dev: true

  /@vueuse/metadata@10.7.2:
    resolution: {integrity: sha512-kCWPb4J2KGrwLtn1eJwaJD742u1k5h6v/St5wFe8Quih90+k2a0JP8BS4Zp34XUuJqS2AxFYMb1wjUL8HfhWsQ==}
    dev: true

  /@vueuse/shared@10.7.2(vue@3.4.21):
    resolution: {integrity: sha512-qFbXoxS44pi2FkgFjPvF4h7c9oMDutpyBdcJdMYIMg9XyXli2meFMuaKn+UMgsClo//Th6+beeCgqweT/79BVA==}
    dependencies:
      vue-demi: 0.14.6(vue@3.4.21)
    transitivePeerDependencies:
      - '@vue/composition-api'
      - vue
    dev: true

  /JSONStream@1.3.5:
    resolution: {integrity: sha512-E+iruNOY8VV9s4JEbe1aNEm6MiszPRr/UfcHMz0TQh1BXSxHK+ASV1R6W4HpjBhSeS+54PIsAMCBmwD06LLsqQ==}
    hasBin: true
    dependencies:
      jsonparse: 1.3.1
      through: 2.3.8
    dev: true

  /abbrev@1.1.1:
    resolution: {integrity: sha512-nne9/IiQ/hzIhY6pdDnbBtz7DjPTKrY00P/zvPSm5pOFkl6xuGrGnXn/VtTNNfNtAfZ9/1RtehkszU9qcTii0Q==}
    dev: false

  /accepts@1.3.8:
    resolution: {integrity: sha512-PYAthTa2m2VKxuvSD3DPC/Gy+U+sOA1LAuT8mkmRuvw+NACSaeXEQ+NHcVF7rONl6qcaxV3Uuemwawk+7+SJLw==}
    engines: {node: '>= 0.6'}
    dependencies:
      mime-types: 2.1.35
      negotiator: 0.6.3

  /acorn-jsx@5.3.2(acorn@8.11.3):
    resolution: {integrity: sha512-rq9s+JNhf0IChjtDXxllJ7g41oZk5SlXtp0LHwyA5cejwn7vKmKp4pPri6YEePv2PU65sAsegbXtIinmDFDXgQ==}
    peerDependencies:
      acorn: ^6.0.0 || ^7.0.0 || ^8.0.0
    dependencies:
      acorn: 8.11.3
    dev: true

  /acorn-walk@8.3.2(acorn@8.11.3):
    resolution: {integrity: sha512-cjkyv4OtNCIeqhHrfS81QWXoCBPExR/J62oyEqepVw8WaQeSqpW2uhuLPh1m9eWhDuOo/jUXVTlifvesOWp/4A==}
    engines: {node: '>=0.4.0'}
    peerDependencies:
      acorn: '*'
    peerDependenciesMeta:
      acorn:
        optional: true
    dependencies:
      acorn: 8.11.3

  /acorn@7.4.1:
    resolution: {integrity: sha512-nQyp0o1/mNdbTO1PO6kHkwSrmgZ0MT/jCCpNiwbUjGoRN4dlBhqJtoQuCnEOKzgTVwg0ZWiCoQy6SxMebQVh8A==}
    engines: {node: '>=0.4.0'}
    hasBin: true
    dev: true

  /acorn@8.11.3:
    resolution: {integrity: sha512-Y9rRfJG5jcKOE0CLisYbojUjIrIEE7AGMzA/Sm4BslANhbS+cDMpgBdcPT91oJ7OuJ9hYJBx59RjbhxVnrF8Xg==}
    engines: {node: '>=0.4.0'}
    hasBin: true

  /add-stream@1.0.0:
    resolution: {integrity: sha512-qQLMr+8o0WC4FZGQTcJiKBVC59JylcPSrTtk6usvmIDFUOCKegapy1VHQwRbFMOFyb/inzUVqHs+eMYKDM1YeQ==}
    dev: true

  /agent-base@6.0.2:
    resolution: {integrity: sha512-RZNwNclF7+MS/8bDg70amg32dyeZGZxiDuQmZxKLAlQjr3jGyLx+4Kkk58UO7D2QdgFIQCovuSuZESne6RG6XQ==}
    engines: {node: '>= 6.0.0'}
    dependencies:
      debug: 4.3.4
    transitivePeerDependencies:
      - supports-color
    dev: false

  /ajv@6.12.6:
    resolution: {integrity: sha512-j3fVLgvTo527anyYyJOGTYJbG+vnnQYvE0m5mmkc1TK+nxAppkCLMIL0aZ4dblVCNoGShhm+kzE4ZUykBoMg4g==}
    dependencies:
      fast-deep-equal: 3.1.3
      fast-json-stable-stringify: 2.1.0
      json-schema-traverse: 0.4.1
      uri-js: 4.4.1
    dev: true

  /algoliasearch@4.20.0:
    resolution: {integrity: sha512-y+UHEjnOItoNy0bYO+WWmLWBlPwDjKHW6mNHrPi0NkuhpQOOEbrkwQH/wgKFDLh7qlKjzoKeiRtlpewDPDG23g==}
    dependencies:
      '@algolia/cache-browser-local-storage': 4.20.0
      '@algolia/cache-common': 4.20.0
      '@algolia/cache-in-memory': 4.20.0
      '@algolia/client-account': 4.20.0
      '@algolia/client-analytics': 4.20.0
      '@algolia/client-common': 4.20.0
      '@algolia/client-personalization': 4.20.0
      '@algolia/client-search': 4.20.0
      '@algolia/logger-common': 4.20.0
      '@algolia/logger-console': 4.20.0
      '@algolia/requester-browser-xhr': 4.20.0
      '@algolia/requester-common': 4.20.0
      '@algolia/requester-node-http': 4.20.0
      '@algolia/transporter': 4.20.0
    dev: true

  /ansi-escapes@6.2.0:
    resolution: {integrity: sha512-kzRaCqXnpzWs+3z5ABPQiVke+iq0KXkHo8xiWV4RPTi5Yli0l97BEQuhXV1s7+aSU/fu1kUuxgS4MsQ0fRuygw==}
    engines: {node: '>=14.16'}
    dependencies:
      type-fest: 3.13.1
    dev: true

  /ansi-regex@5.0.1:
    resolution: {integrity: sha512-quJQXlTSUGL2LH9SUXo8VwsY4soanhgo6LNSm84E1LBcE8s3O0wpdiRzyR9z/ZZJMlMWv37qOOb9pdJlMUEKFQ==}
    engines: {node: '>=8'}

  /ansi-regex@6.0.1:
    resolution: {integrity: sha512-n5M855fKb2SsfMIiFFoVrABHJC8QtHwVx+mHWP3QcEqBHYienj5dHSgjbxtC0WEZXYt4wcD6zrQElDPhFuZgfA==}
    engines: {node: '>=12'}
    dev: true

  /ansi-styles@3.2.1:
    resolution: {integrity: sha512-VT0ZI6kZRdTh8YyJw3SMbYm/u+NqfsAxEpWO0Pf9sq8/e94WxxOpPKx9FR1FlyCtOVDNOQ+8ntlqFxiRc+r5qA==}
    engines: {node: '>=4'}
    requiresBuild: true
    dependencies:
      color-convert: 1.9.3

  /ansi-styles@4.3.0:
    resolution: {integrity: sha512-zbB9rCJAT1rbjiVDb2hqKFHNYLxgtk8NURxZ3IZwD3F6NtxbXZQCnnSi1Lkx+IDohdPlFp222wVALIheZJQSEg==}
    engines: {node: '>=8'}
    dependencies:
      color-convert: 2.0.1
    dev: true

  /ansi-styles@5.2.0:
    resolution: {integrity: sha512-Cxwpt2SfTzTtXcfOlzGEee8O+c+MmUgGrNiBcXnuWxuFJHe6a5Hz7qwhwe5OgaSYI0IJvkLqWX1ASG+cJOkEiA==}
    engines: {node: '>=10'}
    dev: true

  /ansi-styles@6.2.1:
    resolution: {integrity: sha512-bN798gFfQX+viw3R7yrGWRqnrN2oRkEkUjjl4JNn4E8GxxbjtG3FbrEIIY3l8/hrwUwIeCZvi4QuOTP4MErVug==}
    engines: {node: '>=12'}
    dev: true

  /any-promise@1.3.0:
    resolution: {integrity: sha512-7UvmKalWRt1wgjL1RrGxoSJW/0QZFIegpeGvZG9kjp8vrRu55XTHbwnqq2GpXm9uLbcuhxm3IqX9OB4MZR1b2A==}

  /anymatch@3.1.2:
    resolution: {integrity: sha512-P43ePfOAIupkguHUycrc4qJ9kz8ZiuOUijaETwX7THt0Y/GNK7v0aa8rY816xWjZ7rJdA5XdMcpVFTKMq+RvWg==}
    engines: {node: '>= 8'}
    dependencies:
      normalize-path: 3.0.0
      picomatch: 2.3.1

  /aproba@2.0.0:
    resolution: {integrity: sha512-lYe4Gx7QT+MKGbDsA+Z+he/Wtef0BiwDOlK/XkBrdfsh9J/jPPXbX0tE9x9cl27Tmu5gg3QUbUrQYa/y+KOHPQ==}
    dev: false

  /are-we-there-yet@2.0.0:
    resolution: {integrity: sha512-Ci/qENmwHnsYo9xKIcUJN5LeDKdJ6R1Z1j9V/J5wyq8nh/mYPEpIKJbBZXtZjG04HiK7zV/p6Vs9952MrMeUIw==}
    engines: {node: '>=10'}
    dependencies:
      delegates: 1.0.0
      readable-stream: 3.6.0
    dev: false

  /arg@4.1.3:
    resolution: {integrity: sha512-58S9QDqG0Xx27YwPSt9fJxivjYl432YCwfDMfZ+71RAqUrZef7LrKQZ3LHLOwCS4FLNBplP533Zx895SeOCHvA==}

  /arg@5.0.2:
    resolution: {integrity: sha512-PYjyFOLKQ9y57JvQ6QLo8dAgNqswh8M1RMJYdQduT6xbWSgK36P/Z/v+p888pM69jMMfS8Xd8F6I1kQ/I9HUGg==}

  /argparse@2.0.1:
    resolution: {integrity: sha512-8+9WqebbFzpX9OR+Wa6O29asIogeRMzcGtAINdpMHHyAg10f05aSFVBbcEqGf/PXw1EjAZ+q2/bEBg3DvurK3Q==}
    dev: true

  /array-find-index@1.0.2:
    resolution: {integrity: sha512-M1HQyIXcBGtVywBt8WVdim+lrNaK7VHp99Qt5pSNziXznKHViIBbXWtfRTpEFpF/c4FdfxNAsCCwPp5phBYJtw==}
    engines: {node: '>=0.10.0'}
    dev: true

  /array-flatten@1.1.1:
    resolution: {integrity: sha512-PCVAQswWemu6UdxsDFFX/+gVeYqKAod3D3UVm91jHwynguOwAvYPhx8nNlM++NqRcK6CxxpUafjmhIdKiHibqg==}

  /array-ify@1.0.0:
    resolution: {integrity: sha512-c5AMf34bKdvPhQ7tBGhqkgKNUzMr4WUs+WDtC2ZUGOUncbxKMTvqxYctiseW3+L4bA8ec+GcZ6/A/FW4m8ukng==}
    dev: true

  /array-union@2.1.0:
    resolution: {integrity: sha512-HGyxoOTYUyCM6stUe6EJgnd4EoewAI7zMdfqO+kGjnlZmBDz/cR5pf8r/cR4Wq60sL/p0IkcjUEEPwS3GFrIyw==}
    engines: {node: '>=8'}
    dev: true

  /artichokie@0.2.0:
    resolution: {integrity: sha512-LXtOFWUNABHEo49FJpwOf8VLzOJ1iGV9xu9ezwnveI75LIqGhUDDjMFo3MkUmtc+t3oDZRMATuVMrt6d8FCvrQ==}
    engines: {node: ^18.0.0 || >=20.0.0}
    dev: true

  /as-table@1.0.55:
    resolution: {integrity: sha512-xvsWESUJn0JN421Xb9MQw6AsMHRCUknCe0Wjlxvjud80mU4E6hQf1A6NzQKcYNmYw62MfzEtXc+badstZP3JpQ==}
    dependencies:
      printable-characters: 1.0.42
    dev: true

  /asap@2.0.6:
    resolution: {integrity: sha512-BSHWgDSAiKs50o2Re8ppvp3seVHXSRM44cdSsT9FfNEUUZLOGWVCsiWaRPWM1Znn+mqZ1OfVZ3z3DWEzSp7hRA==}
    dev: true

  /assert-never@1.2.1:
    resolution: {integrity: sha512-TaTivMB6pYI1kXwrFlEhLeGfOqoDNdTxjCdwRfFFkEA30Eu+k48W34nlok2EYWJfFFzqaEmichdNM7th6M5HNw==}
    dev: true

  /assertion-error@1.1.0:
    resolution: {integrity: sha512-jgsaNduz+ndvGyFt3uSuWqvy4lCnIJiovtouQN5JZHOKCS2QuhEdbcQHFhVksz2N2U9hXJo8odG7ETyWlEeuDw==}
    dev: true

  /astring@1.8.6:
    resolution: {integrity: sha512-ISvCdHdlTDlH5IpxQJIex7BWBywFWgjJSVdwst+/iQCoEYnyOaQ95+X1JGshuBjGp6nxKUy1jMgE3zPqN7fQdg==}
    hasBin: true
    dev: true

  /asynckit@0.4.0:
    resolution: {integrity: sha512-Oei9OH4tRh0YqU3GxhX79dM/mwVgvbZJaSNaRk+bshkj0S5cfHcgYakreBjrHwatXKbz+IoIdYLxrKim2MjW0Q==}
    dev: false

  /autoprefixer@10.4.18:
    resolution: {integrity: sha512-1DKbDfsr6KUElM6wg+0zRNkB/Q7WcKYAaK+pzXn+Xqmszm/5Xa9coeNdtP88Vi+dPzZnMjhge8GIV49ZQkDa+g==}
    engines: {node: ^10 || ^12 || >=14}
    hasBin: true
    peerDependencies:
      postcss: ^8.1.0
    peerDependenciesMeta:
      postcss:
        optional: true
    dependencies:
      browserslist: 4.23.0
      caniuse-lite: 1.0.30001596
      fraction.js: 4.3.7
      normalize-range: 0.1.2
      picocolors: 1.0.0
      postcss-value-parser: 4.2.0
    dev: false

  /axios@1.6.8:
    resolution: {integrity: sha512-v/ZHtJDU39mDpyBoFVkETcd/uNdxrWRrg3bKpOKzXFA6Bvqopts6ALSMU3y6ijYxbw2B+wPrIv46egTzJXCLGQ==}
    dependencies:
      follow-redirects: 1.15.6
      form-data: 4.0.0
      proxy-from-env: 1.1.0
    transitivePeerDependencies:
      - debug
    dev: false

  /babel-plugin-polyfill-corejs2@0.4.8(@babel/core@7.24.0):
    resolution: {integrity: sha512-OtIuQfafSzpo/LhnJaykc0R/MMnuLSSVjVYy9mHArIZ9qTCSZ6TpWCuEKZYVoN//t8HqBNScHrOtCrIK5IaGLg==}
    peerDependencies:
      '@babel/core': ^7.4.0 || ^8.0.0-0 <8.0.0
    dependencies:
      '@babel/compat-data': 7.23.5
      '@babel/core': 7.24.0
      '@babel/helper-define-polyfill-provider': 0.5.0(@babel/core@7.24.0)
      semver: 6.3.1
    transitivePeerDependencies:
      - supports-color
    dev: false

  /babel-plugin-polyfill-corejs3@0.9.0(@babel/core@7.24.0):
    resolution: {integrity: sha512-7nZPG1uzK2Ymhy/NbaOWTg3uibM2BmGASS4vHS4szRZAIR8R6GwA/xAujpdrXU5iyklrimWnLWU+BLF9suPTqg==}
    peerDependencies:
      '@babel/core': ^7.4.0 || ^8.0.0-0 <8.0.0
    dependencies:
      '@babel/core': 7.24.0
      '@babel/helper-define-polyfill-provider': 0.5.0(@babel/core@7.24.0)
      core-js-compat: 3.35.0
    transitivePeerDependencies:
      - supports-color
    dev: false

  /babel-plugin-polyfill-regenerator@0.5.5(@babel/core@7.24.0):
    resolution: {integrity: sha512-OJGYZlhLqBh2DDHeqAxWB1XIvr49CxiJ2gIt61/PU55CQK4Z58OzMqjDe1zwQdQk+rBYsRc+1rJmdajM3gimHg==}
    peerDependencies:
      '@babel/core': ^7.4.0 || ^8.0.0-0 <8.0.0
    dependencies:
      '@babel/core': 7.24.0
      '@babel/helper-define-polyfill-provider': 0.5.0(@babel/core@7.24.0)
    transitivePeerDependencies:
      - supports-color
    dev: false

  /babel-walk@3.0.0-canary-5:
    resolution: {integrity: sha512-GAwkz0AihzY5bkwIY5QDR+LvsRQgB/B+1foMPvi0FZPMl5fjD7ICiznUiBdLYMH1QYe6vqu4gWYytZOccLouFw==}
    engines: {node: '>= 10.0.0'}
    dependencies:
      '@babel/types': 7.24.0
    dev: true

  /balanced-match@1.0.2:
    resolution: {integrity: sha512-3oSeUO0TMV67hN1AmbXsK4yaqU7tjiHlbxRDZOpH0KW9+CeX4bRAaX0Anxt0tx2MrpRpWwQaPwIlISEJhYU5Pw==}

  /bcrypt@5.1.1:
    resolution: {integrity: sha512-AGBHOG5hPYZ5Xl9KXzU5iKq9516yEmvCKDg3ecP5kX2aB6UqTeXZxk2ELnDgDm6BQSMlLt9rDB4LoSMx0rYwww==}
    engines: {node: '>= 10.0.0'}
    requiresBuild: true
    dependencies:
      '@mapbox/node-pre-gyp': 1.0.11
      node-addon-api: 5.0.0
    transitivePeerDependencies:
      - encoding
      - supports-color
    dev: false

  /bignumber.js@9.1.2:
    resolution: {integrity: sha512-2/mKyZH9K85bzOEfhXDBFZTGd1CTs+5IHpeFQo9luiBG7hghdC851Pj2WAhb6E3R6b9tZj/XKhbg4fum+Kepug==}
    dev: false

  /binary-extensions@2.2.0:
    resolution: {integrity: sha512-jDctJ/IVQbZoJykoeHbhXpOlNBqGNcwXJKJog42E5HDPUwQTSdjCHdihjj0DlnheQ7blbT6dHOafNAiS8ooQKA==}
    engines: {node: '>=8'}

  /body-parser@1.20.2:
    resolution: {integrity: sha512-ml9pReCu3M61kGlqoTm2umSXTlRTuGTx0bfYj+uIUKKYycG5NtSbeetV3faSU6R7ajOPw0g/J1PvK4qNy7s5bA==}
    engines: {node: '>= 0.8', npm: 1.2.8000 || >= 1.4.16}
    dependencies:
      bytes: 3.1.2
      content-type: 1.0.5
      debug: 2.6.9
      depd: 2.0.0
      destroy: 1.2.0
      http-errors: 2.0.0
      iconv-lite: 0.4.24
      on-finished: 2.4.1
      qs: 6.11.0
      raw-body: 2.5.2
      type-is: 1.6.18
      unpipe: 1.0.0
    transitivePeerDependencies:
      - supports-color

  /brace-expansion@1.1.11:
    resolution: {integrity: sha512-iCuPHDFgrHX7H2vEI/5xpz07zSHB00TpugqhmYtVmMO6518mCuRMoOYFldEBl0g187ufozdaHgWKcYFb61qGiA==}
    dependencies:
      balanced-match: 1.0.2
      concat-map: 0.0.1

  /brace-expansion@2.0.1:
    resolution: {integrity: sha512-XnAIvQ8eM+kC6aULx6wuQiwVsnzsi9d3WxzV3FpWTGA19F621kwdbsAcFKXgKUHZWsy+mY6iL1sHTxWEFCytDA==}
    dependencies:
      balanced-match: 1.0.2
    dev: true

  /braces@3.0.2:
    resolution: {integrity: sha512-b8um+L1RzM3WDSzvhm6gIz1yfTbBt6YTlcEKAvsmqCZZFw46z626lVj9j1yEPW33H5H+lBQpZMP1k8l+78Ha0A==}
    engines: {node: '>=8'}
    dependencies:
      fill-range: 7.0.1

  /browserslist-to-esbuild@2.1.1(browserslist@4.23.0):
    resolution: {integrity: sha512-KN+mty6C3e9AN8Z5dI1xeN15ExcRNeISoC3g7V0Kax/MMF9MSoYA2G7lkTTcVUFntiEjkpI0HNgqJC1NjdyNUw==}
    engines: {node: '>=18'}
    hasBin: true
    peerDependencies:
      browserslist: '*'
    dependencies:
      browserslist: 4.23.0
      meow: 13.2.0
    dev: false

  /browserslist@4.23.0:
    resolution: {integrity: sha512-QW8HiM1shhT2GuzkvklfjcKDiWFXHOeFCIA/huJPwHsslwcydgk7X+z2zXpEijP98UCY7HbubZt5J2Zgvf0CaQ==}
    engines: {node: ^6 || ^7 || ^8 || ^9 || ^10 || ^11 || ^12 || >=13.7}
    hasBin: true
    dependencies:
      caniuse-lite: 1.0.30001588
      electron-to-chromium: 1.4.673
      node-releases: 2.0.14
      update-browserslist-db: 1.0.13(browserslist@4.23.0)

  /buffer-from@1.1.2:
    resolution: {integrity: sha512-E+XQCRwSbaaiChtv6k6Dwgc+bx+Bs6vuKJHHl5kox/BaKbhiXzqQOwK4cO22yElGp2OCmjwVhT3HmxgyPGnJfQ==}
    dev: true

  /builtin-modules@3.3.0:
    resolution: {integrity: sha512-zhaCDicdLuWN5UbN5IMnFqNMhNfo919sH85y2/ea+5Yg9TsTkeZxpL+JLbp6cgYFS4sRLp3YV4S6yDuqVWHYOw==}
    engines: {node: '>=6'}
    dev: true

  /builtins@5.0.1:
    resolution: {integrity: sha512-qwVpFEHNfhYJIzNRBvd2C1kyo6jz3ZSMPyyuR47OPdiKWlbYnZNyDWuyR175qDnAJLiCo5fBBqPb3RiXgWlkOQ==}
    dependencies:
      semver: 7.6.0
    dev: true

  /bytes@3.1.2:
    resolution: {integrity: sha512-/Nf7TyzTx6S3yRJObOAV7956r8cr2+Oj8AC5dt8wSP3BQAoeX58NoHyCU8P8zGkNXStjTSi6fzO6F0pBdcYbEg==}
    engines: {node: '>= 0.8'}

  /cac@6.7.14:
    resolution: {integrity: sha512-b6Ilus+c3RrdDk+JhLKUAQfzzgLEPy6wcXqS7f/xe1EETvsDP6GORG7SFuOs6cID5YkqchW/LXZbX5bc8j7ZcQ==}
    engines: {node: '>=8'}
    dev: true

  /call-bind@1.0.2:
    resolution: {integrity: sha512-7O+FbCihrB5WGbFYesctwmTKae6rOiIzmz1icreWJ+0aA7LJfuqhEso2T9ncpcFtzMQtzXf2QGGueWJGTYsqrA==}
    dependencies:
      function-bind: 1.1.2
      get-intrinsic: 1.2.1

  /callsites@3.1.0:
    resolution: {integrity: sha512-P8BjAsXvZS+VIDUI11hHCQEv74YT67YUi5JJFNWIqL235sBmjX4+qx9Muvls5ivyNENctx46xQLQ3aTuE7ssaQ==}
    engines: {node: '>=6'}
    dev: true

  /camelcase-css@2.0.1:
    resolution: {integrity: sha512-QOSvevhslijgYwRx6Rv7zKdMF8lbRmx+uQGx2+vDc+KI/eBnsy9kit5aj23AgGu3pa4t9AgwbnXWqS+iOY+2aA==}
    engines: {node: '>= 6'}

  /caniuse-lite@1.0.30001588:
    resolution: {integrity: sha512-+hVY9jE44uKLkH0SrUTqxjxqNTOWHsbnQDIKjwkZ3lNTzUUVdBLBGXtj/q5Mp5u98r3droaZAewQuEDzjQdZlQ==}

  /caniuse-lite@1.0.30001596:
    resolution: {integrity: sha512-zpkZ+kEr6We7w63ORkoJ2pOfBwBkY/bJrG/UZ90qNb45Isblu8wzDgevEOrRL1r9dWayHjYiiyCMEXPn4DweGQ==}
    dev: false

  /capnp-ts@0.7.0:
    resolution: {integrity: sha512-XKxXAC3HVPv7r674zP0VC3RTXz+/JKhfyw94ljvF80yynK6VkTnqE3jMuN8b3dUVmmc43TjyxjW4KTsmB3c86g==}
    dependencies:
      debug: 4.3.4
      tslib: 2.6.2
    transitivePeerDependencies:
      - supports-color
    dev: true

  /ccount@2.0.1:
    resolution: {integrity: sha512-eyrF0jiFpY+3drT6383f1qhkbGsLSifNAjA61IUjZjmLCWjItY6LB9ft9YhoDgwfmclB2zhu51Lc7+95b8NRAg==}
    dev: true

  /chai@4.3.10:
    resolution: {integrity: sha512-0UXG04VuVbruMUYbJ6JctvH0YnC/4q3/AkT18q4NaITo91CUm0liMS9VqzT9vZhVQ/1eqPanMWjBM+Juhfb/9g==}
    engines: {node: '>=4'}
    dependencies:
      assertion-error: 1.1.0
      check-error: 1.0.3
      deep-eql: 4.1.3
      get-func-name: 2.0.2
      loupe: 2.3.7
      pathval: 1.1.1
      type-detect: 4.0.8
    dev: true

  /chalk@2.4.2:
    resolution: {integrity: sha512-Mti+f9lpJNcwF4tWV8/OrTTtF1gZi+f8FqlyAdouralcFWFQWF2+NgCHShjkCb+IFBLq9buZwE1xckQU4peSuQ==}
    engines: {node: '>=4'}
    requiresBuild: true
    dependencies:
      ansi-styles: 3.2.1
      escape-string-regexp: 1.0.5
      supports-color: 5.5.0

  /chalk@4.1.2:
    resolution: {integrity: sha512-oKnbhFyRIXpUuez8iBMmyEa4nbj4IOQyuhc/wy9kY7/WVPcwIO9VA668Pu8RkO7+0G76SLROeyw9CpQ061i4mA==}
    engines: {node: '>=10'}
    dependencies:
      ansi-styles: 4.3.0
      supports-color: 7.2.0
    dev: true

  /chalk@5.3.0:
    resolution: {integrity: sha512-dLitG79d+GV1Nb/VYcCDFivJeK1hiukt9QjRNVOsUtTy1rR1YJsmpGGTZ3qJos+uw7WmWF4wUwBd9jxjocFC2w==}
    engines: {node: ^12.17.0 || ^14.13 || >=16.0.0}
    dev: true

  /character-entities@2.0.2:
    resolution: {integrity: sha512-shx7oQ0Awen/BRIdkjkvz54PnEEI/EjwXDSIZp86/KKdbafHh1Df/RYGBhn4hbe2+uKC9FnT5UCEdyPz3ai9hQ==}
    dev: true

  /character-parser@2.2.0:
    resolution: {integrity: sha1-x84o821LzZdE5f/CxfzeHHMmH8A=}
    dependencies:
      is-regex: 1.1.4
    dev: true

  /check-error@1.0.3:
    resolution: {integrity: sha512-iKEoDYaRmd1mxM90a2OEfWhjsjPpYPuQ+lMYsoxB126+t8fw7ySEO48nmDg5COTjxDI65/Y2OWpeEHk3ZOe8zg==}
    dependencies:
      get-func-name: 2.0.2
    dev: true

  /chokidar@3.6.0(patch_hash=bckcfsslxcffppz65mxcq6naau):
    resolution: {integrity: sha512-7VT13fmjotKpGipCW9JEQAusEPE+Ei8nl6/g4FBAmIm0GOOLMua9NDDo/DWp0ZAxCr3cPq5ZpBqmPAQgDda2Pw==}
    engines: {node: '>= 8.10.0'}
    dependencies:
      anymatch: 3.1.2
      braces: 3.0.2
      glob-parent: 5.1.2
      is-binary-path: 2.1.0
      is-glob: 4.0.3
      normalize-path: 3.0.0
      readdirp: 3.6.0
    optionalDependencies:
      fsevents: 2.3.3
    patched: true

  /chownr@2.0.0:
    resolution: {integrity: sha512-bIomtDF5KGpdogkLd9VspvFzk9KfpyyGlS8YFVZl7TGPBHL5snIOnxeshwVgPteQ9b4Eydl+pVbIyE1DcvCWgQ==}
    engines: {node: '>=10'}
    dev: false

  /citty@0.1.4:
    resolution: {integrity: sha512-Q3bK1huLxzQrvj7hImJ7Z1vKYJRPQCDnd0EjXfHMidcjecGOMuLrmuQmtWmFkuKLcMThlGh1yCKG8IEc6VeNXQ==}
    dependencies:
      consola: 3.2.3
    dev: true

  /cli-cursor@4.0.0:
    resolution: {integrity: sha512-VGtlMu3x/4DOtIUwEkRezxUZ2lBacNJCHash0N0WeZDBS+7Ux1dm3XWAgWYxLJFMMdOeXMHXorshEFhbMSGelg==}
    engines: {node: ^12.20.0 || ^14.13.1 || >=16.0.0}
    dependencies:
      restore-cursor: 4.0.0
    dev: true

  /cli-truncate@4.0.0:
    resolution: {integrity: sha512-nPdaFdQ0h/GEigbPClz11D0v/ZJEwxmeVZGeMo3Z5StPtUTkA9o1lD6QwoirYiSDzbcwn2XcjwmCp68W1IS4TA==}
    engines: {node: '>=18'}
    dependencies:
      slice-ansi: 5.0.0
      string-width: 7.0.0
    dev: true

  /clipboard@2.0.11:
    resolution: {integrity: sha512-C+0bbOqkezLIsmWSvlsXS0Q0bmkugu7jcfMIACB+RDEntIzQIkdr148we28AfSloQLRdZlYL/QYyrq05j/3Faw==}
    dependencies:
      good-listener: 1.2.2
      select: 1.1.2
      tiny-emitter: 2.1.0
    dev: false

  /color-convert@1.9.3:
    resolution: {integrity: sha512-QfAUtd+vFdAtFQcC8CCyYt1fYWxSqAiK2cSD6zDB8N3cpsEBAvRxp9zOGg6G/SHHJYAT88/az/IuDGALsNVbGg==}
    requiresBuild: true
    dependencies:
      color-name: 1.1.3

  /color-convert@2.0.1:
    resolution: {integrity: sha512-RRECPsj7iu/xb5oKYcsFHSppFNnsj/52OVTRKb4zP5onXwVF3zVmmToNcOfGC+CRDpfK/U584fMg38ZHCaElKQ==}
    engines: {node: '>=7.0.0'}
    dependencies:
      color-name: 1.1.4
    dev: true

  /color-name@1.1.3:
    resolution: {integrity: sha512-72fSenhMw2HZMTVHeCA9KCmpEIbzWiQsjN+BHcBbS9vr1mtt+vJjPdksIBNUmKAW8TFUDPJK5SUU3QhE9NEXDw==}
    requiresBuild: true

  /color-name@1.1.4:
    resolution: {integrity: sha512-dOy+3AuW3a2wNbZHIuMZpTcgjGuLU/uBL/ubcZF9OXbDo8ff4O8yVp5Bf0efS8uEoYo5q4Fx7dY9OgQGXgAsQA==}
    dev: true

  /color-support@1.1.3:
    resolution: {integrity: sha512-qiBjkpbMLO/HL68y+lh4q0/O1MZFj2RX6X/KmMa3+gJD3z+WwI1ZzDHysvqHGS3mP6mznPckpXmw1nI9cJjyRg==}
    hasBin: true
    dev: false

  /colorette@2.0.20:
    resolution: {integrity: sha512-IfEDxwoWIjkeXL1eXcDiow4UbKjhLdq6/EuSVR9GMN7KVH3r9gQ83e73hsz1Nd1T3ijd5xv1wcWRYO+D6kCI2w==}
    dev: true

  /combined-stream@1.0.8:
    resolution: {integrity: sha512-FQN4MRfuJeHf7cBbBMJFXhKSDq+2kAArBlmRBvcvFE5BB1HZKXtSFASDhdlz9zOYwxh8lDdnvmMOe/+5cdoEdg==}
    engines: {node: '>= 0.8'}
    dependencies:
      delayed-stream: 1.0.0
    dev: false

  /commander@11.1.0:
    resolution: {integrity: sha512-yPVavfyCcRhmorC7rWlkHn15b4wDVgVmBA7kV4QVBsF7kv/9TKJAbAXVTxvTnwP8HHKjRCJDClKbciiYS7p0DQ==}
    engines: {node: '>=16'}
    dev: true

  /commander@2.20.3:
    resolution: {integrity: sha512-GpVkmM8vF2vQUkj2LvZmD35JxeJOLCwJ9cUkugyk2nuhbv3+mJvpLYYt+0+USMxE+oj+ey/lJEnhZw75x/OMcQ==}
    requiresBuild: true
    dev: true

  /commander@4.1.1:
    resolution: {integrity: sha512-NOKm8xhkzAjzFx8B2v5OAHT+u5pRQc2UCa2Vq9jYL/31o2wi9mxBA7LIFs3sV5VSC49z6pEhfbMULvShKj26WA==}
    engines: {node: '>= 6'}

  /comment-parser@1.4.0:
    resolution: {integrity: sha512-QLyTNiZ2KDOibvFPlZ6ZngVsZ/0gYnE6uTXi5aoDg8ed3AkJAz4sEje3Y8a29hQ1s6A99MZXe47fLAXQ1rTqaw==}
    engines: {node: '>= 12.0.0'}
    dev: true

  /commenting@1.1.0:
    resolution: {integrity: sha512-YeNK4tavZwtH7jEgK1ZINXzLKm6DZdEMfsaaieOsCAN0S8vsY7UeuO3Q7d/M018EFgE+IeUAuBOKkFccBZsUZA==}
    dev: true

  /commondir@1.0.1:
    resolution: {integrity: sha512-W9pAhw0ja1Edb5GVdIF1mjZw/ASI0AlShXM83UUGe2DVr5TdAPEA1OA8m/g8zWp9x6On7gqufY+FatDbC3MDQg==}
    dev: true

  /compare-func@2.0.0:
    resolution: {integrity: sha512-zHig5N+tPWARooBnb0Zx1MFcdfpyJrfTJ3Y5L+IFvUm8rM74hHz66z0gw0x4tijh5CorKkKUCnW82R2vmpeCRA==}
    dependencies:
      array-ify: 1.0.0
      dot-prop: 5.3.0
    dev: true

  /computeds@0.0.1:
    resolution: {integrity: sha512-7CEBgcMjVmitjYo5q8JTJVra6X5mQ20uTThdK+0kR7UEaDrAWEQcRiBtWJzga4eRpP6afNwwLsX2SET2JhVB1Q==}
    dev: true

  /concat-map@0.0.1:
    resolution: {integrity: sha512-/Srv4dswyQNBfohGpz9o6Yb3Gz3SrUDqBH5rTuhGR7ahtlbYKnVxw2bCFMRljaA7EXHaXZ8wsHdodFvbkhKmqg==}

  /connect@3.7.0:
    resolution: {integrity: sha512-ZqRXc+tZukToSNmh5C2iWMSoV3X1YUcPbqEM4DkEG5tNQXrQUZCNVGGv3IuicnkMtPfGf3Xtp8WCXs295iQ1pQ==}
    engines: {node: '>= 0.10.0'}
    dependencies:
      debug: 2.6.9
      finalhandler: 1.1.2
      parseurl: 1.3.3
      utils-merge: 1.0.1
    transitivePeerDependencies:
      - supports-color
    dev: true

  /consola@3.2.3:
    resolution: {integrity: sha512-I5qxpzLv+sJhTVEoLYNcTW+bThDCPsit0vLNKShZx6rLtpilNpmmeTPaeqJb9ZE9dV3DGaeby6Vuhrw38WjeyQ==}
    engines: {node: ^14.18.0 || >=16.10.0}
    dev: true

  /console-control-strings@1.1.0:
    resolution: {integrity: sha512-ty/fTekppD2fIwRvnZAVdeOiGd1c7YXEixbgJTNzqcxJWKQnjJ/V1bNEEE6hygpM3WjwHFUVK6HTjWSzV4a8sQ==}
    dev: false

  /constantinople@4.0.1:
    resolution: {integrity: sha512-vCrqcSIq4//Gx74TXXCGnHpulY1dskqLTFGDmhrGxzeXL8lF8kvXv6mpNWlJj1uD4DW23D4ljAqbY4RRaaUZIw==}
    dependencies:
      '@babel/parser': 7.24.0
      '@babel/types': 7.24.0
    dev: true

  /content-disposition@0.5.4:
    resolution: {integrity: sha512-FveZTNuGw04cxlAiWbzi6zTAL/lhehaWbTtgluJh4/E95DqMwTmha3KZN1aAWA8cFIhHzMZUvLevkw5Rqk+tSQ==}
    engines: {node: '>= 0.6'}
    dependencies:
      safe-buffer: 5.2.1

  /content-type@1.0.4:
    resolution: {integrity: sha512-hIP3EEPs8tB9AT1L+NUqtwOAps4mk2Zob89MWXMHjHWg9milF/j4osnnQLXBCBFBk/tvIG/tUc9mOUJiPBhPXA==}
    engines: {node: '>= 0.6'}

  /content-type@1.0.5:
    resolution: {integrity: sha512-nTjqfcBFEipKdXCv4YDQWCfmcLZKm81ldF0pAopTvyrFGVbcR6P/VAAd5G7N+0tTr8QqiU0tFadD6FK4NtJwOA==}
    engines: {node: '>= 0.6'}

  /conventional-changelog-angular@7.0.0:
    resolution: {integrity: sha512-ROjNchA9LgfNMTTFSIWPzebCwOGFdgkEq45EnvvrmSLvCtAw0HSmrCs7/ty+wAeYUZyNay0YMUNYFTRL72PkBQ==}
    engines: {node: '>=16'}
    dependencies:
      compare-func: 2.0.0
    dev: true

  /conventional-changelog-atom@4.0.0:
    resolution: {integrity: sha512-q2YtiN7rnT1TGwPTwjjBSIPIzDJCRE+XAUahWxnh+buKK99Kks4WLMHoexw38GXx9OUxAsrp44f9qXe5VEMYhw==}
    engines: {node: '>=16'}
    dev: true

  /conventional-changelog-cli@4.1.0:
    resolution: {integrity: sha512-MscvILWZ6nWOoC+p/3Nn3D2cVLkjeQjyZPUr0bQ+vUORE/SPrkClJh8BOoMNpS4yk+zFJ5LlgXACxH6XGQoRXA==}
    engines: {node: '>=16'}
    hasBin: true
    dependencies:
      add-stream: 1.0.0
      conventional-changelog: 5.1.0
      meow: 12.1.1
      tempfile: 5.0.0
    dev: true

  /conventional-changelog-codemirror@4.0.0:
    resolution: {integrity: sha512-hQSojc/5imn1GJK3A75m9hEZZhc3urojA5gMpnar4JHmgLnuM3CUIARPpEk86glEKr3c54Po3WV/vCaO/U8g3Q==}
    engines: {node: '>=16'}
    dev: true

  /conventional-changelog-conventionalcommits@7.0.2:
    resolution: {integrity: sha512-NKXYmMR/Hr1DevQegFB4MwfM5Vv0m4UIxKZTTYuD98lpTknaZlSRrDOG4X7wIXpGkfsYxZTghUN+Qq+T0YQI7w==}
    engines: {node: '>=16'}
    dependencies:
      compare-func: 2.0.0
    dev: true

  /conventional-changelog-core@7.0.0:
    resolution: {integrity: sha512-UYgaB1F/COt7VFjlYKVE/9tTzfU3VUq47r6iWf6lM5T7TlOxr0thI63ojQueRLIpVbrtHK4Ffw+yQGduw2Bhdg==}
    engines: {node: '>=16'}
    dependencies:
      '@hutson/parse-repository-url': 5.0.0
      add-stream: 1.0.0
      conventional-changelog-writer: 7.0.1
      conventional-commits-parser: 5.0.0
      git-raw-commits: 4.0.0
      git-semver-tags: 7.0.1
      hosted-git-info: 7.0.1
      normalize-package-data: 6.0.0
      read-pkg: 8.1.0
      read-pkg-up: 10.1.0
    dev: true

  /conventional-changelog-ember@4.0.0:
    resolution: {integrity: sha512-D0IMhwcJUg1Y8FSry6XAplEJcljkHVlvAZddhhsdbL1rbsqRsMfGx/PIkPYq0ru5aDgn+OxhQ5N5yR7P9mfsvA==}
    engines: {node: '>=16'}
    dev: true

  /conventional-changelog-eslint@5.0.0:
    resolution: {integrity: sha512-6JtLWqAQIeJLn/OzUlYmzd9fKeNSWmQVim9kql+v4GrZwLx807kAJl3IJVc3jTYfVKWLxhC3BGUxYiuVEcVjgA==}
    engines: {node: '>=16'}
    dev: true

  /conventional-changelog-express@4.0.0:
    resolution: {integrity: sha512-yWyy5c7raP9v7aTvPAWzqrztACNO9+FEI1FSYh7UP7YT1AkWgv5UspUeB5v3Ibv4/o60zj2o9GF2tqKQ99lIsw==}
    engines: {node: '>=16'}
    dev: true

  /conventional-changelog-jquery@5.0.0:
    resolution: {integrity: sha512-slLjlXLRNa/icMI3+uGLQbtrgEny3RgITeCxevJB+p05ExiTgHACP5p3XiMKzjBn80n+Rzr83XMYfRInEtCPPw==}
    engines: {node: '>=16'}
    dev: true

  /conventional-changelog-jshint@4.0.0:
    resolution: {integrity: sha512-LyXq1bbl0yG0Ai1SbLxIk8ZxUOe3AjnlwE6sVRQmMgetBk+4gY9EO3d00zlEt8Y8gwsITytDnPORl8al7InTjg==}
    engines: {node: '>=16'}
    dependencies:
      compare-func: 2.0.0
    dev: true

  /conventional-changelog-preset-loader@4.1.0:
    resolution: {integrity: sha512-HozQjJicZTuRhCRTq4rZbefaiCzRM2pr6u2NL3XhrmQm4RMnDXfESU6JKu/pnKwx5xtdkYfNCsbhN5exhiKGJA==}
    engines: {node: '>=16'}
    dev: true

  /conventional-changelog-writer@7.0.1:
    resolution: {integrity: sha512-Uo+R9neH3r/foIvQ0MKcsXkX642hdm9odUp7TqgFS7BsalTcjzRlIfWZrZR1gbxOozKucaKt5KAbjW8J8xRSmA==}
    engines: {node: '>=16'}
    hasBin: true
    dependencies:
      conventional-commits-filter: 4.0.0
      handlebars: 4.7.7
      json-stringify-safe: 5.0.1
      meow: 12.1.1
      semver: 7.6.0
      split2: 4.2.0
    dev: true

  /conventional-changelog@5.1.0:
    resolution: {integrity: sha512-aWyE/P39wGYRPllcCEZDxTVEmhyLzTc9XA6z6rVfkuCD2UBnhV/sgSOKbQrEG5z9mEZJjnopjgQooTKxEg8mAg==}
    engines: {node: '>=16'}
    dependencies:
      conventional-changelog-angular: 7.0.0
      conventional-changelog-atom: 4.0.0
      conventional-changelog-codemirror: 4.0.0
      conventional-changelog-conventionalcommits: 7.0.2
      conventional-changelog-core: 7.0.0
      conventional-changelog-ember: 4.0.0
      conventional-changelog-eslint: 5.0.0
      conventional-changelog-express: 4.0.0
      conventional-changelog-jquery: 5.0.0
      conventional-changelog-jshint: 4.0.0
      conventional-changelog-preset-loader: 4.1.0
    dev: true

  /conventional-commits-filter@4.0.0:
    resolution: {integrity: sha512-rnpnibcSOdFcdclpFwWa+pPlZJhXE7l+XK04zxhbWrhgpR96h33QLz8hITTXbcYICxVr3HZFtbtUAQ+4LdBo9A==}
    engines: {node: '>=16'}
    dev: true

  /conventional-commits-parser@5.0.0:
    resolution: {integrity: sha512-ZPMl0ZJbw74iS9LuX9YIAiW8pfM5p3yh2o/NbXHbkFuZzY5jvdi5jFycEOkmBW5H5I7nA+D6f3UcsCLP2vvSEA==}
    engines: {node: '>=16'}
    hasBin: true
    dependencies:
      JSONStream: 1.3.5
      is-text-path: 2.0.0
      meow: 12.1.1
      split2: 4.2.0
    dev: true

  /convert-source-map@2.0.0:
    resolution: {integrity: sha512-Kvp459HrV2FEJ1CAsi1Ku+MY3kasH19TFykTz2xWmMeq6bk2NU3XXvfJ+Q61m0xktWwt+1HSYf3JZsTms3aRJg==}

  /cookie-signature@1.0.6:
    resolution: {integrity: sha512-QADzlaHc8icV8I7vbaJXJwod9HWYp8uCqf1xa4OfNu1T7JVxQIrUgOWtHdNDtPiywmFbiS12VjotIXLrKM3orQ==}

  /cookie@0.5.0:
    resolution: {integrity: sha512-YZ3GUyn/o8gfKJlnlX7g7xq4gyO6OSuhGPKaaGssGB2qgDUS0gPgtTvoyZLTt9Ab6dC4hfc9dV5arkvc/OCmrw==}
    engines: {node: '>= 0.6'}

  /copy-anything@2.0.6:
    resolution: {integrity: sha512-1j20GZTsvKNkc4BY3NpMOM8tt///wY3FpIzozTOFO2ffuZcV61nojHXVKIy3WM+7ADCy5FVhdZYHYDdgTU0yJw==}
    dependencies:
      is-what: 3.14.1
    dev: true

  /core-js-compat@3.35.0:
    resolution: {integrity: sha512-5blwFAddknKeNgsjBzilkdQ0+YK8L1PfqPYq40NOYMYFSS38qj+hpTcLLWwpIwA2A5bje/x5jmVn2tzUMg9IVw==}
    dependencies:
      browserslist: 4.23.0
    dev: false

  /core-js@3.36.0:
    resolution: {integrity: sha512-mt7+TUBbTFg5+GngsAxeKBTl5/VS0guFeJacYge9OmHb+m058UwwIm41SE9T4Den7ClatV57B6TYTuJ0CX1MAw==}
    requiresBuild: true
    dev: false

  /cors@2.8.5:
    resolution: {integrity: sha512-KIHbLJqu73RGr/hnbrO9uBeixNGuvSQjul/jdFvS/KFSIH1hWVd1ng7zOHx+YrEfInLG7q4n6GHQ9cDtxv/P6g==}
    engines: {node: '>= 0.10'}
    dependencies:
      object-assign: 4.1.1
      vary: 1.1.2
    dev: true

  /create-require@1.1.1:
    resolution: {integrity: sha512-dcKFX3jn0MpIaXjisoRvexIJVEKzaq7z2rZKxf+MSr9TkdmHmsU4m2lcLojrj/FHl8mk5VxMmYA+ftRkP/3oKQ==}

  /cross-spawn@7.0.3:
    resolution: {integrity: sha512-iRDPJKUPVEND7dHPO8rkbOnPpyDygcDFtWjpeWNCgy8WP2rXcxXL8TskReQl6OrB2G7+UJrags1q15Fudc7G6w==}
    engines: {node: '>= 8'}
    dependencies:
      path-key: 3.1.1
      shebang-command: 2.0.0
      which: 2.0.2
    dev: true

  /css-color-names@1.0.1:
    resolution: {integrity: sha512-/loXYOch1qU1biStIFsHH8SxTmOseh1IJqFvy8IujXOm1h+QjUdDhkzOrR5HG8K8mlxREj0yfi8ewCHx0eMxzA==}
    dev: true

  /cssesc@3.0.0:
    resolution: {integrity: sha512-/Tb/JcjK111nNScGob5MNtsntNM1aCNUDipB/TkwZFhyDrrE47SOx/18wF2bbjgc3ZzCSKW1T5nt5EbFoAz/Vg==}
    engines: {node: '>=4'}
    hasBin: true

  /csstype@2.6.21:
    resolution: {integrity: sha512-Z1PhmomIfypOpoMjRQB70jfvy/wxT50qW08YXO5lMIJkrdq4yOTR+AW7FqutScmB9NkLwxo+jU+kZLbofZZq/w==}
    dev: true

  /csstype@3.1.3:
    resolution: {integrity: sha512-M1uQkMl8rQK/szD0LNhtqxIPLpimGm8sOBwU7lLnCpSbTyY3yeU1Vc7l4KT5zT4s/yOxHH5O7tIuuLOCnLADRw==}

  /d@1.0.1:
    resolution: {integrity: sha512-m62ShEObQ39CfralilEQRjH6oAMtNCV1xJyEx5LpRYUVN+EviphDgUc/F3hnYbADmkiNs67Y+3ylmlG7Lnu+FA==}
    dependencies:
      es5-ext: 0.10.64
      type: 1.2.0
    dev: false

  /dargs@8.1.0:
    resolution: {integrity: sha512-wAV9QHOsNbwnWdNW2FYvE1P56wtgSbM+3SZcdGiWQILwVjACCXDCI3Ai8QlCjMDB8YK5zySiXZYBiwGmNY3lnw==}
    engines: {node: '>=12'}
    dev: true

  /data-uri-to-buffer@2.0.2:
    resolution: {integrity: sha512-ND9qDTLc6diwj+Xe5cdAgVTbLVdXbtxTJRXRhli8Mowuaan+0EJOtdqJ0QCHNSSPyoXGx9HX2/VMnKeC34AChA==}
    dev: true

  /data-uri-to-buffer@4.0.0:
    resolution: {integrity: sha512-Vr3mLBA8qWmcuschSLAOogKgQ/Jwxulv3RNE4FXnYWRGujzrRWQI4m12fQqRkwX06C0KanhLr4hK+GydchZsaA==}
    engines: {node: '>= 12'}
    dev: true

  /de-indent@1.0.2:
    resolution: {integrity: sha512-e/1zu3xH5MQryN2zdVaF0OrdNLUbvWxzMbi+iNA6Bky7l1RoP8a2fIbRocyHclXt/arDrrR6lL3TqFD9pMQTsg==}
    dev: true

  /debug@2.6.9:
    resolution: {integrity: sha512-bC7ElrdJaJnPbAP+1EotYvqZsb3ecl5wi6Bfi6BJTUcNowp6cvspg0jXznRTKDjm/E7AdgFBVeAPVMNcKGsHMA==}
    peerDependencies:
      supports-color: '*'
    peerDependenciesMeta:
      supports-color:
        optional: true
    dependencies:
      ms: 2.0.0

  /debug@3.2.7:
    resolution: {integrity: sha512-CFjzYYAi4ThfiQvizrFQevTTXHtnCqWfe7x1AhgEscTz6ZbLbfoLRLPugTQyBth6f8ZERVUSyWHFD/7Wu4t1XQ==}
    peerDependencies:
      supports-color: '*'
    peerDependenciesMeta:
      supports-color:
        optional: true
    dependencies:
      ms: 2.1.3
    dev: true

  /debug@4.3.4:
    resolution: {integrity: sha512-PRWFHuSU3eDtQJPvnNY7Jcket1j0t5OuOsFzPPzsekD52Zl8qUfFIPEiswXqIvHWGVHOgX+7G/vCNNhehwxfkQ==}
    engines: {node: '>=6.0'}
    peerDependencies:
      supports-color: '*'
    peerDependenciesMeta:
      supports-color:
        optional: true
    dependencies:
      ms: 2.1.2

  /decode-named-character-reference@1.0.2:
    resolution: {integrity: sha512-O8x12RzrUF8xyVcY0KJowWsmaJxQbmy0/EtnNtHRpsOcT7dFk5W598coHqBVpmWo1oQQfsCqfCmkZN5DJrZVdg==}
    dependencies:
      character-entities: 2.0.2
    dev: true

  /deep-eql@4.1.3:
    resolution: {integrity: sha512-WaEtAOpRA1MQ0eohqZjpGD8zdI0Ovsm8mmFhaDN8dvDZzyoUMcYDnf5Y6iu7HTXxf8JDS23qWa4a+hKCDyOPzw==}
    engines: {node: '>=6'}
    dependencies:
      type-detect: 4.0.8
    dev: true

  /deep-is@0.1.4:
    resolution: {integrity: sha512-oIPzksmTg4/MriiaYGO+okXDT7ztn/w3Eptv/+gSIdMdKsJo0u4CfYNFJPy+4SKMuCqGw2wxnA+URMg3t8a/bQ==}
    dev: true

  /deepmerge@4.2.2:
    resolution: {integrity: sha512-FJ3UgI4gIl+PHZm53knsuSFpE+nESMr7M4v9QcgB7S63Kj/6WqMiFQJpBBYz1Pt+66bZpP3Q7Lye0Oo9MPKEdg==}
    engines: {node: '>=0.10.0'}
    dev: true

  /define-lazy-prop@2.0.0:
    resolution: {integrity: sha512-Ds09qNh8yw3khSjiJjiUInaGX9xlqZDY7JVryGxdxV7NPeuqQfplOpQ66yJFZut3jLa5zOwkXw1g9EI2uKh4Og==}
    engines: {node: '>=8'}
    dev: true

  /defu@6.1.2:
    resolution: {integrity: sha512-+uO4+qr7msjNNWKYPHqN/3+Dx3NFkmIzayk2L1MyZQlvgZb/J1A0fo410dpKrN2SnqFjt8n4JL8fDJE0wIgjFQ==}
    dev: true

  /delayed-stream@1.0.0:
    resolution: {integrity: sha512-ZySD7Nf91aLB0RxL4KGrKHBXl7Eds1DAmEdcoVawXnLD7SDhpNgtuII2aAkg7a7QS41jxPSZ17p4VdGnMHk3MQ==}
    engines: {node: '>=0.4.0'}
    dev: false

  /delegate@3.2.0:
    resolution: {integrity: sha512-IofjkYBZaZivn0V8nnsMJGBr4jVLxHDheKSW88PyxS5QC4Vo9ZbZVvhzlSxY87fVq3STR6r+4cGepyHkcWOQSw==}
    dev: false

  /delegates@1.0.0:
    resolution: {integrity: sha512-bd2L678uiWATM6m5Z1VzNCErI3jiGzt6HGY8OVICs40JQq/HALfbyNJmp0UDakEY4pMMaN0Ly5om/B1VI/+xfQ==}
    dev: false

  /depd@2.0.0:
    resolution: {integrity: sha512-g7nH6P6dyDioJogAAGprGpCtVImJhpPk/roCzdb3fIh61/s/nPsfR6onyMwkCAR/OlC3yBC0lESvUoQEAssIrw==}
    engines: {node: '>= 0.8'}

  /dequal@2.0.3:
    resolution: {integrity: sha512-0je+qPKHEMohvfRTCEo3CrPG6cAzAYgmzKyxRiYSSDkS6eGJdyVJm7WaYA5ECaAD9wLB2T4EEeymA5aFVcYXCA==}
    engines: {node: '>=6'}
    dev: true

  /destroy@1.2.0:
    resolution: {integrity: sha512-2sJGJTaXIIaR1w4iJSNoN0hnMY7Gpc/n8D4qSCJw8QqFWXf7cuAgnEHxBpweaVcPevC2l3KpjYCx3NypQQgaJg==}
    engines: {node: '>= 0.8', npm: 1.2.8000 || >= 1.4.16}

  /detect-libc@1.0.3:
    resolution: {integrity: sha512-pGjwhsmsp4kL2RTz08wcOlGN83otlqHeD/Z5T8GXZB+/YcpQ/dgo+lbU8ZsGxV0HIvqqxo9l7mqYwyYMD9bKDg==}
    engines: {node: '>=0.10'}
    hasBin: true
    dev: true

  /detect-libc@2.0.1:
    resolution: {integrity: sha512-463v3ZeIrcWtdgIg6vI6XUncguvr2TnGl4SzDXinkt9mSLpBJKXT3mW6xT3VQdDN11+WVs29pgvivTc4Lp8v+w==}
    engines: {node: '>=8'}
    dev: false

  /devlop@1.1.0:
    resolution: {integrity: sha512-RWmIqhcFf1lRYBvNmr7qTNuyCt/7/ns2jbpp1+PalgE/rDQcBT0fioSMUpJ93irlUhC5hrg4cYqe6U+0ImW0rA==}
    dependencies:
      dequal: 2.0.3
    dev: true

  /didyoumean@1.2.2:
    resolution: {integrity: sha512-gxtyfqMg7GKyhQmb056K7M3xszy/myH8w+B4RT+QXBQsvAOdc3XymqDDPHx1BgPgsdAA5SIifona89YtRATDzw==}

  /diff-sequences@29.6.3:
    resolution: {integrity: sha512-EjePK1srD3P08o2j4f0ExnylqRs5B9tJjcp9t1krH2qRi8CCdsYfwe9JgSLurFBWwq4uOlipzfk5fHNvwFKr8Q==}
    engines: {node: ^14.15.0 || ^16.10.0 || >=18.0.0}
    dev: true

  /diff@4.0.2:
    resolution: {integrity: sha512-58lmxKSA4BNyLz+HHMUzlOEpg09FV+ev6ZMe3vJihgdxzgcwZ8VoEEPmALCZG9LmqfVoNMMKpttIYTVG6uDY7A==}
    engines: {node: '>=0.3.1'}

  /dir-glob@3.0.1:
    resolution: {integrity: sha512-WkrWp9GR4KXfKGYzOLmTuGVi1UWFfws377n9cc55/tb6DuqyF6pcQ5AbiHEshaDpY9v6oaSr2XCDidGmMwdzIA==}
    engines: {node: '>=8'}
    dependencies:
      path-type: 4.0.0
    dev: true

  /dlv@1.1.3:
    resolution: {integrity: sha512-+HlytyjlPKnIG8XuRG8WvmBP8xs8P71y+SKKS6ZXWoEgLuePxtDoUEiH7WkdePWrQ5JBpE6aoVqfZfJUQkjXwA==}

  /doctrine@3.0.0:
    resolution: {integrity: sha512-yS+Q5i3hBf7GBkd4KG8a7eBNNWNGLTaEwwYWUijIYM7zrlYDM0BFXHjjPWlWZ1Rg7UaddZeIDmi9jF3HmqiQ2w==}
    engines: {node: '>=6.0.0'}
    dependencies:
      esutils: 2.0.3
    dev: true

  /doctypes@1.1.0:
    resolution: {integrity: sha1-6oCxBqh1OHdOijpKWv4pPeSJ4Kk=}
    dev: true

  /dot-prop@5.3.0:
    resolution: {integrity: sha512-QM8q3zDe58hqUqjraQOmzZ1LIH9SWQJTlEKCH4kJ2oQvLZk7RbQXvtDM2XEq3fwkV9CCvvH4LA0AV+ogFsBM2Q==}
    engines: {node: '>=8'}
    dependencies:
      is-obj: 2.0.0
    dev: true

  /dotenv-expand@11.0.6:
    resolution: {integrity: sha512-8NHi73otpWsZGBSZwwknTXS5pqMOrk9+Ssrna8xCaxkzEpU9OTf9R5ArQGVw03//Zmk9MOwLPng9WwndvpAJ5g==}
    engines: {node: '>=12'}
    dependencies:
      dotenv: 16.4.5
    dev: true

  /dotenv@16.4.5:
    resolution: {integrity: sha512-ZmdL2rui+eB2YwhsWzjInR8LldtZHGDoQ1ugH85ppHKwpUHL7j7rN0Ti9NCnGiQbhaZ11FpR+7ao1dNsmduNUg==}
    engines: {node: '>=12'}
    dev: true

  /eastasianwidth@0.2.0:
    resolution: {integrity: sha512-I88TYZWc9XiYHRQ4/3c5rjjfgkjhLyW2luGIheGERbNQ6OY7yTybanSpDXZa8y7VUP9YmDcYa+eyq4ca7iLqWA==}
    dev: true

  /ee-first@1.1.1:
    resolution: {integrity: sha512-WMwm9LhRUo+WUaRN+vRuETqG89IgZphVSNkdFgeb6sS/E4OrDIN7t48CAewSHXc6C8lefD8KKfr5vY61brQlow==}

  /electron-to-chromium@1.4.673:
    resolution: {integrity: sha512-zjqzx4N7xGdl5468G+vcgzDhaHkaYgVcf9MqgexcTqsl2UHSCmOj/Bi3HAprg4BZCpC7HyD8a6nZl6QAZf72gw==}

  /emoji-regex@10.3.0:
    resolution: {integrity: sha512-QpLs9D9v9kArv4lfDEgg1X/gN5XLnf/A6l9cs8SPZLRZR3ZkY9+kwIQTxm+fsSej5UMYGE8fdoaZVIBlqG0XTw==}
    dev: true

  /emoji-regex@8.0.0:
    resolution: {integrity: sha512-MSjYzcWNOA0ewAHpz0MxpYFvwg6yjy1NG3xteoqz644VCo/RPgnr1/GGt+ic3iJTzQ8Eu3TdM14SawnVUmGE6A==}

  /emoji-regex@9.2.2:
    resolution: {integrity: sha512-L18DaJsXSUk2+42pv8mLs5jJT2hqFkFE4j21wOmgbUqsZ2hL72NsUU785g9RXgo3s0ZNgVl42TiHp3ZtOv/Vyg==}
    dev: true

  /encodeurl@1.0.2:
    resolution: {integrity: sha512-TPJXq8JqFaVYm2CWmPvnP2Iyo4ZSM7/QKcSmuMLDObfpH5fi7RUGmd/rTDf+rut/saiDiQEeVTNgAmJEdAOx0w==}
    engines: {node: '>= 0.8'}

  /entities@4.4.0:
    resolution: {integrity: sha512-oYp7156SP8LkeGD0GF85ad1X9Ai79WtRsZ2gxJqtBuzH+98YUV6jkHEKlZkMbcrjJjIVJNIDP/3WL9wQkoPbWA==}
    engines: {node: '>=0.12'}
    dev: true

  /entities@4.5.0:
    resolution: {integrity: sha512-V0hjH4dGPh9Ao5p0MoRY6BVqtwCjhz6vI5LT8AJ55H+4g9/4vbHx1I54fS0XuclLhDHArPQCiMjDxjaL8fPxhw==}
    engines: {node: '>=0.12'}

  /errno@0.1.8:
    resolution: {integrity: sha512-dJ6oBr5SQ1VSd9qkk7ByRgb/1SH4JZjCHSW/mr63/QcXO9zLVxvJ6Oy13nio03rxpSnVDDjFor75SjVeZWPW/A==}
    hasBin: true
    requiresBuild: true
    dependencies:
      prr: 1.0.1
    dev: true
    optional: true

  /error-ex@1.3.2:
    resolution: {integrity: sha512-7dFHNmqeFSEt2ZBsCriorKnn3Z2pj+fd9kmI6QoWw4//DL+icEBfc0U7qJCisqrTsKTjw4fNFy2pW9OqStD84g==}
    dependencies:
      is-arrayish: 0.2.1
    dev: true

  /es-module-lexer@1.4.1:
    resolution: {integrity: sha512-cXLGjP0c4T3flZJKQSuziYoq7MlT+rnvfZjfp7h+I7K9BNX54kP9nyWvdbwjQ4u1iWbOL4u96fgeZLToQlZC7w==}
    dev: true

  /es5-ext@0.10.64:
    resolution: {integrity: sha512-p2snDhiLaXe6dahss1LddxqEm+SkuDvV8dnIQG0MWjyHpcMNfXKPE+/Cc0y+PhxJX3A4xGNeFCj5oc0BUh6deg==}
    engines: {node: '>=0.10'}
    requiresBuild: true
    dependencies:
      es6-iterator: 2.0.3
      es6-symbol: 3.1.3
      esniff: 2.0.1
      next-tick: 1.1.0
    dev: false

  /es6-iterator@2.0.3:
    resolution: {integrity: sha512-zw4SRzoUkd+cl+ZoE15A9o1oQd920Bb0iOJMQkQhl3jNc03YqVjAhG7scf9C5KWRU/R13Orf588uCC6525o02g==}
    dependencies:
      d: 1.0.1
      es5-ext: 0.10.64
      es6-symbol: 3.1.3
    dev: false

  /es6-symbol@3.1.3:
    resolution: {integrity: sha512-NJ6Yn3FuDinBaBRWl/q5X/s4koRHBrgKAu+yGI6JCBeiu3qrcbJhwT2GeR/EXVfylRk8dpQVJoLEFhK+Mu31NA==}
    dependencies:
      d: 1.0.1
      ext: 1.6.0
    dev: false

  /esbuild@0.18.20:
    resolution: {integrity: sha512-ceqxoedUrcayh7Y7ZX6NdbbDzGROiyVBgC4PriJThBKSVPWnnFHZAkfI1lJT8QFkOwH4qOS2SJkS4wvpGl8BpA==}
    engines: {node: '>=12'}
    hasBin: true
    requiresBuild: true
    optionalDependencies:
      '@esbuild/android-arm': 0.18.20
      '@esbuild/android-arm64': 0.18.20
      '@esbuild/android-x64': 0.18.20
      '@esbuild/darwin-arm64': 0.18.20
      '@esbuild/darwin-x64': 0.18.20
      '@esbuild/freebsd-arm64': 0.18.20
      '@esbuild/freebsd-x64': 0.18.20
      '@esbuild/linux-arm': 0.18.20
      '@esbuild/linux-arm64': 0.18.20
      '@esbuild/linux-ia32': 0.18.20
      '@esbuild/linux-loong64': 0.18.20
      '@esbuild/linux-mips64el': 0.18.20
      '@esbuild/linux-ppc64': 0.18.20
      '@esbuild/linux-riscv64': 0.18.20
      '@esbuild/linux-s390x': 0.18.20
      '@esbuild/linux-x64': 0.18.20
      '@esbuild/netbsd-x64': 0.18.20
      '@esbuild/openbsd-x64': 0.18.20
      '@esbuild/sunos-x64': 0.18.20
      '@esbuild/win32-arm64': 0.18.20
      '@esbuild/win32-ia32': 0.18.20
      '@esbuild/win32-x64': 0.18.20
    dev: true

  /esbuild@0.19.11:
    resolution: {integrity: sha512-HJ96Hev2hX/6i5cDVwcqiJBBtuo9+FeIJOtZ9W1kA5M6AMJRHUZlpYZ1/SbEwtO0ioNAW8rUooVpC/WehY2SfA==}
    engines: {node: '>=12'}
    hasBin: true
    requiresBuild: true
    optionalDependencies:
      '@esbuild/aix-ppc64': 0.19.11
      '@esbuild/android-arm': 0.19.11
      '@esbuild/android-arm64': 0.19.11
      '@esbuild/android-x64': 0.19.11
      '@esbuild/darwin-arm64': 0.19.11
      '@esbuild/darwin-x64': 0.19.11
      '@esbuild/freebsd-arm64': 0.19.11
      '@esbuild/freebsd-x64': 0.19.11
      '@esbuild/linux-arm': 0.19.11
      '@esbuild/linux-arm64': 0.19.11
      '@esbuild/linux-ia32': 0.19.11
      '@esbuild/linux-loong64': 0.19.11
      '@esbuild/linux-mips64el': 0.19.11
      '@esbuild/linux-ppc64': 0.19.11
      '@esbuild/linux-riscv64': 0.19.11
      '@esbuild/linux-s390x': 0.19.11
      '@esbuild/linux-x64': 0.19.11
      '@esbuild/netbsd-x64': 0.19.11
      '@esbuild/openbsd-x64': 0.19.11
      '@esbuild/sunos-x64': 0.19.11
      '@esbuild/win32-arm64': 0.19.11
      '@esbuild/win32-ia32': 0.19.11
      '@esbuild/win32-x64': 0.19.11
    dev: true

  /esbuild@0.20.1:
    resolution: {integrity: sha512-OJwEgrpWm/PCMsLVWXKqvcjme3bHNpOgN7Tb6cQnR5n0TPbQx1/Xrn7rqM+wn17bYeT6MGB5sn1Bh5YiGi70nA==}
    engines: {node: '>=12'}
    hasBin: true
    requiresBuild: true
    optionalDependencies:
      '@esbuild/aix-ppc64': 0.20.1
      '@esbuild/android-arm': 0.20.1
      '@esbuild/android-arm64': 0.20.1
      '@esbuild/android-x64': 0.20.1
      '@esbuild/darwin-arm64': 0.20.1
      '@esbuild/darwin-x64': 0.20.1
      '@esbuild/freebsd-arm64': 0.20.1
      '@esbuild/freebsd-x64': 0.20.1
      '@esbuild/linux-arm': 0.20.1
      '@esbuild/linux-arm64': 0.20.1
      '@esbuild/linux-ia32': 0.20.1
      '@esbuild/linux-loong64': 0.20.1
      '@esbuild/linux-mips64el': 0.20.1
      '@esbuild/linux-ppc64': 0.20.1
      '@esbuild/linux-riscv64': 0.20.1
      '@esbuild/linux-s390x': 0.20.1
      '@esbuild/linux-x64': 0.20.1
      '@esbuild/netbsd-x64': 0.20.1
      '@esbuild/openbsd-x64': 0.20.1
      '@esbuild/sunos-x64': 0.20.1
      '@esbuild/win32-arm64': 0.20.1
      '@esbuild/win32-ia32': 0.20.1
      '@esbuild/win32-x64': 0.20.1

  /escalade@3.1.1:
    resolution: {integrity: sha512-k0er2gUkLf8O0zKJiAhmkTnJlTvINGv7ygDNPbeIsX/TJjGJZHuh9B2UxbsaEkmlEo9MfhrSzmhIlhRlI2GXnw==}
    engines: {node: '>=6'}

  /escape-html@1.0.3:
    resolution: {integrity: sha512-NiSupZ4OeuGwr68lGIeym/ksIZMJodUGOSCZ/FSnTxcrekbvqrgdUxlJOMpijaKZVjAJrWrGs/6Jy8OMuyj9ow==}

  /escape-string-regexp@1.0.5:
    resolution: {integrity: sha512-vbRorB5FUQWvla16U8R/qgaFIya2qGzwDrNmCZuYKrbdSUMG6I1ZCGQRefkRVhuOkIGVne7BQ35DSfo1qvJqFg==}
    engines: {node: '>=0.8.0'}
    requiresBuild: true

  /escape-string-regexp@4.0.0:
    resolution: {integrity: sha512-TtpcNJ3XAzx3Gq8sWRzJaVajRs0uVxA2YAkdb1jm2YkPz4G6egUFAyA3n5vtEIZefPk5Wa4UXbKuS5fKkJWdgA==}
    engines: {node: '>=10'}
    dev: true

  /escape-string-regexp@5.0.0:
    resolution: {integrity: sha512-/veY75JbMK4j1yjvuUxuVsiS/hr/4iHs9FTT6cgTexxdE0Ly/glccBAkloH/DofkjRbZU3bnoj38mOmhkZ0lHw==}
    engines: {node: '>=12'}
    dev: true

  /eslint-compat-utils@0.1.2(eslint@8.57.0):
    resolution: {integrity: sha512-Jia4JDldWnFNIru1Ehx1H5s9/yxiRHY/TimCuUc0jNexew3cF1gI6CYZil1ociakfWO3rRqFjl1mskBblB3RYg==}
    engines: {node: '>=12'}
    peerDependencies:
      eslint: '>=6.0.0'
    dependencies:
      eslint: 8.57.0
    dev: true

  /eslint-define-config@2.1.0:
    resolution: {integrity: sha512-QUp6pM9pjKEVannNAbSJNeRuYwW3LshejfyBBpjeMGaJjaDUpVps4C6KVR8R7dWZnD3i0synmrE36znjTkJvdQ==}
    engines: {node: '>=18.0.0', npm: '>=9.0.0', pnpm: '>=8.6.0'}
    dev: true

  /eslint-import-resolver-node@0.3.9:
    resolution: {integrity: sha512-WFj2isz22JahUv+B788TlO3N6zL3nNJGU8CcZbPZvVEkBPaJdCV4vy5wyghty5ROFbCRnm132v8BScu5/1BQ8g==}
    dependencies:
      debug: 3.2.7
      is-core-module: 2.13.1
      resolve: 1.22.4
    transitivePeerDependencies:
      - supports-color
    dev: true

  /eslint-module-utils@2.8.0(@typescript-eslint/parser@7.2.0)(eslint-import-resolver-node@0.3.9)(eslint@8.57.0):
    resolution: {integrity: sha512-aWajIYfsqCKRDgUfjEXNN/JlrzauMuSEy5sbd7WXbtW3EH6A6MpwEh42c7qD+MqQo9QMJ6fWLAeIJynx0g6OAw==}
    engines: {node: '>=4'}
    peerDependencies:
      '@typescript-eslint/parser': '*'
      eslint: '*'
      eslint-import-resolver-node: '*'
      eslint-import-resolver-typescript: '*'
      eslint-import-resolver-webpack: '*'
    peerDependenciesMeta:
      '@typescript-eslint/parser':
        optional: true
      eslint:
        optional: true
      eslint-import-resolver-node:
        optional: true
      eslint-import-resolver-typescript:
        optional: true
      eslint-import-resolver-webpack:
        optional: true
    dependencies:
      '@typescript-eslint/parser': 7.2.0(eslint@8.57.0)(typescript@5.2.2)
      debug: 3.2.7
      eslint: 8.57.0
      eslint-import-resolver-node: 0.3.9
    transitivePeerDependencies:
      - supports-color
    dev: true

  /eslint-plugin-es-x@7.5.0(eslint@8.57.0):
    resolution: {integrity: sha512-ODswlDSO0HJDzXU0XvgZ3lF3lS3XAZEossh15Q2UHjwrJggWeBoKqqEsLTZLXl+dh5eOAozG0zRcYtuE35oTuQ==}
    engines: {node: ^14.18.0 || >=16.0.0}
    peerDependencies:
      eslint: '>=8'
    dependencies:
      '@eslint-community/eslint-utils': 4.4.0(eslint@8.57.0)
      '@eslint-community/regexpp': 4.9.1
      eslint: 8.57.0
      eslint-compat-utils: 0.1.2(eslint@8.57.0)
    dev: true

  /eslint-plugin-i@2.29.1(@typescript-eslint/parser@7.2.0)(eslint@8.57.0):
    resolution: {integrity: sha512-ORizX37MelIWLbMyqI7hi8VJMf7A0CskMmYkB+lkCX3aF4pkGV7kwx5bSEb4qx7Yce2rAf9s34HqDRPjGRZPNQ==}
    engines: {node: '>=12'}
    peerDependencies:
      eslint: ^7.2.0 || ^8
    dependencies:
      debug: 4.3.4
      doctrine: 3.0.0
      eslint: 8.57.0
      eslint-import-resolver-node: 0.3.9
      eslint-module-utils: 2.8.0(@typescript-eslint/parser@7.2.0)(eslint-import-resolver-node@0.3.9)(eslint@8.57.0)
      get-tsconfig: 4.7.2
      is-glob: 4.0.3
      minimatch: 3.1.2
      semver: 7.6.0
    transitivePeerDependencies:
      - '@typescript-eslint/parser'
      - eslint-import-resolver-typescript
      - eslint-import-resolver-webpack
      - supports-color
    dev: true

  /eslint-plugin-n@16.6.2(eslint@8.57.0):
    resolution: {integrity: sha512-6TyDmZ1HXoFQXnhCTUjVFULReoBPOAjpuiKELMkeP40yffI/1ZRO+d9ug/VC6fqISo2WkuIBk3cvuRPALaWlOQ==}
    engines: {node: '>=16.0.0'}
    peerDependencies:
      eslint: '>=7.0.0'
    dependencies:
      '@eslint-community/eslint-utils': 4.4.0(eslint@8.57.0)
      builtins: 5.0.1
      eslint: 8.57.0
      eslint-plugin-es-x: 7.5.0(eslint@8.57.0)
      get-tsconfig: 4.7.2
      globals: 13.24.0
      ignore: 5.2.4
      is-builtin-module: 3.2.1
      is-core-module: 2.13.1
      minimatch: 3.1.2
      resolve: 1.22.4
      semver: 7.6.0
    dev: true

  /eslint-plugin-regexp@2.3.0(eslint@8.57.0):
    resolution: {integrity: sha512-T8JUs7ssRGbuXb+CGfdUJbcxTBMCNOpNqNBLuC8JUKAEIez72J37RaOi5/4dAUsGz92GbWVtqTLPSJZGyP/sQA==}
    engines: {node: ^18 || >=20}
    peerDependencies:
      eslint: '>=8.44.0'
    dependencies:
      '@eslint-community/eslint-utils': 4.4.0(eslint@8.57.0)
      '@eslint-community/regexpp': 4.9.1
      comment-parser: 1.4.0
      eslint: 8.57.0
      jsdoc-type-pratt-parser: 4.0.0
      refa: 0.12.1
      regexp-ast-analysis: 0.7.1
      scslre: 0.3.0
    dev: true

  /eslint-scope@7.2.2:
    resolution: {integrity: sha512-dOt21O7lTMhDM+X9mB4GX+DZrZtCUJPL/wlcTqxyrx5IvO0IYtILdtrQGQp+8n5S0gwSVmOf9NQrjMOgfQZlIg==}
    engines: {node: ^12.22.0 || ^14.17.0 || >=16.0.0}
    dependencies:
      esrecurse: 4.3.0
      estraverse: 5.3.0
    dev: true

  /eslint-visitor-keys@3.4.3:
    resolution: {integrity: sha512-wpc+LXeiyiisxPlEkUzU6svyS1frIO3Mgxj1fdy7Pm8Ygzguax2N3Fa/D/ag1WqbOprdI+uY6wMUl8/a2G+iag==}
    engines: {node: ^12.22.0 || ^14.17.0 || >=16.0.0}
    dev: true

  /eslint@8.57.0:
    resolution: {integrity: sha512-dZ6+mexnaTIbSBZWgou51U6OmzIhYM2VcNdtiTtI7qPNZm35Akpr0f6vtw3w1Kmn5PYo+tZVfh13WrhpS6oLqQ==}
    engines: {node: ^12.22.0 || ^14.17.0 || >=16.0.0}
    hasBin: true
    dependencies:
      '@eslint-community/eslint-utils': 4.4.0(eslint@8.57.0)
      '@eslint-community/regexpp': 4.9.1
      '@eslint/eslintrc': 2.1.4
      '@eslint/js': 8.57.0
      '@humanwhocodes/config-array': 0.11.14
      '@humanwhocodes/module-importer': 1.0.1
      '@nodelib/fs.walk': 1.2.8
      '@ungap/structured-clone': 1.2.0
      ajv: 6.12.6
      chalk: 4.1.2
      cross-spawn: 7.0.3
      debug: 4.3.4
      doctrine: 3.0.0
      escape-string-regexp: 4.0.0
      eslint-scope: 7.2.2
      eslint-visitor-keys: 3.4.3
      espree: 9.6.1
      esquery: 1.5.0
      esutils: 2.0.3
      fast-deep-equal: 3.1.3
      file-entry-cache: 6.0.1
      find-up: 5.0.0
      glob-parent: 6.0.2
      globals: 13.24.0
      graphemer: 1.4.0
      ignore: 5.2.4
      imurmurhash: 0.1.4
      is-glob: 4.0.3
      is-path-inside: 3.0.3
      js-yaml: 4.1.0
      json-stable-stringify-without-jsonify: 1.0.1
      levn: 0.4.1
      lodash.merge: 4.6.2
      minimatch: 3.1.2
      natural-compare: 1.4.0
      optionator: 0.9.3
      strip-ansi: 6.0.1
      text-table: 0.2.0
    transitivePeerDependencies:
      - supports-color
    dev: true

  /esniff@2.0.1:
    resolution: {integrity: sha512-kTUIGKQ/mDPFoJ0oVfcmyJn4iBDRptjNVIzwIFR7tqWXdVI9xfA2RMwY/gbSpJG3lkdWNEjLap/NqVHZiJsdfg==}
    engines: {node: '>=0.10'}
    dependencies:
      d: 1.0.1
      es5-ext: 0.10.64
      event-emitter: 0.3.5
      type: 2.7.2
    dev: false

  /espree@9.6.1:
    resolution: {integrity: sha512-oruZaFkjorTpF32kDSI5/75ViwGeZginGGy2NoOSg3Q9bnwlnmDm4HLnkl0RE3n+njDXR037aY1+x58Z/zFdwQ==}
    engines: {node: ^12.22.0 || ^14.17.0 || >=16.0.0}
    dependencies:
      acorn: 8.11.3
      acorn-jsx: 5.3.2(acorn@8.11.3)
      eslint-visitor-keys: 3.4.3
    dev: true

  /esquery@1.5.0:
    resolution: {integrity: sha512-YQLXUplAwJgCydQ78IMJywZCceoqk1oH01OERdSAJc/7U2AylwjhSCLDEtqwg811idIS/9fIU5GjG73IgjKMVg==}
    engines: {node: '>=0.10'}
    dependencies:
      estraverse: 5.3.0
    dev: true

  /esrecurse@4.3.0:
    resolution: {integrity: sha512-KmfKL3b6G+RXvP8N1vr3Tq1kL/oCFgn2NYXEtqP8/L3pKapUA4G8cFVaoF3SU323CD4XypR/ffioHmkti6/Tag==}
    engines: {node: '>=4.0'}
    dependencies:
      estraverse: 5.3.0
    dev: true

  /estraverse@5.3.0:
    resolution: {integrity: sha512-MMdARuVEQziNTeJD8DgMqmhwR11BRQ/cBP+pLtYdSTnf3MIO8fFeiINEbX36ZdNlfU/7A9f3gUw49B3oQsvwBA==}
    engines: {node: '>=4.0'}
    dev: true

  /estree-walker@2.0.2:
    resolution: {integrity: sha512-Rfkk/Mp/DL7JVje3u18FxFujQlTNR2q6QfMSMB7AvCBx91NGj/ba3kCfza0f6dVDbw7YlRf/nDrn7pQrCCyQ/w==}

  /estree-walker@3.0.3:
    resolution: {integrity: sha512-7RUKfXgSMMkzt6ZuXmqapOurLGPPfgj6l9uRZ7lRGolvk0y2yocc35LdcxKC5PQZdn2DMqioAQ2NoWcrTKmm6g==}
    dependencies:
      '@types/estree': 1.0.0
    dev: true

  /esutils@2.0.3:
    resolution: {integrity: sha512-kVscqXk4OCp68SZ0dkgEKVi6/8ij300KBWTJq32P/dYeWTSwK41WyTxalN1eRmA5Z9UU/LX9D7FWSmV9SAYx6g==}
    engines: {node: '>=0.10.0'}

  /etag@1.8.1:
    resolution: {integrity: sha512-aIL5Fx7mawVa300al2BnEE4iNvo1qETxLrPI/o05L7z6go7fCw1J6EQmbK4FmJ2AS7kgVF/KEZWufBfdClMcPg==}
    engines: {node: '>= 0.6'}

  /event-emitter@0.3.5:
    resolution: {integrity: sha512-D9rRn9y7kLPnJ+hMq7S/nhvoKwwvVJahBi2BPmx3bvbsEdK3W9ii8cBSGjP+72/LnM4n6fo3+dkCX5FeTQruXA==}
    dependencies:
      d: 1.0.1
      es5-ext: 0.10.64
    dev: false

  /eventemitter3@4.0.7:
    resolution: {integrity: sha512-8guHBZCwKnFhYdHr2ysuRWErTwhoN2X8XELRlrRwpmfeY2jjuUN4taQMsULKUVo1K4DvZl+0pgfyoysHxvmvEw==}
    dev: true

  /eventemitter3@5.0.1:
    resolution: {integrity: sha512-GWkBvjiSZK87ELrYOSESUYeVIc9mvLLf/nXalMOS5dYrgZq9o5OVkbZAVM06CVxYsCwH9BDZFPlQTlPA1j4ahA==}
    dev: true

  /execa@8.0.1:
    resolution: {integrity: sha512-VyhnebXciFV2DESc+p6B+y0LjSm0krU4OgJN44qFAhBY0TJ+1V61tYD2+wHusZ6F9n5K+vl8k0sTy7PEfV4qpg==}
    engines: {node: '>=16.17'}
    dependencies:
      cross-spawn: 7.0.3
      get-stream: 8.0.1
      human-signals: 5.0.0
      is-stream: 3.0.0
      merge-stream: 2.0.0
      npm-run-path: 5.1.0
      onetime: 6.0.0
      signal-exit: 4.1.0
      strip-final-newline: 3.0.0
    dev: true

  /exit-hook@2.2.1:
    resolution: {integrity: sha512-eNTPlAD67BmP31LDINZ3U7HSF8l57TxOY2PmBJ1shpCvpnxBF93mWCE8YHBnXs8qiUZJc9WDcWIeC3a2HIAMfw==}
    engines: {node: '>=6'}
    dev: true

  /express@4.18.3:
    resolution: {integrity: sha512-6VyCijWQ+9O7WuVMTRBTl+cjNNIzD5cY5mQ1WM8r/LEkI2u8EYpOotESNwzNlyCn3g+dmjKYI6BmNneSr/FSRw==}
    engines: {node: '>= 0.10.0'}
    dependencies:
      accepts: 1.3.8
      array-flatten: 1.1.1
      body-parser: 1.20.2
      content-disposition: 0.5.4
      content-type: 1.0.4
      cookie: 0.5.0
      cookie-signature: 1.0.6
      debug: 2.6.9
      depd: 2.0.0
      encodeurl: 1.0.2
      escape-html: 1.0.3
      etag: 1.8.1
      finalhandler: 1.2.0
      fresh: 0.5.2
      http-errors: 2.0.0
      merge-descriptors: 1.0.1
      methods: 1.1.2
      on-finished: 2.4.1
      parseurl: 1.3.3
      path-to-regexp: 0.1.7
      proxy-addr: 2.0.7
      qs: 6.11.0
      range-parser: 1.2.1
      safe-buffer: 5.2.1
      send: 0.18.0
      serve-static: 1.15.0
      setprototypeof: 1.2.0
      statuses: 2.0.1
      type-is: 1.6.18
      utils-merge: 1.0.1
      vary: 1.1.2
    transitivePeerDependencies:
      - supports-color

  /ext@1.6.0:
    resolution: {integrity: sha512-sdBImtzkq2HpkdRLtlLWDa6w4DX22ijZLKx8BMPUuKe1c5lbN6xwQDQCxSfxBQnHZ13ls/FH0MQZx/q/gr6FQg==}
    dependencies:
      type: 2.7.2
    dev: false

  /fast-deep-equal@3.1.3:
    resolution: {integrity: sha512-f3qQ9oQy9j2AhBe/H9VC91wLmKBCCU/gDOnKNAYG5hswO7BLKj09Hc5HYNz9cGI++xlpDCIgDaitVs03ATR84Q==}
    dev: true

  /fast-glob@3.3.2:
    resolution: {integrity: sha512-oX2ruAFQwf/Orj8m737Y5adxDQO0LAB7/S5MnxCdTNDd4p6BsyIVsv9JQsATbTSq8KHRpLwIHbVlUNatxd+1Ow==}
    engines: {node: '>=8.6.0'}
    dependencies:
      '@nodelib/fs.stat': 2.0.5
      '@nodelib/fs.walk': 1.2.8
      glob-parent: 5.1.2
      merge2: 1.4.1
      micromatch: 4.0.5

  /fast-json-stable-stringify@2.1.0:
    resolution: {integrity: sha512-lhd/wF+Lk98HZoTCtlVraHtfh5XYijIjalXck7saUtuanSDyLMxnHhSXEDJqHxD7msR8D0uCmqlkwjCV8xvwHw==}
    dev: true

  /fast-levenshtein@2.0.6:
    resolution: {integrity: sha512-DCXu6Ifhqcks7TZKY3Hxp3y6qphY5SJZmrWMDrKcERSOXWQdMhU9Ig/PYrzyw/ul9jOIyh0N4M0tbC5hodg8dw==}
    dev: true

  /fastq@1.13.0:
    resolution: {integrity: sha512-YpkpUnK8od0o1hmeSc7UUs/eB/vIPWJYjKck2QKIzAf71Vm1AAQ3EbuZB3g2JIy+pg+ERD0vqI79KyZiB2e2Nw==}
    dependencies:
      reusify: 1.0.4

  /feed@4.2.2:
    resolution: {integrity: sha512-u5/sxGfiMfZNtJ3OvQpXcvotFpYkL0n9u9mM2vkui2nGo8b4wvDkJ8gAkYqbA8QpGyFCv3RK0Z+Iv+9veCS9bQ==}
    engines: {node: '>=0.4.0'}
    dependencies:
      xml-js: 1.6.11
    dev: true

  /fetch-blob@3.1.5:
    resolution: {integrity: sha512-N64ZpKqoLejlrwkIAnb9iLSA3Vx/kjgzpcDhygcqJ2KKjky8nCgUQ+dzXtbrLaWZGZNmNfQTsiQ0weZ1svglHg==}
    engines: {node: ^12.20 || >= 14.13}
    dependencies:
      node-domexception: 1.0.0
      web-streams-polyfill: 3.2.1
    dev: true

  /file-entry-cache@6.0.1:
    resolution: {integrity: sha512-7Gps/XWymbLk2QLYK4NzpMOrYjMhdIxXuIvy2QBsLE6ljuodKvdkWs/cpyJJ3CVIVpH0Oi1Hvg1ovbMzLdFBBg==}
    engines: {node: ^10.12.0 || >=12.0.0}
    dependencies:
      flat-cache: 3.0.4
    dev: true

  /fill-range@7.0.1:
    resolution: {integrity: sha512-qOo9F+dMUmC2Lcb4BbVvnKJxTPjCm+RRpe4gDuGrzkL7mEVl/djYSu2OdQ2Pa302N4oqkSg9ir6jaLWJ2USVpQ==}
    engines: {node: '>=8'}
    dependencies:
      to-regex-range: 5.0.1

  /finalhandler@1.1.2:
    resolution: {integrity: sha512-aAWcW57uxVNrQZqFXjITpW3sIUQmHGG3qSb9mUah9MgMC4NeWhNOlNjXEYq3HjRAvL6arUviZGGJsBg6z0zsWA==}
    engines: {node: '>= 0.8'}
    dependencies:
      debug: 2.6.9
      encodeurl: 1.0.2
      escape-html: 1.0.3
      on-finished: 2.3.0
      parseurl: 1.3.3
      statuses: 1.5.0
      unpipe: 1.0.0
    transitivePeerDependencies:
      - supports-color
    dev: true

  /finalhandler@1.2.0:
    resolution: {integrity: sha512-5uXcUVftlQMFnWC9qu/svkWv3GTd2PfUhK/3PLkYNAe7FbqJMt3515HaxE6eRL74GdsriiwujiawdaB1BpEISg==}
    engines: {node: '>= 0.8'}
    dependencies:
      debug: 2.6.9
      encodeurl: 1.0.2
      escape-html: 1.0.3
      on-finished: 2.4.1
      parseurl: 1.3.3
      statuses: 2.0.1
      unpipe: 1.0.0
    transitivePeerDependencies:
      - supports-color

  /find-up@5.0.0:
    resolution: {integrity: sha512-78/PXT1wlLLDgTzDs7sjq9hzz0vXD+zn+7wypEe4fXQxCmdmqfGsEPQxmiCSQI3ajFV91bVSsvNtrJRiW6nGng==}
    engines: {node: '>=10'}
    dependencies:
      locate-path: 6.0.0
      path-exists: 4.0.0
    dev: true

  /find-up@6.3.0:
    resolution: {integrity: sha512-v2ZsoEuVHYy8ZIlYqwPe/39Cy+cFDzp4dXPaxNvkEuouymu+2Jbz0PxpKarJHYJTmv2HWT3O382qY8l4jMWthw==}
    engines: {node: ^12.20.0 || ^14.13.1 || >=16.0.0}
    dependencies:
      locate-path: 7.2.0
      path-exists: 5.0.0
    dev: true

  /flat-cache@3.0.4:
    resolution: {integrity: sha512-dm9s5Pw7Jc0GvMYbshN6zchCA9RgQlzzEZX3vylR9IqFfS8XciblUXOKfW6SiuJ0e13eDYZoZV5wdrev7P3Nwg==}
    engines: {node: ^10.12.0 || >=12.0.0}
    dependencies:
      flatted: 3.2.5
      rimraf: 3.0.2
    dev: true

  /flatted@3.2.5:
    resolution: {integrity: sha512-WIWGi2L3DyTUvUrwRKgGi9TwxQMUEqPOPQBVi71R96jZXJdFskXEmf54BoZaS1kknGODoIGASGEzBUYdyMCBJg==}
    dev: true

  /floating-vue@5.2.2(vue@3.4.21):
    resolution: {integrity: sha512-afW+h2CFafo+7Y9Lvw/xsqjaQlKLdJV7h1fCHfcYQ1C4SVMlu7OAekqWgu5d4SgvkBVU0pVpLlVsrSTBURFRkg==}
    peerDependencies:
      '@nuxt/kit': ^3.2.0
      vue: ^3.2.0
    peerDependenciesMeta:
      '@nuxt/kit':
        optional: true
    dependencies:
      '@floating-ui/dom': 1.1.1
      vue: 3.4.21(typescript@5.2.2)
      vue-resize: 2.0.0-alpha.1(vue@3.4.21)
    dev: true

  /focus-trap@7.5.4:
    resolution: {integrity: sha512-N7kHdlgsO/v+iD/dMoJKtsSqs5Dz/dXZVebRgJw23LDk+jMi/974zyiOYDziY2JPp8xivq9BmUGwIJMiuSBi7w==}
    dependencies:
      tabbable: 6.2.0
    dev: true

  /follow-redirects@1.15.0(debug@4.3.4):
    resolution: {integrity: sha512-aExlJShTV4qOUOL7yF1U5tvLCB0xQuudbf6toyYA0E/acBNw71mvjFTnLaRp50aQaYocMR0a/RMMBIHeZnGyjQ==}
    engines: {node: '>=4.0'}
    peerDependencies:
      debug: '*'
    peerDependenciesMeta:
      debug:
        optional: true
    dependencies:
      debug: 4.3.4
    dev: true

  /follow-redirects@1.15.6:
    resolution: {integrity: sha512-wWN62YITEaOpSK584EZXJafH1AGpO8RVgElfkuXbTOrPX4fIfOyEpW/CsiNd8JdYrAoOvafRTOEnvsO++qCqFA==}
    engines: {node: '>=4.0'}
    peerDependencies:
      debug: '*'
    peerDependenciesMeta:
      debug:
        optional: true
    dev: false

  /foreground-child@3.1.1:
    resolution: {integrity: sha512-TMKDUnIte6bfb5nWv7V/caI169OHgvwjb7V4WkeUvbQQdjr5rWKqHFiKWb/fcOwB+CzBT+qbWjvj+DVwRskpIg==}
    engines: {node: '>=14'}
    dependencies:
      cross-spawn: 7.0.3
      signal-exit: 4.1.0
    dev: true

  /form-data@4.0.0:
    resolution: {integrity: sha512-ETEklSGi5t0QMZuiXoA/Q6vcnxcLQP5vdugSpuAyi6SVGi2clPPp+xgEhuMaHC+zGgn31Kd235W35f7Hykkaww==}
    engines: {node: '>= 6'}
    dependencies:
      asynckit: 0.4.0
      combined-stream: 1.0.8
      mime-types: 2.1.35
    dev: false

  /formdata-polyfill@4.0.10:
    resolution: {integrity: sha512-buewHzMvYL29jdeQTVILecSaZKnt/RJWjoZCF5OW60Z67/GmSLBkOFM7qh1PI3zFNtJbaZL5eQu1vLfazOwj4g==}
    engines: {node: '>=12.20.0'}
    dependencies:
      fetch-blob: 3.1.5
    dev: true

  /forwarded@0.2.0:
    resolution: {integrity: sha512-buRG0fpBtRHSTCOASe6hD258tEubFoRLb4ZNA6NxMVHNw2gOcwHo9wyablzMzOA5z9xA9L1KNjk/Nt6MT9aYow==}
    engines: {node: '>= 0.6'}

  /fraction.js@4.3.7:
    resolution: {integrity: sha512-ZsDfxO51wGAXREY55a7la9LScWpwv9RxIrYABrlvOFBlH/ShPnrtsXeuUIfXKKOVicNxQ+o8JTbJvjS4M89yew==}
    dev: false

  /fresh@0.5.2:
    resolution: {integrity: sha512-zJ2mQYM18rEFOudeV4GShTGIQ7RbzA7ozbU9I/XBpm7kqgMywgmylMwXHxZJmkVoYkna9d2pVXVXPdYTP9ej8Q==}
    engines: {node: '>= 0.6'}

  /fs-extra@11.2.0:
    resolution: {integrity: sha512-PmDi3uwK5nFuXh7XDTlVnS17xJS7vW36is2+w3xcv8SVxiB4NyATf4ctkVY5bkSjX0Y4nbvZCq1/EjtEyr9ktw==}
    engines: {node: '>=14.14'}
    dependencies:
      graceful-fs: 4.2.11
      jsonfile: 6.1.0
      universalify: 2.0.0
    dev: true

  /fs-minipass@2.1.0:
    resolution: {integrity: sha512-V/JgOLFCS+R6Vcq0slCuaeWEdNC3ouDlJMNIsacH2VtALiu9mV4LPrHc5cDl8k5aw6J8jwgWWpiTo5RYhmIzvg==}
    engines: {node: '>= 8'}
    dependencies:
      minipass: 3.1.6
    dev: false

  /fs.realpath@1.0.0:
    resolution: {integrity: sha512-OO0pH2lK6a0hZnAdau5ItzHPI6pUlvI7jMVnxUQRtw4owF2wk8lOSabtGDCTP4Ggrg2MbGnWO9X8K1t4+fGMDw==}

  /fsevents@2.3.3:
    resolution: {integrity: sha512-5xoDfX+fL7faATnagmWPpbFtwh/R77WmMMqqHGS65C3vvB0YHrgF+B1YmZ3441tMj5n63k0212XNoJwzlhffQw==}
    engines: {node: ^8.16.0 || ^10.6.0 || >=11.0.0}
    os: [darwin]
    requiresBuild: true
    optional: true

  /function-bind@1.1.1:
    resolution: {integrity: sha512-yIovAzMX49sF8Yl58fSCWJ5svSLuaibPxXQJFLmBObTuCr0Mf1KiPopGM9NiFjiYBCbfaa2Fh6breQ6ANVTI0A==}

  /function-bind@1.1.2:
    resolution: {integrity: sha512-7XHNxH7qX9xG5mIwxkhumTox/MIRNcOgDrxWsMt2pAr23WHp6MrRlN7FBSFpCpr+oVO0F744iUgR82nJMfG2SA==}

  /gauge@3.0.2:
    resolution: {integrity: sha512-+5J6MS/5XksCuXq++uFRsnUd7Ovu1XenbeuIuNRJxYWjgQbPuFhT14lAvsWfqfAmnwluf1OwMjz39HjfLPci0Q==}
    engines: {node: '>=10'}
    dependencies:
      aproba: 2.0.0
      color-support: 1.1.3
      console-control-strings: 1.1.0
      has-unicode: 2.0.1
      object-assign: 4.1.1
      signal-exit: 3.0.7
      string-width: 4.2.3
      strip-ansi: 6.0.1
      wide-align: 1.1.5
    dev: false

  /generic-names@4.0.0:
    resolution: {integrity: sha512-ySFolZQfw9FoDb3ed9d80Cm9f0+r7qj+HJkWjeD9RBfpxEVTlVhol+gvaQB/78WbwYfbnNh8nWHHBSlg072y6A==}
    dependencies:
      loader-utils: 3.2.0
    dev: true

  /gensync@1.0.0-beta.2:
    resolution: {integrity: sha512-3hN7NaskYvMDLQY55gnW3NQ+mesEAepTqlg+VEbj7zzqEMBVNhzcGYYeqFo/TlYz6eQiFcp1HcsCZO+nGgS8zg==}
    engines: {node: '>=6.9.0'}

  /get-east-asian-width@1.2.0:
    resolution: {integrity: sha512-2nk+7SIVb14QrgXFHcm84tD4bKQz0RxPuMT8Ag5KPOq7J5fEmAg0UbXdTOSHqNuHSU28k55qnceesxXRZGzKWA==}
    engines: {node: '>=18'}
    dev: true

  /get-func-name@2.0.2:
    resolution: {integrity: sha512-8vXOvuE167CtIc3OyItco7N/dpRtBbYOsPsXCz7X/PMnlGjYjSGuZJgM1Y7mmew7BKf9BqvLX2tnOVy1BBUsxQ==}
    dev: true

  /get-intrinsic@1.2.1:
    resolution: {integrity: sha512-2DcsyfABl+gVHEfCOaTrWgyt+tb6MSEGmKq+kI5HwLbIYgjgmMcV8KQ41uaKz1xxUcn9tJtgFbQUEVcEbd0FYw==}
    dependencies:
      function-bind: 1.1.2
      has: 1.0.3
      has-proto: 1.0.1
      has-symbols: 1.0.3

  /get-source@2.0.12:
    resolution: {integrity: sha512-X5+4+iD+HoSeEED+uwrQ07BOQr0kEDFMVqqpBuI+RaZBpBpHCuXxo70bjar6f0b0u/DQJsJ7ssurpP0V60Az+w==}
    dependencies:
      data-uri-to-buffer: 2.0.2
      source-map: 0.6.1
    dev: true

  /get-stream@8.0.1:
    resolution: {integrity: sha512-VaUJspBffn/LMCJVoMvSAdmscJyS1auj5Zulnn5UoYcY531UWmdwhRWkcGKnGU93m5HSXP9LP2usOryrBtQowA==}
    engines: {node: '>=16'}
    dev: true

  /get-them-args@1.3.2:
    resolution: {integrity: sha512-LRn8Jlk+DwZE4GTlDbT3Hikd1wSHgLMme/+7ddlqKd7ldwR6LjJgTVWzBnR01wnYGe4KgrXjg287RaI22UHmAw==}
    dev: true

  /get-tsconfig@4.7.2:
    resolution: {integrity: sha512-wuMsz4leaj5hbGgg4IvDU0bqJagpftG5l5cXIAvo8uZrqn0NJqwtfupTN00VnkQJPcIRrxYrm1Ue24btpCha2A==}
    dependencies:
      resolve-pkg-maps: 1.0.0
    dev: true

  /git-raw-commits@4.0.0:
    resolution: {integrity: sha512-ICsMM1Wk8xSGMowkOmPrzo2Fgmfo4bMHLNX6ytHjajRJUqvHOw/TFapQ+QG75c3X/tTDDhOSRPGC52dDbNM8FQ==}
    engines: {node: '>=16'}
    hasBin: true
    dependencies:
      dargs: 8.1.0
      meow: 12.1.1
      split2: 4.2.0
    dev: true

  /git-semver-tags@7.0.1:
    resolution: {integrity: sha512-NY0ZHjJzyyNXHTDZmj+GG7PyuAKtMsyWSwh07CR2hOZFa+/yoTsXci/nF2obzL8UDhakFNkD9gNdt/Ed+cxh2Q==}
    engines: {node: '>=16'}
    hasBin: true
    dependencies:
      meow: 12.1.1
      semver: 7.6.0
    dev: true

  /glob-parent@5.1.2:
    resolution: {integrity: sha512-AOIgSQCepiJYwP3ARnGx+5VnTu2HBYdzbGP45eLw1vr3zB3vZLeyed1sC9hnbcOc9/SrMyM5RPQrkGz4aS9Zow==}
    engines: {node: '>= 6'}
    dependencies:
      is-glob: 4.0.3

  /glob-parent@6.0.2:
    resolution: {integrity: sha512-XxwI8EOhVQgWp6iDL+3b0r86f4d6AX6zSU55HfB4ydCEuXLXc5FcYeOu+nnGftS4TEju/11rt4KJPTMgbfmv4A==}
    engines: {node: '>=10.13.0'}
    dependencies:
      is-glob: 4.0.3

  /glob-to-regexp@0.4.1:
    resolution: {integrity: sha512-lkX1HJXwyMcprw/5YUZc2s7DrpAiHB21/V+E1rHUrVNokkvB6bqMzT0VfV6/86ZNabt1k14YOIaT7nDvOX3Iiw==}
    dev: true

  /glob@10.3.10:
    resolution: {integrity: sha512-fa46+tv1Ak0UPK1TOy/pZrIybNNt4HCv7SDzwyfiOZkvZLEbjsZkJBPtDHVshZjbecAoAGSC20MjLDG/qr679g==}
    engines: {node: '>=16 || 14 >=14.17'}
    hasBin: true
    dependencies:
      foreground-child: 3.1.1
      jackspeak: 2.3.6
      minimatch: 9.0.3
      minipass: 5.0.0
      path-scurry: 1.10.1
    dev: true

  /glob@7.1.6:
    resolution: {integrity: sha512-LwaxwyZ72Lk7vZINtNNrywX0ZuLyStrdDtabefZKAY5ZGJhVtgdznluResxNmPitE0SAO+O26sWTHeKSI2wMBA==}
    dependencies:
      fs.realpath: 1.0.0
      inflight: 1.0.6
      inherits: 2.0.4
      minimatch: 3.1.2
      once: 1.4.0
      path-is-absolute: 1.0.1

  /glob@7.2.0:
    resolution: {integrity: sha512-lmLf6gtyrPq8tTjSmrO94wBeQbFR3HbLHbuyD69wuyQkImp2hWqMGB47OX65FBkPffO641IP9jWa1z4ivqG26Q==}
    dependencies:
      fs.realpath: 1.0.0
      inflight: 1.0.6
      inherits: 2.0.4
      minimatch: 3.1.2
      once: 1.4.0
      path-is-absolute: 1.0.1

  /glob@8.1.0:
    resolution: {integrity: sha512-r8hpEjiQEYlF2QU0df3dS+nxxSIreXQS1qRhMJM0Q5NDdR386C7jb7Hwwod8Fgiuex+k0GFjgft18yvxm5XoCQ==}
    engines: {node: '>=12'}
    dependencies:
      fs.realpath: 1.0.0
      inflight: 1.0.6
      inherits: 2.0.4
      minimatch: 5.1.6
      once: 1.4.0
    dev: true

  /globals@11.12.0:
    resolution: {integrity: sha512-WOBp/EEGUiIsJSp7wcv/y6MO+lV9UoncWqxuFfm8eBwzWNgyfBd6Gz+IeKQ9jCmyhoH99g15M3T+QaVHFjizVA==}
    engines: {node: '>=4'}

  /globals@13.24.0:
    resolution: {integrity: sha512-AhO5QUcj8llrbG09iWhPU2B204J1xnPeL8kQmVorSsy+Sjj1sk8gIyh6cUocGmH4L0UuhAJy+hJMRA4mgA4mFQ==}
    engines: {node: '>=8'}
    dependencies:
      type-fest: 0.20.2
    dev: true

  /globby@11.1.0:
    resolution: {integrity: sha512-jhIXaOzy1sb8IyocaruWSn1TjmnBVs8Ayhcy83rmxNJ8q2uWKCAj3CnJY+KpGSXCueAPc0i05kVvVKtP1t9S3g==}
    engines: {node: '>=10'}
    dependencies:
      array-union: 2.1.0
      dir-glob: 3.0.1
      fast-glob: 3.3.2
      ignore: 5.2.4
      merge2: 1.4.1
      slash: 3.0.0
    dev: true

  /globby@13.2.2:
    resolution: {integrity: sha512-Y1zNGV+pzQdh7H39l9zgB4PJqjRNqydvdYCDG4HFXM4XuvSaQQlEc91IU1yALL8gUTDomgBAfz3XJdmUS+oo0w==}
    engines: {node: ^12.20.0 || ^14.13.1 || >=16.0.0}
    dependencies:
      dir-glob: 3.0.1
      fast-glob: 3.3.2
      ignore: 5.2.4
      merge2: 1.4.1
      slash: 4.0.0
    dev: true

  /good-listener@1.2.2:
    resolution: {integrity: sha1-1TswzfkxPf+33JoNR3CWqm0UXFA=}
    dependencies:
      delegate: 3.2.0
    dev: false

  /graceful-fs@4.2.11:
    resolution: {integrity: sha512-RbJ5/jmFcNNCcDV5o9eTnBLJ/HszWV0P73bc+Ff4nS/rJj+YaS6IGyiOL0VoBYX+l1Wrl3k63h/KrH+nhJ0XvQ==}
    requiresBuild: true
    dev: true

  /graphemer@1.4.0:
    resolution: {integrity: sha512-EtKwoO6kxCL9WO5xipiHTZlSzBm7WLT627TqC/uVRd0HKmq8NXyebnNYxDoBi7wt8eTWrUrKXCOVaFq9x1kgag==}
    dev: true

  /handlebars@4.7.7:
    resolution: {integrity: sha512-aAcXm5OAfE/8IXkcZvCepKU3VzW1/39Fb5ZuqMtgI/hT8X2YgoMvBY5dLhq/cpOvw7Lk1nK/UF71aLG/ZnVYRA==}
    engines: {node: '>=0.4.7'}
    hasBin: true
    dependencies:
      minimist: 1.2.8
      neo-async: 2.6.2
      source-map: 0.6.1
      wordwrap: 1.0.0
    optionalDependencies:
      uglify-js: 3.17.4
    dev: true

  /has-flag@3.0.0:
    resolution: {integrity: sha512-sKJf1+ceQBr4SMkvQnBDNDtf4TXpVhVGateu0t918bl30FnbE2m4vNLX+VWe/dpjlb+HugGYzW7uQXH98HPEYw==}
    engines: {node: '>=4'}
    requiresBuild: true

  /has-flag@4.0.0:
    resolution: {integrity: sha512-EykJT/Q1KjTWctppgIAgfSO0tKVuZUjhgMr17kqTumMl6Afv3EISleU7qZUzoXDFTAHTDC4NOoG/ZxU3EvlMPQ==}
    engines: {node: '>=8'}
    dev: true

  /has-proto@1.0.1:
    resolution: {integrity: sha512-7qE+iP+O+bgF9clE5+UoBFzE65mlBiVj3tKCrlNQ0Ogwm0BjpT/gK4SlLYDMybDh5I3TCTKnPPa0oMG7JDYrhg==}
    engines: {node: '>= 0.4'}

  /has-symbols@1.0.3:
    resolution: {integrity: sha512-l3LCuF6MgDNwTDKkdYGEihYjt5pRPbEg46rtlmnSPlUbgmB8LOIrKJbYYFBSbnPaJexMKtiPO8hmeRjRz2Td+A==}
    engines: {node: '>= 0.4'}

  /has-tostringtag@1.0.0:
    resolution: {integrity: sha512-kFjcSNhnlGV1kyoGk7OXKSawH5JOb/LzUc5w9B02hOTO0dfFRjbHQKvg1d6cf3HbeUmtU9VbbV3qzZ2Teh97WQ==}
    engines: {node: '>= 0.4'}
    dependencies:
      has-symbols: 1.0.3
    dev: true

  /has-unicode@2.0.1:
    resolution: {integrity: sha512-8Rf9Y83NBReMnx0gFzA8JImQACstCYWUplepDa9xprwwtmgEZUF0h/i5xSA625zB/I37EtrswSST6OXxwaaIJQ==}
    dev: false

  /has@1.0.3:
    resolution: {integrity: sha512-f2dvO0VU6Oej7RkWJGrehjbzMAjFp5/VKPp5tTpWIV4JHHZK1/BxbFRtf/siA2SWTe09caDmVtYYzWEIbBS4zw==}
    engines: {node: '>= 0.4.0'}
    dependencies:
      function-bind: 1.1.1

  /hasown@2.0.0:
    resolution: {integrity: sha512-vUptKVTpIJhcczKBbgnS+RtcuYMB8+oNzPK2/Hp3hanz8JmpATdmmgLgSaadVREkDm+e2giHwY3ZRkyjSIDDFA==}
    engines: {node: '>= 0.4'}
    dependencies:
      function-bind: 1.1.2

  /he@1.2.0:
    resolution: {integrity: sha512-F/1DnUGPopORZi0ni+CvrCgHQ5FyEAHRLSApuYWMmrbSwoN2Mn/7k+Gl38gJnR7yyDZk6WLXwiGod1JOWNDKGw==}
    hasBin: true
    dev: true

  /hookable@5.5.3:
    resolution: {integrity: sha512-Yc+BQe8SvoXH1643Qez1zqLRmbA5rCL+sSmk6TVos0LWVfNIB7PGncdlId77WzLGSIB5KaWgTaNTs2lNVEI6VQ==}
    dev: true

  /hosted-git-info@7.0.1:
    resolution: {integrity: sha512-+K84LB1DYwMHoHSgaOY/Jfhw3ucPmSET5v98Ke/HdNSw4a0UktWzyW1mjhjpuxxTqOOsfWT/7iVshHmVZ4IpOA==}
    engines: {node: ^16.14.0 || >=18.0.0}
    dependencies:
      lru-cache: 10.0.1
    dev: true

  /http-errors@2.0.0:
    resolution: {integrity: sha512-FtwrG/euBzaEjYeRqOgly7G0qviiXoJWnvEH2Z1plBdXgbyjv34pHTSb9zoeHMyDy33+DWy5Wt9Wo+TURtOYSQ==}
    engines: {node: '>= 0.8'}
    dependencies:
      depd: 2.0.0
      inherits: 2.0.4
      setprototypeof: 1.2.0
      statuses: 2.0.1
      toidentifier: 1.0.1

  /http-proxy@1.18.1(debug@4.3.4):
    resolution: {integrity: sha512-7mz/721AbnJwIVbnaSv1Cz3Am0ZLT/UBwkC92VlxhXv/k/BBQfM2fXElQNC27BVGr0uwUpplYPQM9LnaBMR5NQ==}
    engines: {node: '>=8.0.0'}
    dependencies:
      eventemitter3: 4.0.7
      follow-redirects: 1.15.0(debug@4.3.4)
      requires-port: 1.0.0
    transitivePeerDependencies:
      - debug
    dev: true

  /https-proxy-agent@5.0.1:
    resolution: {integrity: sha512-dFcAjpTQFgoLMzC2VwU+C/CbS7uRL0lWmxDITmqm7C+7F0Odmj6s9l6alZc6AELXhrnggM2CeWSXHGOdX2YtwA==}
    engines: {node: '>= 6'}
    dependencies:
      agent-base: 6.0.2
      debug: 4.3.4
    transitivePeerDependencies:
      - supports-color
    dev: false

  /human-signals@5.0.0:
    resolution: {integrity: sha512-AXcZb6vzzrFAUE61HnN4mpLqd/cSIwNQjtNWR0euPm6y0iqx3G4gOXaIDdtdDwZmhwe82LA6+zinmW4UBWVePQ==}
    engines: {node: '>=16.17.0'}
    dev: true

  /iconv-lite@0.4.24:
    resolution: {integrity: sha512-v3MXnZAcvnywkTUEZomIActle7RXXeedOR31wwl7VlyoXO4Qi9arvSenNQWne1TcRwhCL1HwLI21bEqdpj8/rA==}
    engines: {node: '>=0.10.0'}
    dependencies:
      safer-buffer: 2.1.2

  /iconv-lite@0.6.3:
    resolution: {integrity: sha512-4fCk79wshMdzMp2rH06qWrJE4iolqLhCUH+OiuIgU++RB0+94NlDL81atO7GX55uUKueo0txHNtvEyI6D7WdMw==}
    engines: {node: '>=0.10.0'}
    requiresBuild: true
    dependencies:
      safer-buffer: 2.1.2
    dev: true
    optional: true

  /icss-utils@5.1.0(postcss@8.4.36):
    resolution: {integrity: sha512-soFhflCVWLfRNOPU3iv5Z9VUdT44xFRbzjLsEzSr5AQmgqPMTHdU3PMT1Cf1ssx8fLNJDA1juftYl+PUcv3MqA==}
    engines: {node: ^10 || ^12 || >= 14}
    peerDependencies:
      postcss: ^8.1.0
    peerDependenciesMeta:
      postcss:
        optional: true
    dependencies:
      postcss: 8.4.36
    dev: true

  /ignore-walk@5.0.1:
    resolution: {integrity: sha512-yemi4pMf51WKT7khInJqAvsIGzoqYXblnsz0ql8tM+yi1EKYTY1evX4NAbJrLL/Aanr2HyZeluqU+Oi7MGHokw==}
    engines: {node: ^12.13.0 || ^14.15.0 || >=16.0.0}
    dependencies:
      minimatch: 5.1.6
    dev: true

  /ignore@5.2.4:
    resolution: {integrity: sha512-MAb38BcSbH0eHNBxn7ql2NH/kX33OkB3lZ1BNdh7ENeRChHTYsTvWrMubiIAMNS2llXEEgZ1MUOBtXChP3kaFQ==}
    engines: {node: '>= 4'}
    dev: true

  /image-size@0.5.5:
    resolution: {integrity: sha512-6TDAlDPZxUFCv+fuOkIoXT/V/f3Qbq8e37p+YOiYrUv3v9cc3/6x78VdfPgFVaB9dZYeLUfKgHRebpkm/oP2VQ==}
    engines: {node: '>=0.10.0'}
    hasBin: true
    requiresBuild: true
    dev: true
    optional: true

  /immutable@4.0.0:
    resolution: {integrity: sha512-zIE9hX70qew5qTUjSS7wi1iwj/l7+m54KWU247nhM3v806UdGj1yDndXj+IOYxxtW9zyLI+xqFNZjTuDaLUqFw==}
    dev: true

  /import-fresh@3.3.0:
    resolution: {integrity: sha512-veYYhQa+D1QBKznvhUHxb8faxlrwUnxseDAbAp457E0wLNio2bOSKnjYDhMj+YiAq61xrMGhQk9iXVk5FzgQMw==}
    engines: {node: '>=6'}
    dependencies:
      parent-module: 1.0.1
      resolve-from: 4.0.0
    dev: true

  /imurmurhash@0.1.4:
    resolution: {integrity: sha512-JmXMZ6wuvDmLiHEml9ykzqO6lwFbof0GG4IkcGaENdCRDDmMVnny7s5HsIgHCbaq0w2MyPhDqkhTUgS2LU2PHA==}
    engines: {node: '>=0.8.19'}
    dev: true

  /inflight@1.0.6:
    resolution: {integrity: sha512-k92I/b08q4wvFscXCLvqfsHCrjrF7yiXsQuIVvVE7N82W3+aqpzuUdBbfhWcy/FZR3/4IgflMgKLOsvPDrGCJA==}
    dependencies:
      once: 1.4.0
      wrappy: 1.0.2

  /inherits@2.0.4:
    resolution: {integrity: sha512-k/vGaX4/Yla3WzyMCvTQOXYeIHvqOKtnqBduzTHpzpQZzAskKMhZ2K+EnBiSM9zGSoIFeMpXKxa4dYeZIQqewQ==}

  /ipaddr.js@1.9.1:
    resolution: {integrity: sha512-0KI/607xoxSToH7GjN1FfSbLoU0+btTicjsQSWQlh/hZykN8KpmMf7uYwPW3R+akZ6R/w18ZlXSHBYXiYUPO3g==}
    engines: {node: '>= 0.10'}

  /is-arrayish@0.2.1:
    resolution: {integrity: sha512-zz06S8t0ozoDXMG+ube26zeCTNXcKIPJZJi8hBrF4idCLms4CG9QtK7qBl1boi5ODzFpjswb5JPmHCbMpjaYzg==}
    dev: true

  /is-binary-path@2.1.0:
    resolution: {integrity: sha512-ZMERYes6pDydyuGidse7OsHxtbI7WVeUEozgR/g7rd0xUimYNlvZRE/K2MgZTjWy725IfelLeVcEM97mmtRGXw==}
    engines: {node: '>=8'}
    dependencies:
      binary-extensions: 2.2.0

  /is-builtin-module@3.2.1:
    resolution: {integrity: sha512-BSLE3HnV2syZ0FK0iMA/yUGplUeMmNz4AW5fnTunbCIqZi4vG3WjJT9FHMy5D69xmAYBHXQhJdALdpwVxV501A==}
    engines: {node: '>=6'}
    dependencies:
      builtin-modules: 3.3.0
    dev: true

  /is-core-module@2.13.1:
    resolution: {integrity: sha512-hHrIjvZsftOsvKSn2TRYl63zvxsgE0K+0mYMoH6gD4omR5IWB2KynivBQczo3+wF1cCkjzvptnI9Q0sPU66ilw==}
    dependencies:
      hasown: 2.0.0

  /is-docker@2.2.1:
    resolution: {integrity: sha512-F+i2BKsFrH66iaUFc0woD8sLy8getkwTwtOBjvs56Cx4CgJDeKQeqfz8wAYiSb8JOprWhHH5p77PbmYCvvUuXQ==}
    engines: {node: '>=8'}
    hasBin: true
    dev: true

  /is-expression@4.0.0:
    resolution: {integrity: sha512-zMIXX63sxzG3XrkHkrAPvm/OVZVSCPNkwMHU8oTX7/U3AL78I0QXCEICXUM13BIa8TYGZ68PiTKfQz3yaTNr4A==}
    dependencies:
      acorn: 7.4.1
      object-assign: 4.1.1
    dev: true

  /is-extglob@2.1.1:
    resolution: {integrity: sha512-SbKbANkN603Vi4jEZv49LeVJMn4yGwsbzZworEoyEiutsN3nJYdbO36zfhGJ6QEDpOZIFkDtnq5JRxmvl3jsoQ==}
    engines: {node: '>=0.10.0'}

  /is-fullwidth-code-point@3.0.0:
    resolution: {integrity: sha512-zymm5+u+sCsSWyD9qNaejV3DFvhCKclKdizYaJUuHA83RLjb7nSuGnddCHGv0hk+KY7BMAlsWeK4Ueg6EV6XQg==}
    engines: {node: '>=8'}

  /is-fullwidth-code-point@4.0.0:
    resolution: {integrity: sha512-O4L094N2/dZ7xqVdrXhh9r1KODPJpFms8B5sGdJLPy664AgvXsreZUyCQQNItZRDlYug4xStLjNp/sz3HvBowQ==}
    engines: {node: '>=12'}
    dev: true

  /is-fullwidth-code-point@5.0.0:
    resolution: {integrity: sha512-OVa3u9kkBbw7b8Xw5F9P+D/T9X+Z4+JruYVNapTjPYZYUznQ5YfWeFkOj606XYYW8yugTfC8Pj0hYqvi4ryAhA==}
    engines: {node: '>=18'}
    dependencies:
      get-east-asian-width: 1.2.0
    dev: true

  /is-glob@4.0.3:
    resolution: {integrity: sha512-xelSayHH36ZgE7ZWhli7pW34hNbNl8Ojv5KVmkJD4hBdD3th8Tfk9vYasLM+mXWOZhFkgZfxhLSnrwRr4elSSg==}
    engines: {node: '>=0.10.0'}
    dependencies:
      is-extglob: 2.1.1

  /is-module@1.0.0:
    resolution: {integrity: sha512-51ypPSPCoTEIN9dy5Oy+h4pShgJmPCygKfyRCISBI+JoWT/2oJvK8QPxmwv7b/p239jXrm9M1mlQbyKJ5A152g==}
    dev: true

  /is-number@7.0.0:
    resolution: {integrity: sha512-41Cifkg6e8TylSpdtTpeLVMqvSBEVzTttHvERD741+pnZ8ANv0004MRL43QKPDlK9cGvNp6NZWZUBlbGXYxxng==}
    engines: {node: '>=0.12.0'}

  /is-obj@2.0.0:
    resolution: {integrity: sha512-drqDG3cbczxxEJRoOXcOjtdp1J/lyp1mNn0xaznRs8+muBhgQcrnbspox5X5fOw0HnMnbfDzvnEMEtqDEJEo8w==}
    engines: {node: '>=8'}
    dev: true

  /is-path-inside@3.0.3:
    resolution: {integrity: sha512-Fd4gABb+ycGAmKou8eMftCupSir5lRxqf4aD/vd0cD2qc4HL07OjCeuHMr8Ro4CoMaeCKDB0/ECBOVWjTwUvPQ==}
    engines: {node: '>=8'}
    dev: true

  /is-promise@2.2.2:
    resolution: {integrity: sha512-+lP4/6lKUBfQjZ2pdxThZvLUAafmZb8OAxFb8XXtiQmS35INgr85hdOGoEs124ez1FCnZJt6jau/T+alh58QFQ==}
    dev: true

  /is-reference@1.2.1:
    resolution: {integrity: sha512-U82MsXXiFIrjCK4otLT+o2NA2Cd2g5MLoOVXUZjIOhLurrRxpEXzI8O0KZHr3IjLvlAH1kTPYSuqer5T9ZVBKQ==}
    dependencies:
      '@types/estree': 1.0.5
    dev: true

  /is-reference@3.0.2:
    resolution: {integrity: sha512-v3rht/LgVcsdZa3O2Nqs+NMowLOxeOm7Ay9+/ARQ2F+qEoANRcqrjAZKGN0v8ymUetZGgkp26LTnGT7H0Qo9Pg==}
    dependencies:
      '@types/estree': 1.0.5
    dev: true

  /is-regex@1.1.4:
    resolution: {integrity: sha512-kvRdxDsxZjhzUX07ZnLydzS1TU/TJlTUHHY4YLL87e37oUA49DfkLqgy+VjFocowy29cKvcSiu+kIv728jTTVg==}
    engines: {node: '>= 0.4'}
    dependencies:
      call-bind: 1.0.2
      has-tostringtag: 1.0.0
    dev: true

  /is-stream@3.0.0:
    resolution: {integrity: sha512-LnQR4bZ9IADDRSkvpqMGvt/tEJWclzklNgSw48V5EAaAeDd6qGvN8ei6k5p0tvxSR171VmGyHuTiAOfxAbr8kA==}
    engines: {node: ^12.20.0 || ^14.13.1 || >=16.0.0}
    dev: true

  /is-text-path@2.0.0:
    resolution: {integrity: sha512-+oDTluR6WEjdXEJMnC2z6A4FRwFoYuvShVVEGsS7ewc0UTi2QtAKMDJuL4BDEVt+5T7MjFo12RP8ghOM75oKJw==}
    engines: {node: '>=8'}
    dependencies:
      text-extensions: 2.4.0
    dev: true

  /is-what@3.14.1:
    resolution: {integrity: sha512-sNxgpk9793nzSs7bA6JQJGeIuRBQhAaNGG77kzYQgMkrID+lS6SlK07K5LaptscDlSaIgH+GPFzf+d75FVxozA==}
    dev: true

  /is-wsl@2.2.0:
    resolution: {integrity: sha512-fKzAra0rGJUUBwGBgNkHZuToZcn+TtXHpeCgmkMJMMYx1sQDYaCSyjJBSCa2nH1DGm7s3n1oBnohoVTBaN7Lww==}
    engines: {node: '>=8'}
    dependencies:
      is-docker: 2.2.1
    dev: true

  /isexe@2.0.0:
    resolution: {integrity: sha512-RHxMLp9lnKHGHRng9QFhRCMbYAcVpn69smSGcq3f36xjgVVWThj4qqLbTLlq7Ssj8B+fIQ1EuCEGI2lKsyQeIw==}
    dev: true

  /jackspeak@2.3.6:
    resolution: {integrity: sha512-N3yCS/NegsOBokc8GAdM8UcmfsKiSS8cipheD/nivzr700H+nsMOxJjQnvwOcRYVuFkdH0wGUvW2WbXGmrZGbQ==}
    engines: {node: '>=14'}
    dependencies:
      '@isaacs/cliui': 8.0.2
    optionalDependencies:
      '@pkgjs/parseargs': 0.11.0
    dev: true

  /jiti@1.20.0:
    resolution: {integrity: sha512-3TV69ZbrvV6U5DfQimop50jE9Dl6J8O1ja1dvBbMba/sZ3YBEQqJ2VZRoQPVnhlzjNtU1vaXRZVrVjU4qtm8yA==}
    hasBin: true

  /js-stringify@1.0.2:
    resolution: {integrity: sha1-Fzb939lyTyijaCrcYjCufk6Weds=}
    dev: true

  /js-tokens@4.0.0:
    resolution: {integrity: sha512-RdJUflcE3cUzKiMqQgsCu06FPu9UdIJO0beYbPhHN4k6apgJtifcoCtT9bcxOpYBtpD2kCM6Sbzg4CausW/PKQ==}

  /js-tokens@8.0.3:
    resolution: {integrity: sha512-UfJMcSJc+SEXEl9lH/VLHSZbThQyLpw1vLO1Lb+j4RWDvG3N2f7yj3PVQA3cmkTBNldJ9eFnM+xEXxHIXrYiJw==}
    dev: true

  /js-yaml@4.1.0:
    resolution: {integrity: sha512-wpxZs9NoxZaJESJGIZTyDEaYpl0FKSA+FB9aJiyemKhMwkxQg63h4T1KJgUGHpTqPDNRcmmYLugrRjJlBtWvRA==}
    hasBin: true
    dependencies:
      argparse: 2.0.1
    dev: true

  /jsdoc-type-pratt-parser@4.0.0:
    resolution: {integrity: sha512-YtOli5Cmzy3q4dP26GraSOeAhqecewG04hoO8DY56CH4KJ9Fvv5qKWUCCo3HZob7esJQHCv6/+bnTy72xZZaVQ==}
    engines: {node: '>=12.0.0'}
    dev: true

  /jsesc@0.5.0:
    resolution: {integrity: sha512-uZz5UnB7u4T9LvwmFqXii7pZSouaRPorGs5who1Ip7VO0wxanFvBL7GkM6dTHlgX+jhBApRetaWpnDabOeTcnA==}
    hasBin: true
    dev: false

  /jsesc@2.5.2:
    resolution: {integrity: sha512-OYu7XEzjkCQ3C5Ps3QIZsQfNpqoJyZZA99wd9aWd05NCtC5pWOkShK2mkL6HXQR6/Cy2lbNdPlZBpuQHXE63gA==}
    engines: {node: '>=4'}
    hasBin: true

  /json-parse-even-better-errors@3.0.0:
    resolution: {integrity: sha512-iZbGHafX/59r39gPwVPRBGw0QQKnA7tte5pSMrhWOW7swGsVvVTjmfyAV9pNqk8YGT7tRCdxRu8uzcgZwoDooA==}
    engines: {node: ^14.17.0 || ^16.13.0 || >=18.0.0}
    dev: true

  /json-schema-traverse@0.4.1:
    resolution: {integrity: sha512-xbbCH5dCYU5T8LcEhhuh7HJ88HXuW3qsI3Y0zOZFKfZEHcpWiHU/Jxzk629Brsab/mMiHQti9wMP+845RPe3Vg==}
    dev: true

  /json-stable-stringify-without-jsonify@1.0.1:
    resolution: {integrity: sha512-Bdboy+l7tA3OGW6FjyFHWkP5LuByj1Tk33Ljyq0axyzdk9//JSi2u3fP1QSmd1KNwq6VOKYGlAu87CisVir6Pw==}
    dev: true

  /json-stringify-safe@5.0.1:
    resolution: {integrity: sha512-ZClg6AaYvamvYEE82d3Iyd3vSSIjQ+odgjaTzRuO3s7toCdFKczob2i0zCh7JE8kWn17yvAWhUVxvqGwUalsRA==}
    dev: true

  /json5@2.2.3:
    resolution: {integrity: sha512-XmOWe7eyHYH14cLdVPoyg+GOH3rYX++KpzrylJwSW98t3Nk+U8XOl8FWKOgwtzdb8lXGf6zYwDUzeHMWfxasyg==}
    engines: {node: '>=6'}
    hasBin: true

  /jsonc-parser@3.2.0:
    resolution: {integrity: sha512-gfFQZrcTc8CnKXp6Y4/CBT3fTc0OVuDofpre4aEeEpSBPV5X5v4+Vmx+8snU7RLPrNHPKSgLxGo9YuQzz20o+w==}
    dev: true

  /jsonfile@6.1.0:
    resolution: {integrity: sha512-5dgndWOriYSm5cnYaJNhalLNDKOqFwyDB/rr1E9ZsGciGvKPs8R2xYGCacuf3z6K1YKDz182fd+fY3cn3pMqXQ==}
    dependencies:
      universalify: 2.0.0
    optionalDependencies:
      graceful-fs: 4.2.11
    dev: true

  /jsonparse@1.3.1:
    resolution: {integrity: sha512-POQXvpdL69+CluYsillJ7SUhKvytYjW9vG/GKpnf+xP8UWgYEM/RaMzHHofbALDiKbbP1W8UEYmgGl39WkPZsg==}
    engines: {'0': node >= 0.2.0}
    dev: true

  /jstransformer@1.0.0:
    resolution: {integrity: sha1-7Yvwkh4vPx7U1cGkT2hwntJHIsM=}
    dependencies:
      is-promise: 2.2.2
      promise: 7.3.1
    dev: true

  /kill-port@1.6.1:
    resolution: {integrity: sha512-un0Y55cOM7JKGaLnGja28T38tDDop0AQ8N0KlAdyh+B1nmMoX8AnNmqPNZbS3mUMgiST51DCVqmbFT1gNJpVNw==}
    hasBin: true
    dependencies:
      get-them-args: 1.3.2
      shell-exec: 1.0.2
    dev: true

  /kleur@3.0.3:
    resolution: {integrity: sha512-eTIzlVOSUR+JxdDFepEYcBMtZ9Qqdef+rnzWdRZuMbOywu5tO2w2N7rqjoANZ5k9vywhL6Br1VRjUIgTQx4E8w==}
    engines: {node: '>=6'}
    dev: true

  /kolorist@1.8.0:
    resolution: {integrity: sha512-Y+60/zizpJ3HRH8DCss+q95yr6145JXZo46OTpFvDZWLfRCE4qChOyk1b26nMaNpfHHgxagk9dXT5OP0Tfe+dQ==}
    dev: true

  /launch-editor-middleware@2.6.1:
    resolution: {integrity: sha512-Fg/xYhf7ARmRp40n18wIfJyuAMEjXo67Yull7uF7d0OJ3qA4EYJISt1XfPPn69IIJ5jKgQwzcg6DqHYo95LL/g==}
    dependencies:
      launch-editor: 2.6.1
    dev: true

  /launch-editor@2.6.1:
    resolution: {integrity: sha512-eB/uXmFVpY4zezmGp5XtU21kwo7GBbKB+EQ+UZeWtGb9yAM5xt/Evk+lYH3eRNAtId+ej4u7TYPFZ07w4s7rRw==}
    dependencies:
      picocolors: 1.0.0
      shell-quote: 1.8.1
    dev: true

  /less@4.2.0:
    resolution: {integrity: sha512-P3b3HJDBtSzsXUl0im2L7gTO5Ubg8mEN6G8qoTS77iXxXX4Hvu4Qj540PZDvQ8V6DmX6iXo98k7Md0Cm1PrLaA==}
    engines: {node: '>=6'}
    hasBin: true
    dependencies:
      copy-anything: 2.0.6
      parse-node-version: 1.0.1
      tslib: 2.6.2
    optionalDependencies:
      errno: 0.1.8
      graceful-fs: 4.2.11
      image-size: 0.5.5
      make-dir: 2.1.0
      mime: 1.6.0
      needle: 3.3.1
      source-map: 0.6.1
    dev: true

  /levn@0.4.1:
    resolution: {integrity: sha512-+bT2uH4E5LGE7h/n3evcS/sQlJXCpIp6ym8OWJ5eV6+67Dsql/LaaT7qJBAt2rzfoa/5QBGBhxDix1dMt2kQKQ==}
    engines: {node: '>= 0.8.0'}
    dependencies:
      prelude-ls: 1.2.1
      type-check: 0.4.0
    dev: true

  /lightningcss-darwin-arm64@1.24.1:
    resolution: {integrity: sha512-1jQ12jBy+AE/73uGQWGSafK5GoWgmSiIQOGhSEXiFJSZxzV+OXIx+a9h2EYHxdJfX864M+2TAxWPWb0Vv+8y4w==}
    engines: {node: '>= 12.0.0'}
    cpu: [arm64]
    os: [darwin]
    requiresBuild: true
    dev: true
    optional: true

  /lightningcss-darwin-x64@1.24.1:
    resolution: {integrity: sha512-R4R1d7VVdq2mG4igMU+Di8GPf0b64ZLnYVkubYnGG0Qxq1KaXQtAzcLI43EkpnoWvB/kUg8JKCWH4S13NfiLcQ==}
    engines: {node: '>= 12.0.0'}
    cpu: [x64]
    os: [darwin]
    requiresBuild: true
    dev: true
    optional: true

  /lightningcss-freebsd-x64@1.24.1:
    resolution: {integrity: sha512-z6NberUUw5ALES6Ixn2shmjRRrM1cmEn1ZQPiM5IrZ6xHHL5a1lPin9pRv+w6eWfcrEo+qGG6R9XfJrpuY3e4g==}
    engines: {node: '>= 12.0.0'}
    cpu: [x64]
    os: [freebsd]
    requiresBuild: true
    dev: true
    optional: true

  /lightningcss-linux-arm-gnueabihf@1.24.1:
    resolution: {integrity: sha512-NLQLnBQW/0sSg74qLNI8F8QKQXkNg4/ukSTa+XhtkO7v3BnK19TS1MfCbDHt+TTdSgNEBv0tubRuapcKho2EWw==}
    engines: {node: '>= 12.0.0'}
    cpu: [arm]
    os: [linux]
    requiresBuild: true
    dev: true
    optional: true

  /lightningcss-linux-arm64-gnu@1.24.1:
    resolution: {integrity: sha512-AQxWU8c9E9JAjAi4Qw9CvX2tDIPjgzCTrZCSXKELfs4mCwzxRkHh2RCxX8sFK19RyJoJAjA/Kw8+LMNRHS5qEg==}
    engines: {node: '>= 12.0.0'}
    cpu: [arm64]
    os: [linux]
    requiresBuild: true
    dev: true
    optional: true

  /lightningcss-linux-arm64-musl@1.24.1:
    resolution: {integrity: sha512-JCgH/SrNrhqsguUA0uJUM1PvN5+dVuzPIlXcoWDHSv2OU/BWlj2dUYr3XNzEw748SmNZPfl2NjQrAdzaPOn1lA==}
    engines: {node: '>= 12.0.0'}
    cpu: [arm64]
    os: [linux]
    requiresBuild: true
    dev: true
    optional: true

  /lightningcss-linux-x64-gnu@1.24.1:
    resolution: {integrity: sha512-TYdEsC63bHV0h47aNRGN3RiK7aIeco3/keN4NkoSQ5T8xk09KHuBdySltWAvKLgT8JvR+ayzq8ZHnL1wKWY0rw==}
    engines: {node: '>= 12.0.0'}
    cpu: [x64]
    os: [linux]
    requiresBuild: true
    dev: true
    optional: true

  /lightningcss-linux-x64-musl@1.24.1:
    resolution: {integrity: sha512-HLfzVik3RToot6pQ2Rgc3JhfZkGi01hFetHt40HrUMoeKitLoqUUT5owM6yTZPTytTUW9ukLBJ1pc3XNMSvlLw==}
    engines: {node: '>= 12.0.0'}
    cpu: [x64]
    os: [linux]
    requiresBuild: true
    dev: true
    optional: true

  /lightningcss-win32-x64-msvc@1.24.1:
    resolution: {integrity: sha512-joEupPjYJ7PjZtDsS5lzALtlAudAbgIBMGJPNeFe5HfdmJXFd13ECmEM+5rXNxYVMRHua2w8132R6ab5Z6K9Ow==}
    engines: {node: '>= 12.0.0'}
    cpu: [x64]
    os: [win32]
    requiresBuild: true
    dev: true
    optional: true

  /lightningcss@1.24.1:
    resolution: {integrity: sha512-kUpHOLiH5GB0ERSv4pxqlL0RYKnOXtgGtVe7shDGfhS0AZ4D1ouKFYAcLcZhql8aMspDNzaUCumGHZ78tb2fTg==}
    engines: {node: '>= 12.0.0'}
    dependencies:
      detect-libc: 1.0.3
    optionalDependencies:
      lightningcss-darwin-arm64: 1.24.1
      lightningcss-darwin-x64: 1.24.1
      lightningcss-freebsd-x64: 1.24.1
      lightningcss-linux-arm-gnueabihf: 1.24.1
      lightningcss-linux-arm64-gnu: 1.24.1
      lightningcss-linux-arm64-musl: 1.24.1
      lightningcss-linux-x64-gnu: 1.24.1
      lightningcss-linux-x64-musl: 1.24.1
      lightningcss-win32-x64-msvc: 1.24.1
    dev: true

  /lilconfig@2.1.0:
    resolution: {integrity: sha512-utWOt/GHzuUxnLKxB6dk81RoOeoNeHgbrXiuGk4yyF5qlRz+iIVWu56E2fqGHFrXz0QNUhLB/8nKqvRH66JKGQ==}
    engines: {node: '>=10'}

  /lilconfig@3.0.0:
    resolution: {integrity: sha512-K2U4W2Ff5ibV7j7ydLr+zLAkIg5JJ4lPn1Ltsdt+Tz/IjQ8buJ55pZAxoP34lqIiwtF9iAvtLv3JGv7CAyAg+g==}
    engines: {node: '>=14'}

  /lines-and-columns@1.2.4:
    resolution: {integrity: sha512-7ylylesZQ/PV29jhEDl3Ufjo6ZX7gCqJr5F7PKrqc93v7fzSymt1BpwEU8nAUXs8qzzvqhbjhK5QZg6Mt/HkBg==}

  /lines-and-columns@2.0.3:
    resolution: {integrity: sha512-cNOjgCnLB+FnvWWtyRTzmB3POJ+cXxTA81LoW7u8JdmhfXzriropYwpjShnz1QLLWsQwY7nIxoDmcPTwphDK9w==}
    engines: {node: ^12.20.0 || ^14.13.1 || >=16.0.0}
    dev: true

  /lint-staged@15.2.2:
    resolution: {integrity: sha512-TiTt93OPh1OZOsb5B7k96A/ATl2AjIZo+vnzFZ6oHK5FuTk63ByDtxGQpHm+kFETjEWqgkF95M8FRXKR/LEBcw==}
    engines: {node: '>=18.12.0'}
    hasBin: true
    dependencies:
      chalk: 5.3.0
      commander: 11.1.0
      debug: 4.3.4
      execa: 8.0.1
      lilconfig: 3.0.0
      listr2: 8.0.1
      micromatch: 4.0.5
      pidtree: 0.6.0
      string-argv: 0.3.2
      yaml: 2.3.4
    transitivePeerDependencies:
      - supports-color
    dev: true

  /listr2@8.0.1:
    resolution: {integrity: sha512-ovJXBXkKGfq+CwmKTjluEqFi3p4h8xvkxGQQAQan22YCgef4KZ1mKGjzfGh6PL6AW5Csw0QiQPNuQyH+6Xk3hA==}
    engines: {node: '>=18.0.0'}
    dependencies:
      cli-truncate: 4.0.0
      colorette: 2.0.20
      eventemitter3: 5.0.1
      log-update: 6.0.0
      rfdc: 1.3.1
      wrap-ansi: 9.0.0
    dev: true

  /loader-utils@3.2.0:
    resolution: {integrity: sha512-HVl9ZqccQihZ7JM85dco1MvO9G+ONvxoGa9rkhzFsneGLKSUg1gJf9bWzhRhcvm2qChhWpebQhP44qxjKIUCaQ==}
    engines: {node: '>= 12.13.0'}
    dev: true

  /local-pkg@0.5.0:
    resolution: {integrity: sha512-ok6z3qlYyCDS4ZEU27HaU6x/xZa9Whf8jD4ptH5UZTQYZVYeb9bnZ3ojVhiJNLiXK1Hfc0GNbLXcmZ5plLDDBg==}
    engines: {node: '>=14'}
    dependencies:
      mlly: 1.6.1
      pkg-types: 1.0.3
    dev: true

  /locate-path@6.0.0:
    resolution: {integrity: sha512-iPZK6eYjbxRu3uB4/WZ3EsEIMJFMqAoopl3R+zuq0UjcAm/MO6KCweDgPfP3elTztoKP3KtnVHxTn2NHBSDVUw==}
    engines: {node: '>=10'}
    dependencies:
      p-locate: 5.0.0
    dev: true

  /locate-path@7.2.0:
    resolution: {integrity: sha512-gvVijfZvn7R+2qyPX8mAuKcFGDf6Nc61GdvGafQsHL0sBIxfKzA+usWn4GFC/bk+QdwPUD4kWFJLhElipq+0VA==}
    engines: {node: ^12.20.0 || ^14.13.1 || >=16.0.0}
    dependencies:
      p-locate: 6.0.0
    dev: true

  /lodash-es@4.17.21:
    resolution: {integrity: sha512-mKnC+QJ9pWVzv+C4/U3rRsHapFfHvQFoFB92e52xeyGMcX6/OlIl78je1u8vePzYZSkkogMPJ2yjxxsb89cxyw==}
    dev: false

  /lodash.clonedeep@4.5.0:
    resolution: {integrity: sha512-H5ZhCF25riFd9uB5UCkVKo61m3S/xZk1x4wA6yp/L3RFP6Z/eHH1ymQcGLo7J3GMPfm0V/7m1tryHuGVxpqEBQ==}
    dev: false

  /lodash.debounce@4.0.8:
    resolution: {integrity: sha512-FT1yDzDYEoYWhnSGnpE/4Kj1fLZkDFyqRb7fNt6FdYOSxlUWAtp42Eh6Wb0rGIv/m9Bgo7x4GhQbm5Ys4SG5ow==}
    dev: false

  /lodash.merge@4.6.2:
    resolution: {integrity: sha512-0KpjqXRVvrYyCsX1swR/XTK0va6VQkQM6MNo7PqW77ByjAhoARA8EfrP1N4+KlKj8YS0ZUCtRT/YUuhyYDujIQ==}
    dev: true

  /lodash@4.17.21:
    resolution: {integrity: sha512-v2kDEe57lecTulaDIuNTPy3Ry4gLGJ6Z1O3vE1krgXZNrsQ+LFTGHVxVjcXPs17LhbZVGedAJv8XZ1tvj5FvSg==}

  /log-update@6.0.0:
    resolution: {integrity: sha512-niTvB4gqvtof056rRIrTZvjNYE4rCUzO6X/X+kYjd7WFxXeJ0NwEFnRxX6ehkvv3jTwrXnNdtAak5XYZuIyPFw==}
    engines: {node: '>=18'}
    dependencies:
      ansi-escapes: 6.2.0
      cli-cursor: 4.0.0
      slice-ansi: 7.1.0
      strip-ansi: 7.1.0
      wrap-ansi: 9.0.0
    dev: true

  /longest-streak@3.1.0:
    resolution: {integrity: sha512-9Ri+o0JYgehTaVBBDoMqIl8GXtbWg711O3srftcHhZ0dqnETqLaoIK0x17fUw9rFSlK/0NlsKe0Ahhyl5pXE2g==}
    dev: true

  /loose-envify@1.4.0:
    resolution: {integrity: sha512-lyuxPGr/Wfhrlem2CL/UcnUc1zcqKAImBDzukY7Y5F/yQiNdko6+fRLevlw1HgMySw7f611UIY408EtxRSoK3Q==}
    hasBin: true
    dependencies:
      js-tokens: 4.0.0
    dev: false

  /loupe@2.3.7:
    resolution: {integrity: sha512-zSMINGVYkdpYSOBmLi0D1Uo7JU9nVdQKrHxC8eYlV+9YKK9WePqAlL7lSlorG/U2Fw1w0hTBmaa/jrQ3UbPHtA==}
    dependencies:
      get-func-name: 2.0.2
    dev: true

  /lru-cache@10.0.1:
    resolution: {integrity: sha512-IJ4uwUTi2qCccrioU6g9g/5rvvVl13bsdczUUcqbciD9iLr095yj8DQKdObriEvuNSx325N1rV1O0sJFszx75g==}
    engines: {node: 14 || >=16.14}
    dev: true

  /lru-cache@5.1.1:
    resolution: {integrity: sha512-KpNARQA3Iwv+jTA0utUVVbrh+Jlrr1Fv0e56GGzAFOXN7dk/FviaDW8LHmK52DlcH4WP2n6gI8vN1aesBFgo9w==}
    dependencies:
      yallist: 3.1.1

  /lru-cache@6.0.0:
    resolution: {integrity: sha512-Jo6dJ04CmSjuznwJSS3pUeWmd/H0ffTlkXXgwZi+eq1UCmqQwCh+eLsYOYCwY991i2Fah4h1BEMCx4qThGbsiA==}
    engines: {node: '>=10'}
    dependencies:
      yallist: 4.0.0

  /magic-string@0.27.0:
    resolution: {integrity: sha512-8UnnX2PeRAPZuN12svgR9j7M1uWMovg/CEnIwIG0LFkXSJJe4PdfUGiTGl8V9bsBHFUtfVINcSyYxd7q+kx9fA==}
    engines: {node: '>=12'}
    dependencies:
      '@jridgewell/sourcemap-codec': 1.4.15
    dev: true

  /magic-string@0.30.4:
    resolution: {integrity: sha512-Q/TKtsC5BPm0kGqgBIF9oXAs/xEf2vRKiIB4wCRQTJOQIByZ1d+NnUOotvJOvNpi5RNIgVOMC3pOuaP1ZTDlVg==}
    engines: {node: '>=12'}
    dependencies:
      '@jridgewell/sourcemap-codec': 1.4.15
    dev: true

  /magic-string@0.30.8:
    resolution: {integrity: sha512-ISQTe55T2ao7XtlAStud6qwYPZjE4GK1S/BeVPus4jrq6JuOnQ00YKQC581RWhR122W7msZV263KzVeLoqidyQ==}
    engines: {node: '>=12'}
    dependencies:
      '@jridgewell/sourcemap-codec': 1.4.15

  /make-dir@2.1.0:
    resolution: {integrity: sha512-LS9X+dc8KLxXCb8dni79fLIIUA5VyZoyjSMCwTluaXA0o27cCK0bhXkpgw+sTXVpPy/lSO57ilRixqk0vDmtRA==}
    engines: {node: '>=6'}
    requiresBuild: true
    dependencies:
      pify: 4.0.1
      semver: 5.7.2
    dev: true
    optional: true

  /make-dir@3.1.0:
    resolution: {integrity: sha512-g3FeP20LNwhALb/6Cz6Dd4F2ngze0jz7tbzrD2wAV+o9FeNHe4rL+yK2md0J/fiSf1sa1ADhXqi5+oVwOM/eGw==}
    engines: {node: '>=8'}
    dependencies:
      semver: 6.3.1
    dev: false

  /make-error@1.3.6:
    resolution: {integrity: sha512-s8UhlNe7vPKomQhC1qFelMokr/Sc3AgNbso3n74mVPA5LTZwkB9NlXf4XPamLxJE8h0gh73rM94xvwRT2CVInw==}

  /mark.js@8.11.1:
    resolution: {integrity: sha512-1I+1qpDt4idfgLQG+BNWmrqku+7/2bi5nLf4YwF8y8zXvmfiTBY3PV3ZibfrjBueCByROpuBjLLFCajqkgYoLQ==}
    dev: true

  /markdown-table@3.0.3:
    resolution: {integrity: sha512-Z1NL3Tb1M9wH4XESsCDEksWoKTdlUafKc4pt0GRwjUyXaCFZ+dc3g2erqB6zm3szA2IUSi7VnPI+o/9jnxh9hw==}
    dev: true

  /mdast-util-find-and-replace@3.0.1:
    resolution: {integrity: sha512-SG21kZHGC3XRTSUhtofZkBzZTJNM5ecCi0SK2IMKmSXR8vO3peL+kb1O0z7Zl83jKtutG4k5Wv/W7V3/YHvzPA==}
    dependencies:
      '@types/mdast': 4.0.3
      escape-string-regexp: 5.0.0
      unist-util-is: 6.0.0
      unist-util-visit-parents: 6.0.1
    dev: true

  /mdast-util-from-markdown@2.0.0:
    resolution: {integrity: sha512-n7MTOr/z+8NAX/wmhhDji8O3bRvPTV/U0oTCaZJkjhPSKTPhS3xufVhKGF8s1pJ7Ox4QgoIU7KHseh09S+9rTA==}
    dependencies:
      '@types/mdast': 4.0.3
      '@types/unist': 3.0.2
      decode-named-character-reference: 1.0.2
      devlop: 1.1.0
      mdast-util-to-string: 4.0.0
      micromark: 4.0.0
      micromark-util-decode-numeric-character-reference: 2.0.1
      micromark-util-decode-string: 2.0.0
      micromark-util-normalize-identifier: 2.0.0
      micromark-util-symbol: 2.0.0
      micromark-util-types: 2.0.0
      unist-util-stringify-position: 4.0.0
    transitivePeerDependencies:
      - supports-color
    dev: true

  /mdast-util-gfm-autolink-literal@2.0.0:
    resolution: {integrity: sha512-FyzMsduZZHSc3i0Px3PQcBT4WJY/X/RCtEJKuybiC6sjPqLv7h1yqAkmILZtuxMSsUyaLUWNp71+vQH2zqp5cg==}
    dependencies:
      '@types/mdast': 4.0.3
      ccount: 2.0.1
      devlop: 1.1.0
      mdast-util-find-and-replace: 3.0.1
      micromark-util-character: 2.1.0
    dev: true

  /mdast-util-gfm-footnote@2.0.0:
    resolution: {integrity: sha512-5jOT2boTSVkMnQ7LTrd6n/18kqwjmuYqo7JUPe+tRCY6O7dAuTFMtTPauYYrMPpox9hlN0uOx/FL8XvEfG9/mQ==}
    dependencies:
      '@types/mdast': 4.0.3
      devlop: 1.1.0
      mdast-util-from-markdown: 2.0.0
      mdast-util-to-markdown: 2.1.0
      micromark-util-normalize-identifier: 2.0.0
    transitivePeerDependencies:
      - supports-color
    dev: true

  /mdast-util-gfm-strikethrough@2.0.0:
    resolution: {integrity: sha512-mKKb915TF+OC5ptj5bJ7WFRPdYtuHv0yTRxK2tJvi+BDqbkiG7h7u/9SI89nRAYcmap2xHQL9D+QG/6wSrTtXg==}
    dependencies:
      '@types/mdast': 4.0.3
      mdast-util-from-markdown: 2.0.0
      mdast-util-to-markdown: 2.1.0
    transitivePeerDependencies:
      - supports-color
    dev: true

  /mdast-util-gfm-table@2.0.0:
    resolution: {integrity: sha512-78UEvebzz/rJIxLvE7ZtDd/vIQ0RHv+3Mh5DR96p7cS7HsBhYIICDBCu8csTNWNO6tBWfqXPWekRuj2FNOGOZg==}
    dependencies:
      '@types/mdast': 4.0.3
      devlop: 1.1.0
      markdown-table: 3.0.3
      mdast-util-from-markdown: 2.0.0
      mdast-util-to-markdown: 2.1.0
    transitivePeerDependencies:
      - supports-color
    dev: true

  /mdast-util-gfm-task-list-item@2.0.0:
    resolution: {integrity: sha512-IrtvNvjxC1o06taBAVJznEnkiHxLFTzgonUdy8hzFVeDun0uTjxxrRGVaNFqkU1wJR3RBPEfsxmU6jDWPofrTQ==}
    dependencies:
      '@types/mdast': 4.0.3
      devlop: 1.1.0
      mdast-util-from-markdown: 2.0.0
      mdast-util-to-markdown: 2.1.0
    transitivePeerDependencies:
      - supports-color
    dev: true

  /mdast-util-gfm@3.0.0:
    resolution: {integrity: sha512-dgQEX5Amaq+DuUqf26jJqSK9qgixgd6rYDHAv4aTBuA92cTknZlKpPfa86Z/s8Dj8xsAQpFfBmPUHWJBWqS4Bw==}
    dependencies:
      mdast-util-from-markdown: 2.0.0
      mdast-util-gfm-autolink-literal: 2.0.0
      mdast-util-gfm-footnote: 2.0.0
      mdast-util-gfm-strikethrough: 2.0.0
      mdast-util-gfm-table: 2.0.0
      mdast-util-gfm-task-list-item: 2.0.0
      mdast-util-to-markdown: 2.1.0
    transitivePeerDependencies:
      - supports-color
    dev: true

  /mdast-util-phrasing@4.1.0:
    resolution: {integrity: sha512-TqICwyvJJpBwvGAMZjj4J2n0X8QWp21b9l0o7eXyVJ25YNWYbJDVIyD1bZXE6WtV6RmKJVYmQAKWa0zWOABz2w==}
    dependencies:
      '@types/mdast': 4.0.3
      unist-util-is: 6.0.0
    dev: true

  /mdast-util-to-hast@13.1.0:
    resolution: {integrity: sha512-/e2l/6+OdGp/FB+ctrJ9Avz71AN/GRH3oi/3KAx/kMnoUsD6q0woXlDT8lLEeViVKE7oZxE7RXzvO3T8kF2/sA==}
    dependencies:
      '@types/hast': 3.0.4
      '@types/mdast': 4.0.3
      '@ungap/structured-clone': 1.2.0
      devlop: 1.1.0
      micromark-util-sanitize-uri: 2.0.0
      trim-lines: 3.0.1
      unist-util-position: 5.0.0
      unist-util-visit: 5.0.0
      vfile: 6.0.1
    dev: true

  /mdast-util-to-markdown@2.1.0:
    resolution: {integrity: sha512-SR2VnIEdVNCJbP6y7kVTJgPLifdr8WEU440fQec7qHoHOUz/oJ2jmNRqdDQ3rbiStOXb2mCDGTuwsK5OPUgYlQ==}
    dependencies:
      '@types/mdast': 4.0.3
      '@types/unist': 3.0.2
      longest-streak: 3.1.0
      mdast-util-phrasing: 4.1.0
      mdast-util-to-string: 4.0.0
      micromark-util-decode-string: 2.0.0
      unist-util-visit: 5.0.0
      zwitch: 2.0.4
    dev: true

  /mdast-util-to-string@4.0.0:
    resolution: {integrity: sha512-0H44vDimn51F0YwvxSJSm0eCDOJTRlmN0R1yBh4HLj9wiV1Dn0QoXGbvFAWj2hSItVTlCmBF1hqKlIyUBVFLPg==}
    dependencies:
      '@types/mdast': 4.0.3
    dev: true

  /media-typer@0.3.0:
    resolution: {integrity: sha512-dq+qelQ9akHpcOl/gUVRTxVIOkAJ1wR3QAvb4RsVjS8oVoFjDGTc679wJYmUmknUF5HwMLOgb5O+a3KxfWapPQ==}
    engines: {node: '>= 0.6'}

  /memorystream@0.3.1:
    resolution: {integrity: sha512-S3UwM3yj5mtUSEfP41UZmt/0SCoVYUcU1rkXv+BQ5Ig8ndL4sPoJNBUJERafdPb5jjHJGuMgytgKvKIf58XNBw==}
    engines: {node: '>= 0.10.0'}
    dev: true

  /meow@12.1.1:
    resolution: {integrity: sha512-BhXM0Au22RwUneMPwSCnyhTOizdWoIEPU9sp0Aqa1PnDMR5Wv2FGXYDjuzJEIX+Eo2Rb8xuYe5jrnm5QowQFkw==}
    engines: {node: '>=16.10'}
    dev: true

  /meow@13.2.0:
    resolution: {integrity: sha512-pxQJQzB6djGPXh08dacEloMFopsOqGVRKFPYvPOt9XDZ1HasbgDZA74CJGreSU4G3Ak7EFJGoiH2auq+yXISgA==}
    engines: {node: '>=18'}
    dev: false

  /merge-descriptors@1.0.1:
    resolution: {integrity: sha512-cCi6g3/Zr1iqQi6ySbseM1Xvooa98N0w31jzUYrXPX2xqObmFGHJ0tQ5u74H3mVh7wLouTseZyYIq39g8cNp1w==}

  /merge-stream@2.0.0:
    resolution: {integrity: sha512-abv/qOcuPfk3URPfDzmZU1LKmuw8kT+0nIHvKrKgFrwifol/doWcdA4ZqsWQ8ENrFKkd67Mfpo/LovbIUsbt3w==}
    dev: true

  /merge2@1.4.1:
    resolution: {integrity: sha512-8q7VEgMJW4J8tcfVPy8g09NcQwZdbwFEqhe/WZkoIzjn/3TGDwtOCYtXGxA3O8tPzpczCCDgv+P2P5y00ZJOOg==}
    engines: {node: '>= 8'}

  /methods@1.1.2:
    resolution: {integrity: sha512-iclAHeNqNm68zFtnZ0e+1L2yUIdvzNoauKU4WBA3VvH/vPFieF7qfRlwUZU+DA9P9bPXIS90ulxoUoCH23sV2w==}
    engines: {node: '>= 0.6'}

  /micromark-core-commonmark@2.0.0:
    resolution: {integrity: sha512-jThOz/pVmAYUtkroV3D5c1osFXAMv9e0ypGDOIZuCeAe91/sD6BoE2Sjzt30yuXtwOYUmySOhMas/PVyh02itA==}
    dependencies:
      decode-named-character-reference: 1.0.2
      devlop: 1.1.0
      micromark-factory-destination: 2.0.0
      micromark-factory-label: 2.0.0
      micromark-factory-space: 2.0.0
      micromark-factory-title: 2.0.0
      micromark-factory-whitespace: 2.0.0
      micromark-util-character: 2.1.0
      micromark-util-chunked: 2.0.0
      micromark-util-classify-character: 2.0.0
      micromark-util-html-tag-name: 2.0.0
      micromark-util-normalize-identifier: 2.0.0
      micromark-util-resolve-all: 2.0.0
      micromark-util-subtokenize: 2.0.0
      micromark-util-symbol: 2.0.0
      micromark-util-types: 2.0.0
    dev: true

  /micromark-factory-destination@2.0.0:
    resolution: {integrity: sha512-j9DGrQLm/Uhl2tCzcbLhy5kXsgkHUrjJHg4fFAeoMRwJmJerT9aw4FEhIbZStWN8A3qMwOp1uzHr4UL8AInxtA==}
    dependencies:
      micromark-util-character: 2.1.0
      micromark-util-symbol: 2.0.0
      micromark-util-types: 2.0.0
    dev: true

  /micromark-factory-label@2.0.0:
    resolution: {integrity: sha512-RR3i96ohZGde//4WSe/dJsxOX6vxIg9TimLAS3i4EhBAFx8Sm5SmqVfR8E87DPSR31nEAjZfbt91OMZWcNgdZw==}
    dependencies:
      devlop: 1.1.0
      micromark-util-character: 2.1.0
      micromark-util-symbol: 2.0.0
      micromark-util-types: 2.0.0
    dev: true

  /micromark-factory-space@2.0.0:
    resolution: {integrity: sha512-TKr+LIDX2pkBJXFLzpyPyljzYK3MtmllMUMODTQJIUfDGncESaqB90db9IAUcz4AZAJFdd8U9zOp9ty1458rxg==}
    dependencies:
      micromark-util-character: 2.1.0
      micromark-util-types: 2.0.0
    dev: true

  /micromark-factory-title@2.0.0:
    resolution: {integrity: sha512-jY8CSxmpWLOxS+t8W+FG3Xigc0RDQA9bKMY/EwILvsesiRniiVMejYTE4wumNc2f4UbAa4WsHqe3J1QS1sli+A==}
    dependencies:
      micromark-factory-space: 2.0.0
      micromark-util-character: 2.1.0
      micromark-util-symbol: 2.0.0
      micromark-util-types: 2.0.0
    dev: true

  /micromark-factory-whitespace@2.0.0:
    resolution: {integrity: sha512-28kbwaBjc5yAI1XadbdPYHX/eDnqaUFVikLwrO7FDnKG7lpgxnvk/XGRhX/PN0mOZ+dBSZ+LgunHS+6tYQAzhA==}
    dependencies:
      micromark-factory-space: 2.0.0
      micromark-util-character: 2.1.0
      micromark-util-symbol: 2.0.0
      micromark-util-types: 2.0.0
    dev: true

  /micromark-util-character@2.1.0:
    resolution: {integrity: sha512-KvOVV+X1yLBfs9dCBSopq/+G1PcgT3lAK07mC4BzXi5E7ahzMAF8oIupDDJ6mievI6F+lAATkbQQlQixJfT3aQ==}
    dependencies:
      micromark-util-symbol: 2.0.0
      micromark-util-types: 2.0.0
    dev: true

  /micromark-util-chunked@2.0.0:
    resolution: {integrity: sha512-anK8SWmNphkXdaKgz5hJvGa7l00qmcaUQoMYsBwDlSKFKjc6gjGXPDw3FNL3Nbwq5L8gE+RCbGqTw49FK5Qyvg==}
    dependencies:
      micromark-util-symbol: 2.0.0
    dev: true

  /micromark-util-classify-character@2.0.0:
    resolution: {integrity: sha512-S0ze2R9GH+fu41FA7pbSqNWObo/kzwf8rN/+IGlW/4tC6oACOs8B++bh+i9bVyNnwCcuksbFwsBme5OCKXCwIw==}
    dependencies:
      micromark-util-character: 2.1.0
      micromark-util-symbol: 2.0.0
      micromark-util-types: 2.0.0
    dev: true

  /micromark-util-combine-extensions@2.0.0:
    resolution: {integrity: sha512-vZZio48k7ON0fVS3CUgFatWHoKbbLTK/rT7pzpJ4Bjp5JjkZeasRfrS9wsBdDJK2cJLHMckXZdzPSSr1B8a4oQ==}
    dependencies:
      micromark-util-chunked: 2.0.0
      micromark-util-types: 2.0.0
    dev: true

  /micromark-util-decode-numeric-character-reference@2.0.1:
    resolution: {integrity: sha512-bmkNc7z8Wn6kgjZmVHOX3SowGmVdhYS7yBpMnuMnPzDq/6xwVA604DuOXMZTO1lvq01g+Adfa0pE2UKGlxL1XQ==}
    dependencies:
      micromark-util-symbol: 2.0.0
    dev: true

  /micromark-util-decode-string@2.0.0:
    resolution: {integrity: sha512-r4Sc6leeUTn3P6gk20aFMj2ntPwn6qpDZqWvYmAG6NgvFTIlj4WtrAudLi65qYoaGdXYViXYw2pkmn7QnIFasA==}
    dependencies:
      decode-named-character-reference: 1.0.2
      micromark-util-character: 2.1.0
      micromark-util-decode-numeric-character-reference: 2.0.1
      micromark-util-symbol: 2.0.0
    dev: true

  /micromark-util-encode@2.0.0:
    resolution: {integrity: sha512-pS+ROfCXAGLWCOc8egcBvT0kf27GoWMqtdarNfDcjb6YLuV5cM3ioG45Ys2qOVqeqSbjaKg72vU+Wby3eddPsA==}
    dev: true

  /micromark-util-html-tag-name@2.0.0:
    resolution: {integrity: sha512-xNn4Pqkj2puRhKdKTm8t1YHC/BAjx6CEwRFXntTaRf/x16aqka6ouVoutm+QdkISTlT7e2zU7U4ZdlDLJd2Mcw==}
    dev: true

  /micromark-util-normalize-identifier@2.0.0:
    resolution: {integrity: sha512-2xhYT0sfo85FMrUPtHcPo2rrp1lwbDEEzpx7jiH2xXJLqBuy4H0GgXk5ToU8IEwoROtXuL8ND0ttVa4rNqYK3w==}
    dependencies:
      micromark-util-symbol: 2.0.0
    dev: true

  /micromark-util-resolve-all@2.0.0:
    resolution: {integrity: sha512-6KU6qO7DZ7GJkaCgwBNtplXCvGkJToU86ybBAUdavvgsCiG8lSSvYxr9MhwmQ+udpzywHsl4RpGJsYWG1pDOcA==}
    dependencies:
      micromark-util-types: 2.0.0
    dev: true

  /micromark-util-sanitize-uri@2.0.0:
    resolution: {integrity: sha512-WhYv5UEcZrbAtlsnPuChHUAsu/iBPOVaEVsntLBIdpibO0ddy8OzavZz3iL2xVvBZOpolujSliP65Kq0/7KIYw==}
    dependencies:
      micromark-util-character: 2.1.0
      micromark-util-encode: 2.0.0
      micromark-util-symbol: 2.0.0
    dev: true

  /micromark-util-subtokenize@2.0.0:
    resolution: {integrity: sha512-vc93L1t+gpR3p8jxeVdaYlbV2jTYteDje19rNSS/H5dlhxUYll5Fy6vJ2cDwP8RnsXi818yGty1ayP55y3W6fg==}
    dependencies:
      devlop: 1.1.0
      micromark-util-chunked: 2.0.0
      micromark-util-symbol: 2.0.0
      micromark-util-types: 2.0.0
    dev: true

  /micromark-util-symbol@2.0.0:
    resolution: {integrity: sha512-8JZt9ElZ5kyTnO94muPxIGS8oyElRJaiJO8EzV6ZSyGQ1Is8xwl4Q45qU5UOg+bGH4AikWziz0iN4sFLWs8PGw==}
    dev: true

  /micromark-util-types@2.0.0:
    resolution: {integrity: sha512-oNh6S2WMHWRZrmutsRmDDfkzKtxF+bc2VxLC9dvtrDIRFln627VsFP6fLMgTryGDljgLPjkrzQSDcPrjPyDJ5w==}
    dev: true

  /micromark@4.0.0:
    resolution: {integrity: sha512-o/sd0nMof8kYff+TqcDx3VSrgBTcZpSvYcAHIfHhv5VAuNmisCxjhx6YmxS8PFEpb9z5WKWKPdzf0jM23ro3RQ==}
    dependencies:
      '@types/debug': 4.1.12
      debug: 4.3.4
      decode-named-character-reference: 1.0.2
      devlop: 1.1.0
      micromark-core-commonmark: 2.0.0
      micromark-factory-space: 2.0.0
      micromark-util-character: 2.1.0
      micromark-util-chunked: 2.0.0
      micromark-util-combine-extensions: 2.0.0
      micromark-util-decode-numeric-character-reference: 2.0.1
      micromark-util-encode: 2.0.0
      micromark-util-normalize-identifier: 2.0.0
      micromark-util-resolve-all: 2.0.0
      micromark-util-sanitize-uri: 2.0.0
      micromark-util-subtokenize: 2.0.0
      micromark-util-symbol: 2.0.0
      micromark-util-types: 2.0.0
    transitivePeerDependencies:
      - supports-color
    dev: true

  /micromatch@4.0.5:
    resolution: {integrity: sha512-DMy+ERcEW2q8Z2Po+WNXuw3c5YaUSFjAO5GsJqfEl7UjvtIuFKO6ZrKvcItdy98dwFI2N1tg3zNIdKaQT+aNdA==}
    engines: {node: '>=8.6'}
    dependencies:
      braces: 3.0.2
      picomatch: 2.3.1

  /mime-db@1.52.0:
    resolution: {integrity: sha512-sPU4uV7dYlvtWJxwwxHD0PuihVNiE7TyAbQ5SWxDCB9mUYvOgroQOwYQQOKPJ8CIbE+1ETVlOoK1UC2nU3gYvg==}
    engines: {node: '>= 0.6'}

  /mime-types@2.1.35:
    resolution: {integrity: sha512-ZDY+bPm5zTTF+YpCrAU9nK0UgICYPT0QtT1NZWFv4s++TNkcgVaT0g6+4R2uI4MjQjzysHB1zxuWL50hzaeXiw==}
    engines: {node: '>= 0.6'}
    dependencies:
      mime-db: 1.52.0

  /mime@1.6.0:
    resolution: {integrity: sha512-x0Vn8spI+wuJ1O6S7gnbaQg8Pxh4NNHb7KSINmEWKiPE4RKOplvijn+NkmYmmRgP68mc70j2EbeTFRsrswaQeg==}
    engines: {node: '>=4'}
    hasBin: true

  /mimic-fn@2.1.0:
    resolution: {integrity: sha512-OqbOk5oEQeAZ8WXWydlu9HJjz9WVdEIvamMCcXmuqUYjTknH/sqsWvhQ3vgwKFRR1HpjvNBKQ37nbJgYzGqGcg==}
    engines: {node: '>=6'}
    dev: true

  /mimic-fn@4.0.0:
    resolution: {integrity: sha512-vqiC06CuhBTUdZH+RYl8sFrL096vA45Ok5ISO6sE/Mr1jRbGH4Csnhi8f3wKVl7x8mO4Au7Ir9D3Oyv1VYMFJw==}
    engines: {node: '>=12'}
    dev: true

  /miniflare@3.20240304.2:
    resolution: {integrity: sha512-yQ5TBKv7TlvF8khFvvH+1WWk8cBnaLgNzcbJ5DLQOdecxdDxUCVlN38HThd6Nhcz6EY+ckDkww8FkugUbSSpIQ==}
    engines: {node: '>=16.13'}
    hasBin: true
    dependencies:
      '@cspotcode/source-map-support': 0.8.1
      acorn: 8.11.3
      acorn-walk: 8.3.2(acorn@8.11.3)
      capnp-ts: 0.7.0
      exit-hook: 2.2.1
      glob-to-regexp: 0.4.1
      stoppable: 1.1.0
      undici: 5.28.3
      workerd: 1.20240304.0
      ws: 8.16.0
      youch: 3.2.3
      zod: 3.21.4
    transitivePeerDependencies:
      - bufferutil
      - supports-color
      - utf-8-validate
    dev: true

  /minimatch@3.1.2:
    resolution: {integrity: sha512-J7p63hRiAjw1NDEww1W7i37+ByIrOWO5XQQAzZ3VOcL0PNybwpfmV/N05zFAzwQ9USyEcX6t3UO+K5aqBQOIHw==}
    dependencies:
      brace-expansion: 1.1.11

  /minimatch@5.1.6:
    resolution: {integrity: sha512-lKwV/1brpG6mBUFHtb7NUmtABCb2WZZmm2wNiOA5hAb8VdCS4B3dtMWyvcoViccwAW/COERjXLt0zP1zXUN26g==}
    engines: {node: '>=10'}
    dependencies:
      brace-expansion: 2.0.1
    dev: true

  /minimatch@9.0.3:
    resolution: {integrity: sha512-RHiac9mvaRw0x3AYRgDC1CxAP7HTcNrrECeA8YYJeWnpo+2Q5CegtZjaotWTWxDG3UeGA1coE05iH1mPjT/2mg==}
    engines: {node: '>=16 || 14 >=14.17'}
    dependencies:
      brace-expansion: 2.0.1
    dev: true

  /minimist@1.2.8:
    resolution: {integrity: sha512-2yyAR8qBkN3YuheJanUpWC5U3bb5osDywNB8RzDVlDwDHbocAJveqqj1u8+SVD7jkWT4yvsHCpWqqWqAxb0zCA==}
    dev: true

  /minipass@3.1.6:
    resolution: {integrity: sha512-rty5kpw9/z8SX9dmxblFA6edItUmwJgMeYDZRrwlIVN27i8gysGbznJwUggw2V/FVqFSDdWy040ZPS811DYAqQ==}
    engines: {node: '>=8'}
    dependencies:
      yallist: 4.0.0
    dev: false

  /minipass@5.0.0:
    resolution: {integrity: sha512-3FnjYuehv9k6ovOEbyOswadCDPX1piCfhV8ncmYtHOjuPwylVWsghTLo7rabjC3Rx5xD4HDx8Wm1xnMF7S5qFQ==}
    engines: {node: '>=8'}
    dev: true

  /minisearch@6.3.0:
    resolution: {integrity: sha512-ihFnidEeU8iXzcVHy74dhkxh/dn8Dc08ERl0xwoMMGqp4+LvRSCgicb+zGqWthVokQKvCSxITlh3P08OzdTYCQ==}
    dev: true

  /minizlib@2.1.2:
    resolution: {integrity: sha512-bAxsR8BVfj60DWXHE3u30oHzfl4G7khkSuPW+qvpd7jFRHm7dLxOjUk1EHACJ/hxLY8phGJ0YhYHZo7jil7Qdg==}
    engines: {node: '>= 8'}
    dependencies:
      minipass: 3.1.6
      yallist: 4.0.0
    dev: false

  /mitt@3.0.1:
    resolution: {integrity: sha512-vKivATfr97l2/QBCYAkXYDbrIWPM2IIKEl7YPhjCvKlG3kE2gm+uBo6nEXK3M5/Ffh/FLpKExzOQ3JJoJGFKBw==}
    dev: true

  /mkdirp@1.0.4:
    resolution: {integrity: sha512-vVqVZQyf3WLx2Shd0qJ9xuvqgAyKPLAiqITEtqW0oIUjzo3PePDd6fW9iFz30ef7Ysp/oiWqbhszeGWW2T6Gzw==}
    engines: {node: '>=10'}
    hasBin: true
    dev: false

  /mkdirp@3.0.1:
    resolution: {integrity: sha512-+NsyUUAZDmo6YVHzL/stxSu3t9YS1iljliy3BSDrXJ/dkn1KYdmtZODGGjLcc9XLgVVpH4KshHB8XmZgMhaBXg==}
    engines: {node: '>=10'}
    hasBin: true
    dev: true

  /mkdist@1.3.0(typescript@5.2.2):
    resolution: {integrity: sha512-ZQrUvcL7LkRdzMREpDyg9AT18N9Tl5jc2qeKAUeEw0KGsgykbHbuRvysGAzTuGtwuSg0WQyNit5jh/k+Er3JEg==}
    hasBin: true
    peerDependencies:
      sass: ^1.63.6
      typescript: '>=5.1.6'
    peerDependenciesMeta:
      sass:
        optional: true
      typescript:
        optional: true
    dependencies:
      citty: 0.1.4
      defu: 6.1.2
      esbuild: 0.18.20
      fs-extra: 11.2.0
      globby: 13.2.2
      jiti: 1.20.0
      mlly: 1.6.1
      mri: 1.2.0
      pathe: 1.1.2
      typescript: 5.2.2
    dev: true

  /mlly@1.4.2:
    resolution: {integrity: sha512-i/Ykufi2t1EZ6NaPLdfnZk2AX8cs0d+mTzVKuPfqPKPatxLApaBoxJQ9x1/uckXtrS/U5oisPMDkNs0yQTaBRg==}
    dependencies:
      acorn: 8.11.3
      pathe: 1.1.2
      pkg-types: 1.0.3
      ufo: 1.5.1
    dev: true

  /mlly@1.6.1:
    resolution: {integrity: sha512-vLgaHvaeunuOXHSmEbZ9izxPx3USsk8KCQ8iC+aTlp5sKRSoZvwhHh5L9VbKSaVC6sJDqbyohIS76E2VmHIPAA==}
    dependencies:
      acorn: 8.11.3
      pathe: 1.1.2
      pkg-types: 1.0.3
      ufo: 1.5.1
    dev: true

  /moment@2.30.1:
    resolution: {integrity: sha512-uEmtNhbDOrWPFS+hdjFCBfy9f2YoyzRpwcl+DqpC6taX21FzsTLQVbMV/W7PzNSX6x/bhC1zA3c2UQ5NzH6how==}
    dev: true

  /mri@1.2.0:
    resolution: {integrity: sha512-tzzskb3bG8LvYGFF/mDTpq3jpI6Q9wc3LEmBaghu+DdCssd1FakN7Bc0hVNmEyGq1bq3RgfkCb3cmQLpNPOroA==}
    engines: {node: '>=4'}
    dev: true

  /mrmime@2.0.0:
    resolution: {integrity: sha512-eu38+hdgojoyq63s+yTpN4XMBdt5l8HhMhc4VKLO9KM5caLIBvUm4thi7fFaxyTmCKeNnXZ5pAlBwCUnhA09uw==}
    engines: {node: '>=10'}
    dev: true

  /ms@2.0.0:
    resolution: {integrity: sha512-Tpp60P6IUJDTuOq/5Z8cdskzJujfwqfOTkrwIwj7IRISpnkJnT6SyJ4PCPnGMoFjC9ddhal5KVIYtAt97ix05A==}

  /ms@2.1.2:
    resolution: {integrity: sha512-sGkPx+VjMtmA6MX27oA4FBFELFCZZ4S4XqeGOXCv68tT+jb3vk/RyaKWP0PTKyWtmLSM0b+adUTEvbs1PEaH2w==}

  /ms@2.1.3:
    resolution: {integrity: sha512-6FlzubTLZG3J2a/NVCAleEhjzq5oxgHyaCU9yYXvcLsvoVaHJq/s5xXI6/XXP6tz7R9xAOtHnSO/tXtF3WRTlA==}

  /muggle-string@0.3.1:
    resolution: {integrity: sha512-ckmWDJjphvd/FvZawgygcUeQCxzvohjFO5RxTjj4eq8kw359gFF3E1brjfI+viLMxss5JrHTDRHZvu2/tuy0Qg==}
    dev: true

  /mustache@4.2.0:
    resolution: {integrity: sha512-71ippSywq5Yb7/tVYyGbkBggbU8H3u5Rz56fH60jGFgr8uHwxs+aSKeqmluIVzM0m0kB7xQjKS6qPfd0b2ZoqQ==}
    hasBin: true
    dev: true

  /mz@2.7.0:
    resolution: {integrity: sha512-z81GNO7nnYMEhrGh9LeymoE4+Yr0Wn5McHIZMK5cfQCl+NDX08sCZgUc9/6MHni9IWuFLm1Z3HTCXu2z9fN62Q==}
    dependencies:
      any-promise: 1.3.0
      object-assign: 4.1.1
      thenify-all: 1.6.0

  /nanoid@3.3.7:
    resolution: {integrity: sha512-eSRppjcPIatRIMC1U6UngP8XFcz8MQWGQdt1MTBQ7NaAmvXDfvNxbvWV3x2y6CdEUciCSsDHDQZbhYaB8QEo2g==}
    engines: {node: ^10 || ^12 || ^13.7 || ^14 || >=15.0.1}
    hasBin: true

  /natural-compare@1.4.0:
    resolution: {integrity: sha512-OWND8ei3VtNC9h7V60qff3SVobHr996CTwgxubgyQYEpg290h9J0buyECNNJexkFm5sOajh5G116RYA1c8ZMSw==}
    dev: true

  /needle@3.3.1:
    resolution: {integrity: sha512-6k0YULvhpw+RoLNiQCRKOl09Rv1dPLr8hHnVjHqdolKwDrdNyk+Hmrthi4lIGPPz3r39dLx0hsF5s40sZ3Us4Q==}
    engines: {node: '>= 4.4.x'}
    hasBin: true
    requiresBuild: true
    dependencies:
      iconv-lite: 0.6.3
      sax: 1.3.0
    dev: true
    optional: true

  /negotiator@0.6.3:
    resolution: {integrity: sha512-+EUsqGPLsM+j/zdChZjsnX51g4XrHFOIXwfnCVPGlQk/k5giakcKsuxCObBRu6DSm9opw/O6slWbJdghQM4bBg==}
    engines: {node: '>= 0.6'}

  /neo-async@2.6.2:
    resolution: {integrity: sha512-Yd3UES5mWCSqR+qNT93S3UoYUkqAZ9lLg8a7g9rimsWmYGK8cVToA4/sF3RrshdyV3sAGMXVUmpMYOw+dLpOuw==}
    dev: true

  /next-tick@1.1.0:
    resolution: {integrity: sha512-CXdUiJembsNjuToQvxayPZF9Vqht7hewsvy2sOWafLvi2awflj9mOC6bHIg50orX8IJvWKY9wYQ/zB2kogPslQ==}
    dev: false

  /node-addon-api@5.0.0:
    resolution: {integrity: sha512-CvkDw2OEnme7ybCykJpVcKH+uAOLV2qLqiyla128dN9TkEWfrYmxG6C2boDe5KcNQqZF3orkqzGgOMvZ/JNekA==}
    dev: false

  /node-domexception@1.0.0:
    resolution: {integrity: sha512-/jKZoMpw0F8GRwl4/eLROPA3cfcXtLApP0QzLmUT/HuPCZWyB7IY9ZrMeKw2O/nFIqPQB3PVM9aYm0F312AXDQ==}
    engines: {node: '>=10.5.0'}
    dev: true

  /node-fetch@2.6.7:
    resolution: {integrity: sha512-ZjMPFEfVx5j+y2yF35Kzx5sF7kDzxuDj6ziH4FFbOp87zKDZNx8yExJIb05OGF4Nlt9IHFIMBkRl41VdvcNdbQ==}
    engines: {node: 4.x || >=6.0.0}
    peerDependencies:
      encoding: ^0.1.0
    peerDependenciesMeta:
      encoding:
        optional: true
    dependencies:
      whatwg-url: 5.0.0
    dev: false

  /node-fetch@3.3.2:
    resolution: {integrity: sha512-dRB78srN/l6gqWulah9SrxeYnxeddIG30+GOqK/9OlLVyLg3HPnr6SqOWTWOXKRwC2eGYCkZ59NNuSgvSrpgOA==}
    engines: {node: ^12.20.0 || ^14.13.1 || >=16.0.0}
    dependencies:
      data-uri-to-buffer: 4.0.0
      fetch-blob: 3.1.5
      formdata-polyfill: 4.0.10
    dev: true

  /node-releases@2.0.14:
    resolution: {integrity: sha512-y10wOWt8yZpqXmOgRo77WaHEmhYQYGNA6y421PKsKYWEK8aW+cqAphborZDhqfyKrbZEN92CN1X2KbafY2s7Yw==}

  /nopt@5.0.0:
    resolution: {integrity: sha512-Tbj67rffqceeLpcRXrT7vKAN8CwfPeIBgM7E6iBkmKLV7bEMwpGgYLGv0jACUsECaa/vuxP0IjEont6umdMgtQ==}
    engines: {node: '>=6'}
    hasBin: true
    dependencies:
      abbrev: 1.1.1
    dev: false

  /normalize-package-data@6.0.0:
    resolution: {integrity: sha512-UL7ELRVxYBHBgYEtZCXjxuD5vPxnmvMGq0jp/dGPKKrN7tfsBh2IY7TlJ15WWwdjRWD3RJbnsygUurTK3xkPkg==}
    engines: {node: ^16.14.0 || >=18.0.0}
    dependencies:
      hosted-git-info: 7.0.1
      is-core-module: 2.13.1
      semver: 7.6.0
      validate-npm-package-license: 3.0.4
    dev: true

  /normalize-path@3.0.0:
    resolution: {integrity: sha512-6eZs5Ls3WtCisHWp9S2GUy8dqkpGi4BVSz3GaqiE6ezub0512ESztXUwUB6C6IKbQkY2Pnb/mD4WYojCRwcwLA==}
    engines: {node: '>=0.10.0'}

  /normalize-range@0.1.2:
    resolution: {integrity: sha512-bdok/XvKII3nUpklnV6P2hxtMNrCboOjAcyBuQnWEhO665FwrSNRxU+AqpsyvO6LgGYPspN+lu5CLtw4jPRKNA==}
    engines: {node: '>=0.10.0'}
    dev: false

  /normalize.css@8.0.1:
    resolution: {integrity: sha512-qizSNPO93t1YUuUhP22btGOo3chcvDFqFaj2TRybP0DMxkHOCTYwp3n34fel4a31ORXy4m1Xq0Gyqpb5m33qIg==}
    dev: false

  /npm-bundled@2.0.1:
    resolution: {integrity: sha512-gZLxXdjEzE/+mOstGDqR6b0EkhJ+kM6fxM6vUuckuctuVPh80Q6pw/rSZj9s4Gex9GxWtIicO1pc8DB9KZWudw==}
    engines: {node: ^12.13.0 || ^14.15.0 || >=16.0.0}
    dependencies:
      npm-normalize-package-bin: 2.0.0
    dev: true

  /npm-normalize-package-bin@2.0.0:
    resolution: {integrity: sha512-awzfKUO7v0FscrSpRoogyNm0sajikhBWpU0QMrW09AMi9n1PoKU6WaIqUzuJSQnpciZZmJ/jMZ2Egfmb/9LiWQ==}
    engines: {node: ^12.13.0 || ^14.15.0 || >=16.0.0}
    dev: true

  /npm-normalize-package-bin@3.0.1:
    resolution: {integrity: sha512-dMxCf+zZ+3zeQZXKxmyuCKlIDPGuv8EF940xbkC4kQVDTtqoh6rJFO+JTKSA6/Rwi0getWmtuy4Itup0AMcaDQ==}
    engines: {node: ^14.17.0 || ^16.13.0 || >=18.0.0}
    dev: true

  /npm-packlist@5.1.3:
    resolution: {integrity: sha512-263/0NGrn32YFYi4J533qzrQ/krmmrWwhKkzwTuM4f/07ug51odoaNjUexxO4vxlzURHcmYMH1QjvHjsNDKLVg==}
    engines: {node: ^12.13.0 || ^14.15.0 || >=16.0.0}
    hasBin: true
    dependencies:
      glob: 8.1.0
      ignore-walk: 5.0.1
      npm-bundled: 2.0.1
      npm-normalize-package-bin: 2.0.0
    dev: true

  /npm-run-all2@6.1.2:
    resolution: {integrity: sha512-WwwnS8Ft+RpXve6T2EIEVpFLSqN+ORHRvgNk3H9N62SZXjmzKoRhMFg3I17TK3oMaAEr+XFbRirWS2Fn3BCPSg==}
    engines: {node: ^14.18.0 || >=16.0.0, npm: '>= 8'}
    hasBin: true
    dependencies:
      ansi-styles: 6.2.1
      cross-spawn: 7.0.3
      memorystream: 0.3.1
      minimatch: 9.0.3
      pidtree: 0.6.0
      read-package-json-fast: 3.0.2
      shell-quote: 1.8.1
    dev: true

  /npm-run-path@5.1.0:
    resolution: {integrity: sha512-sJOdmRGrY2sjNTRMbSvluQqg+8X7ZK61yvzBEIDhz4f8z1TZFYABsqjjCBd/0PUNE9M6QDgHJXQkGUEm7Q+l9Q==}
    engines: {node: ^12.20.0 || ^14.13.1 || >=16.0.0}
    dependencies:
      path-key: 4.0.0
    dev: true

  /npmlog@5.0.1:
    resolution: {integrity: sha512-AqZtDUWOMKs1G/8lwylVjrdYgqA4d9nu8hc+0gzRxlDb1I10+FHBGMXs6aiQHFdCUUlqH99MUMuLfzWDNDtfxw==}
    dependencies:
      are-we-there-yet: 2.0.0
      console-control-strings: 1.1.0
      gauge: 3.0.2
      set-blocking: 2.0.0
    dev: false

  /object-assign@4.1.1:
    resolution: {integrity: sha512-rJgTQnkUnH1sFw8yT6VSU3zD3sWmu6sZhIseY8VX+GRu3P6F7Fu+JNDoXfklElbLJSnc3FUQHVe4cU5hj+BcUg==}
    engines: {node: '>=0.10.0'}

  /object-hash@3.0.0:
    resolution: {integrity: sha512-RSn9F68PjH9HqtltsSnqYC1XXoWe9Bju5+213R98cNGttag9q9yAOTzdbsqvIa7aNm5WffBZFpWYr2aWrklWAw==}
    engines: {node: '>= 6'}

  /object-inspect@1.12.3:
    resolution: {integrity: sha512-geUvdk7c+eizMNUDkRpW1wJwgfOiOeHbxBR/hLXK1aT6zmVSO0jsQcs7fj6MGw89jC/cjGfLcNOrtMYtGqm81g==}

  /on-finished@2.3.0:
    resolution: {integrity: sha512-ikqdkGAAyf/X/gPhXGvfgAytDZtDbr+bkNUJ0N9h5MI/dmdgCs3l6hoHrcUv41sRKew3jIwrp4qQDXiK99Utww==}
    engines: {node: '>= 0.8'}
    dependencies:
      ee-first: 1.1.1
    dev: true

  /on-finished@2.4.1:
    resolution: {integrity: sha512-oVlzkg3ENAhCk2zdv7IJwd/QUD4z2RxRwpkcGY8psCVcCYZNq4wYnVWALHM+brtuJjePWiYF/ClmuDr8Ch5+kg==}
    engines: {node: '>= 0.8'}
    dependencies:
      ee-first: 1.1.1

  /once@1.4.0:
    resolution: {integrity: sha512-lNaJgI+2Q5URQBkccEKHTQOPaXdUxnZZElQTZY0MFUAuaEqe1E+Nyvgdz/aIyNi6Z9MzO5dv1H8n58/GELp3+w==}
    dependencies:
      wrappy: 1.0.2

  /onetime@5.1.2:
    resolution: {integrity: sha512-kbpaSSGJTWdAY5KPVeMOKXSrPtr8C8C7wodJbcsd51jRnmD+GZu8Y0VoU6Dm5Z4vWr0Ig/1NKuWRKf7j5aaYSg==}
    engines: {node: '>=6'}
    dependencies:
      mimic-fn: 2.1.0
    dev: true

  /onetime@6.0.0:
    resolution: {integrity: sha512-1FlR+gjXK7X+AsAHso35MnyN5KqGwJRi/31ft6x0M194ht7S+rWAvd7PHss9xSKMzE0asv1pyIHaJYq+BbacAQ==}
    engines: {node: '>=12'}
    dependencies:
      mimic-fn: 4.0.0
    dev: true

  /open@8.4.2:
    resolution: {integrity: sha512-7x81NCL719oNbsq/3mh+hVrAWmFuEYUqrq/Iw3kUzH8ReypT9QQ0BLoJS7/G9k6N81XjW4qHWtjWwe/9eLy1EQ==}
    engines: {node: '>=12'}
    dependencies:
      define-lazy-prop: 2.0.0
      is-docker: 2.2.1
      is-wsl: 2.2.0
    dev: true

  /optionator@0.9.3:
    resolution: {integrity: sha512-JjCoypp+jKn1ttEFExxhetCKeJt9zhAgAve5FXHixTvFDW/5aEktX9bufBKLRRMdU7bNtpLfcGu94B3cdEJgjg==}
    engines: {node: '>= 0.8.0'}
    dependencies:
      '@aashutoshrathi/word-wrap': 1.2.6
      deep-is: 0.1.4
      fast-levenshtein: 2.0.6
      levn: 0.4.1
      prelude-ls: 1.2.1
      type-check: 0.4.0
    dev: true

  /p-limit@3.1.0:
    resolution: {integrity: sha512-TYOanM3wGwNGsZN2cVTYPArw454xnXj5qmWF1bEoAc4+cU/ol7GVh7odevjp1FNHduHc3KZMcFduxU5Xc6uJRQ==}
    engines: {node: '>=10'}
    dependencies:
      yocto-queue: 0.1.0
    dev: true

  /p-limit@4.0.0:
    resolution: {integrity: sha512-5b0R4txpzjPWVw/cXXUResoD4hb6U/x9BH08L7nw+GN1sezDzPdxeRvpc9c433fZhBan/wusjbCsqwqm4EIBIQ==}
    engines: {node: ^12.20.0 || ^14.13.1 || >=16.0.0}
    dependencies:
      yocto-queue: 1.0.0
    dev: true

  /p-limit@5.0.0:
    resolution: {integrity: sha512-/Eaoq+QyLSiXQ4lyYV23f14mZRQcXnxfHrN0vCai+ak9G0pp9iEQukIIZq5NccEvwRB8PUnZT0KsOoDCINS1qQ==}
    engines: {node: '>=18'}
    dependencies:
      yocto-queue: 1.0.0
    dev: true

  /p-locate@5.0.0:
    resolution: {integrity: sha512-LaNjtRWUBY++zB5nE/NwcaoMylSPk+S+ZHNB1TzdbMJMny6dynpAGt7X/tl/QYq3TIeE6nxHppbo2LGymrG5Pw==}
    engines: {node: '>=10'}
    dependencies:
      p-limit: 3.1.0
    dev: true

  /p-locate@6.0.0:
    resolution: {integrity: sha512-wPrq66Llhl7/4AGC6I+cqxT07LhXvWL08LNXz1fENOw0Ap4sRZZ/gZpTTJ5jpurzzzfS2W/Ge9BY3LgLjCShcw==}
    engines: {node: ^12.20.0 || ^14.13.1 || >=16.0.0}
    dependencies:
      p-limit: 4.0.0
    dev: true

  /package-name-regex@2.0.6:
    resolution: {integrity: sha512-gFL35q7kbE/zBaPA3UKhp2vSzcPYx2ecbYuwv1ucE9Il6IIgBDweBlH8D68UFGZic2MkllKa2KHCfC1IQBQUYA==}
    engines: {node: '>=12'}
    dev: true

  /parent-module@1.0.1:
    resolution: {integrity: sha512-GQ2EWRpQV8/o+Aw8YqtfZZPfNRWZYkbidE9k5rpl/hC3vtHHBfGm2Ifi6qWV+coDGkrUKZAxE3Lot5kcsRlh+g==}
    engines: {node: '>=6'}
    dependencies:
      callsites: 3.1.0
    dev: true

  /parse-json@7.1.0:
    resolution: {integrity: sha512-ihtdrgbqdONYD156Ap6qTcaGcGdkdAxodO1wLqQ/j7HP1u2sFYppINiq4jyC8F+Nm+4fVufylCV00QmkTHkSUg==}
    engines: {node: '>=16'}
    dependencies:
      '@babel/code-frame': 7.23.5
      error-ex: 1.3.2
      json-parse-even-better-errors: 3.0.0
      lines-and-columns: 2.0.3
      type-fest: 3.13.1
    dev: true

  /parse-node-version@1.0.1:
    resolution: {integrity: sha512-3YHlOa/JgH6Mnpr05jP9eDG254US9ek25LyIxZlDItp2iJtwyaXQb57lBYLdT3MowkUFYEV2XXNAYIPlESvJlA==}
    engines: {node: '>= 0.10'}
    dev: true

  /parse5@7.1.2:
    resolution: {integrity: sha512-Czj1WaSVpaoj0wbhMzLmWD69anp2WH7FXMB9n1Sy8/ZFF9jolSQVMu1Ij5WIyGmcBmhk7EOndpO4mIpihVqAXw==}
    dependencies:
      entities: 4.4.0
    dev: true

  /parseurl@1.3.3:
    resolution: {integrity: sha512-CiyeOxFT/JZyN5m0z9PfXw4SCBJ6Sygz1Dpl0wqjlhDEGGBP1GnsUVEL0p63hoG1fcj3fHynXi9NYO4nWOL+qQ==}
    engines: {node: '>= 0.8'}

  /path-browserify@1.0.1:
    resolution: {integrity: sha512-b7uo2UCUOYZcnF/3ID0lulOJi/bafxa1xPe7ZPsammBSpjSWQkjNxlt635YGS2MiR9GjvuXCtz2emr3jbsz98g==}
    dev: true

  /path-exists@4.0.0:
    resolution: {integrity: sha512-ak9Qy5Q7jYb2Wwcey5Fpvg2KoAc/ZIhLSLOSBmRmygPsGwkVVt0fZa0qrtMz+m6tJTAHfZQ8FnmB4MG4LWy7/w==}
    engines: {node: '>=8'}
    dev: true

  /path-exists@5.0.0:
    resolution: {integrity: sha512-RjhtfwJOxzcFmNOi6ltcbcu4Iu+FL3zEj83dk4kAS+fVpTxXLO1b38RvJgT/0QwvV/L3aY9TAnyv0EOqW4GoMQ==}
    engines: {node: ^12.20.0 || ^14.13.1 || >=16.0.0}
    dev: true

  /path-is-absolute@1.0.1:
    resolution: {integrity: sha512-AVbw3UJ2e9bq64vSaS9Am0fje1Pa8pbGqTTsmXfaIiMpnr5DlDhfJOuLj9Sf95ZPVDAUerDfEk88MPmPe7UCQg==}
    engines: {node: '>=0.10.0'}

  /path-key@3.1.1:
    resolution: {integrity: sha512-ojmeN0qd+y0jszEtoY48r0Peq5dwMEkIlCOu6Q5f41lfkswXuKtYrhgoTpLnyIcHm24Uhqx+5Tqm2InSwLhE6Q==}
    engines: {node: '>=8'}
    dev: true

  /path-key@4.0.0:
    resolution: {integrity: sha512-haREypq7xkM7ErfgIyA0z+Bj4AGKlMSdlQE2jvJo6huWD1EdkKYV+G/T4nq0YEF2vgTT8kqMFKo1uHn950r4SQ==}
    engines: {node: '>=12'}
    dev: true

  /path-parse@1.0.7:
    resolution: {integrity: sha512-LDJzPVEEEPR+y48z93A0Ed0yXb8pAByGWo/k5YYdYgpY2/2EsOsksJrq7lOHxryrVOn1ejG6oAp8ahvOIQD8sw==}

  /path-scurry@1.10.1:
    resolution: {integrity: sha512-MkhCqzzBEpPvxxQ71Md0b1Kk51W01lrYvlMzSUaIzNsODdd7mqhiimSZlr+VegAz5Z6Vzt9Xg2ttE//XBhH3EQ==}
    engines: {node: '>=16 || 14 >=14.17'}
    dependencies:
      lru-cache: 10.0.1
      minipass: 5.0.0
    dev: true

  /path-to-regexp@0.1.7:
    resolution: {integrity: sha512-5DFkuoqlv1uYQKxy8omFBeJPQcdoE07Kv2sferDCrAq1ohOU+MSDswDIbnx3YAM60qIOnYa53wBhXW0EbMonrQ==}

  /path-type@4.0.0:
    resolution: {integrity: sha512-gDKb8aZMDeD/tZWs9P6+q0J9Mwkdl6xMV8TjnGP3qJVJ06bdMgkbBlLU8IdfOsIsFz2BW1rNVT3XuNEl8zPAvw==}
    engines: {node: '>=8'}
    dev: true

  /pathe@1.1.2:
    resolution: {integrity: sha512-whLdWMYL2TwI08hn8/ZqAbrVemu0LNaNNJZX73O6qaIdCTfXutsLhMkjdENX0qhsQ9uIimo4/aQOmXkoon2nDQ==}
    dev: true

  /pathval@1.1.1:
    resolution: {integrity: sha512-Dp6zGqpTdETdR63lehJYPeIOqpiNBNtc7BpWSLrOje7UaIsE5aY92r/AunQA7rsXvet3lrJ3JnZX29UPTKXyKQ==}
    dev: true

  /perfect-debounce@1.0.0:
    resolution: {integrity: sha512-xCy9V055GLEqoFaHoC1SoLIaLmWctgCUaBaWxDZ7/Zx4CTyX7cJQLJOok/orfjZAh9kEYpjJa4d0KcJmCbctZA==}
    dev: true

  /periscopic@4.0.2:
    resolution: {integrity: sha512-sqpQDUy8vgB7ycLkendSKS6HnVz1Rneoc3Rc+ZBUCe2pbqlVuCC5vF52l0NJ1aiMg/r1qfYF9/myz8CZeI2rjA==}
    dependencies:
      '@types/estree': 1.0.1
      is-reference: 3.0.2
      zimmerframe: 1.0.0
    dev: true

  /phoenix@1.7.11:
    resolution: {integrity: sha512-aeikMR/Qh6gAygY45d5p/B7srqH60h0GbCIauEAStAtRUq4hvlkzDTyDj1NJidJEV9IKFhZe7f9L+zosUJdF/g==}
    dev: false

  /picocolors@1.0.0:
    resolution: {integrity: sha512-1fygroTLlHu66zi26VoTDv8yRgm0Fccecssto+MhsZ0D/DGW2sm8E8AjW7NU5VVTRt5GxbeZ5qBuJr+HyLYkjQ==}

  /picomatch@2.3.1:
    resolution: {integrity: sha512-JU3teHTNjmE2VCGFzuY8EXzCDVwEqB2a8fsIvwaStHhAWJEeVd1o1QD80CU6+ZdEXXSLbSsuLwJjkCBWqRQUVA==}
    engines: {node: '>=8.6'}

  /pidtree@0.6.0:
    resolution: {integrity: sha512-eG2dWTVw5bzqGRztnHExczNxt5VGsE6OwTeCG3fdUf9KBsZzO3R5OIIIzWR+iZA0NtZ+RDVdaoE2dK1cn6jH4g==}
    engines: {node: '>=0.10'}
    hasBin: true
    dev: true

  /pify@2.3.0:
    resolution: {integrity: sha512-udgsAY+fTnvv7kI7aaxbqwWNb0AHiB0qBO89PZKPkoTmGOgdbrHDKD+0B2X4uTfJ/FT1R09r9gTsjUjNJotuog==}
    engines: {node: '>=0.10.0'}

  /pify@4.0.1:
    resolution: {integrity: sha512-uB80kBFb/tfd68bVleG9T5GGsGPjJrLAUpR5PZIrhBnIaRTQRjqdJSsIKkOP6OAIFbj7GOrcudc5pNjZ+geV2g==}
    engines: {node: '>=6'}
    requiresBuild: true
    dev: true
    optional: true

  /pirates@4.0.5:
    resolution: {integrity: sha512-8V9+HQPupnaXMA23c5hvl69zXvTwTzyAYasnkb0Tts4XvO4CliqONMOnvlq26rkhLC3nWDFBJf73LU1e1VZLaQ==}
    engines: {node: '>= 6'}

  /pkg-types@1.0.3:
    resolution: {integrity: sha512-nN7pYi0AQqJnoLPC9eHFQ8AcyaixBUOwvqc5TDnIKCMEE6I0y8P7OKA7fPexsXGCGxQDl/cmrLAp26LhcwxZ4A==}
    dependencies:
      jsonc-parser: 3.2.0
      mlly: 1.6.1
      pathe: 1.1.2
    dev: true

  /playwright-chromium@1.42.1:
    resolution: {integrity: sha512-VelpmKJ+3G3QlAFfA9JIuEYyU8b8vQrlIPY3tIaGv+adn7mem56SP04e+zMudcxisfOT3suQOSTD1qs6YErdDg==}
    engines: {node: '>=16'}
    hasBin: true
    requiresBuild: true
    dependencies:
      playwright-core: 1.42.1
    dev: true

  /playwright-core@1.42.1:
    resolution: {integrity: sha512-mxz6zclokgrke9p1vtdy/COWBH+eOZgYUVVU34C73M+4j4HLlQJHtfcqiqqxpP0o8HhMkflvfbquLX5dg6wlfA==}
    engines: {node: '>=16'}
    hasBin: true
    dev: true

  /postcss-import@15.1.0(postcss@8.4.36):
    resolution: {integrity: sha512-hpr+J05B2FVYUAXHeK1YyI267J/dDDhMU6B6civm8hSY1jYJnBXxzKDKDswzJmtLHryrjhnDjqqp/49t8FALew==}
    engines: {node: '>=14.0.0'}
    peerDependencies:
      postcss: ^8.0.0
    peerDependenciesMeta:
      postcss:
        optional: true
    dependencies:
      postcss: 8.4.36
      postcss-value-parser: 4.2.0
      read-cache: 1.0.0
      resolve: 1.22.4

  /postcss-import@16.0.1(patch_hash=fjrm7xa2co7loa5ldk32oip4ly)(postcss@8.4.36):
    resolution: {integrity: sha512-i2Pci0310NaLHr/5JUFSw1j/8hf1CzwMY13g6ZDxgOavmRHQi2ba3PmUHoihO+sjaum+KmCNzskNsw7JDrg03g==}
    engines: {node: '>=18.0.0'}
    peerDependencies:
      postcss: ^8.0.0
    peerDependenciesMeta:
      postcss:
        optional: true
    dependencies:
      postcss: 8.4.36
      postcss-value-parser: 4.2.0
      read-cache: 1.0.0
      resolve: 1.22.4
    dev: true
    patched: true

  /postcss-js@4.0.1(postcss@8.4.36):
    resolution: {integrity: sha512-dDLF8pEO191hJMtlHFPRa8xsizHaM82MLfNkUHdUtVEV3tgTp5oj+8qbEqYM57SLfc74KSbw//4SeJma2LRVIw==}
    engines: {node: ^12 || ^14 || >= 16}
    peerDependencies:
      postcss: ^8.4.21
    peerDependenciesMeta:
      postcss:
        optional: true
    dependencies:
      camelcase-css: 2.0.1
      postcss: 8.4.36

  /postcss-load-config@4.0.2(postcss@8.4.36)(ts-node@10.9.2):
    resolution: {integrity: sha512-bSVhyJGL00wMVoPUzAVAnbEoWyqRxkjv64tUl427SKnPrENtq6hJwUojroMz2VB+Q1edmi4IfrAPpami5VVgMQ==}
    engines: {node: '>= 14'}
    peerDependencies:
      postcss: '>=8.0.9'
      ts-node: '>=9.0.0'
    peerDependenciesMeta:
      postcss:
        optional: true
      ts-node:
        optional: true
    dependencies:
      lilconfig: 3.0.0
      postcss: 8.4.36
      ts-node: 10.9.2(@types/node@20.11.28)(typescript@5.2.2)
      yaml: 2.3.4

  /postcss-modules-extract-imports@3.0.0(postcss@8.4.36):
    resolution: {integrity: sha512-bdHleFnP3kZ4NYDhuGlVK+CMrQ/pqUm8bx/oGL93K6gVwiclvX5x0n76fYMKuIGKzlABOy13zsvqjb0f92TEXw==}
    engines: {node: ^10 || ^12 || >= 14}
    peerDependencies:
      postcss: ^8.1.0
    peerDependenciesMeta:
      postcss:
        optional: true
    dependencies:
      postcss: 8.4.36
    dev: true

<<<<<<< HEAD
  /postcss-modules-local-by-default@4.0.4(postcss@8.4.35):
    resolution: {integrity: sha512-L4QzMnOdVwRm1Qb8m4x8jsZzKAaPAgrUF1r/hjDR2Xj7R+8Zsf97jAlSQzWtKx5YNiNGN8QxmPFIc/sh+RQl+Q==}
=======
  /postcss-modules-local-by-default@4.0.0(postcss@8.4.36):
    resolution: {integrity: sha512-sT7ihtmGSF9yhm6ggikHdV0hlziDTX7oFoXtuVWeDd3hHObNkcHRo9V3yg7vCAY7cONyxJC/XXCmmiHHcvX7bQ==}
>>>>>>> 72104f6d
    engines: {node: ^10 || ^12 || >= 14}
    peerDependencies:
      postcss: ^8.1.0
    peerDependenciesMeta:
      postcss:
        optional: true
    dependencies:
      icss-utils: 5.1.0(postcss@8.4.36)
      postcss: 8.4.36
      postcss-selector-parser: 6.0.11
      postcss-value-parser: 4.2.0
    dev: true

<<<<<<< HEAD
  /postcss-modules-scope@3.1.1(postcss@8.4.35):
    resolution: {integrity: sha512-uZgqzdTleelWjzJY+Fhti6F3C9iF1JR/dODLs/JDefozYcKTBCdD8BIl6nNPbTbcLnGrk56hzwZC2DaGNvYjzA==}
=======
  /postcss-modules-scope@3.0.0(postcss@8.4.36):
    resolution: {integrity: sha512-hncihwFA2yPath8oZ15PZqvWGkWf+XUfQgUGamS4LqoP1anQLOsOJw0vr7J7IwLpoY9fatA2qiGUGmuZL0Iqlg==}
>>>>>>> 72104f6d
    engines: {node: ^10 || ^12 || >= 14}
    peerDependencies:
      postcss: ^8.1.0
    peerDependenciesMeta:
      postcss:
        optional: true
    dependencies:
      postcss: 8.4.36
      postcss-selector-parser: 6.0.11
    dev: true

  /postcss-modules-values@4.0.0(postcss@8.4.36):
    resolution: {integrity: sha512-RDxHkAiEGI78gS2ofyvCsu7iycRv7oqw5xMWn9iMoR0N/7mf9D50ecQqUo5BZ9Zh2vH4bCUR/ktCqbB9m8vJjQ==}
    engines: {node: ^10 || ^12 || >= 14}
    peerDependencies:
      postcss: ^8.1.0
    peerDependenciesMeta:
      postcss:
        optional: true
    dependencies:
      icss-utils: 5.1.0(postcss@8.4.36)
      postcss: 8.4.36
    dev: true

<<<<<<< HEAD
  /postcss-nested@6.0.1(postcss@8.4.35):
=======
  /postcss-modules@6.0.0(postcss@8.4.36):
    resolution: {integrity: sha512-7DGfnlyi/ju82BRzTIjWS5C4Tafmzl3R79YP/PASiocj+aa6yYphHhhKUOEoXQToId5rgyFgJ88+ccOUydjBXQ==}
    peerDependencies:
      postcss: ^8.0.0
    peerDependenciesMeta:
      postcss:
        optional: true
    dependencies:
      generic-names: 4.0.0
      icss-utils: 5.1.0(postcss@8.4.36)
      lodash.camelcase: 4.3.0
      postcss: 8.4.36
      postcss-modules-extract-imports: 3.0.0(postcss@8.4.36)
      postcss-modules-local-by-default: 4.0.0(postcss@8.4.36)
      postcss-modules-scope: 3.0.0(postcss@8.4.36)
      postcss-modules-values: 4.0.0(postcss@8.4.36)
      string-hash: 1.1.3
    dev: true

  /postcss-nested@6.0.1(postcss@8.4.36):
>>>>>>> 72104f6d
    resolution: {integrity: sha512-mEp4xPMi5bSWiMbsgoPfcP74lsWLHkQbZc3sY+jWYd65CUwXrUaTp0fmNpa01ZcETKlIgUdFN/MpS2xZtqL9dQ==}
    engines: {node: '>=12.0'}
    peerDependencies:
      postcss: ^8.2.14
    peerDependenciesMeta:
      postcss:
        optional: true
    dependencies:
      postcss: 8.4.36
      postcss-selector-parser: 6.0.11

  /postcss-selector-parser@6.0.11:
    resolution: {integrity: sha512-zbARubNdogI9j7WY4nQJBiNqQf3sLS3wCP4WfOidu+p28LofJqDH1tcXypGrcmMHhDk2t9wGhCsYe/+szLTy1g==}
    engines: {node: '>=4'}
    dependencies:
      cssesc: 3.0.0
      util-deprecate: 1.0.2

  /postcss-value-parser@4.2.0:
    resolution: {integrity: sha512-1NNCs6uurfkVbeXG4S8JFT9t19m45ICnif8zWLd5oPSZ50QnwMfK+H3jv408d4jw/7Bttv5axS5IiHoLaVNHeQ==}

  /postcss@8.4.36:
    resolution: {integrity: sha512-/n7eumA6ZjFHAsbX30yhHup/IMkOmlmvtEi7P+6RMYf+bGJSUHc3geH4a0NSZxAz/RJfiS9tooCTs9LAVYUZKw==}
    engines: {node: ^10 || ^12 || >=14}
    dependencies:
      nanoid: 3.3.7
      picocolors: 1.0.0
      source-map-js: 1.1.0

  /preact@10.7.3:
    resolution: {integrity: sha512-giqJXP8VbtA1tyGa3f1n9wiN7PrHtONrDyE3T+ifjr/tTkg+2N4d/6sjC9WyJKv8wM7rOYDveqy5ZoFmYlwo4w==}
    dev: true

  /prelude-ls@1.2.1:
    resolution: {integrity: sha512-vkcDPrRZo1QZLbn5RLGPpg/WmIQ65qoWWhcGKf/b5eplkkarX0m9z8ppCat4mlOqUsWpyNuYgO3VRyrYHSzX5g==}
    engines: {node: '>= 0.8.0'}
    dev: true

  /prettier@3.2.5:
    resolution: {integrity: sha512-3/GWa9aOC0YeD7LUfvOG2NiDyhOWRvt1k+rcKhOuYnMY24iiCphgneUfJDyFXd6rZCAnuLBv6UeAULtrhT/F4A==}
    engines: {node: '>=14'}
    hasBin: true
    dev: true

  /pretty-bytes@6.1.1:
    resolution: {integrity: sha512-mQUvGU6aUFQ+rNvTIAcZuWGRT9a6f6Yrg9bHs4ImKF+HZCEK+plBvnAZYSIQztknZF2qnzNtr6F8s0+IuptdlQ==}
    engines: {node: ^14.13.1 || >=16.0.0}
    dev: true

  /pretty-format@29.7.0:
    resolution: {integrity: sha512-Pdlw/oPxN+aXdmM9R00JVC9WVFoCLTKJvDVLgmJ+qAffBMxsV85l/Lu7sNx4zSzPyoL2euImuEwHhOXdEgNFZQ==}
    engines: {node: ^14.15.0 || ^16.10.0 || >=18.0.0}
    dependencies:
      '@jest/schemas': 29.6.3
      ansi-styles: 5.2.0
      react-is: 18.2.0
    dev: true

  /printable-characters@1.0.42:
    resolution: {integrity: sha512-dKp+C4iXWK4vVYZmYSd0KBH5F/h1HoZRsbJ82AVKRO3PEo8L4lBS/vLwhVtpwwuYcoIsVY+1JYKR268yn480uQ==}
    dev: true

  /promise@7.3.1:
    resolution: {integrity: sha512-nolQXZ/4L+bP/UGlkfaIujX9BKxGwmQ9OT4mOt5yvy8iK1h3wqTEJCijzGANTCCl9nWjY41juyAn2K3Q1hLLTg==}
    dependencies:
      asap: 2.0.6
    dev: true

  /prompts@2.4.2:
    resolution: {integrity: sha512-NxNv/kLguCA7p3jE8oL2aEBsrJWgAakBpgmgK6lpPWV+WuOmY6r2/zbAVnP+T8bQlA0nzHXSJSJW0Hq7ylaD2Q==}
    engines: {node: '>= 6'}
    dependencies:
      kleur: 3.0.3
      sisteransi: 1.0.5
    dev: true

  /proxy-addr@2.0.7:
    resolution: {integrity: sha512-llQsMLSUDUPT44jdrU/O37qlnifitDP+ZwrmmZcoSKyLKvtZxpyV0n2/bD/N4tBAAZ/gJEdZU7KMraoK1+XYAg==}
    engines: {node: '>= 0.10'}
    dependencies:
      forwarded: 0.2.0
      ipaddr.js: 1.9.1

  /proxy-from-env@1.1.0:
    resolution: {integrity: sha512-D+zkORCbA9f1tdWRK0RaCR3GPv50cMxcrz4X8k5LTSUD1Dkw47mKJEZQNunItRTkWwgtaUSo1RVFRIG9ZXiFYg==}
    dev: false

  /prr@1.0.1:
    resolution: {integrity: sha512-yPw4Sng1gWghHQWj0B3ZggWUm4qVbPwPFcRG8KyxiU7J2OHFSoEHKS+EZ3fv5l1t9CyCiop6l/ZYeWbrgoQejw==}
    requiresBuild: true
    dev: true
    optional: true

  /publint@0.2.2:
    resolution: {integrity: sha512-2t2IO6Y8Z+QBNLG89bpRhTQH7Ifn/83Kr0dVVdmOybq7GAT6+M4YGZd5AhtfMJbYPmbT7YD469pDKLCK94Q2+Q==}
    engines: {node: '>=16'}
    hasBin: true
    dependencies:
      npm-packlist: 5.1.3
      picocolors: 1.0.0
      sade: 1.8.1
    dev: true

  /pug-attrs@3.0.0:
    resolution: {integrity: sha512-azINV9dUtzPMFQktvTXciNAfAuVh/L/JCl0vtPCwvOA21uZrC08K/UnmrL+SXGEVc1FwzjW62+xw5S/uaLj6cA==}
    dependencies:
      constantinople: 4.0.1
      js-stringify: 1.0.2
      pug-runtime: 3.0.1
    dev: true

  /pug-code-gen@3.0.2:
    resolution: {integrity: sha512-nJMhW16MbiGRiyR4miDTQMRWDgKplnHyeLvioEJYbk1RsPI3FuA3saEP8uwnTb2nTJEKBU90NFVWJBk4OU5qyg==}
    dependencies:
      constantinople: 4.0.1
      doctypes: 1.1.0
      js-stringify: 1.0.2
      pug-attrs: 3.0.0
      pug-error: 2.0.0
      pug-runtime: 3.0.1
      void-elements: 3.1.0
      with: 7.0.2
    dev: true

  /pug-error@2.0.0:
    resolution: {integrity: sha512-sjiUsi9M4RAGHktC1drQfCr5C5eriu24Lfbt4s+7SykztEOwVZtbFk1RRq0tzLxcMxMYTBR+zMQaG07J/btayQ==}
    dev: true

  /pug-filters@4.0.0:
    resolution: {integrity: sha512-yeNFtq5Yxmfz0f9z2rMXGw/8/4i1cCFecw/Q7+D0V2DdtII5UvqE12VaZ2AY7ri6o5RNXiweGH79OCq+2RQU4A==}
    dependencies:
      constantinople: 4.0.1
      jstransformer: 1.0.0
      pug-error: 2.0.0
      pug-walk: 2.0.0
      resolve: 1.22.4
    dev: true

  /pug-lexer@5.0.1:
    resolution: {integrity: sha512-0I6C62+keXlZPZkOJeVam9aBLVP2EnbeDw3An+k0/QlqdwH6rv8284nko14Na7c0TtqtogfWXcRoFE4O4Ff20w==}
    dependencies:
      character-parser: 2.2.0
      is-expression: 4.0.0
      pug-error: 2.0.0
    dev: true

  /pug-linker@4.0.0:
    resolution: {integrity: sha512-gjD1yzp0yxbQqnzBAdlhbgoJL5qIFJw78juN1NpTLt/mfPJ5VgC4BvkoD3G23qKzJtIIXBbcCt6FioLSFLOHdw==}
    dependencies:
      pug-error: 2.0.0
      pug-walk: 2.0.0
    dev: true

  /pug-load@3.0.0:
    resolution: {integrity: sha512-OCjTEnhLWZBvS4zni/WUMjH2YSUosnsmjGBB1An7CsKQarYSWQ0GCVyd4eQPMFJqZ8w9xgs01QdiZXKVjk92EQ==}
    dependencies:
      object-assign: 4.1.1
      pug-walk: 2.0.0
    dev: true

  /pug-parser@6.0.0:
    resolution: {integrity: sha512-ukiYM/9cH6Cml+AOl5kETtM9NR3WulyVP2y4HOU45DyMim1IeP/OOiyEWRr6qk5I5klpsBnbuHpwKmTx6WURnw==}
    dependencies:
      pug-error: 2.0.0
      token-stream: 1.0.0
    dev: true

  /pug-runtime@3.0.1:
    resolution: {integrity: sha512-L50zbvrQ35TkpHwv0G6aLSuueDRwc/97XdY8kL3tOT0FmhgG7UypU3VztfV/LATAvmUfYi4wNxSajhSAeNN+Kg==}
    dev: true

  /pug-strip-comments@2.0.0:
    resolution: {integrity: sha512-zo8DsDpH7eTkPHCXFeAk1xZXJbyoTfdPlNR0bK7rpOMuhBYb0f5qUVCO1xlsitYd3w5FQTK7zpNVKb3rZoUrrQ==}
    dependencies:
      pug-error: 2.0.0
    dev: true

  /pug-walk@2.0.0:
    resolution: {integrity: sha512-yYELe9Q5q9IQhuvqsZNwA5hfPkMJ8u92bQLIMcsMxf/VADjNtEYptU+inlufAFYcWdHlwNfZOEnOOQrZrcyJCQ==}
    dev: true

  /pug@3.0.2:
    resolution: {integrity: sha512-bp0I/hiK1D1vChHh6EfDxtndHji55XP/ZJKwsRqrz6lRia6ZC2OZbdAymlxdVFwd1L70ebrVJw4/eZ79skrIaw==}
    dependencies:
      pug-code-gen: 3.0.2
      pug-filters: 4.0.0
      pug-lexer: 5.0.1
      pug-linker: 4.0.0
      pug-load: 3.0.0
      pug-parser: 6.0.0
      pug-runtime: 3.0.1
      pug-strip-comments: 2.0.0
    dev: true

  /punycode@1.4.1:
    resolution: {integrity: sha512-jmYNElW7yvO7TV33CjSmvSiE2yco3bV2czu/OzDKdMNVZQWfxCblURLhf+47syQRBntjfLdd/H0egrzIG+oaFQ==}

  /punycode@2.1.1:
    resolution: {integrity: sha512-XRsRjdf+j5ml+y/6GKHPZbrF/8p2Yga0JPtdqTIY2Xe5ohJPD9saDJJLPvp9+NSBprVvevdXZybnj2cv8OEd0A==}
    engines: {node: '>=6'}
    dev: true

  /qs@6.11.0:
    resolution: {integrity: sha512-MvjoMCJwEarSbUYk5O+nmoSzSutSsTwF85zcHPQ9OrlFoZOYIjaqBAJIqIXjptyD5vThxGq52Xu/MaJzRkIk4Q==}
    engines: {node: '>=0.6'}
    dependencies:
      side-channel: 1.0.4

  /qs@6.11.2:
    resolution: {integrity: sha512-tDNIz22aBzCDxLtVH++VnTfzxlfeK5CbqohpSqpJgj1Wg/cQbStNAz3NuqCs5vV+pjBsK4x4pN9HlVh7rcYRiA==}
    engines: {node: '>=0.6'}
    dependencies:
      side-channel: 1.0.4

  /queue-microtask@1.2.3:
    resolution: {integrity: sha512-NuaNSa6flKT5JaSYQzJok04JzTL1CA6aGhv5rfLW3PgqA+M2ChpZQnAC8h8i4ZFkBS8X5RqkDBHA7r4hej3K9A==}

  /range-parser@1.2.1:
    resolution: {integrity: sha512-Hrgsx+orqoygnmhFbKaHE6c296J+HTAQXoxEF6gNupROmmGJRoyzfG3ccAveqCBrwr/2yxQ5BVd/GTl5agOwSg==}
    engines: {node: '>= 0.6'}

  /raw-body@2.5.2:
    resolution: {integrity: sha512-8zGqypfENjCIqGhgXToC8aB2r7YrBX+AQAfIPs/Mlk+BtPTztOvTS01NRW/3Eh60J+a48lt8qsCzirQ6loCVfA==}
    engines: {node: '>= 0.8'}
    dependencies:
      bytes: 3.1.2
      http-errors: 2.0.0
      iconv-lite: 0.4.24
      unpipe: 1.0.0

  /react-dom@18.2.0(react@18.2.0):
    resolution: {integrity: sha512-6IMTriUmvsjHUjNtEDudZfuDQUoWXVxKHhlEGSk81n4YFS+r/Kl99wXiwlVXtPBtJenozv2P+hxDsw9eA7Xo6g==}
    peerDependencies:
      react: ^18.2.0
    dependencies:
      loose-envify: 1.4.0
      react: 18.2.0
      scheduler: 0.23.0
    dev: false

  /react-is@18.2.0:
    resolution: {integrity: sha512-xWGDIW6x921xtzPkhiULtthJHoJvBbF3q26fzloPCK0hsvxtPVelvftw3zjbHWSkR2km9Z+4uxbDDK/6Zw9B8w==}
    dev: true

  /react@18.2.0:
    resolution: {integrity: sha512-/3IjMdb2L9QbBdWiW5e3P2/npwMBaU9mHCSCUzNln0ZCYbcfTsGbTJrU/kGemdH2IWmB2ioZ+zkxtmq6g09fGQ==}
    engines: {node: '>=0.10.0'}
    dependencies:
      loose-envify: 1.4.0
    dev: false

  /read-cache@1.0.0:
    resolution: {integrity: sha512-Owdv/Ft7IjOgm/i0xvNDZ1LrRANRfew4b2prF3OWMQLxLfu3bS8FVhCsrSCMK4lR56Y9ya+AThoTpDCTxCmpRA==}
    dependencies:
      pify: 2.3.0

  /read-package-json-fast@3.0.2:
    resolution: {integrity: sha512-0J+Msgym3vrLOUB3hzQCuZHII0xkNGCtz/HJH9xZshwv9DbDwkw1KaE3gx/e2J5rpEY5rtOy6cyhKOPrkP7FZw==}
    engines: {node: ^14.17.0 || ^16.13.0 || >=18.0.0}
    dependencies:
      json-parse-even-better-errors: 3.0.0
      npm-normalize-package-bin: 3.0.1
    dev: true

  /read-pkg-up@10.1.0:
    resolution: {integrity: sha512-aNtBq4jR8NawpKJQldrQcSW9y/d+KWH4v24HWkHljOZ7H0av+YTGANBzRh9A5pw7v/bLVsLVPpOhJ7gHNVy8lA==}
    engines: {node: '>=16'}
    dependencies:
      find-up: 6.3.0
      read-pkg: 8.1.0
      type-fest: 4.4.0
    dev: true

  /read-pkg@8.1.0:
    resolution: {integrity: sha512-PORM8AgzXeskHO/WEv312k9U03B8K9JSiWF/8N9sUuFjBa+9SF2u6K7VClzXwDXab51jCd8Nd36CNM+zR97ScQ==}
    engines: {node: '>=16'}
    dependencies:
      '@types/normalize-package-data': 2.4.1
      normalize-package-data: 6.0.0
      parse-json: 7.1.0
      type-fest: 4.4.0
    dev: true

  /readable-stream@3.6.0:
    resolution: {integrity: sha512-BViHy7LKeTz4oNnkcLJ+lVSL6vpiFeX6/d3oSH8zCW7UxP2onchk+vTGB143xuFjHS3deTgkKoXXymXqymiIdA==}
    engines: {node: '>= 6'}
    dependencies:
      inherits: 2.0.4
      string_decoder: 1.3.0
      util-deprecate: 1.0.2
    dev: false

  /readdirp@3.6.0:
    resolution: {integrity: sha512-hOS089on8RduqdbhvQ5Z37A0ESjsqz6qnRcffsMU3495FuTdqSm+7bhJ29JvIOsBDEEnan5DPu9t3To9VRlMzA==}
    engines: {node: '>=8.10.0'}
    dependencies:
      picomatch: 2.3.1

  /refa@0.12.1:
    resolution: {integrity: sha512-J8rn6v4DBb2nnFqkqwy6/NnTYMcgLA+sLr0iIO41qpv0n+ngb7ksag2tMRl0inb1bbO/esUwzW1vbJi7K0sI0g==}
    engines: {node: ^12.0.0 || ^14.0.0 || >=16.0.0}
    dependencies:
      '@eslint-community/regexpp': 4.9.1
    dev: true

  /regenerate-unicode-properties@10.1.0:
    resolution: {integrity: sha512-d1VudCLoIGitcU/hEg2QqvyGZQmdC0Lf8BqdOMXGFSvJP4bNV1+XqbPQeHHLD51Jh4QJJ225dlIFvY4Ly6MXmQ==}
    engines: {node: '>=4'}
    dependencies:
      regenerate: 1.4.2
    dev: false

  /regenerate@1.4.2:
    resolution: {integrity: sha512-zrceR/XhGYU/d/opr2EKO7aRHUeiBI8qjtfHqADTwZd6Szfy16la6kqD0MIUs5z5hx6AaKa+PixpPrR289+I0A==}
    dev: false

  /regenerator-runtime@0.14.1:
    resolution: {integrity: sha512-dYnhHh0nJoMfnkZs6GmmhFknAGRrLznOu5nc9ML+EJxGvrx6H7teuevqVqCuPcPK//3eDrrjQhehXVx9cnkGdw==}
    dev: false

  /regenerator-transform@0.15.2:
    resolution: {integrity: sha512-hfMp2BoF0qOk3uc5V20ALGDS2ddjQaLrdl7xrGXvAIow7qeWRM2VA2HuCHkUKk9slq3VwEwLNK3DFBqDfPGYtg==}
    dependencies:
      '@babel/runtime': 7.24.0
    dev: false

  /regexp-ast-analysis@0.7.1:
    resolution: {integrity: sha512-sZuz1dYW/ZsfG17WSAG7eS85r5a0dDsvg+7BiiYR5o6lKCAtUrEwdmRmaGF6rwVj3LcmAeYkOWKEPlbPzN3Y3A==}
    engines: {node: ^12.0.0 || ^14.0.0 || >=16.0.0}
    dependencies:
      '@eslint-community/regexpp': 4.9.1
      refa: 0.12.1
    dev: true

  /regexpu-core@5.3.2:
    resolution: {integrity: sha512-RAM5FlZz+Lhmo7db9L298p2vHP5ZywrVXmVXpmAD9GuL5MPH6t9ROw1iA/wfHkQ76Qe7AaPF0nGuim96/IrQMQ==}
    engines: {node: '>=4'}
    dependencies:
      '@babel/regjsgen': 0.8.0
      regenerate: 1.4.2
      regenerate-unicode-properties: 10.1.0
      regjsparser: 0.9.1
      unicode-match-property-ecmascript: 2.0.0
      unicode-match-property-value-ecmascript: 2.1.0
    dev: false

  /regjsparser@0.9.1:
    resolution: {integrity: sha512-dQUtn90WanSNl+7mQKcXAgZxvUe7Z0SqXlgzv0za4LwiUhyzBC58yQO3liFoUgu8GiJVInAhJjkj1N0EtQ5nkQ==}
    hasBin: true
    dependencies:
      jsesc: 0.5.0
    dev: false

  /requires-port@1.0.0:
    resolution: {integrity: sha1-kl0mAdOaxIXgkc8NpcbmlNw9yv8=}
    dev: true

  /resolve-from@4.0.0:
    resolution: {integrity: sha512-pb/MYmXstAkysRFx8piNI1tGFNQIFA3vkE3Gq4EuA1dF6gHp/+vgZqsCGJapvy8N3Q+4o7FwvquPJcnZ7RYy4g==}
    engines: {node: '>=4'}
    dev: true

  /resolve-pkg-maps@1.0.0:
    resolution: {integrity: sha512-seS2Tj26TBVOC2NIc2rOe2y2ZO7efxITtLZcGSOnHHNOQ7CkiUBfw0Iw2ck6xkIhPwLhKNLS8BO+hEpngQlqzw==}
    dev: true

  /resolve.exports@2.0.2:
    resolution: {integrity: sha512-X2UW6Nw3n/aMgDVy+0rSqgHlv39WZAlZrXCdnbyEiKm17DSqHX4MmQMaST3FbeWR5FTuRcUwYAziZajji0Y7mg==}
    engines: {node: '>=10'}
    dev: true

  /resolve@1.22.4:
    resolution: {integrity: sha512-PXNdCiPqDqeUou+w1C2eTQbNfxKSuMxqTCuvlmmMsk1NWHL5fRrhY6Pl0qEYYc6+QqGClco1Qj8XnjPego4wfg==}
    hasBin: true
    dependencies:
      is-core-module: 2.13.1
      path-parse: 1.0.7
      supports-preserve-symlinks-flag: 1.0.0

  /restore-cursor@4.0.0:
    resolution: {integrity: sha512-I9fPXU9geO9bHOt9pHHOhOkYerIMsmVaWB0rA2AI9ERh/+x/i7MV5HKBNrg+ljO5eoPVgCcnFuRjJ9uH6I/3eg==}
    engines: {node: ^12.20.0 || ^14.13.1 || >=16.0.0}
    dependencies:
      onetime: 5.1.2
      signal-exit: 3.0.7
    dev: true

  /reusify@1.0.4:
    resolution: {integrity: sha512-U9nH88a3fc/ekCF1l0/UP1IosiuIjyTh7hBvXVMHYgVcfGvt897Xguj2UOLDeI5BG2m7/uwyaLVT6fbtCwTyzw==}
    engines: {iojs: '>=1.0.0', node: '>=0.10.0'}

  /rfdc@1.3.1:
    resolution: {integrity: sha512-r5a3l5HzYlIC68TpmYKlxWjmOP6wiPJ1vWv2HeLhNsRZMrCkxeqxiHlQ21oXmQ4F3SiryXBHhAD7JZqvOJjFmg==}
    dev: true

  /rimraf@3.0.2:
    resolution: {integrity: sha512-JZkJMZkAGFFPP2YqXZXPbMlMBgsxzE8ILs4lMIX/2o0L9UBw9O/Y3o6wFw/i9YLapcUJWwqbi3kdxIPdC62TIA==}
    hasBin: true
    dependencies:
      glob: 7.2.0

  /rimraf@5.0.5:
    resolution: {integrity: sha512-CqDakW+hMe/Bz202FPEymy68P+G50RfMQK+Qo5YUqc9SPipvbGjCGKd0RSKEelbsfQuw3g5NZDSrlZZAJurH1A==}
    engines: {node: '>=14'}
    hasBin: true
    dependencies:
      glob: 10.3.10
    dev: true

  /rollup-plugin-dts@6.0.2(rollup@3.29.4)(typescript@5.2.2):
    resolution: {integrity: sha512-GYCCy9DyE5csSuUObktJBpjNpW2iLZMabNDIiAqzQWBl7l/WHzjvtAXevf8Lftk8EA920tuxeB/g8dM8MVMR6A==}
    engines: {node: '>=v16'}
    peerDependencies:
      rollup: ^3.25
      typescript: ^4.5 || ^5.0
    dependencies:
      magic-string: 0.30.8
      rollup: 3.29.4
      typescript: 5.2.2
    optionalDependencies:
      '@babel/code-frame': 7.23.5
    dev: true

  /rollup-plugin-dts@6.1.0(rollup@4.13.0)(typescript@5.2.2):
    resolution: {integrity: sha512-ijSCPICkRMDKDLBK9torss07+8dl9UpY9z1N/zTeA1cIqdzMlpkV3MOOC7zukyvQfDyxa1s3Dl2+DeiP/G6DOw==}
    engines: {node: '>=16'}
    peerDependencies:
      rollup: ^3.29.4 || ^4
      typescript: ^4.5 || ^5.0
    dependencies:
      magic-string: 0.30.8
      rollup: 4.13.0
      typescript: 5.2.2
    optionalDependencies:
      '@babel/code-frame': 7.23.5
    dev: true

  /rollup-plugin-esbuild@6.1.1(esbuild@0.20.1)(rollup@4.13.0):
    resolution: {integrity: sha512-CehMY9FAqJD5OUaE/Mi1r5z0kNeYxItmRO2zG4Qnv2qWKF09J2lTy5GUzjJR354ZPrLkCj4fiBN41lo8PzBUhw==}
    engines: {node: '>=14.18.0'}
    peerDependencies:
      esbuild: '>=0.18.0'
      rollup: ^1.20.0 || ^2.0.0 || ^3.0.0 || ^4.0.0
    dependencies:
      '@rollup/pluginutils': 5.1.0(rollup@4.13.0)
      debug: 4.3.4
      es-module-lexer: 1.4.1
      esbuild: 0.20.1
      get-tsconfig: 4.7.2
      rollup: 4.13.0
    transitivePeerDependencies:
      - supports-color
    dev: true

  /rollup-plugin-license@3.3.1(rollup@4.13.0):
    resolution: {integrity: sha512-lwZ/J8QgSnP0unVOH2FQuOBkeiyp0EBvrbYdNU33lOaYD8xP9Zoki+PGoWMD31EUq8Q07GGocSABTYlWMKkwuw==}
    engines: {node: '>=14.0.0'}
    peerDependencies:
      rollup: ^1.0.0 || ^2.0.0 || ^3.0.0 || ^4.0.0
    dependencies:
      commenting: 1.1.0
      glob: 7.2.0
      lodash: 4.17.21
      magic-string: 0.30.8
      mkdirp: 3.0.1
      moment: 2.30.1
      package-name-regex: 2.0.6
      rollup: 4.13.0
      spdx-expression-validate: 2.0.0
      spdx-satisfies: 5.0.1
    dev: true

  /rollup@3.29.4:
    resolution: {integrity: sha512-oWzmBZwvYrU0iJHtDmhsm662rC15FRXmcjCk1xD771dFDx5jJ02ufAQQTn0etB2emNk4J9EZg/yWKpsn9BWGRw==}
    engines: {node: '>=14.18.0', npm: '>=8.0.0'}
    hasBin: true
    optionalDependencies:
      fsevents: 2.3.3
    dev: true

  /rollup@4.13.0:
    resolution: {integrity: sha512-3YegKemjoQnYKmsBlOHfMLVPPA5xLkQ8MHLLSw/fBrFaVkEayL51DilPpNNLq1exr98F2B1TzrV0FUlN3gWRPg==}
    engines: {node: '>=18.0.0', npm: '>=8.0.0'}
    hasBin: true
    dependencies:
      '@types/estree': 1.0.5
    optionalDependencies:
      '@rollup/rollup-android-arm-eabi': 4.13.0
      '@rollup/rollup-android-arm64': 4.13.0
      '@rollup/rollup-darwin-arm64': 4.13.0
      '@rollup/rollup-darwin-x64': 4.13.0
      '@rollup/rollup-linux-arm-gnueabihf': 4.13.0
      '@rollup/rollup-linux-arm64-gnu': 4.13.0
      '@rollup/rollup-linux-arm64-musl': 4.13.0
      '@rollup/rollup-linux-riscv64-gnu': 4.13.0
      '@rollup/rollup-linux-x64-gnu': 4.13.0
      '@rollup/rollup-linux-x64-musl': 4.13.0
      '@rollup/rollup-win32-arm64-msvc': 4.13.0
      '@rollup/rollup-win32-ia32-msvc': 4.13.0
      '@rollup/rollup-win32-x64-msvc': 4.13.0
      fsevents: 2.3.3

  /run-parallel@1.2.0:
    resolution: {integrity: sha512-5l4VyZR86LZ/lDxZTR6jqL8AFE2S0IFLMP26AbjsLVADxHdhB/c0GUsH+y39UfCi3dzz8OlQuPmnaJOMoDHQBA==}
    dependencies:
      queue-microtask: 1.2.3

  /sade@1.8.1:
    resolution: {integrity: sha512-xal3CZX1Xlo/k4ApwCFrHVACi9fBqJ7V+mwhBsuf/1IOKbBy098Fex+Wa/5QMubw09pSZ/u8EY8PWgevJsXp1A==}
    engines: {node: '>=6'}
    dependencies:
      mri: 1.2.0
    dev: true

  /safe-buffer@5.2.1:
    resolution: {integrity: sha512-rp3So07KcdmmKbGvgaNxQSJr7bGVSVk5S9Eq1F+ppbRo70+YeaDxkw5Dd8NPN+GD6bjnYm2VuPuCXmpuYvmCXQ==}

  /safer-buffer@2.1.2:
    resolution: {integrity: sha512-YZo3K82SD7Riyi0E1EQPojLz7kpepnSQI9IyPbHHg1XXXevb5dJI7tpyN2ADxGcQbHG7vcyRHk0cbwqcQriUtg==}

  /sass@1.72.0:
    resolution: {integrity: sha512-Gpczt3WA56Ly0Mn8Sl21Vj94s1axi9hDIzDFn9Ph9x3C3p4nNyvsqJoQyVXKou6cBlfFWEgRW4rT8Tb4i3XnVA==}
    engines: {node: '>=14.0.0'}
    hasBin: true
    dependencies:
      chokidar: 3.6.0(patch_hash=bckcfsslxcffppz65mxcq6naau)
      immutable: 4.0.0
      source-map-js: 1.0.2
    dev: true

  /sax@1.3.0:
    resolution: {integrity: sha512-0s+oAmw9zLl1V1cS9BtZN7JAd0cW5e0QH4W3LWEK6a4LaLEA2OTpGYWDY+6XasBLtz6wkm3u1xRw95mRuJ59WA==}
    dev: true

  /scheduler@0.23.0:
    resolution: {integrity: sha512-CtuThmgHNg7zIZWAXi3AsyIzA3n4xx7aNyjwC2VJldO2LMVDhFK+63xGqq6CsJH4rTAt6/M+N4GhZiDYPx9eUw==}
    dependencies:
      loose-envify: 1.4.0
    dev: false

  /scslre@0.3.0:
    resolution: {integrity: sha512-3A6sD0WYP7+QrjbfNA2FN3FsOaGGFoekCVgTyypy53gPxhbkCIjtO6YWgdrfM+n/8sI8JeXZOIxsHjMTNxQ4nQ==}
    engines: {node: ^14.0.0 || >=16.0.0}
    dependencies:
      '@eslint-community/regexpp': 4.9.1
      refa: 0.12.1
      regexp-ast-analysis: 0.7.1
    dev: true

  /scule@1.0.0:
    resolution: {integrity: sha512-4AsO/FrViE/iDNEPaAQlb77tf0csuq27EsVpy6ett584EcRTp6pTDLoGWVxCD77y5iU5FauOvhsI4o1APwPoSQ==}
    dev: true

  /select@1.1.2:
    resolution: {integrity: sha1-DnNQrN7ICxEIUoeG7B1EGNEbOW0=}
    dev: false

  /semver@5.7.2:
    resolution: {integrity: sha512-cBznnQ9KjJqU67B52RMC65CMarK2600WFnbkcaiwWq3xy/5haFJlshgnpjovMVJ+Hff49d8GEn0b87C5pDQ10g==}
    hasBin: true
    requiresBuild: true
    dev: true
    optional: true

  /semver@6.3.1:
    resolution: {integrity: sha512-BR7VvDCVHO+q2xBEWskxS6DJE1qRnb7DxzUrogb71CWoSficBxYsiAGd+Kl0mmq/MprG9yArRkyrQxTO6XjMzA==}
    hasBin: true

  /semver@7.6.0:
    resolution: {integrity: sha512-EnwXhrlwXMk9gKu5/flx5sv/an57AkRplG3hTK68W7FRDN+k+OWBj65M7719OkA82XLBxrcX0KSHj+X5COhOVg==}
    engines: {node: '>=10'}
    hasBin: true
    dependencies:
      lru-cache: 6.0.0

  /send@0.18.0:
    resolution: {integrity: sha512-qqWzuOjSFOuqPjFe4NOsMLafToQQwBSOEpS+FwEt3A2V3vKubTquT3vmLTQpFgMXp8AlFWFuP1qKaJZOtPpVXg==}
    engines: {node: '>= 0.8.0'}
    dependencies:
      debug: 2.6.9
      depd: 2.0.0
      destroy: 1.2.0
      encodeurl: 1.0.2
      escape-html: 1.0.3
      etag: 1.8.1
      fresh: 0.5.2
      http-errors: 2.0.0
      mime: 1.6.0
      ms: 2.1.3
      on-finished: 2.4.1
      range-parser: 1.2.1
      statuses: 2.0.1
    transitivePeerDependencies:
      - supports-color

  /serve-static@1.15.0:
    resolution: {integrity: sha512-XGuRDNjXUijsUL0vl6nSD7cwURuzEgglbOaFuZM9g3kwDXOWVTck0jLzjPzGD+TazWbboZYu52/9/XPdUgne9g==}
    engines: {node: '>= 0.8.0'}
    dependencies:
      encodeurl: 1.0.2
      escape-html: 1.0.3
      parseurl: 1.3.3
      send: 0.18.0
    transitivePeerDependencies:
      - supports-color

  /set-blocking@2.0.0:
    resolution: {integrity: sha512-KiKBS8AnWGEyLzofFfmvKwpdPzqiy16LvQfK3yv/fVH7Bj13/wl3JSR1J+rfgRE9q7xUJK4qvgS8raSOeLUehw==}
    dev: false

  /setprototypeof@1.2.0:
    resolution: {integrity: sha512-E5LDX7Wrp85Kil5bhZv46j8jOeboKq5JMmYM3gVGdGH8xFpPWXUMsNrlODCrkoxMEeNi/XZIwuRvY4XNwYMJpw==}

  /shebang-command@2.0.0:
    resolution: {integrity: sha512-kHxr2zZpYtdmrN1qDjrrX/Z1rR1kG8Dx+gkpK1G4eXmvXswmcE1hTWBWYUzlraYw1/yZp6YuDY77YtvbN0dmDA==}
    engines: {node: '>=8'}
    dependencies:
      shebang-regex: 3.0.0
    dev: true

  /shebang-regex@3.0.0:
    resolution: {integrity: sha512-7++dFhtcx3353uBaq8DDR4NuxBetBzC7ZQOhmTQInHEd6bSrXdiEyzCvG07Z44UYdLShWUyXt5M/yhz8ekcb1A==}
    engines: {node: '>=8'}
    dev: true

  /shell-exec@1.0.2:
    resolution: {integrity: sha512-jyVd+kU2X+mWKMmGhx4fpWbPsjvD53k9ivqetutVW/BQ+WIZoDoP4d8vUMGezV6saZsiNoW2f9GIhg9Dondohg==}
    dev: true

  /shell-quote@1.8.1:
    resolution: {integrity: sha512-6j1W9l1iAs/4xYBI1SYOVZyFcCis9b4KCLQ8fgAGG07QvzaRLVVRQvAy85yNmmZSjYjg4MWh4gNvlPujU/5LpA==}
    dev: true

  /shiki@1.1.5:
    resolution: {integrity: sha512-754GuKIwkUdT810Xm8btuyNQPL+q3PqOkwGW/VlmAWyMYp+HbvvDt69sWXO1sm5aeczBJQjmQTTMR4GkKQNQPw==}
    dependencies:
      '@shikijs/core': 1.1.5
    dev: true

  /shiki@1.2.0:
    resolution: {integrity: sha512-xLhiTMOIUXCv5DqJ4I70GgQCtdlzsTqFLZWcMHHG3TAieBUbvEGthdrlPDlX4mL/Wszx9C6rEcxU6kMlg4YlxA==}
    dependencies:
      '@shikijs/core': 1.2.0
    dev: true

  /side-channel@1.0.4:
    resolution: {integrity: sha512-q5XPytqFEIKHkGdiMIrY10mvLRvnQh42/+GoBlFW3b2LXLE2xxJpZFdm94we0BaoV3RwJyGqg5wS7epxTv0Zvw==}
    dependencies:
      call-bind: 1.0.2
      get-intrinsic: 1.2.1
      object-inspect: 1.12.3

  /siginfo@2.0.0:
    resolution: {integrity: sha512-ybx0WO1/8bSBLEWXZvEd7gMW3Sn3JFlW3TvX1nREbDLRNQNaeNN8WK0meBwPdAaOI7TtRRRJn/Es1zhrrCHu7g==}
    dev: true

  /signal-exit@3.0.7:
    resolution: {integrity: sha512-wnD2ZE+l+SPC/uoS0vXeE9L1+0wuaMqKlfz9AMUo38JsyLSBWSFcHR1Rri62LZc12vLr1gb3jl7iwQhgwpAbGQ==}

  /signal-exit@4.1.0:
    resolution: {integrity: sha512-bzyZ1e88w9O1iNJbKnOlvYTrWPDl46O1bG0D3XInv+9tkPrxrN8jUUTiFlDkkmKWgn1M6CfIA13SuGqOa9Korw==}
    engines: {node: '>=14'}
    dev: true

  /simple-git-hooks@2.11.0:
    resolution: {integrity: sha512-Wab2uzjGJEL8Kx+2UY8waUSfkiolt2RbaAJWvPCjaAEXrrKoS7JqPk4STiIVl/yt3asZRUzFoK2ryhwvgh5rYw==}
    hasBin: true
    requiresBuild: true
    dev: true

  /sirv@2.0.4(patch_hash=amdes53ifqfntejkflpaq5ifce):
    resolution: {integrity: sha512-94Bdh3cC2PKrbgSOUqTiGPWVZeSiXfKOVZNJniWoqrWrRkB1CJzBU3NEbiTsPcYy1lDsANA/THzS+9WBiy5nfQ==}
    engines: {node: '>= 10'}
    dependencies:
      '@polka/url': 1.0.0-next.24
      mrmime: 2.0.0
      totalist: 3.0.0
    dev: true
    patched: true

  /sisteransi@1.0.5:
    resolution: {integrity: sha512-bLGGlR1QxBcynn2d5YmDX4MGjlZvy2MRBDRNHLJ8VI6l6+9FUiyTFNJ0IveOSP0bcXgVDPRcfGqA0pjaqUpfVg==}
    dev: true

  /slash@3.0.0:
    resolution: {integrity: sha512-g9Q1haeby36OSStwb4ntCGGGaKsaVSjQ68fBxoQcutl5fS1vuY18H3wSt3jFyFtrkx+Kz0V1G85A4MyAdDMi2Q==}
    engines: {node: '>=8'}

  /slash@4.0.0:
    resolution: {integrity: sha512-3dOsAHXXUkQTpOYcoAxLIorMTp4gIQr5IW3iVb7A7lFIp0VHhnynm9izx6TssdrIcVIESAlVjtnO2K8bg+Coew==}
    engines: {node: '>=12'}
    dev: true

  /slash@5.1.0:
    resolution: {integrity: sha512-ZA6oR3T/pEyuqwMgAKT0/hAv8oAXckzbkmR0UkUosQ+Mc4RxGoJkRmwHgHufaenlyAgE1Mxgpdcrf75y6XcnDg==}
    engines: {node: '>=14.16'}

  /slice-ansi@5.0.0:
    resolution: {integrity: sha512-FC+lgizVPfie0kkhqUScwRu1O/lF6NOgJmlCgK+/LYxDCTk8sGelYaHDhFcDN+Sn3Cv+3VSa4Byeo+IMCzpMgQ==}
    engines: {node: '>=12'}
    dependencies:
      ansi-styles: 6.2.1
      is-fullwidth-code-point: 4.0.0
    dev: true

  /slice-ansi@7.1.0:
    resolution: {integrity: sha512-bSiSngZ/jWeX93BqeIAbImyTbEihizcwNjFoRUIY/T1wWQsfsm2Vw1agPKylXvQTU7iASGdHhyqRlqQzfz+Htg==}
    engines: {node: '>=18'}
    dependencies:
      ansi-styles: 6.2.1
      is-fullwidth-code-point: 5.0.0
    dev: true

  /source-map-js@1.0.2:
    resolution: {integrity: sha512-R0XvVJ9WusLiqTCEiGCmICCMplcCkIwwR11mOSD9CR5u+IXYdiseeEuXCVAjS54zqwkLcPNnmU4OeJ6tUrWhDw==}
    engines: {node: '>=0.10.0'}

  /source-map-js@1.1.0:
    resolution: {integrity: sha512-9vC2SfsJzlej6MAaMPLu8HiBSHGdRAJ9hVFYN1ibZoNkeanmDmLUcIrj6G9DGL7XMJ54AKg/G75akXl1/izTOw==}
    engines: {node: '>=0.10.0'}

  /source-map-support@0.5.21:
    resolution: {integrity: sha512-uBHU3L3czsIyYXKX88fdrGovxdSCoTGDRZ6SYXtSRxLZUzHg5P/66Ht6uoUlHu9EZod+inXhKo3qQgwXUT/y1w==}
    dependencies:
      buffer-from: 1.1.2
      source-map: 0.6.1
    dev: true

  /source-map@0.6.1:
    resolution: {integrity: sha512-UjgapumWlbMhkBgzT7Ykc5YXUT46F0iKu8SGXq0bcwP5dz/h0Plj6enJqjz1Zbq2l5WaqYnrVbwWOWMyF3F47g==}
    engines: {node: '>=0.10.0'}
    dev: true

  /source-map@0.7.3:
    resolution: {integrity: sha512-CkCj6giN3S+n9qrYiBTX5gystlENnRW5jZeNLHpe6aue+SrHcG5VYwujhW9s4dY31mEGsxBDrHR6oI69fTXsaQ==}
    engines: {node: '>= 8'}
    dev: true

  /spdx-compare@1.0.0:
    resolution: {integrity: sha512-C1mDZOX0hnu0ep9dfmuoi03+eOdDoz2yvK79RxbcrVEG1NO1Ph35yW102DHWKN4pk80nwCgeMmSY5L25VE4D9A==}
    dependencies:
      array-find-index: 1.0.2
      spdx-expression-parse: 3.0.1
      spdx-ranges: 2.1.1
    dev: true

  /spdx-correct@3.1.1:
    resolution: {integrity: sha512-cOYcUWwhCuHCXi49RhFRCyJEK3iPj1Ziz9DpViV3tbZOwXD49QzIN3MpOLJNxh2qwq2lJJZaKMVw9qNi4jTC0w==}
    dependencies:
      spdx-expression-parse: 3.0.1
      spdx-license-ids: 3.0.11
    dev: true

  /spdx-exceptions@2.3.0:
    resolution: {integrity: sha512-/tTrYOC7PPI1nUAgx34hUpqXuyJG+DTHJTnIULG4rDygi4xu/tfgmq1e1cIRwRzwZgo4NLySi+ricLkZkw4i5A==}
    dev: true

  /spdx-expression-parse@3.0.1:
    resolution: {integrity: sha512-cbqHunsQWnJNE6KhVSMsMeH5H/L9EpymbzqTQ3uLwNCLZ1Q481oWaofqH7nO6V07xlXwY6PhQdQ2IedWx/ZK4Q==}
    dependencies:
      spdx-exceptions: 2.3.0
      spdx-license-ids: 3.0.11
    dev: true

  /spdx-expression-validate@2.0.0:
    resolution: {integrity: sha512-b3wydZLM+Tc6CFvaRDBOF9d76oGIHNCLYFeHbftFXUWjnfZWganmDmvtM5sm1cRwJc/VDBMLyGGrsLFd1vOxbg==}
    dependencies:
      spdx-expression-parse: 3.0.1
    dev: true

  /spdx-license-ids@3.0.11:
    resolution: {integrity: sha512-Ctl2BrFiM0X3MANYgj3CkygxhRmr9mi6xhejbdO960nF6EDJApTYpn0BQnDKlnNBULKiCN1n3w9EBkHK8ZWg+g==}
    dev: true

  /spdx-ranges@2.1.1:
    resolution: {integrity: sha512-mcdpQFV7UDAgLpXEE/jOMqvK4LBoO0uTQg0uvXUewmEFhpiZx5yJSZITHB8w1ZahKdhfZqP5GPEOKLyEq5p8XA==}
    dev: true

  /spdx-satisfies@5.0.1:
    resolution: {integrity: sha512-Nwor6W6gzFp8XX4neaKQ7ChV4wmpSh2sSDemMFSzHxpTw460jxFYeOn+jq4ybnSSw/5sc3pjka9MQPouksQNpw==}
    dependencies:
      spdx-compare: 1.0.0
      spdx-expression-parse: 3.0.1
      spdx-ranges: 2.1.1
    dev: true

  /speakingurl@14.0.1:
    resolution: {integrity: sha512-1POYv7uv2gXoyGFpBCmpDVSNV74IfsWlDW216UPjbWufNf+bSU6GdbDsxdcxtfwb4xlI3yxzOTKClUosxARYrQ==}
    engines: {node: '>=0.10.0'}
    dev: true

  /split2@4.2.0:
    resolution: {integrity: sha512-UcjcJOWknrNkF6PLX83qcHM6KHgVKNkV62Y8a5uYDVv9ydGQVwAHMKqHdJje1VTWpljG0WYpCDhrCdAOYH4TWg==}
    engines: {node: '>= 10.x'}
    dev: true

  /stackback@0.0.2:
    resolution: {integrity: sha512-1XMJE5fQo1jGH6Y/7ebnwPOBEkIEnT4QF32d5R1+VXdXveM0IBMJt8zfaxX1P3QhVwrYe+576+jkANtSS2mBbw==}
    dev: true

  /stacktracey@2.1.8:
    resolution: {integrity: sha512-Kpij9riA+UNg7TnphqjH7/CzctQ/owJGNbFkfEeve4Z4uxT5+JapVLFXcsurIfN34gnTWZNJ/f7NMG0E8JDzTw==}
    dependencies:
      as-table: 1.0.55
      get-source: 2.0.12
    dev: true

  /statuses@1.5.0:
    resolution: {integrity: sha512-OpZ3zP+jT1PI7I8nemJX4AKmAX070ZkYPVWV/AaKTJl+tXCTGyVdC1a4SL8RUQYEwk/f34ZX8UTykN68FwrqAA==}
    engines: {node: '>= 0.6'}
    dev: true

  /statuses@2.0.1:
    resolution: {integrity: sha512-RwNA9Z/7PrK06rYLIzFMlaF+l73iwpzsqRIFgbMLbTcLD6cOao82TaWefPXQvB2fOC4AjuYSEndS7N/mTCbkdQ==}
    engines: {node: '>= 0.8'}

  /std-env@3.5.0:
    resolution: {integrity: sha512-JGUEaALvL0Mf6JCfYnJOTcobY+Nc7sG/TemDRBqCA0wEr4DER7zDchaaixTlmOxAjG1uRJmX82EQcxwTQTkqVA==}
    dev: true

  /stoppable@1.1.0:
    resolution: {integrity: sha512-KXDYZ9dszj6bzvnEMRYvxgeTHU74QBFL54XKtP3nyMuJ81CFYtABZ3bAzL2EdFUaEwJOBOgENyFj3R7oTzDyyw==}
    engines: {node: '>=4', npm: '>=6'}
    dev: true

  /string-argv@0.3.2:
    resolution: {integrity: sha512-aqD2Q0144Z+/RqG52NeHEkZauTAUWJO8c6yTftGJKO3Tja5tUgIfmIl6kExvhtxSDP7fXB6DvzkfMpCd/F3G+Q==}
    engines: {node: '>=0.6.19'}
    dev: true

  /string-width@4.2.3:
    resolution: {integrity: sha512-wKyQRQpjJ0sIp62ErSZdGsjMJWsap5oRNihHhu6G7JVO/9jIB6UyevL+tXuOqrng8j/cxKTWyWUwvSTriiZz/g==}
    engines: {node: '>=8'}
    dependencies:
      emoji-regex: 8.0.0
      is-fullwidth-code-point: 3.0.0
      strip-ansi: 6.0.1

  /string-width@5.1.2:
    resolution: {integrity: sha512-HnLOCR3vjcY8beoNLtcjZ5/nxn2afmME6lhrDrebokqMap+XbeW8n9TXpPDOqdGK5qcI3oT0GKTW6wC7EMiVqA==}
    engines: {node: '>=12'}
    dependencies:
      eastasianwidth: 0.2.0
      emoji-regex: 9.2.2
      strip-ansi: 7.1.0
    dev: true

  /string-width@7.0.0:
    resolution: {integrity: sha512-GPQHj7row82Hjo9hKZieKcHIhaAIKOJvFSIZXuCU9OASVZrMNUaZuz++SPVrBjnLsnk4k+z9f2EIypgxf2vNFw==}
    engines: {node: '>=18'}
    dependencies:
      emoji-regex: 10.3.0
      get-east-asian-width: 1.2.0
      strip-ansi: 7.1.0
    dev: true

  /string_decoder@1.3.0:
    resolution: {integrity: sha512-hkRX8U1WjJFd8LsDJ2yQ/wWWxaopEsABU1XfkM8A+j0+85JAGppt16cr1Whg6KIbb4okU6Mql6BOj+uup/wKeA==}
    dependencies:
      safe-buffer: 5.2.1
    dev: false

  /strip-ansi@6.0.1:
    resolution: {integrity: sha512-Y38VPSHcqkFrCpFnQ9vuSXmquuv5oXOKpGeT6aGrr3o3Gc9AlVa6JBfUSOCnbxGGZF+/0ooI7KrPuUSztUdU5A==}
    engines: {node: '>=8'}
    dependencies:
      ansi-regex: 5.0.1

  /strip-ansi@7.1.0:
    resolution: {integrity: sha512-iq6eVVI64nQQTRYq2KtEg2d2uU7LElhTJwsH4YzIHZshxlgZms/wIc4VoDQTlG/IvVIrBKG06CrZnp0qv7hkcQ==}
    engines: {node: '>=12'}
    dependencies:
      ansi-regex: 6.0.1
    dev: true

  /strip-final-newline@3.0.0:
    resolution: {integrity: sha512-dOESqjYr96iWYylGObzd39EuNTa5VJxyvVAEm5Jnh7KGo75V43Hk1odPQkNDyXNmUR6k+gEiDVXnjB8HJ3crXw==}
    engines: {node: '>=12'}
    dev: true

  /strip-json-comments@3.1.1:
    resolution: {integrity: sha512-6fPc+R4ihwqP6N/aIv2f1gMH8lOVtWQHoqC4yK6oSDVVocumAsfCqjkXnqiYMhmMwS/mEHLp7Vehlt3ql6lEig==}
    engines: {node: '>=8'}
    dev: true

  /strip-literal@2.0.0:
    resolution: {integrity: sha512-f9vHgsCWBq2ugHAkGMiiYY+AYG0D/cbloKKg0nhaaaSNsujdGIpVXCNsrJpCKr5M0f4aI31mr13UjY6GAuXCKA==}
    dependencies:
      js-tokens: 8.0.3
    dev: true

  /stylus@0.63.0:
    resolution: {integrity: sha512-OMlgrTCPzE/ibtRMoeLVhOY0RcNuNWh0rhAVqeKnk/QwcuUKQbnqhZ1kg2vzD8VU/6h3FoPTq4RJPHgLBvX6Bw==}
    hasBin: true
    dependencies:
      '@adobe/css-tools': 4.3.3
      debug: 4.3.4
      glob: 7.2.0
      sax: 1.3.0
      source-map: 0.7.3
    transitivePeerDependencies:
      - supports-color
    dev: true

  /sucrase@3.32.0:
    resolution: {integrity: sha512-ydQOU34rpSyj2TGyz4D2p8rbktIOZ8QY9s+DGLvFU1i5pWJE8vkpruCjGCMHsdXwnD7JDcS+noSwM/a7zyNFDQ==}
    engines: {node: '>=8'}
    hasBin: true
    dependencies:
      '@jridgewell/gen-mapping': 0.3.5
      commander: 4.1.1
      glob: 7.1.6
      lines-and-columns: 1.2.4
      mz: 2.7.0
      pirates: 4.0.5
      ts-interface-checker: 0.1.13

  /sugarss@4.0.1:
    resolution: {integrity: sha512-WCjS5NfuVJjkQzK10s8WOBY+hhDxxNt/N6ZaGwxFZ+wN3/lKKFSaaKUNecULcTTvE4urLcKaZFQD8vO0mOZujw==}
    engines: {node: '>=12.0'}
    peerDependencies:
      postcss: ^8.3.3
    peerDependenciesMeta:
      postcss:
        optional: true
    dev: true

  /supports-color@5.5.0:
    resolution: {integrity: sha512-QjVjwdXIt408MIiAqCX4oUKsgU2EqAGzs2Ppkm4aQYbjm+ZEWEcW4SfFNTr4uMNZma0ey4f5lgLrkB0aX0QMow==}
    engines: {node: '>=4'}
    requiresBuild: true
    dependencies:
      has-flag: 3.0.0

  /supports-color@7.2.0:
    resolution: {integrity: sha512-qpCAvRl9stuOHveKsn7HncJRvv501qIacKzQlO/+Lwxc9+0q2wLyv4Dfvt80/DPn2pqOBsJdDiogXGR9+OvwRw==}
    engines: {node: '>=8'}
    dependencies:
      has-flag: 4.0.0
    dev: true

  /supports-preserve-symlinks-flag@1.0.0:
    resolution: {integrity: sha512-ot0WnXS9fgdkgIcePe6RHNk1WA8+muPa6cSjeR3V8K27q9BB1rTE3R1p7Hv0z1ZyAc8s6Vvv8DIyWf681MAt0w==}
    engines: {node: '>= 0.4'}

  /systemjs@6.14.3:
    resolution: {integrity: sha512-hQv45irdhXudAOr8r6SVSpJSGtogdGZUbJBRKCE5nsIS7tsxxvnIHqT4IOPWj+P+HcSzeWzHlGCGpmhPDIKe+w==}
    dev: false

  /tabbable@6.2.0:
    resolution: {integrity: sha512-Cat63mxsVJlzYvN51JmVXIgNoUokrIaT2zLclCXjRd8boZ0004U4KCs/sToJ75C6sdlByWxpYnb5Boif1VSFew==}
    dev: true

  /tailwindcss@3.4.1(ts-node@10.9.2):
    resolution: {integrity: sha512-qAYmXRfk3ENzuPBakNK0SRrUDipP8NQnEY6772uDhflcQz5EhRdD7JNZxyrFHVQNCwULPBn6FNPp9brpO7ctcA==}
    engines: {node: '>=14.0.0'}
    hasBin: true
    dependencies:
      '@alloc/quick-lru': 5.2.0
      arg: 5.0.2
      chokidar: 3.6.0(patch_hash=bckcfsslxcffppz65mxcq6naau)
      didyoumean: 1.2.2
      dlv: 1.1.3
      fast-glob: 3.3.2
      glob-parent: 6.0.2
      is-glob: 4.0.3
      jiti: 1.20.0
      lilconfig: 2.1.0
      micromatch: 4.0.5
      normalize-path: 3.0.0
      object-hash: 3.0.0
      picocolors: 1.0.0
      postcss: 8.4.36
      postcss-import: 15.1.0(postcss@8.4.36)
      postcss-js: 4.0.1(postcss@8.4.36)
      postcss-load-config: 4.0.2(postcss@8.4.36)(ts-node@10.9.2)
      postcss-nested: 6.0.1(postcss@8.4.36)
      postcss-selector-parser: 6.0.11
      resolve: 1.22.4
      sucrase: 3.32.0
    transitivePeerDependencies:
      - ts-node

  /tar@6.1.11:
    resolution: {integrity: sha512-an/KZQzQUkZCkuoAA64hM92X0Urb6VpRhAFllDzz44U2mcD5scmT3zBc4VgVpkugF580+DQn8eAFSyoQt0tznA==}
    engines: {node: '>= 10'}
    dependencies:
      chownr: 2.0.0
      fs-minipass: 2.1.0
      minipass: 3.1.6
      minizlib: 2.1.2
      mkdirp: 1.0.4
      yallist: 4.0.0
    dev: false

  /temp-dir@3.0.0:
    resolution: {integrity: sha512-nHc6S/bwIilKHNRgK/3jlhDoIHcp45YgyiwcAk46Tr0LfEqGBVpmiAyuiuxeVE44m3mXnEeVhaipLOEWmH+Njw==}
    engines: {node: '>=14.16'}
    dev: true

  /tempfile@5.0.0:
    resolution: {integrity: sha512-bX655WZI/F7EoTDw9JvQURqAXiPHi8o8+yFxPF2lWYyz1aHnmMRuXWqL6YB6GmeO0o4DIYWHLgGNi/X64T+X4Q==}
    engines: {node: '>=14.18'}
    dependencies:
      temp-dir: 3.0.0
    dev: true

  /terser@5.29.2:
    resolution: {integrity: sha512-ZiGkhUBIM+7LwkNjXYJq8svgkd+QK3UUr0wJqY4MieaezBSAIPgbSPZyIx0idM6XWK5CMzSWa8MJIzmRcB8Caw==}
    engines: {node: '>=10'}
    hasBin: true
    dependencies:
      '@jridgewell/source-map': 0.3.3
      acorn: 8.11.3
      commander: 2.20.3
      source-map-support: 0.5.21
    dev: true

  /text-extensions@2.4.0:
    resolution: {integrity: sha512-te/NtwBwfiNRLf9Ijqx3T0nlqZiQ2XrrtBvu+cLL8ZRrGkO0NHTug8MYFKyoSrv/sHTaSKfilUkizV6XhxMJ3g==}
    engines: {node: '>=8'}
    dev: true

  /text-table@0.2.0:
    resolution: {integrity: sha512-N+8UisAXDGk8PFXP4HAzVR9nbfmVJ3zYLAWiTIoqC5v5isinhr+r5uaO8+7r3BMfuNIufIsA7RdpVgacC2cSpw==}
    dev: true

  /thenify-all@1.6.0:
    resolution: {integrity: sha512-RNxQH/qI8/t3thXJDwcstUO4zeqo64+Uy/+sNVRBx4Xn2OX+OZ9oP+iJnNFqplFra2ZUVeKCSa2oVWi3T4uVmA==}
    engines: {node: '>=0.8'}
    dependencies:
      thenify: 3.3.1

  /thenify@3.3.1:
    resolution: {integrity: sha512-RVZSIV5IG10Hk3enotrhvz0T9em6cyHBLkH/YAZuKqd8hRkKhSfCGIcP2KUY0EPxndzANBmNllzWPwak+bheSw==}
    dependencies:
      any-promise: 1.3.0

  /through@2.3.8:
    resolution: {integrity: sha512-w89qg7PI8wAdvX60bMDP+bFoD5Dvhm9oLheFp5O4a2QF0cSBGsBX4qZmadPMvVqlLJBBci+WqGGOAPvcDeNSVg==}
    dev: true

  /tiny-emitter@2.1.0:
    resolution: {integrity: sha512-NB6Dk1A9xgQPMoGqC5CVXn123gWyte215ONT5Pp5a0yt4nlEoO1ZWeCwpncaekPHXO60i47ihFnZPiRPjRMq4Q==}
    dev: false

  /tinybench@2.5.1:
    resolution: {integrity: sha512-65NKvSuAVDP/n4CqH+a9w2kTlLReS9vhsAP06MWx+/89nMinJyB2icyl58RIcqCmIggpojIGeuJGhjU1aGMBSg==}
    dev: true

  /tinypool@0.8.2:
    resolution: {integrity: sha512-SUszKYe5wgsxnNOVlBYO6IC+8VGWdVGZWAqUxp3UErNBtptZvWbwyUOyzNL59zigz2rCA92QiL3wvG+JDSdJdQ==}
    engines: {node: '>=14.0.0'}
    dev: true

  /tinyspy@2.2.0:
    resolution: {integrity: sha512-d2eda04AN/cPOR89F7Xv5bK/jrQEhmcLFe6HFldoeO9AJtps+fqEnh486vnT/8y4bw38pSyxDcTCAq+Ks2aJTg==}
    engines: {node: '>=14.0.0'}

  /to-fast-properties@2.0.0:
    resolution: {integrity: sha512-/OaKK0xYrs3DmxRYqL/yDc+FxFUVYhDlXMhRmv3z915w2HF1tnN1omB354j8VUGO/hbRzyD6Y3sA7v7GS/ceog==}
    engines: {node: '>=4'}

  /to-regex-range@5.0.1:
    resolution: {integrity: sha512-65P7iz6X5yEr1cwcgvQxbbIw7Uk3gOy5dIdtZ4rDveLqhrdJP+Li/Hx6tyK0NEb+2GCyneCMJiGqrADCSNk8sQ==}
    engines: {node: '>=8.0'}
    dependencies:
      is-number: 7.0.0

  /toidentifier@1.0.1:
    resolution: {integrity: sha512-o5sSPKEkg/DIQNmH43V0/uerLrpzVedkUh8tGNvaeXpfpuwjKenlSox/2O/BTlZUtEe+JG7s5YhEz608PlAHRA==}
    engines: {node: '>=0.6'}

  /token-stream@1.0.0:
    resolution: {integrity: sha1-zCAOqyYT9BZtJ/+a/HylbUnfbrQ=}
    dev: true

  /totalist@3.0.0:
    resolution: {integrity: sha512-eM+pCBxXO/njtF7vdFsHuqb+ElbxqtI4r5EAvk6grfAFyJ6IvWlSkfZ5T9ozC6xWw3Fj1fGoSmrl0gUs46JVIw==}
    engines: {node: '>=6'}
    dev: true

  /tr46@0.0.3:
    resolution: {integrity: sha512-N3WMsuqV66lT30CrXNbEjx4GEwlow3v6rr4mCcv6prnfwhS01rkgyFdjPNBYd9br7LpXV1+Emh01fHnq2Gdgrw==}
    dev: false

  /trim-lines@3.0.1:
    resolution: {integrity: sha512-kRj8B+YHZCc9kQYdWfJB2/oUl9rA99qbowYYBtr4ui4mZyAQ2JpvVBd/6U2YloATfqBhBTSMhTpgBHtU0Mf3Rg==}
    dev: true

  /ts-api-utils@1.0.1(typescript@5.2.2):
    resolution: {integrity: sha512-lC/RGlPmwdrIBFTX59wwNzqh7aR2otPNPR/5brHZm/XKFYKsfqxihXUe9pU3JI+3vGkl+vyCoNNnPhJn3aLK1A==}
    engines: {node: '>=16.13.0'}
    peerDependencies:
      typescript: '>=4.2.0'
    dependencies:
      typescript: 5.2.2
    dev: true

  /ts-interface-checker@0.1.13:
    resolution: {integrity: sha512-Y/arvbn+rrz3JCKl9C4kVNfTfSm2/mEp5FSz5EsZSANGPSlQrpRI5M4PKF+mJnE52jOO90PnPSc3Ur3bTQw0gA==}

  /ts-node@10.9.2(@types/node@20.11.28)(typescript@5.2.2):
    resolution: {integrity: sha512-f0FFpIdcHgn8zcPSbf1dRevwt047YMnaiJM3u2w2RewrB+fob/zePZcrOyQoLMMO7aBIddLcQIEK5dYjkLnGrQ==}
    hasBin: true
    peerDependencies:
      '@swc/core': '>=1.2.50'
      '@swc/wasm': '>=1.2.50'
      '@types/node': '*'
      typescript: '>=2.7'
    peerDependenciesMeta:
      '@swc/core':
        optional: true
      '@swc/wasm':
        optional: true
    dependencies:
      '@cspotcode/source-map-support': 0.8.1
      '@tsconfig/node10': 1.0.8
      '@tsconfig/node12': 1.0.9
      '@tsconfig/node14': 1.0.1
      '@tsconfig/node16': 1.0.2
      '@types/node': 20.11.28
      acorn: 8.11.3
      acorn-walk: 8.3.2(acorn@8.11.3)
      arg: 4.1.3
      create-require: 1.1.1
      diff: 4.0.2
      make-error: 1.3.6
      typescript: 5.2.2
      v8-compile-cache-lib: 3.0.1
      yn: 3.1.1

  /tsconfck@3.0.3(typescript@5.2.2):
    resolution: {integrity: sha512-4t0noZX9t6GcPTfBAbIbbIU4pfpCwh0ueq3S4O/5qXI1VwK1outmxhe9dOiEWqMz3MW2LKgDTpqWV+37IWuVbA==}
    engines: {node: ^18 || >=20}
    hasBin: true
    peerDependencies:
      typescript: ^5.0.0
    peerDependenciesMeta:
      typescript:
        optional: true
    dependencies:
      typescript: 5.2.2
    dev: true

  /tslib@2.6.2:
    resolution: {integrity: sha512-AEYxH93jGFPn/a2iVAwW87VuUIkR1FVUKB77NwMF7nBTDkDrrT/Hpt/IrCJ0QXhW27jTBDcf5ZY7w6RiqTMw2Q==}
    dev: true

  /tsx@4.7.1:
    resolution: {integrity: sha512-8d6VuibXHtlN5E3zFkgY8u4DX7Y3Z27zvvPKVmLon/D4AjuKzarkUBTLDBgj9iTQ0hg5xM7c/mYiRVM+HETf0g==}
    engines: {node: '>=18.0.0'}
    hasBin: true
    dependencies:
      esbuild: 0.19.11
      get-tsconfig: 4.7.2
    optionalDependencies:
      fsevents: 2.3.3
    dev: true

  /twoslash-protocol@0.2.4:
    resolution: {integrity: sha512-AEGTJj4mFGfvQc/M6qi0+s82Zq+mxLcjWZU+EUHGG8LQElyHDs+uDR+/3+m1l+WP7WL+QmWrVzFXgFX+hBg+bg==}
    dev: true

  /twoslash-vue@0.2.4(typescript@5.2.2):
    resolution: {integrity: sha512-AIcsYRSxn5WuZC+dD7/n99s1UEY6e5IljoGL3YijQvI/pylgsKk5sWXptp5NrRTH0srBLXoeVpE1re1Eo6eiJw==}
    peerDependencies:
      typescript: '*'
    dependencies:
      '@vue/language-core': 1.8.27(typescript@5.2.2)
      twoslash: 0.2.4(typescript@5.2.2)
      twoslash-protocol: 0.2.4
      typescript: 5.2.2
    transitivePeerDependencies:
      - supports-color
    dev: true

  /twoslash@0.2.4(typescript@5.2.2):
    resolution: {integrity: sha512-hc3y11BjLHP4kV37TR6lUKksxpZp0LQi9kCy95ka6qobye/gV49PqXZIuWlRaRVGNvp4AJBMg8aiwkp0M8x/nQ==}
    peerDependencies:
      typescript: '*'
    dependencies:
      '@typescript/vfs': 1.5.0
      twoslash-protocol: 0.2.4
      typescript: 5.2.2
    transitivePeerDependencies:
      - supports-color
    dev: true

  /type-check@0.4.0:
    resolution: {integrity: sha512-XleUoc9uwGXqjWwXaUTZAmzMcFZ5858QA2vvx1Ur5xIcixXIP+8LnFDgRplU30us6teqdlskFfu+ae4K79Ooew==}
    engines: {node: '>= 0.8.0'}
    dependencies:
      prelude-ls: 1.2.1
    dev: true

  /type-detect@4.0.8:
    resolution: {integrity: sha512-0fr/mIH1dlO+x7TlcMy+bIDqKPsw/70tVyeHW787goQjhmqaZe10uwLujubK9q9Lg6Fiho1KUKDYz0Z7k7g5/g==}
    engines: {node: '>=4'}
    dev: true

  /type-fest@0.20.2:
    resolution: {integrity: sha512-Ne+eE4r0/iWnpAxD852z3A+N0Bt5RN//NjJwRd2VFHEmrywxf5vsZlh4R6lixl6B+wz/8d+maTSAkN1FIkI3LQ==}
    engines: {node: '>=10'}
    dev: true

  /type-fest@3.13.1:
    resolution: {integrity: sha512-tLq3bSNx+xSpwvAJnzrK0Ep5CLNWjvFTOp71URMaAEWBfRb9nnJiBoUe0tF8bI4ZFO3omgBR6NvnbzVUT3Ly4g==}
    engines: {node: '>=14.16'}
    dev: true

  /type-fest@4.4.0:
    resolution: {integrity: sha512-HT3RRs7sTfY22KuPQJkD/XjbTbxgP2Je5HPt6H6JEGvcjHd5Lqru75EbrP3tb4FYjNJ+DjLp+MNQTFQU0mhXNw==}
    engines: {node: '>=16'}
    dev: true

  /type-is@1.6.18:
    resolution: {integrity: sha512-TkRKr9sUTxEH8MdfuCSP7VizJyzRNMjj2J2do2Jr3Kym598JVdEksuzPQCnlFPW4ky9Q+iA+ma9BGm06XQBy8g==}
    engines: {node: '>= 0.6'}
    dependencies:
      media-typer: 0.3.0
      mime-types: 2.1.35

  /type@1.2.0:
    resolution: {integrity: sha512-+5nt5AAniqsCnu2cEQQdpzCAh33kVx8n0VoFidKpB1dVVLAN/F+bgVOqOJqOnEnrhp222clB5p3vUlD+1QAnfg==}
    dev: false

  /type@2.7.2:
    resolution: {integrity: sha512-dzlvlNlt6AXU7EBSfpAscydQ7gXB+pPGsPnfJnZpiNJBDj7IaJzQlBZYGdEi4R9HmPdBv2XmWJ6YUtoTa7lmCw==}
    dev: false

  /typescript@5.2.2:
    resolution: {integrity: sha512-mI4WrpHsbCIcwT9cF4FZvr80QUeKvsUsUvKDoR+X/7XHQH98xYD8YHZg7ANtz2GtZt/CBq2QJ0thkGJMHfqc1w==}
    engines: {node: '>=14.17'}
    hasBin: true

  /ufo@1.5.1:
    resolution: {integrity: sha512-HGyF79+/qZ4soRvM+nHERR2pJ3VXDZ/8sL1uLahdgEDf580NkgiWOxLk33FetExqOWp352JZRsgXbG/4MaGOSg==}
    dev: true

  /uglify-js@3.17.4:
    resolution: {integrity: sha512-T9q82TJI9e/C1TAxYvfb16xO120tMVFZrGA3f9/P4424DNu6ypK103y0GPFVa17yotwSyZW5iYXgjYHkGrJW/g==}
    engines: {node: '>=0.8.0'}
    hasBin: true
    requiresBuild: true
    dev: true
    optional: true

  /unbuild@2.0.0(typescript@5.2.2):
    resolution: {integrity: sha512-JWCUYx3Oxdzvw2J9kTAp+DKE8df/BnH/JTSj6JyA4SH40ECdFu7FoJJcrm8G92B7TjofQ6GZGjJs50TRxoH6Wg==}
    hasBin: true
    peerDependencies:
      typescript: ^5.1.6
    peerDependenciesMeta:
      typescript:
        optional: true
    dependencies:
      '@rollup/plugin-alias': 5.0.0(rollup@3.29.4)
      '@rollup/plugin-commonjs': 25.0.4(rollup@3.29.4)
      '@rollup/plugin-json': 6.0.0(rollup@3.29.4)
      '@rollup/plugin-node-resolve': 15.2.1(rollup@3.29.4)
      '@rollup/plugin-replace': 5.0.2(rollup@3.29.4)
      '@rollup/pluginutils': 5.0.4(rollup@3.29.4)
      chalk: 5.3.0
      citty: 0.1.4
      consola: 3.2.3
      defu: 6.1.2
      esbuild: 0.19.11
      globby: 13.2.2
      hookable: 5.5.3
      jiti: 1.20.0
      magic-string: 0.30.4
      mkdist: 1.3.0(typescript@5.2.2)
      mlly: 1.4.2
      pathe: 1.1.2
      pkg-types: 1.0.3
      pretty-bytes: 6.1.1
      rollup: 3.29.4
      rollup-plugin-dts: 6.0.2(rollup@3.29.4)(typescript@5.2.2)
      scule: 1.0.0
      typescript: 5.2.2
      untyped: 1.4.0
    transitivePeerDependencies:
      - sass
      - supports-color
    dev: true

  /undici-types@5.26.5:
    resolution: {integrity: sha512-JlCMO+ehdEIKqlFxk6IfVoAUVmgz7cU7zD/h9XZ0qzeosSHmUJVOzSQvvYSYWXkFXC+IfLKSIffhv0sVZup6pA==}

  /undici@5.28.3:
    resolution: {integrity: sha512-3ItfzbrhDlINjaP0duwnNsKpDQk3acHI3gVJ1z4fmwMK31k5G9OVIAMLSIaP6w4FaGkaAkN6zaQO9LUvZ1t7VA==}
    engines: {node: '>=14.0'}
    dependencies:
      '@fastify/busboy': 2.1.0
    dev: true

  /unicode-canonical-property-names-ecmascript@2.0.0:
    resolution: {integrity: sha512-yY5PpDlfVIU5+y/BSCxAJRBIS1Zc2dDG3Ujq+sR0U+JjUevW2JhocOF+soROYDSaAezOzOKuyyixhD6mBknSmQ==}
    engines: {node: '>=4'}
    dev: false

  /unicode-match-property-ecmascript@2.0.0:
    resolution: {integrity: sha512-5kaZCrbp5mmbz5ulBkDkbY0SsPOjKqVS35VpL9ulMPfSl0J0Xsm+9Evphv9CoIZFwre7aJoa94AY6seMKGVN5Q==}
    engines: {node: '>=4'}
    dependencies:
      unicode-canonical-property-names-ecmascript: 2.0.0
      unicode-property-aliases-ecmascript: 2.1.0
    dev: false

  /unicode-match-property-value-ecmascript@2.1.0:
    resolution: {integrity: sha512-qxkjQt6qjg/mYscYMC0XKRn3Rh0wFPlfxB0xkt9CfyTvpX1Ra0+rAmdX2QyAobptSEvuy4RtpPRui6XkV+8wjA==}
    engines: {node: '>=4'}
    dev: false

  /unicode-property-aliases-ecmascript@2.1.0:
    resolution: {integrity: sha512-6t3foTQI9qne+OZoVQB/8x8rk2k1eVy1gRXhV3oFQ5T6R1dqQ1xtin3XqSlx3+ATBkliTaR/hHyJBm+LVPNM8w==}
    engines: {node: '>=4'}
    dev: false

  /unist-util-is@6.0.0:
    resolution: {integrity: sha512-2qCTHimwdxLfz+YzdGfkqNlH0tLi9xjTnHddPmJwtIG9MGsdbutfTc4P+haPD7l7Cjxf/WZj+we5qfVPvvxfYw==}
    dependencies:
      '@types/unist': 3.0.2
    dev: true

  /unist-util-position@5.0.0:
    resolution: {integrity: sha512-fucsC7HjXvkB5R3kTCO7kUjRdrS0BJt3M/FPxmHMBOm8JQi2BsHAHFsy27E0EolP8rp0NzXsJ+jNPyDWvOJZPA==}
    dependencies:
      '@types/unist': 3.0.2
    dev: true

  /unist-util-stringify-position@4.0.0:
    resolution: {integrity: sha512-0ASV06AAoKCDkS2+xw5RXJywruurpbC4JZSm7nr7MOt1ojAzvyyaO+UxZf18j8FCF6kmzCZKcAgN/yu2gm2XgQ==}
    dependencies:
      '@types/unist': 3.0.2
    dev: true

  /unist-util-visit-parents@6.0.1:
    resolution: {integrity: sha512-L/PqWzfTP9lzzEa6CKs0k2nARxTdZduw3zyh8d2NVBnsyvHjSX4TWse388YrrQKbvI8w20fGjGlhgT96WwKykw==}
    dependencies:
      '@types/unist': 3.0.2
      unist-util-is: 6.0.0
    dev: true

  /unist-util-visit@5.0.0:
    resolution: {integrity: sha512-MR04uvD+07cwl/yhVuVWAtw+3GOR/knlL55Nd/wAdblk27GCVt3lqpTivy/tkJcZoNPzTwS1Y+KMojlLDhoTzg==}
    dependencies:
      '@types/unist': 3.0.2
      unist-util-is: 6.0.0
      unist-util-visit-parents: 6.0.1
    dev: true

  /universalify@2.0.0:
    resolution: {integrity: sha512-hAZsKq7Yy11Zu1DE0OzWjw7nnLZmJZYTDZZyEFHZdUhV8FkH5MCfoU1XMaxXovpyW5nq5scPqq0ZDP9Zyl04oQ==}
    engines: {node: '>= 10.0.0'}
    dev: true

  /unpipe@1.0.0:
    resolution: {integrity: sha512-pjy2bYhSsufwWlKwPc+l3cN7+wuJlK6uz0YdJEOlQDbl6jo/YlPi4mb8agUkVC8BF7V8NuzeyPNqRksA3hztKQ==}
    engines: {node: '>= 0.8'}

  /untyped@1.4.0:
    resolution: {integrity: sha512-Egkr/s4zcMTEuulcIb7dgURS6QpN7DyqQYdf+jBtiaJvQ+eRsrtWUoX84SbvQWuLkXsOjM+8sJC9u6KoMK/U7Q==}
    hasBin: true
    dependencies:
      '@babel/core': 7.24.0
      '@babel/standalone': 7.22.20
      '@babel/types': 7.24.0
      defu: 6.1.2
      jiti: 1.20.0
      mri: 1.2.0
      scule: 1.0.0
    transitivePeerDependencies:
      - supports-color
    dev: true

  /update-browserslist-db@1.0.13(browserslist@4.23.0):
    resolution: {integrity: sha512-xebP81SNcPuNpPP3uzeW1NYXxI3rxyJzF3pD6sH4jE7o/IX+WtSpwnVU+qIsDPyk0d3hmFQ7mjqc6AtV604hbg==}
    hasBin: true
    peerDependencies:
      browserslist: '>= 4.21.0'
    dependencies:
      browserslist: 4.23.0
      escalade: 3.1.1
      picocolors: 1.0.0

  /uri-js@4.4.1:
    resolution: {integrity: sha512-7rKUyy33Q1yc98pQ1DAmLtwX109F7TIfWlW1Ydo8Wl1ii1SeHieeh0HHfPeL2fMXK6z0s8ecKs9frCuLJvndBg==}
    dependencies:
      punycode: 2.1.1
    dev: true

  /url@0.11.3:
    resolution: {integrity: sha512-6hxOLGfZASQK/cijlZnZJTq8OXAkt/3YGfQX45vvMYXpZoo8NdWZcY73K108Jf759lS1Bv/8wXnHDTSz17dSRw==}
    dependencies:
      punycode: 1.4.1
      qs: 6.11.2

  /util-deprecate@1.0.2:
    resolution: {integrity: sha512-EPD5q1uXyFxJpCrLnCc1nHnq3gOa6DZBocAIiI2TaSCA7VCJ1UJDMagCzIkXNsUYfD1daK//LTEQ8xiIbrHtcw==}

  /utils-merge@1.0.1:
    resolution: {integrity: sha512-pMZTvIkT1d+TFGvDOqodOclx0QWkkgi6Tdoa8gC8ffGAAqz9pzPTZWAybbsHHoED/ztMtkv/VoYTYyShUn81hA==}
    engines: {node: '>= 0.4.0'}

  /v8-compile-cache-lib@3.0.1:
    resolution: {integrity: sha512-wa7YjyUGfNZngI/vtK0UHAN+lgDCxBPCylVXGp0zu59Fz5aiGtNXaq3DhIov063MorB+VfufLh3JlF2KdTK3xg==}

  /validate-npm-package-license@3.0.4:
    resolution: {integrity: sha512-DpKm2Ui/xN7/HQKCtpZxoRWBhZ9Z0kqtygG8XCgNQ8ZlDnxuQmWhj566j8fN4Cu3/JmbhsDo7fcAJq4s9h27Ew==}
    dependencies:
      spdx-correct: 3.1.1
      spdx-expression-parse: 3.0.1
    dev: true

  /vary@1.1.2:
    resolution: {integrity: sha512-BNGbWLfd0eUPabhkXUVm0j8uuvREyTh5ovRa/dyow/BqAbZJyC+5fU+IzQOzmAKzYqYRAISoRhdQr3eIZ/PXqg==}
    engines: {node: '>= 0.8'}

<<<<<<< HEAD
  /vite-css-modules@1.4.2(lightningcss@1.24.0)(postcss@8.4.35)(rollup@4.13.0)(vite@packages+vite):
    resolution: {integrity: sha512-WDTgxeSZ6Z0RR1dU+Y+0utFR98g0F4yRspBN4em8tUUIbv70knajR26marzJbkRyX0+Erhd4OKT3Zq0fKzu1rg==}
    peerDependencies:
      lightningcss: ^1.23.0
      postcss: ^8.4.33
      vite: '*'
    peerDependenciesMeta:
      lightningcss:
        optional: true
      postcss:
        optional: true
    dependencies:
      '@ampproject/remapping': 2.3.0
      '@rollup/pluginutils': 5.1.0(rollup@4.13.0)
      generic-names: 4.0.0
      icss-utils: 5.1.0(postcss@8.4.35)
      lightningcss: 1.24.0
      magic-string: 0.30.8
      postcss: 8.4.35
      postcss-modules-extract-imports: 3.0.0(postcss@8.4.35)
      postcss-modules-local-by-default: 4.0.4(postcss@8.4.35)
      postcss-modules-scope: 3.1.1(postcss@8.4.35)
      postcss-modules-values: 4.0.0(postcss@8.4.35)
      vite: link:packages/vite
    transitivePeerDependencies:
      - rollup
    dev: true

  /vite-node@1.3.1:
    resolution: {integrity: sha512-azbRrqRxlWTJEVbzInZCTchx0X69M/XPTCz4H+TLvlTcR/xH/3hkRqhOakT41fMJCMzXTu4UvegkZiEoJAWvng==}
=======
  /vfile-message@4.0.2:
    resolution: {integrity: sha512-jRDZ1IMLttGj41KcZvlrYAaI3CfqpLpfpf+Mfig13viT6NKvRzWZ+lXz0Y5D60w6uJIBAOGq9mSHf0gktF0duw==}
    dependencies:
      '@types/unist': 3.0.2
      unist-util-stringify-position: 4.0.0
    dev: true

  /vfile@6.0.1:
    resolution: {integrity: sha512-1bYqc7pt6NIADBJ98UiG0Bn/CHIVOoZ/IyEkqIruLg0mE1BKzkOXY2D6CSqQIcKqgadppE5lrxgWXJmXd7zZJw==}
    dependencies:
      '@types/unist': 3.0.2
      unist-util-stringify-position: 4.0.0
      vfile-message: 4.0.2
    dev: true

  /vite-node@1.4.0:
    resolution: {integrity: sha512-VZDAseqjrHgNd4Kh8icYHWzTKSCZMhia7GyHfhtzLW33fZlG9SwsB6CEhgyVOWkJfJ2pFLrp/Gj1FSfAiqH9Lw==}
>>>>>>> 72104f6d
    engines: {node: ^18.0.0 || >=20.0.0}
    hasBin: true
    dependencies:
      cac: 6.7.14
      debug: 4.3.4
      pathe: 1.1.2
      picocolors: 1.0.0
      vite: link:packages/vite
    transitivePeerDependencies:
      - supports-color
    dev: true

  /vitepress@1.0.0-rc.45(typescript@5.2.2):
    resolution: {integrity: sha512-/OiYsu5UKpQKA2c0BAZkfyywjfauDjvXyv6Mo4Ra57m5n4Bxg1HgUGoth1CLH2vwUbR/BHvDA9zOM0RDvgeSVQ==}
    hasBin: true
    peerDependencies:
      markdown-it-mathjax3: ^4.3.2
      postcss: ^8.4.35
    peerDependenciesMeta:
      markdown-it-mathjax3:
        optional: true
      postcss:
        optional: true
    dependencies:
      '@docsearch/css': 3.5.2
      '@docsearch/js': 3.5.2
      '@shikijs/core': 1.1.5
      '@shikijs/transformers': 1.1.5
      '@types/markdown-it': 13.0.7
      '@vitejs/plugin-vue': 5.0.4(vite@packages+vite)(vue@3.4.21)
      '@vue/devtools-api': 7.0.14
      '@vueuse/core': 10.7.2(vue@3.4.21)
      '@vueuse/integrations': 10.7.2(focus-trap@7.5.4)(vue@3.4.21)
      focus-trap: 7.5.4
      mark.js: 8.11.1
      minisearch: 6.3.0
      shiki: 1.1.5
      vite: link:packages/vite
      vue: 3.4.21(typescript@5.2.2)
    transitivePeerDependencies:
      - '@algolia/client-search'
      - '@types/react'
      - '@vue/composition-api'
      - async-validator
      - axios
      - change-case
      - drauu
      - fuse.js
      - idb-keyval
      - jwt-decode
      - nprogress
      - qrcode
      - react
      - react-dom
      - search-insights
      - sortablejs
      - typescript
      - universal-cookie
    dev: true

  /vitest@1.4.0(@types/node@20.11.28):
    resolution: {integrity: sha512-gujzn0g7fmwf83/WzrDTnncZt2UiXP41mHuFYFrdwaLRVQ6JYQEiME2IfEjU3vcFL3VKa75XhI3lFgn+hfVsQw==}
    engines: {node: ^18.0.0 || >=20.0.0}
    hasBin: true
    peerDependencies:
      '@edge-runtime/vm': '*'
      '@types/node': ^18.0.0 || >=20.0.0
      '@vitest/browser': 1.4.0
      '@vitest/ui': 1.4.0
      happy-dom: '*'
      jsdom: '*'
    peerDependenciesMeta:
      '@edge-runtime/vm':
        optional: true
      '@types/node':
        optional: true
      '@vitest/browser':
        optional: true
      '@vitest/ui':
        optional: true
      happy-dom:
        optional: true
      jsdom:
        optional: true
    dependencies:
      '@types/node': 20.11.28
      '@vitest/expect': 1.4.0
      '@vitest/runner': 1.4.0
      '@vitest/snapshot': 1.4.0
      '@vitest/spy': 1.4.0
      '@vitest/utils': 1.4.0
      acorn-walk: 8.3.2(acorn@8.11.3)
      chai: 4.3.10
      debug: 4.3.4
      execa: 8.0.1
      local-pkg: 0.5.0
      magic-string: 0.30.8
      pathe: 1.1.2
      picocolors: 1.0.0
      std-env: 3.5.0
      strip-literal: 2.0.0
      tinybench: 2.5.1
      tinypool: 0.8.2
      vite: link:packages/vite
      vite-node: 1.4.0
      why-is-node-running: 2.2.2
    transitivePeerDependencies:
      - acorn
      - supports-color
    dev: true

  /void-elements@3.1.0:
    resolution: {integrity: sha1-YU9/v42AHwu18GYfWy9XhXUOTwk=}
    engines: {node: '>=0.10.0'}
    dev: true

  /vue-demi@0.14.6(vue@3.4.21):
    resolution: {integrity: sha512-8QA7wrYSHKaYgUxDA5ZC24w+eHm3sYCbp0EzcDwKqN3p6HqtTCGR/GVsPyZW92unff4UlcSh++lmqDWN3ZIq4w==}
    engines: {node: '>=12'}
    hasBin: true
    requiresBuild: true
    peerDependencies:
      '@vue/composition-api': ^1.0.0-rc.1
      vue: ^3.0.0-0 || ^2.6.0
    peerDependenciesMeta:
      '@vue/composition-api':
        optional: true
    dependencies:
      vue: 3.4.21(typescript@5.2.2)
    dev: true

  /vue-resize@2.0.0-alpha.1(vue@3.4.21):
    resolution: {integrity: sha512-7+iqOueLU7uc9NrMfrzbG8hwMqchfVfSzpVlCMeJQe4pyibqyoifDNbKTZvwxZKDvGkB+PdFeKvnGZMoEb8esg==}
    peerDependencies:
      vue: ^3.0.0
    dependencies:
      vue: 3.4.21(typescript@5.2.2)
    dev: true

  /vue-router@4.3.0(vue@3.4.21):
    resolution: {integrity: sha512-dqUcs8tUeG+ssgWhcPbjHvazML16Oga5w34uCUmsk7i0BcnskoLGwjpa15fqMr2Fa5JgVBrdL2MEgqz6XZ/6IQ==}
    peerDependencies:
      vue: ^3.2.0
    dependencies:
      '@vue/devtools-api': 6.6.1
      vue: 3.4.21(typescript@5.2.2)
    dev: false

  /vue-template-compiler@2.7.16:
    resolution: {integrity: sha512-AYbUWAJHLGGQM7+cNTELw+KsOG9nl2CnSv467WobS5Cv9uk3wFcnr1Etsz2sEIHEZvw1U+o9mRlEO6QbZvUPGQ==}
    dependencies:
      de-indent: 1.0.2
      he: 1.2.0
    dev: true

  /vue@3.2.0:
    resolution: {integrity: sha512-eMo5yCdkWRmBfqp/acBI/Y1Omgk0NyGqPViaU66eOpKarXNtkdImzDA57+E76jnWVr6MEp/rg1n0vnxaVvALMQ==}
    dependencies:
      '@vue/compiler-dom': 3.2.0
      '@vue/runtime-dom': 3.2.0
      '@vue/shared': 3.2.0
    dev: true

  /vue@3.4.21(typescript@5.2.2):
    resolution: {integrity: sha512-5hjyV/jLEIKD/jYl4cavMcnzKwjMKohureP8ejn3hhEjwhWIhWeuzL2kJAjzl/WyVsgPY56Sy4Z40C3lVshxXA==}
    peerDependencies:
      typescript: '*'
    peerDependenciesMeta:
      typescript:
        optional: true
    dependencies:
      '@vue/compiler-dom': 3.4.21
      '@vue/compiler-sfc': 3.4.21
      '@vue/runtime-dom': 3.4.21
      '@vue/server-renderer': 3.4.21(vue@3.4.21)
      '@vue/shared': 3.4.21
      typescript: 5.2.2

  /vuex@4.1.0(vue@3.4.21):
    resolution: {integrity: sha512-hmV6UerDrPcgbSy9ORAtNXDr9M4wlNP4pEFKye4ujJF8oqgFFuxDCdOLS3eNoRTtq5O3hoBDh9Doj1bQMYHRbQ==}
    peerDependencies:
      vue: ^3.2.0
    dependencies:
      '@vue/devtools-api': 6.5.0
      vue: 3.4.21(typescript@5.2.2)
    dev: false

  /web-streams-polyfill@3.2.1:
    resolution: {integrity: sha512-e0MO3wdXWKrLbL0DgGnUV7WHVuw9OUvL4hjgnPkIeEvESk74gAITi5G606JtZPp39cd8HA9VQzCIvA49LpPN5Q==}
    engines: {node: '>= 8'}
    dev: true

  /webidl-conversions@3.0.1:
    resolution: {integrity: sha512-2JAn3z8AR6rjK8Sm8orRC0h/bcl/DqL7tRPdGZ4I1CjdF+EaMLmYxBHyXuKL849eucPFhvBoxMsflfOb8kxaeQ==}
    dev: false

  /whatwg-url@5.0.0:
    resolution: {integrity: sha512-saE57nupxk6v3HY35+jzBwYa0rKSy0XR8JSxZPwgLr7ys0IBzhGviA1/TUGJLmSVqs8pb9AnvICXEuOHLprYTw==}
    dependencies:
      tr46: 0.0.3
      webidl-conversions: 3.0.1
    dev: false

  /which@2.0.2:
    resolution: {integrity: sha512-BLI3Tl1TW3Pvl70l3yq3Y64i+awpwXqsGBYWkkqMtnbXgrMD+yj7rhW0kuEDxzJaYXGjEW5ogapKNMEKNMjibA==}
    engines: {node: '>= 8'}
    hasBin: true
    dependencies:
      isexe: 2.0.0
    dev: true

  /why-is-node-running@2.2.2:
    resolution: {integrity: sha512-6tSwToZxTOcotxHeA+qGCq1mVzKR3CwcJGmVcY+QE8SHy6TnpFnh8PAvPNHYr7EcuVeG0QSMxtYCuO1ta/G/oA==}
    engines: {node: '>=8'}
    hasBin: true
    dependencies:
      siginfo: 2.0.0
      stackback: 0.0.2
    dev: true

  /wide-align@1.1.5:
    resolution: {integrity: sha512-eDMORYaPNZ4sQIuuYPDHdQvf4gyCF9rEEV/yPxGfwPkRodwEgiMUUXTx/dex+Me0wxx53S+NgUHaP7y3MGlDmg==}
    dependencies:
      string-width: 4.2.3
    dev: false

  /with@7.0.2:
    resolution: {integrity: sha512-RNGKj82nUPg3g5ygxkQl0R937xLyho1J24ItRCBTr/m1YnZkzJy1hUiHUJrc/VlsDQzsCnInEGSg3bci0Lmd4w==}
    engines: {node: '>= 10.0.0'}
    dependencies:
      '@babel/parser': 7.24.0
      '@babel/types': 7.24.0
      assert-never: 1.2.1
      babel-walk: 3.0.0-canary-5
    dev: true

  /wordwrap@1.0.0:
    resolution: {integrity: sha512-gvVzJFlPycKc5dZN4yPkP8w7Dc37BtP1yczEneOb4uq34pXZcvrtRTmWV8W+Ume+XCxKgbjM+nevkyFPMybd4Q==}
    dev: true

  /workerd@1.20240304.0:
    resolution: {integrity: sha512-/tYxdypPh9NKQje9r7bgBB73vAQfCQZbEPjNlxE/ml7jNKMHnRZv/D+By4xO0IPAifa37D0sJFokvYOahz1Lqw==}
    engines: {node: '>=16'}
    hasBin: true
    requiresBuild: true
    optionalDependencies:
      '@cloudflare/workerd-darwin-64': 1.20240304.0
      '@cloudflare/workerd-darwin-arm64': 1.20240304.0
      '@cloudflare/workerd-linux-64': 1.20240304.0
      '@cloudflare/workerd-linux-arm64': 1.20240304.0
      '@cloudflare/workerd-windows-64': 1.20240304.0
    dev: true

  /wrap-ansi@7.0.0:
    resolution: {integrity: sha512-YVGIj2kamLSTxw6NsZjoBxfSwsn0ycdesmc4p+Q21c5zPuZ1pl+NfxVdxPtdHvmNVOQ6XSYG4AUtyt/Fi7D16Q==}
    engines: {node: '>=10'}
    dependencies:
      ansi-styles: 4.3.0
      string-width: 4.2.3
      strip-ansi: 6.0.1
    dev: true

  /wrap-ansi@8.1.0:
    resolution: {integrity: sha512-si7QWI6zUMq56bESFvagtmzMdGOtoxfR+Sez11Mobfc7tm+VkUckk9bW2UeffTGVUbOksxmSw0AA2gs8g71NCQ==}
    engines: {node: '>=12'}
    dependencies:
      ansi-styles: 6.2.1
      string-width: 5.1.2
      strip-ansi: 7.1.0
    dev: true

  /wrap-ansi@9.0.0:
    resolution: {integrity: sha512-G8ura3S+3Z2G+mkgNRq8dqaFZAuxfsxpBB8OCTGRTCtp+l/v9nbFNmCUP1BZMts3G1142MsZfn6eeUKrr4PD1Q==}
    engines: {node: '>=18'}
    dependencies:
      ansi-styles: 6.2.1
      string-width: 7.0.0
      strip-ansi: 7.1.0
    dev: true

  /wrappy@1.0.2:
    resolution: {integrity: sha512-l4Sp/DRseor9wL6EvV2+TuQn63dMkPjZ/sp9XkghTEbV9KlPS1xUsZ3u7/IQO4wxtcFB4bgpQPRcR3QCvezPcQ==}

  /ws@8.16.0:
    resolution: {integrity: sha512-HS0c//TP7Ina87TfiPUz1rQzMhHrl/SG2guqRcTOIUYD2q8uhUdNHZYJUaQ8aTGPzCh+c6oawMKW35nFl1dxyQ==}
    engines: {node: '>=10.0.0'}
    peerDependencies:
      bufferutil: ^4.0.1
      utf-8-validate: '>=5.0.2'
    peerDependenciesMeta:
      bufferutil:
        optional: true
      utf-8-validate:
        optional: true
    dev: true

  /xml-js@1.6.11:
    resolution: {integrity: sha512-7rVi2KMfwfWFl+GpPg6m80IVMWXLRjO+PxTq7V2CDhoGak0wzYzFgUY2m4XJ47OGdXd8eLE8EmwfAmdjw7lC1g==}
    hasBin: true
    dependencies:
      sax: 1.3.0
    dev: true

  /yallist@3.1.1:
    resolution: {integrity: sha512-a4UGQaWPH59mOXUYnAG2ewncQS4i4F43Tv3JoAM+s2VDAmS9NsK8GpDMLrCHPksFT7h3K6TOoUNn2pb7RoXx4g==}

  /yallist@4.0.0:
    resolution: {integrity: sha512-3wdGidZyq5PB084XLES5TpOSRA3wjXAlIWMhum2kRcv/41Sn2emQ0dycQW4uZXLejwKvg6EsvbdlVL+FYEct7A==}

  /yaml@2.3.4:
    resolution: {integrity: sha512-8aAvwVUSHpfEqTQ4w/KMlf3HcRdt50E5ODIQJBw1fQ5RL34xabzxtUlzTXVqc4rkZsPbvrXKWnABCD7kWSmocA==}
    engines: {node: '>= 14'}

  /yn@3.1.1:
    resolution: {integrity: sha512-Ux4ygGWsu2c7isFWe8Yu1YluJmqVhxqK2cLXNQA5AcC3QfbGNpM7fu0Y8b/z16pXLnFxZYvWhd3fhBY9DLmC6Q==}
    engines: {node: '>=6'}

  /yocto-queue@0.1.0:
    resolution: {integrity: sha512-rVksvsnNCdJ/ohGc6xgPwyN8eheCxsiLM8mxuE/t/mOVqJewPuO1miLpTHQiRgTKCLexL4MeAFVagts7HmNZ2Q==}
    engines: {node: '>=10'}
    dev: true

  /yocto-queue@1.0.0:
    resolution: {integrity: sha512-9bnSc/HEW2uRy67wc+T8UwauLuPJVn28jb+GtJY16iiKWyvmYJRXVT4UamsAEGQfPohgr2q4Tq0sQbQlxTfi1g==}
    engines: {node: '>=12.20'}
    dev: true

  /youch@3.2.3:
    resolution: {integrity: sha512-ZBcWz/uzZaQVdCvfV4uk616Bbpf2ee+F/AvuKDR5EwX/Y4v06xWdtMluqTD7+KlZdM93lLm9gMZYo0sKBS0pgw==}
    dependencies:
      cookie: 0.5.0
      mustache: 4.2.0
      stacktracey: 2.1.8
    dev: true

  /zimmerframe@1.0.0:
    resolution: {integrity: sha512-H6qQ6LtjP+kDQwDgol18fPi4OCo7F+73ZBYt2U9c1D3V74bIMKxXvyrN0x+1I7/RYh5YsausflQxQR/qwDLHPQ==}
    dev: true

  /zod@3.21.4:
    resolution: {integrity: sha512-m46AKbrzKVzOzs/DZgVnG5H55N1sv1M8qZU3A8RIKbs3mrACDNeIOeilDymVb2HdmP8uwshOCF4uJ8uM9rCqJw==}
    dev: true

  /zwitch@2.0.4:
    resolution: {integrity: sha512-bXE4cR/kVZhKZX/RjPEflHaKVhUVl85noU3v6b8apfQEc1x4A+zBxjZ4lN8LqGd6WZ3dl98pY4o717VFmoPp+A==}
    dev: true

  file:playground/alias/dir/module:
    resolution: {directory: playground/alias/dir/module, type: directory}
    name: '@vitejs/test-aliased-module'
    dev: false

  file:playground/css/css-js-dep:
    resolution: {directory: playground/css/css-js-dep, type: directory}
    name: '@vitejs/test-css-js-dep'
    dev: true

  file:playground/css/css-proxy-dep:
    resolution: {directory: playground/css/css-proxy-dep, type: directory}
    name: '@vitejs/test-css-proxy-dep'
    dependencies:
      '@vitejs/test-css-proxy-dep-nested': file:playground/css/css-proxy-dep-nested
    dev: true

  file:playground/css/css-proxy-dep-nested:
    resolution: {directory: playground/css/css-proxy-dep-nested, type: directory}
    name: '@vitejs/test-css-proxy-dep-nested'

  file:playground/css/scss-proxy-dep:
    resolution: {directory: playground/css/scss-proxy-dep, type: directory}
    name: '@vitejs/test-scss-proxy-dep'
    dependencies:
      '@vitejs/test-scss-proxy-dep-nested': file:playground/css/scss-proxy-dep-nested
    dev: true

  file:playground/css/scss-proxy-dep-nested:
    resolution: {directory: playground/css/scss-proxy-dep-nested, type: directory}
    name: '@vitejs/test-scss-proxy-dep-nested'

  file:playground/define/commonjs-dep:
    resolution: {directory: playground/define/commonjs-dep, type: directory}
    name: '@vitejs/test-commonjs-dep'
    dev: false

  file:playground/dynamic-import/pkg:
    resolution: {directory: playground/dynamic-import/pkg, type: directory}
    name: '@vitejs/test-pkg'
    dev: false

  file:playground/external/dep-that-imports(typescript@5.2.2):
    resolution: {directory: playground/external/dep-that-imports, type: directory}
    id: file:playground/external/dep-that-imports
    name: '@vitejs/test-dep-that-imports'
    dependencies:
      slash3: /slash@3.0.0
      slash5: /slash@5.1.0
      vue: 3.4.21(typescript@5.2.2)
    transitivePeerDependencies:
      - typescript
    dev: false

  file:playground/external/dep-that-requires(typescript@5.2.2):
    resolution: {directory: playground/external/dep-that-requires, type: directory}
    id: file:playground/external/dep-that-requires
    name: '@vitejs/test-dep-that-requires'
    dependencies:
      slash3: /slash@3.0.0
      slash5: /slash@5.1.0
      vue: 3.4.21(typescript@5.2.2)
    transitivePeerDependencies:
      - typescript
    dev: false

  file:playground/glob-import/import-meta-glob-pkg:
    resolution: {directory: playground/glob-import/import-meta-glob-pkg, type: directory}
    name: '@vitejs/test-import-meta-glob-pkg'
    dev: false

  file:playground/import-assertion/import-assertion-dep:
    resolution: {directory: playground/import-assertion/import-assertion-dep, type: directory}
    name: '@vitejs/test-import-assertion-dep'
    dev: false

  file:playground/js-sourcemap/importee-pkg:
    resolution: {directory: playground/js-sourcemap/importee-pkg, type: directory}
    name: '@vitejs/test-importee-pkg'
    dev: false

  file:playground/json/json-module:
    resolution: {directory: playground/json/json-module, type: directory}
    name: '@vitejs/test-json-module'
    dev: true

  file:playground/minify/dir/module:
    resolution: {directory: playground/minify/dir/module, type: directory}
    name: '@vitejs/test-minify'
    dev: false

  file:playground/optimize-deps-no-discovery/dep-no-discovery:
    resolution: {directory: playground/optimize-deps-no-discovery/dep-no-discovery, type: directory}
    name: '@vitejs/test-dep-no-discovery'
    dev: false

  file:playground/optimize-deps/added-in-entries:
    resolution: {directory: playground/optimize-deps/added-in-entries, type: directory}
    name: '@vitejs/test-added-in-entries'
    dev: false

  file:playground/optimize-deps/dep-alias-using-absolute-path:
    resolution: {directory: playground/optimize-deps/dep-alias-using-absolute-path, type: directory}
    name: '@vitejs/test-dep-alias-using-absolute-path'
    dependencies:
      lodash: 4.17.21
    dev: false

  file:playground/optimize-deps/dep-cjs-browser-field-bare:
    resolution: {directory: playground/optimize-deps/dep-cjs-browser-field-bare, type: directory}
    name: '@vitejs/test-dep-cjs-browser-field-bare'
    dev: false

  file:playground/optimize-deps/dep-cjs-compiled-from-cjs:
    resolution: {directory: playground/optimize-deps/dep-cjs-compiled-from-cjs, type: directory}
    name: '@vitejs/test-dep-cjs-compiled-from-cjs'
    dev: false

  file:playground/optimize-deps/dep-cjs-compiled-from-esm:
    resolution: {directory: playground/optimize-deps/dep-cjs-compiled-from-esm, type: directory}
    name: '@vitejs/test-dep-cjs-compiled-from-esm'
    dev: false

  file:playground/optimize-deps/dep-cjs-with-assets:
    resolution: {directory: playground/optimize-deps/dep-cjs-with-assets, type: directory}
    name: '@vitejs/test-dep-cjs-with-assets'
    dev: false

  file:playground/optimize-deps/dep-css-require:
    resolution: {directory: playground/optimize-deps/dep-css-require, type: directory}
    name: '@vitejs/test-dep-css-require'
    dev: false

  file:playground/optimize-deps/dep-esbuild-plugin-transform:
    resolution: {directory: playground/optimize-deps/dep-esbuild-plugin-transform, type: directory}
    name: '@vitejs/test-dep-esbuild-plugin-transform'
    dev: false

  file:playground/optimize-deps/dep-incompatible:
    resolution: {directory: playground/optimize-deps/dep-incompatible, type: directory}
    name: '@vitejs/test-dep-incompatible'
    dev: false

  file:playground/optimize-deps/dep-node-env:
    resolution: {directory: playground/optimize-deps/dep-node-env, type: directory}
    name: '@vitejs/test-dep-node-env'
    dev: false

  file:playground/optimize-deps/dep-non-optimized:
    resolution: {directory: playground/optimize-deps/dep-non-optimized, type: directory}
    name: '@vitejs/test-dep-non-optimized'
    dev: false

  file:playground/optimize-deps/dep-not-js:
    resolution: {directory: playground/optimize-deps/dep-not-js, type: directory}
    name: '@vitejs/test-dep-not-js'
    dev: false

  file:playground/optimize-deps/dep-optimize-exports-with-glob:
    resolution: {directory: playground/optimize-deps/dep-optimize-exports-with-glob, type: directory}
    name: '@vitejs/test-dep-optimize-exports-with-glob'
    dev: false

  file:playground/optimize-deps/dep-optimize-with-glob:
    resolution: {directory: playground/optimize-deps/dep-optimize-with-glob, type: directory}
    name: '@vitejs/test-dep-optimize-with-glob'
    dev: false

  file:playground/optimize-deps/dep-relative-to-main:
    resolution: {directory: playground/optimize-deps/dep-relative-to-main, type: directory}
    name: '@vitejs/test-dep-relative-to-main'
    dev: false

  file:playground/optimize-deps/dep-with-builtin-module-cjs:
    resolution: {directory: playground/optimize-deps/dep-with-builtin-module-cjs, type: directory}
    name: '@vitejs/test-dep-with-builtin-module-cjs'
    dev: false

  file:playground/optimize-deps/dep-with-builtin-module-esm:
    resolution: {directory: playground/optimize-deps/dep-with-builtin-module-esm, type: directory}
    name: '@vitejs/test-dep-with-builtin-module-esm'
    dev: false

  file:playground/optimize-deps/dep-with-dynamic-import:
    resolution: {directory: playground/optimize-deps/dep-with-dynamic-import, type: directory}
    name: '@vitejs/test-dep-with-dynamic-import'
    dev: false

  file:playground/optimize-deps/dep-with-optional-peer-dep:
    resolution: {directory: playground/optimize-deps/dep-with-optional-peer-dep, type: directory}
    name: '@vitejs/test-dep-with-optional-peer-dep'
    peerDependencies:
      foobar: 0.0.0
    peerDependenciesMeta:
      foobar:
        optional: true
    dev: false

  file:playground/optimize-deps/dep-with-optional-peer-dep-submodule:
    resolution: {directory: playground/optimize-deps/dep-with-optional-peer-dep-submodule, type: directory}
    name: '@vitejs/test-dep-with-optional-peer-dep-submodule'
    peerDependencies:
      foobar: 0.0.0
    peerDependenciesMeta:
      foobar:
        optional: true
    dev: false

  file:playground/optimize-deps/longfilename:
    resolution: {directory: playground/optimize-deps/longfilename, type: directory}
    name: '@vitejs/longfilename-aaaaaaaaaaaaaaaaaaaaaaaaaaaaaaaaaaaaaaaaaaaaaaaaaaaaaaaaaaaaaaaaaaaaaaaaaaaaaaaaaaaaaaaaaaaaaaaaaaaaaaaaaaaaaaaaaaaaaaaaaaaaaaaaaaaaaaaaaaaaaaaaaaaaaaaaaaaaaaaaaaaaaaaaaaaaaaaaaaaaaaaaaaaa'
    dev: false

  file:playground/optimize-deps/nested-exclude:
    resolution: {directory: playground/optimize-deps/nested-exclude, type: directory}
    name: '@vitejs/test-nested-exclude'
    dependencies:
      '@vitejs/test-nested-include': file:playground/optimize-deps/nested-include
      nested-include: file:playground/optimize-deps/nested-include
    dev: false

  file:playground/optimize-deps/nested-include:
    resolution: {directory: playground/optimize-deps/nested-include, type: directory}
    name: '@vitejs/test-nested-include'
    dev: false

  file:playground/optimize-missing-deps/missing-dep:
    resolution: {directory: playground/optimize-missing-deps/missing-dep, type: directory}
    name: '@vitejs/test-missing-dep'
    dependencies:
      '@vitejs/test-multi-entry-dep': file:playground/optimize-missing-deps/multi-entry-dep
      multi-entry-dep: file:playground/optimize-missing-deps/multi-entry-dep
    dev: false

  file:playground/optimize-missing-deps/multi-entry-dep:
    resolution: {directory: playground/optimize-missing-deps/multi-entry-dep, type: directory}
    name: '@vitejs/test-multi-entry-dep'
    dev: false

  file:playground/preload/dep-a:
    resolution: {directory: playground/preload/dep-a, type: directory}
    name: '@vitejs/test-dep-a'

  file:playground/preload/dep-including-a:
    resolution: {directory: playground/preload/dep-including-a, type: directory}
    name: '@vitejs/test-dep-including-a'
    dependencies:
      '@vitejs/test-dep-a': file:playground/preload/dep-a
      dep-a: file:playground/preload/dep-a
    dev: true

  file:playground/ssr-alias/alias-original:
    resolution: {directory: playground/ssr-alias/alias-original, type: directory}
    name: '@vitejs/test-alias-original'
    dev: false

  file:playground/ssr-conditions/external:
    resolution: {directory: playground/ssr-conditions/external, type: directory}
    name: '@vitejs/test-ssr-conditions-external'
    dev: false

  file:playground/ssr-conditions/no-external:
    resolution: {directory: playground/ssr-conditions/no-external, type: directory}
    name: '@vitejs/test-ssr-conditions-no-external'
    dev: false

  file:playground/ssr-deps/css-lib:
    resolution: {directory: playground/ssr-deps/css-lib, type: directory}
    name: '@vitejs/test-css-lib'
    dev: false

  file:playground/ssr-deps/define-properties-exports:
    resolution: {directory: playground/ssr-deps/define-properties-exports, type: directory}
    name: '@vitejs/test-define-properties-exports'
    dev: false

  file:playground/ssr-deps/define-property-exports:
    resolution: {directory: playground/ssr-deps/define-property-exports, type: directory}
    name: '@vitejs/test-define-property-exports'
    dev: false

  file:playground/ssr-deps/external-entry:
    resolution: {directory: playground/ssr-deps/external-entry, type: directory}
    name: '@vitejs/test-external-entry'
    dev: false

  file:playground/ssr-deps/external-using-external-entry:
    resolution: {directory: playground/ssr-deps/external-using-external-entry, type: directory}
    name: '@vitejs/test-external-using-external-entry'
    dependencies:
      external-entry: file:playground/ssr-deps/external-entry
    dev: false

  file:playground/ssr-deps/forwarded-export:
    resolution: {directory: playground/ssr-deps/forwarded-export, type: directory}
    name: '@vitejs/test-forwarded-export'
    dependencies:
      object-assigned-exports: file:playground/ssr-deps/object-assigned-exports
    dev: false

  file:playground/ssr-deps/import-builtin-cjs:
    resolution: {directory: playground/ssr-deps/import-builtin-cjs, type: directory}
    name: '@vitejs/test-import-builtin'
    dev: false

  file:playground/ssr-deps/module-condition:
    resolution: {directory: playground/ssr-deps/module-condition, type: directory}
    name: '@vitejs/test-module-condition'
    dev: false

  file:playground/ssr-deps/nested-external:
    resolution: {directory: playground/ssr-deps/nested-external, type: directory}
    name: '@vitejs/test-nested-external'
    dev: false

  file:playground/ssr-deps/nested-external-cjs:
    resolution: {directory: playground/ssr-deps/nested-external-cjs, type: directory}
    name: nested-external-cjs
    dev: false

  file:playground/ssr-deps/no-external-cjs:
    resolution: {directory: playground/ssr-deps/no-external-cjs, type: directory}
    name: '@vitejs/test-no-external-cjs'
    dev: false

  file:playground/ssr-deps/no-external-css:
    resolution: {directory: playground/ssr-deps/no-external-css, type: directory}
    name: '@vitejs/test-no-external-css'
    dev: false

  file:playground/ssr-deps/object-assigned-exports:
    resolution: {directory: playground/ssr-deps/object-assigned-exports, type: directory}
    name: '@vitejs/test-object-assigned-exports'
    dev: false

  file:playground/ssr-deps/only-object-assigned-exports:
    resolution: {directory: playground/ssr-deps/only-object-assigned-exports, type: directory}
    name: '@vitejs/test-only-object-assigned-exports'
    dev: false

  file:playground/ssr-deps/optimized-with-nested-external:
    resolution: {directory: playground/ssr-deps/optimized-with-nested-external, type: directory}
    name: '@vitejs/test-optimized-with-nested-external'
    dependencies:
      nested-external: file:playground/ssr-deps/nested-external
    dev: false

  file:playground/ssr-deps/pkg-exports:
    resolution: {directory: playground/ssr-deps/pkg-exports, type: directory}
    name: '@vitejs/test-pkg-exports'
    dev: false

  file:playground/ssr-deps/primitive-export:
    resolution: {directory: playground/ssr-deps/primitive-export, type: directory}
    name: '@vitejs/test-primitive-export'
    dev: false

  file:playground/ssr-deps/read-file-content:
    resolution: {directory: playground/ssr-deps/read-file-content, type: directory}
    name: '@vitejs/test-read-file-content'
    dev: false

  file:playground/ssr-deps/require-absolute:
    resolution: {directory: playground/ssr-deps/require-absolute, type: directory}
    name: '@vitejs/test-require-absolute'
    dev: false

  file:playground/ssr-deps/ts-transpiled-exports:
    resolution: {directory: playground/ssr-deps/ts-transpiled-exports, type: directory}
    name: '@vitejs/test-ts-transpiled-exports'
    dev: false

  file:playground/ssr-noexternal/external-cjs:
    resolution: {directory: playground/ssr-noexternal/external-cjs, type: directory}
    name: '@vitejs/test-external-cjs'
    dev: false

  file:playground/ssr-noexternal/require-external-cjs:
    resolution: {directory: playground/ssr-noexternal/require-external-cjs, type: directory}
    name: '@vitejs/test-require-external-cjs'
    dependencies:
      '@vitejs/external-cjs': file:playground/ssr-noexternal/external-cjs
      '@vitejs/test-external-cjs': file:playground/ssr-noexternal/external-cjs
    dev: false

  file:playground/ssr-resolve/deep-import:
    resolution: {directory: playground/ssr-resolve/deep-import, type: directory}
    name: '@vitejs/test-deep-import'
    dev: false

  file:playground/ssr-resolve/entries:
    resolution: {directory: playground/ssr-resolve/entries, type: directory}
    name: '@vitejs/test-entries'
    dev: false

  file:playground/ssr-resolve/pkg-exports:
    resolution: {directory: playground/ssr-resolve/pkg-exports, type: directory}
    name: '@vitejs/test-resolve-pkg-exports'
    dev: false

  file:playground/ssr-webworker/browser-exports:
    resolution: {directory: playground/ssr-webworker/browser-exports, type: directory}
    name: '@vitejs/test-browser-exports'
    dev: false

  file:playground/ssr-webworker/worker-exports:
    resolution: {directory: playground/ssr-webworker/worker-exports, type: directory}
    name: '@vitejs/test-worker-exports'
    dev: false

  file:playground/worker/dep-to-optimize:
    resolution: {directory: playground/worker/dep-to-optimize, type: directory}
    name: '@vitejs/test-dep-to-optimize'
    dev: false<|MERGE_RESOLUTION|>--- conflicted
+++ resolved
@@ -392,14 +392,7 @@
         version: 16.0.1(patch_hash=fjrm7xa2co7loa5ldk32oip4ly)(postcss@8.4.36)
       postcss-load-config:
         specifier: ^4.0.2
-<<<<<<< HEAD
-        version: 4.0.2(postcss@8.4.35)(ts-node@10.9.2)
-=======
         version: 4.0.2(postcss@8.4.36)(ts-node@10.9.2)
-      postcss-modules:
-        specifier: ^6.0.0
-        version: 6.0.0(postcss@8.4.36)
->>>>>>> 72104f6d
       resolve.exports:
         specifier: ^2.0.2
         version: 2.0.2
@@ -434,16 +427,11 @@
         specifier: link:./types
         version: link:types
       ufo:
-<<<<<<< HEAD
-        specifier: ^1.4.0
-        version: 1.4.0
+        specifier: ^1.5.1
+        version: 1.5.1
       vite-css-modules:
         specifier: ^1.4.2
-        version: 1.4.2(lightningcss@1.24.0)(postcss@8.4.35)(rollup@4.13.0)(vite@packages+vite)
-=======
-        specifier: ^1.5.1
-        version: 1.5.1
->>>>>>> 72104f6d
+        version: 1.4.2(lightningcss@1.24.1)(postcss@8.4.36)(rollup@4.13.0)(vite@packages+vite)
       ws:
         specifier: ^8.16.0
         version: 8.16.0
@@ -8582,13 +8570,8 @@
       postcss: 8.4.36
     dev: true
 
-<<<<<<< HEAD
-  /postcss-modules-local-by-default@4.0.4(postcss@8.4.35):
+  /postcss-modules-local-by-default@4.0.4(postcss@8.4.36):
     resolution: {integrity: sha512-L4QzMnOdVwRm1Qb8m4x8jsZzKAaPAgrUF1r/hjDR2Xj7R+8Zsf97jAlSQzWtKx5YNiNGN8QxmPFIc/sh+RQl+Q==}
-=======
-  /postcss-modules-local-by-default@4.0.0(postcss@8.4.36):
-    resolution: {integrity: sha512-sT7ihtmGSF9yhm6ggikHdV0hlziDTX7oFoXtuVWeDd3hHObNkcHRo9V3yg7vCAY7cONyxJC/XXCmmiHHcvX7bQ==}
->>>>>>> 72104f6d
     engines: {node: ^10 || ^12 || >= 14}
     peerDependencies:
       postcss: ^8.1.0
@@ -8602,13 +8585,8 @@
       postcss-value-parser: 4.2.0
     dev: true
 
-<<<<<<< HEAD
-  /postcss-modules-scope@3.1.1(postcss@8.4.35):
+  /postcss-modules-scope@3.1.1(postcss@8.4.36):
     resolution: {integrity: sha512-uZgqzdTleelWjzJY+Fhti6F3C9iF1JR/dODLs/JDefozYcKTBCdD8BIl6nNPbTbcLnGrk56hzwZC2DaGNvYjzA==}
-=======
-  /postcss-modules-scope@3.0.0(postcss@8.4.36):
-    resolution: {integrity: sha512-hncihwFA2yPath8oZ15PZqvWGkWf+XUfQgUGamS4LqoP1anQLOsOJw0vr7J7IwLpoY9fatA2qiGUGmuZL0Iqlg==}
->>>>>>> 72104f6d
     engines: {node: ^10 || ^12 || >= 14}
     peerDependencies:
       postcss: ^8.1.0
@@ -8633,30 +8611,7 @@
       postcss: 8.4.36
     dev: true
 
-<<<<<<< HEAD
-  /postcss-nested@6.0.1(postcss@8.4.35):
-=======
-  /postcss-modules@6.0.0(postcss@8.4.36):
-    resolution: {integrity: sha512-7DGfnlyi/ju82BRzTIjWS5C4Tafmzl3R79YP/PASiocj+aa6yYphHhhKUOEoXQToId5rgyFgJ88+ccOUydjBXQ==}
-    peerDependencies:
-      postcss: ^8.0.0
-    peerDependenciesMeta:
-      postcss:
-        optional: true
-    dependencies:
-      generic-names: 4.0.0
-      icss-utils: 5.1.0(postcss@8.4.36)
-      lodash.camelcase: 4.3.0
-      postcss: 8.4.36
-      postcss-modules-extract-imports: 3.0.0(postcss@8.4.36)
-      postcss-modules-local-by-default: 4.0.0(postcss@8.4.36)
-      postcss-modules-scope: 3.0.0(postcss@8.4.36)
-      postcss-modules-values: 4.0.0(postcss@8.4.36)
-      string-hash: 1.1.3
-    dev: true
-
   /postcss-nested@6.0.1(postcss@8.4.36):
->>>>>>> 72104f6d
     resolution: {integrity: sha512-mEp4xPMi5bSWiMbsgoPfcP74lsWLHkQbZc3sY+jWYd65CUwXrUaTp0fmNpa01ZcETKlIgUdFN/MpS2xZtqL9dQ==}
     engines: {node: '>=12.0'}
     peerDependencies:
@@ -10077,8 +10032,22 @@
     resolution: {integrity: sha512-BNGbWLfd0eUPabhkXUVm0j8uuvREyTh5ovRa/dyow/BqAbZJyC+5fU+IzQOzmAKzYqYRAISoRhdQr3eIZ/PXqg==}
     engines: {node: '>= 0.8'}
 
-<<<<<<< HEAD
-  /vite-css-modules@1.4.2(lightningcss@1.24.0)(postcss@8.4.35)(rollup@4.13.0)(vite@packages+vite):
+  /vfile-message@4.0.2:
+    resolution: {integrity: sha512-jRDZ1IMLttGj41KcZvlrYAaI3CfqpLpfpf+Mfig13viT6NKvRzWZ+lXz0Y5D60w6uJIBAOGq9mSHf0gktF0duw==}
+    dependencies:
+      '@types/unist': 3.0.2
+      unist-util-stringify-position: 4.0.0
+    dev: true
+
+  /vfile@6.0.1:
+    resolution: {integrity: sha512-1bYqc7pt6NIADBJ98UiG0Bn/CHIVOoZ/IyEkqIruLg0mE1BKzkOXY2D6CSqQIcKqgadppE5lrxgWXJmXd7zZJw==}
+    dependencies:
+      '@types/unist': 3.0.2
+      unist-util-stringify-position: 4.0.0
+      vfile-message: 4.0.2
+    dev: true
+
+  /vite-css-modules@1.4.2(lightningcss@1.24.1)(postcss@8.4.36)(rollup@4.13.0)(vite@packages+vite):
     resolution: {integrity: sha512-WDTgxeSZ6Z0RR1dU+Y+0utFR98g0F4yRspBN4em8tUUIbv70knajR26marzJbkRyX0+Erhd4OKT3Zq0fKzu1rg==}
     peerDependencies:
       lightningcss: ^1.23.0
@@ -10093,40 +10062,21 @@
       '@ampproject/remapping': 2.3.0
       '@rollup/pluginutils': 5.1.0(rollup@4.13.0)
       generic-names: 4.0.0
-      icss-utils: 5.1.0(postcss@8.4.35)
-      lightningcss: 1.24.0
+      icss-utils: 5.1.0(postcss@8.4.36)
+      lightningcss: 1.24.1
       magic-string: 0.30.8
-      postcss: 8.4.35
-      postcss-modules-extract-imports: 3.0.0(postcss@8.4.35)
-      postcss-modules-local-by-default: 4.0.4(postcss@8.4.35)
-      postcss-modules-scope: 3.1.1(postcss@8.4.35)
-      postcss-modules-values: 4.0.0(postcss@8.4.35)
+      postcss: 8.4.36
+      postcss-modules-extract-imports: 3.0.0(postcss@8.4.36)
+      postcss-modules-local-by-default: 4.0.4(postcss@8.4.36)
+      postcss-modules-scope: 3.1.1(postcss@8.4.36)
+      postcss-modules-values: 4.0.0(postcss@8.4.36)
       vite: link:packages/vite
     transitivePeerDependencies:
       - rollup
     dev: true
 
-  /vite-node@1.3.1:
-    resolution: {integrity: sha512-azbRrqRxlWTJEVbzInZCTchx0X69M/XPTCz4H+TLvlTcR/xH/3hkRqhOakT41fMJCMzXTu4UvegkZiEoJAWvng==}
-=======
-  /vfile-message@4.0.2:
-    resolution: {integrity: sha512-jRDZ1IMLttGj41KcZvlrYAaI3CfqpLpfpf+Mfig13viT6NKvRzWZ+lXz0Y5D60w6uJIBAOGq9mSHf0gktF0duw==}
-    dependencies:
-      '@types/unist': 3.0.2
-      unist-util-stringify-position: 4.0.0
-    dev: true
-
-  /vfile@6.0.1:
-    resolution: {integrity: sha512-1bYqc7pt6NIADBJ98UiG0Bn/CHIVOoZ/IyEkqIruLg0mE1BKzkOXY2D6CSqQIcKqgadppE5lrxgWXJmXd7zZJw==}
-    dependencies:
-      '@types/unist': 3.0.2
-      unist-util-stringify-position: 4.0.0
-      vfile-message: 4.0.2
-    dev: true
-
   /vite-node@1.4.0:
     resolution: {integrity: sha512-VZDAseqjrHgNd4Kh8icYHWzTKSCZMhia7GyHfhtzLW33fZlG9SwsB6CEhgyVOWkJfJ2pFLrp/Gj1FSfAiqH9Lw==}
->>>>>>> 72104f6d
     engines: {node: ^18.0.0 || >=20.0.0}
     hasBin: true
     dependencies:
