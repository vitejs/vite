--- conflicted
+++ resolved
@@ -144,12 +144,8 @@
   packages/plugin-legacy:
     specifiers:
       '@babel/core': ^7.20.12
-<<<<<<< HEAD
       '@babel/preset-env': ^7.20.2
       browserslist: ^4.21.4
-=======
-      '@babel/standalone': ^7.20.14
->>>>>>> c34f0d1c
       core-js: ^3.27.2
       magic-string: ^0.27.0
       picocolors: ^1.0.0
@@ -157,13 +153,9 @@
       systemjs: ^6.13.0
       vite: workspace:*
     dependencies:
-<<<<<<< HEAD
       '@babel/core': 7.20.12
       '@babel/preset-env': 7.20.2_@babel+core@7.20.12
       browserslist: 4.21.4
-=======
-      '@babel/standalone': 7.20.14
->>>>>>> c34f0d1c
       core-js: 3.27.2
       magic-string: 0.27.0
       regenerator-runtime: 0.13.11
