--- conflicted
+++ resolved
@@ -234,15 +234,7 @@
         version: 8.5.3
       rollup:
         specifier: ^4.30.1
-<<<<<<< HEAD
-        version: 4.30.1
-=======
         version: 4.34.8
-    optionalDependencies:
-      fsevents:
-        specifier: ~2.3.3
-        version: 2.3.3
->>>>>>> c94c9e05
     devDependencies:
       '@ampproject/remapping':
         specifier: ^2.3.0
@@ -419,17 +411,12 @@
         specifier: ^1.5.4
         version: 1.5.4
       ws:
-<<<<<<< HEAD
-        specifier: ^8.18.0
-        version: 8.18.0
+        specifier: ^8.18.1
+        version: 8.18.1
     optionalDependencies:
       fsevents:
         specifier: ~2.3.3
         version: 2.3.3
-=======
-        specifier: ^8.18.1
-        version: 8.18.1
->>>>>>> c94c9e05
 
   packages/vite/src/node/__tests__:
     dependencies:
@@ -2274,13 +2261,8 @@
     resolution: {integrity: sha512-aA63XwOkcl4xxQa3HjPMqOP6LiK0ZDv3mUPYEFXkpHbaFjtGggE1A61FjFzJnB+p7/oy2gA8E+rcBNl/zC1tMg==}
     engines: {node: '>=6.9.0'}
 
-<<<<<<< HEAD
-  '@babel/standalone@7.26.4':
-    resolution: {integrity: sha512-SF+g7S2mhTT1b7CHyfNjDkPU1corxg4LPYsyP0x5KuCl+EbtBQHRLqr9N3q7e7+x7NQ5LYxQf8mJ2PmzebLr0A==}
-=======
   '@babel/standalone@7.26.9':
     resolution: {integrity: sha512-UTeQKy0kzJwWRe55kT1uK4G9H6D0lS6G4207hCU/bDaOhA5t2aC0qHN6GmID0Axv3OFLNXm27NdqcWp+BXcGtA==}
->>>>>>> c94c9e05
     engines: {node: '>=6.9.0'}
 
   '@babel/template@7.26.9':
@@ -3264,16 +3246,8 @@
   '@types/minimist@1.2.5':
     resolution: {integrity: sha512-hov8bUuiLiyFPGyFPE1lwWhmzYbirOXQNNo40+y3zow8aFVTeyn3VWL0VFFfdNddA8S4Vf0Tc062rzyNr7Paag==}
 
-<<<<<<< HEAD
-  '@types/ms@0.7.34':
-    resolution: {integrity: sha512-nG96G3Wp6acyAgJqGasjODb+acrI7KltPiRxzHPXnP3NgI28bpQDRv53olbqGXbfcgF5aiiHmO3xpwEpS5Ld9g==}
-=======
   '@types/ms@2.1.0':
     resolution: {integrity: sha512-GsCCIZDE/p3i96vtEqx+7dBUGXrc7zeSK3wwPHIaRThS+9OhWIXRqzs4d6k1SVU8g91DrNRWxWUGhp5KXQb2VA==}
->>>>>>> c94c9e05
-
-  '@types/node@22.13.4':
-    resolution: {integrity: sha512-ywP2X0DYtX3y08eFVx5fNIw7/uIv8hYUKgXoK8oayJlLnKcRfEYCxWMVE1XagUdVtCJlZT1AU4LXEABW+L1Peg==}
 
   '@types/node@22.13.5':
     resolution: {integrity: sha512-+lTU0PxZXn0Dr1NBtC7Y8cR21AJr87dLLU953CWA6pMxxv/UDc7jYAY90upcrie1nRcD6XNG5HOYEDtgW5TxAg==}
@@ -4738,13 +4712,8 @@
   fast-levenshtein@2.0.6:
     resolution: {integrity: sha512-DCXu6Ifhqcks7TZKY3Hxp3y6qphY5SJZmrWMDrKcERSOXWQdMhU9Ig/PYrzyw/ul9jOIyh0N4M0tbC5hodg8dw==}
 
-<<<<<<< HEAD
-  fastq@1.17.1:
-    resolution: {integrity: sha512-sRVD3lWVIXWg6By68ZN7vho9a1pQcN/WBFaAAsDDFzlJjvoGx0P8z7V1t72grFJfJhu3YPZBuu25f7Kaw2jN1w==}
-=======
   fastq@1.19.0:
     resolution: {integrity: sha512-7SFSRCNjBQIZH/xZR3iy5iQYR8aGBE0h3VG6/cwlbrpdciNYBMotQav8c1XI3HjHH+NikUpP53nPdlZSdWmFzA==}
->>>>>>> c94c9e05
 
   fdir@6.4.3:
     resolution: {integrity: sha512-PMXmW2y1hDDfTSRc9gaXIuCCRpuoz3Kaz8cUelp3smouvfT632ozg2vrT6lJsHKKOF59YLbOGfAWGUcKEfRMQw==}
@@ -6658,14 +6627,9 @@
   shell-exec@1.0.2:
     resolution: {integrity: sha512-jyVd+kU2X+mWKMmGhx4fpWbPsjvD53k9ivqetutVW/BQ+WIZoDoP4d8vUMGezV6saZsiNoW2f9GIhg9Dondohg==}
 
-<<<<<<< HEAD
-  shell-quote@1.8.1:
-    resolution: {integrity: sha512-6j1W9l1iAs/4xYBI1SYOVZyFcCis9b4KCLQ8fgAGG07QvzaRLVVRQvAy85yNmmZSjYjg4MWh4gNvlPujU/5LpA==}
-=======
   shell-quote@1.8.2:
     resolution: {integrity: sha512-AzqKpGKjrj7EM6rKVQEPpB288oCfnrEIuyoT9cyF4nmGa7V8Zk6f7RRqYisX8X9m+Q7bd632aZW4ky7EhbQztA==}
     engines: {node: '>= 0.4'}
->>>>>>> c94c9e05
 
   shiki@2.5.0:
     resolution: {integrity: sha512-mI//trrsaiCIPsja5CNfsyNOqgAZUb6VpJA+340toL42UpzQlXpwRV9nch69X6gaUxrr9kaOOa6e3y3uAkGFxQ==}
@@ -6947,13 +6911,8 @@
   tinyexec@0.3.2:
     resolution: {integrity: sha512-KQQR9yN7R5+OSwaK0XQoj22pwHoTlgYqmUscPYoknOoWCWfj/5/ABTMRi69FrKU5ffPVh5QcFikpWJI/P1ocHA==}
 
-<<<<<<< HEAD
-  tinyglobby@0.2.11:
-    resolution: {integrity: sha512-32TmKeeKUahv0Go8WmQgiEp9Y21NuxjwjqiRC1nrUB51YacfSwuB44xgXD+HdIppmMRgjQNPdrHyA6vIybYZ+g==}
-=======
   tinyglobby@0.2.12:
     resolution: {integrity: sha512-qkf4trmKSIiMTs/E63cxH+ojC2unam7rJ0WrauAzpT3ECNTxGRMlaXxVbfxMUC/w0LaYk6jQ4y/nGR9uBO3tww==}
->>>>>>> c94c9e05
     engines: {node: '>=12.0.0'}
 
   tinypool@1.0.2:
@@ -7750,11 +7709,7 @@
       '@babel/helper-annotate-as-pure': 7.25.9
       '@babel/helper-compilation-targets': 7.26.5
       '@babel/helper-plugin-utils': 7.26.5
-<<<<<<< HEAD
-      '@babel/helper-replace-supers': 7.25.9(@babel/core@7.26.9)
-=======
       '@babel/helper-replace-supers': 7.26.5(@babel/core@7.26.9)
->>>>>>> c94c9e05
       '@babel/traverse': 7.26.9
       globals: 11.12.0
     transitivePeerDependencies:
@@ -8104,11 +8059,7 @@
     dependencies:
       regenerator-runtime: 0.14.1
 
-<<<<<<< HEAD
-  '@babel/standalone@7.26.4': {}
-=======
   '@babel/standalone@7.26.9': {}
->>>>>>> c94c9e05
 
   '@babel/template@7.26.9':
     dependencies:
@@ -8679,18 +8630,6 @@
 
   '@sec-ant/readable-stream@0.4.1': {}
 
-<<<<<<< HEAD
-  '@shikijs/core@2.1.0':
-    dependencies:
-      '@shikijs/engine-javascript': 2.1.0
-      '@shikijs/engine-oniguruma': 2.1.0
-      '@shikijs/types': 2.1.0
-      '@shikijs/vscode-textmate': 10.0.2
-      '@types/hast': 3.0.4
-      hast-util-to-html: 9.0.4
-
-=======
->>>>>>> c94c9e05
   '@shikijs/core@2.5.0':
     dependencies:
       '@shikijs/engine-javascript': 2.5.0
@@ -8705,17 +8644,7 @@
       '@shikijs/types': 3.0.0
       '@shikijs/vscode-textmate': 10.0.2
       '@types/hast': 3.0.4
-<<<<<<< HEAD
-      hast-util-to-html: 9.0.4
-
-  '@shikijs/engine-javascript@2.1.0':
-    dependencies:
-      '@shikijs/types': 2.1.0
-      '@shikijs/vscode-textmate': 10.0.2
-      oniguruma-to-es: 2.3.0
-=======
       hast-util-to-html: 9.0.5
->>>>>>> c94c9e05
 
   '@shikijs/engine-javascript@2.5.0':
     dependencies:
@@ -8723,14 +8652,6 @@
       '@shikijs/vscode-textmate': 10.0.2
       oniguruma-to-es: 3.1.0
 
-<<<<<<< HEAD
-  '@shikijs/engine-oniguruma@2.1.0':
-    dependencies:
-      '@shikijs/types': 2.1.0
-      '@shikijs/vscode-textmate': 10.0.2
-
-=======
->>>>>>> c94c9e05
   '@shikijs/engine-oniguruma@2.5.0':
     dependencies:
       '@shikijs/types': 2.5.0
@@ -8758,14 +8679,6 @@
       - supports-color
       - typescript
 
-<<<<<<< HEAD
-  '@shikijs/types@2.1.0':
-    dependencies:
-      '@shikijs/vscode-textmate': 10.0.2
-      '@types/hast': 3.0.4
-
-=======
->>>>>>> c94c9e05
   '@shikijs/types@2.5.0':
     dependencies:
       '@shikijs/vscode-textmate': 10.0.2
@@ -8967,17 +8880,10 @@
 
   '@types/ms@2.1.0': {}
 
-  '@types/node@22.13.4':
-<<<<<<< HEAD
-=======
+  '@types/node@22.13.5':
     dependencies:
       undici-types: 6.20.0
 
-  '@types/node@22.13.5':
->>>>>>> c94c9e05
-    dependencies:
-      undici-types: 6.20.0
-
   '@types/normalize-package-data@2.4.4': {}
 
   '@types/picomatch@3.0.2': {}
@@ -8986,7 +8892,7 @@
 
   '@types/prompts@2.4.9':
     dependencies:
-      '@types/node': 22.13.4
+      '@types/node': 22.13.5
       kleur: 3.0.3
 
   '@types/qs@6.9.18': {}
@@ -9075,11 +8981,7 @@
 
   '@typescript-eslint/types@8.24.1': {}
 
-<<<<<<< HEAD
-  '@typescript-eslint/typescript-estree@8.24.1(typescript@5.7.2)':
-=======
   '@typescript-eslint/typescript-estree@8.24.1(typescript@5.7.3)':
->>>>>>> c94c9e05
     dependencies:
       '@typescript-eslint/types': 8.24.1
       '@typescript-eslint/visitor-keys': 8.24.1
@@ -9093,15 +8995,9 @@
     transitivePeerDependencies:
       - supports-color
 
-<<<<<<< HEAD
-  '@typescript-eslint/utils@8.24.1(eslint@9.20.1(jiti@2.4.2))(typescript@5.7.2)':
-    dependencies:
-      '@eslint-community/eslint-utils': 4.4.1(eslint@9.20.1(jiti@2.4.2))
-=======
   '@typescript-eslint/utils@8.24.1(eslint@9.21.0(jiti@2.4.2))(typescript@5.7.3)':
     dependencies:
       '@eslint-community/eslint-utils': 4.4.1(eslint@9.21.0(jiti@2.4.2))
->>>>>>> c94c9e05
       '@typescript-eslint/scope-manager': 8.24.1
       '@typescript-eslint/types': 8.24.1
       '@typescript-eslint/typescript-estree': 8.24.1(typescript@5.7.3)
@@ -10399,19 +10295,11 @@
     dependencies:
       '@types/doctrine': 0.0.9
       '@typescript-eslint/scope-manager': 8.24.1
-<<<<<<< HEAD
-      '@typescript-eslint/utils': 8.24.1(eslint@9.20.1(jiti@2.4.2))(typescript@5.7.2)
-      debug: 4.4.0
-      doctrine: 3.0.0
-      enhanced-resolve: 5.18.1
-      eslint: 9.20.1(jiti@2.4.2)
-=======
       '@typescript-eslint/utils': 8.24.1(eslint@9.21.0(jiti@2.4.2))(typescript@5.7.3)
       debug: 4.4.0
       doctrine: 3.0.0
       enhanced-resolve: 5.18.1
       eslint: 9.21.0(jiti@2.4.2)
->>>>>>> c94c9e05
       eslint-import-resolver-node: 0.3.9
       get-tsconfig: 4.10.0
       is-glob: 4.0.3
@@ -10425,17 +10313,10 @@
 
   eslint-plugin-n@17.15.1(eslint@9.21.0(jiti@2.4.2)):
     dependencies:
-<<<<<<< HEAD
-      '@eslint-community/eslint-utils': 4.4.1(eslint@9.20.1(jiti@2.4.2))
-      enhanced-resolve: 5.18.1
-      eslint: 9.20.1(jiti@2.4.2)
-      eslint-plugin-es-x: 7.8.0(eslint@9.20.1(jiti@2.4.2))
-=======
       '@eslint-community/eslint-utils': 4.4.1(eslint@9.21.0(jiti@2.4.2))
       enhanced-resolve: 5.18.1
       eslint: 9.21.0(jiti@2.4.2)
       eslint-plugin-es-x: 7.8.0(eslint@9.21.0(jiti@2.4.2))
->>>>>>> c94c9e05
       get-tsconfig: 4.10.0
       globals: 15.15.0
       ignore: 5.3.2
@@ -10803,15 +10684,9 @@
     dependencies:
       resolve-pkg-maps: 1.0.0
 
-<<<<<<< HEAD
-  git-raw-commits@5.0.0(conventional-commits-filter@5.0.0)(conventional-commits-parser@6.0.0):
-    dependencies:
-      '@conventional-changelog/git-client': 1.0.1(conventional-commits-filter@5.0.0)(conventional-commits-parser@6.0.0)
-=======
   git-raw-commits@5.0.0(conventional-commits-filter@5.0.0)(conventional-commits-parser@6.1.0):
     dependencies:
       '@conventional-changelog/git-client': 1.0.1(conventional-commits-filter@5.0.0)(conventional-commits-parser@6.1.0)
->>>>>>> c94c9e05
       meow: 13.2.0
     transitivePeerDependencies:
       - conventional-commits-filter
@@ -12618,11 +12493,7 @@
 
   shell-exec@1.0.2: {}
 
-<<<<<<< HEAD
-  shell-quote@1.8.1: {}
-=======
   shell-quote@1.8.2: {}
->>>>>>> c94c9e05
 
   shiki@2.5.0:
     dependencies:
@@ -12939,11 +12810,7 @@
 
   tinyexec@0.3.2: {}
 
-<<<<<<< HEAD
-  tinyglobby@0.2.11:
-=======
   tinyglobby@0.2.12:
->>>>>>> c94c9e05
     dependencies:
       fdir: 6.4.3(picomatch@4.0.2)
       picomatch: 4.0.2
@@ -12970,11 +12837,7 @@
 
   trim-lines@3.0.1: {}
 
-<<<<<<< HEAD
-  ts-api-utils@2.0.1(typescript@5.7.2):
-=======
   ts-api-utils@2.0.1(typescript@5.7.3):
->>>>>>> c94c9e05
     dependencies:
       typescript: 5.7.3
 
@@ -13061,20 +12924,12 @@
       mkdist: 2.2.0(sass@1.85.0)(typescript@5.7.3)(vue@3.5.13(typescript@5.7.3))
       mlly: 1.7.4
       pathe: 2.0.3
-<<<<<<< HEAD
-      pkg-types: 1.3.0
-=======
       pkg-types: 1.3.1
->>>>>>> c94c9e05
       pretty-bytes: 6.1.1
       rollup: 4.34.8
       rollup-plugin-dts: 6.1.1(rollup@4.34.8)(typescript@5.7.3)
       scule: 1.3.0
-<<<<<<< HEAD
-      tinyglobby: 0.2.11
-=======
       tinyglobby: 0.2.12
->>>>>>> c94c9e05
       untyped: 1.5.2
     optionalDependencies:
       typescript: 5.7.3
@@ -13138,11 +12993,7 @@
   untyped@1.5.2:
     dependencies:
       '@babel/core': 7.26.9
-<<<<<<< HEAD
-      '@babel/standalone': 7.26.4
-=======
       '@babel/standalone': 7.26.9
->>>>>>> c94c9e05
       '@babel/types': 7.26.9
       citty: 0.1.6
       defu: 6.1.4
@@ -13211,17 +13062,10 @@
   vitepress@1.6.3(@algolia/client-search@5.20.3)(axios@1.7.9)(postcss@8.5.3)(typescript@5.7.3):
     dependencies:
       '@docsearch/css': 3.8.2
-<<<<<<< HEAD
-      '@docsearch/js': 3.8.2(@algolia/client-search@5.20.0)
-      '@iconify-json/simple-icons': 1.2.21
-      '@shikijs/core': 2.5.0
-      '@shikijs/transformers': 2.1.0
-=======
       '@docsearch/js': 3.8.2(@algolia/client-search@5.20.3)
       '@iconify-json/simple-icons': 1.2.25
       '@shikijs/core': 2.5.0
       '@shikijs/transformers': 2.5.0
->>>>>>> c94c9e05
       '@shikijs/types': 2.5.0
       '@types/markdown-it': 14.1.2
       '@vitejs/plugin-vue': 5.2.1(vite@packages+vite)(vue@3.5.13(typescript@5.7.3))
@@ -13231,11 +13075,7 @@
       '@vueuse/integrations': 12.7.0(axios@1.7.9)(focus-trap@7.6.4)(typescript@5.7.3)
       focus-trap: 7.6.4
       mark.js: 8.11.1
-<<<<<<< HEAD
-      minisearch: 7.1.1
-=======
       minisearch: 7.1.2
->>>>>>> c94c9e05
       shiki: 2.5.0
       vite: link:packages/vite
       vue: 3.5.13(typescript@5.7.3)
@@ -13349,11 +13189,7 @@
     dependencies:
       '@babel/parser': 7.26.9
       '@babel/types': 7.26.9
-<<<<<<< HEAD
-      assert-never: 1.3.0
-=======
       assert-never: 1.4.0
->>>>>>> c94c9e05
       babel-walk: 3.0.0-canary-5
 
   word-wrap@1.2.5: {}
