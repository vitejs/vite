--- conflicted
+++ resolved
@@ -271,7 +271,7 @@
         version: 15.0.2(rollup@3.21.0)
       '@rollup/plugin-typescript':
         specifier: ^11.1.0
-        version: 11.1.0(rollup@3.21.0)(tslib@2.5.0)
+        version: 11.1.0(rollup@3.21.0)(tslib@2.5.0)(typescript@5.0.2)
       '@rollup/pluginutils':
         specifier: ^5.0.2
         version: 5.0.2(rollup@3.21.0)
@@ -403,7 +403,7 @@
         version: 1.0.1
       tsconfck:
         specifier: ^2.1.1
-        version: 2.1.1
+        version: 2.1.1(typescript@5.0.2)
       tslib:
         specifier: ^2.5.0
         version: 2.5.0
@@ -467,7 +467,7 @@
         version: 1.62.0
       tailwindcss:
         specifier: ^3.3.1
-        version: 3.3.1
+        version: 3.3.1(ts-node@10.9.1)
 
   playground/build-old: {}
 
@@ -1345,16 +1345,16 @@
     devDependencies:
       '@vitejs/plugin-vue':
         specifier: ^4.1.0
-        version: 4.1.0(vue@3.2.47)
+        version: 4.1.0(vite@packages+vite)(vue@3.2.47)
       ts-node:
         specifier: ^10.9.1
-        version: 10.9.1
+        version: 10.9.1(@types/node@18.15.12)(typescript@5.0.2)
 
   playground/tailwind-sourcemap:
     dependencies:
       tailwindcss:
         specifier: ^3.3.1
-        version: 3.3.1
+        version: 3.3.1(ts-node@10.9.1)
 
   playground/transform-plugin: {}
 
@@ -3493,7 +3493,7 @@
       rollup: 3.21.0
     dev: true
 
-  /@rollup/plugin-typescript@11.1.0(rollup@3.21.0)(tslib@2.5.0):
+  /@rollup/plugin-typescript@11.1.0(rollup@3.21.0)(tslib@2.5.0)(typescript@5.0.2):
     resolution: {integrity: sha512-86flrfE+bSHB69znnTV6kVjkncs2LBMhcTCyxWgRxLyfXfQrxg4UwlAqENnjrrxnSNS/XKCDJCl8EkdFJVHOxw==}
     engines: {node: '>=14.0.0'}
     peerDependencies:
@@ -3510,25 +3510,6 @@
       resolve: 1.22.2
       rollup: 3.21.0
       tslib: 2.5.0
-    dev: true
-
-  /@rollup/plugin-typescript@11.1.0(rollup@3.21.0)(tslib@2.5.0)(typescript@5.0.2):
-    resolution: {integrity: sha512-86flrfE+bSHB69znnTV6kVjkncs2LBMhcTCyxWgRxLyfXfQrxg4UwlAqENnjrrxnSNS/XKCDJCl8EkdFJVHOxw==}
-    engines: {node: '>=14.0.0'}
-    peerDependencies:
-      rollup: ^2.14.0||^3.0.0
-      tslib: '*'
-      typescript: '>=3.7.0'
-    peerDependenciesMeta:
-      rollup:
-        optional: true
-      tslib:
-        optional: true
-    dependencies:
-      '@rollup/pluginutils': 5.0.2(rollup@3.21.0)
-      resolve: 1.22.2
-      rollup: 3.21.0
-      tslib: 2.5.0
       typescript: 5.0.2
     dev: true
 
@@ -3743,7 +3724,6 @@
 
   /@types/node@18.15.12:
     resolution: {integrity: sha512-Wha1UwsB3CYdqUm2PPzh/1gujGCNtWVUYF0mB00fJFoR4gTyWTDPjSm+zBF787Ahw8vSGgBja90MkgFwvB86Dg==}
-    dev: true
 
   /@types/node@18.15.5:
     resolution: {integrity: sha512-Ark2WDjjZO7GmvsyFFf81MXuGTA/d6oP38anyxWOL6EREyBKAxKoFHwBhaZxCfLRLpO8JgVXwqOwSwa7jRcjew==}
@@ -3943,24 +3923,15 @@
       vue: 3.2.47
     dev: true
 
-<<<<<<< HEAD
-  /@vitejs/plugin-vue@4.1.0(vue@3.2.47):
-    resolution: {integrity: sha512-++9JOAFdcXI3lyer9UKUV4rfoQ3T1RN8yDqoCLar86s0xQct5yblxAE+yWgRnU5/0FOlVCpTZpYSBV/bGWrSrQ==}
-=======
   /@vitejs/plugin-vue@4.2.3(vite@packages+vite)(vue@3.3.4):
     resolution: {integrity: sha512-R6JDUfiZbJA9cMiguQ7jxALsgiprjBeHL5ikpXfJCH62pPHtI+JdJ5xWj6Ev73yXSlYl86+blXn1kZHQ7uElxw==}
->>>>>>> 5503198d
     engines: {node: ^14.18.0 || >=16.0.0}
     peerDependencies:
       vite: ^4.0.0
       vue: ^3.2.25
     dependencies:
-<<<<<<< HEAD
-      vue: 3.2.47
-=======
       vite: link:packages/vite
       vue: 3.3.4
->>>>>>> 5503198d
     dev: true
 
   /@vitejs/release-scripts@1.2.0:
@@ -4028,7 +3999,6 @@
       '@vue/shared': 3.3.4
       estree-walker: 2.0.2
       source-map-js: 1.0.2
-    dev: true
 
   /@vue/compiler-dom@3.2.47:
     resolution: {integrity: sha512-dBBnEHEPoftUiS03a4ggEig74J2YBZ2UIeyfpcRM2tavgMWo4bsEfgCGsu+uJIL/vax9S+JztH8NmQerUo7shQ==}
@@ -4041,7 +4011,6 @@
     dependencies:
       '@vue/compiler-core': 3.3.4
       '@vue/shared': 3.3.4
-    dev: true
 
   /@vue/compiler-sfc@3.2.47:
     resolution: {integrity: sha512-rog05W+2IFfxjMcFw10tM9+f7i/+FFpZJJ5XHX72NP9eC2uRD+42M3pYcQqDXVYoj74kHMSEdQ/WmCjt8JFksQ==}
@@ -4070,7 +4039,6 @@
       magic-string: 0.30.0
       postcss: 8.4.23
       source-map-js: 1.0.2
-    dev: true
 
   /@vue/compiler-ssr@3.2.47:
     resolution: {integrity: sha512-wVXC+gszhulcMD8wpxMsqSOpvDZ6xKXSVWkf50Guf/S+28hTAXPDYRTbLQ3EDkOP5Xz/+SY37YiwDquKbJOgZw==}
@@ -4083,7 +4051,6 @@
     dependencies:
       '@vue/compiler-dom': 3.3.4
       '@vue/shared': 3.3.4
-    dev: true
 
   /@vue/devtools-api@6.4.5:
     resolution: {integrity: sha512-JD5fcdIuFxU4fQyXUu3w2KpAJHzTVdN+p4iOX2lMWSHMOoQdMAcpFLZzm9Z/2nmsoZ1a96QEhZ26e50xLBsgOQ==}
@@ -4109,7 +4076,6 @@
       '@vue/shared': 3.3.4
       estree-walker: 2.0.2
       magic-string: 0.30.0
-    dev: true
 
   /@vue/reactivity@3.2.47:
     resolution: {integrity: sha512-7khqQ/75oyyg+N/e+iwV6lpy1f5wq759NdlS1fpAhFXa8VeAIKGgk2E/C4VF59lx5b+Ezs5fpp/5WsRYXQiKxQ==}
@@ -4120,7 +4086,6 @@
     resolution: {integrity: sha512-kLTDLwd0B1jG08NBF3R5rqULtv/f8x3rOFByTDz4J53ttIQEDmALqKqXY0J+XQeN0aV2FBxY8nJDf88yvOPAqQ==}
     dependencies:
       '@vue/shared': 3.3.4
-    dev: true
 
   /@vue/runtime-core@3.2.47:
     resolution: {integrity: sha512-RZxbLQIRB/K0ev0K9FXhNbBzT32H9iRtYbaXb0ZIz2usLms/D55dJR2t6cIEUn6vyhS3ALNvNthI+Q95C+NOpA==}
@@ -4133,7 +4098,6 @@
     dependencies:
       '@vue/reactivity': 3.3.4
       '@vue/shared': 3.3.4
-    dev: true
 
   /@vue/runtime-dom@3.2.47:
     resolution: {integrity: sha512-ArXrFTjS6TsDei4qwNvgrdmHtD930KgSKGhS5M+j8QxXrDJYLqYw4RRcDy1bz1m1wMmb6j+zGLifdVHtkXA7gA==}
@@ -4148,7 +4112,6 @@
       '@vue/runtime-core': 3.3.4
       '@vue/shared': 3.3.4
       csstype: 3.1.2
-    dev: true
 
   /@vue/server-renderer@3.2.47(vue@3.2.47):
     resolution: {integrity: sha512-dN9gc1i8EvmP9RCzvneONXsKfBRgqFeFZLurmHOveL7oH6HiFXJw5OGu294n1nHc/HMgTy6LulU/tv5/A7f/LA==}
@@ -4167,14 +4130,12 @@
       '@vue/compiler-ssr': 3.3.4
       '@vue/shared': 3.3.4
       vue: 3.3.4
-    dev: true
 
   /@vue/shared@3.2.47:
     resolution: {integrity: sha512-BHGyyGN3Q97EZx0taMQ+OLNuZcW3d37ZEVmEAyeoA9ERdGvm9Irc/0Fua8SNyOtV1w6BS4q25wbMzJujO9HIfQ==}
 
   /@vue/shared@3.3.4:
     resolution: {integrity: sha512-7OjdcV8vQ74eiz1TZLzZP4JwqM5fA94K6yntPS5Z25r9HDuGNzaGdgvwKYq6S+MxwF0TFRwe50fIR/MYnakdkQ==}
-    dev: true
 
   /@vueuse/core@10.1.2(vue@3.3.4):
     resolution: {integrity: sha512-roNn8WuerI56A5uiTyF/TEYX0Y+VKlhZAF94unUfdhbDUI+NfwQMn4FUnUscIRUhv3344qvAghopU4bzLPNFlA==}
@@ -4536,7 +4497,7 @@
   /axios@1.3.6:
     resolution: {integrity: sha512-PEcdkk7JcdPiMDkvM4K6ZBRYq9keuVJsToxm2zQIM70Qqo2WHTdJZMXcG9X+RmRp2VPNUQC8W1RAGbgt6b1yMg==}
     dependencies:
-      follow-redirects: 1.15.0
+      follow-redirects: 1.15.0(debug@4.3.4)
       form-data: 4.0.0
       proxy-from-env: 1.1.0
     transitivePeerDependencies:
@@ -5265,7 +5226,6 @@
 
   /csstype@3.1.2:
     resolution: {integrity: sha512-I7K1Uu0MBPzaFKg4nI5Q7Vs2t+3gWWW648spaF+Rg7pI9ds18Ugn+lvg4SHczUdKlHI5LWBXyqfS8+DufyBsgQ==}
-    dev: true
 
   /d@1.0.1:
     resolution: {integrity: sha512-m62ShEObQ39CfralilEQRjH6oAMtNCV1xJyEx5LpRYUVN+EviphDgUc/F3hnYbADmkiNs67Y+3ylmlG7Lnu+FA==}
@@ -6346,9 +6306,6 @@
     resolution: {integrity: sha512-WIWGi2L3DyTUvUrwRKgGi9TwxQMUEqPOPQBVi71R96jZXJdFskXEmf54BoZaS1kknGODoIGASGEzBUYdyMCBJg==}
     dev: true
 
-<<<<<<< HEAD
-  /follow-redirects@1.15.0:
-=======
   /focus-trap@7.4.3:
     resolution: {integrity: sha512-BgSSbK4GPnS2VbtZ50VtOv1Sti6DIkj3+LkVjiWMNjLeAp1SH1UlLx3ULu/DCu4vq5R4/uvTm+zrvsMsuYmGLg==}
     dependencies:
@@ -6356,7 +6313,6 @@
     dev: true
 
   /follow-redirects@1.15.0(debug@4.3.4):
->>>>>>> 5503198d
     resolution: {integrity: sha512-aExlJShTV4qOUOL7yF1U5tvLCB0xQuudbf6toyYA0E/acBNw71mvjFTnLaRp50aQaYocMR0a/RMMBIHeZnGyjQ==}
     engines: {node: '>=4.0'}
     peerDependencies:
@@ -6364,6 +6320,8 @@
     peerDependenciesMeta:
       debug:
         optional: true
+    dependencies:
+      debug: 4.3.4
 
   /for-each@0.3.3:
     resolution: {integrity: sha512-jqYfLp7mo9vIyQf8ykW2v7A+2N4QjeCeI5+Dz9XraiO1ign81wjiH7Fb9vSOWvQfNtmSa4H2RoQTrrXivdUZmw==}
@@ -6796,7 +6754,7 @@
     engines: {node: '>=8.0.0'}
     dependencies:
       eventemitter3: 4.0.7
-      follow-redirects: 1.15.0
+      follow-redirects: 1.15.0(debug@4.3.4)
       requires-port: 1.0.0
     transitivePeerDependencies:
       - debug
@@ -8425,7 +8383,7 @@
       camelcase-css: 2.0.1
       postcss: 8.4.23
 
-  /postcss-load-config@3.1.4(postcss@8.4.23):
+  /postcss-load-config@3.1.4(postcss@8.4.23)(ts-node@10.9.1):
     resolution: {integrity: sha512-6DiM4E7v4coTE4uzA8U//WhtPwyhiim3eyjEMFCnUpzbrkK9wJHgKDT2mR+HbtSrd/NubVaYTOpSpjUl8NQeRg==}
     engines: {node: '>= 10'}
     peerDependencies:
@@ -8439,25 +8397,8 @@
     dependencies:
       lilconfig: 2.1.0
       postcss: 8.4.23
+      ts-node: 10.9.1(@types/node@18.15.12)(typescript@5.0.2)
       yaml: 1.10.2
-
-  /postcss-load-config@3.1.4(postcss@8.4.23)(ts-node@10.9.1):
-    resolution: {integrity: sha512-6DiM4E7v4coTE4uzA8U//WhtPwyhiim3eyjEMFCnUpzbrkK9wJHgKDT2mR+HbtSrd/NubVaYTOpSpjUl8NQeRg==}
-    engines: {node: '>= 10'}
-    peerDependencies:
-      postcss: '>=8.0.9'
-      ts-node: '>=9.0.0'
-    peerDependenciesMeta:
-      postcss:
-        optional: true
-      ts-node:
-        optional: true
-    dependencies:
-      lilconfig: 2.1.0
-      postcss: 8.4.23
-      ts-node: 10.9.1
-      yaml: 1.10.2
-    dev: false
 
   /postcss-load-config@4.0.1(postcss@8.4.23):
     resolution: {integrity: sha512-vEJIc8RdiBRu3oRAI0ymerOn+7rPuMvRXslTvZUKZonDHFIczxztIyJ1urxM1x9JXEikvpWWTUUqal5j/8QgvA==}
@@ -9647,43 +9588,9 @@
     resolution: {integrity: sha512-8ftwWd+XnQtZ/aGbatrN4QFNGrKJzmbtixW+ODpci7pyoTajg4sonPP8aFLESAcuVxaC1FyDESt+SpfFCH9rZQ==}
     dev: false
 
-<<<<<<< HEAD
-  /tailwindcss@3.3.1:
-    resolution: {integrity: sha512-Vkiouc41d4CEq0ujXl6oiGFQ7bA3WEhUZdTgXAhtKxSy49OmKs8rEfQmupsfF0IGW8fv2iQkp1EVUuapCFrZ9g==}
-    engines: {node: '>=12.13.0'}
-    hasBin: true
-    dependencies:
-      arg: 5.0.2
-      chokidar: 3.5.3(patch_hash=dzxbf3kgof5pdmbsyih2x43sq4)
-      color-name: 1.1.4
-      didyoumean: 1.2.2
-      dlv: 1.1.3
-      fast-glob: 3.2.12
-      glob-parent: 6.0.2
-      is-glob: 4.0.3
-      jiti: 1.18.2
-      lilconfig: 2.1.0
-      micromatch: 4.0.5
-      normalize-path: 3.0.0
-      object-hash: 3.0.0
-      picocolors: 1.0.0
-      postcss: 8.4.23
-      postcss-import: 14.1.0(postcss@8.4.23)
-      postcss-js: 4.0.0(postcss@8.4.23)
-      postcss-load-config: 3.1.4(postcss@8.4.23)
-      postcss-nested: 6.0.0(postcss@8.4.23)
-      postcss-selector-parser: 6.0.11
-      postcss-value-parser: 4.2.0
-      quick-lru: 5.1.1
-      resolve: 1.22.2
-      sucrase: 3.32.0
-    transitivePeerDependencies:
-      - ts-node
-=======
   /tabbable@6.1.2:
     resolution: {integrity: sha512-qCN98uP7i9z0fIS4amQ5zbGBOq+OSigYeGvPy7NDk8Y9yncqDZ9pRPgfsc2PJIVM9RrJj7GIfuRgmjoUU9zTHQ==}
     dev: true
->>>>>>> 5503198d
 
   /tailwindcss@3.3.1(ts-node@10.9.1):
     resolution: {integrity: sha512-Vkiouc41d4CEq0ujXl6oiGFQ7bA3WEhUZdTgXAhtKxSy49OmKs8rEfQmupsfF0IGW8fv2iQkp1EVUuapCFrZ9g==}
@@ -9716,7 +9623,6 @@
       sucrase: 3.32.0
     transitivePeerDependencies:
       - ts-node
-    dev: false
 
   /tar@6.1.11:
     resolution: {integrity: sha512-an/KZQzQUkZCkuoAA64hM92X0Urb6VpRhAFllDzz44U2mcD5scmT3zBc4VgVpkugF580+DQn8eAFSyoQt0tznA==}
@@ -9862,7 +9768,7 @@
   /ts-interface-checker@0.1.13:
     resolution: {integrity: sha512-Y/arvbn+rrz3JCKl9C4kVNfTfSm2/mEp5FSz5EsZSANGPSlQrpRI5M4PKF+mJnE52jOO90PnPSc3Ur3bTQw0gA==}
 
-  /ts-node@10.9.1:
+  /ts-node@10.9.1(@types/node@18.15.12)(typescript@5.0.2):
     resolution: {integrity: sha512-NtVysVPkxxrwFGUUxGYhfux8k78pQB3JqYBXlLRZgdGUqTO5wU/UyHop5p70iEbGhB7q5KmiZiU0Y3KlJrScEw==}
     hasBin: true
     peerDependencies:
@@ -9881,16 +9787,18 @@
       '@tsconfig/node12': 1.0.9
       '@tsconfig/node14': 1.0.1
       '@tsconfig/node16': 1.0.2
+      '@types/node': 18.15.12
       acorn: 8.8.2
       acorn-walk: 8.2.0(acorn@8.8.2)
       arg: 4.1.3
       create-require: 1.1.1
       diff: 4.0.2
       make-error: 1.3.6
+      typescript: 5.0.2
       v8-compile-cache-lib: 3.0.1
       yn: 3.1.1
 
-  /tsconfck@2.1.1:
+  /tsconfck@2.1.1(typescript@5.0.2):
     resolution: {integrity: sha512-ZPCkJBKASZBmBUNqGHmRhdhM8pJYDdOXp4nRgj/O0JwUwsMq50lCDRQP/M5GBNAA0elPrq4gAeu4dkaVCuKWww==}
     engines: {node: ^14.13.1 || ^16 || >=18}
     hasBin: true
@@ -9899,6 +9807,8 @@
     peerDependenciesMeta:
       typescript:
         optional: true
+    dependencies:
+      typescript: 5.0.2
     dev: true
 
   /tsconfig-paths@3.14.1:
@@ -10015,7 +9925,6 @@
     resolution: {integrity: sha512-wVORMBGO/FAs/++blGNeAVdbNKtIh1rbBL2EyQ1+J9lClJ93KiiKe8PmFIVdXhHcyv44SL9oglmfeSsndo0jRw==}
     engines: {node: '>=12.20'}
     hasBin: true
-    dev: true
 
   /typescript@5.0.4:
     resolution: {integrity: sha512-cW9T5W9xY37cc+jfEnaUvX91foxtHkza3Nw3wkoF4sSlKn0MONdkdEndig/qPBWXNkmplh3NzayQzCiHM4/hqw==}
@@ -10372,7 +10281,6 @@
       '@vue/runtime-dom': 3.3.4
       '@vue/server-renderer': 3.3.4(vue@3.3.4)
       '@vue/shared': 3.3.4
-    dev: true
 
   /vuex@4.1.0(vue@3.2.47):
     resolution: {integrity: sha512-hmV6UerDrPcgbSy9ORAtNXDr9M4wlNP4pEFKye4ujJF8oqgFFuxDCdOLS3eNoRTtq5O3hoBDh9Doj1bQMYHRbQ==}
@@ -10673,7 +10581,7 @@
     dependencies:
       slash3: /slash@3.0.0
       slash5: /slash@5.0.0
-      vue: 3.2.47
+      vue: 3.3.4
     dev: false
 
   file:playground/external/dep-that-requires:
@@ -10683,7 +10591,7 @@
     dependencies:
       slash3: /slash@3.0.0
       slash5: /slash@5.0.0
-      vue: 3.2.47
+      vue: 3.3.4
     dev: false
 
   file:playground/import-assertion/import-assertion-dep:
