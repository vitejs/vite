lockfileVersion: 5.3

overrides:
  vite: workspace:*
  '@vitejs/plugin-vue': workspace:*

packageExtensionsChecksum: 696422bac84dd936748019990f84746e

importers:

  .:
    specifiers:
      '@microsoft/api-extractor': ^7.22.2
      '@types/fs-extra': ^9.0.13
      '@types/jest': ^27.4.1
      '@types/node': ^16.11.27
      '@types/prompts': ^2.0.14
      '@types/semver': ^7.3.9
      '@typescript-eslint/eslint-plugin': ^5.20.0
      '@typescript-eslint/parser': ^5.20.0
      conventional-changelog-cli: ^2.2.2
      cross-env: ^7.0.3
      esbuild: ^0.14.27
      eslint: ^8.13.0
      eslint-define-config: ^1.3.0
      eslint-plugin-node: ^11.1.0
      execa: ^5.1.1
      fs-extra: ^10.1.0
      jest: ^27.5.1
      lint-staged: ^12.3.8
      minimist: ^1.2.6
      node-fetch: ^2.6.6
      npm-run-all: ^4.1.5
      picocolors: ^1.0.0
      playwright-chromium: ^1.21.1
      prettier: 2.6.2
      prompts: ^2.4.2
      rimraf: ^3.0.2
      rollup: ^2.59.0
      semver: ^7.3.7
      simple-git-hooks: ^2.7.0
      sirv: ^2.0.2
      ts-jest: ^27.1.4
      ts-node: ^10.4.0
      typescript: ~4.5.4
      vite: workspace:*
      vitepress: ^0.22.3
    devDependencies:
      '@microsoft/api-extractor': 7.22.2
      '@types/fs-extra': 9.0.13
      '@types/jest': 27.4.1
      '@types/node': 16.11.27
      '@types/prompts': 2.0.14
      '@types/semver': 7.3.9
      '@typescript-eslint/eslint-plugin': 5.20.0_0df7beb8e4d849cfe6bb8e844ccdebfd
      '@typescript-eslint/parser': 5.20.0_eslint@8.13.0+typescript@4.5.4
      conventional-changelog-cli: 2.2.2
      cross-env: 7.0.3
      esbuild: 0.14.27
      eslint: 8.13.0
      eslint-define-config: 1.3.0
      eslint-plugin-node: 11.1.0_eslint@8.13.0
      execa: 5.1.1
      fs-extra: 10.1.0
      jest: 27.5.1_ts-node@10.4.0
      lint-staged: 12.3.8
      minimist: 1.2.6
      node-fetch: 2.6.6
      npm-run-all: 4.1.5
      picocolors: 1.0.0
      playwright-chromium: 1.21.1
      prettier: 2.6.2
      prompts: 2.4.2
      rimraf: 3.0.2
      rollup: 2.62.0
      semver: 7.3.7
      simple-git-hooks: 2.7.0
      sirv: 2.0.2
      ts-jest: 27.1.4_4dfe14e0e8266437469ae0475a5c09ac
      ts-node: 10.4.0_8726306ae516cefbf62490d54d06d905
      typescript: 4.5.4
      vite: link:packages/vite
      vitepress: 0.22.3

  packages/create-vite:
    specifiers:
      kolorist: ^1.5.1
      minimist: ^1.2.6
      prompts: ^2.4.2
    dependencies:
      kolorist: 1.5.1
      minimist: 1.2.6
      prompts: 2.4.2

  packages/playground:
    specifiers:
      convert-source-map: ^1.8.0
      css-color-names: ^1.0.1
    devDependencies:
      convert-source-map: 1.8.0
      css-color-names: 1.0.1

  packages/playground/alias:
    specifiers:
      aliased-module: file:./dir/module
      resolve-linked: workspace:*
      vue: ^3.2.25
    dependencies:
      aliased-module: link:dir/module
      vue: 3.2.26
    devDependencies:
      resolve-linked: link:../resolve-linked

  packages/playground/alias/dir/module:
    specifiers: {}

  packages/playground/assets:
    specifiers: {}

  packages/playground/backend-integration:
    specifiers:
      fast-glob: ^3.2.11
      tailwindcss: ^2.2.19
    dependencies:
      tailwindcss: 2.2.19_ts-node@10.4.0
    devDependencies:
      fast-glob: 3.2.11

  packages/playground/cli:
    specifiers: {}

  packages/playground/cli-module:
    specifiers: {}

  packages/playground/css:
    specifiers:
      css-dep: link:./css-dep
      fast-glob: ^3.2.11
      less: ^4.1.2
      postcss-nested: ^5.0.6
      sass: ^1.43.4
      stylus: ^0.55.0
    devDependencies:
      css-dep: link:css-dep
      fast-glob: 3.2.11
      less: 4.1.2
      postcss-nested: 5.0.6
      sass: 1.45.1
      stylus: 0.55.0

  packages/playground/css-codesplit:
    specifiers: {}

  packages/playground/css-codesplit-cjs:
    specifiers: {}

  packages/playground/css-sourcemap:
    specifiers:
      less: ^4.1.2
      magic-string: ^0.25.7
      sass: ^1.43.4
      stylus: ^0.55.0
    devDependencies:
      less: 4.1.2
      magic-string: 0.25.7
      sass: 1.45.1
      stylus: 0.55.0

  packages/playground/css/css-dep:
    specifiers: {}

  packages/playground/css/pkg-dep:
    specifiers: {}

  packages/playground/css/postcss-caching/blue-app:
    specifiers: {}

  packages/playground/css/postcss-caching/green-app:
    specifiers: {}

  packages/playground/data-uri:
    specifiers: {}

  packages/playground/define:
    specifiers: {}

  packages/playground/dynamic-import:
    specifiers: {}

  packages/playground/env:
    specifiers:
      cross-env: ^7.0.3
    devDependencies:
      cross-env: 7.0.3

  packages/playground/env-nested:
    specifiers: {}

  packages/playground/extensions:
    specifiers:
      vue: ^3.2.25
    dependencies:
      vue: 3.2.26

  packages/playground/file-delete-restore:
    specifiers:
      '@vitejs/plugin-react': workspace:*
      react: ^17.0.2
      react-dom: ^17.0.2
    dependencies:
      react: 17.0.2
      react-dom: 17.0.2_react@17.0.2
    devDependencies:
      '@vitejs/plugin-react': link:../../plugin-react

  packages/playground/fs-serve:
    specifiers: {}

  packages/playground/glob-import:
    specifiers: {}

  packages/playground/hmr:
    specifiers: {}

  packages/playground/html:
    specifiers: {}

  packages/playground/js-sourcemap:
    specifiers: {}

  packages/playground/json:
    specifiers:
      json-module: file:./json-module
      vue: ^3.2.25
    devDependencies:
      json-module: link:json-module
      vue: 3.2.26

  packages/playground/json/json-module:
    specifiers: {}

  packages/playground/legacy:
    specifiers:
      '@vitejs/plugin-legacy': workspace:*
      express: ^4.17.1
    devDependencies:
      '@vitejs/plugin-legacy': link:../../plugin-legacy
      express: 4.17.2

  packages/playground/lib:
    specifiers: {}

  packages/playground/multiple-entrypoints:
    specifiers:
      fast-glob: ^3.2.11
      sass: ^1.43.4
    devDependencies:
      fast-glob: 3.2.11
      sass: 1.45.1

  packages/playground/nested-deps:
    specifiers:
      test-package-a: link:./test-package-a
      test-package-b: link:./test-package-b
      test-package-c: link:./test-package-c
      test-package-d: link:./test-package-d
      test-package-e: link:./test-package-e
    dependencies:
      test-package-a: link:test-package-a
      test-package-b: link:test-package-b
      test-package-c: link:test-package-c
      test-package-d: link:test-package-d
      test-package-e: link:test-package-e

  packages/playground/nested-deps/test-package-a:
    specifiers: {}

  packages/playground/nested-deps/test-package-b:
    specifiers: {}

  packages/playground/nested-deps/test-package-c:
    specifiers: {}

  packages/playground/nested-deps/test-package-d:
    specifiers:
      test-package-d-nested: link:./test-package-d-nested
    dependencies:
      test-package-d-nested: link:test-package-d-nested

  packages/playground/nested-deps/test-package-d/test-package-d-nested:
    specifiers: {}

  packages/playground/nested-deps/test-package-e:
    specifiers:
      test-package-e-excluded: link:./test-package-e-excluded
      test-package-e-included: link:./test-package-e-included
    dependencies:
      test-package-e-excluded: link:test-package-e-excluded
      test-package-e-included: link:test-package-e-included

  packages/playground/nested-deps/test-package-e/test-package-e-excluded:
    specifiers: {}

  packages/playground/nested-deps/test-package-e/test-package-e-included:
    specifiers:
      test-package-e-excluded: link:../test-package-e-excluded
    dependencies:
      test-package-e-excluded: link:../test-package-e-excluded

  packages/playground/optimize-deps:
    specifiers:
      '@vitejs/plugin-vue': workspace:*
      axios: ^0.24.0
      clipboard: ^2.0.8
      dep-cjs-compiled-from-cjs: file:./dep-cjs-compiled-from-cjs
      dep-cjs-compiled-from-esm: file:./dep-cjs-compiled-from-esm
      dep-esbuild-plugin-transform: file:./dep-esbuild-plugin-transform
      dep-linked: link:./dep-linked
      dep-linked-include: link:./dep-linked-include
      dep-not-js: file:./dep-not-js
      dep-with-dynamic-import: file:./dep-with-dynamic-import
      lodash-es: ^4.17.21
      nested-exclude: file:./nested-exclude
      phoenix: ^1.6.2
      react: ^17.0.2
      react-dom: ^17.0.2
      resolve-linked: workspace:0.0.0
      url: ^0.11.0
      vue: ^3.2.25
      vuex: ^4.0.0
    dependencies:
      axios: 0.24.0
      clipboard: 2.0.8
      dep-cjs-compiled-from-cjs: link:dep-cjs-compiled-from-cjs
      dep-cjs-compiled-from-esm: link:dep-cjs-compiled-from-esm
      dep-esbuild-plugin-transform: link:dep-esbuild-plugin-transform
      dep-linked: link:dep-linked
      dep-linked-include: link:dep-linked-include
      dep-not-js: link:dep-not-js
      dep-with-dynamic-import: link:dep-with-dynamic-import
      lodash-es: 4.17.21
      nested-exclude: link:nested-exclude
      phoenix: 1.6.5
      react: 17.0.2
      react-dom: 17.0.2_react@17.0.2
      resolve-linked: link:../resolve-linked
      url: 0.11.0
      vue: 3.2.26
      vuex: 4.0.2_vue@3.2.26
    devDependencies:
      '@vitejs/plugin-vue': link:../../plugin-vue

  packages/playground/optimize-deps/dep-cjs-compiled-from-cjs:
    specifiers: {}

  packages/playground/optimize-deps/dep-cjs-compiled-from-esm:
    specifiers: {}

  packages/playground/optimize-deps/dep-esbuild-plugin-transform:
    specifiers: {}

  packages/playground/optimize-deps/dep-linked:
    specifiers:
      lodash-es: ^4.17.21
    dependencies:
      lodash-es: 4.17.21

  packages/playground/optimize-deps/dep-linked-include:
    specifiers:
      react: 17.0.2
    dependencies:
      react: 17.0.2

  packages/playground/optimize-deps/dep-not-js:
    specifiers: {}

  packages/playground/optimize-deps/dep-with-dynamic-import:
    specifiers: {}

  packages/playground/optimize-deps/nested-exclude:
    specifiers:
      nested-include: link:./nested-include
    dependencies:
      nested-include: link:nested-include

  packages/playground/optimize-deps/nested-exclude/nested-include:
    specifiers: {}

  packages/playground/optimize-missing-deps:
    specifiers:
      express: ^4.17.1
      missing-dep: file:./missing-dep
      multi-entry-dep: file:./multi-entry-dep
    dependencies:
      missing-dep: link:missing-dep
      multi-entry-dep: link:multi-entry-dep
    devDependencies:
      express: 4.17.2

  packages/playground/optimize-missing-deps/missing-dep:
    specifiers:
      multi-entry-dep: file:../multi-entry-dep
    dependencies:
      multi-entry-dep: link:../multi-entry-dep

  packages/playground/optimize-missing-deps/multi-entry-dep:
    specifiers: {}

  packages/playground/preload:
    specifiers:
      '@vitejs/plugin-vue': workspace:*
      vue: ^3.2.25
      vue-router: ^4.0.0
    dependencies:
      vue: 3.2.26
      vue-router: 4.0.12_vue@3.2.26
    devDependencies:
      '@vitejs/plugin-vue': link:../../plugin-vue

  packages/playground/preserve-symlinks:
    specifiers:
      '@symlinks/moduleA': link:./moduleA
    dependencies:
      '@symlinks/moduleA': link:moduleA

  packages/playground/preserve-symlinks/moduleA:
    specifiers: {}

  packages/playground/react:
    specifiers:
      '@vitejs/plugin-react': workspace:*
      react: ^17.0.2
      react-dom: ^17.0.2
    dependencies:
      react: 17.0.2
      react-dom: 17.0.2_react@17.0.2
    devDependencies:
      '@vitejs/plugin-react': link:../../plugin-react

  packages/playground/react-emotion:
    specifiers:
      '@babel/plugin-proposal-pipeline-operator': ^7.16.0
      '@emotion/babel-plugin': ^11.3.0
      '@emotion/react': ^11.5.0
      '@vitejs/plugin-react': workspace:*
      react: ^17.0.2
      react-dom: ^17.0.2
      react-switch: ^6.0.0
    dependencies:
      '@emotion/react': 11.7.1_react@17.0.2
      react: 17.0.2
      react-dom: 17.0.2_react@17.0.2
      react-switch: 6.0.0_react-dom@17.0.2+react@17.0.2
    devDependencies:
      '@babel/plugin-proposal-pipeline-operator': 7.16.5
      '@emotion/babel-plugin': 11.7.2
      '@vitejs/plugin-react': link:../../plugin-react

  packages/playground/resolve:
    specifiers:
      '@babel/runtime': ^7.16.0
      es5-ext: 0.10.53
      normalize.css: ^8.0.1
      require-pkg-with-module-field: link:./require-pkg-with-module-field
      resolve-browser-field: link:./browser-field
      resolve-custom-condition: link:./custom-condition
      resolve-custom-main-field: link:./custom-main-field
      resolve-exports-env: link:./exports-env
      resolve-exports-path: link:./exports-path
      resolve-linked: workspace:*
    dependencies:
      '@babel/runtime': 7.16.5
      es5-ext: 0.10.53
      normalize.css: 8.0.1
      require-pkg-with-module-field: link:require-pkg-with-module-field
      resolve-browser-field: link:browser-field
      resolve-custom-condition: link:custom-condition
      resolve-custom-main-field: link:custom-main-field
      resolve-exports-env: link:exports-env
      resolve-exports-path: link:exports-path
      resolve-linked: link:../resolve-linked

  packages/playground/resolve-config:
    specifiers: {}

  packages/playground/resolve-linked:
    specifiers: {}

  packages/playground/resolve/browser-field:
    specifiers: {}

  packages/playground/resolve/custom-condition:
    specifiers: {}

  packages/playground/resolve/custom-main-field:
    specifiers: {}

  packages/playground/resolve/exports-env:
    specifiers: {}

  packages/playground/resolve/exports-path:
    specifiers: {}

  packages/playground/resolve/inline-package:
    specifiers: {}

  packages/playground/resolve/require-pkg-with-module-field:
    specifiers:
      bignumber.js: 9.0.2
    dependencies:
      bignumber.js: 9.0.2

  packages/playground/ssr-deps:
    specifiers:
      bcrypt: ^5.0.1
      cross-env: ^7.0.3
      define-properties-exports: file:./define-properties-exports
      define-property-exports: file:./define-property-exports
      express: ^4.17.1
      forwarded-export: file:./forwarded-export
      object-assigned-exports: file:./object-assigned-exports
      only-object-assigned-exports: file:./only-object-assigned-exports
      primitive-export: file:./primitive-export
      read-file-content: file:./read-file-content
      require-absolute: file:./require-absolute
      ts-transpiled-exports: file:./ts-transpiled-exports
    dependencies:
      bcrypt: 5.0.1
      define-properties-exports: link:define-properties-exports
      define-property-exports: link:define-property-exports
      forwarded-export: link:forwarded-export
      object-assigned-exports: link:object-assigned-exports
      only-object-assigned-exports: link:only-object-assigned-exports
      primitive-export: link:primitive-export
      read-file-content: link:read-file-content
      require-absolute: link:require-absolute
      ts-transpiled-exports: link:ts-transpiled-exports
    devDependencies:
      cross-env: 7.0.3
      express: 4.17.2

  packages/playground/ssr-deps/define-properties-exports:
    specifiers: {}

  packages/playground/ssr-deps/define-property-exports:
    specifiers: {}

  packages/playground/ssr-deps/forwarded-export:
    specifiers: {}

  packages/playground/ssr-deps/object-assigned-exports:
    specifiers: {}

  packages/playground/ssr-deps/only-object-assigned-exports:
    specifiers: {}

  packages/playground/ssr-deps/primitive-export:
    specifiers: {}

  packages/playground/ssr-deps/read-file-content:
    specifiers: {}

  packages/playground/ssr-deps/require-absolute:
    specifiers: {}

  packages/playground/ssr-deps/ts-transpiled-exports:
    specifiers: {}

  packages/playground/ssr-html:
    specifiers:
      cross-env: ^7.0.3
      express: ^4.17.1
    devDependencies:
      cross-env: 7.0.3
      express: 4.17.2

  packages/playground/ssr-pug:
    specifiers:
      cross-env: ^7.0.3
      express: ^4.17.1
      pug: ^3.0.2
    devDependencies:
      cross-env: 7.0.3
      express: 4.17.2
      pug: 3.0.2

  packages/playground/ssr-react:
    specifiers:
      '@vitejs/plugin-react': workspace:*
      compression: ^1.7.4
      cross-env: ^7.0.3
      express: ^4.17.1
      react: ^17.0.2
      react-dom: ^17.0.2
      react-router: ^5.2.1
      react-router-dom: ^5.3.0
      serve-static: ^1.14.1
    dependencies:
      react: 17.0.2
      react-dom: 17.0.2_react@17.0.2
      react-router: 5.2.1_react@17.0.2
      react-router-dom: 5.3.0_react@17.0.2
    devDependencies:
      '@vitejs/plugin-react': link:../../plugin-react
      compression: 1.7.4
      cross-env: 7.0.3
      express: 4.17.2
      serve-static: 1.14.2

  packages/playground/ssr-vue:
    specifiers:
      '@vitejs/plugin-vue': workspace:*
      '@vitejs/plugin-vue-jsx': workspace:*
      compression: ^1.7.4
      cross-env: ^7.0.3
      dep-import-type: link:./dep-import-type
      example-external-component: file:example-external-component
      express: ^4.17.1
      serve-static: ^1.14.1
      vue: ^3.2.25
      vue-router: ^4.0.0
      vuex: ^4.0.2
    dependencies:
      example-external-component: link:example-external-component
      vue: 3.2.26
      vue-router: 4.0.12_vue@3.2.26
      vuex: 4.0.2_vue@3.2.26
    devDependencies:
      '@vitejs/plugin-vue': link:../../plugin-vue
      '@vitejs/plugin-vue-jsx': link:../../plugin-vue-jsx
      compression: 1.7.4
      cross-env: 7.0.3
      dep-import-type: link:dep-import-type
      express: 4.17.2
      serve-static: 1.14.2

  packages/playground/ssr-vue/dep-import-type:
    specifiers: {}

  packages/playground/ssr-vue/example-external-component:
    specifiers: {}

  packages/playground/ssr-webworker:
    specifiers:
      miniflare: ^1.4.1
      react: ^17.0.2
      resolve-linked: workspace:*
    dependencies:
      react: 17.0.2
    devDependencies:
      miniflare: 1.4.1
      resolve-linked: link:../resolve-linked

  packages/playground/tailwind:
    specifiers:
      '@vitejs/plugin-vue': workspace:*
      autoprefixer: ^10.4.0
      tailwindcss: ^2.2.19
      vue: ^3.2.25
      vue-router: ^4.0.0
    dependencies:
      autoprefixer: 10.4.0
      tailwindcss: 2.2.19_6d1fa3babc9cc84b994ff99ef39d1aff
      vue: 3.2.26
      vue-router: 4.0.12_vue@3.2.26
    devDependencies:
      '@vitejs/plugin-vue': link:../../plugin-vue

  packages/playground/tailwind-sourcemap:
    specifiers:
      tailwindcss: ^3.0.23
    dependencies:
      tailwindcss: 3.0.23_ts-node@10.4.0

  packages/playground/tsconfig-json:
    specifiers: {}

  packages/playground/tsconfig-json-load-error:
    specifiers: {}

  packages/playground/vue:
    specifiers:
      '@vitejs/plugin-vue': workspace:*
      js-yaml: ^4.1.0
      less: ^4.1.2
      lodash-es: ^4.17.21
      pug: ^3.0.2
      sass: ^1.43.4
      stylus: ^0.55.0
      vue: ^3.2.25
    dependencies:
      lodash-es: 4.17.21
      vue: 3.2.26
    devDependencies:
      '@vitejs/plugin-vue': link:../../plugin-vue
      js-yaml: 4.1.0
      less: 4.1.2
      pug: 3.0.2
      sass: 1.45.1
      stylus: 0.55.0

  packages/playground/vue-jsx:
    specifiers:
      '@vitejs/plugin-vue': workspace:*
      '@vitejs/plugin-vue-jsx': workspace:*
      vue: ^3.2.25
    dependencies:
      vue: 3.2.26
    devDependencies:
      '@vitejs/plugin-vue': link:../../plugin-vue
      '@vitejs/plugin-vue-jsx': link:../../plugin-vue-jsx

  packages/playground/vue-lib:
    specifiers:
      '@vitejs/plugin-vue': workspace:*
      vue: ^3.2.25
    dependencies:
      vue: 3.2.26
    devDependencies:
      '@vitejs/plugin-vue': link:../../plugin-vue

  packages/playground/vue-sourcemap:
    specifiers:
      '@vitejs/plugin-vue': workspace:*
      less: ^4.1.2
      sass: ^1.43.4
      vue: ^3.2.31
    dependencies:
      vue: 3.2.31
    devDependencies:
      '@vitejs/plugin-vue': link:../../plugin-vue
      less: 4.1.2
      sass: 1.45.1

  packages/playground/wasm:
    specifiers: {}

  packages/playground/worker:
    specifiers:
      '@vitejs/plugin-vue-jsx': workspace:*
    devDependencies:
      '@vitejs/plugin-vue-jsx': link:../../plugin-vue-jsx

  packages/plugin-legacy:
    specifiers:
      '@babel/standalone': ^7.17.9
      core-js: ^3.22.0
      magic-string: ^0.26.1
      regenerator-runtime: ^0.13.9
      systemjs: ^6.12.1
    dependencies:
      '@babel/standalone': 7.17.9
      core-js: 3.22.0
      magic-string: 0.26.1
      regenerator-runtime: 0.13.9
      systemjs: 6.12.1

  packages/plugin-react:
    specifiers:
      '@babel/core': ^7.17.9
      '@babel/plugin-transform-react-jsx': ^7.17.3
      '@babel/plugin-transform-react-jsx-development': ^7.16.7
      '@babel/plugin-transform-react-jsx-self': ^7.16.7
      '@babel/plugin-transform-react-jsx-source': ^7.16.7
      '@rollup/pluginutils': ^4.2.1
      react-refresh: ^0.12.0
      resolve: ^1.22.0
    dependencies:
      '@babel/core': 7.17.9
      '@babel/plugin-transform-react-jsx': 7.17.3_@babel+core@7.17.9
      '@babel/plugin-transform-react-jsx-development': 7.16.7_@babel+core@7.17.9
      '@babel/plugin-transform-react-jsx-self': 7.16.7_@babel+core@7.17.9
      '@babel/plugin-transform-react-jsx-source': 7.16.7_@babel+core@7.17.9
      '@rollup/pluginutils': 4.2.1
      react-refresh: 0.12.0
      resolve: 1.22.0

  packages/plugin-vue:
    specifiers:
      '@rollup/pluginutils': ^4.2.1
      '@types/hash-sum': ^1.0.0
      debug: ^4.3.4
      hash-sum: ^2.0.0
      rollup: ^2.59.0
      slash: ^4.0.0
      source-map: ^0.6.1
      vue: ^3.2.33
    devDependencies:
      '@rollup/pluginutils': 4.2.1
      '@types/hash-sum': 1.0.0
      debug: 4.3.4
      hash-sum: 2.0.0
      rollup: 2.62.0
      slash: 4.0.0
      source-map: 0.6.1
      vue: 3.2.33

  packages/plugin-vue-jsx:
    specifiers:
      '@babel/core': ^7.17.9
      '@babel/plugin-syntax-import-meta': ^7.10.4
      '@babel/plugin-transform-typescript': ^7.16.8
      '@rollup/pluginutils': ^4.2.1
      '@vue/babel-plugin-jsx': ^1.1.1
      hash-sum: ^2.0.0
    dependencies:
      '@babel/core': 7.17.9
      '@babel/plugin-syntax-import-meta': 7.10.4_@babel+core@7.17.9
      '@babel/plugin-transform-typescript': 7.16.8_@babel+core@7.17.9
      '@rollup/pluginutils': 4.2.1
      '@vue/babel-plugin-jsx': 1.1.1_@babel+core@7.17.9
      hash-sum: 2.0.0

  packages/vite:
    specifiers:
      '@ampproject/remapping': ^2.1.2
      '@babel/parser': ^7.17.9
      '@babel/types': ^7.17.0
      '@jridgewell/trace-mapping': ^0.3.4
      '@rollup/plugin-alias': ^3.1.9
<<<<<<< HEAD
      '@rollup/plugin-commonjs': ^21.0.3
=======
      '@rollup/plugin-commonjs': ^21.1.0
>>>>>>> 9c6501d9
      '@rollup/plugin-dynamic-import-vars': ^1.4.3
      '@rollup/plugin-json': ^4.1.0
      '@rollup/plugin-node-resolve': 13.2.1
      '@rollup/plugin-typescript': ^8.3.2
      '@rollup/pluginutils': ^4.2.1
      '@types/convert-source-map': ^1.5.2
      '@types/cross-spawn': ^6.0.2
      '@types/debug': ^4.1.7
      '@types/estree': ^0.0.51
      '@types/etag': ^1.8.1
      '@types/less': ^3.0.3
      '@types/micromatch': ^4.0.2
      '@types/mime': ^2.0.3
      '@types/node': ^16.11.27
      '@types/resolve': ^1.20.1
      '@types/sass': ~1.43.1
      '@types/stylus': ^0.48.37
      '@types/ws': ^8.5.3
      '@vue/compiler-dom': ^3.2.33
      acorn: ^8.7.0
      cac: 6.7.9
      chokidar: ^3.5.3
      connect: ^3.7.0
      connect-history-api-fallback: ^1.6.0
      convert-source-map: ^1.8.0
      cors: ^2.8.5
      cross-spawn: ^7.0.3
      debug: ^4.3.4
      dotenv: ^14.3.2
      dotenv-expand: ^5.1.0
      es-module-lexer: ^0.10.5
      esbuild: ^0.14.27
      estree-walker: ^2.0.2
      etag: ^1.8.1
      fast-glob: ^3.2.11
      fsevents: ~2.3.2
      http-proxy: ^1.18.1
      json5: ^2.2.1
      launch-editor-middleware: ^2.3.0
      magic-string: ^0.26.1
      micromatch: ^4.0.5
      mrmime: ^1.0.0
      node-forge: ^1.3.1
      okie: ^1.0.1
      open: ^8.4.0
      periscopic: ^2.0.3
      picocolors: ^1.0.0
      postcss: ^8.4.12
      postcss-import: ^14.1.0
      postcss-load-config: ^3.1.4
      postcss-modules: ^4.3.1
      resolve: ^1.22.0
      resolve.exports: ^1.1.0
      rollup: ^2.59.0
      rollup-plugin-license: ^2.7.0
      sirv: ^2.0.2
      source-map-js: ^1.0.2
      source-map-support: ^0.5.21
      strip-ansi: ^6.0.1
      terser: ^5.12.1
      tsconfck: ^1.2.2
      tslib: ^2.3.1
      types: link:./types
      ws: ^8.5.0
    dependencies:
      esbuild: 0.14.27
      postcss: 8.4.12
      resolve: 1.22.0
      rollup: 2.62.0
    optionalDependencies:
      fsevents: 2.3.2
    devDependencies:
      '@ampproject/remapping': 2.1.2
      '@babel/parser': 7.17.9
      '@babel/types': 7.17.0
      '@jridgewell/trace-mapping': 0.3.4
      '@rollup/plugin-alias': 3.1.9_rollup@2.62.0
<<<<<<< HEAD
      '@rollup/plugin-commonjs': 21.0.3_rollup@2.62.0
=======
      '@rollup/plugin-commonjs': 21.1.0_rollup@2.62.0
>>>>>>> 9c6501d9
      '@rollup/plugin-dynamic-import-vars': 1.4.3_rollup@2.62.0
      '@rollup/plugin-json': 4.1.0_rollup@2.62.0
      '@rollup/plugin-node-resolve': 13.2.1_rollup@2.62.0
      '@rollup/plugin-typescript': 8.3.2_7c5ff569c0887b4f0035eb7cb6988163
      '@rollup/pluginutils': 4.2.1
      '@types/convert-source-map': 1.5.2
      '@types/cross-spawn': 6.0.2
      '@types/debug': 4.1.7
      '@types/estree': 0.0.51
      '@types/etag': 1.8.1
      '@types/less': 3.0.3
      '@types/micromatch': 4.0.2
      '@types/mime': 2.0.3
      '@types/node': 16.11.27
      '@types/resolve': 1.20.1
      '@types/sass': 1.43.1
      '@types/stylus': 0.48.37
      '@types/ws': 8.5.3
      '@vue/compiler-dom': 3.2.33
      acorn: 8.7.0
      cac: 6.7.9
      chokidar: 3.5.3
      connect: 3.7.0
      connect-history-api-fallback: 1.6.0
      convert-source-map: 1.8.0
      cors: 2.8.5
      cross-spawn: 7.0.3
      debug: 4.3.4
      dotenv: 14.3.2
      dotenv-expand: 5.1.0
      es-module-lexer: 0.10.5
      estree-walker: 2.0.2
      etag: 1.8.1
      fast-glob: 3.2.11
      http-proxy: 1.18.1_debug@4.3.4
      json5: 2.2.1
      launch-editor-middleware: 2.3.0
      magic-string: 0.26.1
      micromatch: 4.0.5
      mrmime: 1.0.0
      node-forge: 1.3.1
      okie: 1.0.1
      open: 8.4.0
      periscopic: 2.0.3
      picocolors: 1.0.0
      postcss-import: 14.1.0_postcss@8.4.12
      postcss-load-config: 3.1.4_postcss@8.4.12+ts-node@10.4.0
      postcss-modules: 4.3.1_postcss@8.4.12
      resolve.exports: 1.1.0
      rollup-plugin-license: 2.7.0_rollup@2.62.0
      sirv: 2.0.2
      source-map-js: 1.0.2
      source-map-support: 0.5.21
      strip-ansi: 6.0.1
      terser: 5.12.1
      tsconfck: 1.2.2_typescript@4.5.4
      tslib: 2.3.1
      types: link:types
      ws: 8.5.0

packages:

  /@algolia/autocomplete-core/1.5.0:
    resolution: {integrity: sha512-E7+VJwcvwMM8vPeaVn7fNUgix8WHV8A1WUeHDi2KHemCaaGc8lvUnP3QnvhMxiDhTe7OpMEv4o2TBUMyDgThaw==}
    dependencies:
      '@algolia/autocomplete-shared': 1.5.0
    dev: true

  /@algolia/autocomplete-preset-algolia/1.5.0_algoliasearch@4.11.0:
    resolution: {integrity: sha512-iiFxKERGHkvkiupmrFJbvESpP/zv5jSgH714XRiP5LDvUHaYOo4GLAwZCFf2ef/L5tdtPBARvekn6k1Xf33gjA==}
    peerDependencies:
      '@algolia/client-search': ^4.9.1
      algoliasearch: ^4.9.1
    dependencies:
      '@algolia/autocomplete-shared': 1.5.0
      algoliasearch: 4.11.0
    dev: true

  /@algolia/autocomplete-shared/1.5.0:
    resolution: {integrity: sha512-bRSkqHHHSwZYbFY3w9hgMyQRm86Wz27bRaGCbNldLfbk0zUjApmE4ajx+ZCVSLqxvcUEjMqZFJzDsder12eKsg==}
    dev: true

  /@algolia/cache-browser-local-storage/4.11.0:
    resolution: {integrity: sha512-4sr9vHIG1fVA9dONagdzhsI/6M5mjs/qOe2xUP0yBmwsTsuwiZq3+Xu6D3dsxsuFetcJgC6ydQoCW8b7fDJHYQ==}
    dependencies:
      '@algolia/cache-common': 4.11.0
    dev: true

  /@algolia/cache-common/4.11.0:
    resolution: {integrity: sha512-lODcJRuPXqf+6mp0h6bOxPMlbNoyn3VfjBVcQh70EDP0/xExZbkpecgHyyZK4kWg+evu+mmgvTK3GVHnet/xKw==}
    dev: true

  /@algolia/cache-in-memory/4.11.0:
    resolution: {integrity: sha512-aBz+stMSTBOBaBEQ43zJXz2DnwS7fL6dR0e2myehAgtfAWlWwLDHruc/98VOy1ZAcBk1blE2LCU02bT5HekGxQ==}
    dependencies:
      '@algolia/cache-common': 4.11.0
    dev: true

  /@algolia/client-account/4.11.0:
    resolution: {integrity: sha512-jwmFBoUSzoMwMqgD3PmzFJV/d19p1RJXB6C1ADz4ju4mU7rkaQLtqyZroQpheLoU5s5Tilmn/T8/0U2XLoJCRQ==}
    dependencies:
      '@algolia/client-common': 4.11.0
      '@algolia/client-search': 4.11.0
      '@algolia/transporter': 4.11.0
    dev: true

  /@algolia/client-analytics/4.11.0:
    resolution: {integrity: sha512-v5U9585aeEdYml7JqggHAj3E5CQ+jPwGVztPVhakBk8H/cmLyPS2g8wvmIbaEZCHmWn4TqFj3EBHVYxAl36fSA==}
    dependencies:
      '@algolia/client-common': 4.11.0
      '@algolia/client-search': 4.11.0
      '@algolia/requester-common': 4.11.0
      '@algolia/transporter': 4.11.0
    dev: true

  /@algolia/client-common/4.11.0:
    resolution: {integrity: sha512-Qy+F+TZq12kc7tgfC+FM3RvYH/Ati7sUiUv/LkvlxFwNwNPwWGoZO81AzVSareXT/ksDDrabD4mHbdTbBPTRmQ==}
    dependencies:
      '@algolia/requester-common': 4.11.0
      '@algolia/transporter': 4.11.0
    dev: true

  /@algolia/client-personalization/4.11.0:
    resolution: {integrity: sha512-mI+X5IKiijHAzf9fy8VSl/GTT67dzFDnJ0QAM8D9cMPevnfX4U72HRln3Mjd0xEaYUOGve8TK/fMg7d3Z5yG6g==}
    dependencies:
      '@algolia/client-common': 4.11.0
      '@algolia/requester-common': 4.11.0
      '@algolia/transporter': 4.11.0
    dev: true

  /@algolia/client-search/4.11.0:
    resolution: {integrity: sha512-iovPLc5YgiXBdw2qMhU65sINgo9umWbHFzInxoNErWnYoTQWfXsW6P54/NlKx5uscoLVjSf+5RUWwFu5BX+lpw==}
    dependencies:
      '@algolia/client-common': 4.11.0
      '@algolia/requester-common': 4.11.0
      '@algolia/transporter': 4.11.0
    dev: true

  /@algolia/logger-common/4.11.0:
    resolution: {integrity: sha512-pRMJFeOY8hoWKIxWuGHIrqnEKN/kqKh7UilDffG/+PeEGxBuku+Wq5CfdTFG0C9ewUvn8mAJn5BhYA5k8y0Jqg==}
    dev: true

  /@algolia/logger-console/4.11.0:
    resolution: {integrity: sha512-wXztMk0a3VbNmYP8Kpc+F7ekuvaqZmozM2eTLok0XIshpAeZ/NJDHDffXK2Pw+NF0wmHqurptLYwKoikjBYvhQ==}
    dependencies:
      '@algolia/logger-common': 4.11.0
    dev: true

  /@algolia/requester-browser-xhr/4.11.0:
    resolution: {integrity: sha512-Fp3SfDihAAFR8bllg8P5ouWi3+qpEVN5e7hrtVIYldKBOuI/qFv80Zv/3/AMKNJQRYglS4zWyPuqrXm58nz6KA==}
    dependencies:
      '@algolia/requester-common': 4.11.0
    dev: true

  /@algolia/requester-common/4.11.0:
    resolution: {integrity: sha512-+cZGe/9fuYgGuxjaBC+xTGBkK7OIYdfapxhfvEf03dviLMPmhmVYFJtJlzAjQ2YmGDJpHrGgAYj3i/fbs8yhiA==}
    dev: true

  /@algolia/requester-node-http/4.11.0:
    resolution: {integrity: sha512-qJIk9SHRFkKDi6dMT9hba8X1J1z92T5AZIgl+tsApjTGIRQXJLTIm+0q4yOefokfu4CoxYwRZ9QAq+ouGwfeOg==}
    dependencies:
      '@algolia/requester-common': 4.11.0
    dev: true

  /@algolia/transporter/4.11.0:
    resolution: {integrity: sha512-k4dyxiaEfYpw4UqybK9q7lrFzehygo6KV3OCYJMMdX0IMWV0m4DXdU27c1zYRYtthaFYaBzGF4Kjcl8p8vxCKw==}
    dependencies:
      '@algolia/cache-common': 4.11.0
      '@algolia/logger-common': 4.11.0
      '@algolia/requester-common': 4.11.0
    dev: true

  /@ampproject/remapping/2.1.0:
    resolution: {integrity: sha512-d5RysTlJ7hmw5Tw4UxgxcY3lkMe92n8sXCcuLPAyIAHK6j8DefDwtGnVVDgOnv+RnEosulDJ9NPKQL27bDId0g==}
    engines: {node: '>=6.0.0'}
    dependencies:
      '@jridgewell/trace-mapping': 0.3.4
    dev: true

  /@ampproject/remapping/2.1.2:
    resolution: {integrity: sha512-hoyByceqwKirw7w3Z7gnIIZC3Wx3J484Y3L/cMpXFbr7d9ZQj2mODrirNzcJa+SM3UlpWXYvKV4RlRpFXlWgXg==}
    engines: {node: '>=6.0.0'}
    dependencies:
      '@jridgewell/trace-mapping': 0.3.4

  /@babel/code-frame/7.16.0:
    resolution: {integrity: sha512-IF4EOMEV+bfYwOmNxGzSnjR2EmQod7f1UXOpZM3l4i4o4QNwzjtJAu/HxdjHq0aYBvdqMuQEY1eg0nqW9ZPORA==}
    engines: {node: '>=6.9.0'}
    dependencies:
      '@babel/highlight': 7.16.0

  /@babel/code-frame/7.16.7:
    resolution: {integrity: sha512-iAXqUn8IIeBTNd72xsFlgaXHkMBMt6y4HJp1tIaK465CWLT/fG1aqB7ykr95gHHmlBdGbFeWWfyB4NJJ0nmeIg==}
    engines: {node: '>=6.9.0'}
    dependencies:
      '@babel/highlight': 7.16.10

  /@babel/compat-data/7.16.4:
    resolution: {integrity: sha512-1o/jo7D+kC9ZjHX5v+EHrdjl3PhxMrLSOTGsOdHJ+KL8HCaEK6ehrVL2RS6oHDZp+L7xLirLrPmQtEng769J/Q==}
    engines: {node: '>=6.9.0'}
    dev: true

  /@babel/compat-data/7.17.7:
    resolution: {integrity: sha512-p8pdE6j0a29TNGebNm7NzYZWB3xVZJBZ7XGs42uAKzQo8VQ3F0By/cQCtUEABwIqw5zo6WA4NbmxsfzADzMKnQ==}
    engines: {node: '>=6.9.0'}
    dev: false

  /@babel/core/7.17.2:
    resolution: {integrity: sha512-R3VH5G42VSDolRHyUO4V2cfag8WHcZyxdq5Z/m8Xyb92lW/Erm/6kM+XtRFGf3Mulre3mveni2NHfEUws8wSvw==}
    engines: {node: '>=6.9.0'}
    dependencies:
      '@ampproject/remapping': 2.1.0
      '@babel/code-frame': 7.16.7
      '@babel/generator': 7.17.0
      '@babel/helper-compilation-targets': 7.16.7_@babel+core@7.17.2
      '@babel/helper-module-transforms': 7.16.7
      '@babel/helpers': 7.17.2
      '@babel/parser': 7.17.0
      '@babel/template': 7.16.7
      '@babel/traverse': 7.17.0
      '@babel/types': 7.17.0
      convert-source-map: 1.8.0
      debug: 4.3.4
      gensync: 1.0.0-beta.2
      json5: 2.2.1
      semver: 6.3.0
    transitivePeerDependencies:
      - supports-color
    dev: true

  /@babel/core/7.17.9:
    resolution: {integrity: sha512-5ug+SfZCpDAkVp9SFIZAzlW18rlzsOcJGaetCjkySnrXXDUw9AR8cDUm1iByTmdWM6yxX6/zycaV76w3YTF2gw==}
    engines: {node: '>=6.9.0'}
    dependencies:
      '@ampproject/remapping': 2.1.2
      '@babel/code-frame': 7.16.7
      '@babel/generator': 7.17.9
      '@babel/helper-compilation-targets': 7.17.7_@babel+core@7.17.9
      '@babel/helper-module-transforms': 7.17.7
      '@babel/helpers': 7.17.9
      '@babel/parser': 7.17.9
      '@babel/template': 7.16.7
      '@babel/traverse': 7.17.9
      '@babel/types': 7.17.0
      convert-source-map: 1.8.0
      debug: 4.3.4
      gensync: 1.0.0-beta.2
      json5: 2.2.1
      semver: 6.3.0
    transitivePeerDependencies:
      - supports-color
    dev: false

  /@babel/generator/7.16.5:
    resolution: {integrity: sha512-kIvCdjZqcdKqoDbVVdt5R99icaRtrtYhYK/xux5qiWCBmfdvEYMFZ68QCrpE5cbFM1JsuArUNs1ZkuKtTtUcZA==}
    engines: {node: '>=6.9.0'}
    dependencies:
      '@babel/types': 7.16.8
      jsesc: 2.5.2
      source-map: 0.5.7
    dev: false

  /@babel/generator/7.16.8:
    resolution: {integrity: sha512-1ojZwE9+lOXzcWdWmO6TbUzDfqLD39CmEhN8+2cX9XkDo5yW1OpgfejfliysR2AWLpMamTiOiAp/mtroaymhpw==}
    engines: {node: '>=6.9.0'}
    dependencies:
      '@babel/types': 7.16.8
      jsesc: 2.5.2
      source-map: 0.5.7
    dev: false

  /@babel/generator/7.17.0:
    resolution: {integrity: sha512-I3Omiv6FGOC29dtlZhkfXO6pgkmukJSlT26QjVvS1DGZe/NzSVCPG41X0tS21oZkJYlovfj9qDWgKP+Cn4bXxw==}
    engines: {node: '>=6.9.0'}
    dependencies:
      '@babel/types': 7.17.0
      jsesc: 2.5.2
      source-map: 0.5.7
    dev: true

  /@babel/generator/7.17.9:
    resolution: {integrity: sha512-rAdDousTwxbIxbz5I7GEQ3lUip+xVCXooZNbsydCWs3xA7ZsYOv+CFRdzGxRX78BmQHu9B1Eso59AOZQOJDEdQ==}
    engines: {node: '>=6.9.0'}
    dependencies:
      '@babel/types': 7.17.0
      jsesc: 2.5.2
      source-map: 0.5.7
    dev: false

  /@babel/helper-annotate-as-pure/7.16.7:
    resolution: {integrity: sha512-s6t2w/IPQVTAET1HitoowRGXooX8mCgtuP5195wD/QJPV6wYjpujCGF7JuMODVX2ZAJOf1GT6DT9MHEZvLOFSw==}
    engines: {node: '>=6.9.0'}
    dependencies:
      '@babel/types': 7.16.8
    dev: false

  /@babel/helper-compilation-targets/7.16.7_@babel+core@7.17.2:
    resolution: {integrity: sha512-mGojBwIWcwGD6rfqgRXVlVYmPAv7eOpIemUG3dGnDdCY4Pae70ROij3XmfrH6Fa1h1aiDylpglbZyktfzyo/hA==}
    engines: {node: '>=6.9.0'}
    peerDependencies:
      '@babel/core': ^7.0.0
    dependencies:
      '@babel/compat-data': 7.16.4
      '@babel/core': 7.17.2
      '@babel/helper-validator-option': 7.16.7
      browserslist: 4.19.1
      semver: 6.3.0
    dev: true

  /@babel/helper-compilation-targets/7.17.7_@babel+core@7.17.9:
    resolution: {integrity: sha512-UFzlz2jjd8kroj0hmCFV5zr+tQPi1dpC2cRsDV/3IEW8bJfCPrPpmcSN6ZS8RqIq4LXcmpipCQFPddyFA5Yc7w==}
    engines: {node: '>=6.9.0'}
    peerDependencies:
      '@babel/core': ^7.0.0
    dependencies:
      '@babel/compat-data': 7.17.7
      '@babel/core': 7.17.9
      '@babel/helper-validator-option': 7.16.7
      browserslist: 4.19.1
      semver: 6.3.0
    dev: false

  /@babel/helper-create-class-features-plugin/7.16.10_@babel+core@7.17.9:
    resolution: {integrity: sha512-wDeej0pu3WN/ffTxMNCPW5UCiOav8IcLRxSIyp/9+IF2xJUM9h/OYjg0IJLHaL6F8oU8kqMz9nc1vryXhMsgXg==}
    engines: {node: '>=6.9.0'}
    peerDependencies:
      '@babel/core': ^7.0.0
    dependencies:
      '@babel/core': 7.17.9
      '@babel/helper-annotate-as-pure': 7.16.7
      '@babel/helper-environment-visitor': 7.16.7
      '@babel/helper-function-name': 7.16.7
      '@babel/helper-member-expression-to-functions': 7.16.7
      '@babel/helper-optimise-call-expression': 7.16.7
      '@babel/helper-replace-supers': 7.16.7
      '@babel/helper-split-export-declaration': 7.16.7
    transitivePeerDependencies:
      - supports-color
    dev: false

  /@babel/helper-environment-visitor/7.16.7:
    resolution: {integrity: sha512-SLLb0AAn6PkUeAfKJCCOl9e1R53pQlGAfc4y4XuMRZfqeMYLE0dM1LMhqbGAlGQY0lfw5/ohoYWAe9V1yibRag==}
    engines: {node: '>=6.9.0'}
    dependencies:
      '@babel/types': 7.17.0

  /@babel/helper-function-name/7.16.7:
    resolution: {integrity: sha512-QfDfEnIUyyBSR3HtrtGECuZ6DAyCkYFp7GHl75vFtTnn6pjKeK0T1DB5lLkFvBea8MdaiUABx3osbgLyInoejA==}
    engines: {node: '>=6.9.0'}
    dependencies:
      '@babel/helper-get-function-arity': 7.16.7
      '@babel/template': 7.16.7
      '@babel/types': 7.17.0

  /@babel/helper-function-name/7.17.9:
    resolution: {integrity: sha512-7cRisGlVtiVqZ0MW0/yFB4atgpGLWEHUVYnb448hZK4x+vih0YO5UoS11XIYtZYqHd0dIPMdUSv8q5K4LdMnIg==}
    engines: {node: '>=6.9.0'}
    dependencies:
      '@babel/template': 7.16.7
      '@babel/types': 7.17.0
    dev: false

  /@babel/helper-get-function-arity/7.16.7:
    resolution: {integrity: sha512-flc+RLSOBXzNzVhcLu6ujeHUrD6tANAOU5ojrRx/as+tbzf8+stUCj7+IfRRoAbEZqj/ahXEMsjhOhgeZsrnTw==}
    engines: {node: '>=6.9.0'}
    dependencies:
      '@babel/types': 7.17.0

  /@babel/helper-hoist-variables/7.16.0:
    resolution: {integrity: sha512-1AZlpazjUR0EQZQv3sgRNfM9mEVWPK3M6vlalczA+EECcPz3XPh6VplbErL5UoMpChhSck5wAJHthlj1bYpcmg==}
    engines: {node: '>=6.9.0'}
    dependencies:
      '@babel/types': 7.16.8
    dev: false

  /@babel/helper-hoist-variables/7.16.7:
    resolution: {integrity: sha512-m04d/0Op34H5v7pbZw6pSKP7weA6lsMvfiIAMeIvkY/R4xQtBSMFEigu9QTZ2qB/9l22vsxtM8a+Q8CzD255fg==}
    engines: {node: '>=6.9.0'}
    dependencies:
      '@babel/types': 7.17.0

  /@babel/helper-member-expression-to-functions/7.16.7:
    resolution: {integrity: sha512-VtJ/65tYiU/6AbMTDwyoXGPKHgTsfRarivm+YbB5uAzKUyuPjgZSgAFeG87FCigc7KNHu2Pegh1XIT3lXjvz3Q==}
    engines: {node: '>=6.9.0'}
    dependencies:
      '@babel/types': 7.16.8
    dev: false

  /@babel/helper-module-imports/7.16.0:
    resolution: {integrity: sha512-kkH7sWzKPq0xt3H1n+ghb4xEMP8k0U7XV3kkB+ZGy69kDk2ySFW1qPi06sjKzFY3t1j6XbJSqr4mF9L7CYVyhg==}
    engines: {node: '>=6.9.0'}
    dependencies:
      '@babel/types': 7.16.8

  /@babel/helper-module-imports/7.16.7:
    resolution: {integrity: sha512-LVtS6TqjJHFc+nYeITRo6VLXve70xmq7wPhWTqDJusJEgGmkAACWwMiTNrvfoQo6hEhFwAIixNkvB0jPXDL8Wg==}
    engines: {node: '>=6.9.0'}
    dependencies:
      '@babel/types': 7.17.0

  /@babel/helper-module-transforms/7.16.7:
    resolution: {integrity: sha512-gaqtLDxJEFCeQbYp9aLAefjhkKdjKcdh6DB7jniIGU3Pz52WAmP268zK0VgPz9hUNkMSYeH976K2/Y6yPadpng==}
    engines: {node: '>=6.9.0'}
    dependencies:
      '@babel/helper-environment-visitor': 7.16.7
      '@babel/helper-module-imports': 7.16.7
      '@babel/helper-simple-access': 7.16.7
      '@babel/helper-split-export-declaration': 7.16.7
      '@babel/helper-validator-identifier': 7.16.7
      '@babel/template': 7.16.7
      '@babel/traverse': 7.17.0
      '@babel/types': 7.17.0
    transitivePeerDependencies:
      - supports-color
    dev: true

  /@babel/helper-module-transforms/7.17.7:
    resolution: {integrity: sha512-VmZD99F3gNTYB7fJRDTi+u6l/zxY0BE6OIxPSU7a50s6ZUQkHwSDmV92FfM+oCG0pZRVojGYhkR8I0OGeCVREw==}
    engines: {node: '>=6.9.0'}
    dependencies:
      '@babel/helper-environment-visitor': 7.16.7
      '@babel/helper-module-imports': 7.16.7
      '@babel/helper-simple-access': 7.17.7
      '@babel/helper-split-export-declaration': 7.16.7
      '@babel/helper-validator-identifier': 7.16.7
      '@babel/template': 7.16.7
      '@babel/traverse': 7.17.9
      '@babel/types': 7.17.0
    transitivePeerDependencies:
      - supports-color
    dev: false

  /@babel/helper-optimise-call-expression/7.16.7:
    resolution: {integrity: sha512-EtgBhg7rd/JcnpZFXpBy0ze1YRfdm7BnBX4uKMBd3ixa3RGAE002JZB66FJyNH7g0F38U05pXmA5P8cBh7z+1w==}
    engines: {node: '>=6.9.0'}
    dependencies:
      '@babel/types': 7.16.8
    dev: false

  /@babel/helper-plugin-utils/7.16.5:
    resolution: {integrity: sha512-59KHWHXxVA9K4HNF4sbHCf+eJeFe0Te/ZFGqBT4OjXhrwvA04sGfaEGsVTdsjoszq0YTP49RC9UKe5g8uN2RwQ==}
    engines: {node: '>=6.9.0'}

  /@babel/helper-plugin-utils/7.16.7:
    resolution: {integrity: sha512-Qg3Nk7ZxpgMrsox6HreY1ZNKdBq7K72tDSliA6dCl5f007jR4ne8iD5UzuNnCJH2xBf2BEEVGr+/OL6Gdp7RxA==}
    engines: {node: '>=6.9.0'}

  /@babel/helper-replace-supers/7.16.7:
    resolution: {integrity: sha512-y9vsWilTNaVnVh6xiJfABzsNpgDPKev9HnAgz6Gb1p6UUwf9NepdlsV7VXGCftJM+jqD5f7JIEubcpLjZj5dBw==}
    engines: {node: '>=6.9.0'}
    dependencies:
      '@babel/helper-environment-visitor': 7.16.7
      '@babel/helper-member-expression-to-functions': 7.16.7
      '@babel/helper-optimise-call-expression': 7.16.7
      '@babel/traverse': 7.16.10
      '@babel/types': 7.16.8
    transitivePeerDependencies:
      - supports-color
    dev: false

  /@babel/helper-simple-access/7.16.7:
    resolution: {integrity: sha512-ZIzHVyoeLMvXMN/vok/a4LWRy8G2v205mNP0XOuf9XRLyX5/u9CnVulUtDgUTama3lT+bf/UqucuZjqiGuTS1g==}
    engines: {node: '>=6.9.0'}
    dependencies:
      '@babel/types': 7.17.0
    dev: true

  /@babel/helper-simple-access/7.17.7:
    resolution: {integrity: sha512-txyMCGroZ96i+Pxr3Je3lzEJjqwaRC9buMUgtomcrLe5Nd0+fk1h0LLA+ixUF5OW7AhHuQ7Es1WcQJZmZsz2XA==}
    engines: {node: '>=6.9.0'}
    dependencies:
      '@babel/types': 7.17.0
    dev: false

  /@babel/helper-split-export-declaration/7.16.7:
    resolution: {integrity: sha512-xbWoy/PFoxSWazIToT9Sif+jJTlrMcndIsaOKvTA6u7QEo7ilkRZpjew18/W3c7nm8fXdUDXh02VXTbZ0pGDNw==}
    engines: {node: '>=6.9.0'}
    dependencies:
      '@babel/types': 7.17.0

  /@babel/helper-validator-identifier/7.15.7:
    resolution: {integrity: sha512-K4JvCtQqad9OY2+yTU8w+E82ywk/fe+ELNlt1G8z3bVGlZfn/hOcQQsUhGhW/N+tb3fxK800wLtKOE/aM0m72w==}
    engines: {node: '>=6.9.0'}

  /@babel/helper-validator-identifier/7.16.7:
    resolution: {integrity: sha512-hsEnFemeiW4D08A5gUAZxLBTXpZ39P+a+DGDsHw1yxqyQ/jzFEnxf5uTEGp+3bzAbNOxU1paTgYS4ECU/IgfDw==}
    engines: {node: '>=6.9.0'}

  /@babel/helper-validator-option/7.16.7:
    resolution: {integrity: sha512-TRtenOuRUVo9oIQGPC5G9DgK4743cdxvtOw0weQNpZXaS16SCBi5MNjZF8vba3ETURjZpTbVn7Vvcf2eAwFozQ==}
    engines: {node: '>=6.9.0'}

  /@babel/helpers/7.17.2:
    resolution: {integrity: sha512-0Qu7RLR1dILozr/6M0xgj+DFPmi6Bnulgm9M8BVa9ZCWxDqlSnqt3cf8IDPB5m45sVXUZ0kuQAgUrdSFFH79fQ==}
    engines: {node: '>=6.9.0'}
    dependencies:
      '@babel/template': 7.16.7
      '@babel/traverse': 7.17.0
      '@babel/types': 7.17.0
    transitivePeerDependencies:
      - supports-color
    dev: true

  /@babel/helpers/7.17.9:
    resolution: {integrity: sha512-cPCt915ShDWUEzEp3+UNRktO2n6v49l5RSnG9M5pS24hA+2FAc5si+Pn1i4VVbQQ+jh+bIZhPFQOJOzbrOYY1Q==}
    engines: {node: '>=6.9.0'}
    dependencies:
      '@babel/template': 7.16.7
      '@babel/traverse': 7.17.9
      '@babel/types': 7.17.0
    transitivePeerDependencies:
      - supports-color
    dev: false

  /@babel/highlight/7.16.0:
    resolution: {integrity: sha512-t8MH41kUQylBtu2+4IQA3atqevA2lRgqA2wyVB/YiWmsDSuylZZuXOUy9ric30hfzauEFfdsuk/eXTRrGrfd0g==}
    engines: {node: '>=6.9.0'}
    dependencies:
      '@babel/helper-validator-identifier': 7.15.7
      chalk: 2.4.2
      js-tokens: 4.0.0

  /@babel/highlight/7.16.10:
    resolution: {integrity: sha512-5FnTQLSLswEj6IkgVw5KusNUUFY9ZGqe/TRFnP/BKYHYgfh7tc+C7mwiy95/yNP7Dh9x580Vv8r7u7ZfTBFxdw==}
    engines: {node: '>=6.9.0'}
    dependencies:
      '@babel/helper-validator-identifier': 7.16.7
      chalk: 2.4.2
      js-tokens: 4.0.0

  /@babel/parser/7.16.12:
    resolution: {integrity: sha512-VfaV15po8RiZssrkPweyvbGVSe4x2y+aciFCgn0n0/SJMR22cwofRV1mtnJQYcSB1wUTaA/X1LnA3es66MCO5A==}
    engines: {node: '>=6.0.0'}
    hasBin: true
    dev: false

  /@babel/parser/7.16.6:
    resolution: {integrity: sha512-Gr86ujcNuPDnNOY8mi383Hvi8IYrJVJYuf3XcuBM/Dgd+bINn/7tHqsj+tKkoreMbmGsFLsltI/JJd8fOFWGDQ==}
    engines: {node: '>=6.0.0'}
    hasBin: true

  /@babel/parser/7.17.0:
    resolution: {integrity: sha512-VKXSCQx5D8S04ej+Dqsr1CzYvvWgf20jIw2D+YhQCrIlr2UZGaDds23Y0xg75/skOxpLCRpUZvk/1EAVkGoDOw==}
    engines: {node: '>=6.0.0'}
    hasBin: true
    dev: true

  /@babel/parser/7.17.8:
    resolution: {integrity: sha512-BoHhDJrJXqcg+ZL16Xv39H9n+AqJ4pcDrQBGZN+wHxIysrLZ3/ECwCBUch/1zUNhnsXULcONU3Ei5Hmkfk6kiQ==}
    engines: {node: '>=6.0.0'}
    hasBin: true

  /@babel/parser/7.17.9:
    resolution: {integrity: sha512-vqUSBLP8dQHFPdPi9bc5GK9vRkYHJ49fsZdtoJ8EQ8ibpwk5rPKfvNIwChB0KVXcIjcepEBBd2VHC5r9Gy8ueg==}
    engines: {node: '>=6.0.0'}
    hasBin: true

  /@babel/plugin-proposal-pipeline-operator/7.16.5:
    resolution: {integrity: sha512-aMw3gPJYa2F6mVnL6QuHr9NtAScspBPTVXU2kaup7FVl02Hr4tY2diaGNdismAOmiroWa/2ENy4EFyoz81ACLg==}
    engines: {node: '>=6.9.0'}
    peerDependencies:
      '@babel/core': ^7.0.0-0
    dependencies:
      '@babel/helper-plugin-utils': 7.16.5
      '@babel/plugin-syntax-pipeline-operator': 7.16.5
    dev: true

  /@babel/plugin-syntax-async-generators/7.8.4_@babel+core@7.17.2:
    resolution: {integrity: sha512-tycmZxkGfZaxhMRbXlPXuVFpdWlXpir2W4AMhSJgRKzk/eDlIXOhb2LHWoLpDF7TEHylV5zNhykX6KAgHJmTNw==}
    peerDependencies:
      '@babel/core': ^7.0.0-0
    dependencies:
      '@babel/core': 7.17.2
      '@babel/helper-plugin-utils': 7.16.7
    dev: true

  /@babel/plugin-syntax-bigint/7.8.3_@babel+core@7.17.2:
    resolution: {integrity: sha512-wnTnFlG+YxQm3vDxpGE57Pj0srRU4sHE/mDkt1qv2YJJSeUAec2ma4WLUnUPeKjyrfntVwe/N6dCXpU+zL3Npg==}
    peerDependencies:
      '@babel/core': ^7.0.0-0
    dependencies:
      '@babel/core': 7.17.2
      '@babel/helper-plugin-utils': 7.16.7
    dev: true

  /@babel/plugin-syntax-class-properties/7.12.13_@babel+core@7.17.2:
    resolution: {integrity: sha512-fm4idjKla0YahUNgFNLCB0qySdsoPiZP3iQE3rky0mBUtMZ23yDJ9SJdg6dXTSDnulOVqiF3Hgr9nbXvXTQZYA==}
    peerDependencies:
      '@babel/core': ^7.0.0-0
    dependencies:
      '@babel/core': 7.17.2
      '@babel/helper-plugin-utils': 7.16.7
    dev: true

  /@babel/plugin-syntax-import-meta/7.10.4_@babel+core@7.17.2:
    resolution: {integrity: sha512-Yqfm+XDx0+Prh3VSeEQCPU81yC+JWZ2pDPFSS4ZdpfZhp4MkFMaDC1UqseovEKwSUpnIL7+vK+Clp7bfh0iD7g==}
    peerDependencies:
      '@babel/core': ^7.0.0-0
    dependencies:
      '@babel/core': 7.17.2
      '@babel/helper-plugin-utils': 7.16.5
    dev: true

  /@babel/plugin-syntax-import-meta/7.10.4_@babel+core@7.17.9:
    resolution: {integrity: sha512-Yqfm+XDx0+Prh3VSeEQCPU81yC+JWZ2pDPFSS4ZdpfZhp4MkFMaDC1UqseovEKwSUpnIL7+vK+Clp7bfh0iD7g==}
    peerDependencies:
      '@babel/core': ^7.0.0-0
    dependencies:
      '@babel/core': 7.17.9
      '@babel/helper-plugin-utils': 7.16.5
    dev: false

  /@babel/plugin-syntax-json-strings/7.8.3_@babel+core@7.17.2:
    resolution: {integrity: sha512-lY6kdGpWHvjoe2vk4WrAapEuBR69EMxZl+RoGRhrFGNYVK8mOPAW8VfbT/ZgrFbXlDNiiaxQnAtgVCZ6jv30EA==}
    peerDependencies:
      '@babel/core': ^7.0.0-0
    dependencies:
      '@babel/core': 7.17.2
      '@babel/helper-plugin-utils': 7.16.7
    dev: true

  /@babel/plugin-syntax-jsx/7.16.5:
    resolution: {integrity: sha512-42OGssv9NPk4QHKVgIHlzeLgPOW5rGgfV5jzG90AhcXXIv6hu/eqj63w4VgvRxdvZY3AlYeDgPiSJ3BqAd1Y6Q==}
    engines: {node: '>=6.9.0'}
    peerDependencies:
      '@babel/core': ^7.0.0-0
    dependencies:
      '@babel/helper-plugin-utils': 7.16.7
    dev: true

  /@babel/plugin-syntax-jsx/7.16.5_@babel+core@7.17.9:
    resolution: {integrity: sha512-42OGssv9NPk4QHKVgIHlzeLgPOW5rGgfV5jzG90AhcXXIv6hu/eqj63w4VgvRxdvZY3AlYeDgPiSJ3BqAd1Y6Q==}
    engines: {node: '>=6.9.0'}
    peerDependencies:
      '@babel/core': ^7.0.0-0
    dependencies:
      '@babel/core': 7.17.9
      '@babel/helper-plugin-utils': 7.16.7
    dev: false

  /@babel/plugin-syntax-jsx/7.16.7_@babel+core@7.17.9:
    resolution: {integrity: sha512-Esxmk7YjA8QysKeT3VhTXvF6y77f/a91SIs4pWb4H2eWGQkCKFgQaG6hdoEVZtGsrAcb2K5BW66XsOErD4WU3Q==}
    engines: {node: '>=6.9.0'}
    peerDependencies:
      '@babel/core': ^7.0.0-0
    dependencies:
      '@babel/core': 7.17.9
      '@babel/helper-plugin-utils': 7.16.7
    dev: false

  /@babel/plugin-syntax-logical-assignment-operators/7.10.4_@babel+core@7.17.2:
    resolution: {integrity: sha512-d8waShlpFDinQ5MtvGU9xDAOzKH47+FFoney2baFIoMr952hKOLp1HR7VszoZvOsV/4+RRszNY7D17ba0te0ig==}
    peerDependencies:
      '@babel/core': ^7.0.0-0
    dependencies:
      '@babel/core': 7.17.2
      '@babel/helper-plugin-utils': 7.16.7
    dev: true

  /@babel/plugin-syntax-nullish-coalescing-operator/7.8.3_@babel+core@7.17.2:
    resolution: {integrity: sha512-aSff4zPII1u2QD7y+F8oDsz19ew4IGEJg9SVW+bqwpwtfFleiQDMdzA/R+UlWDzfnHFCxxleFT0PMIrR36XLNQ==}
    peerDependencies:
      '@babel/core': ^7.0.0-0
    dependencies:
      '@babel/core': 7.17.2
      '@babel/helper-plugin-utils': 7.16.7
    dev: true

  /@babel/plugin-syntax-numeric-separator/7.10.4_@babel+core@7.17.2:
    resolution: {integrity: sha512-9H6YdfkcK/uOnY/K7/aA2xpzaAgkQn37yzWUMRK7OaPOqOpGS1+n0H5hxT9AUw9EsSjPW8SVyMJwYRtWs3X3ug==}
    peerDependencies:
      '@babel/core': ^7.0.0-0
    dependencies:
      '@babel/core': 7.17.2
      '@babel/helper-plugin-utils': 7.16.7
    dev: true

  /@babel/plugin-syntax-object-rest-spread/7.8.3_@babel+core@7.17.2:
    resolution: {integrity: sha512-XoqMijGZb9y3y2XskN+P1wUGiVwWZ5JmoDRwx5+3GmEplNyVM2s2Dg8ILFQm8rWM48orGy5YpI5Bl8U1y7ydlA==}
    peerDependencies:
      '@babel/core': ^7.0.0-0
    dependencies:
      '@babel/core': 7.17.2
      '@babel/helper-plugin-utils': 7.16.7
    dev: true

  /@babel/plugin-syntax-optional-catch-binding/7.8.3_@babel+core@7.17.2:
    resolution: {integrity: sha512-6VPD0Pc1lpTqw0aKoeRTMiB+kWhAoT24PA+ksWSBrFtl5SIRVpZlwN3NNPQjehA2E/91FV3RjLWoVTglWcSV3Q==}
    peerDependencies:
      '@babel/core': ^7.0.0-0
    dependencies:
      '@babel/core': 7.17.2
      '@babel/helper-plugin-utils': 7.16.7
    dev: true

  /@babel/plugin-syntax-optional-chaining/7.8.3_@babel+core@7.17.2:
    resolution: {integrity: sha512-KoK9ErH1MBlCPxV0VANkXW2/dw4vlbGDrFgz8bmUsBGYkFRcbRwMh6cIJubdPrkxRwuGdtCk0v/wPTKbQgBjkg==}
    peerDependencies:
      '@babel/core': ^7.0.0-0
    dependencies:
      '@babel/core': 7.17.2
      '@babel/helper-plugin-utils': 7.16.7
    dev: true

  /@babel/plugin-syntax-pipeline-operator/7.16.5:
    resolution: {integrity: sha512-JNPDHcP1DfYkVMREaQtRo6h8aaZBvK/dlKSRJpZcFv3wD9ZDg4qwwYzTmFxY4hTpwSKyty6rqLb6KIP52v11ig==}
    engines: {node: '>=6.9.0'}
    peerDependencies:
      '@babel/core': ^7.0.0-0
    dependencies:
      '@babel/helper-plugin-utils': 7.16.5
    dev: true

  /@babel/plugin-syntax-top-level-await/7.14.5_@babel+core@7.17.2:
    resolution: {integrity: sha512-hx++upLv5U1rgYfwe1xBQUhRmU41NEvpUvrp8jkrSCdvGSnM5/qdRMtylJ6PG5OFkBaHkbTAKTnd3/YyESRHFw==}
    engines: {node: '>=6.9.0'}
    peerDependencies:
      '@babel/core': ^7.0.0-0
    dependencies:
      '@babel/core': 7.17.2
      '@babel/helper-plugin-utils': 7.16.7
    dev: true

  /@babel/plugin-syntax-typescript/7.16.7_@babel+core@7.17.2:
    resolution: {integrity: sha512-YhUIJHHGkqPgEcMYkPCKTyGUdoGKWtopIycQyjJH8OjvRgOYsXsaKehLVPScKJWAULPxMa4N1vCe6szREFlZ7A==}
    engines: {node: '>=6.9.0'}
    peerDependencies:
      '@babel/core': ^7.0.0-0
    dependencies:
      '@babel/core': 7.17.2
      '@babel/helper-plugin-utils': 7.16.7
    dev: true

  /@babel/plugin-syntax-typescript/7.16.7_@babel+core@7.17.9:
    resolution: {integrity: sha512-YhUIJHHGkqPgEcMYkPCKTyGUdoGKWtopIycQyjJH8OjvRgOYsXsaKehLVPScKJWAULPxMa4N1vCe6szREFlZ7A==}
    engines: {node: '>=6.9.0'}
    peerDependencies:
      '@babel/core': ^7.0.0-0
    dependencies:
      '@babel/core': 7.17.9
      '@babel/helper-plugin-utils': 7.16.7
    dev: false

  /@babel/plugin-transform-react-jsx-development/7.16.7_@babel+core@7.17.9:
    resolution: {integrity: sha512-RMvQWvpla+xy6MlBpPlrKZCMRs2AGiHOGHY3xRwl0pEeim348dDyxeH4xBsMPbIMhujeq7ihE702eM2Ew0Wo+A==}
    engines: {node: '>=6.9.0'}
    peerDependencies:
      '@babel/core': ^7.0.0-0
    dependencies:
      '@babel/core': 7.17.9
      '@babel/plugin-transform-react-jsx': 7.17.3_@babel+core@7.17.9
    dev: false

  /@babel/plugin-transform-react-jsx-self/7.16.7_@babel+core@7.17.9:
    resolution: {integrity: sha512-oe5VuWs7J9ilH3BCCApGoYjHoSO48vkjX2CbA5bFVhIuO2HKxA3vyF7rleA4o6/4rTDbk6r8hBW7Ul8E+UZrpA==}
    engines: {node: '>=6.9.0'}
    peerDependencies:
      '@babel/core': ^7.0.0-0
    dependencies:
      '@babel/core': 7.17.9
      '@babel/helper-plugin-utils': 7.16.7
    dev: false

  /@babel/plugin-transform-react-jsx-source/7.16.7_@babel+core@7.17.9:
    resolution: {integrity: sha512-rONFiQz9vgbsnaMtQlZCjIRwhJvlrPET8TabIUK2hzlXw9B9s2Ieaxte1SCOOXMbWRHodbKixNf3BLcWVOQ8Bw==}
    engines: {node: '>=6.9.0'}
    peerDependencies:
      '@babel/core': ^7.0.0-0
    dependencies:
      '@babel/core': 7.17.9
      '@babel/helper-plugin-utils': 7.16.7
    dev: false

  /@babel/plugin-transform-react-jsx/7.17.3_@babel+core@7.17.9:
    resolution: {integrity: sha512-9tjBm4O07f7mzKSIlEmPdiE6ub7kfIe6Cd+w+oQebpATfTQMAgW+YOuWxogbKVTulA+MEO7byMeIUtQ1z+z+ZQ==}
    engines: {node: '>=6.9.0'}
    peerDependencies:
      '@babel/core': ^7.0.0-0
    dependencies:
      '@babel/core': 7.17.9
      '@babel/helper-annotate-as-pure': 7.16.7
      '@babel/helper-module-imports': 7.16.7
      '@babel/helper-plugin-utils': 7.16.7
      '@babel/plugin-syntax-jsx': 7.16.7_@babel+core@7.17.9
      '@babel/types': 7.17.0
    dev: false

  /@babel/plugin-transform-typescript/7.16.8_@babel+core@7.17.9:
    resolution: {integrity: sha512-bHdQ9k7YpBDO2d0NVfkj51DpQcvwIzIusJ7mEUaMlbZq3Kt/U47j24inXZHQ5MDiYpCs+oZiwnXyKedE8+q7AQ==}
    engines: {node: '>=6.9.0'}
    peerDependencies:
      '@babel/core': ^7.0.0-0
    dependencies:
      '@babel/core': 7.17.9
      '@babel/helper-create-class-features-plugin': 7.16.10_@babel+core@7.17.9
      '@babel/helper-plugin-utils': 7.16.7
      '@babel/plugin-syntax-typescript': 7.16.7_@babel+core@7.17.9
    transitivePeerDependencies:
      - supports-color
    dev: false

  /@babel/runtime/7.16.5:
    resolution: {integrity: sha512-TXWihFIS3Pyv5hzR7j6ihmeLkZfrXGxAr5UfSl8CHf+6q/wpiYDkUau0czckpYG8QmnCIuPpdLtuA9VmuGGyMA==}
    engines: {node: '>=6.9.0'}
    dependencies:
      regenerator-runtime: 0.13.9

  /@babel/standalone/7.17.9:
    resolution: {integrity: sha512-9wL9AtDlga8avxUrBvQJmhUtJWrelsUL0uV+TcP+49Sb6Pj8/bNIzQzU4dDp0NAPOvnZR/7msFIKsKoCl/W1/w==}
    engines: {node: '>=6.9.0'}
    dev: false

  /@babel/template/7.16.0:
    resolution: {integrity: sha512-MnZdpFD/ZdYhXwiunMqqgyZyucaYsbL0IrjoGjaVhGilz+x8YB++kRfygSOIj1yOtWKPlx7NBp+9I1RQSgsd5A==}
    engines: {node: '>=6.9.0'}
    dependencies:
      '@babel/code-frame': 7.16.0
      '@babel/parser': 7.16.6
      '@babel/types': 7.16.8
    dev: false

  /@babel/template/7.16.7:
    resolution: {integrity: sha512-I8j/x8kHUrbYRTUxXrrMbfCa7jxkE7tZre39x3kjr9hvI82cK1FfqLygotcWN5kdPGWcLdWMHpSBavse5tWw3w==}
    engines: {node: '>=6.9.0'}
    dependencies:
      '@babel/code-frame': 7.16.7
      '@babel/parser': 7.17.8
      '@babel/types': 7.17.0

  /@babel/traverse/7.16.10:
    resolution: {integrity: sha512-yzuaYXoRJBGMlBhsMJoUW7G1UmSb/eXr/JHYM/MsOJgavJibLwASijW7oXBdw3NQ6T0bW7Ty5P/VarOs9cHmqw==}
    engines: {node: '>=6.9.0'}
    dependencies:
      '@babel/code-frame': 7.16.7
      '@babel/generator': 7.16.8
      '@babel/helper-environment-visitor': 7.16.7
      '@babel/helper-function-name': 7.16.7
      '@babel/helper-hoist-variables': 7.16.7
      '@babel/helper-split-export-declaration': 7.16.7
      '@babel/parser': 7.16.12
      '@babel/types': 7.16.8
      debug: 4.3.3
      globals: 11.12.0
    transitivePeerDependencies:
      - supports-color
    dev: false

  /@babel/traverse/7.16.5:
    resolution: {integrity: sha512-FOCODAzqUMROikDYLYxl4nmwiLlu85rNqBML/A5hKRVXG2LV8d0iMqgPzdYTcIpjZEBB7D6UDU9vxRZiriASdQ==}
    engines: {node: '>=6.9.0'}
    dependencies:
      '@babel/code-frame': 7.16.0
      '@babel/generator': 7.16.5
      '@babel/helper-environment-visitor': 7.16.7
      '@babel/helper-function-name': 7.16.7
      '@babel/helper-hoist-variables': 7.16.0
      '@babel/helper-split-export-declaration': 7.16.7
      '@babel/parser': 7.16.6
      '@babel/types': 7.16.8
      debug: 4.3.3
      globals: 11.12.0
    transitivePeerDependencies:
      - supports-color
    dev: false

  /@babel/traverse/7.17.0:
    resolution: {integrity: sha512-fpFIXvqD6kC7c7PUNnZ0Z8cQXlarCLtCUpt2S1Dx7PjoRtCFffvOkHHSom+m5HIxMZn5bIBVb71lhabcmjEsqg==}
    engines: {node: '>=6.9.0'}
    dependencies:
      '@babel/code-frame': 7.16.7
      '@babel/generator': 7.17.0
      '@babel/helper-environment-visitor': 7.16.7
      '@babel/helper-function-name': 7.16.7
      '@babel/helper-hoist-variables': 7.16.7
      '@babel/helper-split-export-declaration': 7.16.7
      '@babel/parser': 7.17.0
      '@babel/types': 7.17.0
      debug: 4.3.4
      globals: 11.12.0
    transitivePeerDependencies:
      - supports-color
    dev: true

  /@babel/traverse/7.17.9:
    resolution: {integrity: sha512-PQO8sDIJ8SIwipTPiR71kJQCKQYB5NGImbOviK8K+kg5xkNSYXLBupuX9QhatFowrsvo9Hj8WgArg3W7ijNAQw==}
    engines: {node: '>=6.9.0'}
    dependencies:
      '@babel/code-frame': 7.16.7
      '@babel/generator': 7.17.9
      '@babel/helper-environment-visitor': 7.16.7
      '@babel/helper-function-name': 7.17.9
      '@babel/helper-hoist-variables': 7.16.7
      '@babel/helper-split-export-declaration': 7.16.7
      '@babel/parser': 7.17.9
      '@babel/types': 7.17.0
      debug: 4.3.4
      globals: 11.12.0
    transitivePeerDependencies:
      - supports-color
    dev: false

  /@babel/types/7.16.0:
    resolution: {integrity: sha512-PJgg/k3SdLsGb3hhisFvtLOw5ts113klrpLuIPtCJIU+BB24fqq6lf8RWqKJEjzqXR9AEH1rIb5XTqwBHB+kQg==}
    engines: {node: '>=6.9.0'}
    dependencies:
      '@babel/helper-validator-identifier': 7.15.7
      to-fast-properties: 2.0.0

  /@babel/types/7.16.8:
    resolution: {integrity: sha512-smN2DQc5s4M7fntyjGtyIPbRJv6wW4rU/94fmYJ7PKQuZkC0qGMHXJbg6sNGt12JmVr4k5YaptI/XtiLJBnmIg==}
    engines: {node: '>=6.9.0'}
    dependencies:
      '@babel/helper-validator-identifier': 7.16.7
      to-fast-properties: 2.0.0

  /@babel/types/7.17.0:
    resolution: {integrity: sha512-TmKSNO4D5rzhL5bjWFcVHHLETzfQ/AmbKpKPOSjlP0WoHZ6L911fgoOKY4Alp/emzG4cHJdyN49zpgkbXFEHHw==}
    engines: {node: '>=6.9.0'}
    dependencies:
      '@babel/helper-validator-identifier': 7.16.7
      to-fast-properties: 2.0.0

  /@bcoe/v8-coverage/0.2.3:
    resolution: {integrity: sha512-0hYQ8SB4Db5zvZB4axdMHGwEaQjkZzFjQiN9LVYvIFB2nSUHW9tYpxWriPrWDASIxiaXax83REcLxuSdnGPZtw==}
    dev: true

  /@cloudflare/workers-types/2.2.2:
    resolution: {integrity: sha512-kaMn2rueJ0PL1TYVGknTCh0X0x0d9G+FNXAFep7/4uqecEZoQb/63o6rOmMuiqI09zLuHV6xhKRXinokV/MY9A==}
    dev: true

  /@cspotcode/source-map-consumer/0.8.0:
    resolution: {integrity: sha512-41qniHzTU8yAGbCp04ohlmSrZf8bkf/iJsl3V0dRGsQN/5GFfx+LbCSsCpp2gqrqjTVg/K6O8ycoV35JIwAzAg==}
    engines: {node: '>= 12'}
    dev: true

  /@cspotcode/source-map-support/0.7.0:
    resolution: {integrity: sha512-X4xqRHqN8ACt2aHVe51OxeA2HjbcL4MqFqXkrmQszJ1NOUuUu5u6Vqx/0lZSVNku7velL5FC/s5uEAj1lsBMhA==}
    engines: {node: '>=12'}
    dependencies:
      '@cspotcode/source-map-consumer': 0.8.0
    dev: true

  /@docsearch/css/3.0.0-alpha.42:
    resolution: {integrity: sha512-AGwI2AXUacYhVOHmYnsXoYDJKO6Ued2W+QO80GERbMLhC7GH5tfvtW5REs/s7jSdcU3vzFoxT8iPDBCh/PkrlQ==}
    dev: true

  /@docsearch/js/3.0.0-alpha.42:
    resolution: {integrity: sha512-8rxxsvFKS5GzDX2MYMETeib4EOwAkoxVUHFP5R4tSENXojhuCEy3np+k3Q0c9WPT+MUmWLxKJab5jyl0jmaeBQ==}
    dependencies:
      '@docsearch/react': 3.0.0-alpha.42
      preact: 10.6.4
    transitivePeerDependencies:
      - '@algolia/client-search'
      - '@types/react'
      - react
      - react-dom
    dev: true

  /@docsearch/react/3.0.0-alpha.42:
    resolution: {integrity: sha512-1aOslZJDxwUUcm2QRNmlEePUgL8P5fOAeFdOLDMctHQkV2iTja9/rKVbkP8FZbIUnZxuuCCn8ErLrjD/oXWOag==}
    peerDependencies:
      '@types/react': '>= 16.8.0 < 18.0.0'
      react: '>= 16.8.0 < 18.0.0'
      react-dom: '>= 16.8.0 < 18.0.0'
    dependencies:
      '@algolia/autocomplete-core': 1.5.0
      '@algolia/autocomplete-preset-algolia': 1.5.0_algoliasearch@4.11.0
      '@docsearch/css': 3.0.0-alpha.42
      algoliasearch: 4.11.0
    transitivePeerDependencies:
      - '@algolia/client-search'
    dev: true

  /@emotion/babel-plugin/11.7.2:
    resolution: {integrity: sha512-6mGSCWi9UzXut/ZAN6lGFu33wGR3SJisNl3c0tvlmb8XChH1b2SUvxvnOh7hvLpqyRdHHU9AiazV3Cwbk5SXKQ==}
    peerDependencies:
      '@babel/core': ^7.0.0
    dependencies:
      '@babel/helper-module-imports': 7.16.0
      '@babel/plugin-syntax-jsx': 7.16.5
      '@babel/runtime': 7.16.5
      '@emotion/hash': 0.8.0
      '@emotion/memoize': 0.7.5
      '@emotion/serialize': 1.0.2
      babel-plugin-macros: 2.8.0
      convert-source-map: 1.8.0
      escape-string-regexp: 4.0.0
      find-root: 1.1.0
      source-map: 0.5.7
      stylis: 4.0.13
    dev: true

  /@emotion/cache/11.7.1:
    resolution: {integrity: sha512-r65Zy4Iljb8oyjtLeCuBH8Qjiy107dOYC6SJq7g7GV5UCQWMObY4SJDPGFjiiVpPrOJ2hmJOoBiYTC7hwx9E2A==}
    dependencies:
      '@emotion/memoize': 0.7.5
      '@emotion/sheet': 1.1.0
      '@emotion/utils': 1.0.0
      '@emotion/weak-memoize': 0.2.5
      stylis: 4.0.13
    dev: false

  /@emotion/hash/0.8.0:
    resolution: {integrity: sha512-kBJtf7PH6aWwZ6fka3zQ0p6SBYzx4fl1LoZXE2RrnYST9Xljm7WfKJrU4g/Xr3Beg72MLrp1AWNUmuYJTL7Cow==}

  /@emotion/memoize/0.7.5:
    resolution: {integrity: sha512-igX9a37DR2ZPGYtV6suZ6whr8pTFtyHL3K/oLUotxpSVO2ASaprmAe2Dkq7tBo7CRY7MMDrAa9nuQP9/YG8FxQ==}

  /@emotion/react/11.7.1_react@17.0.2:
    resolution: {integrity: sha512-DV2Xe3yhkF1yT4uAUoJcYL1AmrnO5SVsdfvu+fBuS7IbByDeTVx9+wFmvx9Idzv7/78+9Mgx2Hcmr7Fex3tIyw==}
    peerDependencies:
      '@babel/core': ^7.0.0
      '@types/react': '*'
      react: '>=16.8.0'
    peerDependenciesMeta:
      '@babel/core':
        optional: true
      '@types/react':
        optional: true
    dependencies:
      '@babel/runtime': 7.16.5
      '@emotion/cache': 11.7.1
      '@emotion/serialize': 1.0.2
      '@emotion/sheet': 1.1.0
      '@emotion/utils': 1.0.0
      '@emotion/weak-memoize': 0.2.5
      hoist-non-react-statics: 3.3.2
      react: 17.0.2
    dev: false

  /@emotion/serialize/1.0.2:
    resolution: {integrity: sha512-95MgNJ9+/ajxU7QIAruiOAdYNjxZX7G2mhgrtDWswA21VviYIRP1R5QilZ/bDY42xiKsaktP4egJb3QdYQZi1A==}
    dependencies:
      '@emotion/hash': 0.8.0
      '@emotion/memoize': 0.7.5
      '@emotion/unitless': 0.7.5
      '@emotion/utils': 1.0.0
      csstype: 3.0.10

  /@emotion/sheet/1.1.0:
    resolution: {integrity: sha512-u0AX4aSo25sMAygCuQTzS+HsImZFuS8llY8O7b9MDRzbJM0kVJlAz6KNDqcG7pOuQZJmj/8X/rAW+66kMnMW+g==}
    dev: false

  /@emotion/unitless/0.7.5:
    resolution: {integrity: sha512-OWORNpfjMsSSUBVrRBVGECkhWcULOAJz9ZW8uK9qgxD+87M7jHRcvh/A96XXNhXTLmKcoYSQtBEX7lHMO7YRwg==}

  /@emotion/utils/1.0.0:
    resolution: {integrity: sha512-mQC2b3XLDs6QCW+pDQDiyO/EdGZYOygE8s5N5rrzjSI4M3IejPE/JPndCBwRT9z982aqQNi6beWs1UeayrQxxA==}

  /@emotion/weak-memoize/0.2.5:
    resolution: {integrity: sha512-6U71C2Wp7r5XtFtQzYrW5iKFT67OixrSxjI4MptCHzdSVlgabczzqLe0ZSgnub/5Kp4hSbpDB1tMytZY9pwxxA==}
    dev: false

  /@eslint/eslintrc/1.2.1:
    resolution: {integrity: sha512-bxvbYnBPN1Gibwyp6NrpnFzA3YtRL3BBAyEAFVIpNTm2Rn4Vy87GA5M4aSn3InRrlsbX5N0GW7XIx+U4SAEKdQ==}
    engines: {node: ^12.22.0 || ^14.17.0 || >=16.0.0}
    dependencies:
      ajv: 6.12.6
      debug: 4.3.4
      espree: 9.3.1
      globals: 13.12.0
      ignore: 5.2.0
      import-fresh: 3.3.0
      js-yaml: 4.1.0
      minimatch: 3.0.4
      strip-json-comments: 3.1.1
    transitivePeerDependencies:
      - supports-color
    dev: true

  /@humanwhocodes/config-array/0.9.2:
    resolution: {integrity: sha512-UXOuFCGcwciWckOpmfKDq/GyhlTf9pN/BzG//x8p8zTOFEcGuA68ANXheFS0AGvy3qgZqLBUkMs7hqzqCKOVwA==}
    engines: {node: '>=10.10.0'}
    dependencies:
      '@humanwhocodes/object-schema': 1.2.1
      debug: 4.3.4
      minimatch: 3.0.4
    transitivePeerDependencies:
      - supports-color
    dev: true

  /@humanwhocodes/object-schema/1.2.1:
    resolution: {integrity: sha512-ZnQMnLV4e7hDlUvw8H+U8ASL02SS2Gn6+9Ac3wGGLIe7+je2AeAOxPY+izIPJDfFDb7eDjev0Us8MO1iFRN8hA==}
    dev: true

  /@hutson/parse-repository-url/3.0.2:
    resolution: {integrity: sha512-H9XAx3hc0BQHY6l+IFSWHDySypcXsvsuLhgYLUGywmJ5pswRVQJUHpOsobnLYp2ZUaUlKiKDrgWWhosOwAEM8Q==}
    engines: {node: '>=6.9.0'}
    dev: true

  /@iarna/toml/2.2.5:
    resolution: {integrity: sha512-trnsAYxU3xnS1gPHPyU961coFyLkh4gAD/0zQ5mymY4yOZ+CYvsPqUbOFSw0aDM4y0tV7tiFxL/1XfXPNC6IPg==}
    dev: true

  /@istanbuljs/load-nyc-config/1.1.0:
    resolution: {integrity: sha512-VjeHSlIzpv/NyD3N0YuHfXOPDIixcA1q2ZV98wsMqcYlPmv2n3Yb2lYP9XMElnaFVXg5A7YLTeLu6V84uQDjmQ==}
    engines: {node: '>=8'}
    dependencies:
      camelcase: 5.3.1
      find-up: 4.1.0
      get-package-type: 0.1.0
      js-yaml: 3.14.1
      resolve-from: 5.0.0
    dev: true

  /@istanbuljs/schema/0.1.3:
    resolution: {integrity: sha512-ZXRY4jNvVgSVQ8DL3LTcakaAtXwTVUxE81hslsyD2AtoXW/wVob10HkOJ1X/pAlcI7D+2YoZKg5do8G/w6RYgA==}
    engines: {node: '>=8'}
    dev: true

  /@jest/console/27.5.1:
    resolution: {integrity: sha512-kZ/tNpS3NXn0mlXXXPNuDZnb4c0oZ20r4K5eemM2k30ZC3G0T02nXUvyhf5YdbXWHPEJLc9qGLxEZ216MdL+Zg==}
    engines: {node: ^10.13.0 || ^12.13.0 || ^14.15.0 || >=15.0.0}
    dependencies:
      '@jest/types': 27.5.1
      '@types/node': 16.11.27
      chalk: 4.1.2
      jest-message-util: 27.5.1
      jest-util: 27.5.1
      slash: 3.0.0
    dev: true

  /@jest/core/27.5.1_ts-node@10.4.0:
    resolution: {integrity: sha512-AK6/UTrvQD0Cd24NSqmIA6rKsu0tKIxfiCducZvqxYdmMisOYAsdItspT+fQDQYARPf8XgjAFZi0ogW2agH5nQ==}
    engines: {node: ^10.13.0 || ^12.13.0 || ^14.15.0 || >=15.0.0}
    peerDependencies:
      node-notifier: ^8.0.1 || ^9.0.0 || ^10.0.0
    peerDependenciesMeta:
      node-notifier:
        optional: true
    dependencies:
      '@jest/console': 27.5.1
      '@jest/reporters': 27.5.1
      '@jest/test-result': 27.5.1
      '@jest/transform': 27.5.1
      '@jest/types': 27.5.1
      '@types/node': 16.11.27
      ansi-escapes: 4.3.2
      chalk: 4.1.2
      emittery: 0.8.1
      exit: 0.1.2
      graceful-fs: 4.2.9
      jest-changed-files: 27.5.1
      jest-config: 27.5.1_ts-node@10.4.0
      jest-haste-map: 27.5.1
      jest-message-util: 27.5.1
      jest-regex-util: 27.5.1
      jest-resolve: 27.5.1
      jest-resolve-dependencies: 27.5.1
      jest-runner: 27.5.1
      jest-runtime: 27.5.1
      jest-snapshot: 27.5.1
      jest-util: 27.5.1
      jest-validate: 27.5.1
      jest-watcher: 27.5.1
      micromatch: 4.0.4
      rimraf: 3.0.2
      slash: 3.0.0
      strip-ansi: 6.0.1
    transitivePeerDependencies:
      - bufferutil
      - canvas
      - supports-color
      - ts-node
      - utf-8-validate
    dev: true

  /@jest/environment/27.5.1:
    resolution: {integrity: sha512-/WQjhPJe3/ghaol/4Bq480JKXV/Rfw8nQdN7f41fM8VDHLcxKXou6QyXAh3EFr9/bVG3x74z1NWDkP87EiY8gA==}
    engines: {node: ^10.13.0 || ^12.13.0 || ^14.15.0 || >=15.0.0}
    dependencies:
      '@jest/fake-timers': 27.5.1
      '@jest/types': 27.5.1
      '@types/node': 16.11.27
      jest-mock: 27.5.1
    dev: true

  /@jest/fake-timers/27.5.1:
    resolution: {integrity: sha512-/aPowoolwa07k7/oM3aASneNeBGCmGQsc3ugN4u6s4C/+s5M64MFo/+djTdiwcbQlRfFElGuDXWzaWj6QgKObQ==}
    engines: {node: ^10.13.0 || ^12.13.0 || ^14.15.0 || >=15.0.0}
    dependencies:
      '@jest/types': 27.5.1
      '@sinonjs/fake-timers': 8.1.0
      '@types/node': 16.11.27
      jest-message-util: 27.5.1
      jest-mock: 27.5.1
      jest-util: 27.5.1
    dev: true

  /@jest/globals/27.5.1:
    resolution: {integrity: sha512-ZEJNB41OBQQgGzgyInAv0UUfDDj3upmHydjieSxFvTRuZElrx7tXg/uVQ5hYVEwiXs3+aMsAeEc9X7xiSKCm4Q==}
    engines: {node: ^10.13.0 || ^12.13.0 || ^14.15.0 || >=15.0.0}
    dependencies:
      '@jest/environment': 27.5.1
      '@jest/types': 27.5.1
      expect: 27.5.1
    dev: true

  /@jest/reporters/27.5.1:
    resolution: {integrity: sha512-cPXh9hWIlVJMQkVk84aIvXuBB4uQQmFqZiacloFuGiP3ah1sbCxCosidXFDfqG8+6fO1oR2dTJTlsOy4VFmUfw==}
    engines: {node: ^10.13.0 || ^12.13.0 || ^14.15.0 || >=15.0.0}
    peerDependencies:
      node-notifier: ^8.0.1 || ^9.0.0 || ^10.0.0
    peerDependenciesMeta:
      node-notifier:
        optional: true
    dependencies:
      '@bcoe/v8-coverage': 0.2.3
      '@jest/console': 27.5.1
      '@jest/test-result': 27.5.1
      '@jest/transform': 27.5.1
      '@jest/types': 27.5.1
      '@types/node': 16.11.27
      chalk: 4.1.2
      collect-v8-coverage: 1.0.1
      exit: 0.1.2
      glob: 7.2.0
      graceful-fs: 4.2.9
      istanbul-lib-coverage: 3.2.0
      istanbul-lib-instrument: 5.1.0
      istanbul-lib-report: 3.0.0
      istanbul-lib-source-maps: 4.0.1
      istanbul-reports: 3.1.3
      jest-haste-map: 27.5.1
      jest-resolve: 27.5.1
      jest-util: 27.5.1
      jest-worker: 27.5.1
      slash: 3.0.0
      source-map: 0.6.1
      string-length: 4.0.2
      terminal-link: 2.1.1
      v8-to-istanbul: 8.1.0
    transitivePeerDependencies:
      - supports-color
    dev: true

  /@jest/source-map/27.5.1:
    resolution: {integrity: sha512-y9NIHUYF3PJRlHk98NdC/N1gl88BL08aQQgu4k4ZopQkCw9t9cV8mtl3TV8b/YCB8XaVTFrmUTAJvjsntDireg==}
    engines: {node: ^10.13.0 || ^12.13.0 || ^14.15.0 || >=15.0.0}
    dependencies:
      callsites: 3.1.0
      graceful-fs: 4.2.9
      source-map: 0.6.1
    dev: true

  /@jest/test-result/27.5.1:
    resolution: {integrity: sha512-EW35l2RYFUcUQxFJz5Cv5MTOxlJIQs4I7gxzi2zVU7PJhOwfYq1MdC5nhSmYjX1gmMmLPvB3sIaC+BkcHRBfag==}
    engines: {node: ^10.13.0 || ^12.13.0 || ^14.15.0 || >=15.0.0}
    dependencies:
      '@jest/console': 27.5.1
      '@jest/types': 27.5.1
      '@types/istanbul-lib-coverage': 2.0.4
      collect-v8-coverage: 1.0.1
    dev: true

  /@jest/test-sequencer/27.5.1:
    resolution: {integrity: sha512-LCheJF7WB2+9JuCS7VB/EmGIdQuhtqjRNI9A43idHv3E4KltCTsPsLxvdaubFHSYwY/fNjMWjl6vNRhDiN7vpQ==}
    engines: {node: ^10.13.0 || ^12.13.0 || ^14.15.0 || >=15.0.0}
    dependencies:
      '@jest/test-result': 27.5.1
      graceful-fs: 4.2.9
      jest-haste-map: 27.5.1
      jest-runtime: 27.5.1
    transitivePeerDependencies:
      - supports-color
    dev: true

  /@jest/transform/27.5.1:
    resolution: {integrity: sha512-ipON6WtYgl/1329g5AIJVbUuEh0wZVbdpGwC99Jw4LwuoBNS95MVphU6zOeD9pDkon+LLbFL7lOQRapbB8SCHw==}
    engines: {node: ^10.13.0 || ^12.13.0 || ^14.15.0 || >=15.0.0}
    dependencies:
      '@babel/core': 7.17.2
      '@jest/types': 27.5.1
      babel-plugin-istanbul: 6.1.1
      chalk: 4.1.2
      convert-source-map: 1.8.0
      fast-json-stable-stringify: 2.1.0
      graceful-fs: 4.2.9
      jest-haste-map: 27.5.1
      jest-regex-util: 27.5.1
      jest-util: 27.5.1
      micromatch: 4.0.5
      pirates: 4.0.4
      slash: 3.0.0
      source-map: 0.6.1
      write-file-atomic: 3.0.3
    transitivePeerDependencies:
      - supports-color
    dev: true

  /@jest/types/27.5.1:
    resolution: {integrity: sha512-Cx46iJ9QpwQTjIdq5VJu2QTMMs3QlEjI0x1QbBP5W1+nMzyc2XmimiRR/CbX9TO0cPTeUlxWMOu8mslYsJ8DEw==}
    engines: {node: ^10.13.0 || ^12.13.0 || ^14.15.0 || >=15.0.0}
    dependencies:
      '@types/istanbul-lib-coverage': 2.0.4
      '@types/istanbul-reports': 3.0.1
      '@types/node': 16.11.27
      '@types/yargs': 16.0.4
      chalk: 4.1.2
    dev: true

  /@jridgewell/resolve-uri/3.0.5:
    resolution: {integrity: sha512-VPeQ7+wH0itvQxnG+lIzWgkysKIr3L9sslimFW55rHMdGu/qCQ5z5h9zq4gI8uBtqkpHhsF4Z/OwExufUCThew==}
    engines: {node: '>=6.0.0'}

  /@jridgewell/sourcemap-codec/1.4.10:
    resolution: {integrity: sha512-Ht8wIW5v165atIX1p+JvKR5ONzUyF4Ac8DZIQ5kZs9zrb6M8SJNXpx1zn04rn65VjBMygRoMXcyYwNK0fT7bEg==}

  /@jridgewell/trace-mapping/0.3.4:
    resolution: {integrity: sha512-vFv9ttIedivx0ux3QSjhgtCVjPZd5l46ZOMDSCwnH1yUO2e964gO8LZGyv2QkqcgR6TnBU1v+1IFqmeoG+0UJQ==}
    dependencies:
      '@jridgewell/resolve-uri': 3.0.5
      '@jridgewell/sourcemap-codec': 1.4.10

  /@mapbox/node-pre-gyp/1.0.8:
    resolution: {integrity: sha512-CMGKi28CF+qlbXh26hDe6NxCd7amqeAzEqnS6IHeO6LoaKyM/n+Xw3HT1COdq8cuioOdlKdqn/hCmqPUOMOywg==}
    hasBin: true
    dependencies:
      detect-libc: 1.0.3
      https-proxy-agent: 5.0.0
      make-dir: 3.1.0
      node-fetch: 2.6.6
      nopt: 5.0.0
      npmlog: 5.0.1
      rimraf: 3.0.2
      semver: 7.3.5
      tar: 6.1.11
    transitivePeerDependencies:
      - supports-color
    dev: false

  /@microsoft/api-extractor-model/7.17.1:
    resolution: {integrity: sha512-DCDtD8TdEpNk2lW4JvXgwwpxKy70P0JLad55iahwO8A+C63KYsrHIpAzo0FUauh5pwJ0v5QVNIJ+OBgKGteemg==}
    dependencies:
      '@microsoft/tsdoc': 0.14.1
      '@microsoft/tsdoc-config': 0.16.1
      '@rushstack/node-core-library': 3.45.3
    dev: true

  /@microsoft/api-extractor/7.22.2:
    resolution: {integrity: sha512-G7vXz6UHz+qoaUGPf2k5Md4bSpHii9nFys3sIe3bmFUbmhAe+HfSB/dCn1PsLhW7tZfEXwMHTj7fbL5vcZkrEw==}
    hasBin: true
    dependencies:
      '@microsoft/api-extractor-model': 7.17.1
      '@microsoft/tsdoc': 0.14.1
      '@microsoft/tsdoc-config': 0.16.1
      '@rushstack/node-core-library': 3.45.3
      '@rushstack/rig-package': 0.3.10
      '@rushstack/ts-command-line': 4.10.9
      colors: 1.2.5
      lodash: 4.17.21
      resolve: 1.17.0
      semver: 7.3.7
      source-map: 0.6.1
      typescript: 4.5.4
    dev: true

  /@microsoft/tsdoc-config/0.16.1:
    resolution: {integrity: sha512-2RqkwiD4uN6MLnHFljqBlZIXlt/SaUT6cuogU1w2ARw4nKuuppSmR0+s+NC+7kXBQykd9zzu0P4HtBpZT5zBpQ==}
    dependencies:
      '@microsoft/tsdoc': 0.14.1
      ajv: 6.12.6
      jju: 1.4.0
      resolve: 1.19.0
    dev: true

  /@microsoft/tsdoc/0.14.1:
    resolution: {integrity: sha512-6Wci+Tp3CgPt/B9B0a3J4s3yMgLNSku6w5TV6mN+61C71UqsRBv2FUibBf3tPGlNxebgPHMEUzKpb1ggE8KCKw==}
    dev: true

  /@mrbbot/node-fetch/4.6.0:
    resolution: {integrity: sha512-GTSOdhpiUnJ9a+XK90NUiqCqOmqXOUU4tqg8WbpZW+nEUTJ4dF3QZ4xhfWg5bqYPagIh/e9r5HxGrftzmulbmw==}
    engines: {node: '>=10.0.0'}
    dependencies:
      '@cloudflare/workers-types': 2.2.2
      busboy: 0.3.1
      formdata-node: 2.5.0
      web-streams-polyfill: 3.2.0
    dev: true

  /@nodelib/fs.scandir/2.1.5:
    resolution: {integrity: sha512-vq24Bq3ym5HEQm2NKCr3yXDwjc7vTsEThRDnkp2DK9p1uqLR+DHurm/NOTo0KG7HYHU7eppKZj3MyqYuMBf62g==}
    engines: {node: '>= 8'}
    dependencies:
      '@nodelib/fs.stat': 2.0.5
      run-parallel: 1.2.0

  /@nodelib/fs.stat/2.0.5:
    resolution: {integrity: sha512-RkhPPp2zrqDAQA/2jNhnztcPAlv64XdhIp7a7454A5ovI7Bukxgt7MX7udwAu3zg1DcpPU0rz3VV1SeaqvY4+A==}
    engines: {node: '>= 8'}

  /@nodelib/fs.walk/1.2.8:
    resolution: {integrity: sha512-oGB+UxlgWcgQkgwo8GcEGwemoTFt3FIO9ababBmaGwXIoBKZ+GTy0pP185beGg7Llih/NSHSV2XAs1lnznocSg==}
    engines: {node: '>= 8'}
    dependencies:
      '@nodelib/fs.scandir': 2.1.5
      fastq: 1.13.0

  /@peculiar/asn1-schema/2.0.44:
    resolution: {integrity: sha512-uaCnjQ9A9WwQSMuDJcNOCYEPXTahgKbFMvI7eMOMd8lXgx0J1eU7F3BoMsK5PFxa3dVUxjSQbaOjfgGoeHGgoQ==}
    dependencies:
      '@types/asn1js': 2.0.2
      asn1js: 2.2.0
      pvtsutils: 1.2.1
      tslib: 2.3.1
    dev: true

  /@peculiar/json-schema/1.1.12:
    resolution: {integrity: sha512-coUfuoMeIB7B8/NMekxaDzLhaYmp0HZNPEjYRm9goRou8UZIC3z21s0sL9AWoCw4EG876QyO3kYrc61WNF9B/w==}
    engines: {node: '>=8.0.0'}
    dependencies:
      tslib: 2.3.1
    dev: true

  /@peculiar/webcrypto/1.2.3:
    resolution: {integrity: sha512-q7wDfZy3k/tpnsYB23/MyyDkjn6IdHh8w+xwoVMS5cu6CjVoFzngXDZEOOuSE4zus2yO6ciQhhHxd4XkLpwVnQ==}
    engines: {node: '>=10.12.0'}
    dependencies:
      '@peculiar/asn1-schema': 2.0.44
      '@peculiar/json-schema': 1.1.12
      pvtsutils: 1.2.1
      tslib: 2.3.1
      webcrypto-core: 1.4.0
    dev: true

  /@polka/url/1.0.0-next.21:
    resolution: {integrity: sha512-a5Sab1C4/icpTZVzZc5Ghpz88yQtGOyNqYXcZgOssB2uuAr+wF/MvN6bgtW32q7HHrvBki+BsZ0OuNv6EV3K9g==}
    dev: true

  /@rollup/plugin-alias/3.1.9_rollup@2.62.0:
    resolution: {integrity: sha512-QI5fsEvm9bDzt32k39wpOwZhVzRcL5ydcffUHMyLVaVaLeC70I8TJZ17F1z1eMoLu4E/UOcH9BWVkKpIKdrfiw==}
    engines: {node: '>=8.0.0'}
    peerDependencies:
      rollup: ^1.20.0||^2.0.0
    dependencies:
      rollup: 2.62.0
      slash: 3.0.0
    dev: true

  /@rollup/plugin-commonjs/21.1.0_rollup@2.62.0:
    resolution: {integrity: sha512-6ZtHx3VHIp2ReNNDxHjuUml6ur+WcQ28N1yHgCQwsbNkQg2suhxGMDQGJOn/KuDxKtd1xuZP5xSTwBA4GQ8hbA==}
    engines: {node: '>= 8.0.0'}
    peerDependencies:
      rollup: ^2.38.3
    dependencies:
      '@rollup/pluginutils': 3.1.0_rollup@2.62.0
      commondir: 1.0.1
      estree-walker: 2.0.2
      glob: 7.2.0
      is-reference: 1.2.1
      magic-string: 0.25.7
      resolve: 1.22.0
      rollup: 2.62.0
    dev: true

  /@rollup/plugin-dynamic-import-vars/1.4.3_rollup@2.62.0:
    resolution: {integrity: sha512-VYP9BBVI0pcYpLp/DkFT8YP+EmqmWFMmWXoTObDH6OouERxJyPsIj0tC3HxhjNBOKgcRc7eV75IQItzELt7QSg==}
    engines: {node: '>= 10.0.0'}
    peerDependencies:
      rollup: ^1.20.0||^2.0.0
    dependencies:
      '@rollup/pluginutils': 4.2.1
      estree-walker: 2.0.2
      fast-glob: 3.2.11
      magic-string: 0.25.7
      rollup: 2.62.0
    dev: true

  /@rollup/plugin-json/4.1.0_rollup@2.62.0:
    resolution: {integrity: sha512-yfLbTdNS6amI/2OpmbiBoW12vngr5NW2jCJVZSBEz+H5KfUJZ2M7sDjk0U6GOOdCWFVScShte29o9NezJ53TPw==}
    peerDependencies:
      rollup: ^1.20.0 || ^2.0.0
    dependencies:
      '@rollup/pluginutils': 3.1.0_rollup@2.62.0
      rollup: 2.62.0
    dev: true

  /@rollup/plugin-node-resolve/13.2.1_rollup@2.62.0:
    resolution: {integrity: sha512-btX7kzGvp1JwShQI9V6IM841YKNPYjKCvUbNrQ2EcVYbULtUd/GH6wZ/qdqH13j9pOHBER+EZXNN2L8RSJhVRA==}
    engines: {node: '>= 10.0.0'}
    peerDependencies:
      rollup: ^2.42.0
    dependencies:
      '@rollup/pluginutils': 3.1.0_rollup@2.62.0
      '@types/resolve': 1.17.1
      builtin-modules: 3.2.0
      deepmerge: 4.2.2
      is-module: 1.0.0
      resolve: 1.22.0
      rollup: 2.62.0
    dev: true

  /@rollup/plugin-typescript/8.3.2_7c5ff569c0887b4f0035eb7cb6988163:
    resolution: {integrity: sha512-MtgyR5LNHZr3GyN0tM7gNO9D0CS+Y+vflS4v/PHmrX17JCkHUYKvQ5jN5o3cz1YKllM3duXUqu3yOHwMPUxhDg==}
    engines: {node: '>=8.0.0'}
    peerDependencies:
      rollup: ^2.14.0
      tslib: '*'
      typescript: '>=3.7.0'
    dependencies:
      '@rollup/pluginutils': 3.1.0_rollup@2.62.0
      resolve: 1.22.0
      rollup: 2.62.0
      tslib: 2.3.1
      typescript: 4.5.4
    dev: true

  /@rollup/pluginutils/3.1.0_rollup@2.62.0:
    resolution: {integrity: sha512-GksZ6pr6TpIjHm8h9lSQ8pi8BE9VeubNT0OMJ3B5uZJ8pz73NPiqOtCog/x2/QzM1ENChPKxMDhiQuRHsqc+lg==}
    engines: {node: '>= 8.0.0'}
    peerDependencies:
      rollup: ^1.20.0||^2.0.0
    dependencies:
      '@types/estree': 0.0.39
      estree-walker: 1.0.1
      picomatch: 2.3.0
      rollup: 2.62.0
    dev: true

  /@rollup/pluginutils/4.2.1:
    resolution: {integrity: sha512-iKnFXr7NkdZAIHiIWE+BX5ULi/ucVFYWD6TbAV+rZctiRTY2PL6tsIKhoIOaoskiWAkgu+VsbXgUVDNLHf+InQ==}
    engines: {node: '>= 8.0.0'}
    dependencies:
      estree-walker: 2.0.2
      picomatch: 2.3.1

  /@rushstack/node-core-library/3.45.3:
    resolution: {integrity: sha512-Rn0mxqC3MPb+YbvaeFcRWfcYHLwyZ99/ffYA8chpq5OpqoY+Mr1ycTbMvzl5AxWf1pYmi/2+Eo3iTOsQdYR8xw==}
    dependencies:
      '@types/node': 12.20.24
      colors: 1.2.5
      fs-extra: 7.0.1
      import-lazy: 4.0.0
      jju: 1.4.0
      resolve: 1.17.0
      semver: 7.3.7
      timsort: 0.3.0
      z-schema: 5.0.2
    dev: true

  /@rushstack/rig-package/0.3.10:
    resolution: {integrity: sha512-4Z2HhXM4YBWOi4ZYFQNK6Yxz641v+cvc8NKiaNZh+RIdNb3D4Rfpy3XUkggbCozpfDriBfL1+KaXlJtfJfAIXw==}
    dependencies:
      resolve: 1.17.0
      strip-json-comments: 3.1.1
    dev: true

  /@rushstack/ts-command-line/4.10.9:
    resolution: {integrity: sha512-TE3eZgHNVHOY3p8lp38FoNEJUr0+swPb24sCcYuwlC+MHgMGXyJNM+p7l3TKSBRiY01XShoL2k601oGwL00KlA==}
    dependencies:
      '@types/argparse': 1.0.38
      argparse: 1.0.10
      colors: 1.2.5
      string-argv: 0.3.1
    dev: true

  /@sinonjs/commons/1.8.3:
    resolution: {integrity: sha512-xkNcLAn/wZaX14RPlwizcKicDk9G3F8m2nU3L7Ukm5zBgTwiT0wsoFAHx9Jq56fJA1z/7uKGtCRu16sOUCLIHQ==}
    dependencies:
      type-detect: 4.0.8
    dev: true

  /@sinonjs/fake-timers/8.1.0:
    resolution: {integrity: sha512-OAPJUAtgeINhh/TAlUID4QTs53Njm7xzddaVlEs/SXwgtiD1tW22zAB/W1wdqfrpmikgaWQ9Fw6Ws+hsiRm5Vg==}
    dependencies:
      '@sinonjs/commons': 1.8.3
    dev: true

  /@tootallnate/once/1.1.2:
    resolution: {integrity: sha512-RbzJvlNzmRq5c3O09UipeuXno4tA1FE6ikOjxZK0tuxVv3412l64l5t1W5pj4+rJq9vpkm/kwiR07aZXnsKPxw==}
    engines: {node: '>= 6'}
    dev: true

  /@tsconfig/node10/1.0.8:
    resolution: {integrity: sha512-6XFfSQmMgq0CFLY1MslA/CPUfhIL919M1rMsa5lP2P097N2Wd1sSX0tx1u4olM16fLNhtHZpRhedZJphNJqmZg==}
    dev: true

  /@tsconfig/node12/1.0.9:
    resolution: {integrity: sha512-/yBMcem+fbvhSREH+s14YJi18sp7J9jpuhYByADT2rypfajMZZN4WQ6zBGgBKp53NKmqI36wFYDb3yaMPurITw==}
    dev: true

  /@tsconfig/node14/1.0.1:
    resolution: {integrity: sha512-509r2+yARFfHHE7T6Puu2jjkoycftovhXRqW328PDXTVGKihlb1P8Z9mMZH04ebyajfRY7dedfGynlrFHJUQCg==}
    dev: true

  /@tsconfig/node16/1.0.2:
    resolution: {integrity: sha512-eZxlbI8GZscaGS7kkc/trHTT5xgrjH3/1n2JDwusC9iahPKWMRvRjJSAN5mCXviuTGQ/lHnhvv8Q1YTpnfz9gA==}
    dev: true

  /@types/argparse/1.0.38:
    resolution: {integrity: sha512-ebDJ9b0e702Yr7pWgB0jzm+CX4Srzz8RcXtLJDJB+BSccqMa36uyH/zUsSYao5+BD1ytv3k3rPYCq4mAE1hsXA==}
    dev: true

  /@types/asn1js/2.0.2:
    resolution: {integrity: sha512-t4YHCgtD+ERvH0FyxvNlYwJ2ezhqw7t+Ygh4urQ7dJER8i185JPv6oIM3ey5YQmGN6Zp9EMbpohkjZi9t3UxwA==}
    dev: true

  /@types/babel__core/7.1.17:
    resolution: {integrity: sha512-6zzkezS9QEIL8yCBvXWxPTJPNuMeECJVxSOhxNY/jfq9LxOTHivaYTqr37n9LknWWRTIkzqH2UilS5QFvfa90A==}
    dependencies:
      '@babel/parser': 7.17.0
      '@babel/types': 7.17.0
      '@types/babel__generator': 7.6.4
      '@types/babel__template': 7.4.1
      '@types/babel__traverse': 7.14.2
    dev: true

  /@types/babel__generator/7.6.4:
    resolution: {integrity: sha512-tFkciB9j2K755yrTALxD44McOrk+gfpIpvC3sxHjRawj6PfnQxrse4Clq5y/Rq+G3mrBurMax/lG8Qn2t9mSsg==}
    dependencies:
      '@babel/types': 7.17.0
    dev: true

  /@types/babel__template/7.4.1:
    resolution: {integrity: sha512-azBFKemX6kMg5Io+/rdGT0dkGreboUVR0Cdm3fz9QJWpaQGJRQXl7C+6hOTCZcMll7KFyEQpgbYI2lHdsS4U7g==}
    dependencies:
      '@babel/parser': 7.17.0
      '@babel/types': 7.17.0
    dev: true

  /@types/babel__traverse/7.14.2:
    resolution: {integrity: sha512-K2waXdXBi2302XUdcHcR1jCeU0LL4TD9HRs/gk0N2Xvrht+G/BfJa4QObBQZfhMdxiCpV3COl5Nfq4uKTeTnJA==}
    dependencies:
      '@babel/types': 7.17.0
    dev: true

  /@types/braces/3.0.1:
    resolution: {integrity: sha512-+euflG6ygo4bn0JHtn4pYqcXwRtLvElQ7/nnjDu7iYG56H0+OhCd7d6Ug0IE3WcFpZozBKW2+80FUbv5QGk5AQ==}
    dev: true

  /@types/convert-source-map/1.5.2:
    resolution: {integrity: sha512-tHs++ZeXer40kCF2JpE51Hg7t4HPa18B1b1Dzy96S0eCw8QKECNMYMfwa1edK/x8yCN0r4e6ewvLcc5CsVGkdg==}
    dev: true

  /@types/cross-spawn/6.0.2:
    resolution: {integrity: sha512-KuwNhp3eza+Rhu8IFI5HUXRP0LIhqH5cAjubUvGXXthh4YYBuP2ntwEX+Cz8GJoZUHlKo247wPWOfA9LYEq4cw==}
    dependencies:
      '@types/node': 16.11.27
    dev: true

  /@types/debug/4.1.7:
    resolution: {integrity: sha512-9AonUzyTjXXhEOa0DnqpzZi6VHlqKMswga9EXjpXnnqxwLtdvPPtlO8evrI5D9S6asFRCQ6v+wpiUKbw+vKqyg==}
    dependencies:
      '@types/ms': 0.7.31
    dev: true

  /@types/estree/0.0.39:
    resolution: {integrity: sha512-EYNwp3bU+98cpU4lAWYYL7Zz+2gryWH1qbdDTidVd6hkiR6weksdbMadyXKXNPEkQFhXM+hVO9ZygomHXp+AIw==}
    dev: true

  /@types/estree/0.0.51:
    resolution: {integrity: sha512-CuPgU6f3eT/XgKKPqKd/gLZV1Xmvf1a2R5POBOGQa6uv82xpls89HU5zKeVoyR8XzHd1RGNOlQlvUe3CFkjWNQ==}
    dev: true

  /@types/etag/1.8.1:
    resolution: {integrity: sha512-bsKkeSqN7HYyYntFRAmzcwx/dKW4Wa+KVMTInANlI72PWLQmOpZu96j0OqHZGArW4VQwCmJPteQlXaUDeOB0WQ==}
    dependencies:
      '@types/node': 16.11.27
    dev: true

  /@types/fs-extra/9.0.13:
    resolution: {integrity: sha512-nEnwB++1u5lVDM2UI4c1+5R+FYaKfaAzS4OococimjVm3nQw3TuzH5UNsocrcTBbhnerblyHj4A49qXbIiZdpA==}
    dependencies:
      '@types/node': 16.11.27
    dev: true

  /@types/graceful-fs/4.1.5:
    resolution: {integrity: sha512-anKkLmZZ+xm4p8JWBf4hElkM4XR+EZeA2M9BAkkTldmcyDY4mbdIJnRghDJH3Ov5ooY7/UAoENtmdMSkaAd7Cw==}
    dependencies:
      '@types/node': 16.11.27
    dev: true

  /@types/hash-sum/1.0.0:
    resolution: {integrity: sha512-FdLBT93h3kcZ586Aee66HPCVJ6qvxVjBlDWNmxSGSbCZe9hTsjRKdSsl4y1T+3zfujxo9auykQMnFsfyHWD7wg==}
    dev: true

  /@types/istanbul-lib-coverage/2.0.4:
    resolution: {integrity: sha512-z/QT1XN4K4KYuslS23k62yDIDLwLFkzxOuMplDtObz0+y7VqJCaO2o+SPwHCvLFZh7xazvvoor2tA/hPz9ee7g==}
    dev: true

  /@types/istanbul-lib-report/3.0.0:
    resolution: {integrity: sha512-plGgXAPfVKFoYfa9NpYDAkseG+g6Jr294RqeqcqDixSbU34MZVJRi/P+7Y8GDpzkEwLaGZZOpKIEmeVZNtKsrg==}
    dependencies:
      '@types/istanbul-lib-coverage': 2.0.4
    dev: true

  /@types/istanbul-reports/3.0.1:
    resolution: {integrity: sha512-c3mAZEuK0lvBp8tmuL74XRKn1+y2dcwOUpH7x4WrF6gk1GIgiluDRgMYQtw2OFcBvAJWlt6ASU3tSqxp0Uu0Aw==}
    dependencies:
      '@types/istanbul-lib-report': 3.0.0
    dev: true

  /@types/jest/27.4.1:
    resolution: {integrity: sha512-23iPJADSmicDVrWk+HT58LMJtzLAnB2AgIzplQuq/bSrGaxCrlvRFjGbXmamnnk/mAmCdLStiGqggu28ocUyiw==}
    dependencies:
      jest-matcher-utils: 27.5.1
      pretty-format: 27.5.1
    dev: true

  /@types/json-schema/7.0.9:
    resolution: {integrity: sha512-qcUXuemtEu+E5wZSJHNxUXeCZhAfXKQ41D+duX+VYPde7xyEVZci+/oXKJL13tnRs9lR2pr4fod59GT6/X1/yQ==}
    dev: true

  /@types/less/3.0.3:
    resolution: {integrity: sha512-1YXyYH83h6We1djyoUEqTlVyQtCfJAFXELSKW2ZRtjHD4hQ82CC4lvrv5D0l0FLcKBaiPbXyi3MpMsI9ZRgKsw==}
    dev: true

  /@types/micromatch/4.0.2:
    resolution: {integrity: sha512-oqXqVb0ci19GtH0vOA/U2TmHTcRY9kuZl4mqUxe0QmJAlIW13kzhuK5pi1i9+ngav8FjpSb9FVS/GE00GLX1VA==}
    dependencies:
      '@types/braces': 3.0.1
    dev: true

  /@types/mime/2.0.3:
    resolution: {integrity: sha512-Jus9s4CDbqwocc5pOAnh8ShfrnMcPHuJYzVcSUU7lrh8Ni5HuIqX3oilL86p3dlTrk0LzHRCgA/GQ7uNCw6l2Q==}
    dev: true

  /@types/minimist/1.2.2:
    resolution: {integrity: sha512-jhuKLIRrhvCPLqwPcx6INqmKeiA5EWrsCOPhrlFSrbrmU4ZMPjj5Ul/oLCMDO98XRUIwVm78xICz4EPCektzeQ==}
    dev: true

  /@types/ms/0.7.31:
    resolution: {integrity: sha512-iiUgKzV9AuaEkZqkOLDIvlQiL6ltuZd9tGcW3gwpnX8JbuiuhFlEGmmFXEXkN50Cvq7Os88IY2v0dkDqXYWVgA==}
    dev: true

  /@types/node/12.20.24:
    resolution: {integrity: sha512-yxDeaQIAJlMav7fH5AQqPH1u8YIuhYJXYBzxaQ4PifsU0GDO38MSdmEDeRlIxrKbC6NbEaaEHDanWb+y30U8SQ==}
    dev: true

  /@types/node/15.14.9:
    resolution: {integrity: sha512-qjd88DrCxupx/kJD5yQgZdcYKZKSIGBVDIBE1/LTGcNm3d2Np/jxojkdePDdfnBHJc5W7vSMpbJ1aB7p/Py69A==}
    dev: true

  /@types/node/16.11.27:
    resolution: {integrity: sha512-C1pD3kgLoZ56Uuy5lhfOxie4aZlA3UMGLX9rXteq4WitEZH6Rl80mwactt9QG0w0gLFlN/kLBTFnGXtDVWvWQw==}
    dev: true

  /@types/normalize-package-data/2.4.1:
    resolution: {integrity: sha512-Gj7cI7z+98M282Tqmp2K5EIsoouUEzbBJhQQzDE3jSIRk6r9gsz0oUokqIUR4u1R3dMHo0pDHM7sNOHyhulypw==}
    dev: true

  /@types/parse-json/4.0.0:
    resolution: {integrity: sha512-//oorEZjL6sbPcKUaCdIGlIUeH26mgzimjBB77G6XRgnDl/L5wOnpyBGRe/Mmf5CVW3PwEBE1NjiMZ/ssFh4wA==}

  /@types/prettier/2.4.2:
    resolution: {integrity: sha512-ekoj4qOQYp7CvjX8ZDBgN86w3MqQhLE1hczEJbEIjgFEumDy+na/4AJAbLXfgEWFNB2pKadM5rPFtuSGMWK7xA==}
    dev: true

  /@types/prompts/2.0.14:
    resolution: {integrity: sha512-HZBd99fKxRWpYCErtm2/yxUZv6/PBI9J7N4TNFffl5JbrYMHBwF25DjQGTW3b3jmXq+9P6/8fCIb2ee57BFfYA==}
    dependencies:
      '@types/node': 16.11.27
    dev: true

  /@types/resolve/1.17.1:
    resolution: {integrity: sha512-yy7HuzQhj0dhGpD8RLXSZWEkLsV9ibvxvi6EiJ3bkqLAO1RGo0WbkWQiwpRlSFymTJRz0d3k5LM3kkx8ArDbLw==}
    dependencies:
      '@types/node': 16.11.27
    dev: true

  /@types/resolve/1.20.1:
    resolution: {integrity: sha512-Ku5+GPFa12S3W26Uwtw+xyrtIpaZsGYHH6zxNbZlstmlvMYSZRzOwzwsXbxlVUbHyUucctSyuFtu6bNxwYomIw==}
    dev: true

  /@types/sass/1.43.1:
    resolution: {integrity: sha512-BPdoIt1lfJ6B7rw35ncdwBZrAssjcwzI5LByIrYs+tpXlj/CAkuVdRsgZDdP4lq5EjyWzwxZCqAoFyHKFwp32g==}
    dependencies:
      '@types/node': 16.11.27
    dev: true

  /@types/semver/7.3.9:
    resolution: {integrity: sha512-L/TMpyURfBkf+o/526Zb6kd/tchUP3iBDEPjqjb+U2MAJhVRxxrmr2fwpe08E7QsV7YLcpq0tUaQ9O9x97ZIxQ==}
    dev: true

  /@types/stack-trace/0.0.29:
    resolution: {integrity: sha512-TgfOX+mGY/NyNxJLIbDWrO9DjGoVSW9+aB8H2yy1fy32jsvxijhmyJI9fDFgvz3YP4lvJaq9DzdR/M1bOgVc9g==}
    dev: true

  /@types/stack-utils/2.0.1:
    resolution: {integrity: sha512-Hl219/BT5fLAaz6NDkSuhzasy49dwQS/DSdu4MdggFB8zcXv7vflBI3xp7FEmkmdDkBUI2bPUNeMttp2knYdxw==}
    dev: true

  /@types/stylus/0.48.37:
    resolution: {integrity: sha512-IkLnS/GzdDK3rgAmQwLr8LqPvUMa43SHlCnXqsfXNukwaIpiXBNgSHil3ro8aemhF4k4ZiMoa4URE7mwBHPJnQ==}
    dependencies:
      '@types/node': 16.11.27
    dev: true

  /@types/ws/8.5.3:
    resolution: {integrity: sha512-6YOoWjruKj1uLf3INHH7D3qTXwFfEsg1kf3c0uDdSBJwfa/llkwIjrAGV7j7mVgGNbzTQ3HiHKKDXl6bJPD97w==}
    dependencies:
      '@types/node': 16.11.27
    dev: true

  /@types/yargs-parser/20.2.1:
    resolution: {integrity: sha512-7tFImggNeNBVMsn0vLrpn1H1uPrUBdnARPTpZoitY37ZrdJREzf7I16tMrlK3hen349gr1NYh8CmZQa7CTG6Aw==}
    dev: true

  /@types/yargs/16.0.4:
    resolution: {integrity: sha512-T8Yc9wt/5LbJyCaLiHPReJa0kApcIgJ7Bn735GjItUfh08Z1pJvu8QZqb9s+mMvKV6WUQRV7K2R46YbjMXTTJw==}
    dependencies:
      '@types/yargs-parser': 20.2.1
    dev: true

  /@types/yauzl/2.9.2:
    resolution: {integrity: sha512-8uALY5LTvSuHgloDVUvWP3pIauILm+8/0pDMokuDYIoNsOkSwd5AiHBTSEJjKTDcZr5z8UpgOWZkxBF4iJftoA==}
    requiresBuild: true
    dependencies:
      '@types/node': 16.11.27
    dev: true
    optional: true

  /@typescript-eslint/eslint-plugin/5.20.0_0df7beb8e4d849cfe6bb8e844ccdebfd:
    resolution: {integrity: sha512-fapGzoxilCn3sBtC6NtXZX6+P/Hef7VDbyfGqTTpzYydwhlkevB+0vE0EnmHPVTVSy68GUncyJ/2PcrFBeCo5Q==}
    engines: {node: ^12.22.0 || ^14.17.0 || >=16.0.0}
    peerDependencies:
      '@typescript-eslint/parser': ^5.0.0
      eslint: ^6.0.0 || ^7.0.0 || ^8.0.0
      typescript: '*'
    peerDependenciesMeta:
      typescript:
        optional: true
    dependencies:
      '@typescript-eslint/parser': 5.20.0_eslint@8.13.0+typescript@4.5.4
      '@typescript-eslint/scope-manager': 5.20.0
      '@typescript-eslint/type-utils': 5.20.0_eslint@8.13.0+typescript@4.5.4
      '@typescript-eslint/utils': 5.20.0_eslint@8.13.0+typescript@4.5.4
      debug: 4.3.4
      eslint: 8.13.0
      functional-red-black-tree: 1.0.1
      ignore: 5.2.0
      regexpp: 3.2.0
      semver: 7.3.7
      tsutils: 3.21.0_typescript@4.5.4
      typescript: 4.5.4
    transitivePeerDependencies:
      - supports-color
    dev: true

  /@typescript-eslint/parser/5.20.0_eslint@8.13.0+typescript@4.5.4:
    resolution: {integrity: sha512-UWKibrCZQCYvobmu3/N8TWbEeo/EPQbS41Ux1F9XqPzGuV7pfg6n50ZrFo6hryynD8qOTTfLHtHjjdQtxJ0h/w==}
    engines: {node: ^12.22.0 || ^14.17.0 || >=16.0.0}
    peerDependencies:
      eslint: ^6.0.0 || ^7.0.0 || ^8.0.0
      typescript: '*'
    peerDependenciesMeta:
      typescript:
        optional: true
    dependencies:
      '@typescript-eslint/scope-manager': 5.20.0
      '@typescript-eslint/types': 5.20.0
      '@typescript-eslint/typescript-estree': 5.20.0_typescript@4.5.4
      debug: 4.3.4
      eslint: 8.13.0
      typescript: 4.5.4
    transitivePeerDependencies:
      - supports-color
    dev: true

  /@typescript-eslint/scope-manager/5.20.0:
    resolution: {integrity: sha512-h9KtuPZ4D/JuX7rpp1iKg3zOH0WNEa+ZIXwpW/KWmEFDxlA/HSfCMhiyF1HS/drTICjIbpA6OqkAhrP/zkCStg==}
    engines: {node: ^12.22.0 || ^14.17.0 || >=16.0.0}
    dependencies:
      '@typescript-eslint/types': 5.20.0
      '@typescript-eslint/visitor-keys': 5.20.0
    dev: true

  /@typescript-eslint/type-utils/5.20.0_eslint@8.13.0+typescript@4.5.4:
    resolution: {integrity: sha512-WxNrCwYB3N/m8ceyoGCgbLmuZwupvzN0rE8NBuwnl7APgjv24ZJIjkNzoFBXPRCGzLNkoU/WfanW0exvp/+3Iw==}
    engines: {node: ^12.22.0 || ^14.17.0 || >=16.0.0}
    peerDependencies:
      eslint: '*'
      typescript: '*'
    peerDependenciesMeta:
      typescript:
        optional: true
    dependencies:
      '@typescript-eslint/utils': 5.20.0_eslint@8.13.0+typescript@4.5.4
      debug: 4.3.4
      eslint: 8.13.0
      tsutils: 3.21.0_typescript@4.5.4
      typescript: 4.5.4
    transitivePeerDependencies:
      - supports-color
    dev: true

  /@typescript-eslint/types/5.20.0:
    resolution: {integrity: sha512-+d8wprF9GyvPwtoB4CxBAR/s0rpP25XKgnOvMf/gMXYDvlUC3rPFHupdTQ/ow9vn7UDe5rX02ovGYQbv/IUCbg==}
    engines: {node: ^12.22.0 || ^14.17.0 || >=16.0.0}
    dev: true

  /@typescript-eslint/typescript-estree/5.20.0_typescript@4.5.4:
    resolution: {integrity: sha512-36xLjP/+bXusLMrT9fMMYy1KJAGgHhlER2TqpUVDYUQg4w0q/NW/sg4UGAgVwAqb8V4zYg43KMUpM8vV2lve6w==}
    engines: {node: ^12.22.0 || ^14.17.0 || >=16.0.0}
    peerDependencies:
      typescript: '*'
    peerDependenciesMeta:
      typescript:
        optional: true
    dependencies:
      '@typescript-eslint/types': 5.20.0
      '@typescript-eslint/visitor-keys': 5.20.0
      debug: 4.3.4
      globby: 11.0.4
      is-glob: 4.0.3
      semver: 7.3.7
      tsutils: 3.21.0_typescript@4.5.4
      typescript: 4.5.4
    transitivePeerDependencies:
      - supports-color
    dev: true

  /@typescript-eslint/utils/5.20.0_eslint@8.13.0+typescript@4.5.4:
    resolution: {integrity: sha512-lHONGJL1LIO12Ujyx8L8xKbwWSkoUKFSO+0wDAqGXiudWB2EO7WEUT+YZLtVbmOmSllAjLb9tpoIPwpRe5Tn6w==}
    engines: {node: ^12.22.0 || ^14.17.0 || >=16.0.0}
    peerDependencies:
      eslint: ^6.0.0 || ^7.0.0 || ^8.0.0
    dependencies:
      '@types/json-schema': 7.0.9
      '@typescript-eslint/scope-manager': 5.20.0
      '@typescript-eslint/types': 5.20.0
      '@typescript-eslint/typescript-estree': 5.20.0_typescript@4.5.4
      eslint: 8.13.0
      eslint-scope: 5.1.1
      eslint-utils: 3.0.0_eslint@8.13.0
    transitivePeerDependencies:
      - supports-color
      - typescript
    dev: true

  /@typescript-eslint/visitor-keys/5.20.0:
    resolution: {integrity: sha512-1flRpNF+0CAQkMNlTJ6L/Z5jiODG/e5+7mk6XwtPOUS3UrTz3UOiAg9jG2VtKsWI6rZQfy4C6a232QNRZTRGlg==}
    engines: {node: ^12.22.0 || ^14.17.0 || >=16.0.0}
    dependencies:
      '@typescript-eslint/types': 5.20.0
      eslint-visitor-keys: 3.3.0
    dev: true

  /@vue/babel-helper-vue-transform-on/1.0.2:
    resolution: {integrity: sha512-hz4R8tS5jMn8lDq6iD+yWL6XNB699pGIVLk7WSJnn1dbpjaazsjZQkieJoRX6gW5zpYSCFqQ7jUquPNY65tQYA==}
    dev: false

  /@vue/babel-plugin-jsx/1.1.1_@babel+core@7.17.9:
    resolution: {integrity: sha512-j2uVfZjnB5+zkcbc/zsOc0fSNGCMMjaEXP52wdwdIfn0qjFfEYpYZBFKFg+HHnQeJCVrjOeO0YxgaL7DMrym9w==}
    dependencies:
      '@babel/helper-module-imports': 7.16.0
      '@babel/plugin-syntax-jsx': 7.16.5_@babel+core@7.17.9
      '@babel/template': 7.16.0
      '@babel/traverse': 7.16.5
      '@babel/types': 7.16.0
      '@vue/babel-helper-vue-transform-on': 1.0.2
      camelcase: 6.2.1
      html-tags: 3.1.0
      svg-tags: 1.0.0
    transitivePeerDependencies:
      - '@babel/core'
      - supports-color
    dev: false

  /@vue/compiler-core/3.2.26:
    resolution: {integrity: sha512-N5XNBobZbaASdzY9Lga2D9Lul5vdCIOXvUMd6ThcN8zgqQhPKfCV+wfAJNNJKQkSHudnYRO2gEB+lp0iN3g2Tw==}
    dependencies:
      '@babel/parser': 7.16.6
      '@vue/shared': 3.2.26
      estree-walker: 2.0.2
      source-map: 0.6.1

  /@vue/compiler-core/3.2.31:
    resolution: {integrity: sha512-aKno00qoA4o+V/kR6i/pE+aP+esng5siNAVQ422TkBNM6qA4veXiZbSe8OTXHXquEi/f6Akc+nLfB4JGfe4/WQ==}
    dependencies:
      '@babel/parser': 7.17.8
      '@vue/shared': 3.2.31
      estree-walker: 2.0.2
      source-map: 0.6.1

  /@vue/compiler-core/3.2.33:
    resolution: {integrity: sha512-AAmr52ji3Zhk7IKIuigX2osWWsb2nQE5xsdFYjdnmtQ4gymmqXbjLvkSE174+fF3A3kstYrTgGkqgOEbsdLDpw==}
    dependencies:
      '@babel/parser': 7.17.9
      '@vue/shared': 3.2.33
      estree-walker: 2.0.2
      source-map: 0.6.1
    dev: true

  /@vue/compiler-dom/3.2.26:
    resolution: {integrity: sha512-smBfaOW6mQDxcT3p9TKT6mE22vjxjJL50GFVJiI0chXYGU/xzC05QRGrW3HHVuJrmLTLx5zBhsZ2dIATERbarg==}
    dependencies:
      '@vue/compiler-core': 3.2.26
      '@vue/shared': 3.2.26

  /@vue/compiler-dom/3.2.31:
    resolution: {integrity: sha512-60zIlFfzIDf3u91cqfqy9KhCKIJgPeqxgveH2L+87RcGU/alT6BRrk5JtUso0OibH3O7NXuNOQ0cDc9beT0wrg==}
    dependencies:
      '@vue/compiler-core': 3.2.31
      '@vue/shared': 3.2.31

  /@vue/compiler-dom/3.2.33:
    resolution: {integrity: sha512-GhiG1C8X98Xz9QUX/RlA6/kgPBWJkjq0Rq6//5XTAGSYrTMBgcLpP9+CnlUg1TFxnnCVughAG+KZl28XJqw8uQ==}
    dependencies:
      '@vue/compiler-core': 3.2.33
      '@vue/shared': 3.2.33
    dev: true

  /@vue/compiler-sfc/3.2.26:
    resolution: {integrity: sha512-ePpnfktV90UcLdsDQUh2JdiTuhV0Skv2iYXxfNMOK/F3Q+2BO0AulcVcfoksOpTJGmhhfosWfMyEaEf0UaWpIw==}
    dependencies:
      '@babel/parser': 7.16.6
      '@vue/compiler-core': 3.2.26
      '@vue/compiler-dom': 3.2.26
      '@vue/compiler-ssr': 3.2.26
      '@vue/reactivity-transform': 3.2.26
      '@vue/shared': 3.2.26
      estree-walker: 2.0.2
      magic-string: 0.25.7
      postcss: 8.4.5
      source-map: 0.6.1

  /@vue/compiler-sfc/3.2.31:
    resolution: {integrity: sha512-748adc9msSPGzXgibHiO6T7RWgfnDcVQD+VVwYgSsyyY8Ans64tALHZANrKtOzvkwznV/F4H7OAod/jIlp/dkQ==}
    dependencies:
      '@babel/parser': 7.17.8
      '@vue/compiler-core': 3.2.31
      '@vue/compiler-dom': 3.2.31
      '@vue/compiler-ssr': 3.2.31
      '@vue/reactivity-transform': 3.2.31
      '@vue/shared': 3.2.31
      estree-walker: 2.0.2
      magic-string: 0.25.7
      postcss: 8.4.12
      source-map: 0.6.1

  /@vue/compiler-sfc/3.2.33:
    resolution: {integrity: sha512-H8D0WqagCr295pQjUYyO8P3IejM3vEzeCO1apzByAEaAR/WimhMYczHfZVvlCE/9yBaEu/eu9RdiWr0kF8b71Q==}
    dependencies:
      '@babel/parser': 7.17.9
      '@vue/compiler-core': 3.2.33
      '@vue/compiler-dom': 3.2.33
      '@vue/compiler-ssr': 3.2.33
      '@vue/reactivity-transform': 3.2.33
      '@vue/shared': 3.2.33
      estree-walker: 2.0.2
      magic-string: 0.25.7
      postcss: 8.4.12
      source-map: 0.6.1
    dev: true

  /@vue/compiler-ssr/3.2.26:
    resolution: {integrity: sha512-2mywLX0ODc4Zn8qBoA2PDCsLEZfpUGZcyoFRLSOjyGGK6wDy2/5kyDOWtf0S0UvtoyVq95OTSGIALjZ4k2q/ag==}
    dependencies:
      '@vue/compiler-dom': 3.2.26
      '@vue/shared': 3.2.26

  /@vue/compiler-ssr/3.2.31:
    resolution: {integrity: sha512-mjN0rqig+A8TVDnsGPYJM5dpbjlXeHUm2oZHZwGyMYiGT/F4fhJf/cXy8QpjnLQK4Y9Et4GWzHn9PS8AHUnSkw==}
    dependencies:
      '@vue/compiler-dom': 3.2.31
      '@vue/shared': 3.2.31

  /@vue/compiler-ssr/3.2.33:
    resolution: {integrity: sha512-XQh1Xdk3VquDpXsnoCd7JnMoWec9CfAzQDQsaMcSU79OrrO2PNR0ErlIjm/mGq3GmBfkQjzZACV+7GhfRB8xMQ==}
    dependencies:
      '@vue/compiler-dom': 3.2.33
      '@vue/shared': 3.2.33
    dev: true

  /@vue/devtools-api/6.0.0-beta.21.1:
    resolution: {integrity: sha512-FqC4s3pm35qGVeXRGOjTsRzlkJjrBLriDS9YXbflHLsfA9FrcKzIyWnLXoNm+/7930E8rRakXuAc2QkC50swAw==}
    dev: false

  /@vue/reactivity-transform/3.2.26:
    resolution: {integrity: sha512-XKMyuCmzNA7nvFlYhdKwD78rcnmPb7q46uoR00zkX6yZrUmcCQ5OikiwUEVbvNhL5hBJuvbSO95jB5zkUon+eQ==}
    dependencies:
      '@babel/parser': 7.16.6
      '@vue/compiler-core': 3.2.26
      '@vue/shared': 3.2.26
      estree-walker: 2.0.2
      magic-string: 0.25.7

  /@vue/reactivity-transform/3.2.31:
    resolution: {integrity: sha512-uS4l4z/W7wXdI+Va5pgVxBJ345wyGFKvpPYtdSgvfJfX/x2Ymm6ophQlXXB6acqGHtXuBqNyyO3zVp9b1r0MOA==}
    dependencies:
      '@babel/parser': 7.17.8
      '@vue/compiler-core': 3.2.31
      '@vue/shared': 3.2.31
      estree-walker: 2.0.2
      magic-string: 0.25.7

  /@vue/reactivity-transform/3.2.33:
    resolution: {integrity: sha512-4UL5KOIvSQb254aqenW4q34qMXbfZcmEsV/yVidLUgvwYQQ/D21bGX3DlgPUGI3c4C+iOnNmDCkIxkILoX/Pyw==}
    dependencies:
      '@babel/parser': 7.17.9
      '@vue/compiler-core': 3.2.33
      '@vue/shared': 3.2.33
      estree-walker: 2.0.2
      magic-string: 0.25.7
    dev: true

  /@vue/reactivity/3.2.26:
    resolution: {integrity: sha512-h38bxCZLW6oFJVDlCcAiUKFnXI8xP8d+eO0pcDxx+7dQfSPje2AO6M9S9QO6MrxQB7fGP0DH0dYQ8ksf6hrXKQ==}
    dependencies:
      '@vue/shared': 3.2.26

  /@vue/reactivity/3.2.31:
    resolution: {integrity: sha512-HVr0l211gbhpEKYr2hYe7hRsV91uIVGFYNHj73njbARVGHQvIojkImKMaZNDdoDZOIkMsBc9a1sMqR+WZwfSCw==}
    dependencies:
      '@vue/shared': 3.2.31

  /@vue/reactivity/3.2.33:
    resolution: {integrity: sha512-62Sq0mp9/0bLmDuxuLD5CIaMG2susFAGARLuZ/5jkU1FCf9EDbwUuF+BO8Ub3Rbodx0ziIecM/NsmyjardBxfQ==}
    dependencies:
      '@vue/shared': 3.2.33
    dev: true

  /@vue/runtime-core/3.2.26:
    resolution: {integrity: sha512-BcYi7qZ9Nn+CJDJrHQ6Zsmxei2hDW0L6AB4vPvUQGBm2fZyC0GXd/4nVbyA2ubmuhctD5RbYY8L+5GUJszv9mQ==}
    dependencies:
      '@vue/reactivity': 3.2.26
      '@vue/shared': 3.2.26

  /@vue/runtime-core/3.2.31:
    resolution: {integrity: sha512-Kcog5XmSY7VHFEMuk4+Gap8gUssYMZ2+w+cmGI6OpZWYOEIcbE0TPzzPHi+8XTzAgx1w/ZxDFcXhZeXN5eKWsA==}
    dependencies:
      '@vue/reactivity': 3.2.31
      '@vue/shared': 3.2.31

  /@vue/runtime-core/3.2.33:
    resolution: {integrity: sha512-N2D2vfaXsBPhzCV3JsXQa2NECjxP3eXgZlFqKh4tgakp3iX6LCGv76DLlc+IfFZq+TW10Y8QUfeihXOupJ1dGw==}
    dependencies:
      '@vue/reactivity': 3.2.33
      '@vue/shared': 3.2.33
    dev: true

  /@vue/runtime-dom/3.2.26:
    resolution: {integrity: sha512-dY56UIiZI+gjc4e8JQBwAifljyexfVCkIAu/WX8snh8vSOt/gMSEGwPRcl2UpYpBYeyExV8WCbgvwWRNt9cHhQ==}
    dependencies:
      '@vue/runtime-core': 3.2.26
      '@vue/shared': 3.2.26
      csstype: 2.6.19

  /@vue/runtime-dom/3.2.31:
    resolution: {integrity: sha512-N+o0sICVLScUjfLG7u9u5XCjvmsexAiPt17GNnaWHJUfsKed5e85/A3SWgKxzlxx2SW/Hw7RQxzxbXez9PtY3g==}
    dependencies:
      '@vue/runtime-core': 3.2.31
      '@vue/shared': 3.2.31
      csstype: 2.6.19

  /@vue/runtime-dom/3.2.33:
    resolution: {integrity: sha512-LSrJ6W7CZTSUygX5s8aFkraDWlO6K4geOwA3quFF2O+hC3QuAMZt/0Xb7JKE3C4JD4pFwCSO7oCrZmZ0BIJUnw==}
    dependencies:
      '@vue/runtime-core': 3.2.33
      '@vue/shared': 3.2.33
      csstype: 2.6.19
    dev: true

  /@vue/server-renderer/3.2.26_vue@3.2.26:
    resolution: {integrity: sha512-Jp5SggDUvvUYSBIvYEhy76t4nr1vapY/FIFloWmQzn7UxqaHrrBpbxrqPcTrSgGrcaglj0VBp22BKJNre4aA1w==}
    peerDependencies:
      vue: 3.2.26
    dependencies:
      '@vue/compiler-ssr': 3.2.26
      '@vue/shared': 3.2.26
      vue: 3.2.26

  /@vue/server-renderer/3.2.31_vue@3.2.31:
    resolution: {integrity: sha512-8CN3Zj2HyR2LQQBHZ61HexF5NReqngLT3oahyiVRfSSvak+oAvVmu8iNLSu6XR77Ili2AOpnAt1y8ywjjqtmkg==}
    peerDependencies:
      vue: 3.2.31
    dependencies:
      '@vue/compiler-ssr': 3.2.31
      '@vue/shared': 3.2.31
      vue: 3.2.31

  /@vue/server-renderer/3.2.33_vue@3.2.33:
    resolution: {integrity: sha512-4jpJHRD4ORv8PlbYi+/MfP8ec1okz6rybe36MdpkDrGIdEItHEUyaHSKvz+ptNEyQpALmmVfRteHkU9F8vxOew==}
    peerDependencies:
      vue: 3.2.33
    dependencies:
      '@vue/compiler-ssr': 3.2.33
      '@vue/shared': 3.2.33
      vue: 3.2.33
    dev: true

  /@vue/shared/3.2.26:
    resolution: {integrity: sha512-vPV6Cq+NIWbH5pZu+V+2QHE9y1qfuTq49uNWw4f7FDEeZaDU2H2cx5jcUZOAKW7qTrUS4k6qZPbMy1x4N96nbA==}

  /@vue/shared/3.2.31:
    resolution: {integrity: sha512-ymN2pj6zEjiKJZbrf98UM2pfDd6F2H7ksKw7NDt/ZZ1fh5Ei39X5tABugtT03ZRlWd9imccoK0hE8hpjpU7irQ==}

  /@vue/shared/3.2.33:
    resolution: {integrity: sha512-UBc1Pg1T3yZ97vsA2ueER0F6GbJebLHYlEi4ou1H5YL4KWvMOOWwpYo9/QpWq93wxKG6Wo13IY74Hcn/f7c7Bg==}
    dev: true

  /@wessberg/stringutil/1.0.19:
    resolution: {integrity: sha512-9AZHVXWlpN8Cn9k5BC/O0Dzb9E9xfEMXzYrNunwvkUTvuK7xgQPVRZpLo+jWCOZ5r8oBa8NIrHuPEu1hzbb6bg==}
    engines: {node: '>=8.0.0'}
    dev: true

  /JSONStream/1.3.5:
    resolution: {integrity: sha512-E+iruNOY8VV9s4JEbe1aNEm6MiszPRr/UfcHMz0TQh1BXSxHK+ASV1R6W4HpjBhSeS+54PIsAMCBmwD06LLsqQ==}
    hasBin: true
    dependencies:
      jsonparse: 1.3.1
      through: 2.3.8
    dev: true

  /abab/2.0.5:
    resolution: {integrity: sha512-9IK9EadsbHo6jLWIpxpR6pL0sazTXV6+SQv25ZB+F7Bj9mJNaOc4nCRabwd5M/JwmUa8idz6Eci6eKfJryPs6Q==}
    dev: true

  /abbrev/1.1.1:
    resolution: {integrity: sha512-nne9/IiQ/hzIhY6pdDnbBtz7DjPTKrY00P/zvPSm5pOFkl6xuGrGnXn/VtTNNfNtAfZ9/1RtehkszU9qcTii0Q==}
    dev: false

  /accepts/1.3.7:
    resolution: {integrity: sha512-Il80Qs2WjYlJIBNzNkK6KYqlVMTbZLXgHx2oT0pU/fjRHyEp+PEfEPY0R3WCwAGVOtauxh1hOxNgIf5bv7dQpA==}
    engines: {node: '>= 0.6'}
    dependencies:
      mime-types: 2.1.34
      negotiator: 0.6.2
    dev: true

  /acorn-globals/6.0.0:
    resolution: {integrity: sha512-ZQl7LOWaF5ePqqcX4hLuv/bLXYQNfNWw2c0/yX/TsPRKamzHcTGQnlCjHT3TsmkOUVEPS3crCxiPfdzE/Trlhg==}
    dependencies:
      acorn: 7.4.1
      acorn-walk: 7.2.0
    dev: true

  /acorn-jsx/5.3.2_acorn@8.7.0:
    resolution: {integrity: sha512-rq9s+JNhf0IChjtDXxllJ7g41oZk5SlXtp0LHwyA5cejwn7vKmKp4pPri6YEePv2PU65sAsegbXtIinmDFDXgQ==}
    peerDependencies:
      acorn: ^6.0.0 || ^7.0.0 || ^8.0.0
    dependencies:
      acorn: 8.7.0
    dev: true

  /acorn-node/1.8.2:
    resolution: {integrity: sha512-8mt+fslDufLYntIoPAaIMUe/lrbrehIiwmR3t2k9LljIzoigEPF27eLk2hy8zSGzmR/ogr7zbRKINMo1u0yh5A==}
    dependencies:
      acorn: 7.4.1
      acorn-walk: 7.2.0
      xtend: 4.0.2
    dev: false

  /acorn-walk/7.2.0:
    resolution: {integrity: sha512-OPdCF6GsMIP+Az+aWfAAOEt2/+iVDKE7oy6lJ098aoe59oAmK76qV6Gw60SbZ8jHuG2wH058GF4pLFbYamYrVA==}
    engines: {node: '>=0.4.0'}

  /acorn-walk/8.2.0:
    resolution: {integrity: sha512-k+iyHEuPgSw6SbuDpGQM+06HQUa04DZ3o+F6CSzXMvvI5KMvnaEqXe+YVe555R9nn6GPt404fos4wcgpw12SDA==}
    engines: {node: '>=0.4.0'}
    dev: true

  /acorn/7.4.1:
    resolution: {integrity: sha512-nQyp0o1/mNdbTO1PO6kHkwSrmgZ0MT/jCCpNiwbUjGoRN4dlBhqJtoQuCnEOKzgTVwg0ZWiCoQy6SxMebQVh8A==}
    engines: {node: '>=0.4.0'}
    hasBin: true

  /acorn/8.7.0:
    resolution: {integrity: sha512-V/LGr1APy+PXIwKebEWrkZPwoeoF+w1jiOBUmuxuiUIaOHtob8Qc9BTrYo7VuI5fR8tqsy+buA2WFooR5olqvQ==}
    engines: {node: '>=0.4.0'}
    hasBin: true
    dev: true

  /add-stream/1.0.0:
    resolution: {integrity: sha1-anmQQ3ynNtXhKI25K9MmbV9csqo=}
    dev: true

  /agent-base/6.0.2:
    resolution: {integrity: sha512-RZNwNclF7+MS/8bDg70amg32dyeZGZxiDuQmZxKLAlQjr3jGyLx+4Kkk58UO7D2QdgFIQCovuSuZESne6RG6XQ==}
    engines: {node: '>= 6.0.0'}
    dependencies:
      debug: 4.3.4
    transitivePeerDependencies:
      - supports-color

  /aggregate-error/3.1.0:
    resolution: {integrity: sha512-4I7Td01quW/RpocfNayFdFVk1qSuoh0E7JrbRJ16nH01HhKFQ88INq9Sd+nd72zqRySlr9BmDA8xlEJ6vJMrYA==}
    engines: {node: '>=8'}
    dependencies:
      clean-stack: 2.2.0
      indent-string: 4.0.0
    dev: true

  /ajv/6.12.6:
    resolution: {integrity: sha512-j3fVLgvTo527anyYyJOGTYJbG+vnnQYvE0m5mmkc1TK+nxAppkCLMIL0aZ4dblVCNoGShhm+kzE4ZUykBoMg4g==}
    dependencies:
      fast-deep-equal: 3.1.3
      fast-json-stable-stringify: 2.1.0
      json-schema-traverse: 0.4.1
      uri-js: 4.4.1
    dev: true

  /algoliasearch/4.11.0:
    resolution: {integrity: sha512-IXRj8kAP2WrMmj+eoPqPc6P7Ncq1yZkFiyDrjTBObV1ADNL8Z/KdZ+dWC5MmYcBLAbcB/mMCpak5N/D1UIZvsA==}
    dependencies:
      '@algolia/cache-browser-local-storage': 4.11.0
      '@algolia/cache-common': 4.11.0
      '@algolia/cache-in-memory': 4.11.0
      '@algolia/client-account': 4.11.0
      '@algolia/client-analytics': 4.11.0
      '@algolia/client-common': 4.11.0
      '@algolia/client-personalization': 4.11.0
      '@algolia/client-search': 4.11.0
      '@algolia/logger-common': 4.11.0
      '@algolia/logger-console': 4.11.0
      '@algolia/requester-browser-xhr': 4.11.0
      '@algolia/requester-common': 4.11.0
      '@algolia/requester-node-http': 4.11.0
      '@algolia/transporter': 4.11.0
    dev: true

  /ansi-escapes/4.3.2:
    resolution: {integrity: sha512-gKXj5ALrKWQLsYG9jlTRmR/xKluxHV+Z9QEwNIgCfM1/uwPMCuzVVnh5mwTd+OuBZcwSIMbqssNWRm1lE51QaQ==}
    engines: {node: '>=8'}
    dependencies:
      type-fest: 0.21.3
    dev: true

  /ansi-regex/5.0.1:
    resolution: {integrity: sha512-quJQXlTSUGL2LH9SUXo8VwsY4soanhgo6LNSm84E1LBcE8s3O0wpdiRzyR9z/ZZJMlMWv37qOOb9pdJlMUEKFQ==}
    engines: {node: '>=8'}

  /ansi-regex/6.0.1:
    resolution: {integrity: sha512-n5M855fKb2SsfMIiFFoVrABHJC8QtHwVx+mHWP3QcEqBHYienj5dHSgjbxtC0WEZXYt4wcD6zrQElDPhFuZgfA==}
    engines: {node: '>=12'}
    dev: true

  /ansi-styles/3.2.1:
    resolution: {integrity: sha512-VT0ZI6kZRdTh8YyJw3SMbYm/u+NqfsAxEpWO0Pf9sq8/e94WxxOpPKx9FR1FlyCtOVDNOQ+8ntlqFxiRc+r5qA==}
    engines: {node: '>=4'}
    dependencies:
      color-convert: 1.9.3

  /ansi-styles/4.3.0:
    resolution: {integrity: sha512-zbB9rCJAT1rbjiVDb2hqKFHNYLxgtk8NURxZ3IZwD3F6NtxbXZQCnnSi1Lkx+IDohdPlFp222wVALIheZJQSEg==}
    engines: {node: '>=8'}
    dependencies:
      color-convert: 2.0.1

  /ansi-styles/5.2.0:
    resolution: {integrity: sha512-Cxwpt2SfTzTtXcfOlzGEee8O+c+MmUgGrNiBcXnuWxuFJHe6a5Hz7qwhwe5OgaSYI0IJvkLqWX1ASG+cJOkEiA==}
    engines: {node: '>=10'}
    dev: true

  /ansi-styles/6.1.0:
    resolution: {integrity: sha512-VbqNsoz55SYGczauuup0MFUyXNQviSpFTj1RQtFzmQLk18qbVSpTFFGMT293rmDaQuKCT6InmbuEyUne4mTuxQ==}
    engines: {node: '>=12'}
    dev: true

  /anymatch/3.1.2:
    resolution: {integrity: sha512-P43ePfOAIupkguHUycrc4qJ9kz8ZiuOUijaETwX7THt0Y/GNK7v0aa8rY816xWjZ7rJdA5XdMcpVFTKMq+RvWg==}
    engines: {node: '>= 8'}
    dependencies:
      normalize-path: 3.0.0
      picomatch: 2.3.1

  /aproba/2.0.0:
    resolution: {integrity: sha512-lYe4Gx7QT+MKGbDsA+Z+he/Wtef0BiwDOlK/XkBrdfsh9J/jPPXbX0tE9x9cl27Tmu5gg3QUbUrQYa/y+KOHPQ==}
    dev: false

  /are-we-there-yet/2.0.0:
    resolution: {integrity: sha512-Ci/qENmwHnsYo9xKIcUJN5LeDKdJ6R1Z1j9V/J5wyq8nh/mYPEpIKJbBZXtZjG04HiK7zV/p6Vs9952MrMeUIw==}
    engines: {node: '>=10'}
    dependencies:
      delegates: 1.0.0
      readable-stream: 3.6.0
    dev: false

  /arg/4.1.3:
    resolution: {integrity: sha512-58S9QDqG0Xx27YwPSt9fJxivjYl432YCwfDMfZ+71RAqUrZef7LrKQZ3LHLOwCS4FLNBplP533Zx895SeOCHvA==}
    dev: true

  /arg/5.0.1:
    resolution: {integrity: sha512-e0hDa9H2Z9AwFkk2qDlwhoMYE4eToKarchkQHovNdLTCYMHZHeRjI71crOh+dio4K6u1IcwubQqo79Ga4CyAQA==}
    dev: false

  /argparse/1.0.10:
    resolution: {integrity: sha512-o5Roy6tNG4SL/FOkCAN6RzjiakZS25RLYFrcMttJqbdd8BWrnA+fGz57iN5Pb06pvBGvl5gQ0B48dJlslXvoTg==}
    dependencies:
      sprintf-js: 1.0.3
    dev: true

  /argparse/2.0.1:
    resolution: {integrity: sha512-8+9WqebbFzpX9OR+Wa6O29asIogeRMzcGtAINdpMHHyAg10f05aSFVBbcEqGf/PXw1EjAZ+q2/bEBg3DvurK3Q==}
    dev: true

  /array-find-index/1.0.2:
    resolution: {integrity: sha1-3wEKoSh+Fku9pvlyOwqWoexBh6E=}
    engines: {node: '>=0.10.0'}
    dev: true

  /array-flatten/1.1.1:
    resolution: {integrity: sha1-ml9pkFGx5wczKPKgCJaLZOopVdI=}
    dev: true

  /array-ify/1.0.0:
    resolution: {integrity: sha1-nlKHYrSpBmrRY6aWKjZEGOlibs4=}
    dev: true

  /array-union/2.1.0:
    resolution: {integrity: sha512-HGyxoOTYUyCM6stUe6EJgnd4EoewAI7zMdfqO+kGjnlZmBDz/cR5pf8r/cR4Wq60sL/p0IkcjUEEPwS3GFrIyw==}
    engines: {node: '>=8'}
    dev: true

  /arrify/1.0.1:
    resolution: {integrity: sha1-iYUI2iIm84DfkEcoRWhJwVAaSw0=}
    engines: {node: '>=0.10.0'}
    dev: true

  /asap/2.0.6:
    resolution: {integrity: sha1-5QNHYR1+aQlDIIu9r+vLwvuGbUY=}
    dev: true

  /asn1js/2.2.0:
    resolution: {integrity: sha512-oagLNqpfNv7CvmyMoexMDNyVDSiq1rya0AEUgcLlNHdHgNl6U/hi8xY370n5y+ZIFEXOx0J4B1qF2NDjMRxklA==}
    engines: {node: '>=6.0.0'}
    dependencies:
      pvutils: 1.1.3
    dev: true

  /assert-never/1.2.1:
    resolution: {integrity: sha512-TaTivMB6pYI1kXwrFlEhLeGfOqoDNdTxjCdwRfFFkEA30Eu+k48W34nlok2EYWJfFFzqaEmichdNM7th6M5HNw==}
    dev: true

  /astral-regex/2.0.0:
    resolution: {integrity: sha512-Z7tMw1ytTXt5jqMcOP+OQteU1VuNK9Y02uuJtKQ1Sv69jXQKKg5cibLwGJow8yzZP+eAc18EmLGPal0bp36rvQ==}
    engines: {node: '>=8'}
    dev: true

  /asynckit/0.4.0:
    resolution: {integrity: sha1-x57Zf380y48robyXkLzDZkdLS3k=}
    dev: true

  /atob/2.1.2:
    resolution: {integrity: sha512-Wm6ukoaOGJi/73p/cl2GvLjTI5JM1k/O14isD73YML8StrH/7/lRFgmg8nICZgD3bZZvjwCGxtMOD3wWNAu8cg==}
    engines: {node: '>= 4.5.0'}
    hasBin: true
    dev: true

  /autoprefixer/10.4.0:
    resolution: {integrity: sha512-7FdJ1ONtwzV1G43GDD0kpVMn/qbiNqyOPMFTX5nRffI+7vgWoFEc6DcXOxHJxrWNDXrZh18eDsZjvZGUljSRGA==}
    engines: {node: ^10 || ^12 || >=14}
    hasBin: true
    peerDependencies:
      postcss: ^8.1.0
    dependencies:
      browserslist: 4.19.1
      caniuse-lite: 1.0.30001294
      fraction.js: 4.1.2
      normalize-range: 0.1.2
      picocolors: 1.0.0
      postcss-value-parser: 4.2.0
    dev: false

  /axios/0.24.0:
    resolution: {integrity: sha512-Q6cWsys88HoPgAaFAVUb0WpPk0O8iTeisR9IMqy9G8AbO4NlpVknrnQS03zzF9PGAWgO3cgletO3VjV/P7VztA==}
    dependencies:
      follow-redirects: 1.14.6_debug@4.3.4
    transitivePeerDependencies:
      - debug
    dev: false

  /babel-jest/27.5.1_@babel+core@7.17.2:
    resolution: {integrity: sha512-cdQ5dXjGRd0IBRATiQ4mZGlGlRE8kJpjPOixdNRdT+m3UcNqmYWN6rK6nvtXYfY3D76cb8s/O1Ss8ea24PIwcg==}
    engines: {node: ^10.13.0 || ^12.13.0 || ^14.15.0 || >=15.0.0}
    peerDependencies:
      '@babel/core': ^7.8.0
    dependencies:
      '@babel/core': 7.17.2
      '@jest/transform': 27.5.1
      '@jest/types': 27.5.1
      '@types/babel__core': 7.1.17
      babel-plugin-istanbul: 6.1.1
      babel-preset-jest: 27.5.1_@babel+core@7.17.2
      chalk: 4.1.2
      graceful-fs: 4.2.9
      slash: 3.0.0
    transitivePeerDependencies:
      - supports-color
    dev: true

  /babel-plugin-istanbul/6.1.1:
    resolution: {integrity: sha512-Y1IQok9821cC9onCx5otgFfRm7Lm+I+wwxOx738M/WLPZ9Q42m4IG5W0FNX8WLL2gYMZo3JkuXIH2DOpWM+qwA==}
    engines: {node: '>=8'}
    dependencies:
      '@babel/helper-plugin-utils': 7.16.7
      '@istanbuljs/load-nyc-config': 1.1.0
      '@istanbuljs/schema': 0.1.3
      istanbul-lib-instrument: 5.1.0
      test-exclude: 6.0.0
    transitivePeerDependencies:
      - supports-color
    dev: true

  /babel-plugin-jest-hoist/27.5.1:
    resolution: {integrity: sha512-50wCwD5EMNW4aRpOwtqzyZHIewTYNxLA4nhB+09d8BIssfNfzBRhkBIHiaPv1Si226TQSvp8gxAJm2iY2qs2hQ==}
    engines: {node: ^10.13.0 || ^12.13.0 || ^14.15.0 || >=15.0.0}
    dependencies:
      '@babel/template': 7.16.7
      '@babel/types': 7.17.0
      '@types/babel__core': 7.1.17
      '@types/babel__traverse': 7.14.2
    dev: true

  /babel-plugin-macros/2.8.0:
    resolution: {integrity: sha512-SEP5kJpfGYqYKpBrj5XU3ahw5p5GOHJ0U5ssOSQ/WBVdwkD2Dzlce95exQTs3jOVWPPKLBN2rlEWkCK7dSmLvg==}
    dependencies:
      '@babel/runtime': 7.16.5
      cosmiconfig: 6.0.0
      resolve: 1.20.0
    dev: true

  /babel-preset-current-node-syntax/1.0.1_@babel+core@7.17.2:
    resolution: {integrity: sha512-M7LQ0bxarkxQoN+vz5aJPsLBn77n8QgTFmo8WK0/44auK2xlCXrYcUxHFxgU7qW5Yzw/CjmLRK2uJzaCd7LvqQ==}
    peerDependencies:
      '@babel/core': ^7.0.0
    dependencies:
      '@babel/core': 7.17.2
      '@babel/plugin-syntax-async-generators': 7.8.4_@babel+core@7.17.2
      '@babel/plugin-syntax-bigint': 7.8.3_@babel+core@7.17.2
      '@babel/plugin-syntax-class-properties': 7.12.13_@babel+core@7.17.2
      '@babel/plugin-syntax-import-meta': 7.10.4_@babel+core@7.17.2
      '@babel/plugin-syntax-json-strings': 7.8.3_@babel+core@7.17.2
      '@babel/plugin-syntax-logical-assignment-operators': 7.10.4_@babel+core@7.17.2
      '@babel/plugin-syntax-nullish-coalescing-operator': 7.8.3_@babel+core@7.17.2
      '@babel/plugin-syntax-numeric-separator': 7.10.4_@babel+core@7.17.2
      '@babel/plugin-syntax-object-rest-spread': 7.8.3_@babel+core@7.17.2
      '@babel/plugin-syntax-optional-catch-binding': 7.8.3_@babel+core@7.17.2
      '@babel/plugin-syntax-optional-chaining': 7.8.3_@babel+core@7.17.2
      '@babel/plugin-syntax-top-level-await': 7.14.5_@babel+core@7.17.2
    dev: true

  /babel-preset-jest/27.5.1_@babel+core@7.17.2:
    resolution: {integrity: sha512-Nptf2FzlPCWYuJg41HBqXVT8ym6bXOevuCTbhxlUpjwtysGaIWFvDEjp4y+G7fl13FgOdjs7P/DmErqH7da0Ag==}
    engines: {node: ^10.13.0 || ^12.13.0 || ^14.15.0 || >=15.0.0}
    peerDependencies:
      '@babel/core': ^7.0.0
    dependencies:
      '@babel/core': 7.17.2
      babel-plugin-jest-hoist: 27.5.1
      babel-preset-current-node-syntax: 1.0.1_@babel+core@7.17.2
    dev: true

  /babel-walk/3.0.0-canary-5:
    resolution: {integrity: sha512-GAwkz0AihzY5bkwIY5QDR+LvsRQgB/B+1foMPvi0FZPMl5fjD7ICiznUiBdLYMH1QYe6vqu4gWYytZOccLouFw==}
    engines: {node: '>= 10.0.0'}
    dependencies:
      '@babel/types': 7.16.0
    dev: true

  /balanced-match/1.0.2:
    resolution: {integrity: sha512-3oSeUO0TMV67hN1AmbXsK4yaqU7tjiHlbxRDZOpH0KW9+CeX4bRAaX0Anxt0tx2MrpRpWwQaPwIlISEJhYU5Pw==}

  /base64-arraybuffer-es6/0.7.0:
    resolution: {integrity: sha512-ESyU/U1CFZDJUdr+neHRhNozeCv72Y7Vm0m1DCbjX3KBjT6eYocvAJlSk6+8+HkVwXlT1FNxhGW6q3UKAlCvvw==}
    engines: {node: '>=6.0.0'}
    dev: true

  /bcrypt/5.0.1:
    resolution: {integrity: sha512-9BTgmrhZM2t1bNuDtrtIMVSmmxZBrJ71n8Wg+YgdjHuIWYF7SjjmCPZFB+/5i/o/PIeRpwVJR3P+NrpIItUjqw==}
    engines: {node: '>= 10.0.0'}
    requiresBuild: true
    dependencies:
      '@mapbox/node-pre-gyp': 1.0.8
      node-addon-api: 3.2.1
    transitivePeerDependencies:
      - supports-color
    dev: false

  /bignumber.js/9.0.2:
    resolution: {integrity: sha512-GAcQvbpsM0pUb0zw1EI0KhQEZ+lRwR5fYaAp3vPOYuP7aDvGy6cVN6XHLauvF8SOga2y0dcLcjt3iQDTSEliyw==}
    dev: false

  /binary-extensions/2.2.0:
    resolution: {integrity: sha512-jDctJ/IVQbZoJykoeHbhXpOlNBqGNcwXJKJog42E5HDPUwQTSdjCHdihjj0DlnheQ7blbT6dHOafNAiS8ooQKA==}
    engines: {node: '>=8'}

  /body-parser/1.19.1:
    resolution: {integrity: sha512-8ljfQi5eBk8EJfECMrgqNGWPEY5jWP+1IzkzkGdFFEwFQZZyaZ21UqdaHktgiMlH0xLHqIFtE/u2OYE5dOtViA==}
    engines: {node: '>= 0.8'}
    dependencies:
      bytes: 3.1.1
      content-type: 1.0.4
      debug: 2.6.9
      depd: 1.1.2
      http-errors: 1.8.1
      iconv-lite: 0.4.24
      on-finished: 2.3.0
      qs: 6.9.6
      raw-body: 2.4.2
      type-is: 1.6.18
    dev: true

  /brace-expansion/1.1.11:
    resolution: {integrity: sha512-iCuPHDFgrHX7H2vEI/5xpz07zSHB00TpugqhmYtVmMO6518mCuRMoOYFldEBl0g187ufozdaHgWKcYFb61qGiA==}
    dependencies:
      balanced-match: 1.0.2
      concat-map: 0.0.1

  /braces/3.0.2:
    resolution: {integrity: sha512-b8um+L1RzM3WDSzvhm6gIz1yfTbBt6YTlcEKAvsmqCZZFw46z626lVj9j1yEPW33H5H+lBQpZMP1k8l+78Ha0A==}
    engines: {node: '>=8'}
    dependencies:
      fill-range: 7.0.1

  /browser-process-hrtime/1.0.0:
    resolution: {integrity: sha512-9o5UecI3GhkpM6DrXr69PblIuWxPKk9Y0jHBRhdocZ2y7YECBFCsHm79Pr3OyR2AvjhDkabFJaDJMYRazHgsow==}
    dev: true

  /browserslist/4.19.1:
    resolution: {integrity: sha512-u2tbbG5PdKRTUoctO3NBD8FQ5HdPh1ZXPHzp1rwaa5jTc+RV9/+RlWiAIKmjRPQF+xbGM9Kklj5bZQFa2s/38A==}
    engines: {node: ^6 || ^7 || ^8 || ^9 || ^10 || ^11 || ^12 || >=13.7}
    hasBin: true
    dependencies:
      caniuse-lite: 1.0.30001294
      electron-to-chromium: 1.4.29
      escalade: 3.1.1
      node-releases: 2.0.1
      picocolors: 1.0.0

  /bs-logger/0.2.6:
    resolution: {integrity: sha512-pd8DCoxmbgc7hyPKOvxtqNcjYoOsABPQdcCUjGp3d42VR2CX1ORhk2A87oqqu5R1kk+76nsxZupkmyd+MVtCog==}
    engines: {node: '>= 6'}
    dependencies:
      fast-json-stable-stringify: 2.1.0
    dev: true

  /bser/2.1.1:
    resolution: {integrity: sha512-gQxTNE/GAfIIrmHLUE3oJyp5FO6HRBfhjnw4/wMmA63ZGDJnWBmgY/lyQBpnDUkGmAhbSe39tx2d/iTOAfglwQ==}
    dependencies:
      node-int64: 0.4.0
    dev: true

  /buffer-crc32/0.2.13:
    resolution: {integrity: sha1-DTM+PwDqxQqhRUq9MO+MKl2ackI=}
    dev: true

  /buffer-from/1.1.2:
    resolution: {integrity: sha512-E+XQCRwSbaaiChtv6k6Dwgc+bx+Bs6vuKJHHl5kox/BaKbhiXzqQOwK4cO22yElGp2OCmjwVhT3HmxgyPGnJfQ==}
    dev: true

  /builtin-modules/3.2.0:
    resolution: {integrity: sha512-lGzLKcioL90C7wMczpkY0n/oART3MbBa8R9OFGE1rJxoVI86u4WAGfEk8Wjv10eKSyTHVGkSo3bvBylCEtk7LA==}
    engines: {node: '>=6'}
    dev: true

  /busboy/0.3.1:
    resolution: {integrity: sha512-y7tTxhGKXcyBxRKAni+awqx8uqaJKrSFSNFSeRG5CsWNdmy2BIK+6VGWEW7TZnIO/533mtMEA4rOevQV815YJw==}
    engines: {node: '>=4.5.0'}
    dependencies:
      dicer: 0.3.0
    dev: true

  /bytes/3.0.0:
    resolution: {integrity: sha1-0ygVQE1olpn4Wk6k+odV3ROpYEg=}
    engines: {node: '>= 0.8'}
    dev: true

  /bytes/3.1.1:
    resolution: {integrity: sha512-dWe4nWO/ruEOY7HkUJ5gFt1DCFV9zPRoJr8pV0/ASQermOZjtq8jMjOprC0Kd10GLN+l7xaUPvxzJFWtxGu8Fg==}
    engines: {node: '>= 0.8'}

  /cac/6.7.9:
    resolution: {integrity: sha512-XN5qEpfNQCJ8jRaZgitSkkukjMRCGio+X3Ks5KUbGGlPbV+pSem1l9VuzooCBXOiMFshUZgyYqg6rgN8rjkb/w==}
    engines: {node: '>=8'}
    dev: true

  /call-bind/1.0.2:
    resolution: {integrity: sha512-7O+FbCihrB5WGbFYesctwmTKae6rOiIzmz1icreWJ+0aA7LJfuqhEso2T9ncpcFtzMQtzXf2QGGueWJGTYsqrA==}
    dependencies:
      function-bind: 1.1.1
      get-intrinsic: 1.1.1
    dev: true

  /callsites/3.1.0:
    resolution: {integrity: sha512-P8BjAsXvZS+VIDUI11hHCQEv74YT67YUi5JJFNWIqL235sBmjX4+qx9Muvls5ivyNENctx46xQLQ3aTuE7ssaQ==}
    engines: {node: '>=6'}

  /camelcase-css/2.0.1:
    resolution: {integrity: sha512-QOSvevhslijgYwRx6Rv7zKdMF8lbRmx+uQGx2+vDc+KI/eBnsy9kit5aj23AgGu3pa4t9AgwbnXWqS+iOY+2aA==}
    engines: {node: '>= 6'}
    dev: false

  /camelcase-keys/6.2.2:
    resolution: {integrity: sha512-YrwaA0vEKazPBkn0ipTiMpSajYDSe+KjQfrjhcBMxJt/znbvlHd8Pw/Vamaz5EB4Wfhs3SUR3Z9mwRu/P3s3Yg==}
    engines: {node: '>=8'}
    dependencies:
      camelcase: 5.3.1
      map-obj: 4.3.0
      quick-lru: 4.0.1
    dev: true

  /camelcase/5.3.1:
    resolution: {integrity: sha512-L28STB170nwWS63UjtlEOE3dldQApaJXZkOI1uMFfzf3rRuPegHaHesyee+YxQ+W6SvRDQV6UrdOdRiR153wJg==}
    engines: {node: '>=6'}
    dev: true

  /camelcase/6.2.1:
    resolution: {integrity: sha512-tVI4q5jjFV5CavAU8DXfza/TJcZutVKo/5Foskmsqcm0MsL91moHvwiGNnqaa2o6PF/7yT5ikDRcVcl8Rj6LCA==}
    engines: {node: '>=10'}

  /caniuse-lite/1.0.30001294:
    resolution: {integrity: sha512-LiMlrs1nSKZ8qkNhpUf5KD0Al1KCBE3zaT7OLOwEkagXMEDij98SiOovn9wxVGQpklk9vVC/pUSqgYmkmKOS8g==}

  /chalk/2.4.2:
    resolution: {integrity: sha512-Mti+f9lpJNcwF4tWV8/OrTTtF1gZi+f8FqlyAdouralcFWFQWF2+NgCHShjkCb+IFBLq9buZwE1xckQU4peSuQ==}
    engines: {node: '>=4'}
    dependencies:
      ansi-styles: 3.2.1
      escape-string-regexp: 1.0.5
      supports-color: 5.5.0

  /chalk/4.1.2:
    resolution: {integrity: sha512-oKnbhFyRIXpUuez8iBMmyEa4nbj4IOQyuhc/wy9kY7/WVPcwIO9VA668Pu8RkO7+0G76SLROeyw9CpQ061i4mA==}
    engines: {node: '>=10'}
    dependencies:
      ansi-styles: 4.3.0
      supports-color: 7.2.0

  /char-regex/1.0.2:
    resolution: {integrity: sha512-kWWXztvZ5SBQV+eRgKFeh8q5sLuZY2+8WUIzlxWVTg+oGwY14qylx1KbKzHd8P6ZYkAg0xyIDU9JMHhyJMZ1jw==}
    engines: {node: '>=10'}
    dev: true

  /character-parser/2.2.0:
    resolution: {integrity: sha1-x84o821LzZdE5f/CxfzeHHMmH8A=}
    dependencies:
      is-regex: 1.1.4
    dev: true

  /chokidar/3.5.2:
    resolution: {integrity: sha512-ekGhOnNVPgT77r4K/U3GDhu+FQ2S8TnK/s2KbIGXi0SZWuwkZ2QNyfWdZW+TVfn84DpEP7rLeCt2UI6bJ8GwbQ==}
    engines: {node: '>= 8.10.0'}
    dependencies:
      anymatch: 3.1.2
      braces: 3.0.2
      glob-parent: 5.1.2
      is-binary-path: 2.1.0
      is-glob: 4.0.3
      normalize-path: 3.0.0
      readdirp: 3.6.0
    optionalDependencies:
      fsevents: 2.3.2

  /chokidar/3.5.3:
    resolution: {integrity: sha512-Dr3sfKRP6oTcjf2JmUmFJfeVMvXBdegxB0iVQ5eb2V10uFJUCAS8OByZdVAyVb8xXNz3GjjTgj9kLWsZTqE6kw==}
    engines: {node: '>= 8.10.0'}
    dependencies:
      anymatch: 3.1.2
      braces: 3.0.2
      glob-parent: 5.1.2
      is-binary-path: 2.1.0
      is-glob: 4.0.3
      normalize-path: 3.0.0
      readdirp: 3.6.0
    optionalDependencies:
      fsevents: 2.3.2

  /chownr/2.0.0:
    resolution: {integrity: sha512-bIomtDF5KGpdogkLd9VspvFzk9KfpyyGlS8YFVZl7TGPBHL5snIOnxeshwVgPteQ9b4Eydl+pVbIyE1DcvCWgQ==}
    engines: {node: '>=10'}
    dev: false

  /ci-info/3.3.0:
    resolution: {integrity: sha512-riT/3vI5YpVH6/qomlDnJow6TBee2PBKSEpx3O32EGPYbWGIRsIlGRms3Sm74wYE1JMo8RnO04Hb12+v1J5ICw==}
    dev: true

  /cjs-module-lexer/1.2.2:
    resolution: {integrity: sha512-cOU9usZw8/dXIXKtwa8pM0OTJQuJkxMN6w30csNRUerHfeQ5R6U3kkU/FtJeIf3M202OHfY2U8ccInBG7/xogA==}
    dev: true

  /cjstoesm/1.1.4_typescript@4.5.4:
    resolution: {integrity: sha512-cixLJwK2HS8R8J1jJcYwlrLxWUbdNms5EmVQuvP3O0CGvHNv2WVd2gnqTP/tbTEYzbgWiSYQBZDoAakqsSl94Q==}
    engines: {node: '>=10.0.0'}
    hasBin: true
    peerDependencies:
      typescript: '>=3.2.x || >= 4.x'
    dependencies:
      '@wessberg/stringutil': 1.0.19
      chalk: 4.1.2
      commander: 7.2.0
      compatfactory: 0.0.6_typescript@4.5.4
      crosspath: 0.0.8
      fast-glob: 3.2.7
      helpertypes: 0.0.2
      reserved-words: 0.1.2
      resolve: 1.20.0
      typescript: 4.5.4
    dev: true

  /clean-stack/2.2.0:
    resolution: {integrity: sha512-4diC9HaTE+KRAMWhDhrGOECgWZxoevMc5TlkObMqNSsVU62PYzXZ/SMTjzyGAFF1YusgxGcSWTEXBhp0CPwQ1A==}
    engines: {node: '>=6'}
    dev: true

  /cli-cursor/3.1.0:
    resolution: {integrity: sha512-I/zHAwsKf9FqGoXM4WWRACob9+SNukZTd94DWF57E4toouRulbCxcUh6RKUEOQlYTHJnzkPMySvPNaaSLNfLZw==}
    engines: {node: '>=8'}
    dependencies:
      restore-cursor: 3.1.0
    dev: true

  /cli-truncate/2.1.0:
    resolution: {integrity: sha512-n8fOixwDD6b/ObinzTrp1ZKFzbgvKZvuz/TvejnLn1aQfC6r52XEx85FmuC+3HI+JM7coBRXUvNqEU2PHVrHpg==}
    engines: {node: '>=8'}
    dependencies:
      slice-ansi: 3.0.0
      string-width: 4.2.3
    dev: true

  /cli-truncate/3.1.0:
    resolution: {integrity: sha512-wfOBkjXteqSnI59oPcJkcPl/ZmwvMMOj340qUIY1SKZCv0B9Cf4D4fAucRkIKQmsIuYK3x1rrgU7MeGRruiuiA==}
    engines: {node: ^12.20.0 || ^14.13.1 || >=16.0.0}
    dependencies:
      slice-ansi: 5.0.0
      string-width: 5.0.1
    dev: true

  /clipboard/2.0.8:
    resolution: {integrity: sha512-Y6WO0unAIQp5bLmk1zdThRhgJt/x3ks6f30s3oE3H1mgIEU33XyQjEf8gsf6DxC7NPX8Y1SsNWjUjL/ywLnnbQ==}
    dependencies:
      good-listener: 1.2.2
      select: 1.1.2
      tiny-emitter: 2.1.0
    dev: false

  /cliui/7.0.4:
    resolution: {integrity: sha512-OcRE68cOsVMXp1Yvonl/fzkQOyjLSu/8bhPDfQt0e0/Eb283TKP20Fs2MqoPsr9SwA595rRCA+QMzYc9nBP+JQ==}
    dependencies:
      string-width: 4.2.3
      strip-ansi: 6.0.1
      wrap-ansi: 7.0.0
    dev: true

  /cluster-key-slot/1.1.0:
    resolution: {integrity: sha512-2Nii8p3RwAPiFwsnZvukotvow2rIHM+yQ6ZcBXGHdniadkYGZYiGmkHJIbZPIV9nfv7m/U1IPMVVcAhoWFeklw==}
    engines: {node: '>=0.10.0'}
    dev: true

  /co/4.6.0:
    resolution: {integrity: sha1-bqa989hTrlTMuOR7+gvz+QMfsYQ=}
    engines: {iojs: '>= 1.0.0', node: '>= 0.12.0'}
    dev: true

  /collect-v8-coverage/1.0.1:
    resolution: {integrity: sha512-iBPtljfCNcTKNAto0KEtDfZ3qzjJvqE3aTGZsbhjSBlorqpXJlaWWtPO35D+ZImoC3KWejX64o+yPGxhWSTzfg==}
    dev: true

  /color-convert/1.9.3:
    resolution: {integrity: sha512-QfAUtd+vFdAtFQcC8CCyYt1fYWxSqAiK2cSD6zDB8N3cpsEBAvRxp9zOGg6G/SHHJYAT88/az/IuDGALsNVbGg==}
    dependencies:
      color-name: 1.1.3

  /color-convert/2.0.1:
    resolution: {integrity: sha512-RRECPsj7iu/xb5oKYcsFHSppFNnsj/52OVTRKb4zP5onXwVF3zVmmToNcOfGC+CRDpfK/U584fMg38ZHCaElKQ==}
    engines: {node: '>=7.0.0'}
    dependencies:
      color-name: 1.1.4

  /color-name/1.1.3:
    resolution: {integrity: sha1-p9BVi9icQveV3UIyj3QIMcpTvCU=}

  /color-name/1.1.4:
    resolution: {integrity: sha512-dOy+3AuW3a2wNbZHIuMZpTcgjGuLU/uBL/ubcZF9OXbDo8ff4O8yVp5Bf0efS8uEoYo5q4Fx7dY9OgQGXgAsQA==}

  /color-string/1.9.0:
    resolution: {integrity: sha512-9Mrz2AQLefkH1UvASKj6v6hj/7eWgjnT/cVsR8CumieLoT+g900exWeNogqtweI8dxloXN9BDQTYro1oWu/5CQ==}
    dependencies:
      color-name: 1.1.4
      simple-swizzle: 0.2.2
    dev: false

  /color-support/1.1.3:
    resolution: {integrity: sha512-qiBjkpbMLO/HL68y+lh4q0/O1MZFj2RX6X/KmMa3+gJD3z+WwI1ZzDHysvqHGS3mP6mznPckpXmw1nI9cJjyRg==}
    hasBin: true
    dev: false

  /color/4.1.0:
    resolution: {integrity: sha512-o2rkkxyLGgYoeUy1OodXpbPAQNmlNBrirQ8ODO8QutzDiDMNdezSOZLNnusQ6pUpCQJUsaJIo9DZJKqa2HgH7A==}
    dependencies:
      color-convert: 2.0.1
      color-string: 1.9.0
    dev: false

  /colorette/2.0.16:
    resolution: {integrity: sha512-hUewv7oMjCp+wkBv5Rm0v87eJhq4woh5rSR+42YSQJKecCqgIqNkZ6lAlQms/BwHPJA5NKMRlpxPRv0n8HQW6g==}
    dev: true

  /colors/1.2.5:
    resolution: {integrity: sha512-erNRLao/Y3Fv54qUa0LBB+//Uf3YwMUmdJinN20yMXm9zdKKqH9wt7R9IIVZ+K7ShzfpLV/Zg8+VyrBJYB4lpg==}
    engines: {node: '>=0.1.90'}
    dev: true

  /colors/1.4.0:
    resolution: {integrity: sha512-a+UqTh4kgZg/SlGvfbzDHpgRu7AAQOmmqRHJnxhRZICKFUT91brVhNNt58CMWU9PsBbv3PDCZUHbVxuDiH2mtA==}
    engines: {node: '>=0.1.90'}
    dev: true

  /combined-stream/1.0.8:
    resolution: {integrity: sha512-FQN4MRfuJeHf7cBbBMJFXhKSDq+2kAArBlmRBvcvFE5BB1HZKXtSFASDhdlz9zOYwxh8lDdnvmMOe/+5cdoEdg==}
    engines: {node: '>= 0.8'}
    dependencies:
      delayed-stream: 1.0.0
    dev: true

  /commander/2.20.3:
    resolution: {integrity: sha512-GpVkmM8vF2vQUkj2LvZmD35JxeJOLCwJ9cUkugyk2nuhbv3+mJvpLYYt+0+USMxE+oj+ey/lJEnhZw75x/OMcQ==}
    requiresBuild: true
    dev: true

  /commander/7.2.0:
    resolution: {integrity: sha512-QrWXB+ZQSVPmIWIhtEO9H+gwHaMGYiF5ChvoJ+K9ZGHG/sVsa6yiesAD1GC/x46sET00Xlwo1u49RVVVzvcSkw==}
    engines: {node: '>= 10'}
    dev: true

  /commander/8.3.0:
    resolution: {integrity: sha512-OkTL9umf+He2DZkUq8f8J9of7yL6RJKI24dVITBmNfZBmri9zYZQrKkuXiKhyfPSu8tUhnVBB1iKXevvnlR4Ww==}
    engines: {node: '>= 12'}

  /commenting/1.1.0:
    resolution: {integrity: sha512-YeNK4tavZwtH7jEgK1ZINXzLKm6DZdEMfsaaieOsCAN0S8vsY7UeuO3Q7d/M018EFgE+IeUAuBOKkFccBZsUZA==}
    dev: true

  /commondir/1.0.1:
    resolution: {integrity: sha1-3dgA2gxmEnOTzKWVDqloo6rxJTs=}
    dev: true

  /compare-func/2.0.0:
    resolution: {integrity: sha512-zHig5N+tPWARooBnb0Zx1MFcdfpyJrfTJ3Y5L+IFvUm8rM74hHz66z0gw0x4tijh5CorKkKUCnW82R2vmpeCRA==}
    dependencies:
      array-ify: 1.0.0
      dot-prop: 5.3.0
    dev: true

  /compatfactory/0.0.6_typescript@4.5.4:
    resolution: {integrity: sha512-F1LpdNxgxay4UdanmeL75+guJPDg2zu8bFZDVih/kse5hA3oa+aMgvk4tLwq7AFBpy3S0ilnPdSfYsTl/L9NXA==}
    engines: {node: '>=10.0.0'}
    peerDependencies:
      typescript: '>=3.x || >= 4.x'
    dependencies:
      helpertypes: 0.0.2
      typescript: 4.5.4
    dev: true

  /compressible/2.0.18:
    resolution: {integrity: sha512-AF3r7P5dWxL8MxyITRMlORQNaOA2IkAFaTr4k7BUumjPtRpGDTZpl0Pb1XCO6JeDCBdp126Cgs9sMxqSjgYyRg==}
    engines: {node: '>= 0.6'}
    dependencies:
      mime-db: 1.51.0
    dev: true

  /compression/1.7.4:
    resolution: {integrity: sha512-jaSIDzP9pZVS4ZfQ+TzvtiWhdpFhE2RDHz8QJkpX9SIpLq88VueF5jJw6t+6CUQcAoA6t+x89MLrWAqpfDE8iQ==}
    engines: {node: '>= 0.8.0'}
    dependencies:
      accepts: 1.3.7
      bytes: 3.0.0
      compressible: 2.0.18
      debug: 2.6.9
      on-headers: 1.0.2
      safe-buffer: 5.1.2
      vary: 1.1.2
    dev: true

  /concat-map/0.0.1:
    resolution: {integrity: sha1-2Klr13/Wjfd5OnMDajug1UBdR3s=}

  /connect-history-api-fallback/1.6.0:
    resolution: {integrity: sha512-e54B99q/OUoH64zYYRf3HBP5z24G38h5D3qXu23JGRoigpX5Ss4r9ZnDk3g0Z8uQC2x2lPaJ+UlWBc1ZWBWdLg==}
    engines: {node: '>=0.8'}
    dev: true

  /connect/3.7.0:
    resolution: {integrity: sha512-ZqRXc+tZukToSNmh5C2iWMSoV3X1YUcPbqEM4DkEG5tNQXrQUZCNVGGv3IuicnkMtPfGf3Xtp8WCXs295iQ1pQ==}
    engines: {node: '>= 0.10.0'}
    dependencies:
      debug: 2.6.9
      finalhandler: 1.1.2
      parseurl: 1.3.3
      utils-merge: 1.0.1
    dev: true

  /console-control-strings/1.1.0:
    resolution: {integrity: sha1-PXz0Rk22RG6mRL9LOVB/mFEAjo4=}
    dev: false

  /constantinople/4.0.1:
    resolution: {integrity: sha512-vCrqcSIq4//Gx74TXXCGnHpulY1dskqLTFGDmhrGxzeXL8lF8kvXv6mpNWlJj1uD4DW23D4ljAqbY4RRaaUZIw==}
    dependencies:
      '@babel/parser': 7.16.6
      '@babel/types': 7.16.0
    dev: true

  /content-disposition/0.5.4:
    resolution: {integrity: sha512-FveZTNuGw04cxlAiWbzi6zTAL/lhehaWbTtgluJh4/E95DqMwTmha3KZN1aAWA8cFIhHzMZUvLevkw5Rqk+tSQ==}
    engines: {node: '>= 0.6'}
    dependencies:
      safe-buffer: 5.2.1
    dev: true

  /content-type/1.0.4:
    resolution: {integrity: sha512-hIP3EEPs8tB9AT1L+NUqtwOAps4mk2Zob89MWXMHjHWg9milF/j4osnnQLXBCBFBk/tvIG/tUc9mOUJiPBhPXA==}
    engines: {node: '>= 0.6'}
    dev: true

  /conventional-changelog-angular/5.0.13:
    resolution: {integrity: sha512-i/gipMxs7s8L/QeuavPF2hLnJgH6pEZAttySB6aiQLWcX3puWDL3ACVmvBhJGxnAy52Qc15ua26BufY6KpmrVA==}
    engines: {node: '>=10'}
    dependencies:
      compare-func: 2.0.0
      q: 1.5.1
    dev: true

  /conventional-changelog-atom/2.0.8:
    resolution: {integrity: sha512-xo6v46icsFTK3bb7dY/8m2qvc8sZemRgdqLb/bjpBsH2UyOS8rKNTgcb5025Hri6IpANPApbXMg15QLb1LJpBw==}
    engines: {node: '>=10'}
    dependencies:
      q: 1.5.1
    dev: true

  /conventional-changelog-cli/2.2.2:
    resolution: {integrity: sha512-8grMV5Jo8S0kP3yoMeJxV2P5R6VJOqK72IiSV9t/4H5r/HiRqEBQ83bYGuz4Yzfdj4bjaAEhZN/FFbsFXr5bOA==}
    engines: {node: '>=10'}
    hasBin: true
    dependencies:
      add-stream: 1.0.0
      conventional-changelog: 3.1.25
      lodash: 4.17.21
      meow: 8.1.2
      tempfile: 3.0.0
    dev: true

  /conventional-changelog-codemirror/2.0.8:
    resolution: {integrity: sha512-z5DAsn3uj1Vfp7po3gpt2Boc+Bdwmw2++ZHa5Ak9k0UKsYAO5mH1UBTN0qSCuJZREIhX6WU4E1p3IW2oRCNzQw==}
    engines: {node: '>=10'}
    dependencies:
      q: 1.5.1
    dev: true

  /conventional-changelog-conventionalcommits/4.6.2:
    resolution: {integrity: sha512-fo+VhM0VtD3wdHZtrPhgvTFjAhAMUjYeQV6B5+DB/cupG1O554pJdTwrvBInq8JLHl+GucKQpZycMPye/OpgSw==}
    engines: {node: '>=10'}
    dependencies:
      compare-func: 2.0.0
      lodash: 4.17.21
      q: 1.5.1
    dev: true

  /conventional-changelog-core/4.2.4:
    resolution: {integrity: sha512-gDVS+zVJHE2v4SLc6B0sLsPiloR0ygU7HaDW14aNJE1v4SlqJPILPl/aJC7YdtRE4CybBf8gDwObBvKha8Xlyg==}
    engines: {node: '>=10'}
    dependencies:
      add-stream: 1.0.0
      conventional-changelog-writer: 5.0.0
      conventional-commits-parser: 3.2.3
      dateformat: 3.0.3
      get-pkg-repo: 4.2.1
      git-raw-commits: 2.0.10
      git-remote-origin-url: 2.0.0
      git-semver-tags: 4.1.1
      lodash: 4.17.21
      normalize-package-data: 3.0.3
      q: 1.5.1
      read-pkg: 3.0.0
      read-pkg-up: 3.0.0
      through2: 4.0.2
    dev: true

  /conventional-changelog-ember/2.0.9:
    resolution: {integrity: sha512-ulzIReoZEvZCBDhcNYfDIsLTHzYHc7awh+eI44ZtV5cx6LVxLlVtEmcO+2/kGIHGtw+qVabJYjdI5cJOQgXh1A==}
    engines: {node: '>=10'}
    dependencies:
      q: 1.5.1
    dev: true

  /conventional-changelog-eslint/3.0.9:
    resolution: {integrity: sha512-6NpUCMgU8qmWmyAMSZO5NrRd7rTgErjrm4VASam2u5jrZS0n38V7Y9CzTtLT2qwz5xEChDR4BduoWIr8TfwvXA==}
    engines: {node: '>=10'}
    dependencies:
      q: 1.5.1
    dev: true

  /conventional-changelog-express/2.0.6:
    resolution: {integrity: sha512-SDez2f3iVJw6V563O3pRtNwXtQaSmEfTCaTBPCqn0oG0mfkq0rX4hHBq5P7De2MncoRixrALj3u3oQsNK+Q0pQ==}
    engines: {node: '>=10'}
    dependencies:
      q: 1.5.1
    dev: true

  /conventional-changelog-jquery/3.0.11:
    resolution: {integrity: sha512-x8AWz5/Td55F7+o/9LQ6cQIPwrCjfJQ5Zmfqi8thwUEKHstEn4kTIofXub7plf1xvFA2TqhZlq7fy5OmV6BOMw==}
    engines: {node: '>=10'}
    dependencies:
      q: 1.5.1
    dev: true

  /conventional-changelog-jshint/2.0.9:
    resolution: {integrity: sha512-wMLdaIzq6TNnMHMy31hql02OEQ8nCQfExw1SE0hYL5KvU+JCTuPaDO+7JiogGT2gJAxiUGATdtYYfh+nT+6riA==}
    engines: {node: '>=10'}
    dependencies:
      compare-func: 2.0.0
      q: 1.5.1
    dev: true

  /conventional-changelog-preset-loader/2.3.4:
    resolution: {integrity: sha512-GEKRWkrSAZeTq5+YjUZOYxdHq+ci4dNwHvpaBC3+ENalzFWuCWa9EZXSuZBpkr72sMdKB+1fyDV4takK1Lf58g==}
    engines: {node: '>=10'}
    dev: true

  /conventional-changelog-writer/5.0.0:
    resolution: {integrity: sha512-HnDh9QHLNWfL6E1uHz6krZEQOgm8hN7z/m7tT16xwd802fwgMN0Wqd7AQYVkhpsjDUx/99oo+nGgvKF657XP5g==}
    engines: {node: '>=10'}
    hasBin: true
    dependencies:
      conventional-commits-filter: 2.0.7
      dateformat: 3.0.3
      handlebars: 4.7.7
      json-stringify-safe: 5.0.1
      lodash: 4.17.21
      meow: 8.1.2
      semver: 6.3.0
      split: 1.0.1
      through2: 4.0.2
    dev: true

  /conventional-changelog/3.1.25:
    resolution: {integrity: sha512-ryhi3fd1mKf3fSjbLXOfK2D06YwKNic1nC9mWqybBHdObPd8KJ2vjaXZfYj1U23t+V8T8n0d7gwnc9XbIdFbyQ==}
    engines: {node: '>=10'}
    dependencies:
      conventional-changelog-angular: 5.0.13
      conventional-changelog-atom: 2.0.8
      conventional-changelog-codemirror: 2.0.8
      conventional-changelog-conventionalcommits: 4.6.2
      conventional-changelog-core: 4.2.4
      conventional-changelog-ember: 2.0.9
      conventional-changelog-eslint: 3.0.9
      conventional-changelog-express: 2.0.6
      conventional-changelog-jquery: 3.0.11
      conventional-changelog-jshint: 2.0.9
      conventional-changelog-preset-loader: 2.3.4
    dev: true

  /conventional-commits-filter/2.0.7:
    resolution: {integrity: sha512-ASS9SamOP4TbCClsRHxIHXRfcGCnIoQqkvAzCSbZzTFLfcTqJVugB0agRgsEELsqaeWgsXv513eS116wnlSSPA==}
    engines: {node: '>=10'}
    dependencies:
      lodash.ismatch: 4.4.0
      modify-values: 1.0.1
    dev: true

  /conventional-commits-parser/3.2.3:
    resolution: {integrity: sha512-YyRDR7On9H07ICFpRm/igcdjIqebXbvf4Cff+Pf0BrBys1i1EOzx9iFXNlAbdrLAR8jf7bkUYkDAr8pEy0q4Pw==}
    engines: {node: '>=10'}
    hasBin: true
    dependencies:
      is-text-path: 1.0.1
      JSONStream: 1.3.5
      lodash: 4.17.21
      meow: 8.1.2
      split2: 3.2.2
      through2: 4.0.2
    dev: true

  /convert-source-map/1.8.0:
    resolution: {integrity: sha512-+OQdjP49zViI/6i7nIJpA8rAl4sV/JdPfU9nZs3VqOwGIgizICvuN2ru6fMd+4llL0tar18UYJXfZ/TWtmhUjA==}
    dependencies:
      safe-buffer: 5.1.2

  /cookie-signature/1.0.6:
    resolution: {integrity: sha1-4wOogrNCzD7oylE6eZmXNNqzriw=}
    dev: true

  /cookie/0.4.1:
    resolution: {integrity: sha512-ZwrFkGJxUR3EIoXtO+yVE69Eb7KlixbaeAWfBQB9vVsNn/o+Yw69gBWSSDK825hQNdN+wF8zELf3dFNl/kxkUA==}
    engines: {node: '>= 0.6'}
    dev: true

  /copy-anything/2.0.3:
    resolution: {integrity: sha512-GK6QUtisv4fNS+XcI7shX0Gx9ORg7QqIznyfho79JTnX1XhLiyZHfftvGiziqzRiEi/Bjhgpi+D2o7HxJFPnDQ==}
    dependencies:
      is-what: 3.14.1
    dev: true

  /core-js/3.22.0:
    resolution: {integrity: sha512-8h9jBweRjMiY+ORO7bdWSeWfHhLPO7whobj7Z2Bl0IDo00C228EdGgH7FE4jGumbEjzcFfkfW8bXgdkEDhnwHQ==}
    requiresBuild: true
    dev: false

  /core-util-is/1.0.3:
    resolution: {integrity: sha512-ZQBvi1DcpJ4GDqanjucZ2Hj3wEO5pZDS89BWbkcrvdxksJorwUDDZamX9ldFkp9aw2lmBDLgkObEA4DWNJ9FYQ==}
    dev: true

  /cors/2.8.5:
    resolution: {integrity: sha512-KIHbLJqu73RGr/hnbrO9uBeixNGuvSQjul/jdFvS/KFSIH1hWVd1ng7zOHx+YrEfInLG7q4n6GHQ9cDtxv/P6g==}
    engines: {node: '>= 0.10'}
    dependencies:
      object-assign: 4.1.1
      vary: 1.1.2
    dev: true

  /cosmiconfig/6.0.0:
    resolution: {integrity: sha512-xb3ZL6+L8b9JLLCx3ZdoZy4+2ECphCMo2PwqgP1tlfVq6M6YReyzBJtvWWtbDSpNr9hn96pkCiZqUcFEc+54Qg==}
    engines: {node: '>=8'}
    dependencies:
      '@types/parse-json': 4.0.0
      import-fresh: 3.3.0
      parse-json: 5.2.0
      path-type: 4.0.0
      yaml: 1.10.2
    dev: true

  /cosmiconfig/7.0.1:
    resolution: {integrity: sha512-a1YWNUV2HwGimB7dU2s1wUMurNKjpx60HxBB6xUM8Re+2s1g1IIfJvFR0/iCF+XHdE0GMTKTuLR32UQff4TEyQ==}
    engines: {node: '>=10'}
    dependencies:
      '@types/parse-json': 4.0.0
      import-fresh: 3.3.0
      parse-json: 5.2.0
      path-type: 4.0.0
      yaml: 1.10.2
    dev: false

  /create-require/1.1.1:
    resolution: {integrity: sha512-dcKFX3jn0MpIaXjisoRvexIJVEKzaq7z2rZKxf+MSr9TkdmHmsU4m2lcLojrj/FHl8mk5VxMmYA+ftRkP/3oKQ==}
    dev: true

  /cross-env/7.0.3:
    resolution: {integrity: sha512-+/HKd6EgcQCJGh2PSjZuUitQBQynKor4wrFbRg4DtAgS1aWO+gU52xpH7M9ScGgXSYmAVS9bIJ8EzuaGw0oNAw==}
    engines: {node: '>=10.14', npm: '>=6', yarn: '>=1'}
    hasBin: true
    dependencies:
      cross-spawn: 7.0.3
    dev: true

  /cross-spawn/6.0.5:
    resolution: {integrity: sha512-eTVLrBSt7fjbDygz805pMnstIs2VTBNkRm0qxZd+M7A5XDdxVRWO5MxGBXZhjY4cqLYLdtrGqRf8mBPmzwSpWQ==}
    engines: {node: '>=4.8'}
    dependencies:
      nice-try: 1.0.5
      path-key: 2.0.1
      semver: 5.7.1
      shebang-command: 1.2.0
      which: 1.3.1
    dev: true

  /cross-spawn/7.0.3:
    resolution: {integrity: sha512-iRDPJKUPVEND7dHPO8rkbOnPpyDygcDFtWjpeWNCgy8WP2rXcxXL8TskReQl6OrB2G7+UJrags1q15Fudc7G6w==}
    engines: {node: '>= 8'}
    dependencies:
      path-key: 3.1.1
      shebang-command: 2.0.0
      which: 2.0.2
    dev: true

  /crosspath/0.0.8:
    resolution: {integrity: sha512-IKlS3MpP0fhJ50M6ltyLO7Q4NzwfhafpmolMH0EDKyyaY81HutF2mH4hLpCdm3fKZ/TSTW5qPIdTy62YnefEyQ==}
    engines: {node: '>=10.0.0'}
    dependencies:
      '@types/node': 15.14.9
    dev: true

  /css-color-names/0.0.4:
    resolution: {integrity: sha1-gIrcLnnPhHOAabZGyyDsJ762KeA=}
    dev: false

  /css-color-names/1.0.1:
    resolution: {integrity: sha512-/loXYOch1qU1biStIFsHH8SxTmOseh1IJqFvy8IujXOm1h+QjUdDhkzOrR5HG8K8mlxREj0yfi8ewCHx0eMxzA==}
    dev: true

  /css-unit-converter/1.1.2:
    resolution: {integrity: sha512-IiJwMC8rdZE0+xiEZHeru6YoONC4rfPMqGm2W85jMIbkFvv5nFTwJVFHam2eFrN6txmoUYFAFXiv8ICVeTO0MA==}
    dev: false

  /css/3.0.0:
    resolution: {integrity: sha512-DG9pFfwOrzc+hawpmqX/dHYHJG+Bsdb0klhyi1sDneOgGOXy9wQIC8hzyVp1e4NRYDBdxcylvywPkkXCHAzTyQ==}
    dependencies:
      inherits: 2.0.4
      source-map: 0.6.1
      source-map-resolve: 0.6.0
    dev: true

  /cssesc/3.0.0:
    resolution: {integrity: sha512-/Tb/JcjK111nNScGob5MNtsntNM1aCNUDipB/TkwZFhyDrrE47SOx/18wF2bbjgc3ZzCSKW1T5nt5EbFoAz/Vg==}
    engines: {node: '>=4'}
    hasBin: true

  /cssom/0.3.8:
    resolution: {integrity: sha512-b0tGHbfegbhPJpxpiBPU2sCkigAqtM9O121le6bbOlgyV+NyGyCmVfJ6QW9eRjz8CpNfWEOYBIMIGRYkLwsIYg==}
    dev: true

  /cssom/0.4.4:
    resolution: {integrity: sha512-p3pvU7r1MyyqbTk+WbNJIgJjG2VmTIaB10rI93LzVPrmDJKkzKYMtxxyAvQXR/NS6otuzveI7+7BBq3SjBS2mw==}
    dev: true

  /cssstyle/2.3.0:
    resolution: {integrity: sha512-AZL67abkUzIuvcHqk7c09cezpGNcxUxU4Ioi/05xHk4DQeTkWmGYftIE6ctU6AEt+Gn4n1lDStOtj7FKycP71A==}
    engines: {node: '>=8'}
    dependencies:
      cssom: 0.3.8
    dev: true

  /csstype/2.6.19:
    resolution: {integrity: sha512-ZVxXaNy28/k3kJg0Fou5MiYpp88j7H9hLZp8PDC3jV0WFjfH5E9xHb56L0W59cPbKbcHXeP4qyT8PrHp8t6LcQ==}

  /csstype/3.0.10:
    resolution: {integrity: sha512-2u44ZG2OcNUO9HDp/Jl8C07x6pU/eTR3ncV91SiK3dhG9TWvRVsCoJw14Ckx5DgWkzGA3waZWO3d7pgqpUI/XA==}

  /d/1.0.1:
    resolution: {integrity: sha512-m62ShEObQ39CfralilEQRjH6oAMtNCV1xJyEx5LpRYUVN+EviphDgUc/F3hnYbADmkiNs67Y+3ylmlG7Lnu+FA==}
    dependencies:
      es5-ext: 0.10.53
      type: 1.2.0
    dev: false

  /dargs/7.0.0:
    resolution: {integrity: sha512-2iy1EkLdlBzQGvbweYRFxmFath8+K7+AKB0TlhHWkNuH+TmovaMH/Wp7V7R4u7f4SnX3OgLsU9t1NI9ioDnUpg==}
    engines: {node: '>=8'}
    dev: true

  /data-urls/2.0.0:
    resolution: {integrity: sha512-X5eWTSXO/BJmpdIKCRuKUgSCgAN0OwliVK3yPKbwIWU1Tdw5BRajxlzMidvh+gwko9AfQ9zIj52pzF91Q3YAvQ==}
    engines: {node: '>=10'}
    dependencies:
      abab: 2.0.5
      whatwg-mimetype: 2.3.0
      whatwg-url: 8.7.0
    dev: true

  /dateformat/3.0.3:
    resolution: {integrity: sha512-jyCETtSl3VMZMWeRo7iY1FL19ges1t55hMo5yaam4Jrsm5EPL89UQkoQRyiI+Yf4k8r2ZpdngkV8hr1lIdjb3Q==}
    dev: true

  /debug/2.6.9:
    resolution: {integrity: sha512-bC7ElrdJaJnPbAP+1EotYvqZsb3ecl5wi6Bfi6BJTUcNowp6cvspg0jXznRTKDjm/E7AdgFBVeAPVMNcKGsHMA==}
    dependencies:
      ms: 2.0.0
    dev: true

  /debug/3.1.0:
    resolution: {integrity: sha512-OX8XqP7/1a9cqkxYw2yXss15f26NKWBpDXQd0/uK/KPqdQhxbPa994hnzjcE2VqQpDslf55723cKPUOGSmMY3g==}
    dependencies:
      ms: 2.0.0
    dev: true

  /debug/3.2.7:
    resolution: {integrity: sha512-CFjzYYAi4ThfiQvizrFQevTTXHtnCqWfe7x1AhgEscTz6ZbLbfoLRLPugTQyBth6f8ZERVUSyWHFD/7Wu4t1XQ==}
    dependencies:
      ms: 2.1.3
    dev: true
    optional: true

  /debug/4.3.3:
    resolution: {integrity: sha512-/zxw5+vh1Tfv+4Qn7a5nsbcJKPaSvCDhojn6FEl9vupwK2VCSDtEiEtqr8DFtzYFOdz63LBkxec7DYuc2jon6Q==}
    engines: {node: '>=6.0'}
    peerDependencies:
      supports-color: '*'
    peerDependenciesMeta:
      supports-color:
        optional: true
    dependencies:
      ms: 2.1.2

  /debug/4.3.4:
    resolution: {integrity: sha512-PRWFHuSU3eDtQJPvnNY7Jcket1j0t5OuOsFzPPzsekD52Zl8qUfFIPEiswXqIvHWGVHOgX+7G/vCNNhehwxfkQ==}
    engines: {node: '>=6.0'}
    peerDependencies:
      supports-color: '*'
    peerDependenciesMeta:
      supports-color:
        optional: true
    dependencies:
      ms: 2.1.2

  /debug/4.3.4_supports-color@9.2.1:
    resolution: {integrity: sha512-PRWFHuSU3eDtQJPvnNY7Jcket1j0t5OuOsFzPPzsekD52Zl8qUfFIPEiswXqIvHWGVHOgX+7G/vCNNhehwxfkQ==}
    engines: {node: '>=6.0'}
    peerDependencies:
      supports-color: '*'
    peerDependenciesMeta:
      supports-color:
        optional: true
    dependencies:
      ms: 2.1.2
      supports-color: 9.2.1
    dev: true

  /decamelize-keys/1.1.0:
    resolution: {integrity: sha1-0XGoeTMlKAfrPLYdwcFEXQeN8tk=}
    engines: {node: '>=0.10.0'}
    dependencies:
      decamelize: 1.2.0
      map-obj: 1.0.1
    dev: true

  /decamelize/1.2.0:
    resolution: {integrity: sha1-9lNNFRSCabIDUue+4m9QH5oZEpA=}
    engines: {node: '>=0.10.0'}
    dev: true

  /decimal.js/10.3.1:
    resolution: {integrity: sha512-V0pfhfr8suzyPGOx3nmq4aHqabehUZn6Ch9kyFpV79TGDTWFmHqUqXdabR7QHqxzrYolF4+tVmJhUG4OURg5dQ==}
    dev: true

  /decode-uri-component/0.2.0:
    resolution: {integrity: sha1-6zkTMzRYd1y4TNGh+uBiEGu4dUU=}
    engines: {node: '>=0.10'}
    dev: true

  /dedent/0.7.0:
    resolution: {integrity: sha1-JJXduvbrh0q7Dhvp3yLS5aVEMmw=}
    dev: true

  /deep-is/0.1.4:
    resolution: {integrity: sha512-oIPzksmTg4/MriiaYGO+okXDT7ztn/w3Eptv/+gSIdMdKsJo0u4CfYNFJPy+4SKMuCqGw2wxnA+URMg3t8a/bQ==}
    dev: true

  /deepmerge/4.2.2:
    resolution: {integrity: sha512-FJ3UgI4gIl+PHZm53knsuSFpE+nESMr7M4v9QcgB7S63Kj/6WqMiFQJpBBYz1Pt+66bZpP3Q7Lye0Oo9MPKEdg==}
    engines: {node: '>=0.10.0'}
    dev: true

  /define-lazy-prop/2.0.0:
    resolution: {integrity: sha512-Ds09qNh8yw3khSjiJjiUInaGX9xlqZDY7JVryGxdxV7NPeuqQfplOpQ66yJFZut3jLa5zOwkXw1g9EI2uKh4Og==}
    engines: {node: '>=8'}
    dev: true

  /define-properties/1.1.3:
    resolution: {integrity: sha512-3MqfYKj2lLzdMSf8ZIZE/V+Zuy+BgD6f164e8K2w7dgnpKArBDerGYpM46IYYcjnkdPNMjPk9A6VFB8+3SKlXQ==}
    engines: {node: '>= 0.4'}
    dependencies:
      object-keys: 1.1.1
    dev: true

  /defined/1.0.0:
    resolution: {integrity: sha1-yY2bzvdWdBiOEQlpFRGZ45sfppM=}
    dev: false

  /delayed-stream/1.0.0:
    resolution: {integrity: sha1-3zrhmayt+31ECqrgsp4icrJOxhk=}
    engines: {node: '>=0.4.0'}
    dev: true

  /delegate/3.2.0:
    resolution: {integrity: sha512-IofjkYBZaZivn0V8nnsMJGBr4jVLxHDheKSW88PyxS5QC4Vo9ZbZVvhzlSxY87fVq3STR6r+4cGepyHkcWOQSw==}
    dev: false

  /delegates/1.0.0:
    resolution: {integrity: sha1-hMbhWbgZBP3KWaDvRM2HDTElD5o=}
    dev: false

  /denque/1.5.1:
    resolution: {integrity: sha512-XwE+iZ4D6ZUB7mfYRMb5wByE8L74HCn30FBN7sWnXksWc1LO1bPDl67pBR9o/kC4z/xSNAwkMYcGgqDV3BE3Hw==}
    engines: {node: '>=0.10'}
    dev: true

  /depd/1.1.2:
    resolution: {integrity: sha1-m81S4UwJd2PnSbJ0xDRu0uVgtak=}
    engines: {node: '>= 0.6'}
    dev: true

  /destroy/1.0.4:
    resolution: {integrity: sha1-l4hXRCxEdJ5CBmE+N5RiBYJqvYA=}
    dev: true

  /detect-libc/1.0.3:
    resolution: {integrity: sha1-+hN8S9aY7fVc1c0CrFWfkaTEups=}
    engines: {node: '>=0.10'}
    hasBin: true
    dev: false

  /detect-newline/3.1.0:
    resolution: {integrity: sha512-TLz+x/vEXm/Y7P7wn1EJFNLxYpUD4TgMosxY6fAVJUnJMbupHBOncxyWUG9OpTaH9EBD7uFI5LfEgmMOc54DsA==}
    engines: {node: '>=8'}
    dev: true

  /detective/5.2.0:
    resolution: {integrity: sha512-6SsIx+nUUbuK0EthKjv0zrdnajCCXVYGmbYYiYjFVpzcjwEs/JMDZ8tPRG29J/HhN56t3GJp2cGSWDRjjot8Pg==}
    engines: {node: '>=0.8.0'}
    hasBin: true
    dependencies:
      acorn-node: 1.8.2
      defined: 1.0.0
      minimist: 1.2.5
    dev: false

  /dicer/0.3.0:
    resolution: {integrity: sha512-MdceRRWqltEG2dZqO769g27N/3PXfcKl04VhYnBlo2YhH7zPi88VebsjTKclaOyiuMaGU72hTfw3VkUitGcVCA==}
    engines: {node: '>=4.5.0'}
    dependencies:
      streamsearch: 0.1.2
    dev: true

  /didyoumean/1.2.2:
    resolution: {integrity: sha512-gxtyfqMg7GKyhQmb056K7M3xszy/myH8w+B4RT+QXBQsvAOdc3XymqDDPHx1BgPgsdAA5SIifona89YtRATDzw==}
    dev: false

  /diff-sequences/27.5.1:
    resolution: {integrity: sha512-k1gCAXAsNgLwEL+Y8Wvl+M6oEFj5bgazfZULpS5CneoPPXRaCCW7dm+q21Ky2VEE5X+VeRDBVg1Pcvvsr4TtNQ==}
    engines: {node: ^10.13.0 || ^12.13.0 || ^14.15.0 || >=15.0.0}
    dev: true

  /diff/4.0.2:
    resolution: {integrity: sha512-58lmxKSA4BNyLz+HHMUzlOEpg09FV+ev6ZMe3vJihgdxzgcwZ8VoEEPmALCZG9LmqfVoNMMKpttIYTVG6uDY7A==}
    engines: {node: '>=0.3.1'}
    dev: true

  /dir-glob/3.0.1:
    resolution: {integrity: sha512-WkrWp9GR4KXfKGYzOLmTuGVi1UWFfws377n9cc55/tb6DuqyF6pcQ5AbiHEshaDpY9v6oaSr2XCDidGmMwdzIA==}
    engines: {node: '>=8'}
    dependencies:
      path-type: 4.0.0
    dev: true

  /dlv/1.1.3:
    resolution: {integrity: sha512-+HlytyjlPKnIG8XuRG8WvmBP8xs8P71y+SKKS6ZXWoEgLuePxtDoUEiH7WkdePWrQ5JBpE6aoVqfZfJUQkjXwA==}
    dev: false

  /doctrine/3.0.0:
    resolution: {integrity: sha512-yS+Q5i3hBf7GBkd4KG8a7eBNNWNGLTaEwwYWUijIYM7zrlYDM0BFXHjjPWlWZ1Rg7UaddZeIDmi9jF3HmqiQ2w==}
    engines: {node: '>=6.0.0'}
    dependencies:
      esutils: 2.0.3
    dev: true

  /doctypes/1.1.0:
    resolution: {integrity: sha1-6oCxBqh1OHdOijpKWv4pPeSJ4Kk=}
    dev: true

  /domexception/2.0.1:
    resolution: {integrity: sha512-yxJ2mFy/sibVQlu5qHjOkf9J3K6zgmCxgJ94u2EdvDOV09H+32LtRswEcUsmUWN72pVLOEnTSRaIVVzVQgS0dg==}
    engines: {node: '>=8'}
    dependencies:
      webidl-conversions: 5.0.0
    dev: true

  /dot-prop/5.3.0:
    resolution: {integrity: sha512-QM8q3zDe58hqUqjraQOmzZ1LIH9SWQJTlEKCH4kJ2oQvLZk7RbQXvtDM2XEq3fwkV9CCvvH4LA0AV+ogFsBM2Q==}
    engines: {node: '>=8'}
    dependencies:
      is-obj: 2.0.0
    dev: true

  /dotenv-expand/5.1.0:
    resolution: {integrity: sha512-YXQl1DSa4/PQyRfgrv6aoNjhasp/p4qs9FjJ4q4cQk+8m4r6k4ZSiEyytKG8f8W9gi8WsQtIObNmKd+tMzNTmA==}
    dev: true

  /dotenv/14.3.2:
    resolution: {integrity: sha512-vwEppIphpFdvaMCaHfCEv9IgwcxMljMw2TnAQBB4VWPvzXQLTb82jwmdOKzlEVUL3gNFT4l4TPKO+Bn+sqcrVQ==}
    engines: {node: '>=12'}
    dev: true

  /dotenv/8.6.0:
    resolution: {integrity: sha512-IrPdXQsk2BbzvCBGBOTmmSH5SodmqZNt4ERAZDmW4CT+tL8VtvinqywuANaFu4bOMWki16nqf0e4oC0QIaDr/g==}
    engines: {node: '>=10'}
    dev: true

  /ee-first/1.1.1:
    resolution: {integrity: sha1-WQxhFWsK4vTwJVcyoViyZrxWsh0=}
    dev: true

  /electron-to-chromium/1.4.29:
    resolution: {integrity: sha512-N2Jbwxo5Rum8G2YXeUxycs1sv4Qme/ry71HG73bv8BvZl+I/4JtRgK/En+ST/Wh/yF1fqvVCY4jZBgMxnhjtBA==}

  /emittery/0.8.1:
    resolution: {integrity: sha512-uDfvUjVrfGJJhymx/kz6prltenw1u7WrCg1oa94zYY8xxVpLLUu045LAT0dhDZdXG58/EpPL/5kA180fQ/qudg==}
    engines: {node: '>=10'}
    dev: true

  /emoji-regex/8.0.0:
    resolution: {integrity: sha512-MSjYzcWNOA0ewAHpz0MxpYFvwg6yjy1NG3xteoqz644VCo/RPgnr1/GGt+ic3iJTzQ8Eu3TdM14SawnVUmGE6A==}

  /emoji-regex/9.2.2:
    resolution: {integrity: sha512-L18DaJsXSUk2+42pv8mLs5jJT2hqFkFE4j21wOmgbUqsZ2hL72NsUU785g9RXgo3s0ZNgVl42TiHp3ZtOv/Vyg==}
    dev: true

  /encodeurl/1.0.2:
    resolution: {integrity: sha1-rT/0yG7C0CkyL1oCw6mmBslbP1k=}
    engines: {node: '>= 0.8'}
    dev: true

  /end-of-stream/1.4.4:
    resolution: {integrity: sha512-+uw1inIHVPQoaVuHzRyXd21icM+cnt4CzD5rW+NC1wjOUSTOs+Te7FOv7AhN7vS9x/oIyhLP5PR1H+phQAHu5Q==}
    dependencies:
      once: 1.4.0
    dev: true

  /env-paths/2.2.1:
    resolution: {integrity: sha512-+h1lkLKhZMTYjog1VEpJNG7NZJWcuc2DDk/qsqSTRRCOXiLjeQ1d1/udrUGhqMxUgAlwKNZ0cf2uqan5GLuS2A==}
    engines: {node: '>=6'}
    dev: true

  /errno/0.1.8:
    resolution: {integrity: sha512-dJ6oBr5SQ1VSd9qkk7ByRgb/1SH4JZjCHSW/mr63/QcXO9zLVxvJ6Oy13nio03rxpSnVDDjFor75SjVeZWPW/A==}
    hasBin: true
    requiresBuild: true
    dependencies:
      prr: 1.0.1
    dev: true
    optional: true

  /error-ex/1.3.2:
    resolution: {integrity: sha512-7dFHNmqeFSEt2ZBsCriorKnn3Z2pj+fd9kmI6QoWw4//DL+icEBfc0U7qJCisqrTsKTjw4fNFy2pW9OqStD84g==}
    dependencies:
      is-arrayish: 0.2.1

  /es-abstract/1.19.1:
    resolution: {integrity: sha512-2vJ6tjA/UfqLm2MPs7jxVybLoB8i1t1Jd9R3kISld20sIxPcTbLuggQOUxeWeAvIUkduv/CfMjuh4WmiXr2v9w==}
    engines: {node: '>= 0.4'}
    dependencies:
      call-bind: 1.0.2
      es-to-primitive: 1.2.1
      function-bind: 1.1.1
      get-intrinsic: 1.1.1
      get-symbol-description: 1.0.0
      has: 1.0.3
      has-symbols: 1.0.2
      internal-slot: 1.0.3
      is-callable: 1.2.4
      is-negative-zero: 2.0.2
      is-regex: 1.1.4
      is-shared-array-buffer: 1.0.1
      is-string: 1.0.7
      is-weakref: 1.0.2
      object-inspect: 1.12.0
      object-keys: 1.1.1
      object.assign: 4.1.2
      string.prototype.trimend: 1.0.4
      string.prototype.trimstart: 1.0.4
      unbox-primitive: 1.0.1
    dev: true

  /es-module-lexer/0.10.5:
    resolution: {integrity: sha512-+7IwY/kiGAacQfY+YBhKMvEmyAJnw5grTUgjG85Pe7vcUI/6b7pZjZG8nQ7+48YhzEAEqrEgD2dCz/JIK+AYvw==}
    dev: true

  /es-to-primitive/1.2.1:
    resolution: {integrity: sha512-QCOllgZJtaUo9miYBcLChTUaHNjJF3PYs1VidD7AwiEj1kYxKeQTctLAezAOH5ZKRH0g2IgPn6KwB4IT8iRpvA==}
    engines: {node: '>= 0.4'}
    dependencies:
      is-callable: 1.2.4
      is-date-object: 1.0.5
      is-symbol: 1.0.4
    dev: true

  /es5-ext/0.10.53:
    resolution: {integrity: sha512-Xs2Stw6NiNHWypzRTY1MtaG/uJlwCk8kH81920ma8mvN8Xq1gsfhZvpkImLQArw8AHnv8MT2I45J3c0R8slE+Q==}
    dependencies:
      es6-iterator: 2.0.3
      es6-symbol: 3.1.3
      next-tick: 1.0.0
    dev: false

  /es6-iterator/2.0.3:
    resolution: {integrity: sha1-p96IkUGgWpSwhUQDstCg+/qY87c=}
    dependencies:
      d: 1.0.1
      es5-ext: 0.10.53
      es6-symbol: 3.1.3
    dev: false

  /es6-symbol/3.1.3:
    resolution: {integrity: sha512-NJ6Yn3FuDinBaBRWl/q5X/s4koRHBrgKAu+yGI6JCBeiu3qrcbJhwT2GeR/EXVfylRk8dpQVJoLEFhK+Mu31NA==}
    dependencies:
      d: 1.0.1
      ext: 1.6.0
    dev: false

  /esbuild-android-64/0.14.27:
    resolution: {integrity: sha512-LuEd4uPuj/16Y8j6kqy3Z2E9vNY9logfq8Tq+oTE2PZVuNs3M1kj5Qd4O95ee66yDGb3isaOCV7sOLDwtMfGaQ==}
    engines: {node: '>=12'}
    cpu: [x64]
    os: [android]
    requiresBuild: true
    optional: true

  /esbuild-android-arm64/0.14.27:
    resolution: {integrity: sha512-E8Ktwwa6vX8q7QeJmg8yepBYXaee50OdQS3BFtEHKrzbV45H4foMOeEE7uqdjGQZFBap5VAqo7pvjlyA92wznQ==}
    engines: {node: '>=12'}
    cpu: [arm64]
    os: [android]
    requiresBuild: true
    optional: true

  /esbuild-darwin-64/0.14.27:
    resolution: {integrity: sha512-czw/kXl/1ZdenPWfw9jDc5iuIYxqUxgQ/Q+hRd4/3udyGGVI31r29LCViN2bAJgGvQkqyLGVcG03PJPEXQ5i2g==}
    engines: {node: '>=12'}
    cpu: [x64]
    os: [darwin]
    requiresBuild: true
    optional: true

  /esbuild-darwin-arm64/0.14.27:
    resolution: {integrity: sha512-BEsv2U2U4o672oV8+xpXNxN9bgqRCtddQC6WBh4YhXKDcSZcdNh7+6nS+DM2vu7qWIWNA4JbRG24LUUYXysimQ==}
    engines: {node: '>=12'}
    cpu: [arm64]
    os: [darwin]
    requiresBuild: true
    optional: true

  /esbuild-freebsd-64/0.14.27:
    resolution: {integrity: sha512-7FeiFPGBo+ga+kOkDxtPmdPZdayrSzsV9pmfHxcyLKxu+3oTcajeZlOO1y9HW+t5aFZPiv7czOHM4KNd0tNwCA==}
    engines: {node: '>=12'}
    cpu: [x64]
    os: [freebsd]
    requiresBuild: true
    optional: true

  /esbuild-freebsd-arm64/0.14.27:
    resolution: {integrity: sha512-8CK3++foRZJluOWXpllG5zwAVlxtv36NpHfsbWS7TYlD8S+QruXltKlXToc/5ZNzBK++l6rvRKELu/puCLc7jA==}
    engines: {node: '>=12'}
    cpu: [arm64]
    os: [freebsd]
    requiresBuild: true
    optional: true

  /esbuild-linux-32/0.14.27:
    resolution: {integrity: sha512-qhNYIcT+EsYSBClZ5QhLzFzV5iVsP1YsITqblSaztr3+ZJUI+GoK8aXHyzKd7/CKKuK93cxEMJPpfi1dfsOfdw==}
    engines: {node: '>=12'}
    cpu: [ia32]
    os: [linux]
    requiresBuild: true
    optional: true

  /esbuild-linux-64/0.14.27:
    resolution: {integrity: sha512-ESjck9+EsHoTaKWlFKJpPZRN26uiav5gkI16RuI8WBxUdLrrAlYuYSndxxKgEn1csd968BX/8yQZATYf/9+/qg==}
    engines: {node: '>=12'}
    cpu: [x64]
    os: [linux]
    requiresBuild: true
    optional: true

  /esbuild-linux-arm/0.14.27:
    resolution: {integrity: sha512-JnnmgUBdqLQO9hoNZQqNHFWlNpSX82vzB3rYuCJMhtkuaWQEmQz6Lec1UIxJdC38ifEghNTBsF9bbe8dFilnCw==}
    engines: {node: '>=12'}
    cpu: [arm]
    os: [linux]
    requiresBuild: true
    optional: true

  /esbuild-linux-arm64/0.14.27:
    resolution: {integrity: sha512-no6Mi17eV2tHlJnqBHRLekpZ2/VYx+NfGxKcBE/2xOMYwctsanCaXxw4zapvNrGE9X38vefVXLz6YCF8b1EHiQ==}
    engines: {node: '>=12'}
    cpu: [arm64]
    os: [linux]
    requiresBuild: true
    optional: true

  /esbuild-linux-mips64le/0.14.27:
    resolution: {integrity: sha512-NolWP2uOvIJpbwpsDbwfeExZOY1bZNlWE/kVfkzLMsSgqeVcl5YMen/cedRe9mKnpfLli+i0uSp7N+fkKNU27A==}
    engines: {node: '>=12'}
    cpu: [mips64el]
    os: [linux]
    requiresBuild: true
    optional: true

  /esbuild-linux-ppc64le/0.14.27:
    resolution: {integrity: sha512-/7dTjDvXMdRKmsSxKXeWyonuGgblnYDn0MI1xDC7J1VQXny8k1qgNp6VmrlsawwnsymSUUiThhkJsI+rx0taNA==}
    engines: {node: '>=12'}
    cpu: [ppc64]
    os: [linux]
    requiresBuild: true
    optional: true

  /esbuild-linux-riscv64/0.14.27:
    resolution: {integrity: sha512-D+aFiUzOJG13RhrSmZgrcFaF4UUHpqj7XSKrIiCXIj1dkIkFqdrmqMSOtSs78dOtObWiOrFCDDzB24UyeEiNGg==}
    engines: {node: '>=12'}
    cpu: [riscv64]
    os: [linux]
    requiresBuild: true
    optional: true

  /esbuild-linux-s390x/0.14.27:
    resolution: {integrity: sha512-CD/D4tj0U4UQjELkdNlZhQ8nDHU5rBn6NGp47Hiz0Y7/akAY5i0oGadhEIg0WCY/HYVXFb3CsSPPwaKcTOW3bg==}
    engines: {node: '>=12'}
    cpu: [s390x]
    os: [linux]
    requiresBuild: true
    optional: true

  /esbuild-netbsd-64/0.14.27:
    resolution: {integrity: sha512-h3mAld69SrO1VoaMpYl3a5FNdGRE/Nqc+E8VtHOag4tyBwhCQXxtvDDOAKOUQexBGca0IuR6UayQ4ntSX5ij1Q==}
    engines: {node: '>=12'}
    cpu: [x64]
    os: [netbsd]
    requiresBuild: true
    optional: true

  /esbuild-openbsd-64/0.14.27:
    resolution: {integrity: sha512-xwSje6qIZaDHXWoPpIgvL+7fC6WeubHHv18tusLYMwL+Z6bEa4Pbfs5IWDtQdHkArtfxEkIZz77944z8MgDxGw==}
    engines: {node: '>=12'}
    cpu: [x64]
    os: [openbsd]
    requiresBuild: true
    optional: true

  /esbuild-sunos-64/0.14.27:
    resolution: {integrity: sha512-/nBVpWIDjYiyMhuqIqbXXsxBc58cBVH9uztAOIfWShStxq9BNBik92oPQPJ57nzWXRNKQUEFWr4Q98utDWz7jg==}
    engines: {node: '>=12'}
    cpu: [x64]
    os: [sunos]
    requiresBuild: true
    optional: true

  /esbuild-windows-32/0.14.27:
    resolution: {integrity: sha512-Q9/zEjhZJ4trtWhFWIZvS/7RUzzi8rvkoaS9oiizkHTTKd8UxFwn/Mm2OywsAfYymgUYm8+y2b+BKTNEFxUekw==}
    engines: {node: '>=12'}
    cpu: [ia32]
    os: [win32]
    requiresBuild: true
    optional: true

  /esbuild-windows-64/0.14.27:
    resolution: {integrity: sha512-b3y3vTSl5aEhWHK66ngtiS/c6byLf6y/ZBvODH1YkBM+MGtVL6jN38FdHUsZasCz9gFwYs/lJMVY9u7GL6wfYg==}
    engines: {node: '>=12'}
    cpu: [x64]
    os: [win32]
    requiresBuild: true
    optional: true

  /esbuild-windows-arm64/0.14.27:
    resolution: {integrity: sha512-I/reTxr6TFMcR5qbIkwRGvldMIaiBu2+MP0LlD7sOlNXrfqIl9uNjsuxFPGEG4IRomjfQ5q8WT+xlF/ySVkqKg==}
    engines: {node: '>=12'}
    cpu: [arm64]
    os: [win32]
    requiresBuild: true
    optional: true

  /esbuild/0.14.27:
    resolution: {integrity: sha512-MZQt5SywZS3hA9fXnMhR22dv0oPGh6QtjJRIYbgL1AeqAoQZE+Qn5ppGYQAoHv/vq827flj4tIJ79Mrdiwk46Q==}
    engines: {node: '>=12'}
    hasBin: true
    requiresBuild: true
    optionalDependencies:
      esbuild-android-64: 0.14.27
      esbuild-android-arm64: 0.14.27
      esbuild-darwin-64: 0.14.27
      esbuild-darwin-arm64: 0.14.27
      esbuild-freebsd-64: 0.14.27
      esbuild-freebsd-arm64: 0.14.27
      esbuild-linux-32: 0.14.27
      esbuild-linux-64: 0.14.27
      esbuild-linux-arm: 0.14.27
      esbuild-linux-arm64: 0.14.27
      esbuild-linux-mips64le: 0.14.27
      esbuild-linux-ppc64le: 0.14.27
      esbuild-linux-riscv64: 0.14.27
      esbuild-linux-s390x: 0.14.27
      esbuild-netbsd-64: 0.14.27
      esbuild-openbsd-64: 0.14.27
      esbuild-sunos-64: 0.14.27
      esbuild-windows-32: 0.14.27
      esbuild-windows-64: 0.14.27
      esbuild-windows-arm64: 0.14.27

  /escalade/3.1.1:
    resolution: {integrity: sha512-k0er2gUkLf8O0zKJiAhmkTnJlTvINGv7ygDNPbeIsX/TJjGJZHuh9B2UxbsaEkmlEo9MfhrSzmhIlhRlI2GXnw==}
    engines: {node: '>=6'}

  /escape-html/1.0.3:
    resolution: {integrity: sha1-Aljq5NPQwJdN4cFpGI7wBR0dGYg=}
    dev: true

  /escape-string-regexp/1.0.5:
    resolution: {integrity: sha1-G2HAViGQqN/2rjuyzwIAyhMLhtQ=}
    engines: {node: '>=0.8.0'}

  /escape-string-regexp/2.0.0:
    resolution: {integrity: sha512-UpzcLCXolUWcNu5HtVMHYdXJjArjsF9C0aNnquZYY4uW/Vu0miy5YoWvbV345HauVvcAUnpRuhMMcqTcGOY2+w==}
    engines: {node: '>=8'}
    dev: true

  /escape-string-regexp/4.0.0:
    resolution: {integrity: sha512-TtpcNJ3XAzx3Gq8sWRzJaVajRs0uVxA2YAkdb1jm2YkPz4G6egUFAyA3n5vtEIZefPk5Wa4UXbKuS5fKkJWdgA==}
    engines: {node: '>=10'}
    dev: true

  /escodegen/2.0.0:
    resolution: {integrity: sha512-mmHKys/C8BFUGI+MAWNcSYoORYLMdPzjrknd2Vc+bUsjN5bXcr8EhrNB+UTqfL1y3I9c4fw2ihgtMPQLBRiQxw==}
    engines: {node: '>=6.0'}
    hasBin: true
    dependencies:
      esprima: 4.0.1
      estraverse: 5.3.0
      esutils: 2.0.3
      optionator: 0.8.3
    optionalDependencies:
      source-map: 0.6.1
    dev: true

  /eslint-define-config/1.3.0:
    resolution: {integrity: sha512-sFbHUnaXdJfG74c0EfFjXajjM3ugDVOMteKBnddCHQP5eas6p3nmS7PbSVhyZ8Y9DaNNtFbzlovdGmVdTwrHcw==}
    engines: {node: '>= 16.9.0', npm: '>= 7.0.0', pnpm: '>= 6.32.2'}
    dev: true

  /eslint-plugin-es/3.0.1_eslint@8.13.0:
    resolution: {integrity: sha512-GUmAsJaN4Fc7Gbtl8uOBlayo2DqhwWvEzykMHSCZHU3XdJ+NSzzZcVhXh3VxX5icqQ+oQdIEawXX8xkR3mIFmQ==}
    engines: {node: '>=8.10.0'}
    peerDependencies:
      eslint: '>=4.19.1'
    dependencies:
      eslint: 8.13.0
      eslint-utils: 2.1.0
      regexpp: 3.2.0
    dev: true

  /eslint-plugin-node/11.1.0_eslint@8.13.0:
    resolution: {integrity: sha512-oUwtPJ1W0SKD0Tr+wqu92c5xuCeQqB3hSCHasn/ZgjFdA9iDGNkNf2Zi9ztY7X+hNuMib23LNGRm6+uN+KLE3g==}
    engines: {node: '>=8.10.0'}
    peerDependencies:
      eslint: '>=5.16.0'
    dependencies:
      eslint: 8.13.0
      eslint-plugin-es: 3.0.1_eslint@8.13.0
      eslint-utils: 2.1.0
      ignore: 5.2.0
      minimatch: 3.0.4
      resolve: 1.20.0
      semver: 6.3.0
    dev: true

  /eslint-scope/5.1.1:
    resolution: {integrity: sha512-2NxwbF/hZ0KpepYN0cNbo+FN6XoK7GaHlQhgx/hIZl6Va0bF45RQOOwhLIy8lQDbuCiadSLCBnH2CFYquit5bw==}
    engines: {node: '>=8.0.0'}
    dependencies:
      esrecurse: 4.3.0
      estraverse: 4.3.0
    dev: true

  /eslint-scope/7.1.1:
    resolution: {integrity: sha512-QKQM/UXpIiHcLqJ5AOyIW7XZmzjkzQXYE54n1++wb0u9V/abW3l9uQnxX8Z5Xd18xyKIMTUAyQ0k1e8pz6LUrw==}
    engines: {node: ^12.22.0 || ^14.17.0 || >=16.0.0}
    dependencies:
      esrecurse: 4.3.0
      estraverse: 5.3.0
    dev: true

  /eslint-utils/2.1.0:
    resolution: {integrity: sha512-w94dQYoauyvlDc43XnGB8lU3Zt713vNChgt4EWwhXAP2XkBvndfxF0AgIqKOOasjPIPzj9JqgwkwbCYD0/V3Zg==}
    engines: {node: '>=6'}
    dependencies:
      eslint-visitor-keys: 1.3.0
    dev: true

  /eslint-utils/3.0.0_eslint@8.13.0:
    resolution: {integrity: sha512-uuQC43IGctw68pJA1RgbQS8/NP7rch6Cwd4j3ZBtgo4/8Flj4eGE7ZYSZRN3iq5pVUv6GPdW5Z1RFleo84uLDA==}
    engines: {node: ^10.0.0 || ^12.0.0 || >= 14.0.0}
    peerDependencies:
      eslint: '>=5'
    dependencies:
      eslint: 8.13.0
      eslint-visitor-keys: 2.1.0
    dev: true

  /eslint-visitor-keys/1.3.0:
    resolution: {integrity: sha512-6J72N8UNa462wa/KFODt/PJ3IU60SDpC3QXC1Hjc1BXXpfL2C9R5+AU7jhe0F6GREqVMh4Juu+NY7xn+6dipUQ==}
    engines: {node: '>=4'}
    dev: true

  /eslint-visitor-keys/2.1.0:
    resolution: {integrity: sha512-0rSmRBzXgDzIsD6mGdJgevzgezI534Cer5L/vyMX0kHzT/jiB43jRhd9YUlMGYLQy2zprNmoT8qasCGtY+QaKw==}
    engines: {node: '>=10'}
    dev: true

  /eslint-visitor-keys/3.3.0:
    resolution: {integrity: sha512-mQ+suqKJVyeuwGYHAdjMFqjCyfl8+Ldnxuyp3ldiMBFKkvytrXUZWaiPCEav8qDHKty44bD+qV1IP4T+w+xXRA==}
    engines: {node: ^12.22.0 || ^14.17.0 || >=16.0.0}
    dev: true

  /eslint/8.13.0:
    resolution: {integrity: sha512-D+Xei61eInqauAyTJ6C0q6x9mx7kTUC1KZ0m0LSEexR0V+e94K12LmWX076ZIsldwfQ2RONdaJe0re0TRGQbRQ==}
    engines: {node: ^12.22.0 || ^14.17.0 || >=16.0.0}
    hasBin: true
    dependencies:
      '@eslint/eslintrc': 1.2.1
      '@humanwhocodes/config-array': 0.9.2
      ajv: 6.12.6
      chalk: 4.1.2
      cross-spawn: 7.0.3
      debug: 4.3.4
      doctrine: 3.0.0
      escape-string-regexp: 4.0.0
      eslint-scope: 7.1.1
      eslint-utils: 3.0.0_eslint@8.13.0
      eslint-visitor-keys: 3.3.0
      espree: 9.3.1
      esquery: 1.4.0
      esutils: 2.0.3
      fast-deep-equal: 3.1.3
      file-entry-cache: 6.0.1
      functional-red-black-tree: 1.0.1
      glob-parent: 6.0.2
      globals: 13.12.0
      ignore: 5.2.0
      import-fresh: 3.3.0
      imurmurhash: 0.1.4
      is-glob: 4.0.3
      js-yaml: 4.1.0
      json-stable-stringify-without-jsonify: 1.0.1
      levn: 0.4.1
      lodash.merge: 4.6.2
      minimatch: 3.0.4
      natural-compare: 1.4.0
      optionator: 0.9.1
      regexpp: 3.2.0
      strip-ansi: 6.0.1
      strip-json-comments: 3.1.1
      text-table: 0.2.0
      v8-compile-cache: 2.3.0
    transitivePeerDependencies:
      - supports-color
    dev: true

  /espree/9.3.1:
    resolution: {integrity: sha512-bvdyLmJMfwkV3NCRl5ZhJf22zBFo1y8bYh3VYb+bfzqNB4Je68P2sSuXyuFquzWLebHpNd2/d5uv7yoP9ISnGQ==}
    engines: {node: ^12.22.0 || ^14.17.0 || >=16.0.0}
    dependencies:
      acorn: 8.7.0
      acorn-jsx: 5.3.2_acorn@8.7.0
      eslint-visitor-keys: 3.3.0
    dev: true

  /esprima/4.0.1:
    resolution: {integrity: sha512-eGuFFw7Upda+g4p+QHvnW0RyTX/SVeJBDM/gCtMARO0cLuT2HcEKnTPvhjV6aGeqrCB/sbNop0Kszm0jsaWU4A==}
    engines: {node: '>=4'}
    hasBin: true
    dev: true

  /esquery/1.4.0:
    resolution: {integrity: sha512-cCDispWt5vHHtwMY2YrAQ4ibFkAL8RbH5YGBnZBc90MolvvfkkQcJro/aZiAQUlQ3qgrYS6D6v8Gc5G5CQsc9w==}
    engines: {node: '>=0.10'}
    dependencies:
      estraverse: 5.3.0
    dev: true

  /esrecurse/4.3.0:
    resolution: {integrity: sha512-KmfKL3b6G+RXvP8N1vr3Tq1kL/oCFgn2NYXEtqP8/L3pKapUA4G8cFVaoF3SU323CD4XypR/ffioHmkti6/Tag==}
    engines: {node: '>=4.0'}
    dependencies:
      estraverse: 5.3.0
    dev: true

  /estraverse/4.3.0:
    resolution: {integrity: sha512-39nnKffWz8xN1BU/2c79n9nB9HDzo0niYUqx6xyqUnyoAnQyyWpOTdZEeiCch8BBu515t4wp9ZmgVfVhn9EBpw==}
    engines: {node: '>=4.0'}
    dev: true

  /estraverse/5.3.0:
    resolution: {integrity: sha512-MMdARuVEQziNTeJD8DgMqmhwR11BRQ/cBP+pLtYdSTnf3MIO8fFeiINEbX36ZdNlfU/7A9f3gUw49B3oQsvwBA==}
    engines: {node: '>=4.0'}
    dev: true

  /estree-walker/1.0.1:
    resolution: {integrity: sha512-1fMXF3YP4pZZVozF8j/ZLfvnR8NSIljt56UhbZ5PeeDmmGHpgpdwQt7ITlGvYaQukCvuBRMLEiKiYC+oeIg4cg==}
    dev: true

  /estree-walker/2.0.2:
    resolution: {integrity: sha512-Rfkk/Mp/DL7JVje3u18FxFujQlTNR2q6QfMSMB7AvCBx91NGj/ba3kCfza0f6dVDbw7YlRf/nDrn7pQrCCyQ/w==}

  /esutils/2.0.3:
    resolution: {integrity: sha512-kVscqXk4OCp68SZ0dkgEKVi6/8ij300KBWTJq32P/dYeWTSwK41WyTxalN1eRmA5Z9UU/LX9D7FWSmV9SAYx6g==}
    engines: {node: '>=0.10.0'}
    dev: true

  /etag/1.8.1:
    resolution: {integrity: sha1-Qa4u62XvpiJorr/qg6x9eSmbCIc=}
    engines: {node: '>= 0.6'}
    dev: true

  /event-target-shim/6.0.2:
    resolution: {integrity: sha512-8q3LsZjRezbFZ2PN+uP+Q7pnHUMmAOziU2vA2OwoFaKIXxlxl38IylhSSgUorWu/rf4er67w0ikBqjBFk/pomA==}
    engines: {node: '>=10.13.0'}
    dev: true

  /eventemitter3/4.0.7:
    resolution: {integrity: sha512-8guHBZCwKnFhYdHr2ysuRWErTwhoN2X8XELRlrRwpmfeY2jjuUN4taQMsULKUVo1K4DvZl+0pgfyoysHxvmvEw==}
    dev: true

  /execa/5.1.1:
    resolution: {integrity: sha512-8uSpZZocAZRBAPIEINJj3Lo9HyGitllczc27Eh5YYojjMFMn8yHMDMaUHE2Jqfq05D/wucwI4JGURyXt1vchyg==}
    engines: {node: '>=10'}
    dependencies:
      cross-spawn: 7.0.3
      get-stream: 6.0.1
      human-signals: 2.1.0
      is-stream: 2.0.1
      merge-stream: 2.0.0
      npm-run-path: 4.0.1
      onetime: 5.1.2
      signal-exit: 3.0.6
      strip-final-newline: 2.0.0
    dev: true

  /exit/0.1.2:
    resolution: {integrity: sha1-BjJjj42HfMghB9MKD/8aF8uhzQw=}
    engines: {node: '>= 0.8.0'}
    dev: true

  /expect/27.5.1:
    resolution: {integrity: sha512-E1q5hSUG2AmYQwQJ041nvgpkODHQvB+RKlB4IYdru6uJsyFTRyZAP463M+1lINorwbqAmUggi6+WwkD8lCS/Dw==}
    engines: {node: ^10.13.0 || ^12.13.0 || ^14.15.0 || >=15.0.0}
    dependencies:
      '@jest/types': 27.5.1
      jest-get-type: 27.5.1
      jest-matcher-utils: 27.5.1
      jest-message-util: 27.5.1
    dev: true

  /express/4.17.2:
    resolution: {integrity: sha512-oxlxJxcQlYwqPWKVJJtvQiwHgosH/LrLSPA+H4UxpyvSS6jC5aH+5MoHFM+KABgTOt0APue4w66Ha8jCUo9QGg==}
    engines: {node: '>= 0.10.0'}
    dependencies:
      accepts: 1.3.7
      array-flatten: 1.1.1
      body-parser: 1.19.1
      content-disposition: 0.5.4
      content-type: 1.0.4
      cookie: 0.4.1
      cookie-signature: 1.0.6
      debug: 2.6.9
      depd: 1.1.2
      encodeurl: 1.0.2
      escape-html: 1.0.3
      etag: 1.8.1
      finalhandler: 1.1.2
      fresh: 0.5.2
      merge-descriptors: 1.0.1
      methods: 1.1.2
      on-finished: 2.3.0
      parseurl: 1.3.3
      path-to-regexp: 0.1.7
      proxy-addr: 2.0.7
      qs: 6.9.6
      range-parser: 1.2.1
      safe-buffer: 5.2.1
      send: 0.17.2
      serve-static: 1.14.2
      setprototypeof: 1.2.0
      statuses: 1.5.0
      type-is: 1.6.18
      utils-merge: 1.0.1
      vary: 1.1.2
    dev: true

  /ext/1.6.0:
    resolution: {integrity: sha512-sdBImtzkq2HpkdRLtlLWDa6w4DX22ijZLKx8BMPUuKe1c5lbN6xwQDQCxSfxBQnHZ13ls/FH0MQZx/q/gr6FQg==}
    dependencies:
      type: 2.5.0
    dev: false

  /extract-zip/2.0.1:
    resolution: {integrity: sha512-GDhU9ntwuKyGXdZBUgTIe+vXnWj0fppUEtMDL0+idd5Sta8TGpHssn/eusA9mrPr9qNDym6SxAYZjNvCn/9RBg==}
    engines: {node: '>= 10.17.0'}
    hasBin: true
    dependencies:
      debug: 4.3.4
      get-stream: 5.2.0
      yauzl: 2.10.0
    optionalDependencies:
      '@types/yauzl': 2.9.2
    transitivePeerDependencies:
      - supports-color
    dev: true

  /fast-deep-equal/3.1.3:
    resolution: {integrity: sha512-f3qQ9oQy9j2AhBe/H9VC91wLmKBCCU/gDOnKNAYG5hswO7BLKj09Hc5HYNz9cGI++xlpDCIgDaitVs03ATR84Q==}
    dev: true

  /fast-glob/3.2.11:
    resolution: {integrity: sha512-xrO3+1bxSo3ZVHAnqzyuewYT6aMFHRAd4Kcs92MAonjwQZLsK9d0SF1IyQ3k5PoirxTW0Oe/RqFgMQ6TcNE5Ew==}
    engines: {node: '>=8.6.0'}
    dependencies:
      '@nodelib/fs.stat': 2.0.5
      '@nodelib/fs.walk': 1.2.8
      glob-parent: 5.1.2
      merge2: 1.4.1
      micromatch: 4.0.4

  /fast-glob/3.2.7:
    resolution: {integrity: sha512-rYGMRwip6lUMvYD3BTScMwT1HtAs2d71SMv66Vrxs0IekGZEjhM0pcMfjQPnknBt2zeCwQMEupiN02ZP4DiT1Q==}
    engines: {node: '>=8'}
    dependencies:
      '@nodelib/fs.stat': 2.0.5
      '@nodelib/fs.walk': 1.2.8
      glob-parent: 5.1.2
      merge2: 1.4.1
      micromatch: 4.0.4
    dev: true

  /fast-json-stable-stringify/2.1.0:
    resolution: {integrity: sha512-lhd/wF+Lk98HZoTCtlVraHtfh5XYijIjalXck7saUtuanSDyLMxnHhSXEDJqHxD7msR8D0uCmqlkwjCV8xvwHw==}
    dev: true

  /fast-levenshtein/2.0.6:
    resolution: {integrity: sha1-PYpcZog6FqMMqGQ+hR8Zuqd5eRc=}
    dev: true

  /fastq/1.13.0:
    resolution: {integrity: sha512-YpkpUnK8od0o1hmeSc7UUs/eB/vIPWJYjKck2QKIzAf71Vm1AAQ3EbuZB3g2JIy+pg+ERD0vqI79KyZiB2e2Nw==}
    dependencies:
      reusify: 1.0.4

  /fb-watchman/2.0.1:
    resolution: {integrity: sha512-DkPJKQeY6kKwmuMretBhr7G6Vodr7bFwDYTXIkfG1gjvNpaxBTQV3PbXg6bR1c1UP4jPOX0jHUbbHANL9vRjVg==}
    dependencies:
      bser: 2.1.1
    dev: true

  /fd-slicer/1.1.0:
    resolution: {integrity: sha1-JcfInLH5B3+IkbvmHY85Dq4lbx4=}
    dependencies:
      pend: 1.2.0
    dev: true

  /file-entry-cache/6.0.1:
    resolution: {integrity: sha512-7Gps/XWymbLk2QLYK4NzpMOrYjMhdIxXuIvy2QBsLE6ljuodKvdkWs/cpyJJ3CVIVpH0Oi1Hvg1ovbMzLdFBBg==}
    engines: {node: ^10.12.0 || >=12.0.0}
    dependencies:
      flat-cache: 3.0.4
    dev: true

  /fill-range/7.0.1:
    resolution: {integrity: sha512-qOo9F+dMUmC2Lcb4BbVvnKJxTPjCm+RRpe4gDuGrzkL7mEVl/djYSu2OdQ2Pa302N4oqkSg9ir6jaLWJ2USVpQ==}
    engines: {node: '>=8'}
    dependencies:
      to-regex-range: 5.0.1

  /finalhandler/1.1.2:
    resolution: {integrity: sha512-aAWcW57uxVNrQZqFXjITpW3sIUQmHGG3qSb9mUah9MgMC4NeWhNOlNjXEYq3HjRAvL6arUviZGGJsBg6z0zsWA==}
    engines: {node: '>= 0.8'}
    dependencies:
      debug: 2.6.9
      encodeurl: 1.0.2
      escape-html: 1.0.3
      on-finished: 2.3.0
      parseurl: 1.3.3
      statuses: 1.5.0
      unpipe: 1.0.0
    dev: true

  /find-root/1.1.0:
    resolution: {integrity: sha512-NKfW6bec6GfKc0SGx1e07QZY9PE99u0Bft/0rzSD5k3sO/vwkVUpDUKVm5Gpp5Ue3YfShPFTX2070tDs5kB9Ng==}
    dev: true

  /find-up/2.1.0:
    resolution: {integrity: sha1-RdG35QbHF93UgndaK3eSCjwMV6c=}
    engines: {node: '>=4'}
    dependencies:
      locate-path: 2.0.0
    dev: true

  /find-up/4.1.0:
    resolution: {integrity: sha512-PpOwAdQ/YlXQ2vj8a3h8IipDuYRi3wceVQQGYWxNINccq40Anw7BlsEXCMbt1Zt+OLA6Fq9suIpIWD0OsnISlw==}
    engines: {node: '>=8'}
    dependencies:
      locate-path: 5.0.0
      path-exists: 4.0.0
    dev: true

  /flat-cache/3.0.4:
    resolution: {integrity: sha512-dm9s5Pw7Jc0GvMYbshN6zchCA9RgQlzzEZX3vylR9IqFfS8XciblUXOKfW6SiuJ0e13eDYZoZV5wdrev7P3Nwg==}
    engines: {node: ^10.12.0 || >=12.0.0}
    dependencies:
      flatted: 3.2.4
      rimraf: 3.0.2
    dev: true

  /flatted/3.2.4:
    resolution: {integrity: sha512-8/sOawo8tJ4QOBX8YlQBMxL8+RLZfxMQOif9o0KUKTNTjMYElWPE0r/m5VNFxTRd0NSw8qSy8dajrwX4RYI1Hw==}
    dev: true

  /follow-redirects/1.14.6_debug@4.3.4:
    resolution: {integrity: sha512-fhUl5EwSJbbl8AR+uYL2KQDxLkdSjZGR36xy46AO7cOMTrCMON6Sa28FmAnC2tRTDbd/Uuzz3aJBv7EBN7JH8A==}
    engines: {node: '>=4.0'}
    peerDependencies:
      debug: '*'
    peerDependenciesMeta:
      debug:
        optional: true
    dependencies:
      debug: 4.3.4

  /form-data/3.0.1:
    resolution: {integrity: sha512-RHkBKtLWUVwd7SqRIvCZMEvAMoGUp0XU+seQiZejj0COz3RI3hWP4sCv3gZWWLjJTd7rGwcsF5eKZGii0r/hbg==}
    engines: {node: '>= 6'}
    dependencies:
      asynckit: 0.4.0
      combined-stream: 1.0.8
      mime-types: 2.1.34
    dev: true

  /formdata-node/2.5.0:
    resolution: {integrity: sha512-JFSNLq34u2Tqc6F034x5aaK3ksIfrDBMPie8b4KYx2/pVDLxWFXDly52dsvHjZ+A0LGHTZb/w4HBZVdgN74RTw==}
    engines: {node: '>= 10.17'}
    dependencies:
      mime-types: 2.1.29
    dev: true

  /forwarded/0.2.0:
    resolution: {integrity: sha512-buRG0fpBtRHSTCOASe6hD258tEubFoRLb4ZNA6NxMVHNw2gOcwHo9wyablzMzOA5z9xA9L1KNjk/Nt6MT9aYow==}
    engines: {node: '>= 0.6'}
    dev: true

  /fraction.js/4.1.2:
    resolution: {integrity: sha512-o2RiJQ6DZaR/5+Si0qJUIy637QMRudSi9kU/FFzx9EZazrIdnBgpU+3sEWCxAVhH2RtxW2Oz+T4p2o8uOPVcgA==}
    dev: false

  /fresh/0.5.2:
    resolution: {integrity: sha1-PYyt2Q2XZWn6g1qx+OSyOhBWBac=}
    engines: {node: '>= 0.6'}
    dev: true

  /fs-extra/10.0.0:
    resolution: {integrity: sha512-C5owb14u9eJwizKGdchcDUQeFtlSHHthBk8pbX9Vc1PFZrLombudjDnNns88aYslCyF6IY5SUw3Roz6xShcEIQ==}
    engines: {node: '>=12'}
    dependencies:
      graceful-fs: 4.2.8
      jsonfile: 6.1.0
      universalify: 2.0.0
    dev: false

  /fs-extra/10.1.0:
    resolution: {integrity: sha512-oRXApq54ETRj4eMiFzGnHWGy+zo5raudjuxN0b8H7s/RU2oW0Wvsx9O0ACRN/kRq9E8Vu/ReskGB5o3ji+FzHQ==}
    engines: {node: '>=12'}
    dependencies:
      graceful-fs: 4.2.9
      jsonfile: 6.1.0
      universalify: 2.0.0
    dev: true

  /fs-extra/7.0.1:
    resolution: {integrity: sha512-YJDaCJZEnBmcbw13fvdAM9AwNOJwOzrE4pqMqBq5nFiEqXUqHwlK4B+3pUw6JNvfSPtX05xFHtYy/1ni01eGCw==}
    engines: {node: '>=6 <7 || >=8'}
    dependencies:
      graceful-fs: 4.2.9
      jsonfile: 4.0.0
      universalify: 0.1.2
    dev: true

  /fs-minipass/2.1.0:
    resolution: {integrity: sha512-V/JgOLFCS+R6Vcq0slCuaeWEdNC3ouDlJMNIsacH2VtALiu9mV4LPrHc5cDl8k5aw6J8jwgWWpiTo5RYhmIzvg==}
    engines: {node: '>= 8'}
    dependencies:
      minipass: 3.1.6
    dev: false

  /fs.realpath/1.0.0:
    resolution: {integrity: sha1-FQStJSMVjKpA20onh8sBQRmU6k8=}

  /fsevents/2.3.2:
    resolution: {integrity: sha512-xiqMQR4xAeHTuB9uWm+fFRcIOgKBMiOBP+eXiyT7jsgVCq1bkVygt00oASowB7EdtpOHaaPgKt812P9ab+DDKA==}
    engines: {node: ^8.16.0 || ^10.6.0 || >=11.0.0}
    os: [darwin]
    requiresBuild: true
    optional: true

  /function-bind/1.1.1:
    resolution: {integrity: sha512-yIovAzMX49sF8Yl58fSCWJ5svSLuaibPxXQJFLmBObTuCr0Mf1KiPopGM9NiFjiYBCbfaa2Fh6breQ6ANVTI0A==}

  /functional-red-black-tree/1.0.1:
    resolution: {integrity: sha1-GwqzvVU7Kg1jmdKcDj6gslIHgyc=}
    dev: true

  /gauge/3.0.2:
    resolution: {integrity: sha512-+5J6MS/5XksCuXq++uFRsnUd7Ovu1XenbeuIuNRJxYWjgQbPuFhT14lAvsWfqfAmnwluf1OwMjz39HjfLPci0Q==}
    engines: {node: '>=10'}
    dependencies:
      aproba: 2.0.0
      color-support: 1.1.3
      console-control-strings: 1.1.0
      has-unicode: 2.0.1
      object-assign: 4.1.1
      signal-exit: 3.0.6
      string-width: 4.2.3
      strip-ansi: 6.0.1
      wide-align: 1.1.5
    dev: false

  /generic-names/4.0.0:
    resolution: {integrity: sha512-ySFolZQfw9FoDb3ed9d80Cm9f0+r7qj+HJkWjeD9RBfpxEVTlVhol+gvaQB/78WbwYfbnNh8nWHHBSlg072y6A==}
    dependencies:
      loader-utils: 3.2.0
    dev: true

  /gensync/1.0.0-beta.2:
    resolution: {integrity: sha512-3hN7NaskYvMDLQY55gnW3NQ+mesEAepTqlg+VEbj7zzqEMBVNhzcGYYeqFo/TlYz6eQiFcp1HcsCZO+nGgS8zg==}
    engines: {node: '>=6.9.0'}

  /get-caller-file/2.0.5:
    resolution: {integrity: sha512-DyFP3BM/3YHTQOCUL/w0OZHR0lpKeGrxotcHWcqNEdnltqFwXVfhEBQ94eIo34AfQpo0rGki4cyIiftY06h2Fg==}
    engines: {node: 6.* || 8.* || >= 10.*}
    dev: true

  /get-intrinsic/1.1.1:
    resolution: {integrity: sha512-kWZrnVM42QCiEA2Ig1bG8zjoIMOgxWwYCEeNdwY6Tv/cOSeGpcoX4pXHfKUxNKVoArnrEr2e9srnAxxGIraS9Q==}
    dependencies:
      function-bind: 1.1.1
      has: 1.0.3
      has-symbols: 1.0.2
    dev: true

  /get-package-type/0.1.0:
    resolution: {integrity: sha512-pjzuKtY64GYfWizNAJ0fr9VqttZkNiK2iS430LtIHzjBEr6bX8Am2zm4sW4Ro5wjWW5cAlRL1qAMTcXbjNAO2Q==}
    engines: {node: '>=8.0.0'}
    dev: true

  /get-pkg-repo/4.2.1:
    resolution: {integrity: sha512-2+QbHjFRfGB74v/pYWjd5OhU3TDIC2Gv/YKUTk/tCvAz0pkn/Mz6P3uByuBimLOcPvN2jYdScl3xGFSrx0jEcA==}
    engines: {node: '>=6.9.0'}
    hasBin: true
    dependencies:
      '@hutson/parse-repository-url': 3.0.2
      hosted-git-info: 4.0.2
      through2: 2.0.5
      yargs: 16.2.0
    dev: true

  /get-stream/5.2.0:
    resolution: {integrity: sha512-nBF+F1rAZVCu/p7rjzgA+Yb4lfYXrpl7a6VmJrU8wF9I1CKvP/QwPNZHnOlwbTkY6dvtFIzFMSyQXbLoTQPRpA==}
    engines: {node: '>=8'}
    dependencies:
      pump: 3.0.0
    dev: true

  /get-stream/6.0.1:
    resolution: {integrity: sha512-ts6Wi+2j3jQjqi70w5AlN8DFnkSwC+MqmxEzdEALB2qXZYV3X/b1CTfgPLGJNMeAWxdPfU8FO1ms3NUfaHCPYg==}
    engines: {node: '>=10'}
    dev: true

  /get-symbol-description/1.0.0:
    resolution: {integrity: sha512-2EmdH1YvIQiZpltCNgkuiUnyukzxM/R6NDJX31Ke3BG1Nq5b0S2PhX59UKi9vZpPDQVdqn+1IcaAwnzTT5vCjw==}
    engines: {node: '>= 0.4'}
    dependencies:
      call-bind: 1.0.2
      get-intrinsic: 1.1.1
    dev: true

  /git-raw-commits/2.0.10:
    resolution: {integrity: sha512-sHhX5lsbG9SOO6yXdlwgEMQ/ljIn7qMpAbJZCGfXX2fq5T8M5SrDnpYk9/4HswTildcIqatsWa91vty6VhWSaQ==}
    engines: {node: '>=10'}
    hasBin: true
    dependencies:
      dargs: 7.0.0
      lodash: 4.17.21
      meow: 8.1.2
      split2: 3.2.2
      through2: 4.0.2
    dev: true

  /git-remote-origin-url/2.0.0:
    resolution: {integrity: sha1-UoJlna4hBxRaERJhEq0yFuxfpl8=}
    engines: {node: '>=4'}
    dependencies:
      gitconfiglocal: 1.0.0
      pify: 2.3.0
    dev: true

  /git-semver-tags/4.1.1:
    resolution: {integrity: sha512-OWyMt5zBe7xFs8vglMmhM9lRQzCWL3WjHtxNNfJTMngGym7pC1kh8sP6jevfydJ6LP3ZvGxfb6ABYgPUM0mtsA==}
    engines: {node: '>=10'}
    hasBin: true
    dependencies:
      meow: 8.1.2
      semver: 6.3.0
    dev: true

  /gitconfiglocal/1.0.0:
    resolution: {integrity: sha1-QdBF84UaXqiPA/JMocYXgRRGS5s=}
    dependencies:
      ini: 1.3.8
    dev: true

  /glob-parent/5.1.2:
    resolution: {integrity: sha512-AOIgSQCepiJYwP3ARnGx+5VnTu2HBYdzbGP45eLw1vr3zB3vZLeyed1sC9hnbcOc9/SrMyM5RPQrkGz4aS9Zow==}
    engines: {node: '>= 6'}
    dependencies:
      is-glob: 4.0.3

  /glob-parent/6.0.2:
    resolution: {integrity: sha512-XxwI8EOhVQgWp6iDL+3b0r86f4d6AX6zSU55HfB4ydCEuXLXc5FcYeOu+nnGftS4TEju/11rt4KJPTMgbfmv4A==}
    engines: {node: '>=10.13.0'}
    dependencies:
      is-glob: 4.0.3

  /glob/7.2.0:
    resolution: {integrity: sha512-lmLf6gtyrPq8tTjSmrO94wBeQbFR3HbLHbuyD69wuyQkImp2hWqMGB47OX65FBkPffO641IP9jWa1z4ivqG26Q==}
    dependencies:
      fs.realpath: 1.0.0
      inflight: 1.0.6
      inherits: 2.0.4
      minimatch: 3.0.4
      once: 1.4.0
      path-is-absolute: 1.0.1

  /globals/11.12.0:
    resolution: {integrity: sha512-WOBp/EEGUiIsJSp7wcv/y6MO+lV9UoncWqxuFfm8eBwzWNgyfBd6Gz+IeKQ9jCmyhoH99g15M3T+QaVHFjizVA==}
    engines: {node: '>=4'}

  /globals/13.12.0:
    resolution: {integrity: sha512-uS8X6lSKN2JumVoXrbUz+uG4BYG+eiawqm3qFcT7ammfbUHeCBoJMlHcec/S3krSk73/AE/f0szYFmgAA3kYZg==}
    engines: {node: '>=8'}
    dependencies:
      type-fest: 0.20.2
    dev: true

  /globby/11.0.4:
    resolution: {integrity: sha512-9O4MVG9ioZJ08ffbcyVYyLOJLk5JQ688pJ4eMGLpdWLHq/Wr1D9BlriLQyL0E+jbkuePVZXYFj47QM/v093wHg==}
    engines: {node: '>=10'}
    dependencies:
      array-union: 2.1.0
      dir-glob: 3.0.1
      fast-glob: 3.2.11
      ignore: 5.2.0
      merge2: 1.4.1
      slash: 3.0.0
    dev: true

  /good-listener/1.2.2:
    resolution: {integrity: sha1-1TswzfkxPf+33JoNR3CWqm0UXFA=}
    dependencies:
      delegate: 3.2.0
    dev: false

  /graceful-fs/4.2.8:
    resolution: {integrity: sha512-qkIilPUYcNhJpd33n0GBXTB1MMPp14TxEsEs0pTrsSVucApsYzW5V+Q8Qxhik6KU3evy+qkAAowTByymK0avdg==}
    dev: false

  /graceful-fs/4.2.9:
    resolution: {integrity: sha512-NtNxqUcXgpW2iMrfqSfR73Glt39K+BLwWsPs94yR63v45T0Wbej7eRmL5cWfwEgqXnmjQp3zaJTshdRW/qC2ZQ==}

  /handlebars/4.7.7:
    resolution: {integrity: sha512-aAcXm5OAfE/8IXkcZvCepKU3VzW1/39Fb5ZuqMtgI/hT8X2YgoMvBY5dLhq/cpOvw7Lk1nK/UF71aLG/ZnVYRA==}
    engines: {node: '>=0.4.7'}
    hasBin: true
    dependencies:
      minimist: 1.2.6
      neo-async: 2.6.2
      source-map: 0.6.1
      wordwrap: 1.0.0
    optionalDependencies:
      uglify-js: 3.15.0
    dev: true

  /hard-rejection/2.1.0:
    resolution: {integrity: sha512-VIZB+ibDhx7ObhAe7OVtoEbuP4h/MuOTHJ+J8h/eBXotJYl0fBgR72xDFCKgIh22OJZIOVNxBMWuhAr10r8HdA==}
    engines: {node: '>=6'}
    dev: true

  /has-bigints/1.0.1:
    resolution: {integrity: sha512-LSBS2LjbNBTf6287JEbEzvJgftkF5qFkmCo9hDRpAzKhUOlJ+hx8dd4USs00SgsUNwc4617J9ki5YtEClM2ffA==}
    dev: true

  /has-flag/3.0.0:
    resolution: {integrity: sha1-tdRU3CGZriJWmfNGfloH87lVuv0=}
    engines: {node: '>=4'}

  /has-flag/4.0.0:
    resolution: {integrity: sha512-EykJT/Q1KjTWctppgIAgfSO0tKVuZUjhgMr17kqTumMl6Afv3EISleU7qZUzoXDFTAHTDC4NOoG/ZxU3EvlMPQ==}
    engines: {node: '>=8'}

  /has-symbols/1.0.2:
    resolution: {integrity: sha512-chXa79rL/UC2KlX17jo3vRGz0azaWEx5tGqZg5pO3NUyEJVB17dMruQlzCCOfUvElghKcm5194+BCRvi2Rv/Gw==}
    engines: {node: '>= 0.4'}
    dev: true

  /has-tostringtag/1.0.0:
    resolution: {integrity: sha512-kFjcSNhnlGV1kyoGk7OXKSawH5JOb/LzUc5w9B02hOTO0dfFRjbHQKvg1d6cf3HbeUmtU9VbbV3qzZ2Teh97WQ==}
    engines: {node: '>= 0.4'}
    dependencies:
      has-symbols: 1.0.2
    dev: true

  /has-unicode/2.0.1:
    resolution: {integrity: sha1-4Ob+aijPUROIVeCG0Wkedx3iqLk=}
    dev: false

  /has/1.0.3:
    resolution: {integrity: sha512-f2dvO0VU6Oej7RkWJGrehjbzMAjFp5/VKPp5tTpWIV4JHHZK1/BxbFRtf/siA2SWTe09caDmVtYYzWEIbBS4zw==}
    engines: {node: '>= 0.4.0'}
    dependencies:
      function-bind: 1.1.1

  /hash-sum/2.0.0:
    resolution: {integrity: sha512-WdZTbAByD+pHfl/g9QSsBIIwy8IT+EsPiKDs0KNX+zSHhdDLFKdZu0BQHljvO+0QI/BasbMSUa8wYNCZTvhslg==}

  /helpertypes/0.0.2:
    resolution: {integrity: sha512-PKVtWnJ+dcvPeUJRiqtbraN/Hr2rNEnS14T/IxDBb0KgHkAL5w4YwVxMEPowA9vyoMP0DrwO0TxJ+KH3UF/6YA==}
    engines: {node: '>=10.0.0'}
    dev: true

  /hex-color-regex/1.1.0:
    resolution: {integrity: sha512-l9sfDFsuqtOqKDsQdqrMRk0U85RZc0RtOR9yPI7mRVOa4FsR/BVnZ0shmQRM96Ji99kYZP/7hn1cedc1+ApsTQ==}
    dev: false

  /history/4.10.1:
    resolution: {integrity: sha512-36nwAD620w12kuzPAsyINPWJqlNbij+hpK1k9XRloDtym8mxzGYl2c17LnV6IAGB2Dmg4tEa7G7DlawS0+qjew==}
    dependencies:
      '@babel/runtime': 7.16.5
      loose-envify: 1.4.0
      resolve-pathname: 3.0.0
      tiny-invariant: 1.2.0
      tiny-warning: 1.0.3
      value-equal: 1.0.1
    dev: false

  /hoist-non-react-statics/3.3.2:
    resolution: {integrity: sha512-/gGivxi8JPKWNm/W0jSmzcMPpfpPLc3dY/6GxhX2hQ9iGj3aDfklV4ET7NjKpSinLpJ5vafa9iiGIEZg10SfBw==}
    dependencies:
      react-is: 16.13.1
    dev: false

  /hosted-git-info/2.8.9:
    resolution: {integrity: sha512-mxIDAb9Lsm6DoOJ7xH+5+X4y1LU/4Hi50L9C5sIswK3JzULS4bwk1FvjdBgvYR4bzT4tuUQiC15FE2f5HbLvYw==}
    dev: true

  /hosted-git-info/4.0.2:
    resolution: {integrity: sha512-c9OGXbZ3guC/xOlCg1Ci/VgWlwsqDv1yMQL1CWqXDL0hDjXuNcq0zuR4xqPSuasI3kqFDhqSyTjREz5gzq0fXg==}
    engines: {node: '>=10'}
    dependencies:
      lru-cache: 6.0.0
    dev: true

  /hsl-regex/1.0.0:
    resolution: {integrity: sha1-1JMwx4ntgZ4nakwNJy3/owsY/m4=}
    dev: false

  /hsla-regex/1.0.0:
    resolution: {integrity: sha1-wc56MWjIxmFAM6S194d/OyJfnDg=}
    dev: false

  /html-encoding-sniffer/2.0.1:
    resolution: {integrity: sha512-D5JbOMBIR/TVZkubHT+OyT2705QvogUW4IBn6nHd756OwieSF9aDYFj4dv6HHEVGYbHaLETa3WggZYWWMyy3ZQ==}
    engines: {node: '>=10'}
    dependencies:
      whatwg-encoding: 1.0.5
    dev: true

  /html-escaper/2.0.2:
    resolution: {integrity: sha512-H2iMtd0I4Mt5eYiapRdIDjp+XzelXQ0tFE4JS7YFwFevXXMmOp9myNrUvCg0D6ws8iqkRPBfKHgbwig1SmlLfg==}
    dev: true

  /html-rewriter-wasm/0.3.2:
    resolution: {integrity: sha512-b+pOh+bs00uRVNIZoTgGBREjUKN47pchTNwkxKuP4ecQTFcOA6KJIW+jjvjjXrkSRURZsideLxFKqX7hnxdegQ==}
    dev: true

  /html-tags/3.1.0:
    resolution: {integrity: sha512-1qYz89hW3lFDEazhjW0yVAV87lw8lVkrJocr72XmBkMKsoSVJCQx3W8BXsC7hO2qAt8BoVjYjtAcZ9perqGnNg==}
    engines: {node: '>=8'}
    dev: false

  /http-cache-semantics/4.1.0:
    resolution: {integrity: sha512-carPklcUh7ROWRK7Cv27RPtdhYhUsela/ue5/jKzjegVvXDqM2ILE9Q2BGn9JZJh1g87cp56su/FgQSzcWS8cQ==}
    dev: true

  /http-errors/1.8.1:
    resolution: {integrity: sha512-Kpk9Sm7NmI+RHhnj6OIWDI1d6fIoFAtFt9RLaTMRlg/8w49juAStsrBgp0Dp4OdxdVbRIeKhtCUvoi/RuAhO4g==}
    engines: {node: '>= 0.6'}
    dependencies:
      depd: 1.1.2
      inherits: 2.0.4
      setprototypeof: 1.2.0
      statuses: 1.5.0
      toidentifier: 1.0.1
    dev: true

  /http-proxy-agent/4.0.1:
    resolution: {integrity: sha512-k0zdNgqWTGA6aeIRVpvfVob4fL52dTfaehylg0Y4UvSySvOq/Y+BOyPrgpUrA7HylqvU8vIZGsRuXmspskV0Tg==}
    engines: {node: '>= 6'}
    dependencies:
      '@tootallnate/once': 1.1.2
      agent-base: 6.0.2
      debug: 4.3.4
    transitivePeerDependencies:
      - supports-color
    dev: true

  /http-proxy/1.18.1_debug@4.3.4:
    resolution: {integrity: sha512-7mz/721AbnJwIVbnaSv1Cz3Am0ZLT/UBwkC92VlxhXv/k/BBQfM2fXElQNC27BVGr0uwUpplYPQM9LnaBMR5NQ==}
    engines: {node: '>=8.0.0'}
    dependencies:
      eventemitter3: 4.0.7
      follow-redirects: 1.14.6_debug@4.3.4
      requires-port: 1.0.0
    transitivePeerDependencies:
      - debug
    dev: true

  /https-proxy-agent/5.0.0:
    resolution: {integrity: sha512-EkYm5BcKUGiduxzSt3Eppko+PiNWNEpa4ySk9vTC6wDsQJW9rHSa+UhGNJoRYp7bz6Ht1eaRIa6QaJqO5rCFbA==}
    engines: {node: '>= 6'}
    dependencies:
      agent-base: 6.0.2
      debug: 4.3.4
    transitivePeerDependencies:
      - supports-color

  /human-signals/2.1.0:
    resolution: {integrity: sha512-B4FFZ6q/T2jhhksgkbEW3HBvWIfDW85snkQgawt07S7J5QXTk6BkNV+0yAeZrM5QpMAdYlocGoljn0sJ/WQkFw==}
    engines: {node: '>=10.17.0'}
    dev: true

  /iconv-lite/0.4.24:
    resolution: {integrity: sha512-v3MXnZAcvnywkTUEZomIActle7RXXeedOR31wwl7VlyoXO4Qi9arvSenNQWne1TcRwhCL1HwLI21bEqdpj8/rA==}
    engines: {node: '>=0.10.0'}
    dependencies:
      safer-buffer: 2.1.2
    dev: true

  /icss-replace-symbols/1.1.0:
    resolution: {integrity: sha1-Bupvg2ead0njhs/h/oEq5dsiPe0=}
    dev: true

  /icss-utils/5.1.0_postcss@8.4.12:
    resolution: {integrity: sha512-soFhflCVWLfRNOPU3iv5Z9VUdT44xFRbzjLsEzSr5AQmgqPMTHdU3PMT1Cf1ssx8fLNJDA1juftYl+PUcv3MqA==}
    engines: {node: ^10 || ^12 || >= 14}
    peerDependencies:
      postcss: ^8.1.0
    dependencies:
      postcss: 8.4.12
    dev: true

  /ignore/5.2.0:
    resolution: {integrity: sha512-CmxgYGiEPCLhfLnpPp1MoRmifwEIOgjcHXxOBjv7mY96c+eWScsOP9c112ZyLdWHi0FxHjI+4uVhKYp/gcdRmQ==}
    engines: {node: '>= 4'}
    dev: true

  /image-size/0.5.5:
    resolution: {integrity: sha1-Cd/Uq50g4p6xw+gLiZA3jfnjy5w=}
    engines: {node: '>=0.10.0'}
    hasBin: true
    requiresBuild: true
    dev: true
    optional: true

  /immutable/4.0.0:
    resolution: {integrity: sha512-zIE9hX70qew5qTUjSS7wi1iwj/l7+m54KWU247nhM3v806UdGj1yDndXj+IOYxxtW9zyLI+xqFNZjTuDaLUqFw==}
    dev: true

  /import-cwd/3.0.0:
    resolution: {integrity: sha512-4pnzH16plW+hgvRECbDWpQl3cqtvSofHWh44met7ESfZ8UZOWWddm8hEyDTqREJ9RbYHY8gi8DqmaelApoOGMg==}
    engines: {node: '>=8'}
    dependencies:
      import-from: 3.0.0
    dev: false

  /import-fresh/3.3.0:
    resolution: {integrity: sha512-veYYhQa+D1QBKznvhUHxb8faxlrwUnxseDAbAp457E0wLNio2bOSKnjYDhMj+YiAq61xrMGhQk9iXVk5FzgQMw==}
    engines: {node: '>=6'}
    dependencies:
      parent-module: 1.0.1
      resolve-from: 4.0.0

  /import-from/3.0.0:
    resolution: {integrity: sha512-CiuXOFFSzkU5x/CR0+z7T91Iht4CXgfCxVOFRhh2Zyhg5wOpWvvDLQUsWl+gcN+QscYBjez8hDCt85O7RLDttQ==}
    engines: {node: '>=8'}
    dependencies:
      resolve-from: 5.0.0
    dev: false

  /import-lazy/4.0.0:
    resolution: {integrity: sha512-rKtvo6a868b5Hu3heneU+L4yEQ4jYKLtjpnPeUdK7h0yzXGmyBTypknlkCvHFBqfX9YlorEiMM6Dnq/5atfHkw==}
    engines: {node: '>=8'}
    dev: true

  /import-local/3.0.3:
    resolution: {integrity: sha512-bE9iaUY3CXH8Cwfan/abDKAxe1KGT9kyGsBPqf6DMK/z0a2OzAsrukeYNgIH6cH5Xr452jb1TUL8rSfCLjZ9uA==}
    engines: {node: '>=8'}
    hasBin: true
    dependencies:
      pkg-dir: 4.2.0
      resolve-cwd: 3.0.0
    dev: true

  /imurmurhash/0.1.4:
    resolution: {integrity: sha1-khi5srkoojixPcT7a21XbyMUU+o=}
    engines: {node: '>=0.8.19'}
    dev: true

  /indent-string/4.0.0:
    resolution: {integrity: sha512-EdDDZu4A2OyIK7Lr/2zG+w5jmbuk1DVBnEwREQvBzspBJkCEbRa8GxU1lghYcaGJCnRWibjDXlq779X1/y5xwg==}
    engines: {node: '>=8'}
    dev: true

  /inflight/1.0.6:
    resolution: {integrity: sha1-Sb1jMdfQLQwJvJEKEHW6gWW1bfk=}
    dependencies:
      once: 1.4.0
      wrappy: 1.0.2

  /inherits/2.0.4:
    resolution: {integrity: sha512-k/vGaX4/Yla3WzyMCvTQOXYeIHvqOKtnqBduzTHpzpQZzAskKMhZ2K+EnBiSM9zGSoIFeMpXKxa4dYeZIQqewQ==}

  /ini/1.3.8:
    resolution: {integrity: sha512-JV/yugV2uzW5iMRSiZAyDtQd+nxtUnjeLt0acNdw98kKLrvuRVyB80tsREOE7yvGVgalhZ6RNXCmEHkUKBKxew==}
    dev: true

  /internal-slot/1.0.3:
    resolution: {integrity: sha512-O0DB1JC/sPyZl7cIo78n5dR7eUSwwpYPiXRhTzNxZVAMUuB8vlnRFyLxdrVToks6XPLVnFfbzaVd5WLjhgg+vA==}
    engines: {node: '>= 0.4'}
    dependencies:
      get-intrinsic: 1.1.1
      has: 1.0.3
      side-channel: 1.0.4
    dev: true

  /ioredis/4.28.2:
    resolution: {integrity: sha512-kQ+Iv7+c6HsDdPP2XUHaMv8DhnSeAeKEwMbaoqsXYbO+03dItXt7+5jGQDRyjdRUV2rFJbzg7P4Qt1iX2tqkOg==}
    engines: {node: '>=6'}
    dependencies:
      cluster-key-slot: 1.1.0
      debug: 4.3.3
      denque: 1.5.1
      lodash.defaults: 4.2.0
      lodash.flatten: 4.4.0
      lodash.isarguments: 3.1.0
      p-map: 2.1.0
      redis-commands: 1.7.0
      redis-errors: 1.2.0
      redis-parser: 3.0.0
      standard-as-callback: 2.1.0
    transitivePeerDependencies:
      - supports-color
    dev: true

  /ip/1.1.5:
    resolution: {integrity: sha1-vd7XARQpCCjAoDnnLvJfWq7ENUo=}
    dev: true

  /ipaddr.js/1.9.1:
    resolution: {integrity: sha512-0KI/607xoxSToH7GjN1FfSbLoU0+btTicjsQSWQlh/hZykN8KpmMf7uYwPW3R+akZ6R/w18ZlXSHBYXiYUPO3g==}
    engines: {node: '>= 0.10'}
    dev: true

  /is-arrayish/0.2.1:
    resolution: {integrity: sha1-d8mYQFJ6qOyxqLppe4BkWnqSap0=}

  /is-arrayish/0.3.2:
    resolution: {integrity: sha512-eVRqCvVlZbuw3GrM63ovNSNAeA1K16kaR/LRY/92w0zxQ5/1YzwblUX652i4Xs9RwAGjW9d9y6X88t8OaAJfWQ==}
    dev: false

  /is-bigint/1.0.4:
    resolution: {integrity: sha512-zB9CruMamjym81i2JZ3UMn54PKGsQzsJeo6xvN3HJJ4CAsQNB6iRutp2To77OfCNuoxspsIhzaPoO1zyCEhFOg==}
    dependencies:
      has-bigints: 1.0.1
    dev: true

  /is-binary-path/2.1.0:
    resolution: {integrity: sha512-ZMERYes6pDydyuGidse7OsHxtbI7WVeUEozgR/g7rd0xUimYNlvZRE/K2MgZTjWy725IfelLeVcEM97mmtRGXw==}
    engines: {node: '>=8'}
    dependencies:
      binary-extensions: 2.2.0

  /is-boolean-object/1.1.2:
    resolution: {integrity: sha512-gDYaKHJmnj4aWxyj6YHyXVpdQawtVLHU5cb+eztPGczf6cjuTdwve5ZIEfgXqH4e57An1D1AKf8CZ3kYrQRqYA==}
    engines: {node: '>= 0.4'}
    dependencies:
      call-bind: 1.0.2
      has-tostringtag: 1.0.0
    dev: true

  /is-callable/1.2.4:
    resolution: {integrity: sha512-nsuwtxZfMX67Oryl9LCQ+upnC0Z0BgpwntpS89m1H/TLF0zNfzfLMV/9Wa/6MZsj0acpEjAO0KF1xT6ZdLl95w==}
    engines: {node: '>= 0.4'}
    dev: true

  /is-color-stop/1.1.0:
    resolution: {integrity: sha1-z/9HGu5N1cnhWFmPvhKWe1za00U=}
    dependencies:
      css-color-names: 0.0.4
      hex-color-regex: 1.1.0
      hsl-regex: 1.0.0
      hsla-regex: 1.0.0
      rgb-regex: 1.0.1
      rgba-regex: 1.0.0
    dev: false

  /is-core-module/2.8.0:
    resolution: {integrity: sha512-vd15qHsaqrRL7dtH6QNuy0ndJmRDrS9HAM1CAiSifNUFv4x1a0CCVsj18hJ1mShxIG6T2i1sO78MkP56r0nYRw==}
    dependencies:
      has: 1.0.3

  /is-core-module/2.8.1:
    resolution: {integrity: sha512-SdNCUs284hr40hFTFP6l0IfZ/RSrMXF3qgoRHd3/79unUTvrFO/JoXwkGm+5J/Oe3E/b5GsnG330uUNgRpu1PA==}
    dependencies:
      has: 1.0.3

  /is-date-object/1.0.5:
    resolution: {integrity: sha512-9YQaSxsAiSwcvS33MBk3wTCVnWK+HhF8VZR2jRxehM16QcVOdHqPn4VPHmRK4lSr38n9JriurInLcP90xsYNfQ==}
    engines: {node: '>= 0.4'}
    dependencies:
      has-tostringtag: 1.0.0
    dev: true

  /is-docker/2.2.1:
    resolution: {integrity: sha512-F+i2BKsFrH66iaUFc0woD8sLy8getkwTwtOBjvs56Cx4CgJDeKQeqfz8wAYiSb8JOprWhHH5p77PbmYCvvUuXQ==}
    engines: {node: '>=8'}
    hasBin: true
    dev: true

  /is-expression/4.0.0:
    resolution: {integrity: sha512-zMIXX63sxzG3XrkHkrAPvm/OVZVSCPNkwMHU8oTX7/U3AL78I0QXCEICXUM13BIa8TYGZ68PiTKfQz3yaTNr4A==}
    dependencies:
      acorn: 7.4.1
      object-assign: 4.1.1
    dev: true

  /is-extglob/2.1.1:
    resolution: {integrity: sha1-qIwCU1eR8C7TfHahueqXc8gz+MI=}
    engines: {node: '>=0.10.0'}

  /is-fullwidth-code-point/3.0.0:
    resolution: {integrity: sha512-zymm5+u+sCsSWyD9qNaejV3DFvhCKclKdizYaJUuHA83RLjb7nSuGnddCHGv0hk+KY7BMAlsWeK4Ueg6EV6XQg==}
    engines: {node: '>=8'}

  /is-fullwidth-code-point/4.0.0:
    resolution: {integrity: sha512-O4L094N2/dZ7xqVdrXhh9r1KODPJpFms8B5sGdJLPy664AgvXsreZUyCQQNItZRDlYug4xStLjNp/sz3HvBowQ==}
    engines: {node: '>=12'}
    dev: true

  /is-generator-fn/2.1.0:
    resolution: {integrity: sha512-cTIB4yPYL/Grw0EaSzASzg6bBy9gqCofvWN8okThAYIxKJZC+udlRAmGbM0XLeniEJSs8uEgHPGuHSe1XsOLSQ==}
    engines: {node: '>=6'}
    dev: true

  /is-glob/4.0.3:
    resolution: {integrity: sha512-xelSayHH36ZgE7ZWhli7pW34hNbNl8Ojv5KVmkJD4hBdD3th8Tfk9vYasLM+mXWOZhFkgZfxhLSnrwRr4elSSg==}
    engines: {node: '>=0.10.0'}
    dependencies:
      is-extglob: 2.1.1

  /is-module/1.0.0:
    resolution: {integrity: sha1-Mlj7afeMFNW4FdZkM2tM/7ZEFZE=}
    dev: true

  /is-negative-zero/2.0.2:
    resolution: {integrity: sha512-dqJvarLawXsFbNDeJW7zAz8ItJ9cd28YufuuFzh0G8pNHjJMnY08Dv7sYX2uF5UpQOwieAeOExEYAWWfu7ZZUA==}
    engines: {node: '>= 0.4'}
    dev: true

  /is-number-object/1.0.6:
    resolution: {integrity: sha512-bEVOqiRcvo3zO1+G2lVMy+gkkEm9Yh7cDMRusKKu5ZJKPUYSJwICTKZrNKHA2EbSP0Tu0+6B/emsYNHZyn6K8g==}
    engines: {node: '>= 0.4'}
    dependencies:
      has-tostringtag: 1.0.0
    dev: true

  /is-number/7.0.0:
    resolution: {integrity: sha512-41Cifkg6e8TylSpdtTpeLVMqvSBEVzTttHvERD741+pnZ8ANv0004MRL43QKPDlK9cGvNp6NZWZUBlbGXYxxng==}
    engines: {node: '>=0.12.0'}

  /is-obj/2.0.0:
    resolution: {integrity: sha512-drqDG3cbczxxEJRoOXcOjtdp1J/lyp1mNn0xaznRs8+muBhgQcrnbspox5X5fOw0HnMnbfDzvnEMEtqDEJEo8w==}
    engines: {node: '>=8'}
    dev: true

  /is-plain-obj/1.1.0:
    resolution: {integrity: sha1-caUMhCnfync8kqOQpKA7OfzVHT4=}
    engines: {node: '>=0.10.0'}
    dev: true

  /is-potential-custom-element-name/1.0.1:
    resolution: {integrity: sha512-bCYeRA2rVibKZd+s2625gGnGF/t7DSqDs4dP7CrLA1m7jKWz6pps0LpYLJN8Q64HtmPKJ1hrN3nzPNKFEKOUiQ==}
    dev: true

  /is-promise/2.2.2:
    resolution: {integrity: sha512-+lP4/6lKUBfQjZ2pdxThZvLUAafmZb8OAxFb8XXtiQmS35INgr85hdOGoEs124ez1FCnZJt6jau/T+alh58QFQ==}
    dev: true

  /is-reference/1.2.1:
    resolution: {integrity: sha512-U82MsXXiFIrjCK4otLT+o2NA2Cd2g5MLoOVXUZjIOhLurrRxpEXzI8O0KZHr3IjLvlAH1kTPYSuqer5T9ZVBKQ==}
    dependencies:
      '@types/estree': 0.0.51
    dev: true

  /is-regex/1.1.4:
    resolution: {integrity: sha512-kvRdxDsxZjhzUX07ZnLydzS1TU/TJlTUHHY4YLL87e37oUA49DfkLqgy+VjFocowy29cKvcSiu+kIv728jTTVg==}
    engines: {node: '>= 0.4'}
    dependencies:
      call-bind: 1.0.2
      has-tostringtag: 1.0.0
    dev: true

  /is-shared-array-buffer/1.0.1:
    resolution: {integrity: sha512-IU0NmyknYZN0rChcKhRO1X8LYz5Isj/Fsqh8NJOSf+N/hCOTwy29F32Ik7a+QszE63IdvmwdTPDd6cZ5pg4cwA==}
    dev: true

  /is-stream/2.0.1:
    resolution: {integrity: sha512-hFoiJiTl63nn+kstHGBtewWSKnQLpyb155KHheA1l39uvtO9nWIop1p3udqPcUd/xbF1VLMO4n7OI6p7RbngDg==}
    engines: {node: '>=8'}
    dev: true

  /is-string/1.0.7:
    resolution: {integrity: sha512-tE2UXzivje6ofPW7l23cjDOMa09gb7xlAqG6jG5ej6uPV32TlWP3NKPigtaGeHNu9fohccRYvIiZMfOOnOYUtg==}
    engines: {node: '>= 0.4'}
    dependencies:
      has-tostringtag: 1.0.0
    dev: true

  /is-symbol/1.0.4:
    resolution: {integrity: sha512-C/CPBqKWnvdcxqIARxyOh4v1UUEOCHpgDa0WYgpKDFMszcrPcffg5uhwSgPCLD2WWxmq6isisz87tzT01tuGhg==}
    engines: {node: '>= 0.4'}
    dependencies:
      has-symbols: 1.0.2
    dev: true

  /is-text-path/1.0.1:
    resolution: {integrity: sha1-Thqg+1G/vLPpJogAE5cgLBd1tm4=}
    engines: {node: '>=0.10.0'}
    dependencies:
      text-extensions: 1.9.0
    dev: true

  /is-typedarray/1.0.0:
    resolution: {integrity: sha1-5HnICFjfDBsR3dppQPlgEfzaSpo=}
    dev: true

  /is-weakref/1.0.2:
    resolution: {integrity: sha512-qctsuLZmIQ0+vSSMfoVvyFe2+GSEvnmZ2ezTup1SBse9+twCCeial6EEi3Nc2KFcf6+qz2FBPnjXsk8xhKSaPQ==}
    dependencies:
      call-bind: 1.0.2
    dev: true

  /is-what/3.14.1:
    resolution: {integrity: sha512-sNxgpk9793nzSs7bA6JQJGeIuRBQhAaNGG77kzYQgMkrID+lS6SlK07K5LaptscDlSaIgH+GPFzf+d75FVxozA==}
    dev: true

  /is-wsl/2.2.0:
    resolution: {integrity: sha512-fKzAra0rGJUUBwGBgNkHZuToZcn+TtXHpeCgmkMJMMYx1sQDYaCSyjJBSCa2nH1DGm7s3n1oBnohoVTBaN7Lww==}
    engines: {node: '>=8'}
    dependencies:
      is-docker: 2.2.1
    dev: true

  /isarray/0.0.1:
    resolution: {integrity: sha1-ihis/Kmo9Bd+Cav8YDiTmwXR7t8=}
    dev: false

  /isarray/1.0.0:
    resolution: {integrity: sha1-u5NdSFgsuhaMBoNJV6VKPgcSTxE=}
    dev: true

  /isexe/2.0.0:
    resolution: {integrity: sha1-6PvzdNxVb/iUehDcsFctYz8s+hA=}
    dev: true

  /istanbul-lib-coverage/3.2.0:
    resolution: {integrity: sha512-eOeJ5BHCmHYvQK7xt9GkdHuzuCGS1Y6g9Gvnx3Ym33fz/HpLRYxiS0wHNr+m/MBC8B647Xt608vCDEvhl9c6Mw==}
    engines: {node: '>=8'}
    dev: true

  /istanbul-lib-instrument/5.1.0:
    resolution: {integrity: sha512-czwUz525rkOFDJxfKK6mYfIs9zBKILyrZQxjz3ABhjQXhbhFsSbo1HW/BFcsDnfJYJWA6thRR5/TUY2qs5W99Q==}
    engines: {node: '>=8'}
    dependencies:
      '@babel/core': 7.17.2
      '@babel/parser': 7.17.0
      '@istanbuljs/schema': 0.1.3
      istanbul-lib-coverage: 3.2.0
      semver: 6.3.0
    transitivePeerDependencies:
      - supports-color
    dev: true

  /istanbul-lib-report/3.0.0:
    resolution: {integrity: sha512-wcdi+uAKzfiGT2abPpKZ0hSU1rGQjUQnLvtY5MpQ7QCTahD3VODhcu4wcfY1YtkGaDD5yuydOLINXsfbus9ROw==}
    engines: {node: '>=8'}
    dependencies:
      istanbul-lib-coverage: 3.2.0
      make-dir: 3.1.0
      supports-color: 7.2.0
    dev: true

  /istanbul-lib-source-maps/4.0.1:
    resolution: {integrity: sha512-n3s8EwkdFIJCG3BPKBYvskgXGoy88ARzvegkitk60NxRdwltLOTaH7CUiMRXvwYorl0Q712iEjcWB+fK/MrWVw==}
    engines: {node: '>=10'}
    dependencies:
      debug: 4.3.4
      istanbul-lib-coverage: 3.2.0
      source-map: 0.6.1
    transitivePeerDependencies:
      - supports-color
    dev: true

  /istanbul-reports/3.1.3:
    resolution: {integrity: sha512-x9LtDVtfm/t1GFiLl3NffC7hz+I1ragvgX1P/Lg1NlIagifZDKUkuuaAxH/qpwj2IuEfD8G2Bs/UKp+sZ/pKkg==}
    engines: {node: '>=8'}
    dependencies:
      html-escaper: 2.0.2
      istanbul-lib-report: 3.0.0
    dev: true

  /jest-changed-files/27.5.1:
    resolution: {integrity: sha512-buBLMiByfWGCoMsLLzGUUSpAmIAGnbR2KJoMN10ziLhOLvP4e0SlypHnAel8iqQXTrcbmfEY9sSqae5sgUsTvw==}
    engines: {node: ^10.13.0 || ^12.13.0 || ^14.15.0 || >=15.0.0}
    dependencies:
      '@jest/types': 27.5.1
      execa: 5.1.1
      throat: 6.0.1
    dev: true

  /jest-circus/27.5.1:
    resolution: {integrity: sha512-D95R7x5UtlMA5iBYsOHFFbMD/GVA4R/Kdq15f7xYWUfWHBto9NYRsOvnSauTgdF+ogCpJ4tyKOXhUifxS65gdw==}
    engines: {node: ^10.13.0 || ^12.13.0 || ^14.15.0 || >=15.0.0}
    dependencies:
      '@jest/environment': 27.5.1
      '@jest/test-result': 27.5.1
      '@jest/types': 27.5.1
      '@types/node': 16.11.27
      chalk: 4.1.2
      co: 4.6.0
      dedent: 0.7.0
      expect: 27.5.1
      is-generator-fn: 2.1.0
      jest-each: 27.5.1
      jest-matcher-utils: 27.5.1
      jest-message-util: 27.5.1
      jest-runtime: 27.5.1
      jest-snapshot: 27.5.1
      jest-util: 27.5.1
      pretty-format: 27.5.1
      slash: 3.0.0
      stack-utils: 2.0.5
      throat: 6.0.1
    transitivePeerDependencies:
      - supports-color
    dev: true

  /jest-cli/27.5.1_ts-node@10.4.0:
    resolution: {integrity: sha512-Hc6HOOwYq4/74/c62dEE3r5elx8wjYqxY0r0G/nFrLDPMFRu6RA/u8qINOIkvhxG7mMQ5EJsOGfRpI8L6eFUVw==}
    engines: {node: ^10.13.0 || ^12.13.0 || ^14.15.0 || >=15.0.0}
    hasBin: true
    peerDependencies:
      node-notifier: ^8.0.1 || ^9.0.0 || ^10.0.0
    peerDependenciesMeta:
      node-notifier:
        optional: true
    dependencies:
      '@jest/core': 27.5.1_ts-node@10.4.0
      '@jest/test-result': 27.5.1
      '@jest/types': 27.5.1
      chalk: 4.1.2
      exit: 0.1.2
      graceful-fs: 4.2.9
      import-local: 3.0.3
      jest-config: 27.5.1_ts-node@10.4.0
      jest-util: 27.5.1
      jest-validate: 27.5.1
      prompts: 2.4.2
      yargs: 16.2.0
    transitivePeerDependencies:
      - bufferutil
      - canvas
      - supports-color
      - ts-node
      - utf-8-validate
    dev: true

  /jest-config/27.5.1_ts-node@10.4.0:
    resolution: {integrity: sha512-5sAsjm6tGdsVbW9ahcChPAFCk4IlkQUknH5AvKjuLTSlcO/wCZKyFdn7Rg0EkC+OGgWODEy2hDpWB1PgzH0JNA==}
    engines: {node: ^10.13.0 || ^12.13.0 || ^14.15.0 || >=15.0.0}
    peerDependencies:
      ts-node: '>=9.0.0'
    peerDependenciesMeta:
      ts-node:
        optional: true
    dependencies:
      '@babel/core': 7.17.2
      '@jest/test-sequencer': 27.5.1
      '@jest/types': 27.5.1
      babel-jest: 27.5.1_@babel+core@7.17.2
      chalk: 4.1.2
      ci-info: 3.3.0
      deepmerge: 4.2.2
      glob: 7.2.0
      graceful-fs: 4.2.9
      jest-circus: 27.5.1
      jest-environment-jsdom: 27.5.1
      jest-environment-node: 27.5.1
      jest-get-type: 27.5.1
      jest-jasmine2: 27.5.1
      jest-regex-util: 27.5.1
      jest-resolve: 27.5.1
      jest-runner: 27.5.1
      jest-util: 27.5.1
      jest-validate: 27.5.1
      micromatch: 4.0.4
      parse-json: 5.2.0
      pretty-format: 27.5.1
      slash: 3.0.0
      strip-json-comments: 3.1.1
      ts-node: 10.4.0_8726306ae516cefbf62490d54d06d905
    transitivePeerDependencies:
      - bufferutil
      - canvas
      - supports-color
      - utf-8-validate
    dev: true

  /jest-diff/27.5.1:
    resolution: {integrity: sha512-m0NvkX55LDt9T4mctTEgnZk3fmEg3NRYutvMPWM/0iPnkFj2wIeF45O1718cMSOFO1vINkqmxqD8vE37uTEbqw==}
    engines: {node: ^10.13.0 || ^12.13.0 || ^14.15.0 || >=15.0.0}
    dependencies:
      chalk: 4.1.2
      diff-sequences: 27.5.1
      jest-get-type: 27.5.1
      pretty-format: 27.5.1
    dev: true

  /jest-docblock/27.5.1:
    resolution: {integrity: sha512-rl7hlABeTsRYxKiUfpHrQrG4e2obOiTQWfMEH3PxPjOtdsfLQO4ReWSZaQ7DETm4xu07rl4q/h4zcKXyU0/OzQ==}
    engines: {node: ^10.13.0 || ^12.13.0 || ^14.15.0 || >=15.0.0}
    dependencies:
      detect-newline: 3.1.0
    dev: true

  /jest-each/27.5.1:
    resolution: {integrity: sha512-1Ff6p+FbhT/bXQnEouYy00bkNSY7OUpfIcmdl8vZ31A1UUaurOLPA8a8BbJOF2RDUElwJhmeaV7LnagI+5UwNQ==}
    engines: {node: ^10.13.0 || ^12.13.0 || ^14.15.0 || >=15.0.0}
    dependencies:
      '@jest/types': 27.5.1
      chalk: 4.1.2
      jest-get-type: 27.5.1
      jest-util: 27.5.1
      pretty-format: 27.5.1
    dev: true

  /jest-environment-jsdom/27.5.1:
    resolution: {integrity: sha512-TFBvkTC1Hnnnrka/fUb56atfDtJ9VMZ94JkjTbggl1PEpwrYtUBKMezB3inLmWqQsXYLcMwNoDQwoBTAvFfsfw==}
    engines: {node: ^10.13.0 || ^12.13.0 || ^14.15.0 || >=15.0.0}
    dependencies:
      '@jest/environment': 27.5.1
      '@jest/fake-timers': 27.5.1
      '@jest/types': 27.5.1
      '@types/node': 16.11.27
      jest-mock: 27.5.1
      jest-util: 27.5.1
      jsdom: 16.7.0
    transitivePeerDependencies:
      - bufferutil
      - canvas
      - supports-color
      - utf-8-validate
    dev: true

  /jest-environment-node/27.5.1:
    resolution: {integrity: sha512-Jt4ZUnxdOsTGwSRAfKEnE6BcwsSPNOijjwifq5sDFSA2kesnXTvNqKHYgM0hDq3549Uf/KzdXNYn4wMZJPlFLw==}
    engines: {node: ^10.13.0 || ^12.13.0 || ^14.15.0 || >=15.0.0}
    dependencies:
      '@jest/environment': 27.5.1
      '@jest/fake-timers': 27.5.1
      '@jest/types': 27.5.1
      '@types/node': 16.11.27
      jest-mock: 27.5.1
      jest-util: 27.5.1
    dev: true

  /jest-get-type/27.5.1:
    resolution: {integrity: sha512-2KY95ksYSaK7DMBWQn6dQz3kqAf3BB64y2udeG+hv4KfSOb9qwcYQstTJc1KCbsix+wLZWZYN8t7nwX3GOBLRw==}
    engines: {node: ^10.13.0 || ^12.13.0 || ^14.15.0 || >=15.0.0}
    dev: true

  /jest-haste-map/27.5.1:
    resolution: {integrity: sha512-7GgkZ4Fw4NFbMSDSpZwXeBiIbx+t/46nJ2QitkOjvwPYyZmqttu2TDSimMHP1EkPOi4xUZAN1doE5Vd25H4Jng==}
    engines: {node: ^10.13.0 || ^12.13.0 || ^14.15.0 || >=15.0.0}
    dependencies:
      '@jest/types': 27.5.1
      '@types/graceful-fs': 4.1.5
      '@types/node': 16.11.27
      anymatch: 3.1.2
      fb-watchman: 2.0.1
      graceful-fs: 4.2.9
      jest-regex-util: 27.5.1
      jest-serializer: 27.5.1
      jest-util: 27.5.1
      jest-worker: 27.5.1
      micromatch: 4.0.5
      walker: 1.0.8
    optionalDependencies:
      fsevents: 2.3.2
    dev: true

  /jest-jasmine2/27.5.1:
    resolution: {integrity: sha512-jtq7VVyG8SqAorDpApwiJJImd0V2wv1xzdheGHRGyuT7gZm6gG47QEskOlzsN1PG/6WNaCo5pmwMHDf3AkG2pQ==}
    engines: {node: ^10.13.0 || ^12.13.0 || ^14.15.0 || >=15.0.0}
    dependencies:
      '@jest/environment': 27.5.1
      '@jest/source-map': 27.5.1
      '@jest/test-result': 27.5.1
      '@jest/types': 27.5.1
      '@types/node': 16.11.27
      chalk: 4.1.2
      co: 4.6.0
      expect: 27.5.1
      is-generator-fn: 2.1.0
      jest-each: 27.5.1
      jest-matcher-utils: 27.5.1
      jest-message-util: 27.5.1
      jest-runtime: 27.5.1
      jest-snapshot: 27.5.1
      jest-util: 27.5.1
      pretty-format: 27.5.1
      throat: 6.0.1
    transitivePeerDependencies:
      - supports-color
    dev: true

  /jest-leak-detector/27.5.1:
    resolution: {integrity: sha512-POXfWAMvfU6WMUXftV4HolnJfnPOGEu10fscNCA76KBpRRhcMN2c8d3iT2pxQS3HLbA+5X4sOUPzYO2NUyIlHQ==}
    engines: {node: ^10.13.0 || ^12.13.0 || ^14.15.0 || >=15.0.0}
    dependencies:
      jest-get-type: 27.5.1
      pretty-format: 27.5.1
    dev: true

  /jest-matcher-utils/27.5.1:
    resolution: {integrity: sha512-z2uTx/T6LBaCoNWNFWwChLBKYxTMcGBRjAt+2SbP929/Fflb9aa5LGma654Rz8z9HLxsrUaYzxE9T/EFIL/PAw==}
    engines: {node: ^10.13.0 || ^12.13.0 || ^14.15.0 || >=15.0.0}
    dependencies:
      chalk: 4.1.2
      jest-diff: 27.5.1
      jest-get-type: 27.5.1
      pretty-format: 27.5.1
    dev: true

  /jest-message-util/27.5.1:
    resolution: {integrity: sha512-rMyFe1+jnyAAf+NHwTclDz0eAaLkVDdKVHHBFWsBWHnnh5YeJMNWWsv7AbFYXfK3oTqvL7VTWkhNLu1jX24D+g==}
    engines: {node: ^10.13.0 || ^12.13.0 || ^14.15.0 || >=15.0.0}
    dependencies:
      '@babel/code-frame': 7.16.7
      '@jest/types': 27.5.1
      '@types/stack-utils': 2.0.1
      chalk: 4.1.2
      graceful-fs: 4.2.9
      micromatch: 4.0.5
      pretty-format: 27.5.1
      slash: 3.0.0
      stack-utils: 2.0.5
    dev: true

  /jest-mock/27.5.1:
    resolution: {integrity: sha512-K4jKbY1d4ENhbrG2zuPWaQBvDly+iZ2yAW+T1fATN78hc0sInwn7wZB8XtlNnvHug5RMwV897Xm4LqmPM4e2Og==}
    engines: {node: ^10.13.0 || ^12.13.0 || ^14.15.0 || >=15.0.0}
    dependencies:
      '@jest/types': 27.5.1
      '@types/node': 16.11.27
    dev: true

  /jest-pnp-resolver/1.2.2_jest-resolve@27.5.1:
    resolution: {integrity: sha512-olV41bKSMm8BdnuMsewT4jqlZ8+3TCARAXjZGT9jcoSnrfUnRCqnMoF9XEeoWjbzObpqF9dRhHQj0Xb9QdF6/w==}
    engines: {node: '>=6'}
    peerDependencies:
      jest-resolve: '*'
    peerDependenciesMeta:
      jest-resolve:
        optional: true
    dependencies:
      jest-resolve: 27.5.1
    dev: true

  /jest-regex-util/27.5.1:
    resolution: {integrity: sha512-4bfKq2zie+x16okqDXjXn9ql2B0dScQu+vcwe4TvFVhkVyuWLqpZrZtXxLLWoXYgn0E87I6r6GRYHF7wFZBUvg==}
    engines: {node: ^10.13.0 || ^12.13.0 || ^14.15.0 || >=15.0.0}
    dev: true

  /jest-resolve-dependencies/27.5.1:
    resolution: {integrity: sha512-QQOOdY4PE39iawDn5rzbIePNigfe5B9Z91GDD1ae/xNDlu9kaat8QQ5EKnNmVWPV54hUdxCVwwj6YMgR2O7IOg==}
    engines: {node: ^10.13.0 || ^12.13.0 || ^14.15.0 || >=15.0.0}
    dependencies:
      '@jest/types': 27.5.1
      jest-regex-util: 27.5.1
      jest-snapshot: 27.5.1
    transitivePeerDependencies:
      - supports-color
    dev: true

  /jest-resolve/27.5.1:
    resolution: {integrity: sha512-FFDy8/9E6CV83IMbDpcjOhumAQPDyETnU2KZ1O98DwTnz8AOBsW/Xv3GySr1mOZdItLR+zDZ7I/UdTFbgSOVCw==}
    engines: {node: ^10.13.0 || ^12.13.0 || ^14.15.0 || >=15.0.0}
    dependencies:
      '@jest/types': 27.5.1
      chalk: 4.1.2
      graceful-fs: 4.2.9
      jest-haste-map: 27.5.1
      jest-pnp-resolver: 1.2.2_jest-resolve@27.5.1
      jest-util: 27.5.1
      jest-validate: 27.5.1
      resolve: 1.22.0
      resolve.exports: 1.1.0
      slash: 3.0.0
    dev: true

  /jest-runner/27.5.1:
    resolution: {integrity: sha512-g4NPsM4mFCOwFKXO4p/H/kWGdJp9V8kURY2lX8Me2drgXqG7rrZAx5kv+5H7wtt/cdFIjhqYx1HrlqWHaOvDaQ==}
    engines: {node: ^10.13.0 || ^12.13.0 || ^14.15.0 || >=15.0.0}
    dependencies:
      '@jest/console': 27.5.1
      '@jest/environment': 27.5.1
      '@jest/test-result': 27.5.1
      '@jest/transform': 27.5.1
      '@jest/types': 27.5.1
      '@types/node': 16.11.27
      chalk: 4.1.2
      emittery: 0.8.1
      graceful-fs: 4.2.9
      jest-docblock: 27.5.1
      jest-environment-jsdom: 27.5.1
      jest-environment-node: 27.5.1
      jest-haste-map: 27.5.1
      jest-leak-detector: 27.5.1
      jest-message-util: 27.5.1
      jest-resolve: 27.5.1
      jest-runtime: 27.5.1
      jest-util: 27.5.1
      jest-worker: 27.5.1
      source-map-support: 0.5.21
      throat: 6.0.1
    transitivePeerDependencies:
      - bufferutil
      - canvas
      - supports-color
      - utf-8-validate
    dev: true

  /jest-runtime/27.5.1:
    resolution: {integrity: sha512-o7gxw3Gf+H2IGt8fv0RiyE1+r83FJBRruoA+FXrlHw6xEyBsU8ugA6IPfTdVyA0w8HClpbK+DGJxH59UrNMx8A==}
    engines: {node: ^10.13.0 || ^12.13.0 || ^14.15.0 || >=15.0.0}
    dependencies:
      '@jest/environment': 27.5.1
      '@jest/fake-timers': 27.5.1
      '@jest/globals': 27.5.1
      '@jest/source-map': 27.5.1
      '@jest/test-result': 27.5.1
      '@jest/transform': 27.5.1
      '@jest/types': 27.5.1
      chalk: 4.1.2
      cjs-module-lexer: 1.2.2
      collect-v8-coverage: 1.0.1
      execa: 5.1.1
      glob: 7.2.0
      graceful-fs: 4.2.9
      jest-haste-map: 27.5.1
      jest-message-util: 27.5.1
      jest-mock: 27.5.1
      jest-regex-util: 27.5.1
      jest-resolve: 27.5.1
      jest-snapshot: 27.5.1
      jest-util: 27.5.1
      slash: 3.0.0
      strip-bom: 4.0.0
    transitivePeerDependencies:
      - supports-color
    dev: true

  /jest-serializer/27.5.1:
    resolution: {integrity: sha512-jZCyo6iIxO1aqUxpuBlwTDMkzOAJS4a3eYz3YzgxxVQFwLeSA7Jfq5cbqCY+JLvTDrWirgusI/0KwxKMgrdf7w==}
    engines: {node: ^10.13.0 || ^12.13.0 || ^14.15.0 || >=15.0.0}
    dependencies:
      '@types/node': 16.11.27
      graceful-fs: 4.2.9
    dev: true

  /jest-snapshot/27.5.1:
    resolution: {integrity: sha512-yYykXI5a0I31xX67mgeLw1DZ0bJB+gpq5IpSuCAoyDi0+BhgU/RIrL+RTzDmkNTchvDFWKP8lp+w/42Z3us5sA==}
    engines: {node: ^10.13.0 || ^12.13.0 || ^14.15.0 || >=15.0.0}
    dependencies:
      '@babel/core': 7.17.2
      '@babel/generator': 7.17.0
      '@babel/plugin-syntax-typescript': 7.16.7_@babel+core@7.17.2
      '@babel/traverse': 7.17.0
      '@babel/types': 7.17.0
      '@jest/transform': 27.5.1
      '@jest/types': 27.5.1
      '@types/babel__traverse': 7.14.2
      '@types/prettier': 2.4.2
      babel-preset-current-node-syntax: 1.0.1_@babel+core@7.17.2
      chalk: 4.1.2
      expect: 27.5.1
      graceful-fs: 4.2.9
      jest-diff: 27.5.1
      jest-get-type: 27.5.1
      jest-haste-map: 27.5.1
      jest-matcher-utils: 27.5.1
      jest-message-util: 27.5.1
      jest-util: 27.5.1
      natural-compare: 1.4.0
      pretty-format: 27.5.1
      semver: 7.3.7
    transitivePeerDependencies:
      - supports-color
    dev: true

  /jest-util/27.5.1:
    resolution: {integrity: sha512-Kv2o/8jNvX1MQ0KGtw480E/w4fBCDOnH6+6DmeKi6LZUIlKA5kwY0YNdlzaWTiVgxqAqik11QyxDOKk543aKXw==}
    engines: {node: ^10.13.0 || ^12.13.0 || ^14.15.0 || >=15.0.0}
    dependencies:
      '@jest/types': 27.5.1
      '@types/node': 16.11.27
      chalk: 4.1.2
      ci-info: 3.3.0
      graceful-fs: 4.2.9
      picomatch: 2.3.0
    dev: true

  /jest-validate/27.5.1:
    resolution: {integrity: sha512-thkNli0LYTmOI1tDB3FI1S1RTp/Bqyd9pTarJwL87OIBFuqEb5Apv5EaApEudYg4g86e3CT6kM0RowkhtEnCBQ==}
    engines: {node: ^10.13.0 || ^12.13.0 || ^14.15.0 || >=15.0.0}
    dependencies:
      '@jest/types': 27.5.1
      camelcase: 6.2.1
      chalk: 4.1.2
      jest-get-type: 27.5.1
      leven: 3.1.0
      pretty-format: 27.5.1
    dev: true

  /jest-watcher/27.5.1:
    resolution: {integrity: sha512-z676SuD6Z8o8qbmEGhoEUFOM1+jfEiL3DXHK/xgEiG2EyNYfFG60jluWcupY6dATjfEsKQuibReS1djInQnoVw==}
    engines: {node: ^10.13.0 || ^12.13.0 || ^14.15.0 || >=15.0.0}
    dependencies:
      '@jest/test-result': 27.5.1
      '@jest/types': 27.5.1
      '@types/node': 16.11.27
      ansi-escapes: 4.3.2
      chalk: 4.1.2
      jest-util: 27.5.1
      string-length: 4.0.2
    dev: true

  /jest-worker/27.5.1:
    resolution: {integrity: sha512-7vuh85V5cdDofPyxn58nrPjBktZo0u9x1g8WtjQol+jZDaE+fhN+cIvTj11GndBnMnyfrUOG1sZQxCdjKh+DKg==}
    engines: {node: '>= 10.13.0'}
    dependencies:
      '@types/node': 16.11.27
      merge-stream: 2.0.0
      supports-color: 8.1.1
    dev: true

  /jest/27.5.1_ts-node@10.4.0:
    resolution: {integrity: sha512-Yn0mADZB89zTtjkPJEXwrac3LHudkQMR+Paqa8uxJHCBr9agxztUifWCyiYrjhMPBoUVBjyny0I7XH6ozDr7QQ==}
    engines: {node: ^10.13.0 || ^12.13.0 || ^14.15.0 || >=15.0.0}
    hasBin: true
    peerDependencies:
      node-notifier: ^8.0.1 || ^9.0.0 || ^10.0.0
    peerDependenciesMeta:
      node-notifier:
        optional: true
    dependencies:
      '@jest/core': 27.5.1_ts-node@10.4.0
      import-local: 3.0.3
      jest-cli: 27.5.1_ts-node@10.4.0
    transitivePeerDependencies:
      - bufferutil
      - canvas
      - supports-color
      - ts-node
      - utf-8-validate
    dev: true

  /jju/1.4.0:
    resolution: {integrity: sha1-o6vicYryQaKykE+EpiWXDzia4yo=}
    dev: true

  /jpeg-js/0.4.3:
    resolution: {integrity: sha512-ru1HWKek8octvUHFHvE5ZzQ1yAsJmIvRdGWvSoKV52XKyuyYA437QWDttXT8eZXDSbuMpHlLzPDZUPd6idIz+Q==}
    dev: true

  /js-stringify/1.0.2:
    resolution: {integrity: sha1-Fzb939lyTyijaCrcYjCufk6Weds=}
    dev: true

  /js-tokens/4.0.0:
    resolution: {integrity: sha512-RdJUflcE3cUzKiMqQgsCu06FPu9UdIJO0beYbPhHN4k6apgJtifcoCtT9bcxOpYBtpD2kCM6Sbzg4CausW/PKQ==}

  /js-yaml/3.14.1:
    resolution: {integrity: sha512-okMH7OXXJ7YrN9Ok3/SXrnu4iX9yOk+25nqX4imS2npuvTYDmo/QEZoqwZkYaIDk3jVvBOTOIEgEhaLOynBS9g==}
    hasBin: true
    dependencies:
      argparse: 1.0.10
      esprima: 4.0.1
    dev: true

  /js-yaml/4.1.0:
    resolution: {integrity: sha512-wpxZs9NoxZaJESJGIZTyDEaYpl0FKSA+FB9aJiyemKhMwkxQg63h4T1KJgUGHpTqPDNRcmmYLugrRjJlBtWvRA==}
    hasBin: true
    dependencies:
      argparse: 2.0.1
    dev: true

  /jsdom/16.7.0:
    resolution: {integrity: sha512-u9Smc2G1USStM+s/x1ru5Sxrl6mPYCbByG1U/hUmqaVsm4tbNyS7CicOSRyuGQYZhTu0h84qkZZQ/I+dzizSVw==}
    engines: {node: '>=10'}
    peerDependencies:
      canvas: ^2.5.0
    peerDependenciesMeta:
      canvas:
        optional: true
    dependencies:
      abab: 2.0.5
      acorn: 8.7.0
      acorn-globals: 6.0.0
      cssom: 0.4.4
      cssstyle: 2.3.0
      data-urls: 2.0.0
      decimal.js: 10.3.1
      domexception: 2.0.1
      escodegen: 2.0.0
      form-data: 3.0.1
      html-encoding-sniffer: 2.0.1
      http-proxy-agent: 4.0.1
      https-proxy-agent: 5.0.0
      is-potential-custom-element-name: 1.0.1
      nwsapi: 2.2.0
      parse5: 6.0.1
      saxes: 5.0.1
      symbol-tree: 3.2.4
      tough-cookie: 4.0.0
      w3c-hr-time: 1.0.2
      w3c-xmlserializer: 2.0.0
      webidl-conversions: 6.1.0
      whatwg-encoding: 1.0.5
      whatwg-mimetype: 2.3.0
      whatwg-url: 8.7.0
      ws: 7.5.6
      xml-name-validator: 3.0.0
    transitivePeerDependencies:
      - bufferutil
      - supports-color
      - utf-8-validate
    dev: true

  /jsesc/2.5.2:
    resolution: {integrity: sha512-OYu7XEzjkCQ3C5Ps3QIZsQfNpqoJyZZA99wd9aWd05NCtC5pWOkShK2mkL6HXQR6/Cy2lbNdPlZBpuQHXE63gA==}
    engines: {node: '>=4'}
    hasBin: true

  /json-parse-better-errors/1.0.2:
    resolution: {integrity: sha512-mrqyZKfX5EhL7hvqcV6WG1yYjnjeuYDzDhhcAAUrq8Po85NBQBJP+ZDUT75qZQ98IkUoBqdkExkukOU7Ts2wrw==}
    dev: true

  /json-parse-even-better-errors/2.3.1:
    resolution: {integrity: sha512-xyFwyhro/JEof6Ghe2iz2NcXoj2sloNsWr/XsERDK/oiPCfaNhl5ONfp+jQdAZRQQ0IJWNzH9zIZF7li91kh2w==}

  /json-schema-traverse/0.4.1:
    resolution: {integrity: sha512-xbbCH5dCYU5T8LcEhhuh7HJ88HXuW3qsI3Y0zOZFKfZEHcpWiHU/Jxzk629Brsab/mMiHQti9wMP+845RPe3Vg==}
    dev: true

  /json-stable-stringify-without-jsonify/1.0.1:
    resolution: {integrity: sha1-nbe1lJatPzz+8wp1FC0tkwrXJlE=}
    dev: true

  /json-stringify-safe/5.0.1:
    resolution: {integrity: sha1-Epai1Y/UXxmg9s4B1lcB4sc1tus=}
    dev: true

  /json5/2.2.1:
    resolution: {integrity: sha512-1hqLFMSrGHRHxav9q9gNjJ5EXznIxGVO09xQRrwplcS8qs28pZ8s8hupZAmqDwZUmVZ2Qb2jnyPOWcDH8m8dlA==}
    engines: {node: '>=6'}
    hasBin: true

  /jsonfile/4.0.0:
    resolution: {integrity: sha1-h3Gq4HmbZAdrdmQPygWPnBDjPss=}
    optionalDependencies:
      graceful-fs: 4.2.9
    dev: true

  /jsonfile/6.1.0:
    resolution: {integrity: sha512-5dgndWOriYSm5cnYaJNhalLNDKOqFwyDB/rr1E9ZsGciGvKPs8R2xYGCacuf3z6K1YKDz182fd+fY3cn3pMqXQ==}
    dependencies:
      universalify: 2.0.0
    optionalDependencies:
      graceful-fs: 4.2.9

  /jsonparse/1.3.1:
    resolution: {integrity: sha1-P02uSpH6wxX3EGL4UhzCOfE2YoA=}
    engines: {'0': node >= 0.2.0}
    dev: true

  /jstransformer/1.0.0:
    resolution: {integrity: sha1-7Yvwkh4vPx7U1cGkT2hwntJHIsM=}
    dependencies:
      is-promise: 2.2.2
      promise: 7.3.1
    dev: true

  /kind-of/6.0.3:
    resolution: {integrity: sha512-dcS1ul+9tmeD95T+x28/ehLgd9mENa3LsvDTtzm3vyBEO7RPptvAD+t44WVXaUjTBRcrpFeFlC8WCruUR456hw==}
    engines: {node: '>=0.10.0'}
    dev: true

  /kleur/3.0.3:
    resolution: {integrity: sha512-eTIzlVOSUR+JxdDFepEYcBMtZ9Qqdef+rnzWdRZuMbOywu5tO2w2N7rqjoANZ5k9vywhL6Br1VRjUIgTQx4E8w==}
    engines: {node: '>=6'}

  /kleur/4.1.4:
    resolution: {integrity: sha512-8QADVssbrFjivHWQU7KkMgptGTl6WAcSdlbBPY4uNF+mWr6DGcKrvY2w4FQJoXch7+fKMjj0dRrL75vk3k23OA==}
    engines: {node: '>=6'}
    dev: true

  /kolorist/1.5.1:
    resolution: {integrity: sha512-lxpCM3HTvquGxKGzHeknB/sUjuVoUElLlfYnXZT73K8geR9jQbroGlSCFBax9/0mpGoD3kzcMLnOlGQPJJNyqQ==}
    dev: false

  /launch-editor-middleware/2.3.0:
    resolution: {integrity: sha512-GJR64trLdFFwCoL9DMn/d1SZX0OzTDPixu4mcfWTShQ4tIqCHCGvlg9fOEYQXyBlrSMQwylsJfUWncheShfV2w==}
    dependencies:
      launch-editor: 2.3.0
    dev: true

  /launch-editor/2.3.0:
    resolution: {integrity: sha512-3QrsCXejlWYHjBPFXTyGNhPj4rrQdB+5+r5r3wArpLH201aR+nWUgw/zKKkTmilCfY/sv6u8qo98pNvtg8LUTA==}
    dependencies:
      picocolors: 1.0.0
      shell-quote: 1.7.3
    dev: true

  /less/4.1.2:
    resolution: {integrity: sha512-EoQp/Et7OSOVu0aJknJOtlXZsnr8XE8KwuzTHOLeVSEx8pVWUICc8Q0VYRHgzyjX78nMEyC/oztWFbgyhtNfDA==}
    engines: {node: '>=6'}
    hasBin: true
    dependencies:
      copy-anything: 2.0.3
      parse-node-version: 1.0.1
      tslib: 2.3.1
    optionalDependencies:
      errno: 0.1.8
      graceful-fs: 4.2.9
      image-size: 0.5.5
      make-dir: 2.1.0
      mime: 1.6.0
      needle: 2.9.1
      source-map: 0.6.1
    dev: true

  /leven/3.1.0:
    resolution: {integrity: sha512-qsda+H8jTaUaN/x5vzW2rzc+8Rw4TAQ/4KjB46IwK5VH+IlVeeeje/EoZRpiXvIqjFgK84QffqPztGI3VBLG1A==}
    engines: {node: '>=6'}
    dev: true

  /levn/0.3.0:
    resolution: {integrity: sha1-OwmSTt+fCDwEkP3UwLxEIeBHZO4=}
    engines: {node: '>= 0.8.0'}
    dependencies:
      prelude-ls: 1.1.2
      type-check: 0.3.2
    dev: true

  /levn/0.4.1:
    resolution: {integrity: sha512-+bT2uH4E5LGE7h/n3evcS/sQlJXCpIp6ym8OWJ5eV6+67Dsql/LaaT7qJBAt2rzfoa/5QBGBhxDix1dMt2kQKQ==}
    engines: {node: '>= 0.8.0'}
    dependencies:
      prelude-ls: 1.2.1
      type-check: 0.4.0
    dev: true

  /lilconfig/2.0.4:
    resolution: {integrity: sha512-bfTIN7lEsiooCocSISTWXkiWJkRqtL9wYtYy+8EK3Y41qh3mpwPU0ycTOgjdY9ErwXCc8QyrQp82bdL0Xkm9yA==}
    engines: {node: '>=10'}

  /lilconfig/2.0.5:
    resolution: {integrity: sha512-xaYmXZtTHPAw5m+xLN8ab9C+3a8YmV3asNSPOATITbtwrfbwaLJj8h66H1WMIpALCkqsIzK3h7oQ+PdX+LQ9Eg==}
    engines: {node: '>=10'}
    dev: true

  /lines-and-columns/1.2.4:
    resolution: {integrity: sha512-7ylylesZQ/PV29jhEDl3Ufjo6ZX7gCqJr5F7PKrqc93v7fzSymt1BpwEU8nAUXs8qzzvqhbjhK5QZg6Mt/HkBg==}

  /lint-staged/12.3.8:
    resolution: {integrity: sha512-0+UpNaqIwKRSGAFOCcpuYNIv/j5QGVC+xUVvmSdxHO+IfIGoHbFLo3XcPmV/LLnsVj5EAncNHVtlITSoY5qWGQ==}
    engines: {node: ^12.20.0 || ^14.13.1 || >=16.0.0}
    hasBin: true
    dependencies:
      cli-truncate: 3.1.0
      colorette: 2.0.16
      commander: 8.3.0
      debug: 4.3.4_supports-color@9.2.1
      execa: 5.1.1
      lilconfig: 2.0.4
      listr2: 4.0.2
      micromatch: 4.0.5
      normalize-path: 3.0.0
      object-inspect: 1.12.0
      pidtree: 0.5.0
      string-argv: 0.3.1
      supports-color: 9.2.1
      yaml: 1.10.2
    transitivePeerDependencies:
      - enquirer
    dev: true

  /listr2/4.0.2:
    resolution: {integrity: sha512-YcgwfCWpvPbj9FLUGqvdFvd3hrFWKpOeuXznRgfWEJ7RNr8b/IKKIKZABHx3aU+4CWN/iSAFFSReziQG6vTeIA==}
    engines: {node: '>=12'}
    peerDependencies:
      enquirer: '>= 2.3.0 < 3'
    peerDependenciesMeta:
      enquirer:
        optional: true
    dependencies:
      cli-truncate: 2.1.0
      colorette: 2.0.16
      log-update: 4.0.0
      p-map: 4.0.0
      rfdc: 1.3.0
      rxjs: 7.5.2
      through: 2.3.8
      wrap-ansi: 7.0.0
    dev: true

  /load-json-file/4.0.0:
    resolution: {integrity: sha1-L19Fq5HjMhYjT9U62rZo607AmTs=}
    engines: {node: '>=4'}
    dependencies:
      graceful-fs: 4.2.9
      parse-json: 4.0.0
      pify: 3.0.0
      strip-bom: 3.0.0
    dev: true

  /loader-utils/3.2.0:
    resolution: {integrity: sha512-HVl9ZqccQihZ7JM85dco1MvO9G+ONvxoGa9rkhzFsneGLKSUg1gJf9bWzhRhcvm2qChhWpebQhP44qxjKIUCaQ==}
    engines: {node: '>= 12.13.0'}
    dev: true

  /locate-path/2.0.0:
    resolution: {integrity: sha1-K1aLJl7slExtnA3pw9u7ygNUzY4=}
    engines: {node: '>=4'}
    dependencies:
      p-locate: 2.0.0
      path-exists: 3.0.0
    dev: true

  /locate-path/5.0.0:
    resolution: {integrity: sha512-t7hw9pI+WvuwNJXwk5zVHpyhIqzg2qTlklJOf0mVxGSbe3Fp2VieZcduNYjaLDoy6p9uGpQEGWG87WpMKlNq8g==}
    engines: {node: '>=8'}
    dependencies:
      p-locate: 4.1.0
    dev: true

  /lodash-es/4.17.21:
    resolution: {integrity: sha512-mKnC+QJ9pWVzv+C4/U3rRsHapFfHvQFoFB92e52xeyGMcX6/OlIl78je1u8vePzYZSkkogMPJ2yjxxsb89cxyw==}
    dev: false

  /lodash.camelcase/4.3.0:
    resolution: {integrity: sha1-soqmKIorn8ZRA1x3EfZathkDMaY=}
    dev: true

  /lodash.defaults/4.2.0:
    resolution: {integrity: sha1-0JF4cW/+pN3p5ft7N/bwgCJ0WAw=}
    dev: true

  /lodash.flatten/4.4.0:
    resolution: {integrity: sha1-8xwiIlqWMtK7+OSt2+8kCqdlph8=}
    dev: true

  /lodash.get/4.4.2:
    resolution: {integrity: sha1-LRd/ZS+jHpObRDjVNBSZ36OCXpk=}
    dev: true

  /lodash.isarguments/3.1.0:
    resolution: {integrity: sha1-L1c9hcaiQon/AGY7SRwdM4/zRYo=}
    dev: true

  /lodash.isequal/4.5.0:
    resolution: {integrity: sha1-QVxEePK8wwEgwizhDtMib30+GOA=}
    dev: true

  /lodash.ismatch/4.4.0:
    resolution: {integrity: sha1-dWy1FQyjum8RCFp4hJZF8Yj4Xzc=}
    dev: true

  /lodash.memoize/4.1.2:
    resolution: {integrity: sha1-vMbEmkKihA7Zl/Mj6tpezRguC/4=}
    dev: true

  /lodash.merge/4.6.2:
    resolution: {integrity: sha512-0KpjqXRVvrYyCsX1swR/XTK0va6VQkQM6MNo7PqW77ByjAhoARA8EfrP1N4+KlKj8YS0ZUCtRT/YUuhyYDujIQ==}
    dev: true

  /lodash.topath/4.5.2:
    resolution: {integrity: sha1-NhY1Hzu6YZlKCTGYlmC9AyVP0Ak=}
    dev: false

  /lodash/4.17.21:
    resolution: {integrity: sha512-v2kDEe57lecTulaDIuNTPy3Ry4gLGJ6Z1O3vE1krgXZNrsQ+LFTGHVxVjcXPs17LhbZVGedAJv8XZ1tvj5FvSg==}

  /log-update/4.0.0:
    resolution: {integrity: sha512-9fkkDevMefjg0mmzWFBW8YkFP91OrizzkW3diF7CpG+S2EYdy4+TVfGwz1zeF8x7hCx1ovSPTOE9Ngib74qqUg==}
    engines: {node: '>=10'}
    dependencies:
      ansi-escapes: 4.3.2
      cli-cursor: 3.1.0
      slice-ansi: 4.0.0
      wrap-ansi: 6.2.0
    dev: true

  /loose-envify/1.4.0:
    resolution: {integrity: sha512-lyuxPGr/Wfhrlem2CL/UcnUc1zcqKAImBDzukY7Y5F/yQiNdko6+fRLevlw1HgMySw7f611UIY408EtxRSoK3Q==}
    hasBin: true
    dependencies:
      js-tokens: 4.0.0
    dev: false

  /lru-cache/6.0.0:
    resolution: {integrity: sha512-Jo6dJ04CmSjuznwJSS3pUeWmd/H0ffTlkXXgwZi+eq1UCmqQwCh+eLsYOYCwY991i2Fah4h1BEMCx4qThGbsiA==}
    engines: {node: '>=10'}
    dependencies:
      yallist: 4.0.0

  /magic-string/0.25.7:
    resolution: {integrity: sha512-4CrMT5DOHTDk4HYDlzmwu4FVCcIYI8gauveasrdCu2IKIFOJ3f0v/8MDGJCDL9oD2ppz/Av1b0Nj345H9M+XIA==}
    dependencies:
      sourcemap-codec: 1.4.8

  /magic-string/0.26.1:
    resolution: {integrity: sha512-ndThHmvgtieXe8J/VGPjG+Apu7v7ItcD5mhEIvOscWjPF/ccOiLxHaSuCAS2G+3x4GKsAbT8u7zdyamupui8Tg==}
    engines: {node: '>=12'}
    dependencies:
      sourcemap-codec: 1.4.8

  /make-dir/2.1.0:
    resolution: {integrity: sha512-LS9X+dc8KLxXCb8dni79fLIIUA5VyZoyjSMCwTluaXA0o27cCK0bhXkpgw+sTXVpPy/lSO57ilRixqk0vDmtRA==}
    engines: {node: '>=6'}
    requiresBuild: true
    dependencies:
      pify: 4.0.1
      semver: 5.7.1
    dev: true
    optional: true

  /make-dir/3.1.0:
    resolution: {integrity: sha512-g3FeP20LNwhALb/6Cz6Dd4F2ngze0jz7tbzrD2wAV+o9FeNHe4rL+yK2md0J/fiSf1sa1ADhXqi5+oVwOM/eGw==}
    engines: {node: '>=8'}
    dependencies:
      semver: 6.3.0

  /make-error/1.3.6:
    resolution: {integrity: sha512-s8UhlNe7vPKomQhC1qFelMokr/Sc3AgNbso3n74mVPA5LTZwkB9NlXf4XPamLxJE8h0gh73rM94xvwRT2CVInw==}
    dev: true

  /makeerror/1.0.12:
    resolution: {integrity: sha512-JmqCvUhmt43madlpFzG4BQzG2Z3m6tvQDNKdClZnO3VbIudJYmxsT0FNJMeiB2+JTSlTQTSbU8QdesVmwJcmLg==}
    dependencies:
      tmpl: 1.0.5
    dev: true

  /map-obj/1.0.1:
    resolution: {integrity: sha1-2TPOuSBdgr3PSIb2dCvcK03qFG0=}
    engines: {node: '>=0.10.0'}
    dev: true

  /map-obj/4.3.0:
    resolution: {integrity: sha512-hdN1wVrZbb29eBGiGjJbeP8JbKjq1urkHJ/LIP/NY48MZ1QVXUsQBV1G1zvYFHn1XE06cwjBsOI2K3Ulnj1YXQ==}
    engines: {node: '>=8'}
    dev: true

  /media-typer/0.3.0:
    resolution: {integrity: sha1-hxDXrwqmJvj/+hzgAWhUUmMlV0g=}
    engines: {node: '>= 0.6'}
    dev: true

  /memorystream/0.3.1:
    resolution: {integrity: sha1-htcJCzDORV1j+64S3aUaR93K+bI=}
    engines: {node: '>= 0.10.0'}
    dev: true

  /meow/8.1.2:
    resolution: {integrity: sha512-r85E3NdZ+mpYk1C6RjPFEMSE+s1iZMuHtsHAqY0DT3jZczl0diWUZ8g6oU7h0M9cD2EL+PzaYghhCLzR0ZNn5Q==}
    engines: {node: '>=10'}
    dependencies:
      '@types/minimist': 1.2.2
      camelcase-keys: 6.2.2
      decamelize-keys: 1.1.0
      hard-rejection: 2.1.0
      minimist-options: 4.1.0
      normalize-package-data: 3.0.3
      read-pkg-up: 7.0.1
      redent: 3.0.0
      trim-newlines: 3.0.1
      type-fest: 0.18.1
      yargs-parser: 20.2.9
    dev: true

  /merge-descriptors/1.0.1:
    resolution: {integrity: sha1-sAqqVW3YtEVoFQ7J0blT8/kMu2E=}
    dev: true

  /merge-stream/2.0.0:
    resolution: {integrity: sha512-abv/qOcuPfk3URPfDzmZU1LKmuw8kT+0nIHvKrKgFrwifol/doWcdA4ZqsWQ8ENrFKkd67Mfpo/LovbIUsbt3w==}
    dev: true

  /merge2/1.4.1:
    resolution: {integrity: sha512-8q7VEgMJW4J8tcfVPy8g09NcQwZdbwFEqhe/WZkoIzjn/3TGDwtOCYtXGxA3O8tPzpczCCDgv+P2P5y00ZJOOg==}
    engines: {node: '>= 8'}

  /methods/1.1.2:
    resolution: {integrity: sha1-VSmk1nZUE07cxSZmVoNbD4Ua/O4=}
    engines: {node: '>= 0.6'}
    dev: true

  /micromatch/4.0.4:
    resolution: {integrity: sha512-pRmzw/XUcwXGpD9aI9q/0XOwLNygjETJ8y0ao0wdqprrzDa4YnxLcz7fQRZr8voh8V10kGhABbNcHVk5wHgWwg==}
    engines: {node: '>=8.6'}
    dependencies:
      braces: 3.0.2
      picomatch: 2.3.0

  /micromatch/4.0.5:
    resolution: {integrity: sha512-DMy+ERcEW2q8Z2Po+WNXuw3c5YaUSFjAO5GsJqfEl7UjvtIuFKO6ZrKvcItdy98dwFI2N1tg3zNIdKaQT+aNdA==}
    engines: {node: '>=8.6'}
    dependencies:
      braces: 3.0.2
      picomatch: 2.3.1
    dev: true

  /mime-db/1.46.0:
    resolution: {integrity: sha512-svXaP8UQRZ5K7or+ZmfNhg2xX3yKDMUzqadsSqi4NCH/KomcH75MAMYAGVlvXn4+b/xOPhS3I2uHKRUzvjY7BQ==}
    engines: {node: '>= 0.6'}
    dev: true

  /mime-db/1.51.0:
    resolution: {integrity: sha512-5y8A56jg7XVQx2mbv1lu49NR4dokRnhZYTtL+KGfaa27uq4pSTXkwQkFJl4pkRMyNFz/EtYDSkiiEHx3F7UN6g==}
    engines: {node: '>= 0.6'}
    dev: true

  /mime-types/2.1.29:
    resolution: {integrity: sha512-Y/jMt/S5sR9OaqteJtslsFZKWOIIqMACsJSiHghlCAyhf7jfVYjKBmLiX8OgpWeW+fjJ2b+Az69aPFPkUOY6xQ==}
    engines: {node: '>= 0.6'}
    dependencies:
      mime-db: 1.46.0
    dev: true

  /mime-types/2.1.34:
    resolution: {integrity: sha512-6cP692WwGIs9XXdOO4++N+7qjqv0rqxxVvJ3VHPh/Sc9mVZcQP+ZGhkKiTvWMQRr2tbHkJP/Yn7Y0npb3ZBs4A==}
    engines: {node: '>= 0.6'}
    dependencies:
      mime-db: 1.51.0
    dev: true

  /mime/1.6.0:
    resolution: {integrity: sha512-x0Vn8spI+wuJ1O6S7gnbaQg8Pxh4NNHb7KSINmEWKiPE4RKOplvijn+NkmYmmRgP68mc70j2EbeTFRsrswaQeg==}
    engines: {node: '>=4'}
    hasBin: true
    requiresBuild: true
    dev: true

  /mime/3.0.0:
    resolution: {integrity: sha512-jSCU7/VB1loIWBZe14aEYHU/+1UMEHoaO7qxCOVJOw9GgH72VAWppxNcjU+x9a2k3GSIBXNKxXQFqRvvZ7vr3A==}
    engines: {node: '>=10.0.0'}
    hasBin: true
    dev: true

  /mimic-fn/2.1.0:
    resolution: {integrity: sha512-OqbOk5oEQeAZ8WXWydlu9HJjz9WVdEIvamMCcXmuqUYjTknH/sqsWvhQ3vgwKFRR1HpjvNBKQ37nbJgYzGqGcg==}
    engines: {node: '>=6'}
    dev: true

  /min-indent/1.0.1:
    resolution: {integrity: sha512-I9jwMn07Sy/IwOj3zVkVik2JTvgpaykDZEigL6Rx6N9LbMywwUSMtxET+7lVoDLLd3O3IXwJwvuuns8UB/HeAg==}
    engines: {node: '>=4'}
    dev: true

  /mini-create-react-context/0.4.1_prop-types@15.8.0+react@17.0.2:
    resolution: {integrity: sha512-YWCYEmd5CQeHGSAKrYvXgmzzkrvssZcuuQDDeqkT+PziKGMgE+0MCCtcKbROzocGBG1meBLl2FotlRwf4gAzbQ==}
    peerDependencies:
      prop-types: ^15.0.0
      react: ^0.14.0 || ^15.0.0 || ^16.0.0 || ^17.0.0
    dependencies:
      '@babel/runtime': 7.16.5
      prop-types: 15.8.0
      react: 17.0.2
      tiny-warning: 1.0.3
    dev: false

  /miniflare/1.4.1:
    resolution: {integrity: sha512-hJkMbTEM+sSiAo2yuPOucrdFYINLU7vvl9uVkRzAQ/h0CjmkYOCoyBn4jYzWtDZeQ0XrkyS6PGUCO277B5TsXA==}
    engines: {node: '>=10.12.0'}
    hasBin: true
    dependencies:
      '@iarna/toml': 2.2.5
      '@mrbbot/node-fetch': 4.6.0
      '@peculiar/webcrypto': 1.2.3
      chokidar: 3.5.2
      cjstoesm: 1.1.4_typescript@4.5.4
      dotenv: 8.6.0
      env-paths: 2.2.1
      event-target-shim: 6.0.2
      formdata-node: 2.5.0
      html-rewriter-wasm: 0.3.2
      http-cache-semantics: 4.1.0
      ioredis: 4.28.2
      kleur: 4.1.4
      node-cron: 2.0.3
      picomatch: 2.3.0
      sanitize-filename: 1.6.3
      selfsigned: 1.10.11
      semiver: 1.1.0
      source-map-support: 0.5.21
      tslib: 2.3.1
      typescript: 4.5.4
      typeson: 6.1.0
      typeson-registry: 1.0.0-alpha.39
      web-streams-polyfill: 3.2.0
      ws: 7.5.6
      yargs: 16.2.0
      youch: 2.2.2
    transitivePeerDependencies:
      - bufferutil
      - supports-color
      - utf-8-validate
    dev: true

  /minimatch/3.0.4:
    resolution: {integrity: sha512-yJHVQEhyqPLUTgt9B83PXu6W3rx4MvvHvSUvToogpwoGDOUQ+yDrR0HRot+yOCdCO7u4hX3pWft6kWBBcqh0UA==}
    dependencies:
      brace-expansion: 1.1.11

  /minimist-options/4.1.0:
    resolution: {integrity: sha512-Q4r8ghd80yhO/0j1O3B2BjweX3fiHg9cdOwjJd2J76Q135c+NDxGCqdYKQ1SKBuFfgWbAUzBfvYjPUEeNgqN1A==}
    engines: {node: '>= 6'}
    dependencies:
      arrify: 1.0.1
      is-plain-obj: 1.1.0
      kind-of: 6.0.3
    dev: true

  /minimist/1.2.5:
    resolution: {integrity: sha512-FM9nNUYrRBAELZQT3xeZQ7fmMOBg6nWNmJKTcgsJeaLstP/UODVpGsr5OhXhhXg6f+qtJ8uiZ+PUxkDWcgIXLw==}
    dev: false

  /minimist/1.2.6:
    resolution: {integrity: sha512-Jsjnk4bw3YJqYzbdyBiNsPWHPfO++UGG749Cxs6peCu5Xg4nrena6OVxOYxrQTqww0Jmwt+Ref8rggumkTLz9Q==}

  /minipass/3.1.6:
    resolution: {integrity: sha512-rty5kpw9/z8SX9dmxblFA6edItUmwJgMeYDZRrwlIVN27i8gysGbznJwUggw2V/FVqFSDdWy040ZPS811DYAqQ==}
    engines: {node: '>=8'}
    dependencies:
      yallist: 4.0.0
    dev: false

  /minizlib/2.1.2:
    resolution: {integrity: sha512-bAxsR8BVfj60DWXHE3u30oHzfl4G7khkSuPW+qvpd7jFRHm7dLxOjUk1EHACJ/hxLY8phGJ0YhYHZo7jil7Qdg==}
    engines: {node: '>= 8'}
    dependencies:
      minipass: 3.1.6
      yallist: 4.0.0
    dev: false

  /mkdirp/1.0.4:
    resolution: {integrity: sha512-vVqVZQyf3WLx2Shd0qJ9xuvqgAyKPLAiqITEtqW0oIUjzo3PePDd6fW9iFz30ef7Ysp/oiWqbhszeGWW2T6Gzw==}
    engines: {node: '>=10'}
    hasBin: true

  /modern-normalize/1.1.0:
    resolution: {integrity: sha512-2lMlY1Yc1+CUy0gw4H95uNN7vjbpoED7NNRSBHE25nWfLBdmMzFCsPshlzbxHz+gYMcBEUN8V4pU16prcdPSgA==}
    engines: {node: '>=6'}
    dev: false

  /modify-values/1.0.1:
    resolution: {integrity: sha512-xV2bxeN6F7oYjZWTe/YPAy6MN2M+sL4u/Rlm2AHCIVGfo2p1yGmBHQ6vHehl4bRTZBdHu3TSkWdYgkwpYzAGSw==}
    engines: {node: '>=0.10.0'}
    dev: true

  /moment/2.29.2:
    resolution: {integrity: sha512-UgzG4rvxYpN15jgCmVJwac49h9ly9NurikMWGPdVxm8GZD6XjkKPxDTjQQ43gtGgnV3X0cAyWDdP2Wexoquifg==}
    dev: true

  /mrmime/1.0.0:
    resolution: {integrity: sha512-a70zx7zFfVO7XpnQ2IX1Myh9yY4UYvfld/dikWRnsXxbyvMcfz+u6UfgNAtH+k2QqtJuzVpv6eLTx1G2+WKZbQ==}
    engines: {node: '>=10'}
    dev: true

  /ms/2.0.0:
    resolution: {integrity: sha1-VgiurfwAvmwpAd9fmGF4jeDVl8g=}
    dev: true

  /ms/2.1.2:
    resolution: {integrity: sha512-sGkPx+VjMtmA6MX27oA4FBFELFCZZ4S4XqeGOXCv68tT+jb3vk/RyaKWP0PTKyWtmLSM0b+adUTEvbs1PEaH2w==}

  /ms/2.1.3:
    resolution: {integrity: sha512-6FlzubTLZG3J2a/NVCAleEhjzq5oxgHyaCU9yYXvcLsvoVaHJq/s5xXI6/XXP6tz7R9xAOtHnSO/tXtF3WRTlA==}
    dev: true

  /mustache/4.2.0:
    resolution: {integrity: sha512-71ippSywq5Yb7/tVYyGbkBggbU8H3u5Rz56fH60jGFgr8uHwxs+aSKeqmluIVzM0m0kB7xQjKS6qPfd0b2ZoqQ==}
    hasBin: true
    dev: true

  /nanoid/3.1.30:
    resolution: {integrity: sha512-zJpuPDwOv8D2zq2WRoMe1HsfZthVewpel9CAvTfc/2mBD1uUT/agc5f7GHGWXlYkFvi1mVxe4IjvP2HNrop7nQ==}
    engines: {node: ^10 || ^12 || ^13.7 || ^14 || >=15.0.1}
    hasBin: true

  /nanoid/3.3.1:
    resolution: {integrity: sha512-n6Vs/3KGyxPQd6uO0eH4Bv0ojGSUvuLlIHtC3Y0kEO23YRge8H9x1GCzLn28YX0H66pMkxuaeESFq4tKISKwdw==}
    engines: {node: ^10 || ^12 || ^13.7 || ^14 || >=15.0.1}
    hasBin: true

  /natural-compare/1.4.0:
    resolution: {integrity: sha1-Sr6/7tdUHywnrPspvbvRXI1bpPc=}
    dev: true

  /needle/2.9.1:
    resolution: {integrity: sha512-6R9fqJ5Zcmf+uYaFgdIHmLwNldn5HbK8L5ybn7Uz+ylX/rnOsSp1AHcvQSrCaFN+qNM1wpymHqD7mVasEOlHGQ==}
    engines: {node: '>= 4.4.x'}
    hasBin: true
    requiresBuild: true
    dependencies:
      debug: 3.2.7
      iconv-lite: 0.4.24
      sax: 1.2.4
    dev: true
    optional: true

  /negotiator/0.6.2:
    resolution: {integrity: sha512-hZXc7K2e+PgeI1eDBe/10Ard4ekbfrrqG8Ep+8Jmf4JID2bNg7NvCPOZN+kfF574pFQI7mum2AUqDidoKqcTOw==}
    engines: {node: '>= 0.6'}
    dev: true

  /neo-async/2.6.2:
    resolution: {integrity: sha512-Yd3UES5mWCSqR+qNT93S3UoYUkqAZ9lLg8a7g9rimsWmYGK8cVToA4/sF3RrshdyV3sAGMXVUmpMYOw+dLpOuw==}
    dev: true

  /next-tick/1.0.0:
    resolution: {integrity: sha1-yobR/ogoFpsBICCOPchCS524NCw=}
    dev: false

  /nice-try/1.0.5:
    resolution: {integrity: sha512-1nh45deeb5olNY7eX82BkPO7SSxR5SSYJiPTrTdFUVYwAl8CKMA5N9PjTYkHiRjisVcxcQ1HXdLhx2qxxJzLNQ==}
    dev: true

  /node-addon-api/3.2.1:
    resolution: {integrity: sha512-mmcei9JghVNDYydghQmeDX8KoAm0FAiYyIcUt/N4nhyAipB17pllZQDOJD2fotxABnt4Mdz+dKTO7eftLg4d0A==}
    dev: false

  /node-cron/2.0.3:
    resolution: {integrity: sha512-eJI+QitXlwcgiZwNNSRbqsjeZMp5shyajMR81RZCqeW0ZDEj4zU9tpd4nTh/1JsBiKbF8d08FCewiipDmVIYjg==}
    engines: {node: '>=6.0.0'}
    requiresBuild: true
    dependencies:
      opencollective-postinstall: 2.0.3
      tz-offset: 0.0.1
    dev: true

  /node-emoji/1.11.0:
    resolution: {integrity: sha512-wo2DpQkQp7Sjm2A0cq+sN7EHKO6Sl0ctXeBdFZrL9T9+UywORbufTcTZxom8YqpLQt/FqNMUkOpkZrJVYSKD3A==}
    dependencies:
      lodash: 4.17.21
    dev: false

  /node-fetch/2.6.6:
    resolution: {integrity: sha512-Z8/6vRlTUChSdIgMa51jxQ4lrw/Jy5SOW10ObaA47/RElsAN2c5Pn8bTgFGWn/ibwzXTE8qwr1Yzx28vsecXEA==}
    engines: {node: 4.x || >=6.0.0}
    dependencies:
      whatwg-url: 5.0.0

  /node-forge/0.10.0:
    resolution: {integrity: sha512-PPmu8eEeG9saEUvI97fm4OYxXVB6bFvyNTyiUOBichBpFG8A1Ljw3bY62+5oOjDEMHRnd0Y7HQ+x7uzxOzC6JA==}
    engines: {node: '>= 6.0.0'}
    dev: true

  /node-forge/1.3.1:
    resolution: {integrity: sha512-dPEtOeMvF9VMcYV/1Wb8CPoVAXtp6MKMlcbAt4ddqmGqUJ6fQZFXkNZNkNlfevtNkGtaSoXf/vNNNSvgrdXwtA==}
    engines: {node: '>= 6.13.0'}
    dev: true

  /node-int64/0.4.0:
    resolution: {integrity: sha1-h6kGXNs1XTGC2PlM4RGIuCXGijs=}
    dev: true

  /node-releases/2.0.1:
    resolution: {integrity: sha512-CqyzN6z7Q6aMeF/ktcMVTzhAHCEpf8SOarwpzpf8pNBY2k5/oM34UHldUwp8VKI7uxct2HxSRdJjBaZeESzcxA==}

  /nopt/5.0.0:
    resolution: {integrity: sha512-Tbj67rffqceeLpcRXrT7vKAN8CwfPeIBgM7E6iBkmKLV7bEMwpGgYLGv0jACUsECaa/vuxP0IjEont6umdMgtQ==}
    engines: {node: '>=6'}
    hasBin: true
    dependencies:
      abbrev: 1.1.1
    dev: false

  /normalize-package-data/2.5.0:
    resolution: {integrity: sha512-/5CMN3T0R4XTj4DcGaexo+roZSdSFW/0AOOTROrjxzCG1wrWXEsGbRKevjlIL+ZDE4sZlJr5ED4YW0yqmkK+eA==}
    dependencies:
      hosted-git-info: 2.8.9
      resolve: 1.22.0
      semver: 5.7.1
      validate-npm-package-license: 3.0.4
    dev: true

  /normalize-package-data/3.0.3:
    resolution: {integrity: sha512-p2W1sgqij3zMMyRC067Dg16bfzVH+w7hyegmpIvZ4JNjqtGOVAIvLmjBx3yP7YTe9vKJgkoNOPjwQGogDoMXFA==}
    engines: {node: '>=10'}
    dependencies:
      hosted-git-info: 4.0.2
      is-core-module: 2.8.1
      semver: 7.3.7
      validate-npm-package-license: 3.0.4
    dev: true

  /normalize-path/3.0.0:
    resolution: {integrity: sha512-6eZs5Ls3WtCisHWp9S2GUy8dqkpGi4BVSz3GaqiE6ezub0512ESztXUwUB6C6IKbQkY2Pnb/mD4WYojCRwcwLA==}
    engines: {node: '>=0.10.0'}

  /normalize-range/0.1.2:
    resolution: {integrity: sha1-LRDAa9/TEuqXd2laTShDlFa3WUI=}
    engines: {node: '>=0.10.0'}
    dev: false

  /normalize.css/8.0.1:
    resolution: {integrity: sha512-qizSNPO93t1YUuUhP22btGOo3chcvDFqFaj2TRybP0DMxkHOCTYwp3n34fel4a31ORXy4m1Xq0Gyqpb5m33qIg==}
    dev: false

  /npm-run-all/4.1.5:
    resolution: {integrity: sha512-Oo82gJDAVcaMdi3nuoKFavkIHBRVqQ1qvMb+9LHk/cF4P6B2m8aP04hGf7oL6wZ9BuGwX1onlLhpuoofSyoQDQ==}
    engines: {node: '>= 4'}
    hasBin: true
    dependencies:
      ansi-styles: 3.2.1
      chalk: 2.4.2
      cross-spawn: 6.0.5
      memorystream: 0.3.1
      minimatch: 3.0.4
      pidtree: 0.3.1
      read-pkg: 3.0.0
      shell-quote: 1.7.3
      string.prototype.padend: 3.1.3
    dev: true

  /npm-run-path/4.0.1:
    resolution: {integrity: sha512-S48WzZW777zhNIrn7gxOlISNAqi9ZC/uQFnRdbeIHhZhCA6UqpkOT8T1G7BvfdgP4Er8gF4sUbaS0i7QvIfCWw==}
    engines: {node: '>=8'}
    dependencies:
      path-key: 3.1.1
    dev: true

  /npmlog/5.0.1:
    resolution: {integrity: sha512-AqZtDUWOMKs1G/8lwylVjrdYgqA4d9nu8hc+0gzRxlDb1I10+FHBGMXs6aiQHFdCUUlqH99MUMuLfzWDNDtfxw==}
    dependencies:
      are-we-there-yet: 2.0.0
      console-control-strings: 1.1.0
      gauge: 3.0.2
      set-blocking: 2.0.0
    dev: false

  /nwsapi/2.2.0:
    resolution: {integrity: sha512-h2AatdwYH+JHiZpv7pt/gSX1XoRGb7L/qSIeuqA6GwYoF9w1vP1cw42TO0aI2pNyshRK5893hNSl+1//vHK7hQ==}
    dev: true

  /object-assign/4.1.1:
    resolution: {integrity: sha1-IQmtx5ZYh8/AXLvUQsrIv7s2CGM=}
    engines: {node: '>=0.10.0'}

  /object-hash/2.2.0:
    resolution: {integrity: sha512-gScRMn0bS5fH+IuwyIFgnh9zBdo4DV+6GhygmWM9HyNJSgS0hScp1f5vjtm7oIIOiT9trXrShAkLFSc2IqKNgw==}
    engines: {node: '>= 6'}
    dev: false

  /object-inspect/1.12.0:
    resolution: {integrity: sha512-Ho2z80bVIvJloH+YzRmpZVQe87+qASmBUKZDWgx9cu+KDrX2ZDH/3tMy+gXbZETVGs2M8YdxObOh7XAtim9Y0g==}
    dev: true

  /object-keys/1.1.1:
    resolution: {integrity: sha512-NuAESUOUMrlIXOfHKzD6bpPu3tYt3xvjNdRIQ+FeT0lNb4K8WR70CaDxhuNguS2XG+GjkyMwOzsN5ZktImfhLA==}
    engines: {node: '>= 0.4'}
    dev: true

  /object.assign/4.1.2:
    resolution: {integrity: sha512-ixT2L5THXsApyiUPYKmW+2EHpXXe5Ii3M+f4e+aJFAHao5amFRW6J0OO6c/LU8Be47utCx2GL89hxGB6XSmKuQ==}
    engines: {node: '>= 0.4'}
    dependencies:
      call-bind: 1.0.2
      define-properties: 1.1.3
      has-symbols: 1.0.2
      object-keys: 1.1.1
    dev: true

  /okie/1.0.1:
    resolution: {integrity: sha512-JQh5TdSYhzXSuKN3zzX8Rw9Q/Tec1fm0jwP/k9+cBDk6tyLjlARVu936MLY//2NZp76UGHH+5gXPzRejU1bTjQ==}
    engines: {node: '>=12.0.0'}
    dev: true

  /on-finished/2.3.0:
    resolution: {integrity: sha1-IPEzZIGwg811M3mSoWlxqi2QaUc=}
    engines: {node: '>= 0.8'}
    dependencies:
      ee-first: 1.1.1
    dev: true

  /on-headers/1.0.2:
    resolution: {integrity: sha512-pZAE+FJLoyITytdqK0U5s+FIpjN0JP3OzFi/u8Rx+EV5/W+JTWGXG8xFzevE7AjBfDqHv/8vL8qQsIhHnqRkrA==}
    engines: {node: '>= 0.8'}
    dev: true

  /once/1.4.0:
    resolution: {integrity: sha1-WDsap3WWHUsROsF9nFC6753Xa9E=}
    dependencies:
      wrappy: 1.0.2

  /onetime/5.1.2:
    resolution: {integrity: sha512-kbpaSSGJTWdAY5KPVeMOKXSrPtr8C8C7wodJbcsd51jRnmD+GZu8Y0VoU6Dm5Z4vWr0Ig/1NKuWRKf7j5aaYSg==}
    engines: {node: '>=6'}
    dependencies:
      mimic-fn: 2.1.0
    dev: true

  /open/8.4.0:
    resolution: {integrity: sha512-XgFPPM+B28FtCCgSb9I+s9szOC1vZRSwgWsRUA5ylIxRTgKozqjOCrVOqGsYABPYK5qnfqClxZTFBa8PKt2v6Q==}
    engines: {node: '>=12'}
    dependencies:
      define-lazy-prop: 2.0.0
      is-docker: 2.2.1
      is-wsl: 2.2.0
    dev: true

  /opencollective-postinstall/2.0.3:
    resolution: {integrity: sha512-8AV/sCtuzUeTo8gQK5qDZzARrulB3egtLzFgteqB2tcT4Mw7B8Kt7JcDHmltjz6FOAHsvTevk70gZEbhM4ZS9Q==}
    hasBin: true
    dev: true

  /optionator/0.8.3:
    resolution: {integrity: sha512-+IW9pACdk3XWmmTXG8m3upGUJst5XRGzxMRjXzAuJ1XnIFNvfhjjIuYkDvysnPQ7qzqVzLt78BCruntqRhWQbA==}
    engines: {node: '>= 0.8.0'}
    dependencies:
      deep-is: 0.1.4
      fast-levenshtein: 2.0.6
      levn: 0.3.0
      prelude-ls: 1.1.2
      type-check: 0.3.2
      word-wrap: 1.2.3
    dev: true

  /optionator/0.9.1:
    resolution: {integrity: sha512-74RlY5FCnhq4jRxVUPKDaRwrVNXMqsGsiW6AJw4XK8hmtm10wC0ypZBLw5IIp85NZMr91+qd1RvvENwg7jjRFw==}
    engines: {node: '>= 0.8.0'}
    dependencies:
      deep-is: 0.1.4
      fast-levenshtein: 2.0.6
      levn: 0.4.1
      prelude-ls: 1.2.1
      type-check: 0.4.0
      word-wrap: 1.2.3
    dev: true

  /p-limit/1.3.0:
    resolution: {integrity: sha512-vvcXsLAJ9Dr5rQOPk7toZQZJApBl2K4J6dANSsEuh6QI41JYcsS/qhTGa9ErIUUgK3WNQoJYvylxvjqmiqEA9Q==}
    engines: {node: '>=4'}
    dependencies:
      p-try: 1.0.0
    dev: true

  /p-limit/2.3.0:
    resolution: {integrity: sha512-//88mFWSJx8lxCzwdAABTJL2MyWB12+eIY7MDL2SqLmAkeKU9qxRvWuSyTjm3FUmpBEMuFfckAIqEaVGUDxb6w==}
    engines: {node: '>=6'}
    dependencies:
      p-try: 2.2.0
    dev: true

  /p-locate/2.0.0:
    resolution: {integrity: sha1-IKAQOyIqcMj9OcwuWAaA893l7EM=}
    engines: {node: '>=4'}
    dependencies:
      p-limit: 1.3.0
    dev: true

  /p-locate/4.1.0:
    resolution: {integrity: sha512-R79ZZ/0wAxKGu3oYMlz8jy/kbhsNrS7SKZ7PxEHBgJ5+F2mtFW2fK2cOtBh1cHYkQsbzFV7I+EoRKe6Yt0oK7A==}
    engines: {node: '>=8'}
    dependencies:
      p-limit: 2.3.0
    dev: true

  /p-map/2.1.0:
    resolution: {integrity: sha512-y3b8Kpd8OAN444hxfBbFfj1FY/RjtTd8tzYwhUqNYXx0fXx2iX4maP4Qr6qhIKbQXI02wTLAda4fYUbDagTUFw==}
    engines: {node: '>=6'}
    dev: true

  /p-map/4.0.0:
    resolution: {integrity: sha512-/bjOqmgETBYB5BoEeGVea8dmvHb2m9GLy1E9W43yeyfP6QQCZGFNa+XRceJEuDB6zqr+gKpIAmlLebMpykw/MQ==}
    engines: {node: '>=10'}
    dependencies:
      aggregate-error: 3.1.0
    dev: true

  /p-try/1.0.0:
    resolution: {integrity: sha1-y8ec26+P1CKOE/Yh8rGiN8GyB7M=}
    engines: {node: '>=4'}
    dev: true

  /p-try/2.2.0:
    resolution: {integrity: sha512-R4nPAVTAU0B9D35/Gk3uJf/7XYbQcyohSKdvAxIRSNghFl4e71hVoGnBNQz9cWaXxO2I10KTC+3jMdvvoKw6dQ==}
    engines: {node: '>=6'}
    dev: true

  /package-name-regex/2.0.6:
    resolution: {integrity: sha512-gFL35q7kbE/zBaPA3UKhp2vSzcPYx2ecbYuwv1ucE9Il6IIgBDweBlH8D68UFGZic2MkllKa2KHCfC1IQBQUYA==}
    engines: {node: '>=12'}
    dev: true

  /parent-module/1.0.1:
    resolution: {integrity: sha512-GQ2EWRpQV8/o+Aw8YqtfZZPfNRWZYkbidE9k5rpl/hC3vtHHBfGm2Ifi6qWV+coDGkrUKZAxE3Lot5kcsRlh+g==}
    engines: {node: '>=6'}
    dependencies:
      callsites: 3.1.0

  /parse-json/4.0.0:
    resolution: {integrity: sha1-vjX1Qlvh9/bHRxhPmKeIy5lHfuA=}
    engines: {node: '>=4'}
    dependencies:
      error-ex: 1.3.2
      json-parse-better-errors: 1.0.2
    dev: true

  /parse-json/5.2.0:
    resolution: {integrity: sha512-ayCKvm/phCGxOkYRSCM82iDwct8/EonSEgCSxWxD7ve6jHggsFl4fZVQBPRNgQoKiuV/odhFrGzQXZwbifC8Rg==}
    engines: {node: '>=8'}
    dependencies:
      '@babel/code-frame': 7.16.0
      error-ex: 1.3.2
      json-parse-even-better-errors: 2.3.1
      lines-and-columns: 1.2.4

  /parse-node-version/1.0.1:
    resolution: {integrity: sha512-3YHlOa/JgH6Mnpr05jP9eDG254US9ek25LyIxZlDItp2iJtwyaXQb57lBYLdT3MowkUFYEV2XXNAYIPlESvJlA==}
    engines: {node: '>= 0.10'}
    dev: true

  /parse5/6.0.1:
    resolution: {integrity: sha512-Ofn/CTFzRGTTxwpNEs9PP93gXShHcTq255nzRYSKe8AkVpZY7e1fpmTfOyoIvjP5HG7Z2ZM7VS9PPhQGW2pOpw==}
    dev: true

  /parseurl/1.3.3:
    resolution: {integrity: sha512-CiyeOxFT/JZyN5m0z9PfXw4SCBJ6Sygz1Dpl0wqjlhDEGGBP1GnsUVEL0p63hoG1fcj3fHynXi9NYO4nWOL+qQ==}
    engines: {node: '>= 0.8'}
    dev: true

  /path-exists/3.0.0:
    resolution: {integrity: sha1-zg6+ql94yxiSXqfYENe1mwEP1RU=}
    engines: {node: '>=4'}
    dev: true

  /path-exists/4.0.0:
    resolution: {integrity: sha512-ak9Qy5Q7jYb2Wwcey5Fpvg2KoAc/ZIhLSLOSBmRmygPsGwkVVt0fZa0qrtMz+m6tJTAHfZQ8FnmB4MG4LWy7/w==}
    engines: {node: '>=8'}
    dev: true

  /path-is-absolute/1.0.1:
    resolution: {integrity: sha1-F0uSaHNVNP+8es5r9TpanhtcX18=}
    engines: {node: '>=0.10.0'}

  /path-key/2.0.1:
    resolution: {integrity: sha1-QRyttXTFoUDTpLGRDUDYDMn0C0A=}
    engines: {node: '>=4'}
    dev: true

  /path-key/3.1.1:
    resolution: {integrity: sha512-ojmeN0qd+y0jszEtoY48r0Peq5dwMEkIlCOu6Q5f41lfkswXuKtYrhgoTpLnyIcHm24Uhqx+5Tqm2InSwLhE6Q==}
    engines: {node: '>=8'}
    dev: true

  /path-parse/1.0.7:
    resolution: {integrity: sha512-LDJzPVEEEPR+y48z93A0Ed0yXb8pAByGWo/k5YYdYgpY2/2EsOsksJrq7lOHxryrVOn1ejG6oAp8ahvOIQD8sw==}

  /path-to-regexp/0.1.7:
    resolution: {integrity: sha1-32BBeABfUi8V60SQ5yR6G/qmf4w=}
    dev: true

  /path-to-regexp/1.8.0:
    resolution: {integrity: sha512-n43JRhlUKUAlibEJhPeir1ncUID16QnEjNpwzNdO3Lm4ywrBpBZ5oLD0I6br9evr1Y9JTqwRtAh7JLoOzAQdVA==}
    dependencies:
      isarray: 0.0.1
    dev: false

  /path-type/3.0.0:
    resolution: {integrity: sha512-T2ZUsdZFHgA3u4e5PfPbjd7HDDpxPnQb5jN0SrDsjNSuVXHJqtwTnWqG0B1jZrgmJ/7lj1EmVIByWt1gxGkWvg==}
    engines: {node: '>=4'}
    dependencies:
      pify: 3.0.0
    dev: true

  /path-type/4.0.0:
    resolution: {integrity: sha512-gDKb8aZMDeD/tZWs9P6+q0J9Mwkdl6xMV8TjnGP3qJVJ06bdMgkbBlLU8IdfOsIsFz2BW1rNVT3XuNEl8zPAvw==}
    engines: {node: '>=8'}

  /pend/1.2.0:
    resolution: {integrity: sha1-elfrVQpng/kRUzH89GY9XI4AelA=}
    dev: true

  /periscopic/2.0.3:
    resolution: {integrity: sha512-FuCZe61mWxQOJAQFEfmt9FjzebRlcpFz8sFPbyaCKtdusPkMEbA9ey0eARnRav5zAhmXznhaQkKGFAPn7X9NUw==}
    dependencies:
      estree-walker: 2.0.2
      is-reference: 1.2.1
    dev: true

  /phoenix/1.6.5:
    resolution: {integrity: sha512-Krhx9IwB1Lzj+MqK5bz8CI2ULxjdO63CAjdAZni2lSa1LW3zNflMnsVeQLOu6jz8TDl9wtUKfx3vNSZDAB8jQw==}
    dev: false

  /picocolors/1.0.0:
    resolution: {integrity: sha512-1fygroTLlHu66zi26VoTDv8yRgm0Fccecssto+MhsZ0D/DGW2sm8E8AjW7NU5VVTRt5GxbeZ5qBuJr+HyLYkjQ==}

  /picomatch/2.3.0:
    resolution: {integrity: sha512-lY1Q/PiJGC2zOv/z391WOTD+Z02bCgsFfvxoXXf6h7kv9o+WmsmzYqrAwY63sNgOxE4xEdq0WyUnXfKeBrSvYw==}
    engines: {node: '>=8.6'}

  /picomatch/2.3.1:
    resolution: {integrity: sha512-JU3teHTNjmE2VCGFzuY8EXzCDVwEqB2a8fsIvwaStHhAWJEeVd1o1QD80CU6+ZdEXXSLbSsuLwJjkCBWqRQUVA==}
    engines: {node: '>=8.6'}

  /pidtree/0.3.1:
    resolution: {integrity: sha512-qQbW94hLHEqCg7nhby4yRC7G2+jYHY4Rguc2bjw7Uug4GIJuu1tvf2uHaZv5Q8zdt+WKJ6qK1FOI6amaWUo5FA==}
    engines: {node: '>=0.10'}
    hasBin: true
    dev: true

  /pidtree/0.5.0:
    resolution: {integrity: sha512-9nxspIM7OpZuhBxPg73Zvyq7j1QMPMPsGKTqRc2XOaFQauDvoNz9fM1Wdkjmeo7l9GXOZiRs97sPkuayl39wjA==}
    engines: {node: '>=0.10'}
    hasBin: true
    dev: true

  /pify/2.3.0:
    resolution: {integrity: sha1-7RQaasBDqEnqWISY59yosVMw6Qw=}
    engines: {node: '>=0.10.0'}
    dev: true

  /pify/3.0.0:
    resolution: {integrity: sha1-5aSs0sEB/fPZpNB/DbxNtJ3SgXY=}
    engines: {node: '>=4'}
    dev: true

  /pify/4.0.1:
    resolution: {integrity: sha512-uB80kBFb/tfd68bVleG9T5GGsGPjJrLAUpR5PZIrhBnIaRTQRjqdJSsIKkOP6OAIFbj7GOrcudc5pNjZ+geV2g==}
    engines: {node: '>=6'}
    dev: true
    optional: true

  /pirates/4.0.4:
    resolution: {integrity: sha512-ZIrVPH+A52Dw84R0L3/VS9Op04PuQ2SEoJL6bkshmiTic/HldyW9Tf7oH5mhJZBK7NmDx27vSMrYEXPXclpDKw==}
    engines: {node: '>= 6'}
    dev: true

  /pixelmatch/5.2.1:
    resolution: {integrity: sha512-WjcAdYSnKrrdDdqTcVEY7aB7UhhwjYQKYhHiBXdJef0MOaQeYpUdQ+iVyBLa5YBKS8MPVPPMX7rpOByISLpeEQ==}
    hasBin: true
    dependencies:
      pngjs: 4.0.1
    dev: true

  /pkg-dir/4.2.0:
    resolution: {integrity: sha512-HRDzbaKjC+AOWVXxAU/x54COGeIv9eb+6CkDSQoNTt4XyWoIJvuPsXizxu/Fr23EiekbtZwmh1IcIG/l/a10GQ==}
    engines: {node: '>=8'}
    dependencies:
      find-up: 4.1.0
    dev: true

  /playwright-chromium/1.21.1:
    resolution: {integrity: sha512-bbqFFpcTs+3amiofja/KvTmZ+FZnMNEOuGkRyJk2p6DV9EbgRYVrlzzgLtMnX2DwaX3ZZ23MukGuQ+bVKOdsnw==}
    engines: {node: '>=12'}
    hasBin: true
    requiresBuild: true
    dependencies:
      playwright-core: 1.21.1
    transitivePeerDependencies:
      - bufferutil
      - supports-color
      - utf-8-validate
    dev: true

  /playwright-core/1.21.1:
    resolution: {integrity: sha512-SbK5dEsai9ZUKlxcinqegorBq4GnftXd4/GfW+pLsdQIQWrLCM/JNh6YQ2Rf2enVykXCejtoXW8L5vJXBBVSJQ==}
    engines: {node: '>=12'}
    hasBin: true
    dependencies:
      colors: 1.4.0
      commander: 8.3.0
      debug: 4.3.3
      extract-zip: 2.0.1
      https-proxy-agent: 5.0.0
      jpeg-js: 0.4.3
      mime: 3.0.0
      pixelmatch: 5.2.1
      pngjs: 6.0.0
      progress: 2.0.3
      proper-lockfile: 4.1.2
      proxy-from-env: 1.1.0
      rimraf: 3.0.2
      socks-proxy-agent: 6.1.1
      stack-utils: 2.0.5
      ws: 8.4.2
      yauzl: 2.10.0
      yazl: 2.5.1
    transitivePeerDependencies:
      - bufferutil
      - supports-color
      - utf-8-validate
    dev: true

  /pngjs/4.0.1:
    resolution: {integrity: sha512-rf5+2/ioHeQxR6IxuYNYGFytUyG3lma/WW1nsmjeHlWwtb2aByla6dkVc8pmJ9nplzkTA0q2xx7mMWrOTqT4Gg==}
    engines: {node: '>=8.0.0'}
    dev: true

  /pngjs/6.0.0:
    resolution: {integrity: sha512-TRzzuFRRmEoSW/p1KVAmiOgPco2Irlah+bGFCeNfJXxxYGwSw7YwAOAcd7X28K/m5bjBWKsC29KyoMfHbypayg==}
    engines: {node: '>=12.13.0'}
    dev: true

  /postcss-import/14.1.0_postcss@8.4.12:
    resolution: {integrity: sha512-flwI+Vgm4SElObFVPpTIT7SU7R3qk2L7PyduMcokiaVKuWv9d/U+Gm/QAd8NDLuykTWTkcrjOeD2Pp1rMeBTGw==}
    engines: {node: '>=10.0.0'}
    peerDependencies:
      postcss: ^8.0.0
    dependencies:
      postcss: 8.4.12
      postcss-value-parser: 4.2.0
      read-cache: 1.0.0
      resolve: 1.22.0
    dev: true

  /postcss-js/3.0.3:
    resolution: {integrity: sha512-gWnoWQXKFw65Hk/mi2+WTQTHdPD5UJdDXZmX073EY/B3BWnYjO4F4t0VneTCnCGQ5E5GsCdMkzPaTXwl3r5dJw==}
    engines: {node: '>=10.0'}
    dependencies:
      camelcase-css: 2.0.1
      postcss: 8.4.5
    dev: false

  /postcss-js/4.0.0_postcss@8.4.12:
    resolution: {integrity: sha512-77QESFBwgX4irogGVPgQ5s07vLvFqWr228qZY+w6lW599cRlK/HmnlivnnVUxkjHnCu4J16PDMHcH+e+2HbvTQ==}
    engines: {node: ^12 || ^14 || >= 16}
    peerDependencies:
      postcss: ^8.3.3
    dependencies:
      camelcase-css: 2.0.1
      postcss: 8.4.12
    dev: false

  /postcss-load-config/3.1.0_ts-node@10.4.0:
    resolution: {integrity: sha512-ipM8Ds01ZUophjDTQYSVP70slFSYg3T0/zyfII5vzhN6V57YSxMgG5syXuwi5VtS8wSf3iL30v0uBdoIVx4Q0g==}
    engines: {node: '>= 10'}
    peerDependencies:
      postcss: '*'
      ts-node: '>=9.0.0'
    peerDependenciesMeta:
      ts-node:
        optional: true
    dependencies:
      import-cwd: 3.0.0
      lilconfig: 2.0.4
      ts-node: 10.4.0_8726306ae516cefbf62490d54d06d905
      yaml: 1.10.2
    dev: false

  /postcss-load-config/3.1.3_postcss@8.4.12+ts-node@10.4.0:
    resolution: {integrity: sha512-5EYgaM9auHGtO//ljHH+v/aC/TQ5LHXtL7bQajNAUBKUVKiYE8rYpFms7+V26D9FncaGe2zwCoPQsFKb5zF/Hw==}
    engines: {node: '>= 10'}
    peerDependencies:
      postcss: '*'
      ts-node: '>=9.0.0'
    peerDependenciesMeta:
      ts-node:
        optional: true
    dependencies:
      lilconfig: 2.0.4
      postcss: 8.4.12
      ts-node: 10.4.0_8726306ae516cefbf62490d54d06d905
      yaml: 1.10.2
    dev: false

  /postcss-load-config/3.1.4_postcss@8.4.12+ts-node@10.4.0:
    resolution: {integrity: sha512-6DiM4E7v4coTE4uzA8U//WhtPwyhiim3eyjEMFCnUpzbrkK9wJHgKDT2mR+HbtSrd/NubVaYTOpSpjUl8NQeRg==}
    engines: {node: '>= 10'}
    peerDependencies:
      postcss: '>=8.0.9'
      ts-node: '>=9.0.0'
    peerDependenciesMeta:
      postcss:
        optional: true
      ts-node:
        optional: true
    dependencies:
      lilconfig: 2.0.5
      postcss: 8.4.12
      ts-node: 10.4.0_8726306ae516cefbf62490d54d06d905
      yaml: 1.10.2
    dev: true

  /postcss-modules-extract-imports/3.0.0_postcss@8.4.12:
    resolution: {integrity: sha512-bdHleFnP3kZ4NYDhuGlVK+CMrQ/pqUm8bx/oGL93K6gVwiclvX5x0n76fYMKuIGKzlABOy13zsvqjb0f92TEXw==}
    engines: {node: ^10 || ^12 || >= 14}
    peerDependencies:
      postcss: ^8.1.0
    dependencies:
      postcss: 8.4.12
    dev: true

  /postcss-modules-local-by-default/4.0.0_postcss@8.4.12:
    resolution: {integrity: sha512-sT7ihtmGSF9yhm6ggikHdV0hlziDTX7oFoXtuVWeDd3hHObNkcHRo9V3yg7vCAY7cONyxJC/XXCmmiHHcvX7bQ==}
    engines: {node: ^10 || ^12 || >= 14}
    peerDependencies:
      postcss: ^8.1.0
    dependencies:
      icss-utils: 5.1.0_postcss@8.4.12
      postcss: 8.4.12
      postcss-selector-parser: 6.0.8
      postcss-value-parser: 4.2.0
    dev: true

  /postcss-modules-scope/3.0.0_postcss@8.4.12:
    resolution: {integrity: sha512-hncihwFA2yPath8oZ15PZqvWGkWf+XUfQgUGamS4LqoP1anQLOsOJw0vr7J7IwLpoY9fatA2qiGUGmuZL0Iqlg==}
    engines: {node: ^10 || ^12 || >= 14}
    peerDependencies:
      postcss: ^8.1.0
    dependencies:
      postcss: 8.4.12
      postcss-selector-parser: 6.0.8
    dev: true

  /postcss-modules-values/4.0.0_postcss@8.4.12:
    resolution: {integrity: sha512-RDxHkAiEGI78gS2ofyvCsu7iycRv7oqw5xMWn9iMoR0N/7mf9D50ecQqUo5BZ9Zh2vH4bCUR/ktCqbB9m8vJjQ==}
    engines: {node: ^10 || ^12 || >= 14}
    peerDependencies:
      postcss: ^8.1.0
    dependencies:
      icss-utils: 5.1.0_postcss@8.4.12
      postcss: 8.4.12
    dev: true

  /postcss-modules/4.3.1_postcss@8.4.12:
    resolution: {integrity: sha512-ItUhSUxBBdNamkT3KzIZwYNNRFKmkJrofvC2nWab3CPKhYBQ1f27XXh1PAPE27Psx58jeelPsxWB/+og+KEH0Q==}
    peerDependencies:
      postcss: ^8.0.0
    dependencies:
      generic-names: 4.0.0
      icss-replace-symbols: 1.1.0
      lodash.camelcase: 4.3.0
      postcss: 8.4.12
      postcss-modules-extract-imports: 3.0.0_postcss@8.4.12
      postcss-modules-local-by-default: 4.0.0_postcss@8.4.12
      postcss-modules-scope: 3.0.0_postcss@8.4.12
      postcss-modules-values: 4.0.0_postcss@8.4.12
      string-hash: 1.1.3
    dev: true

  /postcss-nested/5.0.6:
    resolution: {integrity: sha512-rKqm2Fk0KbA8Vt3AdGN0FB9OBOMDVajMG6ZCf/GoHgdxUJ4sBFp0A/uMIRm+MJUdo33YXEtjqIz8u7DAp8B7DA==}
    engines: {node: '>=12.0'}
    peerDependencies:
      postcss: ^8.2.14
    dependencies:
      postcss-selector-parser: 6.0.8

  /postcss-nested/5.0.6_postcss@8.4.12:
    resolution: {integrity: sha512-rKqm2Fk0KbA8Vt3AdGN0FB9OBOMDVajMG6ZCf/GoHgdxUJ4sBFp0A/uMIRm+MJUdo33YXEtjqIz8u7DAp8B7DA==}
    engines: {node: '>=12.0'}
    peerDependencies:
      postcss: ^8.2.14
    dependencies:
      postcss: 8.4.12
      postcss-selector-parser: 6.0.8
    dev: false

  /postcss-selector-parser/6.0.8:
    resolution: {integrity: sha512-D5PG53d209Z1Uhcc0qAZ5U3t5HagH3cxu+WLZ22jt3gLUpXM4eXXfiO14jiDWST3NNooX/E8wISfOhZ9eIjGTQ==}
    engines: {node: '>=4'}
    dependencies:
      cssesc: 3.0.0
      util-deprecate: 1.0.2

  /postcss-selector-parser/6.0.9:
    resolution: {integrity: sha512-UO3SgnZOVTwu4kyLR22UQ1xZh086RyNZppb7lLAKBFK8a32ttG5i87Y/P3+2bRSjZNyJ1B7hfFNo273tKe9YxQ==}
    engines: {node: '>=4'}
    dependencies:
      cssesc: 3.0.0
      util-deprecate: 1.0.2
    dev: false

  /postcss-value-parser/3.3.1:
    resolution: {integrity: sha512-pISE66AbVkp4fDQ7VHBwRNXzAAKJjw4Vw7nWI/+Q3vuly7SNfgYXvm6i5IgFylHGK5sP/xHAbB7N49OS4gWNyQ==}
    dev: false

  /postcss-value-parser/4.2.0:
    resolution: {integrity: sha512-1NNCs6uurfkVbeXG4S8JFT9t19m45ICnif8zWLd5oPSZ50QnwMfK+H3jv408d4jw/7Bttv5axS5IiHoLaVNHeQ==}

  /postcss/8.4.12:
    resolution: {integrity: sha512-lg6eITwYe9v6Hr5CncVbK70SoioNQIq81nsaG86ev5hAidQvmOeETBqs7jm43K2F5/Ley3ytDtriImV6TpNiSg==}
    engines: {node: ^10 || ^12 || >=14}
    dependencies:
      nanoid: 3.3.1
      picocolors: 1.0.0
      source-map-js: 1.0.2

  /postcss/8.4.5:
    resolution: {integrity: sha512-jBDboWM8qpaqwkMwItqTQTiFikhs/67OYVvblFFTM7MrZjt6yMKd6r2kgXizEbTTljacm4NldIlZnhbjr84QYg==}
    engines: {node: ^10 || ^12 || >=14}
    dependencies:
      nanoid: 3.1.30
      picocolors: 1.0.0
      source-map-js: 1.0.2

  /preact/10.6.4:
    resolution: {integrity: sha512-WyosM7pxGcndU8hY0OQlLd54tOU+qmG45QXj2dAYrL11HoyU/EzOSTlpJsirbBr1QW7lICxSsVJJmcmUglovHQ==}
    dev: true

  /prelude-ls/1.1.2:
    resolution: {integrity: sha1-IZMqVJ9eUv/ZqCf1cOBL5iqX2lQ=}
    engines: {node: '>= 0.8.0'}
    dev: true

  /prelude-ls/1.2.1:
    resolution: {integrity: sha512-vkcDPrRZo1QZLbn5RLGPpg/WmIQ65qoWWhcGKf/b5eplkkarX0m9z8ppCat4mlOqUsWpyNuYgO3VRyrYHSzX5g==}
    engines: {node: '>= 0.8.0'}
    dev: true

  /prettier/2.6.2:
    resolution: {integrity: sha512-PkUpF+qoXTqhOeWL9fu7As8LXsIUZ1WYaJiY/a7McAQzxjk82OF0tibkFXVCDImZtWxbvojFjerkiLb0/q8mew==}
    engines: {node: '>=10.13.0'}
    hasBin: true
    dev: true

  /pretty-format/27.5.1:
    resolution: {integrity: sha512-Qb1gy5OrP5+zDf2Bvnzdl3jsTf1qXVMazbvCoKhtKqVs4/YK4ozX4gKQJJVyNe+cajNPn0KoC0MC3FUmaHWEmQ==}
    engines: {node: ^10.13.0 || ^12.13.0 || ^14.15.0 || >=15.0.0}
    dependencies:
      ansi-regex: 5.0.1
      ansi-styles: 5.2.0
      react-is: 17.0.2
    dev: true

  /pretty-hrtime/1.0.3:
    resolution: {integrity: sha1-t+PqQkNaTJsnWdmeDyAesZWALuE=}
    engines: {node: '>= 0.8'}
    dev: false

  /prismjs/1.25.0:
    resolution: {integrity: sha512-WCjJHl1KEWbnkQom1+SzftbtXMKQoezOCYs5rECqMN+jP+apI7ftoflyqigqzopSO3hMhTEb0mFClA8lkolgEg==}
    dev: true

  /process-nextick-args/2.0.1:
    resolution: {integrity: sha512-3ouUOpQhtgrbOa17J7+uxOTpITYWaGP7/AhoR3+A+/1e9skrzelGi/dXzEYyvbxubEF6Wn2ypscTKiKJFFn1ag==}
    dev: true

  /progress/2.0.3:
    resolution: {integrity: sha512-7PiHtLll5LdnKIMw100I+8xJXR5gW2QwWYkT6iJva0bXitZKa/XMrSbdmg3r2Xnaidz9Qumd0VPaMrZlF9V9sA==}
    engines: {node: '>=0.4.0'}
    dev: true

  /promise/7.3.1:
    resolution: {integrity: sha512-nolQXZ/4L+bP/UGlkfaIujX9BKxGwmQ9OT4mOt5yvy8iK1h3wqTEJCijzGANTCCl9nWjY41juyAn2K3Q1hLLTg==}
    dependencies:
      asap: 2.0.6
    dev: true

  /prompts/2.4.2:
    resolution: {integrity: sha512-NxNv/kLguCA7p3jE8oL2aEBsrJWgAakBpgmgK6lpPWV+WuOmY6r2/zbAVnP+T8bQlA0nzHXSJSJW0Hq7ylaD2Q==}
    engines: {node: '>= 6'}
    dependencies:
      kleur: 3.0.3
      sisteransi: 1.0.5

  /prop-types/15.8.0:
    resolution: {integrity: sha512-fDGekdaHh65eI3lMi5OnErU6a8Ighg2KjcjQxO7m8VHyWjcPyj5kiOgV1LQDOOOgVy3+5FgjXvdSSX7B8/5/4g==}
    dependencies:
      loose-envify: 1.4.0
      object-assign: 4.1.1
      react-is: 16.13.1
    dev: false

  /proper-lockfile/4.1.2:
    resolution: {integrity: sha512-TjNPblN4BwAWMXU8s9AEz4JmQxnD1NNL7bNOY/AKUzyamc379FWASUhc/K1pL2noVb+XmZKLL68cjzLsiOAMaA==}
    dependencies:
      graceful-fs: 4.2.9
      retry: 0.12.0
      signal-exit: 3.0.6
    dev: true

  /proxy-addr/2.0.7:
    resolution: {integrity: sha512-llQsMLSUDUPT44jdrU/O37qlnifitDP+ZwrmmZcoSKyLKvtZxpyV0n2/bD/N4tBAAZ/gJEdZU7KMraoK1+XYAg==}
    engines: {node: '>= 0.10'}
    dependencies:
      forwarded: 0.2.0
      ipaddr.js: 1.9.1
    dev: true

  /proxy-from-env/1.1.0:
    resolution: {integrity: sha512-D+zkORCbA9f1tdWRK0RaCR3GPv50cMxcrz4X8k5LTSUD1Dkw47mKJEZQNunItRTkWwgtaUSo1RVFRIG9ZXiFYg==}
    dev: true

  /prr/1.0.1:
    resolution: {integrity: sha1-0/wRS6BplaRexok/SEzrHXj19HY=}
    dev: true
    optional: true

  /psl/1.8.0:
    resolution: {integrity: sha512-RIdOzyoavK+hA18OGGWDqUTsCLhtA7IcZ/6NCs4fFJaHBDab+pDDmDIByWFRQJq2Cd7r1OoQxBGKOaztq+hjIQ==}
    dev: true

  /pug-attrs/3.0.0:
    resolution: {integrity: sha512-azINV9dUtzPMFQktvTXciNAfAuVh/L/JCl0vtPCwvOA21uZrC08K/UnmrL+SXGEVc1FwzjW62+xw5S/uaLj6cA==}
    dependencies:
      constantinople: 4.0.1
      js-stringify: 1.0.2
      pug-runtime: 3.0.1
    dev: true

  /pug-code-gen/3.0.2:
    resolution: {integrity: sha512-nJMhW16MbiGRiyR4miDTQMRWDgKplnHyeLvioEJYbk1RsPI3FuA3saEP8uwnTb2nTJEKBU90NFVWJBk4OU5qyg==}
    dependencies:
      constantinople: 4.0.1
      doctypes: 1.1.0
      js-stringify: 1.0.2
      pug-attrs: 3.0.0
      pug-error: 2.0.0
      pug-runtime: 3.0.1
      void-elements: 3.1.0
      with: 7.0.2
    dev: true

  /pug-error/2.0.0:
    resolution: {integrity: sha512-sjiUsi9M4RAGHktC1drQfCr5C5eriu24Lfbt4s+7SykztEOwVZtbFk1RRq0tzLxcMxMYTBR+zMQaG07J/btayQ==}
    dev: true

  /pug-filters/4.0.0:
    resolution: {integrity: sha512-yeNFtq5Yxmfz0f9z2rMXGw/8/4i1cCFecw/Q7+D0V2DdtII5UvqE12VaZ2AY7ri6o5RNXiweGH79OCq+2RQU4A==}
    dependencies:
      constantinople: 4.0.1
      jstransformer: 1.0.0
      pug-error: 2.0.0
      pug-walk: 2.0.0
      resolve: 1.20.0
    dev: true

  /pug-lexer/5.0.1:
    resolution: {integrity: sha512-0I6C62+keXlZPZkOJeVam9aBLVP2EnbeDw3An+k0/QlqdwH6rv8284nko14Na7c0TtqtogfWXcRoFE4O4Ff20w==}
    dependencies:
      character-parser: 2.2.0
      is-expression: 4.0.0
      pug-error: 2.0.0
    dev: true

  /pug-linker/4.0.0:
    resolution: {integrity: sha512-gjD1yzp0yxbQqnzBAdlhbgoJL5qIFJw78juN1NpTLt/mfPJ5VgC4BvkoD3G23qKzJtIIXBbcCt6FioLSFLOHdw==}
    dependencies:
      pug-error: 2.0.0
      pug-walk: 2.0.0
    dev: true

  /pug-load/3.0.0:
    resolution: {integrity: sha512-OCjTEnhLWZBvS4zni/WUMjH2YSUosnsmjGBB1An7CsKQarYSWQ0GCVyd4eQPMFJqZ8w9xgs01QdiZXKVjk92EQ==}
    dependencies:
      object-assign: 4.1.1
      pug-walk: 2.0.0
    dev: true

  /pug-parser/6.0.0:
    resolution: {integrity: sha512-ukiYM/9cH6Cml+AOl5kETtM9NR3WulyVP2y4HOU45DyMim1IeP/OOiyEWRr6qk5I5klpsBnbuHpwKmTx6WURnw==}
    dependencies:
      pug-error: 2.0.0
      token-stream: 1.0.0
    dev: true

  /pug-runtime/3.0.1:
    resolution: {integrity: sha512-L50zbvrQ35TkpHwv0G6aLSuueDRwc/97XdY8kL3tOT0FmhgG7UypU3VztfV/LATAvmUfYi4wNxSajhSAeNN+Kg==}
    dev: true

  /pug-strip-comments/2.0.0:
    resolution: {integrity: sha512-zo8DsDpH7eTkPHCXFeAk1xZXJbyoTfdPlNR0bK7rpOMuhBYb0f5qUVCO1xlsitYd3w5FQTK7zpNVKb3rZoUrrQ==}
    dependencies:
      pug-error: 2.0.0
    dev: true

  /pug-walk/2.0.0:
    resolution: {integrity: sha512-yYELe9Q5q9IQhuvqsZNwA5hfPkMJ8u92bQLIMcsMxf/VADjNtEYptU+inlufAFYcWdHlwNfZOEnOOQrZrcyJCQ==}
    dev: true

  /pug/3.0.2:
    resolution: {integrity: sha512-bp0I/hiK1D1vChHh6EfDxtndHji55XP/ZJKwsRqrz6lRia6ZC2OZbdAymlxdVFwd1L70ebrVJw4/eZ79skrIaw==}
    dependencies:
      pug-code-gen: 3.0.2
      pug-filters: 4.0.0
      pug-lexer: 5.0.1
      pug-linker: 4.0.0
      pug-load: 3.0.0
      pug-parser: 6.0.0
      pug-runtime: 3.0.1
      pug-strip-comments: 2.0.0
    dev: true

  /pump/3.0.0:
    resolution: {integrity: sha512-LwZy+p3SFs1Pytd/jYct4wpv49HiYCqd9Rlc5ZVdk0V+8Yzv6jR5Blk3TRmPL1ft69TxP0IMZGJ+WPFU2BFhww==}
    dependencies:
      end-of-stream: 1.4.4
      once: 1.4.0
    dev: true

  /punycode/1.3.2:
    resolution: {integrity: sha1-llOgNvt8HuQjQvIyXM7v6jkmxI0=}
    dev: false

  /punycode/2.1.1:
    resolution: {integrity: sha512-XRsRjdf+j5ml+y/6GKHPZbrF/8p2Yga0JPtdqTIY2Xe5ohJPD9saDJJLPvp9+NSBprVvevdXZybnj2cv8OEd0A==}
    engines: {node: '>=6'}
    dev: true

  /purgecss/4.1.3:
    resolution: {integrity: sha512-99cKy4s+VZoXnPxaoM23e5ABcP851nC2y2GROkkjS8eJaJtlciGavd7iYAw2V84WeBqggZ12l8ef44G99HmTaw==}
    hasBin: true
    dependencies:
      commander: 8.3.0
      glob: 7.2.0
      postcss: 8.4.5
      postcss-selector-parser: 6.0.8
    dev: false

  /pvtsutils/1.2.1:
    resolution: {integrity: sha512-Q867jEr30lBR2YSFFLZ0/XsEvpweqH6Kj096wmlRAFXrdRGPCNq2iz9B5Tk085EZ+OBZyYAVA5UhPkjSHGrUzQ==}
    dependencies:
      tslib: 2.3.1
    dev: true

  /pvutils/1.1.3:
    resolution: {integrity: sha512-pMpnA0qRdFp32b1sJl1wOJNxZLQ2cbQx+k6tjNtZ8CpvVhNqEPRgivZ2WOUev2YMajecdH7ctUPDvEe87nariQ==}
    engines: {node: '>=6.0.0'}
    dev: true

  /q/1.5.1:
    resolution: {integrity: sha1-fjL3W0E4EpHQRhHxvxQQmsAGUdc=}
    engines: {node: '>=0.6.0', teleport: '>=0.2.0'}
    dev: true

  /qs/6.9.6:
    resolution: {integrity: sha512-TIRk4aqYLNoJUbd+g2lEdz5kLWIuTMRagAXxl78Q0RiVjAOugHmeKNGdd3cwo/ktpf9aL9epCfFqWDEKysUlLQ==}
    engines: {node: '>=0.6'}
    dev: true

  /querystring/0.2.0:
    resolution: {integrity: sha1-sgmEkgO7Jd+CDadW50cAWHhSFiA=}
    engines: {node: '>=0.4.x'}
    deprecated: The querystring API is considered Legacy. new code should use the URLSearchParams API instead.
    dev: false

  /queue-microtask/1.2.3:
    resolution: {integrity: sha512-NuaNSa6flKT5JaSYQzJok04JzTL1CA6aGhv5rfLW3PgqA+M2ChpZQnAC8h8i4ZFkBS8X5RqkDBHA7r4hej3K9A==}

  /quick-lru/4.0.1:
    resolution: {integrity: sha512-ARhCpm70fzdcvNQfPoy49IaanKkTlRWF2JMzqhcJbhSFRZv7nPTvZJdcY7301IPmvW+/p0RgIWnQDLJxifsQ7g==}
    engines: {node: '>=8'}
    dev: true

  /quick-lru/5.1.1:
    resolution: {integrity: sha512-WuyALRjWPDGtt/wzJiadO5AXY+8hZ80hVpe6MyivgraREW751X3SbhRvG3eLKOYN+8VEvqLcf3wdnt44Z4S4SA==}
    engines: {node: '>=10'}
    dev: false

  /range-parser/1.2.1:
    resolution: {integrity: sha512-Hrgsx+orqoygnmhFbKaHE6c296J+HTAQXoxEF6gNupROmmGJRoyzfG3ccAveqCBrwr/2yxQ5BVd/GTl5agOwSg==}
    engines: {node: '>= 0.6'}
    dev: true

  /raw-body/2.4.2:
    resolution: {integrity: sha512-RPMAFUJP19WIet/99ngh6Iv8fzAbqum4Li7AD6DtGaW2RpMB/11xDoalPiJMTbu6I3hkbMVkATvZrqb9EEqeeQ==}
    engines: {node: '>= 0.8'}
    dependencies:
      bytes: 3.1.1
      http-errors: 1.8.1
      iconv-lite: 0.4.24
      unpipe: 1.0.0
    dev: true

  /react-dom/17.0.2_react@17.0.2:
    resolution: {integrity: sha512-s4h96KtLDUQlsENhMn1ar8t2bEa+q/YAtj8pPPdIjPDGBDIVNsrD9aXNWqspUe6AzKCIG0C1HZZLqLV7qpOBGA==}
    peerDependencies:
      react: 17.0.2
    dependencies:
      loose-envify: 1.4.0
      object-assign: 4.1.1
      react: 17.0.2
      scheduler: 0.20.2
    dev: false

  /react-is/16.13.1:
    resolution: {integrity: sha512-24e6ynE2H+OKt4kqsOvNd8kBpV65zoxbA4BVsEOB3ARVWQki/DHzaUoC5KuON/BiccDaCCTZBuOcfZs70kR8bQ==}
    dev: false

  /react-is/17.0.2:
    resolution: {integrity: sha512-w2GsyukL62IJnlaff/nRegPQR94C/XXamvMWmSHRJ4y7Ts/4ocGRmTHvOs8PSE6pB3dWOrD/nueuU5sduBsQ4w==}
    dev: true

  /react-refresh/0.12.0:
    resolution: {integrity: sha512-suLIhrU2IHKL5JEKR/fAwJv7bbeq4kJ+pJopf77jHwuR+HmJS/HbrPIGsTBUVfw7tXPOmYv7UJ7PCaN49e8x4A==}
    engines: {node: '>=0.10.0'}
    dev: false

  /react-router-dom/5.3.0_react@17.0.2:
    resolution: {integrity: sha512-ObVBLjUZsphUUMVycibxgMdh5jJ1e3o+KpAZBVeHcNQZ4W+uUGGWsokurzlF4YOldQYRQL4y6yFRWM4m3svmuQ==}
    peerDependencies:
      react: '>=15'
    dependencies:
      '@babel/runtime': 7.16.5
      history: 4.10.1
      loose-envify: 1.4.0
      prop-types: 15.8.0
      react: 17.0.2
      react-router: 5.2.1_react@17.0.2
      tiny-invariant: 1.2.0
      tiny-warning: 1.0.3
    dev: false

  /react-router/5.2.1_react@17.0.2:
    resolution: {integrity: sha512-lIboRiOtDLFdg1VTemMwud9vRVuOCZmUIT/7lUoZiSpPODiiH1UQlfXy+vPLC/7IWdFYnhRwAyNqA/+I7wnvKQ==}
    peerDependencies:
      react: '>=15'
    dependencies:
      '@babel/runtime': 7.16.5
      history: 4.10.1
      hoist-non-react-statics: 3.3.2
      loose-envify: 1.4.0
      mini-create-react-context: 0.4.1_prop-types@15.8.0+react@17.0.2
      path-to-regexp: 1.8.0
      prop-types: 15.8.0
      react: 17.0.2
      react-is: 16.13.1
      tiny-invariant: 1.2.0
      tiny-warning: 1.0.3
    dev: false

  /react-switch/6.0.0_react-dom@17.0.2+react@17.0.2:
    resolution: {integrity: sha512-QV3/6eRK5/5epdQzIqvDAHRoGLbCv/wDpHUi6yBMXY1Xco5XGuIZxvB49PHoV1v/SpEgOCJLD/Zo43iic+aEIw==}
    peerDependencies:
      react: ^15.3.0 || ^16.0.0 || ^17.0.0
      react-dom: ^15.3.0 || ^16.0.0 || ^17.0.0
    dependencies:
      prop-types: 15.8.0
      react: 17.0.2
      react-dom: 17.0.2_react@17.0.2
    dev: false

  /react/17.0.2:
    resolution: {integrity: sha512-gnhPt75i/dq/z3/6q/0asP78D0u592D5L1pd7M8P+dck6Fu/jJeL6iVVK23fptSUZj8Vjf++7wXA8UNclGQcbA==}
    engines: {node: '>=0.10.0'}
    dependencies:
      loose-envify: 1.4.0
      object-assign: 4.1.1
    dev: false

  /read-cache/1.0.0:
    resolution: {integrity: sha1-5mTvMRYRZsl1HNvo28+GtftY93Q=}
    dependencies:
      pify: 2.3.0
    dev: true

  /read-pkg-up/3.0.0:
    resolution: {integrity: sha1-PtSWaF26D4/hGNBpHcUfSh/5bwc=}
    engines: {node: '>=4'}
    dependencies:
      find-up: 2.1.0
      read-pkg: 3.0.0
    dev: true

  /read-pkg-up/7.0.1:
    resolution: {integrity: sha512-zK0TB7Xd6JpCLmlLmufqykGE+/TlOePD6qKClNW7hHDKFh/J7/7gCWGR7joEQEW1bKq3a3yUZSObOoWLFQ4ohg==}
    engines: {node: '>=8'}
    dependencies:
      find-up: 4.1.0
      read-pkg: 5.2.0
      type-fest: 0.8.1
    dev: true

  /read-pkg/3.0.0:
    resolution: {integrity: sha1-nLxoaXj+5l0WwA4rGcI3/Pbjg4k=}
    engines: {node: '>=4'}
    dependencies:
      load-json-file: 4.0.0
      normalize-package-data: 2.5.0
      path-type: 3.0.0
    dev: true

  /read-pkg/5.2.0:
    resolution: {integrity: sha512-Ug69mNOpfvKDAc2Q8DRpMjjzdtrnv9HcSMX+4VsZxD1aZ6ZzrIE7rlzXBtWTyhULSMKg076AW6WR5iZpD0JiOg==}
    engines: {node: '>=8'}
    dependencies:
      '@types/normalize-package-data': 2.4.1
      normalize-package-data: 2.5.0
      parse-json: 5.2.0
      type-fest: 0.6.0
    dev: true

  /readable-stream/2.3.7:
    resolution: {integrity: sha512-Ebho8K4jIbHAxnuxi7o42OrZgF/ZTNcsZj6nRKyUmkhLFq8CHItp/fy6hQZuZmP/n3yZ9VBUbp4zz/mX8hmYPw==}
    dependencies:
      core-util-is: 1.0.3
      inherits: 2.0.4
      isarray: 1.0.0
      process-nextick-args: 2.0.1
      safe-buffer: 5.1.2
      string_decoder: 1.1.1
      util-deprecate: 1.0.2
    dev: true

  /readable-stream/3.6.0:
    resolution: {integrity: sha512-BViHy7LKeTz4oNnkcLJ+lVSL6vpiFeX6/d3oSH8zCW7UxP2onchk+vTGB143xuFjHS3deTgkKoXXymXqymiIdA==}
    engines: {node: '>= 6'}
    dependencies:
      inherits: 2.0.4
      string_decoder: 1.3.0
      util-deprecate: 1.0.2

  /readdirp/3.6.0:
    resolution: {integrity: sha512-hOS089on8RduqdbhvQ5Z37A0ESjsqz6qnRcffsMU3495FuTdqSm+7bhJ29JvIOsBDEEnan5DPu9t3To9VRlMzA==}
    engines: {node: '>=8.10.0'}
    dependencies:
      picomatch: 2.3.1

  /redent/3.0.0:
    resolution: {integrity: sha512-6tDA8g98We0zd0GvVeMT9arEOnTw9qM03L9cJXaCjrip1OO764RDBLBfrB4cwzNGDj5OA5ioymC9GkizgWJDUg==}
    engines: {node: '>=8'}
    dependencies:
      indent-string: 4.0.0
      strip-indent: 3.0.0
    dev: true

  /redis-commands/1.7.0:
    resolution: {integrity: sha512-nJWqw3bTFy21hX/CPKHth6sfhZbdiHP6bTawSgQBlKOVRG7EZkfHbbHwQJnrE4vsQf0CMNE+3gJ4Fmm16vdVlQ==}
    dev: true

  /redis-errors/1.2.0:
    resolution: {integrity: sha1-62LSrbFeTq9GEMBK/hUpOEJQq60=}
    engines: {node: '>=4'}
    dev: true

  /redis-parser/3.0.0:
    resolution: {integrity: sha1-tm2CjNyv5rS4pCin3vTGvKwxyLQ=}
    engines: {node: '>=4'}
    dependencies:
      redis-errors: 1.2.0
    dev: true

  /reduce-css-calc/2.1.8:
    resolution: {integrity: sha512-8liAVezDmUcH+tdzoEGrhfbGcP7nOV4NkGE3a74+qqvE7nt9i4sKLGBuZNOnpI4WiGksiNPklZxva80061QiPg==}
    dependencies:
      css-unit-converter: 1.1.2
      postcss-value-parser: 3.3.1
    dev: false

  /regenerator-runtime/0.13.9:
    resolution: {integrity: sha512-p3VT+cOEgxFsRRA9X4lkI1E+k2/CtnKtU4gcxyaCUreilL/vqI6CdZ3wxVUx3UOUg+gnUOQQcRI7BmSI656MYA==}

  /regexpp/3.2.0:
    resolution: {integrity: sha512-pq2bWo9mVD43nbts2wGv17XLiNLya+GklZ8kaDLV2Z08gDCsGpnKn9BFMepvWuHCbyVvY7J5o5+BVvoQbmlJLg==}
    engines: {node: '>=8'}
    dev: true

  /require-directory/2.1.1:
    resolution: {integrity: sha1-jGStX9MNqxyXbiNE/+f3kqam30I=}
    engines: {node: '>=0.10.0'}
    dev: true

  /requires-port/1.0.0:
    resolution: {integrity: sha1-kl0mAdOaxIXgkc8NpcbmlNw9yv8=}
    dev: true

  /reserved-words/0.1.2:
    resolution: {integrity: sha1-AKCUD5jNUBrqqsMWQR2a3FKzGrE=}
    dev: true

  /resolve-cwd/3.0.0:
    resolution: {integrity: sha512-OrZaX2Mb+rJCpH/6CpSqt9xFVpN++x01XnN2ie9g6P5/3xelLAkXWVADpdz1IHD/KFfEXyE6V0U01OQ3UO2rEg==}
    engines: {node: '>=8'}
    dependencies:
      resolve-from: 5.0.0
    dev: true

  /resolve-from/4.0.0:
    resolution: {integrity: sha512-pb/MYmXstAkysRFx8piNI1tGFNQIFA3vkE3Gq4EuA1dF6gHp/+vgZqsCGJapvy8N3Q+4o7FwvquPJcnZ7RYy4g==}
    engines: {node: '>=4'}

  /resolve-from/5.0.0:
    resolution: {integrity: sha512-qYg9KP24dD5qka9J47d0aVky0N+b4fTU89LN9iDnjB5waksiC49rvMB0PrUJQGoTmH50XPiqOvAjDfaijGxYZw==}
    engines: {node: '>=8'}

  /resolve-pathname/3.0.0:
    resolution: {integrity: sha512-C7rARubxI8bXFNB/hqcp/4iUeIXJhJZvFPFPiSPRnhU5UPxzMFIl+2E6yY6c4k9giDJAhtV+enfA+G89N6Csng==}
    dev: false

  /resolve.exports/1.1.0:
    resolution: {integrity: sha512-J1l+Zxxp4XK3LUDZ9m60LRJF/mAe4z6a4xyabPHk7pvK5t35dACV32iIjJDFeWZFfZlO29w6SZ67knR0tHzJtQ==}
    engines: {node: '>=10'}
    dev: true

  /resolve/1.17.0:
    resolution: {integrity: sha512-ic+7JYiV8Vi2yzQGFWOkiZD5Z9z7O2Zhm9XMaTxdJExKasieFCr+yXZ/WmXsckHiKl12ar0y6XiXDx3m4RHn1w==}
    dependencies:
      path-parse: 1.0.7
    dev: true

  /resolve/1.19.0:
    resolution: {integrity: sha512-rArEXAgsBG4UgRGcynxWIWKFvh/XZCcS8UJdHhwy91zwAvCZIbcs+vAbflgBnNjYMs/i/i+/Ux6IZhML1yPvxg==}
    dependencies:
      is-core-module: 2.8.1
      path-parse: 1.0.7
    dev: true

  /resolve/1.20.0:
    resolution: {integrity: sha512-wENBPt4ySzg4ybFQW2TT1zMQucPK95HSh/nq2CFTZVOGut2+pQvSsgtda4d26YrYcr067wjbmzOG8byDPBX63A==}
    dependencies:
      is-core-module: 2.8.0
      path-parse: 1.0.7

  /resolve/1.22.0:
    resolution: {integrity: sha512-Hhtrw0nLeSrFQ7phPp4OOcVjLPIeMnRlr5mcnVuMe7M/7eBn98A3hmFRLoFo3DLZkivSYwhRUJTyPyWAk56WLw==}
    hasBin: true
    dependencies:
      is-core-module: 2.8.1
      path-parse: 1.0.7
      supports-preserve-symlinks-flag: 1.0.0

  /restore-cursor/3.1.0:
    resolution: {integrity: sha512-l+sSefzHpj5qimhFSE5a8nufZYAM3sBSVMAPtYkmC+4EH2anSGaEMXSD0izRQbu9nfyQ9y5JrVmp7E8oZrUjvA==}
    engines: {node: '>=8'}
    dependencies:
      onetime: 5.1.2
      signal-exit: 3.0.6
    dev: true

  /retry/0.12.0:
    resolution: {integrity: sha1-G0KmJmoh8HQh0bC1S33BZ7AcATs=}
    engines: {node: '>= 4'}
    dev: true

  /reusify/1.0.4:
    resolution: {integrity: sha512-U9nH88a3fc/ekCF1l0/UP1IosiuIjyTh7hBvXVMHYgVcfGvt897Xguj2UOLDeI5BG2m7/uwyaLVT6fbtCwTyzw==}
    engines: {iojs: '>=1.0.0', node: '>=0.10.0'}

  /rfdc/1.3.0:
    resolution: {integrity: sha512-V2hovdzFbOi77/WajaSMXk2OLm+xNIeQdMMuB7icj7bk6zi2F8GGAxigcnDFpJHbNyNcgyJDiP+8nOrY5cZGrA==}
    dev: true

  /rgb-regex/1.0.1:
    resolution: {integrity: sha1-wODWiC3w4jviVKR16O3UGRX+rrE=}
    dev: false

  /rgba-regex/1.0.0:
    resolution: {integrity: sha1-QzdOLiyglosO8VI0YLfXMP8i7rM=}
    dev: false

  /rimraf/3.0.2:
    resolution: {integrity: sha512-JZkJMZkAGFFPP2YqXZXPbMlMBgsxzE8ILs4lMIX/2o0L9UBw9O/Y3o6wFw/i9YLapcUJWwqbi3kdxIPdC62TIA==}
    hasBin: true
    dependencies:
      glob: 7.2.0

  /rollup-plugin-license/2.7.0_rollup@2.62.0:
    resolution: {integrity: sha512-0H1Fbuf85rvpadpmAaairdahzQHY0zHtcXkOFV5EStjX9aMCO2Hz5AQp/zZe+K/PB3o6As7R9uzcb8Pw1K94dg==}
    engines: {node: '>=10.0.0'}
    peerDependencies:
      rollup: ^1.0.0 || ^2.0.0
    dependencies:
      commenting: 1.1.0
      glob: 7.2.0
      lodash: 4.17.21
      magic-string: 0.26.1
      mkdirp: 1.0.4
      moment: 2.29.2
      package-name-regex: 2.0.6
      rollup: 2.62.0
      spdx-expression-validate: 2.0.0
      spdx-satisfies: 5.0.1
    dev: true

  /rollup/2.62.0:
    resolution: {integrity: sha512-cJEQq2gwB0GWMD3rYImefQTSjrPYaC6s4J9pYqnstVLJ1CHa/aZNVkD4Epuvg4iLeMA4KRiq7UM7awKK6j7jcw==}
    engines: {node: '>=10.0.0'}
    hasBin: true
    optionalDependencies:
      fsevents: 2.3.2

  /run-parallel/1.2.0:
    resolution: {integrity: sha512-5l4VyZR86LZ/lDxZTR6jqL8AFE2S0IFLMP26AbjsLVADxHdhB/c0GUsH+y39UfCi3dzz8OlQuPmnaJOMoDHQBA==}
    dependencies:
      queue-microtask: 1.2.3

  /rxjs/7.5.2:
    resolution: {integrity: sha512-PwDt186XaL3QN5qXj/H9DGyHhP3/RYYgZZwqBv9Tv8rsAaiwFH1IsJJlcgD37J7UW5a6O67qX0KWKS3/pu0m4w==}
    dependencies:
      tslib: 2.3.1
    dev: true

  /safe-buffer/5.1.2:
    resolution: {integrity: sha512-Gd2UZBJDkXlY7GbJxfsE8/nvKkUEU1G38c1siN6QP6a9PT9MmHB8GnpscSmMJSoF8LOIrt8ud/wPtojys4G6+g==}

  /safe-buffer/5.2.1:
    resolution: {integrity: sha512-rp3So07KcdmmKbGvgaNxQSJr7bGVSVk5S9Eq1F+ppbRo70+YeaDxkw5Dd8NPN+GD6bjnYm2VuPuCXmpuYvmCXQ==}

  /safer-buffer/2.1.2:
    resolution: {integrity: sha512-YZo3K82SD7Riyi0E1EQPojLz7kpepnSQI9IyPbHHg1XXXevb5dJI7tpyN2ADxGcQbHG7vcyRHk0cbwqcQriUtg==}
    dev: true

  /sanitize-filename/1.6.3:
    resolution: {integrity: sha512-y/52Mcy7aw3gRm7IrcGDFx/bCk4AhRh2eI9luHOQM86nZsqwiRkkq2GekHXBBD+SmPidc8i2PqtYZl+pWJ8Oeg==}
    dependencies:
      truncate-utf8-bytes: 1.0.2
    dev: true

  /sass/1.45.1:
    resolution: {integrity: sha512-pwPRiq29UR0o4X3fiQyCtrESldXvUQAAE0QmcJTpsI4kuHHcLzZ54M1oNBVIXybQv8QF2zfkpFcTxp8ta97dUA==}
    engines: {node: '>=8.9.0'}
    hasBin: true
    dependencies:
      chokidar: 3.5.3
      immutable: 4.0.0
      source-map-js: 1.0.2
    dev: true

  /sax/1.2.4:
    resolution: {integrity: sha512-NqVDv9TpANUjFm0N8uM5GxL36UgKi9/atZw+x7YFnQ8ckwFGKrl4xX4yWtrey3UJm5nP1kUbnYgLopqWNSRhWw==}
    dev: true

  /saxes/5.0.1:
    resolution: {integrity: sha512-5LBh1Tls8c9xgGjw3QrMwETmTMVk0oFgvrFSvWx62llR2hcEInrKNZ2GZCCuuy2lvWrdl5jhbpeqc5hRYKFOcw==}
    engines: {node: '>=10'}
    dependencies:
      xmlchars: 2.2.0
    dev: true

  /scheduler/0.20.2:
    resolution: {integrity: sha512-2eWfGgAqqWFGqtdMmcL5zCMK1U8KlXv8SQFGglL3CEtd0aDVDWgeF/YoCmvln55m5zSk3J/20hTaSBeSObsQDQ==}
    dependencies:
      loose-envify: 1.4.0
      object-assign: 4.1.1
    dev: false

  /select/1.1.2:
    resolution: {integrity: sha1-DnNQrN7ICxEIUoeG7B1EGNEbOW0=}
    dev: false

  /selfsigned/1.10.11:
    resolution: {integrity: sha512-aVmbPOfViZqOZPgRBT0+3u4yZFHpmnIghLMlAcb5/xhp5ZtB/RVnKhz5vl2M32CLXAqR4kha9zfhNg0Lf/sxKA==}
    dependencies:
      node-forge: 0.10.0
    dev: true

  /semiver/1.1.0:
    resolution: {integrity: sha512-QNI2ChmuioGC1/xjyYwyZYADILWyW6AmS1UH6gDj/SFUUUS4MBAWs/7mxnkRPc/F4iHezDP+O8t0dO8WHiEOdg==}
    engines: {node: '>=6'}
    dev: true

  /semver/5.7.1:
    resolution: {integrity: sha512-sauaDf/PZdVgrLTNYHRtpXa1iRiKcaebiKQ1BJdpQlWH2lCvexQdX55snPFyK7QzpudqbCI0qXFfOasHdyNDGQ==}
    hasBin: true
    dev: true

  /semver/6.3.0:
    resolution: {integrity: sha512-b39TBaTSfV6yBrapU89p5fKekE2m/NwnDocOVruQFS1/veMgdzuPcnOM34M6CwxW8jH/lxEa5rBoDeUwu5HHTw==}
    hasBin: true

  /semver/7.3.5:
    resolution: {integrity: sha512-PoeGJYh8HK4BTO/a9Tf6ZG3veo/A7ZVsYrSA6J8ny9nb3B1VrpkuN+z9OE5wfE5p6H4LchYZsegiQgbJD94ZFQ==}
    engines: {node: '>=10'}
    hasBin: true
    dependencies:
      lru-cache: 6.0.0
    dev: false

  /semver/7.3.7:
    resolution: {integrity: sha512-QlYTucUYOews+WeEujDoEGziz4K6c47V/Bd+LjSSYcA94p+DmINdf7ncaUinThfvZyu13lN9OY1XDxt8C0Tw0g==}
    engines: {node: '>=10'}
    hasBin: true
    dependencies:
      lru-cache: 6.0.0
    dev: true

  /send/0.17.2:
    resolution: {integrity: sha512-UJYB6wFSJE3G00nEivR5rgWp8c2xXvJ3OPWPhmuteU0IKj8nKbG3DrjiOmLwpnHGYWAVwA69zmTm++YG0Hmwww==}
    engines: {node: '>= 0.8.0'}
    dependencies:
      debug: 2.6.9
      depd: 1.1.2
      destroy: 1.0.4
      encodeurl: 1.0.2
      escape-html: 1.0.3
      etag: 1.8.1
      fresh: 0.5.2
      http-errors: 1.8.1
      mime: 1.6.0
      ms: 2.1.3
      on-finished: 2.3.0
      range-parser: 1.2.1
      statuses: 1.5.0
    dev: true

  /serve-static/1.14.2:
    resolution: {integrity: sha512-+TMNA9AFxUEGuC0z2mevogSnn9MXKb4fa7ngeRMJaaGv8vTwnIEkKi+QGvPt33HSnf8pRS+WGM0EbMtCJLKMBQ==}
    engines: {node: '>= 0.8.0'}
    dependencies:
      encodeurl: 1.0.2
      escape-html: 1.0.3
      parseurl: 1.3.3
      send: 0.17.2
    dev: true

  /set-blocking/2.0.0:
    resolution: {integrity: sha1-BF+XgtARrppoA93TgrJDkrPYkPc=}
    dev: false

  /setprototypeof/1.2.0:
    resolution: {integrity: sha512-E5LDX7Wrp85Kil5bhZv46j8jOeboKq5JMmYM3gVGdGH8xFpPWXUMsNrlODCrkoxMEeNi/XZIwuRvY4XNwYMJpw==}
    dev: true

  /shebang-command/1.2.0:
    resolution: {integrity: sha1-RKrGW2lbAzmJaMOfNj/uXer98eo=}
    engines: {node: '>=0.10.0'}
    dependencies:
      shebang-regex: 1.0.0
    dev: true

  /shebang-command/2.0.0:
    resolution: {integrity: sha512-kHxr2zZpYtdmrN1qDjrrX/Z1rR1kG8Dx+gkpK1G4eXmvXswmcE1hTWBWYUzlraYw1/yZp6YuDY77YtvbN0dmDA==}
    engines: {node: '>=8'}
    dependencies:
      shebang-regex: 3.0.0
    dev: true

  /shebang-regex/1.0.0:
    resolution: {integrity: sha1-2kL0l0DAtC2yypcoVxyxkMmO/qM=}
    engines: {node: '>=0.10.0'}
    dev: true

  /shebang-regex/3.0.0:
    resolution: {integrity: sha512-7++dFhtcx3353uBaq8DDR4NuxBetBzC7ZQOhmTQInHEd6bSrXdiEyzCvG07Z44UYdLShWUyXt5M/yhz8ekcb1A==}
    engines: {node: '>=8'}
    dev: true

  /shell-quote/1.7.3:
    resolution: {integrity: sha512-Vpfqwm4EnqGdlsBFNmHhxhElJYrdfcxPThu+ryKS5J8L/fhAwLazFZtq+S+TWZ9ANj2piSQLGj6NQg+lKPmxrw==}
    dev: true

  /side-channel/1.0.4:
    resolution: {integrity: sha512-q5XPytqFEIKHkGdiMIrY10mvLRvnQh42/+GoBlFW3b2LXLE2xxJpZFdm94we0BaoV3RwJyGqg5wS7epxTv0Zvw==}
    dependencies:
      call-bind: 1.0.2
      get-intrinsic: 1.1.1
      object-inspect: 1.12.0
    dev: true

  /signal-exit/3.0.6:
    resolution: {integrity: sha512-sDl4qMFpijcGw22U5w63KmD3cZJfBuFlVNbVMKje2keoKML7X2UzWbc4XrmEbDwg0NXJc3yv4/ox7b+JWb57kQ==}

  /simple-git-hooks/2.7.0:
    resolution: {integrity: sha512-nQe6ASMO9zn5/htIrU37xEIHGr9E6wikXelLbOeTcfsX2O++DHaVug7RSQoq+kO7DvZTH37WA5gW49hN9HTDmQ==}
    hasBin: true
    requiresBuild: true
    dev: true

  /simple-swizzle/0.2.2:
    resolution: {integrity: sha1-pNprY1/8zMoz9w0Xy5JZLeleVXo=}
    dependencies:
      is-arrayish: 0.3.2
    dev: false

  /sirv/2.0.2:
    resolution: {integrity: sha512-4Qog6aE29nIjAOKe/wowFTxOdmbEZKb+3tsLljaBRzJwtqto0BChD2zzH0LhgCSXiI+V7X+Y45v14wBZQ1TK3w==}
    engines: {node: '>= 10'}
    dependencies:
      '@polka/url': 1.0.0-next.21
      mrmime: 1.0.0
      totalist: 3.0.0
    dev: true

  /sisteransi/1.0.5:
    resolution: {integrity: sha512-bLGGlR1QxBcynn2d5YmDX4MGjlZvy2MRBDRNHLJ8VI6l6+9FUiyTFNJ0IveOSP0bcXgVDPRcfGqA0pjaqUpfVg==}

  /slash/3.0.0:
    resolution: {integrity: sha512-g9Q1haeby36OSStwb4ntCGGGaKsaVSjQ68fBxoQcutl5fS1vuY18H3wSt3jFyFtrkx+Kz0V1G85A4MyAdDMi2Q==}
    engines: {node: '>=8'}
    dev: true

  /slash/4.0.0:
    resolution: {integrity: sha512-3dOsAHXXUkQTpOYcoAxLIorMTp4gIQr5IW3iVb7A7lFIp0VHhnynm9izx6TssdrIcVIESAlVjtnO2K8bg+Coew==}
    engines: {node: '>=12'}
    dev: true

  /slice-ansi/3.0.0:
    resolution: {integrity: sha512-pSyv7bSTC7ig9Dcgbw9AuRNUb5k5V6oDudjZoMBSr13qpLBG7tB+zgCkARjq7xIUgdz5P1Qe8u+rSGdouOOIyQ==}
    engines: {node: '>=8'}
    dependencies:
      ansi-styles: 4.3.0
      astral-regex: 2.0.0
      is-fullwidth-code-point: 3.0.0
    dev: true

  /slice-ansi/4.0.0:
    resolution: {integrity: sha512-qMCMfhY040cVHT43K9BFygqYbUPFZKHOg7K73mtTWJRb8pyP3fzf4Ixd5SzdEJQ6MRUg/WBnOLxghZtKKurENQ==}
    engines: {node: '>=10'}
    dependencies:
      ansi-styles: 4.3.0
      astral-regex: 2.0.0
      is-fullwidth-code-point: 3.0.0
    dev: true

  /slice-ansi/5.0.0:
    resolution: {integrity: sha512-FC+lgizVPfie0kkhqUScwRu1O/lF6NOgJmlCgK+/LYxDCTk8sGelYaHDhFcDN+Sn3Cv+3VSa4Byeo+IMCzpMgQ==}
    engines: {node: '>=12'}
    dependencies:
      ansi-styles: 6.1.0
      is-fullwidth-code-point: 4.0.0
    dev: true

  /smart-buffer/4.2.0:
    resolution: {integrity: sha512-94hK0Hh8rPqQl2xXc3HsaBoOXKV20MToPkcXvwbISWLEs+64sBq5kFgn2kJDHb1Pry9yrP0dxrCI9RRci7RXKg==}
    engines: {node: '>= 6.0.0', npm: '>= 3.0.0'}
    dev: true

  /socks-proxy-agent/6.1.1:
    resolution: {integrity: sha512-t8J0kG3csjA4g6FTbsMOWws+7R7vuRC8aQ/wy3/1OWmsgwA68zs/+cExQ0koSitUDXqhufF/YJr9wtNMZHw5Ew==}
    engines: {node: '>= 10'}
    dependencies:
      agent-base: 6.0.2
      debug: 4.3.4
      socks: 2.6.1
    transitivePeerDependencies:
      - supports-color
    dev: true

  /socks/2.6.1:
    resolution: {integrity: sha512-kLQ9N5ucj8uIcxrDwjm0Jsqk06xdpBjGNQtpXy4Q8/QY2k+fY7nZH8CARy+hkbG+SGAovmzzuauCpBlb8FrnBA==}
    engines: {node: '>= 10.13.0', npm: '>= 3.0.0'}
    dependencies:
      ip: 1.1.5
      smart-buffer: 4.2.0
    dev: true

  /source-map-js/1.0.2:
    resolution: {integrity: sha512-R0XvVJ9WusLiqTCEiGCmICCMplcCkIwwR11mOSD9CR5u+IXYdiseeEuXCVAjS54zqwkLcPNnmU4OeJ6tUrWhDw==}
    engines: {node: '>=0.10.0'}

  /source-map-resolve/0.6.0:
    resolution: {integrity: sha512-KXBr9d/fO/bWo97NXsPIAW1bFSBOuCnjbNTBMO7N59hsv5i9yzRDfcYwwt0l04+VqnKC+EwzvJZIP/qkuMgR/w==}
    deprecated: See https://github.com/lydell/source-map-resolve#deprecated
    dependencies:
      atob: 2.1.2
      decode-uri-component: 0.2.0
    dev: true

  /source-map-support/0.5.21:
    resolution: {integrity: sha512-uBHU3L3czsIyYXKX88fdrGovxdSCoTGDRZ6SYXtSRxLZUzHg5P/66Ht6uoUlHu9EZod+inXhKo3qQgwXUT/y1w==}
    dependencies:
      buffer-from: 1.1.2
      source-map: 0.6.1
    dev: true

  /source-map/0.5.7:
    resolution: {integrity: sha1-igOdLRAh0i0eoUyA2OpGi6LvP8w=}
    engines: {node: '>=0.10.0'}

  /source-map/0.6.1:
    resolution: {integrity: sha512-UjgapumWlbMhkBgzT7Ykc5YXUT46F0iKu8SGXq0bcwP5dz/h0Plj6enJqjz1Zbq2l5WaqYnrVbwWOWMyF3F47g==}
    engines: {node: '>=0.10.0'}

  /source-map/0.7.3:
    resolution: {integrity: sha512-CkCj6giN3S+n9qrYiBTX5gystlENnRW5jZeNLHpe6aue+SrHcG5VYwujhW9s4dY31mEGsxBDrHR6oI69fTXsaQ==}
    engines: {node: '>= 8'}
    dev: true

  /sourcemap-codec/1.4.8:
    resolution: {integrity: sha512-9NykojV5Uih4lgo5So5dtw+f0JgJX30KCNI8gwhz2J9A15wD0Ml6tjHKwf6fTSa6fAdVBdZeNOs9eJ71qCk8vA==}

  /spdx-compare/1.0.0:
    resolution: {integrity: sha512-C1mDZOX0hnu0ep9dfmuoi03+eOdDoz2yvK79RxbcrVEG1NO1Ph35yW102DHWKN4pk80nwCgeMmSY5L25VE4D9A==}
    dependencies:
      array-find-index: 1.0.2
      spdx-expression-parse: 3.0.1
      spdx-ranges: 2.1.1
    dev: true

  /spdx-correct/3.1.1:
    resolution: {integrity: sha512-cOYcUWwhCuHCXi49RhFRCyJEK3iPj1Ziz9DpViV3tbZOwXD49QzIN3MpOLJNxh2qwq2lJJZaKMVw9qNi4jTC0w==}
    dependencies:
      spdx-expression-parse: 3.0.1
      spdx-license-ids: 3.0.11
    dev: true

  /spdx-exceptions/2.3.0:
    resolution: {integrity: sha512-/tTrYOC7PPI1nUAgx34hUpqXuyJG+DTHJTnIULG4rDygi4xu/tfgmq1e1cIRwRzwZgo4NLySi+ricLkZkw4i5A==}
    dev: true

  /spdx-expression-parse/3.0.1:
    resolution: {integrity: sha512-cbqHunsQWnJNE6KhVSMsMeH5H/L9EpymbzqTQ3uLwNCLZ1Q481oWaofqH7nO6V07xlXwY6PhQdQ2IedWx/ZK4Q==}
    dependencies:
      spdx-exceptions: 2.3.0
      spdx-license-ids: 3.0.11
    dev: true

  /spdx-expression-validate/2.0.0:
    resolution: {integrity: sha512-b3wydZLM+Tc6CFvaRDBOF9d76oGIHNCLYFeHbftFXUWjnfZWganmDmvtM5sm1cRwJc/VDBMLyGGrsLFd1vOxbg==}
    dependencies:
      spdx-expression-parse: 3.0.1
    dev: true

  /spdx-license-ids/3.0.11:
    resolution: {integrity: sha512-Ctl2BrFiM0X3MANYgj3CkygxhRmr9mi6xhejbdO960nF6EDJApTYpn0BQnDKlnNBULKiCN1n3w9EBkHK8ZWg+g==}
    dev: true

  /spdx-ranges/2.1.1:
    resolution: {integrity: sha512-mcdpQFV7UDAgLpXEE/jOMqvK4LBoO0uTQg0uvXUewmEFhpiZx5yJSZITHB8w1ZahKdhfZqP5GPEOKLyEq5p8XA==}
    dev: true

  /spdx-satisfies/5.0.1:
    resolution: {integrity: sha512-Nwor6W6gzFp8XX4neaKQ7ChV4wmpSh2sSDemMFSzHxpTw460jxFYeOn+jq4ybnSSw/5sc3pjka9MQPouksQNpw==}
    dependencies:
      spdx-compare: 1.0.0
      spdx-expression-parse: 3.0.1
      spdx-ranges: 2.1.1
    dev: true

  /split/1.0.1:
    resolution: {integrity: sha512-mTyOoPbrivtXnwnIxZRFYRrPNtEFKlpB2fvjSnCQUiAA6qAZzqwna5envK4uk6OIeP17CsdF3rSBGYVBsU0Tkg==}
    dependencies:
      through: 2.3.8
    dev: true

  /split2/3.2.2:
    resolution: {integrity: sha512-9NThjpgZnifTkJpzTZ7Eue85S49QwpNhZTq6GRJwObb6jnLFNGB7Qm73V5HewTROPyxD0C29xqmaI68bQtV+hg==}
    dependencies:
      readable-stream: 3.6.0
    dev: true

  /sprintf-js/1.0.3:
    resolution: {integrity: sha1-BOaSb2YolTVPPdAVIDYzuFcpfiw=}
    dev: true

  /stack-trace/0.0.10:
    resolution: {integrity: sha1-VHxws0fo0ytOEI6hoqFZ5f3eGcA=}
    dev: true

  /stack-utils/2.0.5:
    resolution: {integrity: sha512-xrQcmYhOsn/1kX+Vraq+7j4oE2j/6BFscZ0etmYg81xuM8Gq0022Pxb8+IqgOFUIaxHs0KaSb7T1+OegiNrNFA==}
    engines: {node: '>=10'}
    dependencies:
      escape-string-regexp: 2.0.0
    dev: true

  /standard-as-callback/2.1.0:
    resolution: {integrity: sha512-qoRRSyROncaz1z0mvYqIE4lCd9p2R90i6GxW3uZv5ucSu8tU7B5HXUP1gG8pVZsYNVaXjk8ClXHPttLyxAL48A==}
    dev: true

  /statuses/1.5.0:
    resolution: {integrity: sha1-Fhx9rBd2Wf2YEfQ3cfqZOBR4Yow=}
    engines: {node: '>= 0.6'}
    dev: true

  /streamsearch/0.1.2:
    resolution: {integrity: sha1-gIudDlb8Jz2Am6VzOOkpkZoanxo=}
    engines: {node: '>=0.8.0'}
    dev: true

  /string-argv/0.3.1:
    resolution: {integrity: sha512-a1uQGz7IyVy9YwhqjZIZu1c8JO8dNIe20xBmSS6qu9kv++k3JGzCVmprbNN5Kn+BgzD5E7YYwg1CcjuJMRNsvg==}
    engines: {node: '>=0.6.19'}
    dev: true

  /string-hash/1.1.3:
    resolution: {integrity: sha1-6Kr8CsGFW0Zmkp7X3RJ1311sgRs=}
    dev: true

  /string-length/4.0.2:
    resolution: {integrity: sha512-+l6rNN5fYHNhZZy41RXsYptCjA2Igmq4EG7kZAYFQI1E1VTXarr6ZPXBg6eq7Y6eK4FEhY6AJlyuFIb/v/S0VQ==}
    engines: {node: '>=10'}
    dependencies:
      char-regex: 1.0.2
      strip-ansi: 6.0.1
    dev: true

  /string-width/4.2.3:
    resolution: {integrity: sha512-wKyQRQpjJ0sIp62ErSZdGsjMJWsap5oRNihHhu6G7JVO/9jIB6UyevL+tXuOqrng8j/cxKTWyWUwvSTriiZz/g==}
    engines: {node: '>=8'}
    dependencies:
      emoji-regex: 8.0.0
      is-fullwidth-code-point: 3.0.0
      strip-ansi: 6.0.1

  /string-width/5.0.1:
    resolution: {integrity: sha512-5ohWO/M4//8lErlUUtrFy3b11GtNOuMOU0ysKCDXFcfXuuvUXu95akgj/i8ofmaGdN0hCqyl6uu9i8dS/mQp5g==}
    engines: {node: '>=12'}
    dependencies:
      emoji-regex: 9.2.2
      is-fullwidth-code-point: 4.0.0
      strip-ansi: 7.0.1
    dev: true

  /string.prototype.padend/3.1.3:
    resolution: {integrity: sha512-jNIIeokznm8SD/TZISQsZKYu7RJyheFNt84DUPrh482GC8RVp2MKqm2O5oBRdGxbDQoXrhhWtPIWQOiy20svUg==}
    engines: {node: '>= 0.4'}
    dependencies:
      call-bind: 1.0.2
      define-properties: 1.1.3
      es-abstract: 1.19.1
    dev: true

  /string.prototype.trimend/1.0.4:
    resolution: {integrity: sha512-y9xCjw1P23Awk8EvTpcyL2NIr1j7wJ39f+k6lvRnSMz+mz9CGz9NYPelDk42kOz6+ql8xjfK8oYzy3jAP5QU5A==}
    dependencies:
      call-bind: 1.0.2
      define-properties: 1.1.3
    dev: true

  /string.prototype.trimstart/1.0.4:
    resolution: {integrity: sha512-jh6e984OBfvxS50tdY2nRZnoC5/mLFKOREQfw8t5yytkoUsJRNxvI/E39qu1sD0OtWI3OC0XgKSmcWwziwYuZw==}
    dependencies:
      call-bind: 1.0.2
      define-properties: 1.1.3
    dev: true

  /string_decoder/1.1.1:
    resolution: {integrity: sha512-n/ShnvDi6FHbbVfviro+WojiFzv+s8MPMHBczVePfUpDJLwoLT0ht1l4YwBCbi8pJAveEEdnkHyPyTP/mzRfwg==}
    dependencies:
      safe-buffer: 5.1.2
    dev: true

  /string_decoder/1.3.0:
    resolution: {integrity: sha512-hkRX8U1WjJFd8LsDJ2yQ/wWWxaopEsABU1XfkM8A+j0+85JAGppt16cr1Whg6KIbb4okU6Mql6BOj+uup/wKeA==}
    dependencies:
      safe-buffer: 5.2.1

  /strip-ansi/6.0.1:
    resolution: {integrity: sha512-Y38VPSHcqkFrCpFnQ9vuSXmquuv5oXOKpGeT6aGrr3o3Gc9AlVa6JBfUSOCnbxGGZF+/0ooI7KrPuUSztUdU5A==}
    engines: {node: '>=8'}
    dependencies:
      ansi-regex: 5.0.1

  /strip-ansi/7.0.1:
    resolution: {integrity: sha512-cXNxvT8dFNRVfhVME3JAe98mkXDYN2O1l7jmcwMnOslDeESg1rF/OZMtK0nRAhiari1unG5cD4jG3rapUAkLbw==}
    engines: {node: '>=12'}
    dependencies:
      ansi-regex: 6.0.1
    dev: true

  /strip-bom/3.0.0:
    resolution: {integrity: sha1-IzTBjpx1n3vdVv3vfprj1YjmjtM=}
    engines: {node: '>=4'}
    dev: true

  /strip-bom/4.0.0:
    resolution: {integrity: sha512-3xurFv5tEgii33Zi8Jtp55wEIILR9eh34FAW00PZf+JnSsTmV/ioewSgQl97JHvgjoRGwPShsWm+IdrxB35d0w==}
    engines: {node: '>=8'}
    dev: true

  /strip-final-newline/2.0.0:
    resolution: {integrity: sha512-BrpvfNAE3dcvq7ll3xVumzjKjZQ5tI1sEUIKr3Uoks0XUl45St3FlatVqef9prk4jRDzhW6WZg+3bk93y6pLjA==}
    engines: {node: '>=6'}
    dev: true

  /strip-indent/3.0.0:
    resolution: {integrity: sha512-laJTa3Jb+VQpaC6DseHhF7dXVqHTfJPCRDaEbid/drOhgitgYku/letMUqOXFoWV0zIIUbjpdH2t+tYj4bQMRQ==}
    engines: {node: '>=8'}
    dependencies:
      min-indent: 1.0.1
    dev: true

  /strip-json-comments/3.1.1:
    resolution: {integrity: sha512-6fPc+R4ihwqP6N/aIv2f1gMH8lOVtWQHoqC4yK6oSDVVocumAsfCqjkXnqiYMhmMwS/mEHLp7Vehlt3ql6lEig==}
    engines: {node: '>=8'}
    dev: true

  /stylis/4.0.13:
    resolution: {integrity: sha512-xGPXiFVl4YED9Jh7Euv2V220mriG9u4B2TA6Ybjc1catrstKD2PpIdU3U0RKpkVBC2EhmL/F0sPCr9vrFTNRag==}

  /stylus/0.55.0:
    resolution: {integrity: sha512-MuzIIVRSbc8XxHH7FjkvWqkIcr1BvoMZoR/oFuAJDlh7VSaNJzrB4uJ38GRQa+mWjLXODAMzeDe0xi9GYbGwnw==}
    hasBin: true
    dependencies:
      css: 3.0.0
      debug: 3.1.0
      glob: 7.2.0
      mkdirp: 1.0.4
      safer-buffer: 2.1.2
      sax: 1.2.4
      semver: 6.3.0
      source-map: 0.7.3
    dev: true

  /supports-color/5.5.0:
    resolution: {integrity: sha512-QjVjwdXIt408MIiAqCX4oUKsgU2EqAGzs2Ppkm4aQYbjm+ZEWEcW4SfFNTr4uMNZma0ey4f5lgLrkB0aX0QMow==}
    engines: {node: '>=4'}
    dependencies:
      has-flag: 3.0.0

  /supports-color/7.2.0:
    resolution: {integrity: sha512-qpCAvRl9stuOHveKsn7HncJRvv501qIacKzQlO/+Lwxc9+0q2wLyv4Dfvt80/DPn2pqOBsJdDiogXGR9+OvwRw==}
    engines: {node: '>=8'}
    dependencies:
      has-flag: 4.0.0

  /supports-color/8.1.1:
    resolution: {integrity: sha512-MpUEN2OodtUzxvKQl72cUF7RQ5EiHsGvSsVG0ia9c5RbWGL2CI4C7EpPS8UTBIplnlzZiNuV56w+FuNxy3ty2Q==}
    engines: {node: '>=10'}
    dependencies:
      has-flag: 4.0.0
    dev: true

  /supports-color/9.2.1:
    resolution: {integrity: sha512-Obv7ycoCTG51N7y175StI9BlAXrmgZrFhZOb0/PyjHBher/NmsdBgbbQ1Inhq+gIhz6+7Gb+jWF2Vqi7Mf1xnQ==}
    engines: {node: '>=12'}
    dev: true

  /supports-hyperlinks/2.2.0:
    resolution: {integrity: sha512-6sXEzV5+I5j8Bmq9/vUphGRM/RJNT9SCURJLjwfOg51heRtguGWDzcaBlgAzKhQa0EVNpPEKzQuBwZ8S8WaCeQ==}
    engines: {node: '>=8'}
    dependencies:
      has-flag: 4.0.0
      supports-color: 7.2.0
    dev: true

  /supports-preserve-symlinks-flag/1.0.0:
    resolution: {integrity: sha512-ot0WnXS9fgdkgIcePe6RHNk1WA8+muPa6cSjeR3V8K27q9BB1rTE3R1p7Hv0z1ZyAc8s6Vvv8DIyWf681MAt0w==}
    engines: {node: '>= 0.4'}

  /svg-tags/1.0.0:
    resolution: {integrity: sha1-WPcc7jvVGbWdSyqEO2x95krAR2Q=}
    dev: false

  /symbol-tree/3.2.4:
    resolution: {integrity: sha512-9QNk5KwDF+Bvz+PyObkmSYjI5ksVUYtjW7AU22r2NKcfLJcXp96hkDWU3+XndOsUb+AQ9QhfzfCT2O+CNWT5Tw==}
    dev: true

  /systemjs/6.12.1:
    resolution: {integrity: sha512-hqTN6kW+pN6/qro6G9OZ7ceDQOcYno020zBQKpZQLsJhYTDMCMNfXi/Y8duF5iW+4WWZr42ry0MMkcRGpbwG2A==}
    dev: false

  /tailwindcss/2.2.19_6d1fa3babc9cc84b994ff99ef39d1aff:
    resolution: {integrity: sha512-6Ui7JSVtXadtTUo2NtkBBacobzWiQYVjYW0ZnKaP9S1ZCKQ0w7KVNz+YSDI/j7O7KCMHbOkz94ZMQhbT9pOqjw==}
    engines: {node: '>=12.13.0'}
    hasBin: true
    peerDependencies:
      autoprefixer: ^10.0.2
      postcss: ^8.0.9
    dependencies:
      arg: 5.0.1
      autoprefixer: 10.4.0
      bytes: 3.1.1
      chalk: 4.1.2
      chokidar: 3.5.2
      color: 4.1.0
      cosmiconfig: 7.0.1
      detective: 5.2.0
      didyoumean: 1.2.2
      dlv: 1.1.3
      fast-glob: 3.2.11
      fs-extra: 10.0.0
      glob-parent: 6.0.2
      html-tags: 3.1.0
      is-color-stop: 1.1.0
      is-glob: 4.0.3
      lodash: 4.17.21
      lodash.topath: 4.5.2
      modern-normalize: 1.1.0
      node-emoji: 1.11.0
      normalize-path: 3.0.0
      object-hash: 2.2.0
      postcss-js: 3.0.3
      postcss-load-config: 3.1.0_ts-node@10.4.0
      postcss-nested: 5.0.6
      postcss-selector-parser: 6.0.8
      postcss-value-parser: 4.2.0
      pretty-hrtime: 1.0.3
      purgecss: 4.1.3
      quick-lru: 5.1.1
      reduce-css-calc: 2.1.8
      resolve: 1.20.0
      tmp: 0.2.1
    transitivePeerDependencies:
      - ts-node
    dev: false

  /tailwindcss/2.2.19_ts-node@10.4.0:
    resolution: {integrity: sha512-6Ui7JSVtXadtTUo2NtkBBacobzWiQYVjYW0ZnKaP9S1ZCKQ0w7KVNz+YSDI/j7O7KCMHbOkz94ZMQhbT9pOqjw==}
    engines: {node: '>=12.13.0'}
    hasBin: true
    peerDependencies:
      autoprefixer: ^10.0.2
      postcss: ^8.0.9
    dependencies:
      arg: 5.0.1
      bytes: 3.1.1
      chalk: 4.1.2
      chokidar: 3.5.2
      color: 4.1.0
      cosmiconfig: 7.0.1
      detective: 5.2.0
      didyoumean: 1.2.2
      dlv: 1.1.3
      fast-glob: 3.2.11
      fs-extra: 10.0.0
      glob-parent: 6.0.2
      html-tags: 3.1.0
      is-color-stop: 1.1.0
      is-glob: 4.0.3
      lodash: 4.17.21
      lodash.topath: 4.5.2
      modern-normalize: 1.1.0
      node-emoji: 1.11.0
      normalize-path: 3.0.0
      object-hash: 2.2.0
      postcss-js: 3.0.3
      postcss-load-config: 3.1.0_ts-node@10.4.0
      postcss-nested: 5.0.6
      postcss-selector-parser: 6.0.8
      postcss-value-parser: 4.2.0
      pretty-hrtime: 1.0.3
      purgecss: 4.1.3
      quick-lru: 5.1.1
      reduce-css-calc: 2.1.8
      resolve: 1.20.0
      tmp: 0.2.1
    transitivePeerDependencies:
      - ts-node
    dev: false

  /tailwindcss/3.0.23_ts-node@10.4.0:
    resolution: {integrity: sha512-+OZOV9ubyQ6oI2BXEhzw4HrqvgcARY38xv3zKcjnWtMIZstEsXdI9xftd1iB7+RbOnj2HOEzkA0OyB5BaSxPQA==}
    engines: {node: '>=12.13.0'}
    hasBin: true
    peerDependencies:
      autoprefixer: ^10.0.2
    dependencies:
      arg: 5.0.1
      chalk: 4.1.2
      chokidar: 3.5.3
      color-name: 1.1.4
      cosmiconfig: 7.0.1
      detective: 5.2.0
      didyoumean: 1.2.2
      dlv: 1.1.3
      fast-glob: 3.2.11
      glob-parent: 6.0.2
      is-glob: 4.0.3
      normalize-path: 3.0.0
      object-hash: 2.2.0
      postcss: 8.4.12
      postcss-js: 4.0.0_postcss@8.4.12
      postcss-load-config: 3.1.3_postcss@8.4.12+ts-node@10.4.0
      postcss-nested: 5.0.6_postcss@8.4.12
      postcss-selector-parser: 6.0.9
      postcss-value-parser: 4.2.0
      quick-lru: 5.1.1
      resolve: 1.22.0
    transitivePeerDependencies:
      - ts-node
    dev: false

  /tar/6.1.11:
    resolution: {integrity: sha512-an/KZQzQUkZCkuoAA64hM92X0Urb6VpRhAFllDzz44U2mcD5scmT3zBc4VgVpkugF580+DQn8eAFSyoQt0tznA==}
    engines: {node: '>= 10'}
    dependencies:
      chownr: 2.0.0
      fs-minipass: 2.1.0
      minipass: 3.1.6
      minizlib: 2.1.2
      mkdirp: 1.0.4
      yallist: 4.0.0
    dev: false

  /temp-dir/2.0.0:
    resolution: {integrity: sha512-aoBAniQmmwtcKp/7BzsH8Cxzv8OL736p7v1ihGb5e9DJ9kTwGWHrQrVB5+lfVDzfGrdRzXch+ig7LHaY1JTOrg==}
    engines: {node: '>=8'}
    dev: true

  /tempfile/3.0.0:
    resolution: {integrity: sha512-uNFCg478XovRi85iD42egu+eSFUmmka750Jy7L5tfHI5hQKKtbPnxaSaXAbBqCDYrw3wx4tXjKwci4/QmsZJxw==}
    engines: {node: '>=8'}
    dependencies:
      temp-dir: 2.0.0
      uuid: 3.4.0
    dev: true

  /terminal-link/2.1.1:
    resolution: {integrity: sha512-un0FmiRUQNr5PJqy9kP7c40F5BOfpGlYTrxonDChEZB7pzZxRNp/bt+ymiy9/npwXya9KH99nJ/GXFIiUkYGFQ==}
    engines: {node: '>=8'}
    dependencies:
      ansi-escapes: 4.3.2
      supports-hyperlinks: 2.2.0
    dev: true

  /terser/5.12.1:
    resolution: {integrity: sha512-NXbs+7nisos5E+yXwAD+y7zrcTkMqb0dEJxIGtSKPdCBzopf7ni4odPul2aechpV7EXNvOudYOX2bb5tln1jbQ==}
    engines: {node: '>=10'}
    hasBin: true
    dependencies:
      acorn: 8.7.0
      commander: 2.20.3
      source-map: 0.7.3
      source-map-support: 0.5.21
    dev: true

  /test-exclude/6.0.0:
    resolution: {integrity: sha512-cAGWPIyOHU6zlmg88jwm7VRyXnMN7iV68OGAbYDk/Mh/xC/pzVPlQtY6ngoIH/5/tciuhGfvESU8GrHrcxD56w==}
    engines: {node: '>=8'}
    dependencies:
      '@istanbuljs/schema': 0.1.3
      glob: 7.2.0
      minimatch: 3.0.4
    dev: true

  /text-extensions/1.9.0:
    resolution: {integrity: sha512-wiBrwC1EhBelW12Zy26JeOUkQ5mRu+5o8rpsJk5+2t+Y5vE7e842qtZDQ2g1NpX/29HdyFeJ4nSIhI47ENSxlQ==}
    engines: {node: '>=0.10'}
    dev: true

  /text-table/0.2.0:
    resolution: {integrity: sha1-f17oI66AUgfACvLfSoTsP8+lcLQ=}
    dev: true

  /throat/6.0.1:
    resolution: {integrity: sha512-8hmiGIJMDlwjg7dlJ4yKGLK8EsYqKgPWbG3b4wjJddKNwc7N7Dpn08Df4szr/sZdMVeOstrdYSsqzX6BYbcB+w==}
    dev: true

  /through/2.3.8:
    resolution: {integrity: sha1-DdTJ/6q8NXlgsbckEV1+Doai4fU=}
    dev: true

  /through2/2.0.5:
    resolution: {integrity: sha512-/mrRod8xqpA+IHSLyGCQ2s8SPHiCDEeQJSep1jqLYeEUClOFG2Qsh+4FU6G9VeqpZnGW/Su8LQGc4YKni5rYSQ==}
    dependencies:
      readable-stream: 2.3.7
      xtend: 4.0.2
    dev: true

  /through2/4.0.2:
    resolution: {integrity: sha512-iOqSav00cVxEEICeD7TjLB1sueEL+81Wpzp2bY17uZjZN0pWZPuo4suZ/61VujxmqSGFfgOcNuTZ85QJwNZQpw==}
    dependencies:
      readable-stream: 3.6.0
    dev: true

  /timsort/0.3.0:
    resolution: {integrity: sha1-QFQRqOfmM5/mTbmiNN4R3DHgK9Q=}
    dev: true

  /tiny-emitter/2.1.0:
    resolution: {integrity: sha512-NB6Dk1A9xgQPMoGqC5CVXn123gWyte215ONT5Pp5a0yt4nlEoO1ZWeCwpncaekPHXO60i47ihFnZPiRPjRMq4Q==}
    dev: false

  /tiny-invariant/1.2.0:
    resolution: {integrity: sha512-1Uhn/aqw5C6RI4KejVeTg6mIS7IqxnLJ8Mv2tV5rTc0qWobay7pDUz6Wi392Cnc8ak1H0F2cjoRzb2/AW4+Fvg==}
    dev: false

  /tiny-warning/1.0.3:
    resolution: {integrity: sha512-lBN9zLN/oAf68o3zNXYrdCt1kP8WsiGW8Oo2ka41b2IM5JL/S1CTyX1rW0mb/zSuJun0ZUrDxx4sqvYS2FWzPA==}
    dev: false

  /tmp/0.2.1:
    resolution: {integrity: sha512-76SUhtfqR2Ijn+xllcI5P1oyannHNHByD80W1q447gU3mp9G9PSpGdWmjUOHRDPiHYacIk66W7ubDTuPF3BEtQ==}
    engines: {node: '>=8.17.0'}
    dependencies:
      rimraf: 3.0.2
    dev: false

  /tmpl/1.0.5:
    resolution: {integrity: sha512-3f0uOEAQwIqGuWW2MVzYg8fV/QNnc/IpuJNG837rLuczAaLVHslWHZQj4IGiEl5Hs3kkbhwL9Ab7Hrsmuj+Smw==}
    dev: true

  /to-fast-properties/2.0.0:
    resolution: {integrity: sha1-3F5pjL0HkmW8c+A3doGk5Og/YW4=}
    engines: {node: '>=4'}

  /to-regex-range/5.0.1:
    resolution: {integrity: sha512-65P7iz6X5yEr1cwcgvQxbbIw7Uk3gOy5dIdtZ4rDveLqhrdJP+Li/Hx6tyK0NEb+2GCyneCMJiGqrADCSNk8sQ==}
    engines: {node: '>=8.0'}
    dependencies:
      is-number: 7.0.0

  /toidentifier/1.0.1:
    resolution: {integrity: sha512-o5sSPKEkg/DIQNmH43V0/uerLrpzVedkUh8tGNvaeXpfpuwjKenlSox/2O/BTlZUtEe+JG7s5YhEz608PlAHRA==}
    engines: {node: '>=0.6'}
    dev: true

  /token-stream/1.0.0:
    resolution: {integrity: sha1-zCAOqyYT9BZtJ/+a/HylbUnfbrQ=}
    dev: true

  /totalist/3.0.0:
    resolution: {integrity: sha512-eM+pCBxXO/njtF7vdFsHuqb+ElbxqtI4r5EAvk6grfAFyJ6IvWlSkfZ5T9ozC6xWw3Fj1fGoSmrl0gUs46JVIw==}
    engines: {node: '>=6'}
    dev: true

  /tough-cookie/4.0.0:
    resolution: {integrity: sha512-tHdtEpQCMrc1YLrMaqXXcj6AxhYi/xgit6mZu1+EDWUn+qhUf8wMQoFIy9NXuq23zAwtcB0t/MjACGR18pcRbg==}
    engines: {node: '>=6'}
    dependencies:
      psl: 1.8.0
      punycode: 2.1.1
      universalify: 0.1.2
    dev: true

  /tr46/0.0.3:
    resolution: {integrity: sha1-gYT9NH2snNwYWZLzpmIuFLnZq2o=}

  /tr46/2.1.0:
    resolution: {integrity: sha512-15Ih7phfcdP5YxqiB+iDtLoaTz4Nd35+IiAv0kQ5FNKHzXgdWqPoTIqEDDJmXceQt4JZk6lVPT8lnDlPpGDppw==}
    engines: {node: '>=8'}
    dependencies:
      punycode: 2.1.1
    dev: true

  /trim-newlines/3.0.1:
    resolution: {integrity: sha512-c1PTsA3tYrIsLGkJkzHF+w9F2EyxfXGo4UyJc4pFL++FMjnq0HJS69T3M7d//gKrFKwy429bouPescbjecU+Zw==}
    engines: {node: '>=8'}
    dev: true

  /truncate-utf8-bytes/1.0.2:
    resolution: {integrity: sha1-QFkjkJWS1W94pYGENLC3hInKXys=}
    dependencies:
      utf8-byte-length: 1.0.4
    dev: true

  /ts-jest/27.1.4_4dfe14e0e8266437469ae0475a5c09ac:
    resolution: {integrity: sha512-qjkZlVPWVctAezwsOD1OPzbZ+k7zA5z3oxII4dGdZo5ggX/PL7kvwTM0pXTr10fAtbiVpJaL3bWd502zAhpgSQ==}
    engines: {node: ^10.13.0 || ^12.13.0 || ^14.15.0 || >=15.0.0}
    hasBin: true
    peerDependencies:
      '@babel/core': '>=7.0.0-beta.0 <8'
      '@types/jest': ^27.0.0
      babel-jest: '>=27.0.0 <28'
      esbuild: '*'
      jest: ^27.0.0
      typescript: '>=3.8 <5.0'
    peerDependenciesMeta:
      '@babel/core':
        optional: true
      '@types/jest':
        optional: true
      babel-jest:
        optional: true
      esbuild:
        optional: true
    dependencies:
      '@types/jest': 27.4.1
      bs-logger: 0.2.6
      esbuild: 0.14.27
      fast-json-stable-stringify: 2.1.0
      jest: 27.5.1_ts-node@10.4.0
      jest-util: 27.5.1
      json5: 2.2.1
      lodash.memoize: 4.1.2
      make-error: 1.3.6
      semver: 7.3.7
      typescript: 4.5.4
      yargs-parser: 20.2.9
    dev: true

  /ts-node/10.4.0_8726306ae516cefbf62490d54d06d905:
    resolution: {integrity: sha512-g0FlPvvCXSIO1JDF6S232P5jPYqBkRL9qly81ZgAOSU7rwI0stphCgd2kLiCrU9DjQCrJMWEqcNSjQL02s6d8A==}
    hasBin: true
    peerDependencies:
      '@swc/core': '>=1.2.50'
      '@swc/wasm': '>=1.2.50'
      '@types/node': '*'
      typescript: '>=2.7'
    peerDependenciesMeta:
      '@swc/core':
        optional: true
      '@swc/wasm':
        optional: true
    dependencies:
      '@cspotcode/source-map-support': 0.7.0
      '@tsconfig/node10': 1.0.8
      '@tsconfig/node12': 1.0.9
      '@tsconfig/node14': 1.0.1
      '@tsconfig/node16': 1.0.2
      '@types/node': 16.11.27
      acorn: 8.7.0
      acorn-walk: 8.2.0
      arg: 4.1.3
      create-require: 1.1.1
      diff: 4.0.2
      make-error: 1.3.6
      typescript: 4.5.4
      yn: 3.1.1
    dev: true

  /tsconfck/1.2.2_typescript@4.5.4:
    resolution: {integrity: sha512-x5YpjOqjJnMs1EsJvQBQbrysrY32eGoZRRr5YvbN1hwlrXKc7jiphCOUrT7xbFdOWk8sh+EtMYbGPbTO8rDmcw==}
    engines: {node: ^12.20 || ^14.13.1 || >= 16}
    hasBin: true
    peerDependencies:
      typescript: ^4.3.5
    peerDependenciesMeta:
      typescript:
        optional: true
    dependencies:
      typescript: 4.5.4
    dev: true

  /tslib/1.14.1:
    resolution: {integrity: sha512-Xni35NKzjgMrwevysHTCArtLDpPvye8zV/0E4EyYn43P7/7qvQwPh9BGkHewbMulVntbigmcT7rdX3BNo9wRJg==}
    dev: true

  /tslib/2.3.1:
    resolution: {integrity: sha512-77EbyPPpMz+FRFRuAFlWMtmgUWGe9UOG2Z25NqCwiIjRhOf5iKGuzSe5P2w1laq+FkRy4p+PCuVkJSGkzTEKVw==}
    dev: true

  /tsutils/3.21.0_typescript@4.5.4:
    resolution: {integrity: sha512-mHKK3iUXL+3UF6xL5k0PEhKRUBKPBCv/+RkEOpjRWxxx27KKRBmmA60A9pgOUvMi8GKhRMPEmjBRPzs2W7O1OA==}
    engines: {node: '>= 6'}
    peerDependencies:
      typescript: '>=2.8.0 || >= 3.2.0-dev || >= 3.3.0-dev || >= 3.4.0-dev || >= 3.5.0-dev || >= 3.6.0-dev || >= 3.6.0-beta || >= 3.7.0-dev || >= 3.7.0-beta'
    dependencies:
      tslib: 1.14.1
      typescript: 4.5.4
    dev: true

  /type-check/0.3.2:
    resolution: {integrity: sha1-WITKtRLPHTVeP7eE8wgEsrUg23I=}
    engines: {node: '>= 0.8.0'}
    dependencies:
      prelude-ls: 1.1.2
    dev: true

  /type-check/0.4.0:
    resolution: {integrity: sha512-XleUoc9uwGXqjWwXaUTZAmzMcFZ5858QA2vvx1Ur5xIcixXIP+8LnFDgRplU30us6teqdlskFfu+ae4K79Ooew==}
    engines: {node: '>= 0.8.0'}
    dependencies:
      prelude-ls: 1.2.1
    dev: true

  /type-detect/4.0.8:
    resolution: {integrity: sha512-0fr/mIH1dlO+x7TlcMy+bIDqKPsw/70tVyeHW787goQjhmqaZe10uwLujubK9q9Lg6Fiho1KUKDYz0Z7k7g5/g==}
    engines: {node: '>=4'}
    dev: true

  /type-fest/0.18.1:
    resolution: {integrity: sha512-OIAYXk8+ISY+qTOwkHtKqzAuxchoMiD9Udx+FSGQDuiRR+PJKJHc2NJAXlbhkGwTt/4/nKZxELY1w3ReWOL8mw==}
    engines: {node: '>=10'}
    dev: true

  /type-fest/0.20.2:
    resolution: {integrity: sha512-Ne+eE4r0/iWnpAxD852z3A+N0Bt5RN//NjJwRd2VFHEmrywxf5vsZlh4R6lixl6B+wz/8d+maTSAkN1FIkI3LQ==}
    engines: {node: '>=10'}
    dev: true

  /type-fest/0.21.3:
    resolution: {integrity: sha512-t0rzBq87m3fVcduHDUFhKmyyX+9eo6WQjZvf51Ea/M0Q7+T374Jp1aUiyUl0GKxp8M/OETVHSDvmkyPgvX+X2w==}
    engines: {node: '>=10'}
    dev: true

  /type-fest/0.6.0:
    resolution: {integrity: sha512-q+MB8nYR1KDLrgr4G5yemftpMC7/QLqVndBmEEdqzmNj5dcFOO4Oo8qlwZE3ULT3+Zim1F8Kq4cBnikNhlCMlg==}
    engines: {node: '>=8'}
    dev: true

  /type-fest/0.8.1:
    resolution: {integrity: sha512-4dbzIzqvjtgiM5rw1k5rEHtBANKmdudhGyBEajN01fEyhaAIhsoKNy6y7+IN93IfpFtwY9iqi7kD+xwKhQsNJA==}
    engines: {node: '>=8'}
    dev: true

  /type-is/1.6.18:
    resolution: {integrity: sha512-TkRKr9sUTxEH8MdfuCSP7VizJyzRNMjj2J2do2Jr3Kym598JVdEksuzPQCnlFPW4ky9Q+iA+ma9BGm06XQBy8g==}
    engines: {node: '>= 0.6'}
    dependencies:
      media-typer: 0.3.0
      mime-types: 2.1.34
    dev: true

  /type/1.2.0:
    resolution: {integrity: sha512-+5nt5AAniqsCnu2cEQQdpzCAh33kVx8n0VoFidKpB1dVVLAN/F+bgVOqOJqOnEnrhp222clB5p3vUlD+1QAnfg==}
    dev: false

  /type/2.5.0:
    resolution: {integrity: sha512-180WMDQaIMm3+7hGXWf12GtdniDEy7nYcyFMKJn/eZz/6tSLXrUN9V0wKSbMjej0I1WHWbpREDEKHtqPQa9NNw==}
    dev: false

  /typedarray-to-buffer/3.1.5:
    resolution: {integrity: sha512-zdu8XMNEDepKKR+XYOXAVPtWui0ly0NtohUscw+UmaHiAWT8hrV1rr//H6V+0DvJ3OQ19S979M0laLfX8rm82Q==}
    dependencies:
      is-typedarray: 1.0.0
    dev: true

  /typescript/4.5.4:
    resolution: {integrity: sha512-VgYs2A2QIRuGphtzFV7aQJduJ2gyfTljngLzjpfW9FoYZF6xuw1W0vW9ghCKLfcWrCFxK81CSGRAvS1pn4fIUg==}
    engines: {node: '>=4.2.0'}
    hasBin: true
    dev: true

  /typeson-registry/1.0.0-alpha.39:
    resolution: {integrity: sha512-NeGDEquhw+yfwNhguLPcZ9Oj0fzbADiX4R0WxvoY8nGhy98IbzQy1sezjoEFWOywOboj/DWehI+/aUlRVrJnnw==}
    engines: {node: '>=10.0.0'}
    dependencies:
      base64-arraybuffer-es6: 0.7.0
      typeson: 6.1.0
      whatwg-url: 8.7.0
    dev: true

  /typeson/6.1.0:
    resolution: {integrity: sha512-6FTtyGr8ldU0pfbvW/eOZrEtEkczHRUtduBnA90Jh9kMPCiFNnXIon3vF41N0S4tV1HHQt4Hk1j4srpESziCaA==}
    engines: {node: '>=0.1.14'}
    dev: true

  /tz-offset/0.0.1:
    resolution: {integrity: sha512-kMBmblijHJXyOpKzgDhKx9INYU4u4E1RPMB0HqmKSgWG8vEcf3exEfLh4FFfzd3xdQOw9EuIy/cP0akY6rHopQ==}
    dev: true

  /uglify-js/3.15.0:
    resolution: {integrity: sha512-x+xdeDWq7FiORDvyIJ0q/waWd4PhjBNOm5dQUOq2AKC0IEjxOS66Ha9tctiVDGcRQuh69K7fgU5oRuTK4cysSg==}
    engines: {node: '>=0.8.0'}
    hasBin: true
    requiresBuild: true
    dev: true
    optional: true

  /unbox-primitive/1.0.1:
    resolution: {integrity: sha512-tZU/3NqK3dA5gpE1KtyiJUrEB0lxnGkMFHptJ7q6ewdZ8s12QrODwNbhIJStmJkd1QDXa1NRA8aF2A1zk/Ypyw==}
    dependencies:
      function-bind: 1.1.1
      has-bigints: 1.0.1
      has-symbols: 1.0.2
      which-boxed-primitive: 1.0.2
    dev: true

  /universalify/0.1.2:
    resolution: {integrity: sha512-rBJeI5CXAlmy1pV+617WB9J63U6XcazHHF2f2dbJix4XzpUF0RS3Zbj0FGIOCAva5P/d/GBOYaACQ1w+0azUkg==}
    engines: {node: '>= 4.0.0'}
    dev: true

  /universalify/2.0.0:
    resolution: {integrity: sha512-hAZsKq7Yy11Zu1DE0OzWjw7nnLZmJZYTDZZyEFHZdUhV8FkH5MCfoU1XMaxXovpyW5nq5scPqq0ZDP9Zyl04oQ==}
    engines: {node: '>= 10.0.0'}

  /unpipe/1.0.0:
    resolution: {integrity: sha1-sr9O6FFKrmFltIF4KdIbLvSZBOw=}
    engines: {node: '>= 0.8'}
    dev: true

  /uri-js/4.4.1:
    resolution: {integrity: sha512-7rKUyy33Q1yc98pQ1DAmLtwX109F7TIfWlW1Ydo8Wl1ii1SeHieeh0HHfPeL2fMXK6z0s8ecKs9frCuLJvndBg==}
    dependencies:
      punycode: 2.1.1
    dev: true

  /url/0.11.0:
    resolution: {integrity: sha1-ODjpfPxgUh63PFJajlW/3Z4uKPE=}
    dependencies:
      punycode: 1.3.2
      querystring: 0.2.0
    dev: false

  /utf8-byte-length/1.0.4:
    resolution: {integrity: sha1-9F8VDExm7uloGGUFq5P8u4rWv2E=}
    dev: true

  /util-deprecate/1.0.2:
    resolution: {integrity: sha1-RQ1Nyfpw3nMnYvvS1KKJgUGaDM8=}

  /utils-merge/1.0.1:
    resolution: {integrity: sha1-n5VxD1CiZ5R7LMwSR0HBAoQn5xM=}
    engines: {node: '>= 0.4.0'}
    dev: true

  /uuid/3.4.0:
    resolution: {integrity: sha512-HjSDRw6gZE5JMggctHBcjVak08+KEVhSIiDzFnT9S9aegmp85S/bReBVTb4QTFaRNptJ9kuYaNhnbNEOkbKb/A==}
    deprecated: Please upgrade  to version 7 or higher.  Older versions may use Math.random() in certain circumstances, which is known to be problematic.  See https://v8.dev/blog/math-random for details.
    hasBin: true
    dev: true

  /v8-compile-cache/2.3.0:
    resolution: {integrity: sha512-l8lCEmLcLYZh4nbunNZvQCJc5pv7+RCwa8q/LdUx8u7lsWvPDKmpodJAJNwkAhJC//dFY48KuIEmjtd4RViDrA==}
    dev: true

  /v8-to-istanbul/8.1.0:
    resolution: {integrity: sha512-/PRhfd8aTNp9Ggr62HPzXg2XasNFGy5PBt0Rp04du7/8GNNSgxFL6WBTkgMKSL9bFjH+8kKEG3f37FmxiTqUUA==}
    engines: {node: '>=10.12.0'}
    dependencies:
      '@types/istanbul-lib-coverage': 2.0.4
      convert-source-map: 1.8.0
      source-map: 0.7.3
    dev: true

  /validate-npm-package-license/3.0.4:
    resolution: {integrity: sha512-DpKm2Ui/xN7/HQKCtpZxoRWBhZ9Z0kqtygG8XCgNQ8ZlDnxuQmWhj566j8fN4Cu3/JmbhsDo7fcAJq4s9h27Ew==}
    dependencies:
      spdx-correct: 3.1.1
      spdx-expression-parse: 3.0.1
    dev: true

  /validator/13.7.0:
    resolution: {integrity: sha512-nYXQLCBkpJ8X6ltALua9dRrZDHVYxjJ1wgskNt1lH9fzGjs3tgojGSCBjmEPwkWS1y29+DrizMTW19Pr9uB2nw==}
    engines: {node: '>= 0.10'}
    dev: true

  /value-equal/1.0.1:
    resolution: {integrity: sha512-NOJ6JZCAWr0zlxZt+xqCHNTEKOsrks2HQd4MqhP1qy4z1SkbEP467eNx6TgDKXMvUOb+OENfJCZwM+16n7fRfw==}
    dev: false

  /vary/1.1.2:
    resolution: {integrity: sha1-IpnwLG3tMNSllhsLn3RSShj2NPw=}
    engines: {node: '>= 0.8'}
    dev: true

  /vitepress/0.22.3:
    resolution: {integrity: sha512-Yfvu/rent2vp/TXIDZMutS6ft2TJPn4xngS48PYFWDEbuFI2ccUAXM481lF1qVVnCKxfh4g8e/KPvevSJdg1Bw==}
    engines: {node: '>=14.0.0'}
    hasBin: true
    dependencies:
      '@docsearch/css': 3.0.0-alpha.42
      '@docsearch/js': 3.0.0-alpha.42
      '@vitejs/plugin-vue': link:packages/plugin-vue
      prismjs: 1.25.0
      vite: link:packages/vite
      vue: 3.2.31
    transitivePeerDependencies:
      - '@algolia/client-search'
      - '@types/react'
      - react
      - react-dom
    dev: true

  /void-elements/3.1.0:
    resolution: {integrity: sha1-YU9/v42AHwu18GYfWy9XhXUOTwk=}
    engines: {node: '>=0.10.0'}
    dev: true

  /vue-router/4.0.12_vue@3.2.26:
    resolution: {integrity: sha512-CPXvfqe+mZLB1kBWssssTiWg4EQERyqJZes7USiqfW9B5N2x+nHlnsM1D3b5CaJ6qgCvMmYJnz+G0iWjNCvXrg==}
    peerDependencies:
      vue: ^3.0.0
    dependencies:
      '@vue/devtools-api': 6.0.0-beta.21.1
      vue: 3.2.26
    dev: false

  /vue/3.2.26:
    resolution: {integrity: sha512-KD4lULmskL5cCsEkfhERVRIOEDrfEL9CwAsLYpzptOGjaGFNWo3BQ9g8MAb7RaIO71rmVOziZ/uEN/rHwcUIhg==}
    dependencies:
      '@vue/compiler-dom': 3.2.26
      '@vue/compiler-sfc': 3.2.26
      '@vue/runtime-dom': 3.2.26
      '@vue/server-renderer': 3.2.26_vue@3.2.26
      '@vue/shared': 3.2.26

  /vue/3.2.31:
    resolution: {integrity: sha512-odT3W2tcffTiQCy57nOT93INw1auq5lYLLYtWpPYQQYQOOdHiqFct9Xhna6GJ+pJQaF67yZABraH47oywkJgFw==}
    dependencies:
      '@vue/compiler-dom': 3.2.31
      '@vue/compiler-sfc': 3.2.31
      '@vue/runtime-dom': 3.2.31
      '@vue/server-renderer': 3.2.31_vue@3.2.31
      '@vue/shared': 3.2.31

  /vue/3.2.33:
    resolution: {integrity: sha512-si1ExAlDUrLSIg/V7D/GgA4twJwfsfgG+t9w10z38HhL/HA07132pUQ2KuwAo8qbCyMJ9e6OqrmWrOCr+jW7ZQ==}
    dependencies:
      '@vue/compiler-dom': 3.2.33
      '@vue/compiler-sfc': 3.2.33
      '@vue/runtime-dom': 3.2.33
      '@vue/server-renderer': 3.2.33_vue@3.2.33
      '@vue/shared': 3.2.33
    dev: true

  /vuex/4.0.2_vue@3.2.26:
    resolution: {integrity: sha512-M6r8uxELjZIK8kTKDGgZTYX/ahzblnzC4isU1tpmEuOIIKmV+TRdc+H4s8ds2NuZ7wpUTdGRzJRtoj+lI+pc0Q==}
    peerDependencies:
      vue: ^3.0.2
    dependencies:
      '@vue/devtools-api': 6.0.0-beta.21.1
      vue: 3.2.26
    dev: false

  /w3c-hr-time/1.0.2:
    resolution: {integrity: sha512-z8P5DvDNjKDoFIHK7q8r8lackT6l+jo/Ye3HOle7l9nICP9lf1Ci25fy9vHd0JOWewkIFzXIEig3TdKT7JQ5fQ==}
    dependencies:
      browser-process-hrtime: 1.0.0
    dev: true

  /w3c-xmlserializer/2.0.0:
    resolution: {integrity: sha512-4tzD0mF8iSiMiNs30BiLO3EpfGLZUT2MSX/G+o7ZywDzliWQ3OPtTZ0PTC3B3ca1UAf4cJMHB+2Bf56EriJuRA==}
    engines: {node: '>=10'}
    dependencies:
      xml-name-validator: 3.0.0
    dev: true

  /walker/1.0.8:
    resolution: {integrity: sha512-ts/8E8l5b7kY0vlWLewOkDXMmPdLcVV4GmOQLyxuSswIJsweeFZtAsMF7k1Nszz+TYBQrlYRmzOnr398y1JemQ==}
    dependencies:
      makeerror: 1.0.12
    dev: true

  /web-streams-polyfill/3.2.0:
    resolution: {integrity: sha512-EqPmREeOzttaLRm5HS7io98goBgZ7IVz79aDvqjD0kYXLtFZTc0T/U6wHTPKyIjb+MdN7DFIIX6hgdBEpWmfPA==}
    engines: {node: '>= 8'}
    dev: true

  /webcrypto-core/1.4.0:
    resolution: {integrity: sha512-HY3Zo0GcRIQUUDnlZ/shGjN+4f7LVMkdJZoGPog+oHhJsJdMz6iM8Za5xZ0t6qg7Fx/JXXz+oBv2J2p982hGTQ==}
    dependencies:
      '@peculiar/asn1-schema': 2.0.44
      '@peculiar/json-schema': 1.1.12
      asn1js: 2.2.0
      pvtsutils: 1.2.1
      tslib: 2.3.1
    dev: true

  /webidl-conversions/3.0.1:
    resolution: {integrity: sha1-JFNCdeKnvGvnvIZhHMFq4KVlSHE=}

  /webidl-conversions/5.0.0:
    resolution: {integrity: sha512-VlZwKPCkYKxQgeSbH5EyngOmRp7Ww7I9rQLERETtf5ofd9pGeswWiOtogpEO850jziPRarreGxn5QIiTqpb2wA==}
    engines: {node: '>=8'}
    dev: true

  /webidl-conversions/6.1.0:
    resolution: {integrity: sha512-qBIvFLGiBpLjfwmYAaHPXsn+ho5xZnGvyGvsarywGNc8VyQJUMHJ8OBKGGrPER0okBeMDaan4mNBlgBROxuI8w==}
    engines: {node: '>=10.4'}
    dev: true

  /whatwg-encoding/1.0.5:
    resolution: {integrity: sha512-b5lim54JOPN9HtzvK9HFXvBma/rnfFeqsic0hSpjtDbVxR3dJKLc+KB4V6GgiGOvl7CY/KNh8rxSo9DKQrnUEw==}
    dependencies:
      iconv-lite: 0.4.24
    dev: true

  /whatwg-mimetype/2.3.0:
    resolution: {integrity: sha512-M4yMwr6mAnQz76TbJm914+gPpB/nCwvZbJU28cUD6dR004SAxDLOOSUaB1JDRqLtaOV/vi0IC5lEAGFgrjGv/g==}
    dev: true

  /whatwg-url/5.0.0:
    resolution: {integrity: sha1-lmRU6HZUYuN2RNNib2dCzotwll0=}
    dependencies:
      tr46: 0.0.3
      webidl-conversions: 3.0.1

  /whatwg-url/8.7.0:
    resolution: {integrity: sha512-gAojqb/m9Q8a5IV96E3fHJM70AzCkgt4uXYX2O7EmuyOnLrViCQlsEBmF9UQIu3/aeAIp2U17rtbpZWNntQqdg==}
    engines: {node: '>=10'}
    dependencies:
      lodash: 4.17.21
      tr46: 2.1.0
      webidl-conversions: 6.1.0
    dev: true

  /which-boxed-primitive/1.0.2:
    resolution: {integrity: sha512-bwZdv0AKLpplFY2KZRX6TvyuN7ojjr7lwkg6ml0roIy9YeuSr7JS372qlNW18UQYzgYK9ziGcerWqZOmEn9VNg==}
    dependencies:
      is-bigint: 1.0.4
      is-boolean-object: 1.1.2
      is-number-object: 1.0.6
      is-string: 1.0.7
      is-symbol: 1.0.4
    dev: true

  /which/1.3.1:
    resolution: {integrity: sha512-HxJdYWq1MTIQbJ3nw0cqssHoTNU267KlrDuGZ1WYlxDStUtKUhOaJmh112/TZmHxxUfuJqPXSOm7tDyas0OSIQ==}
    hasBin: true
    dependencies:
      isexe: 2.0.0
    dev: true

  /which/2.0.2:
    resolution: {integrity: sha512-BLI3Tl1TW3Pvl70l3yq3Y64i+awpwXqsGBYWkkqMtnbXgrMD+yj7rhW0kuEDxzJaYXGjEW5ogapKNMEKNMjibA==}
    engines: {node: '>= 8'}
    hasBin: true
    dependencies:
      isexe: 2.0.0
    dev: true

  /wide-align/1.1.5:
    resolution: {integrity: sha512-eDMORYaPNZ4sQIuuYPDHdQvf4gyCF9rEEV/yPxGfwPkRodwEgiMUUXTx/dex+Me0wxx53S+NgUHaP7y3MGlDmg==}
    dependencies:
      string-width: 4.2.3
    dev: false

  /with/7.0.2:
    resolution: {integrity: sha512-RNGKj82nUPg3g5ygxkQl0R937xLyho1J24ItRCBTr/m1YnZkzJy1hUiHUJrc/VlsDQzsCnInEGSg3bci0Lmd4w==}
    engines: {node: '>= 10.0.0'}
    dependencies:
      '@babel/parser': 7.16.6
      '@babel/types': 7.16.0
      assert-never: 1.2.1
      babel-walk: 3.0.0-canary-5
    dev: true

  /word-wrap/1.2.3:
    resolution: {integrity: sha512-Hz/mrNwitNRh/HUAtM/VT/5VH+ygD6DV7mYKZAtHOrbs8U7lvPS6xf7EJKMF0uW1KJCl0H701g3ZGus+muE5vQ==}
    engines: {node: '>=0.10.0'}
    dev: true

  /wordwrap/1.0.0:
    resolution: {integrity: sha1-J1hIEIkUVqQXHI0CJkQa3pDLyus=}
    dev: true

  /wrap-ansi/6.2.0:
    resolution: {integrity: sha512-r6lPcBGxZXlIcymEu7InxDMhdW0KDxpLgoFLcguasxCaJ/SOIZwINatK9KY/tf+ZrlywOKU0UDj3ATXUBfxJXA==}
    engines: {node: '>=8'}
    dependencies:
      ansi-styles: 4.3.0
      string-width: 4.2.3
      strip-ansi: 6.0.1
    dev: true

  /wrap-ansi/7.0.0:
    resolution: {integrity: sha512-YVGIj2kamLSTxw6NsZjoBxfSwsn0ycdesmc4p+Q21c5zPuZ1pl+NfxVdxPtdHvmNVOQ6XSYG4AUtyt/Fi7D16Q==}
    engines: {node: '>=10'}
    dependencies:
      ansi-styles: 4.3.0
      string-width: 4.2.3
      strip-ansi: 6.0.1
    dev: true

  /wrappy/1.0.2:
    resolution: {integrity: sha1-tSQ9jz7BqjXxNkYFvA0QNuMKtp8=}

  /write-file-atomic/3.0.3:
    resolution: {integrity: sha512-AvHcyZ5JnSfq3ioSyjrBkH9yW4m7Ayk8/9My/DD9onKeu/94fwrMocemO2QAJFAlnnDN+ZDS+ZjAR5ua1/PV/Q==}
    dependencies:
      imurmurhash: 0.1.4
      is-typedarray: 1.0.0
      signal-exit: 3.0.6
      typedarray-to-buffer: 3.1.5
    dev: true

  /ws/7.5.6:
    resolution: {integrity: sha512-6GLgCqo2cy2A2rjCNFlxQS6ZljG/coZfZXclldI8FB/1G3CCI36Zd8xy2HrFVACi8tfk5XrgLQEk+P0Tnz9UcA==}
    engines: {node: '>=8.3.0'}
    peerDependencies:
      bufferutil: ^4.0.1
      utf-8-validate: ^5.0.2
    peerDependenciesMeta:
      bufferutil:
        optional: true
      utf-8-validate:
        optional: true
    dev: true

  /ws/8.4.2:
    resolution: {integrity: sha512-Kbk4Nxyq7/ZWqr/tarI9yIt/+iNNFOjBXEWgTb4ydaNHBNGgvf2QHbS9fdfsndfjFlFwEd4Al+mw83YkaD10ZA==}
    engines: {node: '>=10.0.0'}
    peerDependencies:
      bufferutil: ^4.0.1
      utf-8-validate: ^5.0.2
    peerDependenciesMeta:
      bufferutil:
        optional: true
      utf-8-validate:
        optional: true
    dev: true

  /ws/8.5.0:
    resolution: {integrity: sha512-BWX0SWVgLPzYwF8lTzEy1egjhS4S4OEAHfsO8o65WOVsrnSRGaSiUaa9e0ggGlkMTtBlmOpEXiie9RUcBO86qg==}
    engines: {node: '>=10.0.0'}
    peerDependencies:
      bufferutil: ^4.0.1
      utf-8-validate: ^5.0.2
    peerDependenciesMeta:
      bufferutil:
        optional: true
      utf-8-validate:
        optional: true
    dev: true

  /xml-name-validator/3.0.0:
    resolution: {integrity: sha512-A5CUptxDsvxKJEU3yO6DuWBSJz/qizqzJKOMIfUJHETbBw/sFaDxgd6fxm1ewUaM0jZ444Fc5vC5ROYurg/4Pw==}
    dev: true

  /xmlchars/2.2.0:
    resolution: {integrity: sha512-JZnDKK8B0RCDw84FNdDAIpZK+JuJw+s7Lz8nksI7SIuU3UXJJslUthsi+uWBUYOwPFwW7W7PRLRfUKpxjtjFCw==}
    dev: true

  /xtend/4.0.2:
    resolution: {integrity: sha512-LKYU1iAXJXUgAXn9URjiu+MWhyUXHsvfp7mcuYm9dSUKK0/CjtrUwFAxD82/mCWbtLsGjFIad0wIsod4zrTAEQ==}
    engines: {node: '>=0.4'}

  /y18n/5.0.8:
    resolution: {integrity: sha512-0pfFzegeDWJHJIAmTLRP2DwHjdF5s7jo9tuztdQxAhINCdvS+3nGINqPd00AphqJR/0LhANUS6/+7SCb98YOfA==}
    engines: {node: '>=10'}
    dev: true

  /yallist/4.0.0:
    resolution: {integrity: sha512-3wdGidZyq5PB084XLES5TpOSRA3wjXAlIWMhum2kRcv/41Sn2emQ0dycQW4uZXLejwKvg6EsvbdlVL+FYEct7A==}

  /yaml/1.10.2:
    resolution: {integrity: sha512-r3vXyErRCYJ7wg28yvBY5VSoAF8ZvlcW9/BwUzEtUsjvX/DKs24dIkuwjtuprwJJHsbyUbLApepYTR1BN4uHrg==}
    engines: {node: '>= 6'}

  /yargs-parser/20.2.9:
    resolution: {integrity: sha512-y11nGElTIV+CT3Zv9t7VKl+Q3hTQoT9a1Qzezhhl6Rp21gJ/IVTW7Z3y9EWXhuUBC2Shnf+DX0antecpAwSP8w==}
    engines: {node: '>=10'}
    dev: true

  /yargs/16.2.0:
    resolution: {integrity: sha512-D1mvvtDG0L5ft/jGWkLpG1+m0eQxOfaBvTNELraWj22wSVUMWxZUvYgJYcKh6jGGIkJFhH4IZPQhR4TKpc8mBw==}
    engines: {node: '>=10'}
    dependencies:
      cliui: 7.0.4
      escalade: 3.1.1
      get-caller-file: 2.0.5
      require-directory: 2.1.1
      string-width: 4.2.3
      y18n: 5.0.8
      yargs-parser: 20.2.9
    dev: true

  /yauzl/2.10.0:
    resolution: {integrity: sha1-x+sXyT4RLLEIb6bY5R+wZnt5pfk=}
    dependencies:
      buffer-crc32: 0.2.13
      fd-slicer: 1.1.0
    dev: true

  /yazl/2.5.1:
    resolution: {integrity: sha512-phENi2PLiHnHb6QBVot+dJnaAZ0xosj7p3fWl+znIjBDlnMI2PsZCJZ306BPTFOaHf5qdDEI8x5qFrSOBN5vrw==}
    dependencies:
      buffer-crc32: 0.2.13
    dev: true

  /yn/3.1.1:
    resolution: {integrity: sha512-Ux4ygGWsu2c7isFWe8Yu1YluJmqVhxqK2cLXNQA5AcC3QfbGNpM7fu0Y8b/z16pXLnFxZYvWhd3fhBY9DLmC6Q==}
    engines: {node: '>=6'}
    dev: true

  /youch/2.2.2:
    resolution: {integrity: sha512-/FaCeG3GkuJwaMR34GHVg0l8jCbafZLHiFowSjqLlqhC6OMyf2tPJBu8UirF7/NI9X/R5ai4QfEKUCOxMAGxZQ==}
    dependencies:
      '@types/stack-trace': 0.0.29
      cookie: 0.4.1
      mustache: 4.2.0
      stack-trace: 0.0.10
    dev: true

  /z-schema/5.0.2:
    resolution: {integrity: sha512-40TH47ukMHq5HrzkeVE40Ad7eIDKaRV2b+Qpi2prLc9X9eFJFzV7tMe5aH12e6avaSS/u5l653EQOv+J9PirPw==}
    engines: {node: '>=8.0.0'}
    hasBin: true
    dependencies:
      lodash.get: 4.4.2
      lodash.isequal: 4.5.0
      validator: 13.7.0
    optionalDependencies:
      commander: 2.20.3
    dev: true<|MERGE_RESOLUTION|>--- conflicted
+++ resolved
@@ -818,11 +818,7 @@
       '@babel/types': ^7.17.0
       '@jridgewell/trace-mapping': ^0.3.4
       '@rollup/plugin-alias': ^3.1.9
-<<<<<<< HEAD
-      '@rollup/plugin-commonjs': ^21.0.3
-=======
       '@rollup/plugin-commonjs': ^21.1.0
->>>>>>> 9c6501d9
       '@rollup/plugin-dynamic-import-vars': ^1.4.3
       '@rollup/plugin-json': ^4.1.0
       '@rollup/plugin-node-resolve': 13.2.1
@@ -900,11 +896,7 @@
       '@babel/types': 7.17.0
       '@jridgewell/trace-mapping': 0.3.4
       '@rollup/plugin-alias': 3.1.9_rollup@2.62.0
-<<<<<<< HEAD
-      '@rollup/plugin-commonjs': 21.0.3_rollup@2.62.0
-=======
       '@rollup/plugin-commonjs': 21.1.0_rollup@2.62.0
->>>>>>> 9c6501d9
       '@rollup/plugin-dynamic-import-vars': 1.4.3_rollup@2.62.0
       '@rollup/plugin-json': 4.1.0_rollup@2.62.0
       '@rollup/plugin-node-resolve': 13.2.1_rollup@2.62.0
