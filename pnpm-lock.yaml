--- conflicted
+++ resolved
@@ -248,8 +248,8 @@
         specifier: ^8.5.6
         version: 8.5.6
       rolldown:
-        specifier: 1.0.0-beta.35
-        version: 1.0.0-beta.35
+        specifier: 1.0.0-beta.36
+        version: 1.0.0-beta.36
       tinyglobby:
         specifier: ^0.2.15
         version: 0.2.15
@@ -264,13 +264,8 @@
         specifier: ^0.3.30
         version: 0.3.30
       '@oxc-project/types':
-<<<<<<< HEAD
-        specifier: 0.82.2
-        version: 0.82.2
-=======
         specifier: 0.87.0
         version: 0.87.0
->>>>>>> a67bb5fb
       '@polka/compression':
         specifier: ^1.0.0-next.25
         version: 1.0.0-next.25
@@ -397,21 +392,12 @@
       resolve.exports:
         specifier: ^2.0.3
         version: 2.0.3
-<<<<<<< HEAD
       rolldown-plugin-dts:
-        specifier: ^0.15.6
-        version: 0.15.6(rolldown@1.0.0-beta.35)(typescript@5.9.2)(vue-tsc@3.0.6(typescript@5.9.2))
+        specifier: ^0.16.1
+        version: 0.16.1(rolldown@1.0.0-beta.36)(typescript@5.9.2)(vue-tsc@3.0.6(typescript@5.9.2))
       rollup:
         specifier: ^4.43.0
         version: 4.43.0
-=======
-      rolldown:
-        specifier: ^1.0.0-beta.36
-        version: 1.0.0-beta.36
-      rolldown-plugin-dts:
-        specifier: ^0.16.1
-        version: 0.16.1(rolldown@1.0.0-beta.36)(typescript@5.9.2)(vue-tsc@3.0.6(typescript@5.9.2))
->>>>>>> a67bb5fb
       rollup-plugin-license:
         specifier: ^3.6.0
         version: 3.6.0(picomatch@4.0.3)(rollup@4.43.0)
@@ -2898,7 +2884,6 @@
     resolution: {integrity: sha512-oGB+UxlgWcgQkgwo8GcEGwemoTFt3FIO9ababBmaGwXIoBKZ+GTy0pP185beGg7Llih/NSHSV2XAs1lnznocSg==}
     engines: {node: '>= 8'}
 
-<<<<<<< HEAD
   '@oxc-minify/binding-android-arm64@0.87.0':
     resolution: {integrity: sha512-ZbJmAfXvNAamOSnXId3BiM3DiuzlD1isqKjtmRFb/hpvChHHA23FSPrFcO16w+ugZKg33sZ93FinFkKtlC4hww==}
     engines: {node: '>=14.0.0'}
@@ -2992,19 +2977,15 @@
     resolution: {integrity: sha512-LNh5GlJvYHAnMurO+EyA8jJwN1rki7l3PSHuosDh2I7h00T6/u9rCkUjg/SvPmT1CZzvhuW0y+gf7jcqUy/Usg==}
     engines: {node: '>=6.9.0'}
 
-  '@oxc-project/types@0.82.2':
-    resolution: {integrity: sha512-WMGSwd9FsNBs/WfqIOH0h3k1LBdjZJQGYjGnC+vla/fh6HUsu5HzGPerRljiq1hgMQ6gs031YJR12VyP57b/hQ==}
-
-  '@oxc-project/types@0.82.3':
-    resolution: {integrity: sha512-6nCUxBnGX0c6qfZW5MaF6/fmu5dHJDMiMPaioKHKs5mi5+8/FHQ7WGjgQIz1zxpmceMYfdIXkOaLYE+ejbuOtA==}
-=======
   '@oxc-project/runtime@0.87.0':
     resolution: {integrity: sha512-ky2Hqi2q/uGX36UfY79zxMbUqiNIl1RyKKVJfFenG70lbn+/fcaKBVTbhmUwn8a2wPyv2gNtDQxuDytbKX9giQ==}
     engines: {node: '>=6.9.0'}
 
+  '@oxc-project/types@0.82.3':
+    resolution: {integrity: sha512-6nCUxBnGX0c6qfZW5MaF6/fmu5dHJDMiMPaioKHKs5mi5+8/FHQ7WGjgQIz1zxpmceMYfdIXkOaLYE+ejbuOtA==}
+
   '@oxc-project/types@0.87.0':
     resolution: {integrity: sha512-ipZFWVGE9fADBVXXWJWY/cxpysc41Gt5upKDeb32F6WMgFyO7XETUMVq8UuREKCih+Km5E6p2VhEvf6Fuhey6g==}
->>>>>>> a67bb5fb
 
   '@parcel/watcher-android-arm64@2.5.1':
     resolution: {integrity: sha512-KF8+j9nNbUN8vzOFDpRMsaKBHZ/mcjEjMToVMJOhTozkDonQFFrRcfdLWn6yWKCmJKmdVxSgHiYvTCef4/qcBA==}
@@ -3112,81 +3093,13 @@
     resolution: {integrity: sha512-S+9ANAvUmjutrshV4jZjaiG8XQyuJIZ8a4utWmN/vW1sgQ9IfBnPndwkmQYw53QmouOIytT874u65HEmu6H5jw==}
     engines: {node: '>=18'}
 
-<<<<<<< HEAD
-  '@quansync/fs@0.1.3':
-    resolution: {integrity: sha512-G0OnZbMWEs5LhDyqy2UL17vGhSVHkQIfVojMtEWVenvj0V5S84VBgy86kJIuNsGDp2p7sTKlpSIpBUWdC35OKg==}
-    engines: {node: '>=20.0.0'}
+  '@quansync/fs@0.1.5':
+    resolution: {integrity: sha512-lNS9hL2aS2NZgNW7BBj+6EBl4rOf8l+tQ0eRY6JWCI8jI2kc53gSoqbjojU0OnAWhzoXiOjFyGsHcDGePB3lhA==}
 
   '@rolldown/binding-android-arm64@1.0.0-beta.35':
     resolution: {integrity: sha512-zVTg0544Ib1ldJSWwjy8URWYHlLFJ98rLnj+2FIj5fRs4KqGKP4VgH/pVUbXNGxeLFjItie6NSK1Un7nJixneQ==}
     cpu: [arm64]
     os: [android]
-
-  '@rolldown/binding-darwin-arm64@1.0.0-beta.35':
-    resolution: {integrity: sha512-WPy0qx22CABTKDldEExfpYHWHulRoPo+m/YpyxP+6ODUPTQexWl8Wp12fn1CVP0xi0rOBj7ugs6+kKMAJW56wQ==}
-    cpu: [arm64]
-    os: [darwin]
-
-  '@rolldown/binding-darwin-x64@1.0.0-beta.35':
-    resolution: {integrity: sha512-3k1TabJafF/GgNubXMkfp93d5p30SfIMOmQ5gm1tFwO+baMxxVPwDs3FDvSl+feCWwXxBA+bzemgkaDlInmp1Q==}
-    cpu: [x64]
-    os: [darwin]
-
-  '@rolldown/binding-freebsd-x64@1.0.0-beta.35':
-    resolution: {integrity: sha512-GAiapN5YyIocnBVNEiOxMfWO9NqIeEKKWohj1sPLGc61P+9N1meXOOCiAPbLU+adXq0grtbYySid+Or7f2q+Mg==}
-    cpu: [x64]
-    os: [freebsd]
-
-  '@rolldown/binding-linux-arm-gnueabihf@1.0.0-beta.35':
-    resolution: {integrity: sha512-okPKKIE73qkUMvq7dxDyzD0VIysdV4AirHqjf8tGTjuNoddUAl3WAtMYbuZCEKJwUyI67UINKO1peFVlYEb+8w==}
-    cpu: [arm]
-    os: [linux]
-
-  '@rolldown/binding-linux-arm64-gnu@1.0.0-beta.35':
-    resolution: {integrity: sha512-Nky8Q2cxyKVkEETntrvcmlzNir5khQbDfX3PflHPbZY7XVZalllRqw7+MW5vn+jTsk5BfKVeLsvrF4344IU55g==}
-    cpu: [arm64]
-    os: [linux]
-
-  '@rolldown/binding-linux-arm64-musl@1.0.0-beta.35':
-    resolution: {integrity: sha512-8aHpWVSfZl3Dy2VNFG9ywmlCPAJx45g0z+qdOeqmYceY7PBAT4QGzii9ig1hPb1pY8K45TXH44UzQwr2fx352Q==}
-    cpu: [arm64]
-    os: [linux]
-
-  '@rolldown/binding-linux-x64-gnu@1.0.0-beta.35':
-    resolution: {integrity: sha512-1r1Ac/vTcm1q4kRiX/NB6qtorF95PhjdCxKH3Z5pb+bWMDZnmcz18fzFlT/3C6Qpj/ZqUF+EUrG4QEDXtVXGgg==}
-    cpu: [x64]
-    os: [linux]
-
-  '@rolldown/binding-linux-x64-musl@1.0.0-beta.35':
-    resolution: {integrity: sha512-AFl1LnuhUBDfX2j+cE6DlVGROv4qG7GCPDhR1kJqi2+OuXGDkeEjqRvRQOFErhKz1ckkP/YakvN7JheLJ2PKHQ==}
-    cpu: [x64]
-    os: [linux]
-
-  '@rolldown/binding-openharmony-arm64@1.0.0-beta.35':
-    resolution: {integrity: sha512-Tuwb8vPs+TVJlHhyLik+nwln/burvIgaPDgg6wjNZ23F1ttjZi0w0rQSZfAgsX4jaUbylwCETXQmTp3w6vcJMw==}
-    cpu: [arm64]
-    os: [openharmony]
-
-  '@rolldown/binding-wasm32-wasi@1.0.0-beta.35':
-    resolution: {integrity: sha512-rG0OozgqNUYcpu50MpICMlJflexRVtQfjlN9QYf6hoel46VvY0FbKGwBKoeUp2K5D4i8lV04DpEMfTZlzRjeiA==}
-    engines: {node: '>=14.0.0'}
-    cpu: [wasm32]
-
-  '@rolldown/binding-win32-arm64-msvc@1.0.0-beta.35':
-    resolution: {integrity: sha512-WeOfAZrycFo9+ZqTDp3YDCAOLolymtKGwImrr9n+OW0lpwI2UKyKXbAwGXRhydAYbfrNmuqWyfyoAnLh3X9Hjg==}
-    cpu: [arm64]
-    os: [win32]
-
-  '@rolldown/binding-win32-ia32-msvc@1.0.0-beta.35':
-    resolution: {integrity: sha512-XkLT7ikKGiUDvLh7qtJHRukbyyP1BIrD1xb7A+w4PjIiOKeOH8NqZ+PBaO4plT7JJnLxx+j9g/3B7iylR1nTFQ==}
-    cpu: [ia32]
-    os: [win32]
-
-  '@rolldown/binding-win32-x64-msvc@1.0.0-beta.35':
-    resolution: {integrity: sha512-rftASFKVzjbcQHTCYHaBIDrnQFzbeV50tm4hVugG3tPjd435RHZC2pbeGV5IPdKEqyJSuurM/GfbV3kLQ3LY/A==}
-=======
-  '@quansync/fs@0.1.5':
-    resolution: {integrity: sha512-lNS9hL2aS2NZgNW7BBj+6EBl4rOf8l+tQ0eRY6JWCI8jI2kc53gSoqbjojU0OnAWhzoXiOjFyGsHcDGePB3lhA==}
 
   '@rolldown/binding-android-arm64@1.0.0-beta.36':
     resolution: {integrity: sha512-0y4+MDSw9GzX4VZtATiygDv+OtijxsRtNBZW6qA3OUGi0fq6Gq+MnvFHMjdJxz3mv/thIHMmJ0AL7d8urYBCUw==}
@@ -3194,64 +3107,119 @@
     cpu: [arm64]
     os: [android]
 
+  '@rolldown/binding-darwin-arm64@1.0.0-beta.35':
+    resolution: {integrity: sha512-WPy0qx22CABTKDldEExfpYHWHulRoPo+m/YpyxP+6ODUPTQexWl8Wp12fn1CVP0xi0rOBj7ugs6+kKMAJW56wQ==}
+    cpu: [arm64]
+    os: [darwin]
+
   '@rolldown/binding-darwin-arm64@1.0.0-beta.36':
     resolution: {integrity: sha512-F/xv0vsxXuwpyecy3GMpXPhRLI4WogQkSYYl6hh61OfmyX4lxsemSoYQ5nlK/MopdVaT111wS1dRO2eXgzBHuA==}
     engines: {node: ^20.19.0 || >=22.12.0}
     cpu: [arm64]
     os: [darwin]
 
+  '@rolldown/binding-darwin-x64@1.0.0-beta.35':
+    resolution: {integrity: sha512-3k1TabJafF/GgNubXMkfp93d5p30SfIMOmQ5gm1tFwO+baMxxVPwDs3FDvSl+feCWwXxBA+bzemgkaDlInmp1Q==}
+    cpu: [x64]
+    os: [darwin]
+
   '@rolldown/binding-darwin-x64@1.0.0-beta.36':
     resolution: {integrity: sha512-FX3x/GSybYRt4/fUljqIMuB7JRJThxnwzjK9Ka4qKwSw92RNmxRtw+NEkpuKq/Tzcq5qpnvSWudKmjcbBSMH1g==}
     engines: {node: ^20.19.0 || >=22.12.0}
     cpu: [x64]
     os: [darwin]
 
+  '@rolldown/binding-freebsd-x64@1.0.0-beta.35':
+    resolution: {integrity: sha512-GAiapN5YyIocnBVNEiOxMfWO9NqIeEKKWohj1sPLGc61P+9N1meXOOCiAPbLU+adXq0grtbYySid+Or7f2q+Mg==}
+    cpu: [x64]
+    os: [freebsd]
+
   '@rolldown/binding-freebsd-x64@1.0.0-beta.36':
     resolution: {integrity: sha512-j7Y/OG4XxICRgGMLB7VVbROAzdnvtr0ZTBBYnv53KZESE97Ta4zXfGhEe+EiXLRKW8JWSMeNumOaBrWAXDMiZQ==}
     engines: {node: ^20.19.0 || >=22.12.0}
     cpu: [x64]
     os: [freebsd]
 
+  '@rolldown/binding-linux-arm-gnueabihf@1.0.0-beta.35':
+    resolution: {integrity: sha512-okPKKIE73qkUMvq7dxDyzD0VIysdV4AirHqjf8tGTjuNoddUAl3WAtMYbuZCEKJwUyI67UINKO1peFVlYEb+8w==}
+    cpu: [arm]
+    os: [linux]
+
   '@rolldown/binding-linux-arm-gnueabihf@1.0.0-beta.36':
     resolution: {integrity: sha512-j3rDknokIJZ+iVGjWw2cVRgKLmk9boUoHtp2k3Ba6p7vWIv+D/YypQKHxAayyzvUkxTBZsw64Ojq5/zrytRODA==}
     engines: {node: ^20.19.0 || >=22.12.0}
     cpu: [arm]
     os: [linux]
 
+  '@rolldown/binding-linux-arm64-gnu@1.0.0-beta.35':
+    resolution: {integrity: sha512-Nky8Q2cxyKVkEETntrvcmlzNir5khQbDfX3PflHPbZY7XVZalllRqw7+MW5vn+jTsk5BfKVeLsvrF4344IU55g==}
+    cpu: [arm64]
+    os: [linux]
+
   '@rolldown/binding-linux-arm64-gnu@1.0.0-beta.36':
     resolution: {integrity: sha512-7Ds2nl3ZhC0eaSJnw7dQ5uCK1cmaBKC+EL7IIpjTpzqY10y1xCn5w6gTFKzpqKhD2nSraY4MHOyAnE+zmSAZRA==}
     engines: {node: ^20.19.0 || >=22.12.0}
     cpu: [arm64]
     os: [linux]
 
+  '@rolldown/binding-linux-arm64-musl@1.0.0-beta.35':
+    resolution: {integrity: sha512-8aHpWVSfZl3Dy2VNFG9ywmlCPAJx45g0z+qdOeqmYceY7PBAT4QGzii9ig1hPb1pY8K45TXH44UzQwr2fx352Q==}
+    cpu: [arm64]
+    os: [linux]
+
   '@rolldown/binding-linux-arm64-musl@1.0.0-beta.36':
     resolution: {integrity: sha512-0Qa4b3gv956iSdJQplV1xdI9ALbEdNo5xsFpcLU4mW2A+CqWNenVHqcHbCvwvKTP07yX6yoUvUqZR1CBxxQShg==}
     engines: {node: ^20.19.0 || >=22.12.0}
     cpu: [arm64]
     os: [linux]
 
+  '@rolldown/binding-linux-x64-gnu@1.0.0-beta.35':
+    resolution: {integrity: sha512-1r1Ac/vTcm1q4kRiX/NB6qtorF95PhjdCxKH3Z5pb+bWMDZnmcz18fzFlT/3C6Qpj/ZqUF+EUrG4QEDXtVXGgg==}
+    cpu: [x64]
+    os: [linux]
+
   '@rolldown/binding-linux-x64-gnu@1.0.0-beta.36':
     resolution: {integrity: sha512-wUdZljtx9W1V9KlnmwPgF0o2ZPFq2zffr/q+wM+GUrSFIJNmP9w0zgyl1coCt1ESnNyYYyJh8T1bqvx8+16SqA==}
     engines: {node: ^20.19.0 || >=22.12.0}
     cpu: [x64]
     os: [linux]
 
+  '@rolldown/binding-linux-x64-musl@1.0.0-beta.35':
+    resolution: {integrity: sha512-AFl1LnuhUBDfX2j+cE6DlVGROv4qG7GCPDhR1kJqi2+OuXGDkeEjqRvRQOFErhKz1ckkP/YakvN7JheLJ2PKHQ==}
+    cpu: [x64]
+    os: [linux]
+
   '@rolldown/binding-linux-x64-musl@1.0.0-beta.36':
     resolution: {integrity: sha512-Up56sJMDSKYi92/28lq9xB2wonuCwVnqBzjRnKmQauZJ5QOor9h1RtcMeCzSxg4ReMsNvrdYomBogewcZgKEww==}
     engines: {node: ^20.19.0 || >=22.12.0}
     cpu: [x64]
     os: [linux]
 
+  '@rolldown/binding-openharmony-arm64@1.0.0-beta.35':
+    resolution: {integrity: sha512-Tuwb8vPs+TVJlHhyLik+nwln/burvIgaPDgg6wjNZ23F1ttjZi0w0rQSZfAgsX4jaUbylwCETXQmTp3w6vcJMw==}
+    cpu: [arm64]
+    os: [openharmony]
+
   '@rolldown/binding-openharmony-arm64@1.0.0-beta.36':
     resolution: {integrity: sha512-qX3covX7EX00yrgQl3oi8GuRTS1XFe+YHm+sGsxQvPok+r7Ct2eDFpLmmw7wajZ2SuvAJYSo/9BXLSCGR0ve2w==}
     engines: {node: ^20.19.0 || >=22.12.0}
     cpu: [arm64]
     os: [openharmony]
 
+  '@rolldown/binding-wasm32-wasi@1.0.0-beta.35':
+    resolution: {integrity: sha512-rG0OozgqNUYcpu50MpICMlJflexRVtQfjlN9QYf6hoel46VvY0FbKGwBKoeUp2K5D4i8lV04DpEMfTZlzRjeiA==}
+    engines: {node: '>=14.0.0'}
+    cpu: [wasm32]
+
   '@rolldown/binding-wasm32-wasi@1.0.0-beta.36':
     resolution: {integrity: sha512-phFsiR97/nbQEtyo5GTPX4h/Ootz0Pdd7P7+gTmkiashePwPUik5aoMAluvzY1tTUAfhdrFR2Y8WiWbnxnsSrQ==}
     engines: {node: '>=14.0.0'}
     cpu: [wasm32]
+
+  '@rolldown/binding-win32-arm64-msvc@1.0.0-beta.35':
+    resolution: {integrity: sha512-WeOfAZrycFo9+ZqTDp3YDCAOLolymtKGwImrr9n+OW0lpwI2UKyKXbAwGXRhydAYbfrNmuqWyfyoAnLh3X9Hjg==}
+    cpu: [arm64]
+    os: [win32]
 
   '@rolldown/binding-win32-arm64-msvc@1.0.0-beta.36':
     resolution: {integrity: sha512-dvvByfl7TRVhD9zY/VJ94hOVJmpN8Cfxl/A77yJ/oKV67IPEXx9hRUIhuL/V9eJ0RphNbLo4VKxdVuZ+wzEWTA==}
@@ -3259,29 +3227,36 @@
     cpu: [arm64]
     os: [win32]
 
+  '@rolldown/binding-win32-ia32-msvc@1.0.0-beta.35':
+    resolution: {integrity: sha512-XkLT7ikKGiUDvLh7qtJHRukbyyP1BIrD1xb7A+w4PjIiOKeOH8NqZ+PBaO4plT7JJnLxx+j9g/3B7iylR1nTFQ==}
+    cpu: [ia32]
+    os: [win32]
+
   '@rolldown/binding-win32-ia32-msvc@1.0.0-beta.36':
     resolution: {integrity: sha512-n7odfY4zatppNGY/EE8wE8B78wIxlQzBaY7Ycyjun+HvYu4dJgz8A4JCKHhyYYoEA8+VXO167Or4EJ9SyBLNnw==}
     engines: {node: ^20.19.0 || >=22.12.0}
     cpu: [ia32]
     os: [win32]
 
+  '@rolldown/binding-win32-x64-msvc@1.0.0-beta.35':
+    resolution: {integrity: sha512-rftASFKVzjbcQHTCYHaBIDrnQFzbeV50tm4hVugG3tPjd435RHZC2pbeGV5IPdKEqyJSuurM/GfbV3kLQ3LY/A==}
+    cpu: [x64]
+    os: [win32]
+
   '@rolldown/binding-win32-x64-msvc@1.0.0-beta.36':
     resolution: {integrity: sha512-ik9dlOa/bhRk+8NmbqCEZm9BBPy5UfSOg/Y6cAQac29Aw2/uoyoBbFUBFUKMsvfLg8F0dNxUOsT3IcVlfOJu0g==}
     engines: {node: ^20.19.0 || >=22.12.0}
->>>>>>> a67bb5fb
     cpu: [x64]
     os: [win32]
 
   '@rolldown/pluginutils@1.0.0-beta.29':
     resolution: {integrity: sha512-NIJgOsMjbxAXvoGq/X0gD7VPMQ8j9g0BiDaNjVNVjvl+iKXxL3Jre0v31RmBYeLEmkbj2s02v8vFTbUXi5XS2Q==}
 
-<<<<<<< HEAD
   '@rolldown/pluginutils@1.0.0-beta.35':
     resolution: {integrity: sha512-slYrCpoxJUqzFDDNlvrOYRazQUNRvWPjXA17dAOISY3rDMxX6k8K4cj2H+hEYMHF81HO3uNd5rHVigAWRM5dSg==}
-=======
+
   '@rolldown/pluginutils@1.0.0-beta.36':
     resolution: {integrity: sha512-qa+gfzhv0/Xv52zZInENLu6JbsnSjSExD7kTaNm7Qn5LUIH6IQb7l9pB+NrsU5/Bvt9aqcBTdRGc7x1DYMTiqQ==}
->>>>>>> a67bb5fb
 
   '@rollup/plugin-alias@5.1.1':
     resolution: {integrity: sha512-PR9zDb+rOzkRb2VD+EuKB7UC41vU5DIwZ5qqCpk0KJudcWAyi8rvYOhS7+L5aZCspw1stTViLgN5v6FF1p5cgQ==}
@@ -6748,10 +6723,6 @@
       vue-tsc:
         optional: true
 
-<<<<<<< HEAD
-  rolldown@1.0.0-beta.35:
-    resolution: {integrity: sha512-gJATyqcsJe0Cs8RMFO8XgFjfTc0lK1jcSvirDQDSIfsJE+vt53QH/Ob+OBSJsXb98YtZXHfP/bHpELpPwCprow==}
-=======
   rolldown-plugin-dts@0.16.1:
     resolution: {integrity: sha512-bEfJpvhHm+h2cldNUbj8dT5tF9BJrJawPquScFdodob/55DqYkBis7iar8nkn8wSNIFKxwd2jP9ly/Z7lRME2w==}
     engines: {node: '>=20.18.0'}
@@ -6768,10 +6739,13 @@
       vue-tsc:
         optional: true
 
+  rolldown@1.0.0-beta.35:
+    resolution: {integrity: sha512-gJATyqcsJe0Cs8RMFO8XgFjfTc0lK1jcSvirDQDSIfsJE+vt53QH/Ob+OBSJsXb98YtZXHfP/bHpELpPwCprow==}
+    hasBin: true
+
   rolldown@1.0.0-beta.36:
     resolution: {integrity: sha512-eethnJ/UfQWg2VWBDDMEu7IDvEh4WPbPb1azPWDCHcuOwoPT9C2NT4Y/ecZztCl9OBzXoA+CXXb5MS+qbukAig==}
     engines: {node: ^20.19.0 || >=22.12.0}
->>>>>>> a67bb5fb
     hasBin: true
 
   rollup-plugin-license@3.6.0:
@@ -8993,7 +8967,6 @@
       '@nodelib/fs.scandir': 2.1.5
       fastq: 1.19.0
 
-<<<<<<< HEAD
   '@oxc-minify/binding-android-arm64@0.87.0':
     optional: true
 
@@ -9043,14 +9016,11 @@
 
   '@oxc-project/runtime@0.82.3': {}
 
-  '@oxc-project/types@0.82.2': {}
+  '@oxc-project/runtime@0.87.0': {}
 
   '@oxc-project/types@0.82.3': {}
-=======
-  '@oxc-project/runtime@0.87.0': {}
 
   '@oxc-project/types@0.87.0': {}
->>>>>>> a67bb5fb
 
   '@parcel/watcher-android-arm64@2.5.1':
     optional: true
@@ -9136,105 +9106,101 @@
 
   '@quansync/fs@0.1.5':
     dependencies:
-<<<<<<< HEAD
-      quansync: 0.2.10
+      quansync: 0.2.11
 
   '@rolldown/binding-android-arm64@1.0.0-beta.35':
     optional: true
 
+  '@rolldown/binding-android-arm64@1.0.0-beta.36':
+    optional: true
+
   '@rolldown/binding-darwin-arm64@1.0.0-beta.35':
     optional: true
 
+  '@rolldown/binding-darwin-arm64@1.0.0-beta.36':
+    optional: true
+
   '@rolldown/binding-darwin-x64@1.0.0-beta.35':
     optional: true
 
+  '@rolldown/binding-darwin-x64@1.0.0-beta.36':
+    optional: true
+
   '@rolldown/binding-freebsd-x64@1.0.0-beta.35':
     optional: true
 
+  '@rolldown/binding-freebsd-x64@1.0.0-beta.36':
+    optional: true
+
   '@rolldown/binding-linux-arm-gnueabihf@1.0.0-beta.35':
     optional: true
 
+  '@rolldown/binding-linux-arm-gnueabihf@1.0.0-beta.36':
+    optional: true
+
   '@rolldown/binding-linux-arm64-gnu@1.0.0-beta.35':
     optional: true
 
+  '@rolldown/binding-linux-arm64-gnu@1.0.0-beta.36':
+    optional: true
+
   '@rolldown/binding-linux-arm64-musl@1.0.0-beta.35':
     optional: true
 
+  '@rolldown/binding-linux-arm64-musl@1.0.0-beta.36':
+    optional: true
+
   '@rolldown/binding-linux-x64-gnu@1.0.0-beta.35':
     optional: true
 
+  '@rolldown/binding-linux-x64-gnu@1.0.0-beta.36':
+    optional: true
+
   '@rolldown/binding-linux-x64-musl@1.0.0-beta.35':
     optional: true
 
+  '@rolldown/binding-linux-x64-musl@1.0.0-beta.36':
+    optional: true
+
   '@rolldown/binding-openharmony-arm64@1.0.0-beta.35':
     optional: true
 
+  '@rolldown/binding-openharmony-arm64@1.0.0-beta.36':
+    optional: true
+
   '@rolldown/binding-wasm32-wasi@1.0.0-beta.35':
-=======
-      quansync: 0.2.11
-
-  '@rolldown/binding-android-arm64@1.0.0-beta.36':
-    optional: true
-
-  '@rolldown/binding-darwin-arm64@1.0.0-beta.36':
-    optional: true
-
-  '@rolldown/binding-darwin-x64@1.0.0-beta.36':
-    optional: true
-
-  '@rolldown/binding-freebsd-x64@1.0.0-beta.36':
-    optional: true
-
-  '@rolldown/binding-linux-arm-gnueabihf@1.0.0-beta.36':
-    optional: true
-
-  '@rolldown/binding-linux-arm64-gnu@1.0.0-beta.36':
-    optional: true
-
-  '@rolldown/binding-linux-arm64-musl@1.0.0-beta.36':
-    optional: true
-
-  '@rolldown/binding-linux-x64-gnu@1.0.0-beta.36':
-    optional: true
-
-  '@rolldown/binding-linux-x64-musl@1.0.0-beta.36':
-    optional: true
-
-  '@rolldown/binding-openharmony-arm64@1.0.0-beta.36':
+    dependencies:
+      '@napi-rs/wasm-runtime': 1.0.3
     optional: true
 
   '@rolldown/binding-wasm32-wasi@1.0.0-beta.36':
->>>>>>> a67bb5fb
     dependencies:
       '@napi-rs/wasm-runtime': 1.0.3
     optional: true
 
-<<<<<<< HEAD
   '@rolldown/binding-win32-arm64-msvc@1.0.0-beta.35':
     optional: true
 
+  '@rolldown/binding-win32-arm64-msvc@1.0.0-beta.36':
+    optional: true
+
   '@rolldown/binding-win32-ia32-msvc@1.0.0-beta.35':
     optional: true
 
+  '@rolldown/binding-win32-ia32-msvc@1.0.0-beta.36':
+    optional: true
+
   '@rolldown/binding-win32-x64-msvc@1.0.0-beta.35':
-=======
-  '@rolldown/binding-win32-arm64-msvc@1.0.0-beta.36':
-    optional: true
-
-  '@rolldown/binding-win32-ia32-msvc@1.0.0-beta.36':
     optional: true
 
   '@rolldown/binding-win32-x64-msvc@1.0.0-beta.36':
->>>>>>> a67bb5fb
     optional: true
 
   '@rolldown/pluginutils@1.0.0-beta.29': {}
 
-<<<<<<< HEAD
   '@rolldown/pluginutils@1.0.0-beta.35': {}
-=======
+
   '@rolldown/pluginutils@1.0.0-beta.36': {}
->>>>>>> a67bb5fb
 
   '@rollup/plugin-alias@5.1.1(rollup@4.43.0)':
     optionalDependencies:
@@ -12830,9 +12796,6 @@
 
   rfdc@1.4.1: {}
 
-<<<<<<< HEAD
-  rolldown-plugin-dts@0.15.6(rolldown@1.0.0-beta.35)(typescript@5.9.2)(vue-tsc@3.0.6(typescript@5.9.2)):
-=======
   rolldown-plugin-dts@0.15.10(rolldown@1.0.0-beta.36)(typescript@5.9.2)(vue-tsc@3.0.6(typescript@5.9.2)):
     dependencies:
       '@babel/generator': 7.28.3
@@ -12852,7 +12815,6 @@
       - supports-color
 
   rolldown-plugin-dts@0.16.1(rolldown@1.0.0-beta.36)(typescript@5.9.2)(vue-tsc@3.0.6(typescript@5.9.2)):
->>>>>>> a67bb5fb
     dependencies:
       '@babel/generator': 7.28.3
       '@babel/parser': 7.28.4
@@ -12870,7 +12832,6 @@
       - oxc-resolver
       - supports-color
 
-<<<<<<< HEAD
   rolldown@1.0.0-beta.35:
     dependencies:
       '@oxc-project/runtime': 0.82.3
@@ -12892,7 +12853,7 @@
       '@rolldown/binding-win32-arm64-msvc': 1.0.0-beta.35
       '@rolldown/binding-win32-ia32-msvc': 1.0.0-beta.35
       '@rolldown/binding-win32-x64-msvc': 1.0.0-beta.35
-=======
+
   rolldown@1.0.0-beta.36:
     dependencies:
       '@oxc-project/runtime': 0.87.0
@@ -12914,7 +12875,6 @@
       '@rolldown/binding-win32-arm64-msvc': 1.0.0-beta.36
       '@rolldown/binding-win32-ia32-msvc': 1.0.0-beta.36
       '@rolldown/binding-win32-x64-msvc': 1.0.0-beta.36
->>>>>>> a67bb5fb
 
   rollup-plugin-license@3.6.0(picomatch@4.0.3)(rollup@4.43.0):
     dependencies:
