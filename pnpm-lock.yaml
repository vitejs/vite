--- conflicted
+++ resolved
@@ -4077,15 +4077,6 @@
     resolution: {integrity: sha512-Hr5Jfhc9eYOQNPYO5WLDq/n4jqijdHNlDXjuAQkkt+mWdQR+XJToOHrsD4cPaMXpn6KO7y2+wM8AZEs8VpBLVA==}
     dev: true
 
-<<<<<<< HEAD
-  /@types/json5@0.0.29:
-    resolution: {integrity: sha512-dRLjCWHYg4oaA77cxO64oO+7JwCwnIzkZPdrrC71jQmQtlhM556pwKo5bUzqvZndkVbeFLIIi+9TC40JNF5hNQ==}
-=======
-  /@types/json-stable-stringify@1.0.36:
-    resolution: {integrity: sha512-b7bq23s4fgBB76n34m2b3RBf6M369B0Z9uRR8aHTMd8kZISRkmDEpPD8hhpYvDFzr3bJCPES96cm3Q6qRNDbQw==}
->>>>>>> c643a8ae
-    dev: true
-
   /@types/jsonfile@6.1.1:
     resolution: {integrity: sha512-GSgiRCVeapDN+3pqA35IkQwasaCh/0YFH5dEF6S88iDvEn901DjOeH3/QPY+XYP1DFzDZPvIvfeEgk+7br5png==}
     dependencies:
@@ -6433,12 +6424,6 @@
       delegate: 3.2.0
     dev: false
 
-  /gopd@1.0.1:
-    resolution: {integrity: sha512-d65bNlIadxvpb/A2abVdlqKqV563juRnZ1Wtk6s1sIR8uNsXR70xqIzVqxVf1eTqDunwT2MkczEeaezCKTZhwA==}
-    dependencies:
-      get-intrinsic: 1.2.1
-    dev: true
-
   /graceful-fs@4.2.11:
     resolution: {integrity: sha512-RbJ5/jmFcNNCcDV5o9eTnBLJ/HszWV0P73bc+Ff4nS/rJj+YaS6IGyiOL0VoBYX+l1Wrl3k63h/KrH+nhJ0XvQ==}
     requiresBuild: true
@@ -6471,12 +6456,6 @@
     engines: {node: '>=8'}
     dev: true
 
-  /has-property-descriptors@1.0.0:
-    resolution: {integrity: sha512-62DVLZGoiEBDHQyqG4w9xCuZ7eJEwNmJRWw2VY84Oedb7WFcA27fiEVe8oUQx9hAUJ4ekurquucTGwsyO1XGdQ==}
-    dependencies:
-      get-intrinsic: 1.2.1
-    dev: true
-
   /has-proto@1.0.1:
     resolution: {integrity: sha512-7qE+iP+O+bgF9clE5+UoBFzE65mlBiVj3tKCrlNQ0Ogwm0BjpT/gK4SlLYDMybDh5I3TCTKnPPa0oMG7JDYrhg==}
     engines: {node: '>= 0.4'}
@@ -6756,10 +6735,6 @@
     engines: {node: '>=8'}
     dependencies:
       is-docker: 2.2.1
-    dev: true
-
-  /isarray@2.0.5:
-    resolution: {integrity: sha512-xHjhDr3cNBK0BzdUJSPXZntQUx/mwMS5Rw4A7lPJ90XGAO6ISP/ePDNuo0vhqOZU+UD5JoodwCAAoZQd3FeAKw==}
     dev: true
 
   /isexe@2.0.0:
@@ -7575,11 +7550,6 @@
 
   /object-inspect@1.12.3:
     resolution: {integrity: sha512-geUvdk7c+eizMNUDkRpW1wJwgfOiOeHbxBR/hLXK1aT6zmVSO0jsQcs7fj6MGw89jC/cjGfLcNOrtMYtGqm81g==}
-
-  /object-keys@1.1.1:
-    resolution: {integrity: sha512-NuAESUOUMrlIXOfHKzD6bpPu3tYt3xvjNdRIQ+FeT0lNb4K8WR70CaDxhuNguS2XG+GjkyMwOzsN5ZktImfhLA==}
-    engines: {node: '>= 0.4'}
-    dev: true
 
   /okie@1.0.1:
     resolution: {integrity: sha512-JQh5TdSYhzXSuKN3zzX8Rw9Q/Tec1fm0jwP/k9+cBDk6tyLjlARVu936MLY//2NZp76UGHH+5gXPzRejU1bTjQ==}
