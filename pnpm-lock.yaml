--- conflicted
+++ resolved
@@ -2997,179 +2997,60 @@
     cpu: [arm64]
     os: [android]
 
-<<<<<<< HEAD
-  '@rolldown/binding-android-arm64@1.0.0-beta.37':
-    resolution: {integrity: sha512-Pdr3USGBdoYzcygfJTSATHd7x476vVF3rnQ6SuUAh4YjhgGoNaI/ZycQ0RsonptwwU5NmQRWxfWv+aUPL6JlJg==}
-    engines: {node: ^20.19.0 || >=22.12.0}
-    cpu: [arm64]
-    os: [android]
-
-  '@rolldown/binding-darwin-arm64@1.0.0-beta.36':
-    resolution: {integrity: sha512-F/xv0vsxXuwpyecy3GMpXPhRLI4WogQkSYYl6hh61OfmyX4lxsemSoYQ5nlK/MopdVaT111wS1dRO2eXgzBHuA==}
-=======
   '@rolldown/binding-darwin-arm64@1.0.0-beta.44':
     resolution: {integrity: sha512-PxAW1PXLPmCzfhfKIS53kwpjLGTUdIfX4Ht+l9mj05C3lYCGaGowcNsYi2rdxWH24vSTmeK+ajDNRmmmrK0M7g==}
->>>>>>> 9c8a7801
     engines: {node: ^20.19.0 || >=22.12.0}
     cpu: [arm64]
     os: [darwin]
 
-<<<<<<< HEAD
-  '@rolldown/binding-darwin-arm64@1.0.0-beta.37':
-    resolution: {integrity: sha512-iDdmatSgbWhTYOq51G2CkJXwFayiuQpv/ywG7Bv3wKqy31L7d0LltUhWqAdfCl7eBG3gybfUm/iEXiTldH3jYA==}
-    engines: {node: ^20.19.0 || >=22.12.0}
-    cpu: [arm64]
-    os: [darwin]
-
-  '@rolldown/binding-darwin-x64@1.0.0-beta.36':
-    resolution: {integrity: sha512-FX3x/GSybYRt4/fUljqIMuB7JRJThxnwzjK9Ka4qKwSw92RNmxRtw+NEkpuKq/Tzcq5qpnvSWudKmjcbBSMH1g==}
-=======
   '@rolldown/binding-darwin-x64@1.0.0-beta.44':
     resolution: {integrity: sha512-/CtQqs1oO9uSb5Ju60rZvsdjE7Pzn8EK2ISAdl2jedjMzeD/4neNyCbwyJOAPzU+GIQTZVyrFZJX+t7HXR1R/g==}
->>>>>>> 9c8a7801
     engines: {node: ^20.19.0 || >=22.12.0}
     cpu: [x64]
     os: [darwin]
 
-<<<<<<< HEAD
-  '@rolldown/binding-darwin-x64@1.0.0-beta.37':
-    resolution: {integrity: sha512-LQPpi3YJDtIprj6mwMbVM1gLM4BV2m9oqe9h3Y1UwAd20xs+imnzWJqWFpm4Hw9SiFmefIf3q4EPx2k6Nj2K7A==}
-    engines: {node: ^20.19.0 || >=22.12.0}
-    cpu: [x64]
-    os: [darwin]
-
-  '@rolldown/binding-freebsd-x64@1.0.0-beta.36':
-    resolution: {integrity: sha512-j7Y/OG4XxICRgGMLB7VVbROAzdnvtr0ZTBBYnv53KZESE97Ta4zXfGhEe+EiXLRKW8JWSMeNumOaBrWAXDMiZQ==}
-=======
   '@rolldown/binding-freebsd-x64@1.0.0-beta.44':
     resolution: {integrity: sha512-V5Q5W9c4+2GJ4QabmjmVV6alY97zhC/MZBaLkDtHwGy3qwzbM4DYgXUbun/0a8AH5hGhuU27tUIlYz6ZBlvgOA==}
->>>>>>> 9c8a7801
     engines: {node: ^20.19.0 || >=22.12.0}
     cpu: [x64]
     os: [freebsd]
 
-<<<<<<< HEAD
-  '@rolldown/binding-freebsd-x64@1.0.0-beta.37':
-    resolution: {integrity: sha512-9JnfSWfYd/YrZOu4Sj3rb2THBrCj70nJB/2FOSdg0O9ZoRrdTeB8b7Futo6N7HLWZM5uqqnJBX6VTpA0RZD+ow==}
-    engines: {node: ^20.19.0 || >=22.12.0}
-    cpu: [x64]
-    os: [freebsd]
-
-  '@rolldown/binding-linux-arm-gnueabihf@1.0.0-beta.36':
-    resolution: {integrity: sha512-j3rDknokIJZ+iVGjWw2cVRgKLmk9boUoHtp2k3Ba6p7vWIv+D/YypQKHxAayyzvUkxTBZsw64Ojq5/zrytRODA==}
-=======
   '@rolldown/binding-linux-arm-gnueabihf@1.0.0-beta.44':
     resolution: {integrity: sha512-X6adjkHeFqKsTU0FXdNN9HY4LDozPqIfHcnXovE5RkYLWIjMWuc489mIZ6iyhrMbCqMUla9IOsh5dvXSGT9o9A==}
->>>>>>> 9c8a7801
     engines: {node: ^20.19.0 || >=22.12.0}
     cpu: [arm]
     os: [linux]
 
-<<<<<<< HEAD
-  '@rolldown/binding-linux-arm-gnueabihf@1.0.0-beta.37':
-    resolution: {integrity: sha512-eEmQTpvefEtHxc0vg5sOnWCqBcGQB/SIDlPkkzKR9ESKq9BsjQfHxssJWuNMyQ+rpr9CYaogddyQtZ9GHkp8vA==}
-    engines: {node: ^20.19.0 || >=22.12.0}
-    cpu: [arm]
-    os: [linux]
-
-  '@rolldown/binding-linux-arm64-gnu@1.0.0-beta.36':
-    resolution: {integrity: sha512-7Ds2nl3ZhC0eaSJnw7dQ5uCK1cmaBKC+EL7IIpjTpzqY10y1xCn5w6gTFKzpqKhD2nSraY4MHOyAnE+zmSAZRA==}
-=======
   '@rolldown/binding-linux-arm64-gnu@1.0.0-beta.44':
     resolution: {integrity: sha512-kRRKGZI4DXWa6ANFr3dLA85aSVkwPdgXaRjfanwY84tfc3LncDiIjyWCb042e3ckPzYhHSZ3LmisO+cdOIYL6Q==}
->>>>>>> 9c8a7801
     engines: {node: ^20.19.0 || >=22.12.0}
     cpu: [arm64]
     os: [linux]
 
-<<<<<<< HEAD
-  '@rolldown/binding-linux-arm64-gnu@1.0.0-beta.37':
-    resolution: {integrity: sha512-Ekv4OjDzQUl0X9kHM7M23N9hVRiYCYr89neLBNITCp7P4IHs1f6SNZiCIvvBVy6NIFzO1w9LZJGEeJYK5cQBVQ==}
+  '@rolldown/binding-linux-arm64-musl@1.0.0-beta.44':
+    resolution: {integrity: sha512-hMtiN9xX1NhxXBa2U3Up4XkVcsVp2h73yYtMDY59z9CDLEZLrik9RVLhBL5QtoX4zZKJ8HZKJtWuGYvtmkCbIQ==}
     engines: {node: ^20.19.0 || >=22.12.0}
     cpu: [arm64]
     os: [linux]
 
-  '@rolldown/binding-linux-arm64-musl@1.0.0-beta.36':
-    resolution: {integrity: sha512-0Qa4b3gv956iSdJQplV1xdI9ALbEdNo5xsFpcLU4mW2A+CqWNenVHqcHbCvwvKTP07yX6yoUvUqZR1CBxxQShg==}
-=======
-  '@rolldown/binding-linux-arm64-musl@1.0.0-beta.44':
-    resolution: {integrity: sha512-hMtiN9xX1NhxXBa2U3Up4XkVcsVp2h73yYtMDY59z9CDLEZLrik9RVLhBL5QtoX4zZKJ8HZKJtWuGYvtmkCbIQ==}
->>>>>>> 9c8a7801
-    engines: {node: ^20.19.0 || >=22.12.0}
-    cpu: [arm64]
-    os: [linux]
-
-<<<<<<< HEAD
-  '@rolldown/binding-linux-arm64-musl@1.0.0-beta.37':
-    resolution: {integrity: sha512-z8Aa5Kar5mhh0RVZEL+zKJwNz1cgcDISmwUMcTk0w986T8JZJOJCfJ/u9e8pqUTIJjxdM8SZq9/24nMgMlx5ng==}
-    engines: {node: ^20.19.0 || >=22.12.0}
-    cpu: [arm64]
-    os: [linux]
-
-  '@rolldown/binding-linux-x64-gnu@1.0.0-beta.36':
-    resolution: {integrity: sha512-wUdZljtx9W1V9KlnmwPgF0o2ZPFq2zffr/q+wM+GUrSFIJNmP9w0zgyl1coCt1ESnNyYYyJh8T1bqvx8+16SqA==}
-=======
   '@rolldown/binding-linux-x64-gnu@1.0.0-beta.44':
     resolution: {integrity: sha512-rd1LzbpXQuR8MTG43JB9VyXDjG7ogSJbIkBpZEHJ8oMKzL6j47kQT5BpIXrg3b5UVygW9QCI2fpFdMocT5Kudg==}
->>>>>>> 9c8a7801
     engines: {node: ^20.19.0 || >=22.12.0}
     cpu: [x64]
     os: [linux]
 
-<<<<<<< HEAD
-  '@rolldown/binding-linux-x64-gnu@1.0.0-beta.37':
-    resolution: {integrity: sha512-e+fNseKhfE/socjOw6VrQcXrbNKfi2V/KZ+ssuLnmeaYNGuJWqPhvML56oYhGb3IgROEEc61lzr3Riy5BIqoMA==}
+  '@rolldown/binding-linux-x64-musl@1.0.0-beta.44':
+    resolution: {integrity: sha512-qI2IiPqmPRW25exXkuQr3TlweCDc05YvvbSDRPCuPsWkwb70dTiSoXn8iFxT4PWqTi71wWHg1Wyta9PlVhX5VA==}
     engines: {node: ^20.19.0 || >=22.12.0}
     cpu: [x64]
     os: [linux]
 
-  '@rolldown/binding-linux-x64-musl@1.0.0-beta.36':
-    resolution: {integrity: sha512-Up56sJMDSKYi92/28lq9xB2wonuCwVnqBzjRnKmQauZJ5QOor9h1RtcMeCzSxg4ReMsNvrdYomBogewcZgKEww==}
-=======
-  '@rolldown/binding-linux-x64-musl@1.0.0-beta.44':
-    resolution: {integrity: sha512-qI2IiPqmPRW25exXkuQr3TlweCDc05YvvbSDRPCuPsWkwb70dTiSoXn8iFxT4PWqTi71wWHg1Wyta9PlVhX5VA==}
->>>>>>> 9c8a7801
-    engines: {node: ^20.19.0 || >=22.12.0}
-    cpu: [x64]
-    os: [linux]
-
-<<<<<<< HEAD
-  '@rolldown/binding-linux-x64-musl@1.0.0-beta.37':
-    resolution: {integrity: sha512-dPZfB396PMIasd19X0ikpdCvjK/7SaJFO8y5/TxnozJEy70vOf4GESe/oKcsJPav/MSTWBYsHjJSO6vX0oAW8g==}
-    engines: {node: ^20.19.0 || >=22.12.0}
-    cpu: [x64]
-    os: [linux]
-
-  '@rolldown/binding-openharmony-arm64@1.0.0-beta.36':
-    resolution: {integrity: sha512-qX3covX7EX00yrgQl3oi8GuRTS1XFe+YHm+sGsxQvPok+r7Ct2eDFpLmmw7wajZ2SuvAJYSo/9BXLSCGR0ve2w==}
-=======
   '@rolldown/binding-openharmony-arm64@1.0.0-beta.44':
     resolution: {integrity: sha512-+vHvEc1pL5iJRFlldLC8mjm6P4Qciyfh2bh5ZI6yxDQKbYhCHRKNURaKz1mFcwxhVL5YMYsLyaqM3qizVif9MQ==}
->>>>>>> 9c8a7801
     engines: {node: ^20.19.0 || >=22.12.0}
     cpu: [arm64]
     os: [openharmony]
 
-<<<<<<< HEAD
-  '@rolldown/binding-openharmony-arm64@1.0.0-beta.37':
-    resolution: {integrity: sha512-rFjLXoHpRqxJqkSBXHuyt6bhyiIFnvLD9X2iPmCYlfpEkdTbrY1AXg4ZbF8UMO5LM7DAAZm/7vPYPO1TKTA7Sg==}
-    engines: {node: ^20.19.0 || >=22.12.0}
-    cpu: [arm64]
-    os: [openharmony]
-
-  '@rolldown/binding-wasm32-wasi@1.0.0-beta.36':
-    resolution: {integrity: sha512-phFsiR97/nbQEtyo5GTPX4h/Ootz0Pdd7P7+gTmkiashePwPUik5aoMAluvzY1tTUAfhdrFR2Y8WiWbnxnsSrQ==}
-    engines: {node: '>=14.0.0'}
-    cpu: [wasm32]
-
-  '@rolldown/binding-wasm32-wasi@1.0.0-beta.37':
-    resolution: {integrity: sha512-oQAe3lMaBGX6q0GSic0l3Obmd6/rX8R6eHLnRC8kyy/CvPLiCMV82MPGT8fxpPTo/ULFGrupSu2nV1zmOFBt/w==}
-    engines: {node: '>=14.0.0'}
-    cpu: [wasm32]
-
-  '@rolldown/binding-win32-arm64-msvc@1.0.0-beta.36':
-    resolution: {integrity: sha512-dvvByfl7TRVhD9zY/VJ94hOVJmpN8Cfxl/A77yJ/oKV67IPEXx9hRUIhuL/V9eJ0RphNbLo4VKxdVuZ+wzEWTA==}
-=======
   '@rolldown/binding-wasm32-wasi@1.0.0-beta.44':
     resolution: {integrity: sha512-XSgLxRrtFj6RpTeMYmmQDAwHjKseYGKUn5LPiIdW4Cq+f5SBSStL2ToBDxkbdxKPEbCZptnLPQ/nfKcAxrC8Xg==}
     engines: {node: '>=14.0.0'}
@@ -3177,41 +3058,18 @@
 
   '@rolldown/binding-win32-arm64-msvc@1.0.0-beta.44':
     resolution: {integrity: sha512-cF1LJdDIX02cJrFrX3wwQ6IzFM7I74BYeKFkzdcIA4QZ0+2WA7/NsKIgjvrunupepWb1Y6PFWdRlHSaz5AW1Wg==}
->>>>>>> 9c8a7801
     engines: {node: ^20.19.0 || >=22.12.0}
     cpu: [arm64]
     os: [win32]
 
-<<<<<<< HEAD
-  '@rolldown/binding-win32-arm64-msvc@1.0.0-beta.37':
-    resolution: {integrity: sha512-ucO6CiZhpkNRiVAk7ybvA9pZaMreCtfHej3BtJcBL5S3aYmp4h0g6TvaXLD5YRJx5sXobp/9A//xU4wPMul3Bg==}
-    engines: {node: ^20.19.0 || >=22.12.0}
-    cpu: [arm64]
-    os: [win32]
-
-  '@rolldown/binding-win32-ia32-msvc@1.0.0-beta.36':
-    resolution: {integrity: sha512-n7odfY4zatppNGY/EE8wE8B78wIxlQzBaY7Ycyjun+HvYu4dJgz8A4JCKHhyYYoEA8+VXO167Or4EJ9SyBLNnw==}
-=======
   '@rolldown/binding-win32-ia32-msvc@1.0.0-beta.44':
     resolution: {integrity: sha512-5uaJonDafhHiMn+iEh7qUp3QQ4Gihv3lEOxKfN8Vwadpy0e+5o28DWI42DpJ9YBYMrVy4JOWJ/3etB/sptpUwA==}
->>>>>>> 9c8a7801
     engines: {node: ^20.19.0 || >=22.12.0}
     cpu: [ia32]
     os: [win32]
 
-<<<<<<< HEAD
-  '@rolldown/binding-win32-ia32-msvc@1.0.0-beta.37':
-    resolution: {integrity: sha512-Ya9DBWJe1EGHwil7ielI8CdE0ELCg6KyDvDQqIFllnTJEYJ1Rb74DK6mvlZo273qz6Mw8WrMm26urfDeZhCc3Q==}
-    engines: {node: ^20.19.0 || >=22.12.0}
-    cpu: [ia32]
-    os: [win32]
-
-  '@rolldown/binding-win32-x64-msvc@1.0.0-beta.36':
-    resolution: {integrity: sha512-ik9dlOa/bhRk+8NmbqCEZm9BBPy5UfSOg/Y6cAQac29Aw2/uoyoBbFUBFUKMsvfLg8F0dNxUOsT3IcVlfOJu0g==}
-=======
   '@rolldown/binding-win32-x64-msvc@1.0.0-beta.44':
     resolution: {integrity: sha512-vsqhWAFJkkmgfBN/lkLCWTXF1PuPhMjfnAyru48KvF7mVh2+K7WkKYHezF3Fjz4X/mPScOcIv+g6cf6wnI6eWg==}
->>>>>>> 9c8a7801
     engines: {node: ^20.19.0 || >=22.12.0}
     cpu: [x64]
     os: [win32]
@@ -3225,16 +3083,8 @@
   '@rolldown/pluginutils@1.0.0-beta.29':
     resolution: {integrity: sha512-NIJgOsMjbxAXvoGq/X0gD7VPMQ8j9g0BiDaNjVNVjvl+iKXxL3Jre0v31RmBYeLEmkbj2s02v8vFTbUXi5XS2Q==}
 
-<<<<<<< HEAD
-  '@rolldown/pluginutils@1.0.0-beta.34':
-    resolution: {integrity: sha512-LyAREkZHP5pMom7c24meKmJCdhf2hEyvam2q0unr3or9ydwDL+DJ8chTF6Av/RFPb3rH8UFBdMzO5MxTZW97oA==}
-
-  '@rolldown/pluginutils@1.0.0-beta.36':
-    resolution: {integrity: sha512-qa+gfzhv0/Xv52zZInENLu6JbsnSjSExD7kTaNm7Qn5LUIH6IQb7l9pB+NrsU5/Bvt9aqcBTdRGc7x1DYMTiqQ==}
-=======
   '@rolldown/pluginutils@1.0.0-beta.44':
     resolution: {integrity: sha512-g6eW7Zwnr2c5RADIoqziHoVs6b3W5QTQ4+qbpfjbkMJ9x+8Og211VW/oot2dj9dVwaK/UyC6Yo+02gV+wWQVNg==}
->>>>>>> 9c8a7801
 
   '@rolldown/pluginutils@1.0.0-beta.37':
     resolution: {integrity: sha512-0taU1HpxFzrukvWIhLRI4YssJX2wOW5q1MxPXWztltsQ13TE51/larZIwhFdpyk7+K43TH7x6GJ8oEqAo+vDbA==}
@@ -6546,17 +6396,8 @@
     peerDependencies:
       react: ^19.2.0
 
-<<<<<<< HEAD
-  react-refresh@0.17.0:
-    resolution: {integrity: sha512-z6F7K9bV85EfseRCp2bzrpyQ0Gkw1uLoCel9XBVWPg/TjRj94SkJzUTGfOa4bs7iJvBWtQG0Wq7wnI0syw3EBQ==}
-    engines: {node: '>=0.10.0'}
-
-  react@19.1.1:
-    resolution: {integrity: sha512-w8nqGImo45dmMIfljjMwOGtbmC/mk4CMYhWIicdSflH91J9TyCyczcPFXJzrZ/ZXcgGRFeP6BU0BEJTw6tZdfQ==}
-=======
   react@19.2.0:
     resolution: {integrity: sha512-tmbWg6W31tQLeB5cdIBOicJDJRR2KzXsV7uSK9iNfLWQ5bIZfxuPEHp7M8wiHyHnn0DD1i7w3Zmin0FtkrwoCQ==}
->>>>>>> 9c8a7801
     engines: {node: '>=0.10.0'}
 
   read-cache@1.0.0:
@@ -8870,66 +8711,6 @@
   '@rolldown/binding-android-arm64@1.0.0-beta.44':
     optional: true
 
-<<<<<<< HEAD
-  '@rolldown/binding-android-arm64@1.0.0-beta.37':
-    optional: true
-
-  '@rolldown/binding-darwin-arm64@1.0.0-beta.36':
-    optional: true
-
-  '@rolldown/binding-darwin-arm64@1.0.0-beta.37':
-    optional: true
-
-  '@rolldown/binding-darwin-x64@1.0.0-beta.36':
-    optional: true
-
-  '@rolldown/binding-darwin-x64@1.0.0-beta.37':
-    optional: true
-
-  '@rolldown/binding-freebsd-x64@1.0.0-beta.36':
-    optional: true
-
-  '@rolldown/binding-freebsd-x64@1.0.0-beta.37':
-    optional: true
-
-  '@rolldown/binding-linux-arm-gnueabihf@1.0.0-beta.36':
-    optional: true
-
-  '@rolldown/binding-linux-arm-gnueabihf@1.0.0-beta.37':
-    optional: true
-
-  '@rolldown/binding-linux-arm64-gnu@1.0.0-beta.36':
-    optional: true
-
-  '@rolldown/binding-linux-arm64-gnu@1.0.0-beta.37':
-    optional: true
-
-  '@rolldown/binding-linux-arm64-musl@1.0.0-beta.36':
-    optional: true
-
-  '@rolldown/binding-linux-arm64-musl@1.0.0-beta.37':
-    optional: true
-
-  '@rolldown/binding-linux-x64-gnu@1.0.0-beta.36':
-    optional: true
-
-  '@rolldown/binding-linux-x64-gnu@1.0.0-beta.37':
-    optional: true
-
-  '@rolldown/binding-linux-x64-musl@1.0.0-beta.36':
-    optional: true
-
-  '@rolldown/binding-linux-x64-musl@1.0.0-beta.37':
-    optional: true
-
-  '@rolldown/binding-openharmony-arm64@1.0.0-beta.36':
-    optional: true
-
-  '@rolldown/binding-openharmony-arm64@1.0.0-beta.37':
-    optional: true
-
-  '@rolldown/binding-wasm32-wasi@1.0.0-beta.36':
-=======
   '@rolldown/binding-darwin-arm64@1.0.0-beta.44':
     optional: true
 
@@ -8958,31 +8739,10 @@
     optional: true
 
   '@rolldown/binding-wasm32-wasi@1.0.0-beta.44':
->>>>>>> 9c8a7801
     dependencies:
       '@napi-rs/wasm-runtime': 1.0.7
     optional: true
 
-<<<<<<< HEAD
-  '@rolldown/binding-wasm32-wasi@1.0.0-beta.37':
-    dependencies:
-      '@napi-rs/wasm-runtime': 1.0.3
-    optional: true
-
-  '@rolldown/binding-win32-arm64-msvc@1.0.0-beta.36':
-    optional: true
-
-  '@rolldown/binding-win32-arm64-msvc@1.0.0-beta.37':
-    optional: true
-
-  '@rolldown/binding-win32-ia32-msvc@1.0.0-beta.36':
-    optional: true
-
-  '@rolldown/binding-win32-ia32-msvc@1.0.0-beta.37':
-    optional: true
-
-  '@rolldown/binding-win32-x64-msvc@1.0.0-beta.36':
-=======
   '@rolldown/binding-win32-arm64-msvc@1.0.0-beta.44':
     optional: true
 
@@ -8990,7 +8750,6 @@
     optional: true
 
   '@rolldown/binding-win32-x64-msvc@1.0.0-beta.44':
->>>>>>> 9c8a7801
     optional: true
 
   '@rolldown/binding-win32-x64-msvc@1.0.0-beta.37':
@@ -8998,13 +8757,7 @@
 
   '@rolldown/pluginutils@1.0.0-beta.29': {}
 
-<<<<<<< HEAD
-  '@rolldown/pluginutils@1.0.0-beta.34': {}
-
-  '@rolldown/pluginutils@1.0.0-beta.36': {}
-=======
   '@rolldown/pluginutils@1.0.0-beta.44': {}
->>>>>>> 9c8a7801
 
   '@rolldown/pluginutils@1.0.0-beta.37': {}
 
@@ -9434,28 +9187,7 @@
     dependencies:
       '@types/node': 22.18.11
 
-<<<<<<< HEAD
-  '@typescript-eslint/eslint-plugin@8.42.0(@typescript-eslint/parser@8.42.0(eslint@9.35.0(jiti@2.5.1))(typescript@5.8.3))(eslint@9.35.0(jiti@2.5.1))(typescript@5.8.3)':
-    dependencies:
-      '@eslint-community/regexpp': 4.12.1
-      '@typescript-eslint/parser': 8.42.0(eslint@9.35.0(jiti@2.5.1))(typescript@5.8.3)
-      '@typescript-eslint/scope-manager': 8.42.0
-      '@typescript-eslint/type-utils': 8.42.0(eslint@9.35.0(jiti@2.5.1))(typescript@5.8.3)
-      '@typescript-eslint/utils': 8.42.0(eslint@9.35.0(jiti@2.5.1))(typescript@5.8.3)
-      '@typescript-eslint/visitor-keys': 8.42.0
-      eslint: 9.35.0(jiti@2.5.1)
-      graphemer: 1.4.0
-      ignore: 7.0.4
-      natural-compare: 1.4.0
-      ts-api-utils: 2.1.0(typescript@5.8.3)
-      typescript: 5.8.3
-    transitivePeerDependencies:
-      - supports-color
-
-  '@typescript-eslint/eslint-plugin@8.42.0(@typescript-eslint/parser@8.42.0(eslint@9.35.0(jiti@2.5.1))(typescript@5.9.2))(eslint@9.35.0(jiti@2.5.1))(typescript@5.9.2)':
-=======
   '@typescript-eslint/eslint-plugin@8.46.1(@typescript-eslint/parser@8.46.1(eslint@9.38.0(jiti@2.6.1))(typescript@5.9.2))(eslint@9.38.0(jiti@2.6.1))(typescript@5.9.2)':
->>>>>>> 9c8a7801
     dependencies:
       '@eslint-community/regexpp': 4.12.1
       '@typescript-eslint/parser': 8.46.1(eslint@9.38.0(jiti@2.6.1))(typescript@5.9.2)
@@ -9472,23 +9204,7 @@
     transitivePeerDependencies:
       - supports-color
 
-<<<<<<< HEAD
-  '@typescript-eslint/parser@8.42.0(eslint@9.35.0(jiti@2.5.1))(typescript@5.8.3)':
-    dependencies:
-      '@typescript-eslint/scope-manager': 8.42.0
-      '@typescript-eslint/types': 8.42.0
-      '@typescript-eslint/typescript-estree': 8.42.0(typescript@5.8.3)
-      '@typescript-eslint/visitor-keys': 8.42.0
-      debug: 4.4.1
-      eslint: 9.35.0(jiti@2.5.1)
-      typescript: 5.8.3
-    transitivePeerDependencies:
-      - supports-color
-
-  '@typescript-eslint/parser@8.42.0(eslint@9.35.0(jiti@2.5.1))(typescript@5.9.2)':
-=======
   '@typescript-eslint/parser@8.46.1(eslint@9.38.0(jiti@2.6.1))(typescript@5.9.2)':
->>>>>>> 9c8a7801
     dependencies:
       '@typescript-eslint/scope-manager': 8.46.1
       '@typescript-eslint/types': 8.46.1
@@ -9500,20 +9216,7 @@
     transitivePeerDependencies:
       - supports-color
 
-<<<<<<< HEAD
-  '@typescript-eslint/project-service@8.42.0(typescript@5.8.3)':
-    dependencies:
-      '@typescript-eslint/tsconfig-utils': 8.42.0(typescript@5.8.3)
-      '@typescript-eslint/types': 8.42.0
-      debug: 4.4.1
-      typescript: 5.8.3
-    transitivePeerDependencies:
-      - supports-color
-
-  '@typescript-eslint/project-service@8.42.0(typescript@5.9.2)':
-=======
   '@typescript-eslint/project-service@8.46.1(typescript@5.9.2)':
->>>>>>> 9c8a7801
     dependencies:
       '@typescript-eslint/tsconfig-utils': 8.46.1(typescript@5.9.2)
       '@typescript-eslint/types': 8.46.1
@@ -9527,35 +9230,11 @@
       '@typescript-eslint/types': 8.46.1
       '@typescript-eslint/visitor-keys': 8.46.1
 
-<<<<<<< HEAD
-  '@typescript-eslint/tsconfig-utils@8.42.0(typescript@5.8.3)':
-    dependencies:
-      typescript: 5.8.3
-
-  '@typescript-eslint/tsconfig-utils@8.42.0(typescript@5.9.2)':
+  '@typescript-eslint/tsconfig-utils@8.46.1(typescript@5.9.2)':
     dependencies:
       typescript: 5.9.2
 
-  '@typescript-eslint/type-utils@8.42.0(eslint@9.35.0(jiti@2.5.1))(typescript@5.8.3)':
-    dependencies:
-      '@typescript-eslint/types': 8.42.0
-      '@typescript-eslint/typescript-estree': 8.42.0(typescript@5.8.3)
-      '@typescript-eslint/utils': 8.42.0(eslint@9.35.0(jiti@2.5.1))(typescript@5.8.3)
-      debug: 4.4.1
-      eslint: 9.35.0(jiti@2.5.1)
-      ts-api-utils: 2.1.0(typescript@5.8.3)
-      typescript: 5.8.3
-    transitivePeerDependencies:
-      - supports-color
-
-  '@typescript-eslint/type-utils@8.42.0(eslint@9.35.0(jiti@2.5.1))(typescript@5.9.2)':
-=======
-  '@typescript-eslint/tsconfig-utils@8.46.1(typescript@5.9.2)':
-    dependencies:
-      typescript: 5.9.2
-
   '@typescript-eslint/type-utils@8.46.1(eslint@9.38.0(jiti@2.6.1))(typescript@5.9.2)':
->>>>>>> 9c8a7801
     dependencies:
       '@typescript-eslint/types': 8.46.1
       '@typescript-eslint/typescript-estree': 8.46.1(typescript@5.9.2)
@@ -9569,27 +9248,7 @@
 
   '@typescript-eslint/types@8.46.1': {}
 
-<<<<<<< HEAD
-  '@typescript-eslint/typescript-estree@8.42.0(typescript@5.8.3)':
-    dependencies:
-      '@typescript-eslint/project-service': 8.42.0(typescript@5.8.3)
-      '@typescript-eslint/tsconfig-utils': 8.42.0(typescript@5.8.3)
-      '@typescript-eslint/types': 8.42.0
-      '@typescript-eslint/visitor-keys': 8.42.0
-      debug: 4.4.1
-      fast-glob: 3.3.3
-      is-glob: 4.0.3
-      minimatch: 9.0.5
-      semver: 7.7.2
-      ts-api-utils: 2.1.0(typescript@5.8.3)
-      typescript: 5.8.3
-    transitivePeerDependencies:
-      - supports-color
-
-  '@typescript-eslint/typescript-estree@8.42.0(typescript@5.9.2)':
-=======
   '@typescript-eslint/typescript-estree@8.46.1(typescript@5.9.2)':
->>>>>>> 9c8a7801
     dependencies:
       '@typescript-eslint/project-service': 8.46.1(typescript@5.9.2)
       '@typescript-eslint/tsconfig-utils': 8.46.1(typescript@5.9.2)
@@ -9605,22 +9264,7 @@
     transitivePeerDependencies:
       - supports-color
 
-<<<<<<< HEAD
-  '@typescript-eslint/utils@8.42.0(eslint@9.35.0(jiti@2.5.1))(typescript@5.8.3)':
-    dependencies:
-      '@eslint-community/eslint-utils': 4.7.0(eslint@9.35.0(jiti@2.5.1))
-      '@typescript-eslint/scope-manager': 8.42.0
-      '@typescript-eslint/types': 8.42.0
-      '@typescript-eslint/typescript-estree': 8.42.0(typescript@5.8.3)
-      eslint: 9.35.0(jiti@2.5.1)
-      typescript: 5.8.3
-    transitivePeerDependencies:
-      - supports-color
-
-  '@typescript-eslint/utils@8.42.0(eslint@9.35.0(jiti@2.5.1))(typescript@5.9.2)':
-=======
   '@typescript-eslint/utils@8.46.1(eslint@9.38.0(jiti@2.6.1))(typescript@5.9.2)':
->>>>>>> 9c8a7801
     dependencies:
       '@eslint-community/eslint-utils': 4.8.0(eslint@9.38.0(jiti@2.6.1))
       '@typescript-eslint/scope-manager': 8.46.1
@@ -9725,23 +9369,7 @@
     transitivePeerDependencies:
       - supports-color
 
-<<<<<<< HEAD
-  '@vitejs/plugin-react@5.0.2(vite@packages+vite)':
-    dependencies:
-      '@babel/core': 7.28.4
-      '@babel/plugin-transform-react-jsx-self': 7.27.1(@babel/core@7.28.4)
-      '@babel/plugin-transform-react-jsx-source': 7.27.1(@babel/core@7.28.4)
-      '@rolldown/pluginutils': 1.0.0-beta.34
-      '@types/babel__core': 7.20.5
-      react-refresh: 0.17.0
-      vite: link:packages/vite
-    transitivePeerDependencies:
-      - supports-color
-
-  '@vitejs/plugin-vue@6.0.1(vite@packages+vite)(vue@3.5.21(typescript@5.9.2))':
-=======
   '@vitejs/plugin-vue@6.0.1(vite@packages+vite)(vue@3.5.22(typescript@5.9.2))':
->>>>>>> 9c8a7801
     dependencies:
       '@rolldown/pluginutils': 1.0.0-beta.29
       vite: link:packages/vite
@@ -10856,19 +10484,7 @@
     transitivePeerDependencies:
       - typescript
 
-<<<<<<< HEAD
-  eslint-plugin-react-hooks@5.2.0(eslint@9.35.0(jiti@2.5.1)):
-    dependencies:
-      eslint: 9.35.0(jiti@2.5.1)
-
-  eslint-plugin-react-refresh@0.4.20(eslint@9.35.0(jiti@2.5.1)):
-    dependencies:
-      eslint: 9.35.0(jiti@2.5.1)
-
-  eslint-plugin-regexp@2.10.0(eslint@9.35.0(jiti@2.5.1)):
-=======
   eslint-plugin-regexp@2.10.0(eslint@9.38.0(jiti@2.6.1)):
->>>>>>> 9c8a7801
     dependencies:
       '@eslint-community/eslint-utils': 4.8.0(eslint@9.38.0(jiti@2.6.1))
       '@eslint-community/regexpp': 4.12.1
@@ -12533,13 +12149,7 @@
       react: 19.2.0
       scheduler: 0.27.0
 
-<<<<<<< HEAD
-  react-refresh@0.17.0: {}
-
-  react@19.1.1: {}
-=======
   react@19.2.0: {}
->>>>>>> 9c8a7801
 
   read-cache@1.0.0:
     dependencies:
@@ -12649,11 +12259,7 @@
 
   rfdc@1.4.1: {}
 
-<<<<<<< HEAD
-  rolldown-plugin-dts@0.15.10(rolldown@1.0.0-beta.37)(typescript@5.9.2)(vue-tsc@3.0.6(typescript@5.9.2)):
-=======
   rolldown-plugin-dts@0.16.12(rolldown@1.0.0-beta.44)(typescript@5.9.2)(vue-tsc@3.1.1(typescript@5.9.2)):
->>>>>>> 9c8a7801
     dependencies:
       '@babel/generator': 7.28.3
       '@babel/parser': 7.28.4
@@ -12662,14 +12268,9 @@
       birpc: 2.6.1
       debug: 4.4.3
       dts-resolver: 2.1.2
-<<<<<<< HEAD
-      get-tsconfig: 4.10.1
-      rolldown: 1.0.0-beta.37
-=======
       get-tsconfig: 4.12.0
       magic-string: 0.30.19
       rolldown: 1.0.0-beta.44
->>>>>>> 9c8a7801
     optionalDependencies:
       typescript: 5.9.2
       vue-tsc: 3.1.1(typescript@5.9.2)
@@ -13330,15 +12931,9 @@
       diff: 8.0.2
       empathic: 2.0.0
       hookable: 5.5.3
-<<<<<<< HEAD
-      rolldown: 1.0.0-beta.37
-      rolldown-plugin-dts: 0.15.10(rolldown@1.0.0-beta.37)(typescript@5.9.2)(vue-tsc@3.0.6(typescript@5.9.2))
-      semver: 7.7.2
-=======
       rolldown: 1.0.0-beta.44
       rolldown-plugin-dts: 0.16.12(rolldown@1.0.0-beta.44)(typescript@5.9.2)(vue-tsc@3.1.1(typescript@5.9.2))
       semver: 7.7.3
->>>>>>> 9c8a7801
       tinyexec: 1.0.1
       tinyglobby: 0.2.15
       tree-kill: 1.2.2
@@ -13393,22 +12988,7 @@
 
   type@2.7.3: {}
 
-<<<<<<< HEAD
-  typescript-eslint@8.42.0(eslint@9.35.0(jiti@2.5.1))(typescript@5.8.3):
-    dependencies:
-      '@typescript-eslint/eslint-plugin': 8.42.0(@typescript-eslint/parser@8.42.0(eslint@9.35.0(jiti@2.5.1))(typescript@5.8.3))(eslint@9.35.0(jiti@2.5.1))(typescript@5.8.3)
-      '@typescript-eslint/parser': 8.42.0(eslint@9.35.0(jiti@2.5.1))(typescript@5.8.3)
-      '@typescript-eslint/typescript-estree': 8.42.0(typescript@5.8.3)
-      '@typescript-eslint/utils': 8.42.0(eslint@9.35.0(jiti@2.5.1))(typescript@5.8.3)
-      eslint: 9.35.0(jiti@2.5.1)
-      typescript: 5.8.3
-    transitivePeerDependencies:
-      - supports-color
-
-  typescript-eslint@8.42.0(eslint@9.35.0(jiti@2.5.1))(typescript@5.9.2):
-=======
   typescript-eslint@8.46.1(eslint@9.38.0(jiti@2.6.1))(typescript@5.9.2):
->>>>>>> 9c8a7801
     dependencies:
       '@typescript-eslint/eslint-plugin': 8.46.1(@typescript-eslint/parser@8.46.1(eslint@9.38.0(jiti@2.6.1))(typescript@5.9.2))(eslint@9.38.0(jiti@2.6.1))(typescript@5.9.2)
       '@typescript-eslint/parser': 8.46.1(eslint@9.38.0(jiti@2.6.1))(typescript@5.9.2)
