lockfileVersion: '9.0'

settings:
  autoInstallPeers: false
  excludeLinksFromLockfile: false

overrides:
  rolldown: ^1.0.0-beta.43
  vite: workspace:*

packageExtensionsChecksum: sha256-BLDZCgUIohvBXMHo3XFOlGLzGXRyK3sDU0nMBRk9APY=

patchedDependencies:
  chokidar@3.6.0:
    hash: 8a4f9e2b397e6034b91a0508faae3cecb97f222313faa129d7cb0eb71e9d0e84
    path: patches/chokidar@3.6.0.patch
  dotenv-expand@12.0.3:
    hash: 49330a663821151418e003e822a82a6a61d2f0f8a6e3cab00c1c94815a112889
    path: patches/dotenv-expand@12.0.3.patch
  sirv@3.0.2:
    hash: c07c56eb72faea34341d465cde2314e89db472106ed378181e3447893af6bf95
    path: patches/sirv@3.0.2.patch

importers:

  .:
    devDependencies:
      '@eslint/js':
        specifier: ^9.37.0
        version: 9.37.0
      '@type-challenges/utils':
        specifier: ^0.1.1
        version: 0.1.1
      '@types/babel__core':
        specifier: ^7.20.5
        version: 7.20.5
      '@types/babel__preset-env':
        specifier: ^7.10.0
        version: 7.10.0
      '@types/convert-source-map':
        specifier: ^2.0.3
        version: 2.0.3
      '@types/cross-spawn':
        specifier: ^6.0.6
        version: 6.0.6
      '@types/debug':
        specifier: ^4.1.12
        version: 4.1.12
      '@types/estree':
        specifier: ^1.0.8
        version: 1.0.8
      '@types/etag':
        specifier: ^1.8.4
        version: 1.8.4
      '@types/less':
        specifier: ^3.0.8
        version: 3.0.8
      '@types/node':
        specifier: ^22.18.10
        version: 22.18.10
      '@types/picomatch':
        specifier: ^4.0.2
        version: 4.0.2
      '@types/stylus':
        specifier: ^0.48.43
        version: 0.48.43
      '@types/ws':
        specifier: ^8.18.1
        version: 8.18.1
      '@vitejs/release-scripts':
        specifier: ^1.6.0
        version: 1.6.0(conventional-commits-filter@5.0.0)
      eslint:
        specifier: ^9.37.0
        version: 9.37.0(jiti@2.6.1)
      eslint-plugin-import-x:
        specifier: ^4.16.1
        version: 4.16.1(@typescript-eslint/utils@8.46.1(eslint@9.37.0(jiti@2.6.1))(typescript@5.9.2))(eslint@9.37.0(jiti@2.6.1))
      eslint-plugin-n:
        specifier: ^17.23.1
        version: 17.23.1(eslint@9.37.0(jiti@2.6.1))(typescript@5.9.2)
      eslint-plugin-regexp:
        specifier: ^2.10.0
        version: 2.10.0(eslint@9.37.0(jiti@2.6.1))
      execa:
        specifier: ^9.6.0
        version: 9.6.0
      globals:
        specifier: ^16.4.0
        version: 16.4.0
      lint-staged:
        specifier: ^16.2.4
        version: 16.2.4
      picocolors:
        specifier: ^1.1.1
        version: 1.1.1
      playwright-chromium:
        specifier: ^1.56.0
        version: 1.56.0
      prettier:
        specifier: 3.6.2
        version: 3.6.2
      rolldown:
        specifier: ^1.0.0-beta.43
        version: 1.0.0-beta.43
      rollup:
        specifier: ^4.43.0
        version: 4.43.0
      simple-git-hooks:
        specifier: ^2.13.1
        version: 2.13.1
      tsx:
        specifier: ^4.20.6
        version: 4.20.6
      typescript:
        specifier: ~5.9.2
        version: 5.9.2
      typescript-eslint:
        specifier: ^8.46.1
        version: 8.46.1(eslint@9.37.0(jiti@2.6.1))(typescript@5.9.2)
      vite:
        specifier: workspace:*
        version: link:packages/vite
      vitest:
        specifier: ^3.2.4
        version: 3.2.4(@types/debug@4.1.12)(@types/node@22.18.10)

  docs:
    devDependencies:
      '@shikijs/vitepress-twoslash':
        specifier: ^3.13.0
        version: 3.13.0(typescript@5.9.2)
      '@types/express':
        specifier: ^5.0.3
        version: 5.0.3
      feed:
        specifier: ^5.1.0
        version: 5.1.0
      gsap:
        specifier: ^3.13.0
        version: 3.13.0
      markdown-it-image-size:
        specifier: ^15.0.1
        version: 15.0.1(markdown-it@14.1.0)
      vitepress:
        specifier: ^2.0.0-alpha.12
        version: 2.0.0-alpha.12(axios@1.12.2)(postcss@8.5.6)(typescript@5.9.2)
      vitepress-plugin-group-icons:
        specifier: ^1.6.3
        version: 1.6.3(markdown-it@14.1.0)(vite@packages+vite)
      vitepress-plugin-llms:
        specifier: ^1.8.0
        version: 1.8.0
      vue:
        specifier: ^3.5.22
        version: 3.5.22(typescript@5.9.2)
      vue-tsc:
        specifier: ^3.1.1
        version: 3.1.1(typescript@5.9.2)

  packages/create-vite:
    devDependencies:
      '@clack/prompts':
        specifier: ^0.11.0
        version: 0.11.0
      cross-spawn:
        specifier: ^7.0.6
        version: 7.0.6
      mri:
        specifier: ^1.2.0
        version: 1.2.0
      picocolors:
        specifier: ^1.1.1
        version: 1.1.1
      tsdown:
        specifier: ^0.15.7
        version: 0.15.7(publint@0.3.12)(typescript@5.9.2)(vue-tsc@3.1.1(typescript@5.9.2))

  packages/plugin-legacy:
    dependencies:
      '@babel/core':
        specifier: ^7.28.4
        version: 7.28.4
      '@babel/plugin-transform-dynamic-import':
        specifier: ^7.27.1
        version: 7.27.1(@babel/core@7.28.4)
      '@babel/plugin-transform-modules-systemjs':
        specifier: ^7.27.1
        version: 7.27.1(@babel/core@7.28.4)
      '@babel/preset-env':
        specifier: ^7.28.3
        version: 7.28.3(@babel/core@7.28.4)
      babel-plugin-polyfill-corejs3:
        specifier: ^0.13.0
        version: 0.13.0(@babel/core@7.28.4)
      babel-plugin-polyfill-regenerator:
        specifier: ^0.6.5
        version: 0.6.5(@babel/core@7.28.4)
      browserslist:
        specifier: ^4.26.3
        version: 4.26.3
      browserslist-to-esbuild:
        specifier: ^2.1.1
        version: 2.1.1(browserslist@4.26.3)
      core-js:
        specifier: ^3.46.0
        version: 3.46.0
      magic-string:
        specifier: ^0.30.19
        version: 0.30.19
      regenerator-runtime:
        specifier: ^0.14.1
        version: 0.14.1
      systemjs:
        specifier: ^6.15.1
        version: 6.15.1
    devDependencies:
      '@vitejs/plugin-legacy-for-rolldown-vite':
        specifier: https://pkg.pr.new/vitejs/rolldown-vite/@vitejs/plugin-legacy@a2594ec
        version: '@vitejs/plugin-legacy@https://pkg.pr.new/vitejs/rolldown-vite/@vitejs/plugin-legacy@a2594ec(terser@5.44.0)(vite@packages+vite)'
      acorn:
        specifier: ^8.15.0
        version: 8.15.0
      fdir:
        specifier: ^6.5.0
        version: 6.5.0(picomatch@4.0.3)
      picocolors:
        specifier: ^1.1.1
        version: 1.1.1
      tsdown:
        specifier: ^0.15.7
        version: 0.15.7(publint@0.3.12)(typescript@5.9.2)(vue-tsc@3.1.1(typescript@5.9.2))
      vite:
        specifier: workspace:*
        version: link:../vite

  packages/vite:
    dependencies:
      esbuild:
        specifier: ^0.25.0
        version: 0.25.0
      fdir:
        specifier: ^6.5.0
        version: 6.5.0(picomatch@4.0.3)
      picomatch:
        specifier: ^4.0.3
        version: 4.0.3
      postcss:
        specifier: ^8.5.6
        version: 8.5.6
      rollup:
        specifier: ^4.43.0
        version: 4.43.0
      tinyglobby:
        specifier: ^0.2.15
        version: 0.2.15
    devDependencies:
      '@babel/parser':
        specifier: ^7.28.4
        version: 7.28.4
      '@jridgewell/remapping':
        specifier: ^2.3.5
        version: 2.3.5
      '@jridgewell/trace-mapping':
        specifier: ^0.3.31
        version: 0.3.31
      '@oxc-project/types':
        specifier: 0.90.0
        version: 0.90.0
      '@polka/compression':
        specifier: ^1.0.0-next.25
        version: 1.0.0-next.25
      '@rolldown/pluginutils':
        specifier: ^1.0.0-beta.43
        version: 1.0.0-beta.43
      '@rollup/plugin-alias':
        specifier: ^5.1.1
        version: 5.1.1(rollup@4.43.0)
      '@rollup/plugin-commonjs':
        specifier: ^28.0.6
        version: 28.0.6(rollup@4.43.0)
      '@rollup/plugin-dynamic-import-vars':
        specifier: 2.1.4
        version: 2.1.4(rollup@4.43.0)
      '@rollup/pluginutils':
        specifier: ^5.3.0
        version: 5.3.0(rollup@4.43.0)
      '@types/escape-html':
        specifier: ^1.0.4
        version: 1.0.4
      '@types/pnpapi':
        specifier: ^0.0.5
        version: 0.0.5
      artichokie:
        specifier: ^0.4.2
        version: 0.4.2
      baseline-browser-mapping:
        specifier: ^2.8.16
        version: 2.8.16
      cac:
        specifier: ^6.7.14
        version: 6.7.14
      chokidar:
        specifier: ^3.6.0
        version: 3.6.0(patch_hash=8a4f9e2b397e6034b91a0508faae3cecb97f222313faa129d7cb0eb71e9d0e84)
      connect:
        specifier: ^3.7.0
        version: 3.7.0
      convert-source-map:
        specifier: ^2.0.0
        version: 2.0.0
      cors:
        specifier: ^2.8.5
        version: 2.8.5
      cross-spawn:
        specifier: ^7.0.6
        version: 7.0.6
      debug:
        specifier: ^4.4.3
        version: 4.4.3
      dotenv:
        specifier: ^17.2.3
        version: 17.2.3
      dotenv-expand:
        specifier: ^12.0.3
        version: 12.0.3(patch_hash=49330a663821151418e003e822a82a6a61d2f0f8a6e3cab00c1c94815a112889)
      es-module-lexer:
        specifier: ^1.7.0
        version: 1.7.0
      escape-html:
        specifier: ^1.0.3
        version: 1.0.3
      estree-walker:
        specifier: ^3.0.3
        version: 3.0.3
      etag:
        specifier: ^1.8.1
        version: 1.8.1
      host-validation-middleware:
        specifier: ^0.1.2
        version: 0.1.2
      http-proxy-3:
        specifier: ^1.22.0
        version: 1.22.0
      launch-editor-middleware:
        specifier: ^2.11.1
        version: 2.11.1
      lightningcss:
        specifier: ^1.30.2
        version: 1.30.2
      magic-string:
        specifier: ^0.30.19
        version: 0.30.19
      mlly:
        specifier: ^1.8.0
        version: 1.8.0
      mrmime:
        specifier: ^2.0.1
        version: 2.0.1
      nanoid:
        specifier: ^5.1.6
        version: 5.1.6
      open:
        specifier: ^10.2.0
        version: 10.2.0
      parse5:
        specifier: ^8.0.0
        version: 8.0.0
      pathe:
        specifier: ^2.0.3
        version: 2.0.3
      periscopic:
        specifier: ^4.0.2
        version: 4.0.2
      picocolors:
        specifier: ^1.1.1
        version: 1.1.1
      postcss-import:
        specifier: ^16.1.1
        version: 16.1.1(postcss@8.5.6)
      postcss-load-config:
        specifier: ^6.0.1
        version: 6.0.1(jiti@2.6.1)(postcss@8.5.6)(tsx@4.20.6)(yaml@2.8.1)
      postcss-modules:
        specifier: ^6.0.1
        version: 6.0.1(postcss@8.5.6)
      premove:
        specifier: ^4.0.0
        version: 4.0.0
      resolve.exports:
        specifier: ^2.0.3
        version: 2.0.3
      rolldown:
        specifier: ^1.0.0-beta.43
        version: 1.0.0-beta.43
      rolldown-plugin-dts:
        specifier: ^0.16.11
        version: 0.16.11(rolldown@1.0.0-beta.43)(typescript@5.9.2)(vue-tsc@3.1.1(typescript@5.9.2))
      rollup-plugin-license:
        specifier: ^3.6.0
        version: 3.6.0(picomatch@4.0.3)(rollup@4.43.0)
      sass:
        specifier: ^1.93.2
        version: 1.93.2
      sass-embedded:
        specifier: ^1.93.2
        version: 1.93.2(source-map-js@1.2.1)
      sirv:
        specifier: ^3.0.2
        version: 3.0.2(patch_hash=c07c56eb72faea34341d465cde2314e89db472106ed378181e3447893af6bf95)
      strip-literal:
        specifier: ^3.1.0
        version: 3.1.0
      terser:
        specifier: ^5.44.0
        version: 5.44.0
      tsconfck:
        specifier: ^3.1.6
        version: 3.1.6(typescript@5.9.2)
      ufo:
        specifier: ^1.6.1
        version: 1.6.1
      ws:
        specifier: ^8.18.3
        version: 8.18.3
    optionalDependencies:
      fsevents:
        specifier: ~2.3.3
        version: 2.3.3

  packages/vite/src/node/__tests__:
    dependencies:
      '@vitejs/cjs-ssr-dep':
        specifier: link:./fixtures/cjs-ssr-dep
        version: link:fixtures/cjs-ssr-dep
      '@vitejs/parent':
        specifier: link:./packages/parent
        version: link:packages/parent
      '@vitejs/test-dep-conditions':
        specifier: file:./fixtures/test-dep-conditions
        version: file:packages/vite/src/node/__tests__/fixtures/test-dep-conditions
      vue:
        specifier: ^3.5.18
        version: 3.5.22(typescript@5.9.2)

  packages/vite/src/node/__tests__/fixtures/cjs-ssr-dep: {}

  packages/vite/src/node/__tests__/fixtures/config/entry:
    dependencies:
      '@vite/test-config-plugin-module-condition':
        specifier: link:../plugin-module-condition
        version: link:../plugin-module-condition

  packages/vite/src/node/__tests__/fixtures/config/plugin-module-condition: {}

  packages/vite/src/node/__tests__/fixtures/config/siblings:
    devDependencies:
      '@types/lodash':
        specifier: ^4.17.16
        version: 4.17.16
      lodash:
        specifier: ^4.17.21
        version: 4.17.21

  packages/vite/src/node/__tests__/fixtures/file-url: {}

  packages/vite/src/node/__tests__/fixtures/test-dep-conditions: {}

  packages/vite/src/node/__tests__/fixtures/watch-rebuild-manifest: {}

  packages/vite/src/node/__tests__/packages: {}

  packages/vite/src/node/__tests__/packages/child: {}

  packages/vite/src/node/__tests__/packages/module: {}

  packages/vite/src/node/__tests__/packages/name: {}

  packages/vite/src/node/__tests__/packages/noname: {}

<<<<<<< HEAD
  packages/vite/src/node/__tests__/plugins/fixtures/license:
    dependencies:
      '@vitejs/test-dep-licence-cc0':
        specifier: file:./dep-licence-cc0
        version: file:packages/vite/src/node/__tests__/plugins/fixtures/license/dep-licence-cc0
      '@vitejs/test-dep-license-mit':
        specifier: file:./dep-license-mit
        version: file:packages/vite/src/node/__tests__/plugins/fixtures/license/dep-license-mit

  packages/vite/src/node/__tests__/plugins/fixtures/license/dep-licence-cc0: {}

  packages/vite/src/node/__tests__/plugins/fixtures/license/dep-license-mit:
    dependencies:
      '@vitejs/test-dep-nested-licence-isc':
        specifier: file:../dep-nested-license-isc
        version: '@vitejs/test-dep-nested-license-isc@file:packages/vite/src/node/__tests__/plugins/fixtures/license/dep-nested-license-isc'

  packages/vite/src/node/__tests__/plugins/fixtures/license/dep-nested-license-isc: {}
=======
  packages/vite/src/node/__tests__/packages/parent:
    dependencies:
      '@vitejs/child':
        specifier: link:../child
        version: link:../child
>>>>>>> 02eee7ac

  packages/vite/src/node/server/__tests__/fixtures/lerna/nested: {}

  packages/vite/src/node/server/__tests__/fixtures/none/nested: {}

  packages/vite/src/node/server/__tests__/fixtures/pnpm: {}

  packages/vite/src/node/server/__tests__/fixtures/pnpm/nested: {}

  packages/vite/src/node/server/__tests__/fixtures/watcher: {}

  packages/vite/src/node/server/__tests__/fixtures/yarn: {}

  packages/vite/src/node/server/__tests__/fixtures/yarn/nested: {}

  packages/vite/src/node/ssr/runtime/__tests__:
    dependencies:
      '@vitejs/cjs-external':
        specifier: link:./fixtures/cjs-external
        version: link:fixtures/cjs-external
      '@vitejs/esm-external':
        specifier: link:./fixtures/esm-external
        version: link:fixtures/esm-external
      birpc:
        specifier: ^0.2.19
        version: 0.2.19
      tinyspy:
        specifier: 2.2.0
        version: 2.2.0

  packages/vite/src/node/ssr/runtime/__tests__/fixtures/cjs-external: {}

  packages/vite/src/node/ssr/runtime/__tests__/fixtures/cyclic2: {}

  packages/vite/src/node/ssr/runtime/__tests__/fixtures/esm-external: {}

  packages/vite/src/node/ssr/runtime/__tests__/fixtures/live-binding: {}

  playground:
    devDependencies:
      convert-source-map:
        specifier: ^2.0.0
        version: 2.0.0
      css-color-names:
        specifier: ^1.0.1
        version: 1.0.1
      kill-port:
        specifier: ^1.6.1
        version: 1.6.1

  playground/alias:
    dependencies:
      '@vue/shared':
        specifier: ^3.5.22
        version: 3.5.22
      aliased-module:
        specifier: file:./dir/module
        version: '@vitejs/test-aliased-module@file:playground/alias/dir/module'
      vue:
        specifier: ^3.5.22
        version: 3.5.22(typescript@5.9.2)
    devDependencies:
      '@vitejs/test-resolve-linked':
        specifier: workspace:*
        version: link:../resolve-linked

  playground/alias/dir/module: {}

  playground/assets: {}

  playground/assets-sanitize: {}

  playground/backend-integration:
    devDependencies:
      '@tailwindcss/vite':
        specifier: ^4.1.14
        version: 4.1.14(vite@packages+vite)
      sass:
        specifier: ^1.93.2
        version: 1.93.2
      tailwindcss:
        specifier: ^4.1.14
        version: 4.1.14
      tinyglobby:
        specifier: ^0.2.15
        version: 0.2.15

  playground/build-old: {}

  playground/cli: {}

  playground/cli-module:
    devDependencies:
      url:
        specifier: ^0.11.4
        version: 0.11.4

  playground/client-reload: {}

  playground/csp: {}

  playground/css:
    devDependencies:
      '@vitejs/test-css-dep':
        specifier: link:./css-dep
        version: link:css-dep
      '@vitejs/test-css-dep-exports':
        specifier: link:./css-dep-exports
        version: link:css-dep-exports
      '@vitejs/test-css-js-dep':
        specifier: file:./css-js-dep
        version: file:playground/css/css-js-dep
      '@vitejs/test-css-proxy-dep':
        specifier: file:./css-proxy-dep
        version: file:playground/css/css-proxy-dep
      '@vitejs/test-scss-proxy-dep':
        specifier: file:./scss-proxy-dep
        version: file:playground/css/scss-proxy-dep
      less:
        specifier: ^4.4.2
        version: 4.4.2
      lightningcss:
        specifier: ^1.30.2
        version: 1.30.2
      postcss-nested:
        specifier: ^7.0.2
        version: 7.0.2(postcss@8.5.6)
      sass:
        specifier: ^1.93.2
        version: 1.93.2
      stylus:
        specifier: ^0.64.0
        version: 0.64.0
      sugarss:
        specifier: ^5.0.1
        version: 5.0.1(postcss@8.5.6)
      tinyglobby:
        specifier: ^0.2.15
        version: 0.2.15

  playground/css-codesplit: {}

  playground/css-codesplit-cjs: {}

  playground/css-dynamic-import: {}

  playground/css-lightningcss:
    devDependencies:
      lightningcss:
        specifier: ^1.30.2
        version: 1.30.2

  playground/css-lightningcss-proxy:
    devDependencies:
      express:
        specifier: ^5.1.0
        version: 5.1.0
      lightningcss:
        specifier: ^1.30.2
        version: 1.30.2

  playground/css-lightningcss-root:
    devDependencies:
      lightningcss:
        specifier: ^1.30.2
        version: 1.30.2

  playground/css-no-codesplit: {}

  playground/css-sourcemap:
    devDependencies:
      less:
        specifier: ^4.4.2
        version: 4.4.2
      lightningcss:
        specifier: ^1.30.2
        version: 1.30.2
      magic-string:
        specifier: ^0.30.19
        version: 0.30.19
      sass:
        specifier: ^1.93.2
        version: 1.93.2
      stylus:
        specifier: ^0.64.0
        version: 0.64.0
      sugarss:
        specifier: ^5.0.1
        version: 5.0.1(postcss@8.5.6)

  playground/css/css-dep: {}

  playground/css/css-dep-exports: {}

  playground/css/css-js-dep: {}

  playground/css/css-proxy-dep:
    dependencies:
      '@vitejs/test-css-proxy-dep-nested':
        specifier: file:../css-proxy-dep-nested
        version: file:playground/css/css-proxy-dep-nested

  playground/css/css-proxy-dep-nested: {}

  playground/css/pkg-dep: {}

  playground/css/postcss-caching/blue-app: {}

  playground/css/postcss-caching/green-app: {}

  playground/css/scss-proxy-dep:
    dependencies:
      '@vitejs/test-scss-proxy-dep-nested':
        specifier: file:../scss-proxy-dep-nested
        version: file:playground/css/scss-proxy-dep-nested

  playground/css/scss-proxy-dep-nested: {}

  playground/data-uri: {}

  playground/define:
    dependencies:
      '@vitejs/test-commonjs-dep':
        specifier: file:./commonjs-dep
        version: file:playground/define/commonjs-dep

  playground/define/commonjs-dep: {}

  playground/dynamic-import:
    dependencies:
      '@vitejs/test-pkg':
        specifier: file:./pkg
        version: file:playground/dynamic-import/pkg

  playground/dynamic-import-inline: {}

  playground/dynamic-import/pkg: {}

  playground/env: {}

  playground/env-nested: {}

  playground/environment-react-ssr:
    devDependencies:
      '@types/react':
        specifier: ^19.2.2
        version: 19.2.2
      '@types/react-dom':
        specifier: ^19.2.2
        version: 19.2.2(@types/react@19.2.2)
      react:
        specifier: ^19.2.0
        version: 19.2.0
      react-dom:
        specifier: ^19.2.0
        version: 19.2.0(react@19.2.0)
      react-fake-client:
        specifier: npm:react@^19.2.0
        version: react@19.2.0
      react-fake-server:
        specifier: npm:react@^19.2.0
        version: react@19.2.0

  playground/extensions:
    dependencies:
      vue:
        specifier: ^3.5.22
        version: 3.5.22(typescript@5.9.2)

  playground/external:
    dependencies:
      '@vitejs/test-dep-that-imports':
        specifier: file:./dep-that-imports
        version: file:playground/external/dep-that-imports(typescript@5.9.2)
      '@vitejs/test-dep-that-requires':
        specifier: file:./dep-that-requires
        version: file:playground/external/dep-that-requires(typescript@5.9.2)
    devDependencies:
      slash3:
        specifier: npm:slash@^3.0.0
        version: slash@3.0.0
      slash5:
        specifier: npm:slash@^5.1.0
        version: slash@5.1.0
      vite:
        specifier: workspace:*
        version: link:../../packages/vite
      vue:
        specifier: ^3.5.22
        version: 3.5.22(typescript@5.9.2)
      vue34:
        specifier: npm:vue@~3.4.38
        version: vue@3.4.38(typescript@5.9.2)

  playground/external/dep-that-imports:
    dependencies:
      slash3:
        specifier: npm:slash@^3.0.0
        version: slash@3.0.0
      slash5:
        specifier: npm:slash@^5.1.0
        version: slash@5.1.0
      vue:
        specifier: ^3.5.22
        version: 3.5.22(typescript@5.9.2)

  playground/external/dep-that-requires:
    dependencies:
      slash3:
        specifier: npm:slash@^3.0.0
        version: slash@3.0.0
      slash5:
        specifier: npm:slash@^5.1.0
        version: slash@5.1.0
      vue:
        specifier: ^3.5.22
        version: 3.5.22(typescript@5.9.2)

  playground/fs-serve:
    devDependencies:
      ws:
        specifier: ^8.18.3
        version: 8.18.3

  playground/glob-import:
    dependencies:
      '@vitejs/test-import-meta-glob-pkg':
        specifier: file:./import-meta-glob-pkg
        version: file:playground/glob-import/import-meta-glob-pkg

  playground/glob-import/import-meta-glob-pkg: {}

  playground/hmr: {}

  playground/hmr-ssr: {}

  playground/html: {}

  playground/html/side-effects: {}

  playground/import-assertion:
    dependencies:
      '@vitejs/test-import-assertion-dep':
        specifier: file:./import-assertion-dep
        version: file:playground/import-assertion/import-assertion-dep

  playground/import-assertion/import-assertion-dep: {}

  playground/js-sourcemap:
    dependencies:
      '@vitejs/test-importee-pkg':
        specifier: file:importee-pkg
        version: file:playground/js-sourcemap/importee-pkg
      magic-string:
        specifier: ^0.30.19
        version: 0.30.19

  playground/js-sourcemap/importee-pkg: {}

  playground/json:
    devDependencies:
      '@vitejs/test-json-module':
        specifier: file:./json-module
        version: file:playground/json/json-module
      '@vitejs/test-json-require':
        specifier: file:./dep-json-require
        version: '@vitejs/require@file:playground/json/dep-json-require'
      vue:
        specifier: ^3.5.22
        version: 3.5.22(typescript@5.9.2)

  playground/json/dep-json-require: {}

  playground/json/json-module: {}

  playground/legacy:
    devDependencies:
      '@vitejs/plugin-legacy':
        specifier: workspace:*
        version: link:../../packages/plugin-legacy
      express:
        specifier: ^5.1.0
        version: 5.1.0
      terser:
        specifier: ^5.44.0
        version: 5.44.0
      vite:
        specifier: workspace:*
        version: link:../../packages/vite

  playground/lib:
    devDependencies:
      sirv:
        specifier: ^3.0.2
        version: 3.0.2(patch_hash=c07c56eb72faea34341d465cde2314e89db472106ed378181e3447893af6bf95)

  playground/minify:
    dependencies:
      minified-module:
        specifier: file:./dir/module
        version: '@vitejs/test-minify@file:playground/minify/dir/module'

  playground/minify/dir/module: {}

  playground/module-graph: {}

  playground/multiple-entrypoints:
    devDependencies:
      sass:
        specifier: ^1.93.2
        version: 1.93.2

  playground/nested-deps:
    dependencies:
      '@vitejs/self-referencing':
        specifier: link:../self-referencing
        version: link:../self-referencing
      '@vitejs/test-package-a':
        specifier: link:./test-package-a
        version: link:test-package-a
      '@vitejs/test-package-b':
        specifier: link:./test-package-b
        version: link:test-package-b
      '@vitejs/test-package-c':
        specifier: link:./test-package-c
        version: link:test-package-c
      '@vitejs/test-package-d':
        specifier: link:./test-package-d
        version: link:test-package-d
      '@vitejs/test-package-e':
        specifier: link:./test-package-e
        version: link:test-package-e
      '@vitejs/test-package-f':
        specifier: link:./test-package-f
        version: link:test-package-f

  playground/nested-deps/test-package-a: {}

  playground/nested-deps/test-package-b: {}

  playground/nested-deps/test-package-c: {}

  playground/nested-deps/test-package-d:
    dependencies:
      '@vitejs/test-package-d-nested':
        specifier: link:./test-package-d-nested
        version: link:test-package-d-nested

  playground/nested-deps/test-package-d/test-package-d-nested: {}

  playground/nested-deps/test-package-e:
    dependencies:
      '@vitejs/test-package-e-excluded':
        specifier: link:./test-package-e-excluded
        version: link:test-package-e-excluded
      '@vitejs/test-package-e-included':
        specifier: link:./test-package-e-included
        version: link:test-package-e-included

  playground/nested-deps/test-package-e/test-package-e-excluded: {}

  playground/nested-deps/test-package-e/test-package-e-included:
    dependencies:
      '@vitejs/test-package-e-excluded':
        specifier: link:../test-package-e-excluded
        version: link:../test-package-e-excluded

  playground/nested-deps/test-package-f: {}

  playground/object-hooks: {}

  playground/optimize-deps:
    dependencies:
      '@vitejs/longfilename-aaaaaaaaaaaaaaaaaaaaaaaaaaaaaaaaaaaaaaaaaaaaaaaaaaaaaaaaaaaaaaaaaaaaaaaaaaaaaaaaaaaaaaaaaaaaaaaaaaaaaaaaaaaaaaaaaaaaaaaaaaaaaaaaaaaaaaaaaaaaaaaaaaaaaaaaaaaaaaaaaaaaaaaaaaaaaaaaaaaaaaaaaaaa':
        specifier: file:./longfilename
        version: file:playground/optimize-deps/longfilename
      '@vitejs/test-added-in-entries':
        specifier: file:./added-in-entries
        version: file:playground/optimize-deps/added-in-entries
      '@vitejs/test-dep-alias-using-absolute-path':
        specifier: file:./dep-alias-using-absolute-path
        version: file:playground/optimize-deps/dep-alias-using-absolute-path
      '@vitejs/test-dep-cjs-browser-field-bare':
        specifier: file:./dep-cjs-browser-field-bare
        version: file:playground/optimize-deps/dep-cjs-browser-field-bare
      '@vitejs/test-dep-cjs-compiled-from-cjs':
        specifier: file:./dep-cjs-compiled-from-cjs
        version: file:playground/optimize-deps/dep-cjs-compiled-from-cjs
      '@vitejs/test-dep-cjs-compiled-from-esm':
        specifier: file:./dep-cjs-compiled-from-esm
        version: file:playground/optimize-deps/dep-cjs-compiled-from-esm
      '@vitejs/test-dep-cjs-external-package-omit-js-suffix':
        specifier: file:./dep-cjs-external-package-omit-js-suffix
        version: file:playground/optimize-deps/dep-cjs-external-package-omit-js-suffix
      '@vitejs/test-dep-cjs-with-assets':
        specifier: file:./dep-cjs-with-assets
        version: file:playground/optimize-deps/dep-cjs-with-assets
      '@vitejs/test-dep-cjs-with-external-deps':
        specifier: file:./dep-cjs-with-external-deps
        version: file:playground/optimize-deps/dep-cjs-with-external-deps
      '@vitejs/test-dep-css-require':
        specifier: file:./dep-css-require
        version: file:playground/optimize-deps/dep-css-require
      '@vitejs/test-dep-esbuild-plugin-transform':
        specifier: file:./dep-esbuild-plugin-transform
        version: file:playground/optimize-deps/dep-esbuild-plugin-transform
      '@vitejs/test-dep-incompatible':
        specifier: file:./dep-incompatible
        version: file:playground/optimize-deps/dep-incompatible
      '@vitejs/test-dep-linked':
        specifier: link:./dep-linked
        version: link:dep-linked
      '@vitejs/test-dep-linked-include':
        specifier: link:./dep-linked-include
        version: link:dep-linked-include
      '@vitejs/test-dep-node-env':
        specifier: file:./dep-node-env
        version: file:playground/optimize-deps/dep-node-env
      '@vitejs/test-dep-non-optimized':
        specifier: file:./dep-non-optimized
        version: file:playground/optimize-deps/dep-non-optimized
      '@vitejs/test-dep-not-js':
        specifier: file:./dep-not-js
        version: file:playground/optimize-deps/dep-not-js
      '@vitejs/test-dep-optimize-exports-with-glob':
        specifier: file:./dep-optimize-exports-with-glob
        version: file:playground/optimize-deps/dep-optimize-exports-with-glob
      '@vitejs/test-dep-optimize-exports-with-root-glob':
        specifier: file:./dep-optimize-exports-with-root-glob
        version: file:playground/optimize-deps/dep-optimize-exports-with-root-glob
      '@vitejs/test-dep-optimize-with-glob':
        specifier: file:./dep-optimize-with-glob
        version: file:playground/optimize-deps/dep-optimize-with-glob
      '@vitejs/test-dep-relative-to-main':
        specifier: file:./dep-relative-to-main
        version: file:playground/optimize-deps/dep-relative-to-main
      '@vitejs/test-dep-source-map-no-sources':
        specifier: file:./dep-source-map-no-sources
        version: file:playground/optimize-deps/dep-source-map-no-sources
      '@vitejs/test-dep-with-asset-ext1.pdf':
        specifier: file:./dep-with-asset-ext/dep1
        version: file:playground/optimize-deps/dep-with-asset-ext/dep1
      '@vitejs/test-dep-with-asset-ext2.pdf':
        specifier: file:./dep-with-asset-ext/dep2
        version: file:playground/optimize-deps/dep-with-asset-ext/dep2
      '@vitejs/test-dep-with-builtin-module-cjs':
        specifier: file:./dep-with-builtin-module-cjs
        version: file:playground/optimize-deps/dep-with-builtin-module-cjs
      '@vitejs/test-dep-with-builtin-module-esm':
        specifier: file:./dep-with-builtin-module-esm
        version: file:playground/optimize-deps/dep-with-builtin-module-esm
      '@vitejs/test-dep-with-dynamic-import':
        specifier: file:./dep-with-dynamic-import
        version: file:playground/optimize-deps/dep-with-dynamic-import
      '@vitejs/test-dep-with-optional-peer-dep':
        specifier: file:./dep-with-optional-peer-dep
        version: file:playground/optimize-deps/dep-with-optional-peer-dep
      '@vitejs/test-dep-with-optional-peer-dep-cjs':
        specifier: file:./dep-with-optional-peer-dep-cjs
        version: file:playground/optimize-deps/dep-with-optional-peer-dep-cjs
      '@vitejs/test-dep-with-optional-peer-dep-submodule':
        specifier: file:./dep-with-optional-peer-dep-submodule
        version: file:playground/optimize-deps/dep-with-optional-peer-dep-submodule
      '@vitejs/test-nested-exclude':
        specifier: file:./nested-exclude
        version: file:playground/optimize-deps/nested-exclude
      '@vitejs/test-resolve-linked':
        specifier: workspace:0.0.0
        version: link:../resolve-linked
      axios:
        specifier: ^1.12.2
        version: 1.12.2
      clipboard:
        specifier: ^2.0.11
        version: 2.0.11
      lodash:
        specifier: ^4.17.21
        version: 4.17.21
      lodash-es:
        specifier: ^4.17.21
        version: 4.17.21
      lodash.clonedeep:
        specifier: ^4.5.0
        version: 4.5.0
      phoenix:
        specifier: ^1.8.1
        version: 1.8.1
      react:
        specifier: ^19.2.0
        version: 19.2.0
      react-dom:
        specifier: ^19.2.0
        version: 19.2.0(react@19.2.0)
      url:
        specifier: ^0.11.4
        version: 0.11.4
      vue:
        specifier: ^3.5.22
        version: 3.5.22(typescript@5.9.2)
      vuex:
        specifier: ^4.1.0
        version: 4.1.0(vue@3.5.22(typescript@5.9.2))

  playground/optimize-deps-no-discovery:
    dependencies:
      '@vitejs/test-dep-no-discovery':
        specifier: file:./dep-no-discovery
        version: file:playground/optimize-deps-no-discovery/dep-no-discovery
      vue:
        specifier: ^3.5.22
        version: 3.5.22(typescript@5.9.2)
      vuex:
        specifier: ^4.1.0
        version: 4.1.0(vue@3.5.22(typescript@5.9.2))

  playground/optimize-deps-no-discovery/dep-no-discovery: {}

  playground/optimize-deps/added-in-entries: {}

  playground/optimize-deps/dep-alias-using-absolute-path:
    dependencies:
      lodash:
        specifier: ^4.17.21
        version: 4.17.21

  playground/optimize-deps/dep-cjs-browser-field-bare: {}

  playground/optimize-deps/dep-cjs-compiled-from-cjs: {}

  playground/optimize-deps/dep-cjs-compiled-from-esm: {}

  playground/optimize-deps/dep-cjs-external-package-omit-js-suffix: {}

  playground/optimize-deps/dep-cjs-with-assets: {}

  playground/optimize-deps/dep-cjs-with-external-deps:
    dependencies:
      '@vitejs/test-dep-esm-external':
        specifier: file:../dep-esm-external
        version: file:playground/optimize-deps/dep-esm-external
      stream:
        specifier: file:../dep-esm-dummy-node-builtin
        version: '@vitejs/test-dep-esm-dummy-node-builtin@file:playground/optimize-deps/dep-esm-dummy-node-builtin'

  playground/optimize-deps/dep-css-require: {}

  playground/optimize-deps/dep-esbuild-plugin-transform: {}

  playground/optimize-deps/dep-esm-dummy-node-builtin: {}

  playground/optimize-deps/dep-esm-external: {}

  playground/optimize-deps/dep-incompatible: {}

  playground/optimize-deps/dep-linked:
    dependencies:
      lodash-es:
        specifier: ^4.17.21
        version: 4.17.21

  playground/optimize-deps/dep-linked-include:
    dependencies:
      react:
        specifier: 19.2.0
        version: 19.2.0

  playground/optimize-deps/dep-node-env: {}

  playground/optimize-deps/dep-non-optimized: {}

  playground/optimize-deps/dep-not-js: {}

  playground/optimize-deps/dep-optimize-exports-with-glob: {}

  playground/optimize-deps/dep-optimize-exports-with-root-glob: {}

  playground/optimize-deps/dep-optimize-with-glob: {}

  playground/optimize-deps/dep-relative-to-main: {}

  playground/optimize-deps/dep-source-map-no-sources: {}

  playground/optimize-deps/dep-with-asset-ext/dep1: {}

  playground/optimize-deps/dep-with-asset-ext/dep2:
    dependencies:
      '@vitejs/test-dep-with-asset-ext1.pdf':
        specifier: file:../dep1
        version: file:playground/optimize-deps/dep-with-asset-ext/dep1

  playground/optimize-deps/dep-with-builtin-module-cjs: {}

  playground/optimize-deps/dep-with-builtin-module-esm: {}

  playground/optimize-deps/dep-with-dynamic-import: {}

  playground/optimize-deps/dep-with-optional-peer-dep: {}

  playground/optimize-deps/dep-with-optional-peer-dep-cjs: {}

  playground/optimize-deps/dep-with-optional-peer-dep-submodule: {}

  playground/optimize-deps/longfilename: {}

  playground/optimize-deps/nested-exclude:
    dependencies:
      '@vitejs/test-nested-include':
        specifier: file:../nested-include
        version: file:playground/optimize-deps/nested-include

  playground/optimize-deps/nested-include: {}

  playground/optimize-deps/non-optimizable-include: {}

  playground/optimize-missing-deps:
    dependencies:
      '@vitejs/test-missing-dep':
        specifier: file:./missing-dep
        version: file:playground/optimize-missing-deps/missing-dep
    devDependencies:
      express:
        specifier: ^5.1.0
        version: 5.1.0

  playground/optimize-missing-deps/missing-dep:
    dependencies:
      '@vitejs/test-multi-entry-dep':
        specifier: file:../multi-entry-dep
        version: file:playground/optimize-missing-deps/multi-entry-dep

  playground/optimize-missing-deps/multi-entry-dep: {}

  playground/preload:
    devDependencies:
      '@vitejs/test-dep-a':
        specifier: file:./dep-a
        version: file:playground/preload/dep-a
      '@vitejs/test-dep-including-a':
        specifier: file:./dep-including-a
        version: file:playground/preload/dep-including-a
      terser:
        specifier: ^5.44.0
        version: 5.44.0

  playground/preload/dep-a: {}

  playground/preload/dep-including-a:
    dependencies:
      '@vitejs/test-dep-a':
        specifier: file:../dep-a
        version: file:playground/preload/dep-a

  playground/preserve-symlinks:
    dependencies:
      '@vitejs/test-module-a':
        specifier: link:./module-a
        version: link:module-a

  playground/preserve-symlinks/module-a: {}

  playground/proxy-bypass: {}

  playground/proxy-hmr: {}

  playground/proxy-hmr/other-app: {}

  playground/resolve:
    dependencies:
      '@babel/runtime':
        specifier: ^7.28.4
        version: 7.28.4
      '@vitejs/test-require-pkg-with-module-field':
        specifier: link:./require-pkg-with-module-field
        version: link:require-pkg-with-module-field
      '@vitejs/test-resolve-browser-field':
        specifier: link:./browser-field
        version: link:browser-field
      '@vitejs/test-resolve-browser-module-field1':
        specifier: link:./browser-module-field1
        version: link:browser-module-field1
      '@vitejs/test-resolve-browser-module-field2':
        specifier: link:./browser-module-field2
        version: link:browser-module-field2
      '@vitejs/test-resolve-browser-module-field3':
        specifier: link:./browser-module-field3
        version: link:browser-module-field3
      '@vitejs/test-resolve-custom-browser-main-field':
        specifier: link:./custom-browser-main-field
        version: link:custom-browser-main-field
      '@vitejs/test-resolve-custom-condition':
        specifier: link:./custom-condition
        version: link:custom-condition
      '@vitejs/test-resolve-custom-main-field':
        specifier: link:./custom-main-field
        version: link:custom-main-field
      '@vitejs/test-resolve-exports-and-nested-scope':
        specifier: link:./exports-and-nested-scope
        version: link:exports-and-nested-scope
      '@vitejs/test-resolve-exports-env':
        specifier: link:./exports-env
        version: link:exports-env
      '@vitejs/test-resolve-exports-from-root':
        specifier: link:./exports-from-root
        version: link:exports-from-root
      '@vitejs/test-resolve-exports-legacy-fallback':
        specifier: link:./exports-legacy-fallback
        version: link:exports-legacy-fallback
      '@vitejs/test-resolve-exports-path':
        specifier: link:./exports-path
        version: link:exports-path
      '@vitejs/test-resolve-exports-with-module':
        specifier: link:./exports-with-module
        version: link:exports-with-module
      '@vitejs/test-resolve-exports-with-module-condition':
        specifier: link:./exports-with-module-condition
        version: link:exports-with-module-condition
      '@vitejs/test-resolve-exports-with-module-condition-required':
        specifier: link:./exports-with-module-condition-required
        version: link:exports-with-module-condition-required
      '@vitejs/test-resolve-imports-pkg':
        specifier: link:./imports-path/other-pkg
        version: link:imports-path/other-pkg
      '@vitejs/test-resolve-linked':
        specifier: workspace:*
        version: link:../resolve-linked
      '@vitejs/test-resolve-sharp-dir':
        specifier: link:./sharp-dir
        version: link:sharp-dir
      '@vitejs/test-resolve-side-effects-glob':
        specifier: link:./side-effects-glob
        version: link:side-effects-glob
      '@vitejs/test-utf8-bom-package':
        specifier: link:./utf8-bom-package
        version: link:utf8-bom-package
      es5-ext:
        specifier: 0.10.64
        version: 0.10.64
      normalize.css:
        specifier: ^8.0.1
        version: 8.0.1

  playground/resolve-linked: {}

  playground/resolve/browser-field:
    dependencies:
      '@vitejs/test-resolve-browser-field-bare-import-fail':
        specifier: link:../browser-field-bare-import-fail
        version: link:../browser-field-bare-import-fail
      '@vitejs/test-resolve-browser-field-bare-import-success':
        specifier: link:../browser-field-bare-import-success
        version: link:../browser-field-bare-import-success

  playground/resolve/browser-field-bare-import-fail: {}

  playground/resolve/browser-field-bare-import-success: {}

  playground/resolve/browser-module-field1: {}

  playground/resolve/browser-module-field2: {}

  playground/resolve/browser-module-field3: {}

  playground/resolve/custom-browser-main-field: {}

  playground/resolve/custom-condition: {}

  playground/resolve/custom-main-field: {}

  playground/resolve/exports-and-nested-scope: {}

  playground/resolve/exports-and-nested-scope/nested-scope: {}

  playground/resolve/exports-env: {}

  playground/resolve/exports-from-root: {}

  playground/resolve/exports-from-root/nested: {}

  playground/resolve/exports-legacy-fallback: {}

  playground/resolve/exports-legacy-fallback/dir: {}

  playground/resolve/exports-path: {}

  playground/resolve/exports-with-module: {}

  playground/resolve/exports-with-module-condition: {}

  playground/resolve/exports-with-module-condition-required:
    dependencies:
      '@vitejs/test-resolve-exports-with-module-condition':
        specifier: link:../exports-with-module-condition
        version: link:../exports-with-module-condition

  playground/resolve/imports-path/other-pkg: {}

  playground/resolve/inline-package: {}

  playground/resolve/require-pkg-with-module-field:
    dependencies:
      bignumber.js:
        specifier: 9.3.1
        version: 9.3.1

  playground/resolve/sharp-dir:
    dependencies:
      es5-ext:
        specifier: 0.10.64
        version: 0.10.64

  playground/resolve/side-effects-glob: {}

  playground/resolve/utf8-bom-package: {}

  playground/self-referencing: {}

  playground/ssr:
    devDependencies:
      express:
        specifier: ^5.1.0
        version: 5.1.0

  playground/ssr-alias:
    dependencies:
      '@vitejs/test-alias-original':
        specifier: file:./alias-original
        version: file:playground/ssr-alias/alias-original

  playground/ssr-alias/alias-original: {}

  playground/ssr-conditions:
    dependencies:
      '@vitejs/test-ssr-conditions-external':
        specifier: file:./external
        version: file:playground/ssr-conditions/external
      '@vitejs/test-ssr-conditions-no-external':
        specifier: file:./no-external
        version: file:playground/ssr-conditions/no-external
    devDependencies:
      express:
        specifier: ^5.1.0
        version: 5.1.0
      sirv:
        specifier: ^3.0.2
        version: 3.0.2(patch_hash=c07c56eb72faea34341d465cde2314e89db472106ed378181e3447893af6bf95)

  playground/ssr-conditions/external: {}

  playground/ssr-conditions/no-external: {}

  playground/ssr-deps:
    dependencies:
      '@node-rs/bcrypt':
        specifier: ^1.10.7
        version: 1.10.7
      '@vitejs/test-css-lib':
        specifier: file:./css-lib
        version: file:playground/ssr-deps/css-lib
      '@vitejs/test-define-properties-exports':
        specifier: file:./define-properties-exports
        version: file:playground/ssr-deps/define-properties-exports
      '@vitejs/test-define-property-exports':
        specifier: file:./define-property-exports
        version: file:playground/ssr-deps/define-property-exports
      '@vitejs/test-external-entry':
        specifier: file:./external-entry
        version: file:playground/ssr-deps/external-entry
      '@vitejs/test-external-using-external-entry':
        specifier: file:./external-using-external-entry
        version: file:playground/ssr-deps/external-using-external-entry
      '@vitejs/test-forwarded-export':
        specifier: file:./forwarded-export
        version: file:playground/ssr-deps/forwarded-export
      '@vitejs/test-import-builtin-cjs':
        specifier: file:./import-builtin-cjs
        version: '@vitejs/test-import-builtin@file:playground/ssr-deps/import-builtin-cjs'
      '@vitejs/test-linked-no-external':
        specifier: link:./linked-no-external
        version: link:linked-no-external
      '@vitejs/test-module-condition':
        specifier: file:./module-condition
        version: file:playground/ssr-deps/module-condition
      '@vitejs/test-nested-exclude':
        specifier: file:./nested-exclude
        version: file:playground/ssr-deps/nested-exclude
      '@vitejs/test-no-external-cjs':
        specifier: file:./no-external-cjs
        version: file:playground/ssr-deps/no-external-cjs
      '@vitejs/test-no-external-css':
        specifier: file:./no-external-css
        version: file:playground/ssr-deps/no-external-css
      '@vitejs/test-non-optimized-with-nested-external':
        specifier: workspace:*
        version: link:non-optimized-with-nested-external
      '@vitejs/test-object-assigned-exports':
        specifier: file:./object-assigned-exports
        version: file:playground/ssr-deps/object-assigned-exports
      '@vitejs/test-only-object-assigned-exports':
        specifier: file:./only-object-assigned-exports
        version: file:playground/ssr-deps/only-object-assigned-exports
      '@vitejs/test-optimized-cjs-with-nested-external':
        specifier: file:./optimized-with-nested-external
        version: '@vitejs/test-optimized-with-nested-external@file:playground/ssr-deps/optimized-with-nested-external'
      '@vitejs/test-optimized-with-nested-external':
        specifier: file:./optimized-with-nested-external
        version: file:playground/ssr-deps/optimized-with-nested-external
      '@vitejs/test-pkg-exports':
        specifier: file:./pkg-exports
        version: file:playground/ssr-deps/pkg-exports
      '@vitejs/test-primitive-export':
        specifier: file:./primitive-export
        version: file:playground/ssr-deps/primitive-export
      '@vitejs/test-read-file-content':
        specifier: file:./read-file-content
        version: file:playground/ssr-deps/read-file-content
      '@vitejs/test-require-absolute':
        specifier: file:./require-absolute
        version: file:playground/ssr-deps/require-absolute
      '@vitejs/test-ts-transpiled-exports':
        specifier: file:./ts-transpiled-exports
        version: file:playground/ssr-deps/ts-transpiled-exports
    devDependencies:
      express:
        specifier: ^5.1.0
        version: 5.1.0

  playground/ssr-deps/css-lib: {}

  playground/ssr-deps/define-properties-exports: {}

  playground/ssr-deps/define-property-exports: {}

  playground/ssr-deps/external-entry: {}

  playground/ssr-deps/external-using-external-entry:
    dependencies:
      external-entry:
        specifier: file:../external-entry
        version: '@vitejs/test-external-entry@file:playground/ssr-deps/external-entry'

  playground/ssr-deps/forwarded-export:
    dependencies:
      object-assigned-exports:
        specifier: file:../object-assigned-exports
        version: '@vitejs/test-object-assigned-exports@file:playground/ssr-deps/object-assigned-exports'

  playground/ssr-deps/import-builtin-cjs: {}

  playground/ssr-deps/linked-no-external: {}

  playground/ssr-deps/module-condition: {}

  playground/ssr-deps/nested-exclude:
    dependencies:
      '@vitejs/test-nested-include':
        specifier: file:../nested-include
        version: file:playground/ssr-deps/nested-include

  playground/ssr-deps/nested-external: {}

  playground/ssr-deps/nested-external-cjs: {}

  playground/ssr-deps/nested-include: {}

  playground/ssr-deps/no-external-cjs: {}

  playground/ssr-deps/no-external-css: {}

  playground/ssr-deps/non-optimized-with-nested-external:
    dependencies:
      nested-external:
        specifier: file:../nested-external
        version: '@vitejs/test-nested-external@file:playground/ssr-deps/nested-external'
      nested-external-cjs:
        specifier: file:../nested-external-cjs
        version: '@vitejs/test-nested-external-cjs@file:playground/ssr-deps/nested-external-cjs'

  playground/ssr-deps/object-assigned-exports: {}

  playground/ssr-deps/only-object-assigned-exports: {}

  playground/ssr-deps/optimized-cjs-with-nested-external:
    dependencies:
      nested-external:
        specifier: file:../nested-external
        version: '@vitejs/test-nested-external@file:playground/ssr-deps/nested-external'

  playground/ssr-deps/optimized-with-nested-external:
    dependencies:
      nested-external:
        specifier: file:../nested-external
        version: '@vitejs/test-nested-external@file:playground/ssr-deps/nested-external'

  playground/ssr-deps/pkg-exports: {}

  playground/ssr-deps/primitive-export: {}

  playground/ssr-deps/read-file-content: {}

  playground/ssr-deps/require-absolute: {}

  playground/ssr-deps/ts-transpiled-exports: {}

  playground/ssr-html:
    devDependencies:
      express:
        specifier: ^5.1.0
        version: 5.1.0

  playground/ssr-noexternal:
    dependencies:
      '@vitejs/test-external-cjs':
        specifier: file:./external-cjs
        version: file:playground/ssr-noexternal/external-cjs
      '@vitejs/test-require-external-cjs':
        specifier: file:./require-external-cjs
        version: file:playground/ssr-noexternal/require-external-cjs
      express:
        specifier: ^5.1.0
        version: 5.1.0

  playground/ssr-noexternal/external-cjs: {}

  playground/ssr-noexternal/require-external-cjs:
    dependencies:
      '@vitejs/test-external-cjs':
        specifier: file:../external-cjs
        version: file:playground/ssr-noexternal/external-cjs

  playground/ssr-pug:
    devDependencies:
      express:
        specifier: ^5.1.0
        version: 5.1.0
      pug:
        specifier: ^3.0.3
        version: 3.0.3

  playground/ssr-resolve:
    dependencies:
      '@vitejs/test-deep-import':
        specifier: file:./deep-import
        version: file:playground/ssr-resolve/deep-import
      '@vitejs/test-entries':
        specifier: file:./entries
        version: file:playground/ssr-resolve/entries
      '@vitejs/test-module-sync':
        specifier: file:./pkg-module-sync
        version: file:playground/ssr-resolve/pkg-module-sync
      '@vitejs/test-resolve-pkg-exports':
        specifier: file:./pkg-exports
        version: file:playground/ssr-resolve/pkg-exports

  playground/ssr-resolve/deep-import: {}

  playground/ssr-resolve/deep-import/bar: {}

  playground/ssr-resolve/deep-import/foo: {}

  playground/ssr-resolve/entries: {}

  playground/ssr-resolve/pkg-exports: {}

  playground/ssr-resolve/pkg-module-sync: {}

  playground/ssr-webworker:
    dependencies:
      '@vitejs/test-browser-exports':
        specifier: file:./browser-exports
        version: file:playground/ssr-webworker/browser-exports
      '@vitejs/test-worker-exports':
        specifier: file:./worker-exports
        version: file:playground/ssr-webworker/worker-exports
      react:
        specifier: ^19.2.0
        version: 19.2.0
    devDependencies:
      '@vitejs/test-resolve-linked':
        specifier: workspace:*
        version: link:../resolve-linked
      miniflare:
        specifier: ^4.20251008.0
        version: 4.20251008.0

  playground/ssr-webworker/browser-exports: {}

  playground/ssr-webworker/worker-exports: {}

  playground/tailwind:
    dependencies:
      '@tailwindcss/vite':
        specifier: ^4.1.14
        version: 4.1.14(vite@packages+vite)
      tailwindcss:
        specifier: ^4.1.14
        version: 4.1.14
    devDependencies:
      tsx:
        specifier: ^4.20.6
        version: 4.20.6

  playground/tailwind-sourcemap:
    dependencies:
      '@tailwindcss/postcss':
        specifier: ^4.1.14
        version: 4.1.14
      tailwindcss:
        specifier: ^4.1.14
        version: 4.1.14

  playground/tailwind-v3:
    dependencies:
      autoprefixer:
        specifier: ^10.4.21
        version: 10.4.21(postcss@8.5.6)
      tailwindcss:
        specifier: ^3.4.18
        version: 3.4.18(tsx@4.20.6)(yaml@2.8.1)
    devDependencies:
      tsx:
        specifier: ^4.20.6
        version: 4.20.6

  playground/transform-plugin: {}

  playground/tsconfig-json: {}

  playground/tsconfig-json-load-error: {}

  playground/wasm: {}

  playground/worker:
    dependencies:
      '@vitejs/test-dep-self-reference-url-worker':
        specifier: file:./dep-self-reference-url-worker
        version: file:playground/worker/dep-self-reference-url-worker
      '@vitejs/test-dep-to-optimize':
        specifier: file:./dep-to-optimize
        version: file:playground/worker/dep-to-optimize
      '@vitejs/test-worker-dep-cjs':
        specifier: file:./dep-cjs
        version: file:playground/worker/dep-cjs

  playground/worker/dep-cjs: {}

  playground/worker/dep-self-reference-url-worker: {}

  playground/worker/dep-to-optimize: {}

packages:

  '@adobe/css-tools@4.3.3':
    resolution: {integrity: sha512-rE0Pygv0sEZ4vBWHlAgJLGDU7Pm8xoO6p3wsEceb7GYAjScrOHpEo8KK/eVkAcnSM+slAEtXjA2JpdjLp4fJQQ==}

  '@alloc/quick-lru@5.2.0':
    resolution: {integrity: sha512-UrcABB+4bUrFABwbluTIBErXwvbsU/V7TZWfmbgJfbkwiBuziS9gxdODUyuiecfdGQ85jglMW6juS3+z5TsKLw==}
    engines: {node: '>=10'}

  '@antfu/install-pkg@1.1.0':
    resolution: {integrity: sha512-MGQsmw10ZyI+EJo45CdSER4zEb+p31LpDAFp2Z3gkSd1yqVZGi0Ebx++YTEMonJy4oChEMLsxZ64j8FH6sSqtQ==}

  '@antfu/utils@9.2.0':
    resolution: {integrity: sha512-Oq1d9BGZakE/FyoEtcNeSwM7MpDO2vUBi11RWBZXf75zPsbUVWmUs03EqkRFrcgbXyKTas0BdZWC1wcuSoqSAw==}

  '@babel/code-frame@7.27.1':
    resolution: {integrity: sha512-cjQ7ZlQ0Mv3b47hABuTevyTuYN4i+loJKGeV9flcCgIK37cCXRh+L1bd3iBHlynerhQ7BhCkn2BPbQUL+rGqFg==}
    engines: {node: '>=6.9.0'}

  '@babel/compat-data@7.28.0':
    resolution: {integrity: sha512-60X7qkglvrap8mn1lh2ebxXdZYtUcpd7gsmy9kLaBJ4i/WdY8PqTSdxyA8qraikqKQK5C1KRBKXqznrVapyNaw==}
    engines: {node: '>=6.9.0'}

  '@babel/core@7.28.4':
    resolution: {integrity: sha512-2BCOP7TN8M+gVDj7/ht3hsaO/B/n5oDbiAyyvnRlNOs+u1o+JWNYTQrmpuNp1/Wq2gcFrI01JAW+paEKDMx/CA==}
    engines: {node: '>=6.9.0'}

  '@babel/generator@7.28.3':
    resolution: {integrity: sha512-3lSpxGgvnmZznmBkCRnVREPUFJv2wrv9iAoFDvADJc0ypmdOxdUtcLeBgBJ6zE0PMeTKnxeQzyk0xTBq4Ep7zw==}
    engines: {node: '>=6.9.0'}

  '@babel/helper-annotate-as-pure@7.27.3':
    resolution: {integrity: sha512-fXSwMQqitTGeHLBC08Eq5yXz2m37E4pJX1qAU1+2cNedz/ifv/bVXft90VeSav5nFO61EcNgwr0aJxbyPaWBPg==}
    engines: {node: '>=6.9.0'}

  '@babel/helper-compilation-targets@7.27.2':
    resolution: {integrity: sha512-2+1thGUUWWjLTYTHZWK1n8Yga0ijBz1XAhUXcKy81rd5g6yh7hGqMp45v7cadSbEHc9G3OTv45SyneRN3ps4DQ==}
    engines: {node: '>=6.9.0'}

  '@babel/helper-create-class-features-plugin@7.28.3':
    resolution: {integrity: sha512-V9f6ZFIYSLNEbuGA/92uOvYsGCJNsuA8ESZ4ldc09bWk/j8H8TKiPw8Mk1eG6olpnO0ALHJmYfZvF4MEE4gajg==}
    engines: {node: '>=6.9.0'}
    peerDependencies:
      '@babel/core': ^7.0.0

  '@babel/helper-create-regexp-features-plugin@7.27.1':
    resolution: {integrity: sha512-uVDC72XVf8UbrH5qQTc18Agb8emwjTiZrQE11Nv3CuBEZmVvTwwE9CBUEvHku06gQCAyYf8Nv6ja1IN+6LMbxQ==}
    engines: {node: '>=6.9.0'}
    peerDependencies:
      '@babel/core': ^7.0.0

  '@babel/helper-define-polyfill-provider@0.6.5':
    resolution: {integrity: sha512-uJnGFcPsWQK8fvjgGP5LZUZZsYGIoPeRjSF5PGwrelYgq7Q15/Ft9NGFp1zglwgIv//W0uG4BevRuSJRyylZPg==}
    peerDependencies:
      '@babel/core': ^7.4.0 || ^8.0.0-0 <8.0.0

  '@babel/helper-globals@7.28.0':
    resolution: {integrity: sha512-+W6cISkXFa1jXsDEdYA8HeevQT/FULhxzR99pxphltZcVaugps53THCeiWA8SguxxpSp3gKPiuYfSWopkLQ4hw==}
    engines: {node: '>=6.9.0'}

  '@babel/helper-member-expression-to-functions@7.27.1':
    resolution: {integrity: sha512-E5chM8eWjTp/aNoVpcbfM7mLxu9XGLWYise2eBKGQomAk/Mb4XoxyqXTZbuTohbsl8EKqdlMhnDI2CCLfcs9wA==}
    engines: {node: '>=6.9.0'}

  '@babel/helper-module-imports@7.27.1':
    resolution: {integrity: sha512-0gSFWUPNXNopqtIPQvlD5WgXYI5GY2kP2cCvoT8kczjbfcfuIljTbcWrulD1CIPIX2gt1wghbDy08yE1p+/r3w==}
    engines: {node: '>=6.9.0'}

  '@babel/helper-module-transforms@7.28.3':
    resolution: {integrity: sha512-gytXUbs8k2sXS9PnQptz5o0QnpLL51SwASIORY6XaBKF88nsOT0Zw9szLqlSGQDP/4TljBAD5y98p2U1fqkdsw==}
    engines: {node: '>=6.9.0'}
    peerDependencies:
      '@babel/core': ^7.0.0

  '@babel/helper-optimise-call-expression@7.27.1':
    resolution: {integrity: sha512-URMGH08NzYFhubNSGJrpUEphGKQwMQYBySzat5cAByY1/YgIRkULnIy3tAMeszlL/so2HbeilYloUmSpd7GdVw==}
    engines: {node: '>=6.9.0'}

  '@babel/helper-plugin-utils@7.27.1':
    resolution: {integrity: sha512-1gn1Up5YXka3YYAHGKpbideQ5Yjf1tDa9qYcgysz+cNCXukyLl6DjPXhD3VRwSb8c0J9tA4b2+rHEZtc6R0tlw==}
    engines: {node: '>=6.9.0'}

  '@babel/helper-remap-async-to-generator@7.27.1':
    resolution: {integrity: sha512-7fiA521aVw8lSPeI4ZOD3vRFkoqkJcS+z4hFo82bFSH/2tNd6eJ5qCVMS5OzDmZh/kaHQeBaeyxK6wljcPtveA==}
    engines: {node: '>=6.9.0'}
    peerDependencies:
      '@babel/core': ^7.0.0

  '@babel/helper-replace-supers@7.27.1':
    resolution: {integrity: sha512-7EHz6qDZc8RYS5ElPoShMheWvEgERonFCs7IAonWLLUTXW59DP14bCZt89/GKyreYn8g3S83m21FelHKbeDCKA==}
    engines: {node: '>=6.9.0'}
    peerDependencies:
      '@babel/core': ^7.0.0

  '@babel/helper-skip-transparent-expression-wrappers@7.27.1':
    resolution: {integrity: sha512-Tub4ZKEXqbPjXgWLl2+3JpQAYBJ8+ikpQ2Ocj/q/r0LwE3UhENh7EUabyHjz2kCEsrRY83ew2DQdHluuiDQFzg==}
    engines: {node: '>=6.9.0'}

  '@babel/helper-string-parser@7.27.1':
    resolution: {integrity: sha512-qMlSxKbpRlAridDExk92nSobyDdpPijUq2DW6oDnUqd0iOGxmQjyqhMIihI9+zv4LPyZdRje2cavWPbCbWm3eA==}
    engines: {node: '>=6.9.0'}

  '@babel/helper-validator-identifier@7.27.1':
    resolution: {integrity: sha512-D2hP9eA+Sqx1kBZgzxZh0y1trbuU+JoDkiEwqhQ36nodYqJwyEIhPSdMNd7lOm/4io72luTPWH20Yda0xOuUow==}
    engines: {node: '>=6.9.0'}

  '@babel/helper-validator-option@7.27.1':
    resolution: {integrity: sha512-YvjJow9FxbhFFKDSuFnVCe2WxXk1zWc22fFePVNEaWJEu8IrZVlda6N0uHwzZrUM1il7NC9Mlp4MaJYbYd9JSg==}
    engines: {node: '>=6.9.0'}

  '@babel/helper-wrap-function@7.27.1':
    resolution: {integrity: sha512-NFJK2sHUvrjo8wAU/nQTWU890/zB2jj0qBcCbZbbf+005cAsv6tMjXz31fBign6M5ov1o0Bllu+9nbqkfsjjJQ==}
    engines: {node: '>=6.9.0'}

  '@babel/helpers@7.28.4':
    resolution: {integrity: sha512-HFN59MmQXGHVyYadKLVumYsA9dBFun/ldYxipEjzA4196jpLZd8UjEEBLkbEkvfYreDqJhZxYAWFPtrfhNpj4w==}
    engines: {node: '>=6.9.0'}

  '@babel/parser@7.28.4':
    resolution: {integrity: sha512-yZbBqeM6TkpP9du/I2pUZnJsRMGGvOuIrhjzC1AwHwW+6he4mni6Bp/m8ijn0iOuZuPI2BfkCoSRunpyjnrQKg==}
    engines: {node: '>=6.0.0'}
    hasBin: true

  '@babel/plugin-bugfix-firefox-class-in-computed-class-key@7.27.1':
    resolution: {integrity: sha512-QPG3C9cCVRQLxAVwmefEmwdTanECuUBMQZ/ym5kiw3XKCGA7qkuQLcjWWHcrD/GKbn/WmJwaezfuuAOcyKlRPA==}
    engines: {node: '>=6.9.0'}
    peerDependencies:
      '@babel/core': ^7.0.0

  '@babel/plugin-bugfix-safari-class-field-initializer-scope@7.27.1':
    resolution: {integrity: sha512-qNeq3bCKnGgLkEXUuFry6dPlGfCdQNZbn7yUAPCInwAJHMU7THJfrBSozkcWq5sNM6RcF3S8XyQL2A52KNR9IA==}
    engines: {node: '>=6.9.0'}
    peerDependencies:
      '@babel/core': ^7.0.0

  '@babel/plugin-bugfix-safari-id-destructuring-collision-in-function-expression@7.27.1':
    resolution: {integrity: sha512-g4L7OYun04N1WyqMNjldFwlfPCLVkgB54A/YCXICZYBsvJJE3kByKv9c9+R/nAfmIfjl2rKYLNyMHboYbZaWaA==}
    engines: {node: '>=6.9.0'}
    peerDependencies:
      '@babel/core': ^7.0.0

  '@babel/plugin-bugfix-v8-spread-parameters-in-optional-chaining@7.27.1':
    resolution: {integrity: sha512-oO02gcONcD5O1iTLi/6frMJBIwWEHceWGSGqrpCmEL8nogiS6J9PBlE48CaK20/Jx1LuRml9aDftLgdjXT8+Cw==}
    engines: {node: '>=6.9.0'}
    peerDependencies:
      '@babel/core': ^7.13.0

  '@babel/plugin-bugfix-v8-static-class-fields-redefine-readonly@7.28.3':
    resolution: {integrity: sha512-b6YTX108evsvE4YgWyQ921ZAFFQm3Bn+CA3+ZXlNVnPhx+UfsVURoPjfGAPCjBgrqo30yX/C2nZGX96DxvR9Iw==}
    engines: {node: '>=6.9.0'}
    peerDependencies:
      '@babel/core': ^7.0.0

  '@babel/plugin-proposal-private-property-in-object@7.21.0-placeholder-for-preset-env.2':
    resolution: {integrity: sha512-SOSkfJDddaM7mak6cPEpswyTRnuRltl429hMraQEglW+OkovnCzsiszTmsrlY//qLFjCpQDFRvjdm2wA5pPm9w==}
    engines: {node: '>=6.9.0'}
    peerDependencies:
      '@babel/core': ^7.0.0-0

  '@babel/plugin-syntax-import-assertions@7.27.1':
    resolution: {integrity: sha512-UT/Jrhw57xg4ILHLFnzFpPDlMbcdEicaAtjPQpbj9wa8T4r5KVWCimHcL/460g8Ht0DMxDyjsLgiWSkVjnwPFg==}
    engines: {node: '>=6.9.0'}
    peerDependencies:
      '@babel/core': ^7.0.0-0

  '@babel/plugin-syntax-import-attributes@7.27.1':
    resolution: {integrity: sha512-oFT0FrKHgF53f4vOsZGi2Hh3I35PfSmVs4IBFLFj4dnafP+hIWDLg3VyKmUHfLoLHlyxY4C7DGtmHuJgn+IGww==}
    engines: {node: '>=6.9.0'}
    peerDependencies:
      '@babel/core': ^7.0.0-0

  '@babel/plugin-syntax-unicode-sets-regex@7.18.6':
    resolution: {integrity: sha512-727YkEAPwSIQTv5im8QHz3upqp92JTWhidIC81Tdx4VJYIte/VndKf1qKrfnnhPLiPghStWfvC/iFaMCQu7Nqg==}
    engines: {node: '>=6.9.0'}
    peerDependencies:
      '@babel/core': ^7.0.0

  '@babel/plugin-transform-arrow-functions@7.27.1':
    resolution: {integrity: sha512-8Z4TGic6xW70FKThA5HYEKKyBpOOsucTOD1DjU3fZxDg+K3zBJcXMFnt/4yQiZnf5+MiOMSXQ9PaEK/Ilh1DeA==}
    engines: {node: '>=6.9.0'}
    peerDependencies:
      '@babel/core': ^7.0.0-0

  '@babel/plugin-transform-async-generator-functions@7.28.0':
    resolution: {integrity: sha512-BEOdvX4+M765icNPZeidyADIvQ1m1gmunXufXxvRESy/jNNyfovIqUyE7MVgGBjWktCoJlzvFA1To2O4ymIO3Q==}
    engines: {node: '>=6.9.0'}
    peerDependencies:
      '@babel/core': ^7.0.0-0

  '@babel/plugin-transform-async-to-generator@7.27.1':
    resolution: {integrity: sha512-NREkZsZVJS4xmTr8qzE5y8AfIPqsdQfRuUiLRTEzb7Qii8iFWCyDKaUV2c0rCuh4ljDZ98ALHP/PetiBV2nddA==}
    engines: {node: '>=6.9.0'}
    peerDependencies:
      '@babel/core': ^7.0.0-0

  '@babel/plugin-transform-block-scoped-functions@7.27.1':
    resolution: {integrity: sha512-cnqkuOtZLapWYZUYM5rVIdv1nXYuFVIltZ6ZJ7nIj585QsjKM5dhL2Fu/lICXZ1OyIAFc7Qy+bvDAtTXqGrlhg==}
    engines: {node: '>=6.9.0'}
    peerDependencies:
      '@babel/core': ^7.0.0-0

  '@babel/plugin-transform-block-scoping@7.28.0':
    resolution: {integrity: sha512-gKKnwjpdx5sER/wl0WN0efUBFzF/56YZO0RJrSYP4CljXnP31ByY7fol89AzomdlLNzI36AvOTmYHsnZTCkq8Q==}
    engines: {node: '>=6.9.0'}
    peerDependencies:
      '@babel/core': ^7.0.0-0

  '@babel/plugin-transform-class-properties@7.27.1':
    resolution: {integrity: sha512-D0VcalChDMtuRvJIu3U/fwWjf8ZMykz5iZsg77Nuj821vCKI3zCyRLwRdWbsuJ/uRwZhZ002QtCqIkwC/ZkvbA==}
    engines: {node: '>=6.9.0'}
    peerDependencies:
      '@babel/core': ^7.0.0-0

  '@babel/plugin-transform-class-static-block@7.28.3':
    resolution: {integrity: sha512-LtPXlBbRoc4Njl/oh1CeD/3jC+atytbnf/UqLoqTDcEYGUPj022+rvfkbDYieUrSj3CaV4yHDByPE+T2HwfsJg==}
    engines: {node: '>=6.9.0'}
    peerDependencies:
      '@babel/core': ^7.12.0

  '@babel/plugin-transform-classes@7.28.3':
    resolution: {integrity: sha512-DoEWC5SuxuARF2KdKmGUq3ghfPMO6ZzR12Dnp5gubwbeWJo4dbNWXJPVlwvh4Zlq6Z7YVvL8VFxeSOJgjsx4Sg==}
    engines: {node: '>=6.9.0'}
    peerDependencies:
      '@babel/core': ^7.0.0-0

  '@babel/plugin-transform-computed-properties@7.27.1':
    resolution: {integrity: sha512-lj9PGWvMTVksbWiDT2tW68zGS/cyo4AkZ/QTp0sQT0mjPopCmrSkzxeXkznjqBxzDI6TclZhOJbBmbBLjuOZUw==}
    engines: {node: '>=6.9.0'}
    peerDependencies:
      '@babel/core': ^7.0.0-0

  '@babel/plugin-transform-destructuring@7.28.0':
    resolution: {integrity: sha512-v1nrSMBiKcodhsyJ4Gf+Z0U/yawmJDBOTpEB3mcQY52r9RIyPneGyAS/yM6seP/8I+mWI3elOMtT5dB8GJVs+A==}
    engines: {node: '>=6.9.0'}
    peerDependencies:
      '@babel/core': ^7.0.0-0

  '@babel/plugin-transform-dotall-regex@7.27.1':
    resolution: {integrity: sha512-gEbkDVGRvjj7+T1ivxrfgygpT7GUd4vmODtYpbs0gZATdkX8/iSnOtZSxiZnsgm1YjTgjI6VKBGSJJevkrclzw==}
    engines: {node: '>=6.9.0'}
    peerDependencies:
      '@babel/core': ^7.0.0-0

  '@babel/plugin-transform-duplicate-keys@7.27.1':
    resolution: {integrity: sha512-MTyJk98sHvSs+cvZ4nOauwTTG1JeonDjSGvGGUNHreGQns+Mpt6WX/dVzWBHgg+dYZhkC4X+zTDfkTU+Vy9y7Q==}
    engines: {node: '>=6.9.0'}
    peerDependencies:
      '@babel/core': ^7.0.0-0

  '@babel/plugin-transform-duplicate-named-capturing-groups-regex@7.27.1':
    resolution: {integrity: sha512-hkGcueTEzuhB30B3eJCbCYeCaaEQOmQR0AdvzpD4LoN0GXMWzzGSuRrxR2xTnCrvNbVwK9N6/jQ92GSLfiZWoQ==}
    engines: {node: '>=6.9.0'}
    peerDependencies:
      '@babel/core': ^7.0.0

  '@babel/plugin-transform-dynamic-import@7.27.1':
    resolution: {integrity: sha512-MHzkWQcEmjzzVW9j2q8LGjwGWpG2mjwaaB0BNQwst3FIjqsg8Ct/mIZlvSPJvfi9y2AC8mi/ktxbFVL9pZ1I4A==}
    engines: {node: '>=6.9.0'}
    peerDependencies:
      '@babel/core': ^7.0.0-0

  '@babel/plugin-transform-explicit-resource-management@7.28.0':
    resolution: {integrity: sha512-K8nhUcn3f6iB+P3gwCv/no7OdzOZQcKchW6N389V6PD8NUWKZHzndOd9sPDVbMoBsbmjMqlB4L9fm+fEFNVlwQ==}
    engines: {node: '>=6.9.0'}
    peerDependencies:
      '@babel/core': ^7.0.0-0

  '@babel/plugin-transform-exponentiation-operator@7.27.1':
    resolution: {integrity: sha512-uspvXnhHvGKf2r4VVtBpeFnuDWsJLQ6MF6lGJLC89jBR1uoVeqM416AZtTuhTezOfgHicpJQmoD5YUakO/YmXQ==}
    engines: {node: '>=6.9.0'}
    peerDependencies:
      '@babel/core': ^7.0.0-0

  '@babel/plugin-transform-export-namespace-from@7.27.1':
    resolution: {integrity: sha512-tQvHWSZ3/jH2xuq/vZDy0jNn+ZdXJeM8gHvX4lnJmsc3+50yPlWdZXIc5ay+umX+2/tJIqHqiEqcJvxlmIvRvQ==}
    engines: {node: '>=6.9.0'}
    peerDependencies:
      '@babel/core': ^7.0.0-0

  '@babel/plugin-transform-for-of@7.27.1':
    resolution: {integrity: sha512-BfbWFFEJFQzLCQ5N8VocnCtA8J1CLkNTe2Ms2wocj75dd6VpiqS5Z5quTYcUoo4Yq+DN0rtikODccuv7RU81sw==}
    engines: {node: '>=6.9.0'}
    peerDependencies:
      '@babel/core': ^7.0.0-0

  '@babel/plugin-transform-function-name@7.27.1':
    resolution: {integrity: sha512-1bQeydJF9Nr1eBCMMbC+hdwmRlsv5XYOMu03YSWFwNs0HsAmtSxxF1fyuYPqemVldVyFmlCU7w8UE14LupUSZQ==}
    engines: {node: '>=6.9.0'}
    peerDependencies:
      '@babel/core': ^7.0.0-0

  '@babel/plugin-transform-json-strings@7.27.1':
    resolution: {integrity: sha512-6WVLVJiTjqcQauBhn1LkICsR2H+zm62I3h9faTDKt1qP4jn2o72tSvqMwtGFKGTpojce0gJs+76eZ2uCHRZh0Q==}
    engines: {node: '>=6.9.0'}
    peerDependencies:
      '@babel/core': ^7.0.0-0

  '@babel/plugin-transform-literals@7.27.1':
    resolution: {integrity: sha512-0HCFSepIpLTkLcsi86GG3mTUzxV5jpmbv97hTETW3yzrAij8aqlD36toB1D0daVFJM8NK6GvKO0gslVQmm+zZA==}
    engines: {node: '>=6.9.0'}
    peerDependencies:
      '@babel/core': ^7.0.0-0

  '@babel/plugin-transform-logical-assignment-operators@7.27.1':
    resolution: {integrity: sha512-SJvDs5dXxiae4FbSL1aBJlG4wvl594N6YEVVn9e3JGulwioy6z3oPjx/sQBO3Y4NwUu5HNix6KJ3wBZoewcdbw==}
    engines: {node: '>=6.9.0'}
    peerDependencies:
      '@babel/core': ^7.0.0-0

  '@babel/plugin-transform-member-expression-literals@7.27.1':
    resolution: {integrity: sha512-hqoBX4dcZ1I33jCSWcXrP+1Ku7kdqXf1oeah7ooKOIiAdKQ+uqftgCFNOSzA5AMS2XIHEYeGFg4cKRCdpxzVOQ==}
    engines: {node: '>=6.9.0'}
    peerDependencies:
      '@babel/core': ^7.0.0-0

  '@babel/plugin-transform-modules-amd@7.27.1':
    resolution: {integrity: sha512-iCsytMg/N9/oFq6n+gFTvUYDZQOMK5kEdeYxmxt91fcJGycfxVP9CnrxoliM0oumFERba2i8ZtwRUCMhvP1LnA==}
    engines: {node: '>=6.9.0'}
    peerDependencies:
      '@babel/core': ^7.0.0-0

  '@babel/plugin-transform-modules-commonjs@7.27.1':
    resolution: {integrity: sha512-OJguuwlTYlN0gBZFRPqwOGNWssZjfIUdS7HMYtN8c1KmwpwHFBwTeFZrg9XZa+DFTitWOW5iTAG7tyCUPsCCyw==}
    engines: {node: '>=6.9.0'}
    peerDependencies:
      '@babel/core': ^7.0.0-0

  '@babel/plugin-transform-modules-systemjs@7.27.1':
    resolution: {integrity: sha512-w5N1XzsRbc0PQStASMksmUeqECuzKuTJer7kFagK8AXgpCMkeDMO5S+aaFb7A51ZYDF7XI34qsTX+fkHiIm5yA==}
    engines: {node: '>=6.9.0'}
    peerDependencies:
      '@babel/core': ^7.0.0-0

  '@babel/plugin-transform-modules-umd@7.27.1':
    resolution: {integrity: sha512-iQBE/xC5BV1OxJbp6WG7jq9IWiD+xxlZhLrdwpPkTX3ydmXdvoCpyfJN7acaIBZaOqTfr76pgzqBJflNbeRK+w==}
    engines: {node: '>=6.9.0'}
    peerDependencies:
      '@babel/core': ^7.0.0-0

  '@babel/plugin-transform-named-capturing-groups-regex@7.27.1':
    resolution: {integrity: sha512-SstR5JYy8ddZvD6MhV0tM/j16Qds4mIpJTOd1Yu9J9pJjH93bxHECF7pgtc28XvkzTD6Pxcm/0Z73Hvk7kb3Ng==}
    engines: {node: '>=6.9.0'}
    peerDependencies:
      '@babel/core': ^7.0.0

  '@babel/plugin-transform-new-target@7.27.1':
    resolution: {integrity: sha512-f6PiYeqXQ05lYq3TIfIDu/MtliKUbNwkGApPUvyo6+tc7uaR4cPjPe7DFPr15Uyycg2lZU6btZ575CuQoYh7MQ==}
    engines: {node: '>=6.9.0'}
    peerDependencies:
      '@babel/core': ^7.0.0-0

  '@babel/plugin-transform-nullish-coalescing-operator@7.27.1':
    resolution: {integrity: sha512-aGZh6xMo6q9vq1JGcw58lZ1Z0+i0xB2x0XaauNIUXd6O1xXc3RwoWEBlsTQrY4KQ9Jf0s5rgD6SiNkaUdJegTA==}
    engines: {node: '>=6.9.0'}
    peerDependencies:
      '@babel/core': ^7.0.0-0

  '@babel/plugin-transform-numeric-separator@7.27.1':
    resolution: {integrity: sha512-fdPKAcujuvEChxDBJ5c+0BTaS6revLV7CJL08e4m3de8qJfNIuCc2nc7XJYOjBoTMJeqSmwXJ0ypE14RCjLwaw==}
    engines: {node: '>=6.9.0'}
    peerDependencies:
      '@babel/core': ^7.0.0-0

  '@babel/plugin-transform-object-rest-spread@7.28.0':
    resolution: {integrity: sha512-9VNGikXxzu5eCiQjdE4IZn8sb9q7Xsk5EXLDBKUYg1e/Tve8/05+KJEtcxGxAgCY5t/BpKQM+JEL/yT4tvgiUA==}
    engines: {node: '>=6.9.0'}
    peerDependencies:
      '@babel/core': ^7.0.0-0

  '@babel/plugin-transform-object-super@7.27.1':
    resolution: {integrity: sha512-SFy8S9plRPbIcxlJ8A6mT/CxFdJx/c04JEctz4jf8YZaVS2px34j7NXRrlGlHkN/M2gnpL37ZpGRGVFLd3l8Ng==}
    engines: {node: '>=6.9.0'}
    peerDependencies:
      '@babel/core': ^7.0.0-0

  '@babel/plugin-transform-optional-catch-binding@7.27.1':
    resolution: {integrity: sha512-txEAEKzYrHEX4xSZN4kJ+OfKXFVSWKB2ZxM9dpcE3wT7smwkNmXo5ORRlVzMVdJbD+Q8ILTgSD7959uj+3Dm3Q==}
    engines: {node: '>=6.9.0'}
    peerDependencies:
      '@babel/core': ^7.0.0-0

  '@babel/plugin-transform-optional-chaining@7.27.1':
    resolution: {integrity: sha512-BQmKPPIuc8EkZgNKsv0X4bPmOoayeu4F1YCwx2/CfmDSXDbp7GnzlUH+/ul5VGfRg1AoFPsrIThlEBj2xb4CAg==}
    engines: {node: '>=6.9.0'}
    peerDependencies:
      '@babel/core': ^7.0.0-0

  '@babel/plugin-transform-parameters@7.27.7':
    resolution: {integrity: sha512-qBkYTYCb76RRxUM6CcZA5KRu8K4SM8ajzVeUgVdMVO9NN9uI/GaVmBg/WKJJGnNokV9SY8FxNOVWGXzqzUidBg==}
    engines: {node: '>=6.9.0'}
    peerDependencies:
      '@babel/core': ^7.0.0-0

  '@babel/plugin-transform-private-methods@7.27.1':
    resolution: {integrity: sha512-10FVt+X55AjRAYI9BrdISN9/AQWHqldOeZDUoLyif1Kn05a56xVBXb8ZouL8pZ9jem8QpXaOt8TS7RHUIS+GPA==}
    engines: {node: '>=6.9.0'}
    peerDependencies:
      '@babel/core': ^7.0.0-0

  '@babel/plugin-transform-private-property-in-object@7.27.1':
    resolution: {integrity: sha512-5J+IhqTi1XPa0DXF83jYOaARrX+41gOewWbkPyjMNRDqgOCqdffGh8L3f/Ek5utaEBZExjSAzcyjmV9SSAWObQ==}
    engines: {node: '>=6.9.0'}
    peerDependencies:
      '@babel/core': ^7.0.0-0

  '@babel/plugin-transform-property-literals@7.27.1':
    resolution: {integrity: sha512-oThy3BCuCha8kDZ8ZkgOg2exvPYUlprMukKQXI1r1pJ47NCvxfkEy8vK+r/hT9nF0Aa4H1WUPZZjHTFtAhGfmQ==}
    engines: {node: '>=6.9.0'}
    peerDependencies:
      '@babel/core': ^7.0.0-0

  '@babel/plugin-transform-regenerator@7.28.3':
    resolution: {integrity: sha512-K3/M/a4+ESb5LEldjQb+XSrpY0nF+ZBFlTCbSnKaYAMfD8v33O6PMs4uYnOk19HlcsI8WMu3McdFPTiQHF/1/A==}
    engines: {node: '>=6.9.0'}
    peerDependencies:
      '@babel/core': ^7.0.0-0

  '@babel/plugin-transform-regexp-modifiers@7.27.1':
    resolution: {integrity: sha512-TtEciroaiODtXvLZv4rmfMhkCv8jx3wgKpL68PuiPh2M4fvz5jhsA7697N1gMvkvr/JTF13DrFYyEbY9U7cVPA==}
    engines: {node: '>=6.9.0'}
    peerDependencies:
      '@babel/core': ^7.0.0

  '@babel/plugin-transform-reserved-words@7.27.1':
    resolution: {integrity: sha512-V2ABPHIJX4kC7HegLkYoDpfg9PVmuWy/i6vUM5eGK22bx4YVFD3M5F0QQnWQoDs6AGsUWTVOopBiMFQgHaSkVw==}
    engines: {node: '>=6.9.0'}
    peerDependencies:
      '@babel/core': ^7.0.0-0

  '@babel/plugin-transform-shorthand-properties@7.27.1':
    resolution: {integrity: sha512-N/wH1vcn4oYawbJ13Y/FxcQrWk63jhfNa7jef0ih7PHSIHX2LB7GWE1rkPrOnka9kwMxb6hMl19p7lidA+EHmQ==}
    engines: {node: '>=6.9.0'}
    peerDependencies:
      '@babel/core': ^7.0.0-0

  '@babel/plugin-transform-spread@7.27.1':
    resolution: {integrity: sha512-kpb3HUqaILBJcRFVhFUs6Trdd4mkrzcGXss+6/mxUd273PfbWqSDHRzMT2234gIg2QYfAjvXLSquP1xECSg09Q==}
    engines: {node: '>=6.9.0'}
    peerDependencies:
      '@babel/core': ^7.0.0-0

  '@babel/plugin-transform-sticky-regex@7.27.1':
    resolution: {integrity: sha512-lhInBO5bi/Kowe2/aLdBAawijx+q1pQzicSgnkB6dUPc1+RC8QmJHKf2OjvU+NZWitguJHEaEmbV6VWEouT58g==}
    engines: {node: '>=6.9.0'}
    peerDependencies:
      '@babel/core': ^7.0.0-0

  '@babel/plugin-transform-template-literals@7.27.1':
    resolution: {integrity: sha512-fBJKiV7F2DxZUkg5EtHKXQdbsbURW3DZKQUWphDum0uRP6eHGGa/He9mc0mypL680pb+e/lDIthRohlv8NCHkg==}
    engines: {node: '>=6.9.0'}
    peerDependencies:
      '@babel/core': ^7.0.0-0

  '@babel/plugin-transform-typeof-symbol@7.27.1':
    resolution: {integrity: sha512-RiSILC+nRJM7FY5srIyc4/fGIwUhyDuuBSdWn4y6yT6gm652DpCHZjIipgn6B7MQ1ITOUnAKWixEUjQRIBIcLw==}
    engines: {node: '>=6.9.0'}
    peerDependencies:
      '@babel/core': ^7.0.0-0

  '@babel/plugin-transform-unicode-escapes@7.27.1':
    resolution: {integrity: sha512-Ysg4v6AmF26k9vpfFuTZg8HRfVWzsh1kVfowA23y9j/Gu6dOuahdUVhkLqpObp3JIv27MLSii6noRnuKN8H0Mg==}
    engines: {node: '>=6.9.0'}
    peerDependencies:
      '@babel/core': ^7.0.0-0

  '@babel/plugin-transform-unicode-property-regex@7.27.1':
    resolution: {integrity: sha512-uW20S39PnaTImxp39O5qFlHLS9LJEmANjMG7SxIhap8rCHqu0Ik+tLEPX5DKmHn6CsWQ7j3lix2tFOa5YtL12Q==}
    engines: {node: '>=6.9.0'}
    peerDependencies:
      '@babel/core': ^7.0.0-0

  '@babel/plugin-transform-unicode-regex@7.27.1':
    resolution: {integrity: sha512-xvINq24TRojDuyt6JGtHmkVkrfVV3FPT16uytxImLeBZqW3/H52yN+kM1MGuyPkIQxrzKwPHs5U/MP3qKyzkGw==}
    engines: {node: '>=6.9.0'}
    peerDependencies:
      '@babel/core': ^7.0.0-0

  '@babel/plugin-transform-unicode-sets-regex@7.27.1':
    resolution: {integrity: sha512-EtkOujbc4cgvb0mlpQefi4NTPBzhSIevblFevACNLUspmrALgmEBdL/XfnyyITfd8fKBZrZys92zOWcik7j9Tw==}
    engines: {node: '>=6.9.0'}
    peerDependencies:
      '@babel/core': ^7.0.0

  '@babel/preset-env@7.28.3':
    resolution: {integrity: sha512-ROiDcM+GbYVPYBOeCR6uBXKkQpBExLl8k9HO1ygXEyds39j+vCCsjmj7S8GOniZQlEs81QlkdJZe76IpLSiqpg==}
    engines: {node: '>=6.9.0'}
    peerDependencies:
      '@babel/core': ^7.0.0-0

  '@babel/preset-modules@0.1.6-no-external-plugins':
    resolution: {integrity: sha512-HrcgcIESLm9aIR842yhJ5RWan/gebQUJ6E/E5+rf0y9o6oj7w0Br+sWuL6kEQ/o/AdfvR1Je9jG18/gnpwjEyA==}
    peerDependencies:
      '@babel/core': ^7.0.0-0 || ^8.0.0-0 <8.0.0

  '@babel/runtime@7.28.4':
    resolution: {integrity: sha512-Q/N6JNWvIvPnLDvjlE1OUBLPQHH6l3CltCEsHIujp45zQUSSh8K+gHnaEX45yAT1nyngnINhvWtzN+Nb9D8RAQ==}
    engines: {node: '>=6.9.0'}

  '@babel/template@7.27.2':
    resolution: {integrity: sha512-LPDZ85aEJyYSd18/DkjNh4/y1ntkE5KwUHWTiqgRxruuZL2F1yuHligVHLvcHY2vMHXttKFpJn6LwfI7cw7ODw==}
    engines: {node: '>=6.9.0'}

  '@babel/traverse@7.28.4':
    resolution: {integrity: sha512-YEzuboP2qvQavAcjgQNVgsvHIDv6ZpwXvcvjmyySP2DIMuByS/6ioU5G9pYrWHM6T2YDfc7xga9iNzYOs12CFQ==}
    engines: {node: '>=6.9.0'}

  '@babel/types@7.28.4':
    resolution: {integrity: sha512-bkFqkLhh3pMBUQQkpVgWDWq/lqzc2678eUyDlTBhRqhCHFguYYGM0Efga7tYk4TogG/3x0EEl66/OQ+WGbWB/Q==}
    engines: {node: '>=6.9.0'}

  '@bufbuild/protobuf@2.5.2':
    resolution: {integrity: sha512-foZ7qr0IsUBjzWIq+SuBLfdQCpJ1j8cTuNNT4owngTHoN5KsJb8L9t65fzz7SCeSWzescoOil/0ldqiL041ABg==}

  '@cacheable/memoize@2.0.3':
    resolution: {integrity: sha512-hl9wfQgpiydhQEIv7fkjEzTGE+tcosCXLKFDO707wYJ/78FVOlowb36djex5GdbSyeHnG62pomYLMuV/OT8Pbw==}

  '@cacheable/memory@2.0.3':
    resolution: {integrity: sha512-R3UKy/CKOyb1LZG/VRCTMcpiMDyLH7SH3JrraRdK6kf3GweWCOU3sgvE13W3TiDRbxnDKylzKJvhUAvWl9LQOA==}

  '@cacheable/utils@2.0.3':
    resolution: {integrity: sha512-m7Rce68cMHlAUjvWBy9Ru1Nmw5gU0SjGGtQDdhpe6E0xnbcvrIY0Epy//JU1VYYBUTzrG9jvgmTauULGKzOkWA==}

  '@clack/core@0.5.0':
    resolution: {integrity: sha512-p3y0FIOwaYRUPRcMO7+dlmLh8PSRcrjuTndsiA0WAFbWES0mLZlrjVoBRZ9DzkPFJZG6KGkJmoEAY0ZcVWTkow==}

  '@clack/prompts@0.11.0':
    resolution: {integrity: sha512-pMN5FcrEw9hUkZA4f+zLlzivQSeQf5dRGJjSUbvVYDLvpKCdQx5OaknvKzgbtXOizhP+SJJJjqEbOe55uKKfAw==}

  '@cloudflare/workerd-darwin-64@1.20251008.0':
    resolution: {integrity: sha512-yph0H+8mMOK5Z9oDwjb8rI96oTVt4no5lZ43aorcbzsWG9VUIaXSXlBBoB3von6p4YCRW+J3n36fBM9XZ6TLaA==}
    engines: {node: '>=16'}
    cpu: [x64]
    os: [darwin]

  '@cloudflare/workerd-darwin-arm64@1.20251008.0':
    resolution: {integrity: sha512-Yc4lMGSbM4AEtYRpyDpmk77MsHb6X2BSwJgMgGsLVPmckM7ZHivZkJChfcNQjZ/MGR6nkhYc4iF6TcVS+UMEVw==}
    engines: {node: '>=16'}
    cpu: [arm64]
    os: [darwin]

  '@cloudflare/workerd-linux-64@1.20251008.0':
    resolution: {integrity: sha512-AjoQnylw4/5G6SmfhZRsli7EuIK7ZMhmbxtU0jkpciTlVV8H01OsFOgS1d8zaTXMfkWamEfMouy8oH/L7B9YcQ==}
    engines: {node: '>=16'}
    cpu: [x64]
    os: [linux]

  '@cloudflare/workerd-linux-arm64@1.20251008.0':
    resolution: {integrity: sha512-hRy9yyvzVq1HsqHZUmFkAr0C8JGjAD/PeeVEGCKL3jln3M9sNCKIrbDXiL+efe+EwajJNNlDxpO+s30uVWVaRg==}
    engines: {node: '>=16'}
    cpu: [arm64]
    os: [linux]

  '@cloudflare/workerd-windows-64@1.20251008.0':
    resolution: {integrity: sha512-Gm0RR+ehfNMsScn2pUcn3N9PDUpy7FyvV9ecHEyclKttvztyFOcmsF14bxEaSVv7iM4TxWEBn1rclmYHxDM4ow==}
    engines: {node: '>=16'}
    cpu: [x64]
    os: [win32]

  '@conventional-changelog/git-client@2.5.1':
    resolution: {integrity: sha512-lAw7iA5oTPWOLjiweb7DlGEMDEvzqzLLa6aWOly2FSZ64IwLE8T458rC+o+WvI31Doz6joM7X2DoNog7mX8r4A==}
    engines: {node: '>=18'}
    peerDependencies:
      conventional-commits-filter: ^5.0.0
      conventional-commits-parser: ^6.1.0
    peerDependenciesMeta:
      conventional-commits-filter:
        optional: true
      conventional-commits-parser:
        optional: true

  '@cspotcode/source-map-support@0.8.1':
    resolution: {integrity: sha512-IchNf6dN4tHoMFIn/7OE8LWZ19Y6q/67Bmf6vnGREv8RSbBVb9LPJxEcnwrcwX6ixSvaiGoomAUvu4YSxXrVgw==}
    engines: {node: '>=12'}

  '@docsearch/css@4.0.0-beta.7':
    resolution: {integrity: sha512-hBIwf14yLasrUcDNS7jrneM1ibFD/JFJVDjdxd1h/LUHx7eyLrS726pKHVr3cTdToNXP/7jrTbnC1MAuDHPoow==}

  '@docsearch/js@4.0.0-beta.7':
    resolution: {integrity: sha512-0RJALbDpLMuFy3H/26rjms/qwi5KjsGMN8Lu4k/bs6kBfOWHUN6Dzg/ybj8qB2OLdT2UegsavRIDZKW3QrzQ4Q==}

  '@emnapi/core@1.5.0':
    resolution: {integrity: sha512-sbP8GzB1WDzacS8fgNPpHlp6C9VZe+SJP3F90W9rLemaQj2PzIuTEl1qDOYQf58YIpyjViI24y9aPWCjEzY2cg==}

  '@emnapi/runtime@1.5.0':
    resolution: {integrity: sha512-97/BJ3iXHww3djw6hYIfErCZFee7qCtrneuLa20UXFCOTCfBM2cvQHjWJ2EG0s0MtdNwInarqCTz35i4wWXHsQ==}

  '@emnapi/wasi-threads@1.1.0':
    resolution: {integrity: sha512-WI0DdZ8xFSbgMjR1sFsKABJ/C5OnRrjT06JXbZKexJGrDuPTzZdDYfFlsgcCXCyf+suG5QU2e/y1Wo2V/OapLQ==}

  '@esbuild/aix-ppc64@0.25.0':
    resolution: {integrity: sha512-O7vun9Sf8DFjH2UtqK8Ku3LkquL9SZL8OLY1T5NZkA34+wG3OQF7cl4Ql8vdNzM6fzBbYfLaiRLIOZ+2FOCgBQ==}
    engines: {node: '>=18'}
    cpu: [ppc64]
    os: [aix]

  '@esbuild/android-arm64@0.25.0':
    resolution: {integrity: sha512-grvv8WncGjDSyUBjN9yHXNt+cq0snxXbDxy5pJtzMKGmmpPxeAmAhWxXI+01lU5rwZomDgD3kJwulEnhTRUd6g==}
    engines: {node: '>=18'}
    cpu: [arm64]
    os: [android]

  '@esbuild/android-arm@0.25.0':
    resolution: {integrity: sha512-PTyWCYYiU0+1eJKmw21lWtC+d08JDZPQ5g+kFyxP0V+es6VPPSUhM6zk8iImp2jbV6GwjX4pap0JFbUQN65X1g==}
    engines: {node: '>=18'}
    cpu: [arm]
    os: [android]

  '@esbuild/android-x64@0.25.0':
    resolution: {integrity: sha512-m/ix7SfKG5buCnxasr52+LI78SQ+wgdENi9CqyCXwjVR2X4Jkz+BpC3le3AoBPYTC9NHklwngVXvbJ9/Akhrfg==}
    engines: {node: '>=18'}
    cpu: [x64]
    os: [android]

  '@esbuild/darwin-arm64@0.25.0':
    resolution: {integrity: sha512-mVwdUb5SRkPayVadIOI78K7aAnPamoeFR2bT5nszFUZ9P8UpK4ratOdYbZZXYSqPKMHfS1wdHCJk1P1EZpRdvw==}
    engines: {node: '>=18'}
    cpu: [arm64]
    os: [darwin]

  '@esbuild/darwin-x64@0.25.0':
    resolution: {integrity: sha512-DgDaYsPWFTS4S3nWpFcMn/33ZZwAAeAFKNHNa1QN0rI4pUjgqf0f7ONmXf6d22tqTY+H9FNdgeaAa+YIFUn2Rg==}
    engines: {node: '>=18'}
    cpu: [x64]
    os: [darwin]

  '@esbuild/freebsd-arm64@0.25.0':
    resolution: {integrity: sha512-VN4ocxy6dxefN1MepBx/iD1dH5K8qNtNe227I0mnTRjry8tj5MRk4zprLEdG8WPyAPb93/e4pSgi1SoHdgOa4w==}
    engines: {node: '>=18'}
    cpu: [arm64]
    os: [freebsd]

  '@esbuild/freebsd-x64@0.25.0':
    resolution: {integrity: sha512-mrSgt7lCh07FY+hDD1TxiTyIHyttn6vnjesnPoVDNmDfOmggTLXRv8Id5fNZey1gl/V2dyVK1VXXqVsQIiAk+A==}
    engines: {node: '>=18'}
    cpu: [x64]
    os: [freebsd]

  '@esbuild/linux-arm64@0.25.0':
    resolution: {integrity: sha512-9QAQjTWNDM/Vk2bgBl17yWuZxZNQIF0OUUuPZRKoDtqF2k4EtYbpyiG5/Dk7nqeK6kIJWPYldkOcBqjXjrUlmg==}
    engines: {node: '>=18'}
    cpu: [arm64]
    os: [linux]

  '@esbuild/linux-arm@0.25.0':
    resolution: {integrity: sha512-vkB3IYj2IDo3g9xX7HqhPYxVkNQe8qTK55fraQyTzTX/fxaDtXiEnavv9geOsonh2Fd2RMB+i5cbhu2zMNWJwg==}
    engines: {node: '>=18'}
    cpu: [arm]
    os: [linux]

  '@esbuild/linux-ia32@0.25.0':
    resolution: {integrity: sha512-43ET5bHbphBegyeqLb7I1eYn2P/JYGNmzzdidq/w0T8E2SsYL1U6un2NFROFRg1JZLTzdCoRomg8Rvf9M6W6Gg==}
    engines: {node: '>=18'}
    cpu: [ia32]
    os: [linux]

  '@esbuild/linux-loong64@0.25.0':
    resolution: {integrity: sha512-fC95c/xyNFueMhClxJmeRIj2yrSMdDfmqJnyOY4ZqsALkDrrKJfIg5NTMSzVBr5YW1jf+l7/cndBfP3MSDpoHw==}
    engines: {node: '>=18'}
    cpu: [loong64]
    os: [linux]

  '@esbuild/linux-mips64el@0.25.0':
    resolution: {integrity: sha512-nkAMFju7KDW73T1DdH7glcyIptm95a7Le8irTQNO/qtkoyypZAnjchQgooFUDQhNAy4iu08N79W4T4pMBwhPwQ==}
    engines: {node: '>=18'}
    cpu: [mips64el]
    os: [linux]

  '@esbuild/linux-ppc64@0.25.0':
    resolution: {integrity: sha512-NhyOejdhRGS8Iwv+KKR2zTq2PpysF9XqY+Zk77vQHqNbo/PwZCzB5/h7VGuREZm1fixhs4Q/qWRSi5zmAiO4Fw==}
    engines: {node: '>=18'}
    cpu: [ppc64]
    os: [linux]

  '@esbuild/linux-riscv64@0.25.0':
    resolution: {integrity: sha512-5S/rbP5OY+GHLC5qXp1y/Mx//e92L1YDqkiBbO9TQOvuFXM+iDqUNG5XopAnXoRH3FjIUDkeGcY1cgNvnXp/kA==}
    engines: {node: '>=18'}
    cpu: [riscv64]
    os: [linux]

  '@esbuild/linux-s390x@0.25.0':
    resolution: {integrity: sha512-XM2BFsEBz0Fw37V0zU4CXfcfuACMrppsMFKdYY2WuTS3yi8O1nFOhil/xhKTmE1nPmVyvQJjJivgDT+xh8pXJA==}
    engines: {node: '>=18'}
    cpu: [s390x]
    os: [linux]

  '@esbuild/linux-x64@0.25.0':
    resolution: {integrity: sha512-9yl91rHw/cpwMCNytUDxwj2XjFpxML0y9HAOH9pNVQDpQrBxHy01Dx+vaMu0N1CKa/RzBD2hB4u//nfc+Sd3Cw==}
    engines: {node: '>=18'}
    cpu: [x64]
    os: [linux]

  '@esbuild/netbsd-arm64@0.25.0':
    resolution: {integrity: sha512-RuG4PSMPFfrkH6UwCAqBzauBWTygTvb1nxWasEJooGSJ/NwRw7b2HOwyRTQIU97Hq37l3npXoZGYMy3b3xYvPw==}
    engines: {node: '>=18'}
    cpu: [arm64]
    os: [netbsd]

  '@esbuild/netbsd-x64@0.25.0':
    resolution: {integrity: sha512-jl+qisSB5jk01N5f7sPCsBENCOlPiS/xptD5yxOx2oqQfyourJwIKLRA2yqWdifj3owQZCL2sn6o08dBzZGQzA==}
    engines: {node: '>=18'}
    cpu: [x64]
    os: [netbsd]

  '@esbuild/openbsd-arm64@0.25.0':
    resolution: {integrity: sha512-21sUNbq2r84YE+SJDfaQRvdgznTD8Xc0oc3p3iW/a1EVWeNj/SdUCbm5U0itZPQYRuRTW20fPMWMpcrciH2EJw==}
    engines: {node: '>=18'}
    cpu: [arm64]
    os: [openbsd]

  '@esbuild/openbsd-x64@0.25.0':
    resolution: {integrity: sha512-2gwwriSMPcCFRlPlKx3zLQhfN/2WjJ2NSlg5TKLQOJdV0mSxIcYNTMhk3H3ulL/cak+Xj0lY1Ym9ysDV1igceg==}
    engines: {node: '>=18'}
    cpu: [x64]
    os: [openbsd]

  '@esbuild/sunos-x64@0.25.0':
    resolution: {integrity: sha512-bxI7ThgLzPrPz484/S9jLlvUAHYMzy6I0XiU1ZMeAEOBcS0VePBFxh1JjTQt3Xiat5b6Oh4x7UC7IwKQKIJRIg==}
    engines: {node: '>=18'}
    cpu: [x64]
    os: [sunos]

  '@esbuild/win32-arm64@0.25.0':
    resolution: {integrity: sha512-ZUAc2YK6JW89xTbXvftxdnYy3m4iHIkDtK3CLce8wg8M2L+YZhIvO1DKpxrd0Yr59AeNNkTiic9YLf6FTtXWMw==}
    engines: {node: '>=18'}
    cpu: [arm64]
    os: [win32]

  '@esbuild/win32-ia32@0.25.0':
    resolution: {integrity: sha512-eSNxISBu8XweVEWG31/JzjkIGbGIJN/TrRoiSVZwZ6pkC6VX4Im/WV2cz559/TXLcYbcrDN8JtKgd9DJVIo8GA==}
    engines: {node: '>=18'}
    cpu: [ia32]
    os: [win32]

  '@esbuild/win32-x64@0.25.0':
    resolution: {integrity: sha512-ZENoHJBxA20C2zFzh6AI4fT6RraMzjYw4xKWemRTRmRVtN9c5DcH9r/f2ihEkMjOW5eGgrwCslG/+Y/3bL+DHQ==}
    engines: {node: '>=18'}
    cpu: [x64]
    os: [win32]

  '@eslint-community/eslint-utils@4.8.0':
    resolution: {integrity: sha512-MJQFqrZgcW0UNYLGOuQpey/oTN59vyWwplvCGZztn1cKz9agZPPYpJB7h2OMmuu7VLqkvEjN8feFZJmxNF9D+Q==}
    engines: {node: ^12.22.0 || ^14.17.0 || >=16.0.0}
    peerDependencies:
      eslint: ^6.0.0 || ^7.0.0 || >=8.0.0

  '@eslint-community/regexpp@4.12.1':
    resolution: {integrity: sha512-CCZCDJuduB9OUkFkY2IgppNZMi2lBQgD2qzwXkEia16cge2pijY/aXi96CJMquDMn3nJdlPV1A5KrJEXwfLNzQ==}
    engines: {node: ^12.0.0 || ^14.0.0 || >=16.0.0}

  '@eslint/config-array@0.21.0':
    resolution: {integrity: sha512-ENIdc4iLu0d93HeYirvKmrzshzofPw6VkZRKQGe9Nv46ZnWUzcF1xV01dcvEg/1wXUR61OmmlSfyeyO7EvjLxQ==}
    engines: {node: ^18.18.0 || ^20.9.0 || >=21.1.0}

  '@eslint/config-helpers@0.4.0':
    resolution: {integrity: sha512-WUFvV4WoIwW8Bv0KeKCIIEgdSiFOsulyN0xrMu+7z43q/hkOLXjvb5u7UC9jDxvRzcrbEmuZBX5yJZz1741jog==}
    engines: {node: ^18.18.0 || ^20.9.0 || >=21.1.0}

  '@eslint/core@0.16.0':
    resolution: {integrity: sha512-nmC8/totwobIiFcGkDza3GIKfAw1+hLiYVrh3I1nIomQ8PEr5cxg34jnkmGawul/ep52wGRAcyeDCNtWKSOj4Q==}
    engines: {node: ^18.18.0 || ^20.9.0 || >=21.1.0}

  '@eslint/eslintrc@3.3.1':
    resolution: {integrity: sha512-gtF186CXhIl1p4pJNGZw8Yc6RlshoePRvE0X91oPGb3vZ8pM3qOS9W9NGPat9LziaBV7XrJWGylNQXkGcnM3IQ==}
    engines: {node: ^18.18.0 || ^20.9.0 || >=21.1.0}

  '@eslint/js@9.37.0':
    resolution: {integrity: sha512-jaS+NJ+hximswBG6pjNX0uEJZkrT0zwpVi3BA3vX22aFGjJjmgSTSmPpZCRKmoBL5VY/M6p0xsSJx7rk7sy5gg==}
    engines: {node: ^18.18.0 || ^20.9.0 || >=21.1.0}

  '@eslint/object-schema@2.1.6':
    resolution: {integrity: sha512-RBMg5FRL0I0gs51M/guSAj5/e14VQ4tpZnQNWwuDT66P14I43ItmPfIZRhO9fUVIPOAQXU47atlywZ/czoqFPA==}
    engines: {node: ^18.18.0 || ^20.9.0 || >=21.1.0}

  '@eslint/plugin-kit@0.4.0':
    resolution: {integrity: sha512-sB5uyeq+dwCWyPi31B2gQlVlo+j5brPlWx4yZBrEaRo/nhdDE8Xke1gsGgtiBdaBTxuTkceLVuVt/pclrasb0A==}
    engines: {node: ^18.18.0 || ^20.9.0 || >=21.1.0}

  '@floating-ui/core@1.6.9':
    resolution: {integrity: sha512-uMXCuQ3BItDUbAMhIXw7UPXRfAlOAvZzdK9BWpE60MCn+Svt3aLn9jsPTi/WNGlRUu2uI0v5S7JiIUsbsvh3fw==}

  '@floating-ui/dom@1.1.1':
    resolution: {integrity: sha512-TpIO93+DIujg3g7SykEAGZMDtbJRrmnYRCNYSjJlvIbGhBjRSNTLVbNeDQBrzy9qDgUbiWdc7KA0uZHZ2tJmiw==}

  '@floating-ui/utils@0.2.9':
    resolution: {integrity: sha512-MDWhGtE+eHw5JW7lq4qhc5yRLS11ERl1c7Z6Xd0a58DozHES6EnNNwUWbMiG4J9Cgj053Bhk8zvlhFYKVhULwg==}

  '@humanfs/core@0.19.1':
    resolution: {integrity: sha512-5DyQ4+1JEUzejeK1JGICcideyfUbGixgS9jNgex5nqkW+cY7WZhxBigmieN5Qnw9ZosSNVC9KQKyb+GUaGyKUA==}
    engines: {node: '>=18.18.0'}

  '@humanfs/node@0.16.6':
    resolution: {integrity: sha512-YuI2ZHQL78Q5HbhDiBA1X4LmYdXCKCMQIfw0pw7piHJwyREFebJUvrQN4cMssyES6x+vfUbx1CIpaQUKYdQZOw==}
    engines: {node: '>=18.18.0'}

  '@humanwhocodes/module-importer@1.0.1':
    resolution: {integrity: sha512-bxveV4V8v5Yb4ncFTT3rPSgZBOpCkjfK0y4oVVVJwIuDVBRMDXrPyXRL988i5ap9m9bnyEEjWfm5WkBmtffLfA==}
    engines: {node: '>=12.22'}

  '@humanwhocodes/retry@0.3.1':
    resolution: {integrity: sha512-JBxkERygn7Bv/GbN5Rv8Ul6LVknS+5Bp6RgDC/O8gEBU/yeH5Ui5C/OlWrTb6qct7LjjfT6Re2NxB0ln0yYybA==}
    engines: {node: '>=18.18'}

  '@humanwhocodes/retry@0.4.2':
    resolution: {integrity: sha512-xeO57FpIu4p1Ri3Jq/EXq4ClRm86dVF2z/+kvFnyqVYRavTZmaFaUBbWCOuuTh0o/g7DSsk6kc2vrS4Vl5oPOQ==}
    engines: {node: '>=18.18'}

  '@iconify-json/logos@1.2.4':
    resolution: {integrity: sha512-XC4If5D/hbaZvUkTV8iaZuGlQCyG6CNOlaAaJaGa13V5QMYwYjgtKk3vPP8wz3wtTVNVEVk3LRx1fOJz+YnSMw==}

  '@iconify-json/simple-icons@1.2.47':
    resolution: {integrity: sha512-wa/2O7G4sBmwSEWWLh5C+HeY00lVOoWYRKJOYQtk7lAbQrHUReD1ijiGOyTynV1YavxtNueL1CBA1UZmYJfOrQ==}

  '@iconify-json/vscode-icons@1.2.29':
    resolution: {integrity: sha512-ByqO3YPYs0n7hakQ/ZUXltJQnYibeOv41H1AdciOs7Pmba5/OsKKK1/oOjcBmvXrYuENO+IvIzORYkl6sFXgqA==}

  '@iconify/types@2.0.0':
    resolution: {integrity: sha512-+wluvCrRhXrhyOmRDJ3q8mux9JkKy5SJ/v8ol2tu4FVjyYvtEzkc/3pK15ET6RKg4b4w4BmTk1+gsCUhf21Ykg==}

  '@iconify/utils@3.0.1':
    resolution: {integrity: sha512-A78CUEnFGX8I/WlILxJCuIJXloL0j/OJ9PSchPAfCargEIKmUBWvvEMmKWB5oONwiUqlNt+5eRufdkLxeHIWYw==}

  '@img/sharp-darwin-arm64@0.33.5':
    resolution: {integrity: sha512-UT4p+iz/2H4twwAoLCqfA9UH5pI6DggwKEGuaPy7nCVQ8ZsiY5PIcrRvD1DzuY3qYL07NtIQcWnBSY/heikIFQ==}
    engines: {node: ^18.17.0 || ^20.3.0 || >=21.0.0}
    cpu: [arm64]
    os: [darwin]

  '@img/sharp-darwin-x64@0.33.5':
    resolution: {integrity: sha512-fyHac4jIc1ANYGRDxtiqelIbdWkIuQaI84Mv45KvGRRxSAa7o7d1ZKAOBaYbnepLC1WqxfpimdeWfvqqSGwR2Q==}
    engines: {node: ^18.17.0 || ^20.3.0 || >=21.0.0}
    cpu: [x64]
    os: [darwin]

  '@img/sharp-libvips-darwin-arm64@1.0.4':
    resolution: {integrity: sha512-XblONe153h0O2zuFfTAbQYAX2JhYmDHeWikp1LM9Hul9gVPjFY427k6dFEcOL72O01QxQsWi761svJ/ev9xEDg==}
    cpu: [arm64]
    os: [darwin]

  '@img/sharp-libvips-darwin-x64@1.0.4':
    resolution: {integrity: sha512-xnGR8YuZYfJGmWPvmlunFaWJsb9T/AO2ykoP3Fz/0X5XV2aoYBPkX6xqCQvUTKKiLddarLaxpzNe+b1hjeWHAQ==}
    cpu: [x64]
    os: [darwin]

  '@img/sharp-libvips-linux-arm64@1.0.4':
    resolution: {integrity: sha512-9B+taZ8DlyyqzZQnoeIvDVR/2F4EbMepXMc/NdVbkzsJbzkUjhXv/70GQJ7tdLA4YJgNP25zukcxpX2/SueNrA==}
    cpu: [arm64]
    os: [linux]

  '@img/sharp-libvips-linux-arm@1.0.5':
    resolution: {integrity: sha512-gvcC4ACAOPRNATg/ov8/MnbxFDJqf/pDePbBnuBDcjsI8PssmjoKMAz4LtLaVi+OnSb5FK/yIOamqDwGmXW32g==}
    cpu: [arm]
    os: [linux]

  '@img/sharp-libvips-linux-s390x@1.0.4':
    resolution: {integrity: sha512-u7Wz6ntiSSgGSGcjZ55im6uvTrOxSIS8/dgoVMoiGE9I6JAfU50yH5BoDlYA1tcuGS7g/QNtetJnxA6QEsCVTA==}
    cpu: [s390x]
    os: [linux]

  '@img/sharp-libvips-linux-x64@1.0.4':
    resolution: {integrity: sha512-MmWmQ3iPFZr0Iev+BAgVMb3ZyC4KeFc3jFxnNbEPas60e1cIfevbtuyf9nDGIzOaW9PdnDciJm+wFFaTlj5xYw==}
    cpu: [x64]
    os: [linux]

  '@img/sharp-libvips-linuxmusl-arm64@1.0.4':
    resolution: {integrity: sha512-9Ti+BbTYDcsbp4wfYib8Ctm1ilkugkA/uscUn6UXK1ldpC1JjiXbLfFZtRlBhjPZ5o1NCLiDbg8fhUPKStHoTA==}
    cpu: [arm64]
    os: [linux]

  '@img/sharp-libvips-linuxmusl-x64@1.0.4':
    resolution: {integrity: sha512-viYN1KX9m+/hGkJtvYYp+CCLgnJXwiQB39damAO7WMdKWlIhmYTfHjwSbQeUK/20vY154mwezd9HflVFM1wVSw==}
    cpu: [x64]
    os: [linux]

  '@img/sharp-linux-arm64@0.33.5':
    resolution: {integrity: sha512-JMVv+AMRyGOHtO1RFBiJy/MBsgz0x4AWrT6QoEVVTyh1E39TrCUpTRI7mx9VksGX4awWASxqCYLCV4wBZHAYxA==}
    engines: {node: ^18.17.0 || ^20.3.0 || >=21.0.0}
    cpu: [arm64]
    os: [linux]

  '@img/sharp-linux-arm@0.33.5':
    resolution: {integrity: sha512-JTS1eldqZbJxjvKaAkxhZmBqPRGmxgu+qFKSInv8moZ2AmT5Yib3EQ1c6gp493HvrvV8QgdOXdyaIBrhvFhBMQ==}
    engines: {node: ^18.17.0 || ^20.3.0 || >=21.0.0}
    cpu: [arm]
    os: [linux]

  '@img/sharp-linux-s390x@0.33.5':
    resolution: {integrity: sha512-y/5PCd+mP4CA/sPDKl2961b+C9d+vPAveS33s6Z3zfASk2j5upL6fXVPZi7ztePZ5CuH+1kW8JtvxgbuXHRa4Q==}
    engines: {node: ^18.17.0 || ^20.3.0 || >=21.0.0}
    cpu: [s390x]
    os: [linux]

  '@img/sharp-linux-x64@0.33.5':
    resolution: {integrity: sha512-opC+Ok5pRNAzuvq1AG0ar+1owsu842/Ab+4qvU879ippJBHvyY5n2mxF1izXqkPYlGuP/M556uh53jRLJmzTWA==}
    engines: {node: ^18.17.0 || ^20.3.0 || >=21.0.0}
    cpu: [x64]
    os: [linux]

  '@img/sharp-linuxmusl-arm64@0.33.5':
    resolution: {integrity: sha512-XrHMZwGQGvJg2V/oRSUfSAfjfPxO+4DkiRh6p2AFjLQztWUuY/o8Mq0eMQVIY7HJ1CDQUJlxGGZRw1a5bqmd1g==}
    engines: {node: ^18.17.0 || ^20.3.0 || >=21.0.0}
    cpu: [arm64]
    os: [linux]

  '@img/sharp-linuxmusl-x64@0.33.5':
    resolution: {integrity: sha512-WT+d/cgqKkkKySYmqoZ8y3pxx7lx9vVejxW/W4DOFMYVSkErR+w7mf2u8m/y4+xHe7yY9DAXQMWQhpnMuFfScw==}
    engines: {node: ^18.17.0 || ^20.3.0 || >=21.0.0}
    cpu: [x64]
    os: [linux]

  '@img/sharp-wasm32@0.33.5':
    resolution: {integrity: sha512-ykUW4LVGaMcU9lu9thv85CbRMAwfeadCJHRsg2GmeRa/cJxsVY9Rbd57JcMxBkKHag5U/x7TSBpScF4U8ElVzg==}
    engines: {node: ^18.17.0 || ^20.3.0 || >=21.0.0}
    cpu: [wasm32]

  '@img/sharp-win32-ia32@0.33.5':
    resolution: {integrity: sha512-T36PblLaTwuVJ/zw/LaH0PdZkRz5rd3SmMHX8GSmR7vtNSP5Z6bQkExdSK7xGWyxLw4sUknBuugTelgw2faBbQ==}
    engines: {node: ^18.17.0 || ^20.3.0 || >=21.0.0}
    cpu: [ia32]
    os: [win32]

  '@img/sharp-win32-x64@0.33.5':
    resolution: {integrity: sha512-MpY/o8/8kj+EcnxwvrP4aTJSWw/aZ7JIGR4aBeZkZw5B7/Jn+tY9/VNwtcoGmdT7GfggGIU4kygOMSbYnOrAbg==}
    engines: {node: ^18.17.0 || ^20.3.0 || >=21.0.0}
    cpu: [x64]
    os: [win32]

  '@isaacs/balanced-match@4.0.1':
    resolution: {integrity: sha512-yzMTt9lEb8Gv7zRioUilSglI0c0smZ9k5D65677DLWLtWJaXIS3CqcGyUFByYKlnUj6TkjLVs54fBl6+TiGQDQ==}
    engines: {node: 20 || >=22}

  '@isaacs/brace-expansion@5.0.0':
    resolution: {integrity: sha512-ZT55BDLV0yv0RBm2czMiZ+SqCGO7AvmOM3G/w2xhVPH+te0aKgFjmBvGlL1dH+ql2tgGO3MVrbb3jCKyvpgnxA==}
    engines: {node: 20 || >=22}

  '@isaacs/cliui@8.0.2':
    resolution: {integrity: sha512-O8jcjabXaleOG9DQ0+ARXWZBTfnP4WNAqzuiJK7ll44AmxGKv/J2M4TPjxjY3znBCfvBXFzucm1twdyFybFqEA==}
    engines: {node: '>=12'}

  '@isaacs/fs-minipass@4.0.1':
    resolution: {integrity: sha512-wgm9Ehl2jpeqP3zw/7mo3kRHFp5MEDhqAdwy1fTGkHAwnkGOVsgpvQhL8B5n1qlb01jV3n/bI0ZfZp5lWA1k4w==}
    engines: {node: '>=18.0.0'}

  '@jridgewell/gen-mapping@0.3.12':
    resolution: {integrity: sha512-OuLGC46TjB5BbN1dH8JULVVZY4WTdkF7tV9Ys6wLL1rubZnCMstOhNHueU5bLCrnRuDhKPDM4g6sw4Bel5Gzqg==}

  '@jridgewell/remapping@2.3.5':
    resolution: {integrity: sha512-LI9u/+laYG4Ds1TDKSJW2YPrIlcVYOwi2fUC6xB43lueCjgxV4lffOCZCtYFiH6TNOX+tQKXx97T4IKHbhyHEQ==}

  '@jridgewell/resolve-uri@3.1.2':
    resolution: {integrity: sha512-bRISgCIjP20/tbWSPWMEi54QVPRZExkuD9lJL+UIxUKtwVJA8wW1Trb1jMs1RFXo1CBTNZ/5hpC9QvmKWdopKw==}
    engines: {node: '>=6.0.0'}

  '@jridgewell/source-map@0.3.6':
    resolution: {integrity: sha512-1ZJTZebgqllO79ue2bm3rIGud/bOe0pP5BjSRCRxxYkEZS8STV7zN84UBbiYu7jy+eCKSnVIUgoWWE/tt+shMQ==}

  '@jridgewell/sourcemap-codec@1.5.5':
    resolution: {integrity: sha512-cYQ9310grqxueWbl+WuIUIaiUaDcj7WOq5fVhEljNVgRfOUhY9fy2zTvfoqWsnebh8Sl70VScFbICvJnLKB0Og==}

  '@jridgewell/trace-mapping@0.3.31':
    resolution: {integrity: sha512-zzNR+SdQSDJzc8joaeP8QQoCQr8NuYx2dIIytl1QeBEZHJ9uW6hebsrYgbz8hJwUQao3TWCMtmfV8Nu1twOLAw==}

  '@jridgewell/trace-mapping@0.3.9':
    resolution: {integrity: sha512-3Belt6tdc8bPgAtbcmdtNJlirVoTmEb5e2gC94PnkwEW9jI6CAHUeoG85tjWP5WquqfavoMtMwiG4P926ZKKuQ==}

  '@keyv/bigmap@1.0.2':
    resolution: {integrity: sha512-KR03xkEZlAZNF4IxXgVXb+uNIVNvwdh8UwI0cnc7WI6a+aQcDp8GL80qVfeB4E5NpsKJzou5jU0r6yLSSbMOtA==}
    engines: {node: '>= 18'}

  '@keyv/serialize@1.1.1':
    resolution: {integrity: sha512-dXn3FZhPv0US+7dtJsIi2R+c7qWYiReoEh5zUntWCf4oSpMNib8FDhSoed6m3QyZdx5hK7iLFkYk3rNxwt8vTA==}

  '@napi-rs/wasm-runtime@0.2.11':
    resolution: {integrity: sha512-9DPkXtvHydrcOsopiYpUgPHpmj0HWZKMUnL2dZqpvC42lsratuBG06V5ipyno0fUek5VlFsNQ+AcFATSrJXgMA==}

  '@napi-rs/wasm-runtime@1.0.7':
    resolution: {integrity: sha512-SeDnOO0Tk7Okiq6DbXmmBODgOAb9dp9gjlphokTUxmt8U3liIP1ZsozBahH69j/RJv+Rfs6IwUKHTgQYJ/HBAw==}

  '@node-rs/bcrypt-android-arm-eabi@1.10.7':
    resolution: {integrity: sha512-8dO6/PcbeMZXS3VXGEtct9pDYdShp2WBOWlDvSbcRwVqyB580aCBh0BEFmKYtXLzLvUK8Wf+CG3U6sCdILW1lA==}
    engines: {node: '>= 10'}
    cpu: [arm]
    os: [android]

  '@node-rs/bcrypt-android-arm64@1.10.7':
    resolution: {integrity: sha512-UASFBS/CucEMHiCtL/2YYsAY01ZqVR1N7vSb94EOvG5iwW7BQO06kXXCTgj+Xbek9azxixrCUmo3WJnkJZ0hTQ==}
    engines: {node: '>= 10'}
    cpu: [arm64]
    os: [android]

  '@node-rs/bcrypt-darwin-arm64@1.10.7':
    resolution: {integrity: sha512-DgzFdAt455KTuiJ/zYIyJcKFobjNDR/hnf9OS7pK5NRS13Nq4gLcSIIyzsgHwZHxsJWbLpHmFc1H23Y7IQoQBw==}
    engines: {node: '>= 10'}
    cpu: [arm64]
    os: [darwin]

  '@node-rs/bcrypt-darwin-x64@1.10.7':
    resolution: {integrity: sha512-SPWVfQ6sxSokoUWAKWD0EJauvPHqOGQTd7CxmYatcsUgJ/bruvEHxZ4bIwX1iDceC3FkOtmeHO0cPwR480n/xA==}
    engines: {node: '>= 10'}
    cpu: [x64]
    os: [darwin]

  '@node-rs/bcrypt-freebsd-x64@1.10.7':
    resolution: {integrity: sha512-gpa+Ixs6GwEx6U6ehBpsQetzUpuAGuAFbOiuLB2oo4N58yU4AZz1VIcWyWAHrSWRs92O0SHtmo2YPrMrwfBbSw==}
    engines: {node: '>= 10'}
    cpu: [x64]
    os: [freebsd]

  '@node-rs/bcrypt-linux-arm-gnueabihf@1.10.7':
    resolution: {integrity: sha512-kYgJnTnpxrzl9sxYqzflobvMp90qoAlaX1oDL7nhNTj8OYJVDIk0jQgblj0bIkjmoPbBed53OJY/iu4uTS+wig==}
    engines: {node: '>= 10'}
    cpu: [arm]
    os: [linux]

  '@node-rs/bcrypt-linux-arm64-gnu@1.10.7':
    resolution: {integrity: sha512-7cEkK2RA+gBCj2tCVEI1rDSJV40oLbSq7bQ+PNMHNI6jCoXGmj9Uzo7mg7ZRbNZ7piIyNH5zlJqutjo8hh/tmA==}
    engines: {node: '>= 10'}
    cpu: [arm64]
    os: [linux]

  '@node-rs/bcrypt-linux-arm64-musl@1.10.7':
    resolution: {integrity: sha512-X7DRVjshhwxUqzdUKDlF55cwzh+wqWJ2E/tILvZPboO3xaNO07Um568Vf+8cmKcz+tiZCGP7CBmKbBqjvKN/Pw==}
    engines: {node: '>= 10'}
    cpu: [arm64]
    os: [linux]

  '@node-rs/bcrypt-linux-x64-gnu@1.10.7':
    resolution: {integrity: sha512-LXRZsvG65NggPD12hn6YxVgH0W3VR5fsE/o1/o2D5X0nxKcNQGeLWnRzs5cP8KpoFOuk1ilctXQJn8/wq+Gn/Q==}
    engines: {node: '>= 10'}
    cpu: [x64]
    os: [linux]

  '@node-rs/bcrypt-linux-x64-musl@1.10.7':
    resolution: {integrity: sha512-tCjHmct79OfcO3g5q21ME7CNzLzpw1MAsUXCLHLGWH+V6pp/xTvMbIcLwzkDj6TI3mxK6kehTn40SEjBkZ3Rog==}
    engines: {node: '>= 10'}
    cpu: [x64]
    os: [linux]

  '@node-rs/bcrypt-wasm32-wasi@1.10.7':
    resolution: {integrity: sha512-4qXSihIKeVXYglfXZEq/QPtYtBUvR8d3S85k15Lilv3z5B6NSGQ9mYiNleZ7QHVLN2gEc5gmi7jM353DMH9GkA==}
    engines: {node: '>=14.0.0'}
    cpu: [wasm32]

  '@node-rs/bcrypt-win32-arm64-msvc@1.10.7':
    resolution: {integrity: sha512-FdfUQrqmDfvC5jFhntMBkk8EI+fCJTx/I1v7Rj+Ezlr9rez1j1FmuUnywbBj2Cg15/0BDhwYdbyZ5GCMFli2aQ==}
    engines: {node: '>= 10'}
    cpu: [arm64]
    os: [win32]

  '@node-rs/bcrypt-win32-ia32-msvc@1.10.7':
    resolution: {integrity: sha512-lZLf4Cx+bShIhU071p5BZft4OvP4PGhyp542EEsb3zk34U5GLsGIyCjOafcF/2DGewZL6u8/aqoxbSuROkgFXg==}
    engines: {node: '>= 10'}
    cpu: [ia32]
    os: [win32]

  '@node-rs/bcrypt-win32-x64-msvc@1.10.7':
    resolution: {integrity: sha512-hdw7tGmN1DxVAMTzICLdaHpXjy+4rxaxnBMgI8seG1JL5e3VcRGsd1/1vVDogVp2cbsmgq+6d6yAY+D9lW/DCg==}
    engines: {node: '>= 10'}
    cpu: [x64]
    os: [win32]

  '@node-rs/bcrypt@1.10.7':
    resolution: {integrity: sha512-1wk0gHsUQC/ap0j6SJa2K34qNhomxXRcEe3T8cI5s+g6fgHBgLTN7U9LzWTG/HE6G4+2tWWLeCabk1wiYGEQSA==}
    engines: {node: '>= 10'}

  '@nodelib/fs.scandir@2.1.5':
    resolution: {integrity: sha512-vq24Bq3ym5HEQm2NKCr3yXDwjc7vTsEThRDnkp2DK9p1uqLR+DHurm/NOTo0KG7HYHU7eppKZj3MyqYuMBf62g==}
    engines: {node: '>= 8'}

  '@nodelib/fs.stat@2.0.5':
    resolution: {integrity: sha512-RkhPPp2zrqDAQA/2jNhnztcPAlv64XdhIp7a7454A5ovI7Bukxgt7MX7udwAu3zg1DcpPU0rz3VV1SeaqvY4+A==}
    engines: {node: '>= 8'}

  '@nodelib/fs.walk@1.2.8':
    resolution: {integrity: sha512-oGB+UxlgWcgQkgwo8GcEGwemoTFt3FIO9ababBmaGwXIoBKZ+GTy0pP185beGg7Llih/NSHSV2XAs1lnznocSg==}
    engines: {node: '>= 8'}

  '@oxc-project/types@0.90.0':
    resolution: {integrity: sha512-fWvaufWUcLtm/OBKcNmxUkR0kQW5ZKAF0t03BXPqdzpxmnVCmSKzvUDRCOKnSagSfNzG/3ZdKpComH3GMy881g==}

  '@oxc-project/types@0.94.0':
    resolution: {integrity: sha512-+UgQT/4o59cZfH6Cp7G0hwmqEQ0wE+AdIwhikdwnhWI9Dp8CgSY081+Q3O67/wq3VJu8mgUEB93J9EHHn70fOw==}

  '@parcel/watcher-android-arm64@2.5.1':
    resolution: {integrity: sha512-KF8+j9nNbUN8vzOFDpRMsaKBHZ/mcjEjMToVMJOhTozkDonQFFrRcfdLWn6yWKCmJKmdVxSgHiYvTCef4/qcBA==}
    engines: {node: '>= 10.0.0'}
    cpu: [arm64]
    os: [android]

  '@parcel/watcher-darwin-arm64@2.5.1':
    resolution: {integrity: sha512-eAzPv5osDmZyBhou8PoF4i6RQXAfeKL9tjb3QzYuccXFMQU0ruIc/POh30ePnaOyD1UXdlKguHBmsTs53tVoPw==}
    engines: {node: '>= 10.0.0'}
    cpu: [arm64]
    os: [darwin]

  '@parcel/watcher-darwin-x64@2.5.1':
    resolution: {integrity: sha512-1ZXDthrnNmwv10A0/3AJNZ9JGlzrF82i3gNQcWOzd7nJ8aj+ILyW1MTxVk35Db0u91oD5Nlk9MBiujMlwmeXZg==}
    engines: {node: '>= 10.0.0'}
    cpu: [x64]
    os: [darwin]

  '@parcel/watcher-freebsd-x64@2.5.1':
    resolution: {integrity: sha512-SI4eljM7Flp9yPuKi8W0ird8TI/JK6CSxju3NojVI6BjHsTyK7zxA9urjVjEKJ5MBYC+bLmMcbAWlZ+rFkLpJQ==}
    engines: {node: '>= 10.0.0'}
    cpu: [x64]
    os: [freebsd]

  '@parcel/watcher-linux-arm-glibc@2.5.1':
    resolution: {integrity: sha512-RCdZlEyTs8geyBkkcnPWvtXLY44BCeZKmGYRtSgtwwnHR4dxfHRG3gR99XdMEdQ7KeiDdasJwwvNSF5jKtDwdA==}
    engines: {node: '>= 10.0.0'}
    cpu: [arm]
    os: [linux]

  '@parcel/watcher-linux-arm-musl@2.5.1':
    resolution: {integrity: sha512-6E+m/Mm1t1yhB8X412stiKFG3XykmgdIOqhjWj+VL8oHkKABfu/gjFj8DvLrYVHSBNC+/u5PeNrujiSQ1zwd1Q==}
    engines: {node: '>= 10.0.0'}
    cpu: [arm]
    os: [linux]

  '@parcel/watcher-linux-arm64-glibc@2.5.1':
    resolution: {integrity: sha512-LrGp+f02yU3BN9A+DGuY3v3bmnFUggAITBGriZHUREfNEzZh/GO06FF5u2kx8x+GBEUYfyTGamol4j3m9ANe8w==}
    engines: {node: '>= 10.0.0'}
    cpu: [arm64]
    os: [linux]

  '@parcel/watcher-linux-arm64-musl@2.5.1':
    resolution: {integrity: sha512-cFOjABi92pMYRXS7AcQv9/M1YuKRw8SZniCDw0ssQb/noPkRzA+HBDkwmyOJYp5wXcsTrhxO0zq1U11cK9jsFg==}
    engines: {node: '>= 10.0.0'}
    cpu: [arm64]
    os: [linux]

  '@parcel/watcher-linux-x64-glibc@2.5.1':
    resolution: {integrity: sha512-GcESn8NZySmfwlTsIur+49yDqSny2IhPeZfXunQi48DMugKeZ7uy1FX83pO0X22sHntJ4Ub+9k34XQCX+oHt2A==}
    engines: {node: '>= 10.0.0'}
    cpu: [x64]
    os: [linux]

  '@parcel/watcher-linux-x64-musl@2.5.1':
    resolution: {integrity: sha512-n0E2EQbatQ3bXhcH2D1XIAANAcTZkQICBPVaxMeaCVBtOpBZpWJuf7LwyWPSBDITb7In8mqQgJ7gH8CILCURXg==}
    engines: {node: '>= 10.0.0'}
    cpu: [x64]
    os: [linux]

  '@parcel/watcher-win32-arm64@2.5.1':
    resolution: {integrity: sha512-RFzklRvmc3PkjKjry3hLF9wD7ppR4AKcWNzH7kXR7GUe0Igb3Nz8fyPwtZCSquGrhU5HhUNDr/mKBqj7tqA2Vw==}
    engines: {node: '>= 10.0.0'}
    cpu: [arm64]
    os: [win32]

  '@parcel/watcher-win32-ia32@2.5.1':
    resolution: {integrity: sha512-c2KkcVN+NJmuA7CGlaGD1qJh1cLfDnQsHjE89E60vUEMlqduHGCdCLJCID5geFVM0dOtA3ZiIO8BoEQmzQVfpQ==}
    engines: {node: '>= 10.0.0'}
    cpu: [ia32]
    os: [win32]

  '@parcel/watcher-win32-x64@2.5.1':
    resolution: {integrity: sha512-9lHBdJITeNR++EvSQVUcaZoWupyHfXe1jZvGZ06O/5MflPcuPLtEphScIBL+AiCWBO46tDSHzWyD0uDmmZqsgA==}
    engines: {node: '>= 10.0.0'}
    cpu: [x64]
    os: [win32]

  '@parcel/watcher@2.5.1':
    resolution: {integrity: sha512-dfUnCxiN9H4ap84DvD2ubjw+3vUNpstxa0TneY/Paat8a3R4uQZDLSvWjmznAY/DoahqTHl9V46HF/Zs3F29pg==}
    engines: {node: '>= 10.0.0'}

  '@pkgjs/parseargs@0.11.0':
    resolution: {integrity: sha512-+1VkjdD0QBLPodGrJUeqarH8VAIvQODIbwh9XpP5Syisf7YoQgsJKPNFoqqLQlu+VQ/tVSshMR6loPMn8U+dPg==}
    engines: {node: '>=14'}

  '@polka/compression@1.0.0-next.25':
    resolution: {integrity: sha512-UlVkoSGRig87riHSn8QOxd2DzGhadRpNSj5Ukqj+Bt7WTE4Es+sE3ju3OYbe8SiV2OwA+8tDcSuHWUh5S3jCBQ==}
    engines: {node: '>=6'}

  '@polka/url@1.0.0-next.28':
    resolution: {integrity: sha512-8LduaNlMZGwdZ6qWrKlfa+2M4gahzFkprZiAt2TF8uS0qQgBizKXpXURqvTJ4WtmupWxaLqjRb2UCTe72mu+Aw==}

  '@poppinss/colors@4.1.5':
    resolution: {integrity: sha512-FvdDqtcRCtz6hThExcFOgW0cWX+xwSMWcRuQe5ZEb2m7cVQOAVZOIMt+/v9RxGiD9/OY16qJBXK4CVKWAPalBw==}

  '@poppinss/dumper@0.6.4':
    resolution: {integrity: sha512-iG0TIdqv8xJ3Lt9O8DrPRxw1MRLjNpoqiSGU03P/wNLP/s0ra0udPJ1J2Tx5M0J3H/cVyEgpbn8xUKRY9j59kQ==}

  '@poppinss/exception@1.2.2':
    resolution: {integrity: sha512-m7bpKCD4QMlFCjA/nKTs23fuvoVFoA83brRKmObCUNmi/9tVu8Ve3w4YQAnJu4q3Tjf5fr685HYIC/IA2zHRSg==}

  '@publint/pack@0.1.2':
    resolution: {integrity: sha512-S+9ANAvUmjutrshV4jZjaiG8XQyuJIZ8a4utWmN/vW1sgQ9IfBnPndwkmQYw53QmouOIytT874u65HEmu6H5jw==}
    engines: {node: '>=18'}

  '@quansync/fs@0.1.5':
    resolution: {integrity: sha512-lNS9hL2aS2NZgNW7BBj+6EBl4rOf8l+tQ0eRY6JWCI8jI2kc53gSoqbjojU0OnAWhzoXiOjFyGsHcDGePB3lhA==}

  '@rolldown/binding-android-arm64@1.0.0-beta.43':
    resolution: {integrity: sha512-TP8bcPOb1s6UmY5syhXrDn9k0XkYcw+XaoylTN4cJxf0JOVS2j682I3aTcpfT51hOFGr2bRwNKN9RZ19XxeQbA==}
    engines: {node: ^20.19.0 || >=22.12.0}
    cpu: [arm64]
    os: [android]

  '@rolldown/binding-darwin-arm64@1.0.0-beta.43':
    resolution: {integrity: sha512-kuVWnZsE4vEjMF/10SbSUyzucIW2zmdsqFghYMqy+fsjXnRHg0luTU6qWF8IqJf4Cbpm9NEZRnjIEPpAbdiSNQ==}
    engines: {node: ^20.19.0 || >=22.12.0}
    cpu: [arm64]
    os: [darwin]

  '@rolldown/binding-darwin-x64@1.0.0-beta.43':
    resolution: {integrity: sha512-u9Ps4sh6lcmJ3vgLtyEg/x4jlhI64U0mM93Ew+tlfFdLDe7yKyA+Fe80cpr2n1mNCeZXrvTSbZluKpXQ0GxLjw==}
    engines: {node: ^20.19.0 || >=22.12.0}
    cpu: [x64]
    os: [darwin]

  '@rolldown/binding-freebsd-x64@1.0.0-beta.43':
    resolution: {integrity: sha512-h9lUtVtXgfbk/tnicMpbFfZ3DJvk5Zn2IvmlC1/e0+nUfwoc/TFqpfrRRqcNBXk/e+xiWMSKv6b0MF8N+Rtvlg==}
    engines: {node: ^20.19.0 || >=22.12.0}
    cpu: [x64]
    os: [freebsd]

  '@rolldown/binding-linux-arm-gnueabihf@1.0.0-beta.43':
    resolution: {integrity: sha512-IX2C6bA6wM2rX/RvD75ko+ix9yxPKjKGGq7pOhB8wGI4Z4fqX5B1nDHga/qMDmAdCAR1m9ymzxkmqhm/AFYf7A==}
    engines: {node: ^20.19.0 || >=22.12.0}
    cpu: [arm]
    os: [linux]

  '@rolldown/binding-linux-arm64-gnu@1.0.0-beta.43':
    resolution: {integrity: sha512-mcjd57vEj+CEQbZAzUiaxNzNgwwgOpFtZBWcINm8DNscvkXl5b/s622Z1dqGNWSdrZmdjdC6LWMvu8iHM6v9sQ==}
    engines: {node: ^20.19.0 || >=22.12.0}
    cpu: [arm64]
    os: [linux]

  '@rolldown/binding-linux-arm64-musl@1.0.0-beta.43':
    resolution: {integrity: sha512-Pa8QMwlkrztTo/1mVjZmPIQ44tCSci10TBqxzVBvXVA5CFh5EpiEi99fPSll2dHG2uT4dCOMeC6fIhyDdb0zXA==}
    engines: {node: ^20.19.0 || >=22.12.0}
    cpu: [arm64]
    os: [linux]

  '@rolldown/binding-linux-x64-gnu@1.0.0-beta.43':
    resolution: {integrity: sha512-BgynXKMjeaX4AfWLARhOKDetBOOghnSiVRjAHVvhiAaDXgdQN8e65mSmXRiVoVtD3cHXx/cfU8Gw0p0K+qYKVQ==}
    engines: {node: ^20.19.0 || >=22.12.0}
    cpu: [x64]
    os: [linux]

  '@rolldown/binding-linux-x64-musl@1.0.0-beta.43':
    resolution: {integrity: sha512-VIsoPlOB/tDSAw9CySckBYysoIBqLeps1/umNSYUD8pMtalJyzMTneAVI1HrUdf4ceFmQ5vARoLIXSsPwVFxNg==}
    engines: {node: ^20.19.0 || >=22.12.0}
    cpu: [x64]
    os: [linux]

  '@rolldown/binding-openharmony-arm64@1.0.0-beta.43':
    resolution: {integrity: sha512-YDXTxVJG67PqTQMKyjVJSddoPbSWJ4yRz/E3xzTLHqNrTDGY0UuhG8EMr8zsYnfH/0cPFJ3wjQd/hJWHuR6nkA==}
    engines: {node: ^20.19.0 || >=22.12.0}
    cpu: [arm64]
    os: [openharmony]

  '@rolldown/binding-wasm32-wasi@1.0.0-beta.43':
    resolution: {integrity: sha512-3M+2DmorXvDuAIGYQ9Z93Oy1G9ETkejLwdXXb1uRTgKN9pMcu7N+KG2zDrJwqyxeeLIFE22AZGtSJm3PJbNu9Q==}
    engines: {node: '>=14.0.0'}
    cpu: [wasm32]

  '@rolldown/binding-win32-arm64-msvc@1.0.0-beta.43':
    resolution: {integrity: sha512-/B1j1pJs33y9ywtslOMxryUPHq8zIGu/OGEc2gyed0slimJ8fX2uR/SaJVhB4+NEgCFIeYDR4CX6jynAkeRuCA==}
    engines: {node: ^20.19.0 || >=22.12.0}
    cpu: [arm64]
    os: [win32]

  '@rolldown/binding-win32-ia32-msvc@1.0.0-beta.43':
    resolution: {integrity: sha512-29oG1swCz7hNP+CQYrsM4EtylsKwuYzM8ljqbqC5TsQwmKat7P8ouDpImsqg/GZxFSXcPP9ezQm0Q0wQwGM3JA==}
    engines: {node: ^20.19.0 || >=22.12.0}
    cpu: [ia32]
    os: [win32]

  '@rolldown/binding-win32-x64-msvc@1.0.0-beta.43':
    resolution: {integrity: sha512-eWBV1Ef3gfGNehxVGCyXs7wLayRIgCmyItuCZwYYXW5bsk4EvR4n2GP5m3ohjnx7wdiY3nLmwQfH2Knb5gbNZw==}
    engines: {node: ^20.19.0 || >=22.12.0}
    cpu: [x64]
    os: [win32]

  '@rolldown/pluginutils@1.0.0-beta.29':
    resolution: {integrity: sha512-NIJgOsMjbxAXvoGq/X0gD7VPMQ8j9g0BiDaNjVNVjvl+iKXxL3Jre0v31RmBYeLEmkbj2s02v8vFTbUXi5XS2Q==}

  '@rolldown/pluginutils@1.0.0-beta.43':
    resolution: {integrity: sha512-5Uxg7fQUCmfhax7FJke2+8B6cqgeUJUD9o2uXIKXhD+mG0mL6NObmVoi9wXEU1tY89mZKgAYA6fTbftx3q2ZPQ==}

  '@rollup/plugin-alias@5.1.1':
    resolution: {integrity: sha512-PR9zDb+rOzkRb2VD+EuKB7UC41vU5DIwZ5qqCpk0KJudcWAyi8rvYOhS7+L5aZCspw1stTViLgN5v6FF1p5cgQ==}
    engines: {node: '>=14.0.0'}
    peerDependencies:
      rollup: ^1.20.0||^2.0.0||^3.0.0||^4.0.0
    peerDependenciesMeta:
      rollup:
        optional: true

  '@rollup/plugin-commonjs@28.0.6':
    resolution: {integrity: sha512-XSQB1K7FUU5QP+3lOQmVCE3I0FcbbNvmNT4VJSj93iUjayaARrTQeoRdiYQoftAJBLrR9t2agwAd3ekaTgHNlw==}
    engines: {node: '>=16.0.0 || 14 >= 14.17'}
    peerDependencies:
      rollup: ^2.68.0||^3.0.0||^4.0.0
    peerDependenciesMeta:
      rollup:
        optional: true

  '@rollup/plugin-dynamic-import-vars@2.1.4':
    resolution: {integrity: sha512-MZSB+lBSqTiMaE95/K159bRQcVbQugMzV5LbXQgFkjjPMCXFq1dgVHL7zs6diCowEviVxQ/6AHHLmDA1VDGGIw==}
    engines: {node: '>=14.0.0'}
    peerDependencies:
      rollup: ^1.20.0||^2.0.0||^3.0.0||^4.0.0
    peerDependenciesMeta:
      rollup:
        optional: true

  '@rollup/pluginutils@5.3.0':
    resolution: {integrity: sha512-5EdhGZtnu3V88ces7s53hhfK5KSASnJZv8Lulpc04cWO3REESroJXg73DFsOmgbU2BhwV0E20bu2IDZb3VKW4Q==}
    engines: {node: '>=14.0.0'}
    peerDependencies:
      rollup: ^1.20.0||^2.0.0||^3.0.0||^4.0.0
    peerDependenciesMeta:
      rollup:
        optional: true

  '@rollup/rollup-android-arm-eabi@4.43.0':
    resolution: {integrity: sha512-Krjy9awJl6rKbruhQDgivNbD1WuLb8xAclM4IR4cN5pHGAs2oIMMQJEiC3IC/9TZJ+QZkmZhlMO/6MBGxPidpw==}
    cpu: [arm]
    os: [android]

  '@rollup/rollup-android-arm64@4.43.0':
    resolution: {integrity: sha512-ss4YJwRt5I63454Rpj+mXCXicakdFmKnUNxr1dLK+5rv5FJgAxnN7s31a5VchRYxCFWdmnDWKd0wbAdTr0J5EA==}
    cpu: [arm64]
    os: [android]

  '@rollup/rollup-darwin-arm64@4.43.0':
    resolution: {integrity: sha512-eKoL8ykZ7zz8MjgBenEF2OoTNFAPFz1/lyJ5UmmFSz5jW+7XbH1+MAgCVHy72aG59rbuQLcJeiMrP8qP5d/N0A==}
    cpu: [arm64]
    os: [darwin]

  '@rollup/rollup-darwin-x64@4.43.0':
    resolution: {integrity: sha512-SYwXJgaBYW33Wi/q4ubN+ldWC4DzQY62S4Ll2dgfr/dbPoF50dlQwEaEHSKrQdSjC6oIe1WgzosoaNoHCdNuMg==}
    cpu: [x64]
    os: [darwin]

  '@rollup/rollup-freebsd-arm64@4.43.0':
    resolution: {integrity: sha512-SV+U5sSo0yujrjzBF7/YidieK2iF6E7MdF6EbYxNz94lA+R0wKl3SiixGyG/9Klab6uNBIqsN7j4Y/Fya7wAjQ==}
    cpu: [arm64]
    os: [freebsd]

  '@rollup/rollup-freebsd-x64@4.43.0':
    resolution: {integrity: sha512-J7uCsiV13L/VOeHJBo5SjasKiGxJ0g+nQTrBkAsmQBIdil3KhPnSE9GnRon4ejX1XDdsmK/l30IYLiAaQEO0Cg==}
    cpu: [x64]
    os: [freebsd]

  '@rollup/rollup-linux-arm-gnueabihf@4.43.0':
    resolution: {integrity: sha512-gTJ/JnnjCMc15uwB10TTATBEhK9meBIY+gXP4s0sHD1zHOaIh4Dmy1X9wup18IiY9tTNk5gJc4yx9ctj/fjrIw==}
    cpu: [arm]
    os: [linux]

  '@rollup/rollup-linux-arm-musleabihf@4.43.0':
    resolution: {integrity: sha512-ZJ3gZynL1LDSIvRfz0qXtTNs56n5DI2Mq+WACWZ7yGHFUEirHBRt7fyIk0NsCKhmRhn7WAcjgSkSVVxKlPNFFw==}
    cpu: [arm]
    os: [linux]

  '@rollup/rollup-linux-arm64-gnu@4.43.0':
    resolution: {integrity: sha512-8FnkipasmOOSSlfucGYEu58U8cxEdhziKjPD2FIa0ONVMxvl/hmONtX/7y4vGjdUhjcTHlKlDhw3H9t98fPvyA==}
    cpu: [arm64]
    os: [linux]

  '@rollup/rollup-linux-arm64-musl@4.43.0':
    resolution: {integrity: sha512-KPPyAdlcIZ6S9C3S2cndXDkV0Bb1OSMsX0Eelr2Bay4EsF9yi9u9uzc9RniK3mcUGCLhWY9oLr6er80P5DE6XA==}
    cpu: [arm64]
    os: [linux]

  '@rollup/rollup-linux-loongarch64-gnu@4.43.0':
    resolution: {integrity: sha512-HPGDIH0/ZzAZjvtlXj6g+KDQ9ZMHfSP553za7o2Odegb/BEfwJcR0Sw0RLNpQ9nC6Gy8s+3mSS9xjZ0n3rhcYg==}
    cpu: [loong64]
    os: [linux]

  '@rollup/rollup-linux-powerpc64le-gnu@4.43.0':
    resolution: {integrity: sha512-gEmwbOws4U4GLAJDhhtSPWPXUzDfMRedT3hFMyRAvM9Mrnj+dJIFIeL7otsv2WF3D7GrV0GIewW0y28dOYWkmw==}
    cpu: [ppc64]
    os: [linux]

  '@rollup/rollup-linux-riscv64-gnu@4.43.0':
    resolution: {integrity: sha512-XXKvo2e+wFtXZF/9xoWohHg+MuRnvO29TI5Hqe9xwN5uN8NKUYy7tXUG3EZAlfchufNCTHNGjEx7uN78KsBo0g==}
    cpu: [riscv64]
    os: [linux]

  '@rollup/rollup-linux-riscv64-musl@4.43.0':
    resolution: {integrity: sha512-ruf3hPWhjw6uDFsOAzmbNIvlXFXlBQ4nk57Sec8E8rUxs/AI4HD6xmiiasOOx/3QxS2f5eQMKTAwk7KHwpzr/Q==}
    cpu: [riscv64]
    os: [linux]

  '@rollup/rollup-linux-s390x-gnu@4.43.0':
    resolution: {integrity: sha512-QmNIAqDiEMEvFV15rsSnjoSmO0+eJLoKRD9EAa9rrYNwO/XRCtOGM3A5A0X+wmG+XRrw9Fxdsw+LnyYiZWWcVw==}
    cpu: [s390x]
    os: [linux]

  '@rollup/rollup-linux-x64-gnu@4.43.0':
    resolution: {integrity: sha512-jAHr/S0iiBtFyzjhOkAics/2SrXE092qyqEg96e90L3t9Op8OTzS6+IX0Fy5wCt2+KqeHAkti+eitV0wvblEoQ==}
    cpu: [x64]
    os: [linux]

  '@rollup/rollup-linux-x64-musl@4.43.0':
    resolution: {integrity: sha512-3yATWgdeXyuHtBhrLt98w+5fKurdqvs8B53LaoKD7P7H7FKOONLsBVMNl9ghPQZQuYcceV5CDyPfyfGpMWD9mQ==}
    cpu: [x64]
    os: [linux]

  '@rollup/rollup-win32-arm64-msvc@4.43.0':
    resolution: {integrity: sha512-wVzXp2qDSCOpcBCT5WRWLmpJRIzv23valvcTwMHEobkjippNf+C3ys/+wf07poPkeNix0paTNemB2XrHr2TnGw==}
    cpu: [arm64]
    os: [win32]

  '@rollup/rollup-win32-ia32-msvc@4.43.0':
    resolution: {integrity: sha512-fYCTEyzf8d+7diCw8b+asvWDCLMjsCEA8alvtAutqJOJp/wL5hs1rWSqJ1vkjgW0L2NB4bsYJrpKkiIPRR9dvw==}
    cpu: [ia32]
    os: [win32]

  '@rollup/rollup-win32-x64-msvc@4.43.0':
    resolution: {integrity: sha512-SnGhLiE5rlK0ofq8kzuDkM0g7FN1s5VYY+YSMTibP7CqShxCQvqtNxTARS4xX4PFJfHjG0ZQYX9iGzI3FQh5Aw==}
    cpu: [x64]
    os: [win32]

  '@sec-ant/readable-stream@0.4.1':
    resolution: {integrity: sha512-831qok9r2t8AlxLko40y2ebgSDhenenCatLVeW/uBtnHPyhHOvG0C7TvfgecV+wHzIm5KUICgzmVpWS+IMEAeg==}

  '@shikijs/core@3.13.0':
    resolution: {integrity: sha512-3P8rGsg2Eh2qIHekwuQjzWhKI4jV97PhvYjYUzGqjvJfqdQPz+nMlfWahU24GZAyW1FxFI1sYjyhfh5CoLmIUA==}

  '@shikijs/core@3.9.2':
    resolution: {integrity: sha512-3q/mzmw09B2B6PgFNeiaN8pkNOixWS726IHmJEpjDAcneDPMQmUg2cweT9cWXY4XcyQS3i6mOOUgQz9RRUP6HA==}

  '@shikijs/engine-javascript@3.13.0':
    resolution: {integrity: sha512-Ty7xv32XCp8u0eQt8rItpMs6rU9Ki6LJ1dQOW3V/56PKDcpvfHPnYFbsx5FFUP2Yim34m/UkazidamMNVR4vKg==}

  '@shikijs/engine-oniguruma@3.13.0':
    resolution: {integrity: sha512-O42rBGr4UDSlhT2ZFMxqM7QzIU+IcpoTMzb3W7AlziI1ZF7R8eS2M0yt5Ry35nnnTX/LTLXFPUjRFCIW+Operg==}

  '@shikijs/langs@3.13.0':
    resolution: {integrity: sha512-672c3WAETDYHwrRP0yLy3W1QYB89Hbpj+pO4KhxK6FzIrDI2FoEXNiNCut6BQmEApYLfuYfpgOZaqbY+E9b8wQ==}

  '@shikijs/themes@3.13.0':
    resolution: {integrity: sha512-Vxw1Nm1/Od8jyA7QuAenaV78BG2nSr3/gCGdBkLpfLscddCkzkL36Q5b67SrLLfvAJTOUzW39x4FHVCFriPVgg==}

  '@shikijs/transformers@3.9.2':
    resolution: {integrity: sha512-MW5hT4TyUp6bNAgTExRYLk1NNasVQMTCw1kgbxHcEC0O5cbepPWaB+1k+JzW9r3SP2/R8kiens8/3E6hGKfgsA==}

  '@shikijs/twoslash@3.13.0':
    resolution: {integrity: sha512-OmNKNoZ8Hevt4VKQHfJL+hrsrqLSnW/Nz7RMutuBqXBCIYZWk80HnF9pcXEwRmy9MN0MGRmZCW2rDDP8K7Bxkw==}
    peerDependencies:
      typescript: '>=5.5.0'

  '@shikijs/types@3.13.0':
    resolution: {integrity: sha512-oM9P+NCFri/mmQ8LoFGVfVyemm5Hi27330zuOBp0annwJdKH1kOLndw3zCtAVDehPLg9fKqoEx3Ht/wNZxolfw==}

  '@shikijs/types@3.9.2':
    resolution: {integrity: sha512-/M5L0Uc2ljyn2jKvj4Yiah7ow/W+DJSglVafvWAJ/b8AZDeeRAdMu3c2riDzB7N42VD+jSnWxeP9AKtd4TfYVw==}

  '@shikijs/vitepress-twoslash@3.13.0':
    resolution: {integrity: sha512-YwL/Wsyl1Vfg9wcWFJbpqKn7vySaCKNsSxYL3v5J/z+7Qm+fu15JXrtqEJbT8h/STWeaO7pnR6npgoPQEj8Ewg==}

  '@shikijs/vscode-textmate@10.0.2':
    resolution: {integrity: sha512-83yeghZ2xxin3Nj8z1NMd/NCuca+gsYXswywDy5bHvwlWL8tpTQmzGeUuHd9FC3E/SBEMvzJRwWEOz5gGes9Qg==}

  '@simple-libs/child-process-utils@1.0.1':
    resolution: {integrity: sha512-3nWd8irxvDI6v856wpPCHZ+08iQR0oHTZfzAZmnbsLzf+Sf1odraP6uKOHDZToXq3RPRV/LbqGVlSCogm9cJjg==}
    engines: {node: '>=18'}

  '@simple-libs/stream-utils@1.1.0':
    resolution: {integrity: sha512-6rsHTjodIn/t90lv5snQjRPVtOosM7Vp0AKdrObymq45ojlgVwnpAqdc+0OBBrpEiy31zZ6/TKeIVqV1HwvnuQ==}
    engines: {node: '>=18'}

  '@sindresorhus/is@7.0.2':
    resolution: {integrity: sha512-d9xRovfKNz1SKieM0qJdO+PQonjnnIfSNWfHYnBSJ9hkjm0ZPw6HlxscDXYstp3z+7V2GOFHc+J0CYrYTjqCJw==}
    engines: {node: '>=18'}

  '@sindresorhus/merge-streams@4.0.0':
    resolution: {integrity: sha512-tlqY9xq5ukxTUZBmoOp+m61cqwQD5pHJtFY3Mn8CA8ps6yghLH/Hw8UPdqg4OLmFW3IFlcXnQNmo/dh8HzXYIQ==}
    engines: {node: '>=18'}

  '@speed-highlight/core@1.2.7':
    resolution: {integrity: sha512-0dxmVj4gxg3Jg879kvFS/msl4s9F3T9UXC1InxgOf7t5NvcPD97u/WTA5vL/IxWHMn7qSxBozqrnnE2wvl1m8g==}

  '@tailwindcss/node@4.1.14':
    resolution: {integrity: sha512-hpz+8vFk3Ic2xssIA3e01R6jkmsAhvkQdXlEbRTk6S10xDAtiQiM3FyvZVGsucefq764euO/b8WUW9ysLdThHw==}

  '@tailwindcss/oxide-android-arm64@4.1.14':
    resolution: {integrity: sha512-a94ifZrGwMvbdeAxWoSuGcIl6/DOP5cdxagid7xJv6bwFp3oebp7y2ImYsnZBMTwjn5Ev5xESvS3FFYUGgPODQ==}
    engines: {node: '>= 10'}
    cpu: [arm64]
    os: [android]

  '@tailwindcss/oxide-darwin-arm64@4.1.14':
    resolution: {integrity: sha512-HkFP/CqfSh09xCnrPJA7jud7hij5ahKyWomrC3oiO2U9i0UjP17o9pJbxUN0IJ471GTQQmzwhp0DEcpbp4MZTA==}
    engines: {node: '>= 10'}
    cpu: [arm64]
    os: [darwin]

  '@tailwindcss/oxide-darwin-x64@4.1.14':
    resolution: {integrity: sha512-eVNaWmCgdLf5iv6Qd3s7JI5SEFBFRtfm6W0mphJYXgvnDEAZ5sZzqmI06bK6xo0IErDHdTA5/t7d4eTfWbWOFw==}
    engines: {node: '>= 10'}
    cpu: [x64]
    os: [darwin]

  '@tailwindcss/oxide-freebsd-x64@4.1.14':
    resolution: {integrity: sha512-QWLoRXNikEuqtNb0dhQN6wsSVVjX6dmUFzuuiL09ZeXju25dsei2uIPl71y2Ic6QbNBsB4scwBoFnlBfabHkEw==}
    engines: {node: '>= 10'}
    cpu: [x64]
    os: [freebsd]

  '@tailwindcss/oxide-linux-arm-gnueabihf@4.1.14':
    resolution: {integrity: sha512-VB4gjQni9+F0VCASU+L8zSIyjrLLsy03sjcR3bM0V2g4SNamo0FakZFKyUQ96ZVwGK4CaJsc9zd/obQy74o0Fw==}
    engines: {node: '>= 10'}
    cpu: [arm]
    os: [linux]

  '@tailwindcss/oxide-linux-arm64-gnu@4.1.14':
    resolution: {integrity: sha512-qaEy0dIZ6d9vyLnmeg24yzA8XuEAD9WjpM5nIM1sUgQ/Zv7cVkharPDQcmm/t/TvXoKo/0knI3me3AGfdx6w1w==}
    engines: {node: '>= 10'}
    cpu: [arm64]
    os: [linux]

  '@tailwindcss/oxide-linux-arm64-musl@4.1.14':
    resolution: {integrity: sha512-ISZjT44s59O8xKsPEIesiIydMG/sCXoMBCqsphDm/WcbnuWLxxb+GcvSIIA5NjUw6F8Tex7s5/LM2yDy8RqYBQ==}
    engines: {node: '>= 10'}
    cpu: [arm64]
    os: [linux]

  '@tailwindcss/oxide-linux-x64-gnu@4.1.14':
    resolution: {integrity: sha512-02c6JhLPJj10L2caH4U0zF8Hji4dOeahmuMl23stk0MU1wfd1OraE7rOloidSF8W5JTHkFdVo/O7uRUJJnUAJg==}
    engines: {node: '>= 10'}
    cpu: [x64]
    os: [linux]

  '@tailwindcss/oxide-linux-x64-musl@4.1.14':
    resolution: {integrity: sha512-TNGeLiN1XS66kQhxHG/7wMeQDOoL0S33x9BgmydbrWAb9Qw0KYdd8o1ifx4HOGDWhVmJ+Ul+JQ7lyknQFilO3Q==}
    engines: {node: '>= 10'}
    cpu: [x64]
    os: [linux]

  '@tailwindcss/oxide-wasm32-wasi@4.1.14':
    resolution: {integrity: sha512-uZYAsaW/jS/IYkd6EWPJKW/NlPNSkWkBlaeVBi/WsFQNP05/bzkebUL8FH1pdsqx4f2fH/bWFcUABOM9nfiJkQ==}
    engines: {node: '>=14.0.0'}
    cpu: [wasm32]
    bundledDependencies:
      - '@napi-rs/wasm-runtime'
      - '@emnapi/core'
      - '@emnapi/runtime'
      - '@tybys/wasm-util'
      - '@emnapi/wasi-threads'
      - tslib

  '@tailwindcss/oxide-win32-arm64-msvc@4.1.14':
    resolution: {integrity: sha512-Az0RnnkcvRqsuoLH2Z4n3JfAef0wElgzHD5Aky/e+0tBUxUhIeIqFBTMNQvmMRSP15fWwmvjBxZ3Q8RhsDnxAA==}
    engines: {node: '>= 10'}
    cpu: [arm64]
    os: [win32]

  '@tailwindcss/oxide-win32-x64-msvc@4.1.14':
    resolution: {integrity: sha512-ttblVGHgf68kEE4om1n/n44I0yGPkCPbLsqzjvybhpwa6mKKtgFfAzy6btc3HRmuW7nHe0OOrSeNP9sQmmH9XA==}
    engines: {node: '>= 10'}
    cpu: [x64]
    os: [win32]

  '@tailwindcss/oxide@4.1.14':
    resolution: {integrity: sha512-23yx+VUbBwCg2x5XWdB8+1lkPajzLmALEfMb51zZUBYaYVPDQvBSD/WYDqiVyBIo2BZFa3yw1Rpy3G2Jp+K0dw==}
    engines: {node: '>= 10'}

  '@tailwindcss/postcss@4.1.14':
    resolution: {integrity: sha512-BdMjIxy7HUNThK87C7BC8I1rE8BVUsfNQSI5siQ4JK3iIa3w0XyVvVL9SXLWO//CtYTcp1v7zci0fYwJOjB+Zg==}

  '@tailwindcss/vite@4.1.14':
    resolution: {integrity: sha512-BoFUoU0XqgCUS1UXWhmDJroKKhNXeDzD7/XwabjkDIAbMnc4ULn5e2FuEuBbhZ6ENZoSYzKlzvZ44Yr6EUDUSA==}
    peerDependencies:
      vite: workspace:*

  '@tybys/wasm-util@0.10.1':
    resolution: {integrity: sha512-9tTaPJLSiejZKx+Bmog4uSubteqTvFrVrURwkmHixBo0G4seD0zUxp98E1DzUBJxLQ3NPwXrGKDiVjwx/DpPsg==}

  '@tybys/wasm-util@0.9.0':
    resolution: {integrity: sha512-6+7nlbMVX/PVDCwaIQ8nTOPveOcFLSt8GcXdx8hD0bt39uWxYT88uXzqTd4fTvqta7oeUJqudepapKNt2DYJFw==}

  '@type-challenges/utils@0.1.1':
    resolution: {integrity: sha512-A7ljYfBM+FLw+NDyuYvGBJiCEV9c0lPWEAdzfOAkb3JFqfLl0Iv/WhWMMARHiRKlmmiD1g8gz/507yVvHdQUYA==}

  '@types/babel__core@7.20.5':
    resolution: {integrity: sha512-qoQprZvz5wQFJwMDqeseRXWv3rqMvhgpbXFfVyWhbx9X47POIA6i/+dXefEmZKoAgOaTdaIgNSMqMIU61yRyzA==}

  '@types/babel__generator@7.6.8':
    resolution: {integrity: sha512-ASsj+tpEDsEiFr1arWrlN6V3mdfjRMZt6LtK/Vp/kreFLnr5QH5+DhvD5nINYZXzwJvXeGq+05iUXcAzVrqWtw==}

  '@types/babel__preset-env@7.10.0':
    resolution: {integrity: sha512-LS8hRb/8TQir2f8W9/s5enDtrRS2F/6fsdkVw5ePHp6Q8SrSJHOGtWnP93ryaYMmg2du03vOsiGrl5mllz4uDA==}

  '@types/babel__template@7.4.4':
    resolution: {integrity: sha512-h/NUaSyG5EyxBIp8YRxo4RMe2/qQgvyowRwVMzhYhBCONbW8PUsg4lkFMrhgZhUe5z3L3MiLDuvyJ/CaPa2A8A==}

  '@types/babel__traverse@7.20.6':
    resolution: {integrity: sha512-r1bzfrm0tomOI8g1SzvCaQHo6Lcv6zu0EA+W2kHrt8dyrHQxGzBBL4kdkzIS+jBMV+EYcMAEAqXqYaLJq5rOZg==}

  '@types/body-parser@1.19.5':
    resolution: {integrity: sha512-fB3Zu92ucau0iQ0JMCFQE7b/dv8Ot07NI3KaZIkIUNXq82k4eBAqUaneXfleGY9JWskeS9y+u0nXMyspcuQrCg==}

  '@types/chai@5.2.2':
    resolution: {integrity: sha512-8kB30R7Hwqf40JPiKhVzodJs2Qc1ZJ5zuT3uzw5Hq/dhNCl3G3l83jfpdI1e20BP348+fV7VIL/+FxaXkqBmWg==}

  '@types/connect@3.4.38':
    resolution: {integrity: sha512-K6uROf1LD88uDQqJCktA4yzL1YYAK6NgfsI0v/mTgyPKWsX1CnJ0XPSDhViejru1GcRkLWb8RlzFYJRqGUbaug==}

  '@types/convert-source-map@2.0.3':
    resolution: {integrity: sha512-ag0BfJLZf6CQz8VIuRIEYQ5Ggwk/82uvTQf27RcpyDNbY0Vw49LIPqAxk5tqYfrCs9xDaIMvl4aj7ZopnYL8bA==}

  '@types/cross-spawn@6.0.6':
    resolution: {integrity: sha512-fXRhhUkG4H3TQk5dBhQ7m/JDdSNHKwR2BBia62lhwEIq9xGiQKLxd6LymNhn47SjXhsUEPmxi+PKw2OkW4LLjA==}

  '@types/debug@4.1.12':
    resolution: {integrity: sha512-vIChWdVG3LG1SMxEvI/AK+FWJthlrqlTu7fbrlywTkkaONwk/UAGaULXRlf8vkzFBLVm0zkMdCquhL5aOjhXPQ==}

  '@types/deep-eql@4.0.2':
    resolution: {integrity: sha512-c9h9dVVMigMPc4bwTvC5dxqtqJZwQPePsWjPlpSOnojbor6pGqdk541lfA7AqFQr5pB1BRdq0juY9db81BwyFw==}

  '@types/escape-html@1.0.4':
    resolution: {integrity: sha512-qZ72SFTgUAZ5a7Tj6kf2SHLetiH5S6f8G5frB2SPQ3EyF02kxdyBFf4Tz4banE3xCgGnKgWLt//a6VuYHKYJTg==}

  '@types/estree@1.0.7':
    resolution: {integrity: sha512-w28IoSUCJpidD/TGviZwwMJckNESJZXFu7NBZ5YJ4mEUnNraUn9Pm8HSZm/jDF1pDWYKspWE7oVphigUPRakIQ==}

  '@types/estree@1.0.8':
    resolution: {integrity: sha512-dWHzHa2WqEXI/O1E9OjrocMTKJl2mSrEolh1Iomrv6U+JuNwaHXsXx9bLu5gG7BUWFIN0skIQJQ/L1rIex4X6w==}

  '@types/etag@1.8.4':
    resolution: {integrity: sha512-f1z/UMth8gQ6636NBqhFmJ3zES7EuDcUnV6K1gl1osHp+85KPKX+VixYWUpqLkw1fftCagyHJjJOZjZkEi2rHw==}

  '@types/express-serve-static-core@5.0.6':
    resolution: {integrity: sha512-3xhRnjJPkULekpSzgtoNYYcTWgEZkp4myc+Saevii5JPnHNvHMRlBSHDbs7Bh1iPPoVTERHEZXyhyLbMEsExsA==}

  '@types/express@5.0.3':
    resolution: {integrity: sha512-wGA0NX93b19/dZC1J18tKWVIYWyyF2ZjT9vin/NRu0qzzvfVzWjs04iq2rQ3H65vCTQYlRqs3YHfY7zjdV+9Kw==}

  '@types/hast@3.0.4':
    resolution: {integrity: sha512-WPs+bbQw5aCj+x6laNGWLH3wviHtoCv/P3+otBhbOhJgG8qtpdAMlTCxLtsTWA7LH1Oh/bFCHsBn0TPS5m30EQ==}

  '@types/http-errors@2.0.4':
    resolution: {integrity: sha512-D0CFMMtydbJAegzOyHjtiKPLlvnm3iTZyZRSZoLq2mRhDdmLfIWOCYPfQJ4cu2erKghU++QvjcUjp/5h7hESpA==}

  '@types/json-schema@7.0.15':
    resolution: {integrity: sha512-5+fP8P8MFNC+AyZCDxrB2pkZFPGzqQWUzpSeuuVLvm8VMcorNYavBqoFcxK8bQz4Qsbn4oUEEem4wDLfcysGHA==}

  '@types/less@3.0.8':
    resolution: {integrity: sha512-Gjm4+H9noDJgu5EdT3rUw5MhPBag46fiOy27BefvWkNL8mlZnKnCaVVVTLKj6RYXed9b62CPKnPav9govyQDzA==}

  '@types/linkify-it@5.0.0':
    resolution: {integrity: sha512-sVDA58zAw4eWAffKOaQH5/5j3XeayukzDk+ewSsnv3p4yJEZHCCzMDiZM8e0OUrRvmpGZ85jf4yDHkHsgBNr9Q==}

  '@types/lodash@4.17.16':
    resolution: {integrity: sha512-HX7Em5NYQAXKW+1T+FiuG27NGwzJfCX3s1GjOa7ujxZa52kjJLOr4FUxT+giF6Tgxv1e+/czV/iTtBw27WTU9g==}

  '@types/markdown-it@14.1.2':
    resolution: {integrity: sha512-promo4eFwuiW+TfGxhi+0x3czqTYJkG8qB17ZUJiVF10Xm7NLVRSLUsfRTU/6h1e24VvRnXCx+hG7li58lkzog==}

  '@types/mdast@4.0.4':
    resolution: {integrity: sha512-kGaNbPh1k7AFzgpud/gMdvIm5xuECykRR+JnWKQno9TAXVa6WIVCGTPvYGekIDL4uwCZQSYbUxNBSb1aUo79oA==}

  '@types/mdurl@2.0.0':
    resolution: {integrity: sha512-RGdgjQUZba5p6QEFAVx2OGb8rQDL/cPRG7GiedRzMcJ1tYnUANBncjbSB1NRGwbvjcPeikRABz2nshyPk1bhWg==}

  '@types/mime@1.3.5':
    resolution: {integrity: sha512-/pyBZWSLD2n0dcHE3hq8s8ZvcETHtEuF+3E7XVt0Ig2nvsVQXdghHVcEkIWjy9A0wKfTn97a/PSDYohKIlnP/w==}

  '@types/ms@2.1.0':
    resolution: {integrity: sha512-GsCCIZDE/p3i96vtEqx+7dBUGXrc7zeSK3wwPHIaRThS+9OhWIXRqzs4d6k1SVU8g91DrNRWxWUGhp5KXQb2VA==}

  '@types/node@22.18.10':
    resolution: {integrity: sha512-anNG/V/Efn/YZY4pRzbACnKxNKoBng2VTFydVu8RRs5hQjikP8CQfaeAV59VFSCzKNp90mXiVXW2QzV56rwMrg==}

  '@types/normalize-package-data@2.4.4':
    resolution: {integrity: sha512-37i+OaWTh9qeK4LSHPsyRC7NahnGotNuZvjLSgcPzblpHB3rrCJxAOgI5gCdKm7coonsaX1Of0ILiTcnZjbfxA==}

  '@types/picomatch@4.0.2':
    resolution: {integrity: sha512-qHHxQ+P9PysNEGbALT8f8YOSHW0KJu6l2xU8DYY0fu/EmGxXdVnuTLvFUvBgPJMSqXq29SYHveejeAha+4AYgA==}

  '@types/pnpapi@0.0.5':
    resolution: {integrity: sha512-tjymquatF9seZGE3GcN1barqNqpmyEpqIN0rBKTcoZWwgDC0SgBp5LFqCRJE6YhzXA7TjpXbpTdcL5A8cwyryw==}

  '@types/qs@6.9.18':
    resolution: {integrity: sha512-kK7dgTYDyGqS+e2Q4aK9X3D7q234CIZ1Bv0q/7Z5IwRDoADNU81xXJK/YVyLbLTZCoIwUoDoffFeF+p/eIklAA==}

  '@types/range-parser@1.2.7':
    resolution: {integrity: sha512-hKormJbkJqzQGhziax5PItDUTMAM9uE2XXQmM37dyd4hVM+5aVl7oVxMVUiVQn2oCQFN/LKCZdvSM0pFRqbSmQ==}

  '@types/react-dom@19.2.2':
    resolution: {integrity: sha512-9KQPoO6mZCi7jcIStSnlOWn2nEF3mNmyr3rIAsGnAbQKYbRLyqmeSc39EVgtxXVia+LMT8j3knZLAZAh+xLmrw==}
    peerDependencies:
      '@types/react': ^19.2.0

  '@types/react@19.2.2':
    resolution: {integrity: sha512-6mDvHUFSjyT2B2yeNx2nUgMxh9LtOWvkhIU3uePn2I2oyNymUAX1NIsdgviM4CH+JSrp2D2hsMvJOkxY+0wNRA==}

  '@types/send@0.17.4':
    resolution: {integrity: sha512-x2EM6TJOybec7c52BX0ZspPodMsQUd5L6PRwOunVyVUhXiBSKf3AezDL8Dgvgt5o0UfKNfuA0eMLr2wLT4AiBA==}

  '@types/serve-static@1.15.7':
    resolution: {integrity: sha512-W8Ym+h8nhuRwaKPaDw34QUkwsGi6Rc4yYqvKFo5rm2FUEhCFbzVWrxXUxuKK8TASjWsysJY0nsmNCGhCOIsrOw==}

  '@types/stylus@0.48.43':
    resolution: {integrity: sha512-72dv/zdhuyXWVHUXG2VTPEQdOG+oen95/DNFx2aMFFaY6LoITI6PwEqf5x31JF49kp2w9hvUzkNfTGBIeg61LQ==}

  '@types/unist@3.0.3':
    resolution: {integrity: sha512-ko/gIFJRv177XgZsZcBwnqJN5x/Gien8qNOn0D5bQU/zAzVf9Zt3BlcUiLqhV9y4ARk0GbT3tnUiPNgnTXzc/Q==}

  '@types/web-bluetooth@0.0.21':
    resolution: {integrity: sha512-oIQLCGWtcFZy2JW77j9k8nHzAOpqMHLQejDA48XXMWH6tjCQHz5RCFz1bzsmROyL6PUm+LLnUiI4BCn221inxA==}

  '@types/ws@8.18.1':
    resolution: {integrity: sha512-ThVF6DCVhA8kUGy+aazFQ4kXQ7E1Ty7A3ypFOe0IcJV8O/M511G99AW24irKrW56Wt44yG9+ij8FaqoBGkuBXg==}

  '@typescript-eslint/eslint-plugin@8.46.1':
    resolution: {integrity: sha512-rUsLh8PXmBjdiPY+Emjz9NX2yHvhS11v0SR6xNJkm5GM1MO9ea/1GoDKlHHZGrOJclL/cZ2i/vRUYVtjRhrHVQ==}
    engines: {node: ^18.18.0 || ^20.9.0 || >=21.1.0}
    peerDependencies:
      '@typescript-eslint/parser': ^8.46.1
      eslint: ^8.57.0 || ^9.0.0
      typescript: '>=4.8.4 <6.0.0'

  '@typescript-eslint/parser@8.46.1':
    resolution: {integrity: sha512-6JSSaBZmsKvEkbRUkf7Zj7dru/8ZCrJxAqArcLaVMee5907JdtEbKGsZ7zNiIm/UAkpGUkaSMZEXShnN2D1HZA==}
    engines: {node: ^18.18.0 || ^20.9.0 || >=21.1.0}
    peerDependencies:
      eslint: ^8.57.0 || ^9.0.0
      typescript: '>=4.8.4 <6.0.0'

  '@typescript-eslint/project-service@8.46.1':
    resolution: {integrity: sha512-FOIaFVMHzRskXr5J4Jp8lFVV0gz5ngv3RHmn+E4HYxSJ3DgDzU7fVI1/M7Ijh1zf6S7HIoaIOtln1H5y8V+9Zg==}
    engines: {node: ^18.18.0 || ^20.9.0 || >=21.1.0}
    peerDependencies:
      typescript: '>=4.8.4 <6.0.0'

  '@typescript-eslint/scope-manager@8.46.1':
    resolution: {integrity: sha512-weL9Gg3/5F0pVQKiF8eOXFZp8emqWzZsOJuWRUNtHT+UNV2xSJegmpCNQHy37aEQIbToTq7RHKhWvOsmbM680A==}
    engines: {node: ^18.18.0 || ^20.9.0 || >=21.1.0}

  '@typescript-eslint/tsconfig-utils@8.46.1':
    resolution: {integrity: sha512-X88+J/CwFvlJB+mK09VFqx5FE4H5cXD+H/Bdza2aEWkSb8hnWIQorNcscRl4IEo1Cz9VI/+/r/jnGWkbWPx54g==}
    engines: {node: ^18.18.0 || ^20.9.0 || >=21.1.0}
    peerDependencies:
      typescript: '>=4.8.4 <6.0.0'

  '@typescript-eslint/type-utils@8.46.1':
    resolution: {integrity: sha512-+BlmiHIiqufBxkVnOtFwjah/vrkF4MtKKvpXrKSPLCkCtAp8H01/VV43sfqA98Od7nJpDcFnkwgyfQbOG0AMvw==}
    engines: {node: ^18.18.0 || ^20.9.0 || >=21.1.0}
    peerDependencies:
      eslint: ^8.57.0 || ^9.0.0
      typescript: '>=4.8.4 <6.0.0'

  '@typescript-eslint/types@8.46.1':
    resolution: {integrity: sha512-C+soprGBHwWBdkDpbaRC4paGBrkIXxVlNohadL5o0kfhsXqOC6GYH2S/Obmig+I0HTDl8wMaRySwrfrXVP8/pQ==}
    engines: {node: ^18.18.0 || ^20.9.0 || >=21.1.0}

  '@typescript-eslint/typescript-estree@8.46.1':
    resolution: {integrity: sha512-uIifjT4s8cQKFQ8ZBXXyoUODtRoAd7F7+G8MKmtzj17+1UbdzFl52AzRyZRyKqPHhgzvXunnSckVu36flGy8cg==}
    engines: {node: ^18.18.0 || ^20.9.0 || >=21.1.0}
    peerDependencies:
      typescript: '>=4.8.4 <6.0.0'

  '@typescript-eslint/utils@8.46.1':
    resolution: {integrity: sha512-vkYUy6LdZS7q1v/Gxb2Zs7zziuXN0wxqsetJdeZdRe/f5dwJFglmuvZBfTUivCtjH725C1jWCDfpadadD95EDQ==}
    engines: {node: ^18.18.0 || ^20.9.0 || >=21.1.0}
    peerDependencies:
      eslint: ^8.57.0 || ^9.0.0
      typescript: '>=4.8.4 <6.0.0'

  '@typescript-eslint/visitor-keys@8.46.1':
    resolution: {integrity: sha512-ptkmIf2iDkNUjdeu2bQqhFPV1m6qTnFFjg7PPDjxKWaMaP0Z6I9l30Jr3g5QqbZGdw8YdYvLp+XnqnWWZOg/NA==}
    engines: {node: ^18.18.0 || ^20.9.0 || >=21.1.0}

  '@typescript/vfs@1.6.1':
    resolution: {integrity: sha512-JwoxboBh7Oz1v38tPbkrZ62ZXNHAk9bJ7c9x0eI5zBfBnBYGhURdbnh7Z4smN/MV48Y5OCcZb58n972UtbazsA==}
    peerDependencies:
      typescript: '*'

  '@ungap/structured-clone@1.3.0':
    resolution: {integrity: sha512-WmoN8qaIAo7WTYWbAZuG8PYEhn5fkz7dZrqTBZ7dtt//lL2Gwms1IcnQ5yHqjDfX8Ft5j4YzDM23f87zBfDe9g==}

  '@unrs/resolver-binding-android-arm-eabi@1.9.2':
    resolution: {integrity: sha512-tS+lqTU3N0kkthU+rYp0spAYq15DU8ld9kXkaKg9sbQqJNF+WPMuNHZQGCgdxrUOEO0j22RKMwRVhF1HTl+X8A==}
    cpu: [arm]
    os: [android]

  '@unrs/resolver-binding-android-arm64@1.9.2':
    resolution: {integrity: sha512-MffGiZULa/KmkNjHeuuflLVqfhqLv1vZLm8lWIyeADvlElJ/GLSOkoUX+5jf4/EGtfwrNFcEaB8BRas03KT0/Q==}
    cpu: [arm64]
    os: [android]

  '@unrs/resolver-binding-darwin-arm64@1.9.2':
    resolution: {integrity: sha512-dzJYK5rohS1sYl1DHdJ3mwfwClJj5BClQnQSyAgEfggbUwA9RlROQSSbKBLqrGfsiC/VyrDPtbO8hh56fnkbsQ==}
    cpu: [arm64]
    os: [darwin]

  '@unrs/resolver-binding-darwin-x64@1.9.2':
    resolution: {integrity: sha512-gaIMWK+CWtXcg9gUyznkdV54LzQ90S3X3dn8zlh+QR5Xy7Y+Efqw4Rs4im61K1juy4YNb67vmJsCDAGOnIeffQ==}
    cpu: [x64]
    os: [darwin]

  '@unrs/resolver-binding-freebsd-x64@1.9.2':
    resolution: {integrity: sha512-S7QpkMbVoVJb0xwHFwujnwCAEDe/596xqY603rpi/ioTn9VDgBHnCCxh+UFrr5yxuMH+dliHfjwCZJXOPJGPnw==}
    cpu: [x64]
    os: [freebsd]

  '@unrs/resolver-binding-linux-arm-gnueabihf@1.9.2':
    resolution: {integrity: sha512-+XPUMCuCCI80I46nCDFbGum0ZODP5NWGiwS3Pj8fOgsG5/ctz+/zzuBlq/WmGa+EjWZdue6CF0aWWNv84sE1uw==}
    cpu: [arm]
    os: [linux]

  '@unrs/resolver-binding-linux-arm-musleabihf@1.9.2':
    resolution: {integrity: sha512-sqvUyAd1JUpwbz33Ce2tuTLJKM+ucSsYpPGl2vuFwZnEIg0CmdxiZ01MHQ3j6ExuRqEDUCy8yvkDKvjYFPb8Zg==}
    cpu: [arm]
    os: [linux]

  '@unrs/resolver-binding-linux-arm64-gnu@1.9.2':
    resolution: {integrity: sha512-UYA0MA8ajkEDCFRQdng/FVx3F6szBvk3EPnkTTQuuO9lV1kPGuTB+V9TmbDxy5ikaEgyWKxa4CI3ySjklZ9lFA==}
    cpu: [arm64]
    os: [linux]

  '@unrs/resolver-binding-linux-arm64-musl@1.9.2':
    resolution: {integrity: sha512-P/CO3ODU9YJIHFqAkHbquKtFst0COxdphc8TKGL5yCX75GOiVpGqd1d15ahpqu8xXVsqP4MGFP2C3LRZnnL5MA==}
    cpu: [arm64]
    os: [linux]

  '@unrs/resolver-binding-linux-ppc64-gnu@1.9.2':
    resolution: {integrity: sha512-uKStFlOELBxBum2s1hODPtgJhY4NxYJE9pAeyBgNEzHgTqTiVBPjfTlPFJkfxyTjQEuxZbbJlJnMCrRgD7ubzw==}
    cpu: [ppc64]
    os: [linux]

  '@unrs/resolver-binding-linux-riscv64-gnu@1.9.2':
    resolution: {integrity: sha512-LkbNnZlhINfY9gK30AHs26IIVEZ9PEl9qOScYdmY2o81imJYI4IMnJiW0vJVtXaDHvBvxeAgEy5CflwJFIl3tQ==}
    cpu: [riscv64]
    os: [linux]

  '@unrs/resolver-binding-linux-riscv64-musl@1.9.2':
    resolution: {integrity: sha512-vI+e6FzLyZHSLFNomPi+nT+qUWN4YSj8pFtQZSFTtmgFoxqB6NyjxSjAxEC1m93qn6hUXhIsh8WMp+fGgxCoRg==}
    cpu: [riscv64]
    os: [linux]

  '@unrs/resolver-binding-linux-s390x-gnu@1.9.2':
    resolution: {integrity: sha512-sSO4AlAYhSM2RAzBsRpahcJB1msc6uYLAtP6pesPbZtptF8OU/CbCPhSRW6cnYOGuVmEmWVW5xVboAqCnWTeHQ==}
    cpu: [s390x]
    os: [linux]

  '@unrs/resolver-binding-linux-x64-gnu@1.9.2':
    resolution: {integrity: sha512-jkSkwch0uPFva20Mdu8orbQjv2A3G88NExTN2oPTI1AJ+7mZfYW3cDCTyoH6OnctBKbBVeJCEqh0U02lTkqD5w==}
    cpu: [x64]
    os: [linux]

  '@unrs/resolver-binding-linux-x64-musl@1.9.2':
    resolution: {integrity: sha512-Uk64NoiTpQbkpl+bXsbeyOPRpUoMdcUqa+hDC1KhMW7aN1lfW8PBlBH4mJ3n3Y47dYE8qi0XTxy1mBACruYBaw==}
    cpu: [x64]
    os: [linux]

  '@unrs/resolver-binding-wasm32-wasi@1.9.2':
    resolution: {integrity: sha512-EpBGwkcjDicjR/ybC0g8wO5adPNdVuMrNalVgYcWi+gYtC1XYNuxe3rufcO7dA76OHGeVabcO6cSkPJKVcbCXQ==}
    engines: {node: '>=14.0.0'}
    cpu: [wasm32]

  '@unrs/resolver-binding-win32-arm64-msvc@1.9.2':
    resolution: {integrity: sha512-EdFbGn7o1SxGmN6aZw9wAkehZJetFPao0VGZ9OMBwKx6TkvDuj6cNeLimF/Psi6ts9lMOe+Dt6z19fZQ9Ye2fw==}
    cpu: [arm64]
    os: [win32]

  '@unrs/resolver-binding-win32-ia32-msvc@1.9.2':
    resolution: {integrity: sha512-JY9hi1p7AG+5c/dMU8o2kWemM8I6VZxfGwn1GCtf3c5i+IKcMo2NQ8OjZ4Z3/itvY/Si3K10jOBQn7qsD/whUA==}
    cpu: [ia32]
    os: [win32]

  '@unrs/resolver-binding-win32-x64-msvc@1.9.2':
    resolution: {integrity: sha512-ryoo+EB19lMxAd80ln9BVf8pdOAxLb97amrQ3SFN9OCRn/5M5wvwDgAe4i8ZjhpbiHoDeP8yavcTEnpKBo7lZg==}
    cpu: [x64]
    os: [win32]

  '@vitejs/longfilename-aaaaaaaaaaaaaaaaaaaaaaaaaaaaaaaaaaaaaaaaaaaaaaaaaaaaaaaaaaaaaaaaaaaaaaaaaaaaaaaaaaaaaaaaaaaaaaaaaaaaaaaaaaaaaaaaaaaaaaaaaaaaaaaaaaaaaaaaaaaaaaaaaaaaaaaaaaaaaaaaaaaaaaaaaaaaaaaaaaaaaaaaaaaa@file:playground/optimize-deps/longfilename':
    resolution: {directory: playground/optimize-deps/longfilename, type: directory}

  '@vitejs/plugin-legacy@https://pkg.pr.new/vitejs/rolldown-vite/@vitejs/plugin-legacy@a2594ec':
    resolution: {tarball: https://pkg.pr.new/vitejs/rolldown-vite/@vitejs/plugin-legacy@a2594ec}
    version: 7.2.0
    engines: {node: ^20.19.0 || >=22.12.0}
    peerDependencies:
      terser: ^5.16.0
      vite: workspace:*

  '@vitejs/plugin-vue@6.0.1':
    resolution: {integrity: sha512-+MaE752hU0wfPFJEUAIxqw18+20euHHdxVtMvbFcOEpjEyfqXH/5DCoTHiVJ0J29EhTJdoTkjEv5YBKU9dnoTw==}
    engines: {node: ^20.19.0 || >=22.12.0}
    peerDependencies:
      vite: workspace:*
      vue: ^3.2.25

  '@vitejs/release-scripts@1.6.0':
    resolution: {integrity: sha512-XV+w22Fvn+wqDtEkz8nQIJzvmRVSh90c2xvOO7cX9fkX8+39ZJpYRiXDIRJG1JRnF8khm1rHjulid+l+khc7TQ==}

  '@vitejs/require@file:playground/json/dep-json-require':
    resolution: {directory: playground/json/dep-json-require, type: directory}

  '@vitejs/test-added-in-entries@file:playground/optimize-deps/added-in-entries':
    resolution: {directory: playground/optimize-deps/added-in-entries, type: directory}

  '@vitejs/test-alias-original@file:playground/ssr-alias/alias-original':
    resolution: {directory: playground/ssr-alias/alias-original, type: directory}

  '@vitejs/test-aliased-module@file:playground/alias/dir/module':
    resolution: {directory: playground/alias/dir/module, type: directory}

  '@vitejs/test-browser-exports@file:playground/ssr-webworker/browser-exports':
    resolution: {directory: playground/ssr-webworker/browser-exports, type: directory}

  '@vitejs/test-commonjs-dep@file:playground/define/commonjs-dep':
    resolution: {directory: playground/define/commonjs-dep, type: directory}

  '@vitejs/test-css-js-dep@file:playground/css/css-js-dep':
    resolution: {directory: playground/css/css-js-dep, type: directory}

  '@vitejs/test-css-lib@file:playground/ssr-deps/css-lib':
    resolution: {directory: playground/ssr-deps/css-lib, type: directory}

  '@vitejs/test-css-proxy-dep-nested@file:playground/css/css-proxy-dep-nested':
    resolution: {directory: playground/css/css-proxy-dep-nested, type: directory}

  '@vitejs/test-css-proxy-dep@file:playground/css/css-proxy-dep':
    resolution: {directory: playground/css/css-proxy-dep, type: directory}

  '@vitejs/test-deep-import@file:playground/ssr-resolve/deep-import':
    resolution: {directory: playground/ssr-resolve/deep-import, type: directory}

  '@vitejs/test-define-properties-exports@file:playground/ssr-deps/define-properties-exports':
    resolution: {directory: playground/ssr-deps/define-properties-exports, type: directory}

  '@vitejs/test-define-property-exports@file:playground/ssr-deps/define-property-exports':
    resolution: {directory: playground/ssr-deps/define-property-exports, type: directory}

  '@vitejs/test-dep-a@file:playground/preload/dep-a':
    resolution: {directory: playground/preload/dep-a, type: directory}

  '@vitejs/test-dep-alias-using-absolute-path@file:playground/optimize-deps/dep-alias-using-absolute-path':
    resolution: {directory: playground/optimize-deps/dep-alias-using-absolute-path, type: directory}

  '@vitejs/test-dep-cjs-browser-field-bare@file:playground/optimize-deps/dep-cjs-browser-field-bare':
    resolution: {directory: playground/optimize-deps/dep-cjs-browser-field-bare, type: directory}

  '@vitejs/test-dep-cjs-compiled-from-cjs@file:playground/optimize-deps/dep-cjs-compiled-from-cjs':
    resolution: {directory: playground/optimize-deps/dep-cjs-compiled-from-cjs, type: directory}

  '@vitejs/test-dep-cjs-compiled-from-esm@file:playground/optimize-deps/dep-cjs-compiled-from-esm':
    resolution: {directory: playground/optimize-deps/dep-cjs-compiled-from-esm, type: directory}

  '@vitejs/test-dep-cjs-external-package-omit-js-suffix@file:playground/optimize-deps/dep-cjs-external-package-omit-js-suffix':
    resolution: {directory: playground/optimize-deps/dep-cjs-external-package-omit-js-suffix, type: directory}

  '@vitejs/test-dep-cjs-with-assets@file:playground/optimize-deps/dep-cjs-with-assets':
    resolution: {directory: playground/optimize-deps/dep-cjs-with-assets, type: directory}

  '@vitejs/test-dep-cjs-with-external-deps@file:playground/optimize-deps/dep-cjs-with-external-deps':
    resolution: {directory: playground/optimize-deps/dep-cjs-with-external-deps, type: directory}

  '@vitejs/test-dep-conditions@file:packages/vite/src/node/__tests__/fixtures/test-dep-conditions':
    resolution: {directory: packages/vite/src/node/__tests__/fixtures/test-dep-conditions, type: directory}

  '@vitejs/test-dep-css-require@file:playground/optimize-deps/dep-css-require':
    resolution: {directory: playground/optimize-deps/dep-css-require, type: directory}

  '@vitejs/test-dep-esbuild-plugin-transform@file:playground/optimize-deps/dep-esbuild-plugin-transform':
    resolution: {directory: playground/optimize-deps/dep-esbuild-plugin-transform, type: directory}

  '@vitejs/test-dep-esm-dummy-node-builtin@file:playground/optimize-deps/dep-esm-dummy-node-builtin':
    resolution: {directory: playground/optimize-deps/dep-esm-dummy-node-builtin, type: directory}

  '@vitejs/test-dep-esm-external@file:playground/optimize-deps/dep-esm-external':
    resolution: {directory: playground/optimize-deps/dep-esm-external, type: directory}

  '@vitejs/test-dep-including-a@file:playground/preload/dep-including-a':
    resolution: {directory: playground/preload/dep-including-a, type: directory}

  '@vitejs/test-dep-incompatible@file:playground/optimize-deps/dep-incompatible':
    resolution: {directory: playground/optimize-deps/dep-incompatible, type: directory}

  '@vitejs/test-dep-licence-cc0@file:packages/vite/src/node/__tests__/plugins/fixtures/license/dep-licence-cc0':
    resolution: {directory: packages/vite/src/node/__tests__/plugins/fixtures/license/dep-licence-cc0, type: directory}

  '@vitejs/test-dep-license-mit@file:packages/vite/src/node/__tests__/plugins/fixtures/license/dep-license-mit':
    resolution: {directory: packages/vite/src/node/__tests__/plugins/fixtures/license/dep-license-mit, type: directory}

  '@vitejs/test-dep-nested-license-isc@file:packages/vite/src/node/__tests__/plugins/fixtures/license/dep-nested-license-isc':
    resolution: {directory: packages/vite/src/node/__tests__/plugins/fixtures/license/dep-nested-license-isc, type: directory}

  '@vitejs/test-dep-no-discovery@file:playground/optimize-deps-no-discovery/dep-no-discovery':
    resolution: {directory: playground/optimize-deps-no-discovery/dep-no-discovery, type: directory}

  '@vitejs/test-dep-node-env@file:playground/optimize-deps/dep-node-env':
    resolution: {directory: playground/optimize-deps/dep-node-env, type: directory}

  '@vitejs/test-dep-non-optimized@file:playground/optimize-deps/dep-non-optimized':
    resolution: {directory: playground/optimize-deps/dep-non-optimized, type: directory}

  '@vitejs/test-dep-not-js@file:playground/optimize-deps/dep-not-js':
    resolution: {directory: playground/optimize-deps/dep-not-js, type: directory}

  '@vitejs/test-dep-optimize-exports-with-glob@file:playground/optimize-deps/dep-optimize-exports-with-glob':
    resolution: {directory: playground/optimize-deps/dep-optimize-exports-with-glob, type: directory}

  '@vitejs/test-dep-optimize-exports-with-root-glob@file:playground/optimize-deps/dep-optimize-exports-with-root-glob':
    resolution: {directory: playground/optimize-deps/dep-optimize-exports-with-root-glob, type: directory}

  '@vitejs/test-dep-optimize-with-glob@file:playground/optimize-deps/dep-optimize-with-glob':
    resolution: {directory: playground/optimize-deps/dep-optimize-with-glob, type: directory}

  '@vitejs/test-dep-relative-to-main@file:playground/optimize-deps/dep-relative-to-main':
    resolution: {directory: playground/optimize-deps/dep-relative-to-main, type: directory}

  '@vitejs/test-dep-self-reference-url-worker@file:playground/worker/dep-self-reference-url-worker':
    resolution: {directory: playground/worker/dep-self-reference-url-worker, type: directory}

  '@vitejs/test-dep-source-map-no-sources@file:playground/optimize-deps/dep-source-map-no-sources':
    resolution: {directory: playground/optimize-deps/dep-source-map-no-sources, type: directory}

  '@vitejs/test-dep-that-imports@file:playground/external/dep-that-imports':
    resolution: {directory: playground/external/dep-that-imports, type: directory}

  '@vitejs/test-dep-that-requires@file:playground/external/dep-that-requires':
    resolution: {directory: playground/external/dep-that-requires, type: directory}

  '@vitejs/test-dep-to-optimize@file:playground/worker/dep-to-optimize':
    resolution: {directory: playground/worker/dep-to-optimize, type: directory}

  '@vitejs/test-dep-with-asset-ext1.pdf@file:playground/optimize-deps/dep-with-asset-ext/dep1':
    resolution: {directory: playground/optimize-deps/dep-with-asset-ext/dep1, type: directory}

  '@vitejs/test-dep-with-asset-ext2.pdf@file:playground/optimize-deps/dep-with-asset-ext/dep2':
    resolution: {directory: playground/optimize-deps/dep-with-asset-ext/dep2, type: directory}

  '@vitejs/test-dep-with-builtin-module-cjs@file:playground/optimize-deps/dep-with-builtin-module-cjs':
    resolution: {directory: playground/optimize-deps/dep-with-builtin-module-cjs, type: directory}

  '@vitejs/test-dep-with-builtin-module-esm@file:playground/optimize-deps/dep-with-builtin-module-esm':
    resolution: {directory: playground/optimize-deps/dep-with-builtin-module-esm, type: directory}

  '@vitejs/test-dep-with-dynamic-import@file:playground/optimize-deps/dep-with-dynamic-import':
    resolution: {directory: playground/optimize-deps/dep-with-dynamic-import, type: directory}

  '@vitejs/test-dep-with-optional-peer-dep-cjs@file:playground/optimize-deps/dep-with-optional-peer-dep-cjs':
    resolution: {directory: playground/optimize-deps/dep-with-optional-peer-dep-cjs, type: directory}
    peerDependencies:
      foobar: 0.0.0
    peerDependenciesMeta:
      foobar:
        optional: true

  '@vitejs/test-dep-with-optional-peer-dep-submodule@file:playground/optimize-deps/dep-with-optional-peer-dep-submodule':
    resolution: {directory: playground/optimize-deps/dep-with-optional-peer-dep-submodule, type: directory}
    peerDependencies:
      foobar: 0.0.0
    peerDependenciesMeta:
      foobar:
        optional: true

  '@vitejs/test-dep-with-optional-peer-dep@file:playground/optimize-deps/dep-with-optional-peer-dep':
    resolution: {directory: playground/optimize-deps/dep-with-optional-peer-dep, type: directory}
    peerDependencies:
      foobar: 0.0.0
    peerDependenciesMeta:
      foobar:
        optional: true

  '@vitejs/test-entries@file:playground/ssr-resolve/entries':
    resolution: {directory: playground/ssr-resolve/entries, type: directory}

  '@vitejs/test-external-cjs@file:playground/ssr-noexternal/external-cjs':
    resolution: {directory: playground/ssr-noexternal/external-cjs, type: directory}

  '@vitejs/test-external-entry@file:playground/ssr-deps/external-entry':
    resolution: {directory: playground/ssr-deps/external-entry, type: directory}

  '@vitejs/test-external-using-external-entry@file:playground/ssr-deps/external-using-external-entry':
    resolution: {directory: playground/ssr-deps/external-using-external-entry, type: directory}

  '@vitejs/test-forwarded-export@file:playground/ssr-deps/forwarded-export':
    resolution: {directory: playground/ssr-deps/forwarded-export, type: directory}

  '@vitejs/test-import-assertion-dep@file:playground/import-assertion/import-assertion-dep':
    resolution: {directory: playground/import-assertion/import-assertion-dep, type: directory}

  '@vitejs/test-import-builtin@file:playground/ssr-deps/import-builtin-cjs':
    resolution: {directory: playground/ssr-deps/import-builtin-cjs, type: directory}

  '@vitejs/test-import-meta-glob-pkg@file:playground/glob-import/import-meta-glob-pkg':
    resolution: {directory: playground/glob-import/import-meta-glob-pkg, type: directory}

  '@vitejs/test-importee-pkg@file:playground/js-sourcemap/importee-pkg':
    resolution: {directory: playground/js-sourcemap/importee-pkg, type: directory}

  '@vitejs/test-json-module@file:playground/json/json-module':
    resolution: {directory: playground/json/json-module, type: directory}

  '@vitejs/test-minify@file:playground/minify/dir/module':
    resolution: {directory: playground/minify/dir/module, type: directory}

  '@vitejs/test-missing-dep@file:playground/optimize-missing-deps/missing-dep':
    resolution: {directory: playground/optimize-missing-deps/missing-dep, type: directory}

  '@vitejs/test-module-condition@file:playground/ssr-deps/module-condition':
    resolution: {directory: playground/ssr-deps/module-condition, type: directory}

  '@vitejs/test-module-sync@file:playground/ssr-resolve/pkg-module-sync':
    resolution: {directory: playground/ssr-resolve/pkg-module-sync, type: directory}

  '@vitejs/test-multi-entry-dep@file:playground/optimize-missing-deps/multi-entry-dep':
    resolution: {directory: playground/optimize-missing-deps/multi-entry-dep, type: directory}

  '@vitejs/test-nested-exclude@file:playground/optimize-deps/nested-exclude':
    resolution: {directory: playground/optimize-deps/nested-exclude, type: directory}

  '@vitejs/test-nested-exclude@file:playground/ssr-deps/nested-exclude':
    resolution: {directory: playground/ssr-deps/nested-exclude, type: directory}

  '@vitejs/test-nested-external-cjs@file:playground/ssr-deps/nested-external-cjs':
    resolution: {directory: playground/ssr-deps/nested-external-cjs, type: directory}

  '@vitejs/test-nested-external@file:playground/ssr-deps/nested-external':
    resolution: {directory: playground/ssr-deps/nested-external, type: directory}

  '@vitejs/test-nested-include@file:playground/optimize-deps/nested-include':
    resolution: {directory: playground/optimize-deps/nested-include, type: directory}

  '@vitejs/test-nested-include@file:playground/ssr-deps/nested-include':
    resolution: {directory: playground/ssr-deps/nested-include, type: directory}

  '@vitejs/test-no-external-cjs@file:playground/ssr-deps/no-external-cjs':
    resolution: {directory: playground/ssr-deps/no-external-cjs, type: directory}

  '@vitejs/test-no-external-css@file:playground/ssr-deps/no-external-css':
    resolution: {directory: playground/ssr-deps/no-external-css, type: directory}

  '@vitejs/test-object-assigned-exports@file:playground/ssr-deps/object-assigned-exports':
    resolution: {directory: playground/ssr-deps/object-assigned-exports, type: directory}

  '@vitejs/test-only-object-assigned-exports@file:playground/ssr-deps/only-object-assigned-exports':
    resolution: {directory: playground/ssr-deps/only-object-assigned-exports, type: directory}

  '@vitejs/test-optimized-with-nested-external@file:playground/ssr-deps/optimized-with-nested-external':
    resolution: {directory: playground/ssr-deps/optimized-with-nested-external, type: directory}

  '@vitejs/test-pkg-exports@file:playground/ssr-deps/pkg-exports':
    resolution: {directory: playground/ssr-deps/pkg-exports, type: directory}

  '@vitejs/test-pkg@file:playground/dynamic-import/pkg':
    resolution: {directory: playground/dynamic-import/pkg, type: directory}

  '@vitejs/test-primitive-export@file:playground/ssr-deps/primitive-export':
    resolution: {directory: playground/ssr-deps/primitive-export, type: directory}

  '@vitejs/test-read-file-content@file:playground/ssr-deps/read-file-content':
    resolution: {directory: playground/ssr-deps/read-file-content, type: directory}

  '@vitejs/test-require-absolute@file:playground/ssr-deps/require-absolute':
    resolution: {directory: playground/ssr-deps/require-absolute, type: directory}

  '@vitejs/test-require-external-cjs@file:playground/ssr-noexternal/require-external-cjs':
    resolution: {directory: playground/ssr-noexternal/require-external-cjs, type: directory}

  '@vitejs/test-resolve-pkg-exports@file:playground/ssr-resolve/pkg-exports':
    resolution: {directory: playground/ssr-resolve/pkg-exports, type: directory}

  '@vitejs/test-scss-proxy-dep-nested@file:playground/css/scss-proxy-dep-nested':
    resolution: {directory: playground/css/scss-proxy-dep-nested, type: directory}

  '@vitejs/test-scss-proxy-dep@file:playground/css/scss-proxy-dep':
    resolution: {directory: playground/css/scss-proxy-dep, type: directory}

  '@vitejs/test-ssr-conditions-external@file:playground/ssr-conditions/external':
    resolution: {directory: playground/ssr-conditions/external, type: directory}

  '@vitejs/test-ssr-conditions-no-external@file:playground/ssr-conditions/no-external':
    resolution: {directory: playground/ssr-conditions/no-external, type: directory}

  '@vitejs/test-ts-transpiled-exports@file:playground/ssr-deps/ts-transpiled-exports':
    resolution: {directory: playground/ssr-deps/ts-transpiled-exports, type: directory}

  '@vitejs/test-worker-dep-cjs@file:playground/worker/dep-cjs':
    resolution: {directory: playground/worker/dep-cjs, type: directory}

  '@vitejs/test-worker-exports@file:playground/ssr-webworker/worker-exports':
    resolution: {directory: playground/ssr-webworker/worker-exports, type: directory}

  '@vitest/expect@3.2.4':
    resolution: {integrity: sha512-Io0yyORnB6sikFlt8QW5K7slY4OjqNX9jmJQ02QDda8lyM6B5oNgVWoSoKPac8/kgnCUzuHQKrSLtu/uOqqrig==}

  '@vitest/mocker@3.2.4':
    resolution: {integrity: sha512-46ryTE9RZO/rfDd7pEqFl7etuyzekzEhUbTW3BvmeO/BcCMEgq59BKhek3dXDWgAj4oMK6OZi+vRr1wPW6qjEQ==}
    peerDependencies:
      msw: ^2.4.9
      vite: workspace:*
    peerDependenciesMeta:
      msw:
        optional: true
      vite:
        optional: true

  '@vitest/pretty-format@3.2.4':
    resolution: {integrity: sha512-IVNZik8IVRJRTr9fxlitMKeJeXFFFN0JaB9PHPGQ8NKQbGpfjlTx9zO4RefN8gp7eqjNy8nyK3NZmBzOPeIxtA==}

  '@vitest/runner@3.2.4':
    resolution: {integrity: sha512-oukfKT9Mk41LreEW09vt45f8wx7DordoWUZMYdY/cyAk7w5TWkTRCNZYF7sX7n2wB7jyGAl74OxgwhPgKaqDMQ==}

  '@vitest/snapshot@3.2.4':
    resolution: {integrity: sha512-dEYtS7qQP2CjU27QBC5oUOxLE/v5eLkGqPE0ZKEIDGMs4vKWe7IjgLOeauHsR0D5YuuycGRO5oSRXnwnmA78fQ==}

  '@vitest/spy@3.2.4':
    resolution: {integrity: sha512-vAfasCOe6AIK70iP5UD11Ac4siNUNJ9i/9PZ3NKx07sG6sUxeag1LWdNrMWeKKYBLlzuK+Gn65Yd5nyL6ds+nw==}

  '@vitest/utils@3.2.4':
    resolution: {integrity: sha512-fB2V0JFrQSMsCo9HiSq3Ezpdv4iYaXRG1Sx8edX3MwxfyNn83mKiGzOcH+Fkxt4MHxr3y42fQi1oeAInqgX2QA==}

  '@volar/language-core@2.4.23':
    resolution: {integrity: sha512-hEEd5ET/oSmBC6pi1j6NaNYRWoAiDhINbT8rmwtINugR39loROSlufGdYMF9TaKGfz+ViGs1Idi3mAhnuPcoGQ==}

  '@volar/source-map@2.4.23':
    resolution: {integrity: sha512-Z1Uc8IB57Lm6k7q6KIDu/p+JWtf3xsXJqAX/5r18hYOTpJyBn0KXUR8oTJ4WFYOcDzWC9n3IflGgHowx6U6z9Q==}

  '@volar/typescript@2.4.23':
    resolution: {integrity: sha512-lAB5zJghWxVPqfcStmAP1ZqQacMpe90UrP5RJ3arDyrhy4aCUQqmxPPLB2PWDKugvylmO41ljK7vZ+t6INMTag==}

  '@vue/compiler-core@3.4.38':
    resolution: {integrity: sha512-8IQOTCWnLFqfHzOGm9+P8OPSEDukgg3Huc92qSG49if/xI2SAwLHQO2qaPQbjCWPBcQoO1WYfXfTACUrWV3c5A==}

  '@vue/compiler-core@3.5.22':
    resolution: {integrity: sha512-jQ0pFPmZwTEiRNSb+i9Ow/I/cHv2tXYqsnHKKyCQ08irI2kdF5qmYedmF8si8mA7zepUFmJ2hqzS8CQmNOWOkQ==}

  '@vue/compiler-dom@3.4.38':
    resolution: {integrity: sha512-Osc/c7ABsHXTsETLgykcOwIxFktHfGSUDkb05V61rocEfsFDcjDLH/IHJSNJP+/Sv9KeN2Lx1V6McZzlSb9EhQ==}

  '@vue/compiler-dom@3.5.22':
    resolution: {integrity: sha512-W8RknzUM1BLkypvdz10OVsGxnMAuSIZs9Wdx1vzA3mL5fNMN15rhrSCLiTm6blWeACwUwizzPVqGJgOGBEN/hA==}

  '@vue/compiler-sfc@3.4.38':
    resolution: {integrity: sha512-s5QfZ+9PzPh3T5H4hsQDJtI8x7zdJaew/dCGgqZ2630XdzaZ3AD8xGZfBqpT8oaD/p2eedd+pL8tD5vvt5ZYJQ==}

  '@vue/compiler-sfc@3.5.22':
    resolution: {integrity: sha512-tbTR1zKGce4Lj+JLzFXDq36K4vcSZbJ1RBu8FxcDv1IGRz//Dh2EBqksyGVypz3kXpshIfWKGOCcqpSbyGWRJQ==}

  '@vue/compiler-ssr@3.4.38':
    resolution: {integrity: sha512-YXznKFQ8dxYpAz9zLuVvfcXhc31FSPFDcqr0kyujbOwNhlmaNvL2QfIy+RZeJgSn5Fk54CWoEUeW+NVBAogGaw==}

  '@vue/compiler-ssr@3.5.22':
    resolution: {integrity: sha512-GdgyLvg4R+7T8Nk2Mlighx7XGxq/fJf9jaVofc3IL0EPesTE86cP/8DD1lT3h1JeZr2ySBvyqKQJgbS54IX1Ww==}

  '@vue/devtools-api@6.6.4':
    resolution: {integrity: sha512-sGhTPMuXqZ1rVOk32RylztWkfXTRhuS7vgAKv0zjqk8gbsHkJ7xfFf+jbySxt7tWObEJwyKaHMikV/WGDiQm8g==}

  '@vue/devtools-api@8.0.0':
    resolution: {integrity: sha512-I2jF/knesMU36zTw1hnExjoixDZvDoantiWKVrHpLd2J160zqqe8vp3vrGfjWdfuHmPJwSXe/YNG3rYOYiwy1Q==}

  '@vue/devtools-kit@8.0.0':
    resolution: {integrity: sha512-b11OeQODkE0bctdT0RhL684pEV2DPXJ80bjpywVCbFn1PxuL3bmMPDoJKjbMnnoWbrnUYXYzFfmMWBZAMhORkQ==}

  '@vue/devtools-shared@8.0.0':
    resolution: {integrity: sha512-jrKnbjshQCiOAJanoeJjTU7WaCg0Dz2BUal6SaR6VM/P3hiFdX5Q6Pxl73ZMnrhCxNK9nAg5hvvRGqs+6dtU1g==}

  '@vue/language-core@3.1.1':
    resolution: {integrity: sha512-qjMY3Q+hUCjdH+jLrQapqgpsJ0rd/2mAY02lZoHG3VFJZZZKLjAlV+Oo9QmWIT4jh8+Rx8RUGUi++d7T9Wb6Mw==}
    peerDependencies:
      typescript: '*'
    peerDependenciesMeta:
      typescript:
        optional: true

  '@vue/reactivity@3.4.38':
    resolution: {integrity: sha512-4vl4wMMVniLsSYYeldAKzbk72+D3hUnkw9z8lDeJacTxAkXeDAP1uE9xr2+aKIN0ipOL8EG2GPouVTH6yF7Gnw==}

  '@vue/reactivity@3.5.22':
    resolution: {integrity: sha512-f2Wux4v/Z2pqc9+4SmgZC1p73Z53fyD90NFWXiX9AKVnVBEvLFOWCEgJD3GdGnlxPZt01PSlfmLqbLYzY/Fw4A==}

  '@vue/runtime-core@3.4.38':
    resolution: {integrity: sha512-21z3wA99EABtuf+O3IhdxP0iHgkBs1vuoCAsCKLVJPEjpVqvblwBnTj42vzHRlWDCyxu9ptDm7sI2ZMcWrQqlA==}

  '@vue/runtime-core@3.5.22':
    resolution: {integrity: sha512-EHo4W/eiYeAzRTN5PCextDUZ0dMs9I8mQ2Fy+OkzvRPUYQEyK9yAjbasrMCXbLNhF7P0OUyivLjIy0yc6VrLJQ==}

  '@vue/runtime-dom@3.4.38':
    resolution: {integrity: sha512-afZzmUreU7vKwKsV17H1NDThEEmdYI+GCAK/KY1U957Ig2NATPVjCROv61R19fjZNzMmiU03n79OMnXyJVN0UA==}

  '@vue/runtime-dom@3.5.22':
    resolution: {integrity: sha512-Av60jsryAkI023PlN7LsqrfPvwfxOd2yAwtReCjeuugTJTkgrksYJJstg1e12qle0NarkfhfFu1ox2D+cQotww==}

  '@vue/server-renderer@3.4.38':
    resolution: {integrity: sha512-NggOTr82FbPEkkUvBm4fTGcwUY8UuTsnWC/L2YZBmvaQ4C4Jl/Ao4HHTB+l7WnFCt5M/dN3l0XLuyjzswGYVCA==}
    peerDependencies:
      vue: 3.4.38

  '@vue/server-renderer@3.5.22':
    resolution: {integrity: sha512-gXjo+ao0oHYTSswF+a3KRHZ1WszxIqO7u6XwNHqcqb9JfyIL/pbWrrh/xLv7jeDqla9u+LK7yfZKHih1e1RKAQ==}
    peerDependencies:
      vue: 3.5.22

  '@vue/shared@3.4.38':
    resolution: {integrity: sha512-q0xCiLkuWWQLzVrecPb0RMsNWyxICOjPrcrwxTUEHb1fsnvni4dcuyG7RT/Ie7VPTvnjzIaWzRMUBsrqNj/hhw==}

  '@vue/shared@3.5.22':
    resolution: {integrity: sha512-F4yc6palwq3TT0u+FYf0Ns4Tfl9GRFURDN2gWG7L1ecIaS/4fCIuFOjMTnCyjsu/OK6vaDKLCrGAa+KvvH+h4w==}

  '@vueuse/core@13.6.0':
    resolution: {integrity: sha512-DJbD5fV86muVmBgS9QQPddVX7d9hWYswzlf4bIyUD2dj8GC46R1uNClZhVAmsdVts4xb2jwp1PbpuiA50Qee1A==}
    peerDependencies:
      vue: ^3.5.0

  '@vueuse/integrations@13.6.0':
    resolution: {integrity: sha512-dVFdgwYvkYjdizRL3ESdUW+Hg84i9Yhuzs+Ec3kEcuzJmT5xhiL/IGdw4z394qSBngUQvFi+wbHwhHX3EGbAxQ==}
    peerDependencies:
      async-validator: ^4
      axios: ^1
      change-case: ^5
      drauu: ^0.4
      focus-trap: ^7
      fuse.js: ^7
      idb-keyval: ^6
      jwt-decode: ^4
      nprogress: ^0.2
      qrcode: ^1.5
      sortablejs: ^1
      universal-cookie: ^7 || ^8
      vue: ^3.5.0
    peerDependenciesMeta:
      async-validator:
        optional: true
      axios:
        optional: true
      change-case:
        optional: true
      drauu:
        optional: true
      focus-trap:
        optional: true
      fuse.js:
        optional: true
      idb-keyval:
        optional: true
      jwt-decode:
        optional: true
      nprogress:
        optional: true
      qrcode:
        optional: true
      sortablejs:
        optional: true
      universal-cookie:
        optional: true

  '@vueuse/metadata@13.6.0':
    resolution: {integrity: sha512-rnIH7JvU7NjrpexTsl2Iwv0V0yAx9cw7+clymjKuLSXG0QMcLD0LDgdNmXic+qL0SGvgSVPEpM9IDO/wqo1vkQ==}

  '@vueuse/shared@13.6.0':
    resolution: {integrity: sha512-pDykCSoS2T3fsQrYqf9SyF0QXWHmcGPQ+qiOVjlYSzlWd9dgppB2bFSM1GgKKkt7uzn0BBMV3IbJsUfHG2+BCg==}
    peerDependencies:
      vue: ^3.5.0

  accepts@2.0.0:
    resolution: {integrity: sha512-5cvg6CtKwfgdmVqY1WIiXKc3Q1bkRqGLi+2W/6ao+6Y7gu/RCwRuAhGEzh5B4KlszSuTLgZYuqFqo5bImjNKng==}
    engines: {node: '>= 0.6'}

  acorn-jsx@5.3.2:
    resolution: {integrity: sha512-rq9s+JNhf0IChjtDXxllJ7g41oZk5SlXtp0LHwyA5cejwn7vKmKp4pPri6YEePv2PU65sAsegbXtIinmDFDXgQ==}
    peerDependencies:
      acorn: ^6.0.0 || ^7.0.0 || ^8.0.0

  acorn-walk@8.3.2:
    resolution: {integrity: sha512-cjkyv4OtNCIeqhHrfS81QWXoCBPExR/J62oyEqepVw8WaQeSqpW2uhuLPh1m9eWhDuOo/jUXVTlifvesOWp/4A==}
    engines: {node: '>=0.4.0'}

  acorn@7.4.1:
    resolution: {integrity: sha512-nQyp0o1/mNdbTO1PO6kHkwSrmgZ0MT/jCCpNiwbUjGoRN4dlBhqJtoQuCnEOKzgTVwg0ZWiCoQy6SxMebQVh8A==}
    engines: {node: '>=0.4.0'}
    hasBin: true

  acorn@8.14.0:
    resolution: {integrity: sha512-cl669nCJTZBsL97OF4kUQm5g5hC2uihk0NxY3WENAC0TYdILVkAyHymAntgxGkl7K+t0cXIrH5siy5S4XkFycA==}
    engines: {node: '>=0.4.0'}
    hasBin: true

  acorn@8.15.0:
    resolution: {integrity: sha512-NZyJarBfL7nWwIq+FDL6Zp/yHEhePMNnnJ0y3qfieCrmNvYct8uvtiV41UvlSe6apAfk0fY1FbWx+NwfmpvtTg==}
    engines: {node: '>=0.4.0'}
    hasBin: true

  ajv@6.12.6:
    resolution: {integrity: sha512-j3fVLgvTo527anyYyJOGTYJbG+vnnQYvE0m5mmkc1TK+nxAppkCLMIL0aZ4dblVCNoGShhm+kzE4ZUykBoMg4g==}

  alien-signals@3.0.0:
    resolution: {integrity: sha512-JHoRJf18Y6HN4/KZALr3iU+0vW9LKG+8FMThQlbn4+gv8utsLIkwpomjElGPccGeNwh0FI2HN6BLnyFLo6OyLQ==}

  ansi-escapes@7.0.0:
    resolution: {integrity: sha512-GdYO7a61mR0fOlAsvC9/rIHf7L96sBc6dEWzeOu+KAea5bZyQRPIpojrVoI4AXGJS/ycu/fBTdLrUkA4ODrvjw==}
    engines: {node: '>=18'}

  ansi-regex@5.0.1:
    resolution: {integrity: sha512-quJQXlTSUGL2LH9SUXo8VwsY4soanhgo6LNSm84E1LBcE8s3O0wpdiRzyR9z/ZZJMlMWv37qOOb9pdJlMUEKFQ==}
    engines: {node: '>=8'}

  ansi-regex@6.1.0:
    resolution: {integrity: sha512-7HSX4QQb4CspciLpVFwyRe79O3xsIZDDLER21kERQ71oaPodF8jL725AgJMFAYbooIqolJoRLuM81SpeUkpkvA==}
    engines: {node: '>=12'}

  ansi-styles@4.3.0:
    resolution: {integrity: sha512-zbB9rCJAT1rbjiVDb2hqKFHNYLxgtk8NURxZ3IZwD3F6NtxbXZQCnnSi1Lkx+IDohdPlFp222wVALIheZJQSEg==}
    engines: {node: '>=8'}

  ansi-styles@6.2.1:
    resolution: {integrity: sha512-bN798gFfQX+viw3R7yrGWRqnrN2oRkEkUjjl4JNn4E8GxxbjtG3FbrEIIY3l8/hrwUwIeCZvi4QuOTP4MErVug==}
    engines: {node: '>=12'}

  ansis@4.2.0:
    resolution: {integrity: sha512-HqZ5rWlFjGiV0tDm3UxxgNRqsOTniqoKZu0pIAfh7TZQMGuZK+hH0drySty0si0QXj1ieop4+SkSfPZBPPkHig==}
    engines: {node: '>=14'}

  any-promise@1.3.0:
    resolution: {integrity: sha512-7UvmKalWRt1wgjL1RrGxoSJW/0QZFIegpeGvZG9kjp8vrRu55XTHbwnqq2GpXm9uLbcuhxm3IqX9OB4MZR1b2A==}

  anymatch@3.1.3:
    resolution: {integrity: sha512-KMReFUr0B4t+D+OBkjR3KYqvocp2XaSzO55UcB6mgQMd3KbcE+mWTyvVV7D/zsdEbNnV6acZUutkiHQXvTr1Rw==}
    engines: {node: '>= 8'}

  arg@5.0.2:
    resolution: {integrity: sha512-PYjyFOLKQ9y57JvQ6QLo8dAgNqswh8M1RMJYdQduT6xbWSgK36P/Z/v+p888pM69jMMfS8Xd8F6I1kQ/I9HUGg==}

  argparse@1.0.10:
    resolution: {integrity: sha512-o5Roy6tNG4SL/FOkCAN6RzjiakZS25RLYFrcMttJqbdd8BWrnA+fGz57iN5Pb06pvBGvl5gQ0B48dJlslXvoTg==}

  argparse@2.0.1:
    resolution: {integrity: sha512-8+9WqebbFzpX9OR+Wa6O29asIogeRMzcGtAINdpMHHyAg10f05aSFVBbcEqGf/PXw1EjAZ+q2/bEBg3DvurK3Q==}

  array-find-index@1.0.2:
    resolution: {integrity: sha512-M1HQyIXcBGtVywBt8WVdim+lrNaK7VHp99Qt5pSNziXznKHViIBbXWtfRTpEFpF/c4FdfxNAsCCwPp5phBYJtw==}
    engines: {node: '>=0.10.0'}

  array-ify@1.0.0:
    resolution: {integrity: sha512-c5AMf34bKdvPhQ7tBGhqkgKNUzMr4WUs+WDtC2ZUGOUncbxKMTvqxYctiseW3+L4bA8ec+GcZ6/A/FW4m8ukng==}

  artichokie@0.4.2:
    resolution: {integrity: sha512-S9NYe2VBada7bd2f8VtbX0GAQwaKmK3Ze6VbYcfe/sDvMpwtIuJ0kIH2yN6LmYI4HG3saRqWwlMN2i2eVamUcA==}
    engines: {node: ^18.0.0 || >=20.0.0}

  asap@2.0.6:
    resolution: {integrity: sha512-BSHWgDSAiKs50o2Re8ppvp3seVHXSRM44cdSsT9FfNEUUZLOGWVCsiWaRPWM1Znn+mqZ1OfVZ3z3DWEzSp7hRA==}

  assert-never@1.4.0:
    resolution: {integrity: sha512-5oJg84os6NMQNl27T9LnZkvvqzvAnHu03ShCnoj6bsJwS7L8AO4lf+C/XjK/nvzEqQB744moC6V128RucQd1jA==}

  assertion-error@2.0.1:
    resolution: {integrity: sha512-Izi8RQcffqCeNVgFigKli1ssklIbpHnCYc6AknXGYoB6grJqyeby7jv12JUQgmTAnIDnbck1uxksT4dzN3PWBA==}
    engines: {node: '>=12'}

  ast-kit@2.1.2:
    resolution: {integrity: sha512-cl76xfBQM6pztbrFWRnxbrDm9EOqDr1BF6+qQnnDZG2Co2LjyUktkN9GTJfBAfdae+DbT2nJf2nCGAdDDN7W2g==}
    engines: {node: '>=20.18.0'}

  astring@1.9.0:
    resolution: {integrity: sha512-LElXdjswlqjWrPpJFg1Fx4wpkOCxj1TDHlSV4PlaRxHGWko024xICaa97ZkMfs6DRKlCguiAI+rbXv5GWwXIkg==}
    hasBin: true

  asynckit@0.4.0:
    resolution: {integrity: sha512-Oei9OH4tRh0YqU3GxhX79dM/mwVgvbZJaSNaRk+bshkj0S5cfHcgYakreBjrHwatXKbz+IoIdYLxrKim2MjW0Q==}

  autoprefixer@10.4.21:
    resolution: {integrity: sha512-O+A6LWV5LDHSJD3LjHYoNi4VLsj/Whi7k6zG12xTYaU4cQ8oxQGckXNX8cRHK5yOZ/ppVHe0ZBXGzSV9jXdVbQ==}
    engines: {node: ^10 || ^12 || >=14}
    hasBin: true
    peerDependencies:
      postcss: ^8.1.0

  axios@1.12.2:
    resolution: {integrity: sha512-vMJzPewAlRyOgxV2dU0Cuz2O8zzzx9VYtbJOaBgXFeLc4IV/Eg50n4LowmehOOR61S8ZMpc2K5Sa7g6A4jfkUw==}

  babel-plugin-polyfill-corejs2@0.4.14:
    resolution: {integrity: sha512-Co2Y9wX854ts6U8gAAPXfn0GmAyctHuK8n0Yhfjd6t30g7yvKjspvvOo9yG+z52PZRgFErt7Ka2pYnXCjLKEpg==}
    peerDependencies:
      '@babel/core': ^7.4.0 || ^8.0.0-0 <8.0.0

  babel-plugin-polyfill-corejs3@0.13.0:
    resolution: {integrity: sha512-U+GNwMdSFgzVmfhNm8GJUX88AadB3uo9KpJqS3FaqNIPKgySuvMb+bHPsOmmuWyIcuqZj/pzt1RUIUZns4y2+A==}
    peerDependencies:
      '@babel/core': ^7.4.0 || ^8.0.0-0 <8.0.0

  babel-plugin-polyfill-regenerator@0.6.5:
    resolution: {integrity: sha512-ISqQ2frbiNU9vIJkzg7dlPpznPZ4jOiUQ1uSmB0fEHeowtN3COYRsXr/xexn64NpU13P06jc/L5TgiJXOgrbEg==}
    peerDependencies:
      '@babel/core': ^7.4.0 || ^8.0.0-0 <8.0.0

  babel-walk@3.0.0-canary-5:
    resolution: {integrity: sha512-GAwkz0AihzY5bkwIY5QDR+LvsRQgB/B+1foMPvi0FZPMl5fjD7ICiznUiBdLYMH1QYe6vqu4gWYytZOccLouFw==}
    engines: {node: '>= 10.0.0'}

  bail@2.0.2:
    resolution: {integrity: sha512-0xO6mYd7JB2YesxDKplafRpsiOzPt9V02ddPCLbY1xYGPOX24NTyN50qnUxgCPcSoYMhKpAuBTjQoRZCAkUDRw==}

  balanced-match@1.0.2:
    resolution: {integrity: sha512-3oSeUO0TMV67hN1AmbXsK4yaqU7tjiHlbxRDZOpH0KW9+CeX4bRAaX0Anxt0tx2MrpRpWwQaPwIlISEJhYU5Pw==}

  baseline-browser-mapping@2.8.16:
    resolution: {integrity: sha512-OMu3BGQ4E7P1ErFsIPpbJh0qvDudM/UuJeHgkAvfWe+0HFJCXh+t/l8L6fVLR55RI/UbKrVLnAXZSVwd9ysWYw==}
    hasBin: true

  bignumber.js@9.3.1:
    resolution: {integrity: sha512-Ko0uX15oIUS7wJ3Rb30Fs6SkVbLmPBAKdlm7q9+ak9bbIeFf0MwuBsQV6z7+X768/cHsfg+WlysDWJcmthjsjQ==}

  binary-extensions@2.3.0:
    resolution: {integrity: sha512-Ceh+7ox5qe7LJuLHoY0feh3pHuUDHAcRUeyL2VYghZwfpkNIy/+8Ocg0a3UuSoYzavmylwuLWQOf3hl0jjMMIw==}
    engines: {node: '>=8'}

  birpc@0.2.19:
    resolution: {integrity: sha512-5WeXXAvTmitV1RqJFppT5QtUiz2p1mRSYU000Jkft5ZUCLJIk4uQriYNO50HknxKwM6jd8utNc66K1qGIwwWBQ==}

  birpc@2.6.1:
    resolution: {integrity: sha512-LPnFhlDpdSH6FJhJyn4M0kFO7vtQ5iPw24FnG0y21q09xC7e8+1LeR31S1MAIrDAHp4m7aas4bEkTDTvMAtebQ==}

  body-parser@2.2.0:
    resolution: {integrity: sha512-02qvAaxv8tp7fBa/mw1ga98OGm+eCbqzJOKoRt70sLmfEEi+jyBYVTDGfCL/k06/4EMk/z01gCe7HoCH/f2LTg==}
    engines: {node: '>=18'}

  brace-expansion@1.1.12:
    resolution: {integrity: sha512-9T9UjW3r0UW5c1Q7GTwllptXwhvYmEzFhzMfZ9H7FQWt+uZePjZPjBP/W1ZEyZ1twGWom5/56TF4lPcqjnDHcg==}

  brace-expansion@2.0.2:
    resolution: {integrity: sha512-Jt0vHyM+jmUBqojB7E1NIYadt0vI0Qxjxd2TErW94wDz+E2LAm5vKMXXwg6ZZBTHPuUlDgQHKXvjGBdfcF1ZDQ==}

  braces@3.0.3:
    resolution: {integrity: sha512-yQbXgO/OSZVD2IsiLlro+7Hf6Q18EJrKSEsdoMzKePKXct3gvD8oLcOQdIzGupr5Fj+EDe8gO/lxc1BzfMpxvA==}
    engines: {node: '>=8'}

  browserslist-to-esbuild@2.1.1:
    resolution: {integrity: sha512-KN+mty6C3e9AN8Z5dI1xeN15ExcRNeISoC3g7V0Kax/MMF9MSoYA2G7lkTTcVUFntiEjkpI0HNgqJC1NjdyNUw==}
    engines: {node: '>=18'}
    hasBin: true
    peerDependencies:
      browserslist: '*'

  browserslist@4.26.3:
    resolution: {integrity: sha512-lAUU+02RFBuCKQPj/P6NgjlbCnLBMp4UtgTx7vNHd3XSIJF87s9a5rA3aH2yw3GS9DqZAUbOtZdCCiZeVRqt0w==}
    engines: {node: ^6 || ^7 || ^8 || ^9 || ^10 || ^11 || ^12 || >=13.7}
    hasBin: true

  buffer-builder@0.2.0:
    resolution: {integrity: sha512-7VPMEPuYznPSoR21NE1zvd2Xna6c/CloiZCfcMXR1Jny6PjX0N4Nsa38zcBFo/FMK+BlA+FLKbJCQ0i2yxp+Xg==}

  buffer-from@1.1.2:
    resolution: {integrity: sha512-E+XQCRwSbaaiChtv6k6Dwgc+bx+Bs6vuKJHHl5kox/BaKbhiXzqQOwK4cO22yElGp2OCmjwVhT3HmxgyPGnJfQ==}

  bundle-name@4.1.0:
    resolution: {integrity: sha512-tjwM5exMg6BGRI+kNmTntNsvdZS1X8BFYS6tnJ2hdH0kVxM6/eVZ2xy+FqStSWvYmtfFMDLIxurorHwDKfDz5Q==}
    engines: {node: '>=18'}

  bytes@3.1.2:
    resolution: {integrity: sha512-/Nf7TyzTx6S3yRJObOAV7956r8cr2+Oj8AC5dt8wSP3BQAoeX58NoHyCU8P8zGkNXStjTSi6fzO6F0pBdcYbEg==}
    engines: {node: '>= 0.8'}

  cac@6.7.14:
    resolution: {integrity: sha512-b6Ilus+c3RrdDk+JhLKUAQfzzgLEPy6wcXqS7f/xe1EETvsDP6GORG7SFuOs6cID5YkqchW/LXZbX5bc8j7ZcQ==}
    engines: {node: '>=8'}

  cacheable@2.0.3:
    resolution: {integrity: sha512-nZF80J3d8RMrroMSYm1E9pBllVDXWPuECZgEZxH+vusCY4MAXAJVrY0jutcHSgh3xYX3G2EUNnmtWGZVVjWCXw==}

  call-bind-apply-helpers@1.0.2:
    resolution: {integrity: sha512-Sp1ablJ0ivDkSzjcaJdxEunN5/XvksFJ2sMBFfq6x0ryhQV/2b/KwFe21cMpmHtPOSij8K99/wSfoEuTObmuMQ==}
    engines: {node: '>= 0.4'}

  call-bound@1.0.3:
    resolution: {integrity: sha512-YTd+6wGlNlPxSuri7Y6X8tY2dmm12UMH66RpKMhiX6rsk5wXXnYgbUcOt8kiS31/AjfoTOvCsE+w8nZQLQnzHA==}
    engines: {node: '>= 0.4'}

  callsites@3.1.0:
    resolution: {integrity: sha512-P8BjAsXvZS+VIDUI11hHCQEv74YT67YUi5JJFNWIqL235sBmjX4+qx9Muvls5ivyNENctx46xQLQ3aTuE7ssaQ==}
    engines: {node: '>=6'}

  camelcase-css@2.0.1:
    resolution: {integrity: sha512-QOSvevhslijgYwRx6Rv7zKdMF8lbRmx+uQGx2+vDc+KI/eBnsy9kit5aj23AgGu3pa4t9AgwbnXWqS+iOY+2aA==}
    engines: {node: '>= 6'}

  caniuse-lite@1.0.30001748:
    resolution: {integrity: sha512-5P5UgAr0+aBmNiplks08JLw+AW/XG/SurlgZLgB1dDLfAw7EfRGxIwzPHxdSCGY/BTKDqIVyJL87cCN6s0ZR0w==}

  ccount@2.0.1:
    resolution: {integrity: sha512-eyrF0jiFpY+3drT6383f1qhkbGsLSifNAjA61IUjZjmLCWjItY6LB9ft9YhoDgwfmclB2zhu51Lc7+95b8NRAg==}

  chai@5.2.0:
    resolution: {integrity: sha512-mCuXncKXk5iCLhfhwTc0izo0gtEmpz5CtG2y8GiOINBlMVS6v8TMRc5TaLWKS6692m9+dVVfzgeVxR5UxWHTYw==}
    engines: {node: '>=12'}

  chalk@4.1.2:
    resolution: {integrity: sha512-oKnbhFyRIXpUuez8iBMmyEa4nbj4IOQyuhc/wy9kY7/WVPcwIO9VA668Pu8RkO7+0G76SLROeyw9CpQ061i4mA==}
    engines: {node: '>=10'}

  character-entities-html4@2.1.0:
    resolution: {integrity: sha512-1v7fgQRj6hnSwFpq1Eu0ynr/CDEw0rXo2B61qXrLNdHZmPKgb7fqS1a2JwF0rISo9q77jDI8VMEHoApn8qDoZA==}

  character-entities-legacy@3.0.0:
    resolution: {integrity: sha512-RpPp0asT/6ufRm//AJVwpViZbGM/MkjQFxJccQRHmISF/22NBtsHqAWmL+/pmkPWoIUJdWyeVleTl1wydHATVQ==}

  character-entities@2.0.2:
    resolution: {integrity: sha512-shx7oQ0Awen/BRIdkjkvz54PnEEI/EjwXDSIZp86/KKdbafHh1Df/RYGBhn4hbe2+uKC9FnT5UCEdyPz3ai9hQ==}

  character-parser@2.2.0:
    resolution: {integrity: sha512-+UqJQjFEFaTAs3bNsF2j2kEN1baG/zghZbdqoYEDxGZtJo9LBzl1A+m0D4n3qKx8N2FNv8/Xp6yV9mQmBuptaw==}

  check-error@2.1.1:
    resolution: {integrity: sha512-OAlb+T7V4Op9OwdkjmguYRqncdlx5JiofwOAUkmTF+jNdHwzTaTs4sRAGpzLF3oOz5xAyDGrPgeIDFQmDOTiJw==}
    engines: {node: '>= 16'}

  chokidar@3.6.0:
    resolution: {integrity: sha512-7VT13fmjotKpGipCW9JEQAusEPE+Ei8nl6/g4FBAmIm0GOOLMua9NDDo/DWp0ZAxCr3cPq5ZpBqmPAQgDda2Pw==}
    engines: {node: '>= 8.10.0'}

  chokidar@4.0.3:
    resolution: {integrity: sha512-Qgzu8kfBvo+cA4962jnP1KkS6Dop5NS6g7R5LFYJr4b8Ub94PPQXUksCw9PvXoeXPRRddRNC5C1JQUR2SMGtnA==}
    engines: {node: '>= 14.16.0'}

  chownr@3.0.0:
    resolution: {integrity: sha512-+IxzY9BZOQd/XuYPRmrvEVjF/nqj5kgT4kEq7VofrDoM1MxoRjEWkrCC3EtLi59TVawxTAn+orJwFQcrqEN1+g==}
    engines: {node: '>=18'}

  cli-cursor@5.0.0:
    resolution: {integrity: sha512-aCj4O5wKyszjMmDT4tZj93kxyydN/K5zPWSCe6/0AV/AA1pqe5ZBIw0a2ZfPQV7lL5/yb5HsUreJ6UFAF1tEQw==}
    engines: {node: '>=18'}

  cli-truncate@5.1.0:
    resolution: {integrity: sha512-7JDGG+4Zp0CsknDCedl0DYdaeOhc46QNpXi3NLQblkZpXXgA6LncLDUUyvrjSvZeF3VRQa+KiMGomazQrC1V8g==}
    engines: {node: '>=20'}

  clipboard@2.0.11:
    resolution: {integrity: sha512-C+0bbOqkezLIsmWSvlsXS0Q0bmkugu7jcfMIACB+RDEntIzQIkdr148we28AfSloQLRdZlYL/QYyrq05j/3Faw==}

  cliui@8.0.1:
    resolution: {integrity: sha512-BSeNnyus75C4//NQ9gQt1/csTXyo/8Sb+afLAkzAptFuMsod9HFokGNudZpi/oQV73hnVK+sR+5PVRMd+Dr7YQ==}
    engines: {node: '>=12'}

  color-convert@2.0.1:
    resolution: {integrity: sha512-RRECPsj7iu/xb5oKYcsFHSppFNnsj/52OVTRKb4zP5onXwVF3zVmmToNcOfGC+CRDpfK/U584fMg38ZHCaElKQ==}
    engines: {node: '>=7.0.0'}

  color-name@1.1.4:
    resolution: {integrity: sha512-dOy+3AuW3a2wNbZHIuMZpTcgjGuLU/uBL/ubcZF9OXbDo8ff4O8yVp5Bf0efS8uEoYo5q4Fx7dY9OgQGXgAsQA==}

  color-string@1.9.1:
    resolution: {integrity: sha512-shrVawQFojnZv6xM40anx4CkoDP+fZsw/ZerEMsW/pyzsRbElpsL/DBVW7q3ExxwusdNXI3lXpuhEZkzs8p5Eg==}

  color@4.2.3:
    resolution: {integrity: sha512-1rXeuUUiGGrykh+CeBdu5Ie7OJwinCgQY0bc7GCRxy5xVHy+moaqkpL/jqQq0MtQOeYcrqEz4abc5f0KtU7W4A==}
    engines: {node: '>=12.5.0'}

  colorette@2.0.20:
    resolution: {integrity: sha512-IfEDxwoWIjkeXL1eXcDiow4UbKjhLdq6/EuSVR9GMN7KVH3r9gQ83e73hsz1Nd1T3ijd5xv1wcWRYO+D6kCI2w==}

  colorjs.io@0.5.2:
    resolution: {integrity: sha512-twmVoizEW7ylZSN32OgKdXRmo1qg+wT5/6C3xu5b9QsWzSFAhHLn2xd8ro0diCsKfCj1RdaTP/nrcW+vAoQPIw==}

  combined-stream@1.0.8:
    resolution: {integrity: sha512-FQN4MRfuJeHf7cBbBMJFXhKSDq+2kAArBlmRBvcvFE5BB1HZKXtSFASDhdlz9zOYwxh8lDdnvmMOe/+5cdoEdg==}
    engines: {node: '>= 0.8'}

  comma-separated-tokens@2.0.3:
    resolution: {integrity: sha512-Fu4hJdvzeylCfQPp9SGWidpzrMs7tTrlu6Vb8XGaRGck8QSNZJJp538Wrb60Lax4fPwR64ViY468OIUTbRlGZg==}

  commander@14.0.1:
    resolution: {integrity: sha512-2JkV3gUZUVrbNA+1sjBOYLsMZ5cEEl8GTFP2a4AVz5hvasAMCQ1D2l2le/cX+pV4N6ZU17zjUahLpIXRrnWL8A==}
    engines: {node: '>=20'}

  commander@2.20.3:
    resolution: {integrity: sha512-GpVkmM8vF2vQUkj2LvZmD35JxeJOLCwJ9cUkugyk2nuhbv3+mJvpLYYt+0+USMxE+oj+ey/lJEnhZw75x/OMcQ==}

  commander@4.1.1:
    resolution: {integrity: sha512-NOKm8xhkzAjzFx8B2v5OAHT+u5pRQc2UCa2Vq9jYL/31o2wi9mxBA7LIFs3sV5VSC49z6pEhfbMULvShKj26WA==}
    engines: {node: '>= 6'}

  comment-parser@1.4.1:
    resolution: {integrity: sha512-buhp5kePrmda3vhc5B9t7pUQXAb2Tnd0qgpkIhPhkHXxJpiPJ11H0ZEU0oBpJ2QztSbzG/ZxMj/CHsYJqRHmyg==}
    engines: {node: '>= 12.0.0'}

  commenting@1.1.0:
    resolution: {integrity: sha512-YeNK4tavZwtH7jEgK1ZINXzLKm6DZdEMfsaaieOsCAN0S8vsY7UeuO3Q7d/M018EFgE+IeUAuBOKkFccBZsUZA==}

  commondir@1.0.1:
    resolution: {integrity: sha512-W9pAhw0ja1Edb5GVdIF1mjZw/ASI0AlShXM83UUGe2DVr5TdAPEA1OA8m/g8zWp9x6On7gqufY+FatDbC3MDQg==}

  compare-func@2.0.0:
    resolution: {integrity: sha512-zHig5N+tPWARooBnb0Zx1MFcdfpyJrfTJ3Y5L+IFvUm8rM74hHz66z0gw0x4tijh5CorKkKUCnW82R2vmpeCRA==}

  concat-map@0.0.1:
    resolution: {integrity: sha512-/Srv4dswyQNBfohGpz9o6Yb3Gz3SrUDqBH5rTuhGR7ahtlbYKnVxw2bCFMRljaA7EXHaXZ8wsHdodFvbkhKmqg==}

  confbox@0.1.8:
    resolution: {integrity: sha512-RMtmw0iFkeR4YV+fUOSucriAQNb9g8zFR52MWCtl+cCZOFRNL6zeB395vPzFhEjjn4fMxXudmELnl/KF/WrK6w==}

  confbox@0.2.2:
    resolution: {integrity: sha512-1NB+BKqhtNipMsov4xI/NnhCKp9XG9NamYp5PVm9klAT0fsrNPjaFICsCFhNhwZJKNh7zB/3q8qXz0E9oaMNtQ==}

  connect@3.7.0:
    resolution: {integrity: sha512-ZqRXc+tZukToSNmh5C2iWMSoV3X1YUcPbqEM4DkEG5tNQXrQUZCNVGGv3IuicnkMtPfGf3Xtp8WCXs295iQ1pQ==}
    engines: {node: '>= 0.10.0'}

  constantinople@4.0.1:
    resolution: {integrity: sha512-vCrqcSIq4//Gx74TXXCGnHpulY1dskqLTFGDmhrGxzeXL8lF8kvXv6mpNWlJj1uD4DW23D4ljAqbY4RRaaUZIw==}

  content-disposition@1.0.0:
    resolution: {integrity: sha512-Au9nRL8VNUut/XSzbQA38+M78dzP4D+eqg3gfJHMIHHYa3bg067xj1KxMUWj+VULbiZMowKngFFbKczUrNJ1mg==}
    engines: {node: '>= 0.6'}

  content-type@1.0.5:
    resolution: {integrity: sha512-nTjqfcBFEipKdXCv4YDQWCfmcLZKm81ldF0pAopTvyrFGVbcR6P/VAAd5G7N+0tTr8QqiU0tFadD6FK4NtJwOA==}
    engines: {node: '>= 0.6'}

  conventional-changelog-conventionalcommits@9.0.0:
    resolution: {integrity: sha512-5e48V0+DsWvQBEnnbBFhYQwYDzFPXVrakGPP1uSxekDkr5d7YWrmaWsgJpKFR0SkXmxK6qQr9O42uuLb9wpKxA==}
    engines: {node: '>=18'}

  conventional-changelog-preset-loader@5.0.0:
    resolution: {integrity: sha512-SetDSntXLk8Jh1NOAl1Gu5uLiCNSYenB5tm0YVeZKePRIgDW9lQImromTwLa3c/Gae298tsgOM+/CYT9XAl0NA==}
    engines: {node: '>=18'}

  conventional-changelog-writer@8.1.0:
    resolution: {integrity: sha512-dpC440QnORNCO81XYuRRFOLCsjKj4W7tMkUIn3lR6F/FAaJcWLi7iCj6IcEvSQY2zw6VUgwUKd5DEHKEWrpmEQ==}
    engines: {node: '>=18'}
    hasBin: true

  conventional-changelog@7.1.0:
    resolution: {integrity: sha512-2hHa/MpDunPnYK3QcZdHl4MOnyLlicBmohsM5/dfvfeoPp0faIjYKHbKyb8nKth/Zd4HhxtlMWfVKrmM9OMj/Q==}
    engines: {node: '>=18'}
    hasBin: true

  conventional-commits-filter@5.0.0:
    resolution: {integrity: sha512-tQMagCOC59EVgNZcC5zl7XqO30Wki9i9J3acbUvkaosCT6JX3EeFwJD7Qqp4MCikRnzS18WXV3BLIQ66ytu6+Q==}
    engines: {node: '>=18'}

  conventional-commits-parser@6.1.0:
    resolution: {integrity: sha512-5nxDo7TwKB5InYBl4ZC//1g9GRwB/F3TXOGR9hgUjMGfvSP4Vu5NkpNro2+1+TIEy1vwxApl5ircECr2ri5JIw==}
    engines: {node: '>=18'}
    hasBin: true

  convert-source-map@2.0.0:
    resolution: {integrity: sha512-Kvp459HrV2FEJ1CAsi1Ku+MY3kasH19TFykTz2xWmMeq6bk2NU3XXvfJ+Q61m0xktWwt+1HSYf3JZsTms3aRJg==}

  cookie-signature@1.2.2:
    resolution: {integrity: sha512-D76uU73ulSXrD1UXF4KE2TMxVVwhsnCgfAyTg9k8P6KGZjlXKrOLe4dJQKI3Bxi5wjesZoFXJWElNWBjPZMbhg==}
    engines: {node: '>=6.6.0'}

  cookie@0.7.1:
    resolution: {integrity: sha512-6DnInpx7SJ2AK3+CTUE/ZM0vWTUboZCegxhC2xiIydHR9jNuTAASBrfEpHhiGOZw/nX51bHt6YQl8jsGo4y/0w==}
    engines: {node: '>= 0.6'}

  cookie@1.0.2:
    resolution: {integrity: sha512-9Kr/j4O16ISv8zBBhJoi4bXOYNTkFLOqSL3UDB0njXxCXNezjeyVrJyGOWtgfs/q2km1gwBcfH8q1yEGoMYunA==}
    engines: {node: '>=18'}

  copy-anything@2.0.6:
    resolution: {integrity: sha512-1j20GZTsvKNkc4BY3NpMOM8tt///wY3FpIzozTOFO2ffuZcV61nojHXVKIy3WM+7ADCy5FVhdZYHYDdgTU0yJw==}

  copy-anything@3.0.5:
    resolution: {integrity: sha512-yCEafptTtb4bk7GLEQoM8KVJpxAfdBJYaXyzQEgQQQgYrZiDp8SJmGKlYza6CYjEDNstAdNdKA3UuoULlEbS6w==}
    engines: {node: '>=12.13'}

  core-js-compat@3.44.0:
    resolution: {integrity: sha512-JepmAj2zfl6ogy34qfWtcE7nHKAJnKsQFRn++scjVS2bZFllwptzw61BZcZFYBPpUznLfAvh0LGhxKppk04ClA==}

  core-js@3.46.0:
    resolution: {integrity: sha512-vDMm9B0xnqqZ8uSBpZ8sNtRtOdmfShrvT6h2TuQGLs0Is+cR0DYbj/KWP6ALVNbWPpqA/qPLoOuppJN07humpA==}

  cors@2.8.5:
    resolution: {integrity: sha512-KIHbLJqu73RGr/hnbrO9uBeixNGuvSQjul/jdFvS/KFSIH1hWVd1ng7zOHx+YrEfInLG7q4n6GHQ9cDtxv/P6g==}
    engines: {node: '>= 0.10'}

  cross-spawn@7.0.6:
    resolution: {integrity: sha512-uV2QOWP2nWzsy2aMp8aRibhi9dlzF5Hgh5SHaB9OiTGEyDTiJJyx0uy51QXdyWbtAHNua4XJzUKca3OzKUd3vA==}
    engines: {node: '>= 8'}

  css-color-names@1.0.1:
    resolution: {integrity: sha512-/loXYOch1qU1biStIFsHH8SxTmOseh1IJqFvy8IujXOm1h+QjUdDhkzOrR5HG8K8mlxREj0yfi8ewCHx0eMxzA==}

  cssesc@3.0.0:
    resolution: {integrity: sha512-/Tb/JcjK111nNScGob5MNtsntNM1aCNUDipB/TkwZFhyDrrE47SOx/18wF2bbjgc3ZzCSKW1T5nt5EbFoAz/Vg==}
    engines: {node: '>=4'}
    hasBin: true

  csstype@3.1.3:
    resolution: {integrity: sha512-M1uQkMl8rQK/szD0LNhtqxIPLpimGm8sOBwU7lLnCpSbTyY3yeU1Vc7l4KT5zT4s/yOxHH5O7tIuuLOCnLADRw==}

  d@1.0.2:
    resolution: {integrity: sha512-MOqHvMWF9/9MX6nza0KgvFH4HpMU0EF5uUDXqX/BtxtU8NfB0QzRtJ8Oe/6SuS4kbhyzVJwjd97EA4PKrzJ8bw==}
    engines: {node: '>=0.12'}

  debug@2.6.9:
    resolution: {integrity: sha512-bC7ElrdJaJnPbAP+1EotYvqZsb3ecl5wi6Bfi6BJTUcNowp6cvspg0jXznRTKDjm/E7AdgFBVeAPVMNcKGsHMA==}
    peerDependencies:
      supports-color: '*'
    peerDependenciesMeta:
      supports-color:
        optional: true

  debug@4.4.3:
    resolution: {integrity: sha512-RGwwWnwQvkVfavKVt22FGLw+xYSdzARwm0ru6DhTVA3umU5hZc28V3kO4stgYryrTlLpuvgI9GiijltAjNbcqA==}
    engines: {node: '>=6.0'}
    peerDependencies:
      supports-color: '*'
    peerDependenciesMeta:
      supports-color:
        optional: true

  decode-named-character-reference@1.0.2:
    resolution: {integrity: sha512-O8x12RzrUF8xyVcY0KJowWsmaJxQbmy0/EtnNtHRpsOcT7dFk5W598coHqBVpmWo1oQQfsCqfCmkZN5DJrZVdg==}

  deep-eql@5.0.2:
    resolution: {integrity: sha512-h5k/5U50IJJFpzfL6nO9jaaumfjO/f2NjK/oYB2Djzm4p9L+3T9qWpZqZ2hAbLPuuYq9wrU08WQyBTL5GbPk5Q==}
    engines: {node: '>=6'}

  deep-is@0.1.4:
    resolution: {integrity: sha512-oIPzksmTg4/MriiaYGO+okXDT7ztn/w3Eptv/+gSIdMdKsJo0u4CfYNFJPy+4SKMuCqGw2wxnA+URMg3t8a/bQ==}

  default-browser-id@5.0.0:
    resolution: {integrity: sha512-A6p/pu/6fyBcA1TRz/GqWYPViplrftcW2gZC9q79ngNCKAeR/X3gcEdXQHl4KNXV+3wgIJ1CPkJQ3IHM6lcsyA==}
    engines: {node: '>=18'}

  default-browser@5.2.1:
    resolution: {integrity: sha512-WY/3TUME0x3KPYdRRxEJJvXRHV4PyPoUsxtZa78lwItwRQRHhd2U9xOscaT/YTf8uCXIAjeJOFBVEh/7FtD8Xg==}
    engines: {node: '>=18'}

  define-lazy-prop@3.0.0:
    resolution: {integrity: sha512-N+MeXYoqr3pOgn8xfyRPREN7gHakLYjhsHhWGT3fWAiL4IkAt0iDw14QiiEm2bE30c5XX5q0FtAA3CK5f9/BUg==}
    engines: {node: '>=12'}

  defu@6.1.4:
    resolution: {integrity: sha512-mEQCMmwJu317oSz8CwdIOdwf3xMif1ttiM8LTufzc3g6kR+9Pe236twL8j3IYT1F7GfRgGcW6MWxzZjLIkuHIg==}

  delayed-stream@1.0.0:
    resolution: {integrity: sha512-ZySD7Nf91aLB0RxL4KGrKHBXl7Eds1DAmEdcoVawXnLD7SDhpNgtuII2aAkg7a7QS41jxPSZ17p4VdGnMHk3MQ==}
    engines: {node: '>=0.4.0'}

  delegate@3.2.0:
    resolution: {integrity: sha512-IofjkYBZaZivn0V8nnsMJGBr4jVLxHDheKSW88PyxS5QC4Vo9ZbZVvhzlSxY87fVq3STR6r+4cGepyHkcWOQSw==}

  depd@2.0.0:
    resolution: {integrity: sha512-g7nH6P6dyDioJogAAGprGpCtVImJhpPk/roCzdb3fIh61/s/nPsfR6onyMwkCAR/OlC3yBC0lESvUoQEAssIrw==}
    engines: {node: '>= 0.8'}

  dequal@2.0.3:
    resolution: {integrity: sha512-0je+qPKHEMohvfRTCEo3CrPG6cAzAYgmzKyxRiYSSDkS6eGJdyVJm7WaYA5ECaAD9wLB2T4EEeymA5aFVcYXCA==}
    engines: {node: '>=6'}

  detect-libc@1.0.3:
    resolution: {integrity: sha512-pGjwhsmsp4kL2RTz08wcOlGN83otlqHeD/Z5T8GXZB+/YcpQ/dgo+lbU8ZsGxV0HIvqqxo9l7mqYwyYMD9bKDg==}
    engines: {node: '>=0.10'}
    hasBin: true

  detect-libc@2.0.4:
    resolution: {integrity: sha512-3UDv+G9CsCKO1WKMGw9fwq/SWJYbI0c5Y7LU1AXYoDdbhE2AHQ6N6Nb34sG8Fj7T5APy8qXDCKuuIHd1BR0tVA==}
    engines: {node: '>=8'}

  devlop@1.1.0:
    resolution: {integrity: sha512-RWmIqhcFf1lRYBvNmr7qTNuyCt/7/ns2jbpp1+PalgE/rDQcBT0fioSMUpJ93irlUhC5hrg4cYqe6U+0ImW0rA==}

  didyoumean@1.2.2:
    resolution: {integrity: sha512-gxtyfqMg7GKyhQmb056K7M3xszy/myH8w+B4RT+QXBQsvAOdc3XymqDDPHx1BgPgsdAA5SIifona89YtRATDzw==}

  diff@8.0.2:
    resolution: {integrity: sha512-sSuxWU5j5SR9QQji/o2qMvqRNYRDOcBTgsJ/DeCf4iSN4gW+gNMXM7wFIP+fdXZxoNiAnHUTGjCr+TSWXdRDKg==}
    engines: {node: '>=0.3.1'}

  dlv@1.1.3:
    resolution: {integrity: sha512-+HlytyjlPKnIG8XuRG8WvmBP8xs8P71y+SKKS6ZXWoEgLuePxtDoUEiH7WkdePWrQ5JBpE6aoVqfZfJUQkjXwA==}

  doctypes@1.1.0:
    resolution: {integrity: sha512-LLBi6pEqS6Do3EKQ3J0NqHWV5hhb78Pi8vvESYwyOy2c31ZEZVdtitdzsQsKb7878PEERhzUk0ftqGhG6Mz+pQ==}

  dot-prop@5.3.0:
    resolution: {integrity: sha512-QM8q3zDe58hqUqjraQOmzZ1LIH9SWQJTlEKCH4kJ2oQvLZk7RbQXvtDM2XEq3fwkV9CCvvH4LA0AV+ogFsBM2Q==}
    engines: {node: '>=8'}

  dotenv-expand@12.0.3:
    resolution: {integrity: sha512-uc47g4b+4k/M/SeaW1y4OApx+mtLWl92l5LMPP0GNXctZqELk+YGgOPIIC5elYmUH4OuoK3JLhuRUYegeySiFA==}
    engines: {node: '>=12'}

  dotenv@16.6.1:
    resolution: {integrity: sha512-uBq4egWHTcTt33a72vpSG0z3HnPuIl6NqYcTrKEg2azoEyl2hpW0zqlxysq2pK9HlDIHyHyakeYaYnSAwd8bow==}
    engines: {node: '>=12'}

  dotenv@17.2.3:
    resolution: {integrity: sha512-JVUnt+DUIzu87TABbhPmNfVdBDt18BLOWjMUFJMSi/Qqg7NTYtabbvSNJGOJ7afbRuv9D/lngizHtP7QyLQ+9w==}
    engines: {node: '>=12'}

  dts-resolver@2.1.2:
    resolution: {integrity: sha512-xeXHBQkn2ISSXxbJWD828PFjtyg+/UrMDo7W4Ffcs7+YWCquxU8YjV1KoxuiL+eJ5pg3ll+bC6flVv61L3LKZg==}
    engines: {node: '>=20.18.0'}
    peerDependencies:
      oxc-resolver: '>=11.0.0'
    peerDependenciesMeta:
      oxc-resolver:
        optional: true

  dunder-proto@1.0.1:
    resolution: {integrity: sha512-KIN/nDJBQRcXw0MLVhZE9iQHmG68qAVIBg9CqmUYjmQIhgij9U5MFvrqkUL5FbtyyzZuOeOt0zdeRe4UY7ct+A==}
    engines: {node: '>= 0.4'}

  eastasianwidth@0.2.0:
    resolution: {integrity: sha512-I88TYZWc9XiYHRQ4/3c5rjjfgkjhLyW2luGIheGERbNQ6OY7yTybanSpDXZa8y7VUP9YmDcYa+eyq4ca7iLqWA==}

  ee-first@1.1.1:
    resolution: {integrity: sha512-WMwm9LhRUo+WUaRN+vRuETqG89IgZphVSNkdFgeb6sS/E4OrDIN7t48CAewSHXc6C8lefD8KKfr5vY61brQlow==}

  electron-to-chromium@1.5.230:
    resolution: {integrity: sha512-A6A6Fd3+gMdaed9wX83CvHYJb4UuapPD5X5SLq72VZJzxHSY0/LUweGXRWmQlh2ln7KV7iw7jnwXK7dlPoOnHQ==}

  emoji-regex@10.4.0:
    resolution: {integrity: sha512-EC+0oUMY1Rqm4O6LLrgjtYDvcVYTy7chDnM4Q7030tP4Kwj3u/pR6gP9ygnp2CJMK5Gq+9Q2oqmrFJAz01DXjw==}

  emoji-regex@8.0.0:
    resolution: {integrity: sha512-MSjYzcWNOA0ewAHpz0MxpYFvwg6yjy1NG3xteoqz644VCo/RPgnr1/GGt+ic3iJTzQ8Eu3TdM14SawnVUmGE6A==}

  emoji-regex@9.2.2:
    resolution: {integrity: sha512-L18DaJsXSUk2+42pv8mLs5jJT2hqFkFE4j21wOmgbUqsZ2hL72NsUU785g9RXgo3s0ZNgVl42TiHp3ZtOv/Vyg==}

  empathic@2.0.0:
    resolution: {integrity: sha512-i6UzDscO/XfAcNYD75CfICkmfLedpyPDdozrLMmQc5ORaQcdMoc21OnlEylMIqI7U8eniKrPMxxtj8k0vhmJhA==}
    engines: {node: '>=14'}

  encodeurl@1.0.2:
    resolution: {integrity: sha512-TPJXq8JqFaVYm2CWmPvnP2Iyo4ZSM7/QKcSmuMLDObfpH5fi7RUGmd/rTDf+rut/saiDiQEeVTNgAmJEdAOx0w==}
    engines: {node: '>= 0.8'}

  encodeurl@2.0.0:
    resolution: {integrity: sha512-Q0n9HRi4m6JuGIV1eFlmvJB7ZEVxu93IrMyiMsGC0lrMJMWzRgx6WGquyfQgZVb31vhGgXnfmPNNXmxnOkRBrg==}
    engines: {node: '>= 0.8'}

  enhanced-resolve@5.18.3:
    resolution: {integrity: sha512-d4lC8xfavMeBjzGr2vECC3fsGXziXZQyJxD868h2M/mBI3PwAuODxAkLkq5HYuvrPYcUtiLzsTo8U3PgX3Ocww==}
    engines: {node: '>=10.13.0'}

  entities@4.5.0:
    resolution: {integrity: sha512-V0hjH4dGPh9Ao5p0MoRY6BVqtwCjhz6vI5LT8AJ55H+4g9/4vbHx1I54fS0XuclLhDHArPQCiMjDxjaL8fPxhw==}
    engines: {node: '>=0.12'}

  entities@6.0.0:
    resolution: {integrity: sha512-aKstq2TDOndCn4diEyp9Uq/Flu2i1GlLkc6XIDQSDMuaFE3OPW5OphLCyQ5SpSJZTb4reN+kTcYru5yIfXoRPw==}
    engines: {node: '>=0.12'}

  environment@1.1.0:
    resolution: {integrity: sha512-xUtoPkMggbz0MPyPiIWr1Kp4aeWJjDZ6SMvURhimjdZgsRuDplF5/s9hcgGhyXMhs+6vpnuoiZ2kFiu3FMnS8Q==}
    engines: {node: '>=18'}

  errno@0.1.8:
    resolution: {integrity: sha512-dJ6oBr5SQ1VSd9qkk7ByRgb/1SH4JZjCHSW/mr63/QcXO9zLVxvJ6Oy13nio03rxpSnVDDjFor75SjVeZWPW/A==}
    hasBin: true

  error-stack-parser-es@1.0.5:
    resolution: {integrity: sha512-5qucVt2XcuGMcEGgWI7i+yZpmpByQ8J1lHhcL7PwqCwu9FPP3VUXzT4ltHe5i2z9dePwEHcDVOAfSnHsOlCXRA==}

  es-define-property@1.0.1:
    resolution: {integrity: sha512-e3nRfgfUZ4rNGL232gUgX06QNyyez04KdjFrF+LTRoOXmrOgFKDg4BCdsjW8EnT69eqdYGmRpJwiPVYNrCaW3g==}
    engines: {node: '>= 0.4'}

  es-errors@1.3.0:
    resolution: {integrity: sha512-Zf5H2Kxt2xjTvbJvP2ZWLEICxA6j+hAmMzIlypy4xcBg1vKVnx89Wy0GbS+kf5cwCVFFzdCFh2XSCFNULS6csw==}
    engines: {node: '>= 0.4'}

  es-module-lexer@1.7.0:
    resolution: {integrity: sha512-jEQoCwk8hyb2AZziIOLhDqpm5+2ww5uIE6lkO/6jcOCusfk6LhMHpXXfBLXTZ7Ydyt0j4VoUQv6uGNYbdW+kBA==}

  es-object-atoms@1.1.1:
    resolution: {integrity: sha512-FGgH2h8zKNim9ljj7dankFPcICIK9Cp5bm+c2gQSYePhpaG5+esrLODihIorn+Pe6FGJzWhXQotPv73jTaldXA==}
    engines: {node: '>= 0.4'}

  es-set-tostringtag@2.1.0:
    resolution: {integrity: sha512-j6vWzfrGVfyXxge+O0x5sh6cvxAog0a/4Rdd2K36zCMV5eJ+/+tOAngRO8cODMNWbVRdVlmGZQL2YS3yR8bIUA==}
    engines: {node: '>= 0.4'}

  es5-ext@0.10.64:
    resolution: {integrity: sha512-p2snDhiLaXe6dahss1LddxqEm+SkuDvV8dnIQG0MWjyHpcMNfXKPE+/Cc0y+PhxJX3A4xGNeFCj5oc0BUh6deg==}
    engines: {node: '>=0.10'}

  es6-iterator@2.0.3:
    resolution: {integrity: sha512-zw4SRzoUkd+cl+ZoE15A9o1oQd920Bb0iOJMQkQhl3jNc03YqVjAhG7scf9C5KWRU/R13Orf588uCC6525o02g==}

  es6-symbol@3.1.4:
    resolution: {integrity: sha512-U9bFFjX8tFiATgtkJ1zg25+KviIXpgRvRHS8sau3GfhVzThRQrOeksPeT0BWW2MNZs1OEWJ1DPXOQMn0KKRkvg==}
    engines: {node: '>=0.12'}

  esbuild@0.25.0:
    resolution: {integrity: sha512-BXq5mqc8ltbaN34cDqWuYKyNhX8D/Z0J1xdtdQ8UcIIIyJyz+ZMKUt58tF3SrZ85jcfN/PZYhjR5uDQAYNVbuw==}
    engines: {node: '>=18'}
    hasBin: true

  escalade@3.2.0:
    resolution: {integrity: sha512-WUj2qlxaQtO4g6Pq5c29GTcWGDyd8itL8zTlipgECz3JesAiiOKotd8JU6otB3PACgG6xkJUyVhboMS+bje/jA==}
    engines: {node: '>=6'}

  escape-html@1.0.3:
    resolution: {integrity: sha512-NiSupZ4OeuGwr68lGIeym/ksIZMJodUGOSCZ/FSnTxcrekbvqrgdUxlJOMpijaKZVjAJrWrGs/6Jy8OMuyj9ow==}

  escape-string-regexp@4.0.0:
    resolution: {integrity: sha512-TtpcNJ3XAzx3Gq8sWRzJaVajRs0uVxA2YAkdb1jm2YkPz4G6egUFAyA3n5vtEIZefPk5Wa4UXbKuS5fKkJWdgA==}
    engines: {node: '>=10'}

  escape-string-regexp@5.0.0:
    resolution: {integrity: sha512-/veY75JbMK4j1yjvuUxuVsiS/hr/4iHs9FTT6cgTexxdE0Ly/glccBAkloH/DofkjRbZU3bnoj38mOmhkZ0lHw==}
    engines: {node: '>=12'}

  eslint-compat-utils@0.5.1:
    resolution: {integrity: sha512-3z3vFexKIEnjHE3zCMRo6fn/e44U7T1khUjg+Hp0ZQMCigh28rALD0nPFBcGZuiLC5rLZa2ubQHDRln09JfU2Q==}
    engines: {node: '>=12'}
    peerDependencies:
      eslint: '>=6.0.0'

  eslint-import-context@0.1.9:
    resolution: {integrity: sha512-K9Hb+yRaGAGUbwjhFNHvSmmkZs9+zbuoe3kFQ4V1wYjrepUFYM2dZAfNtjbbj3qsPfUfsA68Bx/ICWQMi+C8Eg==}
    engines: {node: ^12.20.0 || ^14.18.0 || >=16.0.0}
    peerDependencies:
      unrs-resolver: ^1.0.0
    peerDependenciesMeta:
      unrs-resolver:
        optional: true

  eslint-plugin-es-x@7.8.0:
    resolution: {integrity: sha512-7Ds8+wAAoV3T+LAKeu39Y5BzXCrGKrcISfgKEqTS4BDN8SFEDQd0S43jiQ8vIa3wUKD07qitZdfzlenSi8/0qQ==}
    engines: {node: ^14.18.0 || >=16.0.0}
    peerDependencies:
      eslint: '>=8'

  eslint-plugin-import-x@4.16.1:
    resolution: {integrity: sha512-vPZZsiOKaBAIATpFE2uMI4w5IRwdv/FpQ+qZZMR4E+PeOcM4OeoEbqxRMnywdxP19TyB/3h6QBB0EWon7letSQ==}
    engines: {node: ^18.18.0 || ^20.9.0 || >=21.1.0}
    peerDependencies:
      '@typescript-eslint/utils': ^8.0.0
      eslint: ^8.57.0 || ^9.0.0
      eslint-import-resolver-node: '*'
    peerDependenciesMeta:
      '@typescript-eslint/utils':
        optional: true
      eslint-import-resolver-node:
        optional: true

  eslint-plugin-n@17.23.1:
    resolution: {integrity: sha512-68PealUpYoHOBh332JLLD9Sj7OQUDkFpmcfqt8R9sySfFSeuGJjMTJQvCRRB96zO3A/PELRLkPrzsHmzEFQQ5A==}
    engines: {node: ^18.18.0 || ^20.9.0 || >=21.1.0}
    peerDependencies:
      eslint: '>=8.23.0'

  eslint-plugin-regexp@2.10.0:
    resolution: {integrity: sha512-ovzQT8ESVn5oOe5a7gIDPD5v9bCSjIFJu57sVPDqgPRXicQzOnYfFN21WoQBQF18vrhT5o7UMKFwJQVVjyJ0ng==}
    engines: {node: ^18 || >=20}
    peerDependencies:
      eslint: '>=8.44.0'

  eslint-scope@8.4.0:
    resolution: {integrity: sha512-sNXOfKCn74rt8RICKMvJS7XKV/Xk9kA7DyJr8mJik3S7Cwgy3qlkkmyS2uQB3jiJg6VNdZd/pDBJu0nvG2NlTg==}
    engines: {node: ^18.18.0 || ^20.9.0 || >=21.1.0}

  eslint-visitor-keys@3.4.3:
    resolution: {integrity: sha512-wpc+LXeiyiisxPlEkUzU6svyS1frIO3Mgxj1fdy7Pm8Ygzguax2N3Fa/D/ag1WqbOprdI+uY6wMUl8/a2G+iag==}
    engines: {node: ^12.22.0 || ^14.17.0 || >=16.0.0}

  eslint-visitor-keys@4.2.1:
    resolution: {integrity: sha512-Uhdk5sfqcee/9H/rCOJikYz67o0a2Tw2hGRPOG2Y1R2dg7brRe1uG0yaNQDHu+TO/uQPF/5eCapvYSmHUjt7JQ==}
    engines: {node: ^18.18.0 || ^20.9.0 || >=21.1.0}

  eslint@9.37.0:
    resolution: {integrity: sha512-XyLmROnACWqSxiGYArdef1fItQd47weqB7iwtfr9JHwRrqIXZdcFMvvEcL9xHCmL0SNsOvF0c42lWyM1U5dgig==}
    engines: {node: ^18.18.0 || ^20.9.0 || >=21.1.0}
    hasBin: true
    peerDependencies:
      jiti: '*'
    peerDependenciesMeta:
      jiti:
        optional: true

  esniff@2.0.1:
    resolution: {integrity: sha512-kTUIGKQ/mDPFoJ0oVfcmyJn4iBDRptjNVIzwIFR7tqWXdVI9xfA2RMwY/gbSpJG3lkdWNEjLap/NqVHZiJsdfg==}
    engines: {node: '>=0.10'}

  espree@10.4.0:
    resolution: {integrity: sha512-j6PAQ2uUr79PZhBjP5C5fhl8e39FmRnOjsD5lGnWrFU8i2G776tBK7+nP8KuQUTTyAZUwfQqXAgrVH5MbH9CYQ==}
    engines: {node: ^18.18.0 || ^20.9.0 || >=21.1.0}

  esprima@4.0.1:
    resolution: {integrity: sha512-eGuFFw7Upda+g4p+QHvnW0RyTX/SVeJBDM/gCtMARO0cLuT2HcEKnTPvhjV6aGeqrCB/sbNop0Kszm0jsaWU4A==}
    engines: {node: '>=4'}
    hasBin: true

  esquery@1.6.0:
    resolution: {integrity: sha512-ca9pw9fomFcKPvFLXhBKUK90ZvGibiGOvRJNbjljY7s7uq/5YO4BOzcYtJqExdx99rF6aAcnRxHmcUHcz6sQsg==}
    engines: {node: '>=0.10'}

  esrecurse@4.3.0:
    resolution: {integrity: sha512-KmfKL3b6G+RXvP8N1vr3Tq1kL/oCFgn2NYXEtqP8/L3pKapUA4G8cFVaoF3SU323CD4XypR/ffioHmkti6/Tag==}
    engines: {node: '>=4.0'}

  estraverse@5.3.0:
    resolution: {integrity: sha512-MMdARuVEQziNTeJD8DgMqmhwR11BRQ/cBP+pLtYdSTnf3MIO8fFeiINEbX36ZdNlfU/7A9f3gUw49B3oQsvwBA==}
    engines: {node: '>=4.0'}

  estree-walker@2.0.2:
    resolution: {integrity: sha512-Rfkk/Mp/DL7JVje3u18FxFujQlTNR2q6QfMSMB7AvCBx91NGj/ba3kCfza0f6dVDbw7YlRf/nDrn7pQrCCyQ/w==}

  estree-walker@3.0.3:
    resolution: {integrity: sha512-7RUKfXgSMMkzt6ZuXmqapOurLGPPfgj6l9uRZ7lRGolvk0y2yocc35LdcxKC5PQZdn2DMqioAQ2NoWcrTKmm6g==}

  esutils@2.0.3:
    resolution: {integrity: sha512-kVscqXk4OCp68SZ0dkgEKVi6/8ij300KBWTJq32P/dYeWTSwK41WyTxalN1eRmA5Z9UU/LX9D7FWSmV9SAYx6g==}
    engines: {node: '>=0.10.0'}

  etag@1.8.1:
    resolution: {integrity: sha512-aIL5Fx7mawVa300al2BnEE4iNvo1qETxLrPI/o05L7z6go7fCw1J6EQmbK4FmJ2AS7kgVF/KEZWufBfdClMcPg==}
    engines: {node: '>= 0.6'}

  event-emitter@0.3.5:
    resolution: {integrity: sha512-D9rRn9y7kLPnJ+hMq7S/nhvoKwwvVJahBi2BPmx3bvbsEdK3W9ii8cBSGjP+72/LnM4n6fo3+dkCX5FeTQruXA==}

  eventemitter3@5.0.1:
    resolution: {integrity: sha512-GWkBvjiSZK87ELrYOSESUYeVIc9mvLLf/nXalMOS5dYrgZq9o5OVkbZAVM06CVxYsCwH9BDZFPlQTlPA1j4ahA==}

  execa@8.0.1:
    resolution: {integrity: sha512-VyhnebXciFV2DESc+p6B+y0LjSm0krU4OgJN44qFAhBY0TJ+1V61tYD2+wHusZ6F9n5K+vl8k0sTy7PEfV4qpg==}
    engines: {node: '>=16.17'}

  execa@9.6.0:
    resolution: {integrity: sha512-jpWzZ1ZhwUmeWRhS7Qv3mhpOhLfwI+uAX4e5fOcXqwMR7EcJ0pj2kV1CVzHVMX/LphnKWD3LObjZCoJ71lKpHw==}
    engines: {node: ^18.19.0 || >=20.5.0}

  exit-hook@2.2.1:
    resolution: {integrity: sha512-eNTPlAD67BmP31LDINZ3U7HSF8l57TxOY2PmBJ1shpCvpnxBF93mWCE8YHBnXs8qiUZJc9WDcWIeC3a2HIAMfw==}
    engines: {node: '>=6'}

  expect-type@1.2.1:
    resolution: {integrity: sha512-/kP8CAwxzLVEeFrMm4kMmy4CCDlpipyA7MYLVrdJIkV0fYF0UaigQHRsxHiuY/GEea+bh4KSv3TIlgr+2UL6bw==}
    engines: {node: '>=12.0.0'}

  express@5.1.0:
    resolution: {integrity: sha512-DT9ck5YIRU+8GYzzU5kT3eHGA5iL+1Zd0EutOmTE9Dtk+Tvuzd23VBU+ec7HPNSTxXYO55gPV/hq4pSBJDjFpA==}
    engines: {node: '>= 18'}

  exsolve@1.0.7:
    resolution: {integrity: sha512-VO5fQUzZtI6C+vx4w/4BWJpg3s/5l+6pRQEHzFRM8WFi4XffSP1Z+4qi7GbjWbvRQEbdIco5mIMq+zX4rPuLrw==}

  ext@1.7.0:
    resolution: {integrity: sha512-6hxeJYaL110a9b5TEJSj0gojyHQAmA2ch5Os+ySCiA1QGdS697XWY1pzsrSjqA9LDEEgdB/KypIlR59RcLuHYw==}

  extend-shallow@2.0.1:
    resolution: {integrity: sha512-zCnTtlxNoAiDc3gqY2aYAWFx7XWWiasuF2K8Me5WbN8otHKTUKBwjPtNpRs/rbUZm7KxWAaNj7P1a/p52GbVug==}
    engines: {node: '>=0.10.0'}

  extend@3.0.2:
    resolution: {integrity: sha512-fjquC59cD7CyW6urNXK0FBufkZcoiGG80wTuPujX590cB5Ttln20E2UB4S/WARVqhXffZl2LNgS+gQdPIIim/g==}

  fast-deep-equal@3.1.3:
    resolution: {integrity: sha512-f3qQ9oQy9j2AhBe/H9VC91wLmKBCCU/gDOnKNAYG5hswO7BLKj09Hc5HYNz9cGI++xlpDCIgDaitVs03ATR84Q==}

  fast-glob@3.3.3:
    resolution: {integrity: sha512-7MptL8U0cqcFdzIzwOTHoilX9x5BrNqye7Z/LuC7kCMRio1EMSyqRK3BEAUD7sXRq4iT4AzTVuZdhgQ2TCvYLg==}
    engines: {node: '>=8.6.0'}

  fast-json-stable-stringify@2.1.0:
    resolution: {integrity: sha512-lhd/wF+Lk98HZoTCtlVraHtfh5XYijIjalXck7saUtuanSDyLMxnHhSXEDJqHxD7msR8D0uCmqlkwjCV8xvwHw==}

  fast-levenshtein@2.0.6:
    resolution: {integrity: sha512-DCXu6Ifhqcks7TZKY3Hxp3y6qphY5SJZmrWMDrKcERSOXWQdMhU9Ig/PYrzyw/ul9jOIyh0N4M0tbC5hodg8dw==}

  fastq@1.19.0:
    resolution: {integrity: sha512-7SFSRCNjBQIZH/xZR3iy5iQYR8aGBE0h3VG6/cwlbrpdciNYBMotQav8c1XI3HjHH+NikUpP53nPdlZSdWmFzA==}

  fault@2.0.1:
    resolution: {integrity: sha512-WtySTkS4OKev5JtpHXnib4Gxiurzh5NCGvWrFaZ34m6JehfTUhKZvn9njTfw48t6JumVQOmrKqpmGcdwxnhqBQ==}

  fd-package-json@1.2.0:
    resolution: {integrity: sha512-45LSPmWf+gC5tdCQMNH4s9Sr00bIkiD9aN7dc5hqkrEw1geRYyDQS1v1oMHAW3ysfxfndqGsrDREHHjNNbKUfA==}

  fdir@6.5.0:
    resolution: {integrity: sha512-tIbYtZbucOs0BRGqPJkshJUYdL+SDH7dVM8gjy+ERp3WAUjLEFJE+02kanyHtwjWOnwrKYBiwAmM0p4kLJAnXg==}
    engines: {node: '>=12.0.0'}
    peerDependencies:
      picomatch: ^3 || ^4
    peerDependenciesMeta:
      picomatch:
        optional: true

  feed@5.1.0:
    resolution: {integrity: sha512-qGNhgYygnefSkAHHrNHqC7p3R8J0/xQDS/cYUud8er/qD9EFGWyCdUDfULHTJQN1d3H3WprzVwMc9MfB4J50Wg==}
    engines: {node: '>=20', pnpm: '>=10'}

  figures@6.1.0:
    resolution: {integrity: sha512-d+l3qxjSesT4V7v2fh+QnmFnUWv9lSpjarhShNTgBOfA0ttejbQUAlHLitbjkoRiDulW0OPoQPYIGhIC8ohejg==}
    engines: {node: '>=18'}

  file-entry-cache@8.0.0:
    resolution: {integrity: sha512-XXTUwCvisa5oacNGRP9SfNtYBNAMi+RPwBFmblZEF7N7swHYQS6/Zfk7SRwx4D5j3CH211YNRco1DEMNVfZCnQ==}
    engines: {node: '>=16.0.0'}

  fill-range@7.1.1:
    resolution: {integrity: sha512-YsGpe3WHLK8ZYi4tWDg2Jy3ebRz2rXowDxnld4bkQB00cc/1Zw9AWnC0i9ztDJitivtQvaI9KaLyKrc+hBW0yg==}
    engines: {node: '>=8'}

  finalhandler@1.1.2:
    resolution: {integrity: sha512-aAWcW57uxVNrQZqFXjITpW3sIUQmHGG3qSb9mUah9MgMC4NeWhNOlNjXEYq3HjRAvL6arUviZGGJsBg6z0zsWA==}
    engines: {node: '>= 0.8'}

  finalhandler@2.1.0:
    resolution: {integrity: sha512-/t88Ty3d5JWQbWYgaOGCCYfXRwV1+be02WqYYlL6h0lEiUAMPM8o8qKGO01YIkOHzka2up08wvgYD0mDiI+q3Q==}
    engines: {node: '>= 0.8'}

  find-up@5.0.0:
    resolution: {integrity: sha512-78/PXT1wlLLDgTzDs7sjq9hzz0vXD+zn+7wypEe4fXQxCmdmqfGsEPQxmiCSQI3ajFV91bVSsvNtrJRiW6nGng==}
    engines: {node: '>=10'}

  flat-cache@4.0.1:
    resolution: {integrity: sha512-f7ccFPK3SXFHpx15UIGyRJ/FJQctuKZ0zVuN3frBo4HnK3cay9VEW0R6yPYFHC0AgqhukPzKjq22t5DmAyqGyw==}
    engines: {node: '>=16'}

  flat-cache@6.1.17:
    resolution: {integrity: sha512-Jzse4YoiUJBVYTwz5Bwl4h/2VQM7e2KK3MVAMlXzX9uamIHAH/TXUlRKU1AQGQOryQhN0EsmufiiF40G057YXA==}

  flatted@3.3.3:
    resolution: {integrity: sha512-GX+ysw4PBCz0PzosHDepZGANEuFCMLrnRTiEy9McGjmkCQYwRq4A/X786G/fjM/+OjsWSU1ZrY5qyARZmO/uwg==}

  floating-vue@5.2.2:
    resolution: {integrity: sha512-afW+h2CFafo+7Y9Lvw/xsqjaQlKLdJV7h1fCHfcYQ1C4SVMlu7OAekqWgu5d4SgvkBVU0pVpLlVsrSTBURFRkg==}
    peerDependencies:
      '@nuxt/kit': ^3.2.0
      vue: ^3.2.0
    peerDependenciesMeta:
      '@nuxt/kit':
        optional: true

  focus-trap@7.6.5:
    resolution: {integrity: sha512-7Ke1jyybbbPZyZXFxEftUtxFGLMpE2n6A+z//m4CRDlj0hW+o3iYSmh8nFlYMurOiJVDmJRilUQtJr08KfIxlg==}

  follow-redirects@1.15.11:
    resolution: {integrity: sha512-deG2P0JfjrTxl50XGCDyfI97ZGVCxIpfKYmfyrQ54n5FO/0gfIES8C/Psl6kWVDolizcaaxZJnTS0QSMxvnsBQ==}
    engines: {node: '>=4.0'}
    peerDependencies:
      debug: '*'
    peerDependenciesMeta:
      debug:
        optional: true

  foreground-child@3.3.0:
    resolution: {integrity: sha512-Ld2g8rrAyMYFXBhEqMz8ZAHBi4J4uS1i/CxGMDnjyFWddMXLVcDp051DZfu+t7+ab7Wv6SMqpWmyFIj5UbfFvg==}
    engines: {node: '>=14'}

  form-data@4.0.4:
    resolution: {integrity: sha512-KrGhL9Q4zjj0kiUt5OO4Mr/A/jlI2jDYs5eHBpYHPcBEVSiipAvn2Ko2HnPe20rmcuuvMHNdZFp+4IlGTMF0Ow==}
    engines: {node: '>= 6'}

  format@0.2.2:
    resolution: {integrity: sha512-wzsgA6WOq+09wrU1tsJ09udeR/YZRaeArL9e1wPbFg3GG2yDnC2ldKpxs4xunpFF9DgqCqOIra3bc1HWrJ37Ww==}
    engines: {node: '>=0.4.x'}

  forwarded@0.2.0:
    resolution: {integrity: sha512-buRG0fpBtRHSTCOASe6hD258tEubFoRLb4ZNA6NxMVHNw2gOcwHo9wyablzMzOA5z9xA9L1KNjk/Nt6MT9aYow==}
    engines: {node: '>= 0.6'}

  fraction.js@4.3.7:
    resolution: {integrity: sha512-ZsDfxO51wGAXREY55a7la9LScWpwv9RxIrYABrlvOFBlH/ShPnrtsXeuUIfXKKOVicNxQ+o8JTbJvjS4M89yew==}

  fresh@2.0.0:
    resolution: {integrity: sha512-Rx/WycZ60HOaqLKAi6cHRKKI7zxWbJ31MhntmtwMoaTeF7XFH9hhBp8vITaMidfljRQ6eYWCKkaTK+ykVJHP2A==}
    engines: {node: '>= 0.8'}

  fsevents@2.3.3:
    resolution: {integrity: sha512-5xoDfX+fL7faATnagmWPpbFtwh/R77WmMMqqHGS65C3vvB0YHrgF+B1YmZ3441tMj5n63k0212XNoJwzlhffQw==}
    engines: {node: ^8.16.0 || ^10.6.0 || >=11.0.0}
    os: [darwin]

  function-bind@1.1.2:
    resolution: {integrity: sha512-7XHNxH7qX9xG5mIwxkhumTox/MIRNcOgDrxWsMt2pAr23WHp6MrRlN7FBSFpCpr+oVO0F744iUgR82nJMfG2SA==}

  generic-names@4.0.0:
    resolution: {integrity: sha512-ySFolZQfw9FoDb3ed9d80Cm9f0+r7qj+HJkWjeD9RBfpxEVTlVhol+gvaQB/78WbwYfbnNh8nWHHBSlg072y6A==}

  gensync@1.0.0-beta.2:
    resolution: {integrity: sha512-3hN7NaskYvMDLQY55gnW3NQ+mesEAepTqlg+VEbj7zzqEMBVNhzcGYYeqFo/TlYz6eQiFcp1HcsCZO+nGgS8zg==}
    engines: {node: '>=6.9.0'}

  get-caller-file@2.0.5:
    resolution: {integrity: sha512-DyFP3BM/3YHTQOCUL/w0OZHR0lpKeGrxotcHWcqNEdnltqFwXVfhEBQ94eIo34AfQpo0rGki4cyIiftY06h2Fg==}
    engines: {node: 6.* || 8.* || >= 10.*}

  get-east-asian-width@1.3.0:
    resolution: {integrity: sha512-vpeMIQKxczTD/0s2CdEWHcb0eeJe6TFjxb+J5xgX7hScxqrGuyjmv4c1D4A/gelKfyox0gJJwIHF+fLjeaM8kQ==}
    engines: {node: '>=18'}

  get-intrinsic@1.3.0:
    resolution: {integrity: sha512-9fSjSaos/fRIVIp+xSJlE6lfwhES7LNtKaCBIamHsjr2na1BiABJPo0mOjjz8GJDURarmCPGqaiVg5mfjb98CQ==}
    engines: {node: '>= 0.4'}

  get-proto@1.0.1:
    resolution: {integrity: sha512-sTSfBjoXBp89JvIKIefqw7U2CCebsc74kiY6awiGogKtoSGbgjYE/G/+l9sF3MWFPNc9IcoOC4ODfKHfxFmp0g==}
    engines: {node: '>= 0.4'}

  get-stream@8.0.1:
    resolution: {integrity: sha512-VaUJspBffn/LMCJVoMvSAdmscJyS1auj5Zulnn5UoYcY531UWmdwhRWkcGKnGU93m5HSXP9LP2usOryrBtQowA==}
    engines: {node: '>=16'}

  get-stream@9.0.1:
    resolution: {integrity: sha512-kVCxPF3vQM/N0B1PmoqVUqgHP+EeVjmZSQn+1oCRPxd2P21P2F19lIgbR3HBosbB1PUhOAoctJnfEn2GbN2eZA==}
    engines: {node: '>=18'}

  get-them-args@1.3.2:
    resolution: {integrity: sha512-LRn8Jlk+DwZE4GTlDbT3Hikd1wSHgLMme/+7ddlqKd7ldwR6LjJgTVWzBnR01wnYGe4KgrXjg287RaI22UHmAw==}

  get-tsconfig@4.10.1:
    resolution: {integrity: sha512-auHyJ4AgMz7vgS8Hp3N6HXSmlMdUyhSUrfBF16w153rxtLIEOE+HGqaBppczZvnHLqQJfiHotCYpNhl0lUROFQ==}

  glob-parent@5.1.2:
    resolution: {integrity: sha512-AOIgSQCepiJYwP3ARnGx+5VnTu2HBYdzbGP45eLw1vr3zB3vZLeyed1sC9hnbcOc9/SrMyM5RPQrkGz4aS9Zow==}
    engines: {node: '>= 6'}

  glob-parent@6.0.2:
    resolution: {integrity: sha512-XxwI8EOhVQgWp6iDL+3b0r86f4d6AX6zSU55HfB4ydCEuXLXc5FcYeOu+nnGftS4TEju/11rt4KJPTMgbfmv4A==}
    engines: {node: '>=10.13.0'}

  glob-to-regexp@0.4.1:
    resolution: {integrity: sha512-lkX1HJXwyMcprw/5YUZc2s7DrpAiHB21/V+E1rHUrVNokkvB6bqMzT0VfV6/86ZNabt1k14YOIaT7nDvOX3Iiw==}

  glob@10.4.5:
    resolution: {integrity: sha512-7Bv8RF0k6xjo7d4A/PxYLbUCfb6c+Vpd2/mB2yRDlew7Jb5hEXiCD9ibfO7wpk8i4sevK6DFny9h7EYbM3/sHg==}
    hasBin: true

  globals@14.0.0:
    resolution: {integrity: sha512-oahGvuMGQlPw/ivIYBjVSrWAfWLBeku5tpPE2fOPLi+WHffIWbuh2tCjhyQhTBPMf5E9jDEH4FOmTYgYwbKwtQ==}
    engines: {node: '>=18'}

  globals@15.15.0:
    resolution: {integrity: sha512-7ACyT3wmyp3I61S4fG682L0VA2RGD9otkqGJIwNUMF1SWUombIIk+af1unuDYgMm082aHYwD+mzJvv9Iu8dsgg==}
    engines: {node: '>=18'}

  globals@16.4.0:
    resolution: {integrity: sha512-ob/2LcVVaVGCYN+r14cnwnoDPUufjiYgSqRhiFD0Q1iI4Odora5RE8Iv1D24hAz5oMophRGkGz+yuvQmmUMnMw==}
    engines: {node: '>=18'}

  globrex@0.1.2:
    resolution: {integrity: sha512-uHJgbwAMwNFf5mLst7IWLNg14x1CkeqglJb/K3doi4dw6q2IvAAmM/Y81kevy83wP+Sst+nutFTYOGg3d1lsxg==}

  good-listener@1.2.2:
    resolution: {integrity: sha512-goW1b+d9q/HIwbVYZzZ6SsTr4IgE+WA44A0GmPIQstuOrgsFcT7VEJ48nmr9GaRtNu0XTKacFLGnBPAM6Afouw==}

  gopd@1.2.0:
    resolution: {integrity: sha512-ZUKRh6/kUFoAiTAtTYPZJ3hw9wNxx+BIBOijnlG9PnrJsCcSjs1wyyD6vJpaYtgnzDrKYRSqf3OO6Rfa93xsRg==}
    engines: {node: '>= 0.4'}

  graceful-fs@4.2.11:
    resolution: {integrity: sha512-RbJ5/jmFcNNCcDV5o9eTnBLJ/HszWV0P73bc+Ff4nS/rJj+YaS6IGyiOL0VoBYX+l1Wrl3k63h/KrH+nhJ0XvQ==}

  graphemer@1.4.0:
    resolution: {integrity: sha512-EtKwoO6kxCL9WO5xipiHTZlSzBm7WLT627TqC/uVRd0HKmq8NXyebnNYxDoBi7wt8eTWrUrKXCOVaFq9x1kgag==}

  gray-matter@4.0.3:
    resolution: {integrity: sha512-5v6yZd4JK3eMI3FqqCouswVqwugaA9r4dNZB1wwcmrD02QkV5H0y7XBQW8QwQqEaZY1pM9aqORSORhJRdNK44Q==}
    engines: {node: '>=6.0'}

  gsap@3.13.0:
    resolution: {integrity: sha512-QL7MJ2WMjm1PHWsoFrAQH/J8wUeqZvMtHO58qdekHpCfhvhSL4gSiz6vJf5EeMP0LOn3ZCprL2ki/gjED8ghVw==}

  handlebars@4.7.8:
    resolution: {integrity: sha512-vafaFqs8MZkRrSX7sFVUdo3ap/eNiLnb4IakshzvP56X5Nr1iGKAIqdX6tMlm6HcNRIkr6AxO5jFEoJzzpT8aQ==}
    engines: {node: '>=0.4.7'}
    hasBin: true

  has-flag@4.0.0:
    resolution: {integrity: sha512-EykJT/Q1KjTWctppgIAgfSO0tKVuZUjhgMr17kqTumMl6Afv3EISleU7qZUzoXDFTAHTDC4NOoG/ZxU3EvlMPQ==}
    engines: {node: '>=8'}

  has-symbols@1.1.0:
    resolution: {integrity: sha512-1cDNdwJ2Jaohmb3sg4OmKaMBwuC48sYni5HUw2DvsC8LjGTLK9h+eb1X6RyuOHe4hT0ULCW68iomhjUoKUqlPQ==}
    engines: {node: '>= 0.4'}

  has-tostringtag@1.0.2:
    resolution: {integrity: sha512-NqADB8VjPFLM2V0VvHUewwwsw0ZWBaIdgo+ieHtK3hasLz4qeCRjYcqfB6AQrBggRKppKF8L52/VqdVsO47Dlw==}
    engines: {node: '>= 0.4'}

  hasown@2.0.2:
    resolution: {integrity: sha512-0hJU9SCPvmMzIBdZFqNPXWa6dqh7WdH0cII9y+CyS8rG3nL48Bclra9HmKhVVUHyPWNH5Y7xDwAB7bfgSjkUMQ==}
    engines: {node: '>= 0.4'}

  hast-util-to-html@9.0.5:
    resolution: {integrity: sha512-OguPdidb+fbHQSU4Q4ZiLKnzWo8Wwsf5bZfbvu7//a9oTYoqD/fWpe96NuHkoS9h0ccGOTe0C4NGXdtS0iObOw==}

  hast-util-whitespace@3.0.0:
    resolution: {integrity: sha512-88JUN06ipLwsnv+dVn+OIYOvAuvBMy/Qoi6O7mQHxdPXpjy+Cd6xRkWwux7DKO+4sYILtLBRIKgsdpS2gQc7qw==}

  hookable@5.5.3:
    resolution: {integrity: sha512-Yc+BQe8SvoXH1643Qez1zqLRmbA5rCL+sSmk6TVos0LWVfNIB7PGncdlId77WzLGSIB5KaWgTaNTs2lNVEI6VQ==}

  hookified@1.12.1:
    resolution: {integrity: sha512-xnKGl+iMIlhrZmGHB729MqlmPoWBznctSQTYCpFKqNsCgimJQmithcW0xSQMMFzYnV2iKUh25alswn6epgxS0Q==}

  host-validation-middleware@0.1.2:
    resolution: {integrity: sha512-pg/prhP/e/TqIc3tGj8Nkza4o8j4GE212FNJJN+vhebYnHIPfLZbTmRp8yiT9vEtPeIWCz6sD41EpaO9ys5Tfg==}
    engines: {node: ^18.0.0 || >=20.0.0}

  hosted-git-info@8.1.0:
    resolution: {integrity: sha512-Rw/B2DNQaPBICNXEm8balFz9a6WpZrkCGpcWFpy7nCj+NyhSdqXipmfvtmWt9xGfp0wZnBxB+iVpLmQMYt47Tw==}
    engines: {node: ^18.17.0 || >=20.5.0}

  html-void-elements@3.0.0:
    resolution: {integrity: sha512-bEqo66MRXsUGxWHV5IP0PUiAWwoEjba4VCzg0LjFJBpchPaTfyfCKTG6bc5F8ucKec3q5y6qOdGyYTSBEvhCrg==}

  http-errors@2.0.0:
    resolution: {integrity: sha512-FtwrG/euBzaEjYeRqOgly7G0qviiXoJWnvEH2Z1plBdXgbyjv34pHTSb9zoeHMyDy33+DWy5Wt9Wo+TURtOYSQ==}
    engines: {node: '>= 0.8'}

  http-proxy-3@1.22.0:
    resolution: {integrity: sha512-qyYYKjmPW7kDiRBGzydmD5f5ckuniL9fY45EWP05YVDoR/02JjrVMGqdrO5O+OURU7imhF3WyiKwp++4A3KEbw==}
    engines: {node: '>=18'}

  human-signals@5.0.0:
    resolution: {integrity: sha512-AXcZb6vzzrFAUE61HnN4mpLqd/cSIwNQjtNWR0euPm6y0iqx3G4gOXaIDdtdDwZmhwe82LA6+zinmW4UBWVePQ==}
    engines: {node: '>=16.17.0'}

  human-signals@8.0.1:
    resolution: {integrity: sha512-eKCa6bwnJhvxj14kZk5NCPc6Hb6BdsU9DZcOnmQKSnO1VKrfV0zCvtttPZUsBvjmNDn8rpcJfpwSYnHBjc95MQ==}
    engines: {node: '>=18.18.0'}

  iconv-lite@0.6.3:
    resolution: {integrity: sha512-4fCk79wshMdzMp2rH06qWrJE4iolqLhCUH+OiuIgU++RB0+94NlDL81atO7GX55uUKueo0txHNtvEyI6D7WdMw==}
    engines: {node: '>=0.10.0'}

  icss-utils@5.1.0:
    resolution: {integrity: sha512-soFhflCVWLfRNOPU3iv5Z9VUdT44xFRbzjLsEzSr5AQmgqPMTHdU3PMT1Cf1ssx8fLNJDA1juftYl+PUcv3MqA==}
    engines: {node: ^10 || ^12 || >= 14}
    peerDependencies:
      postcss: ^8.1.0

  ignore@5.3.2:
    resolution: {integrity: sha512-hsBTNUqQTDwkWtcdYI2i06Y/nUBEsNEDJKjWdigLvegy8kDuJAS8uRlpkkcQpyEXL0Z/pjDy5HBmMjRCJ2gq+g==}
    engines: {node: '>= 4'}

  ignore@7.0.4:
    resolution: {integrity: sha512-gJzzk+PQNznz8ysRrC0aOkBNVRBDtE1n53IqyqEf3PXrYwomFs5q4pGMizBMJF+ykh03insJ27hB8gSrD2Hn8A==}
    engines: {node: '>= 4'}

  image-size@0.5.5:
    resolution: {integrity: sha512-6TDAlDPZxUFCv+fuOkIoXT/V/f3Qbq8e37p+YOiYrUv3v9cc3/6x78VdfPgFVaB9dZYeLUfKgHRebpkm/oP2VQ==}
    engines: {node: '>=0.10.0'}
    hasBin: true

  image-size@2.0.2:
    resolution: {integrity: sha512-IRqXKlaXwgSMAMtpNzZa1ZAe8m+Sa1770Dhk8VkSsP9LS+iHD62Zd8FQKs8fbPiagBE7BzoFX23cxFnwshpV6w==}
    engines: {node: '>=16.x'}
    hasBin: true

  immutable@5.0.3:
    resolution: {integrity: sha512-P8IdPQHq3lA1xVeBRi5VPqUm5HDgKnx0Ru51wZz5mjxHr5n3RWhjIpOFU7ybkUxfB+5IToy+OLaHYDBIWsv+uw==}

  import-fresh@3.3.1:
    resolution: {integrity: sha512-TR3KfrTZTYLPB6jUjfx6MF9WcWrHL9su5TObK4ZkYgBdWKPOFoSoQIdEuTuR82pmtxH2spWG9h6etwfr1pLBqQ==}
    engines: {node: '>=6'}

  imurmurhash@0.1.4:
    resolution: {integrity: sha512-JmXMZ6wuvDmLiHEml9ykzqO6lwFbof0GG4IkcGaENdCRDDmMVnny7s5HsIgHCbaq0w2MyPhDqkhTUgS2LU2PHA==}
    engines: {node: '>=0.8.19'}

  inherits@2.0.4:
    resolution: {integrity: sha512-k/vGaX4/Yla3WzyMCvTQOXYeIHvqOKtnqBduzTHpzpQZzAskKMhZ2K+EnBiSM9zGSoIFeMpXKxa4dYeZIQqewQ==}

  ipaddr.js@1.9.1:
    resolution: {integrity: sha512-0KI/607xoxSToH7GjN1FfSbLoU0+btTicjsQSWQlh/hZykN8KpmMf7uYwPW3R+akZ6R/w18ZlXSHBYXiYUPO3g==}
    engines: {node: '>= 0.10'}

  is-arrayish@0.3.2:
    resolution: {integrity: sha512-eVRqCvVlZbuw3GrM63ovNSNAeA1K16kaR/LRY/92w0zxQ5/1YzwblUX652i4Xs9RwAGjW9d9y6X88t8OaAJfWQ==}

  is-binary-path@2.1.0:
    resolution: {integrity: sha512-ZMERYes6pDydyuGidse7OsHxtbI7WVeUEozgR/g7rd0xUimYNlvZRE/K2MgZTjWy725IfelLeVcEM97mmtRGXw==}
    engines: {node: '>=8'}

  is-core-module@2.16.1:
    resolution: {integrity: sha512-UfoeMA6fIJ8wTYFEUjelnaGI67v6+N7qXJEvQuIGa99l4xsCruSYOVSQ0uPANn4dAzm8lkYPaKLrrijLq7x23w==}
    engines: {node: '>= 0.4'}

  is-docker@3.0.0:
    resolution: {integrity: sha512-eljcgEDlEns/7AXFosB5K/2nCM4P7FQPkGc/DWLy5rmFEWvZayGrik1d9/QIY5nJ4f9YsVvBkA6kJpHn9rISdQ==}
    engines: {node: ^12.20.0 || ^14.13.1 || >=16.0.0}
    hasBin: true

  is-expression@4.0.0:
    resolution: {integrity: sha512-zMIXX63sxzG3XrkHkrAPvm/OVZVSCPNkwMHU8oTX7/U3AL78I0QXCEICXUM13BIa8TYGZ68PiTKfQz3yaTNr4A==}

  is-extendable@0.1.1:
    resolution: {integrity: sha512-5BMULNob1vgFX6EjQw5izWDxrecWK9AM72rugNr0TFldMOi0fj6Jk+zeKIt0xGj4cEfQIJth4w3OKWOJ4f+AFw==}
    engines: {node: '>=0.10.0'}

  is-extglob@2.1.1:
    resolution: {integrity: sha512-SbKbANkN603Vi4jEZv49LeVJMn4yGwsbzZworEoyEiutsN3nJYdbO36zfhGJ6QEDpOZIFkDtnq5JRxmvl3jsoQ==}
    engines: {node: '>=0.10.0'}

  is-fullwidth-code-point@3.0.0:
    resolution: {integrity: sha512-zymm5+u+sCsSWyD9qNaejV3DFvhCKclKdizYaJUuHA83RLjb7nSuGnddCHGv0hk+KY7BMAlsWeK4Ueg6EV6XQg==}
    engines: {node: '>=8'}

  is-fullwidth-code-point@5.0.0:
    resolution: {integrity: sha512-OVa3u9kkBbw7b8Xw5F9P+D/T9X+Z4+JruYVNapTjPYZYUznQ5YfWeFkOj606XYYW8yugTfC8Pj0hYqvi4ryAhA==}
    engines: {node: '>=18'}

  is-glob@4.0.3:
    resolution: {integrity: sha512-xelSayHH36ZgE7ZWhli7pW34hNbNl8Ojv5KVmkJD4hBdD3th8Tfk9vYasLM+mXWOZhFkgZfxhLSnrwRr4elSSg==}
    engines: {node: '>=0.10.0'}

  is-inside-container@1.0.0:
    resolution: {integrity: sha512-KIYLCCJghfHZxqjYBE7rEy0OBuTd5xCHS7tHVgvCLkx7StIoaxwNW3hCALgEUjFfeRk+MG/Qxmp/vtETEF3tRA==}
    engines: {node: '>=14.16'}
    hasBin: true

  is-number@7.0.0:
    resolution: {integrity: sha512-41Cifkg6e8TylSpdtTpeLVMqvSBEVzTttHvERD741+pnZ8ANv0004MRL43QKPDlK9cGvNp6NZWZUBlbGXYxxng==}
    engines: {node: '>=0.12.0'}

  is-obj@2.0.0:
    resolution: {integrity: sha512-drqDG3cbczxxEJRoOXcOjtdp1J/lyp1mNn0xaznRs8+muBhgQcrnbspox5X5fOw0HnMnbfDzvnEMEtqDEJEo8w==}
    engines: {node: '>=8'}

  is-plain-obj@4.1.0:
    resolution: {integrity: sha512-+Pgi+vMuUNkJyExiMBt5IlFoMyKnr5zhJ4Uspz58WOhBF5QoIZkFyNHIbBAtHwzVAgk5RtndVNsDRN61/mmDqg==}
    engines: {node: '>=12'}

  is-promise@2.2.2:
    resolution: {integrity: sha512-+lP4/6lKUBfQjZ2pdxThZvLUAafmZb8OAxFb8XXtiQmS35INgr85hdOGoEs124ez1FCnZJt6jau/T+alh58QFQ==}

  is-promise@4.0.0:
    resolution: {integrity: sha512-hvpoI6korhJMnej285dSg6nu1+e6uxs7zG3BYAm5byqDsgJNWwxzM6z6iZiAgQR4TJ30JmBTOwqZUw3WlyH3AQ==}

  is-reference@1.2.1:
    resolution: {integrity: sha512-U82MsXXiFIrjCK4otLT+o2NA2Cd2g5MLoOVXUZjIOhLurrRxpEXzI8O0KZHr3IjLvlAH1kTPYSuqer5T9ZVBKQ==}

  is-reference@3.0.3:
    resolution: {integrity: sha512-ixkJoqQvAP88E6wLydLGGqCJsrFUnqoH6HnaczB8XmDH1oaWU+xxdptvikTgaEhtZ53Ky6YXiBuUI2WXLMCwjw==}

  is-regex@1.2.1:
    resolution: {integrity: sha512-MjYsKHO5O7mCsmRGxWcLWheFqN9DJ/2TmngvjKXihe6efViPqc274+Fx/4fYj/r03+ESvBdTXK0V6tA3rgez1g==}
    engines: {node: '>= 0.4'}

  is-stream@3.0.0:
    resolution: {integrity: sha512-LnQR4bZ9IADDRSkvpqMGvt/tEJWclzklNgSw48V5EAaAeDd6qGvN8ei6k5p0tvxSR171VmGyHuTiAOfxAbr8kA==}
    engines: {node: ^12.20.0 || ^14.13.1 || >=16.0.0}

  is-stream@4.0.1:
    resolution: {integrity: sha512-Dnz92NInDqYckGEUJv689RbRiTSEHCQ7wOVeALbkOz999YpqT46yMRIGtSNl2iCL1waAZSx40+h59NV/EwzV/A==}
    engines: {node: '>=18'}

  is-unicode-supported@2.1.0:
    resolution: {integrity: sha512-mE00Gnza5EEB3Ds0HfMyllZzbBrmLOX3vfWoj9A9PEnTfratQ/BcaJOuMhnkhjXvb2+FkY3VuHqtAGpTPmglFQ==}
    engines: {node: '>=18'}

  is-what@3.14.1:
    resolution: {integrity: sha512-sNxgpk9793nzSs7bA6JQJGeIuRBQhAaNGG77kzYQgMkrID+lS6SlK07K5LaptscDlSaIgH+GPFzf+d75FVxozA==}

  is-what@4.1.16:
    resolution: {integrity: sha512-ZhMwEosbFJkA0YhFnNDgTM4ZxDRsS6HqTo7qsZM08fehyRYIYa0yHu5R6mgo1n/8MgaPBXiPimPD77baVFYg+A==}
    engines: {node: '>=12.13'}

  is-wsl@3.1.0:
    resolution: {integrity: sha512-UcVfVfaK4Sc4m7X3dUSoHoozQGBEFeDC+zVo06t98xe8CzHSZZBekNXH+tu0NalHolcJ/QAGqS46Hef7QXBIMw==}
    engines: {node: '>=16'}

  isexe@2.0.0:
    resolution: {integrity: sha512-RHxMLp9lnKHGHRng9QFhRCMbYAcVpn69smSGcq3f36xjgVVWThj4qqLbTLlq7Ssj8B+fIQ1EuCEGI2lKsyQeIw==}

  jackspeak@3.4.3:
    resolution: {integrity: sha512-OGlZQpz2yfahA/Rd1Y8Cd9SIEsqvXkLVoSw/cgwhnhFMDbsQFeZYoJJ7bIZBS9BcamUW96asq/npPWugM+RQBw==}

  jiti@1.21.7:
    resolution: {integrity: sha512-/imKNG4EbWNrVjoNC/1H5/9GFy+tqjGBHCaSsN+P2RnPqjsLmv6UD3Ej+Kj8nBWaRAwyk7kK5ZUc+OEatnTR3A==}
    hasBin: true

  jiti@2.6.1:
    resolution: {integrity: sha512-ekilCSN1jwRvIbgeg/57YFh8qQDNbwDb9xT/qu2DAHbFFZUicIl4ygVaAvzveMhMVr3LnpSKTNnwt8PoOfmKhQ==}
    hasBin: true

  js-stringify@1.0.2:
    resolution: {integrity: sha512-rtS5ATOo2Q5k1G+DADISilDA6lv79zIiwFd6CcjuIxGKLFm5C+RLImRscVap9k55i+MOZwgliw+NejvkLuGD5g==}

  js-tokens@4.0.0:
    resolution: {integrity: sha512-RdJUflcE3cUzKiMqQgsCu06FPu9UdIJO0beYbPhHN4k6apgJtifcoCtT9bcxOpYBtpD2kCM6Sbzg4CausW/PKQ==}

  js-tokens@9.0.1:
    resolution: {integrity: sha512-mxa9E9ITFOt0ban3j6L5MpjwegGz6lBQmM1IJkWeBZGcMxto50+eWdjC/52xDbS2vy0k7vIMK0Fe2wfL9OQSpQ==}

  js-yaml@3.14.1:
    resolution: {integrity: sha512-okMH7OXXJ7YrN9Ok3/SXrnu4iX9yOk+25nqX4imS2npuvTYDmo/QEZoqwZkYaIDk3jVvBOTOIEgEhaLOynBS9g==}
    hasBin: true

  js-yaml@4.1.0:
    resolution: {integrity: sha512-wpxZs9NoxZaJESJGIZTyDEaYpl0FKSA+FB9aJiyemKhMwkxQg63h4T1KJgUGHpTqPDNRcmmYLugrRjJlBtWvRA==}
    hasBin: true

  jsdoc-type-pratt-parser@4.1.0:
    resolution: {integrity: sha512-Hicd6JK5Njt2QB6XYFS7ok9e37O8AYk3jTcppG4YVQnYjOemymvTcmc7OWsmq/Qqj5TdRFO5/x/tIPmBeRtGHg==}
    engines: {node: '>=12.0.0'}

  jsesc@3.0.2:
    resolution: {integrity: sha512-xKqzzWXDttJuOcawBt4KnKHHIf5oQ/Cxax+0PWFG+DFDgHNAdi+TXECADI+RYiFUMmx8792xsMbbgXj4CwnP4g==}
    engines: {node: '>=6'}
    hasBin: true

  jsesc@3.1.0:
    resolution: {integrity: sha512-/sM3dO2FOzXjKQhJuo0Q173wf2KOo8t4I8vHy6lF9poUp7bKT0/NHE8fPX23PwfhnykfqnC2xRxOnVw5XuGIaA==}
    engines: {node: '>=6'}
    hasBin: true

  json-buffer@3.0.1:
    resolution: {integrity: sha512-4bV5BfR2mqfQTJm+V5tPPdf+ZpuhiIvTuAB5g8kcrXOZpTT/QwwVRWBywX1ozr6lEuPdbHxwaJlm9G6mI2sfSQ==}

  json-schema-traverse@0.4.1:
    resolution: {integrity: sha512-xbbCH5dCYU5T8LcEhhuh7HJ88HXuW3qsI3Y0zOZFKfZEHcpWiHU/Jxzk629Brsab/mMiHQti9wMP+845RPe3Vg==}

  json-stable-stringify-without-jsonify@1.0.1:
    resolution: {integrity: sha512-Bdboy+l7tA3OGW6FjyFHWkP5LuByj1Tk33Ljyq0axyzdk9//JSi2u3fP1QSmd1KNwq6VOKYGlAu87CisVir6Pw==}

  json5@2.2.3:
    resolution: {integrity: sha512-XmOWe7eyHYH14cLdVPoyg+GOH3rYX++KpzrylJwSW98t3Nk+U8XOl8FWKOgwtzdb8lXGf6zYwDUzeHMWfxasyg==}
    engines: {node: '>=6'}
    hasBin: true

  jstransformer@1.0.0:
    resolution: {integrity: sha512-C9YK3Rf8q6VAPDCCU9fnqo3mAfOH6vUGnMcP4AQAYIEpWtfGLpwOTmZ+igtdK5y+VvI2n3CyYSzy4Qh34eq24A==}

  keyv@4.5.4:
    resolution: {integrity: sha512-oxVHkHR/EJf2CNXnWxRLW6mg7JyCCUcG0DtEGmL2ctUo1PNTin1PUil+r/+4r5MpVgC/fn1kjsx7mjSujKqIpw==}

  keyv@5.5.3:
    resolution: {integrity: sha512-h0Un1ieD+HUrzBH6dJXhod3ifSghk5Hw/2Y4/KHBziPlZecrFyE9YOTPU6eOs0V9pYl8gOs86fkr/KN8lUX39A==}

  kill-port@1.6.1:
    resolution: {integrity: sha512-un0Y55cOM7JKGaLnGja28T38tDDop0AQ8N0KlAdyh+B1nmMoX8AnNmqPNZbS3mUMgiST51DCVqmbFT1gNJpVNw==}
    hasBin: true

  kind-of@6.0.3:
    resolution: {integrity: sha512-dcS1ul+9tmeD95T+x28/ehLgd9mENa3LsvDTtzm3vyBEO7RPptvAD+t44WVXaUjTBRcrpFeFlC8WCruUR456hw==}
    engines: {node: '>=0.10.0'}

  kleur@3.0.3:
    resolution: {integrity: sha512-eTIzlVOSUR+JxdDFepEYcBMtZ9Qqdef+rnzWdRZuMbOywu5tO2w2N7rqjoANZ5k9vywhL6Br1VRjUIgTQx4E8w==}
    engines: {node: '>=6'}

  kleur@4.1.5:
    resolution: {integrity: sha512-o+NO+8WrRiQEE4/7nwRJhN1HWpVmJm511pBHUxPLtp0BUISzlBplORYSmTclCnJvQq2tKu/sgl3xVpkc7ZWuQQ==}
    engines: {node: '>=6'}

  kolorist@1.8.0:
    resolution: {integrity: sha512-Y+60/zizpJ3HRH8DCss+q95yr6145JXZo46OTpFvDZWLfRCE4qChOyk1b26nMaNpfHHgxagk9dXT5OP0Tfe+dQ==}

  launch-editor-middleware@2.11.1:
    resolution: {integrity: sha512-6xpn4pJz5mDg2kUH7L6gK5BuZcZPdVwoSs/DhfebefwLyszNXqFFjksGup/w4CTRzzrr8FSEufDzb/gKFLle6w==}

  launch-editor@2.11.1:
    resolution: {integrity: sha512-SEET7oNfgSaB6Ym0jufAdCeo3meJVeCaaDyzRygy0xsp2BFKCprcfHljTq4QkzTLUxEKkFK6OK4811YM2oSrRg==}

  less@4.4.2:
    resolution: {integrity: sha512-j1n1IuTX1VQjIy3tT7cyGbX7nvQOsFLoIqobZv4ttI5axP923gA44zUj6miiA6R5Aoms4sEGVIIcucXUbRI14g==}
    engines: {node: '>=14'}
    hasBin: true

  levn@0.4.1:
    resolution: {integrity: sha512-+bT2uH4E5LGE7h/n3evcS/sQlJXCpIp6ym8OWJ5eV6+67Dsql/LaaT7qJBAt2rzfoa/5QBGBhxDix1dMt2kQKQ==}
    engines: {node: '>= 0.8.0'}

  lightningcss-android-arm64@1.30.2:
    resolution: {integrity: sha512-BH9sEdOCahSgmkVhBLeU7Hc9DWeZ1Eb6wNS6Da8igvUwAe0sqROHddIlvU06q3WyXVEOYDZ6ykBZQnjTbmo4+A==}
    engines: {node: '>= 12.0.0'}
    cpu: [arm64]
    os: [android]

  lightningcss-darwin-arm64@1.30.1:
    resolution: {integrity: sha512-c8JK7hyE65X1MHMN+Viq9n11RRC7hgin3HhYKhrMyaXflk5GVplZ60IxyoVtzILeKr+xAJwg6zK6sjTBJ0FKYQ==}
    engines: {node: '>= 12.0.0'}
    cpu: [arm64]
    os: [darwin]

  lightningcss-darwin-arm64@1.30.2:
    resolution: {integrity: sha512-ylTcDJBN3Hp21TdhRT5zBOIi73P6/W0qwvlFEk22fkdXchtNTOU4Qc37SkzV+EKYxLouZ6M4LG9NfZ1qkhhBWA==}
    engines: {node: '>= 12.0.0'}
    cpu: [arm64]
    os: [darwin]

  lightningcss-darwin-x64@1.30.1:
    resolution: {integrity: sha512-k1EvjakfumAQoTfcXUcHQZhSpLlkAuEkdMBsI/ivWw9hL+7FtilQc0Cy3hrx0AAQrVtQAbMI7YjCgYgvn37PzA==}
    engines: {node: '>= 12.0.0'}
    cpu: [x64]
    os: [darwin]

  lightningcss-darwin-x64@1.30.2:
    resolution: {integrity: sha512-oBZgKchomuDYxr7ilwLcyms6BCyLn0z8J0+ZZmfpjwg9fRVZIR5/GMXd7r9RH94iDhld3UmSjBM6nXWM2TfZTQ==}
    engines: {node: '>= 12.0.0'}
    cpu: [x64]
    os: [darwin]

  lightningcss-freebsd-x64@1.30.1:
    resolution: {integrity: sha512-kmW6UGCGg2PcyUE59K5r0kWfKPAVy4SltVeut+umLCFoJ53RdCUWxcRDzO1eTaxf/7Q2H7LTquFHPL5R+Gjyig==}
    engines: {node: '>= 12.0.0'}
    cpu: [x64]
    os: [freebsd]

  lightningcss-freebsd-x64@1.30.2:
    resolution: {integrity: sha512-c2bH6xTrf4BDpK8MoGG4Bd6zAMZDAXS569UxCAGcA7IKbHNMlhGQ89eRmvpIUGfKWNVdbhSbkQaWhEoMGmGslA==}
    engines: {node: '>= 12.0.0'}
    cpu: [x64]
    os: [freebsd]

  lightningcss-linux-arm-gnueabihf@1.30.1:
    resolution: {integrity: sha512-MjxUShl1v8pit+6D/zSPq9S9dQ2NPFSQwGvxBCYaBYLPlCWuPh9/t1MRS8iUaR8i+a6w7aps+B4N0S1TYP/R+Q==}
    engines: {node: '>= 12.0.0'}
    cpu: [arm]
    os: [linux]

  lightningcss-linux-arm-gnueabihf@1.30.2:
    resolution: {integrity: sha512-eVdpxh4wYcm0PofJIZVuYuLiqBIakQ9uFZmipf6LF/HRj5Bgm0eb3qL/mr1smyXIS1twwOxNWndd8z0E374hiA==}
    engines: {node: '>= 12.0.0'}
    cpu: [arm]
    os: [linux]

  lightningcss-linux-arm64-gnu@1.30.1:
    resolution: {integrity: sha512-gB72maP8rmrKsnKYy8XUuXi/4OctJiuQjcuqWNlJQ6jZiWqtPvqFziskH3hnajfvKB27ynbVCucKSm2rkQp4Bw==}
    engines: {node: '>= 12.0.0'}
    cpu: [arm64]
    os: [linux]

  lightningcss-linux-arm64-gnu@1.30.2:
    resolution: {integrity: sha512-UK65WJAbwIJbiBFXpxrbTNArtfuznvxAJw4Q2ZGlU8kPeDIWEX1dg3rn2veBVUylA2Ezg89ktszWbaQnxD/e3A==}
    engines: {node: '>= 12.0.0'}
    cpu: [arm64]
    os: [linux]

  lightningcss-linux-arm64-musl@1.30.1:
    resolution: {integrity: sha512-jmUQVx4331m6LIX+0wUhBbmMX7TCfjF5FoOH6SD1CttzuYlGNVpA7QnrmLxrsub43ClTINfGSYyHe2HWeLl5CQ==}
    engines: {node: '>= 12.0.0'}
    cpu: [arm64]
    os: [linux]

  lightningcss-linux-arm64-musl@1.30.2:
    resolution: {integrity: sha512-5Vh9dGeblpTxWHpOx8iauV02popZDsCYMPIgiuw97OJ5uaDsL86cnqSFs5LZkG3ghHoX5isLgWzMs+eD1YzrnA==}
    engines: {node: '>= 12.0.0'}
    cpu: [arm64]
    os: [linux]

  lightningcss-linux-x64-gnu@1.30.1:
    resolution: {integrity: sha512-piWx3z4wN8J8z3+O5kO74+yr6ze/dKmPnI7vLqfSqI8bccaTGY5xiSGVIJBDd5K5BHlvVLpUB3S2YCfelyJ1bw==}
    engines: {node: '>= 12.0.0'}
    cpu: [x64]
    os: [linux]

  lightningcss-linux-x64-gnu@1.30.2:
    resolution: {integrity: sha512-Cfd46gdmj1vQ+lR6VRTTadNHu6ALuw2pKR9lYq4FnhvgBc4zWY1EtZcAc6EffShbb1MFrIPfLDXD6Xprbnni4w==}
    engines: {node: '>= 12.0.0'}
    cpu: [x64]
    os: [linux]

  lightningcss-linux-x64-musl@1.30.1:
    resolution: {integrity: sha512-rRomAK7eIkL+tHY0YPxbc5Dra2gXlI63HL+v1Pdi1a3sC+tJTcFrHX+E86sulgAXeI7rSzDYhPSeHHjqFhqfeQ==}
    engines: {node: '>= 12.0.0'}
    cpu: [x64]
    os: [linux]

  lightningcss-linux-x64-musl@1.30.2:
    resolution: {integrity: sha512-XJaLUUFXb6/QG2lGIW6aIk6jKdtjtcffUT0NKvIqhSBY3hh9Ch+1LCeH80dR9q9LBjG3ewbDjnumefsLsP6aiA==}
    engines: {node: '>= 12.0.0'}
    cpu: [x64]
    os: [linux]

  lightningcss-win32-arm64-msvc@1.30.1:
    resolution: {integrity: sha512-mSL4rqPi4iXq5YVqzSsJgMVFENoa4nGTT/GjO2c0Yl9OuQfPsIfncvLrEW6RbbB24WtZ3xP/2CCmI3tNkNV4oA==}
    engines: {node: '>= 12.0.0'}
    cpu: [arm64]
    os: [win32]

  lightningcss-win32-arm64-msvc@1.30.2:
    resolution: {integrity: sha512-FZn+vaj7zLv//D/192WFFVA0RgHawIcHqLX9xuWiQt7P0PtdFEVaxgF9rjM/IRYHQXNnk61/H/gb2Ei+kUQ4xQ==}
    engines: {node: '>= 12.0.0'}
    cpu: [arm64]
    os: [win32]

  lightningcss-win32-x64-msvc@1.30.1:
    resolution: {integrity: sha512-PVqXh48wh4T53F/1CCu8PIPCxLzWyCnn/9T5W1Jpmdy5h9Cwd+0YQS6/LwhHXSafuc61/xg9Lv5OrCby6a++jg==}
    engines: {node: '>= 12.0.0'}
    cpu: [x64]
    os: [win32]

  lightningcss-win32-x64-msvc@1.30.2:
    resolution: {integrity: sha512-5g1yc73p+iAkid5phb4oVFMB45417DkRevRbt/El/gKXJk4jid+vPFF/AXbxn05Aky8PapwzZrdJShv5C0avjw==}
    engines: {node: '>= 12.0.0'}
    cpu: [x64]
    os: [win32]

  lightningcss@1.30.1:
    resolution: {integrity: sha512-xi6IyHML+c9+Q3W0S4fCQJOym42pyurFiJUHEcEyHS0CeKzia4yZDEsLlqOFykxOdHpNy0NmvVO31vcSqAxJCg==}
    engines: {node: '>= 12.0.0'}

  lightningcss@1.30.2:
    resolution: {integrity: sha512-utfs7Pr5uJyyvDETitgsaqSyjCb2qNRAtuqUeWIAKztsOYdcACf2KtARYXg2pSvhkt+9NfoaNY7fxjl6nuMjIQ==}
    engines: {node: '>= 12.0.0'}

  lilconfig@3.1.3:
    resolution: {integrity: sha512-/vlFKAoH5Cgt3Ie+JLhRbwOsCQePABiU3tJ1egGvyQ+33R/vcwM2Zl2QR/LzjsBeItPt3oSVXapn+m4nQDvpzw==}
    engines: {node: '>=14'}

  lines-and-columns@1.2.4:
    resolution: {integrity: sha512-7ylylesZQ/PV29jhEDl3Ufjo6ZX7gCqJr5F7PKrqc93v7fzSymt1BpwEU8nAUXs8qzzvqhbjhK5QZg6Mt/HkBg==}

  linkify-it@5.0.0:
    resolution: {integrity: sha512-5aHCbzQRADcdP+ATqnDuhhJ/MRIqDkZX5pyjFHRRysS8vZ5AbqGEoFIb6pYHPZ+L/OC2Lc+xT8uHVVR5CAK/wQ==}

  lint-staged@16.2.4:
    resolution: {integrity: sha512-Pkyr/wd90oAyXk98i/2KwfkIhoYQUMtss769FIT9hFM5ogYZwrk+GRE46yKXSg2ZGhcJ1p38Gf5gmI5Ohjg2yg==}
    engines: {node: '>=20.17'}
    hasBin: true

  listr2@9.0.4:
    resolution: {integrity: sha512-1wd/kpAdKRLwv7/3OKC8zZ5U8e/fajCfWMxacUvB79S5nLrYGPtUI/8chMQhn3LQjsRVErTb9i1ECAwW0ZIHnQ==}
    engines: {node: '>=20.0.0'}

  loader-utils@3.3.1:
    resolution: {integrity: sha512-FMJTLMXfCLMLfJxcX9PFqX5qD88Z5MRGaZCVzfuqeZSPsyiBzs+pahDQjbIWz2QIzPZz0NX9Zy4FX3lmK6YHIg==}
    engines: {node: '>= 12.13.0'}

  local-pkg@1.1.1:
    resolution: {integrity: sha512-WunYko2W1NcdfAFpuLUoucsgULmgDBRkdxHxWQ7mK0cQqwPiy8E1enjuRBrhLtZkB5iScJ1XIPdhVEFK8aOLSg==}
    engines: {node: '>=14'}

  locate-path@6.0.0:
    resolution: {integrity: sha512-iPZK6eYjbxRu3uB4/WZ3EsEIMJFMqAoopl3R+zuq0UjcAm/MO6KCweDgPfP3elTztoKP3KtnVHxTn2NHBSDVUw==}
    engines: {node: '>=10'}

  lodash-es@4.17.21:
    resolution: {integrity: sha512-mKnC+QJ9pWVzv+C4/U3rRsHapFfHvQFoFB92e52xeyGMcX6/OlIl78je1u8vePzYZSkkogMPJ2yjxxsb89cxyw==}

  lodash.camelcase@4.3.0:
    resolution: {integrity: sha512-TwuEnCnxbc3rAvhf/LbG7tJUDzhqXyFnv3dtzLOPgCG/hODL7WFnsbwktkD7yUV0RrreP/l1PALq/YSg6VvjlA==}

  lodash.clonedeep@4.5.0:
    resolution: {integrity: sha512-H5ZhCF25riFd9uB5UCkVKo61m3S/xZk1x4wA6yp/L3RFP6Z/eHH1ymQcGLo7J3GMPfm0V/7m1tryHuGVxpqEBQ==}

  lodash.debounce@4.0.8:
    resolution: {integrity: sha512-FT1yDzDYEoYWhnSGnpE/4Kj1fLZkDFyqRb7fNt6FdYOSxlUWAtp42Eh6Wb0rGIv/m9Bgo7x4GhQbm5Ys4SG5ow==}

  lodash.merge@4.6.2:
    resolution: {integrity: sha512-0KpjqXRVvrYyCsX1swR/XTK0va6VQkQM6MNo7PqW77ByjAhoARA8EfrP1N4+KlKj8YS0ZUCtRT/YUuhyYDujIQ==}

  lodash@4.17.21:
    resolution: {integrity: sha512-v2kDEe57lecTulaDIuNTPy3Ry4gLGJ6Z1O3vE1krgXZNrsQ+LFTGHVxVjcXPs17LhbZVGedAJv8XZ1tvj5FvSg==}

  log-update@6.1.0:
    resolution: {integrity: sha512-9ie8ItPR6tjY5uYJh8K/Zrv/RMZ5VOlOWvtZdEHYSTFKZfIBPQa9tOAEeAWhd+AnIneLJ22w5fjOYtoutpWq5w==}
    engines: {node: '>=18'}

  longest-streak@3.1.0:
    resolution: {integrity: sha512-9Ri+o0JYgehTaVBBDoMqIl8GXtbWg711O3srftcHhZ0dqnETqLaoIK0x17fUw9rFSlK/0NlsKe0Ahhyl5pXE2g==}

  loupe@3.1.4:
    resolution: {integrity: sha512-wJzkKwJrheKtknCOKNEtDK4iqg/MxmZheEMtSTYvnzRdEYaZzmgH976nenp8WdJRdx5Vc1X/9MO0Oszl6ezeXg==}

  lru-cache@10.4.3:
    resolution: {integrity: sha512-JNAzZcXrCt42VGLuYz0zfAzDfAvJWW6AfYlDBQyDV5DClI2m5sAmK+OIO7s59XfsRsWHp02jAJrRadPRGTt6SQ==}

  lru-cache@5.1.1:
    resolution: {integrity: sha512-KpNARQA3Iwv+jTA0utUVVbrh+Jlrr1Fv0e56GGzAFOXN7dk/FviaDW8LHmK52DlcH4WP2n6gI8vN1aesBFgo9w==}

  lz-string@1.5.0:
    resolution: {integrity: sha512-h5bgJWpxJNswbU7qCrV0tIKQCaS3blPDrqKWx+QxzuzL1zGUzij9XCWLrSLsJPu5t+eWA/ycetzYAO5IOMcWAQ==}
    hasBin: true

  magic-string@0.30.19:
    resolution: {integrity: sha512-2N21sPY9Ws53PZvsEpVtNuSW+ScYbQdp4b9qUaL+9QkHUrGFKo56Lg9Emg5s9V/qrtNBmiR01sYhUOwu3H+VOw==}

  make-dir@2.1.0:
    resolution: {integrity: sha512-LS9X+dc8KLxXCb8dni79fLIIUA5VyZoyjSMCwTluaXA0o27cCK0bhXkpgw+sTXVpPy/lSO57ilRixqk0vDmtRA==}
    engines: {node: '>=6'}

  mark.js@8.11.1:
    resolution: {integrity: sha512-1I+1qpDt4idfgLQG+BNWmrqku+7/2bi5nLf4YwF8y8zXvmfiTBY3PV3ZibfrjBueCByROpuBjLLFCajqkgYoLQ==}

  markdown-it-image-size@15.0.1:
    resolution: {integrity: sha512-qnnnYtXXdUsBtNyywsMpgXDGi0X4Judba0+MJFGa2GrKrE9zwWlng+3GWlv2uRRtM0BO/le3G6x1Xw/iCjiT5g==}
    engines: {node: '>= 20'}
    peerDependencies:
      markdown-it: '>= 10 < 15'
    peerDependenciesMeta:
      markdown-it:
        optional: true

  markdown-it@14.1.0:
    resolution: {integrity: sha512-a54IwgWPaeBCAAsv13YgmALOF1elABB08FxO9i+r4VFk5Vl4pKokRPeX8u5TCgSsPi6ec1otfLjdOpVcgbpshg==}
    hasBin: true

  markdown-table@3.0.4:
    resolution: {integrity: sha512-wiYz4+JrLyb/DqW2hkFJxP7Vd7JuTDm77fvbM8VfEQdmSMqcImWeeRbHwZjBjIFki/VaMK2BhFi7oUUZeM5bqw==}

  markdown-title@1.0.2:
    resolution: {integrity: sha512-MqIQVVkz+uGEHi3TsHx/czcxxCbRIL7sv5K5DnYw/tI+apY54IbPefV/cmgxp6LoJSEx/TqcHdLs/298afG5QQ==}
    engines: {node: '>=6'}

  math-intrinsics@1.1.0:
    resolution: {integrity: sha512-/IXtbwEk5HTPyEwyKX6hGkYXxM9nbj64B+ilVJnC/R6B0pH5G4V3b0pVbL7DBj4tkhBAppbQUlf6F6Xl9LHu1g==}
    engines: {node: '>= 0.4'}

  mdast-util-find-and-replace@3.0.2:
    resolution: {integrity: sha512-Tmd1Vg/m3Xz43afeNxDIhWRtFZgM2VLyaf4vSTYwudTyeuTneoL3qtWMA5jeLyz/O1vDJmmV4QuScFCA2tBPwg==}

  mdast-util-from-markdown@2.0.2:
    resolution: {integrity: sha512-uZhTV/8NBuw0WHkPTrCqDOl0zVe1BIng5ZtHoDk49ME1qqcjYmmLmOf0gELgcRMxN4w2iuIeVso5/6QymSrgmA==}

  mdast-util-frontmatter@2.0.1:
    resolution: {integrity: sha512-LRqI9+wdgC25P0URIJY9vwocIzCcksduHQ9OF2joxQoyTNVduwLAFUzjoopuRJbJAReaKrNQKAZKL3uCMugWJA==}

  mdast-util-gfm-autolink-literal@2.0.1:
    resolution: {integrity: sha512-5HVP2MKaP6L+G6YaxPNjuL0BPrq9orG3TsrZ9YXbA3vDw/ACI4MEsnoDpn6ZNm7GnZgtAcONJyPhOP8tNJQavQ==}

  mdast-util-gfm-footnote@2.1.0:
    resolution: {integrity: sha512-sqpDWlsHn7Ac9GNZQMeUzPQSMzR6Wv0WKRNvQRg0KqHh02fpTz69Qc1QSseNX29bhz1ROIyNyxExfawVKTm1GQ==}

  mdast-util-gfm-strikethrough@2.0.0:
    resolution: {integrity: sha512-mKKb915TF+OC5ptj5bJ7WFRPdYtuHv0yTRxK2tJvi+BDqbkiG7h7u/9SI89nRAYcmap2xHQL9D+QG/6wSrTtXg==}

  mdast-util-gfm-table@2.0.0:
    resolution: {integrity: sha512-78UEvebzz/rJIxLvE7ZtDd/vIQ0RHv+3Mh5DR96p7cS7HsBhYIICDBCu8csTNWNO6tBWfqXPWekRuj2FNOGOZg==}

  mdast-util-gfm-task-list-item@2.0.0:
    resolution: {integrity: sha512-IrtvNvjxC1o06taBAVJznEnkiHxLFTzgonUdy8hzFVeDun0uTjxxrRGVaNFqkU1wJR3RBPEfsxmU6jDWPofrTQ==}

  mdast-util-gfm@3.1.0:
    resolution: {integrity: sha512-0ulfdQOM3ysHhCJ1p06l0b0VKlhU0wuQs3thxZQagjcjPrlFRqY215uZGHHJan9GEAXd9MbfPjFJz+qMkVR6zQ==}

  mdast-util-phrasing@4.1.0:
    resolution: {integrity: sha512-TqICwyvJJpBwvGAMZjj4J2n0X8QWp21b9l0o7eXyVJ25YNWYbJDVIyD1bZXE6WtV6RmKJVYmQAKWa0zWOABz2w==}

  mdast-util-to-hast@13.2.0:
    resolution: {integrity: sha512-QGYKEuUsYT9ykKBCMOEDLsU5JRObWQusAolFMeko/tYPufNkRffBAQjIE+99jbA87xv6FgmjLtwjh9wBWajwAA==}

  mdast-util-to-markdown@2.1.2:
    resolution: {integrity: sha512-xj68wMTvGXVOKonmog6LwyJKrYXZPvlwabaryTjLh9LuvovB/KAH+kvi8Gjj+7rJjsFi23nkUxRQv1KqSroMqA==}

  mdast-util-to-string@4.0.0:
    resolution: {integrity: sha512-0H44vDimn51F0YwvxSJSm0eCDOJTRlmN0R1yBh4HLj9wiV1Dn0QoXGbvFAWj2hSItVTlCmBF1hqKlIyUBVFLPg==}

  mdurl@2.0.0:
    resolution: {integrity: sha512-Lf+9+2r+Tdp5wXDXC4PcIBjTDtq4UKjCPMQhKIuzpJNW0b96kVqSwW0bT7FhRSfmAiFYgP+SCRvdrDozfh0U5w==}

  media-typer@1.1.0:
    resolution: {integrity: sha512-aisnrDP4GNe06UcKFnV5bfMNPBUw4jsLGaWwWfnH3v02GnBuXX2MCVn5RbrWo0j3pczUilYblq7fQ7Nw2t5XKw==}
    engines: {node: '>= 0.8'}

  meow@13.2.0:
    resolution: {integrity: sha512-pxQJQzB6djGPXh08dacEloMFopsOqGVRKFPYvPOt9XDZ1HasbgDZA74CJGreSU4G3Ak7EFJGoiH2auq+yXISgA==}
    engines: {node: '>=18'}

  merge-descriptors@2.0.0:
    resolution: {integrity: sha512-Snk314V5ayFLhp3fkUREub6WtjBfPdCPY1Ln8/8munuLuiYhsABgBVWsozAG+MWMbVEvcdcpbi9R7ww22l9Q3g==}
    engines: {node: '>=18'}

  merge-stream@2.0.0:
    resolution: {integrity: sha512-abv/qOcuPfk3URPfDzmZU1LKmuw8kT+0nIHvKrKgFrwifol/doWcdA4ZqsWQ8ENrFKkd67Mfpo/LovbIUsbt3w==}

  merge2@1.4.1:
    resolution: {integrity: sha512-8q7VEgMJW4J8tcfVPy8g09NcQwZdbwFEqhe/WZkoIzjn/3TGDwtOCYtXGxA3O8tPzpczCCDgv+P2P5y00ZJOOg==}
    engines: {node: '>= 8'}

  micromark-core-commonmark@2.0.2:
    resolution: {integrity: sha512-FKjQKbxd1cibWMM1P9N+H8TwlgGgSkWZMmfuVucLCHaYqeSvJ0hFeHsIa65pA2nYbes0f8LDHPMrd9X7Ujxg9w==}

  micromark-extension-frontmatter@2.0.0:
    resolution: {integrity: sha512-C4AkuM3dA58cgZha7zVnuVxBhDsbttIMiytjgsM2XbHAB2faRVaHRle40558FBN+DJcrLNCoqG5mlrpdU4cRtg==}

  micromark-factory-destination@2.0.1:
    resolution: {integrity: sha512-Xe6rDdJlkmbFRExpTOmRj9N3MaWmbAgdpSrBQvCFqhezUn4AHqJHbaEnfbVYYiexVSs//tqOdY/DxhjdCiJnIA==}

  micromark-factory-label@2.0.1:
    resolution: {integrity: sha512-VFMekyQExqIW7xIChcXn4ok29YE3rnuyveW3wZQWWqF4Nv9Wk5rgJ99KzPvHjkmPXF93FXIbBp6YdW3t71/7Vg==}

  micromark-factory-space@2.0.1:
    resolution: {integrity: sha512-zRkxjtBxxLd2Sc0d+fbnEunsTj46SWXgXciZmHq0kDYGnck/ZSGj9/wULTV95uoeYiK5hRXP2mJ98Uo4cq/LQg==}

  micromark-factory-title@2.0.1:
    resolution: {integrity: sha512-5bZ+3CjhAd9eChYTHsjy6TGxpOFSKgKKJPJxr293jTbfry2KDoWkhBb6TcPVB4NmzaPhMs1Frm9AZH7OD4Cjzw==}

  micromark-factory-whitespace@2.0.1:
    resolution: {integrity: sha512-Ob0nuZ3PKt/n0hORHyvoD9uZhr+Za8sFoP+OnMcnWK5lngSzALgQYKMr9RJVOWLqQYuyn6ulqGWSXdwf6F80lQ==}

  micromark-util-character@2.1.1:
    resolution: {integrity: sha512-wv8tdUTJ3thSFFFJKtpYKOYiGP2+v96Hvk4Tu8KpCAsTMs6yi+nVmGh1syvSCsaxz45J6Jbw+9DD6g97+NV67Q==}

  micromark-util-chunked@2.0.1:
    resolution: {integrity: sha512-QUNFEOPELfmvv+4xiNg2sRYeS/P84pTW0TCgP5zc9FpXetHY0ab7SxKyAQCNCc1eK0459uoLI1y5oO5Vc1dbhA==}

  micromark-util-classify-character@2.0.1:
    resolution: {integrity: sha512-K0kHzM6afW/MbeWYWLjoHQv1sgg2Q9EccHEDzSkxiP/EaagNzCm7T/WMKZ3rjMbvIpvBiZgwR3dKMygtA4mG1Q==}

  micromark-util-combine-extensions@2.0.1:
    resolution: {integrity: sha512-OnAnH8Ujmy59JcyZw8JSbK9cGpdVY44NKgSM7E9Eh7DiLS2E9RNQf0dONaGDzEG9yjEl5hcqeIsj4hfRkLH/Bg==}

  micromark-util-decode-numeric-character-reference@2.0.2:
    resolution: {integrity: sha512-ccUbYk6CwVdkmCQMyr64dXz42EfHGkPQlBj5p7YVGzq8I7CtjXZJrubAYezf7Rp+bjPseiROqe7G6foFd+lEuw==}

  micromark-util-decode-string@2.0.1:
    resolution: {integrity: sha512-nDV/77Fj6eH1ynwscYTOsbK7rR//Uj0bZXBwJZRfaLEJ1iGBR6kIfNmlNqaqJf649EP0F3NWNdeJi03elllNUQ==}

  micromark-util-encode@2.0.1:
    resolution: {integrity: sha512-c3cVx2y4KqUnwopcO9b/SCdo2O67LwJJ/UyqGfbigahfegL9myoEFoDYZgkT7f36T0bLrM9hZTAaAyH+PCAXjw==}

  micromark-util-html-tag-name@2.0.1:
    resolution: {integrity: sha512-2cNEiYDhCWKI+Gs9T0Tiysk136SnR13hhO8yW6BGNyhOC4qYFnwF1nKfD3HFAIXA5c45RrIG1ub11GiXeYd1xA==}

  micromark-util-normalize-identifier@2.0.1:
    resolution: {integrity: sha512-sxPqmo70LyARJs0w2UclACPUUEqltCkJ6PhKdMIDuJ3gSf/Q+/GIe3WKl0Ijb/GyH9lOpUkRAO2wp0GVkLvS9Q==}

  micromark-util-resolve-all@2.0.1:
    resolution: {integrity: sha512-VdQyxFWFT2/FGJgwQnJYbe1jjQoNTS4RjglmSjTUlpUMa95Htx9NHeYW4rGDJzbjvCsl9eLjMQwGeElsqmzcHg==}

  micromark-util-sanitize-uri@2.0.1:
    resolution: {integrity: sha512-9N9IomZ/YuGGZZmQec1MbgxtlgougxTodVwDzzEouPKo3qFWvymFHWcnDi2vzV1ff6kas9ucW+o3yzJK9YB1AQ==}

  micromark-util-subtokenize@2.0.4:
    resolution: {integrity: sha512-N6hXjrin2GTJDe3MVjf5FuXpm12PGm80BrUAeub9XFXca8JZbP+oIwY4LJSVwFUCL1IPm/WwSVUN7goFHmSGGQ==}

  micromark-util-symbol@2.0.1:
    resolution: {integrity: sha512-vs5t8Apaud9N28kgCrRUdEed4UJ+wWNvicHLPxCa9ENlYuAY31M0ETy5y1vA33YoNPDFTghEbnh6efaE8h4x0Q==}

  micromark-util-types@2.0.2:
    resolution: {integrity: sha512-Yw0ECSpJoViF1qTU4DC6NwtC4aWGt1EkzaQB8KPPyCRR8z9TWeV0HbEFGTO+ZY1wB22zmxnJqhPyTpOVCpeHTA==}

  micromark@4.0.1:
    resolution: {integrity: sha512-eBPdkcoCNvYcxQOAKAlceo5SNdzZWfF+FcSupREAzdAh9rRmE239CEQAiTwIgblwnoM8zzj35sZ5ZwvSEOF6Kw==}

  micromatch@4.0.8:
    resolution: {integrity: sha512-PXwfBhYu0hBCPw8Dn0E+WDYb7af3dSLVWKi3HGv84IdF4TyFoC0ysxFd0Goxw7nSv4T/PzEJQxsYsEiFCKo2BA==}
    engines: {node: '>=8.6'}

  millify@6.1.0:
    resolution: {integrity: sha512-H/E3J6t+DQs/F2YgfDhxUVZz/dF8JXPPKTLHL/yHCcLZLtCXJDUaqvhJXQwqOVBvbyNn4T0WjLpIHd7PAw7fBA==}
    hasBin: true

  mime-db@1.52.0:
    resolution: {integrity: sha512-sPU4uV7dYlvtWJxwwxHD0PuihVNiE7TyAbQ5SWxDCB9mUYvOgroQOwYQQOKPJ8CIbE+1ETVlOoK1UC2nU3gYvg==}
    engines: {node: '>= 0.6'}

  mime-db@1.54.0:
    resolution: {integrity: sha512-aU5EJuIN2WDemCcAp2vFBfp/m4EAhWJnUNSSw0ixs7/kXbd6Pg64EmwJkNdFhB8aWt1sH2CTXrLxo/iAGV3oPQ==}
    engines: {node: '>= 0.6'}

  mime-types@2.1.35:
    resolution: {integrity: sha512-ZDY+bPm5zTTF+YpCrAU9nK0UgICYPT0QtT1NZWFv4s++TNkcgVaT0g6+4R2uI4MjQjzysHB1zxuWL50hzaeXiw==}
    engines: {node: '>= 0.6'}

  mime-types@3.0.1:
    resolution: {integrity: sha512-xRc4oEhT6eaBpU1XF7AjpOFD+xQmXNB5OVKwp4tqCuBpHLS/ZbBDrc07mYTDqVMg6PfxUjjNp85O6Cd2Z/5HWA==}
    engines: {node: '>= 0.6'}

  mime@1.6.0:
    resolution: {integrity: sha512-x0Vn8spI+wuJ1O6S7gnbaQg8Pxh4NNHb7KSINmEWKiPE4RKOplvijn+NkmYmmRgP68mc70j2EbeTFRsrswaQeg==}
    engines: {node: '>=4'}
    hasBin: true

  mimic-fn@4.0.0:
    resolution: {integrity: sha512-vqiC06CuhBTUdZH+RYl8sFrL096vA45Ok5ISO6sE/Mr1jRbGH4Csnhi8f3wKVl7x8mO4Au7Ir9D3Oyv1VYMFJw==}
    engines: {node: '>=12'}

  mimic-function@5.0.1:
    resolution: {integrity: sha512-VP79XUPxV2CigYP3jWwAUFSku2aKqBH7uTAapFWCBqutsbmDo96KY5o8uh6U+/YSIn5OxJnXp73beVkpqMIGhA==}
    engines: {node: '>=18'}

  miniflare@4.20251008.0:
    resolution: {integrity: sha512-sKCNYNzXG6l8qg0Oo7y8WcDKcpbgw0qwZsxNpdZilFTR4EavRow2TlcwuPSVN99jqAjhz0M4VXvTdSGdtJ2VfQ==}
    engines: {node: '>=18.0.0'}
    hasBin: true

  minimatch@10.0.3:
    resolution: {integrity: sha512-IPZ167aShDZZUMdRk66cyQAW3qr0WzbHkPdMYa8bzZhlHhO3jALbKdxcaak7W9FfT2rZNpQuUu4Od7ILEpXSaw==}
    engines: {node: 20 || >=22}

  minimatch@3.1.2:
    resolution: {integrity: sha512-J7p63hRiAjw1NDEww1W7i37+ByIrOWO5XQQAzZ3VOcL0PNybwpfmV/N05zFAzwQ9USyEcX6t3UO+K5aqBQOIHw==}

  minimatch@9.0.5:
    resolution: {integrity: sha512-G6T0ZX48xgozx7587koeX9Ys2NYy6Gmv//P89sEte9V9whIapMNF4idKxnW2QtCcLiTWlb/wfCabAtAFWhhBow==}
    engines: {node: '>=16 || 14 >=14.17'}

  minimist@1.2.8:
    resolution: {integrity: sha512-2yyAR8qBkN3YuheJanUpWC5U3bb5osDywNB8RzDVlDwDHbocAJveqqj1u8+SVD7jkWT4yvsHCpWqqWqAxb0zCA==}

  minipass@7.1.2:
    resolution: {integrity: sha512-qOOzS1cBTWYF4BH8fVePDBOO9iptMnGUEZwNc/cMWnTV2nVLZ7VoNWEPHkYczZA0pdoA7dl6e7FL659nX9S2aw==}
    engines: {node: '>=16 || 14 >=14.17'}

  minisearch@7.1.2:
    resolution: {integrity: sha512-R1Pd9eF+MD5JYDDSPAp/q1ougKglm14uEkPMvQ/05RGmx6G9wvmLTrTI/Q5iPNJLYqNdsDQ7qTGIcNWR+FrHmA==}

  minizlib@3.1.0:
    resolution: {integrity: sha512-KZxYo1BUkWD2TVFLr0MQoM8vUUigWD3LlD83a/75BqC+4qE0Hb1Vo5v1FgcfaNXvfXzr+5EhQ6ing/CaBijTlw==}
    engines: {node: '>= 18'}

  mitt@3.0.1:
    resolution: {integrity: sha512-vKivATfr97l2/QBCYAkXYDbrIWPM2IIKEl7YPhjCvKlG3kE2gm+uBo6nEXK3M5/Ffh/FLpKExzOQ3JJoJGFKBw==}

  mlly@1.8.0:
    resolution: {integrity: sha512-l8D9ODSRWLe2KHJSifWGwBqpTZXIXTeo8mlKjY+E2HAakaTeNpqAyBZ8GSqLzHgw4XmHmC8whvpjJNMbFZN7/g==}

  moment@2.30.1:
    resolution: {integrity: sha512-uEmtNhbDOrWPFS+hdjFCBfy9f2YoyzRpwcl+DqpC6taX21FzsTLQVbMV/W7PzNSX6x/bhC1zA3c2UQ5NzH6how==}

  mri@1.2.0:
    resolution: {integrity: sha512-tzzskb3bG8LvYGFF/mDTpq3jpI6Q9wc3LEmBaghu+DdCssd1FakN7Bc0hVNmEyGq1bq3RgfkCb3cmQLpNPOroA==}
    engines: {node: '>=4'}

  mrmime@2.0.1:
    resolution: {integrity: sha512-Y3wQdFg2Va6etvQ5I82yUhGdsKrcYox6p7FfL1LbK2J4V01F9TGlepTIhnK24t7koZibmg82KGglhA1XK5IsLQ==}
    engines: {node: '>=10'}

  ms@2.0.0:
    resolution: {integrity: sha512-Tpp60P6IUJDTuOq/5Z8cdskzJujfwqfOTkrwIwj7IRISpnkJnT6SyJ4PCPnGMoFjC9ddhal5KVIYtAt97ix05A==}

  ms@2.1.3:
    resolution: {integrity: sha512-6FlzubTLZG3J2a/NVCAleEhjzq5oxgHyaCU9yYXvcLsvoVaHJq/s5xXI6/XXP6tz7R9xAOtHnSO/tXtF3WRTlA==}

  muggle-string@0.4.1:
    resolution: {integrity: sha512-VNTrAak/KhO2i8dqqnqnAHOa3cYBwXEZe9h+D5h/1ZqFSTEFHdM65lR7RoIqq3tBBYavsOXV84NoHXZ0AkPyqQ==}

  mz@2.7.0:
    resolution: {integrity: sha512-z81GNO7nnYMEhrGh9LeymoE4+Yr0Wn5McHIZMK5cfQCl+NDX08sCZgUc9/6MHni9IWuFLm1Z3HTCXu2z9fN62Q==}

  nano-spawn@2.0.0:
    resolution: {integrity: sha512-tacvGzUY5o2D8CBh2rrwxyNojUsZNU2zjNTzKQrkgGJQTbGAfArVWXSKMBokBeeg6C7OLRGUEyoFlYbfeWQIqw==}
    engines: {node: '>=20.17'}

  nanoid@3.3.11:
    resolution: {integrity: sha512-N8SpfPUnUp1bK+PMYW8qSWdl9U+wwNWI4QKxOYDy9JAro3WMX7p2OeVRF9v+347pnakNevPmiHhNmZ2HbFA76w==}
    engines: {node: ^10 || ^12 || ^13.7 || ^14 || >=15.0.1}
    hasBin: true

  nanoid@5.1.6:
    resolution: {integrity: sha512-c7+7RQ+dMB5dPwwCp4ee1/iV/q2P6aK1mTZcfr1BTuVlyW9hJYiMPybJCcnBlQtuSmTIWNeazm/zqNoZSSElBg==}
    engines: {node: ^18 || >=20}
    hasBin: true

  napi-postinstall@0.2.5:
    resolution: {integrity: sha512-kmsgUvCRIJohHjbZ3V8avP0I1Pekw329MVAMDzVxsrkjgdnqiwvMX5XwR+hWV66vsAtZ+iM+fVnq8RTQawUmCQ==}
    engines: {node: ^12.20.0 || ^14.18.0 || >=16.0.0}
    hasBin: true

  natural-compare@1.4.0:
    resolution: {integrity: sha512-OWND8ei3VtNC9h7V60qff3SVobHr996CTwgxubgyQYEpg290h9J0buyECNNJexkFm5sOajh5G116RYA1c8ZMSw==}

  needle@3.3.1:
    resolution: {integrity: sha512-6k0YULvhpw+RoLNiQCRKOl09Rv1dPLr8hHnVjHqdolKwDrdNyk+Hmrthi4lIGPPz3r39dLx0hsF5s40sZ3Us4Q==}
    engines: {node: '>= 4.4.x'}
    hasBin: true

  negotiator@1.0.0:
    resolution: {integrity: sha512-8Ofs/AUQh8MaEcrlq5xOX0CQ9ypTF5dl78mjlMNfOK08fzpgTHQRQPBxcPlEtIw0yRpws+Zo/3r+5WRby7u3Gg==}
    engines: {node: '>= 0.6'}

  neo-async@2.6.2:
    resolution: {integrity: sha512-Yd3UES5mWCSqR+qNT93S3UoYUkqAZ9lLg8a7g9rimsWmYGK8cVToA4/sF3RrshdyV3sAGMXVUmpMYOw+dLpOuw==}

  next-tick@1.1.0:
    resolution: {integrity: sha512-CXdUiJembsNjuToQvxayPZF9Vqht7hewsvy2sOWafLvi2awflj9mOC6bHIg50orX8IJvWKY9wYQ/zB2kogPslQ==}

  node-addon-api@7.1.1:
    resolution: {integrity: sha512-5m3bsyrjFWE1xf7nz7YXdN4udnVtXK6/Yfgn5qnahL6bCkf2yKt4k3nuTKAtT4r3IG8JNR2ncsIMdZuAzJjHQQ==}

  node-fetch@2.7.0:
    resolution: {integrity: sha512-c4FRfUm/dbcWZ7U+1Wq0AwCyFL+3nt2bEw05wfxSz+DWpWsitgmSgYmy2dQdWyKC1694ELPqMs/YzUSNozLt8A==}
    engines: {node: 4.x || >=6.0.0}
    peerDependencies:
      encoding: ^0.1.0
    peerDependenciesMeta:
      encoding:
        optional: true

  node-releases@2.0.21:
    resolution: {integrity: sha512-5b0pgg78U3hwXkCM8Z9b2FJdPZlr9Psr9V2gQPESdGHqbntyFJKFW4r5TeWGFzafGY3hzs1JC62VEQMbl1JFkw==}

  normalize-package-data@7.0.0:
    resolution: {integrity: sha512-k6U0gKRIuNCTkwHGZqblCfLfBRh+w1vI6tBo+IeJwq2M8FUiOqhX7GH+GArQGScA7azd1WfyRCvxoXDO3hQDIA==}
    engines: {node: ^18.17.0 || >=20.5.0}

  normalize-path@3.0.0:
    resolution: {integrity: sha512-6eZs5Ls3WtCisHWp9S2GUy8dqkpGi4BVSz3GaqiE6ezub0512ESztXUwUB6C6IKbQkY2Pnb/mD4WYojCRwcwLA==}
    engines: {node: '>=0.10.0'}

  normalize-range@0.1.2:
    resolution: {integrity: sha512-bdok/XvKII3nUpklnV6P2hxtMNrCboOjAcyBuQnWEhO665FwrSNRxU+AqpsyvO6LgGYPspN+lu5CLtw4jPRKNA==}
    engines: {node: '>=0.10.0'}

  normalize.css@8.0.1:
    resolution: {integrity: sha512-qizSNPO93t1YUuUhP22btGOo3chcvDFqFaj2TRybP0DMxkHOCTYwp3n34fel4a31ORXy4m1Xq0Gyqpb5m33qIg==}

  npm-run-path@5.3.0:
    resolution: {integrity: sha512-ppwTtiJZq0O/ai0z7yfudtBpWIoxM8yE6nHi1X47eFR2EWORqfbu6CnPlNsjeN683eT0qG6H/Pyf9fCcvjnnnQ==}
    engines: {node: ^12.20.0 || ^14.13.1 || >=16.0.0}

  npm-run-path@6.0.0:
    resolution: {integrity: sha512-9qny7Z9DsQU8Ou39ERsPU4OZQlSTP47ShQzuKZ6PRXpYLtIFgl/DEBYEXKlvcEa+9tHVcK8CF81Y2V72qaZhWA==}
    engines: {node: '>=18'}

  object-assign@4.1.1:
    resolution: {integrity: sha512-rJgTQnkUnH1sFw8yT6VSU3zD3sWmu6sZhIseY8VX+GRu3P6F7Fu+JNDoXfklElbLJSnc3FUQHVe4cU5hj+BcUg==}
    engines: {node: '>=0.10.0'}

  object-hash@3.0.0:
    resolution: {integrity: sha512-RSn9F68PjH9HqtltsSnqYC1XXoWe9Bju5+213R98cNGttag9q9yAOTzdbsqvIa7aNm5WffBZFpWYr2aWrklWAw==}
    engines: {node: '>= 6'}

  object-inspect@1.13.4:
    resolution: {integrity: sha512-W67iLl4J2EXEGTbfeHCffrjDfitvLANg0UlX3wFUUSTx92KXRFegMHUVgSqE+wvhAbi4WqjGg9czysTV2Epbew==}
    engines: {node: '>= 0.4'}

  ohash@2.0.11:
    resolution: {integrity: sha512-RdR9FQrFwNBNXAr4GixM8YaRZRJ5PUWbKYbE5eOsrwAjJW0q2REGcf79oYPsLyskQCZG1PLN+S/K1V00joZAoQ==}

  on-finished@2.3.0:
    resolution: {integrity: sha512-ikqdkGAAyf/X/gPhXGvfgAytDZtDbr+bkNUJ0N9h5MI/dmdgCs3l6hoHrcUv41sRKew3jIwrp4qQDXiK99Utww==}
    engines: {node: '>= 0.8'}

  on-finished@2.4.1:
    resolution: {integrity: sha512-oVlzkg3ENAhCk2zdv7IJwd/QUD4z2RxRwpkcGY8psCVcCYZNq4wYnVWALHM+brtuJjePWiYF/ClmuDr8Ch5+kg==}
    engines: {node: '>= 0.8'}

  once@1.4.0:
    resolution: {integrity: sha512-lNaJgI+2Q5URQBkccEKHTQOPaXdUxnZZElQTZY0MFUAuaEqe1E+Nyvgdz/aIyNi6Z9MzO5dv1H8n58/GELp3+w==}

  onetime@6.0.0:
    resolution: {integrity: sha512-1FlR+gjXK7X+AsAHso35MnyN5KqGwJRi/31ft6x0M194ht7S+rWAvd7PHss9xSKMzE0asv1pyIHaJYq+BbacAQ==}
    engines: {node: '>=12'}

  onetime@7.0.0:
    resolution: {integrity: sha512-VXJjc87FScF88uafS3JllDgvAm+c/Slfz06lorj2uAY34rlUu0Nt+v8wreiImcrgAjjIHp1rXpTDlLOGw29WwQ==}
    engines: {node: '>=18'}

  oniguruma-parser@0.12.1:
    resolution: {integrity: sha512-8Unqkvk1RYc6yq2WBYRj4hdnsAxVze8i7iPfQr8e4uSP3tRv0rpZcbGUDvxfQQcdwHt/e9PrMvGCsa8OqG9X3w==}

  oniguruma-to-es@4.3.3:
    resolution: {integrity: sha512-rPiZhzC3wXwE59YQMRDodUwwT9FZ9nNBwQQfsd1wfdtlKEyCdRV0avrTcSZ5xlIvGRVPd/cx6ZN45ECmS39xvg==}

  open@10.2.0:
    resolution: {integrity: sha512-YgBpdJHPyQ2UE5x+hlSXcnejzAvD0b22U2OuAP+8OnlJT+PjWPxtgmGqKKc+RgTM63U9gN0YzrYc71R2WT/hTA==}
    engines: {node: '>=18'}

  optionator@0.9.4:
    resolution: {integrity: sha512-6IpQ7mKUxRcZNLIObR0hz7lxsapSSIYNZJwXPGeF0mTVqGKFIXj1DQcMoT22S3ROcLyY/rz0PWaWZ9ayWmad9g==}
    engines: {node: '>= 0.8.0'}

  p-limit@3.1.0:
    resolution: {integrity: sha512-TYOanM3wGwNGsZN2cVTYPArw454xnXj5qmWF1bEoAc4+cU/ol7GVh7odevjp1FNHduHc3KZMcFduxU5Xc6uJRQ==}
    engines: {node: '>=10'}

  p-locate@5.0.0:
    resolution: {integrity: sha512-LaNjtRWUBY++zB5nE/NwcaoMylSPk+S+ZHNB1TzdbMJMny6dynpAGt7X/tl/QYq3TIeE6nxHppbo2LGymrG5Pw==}
    engines: {node: '>=10'}

  package-json-from-dist@1.0.1:
    resolution: {integrity: sha512-UEZIS3/by4OC8vL3P2dTXRETpebLI2NiI5vIrjaD/5UtrkFX/tNbwjTSRAGC/+7CAo2pIcBaRgWmcBBHcsaCIw==}

  package-manager-detector@1.3.0:
    resolution: {integrity: sha512-ZsEbbZORsyHuO00lY1kV3/t72yp6Ysay6Pd17ZAlNGuGwmWDLCJxFpRs0IzfXfj1o4icJOkUEioexFHzyPurSQ==}

  package-name-regex@2.0.6:
    resolution: {integrity: sha512-gFL35q7kbE/zBaPA3UKhp2vSzcPYx2ecbYuwv1ucE9Il6IIgBDweBlH8D68UFGZic2MkllKa2KHCfC1IQBQUYA==}
    engines: {node: '>=12'}

  parent-module@1.0.1:
    resolution: {integrity: sha512-GQ2EWRpQV8/o+Aw8YqtfZZPfNRWZYkbidE9k5rpl/hC3vtHHBfGm2Ifi6qWV+coDGkrUKZAxE3Lot5kcsRlh+g==}
    engines: {node: '>=6'}

  parse-ms@4.0.0:
    resolution: {integrity: sha512-TXfryirbmq34y8QBwgqCVLi+8oA3oWx2eAnSn62ITyEhEYaWRlVZ2DvMM9eZbMs/RfxPu/PK/aBLyGj4IrqMHw==}
    engines: {node: '>=18'}

  parse-node-version@1.0.1:
    resolution: {integrity: sha512-3YHlOa/JgH6Mnpr05jP9eDG254US9ek25LyIxZlDItp2iJtwyaXQb57lBYLdT3MowkUFYEV2XXNAYIPlESvJlA==}
    engines: {node: '>= 0.10'}

  parse5@8.0.0:
    resolution: {integrity: sha512-9m4m5GSgXjL4AjumKzq1Fgfp3Z8rsvjRNbnkVwfu2ImRqE5D0LnY2QfDen18FSY9C573YU5XxSapdHZTZ2WolA==}

  parseurl@1.3.3:
    resolution: {integrity: sha512-CiyeOxFT/JZyN5m0z9PfXw4SCBJ6Sygz1Dpl0wqjlhDEGGBP1GnsUVEL0p63hoG1fcj3fHynXi9NYO4nWOL+qQ==}
    engines: {node: '>= 0.8'}

  path-browserify@1.0.1:
    resolution: {integrity: sha512-b7uo2UCUOYZcnF/3ID0lulOJi/bafxa1xPe7ZPsammBSpjSWQkjNxlt635YGS2MiR9GjvuXCtz2emr3jbsz98g==}

  path-exists@4.0.0:
    resolution: {integrity: sha512-ak9Qy5Q7jYb2Wwcey5Fpvg2KoAc/ZIhLSLOSBmRmygPsGwkVVt0fZa0qrtMz+m6tJTAHfZQ8FnmB4MG4LWy7/w==}
    engines: {node: '>=8'}

  path-key@3.1.1:
    resolution: {integrity: sha512-ojmeN0qd+y0jszEtoY48r0Peq5dwMEkIlCOu6Q5f41lfkswXuKtYrhgoTpLnyIcHm24Uhqx+5Tqm2InSwLhE6Q==}
    engines: {node: '>=8'}

  path-key@4.0.0:
    resolution: {integrity: sha512-haREypq7xkM7ErfgIyA0z+Bj4AGKlMSdlQE2jvJo6huWD1EdkKYV+G/T4nq0YEF2vgTT8kqMFKo1uHn950r4SQ==}
    engines: {node: '>=12'}

  path-parse@1.0.7:
    resolution: {integrity: sha512-LDJzPVEEEPR+y48z93A0Ed0yXb8pAByGWo/k5YYdYgpY2/2EsOsksJrq7lOHxryrVOn1ejG6oAp8ahvOIQD8sw==}

  path-scurry@1.11.1:
    resolution: {integrity: sha512-Xa4Nw17FS9ApQFJ9umLiJS4orGjm7ZzwUrwamcGQuHSzDyth9boKDaycYdDcZDuqYATXw4HFXgaqWTctW/v1HA==}
    engines: {node: '>=16 || 14 >=14.18'}

  path-to-regexp@8.3.0:
    resolution: {integrity: sha512-7jdwVIRtsP8MYpdXSwOS0YdD0Du+qOoF/AEPIt88PcCFrZCzx41oxku1jD88hZBwbNUIEfpqvuhjFaMAqMTWnA==}

  pathe@2.0.3:
    resolution: {integrity: sha512-WUjGcAqP1gQacoQe+OBJsFA7Ld4DyXuUIjZ5cc75cLHvJ7dtNsTugphxIADwspS+AraAUePCKrSVtPLFj/F88w==}

  pathval@2.0.0:
    resolution: {integrity: sha512-vE7JKRyES09KiunauX7nd2Q9/L7lhok4smP9RZTDeD4MVs72Dp2qNFVz39Nz5a0FVEW0BJR6C0DYrq6unoziZA==}
    engines: {node: '>= 14.16'}

  perfect-debounce@1.0.0:
    resolution: {integrity: sha512-xCy9V055GLEqoFaHoC1SoLIaLmWctgCUaBaWxDZ7/Zx4CTyX7cJQLJOok/orfjZAh9kEYpjJa4d0KcJmCbctZA==}

  periscopic@4.0.2:
    resolution: {integrity: sha512-sqpQDUy8vgB7ycLkendSKS6HnVz1Rneoc3Rc+ZBUCe2pbqlVuCC5vF52l0NJ1aiMg/r1qfYF9/myz8CZeI2rjA==}

  phoenix@1.8.1:
    resolution: {integrity: sha512-7i2a5f5y0Qhzi2g/+iuaGr4TzRt5ucqI0JeV2Q9K0swqY8L2C7CLR66RcGCpcQKGOY73B5GLKMYEl13o/9l/Cg==}

  picocolors@1.1.1:
    resolution: {integrity: sha512-xceH2snhtb5M9liqDsmEw56le376mTZkEX/jEb/RxNFyegNul7eNslCXP9FDj/Lcu0X8KEyMceP2ntpaHrDEVA==}

  picomatch@2.3.1:
    resolution: {integrity: sha512-JU3teHTNjmE2VCGFzuY8EXzCDVwEqB2a8fsIvwaStHhAWJEeVd1o1QD80CU6+ZdEXXSLbSsuLwJjkCBWqRQUVA==}
    engines: {node: '>=8.6'}

  picomatch@4.0.3:
    resolution: {integrity: sha512-5gTmgEY/sqK6gFXLIsQNH19lWb4ebPDLA4SdLP7dsWkIXHWlG66oPuVvXSGFPppYZz8ZDZq0dYYrbHfBCVUb1Q==}
    engines: {node: '>=12'}

  pidtree@0.6.0:
    resolution: {integrity: sha512-eG2dWTVw5bzqGRztnHExczNxt5VGsE6OwTeCG3fdUf9KBsZzO3R5OIIIzWR+iZA0NtZ+RDVdaoE2dK1cn6jH4g==}
    engines: {node: '>=0.10'}
    hasBin: true

  pify@2.3.0:
    resolution: {integrity: sha512-udgsAY+fTnvv7kI7aaxbqwWNb0AHiB0qBO89PZKPkoTmGOgdbrHDKD+0B2X4uTfJ/FT1R09r9gTsjUjNJotuog==}
    engines: {node: '>=0.10.0'}

  pify@4.0.1:
    resolution: {integrity: sha512-uB80kBFb/tfd68bVleG9T5GGsGPjJrLAUpR5PZIrhBnIaRTQRjqdJSsIKkOP6OAIFbj7GOrcudc5pNjZ+geV2g==}
    engines: {node: '>=6'}

  pirates@4.0.6:
    resolution: {integrity: sha512-saLsH7WeYYPiD25LDuLRRY/i+6HaPYr6G1OUlN39otzkSTxKnubR9RTxS3/Kk50s1g2JTgFwWQDQyplC5/SHZg==}
    engines: {node: '>= 6'}

  pkg-types@1.3.1:
    resolution: {integrity: sha512-/Jm5M4RvtBFVkKWRu2BLUTNP8/M2a+UwuAX+ae4770q1qVGtfjG+WTCupoZixokjmHiry8uI+dlY8KXYV5HVVQ==}

  pkg-types@2.2.0:
    resolution: {integrity: sha512-2SM/GZGAEkPp3KWORxQZns4M+WSeXbC2HEvmOIJe3Cmiv6ieAJvdVhDldtHqM5J1Y7MrR1XhkBT/rMlhh9FdqQ==}

  playwright-chromium@1.56.0:
    resolution: {integrity: sha512-Zgph8yT2/QzhozuY8PXKV7PXSg3f0YLyI3mE9ljaqh37RtckmZJBfiqeasJVhsCgYe3P63HbdDhUQkUMNT+nog==}
    engines: {node: '>=18'}
    hasBin: true

  playwright-core@1.56.0:
    resolution: {integrity: sha512-1SXl7pMfemAMSDn5rkPeZljxOCYAmQnYLBTExuh6E8USHXGSX3dx6lYZN/xPpTz1vimXmPA9CDnILvmJaB8aSQ==}
    engines: {node: '>=18'}
    hasBin: true

  postcss-import@15.1.0:
    resolution: {integrity: sha512-hpr+J05B2FVYUAXHeK1YyI267J/dDDhMU6B6civm8hSY1jYJnBXxzKDKDswzJmtLHryrjhnDjqqp/49t8FALew==}
    engines: {node: '>=14.0.0'}
    peerDependencies:
      postcss: ^8.0.0

  postcss-import@16.1.1:
    resolution: {integrity: sha512-2xVS1NCZAfjtVdvXiyegxzJ447GyqCeEI5V7ApgQVOWnros1p5lGNovJNapwPpMombyFBfqDwt7AD3n2l0KOfQ==}
    engines: {node: '>=18.0.0'}
    peerDependencies:
      postcss: ^8.0.0

  postcss-js@4.0.1:
    resolution: {integrity: sha512-dDLF8pEO191hJMtlHFPRa8xsizHaM82MLfNkUHdUtVEV3tgTp5oj+8qbEqYM57SLfc74KSbw//4SeJma2LRVIw==}
    engines: {node: ^12 || ^14 || >= 16}
    peerDependencies:
      postcss: ^8.4.21

  postcss-load-config@6.0.1:
    resolution: {integrity: sha512-oPtTM4oerL+UXmx+93ytZVN82RrlY/wPUV8IeDxFrzIjXOLF1pN+EmKPLbubvKHT2HC20xXsCAH2Z+CKV6Oz/g==}
    engines: {node: '>= 18'}
    peerDependencies:
      jiti: '>=1.21.0'
      postcss: '>=8.0.9'
      tsx: ^4.8.1
      yaml: ^2.4.2
    peerDependenciesMeta:
      jiti:
        optional: true
      postcss:
        optional: true
      tsx:
        optional: true
      yaml:
        optional: true

  postcss-modules-extract-imports@3.1.0:
    resolution: {integrity: sha512-k3kNe0aNFQDAZGbin48pL2VNidTF0w4/eASDsxlyspobzU3wZQLOGj7L9gfRe0Jo9/4uud09DsjFNH7winGv8Q==}
    engines: {node: ^10 || ^12 || >= 14}
    peerDependencies:
      postcss: ^8.1.0

  postcss-modules-local-by-default@4.2.0:
    resolution: {integrity: sha512-5kcJm/zk+GJDSfw+V/42fJ5fhjL5YbFDl8nVdXkJPLLW+Vf9mTD5Xe0wqIaDnLuL2U6cDNpTr+UQ+v2HWIBhzw==}
    engines: {node: ^10 || ^12 || >= 14}
    peerDependencies:
      postcss: ^8.1.0

  postcss-modules-scope@3.2.1:
    resolution: {integrity: sha512-m9jZstCVaqGjTAuny8MdgE88scJnCiQSlSrOWcTQgM2t32UBe+MUmFSO5t7VMSfAf/FJKImAxBav8ooCHJXCJA==}
    engines: {node: ^10 || ^12 || >= 14}
    peerDependencies:
      postcss: ^8.1.0

  postcss-modules-values@4.0.0:
    resolution: {integrity: sha512-RDxHkAiEGI78gS2ofyvCsu7iycRv7oqw5xMWn9iMoR0N/7mf9D50ecQqUo5BZ9Zh2vH4bCUR/ktCqbB9m8vJjQ==}
    engines: {node: ^10 || ^12 || >= 14}
    peerDependencies:
      postcss: ^8.1.0

  postcss-modules@6.0.1:
    resolution: {integrity: sha512-zyo2sAkVvuZFFy0gc2+4O+xar5dYlaVy/ebO24KT0ftk/iJevSNyPyQellsBLlnccwh7f6V6Y4GvuKRYToNgpQ==}
    peerDependencies:
      postcss: ^8.0.0

  postcss-nested@6.2.0:
    resolution: {integrity: sha512-HQbt28KulC5AJzG+cZtj9kvKB93CFCdLvog1WFLf1D+xmMvPGlBstkpTEZfK5+AN9hfJocyBFCNiqyS48bpgzQ==}
    engines: {node: '>=12.0'}
    peerDependencies:
      postcss: ^8.2.14

  postcss-nested@7.0.2:
    resolution: {integrity: sha512-5osppouFc0VR9/VYzYxO03VaDa3e8F23Kfd6/9qcZTUI8P58GIYlArOET2Wq0ywSl2o2PjELhYOFI4W7l5QHKw==}
    engines: {node: '>=18.0'}
    peerDependencies:
      postcss: ^8.2.14

  postcss-selector-parser@6.1.2:
    resolution: {integrity: sha512-Q8qQfPiZ+THO/3ZrOrO0cJJKfpYCagtMUkXbnEfmgUjwXg6z/WBeOyS9APBBPCTSiDV+s4SwQGu8yFsiMRIudg==}
    engines: {node: '>=4'}

  postcss-selector-parser@7.1.0:
    resolution: {integrity: sha512-8sLjZwK0R+JlxlYcTuVnyT2v+htpdrjDOKuMcOVdYjt52Lh8hWRYpxBPoKx/Zg+bcjc3wx6fmQevMmUztS/ccA==}
    engines: {node: '>=4'}

  postcss-value-parser@4.2.0:
    resolution: {integrity: sha512-1NNCs6uurfkVbeXG4S8JFT9t19m45ICnif8zWLd5oPSZ50QnwMfK+H3jv408d4jw/7Bttv5axS5IiHoLaVNHeQ==}

  postcss@8.5.6:
    resolution: {integrity: sha512-3Ybi1tAuwAP9s0r1UQ2J4n5Y0G05bJkpUIO0/bI9MhwmD70S5aTWbXGBwxHrelT+XM1k6dM0pk+SwNkpTRN7Pg==}
    engines: {node: ^10 || ^12 || >=14}

  prelude-ls@1.2.1:
    resolution: {integrity: sha512-vkcDPrRZo1QZLbn5RLGPpg/WmIQ65qoWWhcGKf/b5eplkkarX0m9z8ppCat4mlOqUsWpyNuYgO3VRyrYHSzX5g==}
    engines: {node: '>= 0.8.0'}

  premove@4.0.0:
    resolution: {integrity: sha512-zim/Hr4+FVdCIM7zL9b9Z0Wfd5Ya3mnKtiuDv7L5lzYzanSq6cOcVJ7EFcgK4I0pt28l8H0jX/x3nyog380XgQ==}
    engines: {node: '>=6'}
    hasBin: true

  prettier@3.6.2:
    resolution: {integrity: sha512-I7AIg5boAr5R0FFtJ6rCfD+LFsWHp81dolrFD8S79U9tb8Az2nGrJncnMSnys+bpQJfRUzqs9hnA81OAA3hCuQ==}
    engines: {node: '>=14'}
    hasBin: true

  pretty-bytes@7.0.1:
    resolution: {integrity: sha512-285/jRCYIbMGDciDdrw0KPNC4LKEEwz/bwErcYNxSJOi4CpGUuLpb9gQpg3XJP0XYj9ldSRluXxih4lX2YN8Xw==}
    engines: {node: '>=20'}

  pretty-ms@9.2.0:
    resolution: {integrity: sha512-4yf0QO/sllf/1zbZWYnvWw3NxCQwLXKzIj0G849LSufP15BXKM0rbD2Z3wVnkMfjdn/CB0Dpp444gYAACdsplg==}
    engines: {node: '>=18'}

  promise@7.3.1:
    resolution: {integrity: sha512-nolQXZ/4L+bP/UGlkfaIujX9BKxGwmQ9OT4mOt5yvy8iK1h3wqTEJCijzGANTCCl9nWjY41juyAn2K3Q1hLLTg==}

  prompts@2.4.2:
    resolution: {integrity: sha512-NxNv/kLguCA7p3jE8oL2aEBsrJWgAakBpgmgK6lpPWV+WuOmY6r2/zbAVnP+T8bQlA0nzHXSJSJW0Hq7ylaD2Q==}
    engines: {node: '>= 6'}

  property-information@7.0.0:
    resolution: {integrity: sha512-7D/qOz/+Y4X/rzSB6jKxKUsQnphO046ei8qxG59mtM3RG3DHgTK81HrxrmoDVINJb8NKT5ZsRbwHvQ6B68Iyhg==}

  proxy-addr@2.0.7:
    resolution: {integrity: sha512-llQsMLSUDUPT44jdrU/O37qlnifitDP+ZwrmmZcoSKyLKvtZxpyV0n2/bD/N4tBAAZ/gJEdZU7KMraoK1+XYAg==}
    engines: {node: '>= 0.10'}

  proxy-from-env@1.1.0:
    resolution: {integrity: sha512-D+zkORCbA9f1tdWRK0RaCR3GPv50cMxcrz4X8k5LTSUD1Dkw47mKJEZQNunItRTkWwgtaUSo1RVFRIG9ZXiFYg==}

  prr@1.0.1:
    resolution: {integrity: sha512-yPw4Sng1gWghHQWj0B3ZggWUm4qVbPwPFcRG8KyxiU7J2OHFSoEHKS+EZ3fv5l1t9CyCiop6l/ZYeWbrgoQejw==}

  publint@0.3.12:
    resolution: {integrity: sha512-1w3MMtL9iotBjm1mmXtG3Nk06wnq9UhGNRpQ2j6n1Zq7YAD6gnxMMZMIxlRPAydVjVbjSm+n0lhwqsD1m4LD5w==}
    engines: {node: '>=18'}
    hasBin: true

  pug-attrs@3.0.0:
    resolution: {integrity: sha512-azINV9dUtzPMFQktvTXciNAfAuVh/L/JCl0vtPCwvOA21uZrC08K/UnmrL+SXGEVc1FwzjW62+xw5S/uaLj6cA==}

  pug-code-gen@3.0.3:
    resolution: {integrity: sha512-cYQg0JW0w32Ux+XTeZnBEeuWrAY7/HNE6TWnhiHGnnRYlCgyAUPoyh9KzCMa9WhcJlJ1AtQqpEYHc+vbCzA+Aw==}

  pug-error@2.1.0:
    resolution: {integrity: sha512-lv7sU9e5Jk8IeUheHata6/UThZ7RK2jnaaNztxfPYUY+VxZyk/ePVaNZ/vwmH8WqGvDz3LrNYt/+gA55NDg6Pg==}

  pug-filters@4.0.0:
    resolution: {integrity: sha512-yeNFtq5Yxmfz0f9z2rMXGw/8/4i1cCFecw/Q7+D0V2DdtII5UvqE12VaZ2AY7ri6o5RNXiweGH79OCq+2RQU4A==}

  pug-lexer@5.0.1:
    resolution: {integrity: sha512-0I6C62+keXlZPZkOJeVam9aBLVP2EnbeDw3An+k0/QlqdwH6rv8284nko14Na7c0TtqtogfWXcRoFE4O4Ff20w==}

  pug-linker@4.0.0:
    resolution: {integrity: sha512-gjD1yzp0yxbQqnzBAdlhbgoJL5qIFJw78juN1NpTLt/mfPJ5VgC4BvkoD3G23qKzJtIIXBbcCt6FioLSFLOHdw==}

  pug-load@3.0.0:
    resolution: {integrity: sha512-OCjTEnhLWZBvS4zni/WUMjH2YSUosnsmjGBB1An7CsKQarYSWQ0GCVyd4eQPMFJqZ8w9xgs01QdiZXKVjk92EQ==}

  pug-parser@6.0.0:
    resolution: {integrity: sha512-ukiYM/9cH6Cml+AOl5kETtM9NR3WulyVP2y4HOU45DyMim1IeP/OOiyEWRr6qk5I5klpsBnbuHpwKmTx6WURnw==}

  pug-runtime@3.0.1:
    resolution: {integrity: sha512-L50zbvrQ35TkpHwv0G6aLSuueDRwc/97XdY8kL3tOT0FmhgG7UypU3VztfV/LATAvmUfYi4wNxSajhSAeNN+Kg==}

  pug-strip-comments@2.0.0:
    resolution: {integrity: sha512-zo8DsDpH7eTkPHCXFeAk1xZXJbyoTfdPlNR0bK7rpOMuhBYb0f5qUVCO1xlsitYd3w5FQTK7zpNVKb3rZoUrrQ==}

  pug-walk@2.0.0:
    resolution: {integrity: sha512-yYELe9Q5q9IQhuvqsZNwA5hfPkMJ8u92bQLIMcsMxf/VADjNtEYptU+inlufAFYcWdHlwNfZOEnOOQrZrcyJCQ==}

  pug@3.0.3:
    resolution: {integrity: sha512-uBi6kmc9f3SZ3PXxqcHiUZLmIXgfgWooKWXcwSGwQd2Zi5Rb0bT14+8CJjJgI8AB+nndLaNgHGrcc6bPIB665g==}

  punycode.js@2.3.1:
    resolution: {integrity: sha512-uxFIHU0YlHYhDQtV4R9J6a52SLx28BCjT+4ieh7IGbgwVJWO+km431c4yRlREUAsAmt/uMjQUyQHNEPf0M39CA==}
    engines: {node: '>=6'}

  punycode@1.4.1:
    resolution: {integrity: sha512-jmYNElW7yvO7TV33CjSmvSiE2yco3bV2czu/OzDKdMNVZQWfxCblURLhf+47syQRBntjfLdd/H0egrzIG+oaFQ==}

  punycode@2.3.1:
    resolution: {integrity: sha512-vYt7UD1U9Wg6138shLtLOvdAu+8DsC/ilFtEVHcH+wydcSpNE20AfSOduf6MkRFahL5FY7X1oU7nKVZFtfq8Fg==}
    engines: {node: '>=6'}

  qs@6.14.0:
    resolution: {integrity: sha512-YWWTjgABSKcvs/nWBi9PycY/JiPJqOD4JA6o9Sej2AtvSGarXxKC3OQSk4pAarbdQlKAh5D4FCQkJNkW+GAn3w==}
    engines: {node: '>=0.6'}

  quansync@0.2.11:
    resolution: {integrity: sha512-AifT7QEbW9Nri4tAwR5M/uzpBuqfZf+zwaEM/QkzEjj7NBuFD2rBuy0K3dE+8wltbezDV7JMA0WfnCPYRSYbXA==}

  queue-microtask@1.2.3:
    resolution: {integrity: sha512-NuaNSa6flKT5JaSYQzJok04JzTL1CA6aGhv5rfLW3PgqA+M2ChpZQnAC8h8i4ZFkBS8X5RqkDBHA7r4hej3K9A==}

  range-parser@1.2.1:
    resolution: {integrity: sha512-Hrgsx+orqoygnmhFbKaHE6c296J+HTAQXoxEF6gNupROmmGJRoyzfG3ccAveqCBrwr/2yxQ5BVd/GTl5agOwSg==}
    engines: {node: '>= 0.6'}

  raw-body@3.0.0:
    resolution: {integrity: sha512-RmkhL8CAyCRPXCE28MMH0z2PNWQBNk2Q09ZdxM9IOOXwxwZbN+qbWaatPkdkWIKL2ZVDImrN/pK5HTRz2PcS4g==}
    engines: {node: '>= 0.8'}

  react-dom@19.2.0:
    resolution: {integrity: sha512-UlbRu4cAiGaIewkPyiRGJk0imDN2T3JjieT6spoL2UeSf5od4n5LB/mQ4ejmxhCFT1tYe8IvaFulzynWovsEFQ==}
    peerDependencies:
      react: ^19.2.0

  react@19.2.0:
    resolution: {integrity: sha512-tmbWg6W31tQLeB5cdIBOicJDJRR2KzXsV7uSK9iNfLWQ5bIZfxuPEHp7M8wiHyHnn0DD1i7w3Zmin0FtkrwoCQ==}
    engines: {node: '>=0.10.0'}

  read-cache@1.0.0:
    resolution: {integrity: sha512-Owdv/Ft7IjOgm/i0xvNDZ1LrRANRfew4b2prF3OWMQLxLfu3bS8FVhCsrSCMK4lR56Y9ya+AThoTpDCTxCmpRA==}

  readdirp@3.6.0:
    resolution: {integrity: sha512-hOS089on8RduqdbhvQ5Z37A0ESjsqz6qnRcffsMU3495FuTdqSm+7bhJ29JvIOsBDEEnan5DPu9t3To9VRlMzA==}
    engines: {node: '>=8.10.0'}

  readdirp@4.1.2:
    resolution: {integrity: sha512-GDhwkLfywWL2s6vEjyhri+eXmfH6j1L7JE27WhqLeYzoh/A3DBaYGEj2H/HFZCn/kMfim73FXxEJTw06WtxQwg==}
    engines: {node: '>= 14.18.0'}

  refa@0.12.1:
    resolution: {integrity: sha512-J8rn6v4DBb2nnFqkqwy6/NnTYMcgLA+sLr0iIO41qpv0n+ngb7ksag2tMRl0inb1bbO/esUwzW1vbJi7K0sI0g==}
    engines: {node: ^12.0.0 || ^14.0.0 || >=16.0.0}

  regenerate-unicode-properties@10.2.0:
    resolution: {integrity: sha512-DqHn3DwbmmPVzeKj9woBadqmXxLvQoQIwu7nopMc72ztvxVmVk2SBhSnx67zuye5TP+lJsb/TBQsjLKhnDf3MA==}
    engines: {node: '>=4'}

  regenerate@1.4.2:
    resolution: {integrity: sha512-zrceR/XhGYU/d/opr2EKO7aRHUeiBI8qjtfHqADTwZd6Szfy16la6kqD0MIUs5z5hx6AaKa+PixpPrR289+I0A==}

  regenerator-runtime@0.14.1:
    resolution: {integrity: sha512-dYnhHh0nJoMfnkZs6GmmhFknAGRrLznOu5nc9ML+EJxGvrx6H7teuevqVqCuPcPK//3eDrrjQhehXVx9cnkGdw==}

  regex-recursion@6.0.2:
    resolution: {integrity: sha512-0YCaSCq2VRIebiaUviZNs0cBz1kg5kVS2UKUfNIx8YVs1cN3AV7NTctO5FOKBA+UT2BPJIWZauYHPqJODG50cg==}

  regex-utilities@2.3.0:
    resolution: {integrity: sha512-8VhliFJAWRaUiVvREIiW2NXXTmHs4vMNnSzuJVhscgmGav3g9VDxLrQndI3dZZVVdp0ZO/5v0xmX516/7M9cng==}

  regex@6.0.1:
    resolution: {integrity: sha512-uorlqlzAKjKQZ5P+kTJr3eeJGSVroLKoHmquUj4zHWuR+hEyNqlXsSKlYYF5F4NI6nl7tWCs0apKJ0lmfsXAPA==}

  regexp-ast-analysis@0.7.1:
    resolution: {integrity: sha512-sZuz1dYW/ZsfG17WSAG7eS85r5a0dDsvg+7BiiYR5o6lKCAtUrEwdmRmaGF6rwVj3LcmAeYkOWKEPlbPzN3Y3A==}
    engines: {node: ^12.0.0 || ^14.0.0 || >=16.0.0}

  regexpu-core@6.2.0:
    resolution: {integrity: sha512-H66BPQMrv+V16t8xtmq+UC0CBpiTBA60V8ibS1QVReIp8T1z8hwFxqcGzm9K6lgsN7sB5edVH8a+ze6Fqm4weA==}
    engines: {node: '>=4'}

  regjsgen@0.8.0:
    resolution: {integrity: sha512-RvwtGe3d7LvWiDQXeQw8p5asZUmfU1G/l6WbUXeHta7Y2PEIvBTwH6E2EfmYUK8pxcxEdEmaomqyp0vZZ7C+3Q==}

  regjsparser@0.12.0:
    resolution: {integrity: sha512-cnE+y8bz4NhMjISKbgeVJtqNbtf5QpjZP+Bslo+UqkIt9QPnX9q095eiRRASJG1/tz6dlNr6Z5NsBiWYokp6EQ==}
    hasBin: true

  remark-frontmatter@5.0.0:
    resolution: {integrity: sha512-XTFYvNASMe5iPN0719nPrdItC9aU0ssC4v14mH1BCi1u0n1gAocqcujWUrByftZTbLhRtiKRyjYTSIOcr69UVQ==}

  remark-parse@11.0.0:
    resolution: {integrity: sha512-FCxlKLNGknS5ba/1lmpYijMUzX2esxW5xQqjWxw2eHFfS2MSdaHVINFmhjo+qN1WhZhNimq0dZATN9pH0IDrpA==}

  remark-stringify@11.0.0:
    resolution: {integrity: sha512-1OSmLd3awB/t8qdoEOMazZkNsfVTeY4fTsgzcQFdXNq8ToTN4ZGwrMnlda4K6smTFKD+GRV6O48i6Z4iKgPPpw==}

  remark@15.0.1:
    resolution: {integrity: sha512-Eht5w30ruCXgFmxVUSlNWQ9iiimq07URKeFS3hNc8cUWy1llX4KDWfyEDZRycMc+znsN9Ux5/tJ/BFdgdOwA3A==}

  require-directory@2.1.1:
    resolution: {integrity: sha512-fGxEI7+wsG9xrvdjsrlmL22OMTTiHRwAMroiEeMgq8gzoLC/PQr7RsRDSTLUg/bZAZtF+TVIkHc6/4RIKrui+Q==}
    engines: {node: '>=0.10.0'}

  resolve-from@4.0.0:
    resolution: {integrity: sha512-pb/MYmXstAkysRFx8piNI1tGFNQIFA3vkE3Gq4EuA1dF6gHp/+vgZqsCGJapvy8N3Q+4o7FwvquPJcnZ7RYy4g==}
    engines: {node: '>=4'}

  resolve-pkg-maps@1.0.0:
    resolution: {integrity: sha512-seS2Tj26TBVOC2NIc2rOe2y2ZO7efxITtLZcGSOnHHNOQ7CkiUBfw0Iw2ck6xkIhPwLhKNLS8BO+hEpngQlqzw==}

  resolve.exports@2.0.3:
    resolution: {integrity: sha512-OcXjMsGdhL4XnbShKpAcSqPMzQoYkYyhbEaeSko47MjRP9NfEQMhZkXL1DoFlt9LWQn4YttrdnV6X2OiyzBi+A==}
    engines: {node: '>=10'}

  resolve@1.22.10:
    resolution: {integrity: sha512-NPRy+/ncIMeDlTAsuqwKIiferiawhefFJtkNSW0qZJEqMEb+qBt/77B/jGeeek+F0uOeN05CDa6HXbbIgtVX4w==}
    engines: {node: '>= 0.4'}
    hasBin: true

  restore-cursor@5.1.0:
    resolution: {integrity: sha512-oMA2dcrw6u0YfxJQXm342bFKX/E4sG9rbTzO9ptUcR/e8A33cHuvStiYOwH7fszkZlZ1z/ta9AAoPk2F4qIOHA==}
    engines: {node: '>=18'}

  reusify@1.0.4:
    resolution: {integrity: sha512-U9nH88a3fc/ekCF1l0/UP1IosiuIjyTh7hBvXVMHYgVcfGvt897Xguj2UOLDeI5BG2m7/uwyaLVT6fbtCwTyzw==}
    engines: {iojs: '>=1.0.0', node: '>=0.10.0'}

  rfdc@1.4.1:
    resolution: {integrity: sha512-q1b3N5QkRUWUl7iyylaaj3kOpIT0N2i9MqIEQXP73GVsN9cw3fdx8X63cEmWhJGi2PPCF23Ijp7ktmd39rawIA==}

  rolldown-plugin-dts@0.16.11:
    resolution: {integrity: sha512-9IQDaPvPqTx3RjG2eQCK5GYZITo203BxKunGI80AGYicu1ySFTUyugicAaTZWRzFWh9DSnzkgNeMNbDWBbSs0w==}
    engines: {node: '>=20.18.0'}
    peerDependencies:
      '@ts-macro/tsc': ^0.3.6
      '@typescript/native-preview': '>=7.0.0-dev.20250601.1'
      rolldown: ^1.0.0-beta.43
      typescript: ^5.0.0
      vue-tsc: ~3.1.0
    peerDependenciesMeta:
      '@ts-macro/tsc':
        optional: true
      '@typescript/native-preview':
        optional: true
      typescript:
        optional: true
      vue-tsc:
        optional: true

  rolldown@1.0.0-beta.43:
    resolution: {integrity: sha512-6RcqyRx0tY1MlRLnjXPp/849Rl/CPFhzpGGwNPEPjKwqBMqPq/Rbbkxasa8s0x+IkUk46ty4jazb5skZ/Vgdhw==}
    engines: {node: ^20.19.0 || >=22.12.0}
    hasBin: true

  rollup-plugin-license@3.6.0:
    resolution: {integrity: sha512-1ieLxTCaigI5xokIfszVDRoy6c/Wmlot1fDEnea7Q/WXSR8AqOjYljHDLObAx7nFxHC2mbxT3QnTSPhaic2IYw==}
    engines: {node: '>=14.0.0'}
    peerDependencies:
      rollup: ^1.0.0 || ^2.0.0 || ^3.0.0 || ^4.0.0

  rollup@4.43.0:
    resolution: {integrity: sha512-wdN2Kd3Twh8MAEOEJZsuxuLKCsBEo4PVNLK6tQWAn10VhsVewQLzcucMgLolRlhFybGxfclbPeEYBaP6RvUFGg==}
    engines: {node: '>=18.0.0', npm: '>=8.0.0'}
    hasBin: true

  router@2.2.0:
    resolution: {integrity: sha512-nLTrUKm2UyiL7rlhapu/Zl45FwNgkZGaCpZbIHajDYgwlJCOzLSk+cIPAnsEqV955GjILJnKbdQC1nVPz+gAYQ==}
    engines: {node: '>= 18'}

  run-applescript@7.0.0:
    resolution: {integrity: sha512-9by4Ij99JUr/MCFBUkDKLWK3G9HVXmabKz9U5MlIAIuvuzkiOicRYs8XJLxX+xahD+mLiiCYDqF9dKAgtzKP1A==}
    engines: {node: '>=18'}

  run-parallel@1.2.0:
    resolution: {integrity: sha512-5l4VyZR86LZ/lDxZTR6jqL8AFE2S0IFLMP26AbjsLVADxHdhB/c0GUsH+y39UfCi3dzz8OlQuPmnaJOMoDHQBA==}

  rxjs@7.8.1:
    resolution: {integrity: sha512-AA3TVj+0A2iuIoQkWEK/tqFjBq2j+6PO6Y0zJcvzLAFhEFIO3HL0vls9hWLncZbAAbK0mar7oZ4V079I/qPMxg==}

  sade@1.8.1:
    resolution: {integrity: sha512-xal3CZX1Xlo/k4ApwCFrHVACi9fBqJ7V+mwhBsuf/1IOKbBy098Fex+Wa/5QMubw09pSZ/u8EY8PWgevJsXp1A==}
    engines: {node: '>=6'}

  safe-buffer@5.2.1:
    resolution: {integrity: sha512-rp3So07KcdmmKbGvgaNxQSJr7bGVSVk5S9Eq1F+ppbRo70+YeaDxkw5Dd8NPN+GD6bjnYm2VuPuCXmpuYvmCXQ==}

  safer-buffer@2.1.2:
    resolution: {integrity: sha512-YZo3K82SD7Riyi0E1EQPojLz7kpepnSQI9IyPbHHg1XXXevb5dJI7tpyN2ADxGcQbHG7vcyRHk0cbwqcQriUtg==}

  sass-embedded-all-unknown@1.93.2:
    resolution: {integrity: sha512-GdEuPXIzmhRS5J7UKAwEvtk8YyHQuFZRcpnEnkA3rwRUI27kwjyXkNeIj38XjUQ3DzrfMe8HcKFaqWGHvblS7Q==}
    cpu: ['!arm', '!arm64', '!riscv64', '!x64']

  sass-embedded-android-arm64@1.93.2:
    resolution: {integrity: sha512-346f4iVGAPGcNP6V6IOOFkN5qnArAoXNTPr5eA/rmNpeGwomdb7kJyQ717r9rbJXxOG8OAAUado6J0qLsjnjXQ==}
    engines: {node: '>=14.0.0'}
    cpu: [arm64]
    os: [android]

  sass-embedded-android-arm@1.93.2:
    resolution: {integrity: sha512-I8bpO8meZNo5FvFx5FIiE7DGPVOYft0WjuwcCCdeJ6duwfkl6tZdatex1GrSigvTsuz9L0m4ngDcX/Tj/8yMow==}
    engines: {node: '>=14.0.0'}
    cpu: [arm]
    os: [android]

  sass-embedded-android-riscv64@1.93.2:
    resolution: {integrity: sha512-hSMW1s4yJf5guT9mrdkumluqrwh7BjbZ4MbBW9tmi1DRDdlw1Wh9Oy1HnnmOG8x9XcI1qkojtPL6LUuEJmsiDg==}
    engines: {node: '>=14.0.0'}
    cpu: [riscv64]
    os: [android]

  sass-embedded-android-x64@1.93.2:
    resolution: {integrity: sha512-JqktiHZduvn+ldGBosE40ALgQ//tGCVNAObgcQ6UIZznEJbsHegqStqhRo8UW3x2cgOO2XYJcrInH6cc7wdKbw==}
    engines: {node: '>=14.0.0'}
    cpu: [x64]
    os: [android]

  sass-embedded-darwin-arm64@1.93.2:
    resolution: {integrity: sha512-qI1X16qKNeBJp+M/5BNW7v/JHCDYWr1/mdoJ7+UMHmP0b5AVudIZtimtK0hnjrLnBECURifd6IkulybR+h+4UA==}
    engines: {node: '>=14.0.0'}
    cpu: [arm64]
    os: [darwin]

  sass-embedded-darwin-x64@1.93.2:
    resolution: {integrity: sha512-4KeAvlkQ0m0enKUnDGQJZwpovYw99iiMb8CTZRSsQm8Eh7halbJZVmx67f4heFY/zISgVOCcxNg19GrM5NTwtA==}
    engines: {node: '>=14.0.0'}
    cpu: [x64]
    os: [darwin]

  sass-embedded-linux-arm64@1.93.2:
    resolution: {integrity: sha512-9ftX6nd5CsShJqJ2WRg+ptaYvUW+spqZfJ88FbcKQBNFQm6L87luj3UI1rB6cP5EWrLwHA754OKxRJyzWiaN6g==}
    engines: {node: '>=14.0.0'}
    cpu: [arm64]
    os: [linux]

  sass-embedded-linux-arm@1.93.2:
    resolution: {integrity: sha512-N3+D/ToHtzwLDO+lSH05Wo6/KRxFBPnbjVHASOlHzqJnK+g5cqex7IFAp6ozzlRStySk61Rp6d+YGrqZ6/P0PA==}
    engines: {node: '>=14.0.0'}
    cpu: [arm]
    os: [linux]

  sass-embedded-linux-musl-arm64@1.93.2:
    resolution: {integrity: sha512-+3EHuDPkMiAX5kytsjEC1bKZCawB9J6pm2eBIzzLMPWbf5xdx++vO1DpT7hD4bm4ZGn0eVHgSOKIfP6CVz6tVg==}
    engines: {node: '>=14.0.0'}
    cpu: [arm64]
    os: [linux]

  sass-embedded-linux-musl-arm@1.93.2:
    resolution: {integrity: sha512-XBTvx66yRenvEsp3VaJCb3HQSyqCsUh7R+pbxcN5TuzueybZi0LXvn9zneksdXcmjACMlMpIVXi6LyHPQkYc8A==}
    engines: {node: '>=14.0.0'}
    cpu: [arm]
    os: [linux]

  sass-embedded-linux-musl-riscv64@1.93.2:
    resolution: {integrity: sha512-0sB5kmVZDKTYzmCSlTUnjh6mzOhzmQiW/NNI5g8JS4JiHw2sDNTvt1dsFTuqFkUHyEOY3ESTsfHHBQV8Ip4bEA==}
    engines: {node: '>=14.0.0'}
    cpu: [riscv64]
    os: [linux]

  sass-embedded-linux-musl-x64@1.93.2:
    resolution: {integrity: sha512-t3ejQ+1LEVuHy7JHBI2tWHhoMfhedUNDjGJR2FKaLgrtJntGnyD1RyX0xb3nuqL/UXiEAtmTmZY+Uh3SLUe1Hg==}
    engines: {node: '>=14.0.0'}
    cpu: [x64]
    os: [linux]

  sass-embedded-linux-riscv64@1.93.2:
    resolution: {integrity: sha512-e7AndEwAbFtXaLy6on4BfNGTr3wtGZQmypUgYpSNVcYDO+CWxatKVY4cxbehMPhxG9g5ru+eaMfynvhZt7fLaA==}
    engines: {node: '>=14.0.0'}
    cpu: [riscv64]
    os: [linux]

  sass-embedded-linux-x64@1.93.2:
    resolution: {integrity: sha512-U3EIUZQL11DU0xDDHXexd4PYPHQaSQa2hzc4EzmhHqrAj+TyfYO94htjWOd+DdTPtSwmLp+9cTWwPZBODzC96w==}
    engines: {node: '>=14.0.0'}
    cpu: [x64]
    os: [linux]

  sass-embedded-unknown-all@1.93.2:
    resolution: {integrity: sha512-7VnaOmyewcXohiuoFagJ3SK5ddP9yXpU0rzz+pZQmS1/+5O6vzyFCUoEt3HDRaLctH4GT3nUGoK1jg0ae62IfQ==}
    os: ['!android', '!darwin', '!linux', '!win32']

  sass-embedded-win32-arm64@1.93.2:
    resolution: {integrity: sha512-Y90DZDbQvtv4Bt0GTXKlcT9pn4pz8AObEjFF8eyul+/boXwyptPZ/A1EyziAeNaIEIfxyy87z78PUgCeGHsx3Q==}
    engines: {node: '>=14.0.0'}
    cpu: [arm64]
    os: [win32]

  sass-embedded-win32-x64@1.93.2:
    resolution: {integrity: sha512-BbSucRP6PVRZGIwlEBkp+6VQl2GWdkWFMN+9EuOTPrLxCJZoq+yhzmbjspd3PeM8+7WJ7AdFu/uRYdO8tor1iQ==}
    engines: {node: '>=14.0.0'}
    cpu: [x64]
    os: [win32]

  sass-embedded@1.93.2:
    resolution: {integrity: sha512-FvQdkn2dZ8DGiLgi0Uf4zsj7r/BsiLImNa5QJ10eZalY6NfZyjrmWGFcuCN5jNwlDlXFJnftauv+UtvBKLvepQ==}
    engines: {node: '>=16.0.0'}
    hasBin: true
    peerDependencies:
      source-map-js: '*'
    peerDependenciesMeta:
      source-map-js:
        optional: true

  sass@1.93.2:
    resolution: {integrity: sha512-t+YPtOQHpGW1QWsh1CHQ5cPIr9lbbGZLZnbihP/D/qZj/yuV68m8qarcV17nvkOX81BCrvzAlq2klCQFZghyTg==}
    engines: {node: '>=14.0.0'}
    hasBin: true

  sax@1.4.1:
    resolution: {integrity: sha512-+aWOz7yVScEGoKNd4PA10LZ8sk0A/z5+nXQG5giUO5rprX9jgYsTdov9qCchZiPIZezbZH+jRut8nPodFAX4Jg==}

  scheduler@0.27.0:
    resolution: {integrity: sha512-eNv+WrVbKu1f3vbYJT/xtiF5syA5HPIMtf9IgY/nKg0sWqzAUEvqY/xm7OcZc/qafLx/iO9FgOmeSAp4v5ti/Q==}

  scslre@0.3.0:
    resolution: {integrity: sha512-3A6sD0WYP7+QrjbfNA2FN3FsOaGGFoekCVgTyypy53gPxhbkCIjtO6YWgdrfM+n/8sI8JeXZOIxsHjMTNxQ4nQ==}
    engines: {node: ^14.0.0 || >=16.0.0}

  section-matter@1.0.0:
    resolution: {integrity: sha512-vfD3pmTzGpufjScBh50YHKzEu2lxBWhVEHsNGoEXmCmn2hKGfeNLYMzCJpe8cD7gqX7TJluOVpBkAequ6dgMmA==}
    engines: {node: '>=4'}

  select@1.1.2:
    resolution: {integrity: sha512-OwpTSOfy6xSs1+pwcNrv0RBMOzI39Lp3qQKUTPVVPRjCdNa5JH/oPRiqsesIskK8TVgmRiHwO4KXlV2Li9dANA==}

  semver@5.7.2:
    resolution: {integrity: sha512-cBznnQ9KjJqU67B52RMC65CMarK2600WFnbkcaiwWq3xy/5haFJlshgnpjovMVJ+Hff49d8GEn0b87C5pDQ10g==}
    hasBin: true

  semver@6.3.1:
    resolution: {integrity: sha512-BR7VvDCVHO+q2xBEWskxS6DJE1qRnb7DxzUrogb71CWoSficBxYsiAGd+Kl0mmq/MprG9yArRkyrQxTO6XjMzA==}
    hasBin: true

  semver@7.7.3:
    resolution: {integrity: sha512-SdsKMrI9TdgjdweUSR9MweHA4EJ8YxHn8DFaDisvhVlUOe4BF1tLD7GAj0lIqWVl+dPb/rExr0Btby5loQm20Q==}
    engines: {node: '>=10'}
    hasBin: true

  send@1.2.0:
    resolution: {integrity: sha512-uaW0WwXKpL9blXE2o0bRhoL2EGXIrZxQ2ZQ4mgcfoBxdFmQold+qWsD2jLrfZ0trjKL6vOw0j//eAwcALFjKSw==}
    engines: {node: '>= 18'}

  serve-static@2.2.0:
    resolution: {integrity: sha512-61g9pCh0Vnh7IutZjtLGGpTA355+OPn2TyDv/6ivP2h/AdAVX9azsoxmg2/M6nZeQZNYBEwIcsne1mJd9oQItQ==}
    engines: {node: '>= 18'}

  setprototypeof@1.2.0:
    resolution: {integrity: sha512-E5LDX7Wrp85Kil5bhZv46j8jOeboKq5JMmYM3gVGdGH8xFpPWXUMsNrlODCrkoxMEeNi/XZIwuRvY4XNwYMJpw==}

  sharp@0.33.5:
    resolution: {integrity: sha512-haPVm1EkS9pgvHrQ/F3Xy+hgcuMV0Wm9vfIBSiwZ05k+xgb0PkBQpGsAA/oWdDobNaZTH5ppvHtzCFbnSEwHVw==}
    engines: {node: ^18.17.0 || ^20.3.0 || >=21.0.0}

  shebang-command@2.0.0:
    resolution: {integrity: sha512-kHxr2zZpYtdmrN1qDjrrX/Z1rR1kG8Dx+gkpK1G4eXmvXswmcE1hTWBWYUzlraYw1/yZp6YuDY77YtvbN0dmDA==}
    engines: {node: '>=8'}

  shebang-regex@3.0.0:
    resolution: {integrity: sha512-7++dFhtcx3353uBaq8DDR4NuxBetBzC7ZQOhmTQInHEd6bSrXdiEyzCvG07Z44UYdLShWUyXt5M/yhz8ekcb1A==}
    engines: {node: '>=8'}

  shell-exec@1.0.2:
    resolution: {integrity: sha512-jyVd+kU2X+mWKMmGhx4fpWbPsjvD53k9ivqetutVW/BQ+WIZoDoP4d8vUMGezV6saZsiNoW2f9GIhg9Dondohg==}

  shell-quote@1.8.3:
    resolution: {integrity: sha512-ObmnIF4hXNg1BqhnHmgbDETF8dLPCggZWBjkQfhZpbszZnYur5DUljTcCHii5LC3J5E0yeO/1LIMyH+UvHQgyw==}
    engines: {node: '>= 0.4'}

  shiki@3.13.0:
    resolution: {integrity: sha512-aZW4l8Og16CokuCLf8CF8kq+KK2yOygapU5m3+hoGw0Mdosc6fPitjM+ujYarppj5ZIKGyPDPP1vqmQhr+5/0g==}

  side-channel-list@1.0.0:
    resolution: {integrity: sha512-FCLHtRD/gnpCiCHEiJLOwdmFP+wzCmDEkc9y7NsYxeF4u7Btsn1ZuwgwJGxImImHicJArLP4R0yX4c2KCrMrTA==}
    engines: {node: '>= 0.4'}

  side-channel-map@1.0.1:
    resolution: {integrity: sha512-VCjCNfgMsby3tTdo02nbjtM/ewra6jPHmpThenkTYh8pG9ucZ/1P8So4u4FGBek/BjpOVsDCMoLA/iuBKIFXRA==}
    engines: {node: '>= 0.4'}

  side-channel-weakmap@1.0.2:
    resolution: {integrity: sha512-WPS/HvHQTYnHisLo9McqBHOJk2FkHO/tlpvldyrnem4aeQp4hai3gythswg6p01oSoTl58rcpiFAjF2br2Ak2A==}
    engines: {node: '>= 0.4'}

  side-channel@1.1.0:
    resolution: {integrity: sha512-ZX99e6tRweoUXqR+VBrslhda51Nh5MTQwou5tnUDgbtyM0dBgmhEDtWGP/xbKn6hqfPRHujUNwz5fy/wbbhnpw==}
    engines: {node: '>= 0.4'}

  siginfo@2.0.0:
    resolution: {integrity: sha512-ybx0WO1/8bSBLEWXZvEd7gMW3Sn3JFlW3TvX1nREbDLRNQNaeNN8WK0meBwPdAaOI7TtRRRJn/Es1zhrrCHu7g==}

  signal-exit@4.1.0:
    resolution: {integrity: sha512-bzyZ1e88w9O1iNJbKnOlvYTrWPDl46O1bG0D3XInv+9tkPrxrN8jUUTiFlDkkmKWgn1M6CfIA13SuGqOa9Korw==}
    engines: {node: '>=14'}

  simple-git-hooks@2.13.1:
    resolution: {integrity: sha512-WszCLXwT4h2k1ufIXAgsbiTOazqqevFCIncOuUBZJ91DdvWcC5+OFkluWRQPrcuSYd8fjq+o2y1QfWqYMoAToQ==}
    hasBin: true

  simple-swizzle@0.2.2:
    resolution: {integrity: sha512-JA//kQgZtbuY83m+xT+tXJkmJncGMTFT+C+g2h2R9uxkYIrE2yy9sgmcLhCnw57/WSD+Eh3J97FPEDFnbXnDUg==}

  sirv@3.0.2:
    resolution: {integrity: sha512-2wcC/oGxHis/BoHkkPwldgiPSYcpZK3JU28WoMVv55yHJgcZ8rlXvuG9iZggz+sU1d4bRgIGASwyWqjxu3FM0g==}
    engines: {node: '>=18'}

  sisteransi@1.0.5:
    resolution: {integrity: sha512-bLGGlR1QxBcynn2d5YmDX4MGjlZvy2MRBDRNHLJ8VI6l6+9FUiyTFNJ0IveOSP0bcXgVDPRcfGqA0pjaqUpfVg==}

  slash@3.0.0:
    resolution: {integrity: sha512-g9Q1haeby36OSStwb4ntCGGGaKsaVSjQ68fBxoQcutl5fS1vuY18H3wSt3jFyFtrkx+Kz0V1G85A4MyAdDMi2Q==}
    engines: {node: '>=8'}

  slash@5.1.0:
    resolution: {integrity: sha512-ZA6oR3T/pEyuqwMgAKT0/hAv8oAXckzbkmR0UkUosQ+Mc4RxGoJkRmwHgHufaenlyAgE1Mxgpdcrf75y6XcnDg==}
    engines: {node: '>=14.16'}

  slice-ansi@7.1.0:
    resolution: {integrity: sha512-bSiSngZ/jWeX93BqeIAbImyTbEihizcwNjFoRUIY/T1wWQsfsm2Vw1agPKylXvQTU7iASGdHhyqRlqQzfz+Htg==}
    engines: {node: '>=18'}

  source-map-js@1.2.1:
    resolution: {integrity: sha512-UXWMKhLOwVKb728IUtQPXxfYU+usdybtUrK/8uGE8CQMvrhOpwvzDBwj0QhSL7MQc7vIsISBG8VQ8+IDQxpfQA==}
    engines: {node: '>=0.10.0'}

  source-map-support@0.5.21:
    resolution: {integrity: sha512-uBHU3L3czsIyYXKX88fdrGovxdSCoTGDRZ6SYXtSRxLZUzHg5P/66Ht6uoUlHu9EZod+inXhKo3qQgwXUT/y1w==}

  source-map@0.6.1:
    resolution: {integrity: sha512-UjgapumWlbMhkBgzT7Ykc5YXUT46F0iKu8SGXq0bcwP5dz/h0Plj6enJqjz1Zbq2l5WaqYnrVbwWOWMyF3F47g==}
    engines: {node: '>=0.10.0'}

  source-map@0.7.4:
    resolution: {integrity: sha512-l3BikUxvPOcn5E74dZiq5BGsTb5yEwhaTSzccU6t4sDOH8NWJCstKO5QT2CvtFoK6F0saL7p9xHAqHOlCPJygA==}
    engines: {node: '>= 8'}

  space-separated-tokens@2.0.2:
    resolution: {integrity: sha512-PEGlAwrG8yXGXRjW32fGbg66JAlOAwbObuqVoJpv/mRgoWDQfgH1wDPvtzWyUSNAXBGSk8h755YDbbcEy3SH2Q==}

  spdx-compare@1.0.0:
    resolution: {integrity: sha512-C1mDZOX0hnu0ep9dfmuoi03+eOdDoz2yvK79RxbcrVEG1NO1Ph35yW102DHWKN4pk80nwCgeMmSY5L25VE4D9A==}

  spdx-correct@3.2.0:
    resolution: {integrity: sha512-kN9dJbvnySHULIluDHy32WHRUu3Og7B9sbY7tsFLctQkIqnMh3hErYgdMjTYuqmcXX+lK5T1lnUt3G7zNswmZA==}

  spdx-exceptions@2.5.0:
    resolution: {integrity: sha512-PiU42r+xO4UbUS1buo3LPJkjlO7430Xn5SVAhdpzzsPHsjbYVflnnFdATgabnLude+Cqu25p6N+g2lw/PFsa4w==}

  spdx-expression-parse@3.0.1:
    resolution: {integrity: sha512-cbqHunsQWnJNE6KhVSMsMeH5H/L9EpymbzqTQ3uLwNCLZ1Q481oWaofqH7nO6V07xlXwY6PhQdQ2IedWx/ZK4Q==}

  spdx-expression-validate@2.0.0:
    resolution: {integrity: sha512-b3wydZLM+Tc6CFvaRDBOF9d76oGIHNCLYFeHbftFXUWjnfZWganmDmvtM5sm1cRwJc/VDBMLyGGrsLFd1vOxbg==}

  spdx-license-ids@3.0.21:
    resolution: {integrity: sha512-Bvg/8F5XephndSK3JffaRqdT+gyhfqIPwDHpX80tJrF8QQRYMo8sNMeaZ2Dp5+jhwKnUmIOyFFQfHRkjJm5nXg==}

  spdx-ranges@2.1.1:
    resolution: {integrity: sha512-mcdpQFV7UDAgLpXEE/jOMqvK4LBoO0uTQg0uvXUewmEFhpiZx5yJSZITHB8w1ZahKdhfZqP5GPEOKLyEq5p8XA==}

  spdx-satisfies@5.0.1:
    resolution: {integrity: sha512-Nwor6W6gzFp8XX4neaKQ7ChV4wmpSh2sSDemMFSzHxpTw460jxFYeOn+jq4ybnSSw/5sc3pjka9MQPouksQNpw==}

  speakingurl@14.0.1:
    resolution: {integrity: sha512-1POYv7uv2gXoyGFpBCmpDVSNV74IfsWlDW216UPjbWufNf+bSU6GdbDsxdcxtfwb4xlI3yxzOTKClUosxARYrQ==}
    engines: {node: '>=0.10.0'}

  sprintf-js@1.0.3:
    resolution: {integrity: sha512-D9cPgkvLlV3t3IzL0D0YLvGA9Ahk4PcvVwUbN0dSGr1aP0Nrt4AEnTUbuGvquEC0mA64Gqt1fzirlRs5ibXx8g==}

  stable-hash-x@0.2.0:
    resolution: {integrity: sha512-o3yWv49B/o4QZk5ZcsALc6t0+eCelPc44zZsLtCQnZPDwFpDYSWcDnrv2TtMmMbQ7uKo3J0HTURCqckw23czNQ==}
    engines: {node: '>=12.0.0'}

  stackback@0.0.2:
    resolution: {integrity: sha512-1XMJE5fQo1jGH6Y/7ebnwPOBEkIEnT4QF32d5R1+VXdXveM0IBMJt8zfaxX1P3QhVwrYe+576+jkANtSS2mBbw==}

  statuses@1.5.0:
    resolution: {integrity: sha512-OpZ3zP+jT1PI7I8nemJX4AKmAX070ZkYPVWV/AaKTJl+tXCTGyVdC1a4SL8RUQYEwk/f34ZX8UTykN68FwrqAA==}
    engines: {node: '>= 0.6'}

  statuses@2.0.1:
    resolution: {integrity: sha512-RwNA9Z/7PrK06rYLIzFMlaF+l73iwpzsqRIFgbMLbTcLD6cOao82TaWefPXQvB2fOC4AjuYSEndS7N/mTCbkdQ==}
    engines: {node: '>= 0.8'}

  std-env@3.9.0:
    resolution: {integrity: sha512-UGvjygr6F6tpH7o2qyqR6QYpwraIjKSdtzyBdyytFOHmPZY917kwdwLG0RbOjWOnKmnm3PeHjaoLLMie7kPLQw==}

  stoppable@1.1.0:
    resolution: {integrity: sha512-KXDYZ9dszj6bzvnEMRYvxgeTHU74QBFL54XKtP3nyMuJ81CFYtABZ3bAzL2EdFUaEwJOBOgENyFj3R7oTzDyyw==}
    engines: {node: '>=4', npm: '>=6'}

  string-argv@0.3.2:
    resolution: {integrity: sha512-aqD2Q0144Z+/RqG52NeHEkZauTAUWJO8c6yTftGJKO3Tja5tUgIfmIl6kExvhtxSDP7fXB6DvzkfMpCd/F3G+Q==}
    engines: {node: '>=0.6.19'}

  string-hash@1.1.3:
    resolution: {integrity: sha512-kJUvRUFK49aub+a7T1nNE66EJbZBMnBgoC1UbCZ5n6bsZKBRga4KgBRTMn/pFkeCZSYtNeSyMxPDM0AXWELk2A==}

  string-width@4.2.3:
    resolution: {integrity: sha512-wKyQRQpjJ0sIp62ErSZdGsjMJWsap5oRNihHhu6G7JVO/9jIB6UyevL+tXuOqrng8j/cxKTWyWUwvSTriiZz/g==}
    engines: {node: '>=8'}

  string-width@5.1.2:
    resolution: {integrity: sha512-HnLOCR3vjcY8beoNLtcjZ5/nxn2afmME6lhrDrebokqMap+XbeW8n9TXpPDOqdGK5qcI3oT0GKTW6wC7EMiVqA==}
    engines: {node: '>=12'}

  string-width@7.2.0:
    resolution: {integrity: sha512-tsaTIkKW9b4N+AEj+SVA+WhJzV7/zMhcSu78mLKWSk7cXMOSHsBKFWUs0fWwq8QyK3MgJBQRX6Gbi4kYbdvGkQ==}
    engines: {node: '>=18'}

  string-width@8.1.0:
    resolution: {integrity: sha512-Kxl3KJGb/gxkaUMOjRsQ8IrXiGW75O4E3RPjFIINOVH8AMl2SQ/yWdTzWwF3FevIX9LcMAjJW+GRwAlAbTSXdg==}
    engines: {node: '>=20'}

  stringify-entities@4.0.4:
    resolution: {integrity: sha512-IwfBptatlO+QCJUo19AqvrPNqlVMpW9YEL2LIVY+Rpv2qsjCGxaDLNRgeGsQWJhfItebuJhsGSLjaBbNSQ+ieg==}

  strip-ansi@6.0.1:
    resolution: {integrity: sha512-Y38VPSHcqkFrCpFnQ9vuSXmquuv5oXOKpGeT6aGrr3o3Gc9AlVa6JBfUSOCnbxGGZF+/0ooI7KrPuUSztUdU5A==}
    engines: {node: '>=8'}

  strip-ansi@7.1.0:
    resolution: {integrity: sha512-iq6eVVI64nQQTRYq2KtEg2d2uU7LElhTJwsH4YzIHZshxlgZms/wIc4VoDQTlG/IvVIrBKG06CrZnp0qv7hkcQ==}
    engines: {node: '>=12'}

  strip-bom-string@1.0.0:
    resolution: {integrity: sha512-uCC2VHvQRYu+lMh4My/sFNmF2klFymLX1wHJeXnbEJERpV/ZsVuonzerjfrGpIGF7LBVa1O7i9kjiWvJiFck8g==}
    engines: {node: '>=0.10.0'}

  strip-final-newline@3.0.0:
    resolution: {integrity: sha512-dOESqjYr96iWYylGObzd39EuNTa5VJxyvVAEm5Jnh7KGo75V43Hk1odPQkNDyXNmUR6k+gEiDVXnjB8HJ3crXw==}
    engines: {node: '>=12'}

  strip-final-newline@4.0.0:
    resolution: {integrity: sha512-aulFJcD6YK8V1G7iRB5tigAP4TsHBZZrOV8pjV++zdUwmeV8uzbY7yn6h9MswN62adStNZFuCIx4haBnRuMDaw==}
    engines: {node: '>=18'}

  strip-json-comments@3.1.1:
    resolution: {integrity: sha512-6fPc+R4ihwqP6N/aIv2f1gMH8lOVtWQHoqC4yK6oSDVVocumAsfCqjkXnqiYMhmMwS/mEHLp7Vehlt3ql6lEig==}
    engines: {node: '>=8'}

  strip-literal@3.1.0:
    resolution: {integrity: sha512-8r3mkIM/2+PpjHoOtiAW8Rg3jJLHaV7xPwG+YRGrv6FP0wwk/toTpATxWYOW0BKdWwl82VT2tFYi5DlROa0Mxg==}

  stylus@0.64.0:
    resolution: {integrity: sha512-ZIdT8eUv8tegmqy1tTIdJv9We2DumkNZFdCF5mz/Kpq3OcTaxSuCAYZge6HKK2CmNC02G1eJig2RV7XTw5hQrA==}
    engines: {node: '>=16'}
    hasBin: true

  sucrase@3.35.0:
    resolution: {integrity: sha512-8EbVDiu9iN/nESwxeSxDKe0dunta1GOlHufmSSXxMD2z2/tMZpDMpvXQGsc+ajGo8y2uYUmixaSRUc/QPoQ0GA==}
    engines: {node: '>=16 || 14 >=14.17'}
    hasBin: true

  sugarss@5.0.1:
    resolution: {integrity: sha512-ctS5RYCBVvPoZAnzIaX5QSShK8ZiZxD5HUqSxlusvEMC+QZQIPCPOIJg6aceFX+K2rf4+SH89eu++h1Zmsr2nw==}
    engines: {node: '>=18.0'}
    peerDependencies:
      postcss: ^8.3.3

  superjson@2.2.2:
    resolution: {integrity: sha512-5JRxVqC8I8NuOUjzBbvVJAKNM8qoVuH0O77h4WInc/qC2q5IreqKxYwgkga3PfA22OayK2ikceb/B26dztPl+Q==}
    engines: {node: '>=16'}

  supports-color@10.0.0:
    resolution: {integrity: sha512-HRVVSbCCMbj7/kdWF9Q+bbckjBHLtHMEoJWlkmYzzdwhYMkjkOwubLM6t7NbWKjgKamGDrWL1++KrjUO1t9oAQ==}
    engines: {node: '>=18'}

  supports-color@7.2.0:
    resolution: {integrity: sha512-qpCAvRl9stuOHveKsn7HncJRvv501qIacKzQlO/+Lwxc9+0q2wLyv4Dfvt80/DPn2pqOBsJdDiogXGR9+OvwRw==}
    engines: {node: '>=8'}

  supports-color@8.1.1:
    resolution: {integrity: sha512-MpUEN2OodtUzxvKQl72cUF7RQ5EiHsGvSsVG0ia9c5RbWGL2CI4C7EpPS8UTBIplnlzZiNuV56w+FuNxy3ty2Q==}
    engines: {node: '>=10'}

  supports-preserve-symlinks-flag@1.0.0:
    resolution: {integrity: sha512-ot0WnXS9fgdkgIcePe6RHNk1WA8+muPa6cSjeR3V8K27q9BB1rTE3R1p7Hv0z1ZyAc8s6Vvv8DIyWf681MAt0w==}
    engines: {node: '>= 0.4'}

  sync-child-process@1.0.2:
    resolution: {integrity: sha512-8lD+t2KrrScJ/7KXCSyfhT3/hRq78rC0wBFqNJXv3mZyn6hW2ypM05JmlSvtqRbeq6jqA94oHbxAr2vYsJ8vDA==}
    engines: {node: '>=16.0.0'}

  sync-fetch@0.5.2:
    resolution: {integrity: sha512-6gBqqkHrYvkH65WI2bzrDwrIKmt3U10s4Exnz3dYuE5Ah62FIfNv/F63inrNhu2Nyh3GH5f42GKU3RrSJoaUyQ==}
    engines: {node: '>=14'}

  sync-message-port@1.1.3:
    resolution: {integrity: sha512-GTt8rSKje5FilG+wEdfCkOcLL7LWqpMlr2c3LRuKt/YXxcJ52aGSbGBAdI4L3aaqfrBt6y711El53ItyH1NWzg==}
    engines: {node: '>=16.0.0'}

  systemjs@6.15.1:
    resolution: {integrity: sha512-Nk8c4lXvMB98MtbmjX7JwJRgJOL8fluecYCfCeYBznwmpOs8Bf15hLM6z4z71EDAhQVrQrI+wt1aLWSXZq+hXA==}

  tabbable@6.2.0:
    resolution: {integrity: sha512-Cat63mxsVJlzYvN51JmVXIgNoUokrIaT2zLclCXjRd8boZ0004U4KCs/sToJ75C6sdlByWxpYnb5Boif1VSFew==}

  tailwindcss@3.4.18:
    resolution: {integrity: sha512-6A2rnmW5xZMdw11LYjhcI5846rt9pbLSabY5XPxo+XWdxwZaFEn47Go4NzFiHu9sNNmr/kXivP1vStfvMaK1GQ==}
    engines: {node: '>=14.0.0'}
    hasBin: true

  tailwindcss@4.1.14:
    resolution: {integrity: sha512-b7pCxjGO98LnxVkKjaZSDeNuljC4ueKUddjENJOADtubtdo8llTaJy7HwBMeLNSSo2N5QIAgklslK1+Ir8r6CA==}

  tapable@2.2.1:
    resolution: {integrity: sha512-GNzQvQTOIP6RyTfE2Qxb8ZVlNmw0n88vp1szwWRimP02mnTsx3Wtn5qRdqY9w2XduFNUgvOwhNnQsjwCp+kqaQ==}
    engines: {node: '>=6'}

  tar@7.5.1:
    resolution: {integrity: sha512-nlGpxf+hv0v7GkWBK2V9spgactGOp0qvfWRxUMjqHyzrt3SgwE48DIv/FhqPHJYLHpgW1opq3nERbz5Anq7n1g==}
    engines: {node: '>=18'}

  terser@5.44.0:
    resolution: {integrity: sha512-nIVck8DK+GM/0Frwd+nIhZ84pR/BX7rmXMfYwyg+Sri5oGVE99/E3KvXqpC2xHFxyqXyGHTKBSioxxplrO4I4w==}
    engines: {node: '>=10'}
    hasBin: true

  thenify-all@1.6.0:
    resolution: {integrity: sha512-RNxQH/qI8/t3thXJDwcstUO4zeqo64+Uy/+sNVRBx4Xn2OX+OZ9oP+iJnNFqplFra2ZUVeKCSa2oVWi3T4uVmA==}
    engines: {node: '>=0.8'}

  thenify@3.3.1:
    resolution: {integrity: sha512-RVZSIV5IG10Hk3enotrhvz0T9em6cyHBLkH/YAZuKqd8hRkKhSfCGIcP2KUY0EPxndzANBmNllzWPwak+bheSw==}

  tiny-emitter@2.1.0:
    resolution: {integrity: sha512-NB6Dk1A9xgQPMoGqC5CVXn123gWyte215ONT5Pp5a0yt4nlEoO1ZWeCwpncaekPHXO60i47ihFnZPiRPjRMq4Q==}

  tinybench@2.9.0:
    resolution: {integrity: sha512-0+DUvqWMValLmha6lr4kD8iAMK1HzV0/aKnCtWb9v9641TnP/MFb7Pc2bxoxQjTXAErryXVgUOfv2YqNllqGeg==}

  tinyexec@0.3.2:
    resolution: {integrity: sha512-KQQR9yN7R5+OSwaK0XQoj22pwHoTlgYqmUscPYoknOoWCWfj/5/ABTMRi69FrKU5ffPVh5QcFikpWJI/P1ocHA==}

  tinyexec@1.0.1:
    resolution: {integrity: sha512-5uC6DDlmeqiOwCPmK9jMSdOuZTh8bU39Ys6yidB+UTt5hfZUPGAypSgFRiEp+jbi9qH40BLDvy85jIU88wKSqw==}

  tinyglobby@0.2.15:
    resolution: {integrity: sha512-j2Zq4NyQYG5XMST4cbs02Ak8iJUdxRM0XI5QyxXuZOzKOINmWurp3smXu3y5wDcJrptwpSjgXHzIQxR0omXljQ==}
    engines: {node: '>=12.0.0'}

  tinypool@1.1.1:
    resolution: {integrity: sha512-Zba82s87IFq9A9XmjiX5uZA/ARWDrB03OHlq+Vw1fSdt0I+4/Kutwy8BP4Y/y/aORMo61FQ0vIb5j44vSo5Pkg==}
    engines: {node: ^18.0.0 || >=20.0.0}

  tinyrainbow@2.0.0:
    resolution: {integrity: sha512-op4nsTR47R6p0vMUUoYl/a+ljLFVtlfaXkLQmqfLR1qHma1h/ysYk4hEXZ880bf2CYgTskvTa/e196Vd5dDQXw==}
    engines: {node: '>=14.0.0'}

  tinyspy@2.2.0:
    resolution: {integrity: sha512-d2eda04AN/cPOR89F7Xv5bK/jrQEhmcLFe6HFldoeO9AJtps+fqEnh486vnT/8y4bw38pSyxDcTCAq+Ks2aJTg==}
    engines: {node: '>=14.0.0'}

  tinyspy@4.0.3:
    resolution: {integrity: sha512-t2T/WLB2WRgZ9EpE4jgPJ9w+i66UZfDc8wHh0xrwiRNN+UwH98GIJkTeZqX9rg0i0ptwzqW+uYeIF0T4F8LR7A==}
    engines: {node: '>=14.0.0'}

  to-regex-range@5.0.1:
    resolution: {integrity: sha512-65P7iz6X5yEr1cwcgvQxbbIw7Uk3gOy5dIdtZ4rDveLqhrdJP+Li/Hx6tyK0NEb+2GCyneCMJiGqrADCSNk8sQ==}
    engines: {node: '>=8.0'}

  toidentifier@1.0.1:
    resolution: {integrity: sha512-o5sSPKEkg/DIQNmH43V0/uerLrpzVedkUh8tGNvaeXpfpuwjKenlSox/2O/BTlZUtEe+JG7s5YhEz608PlAHRA==}
    engines: {node: '>=0.6'}

  token-stream@1.0.0:
    resolution: {integrity: sha512-VSsyNPPW74RpHwR8Fc21uubwHY7wMDeJLys2IX5zJNih+OnAnaifKHo+1LHT7DAdloQ7apeaaWg8l7qnf/TnEg==}

  tokenx@1.1.0:
    resolution: {integrity: sha512-KCjtiC2niPwTSuz4ktM82Ki5bjqBwYpssiHDsGr5BpejN/B3ksacRvrsdoxljdMIh2nCX78alnDkeemBmYUmTA==}

  totalist@3.0.1:
    resolution: {integrity: sha512-sf4i37nQ2LBx4m3wB74y+ubopq6W/dIzXg0FDGjsYnZHVa1Da8FH853wlL2gtUhg+xJXjfk3kUZS3BRoQeoQBQ==}
    engines: {node: '>=6'}

  tr46@0.0.3:
    resolution: {integrity: sha512-N3WMsuqV66lT30CrXNbEjx4GEwlow3v6rr4mCcv6prnfwhS01rkgyFdjPNBYd9br7LpXV1+Emh01fHnq2Gdgrw==}

  tree-kill@1.2.2:
    resolution: {integrity: sha512-L0Orpi8qGpRG//Nd+H90vFB+3iHnue1zSSGmNOOCh1GLJ7rUKVwV2HvijphGQS2UmhUZewS9VgvxYIdgr+fG1A==}
    hasBin: true

  trim-lines@3.0.1:
    resolution: {integrity: sha512-kRj8B+YHZCc9kQYdWfJB2/oUl9rA99qbowYYBtr4ui4mZyAQ2JpvVBd/6U2YloATfqBhBTSMhTpgBHtU0Mf3Rg==}

  trough@2.2.0:
    resolution: {integrity: sha512-tmMpK00BjZiUyVyvrBK7knerNgmgvcV/KLVyuma/SC+TQN167GrMRciANTz09+k3zW8L8t60jWO1GpfkZdjTaw==}

  ts-api-utils@2.1.0:
    resolution: {integrity: sha512-CUgTZL1irw8u29bzrOD/nH85jqyc74D6SshFgujOIA7osm2Rz7dYH77agkx7H4FBNxDq7Cjf+IjaX/8zwFW+ZQ==}
    engines: {node: '>=18.12'}
    peerDependencies:
      typescript: '>=4.8.4'

  ts-declaration-location@1.0.7:
    resolution: {integrity: sha512-EDyGAwH1gO0Ausm9gV6T2nUvBgXT5kGoCMJPllOaooZ+4VvJiKBdZE7wK18N1deEowhcUptS+5GXZK8U/fvpwA==}
    peerDependencies:
      typescript: '>=4.0.0'

  ts-interface-checker@0.1.13:
    resolution: {integrity: sha512-Y/arvbn+rrz3JCKl9C4kVNfTfSm2/mEp5FSz5EsZSANGPSlQrpRI5M4PKF+mJnE52jOO90PnPSc3Ur3bTQw0gA==}

  tsconfck@3.1.6:
    resolution: {integrity: sha512-ks6Vjr/jEw0P1gmOVwutM3B7fWxoWBL2KRDb1JfqGVawBmO5UsvmWOQFGHBPl5yxYz4eERr19E6L7NMv+Fej4w==}
    engines: {node: ^18 || >=20}
    hasBin: true
    peerDependencies:
      typescript: ^5.0.0
    peerDependenciesMeta:
      typescript:
        optional: true

  tsdown@0.15.7:
    resolution: {integrity: sha512-uFaVgWAogjOMqjY+CQwrUt3C6wzy6ynt82CIoXymnbS17ipUZ8WDXUceJjkislUahF/BZc5+W44Ue3p2oWtqUg==}
    engines: {node: '>=20.19.0'}
    hasBin: true
    peerDependencies:
      '@arethetypeswrong/core': ^0.18.1
      publint: ^0.3.0
      typescript: ^5.0.0
      unplugin-lightningcss: ^0.4.0
      unplugin-unused: ^0.5.0
    peerDependenciesMeta:
      '@arethetypeswrong/core':
        optional: true
      publint:
        optional: true
      typescript:
        optional: true
      unplugin-lightningcss:
        optional: true
      unplugin-unused:
        optional: true

  tslib@2.8.1:
    resolution: {integrity: sha512-oJFu94HQb+KVduSUQL7wnpmqnfmLsOA/nAh6b6EH0wCEoK0/mPeXU6c3wKDV83MkOuHPRHtSXKKU99IBazS/2w==}

  tsx@4.20.6:
    resolution: {integrity: sha512-ytQKuwgmrrkDTFP4LjR0ToE2nqgy886GpvRSpU0JAnrdBYppuY5rLkRUYPU1yCryb24SsKBTL/hlDQAEFVwtZg==}
    engines: {node: '>=18.0.0'}
    hasBin: true

  twoslash-protocol@0.3.4:
    resolution: {integrity: sha512-HHd7lzZNLUvjPzG/IE6js502gEzLC1x7HaO1up/f72d8G8ScWAs9Yfa97igelQRDl5h9tGcdFsRp+lNVre1EeQ==}

  twoslash-vue@0.3.4:
    resolution: {integrity: sha512-R9hHbmfQMAiHG2UjB0tVFanEzz0SHDa9ZSxowAQFQMPPZSUSuP0meVG2BW2O+q7NAWzya8aJh/eXtPIMX3qsxA==}
    peerDependencies:
      typescript: ^5.5.0

  twoslash@0.3.4:
    resolution: {integrity: sha512-RtJURJlGRxrkJmTcZMjpr7jdYly1rfgpujJr1sBM9ch7SKVht/SjFk23IOAyvwT1NLCk+SJiMrvW4rIAUM2Wug==}
    peerDependencies:
      typescript: ^5.5.0

  type-check@0.4.0:
    resolution: {integrity: sha512-XleUoc9uwGXqjWwXaUTZAmzMcFZ5858QA2vvx1Ur5xIcixXIP+8LnFDgRplU30us6teqdlskFfu+ae4K79Ooew==}
    engines: {node: '>= 0.8.0'}

  type-is@2.0.1:
    resolution: {integrity: sha512-OZs6gsjF4vMp32qrCbiVSkrFmXtG/AZhY3t0iAMrMBiAZyV9oALtXO8hsrHbMXF9x6L3grlFuwW2oAz7cav+Gw==}
    engines: {node: '>= 0.6'}

  type@2.7.3:
    resolution: {integrity: sha512-8j+1QmAbPvLZow5Qpi6NCaN8FB60p/6x8/vfNqOk/hC+HuvFZhL4+WfekuhQLiqFZXOgQdrs3B+XxEmCc6b3FQ==}

  typescript-eslint@8.46.1:
    resolution: {integrity: sha512-VHgijW803JafdSsDO8I761r3SHrgk4T00IdyQ+/UsthtgPRsBWQLqoSxOolxTpxRKi1kGXK0bSz4CoAc9ObqJA==}
    engines: {node: ^18.18.0 || ^20.9.0 || >=21.1.0}
    peerDependencies:
      eslint: ^8.57.0 || ^9.0.0
      typescript: '>=4.8.4 <6.0.0'

  typescript@5.9.2:
    resolution: {integrity: sha512-CWBzXQrc/qOkhidw1OzBTQuYRbfyxDXJMVJ1XNwUHGROVmuaeiEm3OslpZ1RV96d7SKKjZKrSJu3+t/xlw3R9A==}
    engines: {node: '>=14.17'}
    hasBin: true

  uc.micro@2.1.0:
    resolution: {integrity: sha512-ARDJmphmdvUk6Glw7y9DQ2bFkKBHwQHLi2lsaH6PPmz/Ka9sFOBsBluozhDltWmnv9u/cF6Rt87znRTPV+yp/A==}

  ufo@1.6.1:
    resolution: {integrity: sha512-9a4/uxlTWJ4+a5i0ooc1rU7C7YOw3wT+UGqdeNNHWnOF9qcMBgLRS+4IYUqbczewFx4mLEig6gawh7X6mFlEkA==}

  uglify-js@3.19.3:
    resolution: {integrity: sha512-v3Xu+yuwBXisp6QYTcH4UbH+xYJXqnq2m/LtQVWKWzYc1iehYnLixoQDN9FH6/j9/oybfd6W9Ghwkl8+UMKTKQ==}
    engines: {node: '>=0.8.0'}
    hasBin: true

  unconfig@7.3.3:
    resolution: {integrity: sha512-QCkQoOnJF8L107gxfHL0uavn7WD9b3dpBcFX6HtfQYmjw2YzWxGuFQ0N0J6tE9oguCBJn9KOvfqYDCMPHIZrBA==}

  undici-types@6.21.0:
    resolution: {integrity: sha512-iwDZqg0QAGrg9Rav5H4n0M64c3mkR59cJ6wQp+7C4nI0gsmExaedaYLNO44eT4AtBBwjbTiGPMlt2Md0T9H9JQ==}

  undici@7.14.0:
    resolution: {integrity: sha512-Vqs8HTzjpQXZeXdpsfChQTlafcMQaaIwnGwLam1wudSSjlJeQ3bw1j+TLPePgrCnCpUXx7Ba5Pdpf5OBih62NQ==}
    engines: {node: '>=20.18.1'}

  unicode-canonical-property-names-ecmascript@2.0.1:
    resolution: {integrity: sha512-dA8WbNeb2a6oQzAQ55YlT5vQAWGV9WXOsi3SskE3bcCdM0P4SDd+24zS/OCacdRq5BkdsRj9q3Pg6YyQoxIGqg==}
    engines: {node: '>=4'}

  unicode-match-property-ecmascript@2.0.0:
    resolution: {integrity: sha512-5kaZCrbp5mmbz5ulBkDkbY0SsPOjKqVS35VpL9ulMPfSl0J0Xsm+9Evphv9CoIZFwre7aJoa94AY6seMKGVN5Q==}
    engines: {node: '>=4'}

  unicode-match-property-value-ecmascript@2.2.0:
    resolution: {integrity: sha512-4IehN3V/+kkr5YeSSDDQG8QLqO26XpL2XP3GQtqwlT/QYSECAwFztxVHjlbh0+gjJ3XmNLS0zDsbgs9jWKExLg==}
    engines: {node: '>=4'}

  unicode-property-aliases-ecmascript@2.1.0:
    resolution: {integrity: sha512-6t3foTQI9qne+OZoVQB/8x8rk2k1eVy1gRXhV3oFQ5T6R1dqQ1xtin3XqSlx3+ATBkliTaR/hHyJBm+LVPNM8w==}
    engines: {node: '>=4'}

  unicorn-magic@0.3.0:
    resolution: {integrity: sha512-+QBBXBCvifc56fsbuxZQ6Sic3wqqc3WWaqxs58gvJrcOuN83HGTCwz3oS5phzU9LthRNE9VrJCFCLUgHeeFnfA==}
    engines: {node: '>=18'}

  unified@11.0.5:
    resolution: {integrity: sha512-xKvGhPWw3k84Qjh8bI3ZeJjqnyadK+GEFtazSfZv/rKeTkTjOJho6mFqh2SM96iIcZokxiOpg78GazTSg8+KHA==}

  unist-util-is@6.0.0:
    resolution: {integrity: sha512-2qCTHimwdxLfz+YzdGfkqNlH0tLi9xjTnHddPmJwtIG9MGsdbutfTc4P+haPD7l7Cjxf/WZj+we5qfVPvvxfYw==}

  unist-util-position@5.0.0:
    resolution: {integrity: sha512-fucsC7HjXvkB5R3kTCO7kUjRdrS0BJt3M/FPxmHMBOm8JQi2BsHAHFsy27E0EolP8rp0NzXsJ+jNPyDWvOJZPA==}

  unist-util-remove@4.0.0:
    resolution: {integrity: sha512-b4gokeGId57UVRX/eVKej5gXqGlc9+trkORhFJpu9raqZkZhU0zm8Doi05+HaiBsMEIJowL+2WtQ5ItjsngPXg==}

  unist-util-stringify-position@4.0.0:
    resolution: {integrity: sha512-0ASV06AAoKCDkS2+xw5RXJywruurpbC4JZSm7nr7MOt1ojAzvyyaO+UxZf18j8FCF6kmzCZKcAgN/yu2gm2XgQ==}

  unist-util-visit-parents@6.0.1:
    resolution: {integrity: sha512-L/PqWzfTP9lzzEa6CKs0k2nARxTdZduw3zyh8d2NVBnsyvHjSX4TWse388YrrQKbvI8w20fGjGlhgT96WwKykw==}

  unist-util-visit@5.0.0:
    resolution: {integrity: sha512-MR04uvD+07cwl/yhVuVWAtw+3GOR/knlL55Nd/wAdblk27GCVt3lqpTivy/tkJcZoNPzTwS1Y+KMojlLDhoTzg==}

  unpipe@1.0.0:
    resolution: {integrity: sha512-pjy2bYhSsufwWlKwPc+l3cN7+wuJlK6uz0YdJEOlQDbl6jo/YlPi4mb8agUkVC8BF7V8NuzeyPNqRksA3hztKQ==}
    engines: {node: '>= 0.8'}

  unrs-resolver@1.9.2:
    resolution: {integrity: sha512-VUyWiTNQD7itdiMuJy+EuLEErLj3uwX/EpHQF8EOf33Dq3Ju6VW1GXm+swk6+1h7a49uv9fKZ+dft9jU7esdLA==}

  update-browserslist-db@1.1.3:
    resolution: {integrity: sha512-UxhIZQ+QInVdunkDAaiazvvT/+fXL5Osr0JZlJulepYu6Jd7qJtDZjlur0emRlT71EN3ScPoE7gvsuIKKNavKw==}
    hasBin: true
    peerDependencies:
      browserslist: '>= 4.21.0'

  uri-js@4.4.1:
    resolution: {integrity: sha512-7rKUyy33Q1yc98pQ1DAmLtwX109F7TIfWlW1Ydo8Wl1ii1SeHieeh0HHfPeL2fMXK6z0s8ecKs9frCuLJvndBg==}

  url@0.11.4:
    resolution: {integrity: sha512-oCwdVC7mTuWiPyjLUz/COz5TLk6wgp0RCsN+wHZ2Ekneac9w8uuV0njcbbie2ME+Vs+d6duwmYuR3HgQXs1fOg==}
    engines: {node: '>= 0.4'}

  util-deprecate@1.0.2:
    resolution: {integrity: sha512-EPD5q1uXyFxJpCrLnCc1nHnq3gOa6DZBocAIiI2TaSCA7VCJ1UJDMagCzIkXNsUYfD1daK//LTEQ8xiIbrHtcw==}

  utils-merge@1.0.1:
    resolution: {integrity: sha512-pMZTvIkT1d+TFGvDOqodOclx0QWkkgi6Tdoa8gC8ffGAAqz9pzPTZWAybbsHHoED/ztMtkv/VoYTYyShUn81hA==}
    engines: {node: '>= 0.4.0'}

  validate-npm-package-license@3.0.4:
    resolution: {integrity: sha512-DpKm2Ui/xN7/HQKCtpZxoRWBhZ9Z0kqtygG8XCgNQ8ZlDnxuQmWhj566j8fN4Cu3/JmbhsDo7fcAJq4s9h27Ew==}

  varint@6.0.0:
    resolution: {integrity: sha512-cXEIW6cfr15lFv563k4GuVuW/fiwjknytD37jIOLSdSWuOI6WnO/oKwmP2FQTU2l01LP8/M5TSAJpzUaGe3uWg==}

  vary@1.1.2:
    resolution: {integrity: sha512-BNGbWLfd0eUPabhkXUVm0j8uuvREyTh5ovRa/dyow/BqAbZJyC+5fU+IzQOzmAKzYqYRAISoRhdQr3eIZ/PXqg==}
    engines: {node: '>= 0.8'}

  vfile-message@4.0.2:
    resolution: {integrity: sha512-jRDZ1IMLttGj41KcZvlrYAaI3CfqpLpfpf+Mfig13viT6NKvRzWZ+lXz0Y5D60w6uJIBAOGq9mSHf0gktF0duw==}

  vfile@6.0.3:
    resolution: {integrity: sha512-KzIbH/9tXat2u30jf+smMwFCsno4wHVdNmzFyL+T/L3UGqqk6JKfVqOFOZEpZSHADH1k40ab6NUIXZq422ov3Q==}

  vite-node@3.2.4:
    resolution: {integrity: sha512-EbKSKh+bh1E1IFxeO0pg1n4dvoOTt0UDiXMd/qn++r98+jPO1xtJilvXldeuQ8giIB5IkpjCgMleHMNEsGH6pg==}
    engines: {node: ^18.0.0 || ^20.0.0 || >=22.0.0}
    hasBin: true

  vitepress-plugin-group-icons@1.6.3:
    resolution: {integrity: sha512-bvPD4lhraLJw3rPtLhUIVsOvNfnHnF+F1LH7BKHekEzeZ4uqdTdqnwEyaT580AoKjjT6/F8En6hVJj7takPKDA==}
    peerDependencies:
      markdown-it: '>=14'
      vite: workspace:*

  vitepress-plugin-llms@1.8.0:
    resolution: {integrity: sha512-JQR2j+4OpB0GlmXSJCdTHYIx4AcOZ0LVLRwQVId1wvNRRRGTVs17S5YkBNV0oj8t0zTgJ+TE61f58CJC8CTe4w==}

  vitepress@2.0.0-alpha.12:
    resolution: {integrity: sha512-yZwCwRRepcpN5QeAhwSnEJxS3I6zJcVixqL1dnm6km4cnriLpQyy2sXQDsE5Ti3pxGPbhU51nTMwI+XC1KNnJg==}
    hasBin: true
    peerDependencies:
      markdown-it-mathjax3: ^4
      oxc-minify: ^0.82.1
      postcss: ^8
    peerDependenciesMeta:
      markdown-it-mathjax3:
        optional: true
      oxc-minify:
        optional: true
      postcss:
        optional: true

  vitest@3.2.4:
    resolution: {integrity: sha512-LUCP5ev3GURDysTWiP47wRRUpLKMOfPh+yKTx3kVIEiu5KOMeqzpnYNsKyOoVrULivR8tLcks4+lga33Whn90A==}
    engines: {node: ^18.0.0 || ^20.0.0 || >=22.0.0}
    hasBin: true
    peerDependencies:
      '@edge-runtime/vm': '*'
      '@types/debug': ^4.1.12
      '@types/node': ^18.0.0 || ^20.0.0 || >=22.0.0
      '@vitest/browser': 3.2.4
      '@vitest/ui': 3.2.4
      happy-dom: '*'
      jsdom: '*'
    peerDependenciesMeta:
      '@edge-runtime/vm':
        optional: true
      '@types/debug':
        optional: true
      '@types/node':
        optional: true
      '@vitest/browser':
        optional: true
      '@vitest/ui':
        optional: true
      happy-dom:
        optional: true
      jsdom:
        optional: true

  void-elements@3.1.0:
    resolution: {integrity: sha512-Dhxzh5HZuiHQhbvTW9AMetFfBHDMYpo23Uo9btPXgdYP+3T5S+p+jgNy7spra+veYhBP2dCSgxR/i2Y02h5/6w==}
    engines: {node: '>=0.10.0'}

  vscode-uri@3.1.0:
    resolution: {integrity: sha512-/BpdSx+yCQGnCvecbyXdxHDkuk55/G3xwnC0GqY4gmQ3j+A+g8kzzgB4Nk/SINjqn6+waqw3EgbVF2QKExkRxQ==}

  vue-resize@2.0.0-alpha.1:
    resolution: {integrity: sha512-7+iqOueLU7uc9NrMfrzbG8hwMqchfVfSzpVlCMeJQe4pyibqyoifDNbKTZvwxZKDvGkB+PdFeKvnGZMoEb8esg==}
    peerDependencies:
      vue: ^3.0.0

  vue-tsc@3.1.1:
    resolution: {integrity: sha512-fyixKxFniOVgn+L/4+g8zCG6dflLLt01Agz9jl3TO45Bgk87NZJRmJVPsiK+ouq3LB91jJCbOV+pDkzYTxbI7A==}
    hasBin: true
    peerDependencies:
      typescript: '>=5.0.0'

  vue@3.4.38:
    resolution: {integrity: sha512-f0ZgN+mZ5KFgVv9wz0f4OgVKukoXtS3nwET4c2vLBGQR50aI8G0cqbFtLlX9Yiyg3LFGBitruPHt2PxwTduJEw==}
    peerDependencies:
      typescript: '*'
    peerDependenciesMeta:
      typescript:
        optional: true

  vue@3.5.22:
    resolution: {integrity: sha512-toaZjQ3a/G/mYaLSbV+QsQhIdMo9x5rrqIpYRObsJ6T/J+RyCSFwN2LHNVH9v8uIcljDNa3QzPVdv3Y6b9hAJQ==}
    peerDependencies:
      typescript: '*'
    peerDependenciesMeta:
      typescript:
        optional: true

  vuex@4.1.0:
    resolution: {integrity: sha512-hmV6UerDrPcgbSy9ORAtNXDr9M4wlNP4pEFKye4ujJF8oqgFFuxDCdOLS3eNoRTtq5O3hoBDh9Doj1bQMYHRbQ==}
    peerDependencies:
      vue: ^3.2.0

  walk-up-path@3.0.1:
    resolution: {integrity: sha512-9YlCL/ynK3CTlrSRrDxZvUauLzAswPCrsaCgilqFevUYpeEW0/3ScEjaa3kbW/T0ghhkEr7mv+fpjqn1Y1YuTA==}

  webidl-conversions@3.0.1:
    resolution: {integrity: sha512-2JAn3z8AR6rjK8Sm8orRC0h/bcl/DqL7tRPdGZ4I1CjdF+EaMLmYxBHyXuKL849eucPFhvBoxMsflfOb8kxaeQ==}

  whatwg-url@5.0.0:
    resolution: {integrity: sha512-saE57nupxk6v3HY35+jzBwYa0rKSy0XR8JSxZPwgLr7ys0IBzhGviA1/TUGJLmSVqs8pb9AnvICXEuOHLprYTw==}

  which@2.0.2:
    resolution: {integrity: sha512-BLI3Tl1TW3Pvl70l3yq3Y64i+awpwXqsGBYWkkqMtnbXgrMD+yj7rhW0kuEDxzJaYXGjEW5ogapKNMEKNMjibA==}
    engines: {node: '>= 8'}
    hasBin: true

  why-is-node-running@2.3.0:
    resolution: {integrity: sha512-hUrmaWBdVDcxvYqnyh09zunKzROWjbZTiNy8dBEjkS7ehEDQibXJ7XvlmtbwuTclUiIyN+CyXQD4Vmko8fNm8w==}
    engines: {node: '>=8'}
    hasBin: true

  with@7.0.2:
    resolution: {integrity: sha512-RNGKj82nUPg3g5ygxkQl0R937xLyho1J24ItRCBTr/m1YnZkzJy1hUiHUJrc/VlsDQzsCnInEGSg3bci0Lmd4w==}
    engines: {node: '>= 10.0.0'}

  word-wrap@1.2.5:
    resolution: {integrity: sha512-BN22B5eaMMI9UMtjrGd5g5eCYPpCPDUy0FJXbYsaT5zYxjFOckS53SQDE3pWkVoWpHXVb3BrYcEN4Twa55B5cA==}
    engines: {node: '>=0.10.0'}

  wordwrap@1.0.0:
    resolution: {integrity: sha512-gvVzJFlPycKc5dZN4yPkP8w7Dc37BtP1yczEneOb4uq34pXZcvrtRTmWV8W+Ume+XCxKgbjM+nevkyFPMybd4Q==}

  workerd@1.20251008.0:
    resolution: {integrity: sha512-HwaJmXO3M1r4S8x2ea2vy8Rw/y/38HRQuK/gNDRQ7w9cJXn6xSl1sIIqKCffULSUjul3wV3I3Nd/GfbmsRReEA==}
    engines: {node: '>=16'}
    hasBin: true

  wrap-ansi@7.0.0:
    resolution: {integrity: sha512-YVGIj2kamLSTxw6NsZjoBxfSwsn0ycdesmc4p+Q21c5zPuZ1pl+NfxVdxPtdHvmNVOQ6XSYG4AUtyt/Fi7D16Q==}
    engines: {node: '>=10'}

  wrap-ansi@8.1.0:
    resolution: {integrity: sha512-si7QWI6zUMq56bESFvagtmzMdGOtoxfR+Sez11Mobfc7tm+VkUckk9bW2UeffTGVUbOksxmSw0AA2gs8g71NCQ==}
    engines: {node: '>=12'}

  wrap-ansi@9.0.0:
    resolution: {integrity: sha512-G8ura3S+3Z2G+mkgNRq8dqaFZAuxfsxpBB8OCTGRTCtp+l/v9nbFNmCUP1BZMts3G1142MsZfn6eeUKrr4PD1Q==}
    engines: {node: '>=18'}

  wrappy@1.0.2:
    resolution: {integrity: sha512-l4Sp/DRseor9wL6EvV2+TuQn63dMkPjZ/sp9XkghTEbV9KlPS1xUsZ3u7/IQO4wxtcFB4bgpQPRcR3QCvezPcQ==}

  ws@8.18.0:
    resolution: {integrity: sha512-8VbfWfHLbbwu3+N6OKsOMpBdT4kXPDDB9cJk2bJ6mh9ucxdlnNvH1e+roYkKmN9Nxw2yjz7VzeO9oOz2zJ04Pw==}
    engines: {node: '>=10.0.0'}
    peerDependencies:
      bufferutil: ^4.0.1
      utf-8-validate: '>=5.0.2'
    peerDependenciesMeta:
      bufferutil:
        optional: true
      utf-8-validate:
        optional: true

  ws@8.18.3:
    resolution: {integrity: sha512-PEIGCY5tSlUt50cqyMXfCzX+oOPqN0vuGqWzbcJ2xvnkzkq46oOpz7dQaTDBdfICb4N14+GARUDw2XV2N4tvzg==}
    engines: {node: '>=10.0.0'}
    peerDependencies:
      bufferutil: ^4.0.1
      utf-8-validate: '>=5.0.2'
    peerDependenciesMeta:
      bufferutil:
        optional: true
      utf-8-validate:
        optional: true

  wsl-utils@0.1.0:
    resolution: {integrity: sha512-h3Fbisa2nKGPxCpm89Hk33lBLsnaGBvctQopaBSOW/uIs6FTe1ATyAnKFJrzVs9vpGdsTe73WF3V4lIsk4Gacw==}
    engines: {node: '>=18'}

  xml-js@1.6.11:
    resolution: {integrity: sha512-7rVi2KMfwfWFl+GpPg6m80IVMWXLRjO+PxTq7V2CDhoGak0wzYzFgUY2m4XJ47OGdXd8eLE8EmwfAmdjw7lC1g==}
    hasBin: true

  y18n@5.0.8:
    resolution: {integrity: sha512-0pfFzegeDWJHJIAmTLRP2DwHjdF5s7jo9tuztdQxAhINCdvS+3nGINqPd00AphqJR/0LhANUS6/+7SCb98YOfA==}
    engines: {node: '>=10'}

  yallist@3.1.1:
    resolution: {integrity: sha512-a4UGQaWPH59mOXUYnAG2ewncQS4i4F43Tv3JoAM+s2VDAmS9NsK8GpDMLrCHPksFT7h3K6TOoUNn2pb7RoXx4g==}

  yallist@5.0.0:
    resolution: {integrity: sha512-YgvUTfwqyc7UXVMrB+SImsVYSmTS8X/tSrtdNZMImM+n7+QTriRXyXim0mBrTXNeqzVF0KWGgHPeiyViFFrNDw==}
    engines: {node: '>=18'}

  yaml@2.8.1:
    resolution: {integrity: sha512-lcYcMxX2PO9XMGvAJkJ3OsNMw+/7FKes7/hgerGUYWIoWu5j/+YQqcZr5JnPZWzOsEBgMbSbiSTn/dv/69Mkpw==}
    engines: {node: '>= 14.6'}
    hasBin: true

  yargs-parser@21.1.1:
    resolution: {integrity: sha512-tVpsJW7DdjecAiFpbIB1e3qxIQsE6NoPc5/eTdrbbIC4h0LVsWhnoa3g+m2HclBIujHzsxZ4VJVA+GUuc2/LBw==}
    engines: {node: '>=12'}

  yargs@17.7.2:
    resolution: {integrity: sha512-7dSzzRQ++CKnNI/krKnYRV7JKKPUXMEh61soaHKg9mrWEhzFWhFnxPxGl+69cD1Ou63C13NUPCnmIcrvqCuM6w==}
    engines: {node: '>=12'}

  yocto-queue@0.1.0:
    resolution: {integrity: sha512-rVksvsnNCdJ/ohGc6xgPwyN8eheCxsiLM8mxuE/t/mOVqJewPuO1miLpTHQiRgTKCLexL4MeAFVagts7HmNZ2Q==}
    engines: {node: '>=10'}

  yoctocolors@2.1.1:
    resolution: {integrity: sha512-GQHQqAopRhwU8Kt1DDM8NjibDXHC8eoh1erhGAJPEyveY9qqVeXvVikNKrDz69sHowPMorbPUrH/mx8c50eiBQ==}
    engines: {node: '>=18'}

  youch-core@0.3.3:
    resolution: {integrity: sha512-ho7XuGjLaJ2hWHoK8yFnsUGy2Y5uDpqSTq1FkHLK4/oqKtyUU1AFbOOxY4IpC9f0fTLjwYbslUz0Po5BpD1wrA==}

  youch@4.1.0-beta.10:
    resolution: {integrity: sha512-rLfVLB4FgQneDr0dv1oddCVZmKjcJ6yX6mS4pU82Mq/Dt9a3cLZQ62pDBL4AUO+uVrCvtWz3ZFUL2HFAFJ/BXQ==}

  zimmerframe@1.1.2:
    resolution: {integrity: sha512-rAbqEGa8ovJy4pyBxZM70hg4pE6gDgaQ0Sl9M3enG3I0d6H4XSAM3GeNGLKnsBpuijUow064sf7ww1nutC5/3w==}

  zod@3.22.3:
    resolution: {integrity: sha512-EjIevzuJRiRPbVH4mGc8nApb/lVLKVpmUhAaR5R5doKGfAnGJ6Gr3CViAVjP+4FWSxCsybeWQdcgCtbX+7oZug==}

  zwitch@2.0.4:
    resolution: {integrity: sha512-bXE4cR/kVZhKZX/RjPEflHaKVhUVl85noU3v6b8apfQEc1x4A+zBxjZ4lN8LqGd6WZ3dl98pY4o717VFmoPp+A==}

snapshots:

  '@adobe/css-tools@4.3.3': {}

  '@alloc/quick-lru@5.2.0': {}

  '@antfu/install-pkg@1.1.0':
    dependencies:
      package-manager-detector: 1.3.0
      tinyexec: 1.0.1

  '@antfu/utils@9.2.0': {}

  '@babel/code-frame@7.27.1':
    dependencies:
      '@babel/helper-validator-identifier': 7.27.1
      js-tokens: 4.0.0
      picocolors: 1.1.1

  '@babel/compat-data@7.28.0': {}

  '@babel/core@7.28.4':
    dependencies:
      '@babel/code-frame': 7.27.1
      '@babel/generator': 7.28.3
      '@babel/helper-compilation-targets': 7.27.2
      '@babel/helper-module-transforms': 7.28.3(@babel/core@7.28.4)
      '@babel/helpers': 7.28.4
      '@babel/parser': 7.28.4
      '@babel/template': 7.27.2
      '@babel/traverse': 7.28.4
      '@babel/types': 7.28.4
      '@jridgewell/remapping': 2.3.5
      convert-source-map: 2.0.0
      debug: 4.4.3
      gensync: 1.0.0-beta.2
      json5: 2.2.3
      semver: 6.3.1
    transitivePeerDependencies:
      - supports-color

  '@babel/generator@7.28.3':
    dependencies:
      '@babel/parser': 7.28.4
      '@babel/types': 7.28.4
      '@jridgewell/gen-mapping': 0.3.12
      '@jridgewell/trace-mapping': 0.3.31
      jsesc: 3.1.0

  '@babel/helper-annotate-as-pure@7.27.3':
    dependencies:
      '@babel/types': 7.28.4

  '@babel/helper-compilation-targets@7.27.2':
    dependencies:
      '@babel/compat-data': 7.28.0
      '@babel/helper-validator-option': 7.27.1
      browserslist: 4.26.3
      lru-cache: 5.1.1
      semver: 6.3.1

  '@babel/helper-create-class-features-plugin@7.28.3(@babel/core@7.28.4)':
    dependencies:
      '@babel/core': 7.28.4
      '@babel/helper-annotate-as-pure': 7.27.3
      '@babel/helper-member-expression-to-functions': 7.27.1
      '@babel/helper-optimise-call-expression': 7.27.1
      '@babel/helper-replace-supers': 7.27.1(@babel/core@7.28.4)
      '@babel/helper-skip-transparent-expression-wrappers': 7.27.1
      '@babel/traverse': 7.28.4
      semver: 6.3.1
    transitivePeerDependencies:
      - supports-color

  '@babel/helper-create-regexp-features-plugin@7.27.1(@babel/core@7.28.4)':
    dependencies:
      '@babel/core': 7.28.4
      '@babel/helper-annotate-as-pure': 7.27.3
      regexpu-core: 6.2.0
      semver: 6.3.1

  '@babel/helper-define-polyfill-provider@0.6.5(@babel/core@7.28.4)':
    dependencies:
      '@babel/core': 7.28.4
      '@babel/helper-compilation-targets': 7.27.2
      '@babel/helper-plugin-utils': 7.27.1
      debug: 4.4.3
      lodash.debounce: 4.0.8
      resolve: 1.22.10
    transitivePeerDependencies:
      - supports-color

  '@babel/helper-globals@7.28.0': {}

  '@babel/helper-member-expression-to-functions@7.27.1':
    dependencies:
      '@babel/traverse': 7.28.4
      '@babel/types': 7.28.4
    transitivePeerDependencies:
      - supports-color

  '@babel/helper-module-imports@7.27.1':
    dependencies:
      '@babel/traverse': 7.28.4
      '@babel/types': 7.28.4
    transitivePeerDependencies:
      - supports-color

  '@babel/helper-module-transforms@7.28.3(@babel/core@7.28.4)':
    dependencies:
      '@babel/core': 7.28.4
      '@babel/helper-module-imports': 7.27.1
      '@babel/helper-validator-identifier': 7.27.1
      '@babel/traverse': 7.28.4
    transitivePeerDependencies:
      - supports-color

  '@babel/helper-optimise-call-expression@7.27.1':
    dependencies:
      '@babel/types': 7.28.4

  '@babel/helper-plugin-utils@7.27.1': {}

  '@babel/helper-remap-async-to-generator@7.27.1(@babel/core@7.28.4)':
    dependencies:
      '@babel/core': 7.28.4
      '@babel/helper-annotate-as-pure': 7.27.3
      '@babel/helper-wrap-function': 7.27.1
      '@babel/traverse': 7.28.4
    transitivePeerDependencies:
      - supports-color

  '@babel/helper-replace-supers@7.27.1(@babel/core@7.28.4)':
    dependencies:
      '@babel/core': 7.28.4
      '@babel/helper-member-expression-to-functions': 7.27.1
      '@babel/helper-optimise-call-expression': 7.27.1
      '@babel/traverse': 7.28.4
    transitivePeerDependencies:
      - supports-color

  '@babel/helper-skip-transparent-expression-wrappers@7.27.1':
    dependencies:
      '@babel/traverse': 7.28.4
      '@babel/types': 7.28.4
    transitivePeerDependencies:
      - supports-color

  '@babel/helper-string-parser@7.27.1': {}

  '@babel/helper-validator-identifier@7.27.1': {}

  '@babel/helper-validator-option@7.27.1': {}

  '@babel/helper-wrap-function@7.27.1':
    dependencies:
      '@babel/template': 7.27.2
      '@babel/traverse': 7.28.4
      '@babel/types': 7.28.4
    transitivePeerDependencies:
      - supports-color

  '@babel/helpers@7.28.4':
    dependencies:
      '@babel/template': 7.27.2
      '@babel/types': 7.28.4

  '@babel/parser@7.28.4':
    dependencies:
      '@babel/types': 7.28.4

  '@babel/plugin-bugfix-firefox-class-in-computed-class-key@7.27.1(@babel/core@7.28.4)':
    dependencies:
      '@babel/core': 7.28.4
      '@babel/helper-plugin-utils': 7.27.1
      '@babel/traverse': 7.28.4
    transitivePeerDependencies:
      - supports-color

  '@babel/plugin-bugfix-safari-class-field-initializer-scope@7.27.1(@babel/core@7.28.4)':
    dependencies:
      '@babel/core': 7.28.4
      '@babel/helper-plugin-utils': 7.27.1

  '@babel/plugin-bugfix-safari-id-destructuring-collision-in-function-expression@7.27.1(@babel/core@7.28.4)':
    dependencies:
      '@babel/core': 7.28.4
      '@babel/helper-plugin-utils': 7.27.1

  '@babel/plugin-bugfix-v8-spread-parameters-in-optional-chaining@7.27.1(@babel/core@7.28.4)':
    dependencies:
      '@babel/core': 7.28.4
      '@babel/helper-plugin-utils': 7.27.1
      '@babel/helper-skip-transparent-expression-wrappers': 7.27.1
      '@babel/plugin-transform-optional-chaining': 7.27.1(@babel/core@7.28.4)
    transitivePeerDependencies:
      - supports-color

  '@babel/plugin-bugfix-v8-static-class-fields-redefine-readonly@7.28.3(@babel/core@7.28.4)':
    dependencies:
      '@babel/core': 7.28.4
      '@babel/helper-plugin-utils': 7.27.1
      '@babel/traverse': 7.28.4
    transitivePeerDependencies:
      - supports-color

  '@babel/plugin-proposal-private-property-in-object@7.21.0-placeholder-for-preset-env.2(@babel/core@7.28.4)':
    dependencies:
      '@babel/core': 7.28.4

  '@babel/plugin-syntax-import-assertions@7.27.1(@babel/core@7.28.4)':
    dependencies:
      '@babel/core': 7.28.4
      '@babel/helper-plugin-utils': 7.27.1

  '@babel/plugin-syntax-import-attributes@7.27.1(@babel/core@7.28.4)':
    dependencies:
      '@babel/core': 7.28.4
      '@babel/helper-plugin-utils': 7.27.1

  '@babel/plugin-syntax-unicode-sets-regex@7.18.6(@babel/core@7.28.4)':
    dependencies:
      '@babel/core': 7.28.4
      '@babel/helper-create-regexp-features-plugin': 7.27.1(@babel/core@7.28.4)
      '@babel/helper-plugin-utils': 7.27.1

  '@babel/plugin-transform-arrow-functions@7.27.1(@babel/core@7.28.4)':
    dependencies:
      '@babel/core': 7.28.4
      '@babel/helper-plugin-utils': 7.27.1

  '@babel/plugin-transform-async-generator-functions@7.28.0(@babel/core@7.28.4)':
    dependencies:
      '@babel/core': 7.28.4
      '@babel/helper-plugin-utils': 7.27.1
      '@babel/helper-remap-async-to-generator': 7.27.1(@babel/core@7.28.4)
      '@babel/traverse': 7.28.4
    transitivePeerDependencies:
      - supports-color

  '@babel/plugin-transform-async-to-generator@7.27.1(@babel/core@7.28.4)':
    dependencies:
      '@babel/core': 7.28.4
      '@babel/helper-module-imports': 7.27.1
      '@babel/helper-plugin-utils': 7.27.1
      '@babel/helper-remap-async-to-generator': 7.27.1(@babel/core@7.28.4)
    transitivePeerDependencies:
      - supports-color

  '@babel/plugin-transform-block-scoped-functions@7.27.1(@babel/core@7.28.4)':
    dependencies:
      '@babel/core': 7.28.4
      '@babel/helper-plugin-utils': 7.27.1

  '@babel/plugin-transform-block-scoping@7.28.0(@babel/core@7.28.4)':
    dependencies:
      '@babel/core': 7.28.4
      '@babel/helper-plugin-utils': 7.27.1

  '@babel/plugin-transform-class-properties@7.27.1(@babel/core@7.28.4)':
    dependencies:
      '@babel/core': 7.28.4
      '@babel/helper-create-class-features-plugin': 7.28.3(@babel/core@7.28.4)
      '@babel/helper-plugin-utils': 7.27.1
    transitivePeerDependencies:
      - supports-color

  '@babel/plugin-transform-class-static-block@7.28.3(@babel/core@7.28.4)':
    dependencies:
      '@babel/core': 7.28.4
      '@babel/helper-create-class-features-plugin': 7.28.3(@babel/core@7.28.4)
      '@babel/helper-plugin-utils': 7.27.1
    transitivePeerDependencies:
      - supports-color

  '@babel/plugin-transform-classes@7.28.3(@babel/core@7.28.4)':
    dependencies:
      '@babel/core': 7.28.4
      '@babel/helper-annotate-as-pure': 7.27.3
      '@babel/helper-compilation-targets': 7.27.2
      '@babel/helper-globals': 7.28.0
      '@babel/helper-plugin-utils': 7.27.1
      '@babel/helper-replace-supers': 7.27.1(@babel/core@7.28.4)
      '@babel/traverse': 7.28.4
    transitivePeerDependencies:
      - supports-color

  '@babel/plugin-transform-computed-properties@7.27.1(@babel/core@7.28.4)':
    dependencies:
      '@babel/core': 7.28.4
      '@babel/helper-plugin-utils': 7.27.1
      '@babel/template': 7.27.2

  '@babel/plugin-transform-destructuring@7.28.0(@babel/core@7.28.4)':
    dependencies:
      '@babel/core': 7.28.4
      '@babel/helper-plugin-utils': 7.27.1
      '@babel/traverse': 7.28.4
    transitivePeerDependencies:
      - supports-color

  '@babel/plugin-transform-dotall-regex@7.27.1(@babel/core@7.28.4)':
    dependencies:
      '@babel/core': 7.28.4
      '@babel/helper-create-regexp-features-plugin': 7.27.1(@babel/core@7.28.4)
      '@babel/helper-plugin-utils': 7.27.1

  '@babel/plugin-transform-duplicate-keys@7.27.1(@babel/core@7.28.4)':
    dependencies:
      '@babel/core': 7.28.4
      '@babel/helper-plugin-utils': 7.27.1

  '@babel/plugin-transform-duplicate-named-capturing-groups-regex@7.27.1(@babel/core@7.28.4)':
    dependencies:
      '@babel/core': 7.28.4
      '@babel/helper-create-regexp-features-plugin': 7.27.1(@babel/core@7.28.4)
      '@babel/helper-plugin-utils': 7.27.1

  '@babel/plugin-transform-dynamic-import@7.27.1(@babel/core@7.28.4)':
    dependencies:
      '@babel/core': 7.28.4
      '@babel/helper-plugin-utils': 7.27.1

  '@babel/plugin-transform-explicit-resource-management@7.28.0(@babel/core@7.28.4)':
    dependencies:
      '@babel/core': 7.28.4
      '@babel/helper-plugin-utils': 7.27.1
      '@babel/plugin-transform-destructuring': 7.28.0(@babel/core@7.28.4)
    transitivePeerDependencies:
      - supports-color

  '@babel/plugin-transform-exponentiation-operator@7.27.1(@babel/core@7.28.4)':
    dependencies:
      '@babel/core': 7.28.4
      '@babel/helper-plugin-utils': 7.27.1

  '@babel/plugin-transform-export-namespace-from@7.27.1(@babel/core@7.28.4)':
    dependencies:
      '@babel/core': 7.28.4
      '@babel/helper-plugin-utils': 7.27.1

  '@babel/plugin-transform-for-of@7.27.1(@babel/core@7.28.4)':
    dependencies:
      '@babel/core': 7.28.4
      '@babel/helper-plugin-utils': 7.27.1
      '@babel/helper-skip-transparent-expression-wrappers': 7.27.1
    transitivePeerDependencies:
      - supports-color

  '@babel/plugin-transform-function-name@7.27.1(@babel/core@7.28.4)':
    dependencies:
      '@babel/core': 7.28.4
      '@babel/helper-compilation-targets': 7.27.2
      '@babel/helper-plugin-utils': 7.27.1
      '@babel/traverse': 7.28.4
    transitivePeerDependencies:
      - supports-color

  '@babel/plugin-transform-json-strings@7.27.1(@babel/core@7.28.4)':
    dependencies:
      '@babel/core': 7.28.4
      '@babel/helper-plugin-utils': 7.27.1

  '@babel/plugin-transform-literals@7.27.1(@babel/core@7.28.4)':
    dependencies:
      '@babel/core': 7.28.4
      '@babel/helper-plugin-utils': 7.27.1

  '@babel/plugin-transform-logical-assignment-operators@7.27.1(@babel/core@7.28.4)':
    dependencies:
      '@babel/core': 7.28.4
      '@babel/helper-plugin-utils': 7.27.1

  '@babel/plugin-transform-member-expression-literals@7.27.1(@babel/core@7.28.4)':
    dependencies:
      '@babel/core': 7.28.4
      '@babel/helper-plugin-utils': 7.27.1

  '@babel/plugin-transform-modules-amd@7.27.1(@babel/core@7.28.4)':
    dependencies:
      '@babel/core': 7.28.4
      '@babel/helper-module-transforms': 7.28.3(@babel/core@7.28.4)
      '@babel/helper-plugin-utils': 7.27.1
    transitivePeerDependencies:
      - supports-color

  '@babel/plugin-transform-modules-commonjs@7.27.1(@babel/core@7.28.4)':
    dependencies:
      '@babel/core': 7.28.4
      '@babel/helper-module-transforms': 7.28.3(@babel/core@7.28.4)
      '@babel/helper-plugin-utils': 7.27.1
    transitivePeerDependencies:
      - supports-color

  '@babel/plugin-transform-modules-systemjs@7.27.1(@babel/core@7.28.4)':
    dependencies:
      '@babel/core': 7.28.4
      '@babel/helper-module-transforms': 7.28.3(@babel/core@7.28.4)
      '@babel/helper-plugin-utils': 7.27.1
      '@babel/helper-validator-identifier': 7.27.1
      '@babel/traverse': 7.28.4
    transitivePeerDependencies:
      - supports-color

  '@babel/plugin-transform-modules-umd@7.27.1(@babel/core@7.28.4)':
    dependencies:
      '@babel/core': 7.28.4
      '@babel/helper-module-transforms': 7.28.3(@babel/core@7.28.4)
      '@babel/helper-plugin-utils': 7.27.1
    transitivePeerDependencies:
      - supports-color

  '@babel/plugin-transform-named-capturing-groups-regex@7.27.1(@babel/core@7.28.4)':
    dependencies:
      '@babel/core': 7.28.4
      '@babel/helper-create-regexp-features-plugin': 7.27.1(@babel/core@7.28.4)
      '@babel/helper-plugin-utils': 7.27.1

  '@babel/plugin-transform-new-target@7.27.1(@babel/core@7.28.4)':
    dependencies:
      '@babel/core': 7.28.4
      '@babel/helper-plugin-utils': 7.27.1

  '@babel/plugin-transform-nullish-coalescing-operator@7.27.1(@babel/core@7.28.4)':
    dependencies:
      '@babel/core': 7.28.4
      '@babel/helper-plugin-utils': 7.27.1

  '@babel/plugin-transform-numeric-separator@7.27.1(@babel/core@7.28.4)':
    dependencies:
      '@babel/core': 7.28.4
      '@babel/helper-plugin-utils': 7.27.1

  '@babel/plugin-transform-object-rest-spread@7.28.0(@babel/core@7.28.4)':
    dependencies:
      '@babel/core': 7.28.4
      '@babel/helper-compilation-targets': 7.27.2
      '@babel/helper-plugin-utils': 7.27.1
      '@babel/plugin-transform-destructuring': 7.28.0(@babel/core@7.28.4)
      '@babel/plugin-transform-parameters': 7.27.7(@babel/core@7.28.4)
      '@babel/traverse': 7.28.4
    transitivePeerDependencies:
      - supports-color

  '@babel/plugin-transform-object-super@7.27.1(@babel/core@7.28.4)':
    dependencies:
      '@babel/core': 7.28.4
      '@babel/helper-plugin-utils': 7.27.1
      '@babel/helper-replace-supers': 7.27.1(@babel/core@7.28.4)
    transitivePeerDependencies:
      - supports-color

  '@babel/plugin-transform-optional-catch-binding@7.27.1(@babel/core@7.28.4)':
    dependencies:
      '@babel/core': 7.28.4
      '@babel/helper-plugin-utils': 7.27.1

  '@babel/plugin-transform-optional-chaining@7.27.1(@babel/core@7.28.4)':
    dependencies:
      '@babel/core': 7.28.4
      '@babel/helper-plugin-utils': 7.27.1
      '@babel/helper-skip-transparent-expression-wrappers': 7.27.1
    transitivePeerDependencies:
      - supports-color

  '@babel/plugin-transform-parameters@7.27.7(@babel/core@7.28.4)':
    dependencies:
      '@babel/core': 7.28.4
      '@babel/helper-plugin-utils': 7.27.1

  '@babel/plugin-transform-private-methods@7.27.1(@babel/core@7.28.4)':
    dependencies:
      '@babel/core': 7.28.4
      '@babel/helper-create-class-features-plugin': 7.28.3(@babel/core@7.28.4)
      '@babel/helper-plugin-utils': 7.27.1
    transitivePeerDependencies:
      - supports-color

  '@babel/plugin-transform-private-property-in-object@7.27.1(@babel/core@7.28.4)':
    dependencies:
      '@babel/core': 7.28.4
      '@babel/helper-annotate-as-pure': 7.27.3
      '@babel/helper-create-class-features-plugin': 7.28.3(@babel/core@7.28.4)
      '@babel/helper-plugin-utils': 7.27.1
    transitivePeerDependencies:
      - supports-color

  '@babel/plugin-transform-property-literals@7.27.1(@babel/core@7.28.4)':
    dependencies:
      '@babel/core': 7.28.4
      '@babel/helper-plugin-utils': 7.27.1

  '@babel/plugin-transform-regenerator@7.28.3(@babel/core@7.28.4)':
    dependencies:
      '@babel/core': 7.28.4
      '@babel/helper-plugin-utils': 7.27.1

  '@babel/plugin-transform-regexp-modifiers@7.27.1(@babel/core@7.28.4)':
    dependencies:
      '@babel/core': 7.28.4
      '@babel/helper-create-regexp-features-plugin': 7.27.1(@babel/core@7.28.4)
      '@babel/helper-plugin-utils': 7.27.1

  '@babel/plugin-transform-reserved-words@7.27.1(@babel/core@7.28.4)':
    dependencies:
      '@babel/core': 7.28.4
      '@babel/helper-plugin-utils': 7.27.1

  '@babel/plugin-transform-shorthand-properties@7.27.1(@babel/core@7.28.4)':
    dependencies:
      '@babel/core': 7.28.4
      '@babel/helper-plugin-utils': 7.27.1

  '@babel/plugin-transform-spread@7.27.1(@babel/core@7.28.4)':
    dependencies:
      '@babel/core': 7.28.4
      '@babel/helper-plugin-utils': 7.27.1
      '@babel/helper-skip-transparent-expression-wrappers': 7.27.1
    transitivePeerDependencies:
      - supports-color

  '@babel/plugin-transform-sticky-regex@7.27.1(@babel/core@7.28.4)':
    dependencies:
      '@babel/core': 7.28.4
      '@babel/helper-plugin-utils': 7.27.1

  '@babel/plugin-transform-template-literals@7.27.1(@babel/core@7.28.4)':
    dependencies:
      '@babel/core': 7.28.4
      '@babel/helper-plugin-utils': 7.27.1

  '@babel/plugin-transform-typeof-symbol@7.27.1(@babel/core@7.28.4)':
    dependencies:
      '@babel/core': 7.28.4
      '@babel/helper-plugin-utils': 7.27.1

  '@babel/plugin-transform-unicode-escapes@7.27.1(@babel/core@7.28.4)':
    dependencies:
      '@babel/core': 7.28.4
      '@babel/helper-plugin-utils': 7.27.1

  '@babel/plugin-transform-unicode-property-regex@7.27.1(@babel/core@7.28.4)':
    dependencies:
      '@babel/core': 7.28.4
      '@babel/helper-create-regexp-features-plugin': 7.27.1(@babel/core@7.28.4)
      '@babel/helper-plugin-utils': 7.27.1

  '@babel/plugin-transform-unicode-regex@7.27.1(@babel/core@7.28.4)':
    dependencies:
      '@babel/core': 7.28.4
      '@babel/helper-create-regexp-features-plugin': 7.27.1(@babel/core@7.28.4)
      '@babel/helper-plugin-utils': 7.27.1

  '@babel/plugin-transform-unicode-sets-regex@7.27.1(@babel/core@7.28.4)':
    dependencies:
      '@babel/core': 7.28.4
      '@babel/helper-create-regexp-features-plugin': 7.27.1(@babel/core@7.28.4)
      '@babel/helper-plugin-utils': 7.27.1

  '@babel/preset-env@7.28.3(@babel/core@7.28.4)':
    dependencies:
      '@babel/compat-data': 7.28.0
      '@babel/core': 7.28.4
      '@babel/helper-compilation-targets': 7.27.2
      '@babel/helper-plugin-utils': 7.27.1
      '@babel/helper-validator-option': 7.27.1
      '@babel/plugin-bugfix-firefox-class-in-computed-class-key': 7.27.1(@babel/core@7.28.4)
      '@babel/plugin-bugfix-safari-class-field-initializer-scope': 7.27.1(@babel/core@7.28.4)
      '@babel/plugin-bugfix-safari-id-destructuring-collision-in-function-expression': 7.27.1(@babel/core@7.28.4)
      '@babel/plugin-bugfix-v8-spread-parameters-in-optional-chaining': 7.27.1(@babel/core@7.28.4)
      '@babel/plugin-bugfix-v8-static-class-fields-redefine-readonly': 7.28.3(@babel/core@7.28.4)
      '@babel/plugin-proposal-private-property-in-object': 7.21.0-placeholder-for-preset-env.2(@babel/core@7.28.4)
      '@babel/plugin-syntax-import-assertions': 7.27.1(@babel/core@7.28.4)
      '@babel/plugin-syntax-import-attributes': 7.27.1(@babel/core@7.28.4)
      '@babel/plugin-syntax-unicode-sets-regex': 7.18.6(@babel/core@7.28.4)
      '@babel/plugin-transform-arrow-functions': 7.27.1(@babel/core@7.28.4)
      '@babel/plugin-transform-async-generator-functions': 7.28.0(@babel/core@7.28.4)
      '@babel/plugin-transform-async-to-generator': 7.27.1(@babel/core@7.28.4)
      '@babel/plugin-transform-block-scoped-functions': 7.27.1(@babel/core@7.28.4)
      '@babel/plugin-transform-block-scoping': 7.28.0(@babel/core@7.28.4)
      '@babel/plugin-transform-class-properties': 7.27.1(@babel/core@7.28.4)
      '@babel/plugin-transform-class-static-block': 7.28.3(@babel/core@7.28.4)
      '@babel/plugin-transform-classes': 7.28.3(@babel/core@7.28.4)
      '@babel/plugin-transform-computed-properties': 7.27.1(@babel/core@7.28.4)
      '@babel/plugin-transform-destructuring': 7.28.0(@babel/core@7.28.4)
      '@babel/plugin-transform-dotall-regex': 7.27.1(@babel/core@7.28.4)
      '@babel/plugin-transform-duplicate-keys': 7.27.1(@babel/core@7.28.4)
      '@babel/plugin-transform-duplicate-named-capturing-groups-regex': 7.27.1(@babel/core@7.28.4)
      '@babel/plugin-transform-dynamic-import': 7.27.1(@babel/core@7.28.4)
      '@babel/plugin-transform-explicit-resource-management': 7.28.0(@babel/core@7.28.4)
      '@babel/plugin-transform-exponentiation-operator': 7.27.1(@babel/core@7.28.4)
      '@babel/plugin-transform-export-namespace-from': 7.27.1(@babel/core@7.28.4)
      '@babel/plugin-transform-for-of': 7.27.1(@babel/core@7.28.4)
      '@babel/plugin-transform-function-name': 7.27.1(@babel/core@7.28.4)
      '@babel/plugin-transform-json-strings': 7.27.1(@babel/core@7.28.4)
      '@babel/plugin-transform-literals': 7.27.1(@babel/core@7.28.4)
      '@babel/plugin-transform-logical-assignment-operators': 7.27.1(@babel/core@7.28.4)
      '@babel/plugin-transform-member-expression-literals': 7.27.1(@babel/core@7.28.4)
      '@babel/plugin-transform-modules-amd': 7.27.1(@babel/core@7.28.4)
      '@babel/plugin-transform-modules-commonjs': 7.27.1(@babel/core@7.28.4)
      '@babel/plugin-transform-modules-systemjs': 7.27.1(@babel/core@7.28.4)
      '@babel/plugin-transform-modules-umd': 7.27.1(@babel/core@7.28.4)
      '@babel/plugin-transform-named-capturing-groups-regex': 7.27.1(@babel/core@7.28.4)
      '@babel/plugin-transform-new-target': 7.27.1(@babel/core@7.28.4)
      '@babel/plugin-transform-nullish-coalescing-operator': 7.27.1(@babel/core@7.28.4)
      '@babel/plugin-transform-numeric-separator': 7.27.1(@babel/core@7.28.4)
      '@babel/plugin-transform-object-rest-spread': 7.28.0(@babel/core@7.28.4)
      '@babel/plugin-transform-object-super': 7.27.1(@babel/core@7.28.4)
      '@babel/plugin-transform-optional-catch-binding': 7.27.1(@babel/core@7.28.4)
      '@babel/plugin-transform-optional-chaining': 7.27.1(@babel/core@7.28.4)
      '@babel/plugin-transform-parameters': 7.27.7(@babel/core@7.28.4)
      '@babel/plugin-transform-private-methods': 7.27.1(@babel/core@7.28.4)
      '@babel/plugin-transform-private-property-in-object': 7.27.1(@babel/core@7.28.4)
      '@babel/plugin-transform-property-literals': 7.27.1(@babel/core@7.28.4)
      '@babel/plugin-transform-regenerator': 7.28.3(@babel/core@7.28.4)
      '@babel/plugin-transform-regexp-modifiers': 7.27.1(@babel/core@7.28.4)
      '@babel/plugin-transform-reserved-words': 7.27.1(@babel/core@7.28.4)
      '@babel/plugin-transform-shorthand-properties': 7.27.1(@babel/core@7.28.4)
      '@babel/plugin-transform-spread': 7.27.1(@babel/core@7.28.4)
      '@babel/plugin-transform-sticky-regex': 7.27.1(@babel/core@7.28.4)
      '@babel/plugin-transform-template-literals': 7.27.1(@babel/core@7.28.4)
      '@babel/plugin-transform-typeof-symbol': 7.27.1(@babel/core@7.28.4)
      '@babel/plugin-transform-unicode-escapes': 7.27.1(@babel/core@7.28.4)
      '@babel/plugin-transform-unicode-property-regex': 7.27.1(@babel/core@7.28.4)
      '@babel/plugin-transform-unicode-regex': 7.27.1(@babel/core@7.28.4)
      '@babel/plugin-transform-unicode-sets-regex': 7.27.1(@babel/core@7.28.4)
      '@babel/preset-modules': 0.1.6-no-external-plugins(@babel/core@7.28.4)
      babel-plugin-polyfill-corejs2: 0.4.14(@babel/core@7.28.4)
      babel-plugin-polyfill-corejs3: 0.13.0(@babel/core@7.28.4)
      babel-plugin-polyfill-regenerator: 0.6.5(@babel/core@7.28.4)
      core-js-compat: 3.44.0
      semver: 6.3.1
    transitivePeerDependencies:
      - supports-color

  '@babel/preset-modules@0.1.6-no-external-plugins(@babel/core@7.28.4)':
    dependencies:
      '@babel/core': 7.28.4
      '@babel/helper-plugin-utils': 7.27.1
      '@babel/types': 7.28.4
      esutils: 2.0.3

  '@babel/runtime@7.28.4': {}

  '@babel/template@7.27.2':
    dependencies:
      '@babel/code-frame': 7.27.1
      '@babel/parser': 7.28.4
      '@babel/types': 7.28.4

  '@babel/traverse@7.28.4':
    dependencies:
      '@babel/code-frame': 7.27.1
      '@babel/generator': 7.28.3
      '@babel/helper-globals': 7.28.0
      '@babel/parser': 7.28.4
      '@babel/template': 7.27.2
      '@babel/types': 7.28.4
      debug: 4.4.3
    transitivePeerDependencies:
      - supports-color

  '@babel/types@7.28.4':
    dependencies:
      '@babel/helper-string-parser': 7.27.1
      '@babel/helper-validator-identifier': 7.27.1

  '@bufbuild/protobuf@2.5.2': {}

  '@cacheable/memoize@2.0.3':
    dependencies:
      '@cacheable/utils': 2.0.3

  '@cacheable/memory@2.0.3':
    dependencies:
      '@cacheable/memoize': 2.0.3
      '@cacheable/utils': 2.0.3
      '@keyv/bigmap': 1.0.2
      hookified: 1.12.1
      keyv: 5.5.3

  '@cacheable/utils@2.0.3': {}

  '@clack/core@0.5.0':
    dependencies:
      picocolors: 1.1.1
      sisteransi: 1.0.5

  '@clack/prompts@0.11.0':
    dependencies:
      '@clack/core': 0.5.0
      picocolors: 1.1.1
      sisteransi: 1.0.5

  '@cloudflare/workerd-darwin-64@1.20251008.0':
    optional: true

  '@cloudflare/workerd-darwin-arm64@1.20251008.0':
    optional: true

  '@cloudflare/workerd-linux-64@1.20251008.0':
    optional: true

  '@cloudflare/workerd-linux-arm64@1.20251008.0':
    optional: true

  '@cloudflare/workerd-windows-64@1.20251008.0':
    optional: true

  '@conventional-changelog/git-client@2.5.1(conventional-commits-filter@5.0.0)(conventional-commits-parser@6.1.0)':
    dependencies:
      '@simple-libs/child-process-utils': 1.0.1
      '@simple-libs/stream-utils': 1.1.0
      semver: 7.7.3
    optionalDependencies:
      conventional-commits-filter: 5.0.0
      conventional-commits-parser: 6.1.0

  '@cspotcode/source-map-support@0.8.1':
    dependencies:
      '@jridgewell/trace-mapping': 0.3.9

  '@docsearch/css@4.0.0-beta.7': {}

  '@docsearch/js@4.0.0-beta.7': {}

  '@emnapi/core@1.5.0':
    dependencies:
      '@emnapi/wasi-threads': 1.1.0
      tslib: 2.8.1
    optional: true

  '@emnapi/runtime@1.5.0':
    dependencies:
      tslib: 2.8.1
    optional: true

  '@emnapi/wasi-threads@1.1.0':
    dependencies:
      tslib: 2.8.1
    optional: true

  '@esbuild/aix-ppc64@0.25.0':
    optional: true

  '@esbuild/android-arm64@0.25.0':
    optional: true

  '@esbuild/android-arm@0.25.0':
    optional: true

  '@esbuild/android-x64@0.25.0':
    optional: true

  '@esbuild/darwin-arm64@0.25.0':
    optional: true

  '@esbuild/darwin-x64@0.25.0':
    optional: true

  '@esbuild/freebsd-arm64@0.25.0':
    optional: true

  '@esbuild/freebsd-x64@0.25.0':
    optional: true

  '@esbuild/linux-arm64@0.25.0':
    optional: true

  '@esbuild/linux-arm@0.25.0':
    optional: true

  '@esbuild/linux-ia32@0.25.0':
    optional: true

  '@esbuild/linux-loong64@0.25.0':
    optional: true

  '@esbuild/linux-mips64el@0.25.0':
    optional: true

  '@esbuild/linux-ppc64@0.25.0':
    optional: true

  '@esbuild/linux-riscv64@0.25.0':
    optional: true

  '@esbuild/linux-s390x@0.25.0':
    optional: true

  '@esbuild/linux-x64@0.25.0':
    optional: true

  '@esbuild/netbsd-arm64@0.25.0':
    optional: true

  '@esbuild/netbsd-x64@0.25.0':
    optional: true

  '@esbuild/openbsd-arm64@0.25.0':
    optional: true

  '@esbuild/openbsd-x64@0.25.0':
    optional: true

  '@esbuild/sunos-x64@0.25.0':
    optional: true

  '@esbuild/win32-arm64@0.25.0':
    optional: true

  '@esbuild/win32-ia32@0.25.0':
    optional: true

  '@esbuild/win32-x64@0.25.0':
    optional: true

  '@eslint-community/eslint-utils@4.8.0(eslint@9.37.0(jiti@2.6.1))':
    dependencies:
      eslint: 9.37.0(jiti@2.6.1)
      eslint-visitor-keys: 3.4.3

  '@eslint-community/regexpp@4.12.1': {}

  '@eslint/config-array@0.21.0':
    dependencies:
      '@eslint/object-schema': 2.1.6
      debug: 4.4.3
      minimatch: 3.1.2
    transitivePeerDependencies:
      - supports-color

  '@eslint/config-helpers@0.4.0':
    dependencies:
      '@eslint/core': 0.16.0

  '@eslint/core@0.16.0':
    dependencies:
      '@types/json-schema': 7.0.15

  '@eslint/eslintrc@3.3.1':
    dependencies:
      ajv: 6.12.6
      debug: 4.4.3
      espree: 10.4.0
      globals: 14.0.0
      ignore: 5.3.2
      import-fresh: 3.3.1
      js-yaml: 4.1.0
      minimatch: 3.1.2
      strip-json-comments: 3.1.1
    transitivePeerDependencies:
      - supports-color

  '@eslint/js@9.37.0': {}

  '@eslint/object-schema@2.1.6': {}

  '@eslint/plugin-kit@0.4.0':
    dependencies:
      '@eslint/core': 0.16.0
      levn: 0.4.1

  '@floating-ui/core@1.6.9':
    dependencies:
      '@floating-ui/utils': 0.2.9

  '@floating-ui/dom@1.1.1':
    dependencies:
      '@floating-ui/core': 1.6.9

  '@floating-ui/utils@0.2.9': {}

  '@humanfs/core@0.19.1': {}

  '@humanfs/node@0.16.6':
    dependencies:
      '@humanfs/core': 0.19.1
      '@humanwhocodes/retry': 0.3.1

  '@humanwhocodes/module-importer@1.0.1': {}

  '@humanwhocodes/retry@0.3.1': {}

  '@humanwhocodes/retry@0.4.2': {}

  '@iconify-json/logos@1.2.4':
    dependencies:
      '@iconify/types': 2.0.0

  '@iconify-json/simple-icons@1.2.47':
    dependencies:
      '@iconify/types': 2.0.0

  '@iconify-json/vscode-icons@1.2.29':
    dependencies:
      '@iconify/types': 2.0.0

  '@iconify/types@2.0.0': {}

  '@iconify/utils@3.0.1':
    dependencies:
      '@antfu/install-pkg': 1.1.0
      '@antfu/utils': 9.2.0
      '@iconify/types': 2.0.0
      debug: 4.4.3
      globals: 15.15.0
      kolorist: 1.8.0
      local-pkg: 1.1.1
      mlly: 1.8.0
    transitivePeerDependencies:
      - supports-color

  '@img/sharp-darwin-arm64@0.33.5':
    optionalDependencies:
      '@img/sharp-libvips-darwin-arm64': 1.0.4
    optional: true

  '@img/sharp-darwin-x64@0.33.5':
    optionalDependencies:
      '@img/sharp-libvips-darwin-x64': 1.0.4
    optional: true

  '@img/sharp-libvips-darwin-arm64@1.0.4':
    optional: true

  '@img/sharp-libvips-darwin-x64@1.0.4':
    optional: true

  '@img/sharp-libvips-linux-arm64@1.0.4':
    optional: true

  '@img/sharp-libvips-linux-arm@1.0.5':
    optional: true

  '@img/sharp-libvips-linux-s390x@1.0.4':
    optional: true

  '@img/sharp-libvips-linux-x64@1.0.4':
    optional: true

  '@img/sharp-libvips-linuxmusl-arm64@1.0.4':
    optional: true

  '@img/sharp-libvips-linuxmusl-x64@1.0.4':
    optional: true

  '@img/sharp-linux-arm64@0.33.5':
    optionalDependencies:
      '@img/sharp-libvips-linux-arm64': 1.0.4
    optional: true

  '@img/sharp-linux-arm@0.33.5':
    optionalDependencies:
      '@img/sharp-libvips-linux-arm': 1.0.5
    optional: true

  '@img/sharp-linux-s390x@0.33.5':
    optionalDependencies:
      '@img/sharp-libvips-linux-s390x': 1.0.4
    optional: true

  '@img/sharp-linux-x64@0.33.5':
    optionalDependencies:
      '@img/sharp-libvips-linux-x64': 1.0.4
    optional: true

  '@img/sharp-linuxmusl-arm64@0.33.5':
    optionalDependencies:
      '@img/sharp-libvips-linuxmusl-arm64': 1.0.4
    optional: true

  '@img/sharp-linuxmusl-x64@0.33.5':
    optionalDependencies:
      '@img/sharp-libvips-linuxmusl-x64': 1.0.4
    optional: true

  '@img/sharp-wasm32@0.33.5':
    dependencies:
      '@emnapi/runtime': 1.5.0
    optional: true

  '@img/sharp-win32-ia32@0.33.5':
    optional: true

  '@img/sharp-win32-x64@0.33.5':
    optional: true

  '@isaacs/balanced-match@4.0.1': {}

  '@isaacs/brace-expansion@5.0.0':
    dependencies:
      '@isaacs/balanced-match': 4.0.1

  '@isaacs/cliui@8.0.2':
    dependencies:
      string-width: 5.1.2
      string-width-cjs: string-width@4.2.3
      strip-ansi: 7.1.0
      strip-ansi-cjs: strip-ansi@6.0.1
      wrap-ansi: 8.1.0
      wrap-ansi-cjs: wrap-ansi@7.0.0

  '@isaacs/fs-minipass@4.0.1':
    dependencies:
      minipass: 7.1.2

  '@jridgewell/gen-mapping@0.3.12':
    dependencies:
      '@jridgewell/sourcemap-codec': 1.5.5
      '@jridgewell/trace-mapping': 0.3.31

  '@jridgewell/remapping@2.3.5':
    dependencies:
      '@jridgewell/gen-mapping': 0.3.12
      '@jridgewell/trace-mapping': 0.3.31

  '@jridgewell/resolve-uri@3.1.2': {}

  '@jridgewell/source-map@0.3.6':
    dependencies:
      '@jridgewell/gen-mapping': 0.3.12
      '@jridgewell/trace-mapping': 0.3.31

  '@jridgewell/sourcemap-codec@1.5.5': {}

  '@jridgewell/trace-mapping@0.3.31':
    dependencies:
      '@jridgewell/resolve-uri': 3.1.2
      '@jridgewell/sourcemap-codec': 1.5.5

  '@jridgewell/trace-mapping@0.3.9':
    dependencies:
      '@jridgewell/resolve-uri': 3.1.2
      '@jridgewell/sourcemap-codec': 1.5.5

  '@keyv/bigmap@1.0.2':
    dependencies:
      hookified: 1.12.1

  '@keyv/serialize@1.1.1': {}

  '@napi-rs/wasm-runtime@0.2.11':
    dependencies:
      '@emnapi/core': 1.5.0
      '@emnapi/runtime': 1.5.0
      '@tybys/wasm-util': 0.9.0
    optional: true

  '@napi-rs/wasm-runtime@1.0.7':
    dependencies:
      '@emnapi/core': 1.5.0
      '@emnapi/runtime': 1.5.0
      '@tybys/wasm-util': 0.10.1
    optional: true

  '@node-rs/bcrypt-android-arm-eabi@1.10.7':
    optional: true

  '@node-rs/bcrypt-android-arm64@1.10.7':
    optional: true

  '@node-rs/bcrypt-darwin-arm64@1.10.7':
    optional: true

  '@node-rs/bcrypt-darwin-x64@1.10.7':
    optional: true

  '@node-rs/bcrypt-freebsd-x64@1.10.7':
    optional: true

  '@node-rs/bcrypt-linux-arm-gnueabihf@1.10.7':
    optional: true

  '@node-rs/bcrypt-linux-arm64-gnu@1.10.7':
    optional: true

  '@node-rs/bcrypt-linux-arm64-musl@1.10.7':
    optional: true

  '@node-rs/bcrypt-linux-x64-gnu@1.10.7':
    optional: true

  '@node-rs/bcrypt-linux-x64-musl@1.10.7':
    optional: true

  '@node-rs/bcrypt-wasm32-wasi@1.10.7':
    dependencies:
      '@napi-rs/wasm-runtime': 0.2.11
    optional: true

  '@node-rs/bcrypt-win32-arm64-msvc@1.10.7':
    optional: true

  '@node-rs/bcrypt-win32-ia32-msvc@1.10.7':
    optional: true

  '@node-rs/bcrypt-win32-x64-msvc@1.10.7':
    optional: true

  '@node-rs/bcrypt@1.10.7':
    optionalDependencies:
      '@node-rs/bcrypt-android-arm-eabi': 1.10.7
      '@node-rs/bcrypt-android-arm64': 1.10.7
      '@node-rs/bcrypt-darwin-arm64': 1.10.7
      '@node-rs/bcrypt-darwin-x64': 1.10.7
      '@node-rs/bcrypt-freebsd-x64': 1.10.7
      '@node-rs/bcrypt-linux-arm-gnueabihf': 1.10.7
      '@node-rs/bcrypt-linux-arm64-gnu': 1.10.7
      '@node-rs/bcrypt-linux-arm64-musl': 1.10.7
      '@node-rs/bcrypt-linux-x64-gnu': 1.10.7
      '@node-rs/bcrypt-linux-x64-musl': 1.10.7
      '@node-rs/bcrypt-wasm32-wasi': 1.10.7
      '@node-rs/bcrypt-win32-arm64-msvc': 1.10.7
      '@node-rs/bcrypt-win32-ia32-msvc': 1.10.7
      '@node-rs/bcrypt-win32-x64-msvc': 1.10.7

  '@nodelib/fs.scandir@2.1.5':
    dependencies:
      '@nodelib/fs.stat': 2.0.5
      run-parallel: 1.2.0

  '@nodelib/fs.stat@2.0.5': {}

  '@nodelib/fs.walk@1.2.8':
    dependencies:
      '@nodelib/fs.scandir': 2.1.5
      fastq: 1.19.0

  '@oxc-project/types@0.90.0': {}

  '@oxc-project/types@0.94.0': {}

  '@parcel/watcher-android-arm64@2.5.1':
    optional: true

  '@parcel/watcher-darwin-arm64@2.5.1':
    optional: true

  '@parcel/watcher-darwin-x64@2.5.1':
    optional: true

  '@parcel/watcher-freebsd-x64@2.5.1':
    optional: true

  '@parcel/watcher-linux-arm-glibc@2.5.1':
    optional: true

  '@parcel/watcher-linux-arm-musl@2.5.1':
    optional: true

  '@parcel/watcher-linux-arm64-glibc@2.5.1':
    optional: true

  '@parcel/watcher-linux-arm64-musl@2.5.1':
    optional: true

  '@parcel/watcher-linux-x64-glibc@2.5.1':
    optional: true

  '@parcel/watcher-linux-x64-musl@2.5.1':
    optional: true

  '@parcel/watcher-win32-arm64@2.5.1':
    optional: true

  '@parcel/watcher-win32-ia32@2.5.1':
    optional: true

  '@parcel/watcher-win32-x64@2.5.1':
    optional: true

  '@parcel/watcher@2.5.1':
    dependencies:
      detect-libc: 1.0.3
      is-glob: 4.0.3
      micromatch: 4.0.8
      node-addon-api: 7.1.1
    optionalDependencies:
      '@parcel/watcher-android-arm64': 2.5.1
      '@parcel/watcher-darwin-arm64': 2.5.1
      '@parcel/watcher-darwin-x64': 2.5.1
      '@parcel/watcher-freebsd-x64': 2.5.1
      '@parcel/watcher-linux-arm-glibc': 2.5.1
      '@parcel/watcher-linux-arm-musl': 2.5.1
      '@parcel/watcher-linux-arm64-glibc': 2.5.1
      '@parcel/watcher-linux-arm64-musl': 2.5.1
      '@parcel/watcher-linux-x64-glibc': 2.5.1
      '@parcel/watcher-linux-x64-musl': 2.5.1
      '@parcel/watcher-win32-arm64': 2.5.1
      '@parcel/watcher-win32-ia32': 2.5.1
      '@parcel/watcher-win32-x64': 2.5.1
    optional: true

  '@pkgjs/parseargs@0.11.0':
    optional: true

  '@polka/compression@1.0.0-next.25': {}

  '@polka/url@1.0.0-next.28': {}

  '@poppinss/colors@4.1.5':
    dependencies:
      kleur: 4.1.5

  '@poppinss/dumper@0.6.4':
    dependencies:
      '@poppinss/colors': 4.1.5
      '@sindresorhus/is': 7.0.2
      supports-color: 10.0.0

  '@poppinss/exception@1.2.2': {}

  '@publint/pack@0.1.2': {}

  '@quansync/fs@0.1.5':
    dependencies:
      quansync: 0.2.11

  '@rolldown/binding-android-arm64@1.0.0-beta.43':
    optional: true

  '@rolldown/binding-darwin-arm64@1.0.0-beta.43':
    optional: true

  '@rolldown/binding-darwin-x64@1.0.0-beta.43':
    optional: true

  '@rolldown/binding-freebsd-x64@1.0.0-beta.43':
    optional: true

  '@rolldown/binding-linux-arm-gnueabihf@1.0.0-beta.43':
    optional: true

  '@rolldown/binding-linux-arm64-gnu@1.0.0-beta.43':
    optional: true

  '@rolldown/binding-linux-arm64-musl@1.0.0-beta.43':
    optional: true

  '@rolldown/binding-linux-x64-gnu@1.0.0-beta.43':
    optional: true

  '@rolldown/binding-linux-x64-musl@1.0.0-beta.43':
    optional: true

  '@rolldown/binding-openharmony-arm64@1.0.0-beta.43':
    optional: true

  '@rolldown/binding-wasm32-wasi@1.0.0-beta.43':
    dependencies:
      '@napi-rs/wasm-runtime': 1.0.7
    optional: true

  '@rolldown/binding-win32-arm64-msvc@1.0.0-beta.43':
    optional: true

  '@rolldown/binding-win32-ia32-msvc@1.0.0-beta.43':
    optional: true

  '@rolldown/binding-win32-x64-msvc@1.0.0-beta.43':
    optional: true

  '@rolldown/pluginutils@1.0.0-beta.29': {}

  '@rolldown/pluginutils@1.0.0-beta.43': {}

  '@rollup/plugin-alias@5.1.1(rollup@4.43.0)':
    optionalDependencies:
      rollup: 4.43.0

  '@rollup/plugin-commonjs@28.0.6(rollup@4.43.0)':
    dependencies:
      '@rollup/pluginutils': 5.3.0(rollup@4.43.0)
      commondir: 1.0.1
      estree-walker: 2.0.2
      fdir: 6.5.0(picomatch@4.0.3)
      is-reference: 1.2.1
      magic-string: 0.30.19
      picomatch: 4.0.3
    optionalDependencies:
      rollup: 4.43.0

  '@rollup/plugin-dynamic-import-vars@2.1.4(rollup@4.43.0)':
    dependencies:
      '@rollup/pluginutils': 5.3.0(rollup@4.43.0)
      astring: 1.9.0
      estree-walker: 2.0.2
      magic-string: 0.30.19
      tinyglobby: 0.2.15
    optionalDependencies:
      rollup: 4.43.0

  '@rollup/pluginutils@5.3.0(rollup@4.43.0)':
    dependencies:
      '@types/estree': 1.0.8
      estree-walker: 2.0.2
      picomatch: 4.0.3
    optionalDependencies:
      rollup: 4.43.0

  '@rollup/rollup-android-arm-eabi@4.43.0':
    optional: true

  '@rollup/rollup-android-arm64@4.43.0':
    optional: true

  '@rollup/rollup-darwin-arm64@4.43.0':
    optional: true

  '@rollup/rollup-darwin-x64@4.43.0':
    optional: true

  '@rollup/rollup-freebsd-arm64@4.43.0':
    optional: true

  '@rollup/rollup-freebsd-x64@4.43.0':
    optional: true

  '@rollup/rollup-linux-arm-gnueabihf@4.43.0':
    optional: true

  '@rollup/rollup-linux-arm-musleabihf@4.43.0':
    optional: true

  '@rollup/rollup-linux-arm64-gnu@4.43.0':
    optional: true

  '@rollup/rollup-linux-arm64-musl@4.43.0':
    optional: true

  '@rollup/rollup-linux-loongarch64-gnu@4.43.0':
    optional: true

  '@rollup/rollup-linux-powerpc64le-gnu@4.43.0':
    optional: true

  '@rollup/rollup-linux-riscv64-gnu@4.43.0':
    optional: true

  '@rollup/rollup-linux-riscv64-musl@4.43.0':
    optional: true

  '@rollup/rollup-linux-s390x-gnu@4.43.0':
    optional: true

  '@rollup/rollup-linux-x64-gnu@4.43.0':
    optional: true

  '@rollup/rollup-linux-x64-musl@4.43.0':
    optional: true

  '@rollup/rollup-win32-arm64-msvc@4.43.0':
    optional: true

  '@rollup/rollup-win32-ia32-msvc@4.43.0':
    optional: true

  '@rollup/rollup-win32-x64-msvc@4.43.0':
    optional: true

  '@sec-ant/readable-stream@0.4.1': {}

  '@shikijs/core@3.13.0':
    dependencies:
      '@shikijs/types': 3.13.0
      '@shikijs/vscode-textmate': 10.0.2
      '@types/hast': 3.0.4
      hast-util-to-html: 9.0.5

  '@shikijs/core@3.9.2':
    dependencies:
      '@shikijs/types': 3.9.2
      '@shikijs/vscode-textmate': 10.0.2
      '@types/hast': 3.0.4
      hast-util-to-html: 9.0.5

  '@shikijs/engine-javascript@3.13.0':
    dependencies:
      '@shikijs/types': 3.13.0
      '@shikijs/vscode-textmate': 10.0.2
      oniguruma-to-es: 4.3.3

  '@shikijs/engine-oniguruma@3.13.0':
    dependencies:
      '@shikijs/types': 3.13.0
      '@shikijs/vscode-textmate': 10.0.2

  '@shikijs/langs@3.13.0':
    dependencies:
      '@shikijs/types': 3.13.0

  '@shikijs/themes@3.13.0':
    dependencies:
      '@shikijs/types': 3.13.0

  '@shikijs/transformers@3.9.2':
    dependencies:
      '@shikijs/core': 3.9.2
      '@shikijs/types': 3.9.2

  '@shikijs/twoslash@3.13.0(typescript@5.9.2)':
    dependencies:
      '@shikijs/core': 3.13.0
      '@shikijs/types': 3.13.0
      twoslash: 0.3.4(typescript@5.9.2)
      typescript: 5.9.2
    transitivePeerDependencies:
      - supports-color

  '@shikijs/types@3.13.0':
    dependencies:
      '@shikijs/vscode-textmate': 10.0.2
      '@types/hast': 3.0.4

  '@shikijs/types@3.9.2':
    dependencies:
      '@shikijs/vscode-textmate': 10.0.2
      '@types/hast': 3.0.4

  '@shikijs/vitepress-twoslash@3.13.0(typescript@5.9.2)':
    dependencies:
      '@shikijs/twoslash': 3.13.0(typescript@5.9.2)
      floating-vue: 5.2.2(vue@3.5.22(typescript@5.9.2))
      lz-string: 1.5.0
      magic-string: 0.30.19
      markdown-it: 14.1.0
      mdast-util-from-markdown: 2.0.2
      mdast-util-gfm: 3.1.0
      mdast-util-to-hast: 13.2.0
      ohash: 2.0.11
      shiki: 3.13.0
      twoslash: 0.3.4(typescript@5.9.2)
      twoslash-vue: 0.3.4(typescript@5.9.2)
      vue: 3.5.22(typescript@5.9.2)
    transitivePeerDependencies:
      - '@nuxt/kit'
      - supports-color
      - typescript

  '@shikijs/vscode-textmate@10.0.2': {}

  '@simple-libs/child-process-utils@1.0.1':
    dependencies:
      '@simple-libs/stream-utils': 1.1.0
      '@types/node': 22.18.10

  '@simple-libs/stream-utils@1.1.0':
    dependencies:
      '@types/node': 22.18.10

  '@sindresorhus/is@7.0.2': {}

  '@sindresorhus/merge-streams@4.0.0': {}

  '@speed-highlight/core@1.2.7': {}

  '@tailwindcss/node@4.1.14':
    dependencies:
      '@jridgewell/remapping': 2.3.5
      enhanced-resolve: 5.18.3
      jiti: 2.6.1
      lightningcss: 1.30.1
      magic-string: 0.30.19
      source-map-js: 1.2.1
      tailwindcss: 4.1.14

  '@tailwindcss/oxide-android-arm64@4.1.14':
    optional: true

  '@tailwindcss/oxide-darwin-arm64@4.1.14':
    optional: true

  '@tailwindcss/oxide-darwin-x64@4.1.14':
    optional: true

  '@tailwindcss/oxide-freebsd-x64@4.1.14':
    optional: true

  '@tailwindcss/oxide-linux-arm-gnueabihf@4.1.14':
    optional: true

  '@tailwindcss/oxide-linux-arm64-gnu@4.1.14':
    optional: true

  '@tailwindcss/oxide-linux-arm64-musl@4.1.14':
    optional: true

  '@tailwindcss/oxide-linux-x64-gnu@4.1.14':
    optional: true

  '@tailwindcss/oxide-linux-x64-musl@4.1.14':
    optional: true

  '@tailwindcss/oxide-wasm32-wasi@4.1.14':
    optional: true

  '@tailwindcss/oxide-win32-arm64-msvc@4.1.14':
    optional: true

  '@tailwindcss/oxide-win32-x64-msvc@4.1.14':
    optional: true

  '@tailwindcss/oxide@4.1.14':
    dependencies:
      detect-libc: 2.0.4
      tar: 7.5.1
    optionalDependencies:
      '@tailwindcss/oxide-android-arm64': 4.1.14
      '@tailwindcss/oxide-darwin-arm64': 4.1.14
      '@tailwindcss/oxide-darwin-x64': 4.1.14
      '@tailwindcss/oxide-freebsd-x64': 4.1.14
      '@tailwindcss/oxide-linux-arm-gnueabihf': 4.1.14
      '@tailwindcss/oxide-linux-arm64-gnu': 4.1.14
      '@tailwindcss/oxide-linux-arm64-musl': 4.1.14
      '@tailwindcss/oxide-linux-x64-gnu': 4.1.14
      '@tailwindcss/oxide-linux-x64-musl': 4.1.14
      '@tailwindcss/oxide-wasm32-wasi': 4.1.14
      '@tailwindcss/oxide-win32-arm64-msvc': 4.1.14
      '@tailwindcss/oxide-win32-x64-msvc': 4.1.14

  '@tailwindcss/postcss@4.1.14':
    dependencies:
      '@alloc/quick-lru': 5.2.0
      '@tailwindcss/node': 4.1.14
      '@tailwindcss/oxide': 4.1.14
      postcss: 8.5.6
      tailwindcss: 4.1.14

  '@tailwindcss/vite@4.1.14(vite@packages+vite)':
    dependencies:
      '@tailwindcss/node': 4.1.14
      '@tailwindcss/oxide': 4.1.14
      tailwindcss: 4.1.14
      vite: link:packages/vite

  '@tybys/wasm-util@0.10.1':
    dependencies:
      tslib: 2.8.1
    optional: true

  '@tybys/wasm-util@0.9.0':
    dependencies:
      tslib: 2.8.1
    optional: true

  '@type-challenges/utils@0.1.1': {}

  '@types/babel__core@7.20.5':
    dependencies:
      '@babel/parser': 7.28.4
      '@babel/types': 7.28.4
      '@types/babel__generator': 7.6.8
      '@types/babel__template': 7.4.4
      '@types/babel__traverse': 7.20.6

  '@types/babel__generator@7.6.8':
    dependencies:
      '@babel/types': 7.28.4

  '@types/babel__preset-env@7.10.0': {}

  '@types/babel__template@7.4.4':
    dependencies:
      '@babel/parser': 7.28.4
      '@babel/types': 7.28.4

  '@types/babel__traverse@7.20.6':
    dependencies:
      '@babel/types': 7.28.4

  '@types/body-parser@1.19.5':
    dependencies:
      '@types/connect': 3.4.38
      '@types/node': 22.18.10

  '@types/chai@5.2.2':
    dependencies:
      '@types/deep-eql': 4.0.2

  '@types/connect@3.4.38':
    dependencies:
      '@types/node': 22.18.10

  '@types/convert-source-map@2.0.3': {}

  '@types/cross-spawn@6.0.6':
    dependencies:
      '@types/node': 22.18.10

  '@types/debug@4.1.12':
    dependencies:
      '@types/ms': 2.1.0

  '@types/deep-eql@4.0.2': {}

  '@types/escape-html@1.0.4': {}

  '@types/estree@1.0.7': {}

  '@types/estree@1.0.8': {}

  '@types/etag@1.8.4':
    dependencies:
      '@types/node': 22.18.10

  '@types/express-serve-static-core@5.0.6':
    dependencies:
      '@types/node': 22.18.10
      '@types/qs': 6.9.18
      '@types/range-parser': 1.2.7
      '@types/send': 0.17.4

  '@types/express@5.0.3':
    dependencies:
      '@types/body-parser': 1.19.5
      '@types/express-serve-static-core': 5.0.6
      '@types/serve-static': 1.15.7

  '@types/hast@3.0.4':
    dependencies:
      '@types/unist': 3.0.3

  '@types/http-errors@2.0.4': {}

  '@types/json-schema@7.0.15': {}

  '@types/less@3.0.8': {}

  '@types/linkify-it@5.0.0': {}

  '@types/lodash@4.17.16': {}

  '@types/markdown-it@14.1.2':
    dependencies:
      '@types/linkify-it': 5.0.0
      '@types/mdurl': 2.0.0

  '@types/mdast@4.0.4':
    dependencies:
      '@types/unist': 3.0.3

  '@types/mdurl@2.0.0': {}

  '@types/mime@1.3.5': {}

  '@types/ms@2.1.0': {}

  '@types/node@22.18.10':
    dependencies:
      undici-types: 6.21.0

  '@types/normalize-package-data@2.4.4': {}

  '@types/picomatch@4.0.2': {}

  '@types/pnpapi@0.0.5': {}

  '@types/qs@6.9.18': {}

  '@types/range-parser@1.2.7': {}

  '@types/react-dom@19.2.2(@types/react@19.2.2)':
    dependencies:
      '@types/react': 19.2.2

  '@types/react@19.2.2':
    dependencies:
      csstype: 3.1.3

  '@types/send@0.17.4':
    dependencies:
      '@types/mime': 1.3.5
      '@types/node': 22.18.10

  '@types/serve-static@1.15.7':
    dependencies:
      '@types/http-errors': 2.0.4
      '@types/node': 22.18.10
      '@types/send': 0.17.4

  '@types/stylus@0.48.43':
    dependencies:
      '@types/node': 22.18.10

  '@types/unist@3.0.3': {}

  '@types/web-bluetooth@0.0.21': {}

  '@types/ws@8.18.1':
    dependencies:
      '@types/node': 22.18.10

  '@typescript-eslint/eslint-plugin@8.46.1(@typescript-eslint/parser@8.46.1(eslint@9.37.0(jiti@2.6.1))(typescript@5.9.2))(eslint@9.37.0(jiti@2.6.1))(typescript@5.9.2)':
    dependencies:
      '@eslint-community/regexpp': 4.12.1
      '@typescript-eslint/parser': 8.46.1(eslint@9.37.0(jiti@2.6.1))(typescript@5.9.2)
      '@typescript-eslint/scope-manager': 8.46.1
      '@typescript-eslint/type-utils': 8.46.1(eslint@9.37.0(jiti@2.6.1))(typescript@5.9.2)
      '@typescript-eslint/utils': 8.46.1(eslint@9.37.0(jiti@2.6.1))(typescript@5.9.2)
      '@typescript-eslint/visitor-keys': 8.46.1
      eslint: 9.37.0(jiti@2.6.1)
      graphemer: 1.4.0
      ignore: 7.0.4
      natural-compare: 1.4.0
      ts-api-utils: 2.1.0(typescript@5.9.2)
      typescript: 5.9.2
    transitivePeerDependencies:
      - supports-color

  '@typescript-eslint/parser@8.46.1(eslint@9.37.0(jiti@2.6.1))(typescript@5.9.2)':
    dependencies:
      '@typescript-eslint/scope-manager': 8.46.1
      '@typescript-eslint/types': 8.46.1
      '@typescript-eslint/typescript-estree': 8.46.1(typescript@5.9.2)
      '@typescript-eslint/visitor-keys': 8.46.1
      debug: 4.4.3
      eslint: 9.37.0(jiti@2.6.1)
      typescript: 5.9.2
    transitivePeerDependencies:
      - supports-color

  '@typescript-eslint/project-service@8.46.1(typescript@5.9.2)':
    dependencies:
      '@typescript-eslint/tsconfig-utils': 8.46.1(typescript@5.9.2)
      '@typescript-eslint/types': 8.46.1
      debug: 4.4.3
      typescript: 5.9.2
    transitivePeerDependencies:
      - supports-color

  '@typescript-eslint/scope-manager@8.46.1':
    dependencies:
      '@typescript-eslint/types': 8.46.1
      '@typescript-eslint/visitor-keys': 8.46.1

  '@typescript-eslint/tsconfig-utils@8.46.1(typescript@5.9.2)':
    dependencies:
      typescript: 5.9.2

  '@typescript-eslint/type-utils@8.46.1(eslint@9.37.0(jiti@2.6.1))(typescript@5.9.2)':
    dependencies:
      '@typescript-eslint/types': 8.46.1
      '@typescript-eslint/typescript-estree': 8.46.1(typescript@5.9.2)
      '@typescript-eslint/utils': 8.46.1(eslint@9.37.0(jiti@2.6.1))(typescript@5.9.2)
      debug: 4.4.3
      eslint: 9.37.0(jiti@2.6.1)
      ts-api-utils: 2.1.0(typescript@5.9.2)
      typescript: 5.9.2
    transitivePeerDependencies:
      - supports-color

  '@typescript-eslint/types@8.46.1': {}

  '@typescript-eslint/typescript-estree@8.46.1(typescript@5.9.2)':
    dependencies:
      '@typescript-eslint/project-service': 8.46.1(typescript@5.9.2)
      '@typescript-eslint/tsconfig-utils': 8.46.1(typescript@5.9.2)
      '@typescript-eslint/types': 8.46.1
      '@typescript-eslint/visitor-keys': 8.46.1
      debug: 4.4.3
      fast-glob: 3.3.3
      is-glob: 4.0.3
      minimatch: 9.0.5
      semver: 7.7.3
      ts-api-utils: 2.1.0(typescript@5.9.2)
      typescript: 5.9.2
    transitivePeerDependencies:
      - supports-color

  '@typescript-eslint/utils@8.46.1(eslint@9.37.0(jiti@2.6.1))(typescript@5.9.2)':
    dependencies:
      '@eslint-community/eslint-utils': 4.8.0(eslint@9.37.0(jiti@2.6.1))
      '@typescript-eslint/scope-manager': 8.46.1
      '@typescript-eslint/types': 8.46.1
      '@typescript-eslint/typescript-estree': 8.46.1(typescript@5.9.2)
      eslint: 9.37.0(jiti@2.6.1)
      typescript: 5.9.2
    transitivePeerDependencies:
      - supports-color

  '@typescript-eslint/visitor-keys@8.46.1':
    dependencies:
      '@typescript-eslint/types': 8.46.1
      eslint-visitor-keys: 4.2.1

  '@typescript/vfs@1.6.1(typescript@5.9.2)':
    dependencies:
      debug: 4.4.3
      typescript: 5.9.2
    transitivePeerDependencies:
      - supports-color

  '@ungap/structured-clone@1.3.0': {}

  '@unrs/resolver-binding-android-arm-eabi@1.9.2':
    optional: true

  '@unrs/resolver-binding-android-arm64@1.9.2':
    optional: true

  '@unrs/resolver-binding-darwin-arm64@1.9.2':
    optional: true

  '@unrs/resolver-binding-darwin-x64@1.9.2':
    optional: true

  '@unrs/resolver-binding-freebsd-x64@1.9.2':
    optional: true

  '@unrs/resolver-binding-linux-arm-gnueabihf@1.9.2':
    optional: true

  '@unrs/resolver-binding-linux-arm-musleabihf@1.9.2':
    optional: true

  '@unrs/resolver-binding-linux-arm64-gnu@1.9.2':
    optional: true

  '@unrs/resolver-binding-linux-arm64-musl@1.9.2':
    optional: true

  '@unrs/resolver-binding-linux-ppc64-gnu@1.9.2':
    optional: true

  '@unrs/resolver-binding-linux-riscv64-gnu@1.9.2':
    optional: true

  '@unrs/resolver-binding-linux-riscv64-musl@1.9.2':
    optional: true

  '@unrs/resolver-binding-linux-s390x-gnu@1.9.2':
    optional: true

  '@unrs/resolver-binding-linux-x64-gnu@1.9.2':
    optional: true

  '@unrs/resolver-binding-linux-x64-musl@1.9.2':
    optional: true

  '@unrs/resolver-binding-wasm32-wasi@1.9.2':
    dependencies:
      '@napi-rs/wasm-runtime': 0.2.11
    optional: true

  '@unrs/resolver-binding-win32-arm64-msvc@1.9.2':
    optional: true

  '@unrs/resolver-binding-win32-ia32-msvc@1.9.2':
    optional: true

  '@unrs/resolver-binding-win32-x64-msvc@1.9.2':
    optional: true

  '@vitejs/longfilename-aaaaaaaaaaaaaaaaaaaaaaaaaaaaaaaaaaaaaaaaaaaaaaaaaaaaaaaaaaaaaaaaaaaaaaaaaaaaaaaaaaaaaaaaaaaaaaaaaaaaaaaaaaaaaaaaaaaaaaaaaaaaaaaaaaaaaaaaaaaaaaaaaaaaaaaaaaaaaaaaaaaaaaaaaaaaaaaaaaaaaaaaaaaa@file:playground/optimize-deps/longfilename': {}

  '@vitejs/plugin-legacy@https://pkg.pr.new/vitejs/rolldown-vite/@vitejs/plugin-legacy@a2594ec(terser@5.44.0)(vite@packages+vite)':
    dependencies:
      '@babel/core': 7.28.4
      '@babel/plugin-transform-dynamic-import': 7.27.1(@babel/core@7.28.4)
      '@babel/plugin-transform-modules-systemjs': 7.27.1(@babel/core@7.28.4)
      '@babel/preset-env': 7.28.3(@babel/core@7.28.4)
      babel-plugin-polyfill-corejs3: 0.13.0(@babel/core@7.28.4)
      babel-plugin-polyfill-regenerator: 0.6.5(@babel/core@7.28.4)
      browserslist: 4.26.3
      browserslist-to-esbuild: 2.1.1(browserslist@4.26.3)
      core-js: 3.46.0
      magic-string: 0.30.19
      regenerator-runtime: 0.14.1
      systemjs: 6.15.1
      terser: 5.44.0
      vite: link:packages/vite
    transitivePeerDependencies:
      - supports-color

  '@vitejs/plugin-vue@6.0.1(vite@packages+vite)(vue@3.5.22(typescript@5.9.2))':
    dependencies:
      '@rolldown/pluginutils': 1.0.0-beta.29
      vite: link:packages/vite
      vue: 3.5.22(typescript@5.9.2)

  '@vitejs/release-scripts@1.6.0(conventional-commits-filter@5.0.0)':
    dependencies:
      conventional-changelog: 7.1.0(conventional-commits-filter@5.0.0)
      conventional-changelog-conventionalcommits: 9.0.0
      execa: 8.0.1
      mri: 1.2.0
      picocolors: 1.1.1
      prompts: 2.4.2
      publint: 0.3.12
      semver: 7.7.3
    transitivePeerDependencies:
      - conventional-commits-filter

  '@vitejs/require@file:playground/json/dep-json-require': {}

  '@vitejs/test-added-in-entries@file:playground/optimize-deps/added-in-entries': {}

  '@vitejs/test-alias-original@file:playground/ssr-alias/alias-original': {}

  '@vitejs/test-aliased-module@file:playground/alias/dir/module': {}

  '@vitejs/test-browser-exports@file:playground/ssr-webworker/browser-exports': {}

  '@vitejs/test-commonjs-dep@file:playground/define/commonjs-dep': {}

  '@vitejs/test-css-js-dep@file:playground/css/css-js-dep': {}

  '@vitejs/test-css-lib@file:playground/ssr-deps/css-lib': {}

  '@vitejs/test-css-proxy-dep-nested@file:playground/css/css-proxy-dep-nested': {}

  '@vitejs/test-css-proxy-dep@file:playground/css/css-proxy-dep':
    dependencies:
      '@vitejs/test-css-proxy-dep-nested': file:playground/css/css-proxy-dep-nested

  '@vitejs/test-deep-import@file:playground/ssr-resolve/deep-import': {}

  '@vitejs/test-define-properties-exports@file:playground/ssr-deps/define-properties-exports': {}

  '@vitejs/test-define-property-exports@file:playground/ssr-deps/define-property-exports': {}

  '@vitejs/test-dep-a@file:playground/preload/dep-a': {}

  '@vitejs/test-dep-alias-using-absolute-path@file:playground/optimize-deps/dep-alias-using-absolute-path':
    dependencies:
      lodash: 4.17.21

  '@vitejs/test-dep-cjs-browser-field-bare@file:playground/optimize-deps/dep-cjs-browser-field-bare': {}

  '@vitejs/test-dep-cjs-compiled-from-cjs@file:playground/optimize-deps/dep-cjs-compiled-from-cjs': {}

  '@vitejs/test-dep-cjs-compiled-from-esm@file:playground/optimize-deps/dep-cjs-compiled-from-esm': {}

  '@vitejs/test-dep-cjs-external-package-omit-js-suffix@file:playground/optimize-deps/dep-cjs-external-package-omit-js-suffix': {}

  '@vitejs/test-dep-cjs-with-assets@file:playground/optimize-deps/dep-cjs-with-assets': {}

  '@vitejs/test-dep-cjs-with-external-deps@file:playground/optimize-deps/dep-cjs-with-external-deps':
    dependencies:
      '@vitejs/test-dep-esm-external': file:playground/optimize-deps/dep-esm-external
      stream: '@vitejs/test-dep-esm-dummy-node-builtin@file:playground/optimize-deps/dep-esm-dummy-node-builtin'

  '@vitejs/test-dep-conditions@file:packages/vite/src/node/__tests__/fixtures/test-dep-conditions': {}

  '@vitejs/test-dep-css-require@file:playground/optimize-deps/dep-css-require': {}

  '@vitejs/test-dep-esbuild-plugin-transform@file:playground/optimize-deps/dep-esbuild-plugin-transform': {}

  '@vitejs/test-dep-esm-dummy-node-builtin@file:playground/optimize-deps/dep-esm-dummy-node-builtin': {}

  '@vitejs/test-dep-esm-external@file:playground/optimize-deps/dep-esm-external': {}

  '@vitejs/test-dep-including-a@file:playground/preload/dep-including-a':
    dependencies:
      '@vitejs/test-dep-a': file:playground/preload/dep-a

  '@vitejs/test-dep-incompatible@file:playground/optimize-deps/dep-incompatible': {}

  '@vitejs/test-dep-licence-cc0@file:packages/vite/src/node/__tests__/plugins/fixtures/license/dep-licence-cc0': {}

  '@vitejs/test-dep-license-mit@file:packages/vite/src/node/__tests__/plugins/fixtures/license/dep-license-mit':
    dependencies:
      '@vitejs/test-dep-nested-licence-isc': '@vitejs/test-dep-nested-license-isc@file:packages/vite/src/node/__tests__/plugins/fixtures/license/dep-nested-license-isc'

  '@vitejs/test-dep-nested-license-isc@file:packages/vite/src/node/__tests__/plugins/fixtures/license/dep-nested-license-isc': {}

  '@vitejs/test-dep-no-discovery@file:playground/optimize-deps-no-discovery/dep-no-discovery': {}

  '@vitejs/test-dep-node-env@file:playground/optimize-deps/dep-node-env': {}

  '@vitejs/test-dep-non-optimized@file:playground/optimize-deps/dep-non-optimized': {}

  '@vitejs/test-dep-not-js@file:playground/optimize-deps/dep-not-js': {}

  '@vitejs/test-dep-optimize-exports-with-glob@file:playground/optimize-deps/dep-optimize-exports-with-glob': {}

  '@vitejs/test-dep-optimize-exports-with-root-glob@file:playground/optimize-deps/dep-optimize-exports-with-root-glob': {}

  '@vitejs/test-dep-optimize-with-glob@file:playground/optimize-deps/dep-optimize-with-glob': {}

  '@vitejs/test-dep-relative-to-main@file:playground/optimize-deps/dep-relative-to-main': {}

  '@vitejs/test-dep-self-reference-url-worker@file:playground/worker/dep-self-reference-url-worker': {}

  '@vitejs/test-dep-source-map-no-sources@file:playground/optimize-deps/dep-source-map-no-sources': {}

  '@vitejs/test-dep-that-imports@file:playground/external/dep-that-imports(typescript@5.9.2)':
    dependencies:
      slash3: slash@3.0.0
      slash5: slash@5.1.0
      vue: 3.5.22(typescript@5.9.2)
    transitivePeerDependencies:
      - typescript

  '@vitejs/test-dep-that-requires@file:playground/external/dep-that-requires(typescript@5.9.2)':
    dependencies:
      slash3: slash@3.0.0
      slash5: slash@5.1.0
      vue: 3.5.22(typescript@5.9.2)
    transitivePeerDependencies:
      - typescript

  '@vitejs/test-dep-to-optimize@file:playground/worker/dep-to-optimize': {}

  '@vitejs/test-dep-with-asset-ext1.pdf@file:playground/optimize-deps/dep-with-asset-ext/dep1': {}

  '@vitejs/test-dep-with-asset-ext2.pdf@file:playground/optimize-deps/dep-with-asset-ext/dep2':
    dependencies:
      '@vitejs/test-dep-with-asset-ext1.pdf': file:playground/optimize-deps/dep-with-asset-ext/dep1

  '@vitejs/test-dep-with-builtin-module-cjs@file:playground/optimize-deps/dep-with-builtin-module-cjs': {}

  '@vitejs/test-dep-with-builtin-module-esm@file:playground/optimize-deps/dep-with-builtin-module-esm': {}

  '@vitejs/test-dep-with-dynamic-import@file:playground/optimize-deps/dep-with-dynamic-import': {}

  '@vitejs/test-dep-with-optional-peer-dep-cjs@file:playground/optimize-deps/dep-with-optional-peer-dep-cjs': {}

  '@vitejs/test-dep-with-optional-peer-dep-submodule@file:playground/optimize-deps/dep-with-optional-peer-dep-submodule': {}

  '@vitejs/test-dep-with-optional-peer-dep@file:playground/optimize-deps/dep-with-optional-peer-dep': {}

  '@vitejs/test-entries@file:playground/ssr-resolve/entries': {}

  '@vitejs/test-external-cjs@file:playground/ssr-noexternal/external-cjs': {}

  '@vitejs/test-external-entry@file:playground/ssr-deps/external-entry': {}

  '@vitejs/test-external-using-external-entry@file:playground/ssr-deps/external-using-external-entry':
    dependencies:
      external-entry: '@vitejs/test-external-entry@file:playground/ssr-deps/external-entry'

  '@vitejs/test-forwarded-export@file:playground/ssr-deps/forwarded-export':
    dependencies:
      object-assigned-exports: '@vitejs/test-object-assigned-exports@file:playground/ssr-deps/object-assigned-exports'

  '@vitejs/test-import-assertion-dep@file:playground/import-assertion/import-assertion-dep': {}

  '@vitejs/test-import-builtin@file:playground/ssr-deps/import-builtin-cjs': {}

  '@vitejs/test-import-meta-glob-pkg@file:playground/glob-import/import-meta-glob-pkg': {}

  '@vitejs/test-importee-pkg@file:playground/js-sourcemap/importee-pkg': {}

  '@vitejs/test-json-module@file:playground/json/json-module': {}

  '@vitejs/test-minify@file:playground/minify/dir/module': {}

  '@vitejs/test-missing-dep@file:playground/optimize-missing-deps/missing-dep':
    dependencies:
      '@vitejs/test-multi-entry-dep': file:playground/optimize-missing-deps/multi-entry-dep

  '@vitejs/test-module-condition@file:playground/ssr-deps/module-condition': {}

  '@vitejs/test-module-sync@file:playground/ssr-resolve/pkg-module-sync': {}

  '@vitejs/test-multi-entry-dep@file:playground/optimize-missing-deps/multi-entry-dep': {}

  '@vitejs/test-nested-exclude@file:playground/optimize-deps/nested-exclude':
    dependencies:
      '@vitejs/test-nested-include': file:playground/optimize-deps/nested-include

  '@vitejs/test-nested-exclude@file:playground/ssr-deps/nested-exclude':
    dependencies:
      '@vitejs/test-nested-include': file:playground/ssr-deps/nested-include

  '@vitejs/test-nested-external-cjs@file:playground/ssr-deps/nested-external-cjs': {}

  '@vitejs/test-nested-external@file:playground/ssr-deps/nested-external': {}

  '@vitejs/test-nested-include@file:playground/optimize-deps/nested-include': {}

  '@vitejs/test-nested-include@file:playground/ssr-deps/nested-include': {}

  '@vitejs/test-no-external-cjs@file:playground/ssr-deps/no-external-cjs': {}

  '@vitejs/test-no-external-css@file:playground/ssr-deps/no-external-css': {}

  '@vitejs/test-object-assigned-exports@file:playground/ssr-deps/object-assigned-exports': {}

  '@vitejs/test-only-object-assigned-exports@file:playground/ssr-deps/only-object-assigned-exports': {}

  '@vitejs/test-optimized-with-nested-external@file:playground/ssr-deps/optimized-with-nested-external':
    dependencies:
      nested-external: '@vitejs/test-nested-external@file:playground/ssr-deps/nested-external'

  '@vitejs/test-pkg-exports@file:playground/ssr-deps/pkg-exports': {}

  '@vitejs/test-pkg@file:playground/dynamic-import/pkg': {}

  '@vitejs/test-primitive-export@file:playground/ssr-deps/primitive-export': {}

  '@vitejs/test-read-file-content@file:playground/ssr-deps/read-file-content': {}

  '@vitejs/test-require-absolute@file:playground/ssr-deps/require-absolute': {}

  '@vitejs/test-require-external-cjs@file:playground/ssr-noexternal/require-external-cjs':
    dependencies:
      '@vitejs/test-external-cjs': file:playground/ssr-noexternal/external-cjs

  '@vitejs/test-resolve-pkg-exports@file:playground/ssr-resolve/pkg-exports': {}

  '@vitejs/test-scss-proxy-dep-nested@file:playground/css/scss-proxy-dep-nested': {}

  '@vitejs/test-scss-proxy-dep@file:playground/css/scss-proxy-dep':
    dependencies:
      '@vitejs/test-scss-proxy-dep-nested': file:playground/css/scss-proxy-dep-nested

  '@vitejs/test-ssr-conditions-external@file:playground/ssr-conditions/external': {}

  '@vitejs/test-ssr-conditions-no-external@file:playground/ssr-conditions/no-external': {}

  '@vitejs/test-ts-transpiled-exports@file:playground/ssr-deps/ts-transpiled-exports': {}

  '@vitejs/test-worker-dep-cjs@file:playground/worker/dep-cjs': {}

  '@vitejs/test-worker-exports@file:playground/ssr-webworker/worker-exports': {}

  '@vitest/expect@3.2.4':
    dependencies:
      '@types/chai': 5.2.2
      '@vitest/spy': 3.2.4
      '@vitest/utils': 3.2.4
      chai: 5.2.0
      tinyrainbow: 2.0.0

  '@vitest/mocker@3.2.4(vite@packages+vite)':
    dependencies:
      '@vitest/spy': 3.2.4
      estree-walker: 3.0.3
      magic-string: 0.30.19
    optionalDependencies:
      vite: link:packages/vite

  '@vitest/pretty-format@3.2.4':
    dependencies:
      tinyrainbow: 2.0.0

  '@vitest/runner@3.2.4':
    dependencies:
      '@vitest/utils': 3.2.4
      pathe: 2.0.3
      strip-literal: 3.1.0

  '@vitest/snapshot@3.2.4':
    dependencies:
      '@vitest/pretty-format': 3.2.4
      magic-string: 0.30.19
      pathe: 2.0.3

  '@vitest/spy@3.2.4':
    dependencies:
      tinyspy: 4.0.3

  '@vitest/utils@3.2.4':
    dependencies:
      '@vitest/pretty-format': 3.2.4
      loupe: 3.1.4
      tinyrainbow: 2.0.0

  '@volar/language-core@2.4.23':
    dependencies:
      '@volar/source-map': 2.4.23

  '@volar/source-map@2.4.23': {}

  '@volar/typescript@2.4.23':
    dependencies:
      '@volar/language-core': 2.4.23
      path-browserify: 1.0.1
      vscode-uri: 3.1.0

  '@vue/compiler-core@3.4.38':
    dependencies:
      '@babel/parser': 7.28.4
      '@vue/shared': 3.4.38
      entities: 4.5.0
      estree-walker: 2.0.2
      source-map-js: 1.2.1

  '@vue/compiler-core@3.5.22':
    dependencies:
      '@babel/parser': 7.28.4
      '@vue/shared': 3.5.22
      entities: 4.5.0
      estree-walker: 2.0.2
      source-map-js: 1.2.1

  '@vue/compiler-dom@3.4.38':
    dependencies:
      '@vue/compiler-core': 3.4.38
      '@vue/shared': 3.4.38

  '@vue/compiler-dom@3.5.22':
    dependencies:
      '@vue/compiler-core': 3.5.22
      '@vue/shared': 3.5.22

  '@vue/compiler-sfc@3.4.38':
    dependencies:
      '@babel/parser': 7.28.4
      '@vue/compiler-core': 3.4.38
      '@vue/compiler-dom': 3.4.38
      '@vue/compiler-ssr': 3.4.38
      '@vue/shared': 3.4.38
      estree-walker: 2.0.2
      magic-string: 0.30.19
      postcss: 8.5.6
      source-map-js: 1.2.1

  '@vue/compiler-sfc@3.5.22':
    dependencies:
      '@babel/parser': 7.28.4
      '@vue/compiler-core': 3.5.22
      '@vue/compiler-dom': 3.5.22
      '@vue/compiler-ssr': 3.5.22
      '@vue/shared': 3.5.22
      estree-walker: 2.0.2
      magic-string: 0.30.19
      postcss: 8.5.6
      source-map-js: 1.2.1

  '@vue/compiler-ssr@3.4.38':
    dependencies:
      '@vue/compiler-dom': 3.4.38
      '@vue/shared': 3.4.38

  '@vue/compiler-ssr@3.5.22':
    dependencies:
      '@vue/compiler-dom': 3.5.22
      '@vue/shared': 3.5.22

  '@vue/devtools-api@6.6.4': {}

  '@vue/devtools-api@8.0.0':
    dependencies:
      '@vue/devtools-kit': 8.0.0

  '@vue/devtools-kit@8.0.0':
    dependencies:
      '@vue/devtools-shared': 8.0.0
      birpc: 2.6.1
      hookable: 5.5.3
      mitt: 3.0.1
      perfect-debounce: 1.0.0
      speakingurl: 14.0.1
      superjson: 2.2.2

  '@vue/devtools-shared@8.0.0':
    dependencies:
      rfdc: 1.4.1

  '@vue/language-core@3.1.1(typescript@5.9.2)':
    dependencies:
      '@volar/language-core': 2.4.23
      '@vue/compiler-dom': 3.5.22
      '@vue/shared': 3.5.22
      alien-signals: 3.0.0
      muggle-string: 0.4.1
      path-browserify: 1.0.1
      picomatch: 4.0.3
    optionalDependencies:
      typescript: 5.9.2

  '@vue/reactivity@3.4.38':
    dependencies:
      '@vue/shared': 3.4.38

  '@vue/reactivity@3.5.22':
    dependencies:
      '@vue/shared': 3.5.22

  '@vue/runtime-core@3.4.38':
    dependencies:
      '@vue/reactivity': 3.4.38
      '@vue/shared': 3.4.38

  '@vue/runtime-core@3.5.22':
    dependencies:
      '@vue/reactivity': 3.5.22
      '@vue/shared': 3.5.22

  '@vue/runtime-dom@3.4.38':
    dependencies:
      '@vue/reactivity': 3.4.38
      '@vue/runtime-core': 3.4.38
      '@vue/shared': 3.4.38
      csstype: 3.1.3

  '@vue/runtime-dom@3.5.22':
    dependencies:
      '@vue/reactivity': 3.5.22
      '@vue/runtime-core': 3.5.22
      '@vue/shared': 3.5.22
      csstype: 3.1.3

  '@vue/server-renderer@3.4.38(vue@3.5.22(typescript@5.9.2))':
    dependencies:
      '@vue/compiler-ssr': 3.4.38
      '@vue/shared': 3.4.38
      vue: 3.5.22(typescript@5.9.2)

  '@vue/server-renderer@3.5.22(vue@3.5.22(typescript@5.9.2))':
    dependencies:
      '@vue/compiler-ssr': 3.5.22
      '@vue/shared': 3.5.22
      vue: 3.5.22(typescript@5.9.2)

  '@vue/shared@3.4.38': {}

  '@vue/shared@3.5.22': {}

  '@vueuse/core@13.6.0(vue@3.5.22(typescript@5.9.2))':
    dependencies:
      '@types/web-bluetooth': 0.0.21
      '@vueuse/metadata': 13.6.0
      '@vueuse/shared': 13.6.0(vue@3.5.22(typescript@5.9.2))
      vue: 3.5.22(typescript@5.9.2)

  '@vueuse/integrations@13.6.0(axios@1.12.2)(focus-trap@7.6.5)(vue@3.5.22(typescript@5.9.2))':
    dependencies:
      '@vueuse/core': 13.6.0(vue@3.5.22(typescript@5.9.2))
      '@vueuse/shared': 13.6.0(vue@3.5.22(typescript@5.9.2))
      vue: 3.5.22(typescript@5.9.2)
    optionalDependencies:
      axios: 1.12.2
      focus-trap: 7.6.5

  '@vueuse/metadata@13.6.0': {}

  '@vueuse/shared@13.6.0(vue@3.5.22(typescript@5.9.2))':
    dependencies:
      vue: 3.5.22(typescript@5.9.2)

  accepts@2.0.0:
    dependencies:
      mime-types: 3.0.1
      negotiator: 1.0.0

  acorn-jsx@5.3.2(acorn@8.15.0):
    dependencies:
      acorn: 8.15.0

  acorn-walk@8.3.2: {}

  acorn@7.4.1: {}

  acorn@8.14.0: {}

  acorn@8.15.0: {}

  ajv@6.12.6:
    dependencies:
      fast-deep-equal: 3.1.3
      fast-json-stable-stringify: 2.1.0
      json-schema-traverse: 0.4.1
      uri-js: 4.4.1

  alien-signals@3.0.0: {}

  ansi-escapes@7.0.0:
    dependencies:
      environment: 1.1.0

  ansi-regex@5.0.1: {}

  ansi-regex@6.1.0: {}

  ansi-styles@4.3.0:
    dependencies:
      color-convert: 2.0.1

  ansi-styles@6.2.1: {}

  ansis@4.2.0: {}

  any-promise@1.3.0: {}

  anymatch@3.1.3:
    dependencies:
      normalize-path: 3.0.0
      picomatch: 2.3.1

  arg@5.0.2: {}

  argparse@1.0.10:
    dependencies:
      sprintf-js: 1.0.3

  argparse@2.0.1: {}

  array-find-index@1.0.2: {}

  array-ify@1.0.0: {}

  artichokie@0.4.2: {}

  asap@2.0.6: {}

  assert-never@1.4.0: {}

  assertion-error@2.0.1: {}

  ast-kit@2.1.2:
    dependencies:
      '@babel/parser': 7.28.4
      pathe: 2.0.3

  astring@1.9.0: {}

  asynckit@0.4.0: {}

  autoprefixer@10.4.21(postcss@8.5.6):
    dependencies:
      browserslist: 4.26.3
      caniuse-lite: 1.0.30001748
      fraction.js: 4.3.7
      normalize-range: 0.1.2
      picocolors: 1.1.1
      postcss: 8.5.6
      postcss-value-parser: 4.2.0

  axios@1.12.2:
    dependencies:
      follow-redirects: 1.15.11(debug@4.4.3)
      form-data: 4.0.4
      proxy-from-env: 1.1.0
    transitivePeerDependencies:
      - debug

  babel-plugin-polyfill-corejs2@0.4.14(@babel/core@7.28.4):
    dependencies:
      '@babel/compat-data': 7.28.0
      '@babel/core': 7.28.4
      '@babel/helper-define-polyfill-provider': 0.6.5(@babel/core@7.28.4)
      semver: 6.3.1
    transitivePeerDependencies:
      - supports-color

  babel-plugin-polyfill-corejs3@0.13.0(@babel/core@7.28.4):
    dependencies:
      '@babel/core': 7.28.4
      '@babel/helper-define-polyfill-provider': 0.6.5(@babel/core@7.28.4)
      core-js-compat: 3.44.0
    transitivePeerDependencies:
      - supports-color

  babel-plugin-polyfill-regenerator@0.6.5(@babel/core@7.28.4):
    dependencies:
      '@babel/core': 7.28.4
      '@babel/helper-define-polyfill-provider': 0.6.5(@babel/core@7.28.4)
    transitivePeerDependencies:
      - supports-color

  babel-walk@3.0.0-canary-5:
    dependencies:
      '@babel/types': 7.28.4

  bail@2.0.2: {}

  balanced-match@1.0.2: {}

  baseline-browser-mapping@2.8.16: {}

  bignumber.js@9.3.1: {}

  binary-extensions@2.3.0: {}

  birpc@0.2.19: {}

  birpc@2.6.1: {}

  body-parser@2.2.0:
    dependencies:
      bytes: 3.1.2
      content-type: 1.0.5
      debug: 4.4.3
      http-errors: 2.0.0
      iconv-lite: 0.6.3
      on-finished: 2.4.1
      qs: 6.14.0
      raw-body: 3.0.0
      type-is: 2.0.1
    transitivePeerDependencies:
      - supports-color

  brace-expansion@1.1.12:
    dependencies:
      balanced-match: 1.0.2
      concat-map: 0.0.1

  brace-expansion@2.0.2:
    dependencies:
      balanced-match: 1.0.2

  braces@3.0.3:
    dependencies:
      fill-range: 7.1.1

  browserslist-to-esbuild@2.1.1(browserslist@4.26.3):
    dependencies:
      browserslist: 4.26.3
      meow: 13.2.0

  browserslist@4.26.3:
    dependencies:
      baseline-browser-mapping: 2.8.16
      caniuse-lite: 1.0.30001748
      electron-to-chromium: 1.5.230
      node-releases: 2.0.21
      update-browserslist-db: 1.1.3(browserslist@4.26.3)

  buffer-builder@0.2.0: {}

  buffer-from@1.1.2: {}

  bundle-name@4.1.0:
    dependencies:
      run-applescript: 7.0.0

  bytes@3.1.2: {}

  cac@6.7.14: {}

  cacheable@2.0.3:
    dependencies:
      '@cacheable/memoize': 2.0.3
      '@cacheable/memory': 2.0.3
      '@cacheable/utils': 2.0.3
      hookified: 1.12.1
      keyv: 5.5.3

  call-bind-apply-helpers@1.0.2:
    dependencies:
      es-errors: 1.3.0
      function-bind: 1.1.2

  call-bound@1.0.3:
    dependencies:
      call-bind-apply-helpers: 1.0.2
      get-intrinsic: 1.3.0

  callsites@3.1.0: {}

  camelcase-css@2.0.1: {}

  caniuse-lite@1.0.30001748: {}

  ccount@2.0.1: {}

  chai@5.2.0:
    dependencies:
      assertion-error: 2.0.1
      check-error: 2.1.1
      deep-eql: 5.0.2
      loupe: 3.1.4
      pathval: 2.0.0

  chalk@4.1.2:
    dependencies:
      ansi-styles: 4.3.0
      supports-color: 7.2.0

  character-entities-html4@2.1.0: {}

  character-entities-legacy@3.0.0: {}

  character-entities@2.0.2: {}

  character-parser@2.2.0:
    dependencies:
      is-regex: 1.2.1

  check-error@2.1.1: {}

  chokidar@3.6.0(patch_hash=8a4f9e2b397e6034b91a0508faae3cecb97f222313faa129d7cb0eb71e9d0e84):
    dependencies:
      anymatch: 3.1.3
      braces: 3.0.3
      glob-parent: 5.1.2
      is-binary-path: 2.1.0
      is-glob: 4.0.3
      normalize-path: 3.0.0
      readdirp: 3.6.0
    optionalDependencies:
      fsevents: 2.3.3

  chokidar@4.0.3:
    dependencies:
      readdirp: 4.1.2

  chownr@3.0.0: {}

  cli-cursor@5.0.0:
    dependencies:
      restore-cursor: 5.1.0

  cli-truncate@5.1.0:
    dependencies:
      slice-ansi: 7.1.0
      string-width: 8.1.0

  clipboard@2.0.11:
    dependencies:
      good-listener: 1.2.2
      select: 1.1.2
      tiny-emitter: 2.1.0

  cliui@8.0.1:
    dependencies:
      string-width: 4.2.3
      strip-ansi: 6.0.1
      wrap-ansi: 7.0.0

  color-convert@2.0.1:
    dependencies:
      color-name: 1.1.4

  color-name@1.1.4: {}

  color-string@1.9.1:
    dependencies:
      color-name: 1.1.4
      simple-swizzle: 0.2.2

  color@4.2.3:
    dependencies:
      color-convert: 2.0.1
      color-string: 1.9.1

  colorette@2.0.20: {}

  colorjs.io@0.5.2: {}

  combined-stream@1.0.8:
    dependencies:
      delayed-stream: 1.0.0

  comma-separated-tokens@2.0.3: {}

  commander@14.0.1: {}

  commander@2.20.3: {}

  commander@4.1.1: {}

  comment-parser@1.4.1: {}

  commenting@1.1.0: {}

  commondir@1.0.1: {}

  compare-func@2.0.0:
    dependencies:
      array-ify: 1.0.0
      dot-prop: 5.3.0

  concat-map@0.0.1: {}

  confbox@0.1.8: {}

  confbox@0.2.2: {}

  connect@3.7.0:
    dependencies:
      debug: 2.6.9
      finalhandler: 1.1.2
      parseurl: 1.3.3
      utils-merge: 1.0.1
    transitivePeerDependencies:
      - supports-color

  constantinople@4.0.1:
    dependencies:
      '@babel/parser': 7.28.4
      '@babel/types': 7.28.4

  content-disposition@1.0.0:
    dependencies:
      safe-buffer: 5.2.1

  content-type@1.0.5: {}

  conventional-changelog-conventionalcommits@9.0.0:
    dependencies:
      compare-func: 2.0.0

  conventional-changelog-preset-loader@5.0.0: {}

  conventional-changelog-writer@8.1.0:
    dependencies:
      conventional-commits-filter: 5.0.0
      handlebars: 4.7.8
      meow: 13.2.0
      semver: 7.7.3

  conventional-changelog@7.1.0(conventional-commits-filter@5.0.0):
    dependencies:
      '@conventional-changelog/git-client': 2.5.1(conventional-commits-filter@5.0.0)(conventional-commits-parser@6.1.0)
      '@types/normalize-package-data': 2.4.4
      conventional-changelog-preset-loader: 5.0.0
      conventional-changelog-writer: 8.1.0
      conventional-commits-parser: 6.1.0
      fd-package-json: 1.2.0
      meow: 13.2.0
      normalize-package-data: 7.0.0
    transitivePeerDependencies:
      - conventional-commits-filter

  conventional-commits-filter@5.0.0: {}

  conventional-commits-parser@6.1.0:
    dependencies:
      meow: 13.2.0

  convert-source-map@2.0.0: {}

  cookie-signature@1.2.2: {}

  cookie@0.7.1: {}

  cookie@1.0.2: {}

  copy-anything@2.0.6:
    dependencies:
      is-what: 3.14.1

  copy-anything@3.0.5:
    dependencies:
      is-what: 4.1.16

  core-js-compat@3.44.0:
    dependencies:
      browserslist: 4.26.3

  core-js@3.46.0: {}

  cors@2.8.5:
    dependencies:
      object-assign: 4.1.1
      vary: 1.1.2

  cross-spawn@7.0.6:
    dependencies:
      path-key: 3.1.1
      shebang-command: 2.0.0
      which: 2.0.2

  css-color-names@1.0.1: {}

  cssesc@3.0.0: {}

  csstype@3.1.3: {}

  d@1.0.2:
    dependencies:
      es5-ext: 0.10.64
      type: 2.7.3

  debug@2.6.9:
    dependencies:
      ms: 2.0.0

  debug@4.4.3:
    dependencies:
      ms: 2.1.3

  decode-named-character-reference@1.0.2:
    dependencies:
      character-entities: 2.0.2

  deep-eql@5.0.2: {}

  deep-is@0.1.4: {}

  default-browser-id@5.0.0: {}

  default-browser@5.2.1:
    dependencies:
      bundle-name: 4.1.0
      default-browser-id: 5.0.0

  define-lazy-prop@3.0.0: {}

  defu@6.1.4: {}

  delayed-stream@1.0.0: {}

  delegate@3.2.0: {}

  depd@2.0.0: {}

  dequal@2.0.3: {}

  detect-libc@1.0.3:
    optional: true

  detect-libc@2.0.4: {}

  devlop@1.1.0:
    dependencies:
      dequal: 2.0.3

  didyoumean@1.2.2: {}

  diff@8.0.2: {}

  dlv@1.1.3: {}

  doctypes@1.1.0: {}

  dot-prop@5.3.0:
    dependencies:
      is-obj: 2.0.0

  dotenv-expand@12.0.3(patch_hash=49330a663821151418e003e822a82a6a61d2f0f8a6e3cab00c1c94815a112889):
    dependencies:
      dotenv: 16.6.1

  dotenv@16.6.1: {}

  dotenv@17.2.3: {}

  dts-resolver@2.1.2: {}

  dunder-proto@1.0.1:
    dependencies:
      call-bind-apply-helpers: 1.0.2
      es-errors: 1.3.0
      gopd: 1.2.0

  eastasianwidth@0.2.0: {}

  ee-first@1.1.1: {}

  electron-to-chromium@1.5.230: {}

  emoji-regex@10.4.0: {}

  emoji-regex@8.0.0: {}

  emoji-regex@9.2.2: {}

  empathic@2.0.0: {}

  encodeurl@1.0.2: {}

  encodeurl@2.0.0: {}

  enhanced-resolve@5.18.3:
    dependencies:
      graceful-fs: 4.2.11
      tapable: 2.2.1

  entities@4.5.0: {}

  entities@6.0.0: {}

  environment@1.1.0: {}

  errno@0.1.8:
    dependencies:
      prr: 1.0.1
    optional: true

  error-stack-parser-es@1.0.5: {}

  es-define-property@1.0.1: {}

  es-errors@1.3.0: {}

  es-module-lexer@1.7.0: {}

  es-object-atoms@1.1.1:
    dependencies:
      es-errors: 1.3.0

  es-set-tostringtag@2.1.0:
    dependencies:
      es-errors: 1.3.0
      get-intrinsic: 1.3.0
      has-tostringtag: 1.0.2
      hasown: 2.0.2

  es5-ext@0.10.64:
    dependencies:
      es6-iterator: 2.0.3
      es6-symbol: 3.1.4
      esniff: 2.0.1
      next-tick: 1.1.0

  es6-iterator@2.0.3:
    dependencies:
      d: 1.0.2
      es5-ext: 0.10.64
      es6-symbol: 3.1.4

  es6-symbol@3.1.4:
    dependencies:
      d: 1.0.2
      ext: 1.7.0

  esbuild@0.25.0:
    optionalDependencies:
      '@esbuild/aix-ppc64': 0.25.0
      '@esbuild/android-arm': 0.25.0
      '@esbuild/android-arm64': 0.25.0
      '@esbuild/android-x64': 0.25.0
      '@esbuild/darwin-arm64': 0.25.0
      '@esbuild/darwin-x64': 0.25.0
      '@esbuild/freebsd-arm64': 0.25.0
      '@esbuild/freebsd-x64': 0.25.0
      '@esbuild/linux-arm': 0.25.0
      '@esbuild/linux-arm64': 0.25.0
      '@esbuild/linux-ia32': 0.25.0
      '@esbuild/linux-loong64': 0.25.0
      '@esbuild/linux-mips64el': 0.25.0
      '@esbuild/linux-ppc64': 0.25.0
      '@esbuild/linux-riscv64': 0.25.0
      '@esbuild/linux-s390x': 0.25.0
      '@esbuild/linux-x64': 0.25.0
      '@esbuild/netbsd-arm64': 0.25.0
      '@esbuild/netbsd-x64': 0.25.0
      '@esbuild/openbsd-arm64': 0.25.0
      '@esbuild/openbsd-x64': 0.25.0
      '@esbuild/sunos-x64': 0.25.0
      '@esbuild/win32-arm64': 0.25.0
      '@esbuild/win32-ia32': 0.25.0
      '@esbuild/win32-x64': 0.25.0

  escalade@3.2.0: {}

  escape-html@1.0.3: {}

  escape-string-regexp@4.0.0: {}

  escape-string-regexp@5.0.0: {}

  eslint-compat-utils@0.5.1(eslint@9.37.0(jiti@2.6.1)):
    dependencies:
      eslint: 9.37.0(jiti@2.6.1)
      semver: 7.7.3

  eslint-import-context@0.1.9(unrs-resolver@1.9.2):
    dependencies:
      get-tsconfig: 4.10.1
      stable-hash-x: 0.2.0
    optionalDependencies:
      unrs-resolver: 1.9.2

  eslint-plugin-es-x@7.8.0(eslint@9.37.0(jiti@2.6.1)):
    dependencies:
      '@eslint-community/eslint-utils': 4.8.0(eslint@9.37.0(jiti@2.6.1))
      '@eslint-community/regexpp': 4.12.1
      eslint: 9.37.0(jiti@2.6.1)
      eslint-compat-utils: 0.5.1(eslint@9.37.0(jiti@2.6.1))

  eslint-plugin-import-x@4.16.1(@typescript-eslint/utils@8.46.1(eslint@9.37.0(jiti@2.6.1))(typescript@5.9.2))(eslint@9.37.0(jiti@2.6.1)):
    dependencies:
      '@typescript-eslint/types': 8.46.1
      comment-parser: 1.4.1
      debug: 4.4.3
      eslint: 9.37.0(jiti@2.6.1)
      eslint-import-context: 0.1.9(unrs-resolver@1.9.2)
      is-glob: 4.0.3
      minimatch: 10.0.3
      semver: 7.7.3
      stable-hash-x: 0.2.0
      unrs-resolver: 1.9.2
    optionalDependencies:
      '@typescript-eslint/utils': 8.46.1(eslint@9.37.0(jiti@2.6.1))(typescript@5.9.2)
    transitivePeerDependencies:
      - supports-color

  eslint-plugin-n@17.23.1(eslint@9.37.0(jiti@2.6.1))(typescript@5.9.2):
    dependencies:
      '@eslint-community/eslint-utils': 4.8.0(eslint@9.37.0(jiti@2.6.1))
      enhanced-resolve: 5.18.3
      eslint: 9.37.0(jiti@2.6.1)
      eslint-plugin-es-x: 7.8.0(eslint@9.37.0(jiti@2.6.1))
      get-tsconfig: 4.10.1
      globals: 15.15.0
      globrex: 0.1.2
      ignore: 5.3.2
      semver: 7.7.3
      ts-declaration-location: 1.0.7(typescript@5.9.2)
    transitivePeerDependencies:
      - typescript

  eslint-plugin-regexp@2.10.0(eslint@9.37.0(jiti@2.6.1)):
    dependencies:
      '@eslint-community/eslint-utils': 4.8.0(eslint@9.37.0(jiti@2.6.1))
      '@eslint-community/regexpp': 4.12.1
      comment-parser: 1.4.1
      eslint: 9.37.0(jiti@2.6.1)
      jsdoc-type-pratt-parser: 4.1.0
      refa: 0.12.1
      regexp-ast-analysis: 0.7.1
      scslre: 0.3.0

  eslint-scope@8.4.0:
    dependencies:
      esrecurse: 4.3.0
      estraverse: 5.3.0

  eslint-visitor-keys@3.4.3: {}

  eslint-visitor-keys@4.2.1: {}

  eslint@9.37.0(jiti@2.6.1):
    dependencies:
      '@eslint-community/eslint-utils': 4.8.0(eslint@9.37.0(jiti@2.6.1))
      '@eslint-community/regexpp': 4.12.1
      '@eslint/config-array': 0.21.0
      '@eslint/config-helpers': 0.4.0
      '@eslint/core': 0.16.0
      '@eslint/eslintrc': 3.3.1
      '@eslint/js': 9.37.0
      '@eslint/plugin-kit': 0.4.0
      '@humanfs/node': 0.16.6
      '@humanwhocodes/module-importer': 1.0.1
      '@humanwhocodes/retry': 0.4.2
      '@types/estree': 1.0.8
      '@types/json-schema': 7.0.15
      ajv: 6.12.6
      chalk: 4.1.2
      cross-spawn: 7.0.6
      debug: 4.4.3
      escape-string-regexp: 4.0.0
      eslint-scope: 8.4.0
      eslint-visitor-keys: 4.2.1
      espree: 10.4.0
      esquery: 1.6.0
      esutils: 2.0.3
      fast-deep-equal: 3.1.3
      file-entry-cache: 8.0.0
      find-up: 5.0.0
      glob-parent: 6.0.2
      ignore: 5.3.2
      imurmurhash: 0.1.4
      is-glob: 4.0.3
      json-stable-stringify-without-jsonify: 1.0.1
      lodash.merge: 4.6.2
      minimatch: 3.1.2
      natural-compare: 1.4.0
      optionator: 0.9.4
    optionalDependencies:
      jiti: 2.6.1
    transitivePeerDependencies:
      - supports-color

  esniff@2.0.1:
    dependencies:
      d: 1.0.2
      es5-ext: 0.10.64
      event-emitter: 0.3.5
      type: 2.7.3

  espree@10.4.0:
    dependencies:
      acorn: 8.15.0
      acorn-jsx: 5.3.2(acorn@8.15.0)
      eslint-visitor-keys: 4.2.1

  esprima@4.0.1: {}

  esquery@1.6.0:
    dependencies:
      estraverse: 5.3.0

  esrecurse@4.3.0:
    dependencies:
      estraverse: 5.3.0

  estraverse@5.3.0: {}

  estree-walker@2.0.2: {}

  estree-walker@3.0.3:
    dependencies:
      '@types/estree': 1.0.8

  esutils@2.0.3: {}

  etag@1.8.1: {}

  event-emitter@0.3.5:
    dependencies:
      d: 1.0.2
      es5-ext: 0.10.64

  eventemitter3@5.0.1: {}

  execa@8.0.1:
    dependencies:
      cross-spawn: 7.0.6
      get-stream: 8.0.1
      human-signals: 5.0.0
      is-stream: 3.0.0
      merge-stream: 2.0.0
      npm-run-path: 5.3.0
      onetime: 6.0.0
      signal-exit: 4.1.0
      strip-final-newline: 3.0.0

  execa@9.6.0:
    dependencies:
      '@sindresorhus/merge-streams': 4.0.0
      cross-spawn: 7.0.6
      figures: 6.1.0
      get-stream: 9.0.1
      human-signals: 8.0.1
      is-plain-obj: 4.1.0
      is-stream: 4.0.1
      npm-run-path: 6.0.0
      pretty-ms: 9.2.0
      signal-exit: 4.1.0
      strip-final-newline: 4.0.0
      yoctocolors: 2.1.1

  exit-hook@2.2.1: {}

  expect-type@1.2.1: {}

  express@5.1.0:
    dependencies:
      accepts: 2.0.0
      body-parser: 2.2.0
      content-disposition: 1.0.0
      content-type: 1.0.5
      cookie: 0.7.1
      cookie-signature: 1.2.2
      debug: 4.4.3
      encodeurl: 2.0.0
      escape-html: 1.0.3
      etag: 1.8.1
      finalhandler: 2.1.0
      fresh: 2.0.0
      http-errors: 2.0.0
      merge-descriptors: 2.0.0
      mime-types: 3.0.1
      on-finished: 2.4.1
      once: 1.4.0
      parseurl: 1.3.3
      proxy-addr: 2.0.7
      qs: 6.14.0
      range-parser: 1.2.1
      router: 2.2.0
      send: 1.2.0
      serve-static: 2.2.0
      statuses: 2.0.1
      type-is: 2.0.1
      vary: 1.1.2
    transitivePeerDependencies:
      - supports-color

  exsolve@1.0.7: {}

  ext@1.7.0:
    dependencies:
      type: 2.7.3

  extend-shallow@2.0.1:
    dependencies:
      is-extendable: 0.1.1

  extend@3.0.2: {}

  fast-deep-equal@3.1.3: {}

  fast-glob@3.3.3:
    dependencies:
      '@nodelib/fs.stat': 2.0.5
      '@nodelib/fs.walk': 1.2.8
      glob-parent: 5.1.2
      merge2: 1.4.1
      micromatch: 4.0.8

  fast-json-stable-stringify@2.1.0: {}

  fast-levenshtein@2.0.6: {}

  fastq@1.19.0:
    dependencies:
      reusify: 1.0.4

  fault@2.0.1:
    dependencies:
      format: 0.2.2

  fd-package-json@1.2.0:
    dependencies:
      walk-up-path: 3.0.1

  fdir@6.5.0(picomatch@4.0.3):
    optionalDependencies:
      picomatch: 4.0.3

  feed@5.1.0:
    dependencies:
      xml-js: 1.6.11

  figures@6.1.0:
    dependencies:
      is-unicode-supported: 2.1.0

  file-entry-cache@8.0.0:
    dependencies:
      flat-cache: 4.0.1

  fill-range@7.1.1:
    dependencies:
      to-regex-range: 5.0.1

  finalhandler@1.1.2:
    dependencies:
      debug: 2.6.9
      encodeurl: 1.0.2
      escape-html: 1.0.3
      on-finished: 2.3.0
      parseurl: 1.3.3
      statuses: 1.5.0
      unpipe: 1.0.0
    transitivePeerDependencies:
      - supports-color

  finalhandler@2.1.0:
    dependencies:
      debug: 4.4.3
      encodeurl: 2.0.0
      escape-html: 1.0.3
      on-finished: 2.4.1
      parseurl: 1.3.3
      statuses: 2.0.1
    transitivePeerDependencies:
      - supports-color

  find-up@5.0.0:
    dependencies:
      locate-path: 6.0.0
      path-exists: 4.0.0

  flat-cache@4.0.1:
    dependencies:
      flatted: 3.3.3
      keyv: 4.5.4

  flat-cache@6.1.17:
    dependencies:
      cacheable: 2.0.3
      flatted: 3.3.3
      hookified: 1.12.1

  flatted@3.3.3: {}

  floating-vue@5.2.2(vue@3.5.22(typescript@5.9.2)):
    dependencies:
      '@floating-ui/dom': 1.1.1
      vue: 3.5.22(typescript@5.9.2)
      vue-resize: 2.0.0-alpha.1(vue@3.5.22(typescript@5.9.2))

  focus-trap@7.6.5:
    dependencies:
      tabbable: 6.2.0

  follow-redirects@1.15.11(debug@4.4.3):
    optionalDependencies:
      debug: 4.4.3

  foreground-child@3.3.0:
    dependencies:
      cross-spawn: 7.0.6
      signal-exit: 4.1.0

  form-data@4.0.4:
    dependencies:
      asynckit: 0.4.0
      combined-stream: 1.0.8
      es-set-tostringtag: 2.1.0
      hasown: 2.0.2
      mime-types: 2.1.35

  format@0.2.2: {}

  forwarded@0.2.0: {}

  fraction.js@4.3.7: {}

  fresh@2.0.0: {}

  fsevents@2.3.3:
    optional: true

  function-bind@1.1.2: {}

  generic-names@4.0.0:
    dependencies:
      loader-utils: 3.3.1

  gensync@1.0.0-beta.2: {}

  get-caller-file@2.0.5: {}

  get-east-asian-width@1.3.0: {}

  get-intrinsic@1.3.0:
    dependencies:
      call-bind-apply-helpers: 1.0.2
      es-define-property: 1.0.1
      es-errors: 1.3.0
      es-object-atoms: 1.1.1
      function-bind: 1.1.2
      get-proto: 1.0.1
      gopd: 1.2.0
      has-symbols: 1.1.0
      hasown: 2.0.2
      math-intrinsics: 1.1.0

  get-proto@1.0.1:
    dependencies:
      dunder-proto: 1.0.1
      es-object-atoms: 1.1.1

  get-stream@8.0.1: {}

  get-stream@9.0.1:
    dependencies:
      '@sec-ant/readable-stream': 0.4.1
      is-stream: 4.0.1

  get-them-args@1.3.2: {}

  get-tsconfig@4.10.1:
    dependencies:
      resolve-pkg-maps: 1.0.0

  glob-parent@5.1.2:
    dependencies:
      is-glob: 4.0.3

  glob-parent@6.0.2:
    dependencies:
      is-glob: 4.0.3

  glob-to-regexp@0.4.1: {}

  glob@10.4.5:
    dependencies:
      foreground-child: 3.3.0
      jackspeak: 3.4.3
      minimatch: 9.0.5
      minipass: 7.1.2
      package-json-from-dist: 1.0.1
      path-scurry: 1.11.1

  globals@14.0.0: {}

  globals@15.15.0: {}

  globals@16.4.0: {}

  globrex@0.1.2: {}

  good-listener@1.2.2:
    dependencies:
      delegate: 3.2.0

  gopd@1.2.0: {}

  graceful-fs@4.2.11: {}

  graphemer@1.4.0: {}

  gray-matter@4.0.3:
    dependencies:
      js-yaml: 3.14.1
      kind-of: 6.0.3
      section-matter: 1.0.0
      strip-bom-string: 1.0.0

  gsap@3.13.0: {}

  handlebars@4.7.8:
    dependencies:
      minimist: 1.2.8
      neo-async: 2.6.2
      source-map: 0.6.1
      wordwrap: 1.0.0
    optionalDependencies:
      uglify-js: 3.19.3

  has-flag@4.0.0: {}

  has-symbols@1.1.0: {}

  has-tostringtag@1.0.2:
    dependencies:
      has-symbols: 1.1.0

  hasown@2.0.2:
    dependencies:
      function-bind: 1.1.2

  hast-util-to-html@9.0.5:
    dependencies:
      '@types/hast': 3.0.4
      '@types/unist': 3.0.3
      ccount: 2.0.1
      comma-separated-tokens: 2.0.3
      hast-util-whitespace: 3.0.0
      html-void-elements: 3.0.0
      mdast-util-to-hast: 13.2.0
      property-information: 7.0.0
      space-separated-tokens: 2.0.2
      stringify-entities: 4.0.4
      zwitch: 2.0.4

  hast-util-whitespace@3.0.0:
    dependencies:
      '@types/hast': 3.0.4

  hookable@5.5.3: {}

  hookified@1.12.1: {}

  host-validation-middleware@0.1.2: {}

  hosted-git-info@8.1.0:
    dependencies:
      lru-cache: 10.4.3

  html-void-elements@3.0.0: {}

  http-errors@2.0.0:
    dependencies:
      depd: 2.0.0
      inherits: 2.0.4
      setprototypeof: 1.2.0
      statuses: 2.0.1
      toidentifier: 1.0.1

  http-proxy-3@1.22.0:
    dependencies:
      debug: 4.4.3
      follow-redirects: 1.15.11(debug@4.4.3)
    transitivePeerDependencies:
      - supports-color

  human-signals@5.0.0: {}

  human-signals@8.0.1: {}

  iconv-lite@0.6.3:
    dependencies:
      safer-buffer: 2.1.2

  icss-utils@5.1.0(postcss@8.5.6):
    dependencies:
      postcss: 8.5.6

  ignore@5.3.2: {}

  ignore@7.0.4: {}

  image-size@0.5.5:
    optional: true

  image-size@2.0.2: {}

  immutable@5.0.3: {}

  import-fresh@3.3.1:
    dependencies:
      parent-module: 1.0.1
      resolve-from: 4.0.0

  imurmurhash@0.1.4: {}

  inherits@2.0.4: {}

  ipaddr.js@1.9.1: {}

  is-arrayish@0.3.2: {}

  is-binary-path@2.1.0:
    dependencies:
      binary-extensions: 2.3.0

  is-core-module@2.16.1:
    dependencies:
      hasown: 2.0.2

  is-docker@3.0.0: {}

  is-expression@4.0.0:
    dependencies:
      acorn: 7.4.1
      object-assign: 4.1.1

  is-extendable@0.1.1: {}

  is-extglob@2.1.1: {}

  is-fullwidth-code-point@3.0.0: {}

  is-fullwidth-code-point@5.0.0:
    dependencies:
      get-east-asian-width: 1.3.0

  is-glob@4.0.3:
    dependencies:
      is-extglob: 2.1.1

  is-inside-container@1.0.0:
    dependencies:
      is-docker: 3.0.0

  is-number@7.0.0: {}

  is-obj@2.0.0: {}

  is-plain-obj@4.1.0: {}

  is-promise@2.2.2: {}

  is-promise@4.0.0: {}

  is-reference@1.2.1:
    dependencies:
      '@types/estree': 1.0.8

  is-reference@3.0.3:
    dependencies:
      '@types/estree': 1.0.8

  is-regex@1.2.1:
    dependencies:
      call-bound: 1.0.3
      gopd: 1.2.0
      has-tostringtag: 1.0.2
      hasown: 2.0.2

  is-stream@3.0.0: {}

  is-stream@4.0.1: {}

  is-unicode-supported@2.1.0: {}

  is-what@3.14.1: {}

  is-what@4.1.16: {}

  is-wsl@3.1.0:
    dependencies:
      is-inside-container: 1.0.0

  isexe@2.0.0: {}

  jackspeak@3.4.3:
    dependencies:
      '@isaacs/cliui': 8.0.2
    optionalDependencies:
      '@pkgjs/parseargs': 0.11.0

  jiti@1.21.7: {}

  jiti@2.6.1: {}

  js-stringify@1.0.2: {}

  js-tokens@4.0.0: {}

  js-tokens@9.0.1: {}

  js-yaml@3.14.1:
    dependencies:
      argparse: 1.0.10
      esprima: 4.0.1

  js-yaml@4.1.0:
    dependencies:
      argparse: 2.0.1

  jsdoc-type-pratt-parser@4.1.0: {}

  jsesc@3.0.2: {}

  jsesc@3.1.0: {}

  json-buffer@3.0.1: {}

  json-schema-traverse@0.4.1: {}

  json-stable-stringify-without-jsonify@1.0.1: {}

  json5@2.2.3: {}

  jstransformer@1.0.0:
    dependencies:
      is-promise: 2.2.2
      promise: 7.3.1

  keyv@4.5.4:
    dependencies:
      json-buffer: 3.0.1

  keyv@5.5.3:
    dependencies:
      '@keyv/serialize': 1.1.1

  kill-port@1.6.1:
    dependencies:
      get-them-args: 1.3.2
      shell-exec: 1.0.2

  kind-of@6.0.3: {}

  kleur@3.0.3: {}

  kleur@4.1.5: {}

  kolorist@1.8.0: {}

  launch-editor-middleware@2.11.1:
    dependencies:
      launch-editor: 2.11.1

  launch-editor@2.11.1:
    dependencies:
      picocolors: 1.1.1
      shell-quote: 1.8.3

  less@4.4.2:
    dependencies:
      copy-anything: 2.0.6
      parse-node-version: 1.0.1
      tslib: 2.8.1
    optionalDependencies:
      errno: 0.1.8
      graceful-fs: 4.2.11
      image-size: 0.5.5
      make-dir: 2.1.0
      mime: 1.6.0
      needle: 3.3.1
      source-map: 0.6.1

  levn@0.4.1:
    dependencies:
      prelude-ls: 1.2.1
      type-check: 0.4.0

  lightningcss-android-arm64@1.30.2:
    optional: true

  lightningcss-darwin-arm64@1.30.1:
    optional: true

  lightningcss-darwin-arm64@1.30.2:
    optional: true

  lightningcss-darwin-x64@1.30.1:
    optional: true

  lightningcss-darwin-x64@1.30.2:
    optional: true

  lightningcss-freebsd-x64@1.30.1:
    optional: true

  lightningcss-freebsd-x64@1.30.2:
    optional: true

  lightningcss-linux-arm-gnueabihf@1.30.1:
    optional: true

  lightningcss-linux-arm-gnueabihf@1.30.2:
    optional: true

  lightningcss-linux-arm64-gnu@1.30.1:
    optional: true

  lightningcss-linux-arm64-gnu@1.30.2:
    optional: true

  lightningcss-linux-arm64-musl@1.30.1:
    optional: true

  lightningcss-linux-arm64-musl@1.30.2:
    optional: true

  lightningcss-linux-x64-gnu@1.30.1:
    optional: true

  lightningcss-linux-x64-gnu@1.30.2:
    optional: true

  lightningcss-linux-x64-musl@1.30.1:
    optional: true

  lightningcss-linux-x64-musl@1.30.2:
    optional: true

  lightningcss-win32-arm64-msvc@1.30.1:
    optional: true

  lightningcss-win32-arm64-msvc@1.30.2:
    optional: true

  lightningcss-win32-x64-msvc@1.30.1:
    optional: true

  lightningcss-win32-x64-msvc@1.30.2:
    optional: true

  lightningcss@1.30.1:
    dependencies:
      detect-libc: 2.0.4
    optionalDependencies:
      lightningcss-darwin-arm64: 1.30.1
      lightningcss-darwin-x64: 1.30.1
      lightningcss-freebsd-x64: 1.30.1
      lightningcss-linux-arm-gnueabihf: 1.30.1
      lightningcss-linux-arm64-gnu: 1.30.1
      lightningcss-linux-arm64-musl: 1.30.1
      lightningcss-linux-x64-gnu: 1.30.1
      lightningcss-linux-x64-musl: 1.30.1
      lightningcss-win32-arm64-msvc: 1.30.1
      lightningcss-win32-x64-msvc: 1.30.1

  lightningcss@1.30.2:
    dependencies:
      detect-libc: 2.0.4
    optionalDependencies:
      lightningcss-android-arm64: 1.30.2
      lightningcss-darwin-arm64: 1.30.2
      lightningcss-darwin-x64: 1.30.2
      lightningcss-freebsd-x64: 1.30.2
      lightningcss-linux-arm-gnueabihf: 1.30.2
      lightningcss-linux-arm64-gnu: 1.30.2
      lightningcss-linux-arm64-musl: 1.30.2
      lightningcss-linux-x64-gnu: 1.30.2
      lightningcss-linux-x64-musl: 1.30.2
      lightningcss-win32-arm64-msvc: 1.30.2
      lightningcss-win32-x64-msvc: 1.30.2

  lilconfig@3.1.3: {}

  lines-and-columns@1.2.4: {}

  linkify-it@5.0.0:
    dependencies:
      uc.micro: 2.1.0

  lint-staged@16.2.4:
    dependencies:
      commander: 14.0.1
      listr2: 9.0.4
      micromatch: 4.0.8
      nano-spawn: 2.0.0
      pidtree: 0.6.0
      string-argv: 0.3.2
      yaml: 2.8.1

  listr2@9.0.4:
    dependencies:
      cli-truncate: 5.1.0
      colorette: 2.0.20
      eventemitter3: 5.0.1
      log-update: 6.1.0
      rfdc: 1.4.1
      wrap-ansi: 9.0.0

  loader-utils@3.3.1: {}

  local-pkg@1.1.1:
    dependencies:
      mlly: 1.8.0
      pkg-types: 2.2.0
      quansync: 0.2.11

  locate-path@6.0.0:
    dependencies:
      p-locate: 5.0.0

  lodash-es@4.17.21: {}

  lodash.camelcase@4.3.0: {}

  lodash.clonedeep@4.5.0: {}

  lodash.debounce@4.0.8: {}

  lodash.merge@4.6.2: {}

  lodash@4.17.21: {}

  log-update@6.1.0:
    dependencies:
      ansi-escapes: 7.0.0
      cli-cursor: 5.0.0
      slice-ansi: 7.1.0
      strip-ansi: 7.1.0
      wrap-ansi: 9.0.0

  longest-streak@3.1.0: {}

  loupe@3.1.4: {}

  lru-cache@10.4.3: {}

  lru-cache@5.1.1:
    dependencies:
      yallist: 3.1.1

  lz-string@1.5.0: {}

  magic-string@0.30.19:
    dependencies:
      '@jridgewell/sourcemap-codec': 1.5.5

  make-dir@2.1.0:
    dependencies:
      pify: 4.0.1
      semver: 5.7.2
    optional: true

  mark.js@8.11.1: {}

  markdown-it-image-size@15.0.1(markdown-it@14.1.0):
    dependencies:
      '@types/markdown-it': 14.1.2
      flat-cache: 6.1.17
      image-size: 2.0.2
      sync-fetch: 0.5.2
    optionalDependencies:
      markdown-it: 14.1.0
    transitivePeerDependencies:
      - encoding

  markdown-it@14.1.0:
    dependencies:
      argparse: 2.0.1
      entities: 4.5.0
      linkify-it: 5.0.0
      mdurl: 2.0.0
      punycode.js: 2.3.1
      uc.micro: 2.1.0

  markdown-table@3.0.4: {}

  markdown-title@1.0.2: {}

  math-intrinsics@1.1.0: {}

  mdast-util-find-and-replace@3.0.2:
    dependencies:
      '@types/mdast': 4.0.4
      escape-string-regexp: 5.0.0
      unist-util-is: 6.0.0
      unist-util-visit-parents: 6.0.1

  mdast-util-from-markdown@2.0.2:
    dependencies:
      '@types/mdast': 4.0.4
      '@types/unist': 3.0.3
      decode-named-character-reference: 1.0.2
      devlop: 1.1.0
      mdast-util-to-string: 4.0.0
      micromark: 4.0.1
      micromark-util-decode-numeric-character-reference: 2.0.2
      micromark-util-decode-string: 2.0.1
      micromark-util-normalize-identifier: 2.0.1
      micromark-util-symbol: 2.0.1
      micromark-util-types: 2.0.2
      unist-util-stringify-position: 4.0.0
    transitivePeerDependencies:
      - supports-color

  mdast-util-frontmatter@2.0.1:
    dependencies:
      '@types/mdast': 4.0.4
      devlop: 1.1.0
      escape-string-regexp: 5.0.0
      mdast-util-from-markdown: 2.0.2
      mdast-util-to-markdown: 2.1.2
      micromark-extension-frontmatter: 2.0.0
    transitivePeerDependencies:
      - supports-color

  mdast-util-gfm-autolink-literal@2.0.1:
    dependencies:
      '@types/mdast': 4.0.4
      ccount: 2.0.1
      devlop: 1.1.0
      mdast-util-find-and-replace: 3.0.2
      micromark-util-character: 2.1.1

  mdast-util-gfm-footnote@2.1.0:
    dependencies:
      '@types/mdast': 4.0.4
      devlop: 1.1.0
      mdast-util-from-markdown: 2.0.2
      mdast-util-to-markdown: 2.1.2
      micromark-util-normalize-identifier: 2.0.1
    transitivePeerDependencies:
      - supports-color

  mdast-util-gfm-strikethrough@2.0.0:
    dependencies:
      '@types/mdast': 4.0.4
      mdast-util-from-markdown: 2.0.2
      mdast-util-to-markdown: 2.1.2
    transitivePeerDependencies:
      - supports-color

  mdast-util-gfm-table@2.0.0:
    dependencies:
      '@types/mdast': 4.0.4
      devlop: 1.1.0
      markdown-table: 3.0.4
      mdast-util-from-markdown: 2.0.2
      mdast-util-to-markdown: 2.1.2
    transitivePeerDependencies:
      - supports-color

  mdast-util-gfm-task-list-item@2.0.0:
    dependencies:
      '@types/mdast': 4.0.4
      devlop: 1.1.0
      mdast-util-from-markdown: 2.0.2
      mdast-util-to-markdown: 2.1.2
    transitivePeerDependencies:
      - supports-color

  mdast-util-gfm@3.1.0:
    dependencies:
      mdast-util-from-markdown: 2.0.2
      mdast-util-gfm-autolink-literal: 2.0.1
      mdast-util-gfm-footnote: 2.1.0
      mdast-util-gfm-strikethrough: 2.0.0
      mdast-util-gfm-table: 2.0.0
      mdast-util-gfm-task-list-item: 2.0.0
      mdast-util-to-markdown: 2.1.2
    transitivePeerDependencies:
      - supports-color

  mdast-util-phrasing@4.1.0:
    dependencies:
      '@types/mdast': 4.0.4
      unist-util-is: 6.0.0

  mdast-util-to-hast@13.2.0:
    dependencies:
      '@types/hast': 3.0.4
      '@types/mdast': 4.0.4
      '@ungap/structured-clone': 1.3.0
      devlop: 1.1.0
      micromark-util-sanitize-uri: 2.0.1
      trim-lines: 3.0.1
      unist-util-position: 5.0.0
      unist-util-visit: 5.0.0
      vfile: 6.0.3

  mdast-util-to-markdown@2.1.2:
    dependencies:
      '@types/mdast': 4.0.4
      '@types/unist': 3.0.3
      longest-streak: 3.1.0
      mdast-util-phrasing: 4.1.0
      mdast-util-to-string: 4.0.0
      micromark-util-classify-character: 2.0.1
      micromark-util-decode-string: 2.0.1
      unist-util-visit: 5.0.0
      zwitch: 2.0.4

  mdast-util-to-string@4.0.0:
    dependencies:
      '@types/mdast': 4.0.4

  mdurl@2.0.0: {}

  media-typer@1.1.0: {}

  meow@13.2.0: {}

  merge-descriptors@2.0.0: {}

  merge-stream@2.0.0: {}

  merge2@1.4.1: {}

  micromark-core-commonmark@2.0.2:
    dependencies:
      decode-named-character-reference: 1.0.2
      devlop: 1.1.0
      micromark-factory-destination: 2.0.1
      micromark-factory-label: 2.0.1
      micromark-factory-space: 2.0.1
      micromark-factory-title: 2.0.1
      micromark-factory-whitespace: 2.0.1
      micromark-util-character: 2.1.1
      micromark-util-chunked: 2.0.1
      micromark-util-classify-character: 2.0.1
      micromark-util-html-tag-name: 2.0.1
      micromark-util-normalize-identifier: 2.0.1
      micromark-util-resolve-all: 2.0.1
      micromark-util-subtokenize: 2.0.4
      micromark-util-symbol: 2.0.1
      micromark-util-types: 2.0.2

  micromark-extension-frontmatter@2.0.0:
    dependencies:
      fault: 2.0.1
      micromark-util-character: 2.1.1
      micromark-util-symbol: 2.0.1
      micromark-util-types: 2.0.2

  micromark-factory-destination@2.0.1:
    dependencies:
      micromark-util-character: 2.1.1
      micromark-util-symbol: 2.0.1
      micromark-util-types: 2.0.2

  micromark-factory-label@2.0.1:
    dependencies:
      devlop: 1.1.0
      micromark-util-character: 2.1.1
      micromark-util-symbol: 2.0.1
      micromark-util-types: 2.0.2

  micromark-factory-space@2.0.1:
    dependencies:
      micromark-util-character: 2.1.1
      micromark-util-types: 2.0.2

  micromark-factory-title@2.0.1:
    dependencies:
      micromark-factory-space: 2.0.1
      micromark-util-character: 2.1.1
      micromark-util-symbol: 2.0.1
      micromark-util-types: 2.0.2

  micromark-factory-whitespace@2.0.1:
    dependencies:
      micromark-factory-space: 2.0.1
      micromark-util-character: 2.1.1
      micromark-util-symbol: 2.0.1
      micromark-util-types: 2.0.2

  micromark-util-character@2.1.1:
    dependencies:
      micromark-util-symbol: 2.0.1
      micromark-util-types: 2.0.2

  micromark-util-chunked@2.0.1:
    dependencies:
      micromark-util-symbol: 2.0.1

  micromark-util-classify-character@2.0.1:
    dependencies:
      micromark-util-character: 2.1.1
      micromark-util-symbol: 2.0.1
      micromark-util-types: 2.0.2

  micromark-util-combine-extensions@2.0.1:
    dependencies:
      micromark-util-chunked: 2.0.1
      micromark-util-types: 2.0.2

  micromark-util-decode-numeric-character-reference@2.0.2:
    dependencies:
      micromark-util-symbol: 2.0.1

  micromark-util-decode-string@2.0.1:
    dependencies:
      decode-named-character-reference: 1.0.2
      micromark-util-character: 2.1.1
      micromark-util-decode-numeric-character-reference: 2.0.2
      micromark-util-symbol: 2.0.1

  micromark-util-encode@2.0.1: {}

  micromark-util-html-tag-name@2.0.1: {}

  micromark-util-normalize-identifier@2.0.1:
    dependencies:
      micromark-util-symbol: 2.0.1

  micromark-util-resolve-all@2.0.1:
    dependencies:
      micromark-util-types: 2.0.2

  micromark-util-sanitize-uri@2.0.1:
    dependencies:
      micromark-util-character: 2.1.1
      micromark-util-encode: 2.0.1
      micromark-util-symbol: 2.0.1

  micromark-util-subtokenize@2.0.4:
    dependencies:
      devlop: 1.1.0
      micromark-util-chunked: 2.0.1
      micromark-util-symbol: 2.0.1
      micromark-util-types: 2.0.2

  micromark-util-symbol@2.0.1: {}

  micromark-util-types@2.0.2: {}

  micromark@4.0.1:
    dependencies:
      '@types/debug': 4.1.12
      debug: 4.4.3
      decode-named-character-reference: 1.0.2
      devlop: 1.1.0
      micromark-core-commonmark: 2.0.2
      micromark-factory-space: 2.0.1
      micromark-util-character: 2.1.1
      micromark-util-chunked: 2.0.1
      micromark-util-combine-extensions: 2.0.1
      micromark-util-decode-numeric-character-reference: 2.0.2
      micromark-util-encode: 2.0.1
      micromark-util-normalize-identifier: 2.0.1
      micromark-util-resolve-all: 2.0.1
      micromark-util-sanitize-uri: 2.0.1
      micromark-util-subtokenize: 2.0.4
      micromark-util-symbol: 2.0.1
      micromark-util-types: 2.0.2
    transitivePeerDependencies:
      - supports-color

  micromatch@4.0.8:
    dependencies:
      braces: 3.0.3
      picomatch: 2.3.1

  millify@6.1.0:
    dependencies:
      yargs: 17.7.2

  mime-db@1.52.0: {}

  mime-db@1.54.0: {}

  mime-types@2.1.35:
    dependencies:
      mime-db: 1.52.0

  mime-types@3.0.1:
    dependencies:
      mime-db: 1.54.0

  mime@1.6.0:
    optional: true

  mimic-fn@4.0.0: {}

  mimic-function@5.0.1: {}

  miniflare@4.20251008.0:
    dependencies:
      '@cspotcode/source-map-support': 0.8.1
      acorn: 8.14.0
      acorn-walk: 8.3.2
      exit-hook: 2.2.1
      glob-to-regexp: 0.4.1
      sharp: 0.33.5
      stoppable: 1.1.0
      undici: 7.14.0
      workerd: 1.20251008.0
      ws: 8.18.0
      youch: 4.1.0-beta.10
      zod: 3.22.3
    transitivePeerDependencies:
      - bufferutil
      - utf-8-validate

  minimatch@10.0.3:
    dependencies:
      '@isaacs/brace-expansion': 5.0.0

  minimatch@3.1.2:
    dependencies:
      brace-expansion: 1.1.12

  minimatch@9.0.5:
    dependencies:
      brace-expansion: 2.0.2

  minimist@1.2.8: {}

  minipass@7.1.2: {}

  minisearch@7.1.2: {}

  minizlib@3.1.0:
    dependencies:
      minipass: 7.1.2

  mitt@3.0.1: {}

  mlly@1.8.0:
    dependencies:
      acorn: 8.15.0
      pathe: 2.0.3
      pkg-types: 1.3.1
      ufo: 1.6.1

  moment@2.30.1: {}

  mri@1.2.0: {}

  mrmime@2.0.1: {}

  ms@2.0.0: {}

  ms@2.1.3: {}

  muggle-string@0.4.1: {}

  mz@2.7.0:
    dependencies:
      any-promise: 1.3.0
      object-assign: 4.1.1
      thenify-all: 1.6.0

  nano-spawn@2.0.0: {}

  nanoid@3.3.11: {}

  nanoid@5.1.6: {}

  napi-postinstall@0.2.5: {}

  natural-compare@1.4.0: {}

  needle@3.3.1:
    dependencies:
      iconv-lite: 0.6.3
      sax: 1.4.1
    optional: true

  negotiator@1.0.0: {}

  neo-async@2.6.2: {}

  next-tick@1.1.0: {}

  node-addon-api@7.1.1:
    optional: true

  node-fetch@2.7.0:
    dependencies:
      whatwg-url: 5.0.0

  node-releases@2.0.21: {}

  normalize-package-data@7.0.0:
    dependencies:
      hosted-git-info: 8.1.0
      semver: 7.7.3
      validate-npm-package-license: 3.0.4

  normalize-path@3.0.0: {}

  normalize-range@0.1.2: {}

  normalize.css@8.0.1: {}

  npm-run-path@5.3.0:
    dependencies:
      path-key: 4.0.0

  npm-run-path@6.0.0:
    dependencies:
      path-key: 4.0.0
      unicorn-magic: 0.3.0

  object-assign@4.1.1: {}

  object-hash@3.0.0: {}

  object-inspect@1.13.4: {}

  ohash@2.0.11: {}

  on-finished@2.3.0:
    dependencies:
      ee-first: 1.1.1

  on-finished@2.4.1:
    dependencies:
      ee-first: 1.1.1

  once@1.4.0:
    dependencies:
      wrappy: 1.0.2

  onetime@6.0.0:
    dependencies:
      mimic-fn: 4.0.0

  onetime@7.0.0:
    dependencies:
      mimic-function: 5.0.1

  oniguruma-parser@0.12.1: {}

  oniguruma-to-es@4.3.3:
    dependencies:
      oniguruma-parser: 0.12.1
      regex: 6.0.1
      regex-recursion: 6.0.2

  open@10.2.0:
    dependencies:
      default-browser: 5.2.1
      define-lazy-prop: 3.0.0
      is-inside-container: 1.0.0
      wsl-utils: 0.1.0

  optionator@0.9.4:
    dependencies:
      deep-is: 0.1.4
      fast-levenshtein: 2.0.6
      levn: 0.4.1
      prelude-ls: 1.2.1
      type-check: 0.4.0
      word-wrap: 1.2.5

  p-limit@3.1.0:
    dependencies:
      yocto-queue: 0.1.0

  p-locate@5.0.0:
    dependencies:
      p-limit: 3.1.0

  package-json-from-dist@1.0.1: {}

  package-manager-detector@1.3.0: {}

  package-name-regex@2.0.6: {}

  parent-module@1.0.1:
    dependencies:
      callsites: 3.1.0

  parse-ms@4.0.0: {}

  parse-node-version@1.0.1: {}

  parse5@8.0.0:
    dependencies:
      entities: 6.0.0

  parseurl@1.3.3: {}

  path-browserify@1.0.1: {}

  path-exists@4.0.0: {}

  path-key@3.1.1: {}

  path-key@4.0.0: {}

  path-parse@1.0.7: {}

  path-scurry@1.11.1:
    dependencies:
      lru-cache: 10.4.3
      minipass: 7.1.2

  path-to-regexp@8.3.0: {}

  pathe@2.0.3: {}

  pathval@2.0.0: {}

  perfect-debounce@1.0.0: {}

  periscopic@4.0.2:
    dependencies:
      '@types/estree': 1.0.8
      is-reference: 3.0.3
      zimmerframe: 1.1.2

  phoenix@1.8.1: {}

  picocolors@1.1.1: {}

  picomatch@2.3.1: {}

  picomatch@4.0.3: {}

  pidtree@0.6.0: {}

  pify@2.3.0: {}

  pify@4.0.1:
    optional: true

  pirates@4.0.6: {}

  pkg-types@1.3.1:
    dependencies:
      confbox: 0.1.8
      mlly: 1.8.0
      pathe: 2.0.3

  pkg-types@2.2.0:
    dependencies:
      confbox: 0.2.2
      exsolve: 1.0.7
      pathe: 2.0.3

  playwright-chromium@1.56.0:
    dependencies:
      playwright-core: 1.56.0

  playwright-core@1.56.0: {}

  postcss-import@15.1.0(postcss@8.5.6):
    dependencies:
      postcss: 8.5.6
      postcss-value-parser: 4.2.0
      read-cache: 1.0.0
      resolve: 1.22.10

  postcss-import@16.1.1(postcss@8.5.6):
    dependencies:
      postcss: 8.5.6
      postcss-value-parser: 4.2.0
      read-cache: 1.0.0
      resolve: 1.22.10

  postcss-js@4.0.1(postcss@8.5.6):
    dependencies:
      camelcase-css: 2.0.1
      postcss: 8.5.6

  postcss-load-config@6.0.1(jiti@1.21.7)(postcss@8.5.6)(tsx@4.20.6)(yaml@2.8.1):
    dependencies:
      lilconfig: 3.1.3
    optionalDependencies:
      jiti: 1.21.7
      postcss: 8.5.6
      tsx: 4.20.6
      yaml: 2.8.1

  postcss-load-config@6.0.1(jiti@2.6.1)(postcss@8.5.6)(tsx@4.20.6)(yaml@2.8.1):
    dependencies:
      lilconfig: 3.1.3
    optionalDependencies:
      jiti: 2.6.1
      postcss: 8.5.6
      tsx: 4.20.6
      yaml: 2.8.1

  postcss-modules-extract-imports@3.1.0(postcss@8.5.6):
    dependencies:
      postcss: 8.5.6

  postcss-modules-local-by-default@4.2.0(postcss@8.5.6):
    dependencies:
      icss-utils: 5.1.0(postcss@8.5.6)
      postcss: 8.5.6
      postcss-selector-parser: 7.1.0
      postcss-value-parser: 4.2.0

  postcss-modules-scope@3.2.1(postcss@8.5.6):
    dependencies:
      postcss: 8.5.6
      postcss-selector-parser: 7.1.0

  postcss-modules-values@4.0.0(postcss@8.5.6):
    dependencies:
      icss-utils: 5.1.0(postcss@8.5.6)
      postcss: 8.5.6

  postcss-modules@6.0.1(postcss@8.5.6):
    dependencies:
      generic-names: 4.0.0
      icss-utils: 5.1.0(postcss@8.5.6)
      lodash.camelcase: 4.3.0
      postcss: 8.5.6
      postcss-modules-extract-imports: 3.1.0(postcss@8.5.6)
      postcss-modules-local-by-default: 4.2.0(postcss@8.5.6)
      postcss-modules-scope: 3.2.1(postcss@8.5.6)
      postcss-modules-values: 4.0.0(postcss@8.5.6)
      string-hash: 1.1.3

  postcss-nested@6.2.0(postcss@8.5.6):
    dependencies:
      postcss: 8.5.6
      postcss-selector-parser: 6.1.2

  postcss-nested@7.0.2(postcss@8.5.6):
    dependencies:
      postcss: 8.5.6
      postcss-selector-parser: 7.1.0

  postcss-selector-parser@6.1.2:
    dependencies:
      cssesc: 3.0.0
      util-deprecate: 1.0.2

  postcss-selector-parser@7.1.0:
    dependencies:
      cssesc: 3.0.0
      util-deprecate: 1.0.2

  postcss-value-parser@4.2.0: {}

  postcss@8.5.6:
    dependencies:
      nanoid: 3.3.11
      picocolors: 1.1.1
      source-map-js: 1.2.1

  prelude-ls@1.2.1: {}

  premove@4.0.0: {}

  prettier@3.6.2: {}

  pretty-bytes@7.0.1: {}

  pretty-ms@9.2.0:
    dependencies:
      parse-ms: 4.0.0

  promise@7.3.1:
    dependencies:
      asap: 2.0.6

  prompts@2.4.2:
    dependencies:
      kleur: 3.0.3
      sisteransi: 1.0.5

  property-information@7.0.0: {}

  proxy-addr@2.0.7:
    dependencies:
      forwarded: 0.2.0
      ipaddr.js: 1.9.1

  proxy-from-env@1.1.0: {}

  prr@1.0.1:
    optional: true

  publint@0.3.12:
    dependencies:
      '@publint/pack': 0.1.2
      package-manager-detector: 1.3.0
      picocolors: 1.1.1
      sade: 1.8.1

  pug-attrs@3.0.0:
    dependencies:
      constantinople: 4.0.1
      js-stringify: 1.0.2
      pug-runtime: 3.0.1

  pug-code-gen@3.0.3:
    dependencies:
      constantinople: 4.0.1
      doctypes: 1.1.0
      js-stringify: 1.0.2
      pug-attrs: 3.0.0
      pug-error: 2.1.0
      pug-runtime: 3.0.1
      void-elements: 3.1.0
      with: 7.0.2

  pug-error@2.1.0: {}

  pug-filters@4.0.0:
    dependencies:
      constantinople: 4.0.1
      jstransformer: 1.0.0
      pug-error: 2.1.0
      pug-walk: 2.0.0
      resolve: 1.22.10

  pug-lexer@5.0.1:
    dependencies:
      character-parser: 2.2.0
      is-expression: 4.0.0
      pug-error: 2.1.0

  pug-linker@4.0.0:
    dependencies:
      pug-error: 2.1.0
      pug-walk: 2.0.0

  pug-load@3.0.0:
    dependencies:
      object-assign: 4.1.1
      pug-walk: 2.0.0

  pug-parser@6.0.0:
    dependencies:
      pug-error: 2.1.0
      token-stream: 1.0.0

  pug-runtime@3.0.1: {}

  pug-strip-comments@2.0.0:
    dependencies:
      pug-error: 2.1.0

  pug-walk@2.0.0: {}

  pug@3.0.3:
    dependencies:
      pug-code-gen: 3.0.3
      pug-filters: 4.0.0
      pug-lexer: 5.0.1
      pug-linker: 4.0.0
      pug-load: 3.0.0
      pug-parser: 6.0.0
      pug-runtime: 3.0.1
      pug-strip-comments: 2.0.0

  punycode.js@2.3.1: {}

  punycode@1.4.1: {}

  punycode@2.3.1: {}

  qs@6.14.0:
    dependencies:
      side-channel: 1.1.0

  quansync@0.2.11: {}

  queue-microtask@1.2.3: {}

  range-parser@1.2.1: {}

  raw-body@3.0.0:
    dependencies:
      bytes: 3.1.2
      http-errors: 2.0.0
      iconv-lite: 0.6.3
      unpipe: 1.0.0

  react-dom@19.2.0(react@19.2.0):
    dependencies:
      react: 19.2.0
      scheduler: 0.27.0

  react@19.2.0: {}

  read-cache@1.0.0:
    dependencies:
      pify: 2.3.0

  readdirp@3.6.0:
    dependencies:
      picomatch: 2.3.1

  readdirp@4.1.2: {}

  refa@0.12.1:
    dependencies:
      '@eslint-community/regexpp': 4.12.1

  regenerate-unicode-properties@10.2.0:
    dependencies:
      regenerate: 1.4.2

  regenerate@1.4.2: {}

  regenerator-runtime@0.14.1: {}

  regex-recursion@6.0.2:
    dependencies:
      regex-utilities: 2.3.0

  regex-utilities@2.3.0: {}

  regex@6.0.1:
    dependencies:
      regex-utilities: 2.3.0

  regexp-ast-analysis@0.7.1:
    dependencies:
      '@eslint-community/regexpp': 4.12.1
      refa: 0.12.1

  regexpu-core@6.2.0:
    dependencies:
      regenerate: 1.4.2
      regenerate-unicode-properties: 10.2.0
      regjsgen: 0.8.0
      regjsparser: 0.12.0
      unicode-match-property-ecmascript: 2.0.0
      unicode-match-property-value-ecmascript: 2.2.0

  regjsgen@0.8.0: {}

  regjsparser@0.12.0:
    dependencies:
      jsesc: 3.0.2

  remark-frontmatter@5.0.0:
    dependencies:
      '@types/mdast': 4.0.4
      mdast-util-frontmatter: 2.0.1
      micromark-extension-frontmatter: 2.0.0
      unified: 11.0.5
    transitivePeerDependencies:
      - supports-color

  remark-parse@11.0.0:
    dependencies:
      '@types/mdast': 4.0.4
      mdast-util-from-markdown: 2.0.2
      micromark-util-types: 2.0.2
      unified: 11.0.5
    transitivePeerDependencies:
      - supports-color

  remark-stringify@11.0.0:
    dependencies:
      '@types/mdast': 4.0.4
      mdast-util-to-markdown: 2.1.2
      unified: 11.0.5

  remark@15.0.1:
    dependencies:
      '@types/mdast': 4.0.4
      remark-parse: 11.0.0
      remark-stringify: 11.0.0
      unified: 11.0.5
    transitivePeerDependencies:
      - supports-color

  require-directory@2.1.1: {}

  resolve-from@4.0.0: {}

  resolve-pkg-maps@1.0.0: {}

  resolve.exports@2.0.3: {}

  resolve@1.22.10:
    dependencies:
      is-core-module: 2.16.1
      path-parse: 1.0.7
      supports-preserve-symlinks-flag: 1.0.0

  restore-cursor@5.1.0:
    dependencies:
      onetime: 7.0.0
      signal-exit: 4.1.0

  reusify@1.0.4: {}

  rfdc@1.4.1: {}

  rolldown-plugin-dts@0.16.11(rolldown@1.0.0-beta.43)(typescript@5.9.2)(vue-tsc@3.1.1(typescript@5.9.2)):
    dependencies:
      '@babel/generator': 7.28.3
      '@babel/parser': 7.28.4
      '@babel/types': 7.28.4
      ast-kit: 2.1.2
      birpc: 2.6.1
      debug: 4.4.3
      dts-resolver: 2.1.2
      get-tsconfig: 4.10.1
      magic-string: 0.30.19
      rolldown: 1.0.0-beta.43
    optionalDependencies:
      typescript: 5.9.2
      vue-tsc: 3.1.1(typescript@5.9.2)
    transitivePeerDependencies:
      - oxc-resolver
      - supports-color

  rolldown@1.0.0-beta.43:
    dependencies:
      '@oxc-project/types': 0.94.0
      '@rolldown/pluginutils': 1.0.0-beta.43
      ansis: 4.2.0
    optionalDependencies:
      '@rolldown/binding-android-arm64': 1.0.0-beta.43
      '@rolldown/binding-darwin-arm64': 1.0.0-beta.43
      '@rolldown/binding-darwin-x64': 1.0.0-beta.43
      '@rolldown/binding-freebsd-x64': 1.0.0-beta.43
      '@rolldown/binding-linux-arm-gnueabihf': 1.0.0-beta.43
      '@rolldown/binding-linux-arm64-gnu': 1.0.0-beta.43
      '@rolldown/binding-linux-arm64-musl': 1.0.0-beta.43
      '@rolldown/binding-linux-x64-gnu': 1.0.0-beta.43
      '@rolldown/binding-linux-x64-musl': 1.0.0-beta.43
      '@rolldown/binding-openharmony-arm64': 1.0.0-beta.43
      '@rolldown/binding-wasm32-wasi': 1.0.0-beta.43
      '@rolldown/binding-win32-arm64-msvc': 1.0.0-beta.43
      '@rolldown/binding-win32-ia32-msvc': 1.0.0-beta.43
      '@rolldown/binding-win32-x64-msvc': 1.0.0-beta.43

  rollup-plugin-license@3.6.0(picomatch@4.0.3)(rollup@4.43.0):
    dependencies:
      commenting: 1.1.0
      fdir: 6.5.0(picomatch@4.0.3)
      lodash: 4.17.21
      magic-string: 0.30.19
      moment: 2.30.1
      package-name-regex: 2.0.6
      rollup: 4.43.0
      spdx-expression-validate: 2.0.0
      spdx-satisfies: 5.0.1
    transitivePeerDependencies:
      - picomatch

  rollup@4.43.0:
    dependencies:
      '@types/estree': 1.0.7
    optionalDependencies:
      '@rollup/rollup-android-arm-eabi': 4.43.0
      '@rollup/rollup-android-arm64': 4.43.0
      '@rollup/rollup-darwin-arm64': 4.43.0
      '@rollup/rollup-darwin-x64': 4.43.0
      '@rollup/rollup-freebsd-arm64': 4.43.0
      '@rollup/rollup-freebsd-x64': 4.43.0
      '@rollup/rollup-linux-arm-gnueabihf': 4.43.0
      '@rollup/rollup-linux-arm-musleabihf': 4.43.0
      '@rollup/rollup-linux-arm64-gnu': 4.43.0
      '@rollup/rollup-linux-arm64-musl': 4.43.0
      '@rollup/rollup-linux-loongarch64-gnu': 4.43.0
      '@rollup/rollup-linux-powerpc64le-gnu': 4.43.0
      '@rollup/rollup-linux-riscv64-gnu': 4.43.0
      '@rollup/rollup-linux-riscv64-musl': 4.43.0
      '@rollup/rollup-linux-s390x-gnu': 4.43.0
      '@rollup/rollup-linux-x64-gnu': 4.43.0
      '@rollup/rollup-linux-x64-musl': 4.43.0
      '@rollup/rollup-win32-arm64-msvc': 4.43.0
      '@rollup/rollup-win32-ia32-msvc': 4.43.0
      '@rollup/rollup-win32-x64-msvc': 4.43.0
      fsevents: 2.3.3

  router@2.2.0:
    dependencies:
      debug: 4.4.3
      depd: 2.0.0
      is-promise: 4.0.0
      parseurl: 1.3.3
      path-to-regexp: 8.3.0
    transitivePeerDependencies:
      - supports-color

  run-applescript@7.0.0: {}

  run-parallel@1.2.0:
    dependencies:
      queue-microtask: 1.2.3

  rxjs@7.8.1:
    dependencies:
      tslib: 2.8.1

  sade@1.8.1:
    dependencies:
      mri: 1.2.0

  safe-buffer@5.2.1: {}

  safer-buffer@2.1.2: {}

  sass-embedded-all-unknown@1.93.2:
    dependencies:
      sass: 1.93.2
    optional: true

  sass-embedded-android-arm64@1.93.2:
    optional: true

  sass-embedded-android-arm@1.93.2:
    optional: true

  sass-embedded-android-riscv64@1.93.2:
    optional: true

  sass-embedded-android-x64@1.93.2:
    optional: true

  sass-embedded-darwin-arm64@1.93.2:
    optional: true

  sass-embedded-darwin-x64@1.93.2:
    optional: true

  sass-embedded-linux-arm64@1.93.2:
    optional: true

  sass-embedded-linux-arm@1.93.2:
    optional: true

  sass-embedded-linux-musl-arm64@1.93.2:
    optional: true

  sass-embedded-linux-musl-arm@1.93.2:
    optional: true

  sass-embedded-linux-musl-riscv64@1.93.2:
    optional: true

  sass-embedded-linux-musl-x64@1.93.2:
    optional: true

  sass-embedded-linux-riscv64@1.93.2:
    optional: true

  sass-embedded-linux-x64@1.93.2:
    optional: true

  sass-embedded-unknown-all@1.93.2:
    dependencies:
      sass: 1.93.2
    optional: true

  sass-embedded-win32-arm64@1.93.2:
    optional: true

  sass-embedded-win32-x64@1.93.2:
    optional: true

  sass-embedded@1.93.2(source-map-js@1.2.1):
    dependencies:
      '@bufbuild/protobuf': 2.5.2
      buffer-builder: 0.2.0
      colorjs.io: 0.5.2
      immutable: 5.0.3
      rxjs: 7.8.1
      supports-color: 8.1.1
      sync-child-process: 1.0.2
      varint: 6.0.0
    optionalDependencies:
      sass-embedded-all-unknown: 1.93.2
      sass-embedded-android-arm: 1.93.2
      sass-embedded-android-arm64: 1.93.2
      sass-embedded-android-riscv64: 1.93.2
      sass-embedded-android-x64: 1.93.2
      sass-embedded-darwin-arm64: 1.93.2
      sass-embedded-darwin-x64: 1.93.2
      sass-embedded-linux-arm: 1.93.2
      sass-embedded-linux-arm64: 1.93.2
      sass-embedded-linux-musl-arm: 1.93.2
      sass-embedded-linux-musl-arm64: 1.93.2
      sass-embedded-linux-musl-riscv64: 1.93.2
      sass-embedded-linux-musl-x64: 1.93.2
      sass-embedded-linux-riscv64: 1.93.2
      sass-embedded-linux-x64: 1.93.2
      sass-embedded-unknown-all: 1.93.2
      sass-embedded-win32-arm64: 1.93.2
      sass-embedded-win32-x64: 1.93.2
      source-map-js: 1.2.1

  sass@1.93.2:
    dependencies:
      chokidar: 4.0.3
      immutable: 5.0.3
      source-map-js: 1.2.1
    optionalDependencies:
      '@parcel/watcher': 2.5.1

  sax@1.4.1: {}

  scheduler@0.27.0: {}

  scslre@0.3.0:
    dependencies:
      '@eslint-community/regexpp': 4.12.1
      refa: 0.12.1
      regexp-ast-analysis: 0.7.1

  section-matter@1.0.0:
    dependencies:
      extend-shallow: 2.0.1
      kind-of: 6.0.3

  select@1.1.2: {}

  semver@5.7.2:
    optional: true

  semver@6.3.1: {}

  semver@7.7.3: {}

  send@1.2.0:
    dependencies:
      debug: 4.4.3
      encodeurl: 2.0.0
      escape-html: 1.0.3
      etag: 1.8.1
      fresh: 2.0.0
      http-errors: 2.0.0
      mime-types: 3.0.1
      ms: 2.1.3
      on-finished: 2.4.1
      range-parser: 1.2.1
      statuses: 2.0.1
    transitivePeerDependencies:
      - supports-color

  serve-static@2.2.0:
    dependencies:
      encodeurl: 2.0.0
      escape-html: 1.0.3
      parseurl: 1.3.3
      send: 1.2.0
    transitivePeerDependencies:
      - supports-color

  setprototypeof@1.2.0: {}

  sharp@0.33.5:
    dependencies:
      color: 4.2.3
      detect-libc: 2.0.4
      semver: 7.7.3
    optionalDependencies:
      '@img/sharp-darwin-arm64': 0.33.5
      '@img/sharp-darwin-x64': 0.33.5
      '@img/sharp-libvips-darwin-arm64': 1.0.4
      '@img/sharp-libvips-darwin-x64': 1.0.4
      '@img/sharp-libvips-linux-arm': 1.0.5
      '@img/sharp-libvips-linux-arm64': 1.0.4
      '@img/sharp-libvips-linux-s390x': 1.0.4
      '@img/sharp-libvips-linux-x64': 1.0.4
      '@img/sharp-libvips-linuxmusl-arm64': 1.0.4
      '@img/sharp-libvips-linuxmusl-x64': 1.0.4
      '@img/sharp-linux-arm': 0.33.5
      '@img/sharp-linux-arm64': 0.33.5
      '@img/sharp-linux-s390x': 0.33.5
      '@img/sharp-linux-x64': 0.33.5
      '@img/sharp-linuxmusl-arm64': 0.33.5
      '@img/sharp-linuxmusl-x64': 0.33.5
      '@img/sharp-wasm32': 0.33.5
      '@img/sharp-win32-ia32': 0.33.5
      '@img/sharp-win32-x64': 0.33.5

  shebang-command@2.0.0:
    dependencies:
      shebang-regex: 3.0.0

  shebang-regex@3.0.0: {}

  shell-exec@1.0.2: {}

  shell-quote@1.8.3: {}

  shiki@3.13.0:
    dependencies:
      '@shikijs/core': 3.13.0
      '@shikijs/engine-javascript': 3.13.0
      '@shikijs/engine-oniguruma': 3.13.0
      '@shikijs/langs': 3.13.0
      '@shikijs/themes': 3.13.0
      '@shikijs/types': 3.13.0
      '@shikijs/vscode-textmate': 10.0.2
      '@types/hast': 3.0.4

  side-channel-list@1.0.0:
    dependencies:
      es-errors: 1.3.0
      object-inspect: 1.13.4

  side-channel-map@1.0.1:
    dependencies:
      call-bound: 1.0.3
      es-errors: 1.3.0
      get-intrinsic: 1.3.0
      object-inspect: 1.13.4

  side-channel-weakmap@1.0.2:
    dependencies:
      call-bound: 1.0.3
      es-errors: 1.3.0
      get-intrinsic: 1.3.0
      object-inspect: 1.13.4
      side-channel-map: 1.0.1

  side-channel@1.1.0:
    dependencies:
      es-errors: 1.3.0
      object-inspect: 1.13.4
      side-channel-list: 1.0.0
      side-channel-map: 1.0.1
      side-channel-weakmap: 1.0.2

  siginfo@2.0.0: {}

  signal-exit@4.1.0: {}

  simple-git-hooks@2.13.1: {}

  simple-swizzle@0.2.2:
    dependencies:
      is-arrayish: 0.3.2

  sirv@3.0.2(patch_hash=c07c56eb72faea34341d465cde2314e89db472106ed378181e3447893af6bf95):
    dependencies:
      '@polka/url': 1.0.0-next.28
      mrmime: 2.0.1
      totalist: 3.0.1

  sisteransi@1.0.5: {}

  slash@3.0.0: {}

  slash@5.1.0: {}

  slice-ansi@7.1.0:
    dependencies:
      ansi-styles: 6.2.1
      is-fullwidth-code-point: 5.0.0

  source-map-js@1.2.1: {}

  source-map-support@0.5.21:
    dependencies:
      buffer-from: 1.1.2
      source-map: 0.6.1

  source-map@0.6.1: {}

  source-map@0.7.4: {}

  space-separated-tokens@2.0.2: {}

  spdx-compare@1.0.0:
    dependencies:
      array-find-index: 1.0.2
      spdx-expression-parse: 3.0.1
      spdx-ranges: 2.1.1

  spdx-correct@3.2.0:
    dependencies:
      spdx-expression-parse: 3.0.1
      spdx-license-ids: 3.0.21

  spdx-exceptions@2.5.0: {}

  spdx-expression-parse@3.0.1:
    dependencies:
      spdx-exceptions: 2.5.0
      spdx-license-ids: 3.0.21

  spdx-expression-validate@2.0.0:
    dependencies:
      spdx-expression-parse: 3.0.1

  spdx-license-ids@3.0.21: {}

  spdx-ranges@2.1.1: {}

  spdx-satisfies@5.0.1:
    dependencies:
      spdx-compare: 1.0.0
      spdx-expression-parse: 3.0.1
      spdx-ranges: 2.1.1

  speakingurl@14.0.1: {}

  sprintf-js@1.0.3: {}

  stable-hash-x@0.2.0: {}

  stackback@0.0.2: {}

  statuses@1.5.0: {}

  statuses@2.0.1: {}

  std-env@3.9.0: {}

  stoppable@1.1.0: {}

  string-argv@0.3.2: {}

  string-hash@1.1.3: {}

  string-width@4.2.3:
    dependencies:
      emoji-regex: 8.0.0
      is-fullwidth-code-point: 3.0.0
      strip-ansi: 6.0.1

  string-width@5.1.2:
    dependencies:
      eastasianwidth: 0.2.0
      emoji-regex: 9.2.2
      strip-ansi: 7.1.0

  string-width@7.2.0:
    dependencies:
      emoji-regex: 10.4.0
      get-east-asian-width: 1.3.0
      strip-ansi: 7.1.0

  string-width@8.1.0:
    dependencies:
      get-east-asian-width: 1.3.0
      strip-ansi: 7.1.0

  stringify-entities@4.0.4:
    dependencies:
      character-entities-html4: 2.1.0
      character-entities-legacy: 3.0.0

  strip-ansi@6.0.1:
    dependencies:
      ansi-regex: 5.0.1

  strip-ansi@7.1.0:
    dependencies:
      ansi-regex: 6.1.0

  strip-bom-string@1.0.0: {}

  strip-final-newline@3.0.0: {}

  strip-final-newline@4.0.0: {}

  strip-json-comments@3.1.1: {}

  strip-literal@3.1.0:
    dependencies:
      js-tokens: 9.0.1

  stylus@0.64.0:
    dependencies:
      '@adobe/css-tools': 4.3.3
      debug: 4.4.3
      glob: 10.4.5
      sax: 1.4.1
      source-map: 0.7.4
    transitivePeerDependencies:
      - supports-color

  sucrase@3.35.0:
    dependencies:
      '@jridgewell/gen-mapping': 0.3.12
      commander: 4.1.1
      glob: 10.4.5
      lines-and-columns: 1.2.4
      mz: 2.7.0
      pirates: 4.0.6
      ts-interface-checker: 0.1.13

  sugarss@5.0.1(postcss@8.5.6):
    dependencies:
      postcss: 8.5.6

  superjson@2.2.2:
    dependencies:
      copy-anything: 3.0.5

  supports-color@10.0.0: {}

  supports-color@7.2.0:
    dependencies:
      has-flag: 4.0.0

  supports-color@8.1.1:
    dependencies:
      has-flag: 4.0.0

  supports-preserve-symlinks-flag@1.0.0: {}

  sync-child-process@1.0.2:
    dependencies:
      sync-message-port: 1.1.3

  sync-fetch@0.5.2:
    dependencies:
      node-fetch: 2.7.0
    transitivePeerDependencies:
      - encoding

  sync-message-port@1.1.3: {}

  systemjs@6.15.1: {}

  tabbable@6.2.0: {}

  tailwindcss@3.4.18(tsx@4.20.6)(yaml@2.8.1):
    dependencies:
      '@alloc/quick-lru': 5.2.0
      arg: 5.0.2
      chokidar: 3.6.0(patch_hash=8a4f9e2b397e6034b91a0508faae3cecb97f222313faa129d7cb0eb71e9d0e84)
      didyoumean: 1.2.2
      dlv: 1.1.3
      fast-glob: 3.3.3
      glob-parent: 6.0.2
      is-glob: 4.0.3
      jiti: 1.21.7
      lilconfig: 3.1.3
      micromatch: 4.0.8
      normalize-path: 3.0.0
      object-hash: 3.0.0
      picocolors: 1.1.1
      postcss: 8.5.6
      postcss-import: 15.1.0(postcss@8.5.6)
      postcss-js: 4.0.1(postcss@8.5.6)
      postcss-load-config: 6.0.1(jiti@1.21.7)(postcss@8.5.6)(tsx@4.20.6)(yaml@2.8.1)
      postcss-nested: 6.2.0(postcss@8.5.6)
      postcss-selector-parser: 6.1.2
      resolve: 1.22.10
      sucrase: 3.35.0
    transitivePeerDependencies:
      - tsx
      - yaml

  tailwindcss@4.1.14: {}

  tapable@2.2.1: {}

  tar@7.5.1:
    dependencies:
      '@isaacs/fs-minipass': 4.0.1
      chownr: 3.0.0
      minipass: 7.1.2
      minizlib: 3.1.0
      yallist: 5.0.0

  terser@5.44.0:
    dependencies:
      '@jridgewell/source-map': 0.3.6
      acorn: 8.15.0
      commander: 2.20.3
      source-map-support: 0.5.21

  thenify-all@1.6.0:
    dependencies:
      thenify: 3.3.1

  thenify@3.3.1:
    dependencies:
      any-promise: 1.3.0

  tiny-emitter@2.1.0: {}

  tinybench@2.9.0: {}

  tinyexec@0.3.2: {}

  tinyexec@1.0.1: {}

  tinyglobby@0.2.15:
    dependencies:
      fdir: 6.5.0(picomatch@4.0.3)
      picomatch: 4.0.3

  tinypool@1.1.1: {}

  tinyrainbow@2.0.0: {}

  tinyspy@2.2.0: {}

  tinyspy@4.0.3: {}

  to-regex-range@5.0.1:
    dependencies:
      is-number: 7.0.0

  toidentifier@1.0.1: {}

  token-stream@1.0.0: {}

  tokenx@1.1.0: {}

  totalist@3.0.1: {}

  tr46@0.0.3: {}

  tree-kill@1.2.2: {}

  trim-lines@3.0.1: {}

  trough@2.2.0: {}

  ts-api-utils@2.1.0(typescript@5.9.2):
    dependencies:
      typescript: 5.9.2

  ts-declaration-location@1.0.7(typescript@5.9.2):
    dependencies:
      picomatch: 4.0.3
      typescript: 5.9.2

  ts-interface-checker@0.1.13: {}

  tsconfck@3.1.6(typescript@5.9.2):
    optionalDependencies:
      typescript: 5.9.2

  tsdown@0.15.7(publint@0.3.12)(typescript@5.9.2)(vue-tsc@3.1.1(typescript@5.9.2)):
    dependencies:
      ansis: 4.2.0
      cac: 6.7.14
      chokidar: 4.0.3
      debug: 4.4.3
      diff: 8.0.2
      empathic: 2.0.0
      hookable: 5.5.3
      rolldown: 1.0.0-beta.43
      rolldown-plugin-dts: 0.16.11(rolldown@1.0.0-beta.43)(typescript@5.9.2)(vue-tsc@3.1.1(typescript@5.9.2))
      semver: 7.7.3
      tinyexec: 1.0.1
      tinyglobby: 0.2.15
      tree-kill: 1.2.2
      unconfig: 7.3.3
    optionalDependencies:
      publint: 0.3.12
      typescript: 5.9.2
    transitivePeerDependencies:
      - '@ts-macro/tsc'
      - '@typescript/native-preview'
      - oxc-resolver
      - supports-color
      - vue-tsc

  tslib@2.8.1: {}

  tsx@4.20.6:
    dependencies:
      esbuild: 0.25.0
      get-tsconfig: 4.10.1
    optionalDependencies:
      fsevents: 2.3.3

  twoslash-protocol@0.3.4: {}

  twoslash-vue@0.3.4(typescript@5.9.2):
    dependencies:
      '@vue/language-core': 3.1.1(typescript@5.9.2)
      twoslash: 0.3.4(typescript@5.9.2)
      twoslash-protocol: 0.3.4
      typescript: 5.9.2
    transitivePeerDependencies:
      - supports-color

  twoslash@0.3.4(typescript@5.9.2):
    dependencies:
      '@typescript/vfs': 1.6.1(typescript@5.9.2)
      twoslash-protocol: 0.3.4
      typescript: 5.9.2
    transitivePeerDependencies:
      - supports-color

  type-check@0.4.0:
    dependencies:
      prelude-ls: 1.2.1

  type-is@2.0.1:
    dependencies:
      content-type: 1.0.5
      media-typer: 1.1.0
      mime-types: 3.0.1

  type@2.7.3: {}

  typescript-eslint@8.46.1(eslint@9.37.0(jiti@2.6.1))(typescript@5.9.2):
    dependencies:
      '@typescript-eslint/eslint-plugin': 8.46.1(@typescript-eslint/parser@8.46.1(eslint@9.37.0(jiti@2.6.1))(typescript@5.9.2))(eslint@9.37.0(jiti@2.6.1))(typescript@5.9.2)
      '@typescript-eslint/parser': 8.46.1(eslint@9.37.0(jiti@2.6.1))(typescript@5.9.2)
      '@typescript-eslint/typescript-estree': 8.46.1(typescript@5.9.2)
      '@typescript-eslint/utils': 8.46.1(eslint@9.37.0(jiti@2.6.1))(typescript@5.9.2)
      eslint: 9.37.0(jiti@2.6.1)
      typescript: 5.9.2
    transitivePeerDependencies:
      - supports-color

  typescript@5.9.2: {}

  uc.micro@2.1.0: {}

  ufo@1.6.1: {}

  uglify-js@3.19.3:
    optional: true

  unconfig@7.3.3:
    dependencies:
      '@quansync/fs': 0.1.5
      defu: 6.1.4
      jiti: 2.6.1
      quansync: 0.2.11

  undici-types@6.21.0: {}

  undici@7.14.0: {}

  unicode-canonical-property-names-ecmascript@2.0.1: {}

  unicode-match-property-ecmascript@2.0.0:
    dependencies:
      unicode-canonical-property-names-ecmascript: 2.0.1
      unicode-property-aliases-ecmascript: 2.1.0

  unicode-match-property-value-ecmascript@2.2.0: {}

  unicode-property-aliases-ecmascript@2.1.0: {}

  unicorn-magic@0.3.0: {}

  unified@11.0.5:
    dependencies:
      '@types/unist': 3.0.3
      bail: 2.0.2
      devlop: 1.1.0
      extend: 3.0.2
      is-plain-obj: 4.1.0
      trough: 2.2.0
      vfile: 6.0.3

  unist-util-is@6.0.0:
    dependencies:
      '@types/unist': 3.0.3

  unist-util-position@5.0.0:
    dependencies:
      '@types/unist': 3.0.3

  unist-util-remove@4.0.0:
    dependencies:
      '@types/unist': 3.0.3
      unist-util-is: 6.0.0
      unist-util-visit-parents: 6.0.1

  unist-util-stringify-position@4.0.0:
    dependencies:
      '@types/unist': 3.0.3

  unist-util-visit-parents@6.0.1:
    dependencies:
      '@types/unist': 3.0.3
      unist-util-is: 6.0.0

  unist-util-visit@5.0.0:
    dependencies:
      '@types/unist': 3.0.3
      unist-util-is: 6.0.0
      unist-util-visit-parents: 6.0.1

  unpipe@1.0.0: {}

  unrs-resolver@1.9.2:
    dependencies:
      napi-postinstall: 0.2.5
    optionalDependencies:
      '@unrs/resolver-binding-android-arm-eabi': 1.9.2
      '@unrs/resolver-binding-android-arm64': 1.9.2
      '@unrs/resolver-binding-darwin-arm64': 1.9.2
      '@unrs/resolver-binding-darwin-x64': 1.9.2
      '@unrs/resolver-binding-freebsd-x64': 1.9.2
      '@unrs/resolver-binding-linux-arm-gnueabihf': 1.9.2
      '@unrs/resolver-binding-linux-arm-musleabihf': 1.9.2
      '@unrs/resolver-binding-linux-arm64-gnu': 1.9.2
      '@unrs/resolver-binding-linux-arm64-musl': 1.9.2
      '@unrs/resolver-binding-linux-ppc64-gnu': 1.9.2
      '@unrs/resolver-binding-linux-riscv64-gnu': 1.9.2
      '@unrs/resolver-binding-linux-riscv64-musl': 1.9.2
      '@unrs/resolver-binding-linux-s390x-gnu': 1.9.2
      '@unrs/resolver-binding-linux-x64-gnu': 1.9.2
      '@unrs/resolver-binding-linux-x64-musl': 1.9.2
      '@unrs/resolver-binding-wasm32-wasi': 1.9.2
      '@unrs/resolver-binding-win32-arm64-msvc': 1.9.2
      '@unrs/resolver-binding-win32-ia32-msvc': 1.9.2
      '@unrs/resolver-binding-win32-x64-msvc': 1.9.2

  update-browserslist-db@1.1.3(browserslist@4.26.3):
    dependencies:
      browserslist: 4.26.3
      escalade: 3.2.0
      picocolors: 1.1.1

  uri-js@4.4.1:
    dependencies:
      punycode: 2.3.1

  url@0.11.4:
    dependencies:
      punycode: 1.4.1
      qs: 6.14.0

  util-deprecate@1.0.2: {}

  utils-merge@1.0.1: {}

  validate-npm-package-license@3.0.4:
    dependencies:
      spdx-correct: 3.2.0
      spdx-expression-parse: 3.0.1

  varint@6.0.0: {}

  vary@1.1.2: {}

  vfile-message@4.0.2:
    dependencies:
      '@types/unist': 3.0.3
      unist-util-stringify-position: 4.0.0

  vfile@6.0.3:
    dependencies:
      '@types/unist': 3.0.3
      vfile-message: 4.0.2

  vite-node@3.2.4:
    dependencies:
      cac: 6.7.14
      debug: 4.4.3
      es-module-lexer: 1.7.0
      pathe: 2.0.3
      vite: link:packages/vite
    transitivePeerDependencies:
      - supports-color

  vitepress-plugin-group-icons@1.6.3(markdown-it@14.1.0)(vite@packages+vite):
    dependencies:
      '@iconify-json/logos': 1.2.4
      '@iconify-json/vscode-icons': 1.2.29
      '@iconify/utils': 3.0.1
      markdown-it: 14.1.0
      vite: link:packages/vite
    transitivePeerDependencies:
      - supports-color

  vitepress-plugin-llms@1.8.0:
    dependencies:
      gray-matter: 4.0.3
      markdown-it: 14.1.0
      markdown-title: 1.0.2
      mdast-util-from-markdown: 2.0.2
      millify: 6.1.0
      minimatch: 10.0.3
      path-to-regexp: 8.3.0
      picocolors: 1.1.1
      pretty-bytes: 7.0.1
      remark: 15.0.1
      remark-frontmatter: 5.0.0
      tokenx: 1.1.0
      unist-util-remove: 4.0.0
      unist-util-visit: 5.0.0
    transitivePeerDependencies:
      - supports-color

  vitepress@2.0.0-alpha.12(axios@1.12.2)(postcss@8.5.6)(typescript@5.9.2):
    dependencies:
      '@docsearch/css': 4.0.0-beta.7
      '@docsearch/js': 4.0.0-beta.7
      '@iconify-json/simple-icons': 1.2.47
      '@shikijs/core': 3.13.0
      '@shikijs/transformers': 3.9.2
      '@shikijs/types': 3.13.0
      '@types/markdown-it': 14.1.2
      '@vitejs/plugin-vue': 6.0.1(vite@packages+vite)(vue@3.5.22(typescript@5.9.2))
      '@vue/devtools-api': 8.0.0
      '@vue/shared': 3.5.22
      '@vueuse/core': 13.6.0(vue@3.5.22(typescript@5.9.2))
      '@vueuse/integrations': 13.6.0(axios@1.12.2)(focus-trap@7.6.5)(vue@3.5.22(typescript@5.9.2))
      focus-trap: 7.6.5
      mark.js: 8.11.1
      minisearch: 7.1.2
      shiki: 3.13.0
      vite: link:packages/vite
      vue: 3.5.22(typescript@5.9.2)
    optionalDependencies:
      postcss: 8.5.6
    transitivePeerDependencies:
      - async-validator
      - axios
      - change-case
      - drauu
      - fuse.js
      - idb-keyval
      - jwt-decode
      - nprogress
      - qrcode
      - sortablejs
      - typescript
      - universal-cookie

  vitest@3.2.4(@types/debug@4.1.12)(@types/node@22.18.10):
    dependencies:
      '@types/chai': 5.2.2
      '@vitest/expect': 3.2.4
      '@vitest/mocker': 3.2.4(vite@packages+vite)
      '@vitest/pretty-format': 3.2.4
      '@vitest/runner': 3.2.4
      '@vitest/snapshot': 3.2.4
      '@vitest/spy': 3.2.4
      '@vitest/utils': 3.2.4
      chai: 5.2.0
      debug: 4.4.3
      expect-type: 1.2.1
      magic-string: 0.30.19
      pathe: 2.0.3
      picomatch: 4.0.3
      std-env: 3.9.0
      tinybench: 2.9.0
      tinyexec: 0.3.2
      tinyglobby: 0.2.15
      tinypool: 1.1.1
      tinyrainbow: 2.0.0
      vite: link:packages/vite
      vite-node: 3.2.4
      why-is-node-running: 2.3.0
    optionalDependencies:
      '@types/debug': 4.1.12
      '@types/node': 22.18.10
    transitivePeerDependencies:
      - msw
      - supports-color

  void-elements@3.1.0: {}

  vscode-uri@3.1.0: {}

  vue-resize@2.0.0-alpha.1(vue@3.5.22(typescript@5.9.2)):
    dependencies:
      vue: 3.5.22(typescript@5.9.2)

  vue-tsc@3.1.1(typescript@5.9.2):
    dependencies:
      '@volar/typescript': 2.4.23
      '@vue/language-core': 3.1.1(typescript@5.9.2)
      typescript: 5.9.2

  vue@3.4.38(typescript@5.9.2):
    dependencies:
      '@vue/compiler-dom': 3.4.38
      '@vue/compiler-sfc': 3.4.38
      '@vue/runtime-dom': 3.4.38
      '@vue/server-renderer': 3.4.38(vue@3.5.22(typescript@5.9.2))
      '@vue/shared': 3.4.38
    optionalDependencies:
      typescript: 5.9.2

  vue@3.5.22(typescript@5.9.2):
    dependencies:
      '@vue/compiler-dom': 3.5.22
      '@vue/compiler-sfc': 3.5.22
      '@vue/runtime-dom': 3.5.22
      '@vue/server-renderer': 3.5.22(vue@3.5.22(typescript@5.9.2))
      '@vue/shared': 3.5.22
    optionalDependencies:
      typescript: 5.9.2

  vuex@4.1.0(vue@3.5.22(typescript@5.9.2)):
    dependencies:
      '@vue/devtools-api': 6.6.4
      vue: 3.5.22(typescript@5.9.2)

  walk-up-path@3.0.1: {}

  webidl-conversions@3.0.1: {}

  whatwg-url@5.0.0:
    dependencies:
      tr46: 0.0.3
      webidl-conversions: 3.0.1

  which@2.0.2:
    dependencies:
      isexe: 2.0.0

  why-is-node-running@2.3.0:
    dependencies:
      siginfo: 2.0.0
      stackback: 0.0.2

  with@7.0.2:
    dependencies:
      '@babel/parser': 7.28.4
      '@babel/types': 7.28.4
      assert-never: 1.4.0
      babel-walk: 3.0.0-canary-5

  word-wrap@1.2.5: {}

  wordwrap@1.0.0: {}

  workerd@1.20251008.0:
    optionalDependencies:
      '@cloudflare/workerd-darwin-64': 1.20251008.0
      '@cloudflare/workerd-darwin-arm64': 1.20251008.0
      '@cloudflare/workerd-linux-64': 1.20251008.0
      '@cloudflare/workerd-linux-arm64': 1.20251008.0
      '@cloudflare/workerd-windows-64': 1.20251008.0

  wrap-ansi@7.0.0:
    dependencies:
      ansi-styles: 4.3.0
      string-width: 4.2.3
      strip-ansi: 6.0.1

  wrap-ansi@8.1.0:
    dependencies:
      ansi-styles: 6.2.1
      string-width: 5.1.2
      strip-ansi: 7.1.0

  wrap-ansi@9.0.0:
    dependencies:
      ansi-styles: 6.2.1
      string-width: 7.2.0
      strip-ansi: 7.1.0

  wrappy@1.0.2: {}

  ws@8.18.0: {}

  ws@8.18.3: {}

  wsl-utils@0.1.0:
    dependencies:
      is-wsl: 3.1.0

  xml-js@1.6.11:
    dependencies:
      sax: 1.4.1

  y18n@5.0.8: {}

  yallist@3.1.1: {}

  yallist@5.0.0: {}

  yaml@2.8.1: {}

  yargs-parser@21.1.1: {}

  yargs@17.7.2:
    dependencies:
      cliui: 8.0.1
      escalade: 3.2.0
      get-caller-file: 2.0.5
      require-directory: 2.1.1
      string-width: 4.2.3
      y18n: 5.0.8
      yargs-parser: 21.1.1

  yocto-queue@0.1.0: {}

  yoctocolors@2.1.1: {}

  youch-core@0.3.3:
    dependencies:
      '@poppinss/exception': 1.2.2
      error-stack-parser-es: 1.0.5

  youch@4.1.0-beta.10:
    dependencies:
      '@poppinss/colors': 4.1.5
      '@poppinss/dumper': 0.6.4
      '@speed-highlight/core': 1.2.7
      cookie: 1.0.2
      youch-core: 0.3.3

  zimmerframe@1.1.2: {}

  zod@3.22.3: {}

  zwitch@2.0.4: {}<|MERGE_RESOLUTION|>--- conflicted
+++ resolved
@@ -478,7 +478,12 @@
 
   packages/vite/src/node/__tests__/packages/noname: {}
 
-<<<<<<< HEAD
+  packages/vite/src/node/__tests__/packages/parent:
+    dependencies:
+      '@vitejs/child':
+        specifier: link:../child
+        version: link:../child
+
   packages/vite/src/node/__tests__/plugins/fixtures/license:
     dependencies:
       '@vitejs/test-dep-licence-cc0':
@@ -497,13 +502,6 @@
         version: '@vitejs/test-dep-nested-license-isc@file:packages/vite/src/node/__tests__/plugins/fixtures/license/dep-nested-license-isc'
 
   packages/vite/src/node/__tests__/plugins/fixtures/license/dep-nested-license-isc: {}
-=======
-  packages/vite/src/node/__tests__/packages/parent:
-    dependencies:
-      '@vitejs/child':
-        specifier: link:../child
-        version: link:../child
->>>>>>> 02eee7ac
 
   packages/vite/src/node/server/__tests__/fixtures/lerna/nested: {}
 
