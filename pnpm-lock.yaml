lockfileVersion: '9.0'

settings:
  autoInstallPeers: false
  excludeLinksFromLockfile: false

overrides:
  vite: workspace:*

packageExtensionsChecksum: sha256-BLDZCgUIohvBXMHo3XFOlGLzGXRyK3sDU0nMBRk9APY=

patchedDependencies:
  chokidar@3.6.0:
    hash: 8a4f9e2b397e6034b91a0508faae3cecb97f222313faa129d7cb0eb71e9d0e84
    path: patches/chokidar@3.6.0.patch
  dotenv-expand@12.0.3:
    hash: 49330a663821151418e003e822a82a6a61d2f0f8a6e3cab00c1c94815a112889
    path: patches/dotenv-expand@12.0.3.patch
  sirv@3.0.2:
    hash: c07c56eb72faea34341d465cde2314e89db472106ed378181e3447893af6bf95
    path: patches/sirv@3.0.2.patch

importers:

  .:
    devDependencies:
      '@eslint/js':
        specifier: ^9.35.0
        version: 9.35.0
      '@type-challenges/utils':
        specifier: ^0.1.1
        version: 0.1.1
      '@types/babel__core':
        specifier: ^7.20.5
        version: 7.20.5
      '@types/babel__preset-env':
        specifier: ^7.10.0
        version: 7.10.0
      '@types/convert-source-map':
        specifier: ^2.0.3
        version: 2.0.3
      '@types/cross-spawn':
        specifier: ^6.0.6
        version: 6.0.6
      '@types/debug':
        specifier: ^4.1.12
        version: 4.1.12
      '@types/estree':
        specifier: ^1.0.8
        version: 1.0.8
      '@types/etag':
        specifier: ^1.8.4
        version: 1.8.4
      '@types/less':
        specifier: ^3.0.8
        version: 3.0.8
      '@types/node':
        specifier: ^22.18.1
        version: 22.18.1
      '@types/picomatch':
        specifier: ^4.0.2
        version: 4.0.2
      '@types/stylus':
        specifier: ^0.48.43
        version: 0.48.43
      '@types/ws':
        specifier: ^8.18.1
        version: 8.18.1
      '@vitejs/release-scripts':
        specifier: ^1.6.0
        version: 1.6.0(conventional-commits-filter@5.0.0)
      eslint:
        specifier: ^9.35.0
        version: 9.35.0(jiti@2.5.1)
      eslint-plugin-import-x:
        specifier: ^4.16.1
        version: 4.16.1(@typescript-eslint/utils@8.42.0(eslint@9.35.0(jiti@2.5.1))(typescript@5.9.2))(eslint@9.35.0(jiti@2.5.1))
      eslint-plugin-n:
        specifier: ^17.21.3
        version: 17.21.3(eslint@9.35.0(jiti@2.5.1))(typescript@5.9.2)
      eslint-plugin-regexp:
        specifier: ^2.10.0
        version: 2.10.0(eslint@9.35.0(jiti@2.5.1))
      execa:
        specifier: ^9.6.0
        version: 9.6.0
      globals:
        specifier: ^16.3.0
        version: 16.3.0
      lint-staged:
        specifier: ^16.1.6
        version: 16.1.6
      picocolors:
        specifier: ^1.1.1
        version: 1.1.1
      playwright-chromium:
        specifier: ^1.55.0
        version: 1.55.0
      prettier:
        specifier: 3.6.2
        version: 3.6.2
      rollup:
        specifier: ^4.43.0
        version: 4.43.0
      simple-git-hooks:
        specifier: ^2.13.1
        version: 2.13.1
      tsx:
        specifier: ^4.20.5
        version: 4.20.5
      typescript:
        specifier: ~5.9.2
        version: 5.9.2
      typescript-eslint:
        specifier: ^8.42.0
        version: 8.42.0(eslint@9.35.0(jiti@2.5.1))(typescript@5.9.2)
      vite:
        specifier: workspace:*
        version: link:packages/vite
      vitest:
        specifier: ^3.2.4
        version: 3.2.4(@types/debug@4.1.12)(@types/node@22.18.1)

  docs:
    devDependencies:
      '@shikijs/vitepress-twoslash':
        specifier: ^3.12.2
        version: 3.12.2(typescript@5.9.2)
      '@types/express':
        specifier: ^5.0.3
        version: 5.0.3
      feed:
        specifier: ^5.1.0
        version: 5.1.0
      gsap:
        specifier: ^3.13.0
        version: 3.13.0
      markdown-it-image-size:
        specifier: ^14.8.0
        version: 14.8.0(markdown-it@14.1.0)
      vitepress:
        specifier: ^2.0.0-alpha.12
        version: 2.0.0-alpha.12(axios@1.11.0)(postcss@8.5.6)(typescript@5.9.2)
      vitepress-plugin-group-icons:
        specifier: ^1.6.3
        version: 1.6.3(markdown-it@14.1.0)(vite@packages+vite)
      vitepress-plugin-llms:
        specifier: ^1.7.4
        version: 1.7.4
      vue:
        specifier: ^3.5.21
        version: 3.5.21(typescript@5.9.2)
      vue-tsc:
        specifier: ^3.0.6
        version: 3.0.6(typescript@5.9.2)

  packages/create-vite:
    devDependencies:
      '@clack/prompts':
        specifier: ^0.11.0
        version: 0.11.0
      cross-spawn:
        specifier: ^7.0.6
        version: 7.0.6
      mri:
        specifier: ^1.2.0
        version: 1.2.0
      picocolors:
        specifier: ^1.1.1
        version: 1.1.1
      tsdown:
        specifier: ^0.14.1
        version: 0.14.1(publint@0.3.12)(typescript@5.9.2)(vue-tsc@3.0.6(typescript@5.9.2))

  packages/plugin-legacy:
    dependencies:
      '@babel/core':
        specifier: ^7.28.4
        version: 7.28.4
      '@babel/plugin-transform-dynamic-import':
        specifier: ^7.27.1
        version: 7.27.1(@babel/core@7.28.4)
      '@babel/plugin-transform-modules-systemjs':
        specifier: ^7.27.1
        version: 7.27.1(@babel/core@7.28.4)
      '@babel/preset-env':
        specifier: ^7.28.3
        version: 7.28.3(@babel/core@7.28.4)
      babel-plugin-polyfill-corejs3:
        specifier: ^0.13.0
        version: 0.13.0(@babel/core@7.28.4)
      babel-plugin-polyfill-regenerator:
        specifier: ^0.6.5
        version: 0.6.5(@babel/core@7.28.4)
      browserslist:
        specifier: ^4.25.4
        version: 4.25.4
      browserslist-to-esbuild:
        specifier: ^2.1.1
        version: 2.1.1(browserslist@4.25.4)
      core-js:
        specifier: ^3.45.1
        version: 3.45.1
      magic-string:
        specifier: ^0.30.18
        version: 0.30.18
      regenerator-runtime:
        specifier: ^0.14.1
        version: 0.14.1
      systemjs:
        specifier: ^6.15.1
        version: 6.15.1
    devDependencies:
      '@vitejs/plugin-legacy-for-rolldown-vite':
        specifier: https://pkg.pr.new/vitejs/rolldown-vite/@vitejs/plugin-legacy@a2594ec
        version: '@vitejs/plugin-legacy@https://pkg.pr.new/vitejs/rolldown-vite/@vitejs/plugin-legacy@a2594ec(terser@5.44.0)(vite@packages+vite)'
      acorn:
        specifier: ^8.15.0
        version: 8.15.0
      fdir:
        specifier: ^6.5.0
        version: 6.5.0(picomatch@4.0.3)
      picocolors:
        specifier: ^1.1.1
        version: 1.1.1
      tsdown:
        specifier: ^0.14.1
        version: 0.14.1(publint@0.3.12)(typescript@5.9.2)(vue-tsc@3.0.6(typescript@5.9.2))
      vite:
        specifier: workspace:*
        version: link:../vite

  packages/vite:
    dependencies:
      esbuild:
        specifier: ^0.25.0
        version: 0.25.0
      fdir:
        specifier: ^6.5.0
        version: 6.5.0(picomatch@4.0.3)
      picomatch:
        specifier: ^4.0.3
        version: 4.0.3
      postcss:
        specifier: ^8.5.6
        version: 8.5.6
      rollup:
        specifier: ^4.43.0
        version: 4.43.0
      tinyglobby:
        specifier: ^0.2.15
        version: 0.2.15
    devDependencies:
      '@babel/parser':
        specifier: ^7.28.4
        version: 7.28.4
      '@jridgewell/remapping':
        specifier: ^2.3.5
        version: 2.3.5
      '@jridgewell/trace-mapping':
        specifier: ^0.3.30
        version: 0.3.30
      '@oxc-project/types':
        specifier: 0.82.3
        version: 0.82.3
      '@polka/compression':
        specifier: ^1.0.0-next.25
        version: 1.0.0-next.25
      '@rolldown/pluginutils':
<<<<<<< HEAD
        specifier: ^1.0.0-beta.34
        version: 1.0.0-beta.34
=======
        specifier: ^1.0.0-beta.35
        version: 1.0.0-beta.35
>>>>>>> feeb8bcc
      '@rollup/plugin-alias':
        specifier: ^5.1.1
        version: 5.1.1(rollup@4.43.0)
      '@rollup/plugin-commonjs':
        specifier: ^28.0.6
        version: 28.0.6(rollup@4.43.0)
      '@rollup/plugin-dynamic-import-vars':
        specifier: 2.1.4
        version: 2.1.4(rollup@4.43.0)
      '@rollup/pluginutils':
        specifier: ^5.3.0
        version: 5.3.0(rollup@4.43.0)
      '@types/escape-html':
        specifier: ^1.0.4
        version: 1.0.4
      '@types/pnpapi':
        specifier: ^0.0.5
        version: 0.0.5
      artichokie:
        specifier: ^0.4.0
        version: 0.4.0
      baseline-browser-mapping:
        specifier: ^2.7.4
        version: 2.7.4
      cac:
        specifier: ^6.7.14
        version: 6.7.14
      chokidar:
        specifier: ^3.6.0
        version: 3.6.0(patch_hash=8a4f9e2b397e6034b91a0508faae3cecb97f222313faa129d7cb0eb71e9d0e84)
      connect:
        specifier: ^3.7.0
        version: 3.7.0
      convert-source-map:
        specifier: ^2.0.0
        version: 2.0.0
      cors:
        specifier: ^2.8.5
        version: 2.8.5
      cross-spawn:
        specifier: ^7.0.6
        version: 7.0.6
      debug:
        specifier: ^4.4.1
        version: 4.4.1
      dep-types:
        specifier: link:./src/types
        version: link:src/types
      dotenv:
        specifier: ^17.2.2
        version: 17.2.2
      dotenv-expand:
        specifier: ^12.0.3
        version: 12.0.3(patch_hash=49330a663821151418e003e822a82a6a61d2f0f8a6e3cab00c1c94815a112889)
      es-module-lexer:
        specifier: ^1.7.0
        version: 1.7.0
      escape-html:
        specifier: ^1.0.3
        version: 1.0.3
      estree-walker:
        specifier: ^3.0.3
        version: 3.0.3
      etag:
        specifier: ^1.8.1
        version: 1.8.1
      host-validation-middleware:
        specifier: ^0.1.1
        version: 0.1.1
      http-proxy-3:
        specifier: ^1.21.0
        version: 1.21.0
      launch-editor-middleware:
        specifier: ^2.11.1
        version: 2.11.1
      lightningcss:
        specifier: ^1.30.1
        version: 1.30.1
      magic-string:
        specifier: ^0.30.18
        version: 0.30.18
      mlly:
        specifier: ^1.8.0
        version: 1.8.0
      mrmime:
        specifier: ^2.0.1
        version: 2.0.1
      nanoid:
        specifier: ^5.1.5
        version: 5.1.5
      open:
        specifier: ^10.2.0
        version: 10.2.0
      parse5:
        specifier: ^8.0.0
        version: 8.0.0
      pathe:
        specifier: ^2.0.3
        version: 2.0.3
      periscopic:
        specifier: ^4.0.2
        version: 4.0.2
      picocolors:
        specifier: ^1.1.1
        version: 1.1.1
      postcss-import:
        specifier: ^16.1.1
        version: 16.1.1(postcss@8.5.6)
      postcss-load-config:
        specifier: ^6.0.1
        version: 6.0.1(jiti@2.5.1)(postcss@8.5.6)(tsx@4.20.5)(yaml@2.8.1)
      postcss-modules:
        specifier: ^6.0.1
        version: 6.0.1(postcss@8.5.6)
      premove:
        specifier: ^4.0.0
        version: 4.0.0
      resolve.exports:
        specifier: ^2.0.3
        version: 2.0.3
      rolldown:
        specifier: ^1.0.0-beta.34
        version: 1.0.0-beta.34
      rolldown-plugin-dts:
        specifier: ^0.15.7
        version: 0.15.7(rolldown@1.0.0-beta.34)(typescript@5.9.2)(vue-tsc@3.0.6(typescript@5.9.2))
      rollup-plugin-license:
        specifier: ^3.6.0
        version: 3.6.0(picomatch@4.0.3)(rollup@4.43.0)
      sass:
        specifier: ^1.92.1
        version: 1.92.1
      sass-embedded:
        specifier: ^1.92.1
        version: 1.92.1(source-map-js@1.2.1)
      sirv:
        specifier: ^3.0.2
        version: 3.0.2(patch_hash=c07c56eb72faea34341d465cde2314e89db472106ed378181e3447893af6bf95)
      strip-literal:
        specifier: ^3.0.0
        version: 3.0.0
      terser:
        specifier: ^5.44.0
        version: 5.44.0
      tsconfck:
        specifier: ^3.1.6
        version: 3.1.6(typescript@5.9.2)
      types:
        specifier: link:./types
        version: link:types
      ufo:
        specifier: ^1.6.1
        version: 1.6.1
      ws:
        specifier: ^8.18.3
        version: 8.18.3
    optionalDependencies:
      fsevents:
        specifier: ~2.3.3
        version: 2.3.3

  packages/vite/src/node/__tests__:
    dependencies:
      '@vitejs/cjs-ssr-dep':
        specifier: link:./fixtures/cjs-ssr-dep
        version: link:fixtures/cjs-ssr-dep
      '@vitejs/parent':
        specifier: link:./packages/parent
        version: link:packages/parent
      '@vitejs/test-dep-conditions':
        specifier: file:./fixtures/test-dep-conditions
        version: file:packages/vite/src/node/__tests__/fixtures/test-dep-conditions
      vue:
        specifier: ^3.5.18
        version: 3.5.18(typescript@5.9.2)

  packages/vite/src/node/__tests__/fixtures/cjs-ssr-dep: {}

  packages/vite/src/node/__tests__/fixtures/config/entry:
    dependencies:
      '@vite/test-config-plugin-module-condition':
        specifier: link:../plugin-module-condition
        version: link:../plugin-module-condition

  packages/vite/src/node/__tests__/fixtures/config/plugin-module-condition: {}

  packages/vite/src/node/__tests__/fixtures/config/siblings:
    devDependencies:
      '@types/lodash':
        specifier: ^4.17.16
        version: 4.17.16
      lodash:
        specifier: ^4.17.21
        version: 4.17.21

  packages/vite/src/node/__tests__/fixtures/file-url: {}

  packages/vite/src/node/__tests__/fixtures/test-dep-conditions: {}

  packages/vite/src/node/__tests__/fixtures/watch-rebuild-manifest: {}

  packages/vite/src/node/__tests__/packages: {}

  packages/vite/src/node/__tests__/packages/child: {}

  packages/vite/src/node/__tests__/packages/module: {}

  packages/vite/src/node/__tests__/packages/name: {}

  packages/vite/src/node/__tests__/packages/noname: {}

  packages/vite/src/node/__tests__/packages/parent:
    dependencies:
      '@vitejs/child':
        specifier: link:../child
        version: link:../child

  packages/vite/src/node/server/__tests__/fixtures/lerna/nested: {}

  packages/vite/src/node/server/__tests__/fixtures/none/nested: {}

  packages/vite/src/node/server/__tests__/fixtures/pnpm: {}

  packages/vite/src/node/server/__tests__/fixtures/pnpm/nested: {}

  packages/vite/src/node/server/__tests__/fixtures/watcher: {}

  packages/vite/src/node/server/__tests__/fixtures/yarn: {}

  packages/vite/src/node/server/__tests__/fixtures/yarn/nested: {}

  packages/vite/src/node/ssr/runtime/__tests__:
    dependencies:
      '@vitejs/cjs-external':
        specifier: link:./fixtures/cjs-external
        version: link:fixtures/cjs-external
      '@vitejs/esm-external':
        specifier: link:./fixtures/esm-external
        version: link:fixtures/esm-external
      birpc:
        specifier: ^0.2.19
        version: 0.2.19
      tinyspy:
        specifier: 2.2.0
        version: 2.2.0

  packages/vite/src/node/ssr/runtime/__tests__/fixtures/cjs-external: {}

  packages/vite/src/node/ssr/runtime/__tests__/fixtures/cyclic2: {}

  packages/vite/src/node/ssr/runtime/__tests__/fixtures/esm-external: {}

  packages/vite/src/node/ssr/runtime/__tests__/fixtures/live-binding: {}

  playground:
    devDependencies:
      convert-source-map:
        specifier: ^2.0.0
        version: 2.0.0
      css-color-names:
        specifier: ^1.0.1
        version: 1.0.1
      kill-port:
        specifier: ^1.6.1
        version: 1.6.1

  playground/alias:
    dependencies:
      '@vue/shared':
        specifier: ^3.5.21
        version: 3.5.21
      aliased-module:
        specifier: file:./dir/module
        version: '@vitejs/test-aliased-module@file:playground/alias/dir/module'
      vue:
        specifier: ^3.5.21
        version: 3.5.21(typescript@5.9.2)
    devDependencies:
      '@vitejs/test-resolve-linked':
        specifier: workspace:*
        version: link:../resolve-linked

  playground/alias/dir/module: {}

  playground/assets: {}

  playground/assets-sanitize: {}

  playground/backend-integration:
    devDependencies:
      '@tailwindcss/vite':
        specifier: ^4.1.13
        version: 4.1.13(vite@packages+vite)
      sass:
        specifier: ^1.92.1
        version: 1.92.1
      tailwindcss:
        specifier: ^4.1.13
        version: 4.1.13
      tinyglobby:
        specifier: ^0.2.15
        version: 0.2.15

  playground/build-old: {}

  playground/cli: {}

  playground/cli-module:
    devDependencies:
      url:
        specifier: ^0.11.4
        version: 0.11.4

  playground/client-reload: {}

  playground/csp: {}

  playground/css:
    devDependencies:
      '@vitejs/test-css-dep':
        specifier: link:./css-dep
        version: link:css-dep
      '@vitejs/test-css-dep-exports':
        specifier: link:./css-dep-exports
        version: link:css-dep-exports
      '@vitejs/test-css-js-dep':
        specifier: file:./css-js-dep
        version: file:playground/css/css-js-dep
      '@vitejs/test-css-proxy-dep':
        specifier: file:./css-proxy-dep
        version: file:playground/css/css-proxy-dep
      '@vitejs/test-scss-proxy-dep':
        specifier: file:./scss-proxy-dep
        version: file:playground/css/scss-proxy-dep
      less:
        specifier: ^4.4.1
        version: 4.4.1
      lightningcss:
        specifier: ^1.30.1
        version: 1.30.1
      postcss-nested:
        specifier: ^7.0.2
        version: 7.0.2(postcss@8.5.6)
      sass:
        specifier: ^1.92.1
        version: 1.92.1
      stylus:
        specifier: ^0.64.0
        version: 0.64.0
      sugarss:
        specifier: ^5.0.1
        version: 5.0.1(postcss@8.5.6)
      tinyglobby:
        specifier: ^0.2.15
        version: 0.2.15

  playground/css-codesplit: {}

  playground/css-codesplit-cjs: {}

  playground/css-dynamic-import: {}

  playground/css-lightningcss:
    devDependencies:
      lightningcss:
        specifier: ^1.30.1
        version: 1.30.1

  playground/css-lightningcss-proxy:
    devDependencies:
      express:
        specifier: ^5.1.0
        version: 5.1.0
      lightningcss:
        specifier: ^1.30.1
        version: 1.30.1

  playground/css-lightningcss-root:
    devDependencies:
      lightningcss:
        specifier: ^1.30.1
        version: 1.30.1

  playground/css-no-codesplit: {}

  playground/css-sourcemap:
    devDependencies:
      less:
        specifier: ^4.4.1
        version: 4.4.1
      lightningcss:
        specifier: ^1.30.1
        version: 1.30.1
      magic-string:
        specifier: ^0.30.18
        version: 0.30.18
      sass:
        specifier: ^1.92.1
        version: 1.92.1
      stylus:
        specifier: ^0.64.0
        version: 0.64.0
      sugarss:
        specifier: ^5.0.1
        version: 5.0.1(postcss@8.5.6)

  playground/css/css-dep: {}

  playground/css/css-dep-exports: {}

  playground/css/css-js-dep: {}

  playground/css/css-proxy-dep:
    dependencies:
      '@vitejs/test-css-proxy-dep-nested':
        specifier: file:../css-proxy-dep-nested
        version: file:playground/css/css-proxy-dep-nested

  playground/css/css-proxy-dep-nested: {}

  playground/css/pkg-dep: {}

  playground/css/postcss-caching/blue-app: {}

  playground/css/postcss-caching/green-app: {}

  playground/css/scss-proxy-dep:
    dependencies:
      '@vitejs/test-scss-proxy-dep-nested':
        specifier: file:../scss-proxy-dep-nested
        version: file:playground/css/scss-proxy-dep-nested

  playground/css/scss-proxy-dep-nested: {}

  playground/data-uri: {}

  playground/define:
    dependencies:
      '@vitejs/test-commonjs-dep':
        specifier: file:./commonjs-dep
        version: file:playground/define/commonjs-dep

  playground/define/commonjs-dep: {}

  playground/dynamic-import:
    dependencies:
      '@vitejs/test-pkg':
        specifier: file:./pkg
        version: file:playground/dynamic-import/pkg

  playground/dynamic-import-inline: {}

  playground/dynamic-import/pkg: {}

  playground/env: {}

  playground/env-nested: {}

  playground/environment-react-ssr:
    devDependencies:
      '@types/react':
        specifier: ^19.1.12
        version: 19.1.12
      '@types/react-dom':
        specifier: ^19.1.9
        version: 19.1.9(@types/react@19.1.12)
      react:
        specifier: ^19.1.1
        version: 19.1.1
      react-dom:
        specifier: ^19.1.1
        version: 19.1.1(react@19.1.1)
      react-fake-client:
        specifier: npm:react@^19.1.1
        version: react@19.1.1
      react-fake-server:
        specifier: npm:react@^19.1.1
        version: react@19.1.1

  playground/extensions:
    dependencies:
      vue:
        specifier: ^3.5.21
        version: 3.5.21(typescript@5.9.2)

  playground/external:
    dependencies:
      '@vitejs/test-dep-that-imports':
        specifier: file:./dep-that-imports
        version: file:playground/external/dep-that-imports(typescript@5.9.2)
      '@vitejs/test-dep-that-requires':
        specifier: file:./dep-that-requires
        version: file:playground/external/dep-that-requires(typescript@5.9.2)
    devDependencies:
      slash3:
        specifier: npm:slash@^3.0.0
        version: slash@3.0.0
      slash5:
        specifier: npm:slash@^5.1.0
        version: slash@5.1.0
      vite:
        specifier: workspace:*
        version: link:../../packages/vite
      vue:
        specifier: ^3.5.21
        version: 3.5.21(typescript@5.9.2)
      vue34:
        specifier: npm:vue@~3.4.38
        version: vue@3.4.38(typescript@5.9.2)

  playground/external/dep-that-imports:
    dependencies:
      slash3:
        specifier: npm:slash@^3.0.0
        version: slash@3.0.0
      slash5:
        specifier: npm:slash@^5.1.0
        version: slash@5.1.0
      vue:
        specifier: ^3.5.21
        version: 3.5.21(typescript@5.9.2)

  playground/external/dep-that-requires:
    dependencies:
      slash3:
        specifier: npm:slash@^3.0.0
        version: slash@3.0.0
      slash5:
        specifier: npm:slash@^5.1.0
        version: slash@5.1.0
      vue:
        specifier: ^3.5.21
        version: 3.5.21(typescript@5.9.2)

  playground/fs-serve:
    devDependencies:
      ws:
        specifier: ^8.18.3
        version: 8.18.3

  playground/glob-import:
    dependencies:
      '@vitejs/test-import-meta-glob-pkg':
        specifier: file:./import-meta-glob-pkg
        version: file:playground/glob-import/import-meta-glob-pkg

  playground/glob-import/import-meta-glob-pkg: {}

  playground/hmr: {}

  playground/hmr-ssr: {}

  playground/html: {}

  playground/html/side-effects: {}

  playground/import-assertion:
    dependencies:
      '@vitejs/test-import-assertion-dep':
        specifier: file:./import-assertion-dep
        version: file:playground/import-assertion/import-assertion-dep

  playground/import-assertion/import-assertion-dep: {}

  playground/js-sourcemap:
    dependencies:
      '@vitejs/test-importee-pkg':
        specifier: file:importee-pkg
        version: file:playground/js-sourcemap/importee-pkg
      magic-string:
        specifier: ^0.30.18
        version: 0.30.18

  playground/js-sourcemap/importee-pkg: {}

  playground/json:
    devDependencies:
      '@vitejs/test-json-module':
        specifier: file:./json-module
        version: file:playground/json/json-module
      '@vitejs/test-json-require':
        specifier: file:./dep-json-require
        version: '@vitejs/require@file:playground/json/dep-json-require'
      vue:
        specifier: ^3.5.21
        version: 3.5.21(typescript@5.9.2)

  playground/json/dep-json-require: {}

  playground/json/json-module: {}

  playground/legacy:
    devDependencies:
      '@vitejs/plugin-legacy':
        specifier: workspace:*
        version: link:../../packages/plugin-legacy
      express:
        specifier: ^5.1.0
        version: 5.1.0
      terser:
        specifier: ^5.44.0
        version: 5.44.0
      vite:
        specifier: workspace:*
        version: link:../../packages/vite

  playground/lib:
    devDependencies:
      sirv:
        specifier: ^3.0.2
        version: 3.0.2(patch_hash=c07c56eb72faea34341d465cde2314e89db472106ed378181e3447893af6bf95)

  playground/minify:
    dependencies:
      minified-module:
        specifier: file:./dir/module
        version: '@vitejs/test-minify@file:playground/minify/dir/module'

  playground/minify/dir/module: {}

  playground/module-graph: {}

  playground/multiple-entrypoints:
    devDependencies:
      sass:
        specifier: ^1.92.1
        version: 1.92.1

  playground/nested-deps:
    dependencies:
      '@vitejs/self-referencing':
        specifier: link:../self-referencing
        version: link:../self-referencing
      '@vitejs/test-package-a':
        specifier: link:./test-package-a
        version: link:test-package-a
      '@vitejs/test-package-b':
        specifier: link:./test-package-b
        version: link:test-package-b
      '@vitejs/test-package-c':
        specifier: link:./test-package-c
        version: link:test-package-c
      '@vitejs/test-package-d':
        specifier: link:./test-package-d
        version: link:test-package-d
      '@vitejs/test-package-e':
        specifier: link:./test-package-e
        version: link:test-package-e
      '@vitejs/test-package-f':
        specifier: link:./test-package-f
        version: link:test-package-f

  playground/nested-deps/test-package-a: {}

  playground/nested-deps/test-package-b: {}

  playground/nested-deps/test-package-c: {}

  playground/nested-deps/test-package-d:
    dependencies:
      '@vitejs/test-package-d-nested':
        specifier: link:./test-package-d-nested
        version: link:test-package-d-nested

  playground/nested-deps/test-package-d/test-package-d-nested: {}

  playground/nested-deps/test-package-e:
    dependencies:
      '@vitejs/test-package-e-excluded':
        specifier: link:./test-package-e-excluded
        version: link:test-package-e-excluded
      '@vitejs/test-package-e-included':
        specifier: link:./test-package-e-included
        version: link:test-package-e-included

  playground/nested-deps/test-package-e/test-package-e-excluded: {}

  playground/nested-deps/test-package-e/test-package-e-included:
    dependencies:
      '@vitejs/test-package-e-excluded':
        specifier: link:../test-package-e-excluded
        version: link:../test-package-e-excluded

  playground/nested-deps/test-package-f: {}

  playground/object-hooks: {}

  playground/optimize-deps:
    dependencies:
      '@vitejs/longfilename-aaaaaaaaaaaaaaaaaaaaaaaaaaaaaaaaaaaaaaaaaaaaaaaaaaaaaaaaaaaaaaaaaaaaaaaaaaaaaaaaaaaaaaaaaaaaaaaaaaaaaaaaaaaaaaaaaaaaaaaaaaaaaaaaaaaaaaaaaaaaaaaaaaaaaaaaaaaaaaaaaaaaaaaaaaaaaaaaaaaaaaaaaaaa':
        specifier: file:./longfilename
        version: file:playground/optimize-deps/longfilename
      '@vitejs/test-added-in-entries':
        specifier: file:./added-in-entries
        version: file:playground/optimize-deps/added-in-entries
      '@vitejs/test-dep-alias-using-absolute-path':
        specifier: file:./dep-alias-using-absolute-path
        version: file:playground/optimize-deps/dep-alias-using-absolute-path
      '@vitejs/test-dep-cjs-browser-field-bare':
        specifier: file:./dep-cjs-browser-field-bare
        version: file:playground/optimize-deps/dep-cjs-browser-field-bare
      '@vitejs/test-dep-cjs-compiled-from-cjs':
        specifier: file:./dep-cjs-compiled-from-cjs
        version: file:playground/optimize-deps/dep-cjs-compiled-from-cjs
      '@vitejs/test-dep-cjs-compiled-from-esm':
        specifier: file:./dep-cjs-compiled-from-esm
        version: file:playground/optimize-deps/dep-cjs-compiled-from-esm
      '@vitejs/test-dep-cjs-external-package-omit-js-suffix':
        specifier: file:./dep-cjs-external-package-omit-js-suffix
        version: file:playground/optimize-deps/dep-cjs-external-package-omit-js-suffix
      '@vitejs/test-dep-cjs-with-assets':
        specifier: file:./dep-cjs-with-assets
        version: file:playground/optimize-deps/dep-cjs-with-assets
      '@vitejs/test-dep-cjs-with-external-deps':
        specifier: file:./dep-cjs-with-external-deps
        version: file:playground/optimize-deps/dep-cjs-with-external-deps
      '@vitejs/test-dep-css-require':
        specifier: file:./dep-css-require
        version: file:playground/optimize-deps/dep-css-require
      '@vitejs/test-dep-esbuild-plugin-transform':
        specifier: file:./dep-esbuild-plugin-transform
        version: file:playground/optimize-deps/dep-esbuild-plugin-transform
      '@vitejs/test-dep-incompatible':
        specifier: file:./dep-incompatible
        version: file:playground/optimize-deps/dep-incompatible
      '@vitejs/test-dep-linked':
        specifier: link:./dep-linked
        version: link:dep-linked
      '@vitejs/test-dep-linked-include':
        specifier: link:./dep-linked-include
        version: link:dep-linked-include
      '@vitejs/test-dep-node-env':
        specifier: file:./dep-node-env
        version: file:playground/optimize-deps/dep-node-env
      '@vitejs/test-dep-non-optimized':
        specifier: file:./dep-non-optimized
        version: file:playground/optimize-deps/dep-non-optimized
      '@vitejs/test-dep-not-js':
        specifier: file:./dep-not-js
        version: file:playground/optimize-deps/dep-not-js
      '@vitejs/test-dep-optimize-exports-with-glob':
        specifier: file:./dep-optimize-exports-with-glob
        version: file:playground/optimize-deps/dep-optimize-exports-with-glob
      '@vitejs/test-dep-optimize-exports-with-root-glob':
        specifier: file:./dep-optimize-exports-with-root-glob
        version: file:playground/optimize-deps/dep-optimize-exports-with-root-glob
      '@vitejs/test-dep-optimize-with-glob':
        specifier: file:./dep-optimize-with-glob
        version: file:playground/optimize-deps/dep-optimize-with-glob
      '@vitejs/test-dep-relative-to-main':
        specifier: file:./dep-relative-to-main
        version: file:playground/optimize-deps/dep-relative-to-main
      '@vitejs/test-dep-source-map-no-sources':
        specifier: file:./dep-source-map-no-sources
        version: file:playground/optimize-deps/dep-source-map-no-sources
      '@vitejs/test-dep-with-asset-ext1.pdf':
        specifier: file:./dep-with-asset-ext/dep1
        version: file:playground/optimize-deps/dep-with-asset-ext/dep1
      '@vitejs/test-dep-with-asset-ext2.pdf':
        specifier: file:./dep-with-asset-ext/dep2
        version: file:playground/optimize-deps/dep-with-asset-ext/dep2
      '@vitejs/test-dep-with-builtin-module-cjs':
        specifier: file:./dep-with-builtin-module-cjs
        version: file:playground/optimize-deps/dep-with-builtin-module-cjs
      '@vitejs/test-dep-with-builtin-module-esm':
        specifier: file:./dep-with-builtin-module-esm
        version: file:playground/optimize-deps/dep-with-builtin-module-esm
      '@vitejs/test-dep-with-dynamic-import':
        specifier: file:./dep-with-dynamic-import
        version: file:playground/optimize-deps/dep-with-dynamic-import
      '@vitejs/test-dep-with-optional-peer-dep':
        specifier: file:./dep-with-optional-peer-dep
        version: file:playground/optimize-deps/dep-with-optional-peer-dep
      '@vitejs/test-dep-with-optional-peer-dep-cjs':
        specifier: file:./dep-with-optional-peer-dep-cjs
        version: file:playground/optimize-deps/dep-with-optional-peer-dep-cjs
      '@vitejs/test-dep-with-optional-peer-dep-submodule':
        specifier: file:./dep-with-optional-peer-dep-submodule
        version: file:playground/optimize-deps/dep-with-optional-peer-dep-submodule
      '@vitejs/test-nested-exclude':
        specifier: file:./nested-exclude
        version: file:playground/optimize-deps/nested-exclude
      '@vitejs/test-resolve-linked':
        specifier: workspace:0.0.0
        version: link:../resolve-linked
      axios:
        specifier: ^1.11.0
        version: 1.11.0
      clipboard:
        specifier: ^2.0.11
        version: 2.0.11
      lodash:
        specifier: ^4.17.21
        version: 4.17.21
      lodash-es:
        specifier: ^4.17.21
        version: 4.17.21
      lodash.clonedeep:
        specifier: ^4.5.0
        version: 4.5.0
      phoenix:
        specifier: ^1.8.1
        version: 1.8.1
      react:
        specifier: ^19.1.1
        version: 19.1.1
      react-dom:
        specifier: ^19.1.1
        version: 19.1.1(react@19.1.1)
      url:
        specifier: ^0.11.4
        version: 0.11.4
      vue:
        specifier: ^3.5.21
        version: 3.5.21(typescript@5.9.2)
      vuex:
        specifier: ^4.1.0
        version: 4.1.0(vue@3.5.21(typescript@5.9.2))

  playground/optimize-deps-no-discovery:
    dependencies:
      '@vitejs/test-dep-no-discovery':
        specifier: file:./dep-no-discovery
        version: file:playground/optimize-deps-no-discovery/dep-no-discovery
      vue:
        specifier: ^3.5.21
        version: 3.5.21(typescript@5.9.2)
      vuex:
        specifier: ^4.1.0
        version: 4.1.0(vue@3.5.21(typescript@5.9.2))

  playground/optimize-deps-no-discovery/dep-no-discovery: {}

  playground/optimize-deps/added-in-entries: {}

  playground/optimize-deps/dep-alias-using-absolute-path:
    dependencies:
      lodash:
        specifier: ^4.17.21
        version: 4.17.21

  playground/optimize-deps/dep-cjs-browser-field-bare: {}

  playground/optimize-deps/dep-cjs-compiled-from-cjs: {}

  playground/optimize-deps/dep-cjs-compiled-from-esm: {}

  playground/optimize-deps/dep-cjs-external-package-omit-js-suffix: {}

  playground/optimize-deps/dep-cjs-with-assets: {}

  playground/optimize-deps/dep-cjs-with-external-deps:
    dependencies:
      '@vitejs/test-dep-esm-external':
        specifier: file:../dep-esm-external
        version: file:playground/optimize-deps/dep-esm-external
      stream:
        specifier: file:../dep-esm-dummy-node-builtin
        version: '@vitejs/test-dep-esm-dummy-node-builtin@file:playground/optimize-deps/dep-esm-dummy-node-builtin'

  playground/optimize-deps/dep-css-require: {}

  playground/optimize-deps/dep-esbuild-plugin-transform: {}

  playground/optimize-deps/dep-esm-dummy-node-builtin: {}

  playground/optimize-deps/dep-esm-external: {}

  playground/optimize-deps/dep-incompatible: {}

  playground/optimize-deps/dep-linked:
    dependencies:
      lodash-es:
        specifier: ^4.17.21
        version: 4.17.21

  playground/optimize-deps/dep-linked-include:
    dependencies:
      react:
        specifier: 19.1.1
        version: 19.1.1

  playground/optimize-deps/dep-node-env: {}

  playground/optimize-deps/dep-non-optimized: {}

  playground/optimize-deps/dep-not-js: {}

  playground/optimize-deps/dep-optimize-exports-with-glob: {}

  playground/optimize-deps/dep-optimize-exports-with-root-glob: {}

  playground/optimize-deps/dep-optimize-with-glob: {}

  playground/optimize-deps/dep-relative-to-main: {}

  playground/optimize-deps/dep-source-map-no-sources: {}

  playground/optimize-deps/dep-with-asset-ext/dep1: {}

  playground/optimize-deps/dep-with-asset-ext/dep2:
    dependencies:
      '@vitejs/test-dep-with-asset-ext1.pdf':
        specifier: file:../dep1
        version: file:playground/optimize-deps/dep-with-asset-ext/dep1

  playground/optimize-deps/dep-with-builtin-module-cjs: {}

  playground/optimize-deps/dep-with-builtin-module-esm: {}

  playground/optimize-deps/dep-with-dynamic-import: {}

  playground/optimize-deps/dep-with-optional-peer-dep: {}

  playground/optimize-deps/dep-with-optional-peer-dep-cjs: {}

  playground/optimize-deps/dep-with-optional-peer-dep-submodule: {}

  playground/optimize-deps/longfilename: {}

  playground/optimize-deps/nested-exclude:
    dependencies:
      '@vitejs/test-nested-include':
        specifier: file:../nested-include
        version: file:playground/optimize-deps/nested-include

  playground/optimize-deps/nested-include: {}

  playground/optimize-deps/non-optimizable-include: {}

  playground/optimize-missing-deps:
    dependencies:
      '@vitejs/test-missing-dep':
        specifier: file:./missing-dep
        version: file:playground/optimize-missing-deps/missing-dep
    devDependencies:
      express:
        specifier: ^5.1.0
        version: 5.1.0

  playground/optimize-missing-deps/missing-dep:
    dependencies:
      '@vitejs/test-multi-entry-dep':
        specifier: file:../multi-entry-dep
        version: file:playground/optimize-missing-deps/multi-entry-dep

  playground/optimize-missing-deps/multi-entry-dep: {}

  playground/preload:
    devDependencies:
      '@vitejs/test-dep-a':
        specifier: file:./dep-a
        version: file:playground/preload/dep-a
      '@vitejs/test-dep-including-a':
        specifier: file:./dep-including-a
        version: file:playground/preload/dep-including-a
      terser:
        specifier: ^5.44.0
        version: 5.44.0

  playground/preload/dep-a: {}

  playground/preload/dep-including-a:
    dependencies:
      '@vitejs/test-dep-a':
        specifier: file:../dep-a
        version: file:playground/preload/dep-a

  playground/preserve-symlinks:
    dependencies:
      '@vitejs/test-module-a':
        specifier: link:./module-a
        version: link:module-a

  playground/preserve-symlinks/module-a: {}

  playground/proxy-bypass: {}

  playground/proxy-hmr: {}

  playground/proxy-hmr/other-app: {}

  playground/resolve:
    dependencies:
      '@babel/runtime':
        specifier: ^7.28.4
        version: 7.28.4
      '@vitejs/test-require-pkg-with-module-field':
        specifier: link:./require-pkg-with-module-field
        version: link:require-pkg-with-module-field
      '@vitejs/test-resolve-browser-field':
        specifier: link:./browser-field
        version: link:browser-field
      '@vitejs/test-resolve-browser-module-field1':
        specifier: link:./browser-module-field1
        version: link:browser-module-field1
      '@vitejs/test-resolve-browser-module-field2':
        specifier: link:./browser-module-field2
        version: link:browser-module-field2
      '@vitejs/test-resolve-browser-module-field3':
        specifier: link:./browser-module-field3
        version: link:browser-module-field3
      '@vitejs/test-resolve-custom-browser-main-field':
        specifier: link:./custom-browser-main-field
        version: link:custom-browser-main-field
      '@vitejs/test-resolve-custom-condition':
        specifier: link:./custom-condition
        version: link:custom-condition
      '@vitejs/test-resolve-custom-main-field':
        specifier: link:./custom-main-field
        version: link:custom-main-field
      '@vitejs/test-resolve-exports-and-nested-scope':
        specifier: link:./exports-and-nested-scope
        version: link:exports-and-nested-scope
      '@vitejs/test-resolve-exports-env':
        specifier: link:./exports-env
        version: link:exports-env
      '@vitejs/test-resolve-exports-from-root':
        specifier: link:./exports-from-root
        version: link:exports-from-root
      '@vitejs/test-resolve-exports-legacy-fallback':
        specifier: link:./exports-legacy-fallback
        version: link:exports-legacy-fallback
      '@vitejs/test-resolve-exports-path':
        specifier: link:./exports-path
        version: link:exports-path
      '@vitejs/test-resolve-exports-with-module':
        specifier: link:./exports-with-module
        version: link:exports-with-module
      '@vitejs/test-resolve-exports-with-module-condition':
        specifier: link:./exports-with-module-condition
        version: link:exports-with-module-condition
      '@vitejs/test-resolve-exports-with-module-condition-required':
        specifier: link:./exports-with-module-condition-required
        version: link:exports-with-module-condition-required
      '@vitejs/test-resolve-imports-pkg':
        specifier: link:./imports-path/other-pkg
        version: link:imports-path/other-pkg
      '@vitejs/test-resolve-linked':
        specifier: workspace:*
        version: link:../resolve-linked
      '@vitejs/test-resolve-sharp-dir':
        specifier: link:./sharp-dir
        version: link:sharp-dir
      '@vitejs/test-resolve-side-effects-glob':
        specifier: link:./side-effects-glob
        version: link:side-effects-glob
      '@vitejs/test-utf8-bom-package':
        specifier: link:./utf8-bom-package
        version: link:utf8-bom-package
      es5-ext:
        specifier: 0.10.64
        version: 0.10.64
      normalize.css:
        specifier: ^8.0.1
        version: 8.0.1

  playground/resolve-linked: {}

  playground/resolve/browser-field:
    dependencies:
      '@vitejs/test-resolve-browser-field-bare-import-fail':
        specifier: link:../browser-field-bare-import-fail
        version: link:../browser-field-bare-import-fail
      '@vitejs/test-resolve-browser-field-bare-import-success':
        specifier: link:../browser-field-bare-import-success
        version: link:../browser-field-bare-import-success

  playground/resolve/browser-field-bare-import-fail: {}

  playground/resolve/browser-field-bare-import-success: {}

  playground/resolve/browser-module-field1: {}

  playground/resolve/browser-module-field2: {}

  playground/resolve/browser-module-field3: {}

  playground/resolve/custom-browser-main-field: {}

  playground/resolve/custom-condition: {}

  playground/resolve/custom-main-field: {}

  playground/resolve/exports-and-nested-scope: {}

  playground/resolve/exports-and-nested-scope/nested-scope: {}

  playground/resolve/exports-env: {}

  playground/resolve/exports-from-root: {}

  playground/resolve/exports-from-root/nested: {}

  playground/resolve/exports-legacy-fallback: {}

  playground/resolve/exports-legacy-fallback/dir: {}

  playground/resolve/exports-path: {}

  playground/resolve/exports-with-module: {}

  playground/resolve/exports-with-module-condition: {}

  playground/resolve/exports-with-module-condition-required:
    dependencies:
      '@vitejs/test-resolve-exports-with-module-condition':
        specifier: link:../exports-with-module-condition
        version: link:../exports-with-module-condition

  playground/resolve/imports-path/other-pkg: {}

  playground/resolve/inline-package: {}

  playground/resolve/require-pkg-with-module-field:
    dependencies:
      bignumber.js:
        specifier: 9.3.1
        version: 9.3.1

  playground/resolve/sharp-dir:
    dependencies:
      es5-ext:
        specifier: 0.10.64
        version: 0.10.64

  playground/resolve/side-effects-glob: {}

  playground/resolve/utf8-bom-package: {}

  playground/self-referencing: {}

  playground/ssr:
    devDependencies:
      express:
        specifier: ^5.1.0
        version: 5.1.0

  playground/ssr-alias:
    dependencies:
      '@vitejs/test-alias-original':
        specifier: file:./alias-original
        version: file:playground/ssr-alias/alias-original

  playground/ssr-alias/alias-original: {}

  playground/ssr-conditions:
    dependencies:
      '@vitejs/test-ssr-conditions-external':
        specifier: file:./external
        version: file:playground/ssr-conditions/external
      '@vitejs/test-ssr-conditions-no-external':
        specifier: file:./no-external
        version: file:playground/ssr-conditions/no-external
    devDependencies:
      express:
        specifier: ^5.1.0
        version: 5.1.0
      sirv:
        specifier: ^3.0.2
        version: 3.0.2(patch_hash=c07c56eb72faea34341d465cde2314e89db472106ed378181e3447893af6bf95)

  playground/ssr-conditions/external: {}

  playground/ssr-conditions/no-external: {}

  playground/ssr-deps:
    dependencies:
      '@node-rs/bcrypt':
        specifier: ^1.10.7
        version: 1.10.7
      '@vitejs/test-css-lib':
        specifier: file:./css-lib
        version: file:playground/ssr-deps/css-lib
      '@vitejs/test-define-properties-exports':
        specifier: file:./define-properties-exports
        version: file:playground/ssr-deps/define-properties-exports
      '@vitejs/test-define-property-exports':
        specifier: file:./define-property-exports
        version: file:playground/ssr-deps/define-property-exports
      '@vitejs/test-external-entry':
        specifier: file:./external-entry
        version: file:playground/ssr-deps/external-entry
      '@vitejs/test-external-using-external-entry':
        specifier: file:./external-using-external-entry
        version: file:playground/ssr-deps/external-using-external-entry
      '@vitejs/test-forwarded-export':
        specifier: file:./forwarded-export
        version: file:playground/ssr-deps/forwarded-export
      '@vitejs/test-import-builtin-cjs':
        specifier: file:./import-builtin-cjs
        version: '@vitejs/test-import-builtin@file:playground/ssr-deps/import-builtin-cjs'
      '@vitejs/test-linked-no-external':
        specifier: link:./linked-no-external
        version: link:linked-no-external
      '@vitejs/test-module-condition':
        specifier: file:./module-condition
        version: file:playground/ssr-deps/module-condition
      '@vitejs/test-nested-exclude':
        specifier: file:./nested-exclude
        version: file:playground/ssr-deps/nested-exclude
      '@vitejs/test-no-external-cjs':
        specifier: file:./no-external-cjs
        version: file:playground/ssr-deps/no-external-cjs
      '@vitejs/test-no-external-css':
        specifier: file:./no-external-css
        version: file:playground/ssr-deps/no-external-css
      '@vitejs/test-non-optimized-with-nested-external':
        specifier: workspace:*
        version: link:non-optimized-with-nested-external
      '@vitejs/test-object-assigned-exports':
        specifier: file:./object-assigned-exports
        version: file:playground/ssr-deps/object-assigned-exports
      '@vitejs/test-only-object-assigned-exports':
        specifier: file:./only-object-assigned-exports
        version: file:playground/ssr-deps/only-object-assigned-exports
      '@vitejs/test-optimized-cjs-with-nested-external':
        specifier: file:./optimized-with-nested-external
        version: '@vitejs/test-optimized-with-nested-external@file:playground/ssr-deps/optimized-with-nested-external'
      '@vitejs/test-optimized-with-nested-external':
        specifier: file:./optimized-with-nested-external
        version: file:playground/ssr-deps/optimized-with-nested-external
      '@vitejs/test-pkg-exports':
        specifier: file:./pkg-exports
        version: file:playground/ssr-deps/pkg-exports
      '@vitejs/test-primitive-export':
        specifier: file:./primitive-export
        version: file:playground/ssr-deps/primitive-export
      '@vitejs/test-read-file-content':
        specifier: file:./read-file-content
        version: file:playground/ssr-deps/read-file-content
      '@vitejs/test-require-absolute':
        specifier: file:./require-absolute
        version: file:playground/ssr-deps/require-absolute
      '@vitejs/test-ts-transpiled-exports':
        specifier: file:./ts-transpiled-exports
        version: file:playground/ssr-deps/ts-transpiled-exports
    devDependencies:
      express:
        specifier: ^5.1.0
        version: 5.1.0

  playground/ssr-deps/css-lib: {}

  playground/ssr-deps/define-properties-exports: {}

  playground/ssr-deps/define-property-exports: {}

  playground/ssr-deps/external-entry: {}

  playground/ssr-deps/external-using-external-entry:
    dependencies:
      external-entry:
        specifier: file:../external-entry
        version: '@vitejs/test-external-entry@file:playground/ssr-deps/external-entry'

  playground/ssr-deps/forwarded-export:
    dependencies:
      object-assigned-exports:
        specifier: file:../object-assigned-exports
        version: '@vitejs/test-object-assigned-exports@file:playground/ssr-deps/object-assigned-exports'

  playground/ssr-deps/import-builtin-cjs: {}

  playground/ssr-deps/linked-no-external: {}

  playground/ssr-deps/module-condition: {}

  playground/ssr-deps/nested-exclude:
    dependencies:
      '@vitejs/test-nested-include':
        specifier: file:../nested-include
        version: file:playground/ssr-deps/nested-include

  playground/ssr-deps/nested-external: {}

  playground/ssr-deps/nested-external-cjs: {}

  playground/ssr-deps/nested-include: {}

  playground/ssr-deps/no-external-cjs: {}

  playground/ssr-deps/no-external-css: {}

  playground/ssr-deps/non-optimized-with-nested-external:
    dependencies:
      nested-external:
        specifier: file:../nested-external
        version: '@vitejs/test-nested-external@file:playground/ssr-deps/nested-external'
      nested-external-cjs:
        specifier: file:../nested-external-cjs
        version: file:playground/ssr-deps/nested-external-cjs

  playground/ssr-deps/object-assigned-exports: {}

  playground/ssr-deps/only-object-assigned-exports: {}

  playground/ssr-deps/optimized-cjs-with-nested-external:
    dependencies:
      nested-external:
        specifier: file:../nested-external
        version: '@vitejs/test-nested-external@file:playground/ssr-deps/nested-external'

  playground/ssr-deps/optimized-with-nested-external:
    dependencies:
      nested-external:
        specifier: file:../nested-external
        version: '@vitejs/test-nested-external@file:playground/ssr-deps/nested-external'

  playground/ssr-deps/pkg-exports: {}

  playground/ssr-deps/primitive-export: {}

  playground/ssr-deps/read-file-content: {}

  playground/ssr-deps/require-absolute: {}

  playground/ssr-deps/ts-transpiled-exports: {}

  playground/ssr-html:
    devDependencies:
      express:
        specifier: ^5.1.0
        version: 5.1.0

  playground/ssr-noexternal:
    dependencies:
      '@vitejs/test-external-cjs':
        specifier: file:./external-cjs
        version: file:playground/ssr-noexternal/external-cjs
      '@vitejs/test-require-external-cjs':
        specifier: file:./require-external-cjs
        version: file:playground/ssr-noexternal/require-external-cjs
      express:
        specifier: ^5.1.0
        version: 5.1.0

  playground/ssr-noexternal/external-cjs: {}

  playground/ssr-noexternal/require-external-cjs:
    dependencies:
      '@vitejs/test-external-cjs':
        specifier: file:../external-cjs
        version: file:playground/ssr-noexternal/external-cjs

  playground/ssr-pug:
    devDependencies:
      express:
        specifier: ^5.1.0
        version: 5.1.0
      pug:
        specifier: ^3.0.3
        version: 3.0.3

  playground/ssr-resolve:
    dependencies:
      '@vitejs/test-deep-import':
        specifier: file:./deep-import
        version: file:playground/ssr-resolve/deep-import
      '@vitejs/test-entries':
        specifier: file:./entries
        version: file:playground/ssr-resolve/entries
      '@vitejs/test-module-sync':
        specifier: file:./pkg-module-sync
        version: file:playground/ssr-resolve/pkg-module-sync
      '@vitejs/test-resolve-pkg-exports':
        specifier: file:./pkg-exports
        version: file:playground/ssr-resolve/pkg-exports

  playground/ssr-resolve/deep-import: {}

  playground/ssr-resolve/deep-import/bar: {}

  playground/ssr-resolve/deep-import/foo: {}

  playground/ssr-resolve/entries: {}

  playground/ssr-resolve/pkg-exports: {}

  playground/ssr-resolve/pkg-module-sync: {}

  playground/ssr-webworker:
    dependencies:
      '@vitejs/test-browser-exports':
        specifier: file:./browser-exports
        version: file:playground/ssr-webworker/browser-exports
      '@vitejs/test-worker-exports':
        specifier: file:./worker-exports
        version: file:playground/ssr-webworker/worker-exports
      react:
        specifier: ^19.1.1
        version: 19.1.1
    devDependencies:
      '@vitejs/test-resolve-linked':
        specifier: workspace:*
        version: link:../resolve-linked
      miniflare:
        specifier: ^4.20250902.0
        version: 4.20250902.0

  playground/ssr-webworker/browser-exports: {}

  playground/ssr-webworker/worker-exports: {}

  playground/tailwind:
    dependencies:
      '@tailwindcss/vite':
        specifier: ^4.1.13
        version: 4.1.13(vite@packages+vite)
      tailwindcss:
        specifier: ^4.1.13
        version: 4.1.13
    devDependencies:
      tsx:
        specifier: ^4.20.5
        version: 4.20.5

  playground/tailwind-sourcemap:
    dependencies:
      '@tailwindcss/postcss':
        specifier: ^4.1.13
        version: 4.1.13
      tailwindcss:
        specifier: ^4.1.13
        version: 4.1.13

  playground/tailwind-v3:
    dependencies:
      autoprefixer:
        specifier: ^10.4.21
        version: 10.4.21(postcss@8.5.6)
      tailwindcss:
        specifier: ^3.4.17
        version: 3.4.17
    devDependencies:
      tsx:
        specifier: ^4.20.5
        version: 4.20.5

  playground/transform-plugin: {}

  playground/tsconfig-json: {}

  playground/tsconfig-json-load-error: {}

  playground/wasm: {}

  playground/worker:
    dependencies:
      '@vitejs/test-dep-self-reference-url-worker':
        specifier: file:./dep-self-reference-url-worker
        version: file:playground/worker/dep-self-reference-url-worker
      '@vitejs/test-dep-to-optimize':
        specifier: file:./dep-to-optimize
        version: file:playground/worker/dep-to-optimize
      '@vitejs/test-worker-dep-cjs':
        specifier: file:./dep-cjs
        version: file:playground/worker/dep-cjs

  playground/worker/dep-cjs: {}

  playground/worker/dep-self-reference-url-worker: {}

  playground/worker/dep-to-optimize: {}

packages:

  '@adobe/css-tools@4.3.3':
    resolution: {integrity: sha512-rE0Pygv0sEZ4vBWHlAgJLGDU7Pm8xoO6p3wsEceb7GYAjScrOHpEo8KK/eVkAcnSM+slAEtXjA2JpdjLp4fJQQ==}

  '@alloc/quick-lru@5.2.0':
    resolution: {integrity: sha512-UrcABB+4bUrFABwbluTIBErXwvbsU/V7TZWfmbgJfbkwiBuziS9gxdODUyuiecfdGQ85jglMW6juS3+z5TsKLw==}
    engines: {node: '>=10'}

  '@antfu/install-pkg@1.1.0':
    resolution: {integrity: sha512-MGQsmw10ZyI+EJo45CdSER4zEb+p31LpDAFp2Z3gkSd1yqVZGi0Ebx++YTEMonJy4oChEMLsxZ64j8FH6sSqtQ==}

  '@antfu/utils@9.2.0':
    resolution: {integrity: sha512-Oq1d9BGZakE/FyoEtcNeSwM7MpDO2vUBi11RWBZXf75zPsbUVWmUs03EqkRFrcgbXyKTas0BdZWC1wcuSoqSAw==}

  '@babel/code-frame@7.27.1':
    resolution: {integrity: sha512-cjQ7ZlQ0Mv3b47hABuTevyTuYN4i+loJKGeV9flcCgIK37cCXRh+L1bd3iBHlynerhQ7BhCkn2BPbQUL+rGqFg==}
    engines: {node: '>=6.9.0'}

  '@babel/compat-data@7.28.0':
    resolution: {integrity: sha512-60X7qkglvrap8mn1lh2ebxXdZYtUcpd7gsmy9kLaBJ4i/WdY8PqTSdxyA8qraikqKQK5C1KRBKXqznrVapyNaw==}
    engines: {node: '>=6.9.0'}

  '@babel/core@7.28.4':
    resolution: {integrity: sha512-2BCOP7TN8M+gVDj7/ht3hsaO/B/n5oDbiAyyvnRlNOs+u1o+JWNYTQrmpuNp1/Wq2gcFrI01JAW+paEKDMx/CA==}
    engines: {node: '>=6.9.0'}

  '@babel/generator@7.28.0':
    resolution: {integrity: sha512-lJjzvrbEeWrhB4P3QBsH7tey117PjLZnDbLiQEKjQ/fNJTjuq4HSqgFA+UNSwZT8D7dxxbnuSBMsa1lrWzKlQg==}
    engines: {node: '>=6.9.0'}

  '@babel/generator@7.28.3':
    resolution: {integrity: sha512-3lSpxGgvnmZznmBkCRnVREPUFJv2wrv9iAoFDvADJc0ypmdOxdUtcLeBgBJ6zE0PMeTKnxeQzyk0xTBq4Ep7zw==}
    engines: {node: '>=6.9.0'}

  '@babel/helper-annotate-as-pure@7.27.3':
    resolution: {integrity: sha512-fXSwMQqitTGeHLBC08Eq5yXz2m37E4pJX1qAU1+2cNedz/ifv/bVXft90VeSav5nFO61EcNgwr0aJxbyPaWBPg==}
    engines: {node: '>=6.9.0'}

  '@babel/helper-compilation-targets@7.27.2':
    resolution: {integrity: sha512-2+1thGUUWWjLTYTHZWK1n8Yga0ijBz1XAhUXcKy81rd5g6yh7hGqMp45v7cadSbEHc9G3OTv45SyneRN3ps4DQ==}
    engines: {node: '>=6.9.0'}

  '@babel/helper-create-class-features-plugin@7.27.1':
    resolution: {integrity: sha512-QwGAmuvM17btKU5VqXfb+Giw4JcN0hjuufz3DYnpeVDvZLAObloM77bhMXiqry3Iio+Ai4phVRDwl6WU10+r5A==}
    engines: {node: '>=6.9.0'}
    peerDependencies:
      '@babel/core': ^7.0.0

  '@babel/helper-create-class-features-plugin@7.28.3':
    resolution: {integrity: sha512-V9f6ZFIYSLNEbuGA/92uOvYsGCJNsuA8ESZ4ldc09bWk/j8H8TKiPw8Mk1eG6olpnO0ALHJmYfZvF4MEE4gajg==}
    engines: {node: '>=6.9.0'}
    peerDependencies:
      '@babel/core': ^7.0.0

  '@babel/helper-create-regexp-features-plugin@7.27.1':
    resolution: {integrity: sha512-uVDC72XVf8UbrH5qQTc18Agb8emwjTiZrQE11Nv3CuBEZmVvTwwE9CBUEvHku06gQCAyYf8Nv6ja1IN+6LMbxQ==}
    engines: {node: '>=6.9.0'}
    peerDependencies:
      '@babel/core': ^7.0.0

  '@babel/helper-define-polyfill-provider@0.6.5':
    resolution: {integrity: sha512-uJnGFcPsWQK8fvjgGP5LZUZZsYGIoPeRjSF5PGwrelYgq7Q15/Ft9NGFp1zglwgIv//W0uG4BevRuSJRyylZPg==}
    peerDependencies:
      '@babel/core': ^7.4.0 || ^8.0.0-0 <8.0.0

  '@babel/helper-globals@7.28.0':
    resolution: {integrity: sha512-+W6cISkXFa1jXsDEdYA8HeevQT/FULhxzR99pxphltZcVaugps53THCeiWA8SguxxpSp3gKPiuYfSWopkLQ4hw==}
    engines: {node: '>=6.9.0'}

  '@babel/helper-member-expression-to-functions@7.27.1':
    resolution: {integrity: sha512-E5chM8eWjTp/aNoVpcbfM7mLxu9XGLWYise2eBKGQomAk/Mb4XoxyqXTZbuTohbsl8EKqdlMhnDI2CCLfcs9wA==}
    engines: {node: '>=6.9.0'}

  '@babel/helper-module-imports@7.27.1':
    resolution: {integrity: sha512-0gSFWUPNXNopqtIPQvlD5WgXYI5GY2kP2cCvoT8kczjbfcfuIljTbcWrulD1CIPIX2gt1wghbDy08yE1p+/r3w==}
    engines: {node: '>=6.9.0'}

  '@babel/helper-module-transforms@7.27.3':
    resolution: {integrity: sha512-dSOvYwvyLsWBeIRyOeHXp5vPj5l1I011r52FM1+r1jCERv+aFXYk4whgQccYEGYxK2H3ZAIA8nuPkQ0HaUo3qg==}
    engines: {node: '>=6.9.0'}
    peerDependencies:
      '@babel/core': ^7.0.0

  '@babel/helper-module-transforms@7.28.3':
    resolution: {integrity: sha512-gytXUbs8k2sXS9PnQptz5o0QnpLL51SwASIORY6XaBKF88nsOT0Zw9szLqlSGQDP/4TljBAD5y98p2U1fqkdsw==}
    engines: {node: '>=6.9.0'}
    peerDependencies:
      '@babel/core': ^7.0.0

  '@babel/helper-optimise-call-expression@7.27.1':
    resolution: {integrity: sha512-URMGH08NzYFhubNSGJrpUEphGKQwMQYBySzat5cAByY1/YgIRkULnIy3tAMeszlL/so2HbeilYloUmSpd7GdVw==}
    engines: {node: '>=6.9.0'}

  '@babel/helper-plugin-utils@7.27.1':
    resolution: {integrity: sha512-1gn1Up5YXka3YYAHGKpbideQ5Yjf1tDa9qYcgysz+cNCXukyLl6DjPXhD3VRwSb8c0J9tA4b2+rHEZtc6R0tlw==}
    engines: {node: '>=6.9.0'}

  '@babel/helper-remap-async-to-generator@7.27.1':
    resolution: {integrity: sha512-7fiA521aVw8lSPeI4ZOD3vRFkoqkJcS+z4hFo82bFSH/2tNd6eJ5qCVMS5OzDmZh/kaHQeBaeyxK6wljcPtveA==}
    engines: {node: '>=6.9.0'}
    peerDependencies:
      '@babel/core': ^7.0.0

  '@babel/helper-replace-supers@7.27.1':
    resolution: {integrity: sha512-7EHz6qDZc8RYS5ElPoShMheWvEgERonFCs7IAonWLLUTXW59DP14bCZt89/GKyreYn8g3S83m21FelHKbeDCKA==}
    engines: {node: '>=6.9.0'}
    peerDependencies:
      '@babel/core': ^7.0.0

  '@babel/helper-skip-transparent-expression-wrappers@7.27.1':
    resolution: {integrity: sha512-Tub4ZKEXqbPjXgWLl2+3JpQAYBJ8+ikpQ2Ocj/q/r0LwE3UhENh7EUabyHjz2kCEsrRY83ew2DQdHluuiDQFzg==}
    engines: {node: '>=6.9.0'}

  '@babel/helper-string-parser@7.27.1':
    resolution: {integrity: sha512-qMlSxKbpRlAridDExk92nSobyDdpPijUq2DW6oDnUqd0iOGxmQjyqhMIihI9+zv4LPyZdRje2cavWPbCbWm3eA==}
    engines: {node: '>=6.9.0'}

  '@babel/helper-validator-identifier@7.27.1':
    resolution: {integrity: sha512-D2hP9eA+Sqx1kBZgzxZh0y1trbuU+JoDkiEwqhQ36nodYqJwyEIhPSdMNd7lOm/4io72luTPWH20Yda0xOuUow==}
    engines: {node: '>=6.9.0'}

  '@babel/helper-validator-option@7.27.1':
    resolution: {integrity: sha512-YvjJow9FxbhFFKDSuFnVCe2WxXk1zWc22fFePVNEaWJEu8IrZVlda6N0uHwzZrUM1il7NC9Mlp4MaJYbYd9JSg==}
    engines: {node: '>=6.9.0'}

  '@babel/helper-wrap-function@7.27.1':
    resolution: {integrity: sha512-NFJK2sHUvrjo8wAU/nQTWU890/zB2jj0qBcCbZbbf+005cAsv6tMjXz31fBign6M5ov1o0Bllu+9nbqkfsjjJQ==}
    engines: {node: '>=6.9.0'}

  '@babel/helpers@7.28.4':
    resolution: {integrity: sha512-HFN59MmQXGHVyYadKLVumYsA9dBFun/ldYxipEjzA4196jpLZd8UjEEBLkbEkvfYreDqJhZxYAWFPtrfhNpj4w==}
    engines: {node: '>=6.9.0'}

  '@babel/parser@7.28.0':
    resolution: {integrity: sha512-jVZGvOxOuNSsuQuLRTh13nU0AogFlw32w/MT+LV6D3sP5WdbW61E77RnkbaO2dUvmPAYrBDJXGn5gGS6tH4j8g==}
    engines: {node: '>=6.0.0'}
    hasBin: true

  '@babel/parser@7.28.4':
    resolution: {integrity: sha512-yZbBqeM6TkpP9du/I2pUZnJsRMGGvOuIrhjzC1AwHwW+6he4mni6Bp/m8ijn0iOuZuPI2BfkCoSRunpyjnrQKg==}
    engines: {node: '>=6.0.0'}
    hasBin: true

  '@babel/plugin-bugfix-firefox-class-in-computed-class-key@7.27.1':
    resolution: {integrity: sha512-QPG3C9cCVRQLxAVwmefEmwdTanECuUBMQZ/ym5kiw3XKCGA7qkuQLcjWWHcrD/GKbn/WmJwaezfuuAOcyKlRPA==}
    engines: {node: '>=6.9.0'}
    peerDependencies:
      '@babel/core': ^7.0.0

  '@babel/plugin-bugfix-safari-class-field-initializer-scope@7.27.1':
    resolution: {integrity: sha512-qNeq3bCKnGgLkEXUuFry6dPlGfCdQNZbn7yUAPCInwAJHMU7THJfrBSozkcWq5sNM6RcF3S8XyQL2A52KNR9IA==}
    engines: {node: '>=6.9.0'}
    peerDependencies:
      '@babel/core': ^7.0.0

  '@babel/plugin-bugfix-safari-id-destructuring-collision-in-function-expression@7.27.1':
    resolution: {integrity: sha512-g4L7OYun04N1WyqMNjldFwlfPCLVkgB54A/YCXICZYBsvJJE3kByKv9c9+R/nAfmIfjl2rKYLNyMHboYbZaWaA==}
    engines: {node: '>=6.9.0'}
    peerDependencies:
      '@babel/core': ^7.0.0

  '@babel/plugin-bugfix-v8-spread-parameters-in-optional-chaining@7.27.1':
    resolution: {integrity: sha512-oO02gcONcD5O1iTLi/6frMJBIwWEHceWGSGqrpCmEL8nogiS6J9PBlE48CaK20/Jx1LuRml9aDftLgdjXT8+Cw==}
    engines: {node: '>=6.9.0'}
    peerDependencies:
      '@babel/core': ^7.13.0

  '@babel/plugin-bugfix-v8-static-class-fields-redefine-readonly@7.28.3':
    resolution: {integrity: sha512-b6YTX108evsvE4YgWyQ921ZAFFQm3Bn+CA3+ZXlNVnPhx+UfsVURoPjfGAPCjBgrqo30yX/C2nZGX96DxvR9Iw==}
    engines: {node: '>=6.9.0'}
    peerDependencies:
      '@babel/core': ^7.0.0

  '@babel/plugin-proposal-private-property-in-object@7.21.0-placeholder-for-preset-env.2':
    resolution: {integrity: sha512-SOSkfJDddaM7mak6cPEpswyTRnuRltl429hMraQEglW+OkovnCzsiszTmsrlY//qLFjCpQDFRvjdm2wA5pPm9w==}
    engines: {node: '>=6.9.0'}
    peerDependencies:
      '@babel/core': ^7.0.0-0

  '@babel/plugin-syntax-import-assertions@7.27.1':
    resolution: {integrity: sha512-UT/Jrhw57xg4ILHLFnzFpPDlMbcdEicaAtjPQpbj9wa8T4r5KVWCimHcL/460g8Ht0DMxDyjsLgiWSkVjnwPFg==}
    engines: {node: '>=6.9.0'}
    peerDependencies:
      '@babel/core': ^7.0.0-0

  '@babel/plugin-syntax-import-attributes@7.27.1':
    resolution: {integrity: sha512-oFT0FrKHgF53f4vOsZGi2Hh3I35PfSmVs4IBFLFj4dnafP+hIWDLg3VyKmUHfLoLHlyxY4C7DGtmHuJgn+IGww==}
    engines: {node: '>=6.9.0'}
    peerDependencies:
      '@babel/core': ^7.0.0-0

  '@babel/plugin-syntax-unicode-sets-regex@7.18.6':
    resolution: {integrity: sha512-727YkEAPwSIQTv5im8QHz3upqp92JTWhidIC81Tdx4VJYIte/VndKf1qKrfnnhPLiPghStWfvC/iFaMCQu7Nqg==}
    engines: {node: '>=6.9.0'}
    peerDependencies:
      '@babel/core': ^7.0.0

  '@babel/plugin-transform-arrow-functions@7.27.1':
    resolution: {integrity: sha512-8Z4TGic6xW70FKThA5HYEKKyBpOOsucTOD1DjU3fZxDg+K3zBJcXMFnt/4yQiZnf5+MiOMSXQ9PaEK/Ilh1DeA==}
    engines: {node: '>=6.9.0'}
    peerDependencies:
      '@babel/core': ^7.0.0-0

  '@babel/plugin-transform-async-generator-functions@7.28.0':
    resolution: {integrity: sha512-BEOdvX4+M765icNPZeidyADIvQ1m1gmunXufXxvRESy/jNNyfovIqUyE7MVgGBjWktCoJlzvFA1To2O4ymIO3Q==}
    engines: {node: '>=6.9.0'}
    peerDependencies:
      '@babel/core': ^7.0.0-0

  '@babel/plugin-transform-async-to-generator@7.27.1':
    resolution: {integrity: sha512-NREkZsZVJS4xmTr8qzE5y8AfIPqsdQfRuUiLRTEzb7Qii8iFWCyDKaUV2c0rCuh4ljDZ98ALHP/PetiBV2nddA==}
    engines: {node: '>=6.9.0'}
    peerDependencies:
      '@babel/core': ^7.0.0-0

  '@babel/plugin-transform-block-scoped-functions@7.27.1':
    resolution: {integrity: sha512-cnqkuOtZLapWYZUYM5rVIdv1nXYuFVIltZ6ZJ7nIj585QsjKM5dhL2Fu/lICXZ1OyIAFc7Qy+bvDAtTXqGrlhg==}
    engines: {node: '>=6.9.0'}
    peerDependencies:
      '@babel/core': ^7.0.0-0

  '@babel/plugin-transform-block-scoping@7.28.0':
    resolution: {integrity: sha512-gKKnwjpdx5sER/wl0WN0efUBFzF/56YZO0RJrSYP4CljXnP31ByY7fol89AzomdlLNzI36AvOTmYHsnZTCkq8Q==}
    engines: {node: '>=6.9.0'}
    peerDependencies:
      '@babel/core': ^7.0.0-0

  '@babel/plugin-transform-class-properties@7.27.1':
    resolution: {integrity: sha512-D0VcalChDMtuRvJIu3U/fwWjf8ZMykz5iZsg77Nuj821vCKI3zCyRLwRdWbsuJ/uRwZhZ002QtCqIkwC/ZkvbA==}
    engines: {node: '>=6.9.0'}
    peerDependencies:
      '@babel/core': ^7.0.0-0

  '@babel/plugin-transform-class-static-block@7.28.3':
    resolution: {integrity: sha512-LtPXlBbRoc4Njl/oh1CeD/3jC+atytbnf/UqLoqTDcEYGUPj022+rvfkbDYieUrSj3CaV4yHDByPE+T2HwfsJg==}
    engines: {node: '>=6.9.0'}
    peerDependencies:
      '@babel/core': ^7.12.0

  '@babel/plugin-transform-classes@7.28.3':
    resolution: {integrity: sha512-DoEWC5SuxuARF2KdKmGUq3ghfPMO6ZzR12Dnp5gubwbeWJo4dbNWXJPVlwvh4Zlq6Z7YVvL8VFxeSOJgjsx4Sg==}
    engines: {node: '>=6.9.0'}
    peerDependencies:
      '@babel/core': ^7.0.0-0

  '@babel/plugin-transform-computed-properties@7.27.1':
    resolution: {integrity: sha512-lj9PGWvMTVksbWiDT2tW68zGS/cyo4AkZ/QTp0sQT0mjPopCmrSkzxeXkznjqBxzDI6TclZhOJbBmbBLjuOZUw==}
    engines: {node: '>=6.9.0'}
    peerDependencies:
      '@babel/core': ^7.0.0-0

  '@babel/plugin-transform-destructuring@7.28.0':
    resolution: {integrity: sha512-v1nrSMBiKcodhsyJ4Gf+Z0U/yawmJDBOTpEB3mcQY52r9RIyPneGyAS/yM6seP/8I+mWI3elOMtT5dB8GJVs+A==}
    engines: {node: '>=6.9.0'}
    peerDependencies:
      '@babel/core': ^7.0.0-0

  '@babel/plugin-transform-dotall-regex@7.27.1':
    resolution: {integrity: sha512-gEbkDVGRvjj7+T1ivxrfgygpT7GUd4vmODtYpbs0gZATdkX8/iSnOtZSxiZnsgm1YjTgjI6VKBGSJJevkrclzw==}
    engines: {node: '>=6.9.0'}
    peerDependencies:
      '@babel/core': ^7.0.0-0

  '@babel/plugin-transform-duplicate-keys@7.27.1':
    resolution: {integrity: sha512-MTyJk98sHvSs+cvZ4nOauwTTG1JeonDjSGvGGUNHreGQns+Mpt6WX/dVzWBHgg+dYZhkC4X+zTDfkTU+Vy9y7Q==}
    engines: {node: '>=6.9.0'}
    peerDependencies:
      '@babel/core': ^7.0.0-0

  '@babel/plugin-transform-duplicate-named-capturing-groups-regex@7.27.1':
    resolution: {integrity: sha512-hkGcueTEzuhB30B3eJCbCYeCaaEQOmQR0AdvzpD4LoN0GXMWzzGSuRrxR2xTnCrvNbVwK9N6/jQ92GSLfiZWoQ==}
    engines: {node: '>=6.9.0'}
    peerDependencies:
      '@babel/core': ^7.0.0

  '@babel/plugin-transform-dynamic-import@7.27.1':
    resolution: {integrity: sha512-MHzkWQcEmjzzVW9j2q8LGjwGWpG2mjwaaB0BNQwst3FIjqsg8Ct/mIZlvSPJvfi9y2AC8mi/ktxbFVL9pZ1I4A==}
    engines: {node: '>=6.9.0'}
    peerDependencies:
      '@babel/core': ^7.0.0-0

  '@babel/plugin-transform-explicit-resource-management@7.28.0':
    resolution: {integrity: sha512-K8nhUcn3f6iB+P3gwCv/no7OdzOZQcKchW6N389V6PD8NUWKZHzndOd9sPDVbMoBsbmjMqlB4L9fm+fEFNVlwQ==}
    engines: {node: '>=6.9.0'}
    peerDependencies:
      '@babel/core': ^7.0.0-0

  '@babel/plugin-transform-exponentiation-operator@7.27.1':
    resolution: {integrity: sha512-uspvXnhHvGKf2r4VVtBpeFnuDWsJLQ6MF6lGJLC89jBR1uoVeqM416AZtTuhTezOfgHicpJQmoD5YUakO/YmXQ==}
    engines: {node: '>=6.9.0'}
    peerDependencies:
      '@babel/core': ^7.0.0-0

  '@babel/plugin-transform-export-namespace-from@7.27.1':
    resolution: {integrity: sha512-tQvHWSZ3/jH2xuq/vZDy0jNn+ZdXJeM8gHvX4lnJmsc3+50yPlWdZXIc5ay+umX+2/tJIqHqiEqcJvxlmIvRvQ==}
    engines: {node: '>=6.9.0'}
    peerDependencies:
      '@babel/core': ^7.0.0-0

  '@babel/plugin-transform-for-of@7.27.1':
    resolution: {integrity: sha512-BfbWFFEJFQzLCQ5N8VocnCtA8J1CLkNTe2Ms2wocj75dd6VpiqS5Z5quTYcUoo4Yq+DN0rtikODccuv7RU81sw==}
    engines: {node: '>=6.9.0'}
    peerDependencies:
      '@babel/core': ^7.0.0-0

  '@babel/plugin-transform-function-name@7.27.1':
    resolution: {integrity: sha512-1bQeydJF9Nr1eBCMMbC+hdwmRlsv5XYOMu03YSWFwNs0HsAmtSxxF1fyuYPqemVldVyFmlCU7w8UE14LupUSZQ==}
    engines: {node: '>=6.9.0'}
    peerDependencies:
      '@babel/core': ^7.0.0-0

  '@babel/plugin-transform-json-strings@7.27.1':
    resolution: {integrity: sha512-6WVLVJiTjqcQauBhn1LkICsR2H+zm62I3h9faTDKt1qP4jn2o72tSvqMwtGFKGTpojce0gJs+76eZ2uCHRZh0Q==}
    engines: {node: '>=6.9.0'}
    peerDependencies:
      '@babel/core': ^7.0.0-0

  '@babel/plugin-transform-literals@7.27.1':
    resolution: {integrity: sha512-0HCFSepIpLTkLcsi86GG3mTUzxV5jpmbv97hTETW3yzrAij8aqlD36toB1D0daVFJM8NK6GvKO0gslVQmm+zZA==}
    engines: {node: '>=6.9.0'}
    peerDependencies:
      '@babel/core': ^7.0.0-0

  '@babel/plugin-transform-logical-assignment-operators@7.27.1':
    resolution: {integrity: sha512-SJvDs5dXxiae4FbSL1aBJlG4wvl594N6YEVVn9e3JGulwioy6z3oPjx/sQBO3Y4NwUu5HNix6KJ3wBZoewcdbw==}
    engines: {node: '>=6.9.0'}
    peerDependencies:
      '@babel/core': ^7.0.0-0

  '@babel/plugin-transform-member-expression-literals@7.27.1':
    resolution: {integrity: sha512-hqoBX4dcZ1I33jCSWcXrP+1Ku7kdqXf1oeah7ooKOIiAdKQ+uqftgCFNOSzA5AMS2XIHEYeGFg4cKRCdpxzVOQ==}
    engines: {node: '>=6.9.0'}
    peerDependencies:
      '@babel/core': ^7.0.0-0

  '@babel/plugin-transform-modules-amd@7.27.1':
    resolution: {integrity: sha512-iCsytMg/N9/oFq6n+gFTvUYDZQOMK5kEdeYxmxt91fcJGycfxVP9CnrxoliM0oumFERba2i8ZtwRUCMhvP1LnA==}
    engines: {node: '>=6.9.0'}
    peerDependencies:
      '@babel/core': ^7.0.0-0

  '@babel/plugin-transform-modules-commonjs@7.27.1':
    resolution: {integrity: sha512-OJguuwlTYlN0gBZFRPqwOGNWssZjfIUdS7HMYtN8c1KmwpwHFBwTeFZrg9XZa+DFTitWOW5iTAG7tyCUPsCCyw==}
    engines: {node: '>=6.9.0'}
    peerDependencies:
      '@babel/core': ^7.0.0-0

  '@babel/plugin-transform-modules-systemjs@7.27.1':
    resolution: {integrity: sha512-w5N1XzsRbc0PQStASMksmUeqECuzKuTJer7kFagK8AXgpCMkeDMO5S+aaFb7A51ZYDF7XI34qsTX+fkHiIm5yA==}
    engines: {node: '>=6.9.0'}
    peerDependencies:
      '@babel/core': ^7.0.0-0

  '@babel/plugin-transform-modules-umd@7.27.1':
    resolution: {integrity: sha512-iQBE/xC5BV1OxJbp6WG7jq9IWiD+xxlZhLrdwpPkTX3ydmXdvoCpyfJN7acaIBZaOqTfr76pgzqBJflNbeRK+w==}
    engines: {node: '>=6.9.0'}
    peerDependencies:
      '@babel/core': ^7.0.0-0

  '@babel/plugin-transform-named-capturing-groups-regex@7.27.1':
    resolution: {integrity: sha512-SstR5JYy8ddZvD6MhV0tM/j16Qds4mIpJTOd1Yu9J9pJjH93bxHECF7pgtc28XvkzTD6Pxcm/0Z73Hvk7kb3Ng==}
    engines: {node: '>=6.9.0'}
    peerDependencies:
      '@babel/core': ^7.0.0

  '@babel/plugin-transform-new-target@7.27.1':
    resolution: {integrity: sha512-f6PiYeqXQ05lYq3TIfIDu/MtliKUbNwkGApPUvyo6+tc7uaR4cPjPe7DFPr15Uyycg2lZU6btZ575CuQoYh7MQ==}
    engines: {node: '>=6.9.0'}
    peerDependencies:
      '@babel/core': ^7.0.0-0

  '@babel/plugin-transform-nullish-coalescing-operator@7.27.1':
    resolution: {integrity: sha512-aGZh6xMo6q9vq1JGcw58lZ1Z0+i0xB2x0XaauNIUXd6O1xXc3RwoWEBlsTQrY4KQ9Jf0s5rgD6SiNkaUdJegTA==}
    engines: {node: '>=6.9.0'}
    peerDependencies:
      '@babel/core': ^7.0.0-0

  '@babel/plugin-transform-numeric-separator@7.27.1':
    resolution: {integrity: sha512-fdPKAcujuvEChxDBJ5c+0BTaS6revLV7CJL08e4m3de8qJfNIuCc2nc7XJYOjBoTMJeqSmwXJ0ypE14RCjLwaw==}
    engines: {node: '>=6.9.0'}
    peerDependencies:
      '@babel/core': ^7.0.0-0

  '@babel/plugin-transform-object-rest-spread@7.28.0':
    resolution: {integrity: sha512-9VNGikXxzu5eCiQjdE4IZn8sb9q7Xsk5EXLDBKUYg1e/Tve8/05+KJEtcxGxAgCY5t/BpKQM+JEL/yT4tvgiUA==}
    engines: {node: '>=6.9.0'}
    peerDependencies:
      '@babel/core': ^7.0.0-0

  '@babel/plugin-transform-object-super@7.27.1':
    resolution: {integrity: sha512-SFy8S9plRPbIcxlJ8A6mT/CxFdJx/c04JEctz4jf8YZaVS2px34j7NXRrlGlHkN/M2gnpL37ZpGRGVFLd3l8Ng==}
    engines: {node: '>=6.9.0'}
    peerDependencies:
      '@babel/core': ^7.0.0-0

  '@babel/plugin-transform-optional-catch-binding@7.27.1':
    resolution: {integrity: sha512-txEAEKzYrHEX4xSZN4kJ+OfKXFVSWKB2ZxM9dpcE3wT7smwkNmXo5ORRlVzMVdJbD+Q8ILTgSD7959uj+3Dm3Q==}
    engines: {node: '>=6.9.0'}
    peerDependencies:
      '@babel/core': ^7.0.0-0

  '@babel/plugin-transform-optional-chaining@7.27.1':
    resolution: {integrity: sha512-BQmKPPIuc8EkZgNKsv0X4bPmOoayeu4F1YCwx2/CfmDSXDbp7GnzlUH+/ul5VGfRg1AoFPsrIThlEBj2xb4CAg==}
    engines: {node: '>=6.9.0'}
    peerDependencies:
      '@babel/core': ^7.0.0-0

  '@babel/plugin-transform-parameters@7.27.7':
    resolution: {integrity: sha512-qBkYTYCb76RRxUM6CcZA5KRu8K4SM8ajzVeUgVdMVO9NN9uI/GaVmBg/WKJJGnNokV9SY8FxNOVWGXzqzUidBg==}
    engines: {node: '>=6.9.0'}
    peerDependencies:
      '@babel/core': ^7.0.0-0

  '@babel/plugin-transform-private-methods@7.27.1':
    resolution: {integrity: sha512-10FVt+X55AjRAYI9BrdISN9/AQWHqldOeZDUoLyif1Kn05a56xVBXb8ZouL8pZ9jem8QpXaOt8TS7RHUIS+GPA==}
    engines: {node: '>=6.9.0'}
    peerDependencies:
      '@babel/core': ^7.0.0-0

  '@babel/plugin-transform-private-property-in-object@7.27.1':
    resolution: {integrity: sha512-5J+IhqTi1XPa0DXF83jYOaARrX+41gOewWbkPyjMNRDqgOCqdffGh8L3f/Ek5utaEBZExjSAzcyjmV9SSAWObQ==}
    engines: {node: '>=6.9.0'}
    peerDependencies:
      '@babel/core': ^7.0.0-0

  '@babel/plugin-transform-property-literals@7.27.1':
    resolution: {integrity: sha512-oThy3BCuCha8kDZ8ZkgOg2exvPYUlprMukKQXI1r1pJ47NCvxfkEy8vK+r/hT9nF0Aa4H1WUPZZjHTFtAhGfmQ==}
    engines: {node: '>=6.9.0'}
    peerDependencies:
      '@babel/core': ^7.0.0-0

  '@babel/plugin-transform-regenerator@7.28.3':
    resolution: {integrity: sha512-K3/M/a4+ESb5LEldjQb+XSrpY0nF+ZBFlTCbSnKaYAMfD8v33O6PMs4uYnOk19HlcsI8WMu3McdFPTiQHF/1/A==}
    engines: {node: '>=6.9.0'}
    peerDependencies:
      '@babel/core': ^7.0.0-0

  '@babel/plugin-transform-regexp-modifiers@7.27.1':
    resolution: {integrity: sha512-TtEciroaiODtXvLZv4rmfMhkCv8jx3wgKpL68PuiPh2M4fvz5jhsA7697N1gMvkvr/JTF13DrFYyEbY9U7cVPA==}
    engines: {node: '>=6.9.0'}
    peerDependencies:
      '@babel/core': ^7.0.0

  '@babel/plugin-transform-reserved-words@7.27.1':
    resolution: {integrity: sha512-V2ABPHIJX4kC7HegLkYoDpfg9PVmuWy/i6vUM5eGK22bx4YVFD3M5F0QQnWQoDs6AGsUWTVOopBiMFQgHaSkVw==}
    engines: {node: '>=6.9.0'}
    peerDependencies:
      '@babel/core': ^7.0.0-0

  '@babel/plugin-transform-shorthand-properties@7.27.1':
    resolution: {integrity: sha512-N/wH1vcn4oYawbJ13Y/FxcQrWk63jhfNa7jef0ih7PHSIHX2LB7GWE1rkPrOnka9kwMxb6hMl19p7lidA+EHmQ==}
    engines: {node: '>=6.9.0'}
    peerDependencies:
      '@babel/core': ^7.0.0-0

  '@babel/plugin-transform-spread@7.27.1':
    resolution: {integrity: sha512-kpb3HUqaILBJcRFVhFUs6Trdd4mkrzcGXss+6/mxUd273PfbWqSDHRzMT2234gIg2QYfAjvXLSquP1xECSg09Q==}
    engines: {node: '>=6.9.0'}
    peerDependencies:
      '@babel/core': ^7.0.0-0

  '@babel/plugin-transform-sticky-regex@7.27.1':
    resolution: {integrity: sha512-lhInBO5bi/Kowe2/aLdBAawijx+q1pQzicSgnkB6dUPc1+RC8QmJHKf2OjvU+NZWitguJHEaEmbV6VWEouT58g==}
    engines: {node: '>=6.9.0'}
    peerDependencies:
      '@babel/core': ^7.0.0-0

  '@babel/plugin-transform-template-literals@7.27.1':
    resolution: {integrity: sha512-fBJKiV7F2DxZUkg5EtHKXQdbsbURW3DZKQUWphDum0uRP6eHGGa/He9mc0mypL680pb+e/lDIthRohlv8NCHkg==}
    engines: {node: '>=6.9.0'}
    peerDependencies:
      '@babel/core': ^7.0.0-0

  '@babel/plugin-transform-typeof-symbol@7.27.1':
    resolution: {integrity: sha512-RiSILC+nRJM7FY5srIyc4/fGIwUhyDuuBSdWn4y6yT6gm652DpCHZjIipgn6B7MQ1ITOUnAKWixEUjQRIBIcLw==}
    engines: {node: '>=6.9.0'}
    peerDependencies:
      '@babel/core': ^7.0.0-0

  '@babel/plugin-transform-unicode-escapes@7.27.1':
    resolution: {integrity: sha512-Ysg4v6AmF26k9vpfFuTZg8HRfVWzsh1kVfowA23y9j/Gu6dOuahdUVhkLqpObp3JIv27MLSii6noRnuKN8H0Mg==}
    engines: {node: '>=6.9.0'}
    peerDependencies:
      '@babel/core': ^7.0.0-0

  '@babel/plugin-transform-unicode-property-regex@7.27.1':
    resolution: {integrity: sha512-uW20S39PnaTImxp39O5qFlHLS9LJEmANjMG7SxIhap8rCHqu0Ik+tLEPX5DKmHn6CsWQ7j3lix2tFOa5YtL12Q==}
    engines: {node: '>=6.9.0'}
    peerDependencies:
      '@babel/core': ^7.0.0-0

  '@babel/plugin-transform-unicode-regex@7.27.1':
    resolution: {integrity: sha512-xvINq24TRojDuyt6JGtHmkVkrfVV3FPT16uytxImLeBZqW3/H52yN+kM1MGuyPkIQxrzKwPHs5U/MP3qKyzkGw==}
    engines: {node: '>=6.9.0'}
    peerDependencies:
      '@babel/core': ^7.0.0-0

  '@babel/plugin-transform-unicode-sets-regex@7.27.1':
    resolution: {integrity: sha512-EtkOujbc4cgvb0mlpQefi4NTPBzhSIevblFevACNLUspmrALgmEBdL/XfnyyITfd8fKBZrZys92zOWcik7j9Tw==}
    engines: {node: '>=6.9.0'}
    peerDependencies:
      '@babel/core': ^7.0.0

  '@babel/preset-env@7.28.3':
    resolution: {integrity: sha512-ROiDcM+GbYVPYBOeCR6uBXKkQpBExLl8k9HO1ygXEyds39j+vCCsjmj7S8GOniZQlEs81QlkdJZe76IpLSiqpg==}
    engines: {node: '>=6.9.0'}
    peerDependencies:
      '@babel/core': ^7.0.0-0

  '@babel/preset-modules@0.1.6-no-external-plugins':
    resolution: {integrity: sha512-HrcgcIESLm9aIR842yhJ5RWan/gebQUJ6E/E5+rf0y9o6oj7w0Br+sWuL6kEQ/o/AdfvR1Je9jG18/gnpwjEyA==}
    peerDependencies:
      '@babel/core': ^7.0.0-0 || ^8.0.0-0 <8.0.0

  '@babel/runtime@7.28.4':
    resolution: {integrity: sha512-Q/N6JNWvIvPnLDvjlE1OUBLPQHH6l3CltCEsHIujp45zQUSSh8K+gHnaEX45yAT1nyngnINhvWtzN+Nb9D8RAQ==}
    engines: {node: '>=6.9.0'}

  '@babel/template@7.27.2':
    resolution: {integrity: sha512-LPDZ85aEJyYSd18/DkjNh4/y1ntkE5KwUHWTiqgRxruuZL2F1yuHligVHLvcHY2vMHXttKFpJn6LwfI7cw7ODw==}
    engines: {node: '>=6.9.0'}

  '@babel/traverse@7.28.0':
    resolution: {integrity: sha512-mGe7UK5wWyh0bKRfupsUchrQGqvDbZDbKJw+kcRGSmdHVYrv+ltd0pnpDTVpiTqnaBru9iEvA8pz8W46v0Amwg==}
    engines: {node: '>=6.9.0'}

  '@babel/traverse@7.28.3':
    resolution: {integrity: sha512-7w4kZYHneL3A6NP2nxzHvT3HCZ7puDZZjFMqDpBPECub79sTtSO5CGXDkKrTQq8ksAwfD/XI2MRFX23njdDaIQ==}
    engines: {node: '>=6.9.0'}

  '@babel/traverse@7.28.4':
    resolution: {integrity: sha512-YEzuboP2qvQavAcjgQNVgsvHIDv6ZpwXvcvjmyySP2DIMuByS/6ioU5G9pYrWHM6T2YDfc7xga9iNzYOs12CFQ==}
    engines: {node: '>=6.9.0'}

  '@babel/types@7.28.2':
    resolution: {integrity: sha512-ruv7Ae4J5dUYULmeXw1gmb7rYRz57OWCPM57pHojnLq/3Z1CK2lNSLTCVjxVk1F/TZHwOZZrOWi0ur95BbLxNQ==}
    engines: {node: '>=6.9.0'}

  '@babel/types@7.28.4':
    resolution: {integrity: sha512-bkFqkLhh3pMBUQQkpVgWDWq/lqzc2678eUyDlTBhRqhCHFguYYGM0Efga7tYk4TogG/3x0EEl66/OQ+WGbWB/Q==}
    engines: {node: '>=6.9.0'}

  '@bufbuild/protobuf@2.5.2':
    resolution: {integrity: sha512-foZ7qr0IsUBjzWIq+SuBLfdQCpJ1j8cTuNNT4owngTHoN5KsJb8L9t65fzz7SCeSWzescoOil/0ldqiL041ABg==}

  '@clack/core@0.5.0':
    resolution: {integrity: sha512-p3y0FIOwaYRUPRcMO7+dlmLh8PSRcrjuTndsiA0WAFbWES0mLZlrjVoBRZ9DzkPFJZG6KGkJmoEAY0ZcVWTkow==}

  '@clack/prompts@0.11.0':
    resolution: {integrity: sha512-pMN5FcrEw9hUkZA4f+zLlzivQSeQf5dRGJjSUbvVYDLvpKCdQx5OaknvKzgbtXOizhP+SJJJjqEbOe55uKKfAw==}

  '@cloudflare/workerd-darwin-64@1.20250902.0':
    resolution: {integrity: sha512-mwC/YEtDUGfnjXdbW5Lya+bgODrpJ5RxxqpaTjtMJycqnjR0RZgVpOqISwGfBHIhseykU3ahPugM5t91XkBKTg==}
    engines: {node: '>=16'}
    cpu: [x64]
    os: [darwin]

  '@cloudflare/workerd-darwin-arm64@1.20250902.0':
    resolution: {integrity: sha512-5Wr6a5/ixoXuMPOvbprN8k9HhAHDBh8f7H5V4DN/Xb4ORoGkI9AbC5QPpYV0wa3Ncf+CRSGobdmZNyO24hRccA==}
    engines: {node: '>=16'}
    cpu: [arm64]
    os: [darwin]

  '@cloudflare/workerd-linux-64@1.20250902.0':
    resolution: {integrity: sha512-1yJGt56VQBuG01nrhkRGoa1FGz7xQwJTrgewxt/MRRtigZTf84qJQiPQxyM7PQWCLREKa+JS7G8HFqvOwK7kZA==}
    engines: {node: '>=16'}
    cpu: [x64]
    os: [linux]

  '@cloudflare/workerd-linux-arm64@1.20250902.0':
    resolution: {integrity: sha512-ArDodWzfo0BVqMQGUgaOGV5Mzf8wEMUX8TJonExpGbYavoVXVDbp2rTLFRJg1vkFGpmw1teCtSoOjSDisFZQMg==}
    engines: {node: '>=16'}
    cpu: [arm64]
    os: [linux]

  '@cloudflare/workerd-windows-64@1.20250902.0':
    resolution: {integrity: sha512-DT/o8ZSkmze1YGI7vgVt4ST+VYGb3tNChiFnOM9Z8YOejqKqbVvATB4gi/xMSnNR9CsKFqH4hHWDDtz+wf4uZg==}
    engines: {node: '>=16'}
    cpu: [x64]
    os: [win32]

  '@conventional-changelog/git-client@2.5.1':
    resolution: {integrity: sha512-lAw7iA5oTPWOLjiweb7DlGEMDEvzqzLLa6aWOly2FSZ64IwLE8T458rC+o+WvI31Doz6joM7X2DoNog7mX8r4A==}
    engines: {node: '>=18'}
    peerDependencies:
      conventional-commits-filter: ^5.0.0
      conventional-commits-parser: ^6.1.0
    peerDependenciesMeta:
      conventional-commits-filter:
        optional: true
      conventional-commits-parser:
        optional: true

  '@cspotcode/source-map-support@0.8.1':
    resolution: {integrity: sha512-IchNf6dN4tHoMFIn/7OE8LWZ19Y6q/67Bmf6vnGREv8RSbBVb9LPJxEcnwrcwX6ixSvaiGoomAUvu4YSxXrVgw==}
    engines: {node: '>=12'}

  '@docsearch/css@4.0.0-beta.7':
    resolution: {integrity: sha512-hBIwf14yLasrUcDNS7jrneM1ibFD/JFJVDjdxd1h/LUHx7eyLrS726pKHVr3cTdToNXP/7jrTbnC1MAuDHPoow==}

  '@docsearch/js@4.0.0-beta.7':
    resolution: {integrity: sha512-0RJALbDpLMuFy3H/26rjms/qwi5KjsGMN8Lu4k/bs6kBfOWHUN6Dzg/ybj8qB2OLdT2UegsavRIDZKW3QrzQ4Q==}

  '@emnapi/core@1.4.5':
    resolution: {integrity: sha512-XsLw1dEOpkSX/WucdqUhPWP7hDxSvZiY+fsUC14h+FtQ2Ifni4znbBt8punRX+Uj2JG/uDb8nEHVKvrVlvdZ5Q==}

  '@emnapi/runtime@1.4.5':
    resolution: {integrity: sha512-++LApOtY0pEEz1zrd9vy1/zXVaVJJ/EbAF3u0fXIzPJEDtnITsBGbbK0EkM72amhl/R5b+5xx0Y/QhcVOpuulg==}

  '@emnapi/wasi-threads@1.0.4':
    resolution: {integrity: sha512-PJR+bOmMOPH8AtcTGAyYNiuJ3/Fcoj2XN/gBEWzDIKh254XO+mM9XoXHk5GNEhodxeMznbg7BlRojVbKN+gC6g==}

  '@esbuild/aix-ppc64@0.25.0':
    resolution: {integrity: sha512-O7vun9Sf8DFjH2UtqK8Ku3LkquL9SZL8OLY1T5NZkA34+wG3OQF7cl4Ql8vdNzM6fzBbYfLaiRLIOZ+2FOCgBQ==}
    engines: {node: '>=18'}
    cpu: [ppc64]
    os: [aix]

  '@esbuild/android-arm64@0.25.0':
    resolution: {integrity: sha512-grvv8WncGjDSyUBjN9yHXNt+cq0snxXbDxy5pJtzMKGmmpPxeAmAhWxXI+01lU5rwZomDgD3kJwulEnhTRUd6g==}
    engines: {node: '>=18'}
    cpu: [arm64]
    os: [android]

  '@esbuild/android-arm@0.25.0':
    resolution: {integrity: sha512-PTyWCYYiU0+1eJKmw21lWtC+d08JDZPQ5g+kFyxP0V+es6VPPSUhM6zk8iImp2jbV6GwjX4pap0JFbUQN65X1g==}
    engines: {node: '>=18'}
    cpu: [arm]
    os: [android]

  '@esbuild/android-x64@0.25.0':
    resolution: {integrity: sha512-m/ix7SfKG5buCnxasr52+LI78SQ+wgdENi9CqyCXwjVR2X4Jkz+BpC3le3AoBPYTC9NHklwngVXvbJ9/Akhrfg==}
    engines: {node: '>=18'}
    cpu: [x64]
    os: [android]

  '@esbuild/darwin-arm64@0.25.0':
    resolution: {integrity: sha512-mVwdUb5SRkPayVadIOI78K7aAnPamoeFR2bT5nszFUZ9P8UpK4ratOdYbZZXYSqPKMHfS1wdHCJk1P1EZpRdvw==}
    engines: {node: '>=18'}
    cpu: [arm64]
    os: [darwin]

  '@esbuild/darwin-x64@0.25.0':
    resolution: {integrity: sha512-DgDaYsPWFTS4S3nWpFcMn/33ZZwAAeAFKNHNa1QN0rI4pUjgqf0f7ONmXf6d22tqTY+H9FNdgeaAa+YIFUn2Rg==}
    engines: {node: '>=18'}
    cpu: [x64]
    os: [darwin]

  '@esbuild/freebsd-arm64@0.25.0':
    resolution: {integrity: sha512-VN4ocxy6dxefN1MepBx/iD1dH5K8qNtNe227I0mnTRjry8tj5MRk4zprLEdG8WPyAPb93/e4pSgi1SoHdgOa4w==}
    engines: {node: '>=18'}
    cpu: [arm64]
    os: [freebsd]

  '@esbuild/freebsd-x64@0.25.0':
    resolution: {integrity: sha512-mrSgt7lCh07FY+hDD1TxiTyIHyttn6vnjesnPoVDNmDfOmggTLXRv8Id5fNZey1gl/V2dyVK1VXXqVsQIiAk+A==}
    engines: {node: '>=18'}
    cpu: [x64]
    os: [freebsd]

  '@esbuild/linux-arm64@0.25.0':
    resolution: {integrity: sha512-9QAQjTWNDM/Vk2bgBl17yWuZxZNQIF0OUUuPZRKoDtqF2k4EtYbpyiG5/Dk7nqeK6kIJWPYldkOcBqjXjrUlmg==}
    engines: {node: '>=18'}
    cpu: [arm64]
    os: [linux]

  '@esbuild/linux-arm@0.25.0':
    resolution: {integrity: sha512-vkB3IYj2IDo3g9xX7HqhPYxVkNQe8qTK55fraQyTzTX/fxaDtXiEnavv9geOsonh2Fd2RMB+i5cbhu2zMNWJwg==}
    engines: {node: '>=18'}
    cpu: [arm]
    os: [linux]

  '@esbuild/linux-ia32@0.25.0':
    resolution: {integrity: sha512-43ET5bHbphBegyeqLb7I1eYn2P/JYGNmzzdidq/w0T8E2SsYL1U6un2NFROFRg1JZLTzdCoRomg8Rvf9M6W6Gg==}
    engines: {node: '>=18'}
    cpu: [ia32]
    os: [linux]

  '@esbuild/linux-loong64@0.25.0':
    resolution: {integrity: sha512-fC95c/xyNFueMhClxJmeRIj2yrSMdDfmqJnyOY4ZqsALkDrrKJfIg5NTMSzVBr5YW1jf+l7/cndBfP3MSDpoHw==}
    engines: {node: '>=18'}
    cpu: [loong64]
    os: [linux]

  '@esbuild/linux-mips64el@0.25.0':
    resolution: {integrity: sha512-nkAMFju7KDW73T1DdH7glcyIptm95a7Le8irTQNO/qtkoyypZAnjchQgooFUDQhNAy4iu08N79W4T4pMBwhPwQ==}
    engines: {node: '>=18'}
    cpu: [mips64el]
    os: [linux]

  '@esbuild/linux-ppc64@0.25.0':
    resolution: {integrity: sha512-NhyOejdhRGS8Iwv+KKR2zTq2PpysF9XqY+Zk77vQHqNbo/PwZCzB5/h7VGuREZm1fixhs4Q/qWRSi5zmAiO4Fw==}
    engines: {node: '>=18'}
    cpu: [ppc64]
    os: [linux]

  '@esbuild/linux-riscv64@0.25.0':
    resolution: {integrity: sha512-5S/rbP5OY+GHLC5qXp1y/Mx//e92L1YDqkiBbO9TQOvuFXM+iDqUNG5XopAnXoRH3FjIUDkeGcY1cgNvnXp/kA==}
    engines: {node: '>=18'}
    cpu: [riscv64]
    os: [linux]

  '@esbuild/linux-s390x@0.25.0':
    resolution: {integrity: sha512-XM2BFsEBz0Fw37V0zU4CXfcfuACMrppsMFKdYY2WuTS3yi8O1nFOhil/xhKTmE1nPmVyvQJjJivgDT+xh8pXJA==}
    engines: {node: '>=18'}
    cpu: [s390x]
    os: [linux]

  '@esbuild/linux-x64@0.25.0':
    resolution: {integrity: sha512-9yl91rHw/cpwMCNytUDxwj2XjFpxML0y9HAOH9pNVQDpQrBxHy01Dx+vaMu0N1CKa/RzBD2hB4u//nfc+Sd3Cw==}
    engines: {node: '>=18'}
    cpu: [x64]
    os: [linux]

  '@esbuild/netbsd-arm64@0.25.0':
    resolution: {integrity: sha512-RuG4PSMPFfrkH6UwCAqBzauBWTygTvb1nxWasEJooGSJ/NwRw7b2HOwyRTQIU97Hq37l3npXoZGYMy3b3xYvPw==}
    engines: {node: '>=18'}
    cpu: [arm64]
    os: [netbsd]

  '@esbuild/netbsd-x64@0.25.0':
    resolution: {integrity: sha512-jl+qisSB5jk01N5f7sPCsBENCOlPiS/xptD5yxOx2oqQfyourJwIKLRA2yqWdifj3owQZCL2sn6o08dBzZGQzA==}
    engines: {node: '>=18'}
    cpu: [x64]
    os: [netbsd]

  '@esbuild/openbsd-arm64@0.25.0':
    resolution: {integrity: sha512-21sUNbq2r84YE+SJDfaQRvdgznTD8Xc0oc3p3iW/a1EVWeNj/SdUCbm5U0itZPQYRuRTW20fPMWMpcrciH2EJw==}
    engines: {node: '>=18'}
    cpu: [arm64]
    os: [openbsd]

  '@esbuild/openbsd-x64@0.25.0':
    resolution: {integrity: sha512-2gwwriSMPcCFRlPlKx3zLQhfN/2WjJ2NSlg5TKLQOJdV0mSxIcYNTMhk3H3ulL/cak+Xj0lY1Ym9ysDV1igceg==}
    engines: {node: '>=18'}
    cpu: [x64]
    os: [openbsd]

  '@esbuild/sunos-x64@0.25.0':
    resolution: {integrity: sha512-bxI7ThgLzPrPz484/S9jLlvUAHYMzy6I0XiU1ZMeAEOBcS0VePBFxh1JjTQt3Xiat5b6Oh4x7UC7IwKQKIJRIg==}
    engines: {node: '>=18'}
    cpu: [x64]
    os: [sunos]

  '@esbuild/win32-arm64@0.25.0':
    resolution: {integrity: sha512-ZUAc2YK6JW89xTbXvftxdnYy3m4iHIkDtK3CLce8wg8M2L+YZhIvO1DKpxrd0Yr59AeNNkTiic9YLf6FTtXWMw==}
    engines: {node: '>=18'}
    cpu: [arm64]
    os: [win32]

  '@esbuild/win32-ia32@0.25.0':
    resolution: {integrity: sha512-eSNxISBu8XweVEWG31/JzjkIGbGIJN/TrRoiSVZwZ6pkC6VX4Im/WV2cz559/TXLcYbcrDN8JtKgd9DJVIo8GA==}
    engines: {node: '>=18'}
    cpu: [ia32]
    os: [win32]

  '@esbuild/win32-x64@0.25.0':
    resolution: {integrity: sha512-ZENoHJBxA20C2zFzh6AI4fT6RraMzjYw4xKWemRTRmRVtN9c5DcH9r/f2ihEkMjOW5eGgrwCslG/+Y/3bL+DHQ==}
    engines: {node: '>=18'}
    cpu: [x64]
    os: [win32]

  '@eslint-community/eslint-utils@4.7.0':
    resolution: {integrity: sha512-dyybb3AcajC7uha6CvhdVRJqaKyn7w2YKqKyAN37NKYgZT36w+iRb0Dymmc5qEJ549c/S31cMMSFd75bteCpCw==}
    engines: {node: ^12.22.0 || ^14.17.0 || >=16.0.0}
    peerDependencies:
      eslint: ^6.0.0 || ^7.0.0 || >=8.0.0

  '@eslint-community/eslint-utils@4.8.0':
    resolution: {integrity: sha512-MJQFqrZgcW0UNYLGOuQpey/oTN59vyWwplvCGZztn1cKz9agZPPYpJB7h2OMmuu7VLqkvEjN8feFZJmxNF9D+Q==}
    engines: {node: ^12.22.0 || ^14.17.0 || >=16.0.0}
    peerDependencies:
      eslint: ^6.0.0 || ^7.0.0 || >=8.0.0

  '@eslint-community/regexpp@4.12.1':
    resolution: {integrity: sha512-CCZCDJuduB9OUkFkY2IgppNZMi2lBQgD2qzwXkEia16cge2pijY/aXi96CJMquDMn3nJdlPV1A5KrJEXwfLNzQ==}
    engines: {node: ^12.0.0 || ^14.0.0 || >=16.0.0}

  '@eslint/config-array@0.21.0':
    resolution: {integrity: sha512-ENIdc4iLu0d93HeYirvKmrzshzofPw6VkZRKQGe9Nv46ZnWUzcF1xV01dcvEg/1wXUR61OmmlSfyeyO7EvjLxQ==}
    engines: {node: ^18.18.0 || ^20.9.0 || >=21.1.0}

  '@eslint/config-helpers@0.3.1':
    resolution: {integrity: sha512-xR93k9WhrDYpXHORXpxVL5oHj3Era7wo6k/Wd8/IsQNnZUTzkGS29lyn3nAT05v6ltUuTFVCCYDEGfy2Or/sPA==}
    engines: {node: ^18.18.0 || ^20.9.0 || >=21.1.0}

  '@eslint/core@0.15.2':
    resolution: {integrity: sha512-78Md3/Rrxh83gCxoUc0EiciuOHsIITzLy53m3d9UyiW8y9Dj2D29FeETqyKA+BRK76tnTp6RXWb3pCay8Oyomg==}
    engines: {node: ^18.18.0 || ^20.9.0 || >=21.1.0}

  '@eslint/eslintrc@3.3.1':
    resolution: {integrity: sha512-gtF186CXhIl1p4pJNGZw8Yc6RlshoePRvE0X91oPGb3vZ8pM3qOS9W9NGPat9LziaBV7XrJWGylNQXkGcnM3IQ==}
    engines: {node: ^18.18.0 || ^20.9.0 || >=21.1.0}

  '@eslint/js@9.35.0':
    resolution: {integrity: sha512-30iXE9whjlILfWobBkNerJo+TXYsgVM5ERQwMcMKCHckHflCmf7wXDAHlARoWnh0s1U72WqlbeyE7iAcCzuCPw==}
    engines: {node: ^18.18.0 || ^20.9.0 || >=21.1.0}

  '@eslint/object-schema@2.1.6':
    resolution: {integrity: sha512-RBMg5FRL0I0gs51M/guSAj5/e14VQ4tpZnQNWwuDT66P14I43ItmPfIZRhO9fUVIPOAQXU47atlywZ/czoqFPA==}
    engines: {node: ^18.18.0 || ^20.9.0 || >=21.1.0}

  '@eslint/plugin-kit@0.3.5':
    resolution: {integrity: sha512-Z5kJ+wU3oA7MMIqVR9tyZRtjYPr4OC004Q4Rw7pgOKUOKkJfZ3O24nz3WYfGRpMDNmcOi3TwQOmgm7B7Tpii0w==}
    engines: {node: ^18.18.0 || ^20.9.0 || >=21.1.0}

  '@floating-ui/core@1.6.9':
    resolution: {integrity: sha512-uMXCuQ3BItDUbAMhIXw7UPXRfAlOAvZzdK9BWpE60MCn+Svt3aLn9jsPTi/WNGlRUu2uI0v5S7JiIUsbsvh3fw==}

  '@floating-ui/dom@1.1.1':
    resolution: {integrity: sha512-TpIO93+DIujg3g7SykEAGZMDtbJRrmnYRCNYSjJlvIbGhBjRSNTLVbNeDQBrzy9qDgUbiWdc7KA0uZHZ2tJmiw==}

  '@floating-ui/utils@0.2.9':
    resolution: {integrity: sha512-MDWhGtE+eHw5JW7lq4qhc5yRLS11ERl1c7Z6Xd0a58DozHES6EnNNwUWbMiG4J9Cgj053Bhk8zvlhFYKVhULwg==}

  '@humanfs/core@0.19.1':
    resolution: {integrity: sha512-5DyQ4+1JEUzejeK1JGICcideyfUbGixgS9jNgex5nqkW+cY7WZhxBigmieN5Qnw9ZosSNVC9KQKyb+GUaGyKUA==}
    engines: {node: '>=18.18.0'}

  '@humanfs/node@0.16.6':
    resolution: {integrity: sha512-YuI2ZHQL78Q5HbhDiBA1X4LmYdXCKCMQIfw0pw7piHJwyREFebJUvrQN4cMssyES6x+vfUbx1CIpaQUKYdQZOw==}
    engines: {node: '>=18.18.0'}

  '@humanwhocodes/module-importer@1.0.1':
    resolution: {integrity: sha512-bxveV4V8v5Yb4ncFTT3rPSgZBOpCkjfK0y4oVVVJwIuDVBRMDXrPyXRL988i5ap9m9bnyEEjWfm5WkBmtffLfA==}
    engines: {node: '>=12.22'}

  '@humanwhocodes/retry@0.3.1':
    resolution: {integrity: sha512-JBxkERygn7Bv/GbN5Rv8Ul6LVknS+5Bp6RgDC/O8gEBU/yeH5Ui5C/OlWrTb6qct7LjjfT6Re2NxB0ln0yYybA==}
    engines: {node: '>=18.18'}

  '@humanwhocodes/retry@0.4.2':
    resolution: {integrity: sha512-xeO57FpIu4p1Ri3Jq/EXq4ClRm86dVF2z/+kvFnyqVYRavTZmaFaUBbWCOuuTh0o/g7DSsk6kc2vrS4Vl5oPOQ==}
    engines: {node: '>=18.18'}

  '@iconify-json/logos@1.2.4':
    resolution: {integrity: sha512-XC4If5D/hbaZvUkTV8iaZuGlQCyG6CNOlaAaJaGa13V5QMYwYjgtKk3vPP8wz3wtTVNVEVk3LRx1fOJz+YnSMw==}

  '@iconify-json/simple-icons@1.2.47':
    resolution: {integrity: sha512-wa/2O7G4sBmwSEWWLh5C+HeY00lVOoWYRKJOYQtk7lAbQrHUReD1ijiGOyTynV1YavxtNueL1CBA1UZmYJfOrQ==}

  '@iconify-json/vscode-icons@1.2.29':
    resolution: {integrity: sha512-ByqO3YPYs0n7hakQ/ZUXltJQnYibeOv41H1AdciOs7Pmba5/OsKKK1/oOjcBmvXrYuENO+IvIzORYkl6sFXgqA==}

  '@iconify/types@2.0.0':
    resolution: {integrity: sha512-+wluvCrRhXrhyOmRDJ3q8mux9JkKy5SJ/v8ol2tu4FVjyYvtEzkc/3pK15ET6RKg4b4w4BmTk1+gsCUhf21Ykg==}

  '@iconify/utils@3.0.1':
    resolution: {integrity: sha512-A78CUEnFGX8I/WlILxJCuIJXloL0j/OJ9PSchPAfCargEIKmUBWvvEMmKWB5oONwiUqlNt+5eRufdkLxeHIWYw==}

  '@img/sharp-darwin-arm64@0.33.5':
    resolution: {integrity: sha512-UT4p+iz/2H4twwAoLCqfA9UH5pI6DggwKEGuaPy7nCVQ8ZsiY5PIcrRvD1DzuY3qYL07NtIQcWnBSY/heikIFQ==}
    engines: {node: ^18.17.0 || ^20.3.0 || >=21.0.0}
    cpu: [arm64]
    os: [darwin]

  '@img/sharp-darwin-x64@0.33.5':
    resolution: {integrity: sha512-fyHac4jIc1ANYGRDxtiqelIbdWkIuQaI84Mv45KvGRRxSAa7o7d1ZKAOBaYbnepLC1WqxfpimdeWfvqqSGwR2Q==}
    engines: {node: ^18.17.0 || ^20.3.0 || >=21.0.0}
    cpu: [x64]
    os: [darwin]

  '@img/sharp-libvips-darwin-arm64@1.0.4':
    resolution: {integrity: sha512-XblONe153h0O2zuFfTAbQYAX2JhYmDHeWikp1LM9Hul9gVPjFY427k6dFEcOL72O01QxQsWi761svJ/ev9xEDg==}
    cpu: [arm64]
    os: [darwin]

  '@img/sharp-libvips-darwin-x64@1.0.4':
    resolution: {integrity: sha512-xnGR8YuZYfJGmWPvmlunFaWJsb9T/AO2ykoP3Fz/0X5XV2aoYBPkX6xqCQvUTKKiLddarLaxpzNe+b1hjeWHAQ==}
    cpu: [x64]
    os: [darwin]

  '@img/sharp-libvips-linux-arm64@1.0.4':
    resolution: {integrity: sha512-9B+taZ8DlyyqzZQnoeIvDVR/2F4EbMepXMc/NdVbkzsJbzkUjhXv/70GQJ7tdLA4YJgNP25zukcxpX2/SueNrA==}
    cpu: [arm64]
    os: [linux]

  '@img/sharp-libvips-linux-arm@1.0.5':
    resolution: {integrity: sha512-gvcC4ACAOPRNATg/ov8/MnbxFDJqf/pDePbBnuBDcjsI8PssmjoKMAz4LtLaVi+OnSb5FK/yIOamqDwGmXW32g==}
    cpu: [arm]
    os: [linux]

  '@img/sharp-libvips-linux-s390x@1.0.4':
    resolution: {integrity: sha512-u7Wz6ntiSSgGSGcjZ55im6uvTrOxSIS8/dgoVMoiGE9I6JAfU50yH5BoDlYA1tcuGS7g/QNtetJnxA6QEsCVTA==}
    cpu: [s390x]
    os: [linux]

  '@img/sharp-libvips-linux-x64@1.0.4':
    resolution: {integrity: sha512-MmWmQ3iPFZr0Iev+BAgVMb3ZyC4KeFc3jFxnNbEPas60e1cIfevbtuyf9nDGIzOaW9PdnDciJm+wFFaTlj5xYw==}
    cpu: [x64]
    os: [linux]

  '@img/sharp-libvips-linuxmusl-arm64@1.0.4':
    resolution: {integrity: sha512-9Ti+BbTYDcsbp4wfYib8Ctm1ilkugkA/uscUn6UXK1ldpC1JjiXbLfFZtRlBhjPZ5o1NCLiDbg8fhUPKStHoTA==}
    cpu: [arm64]
    os: [linux]

  '@img/sharp-libvips-linuxmusl-x64@1.0.4':
    resolution: {integrity: sha512-viYN1KX9m+/hGkJtvYYp+CCLgnJXwiQB39damAO7WMdKWlIhmYTfHjwSbQeUK/20vY154mwezd9HflVFM1wVSw==}
    cpu: [x64]
    os: [linux]

  '@img/sharp-linux-arm64@0.33.5':
    resolution: {integrity: sha512-JMVv+AMRyGOHtO1RFBiJy/MBsgz0x4AWrT6QoEVVTyh1E39TrCUpTRI7mx9VksGX4awWASxqCYLCV4wBZHAYxA==}
    engines: {node: ^18.17.0 || ^20.3.0 || >=21.0.0}
    cpu: [arm64]
    os: [linux]

  '@img/sharp-linux-arm@0.33.5':
    resolution: {integrity: sha512-JTS1eldqZbJxjvKaAkxhZmBqPRGmxgu+qFKSInv8moZ2AmT5Yib3EQ1c6gp493HvrvV8QgdOXdyaIBrhvFhBMQ==}
    engines: {node: ^18.17.0 || ^20.3.0 || >=21.0.0}
    cpu: [arm]
    os: [linux]

  '@img/sharp-linux-s390x@0.33.5':
    resolution: {integrity: sha512-y/5PCd+mP4CA/sPDKl2961b+C9d+vPAveS33s6Z3zfASk2j5upL6fXVPZi7ztePZ5CuH+1kW8JtvxgbuXHRa4Q==}
    engines: {node: ^18.17.0 || ^20.3.0 || >=21.0.0}
    cpu: [s390x]
    os: [linux]

  '@img/sharp-linux-x64@0.33.5':
    resolution: {integrity: sha512-opC+Ok5pRNAzuvq1AG0ar+1owsu842/Ab+4qvU879ippJBHvyY5n2mxF1izXqkPYlGuP/M556uh53jRLJmzTWA==}
    engines: {node: ^18.17.0 || ^20.3.0 || >=21.0.0}
    cpu: [x64]
    os: [linux]

  '@img/sharp-linuxmusl-arm64@0.33.5':
    resolution: {integrity: sha512-XrHMZwGQGvJg2V/oRSUfSAfjfPxO+4DkiRh6p2AFjLQztWUuY/o8Mq0eMQVIY7HJ1CDQUJlxGGZRw1a5bqmd1g==}
    engines: {node: ^18.17.0 || ^20.3.0 || >=21.0.0}
    cpu: [arm64]
    os: [linux]

  '@img/sharp-linuxmusl-x64@0.33.5':
    resolution: {integrity: sha512-WT+d/cgqKkkKySYmqoZ8y3pxx7lx9vVejxW/W4DOFMYVSkErR+w7mf2u8m/y4+xHe7yY9DAXQMWQhpnMuFfScw==}
    engines: {node: ^18.17.0 || ^20.3.0 || >=21.0.0}
    cpu: [x64]
    os: [linux]

  '@img/sharp-wasm32@0.33.5':
    resolution: {integrity: sha512-ykUW4LVGaMcU9lu9thv85CbRMAwfeadCJHRsg2GmeRa/cJxsVY9Rbd57JcMxBkKHag5U/x7TSBpScF4U8ElVzg==}
    engines: {node: ^18.17.0 || ^20.3.0 || >=21.0.0}
    cpu: [wasm32]

  '@img/sharp-win32-ia32@0.33.5':
    resolution: {integrity: sha512-T36PblLaTwuVJ/zw/LaH0PdZkRz5rd3SmMHX8GSmR7vtNSP5Z6bQkExdSK7xGWyxLw4sUknBuugTelgw2faBbQ==}
    engines: {node: ^18.17.0 || ^20.3.0 || >=21.0.0}
    cpu: [ia32]
    os: [win32]

  '@img/sharp-win32-x64@0.33.5':
    resolution: {integrity: sha512-MpY/o8/8kj+EcnxwvrP4aTJSWw/aZ7JIGR4aBeZkZw5B7/Jn+tY9/VNwtcoGmdT7GfggGIU4kygOMSbYnOrAbg==}
    engines: {node: ^18.17.0 || ^20.3.0 || >=21.0.0}
    cpu: [x64]
    os: [win32]

  '@isaacs/balanced-match@4.0.1':
    resolution: {integrity: sha512-yzMTt9lEb8Gv7zRioUilSglI0c0smZ9k5D65677DLWLtWJaXIS3CqcGyUFByYKlnUj6TkjLVs54fBl6+TiGQDQ==}
    engines: {node: 20 || >=22}

  '@isaacs/brace-expansion@5.0.0':
    resolution: {integrity: sha512-ZT55BDLV0yv0RBm2czMiZ+SqCGO7AvmOM3G/w2xhVPH+te0aKgFjmBvGlL1dH+ql2tgGO3MVrbb3jCKyvpgnxA==}
    engines: {node: 20 || >=22}

  '@isaacs/cliui@8.0.2':
    resolution: {integrity: sha512-O8jcjabXaleOG9DQ0+ARXWZBTfnP4WNAqzuiJK7ll44AmxGKv/J2M4TPjxjY3znBCfvBXFzucm1twdyFybFqEA==}
    engines: {node: '>=12'}

  '@isaacs/fs-minipass@4.0.1':
    resolution: {integrity: sha512-wgm9Ehl2jpeqP3zw/7mo3kRHFp5MEDhqAdwy1fTGkHAwnkGOVsgpvQhL8B5n1qlb01jV3n/bI0ZfZp5lWA1k4w==}
    engines: {node: '>=18.0.0'}

  '@jridgewell/gen-mapping@0.3.12':
    resolution: {integrity: sha512-OuLGC46TjB5BbN1dH8JULVVZY4WTdkF7tV9Ys6wLL1rubZnCMstOhNHueU5bLCrnRuDhKPDM4g6sw4Bel5Gzqg==}

  '@jridgewell/remapping@2.3.5':
    resolution: {integrity: sha512-LI9u/+laYG4Ds1TDKSJW2YPrIlcVYOwi2fUC6xB43lueCjgxV4lffOCZCtYFiH6TNOX+tQKXx97T4IKHbhyHEQ==}

  '@jridgewell/resolve-uri@3.1.2':
    resolution: {integrity: sha512-bRISgCIjP20/tbWSPWMEi54QVPRZExkuD9lJL+UIxUKtwVJA8wW1Trb1jMs1RFXo1CBTNZ/5hpC9QvmKWdopKw==}
    engines: {node: '>=6.0.0'}

  '@jridgewell/source-map@0.3.6':
    resolution: {integrity: sha512-1ZJTZebgqllO79ue2bm3rIGud/bOe0pP5BjSRCRxxYkEZS8STV7zN84UBbiYu7jy+eCKSnVIUgoWWE/tt+shMQ==}

  '@jridgewell/sourcemap-codec@1.5.0':
    resolution: {integrity: sha512-gv3ZRaISU3fjPAgNsriBRqGWQL6quFx04YMPW/zD8XMLsU32mhCCbfbO6KZFLjvYpCZ8zyDEgqsgf+PwPaM7GQ==}

  '@jridgewell/sourcemap-codec@1.5.5':
    resolution: {integrity: sha512-cYQ9310grqxueWbl+WuIUIaiUaDcj7WOq5fVhEljNVgRfOUhY9fy2zTvfoqWsnebh8Sl70VScFbICvJnLKB0Og==}

  '@jridgewell/trace-mapping@0.3.30':
    resolution: {integrity: sha512-GQ7Nw5G2lTu/BtHTKfXhKHok2WGetd4XYcVKGx00SjAk8GMwgJM3zr6zORiPGuOE+/vkc90KtTosSSvaCjKb2Q==}

  '@jridgewell/trace-mapping@0.3.9':
    resolution: {integrity: sha512-3Belt6tdc8bPgAtbcmdtNJlirVoTmEb5e2gC94PnkwEW9jI6CAHUeoG85tjWP5WquqfavoMtMwiG4P926ZKKuQ==}

  '@napi-rs/wasm-runtime@0.2.11':
    resolution: {integrity: sha512-9DPkXtvHydrcOsopiYpUgPHpmj0HWZKMUnL2dZqpvC42lsratuBG06V5ipyno0fUek5VlFsNQ+AcFATSrJXgMA==}

  '@napi-rs/wasm-runtime@1.0.3':
    resolution: {integrity: sha512-rZxtMsLwjdXkMUGC3WwsPwLNVqVqnTJT6MNIB6e+5fhMcSCPP0AOsNWuMQ5mdCq6HNjs/ZeWAEchpqeprqBD2Q==}

  '@node-rs/bcrypt-android-arm-eabi@1.10.7':
    resolution: {integrity: sha512-8dO6/PcbeMZXS3VXGEtct9pDYdShp2WBOWlDvSbcRwVqyB580aCBh0BEFmKYtXLzLvUK8Wf+CG3U6sCdILW1lA==}
    engines: {node: '>= 10'}
    cpu: [arm]
    os: [android]

  '@node-rs/bcrypt-android-arm64@1.10.7':
    resolution: {integrity: sha512-UASFBS/CucEMHiCtL/2YYsAY01ZqVR1N7vSb94EOvG5iwW7BQO06kXXCTgj+Xbek9azxixrCUmo3WJnkJZ0hTQ==}
    engines: {node: '>= 10'}
    cpu: [arm64]
    os: [android]

  '@node-rs/bcrypt-darwin-arm64@1.10.7':
    resolution: {integrity: sha512-DgzFdAt455KTuiJ/zYIyJcKFobjNDR/hnf9OS7pK5NRS13Nq4gLcSIIyzsgHwZHxsJWbLpHmFc1H23Y7IQoQBw==}
    engines: {node: '>= 10'}
    cpu: [arm64]
    os: [darwin]

  '@node-rs/bcrypt-darwin-x64@1.10.7':
    resolution: {integrity: sha512-SPWVfQ6sxSokoUWAKWD0EJauvPHqOGQTd7CxmYatcsUgJ/bruvEHxZ4bIwX1iDceC3FkOtmeHO0cPwR480n/xA==}
    engines: {node: '>= 10'}
    cpu: [x64]
    os: [darwin]

  '@node-rs/bcrypt-freebsd-x64@1.10.7':
    resolution: {integrity: sha512-gpa+Ixs6GwEx6U6ehBpsQetzUpuAGuAFbOiuLB2oo4N58yU4AZz1VIcWyWAHrSWRs92O0SHtmo2YPrMrwfBbSw==}
    engines: {node: '>= 10'}
    cpu: [x64]
    os: [freebsd]

  '@node-rs/bcrypt-linux-arm-gnueabihf@1.10.7':
    resolution: {integrity: sha512-kYgJnTnpxrzl9sxYqzflobvMp90qoAlaX1oDL7nhNTj8OYJVDIk0jQgblj0bIkjmoPbBed53OJY/iu4uTS+wig==}
    engines: {node: '>= 10'}
    cpu: [arm]
    os: [linux]

  '@node-rs/bcrypt-linux-arm64-gnu@1.10.7':
    resolution: {integrity: sha512-7cEkK2RA+gBCj2tCVEI1rDSJV40oLbSq7bQ+PNMHNI6jCoXGmj9Uzo7mg7ZRbNZ7piIyNH5zlJqutjo8hh/tmA==}
    engines: {node: '>= 10'}
    cpu: [arm64]
    os: [linux]

  '@node-rs/bcrypt-linux-arm64-musl@1.10.7':
    resolution: {integrity: sha512-X7DRVjshhwxUqzdUKDlF55cwzh+wqWJ2E/tILvZPboO3xaNO07Um568Vf+8cmKcz+tiZCGP7CBmKbBqjvKN/Pw==}
    engines: {node: '>= 10'}
    cpu: [arm64]
    os: [linux]

  '@node-rs/bcrypt-linux-x64-gnu@1.10.7':
    resolution: {integrity: sha512-LXRZsvG65NggPD12hn6YxVgH0W3VR5fsE/o1/o2D5X0nxKcNQGeLWnRzs5cP8KpoFOuk1ilctXQJn8/wq+Gn/Q==}
    engines: {node: '>= 10'}
    cpu: [x64]
    os: [linux]

  '@node-rs/bcrypt-linux-x64-musl@1.10.7':
    resolution: {integrity: sha512-tCjHmct79OfcO3g5q21ME7CNzLzpw1MAsUXCLHLGWH+V6pp/xTvMbIcLwzkDj6TI3mxK6kehTn40SEjBkZ3Rog==}
    engines: {node: '>= 10'}
    cpu: [x64]
    os: [linux]

  '@node-rs/bcrypt-wasm32-wasi@1.10.7':
    resolution: {integrity: sha512-4qXSihIKeVXYglfXZEq/QPtYtBUvR8d3S85k15Lilv3z5B6NSGQ9mYiNleZ7QHVLN2gEc5gmi7jM353DMH9GkA==}
    engines: {node: '>=14.0.0'}
    cpu: [wasm32]

  '@node-rs/bcrypt-win32-arm64-msvc@1.10.7':
    resolution: {integrity: sha512-FdfUQrqmDfvC5jFhntMBkk8EI+fCJTx/I1v7Rj+Ezlr9rez1j1FmuUnywbBj2Cg15/0BDhwYdbyZ5GCMFli2aQ==}
    engines: {node: '>= 10'}
    cpu: [arm64]
    os: [win32]

  '@node-rs/bcrypt-win32-ia32-msvc@1.10.7':
    resolution: {integrity: sha512-lZLf4Cx+bShIhU071p5BZft4OvP4PGhyp542EEsb3zk34U5GLsGIyCjOafcF/2DGewZL6u8/aqoxbSuROkgFXg==}
    engines: {node: '>= 10'}
    cpu: [ia32]
    os: [win32]

  '@node-rs/bcrypt-win32-x64-msvc@1.10.7':
    resolution: {integrity: sha512-hdw7tGmN1DxVAMTzICLdaHpXjy+4rxaxnBMgI8seG1JL5e3VcRGsd1/1vVDogVp2cbsmgq+6d6yAY+D9lW/DCg==}
    engines: {node: '>= 10'}
    cpu: [x64]
    os: [win32]

  '@node-rs/bcrypt@1.10.7':
    resolution: {integrity: sha512-1wk0gHsUQC/ap0j6SJa2K34qNhomxXRcEe3T8cI5s+g6fgHBgLTN7U9LzWTG/HE6G4+2tWWLeCabk1wiYGEQSA==}
    engines: {node: '>= 10'}

  '@nodelib/fs.scandir@2.1.5':
    resolution: {integrity: sha512-vq24Bq3ym5HEQm2NKCr3yXDwjc7vTsEThRDnkp2DK9p1uqLR+DHurm/NOTo0KG7HYHU7eppKZj3MyqYuMBf62g==}
    engines: {node: '>= 8'}

  '@nodelib/fs.stat@2.0.5':
    resolution: {integrity: sha512-RkhPPp2zrqDAQA/2jNhnztcPAlv64XdhIp7a7454A5ovI7Bukxgt7MX7udwAu3zg1DcpPU0rz3VV1SeaqvY4+A==}
    engines: {node: '>= 8'}

  '@nodelib/fs.walk@1.2.8':
    resolution: {integrity: sha512-oGB+UxlgWcgQkgwo8GcEGwemoTFt3FIO9ababBmaGwXIoBKZ+GTy0pP185beGg7Llih/NSHSV2XAs1lnznocSg==}
    engines: {node: '>= 8'}

  '@oxc-project/runtime@0.82.3':
    resolution: {integrity: sha512-LNh5GlJvYHAnMurO+EyA8jJwN1rki7l3PSHuosDh2I7h00T6/u9rCkUjg/SvPmT1CZzvhuW0y+gf7jcqUy/Usg==}
    engines: {node: '>=6.9.0'}

<<<<<<< HEAD
=======
  '@oxc-project/runtime@0.82.3':
    resolution: {integrity: sha512-LNh5GlJvYHAnMurO+EyA8jJwN1rki7l3PSHuosDh2I7h00T6/u9rCkUjg/SvPmT1CZzvhuW0y+gf7jcqUy/Usg==}
    engines: {node: '>=6.9.0'}

  '@oxc-project/types@0.81.0':
    resolution: {integrity: sha512-CnOqkybZK8z6Gx7Wb1qF7AEnSzbol1WwcIzxYOr8e91LytGOjo0wCpgoYWZo8sdbpqX+X+TJayIzo4Pv0R/KjA==}

>>>>>>> feeb8bcc
  '@oxc-project/types@0.82.3':
    resolution: {integrity: sha512-6nCUxBnGX0c6qfZW5MaF6/fmu5dHJDMiMPaioKHKs5mi5+8/FHQ7WGjgQIz1zxpmceMYfdIXkOaLYE+ejbuOtA==}

  '@parcel/watcher-android-arm64@2.5.1':
    resolution: {integrity: sha512-KF8+j9nNbUN8vzOFDpRMsaKBHZ/mcjEjMToVMJOhTozkDonQFFrRcfdLWn6yWKCmJKmdVxSgHiYvTCef4/qcBA==}
    engines: {node: '>= 10.0.0'}
    cpu: [arm64]
    os: [android]

  '@parcel/watcher-darwin-arm64@2.5.1':
    resolution: {integrity: sha512-eAzPv5osDmZyBhou8PoF4i6RQXAfeKL9tjb3QzYuccXFMQU0ruIc/POh30ePnaOyD1UXdlKguHBmsTs53tVoPw==}
    engines: {node: '>= 10.0.0'}
    cpu: [arm64]
    os: [darwin]

  '@parcel/watcher-darwin-x64@2.5.1':
    resolution: {integrity: sha512-1ZXDthrnNmwv10A0/3AJNZ9JGlzrF82i3gNQcWOzd7nJ8aj+ILyW1MTxVk35Db0u91oD5Nlk9MBiujMlwmeXZg==}
    engines: {node: '>= 10.0.0'}
    cpu: [x64]
    os: [darwin]

  '@parcel/watcher-freebsd-x64@2.5.1':
    resolution: {integrity: sha512-SI4eljM7Flp9yPuKi8W0ird8TI/JK6CSxju3NojVI6BjHsTyK7zxA9urjVjEKJ5MBYC+bLmMcbAWlZ+rFkLpJQ==}
    engines: {node: '>= 10.0.0'}
    cpu: [x64]
    os: [freebsd]

  '@parcel/watcher-linux-arm-glibc@2.5.1':
    resolution: {integrity: sha512-RCdZlEyTs8geyBkkcnPWvtXLY44BCeZKmGYRtSgtwwnHR4dxfHRG3gR99XdMEdQ7KeiDdasJwwvNSF5jKtDwdA==}
    engines: {node: '>= 10.0.0'}
    cpu: [arm]
    os: [linux]

  '@parcel/watcher-linux-arm-musl@2.5.1':
    resolution: {integrity: sha512-6E+m/Mm1t1yhB8X412stiKFG3XykmgdIOqhjWj+VL8oHkKABfu/gjFj8DvLrYVHSBNC+/u5PeNrujiSQ1zwd1Q==}
    engines: {node: '>= 10.0.0'}
    cpu: [arm]
    os: [linux]

  '@parcel/watcher-linux-arm64-glibc@2.5.1':
    resolution: {integrity: sha512-LrGp+f02yU3BN9A+DGuY3v3bmnFUggAITBGriZHUREfNEzZh/GO06FF5u2kx8x+GBEUYfyTGamol4j3m9ANe8w==}
    engines: {node: '>= 10.0.0'}
    cpu: [arm64]
    os: [linux]

  '@parcel/watcher-linux-arm64-musl@2.5.1':
    resolution: {integrity: sha512-cFOjABi92pMYRXS7AcQv9/M1YuKRw8SZniCDw0ssQb/noPkRzA+HBDkwmyOJYp5wXcsTrhxO0zq1U11cK9jsFg==}
    engines: {node: '>= 10.0.0'}
    cpu: [arm64]
    os: [linux]

  '@parcel/watcher-linux-x64-glibc@2.5.1':
    resolution: {integrity: sha512-GcESn8NZySmfwlTsIur+49yDqSny2IhPeZfXunQi48DMugKeZ7uy1FX83pO0X22sHntJ4Ub+9k34XQCX+oHt2A==}
    engines: {node: '>= 10.0.0'}
    cpu: [x64]
    os: [linux]

  '@parcel/watcher-linux-x64-musl@2.5.1':
    resolution: {integrity: sha512-n0E2EQbatQ3bXhcH2D1XIAANAcTZkQICBPVaxMeaCVBtOpBZpWJuf7LwyWPSBDITb7In8mqQgJ7gH8CILCURXg==}
    engines: {node: '>= 10.0.0'}
    cpu: [x64]
    os: [linux]

  '@parcel/watcher-win32-arm64@2.5.1':
    resolution: {integrity: sha512-RFzklRvmc3PkjKjry3hLF9wD7ppR4AKcWNzH7kXR7GUe0Igb3Nz8fyPwtZCSquGrhU5HhUNDr/mKBqj7tqA2Vw==}
    engines: {node: '>= 10.0.0'}
    cpu: [arm64]
    os: [win32]

  '@parcel/watcher-win32-ia32@2.5.1':
    resolution: {integrity: sha512-c2KkcVN+NJmuA7CGlaGD1qJh1cLfDnQsHjE89E60vUEMlqduHGCdCLJCID5geFVM0dOtA3ZiIO8BoEQmzQVfpQ==}
    engines: {node: '>= 10.0.0'}
    cpu: [ia32]
    os: [win32]

  '@parcel/watcher-win32-x64@2.5.1':
    resolution: {integrity: sha512-9lHBdJITeNR++EvSQVUcaZoWupyHfXe1jZvGZ06O/5MflPcuPLtEphScIBL+AiCWBO46tDSHzWyD0uDmmZqsgA==}
    engines: {node: '>= 10.0.0'}
    cpu: [x64]
    os: [win32]

  '@parcel/watcher@2.5.1':
    resolution: {integrity: sha512-dfUnCxiN9H4ap84DvD2ubjw+3vUNpstxa0TneY/Paat8a3R4uQZDLSvWjmznAY/DoahqTHl9V46HF/Zs3F29pg==}
    engines: {node: '>= 10.0.0'}

  '@pkgjs/parseargs@0.11.0':
    resolution: {integrity: sha512-+1VkjdD0QBLPodGrJUeqarH8VAIvQODIbwh9XpP5Syisf7YoQgsJKPNFoqqLQlu+VQ/tVSshMR6loPMn8U+dPg==}
    engines: {node: '>=14'}

  '@polka/compression@1.0.0-next.25':
    resolution: {integrity: sha512-UlVkoSGRig87riHSn8QOxd2DzGhadRpNSj5Ukqj+Bt7WTE4Es+sE3ju3OYbe8SiV2OwA+8tDcSuHWUh5S3jCBQ==}
    engines: {node: '>=6'}

  '@polka/url@1.0.0-next.28':
    resolution: {integrity: sha512-8LduaNlMZGwdZ6qWrKlfa+2M4gahzFkprZiAt2TF8uS0qQgBizKXpXURqvTJ4WtmupWxaLqjRb2UCTe72mu+Aw==}

  '@poppinss/colors@4.1.5':
    resolution: {integrity: sha512-FvdDqtcRCtz6hThExcFOgW0cWX+xwSMWcRuQe5ZEb2m7cVQOAVZOIMt+/v9RxGiD9/OY16qJBXK4CVKWAPalBw==}

  '@poppinss/dumper@0.6.4':
    resolution: {integrity: sha512-iG0TIdqv8xJ3Lt9O8DrPRxw1MRLjNpoqiSGU03P/wNLP/s0ra0udPJ1J2Tx5M0J3H/cVyEgpbn8xUKRY9j59kQ==}

  '@poppinss/exception@1.2.2':
    resolution: {integrity: sha512-m7bpKCD4QMlFCjA/nKTs23fuvoVFoA83brRKmObCUNmi/9tVu8Ve3w4YQAnJu4q3Tjf5fr685HYIC/IA2zHRSg==}

  '@publint/pack@0.1.2':
    resolution: {integrity: sha512-S+9ANAvUmjutrshV4jZjaiG8XQyuJIZ8a4utWmN/vW1sgQ9IfBnPndwkmQYw53QmouOIytT874u65HEmu6H5jw==}
    engines: {node: '>=18'}

  '@quansync/fs@0.1.3':
    resolution: {integrity: sha512-G0OnZbMWEs5LhDyqy2UL17vGhSVHkQIfVojMtEWVenvj0V5S84VBgy86kJIuNsGDp2p7sTKlpSIpBUWdC35OKg==}
    engines: {node: '>=20.0.0'}

  '@rolldown/binding-android-arm64@1.0.0-beta.34':
    resolution: {integrity: sha512-jf5GNe5jP3Sr1Tih0WKvg2bzvh5T/1TA0fn1u32xSH7ca/p5t+/QRr4VRFCV/na5vjwKEhwWrChsL2AWlY+eoA==}
    cpu: [arm64]
    os: [android]

<<<<<<< HEAD
  '@rolldown/binding-darwin-arm64@1.0.0-beta.34':
    resolution: {integrity: sha512-2F/TqH4QuJQ34tgWxqBjFL3XV1gMzeQgUO8YRtCPGBSP0GhxtoFzsp7KqmQEothsxztlv+KhhT9Dbg3HHwHViQ==}
    cpu: [arm64]
    os: [darwin]

  '@rolldown/binding-darwin-x64@1.0.0-beta.34':
    resolution: {integrity: sha512-E1QuFslgLWbHQ8Qli/AqUKdfg0pockQPwRxVbhNQ74SciZEZpzLaujkdmOLSccMlSXDfFCF8RPnMoRAzQ9JV8Q==}
    cpu: [x64]
    os: [darwin]

  '@rolldown/binding-freebsd-x64@1.0.0-beta.34':
    resolution: {integrity: sha512-VS8VInNCwnkpI9WeQaWu3kVBq9ty6g7KrHdLxYMzeqz24+w9hg712TcWdqzdY6sn+24lUoMD9jTZrZ/qfVpk0g==}
=======
  '@rolldown/binding-android-arm64@1.0.0-beta.35':
    resolution: {integrity: sha512-zVTg0544Ib1ldJSWwjy8URWYHlLFJ98rLnj+2FIj5fRs4KqGKP4VgH/pVUbXNGxeLFjItie6NSK1Un7nJixneQ==}
    cpu: [arm64]
    os: [android]

  '@rolldown/binding-darwin-arm64@1.0.0-beta.32':
    resolution: {integrity: sha512-W8oMqzGcI7wKPXUtS3WJNXzbghHfNiuM1UBAGpVb+XlUCgYRQJd2PRGP7D3WGql3rR3QEhUvSyAuCBAftPQw6Q==}
    cpu: [arm64]
    os: [darwin]

  '@rolldown/binding-darwin-arm64@1.0.0-beta.35':
    resolution: {integrity: sha512-WPy0qx22CABTKDldEExfpYHWHulRoPo+m/YpyxP+6ODUPTQexWl8Wp12fn1CVP0xi0rOBj7ugs6+kKMAJW56wQ==}
    cpu: [arm64]
    os: [darwin]

  '@rolldown/binding-darwin-x64@1.0.0-beta.32':
    resolution: {integrity: sha512-pM4c4sKUk37noJrnnDkJknLhCsfZu7aWyfe67bD0GQHfzAPjV16wPeD9CmQg4/0vv+5IfHYaa4VE536xbA+W0Q==}
    cpu: [x64]
    os: [darwin]

  '@rolldown/binding-darwin-x64@1.0.0-beta.35':
    resolution: {integrity: sha512-3k1TabJafF/GgNubXMkfp93d5p30SfIMOmQ5gm1tFwO+baMxxVPwDs3FDvSl+feCWwXxBA+bzemgkaDlInmp1Q==}
    cpu: [x64]
    os: [darwin]

  '@rolldown/binding-freebsd-x64@1.0.0-beta.32':
    resolution: {integrity: sha512-M8SUgFlYb5kJJWcFC8gUMRiX4WLFxPKMed3SJ2YrxontgIrEcpizPU8nLNVsRYEStoSfKHKExpQw3OP6fm+5bw==}
    cpu: [x64]
    os: [freebsd]

  '@rolldown/binding-freebsd-x64@1.0.0-beta.35':
    resolution: {integrity: sha512-GAiapN5YyIocnBVNEiOxMfWO9NqIeEKKWohj1sPLGc61P+9N1meXOOCiAPbLU+adXq0grtbYySid+Or7f2q+Mg==}
>>>>>>> feeb8bcc
    cpu: [x64]
    os: [freebsd]

  '@rolldown/binding-linux-arm-gnueabihf@1.0.0-beta.34':
    resolution: {integrity: sha512-4St4emjcnULnxJYb/5ZDrH/kK/j6PcUgc3eAqH5STmTrcF+I9m/X2xvSF2a2bWv1DOQhxBewThu0KkwGHdgu5w==}
    cpu: [arm]
    os: [linux]

<<<<<<< HEAD
  '@rolldown/binding-linux-arm64-gnu@1.0.0-beta.34':
    resolution: {integrity: sha512-a737FTqhFUoWfnebS2SnQ2BS50p0JdukdkUBwy2J06j4hZ6Eej0zEB8vTfAqoCjn8BQKkXBy+3Sx0IRkgwz1gA==}
    cpu: [arm64]
    os: [linux]

  '@rolldown/binding-linux-arm64-musl@1.0.0-beta.34':
    resolution: {integrity: sha512-NH+FeQWKyuw0k+PbXqpFWNfvD8RPvfJk766B/njdaWz4TmiEcSB0Nb6guNw1rBpM1FmltQYb3fFnTumtC6pRfA==}
    cpu: [arm64]
    os: [linux]

  '@rolldown/binding-linux-x64-gnu@1.0.0-beta.34':
    resolution: {integrity: sha512-Q3RSCivp8pNadYK8ke3hLnQk08BkpZX9BmMjgwae2FWzdxhxxUiUzd9By7kneUL0vRQ4uRnhD9VkFQ+Haeqdvw==}
    cpu: [x64]
    os: [linux]

  '@rolldown/binding-linux-x64-musl@1.0.0-beta.34':
    resolution: {integrity: sha512-wDd/HrNcVoBhWWBUW3evJHoo7GJE/RofssBy3Dsiip05YUBmokQVrYAyrboOY4dzs/lJ7HYeBtWQ9hj8wlyF0A==}
    cpu: [x64]
    os: [linux]

  '@rolldown/binding-openharmony-arm64@1.0.0-beta.34':
    resolution: {integrity: sha512-dH3FTEV6KTNWpYSgjSXZzeX7vLty9oBYn6R3laEdhwZftQwq030LKL+5wyQdlbX5pnbh4h127hpv3Hl1+sj8dg==}
=======
  '@rolldown/binding-linux-arm-gnueabihf@1.0.0-beta.35':
    resolution: {integrity: sha512-okPKKIE73qkUMvq7dxDyzD0VIysdV4AirHqjf8tGTjuNoddUAl3WAtMYbuZCEKJwUyI67UINKO1peFVlYEb+8w==}
    cpu: [arm]
    os: [linux]

  '@rolldown/binding-linux-arm64-gnu@1.0.0-beta.32':
    resolution: {integrity: sha512-hRZygRlaGCjcNTNY9GV7dDI18sG1dK3cc7ujHq72LoDad23zFDUGMQjiSxHWK+/r92iMV+j2MiHbvzayxqynsg==}
    cpu: [arm64]
    os: [linux]

  '@rolldown/binding-linux-arm64-gnu@1.0.0-beta.35':
    resolution: {integrity: sha512-Nky8Q2cxyKVkEETntrvcmlzNir5khQbDfX3PflHPbZY7XVZalllRqw7+MW5vn+jTsk5BfKVeLsvrF4344IU55g==}
    cpu: [arm64]
    os: [linux]

  '@rolldown/binding-linux-arm64-musl@1.0.0-beta.32':
    resolution: {integrity: sha512-HzgT6h+CXLs+GKAU0Wvkt3rvcv0CmDBsDjlPhh4GHysOKbG9NjpKYX2zvjx671E9pGbTvcPpwy7gGsy7xpu+8g==}
    cpu: [arm64]
    os: [linux]

  '@rolldown/binding-linux-arm64-musl@1.0.0-beta.35':
    resolution: {integrity: sha512-8aHpWVSfZl3Dy2VNFG9ywmlCPAJx45g0z+qdOeqmYceY7PBAT4QGzii9ig1hPb1pY8K45TXH44UzQwr2fx352Q==}
    cpu: [arm64]
    os: [linux]

  '@rolldown/binding-linux-x64-gnu@1.0.0-beta.32':
    resolution: {integrity: sha512-Ab/wbf6gdzphDbsg51UaxsC93foQ7wxhtg0SVCXd25BrV4MAJ1HoDtKN/f4h0maFmJobkqYub2DlmoasUzkvBg==}
    cpu: [x64]
    os: [linux]

  '@rolldown/binding-linux-x64-gnu@1.0.0-beta.35':
    resolution: {integrity: sha512-1r1Ac/vTcm1q4kRiX/NB6qtorF95PhjdCxKH3Z5pb+bWMDZnmcz18fzFlT/3C6Qpj/ZqUF+EUrG4QEDXtVXGgg==}
    cpu: [x64]
    os: [linux]

  '@rolldown/binding-linux-x64-musl@1.0.0-beta.32':
    resolution: {integrity: sha512-VoxqGEfh5A1Yx+zBp/FR5QwAbtzbuvky2SVc+ii4g1gLD4zww6mt/hPi5zG+b88zYPFBKHpxMtsz9cWqXU5V5Q==}
    cpu: [x64]
    os: [linux]

  '@rolldown/binding-linux-x64-musl@1.0.0-beta.35':
    resolution: {integrity: sha512-AFl1LnuhUBDfX2j+cE6DlVGROv4qG7GCPDhR1kJqi2+OuXGDkeEjqRvRQOFErhKz1ckkP/YakvN7JheLJ2PKHQ==}
    cpu: [x64]
    os: [linux]

  '@rolldown/binding-openharmony-arm64@1.0.0-beta.32':
    resolution: {integrity: sha512-qZ1ViyOUDGbiZrSAJ/FIAhYUElDfVxxFW6DLT/w4KeoZN3HsF4jmRP95mXtl51/oGrqzU9l9Q2f7/P4O/o2ZZA==}
    cpu: [arm64]
    os: [openharmony]

  '@rolldown/binding-openharmony-arm64@1.0.0-beta.35':
    resolution: {integrity: sha512-Tuwb8vPs+TVJlHhyLik+nwln/burvIgaPDgg6wjNZ23F1ttjZi0w0rQSZfAgsX4jaUbylwCETXQmTp3w6vcJMw==}
>>>>>>> feeb8bcc
    cpu: [arm64]
    os: [openharmony]

  '@rolldown/binding-wasm32-wasi@1.0.0-beta.34':
    resolution: {integrity: sha512-y5BUf+QtO0JsIDKA51FcGwvhJmv89BYjUl8AmN7jqD6k/eU55mH6RJYnxwCsODq5m7KSSTigVb6O7/GqB8wbPw==}
    engines: {node: '>=14.0.0'}
    cpu: [wasm32]

<<<<<<< HEAD
  '@rolldown/binding-win32-arm64-msvc@1.0.0-beta.34':
    resolution: {integrity: sha512-ga5hFhdTwpaNxEiuxZHWnD3ed0GBAzbgzS5tRHpe0ObptxM1a9Xrq6TVfNQirBLwb5Y7T/FJmJi3pmdLy95ljg==}
=======
  '@rolldown/binding-wasm32-wasi@1.0.0-beta.35':
    resolution: {integrity: sha512-rG0OozgqNUYcpu50MpICMlJflexRVtQfjlN9QYf6hoel46VvY0FbKGwBKoeUp2K5D4i8lV04DpEMfTZlzRjeiA==}
    engines: {node: '>=14.0.0'}
    cpu: [wasm32]

  '@rolldown/binding-win32-arm64-msvc@1.0.0-beta.32':
    resolution: {integrity: sha512-k3MvDf8SiA7uP2ikP0unNouJ2YCrnwi7xcVW+RDgMp5YXVr3Xu6svmT3HGn0tkCKUuPmf+uy8I5uiHt5qWQbew==}
    cpu: [arm64]
    os: [win32]

  '@rolldown/binding-win32-arm64-msvc@1.0.0-beta.35':
    resolution: {integrity: sha512-WeOfAZrycFo9+ZqTDp3YDCAOLolymtKGwImrr9n+OW0lpwI2UKyKXbAwGXRhydAYbfrNmuqWyfyoAnLh3X9Hjg==}
>>>>>>> feeb8bcc
    cpu: [arm64]
    os: [win32]

  '@rolldown/binding-win32-ia32-msvc@1.0.0-beta.34':
    resolution: {integrity: sha512-4/MBp9T9eRnZskxWr8EXD/xHvLhdjWaeX/qY9LPRG1JdCGV3DphkLTy5AWwIQ5jhAy2ZNJR5z2fYRlpWU0sIyQ==}
    cpu: [ia32]
    os: [win32]

<<<<<<< HEAD
  '@rolldown/binding-win32-x64-msvc@1.0.0-beta.34':
    resolution: {integrity: sha512-7O5iUBX6HSBKlQU4WykpUoEmb0wQmonb6ziKFr3dJTHud2kzDnWMqk344T0qm3uGv9Ddq6Re/94pInxo1G2d4w==}
=======
  '@rolldown/binding-win32-ia32-msvc@1.0.0-beta.35':
    resolution: {integrity: sha512-XkLT7ikKGiUDvLh7qtJHRukbyyP1BIrD1xb7A+w4PjIiOKeOH8NqZ+PBaO4plT7JJnLxx+j9g/3B7iylR1nTFQ==}
    cpu: [ia32]
    os: [win32]

  '@rolldown/binding-win32-x64-msvc@1.0.0-beta.32':
    resolution: {integrity: sha512-Ej0i4PZk8ltblZtzVK8ouaGUacUtxRmTm5S9794mdyU/tYxXjAJNseOfxrnHpMWKjMDrOKbqkPqJ52T9NR4LQQ==}
    cpu: [x64]
    os: [win32]

  '@rolldown/binding-win32-x64-msvc@1.0.0-beta.35':
    resolution: {integrity: sha512-rftASFKVzjbcQHTCYHaBIDrnQFzbeV50tm4hVugG3tPjd435RHZC2pbeGV5IPdKEqyJSuurM/GfbV3kLQ3LY/A==}
>>>>>>> feeb8bcc
    cpu: [x64]
    os: [win32]

  '@rolldown/pluginutils@1.0.0-beta.29':
    resolution: {integrity: sha512-NIJgOsMjbxAXvoGq/X0gD7VPMQ8j9g0BiDaNjVNVjvl+iKXxL3Jre0v31RmBYeLEmkbj2s02v8vFTbUXi5XS2Q==}

<<<<<<< HEAD
  '@rolldown/pluginutils@1.0.0-beta.34':
    resolution: {integrity: sha512-LyAREkZHP5pMom7c24meKmJCdhf2hEyvam2q0unr3or9ydwDL+DJ8chTF6Av/RFPb3rH8UFBdMzO5MxTZW97oA==}
=======
  '@rolldown/pluginutils@1.0.0-beta.32':
    resolution: {integrity: sha512-QReCdvxiUZAPkvp1xpAg62IeNzykOFA6syH2CnClif4YmALN1XKpB39XneL80008UbtMShthSVDKmrx05N1q/g==}

  '@rolldown/pluginutils@1.0.0-beta.35':
    resolution: {integrity: sha512-slYrCpoxJUqzFDDNlvrOYRazQUNRvWPjXA17dAOISY3rDMxX6k8K4cj2H+hEYMHF81HO3uNd5rHVigAWRM5dSg==}
>>>>>>> feeb8bcc

  '@rollup/plugin-alias@5.1.1':
    resolution: {integrity: sha512-PR9zDb+rOzkRb2VD+EuKB7UC41vU5DIwZ5qqCpk0KJudcWAyi8rvYOhS7+L5aZCspw1stTViLgN5v6FF1p5cgQ==}
    engines: {node: '>=14.0.0'}
    peerDependencies:
      rollup: ^1.20.0||^2.0.0||^3.0.0||^4.0.0
    peerDependenciesMeta:
      rollup:
        optional: true

  '@rollup/plugin-commonjs@28.0.6':
    resolution: {integrity: sha512-XSQB1K7FUU5QP+3lOQmVCE3I0FcbbNvmNT4VJSj93iUjayaARrTQeoRdiYQoftAJBLrR9t2agwAd3ekaTgHNlw==}
    engines: {node: '>=16.0.0 || 14 >= 14.17'}
    peerDependencies:
      rollup: ^2.68.0||^3.0.0||^4.0.0
    peerDependenciesMeta:
      rollup:
        optional: true

  '@rollup/plugin-dynamic-import-vars@2.1.4':
    resolution: {integrity: sha512-MZSB+lBSqTiMaE95/K159bRQcVbQugMzV5LbXQgFkjjPMCXFq1dgVHL7zs6diCowEviVxQ/6AHHLmDA1VDGGIw==}
    engines: {node: '>=14.0.0'}
    peerDependencies:
      rollup: ^1.20.0||^2.0.0||^3.0.0||^4.0.0
    peerDependenciesMeta:
      rollup:
        optional: true

  '@rollup/pluginutils@5.3.0':
    resolution: {integrity: sha512-5EdhGZtnu3V88ces7s53hhfK5KSASnJZv8Lulpc04cWO3REESroJXg73DFsOmgbU2BhwV0E20bu2IDZb3VKW4Q==}
    engines: {node: '>=14.0.0'}
    peerDependencies:
      rollup: ^1.20.0||^2.0.0||^3.0.0||^4.0.0
    peerDependenciesMeta:
      rollup:
        optional: true

  '@rollup/rollup-android-arm-eabi@4.43.0':
    resolution: {integrity: sha512-Krjy9awJl6rKbruhQDgivNbD1WuLb8xAclM4IR4cN5pHGAs2oIMMQJEiC3IC/9TZJ+QZkmZhlMO/6MBGxPidpw==}
    cpu: [arm]
    os: [android]

  '@rollup/rollup-android-arm64@4.43.0':
    resolution: {integrity: sha512-ss4YJwRt5I63454Rpj+mXCXicakdFmKnUNxr1dLK+5rv5FJgAxnN7s31a5VchRYxCFWdmnDWKd0wbAdTr0J5EA==}
    cpu: [arm64]
    os: [android]

  '@rollup/rollup-darwin-arm64@4.43.0':
    resolution: {integrity: sha512-eKoL8ykZ7zz8MjgBenEF2OoTNFAPFz1/lyJ5UmmFSz5jW+7XbH1+MAgCVHy72aG59rbuQLcJeiMrP8qP5d/N0A==}
    cpu: [arm64]
    os: [darwin]

  '@rollup/rollup-darwin-x64@4.43.0':
    resolution: {integrity: sha512-SYwXJgaBYW33Wi/q4ubN+ldWC4DzQY62S4Ll2dgfr/dbPoF50dlQwEaEHSKrQdSjC6oIe1WgzosoaNoHCdNuMg==}
    cpu: [x64]
    os: [darwin]

  '@rollup/rollup-freebsd-arm64@4.43.0':
    resolution: {integrity: sha512-SV+U5sSo0yujrjzBF7/YidieK2iF6E7MdF6EbYxNz94lA+R0wKl3SiixGyG/9Klab6uNBIqsN7j4Y/Fya7wAjQ==}
    cpu: [arm64]
    os: [freebsd]

  '@rollup/rollup-freebsd-x64@4.43.0':
    resolution: {integrity: sha512-J7uCsiV13L/VOeHJBo5SjasKiGxJ0g+nQTrBkAsmQBIdil3KhPnSE9GnRon4ejX1XDdsmK/l30IYLiAaQEO0Cg==}
    cpu: [x64]
    os: [freebsd]

  '@rollup/rollup-linux-arm-gnueabihf@4.43.0':
    resolution: {integrity: sha512-gTJ/JnnjCMc15uwB10TTATBEhK9meBIY+gXP4s0sHD1zHOaIh4Dmy1X9wup18IiY9tTNk5gJc4yx9ctj/fjrIw==}
    cpu: [arm]
    os: [linux]

  '@rollup/rollup-linux-arm-musleabihf@4.43.0':
    resolution: {integrity: sha512-ZJ3gZynL1LDSIvRfz0qXtTNs56n5DI2Mq+WACWZ7yGHFUEirHBRt7fyIk0NsCKhmRhn7WAcjgSkSVVxKlPNFFw==}
    cpu: [arm]
    os: [linux]

  '@rollup/rollup-linux-arm64-gnu@4.43.0':
    resolution: {integrity: sha512-8FnkipasmOOSSlfucGYEu58U8cxEdhziKjPD2FIa0ONVMxvl/hmONtX/7y4vGjdUhjcTHlKlDhw3H9t98fPvyA==}
    cpu: [arm64]
    os: [linux]

  '@rollup/rollup-linux-arm64-musl@4.43.0':
    resolution: {integrity: sha512-KPPyAdlcIZ6S9C3S2cndXDkV0Bb1OSMsX0Eelr2Bay4EsF9yi9u9uzc9RniK3mcUGCLhWY9oLr6er80P5DE6XA==}
    cpu: [arm64]
    os: [linux]

  '@rollup/rollup-linux-loongarch64-gnu@4.43.0':
    resolution: {integrity: sha512-HPGDIH0/ZzAZjvtlXj6g+KDQ9ZMHfSP553za7o2Odegb/BEfwJcR0Sw0RLNpQ9nC6Gy8s+3mSS9xjZ0n3rhcYg==}
    cpu: [loong64]
    os: [linux]

  '@rollup/rollup-linux-powerpc64le-gnu@4.43.0':
    resolution: {integrity: sha512-gEmwbOws4U4GLAJDhhtSPWPXUzDfMRedT3hFMyRAvM9Mrnj+dJIFIeL7otsv2WF3D7GrV0GIewW0y28dOYWkmw==}
    cpu: [ppc64]
    os: [linux]

  '@rollup/rollup-linux-riscv64-gnu@4.43.0':
    resolution: {integrity: sha512-XXKvo2e+wFtXZF/9xoWohHg+MuRnvO29TI5Hqe9xwN5uN8NKUYy7tXUG3EZAlfchufNCTHNGjEx7uN78KsBo0g==}
    cpu: [riscv64]
    os: [linux]

  '@rollup/rollup-linux-riscv64-musl@4.43.0':
    resolution: {integrity: sha512-ruf3hPWhjw6uDFsOAzmbNIvlXFXlBQ4nk57Sec8E8rUxs/AI4HD6xmiiasOOx/3QxS2f5eQMKTAwk7KHwpzr/Q==}
    cpu: [riscv64]
    os: [linux]

  '@rollup/rollup-linux-s390x-gnu@4.43.0':
    resolution: {integrity: sha512-QmNIAqDiEMEvFV15rsSnjoSmO0+eJLoKRD9EAa9rrYNwO/XRCtOGM3A5A0X+wmG+XRrw9Fxdsw+LnyYiZWWcVw==}
    cpu: [s390x]
    os: [linux]

  '@rollup/rollup-linux-x64-gnu@4.43.0':
    resolution: {integrity: sha512-jAHr/S0iiBtFyzjhOkAics/2SrXE092qyqEg96e90L3t9Op8OTzS6+IX0Fy5wCt2+KqeHAkti+eitV0wvblEoQ==}
    cpu: [x64]
    os: [linux]

  '@rollup/rollup-linux-x64-musl@4.43.0':
    resolution: {integrity: sha512-3yATWgdeXyuHtBhrLt98w+5fKurdqvs8B53LaoKD7P7H7FKOONLsBVMNl9ghPQZQuYcceV5CDyPfyfGpMWD9mQ==}
    cpu: [x64]
    os: [linux]

  '@rollup/rollup-win32-arm64-msvc@4.43.0':
    resolution: {integrity: sha512-wVzXp2qDSCOpcBCT5WRWLmpJRIzv23valvcTwMHEobkjippNf+C3ys/+wf07poPkeNix0paTNemB2XrHr2TnGw==}
    cpu: [arm64]
    os: [win32]

  '@rollup/rollup-win32-ia32-msvc@4.43.0':
    resolution: {integrity: sha512-fYCTEyzf8d+7diCw8b+asvWDCLMjsCEA8alvtAutqJOJp/wL5hs1rWSqJ1vkjgW0L2NB4bsYJrpKkiIPRR9dvw==}
    cpu: [ia32]
    os: [win32]

  '@rollup/rollup-win32-x64-msvc@4.43.0':
    resolution: {integrity: sha512-SnGhLiE5rlK0ofq8kzuDkM0g7FN1s5VYY+YSMTibP7CqShxCQvqtNxTARS4xX4PFJfHjG0ZQYX9iGzI3FQh5Aw==}
    cpu: [x64]
    os: [win32]

  '@sec-ant/readable-stream@0.4.1':
    resolution: {integrity: sha512-831qok9r2t8AlxLko40y2ebgSDhenenCatLVeW/uBtnHPyhHOvG0C7TvfgecV+wHzIm5KUICgzmVpWS+IMEAeg==}

  '@shikijs/core@3.12.2':
    resolution: {integrity: sha512-L1Safnhra3tX/oJK5kYHaWmLEBJi1irASwewzY3taX5ibyXyMkkSDZlq01qigjryOBwrXSdFgTiZ3ryzSNeu7Q==}

  '@shikijs/core@3.9.2':
    resolution: {integrity: sha512-3q/mzmw09B2B6PgFNeiaN8pkNOixWS726IHmJEpjDAcneDPMQmUg2cweT9cWXY4XcyQS3i6mOOUgQz9RRUP6HA==}

  '@shikijs/engine-javascript@3.12.2':
    resolution: {integrity: sha512-Nm3/azSsaVS7hk6EwtHEnTythjQfwvrO5tKqMlaH9TwG1P+PNaR8M0EAKZ+GaH2DFwvcr4iSfTveyxMIvXEHMw==}

  '@shikijs/engine-javascript@3.9.2':
    resolution: {integrity: sha512-kUTRVKPsB/28H5Ko6qEsyudBiWEDLst+Sfi+hwr59E0GLHV0h8RfgbQU7fdN5Lt9A8R1ulRiZyTvAizkROjwDA==}

  '@shikijs/engine-oniguruma@3.12.2':
    resolution: {integrity: sha512-hozwnFHsLvujK4/CPVHNo3Bcg2EsnG8krI/ZQ2FlBlCRpPZW4XAEQmEwqegJsypsTAN9ehu2tEYe30lYKSZW/w==}

  '@shikijs/engine-oniguruma@3.9.2':
    resolution: {integrity: sha512-Vn/w5oyQ6TUgTVDIC/BrpXwIlfK6V6kGWDVVz2eRkF2v13YoENUvaNwxMsQU/t6oCuZKzqp9vqtEtEzKl9VegA==}

  '@shikijs/langs@3.12.2':
    resolution: {integrity: sha512-bVx5PfuZHDSHoBal+KzJZGheFuyH4qwwcwG/n+MsWno5cTlKmaNtTsGzJpHYQ8YPbB5BdEdKU1rga5/6JGY8ww==}

  '@shikijs/langs@3.9.2':
    resolution: {integrity: sha512-X1Q6wRRQXY7HqAuX3I8WjMscjeGjqXCg/Sve7J2GWFORXkSrXud23UECqTBIdCSNKJioFtmUGJQNKtlMMZMn0w==}

  '@shikijs/themes@3.12.2':
    resolution: {integrity: sha512-fTR3QAgnwYpfGczpIbzPjlRnxyONJOerguQv1iwpyQZ9QXX4qy/XFQqXlf17XTsorxnHoJGbH/LXBvwtqDsF5A==}

  '@shikijs/themes@3.9.2':
    resolution: {integrity: sha512-6z5lBPBMRfLyyEsgf6uJDHPa6NAGVzFJqH4EAZ+03+7sedYir2yJBRu2uPZOKmj43GyhVHWHvyduLDAwJQfDjA==}

  '@shikijs/transformers@3.9.2':
    resolution: {integrity: sha512-MW5hT4TyUp6bNAgTExRYLk1NNasVQMTCw1kgbxHcEC0O5cbepPWaB+1k+JzW9r3SP2/R8kiens8/3E6hGKfgsA==}

  '@shikijs/twoslash@3.12.2':
    resolution: {integrity: sha512-JthKvEvyE/gbu3u693mhNhEO6GYP1vetrwgEfqTAsT/G9AJ6nf7g7JVqdTSs+axdfilGWzZKeYdjfyanu/v5AA==}
    peerDependencies:
      typescript: '>=5.5.0'

  '@shikijs/types@3.12.2':
    resolution: {integrity: sha512-K5UIBzxCyv0YoxN3LMrKB9zuhp1bV+LgewxuVwHdl4Gz5oePoUFrr9EfgJlGlDeXCU1b/yhdnXeuRvAnz8HN8Q==}

  '@shikijs/types@3.9.2':
    resolution: {integrity: sha512-/M5L0Uc2ljyn2jKvj4Yiah7ow/W+DJSglVafvWAJ/b8AZDeeRAdMu3c2riDzB7N42VD+jSnWxeP9AKtd4TfYVw==}

  '@shikijs/vitepress-twoslash@3.12.2':
    resolution: {integrity: sha512-aOuy+69iuTI8MMAy2htMdB6MSwmC5/gfeWDs0TbEkEc2yBaA6dfM5XZi0LpsJeJFSgvIROaxH5pvgdrENTWfpg==}

  '@shikijs/vscode-textmate@10.0.2':
    resolution: {integrity: sha512-83yeghZ2xxin3Nj8z1NMd/NCuca+gsYXswywDy5bHvwlWL8tpTQmzGeUuHd9FC3E/SBEMvzJRwWEOz5gGes9Qg==}

  '@simple-libs/child-process-utils@1.0.1':
    resolution: {integrity: sha512-3nWd8irxvDI6v856wpPCHZ+08iQR0oHTZfzAZmnbsLzf+Sf1odraP6uKOHDZToXq3RPRV/LbqGVlSCogm9cJjg==}
    engines: {node: '>=18'}

  '@simple-libs/stream-utils@1.1.0':
    resolution: {integrity: sha512-6rsHTjodIn/t90lv5snQjRPVtOosM7Vp0AKdrObymq45ojlgVwnpAqdc+0OBBrpEiy31zZ6/TKeIVqV1HwvnuQ==}
    engines: {node: '>=18'}

  '@sindresorhus/is@7.0.2':
    resolution: {integrity: sha512-d9xRovfKNz1SKieM0qJdO+PQonjnnIfSNWfHYnBSJ9hkjm0ZPw6HlxscDXYstp3z+7V2GOFHc+J0CYrYTjqCJw==}
    engines: {node: '>=18'}

  '@sindresorhus/merge-streams@4.0.0':
    resolution: {integrity: sha512-tlqY9xq5ukxTUZBmoOp+m61cqwQD5pHJtFY3Mn8CA8ps6yghLH/Hw8UPdqg4OLmFW3IFlcXnQNmo/dh8HzXYIQ==}
    engines: {node: '>=18'}

  '@speed-highlight/core@1.2.7':
    resolution: {integrity: sha512-0dxmVj4gxg3Jg879kvFS/msl4s9F3T9UXC1InxgOf7t5NvcPD97u/WTA5vL/IxWHMn7qSxBozqrnnE2wvl1m8g==}

  '@tailwindcss/node@4.1.13':
    resolution: {integrity: sha512-eq3ouolC1oEFOAvOMOBAmfCIqZBJuvWvvYWh5h5iOYfe1HFC6+GZ6EIL0JdM3/niGRJmnrOc+8gl9/HGUaaptw==}

  '@tailwindcss/oxide-android-arm64@4.1.13':
    resolution: {integrity: sha512-BrpTrVYyejbgGo57yc8ieE+D6VT9GOgnNdmh5Sac6+t0m+v+sKQevpFVpwX3pBrM2qKrQwJ0c5eDbtjouY/+ew==}
    engines: {node: '>= 10'}
    cpu: [arm64]
    os: [android]

  '@tailwindcss/oxide-darwin-arm64@4.1.13':
    resolution: {integrity: sha512-YP+Jksc4U0KHcu76UhRDHq9bx4qtBftp9ShK/7UGfq0wpaP96YVnnjFnj3ZFrUAjc5iECzODl/Ts0AN7ZPOANQ==}
    engines: {node: '>= 10'}
    cpu: [arm64]
    os: [darwin]

  '@tailwindcss/oxide-darwin-x64@4.1.13':
    resolution: {integrity: sha512-aAJ3bbwrn/PQHDxCto9sxwQfT30PzyYJFG0u/BWZGeVXi5Hx6uuUOQEI2Fa43qvmUjTRQNZnGqe9t0Zntexeuw==}
    engines: {node: '>= 10'}
    cpu: [x64]
    os: [darwin]

  '@tailwindcss/oxide-freebsd-x64@4.1.13':
    resolution: {integrity: sha512-Wt8KvASHwSXhKE/dJLCCWcTSVmBj3xhVhp/aF3RpAhGeZ3sVo7+NTfgiN8Vey/Fi8prRClDs6/f0KXPDTZE6nQ==}
    engines: {node: '>= 10'}
    cpu: [x64]
    os: [freebsd]

  '@tailwindcss/oxide-linux-arm-gnueabihf@4.1.13':
    resolution: {integrity: sha512-mbVbcAsW3Gkm2MGwA93eLtWrwajz91aXZCNSkGTx/R5eb6KpKD5q8Ueckkh9YNboU8RH7jiv+ol/I7ZyQ9H7Bw==}
    engines: {node: '>= 10'}
    cpu: [arm]
    os: [linux]

  '@tailwindcss/oxide-linux-arm64-gnu@4.1.13':
    resolution: {integrity: sha512-wdtfkmpXiwej/yoAkrCP2DNzRXCALq9NVLgLELgLim1QpSfhQM5+ZxQQF8fkOiEpuNoKLp4nKZ6RC4kmeFH0HQ==}
    engines: {node: '>= 10'}
    cpu: [arm64]
    os: [linux]

  '@tailwindcss/oxide-linux-arm64-musl@4.1.13':
    resolution: {integrity: sha512-hZQrmtLdhyqzXHB7mkXfq0IYbxegaqTmfa1p9MBj72WPoDD3oNOh1Lnxf6xZLY9C3OV6qiCYkO1i/LrzEdW2mg==}
    engines: {node: '>= 10'}
    cpu: [arm64]
    os: [linux]

  '@tailwindcss/oxide-linux-x64-gnu@4.1.13':
    resolution: {integrity: sha512-uaZTYWxSXyMWDJZNY1Ul7XkJTCBRFZ5Fo6wtjrgBKzZLoJNrG+WderJwAjPzuNZOnmdrVg260DKwXCFtJ/hWRQ==}
    engines: {node: '>= 10'}
    cpu: [x64]
    os: [linux]

  '@tailwindcss/oxide-linux-x64-musl@4.1.13':
    resolution: {integrity: sha512-oXiPj5mi4Hdn50v5RdnuuIms0PVPI/EG4fxAfFiIKQh5TgQgX7oSuDWntHW7WNIi/yVLAiS+CRGW4RkoGSSgVQ==}
    engines: {node: '>= 10'}
    cpu: [x64]
    os: [linux]

  '@tailwindcss/oxide-wasm32-wasi@4.1.13':
    resolution: {integrity: sha512-+LC2nNtPovtrDwBc/nqnIKYh/W2+R69FA0hgoeOn64BdCX522u19ryLh3Vf3F8W49XBcMIxSe665kwy21FkhvA==}
    engines: {node: '>=14.0.0'}
    cpu: [wasm32]
    bundledDependencies:
      - '@napi-rs/wasm-runtime'
      - '@emnapi/core'
      - '@emnapi/runtime'
      - '@tybys/wasm-util'
      - '@emnapi/wasi-threads'
      - tslib

  '@tailwindcss/oxide-win32-arm64-msvc@4.1.13':
    resolution: {integrity: sha512-dziTNeQXtoQ2KBXmrjCxsuPk3F3CQ/yb7ZNZNA+UkNTeiTGgfeh+gH5Pi7mRncVgcPD2xgHvkFCh/MhZWSgyQg==}
    engines: {node: '>= 10'}
    cpu: [arm64]
    os: [win32]

  '@tailwindcss/oxide-win32-x64-msvc@4.1.13':
    resolution: {integrity: sha512-3+LKesjXydTkHk5zXX01b5KMzLV1xl2mcktBJkje7rhFUpUlYJy7IMOLqjIRQncLTa1WZZiFY/foAeB5nmaiTw==}
    engines: {node: '>= 10'}
    cpu: [x64]
    os: [win32]

  '@tailwindcss/oxide@4.1.13':
    resolution: {integrity: sha512-CPgsM1IpGRa880sMbYmG1s4xhAy3xEt1QULgTJGQmZUeNgXFR7s1YxYygmJyBGtou4SyEosGAGEeYqY7R53bIA==}
    engines: {node: '>= 10'}

  '@tailwindcss/postcss@4.1.13':
    resolution: {integrity: sha512-HLgx6YSFKJT7rJqh9oJs/TkBFhxuMOfUKSBEPYwV+t78POOBsdQ7crhZLzwcH3T0UyUuOzU/GK5pk5eKr3wCiQ==}

  '@tailwindcss/vite@4.1.13':
    resolution: {integrity: sha512-0PmqLQ010N58SbMTJ7BVJ4I2xopiQn/5i6nlb4JmxzQf8zcS5+m2Cv6tqh+sfDwtIdjoEnOvwsGQ1hkUi8QEHQ==}
    peerDependencies:
      vite: workspace:*

  '@tybys/wasm-util@0.10.0':
    resolution: {integrity: sha512-VyyPYFlOMNylG45GoAe0xDoLwWuowvf92F9kySqzYh8vmYm7D2u4iUJKa1tOUpS70Ku13ASrOkS4ScXFsTaCNQ==}

  '@tybys/wasm-util@0.9.0':
    resolution: {integrity: sha512-6+7nlbMVX/PVDCwaIQ8nTOPveOcFLSt8GcXdx8hD0bt39uWxYT88uXzqTd4fTvqta7oeUJqudepapKNt2DYJFw==}

  '@type-challenges/utils@0.1.1':
    resolution: {integrity: sha512-A7ljYfBM+FLw+NDyuYvGBJiCEV9c0lPWEAdzfOAkb3JFqfLl0Iv/WhWMMARHiRKlmmiD1g8gz/507yVvHdQUYA==}

  '@types/babel__core@7.20.5':
    resolution: {integrity: sha512-qoQprZvz5wQFJwMDqeseRXWv3rqMvhgpbXFfVyWhbx9X47POIA6i/+dXefEmZKoAgOaTdaIgNSMqMIU61yRyzA==}

  '@types/babel__generator@7.6.8':
    resolution: {integrity: sha512-ASsj+tpEDsEiFr1arWrlN6V3mdfjRMZt6LtK/Vp/kreFLnr5QH5+DhvD5nINYZXzwJvXeGq+05iUXcAzVrqWtw==}

  '@types/babel__preset-env@7.10.0':
    resolution: {integrity: sha512-LS8hRb/8TQir2f8W9/s5enDtrRS2F/6fsdkVw5ePHp6Q8SrSJHOGtWnP93ryaYMmg2du03vOsiGrl5mllz4uDA==}

  '@types/babel__template@7.4.4':
    resolution: {integrity: sha512-h/NUaSyG5EyxBIp8YRxo4RMe2/qQgvyowRwVMzhYhBCONbW8PUsg4lkFMrhgZhUe5z3L3MiLDuvyJ/CaPa2A8A==}

  '@types/babel__traverse@7.20.6':
    resolution: {integrity: sha512-r1bzfrm0tomOI8g1SzvCaQHo6Lcv6zu0EA+W2kHrt8dyrHQxGzBBL4kdkzIS+jBMV+EYcMAEAqXqYaLJq5rOZg==}

  '@types/body-parser@1.19.5':
    resolution: {integrity: sha512-fB3Zu92ucau0iQ0JMCFQE7b/dv8Ot07NI3KaZIkIUNXq82k4eBAqUaneXfleGY9JWskeS9y+u0nXMyspcuQrCg==}

  '@types/chai@5.2.2':
    resolution: {integrity: sha512-8kB30R7Hwqf40JPiKhVzodJs2Qc1ZJ5zuT3uzw5Hq/dhNCl3G3l83jfpdI1e20BP348+fV7VIL/+FxaXkqBmWg==}

  '@types/connect@3.4.38':
    resolution: {integrity: sha512-K6uROf1LD88uDQqJCktA4yzL1YYAK6NgfsI0v/mTgyPKWsX1CnJ0XPSDhViejru1GcRkLWb8RlzFYJRqGUbaug==}

  '@types/convert-source-map@2.0.3':
    resolution: {integrity: sha512-ag0BfJLZf6CQz8VIuRIEYQ5Ggwk/82uvTQf27RcpyDNbY0Vw49LIPqAxk5tqYfrCs9xDaIMvl4aj7ZopnYL8bA==}

  '@types/cross-spawn@6.0.6':
    resolution: {integrity: sha512-fXRhhUkG4H3TQk5dBhQ7m/JDdSNHKwR2BBia62lhwEIq9xGiQKLxd6LymNhn47SjXhsUEPmxi+PKw2OkW4LLjA==}

  '@types/debug@4.1.12':
    resolution: {integrity: sha512-vIChWdVG3LG1SMxEvI/AK+FWJthlrqlTu7fbrlywTkkaONwk/UAGaULXRlf8vkzFBLVm0zkMdCquhL5aOjhXPQ==}

  '@types/deep-eql@4.0.2':
    resolution: {integrity: sha512-c9h9dVVMigMPc4bwTvC5dxqtqJZwQPePsWjPlpSOnojbor6pGqdk541lfA7AqFQr5pB1BRdq0juY9db81BwyFw==}

  '@types/escape-html@1.0.4':
    resolution: {integrity: sha512-qZ72SFTgUAZ5a7Tj6kf2SHLetiH5S6f8G5frB2SPQ3EyF02kxdyBFf4Tz4banE3xCgGnKgWLt//a6VuYHKYJTg==}

  '@types/estree@1.0.7':
    resolution: {integrity: sha512-w28IoSUCJpidD/TGviZwwMJckNESJZXFu7NBZ5YJ4mEUnNraUn9Pm8HSZm/jDF1pDWYKspWE7oVphigUPRakIQ==}

  '@types/estree@1.0.8':
    resolution: {integrity: sha512-dWHzHa2WqEXI/O1E9OjrocMTKJl2mSrEolh1Iomrv6U+JuNwaHXsXx9bLu5gG7BUWFIN0skIQJQ/L1rIex4X6w==}

  '@types/etag@1.8.4':
    resolution: {integrity: sha512-f1z/UMth8gQ6636NBqhFmJ3zES7EuDcUnV6K1gl1osHp+85KPKX+VixYWUpqLkw1fftCagyHJjJOZjZkEi2rHw==}

  '@types/express-serve-static-core@5.0.6':
    resolution: {integrity: sha512-3xhRnjJPkULekpSzgtoNYYcTWgEZkp4myc+Saevii5JPnHNvHMRlBSHDbs7Bh1iPPoVTERHEZXyhyLbMEsExsA==}

  '@types/express@5.0.3':
    resolution: {integrity: sha512-wGA0NX93b19/dZC1J18tKWVIYWyyF2ZjT9vin/NRu0qzzvfVzWjs04iq2rQ3H65vCTQYlRqs3YHfY7zjdV+9Kw==}

  '@types/hast@3.0.4':
    resolution: {integrity: sha512-WPs+bbQw5aCj+x6laNGWLH3wviHtoCv/P3+otBhbOhJgG8qtpdAMlTCxLtsTWA7LH1Oh/bFCHsBn0TPS5m30EQ==}

  '@types/http-errors@2.0.4':
    resolution: {integrity: sha512-D0CFMMtydbJAegzOyHjtiKPLlvnm3iTZyZRSZoLq2mRhDdmLfIWOCYPfQJ4cu2erKghU++QvjcUjp/5h7hESpA==}

  '@types/json-schema@7.0.15':
    resolution: {integrity: sha512-5+fP8P8MFNC+AyZCDxrB2pkZFPGzqQWUzpSeuuVLvm8VMcorNYavBqoFcxK8bQz4Qsbn4oUEEem4wDLfcysGHA==}

  '@types/less@3.0.8':
    resolution: {integrity: sha512-Gjm4+H9noDJgu5EdT3rUw5MhPBag46fiOy27BefvWkNL8mlZnKnCaVVVTLKj6RYXed9b62CPKnPav9govyQDzA==}

  '@types/linkify-it@5.0.0':
    resolution: {integrity: sha512-sVDA58zAw4eWAffKOaQH5/5j3XeayukzDk+ewSsnv3p4yJEZHCCzMDiZM8e0OUrRvmpGZ85jf4yDHkHsgBNr9Q==}

  '@types/lodash@4.17.16':
    resolution: {integrity: sha512-HX7Em5NYQAXKW+1T+FiuG27NGwzJfCX3s1GjOa7ujxZa52kjJLOr4FUxT+giF6Tgxv1e+/czV/iTtBw27WTU9g==}

  '@types/markdown-it@14.1.2':
    resolution: {integrity: sha512-promo4eFwuiW+TfGxhi+0x3czqTYJkG8qB17ZUJiVF10Xm7NLVRSLUsfRTU/6h1e24VvRnXCx+hG7li58lkzog==}

  '@types/mdast@4.0.4':
    resolution: {integrity: sha512-kGaNbPh1k7AFzgpud/gMdvIm5xuECykRR+JnWKQno9TAXVa6WIVCGTPvYGekIDL4uwCZQSYbUxNBSb1aUo79oA==}

  '@types/mdurl@2.0.0':
    resolution: {integrity: sha512-RGdgjQUZba5p6QEFAVx2OGb8rQDL/cPRG7GiedRzMcJ1tYnUANBncjbSB1NRGwbvjcPeikRABz2nshyPk1bhWg==}

  '@types/mime@1.3.5':
    resolution: {integrity: sha512-/pyBZWSLD2n0dcHE3hq8s8ZvcETHtEuF+3E7XVt0Ig2nvsVQXdghHVcEkIWjy9A0wKfTn97a/PSDYohKIlnP/w==}

  '@types/ms@2.1.0':
    resolution: {integrity: sha512-GsCCIZDE/p3i96vtEqx+7dBUGXrc7zeSK3wwPHIaRThS+9OhWIXRqzs4d6k1SVU8g91DrNRWxWUGhp5KXQb2VA==}

  '@types/node@22.18.1':
    resolution: {integrity: sha512-rzSDyhn4cYznVG+PCzGe1lwuMYJrcBS1fc3JqSa2PvtABwWo+dZ1ij5OVok3tqfpEBCBoaR4d7upFJk73HRJDw==}

  '@types/normalize-package-data@2.4.4':
    resolution: {integrity: sha512-37i+OaWTh9qeK4LSHPsyRC7NahnGotNuZvjLSgcPzblpHB3rrCJxAOgI5gCdKm7coonsaX1Of0ILiTcnZjbfxA==}

  '@types/picomatch@4.0.2':
    resolution: {integrity: sha512-qHHxQ+P9PysNEGbALT8f8YOSHW0KJu6l2xU8DYY0fu/EmGxXdVnuTLvFUvBgPJMSqXq29SYHveejeAha+4AYgA==}

  '@types/pnpapi@0.0.5':
    resolution: {integrity: sha512-tjymquatF9seZGE3GcN1barqNqpmyEpqIN0rBKTcoZWwgDC0SgBp5LFqCRJE6YhzXA7TjpXbpTdcL5A8cwyryw==}

  '@types/qs@6.9.18':
    resolution: {integrity: sha512-kK7dgTYDyGqS+e2Q4aK9X3D7q234CIZ1Bv0q/7Z5IwRDoADNU81xXJK/YVyLbLTZCoIwUoDoffFeF+p/eIklAA==}

  '@types/range-parser@1.2.7':
    resolution: {integrity: sha512-hKormJbkJqzQGhziax5PItDUTMAM9uE2XXQmM37dyd4hVM+5aVl7oVxMVUiVQn2oCQFN/LKCZdvSM0pFRqbSmQ==}

  '@types/react-dom@19.1.9':
    resolution: {integrity: sha512-qXRuZaOsAdXKFyOhRBg6Lqqc0yay13vN7KrIg4L7N4aaHN68ma9OK3NE1BoDFgFOTfM7zg+3/8+2n8rLUH3OKQ==}
    peerDependencies:
      '@types/react': ^19.0.0

  '@types/react@19.1.12':
    resolution: {integrity: sha512-cMoR+FoAf/Jyq6+Df2/Z41jISvGZZ2eTlnsaJRptmZ76Caldwy1odD4xTr/gNV9VLj0AWgg/nmkevIyUfIIq5w==}

  '@types/send@0.17.4':
    resolution: {integrity: sha512-x2EM6TJOybec7c52BX0ZspPodMsQUd5L6PRwOunVyVUhXiBSKf3AezDL8Dgvgt5o0UfKNfuA0eMLr2wLT4AiBA==}

  '@types/serve-static@1.15.7':
    resolution: {integrity: sha512-W8Ym+h8nhuRwaKPaDw34QUkwsGi6Rc4yYqvKFo5rm2FUEhCFbzVWrxXUxuKK8TASjWsysJY0nsmNCGhCOIsrOw==}

  '@types/stylus@0.48.43':
    resolution: {integrity: sha512-72dv/zdhuyXWVHUXG2VTPEQdOG+oen95/DNFx2aMFFaY6LoITI6PwEqf5x31JF49kp2w9hvUzkNfTGBIeg61LQ==}

  '@types/unist@3.0.3':
    resolution: {integrity: sha512-ko/gIFJRv177XgZsZcBwnqJN5x/Gien8qNOn0D5bQU/zAzVf9Zt3BlcUiLqhV9y4ARk0GbT3tnUiPNgnTXzc/Q==}

  '@types/web-bluetooth@0.0.21':
    resolution: {integrity: sha512-oIQLCGWtcFZy2JW77j9k8nHzAOpqMHLQejDA48XXMWH6tjCQHz5RCFz1bzsmROyL6PUm+LLnUiI4BCn221inxA==}

  '@types/ws@8.18.1':
    resolution: {integrity: sha512-ThVF6DCVhA8kUGy+aazFQ4kXQ7E1Ty7A3ypFOe0IcJV8O/M511G99AW24irKrW56Wt44yG9+ij8FaqoBGkuBXg==}

  '@typescript-eslint/eslint-plugin@8.42.0':
    resolution: {integrity: sha512-Aq2dPqsQkxHOLfb2OPv43RnIvfj05nw8v/6n3B2NABIPpHnjQnaLo9QGMTvml+tv4korl/Cjfrb/BYhoL8UUTQ==}
    engines: {node: ^18.18.0 || ^20.9.0 || >=21.1.0}
    peerDependencies:
      '@typescript-eslint/parser': ^8.42.0
      eslint: ^8.57.0 || ^9.0.0
      typescript: '>=4.8.4 <6.0.0'

  '@typescript-eslint/parser@8.42.0':
    resolution: {integrity: sha512-r1XG74QgShUgXph1BYseJ+KZd17bKQib/yF3SR+demvytiRXrwd12Blnz5eYGm8tXaeRdd4x88MlfwldHoudGg==}
    engines: {node: ^18.18.0 || ^20.9.0 || >=21.1.0}
    peerDependencies:
      eslint: ^8.57.0 || ^9.0.0
      typescript: '>=4.8.4 <6.0.0'

  '@typescript-eslint/project-service@8.42.0':
    resolution: {integrity: sha512-vfVpLHAhbPjilrabtOSNcUDmBboQNrJUiNAGoImkZKnMjs2TIcWG33s4Ds0wY3/50aZmTMqJa6PiwkwezaAklg==}
    engines: {node: ^18.18.0 || ^20.9.0 || >=21.1.0}
    peerDependencies:
      typescript: '>=4.8.4 <6.0.0'

  '@typescript-eslint/scope-manager@8.42.0':
    resolution: {integrity: sha512-51+x9o78NBAVgQzOPd17DkNTnIzJ8T/O2dmMBLoK9qbY0Gm52XJcdJcCl18ExBMiHo6jPMErUQWUv5RLE51zJw==}
    engines: {node: ^18.18.0 || ^20.9.0 || >=21.1.0}

  '@typescript-eslint/tsconfig-utils@8.42.0':
    resolution: {integrity: sha512-kHeFUOdwAJfUmYKjR3CLgZSglGHjbNTi1H8sTYRYV2xX6eNz4RyJ2LIgsDLKf8Yi0/GL1WZAC/DgZBeBft8QAQ==}
    engines: {node: ^18.18.0 || ^20.9.0 || >=21.1.0}
    peerDependencies:
      typescript: '>=4.8.4 <6.0.0'

  '@typescript-eslint/type-utils@8.42.0':
    resolution: {integrity: sha512-9KChw92sbPTYVFw3JLRH1ockhyR3zqqn9lQXol3/YbI6jVxzWoGcT3AsAW0mu1MY0gYtsXnUGV/AKpkAj5tVlQ==}
    engines: {node: ^18.18.0 || ^20.9.0 || >=21.1.0}
    peerDependencies:
      eslint: ^8.57.0 || ^9.0.0
      typescript: '>=4.8.4 <6.0.0'

  '@typescript-eslint/types@8.39.1':
    resolution: {integrity: sha512-7sPDKQQp+S11laqTrhHqeAbsCfMkwJMrV7oTDvtDds4mEofJYir414bYKUEb8YPUm9QL3U+8f6L6YExSoAGdQw==}
    engines: {node: ^18.18.0 || ^20.9.0 || >=21.1.0}

  '@typescript-eslint/types@8.42.0':
    resolution: {integrity: sha512-LdtAWMiFmbRLNP7JNeY0SqEtJvGMYSzfiWBSmx+VSZ1CH+1zyl8Mmw1TT39OrtsRvIYShjJWzTDMPWZJCpwBlw==}
    engines: {node: ^18.18.0 || ^20.9.0 || >=21.1.0}

  '@typescript-eslint/typescript-estree@8.42.0':
    resolution: {integrity: sha512-ku/uYtT4QXY8sl9EDJETD27o3Ewdi72hcXg1ah/kkUgBvAYHLwj2ofswFFNXS+FL5G+AGkxBtvGt8pFBHKlHsQ==}
    engines: {node: ^18.18.0 || ^20.9.0 || >=21.1.0}
    peerDependencies:
      typescript: '>=4.8.4 <6.0.0'

  '@typescript-eslint/utils@8.42.0':
    resolution: {integrity: sha512-JnIzu7H3RH5BrKC4NoZqRfmjqCIS1u3hGZltDYJgkVdqAezl4L9d1ZLw+36huCujtSBSAirGINF/S4UxOcR+/g==}
    engines: {node: ^18.18.0 || ^20.9.0 || >=21.1.0}
    peerDependencies:
      eslint: ^8.57.0 || ^9.0.0
      typescript: '>=4.8.4 <6.0.0'

  '@typescript-eslint/visitor-keys@8.42.0':
    resolution: {integrity: sha512-3WbiuzoEowaEn8RSnhJBrxSwX8ULYE9CXaPepS2C2W3NSA5NNIvBaslpBSBElPq0UGr0xVJlXFWOAKIkyylydQ==}
    engines: {node: ^18.18.0 || ^20.9.0 || >=21.1.0}

  '@typescript/vfs@1.6.1':
    resolution: {integrity: sha512-JwoxboBh7Oz1v38tPbkrZ62ZXNHAk9bJ7c9x0eI5zBfBnBYGhURdbnh7Z4smN/MV48Y5OCcZb58n972UtbazsA==}
    peerDependencies:
      typescript: '*'

  '@ungap/structured-clone@1.3.0':
    resolution: {integrity: sha512-WmoN8qaIAo7WTYWbAZuG8PYEhn5fkz7dZrqTBZ7dtt//lL2Gwms1IcnQ5yHqjDfX8Ft5j4YzDM23f87zBfDe9g==}

  '@unrs/resolver-binding-android-arm-eabi@1.9.2':
    resolution: {integrity: sha512-tS+lqTU3N0kkthU+rYp0spAYq15DU8ld9kXkaKg9sbQqJNF+WPMuNHZQGCgdxrUOEO0j22RKMwRVhF1HTl+X8A==}
    cpu: [arm]
    os: [android]

  '@unrs/resolver-binding-android-arm64@1.9.2':
    resolution: {integrity: sha512-MffGiZULa/KmkNjHeuuflLVqfhqLv1vZLm8lWIyeADvlElJ/GLSOkoUX+5jf4/EGtfwrNFcEaB8BRas03KT0/Q==}
    cpu: [arm64]
    os: [android]

  '@unrs/resolver-binding-darwin-arm64@1.9.2':
    resolution: {integrity: sha512-dzJYK5rohS1sYl1DHdJ3mwfwClJj5BClQnQSyAgEfggbUwA9RlROQSSbKBLqrGfsiC/VyrDPtbO8hh56fnkbsQ==}
    cpu: [arm64]
    os: [darwin]

  '@unrs/resolver-binding-darwin-x64@1.9.2':
    resolution: {integrity: sha512-gaIMWK+CWtXcg9gUyznkdV54LzQ90S3X3dn8zlh+QR5Xy7Y+Efqw4Rs4im61K1juy4YNb67vmJsCDAGOnIeffQ==}
    cpu: [x64]
    os: [darwin]

  '@unrs/resolver-binding-freebsd-x64@1.9.2':
    resolution: {integrity: sha512-S7QpkMbVoVJb0xwHFwujnwCAEDe/596xqY603rpi/ioTn9VDgBHnCCxh+UFrr5yxuMH+dliHfjwCZJXOPJGPnw==}
    cpu: [x64]
    os: [freebsd]

  '@unrs/resolver-binding-linux-arm-gnueabihf@1.9.2':
    resolution: {integrity: sha512-+XPUMCuCCI80I46nCDFbGum0ZODP5NWGiwS3Pj8fOgsG5/ctz+/zzuBlq/WmGa+EjWZdue6CF0aWWNv84sE1uw==}
    cpu: [arm]
    os: [linux]

  '@unrs/resolver-binding-linux-arm-musleabihf@1.9.2':
    resolution: {integrity: sha512-sqvUyAd1JUpwbz33Ce2tuTLJKM+ucSsYpPGl2vuFwZnEIg0CmdxiZ01MHQ3j6ExuRqEDUCy8yvkDKvjYFPb8Zg==}
    cpu: [arm]
    os: [linux]

  '@unrs/resolver-binding-linux-arm64-gnu@1.9.2':
    resolution: {integrity: sha512-UYA0MA8ajkEDCFRQdng/FVx3F6szBvk3EPnkTTQuuO9lV1kPGuTB+V9TmbDxy5ikaEgyWKxa4CI3ySjklZ9lFA==}
    cpu: [arm64]
    os: [linux]

  '@unrs/resolver-binding-linux-arm64-musl@1.9.2':
    resolution: {integrity: sha512-P/CO3ODU9YJIHFqAkHbquKtFst0COxdphc8TKGL5yCX75GOiVpGqd1d15ahpqu8xXVsqP4MGFP2C3LRZnnL5MA==}
    cpu: [arm64]
    os: [linux]

  '@unrs/resolver-binding-linux-ppc64-gnu@1.9.2':
    resolution: {integrity: sha512-uKStFlOELBxBum2s1hODPtgJhY4NxYJE9pAeyBgNEzHgTqTiVBPjfTlPFJkfxyTjQEuxZbbJlJnMCrRgD7ubzw==}
    cpu: [ppc64]
    os: [linux]

  '@unrs/resolver-binding-linux-riscv64-gnu@1.9.2':
    resolution: {integrity: sha512-LkbNnZlhINfY9gK30AHs26IIVEZ9PEl9qOScYdmY2o81imJYI4IMnJiW0vJVtXaDHvBvxeAgEy5CflwJFIl3tQ==}
    cpu: [riscv64]
    os: [linux]

  '@unrs/resolver-binding-linux-riscv64-musl@1.9.2':
    resolution: {integrity: sha512-vI+e6FzLyZHSLFNomPi+nT+qUWN4YSj8pFtQZSFTtmgFoxqB6NyjxSjAxEC1m93qn6hUXhIsh8WMp+fGgxCoRg==}
    cpu: [riscv64]
    os: [linux]

  '@unrs/resolver-binding-linux-s390x-gnu@1.9.2':
    resolution: {integrity: sha512-sSO4AlAYhSM2RAzBsRpahcJB1msc6uYLAtP6pesPbZtptF8OU/CbCPhSRW6cnYOGuVmEmWVW5xVboAqCnWTeHQ==}
    cpu: [s390x]
    os: [linux]

  '@unrs/resolver-binding-linux-x64-gnu@1.9.2':
    resolution: {integrity: sha512-jkSkwch0uPFva20Mdu8orbQjv2A3G88NExTN2oPTI1AJ+7mZfYW3cDCTyoH6OnctBKbBVeJCEqh0U02lTkqD5w==}
    cpu: [x64]
    os: [linux]

  '@unrs/resolver-binding-linux-x64-musl@1.9.2':
    resolution: {integrity: sha512-Uk64NoiTpQbkpl+bXsbeyOPRpUoMdcUqa+hDC1KhMW7aN1lfW8PBlBH4mJ3n3Y47dYE8qi0XTxy1mBACruYBaw==}
    cpu: [x64]
    os: [linux]

  '@unrs/resolver-binding-wasm32-wasi@1.9.2':
    resolution: {integrity: sha512-EpBGwkcjDicjR/ybC0g8wO5adPNdVuMrNalVgYcWi+gYtC1XYNuxe3rufcO7dA76OHGeVabcO6cSkPJKVcbCXQ==}
    engines: {node: '>=14.0.0'}
    cpu: [wasm32]

  '@unrs/resolver-binding-win32-arm64-msvc@1.9.2':
    resolution: {integrity: sha512-EdFbGn7o1SxGmN6aZw9wAkehZJetFPao0VGZ9OMBwKx6TkvDuj6cNeLimF/Psi6ts9lMOe+Dt6z19fZQ9Ye2fw==}
    cpu: [arm64]
    os: [win32]

  '@unrs/resolver-binding-win32-ia32-msvc@1.9.2':
    resolution: {integrity: sha512-JY9hi1p7AG+5c/dMU8o2kWemM8I6VZxfGwn1GCtf3c5i+IKcMo2NQ8OjZ4Z3/itvY/Si3K10jOBQn7qsD/whUA==}
    cpu: [ia32]
    os: [win32]

  '@unrs/resolver-binding-win32-x64-msvc@1.9.2':
    resolution: {integrity: sha512-ryoo+EB19lMxAd80ln9BVf8pdOAxLb97amrQ3SFN9OCRn/5M5wvwDgAe4i8ZjhpbiHoDeP8yavcTEnpKBo7lZg==}
    cpu: [x64]
    os: [win32]

  '@vitejs/longfilename-aaaaaaaaaaaaaaaaaaaaaaaaaaaaaaaaaaaaaaaaaaaaaaaaaaaaaaaaaaaaaaaaaaaaaaaaaaaaaaaaaaaaaaaaaaaaaaaaaaaaaaaaaaaaaaaaaaaaaaaaaaaaaaaaaaaaaaaaaaaaaaaaaaaaaaaaaaaaaaaaaaaaaaaaaaaaaaaaaaaaaaaaaaaa@file:playground/optimize-deps/longfilename':
    resolution: {directory: playground/optimize-deps/longfilename, type: directory}

  '@vitejs/plugin-legacy@https://pkg.pr.new/vitejs/rolldown-vite/@vitejs/plugin-legacy@a2594ec':
    resolution: {tarball: https://pkg.pr.new/vitejs/rolldown-vite/@vitejs/plugin-legacy@a2594ec}
    version: 7.2.0
    engines: {node: ^20.19.0 || >=22.12.0}
    peerDependencies:
      terser: ^5.16.0
      vite: workspace:*

  '@vitejs/plugin-vue@6.0.1':
    resolution: {integrity: sha512-+MaE752hU0wfPFJEUAIxqw18+20euHHdxVtMvbFcOEpjEyfqXH/5DCoTHiVJ0J29EhTJdoTkjEv5YBKU9dnoTw==}
    engines: {node: ^20.19.0 || >=22.12.0}
    peerDependencies:
      vite: workspace:*
      vue: ^3.2.25

  '@vitejs/release-scripts@1.6.0':
    resolution: {integrity: sha512-XV+w22Fvn+wqDtEkz8nQIJzvmRVSh90c2xvOO7cX9fkX8+39ZJpYRiXDIRJG1JRnF8khm1rHjulid+l+khc7TQ==}

  '@vitejs/require@file:playground/json/dep-json-require':
    resolution: {directory: playground/json/dep-json-require, type: directory}

  '@vitejs/test-added-in-entries@file:playground/optimize-deps/added-in-entries':
    resolution: {directory: playground/optimize-deps/added-in-entries, type: directory}

  '@vitejs/test-alias-original@file:playground/ssr-alias/alias-original':
    resolution: {directory: playground/ssr-alias/alias-original, type: directory}

  '@vitejs/test-aliased-module@file:playground/alias/dir/module':
    resolution: {directory: playground/alias/dir/module, type: directory}

  '@vitejs/test-browser-exports@file:playground/ssr-webworker/browser-exports':
    resolution: {directory: playground/ssr-webworker/browser-exports, type: directory}

  '@vitejs/test-commonjs-dep@file:playground/define/commonjs-dep':
    resolution: {directory: playground/define/commonjs-dep, type: directory}

  '@vitejs/test-css-js-dep@file:playground/css/css-js-dep':
    resolution: {directory: playground/css/css-js-dep, type: directory}

  '@vitejs/test-css-lib@file:playground/ssr-deps/css-lib':
    resolution: {directory: playground/ssr-deps/css-lib, type: directory}

  '@vitejs/test-css-proxy-dep-nested@file:playground/css/css-proxy-dep-nested':
    resolution: {directory: playground/css/css-proxy-dep-nested, type: directory}

  '@vitejs/test-css-proxy-dep@file:playground/css/css-proxy-dep':
    resolution: {directory: playground/css/css-proxy-dep, type: directory}

  '@vitejs/test-deep-import@file:playground/ssr-resolve/deep-import':
    resolution: {directory: playground/ssr-resolve/deep-import, type: directory}

  '@vitejs/test-define-properties-exports@file:playground/ssr-deps/define-properties-exports':
    resolution: {directory: playground/ssr-deps/define-properties-exports, type: directory}

  '@vitejs/test-define-property-exports@file:playground/ssr-deps/define-property-exports':
    resolution: {directory: playground/ssr-deps/define-property-exports, type: directory}

  '@vitejs/test-dep-a@file:playground/preload/dep-a':
    resolution: {directory: playground/preload/dep-a, type: directory}

  '@vitejs/test-dep-alias-using-absolute-path@file:playground/optimize-deps/dep-alias-using-absolute-path':
    resolution: {directory: playground/optimize-deps/dep-alias-using-absolute-path, type: directory}

  '@vitejs/test-dep-cjs-browser-field-bare@file:playground/optimize-deps/dep-cjs-browser-field-bare':
    resolution: {directory: playground/optimize-deps/dep-cjs-browser-field-bare, type: directory}

  '@vitejs/test-dep-cjs-compiled-from-cjs@file:playground/optimize-deps/dep-cjs-compiled-from-cjs':
    resolution: {directory: playground/optimize-deps/dep-cjs-compiled-from-cjs, type: directory}

  '@vitejs/test-dep-cjs-compiled-from-esm@file:playground/optimize-deps/dep-cjs-compiled-from-esm':
    resolution: {directory: playground/optimize-deps/dep-cjs-compiled-from-esm, type: directory}

  '@vitejs/test-dep-cjs-external-package-omit-js-suffix@file:playground/optimize-deps/dep-cjs-external-package-omit-js-suffix':
    resolution: {directory: playground/optimize-deps/dep-cjs-external-package-omit-js-suffix, type: directory}

  '@vitejs/test-dep-cjs-with-assets@file:playground/optimize-deps/dep-cjs-with-assets':
    resolution: {directory: playground/optimize-deps/dep-cjs-with-assets, type: directory}

  '@vitejs/test-dep-cjs-with-external-deps@file:playground/optimize-deps/dep-cjs-with-external-deps':
    resolution: {directory: playground/optimize-deps/dep-cjs-with-external-deps, type: directory}

  '@vitejs/test-dep-conditions@file:packages/vite/src/node/__tests__/fixtures/test-dep-conditions':
    resolution: {directory: packages/vite/src/node/__tests__/fixtures/test-dep-conditions, type: directory}

  '@vitejs/test-dep-css-require@file:playground/optimize-deps/dep-css-require':
    resolution: {directory: playground/optimize-deps/dep-css-require, type: directory}

  '@vitejs/test-dep-esbuild-plugin-transform@file:playground/optimize-deps/dep-esbuild-plugin-transform':
    resolution: {directory: playground/optimize-deps/dep-esbuild-plugin-transform, type: directory}

  '@vitejs/test-dep-esm-dummy-node-builtin@file:playground/optimize-deps/dep-esm-dummy-node-builtin':
    resolution: {directory: playground/optimize-deps/dep-esm-dummy-node-builtin, type: directory}

  '@vitejs/test-dep-esm-external@file:playground/optimize-deps/dep-esm-external':
    resolution: {directory: playground/optimize-deps/dep-esm-external, type: directory}

  '@vitejs/test-dep-including-a@file:playground/preload/dep-including-a':
    resolution: {directory: playground/preload/dep-including-a, type: directory}

  '@vitejs/test-dep-incompatible@file:playground/optimize-deps/dep-incompatible':
    resolution: {directory: playground/optimize-deps/dep-incompatible, type: directory}

  '@vitejs/test-dep-no-discovery@file:playground/optimize-deps-no-discovery/dep-no-discovery':
    resolution: {directory: playground/optimize-deps-no-discovery/dep-no-discovery, type: directory}

  '@vitejs/test-dep-node-env@file:playground/optimize-deps/dep-node-env':
    resolution: {directory: playground/optimize-deps/dep-node-env, type: directory}

  '@vitejs/test-dep-non-optimized@file:playground/optimize-deps/dep-non-optimized':
    resolution: {directory: playground/optimize-deps/dep-non-optimized, type: directory}

  '@vitejs/test-dep-not-js@file:playground/optimize-deps/dep-not-js':
    resolution: {directory: playground/optimize-deps/dep-not-js, type: directory}

  '@vitejs/test-dep-optimize-exports-with-glob@file:playground/optimize-deps/dep-optimize-exports-with-glob':
    resolution: {directory: playground/optimize-deps/dep-optimize-exports-with-glob, type: directory}

  '@vitejs/test-dep-optimize-exports-with-root-glob@file:playground/optimize-deps/dep-optimize-exports-with-root-glob':
    resolution: {directory: playground/optimize-deps/dep-optimize-exports-with-root-glob, type: directory}

  '@vitejs/test-dep-optimize-with-glob@file:playground/optimize-deps/dep-optimize-with-glob':
    resolution: {directory: playground/optimize-deps/dep-optimize-with-glob, type: directory}

  '@vitejs/test-dep-relative-to-main@file:playground/optimize-deps/dep-relative-to-main':
    resolution: {directory: playground/optimize-deps/dep-relative-to-main, type: directory}

  '@vitejs/test-dep-self-reference-url-worker@file:playground/worker/dep-self-reference-url-worker':
    resolution: {directory: playground/worker/dep-self-reference-url-worker, type: directory}

  '@vitejs/test-dep-source-map-no-sources@file:playground/optimize-deps/dep-source-map-no-sources':
    resolution: {directory: playground/optimize-deps/dep-source-map-no-sources, type: directory}

  '@vitejs/test-dep-that-imports@file:playground/external/dep-that-imports':
    resolution: {directory: playground/external/dep-that-imports, type: directory}

  '@vitejs/test-dep-that-requires@file:playground/external/dep-that-requires':
    resolution: {directory: playground/external/dep-that-requires, type: directory}

  '@vitejs/test-dep-to-optimize@file:playground/worker/dep-to-optimize':
    resolution: {directory: playground/worker/dep-to-optimize, type: directory}

  '@vitejs/test-dep-with-asset-ext1.pdf@file:playground/optimize-deps/dep-with-asset-ext/dep1':
    resolution: {directory: playground/optimize-deps/dep-with-asset-ext/dep1, type: directory}

  '@vitejs/test-dep-with-asset-ext2.pdf@file:playground/optimize-deps/dep-with-asset-ext/dep2':
    resolution: {directory: playground/optimize-deps/dep-with-asset-ext/dep2, type: directory}

  '@vitejs/test-dep-with-builtin-module-cjs@file:playground/optimize-deps/dep-with-builtin-module-cjs':
    resolution: {directory: playground/optimize-deps/dep-with-builtin-module-cjs, type: directory}

  '@vitejs/test-dep-with-builtin-module-esm@file:playground/optimize-deps/dep-with-builtin-module-esm':
    resolution: {directory: playground/optimize-deps/dep-with-builtin-module-esm, type: directory}

  '@vitejs/test-dep-with-dynamic-import@file:playground/optimize-deps/dep-with-dynamic-import':
    resolution: {directory: playground/optimize-deps/dep-with-dynamic-import, type: directory}

  '@vitejs/test-dep-with-optional-peer-dep-cjs@file:playground/optimize-deps/dep-with-optional-peer-dep-cjs':
    resolution: {directory: playground/optimize-deps/dep-with-optional-peer-dep-cjs, type: directory}
    peerDependencies:
      foobar: 0.0.0
    peerDependenciesMeta:
      foobar:
        optional: true

  '@vitejs/test-dep-with-optional-peer-dep-submodule@file:playground/optimize-deps/dep-with-optional-peer-dep-submodule':
    resolution: {directory: playground/optimize-deps/dep-with-optional-peer-dep-submodule, type: directory}
    peerDependencies:
      foobar: 0.0.0
    peerDependenciesMeta:
      foobar:
        optional: true

  '@vitejs/test-dep-with-optional-peer-dep@file:playground/optimize-deps/dep-with-optional-peer-dep':
    resolution: {directory: playground/optimize-deps/dep-with-optional-peer-dep, type: directory}
    peerDependencies:
      foobar: 0.0.0
    peerDependenciesMeta:
      foobar:
        optional: true

  '@vitejs/test-entries@file:playground/ssr-resolve/entries':
    resolution: {directory: playground/ssr-resolve/entries, type: directory}

  '@vitejs/test-external-cjs@file:playground/ssr-noexternal/external-cjs':
    resolution: {directory: playground/ssr-noexternal/external-cjs, type: directory}

  '@vitejs/test-external-entry@file:playground/ssr-deps/external-entry':
    resolution: {directory: playground/ssr-deps/external-entry, type: directory}

  '@vitejs/test-external-using-external-entry@file:playground/ssr-deps/external-using-external-entry':
    resolution: {directory: playground/ssr-deps/external-using-external-entry, type: directory}

  '@vitejs/test-forwarded-export@file:playground/ssr-deps/forwarded-export':
    resolution: {directory: playground/ssr-deps/forwarded-export, type: directory}

  '@vitejs/test-import-assertion-dep@file:playground/import-assertion/import-assertion-dep':
    resolution: {directory: playground/import-assertion/import-assertion-dep, type: directory}

  '@vitejs/test-import-builtin@file:playground/ssr-deps/import-builtin-cjs':
    resolution: {directory: playground/ssr-deps/import-builtin-cjs, type: directory}

  '@vitejs/test-import-meta-glob-pkg@file:playground/glob-import/import-meta-glob-pkg':
    resolution: {directory: playground/glob-import/import-meta-glob-pkg, type: directory}

  '@vitejs/test-importee-pkg@file:playground/js-sourcemap/importee-pkg':
    resolution: {directory: playground/js-sourcemap/importee-pkg, type: directory}

  '@vitejs/test-json-module@file:playground/json/json-module':
    resolution: {directory: playground/json/json-module, type: directory}

  '@vitejs/test-minify@file:playground/minify/dir/module':
    resolution: {directory: playground/minify/dir/module, type: directory}

  '@vitejs/test-missing-dep@file:playground/optimize-missing-deps/missing-dep':
    resolution: {directory: playground/optimize-missing-deps/missing-dep, type: directory}

  '@vitejs/test-module-condition@file:playground/ssr-deps/module-condition':
    resolution: {directory: playground/ssr-deps/module-condition, type: directory}

  '@vitejs/test-module-sync@file:playground/ssr-resolve/pkg-module-sync':
    resolution: {directory: playground/ssr-resolve/pkg-module-sync, type: directory}

  '@vitejs/test-multi-entry-dep@file:playground/optimize-missing-deps/multi-entry-dep':
    resolution: {directory: playground/optimize-missing-deps/multi-entry-dep, type: directory}

  '@vitejs/test-nested-exclude@file:playground/optimize-deps/nested-exclude':
    resolution: {directory: playground/optimize-deps/nested-exclude, type: directory}

  '@vitejs/test-nested-exclude@file:playground/ssr-deps/nested-exclude':
    resolution: {directory: playground/ssr-deps/nested-exclude, type: directory}

  '@vitejs/test-nested-external@file:playground/ssr-deps/nested-external':
    resolution: {directory: playground/ssr-deps/nested-external, type: directory}

  '@vitejs/test-nested-include@file:playground/optimize-deps/nested-include':
    resolution: {directory: playground/optimize-deps/nested-include, type: directory}

  '@vitejs/test-nested-include@file:playground/ssr-deps/nested-include':
    resolution: {directory: playground/ssr-deps/nested-include, type: directory}

  '@vitejs/test-no-external-cjs@file:playground/ssr-deps/no-external-cjs':
    resolution: {directory: playground/ssr-deps/no-external-cjs, type: directory}

  '@vitejs/test-no-external-css@file:playground/ssr-deps/no-external-css':
    resolution: {directory: playground/ssr-deps/no-external-css, type: directory}

  '@vitejs/test-object-assigned-exports@file:playground/ssr-deps/object-assigned-exports':
    resolution: {directory: playground/ssr-deps/object-assigned-exports, type: directory}

  '@vitejs/test-only-object-assigned-exports@file:playground/ssr-deps/only-object-assigned-exports':
    resolution: {directory: playground/ssr-deps/only-object-assigned-exports, type: directory}

  '@vitejs/test-optimized-with-nested-external@file:playground/ssr-deps/optimized-with-nested-external':
    resolution: {directory: playground/ssr-deps/optimized-with-nested-external, type: directory}

  '@vitejs/test-pkg-exports@file:playground/ssr-deps/pkg-exports':
    resolution: {directory: playground/ssr-deps/pkg-exports, type: directory}

  '@vitejs/test-pkg@file:playground/dynamic-import/pkg':
    resolution: {directory: playground/dynamic-import/pkg, type: directory}

  '@vitejs/test-primitive-export@file:playground/ssr-deps/primitive-export':
    resolution: {directory: playground/ssr-deps/primitive-export, type: directory}

  '@vitejs/test-read-file-content@file:playground/ssr-deps/read-file-content':
    resolution: {directory: playground/ssr-deps/read-file-content, type: directory}

  '@vitejs/test-require-absolute@file:playground/ssr-deps/require-absolute':
    resolution: {directory: playground/ssr-deps/require-absolute, type: directory}

  '@vitejs/test-require-external-cjs@file:playground/ssr-noexternal/require-external-cjs':
    resolution: {directory: playground/ssr-noexternal/require-external-cjs, type: directory}

  '@vitejs/test-resolve-pkg-exports@file:playground/ssr-resolve/pkg-exports':
    resolution: {directory: playground/ssr-resolve/pkg-exports, type: directory}

  '@vitejs/test-scss-proxy-dep-nested@file:playground/css/scss-proxy-dep-nested':
    resolution: {directory: playground/css/scss-proxy-dep-nested, type: directory}

  '@vitejs/test-scss-proxy-dep@file:playground/css/scss-proxy-dep':
    resolution: {directory: playground/css/scss-proxy-dep, type: directory}

  '@vitejs/test-ssr-conditions-external@file:playground/ssr-conditions/external':
    resolution: {directory: playground/ssr-conditions/external, type: directory}

  '@vitejs/test-ssr-conditions-no-external@file:playground/ssr-conditions/no-external':
    resolution: {directory: playground/ssr-conditions/no-external, type: directory}

  '@vitejs/test-ts-transpiled-exports@file:playground/ssr-deps/ts-transpiled-exports':
    resolution: {directory: playground/ssr-deps/ts-transpiled-exports, type: directory}

  '@vitejs/test-worker-dep-cjs@file:playground/worker/dep-cjs':
    resolution: {directory: playground/worker/dep-cjs, type: directory}

  '@vitejs/test-worker-exports@file:playground/ssr-webworker/worker-exports':
    resolution: {directory: playground/ssr-webworker/worker-exports, type: directory}

  '@vitest/expect@3.2.4':
    resolution: {integrity: sha512-Io0yyORnB6sikFlt8QW5K7slY4OjqNX9jmJQ02QDda8lyM6B5oNgVWoSoKPac8/kgnCUzuHQKrSLtu/uOqqrig==}

  '@vitest/mocker@3.2.4':
    resolution: {integrity: sha512-46ryTE9RZO/rfDd7pEqFl7etuyzekzEhUbTW3BvmeO/BcCMEgq59BKhek3dXDWgAj4oMK6OZi+vRr1wPW6qjEQ==}
    peerDependencies:
      msw: ^2.4.9
      vite: workspace:*
    peerDependenciesMeta:
      msw:
        optional: true
      vite:
        optional: true

  '@vitest/pretty-format@3.2.4':
    resolution: {integrity: sha512-IVNZik8IVRJRTr9fxlitMKeJeXFFFN0JaB9PHPGQ8NKQbGpfjlTx9zO4RefN8gp7eqjNy8nyK3NZmBzOPeIxtA==}

  '@vitest/runner@3.2.4':
    resolution: {integrity: sha512-oukfKT9Mk41LreEW09vt45f8wx7DordoWUZMYdY/cyAk7w5TWkTRCNZYF7sX7n2wB7jyGAl74OxgwhPgKaqDMQ==}

  '@vitest/snapshot@3.2.4':
    resolution: {integrity: sha512-dEYtS7qQP2CjU27QBC5oUOxLE/v5eLkGqPE0ZKEIDGMs4vKWe7IjgLOeauHsR0D5YuuycGRO5oSRXnwnmA78fQ==}

  '@vitest/spy@3.2.4':
    resolution: {integrity: sha512-vAfasCOe6AIK70iP5UD11Ac4siNUNJ9i/9PZ3NKx07sG6sUxeag1LWdNrMWeKKYBLlzuK+Gn65Yd5nyL6ds+nw==}

  '@vitest/utils@3.2.4':
    resolution: {integrity: sha512-fB2V0JFrQSMsCo9HiSq3Ezpdv4iYaXRG1Sx8edX3MwxfyNn83mKiGzOcH+Fkxt4MHxr3y42fQi1oeAInqgX2QA==}

  '@volar/language-core@2.4.23':
    resolution: {integrity: sha512-hEEd5ET/oSmBC6pi1j6NaNYRWoAiDhINbT8rmwtINugR39loROSlufGdYMF9TaKGfz+ViGs1Idi3mAhnuPcoGQ==}

  '@volar/source-map@2.4.23':
    resolution: {integrity: sha512-Z1Uc8IB57Lm6k7q6KIDu/p+JWtf3xsXJqAX/5r18hYOTpJyBn0KXUR8oTJ4WFYOcDzWC9n3IflGgHowx6U6z9Q==}

  '@volar/typescript@2.4.23':
    resolution: {integrity: sha512-lAB5zJghWxVPqfcStmAP1ZqQacMpe90UrP5RJ3arDyrhy4aCUQqmxPPLB2PWDKugvylmO41ljK7vZ+t6INMTag==}

  '@vue/compiler-core@3.4.38':
    resolution: {integrity: sha512-8IQOTCWnLFqfHzOGm9+P8OPSEDukgg3Huc92qSG49if/xI2SAwLHQO2qaPQbjCWPBcQoO1WYfXfTACUrWV3c5A==}

  '@vue/compiler-core@3.5.18':
    resolution: {integrity: sha512-3slwjQrrV1TO8MoXgy3aynDQ7lslj5UqDxuHnrzHtpON5CBinhWjJETciPngpin/T3OuW3tXUf86tEurusnztw==}

  '@vue/compiler-core@3.5.21':
    resolution: {integrity: sha512-8i+LZ0vf6ZgII5Z9XmUvrCyEzocvWT+TeR2VBUVlzIH6Tyv57E20mPZ1bCS+tbejgUgmjrEh7q/0F0bibskAmw==}

  '@vue/compiler-dom@3.4.38':
    resolution: {integrity: sha512-Osc/c7ABsHXTsETLgykcOwIxFktHfGSUDkb05V61rocEfsFDcjDLH/IHJSNJP+/Sv9KeN2Lx1V6McZzlSb9EhQ==}

  '@vue/compiler-dom@3.5.18':
    resolution: {integrity: sha512-RMbU6NTU70++B1JyVJbNbeFkK+A+Q7y9XKE2EM4NLGm2WFR8x9MbAtWxPPLdm0wUkuZv9trpwfSlL6tjdIa1+A==}

  '@vue/compiler-dom@3.5.21':
    resolution: {integrity: sha512-jNtbu/u97wiyEBJlJ9kmdw7tAr5Vy0Aj5CgQmo+6pxWNQhXZDPsRr1UWPN4v3Zf82s2H3kF51IbzZ4jMWAgPlQ==}

  '@vue/compiler-sfc@3.4.38':
    resolution: {integrity: sha512-s5QfZ+9PzPh3T5H4hsQDJtI8x7zdJaew/dCGgqZ2630XdzaZ3AD8xGZfBqpT8oaD/p2eedd+pL8tD5vvt5ZYJQ==}

  '@vue/compiler-sfc@3.5.18':
    resolution: {integrity: sha512-5aBjvGqsWs+MoxswZPoTB9nSDb3dhd1x30xrrltKujlCxo48j8HGDNj3QPhF4VIS0VQDUrA1xUfp2hEa+FNyXA==}

  '@vue/compiler-sfc@3.5.21':
    resolution: {integrity: sha512-SXlyk6I5eUGBd2v8Ie7tF6ADHE9kCR6mBEuPyH1nUZ0h6Xx6nZI29i12sJKQmzbDyr2tUHMhhTt51Z6blbkTTQ==}

  '@vue/compiler-ssr@3.4.38':
    resolution: {integrity: sha512-YXznKFQ8dxYpAz9zLuVvfcXhc31FSPFDcqr0kyujbOwNhlmaNvL2QfIy+RZeJgSn5Fk54CWoEUeW+NVBAogGaw==}

  '@vue/compiler-ssr@3.5.18':
    resolution: {integrity: sha512-xM16Ak7rSWHkM3m22NlmcdIM+K4BMyFARAfV9hYFl+SFuRzrZ3uGMNW05kA5pmeMa0X9X963Kgou7ufdbpOP9g==}

  '@vue/compiler-ssr@3.5.21':
    resolution: {integrity: sha512-vKQ5olH5edFZdf5ZrlEgSO1j1DMA4u23TVK5XR1uMhvwnYvVdDF0nHXJUblL/GvzlShQbjhZZ2uvYmDlAbgo9w==}

  '@vue/compiler-vue2@2.7.16':
    resolution: {integrity: sha512-qYC3Psj9S/mfu9uVi5WvNZIzq+xnXMhOwbTFKKDD7b1lhpnn71jXSFdTQ+WsIEk0ONCd7VV2IMm7ONl6tbQ86A==}

  '@vue/devtools-api@6.6.4':
    resolution: {integrity: sha512-sGhTPMuXqZ1rVOk32RylztWkfXTRhuS7vgAKv0zjqk8gbsHkJ7xfFf+jbySxt7tWObEJwyKaHMikV/WGDiQm8g==}

  '@vue/devtools-api@8.0.0':
    resolution: {integrity: sha512-I2jF/knesMU36zTw1hnExjoixDZvDoantiWKVrHpLd2J160zqqe8vp3vrGfjWdfuHmPJwSXe/YNG3rYOYiwy1Q==}

  '@vue/devtools-kit@8.0.0':
    resolution: {integrity: sha512-b11OeQODkE0bctdT0RhL684pEV2DPXJ80bjpywVCbFn1PxuL3bmMPDoJKjbMnnoWbrnUYXYzFfmMWBZAMhORkQ==}

  '@vue/devtools-shared@8.0.0':
    resolution: {integrity: sha512-jrKnbjshQCiOAJanoeJjTU7WaCg0Dz2BUal6SaR6VM/P3hiFdX5Q6Pxl73ZMnrhCxNK9nAg5hvvRGqs+6dtU1g==}

  '@vue/language-core@3.0.6':
    resolution: {integrity: sha512-e2RRzYWm+qGm8apUHW1wA5RQxzNhkqbbKdbKhiDUcmMrNAZGyM8aTiL3UrTqkaFI5s7wJRGGrp4u3jgusuBp2A==}
    peerDependencies:
      typescript: '*'
    peerDependenciesMeta:
      typescript:
        optional: true

  '@vue/reactivity@3.4.38':
    resolution: {integrity: sha512-4vl4wMMVniLsSYYeldAKzbk72+D3hUnkw9z8lDeJacTxAkXeDAP1uE9xr2+aKIN0ipOL8EG2GPouVTH6yF7Gnw==}

  '@vue/reactivity@3.5.18':
    resolution: {integrity: sha512-x0vPO5Imw+3sChLM5Y+B6G1zPjwdOri9e8V21NnTnlEvkxatHEH5B5KEAJcjuzQ7BsjGrKtfzuQ5eQwXh8HXBg==}

  '@vue/reactivity@3.5.21':
    resolution: {integrity: sha512-3ah7sa+Cwr9iiYEERt9JfZKPw4A2UlbY8RbbnH2mGCE8NwHkhmlZt2VsH0oDA3P08X3jJd29ohBDtX+TbD9AsA==}

  '@vue/runtime-core@3.4.38':
    resolution: {integrity: sha512-21z3wA99EABtuf+O3IhdxP0iHgkBs1vuoCAsCKLVJPEjpVqvblwBnTj42vzHRlWDCyxu9ptDm7sI2ZMcWrQqlA==}

  '@vue/runtime-core@3.5.18':
    resolution: {integrity: sha512-DUpHa1HpeOQEt6+3nheUfqVXRog2kivkXHUhoqJiKR33SO4x+a5uNOMkV487WPerQkL0vUuRvq/7JhRgLW3S+w==}

  '@vue/runtime-core@3.5.21':
    resolution: {integrity: sha512-+DplQlRS4MXfIf9gfD1BOJpk5RSyGgGXD/R+cumhe8jdjUcq/qlxDawQlSI8hCKupBlvM+3eS1se5xW+SuNAwA==}

  '@vue/runtime-dom@3.4.38':
    resolution: {integrity: sha512-afZzmUreU7vKwKsV17H1NDThEEmdYI+GCAK/KY1U957Ig2NATPVjCROv61R19fjZNzMmiU03n79OMnXyJVN0UA==}

  '@vue/runtime-dom@3.5.18':
    resolution: {integrity: sha512-YwDj71iV05j4RnzZnZtGaXwPoUWeRsqinblgVJwR8XTXYZ9D5PbahHQgsbmzUvCWNF6x7siQ89HgnX5eWkr3mw==}

  '@vue/runtime-dom@3.5.21':
    resolution: {integrity: sha512-3M2DZsOFwM5qI15wrMmNF5RJe1+ARijt2HM3TbzBbPSuBHOQpoidE+Pa+XEaVN+czbHf81ETRoG1ltztP2em8w==}

  '@vue/server-renderer@3.4.38':
    resolution: {integrity: sha512-NggOTr82FbPEkkUvBm4fTGcwUY8UuTsnWC/L2YZBmvaQ4C4Jl/Ao4HHTB+l7WnFCt5M/dN3l0XLuyjzswGYVCA==}
    peerDependencies:
      vue: 3.4.38

  '@vue/server-renderer@3.5.18':
    resolution: {integrity: sha512-PvIHLUoWgSbDG7zLHqSqaCoZvHi6NNmfVFOqO+OnwvqMz/tqQr3FuGWS8ufluNddk7ZLBJYMrjcw1c6XzR12mA==}
    peerDependencies:
      vue: 3.5.18

  '@vue/server-renderer@3.5.21':
    resolution: {integrity: sha512-qr8AqgD3DJPJcGvLcJKQo2tAc8OnXRcfxhOJCPF+fcfn5bBGz7VCcO7t+qETOPxpWK1mgysXvVT/j+xWaHeMWA==}
    peerDependencies:
      vue: 3.5.21

  '@vue/shared@3.4.38':
    resolution: {integrity: sha512-q0xCiLkuWWQLzVrecPb0RMsNWyxICOjPrcrwxTUEHb1fsnvni4dcuyG7RT/Ie7VPTvnjzIaWzRMUBsrqNj/hhw==}

  '@vue/shared@3.5.18':
    resolution: {integrity: sha512-cZy8Dq+uuIXbxCZpuLd2GJdeSO/lIzIspC2WtkqIpje5QyFbvLaI5wZtdUjLHjGZrlVX6GilejatWwVYYRc8tA==}

  '@vue/shared@3.5.19':
    resolution: {integrity: sha512-IhXCOn08wgKrLQxRFKKlSacWg4Goi1BolrdEeLYn6tgHjJNXVrWJ5nzoxZqNwl5p88aLlQ8LOaoMa3AYvaKJ/Q==}

  '@vue/shared@3.5.21':
    resolution: {integrity: sha512-+2k1EQpnYuVuu3N7atWyG3/xoFWIVJZq4Mz8XNOdScFI0etES75fbny/oU4lKWk/577P1zmg0ioYvpGEDZ3DLw==}

  '@vueuse/core@13.6.0':
    resolution: {integrity: sha512-DJbD5fV86muVmBgS9QQPddVX7d9hWYswzlf4bIyUD2dj8GC46R1uNClZhVAmsdVts4xb2jwp1PbpuiA50Qee1A==}
    peerDependencies:
      vue: ^3.5.0

  '@vueuse/integrations@13.6.0':
    resolution: {integrity: sha512-dVFdgwYvkYjdizRL3ESdUW+Hg84i9Yhuzs+Ec3kEcuzJmT5xhiL/IGdw4z394qSBngUQvFi+wbHwhHX3EGbAxQ==}
    peerDependencies:
      async-validator: ^4
      axios: ^1
      change-case: ^5
      drauu: ^0.4
      focus-trap: ^7
      fuse.js: ^7
      idb-keyval: ^6
      jwt-decode: ^4
      nprogress: ^0.2
      qrcode: ^1.5
      sortablejs: ^1
      universal-cookie: ^7 || ^8
      vue: ^3.5.0
    peerDependenciesMeta:
      async-validator:
        optional: true
      axios:
        optional: true
      change-case:
        optional: true
      drauu:
        optional: true
      focus-trap:
        optional: true
      fuse.js:
        optional: true
      idb-keyval:
        optional: true
      jwt-decode:
        optional: true
      nprogress:
        optional: true
      qrcode:
        optional: true
      sortablejs:
        optional: true
      universal-cookie:
        optional: true

  '@vueuse/metadata@13.6.0':
    resolution: {integrity: sha512-rnIH7JvU7NjrpexTsl2Iwv0V0yAx9cw7+clymjKuLSXG0QMcLD0LDgdNmXic+qL0SGvgSVPEpM9IDO/wqo1vkQ==}

  '@vueuse/shared@13.6.0':
    resolution: {integrity: sha512-pDykCSoS2T3fsQrYqf9SyF0QXWHmcGPQ+qiOVjlYSzlWd9dgppB2bFSM1GgKKkt7uzn0BBMV3IbJsUfHG2+BCg==}
    peerDependencies:
      vue: ^3.5.0

  accepts@2.0.0:
    resolution: {integrity: sha512-5cvg6CtKwfgdmVqY1WIiXKc3Q1bkRqGLi+2W/6ao+6Y7gu/RCwRuAhGEzh5B4KlszSuTLgZYuqFqo5bImjNKng==}
    engines: {node: '>= 0.6'}

  acorn-jsx@5.3.2:
    resolution: {integrity: sha512-rq9s+JNhf0IChjtDXxllJ7g41oZk5SlXtp0LHwyA5cejwn7vKmKp4pPri6YEePv2PU65sAsegbXtIinmDFDXgQ==}
    peerDependencies:
      acorn: ^6.0.0 || ^7.0.0 || ^8.0.0

  acorn-walk@8.3.2:
    resolution: {integrity: sha512-cjkyv4OtNCIeqhHrfS81QWXoCBPExR/J62oyEqepVw8WaQeSqpW2uhuLPh1m9eWhDuOo/jUXVTlifvesOWp/4A==}
    engines: {node: '>=0.4.0'}

  acorn@7.4.1:
    resolution: {integrity: sha512-nQyp0o1/mNdbTO1PO6kHkwSrmgZ0MT/jCCpNiwbUjGoRN4dlBhqJtoQuCnEOKzgTVwg0ZWiCoQy6SxMebQVh8A==}
    engines: {node: '>=0.4.0'}
    hasBin: true

  acorn@8.14.0:
    resolution: {integrity: sha512-cl669nCJTZBsL97OF4kUQm5g5hC2uihk0NxY3WENAC0TYdILVkAyHymAntgxGkl7K+t0cXIrH5siy5S4XkFycA==}
    engines: {node: '>=0.4.0'}
    hasBin: true

  acorn@8.15.0:
    resolution: {integrity: sha512-NZyJarBfL7nWwIq+FDL6Zp/yHEhePMNnnJ0y3qfieCrmNvYct8uvtiV41UvlSe6apAfk0fY1FbWx+NwfmpvtTg==}
    engines: {node: '>=0.4.0'}
    hasBin: true

  ajv@6.12.6:
    resolution: {integrity: sha512-j3fVLgvTo527anyYyJOGTYJbG+vnnQYvE0m5mmkc1TK+nxAppkCLMIL0aZ4dblVCNoGShhm+kzE4ZUykBoMg4g==}

  alien-signals@2.0.5:
    resolution: {integrity: sha512-PdJB6+06nUNAClInE3Dweq7/2xVAYM64vvvS1IHVHSJmgeOtEdrAGyp7Z2oJtYm0B342/Exd2NT0uMJaThcjLQ==}

  ansi-escapes@7.0.0:
    resolution: {integrity: sha512-GdYO7a61mR0fOlAsvC9/rIHf7L96sBc6dEWzeOu+KAea5bZyQRPIpojrVoI4AXGJS/ycu/fBTdLrUkA4ODrvjw==}
    engines: {node: '>=18'}

  ansi-regex@5.0.1:
    resolution: {integrity: sha512-quJQXlTSUGL2LH9SUXo8VwsY4soanhgo6LNSm84E1LBcE8s3O0wpdiRzyR9z/ZZJMlMWv37qOOb9pdJlMUEKFQ==}
    engines: {node: '>=8'}

  ansi-regex@6.1.0:
    resolution: {integrity: sha512-7HSX4QQb4CspciLpVFwyRe79O3xsIZDDLER21kERQ71oaPodF8jL725AgJMFAYbooIqolJoRLuM81SpeUkpkvA==}
    engines: {node: '>=12'}

  ansi-styles@4.3.0:
    resolution: {integrity: sha512-zbB9rCJAT1rbjiVDb2hqKFHNYLxgtk8NURxZ3IZwD3F6NtxbXZQCnnSi1Lkx+IDohdPlFp222wVALIheZJQSEg==}
    engines: {node: '>=8'}

  ansi-styles@6.2.1:
    resolution: {integrity: sha512-bN798gFfQX+viw3R7yrGWRqnrN2oRkEkUjjl4JNn4E8GxxbjtG3FbrEIIY3l8/hrwUwIeCZvi4QuOTP4MErVug==}
    engines: {node: '>=12'}

  ansis@4.1.0:
    resolution: {integrity: sha512-BGcItUBWSMRgOCe+SVZJ+S7yTRG0eGt9cXAHev72yuGcY23hnLA7Bky5L/xLyPINoSN95geovfBkqoTlNZYa7w==}
    engines: {node: '>=14'}

  any-promise@1.3.0:
    resolution: {integrity: sha512-7UvmKalWRt1wgjL1RrGxoSJW/0QZFIegpeGvZG9kjp8vrRu55XTHbwnqq2GpXm9uLbcuhxm3IqX9OB4MZR1b2A==}

  anymatch@3.1.3:
    resolution: {integrity: sha512-KMReFUr0B4t+D+OBkjR3KYqvocp2XaSzO55UcB6mgQMd3KbcE+mWTyvVV7D/zsdEbNnV6acZUutkiHQXvTr1Rw==}
    engines: {node: '>= 8'}

  arg@5.0.2:
    resolution: {integrity: sha512-PYjyFOLKQ9y57JvQ6QLo8dAgNqswh8M1RMJYdQduT6xbWSgK36P/Z/v+p888pM69jMMfS8Xd8F6I1kQ/I9HUGg==}

  argparse@1.0.10:
    resolution: {integrity: sha512-o5Roy6tNG4SL/FOkCAN6RzjiakZS25RLYFrcMttJqbdd8BWrnA+fGz57iN5Pb06pvBGvl5gQ0B48dJlslXvoTg==}

  argparse@2.0.1:
    resolution: {integrity: sha512-8+9WqebbFzpX9OR+Wa6O29asIogeRMzcGtAINdpMHHyAg10f05aSFVBbcEqGf/PXw1EjAZ+q2/bEBg3DvurK3Q==}

  array-find-index@1.0.2:
    resolution: {integrity: sha512-M1HQyIXcBGtVywBt8WVdim+lrNaK7VHp99Qt5pSNziXznKHViIBbXWtfRTpEFpF/c4FdfxNAsCCwPp5phBYJtw==}
    engines: {node: '>=0.10.0'}

  array-ify@1.0.0:
    resolution: {integrity: sha512-c5AMf34bKdvPhQ7tBGhqkgKNUzMr4WUs+WDtC2ZUGOUncbxKMTvqxYctiseW3+L4bA8ec+GcZ6/A/FW4m8ukng==}

  artichokie@0.4.0:
    resolution: {integrity: sha512-dBpBmA19hTRCTH19Egtpv2WYj1LUAS2JmtwkCGjpNV8yrCMSgLPiILHTdOFdOVDWpK0awS+I1JPxJTzigAVdJQ==}
    engines: {node: ^18.0.0 || >=20.0.0}

  asap@2.0.6:
    resolution: {integrity: sha512-BSHWgDSAiKs50o2Re8ppvp3seVHXSRM44cdSsT9FfNEUUZLOGWVCsiWaRPWM1Znn+mqZ1OfVZ3z3DWEzSp7hRA==}

  assert-never@1.4.0:
    resolution: {integrity: sha512-5oJg84os6NMQNl27T9LnZkvvqzvAnHu03ShCnoj6bsJwS7L8AO4lf+C/XjK/nvzEqQB744moC6V128RucQd1jA==}

  assertion-error@2.0.1:
    resolution: {integrity: sha512-Izi8RQcffqCeNVgFigKli1ssklIbpHnCYc6AknXGYoB6grJqyeby7jv12JUQgmTAnIDnbck1uxksT4dzN3PWBA==}
    engines: {node: '>=12'}

  ast-kit@2.1.1:
    resolution: {integrity: sha512-mfh6a7gKXE8pDlxTvqIc/syH/P3RkzbOF6LeHdcKztLEzYe6IMsRCL7N8vI7hqTGWNxpkCuuRTpT21xNWqhRtQ==}
    engines: {node: '>=20.18.0'}

  ast-kit@2.1.2:
    resolution: {integrity: sha512-cl76xfBQM6pztbrFWRnxbrDm9EOqDr1BF6+qQnnDZG2Co2LjyUktkN9GTJfBAfdae+DbT2nJf2nCGAdDDN7W2g==}
    engines: {node: '>=20.18.0'}

  astring@1.9.0:
    resolution: {integrity: sha512-LElXdjswlqjWrPpJFg1Fx4wpkOCxj1TDHlSV4PlaRxHGWko024xICaa97ZkMfs6DRKlCguiAI+rbXv5GWwXIkg==}
    hasBin: true

  asynckit@0.4.0:
    resolution: {integrity: sha512-Oei9OH4tRh0YqU3GxhX79dM/mwVgvbZJaSNaRk+bshkj0S5cfHcgYakreBjrHwatXKbz+IoIdYLxrKim2MjW0Q==}

  autoprefixer@10.4.21:
    resolution: {integrity: sha512-O+A6LWV5LDHSJD3LjHYoNi4VLsj/Whi7k6zG12xTYaU4cQ8oxQGckXNX8cRHK5yOZ/ppVHe0ZBXGzSV9jXdVbQ==}
    engines: {node: ^10 || ^12 || >=14}
    hasBin: true
    peerDependencies:
      postcss: ^8.1.0

  axios@1.11.0:
    resolution: {integrity: sha512-1Lx3WLFQWm3ooKDYZD1eXmoGO9fxYQjrycfHFC8P0sCfQVXyROp0p9PFWBehewBOdCwHc+f/b8I0fMto5eSfwA==}

  babel-plugin-polyfill-corejs2@0.4.14:
    resolution: {integrity: sha512-Co2Y9wX854ts6U8gAAPXfn0GmAyctHuK8n0Yhfjd6t30g7yvKjspvvOo9yG+z52PZRgFErt7Ka2pYnXCjLKEpg==}
    peerDependencies:
      '@babel/core': ^7.4.0 || ^8.0.0-0 <8.0.0

  babel-plugin-polyfill-corejs3@0.13.0:
    resolution: {integrity: sha512-U+GNwMdSFgzVmfhNm8GJUX88AadB3uo9KpJqS3FaqNIPKgySuvMb+bHPsOmmuWyIcuqZj/pzt1RUIUZns4y2+A==}
    peerDependencies:
      '@babel/core': ^7.4.0 || ^8.0.0-0 <8.0.0

  babel-plugin-polyfill-regenerator@0.6.5:
    resolution: {integrity: sha512-ISqQ2frbiNU9vIJkzg7dlPpznPZ4jOiUQ1uSmB0fEHeowtN3COYRsXr/xexn64NpU13P06jc/L5TgiJXOgrbEg==}
    peerDependencies:
      '@babel/core': ^7.4.0 || ^8.0.0-0 <8.0.0

  babel-walk@3.0.0-canary-5:
    resolution: {integrity: sha512-GAwkz0AihzY5bkwIY5QDR+LvsRQgB/B+1foMPvi0FZPMl5fjD7ICiznUiBdLYMH1QYe6vqu4gWYytZOccLouFw==}
    engines: {node: '>= 10.0.0'}

  bail@2.0.2:
    resolution: {integrity: sha512-0xO6mYd7JB2YesxDKplafRpsiOzPt9V02ddPCLbY1xYGPOX24NTyN50qnUxgCPcSoYMhKpAuBTjQoRZCAkUDRw==}

  balanced-match@1.0.2:
    resolution: {integrity: sha512-3oSeUO0TMV67hN1AmbXsK4yaqU7tjiHlbxRDZOpH0KW9+CeX4bRAaX0Anxt0tx2MrpRpWwQaPwIlISEJhYU5Pw==}

  baseline-browser-mapping@2.7.4:
    resolution: {integrity: sha512-pFtIvNls8fV+rcMdapK8p65TWz6PLDQFuNT51Nw/f49rbW4XMAKmC2eVollLEzIEo2+AurWPoIe+0DH9SxqZiQ==}
    hasBin: true

  bignumber.js@9.3.1:
    resolution: {integrity: sha512-Ko0uX15oIUS7wJ3Rb30Fs6SkVbLmPBAKdlm7q9+ak9bbIeFf0MwuBsQV6z7+X768/cHsfg+WlysDWJcmthjsjQ==}

  binary-extensions@2.3.0:
    resolution: {integrity: sha512-Ceh+7ox5qe7LJuLHoY0feh3pHuUDHAcRUeyL2VYghZwfpkNIy/+8Ocg0a3UuSoYzavmylwuLWQOf3hl0jjMMIw==}
    engines: {node: '>=8'}

  birpc@0.2.19:
    resolution: {integrity: sha512-5WeXXAvTmitV1RqJFppT5QtUiz2p1mRSYU000Jkft5ZUCLJIk4uQriYNO50HknxKwM6jd8utNc66K1qGIwwWBQ==}

  birpc@2.5.0:
    resolution: {integrity: sha512-VSWO/W6nNQdyP520F1mhf+Lc2f8pjGQOtoHHm7Ze8Go1kX7akpVIrtTa0fn+HB0QJEDVacl6aO08YE0PgXfdnQ==}

  body-parser@2.2.0:
    resolution: {integrity: sha512-02qvAaxv8tp7fBa/mw1ga98OGm+eCbqzJOKoRt70sLmfEEi+jyBYVTDGfCL/k06/4EMk/z01gCe7HoCH/f2LTg==}
    engines: {node: '>=18'}

  brace-expansion@1.1.12:
    resolution: {integrity: sha512-9T9UjW3r0UW5c1Q7GTwllptXwhvYmEzFhzMfZ9H7FQWt+uZePjZPjBP/W1ZEyZ1twGWom5/56TF4lPcqjnDHcg==}

  brace-expansion@2.0.2:
    resolution: {integrity: sha512-Jt0vHyM+jmUBqojB7E1NIYadt0vI0Qxjxd2TErW94wDz+E2LAm5vKMXXwg6ZZBTHPuUlDgQHKXvjGBdfcF1ZDQ==}

  braces@3.0.3:
    resolution: {integrity: sha512-yQbXgO/OSZVD2IsiLlro+7Hf6Q18EJrKSEsdoMzKePKXct3gvD8oLcOQdIzGupr5Fj+EDe8gO/lxc1BzfMpxvA==}
    engines: {node: '>=8'}

  browserslist-to-esbuild@2.1.1:
    resolution: {integrity: sha512-KN+mty6C3e9AN8Z5dI1xeN15ExcRNeISoC3g7V0Kax/MMF9MSoYA2G7lkTTcVUFntiEjkpI0HNgqJC1NjdyNUw==}
    engines: {node: '>=18'}
    hasBin: true
    peerDependencies:
      browserslist: '*'

  browserslist@4.25.4:
    resolution: {integrity: sha512-4jYpcjabC606xJ3kw2QwGEZKX0Aw7sgQdZCvIK9dhVSPh76BKo+C+btT1RRofH7B+8iNpEbgGNVWiLki5q93yg==}
    engines: {node: ^6 || ^7 || ^8 || ^9 || ^10 || ^11 || ^12 || >=13.7}
    hasBin: true

  buffer-builder@0.2.0:
    resolution: {integrity: sha512-7VPMEPuYznPSoR21NE1zvd2Xna6c/CloiZCfcMXR1Jny6PjX0N4Nsa38zcBFo/FMK+BlA+FLKbJCQ0i2yxp+Xg==}

  buffer-from@1.1.2:
    resolution: {integrity: sha512-E+XQCRwSbaaiChtv6k6Dwgc+bx+Bs6vuKJHHl5kox/BaKbhiXzqQOwK4cO22yElGp2OCmjwVhT3HmxgyPGnJfQ==}

  bundle-name@4.1.0:
    resolution: {integrity: sha512-tjwM5exMg6BGRI+kNmTntNsvdZS1X8BFYS6tnJ2hdH0kVxM6/eVZ2xy+FqStSWvYmtfFMDLIxurorHwDKfDz5Q==}
    engines: {node: '>=18'}

  bytes@3.1.2:
    resolution: {integrity: sha512-/Nf7TyzTx6S3yRJObOAV7956r8cr2+Oj8AC5dt8wSP3BQAoeX58NoHyCU8P8zGkNXStjTSi6fzO6F0pBdcYbEg==}
    engines: {node: '>= 0.8'}

  cac@6.7.14:
    resolution: {integrity: sha512-b6Ilus+c3RrdDk+JhLKUAQfzzgLEPy6wcXqS7f/xe1EETvsDP6GORG7SFuOs6cID5YkqchW/LXZbX5bc8j7ZcQ==}
    engines: {node: '>=8'}

  call-bind-apply-helpers@1.0.2:
    resolution: {integrity: sha512-Sp1ablJ0ivDkSzjcaJdxEunN5/XvksFJ2sMBFfq6x0ryhQV/2b/KwFe21cMpmHtPOSij8K99/wSfoEuTObmuMQ==}
    engines: {node: '>= 0.4'}

  call-bound@1.0.3:
    resolution: {integrity: sha512-YTd+6wGlNlPxSuri7Y6X8tY2dmm12UMH66RpKMhiX6rsk5wXXnYgbUcOt8kiS31/AjfoTOvCsE+w8nZQLQnzHA==}
    engines: {node: '>= 0.4'}

  callsites@3.1.0:
    resolution: {integrity: sha512-P8BjAsXvZS+VIDUI11hHCQEv74YT67YUi5JJFNWIqL235sBmjX4+qx9Muvls5ivyNENctx46xQLQ3aTuE7ssaQ==}
    engines: {node: '>=6'}

  camelcase-css@2.0.1:
    resolution: {integrity: sha512-QOSvevhslijgYwRx6Rv7zKdMF8lbRmx+uQGx2+vDc+KI/eBnsy9kit5aj23AgGu3pa4t9AgwbnXWqS+iOY+2aA==}
    engines: {node: '>= 6'}

  caniuse-lite@1.0.30001734:
    resolution: {integrity: sha512-uhE1Ye5vgqju6OI71HTQqcBCZrvHugk0MjLak7Q+HfoBgoq5Bi+5YnwjP4fjDgrtYr/l8MVRBvzz9dPD4KyK0A==}

  caniuse-lite@1.0.30001737:
    resolution: {integrity: sha512-BiloLiXtQNrY5UyF0+1nSJLXUENuhka2pzy2Fx5pGxqavdrxSCW4U6Pn/PoG3Efspi2frRbHpBV2XsrPE6EDlw==}

  ccount@2.0.1:
    resolution: {integrity: sha512-eyrF0jiFpY+3drT6383f1qhkbGsLSifNAjA61IUjZjmLCWjItY6LB9ft9YhoDgwfmclB2zhu51Lc7+95b8NRAg==}

  chai@5.2.0:
    resolution: {integrity: sha512-mCuXncKXk5iCLhfhwTc0izo0gtEmpz5CtG2y8GiOINBlMVS6v8TMRc5TaLWKS6692m9+dVVfzgeVxR5UxWHTYw==}
    engines: {node: '>=12'}

  chalk@4.1.2:
    resolution: {integrity: sha512-oKnbhFyRIXpUuez8iBMmyEa4nbj4IOQyuhc/wy9kY7/WVPcwIO9VA668Pu8RkO7+0G76SLROeyw9CpQ061i4mA==}
    engines: {node: '>=10'}

  chalk@5.6.0:
    resolution: {integrity: sha512-46QrSQFyVSEyYAgQ22hQ+zDa60YHA4fBstHmtSApj1Y5vKtG27fWowW03jCk5KcbXEWPZUIR894aARCA/G1kfQ==}
    engines: {node: ^12.17.0 || ^14.13 || >=16.0.0}

  character-entities-html4@2.1.0:
    resolution: {integrity: sha512-1v7fgQRj6hnSwFpq1Eu0ynr/CDEw0rXo2B61qXrLNdHZmPKgb7fqS1a2JwF0rISo9q77jDI8VMEHoApn8qDoZA==}

  character-entities-legacy@3.0.0:
    resolution: {integrity: sha512-RpPp0asT/6ufRm//AJVwpViZbGM/MkjQFxJccQRHmISF/22NBtsHqAWmL+/pmkPWoIUJdWyeVleTl1wydHATVQ==}

  character-entities@2.0.2:
    resolution: {integrity: sha512-shx7oQ0Awen/BRIdkjkvz54PnEEI/EjwXDSIZp86/KKdbafHh1Df/RYGBhn4hbe2+uKC9FnT5UCEdyPz3ai9hQ==}

  character-parser@2.2.0:
    resolution: {integrity: sha512-+UqJQjFEFaTAs3bNsF2j2kEN1baG/zghZbdqoYEDxGZtJo9LBzl1A+m0D4n3qKx8N2FNv8/Xp6yV9mQmBuptaw==}

  check-error@2.1.1:
    resolution: {integrity: sha512-OAlb+T7V4Op9OwdkjmguYRqncdlx5JiofwOAUkmTF+jNdHwzTaTs4sRAGpzLF3oOz5xAyDGrPgeIDFQmDOTiJw==}
    engines: {node: '>= 16'}

  chokidar@3.6.0:
    resolution: {integrity: sha512-7VT13fmjotKpGipCW9JEQAusEPE+Ei8nl6/g4FBAmIm0GOOLMua9NDDo/DWp0ZAxCr3cPq5ZpBqmPAQgDda2Pw==}
    engines: {node: '>= 8.10.0'}

  chokidar@4.0.3:
    resolution: {integrity: sha512-Qgzu8kfBvo+cA4962jnP1KkS6Dop5NS6g7R5LFYJr4b8Ub94PPQXUksCw9PvXoeXPRRddRNC5C1JQUR2SMGtnA==}
    engines: {node: '>= 14.16.0'}

  chownr@3.0.0:
    resolution: {integrity: sha512-+IxzY9BZOQd/XuYPRmrvEVjF/nqj5kgT4kEq7VofrDoM1MxoRjEWkrCC3EtLi59TVawxTAn+orJwFQcrqEN1+g==}
    engines: {node: '>=18'}

  cli-cursor@5.0.0:
    resolution: {integrity: sha512-aCj4O5wKyszjMmDT4tZj93kxyydN/K5zPWSCe6/0AV/AA1pqe5ZBIw0a2ZfPQV7lL5/yb5HsUreJ6UFAF1tEQw==}
    engines: {node: '>=18'}

  cli-truncate@4.0.0:
    resolution: {integrity: sha512-nPdaFdQ0h/GEigbPClz11D0v/ZJEwxmeVZGeMo3Z5StPtUTkA9o1lD6QwoirYiSDzbcwn2XcjwmCp68W1IS4TA==}
    engines: {node: '>=18'}

  clipboard@2.0.11:
    resolution: {integrity: sha512-C+0bbOqkezLIsmWSvlsXS0Q0bmkugu7jcfMIACB+RDEntIzQIkdr148we28AfSloQLRdZlYL/QYyrq05j/3Faw==}

  cliui@8.0.1:
    resolution: {integrity: sha512-BSeNnyus75C4//NQ9gQt1/csTXyo/8Sb+afLAkzAptFuMsod9HFokGNudZpi/oQV73hnVK+sR+5PVRMd+Dr7YQ==}
    engines: {node: '>=12'}

  color-convert@2.0.1:
    resolution: {integrity: sha512-RRECPsj7iu/xb5oKYcsFHSppFNnsj/52OVTRKb4zP5onXwVF3zVmmToNcOfGC+CRDpfK/U584fMg38ZHCaElKQ==}
    engines: {node: '>=7.0.0'}

  color-name@1.1.4:
    resolution: {integrity: sha512-dOy+3AuW3a2wNbZHIuMZpTcgjGuLU/uBL/ubcZF9OXbDo8ff4O8yVp5Bf0efS8uEoYo5q4Fx7dY9OgQGXgAsQA==}

  color-string@1.9.1:
    resolution: {integrity: sha512-shrVawQFojnZv6xM40anx4CkoDP+fZsw/ZerEMsW/pyzsRbElpsL/DBVW7q3ExxwusdNXI3lXpuhEZkzs8p5Eg==}

  color@4.2.3:
    resolution: {integrity: sha512-1rXeuUUiGGrykh+CeBdu5Ie7OJwinCgQY0bc7GCRxy5xVHy+moaqkpL/jqQq0MtQOeYcrqEz4abc5f0KtU7W4A==}
    engines: {node: '>=12.5.0'}

  colorette@2.0.20:
    resolution: {integrity: sha512-IfEDxwoWIjkeXL1eXcDiow4UbKjhLdq6/EuSVR9GMN7KVH3r9gQ83e73hsz1Nd1T3ijd5xv1wcWRYO+D6kCI2w==}

  colorjs.io@0.5.2:
    resolution: {integrity: sha512-twmVoizEW7ylZSN32OgKdXRmo1qg+wT5/6C3xu5b9QsWzSFAhHLn2xd8ro0diCsKfCj1RdaTP/nrcW+vAoQPIw==}

  combined-stream@1.0.8:
    resolution: {integrity: sha512-FQN4MRfuJeHf7cBbBMJFXhKSDq+2kAArBlmRBvcvFE5BB1HZKXtSFASDhdlz9zOYwxh8lDdnvmMOe/+5cdoEdg==}
    engines: {node: '>= 0.8'}

  comma-separated-tokens@2.0.3:
    resolution: {integrity: sha512-Fu4hJdvzeylCfQPp9SGWidpzrMs7tTrlu6Vb8XGaRGck8QSNZJJp538Wrb60Lax4fPwR64ViY468OIUTbRlGZg==}

  commander@14.0.0:
    resolution: {integrity: sha512-2uM9rYjPvyq39NwLRqaiLtWHyDC1FvryJDa2ATTVims5YAS4PupsEQsDvP14FqhFr0P49CYDugi59xaxJlTXRA==}
    engines: {node: '>=20'}

  commander@2.20.3:
    resolution: {integrity: sha512-GpVkmM8vF2vQUkj2LvZmD35JxeJOLCwJ9cUkugyk2nuhbv3+mJvpLYYt+0+USMxE+oj+ey/lJEnhZw75x/OMcQ==}

  commander@4.1.1:
    resolution: {integrity: sha512-NOKm8xhkzAjzFx8B2v5OAHT+u5pRQc2UCa2Vq9jYL/31o2wi9mxBA7LIFs3sV5VSC49z6pEhfbMULvShKj26WA==}
    engines: {node: '>= 6'}

  comment-parser@1.4.1:
    resolution: {integrity: sha512-buhp5kePrmda3vhc5B9t7pUQXAb2Tnd0qgpkIhPhkHXxJpiPJ11H0ZEU0oBpJ2QztSbzG/ZxMj/CHsYJqRHmyg==}
    engines: {node: '>= 12.0.0'}

  commenting@1.1.0:
    resolution: {integrity: sha512-YeNK4tavZwtH7jEgK1ZINXzLKm6DZdEMfsaaieOsCAN0S8vsY7UeuO3Q7d/M018EFgE+IeUAuBOKkFccBZsUZA==}

  commondir@1.0.1:
    resolution: {integrity: sha512-W9pAhw0ja1Edb5GVdIF1mjZw/ASI0AlShXM83UUGe2DVr5TdAPEA1OA8m/g8zWp9x6On7gqufY+FatDbC3MDQg==}

  compare-func@2.0.0:
    resolution: {integrity: sha512-zHig5N+tPWARooBnb0Zx1MFcdfpyJrfTJ3Y5L+IFvUm8rM74hHz66z0gw0x4tijh5CorKkKUCnW82R2vmpeCRA==}

  concat-map@0.0.1:
    resolution: {integrity: sha512-/Srv4dswyQNBfohGpz9o6Yb3Gz3SrUDqBH5rTuhGR7ahtlbYKnVxw2bCFMRljaA7EXHaXZ8wsHdodFvbkhKmqg==}

  confbox@0.1.8:
    resolution: {integrity: sha512-RMtmw0iFkeR4YV+fUOSucriAQNb9g8zFR52MWCtl+cCZOFRNL6zeB395vPzFhEjjn4fMxXudmELnl/KF/WrK6w==}

  confbox@0.2.2:
    resolution: {integrity: sha512-1NB+BKqhtNipMsov4xI/NnhCKp9XG9NamYp5PVm9klAT0fsrNPjaFICsCFhNhwZJKNh7zB/3q8qXz0E9oaMNtQ==}

  connect@3.7.0:
    resolution: {integrity: sha512-ZqRXc+tZukToSNmh5C2iWMSoV3X1YUcPbqEM4DkEG5tNQXrQUZCNVGGv3IuicnkMtPfGf3Xtp8WCXs295iQ1pQ==}
    engines: {node: '>= 0.10.0'}

  constantinople@4.0.1:
    resolution: {integrity: sha512-vCrqcSIq4//Gx74TXXCGnHpulY1dskqLTFGDmhrGxzeXL8lF8kvXv6mpNWlJj1uD4DW23D4ljAqbY4RRaaUZIw==}

  content-disposition@1.0.0:
    resolution: {integrity: sha512-Au9nRL8VNUut/XSzbQA38+M78dzP4D+eqg3gfJHMIHHYa3bg067xj1KxMUWj+VULbiZMowKngFFbKczUrNJ1mg==}
    engines: {node: '>= 0.6'}

  content-type@1.0.5:
    resolution: {integrity: sha512-nTjqfcBFEipKdXCv4YDQWCfmcLZKm81ldF0pAopTvyrFGVbcR6P/VAAd5G7N+0tTr8QqiU0tFadD6FK4NtJwOA==}
    engines: {node: '>= 0.6'}

  conventional-changelog-conventionalcommits@9.0.0:
    resolution: {integrity: sha512-5e48V0+DsWvQBEnnbBFhYQwYDzFPXVrakGPP1uSxekDkr5d7YWrmaWsgJpKFR0SkXmxK6qQr9O42uuLb9wpKxA==}
    engines: {node: '>=18'}

  conventional-changelog-preset-loader@5.0.0:
    resolution: {integrity: sha512-SetDSntXLk8Jh1NOAl1Gu5uLiCNSYenB5tm0YVeZKePRIgDW9lQImromTwLa3c/Gae298tsgOM+/CYT9XAl0NA==}
    engines: {node: '>=18'}

  conventional-changelog-writer@8.1.0:
    resolution: {integrity: sha512-dpC440QnORNCO81XYuRRFOLCsjKj4W7tMkUIn3lR6F/FAaJcWLi7iCj6IcEvSQY2zw6VUgwUKd5DEHKEWrpmEQ==}
    engines: {node: '>=18'}
    hasBin: true

  conventional-changelog@7.1.0:
    resolution: {integrity: sha512-2hHa/MpDunPnYK3QcZdHl4MOnyLlicBmohsM5/dfvfeoPp0faIjYKHbKyb8nKth/Zd4HhxtlMWfVKrmM9OMj/Q==}
    engines: {node: '>=18'}
    hasBin: true

  conventional-commits-filter@5.0.0:
    resolution: {integrity: sha512-tQMagCOC59EVgNZcC5zl7XqO30Wki9i9J3acbUvkaosCT6JX3EeFwJD7Qqp4MCikRnzS18WXV3BLIQ66ytu6+Q==}
    engines: {node: '>=18'}

  conventional-commits-parser@6.1.0:
    resolution: {integrity: sha512-5nxDo7TwKB5InYBl4ZC//1g9GRwB/F3TXOGR9hgUjMGfvSP4Vu5NkpNro2+1+TIEy1vwxApl5ircECr2ri5JIw==}
    engines: {node: '>=18'}
    hasBin: true

  convert-source-map@2.0.0:
    resolution: {integrity: sha512-Kvp459HrV2FEJ1CAsi1Ku+MY3kasH19TFykTz2xWmMeq6bk2NU3XXvfJ+Q61m0xktWwt+1HSYf3JZsTms3aRJg==}

  cookie-signature@1.2.2:
    resolution: {integrity: sha512-D76uU73ulSXrD1UXF4KE2TMxVVwhsnCgfAyTg9k8P6KGZjlXKrOLe4dJQKI3Bxi5wjesZoFXJWElNWBjPZMbhg==}
    engines: {node: '>=6.6.0'}

  cookie@0.7.1:
    resolution: {integrity: sha512-6DnInpx7SJ2AK3+CTUE/ZM0vWTUboZCegxhC2xiIydHR9jNuTAASBrfEpHhiGOZw/nX51bHt6YQl8jsGo4y/0w==}
    engines: {node: '>= 0.6'}

  cookie@1.0.2:
    resolution: {integrity: sha512-9Kr/j4O16ISv8zBBhJoi4bXOYNTkFLOqSL3UDB0njXxCXNezjeyVrJyGOWtgfs/q2km1gwBcfH8q1yEGoMYunA==}
    engines: {node: '>=18'}

  copy-anything@2.0.6:
    resolution: {integrity: sha512-1j20GZTsvKNkc4BY3NpMOM8tt///wY3FpIzozTOFO2ffuZcV61nojHXVKIy3WM+7ADCy5FVhdZYHYDdgTU0yJw==}

  copy-anything@3.0.5:
    resolution: {integrity: sha512-yCEafptTtb4bk7GLEQoM8KVJpxAfdBJYaXyzQEgQQQgYrZiDp8SJmGKlYza6CYjEDNstAdNdKA3UuoULlEbS6w==}
    engines: {node: '>=12.13'}

  core-js-compat@3.44.0:
    resolution: {integrity: sha512-JepmAj2zfl6ogy34qfWtcE7nHKAJnKsQFRn++scjVS2bZFllwptzw61BZcZFYBPpUznLfAvh0LGhxKppk04ClA==}

  core-js@3.45.1:
    resolution: {integrity: sha512-L4NPsJlCfZsPeXukyzHFlg/i7IIVwHSItR0wg0FLNqYClJ4MQYTYLbC7EkjKYRLZF2iof2MUgN0EGy7MdQFChg==}

  cors@2.8.5:
    resolution: {integrity: sha512-KIHbLJqu73RGr/hnbrO9uBeixNGuvSQjul/jdFvS/KFSIH1hWVd1ng7zOHx+YrEfInLG7q4n6GHQ9cDtxv/P6g==}
    engines: {node: '>= 0.10'}

  cross-spawn@7.0.6:
    resolution: {integrity: sha512-uV2QOWP2nWzsy2aMp8aRibhi9dlzF5Hgh5SHaB9OiTGEyDTiJJyx0uy51QXdyWbtAHNua4XJzUKca3OzKUd3vA==}
    engines: {node: '>= 8'}

  css-color-names@1.0.1:
    resolution: {integrity: sha512-/loXYOch1qU1biStIFsHH8SxTmOseh1IJqFvy8IujXOm1h+QjUdDhkzOrR5HG8K8mlxREj0yfi8ewCHx0eMxzA==}

  cssesc@3.0.0:
    resolution: {integrity: sha512-/Tb/JcjK111nNScGob5MNtsntNM1aCNUDipB/TkwZFhyDrrE47SOx/18wF2bbjgc3ZzCSKW1T5nt5EbFoAz/Vg==}
    engines: {node: '>=4'}
    hasBin: true

  csstype@3.1.3:
    resolution: {integrity: sha512-M1uQkMl8rQK/szD0LNhtqxIPLpimGm8sOBwU7lLnCpSbTyY3yeU1Vc7l4KT5zT4s/yOxHH5O7tIuuLOCnLADRw==}

  d@1.0.2:
    resolution: {integrity: sha512-MOqHvMWF9/9MX6nza0KgvFH4HpMU0EF5uUDXqX/BtxtU8NfB0QzRtJ8Oe/6SuS4kbhyzVJwjd97EA4PKrzJ8bw==}
    engines: {node: '>=0.12'}

  de-indent@1.0.2:
    resolution: {integrity: sha512-e/1zu3xH5MQryN2zdVaF0OrdNLUbvWxzMbi+iNA6Bky7l1RoP8a2fIbRocyHclXt/arDrrR6lL3TqFD9pMQTsg==}

  debug@2.6.9:
    resolution: {integrity: sha512-bC7ElrdJaJnPbAP+1EotYvqZsb3ecl5wi6Bfi6BJTUcNowp6cvspg0jXznRTKDjm/E7AdgFBVeAPVMNcKGsHMA==}
    peerDependencies:
      supports-color: '*'
    peerDependenciesMeta:
      supports-color:
        optional: true

  debug@4.4.1:
    resolution: {integrity: sha512-KcKCqiftBJcZr++7ykoDIEwSa3XWowTfNPo92BYxjXiyYEVrUQh2aLyhxBCwww+heortUFxEJYcRzosstTEBYQ==}
    engines: {node: '>=6.0'}
    peerDependencies:
      supports-color: '*'
    peerDependenciesMeta:
      supports-color:
        optional: true

  decode-named-character-reference@1.0.2:
    resolution: {integrity: sha512-O8x12RzrUF8xyVcY0KJowWsmaJxQbmy0/EtnNtHRpsOcT7dFk5W598coHqBVpmWo1oQQfsCqfCmkZN5DJrZVdg==}

  deep-eql@5.0.2:
    resolution: {integrity: sha512-h5k/5U50IJJFpzfL6nO9jaaumfjO/f2NjK/oYB2Djzm4p9L+3T9qWpZqZ2hAbLPuuYq9wrU08WQyBTL5GbPk5Q==}
    engines: {node: '>=6'}

  deep-is@0.1.4:
    resolution: {integrity: sha512-oIPzksmTg4/MriiaYGO+okXDT7ztn/w3Eptv/+gSIdMdKsJo0u4CfYNFJPy+4SKMuCqGw2wxnA+URMg3t8a/bQ==}

  default-browser-id@5.0.0:
    resolution: {integrity: sha512-A6p/pu/6fyBcA1TRz/GqWYPViplrftcW2gZC9q79ngNCKAeR/X3gcEdXQHl4KNXV+3wgIJ1CPkJQ3IHM6lcsyA==}
    engines: {node: '>=18'}

  default-browser@5.2.1:
    resolution: {integrity: sha512-WY/3TUME0x3KPYdRRxEJJvXRHV4PyPoUsxtZa78lwItwRQRHhd2U9xOscaT/YTf8uCXIAjeJOFBVEh/7FtD8Xg==}
    engines: {node: '>=18'}

  define-lazy-prop@3.0.0:
    resolution: {integrity: sha512-N+MeXYoqr3pOgn8xfyRPREN7gHakLYjhsHhWGT3fWAiL4IkAt0iDw14QiiEm2bE30c5XX5q0FtAA3CK5f9/BUg==}
    engines: {node: '>=12'}

  defu@6.1.4:
    resolution: {integrity: sha512-mEQCMmwJu317oSz8CwdIOdwf3xMif1ttiM8LTufzc3g6kR+9Pe236twL8j3IYT1F7GfRgGcW6MWxzZjLIkuHIg==}

  delayed-stream@1.0.0:
    resolution: {integrity: sha512-ZySD7Nf91aLB0RxL4KGrKHBXl7Eds1DAmEdcoVawXnLD7SDhpNgtuII2aAkg7a7QS41jxPSZ17p4VdGnMHk3MQ==}
    engines: {node: '>=0.4.0'}

  delegate@3.2.0:
    resolution: {integrity: sha512-IofjkYBZaZivn0V8nnsMJGBr4jVLxHDheKSW88PyxS5QC4Vo9ZbZVvhzlSxY87fVq3STR6r+4cGepyHkcWOQSw==}

  depd@2.0.0:
    resolution: {integrity: sha512-g7nH6P6dyDioJogAAGprGpCtVImJhpPk/roCzdb3fIh61/s/nPsfR6onyMwkCAR/OlC3yBC0lESvUoQEAssIrw==}
    engines: {node: '>= 0.8'}

  dequal@2.0.3:
    resolution: {integrity: sha512-0je+qPKHEMohvfRTCEo3CrPG6cAzAYgmzKyxRiYSSDkS6eGJdyVJm7WaYA5ECaAD9wLB2T4EEeymA5aFVcYXCA==}
    engines: {node: '>=6'}

  detect-libc@1.0.3:
    resolution: {integrity: sha512-pGjwhsmsp4kL2RTz08wcOlGN83otlqHeD/Z5T8GXZB+/YcpQ/dgo+lbU8ZsGxV0HIvqqxo9l7mqYwyYMD9bKDg==}
    engines: {node: '>=0.10'}
    hasBin: true

  detect-libc@2.0.4:
    resolution: {integrity: sha512-3UDv+G9CsCKO1WKMGw9fwq/SWJYbI0c5Y7LU1AXYoDdbhE2AHQ6N6Nb34sG8Fj7T5APy8qXDCKuuIHd1BR0tVA==}
    engines: {node: '>=8'}

  devlop@1.1.0:
    resolution: {integrity: sha512-RWmIqhcFf1lRYBvNmr7qTNuyCt/7/ns2jbpp1+PalgE/rDQcBT0fioSMUpJ93irlUhC5hrg4cYqe6U+0ImW0rA==}

  didyoumean@1.2.2:
    resolution: {integrity: sha512-gxtyfqMg7GKyhQmb056K7M3xszy/myH8w+B4RT+QXBQsvAOdc3XymqDDPHx1BgPgsdAA5SIifona89YtRATDzw==}

  diff@8.0.2:
    resolution: {integrity: sha512-sSuxWU5j5SR9QQji/o2qMvqRNYRDOcBTgsJ/DeCf4iSN4gW+gNMXM7wFIP+fdXZxoNiAnHUTGjCr+TSWXdRDKg==}
    engines: {node: '>=0.3.1'}

  dlv@1.1.3:
    resolution: {integrity: sha512-+HlytyjlPKnIG8XuRG8WvmBP8xs8P71y+SKKS6ZXWoEgLuePxtDoUEiH7WkdePWrQ5JBpE6aoVqfZfJUQkjXwA==}

  doctypes@1.1.0:
    resolution: {integrity: sha512-LLBi6pEqS6Do3EKQ3J0NqHWV5hhb78Pi8vvESYwyOy2c31ZEZVdtitdzsQsKb7878PEERhzUk0ftqGhG6Mz+pQ==}

  dot-prop@5.3.0:
    resolution: {integrity: sha512-QM8q3zDe58hqUqjraQOmzZ1LIH9SWQJTlEKCH4kJ2oQvLZk7RbQXvtDM2XEq3fwkV9CCvvH4LA0AV+ogFsBM2Q==}
    engines: {node: '>=8'}

  dotenv-expand@12.0.3:
    resolution: {integrity: sha512-uc47g4b+4k/M/SeaW1y4OApx+mtLWl92l5LMPP0GNXctZqELk+YGgOPIIC5elYmUH4OuoK3JLhuRUYegeySiFA==}
    engines: {node: '>=12'}

  dotenv@16.6.1:
    resolution: {integrity: sha512-uBq4egWHTcTt33a72vpSG0z3HnPuIl6NqYcTrKEg2azoEyl2hpW0zqlxysq2pK9HlDIHyHyakeYaYnSAwd8bow==}
    engines: {node: '>=12'}

  dotenv@17.2.2:
    resolution: {integrity: sha512-Sf2LSQP+bOlhKWWyhFsn0UsfdK/kCWRv1iuA2gXAwt3dyNabr6QSj00I2V10pidqz69soatm9ZwZvpQMTIOd5Q==}
    engines: {node: '>=12'}

  dts-resolver@2.1.1:
    resolution: {integrity: sha512-3BiGFhB6mj5Kv+W2vdJseQUYW+SKVzAFJL6YNP6ursbrwy1fXHRotfHi3xLNxe4wZl/K8qbAFeCDjZLjzqxxRw==}
    engines: {node: '>=20.18.0'}
    peerDependencies:
      oxc-resolver: '>=11.0.0'
    peerDependenciesMeta:
      oxc-resolver:
        optional: true

  dunder-proto@1.0.1:
    resolution: {integrity: sha512-KIN/nDJBQRcXw0MLVhZE9iQHmG68qAVIBg9CqmUYjmQIhgij9U5MFvrqkUL5FbtyyzZuOeOt0zdeRe4UY7ct+A==}
    engines: {node: '>= 0.4'}

  eastasianwidth@0.2.0:
    resolution: {integrity: sha512-I88TYZWc9XiYHRQ4/3c5rjjfgkjhLyW2luGIheGERbNQ6OY7yTybanSpDXZa8y7VUP9YmDcYa+eyq4ca7iLqWA==}

  ee-first@1.1.1:
    resolution: {integrity: sha512-WMwm9LhRUo+WUaRN+vRuETqG89IgZphVSNkdFgeb6sS/E4OrDIN7t48CAewSHXc6C8lefD8KKfr5vY61brQlow==}

  electron-to-chromium@1.5.211:
    resolution: {integrity: sha512-IGBvimJkotaLzFnwIVgW9/UD/AOJ2tByUmeOrtqBfACSbAw5b1G0XpvdaieKyc7ULmbwXVx+4e4Be8pOPBrYkw==}

  emoji-regex@10.4.0:
    resolution: {integrity: sha512-EC+0oUMY1Rqm4O6LLrgjtYDvcVYTy7chDnM4Q7030tP4Kwj3u/pR6gP9ygnp2CJMK5Gq+9Q2oqmrFJAz01DXjw==}

  emoji-regex@8.0.0:
    resolution: {integrity: sha512-MSjYzcWNOA0ewAHpz0MxpYFvwg6yjy1NG3xteoqz644VCo/RPgnr1/GGt+ic3iJTzQ8Eu3TdM14SawnVUmGE6A==}

  emoji-regex@9.2.2:
    resolution: {integrity: sha512-L18DaJsXSUk2+42pv8mLs5jJT2hqFkFE4j21wOmgbUqsZ2hL72NsUU785g9RXgo3s0ZNgVl42TiHp3ZtOv/Vyg==}

  empathic@2.0.0:
    resolution: {integrity: sha512-i6UzDscO/XfAcNYD75CfICkmfLedpyPDdozrLMmQc5ORaQcdMoc21OnlEylMIqI7U8eniKrPMxxtj8k0vhmJhA==}
    engines: {node: '>=14'}

  encodeurl@1.0.2:
    resolution: {integrity: sha512-TPJXq8JqFaVYm2CWmPvnP2Iyo4ZSM7/QKcSmuMLDObfpH5fi7RUGmd/rTDf+rut/saiDiQEeVTNgAmJEdAOx0w==}
    engines: {node: '>= 0.8'}

  encodeurl@2.0.0:
    resolution: {integrity: sha512-Q0n9HRi4m6JuGIV1eFlmvJB7ZEVxu93IrMyiMsGC0lrMJMWzRgx6WGquyfQgZVb31vhGgXnfmPNNXmxnOkRBrg==}
    engines: {node: '>= 0.8'}

  enhanced-resolve@5.18.1:
    resolution: {integrity: sha512-ZSW3ma5GkcQBIpwZTSRAI8N71Uuwgs93IezB7mf7R60tC8ZbJideoDNKjHn2O9KIlx6rkGTTEk1xUCK2E1Y2Yg==}
    engines: {node: '>=10.13.0'}

  enhanced-resolve@5.18.3:
    resolution: {integrity: sha512-d4lC8xfavMeBjzGr2vECC3fsGXziXZQyJxD868h2M/mBI3PwAuODxAkLkq5HYuvrPYcUtiLzsTo8U3PgX3Ocww==}
    engines: {node: '>=10.13.0'}

  entities@4.5.0:
    resolution: {integrity: sha512-V0hjH4dGPh9Ao5p0MoRY6BVqtwCjhz6vI5LT8AJ55H+4g9/4vbHx1I54fS0XuclLhDHArPQCiMjDxjaL8fPxhw==}
    engines: {node: '>=0.12'}

  entities@6.0.0:
    resolution: {integrity: sha512-aKstq2TDOndCn4diEyp9Uq/Flu2i1GlLkc6XIDQSDMuaFE3OPW5OphLCyQ5SpSJZTb4reN+kTcYru5yIfXoRPw==}
    engines: {node: '>=0.12'}

  environment@1.1.0:
    resolution: {integrity: sha512-xUtoPkMggbz0MPyPiIWr1Kp4aeWJjDZ6SMvURhimjdZgsRuDplF5/s9hcgGhyXMhs+6vpnuoiZ2kFiu3FMnS8Q==}
    engines: {node: '>=18'}

  errno@0.1.8:
    resolution: {integrity: sha512-dJ6oBr5SQ1VSd9qkk7ByRgb/1SH4JZjCHSW/mr63/QcXO9zLVxvJ6Oy13nio03rxpSnVDDjFor75SjVeZWPW/A==}
    hasBin: true

  error-stack-parser-es@1.0.5:
    resolution: {integrity: sha512-5qucVt2XcuGMcEGgWI7i+yZpmpByQ8J1lHhcL7PwqCwu9FPP3VUXzT4ltHe5i2z9dePwEHcDVOAfSnHsOlCXRA==}

  es-define-property@1.0.1:
    resolution: {integrity: sha512-e3nRfgfUZ4rNGL232gUgX06QNyyez04KdjFrF+LTRoOXmrOgFKDg4BCdsjW8EnT69eqdYGmRpJwiPVYNrCaW3g==}
    engines: {node: '>= 0.4'}

  es-errors@1.3.0:
    resolution: {integrity: sha512-Zf5H2Kxt2xjTvbJvP2ZWLEICxA6j+hAmMzIlypy4xcBg1vKVnx89Wy0GbS+kf5cwCVFFzdCFh2XSCFNULS6csw==}
    engines: {node: '>= 0.4'}

  es-module-lexer@1.7.0:
    resolution: {integrity: sha512-jEQoCwk8hyb2AZziIOLhDqpm5+2ww5uIE6lkO/6jcOCusfk6LhMHpXXfBLXTZ7Ydyt0j4VoUQv6uGNYbdW+kBA==}

  es-object-atoms@1.1.1:
    resolution: {integrity: sha512-FGgH2h8zKNim9ljj7dankFPcICIK9Cp5bm+c2gQSYePhpaG5+esrLODihIorn+Pe6FGJzWhXQotPv73jTaldXA==}
    engines: {node: '>= 0.4'}

  es-set-tostringtag@2.1.0:
    resolution: {integrity: sha512-j6vWzfrGVfyXxge+O0x5sh6cvxAog0a/4Rdd2K36zCMV5eJ+/+tOAngRO8cODMNWbVRdVlmGZQL2YS3yR8bIUA==}
    engines: {node: '>= 0.4'}

  es5-ext@0.10.64:
    resolution: {integrity: sha512-p2snDhiLaXe6dahss1LddxqEm+SkuDvV8dnIQG0MWjyHpcMNfXKPE+/Cc0y+PhxJX3A4xGNeFCj5oc0BUh6deg==}
    engines: {node: '>=0.10'}

  es6-iterator@2.0.3:
    resolution: {integrity: sha512-zw4SRzoUkd+cl+ZoE15A9o1oQd920Bb0iOJMQkQhl3jNc03YqVjAhG7scf9C5KWRU/R13Orf588uCC6525o02g==}

  es6-symbol@3.1.4:
    resolution: {integrity: sha512-U9bFFjX8tFiATgtkJ1zg25+KviIXpgRvRHS8sau3GfhVzThRQrOeksPeT0BWW2MNZs1OEWJ1DPXOQMn0KKRkvg==}
    engines: {node: '>=0.12'}

  esbuild@0.25.0:
    resolution: {integrity: sha512-BXq5mqc8ltbaN34cDqWuYKyNhX8D/Z0J1xdtdQ8UcIIIyJyz+ZMKUt58tF3SrZ85jcfN/PZYhjR5uDQAYNVbuw==}
    engines: {node: '>=18'}
    hasBin: true

  escalade@3.2.0:
    resolution: {integrity: sha512-WUj2qlxaQtO4g6Pq5c29GTcWGDyd8itL8zTlipgECz3JesAiiOKotd8JU6otB3PACgG6xkJUyVhboMS+bje/jA==}
    engines: {node: '>=6'}

  escape-html@1.0.3:
    resolution: {integrity: sha512-NiSupZ4OeuGwr68lGIeym/ksIZMJodUGOSCZ/FSnTxcrekbvqrgdUxlJOMpijaKZVjAJrWrGs/6Jy8OMuyj9ow==}

  escape-string-regexp@4.0.0:
    resolution: {integrity: sha512-TtpcNJ3XAzx3Gq8sWRzJaVajRs0uVxA2YAkdb1jm2YkPz4G6egUFAyA3n5vtEIZefPk5Wa4UXbKuS5fKkJWdgA==}
    engines: {node: '>=10'}

  escape-string-regexp@5.0.0:
    resolution: {integrity: sha512-/veY75JbMK4j1yjvuUxuVsiS/hr/4iHs9FTT6cgTexxdE0Ly/glccBAkloH/DofkjRbZU3bnoj38mOmhkZ0lHw==}
    engines: {node: '>=12'}

  eslint-compat-utils@0.5.1:
    resolution: {integrity: sha512-3z3vFexKIEnjHE3zCMRo6fn/e44U7T1khUjg+Hp0ZQMCigh28rALD0nPFBcGZuiLC5rLZa2ubQHDRln09JfU2Q==}
    engines: {node: '>=12'}
    peerDependencies:
      eslint: '>=6.0.0'

  eslint-import-context@0.1.9:
    resolution: {integrity: sha512-K9Hb+yRaGAGUbwjhFNHvSmmkZs9+zbuoe3kFQ4V1wYjrepUFYM2dZAfNtjbbj3qsPfUfsA68Bx/ICWQMi+C8Eg==}
    engines: {node: ^12.20.0 || ^14.18.0 || >=16.0.0}
    peerDependencies:
      unrs-resolver: ^1.0.0
    peerDependenciesMeta:
      unrs-resolver:
        optional: true

  eslint-plugin-es-x@7.8.0:
    resolution: {integrity: sha512-7Ds8+wAAoV3T+LAKeu39Y5BzXCrGKrcISfgKEqTS4BDN8SFEDQd0S43jiQ8vIa3wUKD07qitZdfzlenSi8/0qQ==}
    engines: {node: ^14.18.0 || >=16.0.0}
    peerDependencies:
      eslint: '>=8'

  eslint-plugin-import-x@4.16.1:
    resolution: {integrity: sha512-vPZZsiOKaBAIATpFE2uMI4w5IRwdv/FpQ+qZZMR4E+PeOcM4OeoEbqxRMnywdxP19TyB/3h6QBB0EWon7letSQ==}
    engines: {node: ^18.18.0 || ^20.9.0 || >=21.1.0}
    peerDependencies:
      '@typescript-eslint/utils': ^8.0.0
      eslint: ^8.57.0 || ^9.0.0
      eslint-import-resolver-node: '*'
    peerDependenciesMeta:
      '@typescript-eslint/utils':
        optional: true
      eslint-import-resolver-node:
        optional: true

  eslint-plugin-n@17.21.3:
    resolution: {integrity: sha512-MtxYjDZhMQgsWRm/4xYLL0i2EhusWT7itDxlJ80l1NND2AL2Vi5Mvneqv/ikG9+zpran0VsVRXTEHrpLmUZRNw==}
    engines: {node: ^18.18.0 || ^20.9.0 || >=21.1.0}
    peerDependencies:
      eslint: '>=8.23.0'

  eslint-plugin-regexp@2.10.0:
    resolution: {integrity: sha512-ovzQT8ESVn5oOe5a7gIDPD5v9bCSjIFJu57sVPDqgPRXicQzOnYfFN21WoQBQF18vrhT5o7UMKFwJQVVjyJ0ng==}
    engines: {node: ^18 || >=20}
    peerDependencies:
      eslint: '>=8.44.0'

  eslint-scope@8.4.0:
    resolution: {integrity: sha512-sNXOfKCn74rt8RICKMvJS7XKV/Xk9kA7DyJr8mJik3S7Cwgy3qlkkmyS2uQB3jiJg6VNdZd/pDBJu0nvG2NlTg==}
    engines: {node: ^18.18.0 || ^20.9.0 || >=21.1.0}

  eslint-visitor-keys@3.4.3:
    resolution: {integrity: sha512-wpc+LXeiyiisxPlEkUzU6svyS1frIO3Mgxj1fdy7Pm8Ygzguax2N3Fa/D/ag1WqbOprdI+uY6wMUl8/a2G+iag==}
    engines: {node: ^12.22.0 || ^14.17.0 || >=16.0.0}

  eslint-visitor-keys@4.2.1:
    resolution: {integrity: sha512-Uhdk5sfqcee/9H/rCOJikYz67o0a2Tw2hGRPOG2Y1R2dg7brRe1uG0yaNQDHu+TO/uQPF/5eCapvYSmHUjt7JQ==}
    engines: {node: ^18.18.0 || ^20.9.0 || >=21.1.0}

  eslint@9.35.0:
    resolution: {integrity: sha512-QePbBFMJFjgmlE+cXAlbHZbHpdFVS2E/6vzCy7aKlebddvl1vadiC4JFV5u/wqTkNUwEV8WrQi257jf5f06hrg==}
    engines: {node: ^18.18.0 || ^20.9.0 || >=21.1.0}
    hasBin: true
    peerDependencies:
      jiti: '*'
    peerDependenciesMeta:
      jiti:
        optional: true

  esniff@2.0.1:
    resolution: {integrity: sha512-kTUIGKQ/mDPFoJ0oVfcmyJn4iBDRptjNVIzwIFR7tqWXdVI9xfA2RMwY/gbSpJG3lkdWNEjLap/NqVHZiJsdfg==}
    engines: {node: '>=0.10'}

  espree@10.4.0:
    resolution: {integrity: sha512-j6PAQ2uUr79PZhBjP5C5fhl8e39FmRnOjsD5lGnWrFU8i2G776tBK7+nP8KuQUTTyAZUwfQqXAgrVH5MbH9CYQ==}
    engines: {node: ^18.18.0 || ^20.9.0 || >=21.1.0}

  esprima@4.0.1:
    resolution: {integrity: sha512-eGuFFw7Upda+g4p+QHvnW0RyTX/SVeJBDM/gCtMARO0cLuT2HcEKnTPvhjV6aGeqrCB/sbNop0Kszm0jsaWU4A==}
    engines: {node: '>=4'}
    hasBin: true

  esquery@1.6.0:
    resolution: {integrity: sha512-ca9pw9fomFcKPvFLXhBKUK90ZvGibiGOvRJNbjljY7s7uq/5YO4BOzcYtJqExdx99rF6aAcnRxHmcUHcz6sQsg==}
    engines: {node: '>=0.10'}

  esrecurse@4.3.0:
    resolution: {integrity: sha512-KmfKL3b6G+RXvP8N1vr3Tq1kL/oCFgn2NYXEtqP8/L3pKapUA4G8cFVaoF3SU323CD4XypR/ffioHmkti6/Tag==}
    engines: {node: '>=4.0'}

  estraverse@5.3.0:
    resolution: {integrity: sha512-MMdARuVEQziNTeJD8DgMqmhwR11BRQ/cBP+pLtYdSTnf3MIO8fFeiINEbX36ZdNlfU/7A9f3gUw49B3oQsvwBA==}
    engines: {node: '>=4.0'}

  estree-walker@2.0.2:
    resolution: {integrity: sha512-Rfkk/Mp/DL7JVje3u18FxFujQlTNR2q6QfMSMB7AvCBx91NGj/ba3kCfza0f6dVDbw7YlRf/nDrn7pQrCCyQ/w==}

  estree-walker@3.0.3:
    resolution: {integrity: sha512-7RUKfXgSMMkzt6ZuXmqapOurLGPPfgj6l9uRZ7lRGolvk0y2yocc35LdcxKC5PQZdn2DMqioAQ2NoWcrTKmm6g==}

  esutils@2.0.3:
    resolution: {integrity: sha512-kVscqXk4OCp68SZ0dkgEKVi6/8ij300KBWTJq32P/dYeWTSwK41WyTxalN1eRmA5Z9UU/LX9D7FWSmV9SAYx6g==}
    engines: {node: '>=0.10.0'}

  etag@1.8.1:
    resolution: {integrity: sha512-aIL5Fx7mawVa300al2BnEE4iNvo1qETxLrPI/o05L7z6go7fCw1J6EQmbK4FmJ2AS7kgVF/KEZWufBfdClMcPg==}
    engines: {node: '>= 0.6'}

  event-emitter@0.3.5:
    resolution: {integrity: sha512-D9rRn9y7kLPnJ+hMq7S/nhvoKwwvVJahBi2BPmx3bvbsEdK3W9ii8cBSGjP+72/LnM4n6fo3+dkCX5FeTQruXA==}

  eventemitter3@5.0.1:
    resolution: {integrity: sha512-GWkBvjiSZK87ELrYOSESUYeVIc9mvLLf/nXalMOS5dYrgZq9o5OVkbZAVM06CVxYsCwH9BDZFPlQTlPA1j4ahA==}

  execa@8.0.1:
    resolution: {integrity: sha512-VyhnebXciFV2DESc+p6B+y0LjSm0krU4OgJN44qFAhBY0TJ+1V61tYD2+wHusZ6F9n5K+vl8k0sTy7PEfV4qpg==}
    engines: {node: '>=16.17'}

  execa@9.6.0:
    resolution: {integrity: sha512-jpWzZ1ZhwUmeWRhS7Qv3mhpOhLfwI+uAX4e5fOcXqwMR7EcJ0pj2kV1CVzHVMX/LphnKWD3LObjZCoJ71lKpHw==}
    engines: {node: ^18.19.0 || >=20.5.0}

  exit-hook@2.2.1:
    resolution: {integrity: sha512-eNTPlAD67BmP31LDINZ3U7HSF8l57TxOY2PmBJ1shpCvpnxBF93mWCE8YHBnXs8qiUZJc9WDcWIeC3a2HIAMfw==}
    engines: {node: '>=6'}

  expect-type@1.2.1:
    resolution: {integrity: sha512-/kP8CAwxzLVEeFrMm4kMmy4CCDlpipyA7MYLVrdJIkV0fYF0UaigQHRsxHiuY/GEea+bh4KSv3TIlgr+2UL6bw==}
    engines: {node: '>=12.0.0'}

  express@5.1.0:
    resolution: {integrity: sha512-DT9ck5YIRU+8GYzzU5kT3eHGA5iL+1Zd0EutOmTE9Dtk+Tvuzd23VBU+ec7HPNSTxXYO55gPV/hq4pSBJDjFpA==}
    engines: {node: '>= 18'}

  exsolve@1.0.7:
    resolution: {integrity: sha512-VO5fQUzZtI6C+vx4w/4BWJpg3s/5l+6pRQEHzFRM8WFi4XffSP1Z+4qi7GbjWbvRQEbdIco5mIMq+zX4rPuLrw==}

  ext@1.7.0:
    resolution: {integrity: sha512-6hxeJYaL110a9b5TEJSj0gojyHQAmA2ch5Os+ySCiA1QGdS697XWY1pzsrSjqA9LDEEgdB/KypIlR59RcLuHYw==}

  extend-shallow@2.0.1:
    resolution: {integrity: sha512-zCnTtlxNoAiDc3gqY2aYAWFx7XWWiasuF2K8Me5WbN8otHKTUKBwjPtNpRs/rbUZm7KxWAaNj7P1a/p52GbVug==}
    engines: {node: '>=0.10.0'}

  extend@3.0.2:
    resolution: {integrity: sha512-fjquC59cD7CyW6urNXK0FBufkZcoiGG80wTuPujX590cB5Ttln20E2UB4S/WARVqhXffZl2LNgS+gQdPIIim/g==}

  fast-deep-equal@3.1.3:
    resolution: {integrity: sha512-f3qQ9oQy9j2AhBe/H9VC91wLmKBCCU/gDOnKNAYG5hswO7BLKj09Hc5HYNz9cGI++xlpDCIgDaitVs03ATR84Q==}

  fast-glob@3.3.3:
    resolution: {integrity: sha512-7MptL8U0cqcFdzIzwOTHoilX9x5BrNqye7Z/LuC7kCMRio1EMSyqRK3BEAUD7sXRq4iT4AzTVuZdhgQ2TCvYLg==}
    engines: {node: '>=8.6.0'}

  fast-json-stable-stringify@2.1.0:
    resolution: {integrity: sha512-lhd/wF+Lk98HZoTCtlVraHtfh5XYijIjalXck7saUtuanSDyLMxnHhSXEDJqHxD7msR8D0uCmqlkwjCV8xvwHw==}

  fast-levenshtein@2.0.6:
    resolution: {integrity: sha512-DCXu6Ifhqcks7TZKY3Hxp3y6qphY5SJZmrWMDrKcERSOXWQdMhU9Ig/PYrzyw/ul9jOIyh0N4M0tbC5hodg8dw==}

  fastq@1.19.0:
    resolution: {integrity: sha512-7SFSRCNjBQIZH/xZR3iy5iQYR8aGBE0h3VG6/cwlbrpdciNYBMotQav8c1XI3HjHH+NikUpP53nPdlZSdWmFzA==}

  fault@2.0.1:
    resolution: {integrity: sha512-WtySTkS4OKev5JtpHXnib4Gxiurzh5NCGvWrFaZ34m6JehfTUhKZvn9njTfw48t6JumVQOmrKqpmGcdwxnhqBQ==}

  fd-package-json@1.2.0:
    resolution: {integrity: sha512-45LSPmWf+gC5tdCQMNH4s9Sr00bIkiD9aN7dc5hqkrEw1geRYyDQS1v1oMHAW3ysfxfndqGsrDREHHjNNbKUfA==}

  fdir@6.5.0:
    resolution: {integrity: sha512-tIbYtZbucOs0BRGqPJkshJUYdL+SDH7dVM8gjy+ERp3WAUjLEFJE+02kanyHtwjWOnwrKYBiwAmM0p4kLJAnXg==}
    engines: {node: '>=12.0.0'}
    peerDependencies:
      picomatch: ^3 || ^4
    peerDependenciesMeta:
      picomatch:
        optional: true

  feed@5.1.0:
    resolution: {integrity: sha512-qGNhgYygnefSkAHHrNHqC7p3R8J0/xQDS/cYUud8er/qD9EFGWyCdUDfULHTJQN1d3H3WprzVwMc9MfB4J50Wg==}
    engines: {node: '>=20', pnpm: '>=10'}

  figures@6.1.0:
    resolution: {integrity: sha512-d+l3qxjSesT4V7v2fh+QnmFnUWv9lSpjarhShNTgBOfA0ttejbQUAlHLitbjkoRiDulW0OPoQPYIGhIC8ohejg==}
    engines: {node: '>=18'}

  file-entry-cache@8.0.0:
    resolution: {integrity: sha512-XXTUwCvisa5oacNGRP9SfNtYBNAMi+RPwBFmblZEF7N7swHYQS6/Zfk7SRwx4D5j3CH211YNRco1DEMNVfZCnQ==}
    engines: {node: '>=16.0.0'}

  fill-range@7.1.1:
    resolution: {integrity: sha512-YsGpe3WHLK8ZYi4tWDg2Jy3ebRz2rXowDxnld4bkQB00cc/1Zw9AWnC0i9ztDJitivtQvaI9KaLyKrc+hBW0yg==}
    engines: {node: '>=8'}

  finalhandler@1.1.2:
    resolution: {integrity: sha512-aAWcW57uxVNrQZqFXjITpW3sIUQmHGG3qSb9mUah9MgMC4NeWhNOlNjXEYq3HjRAvL6arUviZGGJsBg6z0zsWA==}
    engines: {node: '>= 0.8'}

  finalhandler@2.1.0:
    resolution: {integrity: sha512-/t88Ty3d5JWQbWYgaOGCCYfXRwV1+be02WqYYlL6h0lEiUAMPM8o8qKGO01YIkOHzka2up08wvgYD0mDiI+q3Q==}
    engines: {node: '>= 0.8'}

  find-up@5.0.0:
    resolution: {integrity: sha512-78/PXT1wlLLDgTzDs7sjq9hzz0vXD+zn+7wypEe4fXQxCmdmqfGsEPQxmiCSQI3ajFV91bVSsvNtrJRiW6nGng==}
    engines: {node: '>=10'}

  flat-cache@4.0.1:
    resolution: {integrity: sha512-f7ccFPK3SXFHpx15UIGyRJ/FJQctuKZ0zVuN3frBo4HnK3cay9VEW0R6yPYFHC0AgqhukPzKjq22t5DmAyqGyw==}
    engines: {node: '>=16'}

  flat-cache@5.0.0:
    resolution: {integrity: sha512-JrqFmyUl2PnPi1OvLyTVHnQvwQ0S+e6lGSwu8OkAZlSaNIZciTY2H/cOOROxsBA1m/LZNHDsqAgDZt6akWcjsQ==}
    engines: {node: '>=18'}

  flatted@3.3.3:
    resolution: {integrity: sha512-GX+ysw4PBCz0PzosHDepZGANEuFCMLrnRTiEy9McGjmkCQYwRq4A/X786G/fjM/+OjsWSU1ZrY5qyARZmO/uwg==}

  floating-vue@5.2.2:
    resolution: {integrity: sha512-afW+h2CFafo+7Y9Lvw/xsqjaQlKLdJV7h1fCHfcYQ1C4SVMlu7OAekqWgu5d4SgvkBVU0pVpLlVsrSTBURFRkg==}
    peerDependencies:
      '@nuxt/kit': ^3.2.0
      vue: ^3.2.0
    peerDependenciesMeta:
      '@nuxt/kit':
        optional: true

  focus-trap@7.6.5:
    resolution: {integrity: sha512-7Ke1jyybbbPZyZXFxEftUtxFGLMpE2n6A+z//m4CRDlj0hW+o3iYSmh8nFlYMurOiJVDmJRilUQtJr08KfIxlg==}

  follow-redirects@1.15.9:
    resolution: {integrity: sha512-gew4GsXizNgdoRyqmyfMHyAmXsZDk6mHkSxZFCzW9gwlbtOW44CDtYavM+y+72qD/Vq2l550kMF52DT8fOLJqQ==}
    engines: {node: '>=4.0'}
    peerDependencies:
      debug: '*'
    peerDependenciesMeta:
      debug:
        optional: true

  foreground-child@3.3.0:
    resolution: {integrity: sha512-Ld2g8rrAyMYFXBhEqMz8ZAHBi4J4uS1i/CxGMDnjyFWddMXLVcDp051DZfu+t7+ab7Wv6SMqpWmyFIj5UbfFvg==}
    engines: {node: '>=14'}

  form-data@4.0.4:
    resolution: {integrity: sha512-KrGhL9Q4zjj0kiUt5OO4Mr/A/jlI2jDYs5eHBpYHPcBEVSiipAvn2Ko2HnPe20rmcuuvMHNdZFp+4IlGTMF0Ow==}
    engines: {node: '>= 6'}

  format@0.2.2:
    resolution: {integrity: sha512-wzsgA6WOq+09wrU1tsJ09udeR/YZRaeArL9e1wPbFg3GG2yDnC2ldKpxs4xunpFF9DgqCqOIra3bc1HWrJ37Ww==}
    engines: {node: '>=0.4.x'}

  forwarded@0.2.0:
    resolution: {integrity: sha512-buRG0fpBtRHSTCOASe6hD258tEubFoRLb4ZNA6NxMVHNw2gOcwHo9wyablzMzOA5z9xA9L1KNjk/Nt6MT9aYow==}
    engines: {node: '>= 0.6'}

  fraction.js@4.3.7:
    resolution: {integrity: sha512-ZsDfxO51wGAXREY55a7la9LScWpwv9RxIrYABrlvOFBlH/ShPnrtsXeuUIfXKKOVicNxQ+o8JTbJvjS4M89yew==}

  fresh@2.0.0:
    resolution: {integrity: sha512-Rx/WycZ60HOaqLKAi6cHRKKI7zxWbJ31MhntmtwMoaTeF7XFH9hhBp8vITaMidfljRQ6eYWCKkaTK+ykVJHP2A==}
    engines: {node: '>= 0.8'}

  fsevents@2.3.3:
    resolution: {integrity: sha512-5xoDfX+fL7faATnagmWPpbFtwh/R77WmMMqqHGS65C3vvB0YHrgF+B1YmZ3441tMj5n63k0212XNoJwzlhffQw==}
    engines: {node: ^8.16.0 || ^10.6.0 || >=11.0.0}
    os: [darwin]

  function-bind@1.1.2:
    resolution: {integrity: sha512-7XHNxH7qX9xG5mIwxkhumTox/MIRNcOgDrxWsMt2pAr23WHp6MrRlN7FBSFpCpr+oVO0F744iUgR82nJMfG2SA==}

  generic-names@4.0.0:
    resolution: {integrity: sha512-ySFolZQfw9FoDb3ed9d80Cm9f0+r7qj+HJkWjeD9RBfpxEVTlVhol+gvaQB/78WbwYfbnNh8nWHHBSlg072y6A==}

  gensync@1.0.0-beta.2:
    resolution: {integrity: sha512-3hN7NaskYvMDLQY55gnW3NQ+mesEAepTqlg+VEbj7zzqEMBVNhzcGYYeqFo/TlYz6eQiFcp1HcsCZO+nGgS8zg==}
    engines: {node: '>=6.9.0'}

  get-caller-file@2.0.5:
    resolution: {integrity: sha512-DyFP3BM/3YHTQOCUL/w0OZHR0lpKeGrxotcHWcqNEdnltqFwXVfhEBQ94eIo34AfQpo0rGki4cyIiftY06h2Fg==}
    engines: {node: 6.* || 8.* || >= 10.*}

  get-east-asian-width@1.3.0:
    resolution: {integrity: sha512-vpeMIQKxczTD/0s2CdEWHcb0eeJe6TFjxb+J5xgX7hScxqrGuyjmv4c1D4A/gelKfyox0gJJwIHF+fLjeaM8kQ==}
    engines: {node: '>=18'}

  get-intrinsic@1.3.0:
    resolution: {integrity: sha512-9fSjSaos/fRIVIp+xSJlE6lfwhES7LNtKaCBIamHsjr2na1BiABJPo0mOjjz8GJDURarmCPGqaiVg5mfjb98CQ==}
    engines: {node: '>= 0.4'}

  get-proto@1.0.1:
    resolution: {integrity: sha512-sTSfBjoXBp89JvIKIefqw7U2CCebsc74kiY6awiGogKtoSGbgjYE/G/+l9sF3MWFPNc9IcoOC4ODfKHfxFmp0g==}
    engines: {node: '>= 0.4'}

  get-stream@8.0.1:
    resolution: {integrity: sha512-VaUJspBffn/LMCJVoMvSAdmscJyS1auj5Zulnn5UoYcY531UWmdwhRWkcGKnGU93m5HSXP9LP2usOryrBtQowA==}
    engines: {node: '>=16'}

  get-stream@9.0.1:
    resolution: {integrity: sha512-kVCxPF3vQM/N0B1PmoqVUqgHP+EeVjmZSQn+1oCRPxd2P21P2F19lIgbR3HBosbB1PUhOAoctJnfEn2GbN2eZA==}
    engines: {node: '>=18'}

  get-them-args@1.3.2:
    resolution: {integrity: sha512-LRn8Jlk+DwZE4GTlDbT3Hikd1wSHgLMme/+7ddlqKd7ldwR6LjJgTVWzBnR01wnYGe4KgrXjg287RaI22UHmAw==}

  get-tsconfig@4.10.1:
    resolution: {integrity: sha512-auHyJ4AgMz7vgS8Hp3N6HXSmlMdUyhSUrfBF16w153rxtLIEOE+HGqaBppczZvnHLqQJfiHotCYpNhl0lUROFQ==}

  glob-parent@5.1.2:
    resolution: {integrity: sha512-AOIgSQCepiJYwP3ARnGx+5VnTu2HBYdzbGP45eLw1vr3zB3vZLeyed1sC9hnbcOc9/SrMyM5RPQrkGz4aS9Zow==}
    engines: {node: '>= 6'}

  glob-parent@6.0.2:
    resolution: {integrity: sha512-XxwI8EOhVQgWp6iDL+3b0r86f4d6AX6zSU55HfB4ydCEuXLXc5FcYeOu+nnGftS4TEju/11rt4KJPTMgbfmv4A==}
    engines: {node: '>=10.13.0'}

  glob-to-regexp@0.4.1:
    resolution: {integrity: sha512-lkX1HJXwyMcprw/5YUZc2s7DrpAiHB21/V+E1rHUrVNokkvB6bqMzT0VfV6/86ZNabt1k14YOIaT7nDvOX3Iiw==}

  glob@10.4.5:
    resolution: {integrity: sha512-7Bv8RF0k6xjo7d4A/PxYLbUCfb6c+Vpd2/mB2yRDlew7Jb5hEXiCD9ibfO7wpk8i4sevK6DFny9h7EYbM3/sHg==}
    hasBin: true

  globals@14.0.0:
    resolution: {integrity: sha512-oahGvuMGQlPw/ivIYBjVSrWAfWLBeku5tpPE2fOPLi+WHffIWbuh2tCjhyQhTBPMf5E9jDEH4FOmTYgYwbKwtQ==}
    engines: {node: '>=18'}

  globals@15.15.0:
    resolution: {integrity: sha512-7ACyT3wmyp3I61S4fG682L0VA2RGD9otkqGJIwNUMF1SWUombIIk+af1unuDYgMm082aHYwD+mzJvv9Iu8dsgg==}
    engines: {node: '>=18'}

  globals@16.3.0:
    resolution: {integrity: sha512-bqWEnJ1Nt3neqx2q5SFfGS8r/ahumIakg3HcwtNlrVlwXIeNumWn/c7Pn/wKzGhf6SaW6H6uWXLqC30STCMchQ==}
    engines: {node: '>=18'}

  globrex@0.1.2:
    resolution: {integrity: sha512-uHJgbwAMwNFf5mLst7IWLNg14x1CkeqglJb/K3doi4dw6q2IvAAmM/Y81kevy83wP+Sst+nutFTYOGg3d1lsxg==}

  good-listener@1.2.2:
    resolution: {integrity: sha512-goW1b+d9q/HIwbVYZzZ6SsTr4IgE+WA44A0GmPIQstuOrgsFcT7VEJ48nmr9GaRtNu0XTKacFLGnBPAM6Afouw==}

  gopd@1.2.0:
    resolution: {integrity: sha512-ZUKRh6/kUFoAiTAtTYPZJ3hw9wNxx+BIBOijnlG9PnrJsCcSjs1wyyD6vJpaYtgnzDrKYRSqf3OO6Rfa93xsRg==}
    engines: {node: '>= 0.4'}

  graceful-fs@4.2.11:
    resolution: {integrity: sha512-RbJ5/jmFcNNCcDV5o9eTnBLJ/HszWV0P73bc+Ff4nS/rJj+YaS6IGyiOL0VoBYX+l1Wrl3k63h/KrH+nhJ0XvQ==}

  graphemer@1.4.0:
    resolution: {integrity: sha512-EtKwoO6kxCL9WO5xipiHTZlSzBm7WLT627TqC/uVRd0HKmq8NXyebnNYxDoBi7wt8eTWrUrKXCOVaFq9x1kgag==}

  gray-matter@4.0.3:
    resolution: {integrity: sha512-5v6yZd4JK3eMI3FqqCouswVqwugaA9r4dNZB1wwcmrD02QkV5H0y7XBQW8QwQqEaZY1pM9aqORSORhJRdNK44Q==}
    engines: {node: '>=6.0'}

  gsap@3.13.0:
    resolution: {integrity: sha512-QL7MJ2WMjm1PHWsoFrAQH/J8wUeqZvMtHO58qdekHpCfhvhSL4gSiz6vJf5EeMP0LOn3ZCprL2ki/gjED8ghVw==}

  handlebars@4.7.8:
    resolution: {integrity: sha512-vafaFqs8MZkRrSX7sFVUdo3ap/eNiLnb4IakshzvP56X5Nr1iGKAIqdX6tMlm6HcNRIkr6AxO5jFEoJzzpT8aQ==}
    engines: {node: '>=0.4.7'}
    hasBin: true

  has-flag@4.0.0:
    resolution: {integrity: sha512-EykJT/Q1KjTWctppgIAgfSO0tKVuZUjhgMr17kqTumMl6Afv3EISleU7qZUzoXDFTAHTDC4NOoG/ZxU3EvlMPQ==}
    engines: {node: '>=8'}

  has-symbols@1.1.0:
    resolution: {integrity: sha512-1cDNdwJ2Jaohmb3sg4OmKaMBwuC48sYni5HUw2DvsC8LjGTLK9h+eb1X6RyuOHe4hT0ULCW68iomhjUoKUqlPQ==}
    engines: {node: '>= 0.4'}

  has-tostringtag@1.0.2:
    resolution: {integrity: sha512-NqADB8VjPFLM2V0VvHUewwwsw0ZWBaIdgo+ieHtK3hasLz4qeCRjYcqfB6AQrBggRKppKF8L52/VqdVsO47Dlw==}
    engines: {node: '>= 0.4'}

  hasown@2.0.2:
    resolution: {integrity: sha512-0hJU9SCPvmMzIBdZFqNPXWa6dqh7WdH0cII9y+CyS8rG3nL48Bclra9HmKhVVUHyPWNH5Y7xDwAB7bfgSjkUMQ==}
    engines: {node: '>= 0.4'}

  hast-util-to-html@9.0.5:
    resolution: {integrity: sha512-OguPdidb+fbHQSU4Q4ZiLKnzWo8Wwsf5bZfbvu7//a9oTYoqD/fWpe96NuHkoS9h0ccGOTe0C4NGXdtS0iObOw==}

  hast-util-whitespace@3.0.0:
    resolution: {integrity: sha512-88JUN06ipLwsnv+dVn+OIYOvAuvBMy/Qoi6O7mQHxdPXpjy+Cd6xRkWwux7DKO+4sYILtLBRIKgsdpS2gQc7qw==}

  he@1.2.0:
    resolution: {integrity: sha512-F/1DnUGPopORZi0ni+CvrCgHQ5FyEAHRLSApuYWMmrbSwoN2Mn/7k+Gl38gJnR7yyDZk6WLXwiGod1JOWNDKGw==}
    hasBin: true

  hookable@5.5.3:
    resolution: {integrity: sha512-Yc+BQe8SvoXH1643Qez1zqLRmbA5rCL+sSmk6TVos0LWVfNIB7PGncdlId77WzLGSIB5KaWgTaNTs2lNVEI6VQ==}

  host-validation-middleware@0.1.1:
    resolution: {integrity: sha512-fakcpp+x4nbP0fACY5gaHWpaOfstq3w8uB6wvhbPBLqH9GV/tdiM9Ht5mclZVbUuPLGBw1bkH5yyTD6HZq057g==}
    engines: {node: ^18.0.0 || >=20.0.0}

  hosted-git-info@8.1.0:
    resolution: {integrity: sha512-Rw/B2DNQaPBICNXEm8balFz9a6WpZrkCGpcWFpy7nCj+NyhSdqXipmfvtmWt9xGfp0wZnBxB+iVpLmQMYt47Tw==}
    engines: {node: ^18.17.0 || >=20.5.0}

  html-void-elements@3.0.0:
    resolution: {integrity: sha512-bEqo66MRXsUGxWHV5IP0PUiAWwoEjba4VCzg0LjFJBpchPaTfyfCKTG6bc5F8ucKec3q5y6qOdGyYTSBEvhCrg==}

  http-errors@2.0.0:
    resolution: {integrity: sha512-FtwrG/euBzaEjYeRqOgly7G0qviiXoJWnvEH2Z1plBdXgbyjv34pHTSb9zoeHMyDy33+DWy5Wt9Wo+TURtOYSQ==}
    engines: {node: '>= 0.8'}

  http-proxy-3@1.21.0:
    resolution: {integrity: sha512-emDFVwBqz7D2wnqTVgUov8RXElEuXmpLbTwRA/RCyW8/Pb/o5xdIo4GP5a2Wc4jCzF9BW98bYN2tIp0R1anLZQ==}
    engines: {node: '>=18'}

  human-signals@5.0.0:
    resolution: {integrity: sha512-AXcZb6vzzrFAUE61HnN4mpLqd/cSIwNQjtNWR0euPm6y0iqx3G4gOXaIDdtdDwZmhwe82LA6+zinmW4UBWVePQ==}
    engines: {node: '>=16.17.0'}

  human-signals@8.0.1:
    resolution: {integrity: sha512-eKCa6bwnJhvxj14kZk5NCPc6Hb6BdsU9DZcOnmQKSnO1VKrfV0zCvtttPZUsBvjmNDn8rpcJfpwSYnHBjc95MQ==}
    engines: {node: '>=18.18.0'}

  iconv-lite@0.6.3:
    resolution: {integrity: sha512-4fCk79wshMdzMp2rH06qWrJE4iolqLhCUH+OiuIgU++RB0+94NlDL81atO7GX55uUKueo0txHNtvEyI6D7WdMw==}
    engines: {node: '>=0.10.0'}

  icss-utils@5.1.0:
    resolution: {integrity: sha512-soFhflCVWLfRNOPU3iv5Z9VUdT44xFRbzjLsEzSr5AQmgqPMTHdU3PMT1Cf1ssx8fLNJDA1juftYl+PUcv3MqA==}
    engines: {node: ^10 || ^12 || >= 14}
    peerDependencies:
      postcss: ^8.1.0

  ignore@5.3.2:
    resolution: {integrity: sha512-hsBTNUqQTDwkWtcdYI2i06Y/nUBEsNEDJKjWdigLvegy8kDuJAS8uRlpkkcQpyEXL0Z/pjDy5HBmMjRCJ2gq+g==}
    engines: {node: '>= 4'}

  ignore@7.0.4:
    resolution: {integrity: sha512-gJzzk+PQNznz8ysRrC0aOkBNVRBDtE1n53IqyqEf3PXrYwomFs5q4pGMizBMJF+ykh03insJ27hB8gSrD2Hn8A==}
    engines: {node: '>= 4'}

  image-size@0.5.5:
    resolution: {integrity: sha512-6TDAlDPZxUFCv+fuOkIoXT/V/f3Qbq8e37p+YOiYrUv3v9cc3/6x78VdfPgFVaB9dZYeLUfKgHRebpkm/oP2VQ==}
    engines: {node: '>=0.10.0'}
    hasBin: true

  image-size@2.0.2:
    resolution: {integrity: sha512-IRqXKlaXwgSMAMtpNzZa1ZAe8m+Sa1770Dhk8VkSsP9LS+iHD62Zd8FQKs8fbPiagBE7BzoFX23cxFnwshpV6w==}
    engines: {node: '>=16.x'}
    hasBin: true

  immutable@5.0.3:
    resolution: {integrity: sha512-P8IdPQHq3lA1xVeBRi5VPqUm5HDgKnx0Ru51wZz5mjxHr5n3RWhjIpOFU7ybkUxfB+5IToy+OLaHYDBIWsv+uw==}

  import-fresh@3.3.1:
    resolution: {integrity: sha512-TR3KfrTZTYLPB6jUjfx6MF9WcWrHL9su5TObK4ZkYgBdWKPOFoSoQIdEuTuR82pmtxH2spWG9h6etwfr1pLBqQ==}
    engines: {node: '>=6'}

  imurmurhash@0.1.4:
    resolution: {integrity: sha512-JmXMZ6wuvDmLiHEml9ykzqO6lwFbof0GG4IkcGaENdCRDDmMVnny7s5HsIgHCbaq0w2MyPhDqkhTUgS2LU2PHA==}
    engines: {node: '>=0.8.19'}

  inherits@2.0.4:
    resolution: {integrity: sha512-k/vGaX4/Yla3WzyMCvTQOXYeIHvqOKtnqBduzTHpzpQZzAskKMhZ2K+EnBiSM9zGSoIFeMpXKxa4dYeZIQqewQ==}

  ipaddr.js@1.9.1:
    resolution: {integrity: sha512-0KI/607xoxSToH7GjN1FfSbLoU0+btTicjsQSWQlh/hZykN8KpmMf7uYwPW3R+akZ6R/w18ZlXSHBYXiYUPO3g==}
    engines: {node: '>= 0.10'}

  is-arrayish@0.3.2:
    resolution: {integrity: sha512-eVRqCvVlZbuw3GrM63ovNSNAeA1K16kaR/LRY/92w0zxQ5/1YzwblUX652i4Xs9RwAGjW9d9y6X88t8OaAJfWQ==}

  is-binary-path@2.1.0:
    resolution: {integrity: sha512-ZMERYes6pDydyuGidse7OsHxtbI7WVeUEozgR/g7rd0xUimYNlvZRE/K2MgZTjWy725IfelLeVcEM97mmtRGXw==}
    engines: {node: '>=8'}

  is-core-module@2.16.1:
    resolution: {integrity: sha512-UfoeMA6fIJ8wTYFEUjelnaGI67v6+N7qXJEvQuIGa99l4xsCruSYOVSQ0uPANn4dAzm8lkYPaKLrrijLq7x23w==}
    engines: {node: '>= 0.4'}

  is-docker@3.0.0:
    resolution: {integrity: sha512-eljcgEDlEns/7AXFosB5K/2nCM4P7FQPkGc/DWLy5rmFEWvZayGrik1d9/QIY5nJ4f9YsVvBkA6kJpHn9rISdQ==}
    engines: {node: ^12.20.0 || ^14.13.1 || >=16.0.0}
    hasBin: true

  is-expression@4.0.0:
    resolution: {integrity: sha512-zMIXX63sxzG3XrkHkrAPvm/OVZVSCPNkwMHU8oTX7/U3AL78I0QXCEICXUM13BIa8TYGZ68PiTKfQz3yaTNr4A==}

  is-extendable@0.1.1:
    resolution: {integrity: sha512-5BMULNob1vgFX6EjQw5izWDxrecWK9AM72rugNr0TFldMOi0fj6Jk+zeKIt0xGj4cEfQIJth4w3OKWOJ4f+AFw==}
    engines: {node: '>=0.10.0'}

  is-extglob@2.1.1:
    resolution: {integrity: sha512-SbKbANkN603Vi4jEZv49LeVJMn4yGwsbzZworEoyEiutsN3nJYdbO36zfhGJ6QEDpOZIFkDtnq5JRxmvl3jsoQ==}
    engines: {node: '>=0.10.0'}

  is-fullwidth-code-point@3.0.0:
    resolution: {integrity: sha512-zymm5+u+sCsSWyD9qNaejV3DFvhCKclKdizYaJUuHA83RLjb7nSuGnddCHGv0hk+KY7BMAlsWeK4Ueg6EV6XQg==}
    engines: {node: '>=8'}

  is-fullwidth-code-point@4.0.0:
    resolution: {integrity: sha512-O4L094N2/dZ7xqVdrXhh9r1KODPJpFms8B5sGdJLPy664AgvXsreZUyCQQNItZRDlYug4xStLjNp/sz3HvBowQ==}
    engines: {node: '>=12'}

  is-fullwidth-code-point@5.0.0:
    resolution: {integrity: sha512-OVa3u9kkBbw7b8Xw5F9P+D/T9X+Z4+JruYVNapTjPYZYUznQ5YfWeFkOj606XYYW8yugTfC8Pj0hYqvi4ryAhA==}
    engines: {node: '>=18'}

  is-glob@4.0.3:
    resolution: {integrity: sha512-xelSayHH36ZgE7ZWhli7pW34hNbNl8Ojv5KVmkJD4hBdD3th8Tfk9vYasLM+mXWOZhFkgZfxhLSnrwRr4elSSg==}
    engines: {node: '>=0.10.0'}

  is-inside-container@1.0.0:
    resolution: {integrity: sha512-KIYLCCJghfHZxqjYBE7rEy0OBuTd5xCHS7tHVgvCLkx7StIoaxwNW3hCALgEUjFfeRk+MG/Qxmp/vtETEF3tRA==}
    engines: {node: '>=14.16'}
    hasBin: true

  is-number@7.0.0:
    resolution: {integrity: sha512-41Cifkg6e8TylSpdtTpeLVMqvSBEVzTttHvERD741+pnZ8ANv0004MRL43QKPDlK9cGvNp6NZWZUBlbGXYxxng==}
    engines: {node: '>=0.12.0'}

  is-obj@2.0.0:
    resolution: {integrity: sha512-drqDG3cbczxxEJRoOXcOjtdp1J/lyp1mNn0xaznRs8+muBhgQcrnbspox5X5fOw0HnMnbfDzvnEMEtqDEJEo8w==}
    engines: {node: '>=8'}

  is-plain-obj@4.1.0:
    resolution: {integrity: sha512-+Pgi+vMuUNkJyExiMBt5IlFoMyKnr5zhJ4Uspz58WOhBF5QoIZkFyNHIbBAtHwzVAgk5RtndVNsDRN61/mmDqg==}
    engines: {node: '>=12'}

  is-promise@2.2.2:
    resolution: {integrity: sha512-+lP4/6lKUBfQjZ2pdxThZvLUAafmZb8OAxFb8XXtiQmS35INgr85hdOGoEs124ez1FCnZJt6jau/T+alh58QFQ==}

  is-promise@4.0.0:
    resolution: {integrity: sha512-hvpoI6korhJMnej285dSg6nu1+e6uxs7zG3BYAm5byqDsgJNWwxzM6z6iZiAgQR4TJ30JmBTOwqZUw3WlyH3AQ==}

  is-reference@1.2.1:
    resolution: {integrity: sha512-U82MsXXiFIrjCK4otLT+o2NA2Cd2g5MLoOVXUZjIOhLurrRxpEXzI8O0KZHr3IjLvlAH1kTPYSuqer5T9ZVBKQ==}

  is-reference@3.0.3:
    resolution: {integrity: sha512-ixkJoqQvAP88E6wLydLGGqCJsrFUnqoH6HnaczB8XmDH1oaWU+xxdptvikTgaEhtZ53Ky6YXiBuUI2WXLMCwjw==}

  is-regex@1.2.1:
    resolution: {integrity: sha512-MjYsKHO5O7mCsmRGxWcLWheFqN9DJ/2TmngvjKXihe6efViPqc274+Fx/4fYj/r03+ESvBdTXK0V6tA3rgez1g==}
    engines: {node: '>= 0.4'}

  is-stream@3.0.0:
    resolution: {integrity: sha512-LnQR4bZ9IADDRSkvpqMGvt/tEJWclzklNgSw48V5EAaAeDd6qGvN8ei6k5p0tvxSR171VmGyHuTiAOfxAbr8kA==}
    engines: {node: ^12.20.0 || ^14.13.1 || >=16.0.0}

  is-stream@4.0.1:
    resolution: {integrity: sha512-Dnz92NInDqYckGEUJv689RbRiTSEHCQ7wOVeALbkOz999YpqT46yMRIGtSNl2iCL1waAZSx40+h59NV/EwzV/A==}
    engines: {node: '>=18'}

  is-unicode-supported@2.1.0:
    resolution: {integrity: sha512-mE00Gnza5EEB3Ds0HfMyllZzbBrmLOX3vfWoj9A9PEnTfratQ/BcaJOuMhnkhjXvb2+FkY3VuHqtAGpTPmglFQ==}
    engines: {node: '>=18'}

  is-what@3.14.1:
    resolution: {integrity: sha512-sNxgpk9793nzSs7bA6JQJGeIuRBQhAaNGG77kzYQgMkrID+lS6SlK07K5LaptscDlSaIgH+GPFzf+d75FVxozA==}

  is-what@4.1.16:
    resolution: {integrity: sha512-ZhMwEosbFJkA0YhFnNDgTM4ZxDRsS6HqTo7qsZM08fehyRYIYa0yHu5R6mgo1n/8MgaPBXiPimPD77baVFYg+A==}
    engines: {node: '>=12.13'}

  is-wsl@3.1.0:
    resolution: {integrity: sha512-UcVfVfaK4Sc4m7X3dUSoHoozQGBEFeDC+zVo06t98xe8CzHSZZBekNXH+tu0NalHolcJ/QAGqS46Hef7QXBIMw==}
    engines: {node: '>=16'}

  isexe@2.0.0:
    resolution: {integrity: sha512-RHxMLp9lnKHGHRng9QFhRCMbYAcVpn69smSGcq3f36xjgVVWThj4qqLbTLlq7Ssj8B+fIQ1EuCEGI2lKsyQeIw==}

  jackspeak@3.4.3:
    resolution: {integrity: sha512-OGlZQpz2yfahA/Rd1Y8Cd9SIEsqvXkLVoSw/cgwhnhFMDbsQFeZYoJJ7bIZBS9BcamUW96asq/npPWugM+RQBw==}

  jiti@1.21.7:
    resolution: {integrity: sha512-/imKNG4EbWNrVjoNC/1H5/9GFy+tqjGBHCaSsN+P2RnPqjsLmv6UD3Ej+Kj8nBWaRAwyk7kK5ZUc+OEatnTR3A==}
    hasBin: true

  jiti@2.4.2:
    resolution: {integrity: sha512-rg9zJN+G4n2nfJl5MW3BMygZX56zKPNVEYYqq7adpmMh4Jn2QNEwhvQlFy6jPVdcod7txZtKHWnyZiA3a0zP7A==}
    hasBin: true

  jiti@2.5.1:
    resolution: {integrity: sha512-twQoecYPiVA5K/h6SxtORw/Bs3ar+mLUtoPSc7iMXzQzK8d7eJ/R09wmTwAjiamETn1cXYPGfNnu7DMoHgu12w==}
    hasBin: true

  js-stringify@1.0.2:
    resolution: {integrity: sha512-rtS5ATOo2Q5k1G+DADISilDA6lv79zIiwFd6CcjuIxGKLFm5C+RLImRscVap9k55i+MOZwgliw+NejvkLuGD5g==}

  js-tokens@4.0.0:
    resolution: {integrity: sha512-RdJUflcE3cUzKiMqQgsCu06FPu9UdIJO0beYbPhHN4k6apgJtifcoCtT9bcxOpYBtpD2kCM6Sbzg4CausW/PKQ==}

  js-tokens@9.0.1:
    resolution: {integrity: sha512-mxa9E9ITFOt0ban3j6L5MpjwegGz6lBQmM1IJkWeBZGcMxto50+eWdjC/52xDbS2vy0k7vIMK0Fe2wfL9OQSpQ==}

  js-yaml@3.14.1:
    resolution: {integrity: sha512-okMH7OXXJ7YrN9Ok3/SXrnu4iX9yOk+25nqX4imS2npuvTYDmo/QEZoqwZkYaIDk3jVvBOTOIEgEhaLOynBS9g==}
    hasBin: true

  js-yaml@4.1.0:
    resolution: {integrity: sha512-wpxZs9NoxZaJESJGIZTyDEaYpl0FKSA+FB9aJiyemKhMwkxQg63h4T1KJgUGHpTqPDNRcmmYLugrRjJlBtWvRA==}
    hasBin: true

  jsdoc-type-pratt-parser@4.1.0:
    resolution: {integrity: sha512-Hicd6JK5Njt2QB6XYFS7ok9e37O8AYk3jTcppG4YVQnYjOemymvTcmc7OWsmq/Qqj5TdRFO5/x/tIPmBeRtGHg==}
    engines: {node: '>=12.0.0'}

  jsesc@3.0.2:
    resolution: {integrity: sha512-xKqzzWXDttJuOcawBt4KnKHHIf5oQ/Cxax+0PWFG+DFDgHNAdi+TXECADI+RYiFUMmx8792xsMbbgXj4CwnP4g==}
    engines: {node: '>=6'}
    hasBin: true

  jsesc@3.1.0:
    resolution: {integrity: sha512-/sM3dO2FOzXjKQhJuo0Q173wf2KOo8t4I8vHy6lF9poUp7bKT0/NHE8fPX23PwfhnykfqnC2xRxOnVw5XuGIaA==}
    engines: {node: '>=6'}
    hasBin: true

  json-buffer@3.0.1:
    resolution: {integrity: sha512-4bV5BfR2mqfQTJm+V5tPPdf+ZpuhiIvTuAB5g8kcrXOZpTT/QwwVRWBywX1ozr6lEuPdbHxwaJlm9G6mI2sfSQ==}

  json-schema-traverse@0.4.1:
    resolution: {integrity: sha512-xbbCH5dCYU5T8LcEhhuh7HJ88HXuW3qsI3Y0zOZFKfZEHcpWiHU/Jxzk629Brsab/mMiHQti9wMP+845RPe3Vg==}

  json-stable-stringify-without-jsonify@1.0.1:
    resolution: {integrity: sha512-Bdboy+l7tA3OGW6FjyFHWkP5LuByj1Tk33Ljyq0axyzdk9//JSi2u3fP1QSmd1KNwq6VOKYGlAu87CisVir6Pw==}

  json5@2.2.3:
    resolution: {integrity: sha512-XmOWe7eyHYH14cLdVPoyg+GOH3rYX++KpzrylJwSW98t3Nk+U8XOl8FWKOgwtzdb8lXGf6zYwDUzeHMWfxasyg==}
    engines: {node: '>=6'}
    hasBin: true

  jstransformer@1.0.0:
    resolution: {integrity: sha512-C9YK3Rf8q6VAPDCCU9fnqo3mAfOH6vUGnMcP4AQAYIEpWtfGLpwOTmZ+igtdK5y+VvI2n3CyYSzy4Qh34eq24A==}

  keyv@4.5.4:
    resolution: {integrity: sha512-oxVHkHR/EJf2CNXnWxRLW6mg7JyCCUcG0DtEGmL2ctUo1PNTin1PUil+r/+4r5MpVgC/fn1kjsx7mjSujKqIpw==}

  kill-port@1.6.1:
    resolution: {integrity: sha512-un0Y55cOM7JKGaLnGja28T38tDDop0AQ8N0KlAdyh+B1nmMoX8AnNmqPNZbS3mUMgiST51DCVqmbFT1gNJpVNw==}
    hasBin: true

  kind-of@6.0.3:
    resolution: {integrity: sha512-dcS1ul+9tmeD95T+x28/ehLgd9mENa3LsvDTtzm3vyBEO7RPptvAD+t44WVXaUjTBRcrpFeFlC8WCruUR456hw==}
    engines: {node: '>=0.10.0'}

  kleur@3.0.3:
    resolution: {integrity: sha512-eTIzlVOSUR+JxdDFepEYcBMtZ9Qqdef+rnzWdRZuMbOywu5tO2w2N7rqjoANZ5k9vywhL6Br1VRjUIgTQx4E8w==}
    engines: {node: '>=6'}

  kleur@4.1.5:
    resolution: {integrity: sha512-o+NO+8WrRiQEE4/7nwRJhN1HWpVmJm511pBHUxPLtp0BUISzlBplORYSmTclCnJvQq2tKu/sgl3xVpkc7ZWuQQ==}
    engines: {node: '>=6'}

  kolorist@1.8.0:
    resolution: {integrity: sha512-Y+60/zizpJ3HRH8DCss+q95yr6145JXZo46OTpFvDZWLfRCE4qChOyk1b26nMaNpfHHgxagk9dXT5OP0Tfe+dQ==}

  launch-editor-middleware@2.11.1:
    resolution: {integrity: sha512-6xpn4pJz5mDg2kUH7L6gK5BuZcZPdVwoSs/DhfebefwLyszNXqFFjksGup/w4CTRzzrr8FSEufDzb/gKFLle6w==}

  launch-editor@2.11.1:
    resolution: {integrity: sha512-SEET7oNfgSaB6Ym0jufAdCeo3meJVeCaaDyzRygy0xsp2BFKCprcfHljTq4QkzTLUxEKkFK6OK4811YM2oSrRg==}

  less@4.4.1:
    resolution: {integrity: sha512-X9HKyiXPi0f/ed0XhgUlBeFfxrlDP3xR4M7768Zl+WXLUViuL9AOPPJP4nCV0tgRWvTYvpNmN0SFhZOQzy16PA==}
    engines: {node: '>=14'}
    hasBin: true

  levn@0.4.1:
    resolution: {integrity: sha512-+bT2uH4E5LGE7h/n3evcS/sQlJXCpIp6ym8OWJ5eV6+67Dsql/LaaT7qJBAt2rzfoa/5QBGBhxDix1dMt2kQKQ==}
    engines: {node: '>= 0.8.0'}

  lightningcss-darwin-arm64@1.30.1:
    resolution: {integrity: sha512-c8JK7hyE65X1MHMN+Viq9n11RRC7hgin3HhYKhrMyaXflk5GVplZ60IxyoVtzILeKr+xAJwg6zK6sjTBJ0FKYQ==}
    engines: {node: '>= 12.0.0'}
    cpu: [arm64]
    os: [darwin]

  lightningcss-darwin-x64@1.30.1:
    resolution: {integrity: sha512-k1EvjakfumAQoTfcXUcHQZhSpLlkAuEkdMBsI/ivWw9hL+7FtilQc0Cy3hrx0AAQrVtQAbMI7YjCgYgvn37PzA==}
    engines: {node: '>= 12.0.0'}
    cpu: [x64]
    os: [darwin]

  lightningcss-freebsd-x64@1.30.1:
    resolution: {integrity: sha512-kmW6UGCGg2PcyUE59K5r0kWfKPAVy4SltVeut+umLCFoJ53RdCUWxcRDzO1eTaxf/7Q2H7LTquFHPL5R+Gjyig==}
    engines: {node: '>= 12.0.0'}
    cpu: [x64]
    os: [freebsd]

  lightningcss-linux-arm-gnueabihf@1.30.1:
    resolution: {integrity: sha512-MjxUShl1v8pit+6D/zSPq9S9dQ2NPFSQwGvxBCYaBYLPlCWuPh9/t1MRS8iUaR8i+a6w7aps+B4N0S1TYP/R+Q==}
    engines: {node: '>= 12.0.0'}
    cpu: [arm]
    os: [linux]

  lightningcss-linux-arm64-gnu@1.30.1:
    resolution: {integrity: sha512-gB72maP8rmrKsnKYy8XUuXi/4OctJiuQjcuqWNlJQ6jZiWqtPvqFziskH3hnajfvKB27ynbVCucKSm2rkQp4Bw==}
    engines: {node: '>= 12.0.0'}
    cpu: [arm64]
    os: [linux]

  lightningcss-linux-arm64-musl@1.30.1:
    resolution: {integrity: sha512-jmUQVx4331m6LIX+0wUhBbmMX7TCfjF5FoOH6SD1CttzuYlGNVpA7QnrmLxrsub43ClTINfGSYyHe2HWeLl5CQ==}
    engines: {node: '>= 12.0.0'}
    cpu: [arm64]
    os: [linux]

  lightningcss-linux-x64-gnu@1.30.1:
    resolution: {integrity: sha512-piWx3z4wN8J8z3+O5kO74+yr6ze/dKmPnI7vLqfSqI8bccaTGY5xiSGVIJBDd5K5BHlvVLpUB3S2YCfelyJ1bw==}
    engines: {node: '>= 12.0.0'}
    cpu: [x64]
    os: [linux]

  lightningcss-linux-x64-musl@1.30.1:
    resolution: {integrity: sha512-rRomAK7eIkL+tHY0YPxbc5Dra2gXlI63HL+v1Pdi1a3sC+tJTcFrHX+E86sulgAXeI7rSzDYhPSeHHjqFhqfeQ==}
    engines: {node: '>= 12.0.0'}
    cpu: [x64]
    os: [linux]

  lightningcss-win32-arm64-msvc@1.30.1:
    resolution: {integrity: sha512-mSL4rqPi4iXq5YVqzSsJgMVFENoa4nGTT/GjO2c0Yl9OuQfPsIfncvLrEW6RbbB24WtZ3xP/2CCmI3tNkNV4oA==}
    engines: {node: '>= 12.0.0'}
    cpu: [arm64]
    os: [win32]

  lightningcss-win32-x64-msvc@1.30.1:
    resolution: {integrity: sha512-PVqXh48wh4T53F/1CCu8PIPCxLzWyCnn/9T5W1Jpmdy5h9Cwd+0YQS6/LwhHXSafuc61/xg9Lv5OrCby6a++jg==}
    engines: {node: '>= 12.0.0'}
    cpu: [x64]
    os: [win32]

  lightningcss@1.30.1:
    resolution: {integrity: sha512-xi6IyHML+c9+Q3W0S4fCQJOym42pyurFiJUHEcEyHS0CeKzia4yZDEsLlqOFykxOdHpNy0NmvVO31vcSqAxJCg==}
    engines: {node: '>= 12.0.0'}

  lilconfig@3.1.3:
    resolution: {integrity: sha512-/vlFKAoH5Cgt3Ie+JLhRbwOsCQePABiU3tJ1egGvyQ+33R/vcwM2Zl2QR/LzjsBeItPt3oSVXapn+m4nQDvpzw==}
    engines: {node: '>=14'}

  lines-and-columns@1.2.4:
    resolution: {integrity: sha512-7ylylesZQ/PV29jhEDl3Ufjo6ZX7gCqJr5F7PKrqc93v7fzSymt1BpwEU8nAUXs8qzzvqhbjhK5QZg6Mt/HkBg==}

  linkify-it@5.0.0:
    resolution: {integrity: sha512-5aHCbzQRADcdP+ATqnDuhhJ/MRIqDkZX5pyjFHRRysS8vZ5AbqGEoFIb6pYHPZ+L/OC2Lc+xT8uHVVR5CAK/wQ==}

  lint-staged@16.1.6:
    resolution: {integrity: sha512-U4kuulU3CKIytlkLlaHcGgKscNfJPNTiDF2avIUGFCv7K95/DCYQ7Ra62ydeRWmgQGg9zJYw2dzdbztwJlqrow==}
    engines: {node: '>=20.17'}
    hasBin: true

  listr2@9.0.3:
    resolution: {integrity: sha512-0aeh5HHHgmq1KRdMMDHfhMWQmIT/m7nRDTlxlFqni2Sp0had9baqsjJRvDGdlvgd6NmPE0nPloOipiQJGFtTHQ==}
    engines: {node: '>=20.0.0'}

  loader-utils@3.3.1:
    resolution: {integrity: sha512-FMJTLMXfCLMLfJxcX9PFqX5qD88Z5MRGaZCVzfuqeZSPsyiBzs+pahDQjbIWz2QIzPZz0NX9Zy4FX3lmK6YHIg==}
    engines: {node: '>= 12.13.0'}

  local-pkg@1.1.1:
    resolution: {integrity: sha512-WunYko2W1NcdfAFpuLUoucsgULmgDBRkdxHxWQ7mK0cQqwPiy8E1enjuRBrhLtZkB5iScJ1XIPdhVEFK8aOLSg==}
    engines: {node: '>=14'}

  locate-path@6.0.0:
    resolution: {integrity: sha512-iPZK6eYjbxRu3uB4/WZ3EsEIMJFMqAoopl3R+zuq0UjcAm/MO6KCweDgPfP3elTztoKP3KtnVHxTn2NHBSDVUw==}
    engines: {node: '>=10'}

  lodash-es@4.17.21:
    resolution: {integrity: sha512-mKnC+QJ9pWVzv+C4/U3rRsHapFfHvQFoFB92e52xeyGMcX6/OlIl78je1u8vePzYZSkkogMPJ2yjxxsb89cxyw==}

  lodash.camelcase@4.3.0:
    resolution: {integrity: sha512-TwuEnCnxbc3rAvhf/LbG7tJUDzhqXyFnv3dtzLOPgCG/hODL7WFnsbwktkD7yUV0RrreP/l1PALq/YSg6VvjlA==}

  lodash.clonedeep@4.5.0:
    resolution: {integrity: sha512-H5ZhCF25riFd9uB5UCkVKo61m3S/xZk1x4wA6yp/L3RFP6Z/eHH1ymQcGLo7J3GMPfm0V/7m1tryHuGVxpqEBQ==}

  lodash.debounce@4.0.8:
    resolution: {integrity: sha512-FT1yDzDYEoYWhnSGnpE/4Kj1fLZkDFyqRb7fNt6FdYOSxlUWAtp42Eh6Wb0rGIv/m9Bgo7x4GhQbm5Ys4SG5ow==}

  lodash.merge@4.6.2:
    resolution: {integrity: sha512-0KpjqXRVvrYyCsX1swR/XTK0va6VQkQM6MNo7PqW77ByjAhoARA8EfrP1N4+KlKj8YS0ZUCtRT/YUuhyYDujIQ==}

  lodash@4.17.21:
    resolution: {integrity: sha512-v2kDEe57lecTulaDIuNTPy3Ry4gLGJ6Z1O3vE1krgXZNrsQ+LFTGHVxVjcXPs17LhbZVGedAJv8XZ1tvj5FvSg==}

  log-update@6.1.0:
    resolution: {integrity: sha512-9ie8ItPR6tjY5uYJh8K/Zrv/RMZ5VOlOWvtZdEHYSTFKZfIBPQa9tOAEeAWhd+AnIneLJ22w5fjOYtoutpWq5w==}
    engines: {node: '>=18'}

  longest-streak@3.1.0:
    resolution: {integrity: sha512-9Ri+o0JYgehTaVBBDoMqIl8GXtbWg711O3srftcHhZ0dqnETqLaoIK0x17fUw9rFSlK/0NlsKe0Ahhyl5pXE2g==}

  loupe@3.1.4:
    resolution: {integrity: sha512-wJzkKwJrheKtknCOKNEtDK4iqg/MxmZheEMtSTYvnzRdEYaZzmgH976nenp8WdJRdx5Vc1X/9MO0Oszl6ezeXg==}

  lru-cache@10.4.3:
    resolution: {integrity: sha512-JNAzZcXrCt42VGLuYz0zfAzDfAvJWW6AfYlDBQyDV5DClI2m5sAmK+OIO7s59XfsRsWHp02jAJrRadPRGTt6SQ==}

  lru-cache@5.1.1:
    resolution: {integrity: sha512-KpNARQA3Iwv+jTA0utUVVbrh+Jlrr1Fv0e56GGzAFOXN7dk/FviaDW8LHmK52DlcH4WP2n6gI8vN1aesBFgo9w==}

  lz-string@1.5.0:
    resolution: {integrity: sha512-h5bgJWpxJNswbU7qCrV0tIKQCaS3blPDrqKWx+QxzuzL1zGUzij9XCWLrSLsJPu5t+eWA/ycetzYAO5IOMcWAQ==}
    hasBin: true

  magic-string@0.30.17:
    resolution: {integrity: sha512-sNPKHvyjVf7gyjwS4xGTaW/mCnF8wnjtifKBEhxfZ7E/S8tQ0rssrwGNn6q8JH/ohItJfSQp9mBtQYuTlH5QnA==}

  magic-string@0.30.18:
    resolution: {integrity: sha512-yi8swmWbO17qHhwIBNeeZxTceJMeBvWJaId6dyvTSOwTipqeHhMhOrz6513r1sOKnpvQ7zkhlG8tPrpilwTxHQ==}

  make-dir@2.1.0:
    resolution: {integrity: sha512-LS9X+dc8KLxXCb8dni79fLIIUA5VyZoyjSMCwTluaXA0o27cCK0bhXkpgw+sTXVpPy/lSO57ilRixqk0vDmtRA==}
    engines: {node: '>=6'}

  mark.js@8.11.1:
    resolution: {integrity: sha512-1I+1qpDt4idfgLQG+BNWmrqku+7/2bi5nLf4YwF8y8zXvmfiTBY3PV3ZibfrjBueCByROpuBjLLFCajqkgYoLQ==}

  markdown-it-image-size@14.8.0:
    resolution: {integrity: sha512-9kjIGEAYX/iFbFKe8IGJLYdWQp+ijiP0MEX384LZ2Om2ZnrR0jcdj8gaAMVvKXpPg4nIUDAvoqN9KZlN8xpb0A==}
    engines: {node: '>= 16'}
    peerDependencies:
      markdown-it: '>= 10 < 15'
    peerDependenciesMeta:
      markdown-it:
        optional: true

  markdown-it@14.1.0:
    resolution: {integrity: sha512-a54IwgWPaeBCAAsv13YgmALOF1elABB08FxO9i+r4VFk5Vl4pKokRPeX8u5TCgSsPi6ec1otfLjdOpVcgbpshg==}
    hasBin: true

  markdown-table@3.0.4:
    resolution: {integrity: sha512-wiYz4+JrLyb/DqW2hkFJxP7Vd7JuTDm77fvbM8VfEQdmSMqcImWeeRbHwZjBjIFki/VaMK2BhFi7oUUZeM5bqw==}

  markdown-title@1.0.2:
    resolution: {integrity: sha512-MqIQVVkz+uGEHi3TsHx/czcxxCbRIL7sv5K5DnYw/tI+apY54IbPefV/cmgxp6LoJSEx/TqcHdLs/298afG5QQ==}
    engines: {node: '>=6'}

  math-intrinsics@1.1.0:
    resolution: {integrity: sha512-/IXtbwEk5HTPyEwyKX6hGkYXxM9nbj64B+ilVJnC/R6B0pH5G4V3b0pVbL7DBj4tkhBAppbQUlf6F6Xl9LHu1g==}
    engines: {node: '>= 0.4'}

  mdast-util-find-and-replace@3.0.2:
    resolution: {integrity: sha512-Tmd1Vg/m3Xz43afeNxDIhWRtFZgM2VLyaf4vSTYwudTyeuTneoL3qtWMA5jeLyz/O1vDJmmV4QuScFCA2tBPwg==}

  mdast-util-from-markdown@2.0.2:
    resolution: {integrity: sha512-uZhTV/8NBuw0WHkPTrCqDOl0zVe1BIng5ZtHoDk49ME1qqcjYmmLmOf0gELgcRMxN4w2iuIeVso5/6QymSrgmA==}

  mdast-util-frontmatter@2.0.1:
    resolution: {integrity: sha512-LRqI9+wdgC25P0URIJY9vwocIzCcksduHQ9OF2joxQoyTNVduwLAFUzjoopuRJbJAReaKrNQKAZKL3uCMugWJA==}

  mdast-util-gfm-autolink-literal@2.0.1:
    resolution: {integrity: sha512-5HVP2MKaP6L+G6YaxPNjuL0BPrq9orG3TsrZ9YXbA3vDw/ACI4MEsnoDpn6ZNm7GnZgtAcONJyPhOP8tNJQavQ==}

  mdast-util-gfm-footnote@2.1.0:
    resolution: {integrity: sha512-sqpDWlsHn7Ac9GNZQMeUzPQSMzR6Wv0WKRNvQRg0KqHh02fpTz69Qc1QSseNX29bhz1ROIyNyxExfawVKTm1GQ==}

  mdast-util-gfm-strikethrough@2.0.0:
    resolution: {integrity: sha512-mKKb915TF+OC5ptj5bJ7WFRPdYtuHv0yTRxK2tJvi+BDqbkiG7h7u/9SI89nRAYcmap2xHQL9D+QG/6wSrTtXg==}

  mdast-util-gfm-table@2.0.0:
    resolution: {integrity: sha512-78UEvebzz/rJIxLvE7ZtDd/vIQ0RHv+3Mh5DR96p7cS7HsBhYIICDBCu8csTNWNO6tBWfqXPWekRuj2FNOGOZg==}

  mdast-util-gfm-task-list-item@2.0.0:
    resolution: {integrity: sha512-IrtvNvjxC1o06taBAVJznEnkiHxLFTzgonUdy8hzFVeDun0uTjxxrRGVaNFqkU1wJR3RBPEfsxmU6jDWPofrTQ==}

  mdast-util-gfm@3.1.0:
    resolution: {integrity: sha512-0ulfdQOM3ysHhCJ1p06l0b0VKlhU0wuQs3thxZQagjcjPrlFRqY215uZGHHJan9GEAXd9MbfPjFJz+qMkVR6zQ==}

  mdast-util-phrasing@4.1.0:
    resolution: {integrity: sha512-TqICwyvJJpBwvGAMZjj4J2n0X8QWp21b9l0o7eXyVJ25YNWYbJDVIyD1bZXE6WtV6RmKJVYmQAKWa0zWOABz2w==}

  mdast-util-to-hast@13.2.0:
    resolution: {integrity: sha512-QGYKEuUsYT9ykKBCMOEDLsU5JRObWQusAolFMeko/tYPufNkRffBAQjIE+99jbA87xv6FgmjLtwjh9wBWajwAA==}

  mdast-util-to-markdown@2.1.2:
    resolution: {integrity: sha512-xj68wMTvGXVOKonmog6LwyJKrYXZPvlwabaryTjLh9LuvovB/KAH+kvi8Gjj+7rJjsFi23nkUxRQv1KqSroMqA==}

  mdast-util-to-string@4.0.0:
    resolution: {integrity: sha512-0H44vDimn51F0YwvxSJSm0eCDOJTRlmN0R1yBh4HLj9wiV1Dn0QoXGbvFAWj2hSItVTlCmBF1hqKlIyUBVFLPg==}

  mdurl@2.0.0:
    resolution: {integrity: sha512-Lf+9+2r+Tdp5wXDXC4PcIBjTDtq4UKjCPMQhKIuzpJNW0b96kVqSwW0bT7FhRSfmAiFYgP+SCRvdrDozfh0U5w==}

  media-typer@1.1.0:
    resolution: {integrity: sha512-aisnrDP4GNe06UcKFnV5bfMNPBUw4jsLGaWwWfnH3v02GnBuXX2MCVn5RbrWo0j3pczUilYblq7fQ7Nw2t5XKw==}
    engines: {node: '>= 0.8'}

  meow@13.2.0:
    resolution: {integrity: sha512-pxQJQzB6djGPXh08dacEloMFopsOqGVRKFPYvPOt9XDZ1HasbgDZA74CJGreSU4G3Ak7EFJGoiH2auq+yXISgA==}
    engines: {node: '>=18'}

  merge-descriptors@2.0.0:
    resolution: {integrity: sha512-Snk314V5ayFLhp3fkUREub6WtjBfPdCPY1Ln8/8munuLuiYhsABgBVWsozAG+MWMbVEvcdcpbi9R7ww22l9Q3g==}
    engines: {node: '>=18'}

  merge-stream@2.0.0:
    resolution: {integrity: sha512-abv/qOcuPfk3URPfDzmZU1LKmuw8kT+0nIHvKrKgFrwifol/doWcdA4ZqsWQ8ENrFKkd67Mfpo/LovbIUsbt3w==}

  merge2@1.4.1:
    resolution: {integrity: sha512-8q7VEgMJW4J8tcfVPy8g09NcQwZdbwFEqhe/WZkoIzjn/3TGDwtOCYtXGxA3O8tPzpczCCDgv+P2P5y00ZJOOg==}
    engines: {node: '>= 8'}

  micromark-core-commonmark@2.0.2:
    resolution: {integrity: sha512-FKjQKbxd1cibWMM1P9N+H8TwlgGgSkWZMmfuVucLCHaYqeSvJ0hFeHsIa65pA2nYbes0f8LDHPMrd9X7Ujxg9w==}

  micromark-extension-frontmatter@2.0.0:
    resolution: {integrity: sha512-C4AkuM3dA58cgZha7zVnuVxBhDsbttIMiytjgsM2XbHAB2faRVaHRle40558FBN+DJcrLNCoqG5mlrpdU4cRtg==}

  micromark-factory-destination@2.0.1:
    resolution: {integrity: sha512-Xe6rDdJlkmbFRExpTOmRj9N3MaWmbAgdpSrBQvCFqhezUn4AHqJHbaEnfbVYYiexVSs//tqOdY/DxhjdCiJnIA==}

  micromark-factory-label@2.0.1:
    resolution: {integrity: sha512-VFMekyQExqIW7xIChcXn4ok29YE3rnuyveW3wZQWWqF4Nv9Wk5rgJ99KzPvHjkmPXF93FXIbBp6YdW3t71/7Vg==}

  micromark-factory-space@2.0.1:
    resolution: {integrity: sha512-zRkxjtBxxLd2Sc0d+fbnEunsTj46SWXgXciZmHq0kDYGnck/ZSGj9/wULTV95uoeYiK5hRXP2mJ98Uo4cq/LQg==}

  micromark-factory-title@2.0.1:
    resolution: {integrity: sha512-5bZ+3CjhAd9eChYTHsjy6TGxpOFSKgKKJPJxr293jTbfry2KDoWkhBb6TcPVB4NmzaPhMs1Frm9AZH7OD4Cjzw==}

  micromark-factory-whitespace@2.0.1:
    resolution: {integrity: sha512-Ob0nuZ3PKt/n0hORHyvoD9uZhr+Za8sFoP+OnMcnWK5lngSzALgQYKMr9RJVOWLqQYuyn6ulqGWSXdwf6F80lQ==}

  micromark-util-character@2.1.1:
    resolution: {integrity: sha512-wv8tdUTJ3thSFFFJKtpYKOYiGP2+v96Hvk4Tu8KpCAsTMs6yi+nVmGh1syvSCsaxz45J6Jbw+9DD6g97+NV67Q==}

  micromark-util-chunked@2.0.1:
    resolution: {integrity: sha512-QUNFEOPELfmvv+4xiNg2sRYeS/P84pTW0TCgP5zc9FpXetHY0ab7SxKyAQCNCc1eK0459uoLI1y5oO5Vc1dbhA==}

  micromark-util-classify-character@2.0.1:
    resolution: {integrity: sha512-K0kHzM6afW/MbeWYWLjoHQv1sgg2Q9EccHEDzSkxiP/EaagNzCm7T/WMKZ3rjMbvIpvBiZgwR3dKMygtA4mG1Q==}

  micromark-util-combine-extensions@2.0.1:
    resolution: {integrity: sha512-OnAnH8Ujmy59JcyZw8JSbK9cGpdVY44NKgSM7E9Eh7DiLS2E9RNQf0dONaGDzEG9yjEl5hcqeIsj4hfRkLH/Bg==}

  micromark-util-decode-numeric-character-reference@2.0.2:
    resolution: {integrity: sha512-ccUbYk6CwVdkmCQMyr64dXz42EfHGkPQlBj5p7YVGzq8I7CtjXZJrubAYezf7Rp+bjPseiROqe7G6foFd+lEuw==}

  micromark-util-decode-string@2.0.1:
    resolution: {integrity: sha512-nDV/77Fj6eH1ynwscYTOsbK7rR//Uj0bZXBwJZRfaLEJ1iGBR6kIfNmlNqaqJf649EP0F3NWNdeJi03elllNUQ==}

  micromark-util-encode@2.0.1:
    resolution: {integrity: sha512-c3cVx2y4KqUnwopcO9b/SCdo2O67LwJJ/UyqGfbigahfegL9myoEFoDYZgkT7f36T0bLrM9hZTAaAyH+PCAXjw==}

  micromark-util-html-tag-name@2.0.1:
    resolution: {integrity: sha512-2cNEiYDhCWKI+Gs9T0Tiysk136SnR13hhO8yW6BGNyhOC4qYFnwF1nKfD3HFAIXA5c45RrIG1ub11GiXeYd1xA==}

  micromark-util-normalize-identifier@2.0.1:
    resolution: {integrity: sha512-sxPqmo70LyARJs0w2UclACPUUEqltCkJ6PhKdMIDuJ3gSf/Q+/GIe3WKl0Ijb/GyH9lOpUkRAO2wp0GVkLvS9Q==}

  micromark-util-resolve-all@2.0.1:
    resolution: {integrity: sha512-VdQyxFWFT2/FGJgwQnJYbe1jjQoNTS4RjglmSjTUlpUMa95Htx9NHeYW4rGDJzbjvCsl9eLjMQwGeElsqmzcHg==}

  micromark-util-sanitize-uri@2.0.1:
    resolution: {integrity: sha512-9N9IomZ/YuGGZZmQec1MbgxtlgougxTodVwDzzEouPKo3qFWvymFHWcnDi2vzV1ff6kas9ucW+o3yzJK9YB1AQ==}

  micromark-util-subtokenize@2.0.4:
    resolution: {integrity: sha512-N6hXjrin2GTJDe3MVjf5FuXpm12PGm80BrUAeub9XFXca8JZbP+oIwY4LJSVwFUCL1IPm/WwSVUN7goFHmSGGQ==}

  micromark-util-symbol@2.0.1:
    resolution: {integrity: sha512-vs5t8Apaud9N28kgCrRUdEed4UJ+wWNvicHLPxCa9ENlYuAY31M0ETy5y1vA33YoNPDFTghEbnh6efaE8h4x0Q==}

  micromark-util-types@2.0.2:
    resolution: {integrity: sha512-Yw0ECSpJoViF1qTU4DC6NwtC4aWGt1EkzaQB8KPPyCRR8z9TWeV0HbEFGTO+ZY1wB22zmxnJqhPyTpOVCpeHTA==}

  micromark@4.0.1:
    resolution: {integrity: sha512-eBPdkcoCNvYcxQOAKAlceo5SNdzZWfF+FcSupREAzdAh9rRmE239CEQAiTwIgblwnoM8zzj35sZ5ZwvSEOF6Kw==}

  micromatch@4.0.8:
    resolution: {integrity: sha512-PXwfBhYu0hBCPw8Dn0E+WDYb7af3dSLVWKi3HGv84IdF4TyFoC0ysxFd0Goxw7nSv4T/PzEJQxsYsEiFCKo2BA==}
    engines: {node: '>=8.6'}

  millify@6.1.0:
    resolution: {integrity: sha512-H/E3J6t+DQs/F2YgfDhxUVZz/dF8JXPPKTLHL/yHCcLZLtCXJDUaqvhJXQwqOVBvbyNn4T0WjLpIHd7PAw7fBA==}
    hasBin: true

  mime-db@1.52.0:
    resolution: {integrity: sha512-sPU4uV7dYlvtWJxwwxHD0PuihVNiE7TyAbQ5SWxDCB9mUYvOgroQOwYQQOKPJ8CIbE+1ETVlOoK1UC2nU3gYvg==}
    engines: {node: '>= 0.6'}

  mime-db@1.54.0:
    resolution: {integrity: sha512-aU5EJuIN2WDemCcAp2vFBfp/m4EAhWJnUNSSw0ixs7/kXbd6Pg64EmwJkNdFhB8aWt1sH2CTXrLxo/iAGV3oPQ==}
    engines: {node: '>= 0.6'}

  mime-types@2.1.35:
    resolution: {integrity: sha512-ZDY+bPm5zTTF+YpCrAU9nK0UgICYPT0QtT1NZWFv4s++TNkcgVaT0g6+4R2uI4MjQjzysHB1zxuWL50hzaeXiw==}
    engines: {node: '>= 0.6'}

  mime-types@3.0.1:
    resolution: {integrity: sha512-xRc4oEhT6eaBpU1XF7AjpOFD+xQmXNB5OVKwp4tqCuBpHLS/ZbBDrc07mYTDqVMg6PfxUjjNp85O6Cd2Z/5HWA==}
    engines: {node: '>= 0.6'}

  mime@1.6.0:
    resolution: {integrity: sha512-x0Vn8spI+wuJ1O6S7gnbaQg8Pxh4NNHb7KSINmEWKiPE4RKOplvijn+NkmYmmRgP68mc70j2EbeTFRsrswaQeg==}
    engines: {node: '>=4'}
    hasBin: true

  mimic-fn@4.0.0:
    resolution: {integrity: sha512-vqiC06CuhBTUdZH+RYl8sFrL096vA45Ok5ISO6sE/Mr1jRbGH4Csnhi8f3wKVl7x8mO4Au7Ir9D3Oyv1VYMFJw==}
    engines: {node: '>=12'}

  mimic-function@5.0.1:
    resolution: {integrity: sha512-VP79XUPxV2CigYP3jWwAUFSku2aKqBH7uTAapFWCBqutsbmDo96KY5o8uh6U+/YSIn5OxJnXp73beVkpqMIGhA==}
    engines: {node: '>=18'}

  miniflare@4.20250902.0:
    resolution: {integrity: sha512-QHjI17yVDxDXsjDvX6GNRySx2uYsQJyiZ2MRBAsA0CFpAI2BcHd4oz0FIjbqgpZK+4Fhm7OKht/AfBNCd234Zg==}
    engines: {node: '>=18.0.0'}
    hasBin: true

  minimatch@10.0.3:
    resolution: {integrity: sha512-IPZ167aShDZZUMdRk66cyQAW3qr0WzbHkPdMYa8bzZhlHhO3jALbKdxcaak7W9FfT2rZNpQuUu4Od7ILEpXSaw==}
    engines: {node: 20 || >=22}

  minimatch@3.1.2:
    resolution: {integrity: sha512-J7p63hRiAjw1NDEww1W7i37+ByIrOWO5XQQAzZ3VOcL0PNybwpfmV/N05zFAzwQ9USyEcX6t3UO+K5aqBQOIHw==}

  minimatch@9.0.5:
    resolution: {integrity: sha512-G6T0ZX48xgozx7587koeX9Ys2NYy6Gmv//P89sEte9V9whIapMNF4idKxnW2QtCcLiTWlb/wfCabAtAFWhhBow==}
    engines: {node: '>=16 || 14 >=14.17'}

  minimist@1.2.8:
    resolution: {integrity: sha512-2yyAR8qBkN3YuheJanUpWC5U3bb5osDywNB8RzDVlDwDHbocAJveqqj1u8+SVD7jkWT4yvsHCpWqqWqAxb0zCA==}

  minipass@7.1.2:
    resolution: {integrity: sha512-qOOzS1cBTWYF4BH8fVePDBOO9iptMnGUEZwNc/cMWnTV2nVLZ7VoNWEPHkYczZA0pdoA7dl6e7FL659nX9S2aw==}
    engines: {node: '>=16 || 14 >=14.17'}

  minisearch@7.1.2:
    resolution: {integrity: sha512-R1Pd9eF+MD5JYDDSPAp/q1ougKglm14uEkPMvQ/05RGmx6G9wvmLTrTI/Q5iPNJLYqNdsDQ7qTGIcNWR+FrHmA==}

  minizlib@3.0.2:
    resolution: {integrity: sha512-oG62iEk+CYt5Xj2YqI5Xi9xWUeZhDI8jjQmC5oThVH5JGCTgIjr7ciJDzC7MBzYd//WvR1OTmP5Q38Q8ShQtVA==}
    engines: {node: '>= 18'}

  mitt@3.0.1:
    resolution: {integrity: sha512-vKivATfr97l2/QBCYAkXYDbrIWPM2IIKEl7YPhjCvKlG3kE2gm+uBo6nEXK3M5/Ffh/FLpKExzOQ3JJoJGFKBw==}

  mkdirp@3.0.1:
    resolution: {integrity: sha512-+NsyUUAZDmo6YVHzL/stxSu3t9YS1iljliy3BSDrXJ/dkn1KYdmtZODGGjLcc9XLgVVpH4KshHB8XmZgMhaBXg==}
    engines: {node: '>=10'}
    hasBin: true

  mlly@1.8.0:
    resolution: {integrity: sha512-l8D9ODSRWLe2KHJSifWGwBqpTZXIXTeo8mlKjY+E2HAakaTeNpqAyBZ8GSqLzHgw4XmHmC8whvpjJNMbFZN7/g==}

  moment@2.30.1:
    resolution: {integrity: sha512-uEmtNhbDOrWPFS+hdjFCBfy9f2YoyzRpwcl+DqpC6taX21FzsTLQVbMV/W7PzNSX6x/bhC1zA3c2UQ5NzH6how==}

  mri@1.2.0:
    resolution: {integrity: sha512-tzzskb3bG8LvYGFF/mDTpq3jpI6Q9wc3LEmBaghu+DdCssd1FakN7Bc0hVNmEyGq1bq3RgfkCb3cmQLpNPOroA==}
    engines: {node: '>=4'}

  mrmime@2.0.1:
    resolution: {integrity: sha512-Y3wQdFg2Va6etvQ5I82yUhGdsKrcYox6p7FfL1LbK2J4V01F9TGlepTIhnK24t7koZibmg82KGglhA1XK5IsLQ==}
    engines: {node: '>=10'}

  ms@2.0.0:
    resolution: {integrity: sha512-Tpp60P6IUJDTuOq/5Z8cdskzJujfwqfOTkrwIwj7IRISpnkJnT6SyJ4PCPnGMoFjC9ddhal5KVIYtAt97ix05A==}

  ms@2.1.3:
    resolution: {integrity: sha512-6FlzubTLZG3J2a/NVCAleEhjzq5oxgHyaCU9yYXvcLsvoVaHJq/s5xXI6/XXP6tz7R9xAOtHnSO/tXtF3WRTlA==}

  muggle-string@0.4.1:
    resolution: {integrity: sha512-VNTrAak/KhO2i8dqqnqnAHOa3cYBwXEZe9h+D5h/1ZqFSTEFHdM65lR7RoIqq3tBBYavsOXV84NoHXZ0AkPyqQ==}

  mz@2.7.0:
    resolution: {integrity: sha512-z81GNO7nnYMEhrGh9LeymoE4+Yr0Wn5McHIZMK5cfQCl+NDX08sCZgUc9/6MHni9IWuFLm1Z3HTCXu2z9fN62Q==}

  nano-spawn@1.0.2:
    resolution: {integrity: sha512-21t+ozMQDAL/UGgQVBbZ/xXvNO10++ZPuTmKRO8k9V3AClVRht49ahtDjfY8l1q6nSHOrE5ASfthzH3ol6R/hg==}
    engines: {node: '>=20.17'}

  nanoid@3.3.11:
    resolution: {integrity: sha512-N8SpfPUnUp1bK+PMYW8qSWdl9U+wwNWI4QKxOYDy9JAro3WMX7p2OeVRF9v+347pnakNevPmiHhNmZ2HbFA76w==}
    engines: {node: ^10 || ^12 || ^13.7 || ^14 || >=15.0.1}
    hasBin: true

  nanoid@5.1.5:
    resolution: {integrity: sha512-Ir/+ZpE9fDsNH0hQ3C68uyThDXzYcim2EqcZ8zn8Chtt1iylPT9xXJB0kPCnqzgcEGikO9RxSrh63MsmVCU7Fw==}
    engines: {node: ^18 || >=20}
    hasBin: true

  napi-postinstall@0.2.5:
    resolution: {integrity: sha512-kmsgUvCRIJohHjbZ3V8avP0I1Pekw329MVAMDzVxsrkjgdnqiwvMX5XwR+hWV66vsAtZ+iM+fVnq8RTQawUmCQ==}
    engines: {node: ^12.20.0 || ^14.18.0 || >=16.0.0}
    hasBin: true

  natural-compare@1.4.0:
    resolution: {integrity: sha512-OWND8ei3VtNC9h7V60qff3SVobHr996CTwgxubgyQYEpg290h9J0buyECNNJexkFm5sOajh5G116RYA1c8ZMSw==}

  needle@3.3.1:
    resolution: {integrity: sha512-6k0YULvhpw+RoLNiQCRKOl09Rv1dPLr8hHnVjHqdolKwDrdNyk+Hmrthi4lIGPPz3r39dLx0hsF5s40sZ3Us4Q==}
    engines: {node: '>= 4.4.x'}
    hasBin: true

  negotiator@1.0.0:
    resolution: {integrity: sha512-8Ofs/AUQh8MaEcrlq5xOX0CQ9ypTF5dl78mjlMNfOK08fzpgTHQRQPBxcPlEtIw0yRpws+Zo/3r+5WRby7u3Gg==}
    engines: {node: '>= 0.6'}

  neo-async@2.6.2:
    resolution: {integrity: sha512-Yd3UES5mWCSqR+qNT93S3UoYUkqAZ9lLg8a7g9rimsWmYGK8cVToA4/sF3RrshdyV3sAGMXVUmpMYOw+dLpOuw==}

  nested-external-cjs@file:playground/ssr-deps/nested-external-cjs:
    resolution: {directory: playground/ssr-deps/nested-external-cjs, type: directory}

  next-tick@1.1.0:
    resolution: {integrity: sha512-CXdUiJembsNjuToQvxayPZF9Vqht7hewsvy2sOWafLvi2awflj9mOC6bHIg50orX8IJvWKY9wYQ/zB2kogPslQ==}

  node-addon-api@7.1.1:
    resolution: {integrity: sha512-5m3bsyrjFWE1xf7nz7YXdN4udnVtXK6/Yfgn5qnahL6bCkf2yKt4k3nuTKAtT4r3IG8JNR2ncsIMdZuAzJjHQQ==}

  node-fetch@2.7.0:
    resolution: {integrity: sha512-c4FRfUm/dbcWZ7U+1Wq0AwCyFL+3nt2bEw05wfxSz+DWpWsitgmSgYmy2dQdWyKC1694ELPqMs/YzUSNozLt8A==}
    engines: {node: 4.x || >=6.0.0}
    peerDependencies:
      encoding: ^0.1.0
    peerDependenciesMeta:
      encoding:
        optional: true

  node-releases@2.0.19:
    resolution: {integrity: sha512-xxOWJsBKtzAq7DY0J+DTzuz58K8e7sJbdgwkbMWQe8UYB6ekmsQ45q0M/tJDsGaZmbC+l7n57UV8Hl5tHxO9uw==}

  normalize-package-data@7.0.0:
    resolution: {integrity: sha512-k6U0gKRIuNCTkwHGZqblCfLfBRh+w1vI6tBo+IeJwq2M8FUiOqhX7GH+GArQGScA7azd1WfyRCvxoXDO3hQDIA==}
    engines: {node: ^18.17.0 || >=20.5.0}

  normalize-path@3.0.0:
    resolution: {integrity: sha512-6eZs5Ls3WtCisHWp9S2GUy8dqkpGi4BVSz3GaqiE6ezub0512ESztXUwUB6C6IKbQkY2Pnb/mD4WYojCRwcwLA==}
    engines: {node: '>=0.10.0'}

  normalize-range@0.1.2:
    resolution: {integrity: sha512-bdok/XvKII3nUpklnV6P2hxtMNrCboOjAcyBuQnWEhO665FwrSNRxU+AqpsyvO6LgGYPspN+lu5CLtw4jPRKNA==}
    engines: {node: '>=0.10.0'}

  normalize.css@8.0.1:
    resolution: {integrity: sha512-qizSNPO93t1YUuUhP22btGOo3chcvDFqFaj2TRybP0DMxkHOCTYwp3n34fel4a31ORXy4m1Xq0Gyqpb5m33qIg==}

  npm-run-path@5.3.0:
    resolution: {integrity: sha512-ppwTtiJZq0O/ai0z7yfudtBpWIoxM8yE6nHi1X47eFR2EWORqfbu6CnPlNsjeN683eT0qG6H/Pyf9fCcvjnnnQ==}
    engines: {node: ^12.20.0 || ^14.13.1 || >=16.0.0}

  npm-run-path@6.0.0:
    resolution: {integrity: sha512-9qny7Z9DsQU8Ou39ERsPU4OZQlSTP47ShQzuKZ6PRXpYLtIFgl/DEBYEXKlvcEa+9tHVcK8CF81Y2V72qaZhWA==}
    engines: {node: '>=18'}

  object-assign@4.1.1:
    resolution: {integrity: sha512-rJgTQnkUnH1sFw8yT6VSU3zD3sWmu6sZhIseY8VX+GRu3P6F7Fu+JNDoXfklElbLJSnc3FUQHVe4cU5hj+BcUg==}
    engines: {node: '>=0.10.0'}

  object-hash@3.0.0:
    resolution: {integrity: sha512-RSn9F68PjH9HqtltsSnqYC1XXoWe9Bju5+213R98cNGttag9q9yAOTzdbsqvIa7aNm5WffBZFpWYr2aWrklWAw==}
    engines: {node: '>= 6'}

  object-inspect@1.13.4:
    resolution: {integrity: sha512-W67iLl4J2EXEGTbfeHCffrjDfitvLANg0UlX3wFUUSTx92KXRFegMHUVgSqE+wvhAbi4WqjGg9czysTV2Epbew==}
    engines: {node: '>= 0.4'}

  ohash@2.0.11:
    resolution: {integrity: sha512-RdR9FQrFwNBNXAr4GixM8YaRZRJ5PUWbKYbE5eOsrwAjJW0q2REGcf79oYPsLyskQCZG1PLN+S/K1V00joZAoQ==}

  on-finished@2.3.0:
    resolution: {integrity: sha512-ikqdkGAAyf/X/gPhXGvfgAytDZtDbr+bkNUJ0N9h5MI/dmdgCs3l6hoHrcUv41sRKew3jIwrp4qQDXiK99Utww==}
    engines: {node: '>= 0.8'}

  on-finished@2.4.1:
    resolution: {integrity: sha512-oVlzkg3ENAhCk2zdv7IJwd/QUD4z2RxRwpkcGY8psCVcCYZNq4wYnVWALHM+brtuJjePWiYF/ClmuDr8Ch5+kg==}
    engines: {node: '>= 0.8'}

  once@1.4.0:
    resolution: {integrity: sha512-lNaJgI+2Q5URQBkccEKHTQOPaXdUxnZZElQTZY0MFUAuaEqe1E+Nyvgdz/aIyNi6Z9MzO5dv1H8n58/GELp3+w==}

  onetime@6.0.0:
    resolution: {integrity: sha512-1FlR+gjXK7X+AsAHso35MnyN5KqGwJRi/31ft6x0M194ht7S+rWAvd7PHss9xSKMzE0asv1pyIHaJYq+BbacAQ==}
    engines: {node: '>=12'}

  onetime@7.0.0:
    resolution: {integrity: sha512-VXJjc87FScF88uafS3JllDgvAm+c/Slfz06lorj2uAY34rlUu0Nt+v8wreiImcrgAjjIHp1rXpTDlLOGw29WwQ==}
    engines: {node: '>=18'}

  oniguruma-parser@0.12.1:
    resolution: {integrity: sha512-8Unqkvk1RYc6yq2WBYRj4hdnsAxVze8i7iPfQr8e4uSP3tRv0rpZcbGUDvxfQQcdwHt/e9PrMvGCsa8OqG9X3w==}

  oniguruma-to-es@4.3.3:
    resolution: {integrity: sha512-rPiZhzC3wXwE59YQMRDodUwwT9FZ9nNBwQQfsd1wfdtlKEyCdRV0avrTcSZ5xlIvGRVPd/cx6ZN45ECmS39xvg==}

  open@10.2.0:
    resolution: {integrity: sha512-YgBpdJHPyQ2UE5x+hlSXcnejzAvD0b22U2OuAP+8OnlJT+PjWPxtgmGqKKc+RgTM63U9gN0YzrYc71R2WT/hTA==}
    engines: {node: '>=18'}

  optionator@0.9.4:
    resolution: {integrity: sha512-6IpQ7mKUxRcZNLIObR0hz7lxsapSSIYNZJwXPGeF0mTVqGKFIXj1DQcMoT22S3ROcLyY/rz0PWaWZ9ayWmad9g==}
    engines: {node: '>= 0.8.0'}

  p-limit@3.1.0:
    resolution: {integrity: sha512-TYOanM3wGwNGsZN2cVTYPArw454xnXj5qmWF1bEoAc4+cU/ol7GVh7odevjp1FNHduHc3KZMcFduxU5Xc6uJRQ==}
    engines: {node: '>=10'}

  p-locate@5.0.0:
    resolution: {integrity: sha512-LaNjtRWUBY++zB5nE/NwcaoMylSPk+S+ZHNB1TzdbMJMny6dynpAGt7X/tl/QYq3TIeE6nxHppbo2LGymrG5Pw==}
    engines: {node: '>=10'}

  package-json-from-dist@1.0.1:
    resolution: {integrity: sha512-UEZIS3/by4OC8vL3P2dTXRETpebLI2NiI5vIrjaD/5UtrkFX/tNbwjTSRAGC/+7CAo2pIcBaRgWmcBBHcsaCIw==}

  package-manager-detector@1.3.0:
    resolution: {integrity: sha512-ZsEbbZORsyHuO00lY1kV3/t72yp6Ysay6Pd17ZAlNGuGwmWDLCJxFpRs0IzfXfj1o4icJOkUEioexFHzyPurSQ==}

  package-name-regex@2.0.6:
    resolution: {integrity: sha512-gFL35q7kbE/zBaPA3UKhp2vSzcPYx2ecbYuwv1ucE9Il6IIgBDweBlH8D68UFGZic2MkllKa2KHCfC1IQBQUYA==}
    engines: {node: '>=12'}

  parent-module@1.0.1:
    resolution: {integrity: sha512-GQ2EWRpQV8/o+Aw8YqtfZZPfNRWZYkbidE9k5rpl/hC3vtHHBfGm2Ifi6qWV+coDGkrUKZAxE3Lot5kcsRlh+g==}
    engines: {node: '>=6'}

  parse-ms@4.0.0:
    resolution: {integrity: sha512-TXfryirbmq34y8QBwgqCVLi+8oA3oWx2eAnSn62ITyEhEYaWRlVZ2DvMM9eZbMs/RfxPu/PK/aBLyGj4IrqMHw==}
    engines: {node: '>=18'}

  parse-node-version@1.0.1:
    resolution: {integrity: sha512-3YHlOa/JgH6Mnpr05jP9eDG254US9ek25LyIxZlDItp2iJtwyaXQb57lBYLdT3MowkUFYEV2XXNAYIPlESvJlA==}
    engines: {node: '>= 0.10'}

  parse5@8.0.0:
    resolution: {integrity: sha512-9m4m5GSgXjL4AjumKzq1Fgfp3Z8rsvjRNbnkVwfu2ImRqE5D0LnY2QfDen18FSY9C573YU5XxSapdHZTZ2WolA==}

  parseurl@1.3.3:
    resolution: {integrity: sha512-CiyeOxFT/JZyN5m0z9PfXw4SCBJ6Sygz1Dpl0wqjlhDEGGBP1GnsUVEL0p63hoG1fcj3fHynXi9NYO4nWOL+qQ==}
    engines: {node: '>= 0.8'}

  path-browserify@1.0.1:
    resolution: {integrity: sha512-b7uo2UCUOYZcnF/3ID0lulOJi/bafxa1xPe7ZPsammBSpjSWQkjNxlt635YGS2MiR9GjvuXCtz2emr3jbsz98g==}

  path-exists@4.0.0:
    resolution: {integrity: sha512-ak9Qy5Q7jYb2Wwcey5Fpvg2KoAc/ZIhLSLOSBmRmygPsGwkVVt0fZa0qrtMz+m6tJTAHfZQ8FnmB4MG4LWy7/w==}
    engines: {node: '>=8'}

  path-key@3.1.1:
    resolution: {integrity: sha512-ojmeN0qd+y0jszEtoY48r0Peq5dwMEkIlCOu6Q5f41lfkswXuKtYrhgoTpLnyIcHm24Uhqx+5Tqm2InSwLhE6Q==}
    engines: {node: '>=8'}

  path-key@4.0.0:
    resolution: {integrity: sha512-haREypq7xkM7ErfgIyA0z+Bj4AGKlMSdlQE2jvJo6huWD1EdkKYV+G/T4nq0YEF2vgTT8kqMFKo1uHn950r4SQ==}
    engines: {node: '>=12'}

  path-parse@1.0.7:
    resolution: {integrity: sha512-LDJzPVEEEPR+y48z93A0Ed0yXb8pAByGWo/k5YYdYgpY2/2EsOsksJrq7lOHxryrVOn1ejG6oAp8ahvOIQD8sw==}

  path-scurry@1.11.1:
    resolution: {integrity: sha512-Xa4Nw17FS9ApQFJ9umLiJS4orGjm7ZzwUrwamcGQuHSzDyth9boKDaycYdDcZDuqYATXw4HFXgaqWTctW/v1HA==}
    engines: {node: '>=16 || 14 >=14.18'}

  path-to-regexp@8.2.0:
    resolution: {integrity: sha512-TdrF7fW9Rphjq4RjrW0Kp2AW0Ahwu9sRGTkS6bvDi0SCwZlEZYmcfDbEsTz8RVk0EHIS/Vd1bv3JhG+1xZuAyQ==}
    engines: {node: '>=16'}

  pathe@2.0.3:
    resolution: {integrity: sha512-WUjGcAqP1gQacoQe+OBJsFA7Ld4DyXuUIjZ5cc75cLHvJ7dtNsTugphxIADwspS+AraAUePCKrSVtPLFj/F88w==}

  pathval@2.0.0:
    resolution: {integrity: sha512-vE7JKRyES09KiunauX7nd2Q9/L7lhok4smP9RZTDeD4MVs72Dp2qNFVz39Nz5a0FVEW0BJR6C0DYrq6unoziZA==}
    engines: {node: '>= 14.16'}

  perfect-debounce@1.0.0:
    resolution: {integrity: sha512-xCy9V055GLEqoFaHoC1SoLIaLmWctgCUaBaWxDZ7/Zx4CTyX7cJQLJOok/orfjZAh9kEYpjJa4d0KcJmCbctZA==}

  periscopic@4.0.2:
    resolution: {integrity: sha512-sqpQDUy8vgB7ycLkendSKS6HnVz1Rneoc3Rc+ZBUCe2pbqlVuCC5vF52l0NJ1aiMg/r1qfYF9/myz8CZeI2rjA==}

  phoenix@1.8.1:
    resolution: {integrity: sha512-7i2a5f5y0Qhzi2g/+iuaGr4TzRt5ucqI0JeV2Q9K0swqY8L2C7CLR66RcGCpcQKGOY73B5GLKMYEl13o/9l/Cg==}

  picocolors@1.1.1:
    resolution: {integrity: sha512-xceH2snhtb5M9liqDsmEw56le376mTZkEX/jEb/RxNFyegNul7eNslCXP9FDj/Lcu0X8KEyMceP2ntpaHrDEVA==}

  picomatch@2.3.1:
    resolution: {integrity: sha512-JU3teHTNjmE2VCGFzuY8EXzCDVwEqB2a8fsIvwaStHhAWJEeVd1o1QD80CU6+ZdEXXSLbSsuLwJjkCBWqRQUVA==}
    engines: {node: '>=8.6'}

  picomatch@4.0.3:
    resolution: {integrity: sha512-5gTmgEY/sqK6gFXLIsQNH19lWb4ebPDLA4SdLP7dsWkIXHWlG66oPuVvXSGFPppYZz8ZDZq0dYYrbHfBCVUb1Q==}
    engines: {node: '>=12'}

  pidtree@0.6.0:
    resolution: {integrity: sha512-eG2dWTVw5bzqGRztnHExczNxt5VGsE6OwTeCG3fdUf9KBsZzO3R5OIIIzWR+iZA0NtZ+RDVdaoE2dK1cn6jH4g==}
    engines: {node: '>=0.10'}
    hasBin: true

  pify@2.3.0:
    resolution: {integrity: sha512-udgsAY+fTnvv7kI7aaxbqwWNb0AHiB0qBO89PZKPkoTmGOgdbrHDKD+0B2X4uTfJ/FT1R09r9gTsjUjNJotuog==}
    engines: {node: '>=0.10.0'}

  pify@4.0.1:
    resolution: {integrity: sha512-uB80kBFb/tfd68bVleG9T5GGsGPjJrLAUpR5PZIrhBnIaRTQRjqdJSsIKkOP6OAIFbj7GOrcudc5pNjZ+geV2g==}
    engines: {node: '>=6'}

  pirates@4.0.6:
    resolution: {integrity: sha512-saLsH7WeYYPiD25LDuLRRY/i+6HaPYr6G1OUlN39otzkSTxKnubR9RTxS3/Kk50s1g2JTgFwWQDQyplC5/SHZg==}
    engines: {node: '>= 6'}

  pkg-types@1.3.1:
    resolution: {integrity: sha512-/Jm5M4RvtBFVkKWRu2BLUTNP8/M2a+UwuAX+ae4770q1qVGtfjG+WTCupoZixokjmHiry8uI+dlY8KXYV5HVVQ==}

  pkg-types@2.2.0:
    resolution: {integrity: sha512-2SM/GZGAEkPp3KWORxQZns4M+WSeXbC2HEvmOIJe3Cmiv6ieAJvdVhDldtHqM5J1Y7MrR1XhkBT/rMlhh9FdqQ==}

  playwright-chromium@1.55.0:
    resolution: {integrity: sha512-6eInUmPoVZP+COQbXdEqorJTOU3xLOaUhZReZFYtEReR7WMo5iS3/bf4p+xZuFZlSeq1bvbdpujXxUGPCyti/w==}
    engines: {node: '>=18'}
    hasBin: true

  playwright-core@1.55.0:
    resolution: {integrity: sha512-GvZs4vU3U5ro2nZpeiwyb0zuFaqb9sUiAJuyrWpcGouD8y9/HLgGbNRjIph7zU9D3hnPaisMl9zG9CgFi/biIg==}
    engines: {node: '>=18'}
    hasBin: true

  postcss-import@15.1.0:
    resolution: {integrity: sha512-hpr+J05B2FVYUAXHeK1YyI267J/dDDhMU6B6civm8hSY1jYJnBXxzKDKDswzJmtLHryrjhnDjqqp/49t8FALew==}
    engines: {node: '>=14.0.0'}
    peerDependencies:
      postcss: ^8.0.0

  postcss-import@16.1.1:
    resolution: {integrity: sha512-2xVS1NCZAfjtVdvXiyegxzJ447GyqCeEI5V7ApgQVOWnros1p5lGNovJNapwPpMombyFBfqDwt7AD3n2l0KOfQ==}
    engines: {node: '>=18.0.0'}
    peerDependencies:
      postcss: ^8.0.0

  postcss-js@4.0.1:
    resolution: {integrity: sha512-dDLF8pEO191hJMtlHFPRa8xsizHaM82MLfNkUHdUtVEV3tgTp5oj+8qbEqYM57SLfc74KSbw//4SeJma2LRVIw==}
    engines: {node: ^12 || ^14 || >= 16}
    peerDependencies:
      postcss: ^8.4.21

  postcss-load-config@4.0.2:
    resolution: {integrity: sha512-bSVhyJGL00wMVoPUzAVAnbEoWyqRxkjv64tUl427SKnPrENtq6hJwUojroMz2VB+Q1edmi4IfrAPpami5VVgMQ==}
    engines: {node: '>= 14'}
    peerDependencies:
      postcss: '>=8.0.9'
      ts-node: '>=9.0.0'
    peerDependenciesMeta:
      postcss:
        optional: true
      ts-node:
        optional: true

  postcss-load-config@6.0.1:
    resolution: {integrity: sha512-oPtTM4oerL+UXmx+93ytZVN82RrlY/wPUV8IeDxFrzIjXOLF1pN+EmKPLbubvKHT2HC20xXsCAH2Z+CKV6Oz/g==}
    engines: {node: '>= 18'}
    peerDependencies:
      jiti: '>=1.21.0'
      postcss: '>=8.0.9'
      tsx: ^4.8.1
      yaml: ^2.4.2
    peerDependenciesMeta:
      jiti:
        optional: true
      postcss:
        optional: true
      tsx:
        optional: true
      yaml:
        optional: true

  postcss-modules-extract-imports@3.1.0:
    resolution: {integrity: sha512-k3kNe0aNFQDAZGbin48pL2VNidTF0w4/eASDsxlyspobzU3wZQLOGj7L9gfRe0Jo9/4uud09DsjFNH7winGv8Q==}
    engines: {node: ^10 || ^12 || >= 14}
    peerDependencies:
      postcss: ^8.1.0

  postcss-modules-local-by-default@4.2.0:
    resolution: {integrity: sha512-5kcJm/zk+GJDSfw+V/42fJ5fhjL5YbFDl8nVdXkJPLLW+Vf9mTD5Xe0wqIaDnLuL2U6cDNpTr+UQ+v2HWIBhzw==}
    engines: {node: ^10 || ^12 || >= 14}
    peerDependencies:
      postcss: ^8.1.0

  postcss-modules-scope@3.2.1:
    resolution: {integrity: sha512-m9jZstCVaqGjTAuny8MdgE88scJnCiQSlSrOWcTQgM2t32UBe+MUmFSO5t7VMSfAf/FJKImAxBav8ooCHJXCJA==}
    engines: {node: ^10 || ^12 || >= 14}
    peerDependencies:
      postcss: ^8.1.0

  postcss-modules-values@4.0.0:
    resolution: {integrity: sha512-RDxHkAiEGI78gS2ofyvCsu7iycRv7oqw5xMWn9iMoR0N/7mf9D50ecQqUo5BZ9Zh2vH4bCUR/ktCqbB9m8vJjQ==}
    engines: {node: ^10 || ^12 || >= 14}
    peerDependencies:
      postcss: ^8.1.0

  postcss-modules@6.0.1:
    resolution: {integrity: sha512-zyo2sAkVvuZFFy0gc2+4O+xar5dYlaVy/ebO24KT0ftk/iJevSNyPyQellsBLlnccwh7f6V6Y4GvuKRYToNgpQ==}
    peerDependencies:
      postcss: ^8.0.0

  postcss-nested@6.2.0:
    resolution: {integrity: sha512-HQbt28KulC5AJzG+cZtj9kvKB93CFCdLvog1WFLf1D+xmMvPGlBstkpTEZfK5+AN9hfJocyBFCNiqyS48bpgzQ==}
    engines: {node: '>=12.0'}
    peerDependencies:
      postcss: ^8.2.14

  postcss-nested@7.0.2:
    resolution: {integrity: sha512-5osppouFc0VR9/VYzYxO03VaDa3e8F23Kfd6/9qcZTUI8P58GIYlArOET2Wq0ywSl2o2PjELhYOFI4W7l5QHKw==}
    engines: {node: '>=18.0'}
    peerDependencies:
      postcss: ^8.2.14

  postcss-selector-parser@6.1.2:
    resolution: {integrity: sha512-Q8qQfPiZ+THO/3ZrOrO0cJJKfpYCagtMUkXbnEfmgUjwXg6z/WBeOyS9APBBPCTSiDV+s4SwQGu8yFsiMRIudg==}
    engines: {node: '>=4'}

  postcss-selector-parser@7.1.0:
    resolution: {integrity: sha512-8sLjZwK0R+JlxlYcTuVnyT2v+htpdrjDOKuMcOVdYjt52Lh8hWRYpxBPoKx/Zg+bcjc3wx6fmQevMmUztS/ccA==}
    engines: {node: '>=4'}

  postcss-value-parser@4.2.0:
    resolution: {integrity: sha512-1NNCs6uurfkVbeXG4S8JFT9t19m45ICnif8zWLd5oPSZ50QnwMfK+H3jv408d4jw/7Bttv5axS5IiHoLaVNHeQ==}

  postcss@8.5.6:
    resolution: {integrity: sha512-3Ybi1tAuwAP9s0r1UQ2J4n5Y0G05bJkpUIO0/bI9MhwmD70S5aTWbXGBwxHrelT+XM1k6dM0pk+SwNkpTRN7Pg==}
    engines: {node: ^10 || ^12 || >=14}

  prelude-ls@1.2.1:
    resolution: {integrity: sha512-vkcDPrRZo1QZLbn5RLGPpg/WmIQ65qoWWhcGKf/b5eplkkarX0m9z8ppCat4mlOqUsWpyNuYgO3VRyrYHSzX5g==}
    engines: {node: '>= 0.8.0'}

  premove@4.0.0:
    resolution: {integrity: sha512-zim/Hr4+FVdCIM7zL9b9Z0Wfd5Ya3mnKtiuDv7L5lzYzanSq6cOcVJ7EFcgK4I0pt28l8H0jX/x3nyog380XgQ==}
    engines: {node: '>=6'}
    hasBin: true

  prettier@3.6.2:
    resolution: {integrity: sha512-I7AIg5boAr5R0FFtJ6rCfD+LFsWHp81dolrFD8S79U9tb8Az2nGrJncnMSnys+bpQJfRUzqs9hnA81OAA3hCuQ==}
    engines: {node: '>=14'}
    hasBin: true

  pretty-bytes@7.0.1:
    resolution: {integrity: sha512-285/jRCYIbMGDciDdrw0KPNC4LKEEwz/bwErcYNxSJOi4CpGUuLpb9gQpg3XJP0XYj9ldSRluXxih4lX2YN8Xw==}
    engines: {node: '>=20'}

  pretty-ms@9.2.0:
    resolution: {integrity: sha512-4yf0QO/sllf/1zbZWYnvWw3NxCQwLXKzIj0G849LSufP15BXKM0rbD2Z3wVnkMfjdn/CB0Dpp444gYAACdsplg==}
    engines: {node: '>=18'}

  promise@7.3.1:
    resolution: {integrity: sha512-nolQXZ/4L+bP/UGlkfaIujX9BKxGwmQ9OT4mOt5yvy8iK1h3wqTEJCijzGANTCCl9nWjY41juyAn2K3Q1hLLTg==}

  prompts@2.4.2:
    resolution: {integrity: sha512-NxNv/kLguCA7p3jE8oL2aEBsrJWgAakBpgmgK6lpPWV+WuOmY6r2/zbAVnP+T8bQlA0nzHXSJSJW0Hq7ylaD2Q==}
    engines: {node: '>= 6'}

  property-information@7.0.0:
    resolution: {integrity: sha512-7D/qOz/+Y4X/rzSB6jKxKUsQnphO046ei8qxG59mtM3RG3DHgTK81HrxrmoDVINJb8NKT5ZsRbwHvQ6B68Iyhg==}

  proxy-addr@2.0.7:
    resolution: {integrity: sha512-llQsMLSUDUPT44jdrU/O37qlnifitDP+ZwrmmZcoSKyLKvtZxpyV0n2/bD/N4tBAAZ/gJEdZU7KMraoK1+XYAg==}
    engines: {node: '>= 0.10'}

  proxy-from-env@1.1.0:
    resolution: {integrity: sha512-D+zkORCbA9f1tdWRK0RaCR3GPv50cMxcrz4X8k5LTSUD1Dkw47mKJEZQNunItRTkWwgtaUSo1RVFRIG9ZXiFYg==}

  prr@1.0.1:
    resolution: {integrity: sha512-yPw4Sng1gWghHQWj0B3ZggWUm4qVbPwPFcRG8KyxiU7J2OHFSoEHKS+EZ3fv5l1t9CyCiop6l/ZYeWbrgoQejw==}

  publint@0.3.12:
    resolution: {integrity: sha512-1w3MMtL9iotBjm1mmXtG3Nk06wnq9UhGNRpQ2j6n1Zq7YAD6gnxMMZMIxlRPAydVjVbjSm+n0lhwqsD1m4LD5w==}
    engines: {node: '>=18'}
    hasBin: true

  pug-attrs@3.0.0:
    resolution: {integrity: sha512-azINV9dUtzPMFQktvTXciNAfAuVh/L/JCl0vtPCwvOA21uZrC08K/UnmrL+SXGEVc1FwzjW62+xw5S/uaLj6cA==}

  pug-code-gen@3.0.3:
    resolution: {integrity: sha512-cYQg0JW0w32Ux+XTeZnBEeuWrAY7/HNE6TWnhiHGnnRYlCgyAUPoyh9KzCMa9WhcJlJ1AtQqpEYHc+vbCzA+Aw==}

  pug-error@2.1.0:
    resolution: {integrity: sha512-lv7sU9e5Jk8IeUheHata6/UThZ7RK2jnaaNztxfPYUY+VxZyk/ePVaNZ/vwmH8WqGvDz3LrNYt/+gA55NDg6Pg==}

  pug-filters@4.0.0:
    resolution: {integrity: sha512-yeNFtq5Yxmfz0f9z2rMXGw/8/4i1cCFecw/Q7+D0V2DdtII5UvqE12VaZ2AY7ri6o5RNXiweGH79OCq+2RQU4A==}

  pug-lexer@5.0.1:
    resolution: {integrity: sha512-0I6C62+keXlZPZkOJeVam9aBLVP2EnbeDw3An+k0/QlqdwH6rv8284nko14Na7c0TtqtogfWXcRoFE4O4Ff20w==}

  pug-linker@4.0.0:
    resolution: {integrity: sha512-gjD1yzp0yxbQqnzBAdlhbgoJL5qIFJw78juN1NpTLt/mfPJ5VgC4BvkoD3G23qKzJtIIXBbcCt6FioLSFLOHdw==}

  pug-load@3.0.0:
    resolution: {integrity: sha512-OCjTEnhLWZBvS4zni/WUMjH2YSUosnsmjGBB1An7CsKQarYSWQ0GCVyd4eQPMFJqZ8w9xgs01QdiZXKVjk92EQ==}

  pug-parser@6.0.0:
    resolution: {integrity: sha512-ukiYM/9cH6Cml+AOl5kETtM9NR3WulyVP2y4HOU45DyMim1IeP/OOiyEWRr6qk5I5klpsBnbuHpwKmTx6WURnw==}

  pug-runtime@3.0.1:
    resolution: {integrity: sha512-L50zbvrQ35TkpHwv0G6aLSuueDRwc/97XdY8kL3tOT0FmhgG7UypU3VztfV/LATAvmUfYi4wNxSajhSAeNN+Kg==}

  pug-strip-comments@2.0.0:
    resolution: {integrity: sha512-zo8DsDpH7eTkPHCXFeAk1xZXJbyoTfdPlNR0bK7rpOMuhBYb0f5qUVCO1xlsitYd3w5FQTK7zpNVKb3rZoUrrQ==}

  pug-walk@2.0.0:
    resolution: {integrity: sha512-yYELe9Q5q9IQhuvqsZNwA5hfPkMJ8u92bQLIMcsMxf/VADjNtEYptU+inlufAFYcWdHlwNfZOEnOOQrZrcyJCQ==}

  pug@3.0.3:
    resolution: {integrity: sha512-uBi6kmc9f3SZ3PXxqcHiUZLmIXgfgWooKWXcwSGwQd2Zi5Rb0bT14+8CJjJgI8AB+nndLaNgHGrcc6bPIB665g==}

  punycode.js@2.3.1:
    resolution: {integrity: sha512-uxFIHU0YlHYhDQtV4R9J6a52SLx28BCjT+4ieh7IGbgwVJWO+km431c4yRlREUAsAmt/uMjQUyQHNEPf0M39CA==}
    engines: {node: '>=6'}

  punycode@1.4.1:
    resolution: {integrity: sha512-jmYNElW7yvO7TV33CjSmvSiE2yco3bV2czu/OzDKdMNVZQWfxCblURLhf+47syQRBntjfLdd/H0egrzIG+oaFQ==}

  punycode@2.3.1:
    resolution: {integrity: sha512-vYt7UD1U9Wg6138shLtLOvdAu+8DsC/ilFtEVHcH+wydcSpNE20AfSOduf6MkRFahL5FY7X1oU7nKVZFtfq8Fg==}
    engines: {node: '>=6'}

  qs@6.14.0:
    resolution: {integrity: sha512-YWWTjgABSKcvs/nWBi9PycY/JiPJqOD4JA6o9Sej2AtvSGarXxKC3OQSk4pAarbdQlKAh5D4FCQkJNkW+GAn3w==}
    engines: {node: '>=0.6'}

  quansync@0.2.10:
    resolution: {integrity: sha512-t41VRkMYbkHyCYmOvx/6URnN80H7k4X0lLdBMGsz+maAwrJQYB1djpV6vHrQIBE0WBSGqhtEHrK9U3DWWH8v7A==}

  queue-microtask@1.2.3:
    resolution: {integrity: sha512-NuaNSa6flKT5JaSYQzJok04JzTL1CA6aGhv5rfLW3PgqA+M2ChpZQnAC8h8i4ZFkBS8X5RqkDBHA7r4hej3K9A==}

  range-parser@1.2.1:
    resolution: {integrity: sha512-Hrgsx+orqoygnmhFbKaHE6c296J+HTAQXoxEF6gNupROmmGJRoyzfG3ccAveqCBrwr/2yxQ5BVd/GTl5agOwSg==}
    engines: {node: '>= 0.6'}

  raw-body@3.0.0:
    resolution: {integrity: sha512-RmkhL8CAyCRPXCE28MMH0z2PNWQBNk2Q09ZdxM9IOOXwxwZbN+qbWaatPkdkWIKL2ZVDImrN/pK5HTRz2PcS4g==}
    engines: {node: '>= 0.8'}

  react-dom@19.1.1:
    resolution: {integrity: sha512-Dlq/5LAZgF0Gaz6yiqZCf6VCcZs1ghAJyrsu84Q/GT0gV+mCxbfmKNoGRKBYMJ8IEdGPqu49YWXD02GCknEDkw==}
    peerDependencies:
      react: ^19.1.1

  react@19.1.1:
    resolution: {integrity: sha512-w8nqGImo45dmMIfljjMwOGtbmC/mk4CMYhWIicdSflH91J9TyCyczcPFXJzrZ/ZXcgGRFeP6BU0BEJTw6tZdfQ==}
    engines: {node: '>=0.10.0'}

  read-cache@1.0.0:
    resolution: {integrity: sha512-Owdv/Ft7IjOgm/i0xvNDZ1LrRANRfew4b2prF3OWMQLxLfu3bS8FVhCsrSCMK4lR56Y9ya+AThoTpDCTxCmpRA==}

  readdirp@3.6.0:
    resolution: {integrity: sha512-hOS089on8RduqdbhvQ5Z37A0ESjsqz6qnRcffsMU3495FuTdqSm+7bhJ29JvIOsBDEEnan5DPu9t3To9VRlMzA==}
    engines: {node: '>=8.10.0'}

  readdirp@4.1.2:
    resolution: {integrity: sha512-GDhwkLfywWL2s6vEjyhri+eXmfH6j1L7JE27WhqLeYzoh/A3DBaYGEj2H/HFZCn/kMfim73FXxEJTw06WtxQwg==}
    engines: {node: '>= 14.18.0'}

  refa@0.12.1:
    resolution: {integrity: sha512-J8rn6v4DBb2nnFqkqwy6/NnTYMcgLA+sLr0iIO41qpv0n+ngb7ksag2tMRl0inb1bbO/esUwzW1vbJi7K0sI0g==}
    engines: {node: ^12.0.0 || ^14.0.0 || >=16.0.0}

  regenerate-unicode-properties@10.2.0:
    resolution: {integrity: sha512-DqHn3DwbmmPVzeKj9woBadqmXxLvQoQIwu7nopMc72ztvxVmVk2SBhSnx67zuye5TP+lJsb/TBQsjLKhnDf3MA==}
    engines: {node: '>=4'}

  regenerate@1.4.2:
    resolution: {integrity: sha512-zrceR/XhGYU/d/opr2EKO7aRHUeiBI8qjtfHqADTwZd6Szfy16la6kqD0MIUs5z5hx6AaKa+PixpPrR289+I0A==}

  regenerator-runtime@0.14.1:
    resolution: {integrity: sha512-dYnhHh0nJoMfnkZs6GmmhFknAGRrLznOu5nc9ML+EJxGvrx6H7teuevqVqCuPcPK//3eDrrjQhehXVx9cnkGdw==}

  regex-recursion@6.0.2:
    resolution: {integrity: sha512-0YCaSCq2VRIebiaUviZNs0cBz1kg5kVS2UKUfNIx8YVs1cN3AV7NTctO5FOKBA+UT2BPJIWZauYHPqJODG50cg==}

  regex-utilities@2.3.0:
    resolution: {integrity: sha512-8VhliFJAWRaUiVvREIiW2NXXTmHs4vMNnSzuJVhscgmGav3g9VDxLrQndI3dZZVVdp0ZO/5v0xmX516/7M9cng==}

  regex@6.0.1:
    resolution: {integrity: sha512-uorlqlzAKjKQZ5P+kTJr3eeJGSVroLKoHmquUj4zHWuR+hEyNqlXsSKlYYF5F4NI6nl7tWCs0apKJ0lmfsXAPA==}

  regexp-ast-analysis@0.7.1:
    resolution: {integrity: sha512-sZuz1dYW/ZsfG17WSAG7eS85r5a0dDsvg+7BiiYR5o6lKCAtUrEwdmRmaGF6rwVj3LcmAeYkOWKEPlbPzN3Y3A==}
    engines: {node: ^12.0.0 || ^14.0.0 || >=16.0.0}

  regexpu-core@6.2.0:
    resolution: {integrity: sha512-H66BPQMrv+V16t8xtmq+UC0CBpiTBA60V8ibS1QVReIp8T1z8hwFxqcGzm9K6lgsN7sB5edVH8a+ze6Fqm4weA==}
    engines: {node: '>=4'}

  regjsgen@0.8.0:
    resolution: {integrity: sha512-RvwtGe3d7LvWiDQXeQw8p5asZUmfU1G/l6WbUXeHta7Y2PEIvBTwH6E2EfmYUK8pxcxEdEmaomqyp0vZZ7C+3Q==}

  regjsparser@0.12.0:
    resolution: {integrity: sha512-cnE+y8bz4NhMjISKbgeVJtqNbtf5QpjZP+Bslo+UqkIt9QPnX9q095eiRRASJG1/tz6dlNr6Z5NsBiWYokp6EQ==}
    hasBin: true

  remark-frontmatter@5.0.0:
    resolution: {integrity: sha512-XTFYvNASMe5iPN0719nPrdItC9aU0ssC4v14mH1BCi1u0n1gAocqcujWUrByftZTbLhRtiKRyjYTSIOcr69UVQ==}

  remark-parse@11.0.0:
    resolution: {integrity: sha512-FCxlKLNGknS5ba/1lmpYijMUzX2esxW5xQqjWxw2eHFfS2MSdaHVINFmhjo+qN1WhZhNimq0dZATN9pH0IDrpA==}

  remark-stringify@11.0.0:
    resolution: {integrity: sha512-1OSmLd3awB/t8qdoEOMazZkNsfVTeY4fTsgzcQFdXNq8ToTN4ZGwrMnlda4K6smTFKD+GRV6O48i6Z4iKgPPpw==}

  remark@15.0.1:
    resolution: {integrity: sha512-Eht5w30ruCXgFmxVUSlNWQ9iiimq07URKeFS3hNc8cUWy1llX4KDWfyEDZRycMc+znsN9Ux5/tJ/BFdgdOwA3A==}

  require-directory@2.1.1:
    resolution: {integrity: sha512-fGxEI7+wsG9xrvdjsrlmL22OMTTiHRwAMroiEeMgq8gzoLC/PQr7RsRDSTLUg/bZAZtF+TVIkHc6/4RIKrui+Q==}
    engines: {node: '>=0.10.0'}

  resolve-from@4.0.0:
    resolution: {integrity: sha512-pb/MYmXstAkysRFx8piNI1tGFNQIFA3vkE3Gq4EuA1dF6gHp/+vgZqsCGJapvy8N3Q+4o7FwvquPJcnZ7RYy4g==}
    engines: {node: '>=4'}

  resolve-pkg-maps@1.0.0:
    resolution: {integrity: sha512-seS2Tj26TBVOC2NIc2rOe2y2ZO7efxITtLZcGSOnHHNOQ7CkiUBfw0Iw2ck6xkIhPwLhKNLS8BO+hEpngQlqzw==}

  resolve.exports@2.0.3:
    resolution: {integrity: sha512-OcXjMsGdhL4XnbShKpAcSqPMzQoYkYyhbEaeSko47MjRP9NfEQMhZkXL1DoFlt9LWQn4YttrdnV6X2OiyzBi+A==}
    engines: {node: '>=10'}

  resolve@1.22.10:
    resolution: {integrity: sha512-NPRy+/ncIMeDlTAsuqwKIiferiawhefFJtkNSW0qZJEqMEb+qBt/77B/jGeeek+F0uOeN05CDa6HXbbIgtVX4w==}
    engines: {node: '>= 0.4'}
    hasBin: true

  restore-cursor@5.1.0:
    resolution: {integrity: sha512-oMA2dcrw6u0YfxJQXm342bFKX/E4sG9rbTzO9ptUcR/e8A33cHuvStiYOwH7fszkZlZ1z/ta9AAoPk2F4qIOHA==}
    engines: {node: '>=18'}

  reusify@1.0.4:
    resolution: {integrity: sha512-U9nH88a3fc/ekCF1l0/UP1IosiuIjyTh7hBvXVMHYgVcfGvt897Xguj2UOLDeI5BG2m7/uwyaLVT6fbtCwTyzw==}
    engines: {iojs: '>=1.0.0', node: '>=0.10.0'}

  rfdc@1.4.1:
    resolution: {integrity: sha512-q1b3N5QkRUWUl7iyylaaj3kOpIT0N2i9MqIEQXP73GVsN9cw3fdx8X63cEmWhJGi2PPCF23Ijp7ktmd39rawIA==}

  rolldown-plugin-dts@0.15.6:
    resolution: {integrity: sha512-AxQlyx3Nszob5QLmVUjz/VnC5BevtUo0h8tliuE0egddss7IbtCBU7GOe7biRU0fJNRQJmQjPKXFcc7K98j3+w==}
    engines: {node: '>=20.18.0'}
    peerDependencies:
      '@typescript/native-preview': '>=7.0.0-dev.20250601.1'
      rolldown: ^1.0.0-beta.9
      typescript: ^5.0.0
      vue-tsc: ~3.0.3
    peerDependenciesMeta:
      '@typescript/native-preview':
        optional: true
      typescript:
        optional: true
      vue-tsc:
        optional: true

  rolldown-plugin-dts@0.15.7:
    resolution: {integrity: sha512-BpdrnLaa+uyw0rPT47+4FUC7hQFazBFppeFT0ioW5Ybg0XCLeRohc3HHPlnCxI6LtzgSWT7Ot8ahn6ji10IQBg==}
    engines: {node: '>=20.18.0'}
    peerDependencies:
      '@typescript/native-preview': '>=7.0.0-dev.20250601.1'
      rolldown: ^1.0.0-beta.9
      typescript: ^5.0.0
      vue-tsc: ~3.0.3
    peerDependenciesMeta:
      '@typescript/native-preview':
        optional: true
      typescript:
        optional: true
      vue-tsc:
        optional: true

<<<<<<< HEAD
  rolldown@1.0.0-beta.34:
    resolution: {integrity: sha512-Wwh7EwalMzzX3Yy3VN58VEajeR2Si8+HDNMf706jPLIqU7CxneRW+dQVfznf5O0TWTnJyu4npelwg2bzTXB1Nw==}
=======
  rolldown@1.0.0-beta.35:
    resolution: {integrity: sha512-gJATyqcsJe0Cs8RMFO8XgFjfTc0lK1jcSvirDQDSIfsJE+vt53QH/Ob+OBSJsXb98YtZXHfP/bHpELpPwCprow==}
>>>>>>> feeb8bcc
    hasBin: true

  rollup-plugin-license@3.6.0:
    resolution: {integrity: sha512-1ieLxTCaigI5xokIfszVDRoy6c/Wmlot1fDEnea7Q/WXSR8AqOjYljHDLObAx7nFxHC2mbxT3QnTSPhaic2IYw==}
    engines: {node: '>=14.0.0'}
    peerDependencies:
      rollup: ^1.0.0 || ^2.0.0 || ^3.0.0 || ^4.0.0

  rollup@4.43.0:
    resolution: {integrity: sha512-wdN2Kd3Twh8MAEOEJZsuxuLKCsBEo4PVNLK6tQWAn10VhsVewQLzcucMgLolRlhFybGxfclbPeEYBaP6RvUFGg==}
    engines: {node: '>=18.0.0', npm: '>=8.0.0'}
    hasBin: true

  router@2.2.0:
    resolution: {integrity: sha512-nLTrUKm2UyiL7rlhapu/Zl45FwNgkZGaCpZbIHajDYgwlJCOzLSk+cIPAnsEqV955GjILJnKbdQC1nVPz+gAYQ==}
    engines: {node: '>= 18'}

  run-applescript@7.0.0:
    resolution: {integrity: sha512-9by4Ij99JUr/MCFBUkDKLWK3G9HVXmabKz9U5MlIAIuvuzkiOicRYs8XJLxX+xahD+mLiiCYDqF9dKAgtzKP1A==}
    engines: {node: '>=18'}

  run-parallel@1.2.0:
    resolution: {integrity: sha512-5l4VyZR86LZ/lDxZTR6jqL8AFE2S0IFLMP26AbjsLVADxHdhB/c0GUsH+y39UfCi3dzz8OlQuPmnaJOMoDHQBA==}

  rxjs@7.8.1:
    resolution: {integrity: sha512-AA3TVj+0A2iuIoQkWEK/tqFjBq2j+6PO6Y0zJcvzLAFhEFIO3HL0vls9hWLncZbAAbK0mar7oZ4V079I/qPMxg==}

  sade@1.8.1:
    resolution: {integrity: sha512-xal3CZX1Xlo/k4ApwCFrHVACi9fBqJ7V+mwhBsuf/1IOKbBy098Fex+Wa/5QMubw09pSZ/u8EY8PWgevJsXp1A==}
    engines: {node: '>=6'}

  safe-buffer@5.2.1:
    resolution: {integrity: sha512-rp3So07KcdmmKbGvgaNxQSJr7bGVSVk5S9Eq1F+ppbRo70+YeaDxkw5Dd8NPN+GD6bjnYm2VuPuCXmpuYvmCXQ==}

  safer-buffer@2.1.2:
    resolution: {integrity: sha512-YZo3K82SD7Riyi0E1EQPojLz7kpepnSQI9IyPbHHg1XXXevb5dJI7tpyN2ADxGcQbHG7vcyRHk0cbwqcQriUtg==}

  sass-embedded-all-unknown@1.92.1:
    resolution: {integrity: sha512-5t6/YZf+vhO3OY/49h8RCL6Cwo78luva0M+TnTM9gu9ASffRXAuOVLNKciSXa3loptyemDDS6IU5/dVH5w0KmA==}
    cpu: ['!arm', '!arm64', '!riscv64', '!x64']

  sass-embedded-android-arm64@1.92.1:
    resolution: {integrity: sha512-Q+UruGb7yKawHagVmVDRRKsnc4mJZvWMBnuRCu2coJo2FofyqBmXohVGXbxko97sYceA9TJTrUEx3WVKQUNCbQ==}
    engines: {node: '>=14.0.0'}
    cpu: [arm64]
    os: [android]

  sass-embedded-android-arm@1.92.1:
    resolution: {integrity: sha512-4EjpVVzuksERdgAd4BqeSXFnWtWN3DSRyEIUPJ7BhcS9sfDh2Gf6miI2kNTvIQLJ2XIJynDDcEQ8a1U9KwKUTQ==}
    engines: {node: '>=14.0.0'}
    cpu: [arm]
    os: [android]

  sass-embedded-android-riscv64@1.92.1:
    resolution: {integrity: sha512-nCY5btLlX7W7Jc6cCL6D2Yklpiu540EJ2G08YVGu12DrAMCBzqM347CSRf2ojp1H8jyhvmLkaFwnrJWzh+6S+w==}
    engines: {node: '>=14.0.0'}
    cpu: [riscv64]
    os: [android]

  sass-embedded-android-x64@1.92.1:
    resolution: {integrity: sha512-qYWR3bftJ77aLYwYDFuzDI4dcwVVixxqQxlIQWNGkHRCexj614qGSSHemr18C2eVj3mjXAQxTQxU68U7pkGPAA==}
    engines: {node: '>=14.0.0'}
    cpu: [x64]
    os: [android]

  sass-embedded-darwin-arm64@1.92.1:
    resolution: {integrity: sha512-g2yQ3txjMYLKMjL2cW1xRO9nnV3ijf95NbX/QShtV6tiVUETZNWDsRMDEwBNGYY6PTE/UZerjJL1R/2xpQg6WA==}
    engines: {node: '>=14.0.0'}
    cpu: [arm64]
    os: [darwin]

  sass-embedded-darwin-x64@1.92.1:
    resolution: {integrity: sha512-eH+fgxLQhTEPjZPCgPAVuX5e514Qp/4DMAUMtlNShv4cr4TD5qOp1XlsPYR/b7uE7p2cKFkUpUn/bHNqJ2ay4A==}
    engines: {node: '>=14.0.0'}
    cpu: [x64]
    os: [darwin]

  sass-embedded-linux-arm64@1.92.1:
    resolution: {integrity: sha512-dNmlpGeZkry1BofhAdGFBXrpM69y9LlYuNnncf+HfsOOUtj8j0q1RwS+zb5asknhKFUOAG8GCGRY1df7Rwu35g==}
    engines: {node: '>=14.0.0'}
    cpu: [arm64]
    os: [linux]

  sass-embedded-linux-arm@1.92.1:
    resolution: {integrity: sha512-cT3w8yoQTqrtZvWLJeutEGmawITDTY4J6oSVQjeDcPnnoPt0gOFxem8YMznraACXvahw/2+KJDH33BTNgiPo0A==}
    engines: {node: '>=14.0.0'}
    cpu: [arm]
    os: [linux]

  sass-embedded-linux-musl-arm64@1.92.1:
    resolution: {integrity: sha512-TfiEBkCyNzVoOhjHXUT+vZ6+p0ueDbvRw6f4jHdkvljZzXdXMby4wh7BU1odl69rgRTkSvYKhgbErRLDR/F7pQ==}
    engines: {node: '>=14.0.0'}
    cpu: [arm64]
    os: [linux]

  sass-embedded-linux-musl-arm@1.92.1:
    resolution: {integrity: sha512-nPBos6lI31ef2zQhqTZhFOU7ar4impJbLIax0XsqS269YsiCwjhk11VmUloJTpFlJuKMiVXNo7dPx+katxhD/Q==}
    engines: {node: '>=14.0.0'}
    cpu: [arm]
    os: [linux]

  sass-embedded-linux-musl-riscv64@1.92.1:
    resolution: {integrity: sha512-R+RcJA4EYpJDE9JM1GgPYgZo7x94FlxZ6jPodOQkEaZ1S9kvXVCuP5X/0PXRPhu08KJOfeMsAElzfdAjUf7KJg==}
    engines: {node: '>=14.0.0'}
    cpu: [riscv64]
    os: [linux]

  sass-embedded-linux-musl-x64@1.92.1:
    resolution: {integrity: sha512-/HolYRGXJjx8nLw6oj5ZrkR7PFM7X/5kE4MYZaFMpDIPIcw3bqB2fUXLo/MYlRLsw7gBAT6hJAMBrNdKuTphfw==}
    engines: {node: '>=14.0.0'}
    cpu: [x64]
    os: [linux]

  sass-embedded-linux-riscv64@1.92.1:
    resolution: {integrity: sha512-b9bxe0CMsbSsLx3nrR0cq8xpIkoAC6X36o4DGMITF3m2v3KsojC7ru9X0Gz+zUFr6rwpq/0lTNzFLNu6sPNo3w==}
    engines: {node: '>=14.0.0'}
    cpu: [riscv64]
    os: [linux]

  sass-embedded-linux-x64@1.92.1:
    resolution: {integrity: sha512-xuiK5Jp5NldW4bvlC7AuX1Wf7o0gLZ3md/hNg+bkTvxtCDgnUHtfdo8Q+xWP11bD9QX31xXFWpmUB8UDLi6XQQ==}
    engines: {node: '>=14.0.0'}
    cpu: [x64]
    os: [linux]

  sass-embedded-unknown-all@1.92.1:
    resolution: {integrity: sha512-AT9oXvtNY4N+Nd0wvoWqq9A5HjdH/X3aUH4boQUtXyaJ/9DUwnQmBpP5Gtn028ZS8exOGBdobmmWAuigv0k/OA==}
    os: ['!android', '!darwin', '!linux', '!win32']

  sass-embedded-win32-arm64@1.92.1:
    resolution: {integrity: sha512-KvmpQjY9yTBMtTYz4WBqetlv9bGaDW1aStcu7MSTbH7YiSybX/9fnxlCAEQv1WlIidQhcJAiyk0Eae+LGK7cIQ==}
    engines: {node: '>=14.0.0'}
    cpu: [arm64]
    os: [win32]

  sass-embedded-win32-x64@1.92.1:
    resolution: {integrity: sha512-B6Nz/GbH7Vkpb2TkQHsGcczWM5t+70VWopWF1x5V5yxLpA8ZzVQ7NTKKi+jDoVY2Efu6ZyzgT9n5KgG2kWliXA==}
    engines: {node: '>=14.0.0'}
    cpu: [x64]
    os: [win32]

  sass-embedded@1.92.1:
    resolution: {integrity: sha512-28YwLnF5atAhogt3E4hXzz/NB9dwKffyw08a7DEasLh94P7+aELkG3ENSHYCWB9QFN14hYNLfwr9ozUsPDhcDQ==}
    engines: {node: '>=16.0.0'}
    hasBin: true
    peerDependencies:
      source-map-js: '*'
    peerDependenciesMeta:
      source-map-js:
        optional: true

  sass@1.92.1:
    resolution: {integrity: sha512-ffmsdbwqb3XeyR8jJR6KelIXARM9bFQe8A6Q3W4Klmwy5Ckd5gz7jgUNHo4UOqutU5Sk1DtKLbpDP0nLCg1xqQ==}
    engines: {node: '>=14.0.0'}
    hasBin: true

  sax@1.4.1:
    resolution: {integrity: sha512-+aWOz7yVScEGoKNd4PA10LZ8sk0A/z5+nXQG5giUO5rprX9jgYsTdov9qCchZiPIZezbZH+jRut8nPodFAX4Jg==}

  scheduler@0.26.0:
    resolution: {integrity: sha512-NlHwttCI/l5gCPR3D1nNXtWABUmBwvZpEQiD4IXSbIDq8BzLIK/7Ir5gTFSGZDUu37K5cMNp0hFtzO38sC7gWA==}

  scslre@0.3.0:
    resolution: {integrity: sha512-3A6sD0WYP7+QrjbfNA2FN3FsOaGGFoekCVgTyypy53gPxhbkCIjtO6YWgdrfM+n/8sI8JeXZOIxsHjMTNxQ4nQ==}
    engines: {node: ^14.0.0 || >=16.0.0}

  section-matter@1.0.0:
    resolution: {integrity: sha512-vfD3pmTzGpufjScBh50YHKzEu2lxBWhVEHsNGoEXmCmn2hKGfeNLYMzCJpe8cD7gqX7TJluOVpBkAequ6dgMmA==}
    engines: {node: '>=4'}

  select@1.1.2:
    resolution: {integrity: sha512-OwpTSOfy6xSs1+pwcNrv0RBMOzI39Lp3qQKUTPVVPRjCdNa5JH/oPRiqsesIskK8TVgmRiHwO4KXlV2Li9dANA==}

  semver@5.7.2:
    resolution: {integrity: sha512-cBznnQ9KjJqU67B52RMC65CMarK2600WFnbkcaiwWq3xy/5haFJlshgnpjovMVJ+Hff49d8GEn0b87C5pDQ10g==}
    hasBin: true

  semver@6.3.1:
    resolution: {integrity: sha512-BR7VvDCVHO+q2xBEWskxS6DJE1qRnb7DxzUrogb71CWoSficBxYsiAGd+Kl0mmq/MprG9yArRkyrQxTO6XjMzA==}
    hasBin: true

  semver@7.7.2:
    resolution: {integrity: sha512-RF0Fw+rO5AMf9MAyaRXI4AV0Ulj5lMHqVxxdSgiVbixSCXoEmmX/jk0CuJw4+3SqroYO9VoUh+HcuJivvtJemA==}
    engines: {node: '>=10'}
    hasBin: true

  send@1.2.0:
    resolution: {integrity: sha512-uaW0WwXKpL9blXE2o0bRhoL2EGXIrZxQ2ZQ4mgcfoBxdFmQold+qWsD2jLrfZ0trjKL6vOw0j//eAwcALFjKSw==}
    engines: {node: '>= 18'}

  serve-static@2.2.0:
    resolution: {integrity: sha512-61g9pCh0Vnh7IutZjtLGGpTA355+OPn2TyDv/6ivP2h/AdAVX9azsoxmg2/M6nZeQZNYBEwIcsne1mJd9oQItQ==}
    engines: {node: '>= 18'}

  setprototypeof@1.2.0:
    resolution: {integrity: sha512-E5LDX7Wrp85Kil5bhZv46j8jOeboKq5JMmYM3gVGdGH8xFpPWXUMsNrlODCrkoxMEeNi/XZIwuRvY4XNwYMJpw==}

  sharp@0.33.5:
    resolution: {integrity: sha512-haPVm1EkS9pgvHrQ/F3Xy+hgcuMV0Wm9vfIBSiwZ05k+xgb0PkBQpGsAA/oWdDobNaZTH5ppvHtzCFbnSEwHVw==}
    engines: {node: ^18.17.0 || ^20.3.0 || >=21.0.0}

  shebang-command@2.0.0:
    resolution: {integrity: sha512-kHxr2zZpYtdmrN1qDjrrX/Z1rR1kG8Dx+gkpK1G4eXmvXswmcE1hTWBWYUzlraYw1/yZp6YuDY77YtvbN0dmDA==}
    engines: {node: '>=8'}

  shebang-regex@3.0.0:
    resolution: {integrity: sha512-7++dFhtcx3353uBaq8DDR4NuxBetBzC7ZQOhmTQInHEd6bSrXdiEyzCvG07Z44UYdLShWUyXt5M/yhz8ekcb1A==}
    engines: {node: '>=8'}

  shell-exec@1.0.2:
    resolution: {integrity: sha512-jyVd+kU2X+mWKMmGhx4fpWbPsjvD53k9ivqetutVW/BQ+WIZoDoP4d8vUMGezV6saZsiNoW2f9GIhg9Dondohg==}

  shell-quote@1.8.3:
    resolution: {integrity: sha512-ObmnIF4hXNg1BqhnHmgbDETF8dLPCggZWBjkQfhZpbszZnYur5DUljTcCHii5LC3J5E0yeO/1LIMyH+UvHQgyw==}
    engines: {node: '>= 0.4'}

  shiki@3.12.2:
    resolution: {integrity: sha512-uIrKI+f9IPz1zDT+GMz+0RjzKJiijVr6WDWm9Pe3NNY6QigKCfifCEv9v9R2mDASKKjzjQ2QpFLcxaR3iHSnMA==}

  shiki@3.9.2:
    resolution: {integrity: sha512-t6NKl5e/zGTvw/IyftLcumolgOczhuroqwXngDeMqJ3h3EQiTY/7wmfgPlsmloD8oYfqkEDqxiaH37Pjm1zUhQ==}

  side-channel-list@1.0.0:
    resolution: {integrity: sha512-FCLHtRD/gnpCiCHEiJLOwdmFP+wzCmDEkc9y7NsYxeF4u7Btsn1ZuwgwJGxImImHicJArLP4R0yX4c2KCrMrTA==}
    engines: {node: '>= 0.4'}

  side-channel-map@1.0.1:
    resolution: {integrity: sha512-VCjCNfgMsby3tTdo02nbjtM/ewra6jPHmpThenkTYh8pG9ucZ/1P8So4u4FGBek/BjpOVsDCMoLA/iuBKIFXRA==}
    engines: {node: '>= 0.4'}

  side-channel-weakmap@1.0.2:
    resolution: {integrity: sha512-WPS/HvHQTYnHisLo9McqBHOJk2FkHO/tlpvldyrnem4aeQp4hai3gythswg6p01oSoTl58rcpiFAjF2br2Ak2A==}
    engines: {node: '>= 0.4'}

  side-channel@1.1.0:
    resolution: {integrity: sha512-ZX99e6tRweoUXqR+VBrslhda51Nh5MTQwou5tnUDgbtyM0dBgmhEDtWGP/xbKn6hqfPRHujUNwz5fy/wbbhnpw==}
    engines: {node: '>= 0.4'}

  siginfo@2.0.0:
    resolution: {integrity: sha512-ybx0WO1/8bSBLEWXZvEd7gMW3Sn3JFlW3TvX1nREbDLRNQNaeNN8WK0meBwPdAaOI7TtRRRJn/Es1zhrrCHu7g==}

  signal-exit@4.1.0:
    resolution: {integrity: sha512-bzyZ1e88w9O1iNJbKnOlvYTrWPDl46O1bG0D3XInv+9tkPrxrN8jUUTiFlDkkmKWgn1M6CfIA13SuGqOa9Korw==}
    engines: {node: '>=14'}

  simple-git-hooks@2.13.1:
    resolution: {integrity: sha512-WszCLXwT4h2k1ufIXAgsbiTOazqqevFCIncOuUBZJ91DdvWcC5+OFkluWRQPrcuSYd8fjq+o2y1QfWqYMoAToQ==}
    hasBin: true

  simple-swizzle@0.2.2:
    resolution: {integrity: sha512-JA//kQgZtbuY83m+xT+tXJkmJncGMTFT+C+g2h2R9uxkYIrE2yy9sgmcLhCnw57/WSD+Eh3J97FPEDFnbXnDUg==}

  sirv@3.0.2:
    resolution: {integrity: sha512-2wcC/oGxHis/BoHkkPwldgiPSYcpZK3JU28WoMVv55yHJgcZ8rlXvuG9iZggz+sU1d4bRgIGASwyWqjxu3FM0g==}
    engines: {node: '>=18'}

  sisteransi@1.0.5:
    resolution: {integrity: sha512-bLGGlR1QxBcynn2d5YmDX4MGjlZvy2MRBDRNHLJ8VI6l6+9FUiyTFNJ0IveOSP0bcXgVDPRcfGqA0pjaqUpfVg==}

  slash@3.0.0:
    resolution: {integrity: sha512-g9Q1haeby36OSStwb4ntCGGGaKsaVSjQ68fBxoQcutl5fS1vuY18H3wSt3jFyFtrkx+Kz0V1G85A4MyAdDMi2Q==}
    engines: {node: '>=8'}

  slash@5.1.0:
    resolution: {integrity: sha512-ZA6oR3T/pEyuqwMgAKT0/hAv8oAXckzbkmR0UkUosQ+Mc4RxGoJkRmwHgHufaenlyAgE1Mxgpdcrf75y6XcnDg==}
    engines: {node: '>=14.16'}

  slice-ansi@5.0.0:
    resolution: {integrity: sha512-FC+lgizVPfie0kkhqUScwRu1O/lF6NOgJmlCgK+/LYxDCTk8sGelYaHDhFcDN+Sn3Cv+3VSa4Byeo+IMCzpMgQ==}
    engines: {node: '>=12'}

  slice-ansi@7.1.0:
    resolution: {integrity: sha512-bSiSngZ/jWeX93BqeIAbImyTbEihizcwNjFoRUIY/T1wWQsfsm2Vw1agPKylXvQTU7iASGdHhyqRlqQzfz+Htg==}
    engines: {node: '>=18'}

  source-map-js@1.2.1:
    resolution: {integrity: sha512-UXWMKhLOwVKb728IUtQPXxfYU+usdybtUrK/8uGE8CQMvrhOpwvzDBwj0QhSL7MQc7vIsISBG8VQ8+IDQxpfQA==}
    engines: {node: '>=0.10.0'}

  source-map-support@0.5.21:
    resolution: {integrity: sha512-uBHU3L3czsIyYXKX88fdrGovxdSCoTGDRZ6SYXtSRxLZUzHg5P/66Ht6uoUlHu9EZod+inXhKo3qQgwXUT/y1w==}

  source-map@0.6.1:
    resolution: {integrity: sha512-UjgapumWlbMhkBgzT7Ykc5YXUT46F0iKu8SGXq0bcwP5dz/h0Plj6enJqjz1Zbq2l5WaqYnrVbwWOWMyF3F47g==}
    engines: {node: '>=0.10.0'}

  source-map@0.7.4:
    resolution: {integrity: sha512-l3BikUxvPOcn5E74dZiq5BGsTb5yEwhaTSzccU6t4sDOH8NWJCstKO5QT2CvtFoK6F0saL7p9xHAqHOlCPJygA==}
    engines: {node: '>= 8'}

  space-separated-tokens@2.0.2:
    resolution: {integrity: sha512-PEGlAwrG8yXGXRjW32fGbg66JAlOAwbObuqVoJpv/mRgoWDQfgH1wDPvtzWyUSNAXBGSk8h755YDbbcEy3SH2Q==}

  spdx-compare@1.0.0:
    resolution: {integrity: sha512-C1mDZOX0hnu0ep9dfmuoi03+eOdDoz2yvK79RxbcrVEG1NO1Ph35yW102DHWKN4pk80nwCgeMmSY5L25VE4D9A==}

  spdx-correct@3.2.0:
    resolution: {integrity: sha512-kN9dJbvnySHULIluDHy32WHRUu3Og7B9sbY7tsFLctQkIqnMh3hErYgdMjTYuqmcXX+lK5T1lnUt3G7zNswmZA==}

  spdx-exceptions@2.5.0:
    resolution: {integrity: sha512-PiU42r+xO4UbUS1buo3LPJkjlO7430Xn5SVAhdpzzsPHsjbYVflnnFdATgabnLude+Cqu25p6N+g2lw/PFsa4w==}

  spdx-expression-parse@3.0.1:
    resolution: {integrity: sha512-cbqHunsQWnJNE6KhVSMsMeH5H/L9EpymbzqTQ3uLwNCLZ1Q481oWaofqH7nO6V07xlXwY6PhQdQ2IedWx/ZK4Q==}

  spdx-expression-validate@2.0.0:
    resolution: {integrity: sha512-b3wydZLM+Tc6CFvaRDBOF9d76oGIHNCLYFeHbftFXUWjnfZWganmDmvtM5sm1cRwJc/VDBMLyGGrsLFd1vOxbg==}

  spdx-license-ids@3.0.21:
    resolution: {integrity: sha512-Bvg/8F5XephndSK3JffaRqdT+gyhfqIPwDHpX80tJrF8QQRYMo8sNMeaZ2Dp5+jhwKnUmIOyFFQfHRkjJm5nXg==}

  spdx-ranges@2.1.1:
    resolution: {integrity: sha512-mcdpQFV7UDAgLpXEE/jOMqvK4LBoO0uTQg0uvXUewmEFhpiZx5yJSZITHB8w1ZahKdhfZqP5GPEOKLyEq5p8XA==}

  spdx-satisfies@5.0.1:
    resolution: {integrity: sha512-Nwor6W6gzFp8XX4neaKQ7ChV4wmpSh2sSDemMFSzHxpTw460jxFYeOn+jq4ybnSSw/5sc3pjka9MQPouksQNpw==}

  speakingurl@14.0.1:
    resolution: {integrity: sha512-1POYv7uv2gXoyGFpBCmpDVSNV74IfsWlDW216UPjbWufNf+bSU6GdbDsxdcxtfwb4xlI3yxzOTKClUosxARYrQ==}
    engines: {node: '>=0.10.0'}

  sprintf-js@1.0.3:
    resolution: {integrity: sha512-D9cPgkvLlV3t3IzL0D0YLvGA9Ahk4PcvVwUbN0dSGr1aP0Nrt4AEnTUbuGvquEC0mA64Gqt1fzirlRs5ibXx8g==}

  stable-hash-x@0.2.0:
    resolution: {integrity: sha512-o3yWv49B/o4QZk5ZcsALc6t0+eCelPc44zZsLtCQnZPDwFpDYSWcDnrv2TtMmMbQ7uKo3J0HTURCqckw23czNQ==}
    engines: {node: '>=12.0.0'}

  stackback@0.0.2:
    resolution: {integrity: sha512-1XMJE5fQo1jGH6Y/7ebnwPOBEkIEnT4QF32d5R1+VXdXveM0IBMJt8zfaxX1P3QhVwrYe+576+jkANtSS2mBbw==}

  statuses@1.5.0:
    resolution: {integrity: sha512-OpZ3zP+jT1PI7I8nemJX4AKmAX070ZkYPVWV/AaKTJl+tXCTGyVdC1a4SL8RUQYEwk/f34ZX8UTykN68FwrqAA==}
    engines: {node: '>= 0.6'}

  statuses@2.0.1:
    resolution: {integrity: sha512-RwNA9Z/7PrK06rYLIzFMlaF+l73iwpzsqRIFgbMLbTcLD6cOao82TaWefPXQvB2fOC4AjuYSEndS7N/mTCbkdQ==}
    engines: {node: '>= 0.8'}

  std-env@3.9.0:
    resolution: {integrity: sha512-UGvjygr6F6tpH7o2qyqR6QYpwraIjKSdtzyBdyytFOHmPZY917kwdwLG0RbOjWOnKmnm3PeHjaoLLMie7kPLQw==}

  stoppable@1.1.0:
    resolution: {integrity: sha512-KXDYZ9dszj6bzvnEMRYvxgeTHU74QBFL54XKtP3nyMuJ81CFYtABZ3bAzL2EdFUaEwJOBOgENyFj3R7oTzDyyw==}
    engines: {node: '>=4', npm: '>=6'}

  string-argv@0.3.2:
    resolution: {integrity: sha512-aqD2Q0144Z+/RqG52NeHEkZauTAUWJO8c6yTftGJKO3Tja5tUgIfmIl6kExvhtxSDP7fXB6DvzkfMpCd/F3G+Q==}
    engines: {node: '>=0.6.19'}

  string-hash@1.1.3:
    resolution: {integrity: sha512-kJUvRUFK49aub+a7T1nNE66EJbZBMnBgoC1UbCZ5n6bsZKBRga4KgBRTMn/pFkeCZSYtNeSyMxPDM0AXWELk2A==}

  string-width@4.2.3:
    resolution: {integrity: sha512-wKyQRQpjJ0sIp62ErSZdGsjMJWsap5oRNihHhu6G7JVO/9jIB6UyevL+tXuOqrng8j/cxKTWyWUwvSTriiZz/g==}
    engines: {node: '>=8'}

  string-width@5.1.2:
    resolution: {integrity: sha512-HnLOCR3vjcY8beoNLtcjZ5/nxn2afmME6lhrDrebokqMap+XbeW8n9TXpPDOqdGK5qcI3oT0GKTW6wC7EMiVqA==}
    engines: {node: '>=12'}

  string-width@7.2.0:
    resolution: {integrity: sha512-tsaTIkKW9b4N+AEj+SVA+WhJzV7/zMhcSu78mLKWSk7cXMOSHsBKFWUs0fWwq8QyK3MgJBQRX6Gbi4kYbdvGkQ==}
    engines: {node: '>=18'}

  stringify-entities@4.0.4:
    resolution: {integrity: sha512-IwfBptatlO+QCJUo19AqvrPNqlVMpW9YEL2LIVY+Rpv2qsjCGxaDLNRgeGsQWJhfItebuJhsGSLjaBbNSQ+ieg==}

  strip-ansi@6.0.1:
    resolution: {integrity: sha512-Y38VPSHcqkFrCpFnQ9vuSXmquuv5oXOKpGeT6aGrr3o3Gc9AlVa6JBfUSOCnbxGGZF+/0ooI7KrPuUSztUdU5A==}
    engines: {node: '>=8'}

  strip-ansi@7.1.0:
    resolution: {integrity: sha512-iq6eVVI64nQQTRYq2KtEg2d2uU7LElhTJwsH4YzIHZshxlgZms/wIc4VoDQTlG/IvVIrBKG06CrZnp0qv7hkcQ==}
    engines: {node: '>=12'}

  strip-bom-string@1.0.0:
    resolution: {integrity: sha512-uCC2VHvQRYu+lMh4My/sFNmF2klFymLX1wHJeXnbEJERpV/ZsVuonzerjfrGpIGF7LBVa1O7i9kjiWvJiFck8g==}
    engines: {node: '>=0.10.0'}

  strip-final-newline@3.0.0:
    resolution: {integrity: sha512-dOESqjYr96iWYylGObzd39EuNTa5VJxyvVAEm5Jnh7KGo75V43Hk1odPQkNDyXNmUR6k+gEiDVXnjB8HJ3crXw==}
    engines: {node: '>=12'}

  strip-final-newline@4.0.0:
    resolution: {integrity: sha512-aulFJcD6YK8V1G7iRB5tigAP4TsHBZZrOV8pjV++zdUwmeV8uzbY7yn6h9MswN62adStNZFuCIx4haBnRuMDaw==}
    engines: {node: '>=18'}

  strip-json-comments@3.1.1:
    resolution: {integrity: sha512-6fPc+R4ihwqP6N/aIv2f1gMH8lOVtWQHoqC4yK6oSDVVocumAsfCqjkXnqiYMhmMwS/mEHLp7Vehlt3ql6lEig==}
    engines: {node: '>=8'}

  strip-literal@3.0.0:
    resolution: {integrity: sha512-TcccoMhJOM3OebGhSBEmp3UZ2SfDMZUEBdRA/9ynfLi8yYajyWX3JiXArcJt4Umh4vISpspkQIY8ZZoCqjbviA==}

  stylus@0.64.0:
    resolution: {integrity: sha512-ZIdT8eUv8tegmqy1tTIdJv9We2DumkNZFdCF5mz/Kpq3OcTaxSuCAYZge6HKK2CmNC02G1eJig2RV7XTw5hQrA==}
    engines: {node: '>=16'}
    hasBin: true

  sucrase@3.35.0:
    resolution: {integrity: sha512-8EbVDiu9iN/nESwxeSxDKe0dunta1GOlHufmSSXxMD2z2/tMZpDMpvXQGsc+ajGo8y2uYUmixaSRUc/QPoQ0GA==}
    engines: {node: '>=16 || 14 >=14.17'}
    hasBin: true

  sugarss@5.0.1:
    resolution: {integrity: sha512-ctS5RYCBVvPoZAnzIaX5QSShK8ZiZxD5HUqSxlusvEMC+QZQIPCPOIJg6aceFX+K2rf4+SH89eu++h1Zmsr2nw==}
    engines: {node: '>=18.0'}
    peerDependencies:
      postcss: ^8.3.3

  superjson@2.2.2:
    resolution: {integrity: sha512-5JRxVqC8I8NuOUjzBbvVJAKNM8qoVuH0O77h4WInc/qC2q5IreqKxYwgkga3PfA22OayK2ikceb/B26dztPl+Q==}
    engines: {node: '>=16'}

  supports-color@10.0.0:
    resolution: {integrity: sha512-HRVVSbCCMbj7/kdWF9Q+bbckjBHLtHMEoJWlkmYzzdwhYMkjkOwubLM6t7NbWKjgKamGDrWL1++KrjUO1t9oAQ==}
    engines: {node: '>=18'}

  supports-color@7.2.0:
    resolution: {integrity: sha512-qpCAvRl9stuOHveKsn7HncJRvv501qIacKzQlO/+Lwxc9+0q2wLyv4Dfvt80/DPn2pqOBsJdDiogXGR9+OvwRw==}
    engines: {node: '>=8'}

  supports-color@8.1.1:
    resolution: {integrity: sha512-MpUEN2OodtUzxvKQl72cUF7RQ5EiHsGvSsVG0ia9c5RbWGL2CI4C7EpPS8UTBIplnlzZiNuV56w+FuNxy3ty2Q==}
    engines: {node: '>=10'}

  supports-preserve-symlinks-flag@1.0.0:
    resolution: {integrity: sha512-ot0WnXS9fgdkgIcePe6RHNk1WA8+muPa6cSjeR3V8K27q9BB1rTE3R1p7Hv0z1ZyAc8s6Vvv8DIyWf681MAt0w==}
    engines: {node: '>= 0.4'}

  sync-child-process@1.0.2:
    resolution: {integrity: sha512-8lD+t2KrrScJ/7KXCSyfhT3/hRq78rC0wBFqNJXv3mZyn6hW2ypM05JmlSvtqRbeq6jqA94oHbxAr2vYsJ8vDA==}
    engines: {node: '>=16.0.0'}

  sync-fetch@0.5.2:
    resolution: {integrity: sha512-6gBqqkHrYvkH65WI2bzrDwrIKmt3U10s4Exnz3dYuE5Ah62FIfNv/F63inrNhu2Nyh3GH5f42GKU3RrSJoaUyQ==}
    engines: {node: '>=14'}

  sync-message-port@1.1.3:
    resolution: {integrity: sha512-GTt8rSKje5FilG+wEdfCkOcLL7LWqpMlr2c3LRuKt/YXxcJ52aGSbGBAdI4L3aaqfrBt6y711El53ItyH1NWzg==}
    engines: {node: '>=16.0.0'}

  systemjs@6.15.1:
    resolution: {integrity: sha512-Nk8c4lXvMB98MtbmjX7JwJRgJOL8fluecYCfCeYBznwmpOs8Bf15hLM6z4z71EDAhQVrQrI+wt1aLWSXZq+hXA==}

  tabbable@6.2.0:
    resolution: {integrity: sha512-Cat63mxsVJlzYvN51JmVXIgNoUokrIaT2zLclCXjRd8boZ0004U4KCs/sToJ75C6sdlByWxpYnb5Boif1VSFew==}

  tailwindcss@3.4.17:
    resolution: {integrity: sha512-w33E2aCvSDP0tW9RZuNXadXlkHXqFzSkQew/aIa2i/Sj8fThxwovwlXHSPXTbAHwEIhBFXAedUhP2tueAKP8Og==}
    engines: {node: '>=14.0.0'}
    hasBin: true

  tailwindcss@4.1.13:
    resolution: {integrity: sha512-i+zidfmTqtwquj4hMEwdjshYYgMbOrPzb9a0M3ZgNa0JMoZeFC6bxZvO8yr8ozS6ix2SDz0+mvryPeBs2TFE+w==}

  tapable@2.2.1:
    resolution: {integrity: sha512-GNzQvQTOIP6RyTfE2Qxb8ZVlNmw0n88vp1szwWRimP02mnTsx3Wtn5qRdqY9w2XduFNUgvOwhNnQsjwCp+kqaQ==}
    engines: {node: '>=6'}

  tar@7.4.3:
    resolution: {integrity: sha512-5S7Va8hKfV7W5U6g3aYxXmlPoZVAwUMy9AOKyF2fVuZa2UD3qZjg578OrLRt8PcNN1PleVaL/5/yYATNL0ICUw==}
    engines: {node: '>=18'}

  terser@5.44.0:
    resolution: {integrity: sha512-nIVck8DK+GM/0Frwd+nIhZ84pR/BX7rmXMfYwyg+Sri5oGVE99/E3KvXqpC2xHFxyqXyGHTKBSioxxplrO4I4w==}
    engines: {node: '>=10'}
    hasBin: true

  thenify-all@1.6.0:
    resolution: {integrity: sha512-RNxQH/qI8/t3thXJDwcstUO4zeqo64+Uy/+sNVRBx4Xn2OX+OZ9oP+iJnNFqplFra2ZUVeKCSa2oVWi3T4uVmA==}
    engines: {node: '>=0.8'}

  thenify@3.3.1:
    resolution: {integrity: sha512-RVZSIV5IG10Hk3enotrhvz0T9em6cyHBLkH/YAZuKqd8hRkKhSfCGIcP2KUY0EPxndzANBmNllzWPwak+bheSw==}

  tiny-emitter@2.1.0:
    resolution: {integrity: sha512-NB6Dk1A9xgQPMoGqC5CVXn123gWyte215ONT5Pp5a0yt4nlEoO1ZWeCwpncaekPHXO60i47ihFnZPiRPjRMq4Q==}

  tinybench@2.9.0:
    resolution: {integrity: sha512-0+DUvqWMValLmha6lr4kD8iAMK1HzV0/aKnCtWb9v9641TnP/MFb7Pc2bxoxQjTXAErryXVgUOfv2YqNllqGeg==}

  tinyexec@0.3.2:
    resolution: {integrity: sha512-KQQR9yN7R5+OSwaK0XQoj22pwHoTlgYqmUscPYoknOoWCWfj/5/ABTMRi69FrKU5ffPVh5QcFikpWJI/P1ocHA==}

  tinyexec@1.0.1:
    resolution: {integrity: sha512-5uC6DDlmeqiOwCPmK9jMSdOuZTh8bU39Ys6yidB+UTt5hfZUPGAypSgFRiEp+jbi9qH40BLDvy85jIU88wKSqw==}

  tinyglobby@0.2.14:
    resolution: {integrity: sha512-tX5e7OM1HnYr2+a2C/4V0htOcSQcoSTH9KgJnVvNm5zm/cyEWKJ7j7YutsH9CxMdtOkkLFy2AHrMci9IM8IPZQ==}
    engines: {node: '>=12.0.0'}

  tinyglobby@0.2.15:
    resolution: {integrity: sha512-j2Zq4NyQYG5XMST4cbs02Ak8iJUdxRM0XI5QyxXuZOzKOINmWurp3smXu3y5wDcJrptwpSjgXHzIQxR0omXljQ==}
    engines: {node: '>=12.0.0'}

  tinypool@1.1.1:
    resolution: {integrity: sha512-Zba82s87IFq9A9XmjiX5uZA/ARWDrB03OHlq+Vw1fSdt0I+4/Kutwy8BP4Y/y/aORMo61FQ0vIb5j44vSo5Pkg==}
    engines: {node: ^18.0.0 || >=20.0.0}

  tinyrainbow@2.0.0:
    resolution: {integrity: sha512-op4nsTR47R6p0vMUUoYl/a+ljLFVtlfaXkLQmqfLR1qHma1h/ysYk4hEXZ880bf2CYgTskvTa/e196Vd5dDQXw==}
    engines: {node: '>=14.0.0'}

  tinyspy@2.2.0:
    resolution: {integrity: sha512-d2eda04AN/cPOR89F7Xv5bK/jrQEhmcLFe6HFldoeO9AJtps+fqEnh486vnT/8y4bw38pSyxDcTCAq+Ks2aJTg==}
    engines: {node: '>=14.0.0'}

  tinyspy@4.0.3:
    resolution: {integrity: sha512-t2T/WLB2WRgZ9EpE4jgPJ9w+i66UZfDc8wHh0xrwiRNN+UwH98GIJkTeZqX9rg0i0ptwzqW+uYeIF0T4F8LR7A==}
    engines: {node: '>=14.0.0'}

  to-regex-range@5.0.1:
    resolution: {integrity: sha512-65P7iz6X5yEr1cwcgvQxbbIw7Uk3gOy5dIdtZ4rDveLqhrdJP+Li/Hx6tyK0NEb+2GCyneCMJiGqrADCSNk8sQ==}
    engines: {node: '>=8.0'}

  toidentifier@1.0.1:
    resolution: {integrity: sha512-o5sSPKEkg/DIQNmH43V0/uerLrpzVedkUh8tGNvaeXpfpuwjKenlSox/2O/BTlZUtEe+JG7s5YhEz608PlAHRA==}
    engines: {node: '>=0.6'}

  token-stream@1.0.0:
    resolution: {integrity: sha512-VSsyNPPW74RpHwR8Fc21uubwHY7wMDeJLys2IX5zJNih+OnAnaifKHo+1LHT7DAdloQ7apeaaWg8l7qnf/TnEg==}

  tokenx@1.1.0:
    resolution: {integrity: sha512-KCjtiC2niPwTSuz4ktM82Ki5bjqBwYpssiHDsGr5BpejN/B3ksacRvrsdoxljdMIh2nCX78alnDkeemBmYUmTA==}

  totalist@3.0.1:
    resolution: {integrity: sha512-sf4i37nQ2LBx4m3wB74y+ubopq6W/dIzXg0FDGjsYnZHVa1Da8FH853wlL2gtUhg+xJXjfk3kUZS3BRoQeoQBQ==}
    engines: {node: '>=6'}

  tr46@0.0.3:
    resolution: {integrity: sha512-N3WMsuqV66lT30CrXNbEjx4GEwlow3v6rr4mCcv6prnfwhS01rkgyFdjPNBYd9br7LpXV1+Emh01fHnq2Gdgrw==}

  tree-kill@1.2.2:
    resolution: {integrity: sha512-L0Orpi8qGpRG//Nd+H90vFB+3iHnue1zSSGmNOOCh1GLJ7rUKVwV2HvijphGQS2UmhUZewS9VgvxYIdgr+fG1A==}
    hasBin: true

  trim-lines@3.0.1:
    resolution: {integrity: sha512-kRj8B+YHZCc9kQYdWfJB2/oUl9rA99qbowYYBtr4ui4mZyAQ2JpvVBd/6U2YloATfqBhBTSMhTpgBHtU0Mf3Rg==}

  trough@2.2.0:
    resolution: {integrity: sha512-tmMpK00BjZiUyVyvrBK7knerNgmgvcV/KLVyuma/SC+TQN167GrMRciANTz09+k3zW8L8t60jWO1GpfkZdjTaw==}

  ts-api-utils@2.1.0:
    resolution: {integrity: sha512-CUgTZL1irw8u29bzrOD/nH85jqyc74D6SshFgujOIA7osm2Rz7dYH77agkx7H4FBNxDq7Cjf+IjaX/8zwFW+ZQ==}
    engines: {node: '>=18.12'}
    peerDependencies:
      typescript: '>=4.8.4'

  ts-declaration-location@1.0.7:
    resolution: {integrity: sha512-EDyGAwH1gO0Ausm9gV6T2nUvBgXT5kGoCMJPllOaooZ+4VvJiKBdZE7wK18N1deEowhcUptS+5GXZK8U/fvpwA==}
    peerDependencies:
      typescript: '>=4.0.0'

  ts-interface-checker@0.1.13:
    resolution: {integrity: sha512-Y/arvbn+rrz3JCKl9C4kVNfTfSm2/mEp5FSz5EsZSANGPSlQrpRI5M4PKF+mJnE52jOO90PnPSc3Ur3bTQw0gA==}

  tsconfck@3.1.6:
    resolution: {integrity: sha512-ks6Vjr/jEw0P1gmOVwutM3B7fWxoWBL2KRDb1JfqGVawBmO5UsvmWOQFGHBPl5yxYz4eERr19E6L7NMv+Fej4w==}
    engines: {node: ^18 || >=20}
    hasBin: true
    peerDependencies:
      typescript: ^5.0.0
    peerDependenciesMeta:
      typescript:
        optional: true

  tsdown@0.14.1:
    resolution: {integrity: sha512-/nBuFDKZeYln9hAxwWG5Cm55/823sNIVI693iVi0xRFHzf9OVUq4b/lx9PH1TErFr/IQ0kd2hutFbJIPM0XQWA==}
    engines: {node: '>=20.19.0'}
    hasBin: true
    peerDependencies:
      '@arethetypeswrong/core': ^0.18.1
      publint: ^0.3.0
      typescript: ^5.0.0
      unplugin-lightningcss: ^0.4.0
      unplugin-unused: ^0.5.0
    peerDependenciesMeta:
      '@arethetypeswrong/core':
        optional: true
      publint:
        optional: true
      typescript:
        optional: true
      unplugin-lightningcss:
        optional: true
      unplugin-unused:
        optional: true

  tslib@2.8.1:
    resolution: {integrity: sha512-oJFu94HQb+KVduSUQL7wnpmqnfmLsOA/nAh6b6EH0wCEoK0/mPeXU6c3wKDV83MkOuHPRHtSXKKU99IBazS/2w==}

  tsx@4.20.5:
    resolution: {integrity: sha512-+wKjMNU9w/EaQayHXb7WA7ZaHY6hN8WgfvHNQ3t1PnU91/7O8TcTnIhCDYTZwnt8JsO9IBqZ30Ln1r7pPF52Aw==}
    engines: {node: '>=18.0.0'}
    hasBin: true

  twoslash-protocol@0.3.4:
    resolution: {integrity: sha512-HHd7lzZNLUvjPzG/IE6js502gEzLC1x7HaO1up/f72d8G8ScWAs9Yfa97igelQRDl5h9tGcdFsRp+lNVre1EeQ==}

  twoslash-vue@0.3.4:
    resolution: {integrity: sha512-R9hHbmfQMAiHG2UjB0tVFanEzz0SHDa9ZSxowAQFQMPPZSUSuP0meVG2BW2O+q7NAWzya8aJh/eXtPIMX3qsxA==}
    peerDependencies:
      typescript: ^5.5.0

  twoslash@0.3.4:
    resolution: {integrity: sha512-RtJURJlGRxrkJmTcZMjpr7jdYly1rfgpujJr1sBM9ch7SKVht/SjFk23IOAyvwT1NLCk+SJiMrvW4rIAUM2Wug==}
    peerDependencies:
      typescript: ^5.5.0

  type-check@0.4.0:
    resolution: {integrity: sha512-XleUoc9uwGXqjWwXaUTZAmzMcFZ5858QA2vvx1Ur5xIcixXIP+8LnFDgRplU30us6teqdlskFfu+ae4K79Ooew==}
    engines: {node: '>= 0.8.0'}

  type-is@2.0.1:
    resolution: {integrity: sha512-OZs6gsjF4vMp32qrCbiVSkrFmXtG/AZhY3t0iAMrMBiAZyV9oALtXO8hsrHbMXF9x6L3grlFuwW2oAz7cav+Gw==}
    engines: {node: '>= 0.6'}

  type@2.7.3:
    resolution: {integrity: sha512-8j+1QmAbPvLZow5Qpi6NCaN8FB60p/6x8/vfNqOk/hC+HuvFZhL4+WfekuhQLiqFZXOgQdrs3B+XxEmCc6b3FQ==}

  typescript-eslint@8.42.0:
    resolution: {integrity: sha512-ozR/rQn+aQXQxh1YgbCzQWDFrsi9mcg+1PM3l/z5o1+20P7suOIaNg515bpr/OYt6FObz/NHcBstydDLHWeEKg==}
    engines: {node: ^18.18.0 || ^20.9.0 || >=21.1.0}
    peerDependencies:
      eslint: ^8.57.0 || ^9.0.0
      typescript: '>=4.8.4 <6.0.0'

  typescript@5.9.2:
    resolution: {integrity: sha512-CWBzXQrc/qOkhidw1OzBTQuYRbfyxDXJMVJ1XNwUHGROVmuaeiEm3OslpZ1RV96d7SKKjZKrSJu3+t/xlw3R9A==}
    engines: {node: '>=14.17'}
    hasBin: true

  uc.micro@2.1.0:
    resolution: {integrity: sha512-ARDJmphmdvUk6Glw7y9DQ2bFkKBHwQHLi2lsaH6PPmz/Ka9sFOBsBluozhDltWmnv9u/cF6Rt87znRTPV+yp/A==}

  ufo@1.6.1:
    resolution: {integrity: sha512-9a4/uxlTWJ4+a5i0ooc1rU7C7YOw3wT+UGqdeNNHWnOF9qcMBgLRS+4IYUqbczewFx4mLEig6gawh7X6mFlEkA==}

  uglify-js@3.19.3:
    resolution: {integrity: sha512-v3Xu+yuwBXisp6QYTcH4UbH+xYJXqnq2m/LtQVWKWzYc1iehYnLixoQDN9FH6/j9/oybfd6W9Ghwkl8+UMKTKQ==}
    engines: {node: '>=0.8.0'}
    hasBin: true

  unconfig@7.3.2:
    resolution: {integrity: sha512-nqG5NNL2wFVGZ0NA/aCFw0oJ2pxSf1lwg4Z5ill8wd7K4KX/rQbHlwbh+bjctXL5Ly1xtzHenHGOK0b+lG6JVg==}

  undici-types@6.21.0:
    resolution: {integrity: sha512-iwDZqg0QAGrg9Rav5H4n0M64c3mkR59cJ6wQp+7C4nI0gsmExaedaYLNO44eT4AtBBwjbTiGPMlt2Md0T9H9JQ==}

  undici@7.12.0:
    resolution: {integrity: sha512-GrKEsc3ughskmGA9jevVlIOPMiiAHJ4OFUtaAH+NhfTUSiZ1wMPIQqQvAJUrJspFXJt3EBWgpAeoHEDVT1IBug==}
    engines: {node: '>=20.18.1'}

  unicode-canonical-property-names-ecmascript@2.0.1:
    resolution: {integrity: sha512-dA8WbNeb2a6oQzAQ55YlT5vQAWGV9WXOsi3SskE3bcCdM0P4SDd+24zS/OCacdRq5BkdsRj9q3Pg6YyQoxIGqg==}
    engines: {node: '>=4'}

  unicode-match-property-ecmascript@2.0.0:
    resolution: {integrity: sha512-5kaZCrbp5mmbz5ulBkDkbY0SsPOjKqVS35VpL9ulMPfSl0J0Xsm+9Evphv9CoIZFwre7aJoa94AY6seMKGVN5Q==}
    engines: {node: '>=4'}

  unicode-match-property-value-ecmascript@2.2.0:
    resolution: {integrity: sha512-4IehN3V/+kkr5YeSSDDQG8QLqO26XpL2XP3GQtqwlT/QYSECAwFztxVHjlbh0+gjJ3XmNLS0zDsbgs9jWKExLg==}
    engines: {node: '>=4'}

  unicode-property-aliases-ecmascript@2.1.0:
    resolution: {integrity: sha512-6t3foTQI9qne+OZoVQB/8x8rk2k1eVy1gRXhV3oFQ5T6R1dqQ1xtin3XqSlx3+ATBkliTaR/hHyJBm+LVPNM8w==}
    engines: {node: '>=4'}

  unicorn-magic@0.3.0:
    resolution: {integrity: sha512-+QBBXBCvifc56fsbuxZQ6Sic3wqqc3WWaqxs58gvJrcOuN83HGTCwz3oS5phzU9LthRNE9VrJCFCLUgHeeFnfA==}
    engines: {node: '>=18'}

  unified@11.0.5:
    resolution: {integrity: sha512-xKvGhPWw3k84Qjh8bI3ZeJjqnyadK+GEFtazSfZv/rKeTkTjOJho6mFqh2SM96iIcZokxiOpg78GazTSg8+KHA==}

  unist-util-is@6.0.0:
    resolution: {integrity: sha512-2qCTHimwdxLfz+YzdGfkqNlH0tLi9xjTnHddPmJwtIG9MGsdbutfTc4P+haPD7l7Cjxf/WZj+we5qfVPvvxfYw==}

  unist-util-position@5.0.0:
    resolution: {integrity: sha512-fucsC7HjXvkB5R3kTCO7kUjRdrS0BJt3M/FPxmHMBOm8JQi2BsHAHFsy27E0EolP8rp0NzXsJ+jNPyDWvOJZPA==}

  unist-util-remove@4.0.0:
    resolution: {integrity: sha512-b4gokeGId57UVRX/eVKej5gXqGlc9+trkORhFJpu9raqZkZhU0zm8Doi05+HaiBsMEIJowL+2WtQ5ItjsngPXg==}

  unist-util-stringify-position@4.0.0:
    resolution: {integrity: sha512-0ASV06AAoKCDkS2+xw5RXJywruurpbC4JZSm7nr7MOt1ojAzvyyaO+UxZf18j8FCF6kmzCZKcAgN/yu2gm2XgQ==}

  unist-util-visit-parents@6.0.1:
    resolution: {integrity: sha512-L/PqWzfTP9lzzEa6CKs0k2nARxTdZduw3zyh8d2NVBnsyvHjSX4TWse388YrrQKbvI8w20fGjGlhgT96WwKykw==}

  unist-util-visit@5.0.0:
    resolution: {integrity: sha512-MR04uvD+07cwl/yhVuVWAtw+3GOR/knlL55Nd/wAdblk27GCVt3lqpTivy/tkJcZoNPzTwS1Y+KMojlLDhoTzg==}

  unpipe@1.0.0:
    resolution: {integrity: sha512-pjy2bYhSsufwWlKwPc+l3cN7+wuJlK6uz0YdJEOlQDbl6jo/YlPi4mb8agUkVC8BF7V8NuzeyPNqRksA3hztKQ==}
    engines: {node: '>= 0.8'}

  unrs-resolver@1.9.2:
    resolution: {integrity: sha512-VUyWiTNQD7itdiMuJy+EuLEErLj3uwX/EpHQF8EOf33Dq3Ju6VW1GXm+swk6+1h7a49uv9fKZ+dft9jU7esdLA==}

  update-browserslist-db@1.1.3:
    resolution: {integrity: sha512-UxhIZQ+QInVdunkDAaiazvvT/+fXL5Osr0JZlJulepYu6Jd7qJtDZjlur0emRlT71EN3ScPoE7gvsuIKKNavKw==}
    hasBin: true
    peerDependencies:
      browserslist: '>= 4.21.0'

  uri-js@4.4.1:
    resolution: {integrity: sha512-7rKUyy33Q1yc98pQ1DAmLtwX109F7TIfWlW1Ydo8Wl1ii1SeHieeh0HHfPeL2fMXK6z0s8ecKs9frCuLJvndBg==}

  url@0.11.4:
    resolution: {integrity: sha512-oCwdVC7mTuWiPyjLUz/COz5TLk6wgp0RCsN+wHZ2Ekneac9w8uuV0njcbbie2ME+Vs+d6duwmYuR3HgQXs1fOg==}
    engines: {node: '>= 0.4'}

  util-deprecate@1.0.2:
    resolution: {integrity: sha512-EPD5q1uXyFxJpCrLnCc1nHnq3gOa6DZBocAIiI2TaSCA7VCJ1UJDMagCzIkXNsUYfD1daK//LTEQ8xiIbrHtcw==}

  utils-merge@1.0.1:
    resolution: {integrity: sha512-pMZTvIkT1d+TFGvDOqodOclx0QWkkgi6Tdoa8gC8ffGAAqz9pzPTZWAybbsHHoED/ztMtkv/VoYTYyShUn81hA==}
    engines: {node: '>= 0.4.0'}

  validate-npm-package-license@3.0.4:
    resolution: {integrity: sha512-DpKm2Ui/xN7/HQKCtpZxoRWBhZ9Z0kqtygG8XCgNQ8ZlDnxuQmWhj566j8fN4Cu3/JmbhsDo7fcAJq4s9h27Ew==}

  varint@6.0.0:
    resolution: {integrity: sha512-cXEIW6cfr15lFv563k4GuVuW/fiwjknytD37jIOLSdSWuOI6WnO/oKwmP2FQTU2l01LP8/M5TSAJpzUaGe3uWg==}

  vary@1.1.2:
    resolution: {integrity: sha512-BNGbWLfd0eUPabhkXUVm0j8uuvREyTh5ovRa/dyow/BqAbZJyC+5fU+IzQOzmAKzYqYRAISoRhdQr3eIZ/PXqg==}
    engines: {node: '>= 0.8'}

  vfile-message@4.0.2:
    resolution: {integrity: sha512-jRDZ1IMLttGj41KcZvlrYAaI3CfqpLpfpf+Mfig13viT6NKvRzWZ+lXz0Y5D60w6uJIBAOGq9mSHf0gktF0duw==}

  vfile@6.0.3:
    resolution: {integrity: sha512-KzIbH/9tXat2u30jf+smMwFCsno4wHVdNmzFyL+T/L3UGqqk6JKfVqOFOZEpZSHADH1k40ab6NUIXZq422ov3Q==}

  vite-node@3.2.4:
    resolution: {integrity: sha512-EbKSKh+bh1E1IFxeO0pg1n4dvoOTt0UDiXMd/qn++r98+jPO1xtJilvXldeuQ8giIB5IkpjCgMleHMNEsGH6pg==}
    engines: {node: ^18.0.0 || ^20.0.0 || >=22.0.0}
    hasBin: true

  vitepress-plugin-group-icons@1.6.3:
    resolution: {integrity: sha512-bvPD4lhraLJw3rPtLhUIVsOvNfnHnF+F1LH7BKHekEzeZ4uqdTdqnwEyaT580AoKjjT6/F8En6hVJj7takPKDA==}
    peerDependencies:
      markdown-it: '>=14'
      vite: workspace:*

  vitepress-plugin-llms@1.7.4:
    resolution: {integrity: sha512-e7PWJtIPypQFwks5H0I/sJBOssGUs21dz+HO52/eAGjHS2zU62/tWQJZ+/25P4JPQimbqkgHjhibBv+Ub+CoiA==}

  vitepress@2.0.0-alpha.12:
    resolution: {integrity: sha512-yZwCwRRepcpN5QeAhwSnEJxS3I6zJcVixqL1dnm6km4cnriLpQyy2sXQDsE5Ti3pxGPbhU51nTMwI+XC1KNnJg==}
    hasBin: true
    peerDependencies:
      markdown-it-mathjax3: ^4
      oxc-minify: ^0.82.1
      postcss: ^8
    peerDependenciesMeta:
      markdown-it-mathjax3:
        optional: true
      oxc-minify:
        optional: true
      postcss:
        optional: true

  vitest@3.2.4:
    resolution: {integrity: sha512-LUCP5ev3GURDysTWiP47wRRUpLKMOfPh+yKTx3kVIEiu5KOMeqzpnYNsKyOoVrULivR8tLcks4+lga33Whn90A==}
    engines: {node: ^18.0.0 || ^20.0.0 || >=22.0.0}
    hasBin: true
    peerDependencies:
      '@edge-runtime/vm': '*'
      '@types/debug': ^4.1.12
      '@types/node': ^18.0.0 || ^20.0.0 || >=22.0.0
      '@vitest/browser': 3.2.4
      '@vitest/ui': 3.2.4
      happy-dom: '*'
      jsdom: '*'
    peerDependenciesMeta:
      '@edge-runtime/vm':
        optional: true
      '@types/debug':
        optional: true
      '@types/node':
        optional: true
      '@vitest/browser':
        optional: true
      '@vitest/ui':
        optional: true
      happy-dom:
        optional: true
      jsdom:
        optional: true

  void-elements@3.1.0:
    resolution: {integrity: sha512-Dhxzh5HZuiHQhbvTW9AMetFfBHDMYpo23Uo9btPXgdYP+3T5S+p+jgNy7spra+veYhBP2dCSgxR/i2Y02h5/6w==}
    engines: {node: '>=0.10.0'}

  vscode-uri@3.1.0:
    resolution: {integrity: sha512-/BpdSx+yCQGnCvecbyXdxHDkuk55/G3xwnC0GqY4gmQ3j+A+g8kzzgB4Nk/SINjqn6+waqw3EgbVF2QKExkRxQ==}

  vue-resize@2.0.0-alpha.1:
    resolution: {integrity: sha512-7+iqOueLU7uc9NrMfrzbG8hwMqchfVfSzpVlCMeJQe4pyibqyoifDNbKTZvwxZKDvGkB+PdFeKvnGZMoEb8esg==}
    peerDependencies:
      vue: ^3.0.0

  vue-tsc@3.0.6:
    resolution: {integrity: sha512-Tbs8Whd43R2e2nxez4WXPvvdjGbW24rOSgRhLOHXzWiT4pcP4G7KeWh0YCn18rF4bVwv7tggLLZ6MJnO6jXPBg==}
    hasBin: true
    peerDependencies:
      typescript: '>=5.0.0'

  vue@3.4.38:
    resolution: {integrity: sha512-f0ZgN+mZ5KFgVv9wz0f4OgVKukoXtS3nwET4c2vLBGQR50aI8G0cqbFtLlX9Yiyg3LFGBitruPHt2PxwTduJEw==}
    peerDependencies:
      typescript: '*'
    peerDependenciesMeta:
      typescript:
        optional: true

  vue@3.5.18:
    resolution: {integrity: sha512-7W4Y4ZbMiQ3SEo+m9lnoNpV9xG7QVMLa+/0RFwwiAVkeYoyGXqWE85jabU4pllJNUzqfLShJ5YLptewhCWUgNA==}
    peerDependencies:
      typescript: '*'
    peerDependenciesMeta:
      typescript:
        optional: true

  vue@3.5.21:
    resolution: {integrity: sha512-xxf9rum9KtOdwdRkiApWL+9hZEMWE90FHh8yS1+KJAiWYh+iGWV1FquPjoO9VUHQ+VIhsCXNNyZ5Sf4++RVZBA==}
    peerDependencies:
      typescript: '*'
    peerDependenciesMeta:
      typescript:
        optional: true

  vuex@4.1.0:
    resolution: {integrity: sha512-hmV6UerDrPcgbSy9ORAtNXDr9M4wlNP4pEFKye4ujJF8oqgFFuxDCdOLS3eNoRTtq5O3hoBDh9Doj1bQMYHRbQ==}
    peerDependencies:
      vue: ^3.2.0

  walk-up-path@3.0.1:
    resolution: {integrity: sha512-9YlCL/ynK3CTlrSRrDxZvUauLzAswPCrsaCgilqFevUYpeEW0/3ScEjaa3kbW/T0ghhkEr7mv+fpjqn1Y1YuTA==}

  webidl-conversions@3.0.1:
    resolution: {integrity: sha512-2JAn3z8AR6rjK8Sm8orRC0h/bcl/DqL7tRPdGZ4I1CjdF+EaMLmYxBHyXuKL849eucPFhvBoxMsflfOb8kxaeQ==}

  whatwg-url@5.0.0:
    resolution: {integrity: sha512-saE57nupxk6v3HY35+jzBwYa0rKSy0XR8JSxZPwgLr7ys0IBzhGviA1/TUGJLmSVqs8pb9AnvICXEuOHLprYTw==}

  which@2.0.2:
    resolution: {integrity: sha512-BLI3Tl1TW3Pvl70l3yq3Y64i+awpwXqsGBYWkkqMtnbXgrMD+yj7rhW0kuEDxzJaYXGjEW5ogapKNMEKNMjibA==}
    engines: {node: '>= 8'}
    hasBin: true

  why-is-node-running@2.3.0:
    resolution: {integrity: sha512-hUrmaWBdVDcxvYqnyh09zunKzROWjbZTiNy8dBEjkS7ehEDQibXJ7XvlmtbwuTclUiIyN+CyXQD4Vmko8fNm8w==}
    engines: {node: '>=8'}
    hasBin: true

  with@7.0.2:
    resolution: {integrity: sha512-RNGKj82nUPg3g5ygxkQl0R937xLyho1J24ItRCBTr/m1YnZkzJy1hUiHUJrc/VlsDQzsCnInEGSg3bci0Lmd4w==}
    engines: {node: '>= 10.0.0'}

  word-wrap@1.2.5:
    resolution: {integrity: sha512-BN22B5eaMMI9UMtjrGd5g5eCYPpCPDUy0FJXbYsaT5zYxjFOckS53SQDE3pWkVoWpHXVb3BrYcEN4Twa55B5cA==}
    engines: {node: '>=0.10.0'}

  wordwrap@1.0.0:
    resolution: {integrity: sha512-gvVzJFlPycKc5dZN4yPkP8w7Dc37BtP1yczEneOb4uq34pXZcvrtRTmWV8W+Ume+XCxKgbjM+nevkyFPMybd4Q==}

  workerd@1.20250902.0:
    resolution: {integrity: sha512-rM+8ARYoy9gWJNPW89ERWyjbp7+m1hu6PFbehiP8FW9Hm5kNVo71lXFrkCP2HSsTP1OLfIU/IwanYOijJ0mQDw==}
    engines: {node: '>=16'}
    hasBin: true

  wrap-ansi@7.0.0:
    resolution: {integrity: sha512-YVGIj2kamLSTxw6NsZjoBxfSwsn0ycdesmc4p+Q21c5zPuZ1pl+NfxVdxPtdHvmNVOQ6XSYG4AUtyt/Fi7D16Q==}
    engines: {node: '>=10'}

  wrap-ansi@8.1.0:
    resolution: {integrity: sha512-si7QWI6zUMq56bESFvagtmzMdGOtoxfR+Sez11Mobfc7tm+VkUckk9bW2UeffTGVUbOksxmSw0AA2gs8g71NCQ==}
    engines: {node: '>=12'}

  wrap-ansi@9.0.0:
    resolution: {integrity: sha512-G8ura3S+3Z2G+mkgNRq8dqaFZAuxfsxpBB8OCTGRTCtp+l/v9nbFNmCUP1BZMts3G1142MsZfn6eeUKrr4PD1Q==}
    engines: {node: '>=18'}

  wrappy@1.0.2:
    resolution: {integrity: sha512-l4Sp/DRseor9wL6EvV2+TuQn63dMkPjZ/sp9XkghTEbV9KlPS1xUsZ3u7/IQO4wxtcFB4bgpQPRcR3QCvezPcQ==}

  ws@8.18.0:
    resolution: {integrity: sha512-8VbfWfHLbbwu3+N6OKsOMpBdT4kXPDDB9cJk2bJ6mh9ucxdlnNvH1e+roYkKmN9Nxw2yjz7VzeO9oOz2zJ04Pw==}
    engines: {node: '>=10.0.0'}
    peerDependencies:
      bufferutil: ^4.0.1
      utf-8-validate: '>=5.0.2'
    peerDependenciesMeta:
      bufferutil:
        optional: true
      utf-8-validate:
        optional: true

  ws@8.18.3:
    resolution: {integrity: sha512-PEIGCY5tSlUt50cqyMXfCzX+oOPqN0vuGqWzbcJ2xvnkzkq46oOpz7dQaTDBdfICb4N14+GARUDw2XV2N4tvzg==}
    engines: {node: '>=10.0.0'}
    peerDependencies:
      bufferutil: ^4.0.1
      utf-8-validate: '>=5.0.2'
    peerDependenciesMeta:
      bufferutil:
        optional: true
      utf-8-validate:
        optional: true

  wsl-utils@0.1.0:
    resolution: {integrity: sha512-h3Fbisa2nKGPxCpm89Hk33lBLsnaGBvctQopaBSOW/uIs6FTe1ATyAnKFJrzVs9vpGdsTe73WF3V4lIsk4Gacw==}
    engines: {node: '>=18'}

  xml-js@1.6.11:
    resolution: {integrity: sha512-7rVi2KMfwfWFl+GpPg6m80IVMWXLRjO+PxTq7V2CDhoGak0wzYzFgUY2m4XJ47OGdXd8eLE8EmwfAmdjw7lC1g==}
    hasBin: true

  y18n@5.0.8:
    resolution: {integrity: sha512-0pfFzegeDWJHJIAmTLRP2DwHjdF5s7jo9tuztdQxAhINCdvS+3nGINqPd00AphqJR/0LhANUS6/+7SCb98YOfA==}
    engines: {node: '>=10'}

  yallist@3.1.1:
    resolution: {integrity: sha512-a4UGQaWPH59mOXUYnAG2ewncQS4i4F43Tv3JoAM+s2VDAmS9NsK8GpDMLrCHPksFT7h3K6TOoUNn2pb7RoXx4g==}

  yallist@5.0.0:
    resolution: {integrity: sha512-YgvUTfwqyc7UXVMrB+SImsVYSmTS8X/tSrtdNZMImM+n7+QTriRXyXim0mBrTXNeqzVF0KWGgHPeiyViFFrNDw==}
    engines: {node: '>=18'}

  yaml@2.8.1:
    resolution: {integrity: sha512-lcYcMxX2PO9XMGvAJkJ3OsNMw+/7FKes7/hgerGUYWIoWu5j/+YQqcZr5JnPZWzOsEBgMbSbiSTn/dv/69Mkpw==}
    engines: {node: '>= 14.6'}
    hasBin: true

  yargs-parser@21.1.1:
    resolution: {integrity: sha512-tVpsJW7DdjecAiFpbIB1e3qxIQsE6NoPc5/eTdrbbIC4h0LVsWhnoa3g+m2HclBIujHzsxZ4VJVA+GUuc2/LBw==}
    engines: {node: '>=12'}

  yargs@17.7.2:
    resolution: {integrity: sha512-7dSzzRQ++CKnNI/krKnYRV7JKKPUXMEh61soaHKg9mrWEhzFWhFnxPxGl+69cD1Ou63C13NUPCnmIcrvqCuM6w==}
    engines: {node: '>=12'}

  yocto-queue@0.1.0:
    resolution: {integrity: sha512-rVksvsnNCdJ/ohGc6xgPwyN8eheCxsiLM8mxuE/t/mOVqJewPuO1miLpTHQiRgTKCLexL4MeAFVagts7HmNZ2Q==}
    engines: {node: '>=10'}

  yoctocolors@2.1.1:
    resolution: {integrity: sha512-GQHQqAopRhwU8Kt1DDM8NjibDXHC8eoh1erhGAJPEyveY9qqVeXvVikNKrDz69sHowPMorbPUrH/mx8c50eiBQ==}
    engines: {node: '>=18'}

  youch-core@0.3.3:
    resolution: {integrity: sha512-ho7XuGjLaJ2hWHoK8yFnsUGy2Y5uDpqSTq1FkHLK4/oqKtyUU1AFbOOxY4IpC9f0fTLjwYbslUz0Po5BpD1wrA==}

  youch@4.1.0-beta.10:
    resolution: {integrity: sha512-rLfVLB4FgQneDr0dv1oddCVZmKjcJ6yX6mS4pU82Mq/Dt9a3cLZQ62pDBL4AUO+uVrCvtWz3ZFUL2HFAFJ/BXQ==}

  zimmerframe@1.1.2:
    resolution: {integrity: sha512-rAbqEGa8ovJy4pyBxZM70hg4pE6gDgaQ0Sl9M3enG3I0d6H4XSAM3GeNGLKnsBpuijUow064sf7ww1nutC5/3w==}

  zod@3.22.3:
    resolution: {integrity: sha512-EjIevzuJRiRPbVH4mGc8nApb/lVLKVpmUhAaR5R5doKGfAnGJ6Gr3CViAVjP+4FWSxCsybeWQdcgCtbX+7oZug==}

  zwitch@2.0.4:
    resolution: {integrity: sha512-bXE4cR/kVZhKZX/RjPEflHaKVhUVl85noU3v6b8apfQEc1x4A+zBxjZ4lN8LqGd6WZ3dl98pY4o717VFmoPp+A==}

snapshots:

  '@adobe/css-tools@4.3.3': {}

  '@alloc/quick-lru@5.2.0': {}

  '@antfu/install-pkg@1.1.0':
    dependencies:
      package-manager-detector: 1.3.0
      tinyexec: 1.0.1

  '@antfu/utils@9.2.0': {}

  '@babel/code-frame@7.27.1':
    dependencies:
      '@babel/helper-validator-identifier': 7.27.1
      js-tokens: 4.0.0
      picocolors: 1.1.1

  '@babel/compat-data@7.28.0': {}

  '@babel/core@7.28.4':
    dependencies:
      '@babel/code-frame': 7.27.1
      '@babel/generator': 7.28.3
      '@babel/helper-compilation-targets': 7.27.2
      '@babel/helper-module-transforms': 7.28.3(@babel/core@7.28.4)
      '@babel/helpers': 7.28.4
      '@babel/parser': 7.28.4
      '@babel/template': 7.27.2
      '@babel/traverse': 7.28.4
      '@babel/types': 7.28.4
      '@jridgewell/remapping': 2.3.5
      convert-source-map: 2.0.0
      debug: 4.4.1
      gensync: 1.0.0-beta.2
      json5: 2.2.3
      semver: 6.3.1
    transitivePeerDependencies:
      - supports-color

  '@babel/generator@7.28.0':
    dependencies:
      '@babel/parser': 7.28.4
      '@babel/types': 7.28.2
      '@jridgewell/gen-mapping': 0.3.12
      '@jridgewell/trace-mapping': 0.3.30
      jsesc: 3.1.0

  '@babel/generator@7.28.3':
    dependencies:
      '@babel/parser': 7.28.4
      '@babel/types': 7.28.2
      '@jridgewell/gen-mapping': 0.3.12
      '@jridgewell/trace-mapping': 0.3.30
      jsesc: 3.1.0

  '@babel/helper-annotate-as-pure@7.27.3':
    dependencies:
      '@babel/types': 7.28.2

  '@babel/helper-compilation-targets@7.27.2':
    dependencies:
      '@babel/compat-data': 7.28.0
      '@babel/helper-validator-option': 7.27.1
      browserslist: 4.25.4
      lru-cache: 5.1.1
      semver: 6.3.1

  '@babel/helper-create-class-features-plugin@7.27.1(@babel/core@7.28.4)':
    dependencies:
      '@babel/core': 7.28.4
      '@babel/helper-annotate-as-pure': 7.27.3
      '@babel/helper-member-expression-to-functions': 7.27.1
      '@babel/helper-optimise-call-expression': 7.27.1
      '@babel/helper-replace-supers': 7.27.1(@babel/core@7.28.4)
      '@babel/helper-skip-transparent-expression-wrappers': 7.27.1
      '@babel/traverse': 7.28.0
      semver: 6.3.1
    transitivePeerDependencies:
      - supports-color

  '@babel/helper-create-class-features-plugin@7.28.3(@babel/core@7.28.4)':
    dependencies:
      '@babel/core': 7.28.4
      '@babel/helper-annotate-as-pure': 7.27.3
      '@babel/helper-member-expression-to-functions': 7.27.1
      '@babel/helper-optimise-call-expression': 7.27.1
      '@babel/helper-replace-supers': 7.27.1(@babel/core@7.28.4)
      '@babel/helper-skip-transparent-expression-wrappers': 7.27.1
      '@babel/traverse': 7.28.3
      semver: 6.3.1
    transitivePeerDependencies:
      - supports-color

  '@babel/helper-create-regexp-features-plugin@7.27.1(@babel/core@7.28.4)':
    dependencies:
      '@babel/core': 7.28.4
      '@babel/helper-annotate-as-pure': 7.27.3
      regexpu-core: 6.2.0
      semver: 6.3.1

  '@babel/helper-define-polyfill-provider@0.6.5(@babel/core@7.28.4)':
    dependencies:
      '@babel/core': 7.28.4
      '@babel/helper-compilation-targets': 7.27.2
      '@babel/helper-plugin-utils': 7.27.1
      debug: 4.4.1
      lodash.debounce: 4.0.8
      resolve: 1.22.10
    transitivePeerDependencies:
      - supports-color

  '@babel/helper-globals@7.28.0': {}

  '@babel/helper-member-expression-to-functions@7.27.1':
    dependencies:
      '@babel/traverse': 7.28.3
      '@babel/types': 7.28.2
    transitivePeerDependencies:
      - supports-color

  '@babel/helper-module-imports@7.27.1':
    dependencies:
      '@babel/traverse': 7.28.0
      '@babel/types': 7.28.2
    transitivePeerDependencies:
      - supports-color

  '@babel/helper-module-transforms@7.27.3(@babel/core@7.28.4)':
    dependencies:
      '@babel/core': 7.28.4
      '@babel/helper-module-imports': 7.27.1
      '@babel/helper-validator-identifier': 7.27.1
      '@babel/traverse': 7.28.0
    transitivePeerDependencies:
      - supports-color

  '@babel/helper-module-transforms@7.28.3(@babel/core@7.28.4)':
    dependencies:
      '@babel/core': 7.28.4
      '@babel/helper-module-imports': 7.27.1
      '@babel/helper-validator-identifier': 7.27.1
      '@babel/traverse': 7.28.4
    transitivePeerDependencies:
      - supports-color

  '@babel/helper-optimise-call-expression@7.27.1':
    dependencies:
      '@babel/types': 7.28.2

  '@babel/helper-plugin-utils@7.27.1': {}

  '@babel/helper-remap-async-to-generator@7.27.1(@babel/core@7.28.4)':
    dependencies:
      '@babel/core': 7.28.4
      '@babel/helper-annotate-as-pure': 7.27.3
      '@babel/helper-wrap-function': 7.27.1
      '@babel/traverse': 7.28.0
    transitivePeerDependencies:
      - supports-color

  '@babel/helper-replace-supers@7.27.1(@babel/core@7.28.4)':
    dependencies:
      '@babel/core': 7.28.4
      '@babel/helper-member-expression-to-functions': 7.27.1
      '@babel/helper-optimise-call-expression': 7.27.1
      '@babel/traverse': 7.28.3
    transitivePeerDependencies:
      - supports-color

  '@babel/helper-skip-transparent-expression-wrappers@7.27.1':
    dependencies:
      '@babel/traverse': 7.28.0
      '@babel/types': 7.28.2
    transitivePeerDependencies:
      - supports-color

  '@babel/helper-string-parser@7.27.1': {}

  '@babel/helper-validator-identifier@7.27.1': {}

  '@babel/helper-validator-option@7.27.1': {}

  '@babel/helper-wrap-function@7.27.1':
    dependencies:
      '@babel/template': 7.27.2
      '@babel/traverse': 7.28.0
      '@babel/types': 7.28.2
    transitivePeerDependencies:
      - supports-color

  '@babel/helpers@7.28.4':
    dependencies:
      '@babel/template': 7.27.2
      '@babel/types': 7.28.4

  '@babel/parser@7.28.0':
    dependencies:
      '@babel/types': 7.28.2

  '@babel/parser@7.28.4':
    dependencies:
      '@babel/types': 7.28.4

  '@babel/plugin-bugfix-firefox-class-in-computed-class-key@7.27.1(@babel/core@7.28.4)':
    dependencies:
      '@babel/core': 7.28.4
      '@babel/helper-plugin-utils': 7.27.1
      '@babel/traverse': 7.28.0
    transitivePeerDependencies:
      - supports-color

  '@babel/plugin-bugfix-safari-class-field-initializer-scope@7.27.1(@babel/core@7.28.4)':
    dependencies:
      '@babel/core': 7.28.4
      '@babel/helper-plugin-utils': 7.27.1

  '@babel/plugin-bugfix-safari-id-destructuring-collision-in-function-expression@7.27.1(@babel/core@7.28.4)':
    dependencies:
      '@babel/core': 7.28.4
      '@babel/helper-plugin-utils': 7.27.1

  '@babel/plugin-bugfix-v8-spread-parameters-in-optional-chaining@7.27.1(@babel/core@7.28.4)':
    dependencies:
      '@babel/core': 7.28.4
      '@babel/helper-plugin-utils': 7.27.1
      '@babel/helper-skip-transparent-expression-wrappers': 7.27.1
      '@babel/plugin-transform-optional-chaining': 7.27.1(@babel/core@7.28.4)
    transitivePeerDependencies:
      - supports-color

  '@babel/plugin-bugfix-v8-static-class-fields-redefine-readonly@7.28.3(@babel/core@7.28.4)':
    dependencies:
      '@babel/core': 7.28.4
      '@babel/helper-plugin-utils': 7.27.1
      '@babel/traverse': 7.28.3
    transitivePeerDependencies:
      - supports-color

  '@babel/plugin-proposal-private-property-in-object@7.21.0-placeholder-for-preset-env.2(@babel/core@7.28.4)':
    dependencies:
      '@babel/core': 7.28.4

  '@babel/plugin-syntax-import-assertions@7.27.1(@babel/core@7.28.4)':
    dependencies:
      '@babel/core': 7.28.4
      '@babel/helper-plugin-utils': 7.27.1

  '@babel/plugin-syntax-import-attributes@7.27.1(@babel/core@7.28.4)':
    dependencies:
      '@babel/core': 7.28.4
      '@babel/helper-plugin-utils': 7.27.1

  '@babel/plugin-syntax-unicode-sets-regex@7.18.6(@babel/core@7.28.4)':
    dependencies:
      '@babel/core': 7.28.4
      '@babel/helper-create-regexp-features-plugin': 7.27.1(@babel/core@7.28.4)
      '@babel/helper-plugin-utils': 7.27.1

  '@babel/plugin-transform-arrow-functions@7.27.1(@babel/core@7.28.4)':
    dependencies:
      '@babel/core': 7.28.4
      '@babel/helper-plugin-utils': 7.27.1

  '@babel/plugin-transform-async-generator-functions@7.28.0(@babel/core@7.28.4)':
    dependencies:
      '@babel/core': 7.28.4
      '@babel/helper-plugin-utils': 7.27.1
      '@babel/helper-remap-async-to-generator': 7.27.1(@babel/core@7.28.4)
      '@babel/traverse': 7.28.0
    transitivePeerDependencies:
      - supports-color

  '@babel/plugin-transform-async-to-generator@7.27.1(@babel/core@7.28.4)':
    dependencies:
      '@babel/core': 7.28.4
      '@babel/helper-module-imports': 7.27.1
      '@babel/helper-plugin-utils': 7.27.1
      '@babel/helper-remap-async-to-generator': 7.27.1(@babel/core@7.28.4)
    transitivePeerDependencies:
      - supports-color

  '@babel/plugin-transform-block-scoped-functions@7.27.1(@babel/core@7.28.4)':
    dependencies:
      '@babel/core': 7.28.4
      '@babel/helper-plugin-utils': 7.27.1

  '@babel/plugin-transform-block-scoping@7.28.0(@babel/core@7.28.4)':
    dependencies:
      '@babel/core': 7.28.4
      '@babel/helper-plugin-utils': 7.27.1

  '@babel/plugin-transform-class-properties@7.27.1(@babel/core@7.28.4)':
    dependencies:
      '@babel/core': 7.28.4
      '@babel/helper-create-class-features-plugin': 7.27.1(@babel/core@7.28.4)
      '@babel/helper-plugin-utils': 7.27.1
    transitivePeerDependencies:
      - supports-color

  '@babel/plugin-transform-class-static-block@7.28.3(@babel/core@7.28.4)':
    dependencies:
      '@babel/core': 7.28.4
      '@babel/helper-create-class-features-plugin': 7.28.3(@babel/core@7.28.4)
      '@babel/helper-plugin-utils': 7.27.1
    transitivePeerDependencies:
      - supports-color

  '@babel/plugin-transform-classes@7.28.3(@babel/core@7.28.4)':
    dependencies:
      '@babel/core': 7.28.4
      '@babel/helper-annotate-as-pure': 7.27.3
      '@babel/helper-compilation-targets': 7.27.2
      '@babel/helper-globals': 7.28.0
      '@babel/helper-plugin-utils': 7.27.1
      '@babel/helper-replace-supers': 7.27.1(@babel/core@7.28.4)
      '@babel/traverse': 7.28.3
    transitivePeerDependencies:
      - supports-color

  '@babel/plugin-transform-computed-properties@7.27.1(@babel/core@7.28.4)':
    dependencies:
      '@babel/core': 7.28.4
      '@babel/helper-plugin-utils': 7.27.1
      '@babel/template': 7.27.2

  '@babel/plugin-transform-destructuring@7.28.0(@babel/core@7.28.4)':
    dependencies:
      '@babel/core': 7.28.4
      '@babel/helper-plugin-utils': 7.27.1
      '@babel/traverse': 7.28.0
    transitivePeerDependencies:
      - supports-color

  '@babel/plugin-transform-dotall-regex@7.27.1(@babel/core@7.28.4)':
    dependencies:
      '@babel/core': 7.28.4
      '@babel/helper-create-regexp-features-plugin': 7.27.1(@babel/core@7.28.4)
      '@babel/helper-plugin-utils': 7.27.1

  '@babel/plugin-transform-duplicate-keys@7.27.1(@babel/core@7.28.4)':
    dependencies:
      '@babel/core': 7.28.4
      '@babel/helper-plugin-utils': 7.27.1

  '@babel/plugin-transform-duplicate-named-capturing-groups-regex@7.27.1(@babel/core@7.28.4)':
    dependencies:
      '@babel/core': 7.28.4
      '@babel/helper-create-regexp-features-plugin': 7.27.1(@babel/core@7.28.4)
      '@babel/helper-plugin-utils': 7.27.1

  '@babel/plugin-transform-dynamic-import@7.27.1(@babel/core@7.28.4)':
    dependencies:
      '@babel/core': 7.28.4
      '@babel/helper-plugin-utils': 7.27.1

  '@babel/plugin-transform-explicit-resource-management@7.28.0(@babel/core@7.28.4)':
    dependencies:
      '@babel/core': 7.28.4
      '@babel/helper-plugin-utils': 7.27.1
      '@babel/plugin-transform-destructuring': 7.28.0(@babel/core@7.28.4)
    transitivePeerDependencies:
      - supports-color

  '@babel/plugin-transform-exponentiation-operator@7.27.1(@babel/core@7.28.4)':
    dependencies:
      '@babel/core': 7.28.4
      '@babel/helper-plugin-utils': 7.27.1

  '@babel/plugin-transform-export-namespace-from@7.27.1(@babel/core@7.28.4)':
    dependencies:
      '@babel/core': 7.28.4
      '@babel/helper-plugin-utils': 7.27.1

  '@babel/plugin-transform-for-of@7.27.1(@babel/core@7.28.4)':
    dependencies:
      '@babel/core': 7.28.4
      '@babel/helper-plugin-utils': 7.27.1
      '@babel/helper-skip-transparent-expression-wrappers': 7.27.1
    transitivePeerDependencies:
      - supports-color

  '@babel/plugin-transform-function-name@7.27.1(@babel/core@7.28.4)':
    dependencies:
      '@babel/core': 7.28.4
      '@babel/helper-compilation-targets': 7.27.2
      '@babel/helper-plugin-utils': 7.27.1
      '@babel/traverse': 7.28.0
    transitivePeerDependencies:
      - supports-color

  '@babel/plugin-transform-json-strings@7.27.1(@babel/core@7.28.4)':
    dependencies:
      '@babel/core': 7.28.4
      '@babel/helper-plugin-utils': 7.27.1

  '@babel/plugin-transform-literals@7.27.1(@babel/core@7.28.4)':
    dependencies:
      '@babel/core': 7.28.4
      '@babel/helper-plugin-utils': 7.27.1

  '@babel/plugin-transform-logical-assignment-operators@7.27.1(@babel/core@7.28.4)':
    dependencies:
      '@babel/core': 7.28.4
      '@babel/helper-plugin-utils': 7.27.1

  '@babel/plugin-transform-member-expression-literals@7.27.1(@babel/core@7.28.4)':
    dependencies:
      '@babel/core': 7.28.4
      '@babel/helper-plugin-utils': 7.27.1

  '@babel/plugin-transform-modules-amd@7.27.1(@babel/core@7.28.4)':
    dependencies:
      '@babel/core': 7.28.4
      '@babel/helper-module-transforms': 7.27.3(@babel/core@7.28.4)
      '@babel/helper-plugin-utils': 7.27.1
    transitivePeerDependencies:
      - supports-color

  '@babel/plugin-transform-modules-commonjs@7.27.1(@babel/core@7.28.4)':
    dependencies:
      '@babel/core': 7.28.4
      '@babel/helper-module-transforms': 7.27.3(@babel/core@7.28.4)
      '@babel/helper-plugin-utils': 7.27.1
    transitivePeerDependencies:
      - supports-color

  '@babel/plugin-transform-modules-systemjs@7.27.1(@babel/core@7.28.4)':
    dependencies:
      '@babel/core': 7.28.4
      '@babel/helper-module-transforms': 7.27.3(@babel/core@7.28.4)
      '@babel/helper-plugin-utils': 7.27.1
      '@babel/helper-validator-identifier': 7.27.1
      '@babel/traverse': 7.28.0
    transitivePeerDependencies:
      - supports-color

  '@babel/plugin-transform-modules-umd@7.27.1(@babel/core@7.28.4)':
    dependencies:
      '@babel/core': 7.28.4
      '@babel/helper-module-transforms': 7.27.3(@babel/core@7.28.4)
      '@babel/helper-plugin-utils': 7.27.1
    transitivePeerDependencies:
      - supports-color

  '@babel/plugin-transform-named-capturing-groups-regex@7.27.1(@babel/core@7.28.4)':
    dependencies:
      '@babel/core': 7.28.4
      '@babel/helper-create-regexp-features-plugin': 7.27.1(@babel/core@7.28.4)
      '@babel/helper-plugin-utils': 7.27.1

  '@babel/plugin-transform-new-target@7.27.1(@babel/core@7.28.4)':
    dependencies:
      '@babel/core': 7.28.4
      '@babel/helper-plugin-utils': 7.27.1

  '@babel/plugin-transform-nullish-coalescing-operator@7.27.1(@babel/core@7.28.4)':
    dependencies:
      '@babel/core': 7.28.4
      '@babel/helper-plugin-utils': 7.27.1

  '@babel/plugin-transform-numeric-separator@7.27.1(@babel/core@7.28.4)':
    dependencies:
      '@babel/core': 7.28.4
      '@babel/helper-plugin-utils': 7.27.1

  '@babel/plugin-transform-object-rest-spread@7.28.0(@babel/core@7.28.4)':
    dependencies:
      '@babel/core': 7.28.4
      '@babel/helper-compilation-targets': 7.27.2
      '@babel/helper-plugin-utils': 7.27.1
      '@babel/plugin-transform-destructuring': 7.28.0(@babel/core@7.28.4)
      '@babel/plugin-transform-parameters': 7.27.7(@babel/core@7.28.4)
      '@babel/traverse': 7.28.0
    transitivePeerDependencies:
      - supports-color

  '@babel/plugin-transform-object-super@7.27.1(@babel/core@7.28.4)':
    dependencies:
      '@babel/core': 7.28.4
      '@babel/helper-plugin-utils': 7.27.1
      '@babel/helper-replace-supers': 7.27.1(@babel/core@7.28.4)
    transitivePeerDependencies:
      - supports-color

  '@babel/plugin-transform-optional-catch-binding@7.27.1(@babel/core@7.28.4)':
    dependencies:
      '@babel/core': 7.28.4
      '@babel/helper-plugin-utils': 7.27.1

  '@babel/plugin-transform-optional-chaining@7.27.1(@babel/core@7.28.4)':
    dependencies:
      '@babel/core': 7.28.4
      '@babel/helper-plugin-utils': 7.27.1
      '@babel/helper-skip-transparent-expression-wrappers': 7.27.1
    transitivePeerDependencies:
      - supports-color

  '@babel/plugin-transform-parameters@7.27.7(@babel/core@7.28.4)':
    dependencies:
      '@babel/core': 7.28.4
      '@babel/helper-plugin-utils': 7.27.1

  '@babel/plugin-transform-private-methods@7.27.1(@babel/core@7.28.4)':
    dependencies:
      '@babel/core': 7.28.4
      '@babel/helper-create-class-features-plugin': 7.27.1(@babel/core@7.28.4)
      '@babel/helper-plugin-utils': 7.27.1
    transitivePeerDependencies:
      - supports-color

  '@babel/plugin-transform-private-property-in-object@7.27.1(@babel/core@7.28.4)':
    dependencies:
      '@babel/core': 7.28.4
      '@babel/helper-annotate-as-pure': 7.27.3
      '@babel/helper-create-class-features-plugin': 7.27.1(@babel/core@7.28.4)
      '@babel/helper-plugin-utils': 7.27.1
    transitivePeerDependencies:
      - supports-color

  '@babel/plugin-transform-property-literals@7.27.1(@babel/core@7.28.4)':
    dependencies:
      '@babel/core': 7.28.4
      '@babel/helper-plugin-utils': 7.27.1

  '@babel/plugin-transform-regenerator@7.28.3(@babel/core@7.28.4)':
    dependencies:
      '@babel/core': 7.28.4
      '@babel/helper-plugin-utils': 7.27.1

  '@babel/plugin-transform-regexp-modifiers@7.27.1(@babel/core@7.28.4)':
    dependencies:
      '@babel/core': 7.28.4
      '@babel/helper-create-regexp-features-plugin': 7.27.1(@babel/core@7.28.4)
      '@babel/helper-plugin-utils': 7.27.1

  '@babel/plugin-transform-reserved-words@7.27.1(@babel/core@7.28.4)':
    dependencies:
      '@babel/core': 7.28.4
      '@babel/helper-plugin-utils': 7.27.1

  '@babel/plugin-transform-shorthand-properties@7.27.1(@babel/core@7.28.4)':
    dependencies:
      '@babel/core': 7.28.4
      '@babel/helper-plugin-utils': 7.27.1

  '@babel/plugin-transform-spread@7.27.1(@babel/core@7.28.4)':
    dependencies:
      '@babel/core': 7.28.4
      '@babel/helper-plugin-utils': 7.27.1
      '@babel/helper-skip-transparent-expression-wrappers': 7.27.1
    transitivePeerDependencies:
      - supports-color

  '@babel/plugin-transform-sticky-regex@7.27.1(@babel/core@7.28.4)':
    dependencies:
      '@babel/core': 7.28.4
      '@babel/helper-plugin-utils': 7.27.1

  '@babel/plugin-transform-template-literals@7.27.1(@babel/core@7.28.4)':
    dependencies:
      '@babel/core': 7.28.4
      '@babel/helper-plugin-utils': 7.27.1

  '@babel/plugin-transform-typeof-symbol@7.27.1(@babel/core@7.28.4)':
    dependencies:
      '@babel/core': 7.28.4
      '@babel/helper-plugin-utils': 7.27.1

  '@babel/plugin-transform-unicode-escapes@7.27.1(@babel/core@7.28.4)':
    dependencies:
      '@babel/core': 7.28.4
      '@babel/helper-plugin-utils': 7.27.1

  '@babel/plugin-transform-unicode-property-regex@7.27.1(@babel/core@7.28.4)':
    dependencies:
      '@babel/core': 7.28.4
      '@babel/helper-create-regexp-features-plugin': 7.27.1(@babel/core@7.28.4)
      '@babel/helper-plugin-utils': 7.27.1

  '@babel/plugin-transform-unicode-regex@7.27.1(@babel/core@7.28.4)':
    dependencies:
      '@babel/core': 7.28.4
      '@babel/helper-create-regexp-features-plugin': 7.27.1(@babel/core@7.28.4)
      '@babel/helper-plugin-utils': 7.27.1

  '@babel/plugin-transform-unicode-sets-regex@7.27.1(@babel/core@7.28.4)':
    dependencies:
      '@babel/core': 7.28.4
      '@babel/helper-create-regexp-features-plugin': 7.27.1(@babel/core@7.28.4)
      '@babel/helper-plugin-utils': 7.27.1

  '@babel/preset-env@7.28.3(@babel/core@7.28.4)':
    dependencies:
      '@babel/compat-data': 7.28.0
      '@babel/core': 7.28.4
      '@babel/helper-compilation-targets': 7.27.2
      '@babel/helper-plugin-utils': 7.27.1
      '@babel/helper-validator-option': 7.27.1
      '@babel/plugin-bugfix-firefox-class-in-computed-class-key': 7.27.1(@babel/core@7.28.4)
      '@babel/plugin-bugfix-safari-class-field-initializer-scope': 7.27.1(@babel/core@7.28.4)
      '@babel/plugin-bugfix-safari-id-destructuring-collision-in-function-expression': 7.27.1(@babel/core@7.28.4)
      '@babel/plugin-bugfix-v8-spread-parameters-in-optional-chaining': 7.27.1(@babel/core@7.28.4)
      '@babel/plugin-bugfix-v8-static-class-fields-redefine-readonly': 7.28.3(@babel/core@7.28.4)
      '@babel/plugin-proposal-private-property-in-object': 7.21.0-placeholder-for-preset-env.2(@babel/core@7.28.4)
      '@babel/plugin-syntax-import-assertions': 7.27.1(@babel/core@7.28.4)
      '@babel/plugin-syntax-import-attributes': 7.27.1(@babel/core@7.28.4)
      '@babel/plugin-syntax-unicode-sets-regex': 7.18.6(@babel/core@7.28.4)
      '@babel/plugin-transform-arrow-functions': 7.27.1(@babel/core@7.28.4)
      '@babel/plugin-transform-async-generator-functions': 7.28.0(@babel/core@7.28.4)
      '@babel/plugin-transform-async-to-generator': 7.27.1(@babel/core@7.28.4)
      '@babel/plugin-transform-block-scoped-functions': 7.27.1(@babel/core@7.28.4)
      '@babel/plugin-transform-block-scoping': 7.28.0(@babel/core@7.28.4)
      '@babel/plugin-transform-class-properties': 7.27.1(@babel/core@7.28.4)
      '@babel/plugin-transform-class-static-block': 7.28.3(@babel/core@7.28.4)
      '@babel/plugin-transform-classes': 7.28.3(@babel/core@7.28.4)
      '@babel/plugin-transform-computed-properties': 7.27.1(@babel/core@7.28.4)
      '@babel/plugin-transform-destructuring': 7.28.0(@babel/core@7.28.4)
      '@babel/plugin-transform-dotall-regex': 7.27.1(@babel/core@7.28.4)
      '@babel/plugin-transform-duplicate-keys': 7.27.1(@babel/core@7.28.4)
      '@babel/plugin-transform-duplicate-named-capturing-groups-regex': 7.27.1(@babel/core@7.28.4)
      '@babel/plugin-transform-dynamic-import': 7.27.1(@babel/core@7.28.4)
      '@babel/plugin-transform-explicit-resource-management': 7.28.0(@babel/core@7.28.4)
      '@babel/plugin-transform-exponentiation-operator': 7.27.1(@babel/core@7.28.4)
      '@babel/plugin-transform-export-namespace-from': 7.27.1(@babel/core@7.28.4)
      '@babel/plugin-transform-for-of': 7.27.1(@babel/core@7.28.4)
      '@babel/plugin-transform-function-name': 7.27.1(@babel/core@7.28.4)
      '@babel/plugin-transform-json-strings': 7.27.1(@babel/core@7.28.4)
      '@babel/plugin-transform-literals': 7.27.1(@babel/core@7.28.4)
      '@babel/plugin-transform-logical-assignment-operators': 7.27.1(@babel/core@7.28.4)
      '@babel/plugin-transform-member-expression-literals': 7.27.1(@babel/core@7.28.4)
      '@babel/plugin-transform-modules-amd': 7.27.1(@babel/core@7.28.4)
      '@babel/plugin-transform-modules-commonjs': 7.27.1(@babel/core@7.28.4)
      '@babel/plugin-transform-modules-systemjs': 7.27.1(@babel/core@7.28.4)
      '@babel/plugin-transform-modules-umd': 7.27.1(@babel/core@7.28.4)
      '@babel/plugin-transform-named-capturing-groups-regex': 7.27.1(@babel/core@7.28.4)
      '@babel/plugin-transform-new-target': 7.27.1(@babel/core@7.28.4)
      '@babel/plugin-transform-nullish-coalescing-operator': 7.27.1(@babel/core@7.28.4)
      '@babel/plugin-transform-numeric-separator': 7.27.1(@babel/core@7.28.4)
      '@babel/plugin-transform-object-rest-spread': 7.28.0(@babel/core@7.28.4)
      '@babel/plugin-transform-object-super': 7.27.1(@babel/core@7.28.4)
      '@babel/plugin-transform-optional-catch-binding': 7.27.1(@babel/core@7.28.4)
      '@babel/plugin-transform-optional-chaining': 7.27.1(@babel/core@7.28.4)
      '@babel/plugin-transform-parameters': 7.27.7(@babel/core@7.28.4)
      '@babel/plugin-transform-private-methods': 7.27.1(@babel/core@7.28.4)
      '@babel/plugin-transform-private-property-in-object': 7.27.1(@babel/core@7.28.4)
      '@babel/plugin-transform-property-literals': 7.27.1(@babel/core@7.28.4)
      '@babel/plugin-transform-regenerator': 7.28.3(@babel/core@7.28.4)
      '@babel/plugin-transform-regexp-modifiers': 7.27.1(@babel/core@7.28.4)
      '@babel/plugin-transform-reserved-words': 7.27.1(@babel/core@7.28.4)
      '@babel/plugin-transform-shorthand-properties': 7.27.1(@babel/core@7.28.4)
      '@babel/plugin-transform-spread': 7.27.1(@babel/core@7.28.4)
      '@babel/plugin-transform-sticky-regex': 7.27.1(@babel/core@7.28.4)
      '@babel/plugin-transform-template-literals': 7.27.1(@babel/core@7.28.4)
      '@babel/plugin-transform-typeof-symbol': 7.27.1(@babel/core@7.28.4)
      '@babel/plugin-transform-unicode-escapes': 7.27.1(@babel/core@7.28.4)
      '@babel/plugin-transform-unicode-property-regex': 7.27.1(@babel/core@7.28.4)
      '@babel/plugin-transform-unicode-regex': 7.27.1(@babel/core@7.28.4)
      '@babel/plugin-transform-unicode-sets-regex': 7.27.1(@babel/core@7.28.4)
      '@babel/preset-modules': 0.1.6-no-external-plugins(@babel/core@7.28.4)
      babel-plugin-polyfill-corejs2: 0.4.14(@babel/core@7.28.4)
      babel-plugin-polyfill-corejs3: 0.13.0(@babel/core@7.28.4)
      babel-plugin-polyfill-regenerator: 0.6.5(@babel/core@7.28.4)
      core-js-compat: 3.44.0
      semver: 6.3.1
    transitivePeerDependencies:
      - supports-color

  '@babel/preset-modules@0.1.6-no-external-plugins(@babel/core@7.28.4)':
    dependencies:
      '@babel/core': 7.28.4
      '@babel/helper-plugin-utils': 7.27.1
      '@babel/types': 7.28.2
      esutils: 2.0.3

  '@babel/runtime@7.28.4': {}

  '@babel/template@7.27.2':
    dependencies:
      '@babel/code-frame': 7.27.1
      '@babel/parser': 7.28.4
      '@babel/types': 7.28.2

  '@babel/traverse@7.28.0':
    dependencies:
      '@babel/code-frame': 7.27.1
      '@babel/generator': 7.28.0
      '@babel/helper-globals': 7.28.0
      '@babel/parser': 7.28.4
      '@babel/template': 7.27.2
      '@babel/types': 7.28.2
      debug: 4.4.1
    transitivePeerDependencies:
      - supports-color

  '@babel/traverse@7.28.3':
    dependencies:
      '@babel/code-frame': 7.27.1
      '@babel/generator': 7.28.3
      '@babel/helper-globals': 7.28.0
      '@babel/parser': 7.28.4
      '@babel/template': 7.27.2
      '@babel/types': 7.28.2
      debug: 4.4.1
    transitivePeerDependencies:
      - supports-color

  '@babel/traverse@7.28.4':
    dependencies:
      '@babel/code-frame': 7.27.1
      '@babel/generator': 7.28.3
      '@babel/helper-globals': 7.28.0
      '@babel/parser': 7.28.4
      '@babel/template': 7.27.2
      '@babel/types': 7.28.4
      debug: 4.4.1
    transitivePeerDependencies:
      - supports-color

  '@babel/types@7.28.2':
    dependencies:
      '@babel/helper-string-parser': 7.27.1
      '@babel/helper-validator-identifier': 7.27.1

  '@babel/types@7.28.4':
    dependencies:
      '@babel/helper-string-parser': 7.27.1
      '@babel/helper-validator-identifier': 7.27.1

  '@bufbuild/protobuf@2.5.2': {}

  '@clack/core@0.5.0':
    dependencies:
      picocolors: 1.1.1
      sisteransi: 1.0.5

  '@clack/prompts@0.11.0':
    dependencies:
      '@clack/core': 0.5.0
      picocolors: 1.1.1
      sisteransi: 1.0.5

  '@cloudflare/workerd-darwin-64@1.20250902.0':
    optional: true

  '@cloudflare/workerd-darwin-arm64@1.20250902.0':
    optional: true

  '@cloudflare/workerd-linux-64@1.20250902.0':
    optional: true

  '@cloudflare/workerd-linux-arm64@1.20250902.0':
    optional: true

  '@cloudflare/workerd-windows-64@1.20250902.0':
    optional: true

  '@conventional-changelog/git-client@2.5.1(conventional-commits-filter@5.0.0)(conventional-commits-parser@6.1.0)':
    dependencies:
      '@simple-libs/child-process-utils': 1.0.1
      '@simple-libs/stream-utils': 1.1.0
      semver: 7.7.2
    optionalDependencies:
      conventional-commits-filter: 5.0.0
      conventional-commits-parser: 6.1.0

  '@cspotcode/source-map-support@0.8.1':
    dependencies:
      '@jridgewell/trace-mapping': 0.3.9

  '@docsearch/css@4.0.0-beta.7': {}

  '@docsearch/js@4.0.0-beta.7': {}

  '@emnapi/core@1.4.5':
    dependencies:
      '@emnapi/wasi-threads': 1.0.4
      tslib: 2.8.1
    optional: true

  '@emnapi/runtime@1.4.5':
    dependencies:
      tslib: 2.8.1
    optional: true

  '@emnapi/wasi-threads@1.0.4':
    dependencies:
      tslib: 2.8.1
    optional: true

  '@esbuild/aix-ppc64@0.25.0':
    optional: true

  '@esbuild/android-arm64@0.25.0':
    optional: true

  '@esbuild/android-arm@0.25.0':
    optional: true

  '@esbuild/android-x64@0.25.0':
    optional: true

  '@esbuild/darwin-arm64@0.25.0':
    optional: true

  '@esbuild/darwin-x64@0.25.0':
    optional: true

  '@esbuild/freebsd-arm64@0.25.0':
    optional: true

  '@esbuild/freebsd-x64@0.25.0':
    optional: true

  '@esbuild/linux-arm64@0.25.0':
    optional: true

  '@esbuild/linux-arm@0.25.0':
    optional: true

  '@esbuild/linux-ia32@0.25.0':
    optional: true

  '@esbuild/linux-loong64@0.25.0':
    optional: true

  '@esbuild/linux-mips64el@0.25.0':
    optional: true

  '@esbuild/linux-ppc64@0.25.0':
    optional: true

  '@esbuild/linux-riscv64@0.25.0':
    optional: true

  '@esbuild/linux-s390x@0.25.0':
    optional: true

  '@esbuild/linux-x64@0.25.0':
    optional: true

  '@esbuild/netbsd-arm64@0.25.0':
    optional: true

  '@esbuild/netbsd-x64@0.25.0':
    optional: true

  '@esbuild/openbsd-arm64@0.25.0':
    optional: true

  '@esbuild/openbsd-x64@0.25.0':
    optional: true

  '@esbuild/sunos-x64@0.25.0':
    optional: true

  '@esbuild/win32-arm64@0.25.0':
    optional: true

  '@esbuild/win32-ia32@0.25.0':
    optional: true

  '@esbuild/win32-x64@0.25.0':
    optional: true

  '@eslint-community/eslint-utils@4.7.0(eslint@9.35.0(jiti@2.5.1))':
    dependencies:
      eslint: 9.35.0(jiti@2.5.1)
      eslint-visitor-keys: 3.4.3

  '@eslint-community/eslint-utils@4.8.0(eslint@9.35.0(jiti@2.5.1))':
    dependencies:
      eslint: 9.35.0(jiti@2.5.1)
      eslint-visitor-keys: 3.4.3

  '@eslint-community/regexpp@4.12.1': {}

  '@eslint/config-array@0.21.0':
    dependencies:
      '@eslint/object-schema': 2.1.6
      debug: 4.4.1
      minimatch: 3.1.2
    transitivePeerDependencies:
      - supports-color

  '@eslint/config-helpers@0.3.1': {}

  '@eslint/core@0.15.2':
    dependencies:
      '@types/json-schema': 7.0.15

  '@eslint/eslintrc@3.3.1':
    dependencies:
      ajv: 6.12.6
      debug: 4.4.1
      espree: 10.4.0
      globals: 14.0.0
      ignore: 5.3.2
      import-fresh: 3.3.1
      js-yaml: 4.1.0
      minimatch: 3.1.2
      strip-json-comments: 3.1.1
    transitivePeerDependencies:
      - supports-color

  '@eslint/js@9.35.0': {}

  '@eslint/object-schema@2.1.6': {}

  '@eslint/plugin-kit@0.3.5':
    dependencies:
      '@eslint/core': 0.15.2
      levn: 0.4.1

  '@floating-ui/core@1.6.9':
    dependencies:
      '@floating-ui/utils': 0.2.9

  '@floating-ui/dom@1.1.1':
    dependencies:
      '@floating-ui/core': 1.6.9

  '@floating-ui/utils@0.2.9': {}

  '@humanfs/core@0.19.1': {}

  '@humanfs/node@0.16.6':
    dependencies:
      '@humanfs/core': 0.19.1
      '@humanwhocodes/retry': 0.3.1

  '@humanwhocodes/module-importer@1.0.1': {}

  '@humanwhocodes/retry@0.3.1': {}

  '@humanwhocodes/retry@0.4.2': {}

  '@iconify-json/logos@1.2.4':
    dependencies:
      '@iconify/types': 2.0.0

  '@iconify-json/simple-icons@1.2.47':
    dependencies:
      '@iconify/types': 2.0.0

  '@iconify-json/vscode-icons@1.2.29':
    dependencies:
      '@iconify/types': 2.0.0

  '@iconify/types@2.0.0': {}

  '@iconify/utils@3.0.1':
    dependencies:
      '@antfu/install-pkg': 1.1.0
      '@antfu/utils': 9.2.0
      '@iconify/types': 2.0.0
      debug: 4.4.1
      globals: 15.15.0
      kolorist: 1.8.0
      local-pkg: 1.1.1
      mlly: 1.8.0
    transitivePeerDependencies:
      - supports-color

  '@img/sharp-darwin-arm64@0.33.5':
    optionalDependencies:
      '@img/sharp-libvips-darwin-arm64': 1.0.4
    optional: true

  '@img/sharp-darwin-x64@0.33.5':
    optionalDependencies:
      '@img/sharp-libvips-darwin-x64': 1.0.4
    optional: true

  '@img/sharp-libvips-darwin-arm64@1.0.4':
    optional: true

  '@img/sharp-libvips-darwin-x64@1.0.4':
    optional: true

  '@img/sharp-libvips-linux-arm64@1.0.4':
    optional: true

  '@img/sharp-libvips-linux-arm@1.0.5':
    optional: true

  '@img/sharp-libvips-linux-s390x@1.0.4':
    optional: true

  '@img/sharp-libvips-linux-x64@1.0.4':
    optional: true

  '@img/sharp-libvips-linuxmusl-arm64@1.0.4':
    optional: true

  '@img/sharp-libvips-linuxmusl-x64@1.0.4':
    optional: true

  '@img/sharp-linux-arm64@0.33.5':
    optionalDependencies:
      '@img/sharp-libvips-linux-arm64': 1.0.4
    optional: true

  '@img/sharp-linux-arm@0.33.5':
    optionalDependencies:
      '@img/sharp-libvips-linux-arm': 1.0.5
    optional: true

  '@img/sharp-linux-s390x@0.33.5':
    optionalDependencies:
      '@img/sharp-libvips-linux-s390x': 1.0.4
    optional: true

  '@img/sharp-linux-x64@0.33.5':
    optionalDependencies:
      '@img/sharp-libvips-linux-x64': 1.0.4
    optional: true

  '@img/sharp-linuxmusl-arm64@0.33.5':
    optionalDependencies:
      '@img/sharp-libvips-linuxmusl-arm64': 1.0.4
    optional: true

  '@img/sharp-linuxmusl-x64@0.33.5':
    optionalDependencies:
      '@img/sharp-libvips-linuxmusl-x64': 1.0.4
    optional: true

  '@img/sharp-wasm32@0.33.5':
    dependencies:
      '@emnapi/runtime': 1.4.5
    optional: true

  '@img/sharp-win32-ia32@0.33.5':
    optional: true

  '@img/sharp-win32-x64@0.33.5':
    optional: true

  '@isaacs/balanced-match@4.0.1': {}

  '@isaacs/brace-expansion@5.0.0':
    dependencies:
      '@isaacs/balanced-match': 4.0.1

  '@isaacs/cliui@8.0.2':
    dependencies:
      string-width: 5.1.2
      string-width-cjs: string-width@4.2.3
      strip-ansi: 7.1.0
      strip-ansi-cjs: strip-ansi@6.0.1
      wrap-ansi: 8.1.0
      wrap-ansi-cjs: wrap-ansi@7.0.0

  '@isaacs/fs-minipass@4.0.1':
    dependencies:
      minipass: 7.1.2

  '@jridgewell/gen-mapping@0.3.12':
    dependencies:
      '@jridgewell/sourcemap-codec': 1.5.0
      '@jridgewell/trace-mapping': 0.3.30

  '@jridgewell/remapping@2.3.5':
    dependencies:
      '@jridgewell/gen-mapping': 0.3.12
      '@jridgewell/trace-mapping': 0.3.30

  '@jridgewell/resolve-uri@3.1.2': {}

  '@jridgewell/source-map@0.3.6':
    dependencies:
      '@jridgewell/gen-mapping': 0.3.12
      '@jridgewell/trace-mapping': 0.3.30

  '@jridgewell/sourcemap-codec@1.5.0': {}

  '@jridgewell/sourcemap-codec@1.5.5': {}

  '@jridgewell/trace-mapping@0.3.30':
    dependencies:
      '@jridgewell/resolve-uri': 3.1.2
      '@jridgewell/sourcemap-codec': 1.5.0

  '@jridgewell/trace-mapping@0.3.9':
    dependencies:
      '@jridgewell/resolve-uri': 3.1.2
      '@jridgewell/sourcemap-codec': 1.5.5

  '@napi-rs/wasm-runtime@0.2.11':
    dependencies:
      '@emnapi/core': 1.4.5
      '@emnapi/runtime': 1.4.5
      '@tybys/wasm-util': 0.9.0
    optional: true

  '@napi-rs/wasm-runtime@1.0.3':
    dependencies:
      '@emnapi/core': 1.4.5
      '@emnapi/runtime': 1.4.5
      '@tybys/wasm-util': 0.10.0
    optional: true

  '@node-rs/bcrypt-android-arm-eabi@1.10.7':
    optional: true

  '@node-rs/bcrypt-android-arm64@1.10.7':
    optional: true

  '@node-rs/bcrypt-darwin-arm64@1.10.7':
    optional: true

  '@node-rs/bcrypt-darwin-x64@1.10.7':
    optional: true

  '@node-rs/bcrypt-freebsd-x64@1.10.7':
    optional: true

  '@node-rs/bcrypt-linux-arm-gnueabihf@1.10.7':
    optional: true

  '@node-rs/bcrypt-linux-arm64-gnu@1.10.7':
    optional: true

  '@node-rs/bcrypt-linux-arm64-musl@1.10.7':
    optional: true

  '@node-rs/bcrypt-linux-x64-gnu@1.10.7':
    optional: true

  '@node-rs/bcrypt-linux-x64-musl@1.10.7':
    optional: true

  '@node-rs/bcrypt-wasm32-wasi@1.10.7':
    dependencies:
      '@napi-rs/wasm-runtime': 0.2.11
    optional: true

  '@node-rs/bcrypt-win32-arm64-msvc@1.10.7':
    optional: true

  '@node-rs/bcrypt-win32-ia32-msvc@1.10.7':
    optional: true

  '@node-rs/bcrypt-win32-x64-msvc@1.10.7':
    optional: true

  '@node-rs/bcrypt@1.10.7':
    optionalDependencies:
      '@node-rs/bcrypt-android-arm-eabi': 1.10.7
      '@node-rs/bcrypt-android-arm64': 1.10.7
      '@node-rs/bcrypt-darwin-arm64': 1.10.7
      '@node-rs/bcrypt-darwin-x64': 1.10.7
      '@node-rs/bcrypt-freebsd-x64': 1.10.7
      '@node-rs/bcrypt-linux-arm-gnueabihf': 1.10.7
      '@node-rs/bcrypt-linux-arm64-gnu': 1.10.7
      '@node-rs/bcrypt-linux-arm64-musl': 1.10.7
      '@node-rs/bcrypt-linux-x64-gnu': 1.10.7
      '@node-rs/bcrypt-linux-x64-musl': 1.10.7
      '@node-rs/bcrypt-wasm32-wasi': 1.10.7
      '@node-rs/bcrypt-win32-arm64-msvc': 1.10.7
      '@node-rs/bcrypt-win32-ia32-msvc': 1.10.7
      '@node-rs/bcrypt-win32-x64-msvc': 1.10.7

  '@nodelib/fs.scandir@2.1.5':
    dependencies:
      '@nodelib/fs.stat': 2.0.5
      run-parallel: 1.2.0

  '@nodelib/fs.stat@2.0.5': {}

  '@nodelib/fs.walk@1.2.8':
    dependencies:
      '@nodelib/fs.scandir': 2.1.5
      fastq: 1.19.0

  '@oxc-project/runtime@0.82.3': {}

<<<<<<< HEAD
=======
  '@oxc-project/runtime@0.82.3': {}

  '@oxc-project/types@0.81.0': {}

>>>>>>> feeb8bcc
  '@oxc-project/types@0.82.3': {}

  '@parcel/watcher-android-arm64@2.5.1':
    optional: true

  '@parcel/watcher-darwin-arm64@2.5.1':
    optional: true

  '@parcel/watcher-darwin-x64@2.5.1':
    optional: true

  '@parcel/watcher-freebsd-x64@2.5.1':
    optional: true

  '@parcel/watcher-linux-arm-glibc@2.5.1':
    optional: true

  '@parcel/watcher-linux-arm-musl@2.5.1':
    optional: true

  '@parcel/watcher-linux-arm64-glibc@2.5.1':
    optional: true

  '@parcel/watcher-linux-arm64-musl@2.5.1':
    optional: true

  '@parcel/watcher-linux-x64-glibc@2.5.1':
    optional: true

  '@parcel/watcher-linux-x64-musl@2.5.1':
    optional: true

  '@parcel/watcher-win32-arm64@2.5.1':
    optional: true

  '@parcel/watcher-win32-ia32@2.5.1':
    optional: true

  '@parcel/watcher-win32-x64@2.5.1':
    optional: true

  '@parcel/watcher@2.5.1':
    dependencies:
      detect-libc: 1.0.3
      is-glob: 4.0.3
      micromatch: 4.0.8
      node-addon-api: 7.1.1
    optionalDependencies:
      '@parcel/watcher-android-arm64': 2.5.1
      '@parcel/watcher-darwin-arm64': 2.5.1
      '@parcel/watcher-darwin-x64': 2.5.1
      '@parcel/watcher-freebsd-x64': 2.5.1
      '@parcel/watcher-linux-arm-glibc': 2.5.1
      '@parcel/watcher-linux-arm-musl': 2.5.1
      '@parcel/watcher-linux-arm64-glibc': 2.5.1
      '@parcel/watcher-linux-arm64-musl': 2.5.1
      '@parcel/watcher-linux-x64-glibc': 2.5.1
      '@parcel/watcher-linux-x64-musl': 2.5.1
      '@parcel/watcher-win32-arm64': 2.5.1
      '@parcel/watcher-win32-ia32': 2.5.1
      '@parcel/watcher-win32-x64': 2.5.1
    optional: true

  '@pkgjs/parseargs@0.11.0':
    optional: true

  '@polka/compression@1.0.0-next.25': {}

  '@polka/url@1.0.0-next.28': {}

  '@poppinss/colors@4.1.5':
    dependencies:
      kleur: 4.1.5

  '@poppinss/dumper@0.6.4':
    dependencies:
      '@poppinss/colors': 4.1.5
      '@sindresorhus/is': 7.0.2
      supports-color: 10.0.0

  '@poppinss/exception@1.2.2': {}

  '@publint/pack@0.1.2': {}

  '@quansync/fs@0.1.3':
    dependencies:
      quansync: 0.2.10

<<<<<<< HEAD
  '@rolldown/binding-android-arm64@1.0.0-beta.34':
=======
  '@rolldown/binding-android-arm64@1.0.0-beta.32':
    optional: true

  '@rolldown/binding-android-arm64@1.0.0-beta.35':
    optional: true

  '@rolldown/binding-darwin-arm64@1.0.0-beta.32':
    optional: true

  '@rolldown/binding-darwin-arm64@1.0.0-beta.35':
    optional: true

  '@rolldown/binding-darwin-x64@1.0.0-beta.32':
    optional: true

  '@rolldown/binding-darwin-x64@1.0.0-beta.35':
    optional: true

  '@rolldown/binding-freebsd-x64@1.0.0-beta.32':
    optional: true

  '@rolldown/binding-freebsd-x64@1.0.0-beta.35':
>>>>>>> feeb8bcc
    optional: true

  '@rolldown/binding-darwin-arm64@1.0.0-beta.34':
    optional: true

<<<<<<< HEAD
  '@rolldown/binding-darwin-x64@1.0.0-beta.34':
=======
  '@rolldown/binding-linux-arm-gnueabihf@1.0.0-beta.35':
>>>>>>> feeb8bcc
    optional: true

  '@rolldown/binding-freebsd-x64@1.0.0-beta.34':
    optional: true

<<<<<<< HEAD
  '@rolldown/binding-linux-arm-gnueabihf@1.0.0-beta.34':
=======
  '@rolldown/binding-linux-arm64-gnu@1.0.0-beta.35':
>>>>>>> feeb8bcc
    optional: true

  '@rolldown/binding-linux-arm64-gnu@1.0.0-beta.34':
    optional: true

<<<<<<< HEAD
  '@rolldown/binding-linux-arm64-musl@1.0.0-beta.34':
=======
  '@rolldown/binding-linux-arm64-musl@1.0.0-beta.35':
>>>>>>> feeb8bcc
    optional: true

  '@rolldown/binding-linux-x64-gnu@1.0.0-beta.34':
    optional: true

<<<<<<< HEAD
  '@rolldown/binding-linux-x64-musl@1.0.0-beta.34':
=======
  '@rolldown/binding-linux-x64-gnu@1.0.0-beta.35':
>>>>>>> feeb8bcc
    optional: true

  '@rolldown/binding-openharmony-arm64@1.0.0-beta.34':
    optional: true

<<<<<<< HEAD
  '@rolldown/binding-wasm32-wasi@1.0.0-beta.34':
=======
  '@rolldown/binding-linux-x64-musl@1.0.0-beta.35':
    optional: true

  '@rolldown/binding-openharmony-arm64@1.0.0-beta.32':
    optional: true

  '@rolldown/binding-openharmony-arm64@1.0.0-beta.35':
    optional: true

  '@rolldown/binding-wasm32-wasi@1.0.0-beta.32':
>>>>>>> feeb8bcc
    dependencies:
      '@napi-rs/wasm-runtime': 1.0.3
    optional: true

<<<<<<< HEAD
  '@rolldown/binding-win32-arm64-msvc@1.0.0-beta.34':
=======
  '@rolldown/binding-wasm32-wasi@1.0.0-beta.35':
    dependencies:
      '@napi-rs/wasm-runtime': 1.0.3
    optional: true

  '@rolldown/binding-win32-arm64-msvc@1.0.0-beta.32':
    optional: true

  '@rolldown/binding-win32-arm64-msvc@1.0.0-beta.35':
    optional: true

  '@rolldown/binding-win32-ia32-msvc@1.0.0-beta.32':
    optional: true

  '@rolldown/binding-win32-ia32-msvc@1.0.0-beta.35':
>>>>>>> feeb8bcc
    optional: true

  '@rolldown/binding-win32-ia32-msvc@1.0.0-beta.34':
    optional: true

<<<<<<< HEAD
  '@rolldown/binding-win32-x64-msvc@1.0.0-beta.34':
=======
  '@rolldown/binding-win32-x64-msvc@1.0.0-beta.35':
>>>>>>> feeb8bcc
    optional: true

  '@rolldown/pluginutils@1.0.0-beta.29': {}

<<<<<<< HEAD
  '@rolldown/pluginutils@1.0.0-beta.34': {}
=======
  '@rolldown/pluginutils@1.0.0-beta.32': {}

  '@rolldown/pluginutils@1.0.0-beta.35': {}
>>>>>>> feeb8bcc

  '@rollup/plugin-alias@5.1.1(rollup@4.43.0)':
    optionalDependencies:
      rollup: 4.43.0

  '@rollup/plugin-commonjs@28.0.6(rollup@4.43.0)':
    dependencies:
      '@rollup/pluginutils': 5.3.0(rollup@4.43.0)
      commondir: 1.0.1
      estree-walker: 2.0.2
      fdir: 6.5.0(picomatch@4.0.3)
      is-reference: 1.2.1
      magic-string: 0.30.18
      picomatch: 4.0.3
    optionalDependencies:
      rollup: 4.43.0

  '@rollup/plugin-dynamic-import-vars@2.1.4(rollup@4.43.0)':
    dependencies:
      '@rollup/pluginutils': 5.3.0(rollup@4.43.0)
      astring: 1.9.0
      estree-walker: 2.0.2
      magic-string: 0.30.18
      tinyglobby: 0.2.15
    optionalDependencies:
      rollup: 4.43.0

  '@rollup/pluginutils@5.3.0(rollup@4.43.0)':
    dependencies:
      '@types/estree': 1.0.8
      estree-walker: 2.0.2
      picomatch: 4.0.3
    optionalDependencies:
      rollup: 4.43.0

  '@rollup/rollup-android-arm-eabi@4.43.0':
    optional: true

  '@rollup/rollup-android-arm64@4.43.0':
    optional: true

  '@rollup/rollup-darwin-arm64@4.43.0':
    optional: true

  '@rollup/rollup-darwin-x64@4.43.0':
    optional: true

  '@rollup/rollup-freebsd-arm64@4.43.0':
    optional: true

  '@rollup/rollup-freebsd-x64@4.43.0':
    optional: true

  '@rollup/rollup-linux-arm-gnueabihf@4.43.0':
    optional: true

  '@rollup/rollup-linux-arm-musleabihf@4.43.0':
    optional: true

  '@rollup/rollup-linux-arm64-gnu@4.43.0':
    optional: true

  '@rollup/rollup-linux-arm64-musl@4.43.0':
    optional: true

  '@rollup/rollup-linux-loongarch64-gnu@4.43.0':
    optional: true

  '@rollup/rollup-linux-powerpc64le-gnu@4.43.0':
    optional: true

  '@rollup/rollup-linux-riscv64-gnu@4.43.0':
    optional: true

  '@rollup/rollup-linux-riscv64-musl@4.43.0':
    optional: true

  '@rollup/rollup-linux-s390x-gnu@4.43.0':
    optional: true

  '@rollup/rollup-linux-x64-gnu@4.43.0':
    optional: true

  '@rollup/rollup-linux-x64-musl@4.43.0':
    optional: true

  '@rollup/rollup-win32-arm64-msvc@4.43.0':
    optional: true

  '@rollup/rollup-win32-ia32-msvc@4.43.0':
    optional: true

  '@rollup/rollup-win32-x64-msvc@4.43.0':
    optional: true

  '@sec-ant/readable-stream@0.4.1': {}

  '@shikijs/core@3.12.2':
    dependencies:
      '@shikijs/types': 3.12.2
      '@shikijs/vscode-textmate': 10.0.2
      '@types/hast': 3.0.4
      hast-util-to-html: 9.0.5

  '@shikijs/core@3.9.2':
    dependencies:
      '@shikijs/types': 3.9.2
      '@shikijs/vscode-textmate': 10.0.2
      '@types/hast': 3.0.4
      hast-util-to-html: 9.0.5

  '@shikijs/engine-javascript@3.12.2':
    dependencies:
      '@shikijs/types': 3.12.2
      '@shikijs/vscode-textmate': 10.0.2
      oniguruma-to-es: 4.3.3

  '@shikijs/engine-javascript@3.9.2':
    dependencies:
      '@shikijs/types': 3.9.2
      '@shikijs/vscode-textmate': 10.0.2
      oniguruma-to-es: 4.3.3

  '@shikijs/engine-oniguruma@3.12.2':
    dependencies:
      '@shikijs/types': 3.12.2
      '@shikijs/vscode-textmate': 10.0.2

  '@shikijs/engine-oniguruma@3.9.2':
    dependencies:
      '@shikijs/types': 3.9.2
      '@shikijs/vscode-textmate': 10.0.2

  '@shikijs/langs@3.12.2':
    dependencies:
      '@shikijs/types': 3.12.2

  '@shikijs/langs@3.9.2':
    dependencies:
      '@shikijs/types': 3.9.2

  '@shikijs/themes@3.12.2':
    dependencies:
      '@shikijs/types': 3.12.2

  '@shikijs/themes@3.9.2':
    dependencies:
      '@shikijs/types': 3.9.2

  '@shikijs/transformers@3.9.2':
    dependencies:
      '@shikijs/core': 3.9.2
      '@shikijs/types': 3.9.2

  '@shikijs/twoslash@3.12.2(typescript@5.9.2)':
    dependencies:
      '@shikijs/core': 3.12.2
      '@shikijs/types': 3.12.2
      twoslash: 0.3.4(typescript@5.9.2)
      typescript: 5.9.2
    transitivePeerDependencies:
      - supports-color

  '@shikijs/types@3.12.2':
    dependencies:
      '@shikijs/vscode-textmate': 10.0.2
      '@types/hast': 3.0.4

  '@shikijs/types@3.9.2':
    dependencies:
      '@shikijs/vscode-textmate': 10.0.2
      '@types/hast': 3.0.4

  '@shikijs/vitepress-twoslash@3.12.2(typescript@5.9.2)':
    dependencies:
      '@shikijs/twoslash': 3.12.2(typescript@5.9.2)
      floating-vue: 5.2.2(vue@3.5.21(typescript@5.9.2))
      lz-string: 1.5.0
      magic-string: 0.30.18
      markdown-it: 14.1.0
      mdast-util-from-markdown: 2.0.2
      mdast-util-gfm: 3.1.0
      mdast-util-to-hast: 13.2.0
      ohash: 2.0.11
      shiki: 3.12.2
      twoslash: 0.3.4(typescript@5.9.2)
      twoslash-vue: 0.3.4(typescript@5.9.2)
      vue: 3.5.21(typescript@5.9.2)
    transitivePeerDependencies:
      - '@nuxt/kit'
      - supports-color
      - typescript

  '@shikijs/vscode-textmate@10.0.2': {}

  '@simple-libs/child-process-utils@1.0.1':
    dependencies:
      '@simple-libs/stream-utils': 1.1.0
      '@types/node': 22.18.1

  '@simple-libs/stream-utils@1.1.0':
    dependencies:
      '@types/node': 22.18.1

  '@sindresorhus/is@7.0.2': {}

  '@sindresorhus/merge-streams@4.0.0': {}

  '@speed-highlight/core@1.2.7': {}

  '@tailwindcss/node@4.1.13':
    dependencies:
      '@jridgewell/remapping': 2.3.5
      enhanced-resolve: 5.18.3
      jiti: 2.5.1
      lightningcss: 1.30.1
      magic-string: 0.30.18
      source-map-js: 1.2.1
      tailwindcss: 4.1.13

  '@tailwindcss/oxide-android-arm64@4.1.13':
    optional: true

  '@tailwindcss/oxide-darwin-arm64@4.1.13':
    optional: true

  '@tailwindcss/oxide-darwin-x64@4.1.13':
    optional: true

  '@tailwindcss/oxide-freebsd-x64@4.1.13':
    optional: true

  '@tailwindcss/oxide-linux-arm-gnueabihf@4.1.13':
    optional: true

  '@tailwindcss/oxide-linux-arm64-gnu@4.1.13':
    optional: true

  '@tailwindcss/oxide-linux-arm64-musl@4.1.13':
    optional: true

  '@tailwindcss/oxide-linux-x64-gnu@4.1.13':
    optional: true

  '@tailwindcss/oxide-linux-x64-musl@4.1.13':
    optional: true

  '@tailwindcss/oxide-wasm32-wasi@4.1.13':
    optional: true

  '@tailwindcss/oxide-win32-arm64-msvc@4.1.13':
    optional: true

  '@tailwindcss/oxide-win32-x64-msvc@4.1.13':
    optional: true

  '@tailwindcss/oxide@4.1.13':
    dependencies:
      detect-libc: 2.0.4
      tar: 7.4.3
    optionalDependencies:
      '@tailwindcss/oxide-android-arm64': 4.1.13
      '@tailwindcss/oxide-darwin-arm64': 4.1.13
      '@tailwindcss/oxide-darwin-x64': 4.1.13
      '@tailwindcss/oxide-freebsd-x64': 4.1.13
      '@tailwindcss/oxide-linux-arm-gnueabihf': 4.1.13
      '@tailwindcss/oxide-linux-arm64-gnu': 4.1.13
      '@tailwindcss/oxide-linux-arm64-musl': 4.1.13
      '@tailwindcss/oxide-linux-x64-gnu': 4.1.13
      '@tailwindcss/oxide-linux-x64-musl': 4.1.13
      '@tailwindcss/oxide-wasm32-wasi': 4.1.13
      '@tailwindcss/oxide-win32-arm64-msvc': 4.1.13
      '@tailwindcss/oxide-win32-x64-msvc': 4.1.13

  '@tailwindcss/postcss@4.1.13':
    dependencies:
      '@alloc/quick-lru': 5.2.0
      '@tailwindcss/node': 4.1.13
      '@tailwindcss/oxide': 4.1.13
      postcss: 8.5.6
      tailwindcss: 4.1.13

  '@tailwindcss/vite@4.1.13(vite@packages+vite)':
    dependencies:
      '@tailwindcss/node': 4.1.13
      '@tailwindcss/oxide': 4.1.13
      tailwindcss: 4.1.13
      vite: link:packages/vite

  '@tybys/wasm-util@0.10.0':
    dependencies:
      tslib: 2.8.1
    optional: true

  '@tybys/wasm-util@0.9.0':
    dependencies:
      tslib: 2.8.1
    optional: true

  '@type-challenges/utils@0.1.1': {}

  '@types/babel__core@7.20.5':
    dependencies:
      '@babel/parser': 7.28.0
      '@babel/types': 7.28.2
      '@types/babel__generator': 7.6.8
      '@types/babel__template': 7.4.4
      '@types/babel__traverse': 7.20.6

  '@types/babel__generator@7.6.8':
    dependencies:
      '@babel/types': 7.28.2

  '@types/babel__preset-env@7.10.0': {}

  '@types/babel__template@7.4.4':
    dependencies:
      '@babel/parser': 7.28.4
      '@babel/types': 7.28.2

  '@types/babel__traverse@7.20.6':
    dependencies:
      '@babel/types': 7.28.2

  '@types/body-parser@1.19.5':
    dependencies:
      '@types/connect': 3.4.38
      '@types/node': 22.18.1

  '@types/chai@5.2.2':
    dependencies:
      '@types/deep-eql': 4.0.2

  '@types/connect@3.4.38':
    dependencies:
      '@types/node': 22.18.1

  '@types/convert-source-map@2.0.3': {}

  '@types/cross-spawn@6.0.6':
    dependencies:
      '@types/node': 22.18.1

  '@types/debug@4.1.12':
    dependencies:
      '@types/ms': 2.1.0

  '@types/deep-eql@4.0.2': {}

  '@types/escape-html@1.0.4': {}

  '@types/estree@1.0.7': {}

  '@types/estree@1.0.8': {}

  '@types/etag@1.8.4':
    dependencies:
      '@types/node': 22.18.1

  '@types/express-serve-static-core@5.0.6':
    dependencies:
      '@types/node': 22.18.1
      '@types/qs': 6.9.18
      '@types/range-parser': 1.2.7
      '@types/send': 0.17.4

  '@types/express@5.0.3':
    dependencies:
      '@types/body-parser': 1.19.5
      '@types/express-serve-static-core': 5.0.6
      '@types/serve-static': 1.15.7

  '@types/hast@3.0.4':
    dependencies:
      '@types/unist': 3.0.3

  '@types/http-errors@2.0.4': {}

  '@types/json-schema@7.0.15': {}

  '@types/less@3.0.8': {}

  '@types/linkify-it@5.0.0': {}

  '@types/lodash@4.17.16': {}

  '@types/markdown-it@14.1.2':
    dependencies:
      '@types/linkify-it': 5.0.0
      '@types/mdurl': 2.0.0

  '@types/mdast@4.0.4':
    dependencies:
      '@types/unist': 3.0.3

  '@types/mdurl@2.0.0': {}

  '@types/mime@1.3.5': {}

  '@types/ms@2.1.0': {}

  '@types/node@22.18.1':
    dependencies:
      undici-types: 6.21.0

  '@types/normalize-package-data@2.4.4': {}

  '@types/picomatch@4.0.2': {}

  '@types/pnpapi@0.0.5': {}

  '@types/qs@6.9.18': {}

  '@types/range-parser@1.2.7': {}

  '@types/react-dom@19.1.9(@types/react@19.1.12)':
    dependencies:
      '@types/react': 19.1.12

  '@types/react@19.1.12':
    dependencies:
      csstype: 3.1.3

  '@types/send@0.17.4':
    dependencies:
      '@types/mime': 1.3.5
      '@types/node': 22.18.1

  '@types/serve-static@1.15.7':
    dependencies:
      '@types/http-errors': 2.0.4
      '@types/node': 22.18.1
      '@types/send': 0.17.4

  '@types/stylus@0.48.43':
    dependencies:
      '@types/node': 22.18.1

  '@types/unist@3.0.3': {}

  '@types/web-bluetooth@0.0.21': {}

  '@types/ws@8.18.1':
    dependencies:
      '@types/node': 22.18.1

  '@typescript-eslint/eslint-plugin@8.42.0(@typescript-eslint/parser@8.42.0(eslint@9.35.0(jiti@2.5.1))(typescript@5.9.2))(eslint@9.35.0(jiti@2.5.1))(typescript@5.9.2)':
    dependencies:
      '@eslint-community/regexpp': 4.12.1
      '@typescript-eslint/parser': 8.42.0(eslint@9.35.0(jiti@2.5.1))(typescript@5.9.2)
      '@typescript-eslint/scope-manager': 8.42.0
      '@typescript-eslint/type-utils': 8.42.0(eslint@9.35.0(jiti@2.5.1))(typescript@5.9.2)
      '@typescript-eslint/utils': 8.42.0(eslint@9.35.0(jiti@2.5.1))(typescript@5.9.2)
      '@typescript-eslint/visitor-keys': 8.42.0
      eslint: 9.35.0(jiti@2.5.1)
      graphemer: 1.4.0
      ignore: 7.0.4
      natural-compare: 1.4.0
      ts-api-utils: 2.1.0(typescript@5.9.2)
      typescript: 5.9.2
    transitivePeerDependencies:
      - supports-color

  '@typescript-eslint/parser@8.42.0(eslint@9.35.0(jiti@2.5.1))(typescript@5.9.2)':
    dependencies:
      '@typescript-eslint/scope-manager': 8.42.0
      '@typescript-eslint/types': 8.42.0
      '@typescript-eslint/typescript-estree': 8.42.0(typescript@5.9.2)
      '@typescript-eslint/visitor-keys': 8.42.0
      debug: 4.4.1
      eslint: 9.35.0(jiti@2.5.1)
      typescript: 5.9.2
    transitivePeerDependencies:
      - supports-color

  '@typescript-eslint/project-service@8.42.0(typescript@5.9.2)':
    dependencies:
      '@typescript-eslint/tsconfig-utils': 8.42.0(typescript@5.9.2)
      '@typescript-eslint/types': 8.42.0
      debug: 4.4.1
      typescript: 5.9.2
    transitivePeerDependencies:
      - supports-color

  '@typescript-eslint/scope-manager@8.42.0':
    dependencies:
      '@typescript-eslint/types': 8.42.0
      '@typescript-eslint/visitor-keys': 8.42.0

  '@typescript-eslint/tsconfig-utils@8.42.0(typescript@5.9.2)':
    dependencies:
      typescript: 5.9.2

  '@typescript-eslint/type-utils@8.42.0(eslint@9.35.0(jiti@2.5.1))(typescript@5.9.2)':
    dependencies:
      '@typescript-eslint/types': 8.42.0
      '@typescript-eslint/typescript-estree': 8.42.0(typescript@5.9.2)
      '@typescript-eslint/utils': 8.42.0(eslint@9.35.0(jiti@2.5.1))(typescript@5.9.2)
      debug: 4.4.1
      eslint: 9.35.0(jiti@2.5.1)
      ts-api-utils: 2.1.0(typescript@5.9.2)
      typescript: 5.9.2
    transitivePeerDependencies:
      - supports-color

  '@typescript-eslint/types@8.39.1': {}

  '@typescript-eslint/types@8.42.0': {}

  '@typescript-eslint/typescript-estree@8.42.0(typescript@5.9.2)':
    dependencies:
      '@typescript-eslint/project-service': 8.42.0(typescript@5.9.2)
      '@typescript-eslint/tsconfig-utils': 8.42.0(typescript@5.9.2)
      '@typescript-eslint/types': 8.42.0
      '@typescript-eslint/visitor-keys': 8.42.0
      debug: 4.4.1
      fast-glob: 3.3.3
      is-glob: 4.0.3
      minimatch: 9.0.5
      semver: 7.7.2
      ts-api-utils: 2.1.0(typescript@5.9.2)
      typescript: 5.9.2
    transitivePeerDependencies:
      - supports-color

  '@typescript-eslint/utils@8.42.0(eslint@9.35.0(jiti@2.5.1))(typescript@5.9.2)':
    dependencies:
      '@eslint-community/eslint-utils': 4.7.0(eslint@9.35.0(jiti@2.5.1))
      '@typescript-eslint/scope-manager': 8.42.0
      '@typescript-eslint/types': 8.42.0
      '@typescript-eslint/typescript-estree': 8.42.0(typescript@5.9.2)
      eslint: 9.35.0(jiti@2.5.1)
      typescript: 5.9.2
    transitivePeerDependencies:
      - supports-color

  '@typescript-eslint/visitor-keys@8.42.0':
    dependencies:
      '@typescript-eslint/types': 8.42.0
      eslint-visitor-keys: 4.2.1

  '@typescript/vfs@1.6.1(typescript@5.9.2)':
    dependencies:
      debug: 4.4.1
      typescript: 5.9.2
    transitivePeerDependencies:
      - supports-color

  '@ungap/structured-clone@1.3.0': {}

  '@unrs/resolver-binding-android-arm-eabi@1.9.2':
    optional: true

  '@unrs/resolver-binding-android-arm64@1.9.2':
    optional: true

  '@unrs/resolver-binding-darwin-arm64@1.9.2':
    optional: true

  '@unrs/resolver-binding-darwin-x64@1.9.2':
    optional: true

  '@unrs/resolver-binding-freebsd-x64@1.9.2':
    optional: true

  '@unrs/resolver-binding-linux-arm-gnueabihf@1.9.2':
    optional: true

  '@unrs/resolver-binding-linux-arm-musleabihf@1.9.2':
    optional: true

  '@unrs/resolver-binding-linux-arm64-gnu@1.9.2':
    optional: true

  '@unrs/resolver-binding-linux-arm64-musl@1.9.2':
    optional: true

  '@unrs/resolver-binding-linux-ppc64-gnu@1.9.2':
    optional: true

  '@unrs/resolver-binding-linux-riscv64-gnu@1.9.2':
    optional: true

  '@unrs/resolver-binding-linux-riscv64-musl@1.9.2':
    optional: true

  '@unrs/resolver-binding-linux-s390x-gnu@1.9.2':
    optional: true

  '@unrs/resolver-binding-linux-x64-gnu@1.9.2':
    optional: true

  '@unrs/resolver-binding-linux-x64-musl@1.9.2':
    optional: true

  '@unrs/resolver-binding-wasm32-wasi@1.9.2':
    dependencies:
      '@napi-rs/wasm-runtime': 0.2.11
    optional: true

  '@unrs/resolver-binding-win32-arm64-msvc@1.9.2':
    optional: true

  '@unrs/resolver-binding-win32-ia32-msvc@1.9.2':
    optional: true

  '@unrs/resolver-binding-win32-x64-msvc@1.9.2':
    optional: true

  '@vitejs/longfilename-aaaaaaaaaaaaaaaaaaaaaaaaaaaaaaaaaaaaaaaaaaaaaaaaaaaaaaaaaaaaaaaaaaaaaaaaaaaaaaaaaaaaaaaaaaaaaaaaaaaaaaaaaaaaaaaaaaaaaaaaaaaaaaaaaaaaaaaaaaaaaaaaaaaaaaaaaaaaaaaaaaaaaaaaaaaaaaaaaaaaaaaaaaaa@file:playground/optimize-deps/longfilename': {}

  '@vitejs/plugin-legacy@https://pkg.pr.new/vitejs/rolldown-vite/@vitejs/plugin-legacy@a2594ec(terser@5.44.0)(vite@packages+vite)':
    dependencies:
      '@babel/core': 7.28.4
      '@babel/plugin-transform-dynamic-import': 7.27.1(@babel/core@7.28.4)
      '@babel/plugin-transform-modules-systemjs': 7.27.1(@babel/core@7.28.4)
      '@babel/preset-env': 7.28.3(@babel/core@7.28.4)
      babel-plugin-polyfill-corejs3: 0.13.0(@babel/core@7.28.4)
      babel-plugin-polyfill-regenerator: 0.6.5(@babel/core@7.28.4)
      browserslist: 4.25.4
      browserslist-to-esbuild: 2.1.1(browserslist@4.25.4)
      core-js: 3.45.1
      magic-string: 0.30.18
      regenerator-runtime: 0.14.1
      systemjs: 6.15.1
      terser: 5.44.0
      vite: link:packages/vite
    transitivePeerDependencies:
      - supports-color

  '@vitejs/plugin-vue@6.0.1(vite@packages+vite)(vue@3.5.21(typescript@5.9.2))':
    dependencies:
      '@rolldown/pluginutils': 1.0.0-beta.29
      vite: link:packages/vite
      vue: 3.5.21(typescript@5.9.2)

  '@vitejs/release-scripts@1.6.0(conventional-commits-filter@5.0.0)':
    dependencies:
      conventional-changelog: 7.1.0(conventional-commits-filter@5.0.0)
      conventional-changelog-conventionalcommits: 9.0.0
      execa: 8.0.1
      mri: 1.2.0
      picocolors: 1.1.1
      prompts: 2.4.2
      publint: 0.3.12
      semver: 7.7.2
    transitivePeerDependencies:
      - conventional-commits-filter

  '@vitejs/require@file:playground/json/dep-json-require': {}

  '@vitejs/test-added-in-entries@file:playground/optimize-deps/added-in-entries': {}

  '@vitejs/test-alias-original@file:playground/ssr-alias/alias-original': {}

  '@vitejs/test-aliased-module@file:playground/alias/dir/module': {}

  '@vitejs/test-browser-exports@file:playground/ssr-webworker/browser-exports': {}

  '@vitejs/test-commonjs-dep@file:playground/define/commonjs-dep': {}

  '@vitejs/test-css-js-dep@file:playground/css/css-js-dep': {}

  '@vitejs/test-css-lib@file:playground/ssr-deps/css-lib': {}

  '@vitejs/test-css-proxy-dep-nested@file:playground/css/css-proxy-dep-nested': {}

  '@vitejs/test-css-proxy-dep@file:playground/css/css-proxy-dep':
    dependencies:
      '@vitejs/test-css-proxy-dep-nested': file:playground/css/css-proxy-dep-nested

  '@vitejs/test-deep-import@file:playground/ssr-resolve/deep-import': {}

  '@vitejs/test-define-properties-exports@file:playground/ssr-deps/define-properties-exports': {}

  '@vitejs/test-define-property-exports@file:playground/ssr-deps/define-property-exports': {}

  '@vitejs/test-dep-a@file:playground/preload/dep-a': {}

  '@vitejs/test-dep-alias-using-absolute-path@file:playground/optimize-deps/dep-alias-using-absolute-path':
    dependencies:
      lodash: 4.17.21

  '@vitejs/test-dep-cjs-browser-field-bare@file:playground/optimize-deps/dep-cjs-browser-field-bare': {}

  '@vitejs/test-dep-cjs-compiled-from-cjs@file:playground/optimize-deps/dep-cjs-compiled-from-cjs': {}

  '@vitejs/test-dep-cjs-compiled-from-esm@file:playground/optimize-deps/dep-cjs-compiled-from-esm': {}

  '@vitejs/test-dep-cjs-external-package-omit-js-suffix@file:playground/optimize-deps/dep-cjs-external-package-omit-js-suffix': {}

  '@vitejs/test-dep-cjs-with-assets@file:playground/optimize-deps/dep-cjs-with-assets': {}

  '@vitejs/test-dep-cjs-with-external-deps@file:playground/optimize-deps/dep-cjs-with-external-deps':
    dependencies:
      '@vitejs/test-dep-esm-external': file:playground/optimize-deps/dep-esm-external
      stream: '@vitejs/test-dep-esm-dummy-node-builtin@file:playground/optimize-deps/dep-esm-dummy-node-builtin'

  '@vitejs/test-dep-conditions@file:packages/vite/src/node/__tests__/fixtures/test-dep-conditions': {}

  '@vitejs/test-dep-css-require@file:playground/optimize-deps/dep-css-require': {}

  '@vitejs/test-dep-esbuild-plugin-transform@file:playground/optimize-deps/dep-esbuild-plugin-transform': {}

  '@vitejs/test-dep-esm-dummy-node-builtin@file:playground/optimize-deps/dep-esm-dummy-node-builtin': {}

  '@vitejs/test-dep-esm-external@file:playground/optimize-deps/dep-esm-external': {}

  '@vitejs/test-dep-including-a@file:playground/preload/dep-including-a':
    dependencies:
      '@vitejs/test-dep-a': file:playground/preload/dep-a

  '@vitejs/test-dep-incompatible@file:playground/optimize-deps/dep-incompatible': {}

  '@vitejs/test-dep-no-discovery@file:playground/optimize-deps-no-discovery/dep-no-discovery': {}

  '@vitejs/test-dep-node-env@file:playground/optimize-deps/dep-node-env': {}

  '@vitejs/test-dep-non-optimized@file:playground/optimize-deps/dep-non-optimized': {}

  '@vitejs/test-dep-not-js@file:playground/optimize-deps/dep-not-js': {}

  '@vitejs/test-dep-optimize-exports-with-glob@file:playground/optimize-deps/dep-optimize-exports-with-glob': {}

  '@vitejs/test-dep-optimize-exports-with-root-glob@file:playground/optimize-deps/dep-optimize-exports-with-root-glob': {}

  '@vitejs/test-dep-optimize-with-glob@file:playground/optimize-deps/dep-optimize-with-glob': {}

  '@vitejs/test-dep-relative-to-main@file:playground/optimize-deps/dep-relative-to-main': {}

  '@vitejs/test-dep-self-reference-url-worker@file:playground/worker/dep-self-reference-url-worker': {}

  '@vitejs/test-dep-source-map-no-sources@file:playground/optimize-deps/dep-source-map-no-sources': {}

  '@vitejs/test-dep-that-imports@file:playground/external/dep-that-imports(typescript@5.9.2)':
    dependencies:
      slash3: slash@3.0.0
      slash5: slash@5.1.0
      vue: 3.5.21(typescript@5.9.2)
    transitivePeerDependencies:
      - typescript

  '@vitejs/test-dep-that-requires@file:playground/external/dep-that-requires(typescript@5.9.2)':
    dependencies:
      slash3: slash@3.0.0
      slash5: slash@5.1.0
      vue: 3.5.21(typescript@5.9.2)
    transitivePeerDependencies:
      - typescript

  '@vitejs/test-dep-to-optimize@file:playground/worker/dep-to-optimize': {}

  '@vitejs/test-dep-with-asset-ext1.pdf@file:playground/optimize-deps/dep-with-asset-ext/dep1': {}

  '@vitejs/test-dep-with-asset-ext2.pdf@file:playground/optimize-deps/dep-with-asset-ext/dep2':
    dependencies:
      '@vitejs/test-dep-with-asset-ext1.pdf': file:playground/optimize-deps/dep-with-asset-ext/dep1

  '@vitejs/test-dep-with-builtin-module-cjs@file:playground/optimize-deps/dep-with-builtin-module-cjs': {}

  '@vitejs/test-dep-with-builtin-module-esm@file:playground/optimize-deps/dep-with-builtin-module-esm': {}

  '@vitejs/test-dep-with-dynamic-import@file:playground/optimize-deps/dep-with-dynamic-import': {}

  '@vitejs/test-dep-with-optional-peer-dep-cjs@file:playground/optimize-deps/dep-with-optional-peer-dep-cjs': {}

  '@vitejs/test-dep-with-optional-peer-dep-submodule@file:playground/optimize-deps/dep-with-optional-peer-dep-submodule': {}

  '@vitejs/test-dep-with-optional-peer-dep@file:playground/optimize-deps/dep-with-optional-peer-dep': {}

  '@vitejs/test-entries@file:playground/ssr-resolve/entries': {}

  '@vitejs/test-external-cjs@file:playground/ssr-noexternal/external-cjs': {}

  '@vitejs/test-external-entry@file:playground/ssr-deps/external-entry': {}

  '@vitejs/test-external-using-external-entry@file:playground/ssr-deps/external-using-external-entry':
    dependencies:
      external-entry: '@vitejs/test-external-entry@file:playground/ssr-deps/external-entry'

  '@vitejs/test-forwarded-export@file:playground/ssr-deps/forwarded-export':
    dependencies:
      object-assigned-exports: '@vitejs/test-object-assigned-exports@file:playground/ssr-deps/object-assigned-exports'

  '@vitejs/test-import-assertion-dep@file:playground/import-assertion/import-assertion-dep': {}

  '@vitejs/test-import-builtin@file:playground/ssr-deps/import-builtin-cjs': {}

  '@vitejs/test-import-meta-glob-pkg@file:playground/glob-import/import-meta-glob-pkg': {}

  '@vitejs/test-importee-pkg@file:playground/js-sourcemap/importee-pkg': {}

  '@vitejs/test-json-module@file:playground/json/json-module': {}

  '@vitejs/test-minify@file:playground/minify/dir/module': {}

  '@vitejs/test-missing-dep@file:playground/optimize-missing-deps/missing-dep':
    dependencies:
      '@vitejs/test-multi-entry-dep': file:playground/optimize-missing-deps/multi-entry-dep

  '@vitejs/test-module-condition@file:playground/ssr-deps/module-condition': {}

  '@vitejs/test-module-sync@file:playground/ssr-resolve/pkg-module-sync': {}

  '@vitejs/test-multi-entry-dep@file:playground/optimize-missing-deps/multi-entry-dep': {}

  '@vitejs/test-nested-exclude@file:playground/optimize-deps/nested-exclude':
    dependencies:
      '@vitejs/test-nested-include': file:playground/optimize-deps/nested-include

  '@vitejs/test-nested-exclude@file:playground/ssr-deps/nested-exclude':
    dependencies:
      '@vitejs/test-nested-include': file:playground/ssr-deps/nested-include

  '@vitejs/test-nested-external@file:playground/ssr-deps/nested-external': {}

  '@vitejs/test-nested-include@file:playground/optimize-deps/nested-include': {}

  '@vitejs/test-nested-include@file:playground/ssr-deps/nested-include': {}

  '@vitejs/test-no-external-cjs@file:playground/ssr-deps/no-external-cjs': {}

  '@vitejs/test-no-external-css@file:playground/ssr-deps/no-external-css': {}

  '@vitejs/test-object-assigned-exports@file:playground/ssr-deps/object-assigned-exports': {}

  '@vitejs/test-only-object-assigned-exports@file:playground/ssr-deps/only-object-assigned-exports': {}

  '@vitejs/test-optimized-with-nested-external@file:playground/ssr-deps/optimized-with-nested-external':
    dependencies:
      nested-external: '@vitejs/test-nested-external@file:playground/ssr-deps/nested-external'

  '@vitejs/test-pkg-exports@file:playground/ssr-deps/pkg-exports': {}

  '@vitejs/test-pkg@file:playground/dynamic-import/pkg': {}

  '@vitejs/test-primitive-export@file:playground/ssr-deps/primitive-export': {}

  '@vitejs/test-read-file-content@file:playground/ssr-deps/read-file-content': {}

  '@vitejs/test-require-absolute@file:playground/ssr-deps/require-absolute': {}

  '@vitejs/test-require-external-cjs@file:playground/ssr-noexternal/require-external-cjs':
    dependencies:
      '@vitejs/test-external-cjs': file:playground/ssr-noexternal/external-cjs

  '@vitejs/test-resolve-pkg-exports@file:playground/ssr-resolve/pkg-exports': {}

  '@vitejs/test-scss-proxy-dep-nested@file:playground/css/scss-proxy-dep-nested': {}

  '@vitejs/test-scss-proxy-dep@file:playground/css/scss-proxy-dep':
    dependencies:
      '@vitejs/test-scss-proxy-dep-nested': file:playground/css/scss-proxy-dep-nested

  '@vitejs/test-ssr-conditions-external@file:playground/ssr-conditions/external': {}

  '@vitejs/test-ssr-conditions-no-external@file:playground/ssr-conditions/no-external': {}

  '@vitejs/test-ts-transpiled-exports@file:playground/ssr-deps/ts-transpiled-exports': {}

  '@vitejs/test-worker-dep-cjs@file:playground/worker/dep-cjs': {}

  '@vitejs/test-worker-exports@file:playground/ssr-webworker/worker-exports': {}

  '@vitest/expect@3.2.4':
    dependencies:
      '@types/chai': 5.2.2
      '@vitest/spy': 3.2.4
      '@vitest/utils': 3.2.4
      chai: 5.2.0
      tinyrainbow: 2.0.0

  '@vitest/mocker@3.2.4(vite@packages+vite)':
    dependencies:
      '@vitest/spy': 3.2.4
      estree-walker: 3.0.3
      magic-string: 0.30.18
    optionalDependencies:
      vite: link:packages/vite

  '@vitest/pretty-format@3.2.4':
    dependencies:
      tinyrainbow: 2.0.0

  '@vitest/runner@3.2.4':
    dependencies:
      '@vitest/utils': 3.2.4
      pathe: 2.0.3
      strip-literal: 3.0.0

  '@vitest/snapshot@3.2.4':
    dependencies:
      '@vitest/pretty-format': 3.2.4
      magic-string: 0.30.18
      pathe: 2.0.3

  '@vitest/spy@3.2.4':
    dependencies:
      tinyspy: 4.0.3

  '@vitest/utils@3.2.4':
    dependencies:
      '@vitest/pretty-format': 3.2.4
      loupe: 3.1.4
      tinyrainbow: 2.0.0

  '@volar/language-core@2.4.23':
    dependencies:
      '@volar/source-map': 2.4.23

  '@volar/source-map@2.4.23': {}

  '@volar/typescript@2.4.23':
    dependencies:
      '@volar/language-core': 2.4.23
      path-browserify: 1.0.1
      vscode-uri: 3.1.0

  '@vue/compiler-core@3.4.38':
    dependencies:
      '@babel/parser': 7.28.4
      '@vue/shared': 3.4.38
      entities: 4.5.0
      estree-walker: 2.0.2
      source-map-js: 1.2.1

  '@vue/compiler-core@3.5.18':
    dependencies:
      '@babel/parser': 7.28.4
      '@vue/shared': 3.5.18
      entities: 4.5.0
      estree-walker: 2.0.2
      source-map-js: 1.2.1

  '@vue/compiler-core@3.5.21':
    dependencies:
      '@babel/parser': 7.28.4
      '@vue/shared': 3.5.21
      entities: 4.5.0
      estree-walker: 2.0.2
      source-map-js: 1.2.1

  '@vue/compiler-dom@3.4.38':
    dependencies:
      '@vue/compiler-core': 3.4.38
      '@vue/shared': 3.4.38

  '@vue/compiler-dom@3.5.18':
    dependencies:
      '@vue/compiler-core': 3.5.18
      '@vue/shared': 3.5.18

  '@vue/compiler-dom@3.5.21':
    dependencies:
      '@vue/compiler-core': 3.5.21
      '@vue/shared': 3.5.21

  '@vue/compiler-sfc@3.4.38':
    dependencies:
      '@babel/parser': 7.28.4
      '@vue/compiler-core': 3.4.38
      '@vue/compiler-dom': 3.4.38
      '@vue/compiler-ssr': 3.4.38
      '@vue/shared': 3.4.38
      estree-walker: 2.0.2
      magic-string: 0.30.18
      postcss: 8.5.6
      source-map-js: 1.2.1

  '@vue/compiler-sfc@3.5.18':
    dependencies:
      '@babel/parser': 7.28.4
      '@vue/compiler-core': 3.5.18
      '@vue/compiler-dom': 3.5.18
      '@vue/compiler-ssr': 3.5.18
      '@vue/shared': 3.5.18
      estree-walker: 2.0.2
      magic-string: 0.30.18
      postcss: 8.5.6
      source-map-js: 1.2.1

  '@vue/compiler-sfc@3.5.21':
    dependencies:
      '@babel/parser': 7.28.4
      '@vue/compiler-core': 3.5.21
      '@vue/compiler-dom': 3.5.21
      '@vue/compiler-ssr': 3.5.21
      '@vue/shared': 3.5.21
      estree-walker: 2.0.2
      magic-string: 0.30.18
      postcss: 8.5.6
      source-map-js: 1.2.1

  '@vue/compiler-ssr@3.4.38':
    dependencies:
      '@vue/compiler-dom': 3.4.38
      '@vue/shared': 3.4.38

  '@vue/compiler-ssr@3.5.18':
    dependencies:
      '@vue/compiler-dom': 3.5.18
      '@vue/shared': 3.5.18

  '@vue/compiler-ssr@3.5.21':
    dependencies:
      '@vue/compiler-dom': 3.5.21
      '@vue/shared': 3.5.21

  '@vue/compiler-vue2@2.7.16':
    dependencies:
      de-indent: 1.0.2
      he: 1.2.0

  '@vue/devtools-api@6.6.4': {}

  '@vue/devtools-api@8.0.0':
    dependencies:
      '@vue/devtools-kit': 8.0.0

  '@vue/devtools-kit@8.0.0':
    dependencies:
      '@vue/devtools-shared': 8.0.0
      birpc: 2.5.0
      hookable: 5.5.3
      mitt: 3.0.1
      perfect-debounce: 1.0.0
      speakingurl: 14.0.1
      superjson: 2.2.2

  '@vue/devtools-shared@8.0.0':
    dependencies:
      rfdc: 1.4.1

  '@vue/language-core@3.0.6(typescript@5.9.2)':
    dependencies:
      '@volar/language-core': 2.4.23
      '@vue/compiler-dom': 3.5.18
      '@vue/compiler-vue2': 2.7.16
      '@vue/shared': 3.5.21
      alien-signals: 2.0.5
      muggle-string: 0.4.1
      path-browserify: 1.0.1
      picomatch: 4.0.3
    optionalDependencies:
      typescript: 5.9.2

  '@vue/reactivity@3.4.38':
    dependencies:
      '@vue/shared': 3.4.38

  '@vue/reactivity@3.5.18':
    dependencies:
      '@vue/shared': 3.5.18

  '@vue/reactivity@3.5.21':
    dependencies:
      '@vue/shared': 3.5.21

  '@vue/runtime-core@3.4.38':
    dependencies:
      '@vue/reactivity': 3.4.38
      '@vue/shared': 3.4.38

  '@vue/runtime-core@3.5.18':
    dependencies:
      '@vue/reactivity': 3.5.18
      '@vue/shared': 3.5.18

  '@vue/runtime-core@3.5.21':
    dependencies:
      '@vue/reactivity': 3.5.21
      '@vue/shared': 3.5.21

  '@vue/runtime-dom@3.4.38':
    dependencies:
      '@vue/reactivity': 3.4.38
      '@vue/runtime-core': 3.4.38
      '@vue/shared': 3.4.38
      csstype: 3.1.3

  '@vue/runtime-dom@3.5.18':
    dependencies:
      '@vue/reactivity': 3.5.18
      '@vue/runtime-core': 3.5.18
      '@vue/shared': 3.5.18
      csstype: 3.1.3

  '@vue/runtime-dom@3.5.21':
    dependencies:
      '@vue/reactivity': 3.5.21
      '@vue/runtime-core': 3.5.21
      '@vue/shared': 3.5.21
      csstype: 3.1.3

  '@vue/server-renderer@3.4.38(vue@3.5.21(typescript@5.9.2))':
    dependencies:
      '@vue/compiler-ssr': 3.4.38
      '@vue/shared': 3.4.38
      vue: 3.5.21(typescript@5.9.2)

  '@vue/server-renderer@3.5.18(vue@3.5.18(typescript@5.9.2))':
    dependencies:
      '@vue/compiler-ssr': 3.5.18
      '@vue/shared': 3.5.18
      vue: 3.5.18(typescript@5.9.2)

  '@vue/server-renderer@3.5.21(vue@3.5.21(typescript@5.9.2))':
    dependencies:
      '@vue/compiler-ssr': 3.5.21
      '@vue/shared': 3.5.21
      vue: 3.5.21(typescript@5.9.2)

  '@vue/shared@3.4.38': {}

  '@vue/shared@3.5.18': {}

  '@vue/shared@3.5.19': {}

  '@vue/shared@3.5.21': {}

  '@vueuse/core@13.6.0(vue@3.5.21(typescript@5.9.2))':
    dependencies:
      '@types/web-bluetooth': 0.0.21
      '@vueuse/metadata': 13.6.0
      '@vueuse/shared': 13.6.0(vue@3.5.21(typescript@5.9.2))
      vue: 3.5.21(typescript@5.9.2)

  '@vueuse/integrations@13.6.0(axios@1.11.0)(focus-trap@7.6.5)(vue@3.5.21(typescript@5.9.2))':
    dependencies:
      '@vueuse/core': 13.6.0(vue@3.5.21(typescript@5.9.2))
      '@vueuse/shared': 13.6.0(vue@3.5.21(typescript@5.9.2))
      vue: 3.5.21(typescript@5.9.2)
    optionalDependencies:
      axios: 1.11.0
      focus-trap: 7.6.5

  '@vueuse/metadata@13.6.0': {}

  '@vueuse/shared@13.6.0(vue@3.5.21(typescript@5.9.2))':
    dependencies:
      vue: 3.5.21(typescript@5.9.2)

  accepts@2.0.0:
    dependencies:
      mime-types: 3.0.1
      negotiator: 1.0.0

  acorn-jsx@5.3.2(acorn@8.15.0):
    dependencies:
      acorn: 8.15.0

  acorn-walk@8.3.2: {}

  acorn@7.4.1: {}

  acorn@8.14.0: {}

  acorn@8.15.0: {}

  ajv@6.12.6:
    dependencies:
      fast-deep-equal: 3.1.3
      fast-json-stable-stringify: 2.1.0
      json-schema-traverse: 0.4.1
      uri-js: 4.4.1

  alien-signals@2.0.5: {}

  ansi-escapes@7.0.0:
    dependencies:
      environment: 1.1.0

  ansi-regex@5.0.1: {}

  ansi-regex@6.1.0: {}

  ansi-styles@4.3.0:
    dependencies:
      color-convert: 2.0.1

  ansi-styles@6.2.1: {}

  ansis@4.1.0: {}

  any-promise@1.3.0: {}

  anymatch@3.1.3:
    dependencies:
      normalize-path: 3.0.0
      picomatch: 2.3.1

  arg@5.0.2: {}

  argparse@1.0.10:
    dependencies:
      sprintf-js: 1.0.3

  argparse@2.0.1: {}

  array-find-index@1.0.2: {}

  array-ify@1.0.0: {}

  artichokie@0.4.0: {}

  asap@2.0.6: {}

  assert-never@1.4.0: {}

  assertion-error@2.0.1: {}

  ast-kit@2.1.1:
    dependencies:
      '@babel/parser': 7.28.4
      pathe: 2.0.3

  ast-kit@2.1.2:
    dependencies:
      '@babel/parser': 7.28.3
      pathe: 2.0.3

  astring@1.9.0: {}

  asynckit@0.4.0: {}

  autoprefixer@10.4.21(postcss@8.5.6):
    dependencies:
      browserslist: 4.25.4
      caniuse-lite: 1.0.30001734
      fraction.js: 4.3.7
      normalize-range: 0.1.2
      picocolors: 1.1.1
      postcss: 8.5.6
      postcss-value-parser: 4.2.0

  axios@1.11.0:
    dependencies:
      follow-redirects: 1.15.9(debug@4.4.1)
      form-data: 4.0.4
      proxy-from-env: 1.1.0
    transitivePeerDependencies:
      - debug

  babel-plugin-polyfill-corejs2@0.4.14(@babel/core@7.28.4):
    dependencies:
      '@babel/compat-data': 7.28.0
      '@babel/core': 7.28.4
      '@babel/helper-define-polyfill-provider': 0.6.5(@babel/core@7.28.4)
      semver: 6.3.1
    transitivePeerDependencies:
      - supports-color

  babel-plugin-polyfill-corejs3@0.13.0(@babel/core@7.28.4):
    dependencies:
      '@babel/core': 7.28.4
      '@babel/helper-define-polyfill-provider': 0.6.5(@babel/core@7.28.4)
      core-js-compat: 3.44.0
    transitivePeerDependencies:
      - supports-color

  babel-plugin-polyfill-regenerator@0.6.5(@babel/core@7.28.4):
    dependencies:
      '@babel/core': 7.28.4
      '@babel/helper-define-polyfill-provider': 0.6.5(@babel/core@7.28.4)
    transitivePeerDependencies:
      - supports-color

  babel-walk@3.0.0-canary-5:
    dependencies:
      '@babel/types': 7.28.2

  bail@2.0.2: {}

  balanced-match@1.0.2: {}

  baseline-browser-mapping@2.7.4: {}

  bignumber.js@9.3.1: {}

  binary-extensions@2.3.0: {}

  birpc@0.2.19: {}

  birpc@2.5.0: {}

  body-parser@2.2.0:
    dependencies:
      bytes: 3.1.2
      content-type: 1.0.5
      debug: 4.4.1
      http-errors: 2.0.0
      iconv-lite: 0.6.3
      on-finished: 2.4.1
      qs: 6.14.0
      raw-body: 3.0.0
      type-is: 2.0.1
    transitivePeerDependencies:
      - supports-color

  brace-expansion@1.1.12:
    dependencies:
      balanced-match: 1.0.2
      concat-map: 0.0.1

  brace-expansion@2.0.2:
    dependencies:
      balanced-match: 1.0.2

  braces@3.0.3:
    dependencies:
      fill-range: 7.1.1

  browserslist-to-esbuild@2.1.1(browserslist@4.25.4):
    dependencies:
      browserslist: 4.25.4
      meow: 13.2.0

  browserslist@4.25.4:
    dependencies:
      caniuse-lite: 1.0.30001737
      electron-to-chromium: 1.5.211
      node-releases: 2.0.19
      update-browserslist-db: 1.1.3(browserslist@4.25.4)

  buffer-builder@0.2.0: {}

  buffer-from@1.1.2: {}

  bundle-name@4.1.0:
    dependencies:
      run-applescript: 7.0.0

  bytes@3.1.2: {}

  cac@6.7.14: {}

  call-bind-apply-helpers@1.0.2:
    dependencies:
      es-errors: 1.3.0
      function-bind: 1.1.2

  call-bound@1.0.3:
    dependencies:
      call-bind-apply-helpers: 1.0.2
      get-intrinsic: 1.3.0

  callsites@3.1.0: {}

  camelcase-css@2.0.1: {}

  caniuse-lite@1.0.30001734: {}

  caniuse-lite@1.0.30001737: {}

  ccount@2.0.1: {}

  chai@5.2.0:
    dependencies:
      assertion-error: 2.0.1
      check-error: 2.1.1
      deep-eql: 5.0.2
      loupe: 3.1.4
      pathval: 2.0.0

  chalk@4.1.2:
    dependencies:
      ansi-styles: 4.3.0
      supports-color: 7.2.0

  chalk@5.6.0: {}

  character-entities-html4@2.1.0: {}

  character-entities-legacy@3.0.0: {}

  character-entities@2.0.2: {}

  character-parser@2.2.0:
    dependencies:
      is-regex: 1.2.1

  check-error@2.1.1: {}

  chokidar@3.6.0(patch_hash=8a4f9e2b397e6034b91a0508faae3cecb97f222313faa129d7cb0eb71e9d0e84):
    dependencies:
      anymatch: 3.1.3
      braces: 3.0.3
      glob-parent: 5.1.2
      is-binary-path: 2.1.0
      is-glob: 4.0.3
      normalize-path: 3.0.0
      readdirp: 3.6.0
    optionalDependencies:
      fsevents: 2.3.3

  chokidar@4.0.3:
    dependencies:
      readdirp: 4.1.2

  chownr@3.0.0: {}

  cli-cursor@5.0.0:
    dependencies:
      restore-cursor: 5.1.0

  cli-truncate@4.0.0:
    dependencies:
      slice-ansi: 5.0.0
      string-width: 7.2.0

  clipboard@2.0.11:
    dependencies:
      good-listener: 1.2.2
      select: 1.1.2
      tiny-emitter: 2.1.0

  cliui@8.0.1:
    dependencies:
      string-width: 4.2.3
      strip-ansi: 6.0.1
      wrap-ansi: 7.0.0

  color-convert@2.0.1:
    dependencies:
      color-name: 1.1.4

  color-name@1.1.4: {}

  color-string@1.9.1:
    dependencies:
      color-name: 1.1.4
      simple-swizzle: 0.2.2

  color@4.2.3:
    dependencies:
      color-convert: 2.0.1
      color-string: 1.9.1

  colorette@2.0.20: {}

  colorjs.io@0.5.2: {}

  combined-stream@1.0.8:
    dependencies:
      delayed-stream: 1.0.0

  comma-separated-tokens@2.0.3: {}

  commander@14.0.0: {}

  commander@2.20.3: {}

  commander@4.1.1: {}

  comment-parser@1.4.1: {}

  commenting@1.1.0: {}

  commondir@1.0.1: {}

  compare-func@2.0.0:
    dependencies:
      array-ify: 1.0.0
      dot-prop: 5.3.0

  concat-map@0.0.1: {}

  confbox@0.1.8: {}

  confbox@0.2.2: {}

  connect@3.7.0:
    dependencies:
      debug: 2.6.9
      finalhandler: 1.1.2
      parseurl: 1.3.3
      utils-merge: 1.0.1
    transitivePeerDependencies:
      - supports-color

  constantinople@4.0.1:
    dependencies:
      '@babel/parser': 7.28.4
      '@babel/types': 7.28.2

  content-disposition@1.0.0:
    dependencies:
      safe-buffer: 5.2.1

  content-type@1.0.5: {}

  conventional-changelog-conventionalcommits@9.0.0:
    dependencies:
      compare-func: 2.0.0

  conventional-changelog-preset-loader@5.0.0: {}

  conventional-changelog-writer@8.1.0:
    dependencies:
      conventional-commits-filter: 5.0.0
      handlebars: 4.7.8
      meow: 13.2.0
      semver: 7.7.2

  conventional-changelog@7.1.0(conventional-commits-filter@5.0.0):
    dependencies:
      '@conventional-changelog/git-client': 2.5.1(conventional-commits-filter@5.0.0)(conventional-commits-parser@6.1.0)
      '@types/normalize-package-data': 2.4.4
      conventional-changelog-preset-loader: 5.0.0
      conventional-changelog-writer: 8.1.0
      conventional-commits-parser: 6.1.0
      fd-package-json: 1.2.0
      meow: 13.2.0
      normalize-package-data: 7.0.0
    transitivePeerDependencies:
      - conventional-commits-filter

  conventional-commits-filter@5.0.0: {}

  conventional-commits-parser@6.1.0:
    dependencies:
      meow: 13.2.0

  convert-source-map@2.0.0: {}

  cookie-signature@1.2.2: {}

  cookie@0.7.1: {}

  cookie@1.0.2: {}

  copy-anything@2.0.6:
    dependencies:
      is-what: 3.14.1

  copy-anything@3.0.5:
    dependencies:
      is-what: 4.1.16

  core-js-compat@3.44.0:
    dependencies:
      browserslist: 4.25.4

  core-js@3.45.1: {}

  cors@2.8.5:
    dependencies:
      object-assign: 4.1.1
      vary: 1.1.2

  cross-spawn@7.0.6:
    dependencies:
      path-key: 3.1.1
      shebang-command: 2.0.0
      which: 2.0.2

  css-color-names@1.0.1: {}

  cssesc@3.0.0: {}

  csstype@3.1.3: {}

  d@1.0.2:
    dependencies:
      es5-ext: 0.10.64
      type: 2.7.3

  de-indent@1.0.2: {}

  debug@2.6.9:
    dependencies:
      ms: 2.0.0

  debug@4.4.1:
    dependencies:
      ms: 2.1.3

  decode-named-character-reference@1.0.2:
    dependencies:
      character-entities: 2.0.2

  deep-eql@5.0.2: {}

  deep-is@0.1.4: {}

  default-browser-id@5.0.0: {}

  default-browser@5.2.1:
    dependencies:
      bundle-name: 4.1.0
      default-browser-id: 5.0.0

  define-lazy-prop@3.0.0: {}

  defu@6.1.4: {}

  delayed-stream@1.0.0: {}

  delegate@3.2.0: {}

  depd@2.0.0: {}

  dequal@2.0.3: {}

  detect-libc@1.0.3:
    optional: true

  detect-libc@2.0.4: {}

  devlop@1.1.0:
    dependencies:
      dequal: 2.0.3

  didyoumean@1.2.2: {}

  diff@8.0.2: {}

  dlv@1.1.3: {}

  doctypes@1.1.0: {}

  dot-prop@5.3.0:
    dependencies:
      is-obj: 2.0.0

  dotenv-expand@12.0.3(patch_hash=49330a663821151418e003e822a82a6a61d2f0f8a6e3cab00c1c94815a112889):
    dependencies:
      dotenv: 16.6.1

  dotenv@16.6.1: {}

  dotenv@17.2.2: {}

  dts-resolver@2.1.1: {}

  dunder-proto@1.0.1:
    dependencies:
      call-bind-apply-helpers: 1.0.2
      es-errors: 1.3.0
      gopd: 1.2.0

  eastasianwidth@0.2.0: {}

  ee-first@1.1.1: {}

  electron-to-chromium@1.5.211: {}

  emoji-regex@10.4.0: {}

  emoji-regex@8.0.0: {}

  emoji-regex@9.2.2: {}

  empathic@2.0.0: {}

  encodeurl@1.0.2: {}

  encodeurl@2.0.0: {}

  enhanced-resolve@5.18.1:
    dependencies:
      graceful-fs: 4.2.11
      tapable: 2.2.1

  enhanced-resolve@5.18.3:
    dependencies:
      graceful-fs: 4.2.11
      tapable: 2.2.1

  entities@4.5.0: {}

  entities@6.0.0: {}

  environment@1.1.0: {}

  errno@0.1.8:
    dependencies:
      prr: 1.0.1
    optional: true

  error-stack-parser-es@1.0.5: {}

  es-define-property@1.0.1: {}

  es-errors@1.3.0: {}

  es-module-lexer@1.7.0: {}

  es-object-atoms@1.1.1:
    dependencies:
      es-errors: 1.3.0

  es-set-tostringtag@2.1.0:
    dependencies:
      es-errors: 1.3.0
      get-intrinsic: 1.3.0
      has-tostringtag: 1.0.2
      hasown: 2.0.2

  es5-ext@0.10.64:
    dependencies:
      es6-iterator: 2.0.3
      es6-symbol: 3.1.4
      esniff: 2.0.1
      next-tick: 1.1.0

  es6-iterator@2.0.3:
    dependencies:
      d: 1.0.2
      es5-ext: 0.10.64
      es6-symbol: 3.1.4

  es6-symbol@3.1.4:
    dependencies:
      d: 1.0.2
      ext: 1.7.0

  esbuild@0.25.0:
    optionalDependencies:
      '@esbuild/aix-ppc64': 0.25.0
      '@esbuild/android-arm': 0.25.0
      '@esbuild/android-arm64': 0.25.0
      '@esbuild/android-x64': 0.25.0
      '@esbuild/darwin-arm64': 0.25.0
      '@esbuild/darwin-x64': 0.25.0
      '@esbuild/freebsd-arm64': 0.25.0
      '@esbuild/freebsd-x64': 0.25.0
      '@esbuild/linux-arm': 0.25.0
      '@esbuild/linux-arm64': 0.25.0
      '@esbuild/linux-ia32': 0.25.0
      '@esbuild/linux-loong64': 0.25.0
      '@esbuild/linux-mips64el': 0.25.0
      '@esbuild/linux-ppc64': 0.25.0
      '@esbuild/linux-riscv64': 0.25.0
      '@esbuild/linux-s390x': 0.25.0
      '@esbuild/linux-x64': 0.25.0
      '@esbuild/netbsd-arm64': 0.25.0
      '@esbuild/netbsd-x64': 0.25.0
      '@esbuild/openbsd-arm64': 0.25.0
      '@esbuild/openbsd-x64': 0.25.0
      '@esbuild/sunos-x64': 0.25.0
      '@esbuild/win32-arm64': 0.25.0
      '@esbuild/win32-ia32': 0.25.0
      '@esbuild/win32-x64': 0.25.0

  escalade@3.2.0: {}

  escape-html@1.0.3: {}

  escape-string-regexp@4.0.0: {}

  escape-string-regexp@5.0.0: {}

  eslint-compat-utils@0.5.1(eslint@9.35.0(jiti@2.5.1)):
    dependencies:
      eslint: 9.35.0(jiti@2.5.1)
      semver: 7.7.2

  eslint-import-context@0.1.9(unrs-resolver@1.9.2):
    dependencies:
      get-tsconfig: 4.10.1
      stable-hash-x: 0.2.0
    optionalDependencies:
      unrs-resolver: 1.9.2

  eslint-plugin-es-x@7.8.0(eslint@9.35.0(jiti@2.5.1)):
    dependencies:
      '@eslint-community/eslint-utils': 4.7.0(eslint@9.35.0(jiti@2.5.1))
      '@eslint-community/regexpp': 4.12.1
      eslint: 9.35.0(jiti@2.5.1)
      eslint-compat-utils: 0.5.1(eslint@9.35.0(jiti@2.5.1))

  eslint-plugin-import-x@4.16.1(@typescript-eslint/utils@8.42.0(eslint@9.35.0(jiti@2.5.1))(typescript@5.9.2))(eslint@9.35.0(jiti@2.5.1)):
    dependencies:
      '@typescript-eslint/types': 8.39.1
      comment-parser: 1.4.1
      debug: 4.4.1
      eslint: 9.35.0(jiti@2.5.1)
      eslint-import-context: 0.1.9(unrs-resolver@1.9.2)
      is-glob: 4.0.3
      minimatch: 10.0.3
      semver: 7.7.2
      stable-hash-x: 0.2.0
      unrs-resolver: 1.9.2
    optionalDependencies:
      '@typescript-eslint/utils': 8.42.0(eslint@9.35.0(jiti@2.5.1))(typescript@5.9.2)
    transitivePeerDependencies:
      - supports-color

  eslint-plugin-n@17.21.3(eslint@9.35.0(jiti@2.5.1))(typescript@5.9.2):
    dependencies:
      '@eslint-community/eslint-utils': 4.7.0(eslint@9.35.0(jiti@2.5.1))
      enhanced-resolve: 5.18.1
      eslint: 9.35.0(jiti@2.5.1)
      eslint-plugin-es-x: 7.8.0(eslint@9.35.0(jiti@2.5.1))
      get-tsconfig: 4.10.1
      globals: 15.15.0
      globrex: 0.1.2
      ignore: 5.3.2
      semver: 7.7.2
      ts-declaration-location: 1.0.7(typescript@5.9.2)
    transitivePeerDependencies:
      - typescript

  eslint-plugin-regexp@2.10.0(eslint@9.35.0(jiti@2.5.1)):
    dependencies:
      '@eslint-community/eslint-utils': 4.7.0(eslint@9.35.0(jiti@2.5.1))
      '@eslint-community/regexpp': 4.12.1
      comment-parser: 1.4.1
      eslint: 9.35.0(jiti@2.5.1)
      jsdoc-type-pratt-parser: 4.1.0
      refa: 0.12.1
      regexp-ast-analysis: 0.7.1
      scslre: 0.3.0

  eslint-scope@8.4.0:
    dependencies:
      esrecurse: 4.3.0
      estraverse: 5.3.0

  eslint-visitor-keys@3.4.3: {}

  eslint-visitor-keys@4.2.1: {}

  eslint@9.35.0(jiti@2.5.1):
    dependencies:
      '@eslint-community/eslint-utils': 4.8.0(eslint@9.35.0(jiti@2.5.1))
      '@eslint-community/regexpp': 4.12.1
      '@eslint/config-array': 0.21.0
      '@eslint/config-helpers': 0.3.1
      '@eslint/core': 0.15.2
      '@eslint/eslintrc': 3.3.1
      '@eslint/js': 9.35.0
      '@eslint/plugin-kit': 0.3.5
      '@humanfs/node': 0.16.6
      '@humanwhocodes/module-importer': 1.0.1
      '@humanwhocodes/retry': 0.4.2
      '@types/estree': 1.0.8
      '@types/json-schema': 7.0.15
      ajv: 6.12.6
      chalk: 4.1.2
      cross-spawn: 7.0.6
      debug: 4.4.1
      escape-string-regexp: 4.0.0
      eslint-scope: 8.4.0
      eslint-visitor-keys: 4.2.1
      espree: 10.4.0
      esquery: 1.6.0
      esutils: 2.0.3
      fast-deep-equal: 3.1.3
      file-entry-cache: 8.0.0
      find-up: 5.0.0
      glob-parent: 6.0.2
      ignore: 5.3.2
      imurmurhash: 0.1.4
      is-glob: 4.0.3
      json-stable-stringify-without-jsonify: 1.0.1
      lodash.merge: 4.6.2
      minimatch: 3.1.2
      natural-compare: 1.4.0
      optionator: 0.9.4
    optionalDependencies:
      jiti: 2.5.1
    transitivePeerDependencies:
      - supports-color

  esniff@2.0.1:
    dependencies:
      d: 1.0.2
      es5-ext: 0.10.64
      event-emitter: 0.3.5
      type: 2.7.3

  espree@10.4.0:
    dependencies:
      acorn: 8.15.0
      acorn-jsx: 5.3.2(acorn@8.15.0)
      eslint-visitor-keys: 4.2.1

  esprima@4.0.1: {}

  esquery@1.6.0:
    dependencies:
      estraverse: 5.3.0

  esrecurse@4.3.0:
    dependencies:
      estraverse: 5.3.0

  estraverse@5.3.0: {}

  estree-walker@2.0.2: {}

  estree-walker@3.0.3:
    dependencies:
      '@types/estree': 1.0.8

  esutils@2.0.3: {}

  etag@1.8.1: {}

  event-emitter@0.3.5:
    dependencies:
      d: 1.0.2
      es5-ext: 0.10.64

  eventemitter3@5.0.1: {}

  execa@8.0.1:
    dependencies:
      cross-spawn: 7.0.6
      get-stream: 8.0.1
      human-signals: 5.0.0
      is-stream: 3.0.0
      merge-stream: 2.0.0
      npm-run-path: 5.3.0
      onetime: 6.0.0
      signal-exit: 4.1.0
      strip-final-newline: 3.0.0

  execa@9.6.0:
    dependencies:
      '@sindresorhus/merge-streams': 4.0.0
      cross-spawn: 7.0.6
      figures: 6.1.0
      get-stream: 9.0.1
      human-signals: 8.0.1
      is-plain-obj: 4.1.0
      is-stream: 4.0.1
      npm-run-path: 6.0.0
      pretty-ms: 9.2.0
      signal-exit: 4.1.0
      strip-final-newline: 4.0.0
      yoctocolors: 2.1.1

  exit-hook@2.2.1: {}

  expect-type@1.2.1: {}

  express@5.1.0:
    dependencies:
      accepts: 2.0.0
      body-parser: 2.2.0
      content-disposition: 1.0.0
      content-type: 1.0.5
      cookie: 0.7.1
      cookie-signature: 1.2.2
      debug: 4.4.1
      encodeurl: 2.0.0
      escape-html: 1.0.3
      etag: 1.8.1
      finalhandler: 2.1.0
      fresh: 2.0.0
      http-errors: 2.0.0
      merge-descriptors: 2.0.0
      mime-types: 3.0.1
      on-finished: 2.4.1
      once: 1.4.0
      parseurl: 1.3.3
      proxy-addr: 2.0.7
      qs: 6.14.0
      range-parser: 1.2.1
      router: 2.2.0
      send: 1.2.0
      serve-static: 2.2.0
      statuses: 2.0.1
      type-is: 2.0.1
      vary: 1.1.2
    transitivePeerDependencies:
      - supports-color

  exsolve@1.0.7: {}

  ext@1.7.0:
    dependencies:
      type: 2.7.3

  extend-shallow@2.0.1:
    dependencies:
      is-extendable: 0.1.1

  extend@3.0.2: {}

  fast-deep-equal@3.1.3: {}

  fast-glob@3.3.3:
    dependencies:
      '@nodelib/fs.stat': 2.0.5
      '@nodelib/fs.walk': 1.2.8
      glob-parent: 5.1.2
      merge2: 1.4.1
      micromatch: 4.0.8

  fast-json-stable-stringify@2.1.0: {}

  fast-levenshtein@2.0.6: {}

  fastq@1.19.0:
    dependencies:
      reusify: 1.0.4

  fault@2.0.1:
    dependencies:
      format: 0.2.2

  fd-package-json@1.2.0:
    dependencies:
      walk-up-path: 3.0.1

  fdir@6.5.0(picomatch@4.0.3):
    optionalDependencies:
      picomatch: 4.0.3

  feed@5.1.0:
    dependencies:
      xml-js: 1.6.11

  figures@6.1.0:
    dependencies:
      is-unicode-supported: 2.1.0

  file-entry-cache@8.0.0:
    dependencies:
      flat-cache: 4.0.1

  fill-range@7.1.1:
    dependencies:
      to-regex-range: 5.0.1

  finalhandler@1.1.2:
    dependencies:
      debug: 2.6.9
      encodeurl: 1.0.2
      escape-html: 1.0.3
      on-finished: 2.3.0
      parseurl: 1.3.3
      statuses: 1.5.0
      unpipe: 1.0.0
    transitivePeerDependencies:
      - supports-color

  finalhandler@2.1.0:
    dependencies:
      debug: 4.4.1
      encodeurl: 2.0.0
      escape-html: 1.0.3
      on-finished: 2.4.1
      parseurl: 1.3.3
      statuses: 2.0.1
    transitivePeerDependencies:
      - supports-color

  find-up@5.0.0:
    dependencies:
      locate-path: 6.0.0
      path-exists: 4.0.0

  flat-cache@4.0.1:
    dependencies:
      flatted: 3.3.3
      keyv: 4.5.4

  flat-cache@5.0.0:
    dependencies:
      flatted: 3.3.3
      keyv: 4.5.4

  flatted@3.3.3: {}

  floating-vue@5.2.2(vue@3.5.21(typescript@5.9.2)):
    dependencies:
      '@floating-ui/dom': 1.1.1
      vue: 3.5.21(typescript@5.9.2)
      vue-resize: 2.0.0-alpha.1(vue@3.5.21(typescript@5.9.2))

  focus-trap@7.6.5:
    dependencies:
      tabbable: 6.2.0

  follow-redirects@1.15.9(debug@4.4.1):
    optionalDependencies:
      debug: 4.4.1

  foreground-child@3.3.0:
    dependencies:
      cross-spawn: 7.0.6
      signal-exit: 4.1.0

  form-data@4.0.4:
    dependencies:
      asynckit: 0.4.0
      combined-stream: 1.0.8
      es-set-tostringtag: 2.1.0
      hasown: 2.0.2
      mime-types: 2.1.35

  format@0.2.2: {}

  forwarded@0.2.0: {}

  fraction.js@4.3.7: {}

  fresh@2.0.0: {}

  fsevents@2.3.3:
    optional: true

  function-bind@1.1.2: {}

  generic-names@4.0.0:
    dependencies:
      loader-utils: 3.3.1

  gensync@1.0.0-beta.2: {}

  get-caller-file@2.0.5: {}

  get-east-asian-width@1.3.0: {}

  get-intrinsic@1.3.0:
    dependencies:
      call-bind-apply-helpers: 1.0.2
      es-define-property: 1.0.1
      es-errors: 1.3.0
      es-object-atoms: 1.1.1
      function-bind: 1.1.2
      get-proto: 1.0.1
      gopd: 1.2.0
      has-symbols: 1.1.0
      hasown: 2.0.2
      math-intrinsics: 1.1.0

  get-proto@1.0.1:
    dependencies:
      dunder-proto: 1.0.1
      es-object-atoms: 1.1.1

  get-stream@8.0.1: {}

  get-stream@9.0.1:
    dependencies:
      '@sec-ant/readable-stream': 0.4.1
      is-stream: 4.0.1

  get-them-args@1.3.2: {}

  get-tsconfig@4.10.1:
    dependencies:
      resolve-pkg-maps: 1.0.0

  glob-parent@5.1.2:
    dependencies:
      is-glob: 4.0.3

  glob-parent@6.0.2:
    dependencies:
      is-glob: 4.0.3

  glob-to-regexp@0.4.1: {}

  glob@10.4.5:
    dependencies:
      foreground-child: 3.3.0
      jackspeak: 3.4.3
      minimatch: 9.0.5
      minipass: 7.1.2
      package-json-from-dist: 1.0.1
      path-scurry: 1.11.1

  globals@14.0.0: {}

  globals@15.15.0: {}

  globals@16.3.0: {}

  globrex@0.1.2: {}

  good-listener@1.2.2:
    dependencies:
      delegate: 3.2.0

  gopd@1.2.0: {}

  graceful-fs@4.2.11: {}

  graphemer@1.4.0: {}

  gray-matter@4.0.3:
    dependencies:
      js-yaml: 3.14.1
      kind-of: 6.0.3
      section-matter: 1.0.0
      strip-bom-string: 1.0.0

  gsap@3.13.0: {}

  handlebars@4.7.8:
    dependencies:
      minimist: 1.2.8
      neo-async: 2.6.2
      source-map: 0.6.1
      wordwrap: 1.0.0
    optionalDependencies:
      uglify-js: 3.19.3

  has-flag@4.0.0: {}

  has-symbols@1.1.0: {}

  has-tostringtag@1.0.2:
    dependencies:
      has-symbols: 1.1.0

  hasown@2.0.2:
    dependencies:
      function-bind: 1.1.2

  hast-util-to-html@9.0.5:
    dependencies:
      '@types/hast': 3.0.4
      '@types/unist': 3.0.3
      ccount: 2.0.1
      comma-separated-tokens: 2.0.3
      hast-util-whitespace: 3.0.0
      html-void-elements: 3.0.0
      mdast-util-to-hast: 13.2.0
      property-information: 7.0.0
      space-separated-tokens: 2.0.2
      stringify-entities: 4.0.4
      zwitch: 2.0.4

  hast-util-whitespace@3.0.0:
    dependencies:
      '@types/hast': 3.0.4

  he@1.2.0: {}

  hookable@5.5.3: {}

  host-validation-middleware@0.1.1: {}

  hosted-git-info@8.1.0:
    dependencies:
      lru-cache: 10.4.3

  html-void-elements@3.0.0: {}

  http-errors@2.0.0:
    dependencies:
      depd: 2.0.0
      inherits: 2.0.4
      setprototypeof: 1.2.0
      statuses: 2.0.1
      toidentifier: 1.0.1

  http-proxy-3@1.21.0:
    dependencies:
      debug: 4.4.1
      follow-redirects: 1.15.9(debug@4.4.1)
    transitivePeerDependencies:
      - supports-color

  human-signals@5.0.0: {}

  human-signals@8.0.1: {}

  iconv-lite@0.6.3:
    dependencies:
      safer-buffer: 2.1.2

  icss-utils@5.1.0(postcss@8.5.6):
    dependencies:
      postcss: 8.5.6

  ignore@5.3.2: {}

  ignore@7.0.4: {}

  image-size@0.5.5:
    optional: true

  image-size@2.0.2: {}

  immutable@5.0.3: {}

  import-fresh@3.3.1:
    dependencies:
      parent-module: 1.0.1
      resolve-from: 4.0.0

  imurmurhash@0.1.4: {}

  inherits@2.0.4: {}

  ipaddr.js@1.9.1: {}

  is-arrayish@0.3.2: {}

  is-binary-path@2.1.0:
    dependencies:
      binary-extensions: 2.3.0

  is-core-module@2.16.1:
    dependencies:
      hasown: 2.0.2

  is-docker@3.0.0: {}

  is-expression@4.0.0:
    dependencies:
      acorn: 7.4.1
      object-assign: 4.1.1

  is-extendable@0.1.1: {}

  is-extglob@2.1.1: {}

  is-fullwidth-code-point@3.0.0: {}

  is-fullwidth-code-point@4.0.0: {}

  is-fullwidth-code-point@5.0.0:
    dependencies:
      get-east-asian-width: 1.3.0

  is-glob@4.0.3:
    dependencies:
      is-extglob: 2.1.1

  is-inside-container@1.0.0:
    dependencies:
      is-docker: 3.0.0

  is-number@7.0.0: {}

  is-obj@2.0.0: {}

  is-plain-obj@4.1.0: {}

  is-promise@2.2.2: {}

  is-promise@4.0.0: {}

  is-reference@1.2.1:
    dependencies:
      '@types/estree': 1.0.8

  is-reference@3.0.3:
    dependencies:
      '@types/estree': 1.0.8

  is-regex@1.2.1:
    dependencies:
      call-bound: 1.0.3
      gopd: 1.2.0
      has-tostringtag: 1.0.2
      hasown: 2.0.2

  is-stream@3.0.0: {}

  is-stream@4.0.1: {}

  is-unicode-supported@2.1.0: {}

  is-what@3.14.1: {}

  is-what@4.1.16: {}

  is-wsl@3.1.0:
    dependencies:
      is-inside-container: 1.0.0

  isexe@2.0.0: {}

  jackspeak@3.4.3:
    dependencies:
      '@isaacs/cliui': 8.0.2
    optionalDependencies:
      '@pkgjs/parseargs': 0.11.0

  jiti@1.21.7: {}

  jiti@2.4.2: {}

  jiti@2.5.1: {}

  js-stringify@1.0.2: {}

  js-tokens@4.0.0: {}

  js-tokens@9.0.1: {}

  js-yaml@3.14.1:
    dependencies:
      argparse: 1.0.10
      esprima: 4.0.1

  js-yaml@4.1.0:
    dependencies:
      argparse: 2.0.1

  jsdoc-type-pratt-parser@4.1.0: {}

  jsesc@3.0.2: {}

  jsesc@3.1.0: {}

  json-buffer@3.0.1: {}

  json-schema-traverse@0.4.1: {}

  json-stable-stringify-without-jsonify@1.0.1: {}

  json5@2.2.3: {}

  jstransformer@1.0.0:
    dependencies:
      is-promise: 2.2.2
      promise: 7.3.1

  keyv@4.5.4:
    dependencies:
      json-buffer: 3.0.1

  kill-port@1.6.1:
    dependencies:
      get-them-args: 1.3.2
      shell-exec: 1.0.2

  kind-of@6.0.3: {}

  kleur@3.0.3: {}

  kleur@4.1.5: {}

  kolorist@1.8.0: {}

  launch-editor-middleware@2.11.1:
    dependencies:
      launch-editor: 2.11.1

  launch-editor@2.11.1:
    dependencies:
      picocolors: 1.1.1
      shell-quote: 1.8.3

  less@4.4.1:
    dependencies:
      copy-anything: 2.0.6
      parse-node-version: 1.0.1
      tslib: 2.8.1
    optionalDependencies:
      errno: 0.1.8
      graceful-fs: 4.2.11
      image-size: 0.5.5
      make-dir: 2.1.0
      mime: 1.6.0
      needle: 3.3.1
      source-map: 0.6.1

  levn@0.4.1:
    dependencies:
      prelude-ls: 1.2.1
      type-check: 0.4.0

  lightningcss-darwin-arm64@1.30.1:
    optional: true

  lightningcss-darwin-x64@1.30.1:
    optional: true

  lightningcss-freebsd-x64@1.30.1:
    optional: true

  lightningcss-linux-arm-gnueabihf@1.30.1:
    optional: true

  lightningcss-linux-arm64-gnu@1.30.1:
    optional: true

  lightningcss-linux-arm64-musl@1.30.1:
    optional: true

  lightningcss-linux-x64-gnu@1.30.1:
    optional: true

  lightningcss-linux-x64-musl@1.30.1:
    optional: true

  lightningcss-win32-arm64-msvc@1.30.1:
    optional: true

  lightningcss-win32-x64-msvc@1.30.1:
    optional: true

  lightningcss@1.30.1:
    dependencies:
      detect-libc: 2.0.4
    optionalDependencies:
      lightningcss-darwin-arm64: 1.30.1
      lightningcss-darwin-x64: 1.30.1
      lightningcss-freebsd-x64: 1.30.1
      lightningcss-linux-arm-gnueabihf: 1.30.1
      lightningcss-linux-arm64-gnu: 1.30.1
      lightningcss-linux-arm64-musl: 1.30.1
      lightningcss-linux-x64-gnu: 1.30.1
      lightningcss-linux-x64-musl: 1.30.1
      lightningcss-win32-arm64-msvc: 1.30.1
      lightningcss-win32-x64-msvc: 1.30.1

  lilconfig@3.1.3: {}

  lines-and-columns@1.2.4: {}

  linkify-it@5.0.0:
    dependencies:
      uc.micro: 2.1.0

  lint-staged@16.1.6:
    dependencies:
      chalk: 5.6.0
      commander: 14.0.0
      debug: 4.4.1
      lilconfig: 3.1.3
      listr2: 9.0.3
      micromatch: 4.0.8
      nano-spawn: 1.0.2
      pidtree: 0.6.0
      string-argv: 0.3.2
      yaml: 2.8.1
    transitivePeerDependencies:
      - supports-color

  listr2@9.0.3:
    dependencies:
      cli-truncate: 4.0.0
      colorette: 2.0.20
      eventemitter3: 5.0.1
      log-update: 6.1.0
      rfdc: 1.4.1
      wrap-ansi: 9.0.0

  loader-utils@3.3.1: {}

  local-pkg@1.1.1:
    dependencies:
      mlly: 1.8.0
      pkg-types: 2.2.0
      quansync: 0.2.10

  locate-path@6.0.0:
    dependencies:
      p-locate: 5.0.0

  lodash-es@4.17.21: {}

  lodash.camelcase@4.3.0: {}

  lodash.clonedeep@4.5.0: {}

  lodash.debounce@4.0.8: {}

  lodash.merge@4.6.2: {}

  lodash@4.17.21: {}

  log-update@6.1.0:
    dependencies:
      ansi-escapes: 7.0.0
      cli-cursor: 5.0.0
      slice-ansi: 7.1.0
      strip-ansi: 7.1.0
      wrap-ansi: 9.0.0

  longest-streak@3.1.0: {}

  loupe@3.1.4: {}

  lru-cache@10.4.3: {}

  lru-cache@5.1.1:
    dependencies:
      yallist: 3.1.1

  lz-string@1.5.0: {}

  magic-string@0.30.17:
    dependencies:
      '@jridgewell/sourcemap-codec': 1.5.0

  magic-string@0.30.18:
    dependencies:
      '@jridgewell/sourcemap-codec': 1.5.5

  make-dir@2.1.0:
    dependencies:
      pify: 4.0.1
      semver: 5.7.2
    optional: true

  mark.js@8.11.1: {}

  markdown-it-image-size@14.8.0(markdown-it@14.1.0):
    dependencies:
      '@types/markdown-it': 14.1.2
      flat-cache: 5.0.0
      image-size: 2.0.2
      sync-fetch: 0.5.2
    optionalDependencies:
      markdown-it: 14.1.0
    transitivePeerDependencies:
      - encoding

  markdown-it@14.1.0:
    dependencies:
      argparse: 2.0.1
      entities: 4.5.0
      linkify-it: 5.0.0
      mdurl: 2.0.0
      punycode.js: 2.3.1
      uc.micro: 2.1.0

  markdown-table@3.0.4: {}

  markdown-title@1.0.2: {}

  math-intrinsics@1.1.0: {}

  mdast-util-find-and-replace@3.0.2:
    dependencies:
      '@types/mdast': 4.0.4
      escape-string-regexp: 5.0.0
      unist-util-is: 6.0.0
      unist-util-visit-parents: 6.0.1

  mdast-util-from-markdown@2.0.2:
    dependencies:
      '@types/mdast': 4.0.4
      '@types/unist': 3.0.3
      decode-named-character-reference: 1.0.2
      devlop: 1.1.0
      mdast-util-to-string: 4.0.0
      micromark: 4.0.1
      micromark-util-decode-numeric-character-reference: 2.0.2
      micromark-util-decode-string: 2.0.1
      micromark-util-normalize-identifier: 2.0.1
      micromark-util-symbol: 2.0.1
      micromark-util-types: 2.0.2
      unist-util-stringify-position: 4.0.0
    transitivePeerDependencies:
      - supports-color

  mdast-util-frontmatter@2.0.1:
    dependencies:
      '@types/mdast': 4.0.4
      devlop: 1.1.0
      escape-string-regexp: 5.0.0
      mdast-util-from-markdown: 2.0.2
      mdast-util-to-markdown: 2.1.2
      micromark-extension-frontmatter: 2.0.0
    transitivePeerDependencies:
      - supports-color

  mdast-util-gfm-autolink-literal@2.0.1:
    dependencies:
      '@types/mdast': 4.0.4
      ccount: 2.0.1
      devlop: 1.1.0
      mdast-util-find-and-replace: 3.0.2
      micromark-util-character: 2.1.1

  mdast-util-gfm-footnote@2.1.0:
    dependencies:
      '@types/mdast': 4.0.4
      devlop: 1.1.0
      mdast-util-from-markdown: 2.0.2
      mdast-util-to-markdown: 2.1.2
      micromark-util-normalize-identifier: 2.0.1
    transitivePeerDependencies:
      - supports-color

  mdast-util-gfm-strikethrough@2.0.0:
    dependencies:
      '@types/mdast': 4.0.4
      mdast-util-from-markdown: 2.0.2
      mdast-util-to-markdown: 2.1.2
    transitivePeerDependencies:
      - supports-color

  mdast-util-gfm-table@2.0.0:
    dependencies:
      '@types/mdast': 4.0.4
      devlop: 1.1.0
      markdown-table: 3.0.4
      mdast-util-from-markdown: 2.0.2
      mdast-util-to-markdown: 2.1.2
    transitivePeerDependencies:
      - supports-color

  mdast-util-gfm-task-list-item@2.0.0:
    dependencies:
      '@types/mdast': 4.0.4
      devlop: 1.1.0
      mdast-util-from-markdown: 2.0.2
      mdast-util-to-markdown: 2.1.2
    transitivePeerDependencies:
      - supports-color

  mdast-util-gfm@3.1.0:
    dependencies:
      mdast-util-from-markdown: 2.0.2
      mdast-util-gfm-autolink-literal: 2.0.1
      mdast-util-gfm-footnote: 2.1.0
      mdast-util-gfm-strikethrough: 2.0.0
      mdast-util-gfm-table: 2.0.0
      mdast-util-gfm-task-list-item: 2.0.0
      mdast-util-to-markdown: 2.1.2
    transitivePeerDependencies:
      - supports-color

  mdast-util-phrasing@4.1.0:
    dependencies:
      '@types/mdast': 4.0.4
      unist-util-is: 6.0.0

  mdast-util-to-hast@13.2.0:
    dependencies:
      '@types/hast': 3.0.4
      '@types/mdast': 4.0.4
      '@ungap/structured-clone': 1.3.0
      devlop: 1.1.0
      micromark-util-sanitize-uri: 2.0.1
      trim-lines: 3.0.1
      unist-util-position: 5.0.0
      unist-util-visit: 5.0.0
      vfile: 6.0.3

  mdast-util-to-markdown@2.1.2:
    dependencies:
      '@types/mdast': 4.0.4
      '@types/unist': 3.0.3
      longest-streak: 3.1.0
      mdast-util-phrasing: 4.1.0
      mdast-util-to-string: 4.0.0
      micromark-util-classify-character: 2.0.1
      micromark-util-decode-string: 2.0.1
      unist-util-visit: 5.0.0
      zwitch: 2.0.4

  mdast-util-to-string@4.0.0:
    dependencies:
      '@types/mdast': 4.0.4

  mdurl@2.0.0: {}

  media-typer@1.1.0: {}

  meow@13.2.0: {}

  merge-descriptors@2.0.0: {}

  merge-stream@2.0.0: {}

  merge2@1.4.1: {}

  micromark-core-commonmark@2.0.2:
    dependencies:
      decode-named-character-reference: 1.0.2
      devlop: 1.1.0
      micromark-factory-destination: 2.0.1
      micromark-factory-label: 2.0.1
      micromark-factory-space: 2.0.1
      micromark-factory-title: 2.0.1
      micromark-factory-whitespace: 2.0.1
      micromark-util-character: 2.1.1
      micromark-util-chunked: 2.0.1
      micromark-util-classify-character: 2.0.1
      micromark-util-html-tag-name: 2.0.1
      micromark-util-normalize-identifier: 2.0.1
      micromark-util-resolve-all: 2.0.1
      micromark-util-subtokenize: 2.0.4
      micromark-util-symbol: 2.0.1
      micromark-util-types: 2.0.2

  micromark-extension-frontmatter@2.0.0:
    dependencies:
      fault: 2.0.1
      micromark-util-character: 2.1.1
      micromark-util-symbol: 2.0.1
      micromark-util-types: 2.0.2

  micromark-factory-destination@2.0.1:
    dependencies:
      micromark-util-character: 2.1.1
      micromark-util-symbol: 2.0.1
      micromark-util-types: 2.0.2

  micromark-factory-label@2.0.1:
    dependencies:
      devlop: 1.1.0
      micromark-util-character: 2.1.1
      micromark-util-symbol: 2.0.1
      micromark-util-types: 2.0.2

  micromark-factory-space@2.0.1:
    dependencies:
      micromark-util-character: 2.1.1
      micromark-util-types: 2.0.2

  micromark-factory-title@2.0.1:
    dependencies:
      micromark-factory-space: 2.0.1
      micromark-util-character: 2.1.1
      micromark-util-symbol: 2.0.1
      micromark-util-types: 2.0.2

  micromark-factory-whitespace@2.0.1:
    dependencies:
      micromark-factory-space: 2.0.1
      micromark-util-character: 2.1.1
      micromark-util-symbol: 2.0.1
      micromark-util-types: 2.0.2

  micromark-util-character@2.1.1:
    dependencies:
      micromark-util-symbol: 2.0.1
      micromark-util-types: 2.0.2

  micromark-util-chunked@2.0.1:
    dependencies:
      micromark-util-symbol: 2.0.1

  micromark-util-classify-character@2.0.1:
    dependencies:
      micromark-util-character: 2.1.1
      micromark-util-symbol: 2.0.1
      micromark-util-types: 2.0.2

  micromark-util-combine-extensions@2.0.1:
    dependencies:
      micromark-util-chunked: 2.0.1
      micromark-util-types: 2.0.2

  micromark-util-decode-numeric-character-reference@2.0.2:
    dependencies:
      micromark-util-symbol: 2.0.1

  micromark-util-decode-string@2.0.1:
    dependencies:
      decode-named-character-reference: 1.0.2
      micromark-util-character: 2.1.1
      micromark-util-decode-numeric-character-reference: 2.0.2
      micromark-util-symbol: 2.0.1

  micromark-util-encode@2.0.1: {}

  micromark-util-html-tag-name@2.0.1: {}

  micromark-util-normalize-identifier@2.0.1:
    dependencies:
      micromark-util-symbol: 2.0.1

  micromark-util-resolve-all@2.0.1:
    dependencies:
      micromark-util-types: 2.0.2

  micromark-util-sanitize-uri@2.0.1:
    dependencies:
      micromark-util-character: 2.1.1
      micromark-util-encode: 2.0.1
      micromark-util-symbol: 2.0.1

  micromark-util-subtokenize@2.0.4:
    dependencies:
      devlop: 1.1.0
      micromark-util-chunked: 2.0.1
      micromark-util-symbol: 2.0.1
      micromark-util-types: 2.0.2

  micromark-util-symbol@2.0.1: {}

  micromark-util-types@2.0.2: {}

  micromark@4.0.1:
    dependencies:
      '@types/debug': 4.1.12
      debug: 4.4.1
      decode-named-character-reference: 1.0.2
      devlop: 1.1.0
      micromark-core-commonmark: 2.0.2
      micromark-factory-space: 2.0.1
      micromark-util-character: 2.1.1
      micromark-util-chunked: 2.0.1
      micromark-util-combine-extensions: 2.0.1
      micromark-util-decode-numeric-character-reference: 2.0.2
      micromark-util-encode: 2.0.1
      micromark-util-normalize-identifier: 2.0.1
      micromark-util-resolve-all: 2.0.1
      micromark-util-sanitize-uri: 2.0.1
      micromark-util-subtokenize: 2.0.4
      micromark-util-symbol: 2.0.1
      micromark-util-types: 2.0.2
    transitivePeerDependencies:
      - supports-color

  micromatch@4.0.8:
    dependencies:
      braces: 3.0.3
      picomatch: 2.3.1

  millify@6.1.0:
    dependencies:
      yargs: 17.7.2

  mime-db@1.52.0: {}

  mime-db@1.54.0: {}

  mime-types@2.1.35:
    dependencies:
      mime-db: 1.52.0

  mime-types@3.0.1:
    dependencies:
      mime-db: 1.54.0

  mime@1.6.0:
    optional: true

  mimic-fn@4.0.0: {}

  mimic-function@5.0.1: {}

  miniflare@4.20250902.0:
    dependencies:
      '@cspotcode/source-map-support': 0.8.1
      acorn: 8.14.0
      acorn-walk: 8.3.2
      exit-hook: 2.2.1
      glob-to-regexp: 0.4.1
      sharp: 0.33.5
      stoppable: 1.1.0
      undici: 7.12.0
      workerd: 1.20250902.0
      ws: 8.18.0
      youch: 4.1.0-beta.10
      zod: 3.22.3
    transitivePeerDependencies:
      - bufferutil
      - utf-8-validate

  minimatch@10.0.3:
    dependencies:
      '@isaacs/brace-expansion': 5.0.0

  minimatch@3.1.2:
    dependencies:
      brace-expansion: 1.1.12

  minimatch@9.0.5:
    dependencies:
      brace-expansion: 2.0.2

  minimist@1.2.8: {}

  minipass@7.1.2: {}

  minisearch@7.1.2: {}

  minizlib@3.0.2:
    dependencies:
      minipass: 7.1.2

  mitt@3.0.1: {}

  mkdirp@3.0.1: {}

  mlly@1.8.0:
    dependencies:
      acorn: 8.15.0
      pathe: 2.0.3
      pkg-types: 1.3.1
      ufo: 1.6.1

  moment@2.30.1: {}

  mri@1.2.0: {}

  mrmime@2.0.1: {}

  ms@2.0.0: {}

  ms@2.1.3: {}

  muggle-string@0.4.1: {}

  mz@2.7.0:
    dependencies:
      any-promise: 1.3.0
      object-assign: 4.1.1
      thenify-all: 1.6.0

  nano-spawn@1.0.2: {}

  nanoid@3.3.11: {}

  nanoid@5.1.5: {}

  napi-postinstall@0.2.5: {}

  natural-compare@1.4.0: {}

  needle@3.3.1:
    dependencies:
      iconv-lite: 0.6.3
      sax: 1.4.1
    optional: true

  negotiator@1.0.0: {}

  neo-async@2.6.2: {}

  nested-external-cjs@file:playground/ssr-deps/nested-external-cjs: {}

  next-tick@1.1.0: {}

  node-addon-api@7.1.1:
    optional: true

  node-fetch@2.7.0:
    dependencies:
      whatwg-url: 5.0.0

  node-releases@2.0.19: {}

  normalize-package-data@7.0.0:
    dependencies:
      hosted-git-info: 8.1.0
      semver: 7.7.2
      validate-npm-package-license: 3.0.4

  normalize-path@3.0.0: {}

  normalize-range@0.1.2: {}

  normalize.css@8.0.1: {}

  npm-run-path@5.3.0:
    dependencies:
      path-key: 4.0.0

  npm-run-path@6.0.0:
    dependencies:
      path-key: 4.0.0
      unicorn-magic: 0.3.0

  object-assign@4.1.1: {}

  object-hash@3.0.0: {}

  object-inspect@1.13.4: {}

  ohash@2.0.11: {}

  on-finished@2.3.0:
    dependencies:
      ee-first: 1.1.1

  on-finished@2.4.1:
    dependencies:
      ee-first: 1.1.1

  once@1.4.0:
    dependencies:
      wrappy: 1.0.2

  onetime@6.0.0:
    dependencies:
      mimic-fn: 4.0.0

  onetime@7.0.0:
    dependencies:
      mimic-function: 5.0.1

  oniguruma-parser@0.12.1: {}

  oniguruma-to-es@4.3.3:
    dependencies:
      oniguruma-parser: 0.12.1
      regex: 6.0.1
      regex-recursion: 6.0.2

  open@10.2.0:
    dependencies:
      default-browser: 5.2.1
      define-lazy-prop: 3.0.0
      is-inside-container: 1.0.0
      wsl-utils: 0.1.0

  optionator@0.9.4:
    dependencies:
      deep-is: 0.1.4
      fast-levenshtein: 2.0.6
      levn: 0.4.1
      prelude-ls: 1.2.1
      type-check: 0.4.0
      word-wrap: 1.2.5

  p-limit@3.1.0:
    dependencies:
      yocto-queue: 0.1.0

  p-locate@5.0.0:
    dependencies:
      p-limit: 3.1.0

  package-json-from-dist@1.0.1: {}

  package-manager-detector@1.3.0: {}

  package-name-regex@2.0.6: {}

  parent-module@1.0.1:
    dependencies:
      callsites: 3.1.0

  parse-ms@4.0.0: {}

  parse-node-version@1.0.1: {}

  parse5@8.0.0:
    dependencies:
      entities: 6.0.0

  parseurl@1.3.3: {}

  path-browserify@1.0.1: {}

  path-exists@4.0.0: {}

  path-key@3.1.1: {}

  path-key@4.0.0: {}

  path-parse@1.0.7: {}

  path-scurry@1.11.1:
    dependencies:
      lru-cache: 10.4.3
      minipass: 7.1.2

  path-to-regexp@8.2.0: {}

  pathe@2.0.3: {}

  pathval@2.0.0: {}

  perfect-debounce@1.0.0: {}

  periscopic@4.0.2:
    dependencies:
      '@types/estree': 1.0.8
      is-reference: 3.0.3
      zimmerframe: 1.1.2

  phoenix@1.8.1: {}

  picocolors@1.1.1: {}

  picomatch@2.3.1: {}

  picomatch@4.0.3: {}

  pidtree@0.6.0: {}

  pify@2.3.0: {}

  pify@4.0.1:
    optional: true

  pirates@4.0.6: {}

  pkg-types@1.3.1:
    dependencies:
      confbox: 0.1.8
      mlly: 1.8.0
      pathe: 2.0.3

  pkg-types@2.2.0:
    dependencies:
      confbox: 0.2.2
      exsolve: 1.0.7
      pathe: 2.0.3

  playwright-chromium@1.55.0:
    dependencies:
      playwright-core: 1.55.0

  playwright-core@1.55.0: {}

  postcss-import@15.1.0(postcss@8.5.6):
    dependencies:
      postcss: 8.5.6
      postcss-value-parser: 4.2.0
      read-cache: 1.0.0
      resolve: 1.22.10

  postcss-import@16.1.1(postcss@8.5.6):
    dependencies:
      postcss: 8.5.6
      postcss-value-parser: 4.2.0
      read-cache: 1.0.0
      resolve: 1.22.10

  postcss-js@4.0.1(postcss@8.5.6):
    dependencies:
      camelcase-css: 2.0.1
      postcss: 8.5.6

  postcss-load-config@4.0.2(postcss@8.5.6):
    dependencies:
      lilconfig: 3.1.3
      yaml: 2.8.1
    optionalDependencies:
      postcss: 8.5.6

  postcss-load-config@6.0.1(jiti@2.5.1)(postcss@8.5.6)(tsx@4.20.5)(yaml@2.8.1):
    dependencies:
      lilconfig: 3.1.3
    optionalDependencies:
      jiti: 2.5.1
      postcss: 8.5.6
      tsx: 4.20.5
      yaml: 2.8.1

  postcss-modules-extract-imports@3.1.0(postcss@8.5.6):
    dependencies:
      postcss: 8.5.6

  postcss-modules-local-by-default@4.2.0(postcss@8.5.6):
    dependencies:
      icss-utils: 5.1.0(postcss@8.5.6)
      postcss: 8.5.6
      postcss-selector-parser: 7.1.0
      postcss-value-parser: 4.2.0

  postcss-modules-scope@3.2.1(postcss@8.5.6):
    dependencies:
      postcss: 8.5.6
      postcss-selector-parser: 7.1.0

  postcss-modules-values@4.0.0(postcss@8.5.6):
    dependencies:
      icss-utils: 5.1.0(postcss@8.5.6)
      postcss: 8.5.6

  postcss-modules@6.0.1(postcss@8.5.6):
    dependencies:
      generic-names: 4.0.0
      icss-utils: 5.1.0(postcss@8.5.6)
      lodash.camelcase: 4.3.0
      postcss: 8.5.6
      postcss-modules-extract-imports: 3.1.0(postcss@8.5.6)
      postcss-modules-local-by-default: 4.2.0(postcss@8.5.6)
      postcss-modules-scope: 3.2.1(postcss@8.5.6)
      postcss-modules-values: 4.0.0(postcss@8.5.6)
      string-hash: 1.1.3

  postcss-nested@6.2.0(postcss@8.5.6):
    dependencies:
      postcss: 8.5.6
      postcss-selector-parser: 6.1.2

  postcss-nested@7.0.2(postcss@8.5.6):
    dependencies:
      postcss: 8.5.6
      postcss-selector-parser: 7.1.0

  postcss-selector-parser@6.1.2:
    dependencies:
      cssesc: 3.0.0
      util-deprecate: 1.0.2

  postcss-selector-parser@7.1.0:
    dependencies:
      cssesc: 3.0.0
      util-deprecate: 1.0.2

  postcss-value-parser@4.2.0: {}

  postcss@8.5.6:
    dependencies:
      nanoid: 3.3.11
      picocolors: 1.1.1
      source-map-js: 1.2.1

  prelude-ls@1.2.1: {}

  premove@4.0.0: {}

  prettier@3.6.2: {}

  pretty-bytes@7.0.1: {}

  pretty-ms@9.2.0:
    dependencies:
      parse-ms: 4.0.0

  promise@7.3.1:
    dependencies:
      asap: 2.0.6

  prompts@2.4.2:
    dependencies:
      kleur: 3.0.3
      sisteransi: 1.0.5

  property-information@7.0.0: {}

  proxy-addr@2.0.7:
    dependencies:
      forwarded: 0.2.0
      ipaddr.js: 1.9.1

  proxy-from-env@1.1.0: {}

  prr@1.0.1:
    optional: true

  publint@0.3.12:
    dependencies:
      '@publint/pack': 0.1.2
      package-manager-detector: 1.3.0
      picocolors: 1.1.1
      sade: 1.8.1

  pug-attrs@3.0.0:
    dependencies:
      constantinople: 4.0.1
      js-stringify: 1.0.2
      pug-runtime: 3.0.1

  pug-code-gen@3.0.3:
    dependencies:
      constantinople: 4.0.1
      doctypes: 1.1.0
      js-stringify: 1.0.2
      pug-attrs: 3.0.0
      pug-error: 2.1.0
      pug-runtime: 3.0.1
      void-elements: 3.1.0
      with: 7.0.2

  pug-error@2.1.0: {}

  pug-filters@4.0.0:
    dependencies:
      constantinople: 4.0.1
      jstransformer: 1.0.0
      pug-error: 2.1.0
      pug-walk: 2.0.0
      resolve: 1.22.10

  pug-lexer@5.0.1:
    dependencies:
      character-parser: 2.2.0
      is-expression: 4.0.0
      pug-error: 2.1.0

  pug-linker@4.0.0:
    dependencies:
      pug-error: 2.1.0
      pug-walk: 2.0.0

  pug-load@3.0.0:
    dependencies:
      object-assign: 4.1.1
      pug-walk: 2.0.0

  pug-parser@6.0.0:
    dependencies:
      pug-error: 2.1.0
      token-stream: 1.0.0

  pug-runtime@3.0.1: {}

  pug-strip-comments@2.0.0:
    dependencies:
      pug-error: 2.1.0

  pug-walk@2.0.0: {}

  pug@3.0.3:
    dependencies:
      pug-code-gen: 3.0.3
      pug-filters: 4.0.0
      pug-lexer: 5.0.1
      pug-linker: 4.0.0
      pug-load: 3.0.0
      pug-parser: 6.0.0
      pug-runtime: 3.0.1
      pug-strip-comments: 2.0.0

  punycode.js@2.3.1: {}

  punycode@1.4.1: {}

  punycode@2.3.1: {}

  qs@6.14.0:
    dependencies:
      side-channel: 1.1.0

  quansync@0.2.10: {}

  queue-microtask@1.2.3: {}

  range-parser@1.2.1: {}

  raw-body@3.0.0:
    dependencies:
      bytes: 3.1.2
      http-errors: 2.0.0
      iconv-lite: 0.6.3
      unpipe: 1.0.0

  react-dom@19.1.1(react@19.1.1):
    dependencies:
      react: 19.1.1
      scheduler: 0.26.0

  react@19.1.1: {}

  read-cache@1.0.0:
    dependencies:
      pify: 2.3.0

  readdirp@3.6.0:
    dependencies:
      picomatch: 2.3.1

  readdirp@4.1.2: {}

  refa@0.12.1:
    dependencies:
      '@eslint-community/regexpp': 4.12.1

  regenerate-unicode-properties@10.2.0:
    dependencies:
      regenerate: 1.4.2

  regenerate@1.4.2: {}

  regenerator-runtime@0.14.1: {}

  regex-recursion@6.0.2:
    dependencies:
      regex-utilities: 2.3.0

  regex-utilities@2.3.0: {}

  regex@6.0.1:
    dependencies:
      regex-utilities: 2.3.0

  regexp-ast-analysis@0.7.1:
    dependencies:
      '@eslint-community/regexpp': 4.12.1
      refa: 0.12.1

  regexpu-core@6.2.0:
    dependencies:
      regenerate: 1.4.2
      regenerate-unicode-properties: 10.2.0
      regjsgen: 0.8.0
      regjsparser: 0.12.0
      unicode-match-property-ecmascript: 2.0.0
      unicode-match-property-value-ecmascript: 2.2.0

  regjsgen@0.8.0: {}

  regjsparser@0.12.0:
    dependencies:
      jsesc: 3.0.2

  remark-frontmatter@5.0.0:
    dependencies:
      '@types/mdast': 4.0.4
      mdast-util-frontmatter: 2.0.1
      micromark-extension-frontmatter: 2.0.0
      unified: 11.0.5
    transitivePeerDependencies:
      - supports-color

  remark-parse@11.0.0:
    dependencies:
      '@types/mdast': 4.0.4
      mdast-util-from-markdown: 2.0.2
      micromark-util-types: 2.0.2
      unified: 11.0.5
    transitivePeerDependencies:
      - supports-color

  remark-stringify@11.0.0:
    dependencies:
      '@types/mdast': 4.0.4
      mdast-util-to-markdown: 2.1.2
      unified: 11.0.5

  remark@15.0.1:
    dependencies:
      '@types/mdast': 4.0.4
      remark-parse: 11.0.0
      remark-stringify: 11.0.0
      unified: 11.0.5
    transitivePeerDependencies:
      - supports-color

  require-directory@2.1.1: {}

  resolve-from@4.0.0: {}

  resolve-pkg-maps@1.0.0: {}

  resolve.exports@2.0.3: {}

  resolve@1.22.10:
    dependencies:
      is-core-module: 2.16.1
      path-parse: 1.0.7
      supports-preserve-symlinks-flag: 1.0.0

  restore-cursor@5.1.0:
    dependencies:
      onetime: 7.0.0
      signal-exit: 4.1.0

  reusify@1.0.4: {}

  rfdc@1.4.1: {}

  rolldown-plugin-dts@0.15.6(rolldown@1.0.0-beta.34)(typescript@5.9.2)(vue-tsc@3.0.6(typescript@5.9.2)):
    dependencies:
      '@babel/generator': 7.28.0
      '@babel/parser': 7.28.4
      '@babel/types': 7.28.2
      ast-kit: 2.1.1
      birpc: 2.5.0
      debug: 4.4.1
      dts-resolver: 2.1.1
      get-tsconfig: 4.10.1
      rolldown: 1.0.0-beta.34
    optionalDependencies:
      typescript: 5.9.2
      vue-tsc: 3.0.6(typescript@5.9.2)
    transitivePeerDependencies:
      - oxc-resolver
      - supports-color

<<<<<<< HEAD
  rolldown-plugin-dts@0.15.7(rolldown@1.0.0-beta.34)(typescript@5.9.2)(vue-tsc@3.0.6(typescript@5.9.2)):
    dependencies:
      '@babel/generator': 7.28.3
      '@babel/parser': 7.28.3
=======
  rolldown-plugin-dts@0.15.6(rolldown@1.0.0-beta.35)(typescript@5.9.2)(vue-tsc@3.0.6(typescript@5.9.2)):
    dependencies:
      '@babel/generator': 7.28.0
      '@babel/parser': 7.28.4
>>>>>>> feeb8bcc
      '@babel/types': 7.28.2
      ast-kit: 2.1.2
      birpc: 2.5.0
      debug: 4.4.1
      dts-resolver: 2.1.1
      get-tsconfig: 4.10.1
<<<<<<< HEAD
      rolldown: 1.0.0-beta.34
=======
      rolldown: 1.0.0-beta.35
>>>>>>> feeb8bcc
    optionalDependencies:
      typescript: 5.9.2
      vue-tsc: 3.0.6(typescript@5.9.2)
    transitivePeerDependencies:
      - oxc-resolver
      - supports-color

  rolldown@1.0.0-beta.34:
    dependencies:
<<<<<<< HEAD
      '@oxc-project/runtime': 0.82.3
      '@oxc-project/types': 0.82.3
      '@rolldown/pluginutils': 1.0.0-beta.34
      ansis: 4.1.0
    optionalDependencies:
      '@rolldown/binding-android-arm64': 1.0.0-beta.34
      '@rolldown/binding-darwin-arm64': 1.0.0-beta.34
      '@rolldown/binding-darwin-x64': 1.0.0-beta.34
      '@rolldown/binding-freebsd-x64': 1.0.0-beta.34
      '@rolldown/binding-linux-arm-gnueabihf': 1.0.0-beta.34
      '@rolldown/binding-linux-arm64-gnu': 1.0.0-beta.34
      '@rolldown/binding-linux-arm64-musl': 1.0.0-beta.34
      '@rolldown/binding-linux-x64-gnu': 1.0.0-beta.34
      '@rolldown/binding-linux-x64-musl': 1.0.0-beta.34
      '@rolldown/binding-openharmony-arm64': 1.0.0-beta.34
      '@rolldown/binding-wasm32-wasi': 1.0.0-beta.34
      '@rolldown/binding-win32-arm64-msvc': 1.0.0-beta.34
      '@rolldown/binding-win32-ia32-msvc': 1.0.0-beta.34
      '@rolldown/binding-win32-x64-msvc': 1.0.0-beta.34
=======
      '@oxc-project/runtime': 0.81.0
      '@oxc-project/types': 0.81.0
      '@rolldown/pluginutils': 1.0.0-beta.32
      ansis: 4.1.0
    optionalDependencies:
      '@rolldown/binding-android-arm64': 1.0.0-beta.32
      '@rolldown/binding-darwin-arm64': 1.0.0-beta.32
      '@rolldown/binding-darwin-x64': 1.0.0-beta.32
      '@rolldown/binding-freebsd-x64': 1.0.0-beta.32
      '@rolldown/binding-linux-arm-gnueabihf': 1.0.0-beta.32
      '@rolldown/binding-linux-arm64-gnu': 1.0.0-beta.32
      '@rolldown/binding-linux-arm64-musl': 1.0.0-beta.32
      '@rolldown/binding-linux-x64-gnu': 1.0.0-beta.32
      '@rolldown/binding-linux-x64-musl': 1.0.0-beta.32
      '@rolldown/binding-openharmony-arm64': 1.0.0-beta.32
      '@rolldown/binding-wasm32-wasi': 1.0.0-beta.32
      '@rolldown/binding-win32-arm64-msvc': 1.0.0-beta.32
      '@rolldown/binding-win32-ia32-msvc': 1.0.0-beta.32
      '@rolldown/binding-win32-x64-msvc': 1.0.0-beta.32

  rolldown@1.0.0-beta.35:
    dependencies:
      '@oxc-project/runtime': 0.82.3
      '@oxc-project/types': 0.82.3
      '@rolldown/pluginutils': 1.0.0-beta.35
      ansis: 4.1.0
    optionalDependencies:
      '@rolldown/binding-android-arm64': 1.0.0-beta.35
      '@rolldown/binding-darwin-arm64': 1.0.0-beta.35
      '@rolldown/binding-darwin-x64': 1.0.0-beta.35
      '@rolldown/binding-freebsd-x64': 1.0.0-beta.35
      '@rolldown/binding-linux-arm-gnueabihf': 1.0.0-beta.35
      '@rolldown/binding-linux-arm64-gnu': 1.0.0-beta.35
      '@rolldown/binding-linux-arm64-musl': 1.0.0-beta.35
      '@rolldown/binding-linux-x64-gnu': 1.0.0-beta.35
      '@rolldown/binding-linux-x64-musl': 1.0.0-beta.35
      '@rolldown/binding-openharmony-arm64': 1.0.0-beta.35
      '@rolldown/binding-wasm32-wasi': 1.0.0-beta.35
      '@rolldown/binding-win32-arm64-msvc': 1.0.0-beta.35
      '@rolldown/binding-win32-ia32-msvc': 1.0.0-beta.35
      '@rolldown/binding-win32-x64-msvc': 1.0.0-beta.35
>>>>>>> feeb8bcc

  rollup-plugin-license@3.6.0(picomatch@4.0.3)(rollup@4.43.0):
    dependencies:
      commenting: 1.1.0
      fdir: 6.5.0(picomatch@4.0.3)
      lodash: 4.17.21
      magic-string: 0.30.18
      moment: 2.30.1
      package-name-regex: 2.0.6
      rollup: 4.43.0
      spdx-expression-validate: 2.0.0
      spdx-satisfies: 5.0.1
    transitivePeerDependencies:
      - picomatch

  rollup@4.43.0:
    dependencies:
      '@types/estree': 1.0.7
    optionalDependencies:
      '@rollup/rollup-android-arm-eabi': 4.43.0
      '@rollup/rollup-android-arm64': 4.43.0
      '@rollup/rollup-darwin-arm64': 4.43.0
      '@rollup/rollup-darwin-x64': 4.43.0
      '@rollup/rollup-freebsd-arm64': 4.43.0
      '@rollup/rollup-freebsd-x64': 4.43.0
      '@rollup/rollup-linux-arm-gnueabihf': 4.43.0
      '@rollup/rollup-linux-arm-musleabihf': 4.43.0
      '@rollup/rollup-linux-arm64-gnu': 4.43.0
      '@rollup/rollup-linux-arm64-musl': 4.43.0
      '@rollup/rollup-linux-loongarch64-gnu': 4.43.0
      '@rollup/rollup-linux-powerpc64le-gnu': 4.43.0
      '@rollup/rollup-linux-riscv64-gnu': 4.43.0
      '@rollup/rollup-linux-riscv64-musl': 4.43.0
      '@rollup/rollup-linux-s390x-gnu': 4.43.0
      '@rollup/rollup-linux-x64-gnu': 4.43.0
      '@rollup/rollup-linux-x64-musl': 4.43.0
      '@rollup/rollup-win32-arm64-msvc': 4.43.0
      '@rollup/rollup-win32-ia32-msvc': 4.43.0
      '@rollup/rollup-win32-x64-msvc': 4.43.0
      fsevents: 2.3.3

  router@2.2.0:
    dependencies:
      debug: 4.4.1
      depd: 2.0.0
      is-promise: 4.0.0
      parseurl: 1.3.3
      path-to-regexp: 8.2.0
    transitivePeerDependencies:
      - supports-color

  run-applescript@7.0.0: {}

  run-parallel@1.2.0:
    dependencies:
      queue-microtask: 1.2.3

  rxjs@7.8.1:
    dependencies:
      tslib: 2.8.1

  sade@1.8.1:
    dependencies:
      mri: 1.2.0

  safe-buffer@5.2.1: {}

  safer-buffer@2.1.2: {}

  sass-embedded-all-unknown@1.92.1:
    dependencies:
      sass: 1.92.1
    optional: true

  sass-embedded-android-arm64@1.92.1:
    optional: true

  sass-embedded-android-arm@1.92.1:
    optional: true

  sass-embedded-android-riscv64@1.92.1:
    optional: true

  sass-embedded-android-x64@1.92.1:
    optional: true

  sass-embedded-darwin-arm64@1.92.1:
    optional: true

  sass-embedded-darwin-x64@1.92.1:
    optional: true

  sass-embedded-linux-arm64@1.92.1:
    optional: true

  sass-embedded-linux-arm@1.92.1:
    optional: true

  sass-embedded-linux-musl-arm64@1.92.1:
    optional: true

  sass-embedded-linux-musl-arm@1.92.1:
    optional: true

  sass-embedded-linux-musl-riscv64@1.92.1:
    optional: true

  sass-embedded-linux-musl-x64@1.92.1:
    optional: true

  sass-embedded-linux-riscv64@1.92.1:
    optional: true

  sass-embedded-linux-x64@1.92.1:
    optional: true

  sass-embedded-unknown-all@1.92.1:
    dependencies:
      sass: 1.92.1
    optional: true

  sass-embedded-win32-arm64@1.92.1:
    optional: true

  sass-embedded-win32-x64@1.92.1:
    optional: true

  sass-embedded@1.92.1(source-map-js@1.2.1):
    dependencies:
      '@bufbuild/protobuf': 2.5.2
      buffer-builder: 0.2.0
      colorjs.io: 0.5.2
      immutable: 5.0.3
      rxjs: 7.8.1
      supports-color: 8.1.1
      sync-child-process: 1.0.2
      varint: 6.0.0
    optionalDependencies:
      sass-embedded-all-unknown: 1.92.1
      sass-embedded-android-arm: 1.92.1
      sass-embedded-android-arm64: 1.92.1
      sass-embedded-android-riscv64: 1.92.1
      sass-embedded-android-x64: 1.92.1
      sass-embedded-darwin-arm64: 1.92.1
      sass-embedded-darwin-x64: 1.92.1
      sass-embedded-linux-arm: 1.92.1
      sass-embedded-linux-arm64: 1.92.1
      sass-embedded-linux-musl-arm: 1.92.1
      sass-embedded-linux-musl-arm64: 1.92.1
      sass-embedded-linux-musl-riscv64: 1.92.1
      sass-embedded-linux-musl-x64: 1.92.1
      sass-embedded-linux-riscv64: 1.92.1
      sass-embedded-linux-x64: 1.92.1
      sass-embedded-unknown-all: 1.92.1
      sass-embedded-win32-arm64: 1.92.1
      sass-embedded-win32-x64: 1.92.1
      source-map-js: 1.2.1

  sass@1.92.1:
    dependencies:
      chokidar: 4.0.3
      immutable: 5.0.3
      source-map-js: 1.2.1
    optionalDependencies:
      '@parcel/watcher': 2.5.1

  sax@1.4.1: {}

  scheduler@0.26.0: {}

  scslre@0.3.0:
    dependencies:
      '@eslint-community/regexpp': 4.12.1
      refa: 0.12.1
      regexp-ast-analysis: 0.7.1

  section-matter@1.0.0:
    dependencies:
      extend-shallow: 2.0.1
      kind-of: 6.0.3

  select@1.1.2: {}

  semver@5.7.2:
    optional: true

  semver@6.3.1: {}

  semver@7.7.2: {}

  send@1.2.0:
    dependencies:
      debug: 4.4.1
      encodeurl: 2.0.0
      escape-html: 1.0.3
      etag: 1.8.1
      fresh: 2.0.0
      http-errors: 2.0.0
      mime-types: 3.0.1
      ms: 2.1.3
      on-finished: 2.4.1
      range-parser: 1.2.1
      statuses: 2.0.1
    transitivePeerDependencies:
      - supports-color

  serve-static@2.2.0:
    dependencies:
      encodeurl: 2.0.0
      escape-html: 1.0.3
      parseurl: 1.3.3
      send: 1.2.0
    transitivePeerDependencies:
      - supports-color

  setprototypeof@1.2.0: {}

  sharp@0.33.5:
    dependencies:
      color: 4.2.3
      detect-libc: 2.0.4
      semver: 7.7.2
    optionalDependencies:
      '@img/sharp-darwin-arm64': 0.33.5
      '@img/sharp-darwin-x64': 0.33.5
      '@img/sharp-libvips-darwin-arm64': 1.0.4
      '@img/sharp-libvips-darwin-x64': 1.0.4
      '@img/sharp-libvips-linux-arm': 1.0.5
      '@img/sharp-libvips-linux-arm64': 1.0.4
      '@img/sharp-libvips-linux-s390x': 1.0.4
      '@img/sharp-libvips-linux-x64': 1.0.4
      '@img/sharp-libvips-linuxmusl-arm64': 1.0.4
      '@img/sharp-libvips-linuxmusl-x64': 1.0.4
      '@img/sharp-linux-arm': 0.33.5
      '@img/sharp-linux-arm64': 0.33.5
      '@img/sharp-linux-s390x': 0.33.5
      '@img/sharp-linux-x64': 0.33.5
      '@img/sharp-linuxmusl-arm64': 0.33.5
      '@img/sharp-linuxmusl-x64': 0.33.5
      '@img/sharp-wasm32': 0.33.5
      '@img/sharp-win32-ia32': 0.33.5
      '@img/sharp-win32-x64': 0.33.5

  shebang-command@2.0.0:
    dependencies:
      shebang-regex: 3.0.0

  shebang-regex@3.0.0: {}

  shell-exec@1.0.2: {}

  shell-quote@1.8.3: {}

  shiki@3.12.2:
    dependencies:
      '@shikijs/core': 3.12.2
      '@shikijs/engine-javascript': 3.12.2
      '@shikijs/engine-oniguruma': 3.12.2
      '@shikijs/langs': 3.12.2
      '@shikijs/themes': 3.12.2
      '@shikijs/types': 3.12.2
      '@shikijs/vscode-textmate': 10.0.2
      '@types/hast': 3.0.4

  shiki@3.9.2:
    dependencies:
      '@shikijs/core': 3.9.2
      '@shikijs/engine-javascript': 3.9.2
      '@shikijs/engine-oniguruma': 3.9.2
      '@shikijs/langs': 3.9.2
      '@shikijs/themes': 3.9.2
      '@shikijs/types': 3.9.2
      '@shikijs/vscode-textmate': 10.0.2
      '@types/hast': 3.0.4

  side-channel-list@1.0.0:
    dependencies:
      es-errors: 1.3.0
      object-inspect: 1.13.4

  side-channel-map@1.0.1:
    dependencies:
      call-bound: 1.0.3
      es-errors: 1.3.0
      get-intrinsic: 1.3.0
      object-inspect: 1.13.4

  side-channel-weakmap@1.0.2:
    dependencies:
      call-bound: 1.0.3
      es-errors: 1.3.0
      get-intrinsic: 1.3.0
      object-inspect: 1.13.4
      side-channel-map: 1.0.1

  side-channel@1.1.0:
    dependencies:
      es-errors: 1.3.0
      object-inspect: 1.13.4
      side-channel-list: 1.0.0
      side-channel-map: 1.0.1
      side-channel-weakmap: 1.0.2

  siginfo@2.0.0: {}

  signal-exit@4.1.0: {}

  simple-git-hooks@2.13.1: {}

  simple-swizzle@0.2.2:
    dependencies:
      is-arrayish: 0.3.2

  sirv@3.0.2(patch_hash=c07c56eb72faea34341d465cde2314e89db472106ed378181e3447893af6bf95):
    dependencies:
      '@polka/url': 1.0.0-next.28
      mrmime: 2.0.1
      totalist: 3.0.1

  sisteransi@1.0.5: {}

  slash@3.0.0: {}

  slash@5.1.0: {}

  slice-ansi@5.0.0:
    dependencies:
      ansi-styles: 6.2.1
      is-fullwidth-code-point: 4.0.0

  slice-ansi@7.1.0:
    dependencies:
      ansi-styles: 6.2.1
      is-fullwidth-code-point: 5.0.0

  source-map-js@1.2.1: {}

  source-map-support@0.5.21:
    dependencies:
      buffer-from: 1.1.2
      source-map: 0.6.1

  source-map@0.6.1: {}

  source-map@0.7.4: {}

  space-separated-tokens@2.0.2: {}

  spdx-compare@1.0.0:
    dependencies:
      array-find-index: 1.0.2
      spdx-expression-parse: 3.0.1
      spdx-ranges: 2.1.1

  spdx-correct@3.2.0:
    dependencies:
      spdx-expression-parse: 3.0.1
      spdx-license-ids: 3.0.21

  spdx-exceptions@2.5.0: {}

  spdx-expression-parse@3.0.1:
    dependencies:
      spdx-exceptions: 2.5.0
      spdx-license-ids: 3.0.21

  spdx-expression-validate@2.0.0:
    dependencies:
      spdx-expression-parse: 3.0.1

  spdx-license-ids@3.0.21: {}

  spdx-ranges@2.1.1: {}

  spdx-satisfies@5.0.1:
    dependencies:
      spdx-compare: 1.0.0
      spdx-expression-parse: 3.0.1
      spdx-ranges: 2.1.1

  speakingurl@14.0.1: {}

  sprintf-js@1.0.3: {}

  stable-hash-x@0.2.0: {}

  stackback@0.0.2: {}

  statuses@1.5.0: {}

  statuses@2.0.1: {}

  std-env@3.9.0: {}

  stoppable@1.1.0: {}

  string-argv@0.3.2: {}

  string-hash@1.1.3: {}

  string-width@4.2.3:
    dependencies:
      emoji-regex: 8.0.0
      is-fullwidth-code-point: 3.0.0
      strip-ansi: 6.0.1

  string-width@5.1.2:
    dependencies:
      eastasianwidth: 0.2.0
      emoji-regex: 9.2.2
      strip-ansi: 7.1.0

  string-width@7.2.0:
    dependencies:
      emoji-regex: 10.4.0
      get-east-asian-width: 1.3.0
      strip-ansi: 7.1.0

  stringify-entities@4.0.4:
    dependencies:
      character-entities-html4: 2.1.0
      character-entities-legacy: 3.0.0

  strip-ansi@6.0.1:
    dependencies:
      ansi-regex: 5.0.1

  strip-ansi@7.1.0:
    dependencies:
      ansi-regex: 6.1.0

  strip-bom-string@1.0.0: {}

  strip-final-newline@3.0.0: {}

  strip-final-newline@4.0.0: {}

  strip-json-comments@3.1.1: {}

  strip-literal@3.0.0:
    dependencies:
      js-tokens: 9.0.1

  stylus@0.64.0:
    dependencies:
      '@adobe/css-tools': 4.3.3
      debug: 4.4.1
      glob: 10.4.5
      sax: 1.4.1
      source-map: 0.7.4
    transitivePeerDependencies:
      - supports-color

  sucrase@3.35.0:
    dependencies:
      '@jridgewell/gen-mapping': 0.3.12
      commander: 4.1.1
      glob: 10.4.5
      lines-and-columns: 1.2.4
      mz: 2.7.0
      pirates: 4.0.6
      ts-interface-checker: 0.1.13

  sugarss@5.0.1(postcss@8.5.6):
    dependencies:
      postcss: 8.5.6

  superjson@2.2.2:
    dependencies:
      copy-anything: 3.0.5

  supports-color@10.0.0: {}

  supports-color@7.2.0:
    dependencies:
      has-flag: 4.0.0

  supports-color@8.1.1:
    dependencies:
      has-flag: 4.0.0

  supports-preserve-symlinks-flag@1.0.0: {}

  sync-child-process@1.0.2:
    dependencies:
      sync-message-port: 1.1.3

  sync-fetch@0.5.2:
    dependencies:
      node-fetch: 2.7.0
    transitivePeerDependencies:
      - encoding

  sync-message-port@1.1.3: {}

  systemjs@6.15.1: {}

  tabbable@6.2.0: {}

  tailwindcss@3.4.17:
    dependencies:
      '@alloc/quick-lru': 5.2.0
      arg: 5.0.2
      chokidar: 3.6.0(patch_hash=8a4f9e2b397e6034b91a0508faae3cecb97f222313faa129d7cb0eb71e9d0e84)
      didyoumean: 1.2.2
      dlv: 1.1.3
      fast-glob: 3.3.3
      glob-parent: 6.0.2
      is-glob: 4.0.3
      jiti: 1.21.7
      lilconfig: 3.1.3
      micromatch: 4.0.8
      normalize-path: 3.0.0
      object-hash: 3.0.0
      picocolors: 1.1.1
      postcss: 8.5.6
      postcss-import: 15.1.0(postcss@8.5.6)
      postcss-js: 4.0.1(postcss@8.5.6)
      postcss-load-config: 4.0.2(postcss@8.5.6)
      postcss-nested: 6.2.0(postcss@8.5.6)
      postcss-selector-parser: 6.1.2
      resolve: 1.22.10
      sucrase: 3.35.0
    transitivePeerDependencies:
      - ts-node

  tailwindcss@4.1.13: {}

  tapable@2.2.1: {}

  tar@7.4.3:
    dependencies:
      '@isaacs/fs-minipass': 4.0.1
      chownr: 3.0.0
      minipass: 7.1.2
      minizlib: 3.0.2
      mkdirp: 3.0.1
      yallist: 5.0.0

  terser@5.44.0:
    dependencies:
      '@jridgewell/source-map': 0.3.6
      acorn: 8.15.0
      commander: 2.20.3
      source-map-support: 0.5.21

  thenify-all@1.6.0:
    dependencies:
      thenify: 3.3.1

  thenify@3.3.1:
    dependencies:
      any-promise: 1.3.0

  tiny-emitter@2.1.0: {}

  tinybench@2.9.0: {}

  tinyexec@0.3.2: {}

  tinyexec@1.0.1: {}

  tinyglobby@0.2.14:
    dependencies:
      fdir: 6.5.0(picomatch@4.0.3)
      picomatch: 4.0.3

  tinyglobby@0.2.15:
    dependencies:
      fdir: 6.5.0(picomatch@4.0.3)
      picomatch: 4.0.3

  tinypool@1.1.1: {}

  tinyrainbow@2.0.0: {}

  tinyspy@2.2.0: {}

  tinyspy@4.0.3: {}

  to-regex-range@5.0.1:
    dependencies:
      is-number: 7.0.0

  toidentifier@1.0.1: {}

  token-stream@1.0.0: {}

  tokenx@1.1.0: {}

  totalist@3.0.1: {}

  tr46@0.0.3: {}

  tree-kill@1.2.2: {}

  trim-lines@3.0.1: {}

  trough@2.2.0: {}

  ts-api-utils@2.1.0(typescript@5.9.2):
    dependencies:
      typescript: 5.9.2

  ts-declaration-location@1.0.7(typescript@5.9.2):
    dependencies:
      picomatch: 4.0.3
      typescript: 5.9.2

  ts-interface-checker@0.1.13: {}

  tsconfck@3.1.6(typescript@5.9.2):
    optionalDependencies:
      typescript: 5.9.2

  tsdown@0.14.1(publint@0.3.12)(typescript@5.9.2)(vue-tsc@3.0.6(typescript@5.9.2)):
    dependencies:
      ansis: 4.1.0
      cac: 6.7.14
      chokidar: 4.0.3
      debug: 4.4.1
      diff: 8.0.2
      empathic: 2.0.0
      hookable: 5.5.3
<<<<<<< HEAD
      rolldown: 1.0.0-beta.34
      rolldown-plugin-dts: 0.15.6(rolldown@1.0.0-beta.34)(typescript@5.9.2)(vue-tsc@3.0.6(typescript@5.9.2))
=======
      rolldown: 1.0.0-beta.35
      rolldown-plugin-dts: 0.15.6(rolldown@1.0.0-beta.35)(typescript@5.9.2)(vue-tsc@3.0.6(typescript@5.9.2))
>>>>>>> feeb8bcc
      semver: 7.7.2
      tinyexec: 1.0.1
      tinyglobby: 0.2.15
      tree-kill: 1.2.2
      unconfig: 7.3.2
    optionalDependencies:
      publint: 0.3.12
      typescript: 5.9.2
    transitivePeerDependencies:
      - '@typescript/native-preview'
      - oxc-resolver
      - supports-color
      - vue-tsc

  tslib@2.8.1: {}

  tsx@4.20.5:
    dependencies:
      esbuild: 0.25.0
      get-tsconfig: 4.10.1
    optionalDependencies:
      fsevents: 2.3.3

  twoslash-protocol@0.3.4: {}

  twoslash-vue@0.3.4(typescript@5.9.2):
    dependencies:
      '@vue/language-core': 3.0.6(typescript@5.9.2)
      twoslash: 0.3.4(typescript@5.9.2)
      twoslash-protocol: 0.3.4
      typescript: 5.9.2
    transitivePeerDependencies:
      - supports-color

  twoslash@0.3.4(typescript@5.9.2):
    dependencies:
      '@typescript/vfs': 1.6.1(typescript@5.9.2)
      twoslash-protocol: 0.3.4
      typescript: 5.9.2
    transitivePeerDependencies:
      - supports-color

  type-check@0.4.0:
    dependencies:
      prelude-ls: 1.2.1

  type-is@2.0.1:
    dependencies:
      content-type: 1.0.5
      media-typer: 1.1.0
      mime-types: 3.0.1

  type@2.7.3: {}

  typescript-eslint@8.42.0(eslint@9.35.0(jiti@2.5.1))(typescript@5.9.2):
    dependencies:
      '@typescript-eslint/eslint-plugin': 8.42.0(@typescript-eslint/parser@8.42.0(eslint@9.35.0(jiti@2.5.1))(typescript@5.9.2))(eslint@9.35.0(jiti@2.5.1))(typescript@5.9.2)
      '@typescript-eslint/parser': 8.42.0(eslint@9.35.0(jiti@2.5.1))(typescript@5.9.2)
      '@typescript-eslint/typescript-estree': 8.42.0(typescript@5.9.2)
      '@typescript-eslint/utils': 8.42.0(eslint@9.35.0(jiti@2.5.1))(typescript@5.9.2)
      eslint: 9.35.0(jiti@2.5.1)
      typescript: 5.9.2
    transitivePeerDependencies:
      - supports-color

  typescript@5.9.2: {}

  uc.micro@2.1.0: {}

  ufo@1.6.1: {}

  uglify-js@3.19.3:
    optional: true

  unconfig@7.3.2:
    dependencies:
      '@quansync/fs': 0.1.3
      defu: 6.1.4
      jiti: 2.4.2
      quansync: 0.2.10

  undici-types@6.21.0: {}

  undici@7.12.0: {}

  unicode-canonical-property-names-ecmascript@2.0.1: {}

  unicode-match-property-ecmascript@2.0.0:
    dependencies:
      unicode-canonical-property-names-ecmascript: 2.0.1
      unicode-property-aliases-ecmascript: 2.1.0

  unicode-match-property-value-ecmascript@2.2.0: {}

  unicode-property-aliases-ecmascript@2.1.0: {}

  unicorn-magic@0.3.0: {}

  unified@11.0.5:
    dependencies:
      '@types/unist': 3.0.3
      bail: 2.0.2
      devlop: 1.1.0
      extend: 3.0.2
      is-plain-obj: 4.1.0
      trough: 2.2.0
      vfile: 6.0.3

  unist-util-is@6.0.0:
    dependencies:
      '@types/unist': 3.0.3

  unist-util-position@5.0.0:
    dependencies:
      '@types/unist': 3.0.3

  unist-util-remove@4.0.0:
    dependencies:
      '@types/unist': 3.0.3
      unist-util-is: 6.0.0
      unist-util-visit-parents: 6.0.1

  unist-util-stringify-position@4.0.0:
    dependencies:
      '@types/unist': 3.0.3

  unist-util-visit-parents@6.0.1:
    dependencies:
      '@types/unist': 3.0.3
      unist-util-is: 6.0.0

  unist-util-visit@5.0.0:
    dependencies:
      '@types/unist': 3.0.3
      unist-util-is: 6.0.0
      unist-util-visit-parents: 6.0.1

  unpipe@1.0.0: {}

  unrs-resolver@1.9.2:
    dependencies:
      napi-postinstall: 0.2.5
    optionalDependencies:
      '@unrs/resolver-binding-android-arm-eabi': 1.9.2
      '@unrs/resolver-binding-android-arm64': 1.9.2
      '@unrs/resolver-binding-darwin-arm64': 1.9.2
      '@unrs/resolver-binding-darwin-x64': 1.9.2
      '@unrs/resolver-binding-freebsd-x64': 1.9.2
      '@unrs/resolver-binding-linux-arm-gnueabihf': 1.9.2
      '@unrs/resolver-binding-linux-arm-musleabihf': 1.9.2
      '@unrs/resolver-binding-linux-arm64-gnu': 1.9.2
      '@unrs/resolver-binding-linux-arm64-musl': 1.9.2
      '@unrs/resolver-binding-linux-ppc64-gnu': 1.9.2
      '@unrs/resolver-binding-linux-riscv64-gnu': 1.9.2
      '@unrs/resolver-binding-linux-riscv64-musl': 1.9.2
      '@unrs/resolver-binding-linux-s390x-gnu': 1.9.2
      '@unrs/resolver-binding-linux-x64-gnu': 1.9.2
      '@unrs/resolver-binding-linux-x64-musl': 1.9.2
      '@unrs/resolver-binding-wasm32-wasi': 1.9.2
      '@unrs/resolver-binding-win32-arm64-msvc': 1.9.2
      '@unrs/resolver-binding-win32-ia32-msvc': 1.9.2
      '@unrs/resolver-binding-win32-x64-msvc': 1.9.2

  update-browserslist-db@1.1.3(browserslist@4.25.4):
    dependencies:
      browserslist: 4.25.4
      escalade: 3.2.0
      picocolors: 1.1.1

  uri-js@4.4.1:
    dependencies:
      punycode: 2.3.1

  url@0.11.4:
    dependencies:
      punycode: 1.4.1
      qs: 6.14.0

  util-deprecate@1.0.2: {}

  utils-merge@1.0.1: {}

  validate-npm-package-license@3.0.4:
    dependencies:
      spdx-correct: 3.2.0
      spdx-expression-parse: 3.0.1

  varint@6.0.0: {}

  vary@1.1.2: {}

  vfile-message@4.0.2:
    dependencies:
      '@types/unist': 3.0.3
      unist-util-stringify-position: 4.0.0

  vfile@6.0.3:
    dependencies:
      '@types/unist': 3.0.3
      vfile-message: 4.0.2

  vite-node@3.2.4:
    dependencies:
      cac: 6.7.14
      debug: 4.4.1
      es-module-lexer: 1.7.0
      pathe: 2.0.3
      vite: link:packages/vite
    transitivePeerDependencies:
      - supports-color

  vitepress-plugin-group-icons@1.6.3(markdown-it@14.1.0)(vite@packages+vite):
    dependencies:
      '@iconify-json/logos': 1.2.4
      '@iconify-json/vscode-icons': 1.2.29
      '@iconify/utils': 3.0.1
      markdown-it: 14.1.0
      vite: link:packages/vite
    transitivePeerDependencies:
      - supports-color

  vitepress-plugin-llms@1.7.4:
    dependencies:
      gray-matter: 4.0.3
      markdown-it: 14.1.0
      markdown-title: 1.0.2
      millify: 6.1.0
      minimatch: 10.0.3
      path-to-regexp: 8.2.0
      picocolors: 1.1.1
      pretty-bytes: 7.0.1
      remark: 15.0.1
      remark-frontmatter: 5.0.0
      tokenx: 1.1.0
      unist-util-remove: 4.0.0
      unist-util-visit: 5.0.0
    transitivePeerDependencies:
      - supports-color

  vitepress@2.0.0-alpha.12(axios@1.11.0)(postcss@8.5.6)(typescript@5.9.2):
    dependencies:
      '@docsearch/css': 4.0.0-beta.7
      '@docsearch/js': 4.0.0-beta.7
      '@iconify-json/simple-icons': 1.2.47
      '@shikijs/core': 3.9.2
      '@shikijs/transformers': 3.9.2
      '@shikijs/types': 3.9.2
      '@types/markdown-it': 14.1.2
      '@vitejs/plugin-vue': 6.0.1(vite@packages+vite)(vue@3.5.21(typescript@5.9.2))
      '@vue/devtools-api': 8.0.0
      '@vue/shared': 3.5.19
      '@vueuse/core': 13.6.0(vue@3.5.21(typescript@5.9.2))
      '@vueuse/integrations': 13.6.0(axios@1.11.0)(focus-trap@7.6.5)(vue@3.5.21(typescript@5.9.2))
      focus-trap: 7.6.5
      mark.js: 8.11.1
      minisearch: 7.1.2
      shiki: 3.9.2
      vite: link:packages/vite
      vue: 3.5.21(typescript@5.9.2)
    optionalDependencies:
      postcss: 8.5.6
    transitivePeerDependencies:
      - async-validator
      - axios
      - change-case
      - drauu
      - fuse.js
      - idb-keyval
      - jwt-decode
      - nprogress
      - qrcode
      - sortablejs
      - typescript
      - universal-cookie

  vitest@3.2.4(@types/debug@4.1.12)(@types/node@22.18.1):
    dependencies:
      '@types/chai': 5.2.2
      '@vitest/expect': 3.2.4
      '@vitest/mocker': 3.2.4(vite@packages+vite)
      '@vitest/pretty-format': 3.2.4
      '@vitest/runner': 3.2.4
      '@vitest/snapshot': 3.2.4
      '@vitest/spy': 3.2.4
      '@vitest/utils': 3.2.4
      chai: 5.2.0
      debug: 4.4.1
      expect-type: 1.2.1
      magic-string: 0.30.17
      pathe: 2.0.3
      picomatch: 4.0.3
      std-env: 3.9.0
      tinybench: 2.9.0
      tinyexec: 0.3.2
      tinyglobby: 0.2.14
      tinypool: 1.1.1
      tinyrainbow: 2.0.0
      vite: link:packages/vite
      vite-node: 3.2.4
      why-is-node-running: 2.3.0
    optionalDependencies:
      '@types/debug': 4.1.12
      '@types/node': 22.18.1
    transitivePeerDependencies:
      - msw
      - supports-color

  void-elements@3.1.0: {}

  vscode-uri@3.1.0: {}

  vue-resize@2.0.0-alpha.1(vue@3.5.21(typescript@5.9.2)):
    dependencies:
      vue: 3.5.21(typescript@5.9.2)

  vue-tsc@3.0.6(typescript@5.9.2):
    dependencies:
      '@volar/typescript': 2.4.23
      '@vue/language-core': 3.0.6(typescript@5.9.2)
      typescript: 5.9.2

  vue@3.4.38(typescript@5.9.2):
    dependencies:
      '@vue/compiler-dom': 3.4.38
      '@vue/compiler-sfc': 3.4.38
      '@vue/runtime-dom': 3.4.38
      '@vue/server-renderer': 3.4.38(vue@3.5.21(typescript@5.9.2))
      '@vue/shared': 3.4.38
    optionalDependencies:
      typescript: 5.9.2

  vue@3.5.18(typescript@5.9.2):
    dependencies:
      '@vue/compiler-dom': 3.5.18
      '@vue/compiler-sfc': 3.5.18
      '@vue/runtime-dom': 3.5.18
      '@vue/server-renderer': 3.5.18(vue@3.5.18(typescript@5.9.2))
      '@vue/shared': 3.5.18
    optionalDependencies:
      typescript: 5.9.2

  vue@3.5.21(typescript@5.9.2):
    dependencies:
      '@vue/compiler-dom': 3.5.21
      '@vue/compiler-sfc': 3.5.21
      '@vue/runtime-dom': 3.5.21
      '@vue/server-renderer': 3.5.21(vue@3.5.21(typescript@5.9.2))
      '@vue/shared': 3.5.21
    optionalDependencies:
      typescript: 5.9.2

  vuex@4.1.0(vue@3.5.21(typescript@5.9.2)):
    dependencies:
      '@vue/devtools-api': 6.6.4
      vue: 3.5.21(typescript@5.9.2)

  walk-up-path@3.0.1: {}

  webidl-conversions@3.0.1: {}

  whatwg-url@5.0.0:
    dependencies:
      tr46: 0.0.3
      webidl-conversions: 3.0.1

  which@2.0.2:
    dependencies:
      isexe: 2.0.0

  why-is-node-running@2.3.0:
    dependencies:
      siginfo: 2.0.0
      stackback: 0.0.2

  with@7.0.2:
    dependencies:
      '@babel/parser': 7.28.4
      '@babel/types': 7.28.2
      assert-never: 1.4.0
      babel-walk: 3.0.0-canary-5

  word-wrap@1.2.5: {}

  wordwrap@1.0.0: {}

  workerd@1.20250902.0:
    optionalDependencies:
      '@cloudflare/workerd-darwin-64': 1.20250902.0
      '@cloudflare/workerd-darwin-arm64': 1.20250902.0
      '@cloudflare/workerd-linux-64': 1.20250902.0
      '@cloudflare/workerd-linux-arm64': 1.20250902.0
      '@cloudflare/workerd-windows-64': 1.20250902.0

  wrap-ansi@7.0.0:
    dependencies:
      ansi-styles: 4.3.0
      string-width: 4.2.3
      strip-ansi: 6.0.1

  wrap-ansi@8.1.0:
    dependencies:
      ansi-styles: 6.2.1
      string-width: 5.1.2
      strip-ansi: 7.1.0

  wrap-ansi@9.0.0:
    dependencies:
      ansi-styles: 6.2.1
      string-width: 7.2.0
      strip-ansi: 7.1.0

  wrappy@1.0.2: {}

  ws@8.18.0: {}

  ws@8.18.3: {}

  wsl-utils@0.1.0:
    dependencies:
      is-wsl: 3.1.0

  xml-js@1.6.11:
    dependencies:
      sax: 1.4.1

  y18n@5.0.8: {}

  yallist@3.1.1: {}

  yallist@5.0.0: {}

  yaml@2.8.1: {}

  yargs-parser@21.1.1: {}

  yargs@17.7.2:
    dependencies:
      cliui: 8.0.1
      escalade: 3.2.0
      get-caller-file: 2.0.5
      require-directory: 2.1.1
      string-width: 4.2.3
      y18n: 5.0.8
      yargs-parser: 21.1.1

  yocto-queue@0.1.0: {}

  yoctocolors@2.1.1: {}

  youch-core@0.3.3:
    dependencies:
      '@poppinss/exception': 1.2.2
      error-stack-parser-es: 1.0.5

  youch@4.1.0-beta.10:
    dependencies:
      '@poppinss/colors': 4.1.5
      '@poppinss/dumper': 0.6.4
      '@speed-highlight/core': 1.2.7
      cookie: 1.0.2
      youch-core: 0.3.3

  zimmerframe@1.1.2: {}

  zod@3.22.3: {}

  zwitch@2.0.4: {}<|MERGE_RESOLUTION|>--- conflicted
+++ resolved
@@ -267,13 +267,8 @@
         specifier: ^1.0.0-next.25
         version: 1.0.0-next.25
       '@rolldown/pluginutils':
-<<<<<<< HEAD
-        specifier: ^1.0.0-beta.34
-        version: 1.0.0-beta.34
-=======
         specifier: ^1.0.0-beta.35
         version: 1.0.0-beta.35
->>>>>>> feeb8bcc
       '@rollup/plugin-alias':
         specifier: ^5.1.1
         version: 5.1.1(rollup@4.43.0)
@@ -396,10 +391,10 @@
         version: 2.0.3
       rolldown:
         specifier: ^1.0.0-beta.34
-        version: 1.0.0-beta.34
+        version: 1.0.0-beta.36
       rolldown-plugin-dts:
         specifier: ^0.15.7
-        version: 0.15.7(rolldown@1.0.0-beta.34)(typescript@5.9.2)(vue-tsc@3.0.6(typescript@5.9.2))
+        version: 0.15.10(rolldown@1.0.0-beta.36)(typescript@5.9.2)(vue-tsc@3.0.6(typescript@5.9.2))
       rollup-plugin-license:
         specifier: ^3.6.0
         version: 3.6.0(picomatch@4.0.3)(rollup@4.43.0)
@@ -2841,22 +2836,15 @@
     resolution: {integrity: sha512-oGB+UxlgWcgQkgwo8GcEGwemoTFt3FIO9ababBmaGwXIoBKZ+GTy0pP185beGg7Llih/NSHSV2XAs1lnznocSg==}
     engines: {node: '>= 8'}
 
-  '@oxc-project/runtime@0.82.3':
-    resolution: {integrity: sha512-LNh5GlJvYHAnMurO+EyA8jJwN1rki7l3PSHuosDh2I7h00T6/u9rCkUjg/SvPmT1CZzvhuW0y+gf7jcqUy/Usg==}
+  '@oxc-project/runtime@0.87.0':
+    resolution: {integrity: sha512-ky2Hqi2q/uGX36UfY79zxMbUqiNIl1RyKKVJfFenG70lbn+/fcaKBVTbhmUwn8a2wPyv2gNtDQxuDytbKX9giQ==}
     engines: {node: '>=6.9.0'}
 
-<<<<<<< HEAD
-=======
-  '@oxc-project/runtime@0.82.3':
-    resolution: {integrity: sha512-LNh5GlJvYHAnMurO+EyA8jJwN1rki7l3PSHuosDh2I7h00T6/u9rCkUjg/SvPmT1CZzvhuW0y+gf7jcqUy/Usg==}
-    engines: {node: '>=6.9.0'}
-
-  '@oxc-project/types@0.81.0':
-    resolution: {integrity: sha512-CnOqkybZK8z6Gx7Wb1qF7AEnSzbol1WwcIzxYOr8e91LytGOjo0wCpgoYWZo8sdbpqX+X+TJayIzo4Pv0R/KjA==}
-
->>>>>>> feeb8bcc
   '@oxc-project/types@0.82.3':
     resolution: {integrity: sha512-6nCUxBnGX0c6qfZW5MaF6/fmu5dHJDMiMPaioKHKs5mi5+8/FHQ7WGjgQIz1zxpmceMYfdIXkOaLYE+ejbuOtA==}
+
+  '@oxc-project/types@0.87.0':
+    resolution: {integrity: sha512-ipZFWVGE9fADBVXXWJWY/cxpysc41Gt5upKDeb32F6WMgFyO7XETUMVq8UuREKCih+Km5E6p2VhEvf6Fuhey6g==}
 
   '@parcel/watcher-android-arm64@2.5.1':
     resolution: {integrity: sha512-KF8+j9nNbUN8vzOFDpRMsaKBHZ/mcjEjMToVMJOhTozkDonQFFrRcfdLWn6yWKCmJKmdVxSgHiYvTCef4/qcBA==}
@@ -2968,209 +2956,97 @@
     resolution: {integrity: sha512-G0OnZbMWEs5LhDyqy2UL17vGhSVHkQIfVojMtEWVenvj0V5S84VBgy86kJIuNsGDp2p7sTKlpSIpBUWdC35OKg==}
     engines: {node: '>=20.0.0'}
 
-  '@rolldown/binding-android-arm64@1.0.0-beta.34':
-    resolution: {integrity: sha512-jf5GNe5jP3Sr1Tih0WKvg2bzvh5T/1TA0fn1u32xSH7ca/p5t+/QRr4VRFCV/na5vjwKEhwWrChsL2AWlY+eoA==}
+  '@rolldown/binding-android-arm64@1.0.0-beta.36':
+    resolution: {integrity: sha512-0y4+MDSw9GzX4VZtATiygDv+OtijxsRtNBZW6qA3OUGi0fq6Gq+MnvFHMjdJxz3mv/thIHMmJ0AL7d8urYBCUw==}
+    engines: {node: ^20.19.0 || >=22.12.0}
     cpu: [arm64]
     os: [android]
 
-<<<<<<< HEAD
-  '@rolldown/binding-darwin-arm64@1.0.0-beta.34':
-    resolution: {integrity: sha512-2F/TqH4QuJQ34tgWxqBjFL3XV1gMzeQgUO8YRtCPGBSP0GhxtoFzsp7KqmQEothsxztlv+KhhT9Dbg3HHwHViQ==}
+  '@rolldown/binding-darwin-arm64@1.0.0-beta.36':
+    resolution: {integrity: sha512-F/xv0vsxXuwpyecy3GMpXPhRLI4WogQkSYYl6hh61OfmyX4lxsemSoYQ5nlK/MopdVaT111wS1dRO2eXgzBHuA==}
+    engines: {node: ^20.19.0 || >=22.12.0}
     cpu: [arm64]
     os: [darwin]
 
-  '@rolldown/binding-darwin-x64@1.0.0-beta.34':
-    resolution: {integrity: sha512-E1QuFslgLWbHQ8Qli/AqUKdfg0pockQPwRxVbhNQ74SciZEZpzLaujkdmOLSccMlSXDfFCF8RPnMoRAzQ9JV8Q==}
+  '@rolldown/binding-darwin-x64@1.0.0-beta.36':
+    resolution: {integrity: sha512-FX3x/GSybYRt4/fUljqIMuB7JRJThxnwzjK9Ka4qKwSw92RNmxRtw+NEkpuKq/Tzcq5qpnvSWudKmjcbBSMH1g==}
+    engines: {node: ^20.19.0 || >=22.12.0}
     cpu: [x64]
     os: [darwin]
 
-  '@rolldown/binding-freebsd-x64@1.0.0-beta.34':
-    resolution: {integrity: sha512-VS8VInNCwnkpI9WeQaWu3kVBq9ty6g7KrHdLxYMzeqz24+w9hg712TcWdqzdY6sn+24lUoMD9jTZrZ/qfVpk0g==}
-=======
-  '@rolldown/binding-android-arm64@1.0.0-beta.35':
-    resolution: {integrity: sha512-zVTg0544Ib1ldJSWwjy8URWYHlLFJ98rLnj+2FIj5fRs4KqGKP4VgH/pVUbXNGxeLFjItie6NSK1Un7nJixneQ==}
-    cpu: [arm64]
-    os: [android]
-
-  '@rolldown/binding-darwin-arm64@1.0.0-beta.32':
-    resolution: {integrity: sha512-W8oMqzGcI7wKPXUtS3WJNXzbghHfNiuM1UBAGpVb+XlUCgYRQJd2PRGP7D3WGql3rR3QEhUvSyAuCBAftPQw6Q==}
-    cpu: [arm64]
-    os: [darwin]
-
-  '@rolldown/binding-darwin-arm64@1.0.0-beta.35':
-    resolution: {integrity: sha512-WPy0qx22CABTKDldEExfpYHWHulRoPo+m/YpyxP+6ODUPTQexWl8Wp12fn1CVP0xi0rOBj7ugs6+kKMAJW56wQ==}
-    cpu: [arm64]
-    os: [darwin]
-
-  '@rolldown/binding-darwin-x64@1.0.0-beta.32':
-    resolution: {integrity: sha512-pM4c4sKUk37noJrnnDkJknLhCsfZu7aWyfe67bD0GQHfzAPjV16wPeD9CmQg4/0vv+5IfHYaa4VE536xbA+W0Q==}
-    cpu: [x64]
-    os: [darwin]
-
-  '@rolldown/binding-darwin-x64@1.0.0-beta.35':
-    resolution: {integrity: sha512-3k1TabJafF/GgNubXMkfp93d5p30SfIMOmQ5gm1tFwO+baMxxVPwDs3FDvSl+feCWwXxBA+bzemgkaDlInmp1Q==}
-    cpu: [x64]
-    os: [darwin]
-
-  '@rolldown/binding-freebsd-x64@1.0.0-beta.32':
-    resolution: {integrity: sha512-M8SUgFlYb5kJJWcFC8gUMRiX4WLFxPKMed3SJ2YrxontgIrEcpizPU8nLNVsRYEStoSfKHKExpQw3OP6fm+5bw==}
+  '@rolldown/binding-freebsd-x64@1.0.0-beta.36':
+    resolution: {integrity: sha512-j7Y/OG4XxICRgGMLB7VVbROAzdnvtr0ZTBBYnv53KZESE97Ta4zXfGhEe+EiXLRKW8JWSMeNumOaBrWAXDMiZQ==}
+    engines: {node: ^20.19.0 || >=22.12.0}
     cpu: [x64]
     os: [freebsd]
 
-  '@rolldown/binding-freebsd-x64@1.0.0-beta.35':
-    resolution: {integrity: sha512-GAiapN5YyIocnBVNEiOxMfWO9NqIeEKKWohj1sPLGc61P+9N1meXOOCiAPbLU+adXq0grtbYySid+Or7f2q+Mg==}
->>>>>>> feeb8bcc
-    cpu: [x64]
-    os: [freebsd]
-
-  '@rolldown/binding-linux-arm-gnueabihf@1.0.0-beta.34':
-    resolution: {integrity: sha512-4St4emjcnULnxJYb/5ZDrH/kK/j6PcUgc3eAqH5STmTrcF+I9m/X2xvSF2a2bWv1DOQhxBewThu0KkwGHdgu5w==}
+  '@rolldown/binding-linux-arm-gnueabihf@1.0.0-beta.36':
+    resolution: {integrity: sha512-j3rDknokIJZ+iVGjWw2cVRgKLmk9boUoHtp2k3Ba6p7vWIv+D/YypQKHxAayyzvUkxTBZsw64Ojq5/zrytRODA==}
+    engines: {node: ^20.19.0 || >=22.12.0}
     cpu: [arm]
     os: [linux]
 
-<<<<<<< HEAD
-  '@rolldown/binding-linux-arm64-gnu@1.0.0-beta.34':
-    resolution: {integrity: sha512-a737FTqhFUoWfnebS2SnQ2BS50p0JdukdkUBwy2J06j4hZ6Eej0zEB8vTfAqoCjn8BQKkXBy+3Sx0IRkgwz1gA==}
+  '@rolldown/binding-linux-arm64-gnu@1.0.0-beta.36':
+    resolution: {integrity: sha512-7Ds2nl3ZhC0eaSJnw7dQ5uCK1cmaBKC+EL7IIpjTpzqY10y1xCn5w6gTFKzpqKhD2nSraY4MHOyAnE+zmSAZRA==}
+    engines: {node: ^20.19.0 || >=22.12.0}
     cpu: [arm64]
     os: [linux]
 
-  '@rolldown/binding-linux-arm64-musl@1.0.0-beta.34':
-    resolution: {integrity: sha512-NH+FeQWKyuw0k+PbXqpFWNfvD8RPvfJk766B/njdaWz4TmiEcSB0Nb6guNw1rBpM1FmltQYb3fFnTumtC6pRfA==}
+  '@rolldown/binding-linux-arm64-musl@1.0.0-beta.36':
+    resolution: {integrity: sha512-0Qa4b3gv956iSdJQplV1xdI9ALbEdNo5xsFpcLU4mW2A+CqWNenVHqcHbCvwvKTP07yX6yoUvUqZR1CBxxQShg==}
+    engines: {node: ^20.19.0 || >=22.12.0}
     cpu: [arm64]
     os: [linux]
 
-  '@rolldown/binding-linux-x64-gnu@1.0.0-beta.34':
-    resolution: {integrity: sha512-Q3RSCivp8pNadYK8ke3hLnQk08BkpZX9BmMjgwae2FWzdxhxxUiUzd9By7kneUL0vRQ4uRnhD9VkFQ+Haeqdvw==}
+  '@rolldown/binding-linux-x64-gnu@1.0.0-beta.36':
+    resolution: {integrity: sha512-wUdZljtx9W1V9KlnmwPgF0o2ZPFq2zffr/q+wM+GUrSFIJNmP9w0zgyl1coCt1ESnNyYYyJh8T1bqvx8+16SqA==}
+    engines: {node: ^20.19.0 || >=22.12.0}
     cpu: [x64]
     os: [linux]
 
-  '@rolldown/binding-linux-x64-musl@1.0.0-beta.34':
-    resolution: {integrity: sha512-wDd/HrNcVoBhWWBUW3evJHoo7GJE/RofssBy3Dsiip05YUBmokQVrYAyrboOY4dzs/lJ7HYeBtWQ9hj8wlyF0A==}
+  '@rolldown/binding-linux-x64-musl@1.0.0-beta.36':
+    resolution: {integrity: sha512-Up56sJMDSKYi92/28lq9xB2wonuCwVnqBzjRnKmQauZJ5QOor9h1RtcMeCzSxg4ReMsNvrdYomBogewcZgKEww==}
+    engines: {node: ^20.19.0 || >=22.12.0}
     cpu: [x64]
     os: [linux]
 
-  '@rolldown/binding-openharmony-arm64@1.0.0-beta.34':
-    resolution: {integrity: sha512-dH3FTEV6KTNWpYSgjSXZzeX7vLty9oBYn6R3laEdhwZftQwq030LKL+5wyQdlbX5pnbh4h127hpv3Hl1+sj8dg==}
-=======
-  '@rolldown/binding-linux-arm-gnueabihf@1.0.0-beta.35':
-    resolution: {integrity: sha512-okPKKIE73qkUMvq7dxDyzD0VIysdV4AirHqjf8tGTjuNoddUAl3WAtMYbuZCEKJwUyI67UINKO1peFVlYEb+8w==}
-    cpu: [arm]
-    os: [linux]
-
-  '@rolldown/binding-linux-arm64-gnu@1.0.0-beta.32':
-    resolution: {integrity: sha512-hRZygRlaGCjcNTNY9GV7dDI18sG1dK3cc7ujHq72LoDad23zFDUGMQjiSxHWK+/r92iMV+j2MiHbvzayxqynsg==}
-    cpu: [arm64]
-    os: [linux]
-
-  '@rolldown/binding-linux-arm64-gnu@1.0.0-beta.35':
-    resolution: {integrity: sha512-Nky8Q2cxyKVkEETntrvcmlzNir5khQbDfX3PflHPbZY7XVZalllRqw7+MW5vn+jTsk5BfKVeLsvrF4344IU55g==}
-    cpu: [arm64]
-    os: [linux]
-
-  '@rolldown/binding-linux-arm64-musl@1.0.0-beta.32':
-    resolution: {integrity: sha512-HzgT6h+CXLs+GKAU0Wvkt3rvcv0CmDBsDjlPhh4GHysOKbG9NjpKYX2zvjx671E9pGbTvcPpwy7gGsy7xpu+8g==}
-    cpu: [arm64]
-    os: [linux]
-
-  '@rolldown/binding-linux-arm64-musl@1.0.0-beta.35':
-    resolution: {integrity: sha512-8aHpWVSfZl3Dy2VNFG9ywmlCPAJx45g0z+qdOeqmYceY7PBAT4QGzii9ig1hPb1pY8K45TXH44UzQwr2fx352Q==}
-    cpu: [arm64]
-    os: [linux]
-
-  '@rolldown/binding-linux-x64-gnu@1.0.0-beta.32':
-    resolution: {integrity: sha512-Ab/wbf6gdzphDbsg51UaxsC93foQ7wxhtg0SVCXd25BrV4MAJ1HoDtKN/f4h0maFmJobkqYub2DlmoasUzkvBg==}
-    cpu: [x64]
-    os: [linux]
-
-  '@rolldown/binding-linux-x64-gnu@1.0.0-beta.35':
-    resolution: {integrity: sha512-1r1Ac/vTcm1q4kRiX/NB6qtorF95PhjdCxKH3Z5pb+bWMDZnmcz18fzFlT/3C6Qpj/ZqUF+EUrG4QEDXtVXGgg==}
-    cpu: [x64]
-    os: [linux]
-
-  '@rolldown/binding-linux-x64-musl@1.0.0-beta.32':
-    resolution: {integrity: sha512-VoxqGEfh5A1Yx+zBp/FR5QwAbtzbuvky2SVc+ii4g1gLD4zww6mt/hPi5zG+b88zYPFBKHpxMtsz9cWqXU5V5Q==}
-    cpu: [x64]
-    os: [linux]
-
-  '@rolldown/binding-linux-x64-musl@1.0.0-beta.35':
-    resolution: {integrity: sha512-AFl1LnuhUBDfX2j+cE6DlVGROv4qG7GCPDhR1kJqi2+OuXGDkeEjqRvRQOFErhKz1ckkP/YakvN7JheLJ2PKHQ==}
-    cpu: [x64]
-    os: [linux]
-
-  '@rolldown/binding-openharmony-arm64@1.0.0-beta.32':
-    resolution: {integrity: sha512-qZ1ViyOUDGbiZrSAJ/FIAhYUElDfVxxFW6DLT/w4KeoZN3HsF4jmRP95mXtl51/oGrqzU9l9Q2f7/P4O/o2ZZA==}
+  '@rolldown/binding-openharmony-arm64@1.0.0-beta.36':
+    resolution: {integrity: sha512-qX3covX7EX00yrgQl3oi8GuRTS1XFe+YHm+sGsxQvPok+r7Ct2eDFpLmmw7wajZ2SuvAJYSo/9BXLSCGR0ve2w==}
+    engines: {node: ^20.19.0 || >=22.12.0}
     cpu: [arm64]
     os: [openharmony]
 
-  '@rolldown/binding-openharmony-arm64@1.0.0-beta.35':
-    resolution: {integrity: sha512-Tuwb8vPs+TVJlHhyLik+nwln/burvIgaPDgg6wjNZ23F1ttjZi0w0rQSZfAgsX4jaUbylwCETXQmTp3w6vcJMw==}
->>>>>>> feeb8bcc
-    cpu: [arm64]
-    os: [openharmony]
-
-  '@rolldown/binding-wasm32-wasi@1.0.0-beta.34':
-    resolution: {integrity: sha512-y5BUf+QtO0JsIDKA51FcGwvhJmv89BYjUl8AmN7jqD6k/eU55mH6RJYnxwCsODq5m7KSSTigVb6O7/GqB8wbPw==}
+  '@rolldown/binding-wasm32-wasi@1.0.0-beta.36':
+    resolution: {integrity: sha512-phFsiR97/nbQEtyo5GTPX4h/Ootz0Pdd7P7+gTmkiashePwPUik5aoMAluvzY1tTUAfhdrFR2Y8WiWbnxnsSrQ==}
     engines: {node: '>=14.0.0'}
     cpu: [wasm32]
 
-<<<<<<< HEAD
-  '@rolldown/binding-win32-arm64-msvc@1.0.0-beta.34':
-    resolution: {integrity: sha512-ga5hFhdTwpaNxEiuxZHWnD3ed0GBAzbgzS5tRHpe0ObptxM1a9Xrq6TVfNQirBLwb5Y7T/FJmJi3pmdLy95ljg==}
-=======
-  '@rolldown/binding-wasm32-wasi@1.0.0-beta.35':
-    resolution: {integrity: sha512-rG0OozgqNUYcpu50MpICMlJflexRVtQfjlN9QYf6hoel46VvY0FbKGwBKoeUp2K5D4i8lV04DpEMfTZlzRjeiA==}
-    engines: {node: '>=14.0.0'}
-    cpu: [wasm32]
-
-  '@rolldown/binding-win32-arm64-msvc@1.0.0-beta.32':
-    resolution: {integrity: sha512-k3MvDf8SiA7uP2ikP0unNouJ2YCrnwi7xcVW+RDgMp5YXVr3Xu6svmT3HGn0tkCKUuPmf+uy8I5uiHt5qWQbew==}
+  '@rolldown/binding-win32-arm64-msvc@1.0.0-beta.36':
+    resolution: {integrity: sha512-dvvByfl7TRVhD9zY/VJ94hOVJmpN8Cfxl/A77yJ/oKV67IPEXx9hRUIhuL/V9eJ0RphNbLo4VKxdVuZ+wzEWTA==}
+    engines: {node: ^20.19.0 || >=22.12.0}
     cpu: [arm64]
     os: [win32]
 
-  '@rolldown/binding-win32-arm64-msvc@1.0.0-beta.35':
-    resolution: {integrity: sha512-WeOfAZrycFo9+ZqTDp3YDCAOLolymtKGwImrr9n+OW0lpwI2UKyKXbAwGXRhydAYbfrNmuqWyfyoAnLh3X9Hjg==}
->>>>>>> feeb8bcc
-    cpu: [arm64]
-    os: [win32]
-
-  '@rolldown/binding-win32-ia32-msvc@1.0.0-beta.34':
-    resolution: {integrity: sha512-4/MBp9T9eRnZskxWr8EXD/xHvLhdjWaeX/qY9LPRG1JdCGV3DphkLTy5AWwIQ5jhAy2ZNJR5z2fYRlpWU0sIyQ==}
+  '@rolldown/binding-win32-ia32-msvc@1.0.0-beta.36':
+    resolution: {integrity: sha512-n7odfY4zatppNGY/EE8wE8B78wIxlQzBaY7Ycyjun+HvYu4dJgz8A4JCKHhyYYoEA8+VXO167Or4EJ9SyBLNnw==}
+    engines: {node: ^20.19.0 || >=22.12.0}
     cpu: [ia32]
     os: [win32]
 
-<<<<<<< HEAD
-  '@rolldown/binding-win32-x64-msvc@1.0.0-beta.34':
-    resolution: {integrity: sha512-7O5iUBX6HSBKlQU4WykpUoEmb0wQmonb6ziKFr3dJTHud2kzDnWMqk344T0qm3uGv9Ddq6Re/94pInxo1G2d4w==}
-=======
-  '@rolldown/binding-win32-ia32-msvc@1.0.0-beta.35':
-    resolution: {integrity: sha512-XkLT7ikKGiUDvLh7qtJHRukbyyP1BIrD1xb7A+w4PjIiOKeOH8NqZ+PBaO4plT7JJnLxx+j9g/3B7iylR1nTFQ==}
-    cpu: [ia32]
-    os: [win32]
-
-  '@rolldown/binding-win32-x64-msvc@1.0.0-beta.32':
-    resolution: {integrity: sha512-Ej0i4PZk8ltblZtzVK8ouaGUacUtxRmTm5S9794mdyU/tYxXjAJNseOfxrnHpMWKjMDrOKbqkPqJ52T9NR4LQQ==}
+  '@rolldown/binding-win32-x64-msvc@1.0.0-beta.36':
+    resolution: {integrity: sha512-ik9dlOa/bhRk+8NmbqCEZm9BBPy5UfSOg/Y6cAQac29Aw2/uoyoBbFUBFUKMsvfLg8F0dNxUOsT3IcVlfOJu0g==}
+    engines: {node: ^20.19.0 || >=22.12.0}
     cpu: [x64]
     os: [win32]
 
-  '@rolldown/binding-win32-x64-msvc@1.0.0-beta.35':
-    resolution: {integrity: sha512-rftASFKVzjbcQHTCYHaBIDrnQFzbeV50tm4hVugG3tPjd435RHZC2pbeGV5IPdKEqyJSuurM/GfbV3kLQ3LY/A==}
->>>>>>> feeb8bcc
-    cpu: [x64]
-    os: [win32]
-
   '@rolldown/pluginutils@1.0.0-beta.29':
     resolution: {integrity: sha512-NIJgOsMjbxAXvoGq/X0gD7VPMQ8j9g0BiDaNjVNVjvl+iKXxL3Jre0v31RmBYeLEmkbj2s02v8vFTbUXi5XS2Q==}
 
-<<<<<<< HEAD
-  '@rolldown/pluginutils@1.0.0-beta.34':
-    resolution: {integrity: sha512-LyAREkZHP5pMom7c24meKmJCdhf2hEyvam2q0unr3or9ydwDL+DJ8chTF6Av/RFPb3rH8UFBdMzO5MxTZW97oA==}
-=======
-  '@rolldown/pluginutils@1.0.0-beta.32':
-    resolution: {integrity: sha512-QReCdvxiUZAPkvp1xpAg62IeNzykOFA6syH2CnClif4YmALN1XKpB39XneL80008UbtMShthSVDKmrx05N1q/g==}
-
   '@rolldown/pluginutils@1.0.0-beta.35':
     resolution: {integrity: sha512-slYrCpoxJUqzFDDNlvrOYRazQUNRvWPjXA17dAOISY3rDMxX6k8K4cj2H+hEYMHF81HO3uNd5rHVigAWRM5dSg==}
->>>>>>> feeb8bcc
+
+  '@rolldown/pluginutils@1.0.0-beta.36':
+    resolution: {integrity: sha512-qa+gfzhv0/Xv52zZInENLu6JbsnSjSExD7kTaNm7Qn5LUIH6IQb7l9pB+NrsU5/Bvt9aqcBTdRGc7x1DYMTiqQ==}
 
   '@rollup/plugin-alias@5.1.1':
     resolution: {integrity: sha512-PR9zDb+rOzkRb2VD+EuKB7UC41vU5DIwZ5qqCpk0KJudcWAyi8rvYOhS7+L5aZCspw1stTViLgN5v6FF1p5cgQ==}
@@ -4834,6 +4710,15 @@
       oxc-resolver:
         optional: true
 
+  dts-resolver@2.1.2:
+    resolution: {integrity: sha512-xeXHBQkn2ISSXxbJWD828PFjtyg+/UrMDo7W4Ffcs7+YWCquxU8YjV1KoxuiL+eJ5pg3ll+bC6flVv61L3LKZg==}
+    engines: {node: '>=20.18.0'}
+    peerDependencies:
+      oxc-resolver: '>=11.0.0'
+    peerDependenciesMeta:
+      oxc-resolver:
+        optional: true
+
   dunder-proto@1.0.1:
     resolution: {integrity: sha512-KIN/nDJBQRcXw0MLVhZE9iQHmG68qAVIBg9CqmUYjmQIhgij9U5MFvrqkUL5FbtyyzZuOeOt0zdeRe4UY7ct+A==}
     engines: {node: '>= 0.4'}
@@ -6573,8 +6458,8 @@
   rfdc@1.4.1:
     resolution: {integrity: sha512-q1b3N5QkRUWUl7iyylaaj3kOpIT0N2i9MqIEQXP73GVsN9cw3fdx8X63cEmWhJGi2PPCF23Ijp7ktmd39rawIA==}
 
-  rolldown-plugin-dts@0.15.6:
-    resolution: {integrity: sha512-AxQlyx3Nszob5QLmVUjz/VnC5BevtUo0h8tliuE0egddss7IbtCBU7GOe7biRU0fJNRQJmQjPKXFcc7K98j3+w==}
+  rolldown-plugin-dts@0.15.10:
+    resolution: {integrity: sha512-8cPVAVQUo9tYAoEpc3jFV9RxSil13hrRRg8cHC9gLXxRMNtWPc1LNMSDXzjyD+5Vny49sDZH77JlXp/vlc4I3g==}
     engines: {node: '>=20.18.0'}
     peerDependencies:
       '@typescript/native-preview': '>=7.0.0-dev.20250601.1'
@@ -6589,8 +6474,8 @@
       vue-tsc:
         optional: true
 
-  rolldown-plugin-dts@0.15.7:
-    resolution: {integrity: sha512-BpdrnLaa+uyw0rPT47+4FUC7hQFazBFppeFT0ioW5Ybg0XCLeRohc3HHPlnCxI6LtzgSWT7Ot8ahn6ji10IQBg==}
+  rolldown-plugin-dts@0.15.6:
+    resolution: {integrity: sha512-AxQlyx3Nszob5QLmVUjz/VnC5BevtUo0h8tliuE0egddss7IbtCBU7GOe7biRU0fJNRQJmQjPKXFcc7K98j3+w==}
     engines: {node: '>=20.18.0'}
     peerDependencies:
       '@typescript/native-preview': '>=7.0.0-dev.20250601.1'
@@ -6605,13 +6490,9 @@
       vue-tsc:
         optional: true
 
-<<<<<<< HEAD
-  rolldown@1.0.0-beta.34:
-    resolution: {integrity: sha512-Wwh7EwalMzzX3Yy3VN58VEajeR2Si8+HDNMf706jPLIqU7CxneRW+dQVfznf5O0TWTnJyu4npelwg2bzTXB1Nw==}
-=======
-  rolldown@1.0.0-beta.35:
-    resolution: {integrity: sha512-gJATyqcsJe0Cs8RMFO8XgFjfTc0lK1jcSvirDQDSIfsJE+vt53QH/Ob+OBSJsXb98YtZXHfP/bHpELpPwCprow==}
->>>>>>> feeb8bcc
+  rolldown@1.0.0-beta.36:
+    resolution: {integrity: sha512-eethnJ/UfQWg2VWBDDMEu7IDvEh4WPbPb1azPWDCHcuOwoPT9C2NT4Y/ecZztCl9OBzXoA+CXXb5MS+qbukAig==}
+    engines: {node: ^20.19.0 || >=22.12.0}
     hasBin: true
 
   rollup-plugin-license@3.6.0:
@@ -8761,16 +8642,11 @@
       '@nodelib/fs.scandir': 2.1.5
       fastq: 1.19.0
 
-  '@oxc-project/runtime@0.82.3': {}
-
-<<<<<<< HEAD
-=======
-  '@oxc-project/runtime@0.82.3': {}
-
-  '@oxc-project/types@0.81.0': {}
-
->>>>>>> feeb8bcc
+  '@oxc-project/runtime@0.87.0': {}
+
   '@oxc-project/types@0.82.3': {}
+
+  '@oxc-project/types@0.87.0': {}
 
   '@parcel/watcher-android-arm64@2.5.1':
     optional: true
@@ -8858,135 +8734,55 @@
     dependencies:
       quansync: 0.2.10
 
-<<<<<<< HEAD
-  '@rolldown/binding-android-arm64@1.0.0-beta.34':
-=======
-  '@rolldown/binding-android-arm64@1.0.0-beta.32':
-    optional: true
-
-  '@rolldown/binding-android-arm64@1.0.0-beta.35':
-    optional: true
-
-  '@rolldown/binding-darwin-arm64@1.0.0-beta.32':
-    optional: true
-
-  '@rolldown/binding-darwin-arm64@1.0.0-beta.35':
-    optional: true
-
-  '@rolldown/binding-darwin-x64@1.0.0-beta.32':
-    optional: true
-
-  '@rolldown/binding-darwin-x64@1.0.0-beta.35':
-    optional: true
-
-  '@rolldown/binding-freebsd-x64@1.0.0-beta.32':
-    optional: true
-
-  '@rolldown/binding-freebsd-x64@1.0.0-beta.35':
->>>>>>> feeb8bcc
-    optional: true
-
-  '@rolldown/binding-darwin-arm64@1.0.0-beta.34':
-    optional: true
-
-<<<<<<< HEAD
-  '@rolldown/binding-darwin-x64@1.0.0-beta.34':
-=======
-  '@rolldown/binding-linux-arm-gnueabihf@1.0.0-beta.35':
->>>>>>> feeb8bcc
-    optional: true
-
-  '@rolldown/binding-freebsd-x64@1.0.0-beta.34':
-    optional: true
-
-<<<<<<< HEAD
-  '@rolldown/binding-linux-arm-gnueabihf@1.0.0-beta.34':
-=======
-  '@rolldown/binding-linux-arm64-gnu@1.0.0-beta.35':
->>>>>>> feeb8bcc
-    optional: true
-
-  '@rolldown/binding-linux-arm64-gnu@1.0.0-beta.34':
-    optional: true
-
-<<<<<<< HEAD
-  '@rolldown/binding-linux-arm64-musl@1.0.0-beta.34':
-=======
-  '@rolldown/binding-linux-arm64-musl@1.0.0-beta.35':
->>>>>>> feeb8bcc
-    optional: true
-
-  '@rolldown/binding-linux-x64-gnu@1.0.0-beta.34':
-    optional: true
-
-<<<<<<< HEAD
-  '@rolldown/binding-linux-x64-musl@1.0.0-beta.34':
-=======
-  '@rolldown/binding-linux-x64-gnu@1.0.0-beta.35':
->>>>>>> feeb8bcc
-    optional: true
-
-  '@rolldown/binding-openharmony-arm64@1.0.0-beta.34':
-    optional: true
-
-<<<<<<< HEAD
-  '@rolldown/binding-wasm32-wasi@1.0.0-beta.34':
-=======
-  '@rolldown/binding-linux-x64-musl@1.0.0-beta.35':
-    optional: true
-
-  '@rolldown/binding-openharmony-arm64@1.0.0-beta.32':
-    optional: true
-
-  '@rolldown/binding-openharmony-arm64@1.0.0-beta.35':
-    optional: true
-
-  '@rolldown/binding-wasm32-wasi@1.0.0-beta.32':
->>>>>>> feeb8bcc
+  '@rolldown/binding-android-arm64@1.0.0-beta.36':
+    optional: true
+
+  '@rolldown/binding-darwin-arm64@1.0.0-beta.36':
+    optional: true
+
+  '@rolldown/binding-darwin-x64@1.0.0-beta.36':
+    optional: true
+
+  '@rolldown/binding-freebsd-x64@1.0.0-beta.36':
+    optional: true
+
+  '@rolldown/binding-linux-arm-gnueabihf@1.0.0-beta.36':
+    optional: true
+
+  '@rolldown/binding-linux-arm64-gnu@1.0.0-beta.36':
+    optional: true
+
+  '@rolldown/binding-linux-arm64-musl@1.0.0-beta.36':
+    optional: true
+
+  '@rolldown/binding-linux-x64-gnu@1.0.0-beta.36':
+    optional: true
+
+  '@rolldown/binding-linux-x64-musl@1.0.0-beta.36':
+    optional: true
+
+  '@rolldown/binding-openharmony-arm64@1.0.0-beta.36':
+    optional: true
+
+  '@rolldown/binding-wasm32-wasi@1.0.0-beta.36':
     dependencies:
       '@napi-rs/wasm-runtime': 1.0.3
     optional: true
 
-<<<<<<< HEAD
-  '@rolldown/binding-win32-arm64-msvc@1.0.0-beta.34':
-=======
-  '@rolldown/binding-wasm32-wasi@1.0.0-beta.35':
-    dependencies:
-      '@napi-rs/wasm-runtime': 1.0.3
-    optional: true
-
-  '@rolldown/binding-win32-arm64-msvc@1.0.0-beta.32':
-    optional: true
-
-  '@rolldown/binding-win32-arm64-msvc@1.0.0-beta.35':
-    optional: true
-
-  '@rolldown/binding-win32-ia32-msvc@1.0.0-beta.32':
-    optional: true
-
-  '@rolldown/binding-win32-ia32-msvc@1.0.0-beta.35':
->>>>>>> feeb8bcc
-    optional: true
-
-  '@rolldown/binding-win32-ia32-msvc@1.0.0-beta.34':
-    optional: true
-
-<<<<<<< HEAD
-  '@rolldown/binding-win32-x64-msvc@1.0.0-beta.34':
-=======
-  '@rolldown/binding-win32-x64-msvc@1.0.0-beta.35':
->>>>>>> feeb8bcc
+  '@rolldown/binding-win32-arm64-msvc@1.0.0-beta.36':
+    optional: true
+
+  '@rolldown/binding-win32-ia32-msvc@1.0.0-beta.36':
+    optional: true
+
+  '@rolldown/binding-win32-x64-msvc@1.0.0-beta.36':
     optional: true
 
   '@rolldown/pluginutils@1.0.0-beta.29': {}
 
-<<<<<<< HEAD
-  '@rolldown/pluginutils@1.0.0-beta.34': {}
-=======
-  '@rolldown/pluginutils@1.0.0-beta.32': {}
-
   '@rolldown/pluginutils@1.0.0-beta.35': {}
->>>>>>> feeb8bcc
+
+  '@rolldown/pluginutils@1.0.0-beta.36': {}
 
   '@rollup/plugin-alias@5.1.1(rollup@4.43.0)':
     optionalDependencies:
@@ -10205,7 +10001,7 @@
 
   ast-kit@2.1.2:
     dependencies:
-      '@babel/parser': 7.28.3
+      '@babel/parser': 7.28.4
       pathe: 2.0.3
 
   astring@1.9.0: {}
@@ -10621,6 +10417,8 @@
   dotenv@17.2.2: {}
 
   dts-resolver@2.1.1: {}
+
+  dts-resolver@2.1.2: {}
 
   dunder-proto@1.0.1:
     dependencies:
@@ -12528,7 +12326,25 @@
 
   rfdc@1.4.1: {}
 
-  rolldown-plugin-dts@0.15.6(rolldown@1.0.0-beta.34)(typescript@5.9.2)(vue-tsc@3.0.6(typescript@5.9.2)):
+  rolldown-plugin-dts@0.15.10(rolldown@1.0.0-beta.36)(typescript@5.9.2)(vue-tsc@3.0.6(typescript@5.9.2)):
+    dependencies:
+      '@babel/generator': 7.28.3
+      '@babel/parser': 7.28.4
+      '@babel/types': 7.28.4
+      ast-kit: 2.1.2
+      birpc: 2.5.0
+      debug: 4.4.1
+      dts-resolver: 2.1.2
+      get-tsconfig: 4.10.1
+      rolldown: 1.0.0-beta.36
+    optionalDependencies:
+      typescript: 5.9.2
+      vue-tsc: 3.0.6(typescript@5.9.2)
+    transitivePeerDependencies:
+      - oxc-resolver
+      - supports-color
+
+  rolldown-plugin-dts@0.15.6(rolldown@1.0.0-beta.36)(typescript@5.9.2)(vue-tsc@3.0.6(typescript@5.9.2)):
     dependencies:
       '@babel/generator': 7.28.0
       '@babel/parser': 7.28.4
@@ -12538,7 +12354,7 @@
       debug: 4.4.1
       dts-resolver: 2.1.1
       get-tsconfig: 4.10.1
-      rolldown: 1.0.0-beta.34
+      rolldown: 1.0.0-beta.36
     optionalDependencies:
       typescript: 5.9.2
       vue-tsc: 3.0.6(typescript@5.9.2)
@@ -12546,100 +12362,27 @@
       - oxc-resolver
       - supports-color
 
-<<<<<<< HEAD
-  rolldown-plugin-dts@0.15.7(rolldown@1.0.0-beta.34)(typescript@5.9.2)(vue-tsc@3.0.6(typescript@5.9.2)):
-    dependencies:
-      '@babel/generator': 7.28.3
-      '@babel/parser': 7.28.3
-=======
-  rolldown-plugin-dts@0.15.6(rolldown@1.0.0-beta.35)(typescript@5.9.2)(vue-tsc@3.0.6(typescript@5.9.2)):
-    dependencies:
-      '@babel/generator': 7.28.0
-      '@babel/parser': 7.28.4
->>>>>>> feeb8bcc
-      '@babel/types': 7.28.2
-      ast-kit: 2.1.2
-      birpc: 2.5.0
-      debug: 4.4.1
-      dts-resolver: 2.1.1
-      get-tsconfig: 4.10.1
-<<<<<<< HEAD
-      rolldown: 1.0.0-beta.34
-=======
-      rolldown: 1.0.0-beta.35
->>>>>>> feeb8bcc
-    optionalDependencies:
-      typescript: 5.9.2
-      vue-tsc: 3.0.6(typescript@5.9.2)
-    transitivePeerDependencies:
-      - oxc-resolver
-      - supports-color
-
-  rolldown@1.0.0-beta.34:
-    dependencies:
-<<<<<<< HEAD
-      '@oxc-project/runtime': 0.82.3
-      '@oxc-project/types': 0.82.3
-      '@rolldown/pluginutils': 1.0.0-beta.34
+  rolldown@1.0.0-beta.36:
+    dependencies:
+      '@oxc-project/runtime': 0.87.0
+      '@oxc-project/types': 0.87.0
+      '@rolldown/pluginutils': 1.0.0-beta.36
       ansis: 4.1.0
     optionalDependencies:
-      '@rolldown/binding-android-arm64': 1.0.0-beta.34
-      '@rolldown/binding-darwin-arm64': 1.0.0-beta.34
-      '@rolldown/binding-darwin-x64': 1.0.0-beta.34
-      '@rolldown/binding-freebsd-x64': 1.0.0-beta.34
-      '@rolldown/binding-linux-arm-gnueabihf': 1.0.0-beta.34
-      '@rolldown/binding-linux-arm64-gnu': 1.0.0-beta.34
-      '@rolldown/binding-linux-arm64-musl': 1.0.0-beta.34
-      '@rolldown/binding-linux-x64-gnu': 1.0.0-beta.34
-      '@rolldown/binding-linux-x64-musl': 1.0.0-beta.34
-      '@rolldown/binding-openharmony-arm64': 1.0.0-beta.34
-      '@rolldown/binding-wasm32-wasi': 1.0.0-beta.34
-      '@rolldown/binding-win32-arm64-msvc': 1.0.0-beta.34
-      '@rolldown/binding-win32-ia32-msvc': 1.0.0-beta.34
-      '@rolldown/binding-win32-x64-msvc': 1.0.0-beta.34
-=======
-      '@oxc-project/runtime': 0.81.0
-      '@oxc-project/types': 0.81.0
-      '@rolldown/pluginutils': 1.0.0-beta.32
-      ansis: 4.1.0
-    optionalDependencies:
-      '@rolldown/binding-android-arm64': 1.0.0-beta.32
-      '@rolldown/binding-darwin-arm64': 1.0.0-beta.32
-      '@rolldown/binding-darwin-x64': 1.0.0-beta.32
-      '@rolldown/binding-freebsd-x64': 1.0.0-beta.32
-      '@rolldown/binding-linux-arm-gnueabihf': 1.0.0-beta.32
-      '@rolldown/binding-linux-arm64-gnu': 1.0.0-beta.32
-      '@rolldown/binding-linux-arm64-musl': 1.0.0-beta.32
-      '@rolldown/binding-linux-x64-gnu': 1.0.0-beta.32
-      '@rolldown/binding-linux-x64-musl': 1.0.0-beta.32
-      '@rolldown/binding-openharmony-arm64': 1.0.0-beta.32
-      '@rolldown/binding-wasm32-wasi': 1.0.0-beta.32
-      '@rolldown/binding-win32-arm64-msvc': 1.0.0-beta.32
-      '@rolldown/binding-win32-ia32-msvc': 1.0.0-beta.32
-      '@rolldown/binding-win32-x64-msvc': 1.0.0-beta.32
-
-  rolldown@1.0.0-beta.35:
-    dependencies:
-      '@oxc-project/runtime': 0.82.3
-      '@oxc-project/types': 0.82.3
-      '@rolldown/pluginutils': 1.0.0-beta.35
-      ansis: 4.1.0
-    optionalDependencies:
-      '@rolldown/binding-android-arm64': 1.0.0-beta.35
-      '@rolldown/binding-darwin-arm64': 1.0.0-beta.35
-      '@rolldown/binding-darwin-x64': 1.0.0-beta.35
-      '@rolldown/binding-freebsd-x64': 1.0.0-beta.35
-      '@rolldown/binding-linux-arm-gnueabihf': 1.0.0-beta.35
-      '@rolldown/binding-linux-arm64-gnu': 1.0.0-beta.35
-      '@rolldown/binding-linux-arm64-musl': 1.0.0-beta.35
-      '@rolldown/binding-linux-x64-gnu': 1.0.0-beta.35
-      '@rolldown/binding-linux-x64-musl': 1.0.0-beta.35
-      '@rolldown/binding-openharmony-arm64': 1.0.0-beta.35
-      '@rolldown/binding-wasm32-wasi': 1.0.0-beta.35
-      '@rolldown/binding-win32-arm64-msvc': 1.0.0-beta.35
-      '@rolldown/binding-win32-ia32-msvc': 1.0.0-beta.35
-      '@rolldown/binding-win32-x64-msvc': 1.0.0-beta.35
->>>>>>> feeb8bcc
+      '@rolldown/binding-android-arm64': 1.0.0-beta.36
+      '@rolldown/binding-darwin-arm64': 1.0.0-beta.36
+      '@rolldown/binding-darwin-x64': 1.0.0-beta.36
+      '@rolldown/binding-freebsd-x64': 1.0.0-beta.36
+      '@rolldown/binding-linux-arm-gnueabihf': 1.0.0-beta.36
+      '@rolldown/binding-linux-arm64-gnu': 1.0.0-beta.36
+      '@rolldown/binding-linux-arm64-musl': 1.0.0-beta.36
+      '@rolldown/binding-linux-x64-gnu': 1.0.0-beta.36
+      '@rolldown/binding-linux-x64-musl': 1.0.0-beta.36
+      '@rolldown/binding-openharmony-arm64': 1.0.0-beta.36
+      '@rolldown/binding-wasm32-wasi': 1.0.0-beta.36
+      '@rolldown/binding-win32-arm64-msvc': 1.0.0-beta.36
+      '@rolldown/binding-win32-ia32-msvc': 1.0.0-beta.36
+      '@rolldown/binding-win32-x64-msvc': 1.0.0-beta.36
 
   rollup-plugin-license@3.6.0(picomatch@4.0.3)(rollup@4.43.0):
     dependencies:
@@ -13264,13 +13007,8 @@
       diff: 8.0.2
       empathic: 2.0.0
       hookable: 5.5.3
-<<<<<<< HEAD
-      rolldown: 1.0.0-beta.34
-      rolldown-plugin-dts: 0.15.6(rolldown@1.0.0-beta.34)(typescript@5.9.2)(vue-tsc@3.0.6(typescript@5.9.2))
-=======
-      rolldown: 1.0.0-beta.35
-      rolldown-plugin-dts: 0.15.6(rolldown@1.0.0-beta.35)(typescript@5.9.2)(vue-tsc@3.0.6(typescript@5.9.2))
->>>>>>> feeb8bcc
+      rolldown: 1.0.0-beta.36
+      rolldown-plugin-dts: 0.15.6(rolldown@1.0.0-beta.36)(typescript@5.9.2)(vue-tsc@3.0.6(typescript@5.9.2))
       semver: 7.7.2
       tinyexec: 1.0.1
       tinyglobby: 0.2.15
