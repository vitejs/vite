lockfileVersion: 5.3

overrides:
  vite: workspace:*
  '@vitejs/plugin-vue': workspace:*

importers:

  .:
    specifiers:
      '@microsoft/api-extractor': ^7.19.2
      '@types/fs-extra': ^9.0.13
      '@types/jest': ^27.0.3
      '@types/node': ^16.11.14
      '@types/prompts': ^2.0.14
      '@types/semver': ^7.3.9
      '@typescript-eslint/eslint-plugin': ^5.7.0
      '@typescript-eslint/parser': ^5.7.0
      chalk: ^4.1.2
      conventional-changelog-cli: ^2.1.1
      cross-env: ^7.0.3
      esbuild: ^0.13.12
      eslint: ^8.4.1
      eslint-define-config: ^1.2.0
      eslint-plugin-node: ^11.1.0
      execa: ^5.1.1
      fs-extra: ^10.0.0
      jest: ^27.4.5
      lint-staged: ^12.1.2
      minimist: ^1.2.5
      node-fetch: ^2.6.6
      npm-run-all: ^4.1.5
      playwright-chromium: ^1.17.1
      prettier: 2.5.1
      prompts: ^2.4.2
      rimraf: ^3.0.2
      rollup: ^2.59.0
      semver: ^7.3.5
      sirv: ^1.0.19
      ts-jest: ^27.1.2
      ts-node: ^10.4.0
      typescript: ~4.4.4
      vite: workspace:*
      vitepress: ^0.20.9
      yorkie: ^2.0.0
    devDependencies:
      '@microsoft/api-extractor': 7.19.2
      '@types/fs-extra': 9.0.13
      '@types/jest': 27.0.3
      '@types/node': 16.11.14
      '@types/prompts': 2.0.14
      '@types/semver': 7.3.9
      '@typescript-eslint/eslint-plugin': 5.7.0_d7a0d6b59468b4d2ea38f782f4f112e3
      '@typescript-eslint/parser': 5.7.0_eslint@8.4.1+typescript@4.4.4
      chalk: 4.1.2
      conventional-changelog-cli: 2.1.1
      cross-env: 7.0.3
      esbuild: 0.13.12
      eslint: 8.4.1
      eslint-define-config: 1.2.0
      eslint-plugin-node: 11.1.0_eslint@8.4.1
      execa: 5.1.1
      fs-extra: 10.0.0
      jest: 27.4.5_ts-node@10.4.0
      lint-staged: 12.1.2
      minimist: 1.2.5
      node-fetch: 2.6.6
      npm-run-all: 4.1.5
      playwright-chromium: 1.17.1
      prettier: 2.5.1
      prompts: 2.4.2
      rimraf: 3.0.2
      rollup: 2.59.0
      semver: 7.3.5
      sirv: 1.0.19
      ts-jest: 27.1.2_52ee6014196323fc54772ef1ffde0dac
      ts-node: 10.4.0_08095b3038b55682110c004d6a64072d
      typescript: 4.4.4
      vite: link:packages/vite
      vitepress: 0.20.9
      yorkie: 2.0.0

  packages/create-vite:
    specifiers:
      kolorist: ^1.5.0
      minimist: ^1.2.5
      prompts: ^2.4.2
    dependencies:
      kolorist: 1.5.0
      minimist: 1.2.5
      prompts: 2.4.2

  packages/playground:
    specifiers:
      css-color-names: ^1.0.1
    devDependencies:
      css-color-names: 1.0.1

  packages/playground/alias:
    specifiers:
      aliased-module: file:./dir/module
      resolve-linked: workspace:*
      vue: ^3.2.25
    dependencies:
      aliased-module: link:dir/module
      vue: 3.2.25
    devDependencies:
      resolve-linked: link:../resolve-linked

  packages/playground/alias/dir/module:
    specifiers: {}

  packages/playground/assets:
    specifiers: {}

  packages/playground/backend-integration:
    specifiers:
      tailwindcss: ^2.2.19
    dependencies:
      tailwindcss: 2.2.19_ts-node@10.4.0

  packages/playground/cli:
    specifiers: {}

  packages/playground/cli-module:
    specifiers: {}

  packages/playground/css:
    specifiers:
      css-dep: link:./css-dep
      less: ^4.1.2
      postcss-nested: ^5.0.6
      sass: ^1.43.4
      stylus: ^0.55.0
    devDependencies:
      css-dep: link:css-dep
      less: 4.1.2
      postcss-nested: 5.0.6
      sass: 1.43.4
      stylus: 0.55.0

  packages/playground/css-codesplit:
    specifiers: {}

  packages/playground/css-codesplit-cjs:
    specifiers: {}

  packages/playground/css/css-dep:
    specifiers: {}

  packages/playground/css/pkg-dep:
    specifiers: {}

  packages/playground/css/postcss-caching/blue-app:
    specifiers: {}

  packages/playground/css/postcss-caching/green-app:
    specifiers: {}

  packages/playground/data-uri:
    specifiers: {}

  packages/playground/define:
    specifiers: {}

  packages/playground/dynamic-import:
    specifiers: {}

  packages/playground/env:
    specifiers:
      cross-env: ^7.0.3
    devDependencies:
      cross-env: 7.0.3

  packages/playground/extensions:
    specifiers:
      vue: ^3.2.25
    dependencies:
      vue: 3.2.25

  packages/playground/file-delete-restore:
    specifiers:
      '@vitejs/plugin-react': workspace:*
      react: ^17.0.2
      react-dom: ^17.0.2
    dependencies:
      react: 17.0.2
      react-dom: 17.0.2_react@17.0.2
    devDependencies:
      '@vitejs/plugin-react': link:../../plugin-react

  packages/playground/fs-serve:
    specifiers: {}

  packages/playground/glob-import:
    specifiers: {}

  packages/playground/hmr:
    specifiers: {}

  packages/playground/html:
    specifiers: {}

  packages/playground/json:
    specifiers:
      vue: ^3.2.25
    devDependencies:
      vue: 3.2.25

  packages/playground/legacy:
    specifiers:
      '@vitejs/plugin-legacy': workspace:*
    devDependencies:
      '@vitejs/plugin-legacy': link:../../plugin-legacy

  packages/playground/lib:
    specifiers: {}

  packages/playground/multiple-entrypoints:
    specifiers: {}

  packages/playground/nested-deps:
    specifiers:
      test-package-a: link:./test-package-a
      test-package-b: link:./test-package-b
      test-package-c: link:./test-package-c
      test-package-d: link:./test-package-d
      test-package-e: link:./test-package-e
    dependencies:
      test-package-a: link:test-package-a
      test-package-b: link:test-package-b
      test-package-c: link:test-package-c
      test-package-d: link:test-package-d
      test-package-e: link:test-package-e

  packages/playground/nested-deps/test-package-a:
    specifiers: {}

  packages/playground/nested-deps/test-package-b:
    specifiers: {}

  packages/playground/nested-deps/test-package-c:
    specifiers: {}

  packages/playground/nested-deps/test-package-d:
    specifiers:
      test-package-d-nested: link:./test-package-d-nested
    dependencies:
      test-package-d-nested: link:test-package-d-nested

  packages/playground/nested-deps/test-package-d/test-package-d-nested:
    specifiers: {}

  packages/playground/nested-deps/test-package-e:
    specifiers:
      test-package-e-excluded: link:./test-package-e-excluded
      test-package-e-included: link:./test-package-e-included
    dependencies:
      test-package-e-excluded: link:test-package-e-excluded
      test-package-e-included: link:test-package-e-included

  packages/playground/nested-deps/test-package-e/test-package-e-excluded:
    specifiers: {}

  packages/playground/nested-deps/test-package-e/test-package-e-included:
    specifiers:
      test-package-e-excluded: link:../test-package-e-excluded
    dependencies:
      test-package-e-excluded: link:../test-package-e-excluded

  packages/playground/optimize-deps:
    specifiers:
      '@vitejs/plugin-vue': workspace:*
      axios: ^0.24.0
      clipboard: ^2.0.8
      dep-cjs-compiled-from-cjs: file:./dep-cjs-compiled-from-cjs
      dep-cjs-compiled-from-esm: file:./dep-cjs-compiled-from-esm
      dep-esbuild-plugin-transform: file:./dep-esbuild-plugin-transform
      dep-linked: link:./dep-linked
      dep-linked-include: link:./dep-linked-include
      lodash-es: ^4.17.21
      nested-exclude: file:./nested-exclude
      phoenix: ^1.6.2
      react: ^17.0.2
      react-dom: ^17.0.2
      resolve-linked: workspace:0.0.0
      vue: ^3.2.25
      vuex: ^4.0.0
    dependencies:
      axios: 0.24.0
      clipboard: 2.0.8
      dep-cjs-compiled-from-cjs: link:dep-cjs-compiled-from-cjs
      dep-cjs-compiled-from-esm: link:dep-cjs-compiled-from-esm
      dep-esbuild-plugin-transform: link:dep-esbuild-plugin-transform
      dep-linked: link:dep-linked
      dep-linked-include: link:dep-linked-include
      lodash-es: 4.17.21
      nested-exclude: link:nested-exclude
      phoenix: 1.6.2
      react: 17.0.2
      react-dom: 17.0.2_react@17.0.2
      resolve-linked: link:../resolve-linked
      vue: 3.2.25
      vuex: 4.0.2_vue@3.2.25
    devDependencies:
      '@vitejs/plugin-vue': link:../../plugin-vue

  packages/playground/optimize-deps/dep-cjs-compiled-from-cjs:
    specifiers: {}

  packages/playground/optimize-deps/dep-cjs-compiled-from-esm:
    specifiers: {}

  packages/playground/optimize-deps/dep-esbuild-plugin-transform:
    specifiers: {}

  packages/playground/optimize-deps/dep-linked:
    specifiers:
      lodash-es: ^4.17.21
    dependencies:
      lodash-es: 4.17.21

  packages/playground/optimize-deps/dep-linked-include:
    specifiers:
      react: 17.0.2
    dependencies:
      react: 17.0.2

  packages/playground/optimize-deps/nested-exclude:
    specifiers:
      nested-include: link:./nested-include
    dependencies:
      nested-include: link:nested-include

  packages/playground/optimize-deps/nested-exclude/nested-include:
    specifiers: {}

  packages/playground/optimize-missing-deps:
    specifiers:
      express: ^4.17.1
      missing-dep: file:./missing-dep
      multi-entry-dep: file:./multi-entry-dep
    dependencies:
      missing-dep: link:missing-dep
      multi-entry-dep: link:multi-entry-dep
    devDependencies:
      express: 4.17.1

  packages/playground/optimize-missing-deps/missing-dep:
    specifiers:
      multi-entry-dep: file:../multi-entry-dep
    dependencies:
      multi-entry-dep: link:../multi-entry-dep

  packages/playground/optimize-missing-deps/multi-entry-dep:
    specifiers: {}

  packages/playground/preload:
    specifiers:
      '@vitejs/plugin-vue': workspace:*
      vue: ^3.2.25
      vue-router: ^4.0.0
    dependencies:
      vue: 3.2.25
      vue-router: 4.0.12_vue@3.2.25
    devDependencies:
      '@vitejs/plugin-vue': link:../../plugin-vue

  packages/playground/preserve-symlinks:
    specifiers:
      '@symlinks/moduleA': link:./moduleA
    dependencies:
      '@symlinks/moduleA': link:moduleA

  packages/playground/preserve-symlinks/moduleA:
    specifiers: {}

  packages/playground/react:
    specifiers:
      '@vitejs/plugin-react': workspace:*
      react: ^17.0.2
      react-dom: ^17.0.2
    dependencies:
      react: 17.0.2
      react-dom: 17.0.2_react@17.0.2
    devDependencies:
      '@vitejs/plugin-react': link:../../plugin-react

  packages/playground/react-emotion:
    specifiers:
      '@babel/plugin-proposal-pipeline-operator': ^7.16.0
      '@emotion/babel-plugin': ^11.3.0
      '@emotion/react': ^11.5.0
      '@vitejs/plugin-react': workspace:*
      react: ^17.0.2
      react-dom: ^17.0.2
      react-switch: ^6.0.0
    dependencies:
      '@emotion/react': 11.5.0_react@17.0.2
      react: 17.0.2
      react-dom: 17.0.2_react@17.0.2
      react-switch: 6.0.0_react-dom@17.0.2+react@17.0.2
    devDependencies:
      '@babel/plugin-proposal-pipeline-operator': 7.16.0
      '@emotion/babel-plugin': 11.3.0
      '@vitejs/plugin-react': link:../../plugin-react

  packages/playground/resolve:
    specifiers:
      '@babel/runtime': ^7.16.0
      es5-ext: 0.10.53
      normalize.css: ^8.0.1
      resolve-browser-field: link:./browser-field
      resolve-custom-condition: link:./custom-condition
      resolve-custom-main-field: link:./custom-main-field
      resolve-exports-env: link:./exports-env
      resolve-exports-path: link:./exports-path
      resolve-linked: workspace:*
    dependencies:
      '@babel/runtime': 7.16.0
      es5-ext: 0.10.53
      normalize.css: 8.0.1
      resolve-browser-field: link:browser-field
      resolve-custom-condition: link:custom-condition
      resolve-custom-main-field: link:custom-main-field
      resolve-exports-env: link:exports-env
      resolve-exports-path: link:exports-path
      resolve-linked: link:../resolve-linked

  packages/playground/resolve-linked:
    specifiers: {}

  packages/playground/resolve/browser-field:
    specifiers: {}

  packages/playground/resolve/custom-condition:
    specifiers: {}

  packages/playground/resolve/custom-main-field:
    specifiers: {}

  packages/playground/resolve/exports-env:
    specifiers: {}

  packages/playground/resolve/exports-path:
    specifiers: {}

  packages/playground/resolve/inline-package:
    specifiers: {}

  packages/playground/ssr-deps:
    specifiers:
      bcrypt: ^5.0.1
      cross-env: ^7.0.3
      define-properties-exports: file:./define-properties-exports
      define-property-exports: file:./define-property-exports
      express: ^4.17.1
      forwarded-export: file:./forwarded-export
      object-assigned-exports: file:./object-assigned-exports
      only-object-assigned-exports: file:./only-object-assigned-exports
      primitive-export: file:./primitive-export
      read-file-content: file:./read-file-content
      ts-transpiled-exports: file:./ts-transpiled-exports
    dependencies:
      bcrypt: 5.0.1
      define-properties-exports: link:define-properties-exports
      define-property-exports: link:define-property-exports
      forwarded-export: link:forwarded-export
      object-assigned-exports: link:object-assigned-exports
      only-object-assigned-exports: link:only-object-assigned-exports
      primitive-export: link:primitive-export
      read-file-content: link:read-file-content
      ts-transpiled-exports: link:ts-transpiled-exports
    devDependencies:
      cross-env: 7.0.3
      express: 4.17.1

  packages/playground/ssr-deps/define-properties-exports:
    specifiers: {}

  packages/playground/ssr-deps/define-property-exports:
    specifiers: {}

  packages/playground/ssr-deps/forwarded-export:
    specifiers: {}

  packages/playground/ssr-deps/object-assigned-exports:
    specifiers: {}

  packages/playground/ssr-deps/only-object-assigned-exports:
    specifiers: {}

  packages/playground/ssr-deps/primitive-export:
    specifiers: {}

  packages/playground/ssr-deps/read-file-content:
    specifiers: {}

  packages/playground/ssr-deps/ts-transpiled-exports:
    specifiers: {}

  packages/playground/ssr-html:
    specifiers:
      cross-env: ^7.0.3
      express: ^4.17.1
    devDependencies:
      cross-env: 7.0.3
      express: 4.17.1

  packages/playground/ssr-pug:
    specifiers:
      cross-env: ^7.0.3
      express: ^4.17.1
      pug: ^3.0.2
    devDependencies:
      cross-env: 7.0.3
      express: 4.17.1
      pug: 3.0.2

  packages/playground/ssr-react:
    specifiers:
      '@vitejs/plugin-react': workspace:*
      compression: ^1.7.4
      cross-env: ^7.0.3
      express: ^4.17.1
      react: ^17.0.2
      react-dom: ^17.0.2
      react-router: ^5.2.1
      react-router-dom: ^5.3.0
      serve-static: ^1.14.1
    dependencies:
      react: 17.0.2
      react-dom: 17.0.2_react@17.0.2
      react-router: 5.2.1_react@17.0.2
      react-router-dom: 5.3.0_react@17.0.2
    devDependencies:
      '@vitejs/plugin-react': link:../../plugin-react
      compression: 1.7.4
      cross-env: 7.0.3
      express: 4.17.1
      serve-static: 1.14.1

  packages/playground/ssr-vue:
    specifiers:
      '@vitejs/plugin-vue': workspace:*
      '@vitejs/plugin-vue-jsx': workspace:*
      compression: ^1.7.4
      cross-env: ^7.0.3
      dep-import-type: link:./dep-import-type
      example-external-component: file:example-external-component
      express: ^4.17.1
      serve-static: ^1.14.1
      vue: ^3.2.25
      vue-router: ^4.0.0
      vuex: ^4.0.2
    dependencies:
      example-external-component: link:example-external-component
      vue: 3.2.25
      vue-router: 4.0.12_vue@3.2.25
      vuex: 4.0.2_vue@3.2.25
    devDependencies:
      '@vitejs/plugin-vue': link:../../plugin-vue
      '@vitejs/plugin-vue-jsx': link:../../plugin-vue-jsx
      compression: 1.7.4
      cross-env: 7.0.3
      dep-import-type: link:dep-import-type
      express: 4.17.1
      serve-static: 1.14.1

  packages/playground/ssr-vue/dep-import-type:
    specifiers: {}

  packages/playground/ssr-vue/example-external-component:
    specifiers: {}

  packages/playground/ssr-webworker:
    specifiers:
      miniflare: ^1.4.1
      react: ^17.0.2
      resolve-linked: workspace:*
    dependencies:
      react: 17.0.2
    devDependencies:
      miniflare: 1.4.1
      resolve-linked: link:../resolve-linked

  packages/playground/tailwind:
    specifiers:
      '@vitejs/plugin-vue': workspace:*
      autoprefixer: ^10.4.0
      tailwindcss: ^2.2.19
      vue: ^3.2.25
      vue-router: ^4.0.0
    dependencies:
      autoprefixer: 10.4.0
      tailwindcss: 2.2.19_6d1fa3babc9cc84b994ff99ef39d1aff
      vue: 3.2.25
      vue-router: 4.0.12_vue@3.2.25
    devDependencies:
      '@vitejs/plugin-vue': link:../../plugin-vue

  packages/playground/tsconfig-json:
    specifiers: {}

  packages/playground/tsconfig-json-load-error:
    specifiers: {}

  packages/playground/vue:
    specifiers:
      '@vitejs/plugin-vue': workspace:*
      js-yaml: ^4.1.0
      less: ^4.1.2
      lodash-es: ^4.17.21
      pug: ^3.0.2
      sass: ^1.43.4
      stylus: ^0.55.0
      vue: ^3.2.25
    dependencies:
      lodash-es: 4.17.21
      vue: 3.2.25
    devDependencies:
      '@vitejs/plugin-vue': link:../../plugin-vue
      js-yaml: 4.1.0
      less: 4.1.2
      pug: 3.0.2
      sass: 1.43.4
      stylus: 0.55.0

  packages/playground/vue-jsx:
    specifiers:
      '@vitejs/plugin-vue': workspace:*
      '@vitejs/plugin-vue-jsx': workspace:*
      vue: ^3.2.25
    dependencies:
      vue: 3.2.25
    devDependencies:
      '@vitejs/plugin-vue': link:../../plugin-vue
      '@vitejs/plugin-vue-jsx': link:../../plugin-vue-jsx

  packages/playground/wasm:
    specifiers: {}

  packages/playground/worker:
    specifiers: {}

  packages/plugin-legacy:
    specifiers:
      '@babel/standalone': ^7.16.6
      core-js: ^3.20.0
      magic-string: ^0.25.7
      regenerator-runtime: ^0.13.9
      systemjs: ^6.11.0
    dependencies:
      '@babel/standalone': 7.16.6
      core-js: 3.20.0
      magic-string: 0.25.7
      regenerator-runtime: 0.13.9
      systemjs: 6.11.0

  packages/plugin-react:
    specifiers:
      '@babel/core': ^7.16.5
      '@babel/plugin-transform-react-jsx': ^7.16.5
      '@babel/plugin-transform-react-jsx-development': ^7.16.5
      '@babel/plugin-transform-react-jsx-self': ^7.16.5
      '@babel/plugin-transform-react-jsx-source': ^7.16.5
      '@rollup/pluginutils': ^4.1.2
      react-refresh: ^0.11.0
      resolve: ^1.20.0
    dependencies:
      '@babel/core': 7.16.5
      '@babel/plugin-transform-react-jsx': 7.16.5_@babel+core@7.16.5
      '@babel/plugin-transform-react-jsx-development': 7.16.5_@babel+core@7.16.5
      '@babel/plugin-transform-react-jsx-self': 7.16.5_@babel+core@7.16.5
      '@babel/plugin-transform-react-jsx-source': 7.16.5_@babel+core@7.16.5
      '@rollup/pluginutils': 4.1.2
      react-refresh: 0.11.0
      resolve: 1.20.0

  packages/plugin-vue:
    specifiers:
      '@rollup/pluginutils': ^4.1.2
      '@types/hash-sum': ^1.0.0
      debug: ^4.3.3
      hash-sum: ^2.0.0
      rollup: ^2.59.0
      slash: ^4.0.0
      source-map: ^0.6.1
      vue: ^3.2.26
    devDependencies:
      '@rollup/pluginutils': 4.1.2
      '@types/hash-sum': 1.0.0
      debug: 4.3.3
      hash-sum: 2.0.0
      rollup: 2.59.0
      slash: 4.0.0
      source-map: 0.6.1
      vue: 3.2.26

  packages/plugin-vue-jsx:
    specifiers:
      '@babel/core': ^7.16.5
      '@babel/plugin-syntax-import-meta': ^7.10.4
      '@babel/plugin-transform-typescript': ^7.16.1
      '@rollup/pluginutils': ^4.1.2
      '@vue/babel-plugin-jsx': ^1.1.1
      hash-sum: ^2.0.0
    dependencies:
      '@babel/core': 7.16.5
      '@babel/plugin-syntax-import-meta': 7.10.4_@babel+core@7.16.5
      '@babel/plugin-transform-typescript': 7.16.1_@babel+core@7.16.5
      '@rollup/pluginutils': 4.1.2
      '@vue/babel-plugin-jsx': 1.1.1_@babel+core@7.16.5
      hash-sum: 2.0.0

  packages/vite:
    specifiers:
      '@ampproject/remapping': ^1.0.2
      '@babel/parser': ^7.16.6
      '@babel/types': ^7.16.0
      '@rollup/plugin-alias': ^3.1.8
      '@rollup/plugin-commonjs': ^21.0.1
      '@rollup/plugin-dynamic-import-vars': ^1.4.1
      '@rollup/plugin-json': ^4.1.0
      '@rollup/plugin-node-resolve': 13.1.1
      '@rollup/plugin-typescript': ^8.3.0
      '@rollup/pluginutils': ^4.1.2
      '@types/convert-source-map': ^1.5.2
      '@types/debug': ^4.1.7
      '@types/estree': ^0.0.50
      '@types/etag': ^1.8.1
      '@types/less': ^3.0.3
      '@types/micromatch': ^4.0.2
      '@types/mime': ^2.0.3
      '@types/node': ^16.11.14
      '@types/resolve': ^1.20.1
      '@types/sass': ~1.43.1
      '@types/stylus': ^0.48.36
      '@types/ws': ^8.2.2
      '@vue/compiler-dom': ^3.2.26
      acorn: ^8.6.0
      acorn-class-fields: ^1.0.0
      acorn-static-class-features: ^1.0.0
      cac: 6.7.9
      chalk: ^4.1.2
      chokidar: ^3.5.2
      compression: ^1.7.4
      connect: ^3.7.0
      connect-history-api-fallback: ^1.6.0
      convert-source-map: ^1.8.0
      cors: ^2.8.5
      debug: ^4.3.3
      dotenv: ^10.0.0
      dotenv-expand: ^5.1.0
      es-module-lexer: ^0.9.3
      esbuild: ^0.13.12
      estree-walker: ^2.0.2
      etag: ^1.8.1
      execa: ^5.1.1
      fast-glob: ^3.2.7
      fsevents: ~2.3.2
      http-proxy: ^1.18.1
<<<<<<< HEAD
      json5: ^2.2.0
      launch-editor-middleware: ^2.2.1
=======
      launch-editor-middleware: ^2.3.0
>>>>>>> 49da9861
      magic-string: ^0.25.7
      micromatch: ^4.0.4
      mime: ^3.0.0
      okie: ^1.0.1
      open: ^8.4.0
      periscopic: ^2.0.3
      postcss: ^8.4.5
      postcss-import: ^14.0.2
      postcss-load-config: ^3.1.0
      postcss-modules: ^4.2.2
      resolve: ^1.20.0
      resolve.exports: ^1.1.0
      rollup: ^2.59.0
      rollup-plugin-license: ^2.6.0
      selfsigned: ^1.10.11
      sirv: ^1.0.19
      source-map: ^0.6.1
      source-map-support: ^0.5.21
      strip-ansi: ^6.0.1
      terser: ^5.10.0
      tsconfck: 1.1.1
      tslib: ^2.3.1
      types: link:./types
      ws: ^8.3.0
    dependencies:
      esbuild: 0.13.12
<<<<<<< HEAD
      json5: 2.2.0
      postcss: 8.3.11
=======
      postcss: 8.4.5
>>>>>>> 49da9861
      resolve: 1.20.0
      rollup: 2.59.0
    optionalDependencies:
      fsevents: 2.3.2
    devDependencies:
      '@ampproject/remapping': 1.0.2
      '@babel/parser': 7.16.6
      '@babel/types': 7.16.0
      '@rollup/plugin-alias': 3.1.8_rollup@2.59.0
      '@rollup/plugin-commonjs': 21.0.1_rollup@2.59.0
      '@rollup/plugin-dynamic-import-vars': 1.4.1_rollup@2.59.0
      '@rollup/plugin-json': 4.1.0_rollup@2.59.0
      '@rollup/plugin-node-resolve': 13.1.1_rollup@2.59.0
      '@rollup/plugin-typescript': 8.3.0_80f1acc233e4df93aa4e78959e046afc
      '@rollup/pluginutils': 4.1.2
      '@types/convert-source-map': 1.5.2
      '@types/debug': 4.1.7
      '@types/estree': 0.0.50
      '@types/etag': 1.8.1
      '@types/less': 3.0.3
      '@types/micromatch': 4.0.2
      '@types/mime': 2.0.3
      '@types/node': 16.11.14
      '@types/resolve': 1.20.1
      '@types/sass': 1.43.1
      '@types/stylus': 0.48.36
      '@types/ws': 8.2.2
      '@vue/compiler-dom': 3.2.26
      acorn: 8.6.0
      acorn-class-fields: 1.0.0_acorn@8.6.0
      acorn-static-class-features: 1.0.0_acorn@8.6.0
      cac: 6.7.9
      chalk: 4.1.2
      chokidar: 3.5.2
      compression: 1.7.4
      connect: 3.7.0
      connect-history-api-fallback: 1.6.0
      convert-source-map: 1.8.0
      cors: 2.8.5
      debug: 4.3.3
      dotenv: 10.0.0
      dotenv-expand: 5.1.0
      es-module-lexer: 0.9.3
      estree-walker: 2.0.2
      etag: 1.8.1
      execa: 5.1.1
      fast-glob: 3.2.7
      http-proxy: 1.18.1_debug@4.3.3
      launch-editor-middleware: 2.3.0
      magic-string: 0.25.7
      micromatch: 4.0.4
      mime: 3.0.0
      okie: 1.0.1
      open: 8.4.0
      periscopic: 2.0.3
      postcss-import: 14.0.2_postcss@8.4.5
      postcss-load-config: 3.1.0_ts-node@10.4.0
      postcss-modules: 4.2.2_postcss@8.4.5
      resolve.exports: 1.1.0
      rollup-plugin-license: 2.6.0_rollup@2.59.0
      selfsigned: 1.10.11
      sirv: 1.0.19
      source-map: 0.6.1
      source-map-support: 0.5.21
      strip-ansi: 6.0.1
      terser: 5.10.0_acorn@8.6.0
      tsconfck: 1.1.1_typescript@4.4.4
      tslib: 2.3.1
      types: link:types
      ws: 8.3.0

packages:

  /@algolia/autocomplete-core/1.5.0:
    resolution: {integrity: sha512-E7+VJwcvwMM8vPeaVn7fNUgix8WHV8A1WUeHDi2KHemCaaGc8lvUnP3QnvhMxiDhTe7OpMEv4o2TBUMyDgThaw==}
    dependencies:
      '@algolia/autocomplete-shared': 1.5.0
    dev: true

  /@algolia/autocomplete-preset-algolia/1.5.0_algoliasearch@4.11.0:
    resolution: {integrity: sha512-iiFxKERGHkvkiupmrFJbvESpP/zv5jSgH714XRiP5LDvUHaYOo4GLAwZCFf2ef/L5tdtPBARvekn6k1Xf33gjA==}
    peerDependencies:
      '@algolia/client-search': ^4.9.1
      algoliasearch: ^4.9.1
    dependencies:
      '@algolia/autocomplete-shared': 1.5.0
      algoliasearch: 4.11.0
    dev: true

  /@algolia/autocomplete-shared/1.5.0:
    resolution: {integrity: sha512-bRSkqHHHSwZYbFY3w9hgMyQRm86Wz27bRaGCbNldLfbk0zUjApmE4ajx+ZCVSLqxvcUEjMqZFJzDsder12eKsg==}
    dev: true

  /@algolia/cache-browser-local-storage/4.11.0:
    resolution: {integrity: sha512-4sr9vHIG1fVA9dONagdzhsI/6M5mjs/qOe2xUP0yBmwsTsuwiZq3+Xu6D3dsxsuFetcJgC6ydQoCW8b7fDJHYQ==}
    dependencies:
      '@algolia/cache-common': 4.11.0
    dev: true

  /@algolia/cache-common/4.11.0:
    resolution: {integrity: sha512-lODcJRuPXqf+6mp0h6bOxPMlbNoyn3VfjBVcQh70EDP0/xExZbkpecgHyyZK4kWg+evu+mmgvTK3GVHnet/xKw==}
    dev: true

  /@algolia/cache-in-memory/4.11.0:
    resolution: {integrity: sha512-aBz+stMSTBOBaBEQ43zJXz2DnwS7fL6dR0e2myehAgtfAWlWwLDHruc/98VOy1ZAcBk1blE2LCU02bT5HekGxQ==}
    dependencies:
      '@algolia/cache-common': 4.11.0
    dev: true

  /@algolia/client-account/4.11.0:
    resolution: {integrity: sha512-jwmFBoUSzoMwMqgD3PmzFJV/d19p1RJXB6C1ADz4ju4mU7rkaQLtqyZroQpheLoU5s5Tilmn/T8/0U2XLoJCRQ==}
    dependencies:
      '@algolia/client-common': 4.11.0
      '@algolia/client-search': 4.11.0
      '@algolia/transporter': 4.11.0
    dev: true

  /@algolia/client-analytics/4.11.0:
    resolution: {integrity: sha512-v5U9585aeEdYml7JqggHAj3E5CQ+jPwGVztPVhakBk8H/cmLyPS2g8wvmIbaEZCHmWn4TqFj3EBHVYxAl36fSA==}
    dependencies:
      '@algolia/client-common': 4.11.0
      '@algolia/client-search': 4.11.0
      '@algolia/requester-common': 4.11.0
      '@algolia/transporter': 4.11.0
    dev: true

  /@algolia/client-common/4.11.0:
    resolution: {integrity: sha512-Qy+F+TZq12kc7tgfC+FM3RvYH/Ati7sUiUv/LkvlxFwNwNPwWGoZO81AzVSareXT/ksDDrabD4mHbdTbBPTRmQ==}
    dependencies:
      '@algolia/requester-common': 4.11.0
      '@algolia/transporter': 4.11.0
    dev: true

  /@algolia/client-personalization/4.11.0:
    resolution: {integrity: sha512-mI+X5IKiijHAzf9fy8VSl/GTT67dzFDnJ0QAM8D9cMPevnfX4U72HRln3Mjd0xEaYUOGve8TK/fMg7d3Z5yG6g==}
    dependencies:
      '@algolia/client-common': 4.11.0
      '@algolia/requester-common': 4.11.0
      '@algolia/transporter': 4.11.0
    dev: true

  /@algolia/client-search/4.11.0:
    resolution: {integrity: sha512-iovPLc5YgiXBdw2qMhU65sINgo9umWbHFzInxoNErWnYoTQWfXsW6P54/NlKx5uscoLVjSf+5RUWwFu5BX+lpw==}
    dependencies:
      '@algolia/client-common': 4.11.0
      '@algolia/requester-common': 4.11.0
      '@algolia/transporter': 4.11.0
    dev: true

  /@algolia/logger-common/4.11.0:
    resolution: {integrity: sha512-pRMJFeOY8hoWKIxWuGHIrqnEKN/kqKh7UilDffG/+PeEGxBuku+Wq5CfdTFG0C9ewUvn8mAJn5BhYA5k8y0Jqg==}
    dev: true

  /@algolia/logger-console/4.11.0:
    resolution: {integrity: sha512-wXztMk0a3VbNmYP8Kpc+F7ekuvaqZmozM2eTLok0XIshpAeZ/NJDHDffXK2Pw+NF0wmHqurptLYwKoikjBYvhQ==}
    dependencies:
      '@algolia/logger-common': 4.11.0
    dev: true

  /@algolia/requester-browser-xhr/4.11.0:
    resolution: {integrity: sha512-Fp3SfDihAAFR8bllg8P5ouWi3+qpEVN5e7hrtVIYldKBOuI/qFv80Zv/3/AMKNJQRYglS4zWyPuqrXm58nz6KA==}
    dependencies:
      '@algolia/requester-common': 4.11.0
    dev: true

  /@algolia/requester-common/4.11.0:
    resolution: {integrity: sha512-+cZGe/9fuYgGuxjaBC+xTGBkK7OIYdfapxhfvEf03dviLMPmhmVYFJtJlzAjQ2YmGDJpHrGgAYj3i/fbs8yhiA==}
    dev: true

  /@algolia/requester-node-http/4.11.0:
    resolution: {integrity: sha512-qJIk9SHRFkKDi6dMT9hba8X1J1z92T5AZIgl+tsApjTGIRQXJLTIm+0q4yOefokfu4CoxYwRZ9QAq+ouGwfeOg==}
    dependencies:
      '@algolia/requester-common': 4.11.0
    dev: true

  /@algolia/transporter/4.11.0:
    resolution: {integrity: sha512-k4dyxiaEfYpw4UqybK9q7lrFzehygo6KV3OCYJMMdX0IMWV0m4DXdU27c1zYRYtthaFYaBzGF4Kjcl8p8vxCKw==}
    dependencies:
      '@algolia/cache-common': 4.11.0
      '@algolia/logger-common': 4.11.0
      '@algolia/requester-common': 4.11.0
    dev: true

  /@ampproject/remapping/1.0.2:
    resolution: {integrity: sha512-SncaVxs+E3EdoA9xJgHfWPxZfowAgeIsd71VpqCKP6KNKm6s7zSqqvUc70UpKUFsrV3dAmy6qxHoIj5NG+3DiA==}
    engines: {node: '>=6.0.0'}
    dependencies:
      '@jridgewell/resolve-uri': 1.0.0
      sourcemap-codec: 1.4.8
    dev: true

  /@babel/code-frame/7.16.0:
    resolution: {integrity: sha512-IF4EOMEV+bfYwOmNxGzSnjR2EmQod7f1UXOpZM3l4i4o4QNwzjtJAu/HxdjHq0aYBvdqMuQEY1eg0nqW9ZPORA==}
    engines: {node: '>=6.9.0'}
    dependencies:
      '@babel/highlight': 7.16.0

  /@babel/compat-data/7.16.0:
    resolution: {integrity: sha512-DGjt2QZse5SGd9nfOSqO4WLJ8NN/oHkijbXbPrxuoJO3oIPJL3TciZs9FX+cOHNiY9E9l0opL8g7BmLe3T+9ew==}
    engines: {node: '>=6.9.0'}

  /@babel/core/7.16.5:
    resolution: {integrity: sha512-wUcenlLzuWMZ9Zt8S0KmFwGlH6QKRh3vsm/dhDA3CHkiTA45YuG1XkHRcNRl73EFPXDp/d5kVOU0/y7x2w6OaQ==}
    engines: {node: '>=6.9.0'}
    dependencies:
      '@babel/code-frame': 7.16.0
      '@babel/generator': 7.16.5
      '@babel/helper-compilation-targets': 7.16.3_@babel+core@7.16.5
      '@babel/helper-module-transforms': 7.16.5
      '@babel/helpers': 7.16.5
      '@babel/parser': 7.16.6
      '@babel/template': 7.16.0
      '@babel/traverse': 7.16.5
      '@babel/types': 7.16.0
      convert-source-map: 1.8.0
      debug: 4.3.3
      gensync: 1.0.0-beta.2
      json5: 2.2.0
      semver: 6.3.0
      source-map: 0.5.7
    transitivePeerDependencies:
      - supports-color

  /@babel/generator/7.16.0:
    resolution: {integrity: sha512-RR8hUCfRQn9j9RPKEVXo9LiwoxLPYn6hNZlvUOR8tSnaxlD0p0+la00ZP9/SnRt6HchKr+X0fO2r8vrETiJGew==}
    engines: {node: '>=6.9.0'}
    dependencies:
      '@babel/types': 7.16.0
      jsesc: 2.5.2
      source-map: 0.5.7
    dev: false

  /@babel/generator/7.16.5:
    resolution: {integrity: sha512-kIvCdjZqcdKqoDbVVdt5R99icaRtrtYhYK/xux5qiWCBmfdvEYMFZ68QCrpE5cbFM1JsuArUNs1ZkuKtTtUcZA==}
    engines: {node: '>=6.9.0'}
    dependencies:
      '@babel/types': 7.16.0
      jsesc: 2.5.2
      source-map: 0.5.7

  /@babel/helper-annotate-as-pure/7.16.0:
    resolution: {integrity: sha512-ItmYF9vR4zA8cByDocY05o0LGUkp1zhbTQOH1NFyl5xXEqlTJQCEJjieriw+aFpxo16swMxUnUiKS7a/r4vtHg==}
    engines: {node: '>=6.9.0'}
    dependencies:
      '@babel/types': 7.16.0
    dev: false

  /@babel/helper-compilation-targets/7.16.3_@babel+core@7.16.5:
    resolution: {integrity: sha512-vKsoSQAyBmxS35JUOOt+07cLc6Nk/2ljLIHwmq2/NM6hdioUaqEXq/S+nXvbvXbZkNDlWOymPanJGOc4CBjSJA==}
    engines: {node: '>=6.9.0'}
    peerDependencies:
      '@babel/core': ^7.0.0
    dependencies:
      '@babel/compat-data': 7.16.0
      '@babel/core': 7.16.5
      '@babel/helper-validator-option': 7.14.5
      browserslist: 4.17.6
      semver: 6.3.0

  /@babel/helper-create-class-features-plugin/7.16.0_@babel+core@7.16.5:
    resolution: {integrity: sha512-XLwWvqEaq19zFlF5PTgOod4bUA+XbkR4WLQBct1bkzmxJGB0ZEJaoKF4c8cgH9oBtCDuYJ8BP5NB9uFiEgO5QA==}
    engines: {node: '>=6.9.0'}
    peerDependencies:
      '@babel/core': ^7.0.0
    dependencies:
      '@babel/core': 7.16.5
      '@babel/helper-annotate-as-pure': 7.16.0
      '@babel/helper-function-name': 7.16.0
      '@babel/helper-member-expression-to-functions': 7.16.0
      '@babel/helper-optimise-call-expression': 7.16.0
      '@babel/helper-replace-supers': 7.16.0
      '@babel/helper-split-export-declaration': 7.16.0
    transitivePeerDependencies:
      - supports-color
    dev: false

  /@babel/helper-environment-visitor/7.16.5:
    resolution: {integrity: sha512-ODQyc5AnxmZWm/R2W7fzhamOk1ey8gSguo5SGvF0zcB3uUzRpTRmM/jmLSm9bDMyPlvbyJ+PwPEK0BWIoZ9wjg==}
    engines: {node: '>=6.9.0'}
    dependencies:
      '@babel/types': 7.16.0

  /@babel/helper-function-name/7.16.0:
    resolution: {integrity: sha512-BZh4mEk1xi2h4HFjWUXRQX5AEx4rvaZxHgax9gcjdLWdkjsY7MKt5p0otjsg5noXw+pB+clMCjw+aEVYADMjog==}
    engines: {node: '>=6.9.0'}
    dependencies:
      '@babel/helper-get-function-arity': 7.16.0
      '@babel/template': 7.16.0
      '@babel/types': 7.16.0

  /@babel/helper-get-function-arity/7.16.0:
    resolution: {integrity: sha512-ASCquNcywC1NkYh/z7Cgp3w31YW8aojjYIlNg4VeJiHkqyP4AzIvr4qx7pYDb4/s8YcsZWqqOSxgkvjUz1kpDQ==}
    engines: {node: '>=6.9.0'}
    dependencies:
      '@babel/types': 7.16.0

  /@babel/helper-hoist-variables/7.16.0:
    resolution: {integrity: sha512-1AZlpazjUR0EQZQv3sgRNfM9mEVWPK3M6vlalczA+EECcPz3XPh6VplbErL5UoMpChhSck5wAJHthlj1bYpcmg==}
    engines: {node: '>=6.9.0'}
    dependencies:
      '@babel/types': 7.16.0

  /@babel/helper-member-expression-to-functions/7.16.0:
    resolution: {integrity: sha512-bsjlBFPuWT6IWhl28EdrQ+gTvSvj5tqVP5Xeftp07SEuz5pLnsXZuDkDD3Rfcxy0IsHmbZ+7B2/9SHzxO0T+sQ==}
    engines: {node: '>=6.9.0'}
    dependencies:
      '@babel/types': 7.16.0
    dev: false

  /@babel/helper-module-imports/7.16.0:
    resolution: {integrity: sha512-kkH7sWzKPq0xt3H1n+ghb4xEMP8k0U7XV3kkB+ZGy69kDk2ySFW1qPi06sjKzFY3t1j6XbJSqr4mF9L7CYVyhg==}
    engines: {node: '>=6.9.0'}
    dependencies:
      '@babel/types': 7.16.0

  /@babel/helper-module-transforms/7.16.5:
    resolution: {integrity: sha512-CkvMxgV4ZyyioElFwcuWnDCcNIeyqTkCm9BxXZi73RR1ozqlpboqsbGUNvRTflgZtFbbJ1v5Emvm+lkjMYY/LQ==}
    engines: {node: '>=6.9.0'}
    dependencies:
      '@babel/helper-environment-visitor': 7.16.5
      '@babel/helper-module-imports': 7.16.0
      '@babel/helper-simple-access': 7.16.0
      '@babel/helper-split-export-declaration': 7.16.0
      '@babel/helper-validator-identifier': 7.15.7
      '@babel/template': 7.16.0
      '@babel/traverse': 7.16.5
      '@babel/types': 7.16.0
    transitivePeerDependencies:
      - supports-color

  /@babel/helper-optimise-call-expression/7.16.0:
    resolution: {integrity: sha512-SuI467Gi2V8fkofm2JPnZzB/SUuXoJA5zXe/xzyPP2M04686RzFKFHPK6HDVN6JvWBIEW8tt9hPR7fXdn2Lgpw==}
    engines: {node: '>=6.9.0'}
    dependencies:
      '@babel/types': 7.16.0
    dev: false

  /@babel/helper-plugin-utils/7.14.5:
    resolution: {integrity: sha512-/37qQCE3K0vvZKwoK4XU/irIJQdIfCJuhU5eKnNxpFDsOkgFaUAwbv+RYw6eYgsC0E4hS7r5KqGULUogqui0fQ==}
    engines: {node: '>=6.9.0'}

  /@babel/helper-plugin-utils/7.16.5:
    resolution: {integrity: sha512-59KHWHXxVA9K4HNF4sbHCf+eJeFe0Te/ZFGqBT4OjXhrwvA04sGfaEGsVTdsjoszq0YTP49RC9UKe5g8uN2RwQ==}
    engines: {node: '>=6.9.0'}

  /@babel/helper-replace-supers/7.16.0:
    resolution: {integrity: sha512-TQxuQfSCdoha7cpRNJvfaYxxxzmbxXw/+6cS7V02eeDYyhxderSoMVALvwupA54/pZcOTtVeJ0xccp1nGWladA==}
    engines: {node: '>=6.9.0'}
    dependencies:
      '@babel/helper-member-expression-to-functions': 7.16.0
      '@babel/helper-optimise-call-expression': 7.16.0
      '@babel/traverse': 7.16.0
      '@babel/types': 7.16.0
    transitivePeerDependencies:
      - supports-color
    dev: false

  /@babel/helper-simple-access/7.16.0:
    resolution: {integrity: sha512-o1rjBT/gppAqKsYfUdfHq5Rk03lMQrkPHG1OWzHWpLgVXRH4HnMM9Et9CVdIqwkCQlobnGHEJMsgWP/jE1zUiw==}
    engines: {node: '>=6.9.0'}
    dependencies:
      '@babel/types': 7.16.0

  /@babel/helper-split-export-declaration/7.16.0:
    resolution: {integrity: sha512-0YMMRpuDFNGTHNRiiqJX19GjNXA4H0E8jZ2ibccfSxaCogbm3am5WN/2nQNj0YnQwGWM1J06GOcQ2qnh3+0paw==}
    engines: {node: '>=6.9.0'}
    dependencies:
      '@babel/types': 7.16.0

  /@babel/helper-validator-identifier/7.15.7:
    resolution: {integrity: sha512-K4JvCtQqad9OY2+yTU8w+E82ywk/fe+ELNlt1G8z3bVGlZfn/hOcQQsUhGhW/N+tb3fxK800wLtKOE/aM0m72w==}
    engines: {node: '>=6.9.0'}

  /@babel/helper-validator-option/7.14.5:
    resolution: {integrity: sha512-OX8D5eeX4XwcroVW45NMvoYaIuFI+GQpA2a8Gi+X/U/cDUIRsV37qQfF905F0htTRCREQIB4KqPeaveRJUl3Ow==}
    engines: {node: '>=6.9.0'}

  /@babel/helpers/7.16.5:
    resolution: {integrity: sha512-TLgi6Lh71vvMZGEkFuIxzaPsyeYCHQ5jJOOX1f0xXn0uciFuE8cEk0wyBquMcCxBXZ5BJhE2aUB7pnWTD150Tw==}
    engines: {node: '>=6.9.0'}
    dependencies:
      '@babel/template': 7.16.0
      '@babel/traverse': 7.16.5
      '@babel/types': 7.16.0
    transitivePeerDependencies:
      - supports-color

  /@babel/highlight/7.16.0:
    resolution: {integrity: sha512-t8MH41kUQylBtu2+4IQA3atqevA2lRgqA2wyVB/YiWmsDSuylZZuXOUy9ric30hfzauEFfdsuk/eXTRrGrfd0g==}
    engines: {node: '>=6.9.0'}
    dependencies:
      '@babel/helper-validator-identifier': 7.15.7
      chalk: 2.4.2
      js-tokens: 4.0.0

  /@babel/parser/7.16.2:
    resolution: {integrity: sha512-RUVpT0G2h6rOZwqLDTrKk7ksNv7YpAilTnYe1/Q+eDjxEceRMKVWbCsX7t8h6C1qCFi/1Y8WZjcEPBAFG27GPw==}
    engines: {node: '>=6.0.0'}
    hasBin: true

  /@babel/parser/7.16.4:
    resolution: {integrity: sha512-6V0qdPUaiVHH3RtZeLIsc+6pDhbYzHR8ogA8w+f+Wc77DuXto19g2QUwveINoS34Uw+W8/hQDGJCx+i4n7xcng==}
    engines: {node: '>=6.0.0'}
    hasBin: true

  /@babel/parser/7.16.6:
    resolution: {integrity: sha512-Gr86ujcNuPDnNOY8mi383Hvi8IYrJVJYuf3XcuBM/Dgd+bINn/7tHqsj+tKkoreMbmGsFLsltI/JJd8fOFWGDQ==}
    engines: {node: '>=6.0.0'}
    hasBin: true

  /@babel/plugin-proposal-pipeline-operator/7.16.0:
    resolution: {integrity: sha512-y9WbLfaPDDkShmU89N1spx54ELht7rXE2jWDzCgc23OmTwliEK9NSoR8KZdtjr1mR3QfG7D6mcDHmI4M0bhMQA==}
    engines: {node: '>=6.9.0'}
    peerDependencies:
      '@babel/core': ^7.0.0-0
    dependencies:
      '@babel/helper-plugin-utils': 7.14.5
      '@babel/plugin-syntax-pipeline-operator': 7.16.0
    dev: true

  /@babel/plugin-syntax-async-generators/7.8.4_@babel+core@7.16.5:
    resolution: {integrity: sha512-tycmZxkGfZaxhMRbXlPXuVFpdWlXpir2W4AMhSJgRKzk/eDlIXOhb2LHWoLpDF7TEHylV5zNhykX6KAgHJmTNw==}
    peerDependencies:
      '@babel/core': ^7.0.0-0
    dependencies:
      '@babel/core': 7.16.5
      '@babel/helper-plugin-utils': 7.16.5
    dev: true

  /@babel/plugin-syntax-bigint/7.8.3_@babel+core@7.16.5:
    resolution: {integrity: sha512-wnTnFlG+YxQm3vDxpGE57Pj0srRU4sHE/mDkt1qv2YJJSeUAec2ma4WLUnUPeKjyrfntVwe/N6dCXpU+zL3Npg==}
    peerDependencies:
      '@babel/core': ^7.0.0-0
    dependencies:
      '@babel/core': 7.16.5
      '@babel/helper-plugin-utils': 7.16.5
    dev: true

  /@babel/plugin-syntax-class-properties/7.12.13_@babel+core@7.16.5:
    resolution: {integrity: sha512-fm4idjKla0YahUNgFNLCB0qySdsoPiZP3iQE3rky0mBUtMZ23yDJ9SJdg6dXTSDnulOVqiF3Hgr9nbXvXTQZYA==}
    peerDependencies:
      '@babel/core': ^7.0.0-0
    dependencies:
      '@babel/core': 7.16.5
      '@babel/helper-plugin-utils': 7.16.5
    dev: true

  /@babel/plugin-syntax-import-meta/7.10.4_@babel+core@7.16.5:
    resolution: {integrity: sha512-Yqfm+XDx0+Prh3VSeEQCPU81yC+JWZ2pDPFSS4ZdpfZhp4MkFMaDC1UqseovEKwSUpnIL7+vK+Clp7bfh0iD7g==}
    peerDependencies:
      '@babel/core': ^7.0.0-0
    dependencies:
      '@babel/core': 7.16.5
      '@babel/helper-plugin-utils': 7.14.5

  /@babel/plugin-syntax-json-strings/7.8.3_@babel+core@7.16.5:
    resolution: {integrity: sha512-lY6kdGpWHvjoe2vk4WrAapEuBR69EMxZl+RoGRhrFGNYVK8mOPAW8VfbT/ZgrFbXlDNiiaxQnAtgVCZ6jv30EA==}
    peerDependencies:
      '@babel/core': ^7.0.0-0
    dependencies:
      '@babel/core': 7.16.5
      '@babel/helper-plugin-utils': 7.16.5
    dev: true

  /@babel/plugin-syntax-jsx/7.16.0:
    resolution: {integrity: sha512-8zv2+xiPHwly31RK4RmnEYY5zziuF3O7W2kIDW+07ewWDh6Oi0dRq8kwvulRkFgt6DB97RlKs5c1y068iPlCUg==}
    engines: {node: '>=6.9.0'}
    peerDependencies:
      '@babel/core': ^7.0.0-0
    dependencies:
      '@babel/helper-plugin-utils': 7.14.5
    dev: true

  /@babel/plugin-syntax-jsx/7.16.0_@babel+core@7.16.5:
    resolution: {integrity: sha512-8zv2+xiPHwly31RK4RmnEYY5zziuF3O7W2kIDW+07ewWDh6Oi0dRq8kwvulRkFgt6DB97RlKs5c1y068iPlCUg==}
    engines: {node: '>=6.9.0'}
    peerDependencies:
      '@babel/core': ^7.0.0-0
    dependencies:
      '@babel/core': 7.16.5
      '@babel/helper-plugin-utils': 7.14.5
    dev: false

  /@babel/plugin-syntax-jsx/7.16.5_@babel+core@7.16.5:
    resolution: {integrity: sha512-42OGssv9NPk4QHKVgIHlzeLgPOW5rGgfV5jzG90AhcXXIv6hu/eqj63w4VgvRxdvZY3AlYeDgPiSJ3BqAd1Y6Q==}
    engines: {node: '>=6.9.0'}
    peerDependencies:
      '@babel/core': ^7.0.0-0
    dependencies:
      '@babel/core': 7.16.5
      '@babel/helper-plugin-utils': 7.16.5
    dev: false

  /@babel/plugin-syntax-logical-assignment-operators/7.10.4_@babel+core@7.16.5:
    resolution: {integrity: sha512-d8waShlpFDinQ5MtvGU9xDAOzKH47+FFoney2baFIoMr952hKOLp1HR7VszoZvOsV/4+RRszNY7D17ba0te0ig==}
    peerDependencies:
      '@babel/core': ^7.0.0-0
    dependencies:
      '@babel/core': 7.16.5
      '@babel/helper-plugin-utils': 7.16.5
    dev: true

  /@babel/plugin-syntax-nullish-coalescing-operator/7.8.3_@babel+core@7.16.5:
    resolution: {integrity: sha512-aSff4zPII1u2QD7y+F8oDsz19ew4IGEJg9SVW+bqwpwtfFleiQDMdzA/R+UlWDzfnHFCxxleFT0PMIrR36XLNQ==}
    peerDependencies:
      '@babel/core': ^7.0.0-0
    dependencies:
      '@babel/core': 7.16.5
      '@babel/helper-plugin-utils': 7.16.5
    dev: true

  /@babel/plugin-syntax-numeric-separator/7.10.4_@babel+core@7.16.5:
    resolution: {integrity: sha512-9H6YdfkcK/uOnY/K7/aA2xpzaAgkQn37yzWUMRK7OaPOqOpGS1+n0H5hxT9AUw9EsSjPW8SVyMJwYRtWs3X3ug==}
    peerDependencies:
      '@babel/core': ^7.0.0-0
    dependencies:
      '@babel/core': 7.16.5
      '@babel/helper-plugin-utils': 7.16.5
    dev: true

  /@babel/plugin-syntax-object-rest-spread/7.8.3_@babel+core@7.16.5:
    resolution: {integrity: sha512-XoqMijGZb9y3y2XskN+P1wUGiVwWZ5JmoDRwx5+3GmEplNyVM2s2Dg8ILFQm8rWM48orGy5YpI5Bl8U1y7ydlA==}
    peerDependencies:
      '@babel/core': ^7.0.0-0
    dependencies:
      '@babel/core': 7.16.5
      '@babel/helper-plugin-utils': 7.16.5
    dev: true

  /@babel/plugin-syntax-optional-catch-binding/7.8.3_@babel+core@7.16.5:
    resolution: {integrity: sha512-6VPD0Pc1lpTqw0aKoeRTMiB+kWhAoT24PA+ksWSBrFtl5SIRVpZlwN3NNPQjehA2E/91FV3RjLWoVTglWcSV3Q==}
    peerDependencies:
      '@babel/core': ^7.0.0-0
    dependencies:
      '@babel/core': 7.16.5
      '@babel/helper-plugin-utils': 7.16.5
    dev: true

  /@babel/plugin-syntax-optional-chaining/7.8.3_@babel+core@7.16.5:
    resolution: {integrity: sha512-KoK9ErH1MBlCPxV0VANkXW2/dw4vlbGDrFgz8bmUsBGYkFRcbRwMh6cIJubdPrkxRwuGdtCk0v/wPTKbQgBjkg==}
    peerDependencies:
      '@babel/core': ^7.0.0-0
    dependencies:
      '@babel/core': 7.16.5
      '@babel/helper-plugin-utils': 7.16.5
    dev: true

  /@babel/plugin-syntax-pipeline-operator/7.16.0:
    resolution: {integrity: sha512-wUWeLyChgsQ2cVp3vDtDqnwmDHdTiRyxuEeGRGwmPxp7YcNyQw+axni5R+WO/TF565j36Pp8zRU1qnY5etf4BQ==}
    engines: {node: '>=6.9.0'}
    peerDependencies:
      '@babel/core': ^7.0.0-0
    dependencies:
      '@babel/helper-plugin-utils': 7.14.5
    dev: true

  /@babel/plugin-syntax-top-level-await/7.14.5_@babel+core@7.16.5:
    resolution: {integrity: sha512-hx++upLv5U1rgYfwe1xBQUhRmU41NEvpUvrp8jkrSCdvGSnM5/qdRMtylJ6PG5OFkBaHkbTAKTnd3/YyESRHFw==}
    engines: {node: '>=6.9.0'}
    peerDependencies:
      '@babel/core': ^7.0.0-0
    dependencies:
      '@babel/core': 7.16.5
      '@babel/helper-plugin-utils': 7.16.5
    dev: true

  /@babel/plugin-syntax-typescript/7.16.0_@babel+core@7.16.5:
    resolution: {integrity: sha512-Xv6mEXqVdaqCBfJFyeab0fH2DnUoMsDmhamxsSi4j8nLd4Vtw213WMJr55xxqipC/YVWyPY3K0blJncPYji+dQ==}
    engines: {node: '>=6.9.0'}
    peerDependencies:
      '@babel/core': ^7.0.0-0
    dependencies:
      '@babel/core': 7.16.5
      '@babel/helper-plugin-utils': 7.14.5

  /@babel/plugin-transform-react-jsx-development/7.16.5_@babel+core@7.16.5:
    resolution: {integrity: sha512-uQSLacMZSGLCxOw20dzo1dmLlKkd+DsayoV54q3MHXhbqgPzoiGerZQgNPl/Ro8/OcXV2ugfnkx+rxdS0sN5Uw==}
    engines: {node: '>=6.9.0'}
    peerDependencies:
      '@babel/core': ^7.0.0-0
    dependencies:
      '@babel/core': 7.16.5
      '@babel/plugin-transform-react-jsx': 7.16.5_@babel+core@7.16.5
    dev: false

  /@babel/plugin-transform-react-jsx-self/7.16.5_@babel+core@7.16.5:
    resolution: {integrity: sha512-fvwq+jir1Vn4f5oBS0H/J/gD5CneTD53MHs+NMjlHcha4Sq35fwxI5RtmJGEBXO+M93f/eeD9cAhRPhmLyJiVw==}
    engines: {node: '>=6.9.0'}
    peerDependencies:
      '@babel/core': ^7.0.0-0
    dependencies:
      '@babel/core': 7.16.5
      '@babel/helper-plugin-utils': 7.16.5
    dev: false

  /@babel/plugin-transform-react-jsx-source/7.16.5_@babel+core@7.16.5:
    resolution: {integrity: sha512-/eP+nZywJntGLjSPjksAnM9/ELIs3RbiEuTu2/zAOzwwBcfiu+m/iptEq1lERUUtSXubYSHVnVHMr13GR+TwPw==}
    engines: {node: '>=6.9.0'}
    peerDependencies:
      '@babel/core': ^7.0.0-0
    dependencies:
      '@babel/core': 7.16.5
      '@babel/helper-plugin-utils': 7.16.5
    dev: false

  /@babel/plugin-transform-react-jsx/7.16.5_@babel+core@7.16.5:
    resolution: {integrity: sha512-+arLIz1d7kmwX0fKxTxbnoeG85ONSnLpvdODa4P3pc1sS7CV1hfmtYWufkW/oYsPnkDrEeQFxhUWcFnrXW7jQQ==}
    engines: {node: '>=6.9.0'}
    peerDependencies:
      '@babel/core': ^7.0.0-0
    dependencies:
      '@babel/core': 7.16.5
      '@babel/helper-annotate-as-pure': 7.16.0
      '@babel/helper-module-imports': 7.16.0
      '@babel/helper-plugin-utils': 7.16.5
      '@babel/plugin-syntax-jsx': 7.16.5_@babel+core@7.16.5
      '@babel/types': 7.16.0
    dev: false

  /@babel/plugin-transform-typescript/7.16.1_@babel+core@7.16.5:
    resolution: {integrity: sha512-NO4XoryBng06jjw/qWEU2LhcLJr1tWkhpMam/H4eas/CDKMX/b2/Ylb6EI256Y7+FVPCawwSM1rrJNOpDiz+Lg==}
    engines: {node: '>=6.9.0'}
    peerDependencies:
      '@babel/core': ^7.0.0-0
    dependencies:
      '@babel/core': 7.16.5
      '@babel/helper-create-class-features-plugin': 7.16.0_@babel+core@7.16.5
      '@babel/helper-plugin-utils': 7.14.5
      '@babel/plugin-syntax-typescript': 7.16.0_@babel+core@7.16.5
    transitivePeerDependencies:
      - supports-color
    dev: false

  /@babel/runtime/7.16.0:
    resolution: {integrity: sha512-Nht8L0O8YCktmsDV6FqFue7vQLRx3Hb0B37lS5y0jDRqRxlBG4wIJHnf9/bgSE2UyipKFA01YtS+npRdTWBUyw==}
    engines: {node: '>=6.9.0'}
    dependencies:
      regenerator-runtime: 0.13.9

  /@babel/standalone/7.16.6:
    resolution: {integrity: sha512-wjildVe951w1IPEPN4G76j+y5JFZfJN9gdyP8o9zd61qbiVEecAgORKskK1D/7VrJZrZS+nxDbhj2akEFU2RJw==}
    engines: {node: '>=6.9.0'}
    dev: false

  /@babel/template/7.16.0:
    resolution: {integrity: sha512-MnZdpFD/ZdYhXwiunMqqgyZyucaYsbL0IrjoGjaVhGilz+x8YB++kRfygSOIj1yOtWKPlx7NBp+9I1RQSgsd5A==}
    engines: {node: '>=6.9.0'}
    dependencies:
      '@babel/code-frame': 7.16.0
      '@babel/parser': 7.16.2
      '@babel/types': 7.16.0

  /@babel/traverse/7.16.0:
    resolution: {integrity: sha512-qQ84jIs1aRQxaGaxSysII9TuDaguZ5yVrEuC0BN2vcPlalwfLovVmCjbFDPECPXcYM/wLvNFfp8uDOliLxIoUQ==}
    engines: {node: '>=6.9.0'}
    dependencies:
      '@babel/code-frame': 7.16.0
      '@babel/generator': 7.16.0
      '@babel/helper-function-name': 7.16.0
      '@babel/helper-hoist-variables': 7.16.0
      '@babel/helper-split-export-declaration': 7.16.0
      '@babel/parser': 7.16.2
      '@babel/types': 7.16.0
      debug: 4.3.2
      globals: 11.12.0
    transitivePeerDependencies:
      - supports-color
    dev: false

  /@babel/traverse/7.16.5:
    resolution: {integrity: sha512-FOCODAzqUMROikDYLYxl4nmwiLlu85rNqBML/A5hKRVXG2LV8d0iMqgPzdYTcIpjZEBB7D6UDU9vxRZiriASdQ==}
    engines: {node: '>=6.9.0'}
    dependencies:
      '@babel/code-frame': 7.16.0
      '@babel/generator': 7.16.5
      '@babel/helper-environment-visitor': 7.16.5
      '@babel/helper-function-name': 7.16.0
      '@babel/helper-hoist-variables': 7.16.0
      '@babel/helper-split-export-declaration': 7.16.0
      '@babel/parser': 7.16.6
      '@babel/types': 7.16.0
      debug: 4.3.3
      globals: 11.12.0
    transitivePeerDependencies:
      - supports-color

  /@babel/types/7.16.0:
    resolution: {integrity: sha512-PJgg/k3SdLsGb3hhisFvtLOw5ts113klrpLuIPtCJIU+BB24fqq6lf8RWqKJEjzqXR9AEH1rIb5XTqwBHB+kQg==}
    engines: {node: '>=6.9.0'}
    dependencies:
      '@babel/helper-validator-identifier': 7.15.7
      to-fast-properties: 2.0.0

  /@bcoe/v8-coverage/0.2.3:
    resolution: {integrity: sha512-0hYQ8SB4Db5zvZB4axdMHGwEaQjkZzFjQiN9LVYvIFB2nSUHW9tYpxWriPrWDASIxiaXax83REcLxuSdnGPZtw==}
    dev: true

  /@cloudflare/workers-types/2.2.2:
    resolution: {integrity: sha512-kaMn2rueJ0PL1TYVGknTCh0X0x0d9G+FNXAFep7/4uqecEZoQb/63o6rOmMuiqI09zLuHV6xhKRXinokV/MY9A==}
    dev: true

  /@cspotcode/source-map-consumer/0.8.0:
    resolution: {integrity: sha512-41qniHzTU8yAGbCp04ohlmSrZf8bkf/iJsl3V0dRGsQN/5GFfx+LbCSsCpp2gqrqjTVg/K6O8ycoV35JIwAzAg==}
    engines: {node: '>= 12'}
    dev: true

  /@cspotcode/source-map-support/0.7.0:
    resolution: {integrity: sha512-X4xqRHqN8ACt2aHVe51OxeA2HjbcL4MqFqXkrmQszJ1NOUuUu5u6Vqx/0lZSVNku7velL5FC/s5uEAj1lsBMhA==}
    engines: {node: '>=12'}
    dependencies:
      '@cspotcode/source-map-consumer': 0.8.0
    dev: true

  /@docsearch/css/3.0.0-alpha.42:
    resolution: {integrity: sha512-AGwI2AXUacYhVOHmYnsXoYDJKO6Ued2W+QO80GERbMLhC7GH5tfvtW5REs/s7jSdcU3vzFoxT8iPDBCh/PkrlQ==}
    dev: true

  /@docsearch/js/3.0.0-alpha.42:
    resolution: {integrity: sha512-8rxxsvFKS5GzDX2MYMETeib4EOwAkoxVUHFP5R4tSENXojhuCEy3np+k3Q0c9WPT+MUmWLxKJab5jyl0jmaeBQ==}
    dependencies:
      '@docsearch/react': 3.0.0-alpha.42
      preact: 10.5.15
    transitivePeerDependencies:
      - '@algolia/client-search'
      - '@types/react'
      - react
      - react-dom
    dev: true

  /@docsearch/react/3.0.0-alpha.42:
    resolution: {integrity: sha512-1aOslZJDxwUUcm2QRNmlEePUgL8P5fOAeFdOLDMctHQkV2iTja9/rKVbkP8FZbIUnZxuuCCn8ErLrjD/oXWOag==}
    peerDependencies:
      '@types/react': '>= 16.8.0 < 18.0.0'
      react: '>= 16.8.0 < 18.0.0'
      react-dom: '>= 16.8.0 < 18.0.0'
    dependencies:
      '@algolia/autocomplete-core': 1.5.0
      '@algolia/autocomplete-preset-algolia': 1.5.0_algoliasearch@4.11.0
      '@docsearch/css': 3.0.0-alpha.42
      algoliasearch: 4.11.0
    transitivePeerDependencies:
      - '@algolia/client-search'
    dev: true

  /@emotion/babel-plugin/11.3.0:
    resolution: {integrity: sha512-UZKwBV2rADuhRp+ZOGgNWg2eYgbzKzQXfQPtJbu/PLy8onurxlNCLvxMQEvlr1/GudguPI5IU9qIY1+2z1M5bA==}
    peerDependencies:
      '@babel/core': ^7.0.0
    dependencies:
      '@babel/helper-module-imports': 7.16.0
      '@babel/plugin-syntax-jsx': 7.16.0
      '@babel/runtime': 7.16.0
      '@emotion/hash': 0.8.0
      '@emotion/memoize': 0.7.5
      '@emotion/serialize': 1.0.2
      babel-plugin-macros: 2.8.0
      convert-source-map: 1.8.0
      escape-string-regexp: 4.0.0
      find-root: 1.1.0
      source-map: 0.5.7
      stylis: 4.0.10
    dev: true

  /@emotion/cache/11.5.0:
    resolution: {integrity: sha512-mAZ5QRpLriBtaj/k2qyrXwck6yeoz1V5lMt/jfj6igWU35yYlNKs2LziXVgvH81gnJZ+9QQNGelSsnuoAy6uIw==}
    dependencies:
      '@emotion/memoize': 0.7.5
      '@emotion/sheet': 1.0.3
      '@emotion/utils': 1.0.0
      '@emotion/weak-memoize': 0.2.5
      stylis: 4.0.10
    dev: false

  /@emotion/hash/0.8.0:
    resolution: {integrity: sha512-kBJtf7PH6aWwZ6fka3zQ0p6SBYzx4fl1LoZXE2RrnYST9Xljm7WfKJrU4g/Xr3Beg72MLrp1AWNUmuYJTL7Cow==}

  /@emotion/memoize/0.7.5:
    resolution: {integrity: sha512-igX9a37DR2ZPGYtV6suZ6whr8pTFtyHL3K/oLUotxpSVO2ASaprmAe2Dkq7tBo7CRY7MMDrAa9nuQP9/YG8FxQ==}

  /@emotion/react/11.5.0_react@17.0.2:
    resolution: {integrity: sha512-MYq/bzp3rYbee4EMBORCn4duPQfgpiEB5XzrZEBnUZAL80Qdfr7CEv/T80jwaTl/dnZmt9SnTa8NkTrwFNpLlw==}
    peerDependencies:
      '@babel/core': ^7.0.0
      '@types/react': '*'
      react: '>=16.8.0'
    peerDependenciesMeta:
      '@babel/core':
        optional: true
      '@types/react':
        optional: true
    dependencies:
      '@babel/runtime': 7.16.0
      '@emotion/cache': 11.5.0
      '@emotion/serialize': 1.0.2
      '@emotion/sheet': 1.0.3
      '@emotion/utils': 1.0.0
      '@emotion/weak-memoize': 0.2.5
      hoist-non-react-statics: 3.3.2
      react: 17.0.2
    dev: false

  /@emotion/serialize/1.0.2:
    resolution: {integrity: sha512-95MgNJ9+/ajxU7QIAruiOAdYNjxZX7G2mhgrtDWswA21VviYIRP1R5QilZ/bDY42xiKsaktP4egJb3QdYQZi1A==}
    dependencies:
      '@emotion/hash': 0.8.0
      '@emotion/memoize': 0.7.5
      '@emotion/unitless': 0.7.5
      '@emotion/utils': 1.0.0
      csstype: 3.0.9

  /@emotion/sheet/1.0.3:
    resolution: {integrity: sha512-YoX5GyQ4db7LpbmXHMuc8kebtBGP6nZfRC5Z13OKJMixBEwdZrJ914D6yJv/P+ZH/YY3F5s89NYX2hlZAf3SRQ==}
    dev: false

  /@emotion/unitless/0.7.5:
    resolution: {integrity: sha512-OWORNpfjMsSSUBVrRBVGECkhWcULOAJz9ZW8uK9qgxD+87M7jHRcvh/A96XXNhXTLmKcoYSQtBEX7lHMO7YRwg==}

  /@emotion/utils/1.0.0:
    resolution: {integrity: sha512-mQC2b3XLDs6QCW+pDQDiyO/EdGZYOygE8s5N5rrzjSI4M3IejPE/JPndCBwRT9z982aqQNi6beWs1UeayrQxxA==}

  /@emotion/weak-memoize/0.2.5:
    resolution: {integrity: sha512-6U71C2Wp7r5XtFtQzYrW5iKFT67OixrSxjI4MptCHzdSVlgabczzqLe0ZSgnub/5Kp4hSbpDB1tMytZY9pwxxA==}
    dev: false

  /@eslint/eslintrc/1.0.5:
    resolution: {integrity: sha512-BLxsnmK3KyPunz5wmCCpqy0YelEoxxGmH73Is+Z74oOTMtExcjkr3dDR6quwrjh1YspA8DH9gnX1o069KiS9AQ==}
    engines: {node: ^12.22.0 || ^14.17.0 || >=16.0.0}
    dependencies:
      ajv: 6.12.6
      debug: 4.3.3
      espree: 9.2.0
      globals: 13.12.0
      ignore: 4.0.6
      import-fresh: 3.3.0
      js-yaml: 4.1.0
      minimatch: 3.0.4
      strip-json-comments: 3.1.1
    transitivePeerDependencies:
      - supports-color
    dev: true

  /@humanwhocodes/config-array/0.9.2:
    resolution: {integrity: sha512-UXOuFCGcwciWckOpmfKDq/GyhlTf9pN/BzG//x8p8zTOFEcGuA68ANXheFS0AGvy3qgZqLBUkMs7hqzqCKOVwA==}
    engines: {node: '>=10.10.0'}
    dependencies:
      '@humanwhocodes/object-schema': 1.2.1
      debug: 4.3.3
      minimatch: 3.0.4
    transitivePeerDependencies:
      - supports-color
    dev: true

  /@humanwhocodes/object-schema/1.2.1:
    resolution: {integrity: sha512-ZnQMnLV4e7hDlUvw8H+U8ASL02SS2Gn6+9Ac3wGGLIe7+je2AeAOxPY+izIPJDfFDb7eDjev0Us8MO1iFRN8hA==}
    dev: true

  /@hutson/parse-repository-url/3.0.2:
    resolution: {integrity: sha512-H9XAx3hc0BQHY6l+IFSWHDySypcXsvsuLhgYLUGywmJ5pswRVQJUHpOsobnLYp2ZUaUlKiKDrgWWhosOwAEM8Q==}
    engines: {node: '>=6.9.0'}
    dev: true

  /@iarna/toml/2.2.5:
    resolution: {integrity: sha512-trnsAYxU3xnS1gPHPyU961coFyLkh4gAD/0zQ5mymY4yOZ+CYvsPqUbOFSw0aDM4y0tV7tiFxL/1XfXPNC6IPg==}
    dev: true

  /@istanbuljs/load-nyc-config/1.1.0:
    resolution: {integrity: sha512-VjeHSlIzpv/NyD3N0YuHfXOPDIixcA1q2ZV98wsMqcYlPmv2n3Yb2lYP9XMElnaFVXg5A7YLTeLu6V84uQDjmQ==}
    engines: {node: '>=8'}
    dependencies:
      camelcase: 5.3.1
      find-up: 4.1.0
      get-package-type: 0.1.0
      js-yaml: 3.14.1
      resolve-from: 5.0.0
    dev: true

  /@istanbuljs/schema/0.1.3:
    resolution: {integrity: sha512-ZXRY4jNvVgSVQ8DL3LTcakaAtXwTVUxE81hslsyD2AtoXW/wVob10HkOJ1X/pAlcI7D+2YoZKg5do8G/w6RYgA==}
    engines: {node: '>=8'}
    dev: true

  /@jest/console/27.4.2:
    resolution: {integrity: sha512-xknHThRsPB/To1FUbi6pCe43y58qFC03zfb6R7fDb/FfC7k2R3i1l+izRBJf8DI46KhYGRaF14Eo9A3qbBoixg==}
    engines: {node: ^10.13.0 || ^12.13.0 || ^14.15.0 || >=15.0.0}
    dependencies:
      '@jest/types': 27.4.2
      '@types/node': 16.11.14
      chalk: 4.1.2
      jest-message-util: 27.4.2
      jest-util: 27.4.2
      slash: 3.0.0
    dev: true

  /@jest/core/27.4.5_ts-node@10.4.0:
    resolution: {integrity: sha512-3tm/Pevmi8bDsgvo73nX8p/WPng6KWlCyScW10FPEoN1HU4pwI83tJ3TsFvi1FfzsjwUlMNEPowgb/rPau/LTQ==}
    engines: {node: ^10.13.0 || ^12.13.0 || ^14.15.0 || >=15.0.0}
    peerDependencies:
      node-notifier: ^8.0.1 || ^9.0.0 || ^10.0.0
    peerDependenciesMeta:
      node-notifier:
        optional: true
    dependencies:
      '@jest/console': 27.4.2
      '@jest/reporters': 27.4.5
      '@jest/test-result': 27.4.2
      '@jest/transform': 27.4.5
      '@jest/types': 27.4.2
      '@types/node': 16.11.14
      ansi-escapes: 4.3.2
      chalk: 4.1.2
      emittery: 0.8.1
      exit: 0.1.2
      graceful-fs: 4.2.8
      jest-changed-files: 27.4.2
      jest-config: 27.4.5_ts-node@10.4.0
      jest-haste-map: 27.4.5
      jest-message-util: 27.4.2
      jest-regex-util: 27.4.0
      jest-resolve: 27.4.5
      jest-resolve-dependencies: 27.4.5
      jest-runner: 27.4.5
      jest-runtime: 27.4.5
      jest-snapshot: 27.4.5
      jest-util: 27.4.2
      jest-validate: 27.4.2
      jest-watcher: 27.4.2
      micromatch: 4.0.4
      rimraf: 3.0.2
      slash: 3.0.0
      strip-ansi: 6.0.1
    transitivePeerDependencies:
      - bufferutil
      - canvas
      - supports-color
      - ts-node
      - utf-8-validate
    dev: true

  /@jest/environment/27.4.4:
    resolution: {integrity: sha512-q+niMx7cJgt/t/b6dzLOh4W8Ef/8VyKG7hxASK39jakijJzbFBGpptx3RXz13FFV7OishQ9lTbv+dQ5K3EhfDQ==}
    engines: {node: ^10.13.0 || ^12.13.0 || ^14.15.0 || >=15.0.0}
    dependencies:
      '@jest/fake-timers': 27.4.2
      '@jest/types': 27.4.2
      '@types/node': 16.11.14
      jest-mock: 27.4.2
    dev: true

  /@jest/fake-timers/27.4.2:
    resolution: {integrity: sha512-f/Xpzn5YQk5adtqBgvw1V6bF8Nx3hY0OIRRpCvWcfPl0EAjdqWPdhH3t/3XpiWZqtjIEHDyMKP9ajpva1l4Zmg==}
    engines: {node: ^10.13.0 || ^12.13.0 || ^14.15.0 || >=15.0.0}
    dependencies:
      '@jest/types': 27.4.2
      '@sinonjs/fake-timers': 8.1.0
      '@types/node': 16.11.14
      jest-message-util: 27.4.2
      jest-mock: 27.4.2
      jest-util: 27.4.2
    dev: true

  /@jest/globals/27.4.4:
    resolution: {integrity: sha512-bqpqQhW30BOreXM8bA8t8JbOQzsq/WnPTnBl+It3UxAD9J8yxEAaBEylHx1dtBapAr/UBk8GidXbzmqnee8tYQ==}
    engines: {node: ^10.13.0 || ^12.13.0 || ^14.15.0 || >=15.0.0}
    dependencies:
      '@jest/environment': 27.4.4
      '@jest/types': 27.4.2
      expect: 27.4.2
    dev: true

  /@jest/reporters/27.4.5:
    resolution: {integrity: sha512-3orsG4vi8zXuBqEoy2LbnC1kuvkg1KQUgqNxmxpQgIOQEPeV0onvZu+qDQnEoX8qTQErtqn/xzcnbpeTuOLSiA==}
    engines: {node: ^10.13.0 || ^12.13.0 || ^14.15.0 || >=15.0.0}
    peerDependencies:
      node-notifier: ^8.0.1 || ^9.0.0 || ^10.0.0
    peerDependenciesMeta:
      node-notifier:
        optional: true
    dependencies:
      '@bcoe/v8-coverage': 0.2.3
      '@jest/console': 27.4.2
      '@jest/test-result': 27.4.2
      '@jest/transform': 27.4.5
      '@jest/types': 27.4.2
      '@types/node': 16.11.14
      chalk: 4.1.2
      collect-v8-coverage: 1.0.1
      exit: 0.1.2
      glob: 7.2.0
      graceful-fs: 4.2.8
      istanbul-lib-coverage: 3.2.0
      istanbul-lib-instrument: 4.0.3
      istanbul-lib-report: 3.0.0
      istanbul-lib-source-maps: 4.0.1
      istanbul-reports: 3.0.5
      jest-haste-map: 27.4.5
      jest-resolve: 27.4.5
      jest-util: 27.4.2
      jest-worker: 27.4.5
      slash: 3.0.0
      source-map: 0.6.1
      string-length: 4.0.2
      terminal-link: 2.1.1
      v8-to-istanbul: 8.1.0
    transitivePeerDependencies:
      - supports-color
    dev: true

  /@jest/source-map/27.4.0:
    resolution: {integrity: sha512-Ntjx9jzP26Bvhbm93z/AKcPRj/9wrkI88/gK60glXDx1q+IeI0rf7Lw2c89Ch6ofonB0On/iRDreQuQ6te9pgQ==}
    engines: {node: ^10.13.0 || ^12.13.0 || ^14.15.0 || >=15.0.0}
    dependencies:
      callsites: 3.1.0
      graceful-fs: 4.2.8
      source-map: 0.6.1
    dev: true

  /@jest/test-result/27.4.2:
    resolution: {integrity: sha512-kr+bCrra9jfTgxHXHa2UwoQjxvQk3Am6QbpAiJ5x/50LW8llOYrxILkqY0lZRW/hu8FXesnudbql263+EW9iNA==}
    engines: {node: ^10.13.0 || ^12.13.0 || ^14.15.0 || >=15.0.0}
    dependencies:
      '@jest/console': 27.4.2
      '@jest/types': 27.4.2
      '@types/istanbul-lib-coverage': 2.0.3
      collect-v8-coverage: 1.0.1
    dev: true

  /@jest/test-sequencer/27.4.5:
    resolution: {integrity: sha512-n5woIn/1v+FT+9hniymHPARA9upYUmfi5Pw9ewVwXCDlK4F5/Gkees9v8vdjGdAIJ2MPHLHodiajLpZZanWzEQ==}
    engines: {node: ^10.13.0 || ^12.13.0 || ^14.15.0 || >=15.0.0}
    dependencies:
      '@jest/test-result': 27.4.2
      graceful-fs: 4.2.8
      jest-haste-map: 27.4.5
      jest-runtime: 27.4.5
    transitivePeerDependencies:
      - supports-color
    dev: true

  /@jest/transform/27.4.5:
    resolution: {integrity: sha512-PuMet2UlZtlGzwc6L+aZmR3I7CEBpqadO03pU40l2RNY2fFJ191b9/ITB44LNOhVtsyykx0OZvj0PCyuLm7Eew==}
    engines: {node: ^10.13.0 || ^12.13.0 || ^14.15.0 || >=15.0.0}
    dependencies:
      '@babel/core': 7.16.5
      '@jest/types': 27.4.2
      babel-plugin-istanbul: 6.1.1
      chalk: 4.1.2
      convert-source-map: 1.8.0
      fast-json-stable-stringify: 2.1.0
      graceful-fs: 4.2.8
      jest-haste-map: 27.4.5
      jest-regex-util: 27.4.0
      jest-util: 27.4.2
      micromatch: 4.0.4
      pirates: 4.0.1
      slash: 3.0.0
      source-map: 0.6.1
      write-file-atomic: 3.0.3
    transitivePeerDependencies:
      - supports-color
    dev: true

  /@jest/types/27.4.2:
    resolution: {integrity: sha512-j35yw0PMTPpZsUoOBiuHzr1zTYoad1cVIE0ajEjcrJONxxrko/IRGKkXx3os0Nsi4Hu3+5VmDbVfq5WhG/pWAg==}
    engines: {node: ^10.13.0 || ^12.13.0 || ^14.15.0 || >=15.0.0}
    dependencies:
      '@types/istanbul-lib-coverage': 2.0.3
      '@types/istanbul-reports': 3.0.1
      '@types/node': 16.11.14
      '@types/yargs': 16.0.4
      chalk: 4.1.2
    dev: true

  /@jridgewell/resolve-uri/1.0.0:
    resolution: {integrity: sha512-9oLAnygRMi8Q5QkYEU4XWK04B+nuoXoxjRvRxgjuChkLZFBja0YPSgdZ7dZtwhncLBcQe/I/E+fLuk5qxcYVJA==}
    engines: {node: '>=6.0.0'}
    dev: true

  /@mapbox/node-pre-gyp/1.0.7:
    resolution: {integrity: sha512-PplSvl4pJ5N3BkVjAdDzpPhVUPdC73JgttkR+LnBx2OORC1GCQsBjUeEuipf9uOaAM1SbxcdZFfR3KDTKm2S0A==}
    hasBin: true
    dependencies:
      detect-libc: 1.0.3
      https-proxy-agent: 5.0.0
      make-dir: 3.1.0
      node-fetch: 2.6.6
      nopt: 5.0.0
      npmlog: 6.0.0
      rimraf: 3.0.2
      semver: 7.3.5
      tar: 6.1.11
    transitivePeerDependencies:
      - supports-color
    dev: false

  /@microsoft/api-extractor-model/7.15.1:
    resolution: {integrity: sha512-DWfS1o3oMY0mzdO3OuQbD/9vzn80jwM6tFd7XbiYnkpxwhD83LMGXz7NZWwSh+IaA+9w3LF4w62fT31Qq+dAMw==}
    dependencies:
      '@microsoft/tsdoc': 0.13.2
      '@microsoft/tsdoc-config': 0.15.2
      '@rushstack/node-core-library': 3.44.2
    dev: true

  /@microsoft/api-extractor/7.19.2:
    resolution: {integrity: sha512-LxSa9lwp7eYtM4i5y/1n79QpotPKlmpCrVQbkb0LAHE1sCRHpZDTb6p3cMJthDhYPMjAYKOLfq639GwtZrg23Q==}
    hasBin: true
    dependencies:
      '@microsoft/api-extractor-model': 7.15.1
      '@microsoft/tsdoc': 0.13.2
      '@microsoft/tsdoc-config': 0.15.2
      '@rushstack/node-core-library': 3.44.2
      '@rushstack/rig-package': 0.3.6
      '@rushstack/ts-command-line': 4.10.5
      colors: 1.2.5
      lodash: 4.17.21
      resolve: 1.17.0
      semver: 7.3.5
      source-map: 0.6.1
      typescript: 4.5.4
    dev: true

  /@microsoft/tsdoc-config/0.15.2:
    resolution: {integrity: sha512-mK19b2wJHSdNf8znXSMYVShAHktVr/ib0Ck2FA3lsVBSEhSI/TfXT7DJQkAYgcztTuwazGcg58ZjYdk0hTCVrA==}
    dependencies:
      '@microsoft/tsdoc': 0.13.2
      ajv: 6.12.6
      jju: 1.4.0
      resolve: 1.19.0
    dev: true

  /@microsoft/tsdoc/0.13.2:
    resolution: {integrity: sha512-WrHvO8PDL8wd8T2+zBGKrMwVL5IyzR3ryWUsl0PXgEV0QHup4mTLi0QcATefGI6Gx9Anu7vthPyyyLpY0EpiQg==}
    dev: true

  /@mrbbot/node-fetch/4.6.0:
    resolution: {integrity: sha512-GTSOdhpiUnJ9a+XK90NUiqCqOmqXOUU4tqg8WbpZW+nEUTJ4dF3QZ4xhfWg5bqYPagIh/e9r5HxGrftzmulbmw==}
    engines: {node: '>=10.0.0'}
    dependencies:
      '@cloudflare/workers-types': 2.2.2
      busboy: 0.3.1
      formdata-node: 2.5.0
      web-streams-polyfill: 3.2.0
    dev: true

  /@nodelib/fs.scandir/2.1.5:
    resolution: {integrity: sha512-vq24Bq3ym5HEQm2NKCr3yXDwjc7vTsEThRDnkp2DK9p1uqLR+DHurm/NOTo0KG7HYHU7eppKZj3MyqYuMBf62g==}
    engines: {node: '>= 8'}
    dependencies:
      '@nodelib/fs.stat': 2.0.5
      run-parallel: 1.2.0

  /@nodelib/fs.stat/2.0.5:
    resolution: {integrity: sha512-RkhPPp2zrqDAQA/2jNhnztcPAlv64XdhIp7a7454A5ovI7Bukxgt7MX7udwAu3zg1DcpPU0rz3VV1SeaqvY4+A==}
    engines: {node: '>= 8'}

  /@nodelib/fs.walk/1.2.8:
    resolution: {integrity: sha512-oGB+UxlgWcgQkgwo8GcEGwemoTFt3FIO9ababBmaGwXIoBKZ+GTy0pP185beGg7Llih/NSHSV2XAs1lnznocSg==}
    engines: {node: '>= 8'}
    dependencies:
      '@nodelib/fs.scandir': 2.1.5
      fastq: 1.13.0

  /@peculiar/asn1-schema/2.0.38:
    resolution: {integrity: sha512-zZ64UpCTm9me15nuCpPgJghSdbEm8atcDQPCyK+bKXjZAQ1735NCZXCSCfbckbQ4MH36Rm9403n/qMq77LFDzQ==}
    dependencies:
      '@types/asn1js': 2.0.2
      asn1js: 2.1.1
      pvtsutils: 1.2.1
      tslib: 2.3.1
    dev: true

  /@peculiar/json-schema/1.1.12:
    resolution: {integrity: sha512-coUfuoMeIB7B8/NMekxaDzLhaYmp0HZNPEjYRm9goRou8UZIC3z21s0sL9AWoCw4EG876QyO3kYrc61WNF9B/w==}
    engines: {node: '>=8.0.0'}
    dependencies:
      tslib: 2.3.1
    dev: true

  /@peculiar/webcrypto/1.2.0:
    resolution: {integrity: sha512-ln2CvfmTzXSr877zM1+3JTyvbtaDXsoDivvEyeYAzB4RQIM+Pw82gp1nQFp9xM4BylBBrip/R36Gp+WJFCoU3Q==}
    engines: {node: '>=10.12.0'}
    dependencies:
      '@peculiar/asn1-schema': 2.0.38
      '@peculiar/json-schema': 1.1.12
      pvtsutils: 1.2.1
      tslib: 2.3.1
      webcrypto-core: 1.3.0
    dev: true

  /@polka/url/1.0.0-next.21:
    resolution: {integrity: sha512-a5Sab1C4/icpTZVzZc5Ghpz88yQtGOyNqYXcZgOssB2uuAr+wF/MvN6bgtW32q7HHrvBki+BsZ0OuNv6EV3K9g==}
    dev: true

  /@rollup/plugin-alias/3.1.8_rollup@2.59.0:
    resolution: {integrity: sha512-tf7HeSs/06wO2LPqKNY3Ckbvy0JRe7Jyn98bXnt/gfrxbe+AJucoNJlsEVi9sdgbQtXemjbakCpO/76JVgnHpA==}
    engines: {node: '>=8.0.0'}
    peerDependencies:
      rollup: ^1.20.0||^2.0.0
    dependencies:
      rollup: 2.59.0
      slash: 3.0.0
    dev: true

  /@rollup/plugin-commonjs/21.0.1_rollup@2.59.0:
    resolution: {integrity: sha512-EA+g22lbNJ8p5kuZJUYyhhDK7WgJckW5g4pNN7n4mAFUM96VuwUnNT3xr2Db2iCZPI1pJPbGyfT5mS9T1dHfMg==}
    engines: {node: '>= 8.0.0'}
    peerDependencies:
      rollup: ^2.38.3
    dependencies:
      '@rollup/pluginutils': 3.1.0_rollup@2.59.0
      commondir: 1.0.1
      estree-walker: 2.0.2
      glob: 7.2.0
      is-reference: 1.2.1
      magic-string: 0.25.7
      resolve: 1.20.0
      rollup: 2.59.0
    dev: true

  /@rollup/plugin-dynamic-import-vars/1.4.1_rollup@2.59.0:
    resolution: {integrity: sha512-izHpMs9w8U8CLwyHTXE55H4ytGVaf2ZtlKIWxKigghw6ZC6Mx6AXCsixSY6JOchuX9BN4ZkeN8egLRTS+BxO+w==}
    engines: {node: '>= 10.0.0'}
    peerDependencies:
      rollup: ^1.20.0||^2.0.0
    dependencies:
      '@rollup/pluginutils': 3.1.0_rollup@2.59.0
      estree-walker: 2.0.2
      globby: 11.0.4
      magic-string: 0.25.7
      rollup: 2.59.0
    dev: true

  /@rollup/plugin-json/4.1.0_rollup@2.59.0:
    resolution: {integrity: sha512-yfLbTdNS6amI/2OpmbiBoW12vngr5NW2jCJVZSBEz+H5KfUJZ2M7sDjk0U6GOOdCWFVScShte29o9NezJ53TPw==}
    peerDependencies:
      rollup: ^1.20.0 || ^2.0.0
    dependencies:
      '@rollup/pluginutils': 3.1.0_rollup@2.59.0
      rollup: 2.59.0
    dev: true

  /@rollup/plugin-node-resolve/13.1.1_rollup@2.59.0:
    resolution: {integrity: sha512-6QKtRevXLrmEig9UiMYt2fSvee9TyltGRfw+qSs6xjUnxwjOzTOqy+/Lpxsgjb8mJn1EQNbCDAvt89O4uzL5kw==}
    engines: {node: '>= 10.0.0'}
    peerDependencies:
      rollup: ^2.42.0
    dependencies:
      '@rollup/pluginutils': 3.1.0_rollup@2.59.0
      '@types/resolve': 1.17.1
      builtin-modules: 3.2.0
      deepmerge: 4.2.2
      is-module: 1.0.0
      resolve: 1.20.0
      rollup: 2.59.0
    dev: true

  /@rollup/plugin-typescript/8.3.0_80f1acc233e4df93aa4e78959e046afc:
    resolution: {integrity: sha512-I5FpSvLbtAdwJ+naznv+B4sjXZUcIvLLceYpITAn7wAP8W0wqc5noLdGIp9HGVntNhRWXctwPYrSSFQxtl0FPA==}
    engines: {node: '>=8.0.0'}
    peerDependencies:
      rollup: ^2.14.0
      tslib: '*'
      typescript: '>=3.7.0'
    dependencies:
      '@rollup/pluginutils': 3.1.0_rollup@2.59.0
      resolve: 1.20.0
      rollup: 2.59.0
      tslib: 2.3.1
      typescript: 4.4.4
    dev: true

  /@rollup/pluginutils/3.1.0_rollup@2.59.0:
    resolution: {integrity: sha512-GksZ6pr6TpIjHm8h9lSQ8pi8BE9VeubNT0OMJ3B5uZJ8pz73NPiqOtCog/x2/QzM1ENChPKxMDhiQuRHsqc+lg==}
    engines: {node: '>= 8.0.0'}
    peerDependencies:
      rollup: ^1.20.0||^2.0.0
    dependencies:
      '@types/estree': 0.0.39
      estree-walker: 1.0.1
      picomatch: 2.3.0
      rollup: 2.59.0
    dev: true

  /@rollup/pluginutils/4.1.2:
    resolution: {integrity: sha512-ROn4qvkxP9SyPeHaf7uQC/GPFY6L/OWy9+bd9AwcjOAWQwxRscoEyAUD8qCY5o5iL4jqQwoLk2kaTKJPb/HwzQ==}
    engines: {node: '>= 8.0.0'}
    dependencies:
      estree-walker: 2.0.2
      picomatch: 2.3.0

  /@rushstack/node-core-library/3.44.2:
    resolution: {integrity: sha512-lQ8Ct267UKkNSJSDxpBWn7SyyITWQ9l3Xqww0V+YY0rMt02r9eiGvwwPaU1ugJW7IMVo6r/HXvgbmpOSPyzGyg==}
    dependencies:
      '@types/node': 12.20.24
      colors: 1.2.5
      fs-extra: 7.0.1
      import-lazy: 4.0.0
      jju: 1.4.0
      resolve: 1.17.0
      semver: 7.3.5
      timsort: 0.3.0
      z-schema: 5.0.2
    dev: true

  /@rushstack/rig-package/0.3.6:
    resolution: {integrity: sha512-H/uFsAT6cD4JCYrlQXYMZg+wPVECByFoJLGqfGRiTwSS5ngQw9QxnFV2mPG2LrxFUsMjLQ2lsrYr523700XzfA==}
    dependencies:
      resolve: 1.17.0
      strip-json-comments: 3.1.1
    dev: true

  /@rushstack/ts-command-line/4.10.5:
    resolution: {integrity: sha512-5fVlTDbKsJ5WyT6L7NrnOlLG3uoITKxoqTPP2j0QZEi95kPbVT4+VPZaXXDJtkrao9qrIyig8pLK9WABY1bb3w==}
    dependencies:
      '@types/argparse': 1.0.38
      argparse: 1.0.10
      colors: 1.2.5
      string-argv: 0.3.1
    dev: true

  /@sinonjs/commons/1.8.3:
    resolution: {integrity: sha512-xkNcLAn/wZaX14RPlwizcKicDk9G3F8m2nU3L7Ukm5zBgTwiT0wsoFAHx9Jq56fJA1z/7uKGtCRu16sOUCLIHQ==}
    dependencies:
      type-detect: 4.0.8
    dev: true

  /@sinonjs/fake-timers/8.1.0:
    resolution: {integrity: sha512-OAPJUAtgeINhh/TAlUID4QTs53Njm7xzddaVlEs/SXwgtiD1tW22zAB/W1wdqfrpmikgaWQ9Fw6Ws+hsiRm5Vg==}
    dependencies:
      '@sinonjs/commons': 1.8.3
    dev: true

  /@tootallnate/once/1.1.2:
    resolution: {integrity: sha512-RbzJvlNzmRq5c3O09UipeuXno4tA1FE6ikOjxZK0tuxVv3412l64l5t1W5pj4+rJq9vpkm/kwiR07aZXnsKPxw==}
    engines: {node: '>= 6'}
    dev: true

  /@tsconfig/node10/1.0.8:
    resolution: {integrity: sha512-6XFfSQmMgq0CFLY1MslA/CPUfhIL919M1rMsa5lP2P097N2Wd1sSX0tx1u4olM16fLNhtHZpRhedZJphNJqmZg==}
    dev: true

  /@tsconfig/node12/1.0.9:
    resolution: {integrity: sha512-/yBMcem+fbvhSREH+s14YJi18sp7J9jpuhYByADT2rypfajMZZN4WQ6zBGgBKp53NKmqI36wFYDb3yaMPurITw==}
    dev: true

  /@tsconfig/node14/1.0.1:
    resolution: {integrity: sha512-509r2+yARFfHHE7T6Puu2jjkoycftovhXRqW328PDXTVGKihlb1P8Z9mMZH04ebyajfRY7dedfGynlrFHJUQCg==}
    dev: true

  /@tsconfig/node16/1.0.2:
    resolution: {integrity: sha512-eZxlbI8GZscaGS7kkc/trHTT5xgrjH3/1n2JDwusC9iahPKWMRvRjJSAN5mCXviuTGQ/lHnhvv8Q1YTpnfz9gA==}
    dev: true

  /@types/argparse/1.0.38:
    resolution: {integrity: sha512-ebDJ9b0e702Yr7pWgB0jzm+CX4Srzz8RcXtLJDJB+BSccqMa36uyH/zUsSYao5+BD1ytv3k3rPYCq4mAE1hsXA==}
    dev: true

  /@types/asn1js/2.0.2:
    resolution: {integrity: sha512-t4YHCgtD+ERvH0FyxvNlYwJ2ezhqw7t+Ygh4urQ7dJER8i185JPv6oIM3ey5YQmGN6Zp9EMbpohkjZi9t3UxwA==}
    dev: true

  /@types/babel__core/7.1.16:
    resolution: {integrity: sha512-EAEHtisTMM+KaKwfWdC3oyllIqswlznXCIVCt7/oRNrh+DhgT4UEBNC/jlADNjvw7UnfbcdkGQcPVZ1xYiLcrQ==}
    dependencies:
      '@babel/parser': 7.16.6
      '@babel/types': 7.16.0
      '@types/babel__generator': 7.6.3
      '@types/babel__template': 7.4.1
      '@types/babel__traverse': 7.14.2
    dev: true

  /@types/babel__generator/7.6.3:
    resolution: {integrity: sha512-/GWCmzJWqV7diQW54smJZzWbSFf4QYtF71WCKhcx6Ru/tFyQIY2eiiITcCAeuPbNSvT9YCGkVMqqvSk2Z0mXiA==}
    dependencies:
      '@babel/types': 7.16.0
    dev: true

  /@types/babel__template/7.4.1:
    resolution: {integrity: sha512-azBFKemX6kMg5Io+/rdGT0dkGreboUVR0Cdm3fz9QJWpaQGJRQXl7C+6hOTCZcMll7KFyEQpgbYI2lHdsS4U7g==}
    dependencies:
      '@babel/parser': 7.16.6
      '@babel/types': 7.16.0
    dev: true

  /@types/babel__traverse/7.14.2:
    resolution: {integrity: sha512-K2waXdXBi2302XUdcHcR1jCeU0LL4TD9HRs/gk0N2Xvrht+G/BfJa4QObBQZfhMdxiCpV3COl5Nfq4uKTeTnJA==}
    dependencies:
      '@babel/types': 7.16.0
    dev: true

  /@types/braces/3.0.1:
    resolution: {integrity: sha512-+euflG6ygo4bn0JHtn4pYqcXwRtLvElQ7/nnjDu7iYG56H0+OhCd7d6Ug0IE3WcFpZozBKW2+80FUbv5QGk5AQ==}
    dev: true

  /@types/convert-source-map/1.5.2:
    resolution: {integrity: sha512-tHs++ZeXer40kCF2JpE51Hg7t4HPa18B1b1Dzy96S0eCw8QKECNMYMfwa1edK/x8yCN0r4e6ewvLcc5CsVGkdg==}
    dev: true

  /@types/debug/4.1.7:
    resolution: {integrity: sha512-9AonUzyTjXXhEOa0DnqpzZi6VHlqKMswga9EXjpXnnqxwLtdvPPtlO8evrI5D9S6asFRCQ6v+wpiUKbw+vKqyg==}
    dependencies:
      '@types/ms': 0.7.31
    dev: true

  /@types/estree/0.0.39:
    resolution: {integrity: sha512-EYNwp3bU+98cpU4lAWYYL7Zz+2gryWH1qbdDTidVd6hkiR6weksdbMadyXKXNPEkQFhXM+hVO9ZygomHXp+AIw==}
    dev: true

  /@types/estree/0.0.50:
    resolution: {integrity: sha512-C6N5s2ZFtuZRj54k2/zyRhNDjJwwcViAM3Nbm8zjBpbqAdZ00mr0CFxvSKeO8Y/e03WVFLpQMdHYVfUd6SB+Hw==}
    dev: true

  /@types/etag/1.8.1:
    resolution: {integrity: sha512-bsKkeSqN7HYyYntFRAmzcwx/dKW4Wa+KVMTInANlI72PWLQmOpZu96j0OqHZGArW4VQwCmJPteQlXaUDeOB0WQ==}
    dependencies:
      '@types/node': 16.11.14
    dev: true

  /@types/fs-extra/9.0.13:
    resolution: {integrity: sha512-nEnwB++1u5lVDM2UI4c1+5R+FYaKfaAzS4OococimjVm3nQw3TuzH5UNsocrcTBbhnerblyHj4A49qXbIiZdpA==}
    dependencies:
      '@types/node': 16.11.14
    dev: true

  /@types/graceful-fs/4.1.5:
    resolution: {integrity: sha512-anKkLmZZ+xm4p8JWBf4hElkM4XR+EZeA2M9BAkkTldmcyDY4mbdIJnRghDJH3Ov5ooY7/UAoENtmdMSkaAd7Cw==}
    dependencies:
      '@types/node': 16.11.14
    dev: true

  /@types/hash-sum/1.0.0:
    resolution: {integrity: sha512-FdLBT93h3kcZ586Aee66HPCVJ6qvxVjBlDWNmxSGSbCZe9hTsjRKdSsl4y1T+3zfujxo9auykQMnFsfyHWD7wg==}
    dev: true

  /@types/istanbul-lib-coverage/2.0.3:
    resolution: {integrity: sha512-sz7iLqvVUg1gIedBOvlkxPlc8/uVzyS5OwGz1cKjXzkl3FpL3al0crU8YGU1WoHkxn0Wxbw5tyi6hvzJKNzFsw==}
    dev: true

  /@types/istanbul-lib-report/3.0.0:
    resolution: {integrity: sha512-plGgXAPfVKFoYfa9NpYDAkseG+g6Jr294RqeqcqDixSbU34MZVJRi/P+7Y8GDpzkEwLaGZZOpKIEmeVZNtKsrg==}
    dependencies:
      '@types/istanbul-lib-coverage': 2.0.3
    dev: true

  /@types/istanbul-reports/3.0.1:
    resolution: {integrity: sha512-c3mAZEuK0lvBp8tmuL74XRKn1+y2dcwOUpH7x4WrF6gk1GIgiluDRgMYQtw2OFcBvAJWlt6ASU3tSqxp0Uu0Aw==}
    dependencies:
      '@types/istanbul-lib-report': 3.0.0
    dev: true

  /@types/jest/27.0.3:
    resolution: {integrity: sha512-cmmwv9t7gBYt7hNKH5Spu7Kuu/DotGa+Ff+JGRKZ4db5eh8PnKS4LuebJ3YLUoyOyIHraTGyULn23YtEAm0VSg==}
    dependencies:
      jest-diff: 27.3.1
      pretty-format: 27.3.1
    dev: true

  /@types/json-schema/7.0.9:
    resolution: {integrity: sha512-qcUXuemtEu+E5wZSJHNxUXeCZhAfXKQ41D+duX+VYPde7xyEVZci+/oXKJL13tnRs9lR2pr4fod59GT6/X1/yQ==}
    dev: true

  /@types/less/3.0.3:
    resolution: {integrity: sha512-1YXyYH83h6We1djyoUEqTlVyQtCfJAFXELSKW2ZRtjHD4hQ82CC4lvrv5D0l0FLcKBaiPbXyi3MpMsI9ZRgKsw==}
    dev: true

  /@types/micromatch/4.0.2:
    resolution: {integrity: sha512-oqXqVb0ci19GtH0vOA/U2TmHTcRY9kuZl4mqUxe0QmJAlIW13kzhuK5pi1i9+ngav8FjpSb9FVS/GE00GLX1VA==}
    dependencies:
      '@types/braces': 3.0.1
    dev: true

  /@types/mime/2.0.3:
    resolution: {integrity: sha512-Jus9s4CDbqwocc5pOAnh8ShfrnMcPHuJYzVcSUU7lrh8Ni5HuIqX3oilL86p3dlTrk0LzHRCgA/GQ7uNCw6l2Q==}
    dev: true

  /@types/minimist/1.2.2:
    resolution: {integrity: sha512-jhuKLIRrhvCPLqwPcx6INqmKeiA5EWrsCOPhrlFSrbrmU4ZMPjj5Ul/oLCMDO98XRUIwVm78xICz4EPCektzeQ==}
    dev: true

  /@types/ms/0.7.31:
    resolution: {integrity: sha512-iiUgKzV9AuaEkZqkOLDIvlQiL6ltuZd9tGcW3gwpnX8JbuiuhFlEGmmFXEXkN50Cvq7Os88IY2v0dkDqXYWVgA==}
    dev: true

  /@types/node/12.20.24:
    resolution: {integrity: sha512-yxDeaQIAJlMav7fH5AQqPH1u8YIuhYJXYBzxaQ4PifsU0GDO38MSdmEDeRlIxrKbC6NbEaaEHDanWb+y30U8SQ==}
    dev: true

  /@types/node/15.14.9:
    resolution: {integrity: sha512-qjd88DrCxupx/kJD5yQgZdcYKZKSIGBVDIBE1/LTGcNm3d2Np/jxojkdePDdfnBHJc5W7vSMpbJ1aB7p/Py69A==}
    dev: true

  /@types/node/16.11.14:
    resolution: {integrity: sha512-mK6BKLpL0bG6v2CxHbm0ed6RcZrAtTHBTd/ZpnlVPVa3HkumsqLE4BC4u6TQ8D7pnrRbOU0am6epuALs+Ncnzw==}
    dev: true

  /@types/normalize-package-data/2.4.1:
    resolution: {integrity: sha512-Gj7cI7z+98M282Tqmp2K5EIsoouUEzbBJhQQzDE3jSIRk6r9gsz0oUokqIUR4u1R3dMHo0pDHM7sNOHyhulypw==}
    dev: true

  /@types/parse-json/4.0.0:
    resolution: {integrity: sha512-//oorEZjL6sbPcKUaCdIGlIUeH26mgzimjBB77G6XRgnDl/L5wOnpyBGRe/Mmf5CVW3PwEBE1NjiMZ/ssFh4wA==}

  /@types/prettier/2.4.1:
    resolution: {integrity: sha512-Fo79ojj3vdEZOHg3wR9ksAMRz4P3S5fDB5e/YWZiFnyFQI1WY2Vftu9XoXVVtJfxB7Bpce/QTqWSSntkz2Znrw==}
    dev: true

  /@types/prompts/2.0.14:
    resolution: {integrity: sha512-HZBd99fKxRWpYCErtm2/yxUZv6/PBI9J7N4TNFffl5JbrYMHBwF25DjQGTW3b3jmXq+9P6/8fCIb2ee57BFfYA==}
    dependencies:
      '@types/node': 16.11.14
    dev: true

  /@types/resolve/1.17.1:
    resolution: {integrity: sha512-yy7HuzQhj0dhGpD8RLXSZWEkLsV9ibvxvi6EiJ3bkqLAO1RGo0WbkWQiwpRlSFymTJRz0d3k5LM3kkx8ArDbLw==}
    dependencies:
      '@types/node': 16.11.14
    dev: true

  /@types/resolve/1.20.1:
    resolution: {integrity: sha512-Ku5+GPFa12S3W26Uwtw+xyrtIpaZsGYHH6zxNbZlstmlvMYSZRzOwzwsXbxlVUbHyUucctSyuFtu6bNxwYomIw==}
    dev: true

  /@types/sass/1.43.1:
    resolution: {integrity: sha512-BPdoIt1lfJ6B7rw35ncdwBZrAssjcwzI5LByIrYs+tpXlj/CAkuVdRsgZDdP4lq5EjyWzwxZCqAoFyHKFwp32g==}
    dependencies:
      '@types/node': 16.11.14
    dev: true

  /@types/semver/7.3.9:
    resolution: {integrity: sha512-L/TMpyURfBkf+o/526Zb6kd/tchUP3iBDEPjqjb+U2MAJhVRxxrmr2fwpe08E7QsV7YLcpq0tUaQ9O9x97ZIxQ==}
    dev: true

  /@types/stack-trace/0.0.29:
    resolution: {integrity: sha512-TgfOX+mGY/NyNxJLIbDWrO9DjGoVSW9+aB8H2yy1fy32jsvxijhmyJI9fDFgvz3YP4lvJaq9DzdR/M1bOgVc9g==}
    dev: true

  /@types/stack-utils/2.0.1:
    resolution: {integrity: sha512-Hl219/BT5fLAaz6NDkSuhzasy49dwQS/DSdu4MdggFB8zcXv7vflBI3xp7FEmkmdDkBUI2bPUNeMttp2knYdxw==}
    dev: true

  /@types/stylus/0.48.36:
    resolution: {integrity: sha512-7klEq45BUE8ZJWkYWy1E442DcCs0wi0FkFY1Tjr6EJ7edL77t9w/QmOwlkFumBMqHlatDBtrA2xgfRrGqkUkzg==}
    dependencies:
      '@types/node': 16.11.14
    dev: true

  /@types/ws/8.2.2:
    resolution: {integrity: sha512-NOn5eIcgWLOo6qW8AcuLZ7G8PycXu0xTxxkS6Q18VWFxgPUSOwV0pBj2a/4viNZVu25i7RIB7GttdkAIUUXOOg==}
    dependencies:
      '@types/node': 16.11.14
    dev: true

  /@types/yargs-parser/20.2.1:
    resolution: {integrity: sha512-7tFImggNeNBVMsn0vLrpn1H1uPrUBdnARPTpZoitY37ZrdJREzf7I16tMrlK3hen349gr1NYh8CmZQa7CTG6Aw==}
    dev: true

  /@types/yargs/16.0.4:
    resolution: {integrity: sha512-T8Yc9wt/5LbJyCaLiHPReJa0kApcIgJ7Bn735GjItUfh08Z1pJvu8QZqb9s+mMvKV6WUQRV7K2R46YbjMXTTJw==}
    dependencies:
      '@types/yargs-parser': 20.2.1
    dev: true

  /@types/yauzl/2.9.2:
    resolution: {integrity: sha512-8uALY5LTvSuHgloDVUvWP3pIauILm+8/0pDMokuDYIoNsOkSwd5AiHBTSEJjKTDcZr5z8UpgOWZkxBF4iJftoA==}
    requiresBuild: true
    dependencies:
      '@types/node': 16.11.14
    dev: true
    optional: true

  /@typescript-eslint/eslint-plugin/5.7.0_d7a0d6b59468b4d2ea38f782f4f112e3:
    resolution: {integrity: sha512-8RTGBpNn5a9M628wBPrCbJ+v3YTEOE2qeZb7TDkGKTDXSj36KGRg92SpFFaR/0S3rSXQxM0Og/kV9EyadsYSBg==}
    engines: {node: ^12.22.0 || ^14.17.0 || >=16.0.0}
    peerDependencies:
      '@typescript-eslint/parser': ^5.0.0
      eslint: ^6.0.0 || ^7.0.0 || ^8.0.0
      typescript: '*'
    peerDependenciesMeta:
      typescript:
        optional: true
    dependencies:
      '@typescript-eslint/experimental-utils': 5.7.0_eslint@8.4.1+typescript@4.4.4
      '@typescript-eslint/parser': 5.7.0_eslint@8.4.1+typescript@4.4.4
      '@typescript-eslint/scope-manager': 5.7.0
      debug: 4.3.3
      eslint: 8.4.1
      functional-red-black-tree: 1.0.1
      ignore: 5.1.9
      regexpp: 3.2.0
      semver: 7.3.5
      tsutils: 3.21.0_typescript@4.4.4
      typescript: 4.4.4
    transitivePeerDependencies:
      - supports-color
    dev: true

  /@typescript-eslint/experimental-utils/5.7.0_eslint@8.4.1+typescript@4.4.4:
    resolution: {integrity: sha512-u57eZ5FbEpzN5kSjmVrSesovWslH2ZyNPnaXQMXWgH57d5+EVHEt76W75vVuI9qKZ5BMDKNfRN+pxcPEjQjb2A==}
    engines: {node: ^12.22.0 || ^14.17.0 || >=16.0.0}
    peerDependencies:
      eslint: '*'
    dependencies:
      '@types/json-schema': 7.0.9
      '@typescript-eslint/scope-manager': 5.7.0
      '@typescript-eslint/types': 5.7.0
      '@typescript-eslint/typescript-estree': 5.7.0_typescript@4.4.4
      eslint: 8.4.1
      eslint-scope: 5.1.1
      eslint-utils: 3.0.0_eslint@8.4.1
    transitivePeerDependencies:
      - supports-color
      - typescript
    dev: true

  /@typescript-eslint/parser/5.7.0_eslint@8.4.1+typescript@4.4.4:
    resolution: {integrity: sha512-m/gWCCcS4jXw6vkrPQ1BjZ1vomP01PArgzvauBqzsoZ3urLbsRChexB8/YV8z9HwE3qlJM35FxfKZ1nfP/4x8g==}
    engines: {node: ^12.22.0 || ^14.17.0 || >=16.0.0}
    peerDependencies:
      eslint: ^6.0.0 || ^7.0.0 || ^8.0.0
      typescript: '*'
    peerDependenciesMeta:
      typescript:
        optional: true
    dependencies:
      '@typescript-eslint/scope-manager': 5.7.0
      '@typescript-eslint/types': 5.7.0
      '@typescript-eslint/typescript-estree': 5.7.0_typescript@4.4.4
      debug: 4.3.3
      eslint: 8.4.1
      typescript: 4.4.4
    transitivePeerDependencies:
      - supports-color
    dev: true

  /@typescript-eslint/scope-manager/5.7.0:
    resolution: {integrity: sha512-7mxR520DGq5F7sSSgM0HSSMJ+TFUymOeFRMfUfGFAVBv8BR+Jv1vHgAouYUvWRZeszVBJlLcc9fDdktxb5kmxA==}
    engines: {node: ^12.22.0 || ^14.17.0 || >=16.0.0}
    dependencies:
      '@typescript-eslint/types': 5.7.0
      '@typescript-eslint/visitor-keys': 5.7.0
    dev: true

  /@typescript-eslint/types/5.7.0:
    resolution: {integrity: sha512-5AeYIF5p2kAneIpnLFve8g50VyAjq7udM7ApZZ9JYjdPjkz0LvODfuSHIDUVnIuUoxafoWzpFyU7Sqbxgi79mA==}
    engines: {node: ^12.22.0 || ^14.17.0 || >=16.0.0}
    dev: true

  /@typescript-eslint/typescript-estree/5.7.0_typescript@4.4.4:
    resolution: {integrity: sha512-aO1Ql+izMrTnPj5aFFlEJkpD4jRqC4Gwhygu2oHK2wfVQpmOPbyDSveJ+r/NQo+PWV43M6uEAeLVbTi09dFLhg==}
    engines: {node: ^12.22.0 || ^14.17.0 || >=16.0.0}
    peerDependencies:
      typescript: '*'
    peerDependenciesMeta:
      typescript:
        optional: true
    dependencies:
      '@typescript-eslint/types': 5.7.0
      '@typescript-eslint/visitor-keys': 5.7.0
      debug: 4.3.3
      globby: 11.0.4
      is-glob: 4.0.3
      semver: 7.3.5
      tsutils: 3.21.0_typescript@4.4.4
      typescript: 4.4.4
    transitivePeerDependencies:
      - supports-color
    dev: true

  /@typescript-eslint/visitor-keys/5.7.0:
    resolution: {integrity: sha512-hdohahZ4lTFcglZSJ3DGdzxQHBSxsLVqHzkiOmKi7xVAWC4y2c1bIMKmPJSrA4aOEoRUPOKQ87Y/taC7yVHpFg==}
    engines: {node: ^12.22.0 || ^14.17.0 || >=16.0.0}
    dependencies:
      '@typescript-eslint/types': 5.7.0
      eslint-visitor-keys: 3.1.0
    dev: true

  /@vue/babel-helper-vue-transform-on/1.0.2:
    resolution: {integrity: sha512-hz4R8tS5jMn8lDq6iD+yWL6XNB699pGIVLk7WSJnn1dbpjaazsjZQkieJoRX6gW5zpYSCFqQ7jUquPNY65tQYA==}
    dev: false

  /@vue/babel-plugin-jsx/1.1.1_@babel+core@7.16.5:
    resolution: {integrity: sha512-j2uVfZjnB5+zkcbc/zsOc0fSNGCMMjaEXP52wdwdIfn0qjFfEYpYZBFKFg+HHnQeJCVrjOeO0YxgaL7DMrym9w==}
    dependencies:
      '@babel/helper-module-imports': 7.16.0
      '@babel/plugin-syntax-jsx': 7.16.0_@babel+core@7.16.5
      '@babel/template': 7.16.0
      '@babel/traverse': 7.16.0
      '@babel/types': 7.16.0
      '@vue/babel-helper-vue-transform-on': 1.0.2
      camelcase: 6.2.0
      html-tags: 3.1.0
      svg-tags: 1.0.0
    transitivePeerDependencies:
      - '@babel/core'
      - supports-color
    dev: false

  /@vue/compiler-core/3.2.25:
    resolution: {integrity: sha512-FlffKezIqztTCTyG0klkYRwhdyL6b1PTTCIerPb4p2R9qQaczccTX5g9ysi9w6tpLQ48a1WiXnFDJhWD7XoqwA==}
    dependencies:
      '@babel/parser': 7.16.4
      '@vue/shared': 3.2.25
      estree-walker: 2.0.2
      source-map: 0.6.1

  /@vue/compiler-core/3.2.26:
    resolution: {integrity: sha512-N5XNBobZbaASdzY9Lga2D9Lul5vdCIOXvUMd6ThcN8zgqQhPKfCV+wfAJNNJKQkSHudnYRO2gEB+lp0iN3g2Tw==}
    dependencies:
      '@babel/parser': 7.16.6
      '@vue/shared': 3.2.26
      estree-walker: 2.0.2
      source-map: 0.6.1
    dev: true

  /@vue/compiler-dom/3.2.25:
    resolution: {integrity: sha512-4JrburkRg4VWbc8AKpzKFWbNY4MDXshqjFl53+vINq7zaw3Z7aSqnLv0EkKh8B8ynf/MYsAdygGutyVbEWYxOw==}
    dependencies:
      '@vue/compiler-core': 3.2.25
      '@vue/shared': 3.2.25

  /@vue/compiler-dom/3.2.26:
    resolution: {integrity: sha512-smBfaOW6mQDxcT3p9TKT6mE22vjxjJL50GFVJiI0chXYGU/xzC05QRGrW3HHVuJrmLTLx5zBhsZ2dIATERbarg==}
    dependencies:
      '@vue/compiler-core': 3.2.26
      '@vue/shared': 3.2.26
    dev: true

  /@vue/compiler-sfc/3.2.25:
    resolution: {integrity: sha512-PminuOYIcFI7UZn+mdy2OPbogyAb0IHkVuqwmLDJiSRFhc/QAXQnO9KdS4nez3bQ9XlQmoAveQzcZuekHzdb5w==}
    dependencies:
      '@babel/parser': 7.16.4
      '@vue/compiler-core': 3.2.25
      '@vue/compiler-dom': 3.2.25
      '@vue/compiler-ssr': 3.2.25
      '@vue/reactivity-transform': 3.2.25
      '@vue/shared': 3.2.25
      estree-walker: 2.0.2
      magic-string: 0.25.7
      postcss: 8.3.11
      source-map: 0.6.1

  /@vue/compiler-sfc/3.2.26:
    resolution: {integrity: sha512-ePpnfktV90UcLdsDQUh2JdiTuhV0Skv2iYXxfNMOK/F3Q+2BO0AulcVcfoksOpTJGmhhfosWfMyEaEf0UaWpIw==}
    dependencies:
      '@babel/parser': 7.16.6
      '@vue/compiler-core': 3.2.26
      '@vue/compiler-dom': 3.2.26
      '@vue/compiler-ssr': 3.2.26
      '@vue/reactivity-transform': 3.2.26
      '@vue/shared': 3.2.26
      estree-walker: 2.0.2
      magic-string: 0.25.7
      postcss: 8.3.11
      source-map: 0.6.1
    dev: true

  /@vue/compiler-ssr/3.2.25:
    resolution: {integrity: sha512-+BAl8U5D3JkGR6086PFx1BQQ5km3z9fT88hy/7lzf8i3vEDdPQodadnX2t6tndFjIux05MEKg43DeocOojT0mw==}
    dependencies:
      '@vue/compiler-dom': 3.2.25
      '@vue/shared': 3.2.25

  /@vue/compiler-ssr/3.2.26:
    resolution: {integrity: sha512-2mywLX0ODc4Zn8qBoA2PDCsLEZfpUGZcyoFRLSOjyGGK6wDy2/5kyDOWtf0S0UvtoyVq95OTSGIALjZ4k2q/ag==}
    dependencies:
      '@vue/compiler-dom': 3.2.26
      '@vue/shared': 3.2.26
    dev: true

  /@vue/devtools-api/6.0.0-beta.20:
    resolution: {integrity: sha512-21u2jFOk8jbAneeGpDwZQ0W66RJa0IBDUyVl6SgKnn2cRFjLWzKj+ukXjpLhYr1KASyCe5E5U4jXwChVo0YUAw==}
    dev: false

  /@vue/reactivity-transform/3.2.25:
    resolution: {integrity: sha512-fOiW67PUalicMfMr4Sc9l8mUtkN7ZD+G1/zJV8blzQ8GEZSeRcJm11gqve6Ps623ju5YORu7V/Q1gZoOJ9WO4g==}
    dependencies:
      '@babel/parser': 7.16.4
      '@vue/compiler-core': 3.2.25
      '@vue/shared': 3.2.25
      estree-walker: 2.0.2
      magic-string: 0.25.7

  /@vue/reactivity-transform/3.2.26:
    resolution: {integrity: sha512-XKMyuCmzNA7nvFlYhdKwD78rcnmPb7q46uoR00zkX6yZrUmcCQ5OikiwUEVbvNhL5hBJuvbSO95jB5zkUon+eQ==}
    dependencies:
      '@babel/parser': 7.16.6
      '@vue/compiler-core': 3.2.26
      '@vue/shared': 3.2.26
      estree-walker: 2.0.2
      magic-string: 0.25.7
    dev: true

  /@vue/reactivity/3.2.25:
    resolution: {integrity: sha512-Dxc/u/dxoneIDqyfmuwPVBR0G3OQJqe3Dtz4z3NGt+CGj4UuOZQfN5raJPmp6xGYgrtC6PAWoCgHhyrgr1qCtg==}
    dependencies:
      '@vue/shared': 3.2.25

  /@vue/reactivity/3.2.26:
    resolution: {integrity: sha512-h38bxCZLW6oFJVDlCcAiUKFnXI8xP8d+eO0pcDxx+7dQfSPje2AO6M9S9QO6MrxQB7fGP0DH0dYQ8ksf6hrXKQ==}
    dependencies:
      '@vue/shared': 3.2.26
    dev: true

  /@vue/runtime-core/3.2.25:
    resolution: {integrity: sha512-2+fo5+lofT4xr8W2rtjyz+AM+UB1U/UNLH6ISFdHWNWuveSWxF+vkCQaATmhp6O3XA7QJAbHoRqIZor20EWSfQ==}
    dependencies:
      '@vue/reactivity': 3.2.25
      '@vue/shared': 3.2.25

  /@vue/runtime-core/3.2.26:
    resolution: {integrity: sha512-BcYi7qZ9Nn+CJDJrHQ6Zsmxei2hDW0L6AB4vPvUQGBm2fZyC0GXd/4nVbyA2ubmuhctD5RbYY8L+5GUJszv9mQ==}
    dependencies:
      '@vue/reactivity': 3.2.26
      '@vue/shared': 3.2.26
    dev: true

  /@vue/runtime-dom/3.2.25:
    resolution: {integrity: sha512-3gGeyHnygn4yG6bssRKhQIxnE8vgB8FtYUUwoYoA/Pm0vZ+bGPoZax4TbtZD9eW9rvs8CY8boNp4t/sJaPJrRQ==}
    dependencies:
      '@vue/runtime-core': 3.2.25
      '@vue/shared': 3.2.25
      csstype: 2.6.18

  /@vue/runtime-dom/3.2.26:
    resolution: {integrity: sha512-dY56UIiZI+gjc4e8JQBwAifljyexfVCkIAu/WX8snh8vSOt/gMSEGwPRcl2UpYpBYeyExV8WCbgvwWRNt9cHhQ==}
    dependencies:
      '@vue/runtime-core': 3.2.26
      '@vue/shared': 3.2.26
      csstype: 2.6.18
    dev: true

  /@vue/server-renderer/3.2.25_vue@3.2.25:
    resolution: {integrity: sha512-qFRmcyeyyhWbnTPn6cbCZ4bjeuPLSkUpFa98p4LEJtFBFbxjGnrHXHOjYxCY3Lznmxe0kMM3qG4t3GnjcXP12w==}
    peerDependencies:
      vue: 3.2.25
    dependencies:
      '@vue/compiler-ssr': 3.2.25
      '@vue/shared': 3.2.25
      vue: 3.2.25

  /@vue/server-renderer/3.2.26_vue@3.2.26:
    resolution: {integrity: sha512-Jp5SggDUvvUYSBIvYEhy76t4nr1vapY/FIFloWmQzn7UxqaHrrBpbxrqPcTrSgGrcaglj0VBp22BKJNre4aA1w==}
    peerDependencies:
      vue: 3.2.26
    dependencies:
      '@vue/compiler-ssr': 3.2.26
      '@vue/shared': 3.2.26
      vue: 3.2.26
    dev: true

  /@vue/shared/3.2.25:
    resolution: {integrity: sha512-DkHJFV2gw9WBRmUCa21eyG0WvlF0l1QFOgTkWj29O4mt2Tv3BSE5PQOKhUruZIym4bBYCqx9ZGtoD1WohDprow==}

  /@vue/shared/3.2.26:
    resolution: {integrity: sha512-vPV6Cq+NIWbH5pZu+V+2QHE9y1qfuTq49uNWw4f7FDEeZaDU2H2cx5jcUZOAKW7qTrUS4k6qZPbMy1x4N96nbA==}
    dev: true

  /@wessberg/stringutil/1.0.19:
    resolution: {integrity: sha512-9AZHVXWlpN8Cn9k5BC/O0Dzb9E9xfEMXzYrNunwvkUTvuK7xgQPVRZpLo+jWCOZ5r8oBa8NIrHuPEu1hzbb6bg==}
    engines: {node: '>=8.0.0'}
    dev: true

  /JSONStream/1.3.5:
    resolution: {integrity: sha512-E+iruNOY8VV9s4JEbe1aNEm6MiszPRr/UfcHMz0TQh1BXSxHK+ASV1R6W4HpjBhSeS+54PIsAMCBmwD06LLsqQ==}
    hasBin: true
    dependencies:
      jsonparse: 1.3.1
      through: 2.3.8
    dev: true

  /abab/2.0.5:
    resolution: {integrity: sha512-9IK9EadsbHo6jLWIpxpR6pL0sazTXV6+SQv25ZB+F7Bj9mJNaOc4nCRabwd5M/JwmUa8idz6Eci6eKfJryPs6Q==}
    dev: true

  /abbrev/1.1.1:
    resolution: {integrity: sha512-nne9/IiQ/hzIhY6pdDnbBtz7DjPTKrY00P/zvPSm5pOFkl6xuGrGnXn/VtTNNfNtAfZ9/1RtehkszU9qcTii0Q==}
    dev: false

  /accepts/1.3.7:
    resolution: {integrity: sha512-Il80Qs2WjYlJIBNzNkK6KYqlVMTbZLXgHx2oT0pU/fjRHyEp+PEfEPY0R3WCwAGVOtauxh1hOxNgIf5bv7dQpA==}
    engines: {node: '>= 0.6'}
    dependencies:
      mime-types: 2.1.33
      negotiator: 0.6.2
    dev: true

  /acorn-class-fields/1.0.0_acorn@8.6.0:
    resolution: {integrity: sha512-l+1FokF34AeCXGBHkrXFmml9nOIRI+2yBnBpO5MaVAaTIJ96irWLtcCxX+7hAp6USHFCe+iyyBB4ZhxV807wmA==}
    engines: {node: '>=4.8.2'}
    peerDependencies:
      acorn: ^6 || ^7 || ^8
    dependencies:
      acorn: 8.6.0
      acorn-private-class-elements: 1.0.0_acorn@8.6.0
    dev: true

  /acorn-globals/6.0.0:
    resolution: {integrity: sha512-ZQl7LOWaF5ePqqcX4hLuv/bLXYQNfNWw2c0/yX/TsPRKamzHcTGQnlCjHT3TsmkOUVEPS3crCxiPfdzE/Trlhg==}
    dependencies:
      acorn: 7.4.1
      acorn-walk: 7.2.0
    dev: true

  /acorn-jsx/5.3.2_acorn@8.6.0:
    resolution: {integrity: sha512-rq9s+JNhf0IChjtDXxllJ7g41oZk5SlXtp0LHwyA5cejwn7vKmKp4pPri6YEePv2PU65sAsegbXtIinmDFDXgQ==}
    peerDependencies:
      acorn: ^6.0.0 || ^7.0.0 || ^8.0.0
    dependencies:
      acorn: 8.6.0
    dev: true

  /acorn-node/1.8.2:
    resolution: {integrity: sha512-8mt+fslDufLYntIoPAaIMUe/lrbrehIiwmR3t2k9LljIzoigEPF27eLk2hy8zSGzmR/ogr7zbRKINMo1u0yh5A==}
    dependencies:
      acorn: 7.4.1
      acorn-walk: 7.2.0
      xtend: 4.0.2
    dev: false

  /acorn-private-class-elements/1.0.0_acorn@8.6.0:
    resolution: {integrity: sha512-zYNcZtxKgVCg1brS39BEou86mIao1EV7eeREG+6WMwKbuYTeivRRs6S2XdWnboRde6G9wKh2w+WBydEyJsJ6mg==}
    engines: {node: '>=4.8.2'}
    peerDependencies:
      acorn: ^6.1.0 || ^7 || ^8
    dependencies:
      acorn: 8.6.0
    dev: true

  /acorn-static-class-features/1.0.0_acorn@8.6.0:
    resolution: {integrity: sha512-XZJECjbmMOKvMHiNzbiPXuXpLAJfN3dAKtfIYbk1eHiWdsutlek+gS7ND4B8yJ3oqvHo1NxfafnezVmq7NXK0A==}
    engines: {node: '>=4.8.2'}
    peerDependencies:
      acorn: ^6.1.0 || ^7 || ^8
    dependencies:
      acorn: 8.6.0
      acorn-private-class-elements: 1.0.0_acorn@8.6.0
    dev: true

  /acorn-walk/7.2.0:
    resolution: {integrity: sha512-OPdCF6GsMIP+Az+aWfAAOEt2/+iVDKE7oy6lJ098aoe59oAmK76qV6Gw60SbZ8jHuG2wH058GF4pLFbYamYrVA==}
    engines: {node: '>=0.4.0'}

  /acorn-walk/8.2.0:
    resolution: {integrity: sha512-k+iyHEuPgSw6SbuDpGQM+06HQUa04DZ3o+F6CSzXMvvI5KMvnaEqXe+YVe555R9nn6GPt404fos4wcgpw12SDA==}
    engines: {node: '>=0.4.0'}
    dev: true

  /acorn/7.4.1:
    resolution: {integrity: sha512-nQyp0o1/mNdbTO1PO6kHkwSrmgZ0MT/jCCpNiwbUjGoRN4dlBhqJtoQuCnEOKzgTVwg0ZWiCoQy6SxMebQVh8A==}
    engines: {node: '>=0.4.0'}
    hasBin: true

  /acorn/8.5.0:
    resolution: {integrity: sha512-yXbYeFy+jUuYd3/CDcg2NkIYE991XYX/bje7LmjJigUciaeO1JR4XxXgCIV1/Zc/dRuFEyw1L0pbA+qynJkW5Q==}
    engines: {node: '>=0.4.0'}
    hasBin: true
    dev: true

  /acorn/8.6.0:
    resolution: {integrity: sha512-U1riIR+lBSNi3IbxtaHOIKdH8sLFv3NYfNv8sg7ZsNhcfl4HF2++BfqqrNAxoCLQW1iiylOj76ecnaUxz+z9yw==}
    engines: {node: '>=0.4.0'}
    hasBin: true
    dev: true

  /add-stream/1.0.0:
    resolution: {integrity: sha1-anmQQ3ynNtXhKI25K9MmbV9csqo=}
    dev: true

  /agent-base/6.0.2:
    resolution: {integrity: sha512-RZNwNclF7+MS/8bDg70amg32dyeZGZxiDuQmZxKLAlQjr3jGyLx+4Kkk58UO7D2QdgFIQCovuSuZESne6RG6XQ==}
    engines: {node: '>= 6.0.0'}
    dependencies:
      debug: 4.3.2
    transitivePeerDependencies:
      - supports-color

  /aggregate-error/3.1.0:
    resolution: {integrity: sha512-4I7Td01quW/RpocfNayFdFVk1qSuoh0E7JrbRJ16nH01HhKFQ88INq9Sd+nd72zqRySlr9BmDA8xlEJ6vJMrYA==}
    engines: {node: '>=8'}
    dependencies:
      clean-stack: 2.2.0
      indent-string: 4.0.0
    dev: true

  /ajv/6.12.6:
    resolution: {integrity: sha512-j3fVLgvTo527anyYyJOGTYJbG+vnnQYvE0m5mmkc1TK+nxAppkCLMIL0aZ4dblVCNoGShhm+kzE4ZUykBoMg4g==}
    dependencies:
      fast-deep-equal: 3.1.3
      fast-json-stable-stringify: 2.1.0
      json-schema-traverse: 0.4.1
      uri-js: 4.4.1
    dev: true

  /algoliasearch/4.11.0:
    resolution: {integrity: sha512-IXRj8kAP2WrMmj+eoPqPc6P7Ncq1yZkFiyDrjTBObV1ADNL8Z/KdZ+dWC5MmYcBLAbcB/mMCpak5N/D1UIZvsA==}
    dependencies:
      '@algolia/cache-browser-local-storage': 4.11.0
      '@algolia/cache-common': 4.11.0
      '@algolia/cache-in-memory': 4.11.0
      '@algolia/client-account': 4.11.0
      '@algolia/client-analytics': 4.11.0
      '@algolia/client-common': 4.11.0
      '@algolia/client-personalization': 4.11.0
      '@algolia/client-search': 4.11.0
      '@algolia/logger-common': 4.11.0
      '@algolia/logger-console': 4.11.0
      '@algolia/requester-browser-xhr': 4.11.0
      '@algolia/requester-common': 4.11.0
      '@algolia/requester-node-http': 4.11.0
      '@algolia/transporter': 4.11.0
    dev: true

  /ansi-colors/4.1.1:
    resolution: {integrity: sha512-JoX0apGbHaUJBNl6yF+p6JAFYZ666/hhCGKN5t9QFjbJQKUU/g8MNbFDbvfrgKXvI1QpZplPOnwIo99lX/AAmA==}
    engines: {node: '>=6'}
    dev: true

  /ansi-escapes/4.3.2:
    resolution: {integrity: sha512-gKXj5ALrKWQLsYG9jlTRmR/xKluxHV+Z9QEwNIgCfM1/uwPMCuzVVnh5mwTd+OuBZcwSIMbqssNWRm1lE51QaQ==}
    engines: {node: '>=8'}
    dependencies:
      type-fest: 0.21.3
    dev: true

  /ansi-regex/5.0.1:
    resolution: {integrity: sha512-quJQXlTSUGL2LH9SUXo8VwsY4soanhgo6LNSm84E1LBcE8s3O0wpdiRzyR9z/ZZJMlMWv37qOOb9pdJlMUEKFQ==}
    engines: {node: '>=8'}

  /ansi-regex/6.0.1:
    resolution: {integrity: sha512-n5M855fKb2SsfMIiFFoVrABHJC8QtHwVx+mHWP3QcEqBHYienj5dHSgjbxtC0WEZXYt4wcD6zrQElDPhFuZgfA==}
    engines: {node: '>=12'}
    dev: true

  /ansi-styles/3.2.1:
    resolution: {integrity: sha512-VT0ZI6kZRdTh8YyJw3SMbYm/u+NqfsAxEpWO0Pf9sq8/e94WxxOpPKx9FR1FlyCtOVDNOQ+8ntlqFxiRc+r5qA==}
    engines: {node: '>=4'}
    dependencies:
      color-convert: 1.9.3

  /ansi-styles/4.3.0:
    resolution: {integrity: sha512-zbB9rCJAT1rbjiVDb2hqKFHNYLxgtk8NURxZ3IZwD3F6NtxbXZQCnnSi1Lkx+IDohdPlFp222wVALIheZJQSEg==}
    engines: {node: '>=8'}
    dependencies:
      color-convert: 2.0.1

  /ansi-styles/5.2.0:
    resolution: {integrity: sha512-Cxwpt2SfTzTtXcfOlzGEee8O+c+MmUgGrNiBcXnuWxuFJHe6a5Hz7qwhwe5OgaSYI0IJvkLqWX1ASG+cJOkEiA==}
    engines: {node: '>=10'}
    dev: true

  /ansi-styles/6.1.0:
    resolution: {integrity: sha512-VbqNsoz55SYGczauuup0MFUyXNQviSpFTj1RQtFzmQLk18qbVSpTFFGMT293rmDaQuKCT6InmbuEyUne4mTuxQ==}
    engines: {node: '>=12'}
    dev: true

  /anymatch/3.1.2:
    resolution: {integrity: sha512-P43ePfOAIupkguHUycrc4qJ9kz8ZiuOUijaETwX7THt0Y/GNK7v0aa8rY816xWjZ7rJdA5XdMcpVFTKMq+RvWg==}
    engines: {node: '>= 8'}
    dependencies:
      normalize-path: 3.0.0
      picomatch: 2.3.0

  /aproba/2.0.0:
    resolution: {integrity: sha512-lYe4Gx7QT+MKGbDsA+Z+he/Wtef0BiwDOlK/XkBrdfsh9J/jPPXbX0tE9x9cl27Tmu5gg3QUbUrQYa/y+KOHPQ==}
    dev: false

  /are-we-there-yet/2.0.0:
    resolution: {integrity: sha512-Ci/qENmwHnsYo9xKIcUJN5LeDKdJ6R1Z1j9V/J5wyq8nh/mYPEpIKJbBZXtZjG04HiK7zV/p6Vs9952MrMeUIw==}
    engines: {node: '>=10'}
    dependencies:
      delegates: 1.0.0
      readable-stream: 3.6.0
    dev: false

  /arg/4.1.3:
    resolution: {integrity: sha512-58S9QDqG0Xx27YwPSt9fJxivjYl432YCwfDMfZ+71RAqUrZef7LrKQZ3LHLOwCS4FLNBplP533Zx895SeOCHvA==}
    dev: true

  /arg/5.0.1:
    resolution: {integrity: sha512-e0hDa9H2Z9AwFkk2qDlwhoMYE4eToKarchkQHovNdLTCYMHZHeRjI71crOh+dio4K6u1IcwubQqo79Ga4CyAQA==}
    dev: false

  /argparse/1.0.10:
    resolution: {integrity: sha512-o5Roy6tNG4SL/FOkCAN6RzjiakZS25RLYFrcMttJqbdd8BWrnA+fGz57iN5Pb06pvBGvl5gQ0B48dJlslXvoTg==}
    dependencies:
      sprintf-js: 1.0.3
    dev: true

  /argparse/2.0.1:
    resolution: {integrity: sha512-8+9WqebbFzpX9OR+Wa6O29asIogeRMzcGtAINdpMHHyAg10f05aSFVBbcEqGf/PXw1EjAZ+q2/bEBg3DvurK3Q==}
    dev: true

  /array-find-index/1.0.2:
    resolution: {integrity: sha1-3wEKoSh+Fku9pvlyOwqWoexBh6E=}
    engines: {node: '>=0.10.0'}
    dev: true

  /array-flatten/1.1.1:
    resolution: {integrity: sha1-ml9pkFGx5wczKPKgCJaLZOopVdI=}
    dev: true

  /array-ify/1.0.0:
    resolution: {integrity: sha1-nlKHYrSpBmrRY6aWKjZEGOlibs4=}
    dev: true

  /array-union/2.1.0:
    resolution: {integrity: sha512-HGyxoOTYUyCM6stUe6EJgnd4EoewAI7zMdfqO+kGjnlZmBDz/cR5pf8r/cR4Wq60sL/p0IkcjUEEPwS3GFrIyw==}
    engines: {node: '>=8'}
    dev: true

  /arrify/1.0.1:
    resolution: {integrity: sha1-iYUI2iIm84DfkEcoRWhJwVAaSw0=}
    engines: {node: '>=0.10.0'}
    dev: true

  /asap/2.0.6:
    resolution: {integrity: sha1-5QNHYR1+aQlDIIu9r+vLwvuGbUY=}
    dev: true

  /asn1js/2.1.1:
    resolution: {integrity: sha512-t9u0dU0rJN4ML+uxgN6VM2Z4H5jWIYm0w8LsZLzMJaQsgL3IJNbxHgmbWDvJAwspyHpDFuzUaUFh4c05UB4+6g==}
    engines: {node: '>=6.0.0'}
    dependencies:
      pvutils: 1.0.17
    dev: true

  /assert-never/1.2.1:
    resolution: {integrity: sha512-TaTivMB6pYI1kXwrFlEhLeGfOqoDNdTxjCdwRfFFkEA30Eu+k48W34nlok2EYWJfFFzqaEmichdNM7th6M5HNw==}
    dev: true

  /astral-regex/2.0.0:
    resolution: {integrity: sha512-Z7tMw1ytTXt5jqMcOP+OQteU1VuNK9Y02uuJtKQ1Sv69jXQKKg5cibLwGJow8yzZP+eAc18EmLGPal0bp36rvQ==}
    engines: {node: '>=8'}
    dev: true

  /asynckit/0.4.0:
    resolution: {integrity: sha1-x57Zf380y48robyXkLzDZkdLS3k=}
    dev: true

  /atob/2.1.2:
    resolution: {integrity: sha512-Wm6ukoaOGJi/73p/cl2GvLjTI5JM1k/O14isD73YML8StrH/7/lRFgmg8nICZgD3bZZvjwCGxtMOD3wWNAu8cg==}
    engines: {node: '>= 4.5.0'}
    hasBin: true
    dev: true

  /autoprefixer/10.4.0:
    resolution: {integrity: sha512-7FdJ1ONtwzV1G43GDD0kpVMn/qbiNqyOPMFTX5nRffI+7vgWoFEc6DcXOxHJxrWNDXrZh18eDsZjvZGUljSRGA==}
    engines: {node: ^10 || ^12 || >=14}
    hasBin: true
    peerDependencies:
      postcss: ^8.1.0
    dependencies:
      browserslist: 4.17.6
      caniuse-lite: 1.0.30001278
      fraction.js: 4.1.1
      normalize-range: 0.1.2
      picocolors: 1.0.0
      postcss-value-parser: 4.1.0
    dev: false

  /axios/0.24.0:
    resolution: {integrity: sha512-Q6cWsys88HoPgAaFAVUb0WpPk0O8iTeisR9IMqy9G8AbO4NlpVknrnQS03zzF9PGAWgO3cgletO3VjV/P7VztA==}
    dependencies:
      follow-redirects: 1.14.5
    transitivePeerDependencies:
      - debug
    dev: false

  /babel-jest/27.4.5_@babel+core@7.16.5:
    resolution: {integrity: sha512-3uuUTjXbgtODmSv/DXO9nZfD52IyC2OYTFaXGRzL0kpykzroaquCrD5+lZNafTvZlnNqZHt5pb0M08qVBZnsnA==}
    engines: {node: ^10.13.0 || ^12.13.0 || ^14.15.0 || >=15.0.0}
    peerDependencies:
      '@babel/core': ^7.8.0
    dependencies:
      '@babel/core': 7.16.5
      '@jest/transform': 27.4.5
      '@jest/types': 27.4.2
      '@types/babel__core': 7.1.16
      babel-plugin-istanbul: 6.1.1
      babel-preset-jest: 27.4.0_@babel+core@7.16.5
      chalk: 4.1.2
      graceful-fs: 4.2.8
      slash: 3.0.0
    transitivePeerDependencies:
      - supports-color
    dev: true

  /babel-plugin-istanbul/6.1.1:
    resolution: {integrity: sha512-Y1IQok9821cC9onCx5otgFfRm7Lm+I+wwxOx738M/WLPZ9Q42m4IG5W0FNX8WLL2gYMZo3JkuXIH2DOpWM+qwA==}
    engines: {node: '>=8'}
    dependencies:
      '@babel/helper-plugin-utils': 7.16.5
      '@istanbuljs/load-nyc-config': 1.1.0
      '@istanbuljs/schema': 0.1.3
      istanbul-lib-instrument: 5.1.0
      test-exclude: 6.0.0
    transitivePeerDependencies:
      - supports-color
    dev: true

  /babel-plugin-jest-hoist/27.4.0:
    resolution: {integrity: sha512-Jcu7qS4OX5kTWBc45Hz7BMmgXuJqRnhatqpUhnzGC3OBYpOmf2tv6jFNwZpwM7wU7MUuv2r9IPS/ZlYOuburVw==}
    engines: {node: ^10.13.0 || ^12.13.0 || ^14.15.0 || >=15.0.0}
    dependencies:
      '@babel/template': 7.16.0
      '@babel/types': 7.16.0
      '@types/babel__core': 7.1.16
      '@types/babel__traverse': 7.14.2
    dev: true

  /babel-plugin-macros/2.8.0:
    resolution: {integrity: sha512-SEP5kJpfGYqYKpBrj5XU3ahw5p5GOHJ0U5ssOSQ/WBVdwkD2Dzlce95exQTs3jOVWPPKLBN2rlEWkCK7dSmLvg==}
    dependencies:
      '@babel/runtime': 7.16.0
      cosmiconfig: 6.0.0
      resolve: 1.20.0
    dev: true

  /babel-preset-current-node-syntax/1.0.1_@babel+core@7.16.5:
    resolution: {integrity: sha512-M7LQ0bxarkxQoN+vz5aJPsLBn77n8QgTFmo8WK0/44auK2xlCXrYcUxHFxgU7qW5Yzw/CjmLRK2uJzaCd7LvqQ==}
    peerDependencies:
      '@babel/core': ^7.0.0
    dependencies:
      '@babel/core': 7.16.5
      '@babel/plugin-syntax-async-generators': 7.8.4_@babel+core@7.16.5
      '@babel/plugin-syntax-bigint': 7.8.3_@babel+core@7.16.5
      '@babel/plugin-syntax-class-properties': 7.12.13_@babel+core@7.16.5
      '@babel/plugin-syntax-import-meta': 7.10.4_@babel+core@7.16.5
      '@babel/plugin-syntax-json-strings': 7.8.3_@babel+core@7.16.5
      '@babel/plugin-syntax-logical-assignment-operators': 7.10.4_@babel+core@7.16.5
      '@babel/plugin-syntax-nullish-coalescing-operator': 7.8.3_@babel+core@7.16.5
      '@babel/plugin-syntax-numeric-separator': 7.10.4_@babel+core@7.16.5
      '@babel/plugin-syntax-object-rest-spread': 7.8.3_@babel+core@7.16.5
      '@babel/plugin-syntax-optional-catch-binding': 7.8.3_@babel+core@7.16.5
      '@babel/plugin-syntax-optional-chaining': 7.8.3_@babel+core@7.16.5
      '@babel/plugin-syntax-top-level-await': 7.14.5_@babel+core@7.16.5
    dev: true

  /babel-preset-jest/27.4.0_@babel+core@7.16.5:
    resolution: {integrity: sha512-NK4jGYpnBvNxcGo7/ZpZJr51jCGT+3bwwpVIDY2oNfTxJJldRtB4VAcYdgp1loDE50ODuTu+yBjpMAswv5tlpg==}
    engines: {node: ^10.13.0 || ^12.13.0 || ^14.15.0 || >=15.0.0}
    peerDependencies:
      '@babel/core': ^7.0.0
    dependencies:
      '@babel/core': 7.16.5
      babel-plugin-jest-hoist: 27.4.0
      babel-preset-current-node-syntax: 1.0.1_@babel+core@7.16.5
    dev: true

  /babel-walk/3.0.0-canary-5:
    resolution: {integrity: sha512-GAwkz0AihzY5bkwIY5QDR+LvsRQgB/B+1foMPvi0FZPMl5fjD7ICiznUiBdLYMH1QYe6vqu4gWYytZOccLouFw==}
    engines: {node: '>= 10.0.0'}
    dependencies:
      '@babel/types': 7.16.0
    dev: true

  /balanced-match/1.0.2:
    resolution: {integrity: sha512-3oSeUO0TMV67hN1AmbXsK4yaqU7tjiHlbxRDZOpH0KW9+CeX4bRAaX0Anxt0tx2MrpRpWwQaPwIlISEJhYU5Pw==}

  /base64-arraybuffer-es6/0.7.0:
    resolution: {integrity: sha512-ESyU/U1CFZDJUdr+neHRhNozeCv72Y7Vm0m1DCbjX3KBjT6eYocvAJlSk6+8+HkVwXlT1FNxhGW6q3UKAlCvvw==}
    engines: {node: '>=6.0.0'}
    dev: true

  /bcrypt/5.0.1:
    resolution: {integrity: sha512-9BTgmrhZM2t1bNuDtrtIMVSmmxZBrJ71n8Wg+YgdjHuIWYF7SjjmCPZFB+/5i/o/PIeRpwVJR3P+NrpIItUjqw==}
    engines: {node: '>= 10.0.0'}
    requiresBuild: true
    dependencies:
      '@mapbox/node-pre-gyp': 1.0.7
      node-addon-api: 3.2.1
    transitivePeerDependencies:
      - supports-color
    dev: false

  /big.js/5.2.2:
    resolution: {integrity: sha512-vyL2OymJxmarO8gxMr0mhChsO9QGwhynfuu4+MHTAW6czfq9humCB7rKpUjDd9YUiDPU4mzpyupFSvOClAwbmQ==}
    dev: true

  /binary-extensions/2.2.0:
    resolution: {integrity: sha512-jDctJ/IVQbZoJykoeHbhXpOlNBqGNcwXJKJog42E5HDPUwQTSdjCHdihjj0DlnheQ7blbT6dHOafNAiS8ooQKA==}
    engines: {node: '>=8'}

  /body-parser/1.19.0:
    resolution: {integrity: sha512-dhEPs72UPbDnAQJ9ZKMNTP6ptJaionhP5cBb541nXPlW60Jepo9RV/a4fX4XWW9CuFNK22krhrj1+rgzifNCsw==}
    engines: {node: '>= 0.8'}
    dependencies:
      bytes: 3.1.0
      content-type: 1.0.4
      debug: 2.6.9
      depd: 1.1.2
      http-errors: 1.7.2
      iconv-lite: 0.4.24
      on-finished: 2.3.0
      qs: 6.7.0
      raw-body: 2.4.0
      type-is: 1.6.18
    dev: true

  /brace-expansion/1.1.11:
    resolution: {integrity: sha512-iCuPHDFgrHX7H2vEI/5xpz07zSHB00TpugqhmYtVmMO6518mCuRMoOYFldEBl0g187ufozdaHgWKcYFb61qGiA==}
    dependencies:
      balanced-match: 1.0.2
      concat-map: 0.0.1

  /braces/3.0.2:
    resolution: {integrity: sha512-b8um+L1RzM3WDSzvhm6gIz1yfTbBt6YTlcEKAvsmqCZZFw46z626lVj9j1yEPW33H5H+lBQpZMP1k8l+78Ha0A==}
    engines: {node: '>=8'}
    dependencies:
      fill-range: 7.0.1

  /browser-process-hrtime/1.0.0:
    resolution: {integrity: sha512-9o5UecI3GhkpM6DrXr69PblIuWxPKk9Y0jHBRhdocZ2y7YECBFCsHm79Pr3OyR2AvjhDkabFJaDJMYRazHgsow==}
    dev: true

  /browserslist/4.17.6:
    resolution: {integrity: sha512-uPgz3vyRTlEiCv4ee9KlsKgo2V6qPk7Jsn0KAn2OBqbqKo3iNcPEC1Ti6J4dwnz+aIRfEEEuOzC9IBk8tXUomw==}
    engines: {node: ^6 || ^7 || ^8 || ^9 || ^10 || ^11 || ^12 || >=13.7}
    hasBin: true
    dependencies:
      caniuse-lite: 1.0.30001278
      electron-to-chromium: 1.3.890
      escalade: 3.1.1
      node-releases: 2.0.1
      picocolors: 1.0.0

  /bs-logger/0.2.6:
    resolution: {integrity: sha512-pd8DCoxmbgc7hyPKOvxtqNcjYoOsABPQdcCUjGp3d42VR2CX1ORhk2A87oqqu5R1kk+76nsxZupkmyd+MVtCog==}
    engines: {node: '>= 6'}
    dependencies:
      fast-json-stable-stringify: 2.1.0
    dev: true

  /bser/2.1.1:
    resolution: {integrity: sha512-gQxTNE/GAfIIrmHLUE3oJyp5FO6HRBfhjnw4/wMmA63ZGDJnWBmgY/lyQBpnDUkGmAhbSe39tx2d/iTOAfglwQ==}
    dependencies:
      node-int64: 0.4.0
    dev: true

  /buffer-crc32/0.2.13:
    resolution: {integrity: sha1-DTM+PwDqxQqhRUq9MO+MKl2ackI=}
    dev: true

  /buffer-from/1.1.2:
    resolution: {integrity: sha512-E+XQCRwSbaaiChtv6k6Dwgc+bx+Bs6vuKJHHl5kox/BaKbhiXzqQOwK4cO22yElGp2OCmjwVhT3HmxgyPGnJfQ==}
    dev: true

  /builtin-modules/3.2.0:
    resolution: {integrity: sha512-lGzLKcioL90C7wMczpkY0n/oART3MbBa8R9OFGE1rJxoVI86u4WAGfEk8Wjv10eKSyTHVGkSo3bvBylCEtk7LA==}
    engines: {node: '>=6'}
    dev: true

  /busboy/0.3.1:
    resolution: {integrity: sha512-y7tTxhGKXcyBxRKAni+awqx8uqaJKrSFSNFSeRG5CsWNdmy2BIK+6VGWEW7TZnIO/533mtMEA4rOevQV815YJw==}
    engines: {node: '>=4.5.0'}
    dependencies:
      dicer: 0.3.0
    dev: true

  /bytes/3.0.0:
    resolution: {integrity: sha1-0ygVQE1olpn4Wk6k+odV3ROpYEg=}
    engines: {node: '>= 0.8'}
    dev: true

  /bytes/3.1.0:
    resolution: {integrity: sha512-zauLjrfCG+xvoyaqLoV8bLVXXNGC4JqlxFCutSDWA6fJrTo2ZuvLYTqZ7aHBLZSMOopbzwv8f+wZcVzfVTI2Dg==}
    engines: {node: '>= 0.8'}

  /cac/6.7.9:
    resolution: {integrity: sha512-XN5qEpfNQCJ8jRaZgitSkkukjMRCGio+X3Ks5KUbGGlPbV+pSem1l9VuzooCBXOiMFshUZgyYqg6rgN8rjkb/w==}
    engines: {node: '>=8'}
    dev: true

  /call-bind/1.0.2:
    resolution: {integrity: sha512-7O+FbCihrB5WGbFYesctwmTKae6rOiIzmz1icreWJ+0aA7LJfuqhEso2T9ncpcFtzMQtzXf2QGGueWJGTYsqrA==}
    dependencies:
      function-bind: 1.1.1
      get-intrinsic: 1.1.1
    dev: true

  /callsites/3.1.0:
    resolution: {integrity: sha512-P8BjAsXvZS+VIDUI11hHCQEv74YT67YUi5JJFNWIqL235sBmjX4+qx9Muvls5ivyNENctx46xQLQ3aTuE7ssaQ==}
    engines: {node: '>=6'}

  /camelcase-css/2.0.1:
    resolution: {integrity: sha512-QOSvevhslijgYwRx6Rv7zKdMF8lbRmx+uQGx2+vDc+KI/eBnsy9kit5aj23AgGu3pa4t9AgwbnXWqS+iOY+2aA==}
    engines: {node: '>= 6'}
    dev: false

  /camelcase-keys/6.2.2:
    resolution: {integrity: sha512-YrwaA0vEKazPBkn0ipTiMpSajYDSe+KjQfrjhcBMxJt/znbvlHd8Pw/Vamaz5EB4Wfhs3SUR3Z9mwRu/P3s3Yg==}
    engines: {node: '>=8'}
    dependencies:
      camelcase: 5.3.1
      map-obj: 4.3.0
      quick-lru: 4.0.1
    dev: true

  /camelcase/5.3.1:
    resolution: {integrity: sha512-L28STB170nwWS63UjtlEOE3dldQApaJXZkOI1uMFfzf3rRuPegHaHesyee+YxQ+W6SvRDQV6UrdOdRiR153wJg==}
    engines: {node: '>=6'}
    dev: true

  /camelcase/6.2.0:
    resolution: {integrity: sha512-c7wVvbw3f37nuobQNtgsgG9POC9qMbNuMQmTCqZv23b6MIz0fcYpBiOlv9gEN/hdLdnZTDQhg6e9Dq5M1vKvfg==}
    engines: {node: '>=10'}

  /caniuse-lite/1.0.30001278:
    resolution: {integrity: sha512-mpF9KeH8u5cMoEmIic/cr7PNS+F5LWBk0t2ekGT60lFf0Wq+n9LspAj0g3P+o7DQhD3sUdlMln4YFAWhFYn9jg==}

  /chalk/2.4.2:
    resolution: {integrity: sha512-Mti+f9lpJNcwF4tWV8/OrTTtF1gZi+f8FqlyAdouralcFWFQWF2+NgCHShjkCb+IFBLq9buZwE1xckQU4peSuQ==}
    engines: {node: '>=4'}
    dependencies:
      ansi-styles: 3.2.1
      escape-string-regexp: 1.0.5
      supports-color: 5.5.0

  /chalk/4.1.2:
    resolution: {integrity: sha512-oKnbhFyRIXpUuez8iBMmyEa4nbj4IOQyuhc/wy9kY7/WVPcwIO9VA668Pu8RkO7+0G76SLROeyw9CpQ061i4mA==}
    engines: {node: '>=10'}
    dependencies:
      ansi-styles: 4.3.0
      supports-color: 7.2.0

  /char-regex/1.0.2:
    resolution: {integrity: sha512-kWWXztvZ5SBQV+eRgKFeh8q5sLuZY2+8WUIzlxWVTg+oGwY14qylx1KbKzHd8P6ZYkAg0xyIDU9JMHhyJMZ1jw==}
    engines: {node: '>=10'}
    dev: true

  /character-parser/2.2.0:
    resolution: {integrity: sha1-x84o821LzZdE5f/CxfzeHHMmH8A=}
    dependencies:
      is-regex: 1.1.4
    dev: true

  /chokidar/3.5.2:
    resolution: {integrity: sha512-ekGhOnNVPgT77r4K/U3GDhu+FQ2S8TnK/s2KbIGXi0SZWuwkZ2QNyfWdZW+TVfn84DpEP7rLeCt2UI6bJ8GwbQ==}
    engines: {node: '>= 8.10.0'}
    dependencies:
      anymatch: 3.1.2
      braces: 3.0.2
      glob-parent: 5.1.2
      is-binary-path: 2.1.0
      is-glob: 4.0.3
      normalize-path: 3.0.0
      readdirp: 3.6.0
    optionalDependencies:
      fsevents: 2.3.2

  /chownr/2.0.0:
    resolution: {integrity: sha512-bIomtDF5KGpdogkLd9VspvFzk9KfpyyGlS8YFVZl7TGPBHL5snIOnxeshwVgPteQ9b4Eydl+pVbIyE1DcvCWgQ==}
    engines: {node: '>=10'}
    dev: false

  /ci-info/1.6.0:
    resolution: {integrity: sha512-vsGdkwSCDpWmP80ncATX7iea5DWQemg1UgCW5J8tqjU3lYw4FBYuj89J0CTVomA7BEfvSZd84GmHko+MxFQU2A==}
    dev: true

  /ci-info/3.2.0:
    resolution: {integrity: sha512-dVqRX7fLUm8J6FgHJ418XuIgDLZDkYcDFTeL6TA2gt5WlIZUQrrH6EZrNClwT/H0FateUsZkGIOPRrLbP+PR9A==}
    dev: true

  /cjs-module-lexer/1.2.2:
    resolution: {integrity: sha512-cOU9usZw8/dXIXKtwa8pM0OTJQuJkxMN6w30csNRUerHfeQ5R6U3kkU/FtJeIf3M202OHfY2U8ccInBG7/xogA==}
    dev: true

  /cjstoesm/1.1.4_typescript@4.4.4:
    resolution: {integrity: sha512-cixLJwK2HS8R8J1jJcYwlrLxWUbdNms5EmVQuvP3O0CGvHNv2WVd2gnqTP/tbTEYzbgWiSYQBZDoAakqsSl94Q==}
    engines: {node: '>=10.0.0'}
    hasBin: true
    peerDependencies:
      typescript: '>=3.2.x || >= 4.x'
    dependencies:
      '@wessberg/stringutil': 1.0.19
      chalk: 4.1.2
      commander: 7.2.0
      compatfactory: 0.0.6_typescript@4.4.4
      crosspath: 0.0.8
      fast-glob: 3.2.7
      helpertypes: 0.0.2
      reserved-words: 0.1.2
      resolve: 1.20.0
      typescript: 4.4.4
    dev: true

  /clean-stack/2.2.0:
    resolution: {integrity: sha512-4diC9HaTE+KRAMWhDhrGOECgWZxoevMc5TlkObMqNSsVU62PYzXZ/SMTjzyGAFF1YusgxGcSWTEXBhp0CPwQ1A==}
    engines: {node: '>=6'}
    dev: true

  /cli-cursor/3.1.0:
    resolution: {integrity: sha512-I/zHAwsKf9FqGoXM4WWRACob9+SNukZTd94DWF57E4toouRulbCxcUh6RKUEOQlYTHJnzkPMySvPNaaSLNfLZw==}
    engines: {node: '>=8'}
    dependencies:
      restore-cursor: 3.1.0
    dev: true

  /cli-truncate/2.1.0:
    resolution: {integrity: sha512-n8fOixwDD6b/ObinzTrp1ZKFzbgvKZvuz/TvejnLn1aQfC6r52XEx85FmuC+3HI+JM7coBRXUvNqEU2PHVrHpg==}
    engines: {node: '>=8'}
    dependencies:
      slice-ansi: 3.0.0
      string-width: 4.2.3
    dev: true

  /cli-truncate/3.1.0:
    resolution: {integrity: sha512-wfOBkjXteqSnI59oPcJkcPl/ZmwvMMOj340qUIY1SKZCv0B9Cf4D4fAucRkIKQmsIuYK3x1rrgU7MeGRruiuiA==}
    engines: {node: ^12.20.0 || ^14.13.1 || >=16.0.0}
    dependencies:
      slice-ansi: 5.0.0
      string-width: 5.0.1
    dev: true

  /clipboard/2.0.8:
    resolution: {integrity: sha512-Y6WO0unAIQp5bLmk1zdThRhgJt/x3ks6f30s3oE3H1mgIEU33XyQjEf8gsf6DxC7NPX8Y1SsNWjUjL/ywLnnbQ==}
    dependencies:
      good-listener: 1.2.2
      select: 1.1.2
      tiny-emitter: 2.1.0
    dev: false

  /cliui/7.0.4:
    resolution: {integrity: sha512-OcRE68cOsVMXp1Yvonl/fzkQOyjLSu/8bhPDfQt0e0/Eb283TKP20Fs2MqoPsr9SwA595rRCA+QMzYc9nBP+JQ==}
    dependencies:
      string-width: 4.2.3
      strip-ansi: 6.0.1
      wrap-ansi: 7.0.0
    dev: true

  /clone/2.1.2:
    resolution: {integrity: sha1-G39Ln1kfHo+DZwQBYANFoCiHQ18=}
    engines: {node: '>=0.8'}
    dev: true

  /cluster-key-slot/1.1.0:
    resolution: {integrity: sha512-2Nii8p3RwAPiFwsnZvukotvow2rIHM+yQ6ZcBXGHdniadkYGZYiGmkHJIbZPIV9nfv7m/U1IPMVVcAhoWFeklw==}
    engines: {node: '>=0.10.0'}
    dev: true

  /co/4.6.0:
    resolution: {integrity: sha1-bqa989hTrlTMuOR7+gvz+QMfsYQ=}
    engines: {iojs: '>= 1.0.0', node: '>= 0.12.0'}
    dev: true

  /collect-v8-coverage/1.0.1:
    resolution: {integrity: sha512-iBPtljfCNcTKNAto0KEtDfZ3qzjJvqE3aTGZsbhjSBlorqpXJlaWWtPO35D+ZImoC3KWejX64o+yPGxhWSTzfg==}
    dev: true

  /color-convert/1.9.3:
    resolution: {integrity: sha512-QfAUtd+vFdAtFQcC8CCyYt1fYWxSqAiK2cSD6zDB8N3cpsEBAvRxp9zOGg6G/SHHJYAT88/az/IuDGALsNVbGg==}
    dependencies:
      color-name: 1.1.3

  /color-convert/2.0.1:
    resolution: {integrity: sha512-RRECPsj7iu/xb5oKYcsFHSppFNnsj/52OVTRKb4zP5onXwVF3zVmmToNcOfGC+CRDpfK/U584fMg38ZHCaElKQ==}
    engines: {node: '>=7.0.0'}
    dependencies:
      color-name: 1.1.4

  /color-name/1.1.3:
    resolution: {integrity: sha1-p9BVi9icQveV3UIyj3QIMcpTvCU=}

  /color-name/1.1.4:
    resolution: {integrity: sha512-dOy+3AuW3a2wNbZHIuMZpTcgjGuLU/uBL/ubcZF9OXbDo8ff4O8yVp5Bf0efS8uEoYo5q4Fx7dY9OgQGXgAsQA==}

  /color-string/1.6.0:
    resolution: {integrity: sha512-c/hGS+kRWJutUBEngKKmk4iH3sD59MBkoxVapS/0wgpCz2u7XsNloxknyvBhzwEs1IbV36D9PwqLPJ2DTu3vMA==}
    dependencies:
      color-name: 1.1.4
      simple-swizzle: 0.2.2
    dev: false

  /color-support/1.1.3:
    resolution: {integrity: sha512-qiBjkpbMLO/HL68y+lh4q0/O1MZFj2RX6X/KmMa3+gJD3z+WwI1ZzDHysvqHGS3mP6mznPckpXmw1nI9cJjyRg==}
    hasBin: true
    dev: false

  /color/4.0.1:
    resolution: {integrity: sha512-rpZjOKN5O7naJxkH2Rx1sZzzBgaiWECc6BYXjeCE6kF0kcASJYbUq02u7JqIHwCb/j3NhV+QhRL2683aICeGZA==}
    dependencies:
      color-convert: 2.0.1
      color-string: 1.6.0
    dev: false

  /colorette/2.0.16:
    resolution: {integrity: sha512-hUewv7oMjCp+wkBv5Rm0v87eJhq4woh5rSR+42YSQJKecCqgIqNkZ6lAlQms/BwHPJA5NKMRlpxPRv0n8HQW6g==}
    dev: true

  /colors/1.2.5:
    resolution: {integrity: sha512-erNRLao/Y3Fv54qUa0LBB+//Uf3YwMUmdJinN20yMXm9zdKKqH9wt7R9IIVZ+K7ShzfpLV/Zg8+VyrBJYB4lpg==}
    engines: {node: '>=0.1.90'}
    dev: true

  /combined-stream/1.0.8:
    resolution: {integrity: sha512-FQN4MRfuJeHf7cBbBMJFXhKSDq+2kAArBlmRBvcvFE5BB1HZKXtSFASDhdlz9zOYwxh8lDdnvmMOe/+5cdoEdg==}
    engines: {node: '>= 0.8'}
    dependencies:
      delayed-stream: 1.0.0
    dev: true

  /commander/2.20.3:
    resolution: {integrity: sha512-GpVkmM8vF2vQUkj2LvZmD35JxeJOLCwJ9cUkugyk2nuhbv3+mJvpLYYt+0+USMxE+oj+ey/lJEnhZw75x/OMcQ==}
    dev: true

  /commander/6.2.1:
    resolution: {integrity: sha512-U7VdrJFnJgo4xjrHpTzu0yrHPGImdsmD95ZlgYSEajAn2JKzDhDTPG9kBTefmObL2w/ngeZnilk+OV9CG3d7UA==}
    engines: {node: '>= 6'}
    dev: false

  /commander/7.2.0:
    resolution: {integrity: sha512-QrWXB+ZQSVPmIWIhtEO9H+gwHaMGYiF5ChvoJ+K9ZGHG/sVsa6yiesAD1GC/x46sET00Xlwo1u49RVVVzvcSkw==}
    engines: {node: '>= 10'}
    dev: true

  /commander/8.3.0:
    resolution: {integrity: sha512-OkTL9umf+He2DZkUq8f8J9of7yL6RJKI24dVITBmNfZBmri9zYZQrKkuXiKhyfPSu8tUhnVBB1iKXevvnlR4Ww==}
    engines: {node: '>= 12'}
    dev: true

  /commenting/1.1.0:
    resolution: {integrity: sha512-YeNK4tavZwtH7jEgK1ZINXzLKm6DZdEMfsaaieOsCAN0S8vsY7UeuO3Q7d/M018EFgE+IeUAuBOKkFccBZsUZA==}
    dev: true

  /commondir/1.0.1:
    resolution: {integrity: sha1-3dgA2gxmEnOTzKWVDqloo6rxJTs=}
    dev: true

  /compare-func/2.0.0:
    resolution: {integrity: sha512-zHig5N+tPWARooBnb0Zx1MFcdfpyJrfTJ3Y5L+IFvUm8rM74hHz66z0gw0x4tijh5CorKkKUCnW82R2vmpeCRA==}
    dependencies:
      array-ify: 1.0.0
      dot-prop: 5.3.0
    dev: true

  /compatfactory/0.0.6_typescript@4.4.4:
    resolution: {integrity: sha512-F1LpdNxgxay4UdanmeL75+guJPDg2zu8bFZDVih/kse5hA3oa+aMgvk4tLwq7AFBpy3S0ilnPdSfYsTl/L9NXA==}
    engines: {node: '>=10.0.0'}
    peerDependencies:
      typescript: '>=3.x || >= 4.x'
    dependencies:
      helpertypes: 0.0.2
      typescript: 4.4.4
    dev: true

  /compressible/2.0.18:
    resolution: {integrity: sha512-AF3r7P5dWxL8MxyITRMlORQNaOA2IkAFaTr4k7BUumjPtRpGDTZpl0Pb1XCO6JeDCBdp126Cgs9sMxqSjgYyRg==}
    engines: {node: '>= 0.6'}
    dependencies:
      mime-db: 1.50.0
    dev: true

  /compression/1.7.4:
    resolution: {integrity: sha512-jaSIDzP9pZVS4ZfQ+TzvtiWhdpFhE2RDHz8QJkpX9SIpLq88VueF5jJw6t+6CUQcAoA6t+x89MLrWAqpfDE8iQ==}
    engines: {node: '>= 0.8.0'}
    dependencies:
      accepts: 1.3.7
      bytes: 3.0.0
      compressible: 2.0.18
      debug: 2.6.9
      on-headers: 1.0.2
      safe-buffer: 5.1.2
      vary: 1.1.2
    dev: true

  /concat-map/0.0.1:
    resolution: {integrity: sha1-2Klr13/Wjfd5OnMDajug1UBdR3s=}

  /connect-history-api-fallback/1.6.0:
    resolution: {integrity: sha512-e54B99q/OUoH64zYYRf3HBP5z24G38h5D3qXu23JGRoigpX5Ss4r9ZnDk3g0Z8uQC2x2lPaJ+UlWBc1ZWBWdLg==}
    engines: {node: '>=0.8'}
    dev: true

  /connect/3.7.0:
    resolution: {integrity: sha512-ZqRXc+tZukToSNmh5C2iWMSoV3X1YUcPbqEM4DkEG5tNQXrQUZCNVGGv3IuicnkMtPfGf3Xtp8WCXs295iQ1pQ==}
    engines: {node: '>= 0.10.0'}
    dependencies:
      debug: 2.6.9
      finalhandler: 1.1.2
      parseurl: 1.3.3
      utils-merge: 1.0.1
    dev: true

  /console-control-strings/1.1.0:
    resolution: {integrity: sha1-PXz0Rk22RG6mRL9LOVB/mFEAjo4=}
    dev: false

  /constantinople/4.0.1:
    resolution: {integrity: sha512-vCrqcSIq4//Gx74TXXCGnHpulY1dskqLTFGDmhrGxzeXL8lF8kvXv6mpNWlJj1uD4DW23D4ljAqbY4RRaaUZIw==}
    dependencies:
      '@babel/parser': 7.16.2
      '@babel/types': 7.16.0
    dev: true

  /content-disposition/0.5.3:
    resolution: {integrity: sha512-ExO0774ikEObIAEV9kDo50o+79VCUdEB6n6lzKgGwupcVeRlhrj3qGAfwq8G6uBJjkqLrhT0qEYFcWng8z1z0g==}
    engines: {node: '>= 0.6'}
    dependencies:
      safe-buffer: 5.1.2
    dev: true

  /content-type/1.0.4:
    resolution: {integrity: sha512-hIP3EEPs8tB9AT1L+NUqtwOAps4mk2Zob89MWXMHjHWg9milF/j4osnnQLXBCBFBk/tvIG/tUc9mOUJiPBhPXA==}
    engines: {node: '>= 0.6'}
    dev: true

  /conventional-changelog-angular/5.0.13:
    resolution: {integrity: sha512-i/gipMxs7s8L/QeuavPF2hLnJgH6pEZAttySB6aiQLWcX3puWDL3ACVmvBhJGxnAy52Qc15ua26BufY6KpmrVA==}
    engines: {node: '>=10'}
    dependencies:
      compare-func: 2.0.0
      q: 1.5.1
    dev: true

  /conventional-changelog-atom/2.0.8:
    resolution: {integrity: sha512-xo6v46icsFTK3bb7dY/8m2qvc8sZemRgdqLb/bjpBsH2UyOS8rKNTgcb5025Hri6IpANPApbXMg15QLb1LJpBw==}
    engines: {node: '>=10'}
    dependencies:
      q: 1.5.1
    dev: true

  /conventional-changelog-cli/2.1.1:
    resolution: {integrity: sha512-xMGQdKJ+4XFDDgfX5aK7UNFduvJMbvF5BB+g0OdVhA3rYdYyhctrIE2Al+WYdZeKTdg9YzMWF2iFPT8MupIwng==}
    engines: {node: '>=10'}
    hasBin: true
    dependencies:
      add-stream: 1.0.0
      conventional-changelog: 3.1.24
      lodash: 4.17.21
      meow: 8.1.2
      tempfile: 3.0.0
    dev: true

  /conventional-changelog-codemirror/2.0.8:
    resolution: {integrity: sha512-z5DAsn3uj1Vfp7po3gpt2Boc+Bdwmw2++ZHa5Ak9k0UKsYAO5mH1UBTN0qSCuJZREIhX6WU4E1p3IW2oRCNzQw==}
    engines: {node: '>=10'}
    dependencies:
      q: 1.5.1
    dev: true

  /conventional-changelog-conventionalcommits/4.6.1:
    resolution: {integrity: sha512-lzWJpPZhbM1R0PIzkwzGBCnAkH5RKJzJfFQZcl/D+2lsJxAwGnDKBqn/F4C1RD31GJNn8NuKWQzAZDAVXPp2Mw==}
    engines: {node: '>=10'}
    dependencies:
      compare-func: 2.0.0
      lodash: 4.17.21
      q: 1.5.1
    dev: true

  /conventional-changelog-core/4.2.4:
    resolution: {integrity: sha512-gDVS+zVJHE2v4SLc6B0sLsPiloR0ygU7HaDW14aNJE1v4SlqJPILPl/aJC7YdtRE4CybBf8gDwObBvKha8Xlyg==}
    engines: {node: '>=10'}
    dependencies:
      add-stream: 1.0.0
      conventional-changelog-writer: 5.0.0
      conventional-commits-parser: 3.2.3
      dateformat: 3.0.3
      get-pkg-repo: 4.2.1
      git-raw-commits: 2.0.10
      git-remote-origin-url: 2.0.0
      git-semver-tags: 4.1.1
      lodash: 4.17.21
      normalize-package-data: 3.0.3
      q: 1.5.1
      read-pkg: 3.0.0
      read-pkg-up: 3.0.0
      through2: 4.0.2
    dev: true

  /conventional-changelog-ember/2.0.9:
    resolution: {integrity: sha512-ulzIReoZEvZCBDhcNYfDIsLTHzYHc7awh+eI44ZtV5cx6LVxLlVtEmcO+2/kGIHGtw+qVabJYjdI5cJOQgXh1A==}
    engines: {node: '>=10'}
    dependencies:
      q: 1.5.1
    dev: true

  /conventional-changelog-eslint/3.0.9:
    resolution: {integrity: sha512-6NpUCMgU8qmWmyAMSZO5NrRd7rTgErjrm4VASam2u5jrZS0n38V7Y9CzTtLT2qwz5xEChDR4BduoWIr8TfwvXA==}
    engines: {node: '>=10'}
    dependencies:
      q: 1.5.1
    dev: true

  /conventional-changelog-express/2.0.6:
    resolution: {integrity: sha512-SDez2f3iVJw6V563O3pRtNwXtQaSmEfTCaTBPCqn0oG0mfkq0rX4hHBq5P7De2MncoRixrALj3u3oQsNK+Q0pQ==}
    engines: {node: '>=10'}
    dependencies:
      q: 1.5.1
    dev: true

  /conventional-changelog-jquery/3.0.11:
    resolution: {integrity: sha512-x8AWz5/Td55F7+o/9LQ6cQIPwrCjfJQ5Zmfqi8thwUEKHstEn4kTIofXub7plf1xvFA2TqhZlq7fy5OmV6BOMw==}
    engines: {node: '>=10'}
    dependencies:
      q: 1.5.1
    dev: true

  /conventional-changelog-jshint/2.0.9:
    resolution: {integrity: sha512-wMLdaIzq6TNnMHMy31hql02OEQ8nCQfExw1SE0hYL5KvU+JCTuPaDO+7JiogGT2gJAxiUGATdtYYfh+nT+6riA==}
    engines: {node: '>=10'}
    dependencies:
      compare-func: 2.0.0
      q: 1.5.1
    dev: true

  /conventional-changelog-preset-loader/2.3.4:
    resolution: {integrity: sha512-GEKRWkrSAZeTq5+YjUZOYxdHq+ci4dNwHvpaBC3+ENalzFWuCWa9EZXSuZBpkr72sMdKB+1fyDV4takK1Lf58g==}
    engines: {node: '>=10'}
    dev: true

  /conventional-changelog-writer/5.0.0:
    resolution: {integrity: sha512-HnDh9QHLNWfL6E1uHz6krZEQOgm8hN7z/m7tT16xwd802fwgMN0Wqd7AQYVkhpsjDUx/99oo+nGgvKF657XP5g==}
    engines: {node: '>=10'}
    hasBin: true
    dependencies:
      conventional-commits-filter: 2.0.7
      dateformat: 3.0.3
      handlebars: 4.7.7
      json-stringify-safe: 5.0.1
      lodash: 4.17.21
      meow: 8.1.2
      semver: 6.3.0
      split: 1.0.1
      through2: 4.0.2
    dev: true

  /conventional-changelog/3.1.24:
    resolution: {integrity: sha512-ed6k8PO00UVvhExYohroVPXcOJ/K1N0/drJHx/faTH37OIZthlecuLIRX/T6uOp682CAoVoFpu+sSEaeuH6Asg==}
    engines: {node: '>=10'}
    dependencies:
      conventional-changelog-angular: 5.0.13
      conventional-changelog-atom: 2.0.8
      conventional-changelog-codemirror: 2.0.8
      conventional-changelog-conventionalcommits: 4.6.1
      conventional-changelog-core: 4.2.4
      conventional-changelog-ember: 2.0.9
      conventional-changelog-eslint: 3.0.9
      conventional-changelog-express: 2.0.6
      conventional-changelog-jquery: 3.0.11
      conventional-changelog-jshint: 2.0.9
      conventional-changelog-preset-loader: 2.3.4
    dev: true

  /conventional-commits-filter/2.0.7:
    resolution: {integrity: sha512-ASS9SamOP4TbCClsRHxIHXRfcGCnIoQqkvAzCSbZzTFLfcTqJVugB0agRgsEELsqaeWgsXv513eS116wnlSSPA==}
    engines: {node: '>=10'}
    dependencies:
      lodash.ismatch: 4.4.0
      modify-values: 1.0.1
    dev: true

  /conventional-commits-parser/3.2.3:
    resolution: {integrity: sha512-YyRDR7On9H07ICFpRm/igcdjIqebXbvf4Cff+Pf0BrBys1i1EOzx9iFXNlAbdrLAR8jf7bkUYkDAr8pEy0q4Pw==}
    engines: {node: '>=10'}
    hasBin: true
    dependencies:
      is-text-path: 1.0.1
      JSONStream: 1.3.5
      lodash: 4.17.21
      meow: 8.1.2
      split2: 3.2.2
      through2: 4.0.2
    dev: true

  /convert-source-map/1.8.0:
    resolution: {integrity: sha512-+OQdjP49zViI/6i7nIJpA8rAl4sV/JdPfU9nZs3VqOwGIgizICvuN2ru6fMd+4llL0tar18UYJXfZ/TWtmhUjA==}
    dependencies:
      safe-buffer: 5.1.2

  /cookie-signature/1.0.6:
    resolution: {integrity: sha1-4wOogrNCzD7oylE6eZmXNNqzriw=}
    dev: true

  /cookie/0.4.0:
    resolution: {integrity: sha512-+Hp8fLp57wnUSt0tY0tHEXh4voZRDnoIrZPqlo3DPiI4y9lwg/jqx+1Om94/W6ZaPDOUbnjOt/99w66zk+l1Xg==}
    engines: {node: '>= 0.6'}
    dev: true

  /cookie/0.4.1:
    resolution: {integrity: sha512-ZwrFkGJxUR3EIoXtO+yVE69Eb7KlixbaeAWfBQB9vVsNn/o+Yw69gBWSSDK825hQNdN+wF8zELf3dFNl/kxkUA==}
    engines: {node: '>= 0.6'}
    dev: true

  /copy-anything/2.0.3:
    resolution: {integrity: sha512-GK6QUtisv4fNS+XcI7shX0Gx9ORg7QqIznyfho79JTnX1XhLiyZHfftvGiziqzRiEi/Bjhgpi+D2o7HxJFPnDQ==}
    dependencies:
      is-what: 3.14.1
    dev: true

  /core-js/3.20.0:
    resolution: {integrity: sha512-KjbKU7UEfg4YPpskMtMXPhUKn7m/1OdTHTVjy09ScR2LVaoUXe8Jh0UdvN2EKUR6iKTJph52SJP95mAB0MnVLQ==}
    requiresBuild: true
    dev: false

  /core-util-is/1.0.3:
    resolution: {integrity: sha512-ZQBvi1DcpJ4GDqanjucZ2Hj3wEO5pZDS89BWbkcrvdxksJorwUDDZamX9ldFkp9aw2lmBDLgkObEA4DWNJ9FYQ==}
    dev: true

  /cors/2.8.5:
    resolution: {integrity: sha512-KIHbLJqu73RGr/hnbrO9uBeixNGuvSQjul/jdFvS/KFSIH1hWVd1ng7zOHx+YrEfInLG7q4n6GHQ9cDtxv/P6g==}
    engines: {node: '>= 0.10'}
    dependencies:
      object-assign: 4.1.1
      vary: 1.1.2
    dev: true

  /cosmiconfig/6.0.0:
    resolution: {integrity: sha512-xb3ZL6+L8b9JLLCx3ZdoZy4+2ECphCMo2PwqgP1tlfVq6M6YReyzBJtvWWtbDSpNr9hn96pkCiZqUcFEc+54Qg==}
    engines: {node: '>=8'}
    dependencies:
      '@types/parse-json': 4.0.0
      import-fresh: 3.3.0
      parse-json: 5.2.0
      path-type: 4.0.0
      yaml: 1.10.2
    dev: true

  /cosmiconfig/7.0.1:
    resolution: {integrity: sha512-a1YWNUV2HwGimB7dU2s1wUMurNKjpx60HxBB6xUM8Re+2s1g1IIfJvFR0/iCF+XHdE0GMTKTuLR32UQff4TEyQ==}
    engines: {node: '>=10'}
    dependencies:
      '@types/parse-json': 4.0.0
      import-fresh: 3.3.0
      parse-json: 5.2.0
      path-type: 4.0.0
      yaml: 1.10.2
    dev: false

  /create-require/1.1.1:
    resolution: {integrity: sha512-dcKFX3jn0MpIaXjisoRvexIJVEKzaq7z2rZKxf+MSr9TkdmHmsU4m2lcLojrj/FHl8mk5VxMmYA+ftRkP/3oKQ==}
    dev: true

  /cross-env/7.0.3:
    resolution: {integrity: sha512-+/HKd6EgcQCJGh2PSjZuUitQBQynKor4wrFbRg4DtAgS1aWO+gU52xpH7M9ScGgXSYmAVS9bIJ8EzuaGw0oNAw==}
    engines: {node: '>=10.14', npm: '>=6', yarn: '>=1'}
    hasBin: true
    dependencies:
      cross-spawn: 7.0.3
    dev: true

  /cross-spawn/5.1.0:
    resolution: {integrity: sha1-6L0O/uWPz/b4+UUQoKVUu/ojVEk=}
    dependencies:
      lru-cache: 4.1.5
      shebang-command: 1.2.0
      which: 1.3.1
    dev: true

  /cross-spawn/6.0.5:
    resolution: {integrity: sha512-eTVLrBSt7fjbDygz805pMnstIs2VTBNkRm0qxZd+M7A5XDdxVRWO5MxGBXZhjY4cqLYLdtrGqRf8mBPmzwSpWQ==}
    engines: {node: '>=4.8'}
    dependencies:
      nice-try: 1.0.5
      path-key: 2.0.1
      semver: 5.7.1
      shebang-command: 1.2.0
      which: 1.3.1
    dev: true

  /cross-spawn/7.0.3:
    resolution: {integrity: sha512-iRDPJKUPVEND7dHPO8rkbOnPpyDygcDFtWjpeWNCgy8WP2rXcxXL8TskReQl6OrB2G7+UJrags1q15Fudc7G6w==}
    engines: {node: '>= 8'}
    dependencies:
      path-key: 3.1.1
      shebang-command: 2.0.0
      which: 2.0.2
    dev: true

  /crosspath/0.0.8:
    resolution: {integrity: sha512-IKlS3MpP0fhJ50M6ltyLO7Q4NzwfhafpmolMH0EDKyyaY81HutF2mH4hLpCdm3fKZ/TSTW5qPIdTy62YnefEyQ==}
    engines: {node: '>=10.0.0'}
    dependencies:
      '@types/node': 15.14.9
    dev: true

  /css-color-names/0.0.4:
    resolution: {integrity: sha1-gIrcLnnPhHOAabZGyyDsJ762KeA=}
    dev: false

  /css-color-names/1.0.1:
    resolution: {integrity: sha512-/loXYOch1qU1biStIFsHH8SxTmOseh1IJqFvy8IujXOm1h+QjUdDhkzOrR5HG8K8mlxREj0yfi8ewCHx0eMxzA==}
    dev: true

  /css-unit-converter/1.1.2:
    resolution: {integrity: sha512-IiJwMC8rdZE0+xiEZHeru6YoONC4rfPMqGm2W85jMIbkFvv5nFTwJVFHam2eFrN6txmoUYFAFXiv8ICVeTO0MA==}
    dev: false

  /css/3.0.0:
    resolution: {integrity: sha512-DG9pFfwOrzc+hawpmqX/dHYHJG+Bsdb0klhyi1sDneOgGOXy9wQIC8hzyVp1e4NRYDBdxcylvywPkkXCHAzTyQ==}
    dependencies:
      inherits: 2.0.4
      source-map: 0.6.1
      source-map-resolve: 0.6.0
    dev: true

  /cssesc/3.0.0:
    resolution: {integrity: sha512-/Tb/JcjK111nNScGob5MNtsntNM1aCNUDipB/TkwZFhyDrrE47SOx/18wF2bbjgc3ZzCSKW1T5nt5EbFoAz/Vg==}
    engines: {node: '>=4'}
    hasBin: true

  /cssom/0.3.8:
    resolution: {integrity: sha512-b0tGHbfegbhPJpxpiBPU2sCkigAqtM9O121le6bbOlgyV+NyGyCmVfJ6QW9eRjz8CpNfWEOYBIMIGRYkLwsIYg==}
    dev: true

  /cssom/0.4.4:
    resolution: {integrity: sha512-p3pvU7r1MyyqbTk+WbNJIgJjG2VmTIaB10rI93LzVPrmDJKkzKYMtxxyAvQXR/NS6otuzveI7+7BBq3SjBS2mw==}
    dev: true

  /cssstyle/2.3.0:
    resolution: {integrity: sha512-AZL67abkUzIuvcHqk7c09cezpGNcxUxU4Ioi/05xHk4DQeTkWmGYftIE6ctU6AEt+Gn4n1lDStOtj7FKycP71A==}
    engines: {node: '>=8'}
    dependencies:
      cssom: 0.3.8
    dev: true

  /csstype/2.6.18:
    resolution: {integrity: sha512-RSU6Hyeg14am3Ah4VZEmeX8H7kLwEEirXe6aU2IPfKNvhXwTflK5HQRDNI0ypQXoqmm+QPyG2IaPuQE5zMwSIQ==}

  /csstype/3.0.9:
    resolution: {integrity: sha512-rpw6JPxK6Rfg1zLOYCSwle2GFOOsnjmDYDaBwEcwoOg4qlsIVCN789VkBZDJAGi4T07gI4YSutR43t9Zz4Lzuw==}

  /d/1.0.1:
    resolution: {integrity: sha512-m62ShEObQ39CfralilEQRjH6oAMtNCV1xJyEx5LpRYUVN+EviphDgUc/F3hnYbADmkiNs67Y+3ylmlG7Lnu+FA==}
    dependencies:
      es5-ext: 0.10.53
      type: 1.2.0
    dev: false

  /dargs/7.0.0:
    resolution: {integrity: sha512-2iy1EkLdlBzQGvbweYRFxmFath8+K7+AKB0TlhHWkNuH+TmovaMH/Wp7V7R4u7f4SnX3OgLsU9t1NI9ioDnUpg==}
    engines: {node: '>=8'}
    dev: true

  /data-urls/2.0.0:
    resolution: {integrity: sha512-X5eWTSXO/BJmpdIKCRuKUgSCgAN0OwliVK3yPKbwIWU1Tdw5BRajxlzMidvh+gwko9AfQ9zIj52pzF91Q3YAvQ==}
    engines: {node: '>=10'}
    dependencies:
      abab: 2.0.5
      whatwg-mimetype: 2.3.0
      whatwg-url: 8.7.0
    dev: true

  /dateformat/3.0.3:
    resolution: {integrity: sha512-jyCETtSl3VMZMWeRo7iY1FL19ges1t55hMo5yaam4Jrsm5EPL89UQkoQRyiI+Yf4k8r2ZpdngkV8hr1lIdjb3Q==}
    dev: true

  /debug/2.6.9:
    resolution: {integrity: sha512-bC7ElrdJaJnPbAP+1EotYvqZsb3ecl5wi6Bfi6BJTUcNowp6cvspg0jXznRTKDjm/E7AdgFBVeAPVMNcKGsHMA==}
    dependencies:
      ms: 2.0.0
    dev: true

  /debug/3.1.0:
    resolution: {integrity: sha512-OX8XqP7/1a9cqkxYw2yXss15f26NKWBpDXQd0/uK/KPqdQhxbPa994hnzjcE2VqQpDslf55723cKPUOGSmMY3g==}
    dependencies:
      ms: 2.0.0
    dev: true

  /debug/3.2.7:
    resolution: {integrity: sha512-CFjzYYAi4ThfiQvizrFQevTTXHtnCqWfe7x1AhgEscTz6ZbLbfoLRLPugTQyBth6f8ZERVUSyWHFD/7Wu4t1XQ==}
    dependencies:
      ms: 2.1.3
    dev: true
    optional: true

  /debug/4.3.2:
    resolution: {integrity: sha512-mOp8wKcvj7XxC78zLgw/ZA+6TSgkoE2C/ienthhRD298T7UNwAg9diBpLRxC0mOezLl4B0xV7M0cCO6P/O0Xhw==}
    engines: {node: '>=6.0'}
    peerDependencies:
      supports-color: '*'
    peerDependenciesMeta:
      supports-color:
        optional: true
    dependencies:
      ms: 2.1.2

  /debug/4.3.3:
    resolution: {integrity: sha512-/zxw5+vh1Tfv+4Qn7a5nsbcJKPaSvCDhojn6FEl9vupwK2VCSDtEiEtqr8DFtzYFOdz63LBkxec7DYuc2jon6Q==}
    engines: {node: '>=6.0'}
    peerDependencies:
      supports-color: '*'
    peerDependenciesMeta:
      supports-color:
        optional: true
    dependencies:
      ms: 2.1.2

  /debug/4.3.3_supports-color@9.0.2:
    resolution: {integrity: sha512-/zxw5+vh1Tfv+4Qn7a5nsbcJKPaSvCDhojn6FEl9vupwK2VCSDtEiEtqr8DFtzYFOdz63LBkxec7DYuc2jon6Q==}
    engines: {node: '>=6.0'}
    peerDependencies:
      supports-color: '*'
    peerDependenciesMeta:
      supports-color:
        optional: true
    dependencies:
      ms: 2.1.2
      supports-color: 9.0.2
    dev: true

  /decamelize-keys/1.1.0:
    resolution: {integrity: sha1-0XGoeTMlKAfrPLYdwcFEXQeN8tk=}
    engines: {node: '>=0.10.0'}
    dependencies:
      decamelize: 1.2.0
      map-obj: 1.0.1
    dev: true

  /decamelize/1.2.0:
    resolution: {integrity: sha1-9lNNFRSCabIDUue+4m9QH5oZEpA=}
    engines: {node: '>=0.10.0'}
    dev: true

  /decimal.js/10.3.1:
    resolution: {integrity: sha512-V0pfhfr8suzyPGOx3nmq4aHqabehUZn6Ch9kyFpV79TGDTWFmHqUqXdabR7QHqxzrYolF4+tVmJhUG4OURg5dQ==}
    dev: true

  /decode-uri-component/0.2.0:
    resolution: {integrity: sha1-6zkTMzRYd1y4TNGh+uBiEGu4dUU=}
    engines: {node: '>=0.10'}
    dev: true

  /dedent/0.7.0:
    resolution: {integrity: sha1-JJXduvbrh0q7Dhvp3yLS5aVEMmw=}
    dev: true

  /deep-is/0.1.4:
    resolution: {integrity: sha512-oIPzksmTg4/MriiaYGO+okXDT7ztn/w3Eptv/+gSIdMdKsJo0u4CfYNFJPy+4SKMuCqGw2wxnA+URMg3t8a/bQ==}
    dev: true

  /deepmerge/4.2.2:
    resolution: {integrity: sha512-FJ3UgI4gIl+PHZm53knsuSFpE+nESMr7M4v9QcgB7S63Kj/6WqMiFQJpBBYz1Pt+66bZpP3Q7Lye0Oo9MPKEdg==}
    engines: {node: '>=0.10.0'}
    dev: true

  /define-lazy-prop/2.0.0:
    resolution: {integrity: sha512-Ds09qNh8yw3khSjiJjiUInaGX9xlqZDY7JVryGxdxV7NPeuqQfplOpQ66yJFZut3jLa5zOwkXw1g9EI2uKh4Og==}
    engines: {node: '>=8'}
    dev: true

  /define-properties/1.1.3:
    resolution: {integrity: sha512-3MqfYKj2lLzdMSf8ZIZE/V+Zuy+BgD6f164e8K2w7dgnpKArBDerGYpM46IYYcjnkdPNMjPk9A6VFB8+3SKlXQ==}
    engines: {node: '>= 0.4'}
    dependencies:
      object-keys: 1.1.1
    dev: true

  /defined/1.0.0:
    resolution: {integrity: sha1-yY2bzvdWdBiOEQlpFRGZ45sfppM=}
    dev: false

  /delayed-stream/1.0.0:
    resolution: {integrity: sha1-3zrhmayt+31ECqrgsp4icrJOxhk=}
    engines: {node: '>=0.4.0'}
    dev: true

  /delegate/3.2.0:
    resolution: {integrity: sha512-IofjkYBZaZivn0V8nnsMJGBr4jVLxHDheKSW88PyxS5QC4Vo9ZbZVvhzlSxY87fVq3STR6r+4cGepyHkcWOQSw==}
    dev: false

  /delegates/1.0.0:
    resolution: {integrity: sha1-hMbhWbgZBP3KWaDvRM2HDTElD5o=}
    dev: false

  /denque/1.5.1:
    resolution: {integrity: sha512-XwE+iZ4D6ZUB7mfYRMb5wByE8L74HCn30FBN7sWnXksWc1LO1bPDl67pBR9o/kC4z/xSNAwkMYcGgqDV3BE3Hw==}
    engines: {node: '>=0.10'}
    dev: true

  /depd/1.1.2:
    resolution: {integrity: sha1-m81S4UwJd2PnSbJ0xDRu0uVgtak=}
    engines: {node: '>= 0.6'}
    dev: true

  /destroy/1.0.4:
    resolution: {integrity: sha1-l4hXRCxEdJ5CBmE+N5RiBYJqvYA=}
    dev: true

  /detect-libc/1.0.3:
    resolution: {integrity: sha1-+hN8S9aY7fVc1c0CrFWfkaTEups=}
    engines: {node: '>=0.10'}
    hasBin: true
    dev: false

  /detect-newline/3.1.0:
    resolution: {integrity: sha512-TLz+x/vEXm/Y7P7wn1EJFNLxYpUD4TgMosxY6fAVJUnJMbupHBOncxyWUG9OpTaH9EBD7uFI5LfEgmMOc54DsA==}
    engines: {node: '>=8'}
    dev: true

  /detective/5.2.0:
    resolution: {integrity: sha512-6SsIx+nUUbuK0EthKjv0zrdnajCCXVYGmbYYiYjFVpzcjwEs/JMDZ8tPRG29J/HhN56t3GJp2cGSWDRjjot8Pg==}
    engines: {node: '>=0.8.0'}
    hasBin: true
    dependencies:
      acorn-node: 1.8.2
      defined: 1.0.0
      minimist: 1.2.5
    dev: false

  /dicer/0.3.0:
    resolution: {integrity: sha512-MdceRRWqltEG2dZqO769g27N/3PXfcKl04VhYnBlo2YhH7zPi88VebsjTKclaOyiuMaGU72hTfw3VkUitGcVCA==}
    engines: {node: '>=4.5.0'}
    dependencies:
      streamsearch: 0.1.2
    dev: true

  /didyoumean/1.2.2:
    resolution: {integrity: sha512-gxtyfqMg7GKyhQmb056K7M3xszy/myH8w+B4RT+QXBQsvAOdc3XymqDDPHx1BgPgsdAA5SIifona89YtRATDzw==}
    dev: false

  /diff-sequences/27.4.0:
    resolution: {integrity: sha512-YqiQzkrsmHMH5uuh8OdQFU9/ZpADnwzml8z0O5HvRNda+5UZsaX/xN+AAxfR2hWq1Y7HZnAzO9J5lJXOuDz2Ww==}
    engines: {node: ^10.13.0 || ^12.13.0 || ^14.15.0 || >=15.0.0}
    dev: true

  /diff/4.0.2:
    resolution: {integrity: sha512-58lmxKSA4BNyLz+HHMUzlOEpg09FV+ev6ZMe3vJihgdxzgcwZ8VoEEPmALCZG9LmqfVoNMMKpttIYTVG6uDY7A==}
    engines: {node: '>=0.3.1'}
    dev: true

  /dir-glob/3.0.1:
    resolution: {integrity: sha512-WkrWp9GR4KXfKGYzOLmTuGVi1UWFfws377n9cc55/tb6DuqyF6pcQ5AbiHEshaDpY9v6oaSr2XCDidGmMwdzIA==}
    engines: {node: '>=8'}
    dependencies:
      path-type: 4.0.0
    dev: true

  /dlv/1.1.3:
    resolution: {integrity: sha512-+HlytyjlPKnIG8XuRG8WvmBP8xs8P71y+SKKS6ZXWoEgLuePxtDoUEiH7WkdePWrQ5JBpE6aoVqfZfJUQkjXwA==}
    dev: false

  /doctrine/3.0.0:
    resolution: {integrity: sha512-yS+Q5i3hBf7GBkd4KG8a7eBNNWNGLTaEwwYWUijIYM7zrlYDM0BFXHjjPWlWZ1Rg7UaddZeIDmi9jF3HmqiQ2w==}
    engines: {node: '>=6.0.0'}
    dependencies:
      esutils: 2.0.3
    dev: true

  /doctypes/1.1.0:
    resolution: {integrity: sha1-6oCxBqh1OHdOijpKWv4pPeSJ4Kk=}
    dev: true

  /domexception/2.0.1:
    resolution: {integrity: sha512-yxJ2mFy/sibVQlu5qHjOkf9J3K6zgmCxgJ94u2EdvDOV09H+32LtRswEcUsmUWN72pVLOEnTSRaIVVzVQgS0dg==}
    engines: {node: '>=8'}
    dependencies:
      webidl-conversions: 5.0.0
    dev: true

  /dot-prop/5.3.0:
    resolution: {integrity: sha512-QM8q3zDe58hqUqjraQOmzZ1LIH9SWQJTlEKCH4kJ2oQvLZk7RbQXvtDM2XEq3fwkV9CCvvH4LA0AV+ogFsBM2Q==}
    engines: {node: '>=8'}
    dependencies:
      is-obj: 2.0.0
    dev: true

  /dotenv-expand/5.1.0:
    resolution: {integrity: sha512-YXQl1DSa4/PQyRfgrv6aoNjhasp/p4qs9FjJ4q4cQk+8m4r6k4ZSiEyytKG8f8W9gi8WsQtIObNmKd+tMzNTmA==}
    dev: true

  /dotenv/10.0.0:
    resolution: {integrity: sha512-rlBi9d8jpv9Sf1klPjNfFAuWDjKLwTIJJ/VxtoTwIR6hnZxcEOQCZg2oIL3MWBYw5GpUDKOEnND7LXTbIpQ03Q==}
    engines: {node: '>=10'}
    dev: true

  /dotenv/8.6.0:
    resolution: {integrity: sha512-IrPdXQsk2BbzvCBGBOTmmSH5SodmqZNt4ERAZDmW4CT+tL8VtvinqywuANaFu4bOMWki16nqf0e4oC0QIaDr/g==}
    engines: {node: '>=10'}
    dev: true

  /ee-first/1.1.1:
    resolution: {integrity: sha1-WQxhFWsK4vTwJVcyoViyZrxWsh0=}
    dev: true

  /electron-to-chromium/1.3.890:
    resolution: {integrity: sha512-VWlVXSkv0cA/OOehrEyqjUTHwV8YXCPTfPvbtoeU2aHR21vI4Ejh5aC4AxUwOmbLbBgb6Gd3URZahoCxtBqCYQ==}

  /emittery/0.8.1:
    resolution: {integrity: sha512-uDfvUjVrfGJJhymx/kz6prltenw1u7WrCg1oa94zYY8xxVpLLUu045LAT0dhDZdXG58/EpPL/5kA180fQ/qudg==}
    engines: {node: '>=10'}
    dev: true

  /emoji-regex/8.0.0:
    resolution: {integrity: sha512-MSjYzcWNOA0ewAHpz0MxpYFvwg6yjy1NG3xteoqz644VCo/RPgnr1/GGt+ic3iJTzQ8Eu3TdM14SawnVUmGE6A==}

  /emoji-regex/9.2.2:
    resolution: {integrity: sha512-L18DaJsXSUk2+42pv8mLs5jJT2hqFkFE4j21wOmgbUqsZ2hL72NsUU785g9RXgo3s0ZNgVl42TiHp3ZtOv/Vyg==}
    dev: true

  /emojis-list/3.0.0:
    resolution: {integrity: sha512-/kyM18EfinwXZbno9FyUGeFh87KC8HRQBQGildHZbEuRyWFOmv1U10o9BBp8XVZDVNNuQKyIGIu5ZYAAXJ0V2Q==}
    engines: {node: '>= 4'}
    dev: true

  /encodeurl/1.0.2:
    resolution: {integrity: sha1-rT/0yG7C0CkyL1oCw6mmBslbP1k=}
    engines: {node: '>= 0.8'}
    dev: true

  /end-of-stream/1.4.4:
    resolution: {integrity: sha512-+uw1inIHVPQoaVuHzRyXd21icM+cnt4CzD5rW+NC1wjOUSTOs+Te7FOv7AhN7vS9x/oIyhLP5PR1H+phQAHu5Q==}
    dependencies:
      once: 1.4.0
    dev: true

  /enquirer/2.3.6:
    resolution: {integrity: sha512-yjNnPr315/FjS4zIsUxYguYUPP2e1NK4d7E7ZOLiyYCcbFBiTMyID+2wvm2w6+pZ/odMA7cRkjhsPbltwBOrLg==}
    engines: {node: '>=8.6'}
    dependencies:
      ansi-colors: 4.1.1
    dev: true

  /env-paths/2.2.1:
    resolution: {integrity: sha512-+h1lkLKhZMTYjog1VEpJNG7NZJWcuc2DDk/qsqSTRRCOXiLjeQ1d1/udrUGhqMxUgAlwKNZ0cf2uqan5GLuS2A==}
    engines: {node: '>=6'}
    dev: true

  /errno/0.1.8:
    resolution: {integrity: sha512-dJ6oBr5SQ1VSd9qkk7ByRgb/1SH4JZjCHSW/mr63/QcXO9zLVxvJ6Oy13nio03rxpSnVDDjFor75SjVeZWPW/A==}
    hasBin: true
    requiresBuild: true
    dependencies:
      prr: 1.0.1
    dev: true
    optional: true

  /error-ex/1.3.2:
    resolution: {integrity: sha512-7dFHNmqeFSEt2ZBsCriorKnn3Z2pj+fd9kmI6QoWw4//DL+icEBfc0U7qJCisqrTsKTjw4fNFy2pW9OqStD84g==}
    dependencies:
      is-arrayish: 0.2.1

  /es-abstract/1.19.1:
    resolution: {integrity: sha512-2vJ6tjA/UfqLm2MPs7jxVybLoB8i1t1Jd9R3kISld20sIxPcTbLuggQOUxeWeAvIUkduv/CfMjuh4WmiXr2v9w==}
    engines: {node: '>= 0.4'}
    dependencies:
      call-bind: 1.0.2
      es-to-primitive: 1.2.1
      function-bind: 1.1.1
      get-intrinsic: 1.1.1
      get-symbol-description: 1.0.0
      has: 1.0.3
      has-symbols: 1.0.2
      internal-slot: 1.0.3
      is-callable: 1.2.4
      is-negative-zero: 2.0.1
      is-regex: 1.1.4
      is-shared-array-buffer: 1.0.1
      is-string: 1.0.7
      is-weakref: 1.0.1
      object-inspect: 1.11.0
      object-keys: 1.1.1
      object.assign: 4.1.2
      string.prototype.trimend: 1.0.4
      string.prototype.trimstart: 1.0.4
      unbox-primitive: 1.0.1
    dev: true

  /es-module-lexer/0.9.3:
    resolution: {integrity: sha512-1HQ2M2sPtxwnvOvT1ZClHyQDiggdNjURWpY2we6aMKCQiUVxTmVs2UYPLIrD84sS+kMdUwfBSylbJPwNnBrnHQ==}
    dev: true

  /es-to-primitive/1.2.1:
    resolution: {integrity: sha512-QCOllgZJtaUo9miYBcLChTUaHNjJF3PYs1VidD7AwiEj1kYxKeQTctLAezAOH5ZKRH0g2IgPn6KwB4IT8iRpvA==}
    engines: {node: '>= 0.4'}
    dependencies:
      is-callable: 1.2.4
      is-date-object: 1.0.5
      is-symbol: 1.0.4
    dev: true

  /es5-ext/0.10.53:
    resolution: {integrity: sha512-Xs2Stw6NiNHWypzRTY1MtaG/uJlwCk8kH81920ma8mvN8Xq1gsfhZvpkImLQArw8AHnv8MT2I45J3c0R8slE+Q==}
    dependencies:
      es6-iterator: 2.0.3
      es6-symbol: 3.1.3
      next-tick: 1.0.0
    dev: false

  /es6-iterator/2.0.3:
    resolution: {integrity: sha1-p96IkUGgWpSwhUQDstCg+/qY87c=}
    dependencies:
      d: 1.0.1
      es5-ext: 0.10.53
      es6-symbol: 3.1.3
    dev: false

  /es6-symbol/3.1.3:
    resolution: {integrity: sha512-NJ6Yn3FuDinBaBRWl/q5X/s4koRHBrgKAu+yGI6JCBeiu3qrcbJhwT2GeR/EXVfylRk8dpQVJoLEFhK+Mu31NA==}
    dependencies:
      d: 1.0.1
      ext: 1.6.0
    dev: false

  /esbuild-android-arm64/0.13.12:
    resolution: {integrity: sha512-TSVZVrb4EIXz6KaYjXfTzPyyRpXV5zgYIADXtQsIenjZ78myvDGaPi11o4ZSaHIwFHsuwkB6ne5SZRBwAQ7maw==}
    cpu: [arm64]
    os: [android]
    requiresBuild: true
    optional: true

  /esbuild-darwin-64/0.13.12:
    resolution: {integrity: sha512-c51C+N+UHySoV2lgfWSwwmlnLnL0JWj/LzuZt9Ltk9ub1s2Y8cr6SQV5W3mqVH1egUceew6KZ8GyI4nwu+fhsw==}
    cpu: [x64]
    os: [darwin]
    requiresBuild: true
    optional: true

  /esbuild-darwin-arm64/0.13.12:
    resolution: {integrity: sha512-JvAMtshP45Hd8A8wOzjkY1xAnTKTYuP/QUaKp5eUQGX+76GIie3fCdUUr2ZEKdvpSImNqxiZSIMziEiGB5oUmQ==}
    cpu: [arm64]
    os: [darwin]
    requiresBuild: true
    optional: true

  /esbuild-freebsd-64/0.13.12:
    resolution: {integrity: sha512-r6On/Skv9f0ZjTu6PW5o7pdXr8aOgtFOEURJZYf1XAJs0IQ+gW+o1DzXjVkIoT+n1cm3N/t1KRJfX71MPg/ZUA==}
    cpu: [x64]
    os: [freebsd]
    requiresBuild: true
    optional: true

  /esbuild-freebsd-arm64/0.13.12:
    resolution: {integrity: sha512-F6LmI2Q1gii073kmBE3NOTt/6zLL5zvZsxNLF8PMAwdHc+iBhD1vzfI8uQZMJA1IgXa3ocr3L3DJH9fLGXy6Yw==}
    cpu: [arm64]
    os: [freebsd]
    requiresBuild: true
    optional: true

  /esbuild-linux-32/0.13.12:
    resolution: {integrity: sha512-U1UZwG3UIwF7/V4tCVAo/nkBV9ag5KJiJTt+gaCmLVWH3bPLX7y+fNlhIWZy8raTMnXhMKfaTvWZ9TtmXzvkuQ==}
    cpu: [ia32]
    os: [linux]
    requiresBuild: true
    optional: true

  /esbuild-linux-64/0.13.12:
    resolution: {integrity: sha512-YpXSwtu2NxN3N4ifJxEdsgd6Q5d8LYqskrAwjmoCT6yQnEHJSF5uWcxv783HWN7lnGpJi9KUtDvYsnMdyGw71Q==}
    cpu: [x64]
    os: [linux]
    requiresBuild: true
    optional: true

  /esbuild-linux-arm/0.13.12:
    resolution: {integrity: sha512-SyiT/JKxU6J+DY2qUiSLZJqCAftIt3uoGejZ0HDnUM2MGJqEGSGh7p1ecVL2gna3PxS4P+j6WAehCwgkBPXNIw==}
    cpu: [arm]
    os: [linux]
    requiresBuild: true
    optional: true

  /esbuild-linux-arm64/0.13.12:
    resolution: {integrity: sha512-sgDNb8kb3BVodtAlcFGgwk+43KFCYjnFOaOfJibXnnIojNWuJHpL6aQJ4mumzNWw8Rt1xEtDQyuGK9f+Y24jGA==}
    cpu: [arm64]
    os: [linux]
    requiresBuild: true
    optional: true

  /esbuild-linux-mips64le/0.13.12:
    resolution: {integrity: sha512-qQJHlZBG+QwVIA8AbTEtbvF084QgDi4DaUsUnA+EolY1bxrG+UyOuGflM2ZritGhfS/k7THFjJbjH2wIeoKA2g==}
    cpu: [mips64el]
    os: [linux]
    requiresBuild: true
    optional: true

  /esbuild-linux-ppc64le/0.13.12:
    resolution: {integrity: sha512-2dSnm1ldL7Lppwlo04CGQUpwNn5hGqXI38OzaoPOkRsBRWFBozyGxTFSee/zHFS+Pdh3b28JJbRK3owrrRgWNw==}
    cpu: [ppc64]
    os: [linux]
    requiresBuild: true
    optional: true

  /esbuild-netbsd-64/0.13.12:
    resolution: {integrity: sha512-D4raxr02dcRiQNbxOLzpqBzcJNFAdsDNxjUbKkDMZBkL54Z0vZh4LRndycdZAMcIdizC/l/Yp/ZsBdAFxc5nbA==}
    cpu: [x64]
    os: [netbsd]
    requiresBuild: true
    optional: true

  /esbuild-openbsd-64/0.13.12:
    resolution: {integrity: sha512-KuLCmYMb2kh05QuPJ+va60bKIH5wHL8ypDkmpy47lzwmdxNsuySeCMHuTv5o2Af1RUn5KLO5ZxaZeq4GEY7DaQ==}
    cpu: [x64]
    os: [openbsd]
    requiresBuild: true
    optional: true

  /esbuild-sunos-64/0.13.12:
    resolution: {integrity: sha512-jBsF+e0woK3miKI8ufGWKG3o3rY9DpHvCVRn5eburMIIE+2c+y3IZ1srsthKyKI6kkXLvV4Cf/E7w56kLipMXw==}
    cpu: [x64]
    os: [sunos]
    requiresBuild: true
    optional: true

  /esbuild-windows-32/0.13.12:
    resolution: {integrity: sha512-L9m4lLFQrFeR7F+eLZXG82SbXZfUhyfu6CexZEil6vm+lc7GDCE0Q8DiNutkpzjv1+RAbIGVva9muItQ7HVTkQ==}
    cpu: [ia32]
    os: [win32]
    requiresBuild: true
    optional: true

  /esbuild-windows-64/0.13.12:
    resolution: {integrity: sha512-k4tX4uJlSbSkfs78W5d9+I9gpd+7N95W7H2bgOMFPsYREVJs31+Q2gLLHlsnlY95zBoPQMIzHooUIsixQIBjaQ==}
    cpu: [x64]
    os: [win32]
    requiresBuild: true
    optional: true

  /esbuild-windows-arm64/0.13.12:
    resolution: {integrity: sha512-2tTv/BpYRIvuwHpp2M960nG7uvL+d78LFW/ikPItO+2GfK51CswIKSetSpDii+cjz8e9iSPgs+BU4o8nWICBwQ==}
    cpu: [arm64]
    os: [win32]
    requiresBuild: true
    optional: true

  /esbuild/0.13.12:
    resolution: {integrity: sha512-vTKKUt+yoz61U/BbrnmlG9XIjwpdIxmHB8DlPR0AAW6OdS+nBQBci6LUHU2q9WbBobMEIQxxDpKbkmOGYvxsow==}
    hasBin: true
    requiresBuild: true
    optionalDependencies:
      esbuild-android-arm64: 0.13.12
      esbuild-darwin-64: 0.13.12
      esbuild-darwin-arm64: 0.13.12
      esbuild-freebsd-64: 0.13.12
      esbuild-freebsd-arm64: 0.13.12
      esbuild-linux-32: 0.13.12
      esbuild-linux-64: 0.13.12
      esbuild-linux-arm: 0.13.12
      esbuild-linux-arm64: 0.13.12
      esbuild-linux-mips64le: 0.13.12
      esbuild-linux-ppc64le: 0.13.12
      esbuild-netbsd-64: 0.13.12
      esbuild-openbsd-64: 0.13.12
      esbuild-sunos-64: 0.13.12
      esbuild-windows-32: 0.13.12
      esbuild-windows-64: 0.13.12
      esbuild-windows-arm64: 0.13.12

  /escalade/3.1.1:
    resolution: {integrity: sha512-k0er2gUkLf8O0zKJiAhmkTnJlTvINGv7ygDNPbeIsX/TJjGJZHuh9B2UxbsaEkmlEo9MfhrSzmhIlhRlI2GXnw==}
    engines: {node: '>=6'}

  /escape-html/1.0.3:
    resolution: {integrity: sha1-Aljq5NPQwJdN4cFpGI7wBR0dGYg=}
    dev: true

  /escape-string-regexp/1.0.5:
    resolution: {integrity: sha1-G2HAViGQqN/2rjuyzwIAyhMLhtQ=}
    engines: {node: '>=0.8.0'}

  /escape-string-regexp/2.0.0:
    resolution: {integrity: sha512-UpzcLCXolUWcNu5HtVMHYdXJjArjsF9C0aNnquZYY4uW/Vu0miy5YoWvbV345HauVvcAUnpRuhMMcqTcGOY2+w==}
    engines: {node: '>=8'}
    dev: true

  /escape-string-regexp/4.0.0:
    resolution: {integrity: sha512-TtpcNJ3XAzx3Gq8sWRzJaVajRs0uVxA2YAkdb1jm2YkPz4G6egUFAyA3n5vtEIZefPk5Wa4UXbKuS5fKkJWdgA==}
    engines: {node: '>=10'}
    dev: true

  /escodegen/2.0.0:
    resolution: {integrity: sha512-mmHKys/C8BFUGI+MAWNcSYoORYLMdPzjrknd2Vc+bUsjN5bXcr8EhrNB+UTqfL1y3I9c4fw2ihgtMPQLBRiQxw==}
    engines: {node: '>=6.0'}
    hasBin: true
    dependencies:
      esprima: 4.0.1
      estraverse: 5.3.0
      esutils: 2.0.3
      optionator: 0.8.3
    optionalDependencies:
      source-map: 0.6.1
    dev: true

  /eslint-define-config/1.2.0:
    resolution: {integrity: sha512-EQ8d9F9LmJVRfkZW9WgSa5VBAVZialrLZKy0k1062zlhM8KFUyFoAC8xRI+mdp5m81FNMPnpKZfyq0AfJDyNTg==}
    engines: {node: '>= 16.9.0', npm: '>= 7.0.0', pnpm: '>= 6.17.0'}
    dev: true

  /eslint-plugin-es/3.0.1_eslint@8.4.1:
    resolution: {integrity: sha512-GUmAsJaN4Fc7Gbtl8uOBlayo2DqhwWvEzykMHSCZHU3XdJ+NSzzZcVhXh3VxX5icqQ+oQdIEawXX8xkR3mIFmQ==}
    engines: {node: '>=8.10.0'}
    peerDependencies:
      eslint: '>=4.19.1'
    dependencies:
      eslint: 8.4.1
      eslint-utils: 2.1.0
      regexpp: 3.2.0
    dev: true

  /eslint-plugin-node/11.1.0_eslint@8.4.1:
    resolution: {integrity: sha512-oUwtPJ1W0SKD0Tr+wqu92c5xuCeQqB3hSCHasn/ZgjFdA9iDGNkNf2Zi9ztY7X+hNuMib23LNGRm6+uN+KLE3g==}
    engines: {node: '>=8.10.0'}
    peerDependencies:
      eslint: '>=5.16.0'
    dependencies:
      eslint: 8.4.1
      eslint-plugin-es: 3.0.1_eslint@8.4.1
      eslint-utils: 2.1.0
      ignore: 5.1.9
      minimatch: 3.0.4
      resolve: 1.20.0
      semver: 6.3.0
    dev: true

  /eslint-scope/5.1.1:
    resolution: {integrity: sha512-2NxwbF/hZ0KpepYN0cNbo+FN6XoK7GaHlQhgx/hIZl6Va0bF45RQOOwhLIy8lQDbuCiadSLCBnH2CFYquit5bw==}
    engines: {node: '>=8.0.0'}
    dependencies:
      esrecurse: 4.3.0
      estraverse: 4.3.0
    dev: true

  /eslint-scope/7.1.0:
    resolution: {integrity: sha512-aWwkhnS0qAXqNOgKOK0dJ2nvzEbhEvpy8OlJ9kZ0FeZnA6zpjv1/Vei+puGFFX7zkPCkHHXb7IDX3A+7yPrRWg==}
    engines: {node: ^12.22.0 || ^14.17.0 || >=16.0.0}
    dependencies:
      esrecurse: 4.3.0
      estraverse: 5.3.0
    dev: true

  /eslint-utils/2.1.0:
    resolution: {integrity: sha512-w94dQYoauyvlDc43XnGB8lU3Zt713vNChgt4EWwhXAP2XkBvndfxF0AgIqKOOasjPIPzj9JqgwkwbCYD0/V3Zg==}
    engines: {node: '>=6'}
    dependencies:
      eslint-visitor-keys: 1.3.0
    dev: true

  /eslint-utils/3.0.0_eslint@8.4.1:
    resolution: {integrity: sha512-uuQC43IGctw68pJA1RgbQS8/NP7rch6Cwd4j3ZBtgo4/8Flj4eGE7ZYSZRN3iq5pVUv6GPdW5Z1RFleo84uLDA==}
    engines: {node: ^10.0.0 || ^12.0.0 || >= 14.0.0}
    peerDependencies:
      eslint: '>=5'
    dependencies:
      eslint: 8.4.1
      eslint-visitor-keys: 2.1.0
    dev: true

  /eslint-visitor-keys/1.3.0:
    resolution: {integrity: sha512-6J72N8UNa462wa/KFODt/PJ3IU60SDpC3QXC1Hjc1BXXpfL2C9R5+AU7jhe0F6GREqVMh4Juu+NY7xn+6dipUQ==}
    engines: {node: '>=4'}
    dev: true

  /eslint-visitor-keys/2.1.0:
    resolution: {integrity: sha512-0rSmRBzXgDzIsD6mGdJgevzgezI534Cer5L/vyMX0kHzT/jiB43jRhd9YUlMGYLQy2zprNmoT8qasCGtY+QaKw==}
    engines: {node: '>=10'}
    dev: true

  /eslint-visitor-keys/3.1.0:
    resolution: {integrity: sha512-yWJFpu4DtjsWKkt5GeNBBuZMlNcYVs6vRCLoCVEJrTjaSB6LC98gFipNK/erM2Heg/E8mIK+hXG/pJMLK+eRZA==}
    engines: {node: ^12.22.0 || ^14.17.0 || >=16.0.0}
    dev: true

  /eslint/8.4.1:
    resolution: {integrity: sha512-TxU/p7LB1KxQ6+7aztTnO7K0i+h0tDi81YRY9VzB6Id71kNz+fFYnf5HD5UOQmxkzcoa0TlVZf9dpMtUv0GpWg==}
    engines: {node: ^12.22.0 || ^14.17.0 || >=16.0.0}
    hasBin: true
    dependencies:
      '@eslint/eslintrc': 1.0.5
      '@humanwhocodes/config-array': 0.9.2
      ajv: 6.12.6
      chalk: 4.1.2
      cross-spawn: 7.0.3
      debug: 4.3.3
      doctrine: 3.0.0
      enquirer: 2.3.6
      escape-string-regexp: 4.0.0
      eslint-scope: 7.1.0
      eslint-utils: 3.0.0_eslint@8.4.1
      eslint-visitor-keys: 3.1.0
      espree: 9.2.0
      esquery: 1.4.0
      esutils: 2.0.3
      fast-deep-equal: 3.1.3
      file-entry-cache: 6.0.1
      functional-red-black-tree: 1.0.1
      glob-parent: 6.0.2
      globals: 13.12.0
      ignore: 4.0.6
      import-fresh: 3.3.0
      imurmurhash: 0.1.4
      is-glob: 4.0.3
      js-yaml: 4.1.0
      json-stable-stringify-without-jsonify: 1.0.1
      levn: 0.4.1
      lodash.merge: 4.6.2
      minimatch: 3.0.4
      natural-compare: 1.4.0
      optionator: 0.9.1
      progress: 2.0.3
      regexpp: 3.2.0
      semver: 7.3.5
      strip-ansi: 6.0.1
      strip-json-comments: 3.1.1
      text-table: 0.2.0
      v8-compile-cache: 2.3.0
    transitivePeerDependencies:
      - supports-color
    dev: true

  /espree/9.2.0:
    resolution: {integrity: sha512-oP3utRkynpZWF/F2x/HZJ+AGtnIclaR7z1pYPxy7NYM2fSO6LgK/Rkny8anRSPK/VwEA1eqm2squui0T7ZMOBg==}
    engines: {node: ^12.22.0 || ^14.17.0 || >=16.0.0}
    dependencies:
      acorn: 8.6.0
      acorn-jsx: 5.3.2_acorn@8.6.0
      eslint-visitor-keys: 3.1.0
    dev: true

  /esprima/4.0.1:
    resolution: {integrity: sha512-eGuFFw7Upda+g4p+QHvnW0RyTX/SVeJBDM/gCtMARO0cLuT2HcEKnTPvhjV6aGeqrCB/sbNop0Kszm0jsaWU4A==}
    engines: {node: '>=4'}
    hasBin: true
    dev: true

  /esquery/1.4.0:
    resolution: {integrity: sha512-cCDispWt5vHHtwMY2YrAQ4ibFkAL8RbH5YGBnZBc90MolvvfkkQcJro/aZiAQUlQ3qgrYS6D6v8Gc5G5CQsc9w==}
    engines: {node: '>=0.10'}
    dependencies:
      estraverse: 5.3.0
    dev: true

  /esrecurse/4.3.0:
    resolution: {integrity: sha512-KmfKL3b6G+RXvP8N1vr3Tq1kL/oCFgn2NYXEtqP8/L3pKapUA4G8cFVaoF3SU323CD4XypR/ffioHmkti6/Tag==}
    engines: {node: '>=4.0'}
    dependencies:
      estraverse: 5.3.0
    dev: true

  /estraverse/4.3.0:
    resolution: {integrity: sha512-39nnKffWz8xN1BU/2c79n9nB9HDzo0niYUqx6xyqUnyoAnQyyWpOTdZEeiCch8BBu515t4wp9ZmgVfVhn9EBpw==}
    engines: {node: '>=4.0'}
    dev: true

  /estraverse/5.3.0:
    resolution: {integrity: sha512-MMdARuVEQziNTeJD8DgMqmhwR11BRQ/cBP+pLtYdSTnf3MIO8fFeiINEbX36ZdNlfU/7A9f3gUw49B3oQsvwBA==}
    engines: {node: '>=4.0'}
    dev: true

  /estree-walker/1.0.1:
    resolution: {integrity: sha512-1fMXF3YP4pZZVozF8j/ZLfvnR8NSIljt56UhbZ5PeeDmmGHpgpdwQt7ITlGvYaQukCvuBRMLEiKiYC+oeIg4cg==}
    dev: true

  /estree-walker/2.0.2:
    resolution: {integrity: sha512-Rfkk/Mp/DL7JVje3u18FxFujQlTNR2q6QfMSMB7AvCBx91NGj/ba3kCfza0f6dVDbw7YlRf/nDrn7pQrCCyQ/w==}

  /esutils/2.0.3:
    resolution: {integrity: sha512-kVscqXk4OCp68SZ0dkgEKVi6/8ij300KBWTJq32P/dYeWTSwK41WyTxalN1eRmA5Z9UU/LX9D7FWSmV9SAYx6g==}
    engines: {node: '>=0.10.0'}
    dev: true

  /etag/1.8.1:
    resolution: {integrity: sha1-Qa4u62XvpiJorr/qg6x9eSmbCIc=}
    engines: {node: '>= 0.6'}
    dev: true

  /event-target-shim/6.0.2:
    resolution: {integrity: sha512-8q3LsZjRezbFZ2PN+uP+Q7pnHUMmAOziU2vA2OwoFaKIXxlxl38IylhSSgUorWu/rf4er67w0ikBqjBFk/pomA==}
    engines: {node: '>=10.13.0'}
    dev: true

  /eventemitter3/4.0.7:
    resolution: {integrity: sha512-8guHBZCwKnFhYdHr2ysuRWErTwhoN2X8XELRlrRwpmfeY2jjuUN4taQMsULKUVo1K4DvZl+0pgfyoysHxvmvEw==}
    dev: true

  /execa/0.8.0:
    resolution: {integrity: sha1-2NdrvBtVIX7RkP1t1J08d07PyNo=}
    engines: {node: '>=4'}
    dependencies:
      cross-spawn: 5.1.0
      get-stream: 3.0.0
      is-stream: 1.1.0
      npm-run-path: 2.0.2
      p-finally: 1.0.0
      signal-exit: 3.0.5
      strip-eof: 1.0.0
    dev: true

  /execa/5.1.1:
    resolution: {integrity: sha512-8uSpZZocAZRBAPIEINJj3Lo9HyGitllczc27Eh5YYojjMFMn8yHMDMaUHE2Jqfq05D/wucwI4JGURyXt1vchyg==}
    engines: {node: '>=10'}
    dependencies:
      cross-spawn: 7.0.3
      get-stream: 6.0.1
      human-signals: 2.1.0
      is-stream: 2.0.1
      merge-stream: 2.0.0
      npm-run-path: 4.0.1
      onetime: 5.1.2
      signal-exit: 3.0.5
      strip-final-newline: 2.0.0
    dev: true

  /exit/0.1.2:
    resolution: {integrity: sha1-BjJjj42HfMghB9MKD/8aF8uhzQw=}
    engines: {node: '>= 0.8.0'}
    dev: true

  /expect/27.4.2:
    resolution: {integrity: sha512-BjAXIDC6ZOW+WBFNg96J22D27Nq5ohn+oGcuP2rtOtcjuxNoV9McpQ60PcQWhdFOSBIQdR72e+4HdnbZTFSTyg==}
    engines: {node: ^10.13.0 || ^12.13.0 || ^14.15.0 || >=15.0.0}
    dependencies:
      '@jest/types': 27.4.2
      ansi-styles: 5.2.0
      jest-get-type: 27.4.0
      jest-matcher-utils: 27.4.2
      jest-message-util: 27.4.2
      jest-regex-util: 27.4.0
    dev: true

  /express/4.17.1:
    resolution: {integrity: sha512-mHJ9O79RqluphRrcw2X/GTh3k9tVv8YcoyY4Kkh4WDMUYKRZUq0h1o0w2rrrxBqM7VoeUVqgb27xlEMXTnYt4g==}
    engines: {node: '>= 0.10.0'}
    dependencies:
      accepts: 1.3.7
      array-flatten: 1.1.1
      body-parser: 1.19.0
      content-disposition: 0.5.3
      content-type: 1.0.4
      cookie: 0.4.0
      cookie-signature: 1.0.6
      debug: 2.6.9
      depd: 1.1.2
      encodeurl: 1.0.2
      escape-html: 1.0.3
      etag: 1.8.1
      finalhandler: 1.1.2
      fresh: 0.5.2
      merge-descriptors: 1.0.1
      methods: 1.1.2
      on-finished: 2.3.0
      parseurl: 1.3.3
      path-to-regexp: 0.1.7
      proxy-addr: 2.0.7
      qs: 6.7.0
      range-parser: 1.2.1
      safe-buffer: 5.1.2
      send: 0.17.1
      serve-static: 1.14.1
      setprototypeof: 1.1.1
      statuses: 1.5.0
      type-is: 1.6.18
      utils-merge: 1.0.1
      vary: 1.1.2
    dev: true

  /ext/1.6.0:
    resolution: {integrity: sha512-sdBImtzkq2HpkdRLtlLWDa6w4DX22ijZLKx8BMPUuKe1c5lbN6xwQDQCxSfxBQnHZ13ls/FH0MQZx/q/gr6FQg==}
    dependencies:
      type: 2.5.0
    dev: false

  /extract-zip/2.0.1:
    resolution: {integrity: sha512-GDhU9ntwuKyGXdZBUgTIe+vXnWj0fppUEtMDL0+idd5Sta8TGpHssn/eusA9mrPr9qNDym6SxAYZjNvCn/9RBg==}
    engines: {node: '>= 10.17.0'}
    hasBin: true
    dependencies:
      debug: 4.3.3
      get-stream: 5.2.0
      yauzl: 2.10.0
    optionalDependencies:
      '@types/yauzl': 2.9.2
    transitivePeerDependencies:
      - supports-color
    dev: true

  /fast-deep-equal/3.1.3:
    resolution: {integrity: sha512-f3qQ9oQy9j2AhBe/H9VC91wLmKBCCU/gDOnKNAYG5hswO7BLKj09Hc5HYNz9cGI++xlpDCIgDaitVs03ATR84Q==}
    dev: true

  /fast-glob/3.2.7:
    resolution: {integrity: sha512-rYGMRwip6lUMvYD3BTScMwT1HtAs2d71SMv66Vrxs0IekGZEjhM0pcMfjQPnknBt2zeCwQMEupiN02ZP4DiT1Q==}
    engines: {node: '>=8'}
    dependencies:
      '@nodelib/fs.stat': 2.0.5
      '@nodelib/fs.walk': 1.2.8
      glob-parent: 5.1.2
      merge2: 1.4.1
      micromatch: 4.0.4

  /fast-json-stable-stringify/2.1.0:
    resolution: {integrity: sha512-lhd/wF+Lk98HZoTCtlVraHtfh5XYijIjalXck7saUtuanSDyLMxnHhSXEDJqHxD7msR8D0uCmqlkwjCV8xvwHw==}
    dev: true

  /fast-levenshtein/2.0.6:
    resolution: {integrity: sha1-PYpcZog6FqMMqGQ+hR8Zuqd5eRc=}
    dev: true

  /fastq/1.13.0:
    resolution: {integrity: sha512-YpkpUnK8od0o1hmeSc7UUs/eB/vIPWJYjKck2QKIzAf71Vm1AAQ3EbuZB3g2JIy+pg+ERD0vqI79KyZiB2e2Nw==}
    dependencies:
      reusify: 1.0.4

  /fb-watchman/2.0.1:
    resolution: {integrity: sha512-DkPJKQeY6kKwmuMretBhr7G6Vodr7bFwDYTXIkfG1gjvNpaxBTQV3PbXg6bR1c1UP4jPOX0jHUbbHANL9vRjVg==}
    dependencies:
      bser: 2.1.1
    dev: true

  /fd-slicer/1.1.0:
    resolution: {integrity: sha1-JcfInLH5B3+IkbvmHY85Dq4lbx4=}
    dependencies:
      pend: 1.2.0
    dev: true

  /file-entry-cache/6.0.1:
    resolution: {integrity: sha512-7Gps/XWymbLk2QLYK4NzpMOrYjMhdIxXuIvy2QBsLE6ljuodKvdkWs/cpyJJ3CVIVpH0Oi1Hvg1ovbMzLdFBBg==}
    engines: {node: ^10.12.0 || >=12.0.0}
    dependencies:
      flat-cache: 3.0.4
    dev: true

  /fill-range/7.0.1:
    resolution: {integrity: sha512-qOo9F+dMUmC2Lcb4BbVvnKJxTPjCm+RRpe4gDuGrzkL7mEVl/djYSu2OdQ2Pa302N4oqkSg9ir6jaLWJ2USVpQ==}
    engines: {node: '>=8'}
    dependencies:
      to-regex-range: 5.0.1

  /finalhandler/1.1.2:
    resolution: {integrity: sha512-aAWcW57uxVNrQZqFXjITpW3sIUQmHGG3qSb9mUah9MgMC4NeWhNOlNjXEYq3HjRAvL6arUviZGGJsBg6z0zsWA==}
    engines: {node: '>= 0.8'}
    dependencies:
      debug: 2.6.9
      encodeurl: 1.0.2
      escape-html: 1.0.3
      on-finished: 2.3.0
      parseurl: 1.3.3
      statuses: 1.5.0
      unpipe: 1.0.0
    dev: true

  /find-root/1.1.0:
    resolution: {integrity: sha512-NKfW6bec6GfKc0SGx1e07QZY9PE99u0Bft/0rzSD5k3sO/vwkVUpDUKVm5Gpp5Ue3YfShPFTX2070tDs5kB9Ng==}
    dev: true

  /find-up/2.1.0:
    resolution: {integrity: sha1-RdG35QbHF93UgndaK3eSCjwMV6c=}
    engines: {node: '>=4'}
    dependencies:
      locate-path: 2.0.0
    dev: true

  /find-up/4.1.0:
    resolution: {integrity: sha512-PpOwAdQ/YlXQ2vj8a3h8IipDuYRi3wceVQQGYWxNINccq40Anw7BlsEXCMbt1Zt+OLA6Fq9suIpIWD0OsnISlw==}
    engines: {node: '>=8'}
    dependencies:
      locate-path: 5.0.0
      path-exists: 4.0.0
    dev: true

  /flat-cache/3.0.4:
    resolution: {integrity: sha512-dm9s5Pw7Jc0GvMYbshN6zchCA9RgQlzzEZX3vylR9IqFfS8XciblUXOKfW6SiuJ0e13eDYZoZV5wdrev7P3Nwg==}
    engines: {node: ^10.12.0 || >=12.0.0}
    dependencies:
      flatted: 3.2.2
      rimraf: 3.0.2
    dev: true

  /flatted/3.2.2:
    resolution: {integrity: sha512-JaTY/wtrcSyvXJl4IMFHPKyFur1sE9AUqc0QnhOaJ0CxHtAoIV8pYDzeEfAaNEtGkOfq4gr3LBFmdXW5mOQFnA==}
    dev: true

  /follow-redirects/1.14.5:
    resolution: {integrity: sha512-wtphSXy7d4/OR+MvIFbCVBDzZ5520qV8XfPklSN5QtxuMUJZ+b0Wnst1e1lCDocfzuCkHqj8k0FpZqO+UIaKNA==}
    engines: {node: '>=4.0'}
    peerDependencies:
      debug: '*'
    peerDependenciesMeta:
      debug:
        optional: true
    dev: false

  /follow-redirects/1.14.5_debug@4.3.3:
    resolution: {integrity: sha512-wtphSXy7d4/OR+MvIFbCVBDzZ5520qV8XfPklSN5QtxuMUJZ+b0Wnst1e1lCDocfzuCkHqj8k0FpZqO+UIaKNA==}
    engines: {node: '>=4.0'}
    peerDependencies:
      debug: '*'
    peerDependenciesMeta:
      debug:
        optional: true
    dependencies:
      debug: 4.3.3
    dev: true

  /form-data/3.0.1:
    resolution: {integrity: sha512-RHkBKtLWUVwd7SqRIvCZMEvAMoGUp0XU+seQiZejj0COz3RI3hWP4sCv3gZWWLjJTd7rGwcsF5eKZGii0r/hbg==}
    engines: {node: '>= 6'}
    dependencies:
      asynckit: 0.4.0
      combined-stream: 1.0.8
      mime-types: 2.1.33
    dev: true

  /formdata-node/2.5.0:
    resolution: {integrity: sha512-JFSNLq34u2Tqc6F034x5aaK3ksIfrDBMPie8b4KYx2/pVDLxWFXDly52dsvHjZ+A0LGHTZb/w4HBZVdgN74RTw==}
    engines: {node: '>= 10.17'}
    dependencies:
      mime-types: 2.1.29
    dev: true

  /forwarded/0.2.0:
    resolution: {integrity: sha512-buRG0fpBtRHSTCOASe6hD258tEubFoRLb4ZNA6NxMVHNw2gOcwHo9wyablzMzOA5z9xA9L1KNjk/Nt6MT9aYow==}
    engines: {node: '>= 0.6'}
    dev: true

  /fraction.js/4.1.1:
    resolution: {integrity: sha512-MHOhvvxHTfRFpF1geTK9czMIZ6xclsEor2wkIGYYq+PxcQqT7vStJqjhe6S1TenZrMZzo+wlqOufBDVepUEgPg==}
    dev: false

  /fresh/0.5.2:
    resolution: {integrity: sha1-PYyt2Q2XZWn6g1qx+OSyOhBWBac=}
    engines: {node: '>= 0.6'}
    dev: true

  /fs-extra/10.0.0:
    resolution: {integrity: sha512-C5owb14u9eJwizKGdchcDUQeFtlSHHthBk8pbX9Vc1PFZrLombudjDnNns88aYslCyF6IY5SUw3Roz6xShcEIQ==}
    engines: {node: '>=12'}
    dependencies:
      graceful-fs: 4.2.8
      jsonfile: 6.1.0
      universalify: 2.0.0

  /fs-extra/7.0.1:
    resolution: {integrity: sha512-YJDaCJZEnBmcbw13fvdAM9AwNOJwOzrE4pqMqBq5nFiEqXUqHwlK4B+3pUw6JNvfSPtX05xFHtYy/1ni01eGCw==}
    engines: {node: '>=6 <7 || >=8'}
    dependencies:
      graceful-fs: 4.2.8
      jsonfile: 4.0.0
      universalify: 0.1.2
    dev: true

  /fs-minipass/2.1.0:
    resolution: {integrity: sha512-V/JgOLFCS+R6Vcq0slCuaeWEdNC3ouDlJMNIsacH2VtALiu9mV4LPrHc5cDl8k5aw6J8jwgWWpiTo5RYhmIzvg==}
    engines: {node: '>= 8'}
    dependencies:
      minipass: 3.1.5
    dev: false

  /fs.realpath/1.0.0:
    resolution: {integrity: sha1-FQStJSMVjKpA20onh8sBQRmU6k8=}

  /fsevents/2.3.2:
    resolution: {integrity: sha512-xiqMQR4xAeHTuB9uWm+fFRcIOgKBMiOBP+eXiyT7jsgVCq1bkVygt00oASowB7EdtpOHaaPgKt812P9ab+DDKA==}
    engines: {node: ^8.16.0 || ^10.6.0 || >=11.0.0}
    os: [darwin]
    requiresBuild: true
    optional: true

  /function-bind/1.1.1:
    resolution: {integrity: sha512-yIovAzMX49sF8Yl58fSCWJ5svSLuaibPxXQJFLmBObTuCr0Mf1KiPopGM9NiFjiYBCbfaa2Fh6breQ6ANVTI0A==}

  /functional-red-black-tree/1.0.1:
    resolution: {integrity: sha1-GwqzvVU7Kg1jmdKcDj6gslIHgyc=}
    dev: true

  /gauge/4.0.0:
    resolution: {integrity: sha512-F8sU45yQpjQjxKkm1UOAhf0U/O0aFt//Fl7hsrNVto+patMHjs7dPI9mFOGUKbhrgKm0S3EjW3scMFuQmWSROw==}
    engines: {node: ^12.13.0 || ^14.15.0 || >=16}
    dependencies:
      ansi-regex: 5.0.1
      aproba: 2.0.0
      color-support: 1.1.3
      console-control-strings: 1.1.0
      has-unicode: 2.0.1
      signal-exit: 3.0.5
      string-width: 4.2.3
      strip-ansi: 6.0.1
      wide-align: 1.1.5
    dev: false

  /generic-names/2.0.1:
    resolution: {integrity: sha512-kPCHWa1m9wGG/OwQpeweTwM/PYiQLrUIxXbt/P4Nic3LbGjCP0YwrALHW1uNLKZ0LIMg+RF+XRlj2ekT9ZlZAQ==}
    dependencies:
      loader-utils: 1.4.0
    dev: true

  /gensync/1.0.0-beta.2:
    resolution: {integrity: sha512-3hN7NaskYvMDLQY55gnW3NQ+mesEAepTqlg+VEbj7zzqEMBVNhzcGYYeqFo/TlYz6eQiFcp1HcsCZO+nGgS8zg==}
    engines: {node: '>=6.9.0'}

  /get-caller-file/2.0.5:
    resolution: {integrity: sha512-DyFP3BM/3YHTQOCUL/w0OZHR0lpKeGrxotcHWcqNEdnltqFwXVfhEBQ94eIo34AfQpo0rGki4cyIiftY06h2Fg==}
    engines: {node: 6.* || 8.* || >= 10.*}
    dev: true

  /get-intrinsic/1.1.1:
    resolution: {integrity: sha512-kWZrnVM42QCiEA2Ig1bG8zjoIMOgxWwYCEeNdwY6Tv/cOSeGpcoX4pXHfKUxNKVoArnrEr2e9srnAxxGIraS9Q==}
    dependencies:
      function-bind: 1.1.1
      has: 1.0.3
      has-symbols: 1.0.2
    dev: true

  /get-package-type/0.1.0:
    resolution: {integrity: sha512-pjzuKtY64GYfWizNAJ0fr9VqttZkNiK2iS430LtIHzjBEr6bX8Am2zm4sW4Ro5wjWW5cAlRL1qAMTcXbjNAO2Q==}
    engines: {node: '>=8.0.0'}
    dev: true

  /get-pkg-repo/4.2.1:
    resolution: {integrity: sha512-2+QbHjFRfGB74v/pYWjd5OhU3TDIC2Gv/YKUTk/tCvAz0pkn/Mz6P3uByuBimLOcPvN2jYdScl3xGFSrx0jEcA==}
    engines: {node: '>=6.9.0'}
    hasBin: true
    dependencies:
      '@hutson/parse-repository-url': 3.0.2
      hosted-git-info: 4.0.2
      through2: 2.0.5
      yargs: 16.2.0
    dev: true

  /get-stream/3.0.0:
    resolution: {integrity: sha1-jpQ9E1jcN1VQVOy+LtsFqhdO3hQ=}
    engines: {node: '>=4'}
    dev: true

  /get-stream/5.2.0:
    resolution: {integrity: sha512-nBF+F1rAZVCu/p7rjzgA+Yb4lfYXrpl7a6VmJrU8wF9I1CKvP/QwPNZHnOlwbTkY6dvtFIzFMSyQXbLoTQPRpA==}
    engines: {node: '>=8'}
    dependencies:
      pump: 3.0.0
    dev: true

  /get-stream/6.0.1:
    resolution: {integrity: sha512-ts6Wi+2j3jQjqi70w5AlN8DFnkSwC+MqmxEzdEALB2qXZYV3X/b1CTfgPLGJNMeAWxdPfU8FO1ms3NUfaHCPYg==}
    engines: {node: '>=10'}
    dev: true

  /get-symbol-description/1.0.0:
    resolution: {integrity: sha512-2EmdH1YvIQiZpltCNgkuiUnyukzxM/R6NDJX31Ke3BG1Nq5b0S2PhX59UKi9vZpPDQVdqn+1IcaAwnzTT5vCjw==}
    engines: {node: '>= 0.4'}
    dependencies:
      call-bind: 1.0.2
      get-intrinsic: 1.1.1
    dev: true

  /git-raw-commits/2.0.10:
    resolution: {integrity: sha512-sHhX5lsbG9SOO6yXdlwgEMQ/ljIn7qMpAbJZCGfXX2fq5T8M5SrDnpYk9/4HswTildcIqatsWa91vty6VhWSaQ==}
    engines: {node: '>=10'}
    hasBin: true
    dependencies:
      dargs: 7.0.0
      lodash: 4.17.21
      meow: 8.1.2
      split2: 3.2.2
      through2: 4.0.2
    dev: true

  /git-remote-origin-url/2.0.0:
    resolution: {integrity: sha1-UoJlna4hBxRaERJhEq0yFuxfpl8=}
    engines: {node: '>=4'}
    dependencies:
      gitconfiglocal: 1.0.0
      pify: 2.3.0
    dev: true

  /git-semver-tags/4.1.1:
    resolution: {integrity: sha512-OWyMt5zBe7xFs8vglMmhM9lRQzCWL3WjHtxNNfJTMngGym7pC1kh8sP6jevfydJ6LP3ZvGxfb6ABYgPUM0mtsA==}
    engines: {node: '>=10'}
    hasBin: true
    dependencies:
      meow: 8.1.2
      semver: 6.3.0
    dev: true

  /gitconfiglocal/1.0.0:
    resolution: {integrity: sha1-QdBF84UaXqiPA/JMocYXgRRGS5s=}
    dependencies:
      ini: 1.3.8
    dev: true

  /glob-parent/5.1.2:
    resolution: {integrity: sha512-AOIgSQCepiJYwP3ARnGx+5VnTu2HBYdzbGP45eLw1vr3zB3vZLeyed1sC9hnbcOc9/SrMyM5RPQrkGz4aS9Zow==}
    engines: {node: '>= 6'}
    dependencies:
      is-glob: 4.0.3

  /glob-parent/6.0.2:
    resolution: {integrity: sha512-XxwI8EOhVQgWp6iDL+3b0r86f4d6AX6zSU55HfB4ydCEuXLXc5FcYeOu+nnGftS4TEju/11rt4KJPTMgbfmv4A==}
    engines: {node: '>=10.13.0'}
    dependencies:
      is-glob: 4.0.3

  /glob/7.2.0:
    resolution: {integrity: sha512-lmLf6gtyrPq8tTjSmrO94wBeQbFR3HbLHbuyD69wuyQkImp2hWqMGB47OX65FBkPffO641IP9jWa1z4ivqG26Q==}
    dependencies:
      fs.realpath: 1.0.0
      inflight: 1.0.6
      inherits: 2.0.4
      minimatch: 3.0.4
      once: 1.4.0
      path-is-absolute: 1.0.1

  /globals/11.12.0:
    resolution: {integrity: sha512-WOBp/EEGUiIsJSp7wcv/y6MO+lV9UoncWqxuFfm8eBwzWNgyfBd6Gz+IeKQ9jCmyhoH99g15M3T+QaVHFjizVA==}
    engines: {node: '>=4'}

  /globals/13.12.0:
    resolution: {integrity: sha512-uS8X6lSKN2JumVoXrbUz+uG4BYG+eiawqm3qFcT7ammfbUHeCBoJMlHcec/S3krSk73/AE/f0szYFmgAA3kYZg==}
    engines: {node: '>=8'}
    dependencies:
      type-fest: 0.20.2
    dev: true

  /globby/11.0.4:
    resolution: {integrity: sha512-9O4MVG9ioZJ08ffbcyVYyLOJLk5JQ688pJ4eMGLpdWLHq/Wr1D9BlriLQyL0E+jbkuePVZXYFj47QM/v093wHg==}
    engines: {node: '>=10'}
    dependencies:
      array-union: 2.1.0
      dir-glob: 3.0.1
      fast-glob: 3.2.7
      ignore: 5.1.9
      merge2: 1.4.1
      slash: 3.0.0
    dev: true

  /good-listener/1.2.2:
    resolution: {integrity: sha1-1TswzfkxPf+33JoNR3CWqm0UXFA=}
    dependencies:
      delegate: 3.2.0
    dev: false

  /graceful-fs/4.2.8:
    resolution: {integrity: sha512-qkIilPUYcNhJpd33n0GBXTB1MMPp14TxEsEs0pTrsSVucApsYzW5V+Q8Qxhik6KU3evy+qkAAowTByymK0avdg==}

  /handlebars/4.7.7:
    resolution: {integrity: sha512-aAcXm5OAfE/8IXkcZvCepKU3VzW1/39Fb5ZuqMtgI/hT8X2YgoMvBY5dLhq/cpOvw7Lk1nK/UF71aLG/ZnVYRA==}
    engines: {node: '>=0.4.7'}
    hasBin: true
    dependencies:
      minimist: 1.2.5
      neo-async: 2.6.2
      source-map: 0.6.1
      wordwrap: 1.0.0
    optionalDependencies:
      uglify-js: 3.14.5
    dev: true

  /hard-rejection/2.1.0:
    resolution: {integrity: sha512-VIZB+ibDhx7ObhAe7OVtoEbuP4h/MuOTHJ+J8h/eBXotJYl0fBgR72xDFCKgIh22OJZIOVNxBMWuhAr10r8HdA==}
    engines: {node: '>=6'}
    dev: true

  /has-bigints/1.0.1:
    resolution: {integrity: sha512-LSBS2LjbNBTf6287JEbEzvJgftkF5qFkmCo9hDRpAzKhUOlJ+hx8dd4USs00SgsUNwc4617J9ki5YtEClM2ffA==}
    dev: true

  /has-flag/3.0.0:
    resolution: {integrity: sha1-tdRU3CGZriJWmfNGfloH87lVuv0=}
    engines: {node: '>=4'}

  /has-flag/4.0.0:
    resolution: {integrity: sha512-EykJT/Q1KjTWctppgIAgfSO0tKVuZUjhgMr17kqTumMl6Afv3EISleU7qZUzoXDFTAHTDC4NOoG/ZxU3EvlMPQ==}
    engines: {node: '>=8'}

  /has-flag/5.0.1:
    resolution: {integrity: sha512-CsNUt5x9LUdx6hnk/E2SZLsDyvfqANZSUq4+D3D8RzDJ2M+HDTIkF60ibS1vHaK55vzgiZw1bEPFG9yH7l33wA==}
    engines: {node: '>=12'}
    dev: true

  /has-symbols/1.0.2:
    resolution: {integrity: sha512-chXa79rL/UC2KlX17jo3vRGz0azaWEx5tGqZg5pO3NUyEJVB17dMruQlzCCOfUvElghKcm5194+BCRvi2Rv/Gw==}
    engines: {node: '>= 0.4'}
    dev: true

  /has-tostringtag/1.0.0:
    resolution: {integrity: sha512-kFjcSNhnlGV1kyoGk7OXKSawH5JOb/LzUc5w9B02hOTO0dfFRjbHQKvg1d6cf3HbeUmtU9VbbV3qzZ2Teh97WQ==}
    engines: {node: '>= 0.4'}
    dependencies:
      has-symbols: 1.0.2
    dev: true

  /has-unicode/2.0.1:
    resolution: {integrity: sha1-4Ob+aijPUROIVeCG0Wkedx3iqLk=}
    dev: false

  /has/1.0.3:
    resolution: {integrity: sha512-f2dvO0VU6Oej7RkWJGrehjbzMAjFp5/VKPp5tTpWIV4JHHZK1/BxbFRtf/siA2SWTe09caDmVtYYzWEIbBS4zw==}
    engines: {node: '>= 0.4.0'}
    dependencies:
      function-bind: 1.1.1

  /hash-sum/2.0.0:
    resolution: {integrity: sha512-WdZTbAByD+pHfl/g9QSsBIIwy8IT+EsPiKDs0KNX+zSHhdDLFKdZu0BQHljvO+0QI/BasbMSUa8wYNCZTvhslg==}

  /helpertypes/0.0.2:
    resolution: {integrity: sha512-PKVtWnJ+dcvPeUJRiqtbraN/Hr2rNEnS14T/IxDBb0KgHkAL5w4YwVxMEPowA9vyoMP0DrwO0TxJ+KH3UF/6YA==}
    engines: {node: '>=10.0.0'}
    dev: true

  /hex-color-regex/1.1.0:
    resolution: {integrity: sha512-l9sfDFsuqtOqKDsQdqrMRk0U85RZc0RtOR9yPI7mRVOa4FsR/BVnZ0shmQRM96Ji99kYZP/7hn1cedc1+ApsTQ==}
    dev: false

  /history/4.10.1:
    resolution: {integrity: sha512-36nwAD620w12kuzPAsyINPWJqlNbij+hpK1k9XRloDtym8mxzGYl2c17LnV6IAGB2Dmg4tEa7G7DlawS0+qjew==}
    dependencies:
      '@babel/runtime': 7.16.0
      loose-envify: 1.4.0
      resolve-pathname: 3.0.0
      tiny-invariant: 1.2.0
      tiny-warning: 1.0.3
      value-equal: 1.0.1
    dev: false

  /hoist-non-react-statics/3.3.2:
    resolution: {integrity: sha512-/gGivxi8JPKWNm/W0jSmzcMPpfpPLc3dY/6GxhX2hQ9iGj3aDfklV4ET7NjKpSinLpJ5vafa9iiGIEZg10SfBw==}
    dependencies:
      react-is: 16.13.1
    dev: false

  /hosted-git-info/2.8.9:
    resolution: {integrity: sha512-mxIDAb9Lsm6DoOJ7xH+5+X4y1LU/4Hi50L9C5sIswK3JzULS4bwk1FvjdBgvYR4bzT4tuUQiC15FE2f5HbLvYw==}
    dev: true

  /hosted-git-info/4.0.2:
    resolution: {integrity: sha512-c9OGXbZ3guC/xOlCg1Ci/VgWlwsqDv1yMQL1CWqXDL0hDjXuNcq0zuR4xqPSuasI3kqFDhqSyTjREz5gzq0fXg==}
    engines: {node: '>=10'}
    dependencies:
      lru-cache: 6.0.0
    dev: true

  /hsl-regex/1.0.0:
    resolution: {integrity: sha1-1JMwx4ntgZ4nakwNJy3/owsY/m4=}
    dev: false

  /hsla-regex/1.0.0:
    resolution: {integrity: sha1-wc56MWjIxmFAM6S194d/OyJfnDg=}
    dev: false

  /html-encoding-sniffer/2.0.1:
    resolution: {integrity: sha512-D5JbOMBIR/TVZkubHT+OyT2705QvogUW4IBn6nHd756OwieSF9aDYFj4dv6HHEVGYbHaLETa3WggZYWWMyy3ZQ==}
    engines: {node: '>=10'}
    dependencies:
      whatwg-encoding: 1.0.5
    dev: true

  /html-escaper/2.0.2:
    resolution: {integrity: sha512-H2iMtd0I4Mt5eYiapRdIDjp+XzelXQ0tFE4JS7YFwFevXXMmOp9myNrUvCg0D6ws8iqkRPBfKHgbwig1SmlLfg==}
    dev: true

  /html-rewriter-wasm/0.3.2:
    resolution: {integrity: sha512-b+pOh+bs00uRVNIZoTgGBREjUKN47pchTNwkxKuP4ecQTFcOA6KJIW+jjvjjXrkSRURZsideLxFKqX7hnxdegQ==}
    dev: true

  /html-tags/3.1.0:
    resolution: {integrity: sha512-1qYz89hW3lFDEazhjW0yVAV87lw8lVkrJocr72XmBkMKsoSVJCQx3W8BXsC7hO2qAt8BoVjYjtAcZ9perqGnNg==}
    engines: {node: '>=8'}
    dev: false

  /http-cache-semantics/4.1.0:
    resolution: {integrity: sha512-carPklcUh7ROWRK7Cv27RPtdhYhUsela/ue5/jKzjegVvXDqM2ILE9Q2BGn9JZJh1g87cp56su/FgQSzcWS8cQ==}
    dev: true

  /http-errors/1.7.2:
    resolution: {integrity: sha512-uUQBt3H/cSIVfch6i1EuPNy/YsRSOUBXTVfZ+yR7Zjez3qjBz6i9+i4zjNaoqcoFVI4lQJ5plg63TvGfRSDCRg==}
    engines: {node: '>= 0.6'}
    dependencies:
      depd: 1.1.2
      inherits: 2.0.3
      setprototypeof: 1.1.1
      statuses: 1.5.0
      toidentifier: 1.0.0
    dev: true

  /http-errors/1.7.3:
    resolution: {integrity: sha512-ZTTX0MWrsQ2ZAhA1cejAwDLycFsd7I7nVtnkT3Ol0aqodaKW+0CTZDQ1uBv5whptCnc8e8HeRRJxRs0kmm/Qfw==}
    engines: {node: '>= 0.6'}
    dependencies:
      depd: 1.1.2
      inherits: 2.0.4
      setprototypeof: 1.1.1
      statuses: 1.5.0
      toidentifier: 1.0.0
    dev: true

  /http-proxy-agent/4.0.1:
    resolution: {integrity: sha512-k0zdNgqWTGA6aeIRVpvfVob4fL52dTfaehylg0Y4UvSySvOq/Y+BOyPrgpUrA7HylqvU8vIZGsRuXmspskV0Tg==}
    engines: {node: '>= 6'}
    dependencies:
      '@tootallnate/once': 1.1.2
      agent-base: 6.0.2
      debug: 4.3.3
    transitivePeerDependencies:
      - supports-color
    dev: true

  /http-proxy/1.18.1_debug@4.3.3:
    resolution: {integrity: sha512-7mz/721AbnJwIVbnaSv1Cz3Am0ZLT/UBwkC92VlxhXv/k/BBQfM2fXElQNC27BVGr0uwUpplYPQM9LnaBMR5NQ==}
    engines: {node: '>=8.0.0'}
    dependencies:
      eventemitter3: 4.0.7
      follow-redirects: 1.14.5_debug@4.3.3
      requires-port: 1.0.0
    transitivePeerDependencies:
      - debug
    dev: true

  /https-proxy-agent/5.0.0:
    resolution: {integrity: sha512-EkYm5BcKUGiduxzSt3Eppko+PiNWNEpa4ySk9vTC6wDsQJW9rHSa+UhGNJoRYp7bz6Ht1eaRIa6QaJqO5rCFbA==}
    engines: {node: '>= 6'}
    dependencies:
      agent-base: 6.0.2
      debug: 4.3.2
    transitivePeerDependencies:
      - supports-color

  /human-signals/2.1.0:
    resolution: {integrity: sha512-B4FFZ6q/T2jhhksgkbEW3HBvWIfDW85snkQgawt07S7J5QXTk6BkNV+0yAeZrM5QpMAdYlocGoljn0sJ/WQkFw==}
    engines: {node: '>=10.17.0'}
    dev: true

  /iconv-lite/0.4.24:
    resolution: {integrity: sha512-v3MXnZAcvnywkTUEZomIActle7RXXeedOR31wwl7VlyoXO4Qi9arvSenNQWne1TcRwhCL1HwLI21bEqdpj8/rA==}
    engines: {node: '>=0.10.0'}
    dependencies:
      safer-buffer: 2.1.2
    dev: true

  /icss-replace-symbols/1.1.0:
    resolution: {integrity: sha1-Bupvg2ead0njhs/h/oEq5dsiPe0=}
    dev: true

  /icss-utils/5.1.0_postcss@8.4.5:
    resolution: {integrity: sha512-soFhflCVWLfRNOPU3iv5Z9VUdT44xFRbzjLsEzSr5AQmgqPMTHdU3PMT1Cf1ssx8fLNJDA1juftYl+PUcv3MqA==}
    engines: {node: ^10 || ^12 || >= 14}
    peerDependencies:
      postcss: ^8.1.0
    dependencies:
      postcss: 8.4.5
    dev: true

  /ignore/4.0.6:
    resolution: {integrity: sha512-cyFDKrqc/YdcWFniJhzI42+AzS+gNwmUzOSFcRCQYwySuBBBy/KjuxWLZ/FHEH6Moq1NizMOBWyTcv8O4OZIMg==}
    engines: {node: '>= 4'}
    dev: true

  /ignore/5.1.9:
    resolution: {integrity: sha512-2zeMQpbKz5dhZ9IwL0gbxSW5w0NK/MSAMtNuhgIHEPmaU3vPdKPL0UdvUCXs5SS4JAwsBxysK5sFMW8ocFiVjQ==}
    engines: {node: '>= 4'}
    dev: true

  /image-size/0.5.5:
    resolution: {integrity: sha1-Cd/Uq50g4p6xw+gLiZA3jfnjy5w=}
    engines: {node: '>=0.10.0'}
    hasBin: true
    requiresBuild: true
    dev: true
    optional: true

  /import-cwd/3.0.0:
    resolution: {integrity: sha512-4pnzH16plW+hgvRECbDWpQl3cqtvSofHWh44met7ESfZ8UZOWWddm8hEyDTqREJ9RbYHY8gi8DqmaelApoOGMg==}
    engines: {node: '>=8'}
    dependencies:
      import-from: 3.0.0

  /import-fresh/3.3.0:
    resolution: {integrity: sha512-veYYhQa+D1QBKznvhUHxb8faxlrwUnxseDAbAp457E0wLNio2bOSKnjYDhMj+YiAq61xrMGhQk9iXVk5FzgQMw==}
    engines: {node: '>=6'}
    dependencies:
      parent-module: 1.0.1
      resolve-from: 4.0.0

  /import-from/3.0.0:
    resolution: {integrity: sha512-CiuXOFFSzkU5x/CR0+z7T91Iht4CXgfCxVOFRhh2Zyhg5wOpWvvDLQUsWl+gcN+QscYBjez8hDCt85O7RLDttQ==}
    engines: {node: '>=8'}
    dependencies:
      resolve-from: 5.0.0

  /import-lazy/4.0.0:
    resolution: {integrity: sha512-rKtvo6a868b5Hu3heneU+L4yEQ4jYKLtjpnPeUdK7h0yzXGmyBTypknlkCvHFBqfX9YlorEiMM6Dnq/5atfHkw==}
    engines: {node: '>=8'}
    dev: true

  /import-local/3.0.3:
    resolution: {integrity: sha512-bE9iaUY3CXH8Cwfan/abDKAxe1KGT9kyGsBPqf6DMK/z0a2OzAsrukeYNgIH6cH5Xr452jb1TUL8rSfCLjZ9uA==}
    engines: {node: '>=8'}
    hasBin: true
    dependencies:
      pkg-dir: 4.2.0
      resolve-cwd: 3.0.0
    dev: true

  /imurmurhash/0.1.4:
    resolution: {integrity: sha1-khi5srkoojixPcT7a21XbyMUU+o=}
    engines: {node: '>=0.8.19'}
    dev: true

  /indent-string/4.0.0:
    resolution: {integrity: sha512-EdDDZu4A2OyIK7Lr/2zG+w5jmbuk1DVBnEwREQvBzspBJkCEbRa8GxU1lghYcaGJCnRWibjDXlq779X1/y5xwg==}
    engines: {node: '>=8'}
    dev: true

  /inflight/1.0.6:
    resolution: {integrity: sha1-Sb1jMdfQLQwJvJEKEHW6gWW1bfk=}
    dependencies:
      once: 1.4.0
      wrappy: 1.0.2

  /inherits/2.0.3:
    resolution: {integrity: sha1-Yzwsg+PaQqUC9SRmAiSA9CCCYd4=}
    dev: true

  /inherits/2.0.4:
    resolution: {integrity: sha512-k/vGaX4/Yla3WzyMCvTQOXYeIHvqOKtnqBduzTHpzpQZzAskKMhZ2K+EnBiSM9zGSoIFeMpXKxa4dYeZIQqewQ==}

  /ini/1.3.8:
    resolution: {integrity: sha512-JV/yugV2uzW5iMRSiZAyDtQd+nxtUnjeLt0acNdw98kKLrvuRVyB80tsREOE7yvGVgalhZ6RNXCmEHkUKBKxew==}
    dev: true

  /internal-slot/1.0.3:
    resolution: {integrity: sha512-O0DB1JC/sPyZl7cIo78n5dR7eUSwwpYPiXRhTzNxZVAMUuB8vlnRFyLxdrVToks6XPLVnFfbzaVd5WLjhgg+vA==}
    engines: {node: '>= 0.4'}
    dependencies:
      get-intrinsic: 1.1.1
      has: 1.0.3
      side-channel: 1.0.4
    dev: true

  /ioredis/4.28.0:
    resolution: {integrity: sha512-I+zkeeWp3XFgPT2CtJKxvaF5FjGBGt4yGYljRjQecdQKteThuAsKqffeF1lgHVlYnuNeozRbPOCDNZ7tDWPeig==}
    engines: {node: '>=6'}
    dependencies:
      cluster-key-slot: 1.1.0
      debug: 4.3.2
      denque: 1.5.1
      lodash.defaults: 4.2.0
      lodash.flatten: 4.4.0
      lodash.isarguments: 3.1.0
      p-map: 2.1.0
      redis-commands: 1.7.0
      redis-errors: 1.2.0
      redis-parser: 3.0.0
      standard-as-callback: 2.1.0
    transitivePeerDependencies:
      - supports-color
    dev: true

  /ip/1.1.5:
    resolution: {integrity: sha1-vd7XARQpCCjAoDnnLvJfWq7ENUo=}
    dev: true

  /ipaddr.js/1.9.1:
    resolution: {integrity: sha512-0KI/607xoxSToH7GjN1FfSbLoU0+btTicjsQSWQlh/hZykN8KpmMf7uYwPW3R+akZ6R/w18ZlXSHBYXiYUPO3g==}
    engines: {node: '>= 0.10'}
    dev: true

  /is-arrayish/0.2.1:
    resolution: {integrity: sha1-d8mYQFJ6qOyxqLppe4BkWnqSap0=}

  /is-arrayish/0.3.2:
    resolution: {integrity: sha512-eVRqCvVlZbuw3GrM63ovNSNAeA1K16kaR/LRY/92w0zxQ5/1YzwblUX652i4Xs9RwAGjW9d9y6X88t8OaAJfWQ==}
    dev: false

  /is-bigint/1.0.4:
    resolution: {integrity: sha512-zB9CruMamjym81i2JZ3UMn54PKGsQzsJeo6xvN3HJJ4CAsQNB6iRutp2To77OfCNuoxspsIhzaPoO1zyCEhFOg==}
    dependencies:
      has-bigints: 1.0.1
    dev: true

  /is-binary-path/2.1.0:
    resolution: {integrity: sha512-ZMERYes6pDydyuGidse7OsHxtbI7WVeUEozgR/g7rd0xUimYNlvZRE/K2MgZTjWy725IfelLeVcEM97mmtRGXw==}
    engines: {node: '>=8'}
    dependencies:
      binary-extensions: 2.2.0

  /is-boolean-object/1.1.2:
    resolution: {integrity: sha512-gDYaKHJmnj4aWxyj6YHyXVpdQawtVLHU5cb+eztPGczf6cjuTdwve5ZIEfgXqH4e57An1D1AKf8CZ3kYrQRqYA==}
    engines: {node: '>= 0.4'}
    dependencies:
      call-bind: 1.0.2
      has-tostringtag: 1.0.0
    dev: true

  /is-callable/1.2.4:
    resolution: {integrity: sha512-nsuwtxZfMX67Oryl9LCQ+upnC0Z0BgpwntpS89m1H/TLF0zNfzfLMV/9Wa/6MZsj0acpEjAO0KF1xT6ZdLl95w==}
    engines: {node: '>= 0.4'}
    dev: true

  /is-ci/1.2.1:
    resolution: {integrity: sha512-s6tfsaQaQi3JNciBH6shVqEDvhGut0SUXr31ag8Pd8BBbVVlcGfWhpPmEOoM6RJ5TFhbypvf5yyRw/VXW1IiWg==}
    hasBin: true
    dependencies:
      ci-info: 1.6.0
    dev: true

  /is-color-stop/1.1.0:
    resolution: {integrity: sha1-z/9HGu5N1cnhWFmPvhKWe1za00U=}
    dependencies:
      css-color-names: 0.0.4
      hex-color-regex: 1.1.0
      hsl-regex: 1.0.0
      hsla-regex: 1.0.0
      rgb-regex: 1.0.1
      rgba-regex: 1.0.0
    dev: false

  /is-core-module/2.8.0:
    resolution: {integrity: sha512-vd15qHsaqrRL7dtH6QNuy0ndJmRDrS9HAM1CAiSifNUFv4x1a0CCVsj18hJ1mShxIG6T2i1sO78MkP56r0nYRw==}
    dependencies:
      has: 1.0.3

  /is-date-object/1.0.5:
    resolution: {integrity: sha512-9YQaSxsAiSwcvS33MBk3wTCVnWK+HhF8VZR2jRxehM16QcVOdHqPn4VPHmRK4lSr38n9JriurInLcP90xsYNfQ==}
    engines: {node: '>= 0.4'}
    dependencies:
      has-tostringtag: 1.0.0
    dev: true

  /is-docker/2.2.1:
    resolution: {integrity: sha512-F+i2BKsFrH66iaUFc0woD8sLy8getkwTwtOBjvs56Cx4CgJDeKQeqfz8wAYiSb8JOprWhHH5p77PbmYCvvUuXQ==}
    engines: {node: '>=8'}
    hasBin: true
    dev: true

  /is-expression/4.0.0:
    resolution: {integrity: sha512-zMIXX63sxzG3XrkHkrAPvm/OVZVSCPNkwMHU8oTX7/U3AL78I0QXCEICXUM13BIa8TYGZ68PiTKfQz3yaTNr4A==}
    dependencies:
      acorn: 7.4.1
      object-assign: 4.1.1
    dev: true

  /is-extglob/2.1.1:
    resolution: {integrity: sha1-qIwCU1eR8C7TfHahueqXc8gz+MI=}
    engines: {node: '>=0.10.0'}

  /is-fullwidth-code-point/3.0.0:
    resolution: {integrity: sha512-zymm5+u+sCsSWyD9qNaejV3DFvhCKclKdizYaJUuHA83RLjb7nSuGnddCHGv0hk+KY7BMAlsWeK4Ueg6EV6XQg==}
    engines: {node: '>=8'}

  /is-fullwidth-code-point/4.0.0:
    resolution: {integrity: sha512-O4L094N2/dZ7xqVdrXhh9r1KODPJpFms8B5sGdJLPy664AgvXsreZUyCQQNItZRDlYug4xStLjNp/sz3HvBowQ==}
    engines: {node: '>=12'}
    dev: true

  /is-generator-fn/2.1.0:
    resolution: {integrity: sha512-cTIB4yPYL/Grw0EaSzASzg6bBy9gqCofvWN8okThAYIxKJZC+udlRAmGbM0XLeniEJSs8uEgHPGuHSe1XsOLSQ==}
    engines: {node: '>=6'}
    dev: true

  /is-glob/4.0.3:
    resolution: {integrity: sha512-xelSayHH36ZgE7ZWhli7pW34hNbNl8Ojv5KVmkJD4hBdD3th8Tfk9vYasLM+mXWOZhFkgZfxhLSnrwRr4elSSg==}
    engines: {node: '>=0.10.0'}
    dependencies:
      is-extglob: 2.1.1

  /is-module/1.0.0:
    resolution: {integrity: sha1-Mlj7afeMFNW4FdZkM2tM/7ZEFZE=}
    dev: true

  /is-negative-zero/2.0.1:
    resolution: {integrity: sha512-2z6JzQvZRa9A2Y7xC6dQQm4FSTSTNWjKIYYTt4246eMTJmIo0Q+ZyOsU66X8lxK1AbB92dFeglPLrhwpeRKO6w==}
    engines: {node: '>= 0.4'}
    dev: true

  /is-number-object/1.0.6:
    resolution: {integrity: sha512-bEVOqiRcvo3zO1+G2lVMy+gkkEm9Yh7cDMRusKKu5ZJKPUYSJwICTKZrNKHA2EbSP0Tu0+6B/emsYNHZyn6K8g==}
    engines: {node: '>= 0.4'}
    dependencies:
      has-tostringtag: 1.0.0
    dev: true

  /is-number/7.0.0:
    resolution: {integrity: sha512-41Cifkg6e8TylSpdtTpeLVMqvSBEVzTttHvERD741+pnZ8ANv0004MRL43QKPDlK9cGvNp6NZWZUBlbGXYxxng==}
    engines: {node: '>=0.12.0'}

  /is-obj/2.0.0:
    resolution: {integrity: sha512-drqDG3cbczxxEJRoOXcOjtdp1J/lyp1mNn0xaznRs8+muBhgQcrnbspox5X5fOw0HnMnbfDzvnEMEtqDEJEo8w==}
    engines: {node: '>=8'}
    dev: true

  /is-plain-obj/1.1.0:
    resolution: {integrity: sha1-caUMhCnfync8kqOQpKA7OfzVHT4=}
    engines: {node: '>=0.10.0'}
    dev: true

  /is-potential-custom-element-name/1.0.1:
    resolution: {integrity: sha512-bCYeRA2rVibKZd+s2625gGnGF/t7DSqDs4dP7CrLA1m7jKWz6pps0LpYLJN8Q64HtmPKJ1hrN3nzPNKFEKOUiQ==}
    dev: true

  /is-promise/2.2.2:
    resolution: {integrity: sha512-+lP4/6lKUBfQjZ2pdxThZvLUAafmZb8OAxFb8XXtiQmS35INgr85hdOGoEs124ez1FCnZJt6jau/T+alh58QFQ==}
    dev: true

  /is-reference/1.2.1:
    resolution: {integrity: sha512-U82MsXXiFIrjCK4otLT+o2NA2Cd2g5MLoOVXUZjIOhLurrRxpEXzI8O0KZHr3IjLvlAH1kTPYSuqer5T9ZVBKQ==}
    dependencies:
      '@types/estree': 0.0.50
    dev: true

  /is-regex/1.1.4:
    resolution: {integrity: sha512-kvRdxDsxZjhzUX07ZnLydzS1TU/TJlTUHHY4YLL87e37oUA49DfkLqgy+VjFocowy29cKvcSiu+kIv728jTTVg==}
    engines: {node: '>= 0.4'}
    dependencies:
      call-bind: 1.0.2
      has-tostringtag: 1.0.0
    dev: true

  /is-shared-array-buffer/1.0.1:
    resolution: {integrity: sha512-IU0NmyknYZN0rChcKhRO1X8LYz5Isj/Fsqh8NJOSf+N/hCOTwy29F32Ik7a+QszE63IdvmwdTPDd6cZ5pg4cwA==}
    dev: true

  /is-stream/1.1.0:
    resolution: {integrity: sha1-EtSj3U5o4Lec6428hBc66A2RykQ=}
    engines: {node: '>=0.10.0'}
    dev: true

  /is-stream/2.0.1:
    resolution: {integrity: sha512-hFoiJiTl63nn+kstHGBtewWSKnQLpyb155KHheA1l39uvtO9nWIop1p3udqPcUd/xbF1VLMO4n7OI6p7RbngDg==}
    engines: {node: '>=8'}
    dev: true

  /is-string/1.0.7:
    resolution: {integrity: sha512-tE2UXzivje6ofPW7l23cjDOMa09gb7xlAqG6jG5ej6uPV32TlWP3NKPigtaGeHNu9fohccRYvIiZMfOOnOYUtg==}
    engines: {node: '>= 0.4'}
    dependencies:
      has-tostringtag: 1.0.0
    dev: true

  /is-symbol/1.0.4:
    resolution: {integrity: sha512-C/CPBqKWnvdcxqIARxyOh4v1UUEOCHpgDa0WYgpKDFMszcrPcffg5uhwSgPCLD2WWxmq6isisz87tzT01tuGhg==}
    engines: {node: '>= 0.4'}
    dependencies:
      has-symbols: 1.0.2
    dev: true

  /is-text-path/1.0.1:
    resolution: {integrity: sha1-Thqg+1G/vLPpJogAE5cgLBd1tm4=}
    engines: {node: '>=0.10.0'}
    dependencies:
      text-extensions: 1.9.0
    dev: true

  /is-typedarray/1.0.0:
    resolution: {integrity: sha1-5HnICFjfDBsR3dppQPlgEfzaSpo=}
    dev: true

  /is-weakref/1.0.1:
    resolution: {integrity: sha512-b2jKc2pQZjaeFYWEf7ScFj+Be1I+PXmlu572Q8coTXZ+LD/QQZ7ShPMst8h16riVgyXTQwUsFEl74mDvc/3MHQ==}
    dependencies:
      call-bind: 1.0.2
    dev: true

  /is-what/3.14.1:
    resolution: {integrity: sha512-sNxgpk9793nzSs7bA6JQJGeIuRBQhAaNGG77kzYQgMkrID+lS6SlK07K5LaptscDlSaIgH+GPFzf+d75FVxozA==}
    dev: true

  /is-wsl/2.2.0:
    resolution: {integrity: sha512-fKzAra0rGJUUBwGBgNkHZuToZcn+TtXHpeCgmkMJMMYx1sQDYaCSyjJBSCa2nH1DGm7s3n1oBnohoVTBaN7Lww==}
    engines: {node: '>=8'}
    dependencies:
      is-docker: 2.2.1
    dev: true

  /isarray/0.0.1:
    resolution: {integrity: sha1-ihis/Kmo9Bd+Cav8YDiTmwXR7t8=}
    dev: false

  /isarray/1.0.0:
    resolution: {integrity: sha1-u5NdSFgsuhaMBoNJV6VKPgcSTxE=}
    dev: true

  /isexe/2.0.0:
    resolution: {integrity: sha1-6PvzdNxVb/iUehDcsFctYz8s+hA=}
    dev: true

  /istanbul-lib-coverage/3.2.0:
    resolution: {integrity: sha512-eOeJ5BHCmHYvQK7xt9GkdHuzuCGS1Y6g9Gvnx3Ym33fz/HpLRYxiS0wHNr+m/MBC8B647Xt608vCDEvhl9c6Mw==}
    engines: {node: '>=8'}
    dev: true

  /istanbul-lib-instrument/4.0.3:
    resolution: {integrity: sha512-BXgQl9kf4WTCPCCpmFGoJkz/+uhvm7h7PFKUYxh7qarQd3ER33vHG//qaE8eN25l07YqZPpHXU9I09l/RD5aGQ==}
    engines: {node: '>=8'}
    dependencies:
      '@babel/core': 7.16.5
      '@istanbuljs/schema': 0.1.3
      istanbul-lib-coverage: 3.2.0
      semver: 6.3.0
    transitivePeerDependencies:
      - supports-color
    dev: true

  /istanbul-lib-instrument/5.1.0:
    resolution: {integrity: sha512-czwUz525rkOFDJxfKK6mYfIs9zBKILyrZQxjz3ABhjQXhbhFsSbo1HW/BFcsDnfJYJWA6thRR5/TUY2qs5W99Q==}
    engines: {node: '>=8'}
    dependencies:
      '@babel/core': 7.16.5
      '@babel/parser': 7.16.6
      '@istanbuljs/schema': 0.1.3
      istanbul-lib-coverage: 3.2.0
      semver: 6.3.0
    transitivePeerDependencies:
      - supports-color
    dev: true

  /istanbul-lib-report/3.0.0:
    resolution: {integrity: sha512-wcdi+uAKzfiGT2abPpKZ0hSU1rGQjUQnLvtY5MpQ7QCTahD3VODhcu4wcfY1YtkGaDD5yuydOLINXsfbus9ROw==}
    engines: {node: '>=8'}
    dependencies:
      istanbul-lib-coverage: 3.2.0
      make-dir: 3.1.0
      supports-color: 7.2.0
    dev: true

  /istanbul-lib-source-maps/4.0.1:
    resolution: {integrity: sha512-n3s8EwkdFIJCG3BPKBYvskgXGoy88ARzvegkitk60NxRdwltLOTaH7CUiMRXvwYorl0Q712iEjcWB+fK/MrWVw==}
    engines: {node: '>=10'}
    dependencies:
      debug: 4.3.3
      istanbul-lib-coverage: 3.2.0
      source-map: 0.6.1
    transitivePeerDependencies:
      - supports-color
    dev: true

  /istanbul-reports/3.0.5:
    resolution: {integrity: sha512-5+19PlhnGabNWB7kOFnuxT8H3T/iIyQzIbQMxXsURmmvKg86P2sbkrGOT77VnHw0Qr0gc2XzRaRfMZYYbSQCJQ==}
    engines: {node: '>=8'}
    dependencies:
      html-escaper: 2.0.2
      istanbul-lib-report: 3.0.0
    dev: true

  /jest-changed-files/27.4.2:
    resolution: {integrity: sha512-/9x8MjekuzUQoPjDHbBiXbNEBauhrPU2ct7m8TfCg69ywt1y/N+yYwGh3gCpnqUS3klYWDU/lSNgv+JhoD2k1A==}
    engines: {node: ^10.13.0 || ^12.13.0 || ^14.15.0 || >=15.0.0}
    dependencies:
      '@jest/types': 27.4.2
      execa: 5.1.1
      throat: 6.0.1
    dev: true

  /jest-circus/27.4.5:
    resolution: {integrity: sha512-eTNWa9wsvBwPykhMMShheafbwyakcdHZaEYh5iRrQ0PFJxkDP/e3U/FvzGuKWu2WpwUA3C3hPlfpuzvOdTVqnw==}
    engines: {node: ^10.13.0 || ^12.13.0 || ^14.15.0 || >=15.0.0}
    dependencies:
      '@jest/environment': 27.4.4
      '@jest/test-result': 27.4.2
      '@jest/types': 27.4.2
      '@types/node': 16.11.14
      chalk: 4.1.2
      co: 4.6.0
      dedent: 0.7.0
      expect: 27.4.2
      is-generator-fn: 2.1.0
      jest-each: 27.4.2
      jest-matcher-utils: 27.4.2
      jest-message-util: 27.4.2
      jest-runtime: 27.4.5
      jest-snapshot: 27.4.5
      jest-util: 27.4.2
      pretty-format: 27.4.2
      slash: 3.0.0
      stack-utils: 2.0.5
      throat: 6.0.1
    transitivePeerDependencies:
      - supports-color
    dev: true

  /jest-cli/27.4.5_ts-node@10.4.0:
    resolution: {integrity: sha512-hrky3DSgE0u7sQxaCL7bdebEPHx5QzYmrGuUjaPLmPE8jx5adtvGuOlRspvMoVLTTDOHRnZDoRLYJuA+VCI7Hg==}
    engines: {node: ^10.13.0 || ^12.13.0 || ^14.15.0 || >=15.0.0}
    hasBin: true
    peerDependencies:
      node-notifier: ^8.0.1 || ^9.0.0 || ^10.0.0
    peerDependenciesMeta:
      node-notifier:
        optional: true
    dependencies:
      '@jest/core': 27.4.5_ts-node@10.4.0
      '@jest/test-result': 27.4.2
      '@jest/types': 27.4.2
      chalk: 4.1.2
      exit: 0.1.2
      graceful-fs: 4.2.8
      import-local: 3.0.3
      jest-config: 27.4.5_ts-node@10.4.0
      jest-util: 27.4.2
      jest-validate: 27.4.2
      prompts: 2.4.2
      yargs: 16.2.0
    transitivePeerDependencies:
      - bufferutil
      - canvas
      - supports-color
      - ts-node
      - utf-8-validate
    dev: true

  /jest-config/27.4.5_ts-node@10.4.0:
    resolution: {integrity: sha512-t+STVJtPt+fpqQ8GBw850NtSQbnDOw/UzdPfzDaHQ48/AylQlW7LHj3dH+ndxhC1UxJ0Q3qkq7IH+nM1skwTwA==}
    engines: {node: ^10.13.0 || ^12.13.0 || ^14.15.0 || >=15.0.0}
    peerDependencies:
      ts-node: '>=9.0.0'
    peerDependenciesMeta:
      ts-node:
        optional: true
    dependencies:
      '@babel/core': 7.16.5
      '@jest/test-sequencer': 27.4.5
      '@jest/types': 27.4.2
      babel-jest: 27.4.5_@babel+core@7.16.5
      chalk: 4.1.2
      ci-info: 3.2.0
      deepmerge: 4.2.2
      glob: 7.2.0
      graceful-fs: 4.2.8
      jest-circus: 27.4.5
      jest-environment-jsdom: 27.4.4
      jest-environment-node: 27.4.4
      jest-get-type: 27.4.0
      jest-jasmine2: 27.4.5
      jest-regex-util: 27.4.0
      jest-resolve: 27.4.5
      jest-runner: 27.4.5
      jest-util: 27.4.2
      jest-validate: 27.4.2
      micromatch: 4.0.4
      pretty-format: 27.4.2
      slash: 3.0.0
      ts-node: 10.4.0_08095b3038b55682110c004d6a64072d
    transitivePeerDependencies:
      - bufferutil
      - canvas
      - supports-color
      - utf-8-validate
    dev: true

  /jest-diff/27.3.1:
    resolution: {integrity: sha512-PCeuAH4AWUo2O5+ksW4pL9v5xJAcIKPUPfIhZBcG1RKv/0+dvaWTQK1Nrau8d67dp65fOqbeMdoil+6PedyEPQ==}
    engines: {node: ^10.13.0 || ^12.13.0 || ^14.15.0 || >=15.0.0}
    dependencies:
      chalk: 4.1.2
      diff-sequences: 27.4.0
      jest-get-type: 27.4.0
      pretty-format: 27.4.2
    dev: true

  /jest-diff/27.4.2:
    resolution: {integrity: sha512-ujc9ToyUZDh9KcqvQDkk/gkbf6zSaeEg9AiBxtttXW59H/AcqEYp1ciXAtJp+jXWva5nAf/ePtSsgWwE5mqp4Q==}
    engines: {node: ^10.13.0 || ^12.13.0 || ^14.15.0 || >=15.0.0}
    dependencies:
      chalk: 4.1.2
      diff-sequences: 27.4.0
      jest-get-type: 27.4.0
      pretty-format: 27.4.2
    dev: true

  /jest-docblock/27.4.0:
    resolution: {integrity: sha512-7TBazUdCKGV7svZ+gh7C8esAnweJoG+SvcF6Cjqj4l17zA2q1cMwx2JObSioubk317H+cjcHgP+7fTs60paulg==}
    engines: {node: ^10.13.0 || ^12.13.0 || ^14.15.0 || >=15.0.0}
    dependencies:
      detect-newline: 3.1.0
    dev: true

  /jest-each/27.4.2:
    resolution: {integrity: sha512-53V2MNyW28CTruB3lXaHNk6PkiIFuzdOC9gR3C6j8YE/ACfrPnz+slB0s17AgU1TtxNzLuHyvNlLJ+8QYw9nBg==}
    engines: {node: ^10.13.0 || ^12.13.0 || ^14.15.0 || >=15.0.0}
    dependencies:
      '@jest/types': 27.4.2
      chalk: 4.1.2
      jest-get-type: 27.4.0
      jest-util: 27.4.2
      pretty-format: 27.4.2
    dev: true

  /jest-environment-jsdom/27.4.4:
    resolution: {integrity: sha512-cYR3ndNfHBqQgFvS1RL7dNqSvD//K56j/q1s2ygNHcfTCAp12zfIromO1w3COmXrxS8hWAh7+CmZmGCIoqGcGA==}
    engines: {node: ^10.13.0 || ^12.13.0 || ^14.15.0 || >=15.0.0}
    dependencies:
      '@jest/environment': 27.4.4
      '@jest/fake-timers': 27.4.2
      '@jest/types': 27.4.2
      '@types/node': 16.11.14
      jest-mock: 27.4.2
      jest-util: 27.4.2
      jsdom: 16.7.0
    transitivePeerDependencies:
      - bufferutil
      - canvas
      - supports-color
      - utf-8-validate
    dev: true

  /jest-environment-node/27.4.4:
    resolution: {integrity: sha512-D+v3lbJ2GjQTQR23TK0kY3vFVmSeea05giInI41HHOaJnAwOnmUHTZgUaZL+VxUB43pIzoa7PMwWtCVlIUoVoA==}
    engines: {node: ^10.13.0 || ^12.13.0 || ^14.15.0 || >=15.0.0}
    dependencies:
      '@jest/environment': 27.4.4
      '@jest/fake-timers': 27.4.2
      '@jest/types': 27.4.2
      '@types/node': 16.11.14
      jest-mock: 27.4.2
      jest-util: 27.4.2
    dev: true

  /jest-get-type/27.4.0:
    resolution: {integrity: sha512-tk9o+ld5TWq41DkK14L4wox4s2D9MtTpKaAVzXfr5CUKm5ZK2ExcaFE0qls2W71zE/6R2TxxrK9w2r6svAFDBQ==}
    engines: {node: ^10.13.0 || ^12.13.0 || ^14.15.0 || >=15.0.0}
    dev: true

  /jest-haste-map/27.4.5:
    resolution: {integrity: sha512-oJm1b5qhhPs78K24EDGifWS0dELYxnoBiDhatT/FThgB9yxqUm5F6li3Pv+Q+apMBmmPNzOBnZ7ZxWMB1Leq1Q==}
    engines: {node: ^10.13.0 || ^12.13.0 || ^14.15.0 || >=15.0.0}
    dependencies:
      '@jest/types': 27.4.2
      '@types/graceful-fs': 4.1.5
      '@types/node': 16.11.14
      anymatch: 3.1.2
      fb-watchman: 2.0.1
      graceful-fs: 4.2.8
      jest-regex-util: 27.4.0
      jest-serializer: 27.4.0
      jest-util: 27.4.2
      jest-worker: 27.4.5
      micromatch: 4.0.4
      walker: 1.0.8
    optionalDependencies:
      fsevents: 2.3.2
    dev: true

  /jest-jasmine2/27.4.5:
    resolution: {integrity: sha512-oUnvwhJDj2LhOiUB1kdnJjkx8C5PwgUZQb9urF77mELH9DGR4e2GqpWQKBOYXWs5+uTN9BGDqRz3Aeg5Wts7aw==}
    engines: {node: ^10.13.0 || ^12.13.0 || ^14.15.0 || >=15.0.0}
    dependencies:
      '@babel/traverse': 7.16.5
      '@jest/environment': 27.4.4
      '@jest/source-map': 27.4.0
      '@jest/test-result': 27.4.2
      '@jest/types': 27.4.2
      '@types/node': 16.11.14
      chalk: 4.1.2
      co: 4.6.0
      expect: 27.4.2
      is-generator-fn: 2.1.0
      jest-each: 27.4.2
      jest-matcher-utils: 27.4.2
      jest-message-util: 27.4.2
      jest-runtime: 27.4.5
      jest-snapshot: 27.4.5
      jest-util: 27.4.2
      pretty-format: 27.4.2
      throat: 6.0.1
    transitivePeerDependencies:
      - supports-color
    dev: true

  /jest-leak-detector/27.4.2:
    resolution: {integrity: sha512-ml0KvFYZllzPBJWDei3mDzUhyp/M4ubKebX++fPaudpe8OsxUE+m+P6ciVLboQsrzOCWDjE20/eXew9QMx/VGw==}
    engines: {node: ^10.13.0 || ^12.13.0 || ^14.15.0 || >=15.0.0}
    dependencies:
      jest-get-type: 27.4.0
      pretty-format: 27.4.2
    dev: true

  /jest-matcher-utils/27.4.2:
    resolution: {integrity: sha512-jyP28er3RRtMv+fmYC/PKG8wvAmfGcSNproVTW2Y0P/OY7/hWUOmsPfxN1jOhM+0u2xU984u2yEagGivz9OBGQ==}
    engines: {node: ^10.13.0 || ^12.13.0 || ^14.15.0 || >=15.0.0}
    dependencies:
      chalk: 4.1.2
      jest-diff: 27.4.2
      jest-get-type: 27.4.0
      pretty-format: 27.4.2
    dev: true

  /jest-message-util/27.4.2:
    resolution: {integrity: sha512-OMRqRNd9E0DkBLZpFtZkAGYOXl6ZpoMtQJWTAREJKDOFa0M6ptB7L67tp+cszMBkvSgKOhNtQp2Vbcz3ZZKo/w==}
    engines: {node: ^10.13.0 || ^12.13.0 || ^14.15.0 || >=15.0.0}
    dependencies:
      '@babel/code-frame': 7.16.0
      '@jest/types': 27.4.2
      '@types/stack-utils': 2.0.1
      chalk: 4.1.2
      graceful-fs: 4.2.8
      micromatch: 4.0.4
      pretty-format: 27.4.2
      slash: 3.0.0
      stack-utils: 2.0.5
    dev: true

  /jest-mock/27.4.2:
    resolution: {integrity: sha512-PDDPuyhoukk20JrQKeofK12hqtSka7mWH0QQuxSNgrdiPsrnYYLS6wbzu/HDlxZRzji5ylLRULeuI/vmZZDrYA==}
    engines: {node: ^10.13.0 || ^12.13.0 || ^14.15.0 || >=15.0.0}
    dependencies:
      '@jest/types': 27.4.2
      '@types/node': 16.11.14
    dev: true

  /jest-pnp-resolver/1.2.2_jest-resolve@27.4.5:
    resolution: {integrity: sha512-olV41bKSMm8BdnuMsewT4jqlZ8+3TCARAXjZGT9jcoSnrfUnRCqnMoF9XEeoWjbzObpqF9dRhHQj0Xb9QdF6/w==}
    engines: {node: '>=6'}
    peerDependencies:
      jest-resolve: '*'
    peerDependenciesMeta:
      jest-resolve:
        optional: true
    dependencies:
      jest-resolve: 27.4.5
    dev: true

  /jest-regex-util/27.4.0:
    resolution: {integrity: sha512-WeCpMpNnqJYMQoOjm1nTtsgbR4XHAk1u00qDoNBQoykM280+/TmgA5Qh5giC1ecy6a5d4hbSsHzpBtu5yvlbEg==}
    engines: {node: ^10.13.0 || ^12.13.0 || ^14.15.0 || >=15.0.0}
    dev: true

  /jest-resolve-dependencies/27.4.5:
    resolution: {integrity: sha512-elEVvkvRK51y037NshtEkEnukMBWvlPzZHiL847OrIljJ8yIsujD2GXRPqDXC4rEVKbcdsy7W0FxoZb4WmEs7w==}
    engines: {node: ^10.13.0 || ^12.13.0 || ^14.15.0 || >=15.0.0}
    dependencies:
      '@jest/types': 27.4.2
      jest-regex-util: 27.4.0
      jest-snapshot: 27.4.5
    transitivePeerDependencies:
      - supports-color
    dev: true

  /jest-resolve/27.4.5:
    resolution: {integrity: sha512-xU3z1BuOz/hUhVUL+918KqUgK+skqOuUsAi7A+iwoUldK6/+PW+utK8l8cxIWT9AW7IAhGNXjSAh1UYmjULZZw==}
    engines: {node: ^10.13.0 || ^12.13.0 || ^14.15.0 || >=15.0.0}
    dependencies:
      '@jest/types': 27.4.2
      chalk: 4.1.2
      graceful-fs: 4.2.8
      jest-haste-map: 27.4.5
      jest-pnp-resolver: 1.2.2_jest-resolve@27.4.5
      jest-util: 27.4.2
      jest-validate: 27.4.2
      resolve: 1.20.0
      resolve.exports: 1.1.0
      slash: 3.0.0
    dev: true

  /jest-runner/27.4.5:
    resolution: {integrity: sha512-/irauncTfmY1WkTaRQGRWcyQLzK1g98GYG/8QvIPviHgO1Fqz1JYeEIsSfF+9mc/UTA6S+IIHFgKyvUrtiBIZg==}
    engines: {node: ^10.13.0 || ^12.13.0 || ^14.15.0 || >=15.0.0}
    dependencies:
      '@jest/console': 27.4.2
      '@jest/environment': 27.4.4
      '@jest/test-result': 27.4.2
      '@jest/transform': 27.4.5
      '@jest/types': 27.4.2
      '@types/node': 16.11.14
      chalk: 4.1.2
      emittery: 0.8.1
      exit: 0.1.2
      graceful-fs: 4.2.8
      jest-docblock: 27.4.0
      jest-environment-jsdom: 27.4.4
      jest-environment-node: 27.4.4
      jest-haste-map: 27.4.5
      jest-leak-detector: 27.4.2
      jest-message-util: 27.4.2
      jest-resolve: 27.4.5
      jest-runtime: 27.4.5
      jest-util: 27.4.2
      jest-worker: 27.4.5
      source-map-support: 0.5.21
      throat: 6.0.1
    transitivePeerDependencies:
      - bufferutil
      - canvas
      - supports-color
      - utf-8-validate
    dev: true

  /jest-runtime/27.4.5:
    resolution: {integrity: sha512-CIYqwuJQXHQtPd/idgrx4zgJ6iCb6uBjQq1RSAGQrw2S8XifDmoM1Ot8NRd80ooAm+ZNdHVwsktIMGlA1F1FAQ==}
    engines: {node: ^10.13.0 || ^12.13.0 || ^14.15.0 || >=15.0.0}
    dependencies:
      '@jest/console': 27.4.2
      '@jest/environment': 27.4.4
      '@jest/globals': 27.4.4
      '@jest/source-map': 27.4.0
      '@jest/test-result': 27.4.2
      '@jest/transform': 27.4.5
      '@jest/types': 27.4.2
      '@types/yargs': 16.0.4
      chalk: 4.1.2
      cjs-module-lexer: 1.2.2
      collect-v8-coverage: 1.0.1
      execa: 5.1.1
      exit: 0.1.2
      glob: 7.2.0
      graceful-fs: 4.2.8
      jest-haste-map: 27.4.5
      jest-message-util: 27.4.2
      jest-mock: 27.4.2
      jest-regex-util: 27.4.0
      jest-resolve: 27.4.5
      jest-snapshot: 27.4.5
      jest-util: 27.4.2
      jest-validate: 27.4.2
      slash: 3.0.0
      strip-bom: 4.0.0
      yargs: 16.2.0
    transitivePeerDependencies:
      - supports-color
    dev: true

  /jest-serializer/27.4.0:
    resolution: {integrity: sha512-RDhpcn5f1JYTX2pvJAGDcnsNTnsV9bjYPU8xcV+xPwOXnUPOQwf4ZEuiU6G9H1UztH+OapMgu/ckEVwO87PwnQ==}
    engines: {node: ^10.13.0 || ^12.13.0 || ^14.15.0 || >=15.0.0}
    dependencies:
      '@types/node': 16.11.14
      graceful-fs: 4.2.8
    dev: true

  /jest-snapshot/27.4.5:
    resolution: {integrity: sha512-eCi/iM1YJFrJWiT9de4+RpWWWBqsHiYxFG9V9o/n0WXs6GpW4lUt4FAHAgFPTLPqCUVzrMQmSmTZSgQzwqR7IQ==}
    engines: {node: ^10.13.0 || ^12.13.0 || ^14.15.0 || >=15.0.0}
    dependencies:
      '@babel/core': 7.16.5
      '@babel/generator': 7.16.5
      '@babel/parser': 7.16.6
      '@babel/plugin-syntax-typescript': 7.16.0_@babel+core@7.16.5
      '@babel/traverse': 7.16.5
      '@babel/types': 7.16.0
      '@jest/transform': 27.4.5
      '@jest/types': 27.4.2
      '@types/babel__traverse': 7.14.2
      '@types/prettier': 2.4.1
      babel-preset-current-node-syntax: 1.0.1_@babel+core@7.16.5
      chalk: 4.1.2
      expect: 27.4.2
      graceful-fs: 4.2.8
      jest-diff: 27.4.2
      jest-get-type: 27.4.0
      jest-haste-map: 27.4.5
      jest-matcher-utils: 27.4.2
      jest-message-util: 27.4.2
      jest-resolve: 27.4.5
      jest-util: 27.4.2
      natural-compare: 1.4.0
      pretty-format: 27.4.2
      semver: 7.3.5
    transitivePeerDependencies:
      - supports-color
    dev: true

  /jest-util/27.4.2:
    resolution: {integrity: sha512-YuxxpXU6nlMan9qyLuxHaMMOzXAl5aGZWCSzben5DhLHemYQxCc4YK+4L3ZrCutT8GPQ+ui9k5D8rUJoDioMnA==}
    engines: {node: ^10.13.0 || ^12.13.0 || ^14.15.0 || >=15.0.0}
    dependencies:
      '@jest/types': 27.4.2
      '@types/node': 16.11.14
      chalk: 4.1.2
      ci-info: 3.2.0
      graceful-fs: 4.2.8
      picomatch: 2.3.0
    dev: true

  /jest-validate/27.4.2:
    resolution: {integrity: sha512-hWYsSUej+Fs8ZhOm5vhWzwSLmVaPAxRy+Mr+z5MzeaHm9AxUpXdoVMEW4R86y5gOobVfBsMFLk4Rb+QkiEpx1A==}
    engines: {node: ^10.13.0 || ^12.13.0 || ^14.15.0 || >=15.0.0}
    dependencies:
      '@jest/types': 27.4.2
      camelcase: 6.2.0
      chalk: 4.1.2
      jest-get-type: 27.4.0
      leven: 3.1.0
      pretty-format: 27.4.2
    dev: true

  /jest-watcher/27.4.2:
    resolution: {integrity: sha512-NJvMVyyBeXfDezhWzUOCOYZrUmkSCiatpjpm+nFUid74OZEHk6aMLrZAukIiFDwdbqp6mTM6Ui1w4oc+8EobQg==}
    engines: {node: ^10.13.0 || ^12.13.0 || ^14.15.0 || >=15.0.0}
    dependencies:
      '@jest/test-result': 27.4.2
      '@jest/types': 27.4.2
      '@types/node': 16.11.14
      ansi-escapes: 4.3.2
      chalk: 4.1.2
      jest-util: 27.4.2
      string-length: 4.0.2
    dev: true

  /jest-worker/27.4.5:
    resolution: {integrity: sha512-f2s8kEdy15cv9r7q4KkzGXvlY0JTcmCbMHZBfSQDwW77REr45IDWwd0lksDFeVHH2jJ5pqb90T77XscrjeGzzg==}
    engines: {node: '>= 10.13.0'}
    dependencies:
      '@types/node': 16.11.14
      merge-stream: 2.0.0
      supports-color: 8.1.1
    dev: true

  /jest/27.4.5_ts-node@10.4.0:
    resolution: {integrity: sha512-uT5MiVN3Jppt314kidCk47MYIRilJjA/l2mxwiuzzxGUeJIvA8/pDaJOAX5KWvjAo7SCydcW0/4WEtgbLMiJkg==}
    engines: {node: ^10.13.0 || ^12.13.0 || ^14.15.0 || >=15.0.0}
    hasBin: true
    peerDependencies:
      node-notifier: ^8.0.1 || ^9.0.0 || ^10.0.0
    peerDependenciesMeta:
      node-notifier:
        optional: true
    dependencies:
      '@jest/core': 27.4.5_ts-node@10.4.0
      import-local: 3.0.3
      jest-cli: 27.4.5_ts-node@10.4.0
    transitivePeerDependencies:
      - bufferutil
      - canvas
      - supports-color
      - ts-node
      - utf-8-validate
    dev: true

  /jju/1.4.0:
    resolution: {integrity: sha1-o6vicYryQaKykE+EpiWXDzia4yo=}
    dev: true

  /jpeg-js/0.4.3:
    resolution: {integrity: sha512-ru1HWKek8octvUHFHvE5ZzQ1yAsJmIvRdGWvSoKV52XKyuyYA437QWDttXT8eZXDSbuMpHlLzPDZUPd6idIz+Q==}
    dev: true

  /js-stringify/1.0.2:
    resolution: {integrity: sha1-Fzb939lyTyijaCrcYjCufk6Weds=}
    dev: true

  /js-tokens/4.0.0:
    resolution: {integrity: sha512-RdJUflcE3cUzKiMqQgsCu06FPu9UdIJO0beYbPhHN4k6apgJtifcoCtT9bcxOpYBtpD2kCM6Sbzg4CausW/PKQ==}

  /js-yaml/3.14.1:
    resolution: {integrity: sha512-okMH7OXXJ7YrN9Ok3/SXrnu4iX9yOk+25nqX4imS2npuvTYDmo/QEZoqwZkYaIDk3jVvBOTOIEgEhaLOynBS9g==}
    hasBin: true
    dependencies:
      argparse: 1.0.10
      esprima: 4.0.1
    dev: true

  /js-yaml/4.1.0:
    resolution: {integrity: sha512-wpxZs9NoxZaJESJGIZTyDEaYpl0FKSA+FB9aJiyemKhMwkxQg63h4T1KJgUGHpTqPDNRcmmYLugrRjJlBtWvRA==}
    hasBin: true
    dependencies:
      argparse: 2.0.1
    dev: true

  /jsdom/16.7.0:
    resolution: {integrity: sha512-u9Smc2G1USStM+s/x1ru5Sxrl6mPYCbByG1U/hUmqaVsm4tbNyS7CicOSRyuGQYZhTu0h84qkZZQ/I+dzizSVw==}
    engines: {node: '>=10'}
    peerDependencies:
      canvas: ^2.5.0
    peerDependenciesMeta:
      canvas:
        optional: true
    dependencies:
      abab: 2.0.5
      acorn: 8.6.0
      acorn-globals: 6.0.0
      cssom: 0.4.4
      cssstyle: 2.3.0
      data-urls: 2.0.0
      decimal.js: 10.3.1
      domexception: 2.0.1
      escodegen: 2.0.0
      form-data: 3.0.1
      html-encoding-sniffer: 2.0.1
      http-proxy-agent: 4.0.1
      https-proxy-agent: 5.0.0
      is-potential-custom-element-name: 1.0.1
      nwsapi: 2.2.0
      parse5: 6.0.1
      saxes: 5.0.1
      symbol-tree: 3.2.4
      tough-cookie: 4.0.0
      w3c-hr-time: 1.0.2
      w3c-xmlserializer: 2.0.0
      webidl-conversions: 6.1.0
      whatwg-encoding: 1.0.5
      whatwg-mimetype: 2.3.0
      whatwg-url: 8.7.0
      ws: 7.5.5
      xml-name-validator: 3.0.0
    transitivePeerDependencies:
      - bufferutil
      - supports-color
      - utf-8-validate
    dev: true

  /jsesc/2.5.2:
    resolution: {integrity: sha512-OYu7XEzjkCQ3C5Ps3QIZsQfNpqoJyZZA99wd9aWd05NCtC5pWOkShK2mkL6HXQR6/Cy2lbNdPlZBpuQHXE63gA==}
    engines: {node: '>=4'}
    hasBin: true

  /json-parse-better-errors/1.0.2:
    resolution: {integrity: sha512-mrqyZKfX5EhL7hvqcV6WG1yYjnjeuYDzDhhcAAUrq8Po85NBQBJP+ZDUT75qZQ98IkUoBqdkExkukOU7Ts2wrw==}
    dev: true

  /json-parse-even-better-errors/2.3.1:
    resolution: {integrity: sha512-xyFwyhro/JEof6Ghe2iz2NcXoj2sloNsWr/XsERDK/oiPCfaNhl5ONfp+jQdAZRQQ0IJWNzH9zIZF7li91kh2w==}

  /json-schema-traverse/0.4.1:
    resolution: {integrity: sha512-xbbCH5dCYU5T8LcEhhuh7HJ88HXuW3qsI3Y0zOZFKfZEHcpWiHU/Jxzk629Brsab/mMiHQti9wMP+845RPe3Vg==}
    dev: true

  /json-stable-stringify-without-jsonify/1.0.1:
    resolution: {integrity: sha1-nbe1lJatPzz+8wp1FC0tkwrXJlE=}
    dev: true

  /json-stringify-safe/5.0.1:
    resolution: {integrity: sha1-Epai1Y/UXxmg9s4B1lcB4sc1tus=}
    dev: true

  /json5/1.0.1:
    resolution: {integrity: sha512-aKS4WQjPenRxiQsC93MNfjx+nbF4PAdYzmd/1JIj8HYzqfbu86beTuNgXDzPknWk0n0uARlyewZo4s++ES36Ow==}
    hasBin: true
    dependencies:
      minimist: 1.2.5
    dev: true

  /json5/2.2.0:
    resolution: {integrity: sha512-f+8cldu7X/y7RAJurMEJmdoKXGB/X550w2Nr3tTbezL6RwEE/iMcm+tZnXeoZtKuOq6ft8+CqzEkrIgx1fPoQA==}
    engines: {node: '>=6'}
    hasBin: true
    dependencies:
      minimist: 1.2.5

  /jsonfile/4.0.0:
    resolution: {integrity: sha1-h3Gq4HmbZAdrdmQPygWPnBDjPss=}
    optionalDependencies:
      graceful-fs: 4.2.8
    dev: true

  /jsonfile/6.1.0:
    resolution: {integrity: sha512-5dgndWOriYSm5cnYaJNhalLNDKOqFwyDB/rr1E9ZsGciGvKPs8R2xYGCacuf3z6K1YKDz182fd+fY3cn3pMqXQ==}
    dependencies:
      universalify: 2.0.0
    optionalDependencies:
      graceful-fs: 4.2.8

  /jsonparse/1.3.1:
    resolution: {integrity: sha1-P02uSpH6wxX3EGL4UhzCOfE2YoA=}
    engines: {'0': node >= 0.2.0}
    dev: true

  /jstransformer/1.0.0:
    resolution: {integrity: sha1-7Yvwkh4vPx7U1cGkT2hwntJHIsM=}
    dependencies:
      is-promise: 2.2.2
      promise: 7.3.1
    dev: true

  /kind-of/6.0.3:
    resolution: {integrity: sha512-dcS1ul+9tmeD95T+x28/ehLgd9mENa3LsvDTtzm3vyBEO7RPptvAD+t44WVXaUjTBRcrpFeFlC8WCruUR456hw==}
    engines: {node: '>=0.10.0'}
    dev: true

  /kleur/3.0.3:
    resolution: {integrity: sha512-eTIzlVOSUR+JxdDFepEYcBMtZ9Qqdef+rnzWdRZuMbOywu5tO2w2N7rqjoANZ5k9vywhL6Br1VRjUIgTQx4E8w==}
    engines: {node: '>=6'}

  /kleur/4.1.4:
    resolution: {integrity: sha512-8QADVssbrFjivHWQU7KkMgptGTl6WAcSdlbBPY4uNF+mWr6DGcKrvY2w4FQJoXch7+fKMjj0dRrL75vk3k23OA==}
    engines: {node: '>=6'}
    dev: true

  /kolorist/1.5.0:
    resolution: {integrity: sha512-pPobydIHK884YBtkS/tWSZXpSAEpcMbilyun3KL37ot935qL2HNKm/tI45i/Rd+MxdIWEhm7/LmUQzWZYK+Qhg==}
    dev: false

  /launch-editor-middleware/2.3.0:
    resolution: {integrity: sha512-GJR64trLdFFwCoL9DMn/d1SZX0OzTDPixu4mcfWTShQ4tIqCHCGvlg9fOEYQXyBlrSMQwylsJfUWncheShfV2w==}
    dependencies:
      launch-editor: 2.3.0
    dev: true

  /launch-editor/2.3.0:
    resolution: {integrity: sha512-3QrsCXejlWYHjBPFXTyGNhPj4rrQdB+5+r5r3wArpLH201aR+nWUgw/zKKkTmilCfY/sv6u8qo98pNvtg8LUTA==}
    dependencies:
      picocolors: 1.0.0
      shell-quote: 1.7.3
    dev: true

  /less/4.1.2:
    resolution: {integrity: sha512-EoQp/Et7OSOVu0aJknJOtlXZsnr8XE8KwuzTHOLeVSEx8pVWUICc8Q0VYRHgzyjX78nMEyC/oztWFbgyhtNfDA==}
    engines: {node: '>=6'}
    hasBin: true
    dependencies:
      copy-anything: 2.0.3
      parse-node-version: 1.0.1
      tslib: 2.3.1
    optionalDependencies:
      errno: 0.1.8
      graceful-fs: 4.2.8
      image-size: 0.5.5
      make-dir: 2.1.0
      mime: 1.6.0
      needle: 2.9.1
      source-map: 0.6.1
    dev: true

  /leven/3.1.0:
    resolution: {integrity: sha512-qsda+H8jTaUaN/x5vzW2rzc+8Rw4TAQ/4KjB46IwK5VH+IlVeeeje/EoZRpiXvIqjFgK84QffqPztGI3VBLG1A==}
    engines: {node: '>=6'}
    dev: true

  /levn/0.3.0:
    resolution: {integrity: sha1-OwmSTt+fCDwEkP3UwLxEIeBHZO4=}
    engines: {node: '>= 0.8.0'}
    dependencies:
      prelude-ls: 1.1.2
      type-check: 0.3.2
    dev: true

  /levn/0.4.1:
    resolution: {integrity: sha512-+bT2uH4E5LGE7h/n3evcS/sQlJXCpIp6ym8OWJ5eV6+67Dsql/LaaT7qJBAt2rzfoa/5QBGBhxDix1dMt2kQKQ==}
    engines: {node: '>= 0.8.0'}
    dependencies:
      prelude-ls: 1.2.1
      type-check: 0.4.0
    dev: true

  /lilconfig/2.0.4:
    resolution: {integrity: sha512-bfTIN7lEsiooCocSISTWXkiWJkRqtL9wYtYy+8EK3Y41qh3mpwPU0ycTOgjdY9ErwXCc8QyrQp82bdL0Xkm9yA==}
    engines: {node: '>=10'}

  /lines-and-columns/1.1.6:
    resolution: {integrity: sha1-HADHQ7QzzQpOgHWPe2SldEDZ/wA=}

  /lint-staged/12.1.2:
    resolution: {integrity: sha512-bSMcQVqMW98HLLLR2c2tZ+vnDCnx4fd+0QJBQgN/4XkdspGRPc8DGp7UuOEBe1ApCfJ+wXXumYnJmU+wDo7j9A==}
    engines: {node: ^12.20.0 || ^14.13.1 || >=16.0.0}
    hasBin: true
    dependencies:
      cli-truncate: 3.1.0
      colorette: 2.0.16
      commander: 8.3.0
      debug: 4.3.3_supports-color@9.0.2
      enquirer: 2.3.6
      execa: 5.1.1
      lilconfig: 2.0.4
      listr2: 3.13.3_enquirer@2.3.6
      micromatch: 4.0.4
      normalize-path: 3.0.0
      object-inspect: 1.11.0
      string-argv: 0.3.1
      supports-color: 9.0.2
      yaml: 1.10.2
    dev: true

  /listr2/3.13.3_enquirer@2.3.6:
    resolution: {integrity: sha512-VqAgN+XVfyaEjSaFewGPcDs5/3hBbWVaX1VgWv2f52MF7US45JuARlArULctiB44IIcEk3JF7GtoFCLqEdeuPA==}
    engines: {node: '>=10.0.0'}
    peerDependencies:
      enquirer: '>= 2.3.0 < 3'
    dependencies:
      cli-truncate: 2.1.0
      clone: 2.1.2
      colorette: 2.0.16
      enquirer: 2.3.6
      log-update: 4.0.0
      p-map: 4.0.0
      rxjs: 7.4.0
      through: 2.3.8
      wrap-ansi: 7.0.0
    dev: true

  /load-json-file/4.0.0:
    resolution: {integrity: sha1-L19Fq5HjMhYjT9U62rZo607AmTs=}
    engines: {node: '>=4'}
    dependencies:
      graceful-fs: 4.2.8
      parse-json: 4.0.0
      pify: 3.0.0
      strip-bom: 3.0.0
    dev: true

  /loader-utils/1.4.0:
    resolution: {integrity: sha512-qH0WSMBtn/oHuwjy/NucEgbx5dbxxnxup9s4PVXJUDHZBQY+s0NWA9rJf53RBnQZxfch7euUui7hpoAPvALZdA==}
    engines: {node: '>=4.0.0'}
    dependencies:
      big.js: 5.2.2
      emojis-list: 3.0.0
      json5: 1.0.1
    dev: true

  /locate-path/2.0.0:
    resolution: {integrity: sha1-K1aLJl7slExtnA3pw9u7ygNUzY4=}
    engines: {node: '>=4'}
    dependencies:
      p-locate: 2.0.0
      path-exists: 3.0.0
    dev: true

  /locate-path/5.0.0:
    resolution: {integrity: sha512-t7hw9pI+WvuwNJXwk5zVHpyhIqzg2qTlklJOf0mVxGSbe3Fp2VieZcduNYjaLDoy6p9uGpQEGWG87WpMKlNq8g==}
    engines: {node: '>=8'}
    dependencies:
      p-locate: 4.1.0
    dev: true

  /lodash-es/4.17.21:
    resolution: {integrity: sha512-mKnC+QJ9pWVzv+C4/U3rRsHapFfHvQFoFB92e52xeyGMcX6/OlIl78je1u8vePzYZSkkogMPJ2yjxxsb89cxyw==}
    dev: false

  /lodash.camelcase/4.3.0:
    resolution: {integrity: sha1-soqmKIorn8ZRA1x3EfZathkDMaY=}
    dev: true

  /lodash.defaults/4.2.0:
    resolution: {integrity: sha1-0JF4cW/+pN3p5ft7N/bwgCJ0WAw=}
    dev: true

  /lodash.flatten/4.4.0:
    resolution: {integrity: sha1-8xwiIlqWMtK7+OSt2+8kCqdlph8=}
    dev: true

  /lodash.get/4.4.2:
    resolution: {integrity: sha1-LRd/ZS+jHpObRDjVNBSZ36OCXpk=}
    dev: true

  /lodash.isarguments/3.1.0:
    resolution: {integrity: sha1-L1c9hcaiQon/AGY7SRwdM4/zRYo=}
    dev: true

  /lodash.isequal/4.5.0:
    resolution: {integrity: sha1-QVxEePK8wwEgwizhDtMib30+GOA=}
    dev: true

  /lodash.ismatch/4.4.0:
    resolution: {integrity: sha1-dWy1FQyjum8RCFp4hJZF8Yj4Xzc=}
    dev: true

  /lodash.memoize/4.1.2:
    resolution: {integrity: sha1-vMbEmkKihA7Zl/Mj6tpezRguC/4=}
    dev: true

  /lodash.merge/4.6.2:
    resolution: {integrity: sha512-0KpjqXRVvrYyCsX1swR/XTK0va6VQkQM6MNo7PqW77ByjAhoARA8EfrP1N4+KlKj8YS0ZUCtRT/YUuhyYDujIQ==}
    dev: true

  /lodash.topath/4.5.2:
    resolution: {integrity: sha1-NhY1Hzu6YZlKCTGYlmC9AyVP0Ak=}
    dev: false

  /lodash/4.17.21:
    resolution: {integrity: sha512-v2kDEe57lecTulaDIuNTPy3Ry4gLGJ6Z1O3vE1krgXZNrsQ+LFTGHVxVjcXPs17LhbZVGedAJv8XZ1tvj5FvSg==}

  /log-update/4.0.0:
    resolution: {integrity: sha512-9fkkDevMefjg0mmzWFBW8YkFP91OrizzkW3diF7CpG+S2EYdy4+TVfGwz1zeF8x7hCx1ovSPTOE9Ngib74qqUg==}
    engines: {node: '>=10'}
    dependencies:
      ansi-escapes: 4.3.2
      cli-cursor: 3.1.0
      slice-ansi: 4.0.0
      wrap-ansi: 6.2.0
    dev: true

  /loose-envify/1.4.0:
    resolution: {integrity: sha512-lyuxPGr/Wfhrlem2CL/UcnUc1zcqKAImBDzukY7Y5F/yQiNdko6+fRLevlw1HgMySw7f611UIY408EtxRSoK3Q==}
    hasBin: true
    dependencies:
      js-tokens: 4.0.0
    dev: false

  /lru-cache/4.1.5:
    resolution: {integrity: sha512-sWZlbEP2OsHNkXrMl5GYk/jKk70MBng6UU4YI/qGDYbgf6YbP4EvmqISbXCoJiRKs+1bSpFHVgQxvJ17F2li5g==}
    dependencies:
      pseudomap: 1.0.2
      yallist: 2.1.2
    dev: true

  /lru-cache/6.0.0:
    resolution: {integrity: sha512-Jo6dJ04CmSjuznwJSS3pUeWmd/H0ffTlkXXgwZi+eq1UCmqQwCh+eLsYOYCwY991i2Fah4h1BEMCx4qThGbsiA==}
    engines: {node: '>=10'}
    dependencies:
      yallist: 4.0.0

  /magic-string/0.25.7:
    resolution: {integrity: sha512-4CrMT5DOHTDk4HYDlzmwu4FVCcIYI8gauveasrdCu2IKIFOJ3f0v/8MDGJCDL9oD2ppz/Av1b0Nj345H9M+XIA==}
    dependencies:
      sourcemap-codec: 1.4.8

  /make-dir/2.1.0:
    resolution: {integrity: sha512-LS9X+dc8KLxXCb8dni79fLIIUA5VyZoyjSMCwTluaXA0o27cCK0bhXkpgw+sTXVpPy/lSO57ilRixqk0vDmtRA==}
    engines: {node: '>=6'}
    requiresBuild: true
    dependencies:
      pify: 4.0.1
      semver: 5.7.1
    dev: true
    optional: true

  /make-dir/3.1.0:
    resolution: {integrity: sha512-g3FeP20LNwhALb/6Cz6Dd4F2ngze0jz7tbzrD2wAV+o9FeNHe4rL+yK2md0J/fiSf1sa1ADhXqi5+oVwOM/eGw==}
    engines: {node: '>=8'}
    dependencies:
      semver: 6.3.0

  /make-error/1.3.6:
    resolution: {integrity: sha512-s8UhlNe7vPKomQhC1qFelMokr/Sc3AgNbso3n74mVPA5LTZwkB9NlXf4XPamLxJE8h0gh73rM94xvwRT2CVInw==}
    dev: true

  /makeerror/1.0.12:
    resolution: {integrity: sha512-JmqCvUhmt43madlpFzG4BQzG2Z3m6tvQDNKdClZnO3VbIudJYmxsT0FNJMeiB2+JTSlTQTSbU8QdesVmwJcmLg==}
    dependencies:
      tmpl: 1.0.5
    dev: true

  /map-obj/1.0.1:
    resolution: {integrity: sha1-2TPOuSBdgr3PSIb2dCvcK03qFG0=}
    engines: {node: '>=0.10.0'}
    dev: true

  /map-obj/4.3.0:
    resolution: {integrity: sha512-hdN1wVrZbb29eBGiGjJbeP8JbKjq1urkHJ/LIP/NY48MZ1QVXUsQBV1G1zvYFHn1XE06cwjBsOI2K3Ulnj1YXQ==}
    engines: {node: '>=8'}
    dev: true

  /media-typer/0.3.0:
    resolution: {integrity: sha1-hxDXrwqmJvj/+hzgAWhUUmMlV0g=}
    engines: {node: '>= 0.6'}
    dev: true

  /memorystream/0.3.1:
    resolution: {integrity: sha1-htcJCzDORV1j+64S3aUaR93K+bI=}
    engines: {node: '>= 0.10.0'}
    dev: true

  /meow/8.1.2:
    resolution: {integrity: sha512-r85E3NdZ+mpYk1C6RjPFEMSE+s1iZMuHtsHAqY0DT3jZczl0diWUZ8g6oU7h0M9cD2EL+PzaYghhCLzR0ZNn5Q==}
    engines: {node: '>=10'}
    dependencies:
      '@types/minimist': 1.2.2
      camelcase-keys: 6.2.2
      decamelize-keys: 1.1.0
      hard-rejection: 2.1.0
      minimist-options: 4.1.0
      normalize-package-data: 3.0.3
      read-pkg-up: 7.0.1
      redent: 3.0.0
      trim-newlines: 3.0.1
      type-fest: 0.18.1
      yargs-parser: 20.2.9
    dev: true

  /merge-descriptors/1.0.1:
    resolution: {integrity: sha1-sAqqVW3YtEVoFQ7J0blT8/kMu2E=}
    dev: true

  /merge-stream/2.0.0:
    resolution: {integrity: sha512-abv/qOcuPfk3URPfDzmZU1LKmuw8kT+0nIHvKrKgFrwifol/doWcdA4ZqsWQ8ENrFKkd67Mfpo/LovbIUsbt3w==}
    dev: true

  /merge2/1.4.1:
    resolution: {integrity: sha512-8q7VEgMJW4J8tcfVPy8g09NcQwZdbwFEqhe/WZkoIzjn/3TGDwtOCYtXGxA3O8tPzpczCCDgv+P2P5y00ZJOOg==}
    engines: {node: '>= 8'}

  /methods/1.1.2:
    resolution: {integrity: sha1-VSmk1nZUE07cxSZmVoNbD4Ua/O4=}
    engines: {node: '>= 0.6'}
    dev: true

  /micromatch/4.0.4:
    resolution: {integrity: sha512-pRmzw/XUcwXGpD9aI9q/0XOwLNygjETJ8y0ao0wdqprrzDa4YnxLcz7fQRZr8voh8V10kGhABbNcHVk5wHgWwg==}
    engines: {node: '>=8.6'}
    dependencies:
      braces: 3.0.2
      picomatch: 2.3.0

  /mime-db/1.46.0:
    resolution: {integrity: sha512-svXaP8UQRZ5K7or+ZmfNhg2xX3yKDMUzqadsSqi4NCH/KomcH75MAMYAGVlvXn4+b/xOPhS3I2uHKRUzvjY7BQ==}
    engines: {node: '>= 0.6'}
    dev: true

  /mime-db/1.50.0:
    resolution: {integrity: sha512-9tMZCDlYHqeERXEHO9f/hKfNXhre5dK2eE/krIvUjZbS2KPcqGDfNShIWS1uW9XOTKQKqK6qbeOci18rbfW77A==}
    engines: {node: '>= 0.6'}
    dev: true

  /mime-types/2.1.29:
    resolution: {integrity: sha512-Y/jMt/S5sR9OaqteJtslsFZKWOIIqMACsJSiHghlCAyhf7jfVYjKBmLiX8OgpWeW+fjJ2b+Az69aPFPkUOY6xQ==}
    engines: {node: '>= 0.6'}
    dependencies:
      mime-db: 1.46.0
    dev: true

  /mime-types/2.1.33:
    resolution: {integrity: sha512-plLElXp7pRDd0bNZHw+nMd52vRYjLwQjygaNg7ddJ2uJtTlmnTCjWuPKxVu6//AdaRuME84SvLW91sIkBqGT0g==}
    engines: {node: '>= 0.6'}
    dependencies:
      mime-db: 1.50.0
    dev: true

  /mime/1.6.0:
    resolution: {integrity: sha512-x0Vn8spI+wuJ1O6S7gnbaQg8Pxh4NNHb7KSINmEWKiPE4RKOplvijn+NkmYmmRgP68mc70j2EbeTFRsrswaQeg==}
    engines: {node: '>=4'}
    hasBin: true
    dev: true

  /mime/2.6.0:
    resolution: {integrity: sha512-USPkMeET31rOMiarsBNIHZKLGgvKc/LrjofAnBlOttf5ajRvqiRA8QsenbcooctK6d6Ts6aqZXBA+XbkKthiQg==}
    engines: {node: '>=4.0.0'}
    hasBin: true
    dev: true

  /mime/3.0.0:
    resolution: {integrity: sha512-jSCU7/VB1loIWBZe14aEYHU/+1UMEHoaO7qxCOVJOw9GgH72VAWppxNcjU+x9a2k3GSIBXNKxXQFqRvvZ7vr3A==}
    engines: {node: '>=10.0.0'}
    hasBin: true
    dev: true

  /mimic-fn/2.1.0:
    resolution: {integrity: sha512-OqbOk5oEQeAZ8WXWydlu9HJjz9WVdEIvamMCcXmuqUYjTknH/sqsWvhQ3vgwKFRR1HpjvNBKQ37nbJgYzGqGcg==}
    engines: {node: '>=6'}
    dev: true

  /min-indent/1.0.1:
    resolution: {integrity: sha512-I9jwMn07Sy/IwOj3zVkVik2JTvgpaykDZEigL6Rx6N9LbMywwUSMtxET+7lVoDLLd3O3IXwJwvuuns8UB/HeAg==}
    engines: {node: '>=4'}
    dev: true

  /mini-create-react-context/0.4.1_prop-types@15.7.2+react@17.0.2:
    resolution: {integrity: sha512-YWCYEmd5CQeHGSAKrYvXgmzzkrvssZcuuQDDeqkT+PziKGMgE+0MCCtcKbROzocGBG1meBLl2FotlRwf4gAzbQ==}
    peerDependencies:
      prop-types: ^15.0.0
      react: ^0.14.0 || ^15.0.0 || ^16.0.0 || ^17.0.0
    dependencies:
      '@babel/runtime': 7.16.0
      prop-types: 15.7.2
      react: 17.0.2
      tiny-warning: 1.0.3
    dev: false

  /miniflare/1.4.1:
    resolution: {integrity: sha512-hJkMbTEM+sSiAo2yuPOucrdFYINLU7vvl9uVkRzAQ/h0CjmkYOCoyBn4jYzWtDZeQ0XrkyS6PGUCO277B5TsXA==}
    engines: {node: '>=10.12.0'}
    hasBin: true
    dependencies:
      '@iarna/toml': 2.2.5
      '@mrbbot/node-fetch': 4.6.0
      '@peculiar/webcrypto': 1.2.0
      chokidar: 3.5.2
      cjstoesm: 1.1.4_typescript@4.4.4
      dotenv: 8.6.0
      env-paths: 2.2.1
      event-target-shim: 6.0.2
      formdata-node: 2.5.0
      html-rewriter-wasm: 0.3.2
      http-cache-semantics: 4.1.0
      ioredis: 4.28.0
      kleur: 4.1.4
      node-cron: 2.0.3
      picomatch: 2.3.0
      sanitize-filename: 1.6.3
      selfsigned: 1.10.11
      semiver: 1.1.0
      source-map-support: 0.5.20
      tslib: 2.3.1
      typescript: 4.4.4
      typeson: 6.1.0
      typeson-registry: 1.0.0-alpha.39
      web-streams-polyfill: 3.2.0
      ws: 7.5.5
      yargs: 16.2.0
      youch: 2.2.2
    transitivePeerDependencies:
      - bufferutil
      - supports-color
      - utf-8-validate
    dev: true

  /minimatch/3.0.4:
    resolution: {integrity: sha512-yJHVQEhyqPLUTgt9B83PXu6W3rx4MvvHvSUvToogpwoGDOUQ+yDrR0HRot+yOCdCO7u4hX3pWft6kWBBcqh0UA==}
    dependencies:
      brace-expansion: 1.1.11

  /minimist-options/4.1.0:
    resolution: {integrity: sha512-Q4r8ghd80yhO/0j1O3B2BjweX3fiHg9cdOwjJd2J76Q135c+NDxGCqdYKQ1SKBuFfgWbAUzBfvYjPUEeNgqN1A==}
    engines: {node: '>= 6'}
    dependencies:
      arrify: 1.0.1
      is-plain-obj: 1.1.0
      kind-of: 6.0.3
    dev: true

  /minimist/1.2.5:
    resolution: {integrity: sha512-FM9nNUYrRBAELZQT3xeZQ7fmMOBg6nWNmJKTcgsJeaLstP/UODVpGsr5OhXhhXg6f+qtJ8uiZ+PUxkDWcgIXLw==}

  /minipass/3.1.5:
    resolution: {integrity: sha512-+8NzxD82XQoNKNrl1d/FSi+X8wAEWR+sbYAfIvub4Nz0d22plFG72CEVVaufV8PNf4qSslFTD8VMOxNVhHCjTw==}
    engines: {node: '>=8'}
    dependencies:
      yallist: 4.0.0
    dev: false

  /minizlib/2.1.2:
    resolution: {integrity: sha512-bAxsR8BVfj60DWXHE3u30oHzfl4G7khkSuPW+qvpd7jFRHm7dLxOjUk1EHACJ/hxLY8phGJ0YhYHZo7jil7Qdg==}
    engines: {node: '>= 8'}
    dependencies:
      minipass: 3.1.5
      yallist: 4.0.0
    dev: false

  /mkdirp/1.0.4:
    resolution: {integrity: sha512-vVqVZQyf3WLx2Shd0qJ9xuvqgAyKPLAiqITEtqW0oIUjzo3PePDd6fW9iFz30ef7Ysp/oiWqbhszeGWW2T6Gzw==}
    engines: {node: '>=10'}
    hasBin: true

  /modern-normalize/1.1.0:
    resolution: {integrity: sha512-2lMlY1Yc1+CUy0gw4H95uNN7vjbpoED7NNRSBHE25nWfLBdmMzFCsPshlzbxHz+gYMcBEUN8V4pU16prcdPSgA==}
    engines: {node: '>=6'}
    dev: false

  /modify-values/1.0.1:
    resolution: {integrity: sha512-xV2bxeN6F7oYjZWTe/YPAy6MN2M+sL4u/Rlm2AHCIVGfo2p1yGmBHQ6vHehl4bRTZBdHu3TSkWdYgkwpYzAGSw==}
    engines: {node: '>=0.10.0'}
    dev: true

  /moment/2.29.1:
    resolution: {integrity: sha512-kHmoybcPV8Sqy59DwNDY3Jefr64lK/by/da0ViFcuA4DH0vQg5Q6Ze5VimxkfQNSC+Mls/Kx53s7TjP1RhFEDQ==}
    dev: true

  /mrmime/1.0.0:
    resolution: {integrity: sha512-a70zx7zFfVO7XpnQ2IX1Myh9yY4UYvfld/dikWRnsXxbyvMcfz+u6UfgNAtH+k2QqtJuzVpv6eLTx1G2+WKZbQ==}
    engines: {node: '>=10'}
    dev: true

  /ms/2.0.0:
    resolution: {integrity: sha1-VgiurfwAvmwpAd9fmGF4jeDVl8g=}
    dev: true

  /ms/2.1.1:
    resolution: {integrity: sha512-tgp+dl5cGk28utYktBsrFqA7HKgrhgPsg6Z/EfhWI4gl1Hwq8B/GmY/0oXZ6nF8hDVesS/FpnYaD/kOWhYQvyg==}
    dev: true

  /ms/2.1.2:
    resolution: {integrity: sha512-sGkPx+VjMtmA6MX27oA4FBFELFCZZ4S4XqeGOXCv68tT+jb3vk/RyaKWP0PTKyWtmLSM0b+adUTEvbs1PEaH2w==}

  /ms/2.1.3:
    resolution: {integrity: sha512-6FlzubTLZG3J2a/NVCAleEhjzq5oxgHyaCU9yYXvcLsvoVaHJq/s5xXI6/XXP6tz7R9xAOtHnSO/tXtF3WRTlA==}
    dev: true
    optional: true

  /mustache/4.2.0:
    resolution: {integrity: sha512-71ippSywq5Yb7/tVYyGbkBggbU8H3u5Rz56fH60jGFgr8uHwxs+aSKeqmluIVzM0m0kB7xQjKS6qPfd0b2ZoqQ==}
    hasBin: true
    dev: true

  /nanoid/3.1.30:
    resolution: {integrity: sha512-zJpuPDwOv8D2zq2WRoMe1HsfZthVewpel9CAvTfc/2mBD1uUT/agc5f7GHGWXlYkFvi1mVxe4IjvP2HNrop7nQ==}
    engines: {node: ^10 || ^12 || ^13.7 || ^14 || >=15.0.1}
    hasBin: true

  /natural-compare/1.4.0:
    resolution: {integrity: sha1-Sr6/7tdUHywnrPspvbvRXI1bpPc=}
    dev: true

  /needle/2.9.1:
    resolution: {integrity: sha512-6R9fqJ5Zcmf+uYaFgdIHmLwNldn5HbK8L5ybn7Uz+ylX/rnOsSp1AHcvQSrCaFN+qNM1wpymHqD7mVasEOlHGQ==}
    engines: {node: '>= 4.4.x'}
    hasBin: true
    requiresBuild: true
    dependencies:
      debug: 3.2.7
      iconv-lite: 0.4.24
      sax: 1.2.4
    dev: true
    optional: true

  /negotiator/0.6.2:
    resolution: {integrity: sha512-hZXc7K2e+PgeI1eDBe/10Ard4ekbfrrqG8Ep+8Jmf4JID2bNg7NvCPOZN+kfF574pFQI7mum2AUqDidoKqcTOw==}
    engines: {node: '>= 0.6'}
    dev: true

  /neo-async/2.6.2:
    resolution: {integrity: sha512-Yd3UES5mWCSqR+qNT93S3UoYUkqAZ9lLg8a7g9rimsWmYGK8cVToA4/sF3RrshdyV3sAGMXVUmpMYOw+dLpOuw==}
    dev: true

  /next-tick/1.0.0:
    resolution: {integrity: sha1-yobR/ogoFpsBICCOPchCS524NCw=}
    dev: false

  /nice-try/1.0.5:
    resolution: {integrity: sha512-1nh45deeb5olNY7eX82BkPO7SSxR5SSYJiPTrTdFUVYwAl8CKMA5N9PjTYkHiRjisVcxcQ1HXdLhx2qxxJzLNQ==}
    dev: true

  /node-addon-api/3.2.1:
    resolution: {integrity: sha512-mmcei9JghVNDYydghQmeDX8KoAm0FAiYyIcUt/N4nhyAipB17pllZQDOJD2fotxABnt4Mdz+dKTO7eftLg4d0A==}
    dev: false

  /node-cron/2.0.3:
    resolution: {integrity: sha512-eJI+QitXlwcgiZwNNSRbqsjeZMp5shyajMR81RZCqeW0ZDEj4zU9tpd4nTh/1JsBiKbF8d08FCewiipDmVIYjg==}
    engines: {node: '>=6.0.0'}
    requiresBuild: true
    dependencies:
      opencollective-postinstall: 2.0.3
      tz-offset: 0.0.1
    dev: true

  /node-emoji/1.11.0:
    resolution: {integrity: sha512-wo2DpQkQp7Sjm2A0cq+sN7EHKO6Sl0ctXeBdFZrL9T9+UywORbufTcTZxom8YqpLQt/FqNMUkOpkZrJVYSKD3A==}
    dependencies:
      lodash: 4.17.21
    dev: false

  /node-fetch/2.6.6:
    resolution: {integrity: sha512-Z8/6vRlTUChSdIgMa51jxQ4lrw/Jy5SOW10ObaA47/RElsAN2c5Pn8bTgFGWn/ibwzXTE8qwr1Yzx28vsecXEA==}
    engines: {node: 4.x || >=6.0.0}
    dependencies:
      whatwg-url: 5.0.0

  /node-forge/0.10.0:
    resolution: {integrity: sha512-PPmu8eEeG9saEUvI97fm4OYxXVB6bFvyNTyiUOBichBpFG8A1Ljw3bY62+5oOjDEMHRnd0Y7HQ+x7uzxOzC6JA==}
    engines: {node: '>= 6.0.0'}
    dev: true

  /node-int64/0.4.0:
    resolution: {integrity: sha1-h6kGXNs1XTGC2PlM4RGIuCXGijs=}
    dev: true

  /node-modules-regexp/1.0.0:
    resolution: {integrity: sha1-jZ2+KJZKSsVxLpExZCEHxx6Q7EA=}
    engines: {node: '>=0.10.0'}
    dev: true

  /node-releases/2.0.1:
    resolution: {integrity: sha512-CqyzN6z7Q6aMeF/ktcMVTzhAHCEpf8SOarwpzpf8pNBY2k5/oM34UHldUwp8VKI7uxct2HxSRdJjBaZeESzcxA==}

  /nopt/5.0.0:
    resolution: {integrity: sha512-Tbj67rffqceeLpcRXrT7vKAN8CwfPeIBgM7E6iBkmKLV7bEMwpGgYLGv0jACUsECaa/vuxP0IjEont6umdMgtQ==}
    engines: {node: '>=6'}
    hasBin: true
    dependencies:
      abbrev: 1.1.1
    dev: false

  /normalize-package-data/2.5.0:
    resolution: {integrity: sha512-/5CMN3T0R4XTj4DcGaexo+roZSdSFW/0AOOTROrjxzCG1wrWXEsGbRKevjlIL+ZDE4sZlJr5ED4YW0yqmkK+eA==}
    dependencies:
      hosted-git-info: 2.8.9
      resolve: 1.20.0
      semver: 5.7.1
      validate-npm-package-license: 3.0.4
    dev: true

  /normalize-package-data/3.0.3:
    resolution: {integrity: sha512-p2W1sgqij3zMMyRC067Dg16bfzVH+w7hyegmpIvZ4JNjqtGOVAIvLmjBx3yP7YTe9vKJgkoNOPjwQGogDoMXFA==}
    engines: {node: '>=10'}
    dependencies:
      hosted-git-info: 4.0.2
      is-core-module: 2.8.0
      semver: 7.3.5
      validate-npm-package-license: 3.0.4
    dev: true

  /normalize-path/1.0.0:
    resolution: {integrity: sha1-MtDkcvkf80VwHBWoMRAY07CpA3k=}
    engines: {node: '>=0.10.0'}
    dev: true

  /normalize-path/3.0.0:
    resolution: {integrity: sha512-6eZs5Ls3WtCisHWp9S2GUy8dqkpGi4BVSz3GaqiE6ezub0512ESztXUwUB6C6IKbQkY2Pnb/mD4WYojCRwcwLA==}
    engines: {node: '>=0.10.0'}

  /normalize-range/0.1.2:
    resolution: {integrity: sha1-LRDAa9/TEuqXd2laTShDlFa3WUI=}
    engines: {node: '>=0.10.0'}
    dev: false

  /normalize.css/8.0.1:
    resolution: {integrity: sha512-qizSNPO93t1YUuUhP22btGOo3chcvDFqFaj2TRybP0DMxkHOCTYwp3n34fel4a31ORXy4m1Xq0Gyqpb5m33qIg==}
    dev: false

  /npm-run-all/4.1.5:
    resolution: {integrity: sha512-Oo82gJDAVcaMdi3nuoKFavkIHBRVqQ1qvMb+9LHk/cF4P6B2m8aP04hGf7oL6wZ9BuGwX1onlLhpuoofSyoQDQ==}
    engines: {node: '>= 4'}
    hasBin: true
    dependencies:
      ansi-styles: 3.2.1
      chalk: 2.4.2
      cross-spawn: 6.0.5
      memorystream: 0.3.1
      minimatch: 3.0.4
      pidtree: 0.3.1
      read-pkg: 3.0.0
      shell-quote: 1.7.3
      string.prototype.padend: 3.1.3
    dev: true

  /npm-run-path/2.0.2:
    resolution: {integrity: sha1-NakjLfo11wZ7TLLd8jV7GHFTbF8=}
    engines: {node: '>=4'}
    dependencies:
      path-key: 2.0.1
    dev: true

  /npm-run-path/4.0.1:
    resolution: {integrity: sha512-S48WzZW777zhNIrn7gxOlISNAqi9ZC/uQFnRdbeIHhZhCA6UqpkOT8T1G7BvfdgP4Er8gF4sUbaS0i7QvIfCWw==}
    engines: {node: '>=8'}
    dependencies:
      path-key: 3.1.1
    dev: true

  /npmlog/6.0.0:
    resolution: {integrity: sha512-03ppFRGlsyUaQFbGC2C8QWJN/C/K7PsfyD9aQdhVKAQIH4sQBc8WASqFBP7O+Ut4d2oo5LoeoboB3cGdBZSp6Q==}
    engines: {node: ^12.13.0 || ^14.15.0 || >=16}
    dependencies:
      are-we-there-yet: 2.0.0
      console-control-strings: 1.1.0
      gauge: 4.0.0
      set-blocking: 2.0.0
    dev: false

  /nwsapi/2.2.0:
    resolution: {integrity: sha512-h2AatdwYH+JHiZpv7pt/gSX1XoRGb7L/qSIeuqA6GwYoF9w1vP1cw42TO0aI2pNyshRK5893hNSl+1//vHK7hQ==}
    dev: true

  /object-assign/4.1.1:
    resolution: {integrity: sha1-IQmtx5ZYh8/AXLvUQsrIv7s2CGM=}
    engines: {node: '>=0.10.0'}

  /object-hash/2.2.0:
    resolution: {integrity: sha512-gScRMn0bS5fH+IuwyIFgnh9zBdo4DV+6GhygmWM9HyNJSgS0hScp1f5vjtm7oIIOiT9trXrShAkLFSc2IqKNgw==}
    engines: {node: '>= 6'}
    dev: false

  /object-inspect/1.11.0:
    resolution: {integrity: sha512-jp7ikS6Sd3GxQfZJPyH3cjcbJF6GZPClgdV+EFygjFLQ5FmW/dRUnTd9PQ9k0JhoNDabWFbpF1yCdSWCC6gexg==}
    dev: true

  /object-keys/1.1.1:
    resolution: {integrity: sha512-NuAESUOUMrlIXOfHKzD6bpPu3tYt3xvjNdRIQ+FeT0lNb4K8WR70CaDxhuNguS2XG+GjkyMwOzsN5ZktImfhLA==}
    engines: {node: '>= 0.4'}
    dev: true

  /object.assign/4.1.2:
    resolution: {integrity: sha512-ixT2L5THXsApyiUPYKmW+2EHpXXe5Ii3M+f4e+aJFAHao5amFRW6J0OO6c/LU8Be47utCx2GL89hxGB6XSmKuQ==}
    engines: {node: '>= 0.4'}
    dependencies:
      call-bind: 1.0.2
      define-properties: 1.1.3
      has-symbols: 1.0.2
      object-keys: 1.1.1
    dev: true

  /okie/1.0.1:
    resolution: {integrity: sha512-JQh5TdSYhzXSuKN3zzX8Rw9Q/Tec1fm0jwP/k9+cBDk6tyLjlARVu936MLY//2NZp76UGHH+5gXPzRejU1bTjQ==}
    engines: {node: '>=12.0.0'}
    dev: true

  /on-finished/2.3.0:
    resolution: {integrity: sha1-IPEzZIGwg811M3mSoWlxqi2QaUc=}
    engines: {node: '>= 0.8'}
    dependencies:
      ee-first: 1.1.1
    dev: true

  /on-headers/1.0.2:
    resolution: {integrity: sha512-pZAE+FJLoyITytdqK0U5s+FIpjN0JP3OzFi/u8Rx+EV5/W+JTWGXG8xFzevE7AjBfDqHv/8vL8qQsIhHnqRkrA==}
    engines: {node: '>= 0.8'}
    dev: true

  /once/1.4.0:
    resolution: {integrity: sha1-WDsap3WWHUsROsF9nFC6753Xa9E=}
    dependencies:
      wrappy: 1.0.2

  /onetime/5.1.2:
    resolution: {integrity: sha512-kbpaSSGJTWdAY5KPVeMOKXSrPtr8C8C7wodJbcsd51jRnmD+GZu8Y0VoU6Dm5Z4vWr0Ig/1NKuWRKf7j5aaYSg==}
    engines: {node: '>=6'}
    dependencies:
      mimic-fn: 2.1.0
    dev: true

  /open/8.4.0:
    resolution: {integrity: sha512-XgFPPM+B28FtCCgSb9I+s9szOC1vZRSwgWsRUA5ylIxRTgKozqjOCrVOqGsYABPYK5qnfqClxZTFBa8PKt2v6Q==}
    engines: {node: '>=12'}
    dependencies:
      define-lazy-prop: 2.0.0
      is-docker: 2.2.1
      is-wsl: 2.2.0
    dev: true

  /opencollective-postinstall/2.0.3:
    resolution: {integrity: sha512-8AV/sCtuzUeTo8gQK5qDZzARrulB3egtLzFgteqB2tcT4Mw7B8Kt7JcDHmltjz6FOAHsvTevk70gZEbhM4ZS9Q==}
    hasBin: true
    dev: true

  /optionator/0.8.3:
    resolution: {integrity: sha512-+IW9pACdk3XWmmTXG8m3upGUJst5XRGzxMRjXzAuJ1XnIFNvfhjjIuYkDvysnPQ7qzqVzLt78BCruntqRhWQbA==}
    engines: {node: '>= 0.8.0'}
    dependencies:
      deep-is: 0.1.4
      fast-levenshtein: 2.0.6
      levn: 0.3.0
      prelude-ls: 1.1.2
      type-check: 0.3.2
      word-wrap: 1.2.3
    dev: true

  /optionator/0.9.1:
    resolution: {integrity: sha512-74RlY5FCnhq4jRxVUPKDaRwrVNXMqsGsiW6AJw4XK8hmtm10wC0ypZBLw5IIp85NZMr91+qd1RvvENwg7jjRFw==}
    engines: {node: '>= 0.8.0'}
    dependencies:
      deep-is: 0.1.4
      fast-levenshtein: 2.0.6
      levn: 0.4.1
      prelude-ls: 1.2.1
      type-check: 0.4.0
      word-wrap: 1.2.3
    dev: true

  /p-finally/1.0.0:
    resolution: {integrity: sha1-P7z7FbiZpEEjs0ttzBi3JDNqLK4=}
    engines: {node: '>=4'}
    dev: true

  /p-limit/1.3.0:
    resolution: {integrity: sha512-vvcXsLAJ9Dr5rQOPk7toZQZJApBl2K4J6dANSsEuh6QI41JYcsS/qhTGa9ErIUUgK3WNQoJYvylxvjqmiqEA9Q==}
    engines: {node: '>=4'}
    dependencies:
      p-try: 1.0.0
    dev: true

  /p-limit/2.3.0:
    resolution: {integrity: sha512-//88mFWSJx8lxCzwdAABTJL2MyWB12+eIY7MDL2SqLmAkeKU9qxRvWuSyTjm3FUmpBEMuFfckAIqEaVGUDxb6w==}
    engines: {node: '>=6'}
    dependencies:
      p-try: 2.2.0
    dev: true

  /p-locate/2.0.0:
    resolution: {integrity: sha1-IKAQOyIqcMj9OcwuWAaA893l7EM=}
    engines: {node: '>=4'}
    dependencies:
      p-limit: 1.3.0
    dev: true

  /p-locate/4.1.0:
    resolution: {integrity: sha512-R79ZZ/0wAxKGu3oYMlz8jy/kbhsNrS7SKZ7PxEHBgJ5+F2mtFW2fK2cOtBh1cHYkQsbzFV7I+EoRKe6Yt0oK7A==}
    engines: {node: '>=8'}
    dependencies:
      p-limit: 2.3.0
    dev: true

  /p-map/2.1.0:
    resolution: {integrity: sha512-y3b8Kpd8OAN444hxfBbFfj1FY/RjtTd8tzYwhUqNYXx0fXx2iX4maP4Qr6qhIKbQXI02wTLAda4fYUbDagTUFw==}
    engines: {node: '>=6'}
    dev: true

  /p-map/4.0.0:
    resolution: {integrity: sha512-/bjOqmgETBYB5BoEeGVea8dmvHb2m9GLy1E9W43yeyfP6QQCZGFNa+XRceJEuDB6zqr+gKpIAmlLebMpykw/MQ==}
    engines: {node: '>=10'}
    dependencies:
      aggregate-error: 3.1.0
    dev: true

  /p-try/1.0.0:
    resolution: {integrity: sha1-y8ec26+P1CKOE/Yh8rGiN8GyB7M=}
    engines: {node: '>=4'}
    dev: true

  /p-try/2.2.0:
    resolution: {integrity: sha512-R4nPAVTAU0B9D35/Gk3uJf/7XYbQcyohSKdvAxIRSNghFl4e71hVoGnBNQz9cWaXxO2I10KTC+3jMdvvoKw6dQ==}
    engines: {node: '>=6'}
    dev: true

  /package-name-regex/2.0.4:
    resolution: {integrity: sha512-p+ixFAmbQ9DE9TG3ptbjLc7/gwgdKEMCwdGpZwxzgD02D1q/SRRT/j32MyjGjJQ36CSTeVsvKt9Zp3PUHYWBnw==}
    engines: {node: '>=12'}
    dev: true

  /parent-module/1.0.1:
    resolution: {integrity: sha512-GQ2EWRpQV8/o+Aw8YqtfZZPfNRWZYkbidE9k5rpl/hC3vtHHBfGm2Ifi6qWV+coDGkrUKZAxE3Lot5kcsRlh+g==}
    engines: {node: '>=6'}
    dependencies:
      callsites: 3.1.0

  /parse-json/4.0.0:
    resolution: {integrity: sha1-vjX1Qlvh9/bHRxhPmKeIy5lHfuA=}
    engines: {node: '>=4'}
    dependencies:
      error-ex: 1.3.2
      json-parse-better-errors: 1.0.2
    dev: true

  /parse-json/5.2.0:
    resolution: {integrity: sha512-ayCKvm/phCGxOkYRSCM82iDwct8/EonSEgCSxWxD7ve6jHggsFl4fZVQBPRNgQoKiuV/odhFrGzQXZwbifC8Rg==}
    engines: {node: '>=8'}
    dependencies:
      '@babel/code-frame': 7.16.0
      error-ex: 1.3.2
      json-parse-even-better-errors: 2.3.1
      lines-and-columns: 1.1.6

  /parse-node-version/1.0.1:
    resolution: {integrity: sha512-3YHlOa/JgH6Mnpr05jP9eDG254US9ek25LyIxZlDItp2iJtwyaXQb57lBYLdT3MowkUFYEV2XXNAYIPlESvJlA==}
    engines: {node: '>= 0.10'}
    dev: true

  /parse5/6.0.1:
    resolution: {integrity: sha512-Ofn/CTFzRGTTxwpNEs9PP93gXShHcTq255nzRYSKe8AkVpZY7e1fpmTfOyoIvjP5HG7Z2ZM7VS9PPhQGW2pOpw==}
    dev: true

  /parseurl/1.3.3:
    resolution: {integrity: sha512-CiyeOxFT/JZyN5m0z9PfXw4SCBJ6Sygz1Dpl0wqjlhDEGGBP1GnsUVEL0p63hoG1fcj3fHynXi9NYO4nWOL+qQ==}
    engines: {node: '>= 0.8'}
    dev: true

  /path-exists/3.0.0:
    resolution: {integrity: sha1-zg6+ql94yxiSXqfYENe1mwEP1RU=}
    engines: {node: '>=4'}
    dev: true

  /path-exists/4.0.0:
    resolution: {integrity: sha512-ak9Qy5Q7jYb2Wwcey5Fpvg2KoAc/ZIhLSLOSBmRmygPsGwkVVt0fZa0qrtMz+m6tJTAHfZQ8FnmB4MG4LWy7/w==}
    engines: {node: '>=8'}
    dev: true

  /path-is-absolute/1.0.1:
    resolution: {integrity: sha1-F0uSaHNVNP+8es5r9TpanhtcX18=}
    engines: {node: '>=0.10.0'}

  /path-key/2.0.1:
    resolution: {integrity: sha1-QRyttXTFoUDTpLGRDUDYDMn0C0A=}
    engines: {node: '>=4'}
    dev: true

  /path-key/3.1.1:
    resolution: {integrity: sha512-ojmeN0qd+y0jszEtoY48r0Peq5dwMEkIlCOu6Q5f41lfkswXuKtYrhgoTpLnyIcHm24Uhqx+5Tqm2InSwLhE6Q==}
    engines: {node: '>=8'}
    dev: true

  /path-parse/1.0.7:
    resolution: {integrity: sha512-LDJzPVEEEPR+y48z93A0Ed0yXb8pAByGWo/k5YYdYgpY2/2EsOsksJrq7lOHxryrVOn1ejG6oAp8ahvOIQD8sw==}

  /path-to-regexp/0.1.7:
    resolution: {integrity: sha1-32BBeABfUi8V60SQ5yR6G/qmf4w=}
    dev: true

  /path-to-regexp/1.8.0:
    resolution: {integrity: sha512-n43JRhlUKUAlibEJhPeir1ncUID16QnEjNpwzNdO3Lm4ywrBpBZ5oLD0I6br9evr1Y9JTqwRtAh7JLoOzAQdVA==}
    dependencies:
      isarray: 0.0.1
    dev: false

  /path-type/3.0.0:
    resolution: {integrity: sha512-T2ZUsdZFHgA3u4e5PfPbjd7HDDpxPnQb5jN0SrDsjNSuVXHJqtwTnWqG0B1jZrgmJ/7lj1EmVIByWt1gxGkWvg==}
    engines: {node: '>=4'}
    dependencies:
      pify: 3.0.0
    dev: true

  /path-type/4.0.0:
    resolution: {integrity: sha512-gDKb8aZMDeD/tZWs9P6+q0J9Mwkdl6xMV8TjnGP3qJVJ06bdMgkbBlLU8IdfOsIsFz2BW1rNVT3XuNEl8zPAvw==}
    engines: {node: '>=8'}

  /pend/1.2.0:
    resolution: {integrity: sha1-elfrVQpng/kRUzH89GY9XI4AelA=}
    dev: true

  /periscopic/2.0.3:
    resolution: {integrity: sha512-FuCZe61mWxQOJAQFEfmt9FjzebRlcpFz8sFPbyaCKtdusPkMEbA9ey0eARnRav5zAhmXznhaQkKGFAPn7X9NUw==}
    dependencies:
      estree-walker: 2.0.2
      is-reference: 1.2.1
    dev: true

  /phoenix/1.6.2:
    resolution: {integrity: sha512-VjR27NETvrLSj8rI6DlpVAfo7pCYth/9+1OCoTof4LKEbq0141ze/tdxFHHZzVQSok3gqJUo2h/tqbxR3r8eyw==}
    dev: false

  /picocolors/1.0.0:
    resolution: {integrity: sha512-1fygroTLlHu66zi26VoTDv8yRgm0Fccecssto+MhsZ0D/DGW2sm8E8AjW7NU5VVTRt5GxbeZ5qBuJr+HyLYkjQ==}

  /picomatch/2.3.0:
    resolution: {integrity: sha512-lY1Q/PiJGC2zOv/z391WOTD+Z02bCgsFfvxoXXf6h7kv9o+WmsmzYqrAwY63sNgOxE4xEdq0WyUnXfKeBrSvYw==}
    engines: {node: '>=8.6'}

  /pidtree/0.3.1:
    resolution: {integrity: sha512-qQbW94hLHEqCg7nhby4yRC7G2+jYHY4Rguc2bjw7Uug4GIJuu1tvf2uHaZv5Q8zdt+WKJ6qK1FOI6amaWUo5FA==}
    engines: {node: '>=0.10'}
    hasBin: true
    dev: true

  /pify/2.3.0:
    resolution: {integrity: sha1-7RQaasBDqEnqWISY59yosVMw6Qw=}
    engines: {node: '>=0.10.0'}
    dev: true

  /pify/3.0.0:
    resolution: {integrity: sha1-5aSs0sEB/fPZpNB/DbxNtJ3SgXY=}
    engines: {node: '>=4'}
    dev: true

  /pify/4.0.1:
    resolution: {integrity: sha512-uB80kBFb/tfd68bVleG9T5GGsGPjJrLAUpR5PZIrhBnIaRTQRjqdJSsIKkOP6OAIFbj7GOrcudc5pNjZ+geV2g==}
    engines: {node: '>=6'}
    dev: true
    optional: true

  /pirates/4.0.1:
    resolution: {integrity: sha512-WuNqLTbMI3tmfef2TKxlQmAiLHKtFhlsCZnPIpuv2Ow0RDVO8lfy1Opf4NUzlMXLjPl+Men7AuVdX6TA+s+uGA==}
    engines: {node: '>= 6'}
    dependencies:
      node-modules-regexp: 1.0.0
    dev: true

  /pkg-dir/4.2.0:
    resolution: {integrity: sha512-HRDzbaKjC+AOWVXxAU/x54COGeIv9eb+6CkDSQoNTt4XyWoIJvuPsXizxu/Fr23EiekbtZwmh1IcIG/l/a10GQ==}
    engines: {node: '>=8'}
    dependencies:
      find-up: 4.1.0
    dev: true

  /playwright-chromium/1.17.1:
    resolution: {integrity: sha512-EnCtsP/QTWWoQV/cFYpt2wgKwcOdoa2iHBlBaldHB8gobtynMKwk96rzldaRS4YimFibIzREFkWCNMrrb3LRMQ==}
    engines: {node: '>=12'}
    hasBin: true
    requiresBuild: true
    dependencies:
      playwright-core: 1.17.1
    transitivePeerDependencies:
      - bufferutil
      - supports-color
      - utf-8-validate
    dev: true

  /playwright-core/1.17.1:
    resolution: {integrity: sha512-C3c8RpPiC3qr15fRDN6dx6WnUkPLFmST37gms2aoHPDRvp7EaGDPMMZPpqIm/QWB5J40xDrQCD4YYHz2nBTojQ==}
    engines: {node: '>=12'}
    hasBin: true
    dependencies:
      commander: 8.3.0
      debug: 4.3.3
      extract-zip: 2.0.1
      https-proxy-agent: 5.0.0
      jpeg-js: 0.4.3
      mime: 2.6.0
      pngjs: 5.0.0
      progress: 2.0.3
      proper-lockfile: 4.1.2
      proxy-from-env: 1.1.0
      rimraf: 3.0.2
      socks-proxy-agent: 6.1.0
      stack-utils: 2.0.5
      ws: 7.5.5
      yauzl: 2.10.0
      yazl: 2.5.1
    transitivePeerDependencies:
      - bufferutil
      - supports-color
      - utf-8-validate
    dev: true

  /pngjs/5.0.0:
    resolution: {integrity: sha512-40QW5YalBNfQo5yRYmiw7Yz6TKKVr3h6970B2YE+3fQpsWcrbj1PzJgxeJ19DRQjhMbKPIuMY8rFaXc8moolVw==}
    engines: {node: '>=10.13.0'}
    dev: true

  /postcss-import/14.0.2_postcss@8.4.5:
    resolution: {integrity: sha512-BJ2pVK4KhUyMcqjuKs9RijV5tatNzNa73e/32aBVE/ejYPe37iH+6vAu9WvqUkB5OAYgLHzbSvzHnorybJCm9g==}
    engines: {node: '>=10.0.0'}
    peerDependencies:
      postcss: ^8.0.0
    dependencies:
      postcss: 8.4.5
      postcss-value-parser: 4.1.0
      read-cache: 1.0.0
      resolve: 1.20.0
    dev: true

  /postcss-js/3.0.3:
    resolution: {integrity: sha512-gWnoWQXKFw65Hk/mi2+WTQTHdPD5UJdDXZmX073EY/B3BWnYjO4F4t0VneTCnCGQ5E5GsCdMkzPaTXwl3r5dJw==}
    engines: {node: '>=10.0'}
    dependencies:
      camelcase-css: 2.0.1
      postcss: 8.3.11
    dev: false

  /postcss-load-config/3.1.0_ts-node@10.4.0:
    resolution: {integrity: sha512-ipM8Ds01ZUophjDTQYSVP70slFSYg3T0/zyfII5vzhN6V57YSxMgG5syXuwi5VtS8wSf3iL30v0uBdoIVx4Q0g==}
    engines: {node: '>= 10'}
    peerDependencies:
      ts-node: '>=9.0.0'
    peerDependenciesMeta:
      ts-node:
        optional: true
    dependencies:
      import-cwd: 3.0.0
      lilconfig: 2.0.4
      ts-node: 10.4.0_08095b3038b55682110c004d6a64072d
      yaml: 1.10.2

  /postcss-modules-extract-imports/3.0.0_postcss@8.4.5:
    resolution: {integrity: sha512-bdHleFnP3kZ4NYDhuGlVK+CMrQ/pqUm8bx/oGL93K6gVwiclvX5x0n76fYMKuIGKzlABOy13zsvqjb0f92TEXw==}
    engines: {node: ^10 || ^12 || >= 14}
    peerDependencies:
      postcss: ^8.1.0
    dependencies:
      postcss: 8.4.5
    dev: true

  /postcss-modules-local-by-default/4.0.0_postcss@8.4.5:
    resolution: {integrity: sha512-sT7ihtmGSF9yhm6ggikHdV0hlziDTX7oFoXtuVWeDd3hHObNkcHRo9V3yg7vCAY7cONyxJC/XXCmmiHHcvX7bQ==}
    engines: {node: ^10 || ^12 || >= 14}
    peerDependencies:
      postcss: ^8.1.0
    dependencies:
      icss-utils: 5.1.0_postcss@8.4.5
      postcss: 8.4.5
      postcss-selector-parser: 6.0.6
      postcss-value-parser: 4.1.0
    dev: true

  /postcss-modules-scope/3.0.0_postcss@8.4.5:
    resolution: {integrity: sha512-hncihwFA2yPath8oZ15PZqvWGkWf+XUfQgUGamS4LqoP1anQLOsOJw0vr7J7IwLpoY9fatA2qiGUGmuZL0Iqlg==}
    engines: {node: ^10 || ^12 || >= 14}
    peerDependencies:
      postcss: ^8.1.0
    dependencies:
      postcss: 8.4.5
      postcss-selector-parser: 6.0.6
    dev: true

  /postcss-modules-values/4.0.0_postcss@8.4.5:
    resolution: {integrity: sha512-RDxHkAiEGI78gS2ofyvCsu7iycRv7oqw5xMWn9iMoR0N/7mf9D50ecQqUo5BZ9Zh2vH4bCUR/ktCqbB9m8vJjQ==}
    engines: {node: ^10 || ^12 || >= 14}
    peerDependencies:
      postcss: ^8.1.0
    dependencies:
      icss-utils: 5.1.0_postcss@8.4.5
      postcss: 8.4.5
    dev: true

  /postcss-modules/4.2.2_postcss@8.4.5:
    resolution: {integrity: sha512-/H08MGEmaalv/OU8j6bUKi/kZr2kqGF6huAW8m9UAgOLWtpFdhA14+gPBoymtqyv+D4MLsmqaF2zvIegdCxJXg==}
    peerDependencies:
      postcss: ^8.0.0
    dependencies:
      generic-names: 2.0.1
      icss-replace-symbols: 1.1.0
      lodash.camelcase: 4.3.0
      postcss: 8.4.5
      postcss-modules-extract-imports: 3.0.0_postcss@8.4.5
      postcss-modules-local-by-default: 4.0.0_postcss@8.4.5
      postcss-modules-scope: 3.0.0_postcss@8.4.5
      postcss-modules-values: 4.0.0_postcss@8.4.5
      string-hash: 1.1.3
    dev: true

  /postcss-nested/5.0.6:
    resolution: {integrity: sha512-rKqm2Fk0KbA8Vt3AdGN0FB9OBOMDVajMG6ZCf/GoHgdxUJ4sBFp0A/uMIRm+MJUdo33YXEtjqIz8u7DAp8B7DA==}
    engines: {node: '>=12.0'}
    peerDependencies:
      postcss: ^8.2.14
    dependencies:
      postcss-selector-parser: 6.0.6

  /postcss-selector-parser/6.0.6:
    resolution: {integrity: sha512-9LXrvaaX3+mcv5xkg5kFwqSzSH1JIObIx51PrndZwlmznwXRfxMddDvo9gve3gVR8ZTKgoFDdWkbRFmEhT4PMg==}
    engines: {node: '>=4'}
    dependencies:
      cssesc: 3.0.0
      util-deprecate: 1.0.2

  /postcss-value-parser/3.3.1:
    resolution: {integrity: sha512-pISE66AbVkp4fDQ7VHBwRNXzAAKJjw4Vw7nWI/+Q3vuly7SNfgYXvm6i5IgFylHGK5sP/xHAbB7N49OS4gWNyQ==}
    dev: false

  /postcss-value-parser/4.1.0:
    resolution: {integrity: sha512-97DXOFbQJhk71ne5/Mt6cOu6yxsSfM0QGQyl0L25Gca4yGWEGJaig7l7gbCX623VqTBNGLRLaVUCnNkcedlRSQ==}

  /postcss/8.3.11:
    resolution: {integrity: sha512-hCmlUAIlUiav8Xdqw3Io4LcpA1DOt7h3LSTAC4G6JGHFFaWzI6qvFt9oilvl8BmkbBRX1IhM90ZAmpk68zccQA==}
    engines: {node: ^10 || ^12 || >=14}
    dependencies:
      nanoid: 3.1.30
      picocolors: 1.0.0
      source-map-js: 0.6.2

  /postcss/8.4.5:
    resolution: {integrity: sha512-jBDboWM8qpaqwkMwItqTQTiFikhs/67OYVvblFFTM7MrZjt6yMKd6r2kgXizEbTTljacm4NldIlZnhbjr84QYg==}
    engines: {node: ^10 || ^12 || >=14}
    dependencies:
      nanoid: 3.1.30
      picocolors: 1.0.0
      source-map-js: 1.0.1
    dev: false

  /preact/10.5.15:
    resolution: {integrity: sha512-5chK29n6QcJc3m1lVrKQSQ+V7K1Gb8HeQY6FViQ5AxCAEGu3DaHffWNDkC9+miZgsLvbvU9rxbV1qinGHMHzqA==}
    dev: true

  /prelude-ls/1.1.2:
    resolution: {integrity: sha1-IZMqVJ9eUv/ZqCf1cOBL5iqX2lQ=}
    engines: {node: '>= 0.8.0'}
    dev: true

  /prelude-ls/1.2.1:
    resolution: {integrity: sha512-vkcDPrRZo1QZLbn5RLGPpg/WmIQ65qoWWhcGKf/b5eplkkarX0m9z8ppCat4mlOqUsWpyNuYgO3VRyrYHSzX5g==}
    engines: {node: '>= 0.8.0'}
    dev: true

  /prettier/2.5.1:
    resolution: {integrity: sha512-vBZcPRUR5MZJwoyi3ZoyQlc1rXeEck8KgeC9AwwOn+exuxLxq5toTRDTSaVrXHxelDMHy9zlicw8u66yxoSUFg==}
    engines: {node: '>=10.13.0'}
    hasBin: true
    dev: true

  /pretty-format/27.3.1:
    resolution: {integrity: sha512-DR/c+pvFc52nLimLROYjnXPtolawm+uWDxr4FjuLDLUn+ktWnSN851KoHwHzzqq6rfCOjkzN8FLgDrSub6UDuA==}
    engines: {node: ^10.13.0 || ^12.13.0 || ^14.15.0 || >=15.0.0}
    dependencies:
      '@jest/types': 27.4.2
      ansi-regex: 5.0.1
      ansi-styles: 5.2.0
      react-is: 17.0.2
    dev: true

  /pretty-format/27.4.2:
    resolution: {integrity: sha512-p0wNtJ9oLuvgOQDEIZ9zQjZffK7KtyR6Si0jnXULIDwrlNF8Cuir3AZP0hHv0jmKuNN/edOnbMjnzd4uTcmWiw==}
    engines: {node: ^10.13.0 || ^12.13.0 || ^14.15.0 || >=15.0.0}
    dependencies:
      '@jest/types': 27.4.2
      ansi-regex: 5.0.1
      ansi-styles: 5.2.0
      react-is: 17.0.2
    dev: true

  /pretty-hrtime/1.0.3:
    resolution: {integrity: sha1-t+PqQkNaTJsnWdmeDyAesZWALuE=}
    engines: {node: '>= 0.8'}
    dev: false

  /prismjs/1.25.0:
    resolution: {integrity: sha512-WCjJHl1KEWbnkQom1+SzftbtXMKQoezOCYs5rECqMN+jP+apI7ftoflyqigqzopSO3hMhTEb0mFClA8lkolgEg==}
    dev: true

  /process-nextick-args/2.0.1:
    resolution: {integrity: sha512-3ouUOpQhtgrbOa17J7+uxOTpITYWaGP7/AhoR3+A+/1e9skrzelGi/dXzEYyvbxubEF6Wn2ypscTKiKJFFn1ag==}
    dev: true

  /progress/2.0.3:
    resolution: {integrity: sha512-7PiHtLll5LdnKIMw100I+8xJXR5gW2QwWYkT6iJva0bXitZKa/XMrSbdmg3r2Xnaidz9Qumd0VPaMrZlF9V9sA==}
    engines: {node: '>=0.4.0'}
    dev: true

  /promise/7.3.1:
    resolution: {integrity: sha512-nolQXZ/4L+bP/UGlkfaIujX9BKxGwmQ9OT4mOt5yvy8iK1h3wqTEJCijzGANTCCl9nWjY41juyAn2K3Q1hLLTg==}
    dependencies:
      asap: 2.0.6
    dev: true

  /prompts/2.4.2:
    resolution: {integrity: sha512-NxNv/kLguCA7p3jE8oL2aEBsrJWgAakBpgmgK6lpPWV+WuOmY6r2/zbAVnP+T8bQlA0nzHXSJSJW0Hq7ylaD2Q==}
    engines: {node: '>= 6'}
    dependencies:
      kleur: 3.0.3
      sisteransi: 1.0.5

  /prop-types/15.7.2:
    resolution: {integrity: sha512-8QQikdH7//R2vurIJSutZ1smHYTcLpRWEOlHnzcWHmBYrOGUysKwSsrC89BCiFj3CbrfJ/nXFdJepOVrY1GCHQ==}
    dependencies:
      loose-envify: 1.4.0
      object-assign: 4.1.1
      react-is: 16.13.1
    dev: false

  /proper-lockfile/4.1.2:
    resolution: {integrity: sha512-TjNPblN4BwAWMXU8s9AEz4JmQxnD1NNL7bNOY/AKUzyamc379FWASUhc/K1pL2noVb+XmZKLL68cjzLsiOAMaA==}
    dependencies:
      graceful-fs: 4.2.8
      retry: 0.12.0
      signal-exit: 3.0.5
    dev: true

  /proxy-addr/2.0.7:
    resolution: {integrity: sha512-llQsMLSUDUPT44jdrU/O37qlnifitDP+ZwrmmZcoSKyLKvtZxpyV0n2/bD/N4tBAAZ/gJEdZU7KMraoK1+XYAg==}
    engines: {node: '>= 0.10'}
    dependencies:
      forwarded: 0.2.0
      ipaddr.js: 1.9.1
    dev: true

  /proxy-from-env/1.1.0:
    resolution: {integrity: sha512-D+zkORCbA9f1tdWRK0RaCR3GPv50cMxcrz4X8k5LTSUD1Dkw47mKJEZQNunItRTkWwgtaUSo1RVFRIG9ZXiFYg==}
    dev: true

  /prr/1.0.1:
    resolution: {integrity: sha1-0/wRS6BplaRexok/SEzrHXj19HY=}
    dev: true
    optional: true

  /pseudomap/1.0.2:
    resolution: {integrity: sha1-8FKijacOYYkX7wqKw0wa5aaChrM=}
    dev: true

  /psl/1.8.0:
    resolution: {integrity: sha512-RIdOzyoavK+hA18OGGWDqUTsCLhtA7IcZ/6NCs4fFJaHBDab+pDDmDIByWFRQJq2Cd7r1OoQxBGKOaztq+hjIQ==}
    dev: true

  /pug-attrs/3.0.0:
    resolution: {integrity: sha512-azINV9dUtzPMFQktvTXciNAfAuVh/L/JCl0vtPCwvOA21uZrC08K/UnmrL+SXGEVc1FwzjW62+xw5S/uaLj6cA==}
    dependencies:
      constantinople: 4.0.1
      js-stringify: 1.0.2
      pug-runtime: 3.0.1
    dev: true

  /pug-code-gen/3.0.2:
    resolution: {integrity: sha512-nJMhW16MbiGRiyR4miDTQMRWDgKplnHyeLvioEJYbk1RsPI3FuA3saEP8uwnTb2nTJEKBU90NFVWJBk4OU5qyg==}
    dependencies:
      constantinople: 4.0.1
      doctypes: 1.1.0
      js-stringify: 1.0.2
      pug-attrs: 3.0.0
      pug-error: 2.0.0
      pug-runtime: 3.0.1
      void-elements: 3.1.0
      with: 7.0.2
    dev: true

  /pug-error/2.0.0:
    resolution: {integrity: sha512-sjiUsi9M4RAGHktC1drQfCr5C5eriu24Lfbt4s+7SykztEOwVZtbFk1RRq0tzLxcMxMYTBR+zMQaG07J/btayQ==}
    dev: true

  /pug-filters/4.0.0:
    resolution: {integrity: sha512-yeNFtq5Yxmfz0f9z2rMXGw/8/4i1cCFecw/Q7+D0V2DdtII5UvqE12VaZ2AY7ri6o5RNXiweGH79OCq+2RQU4A==}
    dependencies:
      constantinople: 4.0.1
      jstransformer: 1.0.0
      pug-error: 2.0.0
      pug-walk: 2.0.0
      resolve: 1.20.0
    dev: true

  /pug-lexer/5.0.1:
    resolution: {integrity: sha512-0I6C62+keXlZPZkOJeVam9aBLVP2EnbeDw3An+k0/QlqdwH6rv8284nko14Na7c0TtqtogfWXcRoFE4O4Ff20w==}
    dependencies:
      character-parser: 2.2.0
      is-expression: 4.0.0
      pug-error: 2.0.0
    dev: true

  /pug-linker/4.0.0:
    resolution: {integrity: sha512-gjD1yzp0yxbQqnzBAdlhbgoJL5qIFJw78juN1NpTLt/mfPJ5VgC4BvkoD3G23qKzJtIIXBbcCt6FioLSFLOHdw==}
    dependencies:
      pug-error: 2.0.0
      pug-walk: 2.0.0
    dev: true

  /pug-load/3.0.0:
    resolution: {integrity: sha512-OCjTEnhLWZBvS4zni/WUMjH2YSUosnsmjGBB1An7CsKQarYSWQ0GCVyd4eQPMFJqZ8w9xgs01QdiZXKVjk92EQ==}
    dependencies:
      object-assign: 4.1.1
      pug-walk: 2.0.0
    dev: true

  /pug-parser/6.0.0:
    resolution: {integrity: sha512-ukiYM/9cH6Cml+AOl5kETtM9NR3WulyVP2y4HOU45DyMim1IeP/OOiyEWRr6qk5I5klpsBnbuHpwKmTx6WURnw==}
    dependencies:
      pug-error: 2.0.0
      token-stream: 1.0.0
    dev: true

  /pug-runtime/3.0.1:
    resolution: {integrity: sha512-L50zbvrQ35TkpHwv0G6aLSuueDRwc/97XdY8kL3tOT0FmhgG7UypU3VztfV/LATAvmUfYi4wNxSajhSAeNN+Kg==}
    dev: true

  /pug-strip-comments/2.0.0:
    resolution: {integrity: sha512-zo8DsDpH7eTkPHCXFeAk1xZXJbyoTfdPlNR0bK7rpOMuhBYb0f5qUVCO1xlsitYd3w5FQTK7zpNVKb3rZoUrrQ==}
    dependencies:
      pug-error: 2.0.0
    dev: true

  /pug-walk/2.0.0:
    resolution: {integrity: sha512-yYELe9Q5q9IQhuvqsZNwA5hfPkMJ8u92bQLIMcsMxf/VADjNtEYptU+inlufAFYcWdHlwNfZOEnOOQrZrcyJCQ==}
    dev: true

  /pug/3.0.2:
    resolution: {integrity: sha512-bp0I/hiK1D1vChHh6EfDxtndHji55XP/ZJKwsRqrz6lRia6ZC2OZbdAymlxdVFwd1L70ebrVJw4/eZ79skrIaw==}
    dependencies:
      pug-code-gen: 3.0.2
      pug-filters: 4.0.0
      pug-lexer: 5.0.1
      pug-linker: 4.0.0
      pug-load: 3.0.0
      pug-parser: 6.0.0
      pug-runtime: 3.0.1
      pug-strip-comments: 2.0.0
    dev: true

  /pump/3.0.0:
    resolution: {integrity: sha512-LwZy+p3SFs1Pytd/jYct4wpv49HiYCqd9Rlc5ZVdk0V+8Yzv6jR5Blk3TRmPL1ft69TxP0IMZGJ+WPFU2BFhww==}
    dependencies:
      end-of-stream: 1.4.4
      once: 1.4.0
    dev: true

  /punycode/2.1.1:
    resolution: {integrity: sha512-XRsRjdf+j5ml+y/6GKHPZbrF/8p2Yga0JPtdqTIY2Xe5ohJPD9saDJJLPvp9+NSBprVvevdXZybnj2cv8OEd0A==}
    engines: {node: '>=6'}
    dev: true

  /purgecss/4.0.3:
    resolution: {integrity: sha512-PYOIn5ibRIP34PBU9zohUcCI09c7drPJJtTDAc0Q6QlRz2/CHQ8ywGLdE7ZhxU2VTqB7p5wkvj5Qcm05Rz3Jmw==}
    hasBin: true
    dependencies:
      commander: 6.2.1
      glob: 7.2.0
      postcss: 8.3.11
      postcss-selector-parser: 6.0.6
    dev: false

  /pvtsutils/1.2.1:
    resolution: {integrity: sha512-Q867jEr30lBR2YSFFLZ0/XsEvpweqH6Kj096wmlRAFXrdRGPCNq2iz9B5Tk085EZ+OBZyYAVA5UhPkjSHGrUzQ==}
    dependencies:
      tslib: 2.3.1
    dev: true

  /pvutils/1.0.17:
    resolution: {integrity: sha512-wLHYUQxWaXVQvKnwIDWFVKDJku9XDCvyhhxoq8dc5MFdIlRenyPI9eSfEtcvgHgD7FlvCyGAlWgOzRnZD99GZQ==}
    engines: {node: '>=6.0.0'}
    dev: true

  /q/1.5.1:
    resolution: {integrity: sha1-fjL3W0E4EpHQRhHxvxQQmsAGUdc=}
    engines: {node: '>=0.6.0', teleport: '>=0.2.0'}
    dev: true

  /qs/6.7.0:
    resolution: {integrity: sha512-VCdBRNFTX1fyE7Nb6FYoURo/SPe62QCaAyzJvUjwRaIsc+NePBEniHlvxFmmX56+HZphIGtV0XeCirBtpDrTyQ==}
    engines: {node: '>=0.6'}
    dev: true

  /queue-microtask/1.2.3:
    resolution: {integrity: sha512-NuaNSa6flKT5JaSYQzJok04JzTL1CA6aGhv5rfLW3PgqA+M2ChpZQnAC8h8i4ZFkBS8X5RqkDBHA7r4hej3K9A==}

  /quick-lru/4.0.1:
    resolution: {integrity: sha512-ARhCpm70fzdcvNQfPoy49IaanKkTlRWF2JMzqhcJbhSFRZv7nPTvZJdcY7301IPmvW+/p0RgIWnQDLJxifsQ7g==}
    engines: {node: '>=8'}
    dev: true

  /quick-lru/5.1.1:
    resolution: {integrity: sha512-WuyALRjWPDGtt/wzJiadO5AXY+8hZ80hVpe6MyivgraREW751X3SbhRvG3eLKOYN+8VEvqLcf3wdnt44Z4S4SA==}
    engines: {node: '>=10'}
    dev: false

  /range-parser/1.2.1:
    resolution: {integrity: sha512-Hrgsx+orqoygnmhFbKaHE6c296J+HTAQXoxEF6gNupROmmGJRoyzfG3ccAveqCBrwr/2yxQ5BVd/GTl5agOwSg==}
    engines: {node: '>= 0.6'}
    dev: true

  /raw-body/2.4.0:
    resolution: {integrity: sha512-4Oz8DUIwdvoa5qMJelxipzi/iJIi40O5cGV1wNYp5hvZP8ZN0T+jiNkL0QepXs+EsQ9XJ8ipEDoiH70ySUJP3Q==}
    engines: {node: '>= 0.8'}
    dependencies:
      bytes: 3.1.0
      http-errors: 1.7.2
      iconv-lite: 0.4.24
      unpipe: 1.0.0
    dev: true

  /react-dom/17.0.2_react@17.0.2:
    resolution: {integrity: sha512-s4h96KtLDUQlsENhMn1ar8t2bEa+q/YAtj8pPPdIjPDGBDIVNsrD9aXNWqspUe6AzKCIG0C1HZZLqLV7qpOBGA==}
    peerDependencies:
      react: 17.0.2
    dependencies:
      loose-envify: 1.4.0
      object-assign: 4.1.1
      react: 17.0.2
      scheduler: 0.20.2
    dev: false

  /react-is/16.13.1:
    resolution: {integrity: sha512-24e6ynE2H+OKt4kqsOvNd8kBpV65zoxbA4BVsEOB3ARVWQki/DHzaUoC5KuON/BiccDaCCTZBuOcfZs70kR8bQ==}
    dev: false

  /react-is/17.0.2:
    resolution: {integrity: sha512-w2GsyukL62IJnlaff/nRegPQR94C/XXamvMWmSHRJ4y7Ts/4ocGRmTHvOs8PSE6pB3dWOrD/nueuU5sduBsQ4w==}
    dev: true

  /react-refresh/0.11.0:
    resolution: {integrity: sha512-F27qZr8uUqwhWZboondsPx8tnC3Ct3SxZA3V5WyEvujRyyNv0VYPhoBg1gZ8/MV5tubQp76Trw8lTv9hzRBa+A==}
    engines: {node: '>=0.10.0'}
    dev: false

  /react-router-dom/5.3.0_react@17.0.2:
    resolution: {integrity: sha512-ObVBLjUZsphUUMVycibxgMdh5jJ1e3o+KpAZBVeHcNQZ4W+uUGGWsokurzlF4YOldQYRQL4y6yFRWM4m3svmuQ==}
    peerDependencies:
      react: '>=15'
    dependencies:
      '@babel/runtime': 7.16.0
      history: 4.10.1
      loose-envify: 1.4.0
      prop-types: 15.7.2
      react: 17.0.2
      react-router: 5.2.1_react@17.0.2
      tiny-invariant: 1.2.0
      tiny-warning: 1.0.3
    dev: false

  /react-router/5.2.1_react@17.0.2:
    resolution: {integrity: sha512-lIboRiOtDLFdg1VTemMwud9vRVuOCZmUIT/7lUoZiSpPODiiH1UQlfXy+vPLC/7IWdFYnhRwAyNqA/+I7wnvKQ==}
    peerDependencies:
      react: '>=15'
    dependencies:
      '@babel/runtime': 7.16.0
      history: 4.10.1
      hoist-non-react-statics: 3.3.2
      loose-envify: 1.4.0
      mini-create-react-context: 0.4.1_prop-types@15.7.2+react@17.0.2
      path-to-regexp: 1.8.0
      prop-types: 15.7.2
      react: 17.0.2
      react-is: 16.13.1
      tiny-invariant: 1.2.0
      tiny-warning: 1.0.3
    dev: false

  /react-switch/6.0.0_react-dom@17.0.2+react@17.0.2:
    resolution: {integrity: sha512-QV3/6eRK5/5epdQzIqvDAHRoGLbCv/wDpHUi6yBMXY1Xco5XGuIZxvB49PHoV1v/SpEgOCJLD/Zo43iic+aEIw==}
    peerDependencies:
      react: ^15.3.0 || ^16.0.0 || ^17.0.0
      react-dom: ^15.3.0 || ^16.0.0 || ^17.0.0
    dependencies:
      prop-types: 15.7.2
      react: 17.0.2
      react-dom: 17.0.2_react@17.0.2
    dev: false

  /react/17.0.2:
    resolution: {integrity: sha512-gnhPt75i/dq/z3/6q/0asP78D0u592D5L1pd7M8P+dck6Fu/jJeL6iVVK23fptSUZj8Vjf++7wXA8UNclGQcbA==}
    engines: {node: '>=0.10.0'}
    dependencies:
      loose-envify: 1.4.0
      object-assign: 4.1.1
    dev: false

  /read-cache/1.0.0:
    resolution: {integrity: sha1-5mTvMRYRZsl1HNvo28+GtftY93Q=}
    dependencies:
      pify: 2.3.0
    dev: true

  /read-pkg-up/3.0.0:
    resolution: {integrity: sha1-PtSWaF26D4/hGNBpHcUfSh/5bwc=}
    engines: {node: '>=4'}
    dependencies:
      find-up: 2.1.0
      read-pkg: 3.0.0
    dev: true

  /read-pkg-up/7.0.1:
    resolution: {integrity: sha512-zK0TB7Xd6JpCLmlLmufqykGE+/TlOePD6qKClNW7hHDKFh/J7/7gCWGR7joEQEW1bKq3a3yUZSObOoWLFQ4ohg==}
    engines: {node: '>=8'}
    dependencies:
      find-up: 4.1.0
      read-pkg: 5.2.0
      type-fest: 0.8.1
    dev: true

  /read-pkg/3.0.0:
    resolution: {integrity: sha1-nLxoaXj+5l0WwA4rGcI3/Pbjg4k=}
    engines: {node: '>=4'}
    dependencies:
      load-json-file: 4.0.0
      normalize-package-data: 2.5.0
      path-type: 3.0.0
    dev: true

  /read-pkg/5.2.0:
    resolution: {integrity: sha512-Ug69mNOpfvKDAc2Q8DRpMjjzdtrnv9HcSMX+4VsZxD1aZ6ZzrIE7rlzXBtWTyhULSMKg076AW6WR5iZpD0JiOg==}
    engines: {node: '>=8'}
    dependencies:
      '@types/normalize-package-data': 2.4.1
      normalize-package-data: 2.5.0
      parse-json: 5.2.0
      type-fest: 0.6.0
    dev: true

  /readable-stream/2.3.7:
    resolution: {integrity: sha512-Ebho8K4jIbHAxnuxi7o42OrZgF/ZTNcsZj6nRKyUmkhLFq8CHItp/fy6hQZuZmP/n3yZ9VBUbp4zz/mX8hmYPw==}
    dependencies:
      core-util-is: 1.0.3
      inherits: 2.0.4
      isarray: 1.0.0
      process-nextick-args: 2.0.1
      safe-buffer: 5.1.2
      string_decoder: 1.1.1
      util-deprecate: 1.0.2
    dev: true

  /readable-stream/3.6.0:
    resolution: {integrity: sha512-BViHy7LKeTz4oNnkcLJ+lVSL6vpiFeX6/d3oSH8zCW7UxP2onchk+vTGB143xuFjHS3deTgkKoXXymXqymiIdA==}
    engines: {node: '>= 6'}
    dependencies:
      inherits: 2.0.4
      string_decoder: 1.3.0
      util-deprecate: 1.0.2

  /readdirp/3.6.0:
    resolution: {integrity: sha512-hOS089on8RduqdbhvQ5Z37A0ESjsqz6qnRcffsMU3495FuTdqSm+7bhJ29JvIOsBDEEnan5DPu9t3To9VRlMzA==}
    engines: {node: '>=8.10.0'}
    dependencies:
      picomatch: 2.3.0

  /redent/3.0.0:
    resolution: {integrity: sha512-6tDA8g98We0zd0GvVeMT9arEOnTw9qM03L9cJXaCjrip1OO764RDBLBfrB4cwzNGDj5OA5ioymC9GkizgWJDUg==}
    engines: {node: '>=8'}
    dependencies:
      indent-string: 4.0.0
      strip-indent: 3.0.0
    dev: true

  /redis-commands/1.7.0:
    resolution: {integrity: sha512-nJWqw3bTFy21hX/CPKHth6sfhZbdiHP6bTawSgQBlKOVRG7EZkfHbbHwQJnrE4vsQf0CMNE+3gJ4Fmm16vdVlQ==}
    dev: true

  /redis-errors/1.2.0:
    resolution: {integrity: sha1-62LSrbFeTq9GEMBK/hUpOEJQq60=}
    engines: {node: '>=4'}
    dev: true

  /redis-parser/3.0.0:
    resolution: {integrity: sha1-tm2CjNyv5rS4pCin3vTGvKwxyLQ=}
    engines: {node: '>=4'}
    dependencies:
      redis-errors: 1.2.0
    dev: true

  /reduce-css-calc/2.1.8:
    resolution: {integrity: sha512-8liAVezDmUcH+tdzoEGrhfbGcP7nOV4NkGE3a74+qqvE7nt9i4sKLGBuZNOnpI4WiGksiNPklZxva80061QiPg==}
    dependencies:
      css-unit-converter: 1.1.2
      postcss-value-parser: 3.3.1
    dev: false

  /regenerator-runtime/0.13.9:
    resolution: {integrity: sha512-p3VT+cOEgxFsRRA9X4lkI1E+k2/CtnKtU4gcxyaCUreilL/vqI6CdZ3wxVUx3UOUg+gnUOQQcRI7BmSI656MYA==}

  /regexpp/3.2.0:
    resolution: {integrity: sha512-pq2bWo9mVD43nbts2wGv17XLiNLya+GklZ8kaDLV2Z08gDCsGpnKn9BFMepvWuHCbyVvY7J5o5+BVvoQbmlJLg==}
    engines: {node: '>=8'}
    dev: true

  /require-directory/2.1.1:
    resolution: {integrity: sha1-jGStX9MNqxyXbiNE/+f3kqam30I=}
    engines: {node: '>=0.10.0'}
    dev: true

  /requires-port/1.0.0:
    resolution: {integrity: sha1-kl0mAdOaxIXgkc8NpcbmlNw9yv8=}
    dev: true

  /reserved-words/0.1.2:
    resolution: {integrity: sha1-AKCUD5jNUBrqqsMWQR2a3FKzGrE=}
    dev: true

  /resolve-cwd/3.0.0:
    resolution: {integrity: sha512-OrZaX2Mb+rJCpH/6CpSqt9xFVpN++x01XnN2ie9g6P5/3xelLAkXWVADpdz1IHD/KFfEXyE6V0U01OQ3UO2rEg==}
    engines: {node: '>=8'}
    dependencies:
      resolve-from: 5.0.0
    dev: true

  /resolve-from/4.0.0:
    resolution: {integrity: sha512-pb/MYmXstAkysRFx8piNI1tGFNQIFA3vkE3Gq4EuA1dF6gHp/+vgZqsCGJapvy8N3Q+4o7FwvquPJcnZ7RYy4g==}
    engines: {node: '>=4'}

  /resolve-from/5.0.0:
    resolution: {integrity: sha512-qYg9KP24dD5qka9J47d0aVky0N+b4fTU89LN9iDnjB5waksiC49rvMB0PrUJQGoTmH50XPiqOvAjDfaijGxYZw==}
    engines: {node: '>=8'}

  /resolve-pathname/3.0.0:
    resolution: {integrity: sha512-C7rARubxI8bXFNB/hqcp/4iUeIXJhJZvFPFPiSPRnhU5UPxzMFIl+2E6yY6c4k9giDJAhtV+enfA+G89N6Csng==}
    dev: false

  /resolve.exports/1.1.0:
    resolution: {integrity: sha512-J1l+Zxxp4XK3LUDZ9m60LRJF/mAe4z6a4xyabPHk7pvK5t35dACV32iIjJDFeWZFfZlO29w6SZ67knR0tHzJtQ==}
    engines: {node: '>=10'}
    dev: true

  /resolve/1.17.0:
    resolution: {integrity: sha512-ic+7JYiV8Vi2yzQGFWOkiZD5Z9z7O2Zhm9XMaTxdJExKasieFCr+yXZ/WmXsckHiKl12ar0y6XiXDx3m4RHn1w==}
    dependencies:
      path-parse: 1.0.7
    dev: true

  /resolve/1.19.0:
    resolution: {integrity: sha512-rArEXAgsBG4UgRGcynxWIWKFvh/XZCcS8UJdHhwy91zwAvCZIbcs+vAbflgBnNjYMs/i/i+/Ux6IZhML1yPvxg==}
    dependencies:
      is-core-module: 2.8.0
      path-parse: 1.0.7
    dev: true

  /resolve/1.20.0:
    resolution: {integrity: sha512-wENBPt4ySzg4ybFQW2TT1zMQucPK95HSh/nq2CFTZVOGut2+pQvSsgtda4d26YrYcr067wjbmzOG8byDPBX63A==}
    dependencies:
      is-core-module: 2.8.0
      path-parse: 1.0.7

  /restore-cursor/3.1.0:
    resolution: {integrity: sha512-l+sSefzHpj5qimhFSE5a8nufZYAM3sBSVMAPtYkmC+4EH2anSGaEMXSD0izRQbu9nfyQ9y5JrVmp7E8oZrUjvA==}
    engines: {node: '>=8'}
    dependencies:
      onetime: 5.1.2
      signal-exit: 3.0.5
    dev: true

  /retry/0.12.0:
    resolution: {integrity: sha1-G0KmJmoh8HQh0bC1S33BZ7AcATs=}
    engines: {node: '>= 4'}
    dev: true

  /reusify/1.0.4:
    resolution: {integrity: sha512-U9nH88a3fc/ekCF1l0/UP1IosiuIjyTh7hBvXVMHYgVcfGvt897Xguj2UOLDeI5BG2m7/uwyaLVT6fbtCwTyzw==}
    engines: {iojs: '>=1.0.0', node: '>=0.10.0'}

  /rgb-regex/1.0.1:
    resolution: {integrity: sha1-wODWiC3w4jviVKR16O3UGRX+rrE=}
    dev: false

  /rgba-regex/1.0.0:
    resolution: {integrity: sha1-QzdOLiyglosO8VI0YLfXMP8i7rM=}
    dev: false

  /rimraf/3.0.2:
    resolution: {integrity: sha512-JZkJMZkAGFFPP2YqXZXPbMlMBgsxzE8ILs4lMIX/2o0L9UBw9O/Y3o6wFw/i9YLapcUJWwqbi3kdxIPdC62TIA==}
    hasBin: true
    dependencies:
      glob: 7.2.0

  /rollup-plugin-license/2.6.0_rollup@2.59.0:
    resolution: {integrity: sha512-ilM+sb9xCvP+23tmzsCqJSm33877nIFeO6lMDGbckxc1jq2nW6WtU1nFD4cfOrKYl0cw1dkz4rC3VMAe8dA8cQ==}
    engines: {node: '>=10.0.0'}
    peerDependencies:
      rollup: ^1.0.0 || ^2.0.0
    dependencies:
      commenting: 1.1.0
      glob: 7.2.0
      lodash: 4.17.21
      magic-string: 0.25.7
      mkdirp: 1.0.4
      moment: 2.29.1
      package-name-regex: 2.0.4
      rollup: 2.59.0
      spdx-expression-validate: 2.0.0
      spdx-satisfies: 5.0.1
    dev: true

  /rollup/2.59.0:
    resolution: {integrity: sha512-l7s90JQhCQ6JyZjKgo7Lq1dKh2RxatOM+Jr6a9F7WbS9WgKbocyUSeLmZl8evAse7y96Ae98L2k1cBOwWD8nHw==}
    engines: {node: '>=10.0.0'}
    hasBin: true
    optionalDependencies:
      fsevents: 2.3.2

  /run-parallel/1.2.0:
    resolution: {integrity: sha512-5l4VyZR86LZ/lDxZTR6jqL8AFE2S0IFLMP26AbjsLVADxHdhB/c0GUsH+y39UfCi3dzz8OlQuPmnaJOMoDHQBA==}
    dependencies:
      queue-microtask: 1.2.3

  /rxjs/7.4.0:
    resolution: {integrity: sha512-7SQDi7xeTMCJpqViXh8gL/lebcwlp3d831F05+9B44A4B0WfsEwUQHR64gsH1kvJ+Ep/J9K2+n1hVl1CsGN23w==}
    dependencies:
      tslib: 2.1.0
    dev: true

  /safe-buffer/5.1.2:
    resolution: {integrity: sha512-Gd2UZBJDkXlY7GbJxfsE8/nvKkUEU1G38c1siN6QP6a9PT9MmHB8GnpscSmMJSoF8LOIrt8ud/wPtojys4G6+g==}

  /safe-buffer/5.2.1:
    resolution: {integrity: sha512-rp3So07KcdmmKbGvgaNxQSJr7bGVSVk5S9Eq1F+ppbRo70+YeaDxkw5Dd8NPN+GD6bjnYm2VuPuCXmpuYvmCXQ==}

  /safer-buffer/2.1.2:
    resolution: {integrity: sha512-YZo3K82SD7Riyi0E1EQPojLz7kpepnSQI9IyPbHHg1XXXevb5dJI7tpyN2ADxGcQbHG7vcyRHk0cbwqcQriUtg==}
    dev: true

  /sanitize-filename/1.6.3:
    resolution: {integrity: sha512-y/52Mcy7aw3gRm7IrcGDFx/bCk4AhRh2eI9luHOQM86nZsqwiRkkq2GekHXBBD+SmPidc8i2PqtYZl+pWJ8Oeg==}
    dependencies:
      truncate-utf8-bytes: 1.0.2
    dev: true

  /sass/1.43.4:
    resolution: {integrity: sha512-/ptG7KE9lxpGSYiXn7Ar+lKOv37xfWsZRtFYal2QHNigyVQDx685VFT/h7ejVr+R8w7H4tmUgtulsKl5YpveOg==}
    engines: {node: '>=8.9.0'}
    hasBin: true
    dependencies:
      chokidar: 3.5.2
    dev: true

  /sax/1.2.4:
    resolution: {integrity: sha512-NqVDv9TpANUjFm0N8uM5GxL36UgKi9/atZw+x7YFnQ8ckwFGKrl4xX4yWtrey3UJm5nP1kUbnYgLopqWNSRhWw==}
    dev: true

  /saxes/5.0.1:
    resolution: {integrity: sha512-5LBh1Tls8c9xgGjw3QrMwETmTMVk0oFgvrFSvWx62llR2hcEInrKNZ2GZCCuuy2lvWrdl5jhbpeqc5hRYKFOcw==}
    engines: {node: '>=10'}
    dependencies:
      xmlchars: 2.2.0
    dev: true

  /scheduler/0.20.2:
    resolution: {integrity: sha512-2eWfGgAqqWFGqtdMmcL5zCMK1U8KlXv8SQFGglL3CEtd0aDVDWgeF/YoCmvln55m5zSk3J/20hTaSBeSObsQDQ==}
    dependencies:
      loose-envify: 1.4.0
      object-assign: 4.1.1
    dev: false

  /select/1.1.2:
    resolution: {integrity: sha1-DnNQrN7ICxEIUoeG7B1EGNEbOW0=}
    dev: false

  /selfsigned/1.10.11:
    resolution: {integrity: sha512-aVmbPOfViZqOZPgRBT0+3u4yZFHpmnIghLMlAcb5/xhp5ZtB/RVnKhz5vl2M32CLXAqR4kha9zfhNg0Lf/sxKA==}
    dependencies:
      node-forge: 0.10.0
    dev: true

  /semiver/1.1.0:
    resolution: {integrity: sha512-QNI2ChmuioGC1/xjyYwyZYADILWyW6AmS1UH6gDj/SFUUUS4MBAWs/7mxnkRPc/F4iHezDP+O8t0dO8WHiEOdg==}
    engines: {node: '>=6'}
    dev: true

  /semver/5.7.1:
    resolution: {integrity: sha512-sauaDf/PZdVgrLTNYHRtpXa1iRiKcaebiKQ1BJdpQlWH2lCvexQdX55snPFyK7QzpudqbCI0qXFfOasHdyNDGQ==}
    hasBin: true
    dev: true

  /semver/6.3.0:
    resolution: {integrity: sha512-b39TBaTSfV6yBrapU89p5fKekE2m/NwnDocOVruQFS1/veMgdzuPcnOM34M6CwxW8jH/lxEa5rBoDeUwu5HHTw==}
    hasBin: true

  /semver/7.3.5:
    resolution: {integrity: sha512-PoeGJYh8HK4BTO/a9Tf6ZG3veo/A7ZVsYrSA6J8ny9nb3B1VrpkuN+z9OE5wfE5p6H4LchYZsegiQgbJD94ZFQ==}
    engines: {node: '>=10'}
    hasBin: true
    dependencies:
      lru-cache: 6.0.0

  /send/0.17.1:
    resolution: {integrity: sha512-BsVKsiGcQMFwT8UxypobUKyv7irCNRHk1T0G680vk88yf6LBByGcZJOTJCrTP2xVN6yI+XjPJcNuE3V4fT9sAg==}
    engines: {node: '>= 0.8.0'}
    dependencies:
      debug: 2.6.9
      depd: 1.1.2
      destroy: 1.0.4
      encodeurl: 1.0.2
      escape-html: 1.0.3
      etag: 1.8.1
      fresh: 0.5.2
      http-errors: 1.7.3
      mime: 1.6.0
      ms: 2.1.1
      on-finished: 2.3.0
      range-parser: 1.2.1
      statuses: 1.5.0
    dev: true

  /serve-static/1.14.1:
    resolution: {integrity: sha512-JMrvUwE54emCYWlTI+hGrGv5I8dEwmco/00EvkzIIsR7MqrHonbD9pO2MOfFnpFntl7ecpZs+3mW+XbQZu9QCg==}
    engines: {node: '>= 0.8.0'}
    dependencies:
      encodeurl: 1.0.2
      escape-html: 1.0.3
      parseurl: 1.3.3
      send: 0.17.1
    dev: true

  /set-blocking/2.0.0:
    resolution: {integrity: sha1-BF+XgtARrppoA93TgrJDkrPYkPc=}
    dev: false

  /setprototypeof/1.1.1:
    resolution: {integrity: sha512-JvdAWfbXeIGaZ9cILp38HntZSFSo3mWg6xGcJJsd+d4aRMOqauag1C63dJfDw7OaMYwEbHMOxEZ1lqVRYP2OAw==}
    dev: true

  /shebang-command/1.2.0:
    resolution: {integrity: sha1-RKrGW2lbAzmJaMOfNj/uXer98eo=}
    engines: {node: '>=0.10.0'}
    dependencies:
      shebang-regex: 1.0.0
    dev: true

  /shebang-command/2.0.0:
    resolution: {integrity: sha512-kHxr2zZpYtdmrN1qDjrrX/Z1rR1kG8Dx+gkpK1G4eXmvXswmcE1hTWBWYUzlraYw1/yZp6YuDY77YtvbN0dmDA==}
    engines: {node: '>=8'}
    dependencies:
      shebang-regex: 3.0.0
    dev: true

  /shebang-regex/1.0.0:
    resolution: {integrity: sha1-2kL0l0DAtC2yypcoVxyxkMmO/qM=}
    engines: {node: '>=0.10.0'}
    dev: true

  /shebang-regex/3.0.0:
    resolution: {integrity: sha512-7++dFhtcx3353uBaq8DDR4NuxBetBzC7ZQOhmTQInHEd6bSrXdiEyzCvG07Z44UYdLShWUyXt5M/yhz8ekcb1A==}
    engines: {node: '>=8'}
    dev: true

  /shell-quote/1.7.3:
    resolution: {integrity: sha512-Vpfqwm4EnqGdlsBFNmHhxhElJYrdfcxPThu+ryKS5J8L/fhAwLazFZtq+S+TWZ9ANj2piSQLGj6NQg+lKPmxrw==}
    dev: true

  /side-channel/1.0.4:
    resolution: {integrity: sha512-q5XPytqFEIKHkGdiMIrY10mvLRvnQh42/+GoBlFW3b2LXLE2xxJpZFdm94we0BaoV3RwJyGqg5wS7epxTv0Zvw==}
    dependencies:
      call-bind: 1.0.2
      get-intrinsic: 1.1.1
      object-inspect: 1.11.0
    dev: true

  /signal-exit/3.0.5:
    resolution: {integrity: sha512-KWcOiKeQj6ZyXx7zq4YxSMgHRlod4czeBQZrPb8OKcohcqAXShm7E20kEMle9WBt26hFcAf0qLOcp5zmY7kOqQ==}

  /simple-swizzle/0.2.2:
    resolution: {integrity: sha1-pNprY1/8zMoz9w0Xy5JZLeleVXo=}
    dependencies:
      is-arrayish: 0.3.2
    dev: false

  /sirv/1.0.19:
    resolution: {integrity: sha512-JuLThK3TnZG1TAKDwNIqNq6QA2afLOCcm+iE8D1Kj3GA40pSPsxQjjJl0J8X3tsR7T+CP1GavpzLwYkgVLWrZQ==}
    engines: {node: '>= 10'}
    dependencies:
      '@polka/url': 1.0.0-next.21
      mrmime: 1.0.0
      totalist: 1.1.0
    dev: true

  /sisteransi/1.0.5:
    resolution: {integrity: sha512-bLGGlR1QxBcynn2d5YmDX4MGjlZvy2MRBDRNHLJ8VI6l6+9FUiyTFNJ0IveOSP0bcXgVDPRcfGqA0pjaqUpfVg==}

  /slash/3.0.0:
    resolution: {integrity: sha512-g9Q1haeby36OSStwb4ntCGGGaKsaVSjQ68fBxoQcutl5fS1vuY18H3wSt3jFyFtrkx+Kz0V1G85A4MyAdDMi2Q==}
    engines: {node: '>=8'}
    dev: true

  /slash/4.0.0:
    resolution: {integrity: sha512-3dOsAHXXUkQTpOYcoAxLIorMTp4gIQr5IW3iVb7A7lFIp0VHhnynm9izx6TssdrIcVIESAlVjtnO2K8bg+Coew==}
    engines: {node: '>=12'}
    dev: true

  /slice-ansi/3.0.0:
    resolution: {integrity: sha512-pSyv7bSTC7ig9Dcgbw9AuRNUb5k5V6oDudjZoMBSr13qpLBG7tB+zgCkARjq7xIUgdz5P1Qe8u+rSGdouOOIyQ==}
    engines: {node: '>=8'}
    dependencies:
      ansi-styles: 4.3.0
      astral-regex: 2.0.0
      is-fullwidth-code-point: 3.0.0
    dev: true

  /slice-ansi/4.0.0:
    resolution: {integrity: sha512-qMCMfhY040cVHT43K9BFygqYbUPFZKHOg7K73mtTWJRb8pyP3fzf4Ixd5SzdEJQ6MRUg/WBnOLxghZtKKurENQ==}
    engines: {node: '>=10'}
    dependencies:
      ansi-styles: 4.3.0
      astral-regex: 2.0.0
      is-fullwidth-code-point: 3.0.0
    dev: true

  /slice-ansi/5.0.0:
    resolution: {integrity: sha512-FC+lgizVPfie0kkhqUScwRu1O/lF6NOgJmlCgK+/LYxDCTk8sGelYaHDhFcDN+Sn3Cv+3VSa4Byeo+IMCzpMgQ==}
    engines: {node: '>=12'}
    dependencies:
      ansi-styles: 6.1.0
      is-fullwidth-code-point: 4.0.0
    dev: true

  /smart-buffer/4.2.0:
    resolution: {integrity: sha512-94hK0Hh8rPqQl2xXc3HsaBoOXKV20MToPkcXvwbISWLEs+64sBq5kFgn2kJDHb1Pry9yrP0dxrCI9RRci7RXKg==}
    engines: {node: '>= 6.0.0', npm: '>= 3.0.0'}
    dev: true

  /socks-proxy-agent/6.1.0:
    resolution: {integrity: sha512-57e7lwCN4Tzt3mXz25VxOErJKXlPfXmkMLnk310v/jwW20jWRVcgsOit+xNkN3eIEdB47GwnfAEBLacZ/wVIKg==}
    engines: {node: '>= 10'}
    dependencies:
      agent-base: 6.0.2
      debug: 4.3.3
      socks: 2.6.1
    transitivePeerDependencies:
      - supports-color
    dev: true

  /socks/2.6.1:
    resolution: {integrity: sha512-kLQ9N5ucj8uIcxrDwjm0Jsqk06xdpBjGNQtpXy4Q8/QY2k+fY7nZH8CARy+hkbG+SGAovmzzuauCpBlb8FrnBA==}
    engines: {node: '>= 10.13.0', npm: '>= 3.0.0'}
    dependencies:
      ip: 1.1.5
      smart-buffer: 4.2.0
    dev: true

  /source-map-js/0.6.2:
    resolution: {integrity: sha512-/3GptzWzu0+0MBQFrDKzw/DvvMTUORvgY6k6jd/VS6iCR4RDTKWH6v6WPwQoUO8667uQEf9Oe38DxAYWY5F/Ug==}
    engines: {node: '>=0.10.0'}

  /source-map-js/1.0.1:
    resolution: {integrity: sha512-4+TN2b3tqOCd/kaGRJ/sTYA0tR0mdXx26ipdolxcwtJVqEnqNYvlCAt1q3ypy4QMlYus+Zh34RNtYLoq2oQ4IA==}
    engines: {node: '>=0.10.0'}
    dev: false

  /source-map-resolve/0.6.0:
    resolution: {integrity: sha512-KXBr9d/fO/bWo97NXsPIAW1bFSBOuCnjbNTBMO7N59hsv5i9yzRDfcYwwt0l04+VqnKC+EwzvJZIP/qkuMgR/w==}
    dependencies:
      atob: 2.1.2
      decode-uri-component: 0.2.0
    dev: true

  /source-map-support/0.5.20:
    resolution: {integrity: sha512-n1lZZ8Ve4ksRqizaBQgxXDgKwttHDhyfQjA6YZZn8+AroHbsIz+JjwxQDxbp+7y5OYCI8t1Yk7etjD9CRd2hIw==}
    dependencies:
      buffer-from: 1.1.2
      source-map: 0.6.1
    dev: true

  /source-map-support/0.5.21:
    resolution: {integrity: sha512-uBHU3L3czsIyYXKX88fdrGovxdSCoTGDRZ6SYXtSRxLZUzHg5P/66Ht6uoUlHu9EZod+inXhKo3qQgwXUT/y1w==}
    dependencies:
      buffer-from: 1.1.2
      source-map: 0.6.1
    dev: true

  /source-map/0.5.7:
    resolution: {integrity: sha1-igOdLRAh0i0eoUyA2OpGi6LvP8w=}
    engines: {node: '>=0.10.0'}

  /source-map/0.6.1:
    resolution: {integrity: sha512-UjgapumWlbMhkBgzT7Ykc5YXUT46F0iKu8SGXq0bcwP5dz/h0Plj6enJqjz1Zbq2l5WaqYnrVbwWOWMyF3F47g==}
    engines: {node: '>=0.10.0'}

  /source-map/0.7.3:
    resolution: {integrity: sha512-CkCj6giN3S+n9qrYiBTX5gystlENnRW5jZeNLHpe6aue+SrHcG5VYwujhW9s4dY31mEGsxBDrHR6oI69fTXsaQ==}
    engines: {node: '>= 8'}
    dev: true

  /sourcemap-codec/1.4.8:
    resolution: {integrity: sha512-9NykojV5Uih4lgo5So5dtw+f0JgJX30KCNI8gwhz2J9A15wD0Ml6tjHKwf6fTSa6fAdVBdZeNOs9eJ71qCk8vA==}

  /spdx-compare/1.0.0:
    resolution: {integrity: sha512-C1mDZOX0hnu0ep9dfmuoi03+eOdDoz2yvK79RxbcrVEG1NO1Ph35yW102DHWKN4pk80nwCgeMmSY5L25VE4D9A==}
    dependencies:
      array-find-index: 1.0.2
      spdx-expression-parse: 3.0.1
      spdx-ranges: 2.1.1
    dev: true

  /spdx-correct/3.1.1:
    resolution: {integrity: sha512-cOYcUWwhCuHCXi49RhFRCyJEK3iPj1Ziz9DpViV3tbZOwXD49QzIN3MpOLJNxh2qwq2lJJZaKMVw9qNi4jTC0w==}
    dependencies:
      spdx-expression-parse: 3.0.1
      spdx-license-ids: 3.0.10
    dev: true

  /spdx-exceptions/2.3.0:
    resolution: {integrity: sha512-/tTrYOC7PPI1nUAgx34hUpqXuyJG+DTHJTnIULG4rDygi4xu/tfgmq1e1cIRwRzwZgo4NLySi+ricLkZkw4i5A==}
    dev: true

  /spdx-expression-parse/3.0.1:
    resolution: {integrity: sha512-cbqHunsQWnJNE6KhVSMsMeH5H/L9EpymbzqTQ3uLwNCLZ1Q481oWaofqH7nO6V07xlXwY6PhQdQ2IedWx/ZK4Q==}
    dependencies:
      spdx-exceptions: 2.3.0
      spdx-license-ids: 3.0.10
    dev: true

  /spdx-expression-validate/2.0.0:
    resolution: {integrity: sha512-b3wydZLM+Tc6CFvaRDBOF9d76oGIHNCLYFeHbftFXUWjnfZWganmDmvtM5sm1cRwJc/VDBMLyGGrsLFd1vOxbg==}
    dependencies:
      spdx-expression-parse: 3.0.1
    dev: true

  /spdx-license-ids/3.0.10:
    resolution: {integrity: sha512-oie3/+gKf7QtpitB0LYLETe+k8SifzsX4KixvpOsbI6S0kRiRQ5MKOio8eMSAKQ17N06+wdEOXRiId+zOxo0hA==}
    dev: true

  /spdx-ranges/2.1.1:
    resolution: {integrity: sha512-mcdpQFV7UDAgLpXEE/jOMqvK4LBoO0uTQg0uvXUewmEFhpiZx5yJSZITHB8w1ZahKdhfZqP5GPEOKLyEq5p8XA==}
    dev: true

  /spdx-satisfies/5.0.1:
    resolution: {integrity: sha512-Nwor6W6gzFp8XX4neaKQ7ChV4wmpSh2sSDemMFSzHxpTw460jxFYeOn+jq4ybnSSw/5sc3pjka9MQPouksQNpw==}
    dependencies:
      spdx-compare: 1.0.0
      spdx-expression-parse: 3.0.1
      spdx-ranges: 2.1.1
    dev: true

  /split/1.0.1:
    resolution: {integrity: sha512-mTyOoPbrivtXnwnIxZRFYRrPNtEFKlpB2fvjSnCQUiAA6qAZzqwna5envK4uk6OIeP17CsdF3rSBGYVBsU0Tkg==}
    dependencies:
      through: 2.3.8
    dev: true

  /split2/3.2.2:
    resolution: {integrity: sha512-9NThjpgZnifTkJpzTZ7Eue85S49QwpNhZTq6GRJwObb6jnLFNGB7Qm73V5HewTROPyxD0C29xqmaI68bQtV+hg==}
    dependencies:
      readable-stream: 3.6.0
    dev: true

  /sprintf-js/1.0.3:
    resolution: {integrity: sha1-BOaSb2YolTVPPdAVIDYzuFcpfiw=}
    dev: true

  /stack-trace/0.0.10:
    resolution: {integrity: sha1-VHxws0fo0ytOEI6hoqFZ5f3eGcA=}
    dev: true

  /stack-utils/2.0.5:
    resolution: {integrity: sha512-xrQcmYhOsn/1kX+Vraq+7j4oE2j/6BFscZ0etmYg81xuM8Gq0022Pxb8+IqgOFUIaxHs0KaSb7T1+OegiNrNFA==}
    engines: {node: '>=10'}
    dependencies:
      escape-string-regexp: 2.0.0
    dev: true

  /standard-as-callback/2.1.0:
    resolution: {integrity: sha512-qoRRSyROncaz1z0mvYqIE4lCd9p2R90i6GxW3uZv5ucSu8tU7B5HXUP1gG8pVZsYNVaXjk8ClXHPttLyxAL48A==}
    dev: true

  /statuses/1.5.0:
    resolution: {integrity: sha1-Fhx9rBd2Wf2YEfQ3cfqZOBR4Yow=}
    engines: {node: '>= 0.6'}
    dev: true

  /streamsearch/0.1.2:
    resolution: {integrity: sha1-gIudDlb8Jz2Am6VzOOkpkZoanxo=}
    engines: {node: '>=0.8.0'}
    dev: true

  /string-argv/0.3.1:
    resolution: {integrity: sha512-a1uQGz7IyVy9YwhqjZIZu1c8JO8dNIe20xBmSS6qu9kv++k3JGzCVmprbNN5Kn+BgzD5E7YYwg1CcjuJMRNsvg==}
    engines: {node: '>=0.6.19'}
    dev: true

  /string-hash/1.1.3:
    resolution: {integrity: sha1-6Kr8CsGFW0Zmkp7X3RJ1311sgRs=}
    dev: true

  /string-length/4.0.2:
    resolution: {integrity: sha512-+l6rNN5fYHNhZZy41RXsYptCjA2Igmq4EG7kZAYFQI1E1VTXarr6ZPXBg6eq7Y6eK4FEhY6AJlyuFIb/v/S0VQ==}
    engines: {node: '>=10'}
    dependencies:
      char-regex: 1.0.2
      strip-ansi: 6.0.1
    dev: true

  /string-width/4.2.3:
    resolution: {integrity: sha512-wKyQRQpjJ0sIp62ErSZdGsjMJWsap5oRNihHhu6G7JVO/9jIB6UyevL+tXuOqrng8j/cxKTWyWUwvSTriiZz/g==}
    engines: {node: '>=8'}
    dependencies:
      emoji-regex: 8.0.0
      is-fullwidth-code-point: 3.0.0
      strip-ansi: 6.0.1

  /string-width/5.0.1:
    resolution: {integrity: sha512-5ohWO/M4//8lErlUUtrFy3b11GtNOuMOU0ysKCDXFcfXuuvUXu95akgj/i8ofmaGdN0hCqyl6uu9i8dS/mQp5g==}
    engines: {node: '>=12'}
    dependencies:
      emoji-regex: 9.2.2
      is-fullwidth-code-point: 4.0.0
      strip-ansi: 7.0.1
    dev: true

  /string.prototype.padend/3.1.3:
    resolution: {integrity: sha512-jNIIeokznm8SD/TZISQsZKYu7RJyheFNt84DUPrh482GC8RVp2MKqm2O5oBRdGxbDQoXrhhWtPIWQOiy20svUg==}
    engines: {node: '>= 0.4'}
    dependencies:
      call-bind: 1.0.2
      define-properties: 1.1.3
      es-abstract: 1.19.1
    dev: true

  /string.prototype.trimend/1.0.4:
    resolution: {integrity: sha512-y9xCjw1P23Awk8EvTpcyL2NIr1j7wJ39f+k6lvRnSMz+mz9CGz9NYPelDk42kOz6+ql8xjfK8oYzy3jAP5QU5A==}
    dependencies:
      call-bind: 1.0.2
      define-properties: 1.1.3
    dev: true

  /string.prototype.trimstart/1.0.4:
    resolution: {integrity: sha512-jh6e984OBfvxS50tdY2nRZnoC5/mLFKOREQfw8t5yytkoUsJRNxvI/E39qu1sD0OtWI3OC0XgKSmcWwziwYuZw==}
    dependencies:
      call-bind: 1.0.2
      define-properties: 1.1.3
    dev: true

  /string_decoder/1.1.1:
    resolution: {integrity: sha512-n/ShnvDi6FHbbVfviro+WojiFzv+s8MPMHBczVePfUpDJLwoLT0ht1l4YwBCbi8pJAveEEdnkHyPyTP/mzRfwg==}
    dependencies:
      safe-buffer: 5.1.2
    dev: true

  /string_decoder/1.3.0:
    resolution: {integrity: sha512-hkRX8U1WjJFd8LsDJ2yQ/wWWxaopEsABU1XfkM8A+j0+85JAGppt16cr1Whg6KIbb4okU6Mql6BOj+uup/wKeA==}
    dependencies:
      safe-buffer: 5.2.1

  /strip-ansi/6.0.1:
    resolution: {integrity: sha512-Y38VPSHcqkFrCpFnQ9vuSXmquuv5oXOKpGeT6aGrr3o3Gc9AlVa6JBfUSOCnbxGGZF+/0ooI7KrPuUSztUdU5A==}
    engines: {node: '>=8'}
    dependencies:
      ansi-regex: 5.0.1

  /strip-ansi/7.0.1:
    resolution: {integrity: sha512-cXNxvT8dFNRVfhVME3JAe98mkXDYN2O1l7jmcwMnOslDeESg1rF/OZMtK0nRAhiari1unG5cD4jG3rapUAkLbw==}
    engines: {node: '>=12'}
    dependencies:
      ansi-regex: 6.0.1
    dev: true

  /strip-bom/3.0.0:
    resolution: {integrity: sha1-IzTBjpx1n3vdVv3vfprj1YjmjtM=}
    engines: {node: '>=4'}
    dev: true

  /strip-bom/4.0.0:
    resolution: {integrity: sha512-3xurFv5tEgii33Zi8Jtp55wEIILR9eh34FAW00PZf+JnSsTmV/ioewSgQl97JHvgjoRGwPShsWm+IdrxB35d0w==}
    engines: {node: '>=8'}
    dev: true

  /strip-eof/1.0.0:
    resolution: {integrity: sha1-u0P/VZim6wXYm1n80SnJgzE2Br8=}
    engines: {node: '>=0.10.0'}
    dev: true

  /strip-final-newline/2.0.0:
    resolution: {integrity: sha512-BrpvfNAE3dcvq7ll3xVumzjKjZQ5tI1sEUIKr3Uoks0XUl45St3FlatVqef9prk4jRDzhW6WZg+3bk93y6pLjA==}
    engines: {node: '>=6'}
    dev: true

  /strip-indent/2.0.0:
    resolution: {integrity: sha1-XvjbKV0B5u1sv3qrlpmNeCJSe2g=}
    engines: {node: '>=4'}
    dev: true

  /strip-indent/3.0.0:
    resolution: {integrity: sha512-laJTa3Jb+VQpaC6DseHhF7dXVqHTfJPCRDaEbid/drOhgitgYku/letMUqOXFoWV0zIIUbjpdH2t+tYj4bQMRQ==}
    engines: {node: '>=8'}
    dependencies:
      min-indent: 1.0.1
    dev: true

  /strip-json-comments/3.1.1:
    resolution: {integrity: sha512-6fPc+R4ihwqP6N/aIv2f1gMH8lOVtWQHoqC4yK6oSDVVocumAsfCqjkXnqiYMhmMwS/mEHLp7Vehlt3ql6lEig==}
    engines: {node: '>=8'}
    dev: true

  /stylis/4.0.10:
    resolution: {integrity: sha512-m3k+dk7QeJw660eIKRRn3xPF6uuvHs/FFzjX3HQ5ove0qYsiygoAhwn5a3IYKaZPo5LrYD0rfVmtv1gNY1uYwg==}

  /stylus/0.55.0:
    resolution: {integrity: sha512-MuzIIVRSbc8XxHH7FjkvWqkIcr1BvoMZoR/oFuAJDlh7VSaNJzrB4uJ38GRQa+mWjLXODAMzeDe0xi9GYbGwnw==}
    hasBin: true
    dependencies:
      css: 3.0.0
      debug: 3.1.0
      glob: 7.2.0
      mkdirp: 1.0.4
      safer-buffer: 2.1.2
      sax: 1.2.4
      semver: 6.3.0
      source-map: 0.7.3
    dev: true

  /supports-color/5.5.0:
    resolution: {integrity: sha512-QjVjwdXIt408MIiAqCX4oUKsgU2EqAGzs2Ppkm4aQYbjm+ZEWEcW4SfFNTr4uMNZma0ey4f5lgLrkB0aX0QMow==}
    engines: {node: '>=4'}
    dependencies:
      has-flag: 3.0.0

  /supports-color/7.2.0:
    resolution: {integrity: sha512-qpCAvRl9stuOHveKsn7HncJRvv501qIacKzQlO/+Lwxc9+0q2wLyv4Dfvt80/DPn2pqOBsJdDiogXGR9+OvwRw==}
    engines: {node: '>=8'}
    dependencies:
      has-flag: 4.0.0

  /supports-color/8.1.1:
    resolution: {integrity: sha512-MpUEN2OodtUzxvKQl72cUF7RQ5EiHsGvSsVG0ia9c5RbWGL2CI4C7EpPS8UTBIplnlzZiNuV56w+FuNxy3ty2Q==}
    engines: {node: '>=10'}
    dependencies:
      has-flag: 4.0.0
    dev: true

  /supports-color/9.0.2:
    resolution: {integrity: sha512-ii6tc8ImGFrgMPYq7RVAMKkhPo9vk8uA+D3oKbJq/3Pk2YSMv1+9dUAesa9UxMbxBTvxwKTQffBahNVNxEvM8Q==}
    engines: {node: '>=12'}
    dependencies:
      has-flag: 5.0.1
    dev: true

  /supports-hyperlinks/2.2.0:
    resolution: {integrity: sha512-6sXEzV5+I5j8Bmq9/vUphGRM/RJNT9SCURJLjwfOg51heRtguGWDzcaBlgAzKhQa0EVNpPEKzQuBwZ8S8WaCeQ==}
    engines: {node: '>=8'}
    dependencies:
      has-flag: 4.0.0
      supports-color: 7.2.0
    dev: true

  /svg-tags/1.0.0:
    resolution: {integrity: sha1-WPcc7jvVGbWdSyqEO2x95krAR2Q=}
    dev: false

  /symbol-tree/3.2.4:
    resolution: {integrity: sha512-9QNk5KwDF+Bvz+PyObkmSYjI5ksVUYtjW7AU22r2NKcfLJcXp96hkDWU3+XndOsUb+AQ9QhfzfCT2O+CNWT5Tw==}
    dev: true

  /systemjs/6.11.0:
    resolution: {integrity: sha512-7YPIY44j+BoY+E6cGBSw0oCU8SNTTIHKZgftcBdwWkDzs/M86Fdlr21FrzAyph7Zo8r3CFGscyFe4rrBtixrBg==}
    dev: false

  /tailwindcss/2.2.19_6d1fa3babc9cc84b994ff99ef39d1aff:
    resolution: {integrity: sha512-6Ui7JSVtXadtTUo2NtkBBacobzWiQYVjYW0ZnKaP9S1ZCKQ0w7KVNz+YSDI/j7O7KCMHbOkz94ZMQhbT9pOqjw==}
    engines: {node: '>=12.13.0'}
    hasBin: true
    peerDependencies:
      autoprefixer: ^10.0.2
      postcss: ^8.0.9
    dependencies:
      arg: 5.0.1
      autoprefixer: 10.4.0
      bytes: 3.1.0
      chalk: 4.1.2
      chokidar: 3.5.2
      color: 4.0.1
      cosmiconfig: 7.0.1
      detective: 5.2.0
      didyoumean: 1.2.2
      dlv: 1.1.3
      fast-glob: 3.2.7
      fs-extra: 10.0.0
      glob-parent: 6.0.2
      html-tags: 3.1.0
      is-color-stop: 1.1.0
      is-glob: 4.0.3
      lodash: 4.17.21
      lodash.topath: 4.5.2
      modern-normalize: 1.1.0
      node-emoji: 1.11.0
      normalize-path: 3.0.0
      object-hash: 2.2.0
      postcss-js: 3.0.3
      postcss-load-config: 3.1.0_ts-node@10.4.0
      postcss-nested: 5.0.6
      postcss-selector-parser: 6.0.6
      postcss-value-parser: 4.1.0
      pretty-hrtime: 1.0.3
      purgecss: 4.0.3
      quick-lru: 5.1.1
      reduce-css-calc: 2.1.8
      resolve: 1.20.0
      tmp: 0.2.1
    transitivePeerDependencies:
      - ts-node
    dev: false

  /tailwindcss/2.2.19_ts-node@10.4.0:
    resolution: {integrity: sha512-6Ui7JSVtXadtTUo2NtkBBacobzWiQYVjYW0ZnKaP9S1ZCKQ0w7KVNz+YSDI/j7O7KCMHbOkz94ZMQhbT9pOqjw==}
    engines: {node: '>=12.13.0'}
    hasBin: true
    peerDependencies:
      autoprefixer: ^10.0.2
      postcss: ^8.0.9
    dependencies:
      arg: 5.0.1
      bytes: 3.1.0
      chalk: 4.1.2
      chokidar: 3.5.2
      color: 4.0.1
      cosmiconfig: 7.0.1
      detective: 5.2.0
      didyoumean: 1.2.2
      dlv: 1.1.3
      fast-glob: 3.2.7
      fs-extra: 10.0.0
      glob-parent: 6.0.2
      html-tags: 3.1.0
      is-color-stop: 1.1.0
      is-glob: 4.0.3
      lodash: 4.17.21
      lodash.topath: 4.5.2
      modern-normalize: 1.1.0
      node-emoji: 1.11.0
      normalize-path: 3.0.0
      object-hash: 2.2.0
      postcss-js: 3.0.3
      postcss-load-config: 3.1.0_ts-node@10.4.0
      postcss-nested: 5.0.6
      postcss-selector-parser: 6.0.6
      postcss-value-parser: 4.1.0
      pretty-hrtime: 1.0.3
      purgecss: 4.0.3
      quick-lru: 5.1.1
      reduce-css-calc: 2.1.8
      resolve: 1.20.0
      tmp: 0.2.1
    transitivePeerDependencies:
      - ts-node
    dev: false

  /tar/6.1.11:
    resolution: {integrity: sha512-an/KZQzQUkZCkuoAA64hM92X0Urb6VpRhAFllDzz44U2mcD5scmT3zBc4VgVpkugF580+DQn8eAFSyoQt0tznA==}
    engines: {node: '>= 10'}
    dependencies:
      chownr: 2.0.0
      fs-minipass: 2.1.0
      minipass: 3.1.5
      minizlib: 2.1.2
      mkdirp: 1.0.4
      yallist: 4.0.0
    dev: false

  /temp-dir/2.0.0:
    resolution: {integrity: sha512-aoBAniQmmwtcKp/7BzsH8Cxzv8OL736p7v1ihGb5e9DJ9kTwGWHrQrVB5+lfVDzfGrdRzXch+ig7LHaY1JTOrg==}
    engines: {node: '>=8'}
    dev: true

  /tempfile/3.0.0:
    resolution: {integrity: sha512-uNFCg478XovRi85iD42egu+eSFUmmka750Jy7L5tfHI5hQKKtbPnxaSaXAbBqCDYrw3wx4tXjKwci4/QmsZJxw==}
    engines: {node: '>=8'}
    dependencies:
      temp-dir: 2.0.0
      uuid: 3.4.0
    dev: true

  /terminal-link/2.1.1:
    resolution: {integrity: sha512-un0FmiRUQNr5PJqy9kP7c40F5BOfpGlYTrxonDChEZB7pzZxRNp/bt+ymiy9/npwXya9KH99nJ/GXFIiUkYGFQ==}
    engines: {node: '>=8'}
    dependencies:
      ansi-escapes: 4.3.2
      supports-hyperlinks: 2.2.0
    dev: true

  /terser/5.10.0_acorn@8.6.0:
    resolution: {integrity: sha512-AMmF99DMfEDiRJfxfY5jj5wNH/bYO09cniSqhfoyxc8sFoYIgkJy86G04UoZU5VjlpnplVu0K6Tx6E9b5+DlHA==}
    engines: {node: '>=10'}
    hasBin: true
    peerDependencies:
      acorn: ^8.5.0
    peerDependenciesMeta:
      acorn:
        optional: true
    dependencies:
      acorn: 8.6.0
      commander: 2.20.3
      source-map: 0.7.3
      source-map-support: 0.5.21
    dev: true

  /test-exclude/6.0.0:
    resolution: {integrity: sha512-cAGWPIyOHU6zlmg88jwm7VRyXnMN7iV68OGAbYDk/Mh/xC/pzVPlQtY6ngoIH/5/tciuhGfvESU8GrHrcxD56w==}
    engines: {node: '>=8'}
    dependencies:
      '@istanbuljs/schema': 0.1.3
      glob: 7.2.0
      minimatch: 3.0.4
    dev: true

  /text-extensions/1.9.0:
    resolution: {integrity: sha512-wiBrwC1EhBelW12Zy26JeOUkQ5mRu+5o8rpsJk5+2t+Y5vE7e842qtZDQ2g1NpX/29HdyFeJ4nSIhI47ENSxlQ==}
    engines: {node: '>=0.10'}
    dev: true

  /text-table/0.2.0:
    resolution: {integrity: sha1-f17oI66AUgfACvLfSoTsP8+lcLQ=}
    dev: true

  /throat/6.0.1:
    resolution: {integrity: sha512-8hmiGIJMDlwjg7dlJ4yKGLK8EsYqKgPWbG3b4wjJddKNwc7N7Dpn08Df4szr/sZdMVeOstrdYSsqzX6BYbcB+w==}
    dev: true

  /through/2.3.8:
    resolution: {integrity: sha1-DdTJ/6q8NXlgsbckEV1+Doai4fU=}
    dev: true

  /through2/2.0.5:
    resolution: {integrity: sha512-/mrRod8xqpA+IHSLyGCQ2s8SPHiCDEeQJSep1jqLYeEUClOFG2Qsh+4FU6G9VeqpZnGW/Su8LQGc4YKni5rYSQ==}
    dependencies:
      readable-stream: 2.3.7
      xtend: 4.0.2
    dev: true

  /through2/4.0.2:
    resolution: {integrity: sha512-iOqSav00cVxEEICeD7TjLB1sueEL+81Wpzp2bY17uZjZN0pWZPuo4suZ/61VujxmqSGFfgOcNuTZ85QJwNZQpw==}
    dependencies:
      readable-stream: 3.6.0
    dev: true

  /timsort/0.3.0:
    resolution: {integrity: sha1-QFQRqOfmM5/mTbmiNN4R3DHgK9Q=}
    dev: true

  /tiny-emitter/2.1.0:
    resolution: {integrity: sha512-NB6Dk1A9xgQPMoGqC5CVXn123gWyte215ONT5Pp5a0yt4nlEoO1ZWeCwpncaekPHXO60i47ihFnZPiRPjRMq4Q==}
    dev: false

  /tiny-invariant/1.2.0:
    resolution: {integrity: sha512-1Uhn/aqw5C6RI4KejVeTg6mIS7IqxnLJ8Mv2tV5rTc0qWobay7pDUz6Wi392Cnc8ak1H0F2cjoRzb2/AW4+Fvg==}
    dev: false

  /tiny-warning/1.0.3:
    resolution: {integrity: sha512-lBN9zLN/oAf68o3zNXYrdCt1kP8WsiGW8Oo2ka41b2IM5JL/S1CTyX1rW0mb/zSuJun0ZUrDxx4sqvYS2FWzPA==}
    dev: false

  /tmp/0.2.1:
    resolution: {integrity: sha512-76SUhtfqR2Ijn+xllcI5P1oyannHNHByD80W1q447gU3mp9G9PSpGdWmjUOHRDPiHYacIk66W7ubDTuPF3BEtQ==}
    engines: {node: '>=8.17.0'}
    dependencies:
      rimraf: 3.0.2
    dev: false

  /tmpl/1.0.5:
    resolution: {integrity: sha512-3f0uOEAQwIqGuWW2MVzYg8fV/QNnc/IpuJNG837rLuczAaLVHslWHZQj4IGiEl5Hs3kkbhwL9Ab7Hrsmuj+Smw==}
    dev: true

  /to-fast-properties/2.0.0:
    resolution: {integrity: sha1-3F5pjL0HkmW8c+A3doGk5Og/YW4=}
    engines: {node: '>=4'}

  /to-regex-range/5.0.1:
    resolution: {integrity: sha512-65P7iz6X5yEr1cwcgvQxbbIw7Uk3gOy5dIdtZ4rDveLqhrdJP+Li/Hx6tyK0NEb+2GCyneCMJiGqrADCSNk8sQ==}
    engines: {node: '>=8.0'}
    dependencies:
      is-number: 7.0.0

  /toidentifier/1.0.0:
    resolution: {integrity: sha512-yaOH/Pk/VEhBWWTlhI+qXxDFXlejDGcQipMlyxda9nthulaxLZUNcUqFxokp0vcYnvteJln5FNQDRrxj3YcbVw==}
    engines: {node: '>=0.6'}
    dev: true

  /token-stream/1.0.0:
    resolution: {integrity: sha1-zCAOqyYT9BZtJ/+a/HylbUnfbrQ=}
    dev: true

  /totalist/1.1.0:
    resolution: {integrity: sha512-gduQwd1rOdDMGxFG1gEvhV88Oirdo2p+KjoYFU7k2g+i7n6AFFbDQ5kMPUsW0pNbfQsB/cwXvT1i4Bue0s9g5g==}
    engines: {node: '>=6'}
    dev: true

  /tough-cookie/4.0.0:
    resolution: {integrity: sha512-tHdtEpQCMrc1YLrMaqXXcj6AxhYi/xgit6mZu1+EDWUn+qhUf8wMQoFIy9NXuq23zAwtcB0t/MjACGR18pcRbg==}
    engines: {node: '>=6'}
    dependencies:
      psl: 1.8.0
      punycode: 2.1.1
      universalify: 0.1.2
    dev: true

  /tr46/0.0.3:
    resolution: {integrity: sha1-gYT9NH2snNwYWZLzpmIuFLnZq2o=}

  /tr46/2.1.0:
    resolution: {integrity: sha512-15Ih7phfcdP5YxqiB+iDtLoaTz4Nd35+IiAv0kQ5FNKHzXgdWqPoTIqEDDJmXceQt4JZk6lVPT8lnDlPpGDppw==}
    engines: {node: '>=8'}
    dependencies:
      punycode: 2.1.1
    dev: true

  /trim-newlines/3.0.1:
    resolution: {integrity: sha512-c1PTsA3tYrIsLGkJkzHF+w9F2EyxfXGo4UyJc4pFL++FMjnq0HJS69T3M7d//gKrFKwy429bouPescbjecU+Zw==}
    engines: {node: '>=8'}
    dev: true

  /truncate-utf8-bytes/1.0.2:
    resolution: {integrity: sha1-QFkjkJWS1W94pYGENLC3hInKXys=}
    dependencies:
      utf8-byte-length: 1.0.4
    dev: true

  /ts-jest/27.1.2_52ee6014196323fc54772ef1ffde0dac:
    resolution: {integrity: sha512-eSOiJOWq6Hhs6Khzk5wKC5sgWIXgXqOCiIl1+3lfnearu58Hj4QpE5tUhQcA3xtZrELbcvAGCsd6HB8OsaVaTA==}
    engines: {node: ^10.13.0 || ^12.13.0 || ^14.15.0 || >=15.0.0}
    hasBin: true
    peerDependencies:
      '@babel/core': '>=7.0.0-beta.0 <8'
      '@types/jest': ^27.0.0
      babel-jest: '>=27.0.0 <28'
      esbuild: ~0.14.0
      jest: ^27.0.0
      typescript: '>=3.8 <5.0'
    peerDependenciesMeta:
      '@babel/core':
        optional: true
      '@types/jest':
        optional: true
      babel-jest:
        optional: true
      esbuild:
        optional: true
    dependencies:
      '@types/jest': 27.0.3
      bs-logger: 0.2.6
      esbuild: 0.13.12
      fast-json-stable-stringify: 2.1.0
      jest: 27.4.5_ts-node@10.4.0
      jest-util: 27.4.2
      json5: 2.2.0
      lodash.memoize: 4.1.2
      make-error: 1.3.6
      semver: 7.3.5
      typescript: 4.4.4
      yargs-parser: 20.2.9
    dev: true

  /ts-node/10.4.0_08095b3038b55682110c004d6a64072d:
    resolution: {integrity: sha512-g0FlPvvCXSIO1JDF6S232P5jPYqBkRL9qly81ZgAOSU7rwI0stphCgd2kLiCrU9DjQCrJMWEqcNSjQL02s6d8A==}
    hasBin: true
    peerDependencies:
      '@swc/core': '>=1.2.50'
      '@swc/wasm': '>=1.2.50'
      '@types/node': '*'
      typescript: '>=2.7'
    peerDependenciesMeta:
      '@swc/core':
        optional: true
      '@swc/wasm':
        optional: true
    dependencies:
      '@cspotcode/source-map-support': 0.7.0
      '@tsconfig/node10': 1.0.8
      '@tsconfig/node12': 1.0.9
      '@tsconfig/node14': 1.0.1
      '@tsconfig/node16': 1.0.2
      '@types/node': 16.11.14
      acorn: 8.5.0
      acorn-walk: 8.2.0
      arg: 4.1.3
      create-require: 1.1.1
      diff: 4.0.2
      make-error: 1.3.6
      typescript: 4.4.4
      yn: 3.1.1
    dev: true

  /tsconfck/1.1.1_typescript@4.4.4:
    resolution: {integrity: sha512-uEsCWef+3lA9/YqpGt/mdr+nDovhlr+f0zoycYiOyVDDOUb3BjYFA71+Ee3LB/GiZBRDyTfKBK1kGN2iuPPuEA==}
    engines: {node: ^12.20 || ^14.13.1 || >= 16, pnpm: '>=6.7.0'}
    hasBin: true
    peerDependencies:
      typescript: ^4.3.5
    peerDependenciesMeta:
      typescript:
        optional: true
    dependencies:
      typescript: 4.4.4
    dev: true

  /tslib/1.14.1:
    resolution: {integrity: sha512-Xni35NKzjgMrwevysHTCArtLDpPvye8zV/0E4EyYn43P7/7qvQwPh9BGkHewbMulVntbigmcT7rdX3BNo9wRJg==}
    dev: true

  /tslib/2.1.0:
    resolution: {integrity: sha512-hcVC3wYEziELGGmEEXue7D75zbwIIVUMWAVbHItGPx0ziyXxrOMQx4rQEVEV45Ut/1IotuEvwqPopzIOkDMf0A==}
    dev: true

  /tslib/2.3.1:
    resolution: {integrity: sha512-77EbyPPpMz+FRFRuAFlWMtmgUWGe9UOG2Z25NqCwiIjRhOf5iKGuzSe5P2w1laq+FkRy4p+PCuVkJSGkzTEKVw==}
    dev: true

  /tsutils/3.21.0_typescript@4.4.4:
    resolution: {integrity: sha512-mHKK3iUXL+3UF6xL5k0PEhKRUBKPBCv/+RkEOpjRWxxx27KKRBmmA60A9pgOUvMi8GKhRMPEmjBRPzs2W7O1OA==}
    engines: {node: '>= 6'}
    peerDependencies:
      typescript: '>=2.8.0 || >= 3.2.0-dev || >= 3.3.0-dev || >= 3.4.0-dev || >= 3.5.0-dev || >= 3.6.0-dev || >= 3.6.0-beta || >= 3.7.0-dev || >= 3.7.0-beta'
    dependencies:
      tslib: 1.14.1
      typescript: 4.4.4
    dev: true

  /type-check/0.3.2:
    resolution: {integrity: sha1-WITKtRLPHTVeP7eE8wgEsrUg23I=}
    engines: {node: '>= 0.8.0'}
    dependencies:
      prelude-ls: 1.1.2
    dev: true

  /type-check/0.4.0:
    resolution: {integrity: sha512-XleUoc9uwGXqjWwXaUTZAmzMcFZ5858QA2vvx1Ur5xIcixXIP+8LnFDgRplU30us6teqdlskFfu+ae4K79Ooew==}
    engines: {node: '>= 0.8.0'}
    dependencies:
      prelude-ls: 1.2.1
    dev: true

  /type-detect/4.0.8:
    resolution: {integrity: sha512-0fr/mIH1dlO+x7TlcMy+bIDqKPsw/70tVyeHW787goQjhmqaZe10uwLujubK9q9Lg6Fiho1KUKDYz0Z7k7g5/g==}
    engines: {node: '>=4'}
    dev: true

  /type-fest/0.18.1:
    resolution: {integrity: sha512-OIAYXk8+ISY+qTOwkHtKqzAuxchoMiD9Udx+FSGQDuiRR+PJKJHc2NJAXlbhkGwTt/4/nKZxELY1w3ReWOL8mw==}
    engines: {node: '>=10'}
    dev: true

  /type-fest/0.20.2:
    resolution: {integrity: sha512-Ne+eE4r0/iWnpAxD852z3A+N0Bt5RN//NjJwRd2VFHEmrywxf5vsZlh4R6lixl6B+wz/8d+maTSAkN1FIkI3LQ==}
    engines: {node: '>=10'}
    dev: true

  /type-fest/0.21.3:
    resolution: {integrity: sha512-t0rzBq87m3fVcduHDUFhKmyyX+9eo6WQjZvf51Ea/M0Q7+T374Jp1aUiyUl0GKxp8M/OETVHSDvmkyPgvX+X2w==}
    engines: {node: '>=10'}
    dev: true

  /type-fest/0.6.0:
    resolution: {integrity: sha512-q+MB8nYR1KDLrgr4G5yemftpMC7/QLqVndBmEEdqzmNj5dcFOO4Oo8qlwZE3ULT3+Zim1F8Kq4cBnikNhlCMlg==}
    engines: {node: '>=8'}
    dev: true

  /type-fest/0.8.1:
    resolution: {integrity: sha512-4dbzIzqvjtgiM5rw1k5rEHtBANKmdudhGyBEajN01fEyhaAIhsoKNy6y7+IN93IfpFtwY9iqi7kD+xwKhQsNJA==}
    engines: {node: '>=8'}
    dev: true

  /type-is/1.6.18:
    resolution: {integrity: sha512-TkRKr9sUTxEH8MdfuCSP7VizJyzRNMjj2J2do2Jr3Kym598JVdEksuzPQCnlFPW4ky9Q+iA+ma9BGm06XQBy8g==}
    engines: {node: '>= 0.6'}
    dependencies:
      media-typer: 0.3.0
      mime-types: 2.1.33
    dev: true

  /type/1.2.0:
    resolution: {integrity: sha512-+5nt5AAniqsCnu2cEQQdpzCAh33kVx8n0VoFidKpB1dVVLAN/F+bgVOqOJqOnEnrhp222clB5p3vUlD+1QAnfg==}
    dev: false

  /type/2.5.0:
    resolution: {integrity: sha512-180WMDQaIMm3+7hGXWf12GtdniDEy7nYcyFMKJn/eZz/6tSLXrUN9V0wKSbMjej0I1WHWbpREDEKHtqPQa9NNw==}
    dev: false

  /typedarray-to-buffer/3.1.5:
    resolution: {integrity: sha512-zdu8XMNEDepKKR+XYOXAVPtWui0ly0NtohUscw+UmaHiAWT8hrV1rr//H6V+0DvJ3OQ19S979M0laLfX8rm82Q==}
    dependencies:
      is-typedarray: 1.0.0
    dev: true

  /typescript/4.4.4:
    resolution: {integrity: sha512-DqGhF5IKoBl8WNf8C1gu8q0xZSInh9j1kJJMqT3a94w1JzVaBU4EXOSMrz9yDqMT0xt3selp83fuFMQ0uzv6qA==}
    engines: {node: '>=4.2.0'}
    hasBin: true
    dev: true

  /typescript/4.5.4:
    resolution: {integrity: sha512-VgYs2A2QIRuGphtzFV7aQJduJ2gyfTljngLzjpfW9FoYZF6xuw1W0vW9ghCKLfcWrCFxK81CSGRAvS1pn4fIUg==}
    engines: {node: '>=4.2.0'}
    hasBin: true
    dev: true

  /typeson-registry/1.0.0-alpha.39:
    resolution: {integrity: sha512-NeGDEquhw+yfwNhguLPcZ9Oj0fzbADiX4R0WxvoY8nGhy98IbzQy1sezjoEFWOywOboj/DWehI+/aUlRVrJnnw==}
    engines: {node: '>=10.0.0'}
    dependencies:
      base64-arraybuffer-es6: 0.7.0
      typeson: 6.1.0
      whatwg-url: 8.7.0
    dev: true

  /typeson/6.1.0:
    resolution: {integrity: sha512-6FTtyGr8ldU0pfbvW/eOZrEtEkczHRUtduBnA90Jh9kMPCiFNnXIon3vF41N0S4tV1HHQt4Hk1j4srpESziCaA==}
    engines: {node: '>=0.1.14'}
    dev: true

  /tz-offset/0.0.1:
    resolution: {integrity: sha512-kMBmblijHJXyOpKzgDhKx9INYU4u4E1RPMB0HqmKSgWG8vEcf3exEfLh4FFfzd3xdQOw9EuIy/cP0akY6rHopQ==}
    dev: true

  /uglify-js/3.14.5:
    resolution: {integrity: sha512-qZukoSxOG0urUTvjc2ERMTcAy+BiFh3weWAkeurLwjrCba73poHmG3E36XEjd/JGukMzwTL7uCxZiAexj8ppvQ==}
    engines: {node: '>=0.8.0'}
    hasBin: true
    requiresBuild: true
    dev: true
    optional: true

  /unbox-primitive/1.0.1:
    resolution: {integrity: sha512-tZU/3NqK3dA5gpE1KtyiJUrEB0lxnGkMFHptJ7q6ewdZ8s12QrODwNbhIJStmJkd1QDXa1NRA8aF2A1zk/Ypyw==}
    dependencies:
      function-bind: 1.1.1
      has-bigints: 1.0.1
      has-symbols: 1.0.2
      which-boxed-primitive: 1.0.2
    dev: true

  /universalify/0.1.2:
    resolution: {integrity: sha512-rBJeI5CXAlmy1pV+617WB9J63U6XcazHHF2f2dbJix4XzpUF0RS3Zbj0FGIOCAva5P/d/GBOYaACQ1w+0azUkg==}
    engines: {node: '>= 4.0.0'}
    dev: true

  /universalify/2.0.0:
    resolution: {integrity: sha512-hAZsKq7Yy11Zu1DE0OzWjw7nnLZmJZYTDZZyEFHZdUhV8FkH5MCfoU1XMaxXovpyW5nq5scPqq0ZDP9Zyl04oQ==}
    engines: {node: '>= 10.0.0'}

  /unpipe/1.0.0:
    resolution: {integrity: sha1-sr9O6FFKrmFltIF4KdIbLvSZBOw=}
    engines: {node: '>= 0.8'}
    dev: true

  /uri-js/4.4.1:
    resolution: {integrity: sha512-7rKUyy33Q1yc98pQ1DAmLtwX109F7TIfWlW1Ydo8Wl1ii1SeHieeh0HHfPeL2fMXK6z0s8ecKs9frCuLJvndBg==}
    dependencies:
      punycode: 2.1.1
    dev: true

  /utf8-byte-length/1.0.4:
    resolution: {integrity: sha1-9F8VDExm7uloGGUFq5P8u4rWv2E=}
    dev: true

  /util-deprecate/1.0.2:
    resolution: {integrity: sha1-RQ1Nyfpw3nMnYvvS1KKJgUGaDM8=}

  /utils-merge/1.0.1:
    resolution: {integrity: sha1-n5VxD1CiZ5R7LMwSR0HBAoQn5xM=}
    engines: {node: '>= 0.4.0'}
    dev: true

  /uuid/3.4.0:
    resolution: {integrity: sha512-HjSDRw6gZE5JMggctHBcjVak08+KEVhSIiDzFnT9S9aegmp85S/bReBVTb4QTFaRNptJ9kuYaNhnbNEOkbKb/A==}
    deprecated: Please upgrade  to version 7 or higher.  Older versions may use Math.random() in certain circumstances, which is known to be problematic.  See https://v8.dev/blog/math-random for details.
    hasBin: true
    dev: true

  /v8-compile-cache/2.3.0:
    resolution: {integrity: sha512-l8lCEmLcLYZh4nbunNZvQCJc5pv7+RCwa8q/LdUx8u7lsWvPDKmpodJAJNwkAhJC//dFY48KuIEmjtd4RViDrA==}
    dev: true

  /v8-to-istanbul/8.1.0:
    resolution: {integrity: sha512-/PRhfd8aTNp9Ggr62HPzXg2XasNFGy5PBt0Rp04du7/8GNNSgxFL6WBTkgMKSL9bFjH+8kKEG3f37FmxiTqUUA==}
    engines: {node: '>=10.12.0'}
    dependencies:
      '@types/istanbul-lib-coverage': 2.0.3
      convert-source-map: 1.8.0
      source-map: 0.7.3
    dev: true

  /validate-npm-package-license/3.0.4:
    resolution: {integrity: sha512-DpKm2Ui/xN7/HQKCtpZxoRWBhZ9Z0kqtygG8XCgNQ8ZlDnxuQmWhj566j8fN4Cu3/JmbhsDo7fcAJq4s9h27Ew==}
    dependencies:
      spdx-correct: 3.1.1
      spdx-expression-parse: 3.0.1
    dev: true

  /validator/13.7.0:
    resolution: {integrity: sha512-nYXQLCBkpJ8X6ltALua9dRrZDHVYxjJ1wgskNt1lH9fzGjs3tgojGSCBjmEPwkWS1y29+DrizMTW19Pr9uB2nw==}
    engines: {node: '>= 0.10'}
    dev: true

  /value-equal/1.0.1:
    resolution: {integrity: sha512-NOJ6JZCAWr0zlxZt+xqCHNTEKOsrks2HQd4MqhP1qy4z1SkbEP467eNx6TgDKXMvUOb+OENfJCZwM+16n7fRfw==}
    dev: false

  /vary/1.1.2:
    resolution: {integrity: sha1-IpnwLG3tMNSllhsLn3RSShj2NPw=}
    engines: {node: '>= 0.8'}
    dev: true

  /vitepress/0.20.9:
    resolution: {integrity: sha512-2Rd6NMS5sTVl+3HDM9EzIMi3JOTNz1DjylvbYEWjxPyCmL3OH0lEez7O4FAijCkS5+i3VcwygxisadonMhtYkw==}
    engines: {node: '>=12.0.0'}
    hasBin: true
    dependencies:
      '@docsearch/css': 3.0.0-alpha.42
      '@docsearch/js': 3.0.0-alpha.42
      '@vitejs/plugin-vue': link:packages/plugin-vue
      prismjs: 1.25.0
      vite: link:packages/vite
      vue: 3.2.26
    transitivePeerDependencies:
      - '@algolia/client-search'
      - '@types/react'
      - react
      - react-dom
    dev: true

  /void-elements/3.1.0:
    resolution: {integrity: sha1-YU9/v42AHwu18GYfWy9XhXUOTwk=}
    engines: {node: '>=0.10.0'}
    dev: true

  /vue-router/4.0.12_vue@3.2.25:
    resolution: {integrity: sha512-CPXvfqe+mZLB1kBWssssTiWg4EQERyqJZes7USiqfW9B5N2x+nHlnsM1D3b5CaJ6qgCvMmYJnz+G0iWjNCvXrg==}
    peerDependencies:
      vue: ^3.0.0
    dependencies:
      '@vue/devtools-api': 6.0.0-beta.20
      vue: 3.2.25
    dev: false

  /vue/3.2.25:
    resolution: {integrity: sha512-jU3t7fyQDHoCWCqhmRrnSmYZvHC35tOJTP704di7HGfq5EcFA1cU/1ZPjUV1eCxJev65Khjyfni+vk9oa+eTtw==}
    dependencies:
      '@vue/compiler-dom': 3.2.25
      '@vue/compiler-sfc': 3.2.25
      '@vue/runtime-dom': 3.2.25
      '@vue/server-renderer': 3.2.25_vue@3.2.25
      '@vue/shared': 3.2.25

  /vue/3.2.26:
    resolution: {integrity: sha512-KD4lULmskL5cCsEkfhERVRIOEDrfEL9CwAsLYpzptOGjaGFNWo3BQ9g8MAb7RaIO71rmVOziZ/uEN/rHwcUIhg==}
    dependencies:
      '@vue/compiler-dom': 3.2.26
      '@vue/compiler-sfc': 3.2.26
      '@vue/runtime-dom': 3.2.26
      '@vue/server-renderer': 3.2.26_vue@3.2.26
      '@vue/shared': 3.2.26
    dev: true

  /vuex/4.0.2_vue@3.2.25:
    resolution: {integrity: sha512-M6r8uxELjZIK8kTKDGgZTYX/ahzblnzC4isU1tpmEuOIIKmV+TRdc+H4s8ds2NuZ7wpUTdGRzJRtoj+lI+pc0Q==}
    peerDependencies:
      vue: ^3.0.2
    dependencies:
      '@vue/devtools-api': 6.0.0-beta.20
      vue: 3.2.25
    dev: false

  /w3c-hr-time/1.0.2:
    resolution: {integrity: sha512-z8P5DvDNjKDoFIHK7q8r8lackT6l+jo/Ye3HOle7l9nICP9lf1Ci25fy9vHd0JOWewkIFzXIEig3TdKT7JQ5fQ==}
    dependencies:
      browser-process-hrtime: 1.0.0
    dev: true

  /w3c-xmlserializer/2.0.0:
    resolution: {integrity: sha512-4tzD0mF8iSiMiNs30BiLO3EpfGLZUT2MSX/G+o7ZywDzliWQ3OPtTZ0PTC3B3ca1UAf4cJMHB+2Bf56EriJuRA==}
    engines: {node: '>=10'}
    dependencies:
      xml-name-validator: 3.0.0
    dev: true

  /walker/1.0.8:
    resolution: {integrity: sha512-ts/8E8l5b7kY0vlWLewOkDXMmPdLcVV4GmOQLyxuSswIJsweeFZtAsMF7k1Nszz+TYBQrlYRmzOnr398y1JemQ==}
    dependencies:
      makeerror: 1.0.12
    dev: true

  /web-streams-polyfill/3.2.0:
    resolution: {integrity: sha512-EqPmREeOzttaLRm5HS7io98goBgZ7IVz79aDvqjD0kYXLtFZTc0T/U6wHTPKyIjb+MdN7DFIIX6hgdBEpWmfPA==}
    engines: {node: '>= 8'}
    dev: true

  /webcrypto-core/1.3.0:
    resolution: {integrity: sha512-/+Hz+uNM6T8FtizWRYMNdGTXxWaljLFzQ5GKU4WqCTZKpaki94YqDA39h/SpWxEZfgkVMZzrqqtPlfy2+BloQw==}
    dependencies:
      '@peculiar/asn1-schema': 2.0.38
      '@peculiar/json-schema': 1.1.12
      asn1js: 2.1.1
      pvtsutils: 1.2.1
      tslib: 2.3.1
    dev: true

  /webidl-conversions/3.0.1:
    resolution: {integrity: sha1-JFNCdeKnvGvnvIZhHMFq4KVlSHE=}

  /webidl-conversions/5.0.0:
    resolution: {integrity: sha512-VlZwKPCkYKxQgeSbH5EyngOmRp7Ww7I9rQLERETtf5ofd9pGeswWiOtogpEO850jziPRarreGxn5QIiTqpb2wA==}
    engines: {node: '>=8'}
    dev: true

  /webidl-conversions/6.1.0:
    resolution: {integrity: sha512-qBIvFLGiBpLjfwmYAaHPXsn+ho5xZnGvyGvsarywGNc8VyQJUMHJ8OBKGGrPER0okBeMDaan4mNBlgBROxuI8w==}
    engines: {node: '>=10.4'}
    dev: true

  /whatwg-encoding/1.0.5:
    resolution: {integrity: sha512-b5lim54JOPN9HtzvK9HFXvBma/rnfFeqsic0hSpjtDbVxR3dJKLc+KB4V6GgiGOvl7CY/KNh8rxSo9DKQrnUEw==}
    dependencies:
      iconv-lite: 0.4.24
    dev: true

  /whatwg-mimetype/2.3.0:
    resolution: {integrity: sha512-M4yMwr6mAnQz76TbJm914+gPpB/nCwvZbJU28cUD6dR004SAxDLOOSUaB1JDRqLtaOV/vi0IC5lEAGFgrjGv/g==}
    dev: true

  /whatwg-url/5.0.0:
    resolution: {integrity: sha1-lmRU6HZUYuN2RNNib2dCzotwll0=}
    dependencies:
      tr46: 0.0.3
      webidl-conversions: 3.0.1

  /whatwg-url/8.7.0:
    resolution: {integrity: sha512-gAojqb/m9Q8a5IV96E3fHJM70AzCkgt4uXYX2O7EmuyOnLrViCQlsEBmF9UQIu3/aeAIp2U17rtbpZWNntQqdg==}
    engines: {node: '>=10'}
    dependencies:
      lodash: 4.17.21
      tr46: 2.1.0
      webidl-conversions: 6.1.0
    dev: true

  /which-boxed-primitive/1.0.2:
    resolution: {integrity: sha512-bwZdv0AKLpplFY2KZRX6TvyuN7ojjr7lwkg6ml0roIy9YeuSr7JS372qlNW18UQYzgYK9ziGcerWqZOmEn9VNg==}
    dependencies:
      is-bigint: 1.0.4
      is-boolean-object: 1.1.2
      is-number-object: 1.0.6
      is-string: 1.0.7
      is-symbol: 1.0.4
    dev: true

  /which/1.3.1:
    resolution: {integrity: sha512-HxJdYWq1MTIQbJ3nw0cqssHoTNU267KlrDuGZ1WYlxDStUtKUhOaJmh112/TZmHxxUfuJqPXSOm7tDyas0OSIQ==}
    hasBin: true
    dependencies:
      isexe: 2.0.0
    dev: true

  /which/2.0.2:
    resolution: {integrity: sha512-BLI3Tl1TW3Pvl70l3yq3Y64i+awpwXqsGBYWkkqMtnbXgrMD+yj7rhW0kuEDxzJaYXGjEW5ogapKNMEKNMjibA==}
    engines: {node: '>= 8'}
    hasBin: true
    dependencies:
      isexe: 2.0.0
    dev: true

  /wide-align/1.1.5:
    resolution: {integrity: sha512-eDMORYaPNZ4sQIuuYPDHdQvf4gyCF9rEEV/yPxGfwPkRodwEgiMUUXTx/dex+Me0wxx53S+NgUHaP7y3MGlDmg==}
    dependencies:
      string-width: 4.2.3
    dev: false

  /with/7.0.2:
    resolution: {integrity: sha512-RNGKj82nUPg3g5ygxkQl0R937xLyho1J24ItRCBTr/m1YnZkzJy1hUiHUJrc/VlsDQzsCnInEGSg3bci0Lmd4w==}
    engines: {node: '>= 10.0.0'}
    dependencies:
      '@babel/parser': 7.16.2
      '@babel/types': 7.16.0
      assert-never: 1.2.1
      babel-walk: 3.0.0-canary-5
    dev: true

  /word-wrap/1.2.3:
    resolution: {integrity: sha512-Hz/mrNwitNRh/HUAtM/VT/5VH+ygD6DV7mYKZAtHOrbs8U7lvPS6xf7EJKMF0uW1KJCl0H701g3ZGus+muE5vQ==}
    engines: {node: '>=0.10.0'}
    dev: true

  /wordwrap/1.0.0:
    resolution: {integrity: sha1-J1hIEIkUVqQXHI0CJkQa3pDLyus=}
    dev: true

  /wrap-ansi/6.2.0:
    resolution: {integrity: sha512-r6lPcBGxZXlIcymEu7InxDMhdW0KDxpLgoFLcguasxCaJ/SOIZwINatK9KY/tf+ZrlywOKU0UDj3ATXUBfxJXA==}
    engines: {node: '>=8'}
    dependencies:
      ansi-styles: 4.3.0
      string-width: 4.2.3
      strip-ansi: 6.0.1
    dev: true

  /wrap-ansi/7.0.0:
    resolution: {integrity: sha512-YVGIj2kamLSTxw6NsZjoBxfSwsn0ycdesmc4p+Q21c5zPuZ1pl+NfxVdxPtdHvmNVOQ6XSYG4AUtyt/Fi7D16Q==}
    engines: {node: '>=10'}
    dependencies:
      ansi-styles: 4.3.0
      string-width: 4.2.3
      strip-ansi: 6.0.1
    dev: true

  /wrappy/1.0.2:
    resolution: {integrity: sha1-tSQ9jz7BqjXxNkYFvA0QNuMKtp8=}

  /write-file-atomic/3.0.3:
    resolution: {integrity: sha512-AvHcyZ5JnSfq3ioSyjrBkH9yW4m7Ayk8/9My/DD9onKeu/94fwrMocemO2QAJFAlnnDN+ZDS+ZjAR5ua1/PV/Q==}
    dependencies:
      imurmurhash: 0.1.4
      is-typedarray: 1.0.0
      signal-exit: 3.0.5
      typedarray-to-buffer: 3.1.5
    dev: true

  /ws/7.5.5:
    resolution: {integrity: sha512-BAkMFcAzl8as1G/hArkxOxq3G7pjUqQ3gzYbLL0/5zNkph70e+lCoxBGnm6AW1+/aiNeV4fnKqZ8m4GZewmH2w==}
    engines: {node: '>=8.3.0'}
    peerDependencies:
      bufferutil: ^4.0.1
      utf-8-validate: ^5.0.2
    peerDependenciesMeta:
      bufferutil:
        optional: true
      utf-8-validate:
        optional: true
    dev: true

  /ws/8.3.0:
    resolution: {integrity: sha512-Gs5EZtpqZzLvmIM59w4igITU57lrtYVFneaa434VROv4thzJyV6UjIL3D42lslWlI+D4KzLYnxSwtfuiO79sNw==}
    engines: {node: '>=10.0.0'}
    peerDependencies:
      bufferutil: ^4.0.1
      utf-8-validate: ^5.0.2
    peerDependenciesMeta:
      bufferutil:
        optional: true
      utf-8-validate:
        optional: true
    dev: true

  /xml-name-validator/3.0.0:
    resolution: {integrity: sha512-A5CUptxDsvxKJEU3yO6DuWBSJz/qizqzJKOMIfUJHETbBw/sFaDxgd6fxm1ewUaM0jZ444Fc5vC5ROYurg/4Pw==}
    dev: true

  /xmlchars/2.2.0:
    resolution: {integrity: sha512-JZnDKK8B0RCDw84FNdDAIpZK+JuJw+s7Lz8nksI7SIuU3UXJJslUthsi+uWBUYOwPFwW7W7PRLRfUKpxjtjFCw==}
    dev: true

  /xtend/4.0.2:
    resolution: {integrity: sha512-LKYU1iAXJXUgAXn9URjiu+MWhyUXHsvfp7mcuYm9dSUKK0/CjtrUwFAxD82/mCWbtLsGjFIad0wIsod4zrTAEQ==}
    engines: {node: '>=0.4'}

  /y18n/5.0.8:
    resolution: {integrity: sha512-0pfFzegeDWJHJIAmTLRP2DwHjdF5s7jo9tuztdQxAhINCdvS+3nGINqPd00AphqJR/0LhANUS6/+7SCb98YOfA==}
    engines: {node: '>=10'}
    dev: true

  /yallist/2.1.2:
    resolution: {integrity: sha1-HBH5IY8HYImkfdUS+TxmmaaoHVI=}
    dev: true

  /yallist/4.0.0:
    resolution: {integrity: sha512-3wdGidZyq5PB084XLES5TpOSRA3wjXAlIWMhum2kRcv/41Sn2emQ0dycQW4uZXLejwKvg6EsvbdlVL+FYEct7A==}

  /yaml/1.10.2:
    resolution: {integrity: sha512-r3vXyErRCYJ7wg28yvBY5VSoAF8ZvlcW9/BwUzEtUsjvX/DKs24dIkuwjtuprwJJHsbyUbLApepYTR1BN4uHrg==}
    engines: {node: '>= 6'}

  /yargs-parser/20.2.9:
    resolution: {integrity: sha512-y11nGElTIV+CT3Zv9t7VKl+Q3hTQoT9a1Qzezhhl6Rp21gJ/IVTW7Z3y9EWXhuUBC2Shnf+DX0antecpAwSP8w==}
    engines: {node: '>=10'}
    dev: true

  /yargs/16.2.0:
    resolution: {integrity: sha512-D1mvvtDG0L5ft/jGWkLpG1+m0eQxOfaBvTNELraWj22wSVUMWxZUvYgJYcKh6jGGIkJFhH4IZPQhR4TKpc8mBw==}
    engines: {node: '>=10'}
    dependencies:
      cliui: 7.0.4
      escalade: 3.1.1
      get-caller-file: 2.0.5
      require-directory: 2.1.1
      string-width: 4.2.3
      y18n: 5.0.8
      yargs-parser: 20.2.9
    dev: true

  /yauzl/2.10.0:
    resolution: {integrity: sha1-x+sXyT4RLLEIb6bY5R+wZnt5pfk=}
    dependencies:
      buffer-crc32: 0.2.13
      fd-slicer: 1.1.0
    dev: true

  /yazl/2.5.1:
    resolution: {integrity: sha512-phENi2PLiHnHb6QBVot+dJnaAZ0xosj7p3fWl+znIjBDlnMI2PsZCJZ306BPTFOaHf5qdDEI8x5qFrSOBN5vrw==}
    dependencies:
      buffer-crc32: 0.2.13
    dev: true

  /yn/3.1.1:
    resolution: {integrity: sha512-Ux4ygGWsu2c7isFWe8Yu1YluJmqVhxqK2cLXNQA5AcC3QfbGNpM7fu0Y8b/z16pXLnFxZYvWhd3fhBY9DLmC6Q==}
    engines: {node: '>=6'}
    dev: true

  /yorkie/2.0.0:
    resolution: {integrity: sha512-jcKpkthap6x63MB4TxwCyuIGkV0oYP/YRyuQU5UO0Yz/E/ZAu+653/uov+phdmO54n6BcvFRyyt0RRrWdN2mpw==}
    engines: {node: '>=4'}
    requiresBuild: true
    dependencies:
      execa: 0.8.0
      is-ci: 1.2.1
      normalize-path: 1.0.0
      strip-indent: 2.0.0
    dev: true

  /youch/2.2.2:
    resolution: {integrity: sha512-/FaCeG3GkuJwaMR34GHVg0l8jCbafZLHiFowSjqLlqhC6OMyf2tPJBu8UirF7/NI9X/R5ai4QfEKUCOxMAGxZQ==}
    dependencies:
      '@types/stack-trace': 0.0.29
      cookie: 0.4.1
      mustache: 4.2.0
      stack-trace: 0.0.10
    dev: true

  /z-schema/5.0.2:
    resolution: {integrity: sha512-40TH47ukMHq5HrzkeVE40Ad7eIDKaRV2b+Qpi2prLc9X9eFJFzV7tMe5aH12e6avaSS/u5l653EQOv+J9PirPw==}
    engines: {node: '>=8.0.0'}
    hasBin: true
    dependencies:
      lodash.get: 4.4.2
      lodash.isequal: 4.5.0
      validator: 13.7.0
    optionalDependencies:
      commander: 2.20.3
    dev: true<|MERGE_RESOLUTION|>--- conflicted
+++ resolved
@@ -760,12 +760,7 @@
       fast-glob: ^3.2.7
       fsevents: ~2.3.2
       http-proxy: ^1.18.1
-<<<<<<< HEAD
-      json5: ^2.2.0
-      launch-editor-middleware: ^2.2.1
-=======
       launch-editor-middleware: ^2.3.0
->>>>>>> 49da9861
       magic-string: ^0.25.7
       micromatch: ^4.0.4
       mime: ^3.0.0
@@ -792,12 +787,7 @@
       ws: ^8.3.0
     dependencies:
       esbuild: 0.13.12
-<<<<<<< HEAD
-      json5: 2.2.0
-      postcss: 8.3.11
-=======
       postcss: 8.4.5
->>>>>>> 49da9861
       resolve: 1.20.0
       rollup: 2.59.0
     optionalDependencies:
