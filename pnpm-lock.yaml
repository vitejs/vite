--- conflicted
+++ resolved
@@ -114,11 +114,7 @@
         version: 4.22.4
       rollup-plugin-esbuild:
         specifier: ^6.1.1
-<<<<<<< HEAD
-        version: 6.1.1(esbuild@0.23.0)(rollup@4.22.4)
-=======
-        version: 6.1.1(esbuild@0.24.0)(rollup@4.20.0)
->>>>>>> e59e2cac
+        version: 6.1.1(esbuild@0.24.0)(rollup@4.22.4)
       simple-git-hooks:
         specifier: ^2.11.1
         version: 2.11.1
@@ -385,11 +381,7 @@
         version: 6.1.1(rollup@4.22.4)(typescript@5.5.3)
       rollup-plugin-esbuild:
         specifier: ^6.1.1
-<<<<<<< HEAD
-        version: 6.1.1(esbuild@0.21.5)(rollup@4.22.4)
-=======
-        version: 6.1.1(esbuild@0.24.0)(rollup@4.20.0)
->>>>>>> e59e2cac
+        version: 6.1.1(esbuild@0.24.0)(rollup@4.22.4)
       rollup-plugin-license:
         specifier: ^3.5.2
         version: 3.5.2(picomatch@2.3.1)(rollup@4.22.4)
@@ -12141,31 +12133,12 @@
     optionalDependencies:
       '@babel/code-frame': 7.24.7
 
-<<<<<<< HEAD
-  rollup-plugin-esbuild@6.1.1(esbuild@0.21.5)(rollup@4.22.4):
-=======
-  rollup-plugin-esbuild@6.1.1(esbuild@0.24.0)(rollup@4.20.0):
->>>>>>> e59e2cac
+  rollup-plugin-esbuild@6.1.1(esbuild@0.24.0)(rollup@4.22.4):
     dependencies:
       '@rollup/pluginutils': 5.1.0(rollup@4.22.4)
       debug: 4.3.7
       es-module-lexer: 1.5.4
-<<<<<<< HEAD
-      esbuild: 0.21.5
-      get-tsconfig: 4.7.5
-      rollup: 4.22.4
-    transitivePeerDependencies:
-      - supports-color
-
-  rollup-plugin-esbuild@6.1.1(esbuild@0.23.0)(rollup@4.22.4):
-    dependencies:
-      '@rollup/pluginutils': 5.1.0(rollup@4.22.4)
-      debug: 4.3.7
-      es-module-lexer: 1.5.4
-      esbuild: 0.23.0
-=======
       esbuild: 0.24.0
->>>>>>> e59e2cac
       get-tsconfig: 4.7.5
       rollup: 4.22.4
     transitivePeerDependencies:
