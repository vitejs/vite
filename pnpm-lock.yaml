lockfileVersion: '9.0'

settings:
  autoInstallPeers: false
  excludeLinksFromLockfile: false

overrides:
  vite: workspace:*

packageExtensionsChecksum: 632c5477927702fb9badd3e595784820

patchedDependencies:
  http-proxy@1.18.1:
    hash: qqiqxx62zlcu62nljjmhlvexni
    path: patches/http-proxy@1.18.1.patch
  sirv@3.0.0:
    hash: plxlsciwiebyhal5sm4vtpekka
    path: patches/sirv@3.0.0.patch

importers:

  .:
    devDependencies:
      '@eslint/js':
        specifier: ^9.14.0
        version: 9.14.0
      '@type-challenges/utils':
        specifier: ^0.1.1
        version: 0.1.1
      '@types/babel__core':
        specifier: ^7.20.5
        version: 7.20.5
      '@types/babel__preset-env':
        specifier: ^7.9.7
        version: 7.9.7
      '@types/convert-source-map':
        specifier: ^2.0.3
        version: 2.0.3
      '@types/cross-spawn':
        specifier: ^6.0.6
        version: 6.0.6
      '@types/debug':
        specifier: ^4.1.12
        version: 4.1.12
      '@types/estree':
        specifier: ^1.0.6
        version: 1.0.6
      '@types/etag':
        specifier: ^1.8.3
        version: 1.8.3
      '@types/less':
        specifier: ^3.0.6
        version: 3.0.6
      '@types/node':
        specifier: ^22.8.7
        version: 22.8.7
      '@types/picomatch':
        specifier: ^3.0.1
        version: 3.0.1
      '@types/stylus':
        specifier: ^0.48.43
        version: 0.48.43
      '@types/ws':
        specifier: ^8.5.13
        version: 8.5.13
      '@vitejs/release-scripts':
        specifier: ^1.3.2
        version: 1.3.2
      conventional-changelog-cli:
        specifier: ^5.0.0
        version: 5.0.0(conventional-commits-filter@5.0.0)
      eslint:
        specifier: ^9.14.0
        version: 9.14.0(jiti@2.3.3)
      eslint-plugin-import-x:
        specifier: ^4.4.0
        version: 4.4.0(eslint@9.14.0(jiti@2.3.3))(typescript@5.6.2)
      eslint-plugin-n:
        specifier: ^17.12.0
        version: 17.12.0(eslint@9.14.0(jiti@2.3.3))
      eslint-plugin-regexp:
        specifier: ^2.6.0
        version: 2.6.0(eslint@9.14.0(jiti@2.3.3))
      execa:
        specifier: ^9.5.1
        version: 9.5.1
      globals:
        specifier: ^15.11.0
        version: 15.11.0
      gsap:
        specifier: ^3.12.5
        version: 3.12.5
      lint-staged:
        specifier: ^15.2.10
        version: 15.2.10
      picocolors:
        specifier: ^1.1.1
        version: 1.1.1
      playwright-chromium:
        specifier: ^1.48.2
        version: 1.48.2
      premove:
        specifier: ^4.0.0
        version: 4.0.0
      prettier:
        specifier: 3.3.3
        version: 3.3.3
      rollup:
        specifier: ^4.23.0
        version: 4.24.2
      rollup-plugin-esbuild:
        specifier: ^6.1.1
        version: 6.1.1(esbuild@0.24.0)(rollup@4.24.2)
      simple-git-hooks:
        specifier: ^2.11.1
        version: 2.11.1
      tslib:
        specifier: ^2.8.1
        version: 2.8.1
      tsx:
        specifier: ^4.19.2
        version: 4.19.2
      typescript:
        specifier: ~5.6.2
        version: 5.6.2
      typescript-eslint:
        specifier: ^8.12.2
        version: 8.12.2(eslint@9.14.0(jiti@2.3.3))(typescript@5.6.2)
      vite:
        specifier: workspace:*
        version: link:packages/vite
      vitest:
        specifier: ^2.1.4
        version: 2.1.4(@types/node@22.8.7)

  docs:
    devDependencies:
      '@shikijs/vitepress-twoslash':
        specifier: ^1.22.2
        version: 1.22.2(typescript@5.6.2)
      '@types/express':
        specifier: ^4.17.21
        version: 4.17.21
      feed:
        specifier: ^4.2.2
        version: 4.2.2
      vitepress:
        specifier: ^1.5.0
        version: 1.5.0(@algolia/client-search@4.20.0)(@types/react@18.3.12)(axios@1.7.7)(postcss@8.4.47)(react-dom@18.3.1(react@18.3.1))(react@18.3.1)(typescript@5.6.2)
      vitepress-plugin-group-icons:
        specifier: ^1.3.0
        version: 1.3.0
      vue:
        specifier: ^3.5.12
        version: 3.5.12(typescript@5.6.2)

  packages/create-vite:
    devDependencies:
      '@types/minimist':
        specifier: ^1.2.5
        version: 1.2.5
      '@types/prompts':
        specifier: ^2.4.9
        version: 2.4.9
      cross-spawn:
        specifier: ^7.0.3
        version: 7.0.3
      minimist:
        specifier: ^1.2.8
        version: 1.2.8
      picocolors:
        specifier: ^1.1.1
        version: 1.1.1
      prompts:
        specifier: ^2.4.2
        version: 2.4.2
      unbuild:
        specifier: ^3.0.0-rc.11
        version: 3.0.0-rc.11(sass@1.80.6)(typescript@5.6.2)

  packages/plugin-legacy:
    dependencies:
      '@babel/core':
        specifier: ^7.26.0
        version: 7.26.0
      '@babel/preset-env':
        specifier: ^7.26.0
        version: 7.26.0(@babel/core@7.26.0)
      browserslist:
        specifier: ^4.24.2
        version: 4.24.2
      browserslist-to-esbuild:
        specifier: ^2.1.1
        version: 2.1.1(browserslist@4.24.2)
      core-js:
        specifier: ^3.39.0
        version: 3.39.0
      magic-string:
        specifier: ^0.30.12
        version: 0.30.12
      regenerator-runtime:
        specifier: ^0.14.1
        version: 0.14.1
      systemjs:
        specifier: ^6.15.1
        version: 6.15.1
    devDependencies:
      acorn:
        specifier: ^8.14.0
        version: 8.14.0
      picocolors:
        specifier: ^1.1.1
        version: 1.1.1
      unbuild:
        specifier: ^3.0.0-rc.11
        version: 3.0.0-rc.11(sass@1.80.6)(typescript@5.6.2)
      vite:
        specifier: workspace:*
        version: link:../vite

  packages/vite:
    dependencies:
      esbuild:
        specifier: ^0.24.0
        version: 0.24.0
      postcss:
        specifier: ^8.4.47
        version: 8.4.47
      rollup:
        specifier: ^4.23.0
        version: 4.24.2
    devDependencies:
      '@ampproject/remapping':
        specifier: ^2.3.0
        version: 2.3.0
      '@babel/parser':
        specifier: ^7.26.2
        version: 7.26.2
      '@jridgewell/trace-mapping':
        specifier: ^0.3.25
        version: 0.3.25
      '@polka/compression':
        specifier: ^1.0.0-next.25
        version: 1.0.0-next.25
      '@rollup/plugin-alias':
        specifier: ^5.1.1
        version: 5.1.1(rollup@4.24.2)
      '@rollup/plugin-commonjs':
        specifier: ^28.0.1
        version: 28.0.1(rollup@4.24.2)
      '@rollup/plugin-dynamic-import-vars':
        specifier: 2.1.4
        version: 2.1.4(rollup@4.24.2)
      '@rollup/plugin-json':
        specifier: ^6.1.0
        version: 6.1.0(rollup@4.24.2)
      '@rollup/plugin-node-resolve':
        specifier: 15.3.0
        version: 15.3.0(rollup@4.24.2)
      '@rollup/pluginutils':
        specifier: ^5.1.3
        version: 5.1.3(rollup@4.24.2)
      '@types/escape-html':
        specifier: ^1.0.4
        version: 1.0.4
      '@types/pnpapi':
        specifier: ^0.0.5
        version: 0.0.5
      artichokie:
        specifier: ^0.2.1
        version: 0.2.1
      cac:
        specifier: ^6.7.14
        version: 6.7.14
      chokidar:
        specifier: ^4.0.1
        version: 4.0.1
      connect:
        specifier: ^3.7.0
        version: 3.7.0
      convert-source-map:
        specifier: ^2.0.0
        version: 2.0.0
      cors:
        specifier: ^2.8.5
        version: 2.8.5
      cross-spawn:
        specifier: ^7.0.3
        version: 7.0.3
      debug:
        specifier: ^4.3.7
        version: 4.3.7
      dep-types:
        specifier: link:./src/types
        version: link:src/types
      dotenv:
        specifier: ^16.4.5
        version: 16.4.5
      dotenv-expand:
        specifier: ^11.0.6
        version: 11.0.6
      es-module-lexer:
        specifier: ^1.5.4
        version: 1.5.4
      escape-html:
        specifier: ^1.0.3
        version: 1.0.3
      estree-walker:
        specifier: ^3.0.3
        version: 3.0.3
      etag:
        specifier: ^1.8.1
        version: 1.8.1
      http-proxy:
        specifier: ^1.18.1
        version: 1.18.1(patch_hash=qqiqxx62zlcu62nljjmhlvexni)(debug@4.3.7)
      launch-editor-middleware:
        specifier: ^2.9.1
        version: 2.9.1
      lightningcss:
        specifier: ^1.28.1
        version: 1.28.1
      magic-string:
        specifier: ^0.30.12
        version: 0.30.12
      mlly:
        specifier: ^1.7.2
        version: 1.7.2
      mrmime:
        specifier: ^2.0.0
        version: 2.0.0
      nanoid:
        specifier: ^5.0.8
        version: 5.0.8
      open:
        specifier: ^10.1.0
        version: 10.1.0
      parse5:
        specifier: ^7.2.1
        version: 7.2.1
      pathe:
        specifier: ^1.1.2
        version: 1.1.2
      periscopic:
        specifier: ^4.0.2
        version: 4.0.2
      picocolors:
        specifier: ^1.1.1
        version: 1.1.1
      picomatch:
        specifier: ^4.0.2
        version: 4.0.2
      postcss-import:
        specifier: ^16.1.0
        version: 16.1.0(postcss@8.4.47)
      postcss-load-config:
        specifier: ^6.0.1
        version: 6.0.1(jiti@2.3.3)(postcss@8.4.47)(tsx@4.19.2)(yaml@2.5.0)
      postcss-modules:
        specifier: ^6.0.0
        version: 6.0.0(postcss@8.4.47)
      resolve.exports:
        specifier: ^2.0.2
        version: 2.0.2
      rollup-plugin-dts:
        specifier: ^6.1.1
        version: 6.1.1(rollup@4.24.2)(typescript@5.6.2)
      rollup-plugin-esbuild:
        specifier: ^6.1.1
        version: 6.1.1(esbuild@0.24.0)(rollup@4.24.2)
      rollup-plugin-license:
        specifier: ^3.5.3
        version: 3.5.3(picomatch@4.0.2)(rollup@4.24.2)
      sass:
        specifier: ^1.80.6
        version: 1.80.6
      sass-embedded:
        specifier: ^1.80.6
        version: 1.80.6(source-map-js@1.2.1)
      sirv:
        specifier: ^3.0.0
        version: 3.0.0(patch_hash=plxlsciwiebyhal5sm4vtpekka)
      source-map-support:
        specifier: ^0.5.21
        version: 0.5.21
      strip-ansi:
        specifier: ^7.1.0
        version: 7.1.0
      strip-literal:
        specifier: ^2.1.0
        version: 2.1.0
      tinyglobby:
        specifier: ^0.2.10
        version: 0.2.10
      tsconfck:
        specifier: ^3.1.4
        version: 3.1.4(typescript@5.6.2)
      tslib:
        specifier: ^2.8.1
        version: 2.8.1
      types:
        specifier: link:./types
        version: link:types
      ufo:
        specifier: ^1.5.4
        version: 1.5.4
      ws:
        specifier: ^8.18.0
        version: 8.18.0

  packages/vite/src/node/__tests__:
    dependencies:
      '@vitejs/cjs-ssr-dep':
        specifier: link:./fixtures/cjs-ssr-dep
        version: link:fixtures/cjs-ssr-dep
      '@vitejs/test-dep-conditions':
        specifier: file:./fixtures/test-dep-conditions
        version: file:packages/vite/src/node/__tests__/fixtures/test-dep-conditions

  packages/vite/src/node/__tests__/fixtures/cjs-ssr-dep: {}

  packages/vite/src/node/__tests__/fixtures/file-url: {}

  packages/vite/src/node/__tests__/fixtures/test-dep-conditions: {}

  packages/vite/src/node/__tests__/packages/module: {}

  packages/vite/src/node/__tests__/packages/name: {}

  packages/vite/src/node/__tests__/packages/noname: {}

  packages/vite/src/node/server/__tests__/fixtures/lerna/nested: {}

  packages/vite/src/node/server/__tests__/fixtures/none/nested: {}

  packages/vite/src/node/server/__tests__/fixtures/pnpm: {}

  packages/vite/src/node/server/__tests__/fixtures/pnpm/nested: {}

  packages/vite/src/node/server/__tests__/fixtures/watcher: {}

  packages/vite/src/node/server/__tests__/fixtures/yarn: {}

  packages/vite/src/node/server/__tests__/fixtures/yarn/nested: {}

  packages/vite/src/node/ssr/runtime/__tests__:
    dependencies:
      '@vitejs/cjs-external':
        specifier: link:./fixtures/cjs-external
        version: link:fixtures/cjs-external
      '@vitejs/esm-external':
        specifier: link:./fixtures/esm-external
        version: link:fixtures/esm-external
      tinyspy:
        specifier: 2.2.0
        version: 2.2.0

  packages/vite/src/node/ssr/runtime/__tests__/fixtures/cjs-external: {}

  packages/vite/src/node/ssr/runtime/__tests__/fixtures/esm-external: {}

  playground:
    devDependencies:
      convert-source-map:
        specifier: ^2.0.0
        version: 2.0.0
      css-color-names:
        specifier: ^1.0.1
        version: 1.0.1
      kill-port:
        specifier: ^1.6.1
        version: 1.6.1
      node-fetch:
        specifier: ^3.3.2
        version: 3.3.2

  playground/alias:
    dependencies:
      '@vue/shared':
        specifier: ^3.5.12
        version: 3.5.12
      aliased-module:
        specifier: file:./dir/module
        version: '@vitejs/test-aliased-module@file:playground/alias/dir/module'
      vue:
        specifier: ^3.5.12
        version: 3.5.12(typescript@5.6.2)
    devDependencies:
      '@vitejs/test-resolve-linked':
        specifier: workspace:*
        version: link:../resolve-linked

  playground/alias/dir/module: {}

  playground/assets: {}

  playground/assets-sanitize: {}

  playground/backend-integration:
    devDependencies:
      sass:
        specifier: ^1.80.6
        version: 1.80.6
      tailwindcss:
        specifier: ^3.4.14
        version: 3.4.14
      tinyglobby:
        specifier: ^0.2.10
        version: 0.2.10

  playground/build-old: {}

  playground/cli: {}

  playground/cli-module:
    devDependencies:
      url:
        specifier: ^0.11.4
        version: 0.11.4

  playground/client-reload: {}

  playground/config/packages/entry:
    dependencies:
      '@vite/test-config-plugin-module-condition':
        specifier: link:../plugin-module-condition
        version: link:../plugin-module-condition

  playground/config/packages/plugin-module-condition: {}

  playground/config/packages/siblings:
    devDependencies:
      '@types/lodash':
        specifier: ^4.17.13
        version: 4.17.13
      lodash:
        specifier: ^4.17.21
        version: 4.17.21

  playground/csp: {}

  playground/css:
    devDependencies:
      '@vitejs/test-css-dep':
        specifier: link:./css-dep
        version: link:css-dep
      '@vitejs/test-css-dep-exports':
        specifier: link:./css-dep-exports
        version: link:css-dep-exports
      '@vitejs/test-css-js-dep':
        specifier: file:./css-js-dep
        version: file:playground/css/css-js-dep
      '@vitejs/test-css-proxy-dep':
        specifier: file:./css-proxy-dep
        version: file:playground/css/css-proxy-dep
      '@vitejs/test-scss-proxy-dep':
        specifier: file:./scss-proxy-dep
        version: file:playground/css/scss-proxy-dep
      less:
        specifier: ^4.2.0
        version: 4.2.0
      postcss-nested:
        specifier: ^7.0.2
        version: 7.0.2(postcss@8.4.47)
      sass:
        specifier: ^1.80.6
        version: 1.80.6
      stylus:
        specifier: ^0.64.0
        version: 0.64.0
      sugarss:
        specifier: ^4.0.1
        version: 4.0.1(postcss@8.4.47)
      tinyglobby:
        specifier: ^0.2.10
        version: 0.2.10

  playground/css-codesplit: {}

  playground/css-codesplit-cjs: {}

  playground/css-dynamic-import: {}

  playground/css-lightningcss:
    devDependencies:
      lightningcss:
        specifier: ^1.28.1
        version: 1.28.1

  playground/css-lightningcss-proxy:
    devDependencies:
      express:
        specifier: ^5.0.1
        version: 5.0.1
      lightningcss:
        specifier: ^1.28.1
        version: 1.28.1

  playground/css-lightningcss-root:
    devDependencies:
      lightningcss:
        specifier: ^1.28.1
        version: 1.28.1

  playground/css-no-codesplit: {}

  playground/css-sourcemap:
    devDependencies:
      less:
        specifier: ^4.2.0
        version: 4.2.0
      magic-string:
        specifier: ^0.30.12
        version: 0.30.12
      sass:
        specifier: ^1.80.6
        version: 1.80.6
      stylus:
        specifier: ^0.64.0
        version: 0.64.0
      sugarss:
        specifier: ^4.0.1
        version: 4.0.1(postcss@8.4.47)

  playground/css/css-dep: {}

  playground/css/css-dep-exports: {}

  playground/css/css-js-dep: {}

  playground/css/css-proxy-dep:
    dependencies:
      '@vitejs/test-css-proxy-dep-nested':
        specifier: file:../css-proxy-dep-nested
        version: file:playground/css/css-proxy-dep-nested

  playground/css/css-proxy-dep-nested: {}

  playground/css/pkg-dep: {}

  playground/css/postcss-caching/blue-app: {}

  playground/css/postcss-caching/green-app: {}

  playground/css/scss-proxy-dep:
    dependencies:
      '@vitejs/test-scss-proxy-dep-nested':
        specifier: file:../scss-proxy-dep-nested
        version: file:playground/css/scss-proxy-dep-nested

  playground/css/scss-proxy-dep-nested: {}

  playground/data-uri: {}

  playground/define:
    dependencies:
      '@vitejs/test-commonjs-dep':
        specifier: file:./commonjs-dep
        version: file:playground/define/commonjs-dep

  playground/define/commonjs-dep: {}

  playground/dynamic-import:
    dependencies:
      '@vitejs/test-pkg':
        specifier: file:./pkg
        version: file:playground/dynamic-import/pkg

  playground/dynamic-import-inline: {}

  playground/dynamic-import/pkg: {}

  playground/env: {}

  playground/env-nested: {}

  playground/environment-react-ssr:
    devDependencies:
      '@types/react':
        specifier: ^18.3.12
        version: 18.3.12
      '@types/react-dom':
        specifier: ^18.3.1
        version: 18.3.1
      react:
        specifier: ^18.3.1
        version: 18.3.1
      react-dom:
        specifier: ^18.3.1
        version: 18.3.1(react@18.3.1)
      react-fake-client:
        specifier: npm:react@^18.3.1
        version: react@18.3.1
      react-fake-server:
        specifier: npm:react@^18.3.1
        version: react@18.3.1

  playground/extensions:
    dependencies:
      vue:
        specifier: ^3.5.12
        version: 3.5.12(typescript@5.6.2)

  playground/external:
    dependencies:
      '@vitejs/test-dep-that-imports':
        specifier: file:./dep-that-imports
        version: file:playground/external/dep-that-imports(typescript@5.6.2)
      '@vitejs/test-dep-that-requires':
        specifier: file:./dep-that-requires
        version: file:playground/external/dep-that-requires(typescript@5.6.2)
    devDependencies:
      slash3:
        specifier: npm:slash@^3.0.0
        version: slash@3.0.0
      slash5:
        specifier: npm:slash@^5.1.0
        version: slash@5.1.0
      vite:
        specifier: workspace:*
        version: link:../../packages/vite
      vue:
        specifier: ^3.5.12
        version: 3.5.12(typescript@5.6.2)
      vue32:
        specifier: npm:vue@~3.2.0
        version: vue@3.2.0

  playground/external/dep-that-imports:
    dependencies:
      slash3:
        specifier: npm:slash@^3.0.0
        version: slash@3.0.0
      slash5:
        specifier: npm:slash@^5.1.0
        version: slash@5.1.0
      vue:
        specifier: ^3.5.12
        version: 3.5.12(typescript@5.6.2)

  playground/external/dep-that-requires:
    dependencies:
      slash3:
        specifier: npm:slash@^3.0.0
        version: slash@3.0.0
      slash5:
        specifier: npm:slash@^5.1.0
        version: slash@5.1.0
      vue:
        specifier: ^3.5.12
        version: 3.5.12(typescript@5.6.2)

  playground/fs-serve: {}

  playground/glob-import:
    dependencies:
      '@vitejs/test-import-meta-glob-pkg':
        specifier: file:./import-meta-glob-pkg
        version: file:playground/glob-import/import-meta-glob-pkg

  playground/glob-import/import-meta-glob-pkg: {}

  playground/hmr: {}

  playground/hmr-ssr: {}

  playground/html: {}

  playground/html/side-effects: {}

  playground/import-assertion:
    dependencies:
      '@vitejs/test-import-assertion-dep':
        specifier: file:./import-assertion-dep
        version: file:playground/import-assertion/import-assertion-dep

  playground/import-assertion/import-assertion-dep: {}

  playground/js-sourcemap:
    dependencies:
      '@vitejs/test-importee-pkg':
        specifier: file:importee-pkg
        version: file:playground/js-sourcemap/importee-pkg
      magic-string:
        specifier: ^0.30.12
        version: 0.30.12

  playground/js-sourcemap/importee-pkg: {}

  playground/json:
    devDependencies:
      '@vitejs/test-json-module':
        specifier: file:./json-module
        version: file:playground/json/json-module
      express:
        specifier: ^5.0.1
        version: 5.0.1
      vue:
        specifier: ^3.5.12
        version: 3.5.12(typescript@5.6.2)

  playground/json/json-module: {}

  playground/legacy:
    devDependencies:
      '@vitejs/plugin-legacy':
        specifier: workspace:*
        version: link:../../packages/plugin-legacy
      express:
        specifier: ^5.0.1
        version: 5.0.1
      terser:
        specifier: ^5.36.0
        version: 5.36.0
      vite:
        specifier: workspace:*
        version: link:../../packages/vite

  playground/lib:
    devDependencies:
      sirv:
        specifier: ^3.0.0
        version: 3.0.0(patch_hash=plxlsciwiebyhal5sm4vtpekka)

  playground/minify:
    dependencies:
      minified-module:
        specifier: file:./dir/module
        version: '@vitejs/test-minify@file:playground/minify/dir/module'

  playground/minify/dir/module: {}

  playground/module-graph: {}

  playground/multiple-entrypoints:
    devDependencies:
      sass:
        specifier: ^1.80.6
        version: 1.80.6

  playground/nested-deps:
    dependencies:
      '@vitejs/self-referencing':
        specifier: link:../self-referencing
        version: link:../self-referencing
      '@vitejs/test-package-a':
        specifier: link:./test-package-a
        version: link:test-package-a
      '@vitejs/test-package-b':
        specifier: link:./test-package-b
        version: link:test-package-b
      '@vitejs/test-package-c':
        specifier: link:./test-package-c
        version: link:test-package-c
      '@vitejs/test-package-d':
        specifier: link:./test-package-d
        version: link:test-package-d
      '@vitejs/test-package-e':
        specifier: link:./test-package-e
        version: link:test-package-e
      '@vitejs/test-package-f':
        specifier: link:./test-package-f
        version: link:test-package-f

  playground/nested-deps/test-package-a: {}

  playground/nested-deps/test-package-b: {}

  playground/nested-deps/test-package-c: {}

  playground/nested-deps/test-package-d:
    dependencies:
      '@vitejs/test-package-d-nested':
        specifier: link:./test-package-d-nested
        version: link:test-package-d-nested

  playground/nested-deps/test-package-d/test-package-d-nested: {}

  playground/nested-deps/test-package-e:
    dependencies:
      '@vitejs/test-package-e-excluded':
        specifier: link:./test-package-e-excluded
        version: link:test-package-e-excluded
      '@vitejs/test-package-e-included':
        specifier: link:./test-package-e-included
        version: link:test-package-e-included

  playground/nested-deps/test-package-e/test-package-e-excluded: {}

  playground/nested-deps/test-package-e/test-package-e-included:
    dependencies:
      test-package-e-excluded:
        specifier: link:../test-package-e-excluded
        version: link:../test-package-e-excluded

  playground/nested-deps/test-package-f: {}

  playground/object-hooks:
    dependencies:
      vue:
        specifier: ^3.5.12
        version: 3.5.12(typescript@5.6.2)

  playground/optimize-deps:
    dependencies:
      '@vitejs/longfilename-aaaaaaaaaaaaaaaaaaaaaaaaaaaaaaaaaaaaaaaaaaaaaaaaaaaaaaaaaaaaaaaaaaaaaaaaaaaaaaaaaaaaaaaaaaaaaaaaaaaaaaaaaaaaaaaaaaaaaaaaaaaaaaaaaaaaaaaaaaaaaaaaaaaaaaaaaaaaaaaaaaaaaaaaaaaaaaaaaaaaaaaaaaaa':
        specifier: file:./longfilename
        version: file:playground/optimize-deps/longfilename
      '@vitejs/test-added-in-entries':
        specifier: file:./added-in-entries
        version: file:playground/optimize-deps/added-in-entries
      '@vitejs/test-dep-alias-using-absolute-path':
        specifier: file:./dep-alias-using-absolute-path
        version: file:playground/optimize-deps/dep-alias-using-absolute-path
      '@vitejs/test-dep-cjs-browser-field-bare':
        specifier: file:./dep-cjs-browser-field-bare
        version: file:playground/optimize-deps/dep-cjs-browser-field-bare
      '@vitejs/test-dep-cjs-compiled-from-cjs':
        specifier: file:./dep-cjs-compiled-from-cjs
        version: file:playground/optimize-deps/dep-cjs-compiled-from-cjs
      '@vitejs/test-dep-cjs-compiled-from-esm':
        specifier: file:./dep-cjs-compiled-from-esm
        version: file:playground/optimize-deps/dep-cjs-compiled-from-esm
      '@vitejs/test-dep-cjs-external-package-omit-js-suffix':
        specifier: file:./dep-cjs-external-package-omit-js-suffix
        version: file:playground/optimize-deps/dep-cjs-external-package-omit-js-suffix
      '@vitejs/test-dep-cjs-with-assets':
        specifier: file:./dep-cjs-with-assets
        version: file:playground/optimize-deps/dep-cjs-with-assets
      '@vitejs/test-dep-css-require':
        specifier: file:./dep-css-require
        version: file:playground/optimize-deps/dep-css-require
      '@vitejs/test-dep-esbuild-plugin-transform':
        specifier: file:./dep-esbuild-plugin-transform
        version: file:playground/optimize-deps/dep-esbuild-plugin-transform
      '@vitejs/test-dep-incompatible':
        specifier: file:./dep-incompatible
        version: file:playground/optimize-deps/dep-incompatible
      '@vitejs/test-dep-linked':
        specifier: link:./dep-linked
        version: link:dep-linked
      '@vitejs/test-dep-linked-include':
        specifier: link:./dep-linked-include
        version: link:dep-linked-include
      '@vitejs/test-dep-node-env':
        specifier: file:./dep-node-env
        version: file:playground/optimize-deps/dep-node-env
      '@vitejs/test-dep-non-optimized':
        specifier: file:./dep-non-optimized
        version: file:playground/optimize-deps/dep-non-optimized
      '@vitejs/test-dep-not-js':
        specifier: file:./dep-not-js
        version: file:playground/optimize-deps/dep-not-js
      '@vitejs/test-dep-optimize-exports-with-glob':
        specifier: file:./dep-optimize-exports-with-glob
        version: file:playground/optimize-deps/dep-optimize-exports-with-glob
      '@vitejs/test-dep-optimize-exports-with-root-glob':
        specifier: file:./dep-optimize-exports-with-root-glob
        version: file:playground/optimize-deps/dep-optimize-exports-with-root-glob
      '@vitejs/test-dep-optimize-with-glob':
        specifier: file:./dep-optimize-with-glob
        version: file:playground/optimize-deps/dep-optimize-with-glob
      '@vitejs/test-dep-relative-to-main':
        specifier: file:./dep-relative-to-main
        version: file:playground/optimize-deps/dep-relative-to-main
      '@vitejs/test-dep-with-asset-ext1.pdf':
        specifier: file:./dep-with-asset-ext/dep1
        version: file:playground/optimize-deps/dep-with-asset-ext/dep1
      '@vitejs/test-dep-with-asset-ext2.pdf':
        specifier: file:./dep-with-asset-ext/dep2
        version: file:playground/optimize-deps/dep-with-asset-ext/dep2
      '@vitejs/test-dep-with-builtin-module-cjs':
        specifier: file:./dep-with-builtin-module-cjs
        version: file:playground/optimize-deps/dep-with-builtin-module-cjs
      '@vitejs/test-dep-with-builtin-module-esm':
        specifier: file:./dep-with-builtin-module-esm
        version: file:playground/optimize-deps/dep-with-builtin-module-esm
      '@vitejs/test-dep-with-dynamic-import':
        specifier: file:./dep-with-dynamic-import
        version: file:playground/optimize-deps/dep-with-dynamic-import
      '@vitejs/test-dep-with-optional-peer-dep':
        specifier: file:./dep-with-optional-peer-dep
        version: file:playground/optimize-deps/dep-with-optional-peer-dep
      '@vitejs/test-dep-with-optional-peer-dep-submodule':
        specifier: file:./dep-with-optional-peer-dep-submodule
        version: file:playground/optimize-deps/dep-with-optional-peer-dep-submodule
      '@vitejs/test-nested-exclude':
        specifier: file:./nested-exclude
        version: file:playground/optimize-deps/nested-exclude
      '@vitejs/test-resolve-linked':
        specifier: workspace:0.0.0
        version: link:../resolve-linked
      axios:
        specifier: ^1.7.7
        version: 1.7.7
      clipboard:
        specifier: ^2.0.11
        version: 2.0.11
      lodash:
        specifier: ^4.17.21
        version: 4.17.21
      lodash-es:
        specifier: ^4.17.21
        version: 4.17.21
      lodash.clonedeep:
        specifier: ^4.5.0
        version: 4.5.0
      phoenix:
        specifier: ^1.7.14
        version: 1.7.14
      react:
        specifier: ^18.3.1
        version: 18.3.1
      react-dom:
        specifier: ^18.3.1
        version: 18.3.1(react@18.3.1)
      url:
        specifier: ^0.11.4
        version: 0.11.4
      vue:
        specifier: ^3.5.12
        version: 3.5.12(typescript@5.6.2)
      vuex:
        specifier: ^4.1.0
        version: 4.1.0(vue@3.5.12(typescript@5.6.2))

  playground/optimize-deps-no-discovery:
    dependencies:
      '@vitejs/test-dep-no-discovery':
        specifier: file:./dep-no-discovery
        version: file:playground/optimize-deps-no-discovery/dep-no-discovery
      vue:
        specifier: ^3.5.12
        version: 3.5.12(typescript@5.6.2)
      vuex:
        specifier: ^4.1.0
        version: 4.1.0(vue@3.5.12(typescript@5.6.2))

  playground/optimize-deps-no-discovery/dep-no-discovery: {}

  playground/optimize-deps/added-in-entries: {}

  playground/optimize-deps/dep-alias-using-absolute-path:
    dependencies:
      lodash:
        specifier: ^4.17.21
        version: 4.17.21

  playground/optimize-deps/dep-cjs-browser-field-bare: {}

  playground/optimize-deps/dep-cjs-compiled-from-cjs: {}

  playground/optimize-deps/dep-cjs-compiled-from-esm: {}

  playground/optimize-deps/dep-cjs-external-package-omit-js-suffix: {}

  playground/optimize-deps/dep-cjs-with-assets: {}

  playground/optimize-deps/dep-css-require: {}

  playground/optimize-deps/dep-esbuild-plugin-transform: {}

  playground/optimize-deps/dep-incompatible: {}

  playground/optimize-deps/dep-linked:
    dependencies:
      lodash-es:
        specifier: ^4.17.21
        version: 4.17.21

  playground/optimize-deps/dep-linked-include:
    dependencies:
      react:
        specifier: 18.3.1
        version: 18.3.1

  playground/optimize-deps/dep-node-env: {}

  playground/optimize-deps/dep-non-optimized: {}

  playground/optimize-deps/dep-not-js: {}

  playground/optimize-deps/dep-optimize-exports-with-glob: {}

  playground/optimize-deps/dep-optimize-exports-with-root-glob: {}

  playground/optimize-deps/dep-optimize-with-glob: {}

  playground/optimize-deps/dep-relative-to-main: {}

  playground/optimize-deps/dep-with-asset-ext/dep1: {}

  playground/optimize-deps/dep-with-asset-ext/dep2:
    dependencies:
      '@vitejs/test-dep-with-asset-ext1.pdf':
        specifier: file:../dep1
        version: file:playground/optimize-deps/dep-with-asset-ext/dep1

  playground/optimize-deps/dep-with-builtin-module-cjs: {}

  playground/optimize-deps/dep-with-builtin-module-esm: {}

  playground/optimize-deps/dep-with-dynamic-import: {}

  playground/optimize-deps/dep-with-optional-peer-dep: {}

  playground/optimize-deps/dep-with-optional-peer-dep-submodule: {}

  playground/optimize-deps/longfilename: {}

  playground/optimize-deps/nested-exclude:
    dependencies:
      '@vitejs/test-nested-include':
        specifier: file:../nested-include
        version: file:playground/optimize-deps/nested-include

  playground/optimize-deps/nested-include: {}

  playground/optimize-deps/non-optimizable-include: {}

  playground/optimize-missing-deps:
    dependencies:
      '@vitejs/test-missing-dep':
        specifier: file:./missing-dep
        version: file:playground/optimize-missing-deps/missing-dep
    devDependencies:
      express:
        specifier: ^5.0.1
        version: 5.0.1

  playground/optimize-missing-deps/missing-dep:
    dependencies:
      '@vitejs/test-multi-entry-dep':
        specifier: file:../multi-entry-dep
        version: file:playground/optimize-missing-deps/multi-entry-dep

  playground/optimize-missing-deps/multi-entry-dep: {}

  playground/preload:
    devDependencies:
      '@vitejs/test-dep-a':
        specifier: file:./dep-a
        version: file:playground/preload/dep-a
      '@vitejs/test-dep-including-a':
        specifier: file:./dep-including-a
        version: file:playground/preload/dep-including-a
      terser:
        specifier: ^5.36.0
        version: 5.36.0

  playground/preload/dep-a: {}

  playground/preload/dep-including-a:
    dependencies:
      '@vitejs/test-dep-a':
        specifier: file:../dep-a
        version: file:playground/preload/dep-a

  playground/preserve-symlinks:
    dependencies:
      '@vitejs/test-module-a':
        specifier: link:./module-a
        version: link:module-a

  playground/preserve-symlinks/module-a: {}

  playground/proxy-bypass: {}

  playground/proxy-hmr: {}

  playground/proxy-hmr/other-app: {}

  playground/resolve:
    dependencies:
      '@babel/runtime':
        specifier: ^7.26.0
        version: 7.26.0
      '@vitejs/test-require-pkg-with-module-field':
        specifier: link:./require-pkg-with-module-field
        version: link:require-pkg-with-module-field
      '@vitejs/test-resolve-browser-field':
        specifier: link:./browser-field
        version: link:browser-field
      '@vitejs/test-resolve-browser-module-field1':
        specifier: link:./browser-module-field1
        version: link:browser-module-field1
      '@vitejs/test-resolve-browser-module-field2':
        specifier: link:./browser-module-field2
        version: link:browser-module-field2
      '@vitejs/test-resolve-browser-module-field3':
        specifier: link:./browser-module-field3
        version: link:browser-module-field3
      '@vitejs/test-resolve-custom-browser-main-field':
        specifier: link:./custom-browser-main-field
        version: link:custom-browser-main-field
      '@vitejs/test-resolve-custom-condition':
        specifier: link:./custom-condition
        version: link:custom-condition
      '@vitejs/test-resolve-custom-main-field':
        specifier: link:./custom-main-field
        version: link:custom-main-field
      '@vitejs/test-resolve-exports-and-nested-scope':
        specifier: link:./exports-and-nested-scope
        version: link:exports-and-nested-scope
      '@vitejs/test-resolve-exports-env':
        specifier: link:./exports-env
        version: link:exports-env
      '@vitejs/test-resolve-exports-from-root':
        specifier: link:./exports-from-root
        version: link:exports-from-root
      '@vitejs/test-resolve-exports-legacy-fallback':
        specifier: link:./exports-legacy-fallback
        version: link:exports-legacy-fallback
      '@vitejs/test-resolve-exports-path':
        specifier: link:./exports-path
        version: link:exports-path
      '@vitejs/test-resolve-exports-with-module':
        specifier: link:./exports-with-module
        version: link:exports-with-module
      '@vitejs/test-resolve-exports-with-module-condition':
        specifier: link:./exports-with-module-condition
        version: link:exports-with-module-condition
      '@vitejs/test-resolve-exports-with-module-condition-required':
        specifier: link:./exports-with-module-condition-required
        version: link:exports-with-module-condition-required
      '@vitejs/test-resolve-imports-pkg':
        specifier: link:./imports-path/other-pkg
        version: link:imports-path/other-pkg
      '@vitejs/test-resolve-linked':
        specifier: workspace:*
        version: link:../resolve-linked
      '@vitejs/test-resolve-sharp-dir':
        specifier: link:./sharp-dir
        version: link:sharp-dir
      es5-ext:
        specifier: 0.10.64
        version: 0.10.64
      normalize.css:
        specifier: ^8.0.1
        version: 8.0.1

  playground/resolve-config: {}

  playground/resolve-linked: {}

  playground/resolve/browser-field:
    dependencies:
      '@vitejs/test-resolve-browser-field-bare-import-fail':
        specifier: link:../browser-field-bare-import-fail
        version: link:../browser-field-bare-import-fail
      '@vitejs/test-resolve-browser-field-bare-import-success':
        specifier: link:../browser-field-bare-import-success
        version: link:../browser-field-bare-import-success

  playground/resolve/browser-field-bare-import-fail: {}

  playground/resolve/browser-field-bare-import-success: {}

  playground/resolve/browser-module-field1: {}

  playground/resolve/browser-module-field2: {}

  playground/resolve/browser-module-field3: {}

  playground/resolve/custom-browser-main-field: {}

  playground/resolve/custom-condition: {}

  playground/resolve/custom-main-field: {}

  playground/resolve/exports-and-nested-scope: {}

  playground/resolve/exports-and-nested-scope/nested-scope: {}

  playground/resolve/exports-env: {}

  playground/resolve/exports-from-root: {}

  playground/resolve/exports-from-root/nested: {}

  playground/resolve/exports-legacy-fallback: {}

  playground/resolve/exports-legacy-fallback/dir: {}

  playground/resolve/exports-path: {}

  playground/resolve/exports-with-module: {}

  playground/resolve/exports-with-module-condition: {}

  playground/resolve/exports-with-module-condition-required:
    dependencies:
      '@vitejs/test-resolve-exports-with-module-condition':
        specifier: link:../exports-with-module-condition
        version: link:../exports-with-module-condition

  playground/resolve/imports-path/other-pkg: {}

  playground/resolve/inline-package: {}

  playground/resolve/require-pkg-with-module-field:
    dependencies:
      bignumber.js:
        specifier: 9.1.2
        version: 9.1.2

  playground/resolve/sharp-dir:
    dependencies:
      es5-ext:
        specifier: 0.10.64
        version: 0.10.64

  playground/self-referencing: {}

  playground/ssr:
    devDependencies:
      express:
        specifier: ^5.0.1
        version: 5.0.1

  playground/ssr-alias:
    dependencies:
      '@vitejs/test-alias-original':
        specifier: file:./alias-original
        version: file:playground/ssr-alias/alias-original

  playground/ssr-alias/alias-original: {}

  playground/ssr-conditions:
    dependencies:
      '@vitejs/test-ssr-conditions-external':
        specifier: file:./external
        version: file:playground/ssr-conditions/external
      '@vitejs/test-ssr-conditions-no-external':
        specifier: file:./no-external
        version: file:playground/ssr-conditions/no-external
    devDependencies:
      express:
        specifier: ^5.0.1
        version: 5.0.1

  playground/ssr-conditions/external: {}

  playground/ssr-conditions/no-external: {}

  playground/ssr-deps:
    dependencies:
      '@vitejs/test-css-lib':
        specifier: file:./css-lib
        version: file:playground/ssr-deps/css-lib
      '@vitejs/test-define-properties-exports':
        specifier: file:./define-properties-exports
        version: file:playground/ssr-deps/define-properties-exports
      '@vitejs/test-define-property-exports':
        specifier: file:./define-property-exports
        version: file:playground/ssr-deps/define-property-exports
      '@vitejs/test-external-entry':
        specifier: file:./external-entry
        version: file:playground/ssr-deps/external-entry
      '@vitejs/test-external-using-external-entry':
        specifier: file:./external-using-external-entry
        version: file:playground/ssr-deps/external-using-external-entry
      '@vitejs/test-forwarded-export':
        specifier: file:./forwarded-export
        version: file:playground/ssr-deps/forwarded-export
      '@vitejs/test-import-builtin-cjs':
        specifier: file:./import-builtin-cjs
        version: '@vitejs/test-import-builtin@file:playground/ssr-deps/import-builtin-cjs'
      '@vitejs/test-linked-no-external':
        specifier: link:./linked-no-external
        version: link:linked-no-external
      '@vitejs/test-module-condition':
        specifier: file:./module-condition
        version: file:playground/ssr-deps/module-condition
      '@vitejs/test-no-external-cjs':
        specifier: file:./no-external-cjs
        version: file:playground/ssr-deps/no-external-cjs
      '@vitejs/test-no-external-css':
        specifier: file:./no-external-css
        version: file:playground/ssr-deps/no-external-css
      '@vitejs/test-non-optimized-with-nested-external':
        specifier: workspace:*
        version: link:non-optimized-with-nested-external
      '@vitejs/test-object-assigned-exports':
        specifier: file:./object-assigned-exports
        version: file:playground/ssr-deps/object-assigned-exports
      '@vitejs/test-only-object-assigned-exports':
        specifier: file:./only-object-assigned-exports
        version: file:playground/ssr-deps/only-object-assigned-exports
      '@vitejs/test-optimized-cjs-with-nested-external':
        specifier: file:./optimized-with-nested-external
        version: '@vitejs/test-optimized-with-nested-external@file:playground/ssr-deps/optimized-with-nested-external'
      '@vitejs/test-optimized-with-nested-external':
        specifier: file:./optimized-with-nested-external
        version: file:playground/ssr-deps/optimized-with-nested-external
      '@vitejs/test-pkg-exports':
        specifier: file:./pkg-exports
        version: file:playground/ssr-deps/pkg-exports
      '@vitejs/test-primitive-export':
        specifier: file:./primitive-export
        version: file:playground/ssr-deps/primitive-export
      '@vitejs/test-read-file-content':
        specifier: file:./read-file-content
        version: file:playground/ssr-deps/read-file-content
      '@vitejs/test-require-absolute':
        specifier: file:./require-absolute
        version: file:playground/ssr-deps/require-absolute
      '@vitejs/test-ts-transpiled-exports':
        specifier: file:./ts-transpiled-exports
        version: file:playground/ssr-deps/ts-transpiled-exports
      bcrypt:
        specifier: ^5.1.1
        version: 5.1.1
    devDependencies:
      express:
        specifier: ^5.0.1
        version: 5.0.1

  playground/ssr-deps/css-lib: {}

  playground/ssr-deps/define-properties-exports: {}

  playground/ssr-deps/define-property-exports: {}

  playground/ssr-deps/external-entry: {}

  playground/ssr-deps/external-using-external-entry:
    dependencies:
      external-entry:
        specifier: file:../external-entry
        version: '@vitejs/test-external-entry@file:playground/ssr-deps/external-entry'

  playground/ssr-deps/forwarded-export:
    dependencies:
      object-assigned-exports:
        specifier: file:../object-assigned-exports
        version: '@vitejs/test-object-assigned-exports@file:playground/ssr-deps/object-assigned-exports'

  playground/ssr-deps/import-builtin-cjs: {}

  playground/ssr-deps/linked-no-external: {}

  playground/ssr-deps/module-condition: {}

  playground/ssr-deps/nested-external: {}

  playground/ssr-deps/nested-external-cjs: {}

  playground/ssr-deps/no-external-cjs: {}

  playground/ssr-deps/no-external-css: {}

  playground/ssr-deps/non-optimized-with-nested-external:
    dependencies:
      nested-external:
        specifier: file:../nested-external
        version: '@vitejs/test-nested-external@file:playground/ssr-deps/nested-external'
      nested-external-cjs:
        specifier: file:../nested-external-cjs
        version: file:playground/ssr-deps/nested-external-cjs

  playground/ssr-deps/object-assigned-exports: {}

  playground/ssr-deps/only-object-assigned-exports: {}

  playground/ssr-deps/optimized-cjs-with-nested-external:
    dependencies:
      nested-external:
        specifier: file:../nested-external
        version: '@vitejs/test-nested-external@file:playground/ssr-deps/nested-external'

  playground/ssr-deps/optimized-with-nested-external:
    dependencies:
      nested-external:
        specifier: file:../nested-external
        version: '@vitejs/test-nested-external@file:playground/ssr-deps/nested-external'

  playground/ssr-deps/pkg-exports: {}

  playground/ssr-deps/primitive-export: {}

  playground/ssr-deps/read-file-content: {}

  playground/ssr-deps/require-absolute: {}

  playground/ssr-deps/ts-transpiled-exports: {}

  playground/ssr-html:
    devDependencies:
      express:
        specifier: ^5.0.1
        version: 5.0.1

  playground/ssr-noexternal:
    dependencies:
      '@vitejs/test-external-cjs':
        specifier: file:./external-cjs
        version: file:playground/ssr-noexternal/external-cjs
      '@vitejs/test-require-external-cjs':
        specifier: file:./require-external-cjs
        version: file:playground/ssr-noexternal/require-external-cjs
      express:
        specifier: ^5.0.1
        version: 5.0.1

  playground/ssr-noexternal/external-cjs: {}

  playground/ssr-noexternal/require-external-cjs:
    dependencies:
      '@vitejs/test-external-cjs':
        specifier: file:../external-cjs
        version: file:playground/ssr-noexternal/external-cjs

  playground/ssr-pug:
    devDependencies:
      express:
        specifier: ^5.0.1
        version: 5.0.1
      pug:
        specifier: ^3.0.3
        version: 3.0.3

  playground/ssr-resolve:
    dependencies:
      '@vitejs/test-deep-import':
        specifier: file:./deep-import
        version: file:playground/ssr-resolve/deep-import
      '@vitejs/test-entries':
        specifier: file:./entries
        version: file:playground/ssr-resolve/entries
      '@vitejs/test-resolve-pkg-exports':
        specifier: file:./pkg-exports
        version: file:playground/ssr-resolve/pkg-exports

  playground/ssr-resolve/deep-import: {}

  playground/ssr-resolve/deep-import/bar: {}

  playground/ssr-resolve/deep-import/foo: {}

  playground/ssr-resolve/entries: {}

  playground/ssr-resolve/pkg-exports: {}

  playground/ssr-webworker:
    dependencies:
      '@vitejs/test-browser-exports':
        specifier: file:./browser-exports
        version: file:playground/ssr-webworker/browser-exports
      '@vitejs/test-worker-exports':
        specifier: file:./worker-exports
        version: file:playground/ssr-webworker/worker-exports
      react:
        specifier: ^18.3.1
        version: 18.3.1
    devDependencies:
      '@vitejs/test-resolve-linked':
        specifier: workspace:*
        version: link:../resolve-linked
      miniflare:
        specifier: ^3.20241022.0
        version: 3.20241022.0

  playground/ssr-webworker/browser-exports: {}

  playground/ssr-webworker/worker-exports: {}

  playground/tailwind:
    dependencies:
      autoprefixer:
        specifier: ^10.4.20
        version: 10.4.20(postcss@8.4.47)
      tailwindcss:
        specifier: ^3.4.14
        version: 3.4.14
      vue:
        specifier: ^3.5.12
        version: 3.5.12(typescript@5.6.2)
      vue-router:
        specifier: ^4.4.5
        version: 4.4.5(vue@3.5.12(typescript@5.6.2))
    devDependencies:
      tsx:
        specifier: ^4.19.2
        version: 4.19.2

  playground/tailwind-sourcemap:
    dependencies:
      tailwindcss:
        specifier: ^3.4.14
        version: 3.4.14

  playground/transform-plugin: {}

  playground/tsconfig-json: {}

  playground/tsconfig-json-load-error: {}

  playground/wasm: {}

  playground/worker:
    dependencies:
      '@vitejs/test-dep-self-reference-url-worker':
        specifier: file:./dep-self-reference-url-worker
        version: file:playground/worker/dep-self-reference-url-worker
      '@vitejs/test-dep-to-optimize':
        specifier: file:./dep-to-optimize
        version: file:playground/worker/dep-to-optimize

  playground/worker/dep-self-reference-url-worker: {}

  playground/worker/dep-to-optimize: {}

packages:

  '@adobe/css-tools@4.3.3':
    resolution: {integrity: sha512-rE0Pygv0sEZ4vBWHlAgJLGDU7Pm8xoO6p3wsEceb7GYAjScrOHpEo8KK/eVkAcnSM+slAEtXjA2JpdjLp4fJQQ==}

  '@algolia/autocomplete-core@1.9.3':
    resolution: {integrity: sha512-009HdfugtGCdC4JdXUbVJClA0q0zh24yyePn+KUGk3rP7j8FEe/m5Yo/z65gn6nP/cM39PxpzqKrL7A6fP6PPw==}

  '@algolia/autocomplete-plugin-algolia-insights@1.9.3':
    resolution: {integrity: sha512-a/yTUkcO/Vyy+JffmAnTWbr4/90cLzw+CC3bRbhnULr/EM0fGNvM13oQQ14f2moLMcVDyAx/leczLlAOovhSZg==}
    peerDependencies:
      search-insights: '>= 1 < 3'

  '@algolia/autocomplete-preset-algolia@1.9.3':
    resolution: {integrity: sha512-d4qlt6YmrLMYy95n5TB52wtNDr6EgAIPH81dvvvW8UmuWRgxEtY0NJiPwl/h95JtG2vmRM804M0DSwMCNZlzRA==}
    peerDependencies:
      '@algolia/client-search': '>= 4.9.1 < 6'
      algoliasearch: '>= 4.9.1 < 6'

  '@algolia/autocomplete-shared@1.9.3':
    resolution: {integrity: sha512-Wnm9E4Ye6Rl6sTTqjoymD+l8DjSTHsHboVRYrKgEt8Q7UHm9nYbqhN/i0fhUYA3OAEH7WA8x3jfpnmJm3rKvaQ==}
    peerDependencies:
      '@algolia/client-search': '>= 4.9.1 < 6'
      algoliasearch: '>= 4.9.1 < 6'

  '@algolia/cache-browser-local-storage@4.20.0':
    resolution: {integrity: sha512-uujahcBt4DxduBTvYdwO3sBfHuJvJokiC3BP1+O70fglmE1ShkH8lpXqZBac1rrU3FnNYSUs4pL9lBdTKeRPOQ==}

  '@algolia/cache-common@4.20.0':
    resolution: {integrity: sha512-vCfxauaZutL3NImzB2G9LjLt36vKAckc6DhMp05An14kVo8F1Yofb6SIl6U3SaEz8pG2QOB9ptwM5c+zGevwIQ==}

  '@algolia/cache-in-memory@4.20.0':
    resolution: {integrity: sha512-Wm9ak/IaacAZXS4mB3+qF/KCoVSBV6aLgIGFEtQtJwjv64g4ePMapORGmCyulCFwfePaRAtcaTbMcJF+voc/bg==}

  '@algolia/client-account@4.20.0':
    resolution: {integrity: sha512-GGToLQvrwo7am4zVkZTnKa72pheQeez/16sURDWm7Seyz+HUxKi3BM6fthVVPUEBhtJ0reyVtuK9ArmnaKl10Q==}

  '@algolia/client-analytics@4.20.0':
    resolution: {integrity: sha512-EIr+PdFMOallRdBTHHdKI3CstslgLORQG7844Mq84ib5oVFRVASuuPmG4bXBgiDbcsMLUeOC6zRVJhv1KWI0ug==}

  '@algolia/client-common@4.20.0':
    resolution: {integrity: sha512-P3WgMdEss915p+knMMSd/fwiHRHKvDu4DYRrCRaBrsfFw7EQHon+EbRSm4QisS9NYdxbS04kcvNoavVGthyfqQ==}

  '@algolia/client-personalization@4.20.0':
    resolution: {integrity: sha512-N9+zx0tWOQsLc3K4PVRDV8GUeOLAY0i445En79Pr3zWB+m67V+n/8w4Kw1C5LlbHDDJcyhMMIlqezh6BEk7xAQ==}

  '@algolia/client-search@4.20.0':
    resolution: {integrity: sha512-zgwqnMvhWLdpzKTpd3sGmMlr4c+iS7eyyLGiaO51zDZWGMkpgoNVmltkzdBwxOVXz0RsFMznIxB9zuarUv4TZg==}

  '@algolia/logger-common@4.20.0':
    resolution: {integrity: sha512-xouigCMB5WJYEwvoWW5XDv7Z9f0A8VoXJc3VKwlHJw/je+3p2RcDXfksLI4G4lIVncFUYMZx30tP/rsdlvvzHQ==}

  '@algolia/logger-console@4.20.0':
    resolution: {integrity: sha512-THlIGG1g/FS63z0StQqDhT6bprUczBI8wnLT3JWvfAQDZX5P6fCg7dG+pIrUBpDIHGszgkqYEqECaKKsdNKOUA==}

  '@algolia/requester-browser-xhr@4.20.0':
    resolution: {integrity: sha512-HbzoSjcjuUmYOkcHECkVTwAelmvTlgs48N6Owt4FnTOQdwn0b8pdht9eMgishvk8+F8bal354nhx/xOoTfwiAw==}

  '@algolia/requester-common@4.20.0':
    resolution: {integrity: sha512-9h6ye6RY/BkfmeJp7Z8gyyeMrmmWsMOCRBXQDs4mZKKsyVlfIVICpcSibbeYcuUdurLhIlrOUkH3rQEgZzonng==}

  '@algolia/requester-node-http@4.20.0':
    resolution: {integrity: sha512-ocJ66L60ABSSTRFnCHIEZpNHv6qTxsBwJEPfYaSBsLQodm0F9ptvalFkHMpvj5DfE22oZrcrLbOYM2bdPJRHng==}

  '@algolia/transporter@4.20.0':
    resolution: {integrity: sha512-Lsii1pGWOAISbzeyuf+r/GPhvHMPHSPrTDWNcIzOE1SG1inlJHICaVe2ikuoRjcpgxZNU54Jl+if15SUCsaTUg==}

  '@alloc/quick-lru@5.2.0':
    resolution: {integrity: sha512-UrcABB+4bUrFABwbluTIBErXwvbsU/V7TZWfmbgJfbkwiBuziS9gxdODUyuiecfdGQ85jglMW6juS3+z5TsKLw==}
    engines: {node: '>=10'}

  '@ampproject/remapping@2.3.0':
    resolution: {integrity: sha512-30iZtAPgz+LTIYoeivqYo853f02jBYSd5uGnGpkFV0M3xOt9aN73erkgYAmZU43x4VfqcnLxW9Kpg3R5LC4YYw==}
    engines: {node: '>=6.0.0'}

  '@antfu/install-pkg@0.4.1':
    resolution: {integrity: sha512-T7yB5QNG29afhWVkVq7XeIMBa5U/vs9mX69YqayXypPRmYzUmzwnYltplHmPtZ4HPCn+sQKeXW8I47wCbuBOjw==}

  '@antfu/utils@0.7.10':
    resolution: {integrity: sha512-+562v9k4aI80m1+VuMHehNJWLOFjBnXn3tdOitzD0il5b7smkSBal4+a3oKiQTbrwMmN/TBUMDvbdoWDehgOww==}

  '@babel/code-frame@7.26.0':
    resolution: {integrity: sha512-INCKxTtbXtcNbUZ3YXutwMpEleqttcswhAdee7dhuoVrD2cnuc3PqtERBtxkX5nziX9vnBL8WXmSGwv8CuPV6g==}
    engines: {node: '>=6.9.0'}

  '@babel/compat-data@7.26.0':
    resolution: {integrity: sha512-qETICbZSLe7uXv9VE8T/RWOdIE5qqyTucOt4zLYMafj2MRO271VGgLd4RACJMeBO37UPWhXiKMBk7YlJ0fOzQA==}
    engines: {node: '>=6.9.0'}

  '@babel/core@7.26.0':
    resolution: {integrity: sha512-i1SLeK+DzNnQ3LL/CswPCa/E5u4lh1k6IAEphON8F+cXt0t9euTshDru0q7/IqMa1PMPz5RnHuHscF8/ZJsStg==}
    engines: {node: '>=6.9.0'}

  '@babel/generator@7.26.0':
    resolution: {integrity: sha512-/AIkAmInnWwgEAJGQr9vY0c66Mj6kjkE2ZPB1PurTRaRAh3U+J45sAQMjQDJdh4WbR3l0x5xkimXBKyBXXAu2w==}
    engines: {node: '>=6.9.0'}

  '@babel/helper-annotate-as-pure@7.25.9':
    resolution: {integrity: sha512-gv7320KBUFJz1RnylIg5WWYPRXKZ884AGkYpgpWW02TH66Dl+HaC1t1CKd0z3R4b6hdYEcmrNZHUmfCP+1u3/g==}
    engines: {node: '>=6.9.0'}

  '@babel/helper-builder-binary-assignment-operator-visitor@7.25.9':
    resolution: {integrity: sha512-C47lC7LIDCnz0h4vai/tpNOI95tCd5ZT3iBt/DBH5lXKHZsyNQv18yf1wIIg2ntiQNgmAvA+DgZ82iW8Qdym8g==}
    engines: {node: '>=6.9.0'}

  '@babel/helper-compilation-targets@7.25.9':
    resolution: {integrity: sha512-j9Db8Suy6yV/VHa4qzrj9yZfZxhLWQdVnRlXxmKLYlhWUVB1sB2G5sxuWYXk/whHD9iW76PmNzxZ4UCnTQTVEQ==}
    engines: {node: '>=6.9.0'}

  '@babel/helper-create-class-features-plugin@7.25.9':
    resolution: {integrity: sha512-UTZQMvt0d/rSz6KI+qdu7GQze5TIajwTS++GUozlw8VBJDEOAqSXwm1WvmYEZwqdqSGQshRocPDqrt4HBZB3fQ==}
    engines: {node: '>=6.9.0'}
    peerDependencies:
      '@babel/core': ^7.0.0

  '@babel/helper-create-regexp-features-plugin@7.25.9':
    resolution: {integrity: sha512-ORPNZ3h6ZRkOyAa/SaHU+XsLZr0UQzRwuDQ0cczIA17nAzZ+85G5cVkOJIj7QavLZGSe8QXUmNFxSZzjcZF9bw==}
    engines: {node: '>=6.9.0'}
    peerDependencies:
      '@babel/core': ^7.0.0

  '@babel/helper-define-polyfill-provider@0.6.2':
    resolution: {integrity: sha512-LV76g+C502biUK6AyZ3LK10vDpDyCzZnhZFXkH1L75zHPj68+qc8Zfpx2th+gzwA2MzyK+1g/3EPl62yFnVttQ==}
    peerDependencies:
      '@babel/core': ^7.4.0 || ^8.0.0-0 <8.0.0

  '@babel/helper-member-expression-to-functions@7.25.9':
    resolution: {integrity: sha512-wbfdZ9w5vk0C0oyHqAJbc62+vet5prjj01jjJ8sKn3j9h3MQQlflEdXYvuqRWjHnM12coDEqiC1IRCi0U/EKwQ==}
    engines: {node: '>=6.9.0'}

  '@babel/helper-module-imports@7.25.9':
    resolution: {integrity: sha512-tnUA4RsrmflIM6W6RFTLFSXITtl0wKjgpnLgXyowocVPrbYrLUXSBXDgTs8BlbmIzIdlBySRQjINYs2BAkiLtw==}
    engines: {node: '>=6.9.0'}

  '@babel/helper-module-transforms@7.26.0':
    resolution: {integrity: sha512-xO+xu6B5K2czEnQye6BHA7DolFFmS3LB7stHZFaOLb1pAwO1HWLS8fXA+eh0A2yIvltPVmx3eNNDBJA2SLHXFw==}
    engines: {node: '>=6.9.0'}
    peerDependencies:
      '@babel/core': ^7.0.0

  '@babel/helper-optimise-call-expression@7.25.9':
    resolution: {integrity: sha512-FIpuNaz5ow8VyrYcnXQTDRGvV6tTjkNtCK/RYNDXGSLlUD6cBuQTSw43CShGxjvfBTfcUA/r6UhUCbtYqkhcuQ==}
    engines: {node: '>=6.9.0'}

  '@babel/helper-plugin-utils@7.25.9':
    resolution: {integrity: sha512-kSMlyUVdWe25rEsRGviIgOWnoT/nfABVWlqt9N19/dIPWViAOW2s9wznP5tURbs/IDuNk4gPy3YdYRgH3uxhBw==}
    engines: {node: '>=6.9.0'}

  '@babel/helper-remap-async-to-generator@7.25.9':
    resolution: {integrity: sha512-IZtukuUeBbhgOcaW2s06OXTzVNJR0ybm4W5xC1opWFFJMZbwRj5LCk+ByYH7WdZPZTt8KnFwA8pvjN2yqcPlgw==}
    engines: {node: '>=6.9.0'}
    peerDependencies:
      '@babel/core': ^7.0.0

  '@babel/helper-replace-supers@7.25.9':
    resolution: {integrity: sha512-IiDqTOTBQy0sWyeXyGSC5TBJpGFXBkRynjBeXsvbhQFKj2viwJC76Epz35YLU1fpe/Am6Vppb7W7zM4fPQzLsQ==}
    engines: {node: '>=6.9.0'}
    peerDependencies:
      '@babel/core': ^7.0.0

  '@babel/helper-simple-access@7.25.9':
    resolution: {integrity: sha512-c6WHXuiaRsJTyHYLJV75t9IqsmTbItYfdj99PnzYGQZkYKvan5/2jKJ7gu31J3/BJ/A18grImSPModuyG/Eo0Q==}
    engines: {node: '>=6.9.0'}

  '@babel/helper-skip-transparent-expression-wrappers@7.25.9':
    resolution: {integrity: sha512-K4Du3BFa3gvyhzgPcntrkDgZzQaq6uozzcpGbOO1OEJaI+EJdqWIMTLgFgQf6lrfiDFo5FU+BxKepI9RmZqahA==}
    engines: {node: '>=6.9.0'}

  '@babel/helper-string-parser@7.25.9':
    resolution: {integrity: sha512-4A/SCr/2KLd5jrtOMFzaKjVtAei3+2r/NChoBNoZ3EyP/+GlhoaEGoWOZUmFmoITP7zOJyHIMm+DYRd8o3PvHA==}
    engines: {node: '>=6.9.0'}

  '@babel/helper-validator-identifier@7.25.9':
    resolution: {integrity: sha512-Ed61U6XJc3CVRfkERJWDz4dJwKe7iLmmJsbOGu9wSloNSFttHV0I8g6UAgb7qnK5ly5bGLPd4oXZlxCdANBOWQ==}
    engines: {node: '>=6.9.0'}

  '@babel/helper-validator-option@7.25.9':
    resolution: {integrity: sha512-e/zv1co8pp55dNdEcCynfj9X7nyUKUXoUEwfXqaZt0omVOmDe9oOTdKStH4GmAw6zxMFs50ZayuMfHDKlO7Tfw==}
    engines: {node: '>=6.9.0'}

  '@babel/helper-wrap-function@7.25.9':
    resolution: {integrity: sha512-ETzz9UTjQSTmw39GboatdymDq4XIQbR8ySgVrylRhPOFpsd+JrKHIuF0de7GCWmem+T4uC5z7EZguod7Wj4A4g==}
    engines: {node: '>=6.9.0'}

  '@babel/helpers@7.26.0':
    resolution: {integrity: sha512-tbhNuIxNcVb21pInl3ZSjksLCvgdZy9KwJ8brv993QtIVKJBBkYXz4q4ZbAv31GdnC+R90np23L5FbEBlthAEw==}
    engines: {node: '>=6.9.0'}

  '@babel/parser@7.26.2':
    resolution: {integrity: sha512-DWMCZH9WA4Maitz2q21SRKHo9QXZxkDsbNZoVD62gusNtNBBqDg9i7uOhASfTfIGNzW+O+r7+jAlM8dwphcJKQ==}
    engines: {node: '>=6.0.0'}
    hasBin: true

  '@babel/plugin-bugfix-firefox-class-in-computed-class-key@7.25.9':
    resolution: {integrity: sha512-ZkRyVkThtxQ/J6nv3JFYv1RYY+JT5BvU0y3k5bWrmuG4woXypRa4PXmm9RhOwodRkYFWqC0C0cqcJ4OqR7kW+g==}
    engines: {node: '>=6.9.0'}
    peerDependencies:
      '@babel/core': ^7.0.0

  '@babel/plugin-bugfix-safari-class-field-initializer-scope@7.25.9':
    resolution: {integrity: sha512-MrGRLZxLD/Zjj0gdU15dfs+HH/OXvnw/U4jJD8vpcP2CJQapPEv1IWwjc/qMg7ItBlPwSv1hRBbb7LeuANdcnw==}
    engines: {node: '>=6.9.0'}
    peerDependencies:
      '@babel/core': ^7.0.0

  '@babel/plugin-bugfix-safari-id-destructuring-collision-in-function-expression@7.25.9':
    resolution: {integrity: sha512-2qUwwfAFpJLZqxd02YW9btUCZHl+RFvdDkNfZwaIJrvB8Tesjsk8pEQkTvGwZXLqXUx/2oyY3ySRhm6HOXuCug==}
    engines: {node: '>=6.9.0'}
    peerDependencies:
      '@babel/core': ^7.0.0

  '@babel/plugin-bugfix-v8-spread-parameters-in-optional-chaining@7.25.9':
    resolution: {integrity: sha512-6xWgLZTJXwilVjlnV7ospI3xi+sl8lN8rXXbBD6vYn3UYDlGsag8wrZkKcSI8G6KgqKP7vNFaDgeDnfAABq61g==}
    engines: {node: '>=6.9.0'}
    peerDependencies:
      '@babel/core': ^7.13.0

  '@babel/plugin-bugfix-v8-static-class-fields-redefine-readonly@7.25.9':
    resolution: {integrity: sha512-aLnMXYPnzwwqhYSCyXfKkIkYgJ8zv9RK+roo9DkTXz38ynIhd9XCbN08s3MGvqL2MYGVUGdRQLL/JqBIeJhJBg==}
    engines: {node: '>=6.9.0'}
    peerDependencies:
      '@babel/core': ^7.0.0

  '@babel/plugin-proposal-private-property-in-object@7.21.0-placeholder-for-preset-env.2':
    resolution: {integrity: sha512-SOSkfJDddaM7mak6cPEpswyTRnuRltl429hMraQEglW+OkovnCzsiszTmsrlY//qLFjCpQDFRvjdm2wA5pPm9w==}
    engines: {node: '>=6.9.0'}
    peerDependencies:
      '@babel/core': ^7.0.0-0

  '@babel/plugin-syntax-import-assertions@7.26.0':
    resolution: {integrity: sha512-QCWT5Hh830hK5EQa7XzuqIkQU9tT/whqbDz7kuaZMHFl1inRRg7JnuAEOQ0Ur0QUl0NufCk1msK2BeY79Aj/eg==}
    engines: {node: '>=6.9.0'}
    peerDependencies:
      '@babel/core': ^7.0.0-0

  '@babel/plugin-syntax-import-attributes@7.26.0':
    resolution: {integrity: sha512-e2dttdsJ1ZTpi3B9UYGLw41hifAubg19AtCu/2I/F1QNVclOBr1dYpTdmdyZ84Xiz43BS/tCUkMAZNLv12Pi+A==}
    engines: {node: '>=6.9.0'}
    peerDependencies:
      '@babel/core': ^7.0.0-0

  '@babel/plugin-syntax-unicode-sets-regex@7.18.6':
    resolution: {integrity: sha512-727YkEAPwSIQTv5im8QHz3upqp92JTWhidIC81Tdx4VJYIte/VndKf1qKrfnnhPLiPghStWfvC/iFaMCQu7Nqg==}
    engines: {node: '>=6.9.0'}
    peerDependencies:
      '@babel/core': ^7.0.0

  '@babel/plugin-transform-arrow-functions@7.25.9':
    resolution: {integrity: sha512-6jmooXYIwn9ca5/RylZADJ+EnSxVUS5sjeJ9UPk6RWRzXCmOJCy6dqItPJFpw2cuCangPK4OYr5uhGKcmrm5Qg==}
    engines: {node: '>=6.9.0'}
    peerDependencies:
      '@babel/core': ^7.0.0-0

  '@babel/plugin-transform-async-generator-functions@7.25.9':
    resolution: {integrity: sha512-RXV6QAzTBbhDMO9fWwOmwwTuYaiPbggWQ9INdZqAYeSHyG7FzQ+nOZaUUjNwKv9pV3aE4WFqFm1Hnbci5tBCAw==}
    engines: {node: '>=6.9.0'}
    peerDependencies:
      '@babel/core': ^7.0.0-0

  '@babel/plugin-transform-async-to-generator@7.25.9':
    resolution: {integrity: sha512-NT7Ejn7Z/LjUH0Gv5KsBCxh7BH3fbLTV0ptHvpeMvrt3cPThHfJfst9Wrb7S8EvJ7vRTFI7z+VAvFVEQn/m5zQ==}
    engines: {node: '>=6.9.0'}
    peerDependencies:
      '@babel/core': ^7.0.0-0

  '@babel/plugin-transform-block-scoped-functions@7.25.9':
    resolution: {integrity: sha512-toHc9fzab0ZfenFpsyYinOX0J/5dgJVA2fm64xPewu7CoYHWEivIWKxkK2rMi4r3yQqLnVmheMXRdG+k239CgA==}
    engines: {node: '>=6.9.0'}
    peerDependencies:
      '@babel/core': ^7.0.0-0

  '@babel/plugin-transform-block-scoping@7.25.9':
    resolution: {integrity: sha512-1F05O7AYjymAtqbsFETboN1NvBdcnzMerO+zlMyJBEz6WkMdejvGWw9p05iTSjC85RLlBseHHQpYaM4gzJkBGg==}
    engines: {node: '>=6.9.0'}
    peerDependencies:
      '@babel/core': ^7.0.0-0

  '@babel/plugin-transform-class-properties@7.25.9':
    resolution: {integrity: sha512-bbMAII8GRSkcd0h0b4X+36GksxuheLFjP65ul9w6C3KgAamI3JqErNgSrosX6ZPj+Mpim5VvEbawXxJCyEUV3Q==}
    engines: {node: '>=6.9.0'}
    peerDependencies:
      '@babel/core': ^7.0.0-0

  '@babel/plugin-transform-class-static-block@7.26.0':
    resolution: {integrity: sha512-6J2APTs7BDDm+UMqP1useWqhcRAXo0WIoVj26N7kPFB6S73Lgvyka4KTZYIxtgYXiN5HTyRObA72N2iu628iTQ==}
    engines: {node: '>=6.9.0'}
    peerDependencies:
      '@babel/core': ^7.12.0

  '@babel/plugin-transform-classes@7.25.9':
    resolution: {integrity: sha512-mD8APIXmseE7oZvZgGABDyM34GUmK45Um2TXiBUt7PnuAxrgoSVf123qUzPxEr/+/BHrRn5NMZCdE2m/1F8DGg==}
    engines: {node: '>=6.9.0'}
    peerDependencies:
      '@babel/core': ^7.0.0-0

  '@babel/plugin-transform-computed-properties@7.25.9':
    resolution: {integrity: sha512-HnBegGqXZR12xbcTHlJ9HGxw1OniltT26J5YpfruGqtUHlz/xKf/G2ak9e+t0rVqrjXa9WOhvYPz1ERfMj23AA==}
    engines: {node: '>=6.9.0'}
    peerDependencies:
      '@babel/core': ^7.0.0-0

  '@babel/plugin-transform-destructuring@7.25.9':
    resolution: {integrity: sha512-WkCGb/3ZxXepmMiX101nnGiU+1CAdut8oHyEOHxkKuS1qKpU2SMXE2uSvfz8PBuLd49V6LEsbtyPhWC7fnkgvQ==}
    engines: {node: '>=6.9.0'}
    peerDependencies:
      '@babel/core': ^7.0.0-0

  '@babel/plugin-transform-dotall-regex@7.25.9':
    resolution: {integrity: sha512-t7ZQ7g5trIgSRYhI9pIJtRl64KHotutUJsh4Eze5l7olJv+mRSg4/MmbZ0tv1eeqRbdvo/+trvJD/Oc5DmW2cA==}
    engines: {node: '>=6.9.0'}
    peerDependencies:
      '@babel/core': ^7.0.0-0

  '@babel/plugin-transform-duplicate-keys@7.25.9':
    resolution: {integrity: sha512-LZxhJ6dvBb/f3x8xwWIuyiAHy56nrRG3PeYTpBkkzkYRRQ6tJLu68lEF5VIqMUZiAV7a8+Tb78nEoMCMcqjXBw==}
    engines: {node: '>=6.9.0'}
    peerDependencies:
      '@babel/core': ^7.0.0-0

  '@babel/plugin-transform-duplicate-named-capturing-groups-regex@7.25.9':
    resolution: {integrity: sha512-0UfuJS0EsXbRvKnwcLjFtJy/Sxc5J5jhLHnFhy7u4zih97Hz6tJkLU+O+FMMrNZrosUPxDi6sYxJ/EA8jDiAog==}
    engines: {node: '>=6.9.0'}
    peerDependencies:
      '@babel/core': ^7.0.0

  '@babel/plugin-transform-dynamic-import@7.25.9':
    resolution: {integrity: sha512-GCggjexbmSLaFhqsojeugBpeaRIgWNTcgKVq/0qIteFEqY2A+b9QidYadrWlnbWQUrW5fn+mCvf3tr7OeBFTyg==}
    engines: {node: '>=6.9.0'}
    peerDependencies:
      '@babel/core': ^7.0.0-0

  '@babel/plugin-transform-exponentiation-operator@7.25.9':
    resolution: {integrity: sha512-KRhdhlVk2nObA5AYa7QMgTMTVJdfHprfpAk4DjZVtllqRg9qarilstTKEhpVjyt+Npi8ThRyiV8176Am3CodPA==}
    engines: {node: '>=6.9.0'}
    peerDependencies:
      '@babel/core': ^7.0.0-0

  '@babel/plugin-transform-export-namespace-from@7.25.9':
    resolution: {integrity: sha512-2NsEz+CxzJIVOPx2o9UsW1rXLqtChtLoVnwYHHiB04wS5sgn7mrV45fWMBX0Kk+ub9uXytVYfNP2HjbVbCB3Ww==}
    engines: {node: '>=6.9.0'}
    peerDependencies:
      '@babel/core': ^7.0.0-0

  '@babel/plugin-transform-for-of@7.25.9':
    resolution: {integrity: sha512-LqHxduHoaGELJl2uhImHwRQudhCM50pT46rIBNvtT/Oql3nqiS3wOwP+5ten7NpYSXrrVLgtZU3DZmPtWZo16A==}
    engines: {node: '>=6.9.0'}
    peerDependencies:
      '@babel/core': ^7.0.0-0

  '@babel/plugin-transform-function-name@7.25.9':
    resolution: {integrity: sha512-8lP+Yxjv14Vc5MuWBpJsoUCd3hD6V9DgBon2FVYL4jJgbnVQ9fTgYmonchzZJOVNgzEgbxp4OwAf6xz6M/14XA==}
    engines: {node: '>=6.9.0'}
    peerDependencies:
      '@babel/core': ^7.0.0-0

  '@babel/plugin-transform-json-strings@7.25.9':
    resolution: {integrity: sha512-xoTMk0WXceiiIvsaquQQUaLLXSW1KJ159KP87VilruQm0LNNGxWzahxSS6T6i4Zg3ezp4vA4zuwiNUR53qmQAw==}
    engines: {node: '>=6.9.0'}
    peerDependencies:
      '@babel/core': ^7.0.0-0

  '@babel/plugin-transform-literals@7.25.9':
    resolution: {integrity: sha512-9N7+2lFziW8W9pBl2TzaNht3+pgMIRP74zizeCSrtnSKVdUl8mAjjOP2OOVQAfZ881P2cNjDj1uAMEdeD50nuQ==}
    engines: {node: '>=6.9.0'}
    peerDependencies:
      '@babel/core': ^7.0.0-0

  '@babel/plugin-transform-logical-assignment-operators@7.25.9':
    resolution: {integrity: sha512-wI4wRAzGko551Y8eVf6iOY9EouIDTtPb0ByZx+ktDGHwv6bHFimrgJM/2T021txPZ2s4c7bqvHbd+vXG6K948Q==}
    engines: {node: '>=6.9.0'}
    peerDependencies:
      '@babel/core': ^7.0.0-0

  '@babel/plugin-transform-member-expression-literals@7.25.9':
    resolution: {integrity: sha512-PYazBVfofCQkkMzh2P6IdIUaCEWni3iYEerAsRWuVd8+jlM1S9S9cz1dF9hIzyoZ8IA3+OwVYIp9v9e+GbgZhA==}
    engines: {node: '>=6.9.0'}
    peerDependencies:
      '@babel/core': ^7.0.0-0

  '@babel/plugin-transform-modules-amd@7.25.9':
    resolution: {integrity: sha512-g5T11tnI36jVClQlMlt4qKDLlWnG5pP9CSM4GhdRciTNMRgkfpo5cR6b4rGIOYPgRRuFAvwjPQ/Yk+ql4dyhbw==}
    engines: {node: '>=6.9.0'}
    peerDependencies:
      '@babel/core': ^7.0.0-0

  '@babel/plugin-transform-modules-commonjs@7.25.9':
    resolution: {integrity: sha512-dwh2Ol1jWwL2MgkCzUSOvfmKElqQcuswAZypBSUsScMXvgdT8Ekq5YA6TtqpTVWH+4903NmboMuH1o9i8Rxlyg==}
    engines: {node: '>=6.9.0'}
    peerDependencies:
      '@babel/core': ^7.0.0-0

  '@babel/plugin-transform-modules-systemjs@7.25.9':
    resolution: {integrity: sha512-hyss7iIlH/zLHaehT+xwiymtPOpsiwIIRlCAOwBB04ta5Tt+lNItADdlXw3jAWZ96VJ2jlhl/c+PNIQPKNfvcA==}
    engines: {node: '>=6.9.0'}
    peerDependencies:
      '@babel/core': ^7.0.0-0

  '@babel/plugin-transform-modules-umd@7.25.9':
    resolution: {integrity: sha512-bS9MVObUgE7ww36HEfwe6g9WakQ0KF07mQF74uuXdkoziUPfKyu/nIm663kz//e5O1nPInPFx36z7WJmJ4yNEw==}
    engines: {node: '>=6.9.0'}
    peerDependencies:
      '@babel/core': ^7.0.0-0

  '@babel/plugin-transform-named-capturing-groups-regex@7.25.9':
    resolution: {integrity: sha512-oqB6WHdKTGl3q/ItQhpLSnWWOpjUJLsOCLVyeFgeTktkBSCiurvPOsyt93gibI9CmuKvTUEtWmG5VhZD+5T/KA==}
    engines: {node: '>=6.9.0'}
    peerDependencies:
      '@babel/core': ^7.0.0

  '@babel/plugin-transform-new-target@7.25.9':
    resolution: {integrity: sha512-U/3p8X1yCSoKyUj2eOBIx3FOn6pElFOKvAAGf8HTtItuPyB+ZeOqfn+mvTtg9ZlOAjsPdK3ayQEjqHjU/yLeVQ==}
    engines: {node: '>=6.9.0'}
    peerDependencies:
      '@babel/core': ^7.0.0-0

  '@babel/plugin-transform-nullish-coalescing-operator@7.25.9':
    resolution: {integrity: sha512-ENfftpLZw5EItALAD4WsY/KUWvhUlZndm5GC7G3evUsVeSJB6p0pBeLQUnRnBCBx7zV0RKQjR9kCuwrsIrjWog==}
    engines: {node: '>=6.9.0'}
    peerDependencies:
      '@babel/core': ^7.0.0-0

  '@babel/plugin-transform-numeric-separator@7.25.9':
    resolution: {integrity: sha512-TlprrJ1GBZ3r6s96Yq8gEQv82s8/5HnCVHtEJScUj90thHQbwe+E5MLhi2bbNHBEJuzrvltXSru+BUxHDoog7Q==}
    engines: {node: '>=6.9.0'}
    peerDependencies:
      '@babel/core': ^7.0.0-0

  '@babel/plugin-transform-object-rest-spread@7.25.9':
    resolution: {integrity: sha512-fSaXafEE9CVHPweLYw4J0emp1t8zYTXyzN3UuG+lylqkvYd7RMrsOQ8TYx5RF231be0vqtFC6jnx3UmpJmKBYg==}
    engines: {node: '>=6.9.0'}
    peerDependencies:
      '@babel/core': ^7.0.0-0

  '@babel/plugin-transform-object-super@7.25.9':
    resolution: {integrity: sha512-Kj/Gh+Rw2RNLbCK1VAWj2U48yxxqL2x0k10nPtSdRa0O2xnHXalD0s+o1A6a0W43gJ00ANo38jxkQreckOzv5A==}
    engines: {node: '>=6.9.0'}
    peerDependencies:
      '@babel/core': ^7.0.0-0

  '@babel/plugin-transform-optional-catch-binding@7.25.9':
    resolution: {integrity: sha512-qM/6m6hQZzDcZF3onzIhZeDHDO43bkNNlOX0i8n3lR6zLbu0GN2d8qfM/IERJZYauhAHSLHy39NF0Ctdvcid7g==}
    engines: {node: '>=6.9.0'}
    peerDependencies:
      '@babel/core': ^7.0.0-0

  '@babel/plugin-transform-optional-chaining@7.25.9':
    resolution: {integrity: sha512-6AvV0FsLULbpnXeBjrY4dmWF8F7gf8QnvTEoO/wX/5xm/xE1Xo8oPuD3MPS+KS9f9XBEAWN7X1aWr4z9HdOr7A==}
    engines: {node: '>=6.9.0'}
    peerDependencies:
      '@babel/core': ^7.0.0-0

  '@babel/plugin-transform-parameters@7.25.9':
    resolution: {integrity: sha512-wzz6MKwpnshBAiRmn4jR8LYz/g8Ksg0o80XmwZDlordjwEk9SxBzTWC7F5ef1jhbrbOW2DJ5J6ayRukrJmnr0g==}
    engines: {node: '>=6.9.0'}
    peerDependencies:
      '@babel/core': ^7.0.0-0

  '@babel/plugin-transform-private-methods@7.25.9':
    resolution: {integrity: sha512-D/JUozNpQLAPUVusvqMxyvjzllRaF8/nSrP1s2YGQT/W4LHK4xxsMcHjhOGTS01mp9Hda8nswb+FblLdJornQw==}
    engines: {node: '>=6.9.0'}
    peerDependencies:
      '@babel/core': ^7.0.0-0

  '@babel/plugin-transform-private-property-in-object@7.25.9':
    resolution: {integrity: sha512-Evf3kcMqzXA3xfYJmZ9Pg1OvKdtqsDMSWBDzZOPLvHiTt36E75jLDQo5w1gtRU95Q4E5PDttrTf25Fw8d/uWLw==}
    engines: {node: '>=6.9.0'}
    peerDependencies:
      '@babel/core': ^7.0.0-0

  '@babel/plugin-transform-property-literals@7.25.9':
    resolution: {integrity: sha512-IvIUeV5KrS/VPavfSM/Iu+RE6llrHrYIKY1yfCzyO/lMXHQ+p7uGhonmGVisv6tSBSVgWzMBohTcvkC9vQcQFA==}
    engines: {node: '>=6.9.0'}
    peerDependencies:
      '@babel/core': ^7.0.0-0

  '@babel/plugin-transform-regenerator@7.25.9':
    resolution: {integrity: sha512-vwDcDNsgMPDGP0nMqzahDWE5/MLcX8sv96+wfX7as7LoF/kr97Bo/7fI00lXY4wUXYfVmwIIyG80fGZ1uvt2qg==}
    engines: {node: '>=6.9.0'}
    peerDependencies:
      '@babel/core': ^7.0.0-0

  '@babel/plugin-transform-regexp-modifiers@7.26.0':
    resolution: {integrity: sha512-vN6saax7lrA2yA/Pak3sCxuD6F5InBjn9IcrIKQPjpsLvuHYLVroTxjdlVRHjjBWxKOqIwpTXDkOssYT4BFdRw==}
    engines: {node: '>=6.9.0'}
    peerDependencies:
      '@babel/core': ^7.0.0

  '@babel/plugin-transform-reserved-words@7.25.9':
    resolution: {integrity: sha512-7DL7DKYjn5Su++4RXu8puKZm2XBPHyjWLUidaPEkCUBbE7IPcsrkRHggAOOKydH1dASWdcUBxrkOGNxUv5P3Jg==}
    engines: {node: '>=6.9.0'}
    peerDependencies:
      '@babel/core': ^7.0.0-0

  '@babel/plugin-transform-shorthand-properties@7.25.9':
    resolution: {integrity: sha512-MUv6t0FhO5qHnS/W8XCbHmiRWOphNufpE1IVxhK5kuN3Td9FT1x4rx4K42s3RYdMXCXpfWkGSbCSd0Z64xA7Ng==}
    engines: {node: '>=6.9.0'}
    peerDependencies:
      '@babel/core': ^7.0.0-0

  '@babel/plugin-transform-spread@7.25.9':
    resolution: {integrity: sha512-oNknIB0TbURU5pqJFVbOOFspVlrpVwo2H1+HUIsVDvp5VauGGDP1ZEvO8Nn5xyMEs3dakajOxlmkNW7kNgSm6A==}
    engines: {node: '>=6.9.0'}
    peerDependencies:
      '@babel/core': ^7.0.0-0

  '@babel/plugin-transform-sticky-regex@7.25.9':
    resolution: {integrity: sha512-WqBUSgeVwucYDP9U/xNRQam7xV8W5Zf+6Eo7T2SRVUFlhRiMNFdFz58u0KZmCVVqs2i7SHgpRnAhzRNmKfi2uA==}
    engines: {node: '>=6.9.0'}
    peerDependencies:
      '@babel/core': ^7.0.0-0

  '@babel/plugin-transform-template-literals@7.25.9':
    resolution: {integrity: sha512-o97AE4syN71M/lxrCtQByzphAdlYluKPDBzDVzMmfCobUjjhAryZV0AIpRPrxN0eAkxXO6ZLEScmt+PNhj2OTw==}
    engines: {node: '>=6.9.0'}
    peerDependencies:
      '@babel/core': ^7.0.0-0

  '@babel/plugin-transform-typeof-symbol@7.25.9':
    resolution: {integrity: sha512-v61XqUMiueJROUv66BVIOi0Fv/CUuZuZMl5NkRoCVxLAnMexZ0A3kMe7vvZ0nulxMuMp0Mk6S5hNh48yki08ZA==}
    engines: {node: '>=6.9.0'}
    peerDependencies:
      '@babel/core': ^7.0.0-0

  '@babel/plugin-transform-unicode-escapes@7.25.9':
    resolution: {integrity: sha512-s5EDrE6bW97LtxOcGj1Khcx5AaXwiMmi4toFWRDP9/y0Woo6pXC+iyPu/KuhKtfSrNFd7jJB+/fkOtZy6aIC6Q==}
    engines: {node: '>=6.9.0'}
    peerDependencies:
      '@babel/core': ^7.0.0-0

  '@babel/plugin-transform-unicode-property-regex@7.25.9':
    resolution: {integrity: sha512-Jt2d8Ga+QwRluxRQ307Vlxa6dMrYEMZCgGxoPR8V52rxPyldHu3hdlHspxaqYmE7oID5+kB+UKUB/eWS+DkkWg==}
    engines: {node: '>=6.9.0'}
    peerDependencies:
      '@babel/core': ^7.0.0-0

  '@babel/plugin-transform-unicode-regex@7.25.9':
    resolution: {integrity: sha512-yoxstj7Rg9dlNn9UQxzk4fcNivwv4nUYz7fYXBaKxvw/lnmPuOm/ikoELygbYq68Bls3D/D+NBPHiLwZdZZ4HA==}
    engines: {node: '>=6.9.0'}
    peerDependencies:
      '@babel/core': ^7.0.0-0

  '@babel/plugin-transform-unicode-sets-regex@7.25.9':
    resolution: {integrity: sha512-8BYqO3GeVNHtx69fdPshN3fnzUNLrWdHhk/icSwigksJGczKSizZ+Z6SBCxTs723Fr5VSNorTIK7a+R2tISvwQ==}
    engines: {node: '>=6.9.0'}
    peerDependencies:
      '@babel/core': ^7.0.0

  '@babel/preset-env@7.26.0':
    resolution: {integrity: sha512-H84Fxq0CQJNdPFT2DrfnylZ3cf5K43rGfWK4LJGPpjKHiZlk0/RzwEus3PDDZZg+/Er7lCA03MVacueUuXdzfw==}
    engines: {node: '>=6.9.0'}
    peerDependencies:
      '@babel/core': ^7.0.0-0

  '@babel/preset-modules@0.1.6-no-external-plugins':
    resolution: {integrity: sha512-HrcgcIESLm9aIR842yhJ5RWan/gebQUJ6E/E5+rf0y9o6oj7w0Br+sWuL6kEQ/o/AdfvR1Je9jG18/gnpwjEyA==}
    peerDependencies:
      '@babel/core': ^7.0.0-0 || ^8.0.0-0 <8.0.0

  '@babel/runtime@7.26.0':
    resolution: {integrity: sha512-FDSOghenHTiToteC/QRlv2q3DhPZ/oOXTBoirfWNx1Cx3TMVcGWQtMMmQcSvb/JjpNeGzx8Pq/b4fKEJuWm1sw==}
    engines: {node: '>=6.9.0'}

  '@babel/standalone@7.26.1':
    resolution: {integrity: sha512-DAC3Vv62IA9VcMMAsTm5UzuEmsVjYkR5A9BX9zJrrrPHCQYJIp38jMHHx17RC4KwruwiIAb5hLFZLmE+wZgiyQ==}
    engines: {node: '>=6.9.0'}

  '@babel/template@7.25.9':
    resolution: {integrity: sha512-9DGttpmPvIxBb/2uwpVo3dqJ+O6RooAFOS+lB+xDqoE2PVCE8nfoHMdZLpfCQRLwvohzXISPZcgxt80xLfsuwg==}
    engines: {node: '>=6.9.0'}

  '@babel/traverse@7.25.9':
    resolution: {integrity: sha512-ZCuvfwOwlz/bawvAuvcj8rrithP2/N55Tzz342AkTvq4qaWbGfmCk/tKhNaV2cthijKrPAA8SRJV5WWe7IBMJw==}
    engines: {node: '>=6.9.0'}

  '@babel/types@7.26.0':
    resolution: {integrity: sha512-Z/yiTPj+lDVnF7lWeKCIJzaIkI0vYO87dMpZ4bg4TDrFe4XXLFWL1TbXU27gBP3QccxV9mZICCrnjnYlJjXHOA==}
    engines: {node: '>=6.9.0'}

  '@bufbuild/protobuf@2.1.0':
    resolution: {integrity: sha512-+2Mx67Y3skJ4NCD/qNSdBJNWtu6x6Qr53jeNg+QcwiL6mt0wK+3jwHH2x1p7xaYH6Ve2JKOVn0OxU35WsmqI9A==}

  '@cloudflare/workerd-darwin-64@1.20241022.0':
    resolution: {integrity: sha512-1NNYun37myMTgCUiPQEJ0cMal4mKZVTpkD0b2tx9hV70xji+frVJcSK8YVLeUm1P+Rw1d/ct8DMgQuCpsz3Fsw==}
    engines: {node: '>=16'}
    cpu: [x64]
    os: [darwin]

  '@cloudflare/workerd-darwin-arm64@1.20241022.0':
    resolution: {integrity: sha512-FOO/0P0U82EsTLTdweNVgw+4VOk5nghExLPLSppdOziq6IR5HVgP44Kmq5LdsUeHUhwUmfOh9hzaTpkNzUqKvw==}
    engines: {node: '>=16'}
    cpu: [arm64]
    os: [darwin]

  '@cloudflare/workerd-linux-64@1.20241022.0':
    resolution: {integrity: sha512-RsNc19BQJG9yd+ngnjuDeG9ywZG+7t1L4JeglgceyY5ViMNMKVO7Zpbsu69kXslU9h6xyQG+lrmclg3cBpnhYA==}
    engines: {node: '>=16'}
    cpu: [x64]
    os: [linux]

  '@cloudflare/workerd-linux-arm64@1.20241022.0':
    resolution: {integrity: sha512-x5mUXpKxfsosxcFmcq5DaqLs37PejHYVRsNz1cWI59ma7aC4y4Qn6Tf3i0r9MwQTF/MccP4SjVslMU6m4W7IaA==}
    engines: {node: '>=16'}
    cpu: [arm64]
    os: [linux]

  '@cloudflare/workerd-windows-64@1.20241022.0':
    resolution: {integrity: sha512-eBCClx4szCOgKqOlxxbdNszMqQf3MRG1B9BRIqEM/diDfdR9IrZ8l3FaEm+l9gXgPmS6m1NBn40aWuGBl8UTSw==}
    engines: {node: '>=16'}
    cpu: [x64]
    os: [win32]

  '@conventional-changelog/git-client@1.0.1':
    resolution: {integrity: sha512-PJEqBwAleffCMETaVm/fUgHldzBE35JFk3/9LL6NUA5EXa3qednu+UT6M7E5iBu3zIQZCULYIiZ90fBYHt6xUw==}
    engines: {node: '>=18'}
    peerDependencies:
      conventional-commits-filter: ^5.0.0
      conventional-commits-parser: ^6.0.0
    peerDependenciesMeta:
      conventional-commits-filter:
        optional: true
      conventional-commits-parser:
        optional: true

  '@cspotcode/source-map-support@0.8.1':
    resolution: {integrity: sha512-IchNf6dN4tHoMFIn/7OE8LWZ19Y6q/67Bmf6vnGREv8RSbBVb9LPJxEcnwrcwX6ixSvaiGoomAUvu4YSxXrVgw==}
    engines: {node: '>=12'}

  '@docsearch/css@3.6.2':
    resolution: {integrity: sha512-vKNZepO2j7MrYBTZIGXvlUOIR+v9KRf70FApRgovWrj3GTs1EITz/Xb0AOlm1xsQBp16clVZj1SY/qaOJbQtZw==}

  '@docsearch/js@3.6.2':
    resolution: {integrity: sha512-pS4YZF+VzUogYrkblCucQ0Oy2m8Wggk8Kk7lECmZM60hTbaydSIhJTTiCrmoxtBqV8wxORnOqcqqOfbmkkQEcA==}

  '@docsearch/react@3.6.2':
    resolution: {integrity: sha512-rtZce46OOkVflCQH71IdbXSFK+S8iJZlUF56XBW5rIgx/eG5qoomC7Ag3anZson1bBac/JFQn7XOBfved/IMRA==}
    peerDependencies:
      '@types/react': '>= 16.8.0 < 19.0.0'
      react: '>= 16.8.0 < 19.0.0'
      react-dom: '>= 16.8.0 < 19.0.0'
      search-insights: '>= 1 < 3'
    peerDependenciesMeta:
      '@types/react':
        optional: true
      react:
        optional: true
      react-dom:
        optional: true
      search-insights:
        optional: true

  '@esbuild/aix-ppc64@0.23.0':
    resolution: {integrity: sha512-3sG8Zwa5fMcA9bgqB8AfWPQ+HFke6uD3h1s3RIwUNK8EG7a4buxvuFTs3j1IMs2NXAk9F30C/FF4vxRgQCcmoQ==}
    engines: {node: '>=18'}
    cpu: [ppc64]
    os: [aix]

  '@esbuild/aix-ppc64@0.24.0':
    resolution: {integrity: sha512-WtKdFM7ls47zkKHFVzMz8opM7LkcsIp9amDUBIAWirg70RM71WRSjdILPsY5Uv1D42ZpUfaPILDlfactHgsRkw==}
    engines: {node: '>=18'}
    cpu: [ppc64]
    os: [aix]

  '@esbuild/android-arm64@0.23.0':
    resolution: {integrity: sha512-EuHFUYkAVfU4qBdyivULuu03FhJO4IJN9PGuABGrFy4vUuzk91P2d+npxHcFdpUnfYKy0PuV+n6bKIpHOB3prQ==}
    engines: {node: '>=18'}
    cpu: [arm64]
    os: [android]

  '@esbuild/android-arm64@0.24.0':
    resolution: {integrity: sha512-Vsm497xFM7tTIPYK9bNTYJyF/lsP590Qc1WxJdlB6ljCbdZKU9SY8i7+Iin4kyhV/KV5J2rOKsBQbB77Ab7L/w==}
    engines: {node: '>=18'}
    cpu: [arm64]
    os: [android]

  '@esbuild/android-arm@0.23.0':
    resolution: {integrity: sha512-+KuOHTKKyIKgEEqKbGTK8W7mPp+hKinbMBeEnNzjJGyFcWsfrXjSTNluJHCY1RqhxFurdD8uNXQDei7qDlR6+g==}
    engines: {node: '>=18'}
    cpu: [arm]
    os: [android]

  '@esbuild/android-arm@0.24.0':
    resolution: {integrity: sha512-arAtTPo76fJ/ICkXWetLCc9EwEHKaeya4vMrReVlEIUCAUncH7M4bhMQ+M9Vf+FFOZJdTNMXNBrWwW+OXWpSew==}
    engines: {node: '>=18'}
    cpu: [arm]
    os: [android]

  '@esbuild/android-x64@0.23.0':
    resolution: {integrity: sha512-WRrmKidLoKDl56LsbBMhzTTBxrsVwTKdNbKDalbEZr0tcsBgCLbEtoNthOW6PX942YiYq8HzEnb4yWQMLQuipQ==}
    engines: {node: '>=18'}
    cpu: [x64]
    os: [android]

  '@esbuild/android-x64@0.24.0':
    resolution: {integrity: sha512-t8GrvnFkiIY7pa7mMgJd7p8p8qqYIz1NYiAoKc75Zyv73L3DZW++oYMSHPRarcotTKuSs6m3hTOa5CKHaS02TQ==}
    engines: {node: '>=18'}
    cpu: [x64]
    os: [android]

  '@esbuild/darwin-arm64@0.23.0':
    resolution: {integrity: sha512-YLntie/IdS31H54Ogdn+v50NuoWF5BDkEUFpiOChVa9UnKpftgwzZRrI4J132ETIi+D8n6xh9IviFV3eXdxfow==}
    engines: {node: '>=18'}
    cpu: [arm64]
    os: [darwin]

  '@esbuild/darwin-arm64@0.24.0':
    resolution: {integrity: sha512-CKyDpRbK1hXwv79soeTJNHb5EiG6ct3efd/FTPdzOWdbZZfGhpbcqIpiD0+vwmpu0wTIL97ZRPZu8vUt46nBSw==}
    engines: {node: '>=18'}
    cpu: [arm64]
    os: [darwin]

  '@esbuild/darwin-x64@0.23.0':
    resolution: {integrity: sha512-IMQ6eme4AfznElesHUPDZ+teuGwoRmVuuixu7sv92ZkdQcPbsNHzutd+rAfaBKo8YK3IrBEi9SLLKWJdEvJniQ==}
    engines: {node: '>=18'}
    cpu: [x64]
    os: [darwin]

  '@esbuild/darwin-x64@0.24.0':
    resolution: {integrity: sha512-rgtz6flkVkh58od4PwTRqxbKH9cOjaXCMZgWD905JOzjFKW+7EiUObfd/Kav+A6Gyud6WZk9w+xu6QLytdi2OA==}
    engines: {node: '>=18'}
    cpu: [x64]
    os: [darwin]

  '@esbuild/freebsd-arm64@0.23.0':
    resolution: {integrity: sha512-0muYWCng5vqaxobq6LB3YNtevDFSAZGlgtLoAc81PjUfiFz36n4KMpwhtAd4he8ToSI3TGyuhyx5xmiWNYZFyw==}
    engines: {node: '>=18'}
    cpu: [arm64]
    os: [freebsd]

  '@esbuild/freebsd-arm64@0.24.0':
    resolution: {integrity: sha512-6Mtdq5nHggwfDNLAHkPlyLBpE5L6hwsuXZX8XNmHno9JuL2+bg2BX5tRkwjyfn6sKbxZTq68suOjgWqCicvPXA==}
    engines: {node: '>=18'}
    cpu: [arm64]
    os: [freebsd]

  '@esbuild/freebsd-x64@0.23.0':
    resolution: {integrity: sha512-XKDVu8IsD0/q3foBzsXGt/KjD/yTKBCIwOHE1XwiXmrRwrX6Hbnd5Eqn/WvDekddK21tfszBSrE/WMaZh+1buQ==}
    engines: {node: '>=18'}
    cpu: [x64]
    os: [freebsd]

  '@esbuild/freebsd-x64@0.24.0':
    resolution: {integrity: sha512-D3H+xh3/zphoX8ck4S2RxKR6gHlHDXXzOf6f/9dbFt/NRBDIE33+cVa49Kil4WUjxMGW0ZIYBYtaGCa2+OsQwQ==}
    engines: {node: '>=18'}
    cpu: [x64]
    os: [freebsd]

  '@esbuild/linux-arm64@0.23.0':
    resolution: {integrity: sha512-j1t5iG8jE7BhonbsEg5d9qOYcVZv/Rv6tghaXM/Ug9xahM0nX/H2gfu6X6z11QRTMT6+aywOMA8TDkhPo8aCGw==}
    engines: {node: '>=18'}
    cpu: [arm64]
    os: [linux]

  '@esbuild/linux-arm64@0.24.0':
    resolution: {integrity: sha512-TDijPXTOeE3eaMkRYpcy3LarIg13dS9wWHRdwYRnzlwlA370rNdZqbcp0WTyyV/k2zSxfko52+C7jU5F9Tfj1g==}
    engines: {node: '>=18'}
    cpu: [arm64]
    os: [linux]

  '@esbuild/linux-arm@0.23.0':
    resolution: {integrity: sha512-SEELSTEtOFu5LPykzA395Mc+54RMg1EUgXP+iw2SJ72+ooMwVsgfuwXo5Fn0wXNgWZsTVHwY2cg4Vi/bOD88qw==}
    engines: {node: '>=18'}
    cpu: [arm]
    os: [linux]

  '@esbuild/linux-arm@0.24.0':
    resolution: {integrity: sha512-gJKIi2IjRo5G6Glxb8d3DzYXlxdEj2NlkixPsqePSZMhLudqPhtZ4BUrpIuTjJYXxvF9njql+vRjB2oaC9XpBw==}
    engines: {node: '>=18'}
    cpu: [arm]
    os: [linux]

  '@esbuild/linux-ia32@0.23.0':
    resolution: {integrity: sha512-P7O5Tkh2NbgIm2R6x1zGJJsnacDzTFcRWZyTTMgFdVit6E98LTxO+v8LCCLWRvPrjdzXHx9FEOA8oAZPyApWUA==}
    engines: {node: '>=18'}
    cpu: [ia32]
    os: [linux]

  '@esbuild/linux-ia32@0.24.0':
    resolution: {integrity: sha512-K40ip1LAcA0byL05TbCQ4yJ4swvnbzHscRmUilrmP9Am7//0UjPreh4lpYzvThT2Quw66MhjG//20mrufm40mA==}
    engines: {node: '>=18'}
    cpu: [ia32]
    os: [linux]

  '@esbuild/linux-loong64@0.23.0':
    resolution: {integrity: sha512-InQwepswq6urikQiIC/kkx412fqUZudBO4SYKu0N+tGhXRWUqAx+Q+341tFV6QdBifpjYgUndV1hhMq3WeJi7A==}
    engines: {node: '>=18'}
    cpu: [loong64]
    os: [linux]

  '@esbuild/linux-loong64@0.24.0':
    resolution: {integrity: sha512-0mswrYP/9ai+CU0BzBfPMZ8RVm3RGAN/lmOMgW4aFUSOQBjA31UP8Mr6DDhWSuMwj7jaWOT0p0WoZ6jeHhrD7g==}
    engines: {node: '>=18'}
    cpu: [loong64]
    os: [linux]

  '@esbuild/linux-mips64el@0.23.0':
    resolution: {integrity: sha512-J9rflLtqdYrxHv2FqXE2i1ELgNjT+JFURt/uDMoPQLcjWQA5wDKgQA4t/dTqGa88ZVECKaD0TctwsUfHbVoi4w==}
    engines: {node: '>=18'}
    cpu: [mips64el]
    os: [linux]

  '@esbuild/linux-mips64el@0.24.0':
    resolution: {integrity: sha512-hIKvXm0/3w/5+RDtCJeXqMZGkI2s4oMUGj3/jM0QzhgIASWrGO5/RlzAzm5nNh/awHE0A19h/CvHQe6FaBNrRA==}
    engines: {node: '>=18'}
    cpu: [mips64el]
    os: [linux]

  '@esbuild/linux-ppc64@0.23.0':
    resolution: {integrity: sha512-cShCXtEOVc5GxU0fM+dsFD10qZ5UpcQ8AM22bYj0u/yaAykWnqXJDpd77ublcX6vdDsWLuweeuSNZk4yUxZwtw==}
    engines: {node: '>=18'}
    cpu: [ppc64]
    os: [linux]

  '@esbuild/linux-ppc64@0.24.0':
    resolution: {integrity: sha512-HcZh5BNq0aC52UoocJxaKORfFODWXZxtBaaZNuN3PUX3MoDsChsZqopzi5UupRhPHSEHotoiptqikjN/B77mYQ==}
    engines: {node: '>=18'}
    cpu: [ppc64]
    os: [linux]

  '@esbuild/linux-riscv64@0.23.0':
    resolution: {integrity: sha512-HEtaN7Y5UB4tZPeQmgz/UhzoEyYftbMXrBCUjINGjh3uil+rB/QzzpMshz3cNUxqXN7Vr93zzVtpIDL99t9aRw==}
    engines: {node: '>=18'}
    cpu: [riscv64]
    os: [linux]

  '@esbuild/linux-riscv64@0.24.0':
    resolution: {integrity: sha512-bEh7dMn/h3QxeR2KTy1DUszQjUrIHPZKyO6aN1X4BCnhfYhuQqedHaa5MxSQA/06j3GpiIlFGSsy1c7Gf9padw==}
    engines: {node: '>=18'}
    cpu: [riscv64]
    os: [linux]

  '@esbuild/linux-s390x@0.23.0':
    resolution: {integrity: sha512-WDi3+NVAuyjg/Wxi+o5KPqRbZY0QhI9TjrEEm+8dmpY9Xir8+HE/HNx2JoLckhKbFopW0RdO2D72w8trZOV+Wg==}
    engines: {node: '>=18'}
    cpu: [s390x]
    os: [linux]

  '@esbuild/linux-s390x@0.24.0':
    resolution: {integrity: sha512-ZcQ6+qRkw1UcZGPyrCiHHkmBaj9SiCD8Oqd556HldP+QlpUIe2Wgn3ehQGVoPOvZvtHm8HPx+bH20c9pvbkX3g==}
    engines: {node: '>=18'}
    cpu: [s390x]
    os: [linux]

  '@esbuild/linux-x64@0.23.0':
    resolution: {integrity: sha512-a3pMQhUEJkITgAw6e0bWA+F+vFtCciMjW/LPtoj99MhVt+Mfb6bbL9hu2wmTZgNd994qTAEw+U/r6k3qHWWaOQ==}
    engines: {node: '>=18'}
    cpu: [x64]
    os: [linux]

  '@esbuild/linux-x64@0.24.0':
    resolution: {integrity: sha512-vbutsFqQ+foy3wSSbmjBXXIJ6PL3scghJoM8zCL142cGaZKAdCZHyf+Bpu/MmX9zT9Q0zFBVKb36Ma5Fzfa8xA==}
    engines: {node: '>=18'}
    cpu: [x64]
    os: [linux]

  '@esbuild/netbsd-x64@0.23.0':
    resolution: {integrity: sha512-cRK+YDem7lFTs2Q5nEv/HHc4LnrfBCbH5+JHu6wm2eP+d8OZNoSMYgPZJq78vqQ9g+9+nMuIsAO7skzphRXHyw==}
    engines: {node: '>=18'}
    cpu: [x64]
    os: [netbsd]

  '@esbuild/netbsd-x64@0.24.0':
    resolution: {integrity: sha512-hjQ0R/ulkO8fCYFsG0FZoH+pWgTTDreqpqY7UnQntnaKv95uP5iW3+dChxnx7C3trQQU40S+OgWhUVwCjVFLvg==}
    engines: {node: '>=18'}
    cpu: [x64]
    os: [netbsd]

  '@esbuild/openbsd-arm64@0.23.0':
    resolution: {integrity: sha512-suXjq53gERueVWu0OKxzWqk7NxiUWSUlrxoZK7usiF50C6ipColGR5qie2496iKGYNLhDZkPxBI3erbnYkU0rQ==}
    engines: {node: '>=18'}
    cpu: [arm64]
    os: [openbsd]

  '@esbuild/openbsd-arm64@0.24.0':
    resolution: {integrity: sha512-MD9uzzkPQbYehwcN583yx3Tu5M8EIoTD+tUgKF982WYL9Pf5rKy9ltgD0eUgs8pvKnmizxjXZyLt0z6DC3rRXg==}
    engines: {node: '>=18'}
    cpu: [arm64]
    os: [openbsd]

  '@esbuild/openbsd-x64@0.23.0':
    resolution: {integrity: sha512-6p3nHpby0DM/v15IFKMjAaayFhqnXV52aEmv1whZHX56pdkK+MEaLoQWj+H42ssFarP1PcomVhbsR4pkz09qBg==}
    engines: {node: '>=18'}
    cpu: [x64]
    os: [openbsd]

  '@esbuild/openbsd-x64@0.24.0':
    resolution: {integrity: sha512-4ir0aY1NGUhIC1hdoCzr1+5b43mw99uNwVzhIq1OY3QcEwPDO3B7WNXBzaKY5Nsf1+N11i1eOfFcq+D/gOS15Q==}
    engines: {node: '>=18'}
    cpu: [x64]
    os: [openbsd]

  '@esbuild/sunos-x64@0.23.0':
    resolution: {integrity: sha512-BFelBGfrBwk6LVrmFzCq1u1dZbG4zy/Kp93w2+y83Q5UGYF1d8sCzeLI9NXjKyujjBBniQa8R8PzLFAUrSM9OA==}
    engines: {node: '>=18'}
    cpu: [x64]
    os: [sunos]

  '@esbuild/sunos-x64@0.24.0':
    resolution: {integrity: sha512-jVzdzsbM5xrotH+W5f1s+JtUy1UWgjU0Cf4wMvffTB8m6wP5/kx0KiaLHlbJO+dMgtxKV8RQ/JvtlFcdZ1zCPA==}
    engines: {node: '>=18'}
    cpu: [x64]
    os: [sunos]

  '@esbuild/win32-arm64@0.23.0':
    resolution: {integrity: sha512-lY6AC8p4Cnb7xYHuIxQ6iYPe6MfO2CC43XXKo9nBXDb35krYt7KGhQnOkRGar5psxYkircpCqfbNDB4uJbS2jQ==}
    engines: {node: '>=18'}
    cpu: [arm64]
    os: [win32]

  '@esbuild/win32-arm64@0.24.0':
    resolution: {integrity: sha512-iKc8GAslzRpBytO2/aN3d2yb2z8XTVfNV0PjGlCxKo5SgWmNXx82I/Q3aG1tFfS+A2igVCY97TJ8tnYwpUWLCA==}
    engines: {node: '>=18'}
    cpu: [arm64]
    os: [win32]

  '@esbuild/win32-ia32@0.23.0':
    resolution: {integrity: sha512-7L1bHlOTcO4ByvI7OXVI5pNN6HSu6pUQq9yodga8izeuB1KcT2UkHaH6118QJwopExPn0rMHIseCTx1CRo/uNA==}
    engines: {node: '>=18'}
    cpu: [ia32]
    os: [win32]

  '@esbuild/win32-ia32@0.24.0':
    resolution: {integrity: sha512-vQW36KZolfIudCcTnaTpmLQ24Ha1RjygBo39/aLkM2kmjkWmZGEJ5Gn9l5/7tzXA42QGIoWbICfg6KLLkIw6yw==}
    engines: {node: '>=18'}
    cpu: [ia32]
    os: [win32]

  '@esbuild/win32-x64@0.23.0':
    resolution: {integrity: sha512-Arm+WgUFLUATuoxCJcahGuk6Yj9Pzxd6l11Zb/2aAuv5kWWvvfhLFo2fni4uSK5vzlUdCGZ/BdV5tH8klj8p8g==}
    engines: {node: '>=18'}
    cpu: [x64]
    os: [win32]

  '@esbuild/win32-x64@0.24.0':
    resolution: {integrity: sha512-7IAFPrjSQIJrGsK6flwg7NFmwBoSTyF3rl7If0hNUFQU4ilTsEPL6GuMuU9BfIWVVGuRnuIidkSMC+c0Otu8IA==}
    engines: {node: '>=18'}
    cpu: [x64]
    os: [win32]

  '@eslint-community/eslint-utils@4.4.0':
    resolution: {integrity: sha512-1/sA4dwrzBAyeUoQ6oxahHKmrZvsnLCg4RfxW3ZFGGmQkSNQPFNLV9CUEFQP1x9EYXHTo5p6xdhZM1Ne9p/AfA==}
    engines: {node: ^12.22.0 || ^14.17.0 || >=16.0.0}
    peerDependencies:
      eslint: ^6.0.0 || ^7.0.0 || >=8.0.0

  '@eslint-community/regexpp@4.12.1':
    resolution: {integrity: sha512-CCZCDJuduB9OUkFkY2IgppNZMi2lBQgD2qzwXkEia16cge2pijY/aXi96CJMquDMn3nJdlPV1A5KrJEXwfLNzQ==}
    engines: {node: ^12.0.0 || ^14.0.0 || >=16.0.0}

  '@eslint/config-array@0.18.0':
    resolution: {integrity: sha512-fTxvnS1sRMu3+JjXwJG0j/i4RT9u4qJ+lqS/yCGap4lH4zZGzQ7tu+xZqQmcMZq5OBZDL4QRxQzRjkWcGt8IVw==}
    engines: {node: ^18.18.0 || ^20.9.0 || >=21.1.0}

  '@eslint/core@0.7.0':
    resolution: {integrity: sha512-xp5Jirz5DyPYlPiKat8jaq0EmYvDXKKpzTbxXMpT9eqlRJkRKIz9AGMdlvYjih+im+QlhWrpvVjl8IPC/lHlUw==}
    engines: {node: ^18.18.0 || ^20.9.0 || >=21.1.0}

  '@eslint/eslintrc@3.1.0':
    resolution: {integrity: sha512-4Bfj15dVJdoy3RfZmmo86RK1Fwzn6SstsvK9JS+BaVKqC6QQQQyXekNaC+g+LKNgkQ+2VhGAzm6hO40AhMR3zQ==}
    engines: {node: ^18.18.0 || ^20.9.0 || >=21.1.0}

  '@eslint/js@9.14.0':
    resolution: {integrity: sha512-pFoEtFWCPyDOl+C6Ift+wC7Ro89otjigCf5vcuWqWgqNSQbRrpjSvdeE6ofLz4dHmyxD5f7gIdGT4+p36L6Twg==}
    engines: {node: ^18.18.0 || ^20.9.0 || >=21.1.0}

  '@eslint/object-schema@2.1.4':
    resolution: {integrity: sha512-BsWiH1yFGjXXS2yvrf5LyuoSIIbPrGUWob917o+BTKuZ7qJdxX8aJLRxs1fS9n6r7vESrq1OUqb68dANcFXuQQ==}
    engines: {node: ^18.18.0 || ^20.9.0 || >=21.1.0}

  '@eslint/plugin-kit@0.2.0':
    resolution: {integrity: sha512-vH9PiIMMwvhCx31Af3HiGzsVNULDbyVkHXwlemn/B0TFj/00ho3y55efXrUZTfQipxoHC5u4xq6zblww1zm1Ig==}
    engines: {node: ^18.18.0 || ^20.9.0 || >=21.1.0}

  '@fastify/busboy@2.1.0':
    resolution: {integrity: sha512-+KpH+QxZU7O4675t3mnkQKcZZg56u+K/Ct2K+N2AZYNVK8kyeo/bI18tI8aPm3tvNNRyTWfj6s5tnGNlcbQRsA==}
    engines: {node: '>=14'}

  '@floating-ui/core@1.6.0':
    resolution: {integrity: sha512-PcF++MykgmTj3CIyOQbKA/hDzOAiqI3mhuoN44WRCopIs1sgoDoU4oty4Jtqaj/y3oDU6fnVSm4QG0a3t5i0+g==}

  '@floating-ui/dom@1.1.1':
    resolution: {integrity: sha512-TpIO93+DIujg3g7SykEAGZMDtbJRrmnYRCNYSjJlvIbGhBjRSNTLVbNeDQBrzy9qDgUbiWdc7KA0uZHZ2tJmiw==}

  '@floating-ui/utils@0.2.1':
    resolution: {integrity: sha512-9TANp6GPoMtYzQdt54kfAyMmz1+osLlXdg2ENroU7zzrtflTLrrC/lgrIfaSe+Wu0b89GKccT7vxXA0MoAIO+Q==}

  '@humanfs/core@0.19.1':
    resolution: {integrity: sha512-5DyQ4+1JEUzejeK1JGICcideyfUbGixgS9jNgex5nqkW+cY7WZhxBigmieN5Qnw9ZosSNVC9KQKyb+GUaGyKUA==}
    engines: {node: '>=18.18.0'}

  '@humanfs/node@0.16.6':
    resolution: {integrity: sha512-YuI2ZHQL78Q5HbhDiBA1X4LmYdXCKCMQIfw0pw7piHJwyREFebJUvrQN4cMssyES6x+vfUbx1CIpaQUKYdQZOw==}
    engines: {node: '>=18.18.0'}

  '@humanwhocodes/module-importer@1.0.1':
    resolution: {integrity: sha512-bxveV4V8v5Yb4ncFTT3rPSgZBOpCkjfK0y4oVVVJwIuDVBRMDXrPyXRL988i5ap9m9bnyEEjWfm5WkBmtffLfA==}
    engines: {node: '>=12.22'}

  '@humanwhocodes/retry@0.3.1':
    resolution: {integrity: sha512-JBxkERygn7Bv/GbN5Rv8Ul6LVknS+5Bp6RgDC/O8gEBU/yeH5Ui5C/OlWrTb6qct7LjjfT6Re2NxB0ln0yYybA==}
    engines: {node: '>=18.18'}

  '@humanwhocodes/retry@0.4.0':
    resolution: {integrity: sha512-xnRgu9DxZbkWak/te3fcytNyp8MTbuiZIaueg2rgEvBuN55n04nwLYLU9TX/VVlusc9L2ZNXi99nUFNkHXtr5g==}
    engines: {node: '>=18.18'}

  '@hutson/parse-repository-url@5.0.0':
    resolution: {integrity: sha512-e5+YUKENATs1JgYHMzTr2MW/NDcXGfYFAuOQU8gJgF/kEh4EqKgfGrfLI67bMD4tbhZVlkigz/9YYwWcbOFthg==}
    engines: {node: '>=10.13.0'}

  '@iconify-json/logos@1.2.3':
    resolution: {integrity: sha512-JLHS5hgZP1b55EONAWNeqBUuriRfRNKWXK4cqYx0PpVaJfIIMiiMxFfvoQiX/bkE9XgkLhcKmDUqL3LXPdXPwQ==}

  '@iconify-json/simple-icons@1.2.10':
    resolution: {integrity: sha512-9OK1dsSjXlH36lhu5n+BlSoXuqFjHUErGLtNdzHpq0vHq4YFBuGYWtZ+vZTHLreRQ8ijPRv/6EsgkV+nf6AReQ==}

  '@iconify-json/vscode-icons@1.2.2':
    resolution: {integrity: sha512-bTpT0HJDRqGkxQv8oiETNHLEnBZpnA1QaRD35CQyO7M7qgWVLx2xwn/lK6e4waojmlPC3ckMBx3WFIUUn0/Jdg==}

  '@iconify/types@2.0.0':
    resolution: {integrity: sha512-+wluvCrRhXrhyOmRDJ3q8mux9JkKy5SJ/v8ol2tu4FVjyYvtEzkc/3pK15ET6RKg4b4w4BmTk1+gsCUhf21Ykg==}

  '@iconify/utils@2.1.33':
    resolution: {integrity: sha512-jP9h6v/g0BIZx0p7XGJJVtkVnydtbgTgt9mVNcGDYwaa7UhdHdI9dvoq+gKj9sijMSJKxUPEG2JyjsgXjxL7Kw==}

  '@isaacs/cliui@8.0.2':
    resolution: {integrity: sha512-O8jcjabXaleOG9DQ0+ARXWZBTfnP4WNAqzuiJK7ll44AmxGKv/J2M4TPjxjY3znBCfvBXFzucm1twdyFybFqEA==}
    engines: {node: '>=12'}

  '@jridgewell/gen-mapping@0.3.5':
    resolution: {integrity: sha512-IzL8ZoEDIBRWEzlCcRhOaCupYyN5gdIK+Q6fbFdPDg6HqX6jpkItn7DFIpW9LQzXG6Df9sA7+OKnq0qlz/GaQg==}
    engines: {node: '>=6.0.0'}

  '@jridgewell/resolve-uri@3.1.2':
    resolution: {integrity: sha512-bRISgCIjP20/tbWSPWMEi54QVPRZExkuD9lJL+UIxUKtwVJA8wW1Trb1jMs1RFXo1CBTNZ/5hpC9QvmKWdopKw==}
    engines: {node: '>=6.0.0'}

  '@jridgewell/set-array@1.2.1':
    resolution: {integrity: sha512-R8gLRTZeyp03ymzP/6Lil/28tGeGEzhx1q2k703KGWRAI1VdvPIXdG70VJc2pAMw3NA6JKL5hhFu1sJX0Mnn/A==}
    engines: {node: '>=6.0.0'}

  '@jridgewell/source-map@0.3.3':
    resolution: {integrity: sha512-b+fsZXeLYi9fEULmfBrhxn4IrPlINf8fiNarzTof004v3lFdntdwa9PF7vFJqm3mg7s+ScJMxXaE3Acp1irZcg==}

  '@jridgewell/sourcemap-codec@1.5.0':
    resolution: {integrity: sha512-gv3ZRaISU3fjPAgNsriBRqGWQL6quFx04YMPW/zD8XMLsU32mhCCbfbO6KZFLjvYpCZ8zyDEgqsgf+PwPaM7GQ==}

  '@jridgewell/trace-mapping@0.3.25':
    resolution: {integrity: sha512-vNk6aEwybGtawWmy/PzwnGDOjCkLWSD2wqvjGGAgOAwCGWySYXfYoxt00IJkTF+8Lb57DwOb3Aa0o9CApepiYQ==}

  '@jridgewell/trace-mapping@0.3.9':
    resolution: {integrity: sha512-3Belt6tdc8bPgAtbcmdtNJlirVoTmEb5e2gC94PnkwEW9jI6CAHUeoG85tjWP5WquqfavoMtMwiG4P926ZKKuQ==}

  '@mapbox/node-pre-gyp@1.0.11':
    resolution: {integrity: sha512-Yhlar6v9WQgUp/He7BdgzOz8lqMQ8sU+jkCq7Wx8Myc5YFJLbEe7lgui/V7G1qB1DJykHSGwreceSaD60Y0PUQ==}
    hasBin: true

  '@nodelib/fs.scandir@2.1.5':
    resolution: {integrity: sha512-vq24Bq3ym5HEQm2NKCr3yXDwjc7vTsEThRDnkp2DK9p1uqLR+DHurm/NOTo0KG7HYHU7eppKZj3MyqYuMBf62g==}
    engines: {node: '>= 8'}

  '@nodelib/fs.stat@2.0.5':
    resolution: {integrity: sha512-RkhPPp2zrqDAQA/2jNhnztcPAlv64XdhIp7a7454A5ovI7Bukxgt7MX7udwAu3zg1DcpPU0rz3VV1SeaqvY4+A==}
    engines: {node: '>= 8'}

  '@nodelib/fs.walk@1.2.8':
    resolution: {integrity: sha512-oGB+UxlgWcgQkgwo8GcEGwemoTFt3FIO9ababBmaGwXIoBKZ+GTy0pP185beGg7Llih/NSHSV2XAs1lnznocSg==}
    engines: {node: '>= 8'}

  '@parcel/watcher-android-arm64@2.4.1':
    resolution: {integrity: sha512-LOi/WTbbh3aTn2RYddrO8pnapixAziFl6SMxHM69r3tvdSm94JtCenaKgk1GRg5FJ5wpMCpHeW+7yqPlvZv7kg==}
    engines: {node: '>= 10.0.0'}
    cpu: [arm64]
    os: [android]

  '@parcel/watcher-darwin-arm64@2.4.1':
    resolution: {integrity: sha512-ln41eihm5YXIY043vBrrHfn94SIBlqOWmoROhsMVTSXGh0QahKGy77tfEywQ7v3NywyxBBkGIfrWRHm0hsKtzA==}
    engines: {node: '>= 10.0.0'}
    cpu: [arm64]
    os: [darwin]

  '@parcel/watcher-darwin-x64@2.4.1':
    resolution: {integrity: sha512-yrw81BRLjjtHyDu7J61oPuSoeYWR3lDElcPGJyOvIXmor6DEo7/G2u1o7I38cwlcoBHQFULqF6nesIX3tsEXMg==}
    engines: {node: '>= 10.0.0'}
    cpu: [x64]
    os: [darwin]

  '@parcel/watcher-freebsd-x64@2.4.1':
    resolution: {integrity: sha512-TJa3Pex/gX3CWIx/Co8k+ykNdDCLx+TuZj3f3h7eOjgpdKM+Mnix37RYsYU4LHhiYJz3DK5nFCCra81p6g050w==}
    engines: {node: '>= 10.0.0'}
    cpu: [x64]
    os: [freebsd]

  '@parcel/watcher-linux-arm-glibc@2.4.1':
    resolution: {integrity: sha512-4rVYDlsMEYfa537BRXxJ5UF4ddNwnr2/1O4MHM5PjI9cvV2qymvhwZSFgXqbS8YoTk5i/JR0L0JDs69BUn45YA==}
    engines: {node: '>= 10.0.0'}
    cpu: [arm]
    os: [linux]

  '@parcel/watcher-linux-arm64-glibc@2.4.1':
    resolution: {integrity: sha512-BJ7mH985OADVLpbrzCLgrJ3TOpiZggE9FMblfO65PlOCdG++xJpKUJ0Aol74ZUIYfb8WsRlUdgrZxKkz3zXWYA==}
    engines: {node: '>= 10.0.0'}
    cpu: [arm64]
    os: [linux]

  '@parcel/watcher-linux-arm64-musl@2.4.1':
    resolution: {integrity: sha512-p4Xb7JGq3MLgAfYhslU2SjoV9G0kI0Xry0kuxeG/41UfpjHGOhv7UoUDAz/jb1u2elbhazy4rRBL8PegPJFBhA==}
    engines: {node: '>= 10.0.0'}
    cpu: [arm64]
    os: [linux]

  '@parcel/watcher-linux-x64-glibc@2.4.1':
    resolution: {integrity: sha512-s9O3fByZ/2pyYDPoLM6zt92yu6P4E39a03zvO0qCHOTjxmt3GHRMLuRZEWhWLASTMSrrnVNWdVI/+pUElJBBBg==}
    engines: {node: '>= 10.0.0'}
    cpu: [x64]
    os: [linux]

  '@parcel/watcher-linux-x64-musl@2.4.1':
    resolution: {integrity: sha512-L2nZTYR1myLNST0O632g0Dx9LyMNHrn6TOt76sYxWLdff3cB22/GZX2UPtJnaqQPdCRoszoY5rcOj4oMTtp5fQ==}
    engines: {node: '>= 10.0.0'}
    cpu: [x64]
    os: [linux]

  '@parcel/watcher-win32-arm64@2.4.1':
    resolution: {integrity: sha512-Uq2BPp5GWhrq/lcuItCHoqxjULU1QYEcyjSO5jqqOK8RNFDBQnenMMx4gAl3v8GiWa59E9+uDM7yZ6LxwUIfRg==}
    engines: {node: '>= 10.0.0'}
    cpu: [arm64]
    os: [win32]

  '@parcel/watcher-win32-ia32@2.4.1':
    resolution: {integrity: sha512-maNRit5QQV2kgHFSYwftmPBxiuK5u4DXjbXx7q6eKjq5dsLXZ4FJiVvlcw35QXzk0KrUecJmuVFbj4uV9oYrcw==}
    engines: {node: '>= 10.0.0'}
    cpu: [ia32]
    os: [win32]

  '@parcel/watcher-win32-x64@2.4.1':
    resolution: {integrity: sha512-+DvS92F9ezicfswqrvIRM2njcYJbd5mb9CUgtrHCHmvn7pPPa+nMDRu1o1bYYz/l5IB2NVGNJWiH7h1E58IF2A==}
    engines: {node: '>= 10.0.0'}
    cpu: [x64]
    os: [win32]

  '@parcel/watcher@2.4.1':
    resolution: {integrity: sha512-HNjmfLQEVRZmHRET336f20H/8kOozUGwk7yajvsonjNxbj2wBTK1WsQuHkD5yYh9RxFGL2EyDHryOihOwUoKDA==}
    engines: {node: '>= 10.0.0'}

  '@pkgjs/parseargs@0.11.0':
    resolution: {integrity: sha512-+1VkjdD0QBLPodGrJUeqarH8VAIvQODIbwh9XpP5Syisf7YoQgsJKPNFoqqLQlu+VQ/tVSshMR6loPMn8U+dPg==}
    engines: {node: '>=14'}

  '@polka/compression@1.0.0-next.25':
    resolution: {integrity: sha512-UlVkoSGRig87riHSn8QOxd2DzGhadRpNSj5Ukqj+Bt7WTE4Es+sE3ju3OYbe8SiV2OwA+8tDcSuHWUh5S3jCBQ==}
    engines: {node: '>=6'}

  '@polka/url@1.0.0-next.24':
    resolution: {integrity: sha512-2LuNTFBIO0m7kKIQvvPHN6UE63VjpmL9rnEEaOOaiSPbZK+zUOYIzBAWcED+3XYzhYsd/0mD57VdxAEqqV52CQ==}

  '@rollup/plugin-alias@5.1.1':
    resolution: {integrity: sha512-PR9zDb+rOzkRb2VD+EuKB7UC41vU5DIwZ5qqCpk0KJudcWAyi8rvYOhS7+L5aZCspw1stTViLgN5v6FF1p5cgQ==}
    engines: {node: '>=14.0.0'}
    peerDependencies:
      rollup: ^1.20.0||^2.0.0||^3.0.0||^4.0.0
    peerDependenciesMeta:
      rollup:
        optional: true

  '@rollup/plugin-commonjs@28.0.1':
    resolution: {integrity: sha512-+tNWdlWKbpB3WgBN7ijjYkq9X5uhjmcvyjEght4NmH5fAU++zfQzAJ6wumLS+dNcvwEZhKx2Z+skY8m7v0wGSA==}
    engines: {node: '>=16.0.0 || 14 >= 14.17'}
    peerDependencies:
      rollup: ^2.68.0||^3.0.0||^4.0.0
    peerDependenciesMeta:
      rollup:
        optional: true

  '@rollup/plugin-dynamic-import-vars@2.1.4':
    resolution: {integrity: sha512-MZSB+lBSqTiMaE95/K159bRQcVbQugMzV5LbXQgFkjjPMCXFq1dgVHL7zs6diCowEviVxQ/6AHHLmDA1VDGGIw==}
    engines: {node: '>=14.0.0'}
    peerDependencies:
      rollup: ^1.20.0||^2.0.0||^3.0.0||^4.0.0
    peerDependenciesMeta:
      rollup:
        optional: true

  '@rollup/plugin-json@6.1.0':
    resolution: {integrity: sha512-EGI2te5ENk1coGeADSIwZ7G2Q8CJS2sF120T7jLw4xFw9n7wIOXHo+kIYRAoVpJAN+kmqZSoO3Fp4JtoNF4ReA==}
    engines: {node: '>=14.0.0'}
    peerDependencies:
      rollup: ^1.20.0||^2.0.0||^3.0.0||^4.0.0
    peerDependenciesMeta:
      rollup:
        optional: true

  '@rollup/plugin-node-resolve@15.3.0':
    resolution: {integrity: sha512-9eO5McEICxMzJpDW9OnMYSv4Sta3hmt7VtBFz5zR9273suNOydOyq/FrGeGy+KsTRFm8w0SLVhzig2ILFT63Ag==}
    engines: {node: '>=14.0.0'}
    peerDependencies:
      rollup: ^2.78.0||^3.0.0||^4.0.0
    peerDependenciesMeta:
      rollup:
        optional: true

  '@rollup/plugin-replace@6.0.1':
    resolution: {integrity: sha512-2sPh9b73dj5IxuMmDAsQWVFT7mR+yoHweBaXG2W/R8vQ+IWZlnaI7BR7J6EguVQUp1hd8Z7XuozpDjEKQAAC2Q==}
    engines: {node: '>=14.0.0'}
    peerDependencies:
      rollup: ^1.20.0||^2.0.0||^3.0.0||^4.0.0
    peerDependenciesMeta:
      rollup:
        optional: true

  '@rollup/pluginutils@5.1.3':
    resolution: {integrity: sha512-Pnsb6f32CD2W3uCaLZIzDmeFyQ2b8UWMFI7xtwUezpcGBDVDW6y9XgAWIlARiGAo6eNF5FK5aQTr0LFyNyqq5A==}
    engines: {node: '>=14.0.0'}
    peerDependencies:
      rollup: ^1.20.0||^2.0.0||^3.0.0||^4.0.0
    peerDependenciesMeta:
      rollup:
        optional: true

  '@rollup/rollup-android-arm-eabi@4.24.2':
    resolution: {integrity: sha512-ufoveNTKDg9t/b7nqI3lwbCG/9IJMhADBNjjz/Jn6LxIZxD7T5L8l2uO/wD99945F1Oo8FvgbbZJRguyk/BdzA==}
    cpu: [arm]
    os: [android]

  '@rollup/rollup-android-arm64@4.24.2':
    resolution: {integrity: sha512-iZoYCiJz3Uek4NI0J06/ZxUgwAfNzqltK0MptPDO4OR0a88R4h0DSELMsflS6ibMCJ4PnLvq8f7O1d7WexUvIA==}
    cpu: [arm64]
    os: [android]

  '@rollup/rollup-darwin-arm64@4.24.2':
    resolution: {integrity: sha512-/UhrIxobHYCBfhi5paTkUDQ0w+jckjRZDZ1kcBL132WeHZQ6+S5v9jQPVGLVrLbNUebdIRpIt00lQ+4Z7ys4Rg==}
    cpu: [arm64]
    os: [darwin]

  '@rollup/rollup-darwin-x64@4.24.2':
    resolution: {integrity: sha512-1F/jrfhxJtWILusgx63WeTvGTwE4vmsT9+e/z7cZLKU8sBMddwqw3UV5ERfOV+H1FuRK3YREZ46J4Gy0aP3qDA==}
    cpu: [x64]
    os: [darwin]

  '@rollup/rollup-freebsd-arm64@4.24.2':
    resolution: {integrity: sha512-1YWOpFcGuC6iGAS4EI+o3BV2/6S0H+m9kFOIlyFtp4xIX5rjSnL3AwbTBxROX0c8yWtiWM7ZI6mEPTI7VkSpZw==}
    cpu: [arm64]
    os: [freebsd]

  '@rollup/rollup-freebsd-x64@4.24.2':
    resolution: {integrity: sha512-3qAqTewYrCdnOD9Gl9yvPoAoFAVmPJsBvleabvx4bnu1Kt6DrB2OALeRVag7BdWGWLhP1yooeMLEi6r2nYSOjg==}
    cpu: [x64]
    os: [freebsd]

  '@rollup/rollup-linux-arm-gnueabihf@4.24.2':
    resolution: {integrity: sha512-ArdGtPHjLqWkqQuoVQ6a5UC5ebdX8INPuJuJNWRe0RGa/YNhVvxeWmCTFQ7LdmNCSUzVZzxAvUznKaYx645Rig==}
    cpu: [arm]
    os: [linux]

  '@rollup/rollup-linux-arm-musleabihf@4.24.2':
    resolution: {integrity: sha512-B6UHHeNnnih8xH6wRKB0mOcJGvjZTww1FV59HqJoTJ5da9LCG6R4SEBt6uPqzlawv1LoEXSS0d4fBlHNWl6iYw==}
    cpu: [arm]
    os: [linux]

  '@rollup/rollup-linux-arm64-gnu@4.24.2':
    resolution: {integrity: sha512-kr3gqzczJjSAncwOS6i7fpb4dlqcvLidqrX5hpGBIM1wtt0QEVtf4wFaAwVv8QygFU8iWUMYEoJZWuWxyua4GQ==}
    cpu: [arm64]
    os: [linux]

  '@rollup/rollup-linux-arm64-musl@4.24.2':
    resolution: {integrity: sha512-TDdHLKCWgPuq9vQcmyLrhg/bgbOvIQ8rtWQK7MRxJ9nvaxKx38NvY7/Lo6cYuEnNHqf6rMqnivOIPIQt6H2AoA==}
    cpu: [arm64]
    os: [linux]

  '@rollup/rollup-linux-powerpc64le-gnu@4.24.2':
    resolution: {integrity: sha512-xv9vS648T3X4AxFFZGWeB5Dou8ilsv4VVqJ0+loOIgDO20zIhYfDLkk5xoQiej2RiSQkld9ijF/fhLeonrz2mw==}
    cpu: [ppc64]
    os: [linux]

  '@rollup/rollup-linux-riscv64-gnu@4.24.2':
    resolution: {integrity: sha512-tbtXwnofRoTt223WUZYiUnbxhGAOVul/3StZ947U4A5NNjnQJV5irKMm76G0LGItWs6y+SCjUn/Q0WaMLkEskg==}
    cpu: [riscv64]
    os: [linux]

  '@rollup/rollup-linux-s390x-gnu@4.24.2':
    resolution: {integrity: sha512-gc97UebApwdsSNT3q79glOSPdfwgwj5ELuiyuiMY3pEWMxeVqLGKfpDFoum4ujivzxn6veUPzkGuSYoh5deQ2Q==}
    cpu: [s390x]
    os: [linux]

  '@rollup/rollup-linux-x64-gnu@4.24.2':
    resolution: {integrity: sha512-jOG/0nXb3z+EM6SioY8RofqqmZ+9NKYvJ6QQaa9Mvd3RQxlH68/jcB/lpyVt4lCiqr04IyaC34NzhUqcXbB5FQ==}
    cpu: [x64]
    os: [linux]

  '@rollup/rollup-linux-x64-musl@4.24.2':
    resolution: {integrity: sha512-XAo7cJec80NWx9LlZFEJQxqKOMz/lX3geWs2iNT5CHIERLFfd90f3RYLLjiCBm1IMaQ4VOX/lTC9lWfzzQm14Q==}
    cpu: [x64]
    os: [linux]

  '@rollup/rollup-win32-arm64-msvc@4.24.2':
    resolution: {integrity: sha512-A+JAs4+EhsTjnPQvo9XY/DC0ztaws3vfqzrMNMKlwQXuniBKOIIvAAI8M0fBYiTCxQnElYu7mLk7JrhlQ+HeOw==}
    cpu: [arm64]
    os: [win32]

  '@rollup/rollup-win32-ia32-msvc@4.24.2':
    resolution: {integrity: sha512-ZhcrakbqA1SCiJRMKSU64AZcYzlZ/9M5LaYil9QWxx9vLnkQ9Vnkve17Qn4SjlipqIIBFKjBES6Zxhnvh0EAEw==}
    cpu: [ia32]
    os: [win32]

  '@rollup/rollup-win32-x64-msvc@4.24.2':
    resolution: {integrity: sha512-2mLH46K1u3r6uwc95hU+OR9q/ggYMpnS7pSp83Ece1HUQgF9Nh/QwTK5rcgbFnV9j+08yBrU5sA/P0RK2MSBNA==}
    cpu: [x64]
    os: [win32]

  '@sec-ant/readable-stream@0.4.1':
    resolution: {integrity: sha512-831qok9r2t8AlxLko40y2ebgSDhenenCatLVeW/uBtnHPyhHOvG0C7TvfgecV+wHzIm5KUICgzmVpWS+IMEAeg==}

  '@shikijs/core@1.22.2':
    resolution: {integrity: sha512-bvIQcd8BEeR1yFvOYv6HDiyta2FFVePbzeowf5pPS1avczrPK+cjmaxxh0nx5QzbON7+Sv0sQfQVciO7bN72sg==}

  '@shikijs/engine-javascript@1.22.2':
    resolution: {integrity: sha512-iOvql09ql6m+3d1vtvP8fLCVCK7BQD1pJFmHIECsujB0V32BJ0Ab6hxk1ewVSMFA58FI0pR2Had9BKZdyQrxTw==}

  '@shikijs/engine-oniguruma@1.22.2':
    resolution: {integrity: sha512-GIZPAGzQOy56mGvWMoZRPggn0dTlBf1gutV5TdceLCZlFNqWmuc7u+CzD0Gd9vQUTgLbrt0KLzz6FNprqYAxlA==}

  '@shikijs/transformers@1.22.2':
    resolution: {integrity: sha512-8f78OiBa6pZDoZ53lYTmuvpFPlWtevn23bzG+azpPVvZg7ITax57o/K3TC91eYL3OMJOO0onPbgnQyZjRos8XQ==}

  '@shikijs/twoslash@1.22.2':
    resolution: {integrity: sha512-4R3A7aH/toZgtlveXHKk01nIsvn8hjAfPJ1aT550zcV4qK6vK/tfaEyYtaljOaY1wig2l5+8sKjNSEz3PcSiEw==}

  '@shikijs/types@1.22.2':
    resolution: {integrity: sha512-NCWDa6LGZqTuzjsGfXOBWfjS/fDIbDdmVDug+7ykVe1IKT4c1gakrvlfFYp5NhAXH/lyqLM8wsAPo5wNy73Feg==}

  '@shikijs/vitepress-twoslash@1.22.2':
    resolution: {integrity: sha512-F4cS9l6QTt/ILlz+S871bOido2CK8Xwdnl4q9gHdnTuZlN1PHAMRZbAOvYAtokvouPp9aZ2W7NtNa+CNCn3yPQ==}

  '@shikijs/vscode-textmate@9.3.0':
    resolution: {integrity: sha512-jn7/7ky30idSkd/O5yDBfAnVt+JJpepofP/POZ1iMOxK59cOfqIgg/Dj0eFsjOTMw+4ycJN0uhZH/Eb0bs/EUA==}

  '@sindresorhus/merge-streams@4.0.0':
    resolution: {integrity: sha512-tlqY9xq5ukxTUZBmoOp+m61cqwQD5pHJtFY3Mn8CA8ps6yghLH/Hw8UPdqg4OLmFW3IFlcXnQNmo/dh8HzXYIQ==}
    engines: {node: '>=18'}

  '@trysound/sax@0.2.0':
    resolution: {integrity: sha512-L7z9BgrNEcYyUYtF+HaEfiS5ebkh9jXqbszz7pC0hRBPaatV0XjSD3+eHrpqFemQfgwiFF0QPIarnIihIDn7OA==}
    engines: {node: '>=10.13.0'}

  '@type-challenges/utils@0.1.1':
    resolution: {integrity: sha512-A7ljYfBM+FLw+NDyuYvGBJiCEV9c0lPWEAdzfOAkb3JFqfLl0Iv/WhWMMARHiRKlmmiD1g8gz/507yVvHdQUYA==}

  '@types/babel__core@7.20.5':
    resolution: {integrity: sha512-qoQprZvz5wQFJwMDqeseRXWv3rqMvhgpbXFfVyWhbx9X47POIA6i/+dXefEmZKoAgOaTdaIgNSMqMIU61yRyzA==}

  '@types/babel__generator@7.6.8':
    resolution: {integrity: sha512-ASsj+tpEDsEiFr1arWrlN6V3mdfjRMZt6LtK/Vp/kreFLnr5QH5+DhvD5nINYZXzwJvXeGq+05iUXcAzVrqWtw==}

  '@types/babel__preset-env@7.9.7':
    resolution: {integrity: sha512-m63P4DQR9d0/g8GwRsmyizGqfCGWI6LVnuNg4OV8YhNM+VMBAepJ4394Z/rJA0pBYV+AXgFfHP4RiIlk9mYVVQ==}

  '@types/babel__template@7.4.4':
    resolution: {integrity: sha512-h/NUaSyG5EyxBIp8YRxo4RMe2/qQgvyowRwVMzhYhBCONbW8PUsg4lkFMrhgZhUe5z3L3MiLDuvyJ/CaPa2A8A==}

  '@types/babel__traverse@7.20.6':
    resolution: {integrity: sha512-r1bzfrm0tomOI8g1SzvCaQHo6Lcv6zu0EA+W2kHrt8dyrHQxGzBBL4kdkzIS+jBMV+EYcMAEAqXqYaLJq5rOZg==}

  '@types/body-parser@1.19.5':
    resolution: {integrity: sha512-fB3Zu92ucau0iQ0JMCFQE7b/dv8Ot07NI3KaZIkIUNXq82k4eBAqUaneXfleGY9JWskeS9y+u0nXMyspcuQrCg==}

  '@types/connect@3.4.38':
    resolution: {integrity: sha512-K6uROf1LD88uDQqJCktA4yzL1YYAK6NgfsI0v/mTgyPKWsX1CnJ0XPSDhViejru1GcRkLWb8RlzFYJRqGUbaug==}

  '@types/convert-source-map@2.0.3':
    resolution: {integrity: sha512-ag0BfJLZf6CQz8VIuRIEYQ5Ggwk/82uvTQf27RcpyDNbY0Vw49LIPqAxk5tqYfrCs9xDaIMvl4aj7ZopnYL8bA==}

  '@types/cross-spawn@6.0.6':
    resolution: {integrity: sha512-fXRhhUkG4H3TQk5dBhQ7m/JDdSNHKwR2BBia62lhwEIq9xGiQKLxd6LymNhn47SjXhsUEPmxi+PKw2OkW4LLjA==}

  '@types/debug@4.1.12':
    resolution: {integrity: sha512-vIChWdVG3LG1SMxEvI/AK+FWJthlrqlTu7fbrlywTkkaONwk/UAGaULXRlf8vkzFBLVm0zkMdCquhL5aOjhXPQ==}

  '@types/escape-html@1.0.4':
    resolution: {integrity: sha512-qZ72SFTgUAZ5a7Tj6kf2SHLetiH5S6f8G5frB2SPQ3EyF02kxdyBFf4Tz4banE3xCgGnKgWLt//a6VuYHKYJTg==}

  '@types/estree@1.0.6':
    resolution: {integrity: sha512-AYnb1nQyY49te+VRAVgmzfcgjYS91mY5P0TKUDCLEM+gNnA+3T6rWITXRLYCpahpqSQbN5cE+gHpnPyXjHWxcw==}

  '@types/etag@1.8.3':
    resolution: {integrity: sha512-QYHv9Yeh1ZYSMPQOoxY4XC4F1r+xRUiAriB303F4G6uBsT3KKX60DjiogvVv+2VISVDuJhcIzMdbjT+Bm938QQ==}

  '@types/express-serve-static-core@4.19.6':
    resolution: {integrity: sha512-N4LZ2xG7DatVqhCZzOGb1Yi5lMbXSZcmdLDe9EzSndPV2HpWYWzRbaerl2n27irrm94EPpprqa8KpskPT085+A==}

  '@types/express@4.17.21':
    resolution: {integrity: sha512-ejlPM315qwLpaQlQDTjPdsUFSc6ZsP4AN6AlWnogPjQ7CVi7PYF3YVz+CY3jE2pwYf7E/7HlDAN0rV2GxTG0HQ==}

  '@types/hast@3.0.4':
    resolution: {integrity: sha512-WPs+bbQw5aCj+x6laNGWLH3wviHtoCv/P3+otBhbOhJgG8qtpdAMlTCxLtsTWA7LH1Oh/bFCHsBn0TPS5m30EQ==}

  '@types/http-errors@2.0.4':
    resolution: {integrity: sha512-D0CFMMtydbJAegzOyHjtiKPLlvnm3iTZyZRSZoLq2mRhDdmLfIWOCYPfQJ4cu2erKghU++QvjcUjp/5h7hESpA==}

  '@types/json-schema@7.0.15':
    resolution: {integrity: sha512-5+fP8P8MFNC+AyZCDxrB2pkZFPGzqQWUzpSeuuVLvm8VMcorNYavBqoFcxK8bQz4Qsbn4oUEEem4wDLfcysGHA==}

  '@types/less@3.0.6':
    resolution: {integrity: sha512-PecSzorDGdabF57OBeQO/xFbAkYWo88g4Xvnsx7LRwqLC17I7OoKtA3bQB9uXkY6UkMWCOsA8HSVpaoitscdXw==}

  '@types/linkify-it@5.0.0':
    resolution: {integrity: sha512-sVDA58zAw4eWAffKOaQH5/5j3XeayukzDk+ewSsnv3p4yJEZHCCzMDiZM8e0OUrRvmpGZ85jf4yDHkHsgBNr9Q==}

  '@types/lodash@4.17.13':
    resolution: {integrity: sha512-lfx+dftrEZcdBPczf9d0Qv0x+j/rfNCMuC6OcfXmO8gkfeNAY88PgKUbvG56whcN23gc27yenwF6oJZXGFpYxg==}

  '@types/markdown-it@14.1.2':
    resolution: {integrity: sha512-promo4eFwuiW+TfGxhi+0x3czqTYJkG8qB17ZUJiVF10Xm7NLVRSLUsfRTU/6h1e24VvRnXCx+hG7li58lkzog==}

  '@types/mdast@4.0.3':
    resolution: {integrity: sha512-LsjtqsyF+d2/yFOYaN22dHZI1Cpwkrj+g06G8+qtUKlhovPW89YhqSnfKtMbkgmEtYpH2gydRNULd6y8mciAFg==}

  '@types/mdurl@2.0.0':
    resolution: {integrity: sha512-RGdgjQUZba5p6QEFAVx2OGb8rQDL/cPRG7GiedRzMcJ1tYnUANBncjbSB1NRGwbvjcPeikRABz2nshyPk1bhWg==}

  '@types/mime@1.3.5':
    resolution: {integrity: sha512-/pyBZWSLD2n0dcHE3hq8s8ZvcETHtEuF+3E7XVt0Ig2nvsVQXdghHVcEkIWjy9A0wKfTn97a/PSDYohKIlnP/w==}

  '@types/mime@3.0.4':
    resolution: {integrity: sha512-iJt33IQnVRkqeqC7PzBHPTC6fDlRNRW8vjrgqtScAhrmMwe8c4Eo7+fUGTa+XdWrpEgpyKWMYmi2dIwMAYRzPw==}

  '@types/minimist@1.2.5':
    resolution: {integrity: sha512-hov8bUuiLiyFPGyFPE1lwWhmzYbirOXQNNo40+y3zow8aFVTeyn3VWL0VFFfdNddA8S4Vf0Tc062rzyNr7Paag==}

  '@types/ms@0.7.34':
    resolution: {integrity: sha512-nG96G3Wp6acyAgJqGasjODb+acrI7KltPiRxzHPXnP3NgI28bpQDRv53olbqGXbfcgF5aiiHmO3xpwEpS5Ld9g==}

  '@types/node@22.8.7':
    resolution: {integrity: sha512-LidcG+2UeYIWcMuMUpBKOnryBWG/rnmOHQR5apjn8myTQcx3rinFRn7DcIFhMnS0PPFSC6OafdIKEad0lj6U0Q==}

  '@types/normalize-package-data@2.4.4':
    resolution: {integrity: sha512-37i+OaWTh9qeK4LSHPsyRC7NahnGotNuZvjLSgcPzblpHB3rrCJxAOgI5gCdKm7coonsaX1Of0ILiTcnZjbfxA==}

  '@types/picomatch@3.0.1':
    resolution: {integrity: sha512-1MRgzpzY0hOp9pW/kLRxeQhUWwil6gnrUYd3oEpeYBqp/FexhaCPv3F8LsYr47gtUU45fO2cm1dbwkSrHEo8Uw==}

  '@types/pnpapi@0.0.5':
    resolution: {integrity: sha512-tjymquatF9seZGE3GcN1barqNqpmyEpqIN0rBKTcoZWwgDC0SgBp5LFqCRJE6YhzXA7TjpXbpTdcL5A8cwyryw==}

  '@types/prompts@2.4.9':
    resolution: {integrity: sha512-qTxFi6Buiu8+50/+3DGIWLHM6QuWsEKugJnnP6iv2Mc4ncxE4A/OJkjuVOA+5X0X1S/nq5VJRa8Lu+nwcvbrKA==}

  '@types/prop-types@15.7.12':
    resolution: {integrity: sha512-5zvhXYtRNRluoE/jAp4GVsSduVUzNWKkOZrCDBWYtE7biZywwdC2AcEzg+cSMLFRfVgeAFqpfNabiPjxFddV1Q==}

  '@types/qs@6.9.12':
    resolution: {integrity: sha512-bZcOkJ6uWrL0Qb2NAWKa7TBU+mJHPzhx9jjLL1KHF+XpzEcR7EXHvjbHlGtR/IsP1vyPrehuS6XqkmaePy//mg==}

  '@types/range-parser@1.2.7':
    resolution: {integrity: sha512-hKormJbkJqzQGhziax5PItDUTMAM9uE2XXQmM37dyd4hVM+5aVl7oVxMVUiVQn2oCQFN/LKCZdvSM0pFRqbSmQ==}

  '@types/react-dom@18.3.1':
    resolution: {integrity: sha512-qW1Mfv8taImTthu4KoXgDfLuk4bydU6Q/TkADnDWWHwi4NX4BR+LWfTp2sVmTqRrsHvyDDTelgelxJ+SsejKKQ==}

  '@types/react@18.3.12':
    resolution: {integrity: sha512-D2wOSq/d6Agt28q7rSI3jhU7G6aiuzljDGZ2hTZHIkrTLUI+AF3WMeKkEZ9nN2fkBAlcktT6vcZjDFiIhMYEQw==}

  '@types/resolve@1.20.2':
    resolution: {integrity: sha512-60BCwRFOZCQhDncwQdxxeOEEkbc5dIMccYLwbxsS4TUNeVECQ/pBJ0j09mrHOl/JJvpRPGwO9SvE4nR2Nb/a4Q==}

  '@types/semver@7.5.8':
    resolution: {integrity: sha512-I8EUhyrgfLrcTkzV3TSsGyl1tSuPrEDzr0yd5m90UgNxQkyDXULk3b6MlQqTCpZpNtWe1K0hzclnZkTcLBe2UQ==}

  '@types/send@0.17.4':
    resolution: {integrity: sha512-x2EM6TJOybec7c52BX0ZspPodMsQUd5L6PRwOunVyVUhXiBSKf3AezDL8Dgvgt5o0UfKNfuA0eMLr2wLT4AiBA==}

  '@types/serve-static@1.15.5':
    resolution: {integrity: sha512-PDRk21MnK70hja/YF8AHfC7yIsiQHn1rcXx7ijCFBX/k+XQJhQT/gw3xekXKJvx+5SXaMMS8oqQy09Mzvz2TuQ==}

  '@types/stylus@0.48.43':
    resolution: {integrity: sha512-72dv/zdhuyXWVHUXG2VTPEQdOG+oen95/DNFx2aMFFaY6LoITI6PwEqf5x31JF49kp2w9hvUzkNfTGBIeg61LQ==}

  '@types/unist@3.0.2':
    resolution: {integrity: sha512-dqId9J8K/vGi5Zr7oo212BGii5m3q5Hxlkwy3WpYuKPklmBEvsbMYYyLxAQpSffdLl/gdW0XUpKWFvYmyoWCoQ==}

  '@types/web-bluetooth@0.0.20':
    resolution: {integrity: sha512-g9gZnnXVq7gM7v3tJCWV/qw7w+KeOlSHAhgF9RytFyifW6AF61hdT2ucrYhPq9hLs5JIryeupHV3qGk95dH9ow==}

  '@types/ws@8.5.13':
    resolution: {integrity: sha512-osM/gWBTPKgHV8XkTunnegTRIsvF6owmf5w+JtAfOw472dptdm0dlGv4xCt6GwQRcC2XVOvvRE/0bAoQcL2QkA==}

  '@typescript-eslint/eslint-plugin@8.12.2':
    resolution: {integrity: sha512-gQxbxM8mcxBwaEmWdtLCIGLfixBMHhQjBqR8sVWNTPpcj45WlYL2IObS/DNMLH1DBP0n8qz+aiiLTGfopPEebw==}
    engines: {node: ^18.18.0 || ^20.9.0 || >=21.1.0}
    peerDependencies:
      '@typescript-eslint/parser': ^8.0.0 || ^8.0.0-alpha.0
      eslint: ^8.57.0 || ^9.0.0
      typescript: '*'
    peerDependenciesMeta:
      typescript:
        optional: true

  '@typescript-eslint/parser@8.12.2':
    resolution: {integrity: sha512-MrvlXNfGPLH3Z+r7Tk+Z5moZAc0dzdVjTgUgwsdGweH7lydysQsnSww3nAmsq8blFuRD5VRlAr9YdEFw3e6PBw==}
    engines: {node: ^18.18.0 || ^20.9.0 || >=21.1.0}
    peerDependencies:
      eslint: ^8.57.0 || ^9.0.0
      typescript: '*'
    peerDependenciesMeta:
      typescript:
        optional: true

  '@typescript-eslint/scope-manager@8.12.2':
    resolution: {integrity: sha512-gPLpLtrj9aMHOvxJkSbDBmbRuYdtiEbnvO25bCMza3DhMjTQw0u7Y1M+YR5JPbMsXXnSPuCf5hfq0nEkQDL/JQ==}
    engines: {node: ^18.18.0 || ^20.9.0 || >=21.1.0}

  '@typescript-eslint/type-utils@8.12.2':
    resolution: {integrity: sha512-bwuU4TAogPI+1q/IJSKuD4shBLc/d2vGcRT588q+jzayQyjVK2X6v/fbR4InY2U2sgf8MEvVCqEWUzYzgBNcGQ==}
    engines: {node: ^18.18.0 || ^20.9.0 || >=21.1.0}
    peerDependencies:
      typescript: '*'
    peerDependenciesMeta:
      typescript:
        optional: true

  '@typescript-eslint/types@8.12.2':
    resolution: {integrity: sha512-VwDwMF1SZ7wPBUZwmMdnDJ6sIFk4K4s+ALKLP6aIQsISkPv8jhiw65sAK6SuWODN/ix+m+HgbYDkH+zLjrzvOA==}
    engines: {node: ^18.18.0 || ^20.9.0 || >=21.1.0}

  '@typescript-eslint/typescript-estree@8.12.2':
    resolution: {integrity: sha512-mME5MDwGe30Pq9zKPvyduyU86PH7aixwqYR2grTglAdB+AN8xXQ1vFGpYaUSJ5o5P/5znsSBeNcs5g5/2aQwow==}
    engines: {node: ^18.18.0 || ^20.9.0 || >=21.1.0}
    peerDependencies:
      typescript: '*'
    peerDependenciesMeta:
      typescript:
        optional: true

  '@typescript-eslint/utils@8.12.2':
    resolution: {integrity: sha512-UTTuDIX3fkfAz6iSVa5rTuSfWIYZ6ATtEocQ/umkRSyC9O919lbZ8dcH7mysshrCdrAM03skJOEYaBugxN+M6A==}
    engines: {node: ^18.18.0 || ^20.9.0 || >=21.1.0}
    peerDependencies:
      eslint: ^8.57.0 || ^9.0.0

  '@typescript-eslint/visitor-keys@8.12.2':
    resolution: {integrity: sha512-PChz8UaKQAVNHghsHcPyx1OMHoFRUEA7rJSK/mDhdq85bk+PLsUHUBqTQTFt18VJZbmxBovM65fezlheQRsSDA==}
    engines: {node: ^18.18.0 || ^20.9.0 || >=21.1.0}

  '@typescript/vfs@1.6.0':
    resolution: {integrity: sha512-hvJUjNVeBMp77qPINuUvYXj4FyWeeMMKZkxEATEU3hqBAQ7qdTBCUFT7Sp0Zu0faeEtFf+ldXxMEDr/bk73ISg==}
    peerDependencies:
      typescript: '*'

  '@ungap/structured-clone@1.2.0':
    resolution: {integrity: sha512-zuVdFrMJiuCDQUMCzQaD6KL28MjnqqN8XnAqiEq9PNm/hCPTSGfrXCOfwj1ow4LFb/tNymJPwsNbVePc1xFqrQ==}

  '@vitejs/longfilename-aaaaaaaaaaaaaaaaaaaaaaaaaaaaaaaaaaaaaaaaaaaaaaaaaaaaaaaaaaaaaaaaaaaaaaaaaaaaaaaaaaaaaaaaaaaaaaaaaaaaaaaaaaaaaaaaaaaaaaaaaaaaaaaaaaaaaaaaaaaaaaaaaaaaaaaaaaaaaaaaaaaaaaaaaaaaaaaaaaaaaaaaaaaa@file:playground/optimize-deps/longfilename':
    resolution: {directory: playground/optimize-deps/longfilename, type: directory}

  '@vitejs/plugin-vue@5.1.4':
    resolution: {integrity: sha512-N2XSI2n3sQqp5w7Y/AN/L2XDjBIRGqXko+eDp42sydYSBeJuSm5a1sLf8zakmo8u7tA8NmBgoDLA1HeOESjp9A==}
    engines: {node: ^18.0.0 || >=20.0.0}
    peerDependencies:
      vite: workspace:*
      vue: ^3.2.25

  '@vitejs/release-scripts@1.3.2':
    resolution: {integrity: sha512-g4jaMHxdjPiGlFV8qSq8EaE3SYtLHeEGGfmVASvJ+mn+W0kKH0nDXO3u9RR25zVbW9ooamQcpEAx2fTMhlwvkg==}

  '@vitejs/test-added-in-entries@file:playground/optimize-deps/added-in-entries':
    resolution: {directory: playground/optimize-deps/added-in-entries, type: directory}

  '@vitejs/test-alias-original@file:playground/ssr-alias/alias-original':
    resolution: {directory: playground/ssr-alias/alias-original, type: directory}

  '@vitejs/test-aliased-module@file:playground/alias/dir/module':
    resolution: {directory: playground/alias/dir/module, type: directory}

  '@vitejs/test-browser-exports@file:playground/ssr-webworker/browser-exports':
    resolution: {directory: playground/ssr-webworker/browser-exports, type: directory}

  '@vitejs/test-commonjs-dep@file:playground/define/commonjs-dep':
    resolution: {directory: playground/define/commonjs-dep, type: directory}

  '@vitejs/test-css-js-dep@file:playground/css/css-js-dep':
    resolution: {directory: playground/css/css-js-dep, type: directory}

  '@vitejs/test-css-lib@file:playground/ssr-deps/css-lib':
    resolution: {directory: playground/ssr-deps/css-lib, type: directory}

  '@vitejs/test-css-proxy-dep-nested@file:playground/css/css-proxy-dep-nested':
    resolution: {directory: playground/css/css-proxy-dep-nested, type: directory}

  '@vitejs/test-css-proxy-dep@file:playground/css/css-proxy-dep':
    resolution: {directory: playground/css/css-proxy-dep, type: directory}

  '@vitejs/test-deep-import@file:playground/ssr-resolve/deep-import':
    resolution: {directory: playground/ssr-resolve/deep-import, type: directory}

  '@vitejs/test-define-properties-exports@file:playground/ssr-deps/define-properties-exports':
    resolution: {directory: playground/ssr-deps/define-properties-exports, type: directory}

  '@vitejs/test-define-property-exports@file:playground/ssr-deps/define-property-exports':
    resolution: {directory: playground/ssr-deps/define-property-exports, type: directory}

  '@vitejs/test-dep-a@file:playground/preload/dep-a':
    resolution: {directory: playground/preload/dep-a, type: directory}

  '@vitejs/test-dep-alias-using-absolute-path@file:playground/optimize-deps/dep-alias-using-absolute-path':
    resolution: {directory: playground/optimize-deps/dep-alias-using-absolute-path, type: directory}

  '@vitejs/test-dep-cjs-browser-field-bare@file:playground/optimize-deps/dep-cjs-browser-field-bare':
    resolution: {directory: playground/optimize-deps/dep-cjs-browser-field-bare, type: directory}

  '@vitejs/test-dep-cjs-compiled-from-cjs@file:playground/optimize-deps/dep-cjs-compiled-from-cjs':
    resolution: {directory: playground/optimize-deps/dep-cjs-compiled-from-cjs, type: directory}

  '@vitejs/test-dep-cjs-compiled-from-esm@file:playground/optimize-deps/dep-cjs-compiled-from-esm':
    resolution: {directory: playground/optimize-deps/dep-cjs-compiled-from-esm, type: directory}

  '@vitejs/test-dep-cjs-external-package-omit-js-suffix@file:playground/optimize-deps/dep-cjs-external-package-omit-js-suffix':
    resolution: {directory: playground/optimize-deps/dep-cjs-external-package-omit-js-suffix, type: directory}

  '@vitejs/test-dep-cjs-with-assets@file:playground/optimize-deps/dep-cjs-with-assets':
    resolution: {directory: playground/optimize-deps/dep-cjs-with-assets, type: directory}

  '@vitejs/test-dep-conditions@file:packages/vite/src/node/__tests__/fixtures/test-dep-conditions':
    resolution: {directory: packages/vite/src/node/__tests__/fixtures/test-dep-conditions, type: directory}

  '@vitejs/test-dep-css-require@file:playground/optimize-deps/dep-css-require':
    resolution: {directory: playground/optimize-deps/dep-css-require, type: directory}

  '@vitejs/test-dep-esbuild-plugin-transform@file:playground/optimize-deps/dep-esbuild-plugin-transform':
    resolution: {directory: playground/optimize-deps/dep-esbuild-plugin-transform, type: directory}

  '@vitejs/test-dep-including-a@file:playground/preload/dep-including-a':
    resolution: {directory: playground/preload/dep-including-a, type: directory}

  '@vitejs/test-dep-incompatible@file:playground/optimize-deps/dep-incompatible':
    resolution: {directory: playground/optimize-deps/dep-incompatible, type: directory}

  '@vitejs/test-dep-no-discovery@file:playground/optimize-deps-no-discovery/dep-no-discovery':
    resolution: {directory: playground/optimize-deps-no-discovery/dep-no-discovery, type: directory}

  '@vitejs/test-dep-node-env@file:playground/optimize-deps/dep-node-env':
    resolution: {directory: playground/optimize-deps/dep-node-env, type: directory}

  '@vitejs/test-dep-non-optimized@file:playground/optimize-deps/dep-non-optimized':
    resolution: {directory: playground/optimize-deps/dep-non-optimized, type: directory}

  '@vitejs/test-dep-not-js@file:playground/optimize-deps/dep-not-js':
    resolution: {directory: playground/optimize-deps/dep-not-js, type: directory}

  '@vitejs/test-dep-optimize-exports-with-glob@file:playground/optimize-deps/dep-optimize-exports-with-glob':
    resolution: {directory: playground/optimize-deps/dep-optimize-exports-with-glob, type: directory}

  '@vitejs/test-dep-optimize-exports-with-root-glob@file:playground/optimize-deps/dep-optimize-exports-with-root-glob':
    resolution: {directory: playground/optimize-deps/dep-optimize-exports-with-root-glob, type: directory}

  '@vitejs/test-dep-optimize-with-glob@file:playground/optimize-deps/dep-optimize-with-glob':
    resolution: {directory: playground/optimize-deps/dep-optimize-with-glob, type: directory}

  '@vitejs/test-dep-relative-to-main@file:playground/optimize-deps/dep-relative-to-main':
    resolution: {directory: playground/optimize-deps/dep-relative-to-main, type: directory}

  '@vitejs/test-dep-self-reference-url-worker@file:playground/worker/dep-self-reference-url-worker':
    resolution: {directory: playground/worker/dep-self-reference-url-worker, type: directory}

  '@vitejs/test-dep-that-imports@file:playground/external/dep-that-imports':
    resolution: {directory: playground/external/dep-that-imports, type: directory}

  '@vitejs/test-dep-that-requires@file:playground/external/dep-that-requires':
    resolution: {directory: playground/external/dep-that-requires, type: directory}

  '@vitejs/test-dep-to-optimize@file:playground/worker/dep-to-optimize':
    resolution: {directory: playground/worker/dep-to-optimize, type: directory}

  '@vitejs/test-dep-with-asset-ext1.pdf@file:playground/optimize-deps/dep-with-asset-ext/dep1':
    resolution: {directory: playground/optimize-deps/dep-with-asset-ext/dep1, type: directory}

  '@vitejs/test-dep-with-asset-ext2.pdf@file:playground/optimize-deps/dep-with-asset-ext/dep2':
    resolution: {directory: playground/optimize-deps/dep-with-asset-ext/dep2, type: directory}

  '@vitejs/test-dep-with-builtin-module-cjs@file:playground/optimize-deps/dep-with-builtin-module-cjs':
    resolution: {directory: playground/optimize-deps/dep-with-builtin-module-cjs, type: directory}

  '@vitejs/test-dep-with-builtin-module-esm@file:playground/optimize-deps/dep-with-builtin-module-esm':
    resolution: {directory: playground/optimize-deps/dep-with-builtin-module-esm, type: directory}

  '@vitejs/test-dep-with-dynamic-import@file:playground/optimize-deps/dep-with-dynamic-import':
    resolution: {directory: playground/optimize-deps/dep-with-dynamic-import, type: directory}

  '@vitejs/test-dep-with-optional-peer-dep-submodule@file:playground/optimize-deps/dep-with-optional-peer-dep-submodule':
    resolution: {directory: playground/optimize-deps/dep-with-optional-peer-dep-submodule, type: directory}
    peerDependencies:
      foobar: 0.0.0
    peerDependenciesMeta:
      foobar:
        optional: true

  '@vitejs/test-dep-with-optional-peer-dep@file:playground/optimize-deps/dep-with-optional-peer-dep':
    resolution: {directory: playground/optimize-deps/dep-with-optional-peer-dep, type: directory}
    peerDependencies:
      foobar: 0.0.0
    peerDependenciesMeta:
      foobar:
        optional: true

  '@vitejs/test-entries@file:playground/ssr-resolve/entries':
    resolution: {directory: playground/ssr-resolve/entries, type: directory}

  '@vitejs/test-external-cjs@file:playground/ssr-noexternal/external-cjs':
    resolution: {directory: playground/ssr-noexternal/external-cjs, type: directory}

  '@vitejs/test-external-entry@file:playground/ssr-deps/external-entry':
    resolution: {directory: playground/ssr-deps/external-entry, type: directory}

  '@vitejs/test-external-using-external-entry@file:playground/ssr-deps/external-using-external-entry':
    resolution: {directory: playground/ssr-deps/external-using-external-entry, type: directory}

  '@vitejs/test-forwarded-export@file:playground/ssr-deps/forwarded-export':
    resolution: {directory: playground/ssr-deps/forwarded-export, type: directory}

  '@vitejs/test-import-assertion-dep@file:playground/import-assertion/import-assertion-dep':
    resolution: {directory: playground/import-assertion/import-assertion-dep, type: directory}

  '@vitejs/test-import-builtin@file:playground/ssr-deps/import-builtin-cjs':
    resolution: {directory: playground/ssr-deps/import-builtin-cjs, type: directory}

  '@vitejs/test-import-meta-glob-pkg@file:playground/glob-import/import-meta-glob-pkg':
    resolution: {directory: playground/glob-import/import-meta-glob-pkg, type: directory}

  '@vitejs/test-importee-pkg@file:playground/js-sourcemap/importee-pkg':
    resolution: {directory: playground/js-sourcemap/importee-pkg, type: directory}

  '@vitejs/test-json-module@file:playground/json/json-module':
    resolution: {directory: playground/json/json-module, type: directory}

  '@vitejs/test-minify@file:playground/minify/dir/module':
    resolution: {directory: playground/minify/dir/module, type: directory}

  '@vitejs/test-missing-dep@file:playground/optimize-missing-deps/missing-dep':
    resolution: {directory: playground/optimize-missing-deps/missing-dep, type: directory}

  '@vitejs/test-module-condition@file:playground/ssr-deps/module-condition':
    resolution: {directory: playground/ssr-deps/module-condition, type: directory}

  '@vitejs/test-multi-entry-dep@file:playground/optimize-missing-deps/multi-entry-dep':
    resolution: {directory: playground/optimize-missing-deps/multi-entry-dep, type: directory}

  '@vitejs/test-nested-exclude@file:playground/optimize-deps/nested-exclude':
    resolution: {directory: playground/optimize-deps/nested-exclude, type: directory}

  '@vitejs/test-nested-external@file:playground/ssr-deps/nested-external':
    resolution: {directory: playground/ssr-deps/nested-external, type: directory}

  '@vitejs/test-nested-include@file:playground/optimize-deps/nested-include':
    resolution: {directory: playground/optimize-deps/nested-include, type: directory}

  '@vitejs/test-no-external-cjs@file:playground/ssr-deps/no-external-cjs':
    resolution: {directory: playground/ssr-deps/no-external-cjs, type: directory}

  '@vitejs/test-no-external-css@file:playground/ssr-deps/no-external-css':
    resolution: {directory: playground/ssr-deps/no-external-css, type: directory}

  '@vitejs/test-object-assigned-exports@file:playground/ssr-deps/object-assigned-exports':
    resolution: {directory: playground/ssr-deps/object-assigned-exports, type: directory}

  '@vitejs/test-only-object-assigned-exports@file:playground/ssr-deps/only-object-assigned-exports':
    resolution: {directory: playground/ssr-deps/only-object-assigned-exports, type: directory}

  '@vitejs/test-optimized-with-nested-external@file:playground/ssr-deps/optimized-with-nested-external':
    resolution: {directory: playground/ssr-deps/optimized-with-nested-external, type: directory}

  '@vitejs/test-pkg-exports@file:playground/ssr-deps/pkg-exports':
    resolution: {directory: playground/ssr-deps/pkg-exports, type: directory}

  '@vitejs/test-pkg@file:playground/dynamic-import/pkg':
    resolution: {directory: playground/dynamic-import/pkg, type: directory}

  '@vitejs/test-primitive-export@file:playground/ssr-deps/primitive-export':
    resolution: {directory: playground/ssr-deps/primitive-export, type: directory}

  '@vitejs/test-read-file-content@file:playground/ssr-deps/read-file-content':
    resolution: {directory: playground/ssr-deps/read-file-content, type: directory}

  '@vitejs/test-require-absolute@file:playground/ssr-deps/require-absolute':
    resolution: {directory: playground/ssr-deps/require-absolute, type: directory}

  '@vitejs/test-require-external-cjs@file:playground/ssr-noexternal/require-external-cjs':
    resolution: {directory: playground/ssr-noexternal/require-external-cjs, type: directory}

  '@vitejs/test-resolve-pkg-exports@file:playground/ssr-resolve/pkg-exports':
    resolution: {directory: playground/ssr-resolve/pkg-exports, type: directory}

  '@vitejs/test-scss-proxy-dep-nested@file:playground/css/scss-proxy-dep-nested':
    resolution: {directory: playground/css/scss-proxy-dep-nested, type: directory}

  '@vitejs/test-scss-proxy-dep@file:playground/css/scss-proxy-dep':
    resolution: {directory: playground/css/scss-proxy-dep, type: directory}

  '@vitejs/test-ssr-conditions-external@file:playground/ssr-conditions/external':
    resolution: {directory: playground/ssr-conditions/external, type: directory}

  '@vitejs/test-ssr-conditions-no-external@file:playground/ssr-conditions/no-external':
    resolution: {directory: playground/ssr-conditions/no-external, type: directory}

  '@vitejs/test-ts-transpiled-exports@file:playground/ssr-deps/ts-transpiled-exports':
    resolution: {directory: playground/ssr-deps/ts-transpiled-exports, type: directory}

  '@vitejs/test-worker-exports@file:playground/ssr-webworker/worker-exports':
    resolution: {directory: playground/ssr-webworker/worker-exports, type: directory}

  '@vitest/expect@2.1.4':
    resolution: {integrity: sha512-DOETT0Oh1avie/D/o2sgMHGrzYUFFo3zqESB2Hn70z6QB1HrS2IQ9z5DfyTqU8sg4Bpu13zZe9V4+UTNQlUeQA==}

  '@vitest/mocker@2.1.4':
    resolution: {integrity: sha512-Ky/O1Lc0QBbutJdW0rqLeFNbuLEyS+mIPiNdlVlp2/yhJ0SbyYqObS5IHdhferJud8MbbwMnexg4jordE5cCoQ==}
    peerDependencies:
      msw: ^2.4.9
      vite: workspace:*
    peerDependenciesMeta:
      msw:
        optional: true
      vite:
        optional: true

  '@vitest/pretty-format@2.1.4':
    resolution: {integrity: sha512-L95zIAkEuTDbUX1IsjRl+vyBSLh3PwLLgKpghl37aCK9Jvw0iP+wKwIFhfjdUtA2myLgjrG6VU6JCFLv8q/3Ww==}

  '@vitest/runner@2.1.4':
    resolution: {integrity: sha512-sKRautINI9XICAMl2bjxQM8VfCMTB0EbsBc/EDFA57V6UQevEKY/TOPOF5nzcvCALltiLfXWbq4MaAwWx/YxIA==}

  '@vitest/snapshot@2.1.4':
    resolution: {integrity: sha512-3Kab14fn/5QZRog5BPj6Rs8dc4B+mim27XaKWFWHWA87R56AKjHTGcBFKpvZKDzC4u5Wd0w/qKsUIio3KzWW4Q==}

  '@vitest/spy@2.1.4':
    resolution: {integrity: sha512-4JOxa+UAizJgpZfaCPKK2smq9d8mmjZVPMt2kOsg/R8QkoRzydHH1qHxIYNvr1zlEaFj4SXiaaJWxq/LPLKaLg==}

  '@vitest/utils@2.1.4':
    resolution: {integrity: sha512-MXDnZn0Awl2S86PSNIim5PWXgIAx8CIkzu35mBdSApUip6RFOGXBCf3YFyeEu8n1IHk4bWD46DeYFu9mQlFIRg==}

  '@volar/language-core@2.4.1':
    resolution: {integrity: sha512-9AKhC7Qn2mQYxj7Dz3bVxeOk7gGJladhWixUYKef/o0o7Bm4an+A3XvmcTHVqZ8stE6lBVH++g050tBtJ4TZPQ==}

  '@volar/source-map@2.4.1':
    resolution: {integrity: sha512-Xq6ep3OZg9xUqN90jEgB9ztX5SsTz1yiV8wiQbcYNjWkek+Ie3dc8l7AVt3EhDm9mSIR58oWczHkzM2H6HIsmQ==}

  '@vue/compiler-core@3.2.0':
    resolution: {integrity: sha512-+kfA4pisto26tcEh9Naf/qrizplYWnkBLHu3fX5Yu0c47RVBteVG3dHENFczl3Egwra+5NP5f3YuOgxK1ZMbNQ==}

  '@vue/compiler-core@3.5.12':
    resolution: {integrity: sha512-ISyBTRMmMYagUxhcpyEH0hpXRd/KqDU4ymofPgl2XAkY9ZhQ+h0ovEZJIiPop13UmR/54oA2cgMDjgroRelaEw==}

  '@vue/compiler-dom@3.2.0':
    resolution: {integrity: sha512-CqfATmX04+58LNBTTUPRBLyYGLP0bxtL+8b7B8pEvXja7fpmxiYcKBQsdaXfyqoRJsaTzA7eVXQt/t0dYhu/SQ==}

  '@vue/compiler-dom@3.5.12':
    resolution: {integrity: sha512-9G6PbJ03uwxLHKQ3P42cMTi85lDRvGLB2rSGOiQqtXELat6uI4n8cNz9yjfVHRPIu+MsK6TE418Giruvgptckg==}

  '@vue/compiler-sfc@3.5.12':
    resolution: {integrity: sha512-2k973OGo2JuAa5+ZlekuQJtitI5CgLMOwgl94BzMCsKZCX/xiqzJYzapl4opFogKHqwJk34vfsaKpfEhd1k5nw==}

  '@vue/compiler-ssr@3.5.12':
    resolution: {integrity: sha512-eLwc7v6bfGBSM7wZOGPmRavSWzNFF6+PdRhE+VFJhNCgHiF8AM7ccoqcv5kBXA2eWUfigD7byekvf/JsOfKvPA==}

  '@vue/compiler-vue2@2.7.16':
    resolution: {integrity: sha512-qYC3Psj9S/mfu9uVi5WvNZIzq+xnXMhOwbTFKKDD7b1lhpnn71jXSFdTQ+WsIEk0ONCd7VV2IMm7ONl6tbQ86A==}

  '@vue/devtools-api@6.6.4':
    resolution: {integrity: sha512-sGhTPMuXqZ1rVOk32RylztWkfXTRhuS7vgAKv0zjqk8gbsHkJ7xfFf+jbySxt7tWObEJwyKaHMikV/WGDiQm8g==}

  '@vue/devtools-api@7.6.2':
    resolution: {integrity: sha512-NCT0ujqlwAhoFvCsAG7G5qS8w/A/dhvFSt2BhmNxyqgpYDrf9CG1zYyWLQkE3dsZ+5lCT6ULUic2VKNaE07Vzg==}

  '@vue/devtools-kit@7.6.2':
    resolution: {integrity: sha512-k61BxHRmcTtIQZFouF9QWt9nCCNtSdw12lhg8VNtHq5/XOBGD+ewiK27a40UJ8UPYoCJvi80hbvbYr5E/Zeu1g==}

  '@vue/devtools-shared@7.6.2':
    resolution: {integrity: sha512-lcjyJ7hCC0W0kNwnCGMLVTMvDLoZgjcq9BvboPgS+6jQyDul7fpzRSKTGtGhCHoxrDox7qBAKGbAl2Rcf7GE1A==}

  '@vue/language-core@2.1.6':
    resolution: {integrity: sha512-MW569cSky9R/ooKMh6xa2g1D0AtRKbL56k83dzus/bx//RDJk24RHWkMzbAlXjMdDNyxAaagKPRquBIxkxlCkg==}
    peerDependencies:
      typescript: '*'
    peerDependenciesMeta:
      typescript:
        optional: true

  '@vue/reactivity@3.2.0':
    resolution: {integrity: sha512-39L3UJe8+jYeCTM/QrDglDM05O11UrmyhazUOHOOj7+a9pPVu95HGInh5CkKQf98mx2gq6t3PPN8bCN5wK8Wwg==}

  '@vue/reactivity@3.5.12':
    resolution: {integrity: sha512-UzaN3Da7xnJXdz4Okb/BGbAaomRHc3RdoWqTzlvd9+WBR5m3J39J1fGcHes7U3za0ruYn/iYy/a1euhMEHvTAg==}

  '@vue/runtime-core@3.2.0':
    resolution: {integrity: sha512-mZlkYTcw3mVwClwFTpql4hkDfOweHE/w+9r3Yb3UPwRs75bSJXMBRUikw1GVx01bZQ8VQPjBYowCElcWNSlKig==}

  '@vue/runtime-core@3.5.12':
    resolution: {integrity: sha512-hrMUYV6tpocr3TL3Ad8DqxOdpDe4zuQY4HPY3X/VRh+L2myQO8MFXPAMarIOSGNu0bFAjh1yBkMPXZBqCk62Uw==}

  '@vue/runtime-dom@3.2.0':
    resolution: {integrity: sha512-NCHMfrUwpJelCTINpMRLFhzWKJkl07slabmTbECZFJnkdDfFkptGCWll42q58bbvwGmpAPDzNI3yYch72pcKwg==}

  '@vue/runtime-dom@3.5.12':
    resolution: {integrity: sha512-q8VFxR9A2MRfBr6/55Q3umyoN7ya836FzRXajPB6/Vvuv0zOPL+qltd9rIMzG/DbRLAIlREmnLsplEF/kotXKA==}

  '@vue/server-renderer@3.5.12':
    resolution: {integrity: sha512-I3QoeDDeEPZm8yR28JtY+rk880Oqmj43hreIBVTicisFTx/Dl7JpG72g/X7YF8hnQD3IFhkky5i2bPonwrTVPg==}
    peerDependencies:
      vue: 3.5.12

  '@vue/shared@3.2.0':
    resolution: {integrity: sha512-MgdilC3YHYSCFuNlxZBgugh8B9/h/h+nQ6lkeaxqFWW+FnV/JzCwW4Bh5bYIYvBleG8QZjFwxdmdqSAWLXzgEA==}

  '@vue/shared@3.5.12':
    resolution: {integrity: sha512-L2RPSAwUFbgZH20etwrXyVyCBu9OxRSi8T/38QsvnkJyvq2LufW2lDCOzm7t/U9C1mkhJGWYfCuFBCmIuNivrg==}

  '@vueuse/core@11.1.0':
    resolution: {integrity: sha512-P6dk79QYA6sKQnghrUz/1tHi0n9mrb/iO1WTMk/ElLmTyNqgDeSZ3wcDf6fRBGzRJbeG1dxzEOvLENMjr+E3fg==}

  '@vueuse/integrations@11.1.0':
    resolution: {integrity: sha512-O2ZgrAGPy0qAjpoI2YR3egNgyEqwG85fxfwmA9BshRIGjV4G6yu6CfOPpMHAOoCD+UfsIl7Vb1bXJ6ifrHYDDA==}
    peerDependencies:
      async-validator: ^4
      axios: ^1
      change-case: ^5
      drauu: ^0.4
      focus-trap: ^7
      fuse.js: ^7
      idb-keyval: ^6
      jwt-decode: ^4
      nprogress: ^0.2
      qrcode: ^1.5
      sortablejs: ^1
      universal-cookie: ^7
    peerDependenciesMeta:
      async-validator:
        optional: true
      axios:
        optional: true
      change-case:
        optional: true
      drauu:
        optional: true
      focus-trap:
        optional: true
      fuse.js:
        optional: true
      idb-keyval:
        optional: true
      jwt-decode:
        optional: true
      nprogress:
        optional: true
      qrcode:
        optional: true
      sortablejs:
        optional: true
      universal-cookie:
        optional: true

  '@vueuse/metadata@11.1.0':
    resolution: {integrity: sha512-l9Q502TBTaPYGanl1G+hPgd3QX5s4CGnpXriVBR5fEZ/goI6fvDaVmIl3Td8oKFurOxTmbXvBPSsgrd6eu6HYg==}

  '@vueuse/shared@11.1.0':
    resolution: {integrity: sha512-YUtIpY122q7osj+zsNMFAfMTubGz0sn5QzE5gPzAIiCmtt2ha3uQUY1+JPyL4gRCTsLPX82Y9brNbo/aqlA91w==}

  abbrev@1.1.1:
    resolution: {integrity: sha512-nne9/IiQ/hzIhY6pdDnbBtz7DjPTKrY00P/zvPSm5pOFkl6xuGrGnXn/VtTNNfNtAfZ9/1RtehkszU9qcTii0Q==}

  accepts@2.0.0:
    resolution: {integrity: sha512-5cvg6CtKwfgdmVqY1WIiXKc3Q1bkRqGLi+2W/6ao+6Y7gu/RCwRuAhGEzh5B4KlszSuTLgZYuqFqo5bImjNKng==}
    engines: {node: '>= 0.6'}

  acorn-jsx@5.3.2:
    resolution: {integrity: sha512-rq9s+JNhf0IChjtDXxllJ7g41oZk5SlXtp0LHwyA5cejwn7vKmKp4pPri6YEePv2PU65sAsegbXtIinmDFDXgQ==}
    peerDependencies:
      acorn: ^6.0.0 || ^7.0.0 || ^8.0.0

  acorn-walk@8.3.2:
    resolution: {integrity: sha512-cjkyv4OtNCIeqhHrfS81QWXoCBPExR/J62oyEqepVw8WaQeSqpW2uhuLPh1m9eWhDuOo/jUXVTlifvesOWp/4A==}
    engines: {node: '>=0.4.0'}

  acorn@7.4.1:
    resolution: {integrity: sha512-nQyp0o1/mNdbTO1PO6kHkwSrmgZ0MT/jCCpNiwbUjGoRN4dlBhqJtoQuCnEOKzgTVwg0ZWiCoQy6SxMebQVh8A==}
    engines: {node: '>=0.4.0'}
    hasBin: true

  acorn@8.14.0:
    resolution: {integrity: sha512-cl669nCJTZBsL97OF4kUQm5g5hC2uihk0NxY3WENAC0TYdILVkAyHymAntgxGkl7K+t0cXIrH5siy5S4XkFycA==}
    engines: {node: '>=0.4.0'}
    hasBin: true

  add-stream@1.0.0:
    resolution: {integrity: sha512-qQLMr+8o0WC4FZGQTcJiKBVC59JylcPSrTtk6usvmIDFUOCKegapy1VHQwRbFMOFyb/inzUVqHs+eMYKDM1YeQ==}

  agent-base@6.0.2:
    resolution: {integrity: sha512-RZNwNclF7+MS/8bDg70amg32dyeZGZxiDuQmZxKLAlQjr3jGyLx+4Kkk58UO7D2QdgFIQCovuSuZESne6RG6XQ==}
    engines: {node: '>= 6.0.0'}

  ajv@6.12.6:
    resolution: {integrity: sha512-j3fVLgvTo527anyYyJOGTYJbG+vnnQYvE0m5mmkc1TK+nxAppkCLMIL0aZ4dblVCNoGShhm+kzE4ZUykBoMg4g==}

  algoliasearch@4.20.0:
    resolution: {integrity: sha512-y+UHEjnOItoNy0bYO+WWmLWBlPwDjKHW6mNHrPi0NkuhpQOOEbrkwQH/wgKFDLh7qlKjzoKeiRtlpewDPDG23g==}

  ansi-escapes@7.0.0:
    resolution: {integrity: sha512-GdYO7a61mR0fOlAsvC9/rIHf7L96sBc6dEWzeOu+KAea5bZyQRPIpojrVoI4AXGJS/ycu/fBTdLrUkA4ODrvjw==}
    engines: {node: '>=18'}

  ansi-regex@5.0.1:
    resolution: {integrity: sha512-quJQXlTSUGL2LH9SUXo8VwsY4soanhgo6LNSm84E1LBcE8s3O0wpdiRzyR9z/ZZJMlMWv37qOOb9pdJlMUEKFQ==}
    engines: {node: '>=8'}

  ansi-regex@6.0.1:
    resolution: {integrity: sha512-n5M855fKb2SsfMIiFFoVrABHJC8QtHwVx+mHWP3QcEqBHYienj5dHSgjbxtC0WEZXYt4wcD6zrQElDPhFuZgfA==}
    engines: {node: '>=12'}

  ansi-styles@4.3.0:
    resolution: {integrity: sha512-zbB9rCJAT1rbjiVDb2hqKFHNYLxgtk8NURxZ3IZwD3F6NtxbXZQCnnSi1Lkx+IDohdPlFp222wVALIheZJQSEg==}
    engines: {node: '>=8'}

  ansi-styles@6.2.1:
    resolution: {integrity: sha512-bN798gFfQX+viw3R7yrGWRqnrN2oRkEkUjjl4JNn4E8GxxbjtG3FbrEIIY3l8/hrwUwIeCZvi4QuOTP4MErVug==}
    engines: {node: '>=12'}

  any-promise@1.3.0:
    resolution: {integrity: sha512-7UvmKalWRt1wgjL1RrGxoSJW/0QZFIegpeGvZG9kjp8vrRu55XTHbwnqq2GpXm9uLbcuhxm3IqX9OB4MZR1b2A==}

  anymatch@3.1.2:
    resolution: {integrity: sha512-P43ePfOAIupkguHUycrc4qJ9kz8ZiuOUijaETwX7THt0Y/GNK7v0aa8rY816xWjZ7rJdA5XdMcpVFTKMq+RvWg==}
    engines: {node: '>= 8'}

  aproba@2.0.0:
    resolution: {integrity: sha512-lYe4Gx7QT+MKGbDsA+Z+he/Wtef0BiwDOlK/XkBrdfsh9J/jPPXbX0tE9x9cl27Tmu5gg3QUbUrQYa/y+KOHPQ==}

  are-we-there-yet@2.0.0:
    resolution: {integrity: sha512-Ci/qENmwHnsYo9xKIcUJN5LeDKdJ6R1Z1j9V/J5wyq8nh/mYPEpIKJbBZXtZjG04HiK7zV/p6Vs9952MrMeUIw==}
    engines: {node: '>=10'}
    deprecated: This package is no longer supported.

  arg@5.0.2:
    resolution: {integrity: sha512-PYjyFOLKQ9y57JvQ6QLo8dAgNqswh8M1RMJYdQduT6xbWSgK36P/Z/v+p888pM69jMMfS8Xd8F6I1kQ/I9HUGg==}

  argparse@2.0.1:
    resolution: {integrity: sha512-8+9WqebbFzpX9OR+Wa6O29asIogeRMzcGtAINdpMHHyAg10f05aSFVBbcEqGf/PXw1EjAZ+q2/bEBg3DvurK3Q==}

  array-find-index@1.0.2:
    resolution: {integrity: sha512-M1HQyIXcBGtVywBt8WVdim+lrNaK7VHp99Qt5pSNziXznKHViIBbXWtfRTpEFpF/c4FdfxNAsCCwPp5phBYJtw==}
    engines: {node: '>=0.10.0'}

  array-flatten@3.0.0:
    resolution: {integrity: sha512-zPMVc3ZYlGLNk4mpK1NzP2wg0ml9t7fUgDsayR5Y5rSzxQilzR9FGu/EH2jQOcKSAeAfWeylyW8juy3OkWRvNA==}

  array-ify@1.0.0:
    resolution: {integrity: sha512-c5AMf34bKdvPhQ7tBGhqkgKNUzMr4WUs+WDtC2ZUGOUncbxKMTvqxYctiseW3+L4bA8ec+GcZ6/A/FW4m8ukng==}

  artichokie@0.2.1:
    resolution: {integrity: sha512-IMVggYLh/GKYV2CFTp78QlR79qtSCSb/8oGeGKmfJ8q8gHOxg8xg7npLI0EIdRip9NYWmKf/QEtED76J4692Ww==}
    engines: {node: ^18.0.0 || >=20.0.0}

  as-table@1.0.55:
    resolution: {integrity: sha512-xvsWESUJn0JN421Xb9MQw6AsMHRCUknCe0Wjlxvjud80mU4E6hQf1A6NzQKcYNmYw62MfzEtXc+badstZP3JpQ==}

  asap@2.0.6:
    resolution: {integrity: sha512-BSHWgDSAiKs50o2Re8ppvp3seVHXSRM44cdSsT9FfNEUUZLOGWVCsiWaRPWM1Znn+mqZ1OfVZ3z3DWEzSp7hRA==}

  assert-never@1.2.1:
    resolution: {integrity: sha512-TaTivMB6pYI1kXwrFlEhLeGfOqoDNdTxjCdwRfFFkEA30Eu+k48W34nlok2EYWJfFFzqaEmichdNM7th6M5HNw==}

  assertion-error@2.0.1:
    resolution: {integrity: sha512-Izi8RQcffqCeNVgFigKli1ssklIbpHnCYc6AknXGYoB6grJqyeby7jv12JUQgmTAnIDnbck1uxksT4dzN3PWBA==}
    engines: {node: '>=12'}

  astring@1.8.6:
    resolution: {integrity: sha512-ISvCdHdlTDlH5IpxQJIex7BWBywFWgjJSVdwst+/iQCoEYnyOaQ95+X1JGshuBjGp6nxKUy1jMgE3zPqN7fQdg==}
    hasBin: true

  asynckit@0.4.0:
    resolution: {integrity: sha512-Oei9OH4tRh0YqU3GxhX79dM/mwVgvbZJaSNaRk+bshkj0S5cfHcgYakreBjrHwatXKbz+IoIdYLxrKim2MjW0Q==}

  autoprefixer@10.4.20:
    resolution: {integrity: sha512-XY25y5xSv/wEoqzDyXXME4AFfkZI0P23z6Fs3YgymDnKJkCGOnkL0iTxCa85UTqaSgfcqyf3UA6+c7wUvx/16g==}
    engines: {node: ^10 || ^12 || >=14}
    hasBin: true
    peerDependencies:
      postcss: ^8.1.0

  axios@1.7.7:
    resolution: {integrity: sha512-S4kL7XrjgBmvdGut0sN3yJxqYzrDOnivkBiN0OFs6hLiUam3UPvswUo0kqGyhqUZGEOytHyumEdXsAkgCOUf3Q==}

  babel-plugin-polyfill-corejs2@0.4.10:
    resolution: {integrity: sha512-rpIuu//y5OX6jVU+a5BCn1R5RSZYWAl2Nar76iwaOdycqb6JPxediskWFMMl7stfwNJR4b7eiQvh5fB5TEQJTQ==}
    peerDependencies:
      '@babel/core': ^7.4.0 || ^8.0.0-0 <8.0.0

  babel-plugin-polyfill-corejs3@0.10.6:
    resolution: {integrity: sha512-b37+KR2i/khY5sKmWNVQAnitvquQbNdWy6lJdsr0kmquCKEEUgMKK4SboVM3HtfnZilfjr4MMQ7vY58FVWDtIA==}
    peerDependencies:
      '@babel/core': ^7.4.0 || ^8.0.0-0 <8.0.0

  babel-plugin-polyfill-regenerator@0.6.1:
    resolution: {integrity: sha512-JfTApdE++cgcTWjsiCQlLyFBMbTUft9ja17saCc93lgV33h4tuCVj7tlvu//qpLwaG+3yEz7/KhahGrUMkVq9g==}
    peerDependencies:
      '@babel/core': ^7.4.0 || ^8.0.0-0 <8.0.0

  babel-walk@3.0.0-canary-5:
    resolution: {integrity: sha512-GAwkz0AihzY5bkwIY5QDR+LvsRQgB/B+1foMPvi0FZPMl5fjD7ICiznUiBdLYMH1QYe6vqu4gWYytZOccLouFw==}
    engines: {node: '>= 10.0.0'}

  balanced-match@1.0.2:
    resolution: {integrity: sha512-3oSeUO0TMV67hN1AmbXsK4yaqU7tjiHlbxRDZOpH0KW9+CeX4bRAaX0Anxt0tx2MrpRpWwQaPwIlISEJhYU5Pw==}

  bcrypt@5.1.1:
    resolution: {integrity: sha512-AGBHOG5hPYZ5Xl9KXzU5iKq9516yEmvCKDg3ecP5kX2aB6UqTeXZxk2ELnDgDm6BQSMlLt9rDB4LoSMx0rYwww==}
    engines: {node: '>= 10.0.0'}

  bignumber.js@9.1.2:
    resolution: {integrity: sha512-2/mKyZH9K85bzOEfhXDBFZTGd1CTs+5IHpeFQo9luiBG7hghdC851Pj2WAhb6E3R6b9tZj/XKhbg4fum+Kepug==}

  binary-extensions@2.2.0:
    resolution: {integrity: sha512-jDctJ/IVQbZoJykoeHbhXpOlNBqGNcwXJKJog42E5HDPUwQTSdjCHdihjj0DlnheQ7blbT6dHOafNAiS8ooQKA==}
    engines: {node: '>=8'}

  birpc@0.2.19:
    resolution: {integrity: sha512-5WeXXAvTmitV1RqJFppT5QtUiz2p1mRSYU000Jkft5ZUCLJIk4uQriYNO50HknxKwM6jd8utNc66K1qGIwwWBQ==}

  body-parser@2.0.1:
    resolution: {integrity: sha512-PagxbjvuPH6tv0f/kdVbFGcb79D236SLcDTs6DrQ7GizJ88S1UWP4nMXFEo/I4fdhGRGabvFfFjVGm3M7U8JwA==}
    engines: {node: '>= 0.10'}

  boolbase@1.0.0:
    resolution: {integrity: sha512-JZOSA7Mo9sNGB8+UjSgzdLtokWAky1zbztM3WRLCbZ70/3cTANmQmOdR7y2g+J0e2WXywy1yS468tY+IruqEww==}

  brace-expansion@1.1.11:
    resolution: {integrity: sha512-iCuPHDFgrHX7H2vEI/5xpz07zSHB00TpugqhmYtVmMO6518mCuRMoOYFldEBl0g187ufozdaHgWKcYFb61qGiA==}

  brace-expansion@2.0.1:
    resolution: {integrity: sha512-XnAIvQ8eM+kC6aULx6wuQiwVsnzsi9d3WxzV3FpWTGA19F621kwdbsAcFKXgKUHZWsy+mY6iL1sHTxWEFCytDA==}

  braces@3.0.3:
    resolution: {integrity: sha512-yQbXgO/OSZVD2IsiLlro+7Hf6Q18EJrKSEsdoMzKePKXct3gvD8oLcOQdIzGupr5Fj+EDe8gO/lxc1BzfMpxvA==}
    engines: {node: '>=8'}

  browserslist-to-esbuild@2.1.1:
    resolution: {integrity: sha512-KN+mty6C3e9AN8Z5dI1xeN15ExcRNeISoC3g7V0Kax/MMF9MSoYA2G7lkTTcVUFntiEjkpI0HNgqJC1NjdyNUw==}
    engines: {node: '>=18'}
    hasBin: true
    peerDependencies:
      browserslist: '*'

  browserslist@4.24.2:
    resolution: {integrity: sha512-ZIc+Q62revdMcqC6aChtW4jz3My3klmCO1fEmINZY/8J3EpBg5/A/D0AKmBveUh6pgoeycoMkVMko84tuYS+Gg==}
    engines: {node: ^6 || ^7 || ^8 || ^9 || ^10 || ^11 || ^12 || >=13.7}
    hasBin: true

  buffer-builder@0.2.0:
    resolution: {integrity: sha512-7VPMEPuYznPSoR21NE1zvd2Xna6c/CloiZCfcMXR1Jny6PjX0N4Nsa38zcBFo/FMK+BlA+FLKbJCQ0i2yxp+Xg==}

  buffer-from@1.1.2:
    resolution: {integrity: sha512-E+XQCRwSbaaiChtv6k6Dwgc+bx+Bs6vuKJHHl5kox/BaKbhiXzqQOwK4cO22yElGp2OCmjwVhT3HmxgyPGnJfQ==}

  bundle-name@4.1.0:
    resolution: {integrity: sha512-tjwM5exMg6BGRI+kNmTntNsvdZS1X8BFYS6tnJ2hdH0kVxM6/eVZ2xy+FqStSWvYmtfFMDLIxurorHwDKfDz5Q==}
    engines: {node: '>=18'}

  bytes@3.1.2:
    resolution: {integrity: sha512-/Nf7TyzTx6S3yRJObOAV7956r8cr2+Oj8AC5dt8wSP3BQAoeX58NoHyCU8P8zGkNXStjTSi6fzO6F0pBdcYbEg==}
    engines: {node: '>= 0.8'}

  cac@6.7.14:
    resolution: {integrity: sha512-b6Ilus+c3RrdDk+JhLKUAQfzzgLEPy6wcXqS7f/xe1EETvsDP6GORG7SFuOs6cID5YkqchW/LXZbX5bc8j7ZcQ==}
    engines: {node: '>=8'}

  call-bind@1.0.7:
    resolution: {integrity: sha512-GHTSNSYICQ7scH7sZ+M2rFopRoLh8t2bLSW6BbgrtLsahOIB5iyAVJf9GjWK3cYTDaMj4XdBpM1cA6pIS0Kv2w==}
    engines: {node: '>= 0.4'}

  callsites@3.1.0:
    resolution: {integrity: sha512-P8BjAsXvZS+VIDUI11hHCQEv74YT67YUi5JJFNWIqL235sBmjX4+qx9Muvls5ivyNENctx46xQLQ3aTuE7ssaQ==}
    engines: {node: '>=6'}

  camelcase-css@2.0.1:
    resolution: {integrity: sha512-QOSvevhslijgYwRx6Rv7zKdMF8lbRmx+uQGx2+vDc+KI/eBnsy9kit5aj23AgGu3pa4t9AgwbnXWqS+iOY+2aA==}
    engines: {node: '>= 6'}

  caniuse-api@3.0.0:
    resolution: {integrity: sha512-bsTwuIg/BZZK/vreVTYYbSWoe2F+71P7K5QGEX+pT250DZbfU1MQ5prOKpPR+LL6uWKK3KMwMCAS74QB3Um1uw==}

  caniuse-lite@1.0.30001673:
    resolution: {integrity: sha512-WTrjUCSMp3LYX0nE12ECkV0a+e6LC85E0Auz75555/qr78Oc8YWhEPNfDd6SHdtlCMSzqtuXY0uyEMNRcsKpKw==}

  capnp-ts@0.7.0:
    resolution: {integrity: sha512-XKxXAC3HVPv7r674zP0VC3RTXz+/JKhfyw94ljvF80yynK6VkTnqE3jMuN8b3dUVmmc43TjyxjW4KTsmB3c86g==}

  ccount@2.0.1:
    resolution: {integrity: sha512-eyrF0jiFpY+3drT6383f1qhkbGsLSifNAjA61IUjZjmLCWjItY6LB9ft9YhoDgwfmclB2zhu51Lc7+95b8NRAg==}

  chai@5.1.2:
    resolution: {integrity: sha512-aGtmf24DW6MLHHG5gCx4zaI3uBq3KRtxeVs0DjFH6Z0rDNbsvTxFASFvdj79pxjxZ8/5u3PIiN3IwEIQkiiuPw==}
    engines: {node: '>=12'}

  chalk@4.1.2:
    resolution: {integrity: sha512-oKnbhFyRIXpUuez8iBMmyEa4nbj4IOQyuhc/wy9kY7/WVPcwIO9VA668Pu8RkO7+0G76SLROeyw9CpQ061i4mA==}
    engines: {node: '>=10'}

  chalk@5.3.0:
    resolution: {integrity: sha512-dLitG79d+GV1Nb/VYcCDFivJeK1hiukt9QjRNVOsUtTy1rR1YJsmpGGTZ3qJos+uw7WmWF4wUwBd9jxjocFC2w==}
    engines: {node: ^12.17.0 || ^14.13 || >=16.0.0}

  character-entities-html4@2.1.0:
    resolution: {integrity: sha512-1v7fgQRj6hnSwFpq1Eu0ynr/CDEw0rXo2B61qXrLNdHZmPKgb7fqS1a2JwF0rISo9q77jDI8VMEHoApn8qDoZA==}

  character-entities-legacy@3.0.0:
    resolution: {integrity: sha512-RpPp0asT/6ufRm//AJVwpViZbGM/MkjQFxJccQRHmISF/22NBtsHqAWmL+/pmkPWoIUJdWyeVleTl1wydHATVQ==}

  character-entities@2.0.2:
    resolution: {integrity: sha512-shx7oQ0Awen/BRIdkjkvz54PnEEI/EjwXDSIZp86/KKdbafHh1Df/RYGBhn4hbe2+uKC9FnT5UCEdyPz3ai9hQ==}

  character-parser@2.2.0:
    resolution: {integrity: sha512-+UqJQjFEFaTAs3bNsF2j2kEN1baG/zghZbdqoYEDxGZtJo9LBzl1A+m0D4n3qKx8N2FNv8/Xp6yV9mQmBuptaw==}

  check-error@2.1.1:
    resolution: {integrity: sha512-OAlb+T7V4Op9OwdkjmguYRqncdlx5JiofwOAUkmTF+jNdHwzTaTs4sRAGpzLF3oOz5xAyDGrPgeIDFQmDOTiJw==}
    engines: {node: '>= 16'}

  chokidar@3.6.0:
    resolution: {integrity: sha512-7VT13fmjotKpGipCW9JEQAusEPE+Ei8nl6/g4FBAmIm0GOOLMua9NDDo/DWp0ZAxCr3cPq5ZpBqmPAQgDda2Pw==}
    engines: {node: '>= 8.10.0'}

  chokidar@4.0.1:
    resolution: {integrity: sha512-n8enUVCED/KVRQlab1hr3MVpcVMvxtZjmEa956u+4YijlmQED223XMSYj2tLuKvr4jcCTzNNMpQDUer72MMmzA==}
    engines: {node: '>= 14.16.0'}

  chownr@2.0.0:
    resolution: {integrity: sha512-bIomtDF5KGpdogkLd9VspvFzk9KfpyyGlS8YFVZl7TGPBHL5snIOnxeshwVgPteQ9b4Eydl+pVbIyE1DcvCWgQ==}
    engines: {node: '>=10'}

  citty@0.1.6:
    resolution: {integrity: sha512-tskPPKEs8D2KPafUypv2gxwJP8h/OaJmC82QQGGDQcHvXX43xF2VDACcJVmZ0EuSxkpO9Kc4MlrA3q0+FG58AQ==}

  cli-cursor@5.0.0:
    resolution: {integrity: sha512-aCj4O5wKyszjMmDT4tZj93kxyydN/K5zPWSCe6/0AV/AA1pqe5ZBIw0a2ZfPQV7lL5/yb5HsUreJ6UFAF1tEQw==}
    engines: {node: '>=18'}

  cli-truncate@4.0.0:
    resolution: {integrity: sha512-nPdaFdQ0h/GEigbPClz11D0v/ZJEwxmeVZGeMo3Z5StPtUTkA9o1lD6QwoirYiSDzbcwn2XcjwmCp68W1IS4TA==}
    engines: {node: '>=18'}

  clipboard@2.0.11:
    resolution: {integrity: sha512-C+0bbOqkezLIsmWSvlsXS0Q0bmkugu7jcfMIACB+RDEntIzQIkdr148we28AfSloQLRdZlYL/QYyrq05j/3Faw==}

  color-convert@2.0.1:
    resolution: {integrity: sha512-RRECPsj7iu/xb5oKYcsFHSppFNnsj/52OVTRKb4zP5onXwVF3zVmmToNcOfGC+CRDpfK/U584fMg38ZHCaElKQ==}
    engines: {node: '>=7.0.0'}

  color-name@1.1.4:
    resolution: {integrity: sha512-dOy+3AuW3a2wNbZHIuMZpTcgjGuLU/uBL/ubcZF9OXbDo8ff4O8yVp5Bf0efS8uEoYo5q4Fx7dY9OgQGXgAsQA==}

  color-support@1.1.3:
    resolution: {integrity: sha512-qiBjkpbMLO/HL68y+lh4q0/O1MZFj2RX6X/KmMa3+gJD3z+WwI1ZzDHysvqHGS3mP6mznPckpXmw1nI9cJjyRg==}
    hasBin: true

  colord@2.9.3:
    resolution: {integrity: sha512-jeC1axXpnb0/2nn/Y1LPuLdgXBLH7aDcHu4KEKfqw3CUhX7ZpfBSlPKyqXE6btIgEzfWtrX3/tyBCaCvXvMkOw==}

  colorette@2.0.20:
    resolution: {integrity: sha512-IfEDxwoWIjkeXL1eXcDiow4UbKjhLdq6/EuSVR9GMN7KVH3r9gQ83e73hsz1Nd1T3ijd5xv1wcWRYO+D6kCI2w==}

  colorjs.io@0.5.2:
    resolution: {integrity: sha512-twmVoizEW7ylZSN32OgKdXRmo1qg+wT5/6C3xu5b9QsWzSFAhHLn2xd8ro0diCsKfCj1RdaTP/nrcW+vAoQPIw==}

  combined-stream@1.0.8:
    resolution: {integrity: sha512-FQN4MRfuJeHf7cBbBMJFXhKSDq+2kAArBlmRBvcvFE5BB1HZKXtSFASDhdlz9zOYwxh8lDdnvmMOe/+5cdoEdg==}
    engines: {node: '>= 0.8'}

  comma-separated-tokens@2.0.3:
    resolution: {integrity: sha512-Fu4hJdvzeylCfQPp9SGWidpzrMs7tTrlu6Vb8XGaRGck8QSNZJJp538Wrb60Lax4fPwR64ViY468OIUTbRlGZg==}

  commander@12.1.0:
    resolution: {integrity: sha512-Vw8qHK3bZM9y/P10u3Vib8o/DdkvA2OtPtZvD871QKjy74Wj1WSKFILMPRPSdUSx5RFK1arlJzEtA4PkFgnbuA==}
    engines: {node: '>=18'}

  commander@2.20.3:
    resolution: {integrity: sha512-GpVkmM8vF2vQUkj2LvZmD35JxeJOLCwJ9cUkugyk2nuhbv3+mJvpLYYt+0+USMxE+oj+ey/lJEnhZw75x/OMcQ==}

  commander@4.1.1:
    resolution: {integrity: sha512-NOKm8xhkzAjzFx8B2v5OAHT+u5pRQc2UCa2Vq9jYL/31o2wi9mxBA7LIFs3sV5VSC49z6pEhfbMULvShKj26WA==}
    engines: {node: '>= 6'}

  commander@7.2.0:
    resolution: {integrity: sha512-QrWXB+ZQSVPmIWIhtEO9H+gwHaMGYiF5ChvoJ+K9ZGHG/sVsa6yiesAD1GC/x46sET00Xlwo1u49RVVVzvcSkw==}
    engines: {node: '>= 10'}

  comment-parser@1.4.1:
    resolution: {integrity: sha512-buhp5kePrmda3vhc5B9t7pUQXAb2Tnd0qgpkIhPhkHXxJpiPJ11H0ZEU0oBpJ2QztSbzG/ZxMj/CHsYJqRHmyg==}
    engines: {node: '>= 12.0.0'}

  commenting@1.1.0:
    resolution: {integrity: sha512-YeNK4tavZwtH7jEgK1ZINXzLKm6DZdEMfsaaieOsCAN0S8vsY7UeuO3Q7d/M018EFgE+IeUAuBOKkFccBZsUZA==}

  commondir@1.0.1:
    resolution: {integrity: sha512-W9pAhw0ja1Edb5GVdIF1mjZw/ASI0AlShXM83UUGe2DVr5TdAPEA1OA8m/g8zWp9x6On7gqufY+FatDbC3MDQg==}

  compare-func@2.0.0:
    resolution: {integrity: sha512-zHig5N+tPWARooBnb0Zx1MFcdfpyJrfTJ3Y5L+IFvUm8rM74hHz66z0gw0x4tijh5CorKkKUCnW82R2vmpeCRA==}

  computeds@0.0.1:
    resolution: {integrity: sha512-7CEBgcMjVmitjYo5q8JTJVra6X5mQ20uTThdK+0kR7UEaDrAWEQcRiBtWJzga4eRpP6afNwwLsX2SET2JhVB1Q==}

  concat-map@0.0.1:
    resolution: {integrity: sha512-/Srv4dswyQNBfohGpz9o6Yb3Gz3SrUDqBH5rTuhGR7ahtlbYKnVxw2bCFMRljaA7EXHaXZ8wsHdodFvbkhKmqg==}

  confbox@0.1.7:
    resolution: {integrity: sha512-uJcB/FKZtBMCJpK8MQji6bJHgu1tixKPxRLeGkNzBoOZzpnZUJm0jm2/sBDWcuBx1dYgxV4JU+g5hmNxCyAmdA==}

  connect@3.7.0:
    resolution: {integrity: sha512-ZqRXc+tZukToSNmh5C2iWMSoV3X1YUcPbqEM4DkEG5tNQXrQUZCNVGGv3IuicnkMtPfGf3Xtp8WCXs295iQ1pQ==}
    engines: {node: '>= 0.10.0'}

  consola@3.2.3:
    resolution: {integrity: sha512-I5qxpzLv+sJhTVEoLYNcTW+bThDCPsit0vLNKShZx6rLtpilNpmmeTPaeqJb9ZE9dV3DGaeby6Vuhrw38WjeyQ==}
    engines: {node: ^14.18.0 || >=16.10.0}

  console-control-strings@1.1.0:
    resolution: {integrity: sha512-ty/fTekppD2fIwRvnZAVdeOiGd1c7YXEixbgJTNzqcxJWKQnjJ/V1bNEEE6hygpM3WjwHFUVK6HTjWSzV4a8sQ==}

  constantinople@4.0.1:
    resolution: {integrity: sha512-vCrqcSIq4//Gx74TXXCGnHpulY1dskqLTFGDmhrGxzeXL8lF8kvXv6mpNWlJj1uD4DW23D4ljAqbY4RRaaUZIw==}

  content-disposition@1.0.0:
    resolution: {integrity: sha512-Au9nRL8VNUut/XSzbQA38+M78dzP4D+eqg3gfJHMIHHYa3bg067xj1KxMUWj+VULbiZMowKngFFbKczUrNJ1mg==}
    engines: {node: '>= 0.6'}

  content-type@1.0.5:
    resolution: {integrity: sha512-nTjqfcBFEipKdXCv4YDQWCfmcLZKm81ldF0pAopTvyrFGVbcR6P/VAAd5G7N+0tTr8QqiU0tFadD6FK4NtJwOA==}
    engines: {node: '>= 0.6'}

  conventional-changelog-angular@8.0.0:
    resolution: {integrity: sha512-CLf+zr6St0wIxos4bmaKHRXWAcsCXrJU6F4VdNDrGRK3B8LDLKoX3zuMV5GhtbGkVR/LohZ6MT6im43vZLSjmA==}
    engines: {node: '>=18'}

  conventional-changelog-atom@5.0.0:
    resolution: {integrity: sha512-WfzCaAvSCFPkznnLgLnfacRAzjgqjLUjvf3MftfsJzQdDICqkOOpcMtdJF3wTerxSpv2IAAjX8doM3Vozqle3g==}
    engines: {node: '>=18'}

  conventional-changelog-cli@5.0.0:
    resolution: {integrity: sha512-9Y8fucJe18/6ef6ZlyIlT2YQUbczvoQZZuYmDLaGvcSBP+M6h+LAvf7ON7waRxKJemcCII8Yqu5/8HEfskTxJQ==}
    engines: {node: '>=18'}
    hasBin: true

  conventional-changelog-codemirror@5.0.0:
    resolution: {integrity: sha512-8gsBDI5Y3vrKUCxN6Ue8xr6occZ5nsDEc4C7jO/EovFGozx8uttCAyfhRrvoUAWi2WMm3OmYs+0mPJU7kQdYWQ==}
    engines: {node: '>=18'}

  conventional-changelog-conventionalcommits@8.0.0:
    resolution: {integrity: sha512-eOvlTO6OcySPyyyk8pKz2dP4jjElYunj9hn9/s0OB+gapTO8zwS9UQWrZ1pmF2hFs3vw1xhonOLGcGjy/zgsuA==}
    engines: {node: '>=18'}

  conventional-changelog-core@8.0.0:
    resolution: {integrity: sha512-EATUx5y9xewpEe10UEGNpbSHRC6cVZgO+hXQjofMqpy+gFIrcGvH3Fl6yk2VFKh7m+ffenup2N7SZJYpyD9evw==}
    engines: {node: '>=18'}

  conventional-changelog-ember@5.0.0:
    resolution: {integrity: sha512-RPflVfm5s4cSO33GH/Ey26oxhiC67akcxSKL8CLRT3kQX2W3dbE19sSOM56iFqUJYEwv9mD9r6k79weWe1urfg==}
    engines: {node: '>=18'}

  conventional-changelog-eslint@6.0.0:
    resolution: {integrity: sha512-eiUyULWjzq+ybPjXwU6NNRflApDWlPEQEHvI8UAItYW/h22RKkMnOAtfCZxMmrcMO1OKUWtcf2MxKYMWe9zJuw==}
    engines: {node: '>=18'}

  conventional-changelog-express@5.0.0:
    resolution: {integrity: sha512-D8Q6WctPkQpvr2HNCCmwU5GkX22BVHM0r4EW8vN0230TSyS/d6VQJDAxGb84lbg0dFjpO22MwmsikKL++Oo/oQ==}
    engines: {node: '>=18'}

  conventional-changelog-jquery@6.0.0:
    resolution: {integrity: sha512-2kxmVakyehgyrho2ZHBi90v4AHswkGzHuTaoH40bmeNqUt20yEkDOSpw8HlPBfvEQBwGtbE+5HpRwzj6ac2UfA==}
    engines: {node: '>=18'}

  conventional-changelog-jshint@5.0.0:
    resolution: {integrity: sha512-gGNphSb/opc76n2eWaO6ma4/Wqu3tpa2w7i9WYqI6Cs2fncDSI2/ihOfMvXveeTTeld0oFvwMVNV+IYQIk3F3g==}
    engines: {node: '>=18'}

  conventional-changelog-preset-loader@5.0.0:
    resolution: {integrity: sha512-SetDSntXLk8Jh1NOAl1Gu5uLiCNSYenB5tm0YVeZKePRIgDW9lQImromTwLa3c/Gae298tsgOM+/CYT9XAl0NA==}
    engines: {node: '>=18'}

  conventional-changelog-writer@8.0.0:
    resolution: {integrity: sha512-TQcoYGRatlAnT2qEWDON/XSfnVG38JzA7E0wcGScu7RElQBkg9WWgZd1peCWFcWDh1xfb2CfsrcvOn1bbSzztA==}
    engines: {node: '>=18'}
    hasBin: true

  conventional-changelog@6.0.0:
    resolution: {integrity: sha512-tuUH8H/19VjtD9Ig7l6TQRh+Z0Yt0NZ6w/cCkkyzUbGQTnUEmKfGtkC9gGfVgCfOL1Rzno5NgNF4KY8vR+Jo3w==}
    engines: {node: '>=18'}

  conventional-commits-filter@5.0.0:
    resolution: {integrity: sha512-tQMagCOC59EVgNZcC5zl7XqO30Wki9i9J3acbUvkaosCT6JX3EeFwJD7Qqp4MCikRnzS18WXV3BLIQ66ytu6+Q==}
    engines: {node: '>=18'}

  conventional-commits-parser@6.0.0:
    resolution: {integrity: sha512-TbsINLp48XeMXR8EvGjTnKGsZqBemisPoyWESlpRyR8lif0lcwzqz+NMtYSj1ooF/WYjSuu7wX0CtdeeMEQAmA==}
    engines: {node: '>=18'}
    hasBin: true

  convert-source-map@2.0.0:
    resolution: {integrity: sha512-Kvp459HrV2FEJ1CAsi1Ku+MY3kasH19TFykTz2xWmMeq6bk2NU3XXvfJ+Q61m0xktWwt+1HSYf3JZsTms3aRJg==}

  cookie-signature@1.2.2:
    resolution: {integrity: sha512-D76uU73ulSXrD1UXF4KE2TMxVVwhsnCgfAyTg9k8P6KGZjlXKrOLe4dJQKI3Bxi5wjesZoFXJWElNWBjPZMbhg==}
    engines: {node: '>=6.6.0'}

  cookie@0.5.0:
    resolution: {integrity: sha512-YZ3GUyn/o8gfKJlnlX7g7xq4gyO6OSuhGPKaaGssGB2qgDUS0gPgtTvoyZLTt9Ab6dC4hfc9dV5arkvc/OCmrw==}
    engines: {node: '>= 0.6'}

  cookie@0.7.1:
    resolution: {integrity: sha512-6DnInpx7SJ2AK3+CTUE/ZM0vWTUboZCegxhC2xiIydHR9jNuTAASBrfEpHhiGOZw/nX51bHt6YQl8jsGo4y/0w==}
    engines: {node: '>= 0.6'}

  copy-anything@2.0.6:
    resolution: {integrity: sha512-1j20GZTsvKNkc4BY3NpMOM8tt///wY3FpIzozTOFO2ffuZcV61nojHXVKIy3WM+7ADCy5FVhdZYHYDdgTU0yJw==}

  copy-anything@3.0.5:
    resolution: {integrity: sha512-yCEafptTtb4bk7GLEQoM8KVJpxAfdBJYaXyzQEgQQQgYrZiDp8SJmGKlYza6CYjEDNstAdNdKA3UuoULlEbS6w==}
    engines: {node: '>=12.13'}

  core-js-compat@3.38.1:
    resolution: {integrity: sha512-JRH6gfXxGmrzF3tZ57lFx97YARxCXPaMzPo6jELZhv88pBH5VXpQ+y0znKGlFnzuaihqhLbefxSJxWJMPtfDzw==}

  core-js@3.39.0:
    resolution: {integrity: sha512-raM0ew0/jJUqkJ0E6e8UDtl+y/7ktFivgWvqw8dNSQeNWoSDLvQ1H/RN3aPXB9tBd4/FhyR4RDPGhsNIMsAn7g==}

  cors@2.8.5:
    resolution: {integrity: sha512-KIHbLJqu73RGr/hnbrO9uBeixNGuvSQjul/jdFvS/KFSIH1hWVd1ng7zOHx+YrEfInLG7q4n6GHQ9cDtxv/P6g==}
    engines: {node: '>= 0.10'}

  cross-spawn@7.0.3:
    resolution: {integrity: sha512-iRDPJKUPVEND7dHPO8rkbOnPpyDygcDFtWjpeWNCgy8WP2rXcxXL8TskReQl6OrB2G7+UJrags1q15Fudc7G6w==}
    engines: {node: '>= 8'}

  css-color-names@1.0.1:
    resolution: {integrity: sha512-/loXYOch1qU1biStIFsHH8SxTmOseh1IJqFvy8IujXOm1h+QjUdDhkzOrR5HG8K8mlxREj0yfi8ewCHx0eMxzA==}

  css-declaration-sorter@7.2.0:
    resolution: {integrity: sha512-h70rUM+3PNFuaBDTLe8wF/cdWu+dOZmb7pJt8Z2sedYbAcQVQV/tEchueg3GWxwqS0cxtbxmaHEdkNACqcvsow==}
    engines: {node: ^14 || ^16 || >=18}
    peerDependencies:
      postcss: ^8.0.9

  css-select@5.1.0:
    resolution: {integrity: sha512-nwoRF1rvRRnnCqqY7updORDsuqKzqYJ28+oSMaJMMgOauh3fvwHqMS7EZpIPqK8GL+g9mKxF1vP/ZjSeNjEVHg==}

  css-tree@2.2.1:
    resolution: {integrity: sha512-OA0mILzGc1kCOCSJerOeqDxDQ4HOh+G8NbOJFOTgOCzpw7fCBubk0fEyxp8AgOL/jvLgYA/uV0cMbe43ElF1JA==}
    engines: {node: ^10 || ^12.20.0 || ^14.13.0 || >=15.0.0, npm: '>=7.0.0'}

  css-tree@2.3.1:
    resolution: {integrity: sha512-6Fv1DV/TYw//QF5IzQdqsNDjx/wc8TrMBZsqjL9eW01tWb7R7k/mq+/VXfJCl7SoD5emsJop9cOByJZfs8hYIw==}
    engines: {node: ^10 || ^12.20.0 || ^14.13.0 || >=15.0.0}

  css-what@6.1.0:
    resolution: {integrity: sha512-HTUrgRJ7r4dsZKU6GjmpfRK1O76h97Z8MfS1G0FozR+oF2kG6Vfe8JE6zwrkbxigziPHinCJ+gCPjA9EaBDtRw==}
    engines: {node: '>= 6'}

  cssesc@3.0.0:
    resolution: {integrity: sha512-/Tb/JcjK111nNScGob5MNtsntNM1aCNUDipB/TkwZFhyDrrE47SOx/18wF2bbjgc3ZzCSKW1T5nt5EbFoAz/Vg==}
    engines: {node: '>=4'}
    hasBin: true

  cssnano-preset-default@7.0.6:
    resolution: {integrity: sha512-ZzrgYupYxEvdGGuqL+JKOY70s7+saoNlHSCK/OGn1vB2pQK8KSET8jvenzItcY+kA7NoWvfbb/YhlzuzNKjOhQ==}
    engines: {node: ^18.12.0 || ^20.9.0 || >=22.0}
    peerDependencies:
      postcss: ^8.4.31

  cssnano-utils@5.0.0:
    resolution: {integrity: sha512-Uij0Xdxc24L6SirFr25MlwC2rCFX6scyUmuKpzI+JQ7cyqDEwD42fJ0xfB3yLfOnRDU5LKGgjQ9FA6LYh76GWQ==}
    engines: {node: ^18.12.0 || ^20.9.0 || >=22.0}
    peerDependencies:
      postcss: ^8.4.31

  cssnano@7.0.6:
    resolution: {integrity: sha512-54woqx8SCbp8HwvNZYn68ZFAepuouZW4lTwiMVnBErM3VkO7/Sd4oTOt3Zz3bPx3kxQ36aISppyXj2Md4lg8bw==}
    engines: {node: ^18.12.0 || ^20.9.0 || >=22.0}
    peerDependencies:
      postcss: ^8.4.31

  csso@5.0.5:
    resolution: {integrity: sha512-0LrrStPOdJj+SPCCrGhzryycLjwcgUSHBtxNA8aIDxf0GLsRh1cKYhB00Gd1lDOS4yGH69+SNn13+TWbVHETFQ==}
    engines: {node: ^10 || ^12.20.0 || ^14.13.0 || >=15.0.0, npm: '>=7.0.0'}

  csstype@2.6.21:
    resolution: {integrity: sha512-Z1PhmomIfypOpoMjRQB70jfvy/wxT50qW08YXO5lMIJkrdq4yOTR+AW7FqutScmB9NkLwxo+jU+kZLbofZZq/w==}

  csstype@3.1.3:
    resolution: {integrity: sha512-M1uQkMl8rQK/szD0LNhtqxIPLpimGm8sOBwU7lLnCpSbTyY3yeU1Vc7l4KT5zT4s/yOxHH5O7tIuuLOCnLADRw==}

  d@1.0.1:
    resolution: {integrity: sha512-m62ShEObQ39CfralilEQRjH6oAMtNCV1xJyEx5LpRYUVN+EviphDgUc/F3hnYbADmkiNs67Y+3ylmlG7Lnu+FA==}

  data-uri-to-buffer@2.0.2:
    resolution: {integrity: sha512-ND9qDTLc6diwj+Xe5cdAgVTbLVdXbtxTJRXRhli8Mowuaan+0EJOtdqJ0QCHNSSPyoXGx9HX2/VMnKeC34AChA==}

  data-uri-to-buffer@4.0.0:
    resolution: {integrity: sha512-Vr3mLBA8qWmcuschSLAOogKgQ/Jwxulv3RNE4FXnYWRGujzrRWQI4m12fQqRkwX06C0KanhLr4hK+GydchZsaA==}
    engines: {node: '>= 12'}

  de-indent@1.0.2:
    resolution: {integrity: sha512-e/1zu3xH5MQryN2zdVaF0OrdNLUbvWxzMbi+iNA6Bky7l1RoP8a2fIbRocyHclXt/arDrrR6lL3TqFD9pMQTsg==}

  debug@2.6.9:
    resolution: {integrity: sha512-bC7ElrdJaJnPbAP+1EotYvqZsb3ecl5wi6Bfi6BJTUcNowp6cvspg0jXznRTKDjm/E7AdgFBVeAPVMNcKGsHMA==}
    peerDependencies:
      supports-color: '*'
    peerDependenciesMeta:
      supports-color:
        optional: true

  debug@3.1.0:
    resolution: {integrity: sha512-OX8XqP7/1a9cqkxYw2yXss15f26NKWBpDXQd0/uK/KPqdQhxbPa994hnzjcE2VqQpDslf55723cKPUOGSmMY3g==}
    peerDependencies:
      supports-color: '*'
    peerDependenciesMeta:
      supports-color:
        optional: true

  debug@3.2.7:
    resolution: {integrity: sha512-CFjzYYAi4ThfiQvizrFQevTTXHtnCqWfe7x1AhgEscTz6ZbLbfoLRLPugTQyBth6f8ZERVUSyWHFD/7Wu4t1XQ==}
    peerDependencies:
      supports-color: '*'
    peerDependenciesMeta:
      supports-color:
        optional: true

  debug@4.3.6:
    resolution: {integrity: sha512-O/09Bd4Z1fBrU4VzkhFqVgpPzaGbw6Sm9FEkBT1A/YBXQFGuuSxa1dN2nxgxS34JmKXqYx8CZAwEVoJFImUXIg==}
    engines: {node: '>=6.0'}
    peerDependencies:
      supports-color: '*'
    peerDependenciesMeta:
      supports-color:
        optional: true

  debug@4.3.7:
    resolution: {integrity: sha512-Er2nc/H7RrMXZBFCEim6TCmMk02Z8vLC2Rbi1KEBggpo0fS6l0S1nnapwmIi3yW/+GOJap1Krg4w0Hg80oCqgQ==}
    engines: {node: '>=6.0'}
    peerDependencies:
      supports-color: '*'
    peerDependenciesMeta:
      supports-color:
        optional: true

  decode-named-character-reference@1.0.2:
    resolution: {integrity: sha512-O8x12RzrUF8xyVcY0KJowWsmaJxQbmy0/EtnNtHRpsOcT7dFk5W598coHqBVpmWo1oQQfsCqfCmkZN5DJrZVdg==}

  deep-eql@5.0.2:
    resolution: {integrity: sha512-h5k/5U50IJJFpzfL6nO9jaaumfjO/f2NjK/oYB2Djzm4p9L+3T9qWpZqZ2hAbLPuuYq9wrU08WQyBTL5GbPk5Q==}
    engines: {node: '>=6'}

  deep-is@0.1.4:
    resolution: {integrity: sha512-oIPzksmTg4/MriiaYGO+okXDT7ztn/w3Eptv/+gSIdMdKsJo0u4CfYNFJPy+4SKMuCqGw2wxnA+URMg3t8a/bQ==}

  deepmerge@4.2.2:
    resolution: {integrity: sha512-FJ3UgI4gIl+PHZm53knsuSFpE+nESMr7M4v9QcgB7S63Kj/6WqMiFQJpBBYz1Pt+66bZpP3Q7Lye0Oo9MPKEdg==}
    engines: {node: '>=0.10.0'}

  default-browser-id@5.0.0:
    resolution: {integrity: sha512-A6p/pu/6fyBcA1TRz/GqWYPViplrftcW2gZC9q79ngNCKAeR/X3gcEdXQHl4KNXV+3wgIJ1CPkJQ3IHM6lcsyA==}
    engines: {node: '>=18'}

  default-browser@5.2.1:
    resolution: {integrity: sha512-WY/3TUME0x3KPYdRRxEJJvXRHV4PyPoUsxtZa78lwItwRQRHhd2U9xOscaT/YTf8uCXIAjeJOFBVEh/7FtD8Xg==}
    engines: {node: '>=18'}

  define-data-property@1.1.4:
    resolution: {integrity: sha512-rBMvIzlpA8v6E+SJZoo++HAYqsLrkg7MSfIinMPFhmkorw7X+dOXVJQs+QT69zGkzMyfDnIMN2Wid1+NbL3T+A==}
    engines: {node: '>= 0.4'}

  define-lazy-prop@3.0.0:
    resolution: {integrity: sha512-N+MeXYoqr3pOgn8xfyRPREN7gHakLYjhsHhWGT3fWAiL4IkAt0iDw14QiiEm2bE30c5XX5q0FtAA3CK5f9/BUg==}
    engines: {node: '>=12'}

  defu@6.1.4:
    resolution: {integrity: sha512-mEQCMmwJu317oSz8CwdIOdwf3xMif1ttiM8LTufzc3g6kR+9Pe236twL8j3IYT1F7GfRgGcW6MWxzZjLIkuHIg==}

  delayed-stream@1.0.0:
    resolution: {integrity: sha512-ZySD7Nf91aLB0RxL4KGrKHBXl7Eds1DAmEdcoVawXnLD7SDhpNgtuII2aAkg7a7QS41jxPSZ17p4VdGnMHk3MQ==}
    engines: {node: '>=0.4.0'}

  delegate@3.2.0:
    resolution: {integrity: sha512-IofjkYBZaZivn0V8nnsMJGBr4jVLxHDheKSW88PyxS5QC4Vo9ZbZVvhzlSxY87fVq3STR6r+4cGepyHkcWOQSw==}

  delegates@1.0.0:
    resolution: {integrity: sha512-bd2L678uiWATM6m5Z1VzNCErI3jiGzt6HGY8OVICs40JQq/HALfbyNJmp0UDakEY4pMMaN0Ly5om/B1VI/+xfQ==}

  depd@2.0.0:
    resolution: {integrity: sha512-g7nH6P6dyDioJogAAGprGpCtVImJhpPk/roCzdb3fIh61/s/nPsfR6onyMwkCAR/OlC3yBC0lESvUoQEAssIrw==}
    engines: {node: '>= 0.8'}

  dequal@2.0.3:
    resolution: {integrity: sha512-0je+qPKHEMohvfRTCEo3CrPG6cAzAYgmzKyxRiYSSDkS6eGJdyVJm7WaYA5ECaAD9wLB2T4EEeymA5aFVcYXCA==}
    engines: {node: '>=6'}

  destroy@1.2.0:
    resolution: {integrity: sha512-2sJGJTaXIIaR1w4iJSNoN0hnMY7Gpc/n8D4qSCJw8QqFWXf7cuAgnEHxBpweaVcPevC2l3KpjYCx3NypQQgaJg==}
    engines: {node: '>= 0.8', npm: 1.2.8000 || >= 1.4.16}

  detect-libc@1.0.3:
    resolution: {integrity: sha512-pGjwhsmsp4kL2RTz08wcOlGN83otlqHeD/Z5T8GXZB+/YcpQ/dgo+lbU8ZsGxV0HIvqqxo9l7mqYwyYMD9bKDg==}
    engines: {node: '>=0.10'}
    hasBin: true

  detect-libc@2.0.1:
    resolution: {integrity: sha512-463v3ZeIrcWtdgIg6vI6XUncguvr2TnGl4SzDXinkt9mSLpBJKXT3mW6xT3VQdDN11+WVs29pgvivTc4Lp8v+w==}
    engines: {node: '>=8'}

  devlop@1.1.0:
    resolution: {integrity: sha512-RWmIqhcFf1lRYBvNmr7qTNuyCt/7/ns2jbpp1+PalgE/rDQcBT0fioSMUpJ93irlUhC5hrg4cYqe6U+0ImW0rA==}

  didyoumean@1.2.2:
    resolution: {integrity: sha512-gxtyfqMg7GKyhQmb056K7M3xszy/myH8w+B4RT+QXBQsvAOdc3XymqDDPHx1BgPgsdAA5SIifona89YtRATDzw==}

  dlv@1.1.3:
    resolution: {integrity: sha512-+HlytyjlPKnIG8XuRG8WvmBP8xs8P71y+SKKS6ZXWoEgLuePxtDoUEiH7WkdePWrQ5JBpE6aoVqfZfJUQkjXwA==}

  doctrine@3.0.0:
    resolution: {integrity: sha512-yS+Q5i3hBf7GBkd4KG8a7eBNNWNGLTaEwwYWUijIYM7zrlYDM0BFXHjjPWlWZ1Rg7UaddZeIDmi9jF3HmqiQ2w==}
    engines: {node: '>=6.0.0'}

  doctypes@1.1.0:
    resolution: {integrity: sha512-LLBi6pEqS6Do3EKQ3J0NqHWV5hhb78Pi8vvESYwyOy2c31ZEZVdtitdzsQsKb7878PEERhzUk0ftqGhG6Mz+pQ==}

  dom-serializer@2.0.0:
    resolution: {integrity: sha512-wIkAryiqt/nV5EQKqQpo3SToSOV9J0DnbJqwK7Wv/Trc92zIAYZ4FlMu+JPFW1DfGFt81ZTCGgDEabffXeLyJg==}

  domelementtype@2.3.0:
    resolution: {integrity: sha512-OLETBj6w0OsagBwdXnPdN0cnMfF9opN69co+7ZrbfPGrdpPVNBUj02spi6B1N7wChLQiPn4CSH/zJvXw56gmHw==}

  domhandler@5.0.3:
    resolution: {integrity: sha512-cgwlv/1iFQiFnU96XXgROh8xTeetsnJiDsTc7TYCLFd9+/WNkIqPTxiM/8pSd8VIrhXGTf1Ny1q1hquVqDJB5w==}
    engines: {node: '>= 4'}

  domutils@3.1.0:
    resolution: {integrity: sha512-H78uMmQtI2AhgDJjWeQmHwJJ2bLPD3GMmO7Zja/ZZh84wkm+4ut+IUnUdRa8uCGX88DiVx1j6FRe1XfxEgjEZA==}

  dot-prop@5.3.0:
    resolution: {integrity: sha512-QM8q3zDe58hqUqjraQOmzZ1LIH9SWQJTlEKCH4kJ2oQvLZk7RbQXvtDM2XEq3fwkV9CCvvH4LA0AV+ogFsBM2Q==}
    engines: {node: '>=8'}

  dotenv-expand@11.0.6:
    resolution: {integrity: sha512-8NHi73otpWsZGBSZwwknTXS5pqMOrk9+Ssrna8xCaxkzEpU9OTf9R5ArQGVw03//Zmk9MOwLPng9WwndvpAJ5g==}
    engines: {node: '>=12'}

  dotenv@16.4.5:
    resolution: {integrity: sha512-ZmdL2rui+eB2YwhsWzjInR8LldtZHGDoQ1ugH85ppHKwpUHL7j7rN0Ti9NCnGiQbhaZ11FpR+7ao1dNsmduNUg==}
    engines: {node: '>=12'}

  eastasianwidth@0.2.0:
    resolution: {integrity: sha512-I88TYZWc9XiYHRQ4/3c5rjjfgkjhLyW2luGIheGERbNQ6OY7yTybanSpDXZa8y7VUP9YmDcYa+eyq4ca7iLqWA==}

  ee-first@1.1.1:
    resolution: {integrity: sha512-WMwm9LhRUo+WUaRN+vRuETqG89IgZphVSNkdFgeb6sS/E4OrDIN7t48CAewSHXc6C8lefD8KKfr5vY61brQlow==}

  electron-to-chromium@1.5.47:
    resolution: {integrity: sha512-zS5Yer0MOYw4rtK2iq43cJagHZ8sXN0jDHDKzB+86gSBSAI4v07S97mcq+Gs2vclAxSh1j7vOAHxSVgduiiuVQ==}

  emoji-regex@10.3.0:
    resolution: {integrity: sha512-QpLs9D9v9kArv4lfDEgg1X/gN5XLnf/A6l9cs8SPZLRZR3ZkY9+kwIQTxm+fsSej5UMYGE8fdoaZVIBlqG0XTw==}

  emoji-regex@8.0.0:
    resolution: {integrity: sha512-MSjYzcWNOA0ewAHpz0MxpYFvwg6yjy1NG3xteoqz644VCo/RPgnr1/GGt+ic3iJTzQ8Eu3TdM14SawnVUmGE6A==}

  emoji-regex@9.2.2:
    resolution: {integrity: sha512-L18DaJsXSUk2+42pv8mLs5jJT2hqFkFE4j21wOmgbUqsZ2hL72NsUU785g9RXgo3s0ZNgVl42TiHp3ZtOv/Vyg==}

  encodeurl@1.0.2:
    resolution: {integrity: sha512-TPJXq8JqFaVYm2CWmPvnP2Iyo4ZSM7/QKcSmuMLDObfpH5fi7RUGmd/rTDf+rut/saiDiQEeVTNgAmJEdAOx0w==}
    engines: {node: '>= 0.8'}

  encodeurl@2.0.0:
    resolution: {integrity: sha512-Q0n9HRi4m6JuGIV1eFlmvJB7ZEVxu93IrMyiMsGC0lrMJMWzRgx6WGquyfQgZVb31vhGgXnfmPNNXmxnOkRBrg==}
    engines: {node: '>= 0.8'}

  enhanced-resolve@5.17.1:
    resolution: {integrity: sha512-LMHl3dXhTcfv8gM4kEzIUeTQ+7fpdA0l2tUf34BddXPkz2A5xJ5L/Pchd5BL6rdccM9QGvu0sWZzK1Z1t4wwyg==}
    engines: {node: '>=10.13.0'}

  entities@4.5.0:
    resolution: {integrity: sha512-V0hjH4dGPh9Ao5p0MoRY6BVqtwCjhz6vI5LT8AJ55H+4g9/4vbHx1I54fS0XuclLhDHArPQCiMjDxjaL8fPxhw==}
    engines: {node: '>=0.12'}

  environment@1.1.0:
    resolution: {integrity: sha512-xUtoPkMggbz0MPyPiIWr1Kp4aeWJjDZ6SMvURhimjdZgsRuDplF5/s9hcgGhyXMhs+6vpnuoiZ2kFiu3FMnS8Q==}
    engines: {node: '>=18'}

  errno@0.1.8:
    resolution: {integrity: sha512-dJ6oBr5SQ1VSd9qkk7ByRgb/1SH4JZjCHSW/mr63/QcXO9zLVxvJ6Oy13nio03rxpSnVDDjFor75SjVeZWPW/A==}
    hasBin: true

  es-define-property@1.0.0:
    resolution: {integrity: sha512-jxayLKShrEqqzJ0eumQbVhTYQM27CfT1T35+gCgDFoL82JLsXqTJ76zv6A0YLOgEnLUMvLzsDsGIrl8NFpT2gQ==}
    engines: {node: '>= 0.4'}

  es-errors@1.3.0:
    resolution: {integrity: sha512-Zf5H2Kxt2xjTvbJvP2ZWLEICxA6j+hAmMzIlypy4xcBg1vKVnx89Wy0GbS+kf5cwCVFFzdCFh2XSCFNULS6csw==}
    engines: {node: '>= 0.4'}

  es-module-lexer@1.5.4:
    resolution: {integrity: sha512-MVNK56NiMrOwitFB7cqDwq0CQutbw+0BvLshJSse0MUNU+y1FC3bUS/AQg7oUng+/wKrrki7JfmwtVHkVfPLlw==}

  es5-ext@0.10.64:
    resolution: {integrity: sha512-p2snDhiLaXe6dahss1LddxqEm+SkuDvV8dnIQG0MWjyHpcMNfXKPE+/Cc0y+PhxJX3A4xGNeFCj5oc0BUh6deg==}
    engines: {node: '>=0.10'}

  es6-iterator@2.0.3:
    resolution: {integrity: sha512-zw4SRzoUkd+cl+ZoE15A9o1oQd920Bb0iOJMQkQhl3jNc03YqVjAhG7scf9C5KWRU/R13Orf588uCC6525o02g==}

  es6-symbol@3.1.3:
    resolution: {integrity: sha512-NJ6Yn3FuDinBaBRWl/q5X/s4koRHBrgKAu+yGI6JCBeiu3qrcbJhwT2GeR/EXVfylRk8dpQVJoLEFhK+Mu31NA==}

  esbuild@0.23.0:
    resolution: {integrity: sha512-1lvV17H2bMYda/WaFb2jLPeHU3zml2k4/yagNMG8Q/YtfMjCwEUZa2eXXMgZTVSL5q1n4H7sQ0X6CdJDqqeCFA==}
    engines: {node: '>=18'}
    hasBin: true

  esbuild@0.24.0:
    resolution: {integrity: sha512-FuLPevChGDshgSicjisSooU0cemp/sGXR841D5LHMB7mTVOmsEHcAxaH3irL53+8YDIeVNQEySh4DaYU/iuPqQ==}
    engines: {node: '>=18'}
    hasBin: true

  escalade@3.2.0:
    resolution: {integrity: sha512-WUj2qlxaQtO4g6Pq5c29GTcWGDyd8itL8zTlipgECz3JesAiiOKotd8JU6otB3PACgG6xkJUyVhboMS+bje/jA==}
    engines: {node: '>=6'}

  escape-html@1.0.3:
    resolution: {integrity: sha512-NiSupZ4OeuGwr68lGIeym/ksIZMJodUGOSCZ/FSnTxcrekbvqrgdUxlJOMpijaKZVjAJrWrGs/6Jy8OMuyj9ow==}

  escape-string-regexp@4.0.0:
    resolution: {integrity: sha512-TtpcNJ3XAzx3Gq8sWRzJaVajRs0uVxA2YAkdb1jm2YkPz4G6egUFAyA3n5vtEIZefPk5Wa4UXbKuS5fKkJWdgA==}
    engines: {node: '>=10'}

  escape-string-regexp@5.0.0:
    resolution: {integrity: sha512-/veY75JbMK4j1yjvuUxuVsiS/hr/4iHs9FTT6cgTexxdE0Ly/glccBAkloH/DofkjRbZU3bnoj38mOmhkZ0lHw==}
    engines: {node: '>=12'}

  eslint-compat-utils@0.5.1:
    resolution: {integrity: sha512-3z3vFexKIEnjHE3zCMRo6fn/e44U7T1khUjg+Hp0ZQMCigh28rALD0nPFBcGZuiLC5rLZa2ubQHDRln09JfU2Q==}
    engines: {node: '>=12'}
    peerDependencies:
      eslint: '>=6.0.0'

  eslint-import-resolver-node@0.3.9:
    resolution: {integrity: sha512-WFj2isz22JahUv+B788TlO3N6zL3nNJGU8CcZbPZvVEkBPaJdCV4vy5wyghty5ROFbCRnm132v8BScu5/1BQ8g==}

  eslint-plugin-es-x@7.8.0:
    resolution: {integrity: sha512-7Ds8+wAAoV3T+LAKeu39Y5BzXCrGKrcISfgKEqTS4BDN8SFEDQd0S43jiQ8vIa3wUKD07qitZdfzlenSi8/0qQ==}
    engines: {node: ^14.18.0 || >=16.0.0}
    peerDependencies:
      eslint: '>=8'

  eslint-plugin-import-x@4.4.0:
    resolution: {integrity: sha512-me58aWTjdkPtgmOzPe+uP0bebpN5etH4bJRnYzy85Rn9g/3QyASg6kTCqdwNzyaJRqMI2ii2o8s01P2LZpREHg==}
    engines: {node: ^18.18.0 || ^20.9.0 || >=21.1.0}
    peerDependencies:
      eslint: ^8.57.0 || ^9.0.0

  eslint-plugin-n@17.12.0:
    resolution: {integrity: sha512-zNAtz/erDn0v78bIY3MASSQlyaarV4IOTvP5ldHsqblRFrXriikB6ghkDTkHjUad+nMRrIbOy9euod2azjRfBg==}
    engines: {node: ^18.18.0 || ^20.9.0 || >=21.1.0}
    peerDependencies:
      eslint: '>=8.23.0'

  eslint-plugin-regexp@2.6.0:
    resolution: {integrity: sha512-FCL851+kislsTEQEMioAlpDuK5+E5vs0hi1bF8cFlPlHcEjeRhuAzEsGikXRreE+0j4WhW2uO54MqTjXtYOi3A==}
    engines: {node: ^18 || >=20}
    peerDependencies:
      eslint: '>=8.44.0'

  eslint-scope@8.2.0:
    resolution: {integrity: sha512-PHlWUfG6lvPc3yvP5A4PNyBL1W8fkDUccmI21JUu/+GKZBoH/W5u6usENXUrWFRsyoW5ACUjFGgAFQp5gUlb/A==}
    engines: {node: ^18.18.0 || ^20.9.0 || >=21.1.0}

  eslint-visitor-keys@3.4.3:
    resolution: {integrity: sha512-wpc+LXeiyiisxPlEkUzU6svyS1frIO3Mgxj1fdy7Pm8Ygzguax2N3Fa/D/ag1WqbOprdI+uY6wMUl8/a2G+iag==}
    engines: {node: ^12.22.0 || ^14.17.0 || >=16.0.0}

  eslint-visitor-keys@4.2.0:
    resolution: {integrity: sha512-UyLnSehNt62FFhSwjZlHmeokpRK59rcz29j+F1/aDgbkbRTk7wIc9XzdoasMUbRNKDM0qQt/+BJ4BrpFeABemw==}
    engines: {node: ^18.18.0 || ^20.9.0 || >=21.1.0}

  eslint@9.14.0:
    resolution: {integrity: sha512-c2FHsVBr87lnUtjP4Yhvk4yEhKrQavGafRA/Se1ouse8PfbfC/Qh9Mxa00yWsZRlqeUB9raXip0aiiUZkgnr9g==}
    engines: {node: ^18.18.0 || ^20.9.0 || >=21.1.0}
    hasBin: true
    peerDependencies:
      jiti: '*'
    peerDependenciesMeta:
      jiti:
        optional: true

  esniff@2.0.1:
    resolution: {integrity: sha512-kTUIGKQ/mDPFoJ0oVfcmyJn4iBDRptjNVIzwIFR7tqWXdVI9xfA2RMwY/gbSpJG3lkdWNEjLap/NqVHZiJsdfg==}
    engines: {node: '>=0.10'}

  espree@10.3.0:
    resolution: {integrity: sha512-0QYC8b24HWY8zjRnDTL6RiHfDbAWn63qb4LMj1Z4b076A4une81+z03Kg7l7mn/48PUTqoLptSXez8oknU8Clg==}
    engines: {node: ^18.18.0 || ^20.9.0 || >=21.1.0}

  esquery@1.6.0:
    resolution: {integrity: sha512-ca9pw9fomFcKPvFLXhBKUK90ZvGibiGOvRJNbjljY7s7uq/5YO4BOzcYtJqExdx99rF6aAcnRxHmcUHcz6sQsg==}
    engines: {node: '>=0.10'}

  esrecurse@4.3.0:
    resolution: {integrity: sha512-KmfKL3b6G+RXvP8N1vr3Tq1kL/oCFgn2NYXEtqP8/L3pKapUA4G8cFVaoF3SU323CD4XypR/ffioHmkti6/Tag==}
    engines: {node: '>=4.0'}

  estraverse@5.3.0:
    resolution: {integrity: sha512-MMdARuVEQziNTeJD8DgMqmhwR11BRQ/cBP+pLtYdSTnf3MIO8fFeiINEbX36ZdNlfU/7A9f3gUw49B3oQsvwBA==}
    engines: {node: '>=4.0'}

  estree-walker@2.0.2:
    resolution: {integrity: sha512-Rfkk/Mp/DL7JVje3u18FxFujQlTNR2q6QfMSMB7AvCBx91NGj/ba3kCfza0f6dVDbw7YlRf/nDrn7pQrCCyQ/w==}

  estree-walker@3.0.3:
    resolution: {integrity: sha512-7RUKfXgSMMkzt6ZuXmqapOurLGPPfgj6l9uRZ7lRGolvk0y2yocc35LdcxKC5PQZdn2DMqioAQ2NoWcrTKmm6g==}

  esutils@2.0.3:
    resolution: {integrity: sha512-kVscqXk4OCp68SZ0dkgEKVi6/8ij300KBWTJq32P/dYeWTSwK41WyTxalN1eRmA5Z9UU/LX9D7FWSmV9SAYx6g==}
    engines: {node: '>=0.10.0'}

  etag@1.8.1:
    resolution: {integrity: sha512-aIL5Fx7mawVa300al2BnEE4iNvo1qETxLrPI/o05L7z6go7fCw1J6EQmbK4FmJ2AS7kgVF/KEZWufBfdClMcPg==}
    engines: {node: '>= 0.6'}

  event-emitter@0.3.5:
    resolution: {integrity: sha512-D9rRn9y7kLPnJ+hMq7S/nhvoKwwvVJahBi2BPmx3bvbsEdK3W9ii8cBSGjP+72/LnM4n6fo3+dkCX5FeTQruXA==}

  eventemitter3@4.0.7:
    resolution: {integrity: sha512-8guHBZCwKnFhYdHr2ysuRWErTwhoN2X8XELRlrRwpmfeY2jjuUN4taQMsULKUVo1K4DvZl+0pgfyoysHxvmvEw==}

  eventemitter3@5.0.1:
    resolution: {integrity: sha512-GWkBvjiSZK87ELrYOSESUYeVIc9mvLLf/nXalMOS5dYrgZq9o5OVkbZAVM06CVxYsCwH9BDZFPlQTlPA1j4ahA==}

  execa@8.0.1:
    resolution: {integrity: sha512-VyhnebXciFV2DESc+p6B+y0LjSm0krU4OgJN44qFAhBY0TJ+1V61tYD2+wHusZ6F9n5K+vl8k0sTy7PEfV4qpg==}
    engines: {node: '>=16.17'}

  execa@9.5.1:
    resolution: {integrity: sha512-QY5PPtSonnGwhhHDNI7+3RvY285c7iuJFFB+lU+oEzMY/gEGJ808owqJsrr8Otd1E/x07po1LkUBmdAc5duPAg==}
    engines: {node: ^18.19.0 || >=20.5.0}

  exit-hook@2.2.1:
    resolution: {integrity: sha512-eNTPlAD67BmP31LDINZ3U7HSF8l57TxOY2PmBJ1shpCvpnxBF93mWCE8YHBnXs8qiUZJc9WDcWIeC3a2HIAMfw==}
    engines: {node: '>=6'}

<<<<<<< HEAD
  express@5.0.1:
    resolution: {integrity: sha512-ORF7g6qGnD+YtUG9yx4DFoqCShNMmUKiXuT5oWMHiOvt/4WFbHC6yCwQMTSBMno7AqntNCAzzcnnjowRkTL9eQ==}
    engines: {node: '>= 18'}
=======
  expect-type@1.1.0:
    resolution: {integrity: sha512-bFi65yM+xZgk+u/KRIpekdSYkTB5W1pEf0Lt8Q8Msh7b+eQ7LXVtIB1Bkm4fvclDEL1b2CZkMhv2mOeF8tMdkA==}
    engines: {node: '>=12.0.0'}

  express@4.21.1:
    resolution: {integrity: sha512-YSFlK1Ee0/GC8QaO91tHcDxJiE/X4FbpAyQWkxAvG6AXCuR65YzK8ua6D9hvi/TzUfZMpc+BwuM1IPw8fmQBiQ==}
    engines: {node: '>= 0.10.0'}
>>>>>>> 23a78117

  ext@1.6.0:
    resolution: {integrity: sha512-sdBImtzkq2HpkdRLtlLWDa6w4DX22ijZLKx8BMPUuKe1c5lbN6xwQDQCxSfxBQnHZ13ls/FH0MQZx/q/gr6FQg==}

  fast-deep-equal@3.1.3:
    resolution: {integrity: sha512-f3qQ9oQy9j2AhBe/H9VC91wLmKBCCU/gDOnKNAYG5hswO7BLKj09Hc5HYNz9cGI++xlpDCIgDaitVs03ATR84Q==}

  fast-glob@3.3.2:
    resolution: {integrity: sha512-oX2ruAFQwf/Orj8m737Y5adxDQO0LAB7/S5MnxCdTNDd4p6BsyIVsv9JQsATbTSq8KHRpLwIHbVlUNatxd+1Ow==}
    engines: {node: '>=8.6.0'}

  fast-json-stable-stringify@2.1.0:
    resolution: {integrity: sha512-lhd/wF+Lk98HZoTCtlVraHtfh5XYijIjalXck7saUtuanSDyLMxnHhSXEDJqHxD7msR8D0uCmqlkwjCV8xvwHw==}

  fast-levenshtein@2.0.6:
    resolution: {integrity: sha512-DCXu6Ifhqcks7TZKY3Hxp3y6qphY5SJZmrWMDrKcERSOXWQdMhU9Ig/PYrzyw/ul9jOIyh0N4M0tbC5hodg8dw==}

  fastq@1.17.1:
    resolution: {integrity: sha512-sRVD3lWVIXWg6By68ZN7vho9a1pQcN/WBFaAAsDDFzlJjvoGx0P8z7V1t72grFJfJhu3YPZBuu25f7Kaw2jN1w==}

  fdir@6.3.0:
    resolution: {integrity: sha512-QOnuT+BOtivR77wYvCWHfGt9s4Pz1VIMbD463vegT5MLqNXy8rYFT/lPVEqf/bhYeT6qmqrNHhsX+rWwe3rOCQ==}
    peerDependencies:
      picomatch: ^3 || ^4
    peerDependenciesMeta:
      picomatch:
        optional: true

  fdir@6.4.2:
    resolution: {integrity: sha512-KnhMXsKSPZlAhp7+IjUkRZKPb4fUyccpDrdFXbi4QL1qkmFh9kVY09Yox+n4MaOb3lHZ1Tv829C3oaaXoMYPDQ==}
    peerDependencies:
      picomatch: ^3 || ^4
    peerDependenciesMeta:
      picomatch:
        optional: true

  feed@4.2.2:
    resolution: {integrity: sha512-u5/sxGfiMfZNtJ3OvQpXcvotFpYkL0n9u9mM2vkui2nGo8b4wvDkJ8gAkYqbA8QpGyFCv3RK0Z+Iv+9veCS9bQ==}
    engines: {node: '>=0.4.0'}

  fetch-blob@3.1.5:
    resolution: {integrity: sha512-N64ZpKqoLejlrwkIAnb9iLSA3Vx/kjgzpcDhygcqJ2KKjky8nCgUQ+dzXtbrLaWZGZNmNfQTsiQ0weZ1svglHg==}
    engines: {node: ^12.20 || >= 14.13}

  figures@6.1.0:
    resolution: {integrity: sha512-d+l3qxjSesT4V7v2fh+QnmFnUWv9lSpjarhShNTgBOfA0ttejbQUAlHLitbjkoRiDulW0OPoQPYIGhIC8ohejg==}
    engines: {node: '>=18'}

  file-entry-cache@8.0.0:
    resolution: {integrity: sha512-XXTUwCvisa5oacNGRP9SfNtYBNAMi+RPwBFmblZEF7N7swHYQS6/Zfk7SRwx4D5j3CH211YNRco1DEMNVfZCnQ==}
    engines: {node: '>=16.0.0'}

  fill-range@7.1.1:
    resolution: {integrity: sha512-YsGpe3WHLK8ZYi4tWDg2Jy3ebRz2rXowDxnld4bkQB00cc/1Zw9AWnC0i9ztDJitivtQvaI9KaLyKrc+hBW0yg==}
    engines: {node: '>=8'}

  finalhandler@1.1.2:
    resolution: {integrity: sha512-aAWcW57uxVNrQZqFXjITpW3sIUQmHGG3qSb9mUah9MgMC4NeWhNOlNjXEYq3HjRAvL6arUviZGGJsBg6z0zsWA==}
    engines: {node: '>= 0.8'}

  finalhandler@2.0.0:
    resolution: {integrity: sha512-MX6Zo2adDViYh+GcxxB1dpO43eypOGUOL12rLCOTMQv/DfIbpSJUy4oQIIZhVZkH9e+bZWKMon0XHFEju16tkQ==}
    engines: {node: '>= 0.8'}

  find-up-simple@1.0.0:
    resolution: {integrity: sha512-q7Us7kcjj2VMePAa02hDAF6d+MzsdsAWEwYyOpwUtlerRBkOEPBCRZrAV4XfcSN8fHAgaD0hP7miwoay6DCprw==}
    engines: {node: '>=18'}

  find-up@5.0.0:
    resolution: {integrity: sha512-78/PXT1wlLLDgTzDs7sjq9hzz0vXD+zn+7wypEe4fXQxCmdmqfGsEPQxmiCSQI3ajFV91bVSsvNtrJRiW6nGng==}
    engines: {node: '>=10'}

  flat-cache@4.0.1:
    resolution: {integrity: sha512-f7ccFPK3SXFHpx15UIGyRJ/FJQctuKZ0zVuN3frBo4HnK3cay9VEW0R6yPYFHC0AgqhukPzKjq22t5DmAyqGyw==}
    engines: {node: '>=16'}

  flatted@3.3.1:
    resolution: {integrity: sha512-X8cqMLLie7KsNUDSdzeN8FYK9rEt4Dt67OsG/DNGnYTSDBG4uFAJFBnUeiV+zCVAvwFy56IjM9sH51jVaEhNxw==}

  floating-vue@5.2.2:
    resolution: {integrity: sha512-afW+h2CFafo+7Y9Lvw/xsqjaQlKLdJV7h1fCHfcYQ1C4SVMlu7OAekqWgu5d4SgvkBVU0pVpLlVsrSTBURFRkg==}
    peerDependencies:
      '@nuxt/kit': ^3.2.0
      vue: ^3.2.0
    peerDependenciesMeta:
      '@nuxt/kit':
        optional: true

  focus-trap@7.6.0:
    resolution: {integrity: sha512-1td0l3pMkWJLFipobUcGaf+5DTY4PLDDrcqoSaKP8ediO/CoWCCYk/fT/Y2A4e6TNB+Sh6clRJCjOPPnKoNHnQ==}

  follow-redirects@1.15.6:
    resolution: {integrity: sha512-wWN62YITEaOpSK584EZXJafH1AGpO8RVgElfkuXbTOrPX4fIfOyEpW/CsiNd8JdYrAoOvafRTOEnvsO++qCqFA==}
    engines: {node: '>=4.0'}
    peerDependencies:
      debug: '*'
    peerDependenciesMeta:
      debug:
        optional: true

  foreground-child@3.2.1:
    resolution: {integrity: sha512-PXUUyLqrR2XCWICfv6ukppP96sdFwWbNEnfEMt7jNsISjMsvaLNinAHNDYyvkyU+SZG2BTSbT5NjG+vZslfGTA==}
    engines: {node: '>=14'}

  form-data@4.0.0:
    resolution: {integrity: sha512-ETEklSGi5t0QMZuiXoA/Q6vcnxcLQP5vdugSpuAyi6SVGi2clPPp+xgEhuMaHC+zGgn31Kd235W35f7Hykkaww==}
    engines: {node: '>= 6'}

  formdata-polyfill@4.0.10:
    resolution: {integrity: sha512-buewHzMvYL29jdeQTVILecSaZKnt/RJWjoZCF5OW60Z67/GmSLBkOFM7qh1PI3zFNtJbaZL5eQu1vLfazOwj4g==}
    engines: {node: '>=12.20.0'}

  forwarded@0.2.0:
    resolution: {integrity: sha512-buRG0fpBtRHSTCOASe6hD258tEubFoRLb4ZNA6NxMVHNw2gOcwHo9wyablzMzOA5z9xA9L1KNjk/Nt6MT9aYow==}
    engines: {node: '>= 0.6'}

  fraction.js@4.3.7:
    resolution: {integrity: sha512-ZsDfxO51wGAXREY55a7la9LScWpwv9RxIrYABrlvOFBlH/ShPnrtsXeuUIfXKKOVicNxQ+o8JTbJvjS4M89yew==}

  fresh@0.5.2:
    resolution: {integrity: sha512-zJ2mQYM18rEFOudeV4GShTGIQ7RbzA7ozbU9I/XBpm7kqgMywgmylMwXHxZJmkVoYkna9d2pVXVXPdYTP9ej8Q==}
    engines: {node: '>= 0.6'}

  fresh@2.0.0:
    resolution: {integrity: sha512-Rx/WycZ60HOaqLKAi6cHRKKI7zxWbJ31MhntmtwMoaTeF7XFH9hhBp8vITaMidfljRQ6eYWCKkaTK+ykVJHP2A==}
    engines: {node: '>= 0.8'}

  fs-minipass@2.1.0:
    resolution: {integrity: sha512-V/JgOLFCS+R6Vcq0slCuaeWEdNC3ouDlJMNIsacH2VtALiu9mV4LPrHc5cDl8k5aw6J8jwgWWpiTo5RYhmIzvg==}
    engines: {node: '>= 8'}

  fs.realpath@1.0.0:
    resolution: {integrity: sha512-OO0pH2lK6a0hZnAdau5ItzHPI6pUlvI7jMVnxUQRtw4owF2wk8lOSabtGDCTP4Ggrg2MbGnWO9X8K1t4+fGMDw==}

  fsevents@2.3.3:
    resolution: {integrity: sha512-5xoDfX+fL7faATnagmWPpbFtwh/R77WmMMqqHGS65C3vvB0YHrgF+B1YmZ3441tMj5n63k0212XNoJwzlhffQw==}
    engines: {node: ^8.16.0 || ^10.6.0 || >=11.0.0}
    os: [darwin]

  function-bind@1.1.2:
    resolution: {integrity: sha512-7XHNxH7qX9xG5mIwxkhumTox/MIRNcOgDrxWsMt2pAr23WHp6MrRlN7FBSFpCpr+oVO0F744iUgR82nJMfG2SA==}

  gauge@3.0.2:
    resolution: {integrity: sha512-+5J6MS/5XksCuXq++uFRsnUd7Ovu1XenbeuIuNRJxYWjgQbPuFhT14lAvsWfqfAmnwluf1OwMjz39HjfLPci0Q==}
    engines: {node: '>=10'}
    deprecated: This package is no longer supported.

  generic-names@4.0.0:
    resolution: {integrity: sha512-ySFolZQfw9FoDb3ed9d80Cm9f0+r7qj+HJkWjeD9RBfpxEVTlVhol+gvaQB/78WbwYfbnNh8nWHHBSlg072y6A==}

  gensync@1.0.0-beta.2:
    resolution: {integrity: sha512-3hN7NaskYvMDLQY55gnW3NQ+mesEAepTqlg+VEbj7zzqEMBVNhzcGYYeqFo/TlYz6eQiFcp1HcsCZO+nGgS8zg==}
    engines: {node: '>=6.9.0'}

  get-east-asian-width@1.2.0:
    resolution: {integrity: sha512-2nk+7SIVb14QrgXFHcm84tD4bKQz0RxPuMT8Ag5KPOq7J5fEmAg0UbXdTOSHqNuHSU28k55qnceesxXRZGzKWA==}
    engines: {node: '>=18'}

  get-intrinsic@1.2.4:
    resolution: {integrity: sha512-5uYhsJH8VJBTv7oslg4BznJYhDoRI6waYCxMmCdnTrcCrHA/fCFKoTFz2JKKE0HdDFUF7/oQuhzumXJK7paBRQ==}
    engines: {node: '>= 0.4'}

  get-source@2.0.12:
    resolution: {integrity: sha512-X5+4+iD+HoSeEED+uwrQ07BOQr0kEDFMVqqpBuI+RaZBpBpHCuXxo70bjar6f0b0u/DQJsJ7ssurpP0V60Az+w==}

  get-stream@8.0.1:
    resolution: {integrity: sha512-VaUJspBffn/LMCJVoMvSAdmscJyS1auj5Zulnn5UoYcY531UWmdwhRWkcGKnGU93m5HSXP9LP2usOryrBtQowA==}
    engines: {node: '>=16'}

  get-stream@9.0.1:
    resolution: {integrity: sha512-kVCxPF3vQM/N0B1PmoqVUqgHP+EeVjmZSQn+1oCRPxd2P21P2F19lIgbR3HBosbB1PUhOAoctJnfEn2GbN2eZA==}
    engines: {node: '>=18'}

  get-them-args@1.3.2:
    resolution: {integrity: sha512-LRn8Jlk+DwZE4GTlDbT3Hikd1wSHgLMme/+7ddlqKd7ldwR6LjJgTVWzBnR01wnYGe4KgrXjg287RaI22UHmAw==}

  get-tsconfig@4.8.1:
    resolution: {integrity: sha512-k9PN+cFBmaLWtVz29SkUoqU5O0slLuHJXt/2P+tMVFT+phsSGXGkp9t3rQIqdz0e+06EHNGs3oM6ZX1s2zHxRg==}

  git-raw-commits@5.0.0:
    resolution: {integrity: sha512-I2ZXrXeOc0KrCvC7swqtIFXFN+rbjnC7b2T943tvemIOVNl+XP8YnA9UVwqFhzzLClnSA60KR/qEjLpXzs73Qg==}
    engines: {node: '>=18'}
    hasBin: true

  git-semver-tags@8.0.0:
    resolution: {integrity: sha512-N7YRIklvPH3wYWAR2vysaqGLPRcpwQ0GKdlqTiVN5w1UmCdaeY3K8s6DMKRCh54DDdzyt/OAB6C8jgVtb7Y2Fg==}
    engines: {node: '>=18'}
    hasBin: true

  glob-parent@5.1.2:
    resolution: {integrity: sha512-AOIgSQCepiJYwP3ARnGx+5VnTu2HBYdzbGP45eLw1vr3zB3vZLeyed1sC9hnbcOc9/SrMyM5RPQrkGz4aS9Zow==}
    engines: {node: '>= 6'}

  glob-parent@6.0.2:
    resolution: {integrity: sha512-XxwI8EOhVQgWp6iDL+3b0r86f4d6AX6zSU55HfB4ydCEuXLXc5FcYeOu+nnGftS4TEju/11rt4KJPTMgbfmv4A==}
    engines: {node: '>=10.13.0'}

  glob-to-regexp@0.4.1:
    resolution: {integrity: sha512-lkX1HJXwyMcprw/5YUZc2s7DrpAiHB21/V+E1rHUrVNokkvB6bqMzT0VfV6/86ZNabt1k14YOIaT7nDvOX3Iiw==}

  glob@10.4.5:
    resolution: {integrity: sha512-7Bv8RF0k6xjo7d4A/PxYLbUCfb6c+Vpd2/mB2yRDlew7Jb5hEXiCD9ibfO7wpk8i4sevK6DFny9h7EYbM3/sHg==}
    hasBin: true

  glob@7.1.6:
    resolution: {integrity: sha512-LwaxwyZ72Lk7vZINtNNrywX0ZuLyStrdDtabefZKAY5ZGJhVtgdznluResxNmPitE0SAO+O26sWTHeKSI2wMBA==}
    deprecated: Glob versions prior to v9 are no longer supported

  glob@7.2.3:
    resolution: {integrity: sha512-nFR0zLpU2YCaRxwoCJvL6UvCH2JFyFVIvwTLsIf21AuHlMskA1hhTdk+LlYJtOlYt9v6dvszD2BGRqBL+iQK9Q==}
    deprecated: Glob versions prior to v9 are no longer supported

  glob@8.1.0:
    resolution: {integrity: sha512-r8hpEjiQEYlF2QU0df3dS+nxxSIreXQS1qRhMJM0Q5NDdR386C7jb7Hwwod8Fgiuex+k0GFjgft18yvxm5XoCQ==}
    engines: {node: '>=12'}
    deprecated: Glob versions prior to v9 are no longer supported

  globals@11.12.0:
    resolution: {integrity: sha512-WOBp/EEGUiIsJSp7wcv/y6MO+lV9UoncWqxuFfm8eBwzWNgyfBd6Gz+IeKQ9jCmyhoH99g15M3T+QaVHFjizVA==}
    engines: {node: '>=4'}

  globals@14.0.0:
    resolution: {integrity: sha512-oahGvuMGQlPw/ivIYBjVSrWAfWLBeku5tpPE2fOPLi+WHffIWbuh2tCjhyQhTBPMf5E9jDEH4FOmTYgYwbKwtQ==}
    engines: {node: '>=18'}

  globals@15.11.0:
    resolution: {integrity: sha512-yeyNSjdbyVaWurlwCpcA6XNBrHTMIeDdj0/hnvX/OLJ9ekOXYbLsLinH/MucQyGvNnXhidTdNhTtJaffL2sMfw==}
    engines: {node: '>=18'}

  good-listener@1.2.2:
    resolution: {integrity: sha512-goW1b+d9q/HIwbVYZzZ6SsTr4IgE+WA44A0GmPIQstuOrgsFcT7VEJ48nmr9GaRtNu0XTKacFLGnBPAM6Afouw==}

  gopd@1.0.1:
    resolution: {integrity: sha512-d65bNlIadxvpb/A2abVdlqKqV563juRnZ1Wtk6s1sIR8uNsXR70xqIzVqxVf1eTqDunwT2MkczEeaezCKTZhwA==}

  graceful-fs@4.2.11:
    resolution: {integrity: sha512-RbJ5/jmFcNNCcDV5o9eTnBLJ/HszWV0P73bc+Ff4nS/rJj+YaS6IGyiOL0VoBYX+l1Wrl3k63h/KrH+nhJ0XvQ==}

  graphemer@1.4.0:
    resolution: {integrity: sha512-EtKwoO6kxCL9WO5xipiHTZlSzBm7WLT627TqC/uVRd0HKmq8NXyebnNYxDoBi7wt8eTWrUrKXCOVaFq9x1kgag==}

  gsap@3.12.5:
    resolution: {integrity: sha512-srBfnk4n+Oe/ZnMIOXt3gT605BX9x5+rh/prT2F1SsNJsU1XuMiP0E2aptW481OnonOGACZWBqseH5Z7csHxhQ==}

  handlebars@4.7.8:
    resolution: {integrity: sha512-vafaFqs8MZkRrSX7sFVUdo3ap/eNiLnb4IakshzvP56X5Nr1iGKAIqdX6tMlm6HcNRIkr6AxO5jFEoJzzpT8aQ==}
    engines: {node: '>=0.4.7'}
    hasBin: true

  has-flag@4.0.0:
    resolution: {integrity: sha512-EykJT/Q1KjTWctppgIAgfSO0tKVuZUjhgMr17kqTumMl6Afv3EISleU7qZUzoXDFTAHTDC4NOoG/ZxU3EvlMPQ==}
    engines: {node: '>=8'}

  has-property-descriptors@1.0.2:
    resolution: {integrity: sha512-55JNKuIW+vq4Ke1BjOTjM2YctQIvCT7GFzHwmfZPGo5wnrgkid0YQtnAleFSqumZm4az3n2BS+erby5ipJdgrg==}

  has-proto@1.0.1:
    resolution: {integrity: sha512-7qE+iP+O+bgF9clE5+UoBFzE65mlBiVj3tKCrlNQ0Ogwm0BjpT/gK4SlLYDMybDh5I3TCTKnPPa0oMG7JDYrhg==}
    engines: {node: '>= 0.4'}

  has-symbols@1.0.3:
    resolution: {integrity: sha512-l3LCuF6MgDNwTDKkdYGEihYjt5pRPbEg46rtlmnSPlUbgmB8LOIrKJbYYFBSbnPaJexMKtiPO8hmeRjRz2Td+A==}
    engines: {node: '>= 0.4'}

  has-tostringtag@1.0.0:
    resolution: {integrity: sha512-kFjcSNhnlGV1kyoGk7OXKSawH5JOb/LzUc5w9B02hOTO0dfFRjbHQKvg1d6cf3HbeUmtU9VbbV3qzZ2Teh97WQ==}
    engines: {node: '>= 0.4'}

  has-unicode@2.0.1:
    resolution: {integrity: sha512-8Rf9Y83NBReMnx0gFzA8JImQACstCYWUplepDa9xprwwtmgEZUF0h/i5xSA625zB/I37EtrswSST6OXxwaaIJQ==}

  hasown@2.0.2:
    resolution: {integrity: sha512-0hJU9SCPvmMzIBdZFqNPXWa6dqh7WdH0cII9y+CyS8rG3nL48Bclra9HmKhVVUHyPWNH5Y7xDwAB7bfgSjkUMQ==}
    engines: {node: '>= 0.4'}

  hast-util-to-html@9.0.3:
    resolution: {integrity: sha512-M17uBDzMJ9RPCqLMO92gNNUDuBSq10a25SDBI08iCCxmorf4Yy6sYHK57n9WAbRAAaU+DuR4W6GN9K4DFZesYg==}

  hast-util-whitespace@3.0.0:
    resolution: {integrity: sha512-88JUN06ipLwsnv+dVn+OIYOvAuvBMy/Qoi6O7mQHxdPXpjy+Cd6xRkWwux7DKO+4sYILtLBRIKgsdpS2gQc7qw==}

  he@1.2.0:
    resolution: {integrity: sha512-F/1DnUGPopORZi0ni+CvrCgHQ5FyEAHRLSApuYWMmrbSwoN2Mn/7k+Gl38gJnR7yyDZk6WLXwiGod1JOWNDKGw==}
    hasBin: true

  hookable@5.5.3:
    resolution: {integrity: sha512-Yc+BQe8SvoXH1643Qez1zqLRmbA5rCL+sSmk6TVos0LWVfNIB7PGncdlId77WzLGSIB5KaWgTaNTs2lNVEI6VQ==}

  hosted-git-info@7.0.2:
    resolution: {integrity: sha512-puUZAUKT5m8Zzvs72XWy3HtvVbTWljRE66cP60bxJzAqf2DgICo7lYTY2IHUmLnNpjYvw5bvmoHvPc0QO2a62w==}
    engines: {node: ^16.14.0 || >=18.0.0}

  html-void-elements@3.0.0:
    resolution: {integrity: sha512-bEqo66MRXsUGxWHV5IP0PUiAWwoEjba4VCzg0LjFJBpchPaTfyfCKTG6bc5F8ucKec3q5y6qOdGyYTSBEvhCrg==}

  http-errors@2.0.0:
    resolution: {integrity: sha512-FtwrG/euBzaEjYeRqOgly7G0qviiXoJWnvEH2Z1plBdXgbyjv34pHTSb9zoeHMyDy33+DWy5Wt9Wo+TURtOYSQ==}
    engines: {node: '>= 0.8'}

  http-proxy@1.18.1:
    resolution: {integrity: sha512-7mz/721AbnJwIVbnaSv1Cz3Am0ZLT/UBwkC92VlxhXv/k/BBQfM2fXElQNC27BVGr0uwUpplYPQM9LnaBMR5NQ==}
    engines: {node: '>=8.0.0'}

  https-proxy-agent@5.0.1:
    resolution: {integrity: sha512-dFcAjpTQFgoLMzC2VwU+C/CbS7uRL0lWmxDITmqm7C+7F0Odmj6s9l6alZc6AELXhrnggM2CeWSXHGOdX2YtwA==}
    engines: {node: '>= 6'}

  human-signals@5.0.0:
    resolution: {integrity: sha512-AXcZb6vzzrFAUE61HnN4mpLqd/cSIwNQjtNWR0euPm6y0iqx3G4gOXaIDdtdDwZmhwe82LA6+zinmW4UBWVePQ==}
    engines: {node: '>=16.17.0'}

  human-signals@8.0.0:
    resolution: {integrity: sha512-/1/GPCpDUCCYwlERiYjxoczfP0zfvZMU/OWgQPMya9AbAE24vseigFdhAMObpc8Q4lc/kjutPfUddDYyAmejnA==}
    engines: {node: '>=18.18.0'}

  iconv-lite@0.5.2:
    resolution: {integrity: sha512-kERHXvpSaB4aU3eANwidg79K8FlrN77m8G9V+0vOR3HYaRifrlwMEpT7ZBJqLSEIHnEgJTHcWK82wwLwwKwtag==}
    engines: {node: '>=0.10.0'}

  iconv-lite@0.6.3:
    resolution: {integrity: sha512-4fCk79wshMdzMp2rH06qWrJE4iolqLhCUH+OiuIgU++RB0+94NlDL81atO7GX55uUKueo0txHNtvEyI6D7WdMw==}
    engines: {node: '>=0.10.0'}

  icss-utils@5.1.0:
    resolution: {integrity: sha512-soFhflCVWLfRNOPU3iv5Z9VUdT44xFRbzjLsEzSr5AQmgqPMTHdU3PMT1Cf1ssx8fLNJDA1juftYl+PUcv3MqA==}
    engines: {node: ^10 || ^12 || >= 14}
    peerDependencies:
      postcss: ^8.1.0

  ignore-walk@5.0.1:
    resolution: {integrity: sha512-yemi4pMf51WKT7khInJqAvsIGzoqYXblnsz0ql8tM+yi1EKYTY1evX4NAbJrLL/Aanr2HyZeluqU+Oi7MGHokw==}
    engines: {node: ^12.13.0 || ^14.15.0 || >=16.0.0}

  ignore@5.3.2:
    resolution: {integrity: sha512-hsBTNUqQTDwkWtcdYI2i06Y/nUBEsNEDJKjWdigLvegy8kDuJAS8uRlpkkcQpyEXL0Z/pjDy5HBmMjRCJ2gq+g==}
    engines: {node: '>= 4'}

  image-size@0.5.5:
    resolution: {integrity: sha512-6TDAlDPZxUFCv+fuOkIoXT/V/f3Qbq8e37p+YOiYrUv3v9cc3/6x78VdfPgFVaB9dZYeLUfKgHRebpkm/oP2VQ==}
    engines: {node: '>=0.10.0'}
    hasBin: true

  immutable@4.0.0:
    resolution: {integrity: sha512-zIE9hX70qew5qTUjSS7wi1iwj/l7+m54KWU247nhM3v806UdGj1yDndXj+IOYxxtW9zyLI+xqFNZjTuDaLUqFw==}

  import-fresh@3.3.0:
    resolution: {integrity: sha512-veYYhQa+D1QBKznvhUHxb8faxlrwUnxseDAbAp457E0wLNio2bOSKnjYDhMj+YiAq61xrMGhQk9iXVk5FzgQMw==}
    engines: {node: '>=6'}

  imurmurhash@0.1.4:
    resolution: {integrity: sha512-JmXMZ6wuvDmLiHEml9ykzqO6lwFbof0GG4IkcGaENdCRDDmMVnny7s5HsIgHCbaq0w2MyPhDqkhTUgS2LU2PHA==}
    engines: {node: '>=0.8.19'}

  index-to-position@0.1.2:
    resolution: {integrity: sha512-MWDKS3AS1bGCHLBA2VLImJz42f7bJh8wQsTGCzI3j519/CASStoDONUBVz2I/VID0MpiX3SGSnbOD2xUalbE5g==}
    engines: {node: '>=18'}

  inflight@1.0.6:
    resolution: {integrity: sha512-k92I/b08q4wvFscXCLvqfsHCrjrF7yiXsQuIVvVE7N82W3+aqpzuUdBbfhWcy/FZR3/4IgflMgKLOsvPDrGCJA==}
    deprecated: This module is not supported, and leaks memory. Do not use it. Check out lru-cache if you want a good and tested way to coalesce async requests by a key value, which is much more comprehensive and powerful.

  inherits@2.0.4:
    resolution: {integrity: sha512-k/vGaX4/Yla3WzyMCvTQOXYeIHvqOKtnqBduzTHpzpQZzAskKMhZ2K+EnBiSM9zGSoIFeMpXKxa4dYeZIQqewQ==}

  ipaddr.js@1.9.1:
    resolution: {integrity: sha512-0KI/607xoxSToH7GjN1FfSbLoU0+btTicjsQSWQlh/hZykN8KpmMf7uYwPW3R+akZ6R/w18ZlXSHBYXiYUPO3g==}
    engines: {node: '>= 0.10'}

  is-binary-path@2.1.0:
    resolution: {integrity: sha512-ZMERYes6pDydyuGidse7OsHxtbI7WVeUEozgR/g7rd0xUimYNlvZRE/K2MgZTjWy725IfelLeVcEM97mmtRGXw==}
    engines: {node: '>=8'}

  is-core-module@2.14.0:
    resolution: {integrity: sha512-a5dFJih5ZLYlRtDc0dZWP7RiKr6xIKzmn/oAYCDvdLThadVgyJwlaoQPmRtMSpz+rk0OGAgIu+TcM9HUF0fk1A==}
    engines: {node: '>= 0.4'}

  is-docker@3.0.0:
    resolution: {integrity: sha512-eljcgEDlEns/7AXFosB5K/2nCM4P7FQPkGc/DWLy5rmFEWvZayGrik1d9/QIY5nJ4f9YsVvBkA6kJpHn9rISdQ==}
    engines: {node: ^12.20.0 || ^14.13.1 || >=16.0.0}
    hasBin: true

  is-expression@4.0.0:
    resolution: {integrity: sha512-zMIXX63sxzG3XrkHkrAPvm/OVZVSCPNkwMHU8oTX7/U3AL78I0QXCEICXUM13BIa8TYGZ68PiTKfQz3yaTNr4A==}

  is-extglob@2.1.1:
    resolution: {integrity: sha512-SbKbANkN603Vi4jEZv49LeVJMn4yGwsbzZworEoyEiutsN3nJYdbO36zfhGJ6QEDpOZIFkDtnq5JRxmvl3jsoQ==}
    engines: {node: '>=0.10.0'}

  is-fullwidth-code-point@3.0.0:
    resolution: {integrity: sha512-zymm5+u+sCsSWyD9qNaejV3DFvhCKclKdizYaJUuHA83RLjb7nSuGnddCHGv0hk+KY7BMAlsWeK4Ueg6EV6XQg==}
    engines: {node: '>=8'}

  is-fullwidth-code-point@4.0.0:
    resolution: {integrity: sha512-O4L094N2/dZ7xqVdrXhh9r1KODPJpFms8B5sGdJLPy664AgvXsreZUyCQQNItZRDlYug4xStLjNp/sz3HvBowQ==}
    engines: {node: '>=12'}

  is-fullwidth-code-point@5.0.0:
    resolution: {integrity: sha512-OVa3u9kkBbw7b8Xw5F9P+D/T9X+Z4+JruYVNapTjPYZYUznQ5YfWeFkOj606XYYW8yugTfC8Pj0hYqvi4ryAhA==}
    engines: {node: '>=18'}

  is-glob@4.0.3:
    resolution: {integrity: sha512-xelSayHH36ZgE7ZWhli7pW34hNbNl8Ojv5KVmkJD4hBdD3th8Tfk9vYasLM+mXWOZhFkgZfxhLSnrwRr4elSSg==}
    engines: {node: '>=0.10.0'}

  is-inside-container@1.0.0:
    resolution: {integrity: sha512-KIYLCCJghfHZxqjYBE7rEy0OBuTd5xCHS7tHVgvCLkx7StIoaxwNW3hCALgEUjFfeRk+MG/Qxmp/vtETEF3tRA==}
    engines: {node: '>=14.16'}
    hasBin: true

  is-module@1.0.0:
    resolution: {integrity: sha512-51ypPSPCoTEIN9dy5Oy+h4pShgJmPCygKfyRCISBI+JoWT/2oJvK8QPxmwv7b/p239jXrm9M1mlQbyKJ5A152g==}

  is-number@7.0.0:
    resolution: {integrity: sha512-41Cifkg6e8TylSpdtTpeLVMqvSBEVzTttHvERD741+pnZ8ANv0004MRL43QKPDlK9cGvNp6NZWZUBlbGXYxxng==}
    engines: {node: '>=0.12.0'}

  is-obj@2.0.0:
    resolution: {integrity: sha512-drqDG3cbczxxEJRoOXcOjtdp1J/lyp1mNn0xaznRs8+muBhgQcrnbspox5X5fOw0HnMnbfDzvnEMEtqDEJEo8w==}
    engines: {node: '>=8'}

  is-plain-obj@4.1.0:
    resolution: {integrity: sha512-+Pgi+vMuUNkJyExiMBt5IlFoMyKnr5zhJ4Uspz58WOhBF5QoIZkFyNHIbBAtHwzVAgk5RtndVNsDRN61/mmDqg==}
    engines: {node: '>=12'}

  is-promise@2.2.2:
    resolution: {integrity: sha512-+lP4/6lKUBfQjZ2pdxThZvLUAafmZb8OAxFb8XXtiQmS35INgr85hdOGoEs124ez1FCnZJt6jau/T+alh58QFQ==}

  is-promise@4.0.0:
    resolution: {integrity: sha512-hvpoI6korhJMnej285dSg6nu1+e6uxs7zG3BYAm5byqDsgJNWwxzM6z6iZiAgQR4TJ30JmBTOwqZUw3WlyH3AQ==}

  is-reference@1.2.1:
    resolution: {integrity: sha512-U82MsXXiFIrjCK4otLT+o2NA2Cd2g5MLoOVXUZjIOhLurrRxpEXzI8O0KZHr3IjLvlAH1kTPYSuqer5T9ZVBKQ==}

  is-reference@3.0.2:
    resolution: {integrity: sha512-v3rht/LgVcsdZa3O2Nqs+NMowLOxeOm7Ay9+/ARQ2F+qEoANRcqrjAZKGN0v8ymUetZGgkp26LTnGT7H0Qo9Pg==}

  is-regex@1.1.4:
    resolution: {integrity: sha512-kvRdxDsxZjhzUX07ZnLydzS1TU/TJlTUHHY4YLL87e37oUA49DfkLqgy+VjFocowy29cKvcSiu+kIv728jTTVg==}
    engines: {node: '>= 0.4'}

  is-stream@3.0.0:
    resolution: {integrity: sha512-LnQR4bZ9IADDRSkvpqMGvt/tEJWclzklNgSw48V5EAaAeDd6qGvN8ei6k5p0tvxSR171VmGyHuTiAOfxAbr8kA==}
    engines: {node: ^12.20.0 || ^14.13.1 || >=16.0.0}

  is-stream@4.0.1:
    resolution: {integrity: sha512-Dnz92NInDqYckGEUJv689RbRiTSEHCQ7wOVeALbkOz999YpqT46yMRIGtSNl2iCL1waAZSx40+h59NV/EwzV/A==}
    engines: {node: '>=18'}

  is-unicode-supported@2.0.0:
    resolution: {integrity: sha512-FRdAyx5lusK1iHG0TWpVtk9+1i+GjrzRffhDg4ovQ7mcidMQ6mj+MhKPmvh7Xwyv5gIS06ns49CA7Sqg7lC22Q==}
    engines: {node: '>=18'}

  is-what@3.14.1:
    resolution: {integrity: sha512-sNxgpk9793nzSs7bA6JQJGeIuRBQhAaNGG77kzYQgMkrID+lS6SlK07K5LaptscDlSaIgH+GPFzf+d75FVxozA==}

  is-what@4.1.16:
    resolution: {integrity: sha512-ZhMwEosbFJkA0YhFnNDgTM4ZxDRsS6HqTo7qsZM08fehyRYIYa0yHu5R6mgo1n/8MgaPBXiPimPD77baVFYg+A==}
    engines: {node: '>=12.13'}

  is-wsl@3.1.0:
    resolution: {integrity: sha512-UcVfVfaK4Sc4m7X3dUSoHoozQGBEFeDC+zVo06t98xe8CzHSZZBekNXH+tu0NalHolcJ/QAGqS46Hef7QXBIMw==}
    engines: {node: '>=16'}

  isexe@2.0.0:
    resolution: {integrity: sha512-RHxMLp9lnKHGHRng9QFhRCMbYAcVpn69smSGcq3f36xjgVVWThj4qqLbTLlq7Ssj8B+fIQ1EuCEGI2lKsyQeIw==}

  jackspeak@3.4.3:
    resolution: {integrity: sha512-OGlZQpz2yfahA/Rd1Y8Cd9SIEsqvXkLVoSw/cgwhnhFMDbsQFeZYoJJ7bIZBS9BcamUW96asq/npPWugM+RQBw==}

  jiti@1.21.6:
    resolution: {integrity: sha512-2yTgeWTWzMWkHu6Jp9NKgePDaYHbntiwvYuuJLbbN9vl7DC9DvXKOB2BC3ZZ92D3cvV/aflH0osDfwpHepQ53w==}
    hasBin: true

  jiti@2.3.3:
    resolution: {integrity: sha512-EX4oNDwcXSivPrw2qKH2LB5PoFxEvgtv2JgwW0bU858HoLQ+kutSvjLMUqBd0PeJYEinLWhoI9Ol0eYMqj/wNQ==}
    hasBin: true

  js-stringify@1.0.2:
    resolution: {integrity: sha512-rtS5ATOo2Q5k1G+DADISilDA6lv79zIiwFd6CcjuIxGKLFm5C+RLImRscVap9k55i+MOZwgliw+NejvkLuGD5g==}

  js-tokens@4.0.0:
    resolution: {integrity: sha512-RdJUflcE3cUzKiMqQgsCu06FPu9UdIJO0beYbPhHN4k6apgJtifcoCtT9bcxOpYBtpD2kCM6Sbzg4CausW/PKQ==}

  js-tokens@9.0.0:
    resolution: {integrity: sha512-WriZw1luRMlmV3LGJaR6QOJjWwgLUTf89OwT2lUOyjX2dJGBwgmIkbcz+7WFZjrZM635JOIR517++e/67CP9dQ==}

  js-yaml@4.1.0:
    resolution: {integrity: sha512-wpxZs9NoxZaJESJGIZTyDEaYpl0FKSA+FB9aJiyemKhMwkxQg63h4T1KJgUGHpTqPDNRcmmYLugrRjJlBtWvRA==}
    hasBin: true

  jsdoc-type-pratt-parser@4.0.0:
    resolution: {integrity: sha512-YtOli5Cmzy3q4dP26GraSOeAhqecewG04hoO8DY56CH4KJ9Fvv5qKWUCCo3HZob7esJQHCv6/+bnTy72xZZaVQ==}
    engines: {node: '>=12.0.0'}

  jsesc@3.0.2:
    resolution: {integrity: sha512-xKqzzWXDttJuOcawBt4KnKHHIf5oQ/Cxax+0PWFG+DFDgHNAdi+TXECADI+RYiFUMmx8792xsMbbgXj4CwnP4g==}
    engines: {node: '>=6'}
    hasBin: true

  json-buffer@3.0.1:
    resolution: {integrity: sha512-4bV5BfR2mqfQTJm+V5tPPdf+ZpuhiIvTuAB5g8kcrXOZpTT/QwwVRWBywX1ozr6lEuPdbHxwaJlm9G6mI2sfSQ==}

  json-schema-traverse@0.4.1:
    resolution: {integrity: sha512-xbbCH5dCYU5T8LcEhhuh7HJ88HXuW3qsI3Y0zOZFKfZEHcpWiHU/Jxzk629Brsab/mMiHQti9wMP+845RPe3Vg==}

  json-stable-stringify-without-jsonify@1.0.1:
    resolution: {integrity: sha512-Bdboy+l7tA3OGW6FjyFHWkP5LuByj1Tk33Ljyq0axyzdk9//JSi2u3fP1QSmd1KNwq6VOKYGlAu87CisVir6Pw==}

  json5@2.2.3:
    resolution: {integrity: sha512-XmOWe7eyHYH14cLdVPoyg+GOH3rYX++KpzrylJwSW98t3Nk+U8XOl8FWKOgwtzdb8lXGf6zYwDUzeHMWfxasyg==}
    engines: {node: '>=6'}
    hasBin: true

  jstransformer@1.0.0:
    resolution: {integrity: sha512-C9YK3Rf8q6VAPDCCU9fnqo3mAfOH6vUGnMcP4AQAYIEpWtfGLpwOTmZ+igtdK5y+VvI2n3CyYSzy4Qh34eq24A==}

  keyv@4.5.4:
    resolution: {integrity: sha512-oxVHkHR/EJf2CNXnWxRLW6mg7JyCCUcG0DtEGmL2ctUo1PNTin1PUil+r/+4r5MpVgC/fn1kjsx7mjSujKqIpw==}

  kill-port@1.6.1:
    resolution: {integrity: sha512-un0Y55cOM7JKGaLnGja28T38tDDop0AQ8N0KlAdyh+B1nmMoX8AnNmqPNZbS3mUMgiST51DCVqmbFT1gNJpVNw==}
    hasBin: true

  kleur@3.0.3:
    resolution: {integrity: sha512-eTIzlVOSUR+JxdDFepEYcBMtZ9Qqdef+rnzWdRZuMbOywu5tO2w2N7rqjoANZ5k9vywhL6Br1VRjUIgTQx4E8w==}
    engines: {node: '>=6'}

  kolorist@1.8.0:
    resolution: {integrity: sha512-Y+60/zizpJ3HRH8DCss+q95yr6145JXZo46OTpFvDZWLfRCE4qChOyk1b26nMaNpfHHgxagk9dXT5OP0Tfe+dQ==}

  launch-editor-middleware@2.9.1:
    resolution: {integrity: sha512-4wF6AtPtaIENiZdH/a+3yW8Xni7uxzTEDd1z+gH00hUWBCSmQknFohznMd9BWhLk8MXObeB5ir69GbIr9qFW1w==}

  launch-editor@2.9.1:
    resolution: {integrity: sha512-Gcnl4Bd+hRO9P9icCP/RVVT2o8SFlPXofuCxvA2SaZuH45whSvf5p8x5oih5ftLiVhEI4sp5xDY+R+b3zJBh5w==}

  less@4.2.0:
    resolution: {integrity: sha512-P3b3HJDBtSzsXUl0im2L7gTO5Ubg8mEN6G8qoTS77iXxXX4Hvu4Qj540PZDvQ8V6DmX6iXo98k7Md0Cm1PrLaA==}
    engines: {node: '>=6'}
    hasBin: true

  levn@0.4.1:
    resolution: {integrity: sha512-+bT2uH4E5LGE7h/n3evcS/sQlJXCpIp6ym8OWJ5eV6+67Dsql/LaaT7qJBAt2rzfoa/5QBGBhxDix1dMt2kQKQ==}
    engines: {node: '>= 0.8.0'}

  lightningcss-darwin-arm64@1.28.1:
    resolution: {integrity: sha512-VG3vvzM0m/rguCdm76DdobNeNJnHK+jWcdkNLFWHLh9YCotRvbRIt45JxwcHlIF8TDqWStVLTdghq5NaigVCBQ==}
    engines: {node: '>= 12.0.0'}
    cpu: [arm64]
    os: [darwin]

  lightningcss-darwin-x64@1.28.1:
    resolution: {integrity: sha512-O7ORdislvKfMohFl4Iq7fxKqdJOuuxArcglVI3amuFO5DJ0wfV3Gxgi1JRo49slfr7OVzJQEHLG4muTWYM5cTQ==}
    engines: {node: '>= 12.0.0'}
    cpu: [x64]
    os: [darwin]

  lightningcss-freebsd-x64@1.28.1:
    resolution: {integrity: sha512-b7sF89B31kYYijxVcFO7l5u6UNA862YstNu+3YbLl/IQKzveL4a5cwR5cdpG+OOhErg/c2u9WCmzZoX2I5GBvw==}
    engines: {node: '>= 12.0.0'}
    cpu: [x64]
    os: [freebsd]

  lightningcss-linux-arm-gnueabihf@1.28.1:
    resolution: {integrity: sha512-p61kXwvhUDLLzkWHjzSFfUBW/F0iy3jr3CWi3k8SKULtJEsJXTI9DqRm9EixxMSe2AMBQBt4auTYiQL4B1N51A==}
    engines: {node: '>= 12.0.0'}
    cpu: [arm]
    os: [linux]

  lightningcss-linux-arm64-gnu@1.28.1:
    resolution: {integrity: sha512-iO+fN9hOMmzfwqcG2/BgUtMKD48H2JO/SXU44fyIwpY2veb65QF5xiRrQ9l1FwIxbGK3231KBYCtAqv+xf+NsQ==}
    engines: {node: '>= 12.0.0'}
    cpu: [arm64]
    os: [linux]

  lightningcss-linux-arm64-musl@1.28.1:
    resolution: {integrity: sha512-dnMHeXEmCUzHHZjaDpQBYuBKcN9nPC3nPFKl70bcj5Bkn5EmkcgEqm5p035LKOgvAwk1XwLpQCML6pXmCwz0NQ==}
    engines: {node: '>= 12.0.0'}
    cpu: [arm64]
    os: [linux]

  lightningcss-linux-x64-gnu@1.28.1:
    resolution: {integrity: sha512-7vWDISaMUn+oo2TwRdf2hl/BLdPxvywv9JKEqNZB/0K7bXwV4XE9wN/C2sAp1gGuh6QBA8lpjF4JIPt3HNlCHA==}
    engines: {node: '>= 12.0.0'}
    cpu: [x64]
    os: [linux]

  lightningcss-linux-x64-musl@1.28.1:
    resolution: {integrity: sha512-IHCu9tVGP+x5BCpA2rF3D04DBokcBza/a8AuHQU+1AiMKubuMegPwcL7RatBgK4ztFHeYnnD5NdhwhRfYMAtNA==}
    engines: {node: '>= 12.0.0'}
    cpu: [x64]
    os: [linux]

  lightningcss-win32-arm64-msvc@1.28.1:
    resolution: {integrity: sha512-Erm72kHmMg/3h350PTseskz+eEGBM17Fuu79WW2Qqt0BfWSF1jHHc12lkJCWMYl5jcBHPs5yZdgNHtJ7IJS3Uw==}
    engines: {node: '>= 12.0.0'}
    cpu: [arm64]
    os: [win32]

  lightningcss-win32-x64-msvc@1.28.1:
    resolution: {integrity: sha512-ZPQtvx+uQBzrSdHH8p4H3M9Alue+x369TPZAA3b4K3d92FPhpZCuBG04+HQzspam9sVeID9mI6f3VRAs2ezaEA==}
    engines: {node: '>= 12.0.0'}
    cpu: [x64]
    os: [win32]

  lightningcss@1.28.1:
    resolution: {integrity: sha512-KRDkHlLlNj3DWh79CDt93fPlRJh2W1AuHV0ZSZAMMuN7lqlsZTV5842idfS1urWG8q9tc17velp1gCXhY7sLnQ==}
    engines: {node: '>= 12.0.0'}

  lilconfig@2.1.0:
    resolution: {integrity: sha512-utWOt/GHzuUxnLKxB6dk81RoOeoNeHgbrXiuGk4yyF5qlRz+iIVWu56E2fqGHFrXz0QNUhLB/8nKqvRH66JKGQ==}
    engines: {node: '>=10'}

  lilconfig@3.1.2:
    resolution: {integrity: sha512-eop+wDAvpItUys0FWkHIKeC9ybYrTGbU41U5K7+bttZZeohvnY7M9dZ5kB21GNWiFT2q1OoPTvncPCgSOVO5ow==}
    engines: {node: '>=14'}

  lines-and-columns@1.2.4:
    resolution: {integrity: sha512-7ylylesZQ/PV29jhEDl3Ufjo6ZX7gCqJr5F7PKrqc93v7fzSymt1BpwEU8nAUXs8qzzvqhbjhK5QZg6Mt/HkBg==}

  lint-staged@15.2.10:
    resolution: {integrity: sha512-5dY5t743e1byO19P9I4b3x8HJwalIznL5E1FWYnU6OWw33KxNBSLAc6Cy7F2PsFEO8FKnLwjwm5hx7aMF0jzZg==}
    engines: {node: '>=18.12.0'}
    hasBin: true

  listr2@8.2.4:
    resolution: {integrity: sha512-opevsywziHd3zHCVQGAj8zu+Z3yHNkkoYhWIGnq54RrCVwLz0MozotJEDnKsIBLvkfLGN6BLOyAeRrYI0pKA4g==}
    engines: {node: '>=18.0.0'}

  loader-utils@3.2.1:
    resolution: {integrity: sha512-ZvFw1KWS3GVyYBYb7qkmRM/WwL2TQQBxgCK62rlvm4WpVQ23Nb4tYjApUlfjrEGvOs7KHEsmyUn75OHZrJMWPw==}
    engines: {node: '>= 12.13.0'}

  local-pkg@0.5.0:
    resolution: {integrity: sha512-ok6z3qlYyCDS4ZEU27HaU6x/xZa9Whf8jD4ptH5UZTQYZVYeb9bnZ3ojVhiJNLiXK1Hfc0GNbLXcmZ5plLDDBg==}
    engines: {node: '>=14'}

  locate-path@6.0.0:
    resolution: {integrity: sha512-iPZK6eYjbxRu3uB4/WZ3EsEIMJFMqAoopl3R+zuq0UjcAm/MO6KCweDgPfP3elTztoKP3KtnVHxTn2NHBSDVUw==}
    engines: {node: '>=10'}

  lodash-es@4.17.21:
    resolution: {integrity: sha512-mKnC+QJ9pWVzv+C4/U3rRsHapFfHvQFoFB92e52xeyGMcX6/OlIl78je1u8vePzYZSkkogMPJ2yjxxsb89cxyw==}

  lodash.camelcase@4.3.0:
    resolution: {integrity: sha512-TwuEnCnxbc3rAvhf/LbG7tJUDzhqXyFnv3dtzLOPgCG/hODL7WFnsbwktkD7yUV0RrreP/l1PALq/YSg6VvjlA==}

  lodash.clonedeep@4.5.0:
    resolution: {integrity: sha512-H5ZhCF25riFd9uB5UCkVKo61m3S/xZk1x4wA6yp/L3RFP6Z/eHH1ymQcGLo7J3GMPfm0V/7m1tryHuGVxpqEBQ==}

  lodash.debounce@4.0.8:
    resolution: {integrity: sha512-FT1yDzDYEoYWhnSGnpE/4Kj1fLZkDFyqRb7fNt6FdYOSxlUWAtp42Eh6Wb0rGIv/m9Bgo7x4GhQbm5Ys4SG5ow==}

  lodash.memoize@4.1.2:
    resolution: {integrity: sha512-t7j+NzmgnQzTAYXcsHYLgimltOV1MXHtlOWf6GjL9Kj8GK5FInw5JotxvbOs+IvV1/Dzo04/fCGfLVs7aXb4Ag==}

  lodash.merge@4.6.2:
    resolution: {integrity: sha512-0KpjqXRVvrYyCsX1swR/XTK0va6VQkQM6MNo7PqW77ByjAhoARA8EfrP1N4+KlKj8YS0ZUCtRT/YUuhyYDujIQ==}

  lodash.uniq@4.5.0:
    resolution: {integrity: sha512-xfBaXQd9ryd9dlSDvnvI0lvxfLJlYAZzXomUYzLKtUeOQvOP5piqAWuGtrhWeqaXK9hhoM/iyJc5AV+XfsX3HQ==}

  lodash@4.17.21:
    resolution: {integrity: sha512-v2kDEe57lecTulaDIuNTPy3Ry4gLGJ6Z1O3vE1krgXZNrsQ+LFTGHVxVjcXPs17LhbZVGedAJv8XZ1tvj5FvSg==}

  log-update@6.1.0:
    resolution: {integrity: sha512-9ie8ItPR6tjY5uYJh8K/Zrv/RMZ5VOlOWvtZdEHYSTFKZfIBPQa9tOAEeAWhd+AnIneLJ22w5fjOYtoutpWq5w==}
    engines: {node: '>=18'}

  longest-streak@3.1.0:
    resolution: {integrity: sha512-9Ri+o0JYgehTaVBBDoMqIl8GXtbWg711O3srftcHhZ0dqnETqLaoIK0x17fUw9rFSlK/0NlsKe0Ahhyl5pXE2g==}

  loose-envify@1.4.0:
    resolution: {integrity: sha512-lyuxPGr/Wfhrlem2CL/UcnUc1zcqKAImBDzukY7Y5F/yQiNdko6+fRLevlw1HgMySw7f611UIY408EtxRSoK3Q==}
    hasBin: true

  loupe@3.1.2:
    resolution: {integrity: sha512-23I4pFZHmAemUnz8WZXbYRSKYj801VDaNv9ETuMh7IrMc7VuVVSo+Z9iLE3ni30+U48iDWfi30d3twAXBYmnCg==}

  lru-cache@10.4.3:
    resolution: {integrity: sha512-JNAzZcXrCt42VGLuYz0zfAzDfAvJWW6AfYlDBQyDV5DClI2m5sAmK+OIO7s59XfsRsWHp02jAJrRadPRGTt6SQ==}

  lru-cache@5.1.1:
    resolution: {integrity: sha512-KpNARQA3Iwv+jTA0utUVVbrh+Jlrr1Fv0e56GGzAFOXN7dk/FviaDW8LHmK52DlcH4WP2n6gI8vN1aesBFgo9w==}

  magic-string@0.30.12:
    resolution: {integrity: sha512-Ea8I3sQMVXr8JhN4z+H/d8zwo+tYDgHE9+5G4Wnrwhs0gaK9fXTKx0Tw5Xwsd/bCPTTZNRAdpyzvoeORe9LYpw==}

  make-dir@2.1.0:
    resolution: {integrity: sha512-LS9X+dc8KLxXCb8dni79fLIIUA5VyZoyjSMCwTluaXA0o27cCK0bhXkpgw+sTXVpPy/lSO57ilRixqk0vDmtRA==}
    engines: {node: '>=6'}

  make-dir@3.1.0:
    resolution: {integrity: sha512-g3FeP20LNwhALb/6Cz6Dd4F2ngze0jz7tbzrD2wAV+o9FeNHe4rL+yK2md0J/fiSf1sa1ADhXqi5+oVwOM/eGw==}
    engines: {node: '>=8'}

  mark.js@8.11.1:
    resolution: {integrity: sha512-1I+1qpDt4idfgLQG+BNWmrqku+7/2bi5nLf4YwF8y8zXvmfiTBY3PV3ZibfrjBueCByROpuBjLLFCajqkgYoLQ==}

  markdown-table@3.0.3:
    resolution: {integrity: sha512-Z1NL3Tb1M9wH4XESsCDEksWoKTdlUafKc4pt0GRwjUyXaCFZ+dc3g2erqB6zm3szA2IUSi7VnPI+o/9jnxh9hw==}

  mdast-util-find-and-replace@3.0.1:
    resolution: {integrity: sha512-SG21kZHGC3XRTSUhtofZkBzZTJNM5ecCi0SK2IMKmSXR8vO3peL+kb1O0z7Zl83jKtutG4k5Wv/W7V3/YHvzPA==}

  mdast-util-from-markdown@2.0.2:
    resolution: {integrity: sha512-uZhTV/8NBuw0WHkPTrCqDOl0zVe1BIng5ZtHoDk49ME1qqcjYmmLmOf0gELgcRMxN4w2iuIeVso5/6QymSrgmA==}

  mdast-util-gfm-autolink-literal@2.0.0:
    resolution: {integrity: sha512-FyzMsduZZHSc3i0Px3PQcBT4WJY/X/RCtEJKuybiC6sjPqLv7h1yqAkmILZtuxMSsUyaLUWNp71+vQH2zqp5cg==}

  mdast-util-gfm-footnote@2.0.0:
    resolution: {integrity: sha512-5jOT2boTSVkMnQ7LTrd6n/18kqwjmuYqo7JUPe+tRCY6O7dAuTFMtTPauYYrMPpox9hlN0uOx/FL8XvEfG9/mQ==}

  mdast-util-gfm-strikethrough@2.0.0:
    resolution: {integrity: sha512-mKKb915TF+OC5ptj5bJ7WFRPdYtuHv0yTRxK2tJvi+BDqbkiG7h7u/9SI89nRAYcmap2xHQL9D+QG/6wSrTtXg==}

  mdast-util-gfm-table@2.0.0:
    resolution: {integrity: sha512-78UEvebzz/rJIxLvE7ZtDd/vIQ0RHv+3Mh5DR96p7cS7HsBhYIICDBCu8csTNWNO6tBWfqXPWekRuj2FNOGOZg==}

  mdast-util-gfm-task-list-item@2.0.0:
    resolution: {integrity: sha512-IrtvNvjxC1o06taBAVJznEnkiHxLFTzgonUdy8hzFVeDun0uTjxxrRGVaNFqkU1wJR3RBPEfsxmU6jDWPofrTQ==}

  mdast-util-gfm@3.0.0:
    resolution: {integrity: sha512-dgQEX5Amaq+DuUqf26jJqSK9qgixgd6rYDHAv4aTBuA92cTknZlKpPfa86Z/s8Dj8xsAQpFfBmPUHWJBWqS4Bw==}

  mdast-util-phrasing@4.1.0:
    resolution: {integrity: sha512-TqICwyvJJpBwvGAMZjj4J2n0X8QWp21b9l0o7eXyVJ25YNWYbJDVIyD1bZXE6WtV6RmKJVYmQAKWa0zWOABz2w==}

  mdast-util-to-hast@13.2.0:
    resolution: {integrity: sha512-QGYKEuUsYT9ykKBCMOEDLsU5JRObWQusAolFMeko/tYPufNkRffBAQjIE+99jbA87xv6FgmjLtwjh9wBWajwAA==}

  mdast-util-to-markdown@2.1.0:
    resolution: {integrity: sha512-SR2VnIEdVNCJbP6y7kVTJgPLifdr8WEU440fQec7qHoHOUz/oJ2jmNRqdDQ3rbiStOXb2mCDGTuwsK5OPUgYlQ==}

  mdast-util-to-string@4.0.0:
    resolution: {integrity: sha512-0H44vDimn51F0YwvxSJSm0eCDOJTRlmN0R1yBh4HLj9wiV1Dn0QoXGbvFAWj2hSItVTlCmBF1hqKlIyUBVFLPg==}

  mdn-data@2.0.28:
    resolution: {integrity: sha512-aylIc7Z9y4yzHYAJNuESG3hfhC+0Ibp/MAMiaOZgNv4pmEdFyfZhhhny4MNiAfWdBQ1RQ2mfDWmM1x8SvGyp8g==}

  mdn-data@2.0.30:
    resolution: {integrity: sha512-GaqWWShW4kv/G9IEucWScBx9G1/vsFZZJUO+tD26M8J8z3Kw5RDQjaoZe03YAClgeS/SWPOcb4nkFBTEi5DUEA==}

  media-typer@0.3.0:
    resolution: {integrity: sha512-dq+qelQ9akHpcOl/gUVRTxVIOkAJ1wR3QAvb4RsVjS8oVoFjDGTc679wJYmUmknUF5HwMLOgb5O+a3KxfWapPQ==}
    engines: {node: '>= 0.6'}

  media-typer@1.1.0:
    resolution: {integrity: sha512-aisnrDP4GNe06UcKFnV5bfMNPBUw4jsLGaWwWfnH3v02GnBuXX2MCVn5RbrWo0j3pczUilYblq7fQ7Nw2t5XKw==}
    engines: {node: '>= 0.8'}

  meow@13.2.0:
    resolution: {integrity: sha512-pxQJQzB6djGPXh08dacEloMFopsOqGVRKFPYvPOt9XDZ1HasbgDZA74CJGreSU4G3Ak7EFJGoiH2auq+yXISgA==}
    engines: {node: '>=18'}

  merge-descriptors@2.0.0:
    resolution: {integrity: sha512-Snk314V5ayFLhp3fkUREub6WtjBfPdCPY1Ln8/8munuLuiYhsABgBVWsozAG+MWMbVEvcdcpbi9R7ww22l9Q3g==}
    engines: {node: '>=18'}

  merge-stream@2.0.0:
    resolution: {integrity: sha512-abv/qOcuPfk3URPfDzmZU1LKmuw8kT+0nIHvKrKgFrwifol/doWcdA4ZqsWQ8ENrFKkd67Mfpo/LovbIUsbt3w==}

  merge2@1.4.1:
    resolution: {integrity: sha512-8q7VEgMJW4J8tcfVPy8g09NcQwZdbwFEqhe/WZkoIzjn/3TGDwtOCYtXGxA3O8tPzpczCCDgv+P2P5y00ZJOOg==}
    engines: {node: '>= 8'}

  methods@1.1.2:
    resolution: {integrity: sha512-iclAHeNqNm68zFtnZ0e+1L2yUIdvzNoauKU4WBA3VvH/vPFieF7qfRlwUZU+DA9P9bPXIS90ulxoUoCH23sV2w==}
    engines: {node: '>= 0.6'}

  micromark-core-commonmark@2.0.0:
    resolution: {integrity: sha512-jThOz/pVmAYUtkroV3D5c1osFXAMv9e0ypGDOIZuCeAe91/sD6BoE2Sjzt30yuXtwOYUmySOhMas/PVyh02itA==}

  micromark-factory-destination@2.0.0:
    resolution: {integrity: sha512-j9DGrQLm/Uhl2tCzcbLhy5kXsgkHUrjJHg4fFAeoMRwJmJerT9aw4FEhIbZStWN8A3qMwOp1uzHr4UL8AInxtA==}

  micromark-factory-label@2.0.0:
    resolution: {integrity: sha512-RR3i96ohZGde//4WSe/dJsxOX6vxIg9TimLAS3i4EhBAFx8Sm5SmqVfR8E87DPSR31nEAjZfbt91OMZWcNgdZw==}

  micromark-factory-space@2.0.0:
    resolution: {integrity: sha512-TKr+LIDX2pkBJXFLzpyPyljzYK3MtmllMUMODTQJIUfDGncESaqB90db9IAUcz4AZAJFdd8U9zOp9ty1458rxg==}

  micromark-factory-title@2.0.0:
    resolution: {integrity: sha512-jY8CSxmpWLOxS+t8W+FG3Xigc0RDQA9bKMY/EwILvsesiRniiVMejYTE4wumNc2f4UbAa4WsHqe3J1QS1sli+A==}

  micromark-factory-whitespace@2.0.0:
    resolution: {integrity: sha512-28kbwaBjc5yAI1XadbdPYHX/eDnqaUFVikLwrO7FDnKG7lpgxnvk/XGRhX/PN0mOZ+dBSZ+LgunHS+6tYQAzhA==}

  micromark-util-character@2.1.0:
    resolution: {integrity: sha512-KvOVV+X1yLBfs9dCBSopq/+G1PcgT3lAK07mC4BzXi5E7ahzMAF8oIupDDJ6mievI6F+lAATkbQQlQixJfT3aQ==}

  micromark-util-chunked@2.0.0:
    resolution: {integrity: sha512-anK8SWmNphkXdaKgz5hJvGa7l00qmcaUQoMYsBwDlSKFKjc6gjGXPDw3FNL3Nbwq5L8gE+RCbGqTw49FK5Qyvg==}

  micromark-util-classify-character@2.0.0:
    resolution: {integrity: sha512-S0ze2R9GH+fu41FA7pbSqNWObo/kzwf8rN/+IGlW/4tC6oACOs8B++bh+i9bVyNnwCcuksbFwsBme5OCKXCwIw==}

  micromark-util-combine-extensions@2.0.0:
    resolution: {integrity: sha512-vZZio48k7ON0fVS3CUgFatWHoKbbLTK/rT7pzpJ4Bjp5JjkZeasRfrS9wsBdDJK2cJLHMckXZdzPSSr1B8a4oQ==}

  micromark-util-decode-numeric-character-reference@2.0.1:
    resolution: {integrity: sha512-bmkNc7z8Wn6kgjZmVHOX3SowGmVdhYS7yBpMnuMnPzDq/6xwVA604DuOXMZTO1lvq01g+Adfa0pE2UKGlxL1XQ==}

  micromark-util-decode-string@2.0.0:
    resolution: {integrity: sha512-r4Sc6leeUTn3P6gk20aFMj2ntPwn6qpDZqWvYmAG6NgvFTIlj4WtrAudLi65qYoaGdXYViXYw2pkmn7QnIFasA==}

  micromark-util-encode@2.0.0:
    resolution: {integrity: sha512-pS+ROfCXAGLWCOc8egcBvT0kf27GoWMqtdarNfDcjb6YLuV5cM3ioG45Ys2qOVqeqSbjaKg72vU+Wby3eddPsA==}

  micromark-util-html-tag-name@2.0.0:
    resolution: {integrity: sha512-xNn4Pqkj2puRhKdKTm8t1YHC/BAjx6CEwRFXntTaRf/x16aqka6ouVoutm+QdkISTlT7e2zU7U4ZdlDLJd2Mcw==}

  micromark-util-normalize-identifier@2.0.0:
    resolution: {integrity: sha512-2xhYT0sfo85FMrUPtHcPo2rrp1lwbDEEzpx7jiH2xXJLqBuy4H0GgXk5ToU8IEwoROtXuL8ND0ttVa4rNqYK3w==}

  micromark-util-resolve-all@2.0.0:
    resolution: {integrity: sha512-6KU6qO7DZ7GJkaCgwBNtplXCvGkJToU86ybBAUdavvgsCiG8lSSvYxr9MhwmQ+udpzywHsl4RpGJsYWG1pDOcA==}

  micromark-util-sanitize-uri@2.0.0:
    resolution: {integrity: sha512-WhYv5UEcZrbAtlsnPuChHUAsu/iBPOVaEVsntLBIdpibO0ddy8OzavZz3iL2xVvBZOpolujSliP65Kq0/7KIYw==}

  micromark-util-subtokenize@2.0.0:
    resolution: {integrity: sha512-vc93L1t+gpR3p8jxeVdaYlbV2jTYteDje19rNSS/H5dlhxUYll5Fy6vJ2cDwP8RnsXi818yGty1ayP55y3W6fg==}

  micromark-util-symbol@2.0.0:
    resolution: {integrity: sha512-8JZt9ElZ5kyTnO94muPxIGS8oyElRJaiJO8EzV6ZSyGQ1Is8xwl4Q45qU5UOg+bGH4AikWziz0iN4sFLWs8PGw==}

  micromark-util-types@2.0.0:
    resolution: {integrity: sha512-oNh6S2WMHWRZrmutsRmDDfkzKtxF+bc2VxLC9dvtrDIRFln627VsFP6fLMgTryGDljgLPjkrzQSDcPrjPyDJ5w==}

  micromark@4.0.0:
    resolution: {integrity: sha512-o/sd0nMof8kYff+TqcDx3VSrgBTcZpSvYcAHIfHhv5VAuNmisCxjhx6YmxS8PFEpb9z5WKWKPdzf0jM23ro3RQ==}

  micromatch@4.0.8:
    resolution: {integrity: sha512-PXwfBhYu0hBCPw8Dn0E+WDYb7af3dSLVWKi3HGv84IdF4TyFoC0ysxFd0Goxw7nSv4T/PzEJQxsYsEiFCKo2BA==}
    engines: {node: '>=8.6'}

  mime-db@1.52.0:
    resolution: {integrity: sha512-sPU4uV7dYlvtWJxwwxHD0PuihVNiE7TyAbQ5SWxDCB9mUYvOgroQOwYQQOKPJ8CIbE+1ETVlOoK1UC2nU3gYvg==}
    engines: {node: '>= 0.6'}

  mime-db@1.53.0:
    resolution: {integrity: sha512-oHlN/w+3MQ3rba9rqFr6V/ypF10LSkdwUysQL7GkXoTgIWeV+tcXGA852TBxH+gsh8UWoyhR1hKcoMJTuWflpg==}
    engines: {node: '>= 0.6'}

  mime-types@2.1.35:
    resolution: {integrity: sha512-ZDY+bPm5zTTF+YpCrAU9nK0UgICYPT0QtT1NZWFv4s++TNkcgVaT0g6+4R2uI4MjQjzysHB1zxuWL50hzaeXiw==}
    engines: {node: '>= 0.6'}

  mime-types@3.0.0:
    resolution: {integrity: sha512-XqoSHeCGjVClAmoGFG3lVFqQFRIrTVw2OH3axRqAcfaw+gHWIfnASS92AV+Rl/mk0MupgZTRHQOjxY6YVnzK5w==}
    engines: {node: '>= 0.6'}

  mime@1.6.0:
    resolution: {integrity: sha512-x0Vn8spI+wuJ1O6S7gnbaQg8Pxh4NNHb7KSINmEWKiPE4RKOplvijn+NkmYmmRgP68mc70j2EbeTFRsrswaQeg==}
    engines: {node: '>=4'}
    hasBin: true

  mimic-fn@4.0.0:
    resolution: {integrity: sha512-vqiC06CuhBTUdZH+RYl8sFrL096vA45Ok5ISO6sE/Mr1jRbGH4Csnhi8f3wKVl7x8mO4Au7Ir9D3Oyv1VYMFJw==}
    engines: {node: '>=12'}

  mimic-function@5.0.1:
    resolution: {integrity: sha512-VP79XUPxV2CigYP3jWwAUFSku2aKqBH7uTAapFWCBqutsbmDo96KY5o8uh6U+/YSIn5OxJnXp73beVkpqMIGhA==}
    engines: {node: '>=18'}

  miniflare@3.20241022.0:
    resolution: {integrity: sha512-x9Fbq1Hmz1f0osIT9Qmj78iX4UpCP2EqlZnA/tzj/3+I49vc3Kq0fNqSSKplcdf6HlCHdL3fOBicmreQF4BUUQ==}
    engines: {node: '>=16.13'}
    hasBin: true

  minimatch@3.1.2:
    resolution: {integrity: sha512-J7p63hRiAjw1NDEww1W7i37+ByIrOWO5XQQAzZ3VOcL0PNybwpfmV/N05zFAzwQ9USyEcX6t3UO+K5aqBQOIHw==}

  minimatch@5.1.6:
    resolution: {integrity: sha512-lKwV/1brpG6mBUFHtb7NUmtABCb2WZZmm2wNiOA5hAb8VdCS4B3dtMWyvcoViccwAW/COERjXLt0zP1zXUN26g==}
    engines: {node: '>=10'}

  minimatch@9.0.5:
    resolution: {integrity: sha512-G6T0ZX48xgozx7587koeX9Ys2NYy6Gmv//P89sEte9V9whIapMNF4idKxnW2QtCcLiTWlb/wfCabAtAFWhhBow==}
    engines: {node: '>=16 || 14 >=14.17'}

  minimist@1.2.8:
    resolution: {integrity: sha512-2yyAR8qBkN3YuheJanUpWC5U3bb5osDywNB8RzDVlDwDHbocAJveqqj1u8+SVD7jkWT4yvsHCpWqqWqAxb0zCA==}

  minipass@3.1.6:
    resolution: {integrity: sha512-rty5kpw9/z8SX9dmxblFA6edItUmwJgMeYDZRrwlIVN27i8gysGbznJwUggw2V/FVqFSDdWy040ZPS811DYAqQ==}
    engines: {node: '>=8'}

  minipass@7.1.2:
    resolution: {integrity: sha512-qOOzS1cBTWYF4BH8fVePDBOO9iptMnGUEZwNc/cMWnTV2nVLZ7VoNWEPHkYczZA0pdoA7dl6e7FL659nX9S2aw==}
    engines: {node: '>=16 || 14 >=14.17'}

  minisearch@7.1.0:
    resolution: {integrity: sha512-tv7c/uefWdEhcu6hvrfTihflgeEi2tN6VV7HJnCjK6VxM75QQJh4t9FwJCsA2EsRS8LCnu3W87CuGPWMocOLCA==}

  minizlib@2.1.2:
    resolution: {integrity: sha512-bAxsR8BVfj60DWXHE3u30oHzfl4G7khkSuPW+qvpd7jFRHm7dLxOjUk1EHACJ/hxLY8phGJ0YhYHZo7jil7Qdg==}
    engines: {node: '>= 8'}

  mitt@3.0.1:
    resolution: {integrity: sha512-vKivATfr97l2/QBCYAkXYDbrIWPM2IIKEl7YPhjCvKlG3kE2gm+uBo6nEXK3M5/Ffh/FLpKExzOQ3JJoJGFKBw==}

  mkdirp@1.0.4:
    resolution: {integrity: sha512-vVqVZQyf3WLx2Shd0qJ9xuvqgAyKPLAiqITEtqW0oIUjzo3PePDd6fW9iFz30ef7Ysp/oiWqbhszeGWW2T6Gzw==}
    engines: {node: '>=10'}
    hasBin: true

  mkdist@1.6.0:
    resolution: {integrity: sha512-nD7J/mx33Lwm4Q4qoPgRBVA9JQNKgyE7fLo5vdPWVDdjz96pXglGERp/fRnGPCTB37Kykfxs5bDdXa9BWOT9nw==}
    hasBin: true
    peerDependencies:
      sass: ^1.78.0
      typescript: '>=5.5.4'
      vue-tsc: ^1.8.27 || ^2.0.21
    peerDependenciesMeta:
      sass:
        optional: true
      typescript:
        optional: true
      vue-tsc:
        optional: true

  mlly@1.7.2:
    resolution: {integrity: sha512-tN3dvVHYVz4DhSXinXIk7u9syPYaJvio118uomkovAtWBT+RdbP6Lfh/5Lvo519YMmwBafwlh20IPTXIStscpA==}

  moment@2.30.1:
    resolution: {integrity: sha512-uEmtNhbDOrWPFS+hdjFCBfy9f2YoyzRpwcl+DqpC6taX21FzsTLQVbMV/W7PzNSX6x/bhC1zA3c2UQ5NzH6how==}

  mri@1.2.0:
    resolution: {integrity: sha512-tzzskb3bG8LvYGFF/mDTpq3jpI6Q9wc3LEmBaghu+DdCssd1FakN7Bc0hVNmEyGq1bq3RgfkCb3cmQLpNPOroA==}
    engines: {node: '>=4'}

  mrmime@2.0.0:
    resolution: {integrity: sha512-eu38+hdgojoyq63s+yTpN4XMBdt5l8HhMhc4VKLO9KM5caLIBvUm4thi7fFaxyTmCKeNnXZ5pAlBwCUnhA09uw==}
    engines: {node: '>=10'}

  ms@2.0.0:
    resolution: {integrity: sha512-Tpp60P6IUJDTuOq/5Z8cdskzJujfwqfOTkrwIwj7IRISpnkJnT6SyJ4PCPnGMoFjC9ddhal5KVIYtAt97ix05A==}

  ms@2.1.2:
    resolution: {integrity: sha512-sGkPx+VjMtmA6MX27oA4FBFELFCZZ4S4XqeGOXCv68tT+jb3vk/RyaKWP0PTKyWtmLSM0b+adUTEvbs1PEaH2w==}

  ms@2.1.3:
    resolution: {integrity: sha512-6FlzubTLZG3J2a/NVCAleEhjzq5oxgHyaCU9yYXvcLsvoVaHJq/s5xXI6/XXP6tz7R9xAOtHnSO/tXtF3WRTlA==}

  muggle-string@0.4.1:
    resolution: {integrity: sha512-VNTrAak/KhO2i8dqqnqnAHOa3cYBwXEZe9h+D5h/1ZqFSTEFHdM65lR7RoIqq3tBBYavsOXV84NoHXZ0AkPyqQ==}

  mustache@4.2.0:
    resolution: {integrity: sha512-71ippSywq5Yb7/tVYyGbkBggbU8H3u5Rz56fH60jGFgr8uHwxs+aSKeqmluIVzM0m0kB7xQjKS6qPfd0b2ZoqQ==}
    hasBin: true

  mz@2.7.0:
    resolution: {integrity: sha512-z81GNO7nnYMEhrGh9LeymoE4+Yr0Wn5McHIZMK5cfQCl+NDX08sCZgUc9/6MHni9IWuFLm1Z3HTCXu2z9fN62Q==}

  nanoid@3.3.7:
    resolution: {integrity: sha512-eSRppjcPIatRIMC1U6UngP8XFcz8MQWGQdt1MTBQ7NaAmvXDfvNxbvWV3x2y6CdEUciCSsDHDQZbhYaB8QEo2g==}
    engines: {node: ^10 || ^12 || ^13.7 || ^14 || >=15.0.1}
    hasBin: true

  nanoid@5.0.8:
    resolution: {integrity: sha512-TcJPw+9RV9dibz1hHUzlLVy8N4X9TnwirAjrU08Juo6BNKggzVfP2ZJ/3ZUSq15Xl5i85i+Z89XBO90pB2PghQ==}
    engines: {node: ^18 || >=20}
    hasBin: true

  natural-compare@1.4.0:
    resolution: {integrity: sha512-OWND8ei3VtNC9h7V60qff3SVobHr996CTwgxubgyQYEpg290h9J0buyECNNJexkFm5sOajh5G116RYA1c8ZMSw==}

  needle@3.3.1:
    resolution: {integrity: sha512-6k0YULvhpw+RoLNiQCRKOl09Rv1dPLr8hHnVjHqdolKwDrdNyk+Hmrthi4lIGPPz3r39dLx0hsF5s40sZ3Us4Q==}
    engines: {node: '>= 4.4.x'}
    hasBin: true

  negotiator@1.0.0:
    resolution: {integrity: sha512-8Ofs/AUQh8MaEcrlq5xOX0CQ9ypTF5dl78mjlMNfOK08fzpgTHQRQPBxcPlEtIw0yRpws+Zo/3r+5WRby7u3Gg==}
    engines: {node: '>= 0.6'}

  neo-async@2.6.2:
    resolution: {integrity: sha512-Yd3UES5mWCSqR+qNT93S3UoYUkqAZ9lLg8a7g9rimsWmYGK8cVToA4/sF3RrshdyV3sAGMXVUmpMYOw+dLpOuw==}

  nested-external-cjs@file:playground/ssr-deps/nested-external-cjs:
    resolution: {directory: playground/ssr-deps/nested-external-cjs, type: directory}

  next-tick@1.1.0:
    resolution: {integrity: sha512-CXdUiJembsNjuToQvxayPZF9Vqht7hewsvy2sOWafLvi2awflj9mOC6bHIg50orX8IJvWKY9wYQ/zB2kogPslQ==}

  node-addon-api@5.0.0:
    resolution: {integrity: sha512-CvkDw2OEnme7ybCykJpVcKH+uAOLV2qLqiyla128dN9TkEWfrYmxG6C2boDe5KcNQqZF3orkqzGgOMvZ/JNekA==}

  node-addon-api@7.1.1:
    resolution: {integrity: sha512-5m3bsyrjFWE1xf7nz7YXdN4udnVtXK6/Yfgn5qnahL6bCkf2yKt4k3nuTKAtT4r3IG8JNR2ncsIMdZuAzJjHQQ==}

  node-domexception@1.0.0:
    resolution: {integrity: sha512-/jKZoMpw0F8GRwl4/eLROPA3cfcXtLApP0QzLmUT/HuPCZWyB7IY9ZrMeKw2O/nFIqPQB3PVM9aYm0F312AXDQ==}
    engines: {node: '>=10.5.0'}

  node-fetch@2.6.7:
    resolution: {integrity: sha512-ZjMPFEfVx5j+y2yF35Kzx5sF7kDzxuDj6ziH4FFbOp87zKDZNx8yExJIb05OGF4Nlt9IHFIMBkRl41VdvcNdbQ==}
    engines: {node: 4.x || >=6.0.0}
    peerDependencies:
      encoding: ^0.1.0
    peerDependenciesMeta:
      encoding:
        optional: true

  node-fetch@3.3.2:
    resolution: {integrity: sha512-dRB78srN/l6gqWulah9SrxeYnxeddIG30+GOqK/9OlLVyLg3HPnr6SqOWTWOXKRwC2eGYCkZ59NNuSgvSrpgOA==}
    engines: {node: ^12.20.0 || ^14.13.1 || >=16.0.0}

  node-releases@2.0.18:
    resolution: {integrity: sha512-d9VeXT4SJ7ZeOqGX6R5EM022wpL+eWPooLI+5UpWn2jCT1aosUQEhQP214x33Wkwx3JQMvIm+tIoVOdodFS40g==}

  nopt@5.0.0:
    resolution: {integrity: sha512-Tbj67rffqceeLpcRXrT7vKAN8CwfPeIBgM7E6iBkmKLV7bEMwpGgYLGv0jACUsECaa/vuxP0IjEont6umdMgtQ==}
    engines: {node: '>=6'}
    hasBin: true

  normalize-package-data@6.0.2:
    resolution: {integrity: sha512-V6gygoYb/5EmNI+MEGrWkC+e6+Rr7mTmfHrxDbLzxQogBkgzo76rkok0Am6thgSF7Mv2nLOajAJj5vDJZEFn7g==}
    engines: {node: ^16.14.0 || >=18.0.0}

  normalize-path@3.0.0:
    resolution: {integrity: sha512-6eZs5Ls3WtCisHWp9S2GUy8dqkpGi4BVSz3GaqiE6ezub0512ESztXUwUB6C6IKbQkY2Pnb/mD4WYojCRwcwLA==}
    engines: {node: '>=0.10.0'}

  normalize-range@0.1.2:
    resolution: {integrity: sha512-bdok/XvKII3nUpklnV6P2hxtMNrCboOjAcyBuQnWEhO665FwrSNRxU+AqpsyvO6LgGYPspN+lu5CLtw4jPRKNA==}
    engines: {node: '>=0.10.0'}

  normalize.css@8.0.1:
    resolution: {integrity: sha512-qizSNPO93t1YUuUhP22btGOo3chcvDFqFaj2TRybP0DMxkHOCTYwp3n34fel4a31ORXy4m1Xq0Gyqpb5m33qIg==}

  npm-bundled@2.0.1:
    resolution: {integrity: sha512-gZLxXdjEzE/+mOstGDqR6b0EkhJ+kM6fxM6vUuckuctuVPh80Q6pw/rSZj9s4Gex9GxWtIicO1pc8DB9KZWudw==}
    engines: {node: ^12.13.0 || ^14.15.0 || >=16.0.0}

  npm-normalize-package-bin@2.0.0:
    resolution: {integrity: sha512-awzfKUO7v0FscrSpRoogyNm0sajikhBWpU0QMrW09AMi9n1PoKU6WaIqUzuJSQnpciZZmJ/jMZ2Egfmb/9LiWQ==}
    engines: {node: ^12.13.0 || ^14.15.0 || >=16.0.0}

  npm-packlist@5.1.3:
    resolution: {integrity: sha512-263/0NGrn32YFYi4J533qzrQ/krmmrWwhKkzwTuM4f/07ug51odoaNjUexxO4vxlzURHcmYMH1QjvHjsNDKLVg==}
    engines: {node: ^12.13.0 || ^14.15.0 || >=16.0.0}
    hasBin: true

  npm-run-path@5.3.0:
    resolution: {integrity: sha512-ppwTtiJZq0O/ai0z7yfudtBpWIoxM8yE6nHi1X47eFR2EWORqfbu6CnPlNsjeN683eT0qG6H/Pyf9fCcvjnnnQ==}
    engines: {node: ^12.20.0 || ^14.13.1 || >=16.0.0}

  npm-run-path@6.0.0:
    resolution: {integrity: sha512-9qny7Z9DsQU8Ou39ERsPU4OZQlSTP47ShQzuKZ6PRXpYLtIFgl/DEBYEXKlvcEa+9tHVcK8CF81Y2V72qaZhWA==}
    engines: {node: '>=18'}

  npmlog@5.0.1:
    resolution: {integrity: sha512-AqZtDUWOMKs1G/8lwylVjrdYgqA4d9nu8hc+0gzRxlDb1I10+FHBGMXs6aiQHFdCUUlqH99MUMuLfzWDNDtfxw==}
    deprecated: This package is no longer supported.

  nth-check@2.1.1:
    resolution: {integrity: sha512-lqjrjmaOoAnWfMmBPL+XNnynZh2+swxiX3WUE0s4yEHI6m+AwrK2UZOimIRl3X/4QctVqS8AiZjFqyOGrMXb/w==}

  object-assign@4.1.1:
    resolution: {integrity: sha512-rJgTQnkUnH1sFw8yT6VSU3zD3sWmu6sZhIseY8VX+GRu3P6F7Fu+JNDoXfklElbLJSnc3FUQHVe4cU5hj+BcUg==}
    engines: {node: '>=0.10.0'}

  object-hash@3.0.0:
    resolution: {integrity: sha512-RSn9F68PjH9HqtltsSnqYC1XXoWe9Bju5+213R98cNGttag9q9yAOTzdbsqvIa7aNm5WffBZFpWYr2aWrklWAw==}
    engines: {node: '>= 6'}

  object-inspect@1.13.2:
    resolution: {integrity: sha512-IRZSRuzJiynemAXPYtPe5BoI/RESNYR7TYm50MC5Mqbd3Jmw5y790sErYw3V6SryFJD64b74qQQs9wn5Bg/k3g==}
    engines: {node: '>= 0.4'}

  on-finished@2.3.0:
    resolution: {integrity: sha512-ikqdkGAAyf/X/gPhXGvfgAytDZtDbr+bkNUJ0N9h5MI/dmdgCs3l6hoHrcUv41sRKew3jIwrp4qQDXiK99Utww==}
    engines: {node: '>= 0.8'}

  on-finished@2.4.1:
    resolution: {integrity: sha512-oVlzkg3ENAhCk2zdv7IJwd/QUD4z2RxRwpkcGY8psCVcCYZNq4wYnVWALHM+brtuJjePWiYF/ClmuDr8Ch5+kg==}
    engines: {node: '>= 0.8'}

  once@1.4.0:
    resolution: {integrity: sha512-lNaJgI+2Q5URQBkccEKHTQOPaXdUxnZZElQTZY0MFUAuaEqe1E+Nyvgdz/aIyNi6Z9MzO5dv1H8n58/GELp3+w==}

  onetime@6.0.0:
    resolution: {integrity: sha512-1FlR+gjXK7X+AsAHso35MnyN5KqGwJRi/31ft6x0M194ht7S+rWAvd7PHss9xSKMzE0asv1pyIHaJYq+BbacAQ==}
    engines: {node: '>=12'}

  onetime@7.0.0:
    resolution: {integrity: sha512-VXJjc87FScF88uafS3JllDgvAm+c/Slfz06lorj2uAY34rlUu0Nt+v8wreiImcrgAjjIHp1rXpTDlLOGw29WwQ==}
    engines: {node: '>=18'}

  oniguruma-to-js@0.4.3:
    resolution: {integrity: sha512-X0jWUcAlxORhOqqBREgPMgnshB7ZGYszBNspP+tS9hPD3l13CdaXcHbgImoHUHlrvGx/7AvFEkTRhAGYh+jzjQ==}

  open@10.1.0:
    resolution: {integrity: sha512-mnkeQ1qP5Ue2wd+aivTD3NHd/lZ96Lu0jgf0pwktLPtx6cTZiH7tyeGRRHs0zX0rbrahXPnXlUnbeXyaBBuIaw==}
    engines: {node: '>=18'}

  optionator@0.9.4:
    resolution: {integrity: sha512-6IpQ7mKUxRcZNLIObR0hz7lxsapSSIYNZJwXPGeF0mTVqGKFIXj1DQcMoT22S3ROcLyY/rz0PWaWZ9ayWmad9g==}
    engines: {node: '>= 0.8.0'}

  p-limit@3.1.0:
    resolution: {integrity: sha512-TYOanM3wGwNGsZN2cVTYPArw454xnXj5qmWF1bEoAc4+cU/ol7GVh7odevjp1FNHduHc3KZMcFduxU5Xc6uJRQ==}
    engines: {node: '>=10'}

  p-locate@5.0.0:
    resolution: {integrity: sha512-LaNjtRWUBY++zB5nE/NwcaoMylSPk+S+ZHNB1TzdbMJMny6dynpAGt7X/tl/QYq3TIeE6nxHppbo2LGymrG5Pw==}
    engines: {node: '>=10'}

  package-json-from-dist@1.0.0:
    resolution: {integrity: sha512-dATvCeZN/8wQsGywez1mzHtTlP22H8OEfPrVMLNr4/eGa+ijtLn/6M5f0dY8UKNrC2O9UCU6SSoG3qRKnt7STw==}

  package-manager-detector@0.2.0:
    resolution: {integrity: sha512-E385OSk9qDcXhcM9LNSe4sdhx8a9mAPrZ4sMLW+tmxl5ZuGtPUcdFu+MPP2jbgiWAZ6Pfe5soGFMd+0Db5Vrog==}

  package-name-regex@2.0.6:
    resolution: {integrity: sha512-gFL35q7kbE/zBaPA3UKhp2vSzcPYx2ecbYuwv1ucE9Il6IIgBDweBlH8D68UFGZic2MkllKa2KHCfC1IQBQUYA==}
    engines: {node: '>=12'}

  parent-module@1.0.1:
    resolution: {integrity: sha512-GQ2EWRpQV8/o+Aw8YqtfZZPfNRWZYkbidE9k5rpl/hC3vtHHBfGm2Ifi6qWV+coDGkrUKZAxE3Lot5kcsRlh+g==}
    engines: {node: '>=6'}

  parse-json@8.1.0:
    resolution: {integrity: sha512-rum1bPifK5SSar35Z6EKZuYPJx85pkNaFrxBK3mwdfSJ1/WKbYrjoW/zTPSjRRamfmVX1ACBIdFAO0VRErW/EA==}
    engines: {node: '>=18'}

  parse-ms@4.0.0:
    resolution: {integrity: sha512-TXfryirbmq34y8QBwgqCVLi+8oA3oWx2eAnSn62ITyEhEYaWRlVZ2DvMM9eZbMs/RfxPu/PK/aBLyGj4IrqMHw==}
    engines: {node: '>=18'}

  parse-node-version@1.0.1:
    resolution: {integrity: sha512-3YHlOa/JgH6Mnpr05jP9eDG254US9ek25LyIxZlDItp2iJtwyaXQb57lBYLdT3MowkUFYEV2XXNAYIPlESvJlA==}
    engines: {node: '>= 0.10'}

  parse5@7.2.1:
    resolution: {integrity: sha512-BuBYQYlv1ckiPdQi/ohiivi9Sagc9JG+Ozs0r7b/0iK3sKmrb0b9FdWdBbOdx6hBCM/F9Ir82ofnBhtZOjCRPQ==}

  parseurl@1.3.3:
    resolution: {integrity: sha512-CiyeOxFT/JZyN5m0z9PfXw4SCBJ6Sygz1Dpl0wqjlhDEGGBP1GnsUVEL0p63hoG1fcj3fHynXi9NYO4nWOL+qQ==}
    engines: {node: '>= 0.8'}

  path-browserify@1.0.1:
    resolution: {integrity: sha512-b7uo2UCUOYZcnF/3ID0lulOJi/bafxa1xPe7ZPsammBSpjSWQkjNxlt635YGS2MiR9GjvuXCtz2emr3jbsz98g==}

  path-exists@4.0.0:
    resolution: {integrity: sha512-ak9Qy5Q7jYb2Wwcey5Fpvg2KoAc/ZIhLSLOSBmRmygPsGwkVVt0fZa0qrtMz+m6tJTAHfZQ8FnmB4MG4LWy7/w==}
    engines: {node: '>=8'}

  path-is-absolute@1.0.1:
    resolution: {integrity: sha512-AVbw3UJ2e9bq64vSaS9Am0fje1Pa8pbGqTTsmXfaIiMpnr5DlDhfJOuLj9Sf95ZPVDAUerDfEk88MPmPe7UCQg==}
    engines: {node: '>=0.10.0'}

  path-key@3.1.1:
    resolution: {integrity: sha512-ojmeN0qd+y0jszEtoY48r0Peq5dwMEkIlCOu6Q5f41lfkswXuKtYrhgoTpLnyIcHm24Uhqx+5Tqm2InSwLhE6Q==}
    engines: {node: '>=8'}

  path-key@4.0.0:
    resolution: {integrity: sha512-haREypq7xkM7ErfgIyA0z+Bj4AGKlMSdlQE2jvJo6huWD1EdkKYV+G/T4nq0YEF2vgTT8kqMFKo1uHn950r4SQ==}
    engines: {node: '>=12'}

  path-parse@1.0.7:
    resolution: {integrity: sha512-LDJzPVEEEPR+y48z93A0Ed0yXb8pAByGWo/k5YYdYgpY2/2EsOsksJrq7lOHxryrVOn1ejG6oAp8ahvOIQD8sw==}

  path-scurry@1.11.1:
    resolution: {integrity: sha512-Xa4Nw17FS9ApQFJ9umLiJS4orGjm7ZzwUrwamcGQuHSzDyth9boKDaycYdDcZDuqYATXw4HFXgaqWTctW/v1HA==}
    engines: {node: '>=16 || 14 >=14.18'}

  path-to-regexp@8.2.0:
    resolution: {integrity: sha512-TdrF7fW9Rphjq4RjrW0Kp2AW0Ahwu9sRGTkS6bvDi0SCwZlEZYmcfDbEsTz8RVk0EHIS/Vd1bv3JhG+1xZuAyQ==}
    engines: {node: '>=16'}

  pathe@1.1.2:
    resolution: {integrity: sha512-whLdWMYL2TwI08hn8/ZqAbrVemu0LNaNNJZX73O6qaIdCTfXutsLhMkjdENX0qhsQ9uIimo4/aQOmXkoon2nDQ==}

  pathval@2.0.0:
    resolution: {integrity: sha512-vE7JKRyES09KiunauX7nd2Q9/L7lhok4smP9RZTDeD4MVs72Dp2qNFVz39Nz5a0FVEW0BJR6C0DYrq6unoziZA==}
    engines: {node: '>= 14.16'}

  perfect-debounce@1.0.0:
    resolution: {integrity: sha512-xCy9V055GLEqoFaHoC1SoLIaLmWctgCUaBaWxDZ7/Zx4CTyX7cJQLJOok/orfjZAh9kEYpjJa4d0KcJmCbctZA==}

  periscopic@4.0.2:
    resolution: {integrity: sha512-sqpQDUy8vgB7ycLkendSKS6HnVz1Rneoc3Rc+ZBUCe2pbqlVuCC5vF52l0NJ1aiMg/r1qfYF9/myz8CZeI2rjA==}

  phoenix@1.7.14:
    resolution: {integrity: sha512-3tZ76PiH/2g+Kyzhz8+GIFYrnx3lRnwi/Qt3ZUH04xpMxXL7Guerd5aaxtpWal73X+H8iLAjo2c+AgRy2KYQcQ==}

  picocolors@1.1.1:
    resolution: {integrity: sha512-xceH2snhtb5M9liqDsmEw56le376mTZkEX/jEb/RxNFyegNul7eNslCXP9FDj/Lcu0X8KEyMceP2ntpaHrDEVA==}

  picomatch@2.3.1:
    resolution: {integrity: sha512-JU3teHTNjmE2VCGFzuY8EXzCDVwEqB2a8fsIvwaStHhAWJEeVd1o1QD80CU6+ZdEXXSLbSsuLwJjkCBWqRQUVA==}
    engines: {node: '>=8.6'}

  picomatch@4.0.2:
    resolution: {integrity: sha512-M7BAV6Rlcy5u+m6oPhAPFgJTzAioX/6B0DxyvDlo9l8+T3nLKbrczg2WLUyzd45L8RqfUMyGPzekbMvX2Ldkwg==}
    engines: {node: '>=12'}

  pidtree@0.6.0:
    resolution: {integrity: sha512-eG2dWTVw5bzqGRztnHExczNxt5VGsE6OwTeCG3fdUf9KBsZzO3R5OIIIzWR+iZA0NtZ+RDVdaoE2dK1cn6jH4g==}
    engines: {node: '>=0.10'}
    hasBin: true

  pify@2.3.0:
    resolution: {integrity: sha512-udgsAY+fTnvv7kI7aaxbqwWNb0AHiB0qBO89PZKPkoTmGOgdbrHDKD+0B2X4uTfJ/FT1R09r9gTsjUjNJotuog==}
    engines: {node: '>=0.10.0'}

  pify@4.0.1:
    resolution: {integrity: sha512-uB80kBFb/tfd68bVleG9T5GGsGPjJrLAUpR5PZIrhBnIaRTQRjqdJSsIKkOP6OAIFbj7GOrcudc5pNjZ+geV2g==}
    engines: {node: '>=6'}

  pirates@4.0.5:
    resolution: {integrity: sha512-8V9+HQPupnaXMA23c5hvl69zXvTwTzyAYasnkb0Tts4XvO4CliqONMOnvlq26rkhLC3nWDFBJf73LU1e1VZLaQ==}
    engines: {node: '>= 6'}

  pkg-types@1.2.0:
    resolution: {integrity: sha512-+ifYuSSqOQ8CqP4MbZA5hDpb97n3E8SVWdJe+Wms9kj745lmd3b7EZJiqvmLwAlmRfjrI7Hi5z3kdBJ93lFNPA==}

  playwright-chromium@1.48.2:
    resolution: {integrity: sha512-bMBvYPlj5X6yyifahATDy5ZQySyNRDD75Q8ZCMcvn234CCA7m8vxgJIlrbJq+jcmuZVsCzNybRtEJHVGqg+v4w==}
    engines: {node: '>=18'}
    hasBin: true

  playwright-core@1.48.2:
    resolution: {integrity: sha512-sjjw+qrLFlriJo64du+EK0kJgZzoQPsabGF4lBvsid+3CNIZIYLgnMj9V6JY5VhM2Peh20DJWIVpVljLLnlawA==}
    engines: {node: '>=18'}
    hasBin: true

  postcss-calc@10.0.2:
    resolution: {integrity: sha512-DT/Wwm6fCKgpYVI7ZEWuPJ4az8hiEHtCUeYjZXqU7Ou4QqYh1Df2yCQ7Ca6N7xqKPFkxN3fhf+u9KSoOCJNAjg==}
    engines: {node: ^18.12 || ^20.9 || >=22.0}
    peerDependencies:
      postcss: ^8.4.38

  postcss-colormin@7.0.2:
    resolution: {integrity: sha512-YntRXNngcvEvDbEjTdRWGU606eZvB5prmHG4BF0yLmVpamXbpsRJzevyy6MZVyuecgzI2AWAlvFi8DAeCqwpvA==}
    engines: {node: ^18.12.0 || ^20.9.0 || >=22.0}
    peerDependencies:
      postcss: ^8.4.31

  postcss-convert-values@7.0.4:
    resolution: {integrity: sha512-e2LSXPqEHVW6aoGbjV9RsSSNDO3A0rZLCBxN24zvxF25WknMPpX8Dm9UxxThyEbaytzggRuZxaGXqaOhxQ514Q==}
    engines: {node: ^18.12.0 || ^20.9.0 || >=22.0}
    peerDependencies:
      postcss: ^8.4.31

  postcss-discard-comments@7.0.3:
    resolution: {integrity: sha512-q6fjd4WU4afNhWOA2WltHgCbkRhZPgQe7cXF74fuVB/ge4QbM9HEaOIzGSiMvM+g/cOsNAUGdf2JDzqA2F8iLA==}
    engines: {node: ^18.12.0 || ^20.9.0 || >=22.0}
    peerDependencies:
      postcss: ^8.4.31

  postcss-discard-duplicates@7.0.1:
    resolution: {integrity: sha512-oZA+v8Jkpu1ct/xbbrntHRsfLGuzoP+cpt0nJe5ED2FQF8n8bJtn7Bo28jSmBYwqgqnqkuSXJfSUEE7if4nClQ==}
    engines: {node: ^18.12.0 || ^20.9.0 || >=22.0}
    peerDependencies:
      postcss: ^8.4.31

  postcss-discard-empty@7.0.0:
    resolution: {integrity: sha512-e+QzoReTZ8IAwhnSdp/++7gBZ/F+nBq9y6PomfwORfP7q9nBpK5AMP64kOt0bA+lShBFbBDcgpJ3X4etHg4lzA==}
    engines: {node: ^18.12.0 || ^20.9.0 || >=22.0}
    peerDependencies:
      postcss: ^8.4.31

  postcss-discard-overridden@7.0.0:
    resolution: {integrity: sha512-GmNAzx88u3k2+sBTZrJSDauR0ccpE24omTQCVmaTTZFz1du6AasspjaUPMJ2ud4RslZpoFKyf+6MSPETLojc6w==}
    engines: {node: ^18.12.0 || ^20.9.0 || >=22.0}
    peerDependencies:
      postcss: ^8.4.31

  postcss-import@15.1.0:
    resolution: {integrity: sha512-hpr+J05B2FVYUAXHeK1YyI267J/dDDhMU6B6civm8hSY1jYJnBXxzKDKDswzJmtLHryrjhnDjqqp/49t8FALew==}
    engines: {node: '>=14.0.0'}
    peerDependencies:
      postcss: ^8.0.0

  postcss-import@16.1.0:
    resolution: {integrity: sha512-7hsAZ4xGXl4MW+OKEWCnF6T5jqBw80/EE9aXg1r2yyn1RsVEU8EtKXbijEODa+rg7iih4bKf7vlvTGYR4CnPNg==}
    engines: {node: '>=18.0.0'}
    peerDependencies:
      postcss: ^8.0.0

  postcss-js@4.0.1:
    resolution: {integrity: sha512-dDLF8pEO191hJMtlHFPRa8xsizHaM82MLfNkUHdUtVEV3tgTp5oj+8qbEqYM57SLfc74KSbw//4SeJma2LRVIw==}
    engines: {node: ^12 || ^14 || >= 16}
    peerDependencies:
      postcss: ^8.4.21

  postcss-load-config@4.0.2:
    resolution: {integrity: sha512-bSVhyJGL00wMVoPUzAVAnbEoWyqRxkjv64tUl427SKnPrENtq6hJwUojroMz2VB+Q1edmi4IfrAPpami5VVgMQ==}
    engines: {node: '>= 14'}
    peerDependencies:
      postcss: '>=8.0.9'
      ts-node: '>=9.0.0'
    peerDependenciesMeta:
      postcss:
        optional: true
      ts-node:
        optional: true

  postcss-load-config@6.0.1:
    resolution: {integrity: sha512-oPtTM4oerL+UXmx+93ytZVN82RrlY/wPUV8IeDxFrzIjXOLF1pN+EmKPLbubvKHT2HC20xXsCAH2Z+CKV6Oz/g==}
    engines: {node: '>= 18'}
    peerDependencies:
      jiti: '>=1.21.0'
      postcss: '>=8.0.9'
      tsx: ^4.8.1
      yaml: ^2.4.2
    peerDependenciesMeta:
      jiti:
        optional: true
      postcss:
        optional: true
      tsx:
        optional: true
      yaml:
        optional: true

  postcss-merge-longhand@7.0.4:
    resolution: {integrity: sha512-zer1KoZA54Q8RVHKOY5vMke0cCdNxMP3KBfDerjH/BYHh4nCIh+1Yy0t1pAEQF18ac/4z3OFclO+ZVH8azjR4A==}
    engines: {node: ^18.12.0 || ^20.9.0 || >=22.0}
    peerDependencies:
      postcss: ^8.4.31

  postcss-merge-rules@7.0.4:
    resolution: {integrity: sha512-ZsaamiMVu7uBYsIdGtKJ64PkcQt6Pcpep/uO90EpLS3dxJi6OXamIobTYcImyXGoW0Wpugh7DSD3XzxZS9JCPg==}
    engines: {node: ^18.12.0 || ^20.9.0 || >=22.0}
    peerDependencies:
      postcss: ^8.4.31

  postcss-minify-font-values@7.0.0:
    resolution: {integrity: sha512-2ckkZtgT0zG8SMc5aoNwtm5234eUx1GGFJKf2b1bSp8UflqaeFzR50lid4PfqVI9NtGqJ2J4Y7fwvnP/u1cQog==}
    engines: {node: ^18.12.0 || ^20.9.0 || >=22.0}
    peerDependencies:
      postcss: ^8.4.31

  postcss-minify-gradients@7.0.0:
    resolution: {integrity: sha512-pdUIIdj/C93ryCHew0UgBnL2DtUS3hfFa5XtERrs4x+hmpMYGhbzo6l/Ir5de41O0GaKVpK1ZbDNXSY6GkXvtg==}
    engines: {node: ^18.12.0 || ^20.9.0 || >=22.0}
    peerDependencies:
      postcss: ^8.4.31

  postcss-minify-params@7.0.2:
    resolution: {integrity: sha512-nyqVLu4MFl9df32zTsdcLqCFfE/z2+f8GE1KHPxWOAmegSo6lpV2GNy5XQvrzwbLmiU7d+fYay4cwto1oNdAaQ==}
    engines: {node: ^18.12.0 || ^20.9.0 || >=22.0}
    peerDependencies:
      postcss: ^8.4.31

  postcss-minify-selectors@7.0.4:
    resolution: {integrity: sha512-JG55VADcNb4xFCf75hXkzc1rNeURhlo7ugf6JjiiKRfMsKlDzN9CXHZDyiG6x/zGchpjQS+UAgb1d4nqXqOpmA==}
    engines: {node: ^18.12.0 || ^20.9.0 || >=22.0}
    peerDependencies:
      postcss: ^8.4.31

  postcss-modules-extract-imports@3.0.0:
    resolution: {integrity: sha512-bdHleFnP3kZ4NYDhuGlVK+CMrQ/pqUm8bx/oGL93K6gVwiclvX5x0n76fYMKuIGKzlABOy13zsvqjb0f92TEXw==}
    engines: {node: ^10 || ^12 || >= 14}
    peerDependencies:
      postcss: ^8.1.0

  postcss-modules-local-by-default@4.0.0:
    resolution: {integrity: sha512-sT7ihtmGSF9yhm6ggikHdV0hlziDTX7oFoXtuVWeDd3hHObNkcHRo9V3yg7vCAY7cONyxJC/XXCmmiHHcvX7bQ==}
    engines: {node: ^10 || ^12 || >= 14}
    peerDependencies:
      postcss: ^8.1.0

  postcss-modules-scope@3.0.0:
    resolution: {integrity: sha512-hncihwFA2yPath8oZ15PZqvWGkWf+XUfQgUGamS4LqoP1anQLOsOJw0vr7J7IwLpoY9fatA2qiGUGmuZL0Iqlg==}
    engines: {node: ^10 || ^12 || >= 14}
    peerDependencies:
      postcss: ^8.1.0

  postcss-modules-values@4.0.0:
    resolution: {integrity: sha512-RDxHkAiEGI78gS2ofyvCsu7iycRv7oqw5xMWn9iMoR0N/7mf9D50ecQqUo5BZ9Zh2vH4bCUR/ktCqbB9m8vJjQ==}
    engines: {node: ^10 || ^12 || >= 14}
    peerDependencies:
      postcss: ^8.1.0

  postcss-modules@6.0.0:
    resolution: {integrity: sha512-7DGfnlyi/ju82BRzTIjWS5C4Tafmzl3R79YP/PASiocj+aa6yYphHhhKUOEoXQToId5rgyFgJ88+ccOUydjBXQ==}
    peerDependencies:
      postcss: ^8.0.0

  postcss-nested@6.2.0:
    resolution: {integrity: sha512-HQbt28KulC5AJzG+cZtj9kvKB93CFCdLvog1WFLf1D+xmMvPGlBstkpTEZfK5+AN9hfJocyBFCNiqyS48bpgzQ==}
    engines: {node: '>=12.0'}
    peerDependencies:
      postcss: ^8.2.14

  postcss-nested@7.0.2:
    resolution: {integrity: sha512-5osppouFc0VR9/VYzYxO03VaDa3e8F23Kfd6/9qcZTUI8P58GIYlArOET2Wq0ywSl2o2PjELhYOFI4W7l5QHKw==}
    engines: {node: '>=18.0'}
    peerDependencies:
      postcss: ^8.2.14

  postcss-normalize-charset@7.0.0:
    resolution: {integrity: sha512-ABisNUXMeZeDNzCQxPxBCkXexvBrUHV+p7/BXOY+ulxkcjUZO0cp8ekGBwvIh2LbCwnWbyMPNJVtBSdyhM2zYQ==}
    engines: {node: ^18.12.0 || ^20.9.0 || >=22.0}
    peerDependencies:
      postcss: ^8.4.31

  postcss-normalize-display-values@7.0.0:
    resolution: {integrity: sha512-lnFZzNPeDf5uGMPYgGOw7v0BfB45+irSRz9gHQStdkkhiM0gTfvWkWB5BMxpn0OqgOQuZG/mRlZyJxp0EImr2Q==}
    engines: {node: ^18.12.0 || ^20.9.0 || >=22.0}
    peerDependencies:
      postcss: ^8.4.31

  postcss-normalize-positions@7.0.0:
    resolution: {integrity: sha512-I0yt8wX529UKIGs2y/9Ybs2CelSvItfmvg/DBIjTnoUSrPxSV7Z0yZ8ShSVtKNaV/wAY+m7bgtyVQLhB00A1NQ==}
    engines: {node: ^18.12.0 || ^20.9.0 || >=22.0}
    peerDependencies:
      postcss: ^8.4.31

  postcss-normalize-repeat-style@7.0.0:
    resolution: {integrity: sha512-o3uSGYH+2q30ieM3ppu9GTjSXIzOrRdCUn8UOMGNw7Af61bmurHTWI87hRybrP6xDHvOe5WlAj3XzN6vEO8jLw==}
    engines: {node: ^18.12.0 || ^20.9.0 || >=22.0}
    peerDependencies:
      postcss: ^8.4.31

  postcss-normalize-string@7.0.0:
    resolution: {integrity: sha512-w/qzL212DFVOpMy3UGyxrND+Kb0fvCiBBujiaONIihq7VvtC7bswjWgKQU/w4VcRyDD8gpfqUiBQ4DUOwEJ6Qg==}
    engines: {node: ^18.12.0 || ^20.9.0 || >=22.0}
    peerDependencies:
      postcss: ^8.4.31

  postcss-normalize-timing-functions@7.0.0:
    resolution: {integrity: sha512-tNgw3YV0LYoRwg43N3lTe3AEWZ66W7Dh7lVEpJbHoKOuHc1sLrzMLMFjP8SNULHaykzsonUEDbKedv8C+7ej6g==}
    engines: {node: ^18.12.0 || ^20.9.0 || >=22.0}
    peerDependencies:
      postcss: ^8.4.31

  postcss-normalize-unicode@7.0.2:
    resolution: {integrity: sha512-ztisabK5C/+ZWBdYC+Y9JCkp3M9qBv/XFvDtSw0d/XwfT3UaKeW/YTm/MD/QrPNxuecia46vkfEhewjwcYFjkg==}
    engines: {node: ^18.12.0 || ^20.9.0 || >=22.0}
    peerDependencies:
      postcss: ^8.4.31

  postcss-normalize-url@7.0.0:
    resolution: {integrity: sha512-+d7+PpE+jyPX1hDQZYG+NaFD+Nd2ris6r8fPTBAjE8z/U41n/bib3vze8x7rKs5H1uEw5ppe9IojewouHk0klQ==}
    engines: {node: ^18.12.0 || ^20.9.0 || >=22.0}
    peerDependencies:
      postcss: ^8.4.31

  postcss-normalize-whitespace@7.0.0:
    resolution: {integrity: sha512-37/toN4wwZErqohedXYqWgvcHUGlT8O/m2jVkAfAe9Bd4MzRqlBmXrJRePH0e9Wgnz2X7KymTgTOaaFizQe3AQ==}
    engines: {node: ^18.12.0 || ^20.9.0 || >=22.0}
    peerDependencies:
      postcss: ^8.4.31

  postcss-ordered-values@7.0.1:
    resolution: {integrity: sha512-irWScWRL6nRzYmBOXReIKch75RRhNS86UPUAxXdmW/l0FcAsg0lvAXQCby/1lymxn/o0gVa6Rv/0f03eJOwHxw==}
    engines: {node: ^18.12.0 || ^20.9.0 || >=22.0}
    peerDependencies:
      postcss: ^8.4.31

  postcss-reduce-initial@7.0.2:
    resolution: {integrity: sha512-pOnu9zqQww7dEKf62Nuju6JgsW2V0KRNBHxeKohU+JkHd/GAH5uvoObqFLqkeB2n20mr6yrlWDvo5UBU5GnkfA==}
    engines: {node: ^18.12.0 || ^20.9.0 || >=22.0}
    peerDependencies:
      postcss: ^8.4.31

  postcss-reduce-transforms@7.0.0:
    resolution: {integrity: sha512-pnt1HKKZ07/idH8cpATX/ujMbtOGhUfE+m8gbqwJE05aTaNw8gbo34a2e3if0xc0dlu75sUOiqvwCGY3fzOHew==}
    engines: {node: ^18.12.0 || ^20.9.0 || >=22.0}
    peerDependencies:
      postcss: ^8.4.31

  postcss-selector-parser@6.1.2:
    resolution: {integrity: sha512-Q8qQfPiZ+THO/3ZrOrO0cJJKfpYCagtMUkXbnEfmgUjwXg6z/WBeOyS9APBBPCTSiDV+s4SwQGu8yFsiMRIudg==}
    engines: {node: '>=4'}

  postcss-selector-parser@7.0.0:
    resolution: {integrity: sha512-9RbEr1Y7FFfptd/1eEdntyjMwLeghW1bHX9GWjXo19vx4ytPQhANltvVxDggzJl7mnWM+dX28kb6cyS/4iQjlQ==}
    engines: {node: '>=4'}

  postcss-svgo@7.0.1:
    resolution: {integrity: sha512-0WBUlSL4lhD9rA5k1e5D8EN5wCEyZD6HJk0jIvRxl+FDVOMlJ7DePHYWGGVc5QRqrJ3/06FTXM0bxjmJpmTPSA==}
    engines: {node: ^18.12.0 || ^20.9.0 || >= 18}
    peerDependencies:
      postcss: ^8.4.31

  postcss-unique-selectors@7.0.3:
    resolution: {integrity: sha512-J+58u5Ic5T1QjP/LDV9g3Cx4CNOgB5vz+kM6+OxHHhFACdcDeKhBXjQmB7fnIZM12YSTvsL0Opwco83DmacW2g==}
    engines: {node: ^18.12.0 || ^20.9.0 || >=22.0}
    peerDependencies:
      postcss: ^8.4.31

  postcss-value-parser@4.2.0:
    resolution: {integrity: sha512-1NNCs6uurfkVbeXG4S8JFT9t19m45ICnif8zWLd5oPSZ50QnwMfK+H3jv408d4jw/7Bttv5axS5IiHoLaVNHeQ==}

  postcss@8.4.47:
    resolution: {integrity: sha512-56rxCq7G/XfB4EkXq9Egn5GCqugWvDFjafDOThIdMBsI15iqPqR5r15TfSr1YPYeEI19YeaXMCbY6u88Y76GLQ==}
    engines: {node: ^10 || ^12 || >=14}

  preact@10.7.3:
    resolution: {integrity: sha512-giqJXP8VbtA1tyGa3f1n9wiN7PrHtONrDyE3T+ifjr/tTkg+2N4d/6sjC9WyJKv8wM7rOYDveqy5ZoFmYlwo4w==}

  prelude-ls@1.2.1:
    resolution: {integrity: sha512-vkcDPrRZo1QZLbn5RLGPpg/WmIQ65qoWWhcGKf/b5eplkkarX0m9z8ppCat4mlOqUsWpyNuYgO3VRyrYHSzX5g==}
    engines: {node: '>= 0.8.0'}

  premove@4.0.0:
    resolution: {integrity: sha512-zim/Hr4+FVdCIM7zL9b9Z0Wfd5Ya3mnKtiuDv7L5lzYzanSq6cOcVJ7EFcgK4I0pt28l8H0jX/x3nyog380XgQ==}
    engines: {node: '>=6'}
    hasBin: true

  prettier@3.3.3:
    resolution: {integrity: sha512-i2tDNA0O5IrMO757lfrdQZCc2jPNDVntV0m/+4whiDfWaTKfMNgR7Qz0NAeGz/nRqF4m5/6CLzbP4/liHt12Ew==}
    engines: {node: '>=14'}
    hasBin: true

  pretty-bytes@6.1.1:
    resolution: {integrity: sha512-mQUvGU6aUFQ+rNvTIAcZuWGRT9a6f6Yrg9bHs4ImKF+HZCEK+plBvnAZYSIQztknZF2qnzNtr6F8s0+IuptdlQ==}
    engines: {node: ^14.13.1 || >=16.0.0}

  pretty-ms@9.0.0:
    resolution: {integrity: sha512-E9e9HJ9R9NasGOgPaPE8VMeiPKAyWR5jcFpNnwIejslIhWqdqOrb2wShBsncMPUb+BcCd2OPYfh7p2W6oemTng==}
    engines: {node: '>=18'}

  printable-characters@1.0.42:
    resolution: {integrity: sha512-dKp+C4iXWK4vVYZmYSd0KBH5F/h1HoZRsbJ82AVKRO3PEo8L4lBS/vLwhVtpwwuYcoIsVY+1JYKR268yn480uQ==}

  promise@7.3.1:
    resolution: {integrity: sha512-nolQXZ/4L+bP/UGlkfaIujX9BKxGwmQ9OT4mOt5yvy8iK1h3wqTEJCijzGANTCCl9nWjY41juyAn2K3Q1hLLTg==}

  prompts@2.4.2:
    resolution: {integrity: sha512-NxNv/kLguCA7p3jE8oL2aEBsrJWgAakBpgmgK6lpPWV+WuOmY6r2/zbAVnP+T8bQlA0nzHXSJSJW0Hq7ylaD2Q==}
    engines: {node: '>= 6'}

  property-information@6.5.0:
    resolution: {integrity: sha512-PgTgs/BlvHxOu8QuEN7wi5A0OmXaBcHpmCSTehcs6Uuu9IkDIEo13Hy7n898RHfrQ49vKCoGeWZSaAK01nwVig==}

  proxy-addr@2.0.7:
    resolution: {integrity: sha512-llQsMLSUDUPT44jdrU/O37qlnifitDP+ZwrmmZcoSKyLKvtZxpyV0n2/bD/N4tBAAZ/gJEdZU7KMraoK1+XYAg==}
    engines: {node: '>= 0.10'}

  proxy-from-env@1.1.0:
    resolution: {integrity: sha512-D+zkORCbA9f1tdWRK0RaCR3GPv50cMxcrz4X8k5LTSUD1Dkw47mKJEZQNunItRTkWwgtaUSo1RVFRIG9ZXiFYg==}

  prr@1.0.1:
    resolution: {integrity: sha512-yPw4Sng1gWghHQWj0B3ZggWUm4qVbPwPFcRG8KyxiU7J2OHFSoEHKS+EZ3fv5l1t9CyCiop6l/ZYeWbrgoQejw==}

  publint@0.2.9:
    resolution: {integrity: sha512-nITKS1NSwD68PQlts0ntryhxrWObep6P0CCycwi1lgXI+K7uKyacMYRRCQi7hTae8imkI3FCi0FlgnwLxjM8yA==}
    engines: {node: '>=16'}
    hasBin: true

  pug-attrs@3.0.0:
    resolution: {integrity: sha512-azINV9dUtzPMFQktvTXciNAfAuVh/L/JCl0vtPCwvOA21uZrC08K/UnmrL+SXGEVc1FwzjW62+xw5S/uaLj6cA==}

  pug-code-gen@3.0.3:
    resolution: {integrity: sha512-cYQg0JW0w32Ux+XTeZnBEeuWrAY7/HNE6TWnhiHGnnRYlCgyAUPoyh9KzCMa9WhcJlJ1AtQqpEYHc+vbCzA+Aw==}

  pug-error@2.1.0:
    resolution: {integrity: sha512-lv7sU9e5Jk8IeUheHata6/UThZ7RK2jnaaNztxfPYUY+VxZyk/ePVaNZ/vwmH8WqGvDz3LrNYt/+gA55NDg6Pg==}

  pug-filters@4.0.0:
    resolution: {integrity: sha512-yeNFtq5Yxmfz0f9z2rMXGw/8/4i1cCFecw/Q7+D0V2DdtII5UvqE12VaZ2AY7ri6o5RNXiweGH79OCq+2RQU4A==}

  pug-lexer@5.0.1:
    resolution: {integrity: sha512-0I6C62+keXlZPZkOJeVam9aBLVP2EnbeDw3An+k0/QlqdwH6rv8284nko14Na7c0TtqtogfWXcRoFE4O4Ff20w==}

  pug-linker@4.0.0:
    resolution: {integrity: sha512-gjD1yzp0yxbQqnzBAdlhbgoJL5qIFJw78juN1NpTLt/mfPJ5VgC4BvkoD3G23qKzJtIIXBbcCt6FioLSFLOHdw==}

  pug-load@3.0.0:
    resolution: {integrity: sha512-OCjTEnhLWZBvS4zni/WUMjH2YSUosnsmjGBB1An7CsKQarYSWQ0GCVyd4eQPMFJqZ8w9xgs01QdiZXKVjk92EQ==}

  pug-parser@6.0.0:
    resolution: {integrity: sha512-ukiYM/9cH6Cml+AOl5kETtM9NR3WulyVP2y4HOU45DyMim1IeP/OOiyEWRr6qk5I5klpsBnbuHpwKmTx6WURnw==}

  pug-runtime@3.0.1:
    resolution: {integrity: sha512-L50zbvrQ35TkpHwv0G6aLSuueDRwc/97XdY8kL3tOT0FmhgG7UypU3VztfV/LATAvmUfYi4wNxSajhSAeNN+Kg==}

  pug-strip-comments@2.0.0:
    resolution: {integrity: sha512-zo8DsDpH7eTkPHCXFeAk1xZXJbyoTfdPlNR0bK7rpOMuhBYb0f5qUVCO1xlsitYd3w5FQTK7zpNVKb3rZoUrrQ==}

  pug-walk@2.0.0:
    resolution: {integrity: sha512-yYELe9Q5q9IQhuvqsZNwA5hfPkMJ8u92bQLIMcsMxf/VADjNtEYptU+inlufAFYcWdHlwNfZOEnOOQrZrcyJCQ==}

  pug@3.0.3:
    resolution: {integrity: sha512-uBi6kmc9f3SZ3PXxqcHiUZLmIXgfgWooKWXcwSGwQd2Zi5Rb0bT14+8CJjJgI8AB+nndLaNgHGrcc6bPIB665g==}

  punycode@1.4.1:
    resolution: {integrity: sha512-jmYNElW7yvO7TV33CjSmvSiE2yco3bV2czu/OzDKdMNVZQWfxCblURLhf+47syQRBntjfLdd/H0egrzIG+oaFQ==}

  punycode@2.3.1:
    resolution: {integrity: sha512-vYt7UD1U9Wg6138shLtLOvdAu+8DsC/ilFtEVHcH+wydcSpNE20AfSOduf6MkRFahL5FY7X1oU7nKVZFtfq8Fg==}
    engines: {node: '>=6'}

  qs@6.13.0:
    resolution: {integrity: sha512-+38qI9SOr8tfZ4QmJNplMUxqjbe7LKvvZgWdExBOmd+egZTtjLB67Gu0HRX3u/XOq7UU2Nx6nsjvS16Z9uwfpg==}
    engines: {node: '>=0.6'}

  queue-microtask@1.2.3:
    resolution: {integrity: sha512-NuaNSa6flKT5JaSYQzJok04JzTL1CA6aGhv5rfLW3PgqA+M2ChpZQnAC8h8i4ZFkBS8X5RqkDBHA7r4hej3K9A==}

  range-parser@1.2.1:
    resolution: {integrity: sha512-Hrgsx+orqoygnmhFbKaHE6c296J+HTAQXoxEF6gNupROmmGJRoyzfG3ccAveqCBrwr/2yxQ5BVd/GTl5agOwSg==}
    engines: {node: '>= 0.6'}

  raw-body@3.0.0:
    resolution: {integrity: sha512-RmkhL8CAyCRPXCE28MMH0z2PNWQBNk2Q09ZdxM9IOOXwxwZbN+qbWaatPkdkWIKL2ZVDImrN/pK5HTRz2PcS4g==}
    engines: {node: '>= 0.8'}

  react-dom@18.3.1:
    resolution: {integrity: sha512-5m4nQKp+rZRb09LNH59GM4BxTh9251/ylbKIbpe7TpGxfJ+9kv6BLkLBXIjjspbgbnIBNqlI23tRnTWT0snUIw==}
    peerDependencies:
      react: ^18.3.1

  react@18.3.1:
    resolution: {integrity: sha512-wS+hAgJShR0KhEvPJArfuPVN1+Hz1t0Y6n5jLrGQbkb4urgPE/0Rve+1kMB1v/oWgHgm4WIcV+i7F2pTVj+2iQ==}
    engines: {node: '>=0.10.0'}

  read-cache@1.0.0:
    resolution: {integrity: sha512-Owdv/Ft7IjOgm/i0xvNDZ1LrRANRfew4b2prF3OWMQLxLfu3bS8FVhCsrSCMK4lR56Y9ya+AThoTpDCTxCmpRA==}

  read-package-up@11.0.0:
    resolution: {integrity: sha512-MbgfoNPANMdb4oRBNg5eqLbB2t2r+o5Ua1pNt8BqGp4I0FJZhuVSOj3PaBPni4azWuSzEdNn2evevzVmEk1ohQ==}
    engines: {node: '>=18'}

  read-pkg@9.0.1:
    resolution: {integrity: sha512-9viLL4/n1BJUCT1NXVTdS1jtm80yDEgR5T4yCelII49Mbj0v1rZdKqj7zCiYdbB0CuCgdrvHcNogAKTFPBocFA==}
    engines: {node: '>=18'}

  readable-stream@3.6.0:
    resolution: {integrity: sha512-BViHy7LKeTz4oNnkcLJ+lVSL6vpiFeX6/d3oSH8zCW7UxP2onchk+vTGB143xuFjHS3deTgkKoXXymXqymiIdA==}
    engines: {node: '>= 6'}

  readdirp@3.6.0:
    resolution: {integrity: sha512-hOS089on8RduqdbhvQ5Z37A0ESjsqz6qnRcffsMU3495FuTdqSm+7bhJ29JvIOsBDEEnan5DPu9t3To9VRlMzA==}
    engines: {node: '>=8.10.0'}

  readdirp@4.0.1:
    resolution: {integrity: sha512-GkMg9uOTpIWWKbSsgwb5fA4EavTR+SG/PMPoAY8hkhHfEEY0/vqljY+XHqtDf2cr2IJtoNRDbrrEpZUiZCkYRw==}
    engines: {node: '>= 14.16.0'}

  refa@0.12.1:
    resolution: {integrity: sha512-J8rn6v4DBb2nnFqkqwy6/NnTYMcgLA+sLr0iIO41qpv0n+ngb7ksag2tMRl0inb1bbO/esUwzW1vbJi7K0sI0g==}
    engines: {node: ^12.0.0 || ^14.0.0 || >=16.0.0}

  regenerate-unicode-properties@10.2.0:
    resolution: {integrity: sha512-DqHn3DwbmmPVzeKj9woBadqmXxLvQoQIwu7nopMc72ztvxVmVk2SBhSnx67zuye5TP+lJsb/TBQsjLKhnDf3MA==}
    engines: {node: '>=4'}

  regenerate@1.4.2:
    resolution: {integrity: sha512-zrceR/XhGYU/d/opr2EKO7aRHUeiBI8qjtfHqADTwZd6Szfy16la6kqD0MIUs5z5hx6AaKa+PixpPrR289+I0A==}

  regenerator-runtime@0.14.1:
    resolution: {integrity: sha512-dYnhHh0nJoMfnkZs6GmmhFknAGRrLznOu5nc9ML+EJxGvrx6H7teuevqVqCuPcPK//3eDrrjQhehXVx9cnkGdw==}

  regenerator-transform@0.15.2:
    resolution: {integrity: sha512-hfMp2BoF0qOk3uc5V20ALGDS2ddjQaLrdl7xrGXvAIow7qeWRM2VA2HuCHkUKk9slq3VwEwLNK3DFBqDfPGYtg==}

  regex@4.3.2:
    resolution: {integrity: sha512-kK/AA3A9K6q2js89+VMymcboLOlF5lZRCYJv3gzszXFHBr6kO6qLGzbm+UIugBEV8SMMKCTR59txoY6ctRHYVw==}

  regexp-ast-analysis@0.7.1:
    resolution: {integrity: sha512-sZuz1dYW/ZsfG17WSAG7eS85r5a0dDsvg+7BiiYR5o6lKCAtUrEwdmRmaGF6rwVj3LcmAeYkOWKEPlbPzN3Y3A==}
    engines: {node: ^12.0.0 || ^14.0.0 || >=16.0.0}

  regexpu-core@6.1.1:
    resolution: {integrity: sha512-k67Nb9jvwJcJmVpw0jPttR1/zVfnKf8Km0IPatrU/zJ5XeG3+Slx0xLXs9HByJSzXzrlz5EDvN6yLNMDc2qdnw==}
    engines: {node: '>=4'}

  regjsgen@0.8.0:
    resolution: {integrity: sha512-RvwtGe3d7LvWiDQXeQw8p5asZUmfU1G/l6WbUXeHta7Y2PEIvBTwH6E2EfmYUK8pxcxEdEmaomqyp0vZZ7C+3Q==}

  regjsparser@0.11.1:
    resolution: {integrity: sha512-1DHODs4B8p/mQHU9kr+jv8+wIC9mtG4eBHxWxIq5mhjE3D5oORhCc6deRKzTjs9DcfRFmj9BHSDguZklqCGFWQ==}
    hasBin: true

  requires-port@1.0.0:
    resolution: {integrity: sha512-KigOCHcocU3XODJxsu8i/j8T9tzT4adHiecwORRQ0ZZFcp7ahwXuRU1m+yuO90C5ZUyGeGfocHDI14M3L3yDAQ==}

  resolve-from@4.0.0:
    resolution: {integrity: sha512-pb/MYmXstAkysRFx8piNI1tGFNQIFA3vkE3Gq4EuA1dF6gHp/+vgZqsCGJapvy8N3Q+4o7FwvquPJcnZ7RYy4g==}
    engines: {node: '>=4'}

  resolve-pkg-maps@1.0.0:
    resolution: {integrity: sha512-seS2Tj26TBVOC2NIc2rOe2y2ZO7efxITtLZcGSOnHHNOQ7CkiUBfw0Iw2ck6xkIhPwLhKNLS8BO+hEpngQlqzw==}

  resolve.exports@2.0.2:
    resolution: {integrity: sha512-X2UW6Nw3n/aMgDVy+0rSqgHlv39WZAlZrXCdnbyEiKm17DSqHX4MmQMaST3FbeWR5FTuRcUwYAziZajji0Y7mg==}
    engines: {node: '>=10'}

  resolve@1.22.8:
    resolution: {integrity: sha512-oKWePCxqpd6FlLvGV1VU0x7bkPmmCNolxzjMf4NczoDnQcIWrAF+cPtZn5i6n+RfD2d9i0tzpKnG6Yk168yIyw==}
    hasBin: true

  restore-cursor@5.1.0:
    resolution: {integrity: sha512-oMA2dcrw6u0YfxJQXm342bFKX/E4sG9rbTzO9ptUcR/e8A33cHuvStiYOwH7fszkZlZ1z/ta9AAoPk2F4qIOHA==}
    engines: {node: '>=18'}

  reusify@1.0.4:
    resolution: {integrity: sha512-U9nH88a3fc/ekCF1l0/UP1IosiuIjyTh7hBvXVMHYgVcfGvt897Xguj2UOLDeI5BG2m7/uwyaLVT6fbtCwTyzw==}
    engines: {iojs: '>=1.0.0', node: '>=0.10.0'}

  rfdc@1.4.1:
    resolution: {integrity: sha512-q1b3N5QkRUWUl7iyylaaj3kOpIT0N2i9MqIEQXP73GVsN9cw3fdx8X63cEmWhJGi2PPCF23Ijp7ktmd39rawIA==}

  rimraf@3.0.2:
    resolution: {integrity: sha512-JZkJMZkAGFFPP2YqXZXPbMlMBgsxzE8ILs4lMIX/2o0L9UBw9O/Y3o6wFw/i9YLapcUJWwqbi3kdxIPdC62TIA==}
    deprecated: Rimraf versions prior to v4 are no longer supported
    hasBin: true

  rollup-plugin-dts@6.1.1:
    resolution: {integrity: sha512-aSHRcJ6KG2IHIioYlvAOcEq6U99sVtqDDKVhnwt70rW6tsz3tv5OSjEiWcgzfsHdLyGXZ/3b/7b/+Za3Y6r1XA==}
    engines: {node: '>=16'}
    peerDependencies:
      rollup: ^3.29.4 || ^4
      typescript: ^4.5 || ^5.0

  rollup-plugin-esbuild@6.1.1:
    resolution: {integrity: sha512-CehMY9FAqJD5OUaE/Mi1r5z0kNeYxItmRO2zG4Qnv2qWKF09J2lTy5GUzjJR354ZPrLkCj4fiBN41lo8PzBUhw==}
    engines: {node: '>=14.18.0'}
    peerDependencies:
      esbuild: '>=0.18.0'
      rollup: ^1.20.0 || ^2.0.0 || ^3.0.0 || ^4.0.0

  rollup-plugin-license@3.5.3:
    resolution: {integrity: sha512-r3wImZSo2d6sEk9BRJtlzeI/upjyjnpthy06Fdl0EzqRrlg3ULb9KQR7xHJI0zuayW/8bchEXSF5dO6dha4OyA==}
    engines: {node: '>=14.0.0'}
    peerDependencies:
      rollup: ^1.0.0 || ^2.0.0 || ^3.0.0 || ^4.0.0

  rollup@4.24.2:
    resolution: {integrity: sha512-do/DFGq5g6rdDhdpPq5qb2ecoczeK6y+2UAjdJ5trjQJj5f1AiVdLRWRc9A9/fFukfvJRgM0UXzxBIYMovm5ww==}
    engines: {node: '>=18.0.0', npm: '>=8.0.0'}
    hasBin: true

  router@2.0.0:
    resolution: {integrity: sha512-dIM5zVoG8xhC6rnSN8uoAgFARwTE7BQs8YwHEvK0VCmfxQXMaOuA1uiR1IPwsW7JyK5iTt7Od/TC9StasS2NPQ==}
    engines: {node: '>= 0.10'}

  run-applescript@7.0.0:
    resolution: {integrity: sha512-9by4Ij99JUr/MCFBUkDKLWK3G9HVXmabKz9U5MlIAIuvuzkiOicRYs8XJLxX+xahD+mLiiCYDqF9dKAgtzKP1A==}
    engines: {node: '>=18'}

  run-parallel@1.2.0:
    resolution: {integrity: sha512-5l4VyZR86LZ/lDxZTR6jqL8AFE2S0IFLMP26AbjsLVADxHdhB/c0GUsH+y39UfCi3dzz8OlQuPmnaJOMoDHQBA==}

  rxjs@7.8.1:
    resolution: {integrity: sha512-AA3TVj+0A2iuIoQkWEK/tqFjBq2j+6PO6Y0zJcvzLAFhEFIO3HL0vls9hWLncZbAAbK0mar7oZ4V079I/qPMxg==}

  sade@1.8.1:
    resolution: {integrity: sha512-xal3CZX1Xlo/k4ApwCFrHVACi9fBqJ7V+mwhBsuf/1IOKbBy098Fex+Wa/5QMubw09pSZ/u8EY8PWgevJsXp1A==}
    engines: {node: '>=6'}

  safe-buffer@5.2.1:
    resolution: {integrity: sha512-rp3So07KcdmmKbGvgaNxQSJr7bGVSVk5S9Eq1F+ppbRo70+YeaDxkw5Dd8NPN+GD6bjnYm2VuPuCXmpuYvmCXQ==}

  safer-buffer@2.1.2:
    resolution: {integrity: sha512-YZo3K82SD7Riyi0E1EQPojLz7kpepnSQI9IyPbHHg1XXXevb5dJI7tpyN2ADxGcQbHG7vcyRHk0cbwqcQriUtg==}

  sass-embedded-android-arm64@1.80.6:
    resolution: {integrity: sha512-4rC4ZGM/k4ENVjLXnK3JTst8e8FI9MHSol2Fl7dCdYyJ3KLnlt4qL4AEYfU8zq1tcBb7CBOSZVR+CzCKubnXdg==}
    engines: {node: '>=14.0.0'}
    cpu: [arm64]
    os: [android]

  sass-embedded-android-arm@1.80.6:
    resolution: {integrity: sha512-UeUKMTRsnz4/dh7IzvhjONxa4/jmVp539CHDd8VZOsqg9M3HcNJNIkUzQWbuwZ+nSlWrTuo7Tvn3XlypopCBzw==}
    engines: {node: '>=14.0.0'}
    cpu: [arm]
    os: [android]

  sass-embedded-android-ia32@1.80.6:
    resolution: {integrity: sha512-Lxz2SXE2KdHnynuHF+D6flDvrd55/zaEAWUeka9MxEr6FmR66d8UBOIy5ETwCSUd//S/SE5Jl6oTnHppgD1zNA==}
    engines: {node: '>=14.0.0'}
    cpu: [ia32]
    os: [android]

  sass-embedded-android-riscv64@1.80.6:
    resolution: {integrity: sha512-hKdxY/oOqB+JJhSoBTDM5DJO1j/xtxQgayh2cLCCUx37IQQe3SEdc3V2JFf/4mIo5peaS4cjqwwSATF+l2zaXg==}
    engines: {node: '>=14.0.0'}
    cpu: [riscv64]
    os: [android]

  sass-embedded-android-x64@1.80.6:
    resolution: {integrity: sha512-Eap2Fi3kTx/rVLBsOnOp5RYPr5+lFjTZ652zR24dmYFe9/sDgasakJIOPjOvD2bRuL9z0uWEY1AXVeeOPeZKrg==}
    engines: {node: '>=14.0.0'}
    cpu: [x64]
    os: [android]

  sass-embedded-darwin-arm64@1.80.6:
    resolution: {integrity: sha512-0mnAx8Vq6Gxj3PQt3imgITfK33hhqrSKpyHSuab71gZZni5opsdtoggq2JawW+1taRFTEZwbZJLKZ0MBDbwCCA==}
    engines: {node: '>=14.0.0'}
    cpu: [arm64]
    os: [darwin]

  sass-embedded-darwin-x64@1.80.6:
    resolution: {integrity: sha512-Ib20yNZFOrJ7YVT+ltoe+JQNKPcRclM3iLAK69XZZYcSeFM/72SCoQBAaVGIpT23dxDp7FXiE4lO602c3xTRwQ==}
    engines: {node: '>=14.0.0'}
    cpu: [x64]
    os: [darwin]

  sass-embedded-linux-arm64@1.80.6:
    resolution: {integrity: sha512-n5r98pBXawrQQKaxIYCMM1zDpnngsqxTkOrmvsYLFiAMCSbR0lWf/7sBB33k/Pm0D6dsbp3jpHilCoQNKI3jIw==}
    engines: {node: '>=14.0.0'}
    cpu: [arm64]
    os: [linux]

  sass-embedded-linux-arm@1.80.6:
    resolution: {integrity: sha512-QR0Q6TZox/ThuU2r9c0s3fKCgU2rXAEocpitdgxFp6tta+GsQlMFV3oON2unAa8Bwnuxkmf0YOaK0Oy/TwzkXw==}
    engines: {node: '>=14.0.0'}
    cpu: [arm]
    os: [linux]

  sass-embedded-linux-ia32@1.80.6:
    resolution: {integrity: sha512-O6dWZdcOkryRdDCxVMGOeVowgblpDgVcAuRtZ1F1X7XfbpDriTQm64D+9vVZIrywYSPoJfQMJJ662cr0wUs9IQ==}
    engines: {node: '>=14.0.0'}
    cpu: [ia32]
    os: [linux]

  sass-embedded-linux-musl-arm64@1.80.6:
    resolution: {integrity: sha512-VeUSHUi3MAsvOlg9QI4X/2j04h1659aE+7qKP/282CYBTrGkjFGSXZhIki9WKWDgIpDiSInRYXfQQRWhPhjCDg==}
    engines: {node: '>=14.0.0'}
    cpu: [arm64]
    os: [linux]

  sass-embedded-linux-musl-arm@1.80.6:
    resolution: {integrity: sha512-X9FC8s8fvQGRiXc+eATlZ57N44Iq3nNa0M0ugi3ysdJwkaNYvOeS4QzBHKQAaw3QiTqdxTnLUHHVBkyzdCi9pw==}
    engines: {node: '>=14.0.0'}
    cpu: [arm]
    os: [linux]

  sass-embedded-linux-musl-ia32@1.80.6:
    resolution: {integrity: sha512-GqitS2Nab8ah0+wfCqaxW1hnI1piC08FimL6+lM9YWK5DbCOOF82IapbvJOy0feUmd/wNnHmyNTgE9h0zVMFdQ==}
    engines: {node: '>=14.0.0'}
    cpu: [ia32]
    os: [linux]

  sass-embedded-linux-musl-riscv64@1.80.6:
    resolution: {integrity: sha512-ySs15z7QSRRQK/aByEEqaJLYW/sTpfynefNPZCtsVNVEzNRwy+DRpxNChtxo+QjKq97ocXETbdG5KLik7QOTJg==}
    engines: {node: '>=14.0.0'}
    cpu: [riscv64]
    os: [linux]

  sass-embedded-linux-musl-x64@1.80.6:
    resolution: {integrity: sha512-DzeNqU/SN0mWFznoOH4RtVGcrg3Eoa41pUQhKMtrhNbCmIE1zNDunUiAEVTNpdHJF4nxf7ELUPXWmStM31CbUQ==}
    engines: {node: '>=14.0.0'}
    cpu: [x64]
    os: [linux]

  sass-embedded-linux-riscv64@1.80.6:
    resolution: {integrity: sha512-AyoHJ3icV9xuJjq1YzJqpEj2XfiC/KBkVYTUrCELKiXP0DN1gi/BpUwZNCAgCM3CyEdMef4LQM/ztCYJxYzdyg==}
    engines: {node: '>=14.0.0'}
    cpu: [riscv64]
    os: [linux]

  sass-embedded-linux-x64@1.80.6:
    resolution: {integrity: sha512-EohsE9CEqx0ycylnsEj/0DNPG99Tb0qAVZspiAs5xHFCJjXOFfp3cRQu0BRf+lZ1b72IhPFXymzVtojvzUHb7g==}
    engines: {node: '>=14.0.0'}
    cpu: [x64]
    os: [linux]

  sass-embedded-win32-arm64@1.80.6:
    resolution: {integrity: sha512-29wETQi1ykeVvpd4zMVokpQKFSOZskGJzZawuuNCdo7BHjHKIRDsqbz8YT1CewHPBshI0hfD21fenmjxYjGXPQ==}
    engines: {node: '>=14.0.0'}
    cpu: [arm64]
    os: [win32]

  sass-embedded-win32-ia32@1.80.6:
    resolution: {integrity: sha512-1s3OpK2iTIfIL/a91QhAQnffsbuWfnsM8Lx4Fxt0f7ErnxjCV6q8MUFTV/UhcLtLyTFnPCA62DLjp2KGCjMI9A==}
    engines: {node: '>=14.0.0'}
    cpu: [ia32]
    os: [win32]

  sass-embedded-win32-x64@1.80.6:
    resolution: {integrity: sha512-0pH4Zr9silHkcmLPC0ghnD3DI0vMsjA7dKvGR32/RbbjOSvHV5cDQRLiuVJAPp34dfMA7kJd1ysSchRdH0igAQ==}
    engines: {node: '>=14.0.0'}
    cpu: [x64]
    os: [win32]

  sass-embedded@1.80.6:
    resolution: {integrity: sha512-Og4aqBnaA3oJfIpHaLuNATAqzBRgUJDYJy2X15V59cot2wYOtiT/ciPnyuq1o7vpDEeOkHhEd+mSviSlXoETug==}
    engines: {node: '>=16.0.0'}
    hasBin: true
    peerDependencies:
      source-map-js: '*'
    peerDependenciesMeta:
      source-map-js:
        optional: true

  sass@1.80.6:
    resolution: {integrity: sha512-ccZgdHNiBF1NHBsWvacvT5rju3y1d/Eu+8Ex6c21nHp2lZGLBEtuwc415QfiI1PJa1TpCo3iXwwSRjRpn2Ckjg==}
    engines: {node: '>=14.0.0'}
    hasBin: true

  sax@1.4.1:
    resolution: {integrity: sha512-+aWOz7yVScEGoKNd4PA10LZ8sk0A/z5+nXQG5giUO5rprX9jgYsTdov9qCchZiPIZezbZH+jRut8nPodFAX4Jg==}

  scheduler@0.23.2:
    resolution: {integrity: sha512-UOShsPwz7NrMUqhR6t0hWjFduvOzbtv7toDH1/hIrfRNIDBnnBWd0CwJTGvTpngVlmwGCdP9/Zl/tVrDqcuYzQ==}

  scslre@0.3.0:
    resolution: {integrity: sha512-3A6sD0WYP7+QrjbfNA2FN3FsOaGGFoekCVgTyypy53gPxhbkCIjtO6YWgdrfM+n/8sI8JeXZOIxsHjMTNxQ4nQ==}
    engines: {node: ^14.0.0 || >=16.0.0}

  scule@1.3.0:
    resolution: {integrity: sha512-6FtHJEvt+pVMIB9IBY+IcCJ6Z5f1iQnytgyfKMhDKgmzYG+TeH/wx1y3l27rshSbLiSanrR9ffZDrEsmjlQF2g==}

  select@1.1.2:
    resolution: {integrity: sha512-OwpTSOfy6xSs1+pwcNrv0RBMOzI39Lp3qQKUTPVVPRjCdNa5JH/oPRiqsesIskK8TVgmRiHwO4KXlV2Li9dANA==}

  semver@5.7.2:
    resolution: {integrity: sha512-cBznnQ9KjJqU67B52RMC65CMarK2600WFnbkcaiwWq3xy/5haFJlshgnpjovMVJ+Hff49d8GEn0b87C5pDQ10g==}
    hasBin: true

  semver@6.3.1:
    resolution: {integrity: sha512-BR7VvDCVHO+q2xBEWskxS6DJE1qRnb7DxzUrogb71CWoSficBxYsiAGd+Kl0mmq/MprG9yArRkyrQxTO6XjMzA==}
    hasBin: true

  semver@7.6.3:
    resolution: {integrity: sha512-oVekP1cKtI+CTDvHWYFUcMtsK/00wmAEfyqKfNdARm8u1wNVhSgaX7A8d4UuIlUI5e84iEwOhs7ZPYRmzU9U6A==}
    engines: {node: '>=10'}
    hasBin: true

  send@1.1.0:
    resolution: {integrity: sha512-v67WcEouB5GxbTWL/4NeToqcZiAWEq90N888fczVArY8A79J0L4FD7vj5hm3eUMua5EpoQ59wa/oovY6TLvRUA==}
    engines: {node: '>= 18'}

  serve-static@2.1.0:
    resolution: {integrity: sha512-A3We5UfEjG8Z7VkDv6uItWw6HY2bBSBJT1KtVESn6EOoOr2jAxNhxWCLY3jDE2WcuHXByWju74ck3ZgLwL8xmA==}
    engines: {node: '>= 18'}

  set-blocking@2.0.0:
    resolution: {integrity: sha512-KiKBS8AnWGEyLzofFfmvKwpdPzqiy16LvQfK3yv/fVH7Bj13/wl3JSR1J+rfgRE9q7xUJK4qvgS8raSOeLUehw==}

  set-function-length@1.2.2:
    resolution: {integrity: sha512-pgRc4hJ4/sNjWCSS9AmnS40x3bNMDTknHgL5UaMBTMyJnU90EgWh1Rz+MC9eFu4BuN/UwZjKQuY/1v3rM7HMfg==}
    engines: {node: '>= 0.4'}

  setprototypeof@1.2.0:
    resolution: {integrity: sha512-E5LDX7Wrp85Kil5bhZv46j8jOeboKq5JMmYM3gVGdGH8xFpPWXUMsNrlODCrkoxMEeNi/XZIwuRvY4XNwYMJpw==}

  shebang-command@2.0.0:
    resolution: {integrity: sha512-kHxr2zZpYtdmrN1qDjrrX/Z1rR1kG8Dx+gkpK1G4eXmvXswmcE1hTWBWYUzlraYw1/yZp6YuDY77YtvbN0dmDA==}
    engines: {node: '>=8'}

  shebang-regex@3.0.0:
    resolution: {integrity: sha512-7++dFhtcx3353uBaq8DDR4NuxBetBzC7ZQOhmTQInHEd6bSrXdiEyzCvG07Z44UYdLShWUyXt5M/yhz8ekcb1A==}
    engines: {node: '>=8'}

  shell-exec@1.0.2:
    resolution: {integrity: sha512-jyVd+kU2X+mWKMmGhx4fpWbPsjvD53k9ivqetutVW/BQ+WIZoDoP4d8vUMGezV6saZsiNoW2f9GIhg9Dondohg==}

  shell-quote@1.8.1:
    resolution: {integrity: sha512-6j1W9l1iAs/4xYBI1SYOVZyFcCis9b4KCLQ8fgAGG07QvzaRLVVRQvAy85yNmmZSjYjg4MWh4gNvlPujU/5LpA==}

  shiki@1.22.2:
    resolution: {integrity: sha512-3IZau0NdGKXhH2bBlUk4w1IHNxPh6A5B2sUpyY+8utLu2j/h1QpFkAaUA1bAMxOWWGtTWcAh531vnS4NJKS/lA==}

  side-channel@1.0.6:
    resolution: {integrity: sha512-fDW/EZ6Q9RiO8eFG8Hj+7u/oW+XrPTIChwCOM2+th2A6OblDtYYIpve9m+KvI9Z4C9qSEXlaGR6bTEYHReuglA==}
    engines: {node: '>= 0.4'}

  siginfo@2.0.0:
    resolution: {integrity: sha512-ybx0WO1/8bSBLEWXZvEd7gMW3Sn3JFlW3TvX1nREbDLRNQNaeNN8WK0meBwPdAaOI7TtRRRJn/Es1zhrrCHu7g==}

  signal-exit@3.0.7:
    resolution: {integrity: sha512-wnD2ZE+l+SPC/uoS0vXeE9L1+0wuaMqKlfz9AMUo38JsyLSBWSFcHR1Rri62LZc12vLr1gb3jl7iwQhgwpAbGQ==}

  signal-exit@4.1.0:
    resolution: {integrity: sha512-bzyZ1e88w9O1iNJbKnOlvYTrWPDl46O1bG0D3XInv+9tkPrxrN8jUUTiFlDkkmKWgn1M6CfIA13SuGqOa9Korw==}
    engines: {node: '>=14'}

  simple-git-hooks@2.11.1:
    resolution: {integrity: sha512-tgqwPUMDcNDhuf1Xf6KTUsyeqGdgKMhzaH4PAZZuzguOgTl5uuyeYe/8mWgAr6IBxB5V06uqEf6Dy37gIWDtDg==}
    hasBin: true

  sirv@3.0.0:
    resolution: {integrity: sha512-BPwJGUeDaDCHihkORDchNyyTvWFhcusy1XMmhEVTQTwGeybFbp8YEmB+njbPnth1FibULBSBVwCQni25XlCUDg==}
    engines: {node: '>=18'}

  sisteransi@1.0.5:
    resolution: {integrity: sha512-bLGGlR1QxBcynn2d5YmDX4MGjlZvy2MRBDRNHLJ8VI6l6+9FUiyTFNJ0IveOSP0bcXgVDPRcfGqA0pjaqUpfVg==}

  slash@3.0.0:
    resolution: {integrity: sha512-g9Q1haeby36OSStwb4ntCGGGaKsaVSjQ68fBxoQcutl5fS1vuY18H3wSt3jFyFtrkx+Kz0V1G85A4MyAdDMi2Q==}
    engines: {node: '>=8'}

  slash@5.1.0:
    resolution: {integrity: sha512-ZA6oR3T/pEyuqwMgAKT0/hAv8oAXckzbkmR0UkUosQ+Mc4RxGoJkRmwHgHufaenlyAgE1Mxgpdcrf75y6XcnDg==}
    engines: {node: '>=14.16'}

  slice-ansi@5.0.0:
    resolution: {integrity: sha512-FC+lgizVPfie0kkhqUScwRu1O/lF6NOgJmlCgK+/LYxDCTk8sGelYaHDhFcDN+Sn3Cv+3VSa4Byeo+IMCzpMgQ==}
    engines: {node: '>=12'}

  slice-ansi@7.1.0:
    resolution: {integrity: sha512-bSiSngZ/jWeX93BqeIAbImyTbEihizcwNjFoRUIY/T1wWQsfsm2Vw1agPKylXvQTU7iASGdHhyqRlqQzfz+Htg==}
    engines: {node: '>=18'}

  source-map-js@1.2.1:
    resolution: {integrity: sha512-UXWMKhLOwVKb728IUtQPXxfYU+usdybtUrK/8uGE8CQMvrhOpwvzDBwj0QhSL7MQc7vIsISBG8VQ8+IDQxpfQA==}
    engines: {node: '>=0.10.0'}

  source-map-support@0.5.21:
    resolution: {integrity: sha512-uBHU3L3czsIyYXKX88fdrGovxdSCoTGDRZ6SYXtSRxLZUzHg5P/66Ht6uoUlHu9EZod+inXhKo3qQgwXUT/y1w==}

  source-map@0.6.1:
    resolution: {integrity: sha512-UjgapumWlbMhkBgzT7Ykc5YXUT46F0iKu8SGXq0bcwP5dz/h0Plj6enJqjz1Zbq2l5WaqYnrVbwWOWMyF3F47g==}
    engines: {node: '>=0.10.0'}

  source-map@0.7.3:
    resolution: {integrity: sha512-CkCj6giN3S+n9qrYiBTX5gystlENnRW5jZeNLHpe6aue+SrHcG5VYwujhW9s4dY31mEGsxBDrHR6oI69fTXsaQ==}
    engines: {node: '>= 8'}

  space-separated-tokens@2.0.2:
    resolution: {integrity: sha512-PEGlAwrG8yXGXRjW32fGbg66JAlOAwbObuqVoJpv/mRgoWDQfgH1wDPvtzWyUSNAXBGSk8h755YDbbcEy3SH2Q==}

  spdx-compare@1.0.0:
    resolution: {integrity: sha512-C1mDZOX0hnu0ep9dfmuoi03+eOdDoz2yvK79RxbcrVEG1NO1Ph35yW102DHWKN4pk80nwCgeMmSY5L25VE4D9A==}

  spdx-correct@3.2.0:
    resolution: {integrity: sha512-kN9dJbvnySHULIluDHy32WHRUu3Og7B9sbY7tsFLctQkIqnMh3hErYgdMjTYuqmcXX+lK5T1lnUt3G7zNswmZA==}

  spdx-exceptions@2.3.0:
    resolution: {integrity: sha512-/tTrYOC7PPI1nUAgx34hUpqXuyJG+DTHJTnIULG4rDygi4xu/tfgmq1e1cIRwRzwZgo4NLySi+ricLkZkw4i5A==}

  spdx-expression-parse@3.0.1:
    resolution: {integrity: sha512-cbqHunsQWnJNE6KhVSMsMeH5H/L9EpymbzqTQ3uLwNCLZ1Q481oWaofqH7nO6V07xlXwY6PhQdQ2IedWx/ZK4Q==}

  spdx-expression-validate@2.0.0:
    resolution: {integrity: sha512-b3wydZLM+Tc6CFvaRDBOF9d76oGIHNCLYFeHbftFXUWjnfZWganmDmvtM5sm1cRwJc/VDBMLyGGrsLFd1vOxbg==}

  spdx-license-ids@3.0.18:
    resolution: {integrity: sha512-xxRs31BqRYHwiMzudOrpSiHtZ8i/GeionCBDSilhYRj+9gIcI8wCZTlXZKu9vZIVqViP3dcp9qE5G6AlIaD+TQ==}

  spdx-ranges@2.1.1:
    resolution: {integrity: sha512-mcdpQFV7UDAgLpXEE/jOMqvK4LBoO0uTQg0uvXUewmEFhpiZx5yJSZITHB8w1ZahKdhfZqP5GPEOKLyEq5p8XA==}

  spdx-satisfies@5.0.1:
    resolution: {integrity: sha512-Nwor6W6gzFp8XX4neaKQ7ChV4wmpSh2sSDemMFSzHxpTw460jxFYeOn+jq4ybnSSw/5sc3pjka9MQPouksQNpw==}

  speakingurl@14.0.1:
    resolution: {integrity: sha512-1POYv7uv2gXoyGFpBCmpDVSNV74IfsWlDW216UPjbWufNf+bSU6GdbDsxdcxtfwb4xlI3yxzOTKClUosxARYrQ==}
    engines: {node: '>=0.10.0'}

  stable-hash@0.0.4:
    resolution: {integrity: sha512-LjdcbuBeLcdETCrPn9i8AYAZ1eCtu4ECAWtP7UleOiZ9LzVxRzzUZEoZ8zB24nhkQnDWyET0I+3sWokSDS3E7g==}

  stackback@0.0.2:
    resolution: {integrity: sha512-1XMJE5fQo1jGH6Y/7ebnwPOBEkIEnT4QF32d5R1+VXdXveM0IBMJt8zfaxX1P3QhVwrYe+576+jkANtSS2mBbw==}

  stacktracey@2.1.8:
    resolution: {integrity: sha512-Kpij9riA+UNg7TnphqjH7/CzctQ/owJGNbFkfEeve4Z4uxT5+JapVLFXcsurIfN34gnTWZNJ/f7NMG0E8JDzTw==}

  statuses@1.5.0:
    resolution: {integrity: sha512-OpZ3zP+jT1PI7I8nemJX4AKmAX070ZkYPVWV/AaKTJl+tXCTGyVdC1a4SL8RUQYEwk/f34ZX8UTykN68FwrqAA==}
    engines: {node: '>= 0.6'}

  statuses@2.0.1:
    resolution: {integrity: sha512-RwNA9Z/7PrK06rYLIzFMlaF+l73iwpzsqRIFgbMLbTcLD6cOao82TaWefPXQvB2fOC4AjuYSEndS7N/mTCbkdQ==}
    engines: {node: '>= 0.8'}

  std-env@3.7.0:
    resolution: {integrity: sha512-JPbdCEQLj1w5GilpiHAx3qJvFndqybBysA3qUOnznweH4QbNYUsW/ea8QzSrnh0vNsezMMw5bcVool8lM0gwzg==}

  stoppable@1.1.0:
    resolution: {integrity: sha512-KXDYZ9dszj6bzvnEMRYvxgeTHU74QBFL54XKtP3nyMuJ81CFYtABZ3bAzL2EdFUaEwJOBOgENyFj3R7oTzDyyw==}
    engines: {node: '>=4', npm: '>=6'}

  string-argv@0.3.2:
    resolution: {integrity: sha512-aqD2Q0144Z+/RqG52NeHEkZauTAUWJO8c6yTftGJKO3Tja5tUgIfmIl6kExvhtxSDP7fXB6DvzkfMpCd/F3G+Q==}
    engines: {node: '>=0.6.19'}

  string-hash@1.1.3:
    resolution: {integrity: sha512-kJUvRUFK49aub+a7T1nNE66EJbZBMnBgoC1UbCZ5n6bsZKBRga4KgBRTMn/pFkeCZSYtNeSyMxPDM0AXWELk2A==}

  string-width@4.2.3:
    resolution: {integrity: sha512-wKyQRQpjJ0sIp62ErSZdGsjMJWsap5oRNihHhu6G7JVO/9jIB6UyevL+tXuOqrng8j/cxKTWyWUwvSTriiZz/g==}
    engines: {node: '>=8'}

  string-width@5.1.2:
    resolution: {integrity: sha512-HnLOCR3vjcY8beoNLtcjZ5/nxn2afmME6lhrDrebokqMap+XbeW8n9TXpPDOqdGK5qcI3oT0GKTW6wC7EMiVqA==}
    engines: {node: '>=12'}

  string-width@7.2.0:
    resolution: {integrity: sha512-tsaTIkKW9b4N+AEj+SVA+WhJzV7/zMhcSu78mLKWSk7cXMOSHsBKFWUs0fWwq8QyK3MgJBQRX6Gbi4kYbdvGkQ==}
    engines: {node: '>=18'}

  string_decoder@1.3.0:
    resolution: {integrity: sha512-hkRX8U1WjJFd8LsDJ2yQ/wWWxaopEsABU1XfkM8A+j0+85JAGppt16cr1Whg6KIbb4okU6Mql6BOj+uup/wKeA==}

  stringify-entities@4.0.4:
    resolution: {integrity: sha512-IwfBptatlO+QCJUo19AqvrPNqlVMpW9YEL2LIVY+Rpv2qsjCGxaDLNRgeGsQWJhfItebuJhsGSLjaBbNSQ+ieg==}

  strip-ansi@6.0.1:
    resolution: {integrity: sha512-Y38VPSHcqkFrCpFnQ9vuSXmquuv5oXOKpGeT6aGrr3o3Gc9AlVa6JBfUSOCnbxGGZF+/0ooI7KrPuUSztUdU5A==}
    engines: {node: '>=8'}

  strip-ansi@7.1.0:
    resolution: {integrity: sha512-iq6eVVI64nQQTRYq2KtEg2d2uU7LElhTJwsH4YzIHZshxlgZms/wIc4VoDQTlG/IvVIrBKG06CrZnp0qv7hkcQ==}
    engines: {node: '>=12'}

  strip-final-newline@3.0.0:
    resolution: {integrity: sha512-dOESqjYr96iWYylGObzd39EuNTa5VJxyvVAEm5Jnh7KGo75V43Hk1odPQkNDyXNmUR6k+gEiDVXnjB8HJ3crXw==}
    engines: {node: '>=12'}

  strip-final-newline@4.0.0:
    resolution: {integrity: sha512-aulFJcD6YK8V1G7iRB5tigAP4TsHBZZrOV8pjV++zdUwmeV8uzbY7yn6h9MswN62adStNZFuCIx4haBnRuMDaw==}
    engines: {node: '>=18'}

  strip-json-comments@3.1.1:
    resolution: {integrity: sha512-6fPc+R4ihwqP6N/aIv2f1gMH8lOVtWQHoqC4yK6oSDVVocumAsfCqjkXnqiYMhmMwS/mEHLp7Vehlt3ql6lEig==}
    engines: {node: '>=8'}

  strip-literal@2.1.0:
    resolution: {integrity: sha512-Op+UycaUt/8FbN/Z2TWPBLge3jWrP3xj10f3fnYxf052bKuS3EKs1ZQcVGjnEMdsNVAM+plXRdmjrZ/KgG3Skw==}

  stylehacks@7.0.4:
    resolution: {integrity: sha512-i4zfNrGMt9SB4xRK9L83rlsFCgdGANfeDAYacO1pkqcE7cRHPdWHwnKZVz7WY17Veq/FvyYsRAU++Ga+qDFIww==}
    engines: {node: ^18.12.0 || ^20.9.0 || >=22.0}
    peerDependencies:
      postcss: ^8.4.31

  stylus@0.64.0:
    resolution: {integrity: sha512-ZIdT8eUv8tegmqy1tTIdJv9We2DumkNZFdCF5mz/Kpq3OcTaxSuCAYZge6HKK2CmNC02G1eJig2RV7XTw5hQrA==}
    engines: {node: '>=16'}
    hasBin: true

  sucrase@3.32.0:
    resolution: {integrity: sha512-ydQOU34rpSyj2TGyz4D2p8rbktIOZ8QY9s+DGLvFU1i5pWJE8vkpruCjGCMHsdXwnD7JDcS+noSwM/a7zyNFDQ==}
    engines: {node: '>=8'}
    hasBin: true

  sugarss@4.0.1:
    resolution: {integrity: sha512-WCjS5NfuVJjkQzK10s8WOBY+hhDxxNt/N6ZaGwxFZ+wN3/lKKFSaaKUNecULcTTvE4urLcKaZFQD8vO0mOZujw==}
    engines: {node: '>=12.0'}
    peerDependencies:
      postcss: ^8.3.3

  superjson@2.2.1:
    resolution: {integrity: sha512-8iGv75BYOa0xRJHK5vRLEjE2H/i4lulTjzpUXic3Eg8akftYjkmQDa8JARQ42rlczXyFR3IeRoeFCc7RxHsYZA==}
    engines: {node: '>=16'}

  supports-color@7.2.0:
    resolution: {integrity: sha512-qpCAvRl9stuOHveKsn7HncJRvv501qIacKzQlO/+Lwxc9+0q2wLyv4Dfvt80/DPn2pqOBsJdDiogXGR9+OvwRw==}
    engines: {node: '>=8'}

  supports-color@8.1.1:
    resolution: {integrity: sha512-MpUEN2OodtUzxvKQl72cUF7RQ5EiHsGvSsVG0ia9c5RbWGL2CI4C7EpPS8UTBIplnlzZiNuV56w+FuNxy3ty2Q==}
    engines: {node: '>=10'}

  supports-preserve-symlinks-flag@1.0.0:
    resolution: {integrity: sha512-ot0WnXS9fgdkgIcePe6RHNk1WA8+muPa6cSjeR3V8K27q9BB1rTE3R1p7Hv0z1ZyAc8s6Vvv8DIyWf681MAt0w==}
    engines: {node: '>= 0.4'}

  svgo@3.3.2:
    resolution: {integrity: sha512-OoohrmuUlBs8B8o6MB2Aevn+pRIH9zDALSR+6hhqVfa6fRwG/Qw9VUMSMW9VNg2CFc/MTIfabtdOVl9ODIJjpw==}
    engines: {node: '>=14.0.0'}
    hasBin: true

  systemjs@6.15.1:
    resolution: {integrity: sha512-Nk8c4lXvMB98MtbmjX7JwJRgJOL8fluecYCfCeYBznwmpOs8Bf15hLM6z4z71EDAhQVrQrI+wt1aLWSXZq+hXA==}

  tabbable@6.2.0:
    resolution: {integrity: sha512-Cat63mxsVJlzYvN51JmVXIgNoUokrIaT2zLclCXjRd8boZ0004U4KCs/sToJ75C6sdlByWxpYnb5Boif1VSFew==}

  tailwindcss@3.4.14:
    resolution: {integrity: sha512-IcSvOcTRcUtQQ7ILQL5quRDg7Xs93PdJEk1ZLbhhvJc7uj/OAhYOnruEiwnGgBvUtaUAJ8/mhSw1o8L2jCiENA==}
    engines: {node: '>=14.0.0'}
    hasBin: true

  tapable@2.2.1:
    resolution: {integrity: sha512-GNzQvQTOIP6RyTfE2Qxb8ZVlNmw0n88vp1szwWRimP02mnTsx3Wtn5qRdqY9w2XduFNUgvOwhNnQsjwCp+kqaQ==}
    engines: {node: '>=6'}

  tar@6.1.11:
    resolution: {integrity: sha512-an/KZQzQUkZCkuoAA64hM92X0Urb6VpRhAFllDzz44U2mcD5scmT3zBc4VgVpkugF580+DQn8eAFSyoQt0tznA==}
    engines: {node: '>= 10'}

  temp-dir@3.0.0:
    resolution: {integrity: sha512-nHc6S/bwIilKHNRgK/3jlhDoIHcp45YgyiwcAk46Tr0LfEqGBVpmiAyuiuxeVE44m3mXnEeVhaipLOEWmH+Njw==}
    engines: {node: '>=14.16'}

  tempfile@5.0.0:
    resolution: {integrity: sha512-bX655WZI/F7EoTDw9JvQURqAXiPHi8o8+yFxPF2lWYyz1aHnmMRuXWqL6YB6GmeO0o4DIYWHLgGNi/X64T+X4Q==}
    engines: {node: '>=14.18'}

  terser@5.36.0:
    resolution: {integrity: sha512-IYV9eNMuFAV4THUspIRXkLakHnV6XO7FEdtKjf/mDyrnqUg9LnlOn6/RwRvM9SZjR4GUq8Nk8zj67FzVARr74w==}
    engines: {node: '>=10'}
    hasBin: true

  text-table@0.2.0:
    resolution: {integrity: sha512-N+8UisAXDGk8PFXP4HAzVR9nbfmVJ3zYLAWiTIoqC5v5isinhr+r5uaO8+7r3BMfuNIufIsA7RdpVgacC2cSpw==}

  thenify-all@1.6.0:
    resolution: {integrity: sha512-RNxQH/qI8/t3thXJDwcstUO4zeqo64+Uy/+sNVRBx4Xn2OX+OZ9oP+iJnNFqplFra2ZUVeKCSa2oVWi3T4uVmA==}
    engines: {node: '>=0.8'}

  thenify@3.3.1:
    resolution: {integrity: sha512-RVZSIV5IG10Hk3enotrhvz0T9em6cyHBLkH/YAZuKqd8hRkKhSfCGIcP2KUY0EPxndzANBmNllzWPwak+bheSw==}

  tiny-emitter@2.1.0:
    resolution: {integrity: sha512-NB6Dk1A9xgQPMoGqC5CVXn123gWyte215ONT5Pp5a0yt4nlEoO1ZWeCwpncaekPHXO60i47ihFnZPiRPjRMq4Q==}

  tinybench@2.9.0:
    resolution: {integrity: sha512-0+DUvqWMValLmha6lr4kD8iAMK1HzV0/aKnCtWb9v9641TnP/MFb7Pc2bxoxQjTXAErryXVgUOfv2YqNllqGeg==}

  tinyexec@0.3.1:
    resolution: {integrity: sha512-WiCJLEECkO18gwqIp6+hJg0//p23HXp4S+gGtAKu3mI2F2/sXC4FvHvXvB0zJVVaTPhx1/tOwdbRsa1sOBIKqQ==}

  tinyglobby@0.2.10:
    resolution: {integrity: sha512-Zc+8eJlFMvgatPZTl6A9L/yht8QqdmUNtURHaKZLmKBE12hNPSrqNkUp2cs3M/UKmNVVAMFQYSjYIVHDjW5zew==}
    engines: {node: '>=12.0.0'}

  tinypool@1.0.1:
    resolution: {integrity: sha512-URZYihUbRPcGv95En+sz6MfghfIc2OJ1sv/RmhWZLouPY0/8Vo80viwPvg3dlaS9fuq7fQMEfgRRK7BBZThBEA==}
    engines: {node: ^18.0.0 || >=20.0.0}

  tinyrainbow@1.2.0:
    resolution: {integrity: sha512-weEDEq7Z5eTHPDh4xjX789+fHfF+P8boiFB+0vbWzpbnbsEr/GRaohi/uMKxg8RZMXnl1ItAi/IUHWMsjDV7kQ==}
    engines: {node: '>=14.0.0'}

  tinyspy@2.2.0:
    resolution: {integrity: sha512-d2eda04AN/cPOR89F7Xv5bK/jrQEhmcLFe6HFldoeO9AJtps+fqEnh486vnT/8y4bw38pSyxDcTCAq+Ks2aJTg==}
    engines: {node: '>=14.0.0'}

  tinyspy@3.0.2:
    resolution: {integrity: sha512-n1cw8k1k0x4pgA2+9XrOkFydTerNcJ1zWCO5Nn9scWHTD+5tp8dghT2x1uduQePZTZgd3Tupf+x9BxJjeJi77Q==}
    engines: {node: '>=14.0.0'}

  to-regex-range@5.0.1:
    resolution: {integrity: sha512-65P7iz6X5yEr1cwcgvQxbbIw7Uk3gOy5dIdtZ4rDveLqhrdJP+Li/Hx6tyK0NEb+2GCyneCMJiGqrADCSNk8sQ==}
    engines: {node: '>=8.0'}

  toidentifier@1.0.1:
    resolution: {integrity: sha512-o5sSPKEkg/DIQNmH43V0/uerLrpzVedkUh8tGNvaeXpfpuwjKenlSox/2O/BTlZUtEe+JG7s5YhEz608PlAHRA==}
    engines: {node: '>=0.6'}

  token-stream@1.0.0:
    resolution: {integrity: sha512-VSsyNPPW74RpHwR8Fc21uubwHY7wMDeJLys2IX5zJNih+OnAnaifKHo+1LHT7DAdloQ7apeaaWg8l7qnf/TnEg==}

  totalist@3.0.0:
    resolution: {integrity: sha512-eM+pCBxXO/njtF7vdFsHuqb+ElbxqtI4r5EAvk6grfAFyJ6IvWlSkfZ5T9ozC6xWw3Fj1fGoSmrl0gUs46JVIw==}
    engines: {node: '>=6'}

  tr46@0.0.3:
    resolution: {integrity: sha512-N3WMsuqV66lT30CrXNbEjx4GEwlow3v6rr4mCcv6prnfwhS01rkgyFdjPNBYd9br7LpXV1+Emh01fHnq2Gdgrw==}

  trim-lines@3.0.1:
    resolution: {integrity: sha512-kRj8B+YHZCc9kQYdWfJB2/oUl9rA99qbowYYBtr4ui4mZyAQ2JpvVBd/6U2YloATfqBhBTSMhTpgBHtU0Mf3Rg==}

  ts-api-utils@1.3.0:
    resolution: {integrity: sha512-UQMIo7pb8WRomKR1/+MFVLTroIvDVtMX3K6OUir8ynLyzB8Jeriont2bTAtmNPa1ekAgN7YPDyf6V+ygrdU+eQ==}
    engines: {node: '>=16'}
    peerDependencies:
      typescript: '>=4.2.0'

  ts-interface-checker@0.1.13:
    resolution: {integrity: sha512-Y/arvbn+rrz3JCKl9C4kVNfTfSm2/mEp5FSz5EsZSANGPSlQrpRI5M4PKF+mJnE52jOO90PnPSc3Ur3bTQw0gA==}

  tsconfck@3.1.4:
    resolution: {integrity: sha512-kdqWFGVJqe+KGYvlSO9NIaWn9jT1Ny4oKVzAJsKii5eoE9snzTJzL4+MMVOMn+fikWGFmKEylcXL710V/kIPJQ==}
    engines: {node: ^18 || >=20}
    hasBin: true
    peerDependencies:
      typescript: ^5.0.0
    peerDependenciesMeta:
      typescript:
        optional: true

  tslib@2.8.1:
    resolution: {integrity: sha512-oJFu94HQb+KVduSUQL7wnpmqnfmLsOA/nAh6b6EH0wCEoK0/mPeXU6c3wKDV83MkOuHPRHtSXKKU99IBazS/2w==}

  tsx@4.19.2:
    resolution: {integrity: sha512-pOUl6Vo2LUq/bSa8S5q7b91cgNSjctn9ugq/+Mvow99qW6x/UZYwzxy/3NmqoT66eHYfCVvFvACC58UBPFf28g==}
    engines: {node: '>=18.0.0'}
    hasBin: true

  twoslash-protocol@0.2.12:
    resolution: {integrity: sha512-5qZLXVYfZ9ABdjqbvPc4RWMr7PrpPaaDSeaYY55vl/w1j6H6kzsWK/urAEIXlzYlyrFmyz1UbwIt+AA0ck+wbg==}

  twoslash-vue@0.2.12:
    resolution: {integrity: sha512-kxH60DLn2QBcN2wjqxgMDkyRgmPXsytv7fJIlsyFMDPSkm1/lMrI/UMrNAshNaRHcI+hv8x3h/WBgcvlb2RNAQ==}
    peerDependencies:
      typescript: '*'

  twoslash@0.2.12:
    resolution: {integrity: sha512-tEHPASMqi7kqwfJbkk7hc/4EhlrKCSLcur+TcvYki3vhIfaRMXnXjaYFgXpoZRbT6GdprD4tGuVBEmTpUgLBsw==}
    peerDependencies:
      typescript: '*'

  type-check@0.4.0:
    resolution: {integrity: sha512-XleUoc9uwGXqjWwXaUTZAmzMcFZ5858QA2vvx1Ur5xIcixXIP+8LnFDgRplU30us6teqdlskFfu+ae4K79Ooew==}
    engines: {node: '>= 0.8.0'}

  type-fest@4.21.0:
    resolution: {integrity: sha512-ADn2w7hVPcK6w1I0uWnM//y1rLXZhzB9mr0a3OirzclKF1Wp6VzevUmzz/NRAWunOT6E8HrnpGY7xOfc6K57fA==}
    engines: {node: '>=16'}

  type-is@1.6.18:
    resolution: {integrity: sha512-TkRKr9sUTxEH8MdfuCSP7VizJyzRNMjj2J2do2Jr3Kym598JVdEksuzPQCnlFPW4ky9Q+iA+ma9BGm06XQBy8g==}
    engines: {node: '>= 0.6'}

  type-is@2.0.0:
    resolution: {integrity: sha512-gd0sGezQYCbWSbkZr75mln4YBidWUN60+devscpLF5mtRDUpiaTvKpBNrdaCvel1NdR2k6vclXybU5fBd2i+nw==}
    engines: {node: '>= 0.6'}

  type@1.2.0:
    resolution: {integrity: sha512-+5nt5AAniqsCnu2cEQQdpzCAh33kVx8n0VoFidKpB1dVVLAN/F+bgVOqOJqOnEnrhp222clB5p3vUlD+1QAnfg==}

  type@2.7.2:
    resolution: {integrity: sha512-dzlvlNlt6AXU7EBSfpAscydQ7gXB+pPGsPnfJnZpiNJBDj7IaJzQlBZYGdEi4R9HmPdBv2XmWJ6YUtoTa7lmCw==}

  typescript-eslint@8.12.2:
    resolution: {integrity: sha512-UbuVUWSrHVR03q9CWx+JDHeO6B/Hr9p4U5lRH++5tq/EbFq1faYZe50ZSBePptgfIKLEti0aPQ3hFgnPVcd8ZQ==}
    engines: {node: ^18.18.0 || ^20.9.0 || >=21.1.0}
    peerDependencies:
      typescript: '*'
    peerDependenciesMeta:
      typescript:
        optional: true

  typescript@5.6.2:
    resolution: {integrity: sha512-NW8ByodCSNCwZeghjN3o+JX5OFH0Ojg6sadjEKY4huZ52TqbJTJnDo5+Tw98lSy63NZvi4n+ez5m2u5d4PkZyw==}
    engines: {node: '>=14.17'}
    hasBin: true

  ufo@1.5.4:
    resolution: {integrity: sha512-UsUk3byDzKd04EyoZ7U4DOlxQaD14JUKQl6/P7wiX4FNvUfm3XL246n9W5AmqwW5RSFJ27NAuM0iLscAOYUiGQ==}

  uglify-js@3.18.0:
    resolution: {integrity: sha512-SyVVbcNBCk0dzr9XL/R/ySrmYf0s372K6/hFklzgcp2lBFyXtw4I7BOdDjlLhE1aVqaI/SHWXWmYdlZxuyF38A==}
    engines: {node: '>=0.8.0'}
    hasBin: true

  unbuild@3.0.0-rc.11:
    resolution: {integrity: sha512-faBmtdo73jSSoghmf7CuscmAMOr34eri9j674pQP+KKjxvwTKaRol6f2DVhKhNCfceeHdfm2BfDwRxo2L/w0fg==}
    hasBin: true
    peerDependencies:
      typescript: ^5.6.2
    peerDependenciesMeta:
      typescript:
        optional: true

  undici-types@6.19.8:
    resolution: {integrity: sha512-ve2KP6f/JnbPBFyobGHuerC9g1FYGn/F8n1LWTwNxCEzd6IfqTwUQcNXgEtmmQ6DlRrC1hrSrBnCZPokRrDHjw==}

  undici@5.28.4:
    resolution: {integrity: sha512-72RFADWFqKmUb2hmmvNODKL3p9hcB6Gt2DOQMis1SEBaV6a4MH8soBvzg+95CYhCKPFedut2JY9bMfrDl9D23g==}
    engines: {node: '>=14.0'}

  unicode-canonical-property-names-ecmascript@2.0.0:
    resolution: {integrity: sha512-yY5PpDlfVIU5+y/BSCxAJRBIS1Zc2dDG3Ujq+sR0U+JjUevW2JhocOF+soROYDSaAezOzOKuyyixhD6mBknSmQ==}
    engines: {node: '>=4'}

  unicode-match-property-ecmascript@2.0.0:
    resolution: {integrity: sha512-5kaZCrbp5mmbz5ulBkDkbY0SsPOjKqVS35VpL9ulMPfSl0J0Xsm+9Evphv9CoIZFwre7aJoa94AY6seMKGVN5Q==}
    engines: {node: '>=4'}

  unicode-match-property-value-ecmascript@2.1.0:
    resolution: {integrity: sha512-qxkjQt6qjg/mYscYMC0XKRn3Rh0wFPlfxB0xkt9CfyTvpX1Ra0+rAmdX2QyAobptSEvuy4RtpPRui6XkV+8wjA==}
    engines: {node: '>=4'}

  unicode-property-aliases-ecmascript@2.1.0:
    resolution: {integrity: sha512-6t3foTQI9qne+OZoVQB/8x8rk2k1eVy1gRXhV3oFQ5T6R1dqQ1xtin3XqSlx3+ATBkliTaR/hHyJBm+LVPNM8w==}
    engines: {node: '>=4'}

  unicorn-magic@0.1.0:
    resolution: {integrity: sha512-lRfVq8fE8gz6QMBuDM6a+LO3IAzTi05H6gCVaUpir2E1Rwpo4ZUog45KpNXKC/Mn3Yb9UDuHumeFTo9iV/D9FQ==}
    engines: {node: '>=18'}

  unicorn-magic@0.3.0:
    resolution: {integrity: sha512-+QBBXBCvifc56fsbuxZQ6Sic3wqqc3WWaqxs58gvJrcOuN83HGTCwz3oS5phzU9LthRNE9VrJCFCLUgHeeFnfA==}
    engines: {node: '>=18'}

  unist-util-is@6.0.0:
    resolution: {integrity: sha512-2qCTHimwdxLfz+YzdGfkqNlH0tLi9xjTnHddPmJwtIG9MGsdbutfTc4P+haPD7l7Cjxf/WZj+we5qfVPvvxfYw==}

  unist-util-position@5.0.0:
    resolution: {integrity: sha512-fucsC7HjXvkB5R3kTCO7kUjRdrS0BJt3M/FPxmHMBOm8JQi2BsHAHFsy27E0EolP8rp0NzXsJ+jNPyDWvOJZPA==}

  unist-util-stringify-position@4.0.0:
    resolution: {integrity: sha512-0ASV06AAoKCDkS2+xw5RXJywruurpbC4JZSm7nr7MOt1ojAzvyyaO+UxZf18j8FCF6kmzCZKcAgN/yu2gm2XgQ==}

  unist-util-visit-parents@6.0.1:
    resolution: {integrity: sha512-L/PqWzfTP9lzzEa6CKs0k2nARxTdZduw3zyh8d2NVBnsyvHjSX4TWse388YrrQKbvI8w20fGjGlhgT96WwKykw==}

  unist-util-visit@5.0.0:
    resolution: {integrity: sha512-MR04uvD+07cwl/yhVuVWAtw+3GOR/knlL55Nd/wAdblk27GCVt3lqpTivy/tkJcZoNPzTwS1Y+KMojlLDhoTzg==}

  unpipe@1.0.0:
    resolution: {integrity: sha512-pjy2bYhSsufwWlKwPc+l3cN7+wuJlK6uz0YdJEOlQDbl6jo/YlPi4mb8agUkVC8BF7V8NuzeyPNqRksA3hztKQ==}
    engines: {node: '>= 0.8'}

  untyped@1.5.1:
    resolution: {integrity: sha512-reBOnkJBFfBZ8pCKaeHgfZLcehXtM6UTxc+vqs1JvCps0c4amLNp3fhdGBZwYp+VLyoY9n3X5KOP7lCyWBUX9A==}
    hasBin: true

  update-browserslist-db@1.1.1:
    resolution: {integrity: sha512-R8UzCaa9Az+38REPiJ1tXlImTJXlVfgHZsglwBD/k6nj76ctsH1E3q4doGrukiLQd3sGQYu56r5+lo5r94l29A==}
    hasBin: true
    peerDependencies:
      browserslist: '>= 4.21.0'

  uri-js@4.4.1:
    resolution: {integrity: sha512-7rKUyy33Q1yc98pQ1DAmLtwX109F7TIfWlW1Ydo8Wl1ii1SeHieeh0HHfPeL2fMXK6z0s8ecKs9frCuLJvndBg==}

  url@0.11.4:
    resolution: {integrity: sha512-oCwdVC7mTuWiPyjLUz/COz5TLk6wgp0RCsN+wHZ2Ekneac9w8uuV0njcbbie2ME+Vs+d6duwmYuR3HgQXs1fOg==}
    engines: {node: '>= 0.4'}

  util-deprecate@1.0.2:
    resolution: {integrity: sha512-EPD5q1uXyFxJpCrLnCc1nHnq3gOa6DZBocAIiI2TaSCA7VCJ1UJDMagCzIkXNsUYfD1daK//LTEQ8xiIbrHtcw==}

  utils-merge@1.0.1:
    resolution: {integrity: sha512-pMZTvIkT1d+TFGvDOqodOclx0QWkkgi6Tdoa8gC8ffGAAqz9pzPTZWAybbsHHoED/ztMtkv/VoYTYyShUn81hA==}
    engines: {node: '>= 0.4.0'}

  validate-npm-package-license@3.0.4:
    resolution: {integrity: sha512-DpKm2Ui/xN7/HQKCtpZxoRWBhZ9Z0kqtygG8XCgNQ8ZlDnxuQmWhj566j8fN4Cu3/JmbhsDo7fcAJq4s9h27Ew==}

  varint@6.0.0:
    resolution: {integrity: sha512-cXEIW6cfr15lFv563k4GuVuW/fiwjknytD37jIOLSdSWuOI6WnO/oKwmP2FQTU2l01LP8/M5TSAJpzUaGe3uWg==}

  vary@1.1.2:
    resolution: {integrity: sha512-BNGbWLfd0eUPabhkXUVm0j8uuvREyTh5ovRa/dyow/BqAbZJyC+5fU+IzQOzmAKzYqYRAISoRhdQr3eIZ/PXqg==}
    engines: {node: '>= 0.8'}

  vfile-message@4.0.2:
    resolution: {integrity: sha512-jRDZ1IMLttGj41KcZvlrYAaI3CfqpLpfpf+Mfig13viT6NKvRzWZ+lXz0Y5D60w6uJIBAOGq9mSHf0gktF0duw==}

  vfile@6.0.1:
    resolution: {integrity: sha512-1bYqc7pt6NIADBJ98UiG0Bn/CHIVOoZ/IyEkqIruLg0mE1BKzkOXY2D6CSqQIcKqgadppE5lrxgWXJmXd7zZJw==}

  vite-node@2.1.4:
    resolution: {integrity: sha512-kqa9v+oi4HwkG6g8ufRnb5AeplcRw8jUF6/7/Qz1qRQOXHImG8YnLbB+LLszENwFnoBl9xIf9nVdCFzNd7GQEg==}
    engines: {node: ^18.0.0 || >=20.0.0}
    hasBin: true

  vitepress-plugin-group-icons@1.3.0:
    resolution: {integrity: sha512-E6Up5HyWh0gxmy2v1v1VVzQpL9UOZuHgoqOmSNBMTRv2rSwg6nk8MeIiJD0tJ0xtWrY5dwG69ENZPyFoD+fVoA==}

  vitepress@1.5.0:
    resolution: {integrity: sha512-q4Q/G2zjvynvizdB3/bupdYkCJe2umSAMv9Ju4d92E6/NXJ59z70xB0q5p/4lpRyAwflDsbwy1mLV9Q5+nlB+g==}
    hasBin: true
    peerDependencies:
      markdown-it-mathjax3: ^4
      postcss: ^8
    peerDependenciesMeta:
      markdown-it-mathjax3:
        optional: true
      postcss:
        optional: true

  vitest@2.1.4:
    resolution: {integrity: sha512-eDjxbVAJw1UJJCHr5xr/xM86Zx+YxIEXGAR+bmnEID7z9qWfoxpHw0zdobz+TQAFOLT+nEXz3+gx6nUJ7RgmlQ==}
    engines: {node: ^18.0.0 || >=20.0.0}
    hasBin: true
    peerDependencies:
      '@edge-runtime/vm': '*'
      '@types/node': ^18.0.0 || >=20.0.0
      '@vitest/browser': 2.1.4
      '@vitest/ui': 2.1.4
      happy-dom: '*'
      jsdom: '*'
    peerDependenciesMeta:
      '@edge-runtime/vm':
        optional: true
      '@types/node':
        optional: true
      '@vitest/browser':
        optional: true
      '@vitest/ui':
        optional: true
      happy-dom:
        optional: true
      jsdom:
        optional: true

  void-elements@3.1.0:
    resolution: {integrity: sha512-Dhxzh5HZuiHQhbvTW9AMetFfBHDMYpo23Uo9btPXgdYP+3T5S+p+jgNy7spra+veYhBP2dCSgxR/i2Y02h5/6w==}
    engines: {node: '>=0.10.0'}

  vue-demi@0.14.10:
    resolution: {integrity: sha512-nMZBOwuzabUO0nLgIcc6rycZEebF6eeUfaiQx9+WSk8e29IbLvPU9feI6tqW4kTo3hvoYAJkMh8n8D0fuISphg==}
    engines: {node: '>=12'}
    hasBin: true
    peerDependencies:
      '@vue/composition-api': ^1.0.0-rc.1
      vue: ^3.0.0-0 || ^2.6.0
    peerDependenciesMeta:
      '@vue/composition-api':
        optional: true

  vue-resize@2.0.0-alpha.1:
    resolution: {integrity: sha512-7+iqOueLU7uc9NrMfrzbG8hwMqchfVfSzpVlCMeJQe4pyibqyoifDNbKTZvwxZKDvGkB+PdFeKvnGZMoEb8esg==}
    peerDependencies:
      vue: ^3.0.0

  vue-router@4.4.5:
    resolution: {integrity: sha512-4fKZygS8cH1yCyuabAXGUAsyi1b2/o/OKgu/RUb+znIYOxPRxdkytJEx+0wGcpBE1pX6vUgh5jwWOKRGvuA/7Q==}
    peerDependencies:
      vue: ^3.2.0

  vue@3.2.0:
    resolution: {integrity: sha512-eMo5yCdkWRmBfqp/acBI/Y1Omgk0NyGqPViaU66eOpKarXNtkdImzDA57+E76jnWVr6MEp/rg1n0vnxaVvALMQ==}

  vue@3.5.12:
    resolution: {integrity: sha512-CLVZtXtn2ItBIi/zHZ0Sg1Xkb7+PU32bJJ8Bmy7ts3jxXTcbfsEfBivFYYWz1Hur+lalqGAh65Coin0r+HRUfg==}
    peerDependencies:
      typescript: '*'
    peerDependenciesMeta:
      typescript:
        optional: true

  vuex@4.1.0:
    resolution: {integrity: sha512-hmV6UerDrPcgbSy9ORAtNXDr9M4wlNP4pEFKye4ujJF8oqgFFuxDCdOLS3eNoRTtq5O3hoBDh9Doj1bQMYHRbQ==}
    peerDependencies:
      vue: ^3.2.0

  web-streams-polyfill@3.2.1:
    resolution: {integrity: sha512-e0MO3wdXWKrLbL0DgGnUV7WHVuw9OUvL4hjgnPkIeEvESk74gAITi5G606JtZPp39cd8HA9VQzCIvA49LpPN5Q==}
    engines: {node: '>= 8'}

  webidl-conversions@3.0.1:
    resolution: {integrity: sha512-2JAn3z8AR6rjK8Sm8orRC0h/bcl/DqL7tRPdGZ4I1CjdF+EaMLmYxBHyXuKL849eucPFhvBoxMsflfOb8kxaeQ==}

  whatwg-url@5.0.0:
    resolution: {integrity: sha512-saE57nupxk6v3HY35+jzBwYa0rKSy0XR8JSxZPwgLr7ys0IBzhGviA1/TUGJLmSVqs8pb9AnvICXEuOHLprYTw==}

  which@2.0.2:
    resolution: {integrity: sha512-BLI3Tl1TW3Pvl70l3yq3Y64i+awpwXqsGBYWkkqMtnbXgrMD+yj7rhW0kuEDxzJaYXGjEW5ogapKNMEKNMjibA==}
    engines: {node: '>= 8'}
    hasBin: true

  why-is-node-running@2.3.0:
    resolution: {integrity: sha512-hUrmaWBdVDcxvYqnyh09zunKzROWjbZTiNy8dBEjkS7ehEDQibXJ7XvlmtbwuTclUiIyN+CyXQD4Vmko8fNm8w==}
    engines: {node: '>=8'}
    hasBin: true

  wide-align@1.1.5:
    resolution: {integrity: sha512-eDMORYaPNZ4sQIuuYPDHdQvf4gyCF9rEEV/yPxGfwPkRodwEgiMUUXTx/dex+Me0wxx53S+NgUHaP7y3MGlDmg==}

  with@7.0.2:
    resolution: {integrity: sha512-RNGKj82nUPg3g5ygxkQl0R937xLyho1J24ItRCBTr/m1YnZkzJy1hUiHUJrc/VlsDQzsCnInEGSg3bci0Lmd4w==}
    engines: {node: '>= 10.0.0'}

  word-wrap@1.2.5:
    resolution: {integrity: sha512-BN22B5eaMMI9UMtjrGd5g5eCYPpCPDUy0FJXbYsaT5zYxjFOckS53SQDE3pWkVoWpHXVb3BrYcEN4Twa55B5cA==}
    engines: {node: '>=0.10.0'}

  wordwrap@1.0.0:
    resolution: {integrity: sha512-gvVzJFlPycKc5dZN4yPkP8w7Dc37BtP1yczEneOb4uq34pXZcvrtRTmWV8W+Ume+XCxKgbjM+nevkyFPMybd4Q==}

  workerd@1.20241022.0:
    resolution: {integrity: sha512-jyGXsgO9DRcJyx6Ovv7gUyDPc3UYC2i/E0p9GFUg6GUzpldw4Y93y9kOmdfsOnKZ3+lY53veSiUniiBPE6Q2NQ==}
    engines: {node: '>=16'}
    hasBin: true

  wrap-ansi@7.0.0:
    resolution: {integrity: sha512-YVGIj2kamLSTxw6NsZjoBxfSwsn0ycdesmc4p+Q21c5zPuZ1pl+NfxVdxPtdHvmNVOQ6XSYG4AUtyt/Fi7D16Q==}
    engines: {node: '>=10'}

  wrap-ansi@8.1.0:
    resolution: {integrity: sha512-si7QWI6zUMq56bESFvagtmzMdGOtoxfR+Sez11Mobfc7tm+VkUckk9bW2UeffTGVUbOksxmSw0AA2gs8g71NCQ==}
    engines: {node: '>=12'}

  wrap-ansi@9.0.0:
    resolution: {integrity: sha512-G8ura3S+3Z2G+mkgNRq8dqaFZAuxfsxpBB8OCTGRTCtp+l/v9nbFNmCUP1BZMts3G1142MsZfn6eeUKrr4PD1Q==}
    engines: {node: '>=18'}

  wrappy@1.0.2:
    resolution: {integrity: sha512-l4Sp/DRseor9wL6EvV2+TuQn63dMkPjZ/sp9XkghTEbV9KlPS1xUsZ3u7/IQO4wxtcFB4bgpQPRcR3QCvezPcQ==}

  ws@8.18.0:
    resolution: {integrity: sha512-8VbfWfHLbbwu3+N6OKsOMpBdT4kXPDDB9cJk2bJ6mh9ucxdlnNvH1e+roYkKmN9Nxw2yjz7VzeO9oOz2zJ04Pw==}
    engines: {node: '>=10.0.0'}
    peerDependencies:
      bufferutil: ^4.0.1
      utf-8-validate: '>=5.0.2'
    peerDependenciesMeta:
      bufferutil:
        optional: true
      utf-8-validate:
        optional: true

  xml-js@1.6.11:
    resolution: {integrity: sha512-7rVi2KMfwfWFl+GpPg6m80IVMWXLRjO+PxTq7V2CDhoGak0wzYzFgUY2m4XJ47OGdXd8eLE8EmwfAmdjw7lC1g==}
    hasBin: true

  yallist@3.1.1:
    resolution: {integrity: sha512-a4UGQaWPH59mOXUYnAG2ewncQS4i4F43Tv3JoAM+s2VDAmS9NsK8GpDMLrCHPksFT7h3K6TOoUNn2pb7RoXx4g==}

  yallist@4.0.0:
    resolution: {integrity: sha512-3wdGidZyq5PB084XLES5TpOSRA3wjXAlIWMhum2kRcv/41Sn2emQ0dycQW4uZXLejwKvg6EsvbdlVL+FYEct7A==}

  yaml@2.5.0:
    resolution: {integrity: sha512-2wWLbGbYDiSqqIKoPjar3MPgB94ErzCtrNE1FdqGuaO0pi2JGjmE8aW8TDZwzU7vuxcGRdL/4gPQwQ7hD5AMSw==}
    engines: {node: '>= 14'}
    hasBin: true

  yocto-queue@0.1.0:
    resolution: {integrity: sha512-rVksvsnNCdJ/ohGc6xgPwyN8eheCxsiLM8mxuE/t/mOVqJewPuO1miLpTHQiRgTKCLexL4MeAFVagts7HmNZ2Q==}
    engines: {node: '>=10'}

  yoctocolors@2.1.1:
    resolution: {integrity: sha512-GQHQqAopRhwU8Kt1DDM8NjibDXHC8eoh1erhGAJPEyveY9qqVeXvVikNKrDz69sHowPMorbPUrH/mx8c50eiBQ==}
    engines: {node: '>=18'}

  youch@3.2.3:
    resolution: {integrity: sha512-ZBcWz/uzZaQVdCvfV4uk616Bbpf2ee+F/AvuKDR5EwX/Y4v06xWdtMluqTD7+KlZdM93lLm9gMZYo0sKBS0pgw==}

  zimmerframe@1.0.0:
    resolution: {integrity: sha512-H6qQ6LtjP+kDQwDgol18fPi4OCo7F+73ZBYt2U9c1D3V74bIMKxXvyrN0x+1I7/RYh5YsausflQxQR/qwDLHPQ==}

  zod@3.23.8:
    resolution: {integrity: sha512-XBx9AXhXktjUqnepgTiE5flcKIYWi/rme0Eaj+5Y0lftuGBq+jyRu/md4WnuxqgP1ubdpNCsYEYPxrzVHD8d6g==}

  zwitch@2.0.4:
    resolution: {integrity: sha512-bXE4cR/kVZhKZX/RjPEflHaKVhUVl85noU3v6b8apfQEc1x4A+zBxjZ4lN8LqGd6WZ3dl98pY4o717VFmoPp+A==}

snapshots:

  '@adobe/css-tools@4.3.3': {}

  '@algolia/autocomplete-core@1.9.3(@algolia/client-search@4.20.0)(algoliasearch@4.20.0)':
    dependencies:
      '@algolia/autocomplete-plugin-algolia-insights': 1.9.3(@algolia/client-search@4.20.0)(algoliasearch@4.20.0)
      '@algolia/autocomplete-shared': 1.9.3(@algolia/client-search@4.20.0)(algoliasearch@4.20.0)
    transitivePeerDependencies:
      - '@algolia/client-search'
      - algoliasearch
      - search-insights

  '@algolia/autocomplete-plugin-algolia-insights@1.9.3(@algolia/client-search@4.20.0)(algoliasearch@4.20.0)':
    dependencies:
      '@algolia/autocomplete-shared': 1.9.3(@algolia/client-search@4.20.0)(algoliasearch@4.20.0)
    transitivePeerDependencies:
      - '@algolia/client-search'
      - algoliasearch

  '@algolia/autocomplete-preset-algolia@1.9.3(@algolia/client-search@4.20.0)(algoliasearch@4.20.0)':
    dependencies:
      '@algolia/autocomplete-shared': 1.9.3(@algolia/client-search@4.20.0)(algoliasearch@4.20.0)
      '@algolia/client-search': 4.20.0
      algoliasearch: 4.20.0

  '@algolia/autocomplete-shared@1.9.3(@algolia/client-search@4.20.0)(algoliasearch@4.20.0)':
    dependencies:
      '@algolia/client-search': 4.20.0
      algoliasearch: 4.20.0

  '@algolia/cache-browser-local-storage@4.20.0':
    dependencies:
      '@algolia/cache-common': 4.20.0

  '@algolia/cache-common@4.20.0': {}

  '@algolia/cache-in-memory@4.20.0':
    dependencies:
      '@algolia/cache-common': 4.20.0

  '@algolia/client-account@4.20.0':
    dependencies:
      '@algolia/client-common': 4.20.0
      '@algolia/client-search': 4.20.0
      '@algolia/transporter': 4.20.0

  '@algolia/client-analytics@4.20.0':
    dependencies:
      '@algolia/client-common': 4.20.0
      '@algolia/client-search': 4.20.0
      '@algolia/requester-common': 4.20.0
      '@algolia/transporter': 4.20.0

  '@algolia/client-common@4.20.0':
    dependencies:
      '@algolia/requester-common': 4.20.0
      '@algolia/transporter': 4.20.0

  '@algolia/client-personalization@4.20.0':
    dependencies:
      '@algolia/client-common': 4.20.0
      '@algolia/requester-common': 4.20.0
      '@algolia/transporter': 4.20.0

  '@algolia/client-search@4.20.0':
    dependencies:
      '@algolia/client-common': 4.20.0
      '@algolia/requester-common': 4.20.0
      '@algolia/transporter': 4.20.0

  '@algolia/logger-common@4.20.0': {}

  '@algolia/logger-console@4.20.0':
    dependencies:
      '@algolia/logger-common': 4.20.0

  '@algolia/requester-browser-xhr@4.20.0':
    dependencies:
      '@algolia/requester-common': 4.20.0

  '@algolia/requester-common@4.20.0': {}

  '@algolia/requester-node-http@4.20.0':
    dependencies:
      '@algolia/requester-common': 4.20.0

  '@algolia/transporter@4.20.0':
    dependencies:
      '@algolia/cache-common': 4.20.0
      '@algolia/logger-common': 4.20.0
      '@algolia/requester-common': 4.20.0

  '@alloc/quick-lru@5.2.0': {}

  '@ampproject/remapping@2.3.0':
    dependencies:
      '@jridgewell/gen-mapping': 0.3.5
      '@jridgewell/trace-mapping': 0.3.25

  '@antfu/install-pkg@0.4.1':
    dependencies:
      package-manager-detector: 0.2.0
      tinyexec: 0.3.1

  '@antfu/utils@0.7.10': {}

  '@babel/code-frame@7.26.0':
    dependencies:
      '@babel/helper-validator-identifier': 7.25.9
      js-tokens: 4.0.0
      picocolors: 1.1.1

  '@babel/compat-data@7.26.0': {}

  '@babel/core@7.26.0':
    dependencies:
      '@ampproject/remapping': 2.3.0
      '@babel/code-frame': 7.26.0
      '@babel/generator': 7.26.0
      '@babel/helper-compilation-targets': 7.25.9
      '@babel/helper-module-transforms': 7.26.0(@babel/core@7.26.0)
      '@babel/helpers': 7.26.0
      '@babel/parser': 7.26.2
      '@babel/template': 7.25.9
      '@babel/traverse': 7.25.9
      '@babel/types': 7.26.0
      convert-source-map: 2.0.0
      debug: 4.3.7
      gensync: 1.0.0-beta.2
      json5: 2.2.3
      semver: 6.3.1
    transitivePeerDependencies:
      - supports-color

  '@babel/generator@7.26.0':
    dependencies:
      '@babel/parser': 7.26.2
      '@babel/types': 7.26.0
      '@jridgewell/gen-mapping': 0.3.5
      '@jridgewell/trace-mapping': 0.3.25
      jsesc: 3.0.2

  '@babel/helper-annotate-as-pure@7.25.9':
    dependencies:
      '@babel/types': 7.26.0

  '@babel/helper-builder-binary-assignment-operator-visitor@7.25.9':
    dependencies:
      '@babel/traverse': 7.25.9
      '@babel/types': 7.26.0
    transitivePeerDependencies:
      - supports-color

  '@babel/helper-compilation-targets@7.25.9':
    dependencies:
      '@babel/compat-data': 7.26.0
      '@babel/helper-validator-option': 7.25.9
      browserslist: 4.24.2
      lru-cache: 5.1.1
      semver: 6.3.1

  '@babel/helper-create-class-features-plugin@7.25.9(@babel/core@7.26.0)':
    dependencies:
      '@babel/core': 7.26.0
      '@babel/helper-annotate-as-pure': 7.25.9
      '@babel/helper-member-expression-to-functions': 7.25.9
      '@babel/helper-optimise-call-expression': 7.25.9
      '@babel/helper-replace-supers': 7.25.9(@babel/core@7.26.0)
      '@babel/helper-skip-transparent-expression-wrappers': 7.25.9
      '@babel/traverse': 7.25.9
      semver: 6.3.1
    transitivePeerDependencies:
      - supports-color

  '@babel/helper-create-regexp-features-plugin@7.25.9(@babel/core@7.26.0)':
    dependencies:
      '@babel/core': 7.26.0
      '@babel/helper-annotate-as-pure': 7.25.9
      regexpu-core: 6.1.1
      semver: 6.3.1

  '@babel/helper-define-polyfill-provider@0.6.2(@babel/core@7.26.0)':
    dependencies:
      '@babel/core': 7.26.0
      '@babel/helper-compilation-targets': 7.25.9
      '@babel/helper-plugin-utils': 7.25.9
      debug: 4.3.7
      lodash.debounce: 4.0.8
      resolve: 1.22.8
    transitivePeerDependencies:
      - supports-color

  '@babel/helper-member-expression-to-functions@7.25.9':
    dependencies:
      '@babel/traverse': 7.25.9
      '@babel/types': 7.26.0
    transitivePeerDependencies:
      - supports-color

  '@babel/helper-module-imports@7.25.9':
    dependencies:
      '@babel/traverse': 7.25.9
      '@babel/types': 7.26.0
    transitivePeerDependencies:
      - supports-color

  '@babel/helper-module-transforms@7.26.0(@babel/core@7.26.0)':
    dependencies:
      '@babel/core': 7.26.0
      '@babel/helper-module-imports': 7.25.9
      '@babel/helper-validator-identifier': 7.25.9
      '@babel/traverse': 7.25.9
    transitivePeerDependencies:
      - supports-color

  '@babel/helper-optimise-call-expression@7.25.9':
    dependencies:
      '@babel/types': 7.26.0

  '@babel/helper-plugin-utils@7.25.9': {}

  '@babel/helper-remap-async-to-generator@7.25.9(@babel/core@7.26.0)':
    dependencies:
      '@babel/core': 7.26.0
      '@babel/helper-annotate-as-pure': 7.25.9
      '@babel/helper-wrap-function': 7.25.9
      '@babel/traverse': 7.25.9
    transitivePeerDependencies:
      - supports-color

  '@babel/helper-replace-supers@7.25.9(@babel/core@7.26.0)':
    dependencies:
      '@babel/core': 7.26.0
      '@babel/helper-member-expression-to-functions': 7.25.9
      '@babel/helper-optimise-call-expression': 7.25.9
      '@babel/traverse': 7.25.9
    transitivePeerDependencies:
      - supports-color

  '@babel/helper-simple-access@7.25.9':
    dependencies:
      '@babel/traverse': 7.25.9
      '@babel/types': 7.26.0
    transitivePeerDependencies:
      - supports-color

  '@babel/helper-skip-transparent-expression-wrappers@7.25.9':
    dependencies:
      '@babel/traverse': 7.25.9
      '@babel/types': 7.26.0
    transitivePeerDependencies:
      - supports-color

  '@babel/helper-string-parser@7.25.9': {}

  '@babel/helper-validator-identifier@7.25.9': {}

  '@babel/helper-validator-option@7.25.9': {}

  '@babel/helper-wrap-function@7.25.9':
    dependencies:
      '@babel/template': 7.25.9
      '@babel/traverse': 7.25.9
      '@babel/types': 7.26.0
    transitivePeerDependencies:
      - supports-color

  '@babel/helpers@7.26.0':
    dependencies:
      '@babel/template': 7.25.9
      '@babel/types': 7.26.0

  '@babel/parser@7.26.2':
    dependencies:
      '@babel/types': 7.26.0

  '@babel/plugin-bugfix-firefox-class-in-computed-class-key@7.25.9(@babel/core@7.26.0)':
    dependencies:
      '@babel/core': 7.26.0
      '@babel/helper-plugin-utils': 7.25.9
      '@babel/traverse': 7.25.9
    transitivePeerDependencies:
      - supports-color

  '@babel/plugin-bugfix-safari-class-field-initializer-scope@7.25.9(@babel/core@7.26.0)':
    dependencies:
      '@babel/core': 7.26.0
      '@babel/helper-plugin-utils': 7.25.9

  '@babel/plugin-bugfix-safari-id-destructuring-collision-in-function-expression@7.25.9(@babel/core@7.26.0)':
    dependencies:
      '@babel/core': 7.26.0
      '@babel/helper-plugin-utils': 7.25.9

  '@babel/plugin-bugfix-v8-spread-parameters-in-optional-chaining@7.25.9(@babel/core@7.26.0)':
    dependencies:
      '@babel/core': 7.26.0
      '@babel/helper-plugin-utils': 7.25.9
      '@babel/helper-skip-transparent-expression-wrappers': 7.25.9
      '@babel/plugin-transform-optional-chaining': 7.25.9(@babel/core@7.26.0)
    transitivePeerDependencies:
      - supports-color

  '@babel/plugin-bugfix-v8-static-class-fields-redefine-readonly@7.25.9(@babel/core@7.26.0)':
    dependencies:
      '@babel/core': 7.26.0
      '@babel/helper-plugin-utils': 7.25.9
      '@babel/traverse': 7.25.9
    transitivePeerDependencies:
      - supports-color

  '@babel/plugin-proposal-private-property-in-object@7.21.0-placeholder-for-preset-env.2(@babel/core@7.26.0)':
    dependencies:
      '@babel/core': 7.26.0

  '@babel/plugin-syntax-import-assertions@7.26.0(@babel/core@7.26.0)':
    dependencies:
      '@babel/core': 7.26.0
      '@babel/helper-plugin-utils': 7.25.9

  '@babel/plugin-syntax-import-attributes@7.26.0(@babel/core@7.26.0)':
    dependencies:
      '@babel/core': 7.26.0
      '@babel/helper-plugin-utils': 7.25.9

  '@babel/plugin-syntax-unicode-sets-regex@7.18.6(@babel/core@7.26.0)':
    dependencies:
      '@babel/core': 7.26.0
      '@babel/helper-create-regexp-features-plugin': 7.25.9(@babel/core@7.26.0)
      '@babel/helper-plugin-utils': 7.25.9

  '@babel/plugin-transform-arrow-functions@7.25.9(@babel/core@7.26.0)':
    dependencies:
      '@babel/core': 7.26.0
      '@babel/helper-plugin-utils': 7.25.9

  '@babel/plugin-transform-async-generator-functions@7.25.9(@babel/core@7.26.0)':
    dependencies:
      '@babel/core': 7.26.0
      '@babel/helper-plugin-utils': 7.25.9
      '@babel/helper-remap-async-to-generator': 7.25.9(@babel/core@7.26.0)
      '@babel/traverse': 7.25.9
    transitivePeerDependencies:
      - supports-color

  '@babel/plugin-transform-async-to-generator@7.25.9(@babel/core@7.26.0)':
    dependencies:
      '@babel/core': 7.26.0
      '@babel/helper-module-imports': 7.25.9
      '@babel/helper-plugin-utils': 7.25.9
      '@babel/helper-remap-async-to-generator': 7.25.9(@babel/core@7.26.0)
    transitivePeerDependencies:
      - supports-color

  '@babel/plugin-transform-block-scoped-functions@7.25.9(@babel/core@7.26.0)':
    dependencies:
      '@babel/core': 7.26.0
      '@babel/helper-plugin-utils': 7.25.9

  '@babel/plugin-transform-block-scoping@7.25.9(@babel/core@7.26.0)':
    dependencies:
      '@babel/core': 7.26.0
      '@babel/helper-plugin-utils': 7.25.9

  '@babel/plugin-transform-class-properties@7.25.9(@babel/core@7.26.0)':
    dependencies:
      '@babel/core': 7.26.0
      '@babel/helper-create-class-features-plugin': 7.25.9(@babel/core@7.26.0)
      '@babel/helper-plugin-utils': 7.25.9
    transitivePeerDependencies:
      - supports-color

  '@babel/plugin-transform-class-static-block@7.26.0(@babel/core@7.26.0)':
    dependencies:
      '@babel/core': 7.26.0
      '@babel/helper-create-class-features-plugin': 7.25.9(@babel/core@7.26.0)
      '@babel/helper-plugin-utils': 7.25.9
    transitivePeerDependencies:
      - supports-color

  '@babel/plugin-transform-classes@7.25.9(@babel/core@7.26.0)':
    dependencies:
      '@babel/core': 7.26.0
      '@babel/helper-annotate-as-pure': 7.25.9
      '@babel/helper-compilation-targets': 7.25.9
      '@babel/helper-plugin-utils': 7.25.9
      '@babel/helper-replace-supers': 7.25.9(@babel/core@7.26.0)
      '@babel/traverse': 7.25.9
      globals: 11.12.0
    transitivePeerDependencies:
      - supports-color

  '@babel/plugin-transform-computed-properties@7.25.9(@babel/core@7.26.0)':
    dependencies:
      '@babel/core': 7.26.0
      '@babel/helper-plugin-utils': 7.25.9
      '@babel/template': 7.25.9

  '@babel/plugin-transform-destructuring@7.25.9(@babel/core@7.26.0)':
    dependencies:
      '@babel/core': 7.26.0
      '@babel/helper-plugin-utils': 7.25.9

  '@babel/plugin-transform-dotall-regex@7.25.9(@babel/core@7.26.0)':
    dependencies:
      '@babel/core': 7.26.0
      '@babel/helper-create-regexp-features-plugin': 7.25.9(@babel/core@7.26.0)
      '@babel/helper-plugin-utils': 7.25.9

  '@babel/plugin-transform-duplicate-keys@7.25.9(@babel/core@7.26.0)':
    dependencies:
      '@babel/core': 7.26.0
      '@babel/helper-plugin-utils': 7.25.9

  '@babel/plugin-transform-duplicate-named-capturing-groups-regex@7.25.9(@babel/core@7.26.0)':
    dependencies:
      '@babel/core': 7.26.0
      '@babel/helper-create-regexp-features-plugin': 7.25.9(@babel/core@7.26.0)
      '@babel/helper-plugin-utils': 7.25.9

  '@babel/plugin-transform-dynamic-import@7.25.9(@babel/core@7.26.0)':
    dependencies:
      '@babel/core': 7.26.0
      '@babel/helper-plugin-utils': 7.25.9

  '@babel/plugin-transform-exponentiation-operator@7.25.9(@babel/core@7.26.0)':
    dependencies:
      '@babel/core': 7.26.0
      '@babel/helper-builder-binary-assignment-operator-visitor': 7.25.9
      '@babel/helper-plugin-utils': 7.25.9
    transitivePeerDependencies:
      - supports-color

  '@babel/plugin-transform-export-namespace-from@7.25.9(@babel/core@7.26.0)':
    dependencies:
      '@babel/core': 7.26.0
      '@babel/helper-plugin-utils': 7.25.9

  '@babel/plugin-transform-for-of@7.25.9(@babel/core@7.26.0)':
    dependencies:
      '@babel/core': 7.26.0
      '@babel/helper-plugin-utils': 7.25.9
      '@babel/helper-skip-transparent-expression-wrappers': 7.25.9
    transitivePeerDependencies:
      - supports-color

  '@babel/plugin-transform-function-name@7.25.9(@babel/core@7.26.0)':
    dependencies:
      '@babel/core': 7.26.0
      '@babel/helper-compilation-targets': 7.25.9
      '@babel/helper-plugin-utils': 7.25.9
      '@babel/traverse': 7.25.9
    transitivePeerDependencies:
      - supports-color

  '@babel/plugin-transform-json-strings@7.25.9(@babel/core@7.26.0)':
    dependencies:
      '@babel/core': 7.26.0
      '@babel/helper-plugin-utils': 7.25.9

  '@babel/plugin-transform-literals@7.25.9(@babel/core@7.26.0)':
    dependencies:
      '@babel/core': 7.26.0
      '@babel/helper-plugin-utils': 7.25.9

  '@babel/plugin-transform-logical-assignment-operators@7.25.9(@babel/core@7.26.0)':
    dependencies:
      '@babel/core': 7.26.0
      '@babel/helper-plugin-utils': 7.25.9

  '@babel/plugin-transform-member-expression-literals@7.25.9(@babel/core@7.26.0)':
    dependencies:
      '@babel/core': 7.26.0
      '@babel/helper-plugin-utils': 7.25.9

  '@babel/plugin-transform-modules-amd@7.25.9(@babel/core@7.26.0)':
    dependencies:
      '@babel/core': 7.26.0
      '@babel/helper-module-transforms': 7.26.0(@babel/core@7.26.0)
      '@babel/helper-plugin-utils': 7.25.9
    transitivePeerDependencies:
      - supports-color

  '@babel/plugin-transform-modules-commonjs@7.25.9(@babel/core@7.26.0)':
    dependencies:
      '@babel/core': 7.26.0
      '@babel/helper-module-transforms': 7.26.0(@babel/core@7.26.0)
      '@babel/helper-plugin-utils': 7.25.9
      '@babel/helper-simple-access': 7.25.9
    transitivePeerDependencies:
      - supports-color

  '@babel/plugin-transform-modules-systemjs@7.25.9(@babel/core@7.26.0)':
    dependencies:
      '@babel/core': 7.26.0
      '@babel/helper-module-transforms': 7.26.0(@babel/core@7.26.0)
      '@babel/helper-plugin-utils': 7.25.9
      '@babel/helper-validator-identifier': 7.25.9
      '@babel/traverse': 7.25.9
    transitivePeerDependencies:
      - supports-color

  '@babel/plugin-transform-modules-umd@7.25.9(@babel/core@7.26.0)':
    dependencies:
      '@babel/core': 7.26.0
      '@babel/helper-module-transforms': 7.26.0(@babel/core@7.26.0)
      '@babel/helper-plugin-utils': 7.25.9
    transitivePeerDependencies:
      - supports-color

  '@babel/plugin-transform-named-capturing-groups-regex@7.25.9(@babel/core@7.26.0)':
    dependencies:
      '@babel/core': 7.26.0
      '@babel/helper-create-regexp-features-plugin': 7.25.9(@babel/core@7.26.0)
      '@babel/helper-plugin-utils': 7.25.9

  '@babel/plugin-transform-new-target@7.25.9(@babel/core@7.26.0)':
    dependencies:
      '@babel/core': 7.26.0
      '@babel/helper-plugin-utils': 7.25.9

  '@babel/plugin-transform-nullish-coalescing-operator@7.25.9(@babel/core@7.26.0)':
    dependencies:
      '@babel/core': 7.26.0
      '@babel/helper-plugin-utils': 7.25.9

  '@babel/plugin-transform-numeric-separator@7.25.9(@babel/core@7.26.0)':
    dependencies:
      '@babel/core': 7.26.0
      '@babel/helper-plugin-utils': 7.25.9

  '@babel/plugin-transform-object-rest-spread@7.25.9(@babel/core@7.26.0)':
    dependencies:
      '@babel/core': 7.26.0
      '@babel/helper-compilation-targets': 7.25.9
      '@babel/helper-plugin-utils': 7.25.9
      '@babel/plugin-transform-parameters': 7.25.9(@babel/core@7.26.0)

  '@babel/plugin-transform-object-super@7.25.9(@babel/core@7.26.0)':
    dependencies:
      '@babel/core': 7.26.0
      '@babel/helper-plugin-utils': 7.25.9
      '@babel/helper-replace-supers': 7.25.9(@babel/core@7.26.0)
    transitivePeerDependencies:
      - supports-color

  '@babel/plugin-transform-optional-catch-binding@7.25.9(@babel/core@7.26.0)':
    dependencies:
      '@babel/core': 7.26.0
      '@babel/helper-plugin-utils': 7.25.9

  '@babel/plugin-transform-optional-chaining@7.25.9(@babel/core@7.26.0)':
    dependencies:
      '@babel/core': 7.26.0
      '@babel/helper-plugin-utils': 7.25.9
      '@babel/helper-skip-transparent-expression-wrappers': 7.25.9
    transitivePeerDependencies:
      - supports-color

  '@babel/plugin-transform-parameters@7.25.9(@babel/core@7.26.0)':
    dependencies:
      '@babel/core': 7.26.0
      '@babel/helper-plugin-utils': 7.25.9

  '@babel/plugin-transform-private-methods@7.25.9(@babel/core@7.26.0)':
    dependencies:
      '@babel/core': 7.26.0
      '@babel/helper-create-class-features-plugin': 7.25.9(@babel/core@7.26.0)
      '@babel/helper-plugin-utils': 7.25.9
    transitivePeerDependencies:
      - supports-color

  '@babel/plugin-transform-private-property-in-object@7.25.9(@babel/core@7.26.0)':
    dependencies:
      '@babel/core': 7.26.0
      '@babel/helper-annotate-as-pure': 7.25.9
      '@babel/helper-create-class-features-plugin': 7.25.9(@babel/core@7.26.0)
      '@babel/helper-plugin-utils': 7.25.9
    transitivePeerDependencies:
      - supports-color

  '@babel/plugin-transform-property-literals@7.25.9(@babel/core@7.26.0)':
    dependencies:
      '@babel/core': 7.26.0
      '@babel/helper-plugin-utils': 7.25.9

  '@babel/plugin-transform-regenerator@7.25.9(@babel/core@7.26.0)':
    dependencies:
      '@babel/core': 7.26.0
      '@babel/helper-plugin-utils': 7.25.9
      regenerator-transform: 0.15.2

  '@babel/plugin-transform-regexp-modifiers@7.26.0(@babel/core@7.26.0)':
    dependencies:
      '@babel/core': 7.26.0
      '@babel/helper-create-regexp-features-plugin': 7.25.9(@babel/core@7.26.0)
      '@babel/helper-plugin-utils': 7.25.9

  '@babel/plugin-transform-reserved-words@7.25.9(@babel/core@7.26.0)':
    dependencies:
      '@babel/core': 7.26.0
      '@babel/helper-plugin-utils': 7.25.9

  '@babel/plugin-transform-shorthand-properties@7.25.9(@babel/core@7.26.0)':
    dependencies:
      '@babel/core': 7.26.0
      '@babel/helper-plugin-utils': 7.25.9

  '@babel/plugin-transform-spread@7.25.9(@babel/core@7.26.0)':
    dependencies:
      '@babel/core': 7.26.0
      '@babel/helper-plugin-utils': 7.25.9
      '@babel/helper-skip-transparent-expression-wrappers': 7.25.9
    transitivePeerDependencies:
      - supports-color

  '@babel/plugin-transform-sticky-regex@7.25.9(@babel/core@7.26.0)':
    dependencies:
      '@babel/core': 7.26.0
      '@babel/helper-plugin-utils': 7.25.9

  '@babel/plugin-transform-template-literals@7.25.9(@babel/core@7.26.0)':
    dependencies:
      '@babel/core': 7.26.0
      '@babel/helper-plugin-utils': 7.25.9

  '@babel/plugin-transform-typeof-symbol@7.25.9(@babel/core@7.26.0)':
    dependencies:
      '@babel/core': 7.26.0
      '@babel/helper-plugin-utils': 7.25.9

  '@babel/plugin-transform-unicode-escapes@7.25.9(@babel/core@7.26.0)':
    dependencies:
      '@babel/core': 7.26.0
      '@babel/helper-plugin-utils': 7.25.9

  '@babel/plugin-transform-unicode-property-regex@7.25.9(@babel/core@7.26.0)':
    dependencies:
      '@babel/core': 7.26.0
      '@babel/helper-create-regexp-features-plugin': 7.25.9(@babel/core@7.26.0)
      '@babel/helper-plugin-utils': 7.25.9

  '@babel/plugin-transform-unicode-regex@7.25.9(@babel/core@7.26.0)':
    dependencies:
      '@babel/core': 7.26.0
      '@babel/helper-create-regexp-features-plugin': 7.25.9(@babel/core@7.26.0)
      '@babel/helper-plugin-utils': 7.25.9

  '@babel/plugin-transform-unicode-sets-regex@7.25.9(@babel/core@7.26.0)':
    dependencies:
      '@babel/core': 7.26.0
      '@babel/helper-create-regexp-features-plugin': 7.25.9(@babel/core@7.26.0)
      '@babel/helper-plugin-utils': 7.25.9

  '@babel/preset-env@7.26.0(@babel/core@7.26.0)':
    dependencies:
      '@babel/compat-data': 7.26.0
      '@babel/core': 7.26.0
      '@babel/helper-compilation-targets': 7.25.9
      '@babel/helper-plugin-utils': 7.25.9
      '@babel/helper-validator-option': 7.25.9
      '@babel/plugin-bugfix-firefox-class-in-computed-class-key': 7.25.9(@babel/core@7.26.0)
      '@babel/plugin-bugfix-safari-class-field-initializer-scope': 7.25.9(@babel/core@7.26.0)
      '@babel/plugin-bugfix-safari-id-destructuring-collision-in-function-expression': 7.25.9(@babel/core@7.26.0)
      '@babel/plugin-bugfix-v8-spread-parameters-in-optional-chaining': 7.25.9(@babel/core@7.26.0)
      '@babel/plugin-bugfix-v8-static-class-fields-redefine-readonly': 7.25.9(@babel/core@7.26.0)
      '@babel/plugin-proposal-private-property-in-object': 7.21.0-placeholder-for-preset-env.2(@babel/core@7.26.0)
      '@babel/plugin-syntax-import-assertions': 7.26.0(@babel/core@7.26.0)
      '@babel/plugin-syntax-import-attributes': 7.26.0(@babel/core@7.26.0)
      '@babel/plugin-syntax-unicode-sets-regex': 7.18.6(@babel/core@7.26.0)
      '@babel/plugin-transform-arrow-functions': 7.25.9(@babel/core@7.26.0)
      '@babel/plugin-transform-async-generator-functions': 7.25.9(@babel/core@7.26.0)
      '@babel/plugin-transform-async-to-generator': 7.25.9(@babel/core@7.26.0)
      '@babel/plugin-transform-block-scoped-functions': 7.25.9(@babel/core@7.26.0)
      '@babel/plugin-transform-block-scoping': 7.25.9(@babel/core@7.26.0)
      '@babel/plugin-transform-class-properties': 7.25.9(@babel/core@7.26.0)
      '@babel/plugin-transform-class-static-block': 7.26.0(@babel/core@7.26.0)
      '@babel/plugin-transform-classes': 7.25.9(@babel/core@7.26.0)
      '@babel/plugin-transform-computed-properties': 7.25.9(@babel/core@7.26.0)
      '@babel/plugin-transform-destructuring': 7.25.9(@babel/core@7.26.0)
      '@babel/plugin-transform-dotall-regex': 7.25.9(@babel/core@7.26.0)
      '@babel/plugin-transform-duplicate-keys': 7.25.9(@babel/core@7.26.0)
      '@babel/plugin-transform-duplicate-named-capturing-groups-regex': 7.25.9(@babel/core@7.26.0)
      '@babel/plugin-transform-dynamic-import': 7.25.9(@babel/core@7.26.0)
      '@babel/plugin-transform-exponentiation-operator': 7.25.9(@babel/core@7.26.0)
      '@babel/plugin-transform-export-namespace-from': 7.25.9(@babel/core@7.26.0)
      '@babel/plugin-transform-for-of': 7.25.9(@babel/core@7.26.0)
      '@babel/plugin-transform-function-name': 7.25.9(@babel/core@7.26.0)
      '@babel/plugin-transform-json-strings': 7.25.9(@babel/core@7.26.0)
      '@babel/plugin-transform-literals': 7.25.9(@babel/core@7.26.0)
      '@babel/plugin-transform-logical-assignment-operators': 7.25.9(@babel/core@7.26.0)
      '@babel/plugin-transform-member-expression-literals': 7.25.9(@babel/core@7.26.0)
      '@babel/plugin-transform-modules-amd': 7.25.9(@babel/core@7.26.0)
      '@babel/plugin-transform-modules-commonjs': 7.25.9(@babel/core@7.26.0)
      '@babel/plugin-transform-modules-systemjs': 7.25.9(@babel/core@7.26.0)
      '@babel/plugin-transform-modules-umd': 7.25.9(@babel/core@7.26.0)
      '@babel/plugin-transform-named-capturing-groups-regex': 7.25.9(@babel/core@7.26.0)
      '@babel/plugin-transform-new-target': 7.25.9(@babel/core@7.26.0)
      '@babel/plugin-transform-nullish-coalescing-operator': 7.25.9(@babel/core@7.26.0)
      '@babel/plugin-transform-numeric-separator': 7.25.9(@babel/core@7.26.0)
      '@babel/plugin-transform-object-rest-spread': 7.25.9(@babel/core@7.26.0)
      '@babel/plugin-transform-object-super': 7.25.9(@babel/core@7.26.0)
      '@babel/plugin-transform-optional-catch-binding': 7.25.9(@babel/core@7.26.0)
      '@babel/plugin-transform-optional-chaining': 7.25.9(@babel/core@7.26.0)
      '@babel/plugin-transform-parameters': 7.25.9(@babel/core@7.26.0)
      '@babel/plugin-transform-private-methods': 7.25.9(@babel/core@7.26.0)
      '@babel/plugin-transform-private-property-in-object': 7.25.9(@babel/core@7.26.0)
      '@babel/plugin-transform-property-literals': 7.25.9(@babel/core@7.26.0)
      '@babel/plugin-transform-regenerator': 7.25.9(@babel/core@7.26.0)
      '@babel/plugin-transform-regexp-modifiers': 7.26.0(@babel/core@7.26.0)
      '@babel/plugin-transform-reserved-words': 7.25.9(@babel/core@7.26.0)
      '@babel/plugin-transform-shorthand-properties': 7.25.9(@babel/core@7.26.0)
      '@babel/plugin-transform-spread': 7.25.9(@babel/core@7.26.0)
      '@babel/plugin-transform-sticky-regex': 7.25.9(@babel/core@7.26.0)
      '@babel/plugin-transform-template-literals': 7.25.9(@babel/core@7.26.0)
      '@babel/plugin-transform-typeof-symbol': 7.25.9(@babel/core@7.26.0)
      '@babel/plugin-transform-unicode-escapes': 7.25.9(@babel/core@7.26.0)
      '@babel/plugin-transform-unicode-property-regex': 7.25.9(@babel/core@7.26.0)
      '@babel/plugin-transform-unicode-regex': 7.25.9(@babel/core@7.26.0)
      '@babel/plugin-transform-unicode-sets-regex': 7.25.9(@babel/core@7.26.0)
      '@babel/preset-modules': 0.1.6-no-external-plugins(@babel/core@7.26.0)
      babel-plugin-polyfill-corejs2: 0.4.10(@babel/core@7.26.0)
      babel-plugin-polyfill-corejs3: 0.10.6(@babel/core@7.26.0)
      babel-plugin-polyfill-regenerator: 0.6.1(@babel/core@7.26.0)
      core-js-compat: 3.38.1
      semver: 6.3.1
    transitivePeerDependencies:
      - supports-color

  '@babel/preset-modules@0.1.6-no-external-plugins(@babel/core@7.26.0)':
    dependencies:
      '@babel/core': 7.26.0
      '@babel/helper-plugin-utils': 7.25.9
      '@babel/types': 7.26.0
      esutils: 2.0.3

  '@babel/runtime@7.26.0':
    dependencies:
      regenerator-runtime: 0.14.1

  '@babel/standalone@7.26.1': {}

  '@babel/template@7.25.9':
    dependencies:
      '@babel/code-frame': 7.26.0
      '@babel/parser': 7.26.2
      '@babel/types': 7.26.0

  '@babel/traverse@7.25.9':
    dependencies:
      '@babel/code-frame': 7.26.0
      '@babel/generator': 7.26.0
      '@babel/parser': 7.26.2
      '@babel/template': 7.25.9
      '@babel/types': 7.26.0
      debug: 4.3.7
      globals: 11.12.0
    transitivePeerDependencies:
      - supports-color

  '@babel/types@7.26.0':
    dependencies:
      '@babel/helper-string-parser': 7.25.9
      '@babel/helper-validator-identifier': 7.25.9

  '@bufbuild/protobuf@2.1.0': {}

  '@cloudflare/workerd-darwin-64@1.20241022.0':
    optional: true

  '@cloudflare/workerd-darwin-arm64@1.20241022.0':
    optional: true

  '@cloudflare/workerd-linux-64@1.20241022.0':
    optional: true

  '@cloudflare/workerd-linux-arm64@1.20241022.0':
    optional: true

  '@cloudflare/workerd-windows-64@1.20241022.0':
    optional: true

  '@conventional-changelog/git-client@1.0.1(conventional-commits-filter@5.0.0)(conventional-commits-parser@6.0.0)':
    dependencies:
      '@types/semver': 7.5.8
      semver: 7.6.3
    optionalDependencies:
      conventional-commits-filter: 5.0.0
      conventional-commits-parser: 6.0.0

  '@cspotcode/source-map-support@0.8.1':
    dependencies:
      '@jridgewell/trace-mapping': 0.3.9

  '@docsearch/css@3.6.2': {}

  '@docsearch/js@3.6.2(@algolia/client-search@4.20.0)(@types/react@18.3.12)(react-dom@18.3.1(react@18.3.1))(react@18.3.1)':
    dependencies:
      '@docsearch/react': 3.6.2(@algolia/client-search@4.20.0)(@types/react@18.3.12)(react-dom@18.3.1(react@18.3.1))(react@18.3.1)
      preact: 10.7.3
    transitivePeerDependencies:
      - '@algolia/client-search'
      - '@types/react'
      - react
      - react-dom
      - search-insights

  '@docsearch/react@3.6.2(@algolia/client-search@4.20.0)(@types/react@18.3.12)(react-dom@18.3.1(react@18.3.1))(react@18.3.1)':
    dependencies:
      '@algolia/autocomplete-core': 1.9.3(@algolia/client-search@4.20.0)(algoliasearch@4.20.0)
      '@algolia/autocomplete-preset-algolia': 1.9.3(@algolia/client-search@4.20.0)(algoliasearch@4.20.0)
      '@docsearch/css': 3.6.2
      algoliasearch: 4.20.0
    optionalDependencies:
      '@types/react': 18.3.12
      react: 18.3.1
      react-dom: 18.3.1(react@18.3.1)
    transitivePeerDependencies:
      - '@algolia/client-search'

  '@esbuild/aix-ppc64@0.23.0':
    optional: true

  '@esbuild/aix-ppc64@0.24.0':
    optional: true

  '@esbuild/android-arm64@0.23.0':
    optional: true

  '@esbuild/android-arm64@0.24.0':
    optional: true

  '@esbuild/android-arm@0.23.0':
    optional: true

  '@esbuild/android-arm@0.24.0':
    optional: true

  '@esbuild/android-x64@0.23.0':
    optional: true

  '@esbuild/android-x64@0.24.0':
    optional: true

  '@esbuild/darwin-arm64@0.23.0':
    optional: true

  '@esbuild/darwin-arm64@0.24.0':
    optional: true

  '@esbuild/darwin-x64@0.23.0':
    optional: true

  '@esbuild/darwin-x64@0.24.0':
    optional: true

  '@esbuild/freebsd-arm64@0.23.0':
    optional: true

  '@esbuild/freebsd-arm64@0.24.0':
    optional: true

  '@esbuild/freebsd-x64@0.23.0':
    optional: true

  '@esbuild/freebsd-x64@0.24.0':
    optional: true

  '@esbuild/linux-arm64@0.23.0':
    optional: true

  '@esbuild/linux-arm64@0.24.0':
    optional: true

  '@esbuild/linux-arm@0.23.0':
    optional: true

  '@esbuild/linux-arm@0.24.0':
    optional: true

  '@esbuild/linux-ia32@0.23.0':
    optional: true

  '@esbuild/linux-ia32@0.24.0':
    optional: true

  '@esbuild/linux-loong64@0.23.0':
    optional: true

  '@esbuild/linux-loong64@0.24.0':
    optional: true

  '@esbuild/linux-mips64el@0.23.0':
    optional: true

  '@esbuild/linux-mips64el@0.24.0':
    optional: true

  '@esbuild/linux-ppc64@0.23.0':
    optional: true

  '@esbuild/linux-ppc64@0.24.0':
    optional: true

  '@esbuild/linux-riscv64@0.23.0':
    optional: true

  '@esbuild/linux-riscv64@0.24.0':
    optional: true

  '@esbuild/linux-s390x@0.23.0':
    optional: true

  '@esbuild/linux-s390x@0.24.0':
    optional: true

  '@esbuild/linux-x64@0.23.0':
    optional: true

  '@esbuild/linux-x64@0.24.0':
    optional: true

  '@esbuild/netbsd-x64@0.23.0':
    optional: true

  '@esbuild/netbsd-x64@0.24.0':
    optional: true

  '@esbuild/openbsd-arm64@0.23.0':
    optional: true

  '@esbuild/openbsd-arm64@0.24.0':
    optional: true

  '@esbuild/openbsd-x64@0.23.0':
    optional: true

  '@esbuild/openbsd-x64@0.24.0':
    optional: true

  '@esbuild/sunos-x64@0.23.0':
    optional: true

  '@esbuild/sunos-x64@0.24.0':
    optional: true

  '@esbuild/win32-arm64@0.23.0':
    optional: true

  '@esbuild/win32-arm64@0.24.0':
    optional: true

  '@esbuild/win32-ia32@0.23.0':
    optional: true

  '@esbuild/win32-ia32@0.24.0':
    optional: true

  '@esbuild/win32-x64@0.23.0':
    optional: true

  '@esbuild/win32-x64@0.24.0':
    optional: true

  '@eslint-community/eslint-utils@4.4.0(eslint@9.14.0(jiti@2.3.3))':
    dependencies:
      eslint: 9.14.0(jiti@2.3.3)
      eslint-visitor-keys: 3.4.3

  '@eslint-community/regexpp@4.12.1': {}

  '@eslint/config-array@0.18.0':
    dependencies:
      '@eslint/object-schema': 2.1.4
      debug: 4.3.7
      minimatch: 3.1.2
    transitivePeerDependencies:
      - supports-color

  '@eslint/core@0.7.0': {}

  '@eslint/eslintrc@3.1.0':
    dependencies:
      ajv: 6.12.6
      debug: 4.3.7
      espree: 10.3.0
      globals: 14.0.0
      ignore: 5.3.2
      import-fresh: 3.3.0
      js-yaml: 4.1.0
      minimatch: 3.1.2
      strip-json-comments: 3.1.1
    transitivePeerDependencies:
      - supports-color

  '@eslint/js@9.14.0': {}

  '@eslint/object-schema@2.1.4': {}

  '@eslint/plugin-kit@0.2.0':
    dependencies:
      levn: 0.4.1

  '@fastify/busboy@2.1.0': {}

  '@floating-ui/core@1.6.0':
    dependencies:
      '@floating-ui/utils': 0.2.1

  '@floating-ui/dom@1.1.1':
    dependencies:
      '@floating-ui/core': 1.6.0

  '@floating-ui/utils@0.2.1': {}

  '@humanfs/core@0.19.1': {}

  '@humanfs/node@0.16.6':
    dependencies:
      '@humanfs/core': 0.19.1
      '@humanwhocodes/retry': 0.3.1

  '@humanwhocodes/module-importer@1.0.1': {}

  '@humanwhocodes/retry@0.3.1': {}

  '@humanwhocodes/retry@0.4.0': {}

  '@hutson/parse-repository-url@5.0.0': {}

  '@iconify-json/logos@1.2.3':
    dependencies:
      '@iconify/types': 2.0.0

  '@iconify-json/simple-icons@1.2.10':
    dependencies:
      '@iconify/types': 2.0.0

  '@iconify-json/vscode-icons@1.2.2':
    dependencies:
      '@iconify/types': 2.0.0

  '@iconify/types@2.0.0': {}

  '@iconify/utils@2.1.33':
    dependencies:
      '@antfu/install-pkg': 0.4.1
      '@antfu/utils': 0.7.10
      '@iconify/types': 2.0.0
      debug: 4.3.7
      kolorist: 1.8.0
      local-pkg: 0.5.0
      mlly: 1.7.2
    transitivePeerDependencies:
      - supports-color

  '@isaacs/cliui@8.0.2':
    dependencies:
      string-width: 5.1.2
      string-width-cjs: string-width@4.2.3
      strip-ansi: 7.1.0
      strip-ansi-cjs: strip-ansi@6.0.1
      wrap-ansi: 8.1.0
      wrap-ansi-cjs: wrap-ansi@7.0.0

  '@jridgewell/gen-mapping@0.3.5':
    dependencies:
      '@jridgewell/set-array': 1.2.1
      '@jridgewell/sourcemap-codec': 1.5.0
      '@jridgewell/trace-mapping': 0.3.25

  '@jridgewell/resolve-uri@3.1.2': {}

  '@jridgewell/set-array@1.2.1': {}

  '@jridgewell/source-map@0.3.3':
    dependencies:
      '@jridgewell/gen-mapping': 0.3.5
      '@jridgewell/trace-mapping': 0.3.25

  '@jridgewell/sourcemap-codec@1.5.0': {}

  '@jridgewell/trace-mapping@0.3.25':
    dependencies:
      '@jridgewell/resolve-uri': 3.1.2
      '@jridgewell/sourcemap-codec': 1.5.0

  '@jridgewell/trace-mapping@0.3.9':
    dependencies:
      '@jridgewell/resolve-uri': 3.1.2
      '@jridgewell/sourcemap-codec': 1.5.0

  '@mapbox/node-pre-gyp@1.0.11':
    dependencies:
      detect-libc: 2.0.1
      https-proxy-agent: 5.0.1
      make-dir: 3.1.0
      node-fetch: 2.6.7
      nopt: 5.0.0
      npmlog: 5.0.1
      rimraf: 3.0.2
      semver: 7.6.3
      tar: 6.1.11
    transitivePeerDependencies:
      - encoding
      - supports-color

  '@nodelib/fs.scandir@2.1.5':
    dependencies:
      '@nodelib/fs.stat': 2.0.5
      run-parallel: 1.2.0

  '@nodelib/fs.stat@2.0.5': {}

  '@nodelib/fs.walk@1.2.8':
    dependencies:
      '@nodelib/fs.scandir': 2.1.5
      fastq: 1.17.1

  '@parcel/watcher-android-arm64@2.4.1':
    optional: true

  '@parcel/watcher-darwin-arm64@2.4.1':
    optional: true

  '@parcel/watcher-darwin-x64@2.4.1':
    optional: true

  '@parcel/watcher-freebsd-x64@2.4.1':
    optional: true

  '@parcel/watcher-linux-arm-glibc@2.4.1':
    optional: true

  '@parcel/watcher-linux-arm64-glibc@2.4.1':
    optional: true

  '@parcel/watcher-linux-arm64-musl@2.4.1':
    optional: true

  '@parcel/watcher-linux-x64-glibc@2.4.1':
    optional: true

  '@parcel/watcher-linux-x64-musl@2.4.1':
    optional: true

  '@parcel/watcher-win32-arm64@2.4.1':
    optional: true

  '@parcel/watcher-win32-ia32@2.4.1':
    optional: true

  '@parcel/watcher-win32-x64@2.4.1':
    optional: true

  '@parcel/watcher@2.4.1':
    dependencies:
      detect-libc: 1.0.3
      is-glob: 4.0.3
      micromatch: 4.0.8
      node-addon-api: 7.1.1
    optionalDependencies:
      '@parcel/watcher-android-arm64': 2.4.1
      '@parcel/watcher-darwin-arm64': 2.4.1
      '@parcel/watcher-darwin-x64': 2.4.1
      '@parcel/watcher-freebsd-x64': 2.4.1
      '@parcel/watcher-linux-arm-glibc': 2.4.1
      '@parcel/watcher-linux-arm64-glibc': 2.4.1
      '@parcel/watcher-linux-arm64-musl': 2.4.1
      '@parcel/watcher-linux-x64-glibc': 2.4.1
      '@parcel/watcher-linux-x64-musl': 2.4.1
      '@parcel/watcher-win32-arm64': 2.4.1
      '@parcel/watcher-win32-ia32': 2.4.1
      '@parcel/watcher-win32-x64': 2.4.1
    optional: true

  '@pkgjs/parseargs@0.11.0':
    optional: true

  '@polka/compression@1.0.0-next.25': {}

  '@polka/url@1.0.0-next.24': {}

  '@rollup/plugin-alias@5.1.1(rollup@4.24.2)':
    optionalDependencies:
      rollup: 4.24.2

  '@rollup/plugin-commonjs@28.0.1(rollup@4.24.2)':
    dependencies:
      '@rollup/pluginutils': 5.1.3(rollup@4.24.2)
      commondir: 1.0.1
      estree-walker: 2.0.2
      fdir: 6.4.2(picomatch@4.0.2)
      is-reference: 1.2.1
      magic-string: 0.30.12
      picomatch: 4.0.2
    optionalDependencies:
      rollup: 4.24.2

  '@rollup/plugin-dynamic-import-vars@2.1.4(rollup@4.24.2)':
    dependencies:
      '@rollup/pluginutils': 5.1.3(rollup@4.24.2)
      astring: 1.8.6
      estree-walker: 2.0.2
      magic-string: 0.30.12
      tinyglobby: 0.2.10
    optionalDependencies:
      rollup: 4.24.2

  '@rollup/plugin-json@6.1.0(rollup@4.24.2)':
    dependencies:
      '@rollup/pluginutils': 5.1.3(rollup@4.24.2)
    optionalDependencies:
      rollup: 4.24.2

  '@rollup/plugin-node-resolve@15.3.0(rollup@4.24.2)':
    dependencies:
      '@rollup/pluginutils': 5.1.3(rollup@4.24.2)
      '@types/resolve': 1.20.2
      deepmerge: 4.2.2
      is-module: 1.0.0
      resolve: 1.22.8
    optionalDependencies:
      rollup: 4.24.2

  '@rollup/plugin-replace@6.0.1(rollup@4.24.2)':
    dependencies:
      '@rollup/pluginutils': 5.1.3(rollup@4.24.2)
      magic-string: 0.30.12
    optionalDependencies:
      rollup: 4.24.2

  '@rollup/pluginutils@5.1.3(rollup@4.24.2)':
    dependencies:
      '@types/estree': 1.0.6
      estree-walker: 2.0.2
      picomatch: 4.0.2
    optionalDependencies:
      rollup: 4.24.2

  '@rollup/rollup-android-arm-eabi@4.24.2':
    optional: true

  '@rollup/rollup-android-arm64@4.24.2':
    optional: true

  '@rollup/rollup-darwin-arm64@4.24.2':
    optional: true

  '@rollup/rollup-darwin-x64@4.24.2':
    optional: true

  '@rollup/rollup-freebsd-arm64@4.24.2':
    optional: true

  '@rollup/rollup-freebsd-x64@4.24.2':
    optional: true

  '@rollup/rollup-linux-arm-gnueabihf@4.24.2':
    optional: true

  '@rollup/rollup-linux-arm-musleabihf@4.24.2':
    optional: true

  '@rollup/rollup-linux-arm64-gnu@4.24.2':
    optional: true

  '@rollup/rollup-linux-arm64-musl@4.24.2':
    optional: true

  '@rollup/rollup-linux-powerpc64le-gnu@4.24.2':
    optional: true

  '@rollup/rollup-linux-riscv64-gnu@4.24.2':
    optional: true

  '@rollup/rollup-linux-s390x-gnu@4.24.2':
    optional: true

  '@rollup/rollup-linux-x64-gnu@4.24.2':
    optional: true

  '@rollup/rollup-linux-x64-musl@4.24.2':
    optional: true

  '@rollup/rollup-win32-arm64-msvc@4.24.2':
    optional: true

  '@rollup/rollup-win32-ia32-msvc@4.24.2':
    optional: true

  '@rollup/rollup-win32-x64-msvc@4.24.2':
    optional: true

  '@sec-ant/readable-stream@0.4.1': {}

  '@shikijs/core@1.22.2':
    dependencies:
      '@shikijs/engine-javascript': 1.22.2
      '@shikijs/engine-oniguruma': 1.22.2
      '@shikijs/types': 1.22.2
      '@shikijs/vscode-textmate': 9.3.0
      '@types/hast': 3.0.4
      hast-util-to-html: 9.0.3

  '@shikijs/engine-javascript@1.22.2':
    dependencies:
      '@shikijs/types': 1.22.2
      '@shikijs/vscode-textmate': 9.3.0
      oniguruma-to-js: 0.4.3

  '@shikijs/engine-oniguruma@1.22.2':
    dependencies:
      '@shikijs/types': 1.22.2
      '@shikijs/vscode-textmate': 9.3.0

  '@shikijs/transformers@1.22.2':
    dependencies:
      shiki: 1.22.2

  '@shikijs/twoslash@1.22.2(typescript@5.6.2)':
    dependencies:
      '@shikijs/core': 1.22.2
      '@shikijs/types': 1.22.2
      twoslash: 0.2.12(typescript@5.6.2)
    transitivePeerDependencies:
      - supports-color
      - typescript

  '@shikijs/types@1.22.2':
    dependencies:
      '@shikijs/vscode-textmate': 9.3.0
      '@types/hast': 3.0.4

  '@shikijs/vitepress-twoslash@1.22.2(typescript@5.6.2)':
    dependencies:
      '@shikijs/twoslash': 1.22.2(typescript@5.6.2)
      floating-vue: 5.2.2(vue@3.5.12(typescript@5.6.2))
      mdast-util-from-markdown: 2.0.2
      mdast-util-gfm: 3.0.0
      mdast-util-to-hast: 13.2.0
      shiki: 1.22.2
      twoslash: 0.2.12(typescript@5.6.2)
      twoslash-vue: 0.2.12(typescript@5.6.2)
      vue: 3.5.12(typescript@5.6.2)
    transitivePeerDependencies:
      - '@nuxt/kit'
      - supports-color
      - typescript

  '@shikijs/vscode-textmate@9.3.0': {}

  '@sindresorhus/merge-streams@4.0.0': {}

  '@trysound/sax@0.2.0': {}

  '@type-challenges/utils@0.1.1': {}

  '@types/babel__core@7.20.5':
    dependencies:
      '@babel/parser': 7.26.2
      '@babel/types': 7.26.0
      '@types/babel__generator': 7.6.8
      '@types/babel__template': 7.4.4
      '@types/babel__traverse': 7.20.6

  '@types/babel__generator@7.6.8':
    dependencies:
      '@babel/types': 7.26.0

  '@types/babel__preset-env@7.9.7': {}

  '@types/babel__template@7.4.4':
    dependencies:
      '@babel/parser': 7.26.2
      '@babel/types': 7.26.0

  '@types/babel__traverse@7.20.6':
    dependencies:
      '@babel/types': 7.26.0

  '@types/body-parser@1.19.5':
    dependencies:
      '@types/connect': 3.4.38
      '@types/node': 22.8.7

  '@types/connect@3.4.38':
    dependencies:
      '@types/node': 22.8.7

  '@types/convert-source-map@2.0.3': {}

  '@types/cross-spawn@6.0.6':
    dependencies:
      '@types/node': 22.8.7

  '@types/debug@4.1.12':
    dependencies:
      '@types/ms': 0.7.34

  '@types/escape-html@1.0.4': {}

  '@types/estree@1.0.6': {}

  '@types/etag@1.8.3':
    dependencies:
      '@types/node': 22.8.7

  '@types/express-serve-static-core@4.19.6':
    dependencies:
      '@types/node': 22.8.7
      '@types/qs': 6.9.12
      '@types/range-parser': 1.2.7
      '@types/send': 0.17.4

  '@types/express@4.17.21':
    dependencies:
      '@types/body-parser': 1.19.5
      '@types/express-serve-static-core': 4.19.6
      '@types/qs': 6.9.12
      '@types/serve-static': 1.15.5

  '@types/hast@3.0.4':
    dependencies:
      '@types/unist': 3.0.2

  '@types/http-errors@2.0.4': {}

  '@types/json-schema@7.0.15': {}

  '@types/less@3.0.6': {}

  '@types/linkify-it@5.0.0': {}

  '@types/lodash@4.17.13': {}

  '@types/markdown-it@14.1.2':
    dependencies:
      '@types/linkify-it': 5.0.0
      '@types/mdurl': 2.0.0

  '@types/mdast@4.0.3':
    dependencies:
      '@types/unist': 3.0.2

  '@types/mdurl@2.0.0': {}

  '@types/mime@1.3.5': {}

  '@types/mime@3.0.4': {}

  '@types/minimist@1.2.5': {}

  '@types/ms@0.7.34': {}

  '@types/node@22.8.7':
    dependencies:
      undici-types: 6.19.8

  '@types/normalize-package-data@2.4.4': {}

  '@types/picomatch@3.0.1': {}

  '@types/pnpapi@0.0.5': {}

  '@types/prompts@2.4.9':
    dependencies:
      '@types/node': 22.8.7
      kleur: 3.0.3

  '@types/prop-types@15.7.12': {}

  '@types/qs@6.9.12': {}

  '@types/range-parser@1.2.7': {}

  '@types/react-dom@18.3.1':
    dependencies:
      '@types/react': 18.3.12

  '@types/react@18.3.12':
    dependencies:
      '@types/prop-types': 15.7.12
      csstype: 3.1.3

  '@types/resolve@1.20.2': {}

  '@types/semver@7.5.8': {}

  '@types/send@0.17.4':
    dependencies:
      '@types/mime': 1.3.5
      '@types/node': 22.8.7

  '@types/serve-static@1.15.5':
    dependencies:
      '@types/http-errors': 2.0.4
      '@types/mime': 3.0.4
      '@types/node': 22.8.7

  '@types/stylus@0.48.43':
    dependencies:
      '@types/node': 22.8.7

  '@types/unist@3.0.2': {}

  '@types/web-bluetooth@0.0.20': {}

  '@types/ws@8.5.13':
    dependencies:
      '@types/node': 22.8.7

  '@typescript-eslint/eslint-plugin@8.12.2(@typescript-eslint/parser@8.12.2(eslint@9.14.0(jiti@2.3.3))(typescript@5.6.2))(eslint@9.14.0(jiti@2.3.3))(typescript@5.6.2)':
    dependencies:
      '@eslint-community/regexpp': 4.12.1
      '@typescript-eslint/parser': 8.12.2(eslint@9.14.0(jiti@2.3.3))(typescript@5.6.2)
      '@typescript-eslint/scope-manager': 8.12.2
      '@typescript-eslint/type-utils': 8.12.2(eslint@9.14.0(jiti@2.3.3))(typescript@5.6.2)
      '@typescript-eslint/utils': 8.12.2(eslint@9.14.0(jiti@2.3.3))(typescript@5.6.2)
      '@typescript-eslint/visitor-keys': 8.12.2
      eslint: 9.14.0(jiti@2.3.3)
      graphemer: 1.4.0
      ignore: 5.3.2
      natural-compare: 1.4.0
      ts-api-utils: 1.3.0(typescript@5.6.2)
    optionalDependencies:
      typescript: 5.6.2
    transitivePeerDependencies:
      - supports-color

  '@typescript-eslint/parser@8.12.2(eslint@9.14.0(jiti@2.3.3))(typescript@5.6.2)':
    dependencies:
      '@typescript-eslint/scope-manager': 8.12.2
      '@typescript-eslint/types': 8.12.2
      '@typescript-eslint/typescript-estree': 8.12.2(typescript@5.6.2)
      '@typescript-eslint/visitor-keys': 8.12.2
      debug: 4.3.7
      eslint: 9.14.0(jiti@2.3.3)
    optionalDependencies:
      typescript: 5.6.2
    transitivePeerDependencies:
      - supports-color

  '@typescript-eslint/scope-manager@8.12.2':
    dependencies:
      '@typescript-eslint/types': 8.12.2
      '@typescript-eslint/visitor-keys': 8.12.2

  '@typescript-eslint/type-utils@8.12.2(eslint@9.14.0(jiti@2.3.3))(typescript@5.6.2)':
    dependencies:
      '@typescript-eslint/typescript-estree': 8.12.2(typescript@5.6.2)
      '@typescript-eslint/utils': 8.12.2(eslint@9.14.0(jiti@2.3.3))(typescript@5.6.2)
      debug: 4.3.7
      ts-api-utils: 1.3.0(typescript@5.6.2)
    optionalDependencies:
      typescript: 5.6.2
    transitivePeerDependencies:
      - eslint
      - supports-color

  '@typescript-eslint/types@8.12.2': {}

  '@typescript-eslint/typescript-estree@8.12.2(typescript@5.6.2)':
    dependencies:
      '@typescript-eslint/types': 8.12.2
      '@typescript-eslint/visitor-keys': 8.12.2
      debug: 4.3.7
      fast-glob: 3.3.2
      is-glob: 4.0.3
      minimatch: 9.0.5
      semver: 7.6.3
      ts-api-utils: 1.3.0(typescript@5.6.2)
    optionalDependencies:
      typescript: 5.6.2
    transitivePeerDependencies:
      - supports-color

  '@typescript-eslint/utils@8.12.2(eslint@9.14.0(jiti@2.3.3))(typescript@5.6.2)':
    dependencies:
      '@eslint-community/eslint-utils': 4.4.0(eslint@9.14.0(jiti@2.3.3))
      '@typescript-eslint/scope-manager': 8.12.2
      '@typescript-eslint/types': 8.12.2
      '@typescript-eslint/typescript-estree': 8.12.2(typescript@5.6.2)
      eslint: 9.14.0(jiti@2.3.3)
    transitivePeerDependencies:
      - supports-color
      - typescript

  '@typescript-eslint/visitor-keys@8.12.2':
    dependencies:
      '@typescript-eslint/types': 8.12.2
      eslint-visitor-keys: 3.4.3

  '@typescript/vfs@1.6.0(typescript@5.6.2)':
    dependencies:
      debug: 4.3.7
      typescript: 5.6.2
    transitivePeerDependencies:
      - supports-color

  '@ungap/structured-clone@1.2.0': {}

  '@vitejs/longfilename-aaaaaaaaaaaaaaaaaaaaaaaaaaaaaaaaaaaaaaaaaaaaaaaaaaaaaaaaaaaaaaaaaaaaaaaaaaaaaaaaaaaaaaaaaaaaaaaaaaaaaaaaaaaaaaaaaaaaaaaaaaaaaaaaaaaaaaaaaaaaaaaaaaaaaaaaaaaaaaaaaaaaaaaaaaaaaaaaaaaaaaaaaaaa@file:playground/optimize-deps/longfilename': {}

  '@vitejs/plugin-vue@5.1.4(vite@packages+vite)(vue@3.5.12(typescript@5.6.2))':
    dependencies:
      vite: link:packages/vite
      vue: 3.5.12(typescript@5.6.2)

  '@vitejs/release-scripts@1.3.2':
    dependencies:
      execa: 8.0.1
      mri: 1.2.0
      picocolors: 1.1.1
      prompts: 2.4.2
      publint: 0.2.9
      semver: 7.6.3

  '@vitejs/test-added-in-entries@file:playground/optimize-deps/added-in-entries': {}

  '@vitejs/test-alias-original@file:playground/ssr-alias/alias-original': {}

  '@vitejs/test-aliased-module@file:playground/alias/dir/module': {}

  '@vitejs/test-browser-exports@file:playground/ssr-webworker/browser-exports': {}

  '@vitejs/test-commonjs-dep@file:playground/define/commonjs-dep': {}

  '@vitejs/test-css-js-dep@file:playground/css/css-js-dep': {}

  '@vitejs/test-css-lib@file:playground/ssr-deps/css-lib': {}

  '@vitejs/test-css-proxy-dep-nested@file:playground/css/css-proxy-dep-nested': {}

  '@vitejs/test-css-proxy-dep@file:playground/css/css-proxy-dep':
    dependencies:
      '@vitejs/test-css-proxy-dep-nested': file:playground/css/css-proxy-dep-nested

  '@vitejs/test-deep-import@file:playground/ssr-resolve/deep-import': {}

  '@vitejs/test-define-properties-exports@file:playground/ssr-deps/define-properties-exports': {}

  '@vitejs/test-define-property-exports@file:playground/ssr-deps/define-property-exports': {}

  '@vitejs/test-dep-a@file:playground/preload/dep-a': {}

  '@vitejs/test-dep-alias-using-absolute-path@file:playground/optimize-deps/dep-alias-using-absolute-path':
    dependencies:
      lodash: 4.17.21

  '@vitejs/test-dep-cjs-browser-field-bare@file:playground/optimize-deps/dep-cjs-browser-field-bare': {}

  '@vitejs/test-dep-cjs-compiled-from-cjs@file:playground/optimize-deps/dep-cjs-compiled-from-cjs': {}

  '@vitejs/test-dep-cjs-compiled-from-esm@file:playground/optimize-deps/dep-cjs-compiled-from-esm': {}

  '@vitejs/test-dep-cjs-external-package-omit-js-suffix@file:playground/optimize-deps/dep-cjs-external-package-omit-js-suffix': {}

  '@vitejs/test-dep-cjs-with-assets@file:playground/optimize-deps/dep-cjs-with-assets': {}

  '@vitejs/test-dep-conditions@file:packages/vite/src/node/__tests__/fixtures/test-dep-conditions': {}

  '@vitejs/test-dep-css-require@file:playground/optimize-deps/dep-css-require': {}

  '@vitejs/test-dep-esbuild-plugin-transform@file:playground/optimize-deps/dep-esbuild-plugin-transform': {}

  '@vitejs/test-dep-including-a@file:playground/preload/dep-including-a':
    dependencies:
      '@vitejs/test-dep-a': file:playground/preload/dep-a

  '@vitejs/test-dep-incompatible@file:playground/optimize-deps/dep-incompatible': {}

  '@vitejs/test-dep-no-discovery@file:playground/optimize-deps-no-discovery/dep-no-discovery': {}

  '@vitejs/test-dep-node-env@file:playground/optimize-deps/dep-node-env': {}

  '@vitejs/test-dep-non-optimized@file:playground/optimize-deps/dep-non-optimized': {}

  '@vitejs/test-dep-not-js@file:playground/optimize-deps/dep-not-js': {}

  '@vitejs/test-dep-optimize-exports-with-glob@file:playground/optimize-deps/dep-optimize-exports-with-glob': {}

  '@vitejs/test-dep-optimize-exports-with-root-glob@file:playground/optimize-deps/dep-optimize-exports-with-root-glob': {}

  '@vitejs/test-dep-optimize-with-glob@file:playground/optimize-deps/dep-optimize-with-glob': {}

  '@vitejs/test-dep-relative-to-main@file:playground/optimize-deps/dep-relative-to-main': {}

  '@vitejs/test-dep-self-reference-url-worker@file:playground/worker/dep-self-reference-url-worker': {}

  '@vitejs/test-dep-that-imports@file:playground/external/dep-that-imports(typescript@5.6.2)':
    dependencies:
      slash3: slash@3.0.0
      slash5: slash@5.1.0
      vue: 3.5.12(typescript@5.6.2)
    transitivePeerDependencies:
      - typescript

  '@vitejs/test-dep-that-requires@file:playground/external/dep-that-requires(typescript@5.6.2)':
    dependencies:
      slash3: slash@3.0.0
      slash5: slash@5.1.0
      vue: 3.5.12(typescript@5.6.2)
    transitivePeerDependencies:
      - typescript

  '@vitejs/test-dep-to-optimize@file:playground/worker/dep-to-optimize': {}

  '@vitejs/test-dep-with-asset-ext1.pdf@file:playground/optimize-deps/dep-with-asset-ext/dep1': {}

  '@vitejs/test-dep-with-asset-ext2.pdf@file:playground/optimize-deps/dep-with-asset-ext/dep2':
    dependencies:
      '@vitejs/test-dep-with-asset-ext1.pdf': file:playground/optimize-deps/dep-with-asset-ext/dep1

  '@vitejs/test-dep-with-builtin-module-cjs@file:playground/optimize-deps/dep-with-builtin-module-cjs': {}

  '@vitejs/test-dep-with-builtin-module-esm@file:playground/optimize-deps/dep-with-builtin-module-esm': {}

  '@vitejs/test-dep-with-dynamic-import@file:playground/optimize-deps/dep-with-dynamic-import': {}

  '@vitejs/test-dep-with-optional-peer-dep-submodule@file:playground/optimize-deps/dep-with-optional-peer-dep-submodule': {}

  '@vitejs/test-dep-with-optional-peer-dep@file:playground/optimize-deps/dep-with-optional-peer-dep': {}

  '@vitejs/test-entries@file:playground/ssr-resolve/entries': {}

  '@vitejs/test-external-cjs@file:playground/ssr-noexternal/external-cjs': {}

  '@vitejs/test-external-entry@file:playground/ssr-deps/external-entry': {}

  '@vitejs/test-external-using-external-entry@file:playground/ssr-deps/external-using-external-entry':
    dependencies:
      external-entry: '@vitejs/test-external-entry@file:playground/ssr-deps/external-entry'

  '@vitejs/test-forwarded-export@file:playground/ssr-deps/forwarded-export':
    dependencies:
      object-assigned-exports: '@vitejs/test-object-assigned-exports@file:playground/ssr-deps/object-assigned-exports'

  '@vitejs/test-import-assertion-dep@file:playground/import-assertion/import-assertion-dep': {}

  '@vitejs/test-import-builtin@file:playground/ssr-deps/import-builtin-cjs': {}

  '@vitejs/test-import-meta-glob-pkg@file:playground/glob-import/import-meta-glob-pkg': {}

  '@vitejs/test-importee-pkg@file:playground/js-sourcemap/importee-pkg': {}

  '@vitejs/test-json-module@file:playground/json/json-module': {}

  '@vitejs/test-minify@file:playground/minify/dir/module': {}

  '@vitejs/test-missing-dep@file:playground/optimize-missing-deps/missing-dep':
    dependencies:
      '@vitejs/test-multi-entry-dep': file:playground/optimize-missing-deps/multi-entry-dep

  '@vitejs/test-module-condition@file:playground/ssr-deps/module-condition': {}

  '@vitejs/test-multi-entry-dep@file:playground/optimize-missing-deps/multi-entry-dep': {}

  '@vitejs/test-nested-exclude@file:playground/optimize-deps/nested-exclude':
    dependencies:
      '@vitejs/test-nested-include': file:playground/optimize-deps/nested-include

  '@vitejs/test-nested-external@file:playground/ssr-deps/nested-external': {}

  '@vitejs/test-nested-include@file:playground/optimize-deps/nested-include': {}

  '@vitejs/test-no-external-cjs@file:playground/ssr-deps/no-external-cjs': {}

  '@vitejs/test-no-external-css@file:playground/ssr-deps/no-external-css': {}

  '@vitejs/test-object-assigned-exports@file:playground/ssr-deps/object-assigned-exports': {}

  '@vitejs/test-only-object-assigned-exports@file:playground/ssr-deps/only-object-assigned-exports': {}

  '@vitejs/test-optimized-with-nested-external@file:playground/ssr-deps/optimized-with-nested-external':
    dependencies:
      nested-external: '@vitejs/test-nested-external@file:playground/ssr-deps/nested-external'

  '@vitejs/test-pkg-exports@file:playground/ssr-deps/pkg-exports': {}

  '@vitejs/test-pkg@file:playground/dynamic-import/pkg': {}

  '@vitejs/test-primitive-export@file:playground/ssr-deps/primitive-export': {}

  '@vitejs/test-read-file-content@file:playground/ssr-deps/read-file-content': {}

  '@vitejs/test-require-absolute@file:playground/ssr-deps/require-absolute': {}

  '@vitejs/test-require-external-cjs@file:playground/ssr-noexternal/require-external-cjs':
    dependencies:
      '@vitejs/test-external-cjs': file:playground/ssr-noexternal/external-cjs

  '@vitejs/test-resolve-pkg-exports@file:playground/ssr-resolve/pkg-exports': {}

  '@vitejs/test-scss-proxy-dep-nested@file:playground/css/scss-proxy-dep-nested': {}

  '@vitejs/test-scss-proxy-dep@file:playground/css/scss-proxy-dep':
    dependencies:
      '@vitejs/test-scss-proxy-dep-nested': file:playground/css/scss-proxy-dep-nested

  '@vitejs/test-ssr-conditions-external@file:playground/ssr-conditions/external': {}

  '@vitejs/test-ssr-conditions-no-external@file:playground/ssr-conditions/no-external': {}

  '@vitejs/test-ts-transpiled-exports@file:playground/ssr-deps/ts-transpiled-exports': {}

  '@vitejs/test-worker-exports@file:playground/ssr-webworker/worker-exports': {}

  '@vitest/expect@2.1.4':
    dependencies:
      '@vitest/spy': 2.1.4
      '@vitest/utils': 2.1.4
      chai: 5.1.2
      tinyrainbow: 1.2.0

  '@vitest/mocker@2.1.4(vite@packages+vite)':
    dependencies:
      '@vitest/spy': 2.1.4
      estree-walker: 3.0.3
      magic-string: 0.30.12
    optionalDependencies:
      vite: link:packages/vite

  '@vitest/pretty-format@2.1.4':
    dependencies:
      tinyrainbow: 1.2.0

  '@vitest/runner@2.1.4':
    dependencies:
      '@vitest/utils': 2.1.4
      pathe: 1.1.2

  '@vitest/snapshot@2.1.4':
    dependencies:
      '@vitest/pretty-format': 2.1.4
      magic-string: 0.30.12
      pathe: 1.1.2

  '@vitest/spy@2.1.4':
    dependencies:
      tinyspy: 3.0.2

  '@vitest/utils@2.1.4':
    dependencies:
      '@vitest/pretty-format': 2.1.4
      loupe: 3.1.2
      tinyrainbow: 1.2.0

  '@volar/language-core@2.4.1':
    dependencies:
      '@volar/source-map': 2.4.1

  '@volar/source-map@2.4.1': {}

  '@vue/compiler-core@3.2.0':
    dependencies:
      '@babel/parser': 7.26.2
      '@babel/types': 7.26.0
      '@vue/shared': 3.2.0
      estree-walker: 2.0.2
      source-map: 0.6.1

  '@vue/compiler-core@3.5.12':
    dependencies:
      '@babel/parser': 7.26.2
      '@vue/shared': 3.5.12
      entities: 4.5.0
      estree-walker: 2.0.2
      source-map-js: 1.2.1

  '@vue/compiler-dom@3.2.0':
    dependencies:
      '@vue/compiler-core': 3.2.0
      '@vue/shared': 3.2.0

  '@vue/compiler-dom@3.5.12':
    dependencies:
      '@vue/compiler-core': 3.5.12
      '@vue/shared': 3.5.12

  '@vue/compiler-sfc@3.5.12':
    dependencies:
      '@babel/parser': 7.26.2
      '@vue/compiler-core': 3.5.12
      '@vue/compiler-dom': 3.5.12
      '@vue/compiler-ssr': 3.5.12
      '@vue/shared': 3.5.12
      estree-walker: 2.0.2
      magic-string: 0.30.12
      postcss: 8.4.47
      source-map-js: 1.2.1

  '@vue/compiler-ssr@3.5.12':
    dependencies:
      '@vue/compiler-dom': 3.5.12
      '@vue/shared': 3.5.12

  '@vue/compiler-vue2@2.7.16':
    dependencies:
      de-indent: 1.0.2
      he: 1.2.0

  '@vue/devtools-api@6.6.4': {}

  '@vue/devtools-api@7.6.2':
    dependencies:
      '@vue/devtools-kit': 7.6.2

  '@vue/devtools-kit@7.6.2':
    dependencies:
      '@vue/devtools-shared': 7.6.2
      birpc: 0.2.19
      hookable: 5.5.3
      mitt: 3.0.1
      perfect-debounce: 1.0.0
      speakingurl: 14.0.1
      superjson: 2.2.1

  '@vue/devtools-shared@7.6.2':
    dependencies:
      rfdc: 1.4.1

  '@vue/language-core@2.1.6(typescript@5.6.2)':
    dependencies:
      '@volar/language-core': 2.4.1
      '@vue/compiler-dom': 3.5.12
      '@vue/compiler-vue2': 2.7.16
      '@vue/shared': 3.5.12
      computeds: 0.0.1
      minimatch: 9.0.5
      muggle-string: 0.4.1
      path-browserify: 1.0.1
    optionalDependencies:
      typescript: 5.6.2

  '@vue/reactivity@3.2.0':
    dependencies:
      '@vue/shared': 3.2.0

  '@vue/reactivity@3.5.12':
    dependencies:
      '@vue/shared': 3.5.12

  '@vue/runtime-core@3.2.0':
    dependencies:
      '@vue/reactivity': 3.2.0
      '@vue/shared': 3.2.0

  '@vue/runtime-core@3.5.12':
    dependencies:
      '@vue/reactivity': 3.5.12
      '@vue/shared': 3.5.12

  '@vue/runtime-dom@3.2.0':
    dependencies:
      '@vue/runtime-core': 3.2.0
      '@vue/shared': 3.2.0
      csstype: 2.6.21

  '@vue/runtime-dom@3.5.12':
    dependencies:
      '@vue/reactivity': 3.5.12
      '@vue/runtime-core': 3.5.12
      '@vue/shared': 3.5.12
      csstype: 3.1.3

  '@vue/server-renderer@3.5.12(vue@3.5.12(typescript@5.6.2))':
    dependencies:
      '@vue/compiler-ssr': 3.5.12
      '@vue/shared': 3.5.12
      vue: 3.5.12(typescript@5.6.2)

  '@vue/shared@3.2.0': {}

  '@vue/shared@3.5.12': {}

  '@vueuse/core@11.1.0(vue@3.5.12(typescript@5.6.2))':
    dependencies:
      '@types/web-bluetooth': 0.0.20
      '@vueuse/metadata': 11.1.0
      '@vueuse/shared': 11.1.0(vue@3.5.12(typescript@5.6.2))
      vue-demi: 0.14.10(vue@3.5.12(typescript@5.6.2))
    transitivePeerDependencies:
      - '@vue/composition-api'
      - vue

  '@vueuse/integrations@11.1.0(axios@1.7.7)(focus-trap@7.6.0)(vue@3.5.12(typescript@5.6.2))':
    dependencies:
      '@vueuse/core': 11.1.0(vue@3.5.12(typescript@5.6.2))
      '@vueuse/shared': 11.1.0(vue@3.5.12(typescript@5.6.2))
      vue-demi: 0.14.10(vue@3.5.12(typescript@5.6.2))
    optionalDependencies:
      axios: 1.7.7
      focus-trap: 7.6.0
    transitivePeerDependencies:
      - '@vue/composition-api'
      - vue

  '@vueuse/metadata@11.1.0': {}

  '@vueuse/shared@11.1.0(vue@3.5.12(typescript@5.6.2))':
    dependencies:
      vue-demi: 0.14.10(vue@3.5.12(typescript@5.6.2))
    transitivePeerDependencies:
      - '@vue/composition-api'
      - vue

  abbrev@1.1.1: {}

  accepts@2.0.0:
    dependencies:
      mime-types: 3.0.0
      negotiator: 1.0.0

  acorn-jsx@5.3.2(acorn@8.14.0):
    dependencies:
      acorn: 8.14.0

  acorn-walk@8.3.2: {}

  acorn@7.4.1: {}

  acorn@8.14.0: {}

  add-stream@1.0.0: {}

  agent-base@6.0.2:
    dependencies:
      debug: 4.3.7
    transitivePeerDependencies:
      - supports-color

  ajv@6.12.6:
    dependencies:
      fast-deep-equal: 3.1.3
      fast-json-stable-stringify: 2.1.0
      json-schema-traverse: 0.4.1
      uri-js: 4.4.1

  algoliasearch@4.20.0:
    dependencies:
      '@algolia/cache-browser-local-storage': 4.20.0
      '@algolia/cache-common': 4.20.0
      '@algolia/cache-in-memory': 4.20.0
      '@algolia/client-account': 4.20.0
      '@algolia/client-analytics': 4.20.0
      '@algolia/client-common': 4.20.0
      '@algolia/client-personalization': 4.20.0
      '@algolia/client-search': 4.20.0
      '@algolia/logger-common': 4.20.0
      '@algolia/logger-console': 4.20.0
      '@algolia/requester-browser-xhr': 4.20.0
      '@algolia/requester-common': 4.20.0
      '@algolia/requester-node-http': 4.20.0
      '@algolia/transporter': 4.20.0

  ansi-escapes@7.0.0:
    dependencies:
      environment: 1.1.0

  ansi-regex@5.0.1: {}

  ansi-regex@6.0.1: {}

  ansi-styles@4.3.0:
    dependencies:
      color-convert: 2.0.1

  ansi-styles@6.2.1: {}

  any-promise@1.3.0: {}

  anymatch@3.1.2:
    dependencies:
      normalize-path: 3.0.0
      picomatch: 2.3.1

  aproba@2.0.0: {}

  are-we-there-yet@2.0.0:
    dependencies:
      delegates: 1.0.0
      readable-stream: 3.6.0

  arg@5.0.2: {}

  argparse@2.0.1: {}

  array-find-index@1.0.2: {}

  array-flatten@3.0.0: {}

  array-ify@1.0.0: {}

  artichokie@0.2.1: {}

  as-table@1.0.55:
    dependencies:
      printable-characters: 1.0.42

  asap@2.0.6: {}

  assert-never@1.2.1: {}

  assertion-error@2.0.1: {}

  astring@1.8.6: {}

  asynckit@0.4.0: {}

  autoprefixer@10.4.20(postcss@8.4.47):
    dependencies:
      browserslist: 4.24.2
      caniuse-lite: 1.0.30001673
      fraction.js: 4.3.7
      normalize-range: 0.1.2
      picocolors: 1.1.1
      postcss: 8.4.47
      postcss-value-parser: 4.2.0

  axios@1.7.7:
    dependencies:
      follow-redirects: 1.15.6(debug@4.3.7)
      form-data: 4.0.0
      proxy-from-env: 1.1.0
    transitivePeerDependencies:
      - debug

  babel-plugin-polyfill-corejs2@0.4.10(@babel/core@7.26.0):
    dependencies:
      '@babel/compat-data': 7.26.0
      '@babel/core': 7.26.0
      '@babel/helper-define-polyfill-provider': 0.6.2(@babel/core@7.26.0)
      semver: 6.3.1
    transitivePeerDependencies:
      - supports-color

  babel-plugin-polyfill-corejs3@0.10.6(@babel/core@7.26.0):
    dependencies:
      '@babel/core': 7.26.0
      '@babel/helper-define-polyfill-provider': 0.6.2(@babel/core@7.26.0)
      core-js-compat: 3.38.1
    transitivePeerDependencies:
      - supports-color

  babel-plugin-polyfill-regenerator@0.6.1(@babel/core@7.26.0):
    dependencies:
      '@babel/core': 7.26.0
      '@babel/helper-define-polyfill-provider': 0.6.2(@babel/core@7.26.0)
    transitivePeerDependencies:
      - supports-color

  babel-walk@3.0.0-canary-5:
    dependencies:
      '@babel/types': 7.26.0

  balanced-match@1.0.2: {}

  bcrypt@5.1.1:
    dependencies:
      '@mapbox/node-pre-gyp': 1.0.11
      node-addon-api: 5.0.0
    transitivePeerDependencies:
      - encoding
      - supports-color

  bignumber.js@9.1.2: {}

  binary-extensions@2.2.0: {}

  birpc@0.2.19: {}

  body-parser@2.0.1:
    dependencies:
      bytes: 3.1.2
      content-type: 1.0.5
      debug: 3.1.0
      destroy: 1.2.0
      http-errors: 2.0.0
      iconv-lite: 0.5.2
      on-finished: 2.4.1
      qs: 6.13.0
      raw-body: 3.0.0
      type-is: 1.6.18
      unpipe: 1.0.0
    transitivePeerDependencies:
      - supports-color

  boolbase@1.0.0: {}

  brace-expansion@1.1.11:
    dependencies:
      balanced-match: 1.0.2
      concat-map: 0.0.1

  brace-expansion@2.0.1:
    dependencies:
      balanced-match: 1.0.2

  braces@3.0.3:
    dependencies:
      fill-range: 7.1.1

  browserslist-to-esbuild@2.1.1(browserslist@4.24.2):
    dependencies:
      browserslist: 4.24.2
      meow: 13.2.0

  browserslist@4.24.2:
    dependencies:
      caniuse-lite: 1.0.30001673
      electron-to-chromium: 1.5.47
      node-releases: 2.0.18
      update-browserslist-db: 1.1.1(browserslist@4.24.2)

  buffer-builder@0.2.0: {}

  buffer-from@1.1.2: {}

  bundle-name@4.1.0:
    dependencies:
      run-applescript: 7.0.0

  bytes@3.1.2: {}

  cac@6.7.14: {}

  call-bind@1.0.7:
    dependencies:
      es-define-property: 1.0.0
      es-errors: 1.3.0
      function-bind: 1.1.2
      get-intrinsic: 1.2.4
      set-function-length: 1.2.2

  callsites@3.1.0: {}

  camelcase-css@2.0.1: {}

  caniuse-api@3.0.0:
    dependencies:
      browserslist: 4.24.2
      caniuse-lite: 1.0.30001673
      lodash.memoize: 4.1.2
      lodash.uniq: 4.5.0

  caniuse-lite@1.0.30001673: {}

  capnp-ts@0.7.0:
    dependencies:
      debug: 4.3.7
      tslib: 2.8.1
    transitivePeerDependencies:
      - supports-color

  ccount@2.0.1: {}

  chai@5.1.2:
    dependencies:
      assertion-error: 2.0.1
      check-error: 2.1.1
      deep-eql: 5.0.2
      loupe: 3.1.2
      pathval: 2.0.0

  chalk@4.1.2:
    dependencies:
      ansi-styles: 4.3.0
      supports-color: 7.2.0

  chalk@5.3.0: {}

  character-entities-html4@2.1.0: {}

  character-entities-legacy@3.0.0: {}

  character-entities@2.0.2: {}

  character-parser@2.2.0:
    dependencies:
      is-regex: 1.1.4

  check-error@2.1.1: {}

  chokidar@3.6.0:
    dependencies:
      anymatch: 3.1.2
      braces: 3.0.3
      glob-parent: 5.1.2
      is-binary-path: 2.1.0
      is-glob: 4.0.3
      normalize-path: 3.0.0
      readdirp: 3.6.0
    optionalDependencies:
      fsevents: 2.3.3

  chokidar@4.0.1:
    dependencies:
      readdirp: 4.0.1

  chownr@2.0.0: {}

  citty@0.1.6:
    dependencies:
      consola: 3.2.3

  cli-cursor@5.0.0:
    dependencies:
      restore-cursor: 5.1.0

  cli-truncate@4.0.0:
    dependencies:
      slice-ansi: 5.0.0
      string-width: 7.2.0

  clipboard@2.0.11:
    dependencies:
      good-listener: 1.2.2
      select: 1.1.2
      tiny-emitter: 2.1.0

  color-convert@2.0.1:
    dependencies:
      color-name: 1.1.4

  color-name@1.1.4: {}

  color-support@1.1.3: {}

  colord@2.9.3: {}

  colorette@2.0.20: {}

  colorjs.io@0.5.2: {}

  combined-stream@1.0.8:
    dependencies:
      delayed-stream: 1.0.0

  comma-separated-tokens@2.0.3: {}

  commander@12.1.0: {}

  commander@2.20.3: {}

  commander@4.1.1: {}

  commander@7.2.0: {}

  comment-parser@1.4.1: {}

  commenting@1.1.0: {}

  commondir@1.0.1: {}

  compare-func@2.0.0:
    dependencies:
      array-ify: 1.0.0
      dot-prop: 5.3.0

  computeds@0.0.1: {}

  concat-map@0.0.1: {}

  confbox@0.1.7: {}

  connect@3.7.0:
    dependencies:
      debug: 2.6.9
      finalhandler: 1.1.2
      parseurl: 1.3.3
      utils-merge: 1.0.1
    transitivePeerDependencies:
      - supports-color

  consola@3.2.3: {}

  console-control-strings@1.1.0: {}

  constantinople@4.0.1:
    dependencies:
      '@babel/parser': 7.26.2
      '@babel/types': 7.26.0

  content-disposition@1.0.0:
    dependencies:
      safe-buffer: 5.2.1

  content-type@1.0.5: {}

  conventional-changelog-angular@8.0.0:
    dependencies:
      compare-func: 2.0.0

  conventional-changelog-atom@5.0.0: {}

  conventional-changelog-cli@5.0.0(conventional-commits-filter@5.0.0):
    dependencies:
      add-stream: 1.0.0
      conventional-changelog: 6.0.0(conventional-commits-filter@5.0.0)
      meow: 13.2.0
      tempfile: 5.0.0
    transitivePeerDependencies:
      - conventional-commits-filter

  conventional-changelog-codemirror@5.0.0: {}

  conventional-changelog-conventionalcommits@8.0.0:
    dependencies:
      compare-func: 2.0.0

  conventional-changelog-core@8.0.0(conventional-commits-filter@5.0.0):
    dependencies:
      '@hutson/parse-repository-url': 5.0.0
      add-stream: 1.0.0
      conventional-changelog-writer: 8.0.0
      conventional-commits-parser: 6.0.0
      git-raw-commits: 5.0.0(conventional-commits-filter@5.0.0)(conventional-commits-parser@6.0.0)
      git-semver-tags: 8.0.0(conventional-commits-filter@5.0.0)(conventional-commits-parser@6.0.0)
      hosted-git-info: 7.0.2
      normalize-package-data: 6.0.2
      read-package-up: 11.0.0
      read-pkg: 9.0.1
    transitivePeerDependencies:
      - conventional-commits-filter

  conventional-changelog-ember@5.0.0: {}

  conventional-changelog-eslint@6.0.0: {}

  conventional-changelog-express@5.0.0: {}

  conventional-changelog-jquery@6.0.0: {}

  conventional-changelog-jshint@5.0.0:
    dependencies:
      compare-func: 2.0.0

  conventional-changelog-preset-loader@5.0.0: {}

  conventional-changelog-writer@8.0.0:
    dependencies:
      '@types/semver': 7.5.8
      conventional-commits-filter: 5.0.0
      handlebars: 4.7.8
      meow: 13.2.0
      semver: 7.6.3

  conventional-changelog@6.0.0(conventional-commits-filter@5.0.0):
    dependencies:
      conventional-changelog-angular: 8.0.0
      conventional-changelog-atom: 5.0.0
      conventional-changelog-codemirror: 5.0.0
      conventional-changelog-conventionalcommits: 8.0.0
      conventional-changelog-core: 8.0.0(conventional-commits-filter@5.0.0)
      conventional-changelog-ember: 5.0.0
      conventional-changelog-eslint: 6.0.0
      conventional-changelog-express: 5.0.0
      conventional-changelog-jquery: 6.0.0
      conventional-changelog-jshint: 5.0.0
      conventional-changelog-preset-loader: 5.0.0
    transitivePeerDependencies:
      - conventional-commits-filter

  conventional-commits-filter@5.0.0: {}

  conventional-commits-parser@6.0.0:
    dependencies:
      meow: 13.2.0

  convert-source-map@2.0.0: {}

  cookie-signature@1.2.2: {}

  cookie@0.5.0: {}

  cookie@0.7.1: {}

  copy-anything@2.0.6:
    dependencies:
      is-what: 3.14.1

  copy-anything@3.0.5:
    dependencies:
      is-what: 4.1.16

  core-js-compat@3.38.1:
    dependencies:
      browserslist: 4.24.2

  core-js@3.39.0: {}

  cors@2.8.5:
    dependencies:
      object-assign: 4.1.1
      vary: 1.1.2

  cross-spawn@7.0.3:
    dependencies:
      path-key: 3.1.1
      shebang-command: 2.0.0
      which: 2.0.2

  css-color-names@1.0.1: {}

  css-declaration-sorter@7.2.0(postcss@8.4.47):
    dependencies:
      postcss: 8.4.47

  css-select@5.1.0:
    dependencies:
      boolbase: 1.0.0
      css-what: 6.1.0
      domhandler: 5.0.3
      domutils: 3.1.0
      nth-check: 2.1.1

  css-tree@2.2.1:
    dependencies:
      mdn-data: 2.0.28
      source-map-js: 1.2.1

  css-tree@2.3.1:
    dependencies:
      mdn-data: 2.0.30
      source-map-js: 1.2.1

  css-what@6.1.0: {}

  cssesc@3.0.0: {}

  cssnano-preset-default@7.0.6(postcss@8.4.47):
    dependencies:
      browserslist: 4.24.2
      css-declaration-sorter: 7.2.0(postcss@8.4.47)
      cssnano-utils: 5.0.0(postcss@8.4.47)
      postcss: 8.4.47
      postcss-calc: 10.0.2(postcss@8.4.47)
      postcss-colormin: 7.0.2(postcss@8.4.47)
      postcss-convert-values: 7.0.4(postcss@8.4.47)
      postcss-discard-comments: 7.0.3(postcss@8.4.47)
      postcss-discard-duplicates: 7.0.1(postcss@8.4.47)
      postcss-discard-empty: 7.0.0(postcss@8.4.47)
      postcss-discard-overridden: 7.0.0(postcss@8.4.47)
      postcss-merge-longhand: 7.0.4(postcss@8.4.47)
      postcss-merge-rules: 7.0.4(postcss@8.4.47)
      postcss-minify-font-values: 7.0.0(postcss@8.4.47)
      postcss-minify-gradients: 7.0.0(postcss@8.4.47)
      postcss-minify-params: 7.0.2(postcss@8.4.47)
      postcss-minify-selectors: 7.0.4(postcss@8.4.47)
      postcss-normalize-charset: 7.0.0(postcss@8.4.47)
      postcss-normalize-display-values: 7.0.0(postcss@8.4.47)
      postcss-normalize-positions: 7.0.0(postcss@8.4.47)
      postcss-normalize-repeat-style: 7.0.0(postcss@8.4.47)
      postcss-normalize-string: 7.0.0(postcss@8.4.47)
      postcss-normalize-timing-functions: 7.0.0(postcss@8.4.47)
      postcss-normalize-unicode: 7.0.2(postcss@8.4.47)
      postcss-normalize-url: 7.0.0(postcss@8.4.47)
      postcss-normalize-whitespace: 7.0.0(postcss@8.4.47)
      postcss-ordered-values: 7.0.1(postcss@8.4.47)
      postcss-reduce-initial: 7.0.2(postcss@8.4.47)
      postcss-reduce-transforms: 7.0.0(postcss@8.4.47)
      postcss-svgo: 7.0.1(postcss@8.4.47)
      postcss-unique-selectors: 7.0.3(postcss@8.4.47)

  cssnano-utils@5.0.0(postcss@8.4.47):
    dependencies:
      postcss: 8.4.47

  cssnano@7.0.6(postcss@8.4.47):
    dependencies:
      cssnano-preset-default: 7.0.6(postcss@8.4.47)
      lilconfig: 3.1.2
      postcss: 8.4.47

  csso@5.0.5:
    dependencies:
      css-tree: 2.2.1

  csstype@2.6.21: {}

  csstype@3.1.3: {}

  d@1.0.1:
    dependencies:
      es5-ext: 0.10.64
      type: 1.2.0

  data-uri-to-buffer@2.0.2: {}

  data-uri-to-buffer@4.0.0: {}

  de-indent@1.0.2: {}

  debug@2.6.9:
    dependencies:
      ms: 2.0.0

  debug@3.1.0:
    dependencies:
      ms: 2.0.0

  debug@3.2.7:
    dependencies:
      ms: 2.1.3

  debug@4.3.6:
    dependencies:
      ms: 2.1.2

  debug@4.3.7:
    dependencies:
      ms: 2.1.3

  decode-named-character-reference@1.0.2:
    dependencies:
      character-entities: 2.0.2

  deep-eql@5.0.2: {}

  deep-is@0.1.4: {}

  deepmerge@4.2.2: {}

  default-browser-id@5.0.0: {}

  default-browser@5.2.1:
    dependencies:
      bundle-name: 4.1.0
      default-browser-id: 5.0.0

  define-data-property@1.1.4:
    dependencies:
      es-define-property: 1.0.0
      es-errors: 1.3.0
      gopd: 1.0.1

  define-lazy-prop@3.0.0: {}

  defu@6.1.4: {}

  delayed-stream@1.0.0: {}

  delegate@3.2.0: {}

  delegates@1.0.0: {}

  depd@2.0.0: {}

  dequal@2.0.3: {}

  destroy@1.2.0: {}

  detect-libc@1.0.3: {}

  detect-libc@2.0.1: {}

  devlop@1.1.0:
    dependencies:
      dequal: 2.0.3

  didyoumean@1.2.2: {}

  dlv@1.1.3: {}

  doctrine@3.0.0:
    dependencies:
      esutils: 2.0.3

  doctypes@1.1.0: {}

  dom-serializer@2.0.0:
    dependencies:
      domelementtype: 2.3.0
      domhandler: 5.0.3
      entities: 4.5.0

  domelementtype@2.3.0: {}

  domhandler@5.0.3:
    dependencies:
      domelementtype: 2.3.0

  domutils@3.1.0:
    dependencies:
      dom-serializer: 2.0.0
      domelementtype: 2.3.0
      domhandler: 5.0.3

  dot-prop@5.3.0:
    dependencies:
      is-obj: 2.0.0

  dotenv-expand@11.0.6:
    dependencies:
      dotenv: 16.4.5

  dotenv@16.4.5: {}

  eastasianwidth@0.2.0: {}

  ee-first@1.1.1: {}

  electron-to-chromium@1.5.47: {}

  emoji-regex@10.3.0: {}

  emoji-regex@8.0.0: {}

  emoji-regex@9.2.2: {}

  encodeurl@1.0.2: {}

  encodeurl@2.0.0: {}

  enhanced-resolve@5.17.1:
    dependencies:
      graceful-fs: 4.2.11
      tapable: 2.2.1

  entities@4.5.0: {}

  environment@1.1.0: {}

  errno@0.1.8:
    dependencies:
      prr: 1.0.1
    optional: true

  es-define-property@1.0.0:
    dependencies:
      get-intrinsic: 1.2.4

  es-errors@1.3.0: {}

  es-module-lexer@1.5.4: {}

  es5-ext@0.10.64:
    dependencies:
      es6-iterator: 2.0.3
      es6-symbol: 3.1.3
      esniff: 2.0.1
      next-tick: 1.1.0

  es6-iterator@2.0.3:
    dependencies:
      d: 1.0.1
      es5-ext: 0.10.64
      es6-symbol: 3.1.3

  es6-symbol@3.1.3:
    dependencies:
      d: 1.0.1
      ext: 1.6.0

  esbuild@0.23.0:
    optionalDependencies:
      '@esbuild/aix-ppc64': 0.23.0
      '@esbuild/android-arm': 0.23.0
      '@esbuild/android-arm64': 0.23.0
      '@esbuild/android-x64': 0.23.0
      '@esbuild/darwin-arm64': 0.23.0
      '@esbuild/darwin-x64': 0.23.0
      '@esbuild/freebsd-arm64': 0.23.0
      '@esbuild/freebsd-x64': 0.23.0
      '@esbuild/linux-arm': 0.23.0
      '@esbuild/linux-arm64': 0.23.0
      '@esbuild/linux-ia32': 0.23.0
      '@esbuild/linux-loong64': 0.23.0
      '@esbuild/linux-mips64el': 0.23.0
      '@esbuild/linux-ppc64': 0.23.0
      '@esbuild/linux-riscv64': 0.23.0
      '@esbuild/linux-s390x': 0.23.0
      '@esbuild/linux-x64': 0.23.0
      '@esbuild/netbsd-x64': 0.23.0
      '@esbuild/openbsd-arm64': 0.23.0
      '@esbuild/openbsd-x64': 0.23.0
      '@esbuild/sunos-x64': 0.23.0
      '@esbuild/win32-arm64': 0.23.0
      '@esbuild/win32-ia32': 0.23.0
      '@esbuild/win32-x64': 0.23.0

  esbuild@0.24.0:
    optionalDependencies:
      '@esbuild/aix-ppc64': 0.24.0
      '@esbuild/android-arm': 0.24.0
      '@esbuild/android-arm64': 0.24.0
      '@esbuild/android-x64': 0.24.0
      '@esbuild/darwin-arm64': 0.24.0
      '@esbuild/darwin-x64': 0.24.0
      '@esbuild/freebsd-arm64': 0.24.0
      '@esbuild/freebsd-x64': 0.24.0
      '@esbuild/linux-arm': 0.24.0
      '@esbuild/linux-arm64': 0.24.0
      '@esbuild/linux-ia32': 0.24.0
      '@esbuild/linux-loong64': 0.24.0
      '@esbuild/linux-mips64el': 0.24.0
      '@esbuild/linux-ppc64': 0.24.0
      '@esbuild/linux-riscv64': 0.24.0
      '@esbuild/linux-s390x': 0.24.0
      '@esbuild/linux-x64': 0.24.0
      '@esbuild/netbsd-x64': 0.24.0
      '@esbuild/openbsd-arm64': 0.24.0
      '@esbuild/openbsd-x64': 0.24.0
      '@esbuild/sunos-x64': 0.24.0
      '@esbuild/win32-arm64': 0.24.0
      '@esbuild/win32-ia32': 0.24.0
      '@esbuild/win32-x64': 0.24.0

  escalade@3.2.0: {}

  escape-html@1.0.3: {}

  escape-string-regexp@4.0.0: {}

  escape-string-regexp@5.0.0: {}

  eslint-compat-utils@0.5.1(eslint@9.14.0(jiti@2.3.3)):
    dependencies:
      eslint: 9.14.0(jiti@2.3.3)
      semver: 7.6.3

  eslint-import-resolver-node@0.3.9:
    dependencies:
      debug: 3.2.7
      is-core-module: 2.14.0
      resolve: 1.22.8
    transitivePeerDependencies:
      - supports-color

  eslint-plugin-es-x@7.8.0(eslint@9.14.0(jiti@2.3.3)):
    dependencies:
      '@eslint-community/eslint-utils': 4.4.0(eslint@9.14.0(jiti@2.3.3))
      '@eslint-community/regexpp': 4.12.1
      eslint: 9.14.0(jiti@2.3.3)
      eslint-compat-utils: 0.5.1(eslint@9.14.0(jiti@2.3.3))

  eslint-plugin-import-x@4.4.0(eslint@9.14.0(jiti@2.3.3))(typescript@5.6.2):
    dependencies:
      '@typescript-eslint/utils': 8.12.2(eslint@9.14.0(jiti@2.3.3))(typescript@5.6.2)
      debug: 4.3.7
      doctrine: 3.0.0
      eslint: 9.14.0(jiti@2.3.3)
      eslint-import-resolver-node: 0.3.9
      get-tsconfig: 4.8.1
      is-glob: 4.0.3
      minimatch: 9.0.5
      semver: 7.6.3
      stable-hash: 0.0.4
      tslib: 2.8.1
    transitivePeerDependencies:
      - supports-color
      - typescript

  eslint-plugin-n@17.12.0(eslint@9.14.0(jiti@2.3.3)):
    dependencies:
      '@eslint-community/eslint-utils': 4.4.0(eslint@9.14.0(jiti@2.3.3))
      enhanced-resolve: 5.17.1
      eslint: 9.14.0(jiti@2.3.3)
      eslint-plugin-es-x: 7.8.0(eslint@9.14.0(jiti@2.3.3))
      get-tsconfig: 4.8.1
      globals: 15.11.0
      ignore: 5.3.2
      minimatch: 9.0.5
      semver: 7.6.3

  eslint-plugin-regexp@2.6.0(eslint@9.14.0(jiti@2.3.3)):
    dependencies:
      '@eslint-community/eslint-utils': 4.4.0(eslint@9.14.0(jiti@2.3.3))
      '@eslint-community/regexpp': 4.12.1
      comment-parser: 1.4.1
      eslint: 9.14.0(jiti@2.3.3)
      jsdoc-type-pratt-parser: 4.0.0
      refa: 0.12.1
      regexp-ast-analysis: 0.7.1
      scslre: 0.3.0

  eslint-scope@8.2.0:
    dependencies:
      esrecurse: 4.3.0
      estraverse: 5.3.0

  eslint-visitor-keys@3.4.3: {}

  eslint-visitor-keys@4.2.0: {}

  eslint@9.14.0(jiti@2.3.3):
    dependencies:
      '@eslint-community/eslint-utils': 4.4.0(eslint@9.14.0(jiti@2.3.3))
      '@eslint-community/regexpp': 4.12.1
      '@eslint/config-array': 0.18.0
      '@eslint/core': 0.7.0
      '@eslint/eslintrc': 3.1.0
      '@eslint/js': 9.14.0
      '@eslint/plugin-kit': 0.2.0
      '@humanfs/node': 0.16.6
      '@humanwhocodes/module-importer': 1.0.1
      '@humanwhocodes/retry': 0.4.0
      '@types/estree': 1.0.6
      '@types/json-schema': 7.0.15
      ajv: 6.12.6
      chalk: 4.1.2
      cross-spawn: 7.0.3
      debug: 4.3.7
      escape-string-regexp: 4.0.0
      eslint-scope: 8.2.0
      eslint-visitor-keys: 4.2.0
      espree: 10.3.0
      esquery: 1.6.0
      esutils: 2.0.3
      fast-deep-equal: 3.1.3
      file-entry-cache: 8.0.0
      find-up: 5.0.0
      glob-parent: 6.0.2
      ignore: 5.3.2
      imurmurhash: 0.1.4
      is-glob: 4.0.3
      json-stable-stringify-without-jsonify: 1.0.1
      lodash.merge: 4.6.2
      minimatch: 3.1.2
      natural-compare: 1.4.0
      optionator: 0.9.4
      text-table: 0.2.0
    optionalDependencies:
      jiti: 2.3.3
    transitivePeerDependencies:
      - supports-color

  esniff@2.0.1:
    dependencies:
      d: 1.0.1
      es5-ext: 0.10.64
      event-emitter: 0.3.5
      type: 2.7.2

  espree@10.3.0:
    dependencies:
      acorn: 8.14.0
      acorn-jsx: 5.3.2(acorn@8.14.0)
      eslint-visitor-keys: 4.2.0

  esquery@1.6.0:
    dependencies:
      estraverse: 5.3.0

  esrecurse@4.3.0:
    dependencies:
      estraverse: 5.3.0

  estraverse@5.3.0: {}

  estree-walker@2.0.2: {}

  estree-walker@3.0.3:
    dependencies:
      '@types/estree': 1.0.6

  esutils@2.0.3: {}

  etag@1.8.1: {}

  event-emitter@0.3.5:
    dependencies:
      d: 1.0.1
      es5-ext: 0.10.64

  eventemitter3@4.0.7: {}

  eventemitter3@5.0.1: {}

  execa@8.0.1:
    dependencies:
      cross-spawn: 7.0.3
      get-stream: 8.0.1
      human-signals: 5.0.0
      is-stream: 3.0.0
      merge-stream: 2.0.0
      npm-run-path: 5.3.0
      onetime: 6.0.0
      signal-exit: 4.1.0
      strip-final-newline: 3.0.0

  execa@9.5.1:
    dependencies:
      '@sindresorhus/merge-streams': 4.0.0
      cross-spawn: 7.0.3
      figures: 6.1.0
      get-stream: 9.0.1
      human-signals: 8.0.0
      is-plain-obj: 4.1.0
      is-stream: 4.0.1
      npm-run-path: 6.0.0
      pretty-ms: 9.0.0
      signal-exit: 4.1.0
      strip-final-newline: 4.0.0
      yoctocolors: 2.1.1

  exit-hook@2.2.1: {}

<<<<<<< HEAD
  express@5.0.1:
=======
  expect-type@1.1.0: {}

  express@4.21.1:
>>>>>>> 23a78117
    dependencies:
      accepts: 2.0.0
      body-parser: 2.0.1
      content-disposition: 1.0.0
      content-type: 1.0.5
      cookie: 0.7.1
      cookie-signature: 1.2.2
      debug: 4.3.6
      depd: 2.0.0
      encodeurl: 2.0.0
      escape-html: 1.0.3
      etag: 1.8.1
      finalhandler: 2.0.0
      fresh: 2.0.0
      http-errors: 2.0.0
      merge-descriptors: 2.0.0
      methods: 1.1.2
      mime-types: 3.0.0
      on-finished: 2.4.1
      once: 1.4.0
      parseurl: 1.3.3
      proxy-addr: 2.0.7
      qs: 6.13.0
      range-parser: 1.2.1
      router: 2.0.0
      safe-buffer: 5.2.1
      send: 1.1.0
      serve-static: 2.1.0
      setprototypeof: 1.2.0
      statuses: 2.0.1
      type-is: 2.0.0
      utils-merge: 1.0.1
      vary: 1.1.2
    transitivePeerDependencies:
      - supports-color

  ext@1.6.0:
    dependencies:
      type: 2.7.2

  fast-deep-equal@3.1.3: {}

  fast-glob@3.3.2:
    dependencies:
      '@nodelib/fs.stat': 2.0.5
      '@nodelib/fs.walk': 1.2.8
      glob-parent: 5.1.2
      merge2: 1.4.1
      micromatch: 4.0.8

  fast-json-stable-stringify@2.1.0: {}

  fast-levenshtein@2.0.6: {}

  fastq@1.17.1:
    dependencies:
      reusify: 1.0.4

  fdir@6.3.0(picomatch@4.0.2):
    optionalDependencies:
      picomatch: 4.0.2

  fdir@6.4.2(picomatch@4.0.2):
    optionalDependencies:
      picomatch: 4.0.2

  feed@4.2.2:
    dependencies:
      xml-js: 1.6.11

  fetch-blob@3.1.5:
    dependencies:
      node-domexception: 1.0.0
      web-streams-polyfill: 3.2.1

  figures@6.1.0:
    dependencies:
      is-unicode-supported: 2.0.0

  file-entry-cache@8.0.0:
    dependencies:
      flat-cache: 4.0.1

  fill-range@7.1.1:
    dependencies:
      to-regex-range: 5.0.1

  finalhandler@1.1.2:
    dependencies:
      debug: 2.6.9
      encodeurl: 1.0.2
      escape-html: 1.0.3
      on-finished: 2.3.0
      parseurl: 1.3.3
      statuses: 1.5.0
      unpipe: 1.0.0
    transitivePeerDependencies:
      - supports-color

  finalhandler@2.0.0:
    dependencies:
      debug: 2.6.9
      encodeurl: 1.0.2
      escape-html: 1.0.3
      on-finished: 2.4.1
      parseurl: 1.3.3
      statuses: 2.0.1
      unpipe: 1.0.0
    transitivePeerDependencies:
      - supports-color

  find-up-simple@1.0.0: {}

  find-up@5.0.0:
    dependencies:
      locate-path: 6.0.0
      path-exists: 4.0.0

  flat-cache@4.0.1:
    dependencies:
      flatted: 3.3.1
      keyv: 4.5.4

  flatted@3.3.1: {}

  floating-vue@5.2.2(vue@3.5.12(typescript@5.6.2)):
    dependencies:
      '@floating-ui/dom': 1.1.1
      vue: 3.5.12(typescript@5.6.2)
      vue-resize: 2.0.0-alpha.1(vue@3.5.12(typescript@5.6.2))

  focus-trap@7.6.0:
    dependencies:
      tabbable: 6.2.0

  follow-redirects@1.15.6(debug@4.3.7):
    optionalDependencies:
      debug: 4.3.7

  foreground-child@3.2.1:
    dependencies:
      cross-spawn: 7.0.3
      signal-exit: 4.1.0

  form-data@4.0.0:
    dependencies:
      asynckit: 0.4.0
      combined-stream: 1.0.8
      mime-types: 2.1.35

  formdata-polyfill@4.0.10:
    dependencies:
      fetch-blob: 3.1.5

  forwarded@0.2.0: {}

  fraction.js@4.3.7: {}

  fresh@0.5.2: {}

  fresh@2.0.0: {}

  fs-minipass@2.1.0:
    dependencies:
      minipass: 3.1.6

  fs.realpath@1.0.0: {}

  fsevents@2.3.3:
    optional: true

  function-bind@1.1.2: {}

  gauge@3.0.2:
    dependencies:
      aproba: 2.0.0
      color-support: 1.1.3
      console-control-strings: 1.1.0
      has-unicode: 2.0.1
      object-assign: 4.1.1
      signal-exit: 3.0.7
      string-width: 4.2.3
      strip-ansi: 6.0.1
      wide-align: 1.1.5

  generic-names@4.0.0:
    dependencies:
      loader-utils: 3.2.1

  gensync@1.0.0-beta.2: {}

  get-east-asian-width@1.2.0: {}

  get-intrinsic@1.2.4:
    dependencies:
      es-errors: 1.3.0
      function-bind: 1.1.2
      has-proto: 1.0.1
      has-symbols: 1.0.3
      hasown: 2.0.2

  get-source@2.0.12:
    dependencies:
      data-uri-to-buffer: 2.0.2
      source-map: 0.6.1

  get-stream@8.0.1: {}

  get-stream@9.0.1:
    dependencies:
      '@sec-ant/readable-stream': 0.4.1
      is-stream: 4.0.1

  get-them-args@1.3.2: {}

  get-tsconfig@4.8.1:
    dependencies:
      resolve-pkg-maps: 1.0.0

  git-raw-commits@5.0.0(conventional-commits-filter@5.0.0)(conventional-commits-parser@6.0.0):
    dependencies:
      '@conventional-changelog/git-client': 1.0.1(conventional-commits-filter@5.0.0)(conventional-commits-parser@6.0.0)
      meow: 13.2.0
    transitivePeerDependencies:
      - conventional-commits-filter
      - conventional-commits-parser

  git-semver-tags@8.0.0(conventional-commits-filter@5.0.0)(conventional-commits-parser@6.0.0):
    dependencies:
      '@conventional-changelog/git-client': 1.0.1(conventional-commits-filter@5.0.0)(conventional-commits-parser@6.0.0)
      meow: 13.2.0
    transitivePeerDependencies:
      - conventional-commits-filter
      - conventional-commits-parser

  glob-parent@5.1.2:
    dependencies:
      is-glob: 4.0.3

  glob-parent@6.0.2:
    dependencies:
      is-glob: 4.0.3

  glob-to-regexp@0.4.1: {}

  glob@10.4.5:
    dependencies:
      foreground-child: 3.2.1
      jackspeak: 3.4.3
      minimatch: 9.0.5
      minipass: 7.1.2
      package-json-from-dist: 1.0.0
      path-scurry: 1.11.1

  glob@7.1.6:
    dependencies:
      fs.realpath: 1.0.0
      inflight: 1.0.6
      inherits: 2.0.4
      minimatch: 3.1.2
      once: 1.4.0
      path-is-absolute: 1.0.1

  glob@7.2.3:
    dependencies:
      fs.realpath: 1.0.0
      inflight: 1.0.6
      inherits: 2.0.4
      minimatch: 3.1.2
      once: 1.4.0
      path-is-absolute: 1.0.1

  glob@8.1.0:
    dependencies:
      fs.realpath: 1.0.0
      inflight: 1.0.6
      inherits: 2.0.4
      minimatch: 5.1.6
      once: 1.4.0

  globals@11.12.0: {}

  globals@14.0.0: {}

  globals@15.11.0: {}

  good-listener@1.2.2:
    dependencies:
      delegate: 3.2.0

  gopd@1.0.1:
    dependencies:
      get-intrinsic: 1.2.4

  graceful-fs@4.2.11: {}

  graphemer@1.4.0: {}

  gsap@3.12.5: {}

  handlebars@4.7.8:
    dependencies:
      minimist: 1.2.8
      neo-async: 2.6.2
      source-map: 0.6.1
      wordwrap: 1.0.0
    optionalDependencies:
      uglify-js: 3.18.0

  has-flag@4.0.0: {}

  has-property-descriptors@1.0.2:
    dependencies:
      es-define-property: 1.0.0

  has-proto@1.0.1: {}

  has-symbols@1.0.3: {}

  has-tostringtag@1.0.0:
    dependencies:
      has-symbols: 1.0.3

  has-unicode@2.0.1: {}

  hasown@2.0.2:
    dependencies:
      function-bind: 1.1.2

  hast-util-to-html@9.0.3:
    dependencies:
      '@types/hast': 3.0.4
      '@types/unist': 3.0.2
      ccount: 2.0.1
      comma-separated-tokens: 2.0.3
      hast-util-whitespace: 3.0.0
      html-void-elements: 3.0.0
      mdast-util-to-hast: 13.2.0
      property-information: 6.5.0
      space-separated-tokens: 2.0.2
      stringify-entities: 4.0.4
      zwitch: 2.0.4

  hast-util-whitespace@3.0.0:
    dependencies:
      '@types/hast': 3.0.4

  he@1.2.0: {}

  hookable@5.5.3: {}

  hosted-git-info@7.0.2:
    dependencies:
      lru-cache: 10.4.3

  html-void-elements@3.0.0: {}

  http-errors@2.0.0:
    dependencies:
      depd: 2.0.0
      inherits: 2.0.4
      setprototypeof: 1.2.0
      statuses: 2.0.1
      toidentifier: 1.0.1

  http-proxy@1.18.1(patch_hash=qqiqxx62zlcu62nljjmhlvexni)(debug@4.3.7):
    dependencies:
      eventemitter3: 4.0.7
      follow-redirects: 1.15.6(debug@4.3.7)
      requires-port: 1.0.0
    transitivePeerDependencies:
      - debug

  https-proxy-agent@5.0.1:
    dependencies:
      agent-base: 6.0.2
      debug: 4.3.7
    transitivePeerDependencies:
      - supports-color

  human-signals@5.0.0: {}

  human-signals@8.0.0: {}

  iconv-lite@0.5.2:
    dependencies:
      safer-buffer: 2.1.2

  iconv-lite@0.6.3:
    dependencies:
      safer-buffer: 2.1.2

  icss-utils@5.1.0(postcss@8.4.47):
    dependencies:
      postcss: 8.4.47

  ignore-walk@5.0.1:
    dependencies:
      minimatch: 5.1.6

  ignore@5.3.2: {}

  image-size@0.5.5:
    optional: true

  immutable@4.0.0: {}

  import-fresh@3.3.0:
    dependencies:
      parent-module: 1.0.1
      resolve-from: 4.0.0

  imurmurhash@0.1.4: {}

  index-to-position@0.1.2: {}

  inflight@1.0.6:
    dependencies:
      once: 1.4.0
      wrappy: 1.0.2

  inherits@2.0.4: {}

  ipaddr.js@1.9.1: {}

  is-binary-path@2.1.0:
    dependencies:
      binary-extensions: 2.2.0

  is-core-module@2.14.0:
    dependencies:
      hasown: 2.0.2

  is-docker@3.0.0: {}

  is-expression@4.0.0:
    dependencies:
      acorn: 7.4.1
      object-assign: 4.1.1

  is-extglob@2.1.1: {}

  is-fullwidth-code-point@3.0.0: {}

  is-fullwidth-code-point@4.0.0: {}

  is-fullwidth-code-point@5.0.0:
    dependencies:
      get-east-asian-width: 1.2.0

  is-glob@4.0.3:
    dependencies:
      is-extglob: 2.1.1

  is-inside-container@1.0.0:
    dependencies:
      is-docker: 3.0.0

  is-module@1.0.0: {}

  is-number@7.0.0: {}

  is-obj@2.0.0: {}

  is-plain-obj@4.1.0: {}

  is-promise@2.2.2: {}

  is-promise@4.0.0: {}

  is-reference@1.2.1:
    dependencies:
      '@types/estree': 1.0.6

  is-reference@3.0.2:
    dependencies:
      '@types/estree': 1.0.6

  is-regex@1.1.4:
    dependencies:
      call-bind: 1.0.7
      has-tostringtag: 1.0.0

  is-stream@3.0.0: {}

  is-stream@4.0.1: {}

  is-unicode-supported@2.0.0: {}

  is-what@3.14.1: {}

  is-what@4.1.16: {}

  is-wsl@3.1.0:
    dependencies:
      is-inside-container: 1.0.0

  isexe@2.0.0: {}

  jackspeak@3.4.3:
    dependencies:
      '@isaacs/cliui': 8.0.2
    optionalDependencies:
      '@pkgjs/parseargs': 0.11.0

  jiti@1.21.6: {}

  jiti@2.3.3: {}

  js-stringify@1.0.2: {}

  js-tokens@4.0.0: {}

  js-tokens@9.0.0: {}

  js-yaml@4.1.0:
    dependencies:
      argparse: 2.0.1

  jsdoc-type-pratt-parser@4.0.0: {}

  jsesc@3.0.2: {}

  json-buffer@3.0.1: {}

  json-schema-traverse@0.4.1: {}

  json-stable-stringify-without-jsonify@1.0.1: {}

  json5@2.2.3: {}

  jstransformer@1.0.0:
    dependencies:
      is-promise: 2.2.2
      promise: 7.3.1

  keyv@4.5.4:
    dependencies:
      json-buffer: 3.0.1

  kill-port@1.6.1:
    dependencies:
      get-them-args: 1.3.2
      shell-exec: 1.0.2

  kleur@3.0.3: {}

  kolorist@1.8.0: {}

  launch-editor-middleware@2.9.1:
    dependencies:
      launch-editor: 2.9.1

  launch-editor@2.9.1:
    dependencies:
      picocolors: 1.1.1
      shell-quote: 1.8.1

  less@4.2.0:
    dependencies:
      copy-anything: 2.0.6
      parse-node-version: 1.0.1
      tslib: 2.8.1
    optionalDependencies:
      errno: 0.1.8
      graceful-fs: 4.2.11
      image-size: 0.5.5
      make-dir: 2.1.0
      mime: 1.6.0
      needle: 3.3.1
      source-map: 0.6.1

  levn@0.4.1:
    dependencies:
      prelude-ls: 1.2.1
      type-check: 0.4.0

  lightningcss-darwin-arm64@1.28.1:
    optional: true

  lightningcss-darwin-x64@1.28.1:
    optional: true

  lightningcss-freebsd-x64@1.28.1:
    optional: true

  lightningcss-linux-arm-gnueabihf@1.28.1:
    optional: true

  lightningcss-linux-arm64-gnu@1.28.1:
    optional: true

  lightningcss-linux-arm64-musl@1.28.1:
    optional: true

  lightningcss-linux-x64-gnu@1.28.1:
    optional: true

  lightningcss-linux-x64-musl@1.28.1:
    optional: true

  lightningcss-win32-arm64-msvc@1.28.1:
    optional: true

  lightningcss-win32-x64-msvc@1.28.1:
    optional: true

  lightningcss@1.28.1:
    dependencies:
      detect-libc: 1.0.3
    optionalDependencies:
      lightningcss-darwin-arm64: 1.28.1
      lightningcss-darwin-x64: 1.28.1
      lightningcss-freebsd-x64: 1.28.1
      lightningcss-linux-arm-gnueabihf: 1.28.1
      lightningcss-linux-arm64-gnu: 1.28.1
      lightningcss-linux-arm64-musl: 1.28.1
      lightningcss-linux-x64-gnu: 1.28.1
      lightningcss-linux-x64-musl: 1.28.1
      lightningcss-win32-arm64-msvc: 1.28.1
      lightningcss-win32-x64-msvc: 1.28.1

  lilconfig@2.1.0: {}

  lilconfig@3.1.2: {}

  lines-and-columns@1.2.4: {}

  lint-staged@15.2.10:
    dependencies:
      chalk: 5.3.0
      commander: 12.1.0
      debug: 4.3.7
      execa: 8.0.1
      lilconfig: 3.1.2
      listr2: 8.2.4
      micromatch: 4.0.8
      pidtree: 0.6.0
      string-argv: 0.3.2
      yaml: 2.5.0
    transitivePeerDependencies:
      - supports-color

  listr2@8.2.4:
    dependencies:
      cli-truncate: 4.0.0
      colorette: 2.0.20
      eventemitter3: 5.0.1
      log-update: 6.1.0
      rfdc: 1.4.1
      wrap-ansi: 9.0.0

  loader-utils@3.2.1: {}

  local-pkg@0.5.0:
    dependencies:
      mlly: 1.7.2
      pkg-types: 1.2.0

  locate-path@6.0.0:
    dependencies:
      p-locate: 5.0.0

  lodash-es@4.17.21: {}

  lodash.camelcase@4.3.0: {}

  lodash.clonedeep@4.5.0: {}

  lodash.debounce@4.0.8: {}

  lodash.memoize@4.1.2: {}

  lodash.merge@4.6.2: {}

  lodash.uniq@4.5.0: {}

  lodash@4.17.21: {}

  log-update@6.1.0:
    dependencies:
      ansi-escapes: 7.0.0
      cli-cursor: 5.0.0
      slice-ansi: 7.1.0
      strip-ansi: 7.1.0
      wrap-ansi: 9.0.0

  longest-streak@3.1.0: {}

  loose-envify@1.4.0:
    dependencies:
      js-tokens: 4.0.0

  loupe@3.1.2: {}

  lru-cache@10.4.3: {}

  lru-cache@5.1.1:
    dependencies:
      yallist: 3.1.1

  magic-string@0.30.12:
    dependencies:
      '@jridgewell/sourcemap-codec': 1.5.0

  make-dir@2.1.0:
    dependencies:
      pify: 4.0.1
      semver: 5.7.2
    optional: true

  make-dir@3.1.0:
    dependencies:
      semver: 6.3.1

  mark.js@8.11.1: {}

  markdown-table@3.0.3: {}

  mdast-util-find-and-replace@3.0.1:
    dependencies:
      '@types/mdast': 4.0.3
      escape-string-regexp: 5.0.0
      unist-util-is: 6.0.0
      unist-util-visit-parents: 6.0.1

  mdast-util-from-markdown@2.0.2:
    dependencies:
      '@types/mdast': 4.0.3
      '@types/unist': 3.0.2
      decode-named-character-reference: 1.0.2
      devlop: 1.1.0
      mdast-util-to-string: 4.0.0
      micromark: 4.0.0
      micromark-util-decode-numeric-character-reference: 2.0.1
      micromark-util-decode-string: 2.0.0
      micromark-util-normalize-identifier: 2.0.0
      micromark-util-symbol: 2.0.0
      micromark-util-types: 2.0.0
      unist-util-stringify-position: 4.0.0
    transitivePeerDependencies:
      - supports-color

  mdast-util-gfm-autolink-literal@2.0.0:
    dependencies:
      '@types/mdast': 4.0.3
      ccount: 2.0.1
      devlop: 1.1.0
      mdast-util-find-and-replace: 3.0.1
      micromark-util-character: 2.1.0

  mdast-util-gfm-footnote@2.0.0:
    dependencies:
      '@types/mdast': 4.0.3
      devlop: 1.1.0
      mdast-util-from-markdown: 2.0.2
      mdast-util-to-markdown: 2.1.0
      micromark-util-normalize-identifier: 2.0.0
    transitivePeerDependencies:
      - supports-color

  mdast-util-gfm-strikethrough@2.0.0:
    dependencies:
      '@types/mdast': 4.0.3
      mdast-util-from-markdown: 2.0.2
      mdast-util-to-markdown: 2.1.0
    transitivePeerDependencies:
      - supports-color

  mdast-util-gfm-table@2.0.0:
    dependencies:
      '@types/mdast': 4.0.3
      devlop: 1.1.0
      markdown-table: 3.0.3
      mdast-util-from-markdown: 2.0.2
      mdast-util-to-markdown: 2.1.0
    transitivePeerDependencies:
      - supports-color

  mdast-util-gfm-task-list-item@2.0.0:
    dependencies:
      '@types/mdast': 4.0.3
      devlop: 1.1.0
      mdast-util-from-markdown: 2.0.2
      mdast-util-to-markdown: 2.1.0
    transitivePeerDependencies:
      - supports-color

  mdast-util-gfm@3.0.0:
    dependencies:
      mdast-util-from-markdown: 2.0.2
      mdast-util-gfm-autolink-literal: 2.0.0
      mdast-util-gfm-footnote: 2.0.0
      mdast-util-gfm-strikethrough: 2.0.0
      mdast-util-gfm-table: 2.0.0
      mdast-util-gfm-task-list-item: 2.0.0
      mdast-util-to-markdown: 2.1.0
    transitivePeerDependencies:
      - supports-color

  mdast-util-phrasing@4.1.0:
    dependencies:
      '@types/mdast': 4.0.3
      unist-util-is: 6.0.0

  mdast-util-to-hast@13.2.0:
    dependencies:
      '@types/hast': 3.0.4
      '@types/mdast': 4.0.3
      '@ungap/structured-clone': 1.2.0
      devlop: 1.1.0
      micromark-util-sanitize-uri: 2.0.0
      trim-lines: 3.0.1
      unist-util-position: 5.0.0
      unist-util-visit: 5.0.0
      vfile: 6.0.1

  mdast-util-to-markdown@2.1.0:
    dependencies:
      '@types/mdast': 4.0.3
      '@types/unist': 3.0.2
      longest-streak: 3.1.0
      mdast-util-phrasing: 4.1.0
      mdast-util-to-string: 4.0.0
      micromark-util-decode-string: 2.0.0
      unist-util-visit: 5.0.0
      zwitch: 2.0.4

  mdast-util-to-string@4.0.0:
    dependencies:
      '@types/mdast': 4.0.3

  mdn-data@2.0.28: {}

  mdn-data@2.0.30: {}

  media-typer@0.3.0: {}

  media-typer@1.1.0: {}

  meow@13.2.0: {}

  merge-descriptors@2.0.0: {}

  merge-stream@2.0.0: {}

  merge2@1.4.1: {}

  methods@1.1.2: {}

  micromark-core-commonmark@2.0.0:
    dependencies:
      decode-named-character-reference: 1.0.2
      devlop: 1.1.0
      micromark-factory-destination: 2.0.0
      micromark-factory-label: 2.0.0
      micromark-factory-space: 2.0.0
      micromark-factory-title: 2.0.0
      micromark-factory-whitespace: 2.0.0
      micromark-util-character: 2.1.0
      micromark-util-chunked: 2.0.0
      micromark-util-classify-character: 2.0.0
      micromark-util-html-tag-name: 2.0.0
      micromark-util-normalize-identifier: 2.0.0
      micromark-util-resolve-all: 2.0.0
      micromark-util-subtokenize: 2.0.0
      micromark-util-symbol: 2.0.0
      micromark-util-types: 2.0.0

  micromark-factory-destination@2.0.0:
    dependencies:
      micromark-util-character: 2.1.0
      micromark-util-symbol: 2.0.0
      micromark-util-types: 2.0.0

  micromark-factory-label@2.0.0:
    dependencies:
      devlop: 1.1.0
      micromark-util-character: 2.1.0
      micromark-util-symbol: 2.0.0
      micromark-util-types: 2.0.0

  micromark-factory-space@2.0.0:
    dependencies:
      micromark-util-character: 2.1.0
      micromark-util-types: 2.0.0

  micromark-factory-title@2.0.0:
    dependencies:
      micromark-factory-space: 2.0.0
      micromark-util-character: 2.1.0
      micromark-util-symbol: 2.0.0
      micromark-util-types: 2.0.0

  micromark-factory-whitespace@2.0.0:
    dependencies:
      micromark-factory-space: 2.0.0
      micromark-util-character: 2.1.0
      micromark-util-symbol: 2.0.0
      micromark-util-types: 2.0.0

  micromark-util-character@2.1.0:
    dependencies:
      micromark-util-symbol: 2.0.0
      micromark-util-types: 2.0.0

  micromark-util-chunked@2.0.0:
    dependencies:
      micromark-util-symbol: 2.0.0

  micromark-util-classify-character@2.0.0:
    dependencies:
      micromark-util-character: 2.1.0
      micromark-util-symbol: 2.0.0
      micromark-util-types: 2.0.0

  micromark-util-combine-extensions@2.0.0:
    dependencies:
      micromark-util-chunked: 2.0.0
      micromark-util-types: 2.0.0

  micromark-util-decode-numeric-character-reference@2.0.1:
    dependencies:
      micromark-util-symbol: 2.0.0

  micromark-util-decode-string@2.0.0:
    dependencies:
      decode-named-character-reference: 1.0.2
      micromark-util-character: 2.1.0
      micromark-util-decode-numeric-character-reference: 2.0.1
      micromark-util-symbol: 2.0.0

  micromark-util-encode@2.0.0: {}

  micromark-util-html-tag-name@2.0.0: {}

  micromark-util-normalize-identifier@2.0.0:
    dependencies:
      micromark-util-symbol: 2.0.0

  micromark-util-resolve-all@2.0.0:
    dependencies:
      micromark-util-types: 2.0.0

  micromark-util-sanitize-uri@2.0.0:
    dependencies:
      micromark-util-character: 2.1.0
      micromark-util-encode: 2.0.0
      micromark-util-symbol: 2.0.0

  micromark-util-subtokenize@2.0.0:
    dependencies:
      devlop: 1.1.0
      micromark-util-chunked: 2.0.0
      micromark-util-symbol: 2.0.0
      micromark-util-types: 2.0.0

  micromark-util-symbol@2.0.0: {}

  micromark-util-types@2.0.0: {}

  micromark@4.0.0:
    dependencies:
      '@types/debug': 4.1.12
      debug: 4.3.7
      decode-named-character-reference: 1.0.2
      devlop: 1.1.0
      micromark-core-commonmark: 2.0.0
      micromark-factory-space: 2.0.0
      micromark-util-character: 2.1.0
      micromark-util-chunked: 2.0.0
      micromark-util-combine-extensions: 2.0.0
      micromark-util-decode-numeric-character-reference: 2.0.1
      micromark-util-encode: 2.0.0
      micromark-util-normalize-identifier: 2.0.0
      micromark-util-resolve-all: 2.0.0
      micromark-util-sanitize-uri: 2.0.0
      micromark-util-subtokenize: 2.0.0
      micromark-util-symbol: 2.0.0
      micromark-util-types: 2.0.0
    transitivePeerDependencies:
      - supports-color

  micromatch@4.0.8:
    dependencies:
      braces: 3.0.3
      picomatch: 2.3.1

  mime-db@1.52.0: {}

  mime-db@1.53.0: {}

  mime-types@2.1.35:
    dependencies:
      mime-db: 1.52.0

  mime-types@3.0.0:
    dependencies:
      mime-db: 1.53.0

  mime@1.6.0:
    optional: true

  mimic-fn@4.0.0: {}

  mimic-function@5.0.1: {}

  miniflare@3.20241022.0:
    dependencies:
      '@cspotcode/source-map-support': 0.8.1
      acorn: 8.14.0
      acorn-walk: 8.3.2
      capnp-ts: 0.7.0
      exit-hook: 2.2.1
      glob-to-regexp: 0.4.1
      stoppable: 1.1.0
      undici: 5.28.4
      workerd: 1.20241022.0
      ws: 8.18.0
      youch: 3.2.3
      zod: 3.23.8
    transitivePeerDependencies:
      - bufferutil
      - supports-color
      - utf-8-validate

  minimatch@3.1.2:
    dependencies:
      brace-expansion: 1.1.11

  minimatch@5.1.6:
    dependencies:
      brace-expansion: 2.0.1

  minimatch@9.0.5:
    dependencies:
      brace-expansion: 2.0.1

  minimist@1.2.8: {}

  minipass@3.1.6:
    dependencies:
      yallist: 4.0.0

  minipass@7.1.2: {}

  minisearch@7.1.0: {}

  minizlib@2.1.2:
    dependencies:
      minipass: 3.1.6
      yallist: 4.0.0

  mitt@3.0.1: {}

  mkdirp@1.0.4: {}

  mkdist@1.6.0(sass@1.80.6)(typescript@5.6.2):
    dependencies:
      autoprefixer: 10.4.20(postcss@8.4.47)
      citty: 0.1.6
      cssnano: 7.0.6(postcss@8.4.47)
      defu: 6.1.4
      esbuild: 0.24.0
      jiti: 1.21.6
      mlly: 1.7.2
      pathe: 1.1.2
      pkg-types: 1.2.0
      postcss: 8.4.47
      postcss-nested: 6.2.0(postcss@8.4.47)
      semver: 7.6.3
      tinyglobby: 0.2.10
    optionalDependencies:
      sass: 1.80.6
      typescript: 5.6.2

  mlly@1.7.2:
    dependencies:
      acorn: 8.14.0
      pathe: 1.1.2
      pkg-types: 1.2.0
      ufo: 1.5.4

  moment@2.30.1: {}

  mri@1.2.0: {}

  mrmime@2.0.0: {}

  ms@2.0.0: {}

  ms@2.1.2: {}

  ms@2.1.3: {}

  muggle-string@0.4.1: {}

  mustache@4.2.0: {}

  mz@2.7.0:
    dependencies:
      any-promise: 1.3.0
      object-assign: 4.1.1
      thenify-all: 1.6.0

  nanoid@3.3.7: {}

  nanoid@5.0.8: {}

  natural-compare@1.4.0: {}

  needle@3.3.1:
    dependencies:
      iconv-lite: 0.6.3
      sax: 1.4.1
    optional: true

  negotiator@1.0.0: {}

  neo-async@2.6.2: {}

  nested-external-cjs@file:playground/ssr-deps/nested-external-cjs: {}

  next-tick@1.1.0: {}

  node-addon-api@5.0.0: {}

  node-addon-api@7.1.1:
    optional: true

  node-domexception@1.0.0: {}

  node-fetch@2.6.7:
    dependencies:
      whatwg-url: 5.0.0

  node-fetch@3.3.2:
    dependencies:
      data-uri-to-buffer: 4.0.0
      fetch-blob: 3.1.5
      formdata-polyfill: 4.0.10

  node-releases@2.0.18: {}

  nopt@5.0.0:
    dependencies:
      abbrev: 1.1.1

  normalize-package-data@6.0.2:
    dependencies:
      hosted-git-info: 7.0.2
      semver: 7.6.3
      validate-npm-package-license: 3.0.4

  normalize-path@3.0.0: {}

  normalize-range@0.1.2: {}

  normalize.css@8.0.1: {}

  npm-bundled@2.0.1:
    dependencies:
      npm-normalize-package-bin: 2.0.0

  npm-normalize-package-bin@2.0.0: {}

  npm-packlist@5.1.3:
    dependencies:
      glob: 8.1.0
      ignore-walk: 5.0.1
      npm-bundled: 2.0.1
      npm-normalize-package-bin: 2.0.0

  npm-run-path@5.3.0:
    dependencies:
      path-key: 4.0.0

  npm-run-path@6.0.0:
    dependencies:
      path-key: 4.0.0
      unicorn-magic: 0.3.0

  npmlog@5.0.1:
    dependencies:
      are-we-there-yet: 2.0.0
      console-control-strings: 1.1.0
      gauge: 3.0.2
      set-blocking: 2.0.0

  nth-check@2.1.1:
    dependencies:
      boolbase: 1.0.0

  object-assign@4.1.1: {}

  object-hash@3.0.0: {}

  object-inspect@1.13.2: {}

  on-finished@2.3.0:
    dependencies:
      ee-first: 1.1.1

  on-finished@2.4.1:
    dependencies:
      ee-first: 1.1.1

  once@1.4.0:
    dependencies:
      wrappy: 1.0.2

  onetime@6.0.0:
    dependencies:
      mimic-fn: 4.0.0

  onetime@7.0.0:
    dependencies:
      mimic-function: 5.0.1

  oniguruma-to-js@0.4.3:
    dependencies:
      regex: 4.3.2

  open@10.1.0:
    dependencies:
      default-browser: 5.2.1
      define-lazy-prop: 3.0.0
      is-inside-container: 1.0.0
      is-wsl: 3.1.0

  optionator@0.9.4:
    dependencies:
      deep-is: 0.1.4
      fast-levenshtein: 2.0.6
      levn: 0.4.1
      prelude-ls: 1.2.1
      type-check: 0.4.0
      word-wrap: 1.2.5

  p-limit@3.1.0:
    dependencies:
      yocto-queue: 0.1.0

  p-locate@5.0.0:
    dependencies:
      p-limit: 3.1.0

  package-json-from-dist@1.0.0: {}

  package-manager-detector@0.2.0: {}

  package-name-regex@2.0.6: {}

  parent-module@1.0.1:
    dependencies:
      callsites: 3.1.0

  parse-json@8.1.0:
    dependencies:
      '@babel/code-frame': 7.26.0
      index-to-position: 0.1.2
      type-fest: 4.21.0

  parse-ms@4.0.0: {}

  parse-node-version@1.0.1: {}

  parse5@7.2.1:
    dependencies:
      entities: 4.5.0

  parseurl@1.3.3: {}

  path-browserify@1.0.1: {}

  path-exists@4.0.0: {}

  path-is-absolute@1.0.1: {}

  path-key@3.1.1: {}

  path-key@4.0.0: {}

  path-parse@1.0.7: {}

  path-scurry@1.11.1:
    dependencies:
      lru-cache: 10.4.3
      minipass: 7.1.2

  path-to-regexp@8.2.0: {}

  pathe@1.1.2: {}

  pathval@2.0.0: {}

  perfect-debounce@1.0.0: {}

  periscopic@4.0.2:
    dependencies:
      '@types/estree': 1.0.6
      is-reference: 3.0.2
      zimmerframe: 1.0.0

  phoenix@1.7.14: {}

  picocolors@1.1.1: {}

  picomatch@2.3.1: {}

  picomatch@4.0.2: {}

  pidtree@0.6.0: {}

  pify@2.3.0: {}

  pify@4.0.1:
    optional: true

  pirates@4.0.5: {}

  pkg-types@1.2.0:
    dependencies:
      confbox: 0.1.7
      mlly: 1.7.2
      pathe: 1.1.2

  playwright-chromium@1.48.2:
    dependencies:
      playwright-core: 1.48.2

  playwright-core@1.48.2: {}

  postcss-calc@10.0.2(postcss@8.4.47):
    dependencies:
      postcss: 8.4.47
      postcss-selector-parser: 6.1.2
      postcss-value-parser: 4.2.0

  postcss-colormin@7.0.2(postcss@8.4.47):
    dependencies:
      browserslist: 4.24.2
      caniuse-api: 3.0.0
      colord: 2.9.3
      postcss: 8.4.47
      postcss-value-parser: 4.2.0

  postcss-convert-values@7.0.4(postcss@8.4.47):
    dependencies:
      browserslist: 4.24.2
      postcss: 8.4.47
      postcss-value-parser: 4.2.0

  postcss-discard-comments@7.0.3(postcss@8.4.47):
    dependencies:
      postcss: 8.4.47
      postcss-selector-parser: 6.1.2

  postcss-discard-duplicates@7.0.1(postcss@8.4.47):
    dependencies:
      postcss: 8.4.47

  postcss-discard-empty@7.0.0(postcss@8.4.47):
    dependencies:
      postcss: 8.4.47

  postcss-discard-overridden@7.0.0(postcss@8.4.47):
    dependencies:
      postcss: 8.4.47

  postcss-import@15.1.0(postcss@8.4.47):
    dependencies:
      postcss: 8.4.47
      postcss-value-parser: 4.2.0
      read-cache: 1.0.0
      resolve: 1.22.8

  postcss-import@16.1.0(postcss@8.4.47):
    dependencies:
      postcss: 8.4.47
      postcss-value-parser: 4.2.0
      read-cache: 1.0.0
      resolve: 1.22.8

  postcss-js@4.0.1(postcss@8.4.47):
    dependencies:
      camelcase-css: 2.0.1
      postcss: 8.4.47

  postcss-load-config@4.0.2(postcss@8.4.47):
    dependencies:
      lilconfig: 3.1.2
      yaml: 2.5.0
    optionalDependencies:
      postcss: 8.4.47

  postcss-load-config@6.0.1(jiti@2.3.3)(postcss@8.4.47)(tsx@4.19.2)(yaml@2.5.0):
    dependencies:
      lilconfig: 3.1.2
    optionalDependencies:
      jiti: 2.3.3
      postcss: 8.4.47
      tsx: 4.19.2
      yaml: 2.5.0

  postcss-merge-longhand@7.0.4(postcss@8.4.47):
    dependencies:
      postcss: 8.4.47
      postcss-value-parser: 4.2.0
      stylehacks: 7.0.4(postcss@8.4.47)

  postcss-merge-rules@7.0.4(postcss@8.4.47):
    dependencies:
      browserslist: 4.24.2
      caniuse-api: 3.0.0
      cssnano-utils: 5.0.0(postcss@8.4.47)
      postcss: 8.4.47
      postcss-selector-parser: 6.1.2

  postcss-minify-font-values@7.0.0(postcss@8.4.47):
    dependencies:
      postcss: 8.4.47
      postcss-value-parser: 4.2.0

  postcss-minify-gradients@7.0.0(postcss@8.4.47):
    dependencies:
      colord: 2.9.3
      cssnano-utils: 5.0.0(postcss@8.4.47)
      postcss: 8.4.47
      postcss-value-parser: 4.2.0

  postcss-minify-params@7.0.2(postcss@8.4.47):
    dependencies:
      browserslist: 4.24.2
      cssnano-utils: 5.0.0(postcss@8.4.47)
      postcss: 8.4.47
      postcss-value-parser: 4.2.0

  postcss-minify-selectors@7.0.4(postcss@8.4.47):
    dependencies:
      cssesc: 3.0.0
      postcss: 8.4.47
      postcss-selector-parser: 6.1.2

  postcss-modules-extract-imports@3.0.0(postcss@8.4.47):
    dependencies:
      postcss: 8.4.47

  postcss-modules-local-by-default@4.0.0(postcss@8.4.47):
    dependencies:
      icss-utils: 5.1.0(postcss@8.4.47)
      postcss: 8.4.47
      postcss-selector-parser: 6.1.2
      postcss-value-parser: 4.2.0

  postcss-modules-scope@3.0.0(postcss@8.4.47):
    dependencies:
      postcss: 8.4.47
      postcss-selector-parser: 6.1.2

  postcss-modules-values@4.0.0(postcss@8.4.47):
    dependencies:
      icss-utils: 5.1.0(postcss@8.4.47)
      postcss: 8.4.47

  postcss-modules@6.0.0(postcss@8.4.47):
    dependencies:
      generic-names: 4.0.0
      icss-utils: 5.1.0(postcss@8.4.47)
      lodash.camelcase: 4.3.0
      postcss: 8.4.47
      postcss-modules-extract-imports: 3.0.0(postcss@8.4.47)
      postcss-modules-local-by-default: 4.0.0(postcss@8.4.47)
      postcss-modules-scope: 3.0.0(postcss@8.4.47)
      postcss-modules-values: 4.0.0(postcss@8.4.47)
      string-hash: 1.1.3

  postcss-nested@6.2.0(postcss@8.4.47):
    dependencies:
      postcss: 8.4.47
      postcss-selector-parser: 6.1.2

  postcss-nested@7.0.2(postcss@8.4.47):
    dependencies:
      postcss: 8.4.47
      postcss-selector-parser: 7.0.0

  postcss-normalize-charset@7.0.0(postcss@8.4.47):
    dependencies:
      postcss: 8.4.47

  postcss-normalize-display-values@7.0.0(postcss@8.4.47):
    dependencies:
      postcss: 8.4.47
      postcss-value-parser: 4.2.0

  postcss-normalize-positions@7.0.0(postcss@8.4.47):
    dependencies:
      postcss: 8.4.47
      postcss-value-parser: 4.2.0

  postcss-normalize-repeat-style@7.0.0(postcss@8.4.47):
    dependencies:
      postcss: 8.4.47
      postcss-value-parser: 4.2.0

  postcss-normalize-string@7.0.0(postcss@8.4.47):
    dependencies:
      postcss: 8.4.47
      postcss-value-parser: 4.2.0

  postcss-normalize-timing-functions@7.0.0(postcss@8.4.47):
    dependencies:
      postcss: 8.4.47
      postcss-value-parser: 4.2.0

  postcss-normalize-unicode@7.0.2(postcss@8.4.47):
    dependencies:
      browserslist: 4.24.2
      postcss: 8.4.47
      postcss-value-parser: 4.2.0

  postcss-normalize-url@7.0.0(postcss@8.4.47):
    dependencies:
      postcss: 8.4.47
      postcss-value-parser: 4.2.0

  postcss-normalize-whitespace@7.0.0(postcss@8.4.47):
    dependencies:
      postcss: 8.4.47
      postcss-value-parser: 4.2.0

  postcss-ordered-values@7.0.1(postcss@8.4.47):
    dependencies:
      cssnano-utils: 5.0.0(postcss@8.4.47)
      postcss: 8.4.47
      postcss-value-parser: 4.2.0

  postcss-reduce-initial@7.0.2(postcss@8.4.47):
    dependencies:
      browserslist: 4.24.2
      caniuse-api: 3.0.0
      postcss: 8.4.47

  postcss-reduce-transforms@7.0.0(postcss@8.4.47):
    dependencies:
      postcss: 8.4.47
      postcss-value-parser: 4.2.0

  postcss-selector-parser@6.1.2:
    dependencies:
      cssesc: 3.0.0
      util-deprecate: 1.0.2

  postcss-selector-parser@7.0.0:
    dependencies:
      cssesc: 3.0.0
      util-deprecate: 1.0.2

  postcss-svgo@7.0.1(postcss@8.4.47):
    dependencies:
      postcss: 8.4.47
      postcss-value-parser: 4.2.0
      svgo: 3.3.2

  postcss-unique-selectors@7.0.3(postcss@8.4.47):
    dependencies:
      postcss: 8.4.47
      postcss-selector-parser: 6.1.2

  postcss-value-parser@4.2.0: {}

  postcss@8.4.47:
    dependencies:
      nanoid: 3.3.7
      picocolors: 1.1.1
      source-map-js: 1.2.1

  preact@10.7.3: {}

  prelude-ls@1.2.1: {}

  premove@4.0.0: {}

  prettier@3.3.3: {}

  pretty-bytes@6.1.1: {}

  pretty-ms@9.0.0:
    dependencies:
      parse-ms: 4.0.0

  printable-characters@1.0.42: {}

  promise@7.3.1:
    dependencies:
      asap: 2.0.6

  prompts@2.4.2:
    dependencies:
      kleur: 3.0.3
      sisteransi: 1.0.5

  property-information@6.5.0: {}

  proxy-addr@2.0.7:
    dependencies:
      forwarded: 0.2.0
      ipaddr.js: 1.9.1

  proxy-from-env@1.1.0: {}

  prr@1.0.1:
    optional: true

  publint@0.2.9:
    dependencies:
      npm-packlist: 5.1.3
      picocolors: 1.1.1
      sade: 1.8.1

  pug-attrs@3.0.0:
    dependencies:
      constantinople: 4.0.1
      js-stringify: 1.0.2
      pug-runtime: 3.0.1

  pug-code-gen@3.0.3:
    dependencies:
      constantinople: 4.0.1
      doctypes: 1.1.0
      js-stringify: 1.0.2
      pug-attrs: 3.0.0
      pug-error: 2.1.0
      pug-runtime: 3.0.1
      void-elements: 3.1.0
      with: 7.0.2

  pug-error@2.1.0: {}

  pug-filters@4.0.0:
    dependencies:
      constantinople: 4.0.1
      jstransformer: 1.0.0
      pug-error: 2.1.0
      pug-walk: 2.0.0
      resolve: 1.22.8

  pug-lexer@5.0.1:
    dependencies:
      character-parser: 2.2.0
      is-expression: 4.0.0
      pug-error: 2.1.0

  pug-linker@4.0.0:
    dependencies:
      pug-error: 2.1.0
      pug-walk: 2.0.0

  pug-load@3.0.0:
    dependencies:
      object-assign: 4.1.1
      pug-walk: 2.0.0

  pug-parser@6.0.0:
    dependencies:
      pug-error: 2.1.0
      token-stream: 1.0.0

  pug-runtime@3.0.1: {}

  pug-strip-comments@2.0.0:
    dependencies:
      pug-error: 2.1.0

  pug-walk@2.0.0: {}

  pug@3.0.3:
    dependencies:
      pug-code-gen: 3.0.3
      pug-filters: 4.0.0
      pug-lexer: 5.0.1
      pug-linker: 4.0.0
      pug-load: 3.0.0
      pug-parser: 6.0.0
      pug-runtime: 3.0.1
      pug-strip-comments: 2.0.0

  punycode@1.4.1: {}

  punycode@2.3.1: {}

  qs@6.13.0:
    dependencies:
      side-channel: 1.0.6

  queue-microtask@1.2.3: {}

  range-parser@1.2.1: {}

  raw-body@3.0.0:
    dependencies:
      bytes: 3.1.2
      http-errors: 2.0.0
      iconv-lite: 0.6.3
      unpipe: 1.0.0

  react-dom@18.3.1(react@18.3.1):
    dependencies:
      loose-envify: 1.4.0
      react: 18.3.1
      scheduler: 0.23.2

  react@18.3.1:
    dependencies:
      loose-envify: 1.4.0

  read-cache@1.0.0:
    dependencies:
      pify: 2.3.0

  read-package-up@11.0.0:
    dependencies:
      find-up-simple: 1.0.0
      read-pkg: 9.0.1
      type-fest: 4.21.0

  read-pkg@9.0.1:
    dependencies:
      '@types/normalize-package-data': 2.4.4
      normalize-package-data: 6.0.2
      parse-json: 8.1.0
      type-fest: 4.21.0
      unicorn-magic: 0.1.0

  readable-stream@3.6.0:
    dependencies:
      inherits: 2.0.4
      string_decoder: 1.3.0
      util-deprecate: 1.0.2

  readdirp@3.6.0:
    dependencies:
      picomatch: 2.3.1

  readdirp@4.0.1: {}

  refa@0.12.1:
    dependencies:
      '@eslint-community/regexpp': 4.12.1

  regenerate-unicode-properties@10.2.0:
    dependencies:
      regenerate: 1.4.2

  regenerate@1.4.2: {}

  regenerator-runtime@0.14.1: {}

  regenerator-transform@0.15.2:
    dependencies:
      '@babel/runtime': 7.26.0

  regex@4.3.2: {}

  regexp-ast-analysis@0.7.1:
    dependencies:
      '@eslint-community/regexpp': 4.12.1
      refa: 0.12.1

  regexpu-core@6.1.1:
    dependencies:
      regenerate: 1.4.2
      regenerate-unicode-properties: 10.2.0
      regjsgen: 0.8.0
      regjsparser: 0.11.1
      unicode-match-property-ecmascript: 2.0.0
      unicode-match-property-value-ecmascript: 2.1.0

  regjsgen@0.8.0: {}

  regjsparser@0.11.1:
    dependencies:
      jsesc: 3.0.2

  requires-port@1.0.0: {}

  resolve-from@4.0.0: {}

  resolve-pkg-maps@1.0.0: {}

  resolve.exports@2.0.2: {}

  resolve@1.22.8:
    dependencies:
      is-core-module: 2.14.0
      path-parse: 1.0.7
      supports-preserve-symlinks-flag: 1.0.0

  restore-cursor@5.1.0:
    dependencies:
      onetime: 7.0.0
      signal-exit: 4.1.0

  reusify@1.0.4: {}

  rfdc@1.4.1: {}

  rimraf@3.0.2:
    dependencies:
      glob: 7.2.3

  rollup-plugin-dts@6.1.1(rollup@4.24.2)(typescript@5.6.2):
    dependencies:
      magic-string: 0.30.12
      rollup: 4.24.2
      typescript: 5.6.2
    optionalDependencies:
      '@babel/code-frame': 7.26.0

  rollup-plugin-esbuild@6.1.1(esbuild@0.24.0)(rollup@4.24.2):
    dependencies:
      '@rollup/pluginutils': 5.1.3(rollup@4.24.2)
      debug: 4.3.7
      es-module-lexer: 1.5.4
      esbuild: 0.24.0
      get-tsconfig: 4.8.1
      rollup: 4.24.2
    transitivePeerDependencies:
      - supports-color

  rollup-plugin-license@3.5.3(picomatch@4.0.2)(rollup@4.24.2):
    dependencies:
      commenting: 1.1.0
      fdir: 6.3.0(picomatch@4.0.2)
      lodash: 4.17.21
      magic-string: 0.30.12
      moment: 2.30.1
      package-name-regex: 2.0.6
      rollup: 4.24.2
      spdx-expression-validate: 2.0.0
      spdx-satisfies: 5.0.1
    transitivePeerDependencies:
      - picomatch

  rollup@4.24.2:
    dependencies:
      '@types/estree': 1.0.6
    optionalDependencies:
      '@rollup/rollup-android-arm-eabi': 4.24.2
      '@rollup/rollup-android-arm64': 4.24.2
      '@rollup/rollup-darwin-arm64': 4.24.2
      '@rollup/rollup-darwin-x64': 4.24.2
      '@rollup/rollup-freebsd-arm64': 4.24.2
      '@rollup/rollup-freebsd-x64': 4.24.2
      '@rollup/rollup-linux-arm-gnueabihf': 4.24.2
      '@rollup/rollup-linux-arm-musleabihf': 4.24.2
      '@rollup/rollup-linux-arm64-gnu': 4.24.2
      '@rollup/rollup-linux-arm64-musl': 4.24.2
      '@rollup/rollup-linux-powerpc64le-gnu': 4.24.2
      '@rollup/rollup-linux-riscv64-gnu': 4.24.2
      '@rollup/rollup-linux-s390x-gnu': 4.24.2
      '@rollup/rollup-linux-x64-gnu': 4.24.2
      '@rollup/rollup-linux-x64-musl': 4.24.2
      '@rollup/rollup-win32-arm64-msvc': 4.24.2
      '@rollup/rollup-win32-ia32-msvc': 4.24.2
      '@rollup/rollup-win32-x64-msvc': 4.24.2
      fsevents: 2.3.3

  router@2.0.0:
    dependencies:
      array-flatten: 3.0.0
      is-promise: 4.0.0
      methods: 1.1.2
      parseurl: 1.3.3
      path-to-regexp: 8.2.0
      setprototypeof: 1.2.0
      utils-merge: 1.0.1

  run-applescript@7.0.0: {}

  run-parallel@1.2.0:
    dependencies:
      queue-microtask: 1.2.3

  rxjs@7.8.1:
    dependencies:
      tslib: 2.8.1

  sade@1.8.1:
    dependencies:
      mri: 1.2.0

  safe-buffer@5.2.1: {}

  safer-buffer@2.1.2: {}

  sass-embedded-android-arm64@1.80.6:
    optional: true

  sass-embedded-android-arm@1.80.6:
    optional: true

  sass-embedded-android-ia32@1.80.6:
    optional: true

  sass-embedded-android-riscv64@1.80.6:
    optional: true

  sass-embedded-android-x64@1.80.6:
    optional: true

  sass-embedded-darwin-arm64@1.80.6:
    optional: true

  sass-embedded-darwin-x64@1.80.6:
    optional: true

  sass-embedded-linux-arm64@1.80.6:
    optional: true

  sass-embedded-linux-arm@1.80.6:
    optional: true

  sass-embedded-linux-ia32@1.80.6:
    optional: true

  sass-embedded-linux-musl-arm64@1.80.6:
    optional: true

  sass-embedded-linux-musl-arm@1.80.6:
    optional: true

  sass-embedded-linux-musl-ia32@1.80.6:
    optional: true

  sass-embedded-linux-musl-riscv64@1.80.6:
    optional: true

  sass-embedded-linux-musl-x64@1.80.6:
    optional: true

  sass-embedded-linux-riscv64@1.80.6:
    optional: true

  sass-embedded-linux-x64@1.80.6:
    optional: true

  sass-embedded-win32-arm64@1.80.6:
    optional: true

  sass-embedded-win32-ia32@1.80.6:
    optional: true

  sass-embedded-win32-x64@1.80.6:
    optional: true

  sass-embedded@1.80.6(source-map-js@1.2.1):
    dependencies:
      '@bufbuild/protobuf': 2.1.0
      buffer-builder: 0.2.0
      colorjs.io: 0.5.2
      immutable: 4.0.0
      rxjs: 7.8.1
      supports-color: 8.1.1
      varint: 6.0.0
    optionalDependencies:
      sass-embedded-android-arm: 1.80.6
      sass-embedded-android-arm64: 1.80.6
      sass-embedded-android-ia32: 1.80.6
      sass-embedded-android-riscv64: 1.80.6
      sass-embedded-android-x64: 1.80.6
      sass-embedded-darwin-arm64: 1.80.6
      sass-embedded-darwin-x64: 1.80.6
      sass-embedded-linux-arm: 1.80.6
      sass-embedded-linux-arm64: 1.80.6
      sass-embedded-linux-ia32: 1.80.6
      sass-embedded-linux-musl-arm: 1.80.6
      sass-embedded-linux-musl-arm64: 1.80.6
      sass-embedded-linux-musl-ia32: 1.80.6
      sass-embedded-linux-musl-riscv64: 1.80.6
      sass-embedded-linux-musl-x64: 1.80.6
      sass-embedded-linux-riscv64: 1.80.6
      sass-embedded-linux-x64: 1.80.6
      sass-embedded-win32-arm64: 1.80.6
      sass-embedded-win32-ia32: 1.80.6
      sass-embedded-win32-x64: 1.80.6
      source-map-js: 1.2.1

  sass@1.80.6:
    dependencies:
      chokidar: 4.0.1
      immutable: 4.0.0
      source-map-js: 1.2.1
    optionalDependencies:
      '@parcel/watcher': 2.4.1

  sax@1.4.1: {}

  scheduler@0.23.2:
    dependencies:
      loose-envify: 1.4.0

  scslre@0.3.0:
    dependencies:
      '@eslint-community/regexpp': 4.12.1
      refa: 0.12.1
      regexp-ast-analysis: 0.7.1

  scule@1.3.0: {}

  select@1.1.2: {}

  semver@5.7.2:
    optional: true

  semver@6.3.1: {}

  semver@7.6.3: {}

  send@1.1.0:
    dependencies:
      debug: 4.3.7
      destroy: 1.2.0
      encodeurl: 2.0.0
      escape-html: 1.0.3
      etag: 1.8.1
      fresh: 0.5.2
      http-errors: 2.0.0
      mime-types: 2.1.35
      ms: 2.1.3
      on-finished: 2.4.1
      range-parser: 1.2.1
      statuses: 2.0.1
    transitivePeerDependencies:
      - supports-color

  serve-static@2.1.0:
    dependencies:
      encodeurl: 2.0.0
      escape-html: 1.0.3
      parseurl: 1.3.3
      send: 1.1.0
    transitivePeerDependencies:
      - supports-color

  set-blocking@2.0.0: {}

  set-function-length@1.2.2:
    dependencies:
      define-data-property: 1.1.4
      es-errors: 1.3.0
      function-bind: 1.1.2
      get-intrinsic: 1.2.4
      gopd: 1.0.1
      has-property-descriptors: 1.0.2

  setprototypeof@1.2.0: {}

  shebang-command@2.0.0:
    dependencies:
      shebang-regex: 3.0.0

  shebang-regex@3.0.0: {}

  shell-exec@1.0.2: {}

  shell-quote@1.8.1: {}

  shiki@1.22.2:
    dependencies:
      '@shikijs/core': 1.22.2
      '@shikijs/engine-javascript': 1.22.2
      '@shikijs/engine-oniguruma': 1.22.2
      '@shikijs/types': 1.22.2
      '@shikijs/vscode-textmate': 9.3.0
      '@types/hast': 3.0.4

  side-channel@1.0.6:
    dependencies:
      call-bind: 1.0.7
      es-errors: 1.3.0
      get-intrinsic: 1.2.4
      object-inspect: 1.13.2

  siginfo@2.0.0: {}

  signal-exit@3.0.7: {}

  signal-exit@4.1.0: {}

  simple-git-hooks@2.11.1: {}

  sirv@3.0.0(patch_hash=plxlsciwiebyhal5sm4vtpekka):
    dependencies:
      '@polka/url': 1.0.0-next.24
      mrmime: 2.0.0
      totalist: 3.0.0

  sisteransi@1.0.5: {}

  slash@3.0.0: {}

  slash@5.1.0: {}

  slice-ansi@5.0.0:
    dependencies:
      ansi-styles: 6.2.1
      is-fullwidth-code-point: 4.0.0

  slice-ansi@7.1.0:
    dependencies:
      ansi-styles: 6.2.1
      is-fullwidth-code-point: 5.0.0

  source-map-js@1.2.1: {}

  source-map-support@0.5.21:
    dependencies:
      buffer-from: 1.1.2
      source-map: 0.6.1

  source-map@0.6.1: {}

  source-map@0.7.3: {}

  space-separated-tokens@2.0.2: {}

  spdx-compare@1.0.0:
    dependencies:
      array-find-index: 1.0.2
      spdx-expression-parse: 3.0.1
      spdx-ranges: 2.1.1

  spdx-correct@3.2.0:
    dependencies:
      spdx-expression-parse: 3.0.1
      spdx-license-ids: 3.0.18

  spdx-exceptions@2.3.0: {}

  spdx-expression-parse@3.0.1:
    dependencies:
      spdx-exceptions: 2.3.0
      spdx-license-ids: 3.0.18

  spdx-expression-validate@2.0.0:
    dependencies:
      spdx-expression-parse: 3.0.1

  spdx-license-ids@3.0.18: {}

  spdx-ranges@2.1.1: {}

  spdx-satisfies@5.0.1:
    dependencies:
      spdx-compare: 1.0.0
      spdx-expression-parse: 3.0.1
      spdx-ranges: 2.1.1

  speakingurl@14.0.1: {}

  stable-hash@0.0.4: {}

  stackback@0.0.2: {}

  stacktracey@2.1.8:
    dependencies:
      as-table: 1.0.55
      get-source: 2.0.12

  statuses@1.5.0: {}

  statuses@2.0.1: {}

  std-env@3.7.0: {}

  stoppable@1.1.0: {}

  string-argv@0.3.2: {}

  string-hash@1.1.3: {}

  string-width@4.2.3:
    dependencies:
      emoji-regex: 8.0.0
      is-fullwidth-code-point: 3.0.0
      strip-ansi: 6.0.1

  string-width@5.1.2:
    dependencies:
      eastasianwidth: 0.2.0
      emoji-regex: 9.2.2
      strip-ansi: 7.1.0

  string-width@7.2.0:
    dependencies:
      emoji-regex: 10.3.0
      get-east-asian-width: 1.2.0
      strip-ansi: 7.1.0

  string_decoder@1.3.0:
    dependencies:
      safe-buffer: 5.2.1

  stringify-entities@4.0.4:
    dependencies:
      character-entities-html4: 2.1.0
      character-entities-legacy: 3.0.0

  strip-ansi@6.0.1:
    dependencies:
      ansi-regex: 5.0.1

  strip-ansi@7.1.0:
    dependencies:
      ansi-regex: 6.0.1

  strip-final-newline@3.0.0: {}

  strip-final-newline@4.0.0: {}

  strip-json-comments@3.1.1: {}

  strip-literal@2.1.0:
    dependencies:
      js-tokens: 9.0.0

  stylehacks@7.0.4(postcss@8.4.47):
    dependencies:
      browserslist: 4.24.2
      postcss: 8.4.47
      postcss-selector-parser: 6.1.2

  stylus@0.64.0:
    dependencies:
      '@adobe/css-tools': 4.3.3
      debug: 4.3.7
      glob: 10.4.5
      sax: 1.4.1
      source-map: 0.7.3
    transitivePeerDependencies:
      - supports-color

  sucrase@3.32.0:
    dependencies:
      '@jridgewell/gen-mapping': 0.3.5
      commander: 4.1.1
      glob: 7.1.6
      lines-and-columns: 1.2.4
      mz: 2.7.0
      pirates: 4.0.5
      ts-interface-checker: 0.1.13

  sugarss@4.0.1(postcss@8.4.47):
    dependencies:
      postcss: 8.4.47

  superjson@2.2.1:
    dependencies:
      copy-anything: 3.0.5

  supports-color@7.2.0:
    dependencies:
      has-flag: 4.0.0

  supports-color@8.1.1:
    dependencies:
      has-flag: 4.0.0

  supports-preserve-symlinks-flag@1.0.0: {}

  svgo@3.3.2:
    dependencies:
      '@trysound/sax': 0.2.0
      commander: 7.2.0
      css-select: 5.1.0
      css-tree: 2.3.1
      css-what: 6.1.0
      csso: 5.0.5
      picocolors: 1.1.1

  systemjs@6.15.1: {}

  tabbable@6.2.0: {}

  tailwindcss@3.4.14:
    dependencies:
      '@alloc/quick-lru': 5.2.0
      arg: 5.0.2
      chokidar: 3.6.0
      didyoumean: 1.2.2
      dlv: 1.1.3
      fast-glob: 3.3.2
      glob-parent: 6.0.2
      is-glob: 4.0.3
      jiti: 1.21.6
      lilconfig: 2.1.0
      micromatch: 4.0.8
      normalize-path: 3.0.0
      object-hash: 3.0.0
      picocolors: 1.1.1
      postcss: 8.4.47
      postcss-import: 15.1.0(postcss@8.4.47)
      postcss-js: 4.0.1(postcss@8.4.47)
      postcss-load-config: 4.0.2(postcss@8.4.47)
      postcss-nested: 6.2.0(postcss@8.4.47)
      postcss-selector-parser: 6.1.2
      resolve: 1.22.8
      sucrase: 3.32.0
    transitivePeerDependencies:
      - ts-node

  tapable@2.2.1: {}

  tar@6.1.11:
    dependencies:
      chownr: 2.0.0
      fs-minipass: 2.1.0
      minipass: 3.1.6
      minizlib: 2.1.2
      mkdirp: 1.0.4
      yallist: 4.0.0

  temp-dir@3.0.0: {}

  tempfile@5.0.0:
    dependencies:
      temp-dir: 3.0.0

  terser@5.36.0:
    dependencies:
      '@jridgewell/source-map': 0.3.3
      acorn: 8.14.0
      commander: 2.20.3
      source-map-support: 0.5.21

  text-table@0.2.0: {}

  thenify-all@1.6.0:
    dependencies:
      thenify: 3.3.1

  thenify@3.3.1:
    dependencies:
      any-promise: 1.3.0

  tiny-emitter@2.1.0: {}

  tinybench@2.9.0: {}

  tinyexec@0.3.1: {}

  tinyglobby@0.2.10:
    dependencies:
      fdir: 6.4.2(picomatch@4.0.2)
      picomatch: 4.0.2

  tinypool@1.0.1: {}

  tinyrainbow@1.2.0: {}

  tinyspy@2.2.0: {}

  tinyspy@3.0.2: {}

  to-regex-range@5.0.1:
    dependencies:
      is-number: 7.0.0

  toidentifier@1.0.1: {}

  token-stream@1.0.0: {}

  totalist@3.0.0: {}

  tr46@0.0.3: {}

  trim-lines@3.0.1: {}

  ts-api-utils@1.3.0(typescript@5.6.2):
    dependencies:
      typescript: 5.6.2

  ts-interface-checker@0.1.13: {}

  tsconfck@3.1.4(typescript@5.6.2):
    optionalDependencies:
      typescript: 5.6.2

  tslib@2.8.1: {}

  tsx@4.19.2:
    dependencies:
      esbuild: 0.23.0
      get-tsconfig: 4.8.1
    optionalDependencies:
      fsevents: 2.3.3

  twoslash-protocol@0.2.12: {}

  twoslash-vue@0.2.12(typescript@5.6.2):
    dependencies:
      '@vue/language-core': 2.1.6(typescript@5.6.2)
      twoslash: 0.2.12(typescript@5.6.2)
      twoslash-protocol: 0.2.12
      typescript: 5.6.2
    transitivePeerDependencies:
      - supports-color

  twoslash@0.2.12(typescript@5.6.2):
    dependencies:
      '@typescript/vfs': 1.6.0(typescript@5.6.2)
      twoslash-protocol: 0.2.12
      typescript: 5.6.2
    transitivePeerDependencies:
      - supports-color

  type-check@0.4.0:
    dependencies:
      prelude-ls: 1.2.1

  type-fest@4.21.0: {}

  type-is@1.6.18:
    dependencies:
      media-typer: 0.3.0
      mime-types: 2.1.35

  type-is@2.0.0:
    dependencies:
      content-type: 1.0.5
      media-typer: 1.1.0
      mime-types: 3.0.0

  type@1.2.0: {}

  type@2.7.2: {}

  typescript-eslint@8.12.2(eslint@9.14.0(jiti@2.3.3))(typescript@5.6.2):
    dependencies:
      '@typescript-eslint/eslint-plugin': 8.12.2(@typescript-eslint/parser@8.12.2(eslint@9.14.0(jiti@2.3.3))(typescript@5.6.2))(eslint@9.14.0(jiti@2.3.3))(typescript@5.6.2)
      '@typescript-eslint/parser': 8.12.2(eslint@9.14.0(jiti@2.3.3))(typescript@5.6.2)
      '@typescript-eslint/utils': 8.12.2(eslint@9.14.0(jiti@2.3.3))(typescript@5.6.2)
    optionalDependencies:
      typescript: 5.6.2
    transitivePeerDependencies:
      - eslint
      - supports-color

  typescript@5.6.2: {}

  ufo@1.5.4: {}

  uglify-js@3.18.0:
    optional: true

  unbuild@3.0.0-rc.11(sass@1.80.6)(typescript@5.6.2):
    dependencies:
      '@rollup/plugin-alias': 5.1.1(rollup@4.24.2)
      '@rollup/plugin-commonjs': 28.0.1(rollup@4.24.2)
      '@rollup/plugin-json': 6.1.0(rollup@4.24.2)
      '@rollup/plugin-node-resolve': 15.3.0(rollup@4.24.2)
      '@rollup/plugin-replace': 6.0.1(rollup@4.24.2)
      '@rollup/pluginutils': 5.1.3(rollup@4.24.2)
      citty: 0.1.6
      consola: 3.2.3
      defu: 6.1.4
      esbuild: 0.24.0
      hookable: 5.5.3
      jiti: 2.3.3
      magic-string: 0.30.12
      mkdist: 1.6.0(sass@1.80.6)(typescript@5.6.2)
      mlly: 1.7.2
      pathe: 1.1.2
      pkg-types: 1.2.0
      pretty-bytes: 6.1.1
      rollup: 4.24.2
      rollup-plugin-dts: 6.1.1(rollup@4.24.2)(typescript@5.6.2)
      scule: 1.3.0
      tinyglobby: 0.2.10
      ufo: 1.5.4
      untyped: 1.5.1
    optionalDependencies:
      typescript: 5.6.2
    transitivePeerDependencies:
      - sass
      - supports-color
      - vue-tsc

  undici-types@6.19.8: {}

  undici@5.28.4:
    dependencies:
      '@fastify/busboy': 2.1.0

  unicode-canonical-property-names-ecmascript@2.0.0: {}

  unicode-match-property-ecmascript@2.0.0:
    dependencies:
      unicode-canonical-property-names-ecmascript: 2.0.0
      unicode-property-aliases-ecmascript: 2.1.0

  unicode-match-property-value-ecmascript@2.1.0: {}

  unicode-property-aliases-ecmascript@2.1.0: {}

  unicorn-magic@0.1.0: {}

  unicorn-magic@0.3.0: {}

  unist-util-is@6.0.0:
    dependencies:
      '@types/unist': 3.0.2

  unist-util-position@5.0.0:
    dependencies:
      '@types/unist': 3.0.2

  unist-util-stringify-position@4.0.0:
    dependencies:
      '@types/unist': 3.0.2

  unist-util-visit-parents@6.0.1:
    dependencies:
      '@types/unist': 3.0.2
      unist-util-is: 6.0.0

  unist-util-visit@5.0.0:
    dependencies:
      '@types/unist': 3.0.2
      unist-util-is: 6.0.0
      unist-util-visit-parents: 6.0.1

  unpipe@1.0.0: {}

  untyped@1.5.1:
    dependencies:
      '@babel/core': 7.26.0
      '@babel/standalone': 7.26.1
      '@babel/types': 7.26.0
      defu: 6.1.4
      jiti: 2.3.3
      mri: 1.2.0
      scule: 1.3.0
    transitivePeerDependencies:
      - supports-color

  update-browserslist-db@1.1.1(browserslist@4.24.2):
    dependencies:
      browserslist: 4.24.2
      escalade: 3.2.0
      picocolors: 1.1.1

  uri-js@4.4.1:
    dependencies:
      punycode: 2.3.1

  url@0.11.4:
    dependencies:
      punycode: 1.4.1
      qs: 6.13.0

  util-deprecate@1.0.2: {}

  utils-merge@1.0.1: {}

  validate-npm-package-license@3.0.4:
    dependencies:
      spdx-correct: 3.2.0
      spdx-expression-parse: 3.0.1

  varint@6.0.0: {}

  vary@1.1.2: {}

  vfile-message@4.0.2:
    dependencies:
      '@types/unist': 3.0.2
      unist-util-stringify-position: 4.0.0

  vfile@6.0.1:
    dependencies:
      '@types/unist': 3.0.2
      unist-util-stringify-position: 4.0.0
      vfile-message: 4.0.2

  vite-node@2.1.4:
    dependencies:
      cac: 6.7.14
      debug: 4.3.7
      pathe: 1.1.2
      vite: link:packages/vite
    transitivePeerDependencies:
      - supports-color

  vitepress-plugin-group-icons@1.3.0:
    dependencies:
      '@iconify-json/logos': 1.2.3
      '@iconify-json/vscode-icons': 1.2.2
      '@iconify/utils': 2.1.33
    transitivePeerDependencies:
      - supports-color

  vitepress@1.5.0(@algolia/client-search@4.20.0)(@types/react@18.3.12)(axios@1.7.7)(postcss@8.4.47)(react-dom@18.3.1(react@18.3.1))(react@18.3.1)(typescript@5.6.2):
    dependencies:
      '@docsearch/css': 3.6.2
      '@docsearch/js': 3.6.2(@algolia/client-search@4.20.0)(@types/react@18.3.12)(react-dom@18.3.1(react@18.3.1))(react@18.3.1)
      '@iconify-json/simple-icons': 1.2.10
      '@shikijs/core': 1.22.2
      '@shikijs/transformers': 1.22.2
      '@shikijs/types': 1.22.2
      '@types/markdown-it': 14.1.2
      '@vitejs/plugin-vue': 5.1.4(vite@packages+vite)(vue@3.5.12(typescript@5.6.2))
      '@vue/devtools-api': 7.6.2
      '@vue/shared': 3.5.12
      '@vueuse/core': 11.1.0(vue@3.5.12(typescript@5.6.2))
      '@vueuse/integrations': 11.1.0(axios@1.7.7)(focus-trap@7.6.0)(vue@3.5.12(typescript@5.6.2))
      focus-trap: 7.6.0
      mark.js: 8.11.1
      minisearch: 7.1.0
      shiki: 1.22.2
      vite: link:packages/vite
      vue: 3.5.12(typescript@5.6.2)
    optionalDependencies:
      postcss: 8.4.47
    transitivePeerDependencies:
      - '@algolia/client-search'
      - '@types/react'
      - '@vue/composition-api'
      - async-validator
      - axios
      - change-case
      - drauu
      - fuse.js
      - idb-keyval
      - jwt-decode
      - nprogress
      - qrcode
      - react
      - react-dom
      - search-insights
      - sortablejs
      - typescript
      - universal-cookie

  vitest@2.1.4(@types/node@22.8.7):
    dependencies:
      '@vitest/expect': 2.1.4
      '@vitest/mocker': 2.1.4(vite@packages+vite)
      '@vitest/pretty-format': 2.1.4
      '@vitest/runner': 2.1.4
      '@vitest/snapshot': 2.1.4
      '@vitest/spy': 2.1.4
      '@vitest/utils': 2.1.4
      chai: 5.1.2
      debug: 4.3.7
      expect-type: 1.1.0
      magic-string: 0.30.12
      pathe: 1.1.2
      std-env: 3.7.0
      tinybench: 2.9.0
      tinyexec: 0.3.1
      tinypool: 1.0.1
      tinyrainbow: 1.2.0
      vite: link:packages/vite
      vite-node: 2.1.4
      why-is-node-running: 2.3.0
    optionalDependencies:
      '@types/node': 22.8.7
    transitivePeerDependencies:
      - msw
      - supports-color

  void-elements@3.1.0: {}

  vue-demi@0.14.10(vue@3.5.12(typescript@5.6.2)):
    dependencies:
      vue: 3.5.12(typescript@5.6.2)

  vue-resize@2.0.0-alpha.1(vue@3.5.12(typescript@5.6.2)):
    dependencies:
      vue: 3.5.12(typescript@5.6.2)

  vue-router@4.4.5(vue@3.5.12(typescript@5.6.2)):
    dependencies:
      '@vue/devtools-api': 6.6.4
      vue: 3.5.12(typescript@5.6.2)

  vue@3.2.0:
    dependencies:
      '@vue/compiler-dom': 3.2.0
      '@vue/runtime-dom': 3.2.0
      '@vue/shared': 3.2.0

  vue@3.5.12(typescript@5.6.2):
    dependencies:
      '@vue/compiler-dom': 3.5.12
      '@vue/compiler-sfc': 3.5.12
      '@vue/runtime-dom': 3.5.12
      '@vue/server-renderer': 3.5.12(vue@3.5.12(typescript@5.6.2))
      '@vue/shared': 3.5.12
    optionalDependencies:
      typescript: 5.6.2

  vuex@4.1.0(vue@3.5.12(typescript@5.6.2)):
    dependencies:
      '@vue/devtools-api': 6.6.4
      vue: 3.5.12(typescript@5.6.2)

  web-streams-polyfill@3.2.1: {}

  webidl-conversions@3.0.1: {}

  whatwg-url@5.0.0:
    dependencies:
      tr46: 0.0.3
      webidl-conversions: 3.0.1

  which@2.0.2:
    dependencies:
      isexe: 2.0.0

  why-is-node-running@2.3.0:
    dependencies:
      siginfo: 2.0.0
      stackback: 0.0.2

  wide-align@1.1.5:
    dependencies:
      string-width: 4.2.3

  with@7.0.2:
    dependencies:
      '@babel/parser': 7.26.2
      '@babel/types': 7.26.0
      assert-never: 1.2.1
      babel-walk: 3.0.0-canary-5

  word-wrap@1.2.5: {}

  wordwrap@1.0.0: {}

  workerd@1.20241022.0:
    optionalDependencies:
      '@cloudflare/workerd-darwin-64': 1.20241022.0
      '@cloudflare/workerd-darwin-arm64': 1.20241022.0
      '@cloudflare/workerd-linux-64': 1.20241022.0
      '@cloudflare/workerd-linux-arm64': 1.20241022.0
      '@cloudflare/workerd-windows-64': 1.20241022.0

  wrap-ansi@7.0.0:
    dependencies:
      ansi-styles: 4.3.0
      string-width: 4.2.3
      strip-ansi: 6.0.1

  wrap-ansi@8.1.0:
    dependencies:
      ansi-styles: 6.2.1
      string-width: 5.1.2
      strip-ansi: 7.1.0

  wrap-ansi@9.0.0:
    dependencies:
      ansi-styles: 6.2.1
      string-width: 7.2.0
      strip-ansi: 7.1.0

  wrappy@1.0.2: {}

  ws@8.18.0: {}

  xml-js@1.6.11:
    dependencies:
      sax: 1.4.1

  yallist@3.1.1: {}

  yallist@4.0.0: {}

  yaml@2.5.0: {}

  yocto-queue@0.1.0: {}

  yoctocolors@2.1.1: {}

  youch@3.2.3:
    dependencies:
      cookie: 0.5.0
      mustache: 4.2.0
      stacktracey: 2.1.8

  zimmerframe@1.0.0: {}

  zod@3.23.8: {}

  zwitch@2.0.4: {}<|MERGE_RESOLUTION|>--- conflicted
+++ resolved
@@ -4461,19 +4461,13 @@
     resolution: {integrity: sha512-eNTPlAD67BmP31LDINZ3U7HSF8l57TxOY2PmBJ1shpCvpnxBF93mWCE8YHBnXs8qiUZJc9WDcWIeC3a2HIAMfw==}
     engines: {node: '>=6'}
 
-<<<<<<< HEAD
+  expect-type@1.1.0:
+    resolution: {integrity: sha512-bFi65yM+xZgk+u/KRIpekdSYkTB5W1pEf0Lt8Q8Msh7b+eQ7LXVtIB1Bkm4fvclDEL1b2CZkMhv2mOeF8tMdkA==}
+    engines: {node: '>=12.0.0'}
+
   express@5.0.1:
     resolution: {integrity: sha512-ORF7g6qGnD+YtUG9yx4DFoqCShNMmUKiXuT5oWMHiOvt/4WFbHC6yCwQMTSBMno7AqntNCAzzcnnjowRkTL9eQ==}
     engines: {node: '>= 18'}
-=======
-  expect-type@1.1.0:
-    resolution: {integrity: sha512-bFi65yM+xZgk+u/KRIpekdSYkTB5W1pEf0Lt8Q8Msh7b+eQ7LXVtIB1Bkm4fvclDEL1b2CZkMhv2mOeF8tMdkA==}
-    engines: {node: '>=12.0.0'}
-
-  express@4.21.1:
-    resolution: {integrity: sha512-YSFlK1Ee0/GC8QaO91tHcDxJiE/X4FbpAyQWkxAvG6AXCuR65YzK8ua6D9hvi/TzUfZMpc+BwuM1IPw8fmQBiQ==}
-    engines: {node: '>= 0.10.0'}
->>>>>>> 23a78117
 
   ext@1.6.0:
     resolution: {integrity: sha512-sdBImtzkq2HpkdRLtlLWDa6w4DX22ijZLKx8BMPUuKe1c5lbN6xwQDQCxSfxBQnHZ13ls/FH0MQZx/q/gr6FQg==}
@@ -10096,13 +10090,9 @@
 
   exit-hook@2.2.1: {}
 
-<<<<<<< HEAD
+  expect-type@1.1.0: {}
+
   express@5.0.1:
-=======
-  expect-type@1.1.0: {}
-
-  express@4.21.1:
->>>>>>> 23a78117
     dependencies:
       accepts: 2.0.0
       body-parser: 2.0.1
