--- conflicted
+++ resolved
@@ -257,19 +257,11 @@
         specifier: ^5.1.1
         version: 5.1.1(rollup@4.23.0)
       '@rollup/plugin-commonjs':
-<<<<<<< HEAD
-        specifier: ^28.0.0
-        version: 28.0.0(rollup@4.23.0)
-      '@rollup/plugin-dynamic-import-vars':
-        specifier: ^2.1.3
-        version: 2.1.3(rollup@4.23.0)
-=======
         specifier: ^28.0.1
-        version: 28.0.1(rollup@4.22.5)
+        version: 28.0.1(rollup@4.23.0)
       '@rollup/plugin-dynamic-import-vars':
         specifier: ^2.1.4
-        version: 2.1.4(rollup@4.22.5)
->>>>>>> 0a4427fc
+        version: 2.1.5(rollup@4.23.0)
       '@rollup/plugin-json':
         specifier: ^6.1.0
         version: 6.1.0(rollup@4.23.0)
@@ -278,11 +270,7 @@
         version: 15.3.0(rollup@4.23.0)
       '@rollup/pluginutils':
         specifier: ^5.1.2
-<<<<<<< HEAD
         version: 5.1.2(rollup@4.23.0)
-=======
-        version: 5.1.3(rollup@4.22.5)
->>>>>>> 0a4427fc
       '@types/escape-html':
         specifier: ^1.0.4
         version: 1.0.4
@@ -390,21 +378,13 @@
         version: 2.0.2
       rollup-plugin-dts:
         specifier: ^6.1.1
-<<<<<<< HEAD
-        version: 6.1.1(rollup@4.23.0)(typescript@5.5.3)
-=======
-        version: 6.1.1(rollup@4.22.5)(typescript@5.6.2)
->>>>>>> 0a4427fc
+        version: 6.1.1(rollup@4.23.0)(typescript@5.6.2)
       rollup-plugin-esbuild:
         specifier: ^6.1.1
         version: 6.1.1(esbuild@0.24.0)(rollup@4.23.0)
       rollup-plugin-license:
         specifier: ^3.5.3
-<<<<<<< HEAD
-        version: 3.5.3(picomatch@2.3.1)(rollup@4.23.0)
-=======
-        version: 3.5.3(picomatch@4.0.2)(rollup@4.22.5)
->>>>>>> 0a4427fc
+        version: 3.5.3(picomatch@4.0.2)(rollup@4.23.0)
       sass:
         specifier: ^1.80.3
         version: 1.80.3
@@ -3057,8 +3037,8 @@
   '@polka/url@1.0.0-next.24':
     resolution: {integrity: sha512-2LuNTFBIO0m7kKIQvvPHN6UE63VjpmL9rnEEaOOaiSPbZK+zUOYIzBAWcED+3XYzhYsd/0mD57VdxAEqqV52CQ==}
 
-  '@rollup/plugin-alias@5.1.1':
-    resolution: {integrity: sha512-PR9zDb+rOzkRb2VD+EuKB7UC41vU5DIwZ5qqCpk0KJudcWAyi8rvYOhS7+L5aZCspw1stTViLgN5v6FF1p5cgQ==}
+  '@rollup/plugin-alias@5.1.0':
+    resolution: {integrity: sha512-lpA3RZ9PdIG7qqhEfv79tBffNaoDuukFDrmhLqg9ifv99u/ehn+lOg30x2zmhf8AQqQUZaMk/B9fZraQ6/acDQ==}
     engines: {node: '>=14.0.0'}
     peerDependencies:
       rollup: ^1.20.0||^2.0.0||^3.0.0||^4.0.0
@@ -3066,6 +3046,15 @@
       rollup:
         optional: true
 
+  '@rollup/plugin-alias@5.1.1':
+    resolution: {integrity: sha512-PR9zDb+rOzkRb2VD+EuKB7UC41vU5DIwZ5qqCpk0KJudcWAyi8rvYOhS7+L5aZCspw1stTViLgN5v6FF1p5cgQ==}
+    engines: {node: '>=14.0.0'}
+    peerDependencies:
+      rollup: ^1.20.0||^2.0.0||^3.0.0||^4.0.0
+    peerDependenciesMeta:
+      rollup:
+        optional: true
+
   '@rollup/plugin-commonjs@25.0.4':
     resolution: {integrity: sha512-L92Vz9WUZXDnlQQl3EwbypJR4+DM2EbsO+/KOcEkP4Mc6Ct453EeDB2uH9lgRwj4w5yflgNpq9pHOiY8aoUXBQ==}
     engines: {node: '>=14.0.0'}
@@ -3084,8 +3073,8 @@
       rollup:
         optional: true
 
-  '@rollup/plugin-dynamic-import-vars@2.1.4':
-    resolution: {integrity: sha512-MZSB+lBSqTiMaE95/K159bRQcVbQugMzV5LbXQgFkjjPMCXFq1dgVHL7zs6diCowEviVxQ/6AHHLmDA1VDGGIw==}
+  '@rollup/plugin-dynamic-import-vars@2.1.5':
+    resolution: {integrity: sha512-Mymi24fd9hlRifdZV/jYIFj1dn99F34imiYu3KzlAcgBcRi3i9SucgW/VRo5SQ9K4NuQ7dCep6pFWgNyhRdFHQ==}
     engines: {node: '>=14.0.0'}
     peerDependencies:
       rollup: ^1.20.0||^2.0.0||^3.0.0||^4.0.0
@@ -3102,8 +3091,8 @@
       rollup:
         optional: true
 
-  '@rollup/plugin-node-resolve@15.3.0':
-    resolution: {integrity: sha512-9eO5McEICxMzJpDW9OnMYSv4Sta3hmt7VtBFz5zR9273suNOydOyq/FrGeGy+KsTRFm8w0SLVhzig2ILFT63Ag==}
+  '@rollup/plugin-node-resolve@15.2.3':
+    resolution: {integrity: sha512-j/lym8nf5E21LwBT4Df1VD6hRO2L2iwUeUmP7litikRsVp1H6NWx20NEp0Y7su+7XGc476GnXXc4kFeZNGmaSQ==}
     engines: {node: '>=14.0.0'}
     peerDependencies:
       rollup: ^2.78.0||^3.0.0||^4.0.0
@@ -3111,6 +3100,15 @@
       rollup:
         optional: true
 
+  '@rollup/plugin-node-resolve@15.3.0':
+    resolution: {integrity: sha512-9eO5McEICxMzJpDW9OnMYSv4Sta3hmt7VtBFz5zR9273suNOydOyq/FrGeGy+KsTRFm8w0SLVhzig2ILFT63Ag==}
+    engines: {node: '>=14.0.0'}
+    peerDependencies:
+      rollup: ^2.78.0||^3.0.0||^4.0.0
+    peerDependenciesMeta:
+      rollup:
+        optional: true
+
   '@rollup/plugin-replace@5.0.2':
     resolution: {integrity: sha512-M9YXNekv/C/iHHK+cvORzfRYfPbq0RDD8r0G+bMiTXjNGKulPnCT9O3Ss46WfhI6ZOCgApOP7xAdmCQJ+U2LAA==}
     engines: {node: '>=14.0.0'}
@@ -3120,8 +3118,8 @@
       rollup:
         optional: true
 
-  '@rollup/pluginutils@5.1.3':
-    resolution: {integrity: sha512-Pnsb6f32CD2W3uCaLZIzDmeFyQ2b8UWMFI7xtwUezpcGBDVDW6y9XgAWIlARiGAo6eNF5FK5aQTr0LFyNyqq5A==}
+  '@rollup/pluginutils@5.1.2':
+    resolution: {integrity: sha512-/FIdS3PyZ39bjZlwqFnWqCOVnW7o963LtKMwQOD0NhQqw22gSr2YY1afu3FxRip4ZCZNsD5jq6Aaz6QV3D/Njw==}
     engines: {node: '>=14.0.0'}
     peerDependencies:
       rollup: ^1.20.0||^2.0.0||^3.0.0||^4.0.0
@@ -4075,6 +4073,10 @@
   buffer-from@1.1.2:
     resolution: {integrity: sha512-E+XQCRwSbaaiChtv6k6Dwgc+bx+Bs6vuKJHHl5kox/BaKbhiXzqQOwK4cO22yElGp2OCmjwVhT3HmxgyPGnJfQ==}
 
+  builtin-modules@3.3.0:
+    resolution: {integrity: sha512-zhaCDicdLuWN5UbN5IMnFqNMhNfo919sH85y2/ea+5Yg9TsTkeZxpL+JLbp6cgYFS4sRLp3YV4S6yDuqVWHYOw==}
+    engines: {node: '>=6'}
+
   bundle-name@4.1.0:
     resolution: {integrity: sha512-tjwM5exMg6BGRI+kNmTntNsvdZS1X8BFYS6tnJ2hdH0kVxM6/eVZ2xy+FqStSWvYmtfFMDLIxurorHwDKfDz5Q==}
     engines: {node: '>=18'}
@@ -5105,6 +5107,10 @@
   is-binary-path@2.1.0:
     resolution: {integrity: sha512-ZMERYes6pDydyuGidse7OsHxtbI7WVeUEozgR/g7rd0xUimYNlvZRE/K2MgZTjWy725IfelLeVcEM97mmtRGXw==}
     engines: {node: '>=8'}
+
+  is-builtin-module@3.2.1:
+    resolution: {integrity: sha512-BSLE3HnV2syZ0FK0iMA/yUGplUeMmNz4AW5fnTunbCIqZi4vG3WjJT9FHMy5D69xmAYBHXQhJdALdpwVxV501A==}
+    engines: {node: '>=6'}
 
   is-core-module@2.14.0:
     resolution: {integrity: sha512-a5dFJih5ZLYlRtDc0dZWP7RiKr6xIKzmn/oAYCDvdLThadVgyJwlaoQPmRtMSpz+rk0OGAgIu+TcM9HUF0fk1A==}
@@ -8467,13 +8473,9 @@
 
   '@polka/url@1.0.0-next.24': {}
 
-<<<<<<< HEAD
   '@rollup/plugin-alias@5.1.0(rollup@3.29.5)':
     dependencies:
       slash: 4.0.0
-=======
-  '@rollup/plugin-alias@5.1.1(rollup@3.29.4)':
->>>>>>> 0a4427fc
     optionalDependencies:
       rollup: 3.29.5
 
@@ -8483,11 +8485,7 @@
 
   '@rollup/plugin-commonjs@25.0.4(rollup@3.29.5)':
     dependencies:
-<<<<<<< HEAD
       '@rollup/pluginutils': 5.1.2(rollup@3.29.5)
-=======
-      '@rollup/pluginutils': 5.1.3(rollup@3.29.4)
->>>>>>> 0a4427fc
       commondir: 1.0.1
       estree-walker: 2.0.2
       glob: 8.1.0
@@ -8496,15 +8494,9 @@
     optionalDependencies:
       rollup: 3.29.5
 
-<<<<<<< HEAD
-  '@rollup/plugin-commonjs@28.0.0(rollup@4.23.0)':
+  '@rollup/plugin-commonjs@28.0.1(rollup@4.23.0)':
     dependencies:
       '@rollup/pluginutils': 5.1.2(rollup@4.23.0)
-=======
-  '@rollup/plugin-commonjs@28.0.1(rollup@4.22.5)':
-    dependencies:
-      '@rollup/pluginutils': 5.1.3(rollup@4.22.5)
->>>>>>> 0a4427fc
       commondir: 1.0.1
       estree-walker: 2.0.2
       fdir: 6.4.0(picomatch@4.0.2)
@@ -8514,53 +8506,34 @@
     optionalDependencies:
       rollup: 4.23.0
 
-<<<<<<< HEAD
-  '@rollup/plugin-dynamic-import-vars@2.1.3(rollup@4.23.0)':
+  '@rollup/plugin-dynamic-import-vars@2.1.5(rollup@4.23.0)':
     dependencies:
       '@rollup/pluginutils': 5.1.2(rollup@4.23.0)
-=======
-  '@rollup/plugin-dynamic-import-vars@2.1.4(rollup@4.22.5)':
-    dependencies:
-      '@rollup/pluginutils': 5.1.3(rollup@4.22.5)
->>>>>>> 0a4427fc
       astring: 1.8.6
       estree-walker: 2.0.2
+      fast-glob: 3.3.2
       magic-string: 0.30.12
-      tinyglobby: 0.2.9
     optionalDependencies:
       rollup: 4.23.0
 
   '@rollup/plugin-json@6.1.0(rollup@3.29.5)':
     dependencies:
-<<<<<<< HEAD
       '@rollup/pluginutils': 5.1.2(rollup@3.29.5)
-=======
-      '@rollup/pluginutils': 5.1.3(rollup@3.29.4)
->>>>>>> 0a4427fc
     optionalDependencies:
       rollup: 3.29.5
 
   '@rollup/plugin-json@6.1.0(rollup@4.23.0)':
     dependencies:
-<<<<<<< HEAD
       '@rollup/pluginutils': 5.1.2(rollup@4.23.0)
-=======
-      '@rollup/pluginutils': 5.1.3(rollup@4.22.5)
->>>>>>> 0a4427fc
     optionalDependencies:
       rollup: 4.23.0
 
-<<<<<<< HEAD
   '@rollup/plugin-node-resolve@15.2.3(rollup@3.29.5)':
     dependencies:
       '@rollup/pluginutils': 5.1.2(rollup@3.29.5)
-=======
-  '@rollup/plugin-node-resolve@15.3.0(rollup@3.29.4)':
-    dependencies:
-      '@rollup/pluginutils': 5.1.3(rollup@3.29.4)
->>>>>>> 0a4427fc
       '@types/resolve': 1.20.2
       deepmerge: 4.2.2
+      is-builtin-module: 3.2.1
       is-module: 1.0.0
       resolve: 1.22.8
     optionalDependencies:
@@ -8568,11 +8541,7 @@
 
   '@rollup/plugin-node-resolve@15.3.0(rollup@4.23.0)':
     dependencies:
-<<<<<<< HEAD
       '@rollup/pluginutils': 5.1.2(rollup@4.23.0)
-=======
-      '@rollup/pluginutils': 5.1.3(rollup@4.22.5)
->>>>>>> 0a4427fc
       '@types/resolve': 1.20.2
       deepmerge: 4.2.2
       is-module: 1.0.0
@@ -8582,28 +8551,11 @@
 
   '@rollup/plugin-replace@5.0.2(rollup@3.29.5)':
     dependencies:
-<<<<<<< HEAD
       '@rollup/pluginutils': 5.1.2(rollup@3.29.5)
-=======
-      '@rollup/pluginutils': 5.1.3(rollup@3.29.4)
->>>>>>> 0a4427fc
       magic-string: 0.27.0
     optionalDependencies:
       rollup: 3.29.5
 
-<<<<<<< HEAD
-  '@rollup/pluginutils@5.1.0(rollup@3.29.5)':
-=======
-  '@rollup/pluginutils@5.1.3(rollup@3.29.4)':
->>>>>>> 0a4427fc
-    dependencies:
-      '@types/estree': 1.0.6
-      estree-walker: 2.0.2
-      picomatch: 4.0.2
-    optionalDependencies:
-      rollup: 3.29.5
-
-<<<<<<< HEAD
   '@rollup/pluginutils@5.1.2(rollup@3.29.5)':
     dependencies:
       '@types/estree': 1.0.6
@@ -8617,13 +8569,6 @@
       '@types/estree': 1.0.6
       estree-walker: 2.0.2
       picomatch: 2.3.1
-=======
-  '@rollup/pluginutils@5.1.3(rollup@4.22.5)':
-    dependencies:
-      '@types/estree': 1.0.6
-      estree-walker: 2.0.2
-      picomatch: 4.0.2
->>>>>>> 0a4427fc
     optionalDependencies:
       rollup: 4.23.0
 
@@ -9616,6 +9561,8 @@
   buffer-builder@0.2.0: {}
 
   buffer-from@1.1.2: {}
+
+  builtin-modules@3.3.0: {}
 
   bundle-name@4.1.0:
     dependencies:
@@ -10807,6 +10754,10 @@
     dependencies:
       binary-extensions: 2.2.0
 
+  is-builtin-module@3.2.1:
+    dependencies:
+      builtin-modules: 3.3.0
+
   is-core-module@2.14.0:
     dependencies:
       hasown: 2.0.2
@@ -12009,45 +11960,25 @@
     dependencies:
       glob: 10.4.5
 
-<<<<<<< HEAD
-  rollup-plugin-dts@6.1.1(rollup@3.29.5)(typescript@5.5.3):
-    dependencies:
-      magic-string: 0.30.11
+  rollup-plugin-dts@6.1.1(rollup@3.29.5)(typescript@5.6.2):
+    dependencies:
+      magic-string: 0.30.12
       rollup: 3.29.5
-      typescript: 5.5.3
-=======
-  rollup-plugin-dts@6.1.1(rollup@3.29.4)(typescript@5.6.2):
-    dependencies:
-      magic-string: 0.30.12
-      rollup: 3.29.4
       typescript: 5.6.2
->>>>>>> 0a4427fc
     optionalDependencies:
       '@babel/code-frame': 7.25.7
 
-<<<<<<< HEAD
-  rollup-plugin-dts@6.1.1(rollup@4.23.0)(typescript@5.5.3):
-    dependencies:
-      magic-string: 0.30.11
+  rollup-plugin-dts@6.1.1(rollup@4.23.0)(typescript@5.6.2):
+    dependencies:
+      magic-string: 0.30.12
       rollup: 4.23.0
-      typescript: 5.5.3
-=======
-  rollup-plugin-dts@6.1.1(rollup@4.22.5)(typescript@5.6.2):
-    dependencies:
-      magic-string: 0.30.12
-      rollup: 4.22.5
       typescript: 5.6.2
->>>>>>> 0a4427fc
     optionalDependencies:
       '@babel/code-frame': 7.25.7
 
   rollup-plugin-esbuild@6.1.1(esbuild@0.24.0)(rollup@4.23.0):
     dependencies:
-<<<<<<< HEAD
       '@rollup/pluginutils': 5.1.2(rollup@4.23.0)
-=======
-      '@rollup/pluginutils': 5.1.3(rollup@4.22.5)
->>>>>>> 0a4427fc
       debug: 4.3.7
       es-module-lexer: 1.5.4
       esbuild: 0.24.0
@@ -12056,11 +11987,7 @@
     transitivePeerDependencies:
       - supports-color
 
-<<<<<<< HEAD
-  rollup-plugin-license@3.5.3(picomatch@2.3.1)(rollup@4.23.0):
-=======
-  rollup-plugin-license@3.5.3(picomatch@4.0.2)(rollup@4.22.5):
->>>>>>> 0a4427fc
+  rollup-plugin-license@3.5.3(picomatch@4.0.2)(rollup@4.23.0):
     dependencies:
       commenting: 1.1.0
       fdir: 6.3.0(picomatch@4.0.2)
@@ -12683,21 +12610,12 @@
 
   unbuild@2.0.0(sass@1.80.3)(typescript@5.6.2):
     dependencies:
-<<<<<<< HEAD
       '@rollup/plugin-alias': 5.1.0(rollup@3.29.5)
       '@rollup/plugin-commonjs': 25.0.4(rollup@3.29.5)
       '@rollup/plugin-json': 6.1.0(rollup@3.29.5)
       '@rollup/plugin-node-resolve': 15.2.3(rollup@3.29.5)
       '@rollup/plugin-replace': 5.0.2(rollup@3.29.5)
-      '@rollup/pluginutils': 5.1.0(rollup@3.29.5)
-=======
-      '@rollup/plugin-alias': 5.1.1(rollup@3.29.4)
-      '@rollup/plugin-commonjs': 25.0.4(rollup@3.29.4)
-      '@rollup/plugin-json': 6.1.0(rollup@3.29.4)
-      '@rollup/plugin-node-resolve': 15.3.0(rollup@3.29.4)
-      '@rollup/plugin-replace': 5.0.2(rollup@3.29.4)
-      '@rollup/pluginutils': 5.1.3(rollup@3.29.4)
->>>>>>> 0a4427fc
+      '@rollup/pluginutils': 5.1.2(rollup@3.29.5)
       chalk: 5.3.0
       citty: 0.1.4
       consola: 3.2.3
@@ -12712,13 +12630,8 @@
       pathe: 1.1.2
       pkg-types: 1.2.0
       pretty-bytes: 6.1.1
-<<<<<<< HEAD
       rollup: 3.29.5
-      rollup-plugin-dts: 6.1.1(rollup@3.29.5)(typescript@5.5.3)
-=======
-      rollup: 3.29.4
-      rollup-plugin-dts: 6.1.1(rollup@3.29.4)(typescript@5.6.2)
->>>>>>> 0a4427fc
+      rollup-plugin-dts: 6.1.1(rollup@3.29.5)(typescript@5.6.2)
       scule: 1.0.0
       untyped: 1.4.0
     optionalDependencies:
