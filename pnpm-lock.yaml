lockfileVersion: '9.0'

settings:
  autoInstallPeers: false
  excludeLinksFromLockfile: false

overrides:
  vite: workspace:*

patchedDependencies:
  acorn@8.13.0:
    hash: alg6ojsgkjjglvaj7cjzzaqhim
    path: patches/acorn@8.13.0.patch
  chokidar@3.6.0:
    hash: bckcfsslxcffppz65mxcq6naau
    path: patches/chokidar@3.6.0.patch
  http-proxy@1.18.1:
    hash: qqiqxx62zlcu62nljjmhlvexni
    path: patches/http-proxy@1.18.1.patch
  sirv@3.0.0:
    hash: plxlsciwiebyhal5sm4vtpekka
    path: patches/sirv@3.0.0.patch

importers:

  .:
    devDependencies:
      '@eslint/js':
        specifier: ^9.13.0
        version: 9.13.0
      '@type-challenges/utils':
        specifier: ^0.1.1
        version: 0.1.1
      '@types/babel__core':
        specifier: ^7.20.5
        version: 7.20.5
      '@types/babel__preset-env':
        specifier: ^7.9.7
        version: 7.9.7
      '@types/convert-source-map':
        specifier: ^2.0.3
        version: 2.0.3
      '@types/cross-spawn':
        specifier: ^6.0.6
        version: 6.0.6
      '@types/debug':
        specifier: ^4.1.12
        version: 4.1.12
      '@types/estree':
        specifier: ^1.0.6
        version: 1.0.6
      '@types/etag':
        specifier: ^1.8.3
        version: 1.8.3
      '@types/less':
        specifier: ^3.0.6
        version: 3.0.6
      '@types/micromatch':
        specifier: ^4.0.9
        version: 4.0.9
      '@types/node':
        specifier: ^20.16.13
        version: 20.16.13
      '@types/picomatch':
        specifier: ^3.0.1
        version: 3.0.1
      '@types/stylus':
        specifier: ^0.48.43
        version: 0.48.43
      '@types/ws':
        specifier: ^8.5.12
        version: 8.5.12
      '@vitejs/release-scripts':
        specifier: ^1.3.2
        version: 1.3.2
      conventional-changelog-cli:
        specifier: ^5.0.0
        version: 5.0.0(conventional-commits-filter@5.0.0)
      eslint:
        specifier: ^9.13.0
        version: 9.13.0(jiti@1.21.0)
      eslint-plugin-import-x:
        specifier: ^4.3.1
        version: 4.3.1(eslint@9.13.0(jiti@1.21.0))(typescript@5.6.2)
      eslint-plugin-n:
        specifier: ^17.11.1
        version: 17.11.1(eslint@9.13.0(jiti@1.21.0))
      eslint-plugin-regexp:
        specifier: ^2.6.0
        version: 2.6.0(eslint@9.13.0(jiti@1.21.0))
      execa:
        specifier: ^9.4.1
        version: 9.4.1
      globals:
        specifier: ^15.11.0
        version: 15.11.0
      gsap:
        specifier: ^3.12.5
        version: 3.12.5
      lint-staged:
        specifier: ^15.2.10
        version: 15.2.10
      picocolors:
        specifier: ^1.1.1
        version: 1.1.1
      playwright-chromium:
        specifier: ^1.48.1
        version: 1.48.1
      prettier:
        specifier: 3.3.3
        version: 3.3.3
      rimraf:
        specifier: ^5.0.10
        version: 5.0.10
      rollup:
        specifier: ^4.23.0
        version: 4.23.0
      rollup-plugin-esbuild:
        specifier: ^6.1.1
        version: 6.1.1(esbuild@0.24.0)(rollup@4.23.0)
      simple-git-hooks:
        specifier: ^2.11.1
        version: 2.11.1
      tslib:
        specifier: ^2.8.0
        version: 2.8.0
      tsx:
        specifier: ^4.19.1
        version: 4.19.1
      typescript:
        specifier: ~5.6.2
        version: 5.6.2
      typescript-eslint:
        specifier: ^8.10.0
        version: 8.10.0(eslint@9.13.0(jiti@1.21.0))(typescript@5.6.2)
      vite:
        specifier: workspace:*
        version: link:packages/vite
      vitest:
        specifier: ^2.1.3
        version: 2.1.3(@types/node@20.16.13)

  docs:
    devDependencies:
      '@shikijs/vitepress-twoslash':
        specifier: ^1.22.0
        version: 1.22.0(typescript@5.6.2)
      '@types/express':
        specifier: ^4.17.21
        version: 4.17.21
      feed:
        specifier: ^4.2.2
        version: 4.2.2
      vitepress:
        specifier: 1.4.1
        version: 1.4.1(@algolia/client-search@4.20.0)(@types/react@18.3.11)(axios@1.7.7)(postcss@8.4.47)(react-dom@18.3.1(react@18.3.1))(react@18.3.1)(typescript@5.6.2)
      vitepress-plugin-group-icons:
        specifier: ^1.3.0
        version: 1.3.0
      vue:
        specifier: ^3.5.12
        version: 3.5.12(typescript@5.6.2)

  packages/create-vite:
    devDependencies:
      '@types/minimist':
        specifier: ^1.2.5
        version: 1.2.5
      '@types/prompts':
        specifier: ^2.4.9
        version: 2.4.9
      cross-spawn:
        specifier: ^7.0.3
        version: 7.0.3
      minimist:
        specifier: ^1.2.8
        version: 1.2.8
      picocolors:
        specifier: ^1.1.1
        version: 1.1.1
      prompts:
        specifier: ^2.4.2
        version: 2.4.2
      unbuild:
        specifier: ^2.0.0
        version: 2.0.0(sass@1.80.3)(typescript@5.6.2)

  packages/plugin-legacy:
    dependencies:
      '@babel/core':
        specifier: ^7.25.8
        version: 7.25.8
      '@babel/preset-env':
        specifier: ^7.25.8
        version: 7.25.8(@babel/core@7.25.8)
      browserslist:
        specifier: ^4.24.0
        version: 4.24.0
      browserslist-to-esbuild:
        specifier: ^2.1.1
        version: 2.1.1(browserslist@4.24.0)
      core-js:
        specifier: ^3.38.1
        version: 3.38.1
      magic-string:
        specifier: ^0.30.12
        version: 0.30.12
      regenerator-runtime:
        specifier: ^0.14.1
        version: 0.14.1
      systemjs:
        specifier: ^6.15.1
        version: 6.15.1
    devDependencies:
      acorn:
        specifier: ^8.13.0
        version: 8.13.0(patch_hash=alg6ojsgkjjglvaj7cjzzaqhim)
      picocolors:
        specifier: ^1.1.1
        version: 1.1.1
      unbuild:
        specifier: ^2.0.0
        version: 2.0.0(sass@1.80.3)(typescript@5.6.2)
      vite:
        specifier: workspace:*
        version: link:../vite

  packages/vite:
    dependencies:
      esbuild:
        specifier: ^0.24.0
        version: 0.24.0
      postcss:
        specifier: ^8.4.47
        version: 8.4.47
      rollup:
        specifier: ^4.23.0
        version: 4.23.0
    optionalDependencies:
      fsevents:
        specifier: ~2.3.3
        version: 2.3.3
    devDependencies:
      '@ampproject/remapping':
        specifier: ^2.3.0
        version: 2.3.0
      '@babel/parser':
        specifier: ^7.25.8
        version: 7.25.8
      '@jridgewell/trace-mapping':
        specifier: ^0.3.25
        version: 0.3.25
      '@polka/compression':
        specifier: ^1.0.0-next.25
        version: 1.0.0-next.25
      '@rollup/plugin-alias':
        specifier: ^5.1.1
        version: 5.1.1(rollup@4.23.0)
      '@rollup/plugin-commonjs':
        specifier: ^28.0.1
        version: 28.0.1(rollup@4.23.0)
      '@rollup/plugin-dynamic-import-vars':
        specifier: ^2.1.4
        version: 2.1.4(rollup@4.23.0)
      '@rollup/plugin-json':
        specifier: ^6.1.0
        version: 6.1.0(rollup@4.23.0)
      '@rollup/plugin-node-resolve':
        specifier: 15.3.0
        version: 15.3.0(rollup@4.23.0)
      '@rollup/pluginutils':
        specifier: ^5.1.2
        version: 5.1.3(rollup@4.23.0)
      '@types/escape-html':
        specifier: ^1.0.4
        version: 1.0.4
      '@types/pnpapi':
        specifier: ^0.0.5
        version: 0.0.5
      artichokie:
        specifier: ^0.2.1
        version: 0.2.1
      cac:
        specifier: ^6.7.14
        version: 6.7.14
      chokidar:
        specifier: ^3.6.0
        version: 3.6.0(patch_hash=bckcfsslxcffppz65mxcq6naau)
      connect:
        specifier: ^3.7.0
        version: 3.7.0
      convert-source-map:
        specifier: ^2.0.0
        version: 2.0.0
      cors:
        specifier: ^2.8.5
        version: 2.8.5
      cross-spawn:
        specifier: ^7.0.3
        version: 7.0.3
      debug:
        specifier: ^4.3.7
        version: 4.3.7
      dep-types:
        specifier: link:./src/types
        version: link:src/types
      dotenv:
        specifier: ^16.4.5
        version: 16.4.5
      dotenv-expand:
        specifier: ^11.0.6
        version: 11.0.6
      es-module-lexer:
        specifier: ^1.5.4
        version: 1.5.4
      escape-html:
        specifier: ^1.0.3
        version: 1.0.3
      estree-walker:
        specifier: ^3.0.3
        version: 3.0.3
      etag:
        specifier: ^1.8.1
        version: 1.8.1
      http-proxy:
        specifier: ^1.18.1
        version: 1.18.1(patch_hash=qqiqxx62zlcu62nljjmhlvexni)(debug@4.3.7)
      launch-editor-middleware:
        specifier: ^2.9.1
        version: 2.9.1
      lightningcss:
        specifier: ^1.27.0
        version: 1.27.0
      magic-string:
        specifier: ^0.30.12
        version: 0.30.12
      micromatch:
        specifier: ^4.0.8
        version: 4.0.8
      mlly:
        specifier: ^1.7.2
        version: 1.7.2
      mrmime:
        specifier: ^2.0.0
        version: 2.0.0
      nanoid:
        specifier: ^5.0.7
        version: 5.0.7
      open:
        specifier: ^10.1.0
        version: 10.1.0
      parse5:
        specifier: ^7.2.0
        version: 7.2.0
      pathe:
        specifier: ^1.1.2
        version: 1.1.2
      periscopic:
        specifier: ^4.0.2
        version: 4.0.2
      picocolors:
        specifier: ^1.1.1
        version: 1.1.1
      picomatch:
        specifier: ^4.0.2
        version: 4.0.2
      postcss-import:
        specifier: ^16.1.0
        version: 16.1.0(postcss@8.4.47)
      postcss-load-config:
<<<<<<< HEAD
        specifier: ^6.0.1
        version: 6.0.1(jiti@1.21.0)(postcss@8.4.47)(tsx@4.19.1)(yaml@2.5.0)
=======
        specifier: ^4.0.2
        version: 4.0.2(postcss@8.4.47)(ts-node@10.9.2(@types/node@20.16.13)(typescript@5.6.2))
>>>>>>> 0ab20a3e
      postcss-modules:
        specifier: ^6.0.0
        version: 6.0.0(postcss@8.4.47)
      resolve.exports:
        specifier: ^2.0.2
        version: 2.0.2
      rollup-plugin-dts:
        specifier: ^6.1.1
        version: 6.1.1(rollup@4.23.0)(typescript@5.6.2)
      rollup-plugin-esbuild:
        specifier: ^6.1.1
        version: 6.1.1(esbuild@0.24.0)(rollup@4.23.0)
      rollup-plugin-license:
        specifier: ^3.5.3
        version: 3.5.3(picomatch@4.0.2)(rollup@4.23.0)
      sass:
        specifier: ^1.80.3
        version: 1.80.3
      sass-embedded:
        specifier: ^1.80.3
        version: 1.80.3
      sirv:
        specifier: ^3.0.0
        version: 3.0.0(patch_hash=plxlsciwiebyhal5sm4vtpekka)
      source-map-support:
        specifier: ^0.5.21
        version: 0.5.21
      strip-ansi:
        specifier: ^7.1.0
        version: 7.1.0
      strip-literal:
        specifier: ^2.1.0
        version: 2.1.0
      tinyglobby:
        specifier: ^0.2.9
        version: 0.2.9
      tsconfck:
        specifier: ^3.1.4
        version: 3.1.4(typescript@5.6.2)
      tslib:
        specifier: ^2.8.0
        version: 2.8.0
      types:
        specifier: link:./types
        version: link:types
      ufo:
        specifier: ^1.5.4
        version: 1.5.4
      ws:
        specifier: ^8.18.0
        version: 8.18.0

  packages/vite/src/node/__tests__:
    dependencies:
      '@vitejs/cjs-ssr-dep':
        specifier: link:./fixtures/cjs-ssr-dep
        version: link:fixtures/cjs-ssr-dep
      '@vitejs/test-dep-conditions':
        specifier: file:./fixtures/test-dep-conditions
        version: file:packages/vite/src/node/__tests__/fixtures/test-dep-conditions

  packages/vite/src/node/__tests__/fixtures/cjs-ssr-dep: {}

  packages/vite/src/node/__tests__/fixtures/test-dep-conditions: {}

  packages/vite/src/node/__tests__/packages/module: {}

  packages/vite/src/node/__tests__/packages/name: {}

  packages/vite/src/node/__tests__/packages/noname: {}

  packages/vite/src/node/server/__tests__/fixtures/lerna/nested: {}

  packages/vite/src/node/server/__tests__/fixtures/none/nested: {}

  packages/vite/src/node/server/__tests__/fixtures/pnpm: {}

  packages/vite/src/node/server/__tests__/fixtures/pnpm/nested: {}

  packages/vite/src/node/server/__tests__/fixtures/watcher: {}

  packages/vite/src/node/server/__tests__/fixtures/yarn: {}

  packages/vite/src/node/server/__tests__/fixtures/yarn/nested: {}

  packages/vite/src/node/ssr/runtime/__tests__:
    dependencies:
      '@vitejs/cjs-external':
        specifier: link:./fixtures/cjs-external
        version: link:fixtures/cjs-external
      '@vitejs/esm-external':
        specifier: link:./fixtures/esm-external
        version: link:fixtures/esm-external
      tinyspy:
        specifier: 2.2.0
        version: 2.2.0

  packages/vite/src/node/ssr/runtime/__tests__/fixtures/cjs-external: {}

  packages/vite/src/node/ssr/runtime/__tests__/fixtures/esm-external: {}

  playground:
    devDependencies:
      convert-source-map:
        specifier: ^2.0.0
        version: 2.0.0
      css-color-names:
        specifier: ^1.0.1
        version: 1.0.1
      kill-port:
        specifier: ^1.6.1
        version: 1.6.1
      node-fetch:
        specifier: ^3.3.2
        version: 3.3.2

  playground/alias:
    dependencies:
      '@vue/shared':
        specifier: ^3.5.12
        version: 3.5.12
      aliased-module:
        specifier: file:./dir/module
        version: '@vitejs/test-aliased-module@file:playground/alias/dir/module'
      vue:
        specifier: ^3.5.12
        version: 3.5.12(typescript@5.6.2)
    devDependencies:
      '@vitejs/test-resolve-linked':
        specifier: workspace:*
        version: link:../resolve-linked

  playground/alias/dir/module: {}

  playground/assets: {}

  playground/assets-sanitize: {}

  playground/backend-integration:
    devDependencies:
      sass:
        specifier: ^1.80.3
        version: 1.80.3
      tailwindcss:
<<<<<<< HEAD
        specifier: ^3.4.13
        version: 3.4.13
=======
        specifier: ^3.4.14
        version: 3.4.14(ts-node@10.9.2(@types/node@20.16.13)(typescript@5.6.2))
      tinyglobby:
        specifier: ^0.2.9
        version: 0.2.9
>>>>>>> 0ab20a3e

  playground/build-old: {}

  playground/cli: {}

  playground/cli-module:
    devDependencies:
      url:
        specifier: ^0.11.4
        version: 0.11.4

  playground/config/packages/entry:
    dependencies:
      '@vite/test-config-plugin-module-condition':
        specifier: link:../plugin-module-condition
        version: link:../plugin-module-condition

  playground/config/packages/plugin-module-condition: {}

  playground/config/packages/siblings:
    devDependencies:
      '@types/lodash':
        specifier: ^4.17.12
        version: 4.17.12
      lodash:
        specifier: ^4.17.21
        version: 4.17.21

  playground/csp: {}

  playground/css:
    devDependencies:
      '@vitejs/test-css-dep':
        specifier: link:./css-dep
        version: link:css-dep
      '@vitejs/test-css-dep-exports':
        specifier: link:./css-dep-exports
        version: link:css-dep-exports
      '@vitejs/test-css-js-dep':
        specifier: file:./css-js-dep
        version: file:playground/css/css-js-dep
      '@vitejs/test-css-proxy-dep':
        specifier: file:./css-proxy-dep
        version: file:playground/css/css-proxy-dep
      '@vitejs/test-scss-proxy-dep':
        specifier: file:./scss-proxy-dep
        version: file:playground/css/scss-proxy-dep
      less:
        specifier: ^4.2.0
        version: 4.2.0
      postcss-nested:
        specifier: ^6.2.0
        version: 6.2.0(postcss@8.4.47)
      sass:
        specifier: ^1.80.3
        version: 1.80.3
      stylus:
        specifier: ^0.64.0
        version: 0.64.0
      sugarss:
        specifier: ^4.0.1
        version: 4.0.1(postcss@8.4.47)
      tinyglobby:
        specifier: ^0.2.9
        version: 0.2.9

  playground/css-codesplit: {}

  playground/css-codesplit-cjs: {}

  playground/css-dynamic-import: {}

  playground/css-lightningcss:
    devDependencies:
      lightningcss:
        specifier: ^1.27.0
        version: 1.27.0

  playground/css-lightningcss-proxy:
    devDependencies:
      express:
        specifier: ^4.21.1
        version: 4.21.1
      lightningcss:
        specifier: ^1.27.0
        version: 1.27.0

  playground/css-lightningcss-root:
    devDependencies:
      lightningcss:
        specifier: ^1.27.0
        version: 1.27.0

  playground/css-no-codesplit: {}

  playground/css-sourcemap:
    devDependencies:
      less:
        specifier: ^4.2.0
        version: 4.2.0
      magic-string:
        specifier: ^0.30.12
        version: 0.30.12
      sass:
        specifier: ^1.80.3
        version: 1.80.3
      stylus:
        specifier: ^0.64.0
        version: 0.64.0
      sugarss:
        specifier: ^4.0.1
        version: 4.0.1(postcss@8.4.47)

  playground/css/css-dep: {}

  playground/css/css-dep-exports: {}

  playground/css/css-js-dep: {}

  playground/css/css-proxy-dep:
    dependencies:
      '@vitejs/test-css-proxy-dep-nested':
        specifier: file:../css-proxy-dep-nested
        version: file:playground/css/css-proxy-dep-nested

  playground/css/css-proxy-dep-nested: {}

  playground/css/pkg-dep: {}

  playground/css/postcss-caching/blue-app: {}

  playground/css/postcss-caching/green-app: {}

  playground/css/scss-proxy-dep:
    dependencies:
      '@vitejs/test-scss-proxy-dep-nested':
        specifier: file:../scss-proxy-dep-nested
        version: file:playground/css/scss-proxy-dep-nested

  playground/css/scss-proxy-dep-nested: {}

  playground/data-uri: {}

  playground/define:
    dependencies:
      '@vitejs/test-commonjs-dep':
        specifier: file:./commonjs-dep
        version: file:playground/define/commonjs-dep

  playground/define/commonjs-dep: {}

  playground/dynamic-import:
    dependencies:
      '@vitejs/test-pkg':
        specifier: file:./pkg
        version: file:playground/dynamic-import/pkg

  playground/dynamic-import-inline: {}

  playground/dynamic-import/pkg: {}

  playground/env: {}

  playground/env-nested: {}

  playground/environment-react-ssr:
    devDependencies:
      '@types/react':
        specifier: ^18.3.11
        version: 18.3.11
      '@types/react-dom':
        specifier: ^18.3.1
        version: 18.3.1
      react:
        specifier: ^18.3.1
        version: 18.3.1
      react-dom:
        specifier: ^18.3.1
        version: 18.3.1(react@18.3.1)
      react-fake-client:
        specifier: npm:react@^18.3.1
        version: react@18.3.1
      react-fake-server:
        specifier: npm:react@^18.3.1
        version: react@18.3.1

  playground/extensions:
    dependencies:
      vue:
        specifier: ^3.5.12
        version: 3.5.12(typescript@5.6.2)

  playground/external:
    dependencies:
      '@vitejs/test-dep-that-imports':
        specifier: file:./dep-that-imports
        version: file:playground/external/dep-that-imports(typescript@5.6.2)
      '@vitejs/test-dep-that-requires':
        specifier: file:./dep-that-requires
        version: file:playground/external/dep-that-requires(typescript@5.6.2)
    devDependencies:
      slash3:
        specifier: npm:slash@^3.0.0
        version: slash@3.0.0
      slash5:
        specifier: npm:slash@^5.1.0
        version: slash@5.1.0
      vite:
        specifier: workspace:*
        version: link:../../packages/vite
      vue:
        specifier: ^3.5.12
        version: 3.5.12(typescript@5.6.2)
      vue32:
        specifier: npm:vue@~3.2.0
        version: vue@3.2.0

  playground/external/dep-that-imports:
    dependencies:
      slash3:
        specifier: npm:slash@^3.0.0
        version: slash@3.0.0
      slash5:
        specifier: npm:slash@^5.1.0
        version: slash@5.1.0
      vue:
        specifier: ^3.5.12
        version: 3.5.12(typescript@5.6.2)

  playground/external/dep-that-requires:
    dependencies:
      slash3:
        specifier: npm:slash@^3.0.0
        version: slash@3.0.0
      slash5:
        specifier: npm:slash@^5.1.0
        version: slash@5.1.0
      vue:
        specifier: ^3.5.12
        version: 3.5.12(typescript@5.6.2)

  playground/fs-serve: {}

  playground/glob-import:
    dependencies:
      '@vitejs/test-import-meta-glob-pkg':
        specifier: file:./import-meta-glob-pkg
        version: file:playground/glob-import/import-meta-glob-pkg

  playground/glob-import/import-meta-glob-pkg: {}

  playground/hmr: {}

  playground/hmr-ssr: {}

  playground/html: {}

  playground/html/side-effects: {}

  playground/import-assertion:
    dependencies:
      '@vitejs/test-import-assertion-dep':
        specifier: file:./import-assertion-dep
        version: file:playground/import-assertion/import-assertion-dep

  playground/import-assertion/import-assertion-dep: {}

  playground/js-sourcemap:
    dependencies:
      '@vitejs/test-importee-pkg':
        specifier: file:importee-pkg
        version: file:playground/js-sourcemap/importee-pkg
      magic-string:
        specifier: ^0.30.12
        version: 0.30.12

  playground/js-sourcemap/importee-pkg: {}

  playground/json:
    devDependencies:
      '@vitejs/test-json-module':
        specifier: file:./json-module
        version: file:playground/json/json-module
      express:
        specifier: ^4.21.1
        version: 4.21.1
      vue:
        specifier: ^3.5.12
        version: 3.5.12(typescript@5.6.2)

  playground/json/json-module: {}

  playground/legacy:
    devDependencies:
      '@vitejs/plugin-legacy':
        specifier: workspace:*
        version: link:../../packages/plugin-legacy
      express:
        specifier: ^4.21.1
        version: 4.21.1
      terser:
        specifier: ^5.36.0
        version: 5.36.0
      vite:
        specifier: workspace:*
        version: link:../../packages/vite

  playground/lib:
    devDependencies:
      sirv:
        specifier: ^3.0.0
        version: 3.0.0(patch_hash=plxlsciwiebyhal5sm4vtpekka)

  playground/minify:
    dependencies:
      minified-module:
        specifier: file:./dir/module
        version: '@vitejs/test-minify@file:playground/minify/dir/module'

  playground/minify/dir/module: {}

  playground/module-graph: {}

  playground/multiple-entrypoints:
    devDependencies:
      sass:
        specifier: ^1.80.3
        version: 1.80.3

  playground/nested-deps:
    dependencies:
      '@vitejs/self-referencing':
        specifier: link:../self-referencing
        version: link:../self-referencing
      '@vitejs/test-package-a':
        specifier: link:./test-package-a
        version: link:test-package-a
      '@vitejs/test-package-b':
        specifier: link:./test-package-b
        version: link:test-package-b
      '@vitejs/test-package-c':
        specifier: link:./test-package-c
        version: link:test-package-c
      '@vitejs/test-package-d':
        specifier: link:./test-package-d
        version: link:test-package-d
      '@vitejs/test-package-e':
        specifier: link:./test-package-e
        version: link:test-package-e
      '@vitejs/test-package-f':
        specifier: link:./test-package-f
        version: link:test-package-f

  playground/nested-deps/test-package-a: {}

  playground/nested-deps/test-package-b: {}

  playground/nested-deps/test-package-c: {}

  playground/nested-deps/test-package-d:
    dependencies:
      '@vitejs/test-package-d-nested':
        specifier: link:./test-package-d-nested
        version: link:test-package-d-nested

  playground/nested-deps/test-package-d/test-package-d-nested: {}

  playground/nested-deps/test-package-e:
    dependencies:
      '@vitejs/test-package-e-excluded':
        specifier: link:./test-package-e-excluded
        version: link:test-package-e-excluded
      '@vitejs/test-package-e-included':
        specifier: link:./test-package-e-included
        version: link:test-package-e-included

  playground/nested-deps/test-package-e/test-package-e-excluded: {}

  playground/nested-deps/test-package-e/test-package-e-included:
    dependencies:
      test-package-e-excluded:
        specifier: link:../test-package-e-excluded
        version: link:../test-package-e-excluded

  playground/nested-deps/test-package-f: {}

  playground/object-hooks:
    dependencies:
      vue:
        specifier: ^3.5.12
        version: 3.5.12(typescript@5.6.2)

  playground/optimize-deps:
    dependencies:
      '@vitejs/longfilename-aaaaaaaaaaaaaaaaaaaaaaaaaaaaaaaaaaaaaaaaaaaaaaaaaaaaaaaaaaaaaaaaaaaaaaaaaaaaaaaaaaaaaaaaaaaaaaaaaaaaaaaaaaaaaaaaaaaaaaaaaaaaaaaaaaaaaaaaaaaaaaaaaaaaaaaaaaaaaaaaaaaaaaaaaaaaaaaaaaaaaaaaaaaa':
        specifier: file:./longfilename
        version: file:playground/optimize-deps/longfilename
      '@vitejs/test-added-in-entries':
        specifier: file:./added-in-entries
        version: file:playground/optimize-deps/added-in-entries
      '@vitejs/test-dep-alias-using-absolute-path':
        specifier: file:./dep-alias-using-absolute-path
        version: file:playground/optimize-deps/dep-alias-using-absolute-path
      '@vitejs/test-dep-cjs-browser-field-bare':
        specifier: file:./dep-cjs-browser-field-bare
        version: file:playground/optimize-deps/dep-cjs-browser-field-bare
      '@vitejs/test-dep-cjs-compiled-from-cjs':
        specifier: file:./dep-cjs-compiled-from-cjs
        version: file:playground/optimize-deps/dep-cjs-compiled-from-cjs
      '@vitejs/test-dep-cjs-compiled-from-esm':
        specifier: file:./dep-cjs-compiled-from-esm
        version: file:playground/optimize-deps/dep-cjs-compiled-from-esm
      '@vitejs/test-dep-cjs-external-package-omit-js-suffix':
        specifier: file:./dep-cjs-external-package-omit-js-suffix
        version: file:playground/optimize-deps/dep-cjs-external-package-omit-js-suffix
      '@vitejs/test-dep-cjs-with-assets':
        specifier: file:./dep-cjs-with-assets
        version: file:playground/optimize-deps/dep-cjs-with-assets
      '@vitejs/test-dep-css-require':
        specifier: file:./dep-css-require
        version: file:playground/optimize-deps/dep-css-require
      '@vitejs/test-dep-esbuild-plugin-transform':
        specifier: file:./dep-esbuild-plugin-transform
        version: file:playground/optimize-deps/dep-esbuild-plugin-transform
      '@vitejs/test-dep-incompatible':
        specifier: file:./dep-incompatible
        version: file:playground/optimize-deps/dep-incompatible
      '@vitejs/test-dep-linked':
        specifier: link:./dep-linked
        version: link:dep-linked
      '@vitejs/test-dep-linked-include':
        specifier: link:./dep-linked-include
        version: link:dep-linked-include
      '@vitejs/test-dep-node-env':
        specifier: file:./dep-node-env
        version: file:playground/optimize-deps/dep-node-env
      '@vitejs/test-dep-non-optimized':
        specifier: file:./dep-non-optimized
        version: file:playground/optimize-deps/dep-non-optimized
      '@vitejs/test-dep-not-js':
        specifier: file:./dep-not-js
        version: file:playground/optimize-deps/dep-not-js
      '@vitejs/test-dep-optimize-exports-with-glob':
        specifier: file:./dep-optimize-exports-with-glob
        version: file:playground/optimize-deps/dep-optimize-exports-with-glob
      '@vitejs/test-dep-optimize-exports-with-root-glob':
        specifier: file:./dep-optimize-exports-with-root-glob
        version: file:playground/optimize-deps/dep-optimize-exports-with-root-glob
      '@vitejs/test-dep-optimize-with-glob':
        specifier: file:./dep-optimize-with-glob
        version: file:playground/optimize-deps/dep-optimize-with-glob
      '@vitejs/test-dep-relative-to-main':
        specifier: file:./dep-relative-to-main
        version: file:playground/optimize-deps/dep-relative-to-main
      '@vitejs/test-dep-with-asset-ext1.pdf':
        specifier: file:./dep-with-asset-ext/dep1
        version: file:playground/optimize-deps/dep-with-asset-ext/dep1
      '@vitejs/test-dep-with-asset-ext2.pdf':
        specifier: file:./dep-with-asset-ext/dep2
        version: file:playground/optimize-deps/dep-with-asset-ext/dep2
      '@vitejs/test-dep-with-builtin-module-cjs':
        specifier: file:./dep-with-builtin-module-cjs
        version: file:playground/optimize-deps/dep-with-builtin-module-cjs
      '@vitejs/test-dep-with-builtin-module-esm':
        specifier: file:./dep-with-builtin-module-esm
        version: file:playground/optimize-deps/dep-with-builtin-module-esm
      '@vitejs/test-dep-with-dynamic-import':
        specifier: file:./dep-with-dynamic-import
        version: file:playground/optimize-deps/dep-with-dynamic-import
      '@vitejs/test-dep-with-optional-peer-dep':
        specifier: file:./dep-with-optional-peer-dep
        version: file:playground/optimize-deps/dep-with-optional-peer-dep
      '@vitejs/test-dep-with-optional-peer-dep-submodule':
        specifier: file:./dep-with-optional-peer-dep-submodule
        version: file:playground/optimize-deps/dep-with-optional-peer-dep-submodule
      '@vitejs/test-nested-exclude':
        specifier: file:./nested-exclude
        version: file:playground/optimize-deps/nested-exclude
      '@vitejs/test-resolve-linked':
        specifier: workspace:0.0.0
        version: link:../resolve-linked
      axios:
        specifier: ^1.7.7
        version: 1.7.7
      clipboard:
        specifier: ^2.0.11
        version: 2.0.11
      lodash:
        specifier: ^4.17.21
        version: 4.17.21
      lodash-es:
        specifier: ^4.17.21
        version: 4.17.21
      lodash.clonedeep:
        specifier: ^4.5.0
        version: 4.5.0
      phoenix:
        specifier: ^1.7.14
        version: 1.7.14
      react:
        specifier: ^18.3.1
        version: 18.3.1
      react-dom:
        specifier: ^18.3.1
        version: 18.3.1(react@18.3.1)
      url:
        specifier: ^0.11.4
        version: 0.11.4
      vue:
        specifier: ^3.5.12
        version: 3.5.12(typescript@5.6.2)
      vuex:
        specifier: ^4.1.0
        version: 4.1.0(vue@3.5.12(typescript@5.6.2))

  playground/optimize-deps-no-discovery:
    dependencies:
      '@vitejs/test-dep-no-discovery':
        specifier: file:./dep-no-discovery
        version: file:playground/optimize-deps-no-discovery/dep-no-discovery
      vue:
        specifier: ^3.5.12
        version: 3.5.12(typescript@5.6.2)
      vuex:
        specifier: ^4.1.0
        version: 4.1.0(vue@3.5.12(typescript@5.6.2))

  playground/optimize-deps-no-discovery/dep-no-discovery: {}

  playground/optimize-deps/added-in-entries: {}

  playground/optimize-deps/dep-alias-using-absolute-path:
    dependencies:
      lodash:
        specifier: ^4.17.21
        version: 4.17.21

  playground/optimize-deps/dep-cjs-browser-field-bare: {}

  playground/optimize-deps/dep-cjs-compiled-from-cjs: {}

  playground/optimize-deps/dep-cjs-compiled-from-esm: {}

  playground/optimize-deps/dep-cjs-external-package-omit-js-suffix: {}

  playground/optimize-deps/dep-cjs-with-assets: {}

  playground/optimize-deps/dep-css-require: {}

  playground/optimize-deps/dep-esbuild-plugin-transform: {}

  playground/optimize-deps/dep-incompatible: {}

  playground/optimize-deps/dep-linked:
    dependencies:
      lodash-es:
        specifier: ^4.17.21
        version: 4.17.21

  playground/optimize-deps/dep-linked-include:
    dependencies:
      react:
        specifier: 18.3.1
        version: 18.3.1

  playground/optimize-deps/dep-node-env: {}

  playground/optimize-deps/dep-non-optimized: {}

  playground/optimize-deps/dep-not-js: {}

  playground/optimize-deps/dep-optimize-exports-with-glob: {}

  playground/optimize-deps/dep-optimize-exports-with-root-glob: {}

  playground/optimize-deps/dep-optimize-with-glob: {}

  playground/optimize-deps/dep-relative-to-main: {}

  playground/optimize-deps/dep-with-asset-ext/dep1: {}

  playground/optimize-deps/dep-with-asset-ext/dep2:
    dependencies:
      '@vitejs/test-dep-with-asset-ext1.pdf':
        specifier: file:../dep1
        version: file:playground/optimize-deps/dep-with-asset-ext/dep1

  playground/optimize-deps/dep-with-builtin-module-cjs: {}

  playground/optimize-deps/dep-with-builtin-module-esm: {}

  playground/optimize-deps/dep-with-dynamic-import: {}

  playground/optimize-deps/dep-with-optional-peer-dep: {}

  playground/optimize-deps/dep-with-optional-peer-dep-submodule: {}

  playground/optimize-deps/longfilename: {}

  playground/optimize-deps/nested-exclude:
    dependencies:
      '@vitejs/test-nested-include':
        specifier: file:../nested-include
        version: file:playground/optimize-deps/nested-include

  playground/optimize-deps/nested-include: {}

  playground/optimize-deps/non-optimizable-include: {}

  playground/optimize-missing-deps:
    dependencies:
      '@vitejs/test-missing-dep':
        specifier: file:./missing-dep
        version: file:playground/optimize-missing-deps/missing-dep
    devDependencies:
      express:
        specifier: ^4.21.1
        version: 4.21.1

  playground/optimize-missing-deps/missing-dep:
    dependencies:
      '@vitejs/test-multi-entry-dep':
        specifier: file:../multi-entry-dep
        version: file:playground/optimize-missing-deps/multi-entry-dep

  playground/optimize-missing-deps/multi-entry-dep: {}

  playground/preload:
    devDependencies:
      '@vitejs/test-dep-a':
        specifier: file:./dep-a
        version: file:playground/preload/dep-a
      '@vitejs/test-dep-including-a':
        specifier: file:./dep-including-a
        version: file:playground/preload/dep-including-a
      terser:
        specifier: ^5.36.0
        version: 5.36.0

  playground/preload/dep-a: {}

  playground/preload/dep-including-a:
    dependencies:
      '@vitejs/test-dep-a':
        specifier: file:../dep-a
        version: file:playground/preload/dep-a

  playground/preserve-symlinks:
    dependencies:
      '@vitejs/test-module-a':
        specifier: link:./module-a
        version: link:module-a

  playground/preserve-symlinks/module-a: {}

  playground/proxy-bypass: {}

  playground/proxy-hmr: {}

  playground/proxy-hmr/other-app: {}

  playground/resolve:
    dependencies:
      '@babel/runtime':
        specifier: ^7.25.7
        version: 7.25.7
      '@vitejs/test-require-pkg-with-module-field':
        specifier: link:./require-pkg-with-module-field
        version: link:require-pkg-with-module-field
      '@vitejs/test-resolve-browser-field':
        specifier: link:./browser-field
        version: link:browser-field
      '@vitejs/test-resolve-browser-module-field1':
        specifier: link:./browser-module-field1
        version: link:browser-module-field1
      '@vitejs/test-resolve-browser-module-field2':
        specifier: link:./browser-module-field2
        version: link:browser-module-field2
      '@vitejs/test-resolve-browser-module-field3':
        specifier: link:./browser-module-field3
        version: link:browser-module-field3
      '@vitejs/test-resolve-custom-browser-main-field':
        specifier: link:./custom-browser-main-field
        version: link:custom-browser-main-field
      '@vitejs/test-resolve-custom-condition':
        specifier: link:./custom-condition
        version: link:custom-condition
      '@vitejs/test-resolve-custom-main-field':
        specifier: link:./custom-main-field
        version: link:custom-main-field
      '@vitejs/test-resolve-exports-and-nested-scope':
        specifier: link:./exports-and-nested-scope
        version: link:exports-and-nested-scope
      '@vitejs/test-resolve-exports-env':
        specifier: link:./exports-env
        version: link:exports-env
      '@vitejs/test-resolve-exports-from-root':
        specifier: link:./exports-from-root
        version: link:exports-from-root
      '@vitejs/test-resolve-exports-legacy-fallback':
        specifier: link:./exports-legacy-fallback
        version: link:exports-legacy-fallback
      '@vitejs/test-resolve-exports-path':
        specifier: link:./exports-path
        version: link:exports-path
      '@vitejs/test-resolve-exports-with-module':
        specifier: link:./exports-with-module
        version: link:exports-with-module
      '@vitejs/test-resolve-exports-with-module-condition':
        specifier: link:./exports-with-module-condition
        version: link:exports-with-module-condition
      '@vitejs/test-resolve-exports-with-module-condition-required':
        specifier: link:./exports-with-module-condition-required
        version: link:exports-with-module-condition-required
      '@vitejs/test-resolve-imports-pkg':
        specifier: link:./imports-path/other-pkg
        version: link:imports-path/other-pkg
      '@vitejs/test-resolve-linked':
        specifier: workspace:*
        version: link:../resolve-linked
      '@vitejs/test-resolve-sharp-dir':
        specifier: link:./sharp-dir
        version: link:sharp-dir
      es5-ext:
        specifier: 0.10.64
        version: 0.10.64
      normalize.css:
        specifier: ^8.0.1
        version: 8.0.1

  playground/resolve-config: {}

  playground/resolve-linked: {}

  playground/resolve/browser-field:
    dependencies:
      '@vitejs/test-resolve-browser-field-bare-import-fail':
        specifier: link:../browser-field-bare-import-fail
        version: link:../browser-field-bare-import-fail
      '@vitejs/test-resolve-browser-field-bare-import-success':
        specifier: link:../browser-field-bare-import-success
        version: link:../browser-field-bare-import-success

  playground/resolve/browser-field-bare-import-fail: {}

  playground/resolve/browser-field-bare-import-success: {}

  playground/resolve/browser-module-field1: {}

  playground/resolve/browser-module-field2: {}

  playground/resolve/browser-module-field3: {}

  playground/resolve/custom-browser-main-field: {}

  playground/resolve/custom-condition: {}

  playground/resolve/custom-main-field: {}

  playground/resolve/exports-and-nested-scope: {}

  playground/resolve/exports-and-nested-scope/nested-scope: {}

  playground/resolve/exports-env: {}

  playground/resolve/exports-from-root: {}

  playground/resolve/exports-from-root/nested: {}

  playground/resolve/exports-legacy-fallback: {}

  playground/resolve/exports-legacy-fallback/dir: {}

  playground/resolve/exports-path: {}

  playground/resolve/exports-with-module: {}

  playground/resolve/exports-with-module-condition: {}

  playground/resolve/exports-with-module-condition-required:
    dependencies:
      '@vitejs/test-resolve-exports-with-module-condition':
        specifier: link:../exports-with-module-condition
        version: link:../exports-with-module-condition

  playground/resolve/imports-path/other-pkg: {}

  playground/resolve/inline-package: {}

  playground/resolve/require-pkg-with-module-field:
    dependencies:
      bignumber.js:
        specifier: 9.1.2
        version: 9.1.2

  playground/resolve/sharp-dir:
    dependencies:
      es5-ext:
        specifier: 0.10.64
        version: 0.10.64

  playground/self-referencing: {}

  playground/ssr:
    devDependencies:
      express:
        specifier: ^4.21.1
        version: 4.21.1

  playground/ssr-alias:
    dependencies:
      '@vitejs/test-alias-original':
        specifier: file:./alias-original
        version: file:playground/ssr-alias/alias-original

  playground/ssr-alias/alias-original: {}

  playground/ssr-conditions:
    dependencies:
      '@vitejs/test-ssr-conditions-external':
        specifier: file:./external
        version: file:playground/ssr-conditions/external
      '@vitejs/test-ssr-conditions-no-external':
        specifier: file:./no-external
        version: file:playground/ssr-conditions/no-external
    devDependencies:
      express:
        specifier: ^4.21.1
        version: 4.21.1

  playground/ssr-conditions/external: {}

  playground/ssr-conditions/no-external: {}

  playground/ssr-deps:
    dependencies:
      '@vitejs/test-css-lib':
        specifier: file:./css-lib
        version: file:playground/ssr-deps/css-lib
      '@vitejs/test-define-properties-exports':
        specifier: file:./define-properties-exports
        version: file:playground/ssr-deps/define-properties-exports
      '@vitejs/test-define-property-exports':
        specifier: file:./define-property-exports
        version: file:playground/ssr-deps/define-property-exports
      '@vitejs/test-external-entry':
        specifier: file:./external-entry
        version: file:playground/ssr-deps/external-entry
      '@vitejs/test-external-using-external-entry':
        specifier: file:./external-using-external-entry
        version: file:playground/ssr-deps/external-using-external-entry
      '@vitejs/test-forwarded-export':
        specifier: file:./forwarded-export
        version: file:playground/ssr-deps/forwarded-export
      '@vitejs/test-import-builtin-cjs':
        specifier: file:./import-builtin-cjs
        version: '@vitejs/test-import-builtin@file:playground/ssr-deps/import-builtin-cjs'
      '@vitejs/test-linked-no-external':
        specifier: link:./linked-no-external
        version: link:linked-no-external
      '@vitejs/test-module-condition':
        specifier: file:./module-condition
        version: file:playground/ssr-deps/module-condition
      '@vitejs/test-no-external-cjs':
        specifier: file:./no-external-cjs
        version: file:playground/ssr-deps/no-external-cjs
      '@vitejs/test-no-external-css':
        specifier: file:./no-external-css
        version: file:playground/ssr-deps/no-external-css
      '@vitejs/test-non-optimized-with-nested-external':
        specifier: workspace:*
        version: link:non-optimized-with-nested-external
      '@vitejs/test-object-assigned-exports':
        specifier: file:./object-assigned-exports
        version: file:playground/ssr-deps/object-assigned-exports
      '@vitejs/test-only-object-assigned-exports':
        specifier: file:./only-object-assigned-exports
        version: file:playground/ssr-deps/only-object-assigned-exports
      '@vitejs/test-optimized-cjs-with-nested-external':
        specifier: file:./optimized-with-nested-external
        version: '@vitejs/test-optimized-with-nested-external@file:playground/ssr-deps/optimized-with-nested-external'
      '@vitejs/test-optimized-with-nested-external':
        specifier: file:./optimized-with-nested-external
        version: file:playground/ssr-deps/optimized-with-nested-external
      '@vitejs/test-pkg-exports':
        specifier: file:./pkg-exports
        version: file:playground/ssr-deps/pkg-exports
      '@vitejs/test-primitive-export':
        specifier: file:./primitive-export
        version: file:playground/ssr-deps/primitive-export
      '@vitejs/test-read-file-content':
        specifier: file:./read-file-content
        version: file:playground/ssr-deps/read-file-content
      '@vitejs/test-require-absolute':
        specifier: file:./require-absolute
        version: file:playground/ssr-deps/require-absolute
      '@vitejs/test-ts-transpiled-exports':
        specifier: file:./ts-transpiled-exports
        version: file:playground/ssr-deps/ts-transpiled-exports
      bcrypt:
        specifier: ^5.1.1
        version: 5.1.1
    devDependencies:
      express:
        specifier: ^4.21.1
        version: 4.21.1

  playground/ssr-deps/css-lib: {}

  playground/ssr-deps/define-properties-exports: {}

  playground/ssr-deps/define-property-exports: {}

  playground/ssr-deps/external-entry: {}

  playground/ssr-deps/external-using-external-entry:
    dependencies:
      external-entry:
        specifier: file:../external-entry
        version: '@vitejs/test-external-entry@file:playground/ssr-deps/external-entry'

  playground/ssr-deps/forwarded-export:
    dependencies:
      object-assigned-exports:
        specifier: file:../object-assigned-exports
        version: '@vitejs/test-object-assigned-exports@file:playground/ssr-deps/object-assigned-exports'

  playground/ssr-deps/import-builtin-cjs: {}

  playground/ssr-deps/linked-no-external: {}

  playground/ssr-deps/module-condition: {}

  playground/ssr-deps/nested-external: {}

  playground/ssr-deps/nested-external-cjs: {}

  playground/ssr-deps/no-external-cjs: {}

  playground/ssr-deps/no-external-css: {}

  playground/ssr-deps/non-optimized-with-nested-external:
    dependencies:
      nested-external:
        specifier: file:../nested-external
        version: '@vitejs/test-nested-external@file:playground/ssr-deps/nested-external'
      nested-external-cjs:
        specifier: file:../nested-external-cjs
        version: file:playground/ssr-deps/nested-external-cjs

  playground/ssr-deps/object-assigned-exports: {}

  playground/ssr-deps/only-object-assigned-exports: {}

  playground/ssr-deps/optimized-cjs-with-nested-external:
    dependencies:
      nested-external:
        specifier: file:../nested-external
        version: '@vitejs/test-nested-external@file:playground/ssr-deps/nested-external'

  playground/ssr-deps/optimized-with-nested-external:
    dependencies:
      nested-external:
        specifier: file:../nested-external
        version: '@vitejs/test-nested-external@file:playground/ssr-deps/nested-external'

  playground/ssr-deps/pkg-exports: {}

  playground/ssr-deps/primitive-export: {}

  playground/ssr-deps/read-file-content: {}

  playground/ssr-deps/require-absolute: {}

  playground/ssr-deps/ts-transpiled-exports: {}

  playground/ssr-html:
    devDependencies:
      express:
        specifier: ^4.21.1
        version: 4.21.1

  playground/ssr-noexternal:
    dependencies:
      '@vitejs/test-external-cjs':
        specifier: file:./external-cjs
        version: file:playground/ssr-noexternal/external-cjs
      '@vitejs/test-require-external-cjs':
        specifier: file:./require-external-cjs
        version: file:playground/ssr-noexternal/require-external-cjs
      express:
        specifier: ^4.21.1
        version: 4.21.1

  playground/ssr-noexternal/external-cjs: {}

  playground/ssr-noexternal/require-external-cjs:
    dependencies:
      '@vitejs/test-external-cjs':
        specifier: file:../external-cjs
        version: file:playground/ssr-noexternal/external-cjs

  playground/ssr-pug:
    devDependencies:
      express:
        specifier: ^4.21.1
        version: 4.21.1
      pug:
        specifier: ^3.0.3
        version: 3.0.3

  playground/ssr-resolve:
    dependencies:
      '@vitejs/test-deep-import':
        specifier: file:./deep-import
        version: file:playground/ssr-resolve/deep-import
      '@vitejs/test-entries':
        specifier: file:./entries
        version: file:playground/ssr-resolve/entries
      '@vitejs/test-resolve-pkg-exports':
        specifier: file:./pkg-exports
        version: file:playground/ssr-resolve/pkg-exports

  playground/ssr-resolve/deep-import: {}

  playground/ssr-resolve/deep-import/bar: {}

  playground/ssr-resolve/deep-import/foo: {}

  playground/ssr-resolve/entries: {}

  playground/ssr-resolve/pkg-exports: {}

  playground/ssr-webworker:
    dependencies:
      '@vitejs/test-browser-exports':
        specifier: file:./browser-exports
        version: file:playground/ssr-webworker/browser-exports
      '@vitejs/test-worker-exports':
        specifier: file:./worker-exports
        version: file:playground/ssr-webworker/worker-exports
      react:
        specifier: ^18.3.1
        version: 18.3.1
    devDependencies:
      '@vitejs/test-resolve-linked':
        specifier: workspace:*
        version: link:../resolve-linked
      miniflare:
        specifier: ^3.20241011.0
        version: 3.20241011.0

  playground/ssr-webworker/browser-exports: {}

  playground/ssr-webworker/worker-exports: {}

  playground/tailwind:
    dependencies:
      autoprefixer:
        specifier: ^10.4.20
        version: 10.4.20(postcss@8.4.47)
      tailwindcss:
<<<<<<< HEAD
        specifier: ^3.4.13
        version: 3.4.13
=======
        specifier: ^3.4.14
        version: 3.4.14(ts-node@10.9.2(@types/node@20.16.13)(typescript@5.6.2))
>>>>>>> 0ab20a3e
      vue:
        specifier: ^3.5.12
        version: 3.5.12(typescript@5.6.2)
      vue-router:
        specifier: ^4.4.5
        version: 4.4.5(vue@3.5.12(typescript@5.6.2))
    devDependencies:
<<<<<<< HEAD
      tsx:
        specifier: ^4.11.0
        version: 4.19.1
=======
      ts-node:
        specifier: ^10.9.2
        version: 10.9.2(@types/node@20.16.13)(typescript@5.6.2)
>>>>>>> 0ab20a3e

  playground/tailwind-sourcemap:
    dependencies:
      tailwindcss:
<<<<<<< HEAD
        specifier: ^3.4.13
        version: 3.4.13
=======
        specifier: ^3.4.14
        version: 3.4.14(ts-node@10.9.2(@types/node@20.16.13)(typescript@5.6.2))
>>>>>>> 0ab20a3e

  playground/transform-plugin: {}

  playground/tsconfig-json: {}

  playground/tsconfig-json-load-error: {}

  playground/wasm: {}

  playground/worker:
    dependencies:
      '@vitejs/test-dep-self-reference-url-worker':
        specifier: file:./dep-self-reference-url-worker
        version: file:playground/worker/dep-self-reference-url-worker
      '@vitejs/test-dep-to-optimize':
        specifier: file:./dep-to-optimize
        version: file:playground/worker/dep-to-optimize

  playground/worker/dep-self-reference-url-worker: {}

  playground/worker/dep-to-optimize: {}

packages:

  '@adobe/css-tools@4.3.3':
    resolution: {integrity: sha512-rE0Pygv0sEZ4vBWHlAgJLGDU7Pm8xoO6p3wsEceb7GYAjScrOHpEo8KK/eVkAcnSM+slAEtXjA2JpdjLp4fJQQ==}

  '@algolia/autocomplete-core@1.9.3':
    resolution: {integrity: sha512-009HdfugtGCdC4JdXUbVJClA0q0zh24yyePn+KUGk3rP7j8FEe/m5Yo/z65gn6nP/cM39PxpzqKrL7A6fP6PPw==}

  '@algolia/autocomplete-plugin-algolia-insights@1.9.3':
    resolution: {integrity: sha512-a/yTUkcO/Vyy+JffmAnTWbr4/90cLzw+CC3bRbhnULr/EM0fGNvM13oQQ14f2moLMcVDyAx/leczLlAOovhSZg==}
    peerDependencies:
      search-insights: '>= 1 < 3'

  '@algolia/autocomplete-preset-algolia@1.9.3':
    resolution: {integrity: sha512-d4qlt6YmrLMYy95n5TB52wtNDr6EgAIPH81dvvvW8UmuWRgxEtY0NJiPwl/h95JtG2vmRM804M0DSwMCNZlzRA==}
    peerDependencies:
      '@algolia/client-search': '>= 4.9.1 < 6'
      algoliasearch: '>= 4.9.1 < 6'

  '@algolia/autocomplete-shared@1.9.3':
    resolution: {integrity: sha512-Wnm9E4Ye6Rl6sTTqjoymD+l8DjSTHsHboVRYrKgEt8Q7UHm9nYbqhN/i0fhUYA3OAEH7WA8x3jfpnmJm3rKvaQ==}
    peerDependencies:
      '@algolia/client-search': '>= 4.9.1 < 6'
      algoliasearch: '>= 4.9.1 < 6'

  '@algolia/cache-browser-local-storage@4.20.0':
    resolution: {integrity: sha512-uujahcBt4DxduBTvYdwO3sBfHuJvJokiC3BP1+O70fglmE1ShkH8lpXqZBac1rrU3FnNYSUs4pL9lBdTKeRPOQ==}

  '@algolia/cache-common@4.20.0':
    resolution: {integrity: sha512-vCfxauaZutL3NImzB2G9LjLt36vKAckc6DhMp05An14kVo8F1Yofb6SIl6U3SaEz8pG2QOB9ptwM5c+zGevwIQ==}

  '@algolia/cache-in-memory@4.20.0':
    resolution: {integrity: sha512-Wm9ak/IaacAZXS4mB3+qF/KCoVSBV6aLgIGFEtQtJwjv64g4ePMapORGmCyulCFwfePaRAtcaTbMcJF+voc/bg==}

  '@algolia/client-account@4.20.0':
    resolution: {integrity: sha512-GGToLQvrwo7am4zVkZTnKa72pheQeez/16sURDWm7Seyz+HUxKi3BM6fthVVPUEBhtJ0reyVtuK9ArmnaKl10Q==}

  '@algolia/client-analytics@4.20.0':
    resolution: {integrity: sha512-EIr+PdFMOallRdBTHHdKI3CstslgLORQG7844Mq84ib5oVFRVASuuPmG4bXBgiDbcsMLUeOC6zRVJhv1KWI0ug==}

  '@algolia/client-common@4.20.0':
    resolution: {integrity: sha512-P3WgMdEss915p+knMMSd/fwiHRHKvDu4DYRrCRaBrsfFw7EQHon+EbRSm4QisS9NYdxbS04kcvNoavVGthyfqQ==}

  '@algolia/client-personalization@4.20.0':
    resolution: {integrity: sha512-N9+zx0tWOQsLc3K4PVRDV8GUeOLAY0i445En79Pr3zWB+m67V+n/8w4Kw1C5LlbHDDJcyhMMIlqezh6BEk7xAQ==}

  '@algolia/client-search@4.20.0':
    resolution: {integrity: sha512-zgwqnMvhWLdpzKTpd3sGmMlr4c+iS7eyyLGiaO51zDZWGMkpgoNVmltkzdBwxOVXz0RsFMznIxB9zuarUv4TZg==}

  '@algolia/logger-common@4.20.0':
    resolution: {integrity: sha512-xouigCMB5WJYEwvoWW5XDv7Z9f0A8VoXJc3VKwlHJw/je+3p2RcDXfksLI4G4lIVncFUYMZx30tP/rsdlvvzHQ==}

  '@algolia/logger-console@4.20.0':
    resolution: {integrity: sha512-THlIGG1g/FS63z0StQqDhT6bprUczBI8wnLT3JWvfAQDZX5P6fCg7dG+pIrUBpDIHGszgkqYEqECaKKsdNKOUA==}

  '@algolia/requester-browser-xhr@4.20.0':
    resolution: {integrity: sha512-HbzoSjcjuUmYOkcHECkVTwAelmvTlgs48N6Owt4FnTOQdwn0b8pdht9eMgishvk8+F8bal354nhx/xOoTfwiAw==}

  '@algolia/requester-common@4.20.0':
    resolution: {integrity: sha512-9h6ye6RY/BkfmeJp7Z8gyyeMrmmWsMOCRBXQDs4mZKKsyVlfIVICpcSibbeYcuUdurLhIlrOUkH3rQEgZzonng==}

  '@algolia/requester-node-http@4.20.0':
    resolution: {integrity: sha512-ocJ66L60ABSSTRFnCHIEZpNHv6qTxsBwJEPfYaSBsLQodm0F9ptvalFkHMpvj5DfE22oZrcrLbOYM2bdPJRHng==}

  '@algolia/transporter@4.20.0':
    resolution: {integrity: sha512-Lsii1pGWOAISbzeyuf+r/GPhvHMPHSPrTDWNcIzOE1SG1inlJHICaVe2ikuoRjcpgxZNU54Jl+if15SUCsaTUg==}

  '@alloc/quick-lru@5.2.0':
    resolution: {integrity: sha512-UrcABB+4bUrFABwbluTIBErXwvbsU/V7TZWfmbgJfbkwiBuziS9gxdODUyuiecfdGQ85jglMW6juS3+z5TsKLw==}
    engines: {node: '>=10'}

  '@ampproject/remapping@2.3.0':
    resolution: {integrity: sha512-30iZtAPgz+LTIYoeivqYo853f02jBYSd5uGnGpkFV0M3xOt9aN73erkgYAmZU43x4VfqcnLxW9Kpg3R5LC4YYw==}
    engines: {node: '>=6.0.0'}

  '@antfu/install-pkg@0.4.1':
    resolution: {integrity: sha512-T7yB5QNG29afhWVkVq7XeIMBa5U/vs9mX69YqayXypPRmYzUmzwnYltplHmPtZ4HPCn+sQKeXW8I47wCbuBOjw==}

  '@antfu/utils@0.7.10':
    resolution: {integrity: sha512-+562v9k4aI80m1+VuMHehNJWLOFjBnXn3tdOitzD0il5b7smkSBal4+a3oKiQTbrwMmN/TBUMDvbdoWDehgOww==}

  '@babel/code-frame@7.25.7':
    resolution: {integrity: sha512-0xZJFNE5XMpENsgfHYTw8FbX4kv53mFLn2i3XPoq69LyhYSCBJtitaHx9QnsVTrsogI4Z3+HtEfZ2/GFPOtf5g==}
    engines: {node: '>=6.9.0'}

  '@babel/compat-data@7.25.8':
    resolution: {integrity: sha512-ZsysZyXY4Tlx+Q53XdnOFmqwfB9QDTHYxaZYajWRoBLuLEAwI2UIbtxOjWh/cFaa9IKUlcB+DDuoskLuKu56JA==}
    engines: {node: '>=6.9.0'}

  '@babel/core@7.25.8':
    resolution: {integrity: sha512-Oixnb+DzmRT30qu9d3tJSQkxuygWm32DFykT4bRoORPa9hZ/L4KhVB/XiRm6KG+roIEM7DBQlmg27kw2HZkdZg==}
    engines: {node: '>=6.9.0'}

  '@babel/generator@7.25.7':
    resolution: {integrity: sha512-5Dqpl5fyV9pIAD62yK9P7fcA768uVPUyrQmqpqstHWgMma4feF1x/oFysBCVZLY5wJ2GkMUCdsNDnGZrPoR6rA==}
    engines: {node: '>=6.9.0'}

  '@babel/helper-annotate-as-pure@7.25.7':
    resolution: {integrity: sha512-4xwU8StnqnlIhhioZf1tqnVWeQ9pvH/ujS8hRfw/WOza+/a+1qv69BWNy+oY231maTCWgKWhfBU7kDpsds6zAA==}
    engines: {node: '>=6.9.0'}

  '@babel/helper-builder-binary-assignment-operator-visitor@7.25.7':
    resolution: {integrity: sha512-12xfNeKNH7jubQNm7PAkzlLwEmCs1tfuX3UjIw6vP6QXi+leKh6+LyC/+Ed4EIQermwd58wsyh070yjDHFlNGg==}
    engines: {node: '>=6.9.0'}

  '@babel/helper-compilation-targets@7.25.7':
    resolution: {integrity: sha512-DniTEax0sv6isaw6qSQSfV4gVRNtw2rte8HHM45t9ZR0xILaufBRNkpMifCRiAPyvL4ACD6v0gfCwCmtOQaV4A==}
    engines: {node: '>=6.9.0'}

  '@babel/helper-create-class-features-plugin@7.25.7':
    resolution: {integrity: sha512-bD4WQhbkx80mAyj/WCm4ZHcF4rDxkoLFO6ph8/5/mQ3z4vAzltQXAmbc7GvVJx5H+lk5Mi5EmbTeox5nMGCsbw==}
    engines: {node: '>=6.9.0'}
    peerDependencies:
      '@babel/core': ^7.0.0

  '@babel/helper-create-regexp-features-plugin@7.25.7':
    resolution: {integrity: sha512-byHhumTj/X47wJ6C6eLpK7wW/WBEcnUeb7D0FNc/jFQnQVw7DOso3Zz5u9x/zLrFVkHa89ZGDbkAa1D54NdrCQ==}
    engines: {node: '>=6.9.0'}
    peerDependencies:
      '@babel/core': ^7.0.0

  '@babel/helper-define-polyfill-provider@0.6.2':
    resolution: {integrity: sha512-LV76g+C502biUK6AyZ3LK10vDpDyCzZnhZFXkH1L75zHPj68+qc8Zfpx2th+gzwA2MzyK+1g/3EPl62yFnVttQ==}
    peerDependencies:
      '@babel/core': ^7.4.0 || ^8.0.0-0 <8.0.0

  '@babel/helper-member-expression-to-functions@7.25.7':
    resolution: {integrity: sha512-O31Ssjd5K6lPbTX9AAYpSKrZmLeagt9uwschJd+Ixo6QiRyfpvgtVQp8qrDR9UNFjZ8+DO34ZkdrN+BnPXemeA==}
    engines: {node: '>=6.9.0'}

  '@babel/helper-module-imports@7.25.7':
    resolution: {integrity: sha512-o0xCgpNmRohmnoWKQ0Ij8IdddjyBFE4T2kagL/x6M3+4zUgc+4qTOUBoNe4XxDskt1HPKO007ZPiMgLDq2s7Kw==}
    engines: {node: '>=6.9.0'}

  '@babel/helper-module-transforms@7.25.7':
    resolution: {integrity: sha512-k/6f8dKG3yDz/qCwSM+RKovjMix563SLxQFo0UhRNo239SP6n9u5/eLtKD6EAjwta2JHJ49CsD8pms2HdNiMMQ==}
    engines: {node: '>=6.9.0'}
    peerDependencies:
      '@babel/core': ^7.0.0

  '@babel/helper-optimise-call-expression@7.25.7':
    resolution: {integrity: sha512-VAwcwuYhv/AT+Vfr28c9y6SHzTan1ryqrydSTFGjU0uDJHw3uZ+PduI8plCLkRsDnqK2DMEDmwrOQRsK/Ykjng==}
    engines: {node: '>=6.9.0'}

  '@babel/helper-plugin-utils@7.25.7':
    resolution: {integrity: sha512-eaPZai0PiqCi09pPs3pAFfl/zYgGaE6IdXtYvmf0qlcDTd3WCtO7JWCcRd64e0EQrcYgiHibEZnOGsSY4QSgaw==}
    engines: {node: '>=6.9.0'}

  '@babel/helper-remap-async-to-generator@7.25.7':
    resolution: {integrity: sha512-kRGE89hLnPfcz6fTrlNU+uhgcwv0mBE4Gv3P9Ke9kLVJYpi4AMVVEElXvB5CabrPZW4nCM8P8UyyjrzCM0O2sw==}
    engines: {node: '>=6.9.0'}
    peerDependencies:
      '@babel/core': ^7.0.0

  '@babel/helper-replace-supers@7.25.7':
    resolution: {integrity: sha512-iy8JhqlUW9PtZkd4pHM96v6BdJ66Ba9yWSE4z0W4TvSZwLBPkyDsiIU3ENe4SmrzRBs76F7rQXTy1lYC49n6Lw==}
    engines: {node: '>=6.9.0'}
    peerDependencies:
      '@babel/core': ^7.0.0

  '@babel/helper-simple-access@7.25.7':
    resolution: {integrity: sha512-FPGAkJmyoChQeM+ruBGIDyrT2tKfZJO8NcxdC+CWNJi7N8/rZpSxK7yvBJ5O/nF1gfu5KzN7VKG3YVSLFfRSxQ==}
    engines: {node: '>=6.9.0'}

  '@babel/helper-skip-transparent-expression-wrappers@7.25.7':
    resolution: {integrity: sha512-pPbNbchZBkPMD50K0p3JGcFMNLVUCuU/ABybm/PGNj4JiHrpmNyqqCphBk4i19xXtNV0JhldQJJtbSW5aUvbyA==}
    engines: {node: '>=6.9.0'}

  '@babel/helper-string-parser@7.25.7':
    resolution: {integrity: sha512-CbkjYdsJNHFk8uqpEkpCvRs3YRp9tY6FmFY7wLMSYuGYkrdUi7r2lc4/wqsvlHoMznX3WJ9IP8giGPq68T/Y6g==}
    engines: {node: '>=6.9.0'}

  '@babel/helper-validator-identifier@7.25.7':
    resolution: {integrity: sha512-AM6TzwYqGChO45oiuPqwL2t20/HdMC1rTPAesnBCgPCSF1x3oN9MVUwQV2iyz4xqWrctwK5RNC8LV22kaQCNYg==}
    engines: {node: '>=6.9.0'}

  '@babel/helper-validator-option@7.25.7':
    resolution: {integrity: sha512-ytbPLsm+GjArDYXJ8Ydr1c/KJuutjF2besPNbIZnZ6MKUxi/uTA22t2ymmA4WFjZFpjiAMO0xuuJPqK2nvDVfQ==}
    engines: {node: '>=6.9.0'}

  '@babel/helper-wrap-function@7.25.7':
    resolution: {integrity: sha512-MA0roW3JF2bD1ptAaJnvcabsVlNQShUaThyJbCDD4bCp8NEgiFvpoqRI2YS22hHlc2thjO/fTg2ShLMC3jygAg==}
    engines: {node: '>=6.9.0'}

  '@babel/helpers@7.25.7':
    resolution: {integrity: sha512-Sv6pASx7Esm38KQpF/U/OXLwPPrdGHNKoeblRxgZRLXnAtnkEe4ptJPDtAZM7fBLadbc1Q07kQpSiGQ0Jg6tRA==}
    engines: {node: '>=6.9.0'}

  '@babel/highlight@7.25.7':
    resolution: {integrity: sha512-iYyACpW3iW8Fw+ZybQK+drQre+ns/tKpXbNESfrhNnPLIklLbXr7MYJ6gPEd0iETGLOK+SxMjVvKb/ffmk+FEw==}
    engines: {node: '>=6.9.0'}

  '@babel/parser@7.25.8':
    resolution: {integrity: sha512-HcttkxzdPucv3nNFmfOOMfFf64KgdJVqm1KaCm25dPGMLElo9nsLvXeJECQg8UzPuBGLyTSA0ZzqCtDSzKTEoQ==}
    engines: {node: '>=6.0.0'}
    hasBin: true

  '@babel/plugin-bugfix-firefox-class-in-computed-class-key@7.25.7':
    resolution: {integrity: sha512-UV9Lg53zyebzD1DwQoT9mzkEKa922LNUp5YkTJ6Uta0RbyXaQNUgcvSt7qIu1PpPzVb6rd10OVNTzkyBGeVmxQ==}
    engines: {node: '>=6.9.0'}
    peerDependencies:
      '@babel/core': ^7.0.0

  '@babel/plugin-bugfix-safari-class-field-initializer-scope@7.25.7':
    resolution: {integrity: sha512-GDDWeVLNxRIkQTnJn2pDOM1pkCgYdSqPeT1a9vh9yIqu2uzzgw1zcqEb+IJOhy+dTBMlNdThrDIksr2o09qrrQ==}
    engines: {node: '>=6.9.0'}
    peerDependencies:
      '@babel/core': ^7.0.0

  '@babel/plugin-bugfix-safari-id-destructuring-collision-in-function-expression@7.25.7':
    resolution: {integrity: sha512-wxyWg2RYaSUYgmd9MR0FyRGyeOMQE/Uzr1wzd/g5cf5bwi9A4v6HFdDm7y1MgDtod/fLOSTZY6jDgV0xU9d5bA==}
    engines: {node: '>=6.9.0'}
    peerDependencies:
      '@babel/core': ^7.0.0

  '@babel/plugin-bugfix-v8-spread-parameters-in-optional-chaining@7.25.7':
    resolution: {integrity: sha512-Xwg6tZpLxc4iQjorYsyGMyfJE7nP5MV8t/Ka58BgiA7Jw0fRqQNcANlLfdJ/yvBt9z9LD2We+BEkT7vLqZRWng==}
    engines: {node: '>=6.9.0'}
    peerDependencies:
      '@babel/core': ^7.13.0

  '@babel/plugin-bugfix-v8-static-class-fields-redefine-readonly@7.25.7':
    resolution: {integrity: sha512-UVATLMidXrnH+GMUIuxq55nejlj02HP7F5ETyBONzP6G87fPBogG4CH6kxrSrdIuAjdwNO9VzyaYsrZPscWUrw==}
    engines: {node: '>=6.9.0'}
    peerDependencies:
      '@babel/core': ^7.0.0

  '@babel/plugin-proposal-private-property-in-object@7.21.0-placeholder-for-preset-env.2':
    resolution: {integrity: sha512-SOSkfJDddaM7mak6cPEpswyTRnuRltl429hMraQEglW+OkovnCzsiszTmsrlY//qLFjCpQDFRvjdm2wA5pPm9w==}
    engines: {node: '>=6.9.0'}
    peerDependencies:
      '@babel/core': ^7.0.0-0

  '@babel/plugin-syntax-import-assertions@7.25.7':
    resolution: {integrity: sha512-ZvZQRmME0zfJnDQnVBKYzHxXT7lYBB3Revz1GuS7oLXWMgqUPX4G+DDbT30ICClht9WKV34QVrZhSw6WdklwZQ==}
    engines: {node: '>=6.9.0'}
    peerDependencies:
      '@babel/core': ^7.0.0-0

  '@babel/plugin-syntax-import-attributes@7.25.7':
    resolution: {integrity: sha512-AqVo+dguCgmpi/3mYBdu9lkngOBlQ2w2vnNpa6gfiCxQZLzV4ZbhsXitJ2Yblkoe1VQwtHSaNmIaGll/26YWRw==}
    engines: {node: '>=6.9.0'}
    peerDependencies:
      '@babel/core': ^7.0.0-0

  '@babel/plugin-syntax-unicode-sets-regex@7.18.6':
    resolution: {integrity: sha512-727YkEAPwSIQTv5im8QHz3upqp92JTWhidIC81Tdx4VJYIte/VndKf1qKrfnnhPLiPghStWfvC/iFaMCQu7Nqg==}
    engines: {node: '>=6.9.0'}
    peerDependencies:
      '@babel/core': ^7.0.0

  '@babel/plugin-transform-arrow-functions@7.25.7':
    resolution: {integrity: sha512-EJN2mKxDwfOUCPxMO6MUI58RN3ganiRAG/MS/S3HfB6QFNjroAMelQo/gybyYq97WerCBAZoyrAoW8Tzdq2jWg==}
    engines: {node: '>=6.9.0'}
    peerDependencies:
      '@babel/core': ^7.0.0-0

  '@babel/plugin-transform-async-generator-functions@7.25.8':
    resolution: {integrity: sha512-9ypqkozyzpG+HxlH4o4gdctalFGIjjdufzo7I2XPda0iBnZ6a+FO0rIEQcdSPXp02CkvGsII1exJhmROPQd5oA==}
    engines: {node: '>=6.9.0'}
    peerDependencies:
      '@babel/core': ^7.0.0-0

  '@babel/plugin-transform-async-to-generator@7.25.7':
    resolution: {integrity: sha512-ZUCjAavsh5CESCmi/xCpX1qcCaAglzs/7tmuvoFnJgA1dM7gQplsguljoTg+Ru8WENpX89cQyAtWoaE0I3X3Pg==}
    engines: {node: '>=6.9.0'}
    peerDependencies:
      '@babel/core': ^7.0.0-0

  '@babel/plugin-transform-block-scoped-functions@7.25.7':
    resolution: {integrity: sha512-xHttvIM9fvqW+0a3tZlYcZYSBpSWzGBFIt/sYG3tcdSzBB8ZeVgz2gBP7Df+sM0N1850jrviYSSeUuc+135dmQ==}
    engines: {node: '>=6.9.0'}
    peerDependencies:
      '@babel/core': ^7.0.0-0

  '@babel/plugin-transform-block-scoping@7.25.7':
    resolution: {integrity: sha512-ZEPJSkVZaeTFG/m2PARwLZQ+OG0vFIhPlKHK/JdIMy8DbRJ/htz6LRrTFtdzxi9EHmcwbNPAKDnadpNSIW+Aow==}
    engines: {node: '>=6.9.0'}
    peerDependencies:
      '@babel/core': ^7.0.0-0

  '@babel/plugin-transform-class-properties@7.25.7':
    resolution: {integrity: sha512-mhyfEW4gufjIqYFo9krXHJ3ElbFLIze5IDp+wQTxoPd+mwFb1NxatNAwmv8Q8Iuxv7Zc+q8EkiMQwc9IhyGf4g==}
    engines: {node: '>=6.9.0'}
    peerDependencies:
      '@babel/core': ^7.0.0-0

  '@babel/plugin-transform-class-static-block@7.25.8':
    resolution: {integrity: sha512-e82gl3TCorath6YLf9xUwFehVvjvfqFhdOo4+0iVIVju+6XOi5XHkqB3P2AXnSwoeTX0HBoXq5gJFtvotJzFnQ==}
    engines: {node: '>=6.9.0'}
    peerDependencies:
      '@babel/core': ^7.12.0

  '@babel/plugin-transform-classes@7.25.7':
    resolution: {integrity: sha512-9j9rnl+YCQY0IGoeipXvnk3niWicIB6kCsWRGLwX241qSXpbA4MKxtp/EdvFxsc4zI5vqfLxzOd0twIJ7I99zg==}
    engines: {node: '>=6.9.0'}
    peerDependencies:
      '@babel/core': ^7.0.0-0

  '@babel/plugin-transform-computed-properties@7.25.7':
    resolution: {integrity: sha512-QIv+imtM+EtNxg/XBKL3hiWjgdLjMOmZ+XzQwSgmBfKbfxUjBzGgVPklUuE55eq5/uVoh8gg3dqlrwR/jw3ZeA==}
    engines: {node: '>=6.9.0'}
    peerDependencies:
      '@babel/core': ^7.0.0-0

  '@babel/plugin-transform-destructuring@7.25.7':
    resolution: {integrity: sha512-xKcfLTlJYUczdaM1+epcdh1UGewJqr9zATgrNHcLBcV2QmfvPPEixo/sK/syql9cEmbr7ulu5HMFG5vbbt/sEA==}
    engines: {node: '>=6.9.0'}
    peerDependencies:
      '@babel/core': ^7.0.0-0

  '@babel/plugin-transform-dotall-regex@7.25.7':
    resolution: {integrity: sha512-kXzXMMRzAtJdDEgQBLF4oaiT6ZCU3oWHgpARnTKDAqPkDJ+bs3NrZb310YYevR5QlRo3Kn7dzzIdHbZm1VzJdQ==}
    engines: {node: '>=6.9.0'}
    peerDependencies:
      '@babel/core': ^7.0.0-0

  '@babel/plugin-transform-duplicate-keys@7.25.7':
    resolution: {integrity: sha512-by+v2CjoL3aMnWDOyCIg+yxU9KXSRa9tN6MbqggH5xvymmr9p4AMjYkNlQy4brMceBnUyHZ9G8RnpvT8wP7Cfg==}
    engines: {node: '>=6.9.0'}
    peerDependencies:
      '@babel/core': ^7.0.0-0

  '@babel/plugin-transform-duplicate-named-capturing-groups-regex@7.25.7':
    resolution: {integrity: sha512-HvS6JF66xSS5rNKXLqkk7L9c/jZ/cdIVIcoPVrnl8IsVpLggTjXs8OWekbLHs/VtYDDh5WXnQyeE3PPUGm22MA==}
    engines: {node: '>=6.9.0'}
    peerDependencies:
      '@babel/core': ^7.0.0

  '@babel/plugin-transform-dynamic-import@7.25.8':
    resolution: {integrity: sha512-gznWY+mr4ZQL/EWPcbBQUP3BXS5FwZp8RUOw06BaRn8tQLzN4XLIxXejpHN9Qo8x8jjBmAAKp6FoS51AgkSA/A==}
    engines: {node: '>=6.9.0'}
    peerDependencies:
      '@babel/core': ^7.0.0-0

  '@babel/plugin-transform-exponentiation-operator@7.25.7':
    resolution: {integrity: sha512-yjqtpstPfZ0h/y40fAXRv2snciYr0OAoMXY/0ClC7tm4C/nG5NJKmIItlaYlLbIVAWNfrYuy9dq1bE0SbX0PEg==}
    engines: {node: '>=6.9.0'}
    peerDependencies:
      '@babel/core': ^7.0.0-0

  '@babel/plugin-transform-export-namespace-from@7.25.8':
    resolution: {integrity: sha512-sPtYrduWINTQTW7FtOy99VCTWp4H23UX7vYcut7S4CIMEXU+54zKX9uCoGkLsWXteyaMXzVHgzWbLfQ1w4GZgw==}
    engines: {node: '>=6.9.0'}
    peerDependencies:
      '@babel/core': ^7.0.0-0

  '@babel/plugin-transform-for-of@7.25.7':
    resolution: {integrity: sha512-n/TaiBGJxYFWvpJDfsxSj9lEEE44BFM1EPGz4KEiTipTgkoFVVcCmzAL3qA7fdQU96dpo4gGf5HBx/KnDvqiHw==}
    engines: {node: '>=6.9.0'}
    peerDependencies:
      '@babel/core': ^7.0.0-0

  '@babel/plugin-transform-function-name@7.25.7':
    resolution: {integrity: sha512-5MCTNcjCMxQ63Tdu9rxyN6cAWurqfrDZ76qvVPrGYdBxIj+EawuuxTu/+dgJlhK5eRz3v1gLwp6XwS8XaX2NiQ==}
    engines: {node: '>=6.9.0'}
    peerDependencies:
      '@babel/core': ^7.0.0-0

  '@babel/plugin-transform-json-strings@7.25.8':
    resolution: {integrity: sha512-4OMNv7eHTmJ2YXs3tvxAfa/I43di+VcF+M4Wt66c88EAED1RoGaf1D64cL5FkRpNL+Vx9Hds84lksWvd/wMIdA==}
    engines: {node: '>=6.9.0'}
    peerDependencies:
      '@babel/core': ^7.0.0-0

  '@babel/plugin-transform-literals@7.25.7':
    resolution: {integrity: sha512-fwzkLrSu2fESR/cm4t6vqd7ebNIopz2QHGtjoU+dswQo/P6lwAG04Q98lliE3jkz/XqnbGFLnUcE0q0CVUf92w==}
    engines: {node: '>=6.9.0'}
    peerDependencies:
      '@babel/core': ^7.0.0-0

  '@babel/plugin-transform-logical-assignment-operators@7.25.8':
    resolution: {integrity: sha512-f5W0AhSbbI+yY6VakT04jmxdxz+WsID0neG7+kQZbCOjuyJNdL5Nn4WIBm4hRpKnUcO9lP0eipUhFN12JpoH8g==}
    engines: {node: '>=6.9.0'}
    peerDependencies:
      '@babel/core': ^7.0.0-0

  '@babel/plugin-transform-member-expression-literals@7.25.7':
    resolution: {integrity: sha512-Std3kXwpXfRV0QtQy5JJcRpkqP8/wG4XL7hSKZmGlxPlDqmpXtEPRmhF7ztnlTCtUN3eXRUJp+sBEZjaIBVYaw==}
    engines: {node: '>=6.9.0'}
    peerDependencies:
      '@babel/core': ^7.0.0-0

  '@babel/plugin-transform-modules-amd@7.25.7':
    resolution: {integrity: sha512-CgselSGCGzjQvKzghCvDTxKHP3iooenLpJDO842ehn5D2G5fJB222ptnDwQho0WjEvg7zyoxb9P+wiYxiJX5yA==}
    engines: {node: '>=6.9.0'}
    peerDependencies:
      '@babel/core': ^7.0.0-0

  '@babel/plugin-transform-modules-commonjs@7.25.7':
    resolution: {integrity: sha512-L9Gcahi0kKFYXvweO6n0wc3ZG1ChpSFdgG+eV1WYZ3/dGbJK7vvk91FgGgak8YwRgrCuihF8tE/Xg07EkL5COg==}
    engines: {node: '>=6.9.0'}
    peerDependencies:
      '@babel/core': ^7.0.0-0

  '@babel/plugin-transform-modules-systemjs@7.25.7':
    resolution: {integrity: sha512-t9jZIvBmOXJsiuyOwhrIGs8dVcD6jDyg2icw1VL4A/g+FnWyJKwUfSSU2nwJuMV2Zqui856El9u+ElB+j9fV1g==}
    engines: {node: '>=6.9.0'}
    peerDependencies:
      '@babel/core': ^7.0.0-0

  '@babel/plugin-transform-modules-umd@7.25.7':
    resolution: {integrity: sha512-p88Jg6QqsaPh+EB7I9GJrIqi1Zt4ZBHUQtjw3z1bzEXcLh6GfPqzZJ6G+G1HBGKUNukT58MnKG7EN7zXQBCODw==}
    engines: {node: '>=6.9.0'}
    peerDependencies:
      '@babel/core': ^7.0.0-0

  '@babel/plugin-transform-named-capturing-groups-regex@7.25.7':
    resolution: {integrity: sha512-BtAT9LzCISKG3Dsdw5uso4oV1+v2NlVXIIomKJgQybotJY3OwCwJmkongjHgwGKoZXd0qG5UZ12JUlDQ07W6Ow==}
    engines: {node: '>=6.9.0'}
    peerDependencies:
      '@babel/core': ^7.0.0

  '@babel/plugin-transform-new-target@7.25.7':
    resolution: {integrity: sha512-CfCS2jDsbcZaVYxRFo2qtavW8SpdzmBXC2LOI4oO0rP+JSRDxxF3inF4GcPsLgfb5FjkhXG5/yR/lxuRs2pySA==}
    engines: {node: '>=6.9.0'}
    peerDependencies:
      '@babel/core': ^7.0.0-0

  '@babel/plugin-transform-nullish-coalescing-operator@7.25.8':
    resolution: {integrity: sha512-Z7WJJWdQc8yCWgAmjI3hyC+5PXIubH9yRKzkl9ZEG647O9szl9zvmKLzpbItlijBnVhTUf1cpyWBsZ3+2wjWPQ==}
    engines: {node: '>=6.9.0'}
    peerDependencies:
      '@babel/core': ^7.0.0-0

  '@babel/plugin-transform-numeric-separator@7.25.8':
    resolution: {integrity: sha512-rm9a5iEFPS4iMIy+/A/PiS0QN0UyjPIeVvbU5EMZFKJZHt8vQnasbpo3T3EFcxzCeYO0BHfc4RqooCZc51J86Q==}
    engines: {node: '>=6.9.0'}
    peerDependencies:
      '@babel/core': ^7.0.0-0

  '@babel/plugin-transform-object-rest-spread@7.25.8':
    resolution: {integrity: sha512-LkUu0O2hnUKHKE7/zYOIjByMa4VRaV2CD/cdGz0AxU9we+VA3kDDggKEzI0Oz1IroG+6gUP6UmWEHBMWZU316g==}
    engines: {node: '>=6.9.0'}
    peerDependencies:
      '@babel/core': ^7.0.0-0

  '@babel/plugin-transform-object-super@7.25.7':
    resolution: {integrity: sha512-pWT6UXCEW3u1t2tcAGtE15ornCBvopHj9Bps9D2DsH15APgNVOTwwczGckX+WkAvBmuoYKRCFa4DK+jM8vh5AA==}
    engines: {node: '>=6.9.0'}
    peerDependencies:
      '@babel/core': ^7.0.0-0

  '@babel/plugin-transform-optional-catch-binding@7.25.8':
    resolution: {integrity: sha512-EbQYweoMAHOn7iJ9GgZo14ghhb9tTjgOc88xFgYngifx7Z9u580cENCV159M4xDh3q/irbhSjZVpuhpC2gKBbg==}
    engines: {node: '>=6.9.0'}
    peerDependencies:
      '@babel/core': ^7.0.0-0

  '@babel/plugin-transform-optional-chaining@7.25.8':
    resolution: {integrity: sha512-q05Bk7gXOxpTHoQ8RSzGSh/LHVB9JEIkKnk3myAWwZHnYiTGYtbdrYkIsS8Xyh4ltKf7GNUSgzs/6P2bJtBAQg==}
    engines: {node: '>=6.9.0'}
    peerDependencies:
      '@babel/core': ^7.0.0-0

  '@babel/plugin-transform-parameters@7.25.7':
    resolution: {integrity: sha512-FYiTvku63me9+1Nz7TOx4YMtW3tWXzfANZtrzHhUZrz4d47EEtMQhzFoZWESfXuAMMT5mwzD4+y1N8ONAX6lMQ==}
    engines: {node: '>=6.9.0'}
    peerDependencies:
      '@babel/core': ^7.0.0-0

  '@babel/plugin-transform-private-methods@7.25.7':
    resolution: {integrity: sha512-KY0hh2FluNxMLwOCHbxVOKfdB5sjWG4M183885FmaqWWiGMhRZq4DQRKH6mHdEucbJnyDyYiZNwNG424RymJjA==}
    engines: {node: '>=6.9.0'}
    peerDependencies:
      '@babel/core': ^7.0.0-0

  '@babel/plugin-transform-private-property-in-object@7.25.8':
    resolution: {integrity: sha512-8Uh966svuB4V8RHHg0QJOB32QK287NBksJOByoKmHMp1TAobNniNalIkI2i5IPj5+S9NYCG4VIjbEuiSN8r+ow==}
    engines: {node: '>=6.9.0'}
    peerDependencies:
      '@babel/core': ^7.0.0-0

  '@babel/plugin-transform-property-literals@7.25.7':
    resolution: {integrity: sha512-lQEeetGKfFi0wHbt8ClQrUSUMfEeI3MMm74Z73T9/kuz990yYVtfofjf3NuA42Jy3auFOpbjDyCSiIkTs1VIYw==}
    engines: {node: '>=6.9.0'}
    peerDependencies:
      '@babel/core': ^7.0.0-0

  '@babel/plugin-transform-regenerator@7.25.7':
    resolution: {integrity: sha512-mgDoQCRjrY3XK95UuV60tZlFCQGXEtMg8H+IsW72ldw1ih1jZhzYXbJvghmAEpg5UVhhnCeia1CkGttUvCkiMQ==}
    engines: {node: '>=6.9.0'}
    peerDependencies:
      '@babel/core': ^7.0.0-0

  '@babel/plugin-transform-reserved-words@7.25.7':
    resolution: {integrity: sha512-3OfyfRRqiGeOvIWSagcwUTVk2hXBsr/ww7bLn6TRTuXnexA+Udov2icFOxFX9abaj4l96ooYkcNN1qi2Zvqwng==}
    engines: {node: '>=6.9.0'}
    peerDependencies:
      '@babel/core': ^7.0.0-0

  '@babel/plugin-transform-shorthand-properties@7.25.7':
    resolution: {integrity: sha512-uBbxNwimHi5Bv3hUccmOFlUy3ATO6WagTApenHz9KzoIdn0XeACdB12ZJ4cjhuB2WSi80Ez2FWzJnarccriJeA==}
    engines: {node: '>=6.9.0'}
    peerDependencies:
      '@babel/core': ^7.0.0-0

  '@babel/plugin-transform-spread@7.25.7':
    resolution: {integrity: sha512-Mm6aeymI0PBh44xNIv/qvo8nmbkpZze1KvR8MkEqbIREDxoiWTi18Zr2jryfRMwDfVZF9foKh060fWgni44luw==}
    engines: {node: '>=6.9.0'}
    peerDependencies:
      '@babel/core': ^7.0.0-0

  '@babel/plugin-transform-sticky-regex@7.25.7':
    resolution: {integrity: sha512-ZFAeNkpGuLnAQ/NCsXJ6xik7Id+tHuS+NT+ue/2+rn/31zcdnupCdmunOizEaP0JsUmTFSTOPoQY7PkK2pttXw==}
    engines: {node: '>=6.9.0'}
    peerDependencies:
      '@babel/core': ^7.0.0-0

  '@babel/plugin-transform-template-literals@7.25.7':
    resolution: {integrity: sha512-SI274k0nUsFFmyQupiO7+wKATAmMFf8iFgq2O+vVFXZ0SV9lNfT1NGzBEhjquFmD8I9sqHLguH+gZVN3vww2AA==}
    engines: {node: '>=6.9.0'}
    peerDependencies:
      '@babel/core': ^7.0.0-0

  '@babel/plugin-transform-typeof-symbol@7.25.7':
    resolution: {integrity: sha512-OmWmQtTHnO8RSUbL0NTdtpbZHeNTnm68Gj5pA4Y2blFNh+V4iZR68V1qL9cI37J21ZN7AaCnkfdHtLExQPf2uA==}
    engines: {node: '>=6.9.0'}
    peerDependencies:
      '@babel/core': ^7.0.0-0

  '@babel/plugin-transform-unicode-escapes@7.25.7':
    resolution: {integrity: sha512-BN87D7KpbdiABA+t3HbVqHzKWUDN3dymLaTnPFAMyc8lV+KN3+YzNhVRNdinaCPA4AUqx7ubXbQ9shRjYBl3SQ==}
    engines: {node: '>=6.9.0'}
    peerDependencies:
      '@babel/core': ^7.0.0-0

  '@babel/plugin-transform-unicode-property-regex@7.25.7':
    resolution: {integrity: sha512-IWfR89zcEPQGB/iB408uGtSPlQd3Jpq11Im86vUgcmSTcoWAiQMCTOa2K2yNNqFJEBVICKhayctee65Ka8OB0w==}
    engines: {node: '>=6.9.0'}
    peerDependencies:
      '@babel/core': ^7.0.0-0

  '@babel/plugin-transform-unicode-regex@7.25.7':
    resolution: {integrity: sha512-8JKfg/hiuA3qXnlLx8qtv5HWRbgyFx2hMMtpDDuU2rTckpKkGu4ycK5yYHwuEa16/quXfoxHBIApEsNyMWnt0g==}
    engines: {node: '>=6.9.0'}
    peerDependencies:
      '@babel/core': ^7.0.0-0

  '@babel/plugin-transform-unicode-sets-regex@7.25.7':
    resolution: {integrity: sha512-YRW8o9vzImwmh4Q3Rffd09bH5/hvY0pxg+1H1i0f7APoUeg12G7+HhLj9ZFNIrYkgBXhIijPJ+IXypN0hLTIbw==}
    engines: {node: '>=6.9.0'}
    peerDependencies:
      '@babel/core': ^7.0.0

  '@babel/preset-env@7.25.8':
    resolution: {integrity: sha512-58T2yulDHMN8YMUxiLq5YmWUnlDCyY1FsHM+v12VMx+1/FlrUj5tY50iDCpofFQEM8fMYOaY9YRvym2jcjn1Dg==}
    engines: {node: '>=6.9.0'}
    peerDependencies:
      '@babel/core': ^7.0.0-0

  '@babel/preset-modules@0.1.6-no-external-plugins':
    resolution: {integrity: sha512-HrcgcIESLm9aIR842yhJ5RWan/gebQUJ6E/E5+rf0y9o6oj7w0Br+sWuL6kEQ/o/AdfvR1Je9jG18/gnpwjEyA==}
    peerDependencies:
      '@babel/core': ^7.0.0-0 || ^8.0.0-0 <8.0.0

  '@babel/runtime@7.25.7':
    resolution: {integrity: sha512-FjoyLe754PMiYsFaN5C94ttGiOmBNYTf6pLr4xXHAT5uctHb092PBszndLDR5XA/jghQvn4n7JMHl7dmTgbm9w==}
    engines: {node: '>=6.9.0'}

  '@babel/standalone@7.22.20':
    resolution: {integrity: sha512-1W+v64N5c4yEQH1WZDGTzChpxfJ23QjmeH6qPT8CSqLV1kwKkpajMSK/xpD2aQkvy+Hfw4WaMMOhSMQtMC+PNw==}
    engines: {node: '>=6.9.0'}

  '@babel/template@7.25.7':
    resolution: {integrity: sha512-wRwtAgI3bAS+JGU2upWNL9lSlDcRCqD05BZ1n3X2ONLH1WilFP6O1otQjeMK/1g0pvYcXC7b/qVUB1keofjtZA==}
    engines: {node: '>=6.9.0'}

  '@babel/traverse@7.25.7':
    resolution: {integrity: sha512-jatJPT1Zjqvh/1FyJs6qAHL+Dzb7sTb+xr7Q+gM1b+1oBsMsQQ4FkVKb6dFlJvLlVssqkRzV05Jzervt9yhnzg==}
    engines: {node: '>=6.9.0'}

  '@babel/types@7.25.8':
    resolution: {integrity: sha512-JWtuCu8VQsMladxVz/P4HzHUGCAwpuqacmowgXFs5XjxIgKuNjnLokQzuVjlTvIzODaDmpjT3oxcC48vyk9EWg==}
    engines: {node: '>=6.9.0'}

  '@bufbuild/protobuf@2.1.0':
    resolution: {integrity: sha512-+2Mx67Y3skJ4NCD/qNSdBJNWtu6x6Qr53jeNg+QcwiL6mt0wK+3jwHH2x1p7xaYH6Ve2JKOVn0OxU35WsmqI9A==}

  '@cloudflare/workerd-darwin-64@1.20241011.1':
    resolution: {integrity: sha512-gZ2PrMCQ4WdDCB+V6vsB2U2SyYcmgaGMEa3GGjcUfC79L/8so3Vp/bO0eCoLmvttRs39wascZ+JiWL0HpcZUgA==}
    engines: {node: '>=16'}
    cpu: [x64]
    os: [darwin]

  '@cloudflare/workerd-darwin-arm64@1.20241011.1':
    resolution: {integrity: sha512-c26TYtS0e3WZ09nL/a8YaEqveCsTlgDm12ehPMNua9u68sh1KzETMl2G45O934m8UrI3Rhpv2TTecO0S5b9exA==}
    engines: {node: '>=16'}
    cpu: [arm64]
    os: [darwin]

  '@cloudflare/workerd-linux-64@1.20241011.1':
    resolution: {integrity: sha512-pl4xvHNXnm3cYh5GwHadOTQRWt4Ih/gzCOb6RW4n78oNQQydFvpwqYAjbYk32y485feLhdTKXut/MgZAyWnKyQ==}
    engines: {node: '>=16'}
    cpu: [x64]
    os: [linux]

  '@cloudflare/workerd-linux-arm64@1.20241011.1':
    resolution: {integrity: sha512-I4HAF2Qe8xgIjAdE53viT2fDdHXkrb3Be0L3eWeeP5SEkOtQ4cHLqsOV7yhUWOJpHiI1XCDcf+wdfn0PB/EngQ==}
    engines: {node: '>=16'}
    cpu: [arm64]
    os: [linux]

  '@cloudflare/workerd-windows-64@1.20241011.1':
    resolution: {integrity: sha512-oVr1Cb7NkDpukd7v68FdxOH8vaHRSzHkX9uE/IttHd2yPK6mwOS220nIxK9UMcx5CwZmrgphRwtZwSYVk/lREQ==}
    engines: {node: '>=16'}
    cpu: [x64]
    os: [win32]

  '@conventional-changelog/git-client@1.0.1':
    resolution: {integrity: sha512-PJEqBwAleffCMETaVm/fUgHldzBE35JFk3/9LL6NUA5EXa3qednu+UT6M7E5iBu3zIQZCULYIiZ90fBYHt6xUw==}
    engines: {node: '>=18'}
    peerDependencies:
      conventional-commits-filter: ^5.0.0
      conventional-commits-parser: ^6.0.0
    peerDependenciesMeta:
      conventional-commits-filter:
        optional: true
      conventional-commits-parser:
        optional: true

  '@cspotcode/source-map-support@0.8.1':
    resolution: {integrity: sha512-IchNf6dN4tHoMFIn/7OE8LWZ19Y6q/67Bmf6vnGREv8RSbBVb9LPJxEcnwrcwX6ixSvaiGoomAUvu4YSxXrVgw==}
    engines: {node: '>=12'}

  '@docsearch/css@3.6.2':
    resolution: {integrity: sha512-vKNZepO2j7MrYBTZIGXvlUOIR+v9KRf70FApRgovWrj3GTs1EITz/Xb0AOlm1xsQBp16clVZj1SY/qaOJbQtZw==}

  '@docsearch/js@3.6.2':
    resolution: {integrity: sha512-pS4YZF+VzUogYrkblCucQ0Oy2m8Wggk8Kk7lECmZM60hTbaydSIhJTTiCrmoxtBqV8wxORnOqcqqOfbmkkQEcA==}

  '@docsearch/react@3.6.2':
    resolution: {integrity: sha512-rtZce46OOkVflCQH71IdbXSFK+S8iJZlUF56XBW5rIgx/eG5qoomC7Ag3anZson1bBac/JFQn7XOBfved/IMRA==}
    peerDependencies:
      '@types/react': '>= 16.8.0 < 19.0.0'
      react: '>= 16.8.0 < 19.0.0'
      react-dom: '>= 16.8.0 < 19.0.0'
      search-insights: '>= 1 < 3'
    peerDependenciesMeta:
      '@types/react':
        optional: true
      react:
        optional: true
      react-dom:
        optional: true
      search-insights:
        optional: true

  '@esbuild/aix-ppc64@0.19.11':
    resolution: {integrity: sha512-FnzU0LyE3ySQk7UntJO4+qIiQgI7KoODnZg5xzXIrFJlKd2P2gwHsHY4927xj9y5PJmJSzULiUCWmv7iWnNa7g==}
    engines: {node: '>=12'}
    cpu: [ppc64]
    os: [aix]

  '@esbuild/aix-ppc64@0.23.0':
    resolution: {integrity: sha512-3sG8Zwa5fMcA9bgqB8AfWPQ+HFke6uD3h1s3RIwUNK8EG7a4buxvuFTs3j1IMs2NXAk9F30C/FF4vxRgQCcmoQ==}
    engines: {node: '>=18'}
    cpu: [ppc64]
    os: [aix]

  '@esbuild/aix-ppc64@0.24.0':
    resolution: {integrity: sha512-WtKdFM7ls47zkKHFVzMz8opM7LkcsIp9amDUBIAWirg70RM71WRSjdILPsY5Uv1D42ZpUfaPILDlfactHgsRkw==}
    engines: {node: '>=18'}
    cpu: [ppc64]
    os: [aix]

  '@esbuild/android-arm64@0.18.20':
    resolution: {integrity: sha512-Nz4rJcchGDtENV0eMKUNa6L12zz2zBDXuhj/Vjh18zGqB44Bi7MBMSXjgunJgjRhCmKOjnPuZp4Mb6OKqtMHLQ==}
    engines: {node: '>=12'}
    cpu: [arm64]
    os: [android]

  '@esbuild/android-arm64@0.19.11':
    resolution: {integrity: sha512-aiu7K/5JnLj//KOnOfEZ0D90obUkRzDMyqd/wNAUQ34m4YUPVhRZpnqKV9uqDGxT7cToSDnIHsGooyIczu9T+Q==}
    engines: {node: '>=12'}
    cpu: [arm64]
    os: [android]

  '@esbuild/android-arm64@0.23.0':
    resolution: {integrity: sha512-EuHFUYkAVfU4qBdyivULuu03FhJO4IJN9PGuABGrFy4vUuzk91P2d+npxHcFdpUnfYKy0PuV+n6bKIpHOB3prQ==}
    engines: {node: '>=18'}
    cpu: [arm64]
    os: [android]

  '@esbuild/android-arm64@0.24.0':
    resolution: {integrity: sha512-Vsm497xFM7tTIPYK9bNTYJyF/lsP590Qc1WxJdlB6ljCbdZKU9SY8i7+Iin4kyhV/KV5J2rOKsBQbB77Ab7L/w==}
    engines: {node: '>=18'}
    cpu: [arm64]
    os: [android]

  '@esbuild/android-arm@0.18.20':
    resolution: {integrity: sha512-fyi7TDI/ijKKNZTUJAQqiG5T7YjJXgnzkURqmGj13C6dCqckZBLdl4h7bkhHt/t0WP+zO9/zwroDvANaOqO5Sw==}
    engines: {node: '>=12'}
    cpu: [arm]
    os: [android]

  '@esbuild/android-arm@0.19.11':
    resolution: {integrity: sha512-5OVapq0ClabvKvQ58Bws8+wkLCV+Rxg7tUVbo9xu034Nm536QTII4YzhaFriQ7rMrorfnFKUsArD2lqKbFY4vw==}
    engines: {node: '>=12'}
    cpu: [arm]
    os: [android]

  '@esbuild/android-arm@0.23.0':
    resolution: {integrity: sha512-+KuOHTKKyIKgEEqKbGTK8W7mPp+hKinbMBeEnNzjJGyFcWsfrXjSTNluJHCY1RqhxFurdD8uNXQDei7qDlR6+g==}
    engines: {node: '>=18'}
    cpu: [arm]
    os: [android]

  '@esbuild/android-arm@0.24.0':
    resolution: {integrity: sha512-arAtTPo76fJ/ICkXWetLCc9EwEHKaeya4vMrReVlEIUCAUncH7M4bhMQ+M9Vf+FFOZJdTNMXNBrWwW+OXWpSew==}
    engines: {node: '>=18'}
    cpu: [arm]
    os: [android]

  '@esbuild/android-x64@0.18.20':
    resolution: {integrity: sha512-8GDdlePJA8D6zlZYJV/jnrRAi6rOiNaCC/JclcXpB+KIuvfBN4owLtgzY2bsxnx666XjJx2kDPUmnTtR8qKQUg==}
    engines: {node: '>=12'}
    cpu: [x64]
    os: [android]

  '@esbuild/android-x64@0.19.11':
    resolution: {integrity: sha512-eccxjlfGw43WYoY9QgB82SgGgDbibcqyDTlk3l3C0jOVHKxrjdc9CTwDUQd0vkvYg5um0OH+GpxYvp39r+IPOg==}
    engines: {node: '>=12'}
    cpu: [x64]
    os: [android]

  '@esbuild/android-x64@0.23.0':
    resolution: {integrity: sha512-WRrmKidLoKDl56LsbBMhzTTBxrsVwTKdNbKDalbEZr0tcsBgCLbEtoNthOW6PX942YiYq8HzEnb4yWQMLQuipQ==}
    engines: {node: '>=18'}
    cpu: [x64]
    os: [android]

  '@esbuild/android-x64@0.24.0':
    resolution: {integrity: sha512-t8GrvnFkiIY7pa7mMgJd7p8p8qqYIz1NYiAoKc75Zyv73L3DZW++oYMSHPRarcotTKuSs6m3hTOa5CKHaS02TQ==}
    engines: {node: '>=18'}
    cpu: [x64]
    os: [android]

  '@esbuild/darwin-arm64@0.18.20':
    resolution: {integrity: sha512-bxRHW5kHU38zS2lPTPOyuyTm+S+eobPUnTNkdJEfAddYgEcll4xkT8DB9d2008DtTbl7uJag2HuE5NZAZgnNEA==}
    engines: {node: '>=12'}
    cpu: [arm64]
    os: [darwin]

  '@esbuild/darwin-arm64@0.19.11':
    resolution: {integrity: sha512-ETp87DRWuSt9KdDVkqSoKoLFHYTrkyz2+65fj9nfXsaV3bMhTCjtQfw3y+um88vGRKRiF7erPrh/ZuIdLUIVxQ==}
    engines: {node: '>=12'}
    cpu: [arm64]
    os: [darwin]

  '@esbuild/darwin-arm64@0.23.0':
    resolution: {integrity: sha512-YLntie/IdS31H54Ogdn+v50NuoWF5BDkEUFpiOChVa9UnKpftgwzZRrI4J132ETIi+D8n6xh9IviFV3eXdxfow==}
    engines: {node: '>=18'}
    cpu: [arm64]
    os: [darwin]

  '@esbuild/darwin-arm64@0.24.0':
    resolution: {integrity: sha512-CKyDpRbK1hXwv79soeTJNHb5EiG6ct3efd/FTPdzOWdbZZfGhpbcqIpiD0+vwmpu0wTIL97ZRPZu8vUt46nBSw==}
    engines: {node: '>=18'}
    cpu: [arm64]
    os: [darwin]

  '@esbuild/darwin-x64@0.18.20':
    resolution: {integrity: sha512-pc5gxlMDxzm513qPGbCbDukOdsGtKhfxD1zJKXjCCcU7ju50O7MeAZ8c4krSJcOIJGFR+qx21yMMVYwiQvyTyQ==}
    engines: {node: '>=12'}
    cpu: [x64]
    os: [darwin]

  '@esbuild/darwin-x64@0.19.11':
    resolution: {integrity: sha512-fkFUiS6IUK9WYUO/+22omwetaSNl5/A8giXvQlcinLIjVkxwTLSktbF5f/kJMftM2MJp9+fXqZ5ezS7+SALp4g==}
    engines: {node: '>=12'}
    cpu: [x64]
    os: [darwin]

  '@esbuild/darwin-x64@0.23.0':
    resolution: {integrity: sha512-IMQ6eme4AfznElesHUPDZ+teuGwoRmVuuixu7sv92ZkdQcPbsNHzutd+rAfaBKo8YK3IrBEi9SLLKWJdEvJniQ==}
    engines: {node: '>=18'}
    cpu: [x64]
    os: [darwin]

  '@esbuild/darwin-x64@0.24.0':
    resolution: {integrity: sha512-rgtz6flkVkh58od4PwTRqxbKH9cOjaXCMZgWD905JOzjFKW+7EiUObfd/Kav+A6Gyud6WZk9w+xu6QLytdi2OA==}
    engines: {node: '>=18'}
    cpu: [x64]
    os: [darwin]

  '@esbuild/freebsd-arm64@0.18.20':
    resolution: {integrity: sha512-yqDQHy4QHevpMAaxhhIwYPMv1NECwOvIpGCZkECn8w2WFHXjEwrBn3CeNIYsibZ/iZEUemj++M26W3cNR5h+Tw==}
    engines: {node: '>=12'}
    cpu: [arm64]
    os: [freebsd]

  '@esbuild/freebsd-arm64@0.19.11':
    resolution: {integrity: sha512-lhoSp5K6bxKRNdXUtHoNc5HhbXVCS8V0iZmDvyWvYq9S5WSfTIHU2UGjcGt7UeS6iEYp9eeymIl5mJBn0yiuxA==}
    engines: {node: '>=12'}
    cpu: [arm64]
    os: [freebsd]

  '@esbuild/freebsd-arm64@0.23.0':
    resolution: {integrity: sha512-0muYWCng5vqaxobq6LB3YNtevDFSAZGlgtLoAc81PjUfiFz36n4KMpwhtAd4he8ToSI3TGyuhyx5xmiWNYZFyw==}
    engines: {node: '>=18'}
    cpu: [arm64]
    os: [freebsd]

  '@esbuild/freebsd-arm64@0.24.0':
    resolution: {integrity: sha512-6Mtdq5nHggwfDNLAHkPlyLBpE5L6hwsuXZX8XNmHno9JuL2+bg2BX5tRkwjyfn6sKbxZTq68suOjgWqCicvPXA==}
    engines: {node: '>=18'}
    cpu: [arm64]
    os: [freebsd]

  '@esbuild/freebsd-x64@0.18.20':
    resolution: {integrity: sha512-tgWRPPuQsd3RmBZwarGVHZQvtzfEBOreNuxEMKFcd5DaDn2PbBxfwLcj4+aenoh7ctXcbXmOQIn8HI6mCSw5MQ==}
    engines: {node: '>=12'}
    cpu: [x64]
    os: [freebsd]

  '@esbuild/freebsd-x64@0.19.11':
    resolution: {integrity: sha512-JkUqn44AffGXitVI6/AbQdoYAq0TEullFdqcMY/PCUZ36xJ9ZJRtQabzMA+Vi7r78+25ZIBosLTOKnUXBSi1Kw==}
    engines: {node: '>=12'}
    cpu: [x64]
    os: [freebsd]

  '@esbuild/freebsd-x64@0.23.0':
    resolution: {integrity: sha512-XKDVu8IsD0/q3foBzsXGt/KjD/yTKBCIwOHE1XwiXmrRwrX6Hbnd5Eqn/WvDekddK21tfszBSrE/WMaZh+1buQ==}
    engines: {node: '>=18'}
    cpu: [x64]
    os: [freebsd]

  '@esbuild/freebsd-x64@0.24.0':
    resolution: {integrity: sha512-D3H+xh3/zphoX8ck4S2RxKR6gHlHDXXzOf6f/9dbFt/NRBDIE33+cVa49Kil4WUjxMGW0ZIYBYtaGCa2+OsQwQ==}
    engines: {node: '>=18'}
    cpu: [x64]
    os: [freebsd]

  '@esbuild/linux-arm64@0.18.20':
    resolution: {integrity: sha512-2YbscF+UL7SQAVIpnWvYwM+3LskyDmPhe31pE7/aoTMFKKzIc9lLbyGUpmmb8a8AixOL61sQ/mFh3jEjHYFvdA==}
    engines: {node: '>=12'}
    cpu: [arm64]
    os: [linux]

  '@esbuild/linux-arm64@0.19.11':
    resolution: {integrity: sha512-LneLg3ypEeveBSMuoa0kwMpCGmpu8XQUh+mL8XXwoYZ6Be2qBnVtcDI5azSvh7vioMDhoJFZzp9GWp9IWpYoUg==}
    engines: {node: '>=12'}
    cpu: [arm64]
    os: [linux]

  '@esbuild/linux-arm64@0.23.0':
    resolution: {integrity: sha512-j1t5iG8jE7BhonbsEg5d9qOYcVZv/Rv6tghaXM/Ug9xahM0nX/H2gfu6X6z11QRTMT6+aywOMA8TDkhPo8aCGw==}
    engines: {node: '>=18'}
    cpu: [arm64]
    os: [linux]

  '@esbuild/linux-arm64@0.24.0':
    resolution: {integrity: sha512-TDijPXTOeE3eaMkRYpcy3LarIg13dS9wWHRdwYRnzlwlA370rNdZqbcp0WTyyV/k2zSxfko52+C7jU5F9Tfj1g==}
    engines: {node: '>=18'}
    cpu: [arm64]
    os: [linux]

  '@esbuild/linux-arm@0.18.20':
    resolution: {integrity: sha512-/5bHkMWnq1EgKr1V+Ybz3s1hWXok7mDFUMQ4cG10AfW3wL02PSZi5kFpYKrptDsgb2WAJIvRcDm+qIvXf/apvg==}
    engines: {node: '>=12'}
    cpu: [arm]
    os: [linux]

  '@esbuild/linux-arm@0.19.11':
    resolution: {integrity: sha512-3CRkr9+vCV2XJbjwgzjPtO8T0SZUmRZla+UL1jw+XqHZPkPgZiyWvbDvl9rqAN8Zl7qJF0O/9ycMtjU67HN9/Q==}
    engines: {node: '>=12'}
    cpu: [arm]
    os: [linux]

  '@esbuild/linux-arm@0.23.0':
    resolution: {integrity: sha512-SEELSTEtOFu5LPykzA395Mc+54RMg1EUgXP+iw2SJ72+ooMwVsgfuwXo5Fn0wXNgWZsTVHwY2cg4Vi/bOD88qw==}
    engines: {node: '>=18'}
    cpu: [arm]
    os: [linux]

  '@esbuild/linux-arm@0.24.0':
    resolution: {integrity: sha512-gJKIi2IjRo5G6Glxb8d3DzYXlxdEj2NlkixPsqePSZMhLudqPhtZ4BUrpIuTjJYXxvF9njql+vRjB2oaC9XpBw==}
    engines: {node: '>=18'}
    cpu: [arm]
    os: [linux]

  '@esbuild/linux-ia32@0.18.20':
    resolution: {integrity: sha512-P4etWwq6IsReT0E1KHU40bOnzMHoH73aXp96Fs8TIT6z9Hu8G6+0SHSw9i2isWrD2nbx2qo5yUqACgdfVGx7TA==}
    engines: {node: '>=12'}
    cpu: [ia32]
    os: [linux]

  '@esbuild/linux-ia32@0.19.11':
    resolution: {integrity: sha512-caHy++CsD8Bgq2V5CodbJjFPEiDPq8JJmBdeyZ8GWVQMjRD0sU548nNdwPNvKjVpamYYVL40AORekgfIubwHoA==}
    engines: {node: '>=12'}
    cpu: [ia32]
    os: [linux]

  '@esbuild/linux-ia32@0.23.0':
    resolution: {integrity: sha512-P7O5Tkh2NbgIm2R6x1zGJJsnacDzTFcRWZyTTMgFdVit6E98LTxO+v8LCCLWRvPrjdzXHx9FEOA8oAZPyApWUA==}
    engines: {node: '>=18'}
    cpu: [ia32]
    os: [linux]

  '@esbuild/linux-ia32@0.24.0':
    resolution: {integrity: sha512-K40ip1LAcA0byL05TbCQ4yJ4swvnbzHscRmUilrmP9Am7//0UjPreh4lpYzvThT2Quw66MhjG//20mrufm40mA==}
    engines: {node: '>=18'}
    cpu: [ia32]
    os: [linux]

  '@esbuild/linux-loong64@0.18.20':
    resolution: {integrity: sha512-nXW8nqBTrOpDLPgPY9uV+/1DjxoQ7DoB2N8eocyq8I9XuqJ7BiAMDMf9n1xZM9TgW0J8zrquIb/A7s3BJv7rjg==}
    engines: {node: '>=12'}
    cpu: [loong64]
    os: [linux]

  '@esbuild/linux-loong64@0.19.11':
    resolution: {integrity: sha512-ppZSSLVpPrwHccvC6nQVZaSHlFsvCQyjnvirnVjbKSHuE5N24Yl8F3UwYUUR1UEPaFObGD2tSvVKbvR+uT1Nrg==}
    engines: {node: '>=12'}
    cpu: [loong64]
    os: [linux]

  '@esbuild/linux-loong64@0.23.0':
    resolution: {integrity: sha512-InQwepswq6urikQiIC/kkx412fqUZudBO4SYKu0N+tGhXRWUqAx+Q+341tFV6QdBifpjYgUndV1hhMq3WeJi7A==}
    engines: {node: '>=18'}
    cpu: [loong64]
    os: [linux]

  '@esbuild/linux-loong64@0.24.0':
    resolution: {integrity: sha512-0mswrYP/9ai+CU0BzBfPMZ8RVm3RGAN/lmOMgW4aFUSOQBjA31UP8Mr6DDhWSuMwj7jaWOT0p0WoZ6jeHhrD7g==}
    engines: {node: '>=18'}
    cpu: [loong64]
    os: [linux]

  '@esbuild/linux-mips64el@0.18.20':
    resolution: {integrity: sha512-d5NeaXZcHp8PzYy5VnXV3VSd2D328Zb+9dEq5HE6bw6+N86JVPExrA6O68OPwobntbNJ0pzCpUFZTo3w0GyetQ==}
    engines: {node: '>=12'}
    cpu: [mips64el]
    os: [linux]

  '@esbuild/linux-mips64el@0.19.11':
    resolution: {integrity: sha512-B5x9j0OgjG+v1dF2DkH34lr+7Gmv0kzX6/V0afF41FkPMMqaQ77pH7CrhWeR22aEeHKaeZVtZ6yFwlxOKPVFyg==}
    engines: {node: '>=12'}
    cpu: [mips64el]
    os: [linux]

  '@esbuild/linux-mips64el@0.23.0':
    resolution: {integrity: sha512-J9rflLtqdYrxHv2FqXE2i1ELgNjT+JFURt/uDMoPQLcjWQA5wDKgQA4t/dTqGa88ZVECKaD0TctwsUfHbVoi4w==}
    engines: {node: '>=18'}
    cpu: [mips64el]
    os: [linux]

  '@esbuild/linux-mips64el@0.24.0':
    resolution: {integrity: sha512-hIKvXm0/3w/5+RDtCJeXqMZGkI2s4oMUGj3/jM0QzhgIASWrGO5/RlzAzm5nNh/awHE0A19h/CvHQe6FaBNrRA==}
    engines: {node: '>=18'}
    cpu: [mips64el]
    os: [linux]

  '@esbuild/linux-ppc64@0.18.20':
    resolution: {integrity: sha512-WHPyeScRNcmANnLQkq6AfyXRFr5D6N2sKgkFo2FqguP44Nw2eyDlbTdZwd9GYk98DZG9QItIiTlFLHJHjxP3FA==}
    engines: {node: '>=12'}
    cpu: [ppc64]
    os: [linux]

  '@esbuild/linux-ppc64@0.19.11':
    resolution: {integrity: sha512-MHrZYLeCG8vXblMetWyttkdVRjQlQUb/oMgBNurVEnhj4YWOr4G5lmBfZjHYQHHN0g6yDmCAQRR8MUHldvvRDA==}
    engines: {node: '>=12'}
    cpu: [ppc64]
    os: [linux]

  '@esbuild/linux-ppc64@0.23.0':
    resolution: {integrity: sha512-cShCXtEOVc5GxU0fM+dsFD10qZ5UpcQ8AM22bYj0u/yaAykWnqXJDpd77ublcX6vdDsWLuweeuSNZk4yUxZwtw==}
    engines: {node: '>=18'}
    cpu: [ppc64]
    os: [linux]

  '@esbuild/linux-ppc64@0.24.0':
    resolution: {integrity: sha512-HcZh5BNq0aC52UoocJxaKORfFODWXZxtBaaZNuN3PUX3MoDsChsZqopzi5UupRhPHSEHotoiptqikjN/B77mYQ==}
    engines: {node: '>=18'}
    cpu: [ppc64]
    os: [linux]

  '@esbuild/linux-riscv64@0.18.20':
    resolution: {integrity: sha512-WSxo6h5ecI5XH34KC7w5veNnKkju3zBRLEQNY7mv5mtBmrP/MjNBCAlsM2u5hDBlS3NGcTQpoBvRzqBcRtpq1A==}
    engines: {node: '>=12'}
    cpu: [riscv64]
    os: [linux]

  '@esbuild/linux-riscv64@0.19.11':
    resolution: {integrity: sha512-f3DY++t94uVg141dozDu4CCUkYW+09rWtaWfnb3bqe4w5NqmZd6nPVBm+qbz7WaHZCoqXqHz5p6CM6qv3qnSSQ==}
    engines: {node: '>=12'}
    cpu: [riscv64]
    os: [linux]

  '@esbuild/linux-riscv64@0.23.0':
    resolution: {integrity: sha512-HEtaN7Y5UB4tZPeQmgz/UhzoEyYftbMXrBCUjINGjh3uil+rB/QzzpMshz3cNUxqXN7Vr93zzVtpIDL99t9aRw==}
    engines: {node: '>=18'}
    cpu: [riscv64]
    os: [linux]

  '@esbuild/linux-riscv64@0.24.0':
    resolution: {integrity: sha512-bEh7dMn/h3QxeR2KTy1DUszQjUrIHPZKyO6aN1X4BCnhfYhuQqedHaa5MxSQA/06j3GpiIlFGSsy1c7Gf9padw==}
    engines: {node: '>=18'}
    cpu: [riscv64]
    os: [linux]

  '@esbuild/linux-s390x@0.18.20':
    resolution: {integrity: sha512-+8231GMs3mAEth6Ja1iK0a1sQ3ohfcpzpRLH8uuc5/KVDFneH6jtAJLFGafpzpMRO6DzJ6AvXKze9LfFMrIHVQ==}
    engines: {node: '>=12'}
    cpu: [s390x]
    os: [linux]

  '@esbuild/linux-s390x@0.19.11':
    resolution: {integrity: sha512-A5xdUoyWJHMMlcSMcPGVLzYzpcY8QP1RtYzX5/bS4dvjBGVxdhuiYyFwp7z74ocV7WDc0n1harxmpq2ePOjI0Q==}
    engines: {node: '>=12'}
    cpu: [s390x]
    os: [linux]

  '@esbuild/linux-s390x@0.23.0':
    resolution: {integrity: sha512-WDi3+NVAuyjg/Wxi+o5KPqRbZY0QhI9TjrEEm+8dmpY9Xir8+HE/HNx2JoLckhKbFopW0RdO2D72w8trZOV+Wg==}
    engines: {node: '>=18'}
    cpu: [s390x]
    os: [linux]

  '@esbuild/linux-s390x@0.24.0':
    resolution: {integrity: sha512-ZcQ6+qRkw1UcZGPyrCiHHkmBaj9SiCD8Oqd556HldP+QlpUIe2Wgn3ehQGVoPOvZvtHm8HPx+bH20c9pvbkX3g==}
    engines: {node: '>=18'}
    cpu: [s390x]
    os: [linux]

  '@esbuild/linux-x64@0.18.20':
    resolution: {integrity: sha512-UYqiqemphJcNsFEskc73jQ7B9jgwjWrSayxawS6UVFZGWrAAtkzjxSqnoclCXxWtfwLdzU+vTpcNYhpn43uP1w==}
    engines: {node: '>=12'}
    cpu: [x64]
    os: [linux]

  '@esbuild/linux-x64@0.19.11':
    resolution: {integrity: sha512-grbyMlVCvJSfxFQUndw5mCtWs5LO1gUlwP4CDi4iJBbVpZcqLVT29FxgGuBJGSzyOxotFG4LoO5X+M1350zmPA==}
    engines: {node: '>=12'}
    cpu: [x64]
    os: [linux]

  '@esbuild/linux-x64@0.23.0':
    resolution: {integrity: sha512-a3pMQhUEJkITgAw6e0bWA+F+vFtCciMjW/LPtoj99MhVt+Mfb6bbL9hu2wmTZgNd994qTAEw+U/r6k3qHWWaOQ==}
    engines: {node: '>=18'}
    cpu: [x64]
    os: [linux]

  '@esbuild/linux-x64@0.24.0':
    resolution: {integrity: sha512-vbutsFqQ+foy3wSSbmjBXXIJ6PL3scghJoM8zCL142cGaZKAdCZHyf+Bpu/MmX9zT9Q0zFBVKb36Ma5Fzfa8xA==}
    engines: {node: '>=18'}
    cpu: [x64]
    os: [linux]

  '@esbuild/netbsd-x64@0.18.20':
    resolution: {integrity: sha512-iO1c++VP6xUBUmltHZoMtCUdPlnPGdBom6IrO4gyKPFFVBKioIImVooR5I83nTew5UOYrk3gIJhbZh8X44y06A==}
    engines: {node: '>=12'}
    cpu: [x64]
    os: [netbsd]

  '@esbuild/netbsd-x64@0.19.11':
    resolution: {integrity: sha512-13jvrQZJc3P230OhU8xgwUnDeuC/9egsjTkXN49b3GcS5BKvJqZn86aGM8W9pd14Kd+u7HuFBMVtrNGhh6fHEQ==}
    engines: {node: '>=12'}
    cpu: [x64]
    os: [netbsd]

  '@esbuild/netbsd-x64@0.23.0':
    resolution: {integrity: sha512-cRK+YDem7lFTs2Q5nEv/HHc4LnrfBCbH5+JHu6wm2eP+d8OZNoSMYgPZJq78vqQ9g+9+nMuIsAO7skzphRXHyw==}
    engines: {node: '>=18'}
    cpu: [x64]
    os: [netbsd]

  '@esbuild/netbsd-x64@0.24.0':
    resolution: {integrity: sha512-hjQ0R/ulkO8fCYFsG0FZoH+pWgTTDreqpqY7UnQntnaKv95uP5iW3+dChxnx7C3trQQU40S+OgWhUVwCjVFLvg==}
    engines: {node: '>=18'}
    cpu: [x64]
    os: [netbsd]

  '@esbuild/openbsd-arm64@0.23.0':
    resolution: {integrity: sha512-suXjq53gERueVWu0OKxzWqk7NxiUWSUlrxoZK7usiF50C6ipColGR5qie2496iKGYNLhDZkPxBI3erbnYkU0rQ==}
    engines: {node: '>=18'}
    cpu: [arm64]
    os: [openbsd]

  '@esbuild/openbsd-arm64@0.24.0':
    resolution: {integrity: sha512-MD9uzzkPQbYehwcN583yx3Tu5M8EIoTD+tUgKF982WYL9Pf5rKy9ltgD0eUgs8pvKnmizxjXZyLt0z6DC3rRXg==}
    engines: {node: '>=18'}
    cpu: [arm64]
    os: [openbsd]

  '@esbuild/openbsd-x64@0.18.20':
    resolution: {integrity: sha512-e5e4YSsuQfX4cxcygw/UCPIEP6wbIL+se3sxPdCiMbFLBWu0eiZOJ7WoD+ptCLrmjZBK1Wk7I6D/I3NglUGOxg==}
    engines: {node: '>=12'}
    cpu: [x64]
    os: [openbsd]

  '@esbuild/openbsd-x64@0.19.11':
    resolution: {integrity: sha512-ysyOGZuTp6SNKPE11INDUeFVVQFrhcNDVUgSQVDzqsqX38DjhPEPATpid04LCoUr2WXhQTEZ8ct/EgJCUDpyNw==}
    engines: {node: '>=12'}
    cpu: [x64]
    os: [openbsd]

  '@esbuild/openbsd-x64@0.23.0':
    resolution: {integrity: sha512-6p3nHpby0DM/v15IFKMjAaayFhqnXV52aEmv1whZHX56pdkK+MEaLoQWj+H42ssFarP1PcomVhbsR4pkz09qBg==}
    engines: {node: '>=18'}
    cpu: [x64]
    os: [openbsd]

  '@esbuild/openbsd-x64@0.24.0':
    resolution: {integrity: sha512-4ir0aY1NGUhIC1hdoCzr1+5b43mw99uNwVzhIq1OY3QcEwPDO3B7WNXBzaKY5Nsf1+N11i1eOfFcq+D/gOS15Q==}
    engines: {node: '>=18'}
    cpu: [x64]
    os: [openbsd]

  '@esbuild/sunos-x64@0.18.20':
    resolution: {integrity: sha512-kDbFRFp0YpTQVVrqUd5FTYmWo45zGaXe0X8E1G/LKFC0v8x0vWrhOWSLITcCn63lmZIxfOMXtCfti/RxN/0wnQ==}
    engines: {node: '>=12'}
    cpu: [x64]
    os: [sunos]

  '@esbuild/sunos-x64@0.19.11':
    resolution: {integrity: sha512-Hf+Sad9nVwvtxy4DXCZQqLpgmRTQqyFyhT3bZ4F2XlJCjxGmRFF0Shwn9rzhOYRB61w9VMXUkxlBy56dk9JJiQ==}
    engines: {node: '>=12'}
    cpu: [x64]
    os: [sunos]

  '@esbuild/sunos-x64@0.23.0':
    resolution: {integrity: sha512-BFelBGfrBwk6LVrmFzCq1u1dZbG4zy/Kp93w2+y83Q5UGYF1d8sCzeLI9NXjKyujjBBniQa8R8PzLFAUrSM9OA==}
    engines: {node: '>=18'}
    cpu: [x64]
    os: [sunos]

  '@esbuild/sunos-x64@0.24.0':
    resolution: {integrity: sha512-jVzdzsbM5xrotH+W5f1s+JtUy1UWgjU0Cf4wMvffTB8m6wP5/kx0KiaLHlbJO+dMgtxKV8RQ/JvtlFcdZ1zCPA==}
    engines: {node: '>=18'}
    cpu: [x64]
    os: [sunos]

  '@esbuild/win32-arm64@0.18.20':
    resolution: {integrity: sha512-ddYFR6ItYgoaq4v4JmQQaAI5s7npztfV4Ag6NrhiaW0RrnOXqBkgwZLofVTlq1daVTQNhtI5oieTvkRPfZrePg==}
    engines: {node: '>=12'}
    cpu: [arm64]
    os: [win32]

  '@esbuild/win32-arm64@0.19.11':
    resolution: {integrity: sha512-0P58Sbi0LctOMOQbpEOvOL44Ne0sqbS0XWHMvvrg6NE5jQ1xguCSSw9jQeUk2lfrXYsKDdOe6K+oZiwKPilYPQ==}
    engines: {node: '>=12'}
    cpu: [arm64]
    os: [win32]

  '@esbuild/win32-arm64@0.23.0':
    resolution: {integrity: sha512-lY6AC8p4Cnb7xYHuIxQ6iYPe6MfO2CC43XXKo9nBXDb35krYt7KGhQnOkRGar5psxYkircpCqfbNDB4uJbS2jQ==}
    engines: {node: '>=18'}
    cpu: [arm64]
    os: [win32]

  '@esbuild/win32-arm64@0.24.0':
    resolution: {integrity: sha512-iKc8GAslzRpBytO2/aN3d2yb2z8XTVfNV0PjGlCxKo5SgWmNXx82I/Q3aG1tFfS+A2igVCY97TJ8tnYwpUWLCA==}
    engines: {node: '>=18'}
    cpu: [arm64]
    os: [win32]

  '@esbuild/win32-ia32@0.18.20':
    resolution: {integrity: sha512-Wv7QBi3ID/rROT08SABTS7eV4hX26sVduqDOTe1MvGMjNd3EjOz4b7zeexIR62GTIEKrfJXKL9LFxTYgkyeu7g==}
    engines: {node: '>=12'}
    cpu: [ia32]
    os: [win32]

  '@esbuild/win32-ia32@0.19.11':
    resolution: {integrity: sha512-6YOrWS+sDJDmshdBIQU+Uoyh7pQKrdykdefC1avn76ss5c+RN6gut3LZA4E2cH5xUEp5/cA0+YxRaVtRAb0xBg==}
    engines: {node: '>=12'}
    cpu: [ia32]
    os: [win32]

  '@esbuild/win32-ia32@0.23.0':
    resolution: {integrity: sha512-7L1bHlOTcO4ByvI7OXVI5pNN6HSu6pUQq9yodga8izeuB1KcT2UkHaH6118QJwopExPn0rMHIseCTx1CRo/uNA==}
    engines: {node: '>=18'}
    cpu: [ia32]
    os: [win32]

  '@esbuild/win32-ia32@0.24.0':
    resolution: {integrity: sha512-vQW36KZolfIudCcTnaTpmLQ24Ha1RjygBo39/aLkM2kmjkWmZGEJ5Gn9l5/7tzXA42QGIoWbICfg6KLLkIw6yw==}
    engines: {node: '>=18'}
    cpu: [ia32]
    os: [win32]

  '@esbuild/win32-x64@0.18.20':
    resolution: {integrity: sha512-kTdfRcSiDfQca/y9QIkng02avJ+NCaQvrMejlsB3RRv5sE9rRoeBPISaZpKxHELzRxZyLvNts1P27W3wV+8geQ==}
    engines: {node: '>=12'}
    cpu: [x64]
    os: [win32]

  '@esbuild/win32-x64@0.19.11':
    resolution: {integrity: sha512-vfkhltrjCAb603XaFhqhAF4LGDi2M4OrCRrFusyQ+iTLQ/o60QQXxc9cZC/FFpihBI9N1Grn6SMKVJ4KP7Fuiw==}
    engines: {node: '>=12'}
    cpu: [x64]
    os: [win32]

  '@esbuild/win32-x64@0.23.0':
    resolution: {integrity: sha512-Arm+WgUFLUATuoxCJcahGuk6Yj9Pzxd6l11Zb/2aAuv5kWWvvfhLFo2fni4uSK5vzlUdCGZ/BdV5tH8klj8p8g==}
    engines: {node: '>=18'}
    cpu: [x64]
    os: [win32]

  '@esbuild/win32-x64@0.24.0':
    resolution: {integrity: sha512-7IAFPrjSQIJrGsK6flwg7NFmwBoSTyF3rl7If0hNUFQU4ilTsEPL6GuMuU9BfIWVVGuRnuIidkSMC+c0Otu8IA==}
    engines: {node: '>=18'}
    cpu: [x64]
    os: [win32]

  '@eslint-community/eslint-utils@4.4.0':
    resolution: {integrity: sha512-1/sA4dwrzBAyeUoQ6oxahHKmrZvsnLCg4RfxW3ZFGGmQkSNQPFNLV9CUEFQP1x9EYXHTo5p6xdhZM1Ne9p/AfA==}
    engines: {node: ^12.22.0 || ^14.17.0 || >=16.0.0}
    peerDependencies:
      eslint: ^6.0.0 || ^7.0.0 || >=8.0.0

  '@eslint-community/regexpp@4.11.0':
    resolution: {integrity: sha512-G/M/tIiMrTAxEWRfLfQJMmGNX28IxBg4PBz8XqQhqUHLFI6TL2htpIB1iQCj144V5ee/JaKyT9/WZ0MGZWfA7A==}
    engines: {node: ^12.0.0 || ^14.0.0 || >=16.0.0}

  '@eslint/config-array@0.18.0':
    resolution: {integrity: sha512-fTxvnS1sRMu3+JjXwJG0j/i4RT9u4qJ+lqS/yCGap4lH4zZGzQ7tu+xZqQmcMZq5OBZDL4QRxQzRjkWcGt8IVw==}
    engines: {node: ^18.18.0 || ^20.9.0 || >=21.1.0}

  '@eslint/core@0.7.0':
    resolution: {integrity: sha512-xp5Jirz5DyPYlPiKat8jaq0EmYvDXKKpzTbxXMpT9eqlRJkRKIz9AGMdlvYjih+im+QlhWrpvVjl8IPC/lHlUw==}
    engines: {node: ^18.18.0 || ^20.9.0 || >=21.1.0}

  '@eslint/eslintrc@3.1.0':
    resolution: {integrity: sha512-4Bfj15dVJdoy3RfZmmo86RK1Fwzn6SstsvK9JS+BaVKqC6QQQQyXekNaC+g+LKNgkQ+2VhGAzm6hO40AhMR3zQ==}
    engines: {node: ^18.18.0 || ^20.9.0 || >=21.1.0}

  '@eslint/js@9.13.0':
    resolution: {integrity: sha512-IFLyoY4d72Z5y/6o/BazFBezupzI/taV8sGumxTAVw3lXG9A6md1Dc34T9s1FoD/an9pJH8RHbAxsaEbBed9lA==}
    engines: {node: ^18.18.0 || ^20.9.0 || >=21.1.0}

  '@eslint/object-schema@2.1.4':
    resolution: {integrity: sha512-BsWiH1yFGjXXS2yvrf5LyuoSIIbPrGUWob917o+BTKuZ7qJdxX8aJLRxs1fS9n6r7vESrq1OUqb68dANcFXuQQ==}
    engines: {node: ^18.18.0 || ^20.9.0 || >=21.1.0}

  '@eslint/plugin-kit@0.2.0':
    resolution: {integrity: sha512-vH9PiIMMwvhCx31Af3HiGzsVNULDbyVkHXwlemn/B0TFj/00ho3y55efXrUZTfQipxoHC5u4xq6zblww1zm1Ig==}
    engines: {node: ^18.18.0 || ^20.9.0 || >=21.1.0}

  '@fastify/busboy@2.1.0':
    resolution: {integrity: sha512-+KpH+QxZU7O4675t3mnkQKcZZg56u+K/Ct2K+N2AZYNVK8kyeo/bI18tI8aPm3tvNNRyTWfj6s5tnGNlcbQRsA==}
    engines: {node: '>=14'}

  '@floating-ui/core@1.6.0':
    resolution: {integrity: sha512-PcF++MykgmTj3CIyOQbKA/hDzOAiqI3mhuoN44WRCopIs1sgoDoU4oty4Jtqaj/y3oDU6fnVSm4QG0a3t5i0+g==}

  '@floating-ui/dom@1.1.1':
    resolution: {integrity: sha512-TpIO93+DIujg3g7SykEAGZMDtbJRrmnYRCNYSjJlvIbGhBjRSNTLVbNeDQBrzy9qDgUbiWdc7KA0uZHZ2tJmiw==}

  '@floating-ui/utils@0.2.1':
    resolution: {integrity: sha512-9TANp6GPoMtYzQdt54kfAyMmz1+osLlXdg2ENroU7zzrtflTLrrC/lgrIfaSe+Wu0b89GKccT7vxXA0MoAIO+Q==}

  '@humanfs/core@0.19.0':
    resolution: {integrity: sha512-2cbWIHbZVEweE853g8jymffCA+NCMiuqeECeBBLm8dg2oFdjuGJhgN4UAbI+6v0CKbbhvtXA4qV8YR5Ji86nmw==}
    engines: {node: '>=18.18.0'}

  '@humanfs/node@0.16.5':
    resolution: {integrity: sha512-KSPA4umqSG4LHYRodq31VDwKAvaTF4xmVlzM8Aeh4PlU1JQ3IG0wiA8C25d3RQ9nJyM3mBHyI53K06VVL/oFFg==}
    engines: {node: '>=18.18.0'}

  '@humanwhocodes/module-importer@1.0.1':
    resolution: {integrity: sha512-bxveV4V8v5Yb4ncFTT3rPSgZBOpCkjfK0y4oVVVJwIuDVBRMDXrPyXRL988i5ap9m9bnyEEjWfm5WkBmtffLfA==}
    engines: {node: '>=12.22'}

  '@humanwhocodes/retry@0.3.1':
    resolution: {integrity: sha512-JBxkERygn7Bv/GbN5Rv8Ul6LVknS+5Bp6RgDC/O8gEBU/yeH5Ui5C/OlWrTb6qct7LjjfT6Re2NxB0ln0yYybA==}
    engines: {node: '>=18.18'}

  '@hutson/parse-repository-url@5.0.0':
    resolution: {integrity: sha512-e5+YUKENATs1JgYHMzTr2MW/NDcXGfYFAuOQU8gJgF/kEh4EqKgfGrfLI67bMD4tbhZVlkigz/9YYwWcbOFthg==}
    engines: {node: '>=10.13.0'}

  '@iconify-json/logos@1.2.3':
    resolution: {integrity: sha512-JLHS5hgZP1b55EONAWNeqBUuriRfRNKWXK4cqYx0PpVaJfIIMiiMxFfvoQiX/bkE9XgkLhcKmDUqL3LXPdXPwQ==}

  '@iconify-json/vscode-icons@1.2.2':
    resolution: {integrity: sha512-bTpT0HJDRqGkxQv8oiETNHLEnBZpnA1QaRD35CQyO7M7qgWVLx2xwn/lK6e4waojmlPC3ckMBx3WFIUUn0/Jdg==}

  '@iconify/types@2.0.0':
    resolution: {integrity: sha512-+wluvCrRhXrhyOmRDJ3q8mux9JkKy5SJ/v8ol2tu4FVjyYvtEzkc/3pK15ET6RKg4b4w4BmTk1+gsCUhf21Ykg==}

  '@iconify/utils@2.1.33':
    resolution: {integrity: sha512-jP9h6v/g0BIZx0p7XGJJVtkVnydtbgTgt9mVNcGDYwaa7UhdHdI9dvoq+gKj9sijMSJKxUPEG2JyjsgXjxL7Kw==}

  '@isaacs/cliui@8.0.2':
    resolution: {integrity: sha512-O8jcjabXaleOG9DQ0+ARXWZBTfnP4WNAqzuiJK7ll44AmxGKv/J2M4TPjxjY3znBCfvBXFzucm1twdyFybFqEA==}
    engines: {node: '>=12'}

  '@jridgewell/gen-mapping@0.3.5':
    resolution: {integrity: sha512-IzL8ZoEDIBRWEzlCcRhOaCupYyN5gdIK+Q6fbFdPDg6HqX6jpkItn7DFIpW9LQzXG6Df9sA7+OKnq0qlz/GaQg==}
    engines: {node: '>=6.0.0'}

  '@jridgewell/resolve-uri@3.1.2':
    resolution: {integrity: sha512-bRISgCIjP20/tbWSPWMEi54QVPRZExkuD9lJL+UIxUKtwVJA8wW1Trb1jMs1RFXo1CBTNZ/5hpC9QvmKWdopKw==}
    engines: {node: '>=6.0.0'}

  '@jridgewell/set-array@1.2.1':
    resolution: {integrity: sha512-R8gLRTZeyp03ymzP/6Lil/28tGeGEzhx1q2k703KGWRAI1VdvPIXdG70VJc2pAMw3NA6JKL5hhFu1sJX0Mnn/A==}
    engines: {node: '>=6.0.0'}

  '@jridgewell/source-map@0.3.3':
    resolution: {integrity: sha512-b+fsZXeLYi9fEULmfBrhxn4IrPlINf8fiNarzTof004v3lFdntdwa9PF7vFJqm3mg7s+ScJMxXaE3Acp1irZcg==}

  '@jridgewell/sourcemap-codec@1.5.0':
    resolution: {integrity: sha512-gv3ZRaISU3fjPAgNsriBRqGWQL6quFx04YMPW/zD8XMLsU32mhCCbfbO6KZFLjvYpCZ8zyDEgqsgf+PwPaM7GQ==}

  '@jridgewell/trace-mapping@0.3.25':
    resolution: {integrity: sha512-vNk6aEwybGtawWmy/PzwnGDOjCkLWSD2wqvjGGAgOAwCGWySYXfYoxt00IJkTF+8Lb57DwOb3Aa0o9CApepiYQ==}

  '@jridgewell/trace-mapping@0.3.9':
    resolution: {integrity: sha512-3Belt6tdc8bPgAtbcmdtNJlirVoTmEb5e2gC94PnkwEW9jI6CAHUeoG85tjWP5WquqfavoMtMwiG4P926ZKKuQ==}

  '@mapbox/node-pre-gyp@1.0.11':
    resolution: {integrity: sha512-Yhlar6v9WQgUp/He7BdgzOz8lqMQ8sU+jkCq7Wx8Myc5YFJLbEe7lgui/V7G1qB1DJykHSGwreceSaD60Y0PUQ==}
    hasBin: true

  '@nodelib/fs.scandir@2.1.5':
    resolution: {integrity: sha512-vq24Bq3ym5HEQm2NKCr3yXDwjc7vTsEThRDnkp2DK9p1uqLR+DHurm/NOTo0KG7HYHU7eppKZj3MyqYuMBf62g==}
    engines: {node: '>= 8'}

  '@nodelib/fs.stat@2.0.5':
    resolution: {integrity: sha512-RkhPPp2zrqDAQA/2jNhnztcPAlv64XdhIp7a7454A5ovI7Bukxgt7MX7udwAu3zg1DcpPU0rz3VV1SeaqvY4+A==}
    engines: {node: '>= 8'}

  '@nodelib/fs.walk@1.2.8':
    resolution: {integrity: sha512-oGB+UxlgWcgQkgwo8GcEGwemoTFt3FIO9ababBmaGwXIoBKZ+GTy0pP185beGg7Llih/NSHSV2XAs1lnznocSg==}
    engines: {node: '>= 8'}

  '@parcel/watcher-android-arm64@2.4.1':
    resolution: {integrity: sha512-LOi/WTbbh3aTn2RYddrO8pnapixAziFl6SMxHM69r3tvdSm94JtCenaKgk1GRg5FJ5wpMCpHeW+7yqPlvZv7kg==}
    engines: {node: '>= 10.0.0'}
    cpu: [arm64]
    os: [android]

  '@parcel/watcher-darwin-arm64@2.4.1':
    resolution: {integrity: sha512-ln41eihm5YXIY043vBrrHfn94SIBlqOWmoROhsMVTSXGh0QahKGy77tfEywQ7v3NywyxBBkGIfrWRHm0hsKtzA==}
    engines: {node: '>= 10.0.0'}
    cpu: [arm64]
    os: [darwin]

  '@parcel/watcher-darwin-x64@2.4.1':
    resolution: {integrity: sha512-yrw81BRLjjtHyDu7J61oPuSoeYWR3lDElcPGJyOvIXmor6DEo7/G2u1o7I38cwlcoBHQFULqF6nesIX3tsEXMg==}
    engines: {node: '>= 10.0.0'}
    cpu: [x64]
    os: [darwin]

  '@parcel/watcher-freebsd-x64@2.4.1':
    resolution: {integrity: sha512-TJa3Pex/gX3CWIx/Co8k+ykNdDCLx+TuZj3f3h7eOjgpdKM+Mnix37RYsYU4LHhiYJz3DK5nFCCra81p6g050w==}
    engines: {node: '>= 10.0.0'}
    cpu: [x64]
    os: [freebsd]

  '@parcel/watcher-linux-arm-glibc@2.4.1':
    resolution: {integrity: sha512-4rVYDlsMEYfa537BRXxJ5UF4ddNwnr2/1O4MHM5PjI9cvV2qymvhwZSFgXqbS8YoTk5i/JR0L0JDs69BUn45YA==}
    engines: {node: '>= 10.0.0'}
    cpu: [arm]
    os: [linux]

  '@parcel/watcher-linux-arm64-glibc@2.4.1':
    resolution: {integrity: sha512-BJ7mH985OADVLpbrzCLgrJ3TOpiZggE9FMblfO65PlOCdG++xJpKUJ0Aol74ZUIYfb8WsRlUdgrZxKkz3zXWYA==}
    engines: {node: '>= 10.0.0'}
    cpu: [arm64]
    os: [linux]

  '@parcel/watcher-linux-arm64-musl@2.4.1':
    resolution: {integrity: sha512-p4Xb7JGq3MLgAfYhslU2SjoV9G0kI0Xry0kuxeG/41UfpjHGOhv7UoUDAz/jb1u2elbhazy4rRBL8PegPJFBhA==}
    engines: {node: '>= 10.0.0'}
    cpu: [arm64]
    os: [linux]

  '@parcel/watcher-linux-x64-glibc@2.4.1':
    resolution: {integrity: sha512-s9O3fByZ/2pyYDPoLM6zt92yu6P4E39a03zvO0qCHOTjxmt3GHRMLuRZEWhWLASTMSrrnVNWdVI/+pUElJBBBg==}
    engines: {node: '>= 10.0.0'}
    cpu: [x64]
    os: [linux]

  '@parcel/watcher-linux-x64-musl@2.4.1':
    resolution: {integrity: sha512-L2nZTYR1myLNST0O632g0Dx9LyMNHrn6TOt76sYxWLdff3cB22/GZX2UPtJnaqQPdCRoszoY5rcOj4oMTtp5fQ==}
    engines: {node: '>= 10.0.0'}
    cpu: [x64]
    os: [linux]

  '@parcel/watcher-win32-arm64@2.4.1':
    resolution: {integrity: sha512-Uq2BPp5GWhrq/lcuItCHoqxjULU1QYEcyjSO5jqqOK8RNFDBQnenMMx4gAl3v8GiWa59E9+uDM7yZ6LxwUIfRg==}
    engines: {node: '>= 10.0.0'}
    cpu: [arm64]
    os: [win32]

  '@parcel/watcher-win32-ia32@2.4.1':
    resolution: {integrity: sha512-maNRit5QQV2kgHFSYwftmPBxiuK5u4DXjbXx7q6eKjq5dsLXZ4FJiVvlcw35QXzk0KrUecJmuVFbj4uV9oYrcw==}
    engines: {node: '>= 10.0.0'}
    cpu: [ia32]
    os: [win32]

  '@parcel/watcher-win32-x64@2.4.1':
    resolution: {integrity: sha512-+DvS92F9ezicfswqrvIRM2njcYJbd5mb9CUgtrHCHmvn7pPPa+nMDRu1o1bYYz/l5IB2NVGNJWiH7h1E58IF2A==}
    engines: {node: '>= 10.0.0'}
    cpu: [x64]
    os: [win32]

  '@parcel/watcher@2.4.1':
    resolution: {integrity: sha512-HNjmfLQEVRZmHRET336f20H/8kOozUGwk7yajvsonjNxbj2wBTK1WsQuHkD5yYh9RxFGL2EyDHryOihOwUoKDA==}
    engines: {node: '>= 10.0.0'}

  '@pkgjs/parseargs@0.11.0':
    resolution: {integrity: sha512-+1VkjdD0QBLPodGrJUeqarH8VAIvQODIbwh9XpP5Syisf7YoQgsJKPNFoqqLQlu+VQ/tVSshMR6loPMn8U+dPg==}
    engines: {node: '>=14'}

  '@polka/compression@1.0.0-next.25':
    resolution: {integrity: sha512-UlVkoSGRig87riHSn8QOxd2DzGhadRpNSj5Ukqj+Bt7WTE4Es+sE3ju3OYbe8SiV2OwA+8tDcSuHWUh5S3jCBQ==}
    engines: {node: '>=6'}

  '@polka/url@1.0.0-next.24':
    resolution: {integrity: sha512-2LuNTFBIO0m7kKIQvvPHN6UE63VjpmL9rnEEaOOaiSPbZK+zUOYIzBAWcED+3XYzhYsd/0mD57VdxAEqqV52CQ==}

  '@rollup/plugin-alias@5.1.0':
    resolution: {integrity: sha512-lpA3RZ9PdIG7qqhEfv79tBffNaoDuukFDrmhLqg9ifv99u/ehn+lOg30x2zmhf8AQqQUZaMk/B9fZraQ6/acDQ==}
    engines: {node: '>=14.0.0'}
    peerDependencies:
      rollup: ^1.20.0||^2.0.0||^3.0.0||^4.0.0
    peerDependenciesMeta:
      rollup:
        optional: true

  '@rollup/plugin-alias@5.1.1':
    resolution: {integrity: sha512-PR9zDb+rOzkRb2VD+EuKB7UC41vU5DIwZ5qqCpk0KJudcWAyi8rvYOhS7+L5aZCspw1stTViLgN5v6FF1p5cgQ==}
    engines: {node: '>=14.0.0'}
    peerDependencies:
      rollup: ^1.20.0||^2.0.0||^3.0.0||^4.0.0
    peerDependenciesMeta:
      rollup:
        optional: true

  '@rollup/plugin-commonjs@25.0.4':
    resolution: {integrity: sha512-L92Vz9WUZXDnlQQl3EwbypJR4+DM2EbsO+/KOcEkP4Mc6Ct453EeDB2uH9lgRwj4w5yflgNpq9pHOiY8aoUXBQ==}
    engines: {node: '>=14.0.0'}
    peerDependencies:
      rollup: ^2.68.0||^3.0.0
    peerDependenciesMeta:
      rollup:
        optional: true

  '@rollup/plugin-commonjs@28.0.1':
    resolution: {integrity: sha512-+tNWdlWKbpB3WgBN7ijjYkq9X5uhjmcvyjEght4NmH5fAU++zfQzAJ6wumLS+dNcvwEZhKx2Z+skY8m7v0wGSA==}
    engines: {node: '>=16.0.0 || 14 >= 14.17'}
    peerDependencies:
      rollup: ^2.68.0||^3.0.0||^4.0.0
    peerDependenciesMeta:
      rollup:
        optional: true

  '@rollup/plugin-dynamic-import-vars@2.1.4':
    resolution: {integrity: sha512-MZSB+lBSqTiMaE95/K159bRQcVbQugMzV5LbXQgFkjjPMCXFq1dgVHL7zs6diCowEviVxQ/6AHHLmDA1VDGGIw==}
    engines: {node: '>=14.0.0'}
    peerDependencies:
      rollup: ^1.20.0||^2.0.0||^3.0.0||^4.0.0
    peerDependenciesMeta:
      rollup:
        optional: true

  '@rollup/plugin-json@6.1.0':
    resolution: {integrity: sha512-EGI2te5ENk1coGeADSIwZ7G2Q8CJS2sF120T7jLw4xFw9n7wIOXHo+kIYRAoVpJAN+kmqZSoO3Fp4JtoNF4ReA==}
    engines: {node: '>=14.0.0'}
    peerDependencies:
      rollup: ^1.20.0||^2.0.0||^3.0.0||^4.0.0
    peerDependenciesMeta:
      rollup:
        optional: true

  '@rollup/plugin-node-resolve@15.2.3':
    resolution: {integrity: sha512-j/lym8nf5E21LwBT4Df1VD6hRO2L2iwUeUmP7litikRsVp1H6NWx20NEp0Y7su+7XGc476GnXXc4kFeZNGmaSQ==}
    engines: {node: '>=14.0.0'}
    peerDependencies:
      rollup: ^2.78.0||^3.0.0||^4.0.0
    peerDependenciesMeta:
      rollup:
        optional: true

  '@rollup/plugin-node-resolve@15.3.0':
    resolution: {integrity: sha512-9eO5McEICxMzJpDW9OnMYSv4Sta3hmt7VtBFz5zR9273suNOydOyq/FrGeGy+KsTRFm8w0SLVhzig2ILFT63Ag==}
    engines: {node: '>=14.0.0'}
    peerDependencies:
      rollup: ^2.78.0||^3.0.0||^4.0.0
    peerDependenciesMeta:
      rollup:
        optional: true

  '@rollup/plugin-replace@5.0.2':
    resolution: {integrity: sha512-M9YXNekv/C/iHHK+cvORzfRYfPbq0RDD8r0G+bMiTXjNGKulPnCT9O3Ss46WfhI6ZOCgApOP7xAdmCQJ+U2LAA==}
    engines: {node: '>=14.0.0'}
    peerDependencies:
      rollup: ^1.20.0||^2.0.0||^3.0.0
    peerDependenciesMeta:
      rollup:
        optional: true

  '@rollup/pluginutils@5.1.2':
    resolution: {integrity: sha512-/FIdS3PyZ39bjZlwqFnWqCOVnW7o963LtKMwQOD0NhQqw22gSr2YY1afu3FxRip4ZCZNsD5jq6Aaz6QV3D/Njw==}
    engines: {node: '>=14.0.0'}
    peerDependencies:
      rollup: ^1.20.0||^2.0.0||^3.0.0||^4.0.0
    peerDependenciesMeta:
      rollup:
        optional: true

  '@rollup/pluginutils@5.1.3':
    resolution: {integrity: sha512-Pnsb6f32CD2W3uCaLZIzDmeFyQ2b8UWMFI7xtwUezpcGBDVDW6y9XgAWIlARiGAo6eNF5FK5aQTr0LFyNyqq5A==}
    engines: {node: '>=14.0.0'}
    peerDependencies:
      rollup: ^1.20.0||^2.0.0||^3.0.0||^4.0.0
    peerDependenciesMeta:
      rollup:
        optional: true

  '@rollup/rollup-android-arm-eabi@4.23.0':
    resolution: {integrity: sha512-8OR+Ok3SGEMsAZispLx8jruuXw0HVF16k+ub2eNXKHDmdxL4cf9NlNpAzhlOhNyXzKDEJuFeq0nZm+XlNb1IFw==}
    cpu: [arm]
    os: [android]

  '@rollup/rollup-android-arm64@4.23.0':
    resolution: {integrity: sha512-rEFtX1nP8gqmLmPZsXRMoLVNB5JBwOzIAk/XAcEPuKrPa2nPJ+DuGGpfQUR0XjRm8KjHfTZLpWbKXkA5BoFL3w==}
    cpu: [arm64]
    os: [android]

  '@rollup/rollup-darwin-arm64@4.23.0':
    resolution: {integrity: sha512-ZbqlMkJRMMPeapfaU4drYHns7Q5MIxjM/QeOO62qQZGPh9XWziap+NF9fsqPHT0KzEL6HaPspC7sOwpgyA3J9g==}
    cpu: [arm64]
    os: [darwin]

  '@rollup/rollup-darwin-x64@4.23.0':
    resolution: {integrity: sha512-PfmgQp78xx5rBCgn2oYPQ1rQTtOaQCna0kRaBlc5w7RlA3TDGGo7m3XaptgitUZ54US9915i7KeVPHoy3/W8tA==}
    cpu: [x64]
    os: [darwin]

  '@rollup/rollup-linux-arm-gnueabihf@4.23.0':
    resolution: {integrity: sha512-WAeZfAAPus56eQgBioezXRRzArAjWJGjNo/M+BHZygUcs9EePIuGI1Wfc6U/Ki+tMW17FFGvhCfYnfcKPh18SA==}
    cpu: [arm]
    os: [linux]

  '@rollup/rollup-linux-arm-musleabihf@4.23.0':
    resolution: {integrity: sha512-v7PGcp1O5XKZxKX8phTXtmJDVpE20Ub1eF6w9iMmI3qrrPak6yR9/5eeq7ziLMrMTjppkkskXyxnmm00HdtXjA==}
    cpu: [arm]
    os: [linux]

  '@rollup/rollup-linux-arm64-gnu@4.23.0':
    resolution: {integrity: sha512-nAbWsDZ9UkU6xQiXEyXBNHAKbzSAi95H3gTStJq9UGiS1v+YVXwRHcQOQEF/3CHuhX5BVhShKoeOf6Q/1M+Zhg==}
    cpu: [arm64]
    os: [linux]

  '@rollup/rollup-linux-arm64-musl@4.23.0':
    resolution: {integrity: sha512-5QT/Di5FbGNPaVw8hHO1wETunwkPuZBIu6W+5GNArlKHD9fkMHy7vS8zGHJk38oObXfWdsuLMogD4sBySLJ54g==}
    cpu: [arm64]
    os: [linux]

  '@rollup/rollup-linux-powerpc64le-gnu@4.23.0':
    resolution: {integrity: sha512-Sefl6vPyn5axzCsO13r1sHLcmPuiSOrKIImnq34CBurntcJ+lkQgAaTt/9JkgGmaZJ+OkaHmAJl4Bfd0DmdtOQ==}
    cpu: [ppc64]
    os: [linux]

  '@rollup/rollup-linux-riscv64-gnu@4.23.0':
    resolution: {integrity: sha512-o4QI2KU/QbP7ZExMse6ULotdV3oJUYMrdx3rBZCgUF3ur3gJPfe8Fuasn6tia16c5kZBBw0aTmaUygad6VB/hQ==}
    cpu: [riscv64]
    os: [linux]

  '@rollup/rollup-linux-s390x-gnu@4.23.0':
    resolution: {integrity: sha512-+bxqx+V/D4FGrpXzPGKp/SEZIZ8cIW3K7wOtcJAoCrmXvzRtmdUhYNbgd+RztLzfDEfA2WtKj5F4tcbNPuqgeg==}
    cpu: [s390x]
    os: [linux]

  '@rollup/rollup-linux-x64-gnu@4.23.0':
    resolution: {integrity: sha512-I/eXsdVoCKtSgK9OwyQKPAfricWKUMNCwJKtatRYMmDo5N859tbO3UsBw5kT3dU1n6ZcM1JDzPRSGhAUkxfLxw==}
    cpu: [x64]
    os: [linux]

  '@rollup/rollup-linux-x64-musl@4.23.0':
    resolution: {integrity: sha512-4ZoDZy5ShLbbe1KPSafbFh1vbl0asTVfkABC7eWqIs01+66ncM82YJxV2VtV3YVJTqq2P8HMx3DCoRSWB/N3rw==}
    cpu: [x64]
    os: [linux]

  '@rollup/rollup-win32-arm64-msvc@4.23.0':
    resolution: {integrity: sha512-+5Ky8dhft4STaOEbZu3/NU4QIyYssKO+r1cD3FzuusA0vO5gso15on7qGzKdNXnc1gOrsgCqZjRw1w+zL4y4hQ==}
    cpu: [arm64]
    os: [win32]

  '@rollup/rollup-win32-ia32-msvc@4.23.0':
    resolution: {integrity: sha512-0SPJk4cPZQhq9qA1UhIRumSE3+JJIBBjtlGl5PNC///BoaByckNZd53rOYD0glpTkYFBQSt7AkMeLVPfx65+BQ==}
    cpu: [ia32]
    os: [win32]

  '@rollup/rollup-win32-x64-msvc@4.23.0':
    resolution: {integrity: sha512-lqCK5GQC8fNo0+JvTSxcG7YB1UKYp8yrNLhsArlvPWN+16ovSZgoehlVHg6X0sSWPUkpjRBR5TuR12ZugowZ4g==}
    cpu: [x64]
    os: [win32]

  '@sec-ant/readable-stream@0.4.1':
    resolution: {integrity: sha512-831qok9r2t8AlxLko40y2ebgSDhenenCatLVeW/uBtnHPyhHOvG0C7TvfgecV+wHzIm5KUICgzmVpWS+IMEAeg==}

  '@shikijs/core@1.22.0':
    resolution: {integrity: sha512-S8sMe4q71TJAW+qG93s5VaiihujRK6rqDFqBnxqvga/3LvqHEnxqBIOPkt//IdXVtHkQWKu4nOQNk0uBGicU7Q==}

  '@shikijs/engine-javascript@1.22.0':
    resolution: {integrity: sha512-AeEtF4Gcck2dwBqCFUKYfsCq0s+eEbCEbkUuFou53NZ0sTGnJnJ/05KHQFZxpii5HMXbocV9URYVowOP2wH5kw==}

  '@shikijs/engine-oniguruma@1.22.0':
    resolution: {integrity: sha512-5iBVjhu/DYs1HB0BKsRRFipRrD7rqjxlWTj4F2Pf+nQSPqc3kcyqFFeZXnBMzDf0HdqaFVvhDRAGiYNvyLP+Mw==}

  '@shikijs/transformers@1.22.0':
    resolution: {integrity: sha512-k7iMOYuGQA62KwAuJOQBgH2IQb5vP8uiB3lMvAMGUgAMMurePOx3Z7oNqJdcpxqZP6I9cc7nc4DNqSKduCxmdg==}

  '@shikijs/twoslash@1.22.0':
    resolution: {integrity: sha512-r5F/x4GTh18XzhAREehgT9lCDFZlISBSIsOFZQQaqjiOLG81PIqJN1I1D6XY58UN9OJt+3mffuKq19K4FOJKJA==}

  '@shikijs/types@1.22.0':
    resolution: {integrity: sha512-Fw/Nr7FGFhlQqHfxzZY8Cwtwk5E9nKDUgeLjZgt3UuhcM3yJR9xj3ZGNravZZok8XmEZMiYkSMTPlPkULB8nww==}

  '@shikijs/vitepress-twoslash@1.22.0':
    resolution: {integrity: sha512-NN2AP412MDBP2HwpnKAokvZdoHfWMPIBCW4eYWyjuEqW3OUGFLY7dmsJbYIf1EsjUFcYktHpk0yA/nL9tSocFA==}

  '@shikijs/vscode-textmate@9.3.0':
    resolution: {integrity: sha512-jn7/7ky30idSkd/O5yDBfAnVt+JJpepofP/POZ1iMOxK59cOfqIgg/Dj0eFsjOTMw+4ycJN0uhZH/Eb0bs/EUA==}

  '@sindresorhus/merge-streams@4.0.0':
    resolution: {integrity: sha512-tlqY9xq5ukxTUZBmoOp+m61cqwQD5pHJtFY3Mn8CA8ps6yghLH/Hw8UPdqg4OLmFW3IFlcXnQNmo/dh8HzXYIQ==}
    engines: {node: '>=18'}

  '@type-challenges/utils@0.1.1':
    resolution: {integrity: sha512-A7ljYfBM+FLw+NDyuYvGBJiCEV9c0lPWEAdzfOAkb3JFqfLl0Iv/WhWMMARHiRKlmmiD1g8gz/507yVvHdQUYA==}

  '@types/babel__core@7.20.5':
    resolution: {integrity: sha512-qoQprZvz5wQFJwMDqeseRXWv3rqMvhgpbXFfVyWhbx9X47POIA6i/+dXefEmZKoAgOaTdaIgNSMqMIU61yRyzA==}

  '@types/babel__generator@7.6.8':
    resolution: {integrity: sha512-ASsj+tpEDsEiFr1arWrlN6V3mdfjRMZt6LtK/Vp/kreFLnr5QH5+DhvD5nINYZXzwJvXeGq+05iUXcAzVrqWtw==}

  '@types/babel__preset-env@7.9.7':
    resolution: {integrity: sha512-m63P4DQR9d0/g8GwRsmyizGqfCGWI6LVnuNg4OV8YhNM+VMBAepJ4394Z/rJA0pBYV+AXgFfHP4RiIlk9mYVVQ==}

  '@types/babel__template@7.4.4':
    resolution: {integrity: sha512-h/NUaSyG5EyxBIp8YRxo4RMe2/qQgvyowRwVMzhYhBCONbW8PUsg4lkFMrhgZhUe5z3L3MiLDuvyJ/CaPa2A8A==}

  '@types/babel__traverse@7.20.6':
    resolution: {integrity: sha512-r1bzfrm0tomOI8g1SzvCaQHo6Lcv6zu0EA+W2kHrt8dyrHQxGzBBL4kdkzIS+jBMV+EYcMAEAqXqYaLJq5rOZg==}

  '@types/body-parser@1.19.5':
    resolution: {integrity: sha512-fB3Zu92ucau0iQ0JMCFQE7b/dv8Ot07NI3KaZIkIUNXq82k4eBAqUaneXfleGY9JWskeS9y+u0nXMyspcuQrCg==}

  '@types/braces@3.0.4':
    resolution: {integrity: sha512-0WR3b8eaISjEW7RpZnclONaLFDf7buaowRHdqLp4vLj54AsSAYWfh3DRbfiYJY9XDxMgx1B4sE1Afw2PGpuHOA==}

  '@types/connect@3.4.38':
    resolution: {integrity: sha512-K6uROf1LD88uDQqJCktA4yzL1YYAK6NgfsI0v/mTgyPKWsX1CnJ0XPSDhViejru1GcRkLWb8RlzFYJRqGUbaug==}

  '@types/convert-source-map@2.0.3':
    resolution: {integrity: sha512-ag0BfJLZf6CQz8VIuRIEYQ5Ggwk/82uvTQf27RcpyDNbY0Vw49LIPqAxk5tqYfrCs9xDaIMvl4aj7ZopnYL8bA==}

  '@types/cross-spawn@6.0.6':
    resolution: {integrity: sha512-fXRhhUkG4H3TQk5dBhQ7m/JDdSNHKwR2BBia62lhwEIq9xGiQKLxd6LymNhn47SjXhsUEPmxi+PKw2OkW4LLjA==}

  '@types/debug@4.1.12':
    resolution: {integrity: sha512-vIChWdVG3LG1SMxEvI/AK+FWJthlrqlTu7fbrlywTkkaONwk/UAGaULXRlf8vkzFBLVm0zkMdCquhL5aOjhXPQ==}

  '@types/escape-html@1.0.4':
    resolution: {integrity: sha512-qZ72SFTgUAZ5a7Tj6kf2SHLetiH5S6f8G5frB2SPQ3EyF02kxdyBFf4Tz4banE3xCgGnKgWLt//a6VuYHKYJTg==}

  '@types/estree@1.0.6':
    resolution: {integrity: sha512-AYnb1nQyY49te+VRAVgmzfcgjYS91mY5P0TKUDCLEM+gNnA+3T6rWITXRLYCpahpqSQbN5cE+gHpnPyXjHWxcw==}

  '@types/etag@1.8.3':
    resolution: {integrity: sha512-QYHv9Yeh1ZYSMPQOoxY4XC4F1r+xRUiAriB303F4G6uBsT3KKX60DjiogvVv+2VISVDuJhcIzMdbjT+Bm938QQ==}

  '@types/express-serve-static-core@4.17.43':
    resolution: {integrity: sha512-oaYtiBirUOPQGSWNGPWnzyAFJ0BP3cwvN4oWZQY+zUBwpVIGsKUkpBpSztp74drYcjavs7SKFZ4DX1V2QeN8rg==}

  '@types/express@4.17.21':
    resolution: {integrity: sha512-ejlPM315qwLpaQlQDTjPdsUFSc6ZsP4AN6AlWnogPjQ7CVi7PYF3YVz+CY3jE2pwYf7E/7HlDAN0rV2GxTG0HQ==}

  '@types/hast@3.0.4':
    resolution: {integrity: sha512-WPs+bbQw5aCj+x6laNGWLH3wviHtoCv/P3+otBhbOhJgG8qtpdAMlTCxLtsTWA7LH1Oh/bFCHsBn0TPS5m30EQ==}

  '@types/http-errors@2.0.4':
    resolution: {integrity: sha512-D0CFMMtydbJAegzOyHjtiKPLlvnm3iTZyZRSZoLq2mRhDdmLfIWOCYPfQJ4cu2erKghU++QvjcUjp/5h7hESpA==}

  '@types/json-schema@7.0.15':
    resolution: {integrity: sha512-5+fP8P8MFNC+AyZCDxrB2pkZFPGzqQWUzpSeuuVLvm8VMcorNYavBqoFcxK8bQz4Qsbn4oUEEem4wDLfcysGHA==}

  '@types/less@3.0.6':
    resolution: {integrity: sha512-PecSzorDGdabF57OBeQO/xFbAkYWo88g4Xvnsx7LRwqLC17I7OoKtA3bQB9uXkY6UkMWCOsA8HSVpaoitscdXw==}

  '@types/linkify-it@5.0.0':
    resolution: {integrity: sha512-sVDA58zAw4eWAffKOaQH5/5j3XeayukzDk+ewSsnv3p4yJEZHCCzMDiZM8e0OUrRvmpGZ85jf4yDHkHsgBNr9Q==}

  '@types/lodash@4.17.12':
    resolution: {integrity: sha512-sviUmCE8AYdaF/KIHLDJBQgeYzPBI0vf/17NaYehBJfYD1j6/L95Slh07NlyK2iNyBNaEkb3En2jRt+a8y3xZQ==}

  '@types/markdown-it@14.1.2':
    resolution: {integrity: sha512-promo4eFwuiW+TfGxhi+0x3czqTYJkG8qB17ZUJiVF10Xm7NLVRSLUsfRTU/6h1e24VvRnXCx+hG7li58lkzog==}

  '@types/mdast@4.0.3':
    resolution: {integrity: sha512-LsjtqsyF+d2/yFOYaN22dHZI1Cpwkrj+g06G8+qtUKlhovPW89YhqSnfKtMbkgmEtYpH2gydRNULd6y8mciAFg==}

  '@types/mdurl@2.0.0':
    resolution: {integrity: sha512-RGdgjQUZba5p6QEFAVx2OGb8rQDL/cPRG7GiedRzMcJ1tYnUANBncjbSB1NRGwbvjcPeikRABz2nshyPk1bhWg==}

  '@types/micromatch@4.0.9':
    resolution: {integrity: sha512-7V+8ncr22h4UoYRLnLXSpTxjQrNUXtWHGeMPRJt1nULXI57G9bIcpyrHlmrQ7QK24EyyuXvYcSSWAM8GA9nqCg==}

  '@types/mime@1.3.5':
    resolution: {integrity: sha512-/pyBZWSLD2n0dcHE3hq8s8ZvcETHtEuF+3E7XVt0Ig2nvsVQXdghHVcEkIWjy9A0wKfTn97a/PSDYohKIlnP/w==}

  '@types/mime@3.0.4':
    resolution: {integrity: sha512-iJt33IQnVRkqeqC7PzBHPTC6fDlRNRW8vjrgqtScAhrmMwe8c4Eo7+fUGTa+XdWrpEgpyKWMYmi2dIwMAYRzPw==}

  '@types/minimist@1.2.5':
    resolution: {integrity: sha512-hov8bUuiLiyFPGyFPE1lwWhmzYbirOXQNNo40+y3zow8aFVTeyn3VWL0VFFfdNddA8S4Vf0Tc062rzyNr7Paag==}

  '@types/ms@0.7.34':
    resolution: {integrity: sha512-nG96G3Wp6acyAgJqGasjODb+acrI7KltPiRxzHPXnP3NgI28bpQDRv53olbqGXbfcgF5aiiHmO3xpwEpS5Ld9g==}

  '@types/node@20.16.13':
    resolution: {integrity: sha512-GjQ7im10B0labo8ZGXDGROUl9k0BNyDgzfGpb4g/cl+4yYDWVKcozANF4FGr4/p0O/rAkQClM6Wiwkije++1Tg==}

  '@types/normalize-package-data@2.4.4':
    resolution: {integrity: sha512-37i+OaWTh9qeK4LSHPsyRC7NahnGotNuZvjLSgcPzblpHB3rrCJxAOgI5gCdKm7coonsaX1Of0ILiTcnZjbfxA==}

  '@types/picomatch@3.0.1':
    resolution: {integrity: sha512-1MRgzpzY0hOp9pW/kLRxeQhUWwil6gnrUYd3oEpeYBqp/FexhaCPv3F8LsYr47gtUU45fO2cm1dbwkSrHEo8Uw==}

  '@types/pnpapi@0.0.5':
    resolution: {integrity: sha512-tjymquatF9seZGE3GcN1barqNqpmyEpqIN0rBKTcoZWwgDC0SgBp5LFqCRJE6YhzXA7TjpXbpTdcL5A8cwyryw==}

  '@types/prompts@2.4.9':
    resolution: {integrity: sha512-qTxFi6Buiu8+50/+3DGIWLHM6QuWsEKugJnnP6iv2Mc4ncxE4A/OJkjuVOA+5X0X1S/nq5VJRa8Lu+nwcvbrKA==}

  '@types/prop-types@15.7.12':
    resolution: {integrity: sha512-5zvhXYtRNRluoE/jAp4GVsSduVUzNWKkOZrCDBWYtE7biZywwdC2AcEzg+cSMLFRfVgeAFqpfNabiPjxFddV1Q==}

  '@types/qs@6.9.12':
    resolution: {integrity: sha512-bZcOkJ6uWrL0Qb2NAWKa7TBU+mJHPzhx9jjLL1KHF+XpzEcR7EXHvjbHlGtR/IsP1vyPrehuS6XqkmaePy//mg==}

  '@types/range-parser@1.2.7':
    resolution: {integrity: sha512-hKormJbkJqzQGhziax5PItDUTMAM9uE2XXQmM37dyd4hVM+5aVl7oVxMVUiVQn2oCQFN/LKCZdvSM0pFRqbSmQ==}

  '@types/react-dom@18.3.1':
    resolution: {integrity: sha512-qW1Mfv8taImTthu4KoXgDfLuk4bydU6Q/TkADnDWWHwi4NX4BR+LWfTp2sVmTqRrsHvyDDTelgelxJ+SsejKKQ==}

  '@types/react@18.3.11':
    resolution: {integrity: sha512-r6QZ069rFTjrEYgFdOck1gK7FLVsgJE7tTz0pQBczlBNUhBNk0MQH4UbnFSwjpQLMkLzgqvBBa+qGpLje16eTQ==}

  '@types/resolve@1.20.2':
    resolution: {integrity: sha512-60BCwRFOZCQhDncwQdxxeOEEkbc5dIMccYLwbxsS4TUNeVECQ/pBJ0j09mrHOl/JJvpRPGwO9SvE4nR2Nb/a4Q==}

  '@types/semver@7.5.8':
    resolution: {integrity: sha512-I8EUhyrgfLrcTkzV3TSsGyl1tSuPrEDzr0yd5m90UgNxQkyDXULk3b6MlQqTCpZpNtWe1K0hzclnZkTcLBe2UQ==}

  '@types/send@0.17.4':
    resolution: {integrity: sha512-x2EM6TJOybec7c52BX0ZspPodMsQUd5L6PRwOunVyVUhXiBSKf3AezDL8Dgvgt5o0UfKNfuA0eMLr2wLT4AiBA==}

  '@types/serve-static@1.15.5':
    resolution: {integrity: sha512-PDRk21MnK70hja/YF8AHfC7yIsiQHn1rcXx7ijCFBX/k+XQJhQT/gw3xekXKJvx+5SXaMMS8oqQy09Mzvz2TuQ==}

  '@types/stylus@0.48.43':
    resolution: {integrity: sha512-72dv/zdhuyXWVHUXG2VTPEQdOG+oen95/DNFx2aMFFaY6LoITI6PwEqf5x31JF49kp2w9hvUzkNfTGBIeg61LQ==}

  '@types/unist@3.0.2':
    resolution: {integrity: sha512-dqId9J8K/vGi5Zr7oo212BGii5m3q5Hxlkwy3WpYuKPklmBEvsbMYYyLxAQpSffdLl/gdW0XUpKWFvYmyoWCoQ==}

  '@types/web-bluetooth@0.0.20':
    resolution: {integrity: sha512-g9gZnnXVq7gM7v3tJCWV/qw7w+KeOlSHAhgF9RytFyifW6AF61hdT2ucrYhPq9hLs5JIryeupHV3qGk95dH9ow==}

  '@types/ws@8.5.12':
    resolution: {integrity: sha512-3tPRkv1EtkDpzlgyKyI8pGsGZAGPEaXeu0DOj5DI25Ja91bdAYddYHbADRYVrZMRbfW+1l5YwXVDKohDJNQxkQ==}

  '@typescript-eslint/eslint-plugin@8.10.0':
    resolution: {integrity: sha512-phuB3hoP7FFKbRXxjl+DRlQDuJqhpOnm5MmtROXyWi3uS/Xg2ZXqiQfcG2BJHiN4QKyzdOJi3NEn/qTnjUlkmQ==}
    engines: {node: ^18.18.0 || ^20.9.0 || >=21.1.0}
    peerDependencies:
      '@typescript-eslint/parser': ^8.0.0 || ^8.0.0-alpha.0
      eslint: ^8.57.0 || ^9.0.0
      typescript: '*'
    peerDependenciesMeta:
      typescript:
        optional: true

  '@typescript-eslint/parser@8.10.0':
    resolution: {integrity: sha512-E24l90SxuJhytWJ0pTQydFT46Nk0Z+bsLKo/L8rtQSL93rQ6byd1V/QbDpHUTdLPOMsBCcYXZweADNCfOCmOAg==}
    engines: {node: ^18.18.0 || ^20.9.0 || >=21.1.0}
    peerDependencies:
      eslint: ^8.57.0 || ^9.0.0
      typescript: '*'
    peerDependenciesMeta:
      typescript:
        optional: true

  '@typescript-eslint/scope-manager@8.10.0':
    resolution: {integrity: sha512-AgCaEjhfql9MDKjMUxWvH7HjLeBqMCBfIaBbzzIcBbQPZE7CPh1m6FF+L75NUMJFMLYhCywJXIDEMa3//1A0dw==}
    engines: {node: ^18.18.0 || ^20.9.0 || >=21.1.0}

  '@typescript-eslint/type-utils@8.10.0':
    resolution: {integrity: sha512-PCpUOpyQSpxBn230yIcK+LeCQaXuxrgCm2Zk1S+PTIRJsEfU6nJ0TtwyH8pIwPK/vJoA+7TZtzyAJSGBz+s/dg==}
    engines: {node: ^18.18.0 || ^20.9.0 || >=21.1.0}
    peerDependencies:
      typescript: '*'
    peerDependenciesMeta:
      typescript:
        optional: true

  '@typescript-eslint/types@8.10.0':
    resolution: {integrity: sha512-k/E48uzsfJCRRbGLapdZgrX52csmWJ2rcowwPvOZ8lwPUv3xW6CcFeJAXgx4uJm+Ge4+a4tFOkdYvSpxhRhg1w==}
    engines: {node: ^18.18.0 || ^20.9.0 || >=21.1.0}

  '@typescript-eslint/typescript-estree@8.10.0':
    resolution: {integrity: sha512-3OE0nlcOHaMvQ8Xu5gAfME3/tWVDpb/HxtpUZ1WeOAksZ/h/gwrBzCklaGzwZT97/lBbbxJ16dMA98JMEngW4w==}
    engines: {node: ^18.18.0 || ^20.9.0 || >=21.1.0}
    peerDependencies:
      typescript: '*'
    peerDependenciesMeta:
      typescript:
        optional: true

  '@typescript-eslint/utils@8.10.0':
    resolution: {integrity: sha512-Oq4uZ7JFr9d1ZunE/QKy5egcDRXT/FrS2z/nlxzPua2VHFtmMvFNDvpq1m/hq0ra+T52aUezfcjGRIB7vNJF9w==}
    engines: {node: ^18.18.0 || ^20.9.0 || >=21.1.0}
    peerDependencies:
      eslint: ^8.57.0 || ^9.0.0

  '@typescript-eslint/visitor-keys@8.10.0':
    resolution: {integrity: sha512-k8nekgqwr7FadWk548Lfph6V3r9OVqjzAIVskE7orMZR23cGJjAOVazsZSJW+ElyjfTM4wx/1g88Mi70DDtG9A==}
    engines: {node: ^18.18.0 || ^20.9.0 || >=21.1.0}

  '@typescript/vfs@1.6.0':
    resolution: {integrity: sha512-hvJUjNVeBMp77qPINuUvYXj4FyWeeMMKZkxEATEU3hqBAQ7qdTBCUFT7Sp0Zu0faeEtFf+ldXxMEDr/bk73ISg==}
    peerDependencies:
      typescript: '*'

  '@ungap/structured-clone@1.2.0':
    resolution: {integrity: sha512-zuVdFrMJiuCDQUMCzQaD6KL28MjnqqN8XnAqiEq9PNm/hCPTSGfrXCOfwj1ow4LFb/tNymJPwsNbVePc1xFqrQ==}

  '@vitejs/longfilename-aaaaaaaaaaaaaaaaaaaaaaaaaaaaaaaaaaaaaaaaaaaaaaaaaaaaaaaaaaaaaaaaaaaaaaaaaaaaaaaaaaaaaaaaaaaaaaaaaaaaaaaaaaaaaaaaaaaaaaaaaaaaaaaaaaaaaaaaaaaaaaaaaaaaaaaaaaaaaaaaaaaaaaaaaaaaaaaaaaaaaaaaaaaa@file:playground/optimize-deps/longfilename':
    resolution: {directory: playground/optimize-deps/longfilename, type: directory}

  '@vitejs/plugin-vue@5.1.4':
    resolution: {integrity: sha512-N2XSI2n3sQqp5w7Y/AN/L2XDjBIRGqXko+eDp42sydYSBeJuSm5a1sLf8zakmo8u7tA8NmBgoDLA1HeOESjp9A==}
    engines: {node: ^18.0.0 || >=20.0.0}
    peerDependencies:
      vite: workspace:*
      vue: ^3.2.25

  '@vitejs/release-scripts@1.3.2':
    resolution: {integrity: sha512-g4jaMHxdjPiGlFV8qSq8EaE3SYtLHeEGGfmVASvJ+mn+W0kKH0nDXO3u9RR25zVbW9ooamQcpEAx2fTMhlwvkg==}

  '@vitejs/test-added-in-entries@file:playground/optimize-deps/added-in-entries':
    resolution: {directory: playground/optimize-deps/added-in-entries, type: directory}

  '@vitejs/test-alias-original@file:playground/ssr-alias/alias-original':
    resolution: {directory: playground/ssr-alias/alias-original, type: directory}

  '@vitejs/test-aliased-module@file:playground/alias/dir/module':
    resolution: {directory: playground/alias/dir/module, type: directory}

  '@vitejs/test-browser-exports@file:playground/ssr-webworker/browser-exports':
    resolution: {directory: playground/ssr-webworker/browser-exports, type: directory}

  '@vitejs/test-commonjs-dep@file:playground/define/commonjs-dep':
    resolution: {directory: playground/define/commonjs-dep, type: directory}

  '@vitejs/test-css-js-dep@file:playground/css/css-js-dep':
    resolution: {directory: playground/css/css-js-dep, type: directory}

  '@vitejs/test-css-lib@file:playground/ssr-deps/css-lib':
    resolution: {directory: playground/ssr-deps/css-lib, type: directory}

  '@vitejs/test-css-proxy-dep-nested@file:playground/css/css-proxy-dep-nested':
    resolution: {directory: playground/css/css-proxy-dep-nested, type: directory}

  '@vitejs/test-css-proxy-dep@file:playground/css/css-proxy-dep':
    resolution: {directory: playground/css/css-proxy-dep, type: directory}

  '@vitejs/test-deep-import@file:playground/ssr-resolve/deep-import':
    resolution: {directory: playground/ssr-resolve/deep-import, type: directory}

  '@vitejs/test-define-properties-exports@file:playground/ssr-deps/define-properties-exports':
    resolution: {directory: playground/ssr-deps/define-properties-exports, type: directory}

  '@vitejs/test-define-property-exports@file:playground/ssr-deps/define-property-exports':
    resolution: {directory: playground/ssr-deps/define-property-exports, type: directory}

  '@vitejs/test-dep-a@file:playground/preload/dep-a':
    resolution: {directory: playground/preload/dep-a, type: directory}

  '@vitejs/test-dep-alias-using-absolute-path@file:playground/optimize-deps/dep-alias-using-absolute-path':
    resolution: {directory: playground/optimize-deps/dep-alias-using-absolute-path, type: directory}

  '@vitejs/test-dep-cjs-browser-field-bare@file:playground/optimize-deps/dep-cjs-browser-field-bare':
    resolution: {directory: playground/optimize-deps/dep-cjs-browser-field-bare, type: directory}

  '@vitejs/test-dep-cjs-compiled-from-cjs@file:playground/optimize-deps/dep-cjs-compiled-from-cjs':
    resolution: {directory: playground/optimize-deps/dep-cjs-compiled-from-cjs, type: directory}

  '@vitejs/test-dep-cjs-compiled-from-esm@file:playground/optimize-deps/dep-cjs-compiled-from-esm':
    resolution: {directory: playground/optimize-deps/dep-cjs-compiled-from-esm, type: directory}

  '@vitejs/test-dep-cjs-external-package-omit-js-suffix@file:playground/optimize-deps/dep-cjs-external-package-omit-js-suffix':
    resolution: {directory: playground/optimize-deps/dep-cjs-external-package-omit-js-suffix, type: directory}

  '@vitejs/test-dep-cjs-with-assets@file:playground/optimize-deps/dep-cjs-with-assets':
    resolution: {directory: playground/optimize-deps/dep-cjs-with-assets, type: directory}

  '@vitejs/test-dep-conditions@file:packages/vite/src/node/__tests__/fixtures/test-dep-conditions':
    resolution: {directory: packages/vite/src/node/__tests__/fixtures/test-dep-conditions, type: directory}

  '@vitejs/test-dep-css-require@file:playground/optimize-deps/dep-css-require':
    resolution: {directory: playground/optimize-deps/dep-css-require, type: directory}

  '@vitejs/test-dep-esbuild-plugin-transform@file:playground/optimize-deps/dep-esbuild-plugin-transform':
    resolution: {directory: playground/optimize-deps/dep-esbuild-plugin-transform, type: directory}

  '@vitejs/test-dep-including-a@file:playground/preload/dep-including-a':
    resolution: {directory: playground/preload/dep-including-a, type: directory}

  '@vitejs/test-dep-incompatible@file:playground/optimize-deps/dep-incompatible':
    resolution: {directory: playground/optimize-deps/dep-incompatible, type: directory}

  '@vitejs/test-dep-no-discovery@file:playground/optimize-deps-no-discovery/dep-no-discovery':
    resolution: {directory: playground/optimize-deps-no-discovery/dep-no-discovery, type: directory}

  '@vitejs/test-dep-node-env@file:playground/optimize-deps/dep-node-env':
    resolution: {directory: playground/optimize-deps/dep-node-env, type: directory}

  '@vitejs/test-dep-non-optimized@file:playground/optimize-deps/dep-non-optimized':
    resolution: {directory: playground/optimize-deps/dep-non-optimized, type: directory}

  '@vitejs/test-dep-not-js@file:playground/optimize-deps/dep-not-js':
    resolution: {directory: playground/optimize-deps/dep-not-js, type: directory}

  '@vitejs/test-dep-optimize-exports-with-glob@file:playground/optimize-deps/dep-optimize-exports-with-glob':
    resolution: {directory: playground/optimize-deps/dep-optimize-exports-with-glob, type: directory}

  '@vitejs/test-dep-optimize-exports-with-root-glob@file:playground/optimize-deps/dep-optimize-exports-with-root-glob':
    resolution: {directory: playground/optimize-deps/dep-optimize-exports-with-root-glob, type: directory}

  '@vitejs/test-dep-optimize-with-glob@file:playground/optimize-deps/dep-optimize-with-glob':
    resolution: {directory: playground/optimize-deps/dep-optimize-with-glob, type: directory}

  '@vitejs/test-dep-relative-to-main@file:playground/optimize-deps/dep-relative-to-main':
    resolution: {directory: playground/optimize-deps/dep-relative-to-main, type: directory}

  '@vitejs/test-dep-self-reference-url-worker@file:playground/worker/dep-self-reference-url-worker':
    resolution: {directory: playground/worker/dep-self-reference-url-worker, type: directory}

  '@vitejs/test-dep-that-imports@file:playground/external/dep-that-imports':
    resolution: {directory: playground/external/dep-that-imports, type: directory}

  '@vitejs/test-dep-that-requires@file:playground/external/dep-that-requires':
    resolution: {directory: playground/external/dep-that-requires, type: directory}

  '@vitejs/test-dep-to-optimize@file:playground/worker/dep-to-optimize':
    resolution: {directory: playground/worker/dep-to-optimize, type: directory}

  '@vitejs/test-dep-with-asset-ext1.pdf@file:playground/optimize-deps/dep-with-asset-ext/dep1':
    resolution: {directory: playground/optimize-deps/dep-with-asset-ext/dep1, type: directory}

  '@vitejs/test-dep-with-asset-ext2.pdf@file:playground/optimize-deps/dep-with-asset-ext/dep2':
    resolution: {directory: playground/optimize-deps/dep-with-asset-ext/dep2, type: directory}

  '@vitejs/test-dep-with-builtin-module-cjs@file:playground/optimize-deps/dep-with-builtin-module-cjs':
    resolution: {directory: playground/optimize-deps/dep-with-builtin-module-cjs, type: directory}

  '@vitejs/test-dep-with-builtin-module-esm@file:playground/optimize-deps/dep-with-builtin-module-esm':
    resolution: {directory: playground/optimize-deps/dep-with-builtin-module-esm, type: directory}

  '@vitejs/test-dep-with-dynamic-import@file:playground/optimize-deps/dep-with-dynamic-import':
    resolution: {directory: playground/optimize-deps/dep-with-dynamic-import, type: directory}

  '@vitejs/test-dep-with-optional-peer-dep-submodule@file:playground/optimize-deps/dep-with-optional-peer-dep-submodule':
    resolution: {directory: playground/optimize-deps/dep-with-optional-peer-dep-submodule, type: directory}
    peerDependencies:
      foobar: 0.0.0
    peerDependenciesMeta:
      foobar:
        optional: true

  '@vitejs/test-dep-with-optional-peer-dep@file:playground/optimize-deps/dep-with-optional-peer-dep':
    resolution: {directory: playground/optimize-deps/dep-with-optional-peer-dep, type: directory}
    peerDependencies:
      foobar: 0.0.0
    peerDependenciesMeta:
      foobar:
        optional: true

  '@vitejs/test-entries@file:playground/ssr-resolve/entries':
    resolution: {directory: playground/ssr-resolve/entries, type: directory}

  '@vitejs/test-external-cjs@file:playground/ssr-noexternal/external-cjs':
    resolution: {directory: playground/ssr-noexternal/external-cjs, type: directory}

  '@vitejs/test-external-entry@file:playground/ssr-deps/external-entry':
    resolution: {directory: playground/ssr-deps/external-entry, type: directory}

  '@vitejs/test-external-using-external-entry@file:playground/ssr-deps/external-using-external-entry':
    resolution: {directory: playground/ssr-deps/external-using-external-entry, type: directory}

  '@vitejs/test-forwarded-export@file:playground/ssr-deps/forwarded-export':
    resolution: {directory: playground/ssr-deps/forwarded-export, type: directory}

  '@vitejs/test-import-assertion-dep@file:playground/import-assertion/import-assertion-dep':
    resolution: {directory: playground/import-assertion/import-assertion-dep, type: directory}

  '@vitejs/test-import-builtin@file:playground/ssr-deps/import-builtin-cjs':
    resolution: {directory: playground/ssr-deps/import-builtin-cjs, type: directory}

  '@vitejs/test-import-meta-glob-pkg@file:playground/glob-import/import-meta-glob-pkg':
    resolution: {directory: playground/glob-import/import-meta-glob-pkg, type: directory}

  '@vitejs/test-importee-pkg@file:playground/js-sourcemap/importee-pkg':
    resolution: {directory: playground/js-sourcemap/importee-pkg, type: directory}

  '@vitejs/test-json-module@file:playground/json/json-module':
    resolution: {directory: playground/json/json-module, type: directory}

  '@vitejs/test-minify@file:playground/minify/dir/module':
    resolution: {directory: playground/minify/dir/module, type: directory}

  '@vitejs/test-missing-dep@file:playground/optimize-missing-deps/missing-dep':
    resolution: {directory: playground/optimize-missing-deps/missing-dep, type: directory}

  '@vitejs/test-module-condition@file:playground/ssr-deps/module-condition':
    resolution: {directory: playground/ssr-deps/module-condition, type: directory}

  '@vitejs/test-multi-entry-dep@file:playground/optimize-missing-deps/multi-entry-dep':
    resolution: {directory: playground/optimize-missing-deps/multi-entry-dep, type: directory}

  '@vitejs/test-nested-exclude@file:playground/optimize-deps/nested-exclude':
    resolution: {directory: playground/optimize-deps/nested-exclude, type: directory}

  '@vitejs/test-nested-external@file:playground/ssr-deps/nested-external':
    resolution: {directory: playground/ssr-deps/nested-external, type: directory}

  '@vitejs/test-nested-include@file:playground/optimize-deps/nested-include':
    resolution: {directory: playground/optimize-deps/nested-include, type: directory}

  '@vitejs/test-no-external-cjs@file:playground/ssr-deps/no-external-cjs':
    resolution: {directory: playground/ssr-deps/no-external-cjs, type: directory}

  '@vitejs/test-no-external-css@file:playground/ssr-deps/no-external-css':
    resolution: {directory: playground/ssr-deps/no-external-css, type: directory}

  '@vitejs/test-object-assigned-exports@file:playground/ssr-deps/object-assigned-exports':
    resolution: {directory: playground/ssr-deps/object-assigned-exports, type: directory}

  '@vitejs/test-only-object-assigned-exports@file:playground/ssr-deps/only-object-assigned-exports':
    resolution: {directory: playground/ssr-deps/only-object-assigned-exports, type: directory}

  '@vitejs/test-optimized-with-nested-external@file:playground/ssr-deps/optimized-with-nested-external':
    resolution: {directory: playground/ssr-deps/optimized-with-nested-external, type: directory}

  '@vitejs/test-pkg-exports@file:playground/ssr-deps/pkg-exports':
    resolution: {directory: playground/ssr-deps/pkg-exports, type: directory}

  '@vitejs/test-pkg@file:playground/dynamic-import/pkg':
    resolution: {directory: playground/dynamic-import/pkg, type: directory}

  '@vitejs/test-primitive-export@file:playground/ssr-deps/primitive-export':
    resolution: {directory: playground/ssr-deps/primitive-export, type: directory}

  '@vitejs/test-read-file-content@file:playground/ssr-deps/read-file-content':
    resolution: {directory: playground/ssr-deps/read-file-content, type: directory}

  '@vitejs/test-require-absolute@file:playground/ssr-deps/require-absolute':
    resolution: {directory: playground/ssr-deps/require-absolute, type: directory}

  '@vitejs/test-require-external-cjs@file:playground/ssr-noexternal/require-external-cjs':
    resolution: {directory: playground/ssr-noexternal/require-external-cjs, type: directory}

  '@vitejs/test-resolve-pkg-exports@file:playground/ssr-resolve/pkg-exports':
    resolution: {directory: playground/ssr-resolve/pkg-exports, type: directory}

  '@vitejs/test-scss-proxy-dep-nested@file:playground/css/scss-proxy-dep-nested':
    resolution: {directory: playground/css/scss-proxy-dep-nested, type: directory}

  '@vitejs/test-scss-proxy-dep@file:playground/css/scss-proxy-dep':
    resolution: {directory: playground/css/scss-proxy-dep, type: directory}

  '@vitejs/test-ssr-conditions-external@file:playground/ssr-conditions/external':
    resolution: {directory: playground/ssr-conditions/external, type: directory}

  '@vitejs/test-ssr-conditions-no-external@file:playground/ssr-conditions/no-external':
    resolution: {directory: playground/ssr-conditions/no-external, type: directory}

  '@vitejs/test-ts-transpiled-exports@file:playground/ssr-deps/ts-transpiled-exports':
    resolution: {directory: playground/ssr-deps/ts-transpiled-exports, type: directory}

  '@vitejs/test-worker-exports@file:playground/ssr-webworker/worker-exports':
    resolution: {directory: playground/ssr-webworker/worker-exports, type: directory}

  '@vitest/expect@2.1.3':
    resolution: {integrity: sha512-SNBoPubeCJhZ48agjXruCI57DvxcsivVDdWz+SSsmjTT4QN/DfHk3zB/xKsJqMs26bLZ/pNRLnCf0j679i0uWQ==}

  '@vitest/mocker@2.1.3':
    resolution: {integrity: sha512-eSpdY/eJDuOvuTA3ASzCjdithHa+GIF1L4PqtEELl6Qa3XafdMLBpBlZCIUCX2J+Q6sNmjmxtosAG62fK4BlqQ==}
    peerDependencies:
      msw: ^2.3.5
      vite: workspace:*
    peerDependenciesMeta:
      msw:
        optional: true
      vite:
        optional: true

  '@vitest/pretty-format@2.1.3':
    resolution: {integrity: sha512-XH1XdtoLZCpqV59KRbPrIhFCOO0hErxrQCMcvnQete3Vibb9UeIOX02uFPfVn3Z9ZXsq78etlfyhnkmIZSzIwQ==}

  '@vitest/runner@2.1.3':
    resolution: {integrity: sha512-JGzpWqmFJ4fq5ZKHtVO3Xuy1iF2rHGV4d/pdzgkYHm1+gOzNZtqjvyiaDGJytRyMU54qkxpNzCx+PErzJ1/JqQ==}

  '@vitest/snapshot@2.1.3':
    resolution: {integrity: sha512-qWC2mWc7VAXmjAkEKxrScWHWFyCQx/cmiZtuGqMi+WwqQJ2iURsVY4ZfAK6dVo6K2smKRU6l3BPwqEBvhnpQGg==}

  '@vitest/spy@2.1.3':
    resolution: {integrity: sha512-Nb2UzbcUswzeSP7JksMDaqsI43Sj5+Kry6ry6jQJT4b5gAK+NS9NED6mDb8FlMRCX8m5guaHCDZmqYMMWRy5nQ==}

  '@vitest/utils@2.1.3':
    resolution: {integrity: sha512-xpiVfDSg1RrYT0tX6czgerkpcKFmFOF/gCr30+Mve5V2kewCy4Prn1/NDMSRwaSmT7PRaOF83wu+bEtsY1wrvA==}

  '@volar/language-core@2.4.1':
    resolution: {integrity: sha512-9AKhC7Qn2mQYxj7Dz3bVxeOk7gGJladhWixUYKef/o0o7Bm4an+A3XvmcTHVqZ8stE6lBVH++g050tBtJ4TZPQ==}

  '@volar/source-map@2.4.1':
    resolution: {integrity: sha512-Xq6ep3OZg9xUqN90jEgB9ztX5SsTz1yiV8wiQbcYNjWkek+Ie3dc8l7AVt3EhDm9mSIR58oWczHkzM2H6HIsmQ==}

  '@vue/compiler-core@3.2.0':
    resolution: {integrity: sha512-+kfA4pisto26tcEh9Naf/qrizplYWnkBLHu3fX5Yu0c47RVBteVG3dHENFczl3Egwra+5NP5f3YuOgxK1ZMbNQ==}

  '@vue/compiler-core@3.5.12':
    resolution: {integrity: sha512-ISyBTRMmMYagUxhcpyEH0hpXRd/KqDU4ymofPgl2XAkY9ZhQ+h0ovEZJIiPop13UmR/54oA2cgMDjgroRelaEw==}

  '@vue/compiler-dom@3.2.0':
    resolution: {integrity: sha512-CqfATmX04+58LNBTTUPRBLyYGLP0bxtL+8b7B8pEvXja7fpmxiYcKBQsdaXfyqoRJsaTzA7eVXQt/t0dYhu/SQ==}

  '@vue/compiler-dom@3.5.12':
    resolution: {integrity: sha512-9G6PbJ03uwxLHKQ3P42cMTi85lDRvGLB2rSGOiQqtXELat6uI4n8cNz9yjfVHRPIu+MsK6TE418Giruvgptckg==}

  '@vue/compiler-sfc@3.5.12':
    resolution: {integrity: sha512-2k973OGo2JuAa5+ZlekuQJtitI5CgLMOwgl94BzMCsKZCX/xiqzJYzapl4opFogKHqwJk34vfsaKpfEhd1k5nw==}

  '@vue/compiler-ssr@3.5.12':
    resolution: {integrity: sha512-eLwc7v6bfGBSM7wZOGPmRavSWzNFF6+PdRhE+VFJhNCgHiF8AM7ccoqcv5kBXA2eWUfigD7byekvf/JsOfKvPA==}

  '@vue/compiler-vue2@2.7.16':
    resolution: {integrity: sha512-qYC3Psj9S/mfu9uVi5WvNZIzq+xnXMhOwbTFKKDD7b1lhpnn71jXSFdTQ+WsIEk0ONCd7VV2IMm7ONl6tbQ86A==}

  '@vue/devtools-api@6.6.4':
    resolution: {integrity: sha512-sGhTPMuXqZ1rVOk32RylztWkfXTRhuS7vgAKv0zjqk8gbsHkJ7xfFf+jbySxt7tWObEJwyKaHMikV/WGDiQm8g==}

  '@vue/devtools-api@7.4.6':
    resolution: {integrity: sha512-XipBV5k0/IfTr0sNBDTg7OBUCp51cYMMXyPxLXJZ4K/wmUeMqt8cVdr2ZZGOFq+si/jTyCYnNxeKoyev5DOUUA==}

  '@vue/devtools-kit@7.4.6':
    resolution: {integrity: sha512-NbYBwPWgEic1AOd9bWExz9weBzFdjiIfov0yRn4DrRfR+EQJCI9dn4I0XS7IxYGdkmUJi8mFW42LLk18WsGqew==}

  '@vue/devtools-shared@7.4.6':
    resolution: {integrity: sha512-rPeSBzElnHYMB05Cc056BQiJpgocQjY8XVulgni+O9a9Gr9tNXgPteSzFFD+fT/iWMxNuUgGKs9CuW5DZewfIg==}

  '@vue/language-core@2.1.6':
    resolution: {integrity: sha512-MW569cSky9R/ooKMh6xa2g1D0AtRKbL56k83dzus/bx//RDJk24RHWkMzbAlXjMdDNyxAaagKPRquBIxkxlCkg==}
    peerDependencies:
      typescript: '*'
    peerDependenciesMeta:
      typescript:
        optional: true

  '@vue/reactivity@3.2.0':
    resolution: {integrity: sha512-39L3UJe8+jYeCTM/QrDglDM05O11UrmyhazUOHOOj7+a9pPVu95HGInh5CkKQf98mx2gq6t3PPN8bCN5wK8Wwg==}

  '@vue/reactivity@3.5.12':
    resolution: {integrity: sha512-UzaN3Da7xnJXdz4Okb/BGbAaomRHc3RdoWqTzlvd9+WBR5m3J39J1fGcHes7U3za0ruYn/iYy/a1euhMEHvTAg==}

  '@vue/runtime-core@3.2.0':
    resolution: {integrity: sha512-mZlkYTcw3mVwClwFTpql4hkDfOweHE/w+9r3Yb3UPwRs75bSJXMBRUikw1GVx01bZQ8VQPjBYowCElcWNSlKig==}

  '@vue/runtime-core@3.5.12':
    resolution: {integrity: sha512-hrMUYV6tpocr3TL3Ad8DqxOdpDe4zuQY4HPY3X/VRh+L2myQO8MFXPAMarIOSGNu0bFAjh1yBkMPXZBqCk62Uw==}

  '@vue/runtime-dom@3.2.0':
    resolution: {integrity: sha512-NCHMfrUwpJelCTINpMRLFhzWKJkl07slabmTbECZFJnkdDfFkptGCWll42q58bbvwGmpAPDzNI3yYch72pcKwg==}

  '@vue/runtime-dom@3.5.12':
    resolution: {integrity: sha512-q8VFxR9A2MRfBr6/55Q3umyoN7ya836FzRXajPB6/Vvuv0zOPL+qltd9rIMzG/DbRLAIlREmnLsplEF/kotXKA==}

  '@vue/server-renderer@3.5.12':
    resolution: {integrity: sha512-I3QoeDDeEPZm8yR28JtY+rk880Oqmj43hreIBVTicisFTx/Dl7JpG72g/X7YF8hnQD3IFhkky5i2bPonwrTVPg==}
    peerDependencies:
      vue: 3.5.12

  '@vue/shared@3.2.0':
    resolution: {integrity: sha512-MgdilC3YHYSCFuNlxZBgugh8B9/h/h+nQ6lkeaxqFWW+FnV/JzCwW4Bh5bYIYvBleG8QZjFwxdmdqSAWLXzgEA==}

  '@vue/shared@3.5.12':
    resolution: {integrity: sha512-L2RPSAwUFbgZH20etwrXyVyCBu9OxRSi8T/38QsvnkJyvq2LufW2lDCOzm7t/U9C1mkhJGWYfCuFBCmIuNivrg==}

  '@vueuse/core@11.1.0':
    resolution: {integrity: sha512-P6dk79QYA6sKQnghrUz/1tHi0n9mrb/iO1WTMk/ElLmTyNqgDeSZ3wcDf6fRBGzRJbeG1dxzEOvLENMjr+E3fg==}

  '@vueuse/integrations@11.1.0':
    resolution: {integrity: sha512-O2ZgrAGPy0qAjpoI2YR3egNgyEqwG85fxfwmA9BshRIGjV4G6yu6CfOPpMHAOoCD+UfsIl7Vb1bXJ6ifrHYDDA==}
    peerDependencies:
      async-validator: ^4
      axios: ^1
      change-case: ^5
      drauu: ^0.4
      focus-trap: ^7
      fuse.js: ^7
      idb-keyval: ^6
      jwt-decode: ^4
      nprogress: ^0.2
      qrcode: ^1.5
      sortablejs: ^1
      universal-cookie: ^7
    peerDependenciesMeta:
      async-validator:
        optional: true
      axios:
        optional: true
      change-case:
        optional: true
      drauu:
        optional: true
      focus-trap:
        optional: true
      fuse.js:
        optional: true
      idb-keyval:
        optional: true
      jwt-decode:
        optional: true
      nprogress:
        optional: true
      qrcode:
        optional: true
      sortablejs:
        optional: true
      universal-cookie:
        optional: true

  '@vueuse/metadata@11.1.0':
    resolution: {integrity: sha512-l9Q502TBTaPYGanl1G+hPgd3QX5s4CGnpXriVBR5fEZ/goI6fvDaVmIl3Td8oKFurOxTmbXvBPSsgrd6eu6HYg==}

  '@vueuse/shared@11.1.0':
    resolution: {integrity: sha512-YUtIpY122q7osj+zsNMFAfMTubGz0sn5QzE5gPzAIiCmtt2ha3uQUY1+JPyL4gRCTsLPX82Y9brNbo/aqlA91w==}

  abbrev@1.1.1:
    resolution: {integrity: sha512-nne9/IiQ/hzIhY6pdDnbBtz7DjPTKrY00P/zvPSm5pOFkl6xuGrGnXn/VtTNNfNtAfZ9/1RtehkszU9qcTii0Q==}

  accepts@1.3.8:
    resolution: {integrity: sha512-PYAthTa2m2VKxuvSD3DPC/Gy+U+sOA1LAuT8mkmRuvw+NACSaeXEQ+NHcVF7rONl6qcaxV3Uuemwawk+7+SJLw==}
    engines: {node: '>= 0.6'}

  acorn-jsx@5.3.2:
    resolution: {integrity: sha512-rq9s+JNhf0IChjtDXxllJ7g41oZk5SlXtp0LHwyA5cejwn7vKmKp4pPri6YEePv2PU65sAsegbXtIinmDFDXgQ==}
    peerDependencies:
      acorn: ^6.0.0 || ^7.0.0 || ^8.0.0

  acorn-walk@8.3.2:
    resolution: {integrity: sha512-cjkyv4OtNCIeqhHrfS81QWXoCBPExR/J62oyEqepVw8WaQeSqpW2uhuLPh1m9eWhDuOo/jUXVTlifvesOWp/4A==}
    engines: {node: '>=0.4.0'}

  acorn@7.4.1:
    resolution: {integrity: sha512-nQyp0o1/mNdbTO1PO6kHkwSrmgZ0MT/jCCpNiwbUjGoRN4dlBhqJtoQuCnEOKzgTVwg0ZWiCoQy6SxMebQVh8A==}
    engines: {node: '>=0.4.0'}
    hasBin: true

  acorn@8.13.0:
    resolution: {integrity: sha512-8zSiw54Oxrdym50NlZ9sUusyO1Z1ZchgRLWRaK6c86XJFClyCgFKetdowBg5bKxyp/u+CDBJG4Mpp0m3HLZl9w==}
    engines: {node: '>=0.4.0'}
    hasBin: true

  add-stream@1.0.0:
    resolution: {integrity: sha512-qQLMr+8o0WC4FZGQTcJiKBVC59JylcPSrTtk6usvmIDFUOCKegapy1VHQwRbFMOFyb/inzUVqHs+eMYKDM1YeQ==}

  agent-base@6.0.2:
    resolution: {integrity: sha512-RZNwNclF7+MS/8bDg70amg32dyeZGZxiDuQmZxKLAlQjr3jGyLx+4Kkk58UO7D2QdgFIQCovuSuZESne6RG6XQ==}
    engines: {node: '>= 6.0.0'}

  ajv@6.12.6:
    resolution: {integrity: sha512-j3fVLgvTo527anyYyJOGTYJbG+vnnQYvE0m5mmkc1TK+nxAppkCLMIL0aZ4dblVCNoGShhm+kzE4ZUykBoMg4g==}

  algoliasearch@4.20.0:
    resolution: {integrity: sha512-y+UHEjnOItoNy0bYO+WWmLWBlPwDjKHW6mNHrPi0NkuhpQOOEbrkwQH/wgKFDLh7qlKjzoKeiRtlpewDPDG23g==}

  ansi-escapes@7.0.0:
    resolution: {integrity: sha512-GdYO7a61mR0fOlAsvC9/rIHf7L96sBc6dEWzeOu+KAea5bZyQRPIpojrVoI4AXGJS/ycu/fBTdLrUkA4ODrvjw==}
    engines: {node: '>=18'}

  ansi-regex@5.0.1:
    resolution: {integrity: sha512-quJQXlTSUGL2LH9SUXo8VwsY4soanhgo6LNSm84E1LBcE8s3O0wpdiRzyR9z/ZZJMlMWv37qOOb9pdJlMUEKFQ==}
    engines: {node: '>=8'}

  ansi-regex@6.0.1:
    resolution: {integrity: sha512-n5M855fKb2SsfMIiFFoVrABHJC8QtHwVx+mHWP3QcEqBHYienj5dHSgjbxtC0WEZXYt4wcD6zrQElDPhFuZgfA==}
    engines: {node: '>=12'}

  ansi-styles@3.2.1:
    resolution: {integrity: sha512-VT0ZI6kZRdTh8YyJw3SMbYm/u+NqfsAxEpWO0Pf9sq8/e94WxxOpPKx9FR1FlyCtOVDNOQ+8ntlqFxiRc+r5qA==}
    engines: {node: '>=4'}

  ansi-styles@4.3.0:
    resolution: {integrity: sha512-zbB9rCJAT1rbjiVDb2hqKFHNYLxgtk8NURxZ3IZwD3F6NtxbXZQCnnSi1Lkx+IDohdPlFp222wVALIheZJQSEg==}
    engines: {node: '>=8'}

  ansi-styles@6.2.1:
    resolution: {integrity: sha512-bN798gFfQX+viw3R7yrGWRqnrN2oRkEkUjjl4JNn4E8GxxbjtG3FbrEIIY3l8/hrwUwIeCZvi4QuOTP4MErVug==}
    engines: {node: '>=12'}

  any-promise@1.3.0:
    resolution: {integrity: sha512-7UvmKalWRt1wgjL1RrGxoSJW/0QZFIegpeGvZG9kjp8vrRu55XTHbwnqq2GpXm9uLbcuhxm3IqX9OB4MZR1b2A==}

  anymatch@3.1.2:
    resolution: {integrity: sha512-P43ePfOAIupkguHUycrc4qJ9kz8ZiuOUijaETwX7THt0Y/GNK7v0aa8rY816xWjZ7rJdA5XdMcpVFTKMq+RvWg==}
    engines: {node: '>= 8'}

  aproba@2.0.0:
    resolution: {integrity: sha512-lYe4Gx7QT+MKGbDsA+Z+he/Wtef0BiwDOlK/XkBrdfsh9J/jPPXbX0tE9x9cl27Tmu5gg3QUbUrQYa/y+KOHPQ==}

  are-we-there-yet@2.0.0:
    resolution: {integrity: sha512-Ci/qENmwHnsYo9xKIcUJN5LeDKdJ6R1Z1j9V/J5wyq8nh/mYPEpIKJbBZXtZjG04HiK7zV/p6Vs9952MrMeUIw==}
    engines: {node: '>=10'}
    deprecated: This package is no longer supported.

  arg@5.0.2:
    resolution: {integrity: sha512-PYjyFOLKQ9y57JvQ6QLo8dAgNqswh8M1RMJYdQduT6xbWSgK36P/Z/v+p888pM69jMMfS8Xd8F6I1kQ/I9HUGg==}

  argparse@2.0.1:
    resolution: {integrity: sha512-8+9WqebbFzpX9OR+Wa6O29asIogeRMzcGtAINdpMHHyAg10f05aSFVBbcEqGf/PXw1EjAZ+q2/bEBg3DvurK3Q==}

  array-find-index@1.0.2:
    resolution: {integrity: sha512-M1HQyIXcBGtVywBt8WVdim+lrNaK7VHp99Qt5pSNziXznKHViIBbXWtfRTpEFpF/c4FdfxNAsCCwPp5phBYJtw==}
    engines: {node: '>=0.10.0'}

  array-flatten@1.1.1:
    resolution: {integrity: sha512-PCVAQswWemu6UdxsDFFX/+gVeYqKAod3D3UVm91jHwynguOwAvYPhx8nNlM++NqRcK6CxxpUafjmhIdKiHibqg==}

  array-ify@1.0.0:
    resolution: {integrity: sha512-c5AMf34bKdvPhQ7tBGhqkgKNUzMr4WUs+WDtC2ZUGOUncbxKMTvqxYctiseW3+L4bA8ec+GcZ6/A/FW4m8ukng==}

  artichokie@0.2.1:
    resolution: {integrity: sha512-IMVggYLh/GKYV2CFTp78QlR79qtSCSb/8oGeGKmfJ8q8gHOxg8xg7npLI0EIdRip9NYWmKf/QEtED76J4692Ww==}
    engines: {node: ^18.0.0 || >=20.0.0}

  as-table@1.0.55:
    resolution: {integrity: sha512-xvsWESUJn0JN421Xb9MQw6AsMHRCUknCe0Wjlxvjud80mU4E6hQf1A6NzQKcYNmYw62MfzEtXc+badstZP3JpQ==}

  asap@2.0.6:
    resolution: {integrity: sha512-BSHWgDSAiKs50o2Re8ppvp3seVHXSRM44cdSsT9FfNEUUZLOGWVCsiWaRPWM1Znn+mqZ1OfVZ3z3DWEzSp7hRA==}

  assert-never@1.2.1:
    resolution: {integrity: sha512-TaTivMB6pYI1kXwrFlEhLeGfOqoDNdTxjCdwRfFFkEA30Eu+k48W34nlok2EYWJfFFzqaEmichdNM7th6M5HNw==}

  assertion-error@2.0.1:
    resolution: {integrity: sha512-Izi8RQcffqCeNVgFigKli1ssklIbpHnCYc6AknXGYoB6grJqyeby7jv12JUQgmTAnIDnbck1uxksT4dzN3PWBA==}
    engines: {node: '>=12'}

  astring@1.8.6:
    resolution: {integrity: sha512-ISvCdHdlTDlH5IpxQJIex7BWBywFWgjJSVdwst+/iQCoEYnyOaQ95+X1JGshuBjGp6nxKUy1jMgE3zPqN7fQdg==}
    hasBin: true

  asynckit@0.4.0:
    resolution: {integrity: sha512-Oei9OH4tRh0YqU3GxhX79dM/mwVgvbZJaSNaRk+bshkj0S5cfHcgYakreBjrHwatXKbz+IoIdYLxrKim2MjW0Q==}

  autoprefixer@10.4.20:
    resolution: {integrity: sha512-XY25y5xSv/wEoqzDyXXME4AFfkZI0P23z6Fs3YgymDnKJkCGOnkL0iTxCa85UTqaSgfcqyf3UA6+c7wUvx/16g==}
    engines: {node: ^10 || ^12 || >=14}
    hasBin: true
    peerDependencies:
      postcss: ^8.1.0

  axios@1.7.7:
    resolution: {integrity: sha512-S4kL7XrjgBmvdGut0sN3yJxqYzrDOnivkBiN0OFs6hLiUam3UPvswUo0kqGyhqUZGEOytHyumEdXsAkgCOUf3Q==}

  babel-plugin-polyfill-corejs2@0.4.10:
    resolution: {integrity: sha512-rpIuu//y5OX6jVU+a5BCn1R5RSZYWAl2Nar76iwaOdycqb6JPxediskWFMMl7stfwNJR4b7eiQvh5fB5TEQJTQ==}
    peerDependencies:
      '@babel/core': ^7.4.0 || ^8.0.0-0 <8.0.0

  babel-plugin-polyfill-corejs3@0.10.6:
    resolution: {integrity: sha512-b37+KR2i/khY5sKmWNVQAnitvquQbNdWy6lJdsr0kmquCKEEUgMKK4SboVM3HtfnZilfjr4MMQ7vY58FVWDtIA==}
    peerDependencies:
      '@babel/core': ^7.4.0 || ^8.0.0-0 <8.0.0

  babel-plugin-polyfill-regenerator@0.6.1:
    resolution: {integrity: sha512-JfTApdE++cgcTWjsiCQlLyFBMbTUft9ja17saCc93lgV33h4tuCVj7tlvu//qpLwaG+3yEz7/KhahGrUMkVq9g==}
    peerDependencies:
      '@babel/core': ^7.4.0 || ^8.0.0-0 <8.0.0

  babel-walk@3.0.0-canary-5:
    resolution: {integrity: sha512-GAwkz0AihzY5bkwIY5QDR+LvsRQgB/B+1foMPvi0FZPMl5fjD7ICiznUiBdLYMH1QYe6vqu4gWYytZOccLouFw==}
    engines: {node: '>= 10.0.0'}

  balanced-match@1.0.2:
    resolution: {integrity: sha512-3oSeUO0TMV67hN1AmbXsK4yaqU7tjiHlbxRDZOpH0KW9+CeX4bRAaX0Anxt0tx2MrpRpWwQaPwIlISEJhYU5Pw==}

  bcrypt@5.1.1:
    resolution: {integrity: sha512-AGBHOG5hPYZ5Xl9KXzU5iKq9516yEmvCKDg3ecP5kX2aB6UqTeXZxk2ELnDgDm6BQSMlLt9rDB4LoSMx0rYwww==}
    engines: {node: '>= 10.0.0'}

  bignumber.js@9.1.2:
    resolution: {integrity: sha512-2/mKyZH9K85bzOEfhXDBFZTGd1CTs+5IHpeFQo9luiBG7hghdC851Pj2WAhb6E3R6b9tZj/XKhbg4fum+Kepug==}

  binary-extensions@2.2.0:
    resolution: {integrity: sha512-jDctJ/IVQbZoJykoeHbhXpOlNBqGNcwXJKJog42E5HDPUwQTSdjCHdihjj0DlnheQ7blbT6dHOafNAiS8ooQKA==}
    engines: {node: '>=8'}

  birpc@0.2.17:
    resolution: {integrity: sha512-+hkTxhot+dWsLpp3gia5AkVHIsKlZybNT5gIYiDlNzJrmYPcTM9k5/w2uaj3IPpd7LlEYpmCj4Jj1nC41VhDFg==}

  body-parser@1.20.3:
    resolution: {integrity: sha512-7rAxByjUMqQ3/bHJy7D6OGXvx/MMc4IqBn/X0fcM1QUcAItpZrBEYhWGem+tzXH90c+G01ypMcYJBO9Y30203g==}
    engines: {node: '>= 0.8', npm: 1.2.8000 || >= 1.4.16}

  brace-expansion@1.1.11:
    resolution: {integrity: sha512-iCuPHDFgrHX7H2vEI/5xpz07zSHB00TpugqhmYtVmMO6518mCuRMoOYFldEBl0g187ufozdaHgWKcYFb61qGiA==}

  brace-expansion@2.0.1:
    resolution: {integrity: sha512-XnAIvQ8eM+kC6aULx6wuQiwVsnzsi9d3WxzV3FpWTGA19F621kwdbsAcFKXgKUHZWsy+mY6iL1sHTxWEFCytDA==}

  braces@3.0.3:
    resolution: {integrity: sha512-yQbXgO/OSZVD2IsiLlro+7Hf6Q18EJrKSEsdoMzKePKXct3gvD8oLcOQdIzGupr5Fj+EDe8gO/lxc1BzfMpxvA==}
    engines: {node: '>=8'}

  browserslist-to-esbuild@2.1.1:
    resolution: {integrity: sha512-KN+mty6C3e9AN8Z5dI1xeN15ExcRNeISoC3g7V0Kax/MMF9MSoYA2G7lkTTcVUFntiEjkpI0HNgqJC1NjdyNUw==}
    engines: {node: '>=18'}
    hasBin: true
    peerDependencies:
      browserslist: '*'

  browserslist@4.24.0:
    resolution: {integrity: sha512-Rmb62sR1Zpjql25eSanFGEhAxcFwfA1K0GuQcLoaJBAcENegrQut3hYdhXFF1obQfiDyqIW/cLM5HSJ/9k884A==}
    engines: {node: ^6 || ^7 || ^8 || ^9 || ^10 || ^11 || ^12 || >=13.7}
    hasBin: true

  buffer-builder@0.2.0:
    resolution: {integrity: sha512-7VPMEPuYznPSoR21NE1zvd2Xna6c/CloiZCfcMXR1Jny6PjX0N4Nsa38zcBFo/FMK+BlA+FLKbJCQ0i2yxp+Xg==}

  buffer-from@1.1.2:
    resolution: {integrity: sha512-E+XQCRwSbaaiChtv6k6Dwgc+bx+Bs6vuKJHHl5kox/BaKbhiXzqQOwK4cO22yElGp2OCmjwVhT3HmxgyPGnJfQ==}

  builtin-modules@3.3.0:
    resolution: {integrity: sha512-zhaCDicdLuWN5UbN5IMnFqNMhNfo919sH85y2/ea+5Yg9TsTkeZxpL+JLbp6cgYFS4sRLp3YV4S6yDuqVWHYOw==}
    engines: {node: '>=6'}

  bundle-name@4.1.0:
    resolution: {integrity: sha512-tjwM5exMg6BGRI+kNmTntNsvdZS1X8BFYS6tnJ2hdH0kVxM6/eVZ2xy+FqStSWvYmtfFMDLIxurorHwDKfDz5Q==}
    engines: {node: '>=18'}

  bytes@3.1.2:
    resolution: {integrity: sha512-/Nf7TyzTx6S3yRJObOAV7956r8cr2+Oj8AC5dt8wSP3BQAoeX58NoHyCU8P8zGkNXStjTSi6fzO6F0pBdcYbEg==}
    engines: {node: '>= 0.8'}

  cac@6.7.14:
    resolution: {integrity: sha512-b6Ilus+c3RrdDk+JhLKUAQfzzgLEPy6wcXqS7f/xe1EETvsDP6GORG7SFuOs6cID5YkqchW/LXZbX5bc8j7ZcQ==}
    engines: {node: '>=8'}

  call-bind@1.0.7:
    resolution: {integrity: sha512-GHTSNSYICQ7scH7sZ+M2rFopRoLh8t2bLSW6BbgrtLsahOIB5iyAVJf9GjWK3cYTDaMj4XdBpM1cA6pIS0Kv2w==}
    engines: {node: '>= 0.4'}

  callsites@3.1.0:
    resolution: {integrity: sha512-P8BjAsXvZS+VIDUI11hHCQEv74YT67YUi5JJFNWIqL235sBmjX4+qx9Muvls5ivyNENctx46xQLQ3aTuE7ssaQ==}
    engines: {node: '>=6'}

  camelcase-css@2.0.1:
    resolution: {integrity: sha512-QOSvevhslijgYwRx6Rv7zKdMF8lbRmx+uQGx2+vDc+KI/eBnsy9kit5aj23AgGu3pa4t9AgwbnXWqS+iOY+2aA==}
    engines: {node: '>= 6'}

  caniuse-lite@1.0.30001664:
    resolution: {integrity: sha512-AmE7k4dXiNKQipgn7a2xg558IRqPN3jMQY/rOsbxDhrd0tyChwbITBfiwtnqz8bi2M5mIWbxAYBvk7W7QBUS2g==}

  capnp-ts@0.7.0:
    resolution: {integrity: sha512-XKxXAC3HVPv7r674zP0VC3RTXz+/JKhfyw94ljvF80yynK6VkTnqE3jMuN8b3dUVmmc43TjyxjW4KTsmB3c86g==}

  ccount@2.0.1:
    resolution: {integrity: sha512-eyrF0jiFpY+3drT6383f1qhkbGsLSifNAjA61IUjZjmLCWjItY6LB9ft9YhoDgwfmclB2zhu51Lc7+95b8NRAg==}

  chai@5.1.1:
    resolution: {integrity: sha512-pT1ZgP8rPNqUgieVaEY+ryQr6Q4HXNg8Ei9UnLUrjN4IA7dvQC5JB+/kxVcPNDHyBcc/26CXPkbNzq3qwrOEKA==}
    engines: {node: '>=12'}

  chalk@2.4.2:
    resolution: {integrity: sha512-Mti+f9lpJNcwF4tWV8/OrTTtF1gZi+f8FqlyAdouralcFWFQWF2+NgCHShjkCb+IFBLq9buZwE1xckQU4peSuQ==}
    engines: {node: '>=4'}

  chalk@4.1.2:
    resolution: {integrity: sha512-oKnbhFyRIXpUuez8iBMmyEa4nbj4IOQyuhc/wy9kY7/WVPcwIO9VA668Pu8RkO7+0G76SLROeyw9CpQ061i4mA==}
    engines: {node: '>=10'}

  chalk@5.3.0:
    resolution: {integrity: sha512-dLitG79d+GV1Nb/VYcCDFivJeK1hiukt9QjRNVOsUtTy1rR1YJsmpGGTZ3qJos+uw7WmWF4wUwBd9jxjocFC2w==}
    engines: {node: ^12.17.0 || ^14.13 || >=16.0.0}

  character-entities-html4@2.1.0:
    resolution: {integrity: sha512-1v7fgQRj6hnSwFpq1Eu0ynr/CDEw0rXo2B61qXrLNdHZmPKgb7fqS1a2JwF0rISo9q77jDI8VMEHoApn8qDoZA==}

  character-entities-legacy@3.0.0:
    resolution: {integrity: sha512-RpPp0asT/6ufRm//AJVwpViZbGM/MkjQFxJccQRHmISF/22NBtsHqAWmL+/pmkPWoIUJdWyeVleTl1wydHATVQ==}

  character-entities@2.0.2:
    resolution: {integrity: sha512-shx7oQ0Awen/BRIdkjkvz54PnEEI/EjwXDSIZp86/KKdbafHh1Df/RYGBhn4hbe2+uKC9FnT5UCEdyPz3ai9hQ==}

  character-parser@2.2.0:
    resolution: {integrity: sha512-+UqJQjFEFaTAs3bNsF2j2kEN1baG/zghZbdqoYEDxGZtJo9LBzl1A+m0D4n3qKx8N2FNv8/Xp6yV9mQmBuptaw==}

  check-error@2.1.1:
    resolution: {integrity: sha512-OAlb+T7V4Op9OwdkjmguYRqncdlx5JiofwOAUkmTF+jNdHwzTaTs4sRAGpzLF3oOz5xAyDGrPgeIDFQmDOTiJw==}
    engines: {node: '>= 16'}

  chokidar@3.6.0:
    resolution: {integrity: sha512-7VT13fmjotKpGipCW9JEQAusEPE+Ei8nl6/g4FBAmIm0GOOLMua9NDDo/DWp0ZAxCr3cPq5ZpBqmPAQgDda2Pw==}
    engines: {node: '>= 8.10.0'}

  chokidar@4.0.1:
    resolution: {integrity: sha512-n8enUVCED/KVRQlab1hr3MVpcVMvxtZjmEa956u+4YijlmQED223XMSYj2tLuKvr4jcCTzNNMpQDUer72MMmzA==}
    engines: {node: '>= 14.16.0'}

  chownr@2.0.0:
    resolution: {integrity: sha512-bIomtDF5KGpdogkLd9VspvFzk9KfpyyGlS8YFVZl7TGPBHL5snIOnxeshwVgPteQ9b4Eydl+pVbIyE1DcvCWgQ==}
    engines: {node: '>=10'}

  citty@0.1.4:
    resolution: {integrity: sha512-Q3bK1huLxzQrvj7hImJ7Z1vKYJRPQCDnd0EjXfHMidcjecGOMuLrmuQmtWmFkuKLcMThlGh1yCKG8IEc6VeNXQ==}

  cli-cursor@5.0.0:
    resolution: {integrity: sha512-aCj4O5wKyszjMmDT4tZj93kxyydN/K5zPWSCe6/0AV/AA1pqe5ZBIw0a2ZfPQV7lL5/yb5HsUreJ6UFAF1tEQw==}
    engines: {node: '>=18'}

  cli-truncate@4.0.0:
    resolution: {integrity: sha512-nPdaFdQ0h/GEigbPClz11D0v/ZJEwxmeVZGeMo3Z5StPtUTkA9o1lD6QwoirYiSDzbcwn2XcjwmCp68W1IS4TA==}
    engines: {node: '>=18'}

  clipboard@2.0.11:
    resolution: {integrity: sha512-C+0bbOqkezLIsmWSvlsXS0Q0bmkugu7jcfMIACB+RDEntIzQIkdr148we28AfSloQLRdZlYL/QYyrq05j/3Faw==}

  color-convert@1.9.3:
    resolution: {integrity: sha512-QfAUtd+vFdAtFQcC8CCyYt1fYWxSqAiK2cSD6zDB8N3cpsEBAvRxp9zOGg6G/SHHJYAT88/az/IuDGALsNVbGg==}

  color-convert@2.0.1:
    resolution: {integrity: sha512-RRECPsj7iu/xb5oKYcsFHSppFNnsj/52OVTRKb4zP5onXwVF3zVmmToNcOfGC+CRDpfK/U584fMg38ZHCaElKQ==}
    engines: {node: '>=7.0.0'}

  color-name@1.1.3:
    resolution: {integrity: sha512-72fSenhMw2HZMTVHeCA9KCmpEIbzWiQsjN+BHcBbS9vr1mtt+vJjPdksIBNUmKAW8TFUDPJK5SUU3QhE9NEXDw==}

  color-name@1.1.4:
    resolution: {integrity: sha512-dOy+3AuW3a2wNbZHIuMZpTcgjGuLU/uBL/ubcZF9OXbDo8ff4O8yVp5Bf0efS8uEoYo5q4Fx7dY9OgQGXgAsQA==}

  color-support@1.1.3:
    resolution: {integrity: sha512-qiBjkpbMLO/HL68y+lh4q0/O1MZFj2RX6X/KmMa3+gJD3z+WwI1ZzDHysvqHGS3mP6mznPckpXmw1nI9cJjyRg==}
    hasBin: true

  colorette@2.0.20:
    resolution: {integrity: sha512-IfEDxwoWIjkeXL1eXcDiow4UbKjhLdq6/EuSVR9GMN7KVH3r9gQ83e73hsz1Nd1T3ijd5xv1wcWRYO+D6kCI2w==}

  colorjs.io@0.5.2:
    resolution: {integrity: sha512-twmVoizEW7ylZSN32OgKdXRmo1qg+wT5/6C3xu5b9QsWzSFAhHLn2xd8ro0diCsKfCj1RdaTP/nrcW+vAoQPIw==}

  combined-stream@1.0.8:
    resolution: {integrity: sha512-FQN4MRfuJeHf7cBbBMJFXhKSDq+2kAArBlmRBvcvFE5BB1HZKXtSFASDhdlz9zOYwxh8lDdnvmMOe/+5cdoEdg==}
    engines: {node: '>= 0.8'}

  comma-separated-tokens@2.0.3:
    resolution: {integrity: sha512-Fu4hJdvzeylCfQPp9SGWidpzrMs7tTrlu6Vb8XGaRGck8QSNZJJp538Wrb60Lax4fPwR64ViY468OIUTbRlGZg==}

  commander@12.1.0:
    resolution: {integrity: sha512-Vw8qHK3bZM9y/P10u3Vib8o/DdkvA2OtPtZvD871QKjy74Wj1WSKFILMPRPSdUSx5RFK1arlJzEtA4PkFgnbuA==}
    engines: {node: '>=18'}

  commander@2.20.3:
    resolution: {integrity: sha512-GpVkmM8vF2vQUkj2LvZmD35JxeJOLCwJ9cUkugyk2nuhbv3+mJvpLYYt+0+USMxE+oj+ey/lJEnhZw75x/OMcQ==}

  commander@4.1.1:
    resolution: {integrity: sha512-NOKm8xhkzAjzFx8B2v5OAHT+u5pRQc2UCa2Vq9jYL/31o2wi9mxBA7LIFs3sV5VSC49z6pEhfbMULvShKj26WA==}
    engines: {node: '>= 6'}

  comment-parser@1.4.1:
    resolution: {integrity: sha512-buhp5kePrmda3vhc5B9t7pUQXAb2Tnd0qgpkIhPhkHXxJpiPJ11H0ZEU0oBpJ2QztSbzG/ZxMj/CHsYJqRHmyg==}
    engines: {node: '>= 12.0.0'}

  commenting@1.1.0:
    resolution: {integrity: sha512-YeNK4tavZwtH7jEgK1ZINXzLKm6DZdEMfsaaieOsCAN0S8vsY7UeuO3Q7d/M018EFgE+IeUAuBOKkFccBZsUZA==}

  commondir@1.0.1:
    resolution: {integrity: sha512-W9pAhw0ja1Edb5GVdIF1mjZw/ASI0AlShXM83UUGe2DVr5TdAPEA1OA8m/g8zWp9x6On7gqufY+FatDbC3MDQg==}

  compare-func@2.0.0:
    resolution: {integrity: sha512-zHig5N+tPWARooBnb0Zx1MFcdfpyJrfTJ3Y5L+IFvUm8rM74hHz66z0gw0x4tijh5CorKkKUCnW82R2vmpeCRA==}

  computeds@0.0.1:
    resolution: {integrity: sha512-7CEBgcMjVmitjYo5q8JTJVra6X5mQ20uTThdK+0kR7UEaDrAWEQcRiBtWJzga4eRpP6afNwwLsX2SET2JhVB1Q==}

  concat-map@0.0.1:
    resolution: {integrity: sha512-/Srv4dswyQNBfohGpz9o6Yb3Gz3SrUDqBH5rTuhGR7ahtlbYKnVxw2bCFMRljaA7EXHaXZ8wsHdodFvbkhKmqg==}

  confbox@0.1.7:
    resolution: {integrity: sha512-uJcB/FKZtBMCJpK8MQji6bJHgu1tixKPxRLeGkNzBoOZzpnZUJm0jm2/sBDWcuBx1dYgxV4JU+g5hmNxCyAmdA==}

  connect@3.7.0:
    resolution: {integrity: sha512-ZqRXc+tZukToSNmh5C2iWMSoV3X1YUcPbqEM4DkEG5tNQXrQUZCNVGGv3IuicnkMtPfGf3Xtp8WCXs295iQ1pQ==}
    engines: {node: '>= 0.10.0'}

  consola@3.2.3:
    resolution: {integrity: sha512-I5qxpzLv+sJhTVEoLYNcTW+bThDCPsit0vLNKShZx6rLtpilNpmmeTPaeqJb9ZE9dV3DGaeby6Vuhrw38WjeyQ==}
    engines: {node: ^14.18.0 || >=16.10.0}

  console-control-strings@1.1.0:
    resolution: {integrity: sha512-ty/fTekppD2fIwRvnZAVdeOiGd1c7YXEixbgJTNzqcxJWKQnjJ/V1bNEEE6hygpM3WjwHFUVK6HTjWSzV4a8sQ==}

  constantinople@4.0.1:
    resolution: {integrity: sha512-vCrqcSIq4//Gx74TXXCGnHpulY1dskqLTFGDmhrGxzeXL8lF8kvXv6mpNWlJj1uD4DW23D4ljAqbY4RRaaUZIw==}

  content-disposition@0.5.4:
    resolution: {integrity: sha512-FveZTNuGw04cxlAiWbzi6zTAL/lhehaWbTtgluJh4/E95DqMwTmha3KZN1aAWA8cFIhHzMZUvLevkw5Rqk+tSQ==}
    engines: {node: '>= 0.6'}

  content-type@1.0.5:
    resolution: {integrity: sha512-nTjqfcBFEipKdXCv4YDQWCfmcLZKm81ldF0pAopTvyrFGVbcR6P/VAAd5G7N+0tTr8QqiU0tFadD6FK4NtJwOA==}
    engines: {node: '>= 0.6'}

  conventional-changelog-angular@8.0.0:
    resolution: {integrity: sha512-CLf+zr6St0wIxos4bmaKHRXWAcsCXrJU6F4VdNDrGRK3B8LDLKoX3zuMV5GhtbGkVR/LohZ6MT6im43vZLSjmA==}
    engines: {node: '>=18'}

  conventional-changelog-atom@5.0.0:
    resolution: {integrity: sha512-WfzCaAvSCFPkznnLgLnfacRAzjgqjLUjvf3MftfsJzQdDICqkOOpcMtdJF3wTerxSpv2IAAjX8doM3Vozqle3g==}
    engines: {node: '>=18'}

  conventional-changelog-cli@5.0.0:
    resolution: {integrity: sha512-9Y8fucJe18/6ef6ZlyIlT2YQUbczvoQZZuYmDLaGvcSBP+M6h+LAvf7ON7waRxKJemcCII8Yqu5/8HEfskTxJQ==}
    engines: {node: '>=18'}
    hasBin: true

  conventional-changelog-codemirror@5.0.0:
    resolution: {integrity: sha512-8gsBDI5Y3vrKUCxN6Ue8xr6occZ5nsDEc4C7jO/EovFGozx8uttCAyfhRrvoUAWi2WMm3OmYs+0mPJU7kQdYWQ==}
    engines: {node: '>=18'}

  conventional-changelog-conventionalcommits@8.0.0:
    resolution: {integrity: sha512-eOvlTO6OcySPyyyk8pKz2dP4jjElYunj9hn9/s0OB+gapTO8zwS9UQWrZ1pmF2hFs3vw1xhonOLGcGjy/zgsuA==}
    engines: {node: '>=18'}

  conventional-changelog-core@8.0.0:
    resolution: {integrity: sha512-EATUx5y9xewpEe10UEGNpbSHRC6cVZgO+hXQjofMqpy+gFIrcGvH3Fl6yk2VFKh7m+ffenup2N7SZJYpyD9evw==}
    engines: {node: '>=18'}

  conventional-changelog-ember@5.0.0:
    resolution: {integrity: sha512-RPflVfm5s4cSO33GH/Ey26oxhiC67akcxSKL8CLRT3kQX2W3dbE19sSOM56iFqUJYEwv9mD9r6k79weWe1urfg==}
    engines: {node: '>=18'}

  conventional-changelog-eslint@6.0.0:
    resolution: {integrity: sha512-eiUyULWjzq+ybPjXwU6NNRflApDWlPEQEHvI8UAItYW/h22RKkMnOAtfCZxMmrcMO1OKUWtcf2MxKYMWe9zJuw==}
    engines: {node: '>=18'}

  conventional-changelog-express@5.0.0:
    resolution: {integrity: sha512-D8Q6WctPkQpvr2HNCCmwU5GkX22BVHM0r4EW8vN0230TSyS/d6VQJDAxGb84lbg0dFjpO22MwmsikKL++Oo/oQ==}
    engines: {node: '>=18'}

  conventional-changelog-jquery@6.0.0:
    resolution: {integrity: sha512-2kxmVakyehgyrho2ZHBi90v4AHswkGzHuTaoH40bmeNqUt20yEkDOSpw8HlPBfvEQBwGtbE+5HpRwzj6ac2UfA==}
    engines: {node: '>=18'}

  conventional-changelog-jshint@5.0.0:
    resolution: {integrity: sha512-gGNphSb/opc76n2eWaO6ma4/Wqu3tpa2w7i9WYqI6Cs2fncDSI2/ihOfMvXveeTTeld0oFvwMVNV+IYQIk3F3g==}
    engines: {node: '>=18'}

  conventional-changelog-preset-loader@5.0.0:
    resolution: {integrity: sha512-SetDSntXLk8Jh1NOAl1Gu5uLiCNSYenB5tm0YVeZKePRIgDW9lQImromTwLa3c/Gae298tsgOM+/CYT9XAl0NA==}
    engines: {node: '>=18'}

  conventional-changelog-writer@8.0.0:
    resolution: {integrity: sha512-TQcoYGRatlAnT2qEWDON/XSfnVG38JzA7E0wcGScu7RElQBkg9WWgZd1peCWFcWDh1xfb2CfsrcvOn1bbSzztA==}
    engines: {node: '>=18'}
    hasBin: true

  conventional-changelog@6.0.0:
    resolution: {integrity: sha512-tuUH8H/19VjtD9Ig7l6TQRh+Z0Yt0NZ6w/cCkkyzUbGQTnUEmKfGtkC9gGfVgCfOL1Rzno5NgNF4KY8vR+Jo3w==}
    engines: {node: '>=18'}

  conventional-commits-filter@5.0.0:
    resolution: {integrity: sha512-tQMagCOC59EVgNZcC5zl7XqO30Wki9i9J3acbUvkaosCT6JX3EeFwJD7Qqp4MCikRnzS18WXV3BLIQ66ytu6+Q==}
    engines: {node: '>=18'}

  conventional-commits-parser@6.0.0:
    resolution: {integrity: sha512-TbsINLp48XeMXR8EvGjTnKGsZqBemisPoyWESlpRyR8lif0lcwzqz+NMtYSj1ooF/WYjSuu7wX0CtdeeMEQAmA==}
    engines: {node: '>=18'}
    hasBin: true

  convert-source-map@2.0.0:
    resolution: {integrity: sha512-Kvp459HrV2FEJ1CAsi1Ku+MY3kasH19TFykTz2xWmMeq6bk2NU3XXvfJ+Q61m0xktWwt+1HSYf3JZsTms3aRJg==}

  cookie-signature@1.0.6:
    resolution: {integrity: sha512-QADzlaHc8icV8I7vbaJXJwod9HWYp8uCqf1xa4OfNu1T7JVxQIrUgOWtHdNDtPiywmFbiS12VjotIXLrKM3orQ==}

  cookie@0.5.0:
    resolution: {integrity: sha512-YZ3GUyn/o8gfKJlnlX7g7xq4gyO6OSuhGPKaaGssGB2qgDUS0gPgtTvoyZLTt9Ab6dC4hfc9dV5arkvc/OCmrw==}
    engines: {node: '>= 0.6'}

  cookie@0.7.1:
    resolution: {integrity: sha512-6DnInpx7SJ2AK3+CTUE/ZM0vWTUboZCegxhC2xiIydHR9jNuTAASBrfEpHhiGOZw/nX51bHt6YQl8jsGo4y/0w==}
    engines: {node: '>= 0.6'}

  copy-anything@2.0.6:
    resolution: {integrity: sha512-1j20GZTsvKNkc4BY3NpMOM8tt///wY3FpIzozTOFO2ffuZcV61nojHXVKIy3WM+7ADCy5FVhdZYHYDdgTU0yJw==}

  copy-anything@3.0.5:
    resolution: {integrity: sha512-yCEafptTtb4bk7GLEQoM8KVJpxAfdBJYaXyzQEgQQQgYrZiDp8SJmGKlYza6CYjEDNstAdNdKA3UuoULlEbS6w==}
    engines: {node: '>=12.13'}

  core-js-compat@3.38.1:
    resolution: {integrity: sha512-JRH6gfXxGmrzF3tZ57lFx97YARxCXPaMzPo6jELZhv88pBH5VXpQ+y0znKGlFnzuaihqhLbefxSJxWJMPtfDzw==}

  core-js@3.38.1:
    resolution: {integrity: sha512-OP35aUorbU3Zvlx7pjsFdu1rGNnD4pgw/CWoYzRY3t2EzoVT7shKHY1dlAy3f41cGIO7ZDPQimhGFTlEYkG/Hw==}

  cors@2.8.5:
    resolution: {integrity: sha512-KIHbLJqu73RGr/hnbrO9uBeixNGuvSQjul/jdFvS/KFSIH1hWVd1ng7zOHx+YrEfInLG7q4n6GHQ9cDtxv/P6g==}
    engines: {node: '>= 0.10'}

  cross-spawn@7.0.3:
    resolution: {integrity: sha512-iRDPJKUPVEND7dHPO8rkbOnPpyDygcDFtWjpeWNCgy8WP2rXcxXL8TskReQl6OrB2G7+UJrags1q15Fudc7G6w==}
    engines: {node: '>= 8'}

  css-color-names@1.0.1:
    resolution: {integrity: sha512-/loXYOch1qU1biStIFsHH8SxTmOseh1IJqFvy8IujXOm1h+QjUdDhkzOrR5HG8K8mlxREj0yfi8ewCHx0eMxzA==}

  cssesc@3.0.0:
    resolution: {integrity: sha512-/Tb/JcjK111nNScGob5MNtsntNM1aCNUDipB/TkwZFhyDrrE47SOx/18wF2bbjgc3ZzCSKW1T5nt5EbFoAz/Vg==}
    engines: {node: '>=4'}
    hasBin: true

  csstype@2.6.21:
    resolution: {integrity: sha512-Z1PhmomIfypOpoMjRQB70jfvy/wxT50qW08YXO5lMIJkrdq4yOTR+AW7FqutScmB9NkLwxo+jU+kZLbofZZq/w==}

  csstype@3.1.3:
    resolution: {integrity: sha512-M1uQkMl8rQK/szD0LNhtqxIPLpimGm8sOBwU7lLnCpSbTyY3yeU1Vc7l4KT5zT4s/yOxHH5O7tIuuLOCnLADRw==}

  d@1.0.1:
    resolution: {integrity: sha512-m62ShEObQ39CfralilEQRjH6oAMtNCV1xJyEx5LpRYUVN+EviphDgUc/F3hnYbADmkiNs67Y+3ylmlG7Lnu+FA==}

  data-uri-to-buffer@2.0.2:
    resolution: {integrity: sha512-ND9qDTLc6diwj+Xe5cdAgVTbLVdXbtxTJRXRhli8Mowuaan+0EJOtdqJ0QCHNSSPyoXGx9HX2/VMnKeC34AChA==}

  data-uri-to-buffer@4.0.0:
    resolution: {integrity: sha512-Vr3mLBA8qWmcuschSLAOogKgQ/Jwxulv3RNE4FXnYWRGujzrRWQI4m12fQqRkwX06C0KanhLr4hK+GydchZsaA==}
    engines: {node: '>= 12'}

  de-indent@1.0.2:
    resolution: {integrity: sha512-e/1zu3xH5MQryN2zdVaF0OrdNLUbvWxzMbi+iNA6Bky7l1RoP8a2fIbRocyHclXt/arDrrR6lL3TqFD9pMQTsg==}

  debug@2.6.9:
    resolution: {integrity: sha512-bC7ElrdJaJnPbAP+1EotYvqZsb3ecl5wi6Bfi6BJTUcNowp6cvspg0jXznRTKDjm/E7AdgFBVeAPVMNcKGsHMA==}
    peerDependencies:
      supports-color: '*'
    peerDependenciesMeta:
      supports-color:
        optional: true

  debug@3.2.7:
    resolution: {integrity: sha512-CFjzYYAi4ThfiQvizrFQevTTXHtnCqWfe7x1AhgEscTz6ZbLbfoLRLPugTQyBth6f8ZERVUSyWHFD/7Wu4t1XQ==}
    peerDependencies:
      supports-color: '*'
    peerDependenciesMeta:
      supports-color:
        optional: true

  debug@4.3.7:
    resolution: {integrity: sha512-Er2nc/H7RrMXZBFCEim6TCmMk02Z8vLC2Rbi1KEBggpo0fS6l0S1nnapwmIi3yW/+GOJap1Krg4w0Hg80oCqgQ==}
    engines: {node: '>=6.0'}
    peerDependencies:
      supports-color: '*'
    peerDependenciesMeta:
      supports-color:
        optional: true

  decode-named-character-reference@1.0.2:
    resolution: {integrity: sha512-O8x12RzrUF8xyVcY0KJowWsmaJxQbmy0/EtnNtHRpsOcT7dFk5W598coHqBVpmWo1oQQfsCqfCmkZN5DJrZVdg==}

  deep-eql@5.0.2:
    resolution: {integrity: sha512-h5k/5U50IJJFpzfL6nO9jaaumfjO/f2NjK/oYB2Djzm4p9L+3T9qWpZqZ2hAbLPuuYq9wrU08WQyBTL5GbPk5Q==}
    engines: {node: '>=6'}

  deep-is@0.1.4:
    resolution: {integrity: sha512-oIPzksmTg4/MriiaYGO+okXDT7ztn/w3Eptv/+gSIdMdKsJo0u4CfYNFJPy+4SKMuCqGw2wxnA+URMg3t8a/bQ==}

  deepmerge@4.2.2:
    resolution: {integrity: sha512-FJ3UgI4gIl+PHZm53knsuSFpE+nESMr7M4v9QcgB7S63Kj/6WqMiFQJpBBYz1Pt+66bZpP3Q7Lye0Oo9MPKEdg==}
    engines: {node: '>=0.10.0'}

  default-browser-id@5.0.0:
    resolution: {integrity: sha512-A6p/pu/6fyBcA1TRz/GqWYPViplrftcW2gZC9q79ngNCKAeR/X3gcEdXQHl4KNXV+3wgIJ1CPkJQ3IHM6lcsyA==}
    engines: {node: '>=18'}

  default-browser@5.2.1:
    resolution: {integrity: sha512-WY/3TUME0x3KPYdRRxEJJvXRHV4PyPoUsxtZa78lwItwRQRHhd2U9xOscaT/YTf8uCXIAjeJOFBVEh/7FtD8Xg==}
    engines: {node: '>=18'}

  define-data-property@1.1.4:
    resolution: {integrity: sha512-rBMvIzlpA8v6E+SJZoo++HAYqsLrkg7MSfIinMPFhmkorw7X+dOXVJQs+QT69zGkzMyfDnIMN2Wid1+NbL3T+A==}
    engines: {node: '>= 0.4'}

  define-lazy-prop@3.0.0:
    resolution: {integrity: sha512-N+MeXYoqr3pOgn8xfyRPREN7gHakLYjhsHhWGT3fWAiL4IkAt0iDw14QiiEm2bE30c5XX5q0FtAA3CK5f9/BUg==}
    engines: {node: '>=12'}

  defu@6.1.2:
    resolution: {integrity: sha512-+uO4+qr7msjNNWKYPHqN/3+Dx3NFkmIzayk2L1MyZQlvgZb/J1A0fo410dpKrN2SnqFjt8n4JL8fDJE0wIgjFQ==}

  delayed-stream@1.0.0:
    resolution: {integrity: sha512-ZySD7Nf91aLB0RxL4KGrKHBXl7Eds1DAmEdcoVawXnLD7SDhpNgtuII2aAkg7a7QS41jxPSZ17p4VdGnMHk3MQ==}
    engines: {node: '>=0.4.0'}

  delegate@3.2.0:
    resolution: {integrity: sha512-IofjkYBZaZivn0V8nnsMJGBr4jVLxHDheKSW88PyxS5QC4Vo9ZbZVvhzlSxY87fVq3STR6r+4cGepyHkcWOQSw==}

  delegates@1.0.0:
    resolution: {integrity: sha512-bd2L678uiWATM6m5Z1VzNCErI3jiGzt6HGY8OVICs40JQq/HALfbyNJmp0UDakEY4pMMaN0Ly5om/B1VI/+xfQ==}

  depd@2.0.0:
    resolution: {integrity: sha512-g7nH6P6dyDioJogAAGprGpCtVImJhpPk/roCzdb3fIh61/s/nPsfR6onyMwkCAR/OlC3yBC0lESvUoQEAssIrw==}
    engines: {node: '>= 0.8'}

  dequal@2.0.3:
    resolution: {integrity: sha512-0je+qPKHEMohvfRTCEo3CrPG6cAzAYgmzKyxRiYSSDkS6eGJdyVJm7WaYA5ECaAD9wLB2T4EEeymA5aFVcYXCA==}
    engines: {node: '>=6'}

  destroy@1.2.0:
    resolution: {integrity: sha512-2sJGJTaXIIaR1w4iJSNoN0hnMY7Gpc/n8D4qSCJw8QqFWXf7cuAgnEHxBpweaVcPevC2l3KpjYCx3NypQQgaJg==}
    engines: {node: '>= 0.8', npm: 1.2.8000 || >= 1.4.16}

  detect-libc@1.0.3:
    resolution: {integrity: sha512-pGjwhsmsp4kL2RTz08wcOlGN83otlqHeD/Z5T8GXZB+/YcpQ/dgo+lbU8ZsGxV0HIvqqxo9l7mqYwyYMD9bKDg==}
    engines: {node: '>=0.10'}
    hasBin: true

  detect-libc@2.0.1:
    resolution: {integrity: sha512-463v3ZeIrcWtdgIg6vI6XUncguvr2TnGl4SzDXinkt9mSLpBJKXT3mW6xT3VQdDN11+WVs29pgvivTc4Lp8v+w==}
    engines: {node: '>=8'}

  devlop@1.1.0:
    resolution: {integrity: sha512-RWmIqhcFf1lRYBvNmr7qTNuyCt/7/ns2jbpp1+PalgE/rDQcBT0fioSMUpJ93irlUhC5hrg4cYqe6U+0ImW0rA==}

  didyoumean@1.2.2:
    resolution: {integrity: sha512-gxtyfqMg7GKyhQmb056K7M3xszy/myH8w+B4RT+QXBQsvAOdc3XymqDDPHx1BgPgsdAA5SIifona89YtRATDzw==}

  dir-glob@3.0.1:
    resolution: {integrity: sha512-WkrWp9GR4KXfKGYzOLmTuGVi1UWFfws377n9cc55/tb6DuqyF6pcQ5AbiHEshaDpY9v6oaSr2XCDidGmMwdzIA==}
    engines: {node: '>=8'}

  dlv@1.1.3:
    resolution: {integrity: sha512-+HlytyjlPKnIG8XuRG8WvmBP8xs8P71y+SKKS6ZXWoEgLuePxtDoUEiH7WkdePWrQ5JBpE6aoVqfZfJUQkjXwA==}

  doctrine@3.0.0:
    resolution: {integrity: sha512-yS+Q5i3hBf7GBkd4KG8a7eBNNWNGLTaEwwYWUijIYM7zrlYDM0BFXHjjPWlWZ1Rg7UaddZeIDmi9jF3HmqiQ2w==}
    engines: {node: '>=6.0.0'}

  doctypes@1.1.0:
    resolution: {integrity: sha512-LLBi6pEqS6Do3EKQ3J0NqHWV5hhb78Pi8vvESYwyOy2c31ZEZVdtitdzsQsKb7878PEERhzUk0ftqGhG6Mz+pQ==}

  dot-prop@5.3.0:
    resolution: {integrity: sha512-QM8q3zDe58hqUqjraQOmzZ1LIH9SWQJTlEKCH4kJ2oQvLZk7RbQXvtDM2XEq3fwkV9CCvvH4LA0AV+ogFsBM2Q==}
    engines: {node: '>=8'}

  dotenv-expand@11.0.6:
    resolution: {integrity: sha512-8NHi73otpWsZGBSZwwknTXS5pqMOrk9+Ssrna8xCaxkzEpU9OTf9R5ArQGVw03//Zmk9MOwLPng9WwndvpAJ5g==}
    engines: {node: '>=12'}

  dotenv@16.4.5:
    resolution: {integrity: sha512-ZmdL2rui+eB2YwhsWzjInR8LldtZHGDoQ1ugH85ppHKwpUHL7j7rN0Ti9NCnGiQbhaZ11FpR+7ao1dNsmduNUg==}
    engines: {node: '>=12'}

  eastasianwidth@0.2.0:
    resolution: {integrity: sha512-I88TYZWc9XiYHRQ4/3c5rjjfgkjhLyW2luGIheGERbNQ6OY7yTybanSpDXZa8y7VUP9YmDcYa+eyq4ca7iLqWA==}

  ee-first@1.1.1:
    resolution: {integrity: sha512-WMwm9LhRUo+WUaRN+vRuETqG89IgZphVSNkdFgeb6sS/E4OrDIN7t48CAewSHXc6C8lefD8KKfr5vY61brQlow==}

  electron-to-chromium@1.5.29:
    resolution: {integrity: sha512-PF8n2AlIhCKXQ+gTpiJi0VhcHDb69kYX4MtCiivctc2QD3XuNZ/XIOlbGzt7WAjjEev0TtaH6Cu3arZExm5DOw==}

  emoji-regex@10.3.0:
    resolution: {integrity: sha512-QpLs9D9v9kArv4lfDEgg1X/gN5XLnf/A6l9cs8SPZLRZR3ZkY9+kwIQTxm+fsSej5UMYGE8fdoaZVIBlqG0XTw==}

  emoji-regex@8.0.0:
    resolution: {integrity: sha512-MSjYzcWNOA0ewAHpz0MxpYFvwg6yjy1NG3xteoqz644VCo/RPgnr1/GGt+ic3iJTzQ8Eu3TdM14SawnVUmGE6A==}

  emoji-regex@9.2.2:
    resolution: {integrity: sha512-L18DaJsXSUk2+42pv8mLs5jJT2hqFkFE4j21wOmgbUqsZ2hL72NsUU785g9RXgo3s0ZNgVl42TiHp3ZtOv/Vyg==}

  encodeurl@1.0.2:
    resolution: {integrity: sha512-TPJXq8JqFaVYm2CWmPvnP2Iyo4ZSM7/QKcSmuMLDObfpH5fi7RUGmd/rTDf+rut/saiDiQEeVTNgAmJEdAOx0w==}
    engines: {node: '>= 0.8'}

  encodeurl@2.0.0:
    resolution: {integrity: sha512-Q0n9HRi4m6JuGIV1eFlmvJB7ZEVxu93IrMyiMsGC0lrMJMWzRgx6WGquyfQgZVb31vhGgXnfmPNNXmxnOkRBrg==}
    engines: {node: '>= 0.8'}

  enhanced-resolve@5.17.0:
    resolution: {integrity: sha512-dwDPwZL0dmye8Txp2gzFmA6sxALaSvdRDjPH0viLcKrtlOL3tw62nWWweVD1SdILDTJrbrL6tdWVN58Wo6U3eA==}
    engines: {node: '>=10.13.0'}

  entities@4.5.0:
    resolution: {integrity: sha512-V0hjH4dGPh9Ao5p0MoRY6BVqtwCjhz6vI5LT8AJ55H+4g9/4vbHx1I54fS0XuclLhDHArPQCiMjDxjaL8fPxhw==}
    engines: {node: '>=0.12'}

  environment@1.1.0:
    resolution: {integrity: sha512-xUtoPkMggbz0MPyPiIWr1Kp4aeWJjDZ6SMvURhimjdZgsRuDplF5/s9hcgGhyXMhs+6vpnuoiZ2kFiu3FMnS8Q==}
    engines: {node: '>=18'}

  errno@0.1.8:
    resolution: {integrity: sha512-dJ6oBr5SQ1VSd9qkk7ByRgb/1SH4JZjCHSW/mr63/QcXO9zLVxvJ6Oy13nio03rxpSnVDDjFor75SjVeZWPW/A==}
    hasBin: true

  es-define-property@1.0.0:
    resolution: {integrity: sha512-jxayLKShrEqqzJ0eumQbVhTYQM27CfT1T35+gCgDFoL82JLsXqTJ76zv6A0YLOgEnLUMvLzsDsGIrl8NFpT2gQ==}
    engines: {node: '>= 0.4'}

  es-errors@1.3.0:
    resolution: {integrity: sha512-Zf5H2Kxt2xjTvbJvP2ZWLEICxA6j+hAmMzIlypy4xcBg1vKVnx89Wy0GbS+kf5cwCVFFzdCFh2XSCFNULS6csw==}
    engines: {node: '>= 0.4'}

  es-module-lexer@1.5.4:
    resolution: {integrity: sha512-MVNK56NiMrOwitFB7cqDwq0CQutbw+0BvLshJSse0MUNU+y1FC3bUS/AQg7oUng+/wKrrki7JfmwtVHkVfPLlw==}

  es5-ext@0.10.64:
    resolution: {integrity: sha512-p2snDhiLaXe6dahss1LddxqEm+SkuDvV8dnIQG0MWjyHpcMNfXKPE+/Cc0y+PhxJX3A4xGNeFCj5oc0BUh6deg==}
    engines: {node: '>=0.10'}

  es6-iterator@2.0.3:
    resolution: {integrity: sha512-zw4SRzoUkd+cl+ZoE15A9o1oQd920Bb0iOJMQkQhl3jNc03YqVjAhG7scf9C5KWRU/R13Orf588uCC6525o02g==}

  es6-symbol@3.1.3:
    resolution: {integrity: sha512-NJ6Yn3FuDinBaBRWl/q5X/s4koRHBrgKAu+yGI6JCBeiu3qrcbJhwT2GeR/EXVfylRk8dpQVJoLEFhK+Mu31NA==}

  esbuild@0.18.20:
    resolution: {integrity: sha512-ceqxoedUrcayh7Y7ZX6NdbbDzGROiyVBgC4PriJThBKSVPWnnFHZAkfI1lJT8QFkOwH4qOS2SJkS4wvpGl8BpA==}
    engines: {node: '>=12'}
    hasBin: true

  esbuild@0.19.11:
    resolution: {integrity: sha512-HJ96Hev2hX/6i5cDVwcqiJBBtuo9+FeIJOtZ9W1kA5M6AMJRHUZlpYZ1/SbEwtO0ioNAW8rUooVpC/WehY2SfA==}
    engines: {node: '>=12'}
    hasBin: true

  esbuild@0.23.0:
    resolution: {integrity: sha512-1lvV17H2bMYda/WaFb2jLPeHU3zml2k4/yagNMG8Q/YtfMjCwEUZa2eXXMgZTVSL5q1n4H7sQ0X6CdJDqqeCFA==}
    engines: {node: '>=18'}
    hasBin: true

  esbuild@0.24.0:
    resolution: {integrity: sha512-FuLPevChGDshgSicjisSooU0cemp/sGXR841D5LHMB7mTVOmsEHcAxaH3irL53+8YDIeVNQEySh4DaYU/iuPqQ==}
    engines: {node: '>=18'}
    hasBin: true

  escalade@3.1.2:
    resolution: {integrity: sha512-ErCHMCae19vR8vQGe50xIsVomy19rg6gFu3+r3jkEO46suLMWBksvVyoGgQV+jOfl84ZSOSlmv6Gxa89PmTGmA==}
    engines: {node: '>=6'}

  escape-html@1.0.3:
    resolution: {integrity: sha512-NiSupZ4OeuGwr68lGIeym/ksIZMJodUGOSCZ/FSnTxcrekbvqrgdUxlJOMpijaKZVjAJrWrGs/6Jy8OMuyj9ow==}

  escape-string-regexp@1.0.5:
    resolution: {integrity: sha512-vbRorB5FUQWvla16U8R/qgaFIya2qGzwDrNmCZuYKrbdSUMG6I1ZCGQRefkRVhuOkIGVne7BQ35DSfo1qvJqFg==}
    engines: {node: '>=0.8.0'}

  escape-string-regexp@4.0.0:
    resolution: {integrity: sha512-TtpcNJ3XAzx3Gq8sWRzJaVajRs0uVxA2YAkdb1jm2YkPz4G6egUFAyA3n5vtEIZefPk5Wa4UXbKuS5fKkJWdgA==}
    engines: {node: '>=10'}

  escape-string-regexp@5.0.0:
    resolution: {integrity: sha512-/veY75JbMK4j1yjvuUxuVsiS/hr/4iHs9FTT6cgTexxdE0Ly/glccBAkloH/DofkjRbZU3bnoj38mOmhkZ0lHw==}
    engines: {node: '>=12'}

  eslint-compat-utils@0.5.1:
    resolution: {integrity: sha512-3z3vFexKIEnjHE3zCMRo6fn/e44U7T1khUjg+Hp0ZQMCigh28rALD0nPFBcGZuiLC5rLZa2ubQHDRln09JfU2Q==}
    engines: {node: '>=12'}
    peerDependencies:
      eslint: '>=6.0.0'

  eslint-import-resolver-node@0.3.9:
    resolution: {integrity: sha512-WFj2isz22JahUv+B788TlO3N6zL3nNJGU8CcZbPZvVEkBPaJdCV4vy5wyghty5ROFbCRnm132v8BScu5/1BQ8g==}

  eslint-plugin-es-x@7.8.0:
    resolution: {integrity: sha512-7Ds8+wAAoV3T+LAKeu39Y5BzXCrGKrcISfgKEqTS4BDN8SFEDQd0S43jiQ8vIa3wUKD07qitZdfzlenSi8/0qQ==}
    engines: {node: ^14.18.0 || >=16.0.0}
    peerDependencies:
      eslint: '>=8'

  eslint-plugin-import-x@4.3.1:
    resolution: {integrity: sha512-5TriWkXulDl486XnYYRgsL+VQoS/7mhN/2ci02iLCuL7gdhbiWxnsuL/NTcaKY9fpMgsMFjWZBtIGW7pb+RX0g==}
    engines: {node: ^18.18.0 || ^20.9.0 || >=21.1.0}
    peerDependencies:
      eslint: ^8.57.0 || ^9.0.0

  eslint-plugin-n@17.11.1:
    resolution: {integrity: sha512-93IUD82N6tIEgjztVI/l3ElHtC2wTa9boJHrD8iN+NyDxjxz/daZUZKfkedjBZNdg6EqDk4irybUsiPwDqXAEA==}
    engines: {node: ^18.18.0 || ^20.9.0 || >=21.1.0}
    peerDependencies:
      eslint: '>=8.23.0'

  eslint-plugin-regexp@2.6.0:
    resolution: {integrity: sha512-FCL851+kislsTEQEMioAlpDuK5+E5vs0hi1bF8cFlPlHcEjeRhuAzEsGikXRreE+0j4WhW2uO54MqTjXtYOi3A==}
    engines: {node: ^18 || >=20}
    peerDependencies:
      eslint: '>=8.44.0'

  eslint-scope@8.1.0:
    resolution: {integrity: sha512-14dSvlhaVhKKsa9Fx1l8A17s7ah7Ef7wCakJ10LYk6+GYmP9yDti2oq2SEwcyndt6knfcZyhyxwY3i9yL78EQw==}
    engines: {node: ^18.18.0 || ^20.9.0 || >=21.1.0}

  eslint-visitor-keys@3.4.3:
    resolution: {integrity: sha512-wpc+LXeiyiisxPlEkUzU6svyS1frIO3Mgxj1fdy7Pm8Ygzguax2N3Fa/D/ag1WqbOprdI+uY6wMUl8/a2G+iag==}
    engines: {node: ^12.22.0 || ^14.17.0 || >=16.0.0}

  eslint-visitor-keys@4.1.0:
    resolution: {integrity: sha512-Q7lok0mqMUSf5a/AdAZkA5a/gHcO6snwQClVNNvFKCAVlxXucdU8pKydU5ZVZjBx5xr37vGbFFWtLQYreLzrZg==}
    engines: {node: ^18.18.0 || ^20.9.0 || >=21.1.0}

  eslint@9.13.0:
    resolution: {integrity: sha512-EYZK6SX6zjFHST/HRytOdA/zE72Cq/bfw45LSyuwrdvcclb/gqV8RRQxywOBEWO2+WDpva6UZa4CcDeJKzUCFA==}
    engines: {node: ^18.18.0 || ^20.9.0 || >=21.1.0}
    hasBin: true
    peerDependencies:
      jiti: '*'
    peerDependenciesMeta:
      jiti:
        optional: true

  esniff@2.0.1:
    resolution: {integrity: sha512-kTUIGKQ/mDPFoJ0oVfcmyJn4iBDRptjNVIzwIFR7tqWXdVI9xfA2RMwY/gbSpJG3lkdWNEjLap/NqVHZiJsdfg==}
    engines: {node: '>=0.10'}

  espree@10.2.0:
    resolution: {integrity: sha512-upbkBJbckcCNBDBDXEbuhjbP68n+scUd3k/U2EkyM9nw+I/jPiL4cLF/Al06CF96wRltFda16sxDFrxsI1v0/g==}
    engines: {node: ^18.18.0 || ^20.9.0 || >=21.1.0}

  esquery@1.6.0:
    resolution: {integrity: sha512-ca9pw9fomFcKPvFLXhBKUK90ZvGibiGOvRJNbjljY7s7uq/5YO4BOzcYtJqExdx99rF6aAcnRxHmcUHcz6sQsg==}
    engines: {node: '>=0.10'}

  esrecurse@4.3.0:
    resolution: {integrity: sha512-KmfKL3b6G+RXvP8N1vr3Tq1kL/oCFgn2NYXEtqP8/L3pKapUA4G8cFVaoF3SU323CD4XypR/ffioHmkti6/Tag==}
    engines: {node: '>=4.0'}

  estraverse@5.3.0:
    resolution: {integrity: sha512-MMdARuVEQziNTeJD8DgMqmhwR11BRQ/cBP+pLtYdSTnf3MIO8fFeiINEbX36ZdNlfU/7A9f3gUw49B3oQsvwBA==}
    engines: {node: '>=4.0'}

  estree-walker@2.0.2:
    resolution: {integrity: sha512-Rfkk/Mp/DL7JVje3u18FxFujQlTNR2q6QfMSMB7AvCBx91NGj/ba3kCfza0f6dVDbw7YlRf/nDrn7pQrCCyQ/w==}

  estree-walker@3.0.3:
    resolution: {integrity: sha512-7RUKfXgSMMkzt6ZuXmqapOurLGPPfgj6l9uRZ7lRGolvk0y2yocc35LdcxKC5PQZdn2DMqioAQ2NoWcrTKmm6g==}

  esutils@2.0.3:
    resolution: {integrity: sha512-kVscqXk4OCp68SZ0dkgEKVi6/8ij300KBWTJq32P/dYeWTSwK41WyTxalN1eRmA5Z9UU/LX9D7FWSmV9SAYx6g==}
    engines: {node: '>=0.10.0'}

  etag@1.8.1:
    resolution: {integrity: sha512-aIL5Fx7mawVa300al2BnEE4iNvo1qETxLrPI/o05L7z6go7fCw1J6EQmbK4FmJ2AS7kgVF/KEZWufBfdClMcPg==}
    engines: {node: '>= 0.6'}

  event-emitter@0.3.5:
    resolution: {integrity: sha512-D9rRn9y7kLPnJ+hMq7S/nhvoKwwvVJahBi2BPmx3bvbsEdK3W9ii8cBSGjP+72/LnM4n6fo3+dkCX5FeTQruXA==}

  eventemitter3@4.0.7:
    resolution: {integrity: sha512-8guHBZCwKnFhYdHr2ysuRWErTwhoN2X8XELRlrRwpmfeY2jjuUN4taQMsULKUVo1K4DvZl+0pgfyoysHxvmvEw==}

  eventemitter3@5.0.1:
    resolution: {integrity: sha512-GWkBvjiSZK87ELrYOSESUYeVIc9mvLLf/nXalMOS5dYrgZq9o5OVkbZAVM06CVxYsCwH9BDZFPlQTlPA1j4ahA==}

  execa@8.0.1:
    resolution: {integrity: sha512-VyhnebXciFV2DESc+p6B+y0LjSm0krU4OgJN44qFAhBY0TJ+1V61tYD2+wHusZ6F9n5K+vl8k0sTy7PEfV4qpg==}
    engines: {node: '>=16.17'}

  execa@9.4.1:
    resolution: {integrity: sha512-5eo/BRqZm3GYce+1jqX/tJ7duA2AnE39i88fuedNFUV8XxGxUpF3aWkBRfbUcjV49gCkvS/pzc0YrCPhaIewdg==}
    engines: {node: ^18.19.0 || >=20.5.0}

  exit-hook@2.2.1:
    resolution: {integrity: sha512-eNTPlAD67BmP31LDINZ3U7HSF8l57TxOY2PmBJ1shpCvpnxBF93mWCE8YHBnXs8qiUZJc9WDcWIeC3a2HIAMfw==}
    engines: {node: '>=6'}

  express@4.21.1:
    resolution: {integrity: sha512-YSFlK1Ee0/GC8QaO91tHcDxJiE/X4FbpAyQWkxAvG6AXCuR65YzK8ua6D9hvi/TzUfZMpc+BwuM1IPw8fmQBiQ==}
    engines: {node: '>= 0.10.0'}

  ext@1.6.0:
    resolution: {integrity: sha512-sdBImtzkq2HpkdRLtlLWDa6w4DX22ijZLKx8BMPUuKe1c5lbN6xwQDQCxSfxBQnHZ13ls/FH0MQZx/q/gr6FQg==}

  fast-deep-equal@3.1.3:
    resolution: {integrity: sha512-f3qQ9oQy9j2AhBe/H9VC91wLmKBCCU/gDOnKNAYG5hswO7BLKj09Hc5HYNz9cGI++xlpDCIgDaitVs03ATR84Q==}

  fast-glob@3.3.2:
    resolution: {integrity: sha512-oX2ruAFQwf/Orj8m737Y5adxDQO0LAB7/S5MnxCdTNDd4p6BsyIVsv9JQsATbTSq8KHRpLwIHbVlUNatxd+1Ow==}
    engines: {node: '>=8.6.0'}

  fast-json-stable-stringify@2.1.0:
    resolution: {integrity: sha512-lhd/wF+Lk98HZoTCtlVraHtfh5XYijIjalXck7saUtuanSDyLMxnHhSXEDJqHxD7msR8D0uCmqlkwjCV8xvwHw==}

  fast-levenshtein@2.0.6:
    resolution: {integrity: sha512-DCXu6Ifhqcks7TZKY3Hxp3y6qphY5SJZmrWMDrKcERSOXWQdMhU9Ig/PYrzyw/ul9jOIyh0N4M0tbC5hodg8dw==}

  fastq@1.17.1:
    resolution: {integrity: sha512-sRVD3lWVIXWg6By68ZN7vho9a1pQcN/WBFaAAsDDFzlJjvoGx0P8z7V1t72grFJfJhu3YPZBuu25f7Kaw2jN1w==}

  fdir@6.3.0:
    resolution: {integrity: sha512-QOnuT+BOtivR77wYvCWHfGt9s4Pz1VIMbD463vegT5MLqNXy8rYFT/lPVEqf/bhYeT6qmqrNHhsX+rWwe3rOCQ==}
    peerDependencies:
      picomatch: ^3 || ^4
    peerDependenciesMeta:
      picomatch:
        optional: true

  fdir@6.4.0:
    resolution: {integrity: sha512-3oB133prH1o4j/L5lLW7uOCF1PlD+/It2L0eL/iAqWMB91RBbqTewABqxhj0ibBd90EEmWZq7ntIWzVaWcXTGQ==}
    peerDependencies:
      picomatch: ^3 || ^4
    peerDependenciesMeta:
      picomatch:
        optional: true

  feed@4.2.2:
    resolution: {integrity: sha512-u5/sxGfiMfZNtJ3OvQpXcvotFpYkL0n9u9mM2vkui2nGo8b4wvDkJ8gAkYqbA8QpGyFCv3RK0Z+Iv+9veCS9bQ==}
    engines: {node: '>=0.4.0'}

  fetch-blob@3.1.5:
    resolution: {integrity: sha512-N64ZpKqoLejlrwkIAnb9iLSA3Vx/kjgzpcDhygcqJ2KKjky8nCgUQ+dzXtbrLaWZGZNmNfQTsiQ0weZ1svglHg==}
    engines: {node: ^12.20 || >= 14.13}

  figures@6.1.0:
    resolution: {integrity: sha512-d+l3qxjSesT4V7v2fh+QnmFnUWv9lSpjarhShNTgBOfA0ttejbQUAlHLitbjkoRiDulW0OPoQPYIGhIC8ohejg==}
    engines: {node: '>=18'}

  file-entry-cache@8.0.0:
    resolution: {integrity: sha512-XXTUwCvisa5oacNGRP9SfNtYBNAMi+RPwBFmblZEF7N7swHYQS6/Zfk7SRwx4D5j3CH211YNRco1DEMNVfZCnQ==}
    engines: {node: '>=16.0.0'}

  fill-range@7.1.1:
    resolution: {integrity: sha512-YsGpe3WHLK8ZYi4tWDg2Jy3ebRz2rXowDxnld4bkQB00cc/1Zw9AWnC0i9ztDJitivtQvaI9KaLyKrc+hBW0yg==}
    engines: {node: '>=8'}

  finalhandler@1.1.2:
    resolution: {integrity: sha512-aAWcW57uxVNrQZqFXjITpW3sIUQmHGG3qSb9mUah9MgMC4NeWhNOlNjXEYq3HjRAvL6arUviZGGJsBg6z0zsWA==}
    engines: {node: '>= 0.8'}

  finalhandler@1.3.1:
    resolution: {integrity: sha512-6BN9trH7bp3qvnrRyzsBz+g3lZxTNZTbVO2EV1CS0WIcDbawYVdYvGflME/9QP0h0pYlCDBCTjYa9nZzMDpyxQ==}
    engines: {node: '>= 0.8'}

  find-up-simple@1.0.0:
    resolution: {integrity: sha512-q7Us7kcjj2VMePAa02hDAF6d+MzsdsAWEwYyOpwUtlerRBkOEPBCRZrAV4XfcSN8fHAgaD0hP7miwoay6DCprw==}
    engines: {node: '>=18'}

  find-up@5.0.0:
    resolution: {integrity: sha512-78/PXT1wlLLDgTzDs7sjq9hzz0vXD+zn+7wypEe4fXQxCmdmqfGsEPQxmiCSQI3ajFV91bVSsvNtrJRiW6nGng==}
    engines: {node: '>=10'}

  flat-cache@4.0.1:
    resolution: {integrity: sha512-f7ccFPK3SXFHpx15UIGyRJ/FJQctuKZ0zVuN3frBo4HnK3cay9VEW0R6yPYFHC0AgqhukPzKjq22t5DmAyqGyw==}
    engines: {node: '>=16'}

  flatted@3.3.1:
    resolution: {integrity: sha512-X8cqMLLie7KsNUDSdzeN8FYK9rEt4Dt67OsG/DNGnYTSDBG4uFAJFBnUeiV+zCVAvwFy56IjM9sH51jVaEhNxw==}

  floating-vue@5.2.2:
    resolution: {integrity: sha512-afW+h2CFafo+7Y9Lvw/xsqjaQlKLdJV7h1fCHfcYQ1C4SVMlu7OAekqWgu5d4SgvkBVU0pVpLlVsrSTBURFRkg==}
    peerDependencies:
      '@nuxt/kit': ^3.2.0
      vue: ^3.2.0
    peerDependenciesMeta:
      '@nuxt/kit':
        optional: true

  focus-trap@7.6.0:
    resolution: {integrity: sha512-1td0l3pMkWJLFipobUcGaf+5DTY4PLDDrcqoSaKP8ediO/CoWCCYk/fT/Y2A4e6TNB+Sh6clRJCjOPPnKoNHnQ==}

  follow-redirects@1.15.6:
    resolution: {integrity: sha512-wWN62YITEaOpSK584EZXJafH1AGpO8RVgElfkuXbTOrPX4fIfOyEpW/CsiNd8JdYrAoOvafRTOEnvsO++qCqFA==}
    engines: {node: '>=4.0'}
    peerDependencies:
      debug: '*'
    peerDependenciesMeta:
      debug:
        optional: true

  foreground-child@3.2.1:
    resolution: {integrity: sha512-PXUUyLqrR2XCWICfv6ukppP96sdFwWbNEnfEMt7jNsISjMsvaLNinAHNDYyvkyU+SZG2BTSbT5NjG+vZslfGTA==}
    engines: {node: '>=14'}

  form-data@4.0.0:
    resolution: {integrity: sha512-ETEklSGi5t0QMZuiXoA/Q6vcnxcLQP5vdugSpuAyi6SVGi2clPPp+xgEhuMaHC+zGgn31Kd235W35f7Hykkaww==}
    engines: {node: '>= 6'}

  formdata-polyfill@4.0.10:
    resolution: {integrity: sha512-buewHzMvYL29jdeQTVILecSaZKnt/RJWjoZCF5OW60Z67/GmSLBkOFM7qh1PI3zFNtJbaZL5eQu1vLfazOwj4g==}
    engines: {node: '>=12.20.0'}

  forwarded@0.2.0:
    resolution: {integrity: sha512-buRG0fpBtRHSTCOASe6hD258tEubFoRLb4ZNA6NxMVHNw2gOcwHo9wyablzMzOA5z9xA9L1KNjk/Nt6MT9aYow==}
    engines: {node: '>= 0.6'}

  fraction.js@4.3.7:
    resolution: {integrity: sha512-ZsDfxO51wGAXREY55a7la9LScWpwv9RxIrYABrlvOFBlH/ShPnrtsXeuUIfXKKOVicNxQ+o8JTbJvjS4M89yew==}

  fresh@0.5.2:
    resolution: {integrity: sha512-zJ2mQYM18rEFOudeV4GShTGIQ7RbzA7ozbU9I/XBpm7kqgMywgmylMwXHxZJmkVoYkna9d2pVXVXPdYTP9ej8Q==}
    engines: {node: '>= 0.6'}

  fs-extra@11.2.0:
    resolution: {integrity: sha512-PmDi3uwK5nFuXh7XDTlVnS17xJS7vW36is2+w3xcv8SVxiB4NyATf4ctkVY5bkSjX0Y4nbvZCq1/EjtEyr9ktw==}
    engines: {node: '>=14.14'}

  fs-minipass@2.1.0:
    resolution: {integrity: sha512-V/JgOLFCS+R6Vcq0slCuaeWEdNC3ouDlJMNIsacH2VtALiu9mV4LPrHc5cDl8k5aw6J8jwgWWpiTo5RYhmIzvg==}
    engines: {node: '>= 8'}

  fs.realpath@1.0.0:
    resolution: {integrity: sha512-OO0pH2lK6a0hZnAdau5ItzHPI6pUlvI7jMVnxUQRtw4owF2wk8lOSabtGDCTP4Ggrg2MbGnWO9X8K1t4+fGMDw==}

  fsevents@2.3.3:
    resolution: {integrity: sha512-5xoDfX+fL7faATnagmWPpbFtwh/R77WmMMqqHGS65C3vvB0YHrgF+B1YmZ3441tMj5n63k0212XNoJwzlhffQw==}
    engines: {node: ^8.16.0 || ^10.6.0 || >=11.0.0}
    os: [darwin]

  function-bind@1.1.2:
    resolution: {integrity: sha512-7XHNxH7qX9xG5mIwxkhumTox/MIRNcOgDrxWsMt2pAr23WHp6MrRlN7FBSFpCpr+oVO0F744iUgR82nJMfG2SA==}

  gauge@3.0.2:
    resolution: {integrity: sha512-+5J6MS/5XksCuXq++uFRsnUd7Ovu1XenbeuIuNRJxYWjgQbPuFhT14lAvsWfqfAmnwluf1OwMjz39HjfLPci0Q==}
    engines: {node: '>=10'}
    deprecated: This package is no longer supported.

  generic-names@4.0.0:
    resolution: {integrity: sha512-ySFolZQfw9FoDb3ed9d80Cm9f0+r7qj+HJkWjeD9RBfpxEVTlVhol+gvaQB/78WbwYfbnNh8nWHHBSlg072y6A==}

  gensync@1.0.0-beta.2:
    resolution: {integrity: sha512-3hN7NaskYvMDLQY55gnW3NQ+mesEAepTqlg+VEbj7zzqEMBVNhzcGYYeqFo/TlYz6eQiFcp1HcsCZO+nGgS8zg==}
    engines: {node: '>=6.9.0'}

  get-east-asian-width@1.2.0:
    resolution: {integrity: sha512-2nk+7SIVb14QrgXFHcm84tD4bKQz0RxPuMT8Ag5KPOq7J5fEmAg0UbXdTOSHqNuHSU28k55qnceesxXRZGzKWA==}
    engines: {node: '>=18'}

  get-func-name@2.0.2:
    resolution: {integrity: sha512-8vXOvuE167CtIc3OyItco7N/dpRtBbYOsPsXCz7X/PMnlGjYjSGuZJgM1Y7mmew7BKf9BqvLX2tnOVy1BBUsxQ==}

  get-intrinsic@1.2.4:
    resolution: {integrity: sha512-5uYhsJH8VJBTv7oslg4BznJYhDoRI6waYCxMmCdnTrcCrHA/fCFKoTFz2JKKE0HdDFUF7/oQuhzumXJK7paBRQ==}
    engines: {node: '>= 0.4'}

  get-source@2.0.12:
    resolution: {integrity: sha512-X5+4+iD+HoSeEED+uwrQ07BOQr0kEDFMVqqpBuI+RaZBpBpHCuXxo70bjar6f0b0u/DQJsJ7ssurpP0V60Az+w==}

  get-stream@8.0.1:
    resolution: {integrity: sha512-VaUJspBffn/LMCJVoMvSAdmscJyS1auj5Zulnn5UoYcY531UWmdwhRWkcGKnGU93m5HSXP9LP2usOryrBtQowA==}
    engines: {node: '>=16'}

  get-stream@9.0.1:
    resolution: {integrity: sha512-kVCxPF3vQM/N0B1PmoqVUqgHP+EeVjmZSQn+1oCRPxd2P21P2F19lIgbR3HBosbB1PUhOAoctJnfEn2GbN2eZA==}
    engines: {node: '>=18'}

  get-them-args@1.3.2:
    resolution: {integrity: sha512-LRn8Jlk+DwZE4GTlDbT3Hikd1wSHgLMme/+7ddlqKd7ldwR6LjJgTVWzBnR01wnYGe4KgrXjg287RaI22UHmAw==}

  get-tsconfig@4.7.5:
    resolution: {integrity: sha512-ZCuZCnlqNzjb4QprAzXKdpp/gh6KTxSJuw3IBsPnV/7fV4NxC9ckB+vPTt8w7fJA0TaSD7c55BR47JD6MEDyDw==}

  git-raw-commits@5.0.0:
    resolution: {integrity: sha512-I2ZXrXeOc0KrCvC7swqtIFXFN+rbjnC7b2T943tvemIOVNl+XP8YnA9UVwqFhzzLClnSA60KR/qEjLpXzs73Qg==}
    engines: {node: '>=18'}
    hasBin: true

  git-semver-tags@8.0.0:
    resolution: {integrity: sha512-N7YRIklvPH3wYWAR2vysaqGLPRcpwQ0GKdlqTiVN5w1UmCdaeY3K8s6DMKRCh54DDdzyt/OAB6C8jgVtb7Y2Fg==}
    engines: {node: '>=18'}
    hasBin: true

  glob-parent@5.1.2:
    resolution: {integrity: sha512-AOIgSQCepiJYwP3ARnGx+5VnTu2HBYdzbGP45eLw1vr3zB3vZLeyed1sC9hnbcOc9/SrMyM5RPQrkGz4aS9Zow==}
    engines: {node: '>= 6'}

  glob-parent@6.0.2:
    resolution: {integrity: sha512-XxwI8EOhVQgWp6iDL+3b0r86f4d6AX6zSU55HfB4ydCEuXLXc5FcYeOu+nnGftS4TEju/11rt4KJPTMgbfmv4A==}
    engines: {node: '>=10.13.0'}

  glob-to-regexp@0.4.1:
    resolution: {integrity: sha512-lkX1HJXwyMcprw/5YUZc2s7DrpAiHB21/V+E1rHUrVNokkvB6bqMzT0VfV6/86ZNabt1k14YOIaT7nDvOX3Iiw==}

  glob@10.4.5:
    resolution: {integrity: sha512-7Bv8RF0k6xjo7d4A/PxYLbUCfb6c+Vpd2/mB2yRDlew7Jb5hEXiCD9ibfO7wpk8i4sevK6DFny9h7EYbM3/sHg==}
    hasBin: true

  glob@7.1.6:
    resolution: {integrity: sha512-LwaxwyZ72Lk7vZINtNNrywX0ZuLyStrdDtabefZKAY5ZGJhVtgdznluResxNmPitE0SAO+O26sWTHeKSI2wMBA==}
    deprecated: Glob versions prior to v9 are no longer supported

  glob@7.2.3:
    resolution: {integrity: sha512-nFR0zLpU2YCaRxwoCJvL6UvCH2JFyFVIvwTLsIf21AuHlMskA1hhTdk+LlYJtOlYt9v6dvszD2BGRqBL+iQK9Q==}
    deprecated: Glob versions prior to v9 are no longer supported

  glob@8.1.0:
    resolution: {integrity: sha512-r8hpEjiQEYlF2QU0df3dS+nxxSIreXQS1qRhMJM0Q5NDdR386C7jb7Hwwod8Fgiuex+k0GFjgft18yvxm5XoCQ==}
    engines: {node: '>=12'}
    deprecated: Glob versions prior to v9 are no longer supported

  globals@11.12.0:
    resolution: {integrity: sha512-WOBp/EEGUiIsJSp7wcv/y6MO+lV9UoncWqxuFfm8eBwzWNgyfBd6Gz+IeKQ9jCmyhoH99g15M3T+QaVHFjizVA==}
    engines: {node: '>=4'}

  globals@14.0.0:
    resolution: {integrity: sha512-oahGvuMGQlPw/ivIYBjVSrWAfWLBeku5tpPE2fOPLi+WHffIWbuh2tCjhyQhTBPMf5E9jDEH4FOmTYgYwbKwtQ==}
    engines: {node: '>=18'}

  globals@15.11.0:
    resolution: {integrity: sha512-yeyNSjdbyVaWurlwCpcA6XNBrHTMIeDdj0/hnvX/OLJ9ekOXYbLsLinH/MucQyGvNnXhidTdNhTtJaffL2sMfw==}
    engines: {node: '>=18'}

  globby@13.2.2:
    resolution: {integrity: sha512-Y1zNGV+pzQdh7H39l9zgB4PJqjRNqydvdYCDG4HFXM4XuvSaQQlEc91IU1yALL8gUTDomgBAfz3XJdmUS+oo0w==}
    engines: {node: ^12.20.0 || ^14.13.1 || >=16.0.0}

  good-listener@1.2.2:
    resolution: {integrity: sha512-goW1b+d9q/HIwbVYZzZ6SsTr4IgE+WA44A0GmPIQstuOrgsFcT7VEJ48nmr9GaRtNu0XTKacFLGnBPAM6Afouw==}

  gopd@1.0.1:
    resolution: {integrity: sha512-d65bNlIadxvpb/A2abVdlqKqV563juRnZ1Wtk6s1sIR8uNsXR70xqIzVqxVf1eTqDunwT2MkczEeaezCKTZhwA==}

  graceful-fs@4.2.11:
    resolution: {integrity: sha512-RbJ5/jmFcNNCcDV5o9eTnBLJ/HszWV0P73bc+Ff4nS/rJj+YaS6IGyiOL0VoBYX+l1Wrl3k63h/KrH+nhJ0XvQ==}

  graphemer@1.4.0:
    resolution: {integrity: sha512-EtKwoO6kxCL9WO5xipiHTZlSzBm7WLT627TqC/uVRd0HKmq8NXyebnNYxDoBi7wt8eTWrUrKXCOVaFq9x1kgag==}

  gsap@3.12.5:
    resolution: {integrity: sha512-srBfnk4n+Oe/ZnMIOXt3gT605BX9x5+rh/prT2F1SsNJsU1XuMiP0E2aptW481OnonOGACZWBqseH5Z7csHxhQ==}

  handlebars@4.7.8:
    resolution: {integrity: sha512-vafaFqs8MZkRrSX7sFVUdo3ap/eNiLnb4IakshzvP56X5Nr1iGKAIqdX6tMlm6HcNRIkr6AxO5jFEoJzzpT8aQ==}
    engines: {node: '>=0.4.7'}
    hasBin: true

  has-flag@3.0.0:
    resolution: {integrity: sha512-sKJf1+ceQBr4SMkvQnBDNDtf4TXpVhVGateu0t918bl30FnbE2m4vNLX+VWe/dpjlb+HugGYzW7uQXH98HPEYw==}
    engines: {node: '>=4'}

  has-flag@4.0.0:
    resolution: {integrity: sha512-EykJT/Q1KjTWctppgIAgfSO0tKVuZUjhgMr17kqTumMl6Afv3EISleU7qZUzoXDFTAHTDC4NOoG/ZxU3EvlMPQ==}
    engines: {node: '>=8'}

  has-property-descriptors@1.0.2:
    resolution: {integrity: sha512-55JNKuIW+vq4Ke1BjOTjM2YctQIvCT7GFzHwmfZPGo5wnrgkid0YQtnAleFSqumZm4az3n2BS+erby5ipJdgrg==}

  has-proto@1.0.1:
    resolution: {integrity: sha512-7qE+iP+O+bgF9clE5+UoBFzE65mlBiVj3tKCrlNQ0Ogwm0BjpT/gK4SlLYDMybDh5I3TCTKnPPa0oMG7JDYrhg==}
    engines: {node: '>= 0.4'}

  has-symbols@1.0.3:
    resolution: {integrity: sha512-l3LCuF6MgDNwTDKkdYGEihYjt5pRPbEg46rtlmnSPlUbgmB8LOIrKJbYYFBSbnPaJexMKtiPO8hmeRjRz2Td+A==}
    engines: {node: '>= 0.4'}

  has-tostringtag@1.0.0:
    resolution: {integrity: sha512-kFjcSNhnlGV1kyoGk7OXKSawH5JOb/LzUc5w9B02hOTO0dfFRjbHQKvg1d6cf3HbeUmtU9VbbV3qzZ2Teh97WQ==}
    engines: {node: '>= 0.4'}

  has-unicode@2.0.1:
    resolution: {integrity: sha512-8Rf9Y83NBReMnx0gFzA8JImQACstCYWUplepDa9xprwwtmgEZUF0h/i5xSA625zB/I37EtrswSST6OXxwaaIJQ==}

  hasown@2.0.2:
    resolution: {integrity: sha512-0hJU9SCPvmMzIBdZFqNPXWa6dqh7WdH0cII9y+CyS8rG3nL48Bclra9HmKhVVUHyPWNH5Y7xDwAB7bfgSjkUMQ==}
    engines: {node: '>= 0.4'}

  hast-util-to-html@9.0.3:
    resolution: {integrity: sha512-M17uBDzMJ9RPCqLMO92gNNUDuBSq10a25SDBI08iCCxmorf4Yy6sYHK57n9WAbRAAaU+DuR4W6GN9K4DFZesYg==}

  hast-util-whitespace@3.0.0:
    resolution: {integrity: sha512-88JUN06ipLwsnv+dVn+OIYOvAuvBMy/Qoi6O7mQHxdPXpjy+Cd6xRkWwux7DKO+4sYILtLBRIKgsdpS2gQc7qw==}

  he@1.2.0:
    resolution: {integrity: sha512-F/1DnUGPopORZi0ni+CvrCgHQ5FyEAHRLSApuYWMmrbSwoN2Mn/7k+Gl38gJnR7yyDZk6WLXwiGod1JOWNDKGw==}
    hasBin: true

  hookable@5.5.3:
    resolution: {integrity: sha512-Yc+BQe8SvoXH1643Qez1zqLRmbA5rCL+sSmk6TVos0LWVfNIB7PGncdlId77WzLGSIB5KaWgTaNTs2lNVEI6VQ==}

  hosted-git-info@7.0.2:
    resolution: {integrity: sha512-puUZAUKT5m8Zzvs72XWy3HtvVbTWljRE66cP60bxJzAqf2DgICo7lYTY2IHUmLnNpjYvw5bvmoHvPc0QO2a62w==}
    engines: {node: ^16.14.0 || >=18.0.0}

  html-void-elements@3.0.0:
    resolution: {integrity: sha512-bEqo66MRXsUGxWHV5IP0PUiAWwoEjba4VCzg0LjFJBpchPaTfyfCKTG6bc5F8ucKec3q5y6qOdGyYTSBEvhCrg==}

  http-errors@2.0.0:
    resolution: {integrity: sha512-FtwrG/euBzaEjYeRqOgly7G0qviiXoJWnvEH2Z1plBdXgbyjv34pHTSb9zoeHMyDy33+DWy5Wt9Wo+TURtOYSQ==}
    engines: {node: '>= 0.8'}

  http-proxy@1.18.1:
    resolution: {integrity: sha512-7mz/721AbnJwIVbnaSv1Cz3Am0ZLT/UBwkC92VlxhXv/k/BBQfM2fXElQNC27BVGr0uwUpplYPQM9LnaBMR5NQ==}
    engines: {node: '>=8.0.0'}

  https-proxy-agent@5.0.1:
    resolution: {integrity: sha512-dFcAjpTQFgoLMzC2VwU+C/CbS7uRL0lWmxDITmqm7C+7F0Odmj6s9l6alZc6AELXhrnggM2CeWSXHGOdX2YtwA==}
    engines: {node: '>= 6'}

  human-signals@5.0.0:
    resolution: {integrity: sha512-AXcZb6vzzrFAUE61HnN4mpLqd/cSIwNQjtNWR0euPm6y0iqx3G4gOXaIDdtdDwZmhwe82LA6+zinmW4UBWVePQ==}
    engines: {node: '>=16.17.0'}

  human-signals@8.0.0:
    resolution: {integrity: sha512-/1/GPCpDUCCYwlERiYjxoczfP0zfvZMU/OWgQPMya9AbAE24vseigFdhAMObpc8Q4lc/kjutPfUddDYyAmejnA==}
    engines: {node: '>=18.18.0'}

  iconv-lite@0.4.24:
    resolution: {integrity: sha512-v3MXnZAcvnywkTUEZomIActle7RXXeedOR31wwl7VlyoXO4Qi9arvSenNQWne1TcRwhCL1HwLI21bEqdpj8/rA==}
    engines: {node: '>=0.10.0'}

  iconv-lite@0.6.3:
    resolution: {integrity: sha512-4fCk79wshMdzMp2rH06qWrJE4iolqLhCUH+OiuIgU++RB0+94NlDL81atO7GX55uUKueo0txHNtvEyI6D7WdMw==}
    engines: {node: '>=0.10.0'}

  icss-utils@5.1.0:
    resolution: {integrity: sha512-soFhflCVWLfRNOPU3iv5Z9VUdT44xFRbzjLsEzSr5AQmgqPMTHdU3PMT1Cf1ssx8fLNJDA1juftYl+PUcv3MqA==}
    engines: {node: ^10 || ^12 || >= 14}
    peerDependencies:
      postcss: ^8.1.0

  ignore-walk@5.0.1:
    resolution: {integrity: sha512-yemi4pMf51WKT7khInJqAvsIGzoqYXblnsz0ql8tM+yi1EKYTY1evX4NAbJrLL/Aanr2HyZeluqU+Oi7MGHokw==}
    engines: {node: ^12.13.0 || ^14.15.0 || >=16.0.0}

  ignore@5.3.1:
    resolution: {integrity: sha512-5Fytz/IraMjqpwfd34ke28PTVMjZjJG2MPn5t7OE4eUCUNf8BAa7b5WUS9/Qvr6mwOQS7Mk6vdsMno5he+T8Xw==}
    engines: {node: '>= 4'}

  image-size@0.5.5:
    resolution: {integrity: sha512-6TDAlDPZxUFCv+fuOkIoXT/V/f3Qbq8e37p+YOiYrUv3v9cc3/6x78VdfPgFVaB9dZYeLUfKgHRebpkm/oP2VQ==}
    engines: {node: '>=0.10.0'}
    hasBin: true

  immutable@4.0.0:
    resolution: {integrity: sha512-zIE9hX70qew5qTUjSS7wi1iwj/l7+m54KWU247nhM3v806UdGj1yDndXj+IOYxxtW9zyLI+xqFNZjTuDaLUqFw==}

  import-fresh@3.3.0:
    resolution: {integrity: sha512-veYYhQa+D1QBKznvhUHxb8faxlrwUnxseDAbAp457E0wLNio2bOSKnjYDhMj+YiAq61xrMGhQk9iXVk5FzgQMw==}
    engines: {node: '>=6'}

  imurmurhash@0.1.4:
    resolution: {integrity: sha512-JmXMZ6wuvDmLiHEml9ykzqO6lwFbof0GG4IkcGaENdCRDDmMVnny7s5HsIgHCbaq0w2MyPhDqkhTUgS2LU2PHA==}
    engines: {node: '>=0.8.19'}

  index-to-position@0.1.2:
    resolution: {integrity: sha512-MWDKS3AS1bGCHLBA2VLImJz42f7bJh8wQsTGCzI3j519/CASStoDONUBVz2I/VID0MpiX3SGSnbOD2xUalbE5g==}
    engines: {node: '>=18'}

  inflight@1.0.6:
    resolution: {integrity: sha512-k92I/b08q4wvFscXCLvqfsHCrjrF7yiXsQuIVvVE7N82W3+aqpzuUdBbfhWcy/FZR3/4IgflMgKLOsvPDrGCJA==}
    deprecated: This module is not supported, and leaks memory. Do not use it. Check out lru-cache if you want a good and tested way to coalesce async requests by a key value, which is much more comprehensive and powerful.

  inherits@2.0.4:
    resolution: {integrity: sha512-k/vGaX4/Yla3WzyMCvTQOXYeIHvqOKtnqBduzTHpzpQZzAskKMhZ2K+EnBiSM9zGSoIFeMpXKxa4dYeZIQqewQ==}

  ipaddr.js@1.9.1:
    resolution: {integrity: sha512-0KI/607xoxSToH7GjN1FfSbLoU0+btTicjsQSWQlh/hZykN8KpmMf7uYwPW3R+akZ6R/w18ZlXSHBYXiYUPO3g==}
    engines: {node: '>= 0.10'}

  is-binary-path@2.1.0:
    resolution: {integrity: sha512-ZMERYes6pDydyuGidse7OsHxtbI7WVeUEozgR/g7rd0xUimYNlvZRE/K2MgZTjWy725IfelLeVcEM97mmtRGXw==}
    engines: {node: '>=8'}

  is-builtin-module@3.2.1:
    resolution: {integrity: sha512-BSLE3HnV2syZ0FK0iMA/yUGplUeMmNz4AW5fnTunbCIqZi4vG3WjJT9FHMy5D69xmAYBHXQhJdALdpwVxV501A==}
    engines: {node: '>=6'}

  is-core-module@2.14.0:
    resolution: {integrity: sha512-a5dFJih5ZLYlRtDc0dZWP7RiKr6xIKzmn/oAYCDvdLThadVgyJwlaoQPmRtMSpz+rk0OGAgIu+TcM9HUF0fk1A==}
    engines: {node: '>= 0.4'}

  is-docker@3.0.0:
    resolution: {integrity: sha512-eljcgEDlEns/7AXFosB5K/2nCM4P7FQPkGc/DWLy5rmFEWvZayGrik1d9/QIY5nJ4f9YsVvBkA6kJpHn9rISdQ==}
    engines: {node: ^12.20.0 || ^14.13.1 || >=16.0.0}
    hasBin: true

  is-expression@4.0.0:
    resolution: {integrity: sha512-zMIXX63sxzG3XrkHkrAPvm/OVZVSCPNkwMHU8oTX7/U3AL78I0QXCEICXUM13BIa8TYGZ68PiTKfQz3yaTNr4A==}

  is-extglob@2.1.1:
    resolution: {integrity: sha512-SbKbANkN603Vi4jEZv49LeVJMn4yGwsbzZworEoyEiutsN3nJYdbO36zfhGJ6QEDpOZIFkDtnq5JRxmvl3jsoQ==}
    engines: {node: '>=0.10.0'}

  is-fullwidth-code-point@3.0.0:
    resolution: {integrity: sha512-zymm5+u+sCsSWyD9qNaejV3DFvhCKclKdizYaJUuHA83RLjb7nSuGnddCHGv0hk+KY7BMAlsWeK4Ueg6EV6XQg==}
    engines: {node: '>=8'}

  is-fullwidth-code-point@4.0.0:
    resolution: {integrity: sha512-O4L094N2/dZ7xqVdrXhh9r1KODPJpFms8B5sGdJLPy664AgvXsreZUyCQQNItZRDlYug4xStLjNp/sz3HvBowQ==}
    engines: {node: '>=12'}

  is-fullwidth-code-point@5.0.0:
    resolution: {integrity: sha512-OVa3u9kkBbw7b8Xw5F9P+D/T9X+Z4+JruYVNapTjPYZYUznQ5YfWeFkOj606XYYW8yugTfC8Pj0hYqvi4ryAhA==}
    engines: {node: '>=18'}

  is-glob@4.0.3:
    resolution: {integrity: sha512-xelSayHH36ZgE7ZWhli7pW34hNbNl8Ojv5KVmkJD4hBdD3th8Tfk9vYasLM+mXWOZhFkgZfxhLSnrwRr4elSSg==}
    engines: {node: '>=0.10.0'}

  is-inside-container@1.0.0:
    resolution: {integrity: sha512-KIYLCCJghfHZxqjYBE7rEy0OBuTd5xCHS7tHVgvCLkx7StIoaxwNW3hCALgEUjFfeRk+MG/Qxmp/vtETEF3tRA==}
    engines: {node: '>=14.16'}
    hasBin: true

  is-module@1.0.0:
    resolution: {integrity: sha512-51ypPSPCoTEIN9dy5Oy+h4pShgJmPCygKfyRCISBI+JoWT/2oJvK8QPxmwv7b/p239jXrm9M1mlQbyKJ5A152g==}

  is-number@7.0.0:
    resolution: {integrity: sha512-41Cifkg6e8TylSpdtTpeLVMqvSBEVzTttHvERD741+pnZ8ANv0004MRL43QKPDlK9cGvNp6NZWZUBlbGXYxxng==}
    engines: {node: '>=0.12.0'}

  is-obj@2.0.0:
    resolution: {integrity: sha512-drqDG3cbczxxEJRoOXcOjtdp1J/lyp1mNn0xaznRs8+muBhgQcrnbspox5X5fOw0HnMnbfDzvnEMEtqDEJEo8w==}
    engines: {node: '>=8'}

  is-plain-obj@4.1.0:
    resolution: {integrity: sha512-+Pgi+vMuUNkJyExiMBt5IlFoMyKnr5zhJ4Uspz58WOhBF5QoIZkFyNHIbBAtHwzVAgk5RtndVNsDRN61/mmDqg==}
    engines: {node: '>=12'}

  is-promise@2.2.2:
    resolution: {integrity: sha512-+lP4/6lKUBfQjZ2pdxThZvLUAafmZb8OAxFb8XXtiQmS35INgr85hdOGoEs124ez1FCnZJt6jau/T+alh58QFQ==}

  is-reference@1.2.1:
    resolution: {integrity: sha512-U82MsXXiFIrjCK4otLT+o2NA2Cd2g5MLoOVXUZjIOhLurrRxpEXzI8O0KZHr3IjLvlAH1kTPYSuqer5T9ZVBKQ==}

  is-reference@3.0.2:
    resolution: {integrity: sha512-v3rht/LgVcsdZa3O2Nqs+NMowLOxeOm7Ay9+/ARQ2F+qEoANRcqrjAZKGN0v8ymUetZGgkp26LTnGT7H0Qo9Pg==}

  is-regex@1.1.4:
    resolution: {integrity: sha512-kvRdxDsxZjhzUX07ZnLydzS1TU/TJlTUHHY4YLL87e37oUA49DfkLqgy+VjFocowy29cKvcSiu+kIv728jTTVg==}
    engines: {node: '>= 0.4'}

  is-stream@3.0.0:
    resolution: {integrity: sha512-LnQR4bZ9IADDRSkvpqMGvt/tEJWclzklNgSw48V5EAaAeDd6qGvN8ei6k5p0tvxSR171VmGyHuTiAOfxAbr8kA==}
    engines: {node: ^12.20.0 || ^14.13.1 || >=16.0.0}

  is-stream@4.0.1:
    resolution: {integrity: sha512-Dnz92NInDqYckGEUJv689RbRiTSEHCQ7wOVeALbkOz999YpqT46yMRIGtSNl2iCL1waAZSx40+h59NV/EwzV/A==}
    engines: {node: '>=18'}

  is-unicode-supported@2.0.0:
    resolution: {integrity: sha512-FRdAyx5lusK1iHG0TWpVtk9+1i+GjrzRffhDg4ovQ7mcidMQ6mj+MhKPmvh7Xwyv5gIS06ns49CA7Sqg7lC22Q==}
    engines: {node: '>=18'}

  is-what@3.14.1:
    resolution: {integrity: sha512-sNxgpk9793nzSs7bA6JQJGeIuRBQhAaNGG77kzYQgMkrID+lS6SlK07K5LaptscDlSaIgH+GPFzf+d75FVxozA==}

  is-what@4.1.16:
    resolution: {integrity: sha512-ZhMwEosbFJkA0YhFnNDgTM4ZxDRsS6HqTo7qsZM08fehyRYIYa0yHu5R6mgo1n/8MgaPBXiPimPD77baVFYg+A==}
    engines: {node: '>=12.13'}

  is-wsl@3.1.0:
    resolution: {integrity: sha512-UcVfVfaK4Sc4m7X3dUSoHoozQGBEFeDC+zVo06t98xe8CzHSZZBekNXH+tu0NalHolcJ/QAGqS46Hef7QXBIMw==}
    engines: {node: '>=16'}

  isexe@2.0.0:
    resolution: {integrity: sha512-RHxMLp9lnKHGHRng9QFhRCMbYAcVpn69smSGcq3f36xjgVVWThj4qqLbTLlq7Ssj8B+fIQ1EuCEGI2lKsyQeIw==}

  jackspeak@3.4.3:
    resolution: {integrity: sha512-OGlZQpz2yfahA/Rd1Y8Cd9SIEsqvXkLVoSw/cgwhnhFMDbsQFeZYoJJ7bIZBS9BcamUW96asq/npPWugM+RQBw==}

  jiti@1.21.0:
    resolution: {integrity: sha512-gFqAIbuKyyso/3G2qhiO2OM6shY6EPP/R0+mkDbyspxKazh8BXDC5FiFsUjlczgdNz/vfra0da2y+aHrusLG/Q==}
    hasBin: true

  js-stringify@1.0.2:
    resolution: {integrity: sha512-rtS5ATOo2Q5k1G+DADISilDA6lv79zIiwFd6CcjuIxGKLFm5C+RLImRscVap9k55i+MOZwgliw+NejvkLuGD5g==}

  js-tokens@4.0.0:
    resolution: {integrity: sha512-RdJUflcE3cUzKiMqQgsCu06FPu9UdIJO0beYbPhHN4k6apgJtifcoCtT9bcxOpYBtpD2kCM6Sbzg4CausW/PKQ==}

  js-tokens@9.0.0:
    resolution: {integrity: sha512-WriZw1luRMlmV3LGJaR6QOJjWwgLUTf89OwT2lUOyjX2dJGBwgmIkbcz+7WFZjrZM635JOIR517++e/67CP9dQ==}

  js-yaml@4.1.0:
    resolution: {integrity: sha512-wpxZs9NoxZaJESJGIZTyDEaYpl0FKSA+FB9aJiyemKhMwkxQg63h4T1KJgUGHpTqPDNRcmmYLugrRjJlBtWvRA==}
    hasBin: true

  jsdoc-type-pratt-parser@4.0.0:
    resolution: {integrity: sha512-YtOli5Cmzy3q4dP26GraSOeAhqecewG04hoO8DY56CH4KJ9Fvv5qKWUCCo3HZob7esJQHCv6/+bnTy72xZZaVQ==}
    engines: {node: '>=12.0.0'}

  jsesc@3.0.2:
    resolution: {integrity: sha512-xKqzzWXDttJuOcawBt4KnKHHIf5oQ/Cxax+0PWFG+DFDgHNAdi+TXECADI+RYiFUMmx8792xsMbbgXj4CwnP4g==}
    engines: {node: '>=6'}
    hasBin: true

  json-buffer@3.0.1:
    resolution: {integrity: sha512-4bV5BfR2mqfQTJm+V5tPPdf+ZpuhiIvTuAB5g8kcrXOZpTT/QwwVRWBywX1ozr6lEuPdbHxwaJlm9G6mI2sfSQ==}

  json-schema-traverse@0.4.1:
    resolution: {integrity: sha512-xbbCH5dCYU5T8LcEhhuh7HJ88HXuW3qsI3Y0zOZFKfZEHcpWiHU/Jxzk629Brsab/mMiHQti9wMP+845RPe3Vg==}

  json-stable-stringify-without-jsonify@1.0.1:
    resolution: {integrity: sha512-Bdboy+l7tA3OGW6FjyFHWkP5LuByj1Tk33Ljyq0axyzdk9//JSi2u3fP1QSmd1KNwq6VOKYGlAu87CisVir6Pw==}

  json5@2.2.3:
    resolution: {integrity: sha512-XmOWe7eyHYH14cLdVPoyg+GOH3rYX++KpzrylJwSW98t3Nk+U8XOl8FWKOgwtzdb8lXGf6zYwDUzeHMWfxasyg==}
    engines: {node: '>=6'}
    hasBin: true

  jsonfile@6.1.0:
    resolution: {integrity: sha512-5dgndWOriYSm5cnYaJNhalLNDKOqFwyDB/rr1E9ZsGciGvKPs8R2xYGCacuf3z6K1YKDz182fd+fY3cn3pMqXQ==}

  jstransformer@1.0.0:
    resolution: {integrity: sha512-C9YK3Rf8q6VAPDCCU9fnqo3mAfOH6vUGnMcP4AQAYIEpWtfGLpwOTmZ+igtdK5y+VvI2n3CyYSzy4Qh34eq24A==}

  keyv@4.5.4:
    resolution: {integrity: sha512-oxVHkHR/EJf2CNXnWxRLW6mg7JyCCUcG0DtEGmL2ctUo1PNTin1PUil+r/+4r5MpVgC/fn1kjsx7mjSujKqIpw==}

  kill-port@1.6.1:
    resolution: {integrity: sha512-un0Y55cOM7JKGaLnGja28T38tDDop0AQ8N0KlAdyh+B1nmMoX8AnNmqPNZbS3mUMgiST51DCVqmbFT1gNJpVNw==}
    hasBin: true

  kleur@3.0.3:
    resolution: {integrity: sha512-eTIzlVOSUR+JxdDFepEYcBMtZ9Qqdef+rnzWdRZuMbOywu5tO2w2N7rqjoANZ5k9vywhL6Br1VRjUIgTQx4E8w==}
    engines: {node: '>=6'}

  kolorist@1.8.0:
    resolution: {integrity: sha512-Y+60/zizpJ3HRH8DCss+q95yr6145JXZo46OTpFvDZWLfRCE4qChOyk1b26nMaNpfHHgxagk9dXT5OP0Tfe+dQ==}

  launch-editor-middleware@2.9.1:
    resolution: {integrity: sha512-4wF6AtPtaIENiZdH/a+3yW8Xni7uxzTEDd1z+gH00hUWBCSmQknFohznMd9BWhLk8MXObeB5ir69GbIr9qFW1w==}

  launch-editor@2.9.1:
    resolution: {integrity: sha512-Gcnl4Bd+hRO9P9icCP/RVVT2o8SFlPXofuCxvA2SaZuH45whSvf5p8x5oih5ftLiVhEI4sp5xDY+R+b3zJBh5w==}

  less@4.2.0:
    resolution: {integrity: sha512-P3b3HJDBtSzsXUl0im2L7gTO5Ubg8mEN6G8qoTS77iXxXX4Hvu4Qj540PZDvQ8V6DmX6iXo98k7Md0Cm1PrLaA==}
    engines: {node: '>=6'}
    hasBin: true

  levn@0.4.1:
    resolution: {integrity: sha512-+bT2uH4E5LGE7h/n3evcS/sQlJXCpIp6ym8OWJ5eV6+67Dsql/LaaT7qJBAt2rzfoa/5QBGBhxDix1dMt2kQKQ==}
    engines: {node: '>= 0.8.0'}

  lightningcss-darwin-arm64@1.27.0:
    resolution: {integrity: sha512-Gl/lqIXY+d+ySmMbgDf0pgaWSqrWYxVHoc88q+Vhf2YNzZ8DwoRzGt5NZDVqqIW5ScpSnmmjcgXP87Dn2ylSSQ==}
    engines: {node: '>= 12.0.0'}
    cpu: [arm64]
    os: [darwin]

  lightningcss-darwin-x64@1.27.0:
    resolution: {integrity: sha512-0+mZa54IlcNAoQS9E0+niovhyjjQWEMrwW0p2sSdLRhLDc8LMQ/b67z7+B5q4VmjYCMSfnFi3djAAQFIDuj/Tg==}
    engines: {node: '>= 12.0.0'}
    cpu: [x64]
    os: [darwin]

  lightningcss-freebsd-x64@1.27.0:
    resolution: {integrity: sha512-n1sEf85fePoU2aDN2PzYjoI8gbBqnmLGEhKq7q0DKLj0UTVmOTwDC7PtLcy/zFxzASTSBlVQYJUhwIStQMIpRA==}
    engines: {node: '>= 12.0.0'}
    cpu: [x64]
    os: [freebsd]

  lightningcss-linux-arm-gnueabihf@1.27.0:
    resolution: {integrity: sha512-MUMRmtdRkOkd5z3h986HOuNBD1c2lq2BSQA1Jg88d9I7bmPGx08bwGcnB75dvr17CwxjxD6XPi3Qh8ArmKFqCA==}
    engines: {node: '>= 12.0.0'}
    cpu: [arm]
    os: [linux]

  lightningcss-linux-arm64-gnu@1.27.0:
    resolution: {integrity: sha512-cPsxo1QEWq2sfKkSq2Bq5feQDHdUEwgtA9KaB27J5AX22+l4l0ptgjMZZtYtUnteBofjee+0oW1wQ1guv04a7A==}
    engines: {node: '>= 12.0.0'}
    cpu: [arm64]
    os: [linux]

  lightningcss-linux-arm64-musl@1.27.0:
    resolution: {integrity: sha512-rCGBm2ax7kQ9pBSeITfCW9XSVF69VX+fm5DIpvDZQl4NnQoMQyRwhZQm9pd59m8leZ1IesRqWk2v/DntMo26lg==}
    engines: {node: '>= 12.0.0'}
    cpu: [arm64]
    os: [linux]

  lightningcss-linux-x64-gnu@1.27.0:
    resolution: {integrity: sha512-Dk/jovSI7qqhJDiUibvaikNKI2x6kWPN79AQiD/E/KeQWMjdGe9kw51RAgoWFDi0coP4jinaH14Nrt/J8z3U4A==}
    engines: {node: '>= 12.0.0'}
    cpu: [x64]
    os: [linux]

  lightningcss-linux-x64-musl@1.27.0:
    resolution: {integrity: sha512-QKjTxXm8A9s6v9Tg3Fk0gscCQA1t/HMoF7Woy1u68wCk5kS4fR+q3vXa1p3++REW784cRAtkYKrPy6JKibrEZA==}
    engines: {node: '>= 12.0.0'}
    cpu: [x64]
    os: [linux]

  lightningcss-win32-arm64-msvc@1.27.0:
    resolution: {integrity: sha512-/wXegPS1hnhkeG4OXQKEMQeJd48RDC3qdh+OA8pCuOPCyvnm/yEayrJdJVqzBsqpy1aJklRCVxscpFur80o6iQ==}
    engines: {node: '>= 12.0.0'}
    cpu: [arm64]
    os: [win32]

  lightningcss-win32-x64-msvc@1.27.0:
    resolution: {integrity: sha512-/OJLj94Zm/waZShL8nB5jsNj3CfNATLCTyFxZyouilfTmSoLDX7VlVAmhPHoZWVFp4vdmoiEbPEYC8HID3m6yw==}
    engines: {node: '>= 12.0.0'}
    cpu: [x64]
    os: [win32]

  lightningcss@1.27.0:
    resolution: {integrity: sha512-8f7aNmS1+etYSLHht0fQApPc2kNO8qGRutifN5rVIc6Xo6ABsEbqOr758UwI7ALVbTt4x1fllKt0PYgzD9S3yQ==}
    engines: {node: '>= 12.0.0'}

  lilconfig@2.1.0:
    resolution: {integrity: sha512-utWOt/GHzuUxnLKxB6dk81RoOeoNeHgbrXiuGk4yyF5qlRz+iIVWu56E2fqGHFrXz0QNUhLB/8nKqvRH66JKGQ==}
    engines: {node: '>=10'}

  lilconfig@3.1.2:
    resolution: {integrity: sha512-eop+wDAvpItUys0FWkHIKeC9ybYrTGbU41U5K7+bttZZeohvnY7M9dZ5kB21GNWiFT2q1OoPTvncPCgSOVO5ow==}
    engines: {node: '>=14'}

  lines-and-columns@1.2.4:
    resolution: {integrity: sha512-7ylylesZQ/PV29jhEDl3Ufjo6ZX7gCqJr5F7PKrqc93v7fzSymt1BpwEU8nAUXs8qzzvqhbjhK5QZg6Mt/HkBg==}

  lint-staged@15.2.10:
    resolution: {integrity: sha512-5dY5t743e1byO19P9I4b3x8HJwalIznL5E1FWYnU6OWw33KxNBSLAc6Cy7F2PsFEO8FKnLwjwm5hx7aMF0jzZg==}
    engines: {node: '>=18.12.0'}
    hasBin: true

  listr2@8.2.4:
    resolution: {integrity: sha512-opevsywziHd3zHCVQGAj8zu+Z3yHNkkoYhWIGnq54RrCVwLz0MozotJEDnKsIBLvkfLGN6BLOyAeRrYI0pKA4g==}
    engines: {node: '>=18.0.0'}

  loader-utils@3.2.1:
    resolution: {integrity: sha512-ZvFw1KWS3GVyYBYb7qkmRM/WwL2TQQBxgCK62rlvm4WpVQ23Nb4tYjApUlfjrEGvOs7KHEsmyUn75OHZrJMWPw==}
    engines: {node: '>= 12.13.0'}

  local-pkg@0.5.0:
    resolution: {integrity: sha512-ok6z3qlYyCDS4ZEU27HaU6x/xZa9Whf8jD4ptH5UZTQYZVYeb9bnZ3ojVhiJNLiXK1Hfc0GNbLXcmZ5plLDDBg==}
    engines: {node: '>=14'}

  locate-path@6.0.0:
    resolution: {integrity: sha512-iPZK6eYjbxRu3uB4/WZ3EsEIMJFMqAoopl3R+zuq0UjcAm/MO6KCweDgPfP3elTztoKP3KtnVHxTn2NHBSDVUw==}
    engines: {node: '>=10'}

  lodash-es@4.17.21:
    resolution: {integrity: sha512-mKnC+QJ9pWVzv+C4/U3rRsHapFfHvQFoFB92e52xeyGMcX6/OlIl78je1u8vePzYZSkkogMPJ2yjxxsb89cxyw==}

  lodash.camelcase@4.3.0:
    resolution: {integrity: sha512-TwuEnCnxbc3rAvhf/LbG7tJUDzhqXyFnv3dtzLOPgCG/hODL7WFnsbwktkD7yUV0RrreP/l1PALq/YSg6VvjlA==}

  lodash.clonedeep@4.5.0:
    resolution: {integrity: sha512-H5ZhCF25riFd9uB5UCkVKo61m3S/xZk1x4wA6yp/L3RFP6Z/eHH1ymQcGLo7J3GMPfm0V/7m1tryHuGVxpqEBQ==}

  lodash.debounce@4.0.8:
    resolution: {integrity: sha512-FT1yDzDYEoYWhnSGnpE/4Kj1fLZkDFyqRb7fNt6FdYOSxlUWAtp42Eh6Wb0rGIv/m9Bgo7x4GhQbm5Ys4SG5ow==}

  lodash.merge@4.6.2:
    resolution: {integrity: sha512-0KpjqXRVvrYyCsX1swR/XTK0va6VQkQM6MNo7PqW77ByjAhoARA8EfrP1N4+KlKj8YS0ZUCtRT/YUuhyYDujIQ==}

  lodash@4.17.21:
    resolution: {integrity: sha512-v2kDEe57lecTulaDIuNTPy3Ry4gLGJ6Z1O3vE1krgXZNrsQ+LFTGHVxVjcXPs17LhbZVGedAJv8XZ1tvj5FvSg==}

  log-update@6.1.0:
    resolution: {integrity: sha512-9ie8ItPR6tjY5uYJh8K/Zrv/RMZ5VOlOWvtZdEHYSTFKZfIBPQa9tOAEeAWhd+AnIneLJ22w5fjOYtoutpWq5w==}
    engines: {node: '>=18'}

  longest-streak@3.1.0:
    resolution: {integrity: sha512-9Ri+o0JYgehTaVBBDoMqIl8GXtbWg711O3srftcHhZ0dqnETqLaoIK0x17fUw9rFSlK/0NlsKe0Ahhyl5pXE2g==}

  loose-envify@1.4.0:
    resolution: {integrity: sha512-lyuxPGr/Wfhrlem2CL/UcnUc1zcqKAImBDzukY7Y5F/yQiNdko6+fRLevlw1HgMySw7f611UIY408EtxRSoK3Q==}
    hasBin: true

  loupe@3.1.1:
    resolution: {integrity: sha512-edNu/8D5MKVfGVFRhFf8aAxiTM6Wumfz5XsaatSxlD3w4R1d/WEKUTydCdPGbl9K7QG/Ca3GnDV2sIKIpXRQcw==}

  lru-cache@10.4.3:
    resolution: {integrity: sha512-JNAzZcXrCt42VGLuYz0zfAzDfAvJWW6AfYlDBQyDV5DClI2m5sAmK+OIO7s59XfsRsWHp02jAJrRadPRGTt6SQ==}

  lru-cache@5.1.1:
    resolution: {integrity: sha512-KpNARQA3Iwv+jTA0utUVVbrh+Jlrr1Fv0e56GGzAFOXN7dk/FviaDW8LHmK52DlcH4WP2n6gI8vN1aesBFgo9w==}

  magic-string@0.27.0:
    resolution: {integrity: sha512-8UnnX2PeRAPZuN12svgR9j7M1uWMovg/CEnIwIG0LFkXSJJe4PdfUGiTGl8V9bsBHFUtfVINcSyYxd7q+kx9fA==}
    engines: {node: '>=12'}

  magic-string@0.30.12:
    resolution: {integrity: sha512-Ea8I3sQMVXr8JhN4z+H/d8zwo+tYDgHE9+5G4Wnrwhs0gaK9fXTKx0Tw5Xwsd/bCPTTZNRAdpyzvoeORe9LYpw==}

  make-dir@2.1.0:
    resolution: {integrity: sha512-LS9X+dc8KLxXCb8dni79fLIIUA5VyZoyjSMCwTluaXA0o27cCK0bhXkpgw+sTXVpPy/lSO57ilRixqk0vDmtRA==}
    engines: {node: '>=6'}

  make-dir@3.1.0:
    resolution: {integrity: sha512-g3FeP20LNwhALb/6Cz6Dd4F2ngze0jz7tbzrD2wAV+o9FeNHe4rL+yK2md0J/fiSf1sa1ADhXqi5+oVwOM/eGw==}
    engines: {node: '>=8'}

  mark.js@8.11.1:
    resolution: {integrity: sha512-1I+1qpDt4idfgLQG+BNWmrqku+7/2bi5nLf4YwF8y8zXvmfiTBY3PV3ZibfrjBueCByROpuBjLLFCajqkgYoLQ==}

  markdown-table@3.0.3:
    resolution: {integrity: sha512-Z1NL3Tb1M9wH4XESsCDEksWoKTdlUafKc4pt0GRwjUyXaCFZ+dc3g2erqB6zm3szA2IUSi7VnPI+o/9jnxh9hw==}

  mdast-util-find-and-replace@3.0.1:
    resolution: {integrity: sha512-SG21kZHGC3XRTSUhtofZkBzZTJNM5ecCi0SK2IMKmSXR8vO3peL+kb1O0z7Zl83jKtutG4k5Wv/W7V3/YHvzPA==}

  mdast-util-from-markdown@2.0.1:
    resolution: {integrity: sha512-aJEUyzZ6TzlsX2s5B4Of7lN7EQtAxvtradMMglCQDyaTFgse6CmtmdJ15ElnVRlCg1vpNyVtbem0PWzlNieZsA==}

  mdast-util-gfm-autolink-literal@2.0.0:
    resolution: {integrity: sha512-FyzMsduZZHSc3i0Px3PQcBT4WJY/X/RCtEJKuybiC6sjPqLv7h1yqAkmILZtuxMSsUyaLUWNp71+vQH2zqp5cg==}

  mdast-util-gfm-footnote@2.0.0:
    resolution: {integrity: sha512-5jOT2boTSVkMnQ7LTrd6n/18kqwjmuYqo7JUPe+tRCY6O7dAuTFMtTPauYYrMPpox9hlN0uOx/FL8XvEfG9/mQ==}

  mdast-util-gfm-strikethrough@2.0.0:
    resolution: {integrity: sha512-mKKb915TF+OC5ptj5bJ7WFRPdYtuHv0yTRxK2tJvi+BDqbkiG7h7u/9SI89nRAYcmap2xHQL9D+QG/6wSrTtXg==}

  mdast-util-gfm-table@2.0.0:
    resolution: {integrity: sha512-78UEvebzz/rJIxLvE7ZtDd/vIQ0RHv+3Mh5DR96p7cS7HsBhYIICDBCu8csTNWNO6tBWfqXPWekRuj2FNOGOZg==}

  mdast-util-gfm-task-list-item@2.0.0:
    resolution: {integrity: sha512-IrtvNvjxC1o06taBAVJznEnkiHxLFTzgonUdy8hzFVeDun0uTjxxrRGVaNFqkU1wJR3RBPEfsxmU6jDWPofrTQ==}

  mdast-util-gfm@3.0.0:
    resolution: {integrity: sha512-dgQEX5Amaq+DuUqf26jJqSK9qgixgd6rYDHAv4aTBuA92cTknZlKpPfa86Z/s8Dj8xsAQpFfBmPUHWJBWqS4Bw==}

  mdast-util-phrasing@4.1.0:
    resolution: {integrity: sha512-TqICwyvJJpBwvGAMZjj4J2n0X8QWp21b9l0o7eXyVJ25YNWYbJDVIyD1bZXE6WtV6RmKJVYmQAKWa0zWOABz2w==}

  mdast-util-to-hast@13.2.0:
    resolution: {integrity: sha512-QGYKEuUsYT9ykKBCMOEDLsU5JRObWQusAolFMeko/tYPufNkRffBAQjIE+99jbA87xv6FgmjLtwjh9wBWajwAA==}

  mdast-util-to-markdown@2.1.0:
    resolution: {integrity: sha512-SR2VnIEdVNCJbP6y7kVTJgPLifdr8WEU440fQec7qHoHOUz/oJ2jmNRqdDQ3rbiStOXb2mCDGTuwsK5OPUgYlQ==}

  mdast-util-to-string@4.0.0:
    resolution: {integrity: sha512-0H44vDimn51F0YwvxSJSm0eCDOJTRlmN0R1yBh4HLj9wiV1Dn0QoXGbvFAWj2hSItVTlCmBF1hqKlIyUBVFLPg==}

  media-typer@0.3.0:
    resolution: {integrity: sha512-dq+qelQ9akHpcOl/gUVRTxVIOkAJ1wR3QAvb4RsVjS8oVoFjDGTc679wJYmUmknUF5HwMLOgb5O+a3KxfWapPQ==}
    engines: {node: '>= 0.6'}

  meow@13.2.0:
    resolution: {integrity: sha512-pxQJQzB6djGPXh08dacEloMFopsOqGVRKFPYvPOt9XDZ1HasbgDZA74CJGreSU4G3Ak7EFJGoiH2auq+yXISgA==}
    engines: {node: '>=18'}

  merge-descriptors@1.0.3:
    resolution: {integrity: sha512-gaNvAS7TZ897/rVaZ0nMtAyxNyi/pdbjbAwUpFQpN70GqnVfOiXpeUUMKRBmzXaSQ8DdTX4/0ms62r2K+hE6mQ==}

  merge-stream@2.0.0:
    resolution: {integrity: sha512-abv/qOcuPfk3URPfDzmZU1LKmuw8kT+0nIHvKrKgFrwifol/doWcdA4ZqsWQ8ENrFKkd67Mfpo/LovbIUsbt3w==}

  merge2@1.4.1:
    resolution: {integrity: sha512-8q7VEgMJW4J8tcfVPy8g09NcQwZdbwFEqhe/WZkoIzjn/3TGDwtOCYtXGxA3O8tPzpczCCDgv+P2P5y00ZJOOg==}
    engines: {node: '>= 8'}

  methods@1.1.2:
    resolution: {integrity: sha512-iclAHeNqNm68zFtnZ0e+1L2yUIdvzNoauKU4WBA3VvH/vPFieF7qfRlwUZU+DA9P9bPXIS90ulxoUoCH23sV2w==}
    engines: {node: '>= 0.6'}

  micromark-core-commonmark@2.0.0:
    resolution: {integrity: sha512-jThOz/pVmAYUtkroV3D5c1osFXAMv9e0ypGDOIZuCeAe91/sD6BoE2Sjzt30yuXtwOYUmySOhMas/PVyh02itA==}

  micromark-factory-destination@2.0.0:
    resolution: {integrity: sha512-j9DGrQLm/Uhl2tCzcbLhy5kXsgkHUrjJHg4fFAeoMRwJmJerT9aw4FEhIbZStWN8A3qMwOp1uzHr4UL8AInxtA==}

  micromark-factory-label@2.0.0:
    resolution: {integrity: sha512-RR3i96ohZGde//4WSe/dJsxOX6vxIg9TimLAS3i4EhBAFx8Sm5SmqVfR8E87DPSR31nEAjZfbt91OMZWcNgdZw==}

  micromark-factory-space@2.0.0:
    resolution: {integrity: sha512-TKr+LIDX2pkBJXFLzpyPyljzYK3MtmllMUMODTQJIUfDGncESaqB90db9IAUcz4AZAJFdd8U9zOp9ty1458rxg==}

  micromark-factory-title@2.0.0:
    resolution: {integrity: sha512-jY8CSxmpWLOxS+t8W+FG3Xigc0RDQA9bKMY/EwILvsesiRniiVMejYTE4wumNc2f4UbAa4WsHqe3J1QS1sli+A==}

  micromark-factory-whitespace@2.0.0:
    resolution: {integrity: sha512-28kbwaBjc5yAI1XadbdPYHX/eDnqaUFVikLwrO7FDnKG7lpgxnvk/XGRhX/PN0mOZ+dBSZ+LgunHS+6tYQAzhA==}

  micromark-util-character@2.1.0:
    resolution: {integrity: sha512-KvOVV+X1yLBfs9dCBSopq/+G1PcgT3lAK07mC4BzXi5E7ahzMAF8oIupDDJ6mievI6F+lAATkbQQlQixJfT3aQ==}

  micromark-util-chunked@2.0.0:
    resolution: {integrity: sha512-anK8SWmNphkXdaKgz5hJvGa7l00qmcaUQoMYsBwDlSKFKjc6gjGXPDw3FNL3Nbwq5L8gE+RCbGqTw49FK5Qyvg==}

  micromark-util-classify-character@2.0.0:
    resolution: {integrity: sha512-S0ze2R9GH+fu41FA7pbSqNWObo/kzwf8rN/+IGlW/4tC6oACOs8B++bh+i9bVyNnwCcuksbFwsBme5OCKXCwIw==}

  micromark-util-combine-extensions@2.0.0:
    resolution: {integrity: sha512-vZZio48k7ON0fVS3CUgFatWHoKbbLTK/rT7pzpJ4Bjp5JjkZeasRfrS9wsBdDJK2cJLHMckXZdzPSSr1B8a4oQ==}

  micromark-util-decode-numeric-character-reference@2.0.1:
    resolution: {integrity: sha512-bmkNc7z8Wn6kgjZmVHOX3SowGmVdhYS7yBpMnuMnPzDq/6xwVA604DuOXMZTO1lvq01g+Adfa0pE2UKGlxL1XQ==}

  micromark-util-decode-string@2.0.0:
    resolution: {integrity: sha512-r4Sc6leeUTn3P6gk20aFMj2ntPwn6qpDZqWvYmAG6NgvFTIlj4WtrAudLi65qYoaGdXYViXYw2pkmn7QnIFasA==}

  micromark-util-encode@2.0.0:
    resolution: {integrity: sha512-pS+ROfCXAGLWCOc8egcBvT0kf27GoWMqtdarNfDcjb6YLuV5cM3ioG45Ys2qOVqeqSbjaKg72vU+Wby3eddPsA==}

  micromark-util-html-tag-name@2.0.0:
    resolution: {integrity: sha512-xNn4Pqkj2puRhKdKTm8t1YHC/BAjx6CEwRFXntTaRf/x16aqka6ouVoutm+QdkISTlT7e2zU7U4ZdlDLJd2Mcw==}

  micromark-util-normalize-identifier@2.0.0:
    resolution: {integrity: sha512-2xhYT0sfo85FMrUPtHcPo2rrp1lwbDEEzpx7jiH2xXJLqBuy4H0GgXk5ToU8IEwoROtXuL8ND0ttVa4rNqYK3w==}

  micromark-util-resolve-all@2.0.0:
    resolution: {integrity: sha512-6KU6qO7DZ7GJkaCgwBNtplXCvGkJToU86ybBAUdavvgsCiG8lSSvYxr9MhwmQ+udpzywHsl4RpGJsYWG1pDOcA==}

  micromark-util-sanitize-uri@2.0.0:
    resolution: {integrity: sha512-WhYv5UEcZrbAtlsnPuChHUAsu/iBPOVaEVsntLBIdpibO0ddy8OzavZz3iL2xVvBZOpolujSliP65Kq0/7KIYw==}

  micromark-util-subtokenize@2.0.0:
    resolution: {integrity: sha512-vc93L1t+gpR3p8jxeVdaYlbV2jTYteDje19rNSS/H5dlhxUYll5Fy6vJ2cDwP8RnsXi818yGty1ayP55y3W6fg==}

  micromark-util-symbol@2.0.0:
    resolution: {integrity: sha512-8JZt9ElZ5kyTnO94muPxIGS8oyElRJaiJO8EzV6ZSyGQ1Is8xwl4Q45qU5UOg+bGH4AikWziz0iN4sFLWs8PGw==}

  micromark-util-types@2.0.0:
    resolution: {integrity: sha512-oNh6S2WMHWRZrmutsRmDDfkzKtxF+bc2VxLC9dvtrDIRFln627VsFP6fLMgTryGDljgLPjkrzQSDcPrjPyDJ5w==}

  micromark@4.0.0:
    resolution: {integrity: sha512-o/sd0nMof8kYff+TqcDx3VSrgBTcZpSvYcAHIfHhv5VAuNmisCxjhx6YmxS8PFEpb9z5WKWKPdzf0jM23ro3RQ==}

  micromatch@4.0.8:
    resolution: {integrity: sha512-PXwfBhYu0hBCPw8Dn0E+WDYb7af3dSLVWKi3HGv84IdF4TyFoC0ysxFd0Goxw7nSv4T/PzEJQxsYsEiFCKo2BA==}
    engines: {node: '>=8.6'}

  mime-db@1.52.0:
    resolution: {integrity: sha512-sPU4uV7dYlvtWJxwwxHD0PuihVNiE7TyAbQ5SWxDCB9mUYvOgroQOwYQQOKPJ8CIbE+1ETVlOoK1UC2nU3gYvg==}
    engines: {node: '>= 0.6'}

  mime-types@2.1.35:
    resolution: {integrity: sha512-ZDY+bPm5zTTF+YpCrAU9nK0UgICYPT0QtT1NZWFv4s++TNkcgVaT0g6+4R2uI4MjQjzysHB1zxuWL50hzaeXiw==}
    engines: {node: '>= 0.6'}

  mime@1.6.0:
    resolution: {integrity: sha512-x0Vn8spI+wuJ1O6S7gnbaQg8Pxh4NNHb7KSINmEWKiPE4RKOplvijn+NkmYmmRgP68mc70j2EbeTFRsrswaQeg==}
    engines: {node: '>=4'}
    hasBin: true

  mimic-fn@4.0.0:
    resolution: {integrity: sha512-vqiC06CuhBTUdZH+RYl8sFrL096vA45Ok5ISO6sE/Mr1jRbGH4Csnhi8f3wKVl7x8mO4Au7Ir9D3Oyv1VYMFJw==}
    engines: {node: '>=12'}

  mimic-function@5.0.1:
    resolution: {integrity: sha512-VP79XUPxV2CigYP3jWwAUFSku2aKqBH7uTAapFWCBqutsbmDo96KY5o8uh6U+/YSIn5OxJnXp73beVkpqMIGhA==}
    engines: {node: '>=18'}

  miniflare@3.20241011.0:
    resolution: {integrity: sha512-Mb3U9+QvKgIUl9LgHwBxEz8WajMRYqO5mMHRtO8yHjNCLGh24I6Ts9z13zRAYGPDd1xBQ1o983fHT9S+tn6r+A==}
    engines: {node: '>=16.13'}
    hasBin: true

  minimatch@3.1.2:
    resolution: {integrity: sha512-J7p63hRiAjw1NDEww1W7i37+ByIrOWO5XQQAzZ3VOcL0PNybwpfmV/N05zFAzwQ9USyEcX6t3UO+K5aqBQOIHw==}

  minimatch@5.1.6:
    resolution: {integrity: sha512-lKwV/1brpG6mBUFHtb7NUmtABCb2WZZmm2wNiOA5hAb8VdCS4B3dtMWyvcoViccwAW/COERjXLt0zP1zXUN26g==}
    engines: {node: '>=10'}

  minimatch@9.0.5:
    resolution: {integrity: sha512-G6T0ZX48xgozx7587koeX9Ys2NYy6Gmv//P89sEte9V9whIapMNF4idKxnW2QtCcLiTWlb/wfCabAtAFWhhBow==}
    engines: {node: '>=16 || 14 >=14.17'}

  minimist@1.2.8:
    resolution: {integrity: sha512-2yyAR8qBkN3YuheJanUpWC5U3bb5osDywNB8RzDVlDwDHbocAJveqqj1u8+SVD7jkWT4yvsHCpWqqWqAxb0zCA==}

  minipass@3.1.6:
    resolution: {integrity: sha512-rty5kpw9/z8SX9dmxblFA6edItUmwJgMeYDZRrwlIVN27i8gysGbznJwUggw2V/FVqFSDdWy040ZPS811DYAqQ==}
    engines: {node: '>=8'}

  minipass@7.1.2:
    resolution: {integrity: sha512-qOOzS1cBTWYF4BH8fVePDBOO9iptMnGUEZwNc/cMWnTV2nVLZ7VoNWEPHkYczZA0pdoA7dl6e7FL659nX9S2aw==}
    engines: {node: '>=16 || 14 >=14.17'}

  minisearch@7.1.0:
    resolution: {integrity: sha512-tv7c/uefWdEhcu6hvrfTihflgeEi2tN6VV7HJnCjK6VxM75QQJh4t9FwJCsA2EsRS8LCnu3W87CuGPWMocOLCA==}

  minizlib@2.1.2:
    resolution: {integrity: sha512-bAxsR8BVfj60DWXHE3u30oHzfl4G7khkSuPW+qvpd7jFRHm7dLxOjUk1EHACJ/hxLY8phGJ0YhYHZo7jil7Qdg==}
    engines: {node: '>= 8'}

  mitt@3.0.1:
    resolution: {integrity: sha512-vKivATfr97l2/QBCYAkXYDbrIWPM2IIKEl7YPhjCvKlG3kE2gm+uBo6nEXK3M5/Ffh/FLpKExzOQ3JJoJGFKBw==}

  mkdirp@1.0.4:
    resolution: {integrity: sha512-vVqVZQyf3WLx2Shd0qJ9xuvqgAyKPLAiqITEtqW0oIUjzo3PePDd6fW9iFz30ef7Ysp/oiWqbhszeGWW2T6Gzw==}
    engines: {node: '>=10'}
    hasBin: true

  mkdist@1.3.0:
    resolution: {integrity: sha512-ZQrUvcL7LkRdzMREpDyg9AT18N9Tl5jc2qeKAUeEw0KGsgykbHbuRvysGAzTuGtwuSg0WQyNit5jh/k+Er3JEg==}
    hasBin: true
    peerDependencies:
      sass: ^1.63.6
      typescript: '>=5.1.6'
    peerDependenciesMeta:
      sass:
        optional: true
      typescript:
        optional: true

  mlly@1.7.2:
    resolution: {integrity: sha512-tN3dvVHYVz4DhSXinXIk7u9syPYaJvio118uomkovAtWBT+RdbP6Lfh/5Lvo519YMmwBafwlh20IPTXIStscpA==}

  moment@2.30.1:
    resolution: {integrity: sha512-uEmtNhbDOrWPFS+hdjFCBfy9f2YoyzRpwcl+DqpC6taX21FzsTLQVbMV/W7PzNSX6x/bhC1zA3c2UQ5NzH6how==}

  mri@1.2.0:
    resolution: {integrity: sha512-tzzskb3bG8LvYGFF/mDTpq3jpI6Q9wc3LEmBaghu+DdCssd1FakN7Bc0hVNmEyGq1bq3RgfkCb3cmQLpNPOroA==}
    engines: {node: '>=4'}

  mrmime@2.0.0:
    resolution: {integrity: sha512-eu38+hdgojoyq63s+yTpN4XMBdt5l8HhMhc4VKLO9KM5caLIBvUm4thi7fFaxyTmCKeNnXZ5pAlBwCUnhA09uw==}
    engines: {node: '>=10'}

  ms@2.0.0:
    resolution: {integrity: sha512-Tpp60P6IUJDTuOq/5Z8cdskzJujfwqfOTkrwIwj7IRISpnkJnT6SyJ4PCPnGMoFjC9ddhal5KVIYtAt97ix05A==}

  ms@2.1.3:
    resolution: {integrity: sha512-6FlzubTLZG3J2a/NVCAleEhjzq5oxgHyaCU9yYXvcLsvoVaHJq/s5xXI6/XXP6tz7R9xAOtHnSO/tXtF3WRTlA==}

  muggle-string@0.4.1:
    resolution: {integrity: sha512-VNTrAak/KhO2i8dqqnqnAHOa3cYBwXEZe9h+D5h/1ZqFSTEFHdM65lR7RoIqq3tBBYavsOXV84NoHXZ0AkPyqQ==}

  mustache@4.2.0:
    resolution: {integrity: sha512-71ippSywq5Yb7/tVYyGbkBggbU8H3u5Rz56fH60jGFgr8uHwxs+aSKeqmluIVzM0m0kB7xQjKS6qPfd0b2ZoqQ==}
    hasBin: true

  mz@2.7.0:
    resolution: {integrity: sha512-z81GNO7nnYMEhrGh9LeymoE4+Yr0Wn5McHIZMK5cfQCl+NDX08sCZgUc9/6MHni9IWuFLm1Z3HTCXu2z9fN62Q==}

  nanoid@3.3.7:
    resolution: {integrity: sha512-eSRppjcPIatRIMC1U6UngP8XFcz8MQWGQdt1MTBQ7NaAmvXDfvNxbvWV3x2y6CdEUciCSsDHDQZbhYaB8QEo2g==}
    engines: {node: ^10 || ^12 || ^13.7 || ^14 || >=15.0.1}
    hasBin: true

  nanoid@5.0.7:
    resolution: {integrity: sha512-oLxFY2gd2IqnjcYyOXD8XGCftpGtZP2AbHbOkthDkvRywH5ayNtPVy9YlOPcHckXzbLTCHpkb7FB+yuxKV13pQ==}
    engines: {node: ^18 || >=20}
    hasBin: true

  natural-compare@1.4.0:
    resolution: {integrity: sha512-OWND8ei3VtNC9h7V60qff3SVobHr996CTwgxubgyQYEpg290h9J0buyECNNJexkFm5sOajh5G116RYA1c8ZMSw==}

  needle@3.3.1:
    resolution: {integrity: sha512-6k0YULvhpw+RoLNiQCRKOl09Rv1dPLr8hHnVjHqdolKwDrdNyk+Hmrthi4lIGPPz3r39dLx0hsF5s40sZ3Us4Q==}
    engines: {node: '>= 4.4.x'}
    hasBin: true

  negotiator@0.6.3:
    resolution: {integrity: sha512-+EUsqGPLsM+j/zdChZjsnX51g4XrHFOIXwfnCVPGlQk/k5giakcKsuxCObBRu6DSm9opw/O6slWbJdghQM4bBg==}
    engines: {node: '>= 0.6'}

  neo-async@2.6.2:
    resolution: {integrity: sha512-Yd3UES5mWCSqR+qNT93S3UoYUkqAZ9lLg8a7g9rimsWmYGK8cVToA4/sF3RrshdyV3sAGMXVUmpMYOw+dLpOuw==}

  nested-external-cjs@file:playground/ssr-deps/nested-external-cjs:
    resolution: {directory: playground/ssr-deps/nested-external-cjs, type: directory}

  next-tick@1.1.0:
    resolution: {integrity: sha512-CXdUiJembsNjuToQvxayPZF9Vqht7hewsvy2sOWafLvi2awflj9mOC6bHIg50orX8IJvWKY9wYQ/zB2kogPslQ==}

  node-addon-api@5.0.0:
    resolution: {integrity: sha512-CvkDw2OEnme7ybCykJpVcKH+uAOLV2qLqiyla128dN9TkEWfrYmxG6C2boDe5KcNQqZF3orkqzGgOMvZ/JNekA==}

  node-addon-api@7.1.1:
    resolution: {integrity: sha512-5m3bsyrjFWE1xf7nz7YXdN4udnVtXK6/Yfgn5qnahL6bCkf2yKt4k3nuTKAtT4r3IG8JNR2ncsIMdZuAzJjHQQ==}

  node-domexception@1.0.0:
    resolution: {integrity: sha512-/jKZoMpw0F8GRwl4/eLROPA3cfcXtLApP0QzLmUT/HuPCZWyB7IY9ZrMeKw2O/nFIqPQB3PVM9aYm0F312AXDQ==}
    engines: {node: '>=10.5.0'}

  node-fetch@2.6.7:
    resolution: {integrity: sha512-ZjMPFEfVx5j+y2yF35Kzx5sF7kDzxuDj6ziH4FFbOp87zKDZNx8yExJIb05OGF4Nlt9IHFIMBkRl41VdvcNdbQ==}
    engines: {node: 4.x || >=6.0.0}
    peerDependencies:
      encoding: ^0.1.0
    peerDependenciesMeta:
      encoding:
        optional: true

  node-fetch@3.3.2:
    resolution: {integrity: sha512-dRB78srN/l6gqWulah9SrxeYnxeddIG30+GOqK/9OlLVyLg3HPnr6SqOWTWOXKRwC2eGYCkZ59NNuSgvSrpgOA==}
    engines: {node: ^12.20.0 || ^14.13.1 || >=16.0.0}

  node-releases@2.0.18:
    resolution: {integrity: sha512-d9VeXT4SJ7ZeOqGX6R5EM022wpL+eWPooLI+5UpWn2jCT1aosUQEhQP214x33Wkwx3JQMvIm+tIoVOdodFS40g==}

  nopt@5.0.0:
    resolution: {integrity: sha512-Tbj67rffqceeLpcRXrT7vKAN8CwfPeIBgM7E6iBkmKLV7bEMwpGgYLGv0jACUsECaa/vuxP0IjEont6umdMgtQ==}
    engines: {node: '>=6'}
    hasBin: true

  normalize-package-data@6.0.2:
    resolution: {integrity: sha512-V6gygoYb/5EmNI+MEGrWkC+e6+Rr7mTmfHrxDbLzxQogBkgzo76rkok0Am6thgSF7Mv2nLOajAJj5vDJZEFn7g==}
    engines: {node: ^16.14.0 || >=18.0.0}

  normalize-path@3.0.0:
    resolution: {integrity: sha512-6eZs5Ls3WtCisHWp9S2GUy8dqkpGi4BVSz3GaqiE6ezub0512ESztXUwUB6C6IKbQkY2Pnb/mD4WYojCRwcwLA==}
    engines: {node: '>=0.10.0'}

  normalize-range@0.1.2:
    resolution: {integrity: sha512-bdok/XvKII3nUpklnV6P2hxtMNrCboOjAcyBuQnWEhO665FwrSNRxU+AqpsyvO6LgGYPspN+lu5CLtw4jPRKNA==}
    engines: {node: '>=0.10.0'}

  normalize.css@8.0.1:
    resolution: {integrity: sha512-qizSNPO93t1YUuUhP22btGOo3chcvDFqFaj2TRybP0DMxkHOCTYwp3n34fel4a31ORXy4m1Xq0Gyqpb5m33qIg==}

  npm-bundled@2.0.1:
    resolution: {integrity: sha512-gZLxXdjEzE/+mOstGDqR6b0EkhJ+kM6fxM6vUuckuctuVPh80Q6pw/rSZj9s4Gex9GxWtIicO1pc8DB9KZWudw==}
    engines: {node: ^12.13.0 || ^14.15.0 || >=16.0.0}

  npm-normalize-package-bin@2.0.0:
    resolution: {integrity: sha512-awzfKUO7v0FscrSpRoogyNm0sajikhBWpU0QMrW09AMi9n1PoKU6WaIqUzuJSQnpciZZmJ/jMZ2Egfmb/9LiWQ==}
    engines: {node: ^12.13.0 || ^14.15.0 || >=16.0.0}

  npm-packlist@5.1.3:
    resolution: {integrity: sha512-263/0NGrn32YFYi4J533qzrQ/krmmrWwhKkzwTuM4f/07ug51odoaNjUexxO4vxlzURHcmYMH1QjvHjsNDKLVg==}
    engines: {node: ^12.13.0 || ^14.15.0 || >=16.0.0}
    hasBin: true

  npm-run-path@5.3.0:
    resolution: {integrity: sha512-ppwTtiJZq0O/ai0z7yfudtBpWIoxM8yE6nHi1X47eFR2EWORqfbu6CnPlNsjeN683eT0qG6H/Pyf9fCcvjnnnQ==}
    engines: {node: ^12.20.0 || ^14.13.1 || >=16.0.0}

  npm-run-path@6.0.0:
    resolution: {integrity: sha512-9qny7Z9DsQU8Ou39ERsPU4OZQlSTP47ShQzuKZ6PRXpYLtIFgl/DEBYEXKlvcEa+9tHVcK8CF81Y2V72qaZhWA==}
    engines: {node: '>=18'}

  npmlog@5.0.1:
    resolution: {integrity: sha512-AqZtDUWOMKs1G/8lwylVjrdYgqA4d9nu8hc+0gzRxlDb1I10+FHBGMXs6aiQHFdCUUlqH99MUMuLfzWDNDtfxw==}
    deprecated: This package is no longer supported.

  object-assign@4.1.1:
    resolution: {integrity: sha512-rJgTQnkUnH1sFw8yT6VSU3zD3sWmu6sZhIseY8VX+GRu3P6F7Fu+JNDoXfklElbLJSnc3FUQHVe4cU5hj+BcUg==}
    engines: {node: '>=0.10.0'}

  object-hash@3.0.0:
    resolution: {integrity: sha512-RSn9F68PjH9HqtltsSnqYC1XXoWe9Bju5+213R98cNGttag9q9yAOTzdbsqvIa7aNm5WffBZFpWYr2aWrklWAw==}
    engines: {node: '>= 6'}

  object-inspect@1.13.2:
    resolution: {integrity: sha512-IRZSRuzJiynemAXPYtPe5BoI/RESNYR7TYm50MC5Mqbd3Jmw5y790sErYw3V6SryFJD64b74qQQs9wn5Bg/k3g==}
    engines: {node: '>= 0.4'}

  on-finished@2.3.0:
    resolution: {integrity: sha512-ikqdkGAAyf/X/gPhXGvfgAytDZtDbr+bkNUJ0N9h5MI/dmdgCs3l6hoHrcUv41sRKew3jIwrp4qQDXiK99Utww==}
    engines: {node: '>= 0.8'}

  on-finished@2.4.1:
    resolution: {integrity: sha512-oVlzkg3ENAhCk2zdv7IJwd/QUD4z2RxRwpkcGY8psCVcCYZNq4wYnVWALHM+brtuJjePWiYF/ClmuDr8Ch5+kg==}
    engines: {node: '>= 0.8'}

  once@1.4.0:
    resolution: {integrity: sha512-lNaJgI+2Q5URQBkccEKHTQOPaXdUxnZZElQTZY0MFUAuaEqe1E+Nyvgdz/aIyNi6Z9MzO5dv1H8n58/GELp3+w==}

  onetime@6.0.0:
    resolution: {integrity: sha512-1FlR+gjXK7X+AsAHso35MnyN5KqGwJRi/31ft6x0M194ht7S+rWAvd7PHss9xSKMzE0asv1pyIHaJYq+BbacAQ==}
    engines: {node: '>=12'}

  onetime@7.0.0:
    resolution: {integrity: sha512-VXJjc87FScF88uafS3JllDgvAm+c/Slfz06lorj2uAY34rlUu0Nt+v8wreiImcrgAjjIHp1rXpTDlLOGw29WwQ==}
    engines: {node: '>=18'}

  oniguruma-to-js@0.4.3:
    resolution: {integrity: sha512-X0jWUcAlxORhOqqBREgPMgnshB7ZGYszBNspP+tS9hPD3l13CdaXcHbgImoHUHlrvGx/7AvFEkTRhAGYh+jzjQ==}

  open@10.1.0:
    resolution: {integrity: sha512-mnkeQ1qP5Ue2wd+aivTD3NHd/lZ96Lu0jgf0pwktLPtx6cTZiH7tyeGRRHs0zX0rbrahXPnXlUnbeXyaBBuIaw==}
    engines: {node: '>=18'}

  optionator@0.9.4:
    resolution: {integrity: sha512-6IpQ7mKUxRcZNLIObR0hz7lxsapSSIYNZJwXPGeF0mTVqGKFIXj1DQcMoT22S3ROcLyY/rz0PWaWZ9ayWmad9g==}
    engines: {node: '>= 0.8.0'}

  p-limit@3.1.0:
    resolution: {integrity: sha512-TYOanM3wGwNGsZN2cVTYPArw454xnXj5qmWF1bEoAc4+cU/ol7GVh7odevjp1FNHduHc3KZMcFduxU5Xc6uJRQ==}
    engines: {node: '>=10'}

  p-locate@5.0.0:
    resolution: {integrity: sha512-LaNjtRWUBY++zB5nE/NwcaoMylSPk+S+ZHNB1TzdbMJMny6dynpAGt7X/tl/QYq3TIeE6nxHppbo2LGymrG5Pw==}
    engines: {node: '>=10'}

  package-json-from-dist@1.0.0:
    resolution: {integrity: sha512-dATvCeZN/8wQsGywez1mzHtTlP22H8OEfPrVMLNr4/eGa+ijtLn/6M5f0dY8UKNrC2O9UCU6SSoG3qRKnt7STw==}

  package-manager-detector@0.2.0:
    resolution: {integrity: sha512-E385OSk9qDcXhcM9LNSe4sdhx8a9mAPrZ4sMLW+tmxl5ZuGtPUcdFu+MPP2jbgiWAZ6Pfe5soGFMd+0Db5Vrog==}

  package-name-regex@2.0.6:
    resolution: {integrity: sha512-gFL35q7kbE/zBaPA3UKhp2vSzcPYx2ecbYuwv1ucE9Il6IIgBDweBlH8D68UFGZic2MkllKa2KHCfC1IQBQUYA==}
    engines: {node: '>=12'}

  parent-module@1.0.1:
    resolution: {integrity: sha512-GQ2EWRpQV8/o+Aw8YqtfZZPfNRWZYkbidE9k5rpl/hC3vtHHBfGm2Ifi6qWV+coDGkrUKZAxE3Lot5kcsRlh+g==}
    engines: {node: '>=6'}

  parse-json@8.1.0:
    resolution: {integrity: sha512-rum1bPifK5SSar35Z6EKZuYPJx85pkNaFrxBK3mwdfSJ1/WKbYrjoW/zTPSjRRamfmVX1ACBIdFAO0VRErW/EA==}
    engines: {node: '>=18'}

  parse-ms@4.0.0:
    resolution: {integrity: sha512-TXfryirbmq34y8QBwgqCVLi+8oA3oWx2eAnSn62ITyEhEYaWRlVZ2DvMM9eZbMs/RfxPu/PK/aBLyGj4IrqMHw==}
    engines: {node: '>=18'}

  parse-node-version@1.0.1:
    resolution: {integrity: sha512-3YHlOa/JgH6Mnpr05jP9eDG254US9ek25LyIxZlDItp2iJtwyaXQb57lBYLdT3MowkUFYEV2XXNAYIPlESvJlA==}
    engines: {node: '>= 0.10'}

  parse5@7.2.0:
    resolution: {integrity: sha512-ZkDsAOcxsUMZ4Lz5fVciOehNcJ+Gb8gTzcA4yl3wnc273BAybYWrQ+Ks/OjCjSEpjvQkDSeZbybK9qj2VHHdGA==}

  parseurl@1.3.3:
    resolution: {integrity: sha512-CiyeOxFT/JZyN5m0z9PfXw4SCBJ6Sygz1Dpl0wqjlhDEGGBP1GnsUVEL0p63hoG1fcj3fHynXi9NYO4nWOL+qQ==}
    engines: {node: '>= 0.8'}

  path-browserify@1.0.1:
    resolution: {integrity: sha512-b7uo2UCUOYZcnF/3ID0lulOJi/bafxa1xPe7ZPsammBSpjSWQkjNxlt635YGS2MiR9GjvuXCtz2emr3jbsz98g==}

  path-exists@4.0.0:
    resolution: {integrity: sha512-ak9Qy5Q7jYb2Wwcey5Fpvg2KoAc/ZIhLSLOSBmRmygPsGwkVVt0fZa0qrtMz+m6tJTAHfZQ8FnmB4MG4LWy7/w==}
    engines: {node: '>=8'}

  path-is-absolute@1.0.1:
    resolution: {integrity: sha512-AVbw3UJ2e9bq64vSaS9Am0fje1Pa8pbGqTTsmXfaIiMpnr5DlDhfJOuLj9Sf95ZPVDAUerDfEk88MPmPe7UCQg==}
    engines: {node: '>=0.10.0'}

  path-key@3.1.1:
    resolution: {integrity: sha512-ojmeN0qd+y0jszEtoY48r0Peq5dwMEkIlCOu6Q5f41lfkswXuKtYrhgoTpLnyIcHm24Uhqx+5Tqm2InSwLhE6Q==}
    engines: {node: '>=8'}

  path-key@4.0.0:
    resolution: {integrity: sha512-haREypq7xkM7ErfgIyA0z+Bj4AGKlMSdlQE2jvJo6huWD1EdkKYV+G/T4nq0YEF2vgTT8kqMFKo1uHn950r4SQ==}
    engines: {node: '>=12'}

  path-parse@1.0.7:
    resolution: {integrity: sha512-LDJzPVEEEPR+y48z93A0Ed0yXb8pAByGWo/k5YYdYgpY2/2EsOsksJrq7lOHxryrVOn1ejG6oAp8ahvOIQD8sw==}

  path-scurry@1.11.1:
    resolution: {integrity: sha512-Xa4Nw17FS9ApQFJ9umLiJS4orGjm7ZzwUrwamcGQuHSzDyth9boKDaycYdDcZDuqYATXw4HFXgaqWTctW/v1HA==}
    engines: {node: '>=16 || 14 >=14.18'}

  path-to-regexp@0.1.10:
    resolution: {integrity: sha512-7lf7qcQidTku0Gu3YDPc8DJ1q7OOucfa/BSsIwjuh56VU7katFvuM8hULfkwB3Fns/rsVF7PwPKVw1sl5KQS9w==}

  path-type@4.0.0:
    resolution: {integrity: sha512-gDKb8aZMDeD/tZWs9P6+q0J9Mwkdl6xMV8TjnGP3qJVJ06bdMgkbBlLU8IdfOsIsFz2BW1rNVT3XuNEl8zPAvw==}
    engines: {node: '>=8'}

  pathe@1.1.2:
    resolution: {integrity: sha512-whLdWMYL2TwI08hn8/ZqAbrVemu0LNaNNJZX73O6qaIdCTfXutsLhMkjdENX0qhsQ9uIimo4/aQOmXkoon2nDQ==}

  pathval@2.0.0:
    resolution: {integrity: sha512-vE7JKRyES09KiunauX7nd2Q9/L7lhok4smP9RZTDeD4MVs72Dp2qNFVz39Nz5a0FVEW0BJR6C0DYrq6unoziZA==}
    engines: {node: '>= 14.16'}

  perfect-debounce@1.0.0:
    resolution: {integrity: sha512-xCy9V055GLEqoFaHoC1SoLIaLmWctgCUaBaWxDZ7/Zx4CTyX7cJQLJOok/orfjZAh9kEYpjJa4d0KcJmCbctZA==}

  periscopic@4.0.2:
    resolution: {integrity: sha512-sqpQDUy8vgB7ycLkendSKS6HnVz1Rneoc3Rc+ZBUCe2pbqlVuCC5vF52l0NJ1aiMg/r1qfYF9/myz8CZeI2rjA==}

  phoenix@1.7.14:
    resolution: {integrity: sha512-3tZ76PiH/2g+Kyzhz8+GIFYrnx3lRnwi/Qt3ZUH04xpMxXL7Guerd5aaxtpWal73X+H8iLAjo2c+AgRy2KYQcQ==}

  picocolors@1.1.1:
    resolution: {integrity: sha512-xceH2snhtb5M9liqDsmEw56le376mTZkEX/jEb/RxNFyegNul7eNslCXP9FDj/Lcu0X8KEyMceP2ntpaHrDEVA==}

  picomatch@2.3.1:
    resolution: {integrity: sha512-JU3teHTNjmE2VCGFzuY8EXzCDVwEqB2a8fsIvwaStHhAWJEeVd1o1QD80CU6+ZdEXXSLbSsuLwJjkCBWqRQUVA==}
    engines: {node: '>=8.6'}

  picomatch@4.0.2:
    resolution: {integrity: sha512-M7BAV6Rlcy5u+m6oPhAPFgJTzAioX/6B0DxyvDlo9l8+T3nLKbrczg2WLUyzd45L8RqfUMyGPzekbMvX2Ldkwg==}
    engines: {node: '>=12'}

  pidtree@0.6.0:
    resolution: {integrity: sha512-eG2dWTVw5bzqGRztnHExczNxt5VGsE6OwTeCG3fdUf9KBsZzO3R5OIIIzWR+iZA0NtZ+RDVdaoE2dK1cn6jH4g==}
    engines: {node: '>=0.10'}
    hasBin: true

  pify@2.3.0:
    resolution: {integrity: sha512-udgsAY+fTnvv7kI7aaxbqwWNb0AHiB0qBO89PZKPkoTmGOgdbrHDKD+0B2X4uTfJ/FT1R09r9gTsjUjNJotuog==}
    engines: {node: '>=0.10.0'}

  pify@4.0.1:
    resolution: {integrity: sha512-uB80kBFb/tfd68bVleG9T5GGsGPjJrLAUpR5PZIrhBnIaRTQRjqdJSsIKkOP6OAIFbj7GOrcudc5pNjZ+geV2g==}
    engines: {node: '>=6'}

  pirates@4.0.5:
    resolution: {integrity: sha512-8V9+HQPupnaXMA23c5hvl69zXvTwTzyAYasnkb0Tts4XvO4CliqONMOnvlq26rkhLC3nWDFBJf73LU1e1VZLaQ==}
    engines: {node: '>= 6'}

  pkg-types@1.2.0:
    resolution: {integrity: sha512-+ifYuSSqOQ8CqP4MbZA5hDpb97n3E8SVWdJe+Wms9kj745lmd3b7EZJiqvmLwAlmRfjrI7Hi5z3kdBJ93lFNPA==}

  playwright-chromium@1.48.1:
    resolution: {integrity: sha512-KUrivSfq8LgOKxA1PO7MdYQ2PP10ZzPf0pedKxJ6LPCsUhckU6chGFum3svuo5HiRtBR0pEK+RPny0HcIRxDeQ==}
    engines: {node: '>=18'}
    hasBin: true

  playwright-core@1.48.1:
    resolution: {integrity: sha512-Yw/t4VAFX/bBr1OzwCuOMZkY1Cnb4z/doAFSwf4huqAGWmf9eMNjmK7NiOljCdLmxeRYcGPPmcDgU0zOlzP0YA==}
    engines: {node: '>=18'}
    hasBin: true

  postcss-import@15.1.0:
    resolution: {integrity: sha512-hpr+J05B2FVYUAXHeK1YyI267J/dDDhMU6B6civm8hSY1jYJnBXxzKDKDswzJmtLHryrjhnDjqqp/49t8FALew==}
    engines: {node: '>=14.0.0'}
    peerDependencies:
      postcss: ^8.0.0

  postcss-import@16.1.0:
    resolution: {integrity: sha512-7hsAZ4xGXl4MW+OKEWCnF6T5jqBw80/EE9aXg1r2yyn1RsVEU8EtKXbijEODa+rg7iih4bKf7vlvTGYR4CnPNg==}
    engines: {node: '>=18.0.0'}
    peerDependencies:
      postcss: ^8.0.0

  postcss-js@4.0.1:
    resolution: {integrity: sha512-dDLF8pEO191hJMtlHFPRa8xsizHaM82MLfNkUHdUtVEV3tgTp5oj+8qbEqYM57SLfc74KSbw//4SeJma2LRVIw==}
    engines: {node: ^12 || ^14 || >= 16}
    peerDependencies:
      postcss: ^8.4.21

  postcss-load-config@4.0.2:
    resolution: {integrity: sha512-bSVhyJGL00wMVoPUzAVAnbEoWyqRxkjv64tUl427SKnPrENtq6hJwUojroMz2VB+Q1edmi4IfrAPpami5VVgMQ==}
    engines: {node: '>= 14'}
    peerDependencies:
      postcss: '>=8.0.9'
      ts-node: '>=9.0.0'
    peerDependenciesMeta:
      postcss:
        optional: true
      ts-node:
        optional: true

  postcss-load-config@6.0.1:
    resolution: {integrity: sha512-oPtTM4oerL+UXmx+93ytZVN82RrlY/wPUV8IeDxFrzIjXOLF1pN+EmKPLbubvKHT2HC20xXsCAH2Z+CKV6Oz/g==}
    engines: {node: '>= 18'}
    peerDependencies:
      jiti: '>=1.21.0'
      postcss: '>=8.0.9'
      tsx: ^4.8.1
      yaml: ^2.4.2
    peerDependenciesMeta:
      jiti:
        optional: true
      postcss:
        optional: true
      tsx:
        optional: true
      yaml:
        optional: true

  postcss-modules-extract-imports@3.0.0:
    resolution: {integrity: sha512-bdHleFnP3kZ4NYDhuGlVK+CMrQ/pqUm8bx/oGL93K6gVwiclvX5x0n76fYMKuIGKzlABOy13zsvqjb0f92TEXw==}
    engines: {node: ^10 || ^12 || >= 14}
    peerDependencies:
      postcss: ^8.1.0

  postcss-modules-local-by-default@4.0.0:
    resolution: {integrity: sha512-sT7ihtmGSF9yhm6ggikHdV0hlziDTX7oFoXtuVWeDd3hHObNkcHRo9V3yg7vCAY7cONyxJC/XXCmmiHHcvX7bQ==}
    engines: {node: ^10 || ^12 || >= 14}
    peerDependencies:
      postcss: ^8.1.0

  postcss-modules-scope@3.0.0:
    resolution: {integrity: sha512-hncihwFA2yPath8oZ15PZqvWGkWf+XUfQgUGamS4LqoP1anQLOsOJw0vr7J7IwLpoY9fatA2qiGUGmuZL0Iqlg==}
    engines: {node: ^10 || ^12 || >= 14}
    peerDependencies:
      postcss: ^8.1.0

  postcss-modules-values@4.0.0:
    resolution: {integrity: sha512-RDxHkAiEGI78gS2ofyvCsu7iycRv7oqw5xMWn9iMoR0N/7mf9D50ecQqUo5BZ9Zh2vH4bCUR/ktCqbB9m8vJjQ==}
    engines: {node: ^10 || ^12 || >= 14}
    peerDependencies:
      postcss: ^8.1.0

  postcss-modules@6.0.0:
    resolution: {integrity: sha512-7DGfnlyi/ju82BRzTIjWS5C4Tafmzl3R79YP/PASiocj+aa6yYphHhhKUOEoXQToId5rgyFgJ88+ccOUydjBXQ==}
    peerDependencies:
      postcss: ^8.0.0

  postcss-nested@6.2.0:
    resolution: {integrity: sha512-HQbt28KulC5AJzG+cZtj9kvKB93CFCdLvog1WFLf1D+xmMvPGlBstkpTEZfK5+AN9hfJocyBFCNiqyS48bpgzQ==}
    engines: {node: '>=12.0'}
    peerDependencies:
      postcss: ^8.2.14

  postcss-selector-parser@6.1.1:
    resolution: {integrity: sha512-b4dlw/9V8A71rLIDsSwVmak9z2DuBUB7CA1/wSdelNEzqsjoSPeADTWNO09lpH49Diy3/JIZ2bSPB1dI3LJCHg==}
    engines: {node: '>=4'}

  postcss-value-parser@4.2.0:
    resolution: {integrity: sha512-1NNCs6uurfkVbeXG4S8JFT9t19m45ICnif8zWLd5oPSZ50QnwMfK+H3jv408d4jw/7Bttv5axS5IiHoLaVNHeQ==}

  postcss@8.4.47:
    resolution: {integrity: sha512-56rxCq7G/XfB4EkXq9Egn5GCqugWvDFjafDOThIdMBsI15iqPqR5r15TfSr1YPYeEI19YeaXMCbY6u88Y76GLQ==}
    engines: {node: ^10 || ^12 || >=14}

  preact@10.7.3:
    resolution: {integrity: sha512-giqJXP8VbtA1tyGa3f1n9wiN7PrHtONrDyE3T+ifjr/tTkg+2N4d/6sjC9WyJKv8wM7rOYDveqy5ZoFmYlwo4w==}

  prelude-ls@1.2.1:
    resolution: {integrity: sha512-vkcDPrRZo1QZLbn5RLGPpg/WmIQ65qoWWhcGKf/b5eplkkarX0m9z8ppCat4mlOqUsWpyNuYgO3VRyrYHSzX5g==}
    engines: {node: '>= 0.8.0'}

  prettier@3.3.3:
    resolution: {integrity: sha512-i2tDNA0O5IrMO757lfrdQZCc2jPNDVntV0m/+4whiDfWaTKfMNgR7Qz0NAeGz/nRqF4m5/6CLzbP4/liHt12Ew==}
    engines: {node: '>=14'}
    hasBin: true

  pretty-bytes@6.1.1:
    resolution: {integrity: sha512-mQUvGU6aUFQ+rNvTIAcZuWGRT9a6f6Yrg9bHs4ImKF+HZCEK+plBvnAZYSIQztknZF2qnzNtr6F8s0+IuptdlQ==}
    engines: {node: ^14.13.1 || >=16.0.0}

  pretty-ms@9.0.0:
    resolution: {integrity: sha512-E9e9HJ9R9NasGOgPaPE8VMeiPKAyWR5jcFpNnwIejslIhWqdqOrb2wShBsncMPUb+BcCd2OPYfh7p2W6oemTng==}
    engines: {node: '>=18'}

  printable-characters@1.0.42:
    resolution: {integrity: sha512-dKp+C4iXWK4vVYZmYSd0KBH5F/h1HoZRsbJ82AVKRO3PEo8L4lBS/vLwhVtpwwuYcoIsVY+1JYKR268yn480uQ==}

  promise@7.3.1:
    resolution: {integrity: sha512-nolQXZ/4L+bP/UGlkfaIujX9BKxGwmQ9OT4mOt5yvy8iK1h3wqTEJCijzGANTCCl9nWjY41juyAn2K3Q1hLLTg==}

  prompts@2.4.2:
    resolution: {integrity: sha512-NxNv/kLguCA7p3jE8oL2aEBsrJWgAakBpgmgK6lpPWV+WuOmY6r2/zbAVnP+T8bQlA0nzHXSJSJW0Hq7ylaD2Q==}
    engines: {node: '>= 6'}

  property-information@6.5.0:
    resolution: {integrity: sha512-PgTgs/BlvHxOu8QuEN7wi5A0OmXaBcHpmCSTehcs6Uuu9IkDIEo13Hy7n898RHfrQ49vKCoGeWZSaAK01nwVig==}

  proxy-addr@2.0.7:
    resolution: {integrity: sha512-llQsMLSUDUPT44jdrU/O37qlnifitDP+ZwrmmZcoSKyLKvtZxpyV0n2/bD/N4tBAAZ/gJEdZU7KMraoK1+XYAg==}
    engines: {node: '>= 0.10'}

  proxy-from-env@1.1.0:
    resolution: {integrity: sha512-D+zkORCbA9f1tdWRK0RaCR3GPv50cMxcrz4X8k5LTSUD1Dkw47mKJEZQNunItRTkWwgtaUSo1RVFRIG9ZXiFYg==}

  prr@1.0.1:
    resolution: {integrity: sha512-yPw4Sng1gWghHQWj0B3ZggWUm4qVbPwPFcRG8KyxiU7J2OHFSoEHKS+EZ3fv5l1t9CyCiop6l/ZYeWbrgoQejw==}

  publint@0.2.9:
    resolution: {integrity: sha512-nITKS1NSwD68PQlts0ntryhxrWObep6P0CCycwi1lgXI+K7uKyacMYRRCQi7hTae8imkI3FCi0FlgnwLxjM8yA==}
    engines: {node: '>=16'}
    hasBin: true

  pug-attrs@3.0.0:
    resolution: {integrity: sha512-azINV9dUtzPMFQktvTXciNAfAuVh/L/JCl0vtPCwvOA21uZrC08K/UnmrL+SXGEVc1FwzjW62+xw5S/uaLj6cA==}

  pug-code-gen@3.0.3:
    resolution: {integrity: sha512-cYQg0JW0w32Ux+XTeZnBEeuWrAY7/HNE6TWnhiHGnnRYlCgyAUPoyh9KzCMa9WhcJlJ1AtQqpEYHc+vbCzA+Aw==}

  pug-error@2.1.0:
    resolution: {integrity: sha512-lv7sU9e5Jk8IeUheHata6/UThZ7RK2jnaaNztxfPYUY+VxZyk/ePVaNZ/vwmH8WqGvDz3LrNYt/+gA55NDg6Pg==}

  pug-filters@4.0.0:
    resolution: {integrity: sha512-yeNFtq5Yxmfz0f9z2rMXGw/8/4i1cCFecw/Q7+D0V2DdtII5UvqE12VaZ2AY7ri6o5RNXiweGH79OCq+2RQU4A==}

  pug-lexer@5.0.1:
    resolution: {integrity: sha512-0I6C62+keXlZPZkOJeVam9aBLVP2EnbeDw3An+k0/QlqdwH6rv8284nko14Na7c0TtqtogfWXcRoFE4O4Ff20w==}

  pug-linker@4.0.0:
    resolution: {integrity: sha512-gjD1yzp0yxbQqnzBAdlhbgoJL5qIFJw78juN1NpTLt/mfPJ5VgC4BvkoD3G23qKzJtIIXBbcCt6FioLSFLOHdw==}

  pug-load@3.0.0:
    resolution: {integrity: sha512-OCjTEnhLWZBvS4zni/WUMjH2YSUosnsmjGBB1An7CsKQarYSWQ0GCVyd4eQPMFJqZ8w9xgs01QdiZXKVjk92EQ==}

  pug-parser@6.0.0:
    resolution: {integrity: sha512-ukiYM/9cH6Cml+AOl5kETtM9NR3WulyVP2y4HOU45DyMim1IeP/OOiyEWRr6qk5I5klpsBnbuHpwKmTx6WURnw==}

  pug-runtime@3.0.1:
    resolution: {integrity: sha512-L50zbvrQ35TkpHwv0G6aLSuueDRwc/97XdY8kL3tOT0FmhgG7UypU3VztfV/LATAvmUfYi4wNxSajhSAeNN+Kg==}

  pug-strip-comments@2.0.0:
    resolution: {integrity: sha512-zo8DsDpH7eTkPHCXFeAk1xZXJbyoTfdPlNR0bK7rpOMuhBYb0f5qUVCO1xlsitYd3w5FQTK7zpNVKb3rZoUrrQ==}

  pug-walk@2.0.0:
    resolution: {integrity: sha512-yYELe9Q5q9IQhuvqsZNwA5hfPkMJ8u92bQLIMcsMxf/VADjNtEYptU+inlufAFYcWdHlwNfZOEnOOQrZrcyJCQ==}

  pug@3.0.3:
    resolution: {integrity: sha512-uBi6kmc9f3SZ3PXxqcHiUZLmIXgfgWooKWXcwSGwQd2Zi5Rb0bT14+8CJjJgI8AB+nndLaNgHGrcc6bPIB665g==}

  punycode@1.4.1:
    resolution: {integrity: sha512-jmYNElW7yvO7TV33CjSmvSiE2yco3bV2czu/OzDKdMNVZQWfxCblURLhf+47syQRBntjfLdd/H0egrzIG+oaFQ==}

  punycode@2.3.1:
    resolution: {integrity: sha512-vYt7UD1U9Wg6138shLtLOvdAu+8DsC/ilFtEVHcH+wydcSpNE20AfSOduf6MkRFahL5FY7X1oU7nKVZFtfq8Fg==}
    engines: {node: '>=6'}

  qs@6.13.0:
    resolution: {integrity: sha512-+38qI9SOr8tfZ4QmJNplMUxqjbe7LKvvZgWdExBOmd+egZTtjLB67Gu0HRX3u/XOq7UU2Nx6nsjvS16Z9uwfpg==}
    engines: {node: '>=0.6'}

  queue-microtask@1.2.3:
    resolution: {integrity: sha512-NuaNSa6flKT5JaSYQzJok04JzTL1CA6aGhv5rfLW3PgqA+M2ChpZQnAC8h8i4ZFkBS8X5RqkDBHA7r4hej3K9A==}

  range-parser@1.2.1:
    resolution: {integrity: sha512-Hrgsx+orqoygnmhFbKaHE6c296J+HTAQXoxEF6gNupROmmGJRoyzfG3ccAveqCBrwr/2yxQ5BVd/GTl5agOwSg==}
    engines: {node: '>= 0.6'}

  raw-body@2.5.2:
    resolution: {integrity: sha512-8zGqypfENjCIqGhgXToC8aB2r7YrBX+AQAfIPs/Mlk+BtPTztOvTS01NRW/3Eh60J+a48lt8qsCzirQ6loCVfA==}
    engines: {node: '>= 0.8'}

  react-dom@18.3.1:
    resolution: {integrity: sha512-5m4nQKp+rZRb09LNH59GM4BxTh9251/ylbKIbpe7TpGxfJ+9kv6BLkLBXIjjspbgbnIBNqlI23tRnTWT0snUIw==}
    peerDependencies:
      react: ^18.3.1

  react@18.3.1:
    resolution: {integrity: sha512-wS+hAgJShR0KhEvPJArfuPVN1+Hz1t0Y6n5jLrGQbkb4urgPE/0Rve+1kMB1v/oWgHgm4WIcV+i7F2pTVj+2iQ==}
    engines: {node: '>=0.10.0'}

  read-cache@1.0.0:
    resolution: {integrity: sha512-Owdv/Ft7IjOgm/i0xvNDZ1LrRANRfew4b2prF3OWMQLxLfu3bS8FVhCsrSCMK4lR56Y9ya+AThoTpDCTxCmpRA==}

  read-package-up@11.0.0:
    resolution: {integrity: sha512-MbgfoNPANMdb4oRBNg5eqLbB2t2r+o5Ua1pNt8BqGp4I0FJZhuVSOj3PaBPni4azWuSzEdNn2evevzVmEk1ohQ==}
    engines: {node: '>=18'}

  read-pkg@9.0.1:
    resolution: {integrity: sha512-9viLL4/n1BJUCT1NXVTdS1jtm80yDEgR5T4yCelII49Mbj0v1rZdKqj7zCiYdbB0CuCgdrvHcNogAKTFPBocFA==}
    engines: {node: '>=18'}

  readable-stream@3.6.0:
    resolution: {integrity: sha512-BViHy7LKeTz4oNnkcLJ+lVSL6vpiFeX6/d3oSH8zCW7UxP2onchk+vTGB143xuFjHS3deTgkKoXXymXqymiIdA==}
    engines: {node: '>= 6'}

  readdirp@3.6.0:
    resolution: {integrity: sha512-hOS089on8RduqdbhvQ5Z37A0ESjsqz6qnRcffsMU3495FuTdqSm+7bhJ29JvIOsBDEEnan5DPu9t3To9VRlMzA==}
    engines: {node: '>=8.10.0'}

  readdirp@4.0.1:
    resolution: {integrity: sha512-GkMg9uOTpIWWKbSsgwb5fA4EavTR+SG/PMPoAY8hkhHfEEY0/vqljY+XHqtDf2cr2IJtoNRDbrrEpZUiZCkYRw==}
    engines: {node: '>= 14.16.0'}

  refa@0.12.1:
    resolution: {integrity: sha512-J8rn6v4DBb2nnFqkqwy6/NnTYMcgLA+sLr0iIO41qpv0n+ngb7ksag2tMRl0inb1bbO/esUwzW1vbJi7K0sI0g==}
    engines: {node: ^12.0.0 || ^14.0.0 || >=16.0.0}

  regenerate-unicode-properties@10.2.0:
    resolution: {integrity: sha512-DqHn3DwbmmPVzeKj9woBadqmXxLvQoQIwu7nopMc72ztvxVmVk2SBhSnx67zuye5TP+lJsb/TBQsjLKhnDf3MA==}
    engines: {node: '>=4'}

  regenerate@1.4.2:
    resolution: {integrity: sha512-zrceR/XhGYU/d/opr2EKO7aRHUeiBI8qjtfHqADTwZd6Szfy16la6kqD0MIUs5z5hx6AaKa+PixpPrR289+I0A==}

  regenerator-runtime@0.14.1:
    resolution: {integrity: sha512-dYnhHh0nJoMfnkZs6GmmhFknAGRrLznOu5nc9ML+EJxGvrx6H7teuevqVqCuPcPK//3eDrrjQhehXVx9cnkGdw==}

  regenerator-transform@0.15.2:
    resolution: {integrity: sha512-hfMp2BoF0qOk3uc5V20ALGDS2ddjQaLrdl7xrGXvAIow7qeWRM2VA2HuCHkUKk9slq3VwEwLNK3DFBqDfPGYtg==}

  regex@4.3.2:
    resolution: {integrity: sha512-kK/AA3A9K6q2js89+VMymcboLOlF5lZRCYJv3gzszXFHBr6kO6qLGzbm+UIugBEV8SMMKCTR59txoY6ctRHYVw==}

  regexp-ast-analysis@0.7.1:
    resolution: {integrity: sha512-sZuz1dYW/ZsfG17WSAG7eS85r5a0dDsvg+7BiiYR5o6lKCAtUrEwdmRmaGF6rwVj3LcmAeYkOWKEPlbPzN3Y3A==}
    engines: {node: ^12.0.0 || ^14.0.0 || >=16.0.0}

  regexpu-core@6.1.1:
    resolution: {integrity: sha512-k67Nb9jvwJcJmVpw0jPttR1/zVfnKf8Km0IPatrU/zJ5XeG3+Slx0xLXs9HByJSzXzrlz5EDvN6yLNMDc2qdnw==}
    engines: {node: '>=4'}

  regjsgen@0.8.0:
    resolution: {integrity: sha512-RvwtGe3d7LvWiDQXeQw8p5asZUmfU1G/l6WbUXeHta7Y2PEIvBTwH6E2EfmYUK8pxcxEdEmaomqyp0vZZ7C+3Q==}

  regjsparser@0.11.1:
    resolution: {integrity: sha512-1DHODs4B8p/mQHU9kr+jv8+wIC9mtG4eBHxWxIq5mhjE3D5oORhCc6deRKzTjs9DcfRFmj9BHSDguZklqCGFWQ==}
    hasBin: true

  requires-port@1.0.0:
    resolution: {integrity: sha512-KigOCHcocU3XODJxsu8i/j8T9tzT4adHiecwORRQ0ZZFcp7ahwXuRU1m+yuO90C5ZUyGeGfocHDI14M3L3yDAQ==}

  resolve-from@4.0.0:
    resolution: {integrity: sha512-pb/MYmXstAkysRFx8piNI1tGFNQIFA3vkE3Gq4EuA1dF6gHp/+vgZqsCGJapvy8N3Q+4o7FwvquPJcnZ7RYy4g==}
    engines: {node: '>=4'}

  resolve-pkg-maps@1.0.0:
    resolution: {integrity: sha512-seS2Tj26TBVOC2NIc2rOe2y2ZO7efxITtLZcGSOnHHNOQ7CkiUBfw0Iw2ck6xkIhPwLhKNLS8BO+hEpngQlqzw==}

  resolve.exports@2.0.2:
    resolution: {integrity: sha512-X2UW6Nw3n/aMgDVy+0rSqgHlv39WZAlZrXCdnbyEiKm17DSqHX4MmQMaST3FbeWR5FTuRcUwYAziZajji0Y7mg==}
    engines: {node: '>=10'}

  resolve@1.22.8:
    resolution: {integrity: sha512-oKWePCxqpd6FlLvGV1VU0x7bkPmmCNolxzjMf4NczoDnQcIWrAF+cPtZn5i6n+RfD2d9i0tzpKnG6Yk168yIyw==}
    hasBin: true

  restore-cursor@5.1.0:
    resolution: {integrity: sha512-oMA2dcrw6u0YfxJQXm342bFKX/E4sG9rbTzO9ptUcR/e8A33cHuvStiYOwH7fszkZlZ1z/ta9AAoPk2F4qIOHA==}
    engines: {node: '>=18'}

  reusify@1.0.4:
    resolution: {integrity: sha512-U9nH88a3fc/ekCF1l0/UP1IosiuIjyTh7hBvXVMHYgVcfGvt897Xguj2UOLDeI5BG2m7/uwyaLVT6fbtCwTyzw==}
    engines: {iojs: '>=1.0.0', node: '>=0.10.0'}

  rfdc@1.4.1:
    resolution: {integrity: sha512-q1b3N5QkRUWUl7iyylaaj3kOpIT0N2i9MqIEQXP73GVsN9cw3fdx8X63cEmWhJGi2PPCF23Ijp7ktmd39rawIA==}

  rimraf@3.0.2:
    resolution: {integrity: sha512-JZkJMZkAGFFPP2YqXZXPbMlMBgsxzE8ILs4lMIX/2o0L9UBw9O/Y3o6wFw/i9YLapcUJWwqbi3kdxIPdC62TIA==}
    deprecated: Rimraf versions prior to v4 are no longer supported
    hasBin: true

  rimraf@5.0.10:
    resolution: {integrity: sha512-l0OE8wL34P4nJH/H2ffoaniAokM2qSmrtXHmlpvYr5AVVX8msAyW0l8NVJFDxlSK4u3Uh/f41cQheDVdnYijwQ==}
    hasBin: true

  rollup-plugin-dts@6.1.1:
    resolution: {integrity: sha512-aSHRcJ6KG2IHIioYlvAOcEq6U99sVtqDDKVhnwt70rW6tsz3tv5OSjEiWcgzfsHdLyGXZ/3b/7b/+Za3Y6r1XA==}
    engines: {node: '>=16'}
    peerDependencies:
      rollup: ^3.29.4 || ^4
      typescript: ^4.5 || ^5.0

  rollup-plugin-esbuild@6.1.1:
    resolution: {integrity: sha512-CehMY9FAqJD5OUaE/Mi1r5z0kNeYxItmRO2zG4Qnv2qWKF09J2lTy5GUzjJR354ZPrLkCj4fiBN41lo8PzBUhw==}
    engines: {node: '>=14.18.0'}
    peerDependencies:
      esbuild: '>=0.18.0'
      rollup: ^1.20.0 || ^2.0.0 || ^3.0.0 || ^4.0.0

  rollup-plugin-license@3.5.3:
    resolution: {integrity: sha512-r3wImZSo2d6sEk9BRJtlzeI/upjyjnpthy06Fdl0EzqRrlg3ULb9KQR7xHJI0zuayW/8bchEXSF5dO6dha4OyA==}
    engines: {node: '>=14.0.0'}
    peerDependencies:
      rollup: ^1.0.0 || ^2.0.0 || ^3.0.0 || ^4.0.0

  rollup@3.29.5:
    resolution: {integrity: sha512-GVsDdsbJzzy4S/v3dqWPJ7EfvZJfCHiDqe80IyrF59LYuP+e6U1LJoUqeuqRbwAWoMNoXivMNeNAOf5E22VA1w==}
    engines: {node: '>=14.18.0', npm: '>=8.0.0'}
    hasBin: true

  rollup@4.23.0:
    resolution: {integrity: sha512-vXB4IT9/KLDrS2WRXmY22sVB2wTsTwkpxjB8Q3mnakTENcYw3FRmfdYDy/acNmls+lHmDazgrRjK/yQ6hQAtwA==}
    engines: {node: '>=18.0.0', npm: '>=8.0.0'}
    hasBin: true

  run-applescript@7.0.0:
    resolution: {integrity: sha512-9by4Ij99JUr/MCFBUkDKLWK3G9HVXmabKz9U5MlIAIuvuzkiOicRYs8XJLxX+xahD+mLiiCYDqF9dKAgtzKP1A==}
    engines: {node: '>=18'}

  run-parallel@1.2.0:
    resolution: {integrity: sha512-5l4VyZR86LZ/lDxZTR6jqL8AFE2S0IFLMP26AbjsLVADxHdhB/c0GUsH+y39UfCi3dzz8OlQuPmnaJOMoDHQBA==}

  rxjs@7.8.1:
    resolution: {integrity: sha512-AA3TVj+0A2iuIoQkWEK/tqFjBq2j+6PO6Y0zJcvzLAFhEFIO3HL0vls9hWLncZbAAbK0mar7oZ4V079I/qPMxg==}

  sade@1.8.1:
    resolution: {integrity: sha512-xal3CZX1Xlo/k4ApwCFrHVACi9fBqJ7V+mwhBsuf/1IOKbBy098Fex+Wa/5QMubw09pSZ/u8EY8PWgevJsXp1A==}
    engines: {node: '>=6'}

  safe-buffer@5.2.1:
    resolution: {integrity: sha512-rp3So07KcdmmKbGvgaNxQSJr7bGVSVk5S9Eq1F+ppbRo70+YeaDxkw5Dd8NPN+GD6bjnYm2VuPuCXmpuYvmCXQ==}

  safer-buffer@2.1.2:
    resolution: {integrity: sha512-YZo3K82SD7Riyi0E1EQPojLz7kpepnSQI9IyPbHHg1XXXevb5dJI7tpyN2ADxGcQbHG7vcyRHk0cbwqcQriUtg==}

  sass-embedded-android-arm64@1.80.3:
    resolution: {integrity: sha512-uaEKdi+PaFc1V87vj2eCUB8B2ThNvEYYu9Qs5sCtx1atEQDtvp/smHYlXOVrg2M4+g2YASkDBQewyk+auZtG0g==}
    engines: {node: '>=14.0.0'}
    cpu: [arm64]
    os: [android]

  sass-embedded-android-arm@1.80.3:
    resolution: {integrity: sha512-i87crav7sfShzY7AyUneXvs4SWdJ93QlYIpo/2OQPTJV5MjJF8wUp0o9NT8Oo6sUJ26kfgsb64FwqQh1wO5uBg==}
    engines: {node: '>=14.0.0'}
    cpu: [arm]
    os: [android]

  sass-embedded-android-ia32@1.80.3:
    resolution: {integrity: sha512-XCa4Se7vqWuV5tFLZuYWidPLUCeK7n1AgugircJl/9QPThCGZ2mSRF0Ipj3lv+Qw4GG9kkhCqJIrksTGbSFypw==}
    engines: {node: '>=14.0.0'}
    cpu: [ia32]
    os: [android]

  sass-embedded-android-riscv64@1.80.3:
    resolution: {integrity: sha512-Dn3hYh5rchfivnPrHoff2pWutuFYJRddzEXcjfb0JhgF7JmTA/6Dxaym0pqVpS1RmYDiAYnmoX5OeFtEkdVytA==}
    engines: {node: '>=14.0.0'}
    cpu: [riscv64]
    os: [android]

  sass-embedded-android-x64@1.80.3:
    resolution: {integrity: sha512-QWOTHKPznYJnrP3HrlFYnAQOZ/c2am4ctK1cFIMtjQNGaFra8z94LZSQzAd6eeu6mITKwQbJuff36RpICZpgHA==}
    engines: {node: '>=14.0.0'}
    cpu: [x64]
    os: [android]

  sass-embedded-darwin-arm64@1.80.3:
    resolution: {integrity: sha512-NqJXHzZGqVOarr36X5MIv0UCQHYVhOFXGe7kDhNqMQCiNApkVydseB5TM1C2lVaiWy2JaseRD/dUNS/o2ICKXw==}
    engines: {node: '>=14.0.0'}
    cpu: [arm64]
    os: [darwin]

  sass-embedded-darwin-x64@1.80.3:
    resolution: {integrity: sha512-6dmNn+oNxXE5uGThfAsHgz7Jg1oDhXHHQyPAnIIaMOM5dXv0D/nLmrlFbFajK0HtbzGaTVBTE6wkJwjASuP0Uw==}
    engines: {node: '>=14.0.0'}
    cpu: [x64]
    os: [darwin]

  sass-embedded-linux-arm64@1.80.3:
    resolution: {integrity: sha512-a9IILen4I6oFFb5qMHOiFqIAoztPuvJ6VHNaFbktP8SUvH4FX63ZutR/qKisN9DoudzSXMZijv/aG/bTh0Kccw==}
    engines: {node: '>=14.0.0'}
    cpu: [arm64]
    os: [linux]

  sass-embedded-linux-arm@1.80.3:
    resolution: {integrity: sha512-nZ7Y8gZgr+/fYrbsX3L8BfIafWXGVBcc0gKLoujad+axlFGv1MetO17S3vzrOQ1wuhjvDLVxceA/jtcta1qxoA==}
    engines: {node: '>=14.0.0'}
    cpu: [arm]
    os: [linux]

  sass-embedded-linux-ia32@1.80.3:
    resolution: {integrity: sha512-yKy4N0L9WfGokpBMHOhxzaS3jyzrHUg1+5Idi6J88onwxfpEhqOgdMcoqgOqvryMPrmKN7kW5d3iNpUYOniPnw==}
    engines: {node: '>=14.0.0'}
    cpu: [ia32]
    os: [linux]

  sass-embedded-linux-musl-arm64@1.80.3:
    resolution: {integrity: sha512-mw4BPe42wlAwg6vgmGkg+MDDyXZBexvAWC+QigtfMjTVHuSAB527UVWhIyv4jAkKLp71mPowsXXsfa4UHzyBaA==}
    engines: {node: '>=14.0.0'}
    cpu: [arm64]
    os: [linux]

  sass-embedded-linux-musl-arm@1.80.3:
    resolution: {integrity: sha512-yB7iSoS/phNHKFsZRW0rTRwoCTtOBELG/UYpIa2qATWZsDASSjdBitGsKS3nEliweveuGIVlUqG2kUKaq9M39g==}
    engines: {node: '>=14.0.0'}
    cpu: [arm]
    os: [linux]

  sass-embedded-linux-musl-ia32@1.80.3:
    resolution: {integrity: sha512-eyg5L9IFisCYYMXEZ/56X8k8wdhpfK06/j9MFAINE9U4C5NxQXrVWmMTEqgyfpmca8hziBlvbRrjdquteyXWfw==}
    engines: {node: '>=14.0.0'}
    cpu: [ia32]
    os: [linux]

  sass-embedded-linux-musl-riscv64@1.80.3:
    resolution: {integrity: sha512-0VThiW7Gwo5UNgKyETYID6F2prHvOCH8fQQKM0sS/JSbTu1poTwD35yEptVxBpiTvyWwxI7K5Cbn0gtxobaqzA==}
    engines: {node: '>=14.0.0'}
    cpu: [riscv64]
    os: [linux]

  sass-embedded-linux-musl-x64@1.80.3:
    resolution: {integrity: sha512-ALSKlhTQdNS0cayyaXD8huNd+DRjWgCjDqyjvwSgemfLL+wtmVCO8h9rGu1MCwR8GHP6ceZCT2fBmjfcGHk0DQ==}
    engines: {node: '>=14.0.0'}
    cpu: [x64]
    os: [linux]

  sass-embedded-linux-riscv64@1.80.3:
    resolution: {integrity: sha512-/1JvuQi137BNO7iTvNNraGYEt9mh3ch44cabJBTxLn3IZV5vNblENI+Hrj9J8/VWIsJumwPQGZSUrMbZcgB0tg==}
    engines: {node: '>=14.0.0'}
    cpu: [riscv64]
    os: [linux]

  sass-embedded-linux-x64@1.80.3:
    resolution: {integrity: sha512-ISQUnl9oFA0PFPtgOpgotfKQ8guUBIYcTpkHEF9lQ4PyFIxkXppk5CwQ8l0VQcQaKhOD2HQAucoqM51U7FABqA==}
    engines: {node: '>=14.0.0'}
    cpu: [x64]
    os: [linux]

  sass-embedded-win32-arm64@1.80.3:
    resolution: {integrity: sha512-RFT/OsWHVagPYa/9v+KfVM99QgzwzwnT2maapRfulEH39v0uPGOIFNXmnhaN3E5gNLIjIn3CTnR9KjTC145E8Q==}
    engines: {node: '>=14.0.0'}
    cpu: [arm64]
    os: [win32]

  sass-embedded-win32-ia32@1.80.3:
    resolution: {integrity: sha512-Is0eeX+UlWW7yPfDqc2Z2n9ql2rkA1uDaAkbHWWx5APc8CKYtds1w4B3Tyoy6lHnopEifgzgsnp6QSyOHHzPBg==}
    engines: {node: '>=14.0.0'}
    cpu: [ia32]
    os: [win32]

  sass-embedded-win32-x64@1.80.3:
    resolution: {integrity: sha512-wehVA0atPloc6NKof/ctpW0agM+k7kiBLIpQs3/mi9FAlmTjxNnvntBPZIbl8n7AAExiLEir+x/LHC0yGhTfkg==}
    engines: {node: '>=14.0.0'}
    cpu: [x64]
    os: [win32]

  sass-embedded@1.80.3:
    resolution: {integrity: sha512-aTxTl4ToSAWg7ILFgAe+kMenj+zNlwHmHK/ZNPrOM8+HTef1Q6zuxolptYLijmHdZHKSMOkWYHgo5MMN6+GIyg==}
    engines: {node: '>=16.0.0'}
    hasBin: true

  sass@1.80.3:
    resolution: {integrity: sha512-ptDWyVmDMVielpz/oWy3YP3nfs7LpJTHIJZboMVs8GEC9eUmtZTZhMHlTW98wY4aEorDfjN38+Wr/XjskFWcfA==}
    engines: {node: '>=14.0.0'}
    hasBin: true

  sax@1.4.1:
    resolution: {integrity: sha512-+aWOz7yVScEGoKNd4PA10LZ8sk0A/z5+nXQG5giUO5rprX9jgYsTdov9qCchZiPIZezbZH+jRut8nPodFAX4Jg==}

  scheduler@0.23.2:
    resolution: {integrity: sha512-UOShsPwz7NrMUqhR6t0hWjFduvOzbtv7toDH1/hIrfRNIDBnnBWd0CwJTGvTpngVlmwGCdP9/Zl/tVrDqcuYzQ==}

  scslre@0.3.0:
    resolution: {integrity: sha512-3A6sD0WYP7+QrjbfNA2FN3FsOaGGFoekCVgTyypy53gPxhbkCIjtO6YWgdrfM+n/8sI8JeXZOIxsHjMTNxQ4nQ==}
    engines: {node: ^14.0.0 || >=16.0.0}

  scule@1.0.0:
    resolution: {integrity: sha512-4AsO/FrViE/iDNEPaAQlb77tf0csuq27EsVpy6ett584EcRTp6pTDLoGWVxCD77y5iU5FauOvhsI4o1APwPoSQ==}

  select@1.1.2:
    resolution: {integrity: sha512-OwpTSOfy6xSs1+pwcNrv0RBMOzI39Lp3qQKUTPVVPRjCdNa5JH/oPRiqsesIskK8TVgmRiHwO4KXlV2Li9dANA==}

  semver@5.7.2:
    resolution: {integrity: sha512-cBznnQ9KjJqU67B52RMC65CMarK2600WFnbkcaiwWq3xy/5haFJlshgnpjovMVJ+Hff49d8GEn0b87C5pDQ10g==}
    hasBin: true

  semver@6.3.1:
    resolution: {integrity: sha512-BR7VvDCVHO+q2xBEWskxS6DJE1qRnb7DxzUrogb71CWoSficBxYsiAGd+Kl0mmq/MprG9yArRkyrQxTO6XjMzA==}
    hasBin: true

  semver@7.6.3:
    resolution: {integrity: sha512-oVekP1cKtI+CTDvHWYFUcMtsK/00wmAEfyqKfNdARm8u1wNVhSgaX7A8d4UuIlUI5e84iEwOhs7ZPYRmzU9U6A==}
    engines: {node: '>=10'}
    hasBin: true

  send@0.19.0:
    resolution: {integrity: sha512-dW41u5VfLXu8SJh5bwRmyYUbAoSB3c9uQh6L8h/KtsFREPWpbX1lrljJo186Jc4nmci/sGUZ9a0a0J2zgfq2hw==}
    engines: {node: '>= 0.8.0'}

  serve-static@1.16.2:
    resolution: {integrity: sha512-VqpjJZKadQB/PEbEwvFdO43Ax5dFBZ2UECszz8bQ7pi7wt//PWe1P6MN7eCnjsatYtBT6EuiClbjSWP2WrIoTw==}
    engines: {node: '>= 0.8.0'}

  set-blocking@2.0.0:
    resolution: {integrity: sha512-KiKBS8AnWGEyLzofFfmvKwpdPzqiy16LvQfK3yv/fVH7Bj13/wl3JSR1J+rfgRE9q7xUJK4qvgS8raSOeLUehw==}

  set-function-length@1.2.2:
    resolution: {integrity: sha512-pgRc4hJ4/sNjWCSS9AmnS40x3bNMDTknHgL5UaMBTMyJnU90EgWh1Rz+MC9eFu4BuN/UwZjKQuY/1v3rM7HMfg==}
    engines: {node: '>= 0.4'}

  setprototypeof@1.2.0:
    resolution: {integrity: sha512-E5LDX7Wrp85Kil5bhZv46j8jOeboKq5JMmYM3gVGdGH8xFpPWXUMsNrlODCrkoxMEeNi/XZIwuRvY4XNwYMJpw==}

  shebang-command@2.0.0:
    resolution: {integrity: sha512-kHxr2zZpYtdmrN1qDjrrX/Z1rR1kG8Dx+gkpK1G4eXmvXswmcE1hTWBWYUzlraYw1/yZp6YuDY77YtvbN0dmDA==}
    engines: {node: '>=8'}

  shebang-regex@3.0.0:
    resolution: {integrity: sha512-7++dFhtcx3353uBaq8DDR4NuxBetBzC7ZQOhmTQInHEd6bSrXdiEyzCvG07Z44UYdLShWUyXt5M/yhz8ekcb1A==}
    engines: {node: '>=8'}

  shell-exec@1.0.2:
    resolution: {integrity: sha512-jyVd+kU2X+mWKMmGhx4fpWbPsjvD53k9ivqetutVW/BQ+WIZoDoP4d8vUMGezV6saZsiNoW2f9GIhg9Dondohg==}

  shell-quote@1.8.1:
    resolution: {integrity: sha512-6j1W9l1iAs/4xYBI1SYOVZyFcCis9b4KCLQ8fgAGG07QvzaRLVVRQvAy85yNmmZSjYjg4MWh4gNvlPujU/5LpA==}

  shiki@1.22.0:
    resolution: {integrity: sha512-/t5LlhNs+UOKQCYBtl5ZsH/Vclz73GIqT2yQsCBygr8L/ppTdmpL4w3kPLoZJbMKVWtoG77Ue1feOjZfDxvMkw==}

  side-channel@1.0.6:
    resolution: {integrity: sha512-fDW/EZ6Q9RiO8eFG8Hj+7u/oW+XrPTIChwCOM2+th2A6OblDtYYIpve9m+KvI9Z4C9qSEXlaGR6bTEYHReuglA==}
    engines: {node: '>= 0.4'}

  siginfo@2.0.0:
    resolution: {integrity: sha512-ybx0WO1/8bSBLEWXZvEd7gMW3Sn3JFlW3TvX1nREbDLRNQNaeNN8WK0meBwPdAaOI7TtRRRJn/Es1zhrrCHu7g==}

  signal-exit@3.0.7:
    resolution: {integrity: sha512-wnD2ZE+l+SPC/uoS0vXeE9L1+0wuaMqKlfz9AMUo38JsyLSBWSFcHR1Rri62LZc12vLr1gb3jl7iwQhgwpAbGQ==}

  signal-exit@4.1.0:
    resolution: {integrity: sha512-bzyZ1e88w9O1iNJbKnOlvYTrWPDl46O1bG0D3XInv+9tkPrxrN8jUUTiFlDkkmKWgn1M6CfIA13SuGqOa9Korw==}
    engines: {node: '>=14'}

  simple-git-hooks@2.11.1:
    resolution: {integrity: sha512-tgqwPUMDcNDhuf1Xf6KTUsyeqGdgKMhzaH4PAZZuzguOgTl5uuyeYe/8mWgAr6IBxB5V06uqEf6Dy37gIWDtDg==}
    hasBin: true

  sirv@3.0.0:
    resolution: {integrity: sha512-BPwJGUeDaDCHihkORDchNyyTvWFhcusy1XMmhEVTQTwGeybFbp8YEmB+njbPnth1FibULBSBVwCQni25XlCUDg==}
    engines: {node: '>=18'}

  sisteransi@1.0.5:
    resolution: {integrity: sha512-bLGGlR1QxBcynn2d5YmDX4MGjlZvy2MRBDRNHLJ8VI6l6+9FUiyTFNJ0IveOSP0bcXgVDPRcfGqA0pjaqUpfVg==}

  slash@3.0.0:
    resolution: {integrity: sha512-g9Q1haeby36OSStwb4ntCGGGaKsaVSjQ68fBxoQcutl5fS1vuY18H3wSt3jFyFtrkx+Kz0V1G85A4MyAdDMi2Q==}
    engines: {node: '>=8'}

  slash@4.0.0:
    resolution: {integrity: sha512-3dOsAHXXUkQTpOYcoAxLIorMTp4gIQr5IW3iVb7A7lFIp0VHhnynm9izx6TssdrIcVIESAlVjtnO2K8bg+Coew==}
    engines: {node: '>=12'}

  slash@5.1.0:
    resolution: {integrity: sha512-ZA6oR3T/pEyuqwMgAKT0/hAv8oAXckzbkmR0UkUosQ+Mc4RxGoJkRmwHgHufaenlyAgE1Mxgpdcrf75y6XcnDg==}
    engines: {node: '>=14.16'}

  slice-ansi@5.0.0:
    resolution: {integrity: sha512-FC+lgizVPfie0kkhqUScwRu1O/lF6NOgJmlCgK+/LYxDCTk8sGelYaHDhFcDN+Sn3Cv+3VSa4Byeo+IMCzpMgQ==}
    engines: {node: '>=12'}

  slice-ansi@7.1.0:
    resolution: {integrity: sha512-bSiSngZ/jWeX93BqeIAbImyTbEihizcwNjFoRUIY/T1wWQsfsm2Vw1agPKylXvQTU7iASGdHhyqRlqQzfz+Htg==}
    engines: {node: '>=18'}

  source-map-js@1.2.1:
    resolution: {integrity: sha512-UXWMKhLOwVKb728IUtQPXxfYU+usdybtUrK/8uGE8CQMvrhOpwvzDBwj0QhSL7MQc7vIsISBG8VQ8+IDQxpfQA==}
    engines: {node: '>=0.10.0'}

  source-map-support@0.5.21:
    resolution: {integrity: sha512-uBHU3L3czsIyYXKX88fdrGovxdSCoTGDRZ6SYXtSRxLZUzHg5P/66Ht6uoUlHu9EZod+inXhKo3qQgwXUT/y1w==}

  source-map@0.6.1:
    resolution: {integrity: sha512-UjgapumWlbMhkBgzT7Ykc5YXUT46F0iKu8SGXq0bcwP5dz/h0Plj6enJqjz1Zbq2l5WaqYnrVbwWOWMyF3F47g==}
    engines: {node: '>=0.10.0'}

  source-map@0.7.3:
    resolution: {integrity: sha512-CkCj6giN3S+n9qrYiBTX5gystlENnRW5jZeNLHpe6aue+SrHcG5VYwujhW9s4dY31mEGsxBDrHR6oI69fTXsaQ==}
    engines: {node: '>= 8'}

  space-separated-tokens@2.0.2:
    resolution: {integrity: sha512-PEGlAwrG8yXGXRjW32fGbg66JAlOAwbObuqVoJpv/mRgoWDQfgH1wDPvtzWyUSNAXBGSk8h755YDbbcEy3SH2Q==}

  spdx-compare@1.0.0:
    resolution: {integrity: sha512-C1mDZOX0hnu0ep9dfmuoi03+eOdDoz2yvK79RxbcrVEG1NO1Ph35yW102DHWKN4pk80nwCgeMmSY5L25VE4D9A==}

  spdx-correct@3.2.0:
    resolution: {integrity: sha512-kN9dJbvnySHULIluDHy32WHRUu3Og7B9sbY7tsFLctQkIqnMh3hErYgdMjTYuqmcXX+lK5T1lnUt3G7zNswmZA==}

  spdx-exceptions@2.3.0:
    resolution: {integrity: sha512-/tTrYOC7PPI1nUAgx34hUpqXuyJG+DTHJTnIULG4rDygi4xu/tfgmq1e1cIRwRzwZgo4NLySi+ricLkZkw4i5A==}

  spdx-expression-parse@3.0.1:
    resolution: {integrity: sha512-cbqHunsQWnJNE6KhVSMsMeH5H/L9EpymbzqTQ3uLwNCLZ1Q481oWaofqH7nO6V07xlXwY6PhQdQ2IedWx/ZK4Q==}

  spdx-expression-validate@2.0.0:
    resolution: {integrity: sha512-b3wydZLM+Tc6CFvaRDBOF9d76oGIHNCLYFeHbftFXUWjnfZWganmDmvtM5sm1cRwJc/VDBMLyGGrsLFd1vOxbg==}

  spdx-license-ids@3.0.18:
    resolution: {integrity: sha512-xxRs31BqRYHwiMzudOrpSiHtZ8i/GeionCBDSilhYRj+9gIcI8wCZTlXZKu9vZIVqViP3dcp9qE5G6AlIaD+TQ==}

  spdx-ranges@2.1.1:
    resolution: {integrity: sha512-mcdpQFV7UDAgLpXEE/jOMqvK4LBoO0uTQg0uvXUewmEFhpiZx5yJSZITHB8w1ZahKdhfZqP5GPEOKLyEq5p8XA==}

  spdx-satisfies@5.0.1:
    resolution: {integrity: sha512-Nwor6W6gzFp8XX4neaKQ7ChV4wmpSh2sSDemMFSzHxpTw460jxFYeOn+jq4ybnSSw/5sc3pjka9MQPouksQNpw==}

  speakingurl@14.0.1:
    resolution: {integrity: sha512-1POYv7uv2gXoyGFpBCmpDVSNV74IfsWlDW216UPjbWufNf+bSU6GdbDsxdcxtfwb4xlI3yxzOTKClUosxARYrQ==}
    engines: {node: '>=0.10.0'}

  stable-hash@0.0.4:
    resolution: {integrity: sha512-LjdcbuBeLcdETCrPn9i8AYAZ1eCtu4ECAWtP7UleOiZ9LzVxRzzUZEoZ8zB24nhkQnDWyET0I+3sWokSDS3E7g==}

  stackback@0.0.2:
    resolution: {integrity: sha512-1XMJE5fQo1jGH6Y/7ebnwPOBEkIEnT4QF32d5R1+VXdXveM0IBMJt8zfaxX1P3QhVwrYe+576+jkANtSS2mBbw==}

  stacktracey@2.1.8:
    resolution: {integrity: sha512-Kpij9riA+UNg7TnphqjH7/CzctQ/owJGNbFkfEeve4Z4uxT5+JapVLFXcsurIfN34gnTWZNJ/f7NMG0E8JDzTw==}

  statuses@1.5.0:
    resolution: {integrity: sha512-OpZ3zP+jT1PI7I8nemJX4AKmAX070ZkYPVWV/AaKTJl+tXCTGyVdC1a4SL8RUQYEwk/f34ZX8UTykN68FwrqAA==}
    engines: {node: '>= 0.6'}

  statuses@2.0.1:
    resolution: {integrity: sha512-RwNA9Z/7PrK06rYLIzFMlaF+l73iwpzsqRIFgbMLbTcLD6cOao82TaWefPXQvB2fOC4AjuYSEndS7N/mTCbkdQ==}
    engines: {node: '>= 0.8'}

  std-env@3.7.0:
    resolution: {integrity: sha512-JPbdCEQLj1w5GilpiHAx3qJvFndqybBysA3qUOnznweH4QbNYUsW/ea8QzSrnh0vNsezMMw5bcVool8lM0gwzg==}

  stoppable@1.1.0:
    resolution: {integrity: sha512-KXDYZ9dszj6bzvnEMRYvxgeTHU74QBFL54XKtP3nyMuJ81CFYtABZ3bAzL2EdFUaEwJOBOgENyFj3R7oTzDyyw==}
    engines: {node: '>=4', npm: '>=6'}

  string-argv@0.3.2:
    resolution: {integrity: sha512-aqD2Q0144Z+/RqG52NeHEkZauTAUWJO8c6yTftGJKO3Tja5tUgIfmIl6kExvhtxSDP7fXB6DvzkfMpCd/F3G+Q==}
    engines: {node: '>=0.6.19'}

  string-hash@1.1.3:
    resolution: {integrity: sha512-kJUvRUFK49aub+a7T1nNE66EJbZBMnBgoC1UbCZ5n6bsZKBRga4KgBRTMn/pFkeCZSYtNeSyMxPDM0AXWELk2A==}

  string-width@4.2.3:
    resolution: {integrity: sha512-wKyQRQpjJ0sIp62ErSZdGsjMJWsap5oRNihHhu6G7JVO/9jIB6UyevL+tXuOqrng8j/cxKTWyWUwvSTriiZz/g==}
    engines: {node: '>=8'}

  string-width@5.1.2:
    resolution: {integrity: sha512-HnLOCR3vjcY8beoNLtcjZ5/nxn2afmME6lhrDrebokqMap+XbeW8n9TXpPDOqdGK5qcI3oT0GKTW6wC7EMiVqA==}
    engines: {node: '>=12'}

  string-width@7.2.0:
    resolution: {integrity: sha512-tsaTIkKW9b4N+AEj+SVA+WhJzV7/zMhcSu78mLKWSk7cXMOSHsBKFWUs0fWwq8QyK3MgJBQRX6Gbi4kYbdvGkQ==}
    engines: {node: '>=18'}

  string_decoder@1.3.0:
    resolution: {integrity: sha512-hkRX8U1WjJFd8LsDJ2yQ/wWWxaopEsABU1XfkM8A+j0+85JAGppt16cr1Whg6KIbb4okU6Mql6BOj+uup/wKeA==}

  stringify-entities@4.0.4:
    resolution: {integrity: sha512-IwfBptatlO+QCJUo19AqvrPNqlVMpW9YEL2LIVY+Rpv2qsjCGxaDLNRgeGsQWJhfItebuJhsGSLjaBbNSQ+ieg==}

  strip-ansi@6.0.1:
    resolution: {integrity: sha512-Y38VPSHcqkFrCpFnQ9vuSXmquuv5oXOKpGeT6aGrr3o3Gc9AlVa6JBfUSOCnbxGGZF+/0ooI7KrPuUSztUdU5A==}
    engines: {node: '>=8'}

  strip-ansi@7.1.0:
    resolution: {integrity: sha512-iq6eVVI64nQQTRYq2KtEg2d2uU7LElhTJwsH4YzIHZshxlgZms/wIc4VoDQTlG/IvVIrBKG06CrZnp0qv7hkcQ==}
    engines: {node: '>=12'}

  strip-final-newline@3.0.0:
    resolution: {integrity: sha512-dOESqjYr96iWYylGObzd39EuNTa5VJxyvVAEm5Jnh7KGo75V43Hk1odPQkNDyXNmUR6k+gEiDVXnjB8HJ3crXw==}
    engines: {node: '>=12'}

  strip-final-newline@4.0.0:
    resolution: {integrity: sha512-aulFJcD6YK8V1G7iRB5tigAP4TsHBZZrOV8pjV++zdUwmeV8uzbY7yn6h9MswN62adStNZFuCIx4haBnRuMDaw==}
    engines: {node: '>=18'}

  strip-json-comments@3.1.1:
    resolution: {integrity: sha512-6fPc+R4ihwqP6N/aIv2f1gMH8lOVtWQHoqC4yK6oSDVVocumAsfCqjkXnqiYMhmMwS/mEHLp7Vehlt3ql6lEig==}
    engines: {node: '>=8'}

  strip-literal@2.1.0:
    resolution: {integrity: sha512-Op+UycaUt/8FbN/Z2TWPBLge3jWrP3xj10f3fnYxf052bKuS3EKs1ZQcVGjnEMdsNVAM+plXRdmjrZ/KgG3Skw==}

  stylus@0.64.0:
    resolution: {integrity: sha512-ZIdT8eUv8tegmqy1tTIdJv9We2DumkNZFdCF5mz/Kpq3OcTaxSuCAYZge6HKK2CmNC02G1eJig2RV7XTw5hQrA==}
    engines: {node: '>=16'}
    hasBin: true

  sucrase@3.32.0:
    resolution: {integrity: sha512-ydQOU34rpSyj2TGyz4D2p8rbktIOZ8QY9s+DGLvFU1i5pWJE8vkpruCjGCMHsdXwnD7JDcS+noSwM/a7zyNFDQ==}
    engines: {node: '>=8'}
    hasBin: true

  sugarss@4.0.1:
    resolution: {integrity: sha512-WCjS5NfuVJjkQzK10s8WOBY+hhDxxNt/N6ZaGwxFZ+wN3/lKKFSaaKUNecULcTTvE4urLcKaZFQD8vO0mOZujw==}
    engines: {node: '>=12.0'}
    peerDependencies:
      postcss: ^8.3.3

  superjson@2.2.1:
    resolution: {integrity: sha512-8iGv75BYOa0xRJHK5vRLEjE2H/i4lulTjzpUXic3Eg8akftYjkmQDa8JARQ42rlczXyFR3IeRoeFCc7RxHsYZA==}
    engines: {node: '>=16'}

  supports-color@5.5.0:
    resolution: {integrity: sha512-QjVjwdXIt408MIiAqCX4oUKsgU2EqAGzs2Ppkm4aQYbjm+ZEWEcW4SfFNTr4uMNZma0ey4f5lgLrkB0aX0QMow==}
    engines: {node: '>=4'}

  supports-color@7.2.0:
    resolution: {integrity: sha512-qpCAvRl9stuOHveKsn7HncJRvv501qIacKzQlO/+Lwxc9+0q2wLyv4Dfvt80/DPn2pqOBsJdDiogXGR9+OvwRw==}
    engines: {node: '>=8'}

  supports-color@8.1.1:
    resolution: {integrity: sha512-MpUEN2OodtUzxvKQl72cUF7RQ5EiHsGvSsVG0ia9c5RbWGL2CI4C7EpPS8UTBIplnlzZiNuV56w+FuNxy3ty2Q==}
    engines: {node: '>=10'}

  supports-preserve-symlinks-flag@1.0.0:
    resolution: {integrity: sha512-ot0WnXS9fgdkgIcePe6RHNk1WA8+muPa6cSjeR3V8K27q9BB1rTE3R1p7Hv0z1ZyAc8s6Vvv8DIyWf681MAt0w==}
    engines: {node: '>= 0.4'}

  systemjs@6.15.1:
    resolution: {integrity: sha512-Nk8c4lXvMB98MtbmjX7JwJRgJOL8fluecYCfCeYBznwmpOs8Bf15hLM6z4z71EDAhQVrQrI+wt1aLWSXZq+hXA==}

  tabbable@6.2.0:
    resolution: {integrity: sha512-Cat63mxsVJlzYvN51JmVXIgNoUokrIaT2zLclCXjRd8boZ0004U4KCs/sToJ75C6sdlByWxpYnb5Boif1VSFew==}

  tailwindcss@3.4.14:
    resolution: {integrity: sha512-IcSvOcTRcUtQQ7ILQL5quRDg7Xs93PdJEk1ZLbhhvJc7uj/OAhYOnruEiwnGgBvUtaUAJ8/mhSw1o8L2jCiENA==}
    engines: {node: '>=14.0.0'}
    hasBin: true

  tapable@2.2.1:
    resolution: {integrity: sha512-GNzQvQTOIP6RyTfE2Qxb8ZVlNmw0n88vp1szwWRimP02mnTsx3Wtn5qRdqY9w2XduFNUgvOwhNnQsjwCp+kqaQ==}
    engines: {node: '>=6'}

  tar@6.1.11:
    resolution: {integrity: sha512-an/KZQzQUkZCkuoAA64hM92X0Urb6VpRhAFllDzz44U2mcD5scmT3zBc4VgVpkugF580+DQn8eAFSyoQt0tznA==}
    engines: {node: '>= 10'}

  temp-dir@3.0.0:
    resolution: {integrity: sha512-nHc6S/bwIilKHNRgK/3jlhDoIHcp45YgyiwcAk46Tr0LfEqGBVpmiAyuiuxeVE44m3mXnEeVhaipLOEWmH+Njw==}
    engines: {node: '>=14.16'}

  tempfile@5.0.0:
    resolution: {integrity: sha512-bX655WZI/F7EoTDw9JvQURqAXiPHi8o8+yFxPF2lWYyz1aHnmMRuXWqL6YB6GmeO0o4DIYWHLgGNi/X64T+X4Q==}
    engines: {node: '>=14.18'}

  terser@5.36.0:
    resolution: {integrity: sha512-IYV9eNMuFAV4THUspIRXkLakHnV6XO7FEdtKjf/mDyrnqUg9LnlOn6/RwRvM9SZjR4GUq8Nk8zj67FzVARr74w==}
    engines: {node: '>=10'}
    hasBin: true

  text-table@0.2.0:
    resolution: {integrity: sha512-N+8UisAXDGk8PFXP4HAzVR9nbfmVJ3zYLAWiTIoqC5v5isinhr+r5uaO8+7r3BMfuNIufIsA7RdpVgacC2cSpw==}

  thenify-all@1.6.0:
    resolution: {integrity: sha512-RNxQH/qI8/t3thXJDwcstUO4zeqo64+Uy/+sNVRBx4Xn2OX+OZ9oP+iJnNFqplFra2ZUVeKCSa2oVWi3T4uVmA==}
    engines: {node: '>=0.8'}

  thenify@3.3.1:
    resolution: {integrity: sha512-RVZSIV5IG10Hk3enotrhvz0T9em6cyHBLkH/YAZuKqd8hRkKhSfCGIcP2KUY0EPxndzANBmNllzWPwak+bheSw==}

  tiny-emitter@2.1.0:
    resolution: {integrity: sha512-NB6Dk1A9xgQPMoGqC5CVXn123gWyte215ONT5Pp5a0yt4nlEoO1ZWeCwpncaekPHXO60i47ihFnZPiRPjRMq4Q==}

  tinybench@2.9.0:
    resolution: {integrity: sha512-0+DUvqWMValLmha6lr4kD8iAMK1HzV0/aKnCtWb9v9641TnP/MFb7Pc2bxoxQjTXAErryXVgUOfv2YqNllqGeg==}

  tinyexec@0.3.0:
    resolution: {integrity: sha512-tVGE0mVJPGb0chKhqmsoosjsS+qUnJVGJpZgsHYQcGoPlG3B51R3PouqTgEGH2Dc9jjFyOqOpix6ZHNMXp1FZg==}

  tinyglobby@0.2.9:
    resolution: {integrity: sha512-8or1+BGEdk1Zkkw2ii16qSS7uVrQJPre5A9o/XkWPATkk23FZh/15BKFxPnlTy6vkljZxLqYCzzBMj30ZrSvjw==}
    engines: {node: '>=12.0.0'}

  tinypool@1.0.0:
    resolution: {integrity: sha512-KIKExllK7jp3uvrNtvRBYBWBOAXSX8ZvoaD8T+7KB/QHIuoJW3Pmr60zucywjAlMb5TeXUkcs/MWeWLu0qvuAQ==}
    engines: {node: ^18.0.0 || >=20.0.0}

  tinyrainbow@1.2.0:
    resolution: {integrity: sha512-weEDEq7Z5eTHPDh4xjX789+fHfF+P8boiFB+0vbWzpbnbsEr/GRaohi/uMKxg8RZMXnl1ItAi/IUHWMsjDV7kQ==}
    engines: {node: '>=14.0.0'}

  tinyspy@2.2.0:
    resolution: {integrity: sha512-d2eda04AN/cPOR89F7Xv5bK/jrQEhmcLFe6HFldoeO9AJtps+fqEnh486vnT/8y4bw38pSyxDcTCAq+Ks2aJTg==}
    engines: {node: '>=14.0.0'}

  tinyspy@3.0.0:
    resolution: {integrity: sha512-q5nmENpTHgiPVd1cJDDc9cVoYN5x4vCvwT3FMilvKPKneCBZAxn2YWQjDF0UMcE9k0Cay1gBiDfTMU0g+mPMQA==}
    engines: {node: '>=14.0.0'}

  to-fast-properties@2.0.0:
    resolution: {integrity: sha512-/OaKK0xYrs3DmxRYqL/yDc+FxFUVYhDlXMhRmv3z915w2HF1tnN1omB354j8VUGO/hbRzyD6Y3sA7v7GS/ceog==}
    engines: {node: '>=4'}

  to-regex-range@5.0.1:
    resolution: {integrity: sha512-65P7iz6X5yEr1cwcgvQxbbIw7Uk3gOy5dIdtZ4rDveLqhrdJP+Li/Hx6tyK0NEb+2GCyneCMJiGqrADCSNk8sQ==}
    engines: {node: '>=8.0'}

  toidentifier@1.0.1:
    resolution: {integrity: sha512-o5sSPKEkg/DIQNmH43V0/uerLrpzVedkUh8tGNvaeXpfpuwjKenlSox/2O/BTlZUtEe+JG7s5YhEz608PlAHRA==}
    engines: {node: '>=0.6'}

  token-stream@1.0.0:
    resolution: {integrity: sha512-VSsyNPPW74RpHwR8Fc21uubwHY7wMDeJLys2IX5zJNih+OnAnaifKHo+1LHT7DAdloQ7apeaaWg8l7qnf/TnEg==}

  totalist@3.0.0:
    resolution: {integrity: sha512-eM+pCBxXO/njtF7vdFsHuqb+ElbxqtI4r5EAvk6grfAFyJ6IvWlSkfZ5T9ozC6xWw3Fj1fGoSmrl0gUs46JVIw==}
    engines: {node: '>=6'}

  tr46@0.0.3:
    resolution: {integrity: sha512-N3WMsuqV66lT30CrXNbEjx4GEwlow3v6rr4mCcv6prnfwhS01rkgyFdjPNBYd9br7LpXV1+Emh01fHnq2Gdgrw==}

  trim-lines@3.0.1:
    resolution: {integrity: sha512-kRj8B+YHZCc9kQYdWfJB2/oUl9rA99qbowYYBtr4ui4mZyAQ2JpvVBd/6U2YloATfqBhBTSMhTpgBHtU0Mf3Rg==}

  ts-api-utils@1.3.0:
    resolution: {integrity: sha512-UQMIo7pb8WRomKR1/+MFVLTroIvDVtMX3K6OUir8ynLyzB8Jeriont2bTAtmNPa1ekAgN7YPDyf6V+ygrdU+eQ==}
    engines: {node: '>=16'}
    peerDependencies:
      typescript: '>=4.2.0'

  ts-interface-checker@0.1.13:
    resolution: {integrity: sha512-Y/arvbn+rrz3JCKl9C4kVNfTfSm2/mEp5FSz5EsZSANGPSlQrpRI5M4PKF+mJnE52jOO90PnPSc3Ur3bTQw0gA==}

<<<<<<< HEAD
  tsconfck@3.1.3:
    resolution: {integrity: sha512-ulNZP1SVpRDesxeMLON/LtWM8HIgAJEIVpVVhBM6gsmvQ8+Rh+ZG7FWGvHh7Ah3pRABwVJWklWCr/BTZSv0xnQ==}
=======
  ts-node@10.9.2:
    resolution: {integrity: sha512-f0FFpIdcHgn8zcPSbf1dRevwt047YMnaiJM3u2w2RewrB+fob/zePZcrOyQoLMMO7aBIddLcQIEK5dYjkLnGrQ==}
    hasBin: true
    peerDependencies:
      '@swc/core': '>=1.2.50'
      '@swc/wasm': '>=1.2.50'
      '@types/node': '*'
      typescript: '>=2.7'
    peerDependenciesMeta:
      '@swc/core':
        optional: true
      '@swc/wasm':
        optional: true

  tsconfck@3.1.4:
    resolution: {integrity: sha512-kdqWFGVJqe+KGYvlSO9NIaWn9jT1Ny4oKVzAJsKii5eoE9snzTJzL4+MMVOMn+fikWGFmKEylcXL710V/kIPJQ==}
>>>>>>> 0ab20a3e
    engines: {node: ^18 || >=20}
    hasBin: true
    peerDependencies:
      typescript: ^5.0.0
    peerDependenciesMeta:
      typescript:
        optional: true

  tslib@2.8.0:
    resolution: {integrity: sha512-jWVzBLplnCmoaTr13V9dYbiQ99wvZRd0vNWaDRg+aVYRcjDF3nDksxFDE/+fkXnKhpnUUkmx5pK/v8mCtLVqZA==}

  tsx@4.19.1:
    resolution: {integrity: sha512-0flMz1lh74BR4wOvBjuh9olbnwqCPc35OOlfyzHba0Dc+QNUeWX/Gq2YTbnwcWPO3BMd8fkzRVrHcsR+a7z7rA==}
    engines: {node: '>=18.0.0'}
    hasBin: true

  twoslash-protocol@0.2.12:
    resolution: {integrity: sha512-5qZLXVYfZ9ABdjqbvPc4RWMr7PrpPaaDSeaYY55vl/w1j6H6kzsWK/urAEIXlzYlyrFmyz1UbwIt+AA0ck+wbg==}

  twoslash-vue@0.2.12:
    resolution: {integrity: sha512-kxH60DLn2QBcN2wjqxgMDkyRgmPXsytv7fJIlsyFMDPSkm1/lMrI/UMrNAshNaRHcI+hv8x3h/WBgcvlb2RNAQ==}
    peerDependencies:
      typescript: '*'

  twoslash@0.2.12:
    resolution: {integrity: sha512-tEHPASMqi7kqwfJbkk7hc/4EhlrKCSLcur+TcvYki3vhIfaRMXnXjaYFgXpoZRbT6GdprD4tGuVBEmTpUgLBsw==}
    peerDependencies:
      typescript: '*'

  type-check@0.4.0:
    resolution: {integrity: sha512-XleUoc9uwGXqjWwXaUTZAmzMcFZ5858QA2vvx1Ur5xIcixXIP+8LnFDgRplU30us6teqdlskFfu+ae4K79Ooew==}
    engines: {node: '>= 0.8.0'}

  type-fest@4.21.0:
    resolution: {integrity: sha512-ADn2w7hVPcK6w1I0uWnM//y1rLXZhzB9mr0a3OirzclKF1Wp6VzevUmzz/NRAWunOT6E8HrnpGY7xOfc6K57fA==}
    engines: {node: '>=16'}

  type-is@1.6.18:
    resolution: {integrity: sha512-TkRKr9sUTxEH8MdfuCSP7VizJyzRNMjj2J2do2Jr3Kym598JVdEksuzPQCnlFPW4ky9Q+iA+ma9BGm06XQBy8g==}
    engines: {node: '>= 0.6'}

  type@1.2.0:
    resolution: {integrity: sha512-+5nt5AAniqsCnu2cEQQdpzCAh33kVx8n0VoFidKpB1dVVLAN/F+bgVOqOJqOnEnrhp222clB5p3vUlD+1QAnfg==}

  type@2.7.2:
    resolution: {integrity: sha512-dzlvlNlt6AXU7EBSfpAscydQ7gXB+pPGsPnfJnZpiNJBDj7IaJzQlBZYGdEi4R9HmPdBv2XmWJ6YUtoTa7lmCw==}

  typescript-eslint@8.10.0:
    resolution: {integrity: sha512-YIu230PeN7z9zpu/EtqCIuRVHPs4iSlqW6TEvjbyDAE3MZsSl2RXBo+5ag+lbABCG8sFM1WVKEXhlQ8Ml8A3Fw==}
    engines: {node: ^18.18.0 || ^20.9.0 || >=21.1.0}
    peerDependencies:
      typescript: '*'
    peerDependenciesMeta:
      typescript:
        optional: true

  typescript@5.6.2:
    resolution: {integrity: sha512-NW8ByodCSNCwZeghjN3o+JX5OFH0Ojg6sadjEKY4huZ52TqbJTJnDo5+Tw98lSy63NZvi4n+ez5m2u5d4PkZyw==}
    engines: {node: '>=14.17'}
    hasBin: true

  ufo@1.5.4:
    resolution: {integrity: sha512-UsUk3byDzKd04EyoZ7U4DOlxQaD14JUKQl6/P7wiX4FNvUfm3XL246n9W5AmqwW5RSFJ27NAuM0iLscAOYUiGQ==}

  uglify-js@3.18.0:
    resolution: {integrity: sha512-SyVVbcNBCk0dzr9XL/R/ySrmYf0s372K6/hFklzgcp2lBFyXtw4I7BOdDjlLhE1aVqaI/SHWXWmYdlZxuyF38A==}
    engines: {node: '>=0.8.0'}
    hasBin: true

  unbuild@2.0.0:
    resolution: {integrity: sha512-JWCUYx3Oxdzvw2J9kTAp+DKE8df/BnH/JTSj6JyA4SH40ECdFu7FoJJcrm8G92B7TjofQ6GZGjJs50TRxoH6Wg==}
    hasBin: true
    peerDependencies:
      typescript: ^5.1.6
    peerDependenciesMeta:
      typescript:
        optional: true

  undici-types@6.19.6:
    resolution: {integrity: sha512-e/vggGopEfTKSvj4ihnOLTsqhrKRN3LeO6qSN/GxohhuRv8qH9bNQ4B8W7e/vFL+0XTnmHPB4/kegunZGA4Org==}

  undici@5.28.4:
    resolution: {integrity: sha512-72RFADWFqKmUb2hmmvNODKL3p9hcB6Gt2DOQMis1SEBaV6a4MH8soBvzg+95CYhCKPFedut2JY9bMfrDl9D23g==}
    engines: {node: '>=14.0'}

  unicode-canonical-property-names-ecmascript@2.0.0:
    resolution: {integrity: sha512-yY5PpDlfVIU5+y/BSCxAJRBIS1Zc2dDG3Ujq+sR0U+JjUevW2JhocOF+soROYDSaAezOzOKuyyixhD6mBknSmQ==}
    engines: {node: '>=4'}

  unicode-match-property-ecmascript@2.0.0:
    resolution: {integrity: sha512-5kaZCrbp5mmbz5ulBkDkbY0SsPOjKqVS35VpL9ulMPfSl0J0Xsm+9Evphv9CoIZFwre7aJoa94AY6seMKGVN5Q==}
    engines: {node: '>=4'}

  unicode-match-property-value-ecmascript@2.1.0:
    resolution: {integrity: sha512-qxkjQt6qjg/mYscYMC0XKRn3Rh0wFPlfxB0xkt9CfyTvpX1Ra0+rAmdX2QyAobptSEvuy4RtpPRui6XkV+8wjA==}
    engines: {node: '>=4'}

  unicode-property-aliases-ecmascript@2.1.0:
    resolution: {integrity: sha512-6t3foTQI9qne+OZoVQB/8x8rk2k1eVy1gRXhV3oFQ5T6R1dqQ1xtin3XqSlx3+ATBkliTaR/hHyJBm+LVPNM8w==}
    engines: {node: '>=4'}

  unicorn-magic@0.1.0:
    resolution: {integrity: sha512-lRfVq8fE8gz6QMBuDM6a+LO3IAzTi05H6gCVaUpir2E1Rwpo4ZUog45KpNXKC/Mn3Yb9UDuHumeFTo9iV/D9FQ==}
    engines: {node: '>=18'}

  unicorn-magic@0.3.0:
    resolution: {integrity: sha512-+QBBXBCvifc56fsbuxZQ6Sic3wqqc3WWaqxs58gvJrcOuN83HGTCwz3oS5phzU9LthRNE9VrJCFCLUgHeeFnfA==}
    engines: {node: '>=18'}

  unist-util-is@6.0.0:
    resolution: {integrity: sha512-2qCTHimwdxLfz+YzdGfkqNlH0tLi9xjTnHddPmJwtIG9MGsdbutfTc4P+haPD7l7Cjxf/WZj+we5qfVPvvxfYw==}

  unist-util-position@5.0.0:
    resolution: {integrity: sha512-fucsC7HjXvkB5R3kTCO7kUjRdrS0BJt3M/FPxmHMBOm8JQi2BsHAHFsy27E0EolP8rp0NzXsJ+jNPyDWvOJZPA==}

  unist-util-stringify-position@4.0.0:
    resolution: {integrity: sha512-0ASV06AAoKCDkS2+xw5RXJywruurpbC4JZSm7nr7MOt1ojAzvyyaO+UxZf18j8FCF6kmzCZKcAgN/yu2gm2XgQ==}

  unist-util-visit-parents@6.0.1:
    resolution: {integrity: sha512-L/PqWzfTP9lzzEa6CKs0k2nARxTdZduw3zyh8d2NVBnsyvHjSX4TWse388YrrQKbvI8w20fGjGlhgT96WwKykw==}

  unist-util-visit@5.0.0:
    resolution: {integrity: sha512-MR04uvD+07cwl/yhVuVWAtw+3GOR/knlL55Nd/wAdblk27GCVt3lqpTivy/tkJcZoNPzTwS1Y+KMojlLDhoTzg==}

  universalify@2.0.1:
    resolution: {integrity: sha512-gptHNQghINnc/vTGIk0SOFGFNXw7JVrlRUtConJRlvaw6DuX0wO5Jeko9sWrMBhh+PsYAZ7oXAiOnf/UKogyiw==}
    engines: {node: '>= 10.0.0'}

  unpipe@1.0.0:
    resolution: {integrity: sha512-pjy2bYhSsufwWlKwPc+l3cN7+wuJlK6uz0YdJEOlQDbl6jo/YlPi4mb8agUkVC8BF7V8NuzeyPNqRksA3hztKQ==}
    engines: {node: '>= 0.8'}

  untyped@1.4.0:
    resolution: {integrity: sha512-Egkr/s4zcMTEuulcIb7dgURS6QpN7DyqQYdf+jBtiaJvQ+eRsrtWUoX84SbvQWuLkXsOjM+8sJC9u6KoMK/U7Q==}
    hasBin: true

  update-browserslist-db@1.1.0:
    resolution: {integrity: sha512-EdRAaAyk2cUE1wOf2DkEhzxqOQvFOoRJFNS6NeyJ01Gp2beMRpBAINjM2iDXE3KCuKhwnvHIQCJm6ThL2Z+HzQ==}
    hasBin: true
    peerDependencies:
      browserslist: '>= 4.21.0'

  uri-js@4.4.1:
    resolution: {integrity: sha512-7rKUyy33Q1yc98pQ1DAmLtwX109F7TIfWlW1Ydo8Wl1ii1SeHieeh0HHfPeL2fMXK6z0s8ecKs9frCuLJvndBg==}

  url@0.11.4:
    resolution: {integrity: sha512-oCwdVC7mTuWiPyjLUz/COz5TLk6wgp0RCsN+wHZ2Ekneac9w8uuV0njcbbie2ME+Vs+d6duwmYuR3HgQXs1fOg==}
    engines: {node: '>= 0.4'}

  util-deprecate@1.0.2:
    resolution: {integrity: sha512-EPD5q1uXyFxJpCrLnCc1nHnq3gOa6DZBocAIiI2TaSCA7VCJ1UJDMagCzIkXNsUYfD1daK//LTEQ8xiIbrHtcw==}

  utils-merge@1.0.1:
    resolution: {integrity: sha512-pMZTvIkT1d+TFGvDOqodOclx0QWkkgi6Tdoa8gC8ffGAAqz9pzPTZWAybbsHHoED/ztMtkv/VoYTYyShUn81hA==}
    engines: {node: '>= 0.4.0'}

  validate-npm-package-license@3.0.4:
    resolution: {integrity: sha512-DpKm2Ui/xN7/HQKCtpZxoRWBhZ9Z0kqtygG8XCgNQ8ZlDnxuQmWhj566j8fN4Cu3/JmbhsDo7fcAJq4s9h27Ew==}

  varint@6.0.0:
    resolution: {integrity: sha512-cXEIW6cfr15lFv563k4GuVuW/fiwjknytD37jIOLSdSWuOI6WnO/oKwmP2FQTU2l01LP8/M5TSAJpzUaGe3uWg==}

  vary@1.1.2:
    resolution: {integrity: sha512-BNGbWLfd0eUPabhkXUVm0j8uuvREyTh5ovRa/dyow/BqAbZJyC+5fU+IzQOzmAKzYqYRAISoRhdQr3eIZ/PXqg==}
    engines: {node: '>= 0.8'}

  vfile-message@4.0.2:
    resolution: {integrity: sha512-jRDZ1IMLttGj41KcZvlrYAaI3CfqpLpfpf+Mfig13viT6NKvRzWZ+lXz0Y5D60w6uJIBAOGq9mSHf0gktF0duw==}

  vfile@6.0.1:
    resolution: {integrity: sha512-1bYqc7pt6NIADBJ98UiG0Bn/CHIVOoZ/IyEkqIruLg0mE1BKzkOXY2D6CSqQIcKqgadppE5lrxgWXJmXd7zZJw==}

  vite-node@2.1.3:
    resolution: {integrity: sha512-I1JadzO+xYX887S39Do+paRePCKoiDrWRRjp9kkG5he0t7RXNvPAJPCQSJqbGN4uCrFFeS3Kj3sLqY8NMYBEdA==}
    engines: {node: ^18.0.0 || >=20.0.0}
    hasBin: true

  vitepress-plugin-group-icons@1.3.0:
    resolution: {integrity: sha512-E6Up5HyWh0gxmy2v1v1VVzQpL9UOZuHgoqOmSNBMTRv2rSwg6nk8MeIiJD0tJ0xtWrY5dwG69ENZPyFoD+fVoA==}

  vitepress@1.4.1:
    resolution: {integrity: sha512-C2rQ7PMlDVqgsaHOa0uJtgGGWaGv74QMaGL62lxKbtFkYtosJB5HAfZ8+pEbfzzvLemYaYwaiQdFLBlexK2sFw==}
    hasBin: true
    peerDependencies:
      markdown-it-mathjax3: ^4
      postcss: ^8
    peerDependenciesMeta:
      markdown-it-mathjax3:
        optional: true
      postcss:
        optional: true

  vitest@2.1.3:
    resolution: {integrity: sha512-Zrxbg/WiIvUP2uEzelDNTXmEMJXuzJ1kCpbDvaKByFA9MNeO95V+7r/3ti0qzJzrxdyuUw5VduN7k+D3VmVOSA==}
    engines: {node: ^18.0.0 || >=20.0.0}
    hasBin: true
    peerDependencies:
      '@edge-runtime/vm': '*'
      '@types/node': ^18.0.0 || >=20.0.0
      '@vitest/browser': 2.1.3
      '@vitest/ui': 2.1.3
      happy-dom: '*'
      jsdom: '*'
    peerDependenciesMeta:
      '@edge-runtime/vm':
        optional: true
      '@types/node':
        optional: true
      '@vitest/browser':
        optional: true
      '@vitest/ui':
        optional: true
      happy-dom:
        optional: true
      jsdom:
        optional: true

  void-elements@3.1.0:
    resolution: {integrity: sha512-Dhxzh5HZuiHQhbvTW9AMetFfBHDMYpo23Uo9btPXgdYP+3T5S+p+jgNy7spra+veYhBP2dCSgxR/i2Y02h5/6w==}
    engines: {node: '>=0.10.0'}

  vue-demi@0.14.10:
    resolution: {integrity: sha512-nMZBOwuzabUO0nLgIcc6rycZEebF6eeUfaiQx9+WSk8e29IbLvPU9feI6tqW4kTo3hvoYAJkMh8n8D0fuISphg==}
    engines: {node: '>=12'}
    hasBin: true
    peerDependencies:
      '@vue/composition-api': ^1.0.0-rc.1
      vue: ^3.0.0-0 || ^2.6.0
    peerDependenciesMeta:
      '@vue/composition-api':
        optional: true

  vue-resize@2.0.0-alpha.1:
    resolution: {integrity: sha512-7+iqOueLU7uc9NrMfrzbG8hwMqchfVfSzpVlCMeJQe4pyibqyoifDNbKTZvwxZKDvGkB+PdFeKvnGZMoEb8esg==}
    peerDependencies:
      vue: ^3.0.0

  vue-router@4.4.5:
    resolution: {integrity: sha512-4fKZygS8cH1yCyuabAXGUAsyi1b2/o/OKgu/RUb+znIYOxPRxdkytJEx+0wGcpBE1pX6vUgh5jwWOKRGvuA/7Q==}
    peerDependencies:
      vue: ^3.2.0

  vue@3.2.0:
    resolution: {integrity: sha512-eMo5yCdkWRmBfqp/acBI/Y1Omgk0NyGqPViaU66eOpKarXNtkdImzDA57+E76jnWVr6MEp/rg1n0vnxaVvALMQ==}

  vue@3.5.12:
    resolution: {integrity: sha512-CLVZtXtn2ItBIi/zHZ0Sg1Xkb7+PU32bJJ8Bmy7ts3jxXTcbfsEfBivFYYWz1Hur+lalqGAh65Coin0r+HRUfg==}
    peerDependencies:
      typescript: '*'
    peerDependenciesMeta:
      typescript:
        optional: true

  vuex@4.1.0:
    resolution: {integrity: sha512-hmV6UerDrPcgbSy9ORAtNXDr9M4wlNP4pEFKye4ujJF8oqgFFuxDCdOLS3eNoRTtq5O3hoBDh9Doj1bQMYHRbQ==}
    peerDependencies:
      vue: ^3.2.0

  web-streams-polyfill@3.2.1:
    resolution: {integrity: sha512-e0MO3wdXWKrLbL0DgGnUV7WHVuw9OUvL4hjgnPkIeEvESk74gAITi5G606JtZPp39cd8HA9VQzCIvA49LpPN5Q==}
    engines: {node: '>= 8'}

  webidl-conversions@3.0.1:
    resolution: {integrity: sha512-2JAn3z8AR6rjK8Sm8orRC0h/bcl/DqL7tRPdGZ4I1CjdF+EaMLmYxBHyXuKL849eucPFhvBoxMsflfOb8kxaeQ==}

  whatwg-url@5.0.0:
    resolution: {integrity: sha512-saE57nupxk6v3HY35+jzBwYa0rKSy0XR8JSxZPwgLr7ys0IBzhGviA1/TUGJLmSVqs8pb9AnvICXEuOHLprYTw==}

  which@2.0.2:
    resolution: {integrity: sha512-BLI3Tl1TW3Pvl70l3yq3Y64i+awpwXqsGBYWkkqMtnbXgrMD+yj7rhW0kuEDxzJaYXGjEW5ogapKNMEKNMjibA==}
    engines: {node: '>= 8'}
    hasBin: true

  why-is-node-running@2.3.0:
    resolution: {integrity: sha512-hUrmaWBdVDcxvYqnyh09zunKzROWjbZTiNy8dBEjkS7ehEDQibXJ7XvlmtbwuTclUiIyN+CyXQD4Vmko8fNm8w==}
    engines: {node: '>=8'}
    hasBin: true

  wide-align@1.1.5:
    resolution: {integrity: sha512-eDMORYaPNZ4sQIuuYPDHdQvf4gyCF9rEEV/yPxGfwPkRodwEgiMUUXTx/dex+Me0wxx53S+NgUHaP7y3MGlDmg==}

  with@7.0.2:
    resolution: {integrity: sha512-RNGKj82nUPg3g5ygxkQl0R937xLyho1J24ItRCBTr/m1YnZkzJy1hUiHUJrc/VlsDQzsCnInEGSg3bci0Lmd4w==}
    engines: {node: '>= 10.0.0'}

  word-wrap@1.2.5:
    resolution: {integrity: sha512-BN22B5eaMMI9UMtjrGd5g5eCYPpCPDUy0FJXbYsaT5zYxjFOckS53SQDE3pWkVoWpHXVb3BrYcEN4Twa55B5cA==}
    engines: {node: '>=0.10.0'}

  wordwrap@1.0.0:
    resolution: {integrity: sha512-gvVzJFlPycKc5dZN4yPkP8w7Dc37BtP1yczEneOb4uq34pXZcvrtRTmWV8W+Ume+XCxKgbjM+nevkyFPMybd4Q==}

  workerd@1.20241011.1:
    resolution: {integrity: sha512-ORobT1XDkE+p+36yk6Szyw68bWuGSmuwIlDnAeUOfnYunb/Txt0jg7ydzfwr4UIsof7AH5F1nqZms5PWLu05yw==}
    engines: {node: '>=16'}
    hasBin: true

  wrap-ansi@7.0.0:
    resolution: {integrity: sha512-YVGIj2kamLSTxw6NsZjoBxfSwsn0ycdesmc4p+Q21c5zPuZ1pl+NfxVdxPtdHvmNVOQ6XSYG4AUtyt/Fi7D16Q==}
    engines: {node: '>=10'}

  wrap-ansi@8.1.0:
    resolution: {integrity: sha512-si7QWI6zUMq56bESFvagtmzMdGOtoxfR+Sez11Mobfc7tm+VkUckk9bW2UeffTGVUbOksxmSw0AA2gs8g71NCQ==}
    engines: {node: '>=12'}

  wrap-ansi@9.0.0:
    resolution: {integrity: sha512-G8ura3S+3Z2G+mkgNRq8dqaFZAuxfsxpBB8OCTGRTCtp+l/v9nbFNmCUP1BZMts3G1142MsZfn6eeUKrr4PD1Q==}
    engines: {node: '>=18'}

  wrappy@1.0.2:
    resolution: {integrity: sha512-l4Sp/DRseor9wL6EvV2+TuQn63dMkPjZ/sp9XkghTEbV9KlPS1xUsZ3u7/IQO4wxtcFB4bgpQPRcR3QCvezPcQ==}

  ws@8.18.0:
    resolution: {integrity: sha512-8VbfWfHLbbwu3+N6OKsOMpBdT4kXPDDB9cJk2bJ6mh9ucxdlnNvH1e+roYkKmN9Nxw2yjz7VzeO9oOz2zJ04Pw==}
    engines: {node: '>=10.0.0'}
    peerDependencies:
      bufferutil: ^4.0.1
      utf-8-validate: '>=5.0.2'
    peerDependenciesMeta:
      bufferutil:
        optional: true
      utf-8-validate:
        optional: true

  xml-js@1.6.11:
    resolution: {integrity: sha512-7rVi2KMfwfWFl+GpPg6m80IVMWXLRjO+PxTq7V2CDhoGak0wzYzFgUY2m4XJ47OGdXd8eLE8EmwfAmdjw7lC1g==}
    hasBin: true

  yallist@3.1.1:
    resolution: {integrity: sha512-a4UGQaWPH59mOXUYnAG2ewncQS4i4F43Tv3JoAM+s2VDAmS9NsK8GpDMLrCHPksFT7h3K6TOoUNn2pb7RoXx4g==}

  yallist@4.0.0:
    resolution: {integrity: sha512-3wdGidZyq5PB084XLES5TpOSRA3wjXAlIWMhum2kRcv/41Sn2emQ0dycQW4uZXLejwKvg6EsvbdlVL+FYEct7A==}

  yaml@2.5.0:
    resolution: {integrity: sha512-2wWLbGbYDiSqqIKoPjar3MPgB94ErzCtrNE1FdqGuaO0pi2JGjmE8aW8TDZwzU7vuxcGRdL/4gPQwQ7hD5AMSw==}
    engines: {node: '>= 14'}
    hasBin: true

  yocto-queue@0.1.0:
    resolution: {integrity: sha512-rVksvsnNCdJ/ohGc6xgPwyN8eheCxsiLM8mxuE/t/mOVqJewPuO1miLpTHQiRgTKCLexL4MeAFVagts7HmNZ2Q==}
    engines: {node: '>=10'}

  yoctocolors@2.1.1:
    resolution: {integrity: sha512-GQHQqAopRhwU8Kt1DDM8NjibDXHC8eoh1erhGAJPEyveY9qqVeXvVikNKrDz69sHowPMorbPUrH/mx8c50eiBQ==}
    engines: {node: '>=18'}

  youch@3.2.3:
    resolution: {integrity: sha512-ZBcWz/uzZaQVdCvfV4uk616Bbpf2ee+F/AvuKDR5EwX/Y4v06xWdtMluqTD7+KlZdM93lLm9gMZYo0sKBS0pgw==}

  zimmerframe@1.0.0:
    resolution: {integrity: sha512-H6qQ6LtjP+kDQwDgol18fPi4OCo7F+73ZBYt2U9c1D3V74bIMKxXvyrN0x+1I7/RYh5YsausflQxQR/qwDLHPQ==}

  zod@3.23.8:
    resolution: {integrity: sha512-XBx9AXhXktjUqnepgTiE5flcKIYWi/rme0Eaj+5Y0lftuGBq+jyRu/md4WnuxqgP1ubdpNCsYEYPxrzVHD8d6g==}

  zwitch@2.0.4:
    resolution: {integrity: sha512-bXE4cR/kVZhKZX/RjPEflHaKVhUVl85noU3v6b8apfQEc1x4A+zBxjZ4lN8LqGd6WZ3dl98pY4o717VFmoPp+A==}

snapshots:

  '@adobe/css-tools@4.3.3': {}

  '@algolia/autocomplete-core@1.9.3(@algolia/client-search@4.20.0)(algoliasearch@4.20.0)':
    dependencies:
      '@algolia/autocomplete-plugin-algolia-insights': 1.9.3(@algolia/client-search@4.20.0)(algoliasearch@4.20.0)
      '@algolia/autocomplete-shared': 1.9.3(@algolia/client-search@4.20.0)(algoliasearch@4.20.0)
    transitivePeerDependencies:
      - '@algolia/client-search'
      - algoliasearch
      - search-insights

  '@algolia/autocomplete-plugin-algolia-insights@1.9.3(@algolia/client-search@4.20.0)(algoliasearch@4.20.0)':
    dependencies:
      '@algolia/autocomplete-shared': 1.9.3(@algolia/client-search@4.20.0)(algoliasearch@4.20.0)
    transitivePeerDependencies:
      - '@algolia/client-search'
      - algoliasearch

  '@algolia/autocomplete-preset-algolia@1.9.3(@algolia/client-search@4.20.0)(algoliasearch@4.20.0)':
    dependencies:
      '@algolia/autocomplete-shared': 1.9.3(@algolia/client-search@4.20.0)(algoliasearch@4.20.0)
      '@algolia/client-search': 4.20.0
      algoliasearch: 4.20.0

  '@algolia/autocomplete-shared@1.9.3(@algolia/client-search@4.20.0)(algoliasearch@4.20.0)':
    dependencies:
      '@algolia/client-search': 4.20.0
      algoliasearch: 4.20.0

  '@algolia/cache-browser-local-storage@4.20.0':
    dependencies:
      '@algolia/cache-common': 4.20.0

  '@algolia/cache-common@4.20.0': {}

  '@algolia/cache-in-memory@4.20.0':
    dependencies:
      '@algolia/cache-common': 4.20.0

  '@algolia/client-account@4.20.0':
    dependencies:
      '@algolia/client-common': 4.20.0
      '@algolia/client-search': 4.20.0
      '@algolia/transporter': 4.20.0

  '@algolia/client-analytics@4.20.0':
    dependencies:
      '@algolia/client-common': 4.20.0
      '@algolia/client-search': 4.20.0
      '@algolia/requester-common': 4.20.0
      '@algolia/transporter': 4.20.0

  '@algolia/client-common@4.20.0':
    dependencies:
      '@algolia/requester-common': 4.20.0
      '@algolia/transporter': 4.20.0

  '@algolia/client-personalization@4.20.0':
    dependencies:
      '@algolia/client-common': 4.20.0
      '@algolia/requester-common': 4.20.0
      '@algolia/transporter': 4.20.0

  '@algolia/client-search@4.20.0':
    dependencies:
      '@algolia/client-common': 4.20.0
      '@algolia/requester-common': 4.20.0
      '@algolia/transporter': 4.20.0

  '@algolia/logger-common@4.20.0': {}

  '@algolia/logger-console@4.20.0':
    dependencies:
      '@algolia/logger-common': 4.20.0

  '@algolia/requester-browser-xhr@4.20.0':
    dependencies:
      '@algolia/requester-common': 4.20.0

  '@algolia/requester-common@4.20.0': {}

  '@algolia/requester-node-http@4.20.0':
    dependencies:
      '@algolia/requester-common': 4.20.0

  '@algolia/transporter@4.20.0':
    dependencies:
      '@algolia/cache-common': 4.20.0
      '@algolia/logger-common': 4.20.0
      '@algolia/requester-common': 4.20.0

  '@alloc/quick-lru@5.2.0': {}

  '@ampproject/remapping@2.3.0':
    dependencies:
      '@jridgewell/gen-mapping': 0.3.5
      '@jridgewell/trace-mapping': 0.3.25

  '@antfu/install-pkg@0.4.1':
    dependencies:
      package-manager-detector: 0.2.0
      tinyexec: 0.3.0

  '@antfu/utils@0.7.10': {}

  '@babel/code-frame@7.25.7':
    dependencies:
      '@babel/highlight': 7.25.7
      picocolors: 1.1.1

  '@babel/compat-data@7.25.8': {}

  '@babel/core@7.25.8':
    dependencies:
      '@ampproject/remapping': 2.3.0
      '@babel/code-frame': 7.25.7
      '@babel/generator': 7.25.7
      '@babel/helper-compilation-targets': 7.25.7
      '@babel/helper-module-transforms': 7.25.7(@babel/core@7.25.8)
      '@babel/helpers': 7.25.7
      '@babel/parser': 7.25.8
      '@babel/template': 7.25.7
      '@babel/traverse': 7.25.7
      '@babel/types': 7.25.8
      convert-source-map: 2.0.0
      debug: 4.3.7
      gensync: 1.0.0-beta.2
      json5: 2.2.3
      semver: 6.3.1
    transitivePeerDependencies:
      - supports-color

  '@babel/generator@7.25.7':
    dependencies:
      '@babel/types': 7.25.8
      '@jridgewell/gen-mapping': 0.3.5
      '@jridgewell/trace-mapping': 0.3.25
      jsesc: 3.0.2

  '@babel/helper-annotate-as-pure@7.25.7':
    dependencies:
      '@babel/types': 7.25.8

  '@babel/helper-builder-binary-assignment-operator-visitor@7.25.7':
    dependencies:
      '@babel/traverse': 7.25.7
      '@babel/types': 7.25.8
    transitivePeerDependencies:
      - supports-color

  '@babel/helper-compilation-targets@7.25.7':
    dependencies:
      '@babel/compat-data': 7.25.8
      '@babel/helper-validator-option': 7.25.7
      browserslist: 4.24.0
      lru-cache: 5.1.1
      semver: 6.3.1

  '@babel/helper-create-class-features-plugin@7.25.7(@babel/core@7.25.8)':
    dependencies:
      '@babel/core': 7.25.8
      '@babel/helper-annotate-as-pure': 7.25.7
      '@babel/helper-member-expression-to-functions': 7.25.7
      '@babel/helper-optimise-call-expression': 7.25.7
      '@babel/helper-replace-supers': 7.25.7(@babel/core@7.25.8)
      '@babel/helper-skip-transparent-expression-wrappers': 7.25.7
      '@babel/traverse': 7.25.7
      semver: 6.3.1
    transitivePeerDependencies:
      - supports-color

  '@babel/helper-create-regexp-features-plugin@7.25.7(@babel/core@7.25.8)':
    dependencies:
      '@babel/core': 7.25.8
      '@babel/helper-annotate-as-pure': 7.25.7
      regexpu-core: 6.1.1
      semver: 6.3.1

  '@babel/helper-define-polyfill-provider@0.6.2(@babel/core@7.25.8)':
    dependencies:
      '@babel/core': 7.25.8
      '@babel/helper-compilation-targets': 7.25.7
      '@babel/helper-plugin-utils': 7.25.7
      debug: 4.3.7
      lodash.debounce: 4.0.8
      resolve: 1.22.8
    transitivePeerDependencies:
      - supports-color

  '@babel/helper-member-expression-to-functions@7.25.7':
    dependencies:
      '@babel/traverse': 7.25.7
      '@babel/types': 7.25.8
    transitivePeerDependencies:
      - supports-color

  '@babel/helper-module-imports@7.25.7':
    dependencies:
      '@babel/traverse': 7.25.7
      '@babel/types': 7.25.8
    transitivePeerDependencies:
      - supports-color

  '@babel/helper-module-transforms@7.25.7(@babel/core@7.25.8)':
    dependencies:
      '@babel/core': 7.25.8
      '@babel/helper-module-imports': 7.25.7
      '@babel/helper-simple-access': 7.25.7
      '@babel/helper-validator-identifier': 7.25.7
      '@babel/traverse': 7.25.7
    transitivePeerDependencies:
      - supports-color

  '@babel/helper-optimise-call-expression@7.25.7':
    dependencies:
      '@babel/types': 7.25.8

  '@babel/helper-plugin-utils@7.25.7': {}

  '@babel/helper-remap-async-to-generator@7.25.7(@babel/core@7.25.8)':
    dependencies:
      '@babel/core': 7.25.8
      '@babel/helper-annotate-as-pure': 7.25.7
      '@babel/helper-wrap-function': 7.25.7
      '@babel/traverse': 7.25.7
    transitivePeerDependencies:
      - supports-color

  '@babel/helper-replace-supers@7.25.7(@babel/core@7.25.8)':
    dependencies:
      '@babel/core': 7.25.8
      '@babel/helper-member-expression-to-functions': 7.25.7
      '@babel/helper-optimise-call-expression': 7.25.7
      '@babel/traverse': 7.25.7
    transitivePeerDependencies:
      - supports-color

  '@babel/helper-simple-access@7.25.7':
    dependencies:
      '@babel/traverse': 7.25.7
      '@babel/types': 7.25.8
    transitivePeerDependencies:
      - supports-color

  '@babel/helper-skip-transparent-expression-wrappers@7.25.7':
    dependencies:
      '@babel/traverse': 7.25.7
      '@babel/types': 7.25.8
    transitivePeerDependencies:
      - supports-color

  '@babel/helper-string-parser@7.25.7': {}

  '@babel/helper-validator-identifier@7.25.7': {}

  '@babel/helper-validator-option@7.25.7': {}

  '@babel/helper-wrap-function@7.25.7':
    dependencies:
      '@babel/template': 7.25.7
      '@babel/traverse': 7.25.7
      '@babel/types': 7.25.8
    transitivePeerDependencies:
      - supports-color

  '@babel/helpers@7.25.7':
    dependencies:
      '@babel/template': 7.25.7
      '@babel/types': 7.25.8

  '@babel/highlight@7.25.7':
    dependencies:
      '@babel/helper-validator-identifier': 7.25.7
      chalk: 2.4.2
      js-tokens: 4.0.0
      picocolors: 1.1.1

  '@babel/parser@7.25.8':
    dependencies:
      '@babel/types': 7.25.8

  '@babel/plugin-bugfix-firefox-class-in-computed-class-key@7.25.7(@babel/core@7.25.8)':
    dependencies:
      '@babel/core': 7.25.8
      '@babel/helper-plugin-utils': 7.25.7
      '@babel/traverse': 7.25.7
    transitivePeerDependencies:
      - supports-color

  '@babel/plugin-bugfix-safari-class-field-initializer-scope@7.25.7(@babel/core@7.25.8)':
    dependencies:
      '@babel/core': 7.25.8
      '@babel/helper-plugin-utils': 7.25.7

  '@babel/plugin-bugfix-safari-id-destructuring-collision-in-function-expression@7.25.7(@babel/core@7.25.8)':
    dependencies:
      '@babel/core': 7.25.8
      '@babel/helper-plugin-utils': 7.25.7

  '@babel/plugin-bugfix-v8-spread-parameters-in-optional-chaining@7.25.7(@babel/core@7.25.8)':
    dependencies:
      '@babel/core': 7.25.8
      '@babel/helper-plugin-utils': 7.25.7
      '@babel/helper-skip-transparent-expression-wrappers': 7.25.7
      '@babel/plugin-transform-optional-chaining': 7.25.8(@babel/core@7.25.8)
    transitivePeerDependencies:
      - supports-color

  '@babel/plugin-bugfix-v8-static-class-fields-redefine-readonly@7.25.7(@babel/core@7.25.8)':
    dependencies:
      '@babel/core': 7.25.8
      '@babel/helper-plugin-utils': 7.25.7
      '@babel/traverse': 7.25.7
    transitivePeerDependencies:
      - supports-color

  '@babel/plugin-proposal-private-property-in-object@7.21.0-placeholder-for-preset-env.2(@babel/core@7.25.8)':
    dependencies:
      '@babel/core': 7.25.8

  '@babel/plugin-syntax-import-assertions@7.25.7(@babel/core@7.25.8)':
    dependencies:
      '@babel/core': 7.25.8
      '@babel/helper-plugin-utils': 7.25.7

  '@babel/plugin-syntax-import-attributes@7.25.7(@babel/core@7.25.8)':
    dependencies:
      '@babel/core': 7.25.8
      '@babel/helper-plugin-utils': 7.25.7

  '@babel/plugin-syntax-unicode-sets-regex@7.18.6(@babel/core@7.25.8)':
    dependencies:
      '@babel/core': 7.25.8
      '@babel/helper-create-regexp-features-plugin': 7.25.7(@babel/core@7.25.8)
      '@babel/helper-plugin-utils': 7.25.7

  '@babel/plugin-transform-arrow-functions@7.25.7(@babel/core@7.25.8)':
    dependencies:
      '@babel/core': 7.25.8
      '@babel/helper-plugin-utils': 7.25.7

  '@babel/plugin-transform-async-generator-functions@7.25.8(@babel/core@7.25.8)':
    dependencies:
      '@babel/core': 7.25.8
      '@babel/helper-plugin-utils': 7.25.7
      '@babel/helper-remap-async-to-generator': 7.25.7(@babel/core@7.25.8)
      '@babel/traverse': 7.25.7
    transitivePeerDependencies:
      - supports-color

  '@babel/plugin-transform-async-to-generator@7.25.7(@babel/core@7.25.8)':
    dependencies:
      '@babel/core': 7.25.8
      '@babel/helper-module-imports': 7.25.7
      '@babel/helper-plugin-utils': 7.25.7
      '@babel/helper-remap-async-to-generator': 7.25.7(@babel/core@7.25.8)
    transitivePeerDependencies:
      - supports-color

  '@babel/plugin-transform-block-scoped-functions@7.25.7(@babel/core@7.25.8)':
    dependencies:
      '@babel/core': 7.25.8
      '@babel/helper-plugin-utils': 7.25.7

  '@babel/plugin-transform-block-scoping@7.25.7(@babel/core@7.25.8)':
    dependencies:
      '@babel/core': 7.25.8
      '@babel/helper-plugin-utils': 7.25.7

  '@babel/plugin-transform-class-properties@7.25.7(@babel/core@7.25.8)':
    dependencies:
      '@babel/core': 7.25.8
      '@babel/helper-create-class-features-plugin': 7.25.7(@babel/core@7.25.8)
      '@babel/helper-plugin-utils': 7.25.7
    transitivePeerDependencies:
      - supports-color

  '@babel/plugin-transform-class-static-block@7.25.8(@babel/core@7.25.8)':
    dependencies:
      '@babel/core': 7.25.8
      '@babel/helper-create-class-features-plugin': 7.25.7(@babel/core@7.25.8)
      '@babel/helper-plugin-utils': 7.25.7
    transitivePeerDependencies:
      - supports-color

  '@babel/plugin-transform-classes@7.25.7(@babel/core@7.25.8)':
    dependencies:
      '@babel/core': 7.25.8
      '@babel/helper-annotate-as-pure': 7.25.7
      '@babel/helper-compilation-targets': 7.25.7
      '@babel/helper-plugin-utils': 7.25.7
      '@babel/helper-replace-supers': 7.25.7(@babel/core@7.25.8)
      '@babel/traverse': 7.25.7
      globals: 11.12.0
    transitivePeerDependencies:
      - supports-color

  '@babel/plugin-transform-computed-properties@7.25.7(@babel/core@7.25.8)':
    dependencies:
      '@babel/core': 7.25.8
      '@babel/helper-plugin-utils': 7.25.7
      '@babel/template': 7.25.7

  '@babel/plugin-transform-destructuring@7.25.7(@babel/core@7.25.8)':
    dependencies:
      '@babel/core': 7.25.8
      '@babel/helper-plugin-utils': 7.25.7

  '@babel/plugin-transform-dotall-regex@7.25.7(@babel/core@7.25.8)':
    dependencies:
      '@babel/core': 7.25.8
      '@babel/helper-create-regexp-features-plugin': 7.25.7(@babel/core@7.25.8)
      '@babel/helper-plugin-utils': 7.25.7

  '@babel/plugin-transform-duplicate-keys@7.25.7(@babel/core@7.25.8)':
    dependencies:
      '@babel/core': 7.25.8
      '@babel/helper-plugin-utils': 7.25.7

  '@babel/plugin-transform-duplicate-named-capturing-groups-regex@7.25.7(@babel/core@7.25.8)':
    dependencies:
      '@babel/core': 7.25.8
      '@babel/helper-create-regexp-features-plugin': 7.25.7(@babel/core@7.25.8)
      '@babel/helper-plugin-utils': 7.25.7

  '@babel/plugin-transform-dynamic-import@7.25.8(@babel/core@7.25.8)':
    dependencies:
      '@babel/core': 7.25.8
      '@babel/helper-plugin-utils': 7.25.7

  '@babel/plugin-transform-exponentiation-operator@7.25.7(@babel/core@7.25.8)':
    dependencies:
      '@babel/core': 7.25.8
      '@babel/helper-builder-binary-assignment-operator-visitor': 7.25.7
      '@babel/helper-plugin-utils': 7.25.7
    transitivePeerDependencies:
      - supports-color

  '@babel/plugin-transform-export-namespace-from@7.25.8(@babel/core@7.25.8)':
    dependencies:
      '@babel/core': 7.25.8
      '@babel/helper-plugin-utils': 7.25.7

  '@babel/plugin-transform-for-of@7.25.7(@babel/core@7.25.8)':
    dependencies:
      '@babel/core': 7.25.8
      '@babel/helper-plugin-utils': 7.25.7
      '@babel/helper-skip-transparent-expression-wrappers': 7.25.7
    transitivePeerDependencies:
      - supports-color

  '@babel/plugin-transform-function-name@7.25.7(@babel/core@7.25.8)':
    dependencies:
      '@babel/core': 7.25.8
      '@babel/helper-compilation-targets': 7.25.7
      '@babel/helper-plugin-utils': 7.25.7
      '@babel/traverse': 7.25.7
    transitivePeerDependencies:
      - supports-color

  '@babel/plugin-transform-json-strings@7.25.8(@babel/core@7.25.8)':
    dependencies:
      '@babel/core': 7.25.8
      '@babel/helper-plugin-utils': 7.25.7

  '@babel/plugin-transform-literals@7.25.7(@babel/core@7.25.8)':
    dependencies:
      '@babel/core': 7.25.8
      '@babel/helper-plugin-utils': 7.25.7

  '@babel/plugin-transform-logical-assignment-operators@7.25.8(@babel/core@7.25.8)':
    dependencies:
      '@babel/core': 7.25.8
      '@babel/helper-plugin-utils': 7.25.7

  '@babel/plugin-transform-member-expression-literals@7.25.7(@babel/core@7.25.8)':
    dependencies:
      '@babel/core': 7.25.8
      '@babel/helper-plugin-utils': 7.25.7

  '@babel/plugin-transform-modules-amd@7.25.7(@babel/core@7.25.8)':
    dependencies:
      '@babel/core': 7.25.8
      '@babel/helper-module-transforms': 7.25.7(@babel/core@7.25.8)
      '@babel/helper-plugin-utils': 7.25.7
    transitivePeerDependencies:
      - supports-color

  '@babel/plugin-transform-modules-commonjs@7.25.7(@babel/core@7.25.8)':
    dependencies:
      '@babel/core': 7.25.8
      '@babel/helper-module-transforms': 7.25.7(@babel/core@7.25.8)
      '@babel/helper-plugin-utils': 7.25.7
      '@babel/helper-simple-access': 7.25.7
    transitivePeerDependencies:
      - supports-color

  '@babel/plugin-transform-modules-systemjs@7.25.7(@babel/core@7.25.8)':
    dependencies:
      '@babel/core': 7.25.8
      '@babel/helper-module-transforms': 7.25.7(@babel/core@7.25.8)
      '@babel/helper-plugin-utils': 7.25.7
      '@babel/helper-validator-identifier': 7.25.7
      '@babel/traverse': 7.25.7
    transitivePeerDependencies:
      - supports-color

  '@babel/plugin-transform-modules-umd@7.25.7(@babel/core@7.25.8)':
    dependencies:
      '@babel/core': 7.25.8
      '@babel/helper-module-transforms': 7.25.7(@babel/core@7.25.8)
      '@babel/helper-plugin-utils': 7.25.7
    transitivePeerDependencies:
      - supports-color

  '@babel/plugin-transform-named-capturing-groups-regex@7.25.7(@babel/core@7.25.8)':
    dependencies:
      '@babel/core': 7.25.8
      '@babel/helper-create-regexp-features-plugin': 7.25.7(@babel/core@7.25.8)
      '@babel/helper-plugin-utils': 7.25.7

  '@babel/plugin-transform-new-target@7.25.7(@babel/core@7.25.8)':
    dependencies:
      '@babel/core': 7.25.8
      '@babel/helper-plugin-utils': 7.25.7

  '@babel/plugin-transform-nullish-coalescing-operator@7.25.8(@babel/core@7.25.8)':
    dependencies:
      '@babel/core': 7.25.8
      '@babel/helper-plugin-utils': 7.25.7

  '@babel/plugin-transform-numeric-separator@7.25.8(@babel/core@7.25.8)':
    dependencies:
      '@babel/core': 7.25.8
      '@babel/helper-plugin-utils': 7.25.7

  '@babel/plugin-transform-object-rest-spread@7.25.8(@babel/core@7.25.8)':
    dependencies:
      '@babel/core': 7.25.8
      '@babel/helper-compilation-targets': 7.25.7
      '@babel/helper-plugin-utils': 7.25.7
      '@babel/plugin-transform-parameters': 7.25.7(@babel/core@7.25.8)

  '@babel/plugin-transform-object-super@7.25.7(@babel/core@7.25.8)':
    dependencies:
      '@babel/core': 7.25.8
      '@babel/helper-plugin-utils': 7.25.7
      '@babel/helper-replace-supers': 7.25.7(@babel/core@7.25.8)
    transitivePeerDependencies:
      - supports-color

  '@babel/plugin-transform-optional-catch-binding@7.25.8(@babel/core@7.25.8)':
    dependencies:
      '@babel/core': 7.25.8
      '@babel/helper-plugin-utils': 7.25.7

  '@babel/plugin-transform-optional-chaining@7.25.8(@babel/core@7.25.8)':
    dependencies:
      '@babel/core': 7.25.8
      '@babel/helper-plugin-utils': 7.25.7
      '@babel/helper-skip-transparent-expression-wrappers': 7.25.7
    transitivePeerDependencies:
      - supports-color

  '@babel/plugin-transform-parameters@7.25.7(@babel/core@7.25.8)':
    dependencies:
      '@babel/core': 7.25.8
      '@babel/helper-plugin-utils': 7.25.7

  '@babel/plugin-transform-private-methods@7.25.7(@babel/core@7.25.8)':
    dependencies:
      '@babel/core': 7.25.8
      '@babel/helper-create-class-features-plugin': 7.25.7(@babel/core@7.25.8)
      '@babel/helper-plugin-utils': 7.25.7
    transitivePeerDependencies:
      - supports-color

  '@babel/plugin-transform-private-property-in-object@7.25.8(@babel/core@7.25.8)':
    dependencies:
      '@babel/core': 7.25.8
      '@babel/helper-annotate-as-pure': 7.25.7
      '@babel/helper-create-class-features-plugin': 7.25.7(@babel/core@7.25.8)
      '@babel/helper-plugin-utils': 7.25.7
    transitivePeerDependencies:
      - supports-color

  '@babel/plugin-transform-property-literals@7.25.7(@babel/core@7.25.8)':
    dependencies:
      '@babel/core': 7.25.8
      '@babel/helper-plugin-utils': 7.25.7

  '@babel/plugin-transform-regenerator@7.25.7(@babel/core@7.25.8)':
    dependencies:
      '@babel/core': 7.25.8
      '@babel/helper-plugin-utils': 7.25.7
      regenerator-transform: 0.15.2

  '@babel/plugin-transform-reserved-words@7.25.7(@babel/core@7.25.8)':
    dependencies:
      '@babel/core': 7.25.8
      '@babel/helper-plugin-utils': 7.25.7

  '@babel/plugin-transform-shorthand-properties@7.25.7(@babel/core@7.25.8)':
    dependencies:
      '@babel/core': 7.25.8
      '@babel/helper-plugin-utils': 7.25.7

  '@babel/plugin-transform-spread@7.25.7(@babel/core@7.25.8)':
    dependencies:
      '@babel/core': 7.25.8
      '@babel/helper-plugin-utils': 7.25.7
      '@babel/helper-skip-transparent-expression-wrappers': 7.25.7
    transitivePeerDependencies:
      - supports-color

  '@babel/plugin-transform-sticky-regex@7.25.7(@babel/core@7.25.8)':
    dependencies:
      '@babel/core': 7.25.8
      '@babel/helper-plugin-utils': 7.25.7

  '@babel/plugin-transform-template-literals@7.25.7(@babel/core@7.25.8)':
    dependencies:
      '@babel/core': 7.25.8
      '@babel/helper-plugin-utils': 7.25.7

  '@babel/plugin-transform-typeof-symbol@7.25.7(@babel/core@7.25.8)':
    dependencies:
      '@babel/core': 7.25.8
      '@babel/helper-plugin-utils': 7.25.7

  '@babel/plugin-transform-unicode-escapes@7.25.7(@babel/core@7.25.8)':
    dependencies:
      '@babel/core': 7.25.8
      '@babel/helper-plugin-utils': 7.25.7

  '@babel/plugin-transform-unicode-property-regex@7.25.7(@babel/core@7.25.8)':
    dependencies:
      '@babel/core': 7.25.8
      '@babel/helper-create-regexp-features-plugin': 7.25.7(@babel/core@7.25.8)
      '@babel/helper-plugin-utils': 7.25.7

  '@babel/plugin-transform-unicode-regex@7.25.7(@babel/core@7.25.8)':
    dependencies:
      '@babel/core': 7.25.8
      '@babel/helper-create-regexp-features-plugin': 7.25.7(@babel/core@7.25.8)
      '@babel/helper-plugin-utils': 7.25.7

  '@babel/plugin-transform-unicode-sets-regex@7.25.7(@babel/core@7.25.8)':
    dependencies:
      '@babel/core': 7.25.8
      '@babel/helper-create-regexp-features-plugin': 7.25.7(@babel/core@7.25.8)
      '@babel/helper-plugin-utils': 7.25.7

  '@babel/preset-env@7.25.8(@babel/core@7.25.8)':
    dependencies:
      '@babel/compat-data': 7.25.8
      '@babel/core': 7.25.8
      '@babel/helper-compilation-targets': 7.25.7
      '@babel/helper-plugin-utils': 7.25.7
      '@babel/helper-validator-option': 7.25.7
      '@babel/plugin-bugfix-firefox-class-in-computed-class-key': 7.25.7(@babel/core@7.25.8)
      '@babel/plugin-bugfix-safari-class-field-initializer-scope': 7.25.7(@babel/core@7.25.8)
      '@babel/plugin-bugfix-safari-id-destructuring-collision-in-function-expression': 7.25.7(@babel/core@7.25.8)
      '@babel/plugin-bugfix-v8-spread-parameters-in-optional-chaining': 7.25.7(@babel/core@7.25.8)
      '@babel/plugin-bugfix-v8-static-class-fields-redefine-readonly': 7.25.7(@babel/core@7.25.8)
      '@babel/plugin-proposal-private-property-in-object': 7.21.0-placeholder-for-preset-env.2(@babel/core@7.25.8)
      '@babel/plugin-syntax-import-assertions': 7.25.7(@babel/core@7.25.8)
      '@babel/plugin-syntax-import-attributes': 7.25.7(@babel/core@7.25.8)
      '@babel/plugin-syntax-unicode-sets-regex': 7.18.6(@babel/core@7.25.8)
      '@babel/plugin-transform-arrow-functions': 7.25.7(@babel/core@7.25.8)
      '@babel/plugin-transform-async-generator-functions': 7.25.8(@babel/core@7.25.8)
      '@babel/plugin-transform-async-to-generator': 7.25.7(@babel/core@7.25.8)
      '@babel/plugin-transform-block-scoped-functions': 7.25.7(@babel/core@7.25.8)
      '@babel/plugin-transform-block-scoping': 7.25.7(@babel/core@7.25.8)
      '@babel/plugin-transform-class-properties': 7.25.7(@babel/core@7.25.8)
      '@babel/plugin-transform-class-static-block': 7.25.8(@babel/core@7.25.8)
      '@babel/plugin-transform-classes': 7.25.7(@babel/core@7.25.8)
      '@babel/plugin-transform-computed-properties': 7.25.7(@babel/core@7.25.8)
      '@babel/plugin-transform-destructuring': 7.25.7(@babel/core@7.25.8)
      '@babel/plugin-transform-dotall-regex': 7.25.7(@babel/core@7.25.8)
      '@babel/plugin-transform-duplicate-keys': 7.25.7(@babel/core@7.25.8)
      '@babel/plugin-transform-duplicate-named-capturing-groups-regex': 7.25.7(@babel/core@7.25.8)
      '@babel/plugin-transform-dynamic-import': 7.25.8(@babel/core@7.25.8)
      '@babel/plugin-transform-exponentiation-operator': 7.25.7(@babel/core@7.25.8)
      '@babel/plugin-transform-export-namespace-from': 7.25.8(@babel/core@7.25.8)
      '@babel/plugin-transform-for-of': 7.25.7(@babel/core@7.25.8)
      '@babel/plugin-transform-function-name': 7.25.7(@babel/core@7.25.8)
      '@babel/plugin-transform-json-strings': 7.25.8(@babel/core@7.25.8)
      '@babel/plugin-transform-literals': 7.25.7(@babel/core@7.25.8)
      '@babel/plugin-transform-logical-assignment-operators': 7.25.8(@babel/core@7.25.8)
      '@babel/plugin-transform-member-expression-literals': 7.25.7(@babel/core@7.25.8)
      '@babel/plugin-transform-modules-amd': 7.25.7(@babel/core@7.25.8)
      '@babel/plugin-transform-modules-commonjs': 7.25.7(@babel/core@7.25.8)
      '@babel/plugin-transform-modules-systemjs': 7.25.7(@babel/core@7.25.8)
      '@babel/plugin-transform-modules-umd': 7.25.7(@babel/core@7.25.8)
      '@babel/plugin-transform-named-capturing-groups-regex': 7.25.7(@babel/core@7.25.8)
      '@babel/plugin-transform-new-target': 7.25.7(@babel/core@7.25.8)
      '@babel/plugin-transform-nullish-coalescing-operator': 7.25.8(@babel/core@7.25.8)
      '@babel/plugin-transform-numeric-separator': 7.25.8(@babel/core@7.25.8)
      '@babel/plugin-transform-object-rest-spread': 7.25.8(@babel/core@7.25.8)
      '@babel/plugin-transform-object-super': 7.25.7(@babel/core@7.25.8)
      '@babel/plugin-transform-optional-catch-binding': 7.25.8(@babel/core@7.25.8)
      '@babel/plugin-transform-optional-chaining': 7.25.8(@babel/core@7.25.8)
      '@babel/plugin-transform-parameters': 7.25.7(@babel/core@7.25.8)
      '@babel/plugin-transform-private-methods': 7.25.7(@babel/core@7.25.8)
      '@babel/plugin-transform-private-property-in-object': 7.25.8(@babel/core@7.25.8)
      '@babel/plugin-transform-property-literals': 7.25.7(@babel/core@7.25.8)
      '@babel/plugin-transform-regenerator': 7.25.7(@babel/core@7.25.8)
      '@babel/plugin-transform-reserved-words': 7.25.7(@babel/core@7.25.8)
      '@babel/plugin-transform-shorthand-properties': 7.25.7(@babel/core@7.25.8)
      '@babel/plugin-transform-spread': 7.25.7(@babel/core@7.25.8)
      '@babel/plugin-transform-sticky-regex': 7.25.7(@babel/core@7.25.8)
      '@babel/plugin-transform-template-literals': 7.25.7(@babel/core@7.25.8)
      '@babel/plugin-transform-typeof-symbol': 7.25.7(@babel/core@7.25.8)
      '@babel/plugin-transform-unicode-escapes': 7.25.7(@babel/core@7.25.8)
      '@babel/plugin-transform-unicode-property-regex': 7.25.7(@babel/core@7.25.8)
      '@babel/plugin-transform-unicode-regex': 7.25.7(@babel/core@7.25.8)
      '@babel/plugin-transform-unicode-sets-regex': 7.25.7(@babel/core@7.25.8)
      '@babel/preset-modules': 0.1.6-no-external-plugins(@babel/core@7.25.8)
      babel-plugin-polyfill-corejs2: 0.4.10(@babel/core@7.25.8)
      babel-plugin-polyfill-corejs3: 0.10.6(@babel/core@7.25.8)
      babel-plugin-polyfill-regenerator: 0.6.1(@babel/core@7.25.8)
      core-js-compat: 3.38.1
      semver: 6.3.1
    transitivePeerDependencies:
      - supports-color

  '@babel/preset-modules@0.1.6-no-external-plugins(@babel/core@7.25.8)':
    dependencies:
      '@babel/core': 7.25.8
      '@babel/helper-plugin-utils': 7.25.7
      '@babel/types': 7.25.8
      esutils: 2.0.3

  '@babel/runtime@7.25.7':
    dependencies:
      regenerator-runtime: 0.14.1

  '@babel/standalone@7.22.20': {}

  '@babel/template@7.25.7':
    dependencies:
      '@babel/code-frame': 7.25.7
      '@babel/parser': 7.25.8
      '@babel/types': 7.25.8

  '@babel/traverse@7.25.7':
    dependencies:
      '@babel/code-frame': 7.25.7
      '@babel/generator': 7.25.7
      '@babel/parser': 7.25.8
      '@babel/template': 7.25.7
      '@babel/types': 7.25.8
      debug: 4.3.7
      globals: 11.12.0
    transitivePeerDependencies:
      - supports-color

  '@babel/types@7.25.8':
    dependencies:
      '@babel/helper-string-parser': 7.25.7
      '@babel/helper-validator-identifier': 7.25.7
      to-fast-properties: 2.0.0

  '@bufbuild/protobuf@2.1.0': {}

  '@cloudflare/workerd-darwin-64@1.20241011.1':
    optional: true

  '@cloudflare/workerd-darwin-arm64@1.20241011.1':
    optional: true

  '@cloudflare/workerd-linux-64@1.20241011.1':
    optional: true

  '@cloudflare/workerd-linux-arm64@1.20241011.1':
    optional: true

  '@cloudflare/workerd-windows-64@1.20241011.1':
    optional: true

  '@conventional-changelog/git-client@1.0.1(conventional-commits-filter@5.0.0)(conventional-commits-parser@6.0.0)':
    dependencies:
      '@types/semver': 7.5.8
      semver: 7.6.3
    optionalDependencies:
      conventional-commits-filter: 5.0.0
      conventional-commits-parser: 6.0.0

  '@cspotcode/source-map-support@0.8.1':
    dependencies:
      '@jridgewell/trace-mapping': 0.3.9

  '@docsearch/css@3.6.2': {}

  '@docsearch/js@3.6.2(@algolia/client-search@4.20.0)(@types/react@18.3.11)(react-dom@18.3.1(react@18.3.1))(react@18.3.1)':
    dependencies:
      '@docsearch/react': 3.6.2(@algolia/client-search@4.20.0)(@types/react@18.3.11)(react-dom@18.3.1(react@18.3.1))(react@18.3.1)
      preact: 10.7.3
    transitivePeerDependencies:
      - '@algolia/client-search'
      - '@types/react'
      - react
      - react-dom
      - search-insights

  '@docsearch/react@3.6.2(@algolia/client-search@4.20.0)(@types/react@18.3.11)(react-dom@18.3.1(react@18.3.1))(react@18.3.1)':
    dependencies:
      '@algolia/autocomplete-core': 1.9.3(@algolia/client-search@4.20.0)(algoliasearch@4.20.0)
      '@algolia/autocomplete-preset-algolia': 1.9.3(@algolia/client-search@4.20.0)(algoliasearch@4.20.0)
      '@docsearch/css': 3.6.2
      algoliasearch: 4.20.0
    optionalDependencies:
      '@types/react': 18.3.11
      react: 18.3.1
      react-dom: 18.3.1(react@18.3.1)
    transitivePeerDependencies:
      - '@algolia/client-search'

  '@esbuild/aix-ppc64@0.19.11':
    optional: true

  '@esbuild/aix-ppc64@0.23.0':
    optional: true

  '@esbuild/aix-ppc64@0.24.0':
    optional: true

  '@esbuild/android-arm64@0.18.20':
    optional: true

  '@esbuild/android-arm64@0.19.11':
    optional: true

  '@esbuild/android-arm64@0.23.0':
    optional: true

  '@esbuild/android-arm64@0.24.0':
    optional: true

  '@esbuild/android-arm@0.18.20':
    optional: true

  '@esbuild/android-arm@0.19.11':
    optional: true

  '@esbuild/android-arm@0.23.0':
    optional: true

  '@esbuild/android-arm@0.24.0':
    optional: true

  '@esbuild/android-x64@0.18.20':
    optional: true

  '@esbuild/android-x64@0.19.11':
    optional: true

  '@esbuild/android-x64@0.23.0':
    optional: true

  '@esbuild/android-x64@0.24.0':
    optional: true

  '@esbuild/darwin-arm64@0.18.20':
    optional: true

  '@esbuild/darwin-arm64@0.19.11':
    optional: true

  '@esbuild/darwin-arm64@0.23.0':
    optional: true

  '@esbuild/darwin-arm64@0.24.0':
    optional: true

  '@esbuild/darwin-x64@0.18.20':
    optional: true

  '@esbuild/darwin-x64@0.19.11':
    optional: true

  '@esbuild/darwin-x64@0.23.0':
    optional: true

  '@esbuild/darwin-x64@0.24.0':
    optional: true

  '@esbuild/freebsd-arm64@0.18.20':
    optional: true

  '@esbuild/freebsd-arm64@0.19.11':
    optional: true

  '@esbuild/freebsd-arm64@0.23.0':
    optional: true

  '@esbuild/freebsd-arm64@0.24.0':
    optional: true

  '@esbuild/freebsd-x64@0.18.20':
    optional: true

  '@esbuild/freebsd-x64@0.19.11':
    optional: true

  '@esbuild/freebsd-x64@0.23.0':
    optional: true

  '@esbuild/freebsd-x64@0.24.0':
    optional: true

  '@esbuild/linux-arm64@0.18.20':
    optional: true

  '@esbuild/linux-arm64@0.19.11':
    optional: true

  '@esbuild/linux-arm64@0.23.0':
    optional: true

  '@esbuild/linux-arm64@0.24.0':
    optional: true

  '@esbuild/linux-arm@0.18.20':
    optional: true

  '@esbuild/linux-arm@0.19.11':
    optional: true

  '@esbuild/linux-arm@0.23.0':
    optional: true

  '@esbuild/linux-arm@0.24.0':
    optional: true

  '@esbuild/linux-ia32@0.18.20':
    optional: true

  '@esbuild/linux-ia32@0.19.11':
    optional: true

  '@esbuild/linux-ia32@0.23.0':
    optional: true

  '@esbuild/linux-ia32@0.24.0':
    optional: true

  '@esbuild/linux-loong64@0.18.20':
    optional: true

  '@esbuild/linux-loong64@0.19.11':
    optional: true

  '@esbuild/linux-loong64@0.23.0':
    optional: true

  '@esbuild/linux-loong64@0.24.0':
    optional: true

  '@esbuild/linux-mips64el@0.18.20':
    optional: true

  '@esbuild/linux-mips64el@0.19.11':
    optional: true

  '@esbuild/linux-mips64el@0.23.0':
    optional: true

  '@esbuild/linux-mips64el@0.24.0':
    optional: true

  '@esbuild/linux-ppc64@0.18.20':
    optional: true

  '@esbuild/linux-ppc64@0.19.11':
    optional: true

  '@esbuild/linux-ppc64@0.23.0':
    optional: true

  '@esbuild/linux-ppc64@0.24.0':
    optional: true

  '@esbuild/linux-riscv64@0.18.20':
    optional: true

  '@esbuild/linux-riscv64@0.19.11':
    optional: true

  '@esbuild/linux-riscv64@0.23.0':
    optional: true

  '@esbuild/linux-riscv64@0.24.0':
    optional: true

  '@esbuild/linux-s390x@0.18.20':
    optional: true

  '@esbuild/linux-s390x@0.19.11':
    optional: true

  '@esbuild/linux-s390x@0.23.0':
    optional: true

  '@esbuild/linux-s390x@0.24.0':
    optional: true

  '@esbuild/linux-x64@0.18.20':
    optional: true

  '@esbuild/linux-x64@0.19.11':
    optional: true

  '@esbuild/linux-x64@0.23.0':
    optional: true

  '@esbuild/linux-x64@0.24.0':
    optional: true

  '@esbuild/netbsd-x64@0.18.20':
    optional: true

  '@esbuild/netbsd-x64@0.19.11':
    optional: true

  '@esbuild/netbsd-x64@0.23.0':
    optional: true

  '@esbuild/netbsd-x64@0.24.0':
    optional: true

  '@esbuild/openbsd-arm64@0.23.0':
    optional: true

  '@esbuild/openbsd-arm64@0.24.0':
    optional: true

  '@esbuild/openbsd-x64@0.18.20':
    optional: true

  '@esbuild/openbsd-x64@0.19.11':
    optional: true

  '@esbuild/openbsd-x64@0.23.0':
    optional: true

  '@esbuild/openbsd-x64@0.24.0':
    optional: true

  '@esbuild/sunos-x64@0.18.20':
    optional: true

  '@esbuild/sunos-x64@0.19.11':
    optional: true

  '@esbuild/sunos-x64@0.23.0':
    optional: true

  '@esbuild/sunos-x64@0.24.0':
    optional: true

  '@esbuild/win32-arm64@0.18.20':
    optional: true

  '@esbuild/win32-arm64@0.19.11':
    optional: true

  '@esbuild/win32-arm64@0.23.0':
    optional: true

  '@esbuild/win32-arm64@0.24.0':
    optional: true

  '@esbuild/win32-ia32@0.18.20':
    optional: true

  '@esbuild/win32-ia32@0.19.11':
    optional: true

  '@esbuild/win32-ia32@0.23.0':
    optional: true

  '@esbuild/win32-ia32@0.24.0':
    optional: true

  '@esbuild/win32-x64@0.18.20':
    optional: true

  '@esbuild/win32-x64@0.19.11':
    optional: true

  '@esbuild/win32-x64@0.23.0':
    optional: true

  '@esbuild/win32-x64@0.24.0':
    optional: true

  '@eslint-community/eslint-utils@4.4.0(eslint@9.13.0(jiti@1.21.0))':
    dependencies:
      eslint: 9.13.0(jiti@1.21.0)
      eslint-visitor-keys: 3.4.3

  '@eslint-community/regexpp@4.11.0': {}

  '@eslint/config-array@0.18.0':
    dependencies:
      '@eslint/object-schema': 2.1.4
      debug: 4.3.7
      minimatch: 3.1.2
    transitivePeerDependencies:
      - supports-color

  '@eslint/core@0.7.0': {}

  '@eslint/eslintrc@3.1.0':
    dependencies:
      ajv: 6.12.6
      debug: 4.3.7
      espree: 10.2.0
      globals: 14.0.0
      ignore: 5.3.1
      import-fresh: 3.3.0
      js-yaml: 4.1.0
      minimatch: 3.1.2
      strip-json-comments: 3.1.1
    transitivePeerDependencies:
      - supports-color

  '@eslint/js@9.13.0': {}

  '@eslint/object-schema@2.1.4': {}

  '@eslint/plugin-kit@0.2.0':
    dependencies:
      levn: 0.4.1

  '@fastify/busboy@2.1.0': {}

  '@floating-ui/core@1.6.0':
    dependencies:
      '@floating-ui/utils': 0.2.1

  '@floating-ui/dom@1.1.1':
    dependencies:
      '@floating-ui/core': 1.6.0

  '@floating-ui/utils@0.2.1': {}

  '@humanfs/core@0.19.0': {}

  '@humanfs/node@0.16.5':
    dependencies:
      '@humanfs/core': 0.19.0
      '@humanwhocodes/retry': 0.3.1

  '@humanwhocodes/module-importer@1.0.1': {}

  '@humanwhocodes/retry@0.3.1': {}

  '@hutson/parse-repository-url@5.0.0': {}

  '@iconify-json/logos@1.2.3':
    dependencies:
      '@iconify/types': 2.0.0

  '@iconify-json/vscode-icons@1.2.2':
    dependencies:
      '@iconify/types': 2.0.0

  '@iconify/types@2.0.0': {}

  '@iconify/utils@2.1.33':
    dependencies:
      '@antfu/install-pkg': 0.4.1
      '@antfu/utils': 0.7.10
      '@iconify/types': 2.0.0
      debug: 4.3.7
      kolorist: 1.8.0
      local-pkg: 0.5.0
      mlly: 1.7.2
    transitivePeerDependencies:
      - supports-color

  '@isaacs/cliui@8.0.2':
    dependencies:
      string-width: 5.1.2
      string-width-cjs: string-width@4.2.3
      strip-ansi: 7.1.0
      strip-ansi-cjs: strip-ansi@6.0.1
      wrap-ansi: 8.1.0
      wrap-ansi-cjs: wrap-ansi@7.0.0

  '@jridgewell/gen-mapping@0.3.5':
    dependencies:
      '@jridgewell/set-array': 1.2.1
      '@jridgewell/sourcemap-codec': 1.5.0
      '@jridgewell/trace-mapping': 0.3.25

  '@jridgewell/resolve-uri@3.1.2': {}

  '@jridgewell/set-array@1.2.1': {}

  '@jridgewell/source-map@0.3.3':
    dependencies:
      '@jridgewell/gen-mapping': 0.3.5
      '@jridgewell/trace-mapping': 0.3.25

  '@jridgewell/sourcemap-codec@1.5.0': {}

  '@jridgewell/trace-mapping@0.3.25':
    dependencies:
      '@jridgewell/resolve-uri': 3.1.2
      '@jridgewell/sourcemap-codec': 1.5.0

  '@jridgewell/trace-mapping@0.3.9':
    dependencies:
      '@jridgewell/resolve-uri': 3.1.2
      '@jridgewell/sourcemap-codec': 1.5.0

  '@mapbox/node-pre-gyp@1.0.11':
    dependencies:
      detect-libc: 2.0.1
      https-proxy-agent: 5.0.1
      make-dir: 3.1.0
      node-fetch: 2.6.7
      nopt: 5.0.0
      npmlog: 5.0.1
      rimraf: 3.0.2
      semver: 7.6.3
      tar: 6.1.11
    transitivePeerDependencies:
      - encoding
      - supports-color

  '@nodelib/fs.scandir@2.1.5':
    dependencies:
      '@nodelib/fs.stat': 2.0.5
      run-parallel: 1.2.0

  '@nodelib/fs.stat@2.0.5': {}

  '@nodelib/fs.walk@1.2.8':
    dependencies:
      '@nodelib/fs.scandir': 2.1.5
      fastq: 1.17.1

  '@parcel/watcher-android-arm64@2.4.1':
    optional: true

  '@parcel/watcher-darwin-arm64@2.4.1':
    optional: true

  '@parcel/watcher-darwin-x64@2.4.1':
    optional: true

  '@parcel/watcher-freebsd-x64@2.4.1':
    optional: true

  '@parcel/watcher-linux-arm-glibc@2.4.1':
    optional: true

  '@parcel/watcher-linux-arm64-glibc@2.4.1':
    optional: true

  '@parcel/watcher-linux-arm64-musl@2.4.1':
    optional: true

  '@parcel/watcher-linux-x64-glibc@2.4.1':
    optional: true

  '@parcel/watcher-linux-x64-musl@2.4.1':
    optional: true

  '@parcel/watcher-win32-arm64@2.4.1':
    optional: true

  '@parcel/watcher-win32-ia32@2.4.1':
    optional: true

  '@parcel/watcher-win32-x64@2.4.1':
    optional: true

  '@parcel/watcher@2.4.1':
    dependencies:
      detect-libc: 1.0.3
      is-glob: 4.0.3
      micromatch: 4.0.8
      node-addon-api: 7.1.1
    optionalDependencies:
      '@parcel/watcher-android-arm64': 2.4.1
      '@parcel/watcher-darwin-arm64': 2.4.1
      '@parcel/watcher-darwin-x64': 2.4.1
      '@parcel/watcher-freebsd-x64': 2.4.1
      '@parcel/watcher-linux-arm-glibc': 2.4.1
      '@parcel/watcher-linux-arm64-glibc': 2.4.1
      '@parcel/watcher-linux-arm64-musl': 2.4.1
      '@parcel/watcher-linux-x64-glibc': 2.4.1
      '@parcel/watcher-linux-x64-musl': 2.4.1
      '@parcel/watcher-win32-arm64': 2.4.1
      '@parcel/watcher-win32-ia32': 2.4.1
      '@parcel/watcher-win32-x64': 2.4.1

  '@pkgjs/parseargs@0.11.0':
    optional: true

  '@polka/compression@1.0.0-next.25': {}

  '@polka/url@1.0.0-next.24': {}

  '@rollup/plugin-alias@5.1.0(rollup@3.29.5)':
    dependencies:
      slash: 4.0.0
    optionalDependencies:
      rollup: 3.29.5

  '@rollup/plugin-alias@5.1.1(rollup@4.23.0)':
    optionalDependencies:
      rollup: 4.23.0

  '@rollup/plugin-commonjs@25.0.4(rollup@3.29.5)':
    dependencies:
      '@rollup/pluginutils': 5.1.3(rollup@3.29.5)
      commondir: 1.0.1
      estree-walker: 2.0.2
      glob: 8.1.0
      is-reference: 1.2.1
      magic-string: 0.27.0
    optionalDependencies:
      rollup: 3.29.5

  '@rollup/plugin-commonjs@28.0.1(rollup@4.23.0)':
    dependencies:
      '@rollup/pluginutils': 5.1.3(rollup@4.23.0)
      commondir: 1.0.1
      estree-walker: 2.0.2
      fdir: 6.4.0(picomatch@4.0.2)
      is-reference: 1.2.1
      magic-string: 0.30.12
      picomatch: 4.0.2
    optionalDependencies:
      rollup: 4.23.0

  '@rollup/plugin-dynamic-import-vars@2.1.4(rollup@4.23.0)':
    dependencies:
      '@rollup/pluginutils': 5.1.3(rollup@4.23.0)
      astring: 1.8.6
      estree-walker: 2.0.2
      magic-string: 0.30.12
      tinyglobby: 0.2.9
    optionalDependencies:
      rollup: 4.23.0

  '@rollup/plugin-json@6.1.0(rollup@3.29.5)':
    dependencies:
      '@rollup/pluginutils': 5.1.3(rollup@3.29.5)
    optionalDependencies:
      rollup: 3.29.5

  '@rollup/plugin-json@6.1.0(rollup@4.23.0)':
    dependencies:
      '@rollup/pluginutils': 5.1.3(rollup@4.23.0)
    optionalDependencies:
      rollup: 4.23.0

  '@rollup/plugin-node-resolve@15.2.3(rollup@3.29.5)':
    dependencies:
      '@rollup/pluginutils': 5.1.3(rollup@3.29.5)
      '@types/resolve': 1.20.2
      deepmerge: 4.2.2
      is-builtin-module: 3.2.1
      is-module: 1.0.0
      resolve: 1.22.8
    optionalDependencies:
      rollup: 3.29.5

  '@rollup/plugin-node-resolve@15.3.0(rollup@4.23.0)':
    dependencies:
      '@rollup/pluginutils': 5.1.3(rollup@4.23.0)
      '@types/resolve': 1.20.2
      deepmerge: 4.2.2
      is-module: 1.0.0
      resolve: 1.22.8
    optionalDependencies:
      rollup: 4.23.0

  '@rollup/plugin-replace@5.0.2(rollup@3.29.5)':
    dependencies:
      '@rollup/pluginutils': 5.1.3(rollup@3.29.5)
      magic-string: 0.27.0
    optionalDependencies:
      rollup: 3.29.5

  '@rollup/pluginutils@5.1.2(rollup@3.29.5)':
    dependencies:
      '@types/estree': 1.0.6
      estree-walker: 2.0.2
      picomatch: 2.3.1
    optionalDependencies:
      rollup: 3.29.5

  '@rollup/pluginutils@5.1.3(rollup@3.29.5)':
    dependencies:
      '@types/estree': 1.0.6
      estree-walker: 2.0.2
      picomatch: 4.0.2
    optionalDependencies:
      rollup: 3.29.5

  '@rollup/pluginutils@5.1.3(rollup@4.23.0)':
    dependencies:
      '@types/estree': 1.0.6
      estree-walker: 2.0.2
      picomatch: 4.0.2
    optionalDependencies:
      rollup: 4.23.0

  '@rollup/rollup-android-arm-eabi@4.23.0':
    optional: true

  '@rollup/rollup-android-arm64@4.23.0':
    optional: true

  '@rollup/rollup-darwin-arm64@4.23.0':
    optional: true

  '@rollup/rollup-darwin-x64@4.23.0':
    optional: true

  '@rollup/rollup-linux-arm-gnueabihf@4.23.0':
    optional: true

  '@rollup/rollup-linux-arm-musleabihf@4.23.0':
    optional: true

  '@rollup/rollup-linux-arm64-gnu@4.23.0':
    optional: true

  '@rollup/rollup-linux-arm64-musl@4.23.0':
    optional: true

  '@rollup/rollup-linux-powerpc64le-gnu@4.23.0':
    optional: true

  '@rollup/rollup-linux-riscv64-gnu@4.23.0':
    optional: true

  '@rollup/rollup-linux-s390x-gnu@4.23.0':
    optional: true

  '@rollup/rollup-linux-x64-gnu@4.23.0':
    optional: true

  '@rollup/rollup-linux-x64-musl@4.23.0':
    optional: true

  '@rollup/rollup-win32-arm64-msvc@4.23.0':
    optional: true

  '@rollup/rollup-win32-ia32-msvc@4.23.0':
    optional: true

  '@rollup/rollup-win32-x64-msvc@4.23.0':
    optional: true

  '@sec-ant/readable-stream@0.4.1': {}

  '@shikijs/core@1.22.0':
    dependencies:
      '@shikijs/engine-javascript': 1.22.0
      '@shikijs/engine-oniguruma': 1.22.0
      '@shikijs/types': 1.22.0
      '@shikijs/vscode-textmate': 9.3.0
      '@types/hast': 3.0.4
      hast-util-to-html: 9.0.3

  '@shikijs/engine-javascript@1.22.0':
    dependencies:
      '@shikijs/types': 1.22.0
      '@shikijs/vscode-textmate': 9.3.0
      oniguruma-to-js: 0.4.3

  '@shikijs/engine-oniguruma@1.22.0':
    dependencies:
      '@shikijs/types': 1.22.0
      '@shikijs/vscode-textmate': 9.3.0

  '@shikijs/transformers@1.22.0':
    dependencies:
      shiki: 1.22.0

  '@shikijs/twoslash@1.22.0(typescript@5.6.2)':
    dependencies:
      '@shikijs/core': 1.22.0
      '@shikijs/types': 1.22.0
      twoslash: 0.2.12(typescript@5.6.2)
    transitivePeerDependencies:
      - supports-color
      - typescript

  '@shikijs/types@1.22.0':
    dependencies:
      '@shikijs/vscode-textmate': 9.3.0
      '@types/hast': 3.0.4

  '@shikijs/vitepress-twoslash@1.22.0(typescript@5.6.2)':
    dependencies:
      '@shikijs/twoslash': 1.22.0(typescript@5.6.2)
      floating-vue: 5.2.2(vue@3.5.12(typescript@5.6.2))
      mdast-util-from-markdown: 2.0.1
      mdast-util-gfm: 3.0.0
      mdast-util-to-hast: 13.2.0
      shiki: 1.22.0
      twoslash: 0.2.12(typescript@5.6.2)
      twoslash-vue: 0.2.12(typescript@5.6.2)
      vue: 3.5.12(typescript@5.6.2)
    transitivePeerDependencies:
      - '@nuxt/kit'
      - supports-color
      - typescript

  '@shikijs/vscode-textmate@9.3.0': {}

  '@sindresorhus/merge-streams@4.0.0': {}

  '@type-challenges/utils@0.1.1': {}

  '@types/babel__core@7.20.5':
    dependencies:
      '@babel/parser': 7.25.8
      '@babel/types': 7.25.8
      '@types/babel__generator': 7.6.8
      '@types/babel__template': 7.4.4
      '@types/babel__traverse': 7.20.6

  '@types/babel__generator@7.6.8':
    dependencies:
      '@babel/types': 7.25.8

  '@types/babel__preset-env@7.9.7': {}

  '@types/babel__template@7.4.4':
    dependencies:
      '@babel/parser': 7.25.8
      '@babel/types': 7.25.8

  '@types/babel__traverse@7.20.6':
    dependencies:
      '@babel/types': 7.25.8

  '@types/body-parser@1.19.5':
    dependencies:
      '@types/connect': 3.4.38
      '@types/node': 20.16.13

  '@types/braces@3.0.4': {}

  '@types/connect@3.4.38':
    dependencies:
      '@types/node': 20.16.13

  '@types/convert-source-map@2.0.3': {}

  '@types/cross-spawn@6.0.6':
    dependencies:
      '@types/node': 20.16.13

  '@types/debug@4.1.12':
    dependencies:
      '@types/ms': 0.7.34

  '@types/escape-html@1.0.4': {}

  '@types/estree@1.0.6': {}

  '@types/etag@1.8.3':
    dependencies:
      '@types/node': 20.16.13

  '@types/express-serve-static-core@4.17.43':
    dependencies:
      '@types/node': 20.16.13
      '@types/qs': 6.9.12
      '@types/range-parser': 1.2.7
      '@types/send': 0.17.4

  '@types/express@4.17.21':
    dependencies:
      '@types/body-parser': 1.19.5
      '@types/express-serve-static-core': 4.17.43
      '@types/qs': 6.9.12
      '@types/serve-static': 1.15.5

  '@types/hast@3.0.4':
    dependencies:
      '@types/unist': 3.0.2

  '@types/http-errors@2.0.4': {}

  '@types/json-schema@7.0.15': {}

  '@types/less@3.0.6': {}

  '@types/linkify-it@5.0.0': {}

  '@types/lodash@4.17.12': {}

  '@types/markdown-it@14.1.2':
    dependencies:
      '@types/linkify-it': 5.0.0
      '@types/mdurl': 2.0.0

  '@types/mdast@4.0.3':
    dependencies:
      '@types/unist': 3.0.2

  '@types/mdurl@2.0.0': {}

  '@types/micromatch@4.0.9':
    dependencies:
      '@types/braces': 3.0.4

  '@types/mime@1.3.5': {}

  '@types/mime@3.0.4': {}

  '@types/minimist@1.2.5': {}

  '@types/ms@0.7.34': {}

  '@types/node@20.16.13':
    dependencies:
      undici-types: 6.19.6

  '@types/normalize-package-data@2.4.4': {}

  '@types/picomatch@3.0.1': {}

  '@types/pnpapi@0.0.5': {}

  '@types/prompts@2.4.9':
    dependencies:
      '@types/node': 20.16.13
      kleur: 3.0.3

  '@types/prop-types@15.7.12': {}

  '@types/qs@6.9.12': {}

  '@types/range-parser@1.2.7': {}

  '@types/react-dom@18.3.1':
    dependencies:
      '@types/react': 18.3.11

  '@types/react@18.3.11':
    dependencies:
      '@types/prop-types': 15.7.12
      csstype: 3.1.3

  '@types/resolve@1.20.2': {}

  '@types/semver@7.5.8': {}

  '@types/send@0.17.4':
    dependencies:
      '@types/mime': 1.3.5
      '@types/node': 20.16.13

  '@types/serve-static@1.15.5':
    dependencies:
      '@types/http-errors': 2.0.4
      '@types/mime': 3.0.4
      '@types/node': 20.16.13

  '@types/stylus@0.48.43':
    dependencies:
      '@types/node': 20.16.13

  '@types/unist@3.0.2': {}

  '@types/web-bluetooth@0.0.20': {}

  '@types/ws@8.5.12':
    dependencies:
      '@types/node': 20.16.13

  '@typescript-eslint/eslint-plugin@8.10.0(@typescript-eslint/parser@8.10.0(eslint@9.13.0(jiti@1.21.0))(typescript@5.6.2))(eslint@9.13.0(jiti@1.21.0))(typescript@5.6.2)':
    dependencies:
      '@eslint-community/regexpp': 4.11.0
      '@typescript-eslint/parser': 8.10.0(eslint@9.13.0(jiti@1.21.0))(typescript@5.6.2)
      '@typescript-eslint/scope-manager': 8.10.0
      '@typescript-eslint/type-utils': 8.10.0(eslint@9.13.0(jiti@1.21.0))(typescript@5.6.2)
      '@typescript-eslint/utils': 8.10.0(eslint@9.13.0(jiti@1.21.0))(typescript@5.6.2)
      '@typescript-eslint/visitor-keys': 8.10.0
      eslint: 9.13.0(jiti@1.21.0)
      graphemer: 1.4.0
      ignore: 5.3.1
      natural-compare: 1.4.0
      ts-api-utils: 1.3.0(typescript@5.6.2)
    optionalDependencies:
      typescript: 5.6.2
    transitivePeerDependencies:
      - supports-color

  '@typescript-eslint/parser@8.10.0(eslint@9.13.0(jiti@1.21.0))(typescript@5.6.2)':
    dependencies:
      '@typescript-eslint/scope-manager': 8.10.0
      '@typescript-eslint/types': 8.10.0
      '@typescript-eslint/typescript-estree': 8.10.0(typescript@5.6.2)
      '@typescript-eslint/visitor-keys': 8.10.0
      debug: 4.3.7
      eslint: 9.13.0(jiti@1.21.0)
    optionalDependencies:
      typescript: 5.6.2
    transitivePeerDependencies:
      - supports-color

  '@typescript-eslint/scope-manager@8.10.0':
    dependencies:
      '@typescript-eslint/types': 8.10.0
      '@typescript-eslint/visitor-keys': 8.10.0

  '@typescript-eslint/type-utils@8.10.0(eslint@9.13.0(jiti@1.21.0))(typescript@5.6.2)':
    dependencies:
      '@typescript-eslint/typescript-estree': 8.10.0(typescript@5.6.2)
      '@typescript-eslint/utils': 8.10.0(eslint@9.13.0(jiti@1.21.0))(typescript@5.6.2)
      debug: 4.3.7
      ts-api-utils: 1.3.0(typescript@5.6.2)
    optionalDependencies:
      typescript: 5.6.2
    transitivePeerDependencies:
      - eslint
      - supports-color

  '@typescript-eslint/types@8.10.0': {}

  '@typescript-eslint/typescript-estree@8.10.0(typescript@5.6.2)':
    dependencies:
      '@typescript-eslint/types': 8.10.0
      '@typescript-eslint/visitor-keys': 8.10.0
      debug: 4.3.7
      fast-glob: 3.3.2
      is-glob: 4.0.3
      minimatch: 9.0.5
      semver: 7.6.3
      ts-api-utils: 1.3.0(typescript@5.6.2)
    optionalDependencies:
      typescript: 5.6.2
    transitivePeerDependencies:
      - supports-color

  '@typescript-eslint/utils@8.10.0(eslint@9.13.0(jiti@1.21.0))(typescript@5.6.2)':
    dependencies:
      '@eslint-community/eslint-utils': 4.4.0(eslint@9.13.0(jiti@1.21.0))
      '@typescript-eslint/scope-manager': 8.10.0
      '@typescript-eslint/types': 8.10.0
      '@typescript-eslint/typescript-estree': 8.10.0(typescript@5.6.2)
      eslint: 9.13.0(jiti@1.21.0)
    transitivePeerDependencies:
      - supports-color
      - typescript

  '@typescript-eslint/visitor-keys@8.10.0':
    dependencies:
      '@typescript-eslint/types': 8.10.0
      eslint-visitor-keys: 3.4.3

  '@typescript/vfs@1.6.0(typescript@5.6.2)':
    dependencies:
      debug: 4.3.7
      typescript: 5.6.2
    transitivePeerDependencies:
      - supports-color

  '@ungap/structured-clone@1.2.0': {}

  '@vitejs/longfilename-aaaaaaaaaaaaaaaaaaaaaaaaaaaaaaaaaaaaaaaaaaaaaaaaaaaaaaaaaaaaaaaaaaaaaaaaaaaaaaaaaaaaaaaaaaaaaaaaaaaaaaaaaaaaaaaaaaaaaaaaaaaaaaaaaaaaaaaaaaaaaaaaaaaaaaaaaaaaaaaaaaaaaaaaaaaaaaaaaaaaaaaaaaaa@file:playground/optimize-deps/longfilename': {}

  '@vitejs/plugin-vue@5.1.4(vite@packages+vite)(vue@3.5.12(typescript@5.6.2))':
    dependencies:
      vite: link:packages/vite
      vue: 3.5.12(typescript@5.6.2)

  '@vitejs/release-scripts@1.3.2':
    dependencies:
      execa: 8.0.1
      mri: 1.2.0
      picocolors: 1.1.1
      prompts: 2.4.2
      publint: 0.2.9
      semver: 7.6.3

  '@vitejs/test-added-in-entries@file:playground/optimize-deps/added-in-entries': {}

  '@vitejs/test-alias-original@file:playground/ssr-alias/alias-original': {}

  '@vitejs/test-aliased-module@file:playground/alias/dir/module': {}

  '@vitejs/test-browser-exports@file:playground/ssr-webworker/browser-exports': {}

  '@vitejs/test-commonjs-dep@file:playground/define/commonjs-dep': {}

  '@vitejs/test-css-js-dep@file:playground/css/css-js-dep': {}

  '@vitejs/test-css-lib@file:playground/ssr-deps/css-lib': {}

  '@vitejs/test-css-proxy-dep-nested@file:playground/css/css-proxy-dep-nested': {}

  '@vitejs/test-css-proxy-dep@file:playground/css/css-proxy-dep':
    dependencies:
      '@vitejs/test-css-proxy-dep-nested': file:playground/css/css-proxy-dep-nested

  '@vitejs/test-deep-import@file:playground/ssr-resolve/deep-import': {}

  '@vitejs/test-define-properties-exports@file:playground/ssr-deps/define-properties-exports': {}

  '@vitejs/test-define-property-exports@file:playground/ssr-deps/define-property-exports': {}

  '@vitejs/test-dep-a@file:playground/preload/dep-a': {}

  '@vitejs/test-dep-alias-using-absolute-path@file:playground/optimize-deps/dep-alias-using-absolute-path':
    dependencies:
      lodash: 4.17.21

  '@vitejs/test-dep-cjs-browser-field-bare@file:playground/optimize-deps/dep-cjs-browser-field-bare': {}

  '@vitejs/test-dep-cjs-compiled-from-cjs@file:playground/optimize-deps/dep-cjs-compiled-from-cjs': {}

  '@vitejs/test-dep-cjs-compiled-from-esm@file:playground/optimize-deps/dep-cjs-compiled-from-esm': {}

  '@vitejs/test-dep-cjs-external-package-omit-js-suffix@file:playground/optimize-deps/dep-cjs-external-package-omit-js-suffix': {}

  '@vitejs/test-dep-cjs-with-assets@file:playground/optimize-deps/dep-cjs-with-assets': {}

  '@vitejs/test-dep-conditions@file:packages/vite/src/node/__tests__/fixtures/test-dep-conditions': {}

  '@vitejs/test-dep-css-require@file:playground/optimize-deps/dep-css-require': {}

  '@vitejs/test-dep-esbuild-plugin-transform@file:playground/optimize-deps/dep-esbuild-plugin-transform': {}

  '@vitejs/test-dep-including-a@file:playground/preload/dep-including-a':
    dependencies:
      '@vitejs/test-dep-a': file:playground/preload/dep-a

  '@vitejs/test-dep-incompatible@file:playground/optimize-deps/dep-incompatible': {}

  '@vitejs/test-dep-no-discovery@file:playground/optimize-deps-no-discovery/dep-no-discovery': {}

  '@vitejs/test-dep-node-env@file:playground/optimize-deps/dep-node-env': {}

  '@vitejs/test-dep-non-optimized@file:playground/optimize-deps/dep-non-optimized': {}

  '@vitejs/test-dep-not-js@file:playground/optimize-deps/dep-not-js': {}

  '@vitejs/test-dep-optimize-exports-with-glob@file:playground/optimize-deps/dep-optimize-exports-with-glob': {}

  '@vitejs/test-dep-optimize-exports-with-root-glob@file:playground/optimize-deps/dep-optimize-exports-with-root-glob': {}

  '@vitejs/test-dep-optimize-with-glob@file:playground/optimize-deps/dep-optimize-with-glob': {}

  '@vitejs/test-dep-relative-to-main@file:playground/optimize-deps/dep-relative-to-main': {}

  '@vitejs/test-dep-self-reference-url-worker@file:playground/worker/dep-self-reference-url-worker': {}

  '@vitejs/test-dep-that-imports@file:playground/external/dep-that-imports(typescript@5.6.2)':
    dependencies:
      slash3: slash@3.0.0
      slash5: slash@5.1.0
      vue: 3.5.12(typescript@5.6.2)
    transitivePeerDependencies:
      - typescript

  '@vitejs/test-dep-that-requires@file:playground/external/dep-that-requires(typescript@5.6.2)':
    dependencies:
      slash3: slash@3.0.0
      slash5: slash@5.1.0
      vue: 3.5.12(typescript@5.6.2)
    transitivePeerDependencies:
      - typescript

  '@vitejs/test-dep-to-optimize@file:playground/worker/dep-to-optimize': {}

  '@vitejs/test-dep-with-asset-ext1.pdf@file:playground/optimize-deps/dep-with-asset-ext/dep1': {}

  '@vitejs/test-dep-with-asset-ext2.pdf@file:playground/optimize-deps/dep-with-asset-ext/dep2':
    dependencies:
      '@vitejs/test-dep-with-asset-ext1.pdf': file:playground/optimize-deps/dep-with-asset-ext/dep1

  '@vitejs/test-dep-with-builtin-module-cjs@file:playground/optimize-deps/dep-with-builtin-module-cjs': {}

  '@vitejs/test-dep-with-builtin-module-esm@file:playground/optimize-deps/dep-with-builtin-module-esm': {}

  '@vitejs/test-dep-with-dynamic-import@file:playground/optimize-deps/dep-with-dynamic-import': {}

  '@vitejs/test-dep-with-optional-peer-dep-submodule@file:playground/optimize-deps/dep-with-optional-peer-dep-submodule': {}

  '@vitejs/test-dep-with-optional-peer-dep@file:playground/optimize-deps/dep-with-optional-peer-dep': {}

  '@vitejs/test-entries@file:playground/ssr-resolve/entries': {}

  '@vitejs/test-external-cjs@file:playground/ssr-noexternal/external-cjs': {}

  '@vitejs/test-external-entry@file:playground/ssr-deps/external-entry': {}

  '@vitejs/test-external-using-external-entry@file:playground/ssr-deps/external-using-external-entry':
    dependencies:
      external-entry: '@vitejs/test-external-entry@file:playground/ssr-deps/external-entry'

  '@vitejs/test-forwarded-export@file:playground/ssr-deps/forwarded-export':
    dependencies:
      object-assigned-exports: '@vitejs/test-object-assigned-exports@file:playground/ssr-deps/object-assigned-exports'

  '@vitejs/test-import-assertion-dep@file:playground/import-assertion/import-assertion-dep': {}

  '@vitejs/test-import-builtin@file:playground/ssr-deps/import-builtin-cjs': {}

  '@vitejs/test-import-meta-glob-pkg@file:playground/glob-import/import-meta-glob-pkg': {}

  '@vitejs/test-importee-pkg@file:playground/js-sourcemap/importee-pkg': {}

  '@vitejs/test-json-module@file:playground/json/json-module': {}

  '@vitejs/test-minify@file:playground/minify/dir/module': {}

  '@vitejs/test-missing-dep@file:playground/optimize-missing-deps/missing-dep':
    dependencies:
      '@vitejs/test-multi-entry-dep': file:playground/optimize-missing-deps/multi-entry-dep

  '@vitejs/test-module-condition@file:playground/ssr-deps/module-condition': {}

  '@vitejs/test-multi-entry-dep@file:playground/optimize-missing-deps/multi-entry-dep': {}

  '@vitejs/test-nested-exclude@file:playground/optimize-deps/nested-exclude':
    dependencies:
      '@vitejs/test-nested-include': file:playground/optimize-deps/nested-include

  '@vitejs/test-nested-external@file:playground/ssr-deps/nested-external': {}

  '@vitejs/test-nested-include@file:playground/optimize-deps/nested-include': {}

  '@vitejs/test-no-external-cjs@file:playground/ssr-deps/no-external-cjs': {}

  '@vitejs/test-no-external-css@file:playground/ssr-deps/no-external-css': {}

  '@vitejs/test-object-assigned-exports@file:playground/ssr-deps/object-assigned-exports': {}

  '@vitejs/test-only-object-assigned-exports@file:playground/ssr-deps/only-object-assigned-exports': {}

  '@vitejs/test-optimized-with-nested-external@file:playground/ssr-deps/optimized-with-nested-external':
    dependencies:
      nested-external: '@vitejs/test-nested-external@file:playground/ssr-deps/nested-external'

  '@vitejs/test-pkg-exports@file:playground/ssr-deps/pkg-exports': {}

  '@vitejs/test-pkg@file:playground/dynamic-import/pkg': {}

  '@vitejs/test-primitive-export@file:playground/ssr-deps/primitive-export': {}

  '@vitejs/test-read-file-content@file:playground/ssr-deps/read-file-content': {}

  '@vitejs/test-require-absolute@file:playground/ssr-deps/require-absolute': {}

  '@vitejs/test-require-external-cjs@file:playground/ssr-noexternal/require-external-cjs':
    dependencies:
      '@vitejs/test-external-cjs': file:playground/ssr-noexternal/external-cjs

  '@vitejs/test-resolve-pkg-exports@file:playground/ssr-resolve/pkg-exports': {}

  '@vitejs/test-scss-proxy-dep-nested@file:playground/css/scss-proxy-dep-nested': {}

  '@vitejs/test-scss-proxy-dep@file:playground/css/scss-proxy-dep':
    dependencies:
      '@vitejs/test-scss-proxy-dep-nested': file:playground/css/scss-proxy-dep-nested

  '@vitejs/test-ssr-conditions-external@file:playground/ssr-conditions/external': {}

  '@vitejs/test-ssr-conditions-no-external@file:playground/ssr-conditions/no-external': {}

  '@vitejs/test-ts-transpiled-exports@file:playground/ssr-deps/ts-transpiled-exports': {}

  '@vitejs/test-worker-exports@file:playground/ssr-webworker/worker-exports': {}

  '@vitest/expect@2.1.3':
    dependencies:
      '@vitest/spy': 2.1.3
      '@vitest/utils': 2.1.3
      chai: 5.1.1
      tinyrainbow: 1.2.0

  '@vitest/mocker@2.1.3(vite@packages+vite)':
    dependencies:
      '@vitest/spy': 2.1.3
      estree-walker: 3.0.3
      magic-string: 0.30.12
    optionalDependencies:
      vite: link:packages/vite

  '@vitest/pretty-format@2.1.3':
    dependencies:
      tinyrainbow: 1.2.0

  '@vitest/runner@2.1.3':
    dependencies:
      '@vitest/utils': 2.1.3
      pathe: 1.1.2

  '@vitest/snapshot@2.1.3':
    dependencies:
      '@vitest/pretty-format': 2.1.3
      magic-string: 0.30.12
      pathe: 1.1.2

  '@vitest/spy@2.1.3':
    dependencies:
      tinyspy: 3.0.0

  '@vitest/utils@2.1.3':
    dependencies:
      '@vitest/pretty-format': 2.1.3
      loupe: 3.1.1
      tinyrainbow: 1.2.0

  '@volar/language-core@2.4.1':
    dependencies:
      '@volar/source-map': 2.4.1

  '@volar/source-map@2.4.1': {}

  '@vue/compiler-core@3.2.0':
    dependencies:
      '@babel/parser': 7.25.8
      '@babel/types': 7.25.8
      '@vue/shared': 3.2.0
      estree-walker: 2.0.2
      source-map: 0.6.1

  '@vue/compiler-core@3.5.12':
    dependencies:
      '@babel/parser': 7.25.8
      '@vue/shared': 3.5.12
      entities: 4.5.0
      estree-walker: 2.0.2
      source-map-js: 1.2.1

  '@vue/compiler-dom@3.2.0':
    dependencies:
      '@vue/compiler-core': 3.2.0
      '@vue/shared': 3.2.0

  '@vue/compiler-dom@3.5.12':
    dependencies:
      '@vue/compiler-core': 3.5.12
      '@vue/shared': 3.5.12

  '@vue/compiler-sfc@3.5.12':
    dependencies:
      '@babel/parser': 7.25.8
      '@vue/compiler-core': 3.5.12
      '@vue/compiler-dom': 3.5.12
      '@vue/compiler-ssr': 3.5.12
      '@vue/shared': 3.5.12
      estree-walker: 2.0.2
      magic-string: 0.30.12
      postcss: 8.4.47
      source-map-js: 1.2.1

  '@vue/compiler-ssr@3.5.12':
    dependencies:
      '@vue/compiler-dom': 3.5.12
      '@vue/shared': 3.5.12

  '@vue/compiler-vue2@2.7.16':
    dependencies:
      de-indent: 1.0.2
      he: 1.2.0

  '@vue/devtools-api@6.6.4': {}

  '@vue/devtools-api@7.4.6':
    dependencies:
      '@vue/devtools-kit': 7.4.6

  '@vue/devtools-kit@7.4.6':
    dependencies:
      '@vue/devtools-shared': 7.4.6
      birpc: 0.2.17
      hookable: 5.5.3
      mitt: 3.0.1
      perfect-debounce: 1.0.0
      speakingurl: 14.0.1
      superjson: 2.2.1

  '@vue/devtools-shared@7.4.6':
    dependencies:
      rfdc: 1.4.1

  '@vue/language-core@2.1.6(typescript@5.6.2)':
    dependencies:
      '@volar/language-core': 2.4.1
      '@vue/compiler-dom': 3.5.12
      '@vue/compiler-vue2': 2.7.16
      '@vue/shared': 3.5.12
      computeds: 0.0.1
      minimatch: 9.0.5
      muggle-string: 0.4.1
      path-browserify: 1.0.1
    optionalDependencies:
      typescript: 5.6.2

  '@vue/reactivity@3.2.0':
    dependencies:
      '@vue/shared': 3.2.0

  '@vue/reactivity@3.5.12':
    dependencies:
      '@vue/shared': 3.5.12

  '@vue/runtime-core@3.2.0':
    dependencies:
      '@vue/reactivity': 3.2.0
      '@vue/shared': 3.2.0

  '@vue/runtime-core@3.5.12':
    dependencies:
      '@vue/reactivity': 3.5.12
      '@vue/shared': 3.5.12

  '@vue/runtime-dom@3.2.0':
    dependencies:
      '@vue/runtime-core': 3.2.0
      '@vue/shared': 3.2.0
      csstype: 2.6.21

  '@vue/runtime-dom@3.5.12':
    dependencies:
      '@vue/reactivity': 3.5.12
      '@vue/runtime-core': 3.5.12
      '@vue/shared': 3.5.12
      csstype: 3.1.3

  '@vue/server-renderer@3.5.12(vue@3.5.12(typescript@5.6.2))':
    dependencies:
      '@vue/compiler-ssr': 3.5.12
      '@vue/shared': 3.5.12
      vue: 3.5.12(typescript@5.6.2)

  '@vue/shared@3.2.0': {}

  '@vue/shared@3.5.12': {}

  '@vueuse/core@11.1.0(vue@3.5.12(typescript@5.6.2))':
    dependencies:
      '@types/web-bluetooth': 0.0.20
      '@vueuse/metadata': 11.1.0
      '@vueuse/shared': 11.1.0(vue@3.5.12(typescript@5.6.2))
      vue-demi: 0.14.10(vue@3.5.12(typescript@5.6.2))
    transitivePeerDependencies:
      - '@vue/composition-api'
      - vue

  '@vueuse/integrations@11.1.0(axios@1.7.7)(focus-trap@7.6.0)(vue@3.5.12(typescript@5.6.2))':
    dependencies:
      '@vueuse/core': 11.1.0(vue@3.5.12(typescript@5.6.2))
      '@vueuse/shared': 11.1.0(vue@3.5.12(typescript@5.6.2))
      vue-demi: 0.14.10(vue@3.5.12(typescript@5.6.2))
    optionalDependencies:
      axios: 1.7.7
      focus-trap: 7.6.0
    transitivePeerDependencies:
      - '@vue/composition-api'
      - vue

  '@vueuse/metadata@11.1.0': {}

  '@vueuse/shared@11.1.0(vue@3.5.12(typescript@5.6.2))':
    dependencies:
      vue-demi: 0.14.10(vue@3.5.12(typescript@5.6.2))
    transitivePeerDependencies:
      - '@vue/composition-api'
      - vue

  abbrev@1.1.1: {}

  accepts@1.3.8:
    dependencies:
      mime-types: 2.1.35
      negotiator: 0.6.3

  acorn-jsx@5.3.2(acorn@8.13.0(patch_hash=alg6ojsgkjjglvaj7cjzzaqhim)):
    dependencies:
      acorn: 8.13.0(patch_hash=alg6ojsgkjjglvaj7cjzzaqhim)

  acorn-walk@8.3.2: {}

  acorn@7.4.1: {}

  acorn@8.13.0(patch_hash=alg6ojsgkjjglvaj7cjzzaqhim): {}

  add-stream@1.0.0: {}

  agent-base@6.0.2:
    dependencies:
      debug: 4.3.7
    transitivePeerDependencies:
      - supports-color

  ajv@6.12.6:
    dependencies:
      fast-deep-equal: 3.1.3
      fast-json-stable-stringify: 2.1.0
      json-schema-traverse: 0.4.1
      uri-js: 4.4.1

  algoliasearch@4.20.0:
    dependencies:
      '@algolia/cache-browser-local-storage': 4.20.0
      '@algolia/cache-common': 4.20.0
      '@algolia/cache-in-memory': 4.20.0
      '@algolia/client-account': 4.20.0
      '@algolia/client-analytics': 4.20.0
      '@algolia/client-common': 4.20.0
      '@algolia/client-personalization': 4.20.0
      '@algolia/client-search': 4.20.0
      '@algolia/logger-common': 4.20.0
      '@algolia/logger-console': 4.20.0
      '@algolia/requester-browser-xhr': 4.20.0
      '@algolia/requester-common': 4.20.0
      '@algolia/requester-node-http': 4.20.0
      '@algolia/transporter': 4.20.0

  ansi-escapes@7.0.0:
    dependencies:
      environment: 1.1.0

  ansi-regex@5.0.1: {}

  ansi-regex@6.0.1: {}

  ansi-styles@3.2.1:
    dependencies:
      color-convert: 1.9.3

  ansi-styles@4.3.0:
    dependencies:
      color-convert: 2.0.1

  ansi-styles@6.2.1: {}

  any-promise@1.3.0: {}

  anymatch@3.1.2:
    dependencies:
      normalize-path: 3.0.0
      picomatch: 2.3.1

  aproba@2.0.0: {}

  are-we-there-yet@2.0.0:
    dependencies:
      delegates: 1.0.0
      readable-stream: 3.6.0

  arg@5.0.2: {}

  argparse@2.0.1: {}

  array-find-index@1.0.2: {}

  array-flatten@1.1.1: {}

  array-ify@1.0.0: {}

  artichokie@0.2.1: {}

  as-table@1.0.55:
    dependencies:
      printable-characters: 1.0.42

  asap@2.0.6: {}

  assert-never@1.2.1: {}

  assertion-error@2.0.1: {}

  astring@1.8.6: {}

  asynckit@0.4.0: {}

  autoprefixer@10.4.20(postcss@8.4.47):
    dependencies:
      browserslist: 4.24.0
      caniuse-lite: 1.0.30001664
      fraction.js: 4.3.7
      normalize-range: 0.1.2
      picocolors: 1.1.1
      postcss: 8.4.47
      postcss-value-parser: 4.2.0

  axios@1.7.7:
    dependencies:
      follow-redirects: 1.15.6(debug@4.3.7)
      form-data: 4.0.0
      proxy-from-env: 1.1.0
    transitivePeerDependencies:
      - debug

  babel-plugin-polyfill-corejs2@0.4.10(@babel/core@7.25.8):
    dependencies:
      '@babel/compat-data': 7.25.8
      '@babel/core': 7.25.8
      '@babel/helper-define-polyfill-provider': 0.6.2(@babel/core@7.25.8)
      semver: 6.3.1
    transitivePeerDependencies:
      - supports-color

  babel-plugin-polyfill-corejs3@0.10.6(@babel/core@7.25.8):
    dependencies:
      '@babel/core': 7.25.8
      '@babel/helper-define-polyfill-provider': 0.6.2(@babel/core@7.25.8)
      core-js-compat: 3.38.1
    transitivePeerDependencies:
      - supports-color

  babel-plugin-polyfill-regenerator@0.6.1(@babel/core@7.25.8):
    dependencies:
      '@babel/core': 7.25.8
      '@babel/helper-define-polyfill-provider': 0.6.2(@babel/core@7.25.8)
    transitivePeerDependencies:
      - supports-color

  babel-walk@3.0.0-canary-5:
    dependencies:
      '@babel/types': 7.25.8

  balanced-match@1.0.2: {}

  bcrypt@5.1.1:
    dependencies:
      '@mapbox/node-pre-gyp': 1.0.11
      node-addon-api: 5.0.0
    transitivePeerDependencies:
      - encoding
      - supports-color

  bignumber.js@9.1.2: {}

  binary-extensions@2.2.0: {}

  birpc@0.2.17: {}

  body-parser@1.20.3:
    dependencies:
      bytes: 3.1.2
      content-type: 1.0.5
      debug: 2.6.9
      depd: 2.0.0
      destroy: 1.2.0
      http-errors: 2.0.0
      iconv-lite: 0.4.24
      on-finished: 2.4.1
      qs: 6.13.0
      raw-body: 2.5.2
      type-is: 1.6.18
      unpipe: 1.0.0
    transitivePeerDependencies:
      - supports-color

  brace-expansion@1.1.11:
    dependencies:
      balanced-match: 1.0.2
      concat-map: 0.0.1

  brace-expansion@2.0.1:
    dependencies:
      balanced-match: 1.0.2

  braces@3.0.3:
    dependencies:
      fill-range: 7.1.1

  browserslist-to-esbuild@2.1.1(browserslist@4.24.0):
    dependencies:
      browserslist: 4.24.0
      meow: 13.2.0

  browserslist@4.24.0:
    dependencies:
      caniuse-lite: 1.0.30001664
      electron-to-chromium: 1.5.29
      node-releases: 2.0.18
      update-browserslist-db: 1.1.0(browserslist@4.24.0)

  buffer-builder@0.2.0: {}

  buffer-from@1.1.2: {}

  builtin-modules@3.3.0: {}

  bundle-name@4.1.0:
    dependencies:
      run-applescript: 7.0.0

  bytes@3.1.2: {}

  cac@6.7.14: {}

  call-bind@1.0.7:
    dependencies:
      es-define-property: 1.0.0
      es-errors: 1.3.0
      function-bind: 1.1.2
      get-intrinsic: 1.2.4
      set-function-length: 1.2.2

  callsites@3.1.0: {}

  camelcase-css@2.0.1: {}

  caniuse-lite@1.0.30001664: {}

  capnp-ts@0.7.0:
    dependencies:
      debug: 4.3.7
      tslib: 2.8.0
    transitivePeerDependencies:
      - supports-color

  ccount@2.0.1: {}

  chai@5.1.1:
    dependencies:
      assertion-error: 2.0.1
      check-error: 2.1.1
      deep-eql: 5.0.2
      loupe: 3.1.1
      pathval: 2.0.0

  chalk@2.4.2:
    dependencies:
      ansi-styles: 3.2.1
      escape-string-regexp: 1.0.5
      supports-color: 5.5.0

  chalk@4.1.2:
    dependencies:
      ansi-styles: 4.3.0
      supports-color: 7.2.0

  chalk@5.3.0: {}

  character-entities-html4@2.1.0: {}

  character-entities-legacy@3.0.0: {}

  character-entities@2.0.2: {}

  character-parser@2.2.0:
    dependencies:
      is-regex: 1.1.4

  check-error@2.1.1: {}

  chokidar@3.6.0(patch_hash=bckcfsslxcffppz65mxcq6naau):
    dependencies:
      anymatch: 3.1.2
      braces: 3.0.3
      glob-parent: 5.1.2
      is-binary-path: 2.1.0
      is-glob: 4.0.3
      normalize-path: 3.0.0
      readdirp: 3.6.0
    optionalDependencies:
      fsevents: 2.3.3

  chokidar@4.0.1:
    dependencies:
      readdirp: 4.0.1

  chownr@2.0.0: {}

  citty@0.1.4:
    dependencies:
      consola: 3.2.3

  cli-cursor@5.0.0:
    dependencies:
      restore-cursor: 5.1.0

  cli-truncate@4.0.0:
    dependencies:
      slice-ansi: 5.0.0
      string-width: 7.2.0

  clipboard@2.0.11:
    dependencies:
      good-listener: 1.2.2
      select: 1.1.2
      tiny-emitter: 2.1.0

  color-convert@1.9.3:
    dependencies:
      color-name: 1.1.3

  color-convert@2.0.1:
    dependencies:
      color-name: 1.1.4

  color-name@1.1.3: {}

  color-name@1.1.4: {}

  color-support@1.1.3: {}

  colorette@2.0.20: {}

  colorjs.io@0.5.2: {}

  combined-stream@1.0.8:
    dependencies:
      delayed-stream: 1.0.0

  comma-separated-tokens@2.0.3: {}

  commander@12.1.0: {}

  commander@2.20.3: {}

  commander@4.1.1: {}

  comment-parser@1.4.1: {}

  commenting@1.1.0: {}

  commondir@1.0.1: {}

  compare-func@2.0.0:
    dependencies:
      array-ify: 1.0.0
      dot-prop: 5.3.0

  computeds@0.0.1: {}

  concat-map@0.0.1: {}

  confbox@0.1.7: {}

  connect@3.7.0:
    dependencies:
      debug: 2.6.9
      finalhandler: 1.1.2
      parseurl: 1.3.3
      utils-merge: 1.0.1
    transitivePeerDependencies:
      - supports-color

  consola@3.2.3: {}

  console-control-strings@1.1.0: {}

  constantinople@4.0.1:
    dependencies:
      '@babel/parser': 7.25.8
      '@babel/types': 7.25.8

  content-disposition@0.5.4:
    dependencies:
      safe-buffer: 5.2.1

  content-type@1.0.5: {}

  conventional-changelog-angular@8.0.0:
    dependencies:
      compare-func: 2.0.0

  conventional-changelog-atom@5.0.0: {}

  conventional-changelog-cli@5.0.0(conventional-commits-filter@5.0.0):
    dependencies:
      add-stream: 1.0.0
      conventional-changelog: 6.0.0(conventional-commits-filter@5.0.0)
      meow: 13.2.0
      tempfile: 5.0.0
    transitivePeerDependencies:
      - conventional-commits-filter

  conventional-changelog-codemirror@5.0.0: {}

  conventional-changelog-conventionalcommits@8.0.0:
    dependencies:
      compare-func: 2.0.0

  conventional-changelog-core@8.0.0(conventional-commits-filter@5.0.0):
    dependencies:
      '@hutson/parse-repository-url': 5.0.0
      add-stream: 1.0.0
      conventional-changelog-writer: 8.0.0
      conventional-commits-parser: 6.0.0
      git-raw-commits: 5.0.0(conventional-commits-filter@5.0.0)(conventional-commits-parser@6.0.0)
      git-semver-tags: 8.0.0(conventional-commits-filter@5.0.0)(conventional-commits-parser@6.0.0)
      hosted-git-info: 7.0.2
      normalize-package-data: 6.0.2
      read-package-up: 11.0.0
      read-pkg: 9.0.1
    transitivePeerDependencies:
      - conventional-commits-filter

  conventional-changelog-ember@5.0.0: {}

  conventional-changelog-eslint@6.0.0: {}

  conventional-changelog-express@5.0.0: {}

  conventional-changelog-jquery@6.0.0: {}

  conventional-changelog-jshint@5.0.0:
    dependencies:
      compare-func: 2.0.0

  conventional-changelog-preset-loader@5.0.0: {}

  conventional-changelog-writer@8.0.0:
    dependencies:
      '@types/semver': 7.5.8
      conventional-commits-filter: 5.0.0
      handlebars: 4.7.8
      meow: 13.2.0
      semver: 7.6.3

  conventional-changelog@6.0.0(conventional-commits-filter@5.0.0):
    dependencies:
      conventional-changelog-angular: 8.0.0
      conventional-changelog-atom: 5.0.0
      conventional-changelog-codemirror: 5.0.0
      conventional-changelog-conventionalcommits: 8.0.0
      conventional-changelog-core: 8.0.0(conventional-commits-filter@5.0.0)
      conventional-changelog-ember: 5.0.0
      conventional-changelog-eslint: 6.0.0
      conventional-changelog-express: 5.0.0
      conventional-changelog-jquery: 6.0.0
      conventional-changelog-jshint: 5.0.0
      conventional-changelog-preset-loader: 5.0.0
    transitivePeerDependencies:
      - conventional-commits-filter

  conventional-commits-filter@5.0.0: {}

  conventional-commits-parser@6.0.0:
    dependencies:
      meow: 13.2.0

  convert-source-map@2.0.0: {}

  cookie-signature@1.0.6: {}

  cookie@0.5.0: {}

  cookie@0.7.1: {}

  copy-anything@2.0.6:
    dependencies:
      is-what: 3.14.1

  copy-anything@3.0.5:
    dependencies:
      is-what: 4.1.16

  core-js-compat@3.38.1:
    dependencies:
      browserslist: 4.24.0

  core-js@3.38.1: {}

  cors@2.8.5:
    dependencies:
      object-assign: 4.1.1
      vary: 1.1.2

  cross-spawn@7.0.3:
    dependencies:
      path-key: 3.1.1
      shebang-command: 2.0.0
      which: 2.0.2

  css-color-names@1.0.1: {}

  cssesc@3.0.0: {}

  csstype@2.6.21: {}

  csstype@3.1.3: {}

  d@1.0.1:
    dependencies:
      es5-ext: 0.10.64
      type: 1.2.0

  data-uri-to-buffer@2.0.2: {}

  data-uri-to-buffer@4.0.0: {}

  de-indent@1.0.2: {}

  debug@2.6.9:
    dependencies:
      ms: 2.0.0

  debug@3.2.7:
    dependencies:
      ms: 2.1.3

  debug@4.3.7:
    dependencies:
      ms: 2.1.3

  decode-named-character-reference@1.0.2:
    dependencies:
      character-entities: 2.0.2

  deep-eql@5.0.2: {}

  deep-is@0.1.4: {}

  deepmerge@4.2.2: {}

  default-browser-id@5.0.0: {}

  default-browser@5.2.1:
    dependencies:
      bundle-name: 4.1.0
      default-browser-id: 5.0.0

  define-data-property@1.1.4:
    dependencies:
      es-define-property: 1.0.0
      es-errors: 1.3.0
      gopd: 1.0.1

  define-lazy-prop@3.0.0: {}

  defu@6.1.2: {}

  delayed-stream@1.0.0: {}

  delegate@3.2.0: {}

  delegates@1.0.0: {}

  depd@2.0.0: {}

  dequal@2.0.3: {}

  destroy@1.2.0: {}

  detect-libc@1.0.3: {}

  detect-libc@2.0.1: {}

  devlop@1.1.0:
    dependencies:
      dequal: 2.0.3

  didyoumean@1.2.2: {}

  dir-glob@3.0.1:
    dependencies:
      path-type: 4.0.0

  dlv@1.1.3: {}

  doctrine@3.0.0:
    dependencies:
      esutils: 2.0.3

  doctypes@1.1.0: {}

  dot-prop@5.3.0:
    dependencies:
      is-obj: 2.0.0

  dotenv-expand@11.0.6:
    dependencies:
      dotenv: 16.4.5

  dotenv@16.4.5: {}

  eastasianwidth@0.2.0: {}

  ee-first@1.1.1: {}

  electron-to-chromium@1.5.29: {}

  emoji-regex@10.3.0: {}

  emoji-regex@8.0.0: {}

  emoji-regex@9.2.2: {}

  encodeurl@1.0.2: {}

  encodeurl@2.0.0: {}

  enhanced-resolve@5.17.0:
    dependencies:
      graceful-fs: 4.2.11
      tapable: 2.2.1

  entities@4.5.0: {}

  environment@1.1.0: {}

  errno@0.1.8:
    dependencies:
      prr: 1.0.1
    optional: true

  es-define-property@1.0.0:
    dependencies:
      get-intrinsic: 1.2.4

  es-errors@1.3.0: {}

  es-module-lexer@1.5.4: {}

  es5-ext@0.10.64:
    dependencies:
      es6-iterator: 2.0.3
      es6-symbol: 3.1.3
      esniff: 2.0.1
      next-tick: 1.1.0

  es6-iterator@2.0.3:
    dependencies:
      d: 1.0.1
      es5-ext: 0.10.64
      es6-symbol: 3.1.3

  es6-symbol@3.1.3:
    dependencies:
      d: 1.0.1
      ext: 1.6.0

  esbuild@0.18.20:
    optionalDependencies:
      '@esbuild/android-arm': 0.18.20
      '@esbuild/android-arm64': 0.18.20
      '@esbuild/android-x64': 0.18.20
      '@esbuild/darwin-arm64': 0.18.20
      '@esbuild/darwin-x64': 0.18.20
      '@esbuild/freebsd-arm64': 0.18.20
      '@esbuild/freebsd-x64': 0.18.20
      '@esbuild/linux-arm': 0.18.20
      '@esbuild/linux-arm64': 0.18.20
      '@esbuild/linux-ia32': 0.18.20
      '@esbuild/linux-loong64': 0.18.20
      '@esbuild/linux-mips64el': 0.18.20
      '@esbuild/linux-ppc64': 0.18.20
      '@esbuild/linux-riscv64': 0.18.20
      '@esbuild/linux-s390x': 0.18.20
      '@esbuild/linux-x64': 0.18.20
      '@esbuild/netbsd-x64': 0.18.20
      '@esbuild/openbsd-x64': 0.18.20
      '@esbuild/sunos-x64': 0.18.20
      '@esbuild/win32-arm64': 0.18.20
      '@esbuild/win32-ia32': 0.18.20
      '@esbuild/win32-x64': 0.18.20

  esbuild@0.19.11:
    optionalDependencies:
      '@esbuild/aix-ppc64': 0.19.11
      '@esbuild/android-arm': 0.19.11
      '@esbuild/android-arm64': 0.19.11
      '@esbuild/android-x64': 0.19.11
      '@esbuild/darwin-arm64': 0.19.11
      '@esbuild/darwin-x64': 0.19.11
      '@esbuild/freebsd-arm64': 0.19.11
      '@esbuild/freebsd-x64': 0.19.11
      '@esbuild/linux-arm': 0.19.11
      '@esbuild/linux-arm64': 0.19.11
      '@esbuild/linux-ia32': 0.19.11
      '@esbuild/linux-loong64': 0.19.11
      '@esbuild/linux-mips64el': 0.19.11
      '@esbuild/linux-ppc64': 0.19.11
      '@esbuild/linux-riscv64': 0.19.11
      '@esbuild/linux-s390x': 0.19.11
      '@esbuild/linux-x64': 0.19.11
      '@esbuild/netbsd-x64': 0.19.11
      '@esbuild/openbsd-x64': 0.19.11
      '@esbuild/sunos-x64': 0.19.11
      '@esbuild/win32-arm64': 0.19.11
      '@esbuild/win32-ia32': 0.19.11
      '@esbuild/win32-x64': 0.19.11

  esbuild@0.23.0:
    optionalDependencies:
      '@esbuild/aix-ppc64': 0.23.0
      '@esbuild/android-arm': 0.23.0
      '@esbuild/android-arm64': 0.23.0
      '@esbuild/android-x64': 0.23.0
      '@esbuild/darwin-arm64': 0.23.0
      '@esbuild/darwin-x64': 0.23.0
      '@esbuild/freebsd-arm64': 0.23.0
      '@esbuild/freebsd-x64': 0.23.0
      '@esbuild/linux-arm': 0.23.0
      '@esbuild/linux-arm64': 0.23.0
      '@esbuild/linux-ia32': 0.23.0
      '@esbuild/linux-loong64': 0.23.0
      '@esbuild/linux-mips64el': 0.23.0
      '@esbuild/linux-ppc64': 0.23.0
      '@esbuild/linux-riscv64': 0.23.0
      '@esbuild/linux-s390x': 0.23.0
      '@esbuild/linux-x64': 0.23.0
      '@esbuild/netbsd-x64': 0.23.0
      '@esbuild/openbsd-arm64': 0.23.0
      '@esbuild/openbsd-x64': 0.23.0
      '@esbuild/sunos-x64': 0.23.0
      '@esbuild/win32-arm64': 0.23.0
      '@esbuild/win32-ia32': 0.23.0
      '@esbuild/win32-x64': 0.23.0

  esbuild@0.24.0:
    optionalDependencies:
      '@esbuild/aix-ppc64': 0.24.0
      '@esbuild/android-arm': 0.24.0
      '@esbuild/android-arm64': 0.24.0
      '@esbuild/android-x64': 0.24.0
      '@esbuild/darwin-arm64': 0.24.0
      '@esbuild/darwin-x64': 0.24.0
      '@esbuild/freebsd-arm64': 0.24.0
      '@esbuild/freebsd-x64': 0.24.0
      '@esbuild/linux-arm': 0.24.0
      '@esbuild/linux-arm64': 0.24.0
      '@esbuild/linux-ia32': 0.24.0
      '@esbuild/linux-loong64': 0.24.0
      '@esbuild/linux-mips64el': 0.24.0
      '@esbuild/linux-ppc64': 0.24.0
      '@esbuild/linux-riscv64': 0.24.0
      '@esbuild/linux-s390x': 0.24.0
      '@esbuild/linux-x64': 0.24.0
      '@esbuild/netbsd-x64': 0.24.0
      '@esbuild/openbsd-arm64': 0.24.0
      '@esbuild/openbsd-x64': 0.24.0
      '@esbuild/sunos-x64': 0.24.0
      '@esbuild/win32-arm64': 0.24.0
      '@esbuild/win32-ia32': 0.24.0
      '@esbuild/win32-x64': 0.24.0

  escalade@3.1.2: {}

  escape-html@1.0.3: {}

  escape-string-regexp@1.0.5: {}

  escape-string-regexp@4.0.0: {}

  escape-string-regexp@5.0.0: {}

  eslint-compat-utils@0.5.1(eslint@9.13.0(jiti@1.21.0)):
    dependencies:
      eslint: 9.13.0(jiti@1.21.0)
      semver: 7.6.3

  eslint-import-resolver-node@0.3.9:
    dependencies:
      debug: 3.2.7
      is-core-module: 2.14.0
      resolve: 1.22.8
    transitivePeerDependencies:
      - supports-color

  eslint-plugin-es-x@7.8.0(eslint@9.13.0(jiti@1.21.0)):
    dependencies:
      '@eslint-community/eslint-utils': 4.4.0(eslint@9.13.0(jiti@1.21.0))
      '@eslint-community/regexpp': 4.11.0
      eslint: 9.13.0(jiti@1.21.0)
      eslint-compat-utils: 0.5.1(eslint@9.13.0(jiti@1.21.0))

  eslint-plugin-import-x@4.3.1(eslint@9.13.0(jiti@1.21.0))(typescript@5.6.2):
    dependencies:
      '@typescript-eslint/utils': 8.10.0(eslint@9.13.0(jiti@1.21.0))(typescript@5.6.2)
      debug: 4.3.7
      doctrine: 3.0.0
      eslint: 9.13.0(jiti@1.21.0)
      eslint-import-resolver-node: 0.3.9
      get-tsconfig: 4.7.5
      is-glob: 4.0.3
      minimatch: 9.0.5
      semver: 7.6.3
      stable-hash: 0.0.4
      tslib: 2.8.0
    transitivePeerDependencies:
      - supports-color
      - typescript

  eslint-plugin-n@17.11.1(eslint@9.13.0(jiti@1.21.0)):
    dependencies:
      '@eslint-community/eslint-utils': 4.4.0(eslint@9.13.0(jiti@1.21.0))
      enhanced-resolve: 5.17.0
      eslint: 9.13.0(jiti@1.21.0)
      eslint-plugin-es-x: 7.8.0(eslint@9.13.0(jiti@1.21.0))
      get-tsconfig: 4.7.5
      globals: 15.11.0
      ignore: 5.3.1
      minimatch: 9.0.5
      semver: 7.6.3

  eslint-plugin-regexp@2.6.0(eslint@9.13.0(jiti@1.21.0)):
    dependencies:
      '@eslint-community/eslint-utils': 4.4.0(eslint@9.13.0(jiti@1.21.0))
      '@eslint-community/regexpp': 4.11.0
      comment-parser: 1.4.1
      eslint: 9.13.0(jiti@1.21.0)
      jsdoc-type-pratt-parser: 4.0.0
      refa: 0.12.1
      regexp-ast-analysis: 0.7.1
      scslre: 0.3.0

  eslint-scope@8.1.0:
    dependencies:
      esrecurse: 4.3.0
      estraverse: 5.3.0

  eslint-visitor-keys@3.4.3: {}

  eslint-visitor-keys@4.1.0: {}

  eslint@9.13.0(jiti@1.21.0):
    dependencies:
      '@eslint-community/eslint-utils': 4.4.0(eslint@9.13.0(jiti@1.21.0))
      '@eslint-community/regexpp': 4.11.0
      '@eslint/config-array': 0.18.0
      '@eslint/core': 0.7.0
      '@eslint/eslintrc': 3.1.0
      '@eslint/js': 9.13.0
      '@eslint/plugin-kit': 0.2.0
      '@humanfs/node': 0.16.5
      '@humanwhocodes/module-importer': 1.0.1
      '@humanwhocodes/retry': 0.3.1
      '@types/estree': 1.0.6
      '@types/json-schema': 7.0.15
      ajv: 6.12.6
      chalk: 4.1.2
      cross-spawn: 7.0.3
      debug: 4.3.7
      escape-string-regexp: 4.0.0
      eslint-scope: 8.1.0
      eslint-visitor-keys: 4.1.0
      espree: 10.2.0
      esquery: 1.6.0
      esutils: 2.0.3
      fast-deep-equal: 3.1.3
      file-entry-cache: 8.0.0
      find-up: 5.0.0
      glob-parent: 6.0.2
      ignore: 5.3.1
      imurmurhash: 0.1.4
      is-glob: 4.0.3
      json-stable-stringify-without-jsonify: 1.0.1
      lodash.merge: 4.6.2
      minimatch: 3.1.2
      natural-compare: 1.4.0
      optionator: 0.9.4
      text-table: 0.2.0
    optionalDependencies:
      jiti: 1.21.0
    transitivePeerDependencies:
      - supports-color

  esniff@2.0.1:
    dependencies:
      d: 1.0.1
      es5-ext: 0.10.64
      event-emitter: 0.3.5
      type: 2.7.2

  espree@10.2.0:
    dependencies:
      acorn: 8.13.0(patch_hash=alg6ojsgkjjglvaj7cjzzaqhim)
      acorn-jsx: 5.3.2(acorn@8.13.0(patch_hash=alg6ojsgkjjglvaj7cjzzaqhim))
      eslint-visitor-keys: 4.1.0

  esquery@1.6.0:
    dependencies:
      estraverse: 5.3.0

  esrecurse@4.3.0:
    dependencies:
      estraverse: 5.3.0

  estraverse@5.3.0: {}

  estree-walker@2.0.2: {}

  estree-walker@3.0.3:
    dependencies:
      '@types/estree': 1.0.6

  esutils@2.0.3: {}

  etag@1.8.1: {}

  event-emitter@0.3.5:
    dependencies:
      d: 1.0.1
      es5-ext: 0.10.64

  eventemitter3@4.0.7: {}

  eventemitter3@5.0.1: {}

  execa@8.0.1:
    dependencies:
      cross-spawn: 7.0.3
      get-stream: 8.0.1
      human-signals: 5.0.0
      is-stream: 3.0.0
      merge-stream: 2.0.0
      npm-run-path: 5.3.0
      onetime: 6.0.0
      signal-exit: 4.1.0
      strip-final-newline: 3.0.0

  execa@9.4.1:
    dependencies:
      '@sindresorhus/merge-streams': 4.0.0
      cross-spawn: 7.0.3
      figures: 6.1.0
      get-stream: 9.0.1
      human-signals: 8.0.0
      is-plain-obj: 4.1.0
      is-stream: 4.0.1
      npm-run-path: 6.0.0
      pretty-ms: 9.0.0
      signal-exit: 4.1.0
      strip-final-newline: 4.0.0
      yoctocolors: 2.1.1

  exit-hook@2.2.1: {}

  express@4.21.1:
    dependencies:
      accepts: 1.3.8
      array-flatten: 1.1.1
      body-parser: 1.20.3
      content-disposition: 0.5.4
      content-type: 1.0.5
      cookie: 0.7.1
      cookie-signature: 1.0.6
      debug: 2.6.9
      depd: 2.0.0
      encodeurl: 2.0.0
      escape-html: 1.0.3
      etag: 1.8.1
      finalhandler: 1.3.1
      fresh: 0.5.2
      http-errors: 2.0.0
      merge-descriptors: 1.0.3
      methods: 1.1.2
      on-finished: 2.4.1
      parseurl: 1.3.3
      path-to-regexp: 0.1.10
      proxy-addr: 2.0.7
      qs: 6.13.0
      range-parser: 1.2.1
      safe-buffer: 5.2.1
      send: 0.19.0
      serve-static: 1.16.2
      setprototypeof: 1.2.0
      statuses: 2.0.1
      type-is: 1.6.18
      utils-merge: 1.0.1
      vary: 1.1.2
    transitivePeerDependencies:
      - supports-color

  ext@1.6.0:
    dependencies:
      type: 2.7.2

  fast-deep-equal@3.1.3: {}

  fast-glob@3.3.2:
    dependencies:
      '@nodelib/fs.stat': 2.0.5
      '@nodelib/fs.walk': 1.2.8
      glob-parent: 5.1.2
      merge2: 1.4.1
      micromatch: 4.0.8

  fast-json-stable-stringify@2.1.0: {}

  fast-levenshtein@2.0.6: {}

  fastq@1.17.1:
    dependencies:
      reusify: 1.0.4

  fdir@6.3.0(picomatch@4.0.2):
    optionalDependencies:
      picomatch: 4.0.2

  fdir@6.4.0(picomatch@4.0.2):
    optionalDependencies:
      picomatch: 4.0.2

  feed@4.2.2:
    dependencies:
      xml-js: 1.6.11

  fetch-blob@3.1.5:
    dependencies:
      node-domexception: 1.0.0
      web-streams-polyfill: 3.2.1

  figures@6.1.0:
    dependencies:
      is-unicode-supported: 2.0.0

  file-entry-cache@8.0.0:
    dependencies:
      flat-cache: 4.0.1

  fill-range@7.1.1:
    dependencies:
      to-regex-range: 5.0.1

  finalhandler@1.1.2:
    dependencies:
      debug: 2.6.9
      encodeurl: 1.0.2
      escape-html: 1.0.3
      on-finished: 2.3.0
      parseurl: 1.3.3
      statuses: 1.5.0
      unpipe: 1.0.0
    transitivePeerDependencies:
      - supports-color

  finalhandler@1.3.1:
    dependencies:
      debug: 2.6.9
      encodeurl: 2.0.0
      escape-html: 1.0.3
      on-finished: 2.4.1
      parseurl: 1.3.3
      statuses: 2.0.1
      unpipe: 1.0.0
    transitivePeerDependencies:
      - supports-color

  find-up-simple@1.0.0: {}

  find-up@5.0.0:
    dependencies:
      locate-path: 6.0.0
      path-exists: 4.0.0

  flat-cache@4.0.1:
    dependencies:
      flatted: 3.3.1
      keyv: 4.5.4

  flatted@3.3.1: {}

  floating-vue@5.2.2(vue@3.5.12(typescript@5.6.2)):
    dependencies:
      '@floating-ui/dom': 1.1.1
      vue: 3.5.12(typescript@5.6.2)
      vue-resize: 2.0.0-alpha.1(vue@3.5.12(typescript@5.6.2))

  focus-trap@7.6.0:
    dependencies:
      tabbable: 6.2.0

  follow-redirects@1.15.6(debug@4.3.7):
    optionalDependencies:
      debug: 4.3.7

  foreground-child@3.2.1:
    dependencies:
      cross-spawn: 7.0.3
      signal-exit: 4.1.0

  form-data@4.0.0:
    dependencies:
      asynckit: 0.4.0
      combined-stream: 1.0.8
      mime-types: 2.1.35

  formdata-polyfill@4.0.10:
    dependencies:
      fetch-blob: 3.1.5

  forwarded@0.2.0: {}

  fraction.js@4.3.7: {}

  fresh@0.5.2: {}

  fs-extra@11.2.0:
    dependencies:
      graceful-fs: 4.2.11
      jsonfile: 6.1.0
      universalify: 2.0.1

  fs-minipass@2.1.0:
    dependencies:
      minipass: 3.1.6

  fs.realpath@1.0.0: {}

  fsevents@2.3.3:
    optional: true

  function-bind@1.1.2: {}

  gauge@3.0.2:
    dependencies:
      aproba: 2.0.0
      color-support: 1.1.3
      console-control-strings: 1.1.0
      has-unicode: 2.0.1
      object-assign: 4.1.1
      signal-exit: 3.0.7
      string-width: 4.2.3
      strip-ansi: 6.0.1
      wide-align: 1.1.5

  generic-names@4.0.0:
    dependencies:
      loader-utils: 3.2.1

  gensync@1.0.0-beta.2: {}

  get-east-asian-width@1.2.0: {}

  get-func-name@2.0.2: {}

  get-intrinsic@1.2.4:
    dependencies:
      es-errors: 1.3.0
      function-bind: 1.1.2
      has-proto: 1.0.1
      has-symbols: 1.0.3
      hasown: 2.0.2

  get-source@2.0.12:
    dependencies:
      data-uri-to-buffer: 2.0.2
      source-map: 0.6.1

  get-stream@8.0.1: {}

  get-stream@9.0.1:
    dependencies:
      '@sec-ant/readable-stream': 0.4.1
      is-stream: 4.0.1

  get-them-args@1.3.2: {}

  get-tsconfig@4.7.5:
    dependencies:
      resolve-pkg-maps: 1.0.0

  git-raw-commits@5.0.0(conventional-commits-filter@5.0.0)(conventional-commits-parser@6.0.0):
    dependencies:
      '@conventional-changelog/git-client': 1.0.1(conventional-commits-filter@5.0.0)(conventional-commits-parser@6.0.0)
      meow: 13.2.0
    transitivePeerDependencies:
      - conventional-commits-filter
      - conventional-commits-parser

  git-semver-tags@8.0.0(conventional-commits-filter@5.0.0)(conventional-commits-parser@6.0.0):
    dependencies:
      '@conventional-changelog/git-client': 1.0.1(conventional-commits-filter@5.0.0)(conventional-commits-parser@6.0.0)
      meow: 13.2.0
    transitivePeerDependencies:
      - conventional-commits-filter
      - conventional-commits-parser

  glob-parent@5.1.2:
    dependencies:
      is-glob: 4.0.3

  glob-parent@6.0.2:
    dependencies:
      is-glob: 4.0.3

  glob-to-regexp@0.4.1: {}

  glob@10.4.5:
    dependencies:
      foreground-child: 3.2.1
      jackspeak: 3.4.3
      minimatch: 9.0.5
      minipass: 7.1.2
      package-json-from-dist: 1.0.0
      path-scurry: 1.11.1

  glob@7.1.6:
    dependencies:
      fs.realpath: 1.0.0
      inflight: 1.0.6
      inherits: 2.0.4
      minimatch: 3.1.2
      once: 1.4.0
      path-is-absolute: 1.0.1

  glob@7.2.3:
    dependencies:
      fs.realpath: 1.0.0
      inflight: 1.0.6
      inherits: 2.0.4
      minimatch: 3.1.2
      once: 1.4.0
      path-is-absolute: 1.0.1

  glob@8.1.0:
    dependencies:
      fs.realpath: 1.0.0
      inflight: 1.0.6
      inherits: 2.0.4
      minimatch: 5.1.6
      once: 1.4.0

  globals@11.12.0: {}

  globals@14.0.0: {}

  globals@15.11.0: {}

  globby@13.2.2:
    dependencies:
      dir-glob: 3.0.1
      fast-glob: 3.3.2
      ignore: 5.3.1
      merge2: 1.4.1
      slash: 4.0.0

  good-listener@1.2.2:
    dependencies:
      delegate: 3.2.0

  gopd@1.0.1:
    dependencies:
      get-intrinsic: 1.2.4

  graceful-fs@4.2.11: {}

  graphemer@1.4.0: {}

  gsap@3.12.5: {}

  handlebars@4.7.8:
    dependencies:
      minimist: 1.2.8
      neo-async: 2.6.2
      source-map: 0.6.1
      wordwrap: 1.0.0
    optionalDependencies:
      uglify-js: 3.18.0

  has-flag@3.0.0: {}

  has-flag@4.0.0: {}

  has-property-descriptors@1.0.2:
    dependencies:
      es-define-property: 1.0.0

  has-proto@1.0.1: {}

  has-symbols@1.0.3: {}

  has-tostringtag@1.0.0:
    dependencies:
      has-symbols: 1.0.3

  has-unicode@2.0.1: {}

  hasown@2.0.2:
    dependencies:
      function-bind: 1.1.2

  hast-util-to-html@9.0.3:
    dependencies:
      '@types/hast': 3.0.4
      '@types/unist': 3.0.2
      ccount: 2.0.1
      comma-separated-tokens: 2.0.3
      hast-util-whitespace: 3.0.0
      html-void-elements: 3.0.0
      mdast-util-to-hast: 13.2.0
      property-information: 6.5.0
      space-separated-tokens: 2.0.2
      stringify-entities: 4.0.4
      zwitch: 2.0.4

  hast-util-whitespace@3.0.0:
    dependencies:
      '@types/hast': 3.0.4

  he@1.2.0: {}

  hookable@5.5.3: {}

  hosted-git-info@7.0.2:
    dependencies:
      lru-cache: 10.4.3

  html-void-elements@3.0.0: {}

  http-errors@2.0.0:
    dependencies:
      depd: 2.0.0
      inherits: 2.0.4
      setprototypeof: 1.2.0
      statuses: 2.0.1
      toidentifier: 1.0.1

  http-proxy@1.18.1(patch_hash=qqiqxx62zlcu62nljjmhlvexni)(debug@4.3.7):
    dependencies:
      eventemitter3: 4.0.7
      follow-redirects: 1.15.6(debug@4.3.7)
      requires-port: 1.0.0
    transitivePeerDependencies:
      - debug

  https-proxy-agent@5.0.1:
    dependencies:
      agent-base: 6.0.2
      debug: 4.3.7
    transitivePeerDependencies:
      - supports-color

  human-signals@5.0.0: {}

  human-signals@8.0.0: {}

  iconv-lite@0.4.24:
    dependencies:
      safer-buffer: 2.1.2

  iconv-lite@0.6.3:
    dependencies:
      safer-buffer: 2.1.2
    optional: true

  icss-utils@5.1.0(postcss@8.4.47):
    dependencies:
      postcss: 8.4.47

  ignore-walk@5.0.1:
    dependencies:
      minimatch: 5.1.6

  ignore@5.3.1: {}

  image-size@0.5.5:
    optional: true

  immutable@4.0.0: {}

  import-fresh@3.3.0:
    dependencies:
      parent-module: 1.0.1
      resolve-from: 4.0.0

  imurmurhash@0.1.4: {}

  index-to-position@0.1.2: {}

  inflight@1.0.6:
    dependencies:
      once: 1.4.0
      wrappy: 1.0.2

  inherits@2.0.4: {}

  ipaddr.js@1.9.1: {}

  is-binary-path@2.1.0:
    dependencies:
      binary-extensions: 2.2.0

  is-builtin-module@3.2.1:
    dependencies:
      builtin-modules: 3.3.0

  is-core-module@2.14.0:
    dependencies:
      hasown: 2.0.2

  is-docker@3.0.0: {}

  is-expression@4.0.0:
    dependencies:
      acorn: 7.4.1
      object-assign: 4.1.1

  is-extglob@2.1.1: {}

  is-fullwidth-code-point@3.0.0: {}

  is-fullwidth-code-point@4.0.0: {}

  is-fullwidth-code-point@5.0.0:
    dependencies:
      get-east-asian-width: 1.2.0

  is-glob@4.0.3:
    dependencies:
      is-extglob: 2.1.1

  is-inside-container@1.0.0:
    dependencies:
      is-docker: 3.0.0

  is-module@1.0.0: {}

  is-number@7.0.0: {}

  is-obj@2.0.0: {}

  is-plain-obj@4.1.0: {}

  is-promise@2.2.2: {}

  is-reference@1.2.1:
    dependencies:
      '@types/estree': 1.0.6

  is-reference@3.0.2:
    dependencies:
      '@types/estree': 1.0.6

  is-regex@1.1.4:
    dependencies:
      call-bind: 1.0.7
      has-tostringtag: 1.0.0

  is-stream@3.0.0: {}

  is-stream@4.0.1: {}

  is-unicode-supported@2.0.0: {}

  is-what@3.14.1: {}

  is-what@4.1.16: {}

  is-wsl@3.1.0:
    dependencies:
      is-inside-container: 1.0.0

  isexe@2.0.0: {}

  jackspeak@3.4.3:
    dependencies:
      '@isaacs/cliui': 8.0.2
    optionalDependencies:
      '@pkgjs/parseargs': 0.11.0

  jiti@1.21.0: {}

  js-stringify@1.0.2: {}

  js-tokens@4.0.0: {}

  js-tokens@9.0.0: {}

  js-yaml@4.1.0:
    dependencies:
      argparse: 2.0.1

  jsdoc-type-pratt-parser@4.0.0: {}

  jsesc@3.0.2: {}

  json-buffer@3.0.1: {}

  json-schema-traverse@0.4.1: {}

  json-stable-stringify-without-jsonify@1.0.1: {}

  json5@2.2.3: {}

  jsonfile@6.1.0:
    dependencies:
      universalify: 2.0.1
    optionalDependencies:
      graceful-fs: 4.2.11

  jstransformer@1.0.0:
    dependencies:
      is-promise: 2.2.2
      promise: 7.3.1

  keyv@4.5.4:
    dependencies:
      json-buffer: 3.0.1

  kill-port@1.6.1:
    dependencies:
      get-them-args: 1.3.2
      shell-exec: 1.0.2

  kleur@3.0.3: {}

  kolorist@1.8.0: {}

  launch-editor-middleware@2.9.1:
    dependencies:
      launch-editor: 2.9.1

  launch-editor@2.9.1:
    dependencies:
      picocolors: 1.1.1
      shell-quote: 1.8.1

  less@4.2.0:
    dependencies:
      copy-anything: 2.0.6
      parse-node-version: 1.0.1
      tslib: 2.8.0
    optionalDependencies:
      errno: 0.1.8
      graceful-fs: 4.2.11
      image-size: 0.5.5
      make-dir: 2.1.0
      mime: 1.6.0
      needle: 3.3.1
      source-map: 0.6.1

  levn@0.4.1:
    dependencies:
      prelude-ls: 1.2.1
      type-check: 0.4.0

  lightningcss-darwin-arm64@1.27.0:
    optional: true

  lightningcss-darwin-x64@1.27.0:
    optional: true

  lightningcss-freebsd-x64@1.27.0:
    optional: true

  lightningcss-linux-arm-gnueabihf@1.27.0:
    optional: true

  lightningcss-linux-arm64-gnu@1.27.0:
    optional: true

  lightningcss-linux-arm64-musl@1.27.0:
    optional: true

  lightningcss-linux-x64-gnu@1.27.0:
    optional: true

  lightningcss-linux-x64-musl@1.27.0:
    optional: true

  lightningcss-win32-arm64-msvc@1.27.0:
    optional: true

  lightningcss-win32-x64-msvc@1.27.0:
    optional: true

  lightningcss@1.27.0:
    dependencies:
      detect-libc: 1.0.3
    optionalDependencies:
      lightningcss-darwin-arm64: 1.27.0
      lightningcss-darwin-x64: 1.27.0
      lightningcss-freebsd-x64: 1.27.0
      lightningcss-linux-arm-gnueabihf: 1.27.0
      lightningcss-linux-arm64-gnu: 1.27.0
      lightningcss-linux-arm64-musl: 1.27.0
      lightningcss-linux-x64-gnu: 1.27.0
      lightningcss-linux-x64-musl: 1.27.0
      lightningcss-win32-arm64-msvc: 1.27.0
      lightningcss-win32-x64-msvc: 1.27.0

  lilconfig@2.1.0: {}

  lilconfig@3.1.2: {}

  lines-and-columns@1.2.4: {}

  lint-staged@15.2.10:
    dependencies:
      chalk: 5.3.0
      commander: 12.1.0
      debug: 4.3.7
      execa: 8.0.1
      lilconfig: 3.1.2
      listr2: 8.2.4
      micromatch: 4.0.8
      pidtree: 0.6.0
      string-argv: 0.3.2
      yaml: 2.5.0
    transitivePeerDependencies:
      - supports-color

  listr2@8.2.4:
    dependencies:
      cli-truncate: 4.0.0
      colorette: 2.0.20
      eventemitter3: 5.0.1
      log-update: 6.1.0
      rfdc: 1.4.1
      wrap-ansi: 9.0.0

  loader-utils@3.2.1: {}

  local-pkg@0.5.0:
    dependencies:
      mlly: 1.7.2
      pkg-types: 1.2.0

  locate-path@6.0.0:
    dependencies:
      p-locate: 5.0.0

  lodash-es@4.17.21: {}

  lodash.camelcase@4.3.0: {}

  lodash.clonedeep@4.5.0: {}

  lodash.debounce@4.0.8: {}

  lodash.merge@4.6.2: {}

  lodash@4.17.21: {}

  log-update@6.1.0:
    dependencies:
      ansi-escapes: 7.0.0
      cli-cursor: 5.0.0
      slice-ansi: 7.1.0
      strip-ansi: 7.1.0
      wrap-ansi: 9.0.0

  longest-streak@3.1.0: {}

  loose-envify@1.4.0:
    dependencies:
      js-tokens: 4.0.0

  loupe@3.1.1:
    dependencies:
      get-func-name: 2.0.2

  lru-cache@10.4.3: {}

  lru-cache@5.1.1:
    dependencies:
      yallist: 3.1.1

  magic-string@0.27.0:
    dependencies:
      '@jridgewell/sourcemap-codec': 1.5.0

  magic-string@0.30.12:
    dependencies:
      '@jridgewell/sourcemap-codec': 1.5.0

  make-dir@2.1.0:
    dependencies:
      pify: 4.0.1
      semver: 5.7.2
    optional: true

  make-dir@3.1.0:
    dependencies:
      semver: 6.3.1

  mark.js@8.11.1: {}

  markdown-table@3.0.3: {}

  mdast-util-find-and-replace@3.0.1:
    dependencies:
      '@types/mdast': 4.0.3
      escape-string-regexp: 5.0.0
      unist-util-is: 6.0.0
      unist-util-visit-parents: 6.0.1

  mdast-util-from-markdown@2.0.1:
    dependencies:
      '@types/mdast': 4.0.3
      '@types/unist': 3.0.2
      decode-named-character-reference: 1.0.2
      devlop: 1.1.0
      mdast-util-to-string: 4.0.0
      micromark: 4.0.0
      micromark-util-decode-numeric-character-reference: 2.0.1
      micromark-util-decode-string: 2.0.0
      micromark-util-normalize-identifier: 2.0.0
      micromark-util-symbol: 2.0.0
      micromark-util-types: 2.0.0
      unist-util-stringify-position: 4.0.0
    transitivePeerDependencies:
      - supports-color

  mdast-util-gfm-autolink-literal@2.0.0:
    dependencies:
      '@types/mdast': 4.0.3
      ccount: 2.0.1
      devlop: 1.1.0
      mdast-util-find-and-replace: 3.0.1
      micromark-util-character: 2.1.0

  mdast-util-gfm-footnote@2.0.0:
    dependencies:
      '@types/mdast': 4.0.3
      devlop: 1.1.0
      mdast-util-from-markdown: 2.0.1
      mdast-util-to-markdown: 2.1.0
      micromark-util-normalize-identifier: 2.0.0
    transitivePeerDependencies:
      - supports-color

  mdast-util-gfm-strikethrough@2.0.0:
    dependencies:
      '@types/mdast': 4.0.3
      mdast-util-from-markdown: 2.0.1
      mdast-util-to-markdown: 2.1.0
    transitivePeerDependencies:
      - supports-color

  mdast-util-gfm-table@2.0.0:
    dependencies:
      '@types/mdast': 4.0.3
      devlop: 1.1.0
      markdown-table: 3.0.3
      mdast-util-from-markdown: 2.0.1
      mdast-util-to-markdown: 2.1.0
    transitivePeerDependencies:
      - supports-color

  mdast-util-gfm-task-list-item@2.0.0:
    dependencies:
      '@types/mdast': 4.0.3
      devlop: 1.1.0
      mdast-util-from-markdown: 2.0.1
      mdast-util-to-markdown: 2.1.0
    transitivePeerDependencies:
      - supports-color

  mdast-util-gfm@3.0.0:
    dependencies:
      mdast-util-from-markdown: 2.0.1
      mdast-util-gfm-autolink-literal: 2.0.0
      mdast-util-gfm-footnote: 2.0.0
      mdast-util-gfm-strikethrough: 2.0.0
      mdast-util-gfm-table: 2.0.0
      mdast-util-gfm-task-list-item: 2.0.0
      mdast-util-to-markdown: 2.1.0
    transitivePeerDependencies:
      - supports-color

  mdast-util-phrasing@4.1.0:
    dependencies:
      '@types/mdast': 4.0.3
      unist-util-is: 6.0.0

  mdast-util-to-hast@13.2.0:
    dependencies:
      '@types/hast': 3.0.4
      '@types/mdast': 4.0.3
      '@ungap/structured-clone': 1.2.0
      devlop: 1.1.0
      micromark-util-sanitize-uri: 2.0.0
      trim-lines: 3.0.1
      unist-util-position: 5.0.0
      unist-util-visit: 5.0.0
      vfile: 6.0.1

  mdast-util-to-markdown@2.1.0:
    dependencies:
      '@types/mdast': 4.0.3
      '@types/unist': 3.0.2
      longest-streak: 3.1.0
      mdast-util-phrasing: 4.1.0
      mdast-util-to-string: 4.0.0
      micromark-util-decode-string: 2.0.0
      unist-util-visit: 5.0.0
      zwitch: 2.0.4

  mdast-util-to-string@4.0.0:
    dependencies:
      '@types/mdast': 4.0.3

  media-typer@0.3.0: {}

  meow@13.2.0: {}

  merge-descriptors@1.0.3: {}

  merge-stream@2.0.0: {}

  merge2@1.4.1: {}

  methods@1.1.2: {}

  micromark-core-commonmark@2.0.0:
    dependencies:
      decode-named-character-reference: 1.0.2
      devlop: 1.1.0
      micromark-factory-destination: 2.0.0
      micromark-factory-label: 2.0.0
      micromark-factory-space: 2.0.0
      micromark-factory-title: 2.0.0
      micromark-factory-whitespace: 2.0.0
      micromark-util-character: 2.1.0
      micromark-util-chunked: 2.0.0
      micromark-util-classify-character: 2.0.0
      micromark-util-html-tag-name: 2.0.0
      micromark-util-normalize-identifier: 2.0.0
      micromark-util-resolve-all: 2.0.0
      micromark-util-subtokenize: 2.0.0
      micromark-util-symbol: 2.0.0
      micromark-util-types: 2.0.0

  micromark-factory-destination@2.0.0:
    dependencies:
      micromark-util-character: 2.1.0
      micromark-util-symbol: 2.0.0
      micromark-util-types: 2.0.0

  micromark-factory-label@2.0.0:
    dependencies:
      devlop: 1.1.0
      micromark-util-character: 2.1.0
      micromark-util-symbol: 2.0.0
      micromark-util-types: 2.0.0

  micromark-factory-space@2.0.0:
    dependencies:
      micromark-util-character: 2.1.0
      micromark-util-types: 2.0.0

  micromark-factory-title@2.0.0:
    dependencies:
      micromark-factory-space: 2.0.0
      micromark-util-character: 2.1.0
      micromark-util-symbol: 2.0.0
      micromark-util-types: 2.0.0

  micromark-factory-whitespace@2.0.0:
    dependencies:
      micromark-factory-space: 2.0.0
      micromark-util-character: 2.1.0
      micromark-util-symbol: 2.0.0
      micromark-util-types: 2.0.0

  micromark-util-character@2.1.0:
    dependencies:
      micromark-util-symbol: 2.0.0
      micromark-util-types: 2.0.0

  micromark-util-chunked@2.0.0:
    dependencies:
      micromark-util-symbol: 2.0.0

  micromark-util-classify-character@2.0.0:
    dependencies:
      micromark-util-character: 2.1.0
      micromark-util-symbol: 2.0.0
      micromark-util-types: 2.0.0

  micromark-util-combine-extensions@2.0.0:
    dependencies:
      micromark-util-chunked: 2.0.0
      micromark-util-types: 2.0.0

  micromark-util-decode-numeric-character-reference@2.0.1:
    dependencies:
      micromark-util-symbol: 2.0.0

  micromark-util-decode-string@2.0.0:
    dependencies:
      decode-named-character-reference: 1.0.2
      micromark-util-character: 2.1.0
      micromark-util-decode-numeric-character-reference: 2.0.1
      micromark-util-symbol: 2.0.0

  micromark-util-encode@2.0.0: {}

  micromark-util-html-tag-name@2.0.0: {}

  micromark-util-normalize-identifier@2.0.0:
    dependencies:
      micromark-util-symbol: 2.0.0

  micromark-util-resolve-all@2.0.0:
    dependencies:
      micromark-util-types: 2.0.0

  micromark-util-sanitize-uri@2.0.0:
    dependencies:
      micromark-util-character: 2.1.0
      micromark-util-encode: 2.0.0
      micromark-util-symbol: 2.0.0

  micromark-util-subtokenize@2.0.0:
    dependencies:
      devlop: 1.1.0
      micromark-util-chunked: 2.0.0
      micromark-util-symbol: 2.0.0
      micromark-util-types: 2.0.0

  micromark-util-symbol@2.0.0: {}

  micromark-util-types@2.0.0: {}

  micromark@4.0.0:
    dependencies:
      '@types/debug': 4.1.12
      debug: 4.3.7
      decode-named-character-reference: 1.0.2
      devlop: 1.1.0
      micromark-core-commonmark: 2.0.0
      micromark-factory-space: 2.0.0
      micromark-util-character: 2.1.0
      micromark-util-chunked: 2.0.0
      micromark-util-combine-extensions: 2.0.0
      micromark-util-decode-numeric-character-reference: 2.0.1
      micromark-util-encode: 2.0.0
      micromark-util-normalize-identifier: 2.0.0
      micromark-util-resolve-all: 2.0.0
      micromark-util-sanitize-uri: 2.0.0
      micromark-util-subtokenize: 2.0.0
      micromark-util-symbol: 2.0.0
      micromark-util-types: 2.0.0
    transitivePeerDependencies:
      - supports-color

  micromatch@4.0.8:
    dependencies:
      braces: 3.0.3
      picomatch: 2.3.1

  mime-db@1.52.0: {}

  mime-types@2.1.35:
    dependencies:
      mime-db: 1.52.0

  mime@1.6.0: {}

  mimic-fn@4.0.0: {}

  mimic-function@5.0.1: {}

  miniflare@3.20241011.0:
    dependencies:
      '@cspotcode/source-map-support': 0.8.1
      acorn: 8.13.0(patch_hash=alg6ojsgkjjglvaj7cjzzaqhim)
      acorn-walk: 8.3.2
      capnp-ts: 0.7.0
      exit-hook: 2.2.1
      glob-to-regexp: 0.4.1
      stoppable: 1.1.0
      undici: 5.28.4
      workerd: 1.20241011.1
      ws: 8.18.0
      youch: 3.2.3
      zod: 3.23.8
    transitivePeerDependencies:
      - bufferutil
      - supports-color
      - utf-8-validate

  minimatch@3.1.2:
    dependencies:
      brace-expansion: 1.1.11

  minimatch@5.1.6:
    dependencies:
      brace-expansion: 2.0.1

  minimatch@9.0.5:
    dependencies:
      brace-expansion: 2.0.1

  minimist@1.2.8: {}

  minipass@3.1.6:
    dependencies:
      yallist: 4.0.0

  minipass@7.1.2: {}

  minisearch@7.1.0: {}

  minizlib@2.1.2:
    dependencies:
      minipass: 3.1.6
      yallist: 4.0.0

  mitt@3.0.1: {}

  mkdirp@1.0.4: {}

  mkdist@1.3.0(sass@1.80.3)(typescript@5.6.2):
    dependencies:
      citty: 0.1.4
      defu: 6.1.2
      esbuild: 0.18.20
      fs-extra: 11.2.0
      globby: 13.2.2
      jiti: 1.21.0
      mlly: 1.7.2
      mri: 1.2.0
      pathe: 1.1.2
    optionalDependencies:
      sass: 1.80.3
      typescript: 5.6.2

  mlly@1.7.2:
    dependencies:
      acorn: 8.13.0(patch_hash=alg6ojsgkjjglvaj7cjzzaqhim)
      pathe: 1.1.2
      pkg-types: 1.2.0
      ufo: 1.5.4

  moment@2.30.1: {}

  mri@1.2.0: {}

  mrmime@2.0.0: {}

  ms@2.0.0: {}

  ms@2.1.3: {}

  muggle-string@0.4.1: {}

  mustache@4.2.0: {}

  mz@2.7.0:
    dependencies:
      any-promise: 1.3.0
      object-assign: 4.1.1
      thenify-all: 1.6.0

  nanoid@3.3.7: {}

  nanoid@5.0.7: {}

  natural-compare@1.4.0: {}

  needle@3.3.1:
    dependencies:
      iconv-lite: 0.6.3
      sax: 1.4.1
    optional: true

  negotiator@0.6.3: {}

  neo-async@2.6.2: {}

  nested-external-cjs@file:playground/ssr-deps/nested-external-cjs: {}

  next-tick@1.1.0: {}

  node-addon-api@5.0.0: {}

  node-addon-api@7.1.1: {}

  node-domexception@1.0.0: {}

  node-fetch@2.6.7:
    dependencies:
      whatwg-url: 5.0.0

  node-fetch@3.3.2:
    dependencies:
      data-uri-to-buffer: 4.0.0
      fetch-blob: 3.1.5
      formdata-polyfill: 4.0.10

  node-releases@2.0.18: {}

  nopt@5.0.0:
    dependencies:
      abbrev: 1.1.1

  normalize-package-data@6.0.2:
    dependencies:
      hosted-git-info: 7.0.2
      semver: 7.6.3
      validate-npm-package-license: 3.0.4

  normalize-path@3.0.0: {}

  normalize-range@0.1.2: {}

  normalize.css@8.0.1: {}

  npm-bundled@2.0.1:
    dependencies:
      npm-normalize-package-bin: 2.0.0

  npm-normalize-package-bin@2.0.0: {}

  npm-packlist@5.1.3:
    dependencies:
      glob: 8.1.0
      ignore-walk: 5.0.1
      npm-bundled: 2.0.1
      npm-normalize-package-bin: 2.0.0

  npm-run-path@5.3.0:
    dependencies:
      path-key: 4.0.0

  npm-run-path@6.0.0:
    dependencies:
      path-key: 4.0.0
      unicorn-magic: 0.3.0

  npmlog@5.0.1:
    dependencies:
      are-we-there-yet: 2.0.0
      console-control-strings: 1.1.0
      gauge: 3.0.2
      set-blocking: 2.0.0

  object-assign@4.1.1: {}

  object-hash@3.0.0: {}

  object-inspect@1.13.2: {}

  on-finished@2.3.0:
    dependencies:
      ee-first: 1.1.1

  on-finished@2.4.1:
    dependencies:
      ee-first: 1.1.1

  once@1.4.0:
    dependencies:
      wrappy: 1.0.2

  onetime@6.0.0:
    dependencies:
      mimic-fn: 4.0.0

  onetime@7.0.0:
    dependencies:
      mimic-function: 5.0.1

  oniguruma-to-js@0.4.3:
    dependencies:
      regex: 4.3.2

  open@10.1.0:
    dependencies:
      default-browser: 5.2.1
      define-lazy-prop: 3.0.0
      is-inside-container: 1.0.0
      is-wsl: 3.1.0

  optionator@0.9.4:
    dependencies:
      deep-is: 0.1.4
      fast-levenshtein: 2.0.6
      levn: 0.4.1
      prelude-ls: 1.2.1
      type-check: 0.4.0
      word-wrap: 1.2.5

  p-limit@3.1.0:
    dependencies:
      yocto-queue: 0.1.0

  p-locate@5.0.0:
    dependencies:
      p-limit: 3.1.0

  package-json-from-dist@1.0.0: {}

  package-manager-detector@0.2.0: {}

  package-name-regex@2.0.6: {}

  parent-module@1.0.1:
    dependencies:
      callsites: 3.1.0

  parse-json@8.1.0:
    dependencies:
      '@babel/code-frame': 7.25.7
      index-to-position: 0.1.2
      type-fest: 4.21.0

  parse-ms@4.0.0: {}

  parse-node-version@1.0.1: {}

  parse5@7.2.0:
    dependencies:
      entities: 4.5.0

  parseurl@1.3.3: {}

  path-browserify@1.0.1: {}

  path-exists@4.0.0: {}

  path-is-absolute@1.0.1: {}

  path-key@3.1.1: {}

  path-key@4.0.0: {}

  path-parse@1.0.7: {}

  path-scurry@1.11.1:
    dependencies:
      lru-cache: 10.4.3
      minipass: 7.1.2

  path-to-regexp@0.1.10: {}

  path-type@4.0.0: {}

  pathe@1.1.2: {}

  pathval@2.0.0: {}

  perfect-debounce@1.0.0: {}

  periscopic@4.0.2:
    dependencies:
      '@types/estree': 1.0.6
      is-reference: 3.0.2
      zimmerframe: 1.0.0

  phoenix@1.7.14: {}

  picocolors@1.1.1: {}

  picomatch@2.3.1: {}

  picomatch@4.0.2: {}

  pidtree@0.6.0: {}

  pify@2.3.0: {}

  pify@4.0.1:
    optional: true

  pirates@4.0.5: {}

  pkg-types@1.2.0:
    dependencies:
      confbox: 0.1.7
      mlly: 1.7.2
      pathe: 1.1.2

  playwright-chromium@1.48.1:
    dependencies:
      playwright-core: 1.48.1

  playwright-core@1.48.1: {}

  postcss-import@15.1.0(postcss@8.4.47):
    dependencies:
      postcss: 8.4.47
      postcss-value-parser: 4.2.0
      read-cache: 1.0.0
      resolve: 1.22.8

  postcss-import@16.1.0(postcss@8.4.47):
    dependencies:
      postcss: 8.4.47
      postcss-value-parser: 4.2.0
      read-cache: 1.0.0
      resolve: 1.22.8

  postcss-js@4.0.1(postcss@8.4.47):
    dependencies:
      camelcase-css: 2.0.1
      postcss: 8.4.47

<<<<<<< HEAD
  postcss-load-config@4.0.2(postcss@8.4.47):
=======
  postcss-load-config@4.0.2(postcss@8.4.47)(ts-node@10.9.2(@types/node@20.16.13)(typescript@5.6.2)):
>>>>>>> 0ab20a3e
    dependencies:
      lilconfig: 3.1.2
      yaml: 2.5.0
    optionalDependencies:
      postcss: 8.4.47
<<<<<<< HEAD

  postcss-load-config@6.0.1(jiti@1.21.0)(postcss@8.4.47)(tsx@4.19.1)(yaml@2.5.0):
    dependencies:
      lilconfig: 3.1.2
    optionalDependencies:
      jiti: 1.21.0
      postcss: 8.4.47
      tsx: 4.19.1
      yaml: 2.5.0
=======
      ts-node: 10.9.2(@types/node@20.16.13)(typescript@5.6.2)
>>>>>>> 0ab20a3e

  postcss-modules-extract-imports@3.0.0(postcss@8.4.47):
    dependencies:
      postcss: 8.4.47

  postcss-modules-local-by-default@4.0.0(postcss@8.4.47):
    dependencies:
      icss-utils: 5.1.0(postcss@8.4.47)
      postcss: 8.4.47
      postcss-selector-parser: 6.1.1
      postcss-value-parser: 4.2.0

  postcss-modules-scope@3.0.0(postcss@8.4.47):
    dependencies:
      postcss: 8.4.47
      postcss-selector-parser: 6.1.1

  postcss-modules-values@4.0.0(postcss@8.4.47):
    dependencies:
      icss-utils: 5.1.0(postcss@8.4.47)
      postcss: 8.4.47

  postcss-modules@6.0.0(postcss@8.4.47):
    dependencies:
      generic-names: 4.0.0
      icss-utils: 5.1.0(postcss@8.4.47)
      lodash.camelcase: 4.3.0
      postcss: 8.4.47
      postcss-modules-extract-imports: 3.0.0(postcss@8.4.47)
      postcss-modules-local-by-default: 4.0.0(postcss@8.4.47)
      postcss-modules-scope: 3.0.0(postcss@8.4.47)
      postcss-modules-values: 4.0.0(postcss@8.4.47)
      string-hash: 1.1.3

  postcss-nested@6.2.0(postcss@8.4.47):
    dependencies:
      postcss: 8.4.47
      postcss-selector-parser: 6.1.1

  postcss-selector-parser@6.1.1:
    dependencies:
      cssesc: 3.0.0
      util-deprecate: 1.0.2

  postcss-value-parser@4.2.0: {}

  postcss@8.4.47:
    dependencies:
      nanoid: 3.3.7
      picocolors: 1.1.1
      source-map-js: 1.2.1

  preact@10.7.3: {}

  prelude-ls@1.2.1: {}

  prettier@3.3.3: {}

  pretty-bytes@6.1.1: {}

  pretty-ms@9.0.0:
    dependencies:
      parse-ms: 4.0.0

  printable-characters@1.0.42: {}

  promise@7.3.1:
    dependencies:
      asap: 2.0.6

  prompts@2.4.2:
    dependencies:
      kleur: 3.0.3
      sisteransi: 1.0.5

  property-information@6.5.0: {}

  proxy-addr@2.0.7:
    dependencies:
      forwarded: 0.2.0
      ipaddr.js: 1.9.1

  proxy-from-env@1.1.0: {}

  prr@1.0.1:
    optional: true

  publint@0.2.9:
    dependencies:
      npm-packlist: 5.1.3
      picocolors: 1.1.1
      sade: 1.8.1

  pug-attrs@3.0.0:
    dependencies:
      constantinople: 4.0.1
      js-stringify: 1.0.2
      pug-runtime: 3.0.1

  pug-code-gen@3.0.3:
    dependencies:
      constantinople: 4.0.1
      doctypes: 1.1.0
      js-stringify: 1.0.2
      pug-attrs: 3.0.0
      pug-error: 2.1.0
      pug-runtime: 3.0.1
      void-elements: 3.1.0
      with: 7.0.2

  pug-error@2.1.0: {}

  pug-filters@4.0.0:
    dependencies:
      constantinople: 4.0.1
      jstransformer: 1.0.0
      pug-error: 2.1.0
      pug-walk: 2.0.0
      resolve: 1.22.8

  pug-lexer@5.0.1:
    dependencies:
      character-parser: 2.2.0
      is-expression: 4.0.0
      pug-error: 2.1.0

  pug-linker@4.0.0:
    dependencies:
      pug-error: 2.1.0
      pug-walk: 2.0.0

  pug-load@3.0.0:
    dependencies:
      object-assign: 4.1.1
      pug-walk: 2.0.0

  pug-parser@6.0.0:
    dependencies:
      pug-error: 2.1.0
      token-stream: 1.0.0

  pug-runtime@3.0.1: {}

  pug-strip-comments@2.0.0:
    dependencies:
      pug-error: 2.1.0

  pug-walk@2.0.0: {}

  pug@3.0.3:
    dependencies:
      pug-code-gen: 3.0.3
      pug-filters: 4.0.0
      pug-lexer: 5.0.1
      pug-linker: 4.0.0
      pug-load: 3.0.0
      pug-parser: 6.0.0
      pug-runtime: 3.0.1
      pug-strip-comments: 2.0.0

  punycode@1.4.1: {}

  punycode@2.3.1: {}

  qs@6.13.0:
    dependencies:
      side-channel: 1.0.6

  queue-microtask@1.2.3: {}

  range-parser@1.2.1: {}

  raw-body@2.5.2:
    dependencies:
      bytes: 3.1.2
      http-errors: 2.0.0
      iconv-lite: 0.4.24
      unpipe: 1.0.0

  react-dom@18.3.1(react@18.3.1):
    dependencies:
      loose-envify: 1.4.0
      react: 18.3.1
      scheduler: 0.23.2

  react@18.3.1:
    dependencies:
      loose-envify: 1.4.0

  read-cache@1.0.0:
    dependencies:
      pify: 2.3.0

  read-package-up@11.0.0:
    dependencies:
      find-up-simple: 1.0.0
      read-pkg: 9.0.1
      type-fest: 4.21.0

  read-pkg@9.0.1:
    dependencies:
      '@types/normalize-package-data': 2.4.4
      normalize-package-data: 6.0.2
      parse-json: 8.1.0
      type-fest: 4.21.0
      unicorn-magic: 0.1.0

  readable-stream@3.6.0:
    dependencies:
      inherits: 2.0.4
      string_decoder: 1.3.0
      util-deprecate: 1.0.2

  readdirp@3.6.0:
    dependencies:
      picomatch: 2.3.1

  readdirp@4.0.1: {}

  refa@0.12.1:
    dependencies:
      '@eslint-community/regexpp': 4.11.0

  regenerate-unicode-properties@10.2.0:
    dependencies:
      regenerate: 1.4.2

  regenerate@1.4.2: {}

  regenerator-runtime@0.14.1: {}

  regenerator-transform@0.15.2:
    dependencies:
      '@babel/runtime': 7.25.7

  regex@4.3.2: {}

  regexp-ast-analysis@0.7.1:
    dependencies:
      '@eslint-community/regexpp': 4.11.0
      refa: 0.12.1

  regexpu-core@6.1.1:
    dependencies:
      regenerate: 1.4.2
      regenerate-unicode-properties: 10.2.0
      regjsgen: 0.8.0
      regjsparser: 0.11.1
      unicode-match-property-ecmascript: 2.0.0
      unicode-match-property-value-ecmascript: 2.1.0

  regjsgen@0.8.0: {}

  regjsparser@0.11.1:
    dependencies:
      jsesc: 3.0.2

  requires-port@1.0.0: {}

  resolve-from@4.0.0: {}

  resolve-pkg-maps@1.0.0: {}

  resolve.exports@2.0.2: {}

  resolve@1.22.8:
    dependencies:
      is-core-module: 2.14.0
      path-parse: 1.0.7
      supports-preserve-symlinks-flag: 1.0.0

  restore-cursor@5.1.0:
    dependencies:
      onetime: 7.0.0
      signal-exit: 4.1.0

  reusify@1.0.4: {}

  rfdc@1.4.1: {}

  rimraf@3.0.2:
    dependencies:
      glob: 7.2.3

  rimraf@5.0.10:
    dependencies:
      glob: 10.4.5

  rollup-plugin-dts@6.1.1(rollup@3.29.5)(typescript@5.6.2):
    dependencies:
      magic-string: 0.30.12
      rollup: 3.29.5
      typescript: 5.6.2
    optionalDependencies:
      '@babel/code-frame': 7.25.7

  rollup-plugin-dts@6.1.1(rollup@4.23.0)(typescript@5.6.2):
    dependencies:
      magic-string: 0.30.12
      rollup: 4.23.0
      typescript: 5.6.2
    optionalDependencies:
      '@babel/code-frame': 7.25.7

  rollup-plugin-esbuild@6.1.1(esbuild@0.24.0)(rollup@4.23.0):
    dependencies:
      '@rollup/pluginutils': 5.1.3(rollup@4.23.0)
      debug: 4.3.7
      es-module-lexer: 1.5.4
      esbuild: 0.24.0
      get-tsconfig: 4.7.5
      rollup: 4.23.0
    transitivePeerDependencies:
      - supports-color

  rollup-plugin-license@3.5.3(picomatch@4.0.2)(rollup@4.23.0):
    dependencies:
      commenting: 1.1.0
      fdir: 6.3.0(picomatch@4.0.2)
      lodash: 4.17.21
      magic-string: 0.30.12
      moment: 2.30.1
      package-name-regex: 2.0.6
      rollup: 4.23.0
      spdx-expression-validate: 2.0.0
      spdx-satisfies: 5.0.1
    transitivePeerDependencies:
      - picomatch

  rollup@3.29.5:
    optionalDependencies:
      fsevents: 2.3.3

  rollup@4.23.0:
    dependencies:
      '@types/estree': 1.0.6
    optionalDependencies:
      '@rollup/rollup-android-arm-eabi': 4.23.0
      '@rollup/rollup-android-arm64': 4.23.0
      '@rollup/rollup-darwin-arm64': 4.23.0
      '@rollup/rollup-darwin-x64': 4.23.0
      '@rollup/rollup-linux-arm-gnueabihf': 4.23.0
      '@rollup/rollup-linux-arm-musleabihf': 4.23.0
      '@rollup/rollup-linux-arm64-gnu': 4.23.0
      '@rollup/rollup-linux-arm64-musl': 4.23.0
      '@rollup/rollup-linux-powerpc64le-gnu': 4.23.0
      '@rollup/rollup-linux-riscv64-gnu': 4.23.0
      '@rollup/rollup-linux-s390x-gnu': 4.23.0
      '@rollup/rollup-linux-x64-gnu': 4.23.0
      '@rollup/rollup-linux-x64-musl': 4.23.0
      '@rollup/rollup-win32-arm64-msvc': 4.23.0
      '@rollup/rollup-win32-ia32-msvc': 4.23.0
      '@rollup/rollup-win32-x64-msvc': 4.23.0
      fsevents: 2.3.3

  run-applescript@7.0.0: {}

  run-parallel@1.2.0:
    dependencies:
      queue-microtask: 1.2.3

  rxjs@7.8.1:
    dependencies:
      tslib: 2.8.0

  sade@1.8.1:
    dependencies:
      mri: 1.2.0

  safe-buffer@5.2.1: {}

  safer-buffer@2.1.2: {}

  sass-embedded-android-arm64@1.80.3:
    optional: true

  sass-embedded-android-arm@1.80.3:
    optional: true

  sass-embedded-android-ia32@1.80.3:
    optional: true

  sass-embedded-android-riscv64@1.80.3:
    optional: true

  sass-embedded-android-x64@1.80.3:
    optional: true

  sass-embedded-darwin-arm64@1.80.3:
    optional: true

  sass-embedded-darwin-x64@1.80.3:
    optional: true

  sass-embedded-linux-arm64@1.80.3:
    optional: true

  sass-embedded-linux-arm@1.80.3:
    optional: true

  sass-embedded-linux-ia32@1.80.3:
    optional: true

  sass-embedded-linux-musl-arm64@1.80.3:
    optional: true

  sass-embedded-linux-musl-arm@1.80.3:
    optional: true

  sass-embedded-linux-musl-ia32@1.80.3:
    optional: true

  sass-embedded-linux-musl-riscv64@1.80.3:
    optional: true

  sass-embedded-linux-musl-x64@1.80.3:
    optional: true

  sass-embedded-linux-riscv64@1.80.3:
    optional: true

  sass-embedded-linux-x64@1.80.3:
    optional: true

  sass-embedded-win32-arm64@1.80.3:
    optional: true

  sass-embedded-win32-ia32@1.80.3:
    optional: true

  sass-embedded-win32-x64@1.80.3:
    optional: true

  sass-embedded@1.80.3:
    dependencies:
      '@bufbuild/protobuf': 2.1.0
      buffer-builder: 0.2.0
      colorjs.io: 0.5.2
      immutable: 4.0.0
      rxjs: 7.8.1
      supports-color: 8.1.1
      varint: 6.0.0
    optionalDependencies:
      sass-embedded-android-arm: 1.80.3
      sass-embedded-android-arm64: 1.80.3
      sass-embedded-android-ia32: 1.80.3
      sass-embedded-android-riscv64: 1.80.3
      sass-embedded-android-x64: 1.80.3
      sass-embedded-darwin-arm64: 1.80.3
      sass-embedded-darwin-x64: 1.80.3
      sass-embedded-linux-arm: 1.80.3
      sass-embedded-linux-arm64: 1.80.3
      sass-embedded-linux-ia32: 1.80.3
      sass-embedded-linux-musl-arm: 1.80.3
      sass-embedded-linux-musl-arm64: 1.80.3
      sass-embedded-linux-musl-ia32: 1.80.3
      sass-embedded-linux-musl-riscv64: 1.80.3
      sass-embedded-linux-musl-x64: 1.80.3
      sass-embedded-linux-riscv64: 1.80.3
      sass-embedded-linux-x64: 1.80.3
      sass-embedded-win32-arm64: 1.80.3
      sass-embedded-win32-ia32: 1.80.3
      sass-embedded-win32-x64: 1.80.3

  sass@1.80.3:
    dependencies:
      '@parcel/watcher': 2.4.1
      chokidar: 4.0.1
      immutable: 4.0.0
      source-map-js: 1.2.1

  sax@1.4.1: {}

  scheduler@0.23.2:
    dependencies:
      loose-envify: 1.4.0

  scslre@0.3.0:
    dependencies:
      '@eslint-community/regexpp': 4.11.0
      refa: 0.12.1
      regexp-ast-analysis: 0.7.1

  scule@1.0.0: {}

  select@1.1.2: {}

  semver@5.7.2:
    optional: true

  semver@6.3.1: {}

  semver@7.6.3: {}

  send@0.19.0:
    dependencies:
      debug: 2.6.9
      depd: 2.0.0
      destroy: 1.2.0
      encodeurl: 1.0.2
      escape-html: 1.0.3
      etag: 1.8.1
      fresh: 0.5.2
      http-errors: 2.0.0
      mime: 1.6.0
      ms: 2.1.3
      on-finished: 2.4.1
      range-parser: 1.2.1
      statuses: 2.0.1
    transitivePeerDependencies:
      - supports-color

  serve-static@1.16.2:
    dependencies:
      encodeurl: 2.0.0
      escape-html: 1.0.3
      parseurl: 1.3.3
      send: 0.19.0
    transitivePeerDependencies:
      - supports-color

  set-blocking@2.0.0: {}

  set-function-length@1.2.2:
    dependencies:
      define-data-property: 1.1.4
      es-errors: 1.3.0
      function-bind: 1.1.2
      get-intrinsic: 1.2.4
      gopd: 1.0.1
      has-property-descriptors: 1.0.2

  setprototypeof@1.2.0: {}

  shebang-command@2.0.0:
    dependencies:
      shebang-regex: 3.0.0

  shebang-regex@3.0.0: {}

  shell-exec@1.0.2: {}

  shell-quote@1.8.1: {}

  shiki@1.22.0:
    dependencies:
      '@shikijs/core': 1.22.0
      '@shikijs/engine-javascript': 1.22.0
      '@shikijs/engine-oniguruma': 1.22.0
      '@shikijs/types': 1.22.0
      '@shikijs/vscode-textmate': 9.3.0
      '@types/hast': 3.0.4

  side-channel@1.0.6:
    dependencies:
      call-bind: 1.0.7
      es-errors: 1.3.0
      get-intrinsic: 1.2.4
      object-inspect: 1.13.2

  siginfo@2.0.0: {}

  signal-exit@3.0.7: {}

  signal-exit@4.1.0: {}

  simple-git-hooks@2.11.1: {}

  sirv@3.0.0(patch_hash=plxlsciwiebyhal5sm4vtpekka):
    dependencies:
      '@polka/url': 1.0.0-next.24
      mrmime: 2.0.0
      totalist: 3.0.0

  sisteransi@1.0.5: {}

  slash@3.0.0: {}

  slash@4.0.0: {}

  slash@5.1.0: {}

  slice-ansi@5.0.0:
    dependencies:
      ansi-styles: 6.2.1
      is-fullwidth-code-point: 4.0.0

  slice-ansi@7.1.0:
    dependencies:
      ansi-styles: 6.2.1
      is-fullwidth-code-point: 5.0.0

  source-map-js@1.2.1: {}

  source-map-support@0.5.21:
    dependencies:
      buffer-from: 1.1.2
      source-map: 0.6.1

  source-map@0.6.1: {}

  source-map@0.7.3: {}

  space-separated-tokens@2.0.2: {}

  spdx-compare@1.0.0:
    dependencies:
      array-find-index: 1.0.2
      spdx-expression-parse: 3.0.1
      spdx-ranges: 2.1.1

  spdx-correct@3.2.0:
    dependencies:
      spdx-expression-parse: 3.0.1
      spdx-license-ids: 3.0.18

  spdx-exceptions@2.3.0: {}

  spdx-expression-parse@3.0.1:
    dependencies:
      spdx-exceptions: 2.3.0
      spdx-license-ids: 3.0.18

  spdx-expression-validate@2.0.0:
    dependencies:
      spdx-expression-parse: 3.0.1

  spdx-license-ids@3.0.18: {}

  spdx-ranges@2.1.1: {}

  spdx-satisfies@5.0.1:
    dependencies:
      spdx-compare: 1.0.0
      spdx-expression-parse: 3.0.1
      spdx-ranges: 2.1.1

  speakingurl@14.0.1: {}

  stable-hash@0.0.4: {}

  stackback@0.0.2: {}

  stacktracey@2.1.8:
    dependencies:
      as-table: 1.0.55
      get-source: 2.0.12

  statuses@1.5.0: {}

  statuses@2.0.1: {}

  std-env@3.7.0: {}

  stoppable@1.1.0: {}

  string-argv@0.3.2: {}

  string-hash@1.1.3: {}

  string-width@4.2.3:
    dependencies:
      emoji-regex: 8.0.0
      is-fullwidth-code-point: 3.0.0
      strip-ansi: 6.0.1

  string-width@5.1.2:
    dependencies:
      eastasianwidth: 0.2.0
      emoji-regex: 9.2.2
      strip-ansi: 7.1.0

  string-width@7.2.0:
    dependencies:
      emoji-regex: 10.3.0
      get-east-asian-width: 1.2.0
      strip-ansi: 7.1.0

  string_decoder@1.3.0:
    dependencies:
      safe-buffer: 5.2.1

  stringify-entities@4.0.4:
    dependencies:
      character-entities-html4: 2.1.0
      character-entities-legacy: 3.0.0

  strip-ansi@6.0.1:
    dependencies:
      ansi-regex: 5.0.1

  strip-ansi@7.1.0:
    dependencies:
      ansi-regex: 6.0.1

  strip-final-newline@3.0.0: {}

  strip-final-newline@4.0.0: {}

  strip-json-comments@3.1.1: {}

  strip-literal@2.1.0:
    dependencies:
      js-tokens: 9.0.0

  stylus@0.64.0:
    dependencies:
      '@adobe/css-tools': 4.3.3
      debug: 4.3.7
      glob: 10.4.5
      sax: 1.4.1
      source-map: 0.7.3
    transitivePeerDependencies:
      - supports-color

  sucrase@3.32.0:
    dependencies:
      '@jridgewell/gen-mapping': 0.3.5
      commander: 4.1.1
      glob: 7.1.6
      lines-and-columns: 1.2.4
      mz: 2.7.0
      pirates: 4.0.5
      ts-interface-checker: 0.1.13

  sugarss@4.0.1(postcss@8.4.47):
    dependencies:
      postcss: 8.4.47

  superjson@2.2.1:
    dependencies:
      copy-anything: 3.0.5

  supports-color@5.5.0:
    dependencies:
      has-flag: 3.0.0

  supports-color@7.2.0:
    dependencies:
      has-flag: 4.0.0

  supports-color@8.1.1:
    dependencies:
      has-flag: 4.0.0

  supports-preserve-symlinks-flag@1.0.0: {}

  systemjs@6.15.1: {}

  tabbable@6.2.0: {}

<<<<<<< HEAD
  tailwindcss@3.4.13:
=======
  tailwindcss@3.4.14(ts-node@10.9.2(@types/node@20.16.13)(typescript@5.6.2)):
>>>>>>> 0ab20a3e
    dependencies:
      '@alloc/quick-lru': 5.2.0
      arg: 5.0.2
      chokidar: 3.6.0(patch_hash=bckcfsslxcffppz65mxcq6naau)
      didyoumean: 1.2.2
      dlv: 1.1.3
      fast-glob: 3.3.2
      glob-parent: 6.0.2
      is-glob: 4.0.3
      jiti: 1.21.0
      lilconfig: 2.1.0
      micromatch: 4.0.8
      normalize-path: 3.0.0
      object-hash: 3.0.0
      picocolors: 1.1.1
      postcss: 8.4.47
      postcss-import: 15.1.0(postcss@8.4.47)
      postcss-js: 4.0.1(postcss@8.4.47)
<<<<<<< HEAD
      postcss-load-config: 4.0.2(postcss@8.4.47)
=======
      postcss-load-config: 4.0.2(postcss@8.4.47)(ts-node@10.9.2(@types/node@20.16.13)(typescript@5.6.2))
>>>>>>> 0ab20a3e
      postcss-nested: 6.2.0(postcss@8.4.47)
      postcss-selector-parser: 6.1.1
      resolve: 1.22.8
      sucrase: 3.32.0
    transitivePeerDependencies:
      - ts-node

  tapable@2.2.1: {}

  tar@6.1.11:
    dependencies:
      chownr: 2.0.0
      fs-minipass: 2.1.0
      minipass: 3.1.6
      minizlib: 2.1.2
      mkdirp: 1.0.4
      yallist: 4.0.0

  temp-dir@3.0.0: {}

  tempfile@5.0.0:
    dependencies:
      temp-dir: 3.0.0

  terser@5.36.0:
    dependencies:
      '@jridgewell/source-map': 0.3.3
      acorn: 8.13.0(patch_hash=alg6ojsgkjjglvaj7cjzzaqhim)
      commander: 2.20.3
      source-map-support: 0.5.21

  text-table@0.2.0: {}

  thenify-all@1.6.0:
    dependencies:
      thenify: 3.3.1

  thenify@3.3.1:
    dependencies:
      any-promise: 1.3.0

  tiny-emitter@2.1.0: {}

  tinybench@2.9.0: {}

  tinyexec@0.3.0: {}

  tinyglobby@0.2.9:
    dependencies:
      fdir: 6.4.0(picomatch@4.0.2)
      picomatch: 4.0.2

  tinypool@1.0.0: {}

  tinyrainbow@1.2.0: {}

  tinyspy@2.2.0: {}

  tinyspy@3.0.0: {}

  to-fast-properties@2.0.0: {}

  to-regex-range@5.0.1:
    dependencies:
      is-number: 7.0.0

  toidentifier@1.0.1: {}

  token-stream@1.0.0: {}

  totalist@3.0.0: {}

  tr46@0.0.3: {}

  trim-lines@3.0.1: {}

  ts-api-utils@1.3.0(typescript@5.6.2):
    dependencies:
      typescript: 5.6.2

  ts-interface-checker@0.1.13: {}

<<<<<<< HEAD
  tsconfck@3.1.3(typescript@5.5.3):
=======
  ts-node@10.9.2(@types/node@20.16.13)(typescript@5.6.2):
    dependencies:
      '@cspotcode/source-map-support': 0.8.1
      '@tsconfig/node10': 1.0.8
      '@tsconfig/node12': 1.0.9
      '@tsconfig/node14': 1.0.1
      '@tsconfig/node16': 1.0.2
      '@types/node': 20.16.13
      acorn: 8.13.0(patch_hash=alg6ojsgkjjglvaj7cjzzaqhim)
      acorn-walk: 8.3.2
      arg: 4.1.3
      create-require: 1.1.1
      diff: 4.0.2
      make-error: 1.3.6
      typescript: 5.6.2
      v8-compile-cache-lib: 3.0.1
      yn: 3.1.1

  tsconfck@3.1.4(typescript@5.6.2):
>>>>>>> 0ab20a3e
    optionalDependencies:
      typescript: 5.6.2

  tslib@2.8.0: {}

  tsx@4.19.1:
    dependencies:
      esbuild: 0.23.0
      get-tsconfig: 4.7.5
    optionalDependencies:
      fsevents: 2.3.3

  twoslash-protocol@0.2.12: {}

  twoslash-vue@0.2.12(typescript@5.6.2):
    dependencies:
      '@vue/language-core': 2.1.6(typescript@5.6.2)
      twoslash: 0.2.12(typescript@5.6.2)
      twoslash-protocol: 0.2.12
      typescript: 5.6.2
    transitivePeerDependencies:
      - supports-color

  twoslash@0.2.12(typescript@5.6.2):
    dependencies:
      '@typescript/vfs': 1.6.0(typescript@5.6.2)
      twoslash-protocol: 0.2.12
      typescript: 5.6.2
    transitivePeerDependencies:
      - supports-color

  type-check@0.4.0:
    dependencies:
      prelude-ls: 1.2.1

  type-fest@4.21.0: {}

  type-is@1.6.18:
    dependencies:
      media-typer: 0.3.0
      mime-types: 2.1.35

  type@1.2.0: {}

  type@2.7.2: {}

  typescript-eslint@8.10.0(eslint@9.13.0(jiti@1.21.0))(typescript@5.6.2):
    dependencies:
      '@typescript-eslint/eslint-plugin': 8.10.0(@typescript-eslint/parser@8.10.0(eslint@9.13.0(jiti@1.21.0))(typescript@5.6.2))(eslint@9.13.0(jiti@1.21.0))(typescript@5.6.2)
      '@typescript-eslint/parser': 8.10.0(eslint@9.13.0(jiti@1.21.0))(typescript@5.6.2)
      '@typescript-eslint/utils': 8.10.0(eslint@9.13.0(jiti@1.21.0))(typescript@5.6.2)
    optionalDependencies:
      typescript: 5.6.2
    transitivePeerDependencies:
      - eslint
      - supports-color

  typescript@5.6.2: {}

  ufo@1.5.4: {}

  uglify-js@3.18.0:
    optional: true

  unbuild@2.0.0(sass@1.80.3)(typescript@5.6.2):
    dependencies:
      '@rollup/plugin-alias': 5.1.0(rollup@3.29.5)
      '@rollup/plugin-commonjs': 25.0.4(rollup@3.29.5)
      '@rollup/plugin-json': 6.1.0(rollup@3.29.5)
      '@rollup/plugin-node-resolve': 15.2.3(rollup@3.29.5)
      '@rollup/plugin-replace': 5.0.2(rollup@3.29.5)
      '@rollup/pluginutils': 5.1.2(rollup@3.29.5)
      chalk: 5.3.0
      citty: 0.1.4
      consola: 3.2.3
      defu: 6.1.2
      esbuild: 0.19.11
      globby: 13.2.2
      hookable: 5.5.3
      jiti: 1.21.0
      magic-string: 0.30.12
      mkdist: 1.3.0(sass@1.80.3)(typescript@5.6.2)
      mlly: 1.7.2
      pathe: 1.1.2
      pkg-types: 1.2.0
      pretty-bytes: 6.1.1
      rollup: 3.29.5
      rollup-plugin-dts: 6.1.1(rollup@3.29.5)(typescript@5.6.2)
      scule: 1.0.0
      untyped: 1.4.0
    optionalDependencies:
      typescript: 5.6.2
    transitivePeerDependencies:
      - sass
      - supports-color

  undici-types@6.19.6: {}

  undici@5.28.4:
    dependencies:
      '@fastify/busboy': 2.1.0

  unicode-canonical-property-names-ecmascript@2.0.0: {}

  unicode-match-property-ecmascript@2.0.0:
    dependencies:
      unicode-canonical-property-names-ecmascript: 2.0.0
      unicode-property-aliases-ecmascript: 2.1.0

  unicode-match-property-value-ecmascript@2.1.0: {}

  unicode-property-aliases-ecmascript@2.1.0: {}

  unicorn-magic@0.1.0: {}

  unicorn-magic@0.3.0: {}

  unist-util-is@6.0.0:
    dependencies:
      '@types/unist': 3.0.2

  unist-util-position@5.0.0:
    dependencies:
      '@types/unist': 3.0.2

  unist-util-stringify-position@4.0.0:
    dependencies:
      '@types/unist': 3.0.2

  unist-util-visit-parents@6.0.1:
    dependencies:
      '@types/unist': 3.0.2
      unist-util-is: 6.0.0

  unist-util-visit@5.0.0:
    dependencies:
      '@types/unist': 3.0.2
      unist-util-is: 6.0.0
      unist-util-visit-parents: 6.0.1

  universalify@2.0.1: {}

  unpipe@1.0.0: {}

  untyped@1.4.0:
    dependencies:
      '@babel/core': 7.25.8
      '@babel/standalone': 7.22.20
      '@babel/types': 7.25.8
      defu: 6.1.2
      jiti: 1.21.0
      mri: 1.2.0
      scule: 1.0.0
    transitivePeerDependencies:
      - supports-color

  update-browserslist-db@1.1.0(browserslist@4.24.0):
    dependencies:
      browserslist: 4.24.0
      escalade: 3.1.2
      picocolors: 1.1.1

  uri-js@4.4.1:
    dependencies:
      punycode: 2.3.1

  url@0.11.4:
    dependencies:
      punycode: 1.4.1
      qs: 6.13.0

  util-deprecate@1.0.2: {}

  utils-merge@1.0.1: {}

  validate-npm-package-license@3.0.4:
    dependencies:
      spdx-correct: 3.2.0
      spdx-expression-parse: 3.0.1

  varint@6.0.0: {}

  vary@1.1.2: {}

  vfile-message@4.0.2:
    dependencies:
      '@types/unist': 3.0.2
      unist-util-stringify-position: 4.0.0

  vfile@6.0.1:
    dependencies:
      '@types/unist': 3.0.2
      unist-util-stringify-position: 4.0.0
      vfile-message: 4.0.2

  vite-node@2.1.3:
    dependencies:
      cac: 6.7.14
      debug: 4.3.7
      pathe: 1.1.2
      vite: link:packages/vite
    transitivePeerDependencies:
      - supports-color

  vitepress-plugin-group-icons@1.3.0:
    dependencies:
      '@iconify-json/logos': 1.2.3
      '@iconify-json/vscode-icons': 1.2.2
      '@iconify/utils': 2.1.33
    transitivePeerDependencies:
      - supports-color

  vitepress@1.4.1(@algolia/client-search@4.20.0)(@types/react@18.3.11)(axios@1.7.7)(postcss@8.4.47)(react-dom@18.3.1(react@18.3.1))(react@18.3.1)(typescript@5.6.2):
    dependencies:
      '@docsearch/css': 3.6.2
      '@docsearch/js': 3.6.2(@algolia/client-search@4.20.0)(@types/react@18.3.11)(react-dom@18.3.1(react@18.3.1))(react@18.3.1)
      '@shikijs/core': 1.22.0
      '@shikijs/transformers': 1.22.0
      '@shikijs/types': 1.22.0
      '@types/markdown-it': 14.1.2
      '@vitejs/plugin-vue': 5.1.4(vite@packages+vite)(vue@3.5.12(typescript@5.6.2))
      '@vue/devtools-api': 7.4.6
      '@vue/shared': 3.5.12
      '@vueuse/core': 11.1.0(vue@3.5.12(typescript@5.6.2))
      '@vueuse/integrations': 11.1.0(axios@1.7.7)(focus-trap@7.6.0)(vue@3.5.12(typescript@5.6.2))
      focus-trap: 7.6.0
      mark.js: 8.11.1
      minisearch: 7.1.0
      shiki: 1.22.0
      vite: link:packages/vite
      vue: 3.5.12(typescript@5.6.2)
    optionalDependencies:
      postcss: 8.4.47
    transitivePeerDependencies:
      - '@algolia/client-search'
      - '@types/react'
      - '@vue/composition-api'
      - async-validator
      - axios
      - change-case
      - drauu
      - fuse.js
      - idb-keyval
      - jwt-decode
      - nprogress
      - qrcode
      - react
      - react-dom
      - search-insights
      - sortablejs
      - typescript
      - universal-cookie

  vitest@2.1.3(@types/node@20.16.13):
    dependencies:
      '@vitest/expect': 2.1.3
      '@vitest/mocker': 2.1.3(vite@packages+vite)
      '@vitest/pretty-format': 2.1.3
      '@vitest/runner': 2.1.3
      '@vitest/snapshot': 2.1.3
      '@vitest/spy': 2.1.3
      '@vitest/utils': 2.1.3
      chai: 5.1.1
      debug: 4.3.7
      magic-string: 0.30.12
      pathe: 1.1.2
      std-env: 3.7.0
      tinybench: 2.9.0
      tinyexec: 0.3.0
      tinypool: 1.0.0
      tinyrainbow: 1.2.0
      vite: link:packages/vite
      vite-node: 2.1.3
      why-is-node-running: 2.3.0
    optionalDependencies:
      '@types/node': 20.16.13
    transitivePeerDependencies:
      - msw
      - supports-color

  void-elements@3.1.0: {}

  vue-demi@0.14.10(vue@3.5.12(typescript@5.6.2)):
    dependencies:
      vue: 3.5.12(typescript@5.6.2)

  vue-resize@2.0.0-alpha.1(vue@3.5.12(typescript@5.6.2)):
    dependencies:
      vue: 3.5.12(typescript@5.6.2)

  vue-router@4.4.5(vue@3.5.12(typescript@5.6.2)):
    dependencies:
      '@vue/devtools-api': 6.6.4
      vue: 3.5.12(typescript@5.6.2)

  vue@3.2.0:
    dependencies:
      '@vue/compiler-dom': 3.2.0
      '@vue/runtime-dom': 3.2.0
      '@vue/shared': 3.2.0

  vue@3.5.12(typescript@5.6.2):
    dependencies:
      '@vue/compiler-dom': 3.5.12
      '@vue/compiler-sfc': 3.5.12
      '@vue/runtime-dom': 3.5.12
      '@vue/server-renderer': 3.5.12(vue@3.5.12(typescript@5.6.2))
      '@vue/shared': 3.5.12
    optionalDependencies:
      typescript: 5.6.2

  vuex@4.1.0(vue@3.5.12(typescript@5.6.2)):
    dependencies:
      '@vue/devtools-api': 6.6.4
      vue: 3.5.12(typescript@5.6.2)

  web-streams-polyfill@3.2.1: {}

  webidl-conversions@3.0.1: {}

  whatwg-url@5.0.0:
    dependencies:
      tr46: 0.0.3
      webidl-conversions: 3.0.1

  which@2.0.2:
    dependencies:
      isexe: 2.0.0

  why-is-node-running@2.3.0:
    dependencies:
      siginfo: 2.0.0
      stackback: 0.0.2

  wide-align@1.1.5:
    dependencies:
      string-width: 4.2.3

  with@7.0.2:
    dependencies:
      '@babel/parser': 7.25.8
      '@babel/types': 7.25.8
      assert-never: 1.2.1
      babel-walk: 3.0.0-canary-5

  word-wrap@1.2.5: {}

  wordwrap@1.0.0: {}

  workerd@1.20241011.1:
    optionalDependencies:
      '@cloudflare/workerd-darwin-64': 1.20241011.1
      '@cloudflare/workerd-darwin-arm64': 1.20241011.1
      '@cloudflare/workerd-linux-64': 1.20241011.1
      '@cloudflare/workerd-linux-arm64': 1.20241011.1
      '@cloudflare/workerd-windows-64': 1.20241011.1

  wrap-ansi@7.0.0:
    dependencies:
      ansi-styles: 4.3.0
      string-width: 4.2.3
      strip-ansi: 6.0.1

  wrap-ansi@8.1.0:
    dependencies:
      ansi-styles: 6.2.1
      string-width: 5.1.2
      strip-ansi: 7.1.0

  wrap-ansi@9.0.0:
    dependencies:
      ansi-styles: 6.2.1
      string-width: 7.2.0
      strip-ansi: 7.1.0

  wrappy@1.0.2: {}

  ws@8.18.0: {}

  xml-js@1.6.11:
    dependencies:
      sax: 1.4.1

  yallist@3.1.1: {}

  yallist@4.0.0: {}

  yaml@2.5.0: {}

  yocto-queue@0.1.0: {}

  yoctocolors@2.1.1: {}

  youch@3.2.3:
    dependencies:
      cookie: 0.5.0
      mustache: 4.2.0
      stacktracey: 2.1.8

  zimmerframe@1.0.0: {}

  zod@3.23.8: {}

  zwitch@2.0.4: {}<|MERGE_RESOLUTION|>--- conflicted
+++ resolved
@@ -368,13 +368,8 @@
         specifier: ^16.1.0
         version: 16.1.0(postcss@8.4.47)
       postcss-load-config:
-<<<<<<< HEAD
         specifier: ^6.0.1
         version: 6.0.1(jiti@1.21.0)(postcss@8.4.47)(tsx@4.19.1)(yaml@2.5.0)
-=======
-        specifier: ^4.0.2
-        version: 4.0.2(postcss@8.4.47)(ts-node@10.9.2(@types/node@20.16.13)(typescript@5.6.2))
->>>>>>> 0ab20a3e
       postcss-modules:
         specifier: ^6.0.0
         version: 6.0.0(postcss@8.4.47)
@@ -519,16 +514,11 @@
         specifier: ^1.80.3
         version: 1.80.3
       tailwindcss:
-<<<<<<< HEAD
-        specifier: ^3.4.13
-        version: 3.4.13
-=======
         specifier: ^3.4.14
-        version: 3.4.14(ts-node@10.9.2(@types/node@20.16.13)(typescript@5.6.2))
+        version: 3.4.14
       tinyglobby:
         specifier: ^0.2.9
         version: 0.2.9
->>>>>>> 0ab20a3e
 
   playground/build-old: {}
 
@@ -1591,13 +1581,8 @@
         specifier: ^10.4.20
         version: 10.4.20(postcss@8.4.47)
       tailwindcss:
-<<<<<<< HEAD
-        specifier: ^3.4.13
-        version: 3.4.13
-=======
         specifier: ^3.4.14
-        version: 3.4.14(ts-node@10.9.2(@types/node@20.16.13)(typescript@5.6.2))
->>>>>>> 0ab20a3e
+        version: 3.4.14
       vue:
         specifier: ^3.5.12
         version: 3.5.12(typescript@5.6.2)
@@ -1605,26 +1590,15 @@
         specifier: ^4.4.5
         version: 4.4.5(vue@3.5.12(typescript@5.6.2))
     devDependencies:
-<<<<<<< HEAD
       tsx:
         specifier: ^4.11.0
         version: 4.19.1
-=======
-      ts-node:
-        specifier: ^10.9.2
-        version: 10.9.2(@types/node@20.16.13)(typescript@5.6.2)
->>>>>>> 0ab20a3e
 
   playground/tailwind-sourcemap:
     dependencies:
       tailwindcss:
-<<<<<<< HEAD
-        specifier: ^3.4.13
-        version: 3.4.13
-=======
         specifier: ^3.4.14
-        version: 3.4.14(ts-node@10.9.2(@types/node@20.16.13)(typescript@5.6.2))
->>>>>>> 0ab20a3e
+        version: 3.4.14
 
   playground/transform-plugin: {}
 
@@ -6807,27 +6781,8 @@
   ts-interface-checker@0.1.13:
     resolution: {integrity: sha512-Y/arvbn+rrz3JCKl9C4kVNfTfSm2/mEp5FSz5EsZSANGPSlQrpRI5M4PKF+mJnE52jOO90PnPSc3Ur3bTQw0gA==}
 
-<<<<<<< HEAD
-  tsconfck@3.1.3:
-    resolution: {integrity: sha512-ulNZP1SVpRDesxeMLON/LtWM8HIgAJEIVpVVhBM6gsmvQ8+Rh+ZG7FWGvHh7Ah3pRABwVJWklWCr/BTZSv0xnQ==}
-=======
-  ts-node@10.9.2:
-    resolution: {integrity: sha512-f0FFpIdcHgn8zcPSbf1dRevwt047YMnaiJM3u2w2RewrB+fob/zePZcrOyQoLMMO7aBIddLcQIEK5dYjkLnGrQ==}
-    hasBin: true
-    peerDependencies:
-      '@swc/core': '>=1.2.50'
-      '@swc/wasm': '>=1.2.50'
-      '@types/node': '*'
-      typescript: '>=2.7'
-    peerDependenciesMeta:
-      '@swc/core':
-        optional: true
-      '@swc/wasm':
-        optional: true
-
   tsconfck@3.1.4:
     resolution: {integrity: sha512-kdqWFGVJqe+KGYvlSO9NIaWn9jT1Ny4oKVzAJsKii5eoE9snzTJzL4+MMVOMn+fikWGFmKEylcXL710V/kIPJQ==}
->>>>>>> 0ab20a3e
     engines: {node: ^18 || >=20}
     hasBin: true
     peerDependencies:
@@ -11683,17 +11638,12 @@
       camelcase-css: 2.0.1
       postcss: 8.4.47
 
-<<<<<<< HEAD
   postcss-load-config@4.0.2(postcss@8.4.47):
-=======
-  postcss-load-config@4.0.2(postcss@8.4.47)(ts-node@10.9.2(@types/node@20.16.13)(typescript@5.6.2)):
->>>>>>> 0ab20a3e
     dependencies:
       lilconfig: 3.1.2
       yaml: 2.5.0
     optionalDependencies:
       postcss: 8.4.47
-<<<<<<< HEAD
 
   postcss-load-config@6.0.1(jiti@1.21.0)(postcss@8.4.47)(tsx@4.19.1)(yaml@2.5.0):
     dependencies:
@@ -11703,9 +11653,6 @@
       postcss: 8.4.47
       tsx: 4.19.1
       yaml: 2.5.0
-=======
-      ts-node: 10.9.2(@types/node@20.16.13)(typescript@5.6.2)
->>>>>>> 0ab20a3e
 
   postcss-modules-extract-imports@3.0.0(postcss@8.4.47):
     dependencies:
@@ -12457,11 +12404,7 @@
 
   tabbable@6.2.0: {}
 
-<<<<<<< HEAD
-  tailwindcss@3.4.13:
-=======
-  tailwindcss@3.4.14(ts-node@10.9.2(@types/node@20.16.13)(typescript@5.6.2)):
->>>>>>> 0ab20a3e
+  tailwindcss@3.4.14:
     dependencies:
       '@alloc/quick-lru': 5.2.0
       arg: 5.0.2
@@ -12480,11 +12423,7 @@
       postcss: 8.4.47
       postcss-import: 15.1.0(postcss@8.4.47)
       postcss-js: 4.0.1(postcss@8.4.47)
-<<<<<<< HEAD
       postcss-load-config: 4.0.2(postcss@8.4.47)
-=======
-      postcss-load-config: 4.0.2(postcss@8.4.47)(ts-node@10.9.2(@types/node@20.16.13)(typescript@5.6.2))
->>>>>>> 0ab20a3e
       postcss-nested: 6.2.0(postcss@8.4.47)
       postcss-selector-parser: 6.1.1
       resolve: 1.22.8
@@ -12567,29 +12506,7 @@
 
   ts-interface-checker@0.1.13: {}
 
-<<<<<<< HEAD
-  tsconfck@3.1.3(typescript@5.5.3):
-=======
-  ts-node@10.9.2(@types/node@20.16.13)(typescript@5.6.2):
-    dependencies:
-      '@cspotcode/source-map-support': 0.8.1
-      '@tsconfig/node10': 1.0.8
-      '@tsconfig/node12': 1.0.9
-      '@tsconfig/node14': 1.0.1
-      '@tsconfig/node16': 1.0.2
-      '@types/node': 20.16.13
-      acorn: 8.13.0(patch_hash=alg6ojsgkjjglvaj7cjzzaqhim)
-      acorn-walk: 8.3.2
-      arg: 4.1.3
-      create-require: 1.1.1
-      diff: 4.0.2
-      make-error: 1.3.6
-      typescript: 5.6.2
-      v8-compile-cache-lib: 3.0.1
-      yn: 3.1.1
-
   tsconfck@3.1.4(typescript@5.6.2):
->>>>>>> 0ab20a3e
     optionalDependencies:
       typescript: 5.6.2
 
