lockfileVersion: '6.0'

settings:
  autoInstallPeers: false
  excludeLinksFromLockfile: false

overrides:
  vite: workspace:*

packageExtensionsChecksum: de16c2a1a6a6350aaa9e478e59cca00e

patchedDependencies:
  chokidar@3.5.3:
    hash: dzxbf3kgof5pdmbsyih2x43sq4
    path: patches/chokidar@3.5.3.patch
  dotenv-expand@10.0.0:
    hash: weuqf2vlv5b5g6cikeo4slurbm
    path: patches/dotenv-expand@10.0.0.patch
  sirv@2.0.3:
    hash: z45f224eewh2pgpijxcc3aboqm
    path: patches/sirv@2.0.3.patch

importers:

  .:
    devDependencies:
      '@babel/types':
        specifier: ^7.23.0
        version: 7.23.0
      '@microsoft/api-extractor':
        specifier: ^7.38.0
        version: 7.38.0(@types/node@18.18.4)
      '@rollup/plugin-typescript':
        specifier: ^11.1.5
<<<<<<< HEAD
        version: 11.1.5(rollup@4.0.0)(tslib@2.6.2)(typescript@5.2.2)
=======
        version: 11.1.5(rollup@3.29.2)(tslib@2.6.2)(typescript@5.2.2)
>>>>>>> bc97091e
      '@types/babel__core':
        specifier: ^7.20.2
        version: 7.20.2
      '@types/babel__preset-env':
        specifier: ^7.9.3
        version: 7.9.3
      '@types/convert-source-map':
        specifier: ^2.0.1
        version: 2.0.1
      '@types/cross-spawn':
        specifier: ^6.0.3
        version: 6.0.3
      '@types/debug':
        specifier: ^4.1.9
        version: 4.1.9
      '@types/estree':
        specifier: ^1.0.2
        version: 1.0.2
      '@types/etag':
        specifier: ^1.8.1
        version: 1.8.1
      '@types/fs-extra':
        specifier: ^11.0.2
        version: 11.0.2
      '@types/json-stable-stringify':
        specifier: ^1.0.34
        version: 1.0.34
      '@types/less':
        specifier: ^3.0.4
        version: 3.0.4
      '@types/micromatch':
        specifier: ^4.0.3
        version: 4.0.3
      '@types/node':
        specifier: ^18.18.4
        version: 18.18.4
      '@types/picomatch':
        specifier: ^2.3.1
        version: 2.3.1
      '@types/sass':
        specifier: ~1.43.1
        version: 1.43.1
      '@types/stylus':
        specifier: ^0.48.40
        version: 0.48.40
      '@types/ws':
        specifier: ^8.5.6
        version: 8.5.6
      '@typescript-eslint/eslint-plugin':
        specifier: ^6.7.4
        version: 6.7.4(@typescript-eslint/parser@6.7.4)(eslint@8.51.0)(typescript@5.2.2)
      '@typescript-eslint/parser':
        specifier: ^6.7.4
        version: 6.7.4(eslint@8.51.0)(typescript@5.2.2)
      '@vitejs/release-scripts':
        specifier: ^1.3.1
        version: 1.3.1
      conventional-changelog-cli:
        specifier: ^3.0.0
        version: 3.0.0
      eslint:
        specifier: ^8.51.0
        version: 8.51.0
      eslint-define-config:
        specifier: ^1.24.1
        version: 1.24.1
      eslint-plugin-import:
        specifier: ^2.28.1
        version: 2.28.1(@typescript-eslint/parser@6.7.4)(eslint@8.51.0)
      eslint-plugin-n:
        specifier: ^16.1.0
        version: 16.1.0(eslint@8.51.0)
      eslint-plugin-regexp:
        specifier: ^1.15.0
        version: 1.15.0(eslint@8.51.0)
      execa:
        specifier: ^8.0.1
        version: 8.0.1
      fs-extra:
        specifier: ^11.1.1
        version: 11.1.1
      lint-staged:
        specifier: ^14.0.1
        version: 14.0.1
      npm-run-all:
        specifier: ^4.1.5
        version: 4.1.5
      picocolors:
        specifier: ^1.0.0
        version: 1.0.0
      playwright-chromium:
        specifier: ^1.38.1
        version: 1.38.1
      prettier:
        specifier: 3.0.3
        version: 3.0.3
      rimraf:
        specifier: ^5.0.5
        version: 5.0.5
      rollup:
        specifier: ^4.0.0
        version: 4.0.0
      simple-git-hooks:
        specifier: ^2.9.0
        version: 2.9.0
      tslib:
        specifier: ^2.6.2
        version: 2.6.2
      tsx:
        specifier: ^3.13.0
        version: 3.13.0
      typescript:
        specifier: ^5.2.2
        version: 5.2.2
      unbuild:
        specifier: ^2.0.0
        version: 2.0.0(typescript@5.2.2)
      vite:
        specifier: workspace:*
        version: link:packages/vite
      vitepress:
        specifier: 1.0.0-rc.20
        version: 1.0.0-rc.20
      vitest:
        specifier: ^0.34.6
        version: 0.34.6
      vue:
        specifier: ^3.3.4
        version: 3.3.4

  packages/create-vite:
    devDependencies:
      '@types/minimist':
        specifier: ^1.2.3
        version: 1.2.3
      '@types/prompts':
        specifier: ^2.4.5
        version: 2.4.5
      cross-spawn:
        specifier: ^7.0.3
        version: 7.0.3
      kolorist:
        specifier: ^1.8.0
        version: 1.8.0
      minimist:
        specifier: ^1.2.8
        version: 1.2.8
      prompts:
        specifier: ^2.4.2
        version: 2.4.2
      unbuild:
        specifier: ^2.0.0
        version: 2.0.0(typescript@5.2.2)

  packages/plugin-legacy:
    dependencies:
      '@babel/core':
        specifier: ^7.23.0
        version: 7.23.0
      '@babel/preset-env':
        specifier: ^7.22.20
        version: 7.22.20(@babel/core@7.23.0)
      browserslist:
        specifier: ^4.22.1
        version: 4.22.1
      core-js:
        specifier: ^3.33.0
        version: 3.33.0
      magic-string:
        specifier: ^0.30.4
        version: 0.30.4
      regenerator-runtime:
        specifier: ^0.14.0
        version: 0.14.0
      systemjs:
        specifier: ^6.14.2
        version: 6.14.2
    devDependencies:
      acorn:
        specifier: ^8.10.0
        version: 8.10.0
      picocolors:
        specifier: ^1.0.0
        version: 1.0.0
      vite:
        specifier: workspace:*
        version: link:../vite

  packages/vite:
    dependencies:
      esbuild:
        specifier: ^0.19.3
        version: 0.19.3
      postcss:
        specifier: ^8.4.31
        version: 8.4.31
      rollup:
        specifier: ^4.0.0
        version: 4.0.0
    optionalDependencies:
      fsevents:
        specifier: ~2.3.3
        version: 2.3.3
    devDependencies:
      '@ampproject/remapping':
        specifier: ^2.2.1
        version: 2.2.1
      '@babel/parser':
        specifier: ^7.23.0
        version: 7.23.0
      '@babel/types':
        specifier: ^7.23.0
        version: 7.23.0
      '@jridgewell/trace-mapping':
        specifier: ^0.3.19
        version: 0.3.19
      '@rollup/plugin-alias':
        specifier: ^5.0.1
<<<<<<< HEAD
        version: 5.0.1(rollup@4.0.0)
      '@rollup/plugin-commonjs':
        specifier: ^25.0.5
        version: 25.0.5(rollup@4.0.0)
      '@rollup/plugin-dynamic-import-vars':
        specifier: ^2.0.6
        version: 2.0.6(rollup@4.0.0)
      '@rollup/plugin-json':
        specifier: ^6.0.1
        version: 6.0.1(rollup@4.0.0)
      '@rollup/plugin-node-resolve':
        specifier: 15.2.2
        version: 15.2.2(rollup@4.0.0)
      '@rollup/plugin-typescript':
        specifier: ^11.1.5
        version: 11.1.5(rollup@4.0.0)(tslib@2.6.2)(typescript@5.2.2)
      '@rollup/pluginutils':
        specifier: ^5.0.5
        version: 5.0.5(rollup@4.0.0)
=======
        version: 5.0.1(rollup@3.29.2)
      '@rollup/plugin-commonjs':
        specifier: ^25.0.5
        version: 25.0.5(rollup@3.29.2)
      '@rollup/plugin-dynamic-import-vars':
        specifier: ^2.0.6
        version: 2.0.6(rollup@3.29.2)
      '@rollup/plugin-json':
        specifier: ^6.0.1
        version: 6.0.1(rollup@3.29.2)
      '@rollup/plugin-node-resolve':
        specifier: 15.2.3
        version: 15.2.3(rollup@3.29.2)
      '@rollup/plugin-typescript':
        specifier: ^11.1.5
        version: 11.1.5(rollup@3.29.2)(tslib@2.6.2)(typescript@5.2.2)
      '@rollup/pluginutils':
        specifier: ^5.0.5
        version: 5.0.5(rollup@3.29.2)
>>>>>>> bc97091e
      '@types/escape-html':
        specifier: ^1.0.2
        version: 1.0.2
      '@types/pnpapi':
        specifier: ^0.0.3
        version: 0.0.3
      acorn:
        specifier: ^8.10.0
        version: 8.10.0
      acorn-walk:
        specifier: ^8.2.0
        version: 8.2.0(acorn@8.10.0)
      cac:
        specifier: ^6.7.14
        version: 6.7.14
      chokidar:
        specifier: ^3.5.3
        version: 3.5.3(patch_hash=dzxbf3kgof5pdmbsyih2x43sq4)
      connect:
        specifier: ^3.7.0
        version: 3.7.0
      connect-history-api-fallback:
        specifier: ^2.0.0
        version: 2.0.0
      convert-source-map:
        specifier: ^2.0.0
        version: 2.0.0
      cors:
        specifier: ^2.8.5
        version: 2.8.5
      cross-spawn:
        specifier: ^7.0.3
        version: 7.0.3
      debug:
        specifier: ^4.3.4
        version: 4.3.4
      dep-types:
        specifier: link:./src/types
        version: link:src/types
      dotenv:
        specifier: ^16.3.1
        version: 16.3.1
      dotenv-expand:
        specifier: ^10.0.0
        version: 10.0.0(patch_hash=weuqf2vlv5b5g6cikeo4slurbm)
      es-module-lexer:
        specifier: ^1.3.1
        version: 1.3.1
      escape-html:
        specifier: ^1.0.3
        version: 1.0.3
      estree-walker:
        specifier: ^3.0.3
        version: 3.0.3
      etag:
        specifier: ^1.8.1
        version: 1.8.1
      fast-glob:
        specifier: ^3.3.1
        version: 3.3.1
      http-proxy:
        specifier: ^1.18.1
        version: 1.18.1(debug@4.3.4)
      json-stable-stringify:
        specifier: ^1.0.2
        version: 1.0.2
      launch-editor-middleware:
        specifier: ^2.6.1
        version: 2.6.1
      lightningcss:
        specifier: ^1.22.0
        version: 1.22.0
      magic-string:
        specifier: ^0.30.4
        version: 0.30.4
      micromatch:
        specifier: ^4.0.5
        version: 4.0.5
      mlly:
        specifier: ^1.4.2
        version: 1.4.2
      mrmime:
        specifier: ^1.0.1
        version: 1.0.1
      okie:
        specifier: ^1.0.1
        version: 1.0.1
      open:
        specifier: ^8.4.2
        version: 8.4.2
      parse5:
        specifier: ^7.1.2
        version: 7.1.2
      periscopic:
        specifier: ^4.0.2
        version: 4.0.2
      picocolors:
        specifier: ^1.0.0
        version: 1.0.0
      picomatch:
        specifier: ^2.3.1
        version: 2.3.1
      postcss-import:
        specifier: ^15.1.0
        version: 15.1.0(postcss@8.4.31)
      postcss-load-config:
        specifier: ^4.0.1
        version: 4.0.1(postcss@8.4.31)(ts-node@10.9.1)
      postcss-modules:
        specifier: ^6.0.0
        version: 6.0.0(postcss@8.4.31)
      resolve.exports:
        specifier: ^2.0.2
        version: 2.0.2
      rollup-plugin-license:
        specifier: ^3.1.0
        version: 3.1.0(rollup@4.0.0)
      sirv:
        specifier: ^2.0.3
        version: 2.0.3(patch_hash=z45f224eewh2pgpijxcc3aboqm)
      source-map-support:
        specifier: ^0.5.21
        version: 0.5.21
      strip-ansi:
        specifier: ^7.1.0
        version: 7.1.0
      strip-literal:
        specifier: ^1.3.0
        version: 1.3.0
      tsconfck:
        specifier: ^3.0.0-next.9
        version: 3.0.0-next.9(typescript@5.2.2)
      tslib:
        specifier: ^2.6.2
        version: 2.6.2
      types:
        specifier: link:./types
        version: link:types
      ufo:
        specifier: ^1.3.1
        version: 1.3.1
      ws:
        specifier: ^8.14.2
        version: 8.14.2

  playground:
    devDependencies:
      convert-source-map:
        specifier: ^2.0.0
        version: 2.0.0
      css-color-names:
        specifier: ^1.0.1
        version: 1.0.1
      kill-port:
        specifier: ^1.6.1
        version: 1.6.1
      node-fetch:
        specifier: ^3.3.2
        version: 3.3.2

  playground/alias:
    dependencies:
      '@vue/shared':
        specifier: ^3.3.4
        version: 3.3.4
      aliased-module:
        specifier: file:./dir/module
        version: file:playground/alias/dir/module
      vue:
        specifier: ^3.3.4
        version: 3.3.4
    devDependencies:
      '@vitejs/test-resolve-linked':
        specifier: workspace:*
        version: link:../resolve-linked

  playground/alias/dir/module: {}

  playground/assets: {}

  playground/assets-sanitize: {}

  playground/backend-integration:
    devDependencies:
      fast-glob:
        specifier: ^3.3.1
        version: 3.3.1
      sass:
        specifier: ^1.69.0
        version: 1.69.0
      tailwindcss:
        specifier: ^3.3.3
        version: 3.3.3(ts-node@10.9.1)

  playground/build-old: {}

  playground/cli: {}

  playground/cli-module:
    devDependencies:
      url:
        specifier: ^0.11.3
        version: 0.11.3

  playground/config/packages/entry:
    dependencies:
      '@vite/test-config-plugin-module-condition':
        specifier: link:../plugin-module-condition
        version: link:../plugin-module-condition

  playground/config/packages/plugin-module-condition: {}

  playground/config/packages/siblings:
    devDependencies:
      '@types/lodash':
        specifier: ^4.14.199
        version: 4.14.199
      lodash:
        specifier: ^4.17.21
        version: 4.17.21

  playground/css:
    devDependencies:
      '@vitejs/test-css-dep':
        specifier: link:./css-dep
        version: link:css-dep
      '@vitejs/test-css-dep-exports':
        specifier: link:./css-dep-exports
        version: link:css-dep-exports
      '@vitejs/test-css-js-dep':
        specifier: file:./css-js-dep
        version: file:playground/css/css-js-dep
      '@vitejs/test-css-proxy-dep':
        specifier: file:./css-proxy-dep
        version: file:playground/css/css-proxy-dep
      fast-glob:
        specifier: ^3.3.1
        version: 3.3.1
      less:
        specifier: ^4.2.0
        version: 4.2.0
      postcss-nested:
        specifier: ^6.0.1
        version: 6.0.1(postcss@8.4.31)
      sass:
        specifier: ^1.69.0
        version: 1.69.0
      stylus:
        specifier: ^0.60.0
        version: 0.60.0
      sugarss:
        specifier: ^4.0.1
        version: 4.0.1

  playground/css-codesplit: {}

  playground/css-codesplit-cjs: {}

  playground/css-dynamic-import: {}

  playground/css-lightningcss:
    devDependencies:
      lightningcss:
        specifier: ^1.22.0
        version: 1.22.0

  playground/css-lightningcss-proxy:
    devDependencies:
      express:
        specifier: ^4.18.2
        version: 4.18.2
      lightningcss:
        specifier: ^1.22.0
        version: 1.22.0

  playground/css-sourcemap:
    devDependencies:
      less:
        specifier: ^4.2.0
        version: 4.2.0
      magic-string:
        specifier: ^0.30.4
        version: 0.30.4
      sass:
        specifier: ^1.69.0
        version: 1.69.0
      stylus:
        specifier: ^0.60.0
        version: 0.60.0
      sugarss:
        specifier: ^4.0.1
        version: 4.0.1

  playground/css/css-dep: {}

  playground/css/css-dep-exports: {}

  playground/css/css-js-dep: {}

  playground/css/css-proxy-dep:
    dependencies:
      '@vitejs/test-css-proxy-dep-nested':
        specifier: file:../css-proxy-dep-nested
        version: file:playground/css/css-proxy-dep-nested

  playground/css/css-proxy-dep-nested: {}

  playground/css/pkg-dep: {}

  playground/css/postcss-caching/blue-app: {}

  playground/css/postcss-caching/green-app: {}

  playground/data-uri: {}

  playground/define:
    dependencies:
      '@vitejs/test-commonjs-dep':
        specifier: file:./commonjs-dep
        version: file:playground/define/commonjs-dep

  playground/define/commonjs-dep: {}

  playground/dynamic-import:
    dependencies:
      '@vitejs/test-pkg':
        specifier: file:./pkg
        version: file:playground/dynamic-import/pkg

  playground/dynamic-import-inline: {}

  playground/dynamic-import/pkg: {}

  playground/env: {}

  playground/env-nested: {}

  playground/extensions:
    dependencies:
      vue:
        specifier: ^3.3.4
        version: 3.3.4

  playground/external:
    dependencies:
      '@vitejs/test-dep-that-imports':
        specifier: file:./dep-that-imports
        version: file:playground/external/dep-that-imports
      '@vitejs/test-dep-that-requires':
        specifier: file:./dep-that-requires
        version: file:playground/external/dep-that-requires
    devDependencies:
      slash3:
        specifier: npm:slash@^3.0.0
        version: /slash@3.0.0
      slash5:
        specifier: npm:slash@^5.1.0
        version: /slash@5.1.0
      vite:
        specifier: workspace:*
        version: link:../../packages/vite
      vue:
        specifier: ^3.3.4
        version: 3.3.4

  playground/external/dep-that-imports:
    dependencies:
      slash3:
        specifier: npm:slash@^3.0.0
        version: /slash@3.0.0
      slash5:
        specifier: npm:slash@^5.1.0
        version: /slash@5.1.0
      vue:
        specifier: ^3.3.4
        version: 3.3.4

  playground/external/dep-that-requires:
    dependencies:
      slash3:
        specifier: npm:slash@^3.0.0
        version: /slash@3.0.0
      slash5:
        specifier: npm:slash@^5.1.0
        version: /slash@5.1.0
      vue:
        specifier: ^3.3.4
        version: 3.3.4

  playground/fs-serve: {}

  playground/glob-import:
    dependencies:
      '@vitejs/test-import-meta-glob-pkg':
        specifier: file:./import-meta-glob-pkg
        version: file:playground/glob-import/import-meta-glob-pkg

  playground/glob-import/import-meta-glob-pkg: {}

  playground/hmr: {}

  playground/html: {}

  playground/html/side-effects: {}

  playground/import-assertion:
    dependencies:
      '@vitejs/test-import-assertion-dep':
        specifier: file:./import-assertion-dep
        version: file:playground/import-assertion/import-assertion-dep

  playground/import-assertion/import-assertion-dep: {}

  playground/js-sourcemap:
    dependencies:
      '@vitejs/test-importee-pkg':
        specifier: file:importee-pkg
        version: file:playground/js-sourcemap/importee-pkg

  playground/js-sourcemap/importee-pkg: {}

  playground/json:
    devDependencies:
      '@vitejs/test-json-module':
        specifier: file:./json-module
        version: file:playground/json/json-module
      express:
        specifier: ^4.18.2
        version: 4.18.2
      vue:
        specifier: ^3.3.4
        version: 3.3.4

  playground/json/json-module: {}

  playground/legacy:
    devDependencies:
      '@vitejs/plugin-legacy':
        specifier: workspace:*
        version: link:../../packages/plugin-legacy
      express:
        specifier: ^4.18.2
        version: 4.18.2
      terser:
        specifier: ^5.21.0
        version: 5.21.0

  playground/lib:
    devDependencies:
      sirv:
        specifier: ^2.0.3
        version: 2.0.3(patch_hash=z45f224eewh2pgpijxcc3aboqm)

  playground/minify:
    dependencies:
      minified-module:
        specifier: file:./dir/module
        version: file:playground/minify/dir/module

  playground/minify/dir/module: {}

  playground/module-graph: {}

  playground/multiple-entrypoints:
    devDependencies:
      sass:
        specifier: ^1.69.0
        version: 1.69.0

  playground/nested-deps:
    dependencies:
      '@vitejs/test-package-a':
        specifier: link:./test-package-a
        version: link:test-package-a
      '@vitejs/test-package-b':
        specifier: link:./test-package-b
        version: link:test-package-b
      '@vitejs/test-package-c':
        specifier: link:./test-package-c
        version: link:test-package-c
      '@vitejs/test-package-d':
        specifier: link:./test-package-d
        version: link:test-package-d
      '@vitejs/test-package-e':
        specifier: link:./test-package-e
        version: link:test-package-e
      '@vitejs/test-package-f':
        specifier: link:./test-package-f
        version: link:test-package-f

  playground/nested-deps/test-package-a: {}

  playground/nested-deps/test-package-b: {}

  playground/nested-deps/test-package-c: {}

  playground/nested-deps/test-package-d:
    dependencies:
      '@vitejs/test-package-d-nested':
        specifier: link:./test-package-d-nested
        version: link:test-package-d-nested

  playground/nested-deps/test-package-d/test-package-d-nested: {}

  playground/nested-deps/test-package-e:
    dependencies:
      '@vitejs/test-package-e-excluded':
        specifier: link:./test-package-e-excluded
        version: link:test-package-e-excluded
      '@vitejs/test-package-e-included':
        specifier: link:./test-package-e-included
        version: link:test-package-e-included

  playground/nested-deps/test-package-e/test-package-e-excluded: {}

  playground/nested-deps/test-package-e/test-package-e-included:
    dependencies:
      test-package-e-excluded:
        specifier: link:../test-package-e-excluded
        version: link:../test-package-e-excluded

  playground/nested-deps/test-package-f: {}

  playground/object-hooks:
    dependencies:
      vue:
        specifier: ^3.3.4
        version: 3.3.4

  playground/optimize-deps:
    dependencies:
      '@vitejs/test-added-in-entries':
        specifier: file:./added-in-entries
        version: file:playground/optimize-deps/added-in-entries
      '@vitejs/test-dep-alias-using-absolute-path':
        specifier: file:./dep-alias-using-absolute-path
        version: file:playground/optimize-deps/dep-alias-using-absolute-path
      '@vitejs/test-dep-cjs-browser-field-bare':
        specifier: file:./dep-cjs-browser-field-bare
        version: file:playground/optimize-deps/dep-cjs-browser-field-bare
      '@vitejs/test-dep-cjs-compiled-from-cjs':
        specifier: file:./dep-cjs-compiled-from-cjs
        version: file:playground/optimize-deps/dep-cjs-compiled-from-cjs
      '@vitejs/test-dep-cjs-compiled-from-esm':
        specifier: file:./dep-cjs-compiled-from-esm
        version: file:playground/optimize-deps/dep-cjs-compiled-from-esm
      '@vitejs/test-dep-cjs-with-assets':
        specifier: file:./dep-cjs-with-assets
        version: file:playground/optimize-deps/dep-cjs-with-assets
      '@vitejs/test-dep-css-require':
        specifier: file:./dep-css-require
        version: file:playground/optimize-deps/dep-css-require
      '@vitejs/test-dep-esbuild-plugin-transform':
        specifier: file:./dep-esbuild-plugin-transform
        version: file:playground/optimize-deps/dep-esbuild-plugin-transform
      '@vitejs/test-dep-linked':
        specifier: link:./dep-linked
        version: link:dep-linked
      '@vitejs/test-dep-linked-include':
        specifier: link:./dep-linked-include
        version: link:dep-linked-include
      '@vitejs/test-dep-node-env':
        specifier: file:./dep-node-env
        version: file:playground/optimize-deps/dep-node-env
      '@vitejs/test-dep-non-optimized':
        specifier: file:./dep-non-optimized
        version: file:playground/optimize-deps/dep-non-optimized
      '@vitejs/test-dep-not-js':
        specifier: file:./dep-not-js
        version: file:playground/optimize-deps/dep-not-js
      '@vitejs/test-dep-optimize-exports-with-glob':
        specifier: file:./dep-optimize-exports-with-glob
        version: file:playground/optimize-deps/dep-optimize-exports-with-glob
      '@vitejs/test-dep-optimize-with-glob':
        specifier: file:./dep-optimize-with-glob
        version: file:playground/optimize-deps/dep-optimize-with-glob
      '@vitejs/test-dep-relative-to-main':
        specifier: file:./dep-relative-to-main
        version: file:playground/optimize-deps/dep-relative-to-main
      '@vitejs/test-dep-with-builtin-module-cjs':
        specifier: file:./dep-with-builtin-module-cjs
        version: file:playground/optimize-deps/dep-with-builtin-module-cjs
      '@vitejs/test-dep-with-builtin-module-esm':
        specifier: file:./dep-with-builtin-module-esm
        version: file:playground/optimize-deps/dep-with-builtin-module-esm
      '@vitejs/test-dep-with-dynamic-import':
        specifier: file:./dep-with-dynamic-import
        version: file:playground/optimize-deps/dep-with-dynamic-import
      '@vitejs/test-dep-with-optional-peer-dep':
        specifier: file:./dep-with-optional-peer-dep
        version: file:playground/optimize-deps/dep-with-optional-peer-dep
      '@vitejs/test-dep-with-optional-peer-dep-submodule':
        specifier: file:./dep-with-optional-peer-dep-submodule
        version: file:playground/optimize-deps/dep-with-optional-peer-dep-submodule
      '@vitejs/test-nested-exclude':
        specifier: file:./nested-exclude
        version: file:playground/optimize-deps/nested-exclude
      '@vitejs/test-resolve-linked':
        specifier: workspace:0.0.0
        version: link:../resolve-linked
      axios:
        specifier: ^1.5.1
        version: 1.5.1
      clipboard:
        specifier: ^2.0.11
        version: 2.0.11
      lodash:
        specifier: ^4.17.21
        version: 4.17.21
      lodash-es:
        specifier: ^4.17.21
        version: 4.17.21
      lodash.clonedeep:
        specifier: ^4.5.0
        version: 4.5.0
      phoenix:
        specifier: ^1.7.7
        version: 1.7.7
      react:
        specifier: ^18.2.0
        version: 18.2.0
      react-dom:
        specifier: ^18.2.0
        version: 18.2.0(react@18.2.0)
      url:
        specifier: ^0.11.3
        version: 0.11.3
      vue:
        specifier: ^3.3.4
        version: 3.3.4
      vuex:
        specifier: ^4.1.0
        version: 4.1.0(vue@3.3.4)

  playground/optimize-deps-no-discovery:
    dependencies:
      '@vitejs/test-dep-no-discovery':
        specifier: file:./dep-no-discovery
        version: file:playground/optimize-deps-no-discovery/dep-no-discovery
      vue:
        specifier: ^3.3.4
        version: 3.3.4
      vuex:
        specifier: ^4.1.0
        version: 4.1.0(vue@3.3.4)

  playground/optimize-deps-no-discovery/dep-no-discovery: {}

  playground/optimize-deps/added-in-entries: {}

  playground/optimize-deps/dep-alias-using-absolute-path:
    dependencies:
      lodash:
        specifier: ^4.17.21
        version: 4.17.21

  playground/optimize-deps/dep-cjs-browser-field-bare: {}

  playground/optimize-deps/dep-cjs-compiled-from-cjs: {}

  playground/optimize-deps/dep-cjs-compiled-from-esm: {}

  playground/optimize-deps/dep-cjs-with-assets: {}

  playground/optimize-deps/dep-css-require: {}

  playground/optimize-deps/dep-esbuild-plugin-transform: {}

  playground/optimize-deps/dep-linked:
    dependencies:
      lodash-es:
        specifier: ^4.17.21
        version: 4.17.21

  playground/optimize-deps/dep-linked-include:
    dependencies:
      react:
        specifier: 18.2.0
        version: 18.2.0

  playground/optimize-deps/dep-node-env: {}

  playground/optimize-deps/dep-non-optimized: {}

  playground/optimize-deps/dep-not-js: {}

  playground/optimize-deps/dep-optimize-exports-with-glob: {}

  playground/optimize-deps/dep-optimize-with-glob: {}

  playground/optimize-deps/dep-relative-to-main: {}

  playground/optimize-deps/dep-with-builtin-module-cjs: {}

  playground/optimize-deps/dep-with-builtin-module-esm: {}

  playground/optimize-deps/dep-with-dynamic-import: {}

  playground/optimize-deps/dep-with-optional-peer-dep: {}

  playground/optimize-deps/dep-with-optional-peer-dep-submodule: {}

  playground/optimize-deps/nested-exclude:
    dependencies:
      '@vitejs/test-nested-include':
        specifier: file:../nested-include
        version: file:playground/optimize-deps/nested-include

  playground/optimize-deps/nested-include: {}

  playground/optimize-deps/non-optimizable-include: {}

  playground/optimize-missing-deps:
    dependencies:
      '@vitejs/test-missing-dep':
        specifier: file:./missing-dep
        version: file:playground/optimize-missing-deps/missing-dep
    devDependencies:
      express:
        specifier: ^4.18.2
        version: 4.18.2

  playground/optimize-missing-deps/missing-dep:
    dependencies:
      '@vitejs/test-multi-entry-dep':
        specifier: file:../multi-entry-dep
        version: file:playground/optimize-missing-deps/multi-entry-dep

  playground/optimize-missing-deps/multi-entry-dep: {}

  playground/preload:
    devDependencies:
      '@vitejs/test-dep-a':
        specifier: file:./dep-a
        version: file:playground/preload/dep-a
      '@vitejs/test-dep-including-a':
        specifier: file:./dep-including-a
        version: file:playground/preload/dep-including-a
      terser:
        specifier: ^5.21.0
        version: 5.21.0

  playground/preload/dep-a: {}

  playground/preload/dep-including-a:
    dependencies:
      '@vitejs/test-dep-a':
        specifier: file:../dep-a
        version: file:playground/preload/dep-a

  playground/preserve-symlinks:
    dependencies:
      '@vitejs/test-module-a':
        specifier: link:./module-a
        version: link:module-a

  playground/preserve-symlinks/module-a: {}

  playground/proxy-hmr: {}

  playground/proxy-hmr/other-app: {}

  playground/resolve:
    dependencies:
      '@babel/runtime':
        specifier: ^7.23.1
        version: 7.23.1
      '@vitejs/test-require-pkg-with-module-field':
        specifier: link:./require-pkg-with-module-field
        version: link:require-pkg-with-module-field
      '@vitejs/test-resolve-browser-field':
        specifier: link:./browser-field
        version: link:browser-field
      '@vitejs/test-resolve-browser-module-field1':
        specifier: link:./browser-module-field1
        version: link:browser-module-field1
      '@vitejs/test-resolve-browser-module-field2':
        specifier: link:./browser-module-field2
        version: link:browser-module-field2
      '@vitejs/test-resolve-browser-module-field3':
        specifier: link:./browser-module-field3
        version: link:browser-module-field3
      '@vitejs/test-resolve-custom-condition':
        specifier: link:./custom-condition
        version: link:custom-condition
      '@vitejs/test-resolve-custom-main-field':
        specifier: link:./custom-main-field
        version: link:custom-main-field
      '@vitejs/test-resolve-exports-and-nested-scope':
        specifier: link:./exports-and-nested-scope
        version: link:exports-and-nested-scope
      '@vitejs/test-resolve-exports-env':
        specifier: link:./exports-env
        version: link:exports-env
      '@vitejs/test-resolve-exports-from-root':
        specifier: link:./exports-from-root
        version: link:exports-from-root
      '@vitejs/test-resolve-exports-legacy-fallback':
        specifier: link:./exports-legacy-fallback
        version: link:exports-legacy-fallback
      '@vitejs/test-resolve-exports-path':
        specifier: link:./exports-path
        version: link:exports-path
      '@vitejs/test-resolve-exports-with-module':
        specifier: link:./exports-with-module
        version: link:exports-with-module
      '@vitejs/test-resolve-exports-with-module-condition':
        specifier: link:./exports-with-module-condition
        version: link:exports-with-module-condition
      '@vitejs/test-resolve-exports-with-module-condition-required':
        specifier: link:./exports-with-module-condition-required
        version: link:exports-with-module-condition-required
      '@vitejs/test-resolve-imports-pkg':
        specifier: link:./imports-path/other-pkg
        version: link:imports-path/other-pkg
      '@vitejs/test-resolve-linked':
        specifier: workspace:*
        version: link:../resolve-linked
      '@vitejs/test-resolve-sharp-dir':
        specifier: link:./sharp-dir
        version: link:sharp-dir
      es5-ext:
        specifier: 0.10.62
        version: 0.10.62
      normalize.css:
        specifier: ^8.0.1
        version: 8.0.1

  playground/resolve-config: {}

  playground/resolve-linked: {}

  playground/resolve/browser-field:
    dependencies:
      '@vitejs/test-resolve-browser-field-bare-import-fail':
        specifier: link:../browser-field-bare-import-fail
        version: link:../browser-field-bare-import-fail
      '@vitejs/test-resolve-browser-field-bare-import-success':
        specifier: link:../browser-field-bare-import-success
        version: link:../browser-field-bare-import-success

  playground/resolve/browser-field-bare-import-fail: {}

  playground/resolve/browser-field-bare-import-success: {}

  playground/resolve/browser-module-field1: {}

  playground/resolve/browser-module-field2: {}

  playground/resolve/browser-module-field3: {}

  playground/resolve/custom-condition: {}

  playground/resolve/custom-main-field: {}

  playground/resolve/exports-and-nested-scope: {}

  playground/resolve/exports-and-nested-scope/nested-scope: {}

  playground/resolve/exports-env: {}

  playground/resolve/exports-from-root: {}

  playground/resolve/exports-from-root/nested: {}

  playground/resolve/exports-legacy-fallback: {}

  playground/resolve/exports-legacy-fallback/dir: {}

  playground/resolve/exports-path: {}

  playground/resolve/exports-with-module: {}

  playground/resolve/exports-with-module-condition: {}

  playground/resolve/exports-with-module-condition-required:
    dependencies:
      '@vitejs/test-resolve-exports-with-module-condition':
        specifier: link:../exports-with-module-condition
        version: link:../exports-with-module-condition

  playground/resolve/imports-path/other-pkg: {}

  playground/resolve/inline-package: {}

  playground/resolve/require-pkg-with-module-field:
    dependencies:
      bignumber.js:
        specifier: 9.1.2
        version: 9.1.2

  playground/resolve/sharp-dir:
    dependencies:
      es5-ext:
        specifier: 0.10.62
        version: 0.10.62

  playground/ssr:
    devDependencies:
      express:
        specifier: ^4.18.2
        version: 4.18.2

  playground/ssr-conditions:
    dependencies:
      '@vitejs/test-ssr-conditions-external':
        specifier: file:./external
        version: file:playground/ssr-conditions/external
      '@vitejs/test-ssr-conditions-no-external':
        specifier: file:./no-external
        version: file:playground/ssr-conditions/no-external
    devDependencies:
      express:
        specifier: ^4.18.2
        version: 4.18.2

  playground/ssr-conditions/external: {}

  playground/ssr-conditions/no-external: {}

  playground/ssr-deps:
    dependencies:
      '@vitejs/test-css-lib':
        specifier: file:./css-lib
        version: file:playground/ssr-deps/css-lib
      '@vitejs/test-define-properties-exports':
        specifier: file:./define-properties-exports
        version: file:playground/ssr-deps/define-properties-exports
      '@vitejs/test-define-property-exports':
        specifier: file:./define-property-exports
        version: file:playground/ssr-deps/define-property-exports
      '@vitejs/test-external-entry':
        specifier: file:./external-entry
        version: file:playground/ssr-deps/external-entry
      '@vitejs/test-external-using-external-entry':
        specifier: file:./external-using-external-entry
        version: file:playground/ssr-deps/external-using-external-entry
      '@vitejs/test-forwarded-export':
        specifier: file:./forwarded-export
        version: file:playground/ssr-deps/forwarded-export
      '@vitejs/test-import-builtin-cjs':
        specifier: file:./import-builtin-cjs
        version: file:playground/ssr-deps/import-builtin-cjs
      '@vitejs/test-linked-no-external':
        specifier: link:./linked-no-external
        version: link:linked-no-external
      '@vitejs/test-module-condition':
        specifier: file:./module-condition
        version: file:playground/ssr-deps/module-condition
      '@vitejs/test-no-external-cjs':
        specifier: file:./no-external-cjs
        version: file:playground/ssr-deps/no-external-cjs
      '@vitejs/test-no-external-css':
        specifier: file:./no-external-css
        version: file:playground/ssr-deps/no-external-css
      '@vitejs/test-non-optimized-with-nested-external':
        specifier: workspace:*
        version: link:non-optimized-with-nested-external
      '@vitejs/test-object-assigned-exports':
        specifier: file:./object-assigned-exports
        version: file:playground/ssr-deps/object-assigned-exports
      '@vitejs/test-only-object-assigned-exports':
        specifier: file:./only-object-assigned-exports
        version: file:playground/ssr-deps/only-object-assigned-exports
      '@vitejs/test-optimized-cjs-with-nested-external':
        specifier: file:./optimized-with-nested-external
        version: file:playground/ssr-deps/optimized-with-nested-external
      '@vitejs/test-optimized-with-nested-external':
        specifier: file:./optimized-with-nested-external
        version: file:playground/ssr-deps/optimized-with-nested-external
      '@vitejs/test-pkg-exports':
        specifier: file:./pkg-exports
        version: file:playground/ssr-deps/pkg-exports
      '@vitejs/test-primitive-export':
        specifier: file:./primitive-export
        version: file:playground/ssr-deps/primitive-export
      '@vitejs/test-read-file-content':
        specifier: file:./read-file-content
        version: file:playground/ssr-deps/read-file-content
      '@vitejs/test-require-absolute':
        specifier: file:./require-absolute
        version: file:playground/ssr-deps/require-absolute
      '@vitejs/test-ts-transpiled-exports':
        specifier: file:./ts-transpiled-exports
        version: file:playground/ssr-deps/ts-transpiled-exports
      bcrypt:
        specifier: ^5.1.1
        version: 5.1.1
    devDependencies:
      express:
        specifier: ^4.18.2
        version: 4.18.2

  playground/ssr-deps/css-lib: {}

  playground/ssr-deps/define-properties-exports: {}

  playground/ssr-deps/define-property-exports: {}

  playground/ssr-deps/external-entry: {}

  playground/ssr-deps/external-using-external-entry:
    dependencies:
      external-entry:
        specifier: file:../external-entry
        version: file:playground/ssr-deps/external-entry

  playground/ssr-deps/forwarded-export:
    dependencies:
      object-assigned-exports:
        specifier: file:../object-assigned-exports
        version: file:playground/ssr-deps/object-assigned-exports

  playground/ssr-deps/import-builtin-cjs: {}

  playground/ssr-deps/linked-no-external: {}

  playground/ssr-deps/module-condition: {}

  playground/ssr-deps/nested-external: {}

  playground/ssr-deps/nested-external-cjs: {}

  playground/ssr-deps/no-external-cjs: {}

  playground/ssr-deps/no-external-css: {}

  playground/ssr-deps/non-optimized-with-nested-external:
    dependencies:
      nested-external:
        specifier: file:../nested-external
        version: file:playground/ssr-deps/nested-external
      nested-external-cjs:
        specifier: file:../nested-external-cjs
        version: file:playground/ssr-deps/nested-external-cjs

  playground/ssr-deps/object-assigned-exports: {}

  playground/ssr-deps/only-object-assigned-exports: {}

  playground/ssr-deps/optimized-cjs-with-nested-external:
    dependencies:
      nested-external:
        specifier: file:../nested-external
        version: file:playground/ssr-deps/nested-external

  playground/ssr-deps/optimized-with-nested-external:
    dependencies:
      nested-external:
        specifier: file:../nested-external
        version: file:playground/ssr-deps/nested-external

  playground/ssr-deps/pkg-exports: {}

  playground/ssr-deps/primitive-export: {}

  playground/ssr-deps/read-file-content: {}

  playground/ssr-deps/require-absolute: {}

  playground/ssr-deps/ts-transpiled-exports: {}

  playground/ssr-html:
    devDependencies:
      express:
        specifier: ^4.18.2
        version: 4.18.2

  playground/ssr-noexternal:
    dependencies:
      '@vitejs/test-external-cjs':
        specifier: file:./external-cjs
        version: file:playground/ssr-noexternal/external-cjs
      '@vitejs/test-require-external-cjs':
        specifier: file:./require-external-cjs
        version: file:playground/ssr-noexternal/require-external-cjs
      express:
        specifier: ^4.18.2
        version: 4.18.2

  playground/ssr-noexternal/external-cjs: {}

  playground/ssr-noexternal/require-external-cjs:
    dependencies:
      '@vitejs/test-external-cjs':
        specifier: file:../external-cjs
        version: file:playground/ssr-noexternal/external-cjs

  playground/ssr-pug:
    devDependencies:
      express:
        specifier: ^4.18.2
        version: 4.18.2
      pug:
        specifier: ^3.0.2
        version: 3.0.2

  playground/ssr-resolve:
    dependencies:
      '@vitejs/test-deep-import':
        specifier: file:./deep-import
        version: file:playground/ssr-resolve/deep-import
      '@vitejs/test-entries':
        specifier: file:./entries
        version: file:playground/ssr-resolve/entries
      '@vitejs/test-resolve-pkg-exports':
        specifier: file:./pkg-exports
        version: file:playground/ssr-resolve/pkg-exports

  playground/ssr-resolve/deep-import: {}

  playground/ssr-resolve/deep-import/bar: {}

  playground/ssr-resolve/deep-import/foo: {}

  playground/ssr-resolve/entries: {}

  playground/ssr-resolve/pkg-exports: {}

  playground/ssr-webworker:
    dependencies:
      '@vitejs/test-browser-exports':
        specifier: file:./browser-exports
        version: file:playground/ssr-webworker/browser-exports
      '@vitejs/test-worker-exports':
        specifier: file:./worker-exports
        version: file:playground/ssr-webworker/worker-exports
      react:
        specifier: ^18.2.0
        version: 18.2.0
    devDependencies:
      '@vitejs/test-resolve-linked':
        specifier: workspace:*
        version: link:../resolve-linked
      miniflare:
        specifier: ^3.20231002.1
        version: 3.20231002.1

  playground/ssr-webworker/browser-exports: {}

  playground/ssr-webworker/worker-exports: {}

  playground/tailwind:
    dependencies:
      autoprefixer:
        specifier: ^10.4.16
        version: 10.4.16
      tailwindcss:
        specifier: ^3.3.3
        version: 3.3.3(ts-node@10.9.1)
      vue:
        specifier: ^3.3.4
        version: 3.3.4
      vue-router:
        specifier: ^4.2.5
        version: 4.2.5(vue@3.3.4)
    devDependencies:
      ts-node:
        specifier: ^10.9.1
        version: 10.9.1(@types/node@18.18.4)(typescript@5.2.2)

  playground/tailwind-sourcemap:
    dependencies:
      tailwindcss:
        specifier: ^3.3.3
        version: 3.3.3(ts-node@10.9.1)

  playground/transform-plugin: {}

  playground/tsconfig-json: {}

  playground/tsconfig-json-load-error: {}

  playground/wasm: {}

  playground/worker:
    dependencies:
      '@vitejs/test-dep-to-optimize':
        specifier: file:./dep-to-optimize
        version: file:playground/worker/dep-to-optimize

  playground/worker/dep-to-optimize: {}

packages:

  /@aashutoshrathi/word-wrap@1.2.6:
    resolution: {integrity: sha512-1Yjs2SvM8TflER/OD3cOjhWWOZb58A2t7wpE2S9XfBYTiIl+XFhQG2bjy4Pu1I+EAlCNUzRDYDdFwFYUKvXcIA==}
    engines: {node: '>=0.10.0'}
    dev: true

  /@adobe/css-tools@4.2.0:
    resolution: {integrity: sha512-E09FiIft46CmH5Qnjb0wsW54/YQd69LsxeKUOWawmws1XWvyFGURnAChH0mlr7YPFR1ofwvUQfcL0J3lMxXqPA==}
    dev: true

  /@algolia/autocomplete-core@1.9.3(algoliasearch@4.20.0):
    resolution: {integrity: sha512-009HdfugtGCdC4JdXUbVJClA0q0zh24yyePn+KUGk3rP7j8FEe/m5Yo/z65gn6nP/cM39PxpzqKrL7A6fP6PPw==}
    dependencies:
      '@algolia/autocomplete-plugin-algolia-insights': 1.9.3(algoliasearch@4.20.0)
      '@algolia/autocomplete-shared': 1.9.3(algoliasearch@4.20.0)
    transitivePeerDependencies:
      - '@algolia/client-search'
      - algoliasearch
      - search-insights
    dev: true

  /@algolia/autocomplete-plugin-algolia-insights@1.9.3(algoliasearch@4.20.0):
    resolution: {integrity: sha512-a/yTUkcO/Vyy+JffmAnTWbr4/90cLzw+CC3bRbhnULr/EM0fGNvM13oQQ14f2moLMcVDyAx/leczLlAOovhSZg==}
    peerDependencies:
      search-insights: '>= 1 < 3'
    peerDependenciesMeta:
      search-insights:
        optional: true
    dependencies:
      '@algolia/autocomplete-shared': 1.9.3(algoliasearch@4.20.0)
    transitivePeerDependencies:
      - '@algolia/client-search'
      - algoliasearch
    dev: true

  /@algolia/autocomplete-preset-algolia@1.9.3(algoliasearch@4.20.0):
    resolution: {integrity: sha512-d4qlt6YmrLMYy95n5TB52wtNDr6EgAIPH81dvvvW8UmuWRgxEtY0NJiPwl/h95JtG2vmRM804M0DSwMCNZlzRA==}
    peerDependencies:
      '@algolia/client-search': '>= 4.9.1 < 6'
      algoliasearch: '>= 4.9.1 < 6'
    peerDependenciesMeta:
      '@algolia/client-search':
        optional: true
    dependencies:
      '@algolia/autocomplete-shared': 1.9.3(algoliasearch@4.20.0)
      algoliasearch: 4.20.0
    dev: true

  /@algolia/autocomplete-shared@1.9.3(algoliasearch@4.20.0):
    resolution: {integrity: sha512-Wnm9E4Ye6Rl6sTTqjoymD+l8DjSTHsHboVRYrKgEt8Q7UHm9nYbqhN/i0fhUYA3OAEH7WA8x3jfpnmJm3rKvaQ==}
    peerDependencies:
      '@algolia/client-search': '>= 4.9.1 < 6'
      algoliasearch: '>= 4.9.1 < 6'
    peerDependenciesMeta:
      '@algolia/client-search':
        optional: true
    dependencies:
      algoliasearch: 4.20.0
    dev: true

  /@algolia/cache-browser-local-storage@4.20.0:
    resolution: {integrity: sha512-uujahcBt4DxduBTvYdwO3sBfHuJvJokiC3BP1+O70fglmE1ShkH8lpXqZBac1rrU3FnNYSUs4pL9lBdTKeRPOQ==}
    dependencies:
      '@algolia/cache-common': 4.20.0
    dev: true

  /@algolia/cache-common@4.20.0:
    resolution: {integrity: sha512-vCfxauaZutL3NImzB2G9LjLt36vKAckc6DhMp05An14kVo8F1Yofb6SIl6U3SaEz8pG2QOB9ptwM5c+zGevwIQ==}
    dev: true

  /@algolia/cache-in-memory@4.20.0:
    resolution: {integrity: sha512-Wm9ak/IaacAZXS4mB3+qF/KCoVSBV6aLgIGFEtQtJwjv64g4ePMapORGmCyulCFwfePaRAtcaTbMcJF+voc/bg==}
    dependencies:
      '@algolia/cache-common': 4.20.0
    dev: true

  /@algolia/client-account@4.20.0:
    resolution: {integrity: sha512-GGToLQvrwo7am4zVkZTnKa72pheQeez/16sURDWm7Seyz+HUxKi3BM6fthVVPUEBhtJ0reyVtuK9ArmnaKl10Q==}
    dependencies:
      '@algolia/client-common': 4.20.0
      '@algolia/client-search': 4.20.0
      '@algolia/transporter': 4.20.0
    dev: true

  /@algolia/client-analytics@4.20.0:
    resolution: {integrity: sha512-EIr+PdFMOallRdBTHHdKI3CstslgLORQG7844Mq84ib5oVFRVASuuPmG4bXBgiDbcsMLUeOC6zRVJhv1KWI0ug==}
    dependencies:
      '@algolia/client-common': 4.20.0
      '@algolia/client-search': 4.20.0
      '@algolia/requester-common': 4.20.0
      '@algolia/transporter': 4.20.0
    dev: true

  /@algolia/client-common@4.20.0:
    resolution: {integrity: sha512-P3WgMdEss915p+knMMSd/fwiHRHKvDu4DYRrCRaBrsfFw7EQHon+EbRSm4QisS9NYdxbS04kcvNoavVGthyfqQ==}
    dependencies:
      '@algolia/requester-common': 4.20.0
      '@algolia/transporter': 4.20.0
    dev: true

  /@algolia/client-personalization@4.20.0:
    resolution: {integrity: sha512-N9+zx0tWOQsLc3K4PVRDV8GUeOLAY0i445En79Pr3zWB+m67V+n/8w4Kw1C5LlbHDDJcyhMMIlqezh6BEk7xAQ==}
    dependencies:
      '@algolia/client-common': 4.20.0
      '@algolia/requester-common': 4.20.0
      '@algolia/transporter': 4.20.0
    dev: true

  /@algolia/client-search@4.20.0:
    resolution: {integrity: sha512-zgwqnMvhWLdpzKTpd3sGmMlr4c+iS7eyyLGiaO51zDZWGMkpgoNVmltkzdBwxOVXz0RsFMznIxB9zuarUv4TZg==}
    dependencies:
      '@algolia/client-common': 4.20.0
      '@algolia/requester-common': 4.20.0
      '@algolia/transporter': 4.20.0
    dev: true

  /@algolia/logger-common@4.20.0:
    resolution: {integrity: sha512-xouigCMB5WJYEwvoWW5XDv7Z9f0A8VoXJc3VKwlHJw/je+3p2RcDXfksLI4G4lIVncFUYMZx30tP/rsdlvvzHQ==}
    dev: true

  /@algolia/logger-console@4.20.0:
    resolution: {integrity: sha512-THlIGG1g/FS63z0StQqDhT6bprUczBI8wnLT3JWvfAQDZX5P6fCg7dG+pIrUBpDIHGszgkqYEqECaKKsdNKOUA==}
    dependencies:
      '@algolia/logger-common': 4.20.0
    dev: true

  /@algolia/requester-browser-xhr@4.20.0:
    resolution: {integrity: sha512-HbzoSjcjuUmYOkcHECkVTwAelmvTlgs48N6Owt4FnTOQdwn0b8pdht9eMgishvk8+F8bal354nhx/xOoTfwiAw==}
    dependencies:
      '@algolia/requester-common': 4.20.0
    dev: true

  /@algolia/requester-common@4.20.0:
    resolution: {integrity: sha512-9h6ye6RY/BkfmeJp7Z8gyyeMrmmWsMOCRBXQDs4mZKKsyVlfIVICpcSibbeYcuUdurLhIlrOUkH3rQEgZzonng==}
    dev: true

  /@algolia/requester-node-http@4.20.0:
    resolution: {integrity: sha512-ocJ66L60ABSSTRFnCHIEZpNHv6qTxsBwJEPfYaSBsLQodm0F9ptvalFkHMpvj5DfE22oZrcrLbOYM2bdPJRHng==}
    dependencies:
      '@algolia/requester-common': 4.20.0
    dev: true

  /@algolia/transporter@4.20.0:
    resolution: {integrity: sha512-Lsii1pGWOAISbzeyuf+r/GPhvHMPHSPrTDWNcIzOE1SG1inlJHICaVe2ikuoRjcpgxZNU54Jl+if15SUCsaTUg==}
    dependencies:
      '@algolia/cache-common': 4.20.0
      '@algolia/logger-common': 4.20.0
      '@algolia/requester-common': 4.20.0
    dev: true

  /@alloc/quick-lru@5.2.0:
    resolution: {integrity: sha512-UrcABB+4bUrFABwbluTIBErXwvbsU/V7TZWfmbgJfbkwiBuziS9gxdODUyuiecfdGQ85jglMW6juS3+z5TsKLw==}
    engines: {node: '>=10'}

  /@ampproject/remapping@2.2.1:
    resolution: {integrity: sha512-lFMjJTrFL3j7L9yBxwYfCq2k6qqwHyzuUl/XBnif78PWTJYyL/dfowQHWE3sp6U6ZzqWiiIZnpTMO96zhkjwtg==}
    engines: {node: '>=6.0.0'}
    dependencies:
      '@jridgewell/gen-mapping': 0.3.2
      '@jridgewell/trace-mapping': 0.3.19

  /@babel/code-frame@7.22.13:
    resolution: {integrity: sha512-XktuhWlJ5g+3TJXc5upd9Ks1HutSArik6jf2eAjYFyIOf4ej3RN+184cZbzDvbPnuTJIUhPKKJE3cIsYTiAT3w==}
    engines: {node: '>=6.9.0'}
    dependencies:
      '@babel/highlight': 7.22.13
      chalk: 2.4.2

  /@babel/compat-data@7.22.20:
    resolution: {integrity: sha512-BQYjKbpXjoXwFW5jGqiizJQQT/aC7pFm9Ok1OWssonuguICi264lbgMzRp2ZMmRSlfkX6DsWDDcsrctK8Rwfiw==}
    engines: {node: '>=6.9.0'}
    dev: false

  /@babel/compat-data@7.22.9:
    resolution: {integrity: sha512-5UamI7xkUcJ3i9qVDS+KFDEK8/7oJ55/sJMB1Ge7IEapr7KfdfV/HErR+koZwOfd+SgtFKOKRhRakdg++DcJpQ==}
    engines: {node: '>=6.9.0'}

  /@babel/core@7.23.0:
    resolution: {integrity: sha512-97z/ju/Jy1rZmDxybphrBuI+jtJjFVoz7Mr9yUQVVVi+DNZE333uFQeMOqcCIy1x3WYBIbWftUSLmbNXNT7qFQ==}
    engines: {node: '>=6.9.0'}
    dependencies:
      '@ampproject/remapping': 2.2.1
      '@babel/code-frame': 7.22.13
      '@babel/generator': 7.23.0
      '@babel/helper-compilation-targets': 7.22.15
      '@babel/helper-module-transforms': 7.23.0(@babel/core@7.23.0)
      '@babel/helpers': 7.23.1
      '@babel/parser': 7.23.0
      '@babel/template': 7.22.15
      '@babel/traverse': 7.23.0
      '@babel/types': 7.23.0
      convert-source-map: 2.0.0
      debug: 4.3.4
      gensync: 1.0.0-beta.2
      json5: 2.2.3
      semver: 6.3.1
    transitivePeerDependencies:
      - supports-color

  /@babel/generator@7.22.15:
    resolution: {integrity: sha512-Zu9oWARBqeVOW0dZOjXc3JObrzuqothQ3y/n1kUtrjCoCPLkXUwMvOo/F/TCfoHMbWIFlWwpZtkZVb9ga4U2pA==}
    engines: {node: '>=6.9.0'}
    dependencies:
      '@babel/types': 7.23.0
      '@jridgewell/gen-mapping': 0.3.3
      '@jridgewell/trace-mapping': 0.3.19
      jsesc: 2.5.2
    dev: false

  /@babel/generator@7.23.0:
    resolution: {integrity: sha512-lN85QRR+5IbYrMWM6Y4pE/noaQtg4pNiqeNGX60eqOfo6gtEj6uw/JagelB8vVztSd7R6M5n1+PQkDbHbBRU4g==}
    engines: {node: '>=6.9.0'}
    dependencies:
      '@babel/types': 7.23.0
      '@jridgewell/gen-mapping': 0.3.3
      '@jridgewell/trace-mapping': 0.3.19
      jsesc: 2.5.2

  /@babel/helper-annotate-as-pure@7.22.5:
    resolution: {integrity: sha512-LvBTxu8bQSQkcyKOU+a1btnNFQ1dMAd0R6PyW3arXes06F6QLWLIrd681bxRPIXlrMGR3XYnW9JyML7dP3qgxg==}
    engines: {node: '>=6.9.0'}
    dependencies:
      '@babel/types': 7.23.0
    dev: false

  /@babel/helper-builder-binary-assignment-operator-visitor@7.22.5:
    resolution: {integrity: sha512-m1EP3lVOPptR+2DwD125gziZNcmoNSHGmJROKoy87loWUQyJaVXDgpmruWqDARZSmtYQ+Dl25okU8+qhVzuykw==}
    engines: {node: '>=6.9.0'}
    dependencies:
      '@babel/types': 7.23.0
    dev: false

  /@babel/helper-compilation-targets@7.22.15:
    resolution: {integrity: sha512-y6EEzULok0Qvz8yyLkCvVX+02ic+By2UdOhylwUOvOn9dvYc9mKICJuuU1n1XBI02YWsNsnrY1kc6DVbjcXbtw==}
    engines: {node: '>=6.9.0'}
    dependencies:
      '@babel/compat-data': 7.22.9
      '@babel/helper-validator-option': 7.22.15
      browserslist: 4.22.1
      lru-cache: 5.1.1
      semver: 6.3.1

  /@babel/helper-create-class-features-plugin@7.22.15(@babel/core@7.23.0):
    resolution: {integrity: sha512-jKkwA59IXcvSaiK2UN45kKwSC9o+KuoXsBDvHvU/7BecYIp8GQ2UwrVvFgJASUT+hBnwJx6MhvMCuMzwZZ7jlg==}
    engines: {node: '>=6.9.0'}
    peerDependencies:
      '@babel/core': ^7.0.0
    dependencies:
      '@babel/core': 7.23.0
      '@babel/helper-annotate-as-pure': 7.22.5
      '@babel/helper-environment-visitor': 7.22.5
      '@babel/helper-function-name': 7.22.5
      '@babel/helper-member-expression-to-functions': 7.22.15
      '@babel/helper-optimise-call-expression': 7.22.5
      '@babel/helper-replace-supers': 7.22.20(@babel/core@7.23.0)
      '@babel/helper-skip-transparent-expression-wrappers': 7.22.5
      '@babel/helper-split-export-declaration': 7.22.6
      semver: 6.3.1
    dev: false

  /@babel/helper-create-class-features-plugin@7.22.5(@babel/core@7.23.0):
    resolution: {integrity: sha512-xkb58MyOYIslxu3gKmVXmjTtUPvBU4odYzbiIQbWwLKIHCsx6UGZGX6F1IznMFVnDdirseUZopzN+ZRt8Xb33Q==}
    engines: {node: '>=6.9.0'}
    peerDependencies:
      '@babel/core': ^7.0.0
    dependencies:
      '@babel/core': 7.23.0
      '@babel/helper-annotate-as-pure': 7.22.5
      '@babel/helper-environment-visitor': 7.22.5
      '@babel/helper-function-name': 7.22.5
      '@babel/helper-member-expression-to-functions': 7.22.5
      '@babel/helper-optimise-call-expression': 7.22.5
      '@babel/helper-replace-supers': 7.22.5
      '@babel/helper-skip-transparent-expression-wrappers': 7.22.5
      '@babel/helper-split-export-declaration': 7.22.6
      semver: 6.3.1
    transitivePeerDependencies:
      - supports-color
    dev: false

  /@babel/helper-create-regexp-features-plugin@7.22.5(@babel/core@7.23.0):
    resolution: {integrity: sha512-1VpEFOIbMRaXyDeUwUfmTIxExLwQ+zkW+Bh5zXpApA3oQedBx9v/updixWxnx/bZpKw7u8VxWjb/qWpIcmPq8A==}
    engines: {node: '>=6.9.0'}
    peerDependencies:
      '@babel/core': ^7.0.0
    dependencies:
      '@babel/core': 7.23.0
      '@babel/helper-annotate-as-pure': 7.22.5
      regexpu-core: 5.3.2
      semver: 6.3.1
    dev: false

  /@babel/helper-define-polyfill-provider@0.4.2(@babel/core@7.23.0):
    resolution: {integrity: sha512-k0qnnOqHn5dK9pZpfD5XXZ9SojAITdCKRn2Lp6rnDGzIbaP0rHyMPk/4wsSxVBVz4RfN0q6VpXWP2pDGIoQ7hw==}
    peerDependencies:
      '@babel/core': ^7.4.0 || ^8.0.0-0 <8.0.0
    dependencies:
      '@babel/core': 7.23.0
      '@babel/helper-compilation-targets': 7.22.15
      '@babel/helper-plugin-utils': 7.22.5
      debug: 4.3.4
      lodash.debounce: 4.0.8
      resolve: 1.22.4
    transitivePeerDependencies:
      - supports-color
    dev: false

  /@babel/helper-environment-visitor@7.22.20:
    resolution: {integrity: sha512-zfedSIzFhat/gFhWfHtgWvlec0nqB9YEIVrpuwjruLlXfUSnA8cJB0miHKwqDnQ7d32aKo2xt88/xZptwxbfhA==}
    engines: {node: '>=6.9.0'}

  /@babel/helper-environment-visitor@7.22.5:
    resolution: {integrity: sha512-XGmhECfVA/5sAt+H+xpSg0mfrHq6FzNr9Oxh7PSEBBRUb/mL7Kz3NICXb194rCqAEdxkhPT1a88teizAFyvk8Q==}
    engines: {node: '>=6.9.0'}
    dev: false

  /@babel/helper-function-name@7.22.5:
    resolution: {integrity: sha512-wtHSq6jMRE3uF2otvfuD3DIvVhOsSNshQl0Qrd7qC9oQJzHvOL4qQXlQn2916+CXGywIjpGuIkoyZRRxHPiNQQ==}
    engines: {node: '>=6.9.0'}
    dependencies:
      '@babel/template': 7.22.15
      '@babel/types': 7.23.0
    dev: false

  /@babel/helper-function-name@7.23.0:
    resolution: {integrity: sha512-OErEqsrxjZTJciZ4Oo+eoZqeW9UIiOcuYKRJA4ZAgV9myA+pOXhhmpfNCKjEH/auVfEYVFJ6y1Tc4r0eIApqiw==}
    engines: {node: '>=6.9.0'}
    dependencies:
      '@babel/template': 7.22.15
      '@babel/types': 7.23.0

  /@babel/helper-hoist-variables@7.22.5:
    resolution: {integrity: sha512-wGjk9QZVzvknA6yKIUURb8zY3grXCcOZt+/7Wcy8O2uctxhplmUPkOdlgoNhmdVee2c92JXbf1xpMtVNbfoxRw==}
    engines: {node: '>=6.9.0'}
    dependencies:
      '@babel/types': 7.23.0

  /@babel/helper-member-expression-to-functions@7.22.15:
    resolution: {integrity: sha512-qLNsZbgrNh0fDQBCPocSL8guki1hcPvltGDv/NxvUoABwFq7GkKSu1nRXeJkVZc+wJvne2E0RKQz+2SQrz6eAA==}
    engines: {node: '>=6.9.0'}
    dependencies:
      '@babel/types': 7.23.0
    dev: false

  /@babel/helper-member-expression-to-functions@7.22.5:
    resolution: {integrity: sha512-aBiH1NKMG0H2cGZqspNvsaBe6wNGjbJjuLy29aU+eDZjSbbN53BaxlpB02xm9v34pLTZ1nIQPFYn2qMZoa5BQQ==}
    engines: {node: '>=6.9.0'}
    dependencies:
      '@babel/types': 7.23.0
    dev: false

  /@babel/helper-module-imports@7.22.15:
    resolution: {integrity: sha512-0pYVBnDKZO2fnSPCrgM/6WMc7eS20Fbok+0r88fp+YtWVLZrp4CkafFGIp+W0VKw4a22sgebPT99y+FDNMdP4w==}
    engines: {node: '>=6.9.0'}
    dependencies:
      '@babel/types': 7.23.0

  /@babel/helper-module-transforms@7.22.17(@babel/core@7.23.0):
    resolution: {integrity: sha512-XouDDhQESrLHTpnBtCKExJdyY4gJCdrvH2Pyv8r8kovX2U8G0dRUOT45T9XlbLtuu9CLXP15eusnkprhoPV5iQ==}
    engines: {node: '>=6.9.0'}
    peerDependencies:
      '@babel/core': ^7.0.0
    dependencies:
      '@babel/core': 7.23.0
      '@babel/helper-environment-visitor': 7.22.5
      '@babel/helper-module-imports': 7.22.15
      '@babel/helper-simple-access': 7.22.5
      '@babel/helper-split-export-declaration': 7.22.6
      '@babel/helper-validator-identifier': 7.22.15
    dev: false

  /@babel/helper-module-transforms@7.23.0(@babel/core@7.23.0):
    resolution: {integrity: sha512-WhDWw1tdrlT0gMgUJSlX0IQvoO1eN279zrAUbVB+KpV2c3Tylz8+GnKOLllCS6Z/iZQEyVYxhZVUdPTqs2YYPw==}
    engines: {node: '>=6.9.0'}
    peerDependencies:
      '@babel/core': ^7.0.0
    dependencies:
      '@babel/core': 7.23.0
      '@babel/helper-environment-visitor': 7.22.20
      '@babel/helper-module-imports': 7.22.15
      '@babel/helper-simple-access': 7.22.5
      '@babel/helper-split-export-declaration': 7.22.6
      '@babel/helper-validator-identifier': 7.22.20

  /@babel/helper-optimise-call-expression@7.22.5:
    resolution: {integrity: sha512-HBwaojN0xFRx4yIvpwGqxiV2tUfl7401jlok564NgB9EHS1y6QT17FmKWm4ztqjeVdXLuC4fSvHc5ePpQjoTbw==}
    engines: {node: '>=6.9.0'}
    dependencies:
      '@babel/types': 7.23.0
    dev: false

  /@babel/helper-plugin-utils@7.22.5:
    resolution: {integrity: sha512-uLls06UVKgFG9QD4OeFYLEGteMIAa5kpTPcFL28yuCIIzsf6ZyKZMllKVOCZFhiZ5ptnwX4mtKdWCBE/uT4amg==}
    engines: {node: '>=6.9.0'}
    dev: false

  /@babel/helper-remap-async-to-generator@7.22.20(@babel/core@7.23.0):
    resolution: {integrity: sha512-pBGyV4uBqOns+0UvhsTO8qgl8hO89PmiDYv+/COyp1aeMcmfrfruz+/nCMFiYyFF/Knn0yfrC85ZzNFjembFTw==}
    engines: {node: '>=6.9.0'}
    peerDependencies:
      '@babel/core': ^7.0.0
    dependencies:
      '@babel/core': 7.23.0
      '@babel/helper-annotate-as-pure': 7.22.5
      '@babel/helper-environment-visitor': 7.22.20
      '@babel/helper-wrap-function': 7.22.20
    dev: false

  /@babel/helper-remap-async-to-generator@7.22.5(@babel/core@7.23.0):
    resolution: {integrity: sha512-cU0Sq1Rf4Z55fgz7haOakIyM7+x/uCFwXpLPaeRzfoUtAEAuUZjZvFPjL/rk5rW693dIgn2hng1W7xbT7lWT4g==}
    engines: {node: '>=6.9.0'}
    peerDependencies:
      '@babel/core': ^7.0.0
    dependencies:
      '@babel/core': 7.23.0
      '@babel/helper-annotate-as-pure': 7.22.5
      '@babel/helper-environment-visitor': 7.22.5
      '@babel/helper-wrap-function': 7.22.5
      '@babel/types': 7.23.0
    transitivePeerDependencies:
      - supports-color
    dev: false

  /@babel/helper-replace-supers@7.22.20(@babel/core@7.23.0):
    resolution: {integrity: sha512-qsW0In3dbwQUbK8kejJ4R7IHVGwHJlV6lpG6UA7a9hSa2YEiAib+N1T2kr6PEeUT+Fl7najmSOS6SmAwCHK6Tw==}
    engines: {node: '>=6.9.0'}
    peerDependencies:
      '@babel/core': ^7.0.0
    dependencies:
      '@babel/core': 7.23.0
      '@babel/helper-environment-visitor': 7.22.20
      '@babel/helper-member-expression-to-functions': 7.22.15
      '@babel/helper-optimise-call-expression': 7.22.5
    dev: false

  /@babel/helper-replace-supers@7.22.5:
    resolution: {integrity: sha512-aLdNM5I3kdI/V9xGNyKSF3X/gTyMUBohTZ+/3QdQKAA9vxIiy12E+8E2HoOP1/DjeqU+g6as35QHJNMDDYpuCg==}
    engines: {node: '>=6.9.0'}
    dependencies:
      '@babel/helper-environment-visitor': 7.22.5
      '@babel/helper-member-expression-to-functions': 7.22.5
      '@babel/helper-optimise-call-expression': 7.22.5
      '@babel/template': 7.22.15
      '@babel/traverse': 7.22.17
      '@babel/types': 7.23.0
    transitivePeerDependencies:
      - supports-color
    dev: false

  /@babel/helper-simple-access@7.22.5:
    resolution: {integrity: sha512-n0H99E/K+Bika3++WNL17POvo4rKWZ7lZEp1Q+fStVbUi8nxPQEBOlTmCOxW/0JsS56SKKQ+ojAe2pHKJHN35w==}
    engines: {node: '>=6.9.0'}
    dependencies:
      '@babel/types': 7.23.0

  /@babel/helper-skip-transparent-expression-wrappers@7.22.5:
    resolution: {integrity: sha512-tK14r66JZKiC43p8Ki33yLBVJKlQDFoA8GYN67lWCDCqoL6EMMSuM9b+Iff2jHaM/RRFYl7K+iiru7hbRqNx8Q==}
    engines: {node: '>=6.9.0'}
    dependencies:
      '@babel/types': 7.23.0
    dev: false

  /@babel/helper-split-export-declaration@7.22.6:
    resolution: {integrity: sha512-AsUnxuLhRYsisFiaJwvp1QF+I3KjD5FOxut14q/GzovUe6orHLesW2C7d754kRm53h5gqrz6sFl6sxc4BVtE/g==}
    engines: {node: '>=6.9.0'}
    dependencies:
      '@babel/types': 7.23.0

  /@babel/helper-string-parser@7.22.5:
    resolution: {integrity: sha512-mM4COjgZox8U+JcXQwPijIZLElkgEpO5rsERVDJTc2qfCDfERyob6k5WegS14SX18IIjv+XD+GrqNumY5JRCDw==}
    engines: {node: '>=6.9.0'}

  /@babel/helper-validator-identifier@7.22.15:
    resolution: {integrity: sha512-4E/F9IIEi8WR94324mbDUMo074YTheJmd7eZF5vITTeYchqAi6sYXRLHUVsmkdmY4QjfKTcB2jB7dVP3NaBElQ==}
    engines: {node: '>=6.9.0'}
    dev: false

  /@babel/helper-validator-identifier@7.22.20:
    resolution: {integrity: sha512-Y4OZ+ytlatR8AI+8KZfKuL5urKp7qey08ha31L8b3BwewJAoJamTzyvxPR/5D+KkdJCGPq/+8TukHBlY10FX9A==}
    engines: {node: '>=6.9.0'}

  /@babel/helper-validator-option@7.22.15:
    resolution: {integrity: sha512-bMn7RmyFjY/mdECUbgn9eoSY4vqvacUnS9i9vGAGttgFWesO6B4CYWA7XlpbWgBt71iv/hfbPlynohStqnu5hA==}
    engines: {node: '>=6.9.0'}

  /@babel/helper-wrap-function@7.22.20:
    resolution: {integrity: sha512-pms/UwkOpnQe/PDAEdV/d7dVCoBbB+R4FvYoHGZz+4VPcg7RtYy2KP7S2lbuWM6FCSgob5wshfGESbC/hzNXZw==}
    engines: {node: '>=6.9.0'}
    dependencies:
      '@babel/helper-function-name': 7.22.5
      '@babel/template': 7.22.15
      '@babel/types': 7.23.0
    dev: false

  /@babel/helper-wrap-function@7.22.5:
    resolution: {integrity: sha512-bYqLIBSEshYcYQyfks8ewYA8S30yaGSeRslcvKMvoUk6HHPySbxHq9YRi6ghhzEU+yhQv9bP/jXnygkStOcqZw==}
    engines: {node: '>=6.9.0'}
    dependencies:
      '@babel/helper-function-name': 7.22.5
      '@babel/template': 7.22.15
      '@babel/traverse': 7.22.17
      '@babel/types': 7.23.0
    transitivePeerDependencies:
      - supports-color
    dev: false

  /@babel/helpers@7.23.1:
    resolution: {integrity: sha512-chNpneuK18yW5Oxsr+t553UZzzAs3aZnFm4bxhebsNTeshrC95yA7l5yl7GBAG+JG1rF0F7zzD2EixK9mWSDoA==}
    engines: {node: '>=6.9.0'}
    dependencies:
      '@babel/template': 7.22.15
      '@babel/traverse': 7.23.0
      '@babel/types': 7.23.0
    transitivePeerDependencies:
      - supports-color

  /@babel/highlight@7.22.13:
    resolution: {integrity: sha512-C/BaXcnnvBCmHTpz/VGZ8jgtE2aYlW4hxDhseJAWZb7gqGM/qtCK6iZUb0TyKFf7BOUsBH7Q7fkRsDRhg1XklQ==}
    engines: {node: '>=6.9.0'}
    dependencies:
      '@babel/helper-validator-identifier': 7.22.20
      chalk: 2.4.2
      js-tokens: 4.0.0

  /@babel/parser@7.23.0:
    resolution: {integrity: sha512-vvPKKdMemU85V9WE/l5wZEmImpCtLqbnTvqDS2U1fJ96KrxoW7KrXhNsNCblQlg8Ck4b85yxdTyelsMUgFUXiw==}
    engines: {node: '>=6.0.0'}
    hasBin: true
    dependencies:
      '@babel/types': 7.23.0

  /@babel/plugin-bugfix-safari-id-destructuring-collision-in-function-expression@7.22.15(@babel/core@7.23.0):
    resolution: {integrity: sha512-FB9iYlz7rURmRJyXRKEnalYPPdn87H5no108cyuQQyMwlpJ2SJtpIUBI27kdTin956pz+LPypkPVPUTlxOmrsg==}
    engines: {node: '>=6.9.0'}
    peerDependencies:
      '@babel/core': ^7.0.0
    dependencies:
      '@babel/core': 7.23.0
      '@babel/helper-plugin-utils': 7.22.5
    dev: false

  /@babel/plugin-bugfix-v8-spread-parameters-in-optional-chaining@7.22.15(@babel/core@7.23.0):
    resolution: {integrity: sha512-Hyph9LseGvAeeXzikV88bczhsrLrIZqDPxO+sSmAunMPaGrBGhfMWzCPYTtiW9t+HzSE2wtV8e5cc5P6r1xMDQ==}
    engines: {node: '>=6.9.0'}
    peerDependencies:
      '@babel/core': ^7.13.0
    dependencies:
      '@babel/core': 7.23.0
      '@babel/helper-plugin-utils': 7.22.5
      '@babel/helper-skip-transparent-expression-wrappers': 7.22.5
      '@babel/plugin-transform-optional-chaining': 7.22.15(@babel/core@7.23.0)
    dev: false

  /@babel/plugin-proposal-private-property-in-object@7.21.0-placeholder-for-preset-env.2(@babel/core@7.23.0):
    resolution: {integrity: sha512-SOSkfJDddaM7mak6cPEpswyTRnuRltl429hMraQEglW+OkovnCzsiszTmsrlY//qLFjCpQDFRvjdm2wA5pPm9w==}
    engines: {node: '>=6.9.0'}
    peerDependencies:
      '@babel/core': ^7.0.0-0
    dependencies:
      '@babel/core': 7.23.0
    dev: false

  /@babel/plugin-syntax-async-generators@7.8.4(@babel/core@7.23.0):
    resolution: {integrity: sha512-tycmZxkGfZaxhMRbXlPXuVFpdWlXpir2W4AMhSJgRKzk/eDlIXOhb2LHWoLpDF7TEHylV5zNhykX6KAgHJmTNw==}
    peerDependencies:
      '@babel/core': ^7.0.0-0
    dependencies:
      '@babel/core': 7.23.0
      '@babel/helper-plugin-utils': 7.22.5
    dev: false

  /@babel/plugin-syntax-class-properties@7.12.13(@babel/core@7.23.0):
    resolution: {integrity: sha512-fm4idjKla0YahUNgFNLCB0qySdsoPiZP3iQE3rky0mBUtMZ23yDJ9SJdg6dXTSDnulOVqiF3Hgr9nbXvXTQZYA==}
    peerDependencies:
      '@babel/core': ^7.0.0-0
    dependencies:
      '@babel/core': 7.23.0
      '@babel/helper-plugin-utils': 7.22.5
    dev: false

  /@babel/plugin-syntax-class-static-block@7.14.5(@babel/core@7.23.0):
    resolution: {integrity: sha512-b+YyPmr6ldyNnM6sqYeMWE+bgJcJpO6yS4QD7ymxgH34GBPNDM/THBh8iunyvKIZztiwLH4CJZ0RxTk9emgpjw==}
    engines: {node: '>=6.9.0'}
    peerDependencies:
      '@babel/core': ^7.0.0-0
    dependencies:
      '@babel/core': 7.23.0
      '@babel/helper-plugin-utils': 7.22.5
    dev: false

  /@babel/plugin-syntax-dynamic-import@7.8.3(@babel/core@7.23.0):
    resolution: {integrity: sha512-5gdGbFon+PszYzqs83S3E5mpi7/y/8M9eC90MRTZfduQOYW76ig6SOSPNe41IG5LoP3FGBn2N0RjVDSQiS94kQ==}
    peerDependencies:
      '@babel/core': ^7.0.0-0
    dependencies:
      '@babel/core': 7.23.0
      '@babel/helper-plugin-utils': 7.22.5
    dev: false

  /@babel/plugin-syntax-export-namespace-from@7.8.3(@babel/core@7.23.0):
    resolution: {integrity: sha512-MXf5laXo6c1IbEbegDmzGPwGNTsHZmEy6QGznu5Sh2UCWvueywb2ee+CCE4zQiZstxU9BMoQO9i6zUFSY0Kj0Q==}
    peerDependencies:
      '@babel/core': ^7.0.0-0
    dependencies:
      '@babel/core': 7.23.0
      '@babel/helper-plugin-utils': 7.22.5
    dev: false

  /@babel/plugin-syntax-import-assertions@7.22.5(@babel/core@7.23.0):
    resolution: {integrity: sha512-rdV97N7KqsRzeNGoWUOK6yUsWarLjE5Su/Snk9IYPU9CwkWHs4t+rTGOvffTR8XGkJMTAdLfO0xVnXm8wugIJg==}
    engines: {node: '>=6.9.0'}
    peerDependencies:
      '@babel/core': ^7.0.0-0
    dependencies:
      '@babel/core': 7.23.0
      '@babel/helper-plugin-utils': 7.22.5
    dev: false

  /@babel/plugin-syntax-import-attributes@7.22.5(@babel/core@7.23.0):
    resolution: {integrity: sha512-KwvoWDeNKPETmozyFE0P2rOLqh39EoQHNjqizrI5B8Vt0ZNS7M56s7dAiAqbYfiAYOuIzIh96z3iR2ktgu3tEg==}
    engines: {node: '>=6.9.0'}
    peerDependencies:
      '@babel/core': ^7.0.0-0
    dependencies:
      '@babel/core': 7.23.0
      '@babel/helper-plugin-utils': 7.22.5
    dev: false

  /@babel/plugin-syntax-import-meta@7.10.4(@babel/core@7.23.0):
    resolution: {integrity: sha512-Yqfm+XDx0+Prh3VSeEQCPU81yC+JWZ2pDPFSS4ZdpfZhp4MkFMaDC1UqseovEKwSUpnIL7+vK+Clp7bfh0iD7g==}
    peerDependencies:
      '@babel/core': ^7.0.0-0
    dependencies:
      '@babel/core': 7.23.0
      '@babel/helper-plugin-utils': 7.22.5
    dev: false

  /@babel/plugin-syntax-json-strings@7.8.3(@babel/core@7.23.0):
    resolution: {integrity: sha512-lY6kdGpWHvjoe2vk4WrAapEuBR69EMxZl+RoGRhrFGNYVK8mOPAW8VfbT/ZgrFbXlDNiiaxQnAtgVCZ6jv30EA==}
    peerDependencies:
      '@babel/core': ^7.0.0-0
    dependencies:
      '@babel/core': 7.23.0
      '@babel/helper-plugin-utils': 7.22.5
    dev: false

  /@babel/plugin-syntax-logical-assignment-operators@7.10.4(@babel/core@7.23.0):
    resolution: {integrity: sha512-d8waShlpFDinQ5MtvGU9xDAOzKH47+FFoney2baFIoMr952hKOLp1HR7VszoZvOsV/4+RRszNY7D17ba0te0ig==}
    peerDependencies:
      '@babel/core': ^7.0.0-0
    dependencies:
      '@babel/core': 7.23.0
      '@babel/helper-plugin-utils': 7.22.5
    dev: false

  /@babel/plugin-syntax-nullish-coalescing-operator@7.8.3(@babel/core@7.23.0):
    resolution: {integrity: sha512-aSff4zPII1u2QD7y+F8oDsz19ew4IGEJg9SVW+bqwpwtfFleiQDMdzA/R+UlWDzfnHFCxxleFT0PMIrR36XLNQ==}
    peerDependencies:
      '@babel/core': ^7.0.0-0
    dependencies:
      '@babel/core': 7.23.0
      '@babel/helper-plugin-utils': 7.22.5
    dev: false

  /@babel/plugin-syntax-numeric-separator@7.10.4(@babel/core@7.23.0):
    resolution: {integrity: sha512-9H6YdfkcK/uOnY/K7/aA2xpzaAgkQn37yzWUMRK7OaPOqOpGS1+n0H5hxT9AUw9EsSjPW8SVyMJwYRtWs3X3ug==}
    peerDependencies:
      '@babel/core': ^7.0.0-0
    dependencies:
      '@babel/core': 7.23.0
      '@babel/helper-plugin-utils': 7.22.5
    dev: false

  /@babel/plugin-syntax-object-rest-spread@7.8.3(@babel/core@7.23.0):
    resolution: {integrity: sha512-XoqMijGZb9y3y2XskN+P1wUGiVwWZ5JmoDRwx5+3GmEplNyVM2s2Dg8ILFQm8rWM48orGy5YpI5Bl8U1y7ydlA==}
    peerDependencies:
      '@babel/core': ^7.0.0-0
    dependencies:
      '@babel/core': 7.23.0
      '@babel/helper-plugin-utils': 7.22.5
    dev: false

  /@babel/plugin-syntax-optional-catch-binding@7.8.3(@babel/core@7.23.0):
    resolution: {integrity: sha512-6VPD0Pc1lpTqw0aKoeRTMiB+kWhAoT24PA+ksWSBrFtl5SIRVpZlwN3NNPQjehA2E/91FV3RjLWoVTglWcSV3Q==}
    peerDependencies:
      '@babel/core': ^7.0.0-0
    dependencies:
      '@babel/core': 7.23.0
      '@babel/helper-plugin-utils': 7.22.5
    dev: false

  /@babel/plugin-syntax-optional-chaining@7.8.3(@babel/core@7.23.0):
    resolution: {integrity: sha512-KoK9ErH1MBlCPxV0VANkXW2/dw4vlbGDrFgz8bmUsBGYkFRcbRwMh6cIJubdPrkxRwuGdtCk0v/wPTKbQgBjkg==}
    peerDependencies:
      '@babel/core': ^7.0.0-0
    dependencies:
      '@babel/core': 7.23.0
      '@babel/helper-plugin-utils': 7.22.5
    dev: false

  /@babel/plugin-syntax-private-property-in-object@7.14.5(@babel/core@7.23.0):
    resolution: {integrity: sha512-0wVnp9dxJ72ZUJDV27ZfbSj6iHLoytYZmh3rFcxNnvsJF3ktkzLDZPy/mA17HGsaQT3/DQsWYX1f1QGWkCoVUg==}
    engines: {node: '>=6.9.0'}
    peerDependencies:
      '@babel/core': ^7.0.0-0
    dependencies:
      '@babel/core': 7.23.0
      '@babel/helper-plugin-utils': 7.22.5
    dev: false

  /@babel/plugin-syntax-top-level-await@7.14.5(@babel/core@7.23.0):
    resolution: {integrity: sha512-hx++upLv5U1rgYfwe1xBQUhRmU41NEvpUvrp8jkrSCdvGSnM5/qdRMtylJ6PG5OFkBaHkbTAKTnd3/YyESRHFw==}
    engines: {node: '>=6.9.0'}
    peerDependencies:
      '@babel/core': ^7.0.0-0
    dependencies:
      '@babel/core': 7.23.0
      '@babel/helper-plugin-utils': 7.22.5
    dev: false

  /@babel/plugin-syntax-unicode-sets-regex@7.18.6(@babel/core@7.23.0):
    resolution: {integrity: sha512-727YkEAPwSIQTv5im8QHz3upqp92JTWhidIC81Tdx4VJYIte/VndKf1qKrfnnhPLiPghStWfvC/iFaMCQu7Nqg==}
    engines: {node: '>=6.9.0'}
    peerDependencies:
      '@babel/core': ^7.0.0
    dependencies:
      '@babel/core': 7.23.0
      '@babel/helper-create-regexp-features-plugin': 7.22.5(@babel/core@7.23.0)
      '@babel/helper-plugin-utils': 7.22.5
    dev: false

  /@babel/plugin-transform-arrow-functions@7.22.5(@babel/core@7.23.0):
    resolution: {integrity: sha512-26lTNXoVRdAnsaDXPpvCNUq+OVWEVC6bx7Vvz9rC53F2bagUWW4u4ii2+h8Fejfh7RYqPxn+libeFBBck9muEw==}
    engines: {node: '>=6.9.0'}
    peerDependencies:
      '@babel/core': ^7.0.0-0
    dependencies:
      '@babel/core': 7.23.0
      '@babel/helper-plugin-utils': 7.22.5
    dev: false

  /@babel/plugin-transform-async-generator-functions@7.22.15(@babel/core@7.23.0):
    resolution: {integrity: sha512-jBm1Es25Y+tVoTi5rfd5t1KLmL8ogLKpXszboWOTTtGFGz2RKnQe2yn7HbZ+kb/B8N0FVSGQo874NSlOU1T4+w==}
    engines: {node: '>=6.9.0'}
    peerDependencies:
      '@babel/core': ^7.0.0-0
    dependencies:
      '@babel/core': 7.23.0
      '@babel/helper-environment-visitor': 7.22.5
      '@babel/helper-plugin-utils': 7.22.5
      '@babel/helper-remap-async-to-generator': 7.22.20(@babel/core@7.23.0)
      '@babel/plugin-syntax-async-generators': 7.8.4(@babel/core@7.23.0)
    dev: false

  /@babel/plugin-transform-async-to-generator@7.22.5(@babel/core@7.23.0):
    resolution: {integrity: sha512-b1A8D8ZzE/VhNDoV1MSJTnpKkCG5bJo+19R4o4oy03zM7ws8yEMK755j61Dc3EyvdysbqH5BOOTquJ7ZX9C6vQ==}
    engines: {node: '>=6.9.0'}
    peerDependencies:
      '@babel/core': ^7.0.0-0
    dependencies:
      '@babel/core': 7.23.0
      '@babel/helper-module-imports': 7.22.15
      '@babel/helper-plugin-utils': 7.22.5
      '@babel/helper-remap-async-to-generator': 7.22.5(@babel/core@7.23.0)
    transitivePeerDependencies:
      - supports-color
    dev: false

  /@babel/plugin-transform-block-scoped-functions@7.22.5(@babel/core@7.23.0):
    resolution: {integrity: sha512-tdXZ2UdknEKQWKJP1KMNmuF5Lx3MymtMN/pvA+p/VEkhK8jVcQ1fzSy8KM9qRYhAf2/lV33hoMPKI/xaI9sADA==}
    engines: {node: '>=6.9.0'}
    peerDependencies:
      '@babel/core': ^7.0.0-0
    dependencies:
      '@babel/core': 7.23.0
      '@babel/helper-plugin-utils': 7.22.5
    dev: false

  /@babel/plugin-transform-block-scoping@7.22.15(@babel/core@7.23.0):
    resolution: {integrity: sha512-G1czpdJBZCtngoK1sJgloLiOHUnkb/bLZwqVZD8kXmq0ZnVfTTWUcs9OWtp0mBtYJ+4LQY1fllqBkOIPhXmFmw==}
    engines: {node: '>=6.9.0'}
    peerDependencies:
      '@babel/core': ^7.0.0-0
    dependencies:
      '@babel/core': 7.23.0
      '@babel/helper-plugin-utils': 7.22.5
    dev: false

  /@babel/plugin-transform-class-properties@7.22.5(@babel/core@7.23.0):
    resolution: {integrity: sha512-nDkQ0NfkOhPTq8YCLiWNxp1+f9fCobEjCb0n8WdbNUBc4IB5V7P1QnX9IjpSoquKrXF5SKojHleVNs2vGeHCHQ==}
    engines: {node: '>=6.9.0'}
    peerDependencies:
      '@babel/core': ^7.0.0-0
    dependencies:
      '@babel/core': 7.23.0
      '@babel/helper-create-class-features-plugin': 7.22.5(@babel/core@7.23.0)
      '@babel/helper-plugin-utils': 7.22.5
    transitivePeerDependencies:
      - supports-color
    dev: false

  /@babel/plugin-transform-class-static-block@7.22.11(@babel/core@7.23.0):
    resolution: {integrity: sha512-GMM8gGmqI7guS/llMFk1bJDkKfn3v3C4KHK9Yg1ey5qcHcOlKb0QvcMrgzvxo+T03/4szNh5lghY+fEC98Kq9g==}
    engines: {node: '>=6.9.0'}
    peerDependencies:
      '@babel/core': ^7.12.0
    dependencies:
      '@babel/core': 7.23.0
      '@babel/helper-create-class-features-plugin': 7.22.15(@babel/core@7.23.0)
      '@babel/helper-plugin-utils': 7.22.5
      '@babel/plugin-syntax-class-static-block': 7.14.5(@babel/core@7.23.0)
    dev: false

  /@babel/plugin-transform-classes@7.22.15(@babel/core@7.23.0):
    resolution: {integrity: sha512-VbbC3PGjBdE0wAWDdHM9G8Gm977pnYI0XpqMd6LrKISj8/DJXEsWqgRuTYaNE9Bv0JGhTZUzHDlMk18IpOuoqw==}
    engines: {node: '>=6.9.0'}
    peerDependencies:
      '@babel/core': ^7.0.0-0
    dependencies:
      '@babel/core': 7.23.0
      '@babel/helper-annotate-as-pure': 7.22.5
      '@babel/helper-compilation-targets': 7.22.15
      '@babel/helper-environment-visitor': 7.22.5
      '@babel/helper-function-name': 7.22.5
      '@babel/helper-optimise-call-expression': 7.22.5
      '@babel/helper-plugin-utils': 7.22.5
      '@babel/helper-replace-supers': 7.22.20(@babel/core@7.23.0)
      '@babel/helper-split-export-declaration': 7.22.6
      globals: 11.12.0
    dev: false

  /@babel/plugin-transform-computed-properties@7.22.5(@babel/core@7.23.0):
    resolution: {integrity: sha512-4GHWBgRf0krxPX+AaPtgBAlTgTeZmqDynokHOX7aqqAB4tHs3U2Y02zH6ETFdLZGcg9UQSD1WCmkVrE9ErHeOg==}
    engines: {node: '>=6.9.0'}
    peerDependencies:
      '@babel/core': ^7.0.0-0
    dependencies:
      '@babel/core': 7.23.0
      '@babel/helper-plugin-utils': 7.22.5
      '@babel/template': 7.22.15
    dev: false

  /@babel/plugin-transform-destructuring@7.22.15(@babel/core@7.23.0):
    resolution: {integrity: sha512-HzG8sFl1ZVGTme74Nw+X01XsUTqERVQ6/RLHo3XjGRzm7XD6QTtfS3NJotVgCGy8BzkDqRjRBD8dAyJn5TuvSQ==}
    engines: {node: '>=6.9.0'}
    peerDependencies:
      '@babel/core': ^7.0.0-0
    dependencies:
      '@babel/core': 7.23.0
      '@babel/helper-plugin-utils': 7.22.5
    dev: false

  /@babel/plugin-transform-dotall-regex@7.22.5(@babel/core@7.23.0):
    resolution: {integrity: sha512-5/Yk9QxCQCl+sOIB1WelKnVRxTJDSAIxtJLL2/pqL14ZVlbH0fUQUZa/T5/UnQtBNgghR7mfB8ERBKyKPCi7Vw==}
    engines: {node: '>=6.9.0'}
    peerDependencies:
      '@babel/core': ^7.0.0-0
    dependencies:
      '@babel/core': 7.23.0
      '@babel/helper-create-regexp-features-plugin': 7.22.5(@babel/core@7.23.0)
      '@babel/helper-plugin-utils': 7.22.5
    dev: false

  /@babel/plugin-transform-duplicate-keys@7.22.5(@babel/core@7.23.0):
    resolution: {integrity: sha512-dEnYD+9BBgld5VBXHnF/DbYGp3fqGMsyxKbtD1mDyIA7AkTSpKXFhCVuj/oQVOoALfBs77DudA0BE4d5mcpmqw==}
    engines: {node: '>=6.9.0'}
    peerDependencies:
      '@babel/core': ^7.0.0-0
    dependencies:
      '@babel/core': 7.23.0
      '@babel/helper-plugin-utils': 7.22.5
    dev: false

  /@babel/plugin-transform-dynamic-import@7.22.11(@babel/core@7.23.0):
    resolution: {integrity: sha512-g/21plo58sfteWjaO0ZNVb+uEOkJNjAaHhbejrnBmu011l/eNDScmkbjCC3l4FKb10ViaGU4aOkFznSu2zRHgA==}
    engines: {node: '>=6.9.0'}
    peerDependencies:
      '@babel/core': ^7.0.0-0
    dependencies:
      '@babel/core': 7.23.0
      '@babel/helper-plugin-utils': 7.22.5
      '@babel/plugin-syntax-dynamic-import': 7.8.3(@babel/core@7.23.0)
    dev: false

  /@babel/plugin-transform-exponentiation-operator@7.22.5(@babel/core@7.23.0):
    resolution: {integrity: sha512-vIpJFNM/FjZ4rh1myqIya9jXwrwwgFRHPjT3DkUA9ZLHuzox8jiXkOLvwm1H+PQIP3CqfC++WPKeuDi0Sjdj1g==}
    engines: {node: '>=6.9.0'}
    peerDependencies:
      '@babel/core': ^7.0.0-0
    dependencies:
      '@babel/core': 7.23.0
      '@babel/helper-builder-binary-assignment-operator-visitor': 7.22.5
      '@babel/helper-plugin-utils': 7.22.5
    dev: false

  /@babel/plugin-transform-export-namespace-from@7.22.11(@babel/core@7.23.0):
    resolution: {integrity: sha512-xa7aad7q7OiT8oNZ1mU7NrISjlSkVdMbNxn9IuLZyL9AJEhs1Apba3I+u5riX1dIkdptP5EKDG5XDPByWxtehw==}
    engines: {node: '>=6.9.0'}
    peerDependencies:
      '@babel/core': ^7.0.0-0
    dependencies:
      '@babel/core': 7.23.0
      '@babel/helper-plugin-utils': 7.22.5
      '@babel/plugin-syntax-export-namespace-from': 7.8.3(@babel/core@7.23.0)
    dev: false

  /@babel/plugin-transform-for-of@7.22.15(@babel/core@7.23.0):
    resolution: {integrity: sha512-me6VGeHsx30+xh9fbDLLPi0J1HzmeIIyenoOQHuw2D4m2SAU3NrspX5XxJLBpqn5yrLzrlw2Iy3RA//Bx27iOA==}
    engines: {node: '>=6.9.0'}
    peerDependencies:
      '@babel/core': ^7.0.0-0
    dependencies:
      '@babel/core': 7.23.0
      '@babel/helper-plugin-utils': 7.22.5
    dev: false

  /@babel/plugin-transform-function-name@7.22.5(@babel/core@7.23.0):
    resolution: {integrity: sha512-UIzQNMS0p0HHiQm3oelztj+ECwFnj+ZRV4KnguvlsD2of1whUeM6o7wGNj6oLwcDoAXQ8gEqfgC24D+VdIcevg==}
    engines: {node: '>=6.9.0'}
    peerDependencies:
      '@babel/core': ^7.0.0-0
    dependencies:
      '@babel/core': 7.23.0
      '@babel/helper-compilation-targets': 7.22.15
      '@babel/helper-function-name': 7.22.5
      '@babel/helper-plugin-utils': 7.22.5
    dev: false

  /@babel/plugin-transform-json-strings@7.22.11(@babel/core@7.23.0):
    resolution: {integrity: sha512-CxT5tCqpA9/jXFlme9xIBCc5RPtdDq3JpkkhgHQqtDdiTnTI0jtZ0QzXhr5DILeYifDPp2wvY2ad+7+hLMW5Pw==}
    engines: {node: '>=6.9.0'}
    peerDependencies:
      '@babel/core': ^7.0.0-0
    dependencies:
      '@babel/core': 7.23.0
      '@babel/helper-plugin-utils': 7.22.5
      '@babel/plugin-syntax-json-strings': 7.8.3(@babel/core@7.23.0)
    dev: false

  /@babel/plugin-transform-literals@7.22.5(@babel/core@7.23.0):
    resolution: {integrity: sha512-fTLj4D79M+mepcw3dgFBTIDYpbcB9Sm0bpm4ppXPaO+U+PKFFyV9MGRvS0gvGw62sd10kT5lRMKXAADb9pWy8g==}
    engines: {node: '>=6.9.0'}
    peerDependencies:
      '@babel/core': ^7.0.0-0
    dependencies:
      '@babel/core': 7.23.0
      '@babel/helper-plugin-utils': 7.22.5
    dev: false

  /@babel/plugin-transform-logical-assignment-operators@7.22.11(@babel/core@7.23.0):
    resolution: {integrity: sha512-qQwRTP4+6xFCDV5k7gZBF3C31K34ut0tbEcTKxlX/0KXxm9GLcO14p570aWxFvVzx6QAfPgq7gaeIHXJC8LswQ==}
    engines: {node: '>=6.9.0'}
    peerDependencies:
      '@babel/core': ^7.0.0-0
    dependencies:
      '@babel/core': 7.23.0
      '@babel/helper-plugin-utils': 7.22.5
      '@babel/plugin-syntax-logical-assignment-operators': 7.10.4(@babel/core@7.23.0)
    dev: false

  /@babel/plugin-transform-member-expression-literals@7.22.5(@babel/core@7.23.0):
    resolution: {integrity: sha512-RZEdkNtzzYCFl9SE9ATaUMTj2hqMb4StarOJLrZRbqqU4HSBE7UlBw9WBWQiDzrJZJdUWiMTVDI6Gv/8DPvfew==}
    engines: {node: '>=6.9.0'}
    peerDependencies:
      '@babel/core': ^7.0.0-0
    dependencies:
      '@babel/core': 7.23.0
      '@babel/helper-plugin-utils': 7.22.5
    dev: false

  /@babel/plugin-transform-modules-amd@7.22.5(@babel/core@7.23.0):
    resolution: {integrity: sha512-R+PTfLTcYEmb1+kK7FNkhQ1gP4KgjpSO6HfH9+f8/yfp2Nt3ggBjiVpRwmwTlfqZLafYKJACy36yDXlEmI9HjQ==}
    engines: {node: '>=6.9.0'}
    peerDependencies:
      '@babel/core': ^7.0.0-0
    dependencies:
      '@babel/core': 7.23.0
      '@babel/helper-module-transforms': 7.22.17(@babel/core@7.23.0)
      '@babel/helper-plugin-utils': 7.22.5
    dev: false

  /@babel/plugin-transform-modules-commonjs@7.22.15(@babel/core@7.23.0):
    resolution: {integrity: sha512-jWL4eh90w0HQOTKP2MoXXUpVxilxsB2Vl4ji69rSjS3EcZ/v4sBmn+A3NpepuJzBhOaEBbR7udonlHHn5DWidg==}
    engines: {node: '>=6.9.0'}
    peerDependencies:
      '@babel/core': ^7.0.0-0
    dependencies:
      '@babel/core': 7.23.0
      '@babel/helper-module-transforms': 7.22.17(@babel/core@7.23.0)
      '@babel/helper-plugin-utils': 7.22.5
      '@babel/helper-simple-access': 7.22.5
    dev: false

  /@babel/plugin-transform-modules-systemjs@7.22.11(@babel/core@7.23.0):
    resolution: {integrity: sha512-rIqHmHoMEOhI3VkVf5jQ15l539KrwhzqcBO6wdCNWPWc/JWt9ILNYNUssbRpeq0qWns8svuw8LnMNCvWBIJ8wA==}
    engines: {node: '>=6.9.0'}
    peerDependencies:
      '@babel/core': ^7.0.0-0
    dependencies:
      '@babel/core': 7.23.0
      '@babel/helper-hoist-variables': 7.22.5
      '@babel/helper-module-transforms': 7.22.17(@babel/core@7.23.0)
      '@babel/helper-plugin-utils': 7.22.5
      '@babel/helper-validator-identifier': 7.22.15
    dev: false

  /@babel/plugin-transform-modules-umd@7.22.5(@babel/core@7.23.0):
    resolution: {integrity: sha512-+S6kzefN/E1vkSsKx8kmQuqeQsvCKCd1fraCM7zXm4SFoggI099Tr4G8U81+5gtMdUeMQ4ipdQffbKLX0/7dBQ==}
    engines: {node: '>=6.9.0'}
    peerDependencies:
      '@babel/core': ^7.0.0-0
    dependencies:
      '@babel/core': 7.23.0
      '@babel/helper-module-transforms': 7.22.17(@babel/core@7.23.0)
      '@babel/helper-plugin-utils': 7.22.5
    dev: false

  /@babel/plugin-transform-named-capturing-groups-regex@7.22.5(@babel/core@7.23.0):
    resolution: {integrity: sha512-YgLLKmS3aUBhHaxp5hi1WJTgOUb/NCuDHzGT9z9WTt3YG+CPRhJs6nprbStx6DnWM4dh6gt7SU3sZodbZ08adQ==}
    engines: {node: '>=6.9.0'}
    peerDependencies:
      '@babel/core': ^7.0.0
    dependencies:
      '@babel/core': 7.23.0
      '@babel/helper-create-regexp-features-plugin': 7.22.5(@babel/core@7.23.0)
      '@babel/helper-plugin-utils': 7.22.5
    dev: false

  /@babel/plugin-transform-new-target@7.22.5(@babel/core@7.23.0):
    resolution: {integrity: sha512-AsF7K0Fx/cNKVyk3a+DW0JLo+Ua598/NxMRvxDnkpCIGFh43+h/v2xyhRUYf6oD8gE4QtL83C7zZVghMjHd+iw==}
    engines: {node: '>=6.9.0'}
    peerDependencies:
      '@babel/core': ^7.0.0-0
    dependencies:
      '@babel/core': 7.23.0
      '@babel/helper-plugin-utils': 7.22.5
    dev: false

  /@babel/plugin-transform-nullish-coalescing-operator@7.22.11(@babel/core@7.23.0):
    resolution: {integrity: sha512-YZWOw4HxXrotb5xsjMJUDlLgcDXSfO9eCmdl1bgW4+/lAGdkjaEvOnQ4p5WKKdUgSzO39dgPl0pTnfxm0OAXcg==}
    engines: {node: '>=6.9.0'}
    peerDependencies:
      '@babel/core': ^7.0.0-0
    dependencies:
      '@babel/core': 7.23.0
      '@babel/helper-plugin-utils': 7.22.5
      '@babel/plugin-syntax-nullish-coalescing-operator': 7.8.3(@babel/core@7.23.0)
    dev: false

  /@babel/plugin-transform-numeric-separator@7.22.11(@babel/core@7.23.0):
    resolution: {integrity: sha512-3dzU4QGPsILdJbASKhF/V2TVP+gJya1PsueQCxIPCEcerqF21oEcrob4mzjsp2Py/1nLfF5m+xYNMDpmA8vffg==}
    engines: {node: '>=6.9.0'}
    peerDependencies:
      '@babel/core': ^7.0.0-0
    dependencies:
      '@babel/core': 7.23.0
      '@babel/helper-plugin-utils': 7.22.5
      '@babel/plugin-syntax-numeric-separator': 7.10.4(@babel/core@7.23.0)
    dev: false

  /@babel/plugin-transform-object-rest-spread@7.22.15(@babel/core@7.23.0):
    resolution: {integrity: sha512-fEB+I1+gAmfAyxZcX1+ZUwLeAuuf8VIg67CTznZE0MqVFumWkh8xWtn58I4dxdVf080wn7gzWoF8vndOViJe9Q==}
    engines: {node: '>=6.9.0'}
    peerDependencies:
      '@babel/core': ^7.0.0-0
    dependencies:
      '@babel/compat-data': 7.22.20
      '@babel/core': 7.23.0
      '@babel/helper-compilation-targets': 7.22.15
      '@babel/helper-plugin-utils': 7.22.5
      '@babel/plugin-syntax-object-rest-spread': 7.8.3(@babel/core@7.23.0)
      '@babel/plugin-transform-parameters': 7.22.15(@babel/core@7.23.0)
    dev: false

  /@babel/plugin-transform-object-super@7.22.5(@babel/core@7.23.0):
    resolution: {integrity: sha512-klXqyaT9trSjIUrcsYIfETAzmOEZL3cBYqOYLJxBHfMFFggmXOv+NYSX/Jbs9mzMVESw/WycLFPRx8ba/b2Ipw==}
    engines: {node: '>=6.9.0'}
    peerDependencies:
      '@babel/core': ^7.0.0-0
    dependencies:
      '@babel/core': 7.23.0
      '@babel/helper-plugin-utils': 7.22.5
      '@babel/helper-replace-supers': 7.22.5
    transitivePeerDependencies:
      - supports-color
    dev: false

  /@babel/plugin-transform-optional-catch-binding@7.22.11(@babel/core@7.23.0):
    resolution: {integrity: sha512-rli0WxesXUeCJnMYhzAglEjLWVDF6ahb45HuprcmQuLidBJFWjNnOzssk2kuc6e33FlLaiZhG/kUIzUMWdBKaQ==}
    engines: {node: '>=6.9.0'}
    peerDependencies:
      '@babel/core': ^7.0.0-0
    dependencies:
      '@babel/core': 7.23.0
      '@babel/helper-plugin-utils': 7.22.5
      '@babel/plugin-syntax-optional-catch-binding': 7.8.3(@babel/core@7.23.0)
    dev: false

  /@babel/plugin-transform-optional-chaining@7.22.15(@babel/core@7.23.0):
    resolution: {integrity: sha512-ngQ2tBhq5vvSJw2Q2Z9i7ealNkpDMU0rGWnHPKqRZO0tzZ5tlaoz4hDvhXioOoaE0X2vfNss1djwg0DXlfu30A==}
    engines: {node: '>=6.9.0'}
    peerDependencies:
      '@babel/core': ^7.0.0-0
    dependencies:
      '@babel/core': 7.23.0
      '@babel/helper-plugin-utils': 7.22.5
      '@babel/helper-skip-transparent-expression-wrappers': 7.22.5
      '@babel/plugin-syntax-optional-chaining': 7.8.3(@babel/core@7.23.0)
    dev: false

  /@babel/plugin-transform-parameters@7.22.15(@babel/core@7.23.0):
    resolution: {integrity: sha512-hjk7qKIqhyzhhUvRT683TYQOFa/4cQKwQy7ALvTpODswN40MljzNDa0YldevS6tGbxwaEKVn502JmY0dP7qEtQ==}
    engines: {node: '>=6.9.0'}
    peerDependencies:
      '@babel/core': ^7.0.0-0
    dependencies:
      '@babel/core': 7.23.0
      '@babel/helper-plugin-utils': 7.22.5
    dev: false

  /@babel/plugin-transform-private-methods@7.22.5(@babel/core@7.23.0):
    resolution: {integrity: sha512-PPjh4gyrQnGe97JTalgRGMuU4icsZFnWkzicB/fUtzlKUqvsWBKEpPPfr5a2JiyirZkHxnAqkQMO5Z5B2kK3fA==}
    engines: {node: '>=6.9.0'}
    peerDependencies:
      '@babel/core': ^7.0.0-0
    dependencies:
      '@babel/core': 7.23.0
      '@babel/helper-create-class-features-plugin': 7.22.5(@babel/core@7.23.0)
      '@babel/helper-plugin-utils': 7.22.5
    transitivePeerDependencies:
      - supports-color
    dev: false

  /@babel/plugin-transform-private-property-in-object@7.22.11(@babel/core@7.23.0):
    resolution: {integrity: sha512-sSCbqZDBKHetvjSwpyWzhuHkmW5RummxJBVbYLkGkaiTOWGxml7SXt0iWa03bzxFIx7wOj3g/ILRd0RcJKBeSQ==}
    engines: {node: '>=6.9.0'}
    peerDependencies:
      '@babel/core': ^7.0.0-0
    dependencies:
      '@babel/core': 7.23.0
      '@babel/helper-annotate-as-pure': 7.22.5
      '@babel/helper-create-class-features-plugin': 7.22.15(@babel/core@7.23.0)
      '@babel/helper-plugin-utils': 7.22.5
      '@babel/plugin-syntax-private-property-in-object': 7.14.5(@babel/core@7.23.0)
    dev: false

  /@babel/plugin-transform-property-literals@7.22.5(@babel/core@7.23.0):
    resolution: {integrity: sha512-TiOArgddK3mK/x1Qwf5hay2pxI6wCZnvQqrFSqbtg1GLl2JcNMitVH/YnqjP+M31pLUeTfzY1HAXFDnUBV30rQ==}
    engines: {node: '>=6.9.0'}
    peerDependencies:
      '@babel/core': ^7.0.0-0
    dependencies:
      '@babel/core': 7.23.0
      '@babel/helper-plugin-utils': 7.22.5
    dev: false

  /@babel/plugin-transform-regenerator@7.22.10(@babel/core@7.23.0):
    resolution: {integrity: sha512-F28b1mDt8KcT5bUyJc/U9nwzw6cV+UmTeRlXYIl2TNqMMJif0Jeey9/RQ3C4NOd2zp0/TRsDns9ttj2L523rsw==}
    engines: {node: '>=6.9.0'}
    peerDependencies:
      '@babel/core': ^7.0.0-0
    dependencies:
      '@babel/core': 7.23.0
      '@babel/helper-plugin-utils': 7.22.5
      regenerator-transform: 0.15.2
    dev: false

  /@babel/plugin-transform-reserved-words@7.22.5(@babel/core@7.23.0):
    resolution: {integrity: sha512-DTtGKFRQUDm8svigJzZHzb/2xatPc6TzNvAIJ5GqOKDsGFYgAskjRulbR/vGsPKq3OPqtexnz327qYpP57RFyA==}
    engines: {node: '>=6.9.0'}
    peerDependencies:
      '@babel/core': ^7.0.0-0
    dependencies:
      '@babel/core': 7.23.0
      '@babel/helper-plugin-utils': 7.22.5
    dev: false

  /@babel/plugin-transform-shorthand-properties@7.22.5(@babel/core@7.23.0):
    resolution: {integrity: sha512-vM4fq9IXHscXVKzDv5itkO1X52SmdFBFcMIBZ2FRn2nqVYqw6dBexUgMvAjHW+KXpPPViD/Yo3GrDEBaRC0QYA==}
    engines: {node: '>=6.9.0'}
    peerDependencies:
      '@babel/core': ^7.0.0-0
    dependencies:
      '@babel/core': 7.23.0
      '@babel/helper-plugin-utils': 7.22.5
    dev: false

  /@babel/plugin-transform-spread@7.22.5(@babel/core@7.23.0):
    resolution: {integrity: sha512-5ZzDQIGyvN4w8+dMmpohL6MBo+l2G7tfC/O2Dg7/hjpgeWvUx8FzfeOKxGog9IimPa4YekaQ9PlDqTLOljkcxg==}
    engines: {node: '>=6.9.0'}
    peerDependencies:
      '@babel/core': ^7.0.0-0
    dependencies:
      '@babel/core': 7.23.0
      '@babel/helper-plugin-utils': 7.22.5
      '@babel/helper-skip-transparent-expression-wrappers': 7.22.5
    dev: false

  /@babel/plugin-transform-sticky-regex@7.22.5(@babel/core@7.23.0):
    resolution: {integrity: sha512-zf7LuNpHG0iEeiyCNwX4j3gDg1jgt1k3ZdXBKbZSoA3BbGQGvMiSvfbZRR3Dr3aeJe3ooWFZxOOG3IRStYp2Bw==}
    engines: {node: '>=6.9.0'}
    peerDependencies:
      '@babel/core': ^7.0.0-0
    dependencies:
      '@babel/core': 7.23.0
      '@babel/helper-plugin-utils': 7.22.5
    dev: false

  /@babel/plugin-transform-template-literals@7.22.5(@babel/core@7.23.0):
    resolution: {integrity: sha512-5ciOehRNf+EyUeewo8NkbQiUs4d6ZxiHo6BcBcnFlgiJfu16q0bQUw9Jvo0b0gBKFG1SMhDSjeKXSYuJLeFSMA==}
    engines: {node: '>=6.9.0'}
    peerDependencies:
      '@babel/core': ^7.0.0-0
    dependencies:
      '@babel/core': 7.23.0
      '@babel/helper-plugin-utils': 7.22.5
    dev: false

  /@babel/plugin-transform-typeof-symbol@7.22.5(@babel/core@7.23.0):
    resolution: {integrity: sha512-bYkI5lMzL4kPii4HHEEChkD0rkc+nvnlR6+o/qdqR6zrm0Sv/nodmyLhlq2DO0YKLUNd2VePmPRjJXSBh9OIdA==}
    engines: {node: '>=6.9.0'}
    peerDependencies:
      '@babel/core': ^7.0.0-0
    dependencies:
      '@babel/core': 7.23.0
      '@babel/helper-plugin-utils': 7.22.5
    dev: false

  /@babel/plugin-transform-unicode-escapes@7.22.10(@babel/core@7.23.0):
    resolution: {integrity: sha512-lRfaRKGZCBqDlRU3UIFovdp9c9mEvlylmpod0/OatICsSfuQ9YFthRo1tpTkGsklEefZdqlEFdY4A2dwTb6ohg==}
    engines: {node: '>=6.9.0'}
    peerDependencies:
      '@babel/core': ^7.0.0-0
    dependencies:
      '@babel/core': 7.23.0
      '@babel/helper-plugin-utils': 7.22.5
    dev: false

  /@babel/plugin-transform-unicode-property-regex@7.22.5(@babel/core@7.23.0):
    resolution: {integrity: sha512-HCCIb+CbJIAE6sXn5CjFQXMwkCClcOfPCzTlilJ8cUatfzwHlWQkbtV0zD338u9dZskwvuOYTuuaMaA8J5EI5A==}
    engines: {node: '>=6.9.0'}
    peerDependencies:
      '@babel/core': ^7.0.0-0
    dependencies:
      '@babel/core': 7.23.0
      '@babel/helper-create-regexp-features-plugin': 7.22.5(@babel/core@7.23.0)
      '@babel/helper-plugin-utils': 7.22.5
    dev: false

  /@babel/plugin-transform-unicode-regex@7.22.5(@babel/core@7.23.0):
    resolution: {integrity: sha512-028laaOKptN5vHJf9/Arr/HiJekMd41hOEZYvNsrsXqJ7YPYuX2bQxh31fkZzGmq3YqHRJzYFFAVYvKfMPKqyg==}
    engines: {node: '>=6.9.0'}
    peerDependencies:
      '@babel/core': ^7.0.0-0
    dependencies:
      '@babel/core': 7.23.0
      '@babel/helper-create-regexp-features-plugin': 7.22.5(@babel/core@7.23.0)
      '@babel/helper-plugin-utils': 7.22.5
    dev: false

  /@babel/plugin-transform-unicode-sets-regex@7.22.5(@babel/core@7.23.0):
    resolution: {integrity: sha512-lhMfi4FC15j13eKrh3DnYHjpGj6UKQHtNKTbtc1igvAhRy4+kLhV07OpLcsN0VgDEw/MjAvJO4BdMJsHwMhzCg==}
    engines: {node: '>=6.9.0'}
    peerDependencies:
      '@babel/core': ^7.0.0
    dependencies:
      '@babel/core': 7.23.0
      '@babel/helper-create-regexp-features-plugin': 7.22.5(@babel/core@7.23.0)
      '@babel/helper-plugin-utils': 7.22.5
    dev: false

  /@babel/preset-env@7.22.20(@babel/core@7.23.0):
    resolution: {integrity: sha512-11MY04gGC4kSzlPHRfvVkNAZhUxOvm7DCJ37hPDnUENwe06npjIRAfInEMTGSb4LZK5ZgDFkv5hw0lGebHeTyg==}
    engines: {node: '>=6.9.0'}
    peerDependencies:
      '@babel/core': ^7.0.0-0
    dependencies:
      '@babel/compat-data': 7.22.20
      '@babel/core': 7.23.0
      '@babel/helper-compilation-targets': 7.22.15
      '@babel/helper-plugin-utils': 7.22.5
      '@babel/helper-validator-option': 7.22.15
      '@babel/plugin-bugfix-safari-id-destructuring-collision-in-function-expression': 7.22.15(@babel/core@7.23.0)
      '@babel/plugin-bugfix-v8-spread-parameters-in-optional-chaining': 7.22.15(@babel/core@7.23.0)
      '@babel/plugin-proposal-private-property-in-object': 7.21.0-placeholder-for-preset-env.2(@babel/core@7.23.0)
      '@babel/plugin-syntax-async-generators': 7.8.4(@babel/core@7.23.0)
      '@babel/plugin-syntax-class-properties': 7.12.13(@babel/core@7.23.0)
      '@babel/plugin-syntax-class-static-block': 7.14.5(@babel/core@7.23.0)
      '@babel/plugin-syntax-dynamic-import': 7.8.3(@babel/core@7.23.0)
      '@babel/plugin-syntax-export-namespace-from': 7.8.3(@babel/core@7.23.0)
      '@babel/plugin-syntax-import-assertions': 7.22.5(@babel/core@7.23.0)
      '@babel/plugin-syntax-import-attributes': 7.22.5(@babel/core@7.23.0)
      '@babel/plugin-syntax-import-meta': 7.10.4(@babel/core@7.23.0)
      '@babel/plugin-syntax-json-strings': 7.8.3(@babel/core@7.23.0)
      '@babel/plugin-syntax-logical-assignment-operators': 7.10.4(@babel/core@7.23.0)
      '@babel/plugin-syntax-nullish-coalescing-operator': 7.8.3(@babel/core@7.23.0)
      '@babel/plugin-syntax-numeric-separator': 7.10.4(@babel/core@7.23.0)
      '@babel/plugin-syntax-object-rest-spread': 7.8.3(@babel/core@7.23.0)
      '@babel/plugin-syntax-optional-catch-binding': 7.8.3(@babel/core@7.23.0)
      '@babel/plugin-syntax-optional-chaining': 7.8.3(@babel/core@7.23.0)
      '@babel/plugin-syntax-private-property-in-object': 7.14.5(@babel/core@7.23.0)
      '@babel/plugin-syntax-top-level-await': 7.14.5(@babel/core@7.23.0)
      '@babel/plugin-syntax-unicode-sets-regex': 7.18.6(@babel/core@7.23.0)
      '@babel/plugin-transform-arrow-functions': 7.22.5(@babel/core@7.23.0)
      '@babel/plugin-transform-async-generator-functions': 7.22.15(@babel/core@7.23.0)
      '@babel/plugin-transform-async-to-generator': 7.22.5(@babel/core@7.23.0)
      '@babel/plugin-transform-block-scoped-functions': 7.22.5(@babel/core@7.23.0)
      '@babel/plugin-transform-block-scoping': 7.22.15(@babel/core@7.23.0)
      '@babel/plugin-transform-class-properties': 7.22.5(@babel/core@7.23.0)
      '@babel/plugin-transform-class-static-block': 7.22.11(@babel/core@7.23.0)
      '@babel/plugin-transform-classes': 7.22.15(@babel/core@7.23.0)
      '@babel/plugin-transform-computed-properties': 7.22.5(@babel/core@7.23.0)
      '@babel/plugin-transform-destructuring': 7.22.15(@babel/core@7.23.0)
      '@babel/plugin-transform-dotall-regex': 7.22.5(@babel/core@7.23.0)
      '@babel/plugin-transform-duplicate-keys': 7.22.5(@babel/core@7.23.0)
      '@babel/plugin-transform-dynamic-import': 7.22.11(@babel/core@7.23.0)
      '@babel/plugin-transform-exponentiation-operator': 7.22.5(@babel/core@7.23.0)
      '@babel/plugin-transform-export-namespace-from': 7.22.11(@babel/core@7.23.0)
      '@babel/plugin-transform-for-of': 7.22.15(@babel/core@7.23.0)
      '@babel/plugin-transform-function-name': 7.22.5(@babel/core@7.23.0)
      '@babel/plugin-transform-json-strings': 7.22.11(@babel/core@7.23.0)
      '@babel/plugin-transform-literals': 7.22.5(@babel/core@7.23.0)
      '@babel/plugin-transform-logical-assignment-operators': 7.22.11(@babel/core@7.23.0)
      '@babel/plugin-transform-member-expression-literals': 7.22.5(@babel/core@7.23.0)
      '@babel/plugin-transform-modules-amd': 7.22.5(@babel/core@7.23.0)
      '@babel/plugin-transform-modules-commonjs': 7.22.15(@babel/core@7.23.0)
      '@babel/plugin-transform-modules-systemjs': 7.22.11(@babel/core@7.23.0)
      '@babel/plugin-transform-modules-umd': 7.22.5(@babel/core@7.23.0)
      '@babel/plugin-transform-named-capturing-groups-regex': 7.22.5(@babel/core@7.23.0)
      '@babel/plugin-transform-new-target': 7.22.5(@babel/core@7.23.0)
      '@babel/plugin-transform-nullish-coalescing-operator': 7.22.11(@babel/core@7.23.0)
      '@babel/plugin-transform-numeric-separator': 7.22.11(@babel/core@7.23.0)
      '@babel/plugin-transform-object-rest-spread': 7.22.15(@babel/core@7.23.0)
      '@babel/plugin-transform-object-super': 7.22.5(@babel/core@7.23.0)
      '@babel/plugin-transform-optional-catch-binding': 7.22.11(@babel/core@7.23.0)
      '@babel/plugin-transform-optional-chaining': 7.22.15(@babel/core@7.23.0)
      '@babel/plugin-transform-parameters': 7.22.15(@babel/core@7.23.0)
      '@babel/plugin-transform-private-methods': 7.22.5(@babel/core@7.23.0)
      '@babel/plugin-transform-private-property-in-object': 7.22.11(@babel/core@7.23.0)
      '@babel/plugin-transform-property-literals': 7.22.5(@babel/core@7.23.0)
      '@babel/plugin-transform-regenerator': 7.22.10(@babel/core@7.23.0)
      '@babel/plugin-transform-reserved-words': 7.22.5(@babel/core@7.23.0)
      '@babel/plugin-transform-shorthand-properties': 7.22.5(@babel/core@7.23.0)
      '@babel/plugin-transform-spread': 7.22.5(@babel/core@7.23.0)
      '@babel/plugin-transform-sticky-regex': 7.22.5(@babel/core@7.23.0)
      '@babel/plugin-transform-template-literals': 7.22.5(@babel/core@7.23.0)
      '@babel/plugin-transform-typeof-symbol': 7.22.5(@babel/core@7.23.0)
      '@babel/plugin-transform-unicode-escapes': 7.22.10(@babel/core@7.23.0)
      '@babel/plugin-transform-unicode-property-regex': 7.22.5(@babel/core@7.23.0)
      '@babel/plugin-transform-unicode-regex': 7.22.5(@babel/core@7.23.0)
      '@babel/plugin-transform-unicode-sets-regex': 7.22.5(@babel/core@7.23.0)
      '@babel/preset-modules': 0.1.6-no-external-plugins(@babel/core@7.23.0)
      '@babel/types': 7.22.19
      babel-plugin-polyfill-corejs2: 0.4.5(@babel/core@7.23.0)
      babel-plugin-polyfill-corejs3: 0.8.3(@babel/core@7.23.0)
      babel-plugin-polyfill-regenerator: 0.5.2(@babel/core@7.23.0)
      core-js-compat: 3.31.0
      semver: 6.3.1
    transitivePeerDependencies:
      - supports-color
    dev: false

  /@babel/preset-modules@0.1.6-no-external-plugins(@babel/core@7.23.0):
    resolution: {integrity: sha512-HrcgcIESLm9aIR842yhJ5RWan/gebQUJ6E/E5+rf0y9o6oj7w0Br+sWuL6kEQ/o/AdfvR1Je9jG18/gnpwjEyA==}
    peerDependencies:
      '@babel/core': ^7.0.0-0 || ^8.0.0-0 <8.0.0
    dependencies:
      '@babel/core': 7.23.0
      '@babel/helper-plugin-utils': 7.22.5
      '@babel/types': 7.23.0
      esutils: 2.0.3
    dev: false

  /@babel/regjsgen@0.8.0:
    resolution: {integrity: sha512-x/rqGMdzj+fWZvCOYForTghzbtqPDZ5gPwaoNGHdgDfF2QA/XZbCBp4Moo5scrkAMPhB7z26XM/AaHuIJdgauA==}
    dev: false

  /@babel/runtime@7.23.1:
    resolution: {integrity: sha512-hC2v6p8ZSI/W0HUzh3V8C5g+NwSKzKPtJwSpTjwl0o297GP9+ZLQSkdvHz46CM3LqyoXxq+5G9komY+eSqSO0g==}
    engines: {node: '>=6.9.0'}
    dependencies:
      regenerator-runtime: 0.14.0
    dev: false

  /@babel/standalone@7.22.20:
    resolution: {integrity: sha512-1W+v64N5c4yEQH1WZDGTzChpxfJ23QjmeH6qPT8CSqLV1kwKkpajMSK/xpD2aQkvy+Hfw4WaMMOhSMQtMC+PNw==}
    engines: {node: '>=6.9.0'}
    dev: true

  /@babel/template@7.22.15:
    resolution: {integrity: sha512-QPErUVm4uyJa60rkI73qneDacvdvzxshT3kksGqlGWYdOTIUOwJ7RDUL8sGqslY1uXWSL6xMFKEXDS3ox2uF0w==}
    engines: {node: '>=6.9.0'}
    dependencies:
      '@babel/code-frame': 7.22.13
      '@babel/parser': 7.23.0
      '@babel/types': 7.23.0

  /@babel/traverse@7.22.17:
    resolution: {integrity: sha512-xK4Uwm0JnAMvxYZxOVecss85WxTEIbTa7bnGyf/+EgCL5Zt3U7htUpEOWv9detPlamGKuRzCqw74xVglDWpPdg==}
    engines: {node: '>=6.9.0'}
    dependencies:
      '@babel/code-frame': 7.22.13
      '@babel/generator': 7.22.15
      '@babel/helper-environment-visitor': 7.22.5
      '@babel/helper-function-name': 7.22.5
      '@babel/helper-hoist-variables': 7.22.5
      '@babel/helper-split-export-declaration': 7.22.6
      '@babel/parser': 7.23.0
      '@babel/types': 7.23.0
      debug: 4.3.4
      globals: 11.12.0
    transitivePeerDependencies:
      - supports-color
    dev: false

  /@babel/traverse@7.23.0:
    resolution: {integrity: sha512-t/QaEvyIoIkwzpiZ7aoSKK8kObQYeF7T2v+dazAYCb8SXtp58zEVkWW7zAnju8FNKNdr4ScAOEDmMItbyOmEYw==}
    engines: {node: '>=6.9.0'}
    dependencies:
      '@babel/code-frame': 7.22.13
      '@babel/generator': 7.23.0
      '@babel/helper-environment-visitor': 7.22.20
      '@babel/helper-function-name': 7.23.0
      '@babel/helper-hoist-variables': 7.22.5
      '@babel/helper-split-export-declaration': 7.22.6
      '@babel/parser': 7.23.0
      '@babel/types': 7.23.0
      debug: 4.3.4
      globals: 11.12.0
    transitivePeerDependencies:
      - supports-color

  /@babel/types@7.22.19:
    resolution: {integrity: sha512-P7LAw/LbojPzkgp5oznjE6tQEIWbp4PkkfrZDINTro9zgBRtI324/EYsiSI7lhPbpIQ+DCeR2NNmMWANGGfZsg==}
    engines: {node: '>=6.9.0'}
    dependencies:
      '@babel/helper-string-parser': 7.22.5
      '@babel/helper-validator-identifier': 7.22.20
      to-fast-properties: 2.0.0
    dev: false

  /@babel/types@7.23.0:
    resolution: {integrity: sha512-0oIyUfKoI3mSqMvsxBdclDwxXKXAUA8v/apZbc+iSyARYou1o8ZGDxbUYyLFoW2arqS2jDGqJuZvv1d/io1axg==}
    engines: {node: '>=6.9.0'}
    dependencies:
      '@babel/helper-string-parser': 7.22.5
      '@babel/helper-validator-identifier': 7.22.20
      to-fast-properties: 2.0.0

  /@cloudflare/workerd-darwin-64@1.20231002.0:
    resolution: {integrity: sha512-sgtjzVO/wtI/6S7O0bk4zQAv2xlvqOxB18AXzlit6uXgbYFGeQedRHjhKVMOacGmWEnM4C3ir/fxJGsc3Pyxng==}
    engines: {node: '>=16'}
    cpu: [x64]
    os: [darwin]
    requiresBuild: true
    dev: true
    optional: true

  /@cloudflare/workerd-darwin-arm64@1.20231002.0:
    resolution: {integrity: sha512-dv8nztYFaTYYgBpyy80vc4hdMYv9mhyNbvBsZywm8S7ivcIpzogi0UKkGU4E/G0lYK6W3WtwTBqwRe+pXJ1+Ww==}
    engines: {node: '>=16'}
    cpu: [arm64]
    os: [darwin]
    requiresBuild: true
    dev: true
    optional: true

  /@cloudflare/workerd-linux-64@1.20231002.0:
    resolution: {integrity: sha512-UG8SlLcGzaQDSSw6FR4+Zf408925wkLOCAi8w5qEoFYu3g4Ef7ZenstesCOsyWL7qBDKx0/iwk6+a76W5IHI0Q==}
    engines: {node: '>=16'}
    cpu: [x64]
    os: [linux]
    requiresBuild: true
    dev: true
    optional: true

  /@cloudflare/workerd-linux-arm64@1.20231002.0:
    resolution: {integrity: sha512-GPaa66ZSq1gK09r87c5CJbHIApcIU//LVHz3rnUxK0//00YCwUuGUUK1dn/ylg+fVqDQxIDmH+ABnobBanvcDA==}
    engines: {node: '>=16'}
    cpu: [arm64]
    os: [linux]
    requiresBuild: true
    dev: true
    optional: true

  /@cloudflare/workerd-windows-64@1.20231002.0:
    resolution: {integrity: sha512-ybIy+sCme0VO0RscndXvqWNBaRMUOc8vhi+1N2h/KDsKfNLsfEQph+XWecfKzJseUy1yE2rV1xei3BaNmaa6vg==}
    engines: {node: '>=16'}
    cpu: [x64]
    os: [win32]
    requiresBuild: true
    dev: true
    optional: true

  /@cspotcode/source-map-support@0.8.1:
    resolution: {integrity: sha512-IchNf6dN4tHoMFIn/7OE8LWZ19Y6q/67Bmf6vnGREv8RSbBVb9LPJxEcnwrcwX6ixSvaiGoomAUvu4YSxXrVgw==}
    engines: {node: '>=12'}
    dependencies:
      '@jridgewell/trace-mapping': 0.3.9

  /@docsearch/css@3.5.2:
    resolution: {integrity: sha512-SPiDHaWKQZpwR2siD0KQUwlStvIAnEyK6tAE2h2Wuoq8ue9skzhlyVQ1ddzOxX6khULnAALDiR/isSF3bnuciA==}
    dev: true

  /@docsearch/js@3.5.2:
    resolution: {integrity: sha512-p1YFTCDflk8ieHgFJYfmyHBki1D61+U9idwrLh+GQQMrBSP3DLGKpy0XUJtPjAOPltcVbqsTjiPFfH7JImjUNg==}
    dependencies:
      '@docsearch/react': 3.5.2
      preact: 10.7.3
    transitivePeerDependencies:
      - '@algolia/client-search'
      - '@types/react'
      - react
      - react-dom
      - search-insights
    dev: true

  /@docsearch/react@3.5.2:
    resolution: {integrity: sha512-9Ahcrs5z2jq/DcAvYtvlqEBHImbm4YJI8M9y0x6Tqg598P40HTEkX7hsMcIuThI+hTFxRGZ9hll0Wygm2yEjng==}
    peerDependencies:
      '@types/react': '>= 16.8.0 < 19.0.0'
      react: '>= 16.8.0 < 19.0.0'
      react-dom: '>= 16.8.0 < 19.0.0'
      search-insights: '>= 1 < 3'
    peerDependenciesMeta:
      '@types/react':
        optional: true
      react:
        optional: true
      react-dom:
        optional: true
      search-insights:
        optional: true
    dependencies:
      '@algolia/autocomplete-core': 1.9.3(algoliasearch@4.20.0)
      '@algolia/autocomplete-preset-algolia': 1.9.3(algoliasearch@4.20.0)
      '@docsearch/css': 3.5.2
      algoliasearch: 4.20.0
    transitivePeerDependencies:
      - '@algolia/client-search'
    dev: true

  /@esbuild/android-arm64@0.18.20:
    resolution: {integrity: sha512-Nz4rJcchGDtENV0eMKUNa6L12zz2zBDXuhj/Vjh18zGqB44Bi7MBMSXjgunJgjRhCmKOjnPuZp4Mb6OKqtMHLQ==}
    engines: {node: '>=12'}
    cpu: [arm64]
    os: [android]
    requiresBuild: true
    dev: true
    optional: true

  /@esbuild/android-arm64@0.19.3:
    resolution: {integrity: sha512-w+Akc0vv5leog550kjJV9Ru+MXMR2VuMrui3C61mnysim0gkFCPOUTAfzTP0qX+HpN9Syu3YA3p1hf3EPqObRw==}
    engines: {node: '>=12'}
    cpu: [arm64]
    os: [android]
    requiresBuild: true
    optional: true

  /@esbuild/android-arm@0.18.20:
    resolution: {integrity: sha512-fyi7TDI/ijKKNZTUJAQqiG5T7YjJXgnzkURqmGj13C6dCqckZBLdl4h7bkhHt/t0WP+zO9/zwroDvANaOqO5Sw==}
    engines: {node: '>=12'}
    cpu: [arm]
    os: [android]
    requiresBuild: true
    dev: true
    optional: true

  /@esbuild/android-arm@0.19.3:
    resolution: {integrity: sha512-Lemgw4io4VZl9GHJmjiBGzQ7ONXRfRPHcUEerndjwiSkbxzrpq0Uggku5MxxrXdwJ+pTj1qyw4jwTu7hkPsgIA==}
    engines: {node: '>=12'}
    cpu: [arm]
    os: [android]
    requiresBuild: true
    optional: true

  /@esbuild/android-x64@0.18.20:
    resolution: {integrity: sha512-8GDdlePJA8D6zlZYJV/jnrRAi6rOiNaCC/JclcXpB+KIuvfBN4owLtgzY2bsxnx666XjJx2kDPUmnTtR8qKQUg==}
    engines: {node: '>=12'}
    cpu: [x64]
    os: [android]
    requiresBuild: true
    dev: true
    optional: true

  /@esbuild/android-x64@0.19.3:
    resolution: {integrity: sha512-FKQJKkK5MXcBHoNZMDNUAg1+WcZlV/cuXrWCoGF/TvdRiYS4znA0m5Il5idUwfxrE20bG/vU1Cr5e1AD6IEIjQ==}
    engines: {node: '>=12'}
    cpu: [x64]
    os: [android]
    requiresBuild: true
    optional: true

  /@esbuild/darwin-arm64@0.18.20:
    resolution: {integrity: sha512-bxRHW5kHU38zS2lPTPOyuyTm+S+eobPUnTNkdJEfAddYgEcll4xkT8DB9d2008DtTbl7uJag2HuE5NZAZgnNEA==}
    engines: {node: '>=12'}
    cpu: [arm64]
    os: [darwin]
    requiresBuild: true
    dev: true
    optional: true

  /@esbuild/darwin-arm64@0.19.3:
    resolution: {integrity: sha512-kw7e3FXU+VsJSSSl2nMKvACYlwtvZB8RUIeVShIEY6PVnuZ3c9+L9lWB2nWeeKWNNYDdtL19foCQ0ZyUL7nqGw==}
    engines: {node: '>=12'}
    cpu: [arm64]
    os: [darwin]
    requiresBuild: true
    optional: true

  /@esbuild/darwin-x64@0.18.20:
    resolution: {integrity: sha512-pc5gxlMDxzm513qPGbCbDukOdsGtKhfxD1zJKXjCCcU7ju50O7MeAZ8c4krSJcOIJGFR+qx21yMMVYwiQvyTyQ==}
    engines: {node: '>=12'}
    cpu: [x64]
    os: [darwin]
    requiresBuild: true
    dev: true
    optional: true

  /@esbuild/darwin-x64@0.19.3:
    resolution: {integrity: sha512-tPfZiwF9rO0jW6Jh9ipi58N5ZLoSjdxXeSrAYypy4psA2Yl1dAMhM71KxVfmjZhJmxRjSnb29YlRXXhh3GqzYw==}
    engines: {node: '>=12'}
    cpu: [x64]
    os: [darwin]
    requiresBuild: true
    optional: true

  /@esbuild/freebsd-arm64@0.18.20:
    resolution: {integrity: sha512-yqDQHy4QHevpMAaxhhIwYPMv1NECwOvIpGCZkECn8w2WFHXjEwrBn3CeNIYsibZ/iZEUemj++M26W3cNR5h+Tw==}
    engines: {node: '>=12'}
    cpu: [arm64]
    os: [freebsd]
    requiresBuild: true
    dev: true
    optional: true

  /@esbuild/freebsd-arm64@0.19.3:
    resolution: {integrity: sha512-ERDyjOgYeKe0Vrlr1iLrqTByB026YLPzTytDTz1DRCYM+JI92Dw2dbpRHYmdqn6VBnQ9Bor6J8ZlNwdZdxjlSg==}
    engines: {node: '>=12'}
    cpu: [arm64]
    os: [freebsd]
    requiresBuild: true
    optional: true

  /@esbuild/freebsd-x64@0.18.20:
    resolution: {integrity: sha512-tgWRPPuQsd3RmBZwarGVHZQvtzfEBOreNuxEMKFcd5DaDn2PbBxfwLcj4+aenoh7ctXcbXmOQIn8HI6mCSw5MQ==}
    engines: {node: '>=12'}
    cpu: [x64]
    os: [freebsd]
    requiresBuild: true
    dev: true
    optional: true

  /@esbuild/freebsd-x64@0.19.3:
    resolution: {integrity: sha512-nXesBZ2Ad1qL+Rm3crN7NmEVJ5uvfLFPLJev3x1j3feCQXfAhoYrojC681RhpdOph8NsvKBBwpYZHR7W0ifTTA==}
    engines: {node: '>=12'}
    cpu: [x64]
    os: [freebsd]
    requiresBuild: true
    optional: true

  /@esbuild/linux-arm64@0.18.20:
    resolution: {integrity: sha512-2YbscF+UL7SQAVIpnWvYwM+3LskyDmPhe31pE7/aoTMFKKzIc9lLbyGUpmmb8a8AixOL61sQ/mFh3jEjHYFvdA==}
    engines: {node: '>=12'}
    cpu: [arm64]
    os: [linux]
    requiresBuild: true
    dev: true
    optional: true

  /@esbuild/linux-arm64@0.19.3:
    resolution: {integrity: sha512-qXvYKmXj8GcJgWq3aGvxL/JG1ZM3UR272SdPU4QSTzD0eymrM7leiZH77pvY3UetCy0k1xuXZ+VPvoJNdtrsWQ==}
    engines: {node: '>=12'}
    cpu: [arm64]
    os: [linux]
    requiresBuild: true
    optional: true

  /@esbuild/linux-arm@0.18.20:
    resolution: {integrity: sha512-/5bHkMWnq1EgKr1V+Ybz3s1hWXok7mDFUMQ4cG10AfW3wL02PSZi5kFpYKrptDsgb2WAJIvRcDm+qIvXf/apvg==}
    engines: {node: '>=12'}
    cpu: [arm]
    os: [linux]
    requiresBuild: true
    dev: true
    optional: true

  /@esbuild/linux-arm@0.19.3:
    resolution: {integrity: sha512-zr48Cg/8zkzZCzDHNxXO/89bf9e+r4HtzNUPoz4GmgAkF1gFAFmfgOdCbR8zMbzFDGb1FqBBhdXUpcTQRYS1cQ==}
    engines: {node: '>=12'}
    cpu: [arm]
    os: [linux]
    requiresBuild: true
    optional: true

  /@esbuild/linux-ia32@0.18.20:
    resolution: {integrity: sha512-P4etWwq6IsReT0E1KHU40bOnzMHoH73aXp96Fs8TIT6z9Hu8G6+0SHSw9i2isWrD2nbx2qo5yUqACgdfVGx7TA==}
    engines: {node: '>=12'}
    cpu: [ia32]
    os: [linux]
    requiresBuild: true
    dev: true
    optional: true

  /@esbuild/linux-ia32@0.19.3:
    resolution: {integrity: sha512-7XlCKCA0nWcbvYpusARWkFjRQNWNGlt45S+Q18UeS///K6Aw8bB2FKYe9mhVWy/XLShvCweOLZPrnMswIaDXQA==}
    engines: {node: '>=12'}
    cpu: [ia32]
    os: [linux]
    requiresBuild: true
    optional: true

  /@esbuild/linux-loong64@0.18.20:
    resolution: {integrity: sha512-nXW8nqBTrOpDLPgPY9uV+/1DjxoQ7DoB2N8eocyq8I9XuqJ7BiAMDMf9n1xZM9TgW0J8zrquIb/A7s3BJv7rjg==}
    engines: {node: '>=12'}
    cpu: [loong64]
    os: [linux]
    requiresBuild: true
    dev: true
    optional: true

  /@esbuild/linux-loong64@0.19.3:
    resolution: {integrity: sha512-qGTgjweER5xqweiWtUIDl9OKz338EQqCwbS9c2Bh5jgEH19xQ1yhgGPNesugmDFq+UUSDtWgZ264st26b3de8A==}
    engines: {node: '>=12'}
    cpu: [loong64]
    os: [linux]
    requiresBuild: true
    optional: true

  /@esbuild/linux-mips64el@0.18.20:
    resolution: {integrity: sha512-d5NeaXZcHp8PzYy5VnXV3VSd2D328Zb+9dEq5HE6bw6+N86JVPExrA6O68OPwobntbNJ0pzCpUFZTo3w0GyetQ==}
    engines: {node: '>=12'}
    cpu: [mips64el]
    os: [linux]
    requiresBuild: true
    dev: true
    optional: true

  /@esbuild/linux-mips64el@0.19.3:
    resolution: {integrity: sha512-gy1bFskwEyxVMFRNYSvBauDIWNggD6pyxUksc0MV9UOBD138dKTzr8XnM2R4mBsHwVzeuIH8X5JhmNs2Pzrx+A==}
    engines: {node: '>=12'}
    cpu: [mips64el]
    os: [linux]
    requiresBuild: true
    optional: true

  /@esbuild/linux-ppc64@0.18.20:
    resolution: {integrity: sha512-WHPyeScRNcmANnLQkq6AfyXRFr5D6N2sKgkFo2FqguP44Nw2eyDlbTdZwd9GYk98DZG9QItIiTlFLHJHjxP3FA==}
    engines: {node: '>=12'}
    cpu: [ppc64]
    os: [linux]
    requiresBuild: true
    dev: true
    optional: true

  /@esbuild/linux-ppc64@0.19.3:
    resolution: {integrity: sha512-UrYLFu62x1MmmIe85rpR3qou92wB9lEXluwMB/STDzPF9k8mi/9UvNsG07Tt9AqwPQXluMQ6bZbTzYt01+Ue5g==}
    engines: {node: '>=12'}
    cpu: [ppc64]
    os: [linux]
    requiresBuild: true
    optional: true

  /@esbuild/linux-riscv64@0.18.20:
    resolution: {integrity: sha512-WSxo6h5ecI5XH34KC7w5veNnKkju3zBRLEQNY7mv5mtBmrP/MjNBCAlsM2u5hDBlS3NGcTQpoBvRzqBcRtpq1A==}
    engines: {node: '>=12'}
    cpu: [riscv64]
    os: [linux]
    requiresBuild: true
    dev: true
    optional: true

  /@esbuild/linux-riscv64@0.19.3:
    resolution: {integrity: sha512-9E73TfyMCbE+1AwFOg3glnzZ5fBAFK4aawssvuMgCRqCYzE0ylVxxzjEfut8xjmKkR320BEoMui4o/t9KA96gA==}
    engines: {node: '>=12'}
    cpu: [riscv64]
    os: [linux]
    requiresBuild: true
    optional: true

  /@esbuild/linux-s390x@0.18.20:
    resolution: {integrity: sha512-+8231GMs3mAEth6Ja1iK0a1sQ3ohfcpzpRLH8uuc5/KVDFneH6jtAJLFGafpzpMRO6DzJ6AvXKze9LfFMrIHVQ==}
    engines: {node: '>=12'}
    cpu: [s390x]
    os: [linux]
    requiresBuild: true
    dev: true
    optional: true

  /@esbuild/linux-s390x@0.19.3:
    resolution: {integrity: sha512-LlmsbuBdm1/D66TJ3HW6URY8wO6IlYHf+ChOUz8SUAjVTuaisfuwCOAgcxo3Zsu3BZGxmI7yt//yGOxV+lHcEA==}
    engines: {node: '>=12'}
    cpu: [s390x]
    os: [linux]
    requiresBuild: true
    optional: true

  /@esbuild/linux-x64@0.18.20:
    resolution: {integrity: sha512-UYqiqemphJcNsFEskc73jQ7B9jgwjWrSayxawS6UVFZGWrAAtkzjxSqnoclCXxWtfwLdzU+vTpcNYhpn43uP1w==}
    engines: {node: '>=12'}
    cpu: [x64]
    os: [linux]
    requiresBuild: true
    dev: true
    optional: true

  /@esbuild/linux-x64@0.19.3:
    resolution: {integrity: sha512-ogV0+GwEmvwg/8ZbsyfkYGaLACBQWDvO0Kkh8LKBGKj9Ru8VM39zssrnu9Sxn1wbapA2qNS6BiLdwJZGouyCwQ==}
    engines: {node: '>=12'}
    cpu: [x64]
    os: [linux]
    requiresBuild: true
    optional: true

  /@esbuild/netbsd-x64@0.18.20:
    resolution: {integrity: sha512-iO1c++VP6xUBUmltHZoMtCUdPlnPGdBom6IrO4gyKPFFVBKioIImVooR5I83nTew5UOYrk3gIJhbZh8X44y06A==}
    engines: {node: '>=12'}
    cpu: [x64]
    os: [netbsd]
    requiresBuild: true
    dev: true
    optional: true

  /@esbuild/netbsd-x64@0.19.3:
    resolution: {integrity: sha512-o1jLNe4uzQv2DKXMlmEzf66Wd8MoIhLNO2nlQBHLtWyh2MitDG7sMpfCO3NTcoTMuqHjfufgUQDFRI5C+xsXQw==}
    engines: {node: '>=12'}
    cpu: [x64]
    os: [netbsd]
    requiresBuild: true
    optional: true

  /@esbuild/openbsd-x64@0.18.20:
    resolution: {integrity: sha512-e5e4YSsuQfX4cxcygw/UCPIEP6wbIL+se3sxPdCiMbFLBWu0eiZOJ7WoD+ptCLrmjZBK1Wk7I6D/I3NglUGOxg==}
    engines: {node: '>=12'}
    cpu: [x64]
    os: [openbsd]
    requiresBuild: true
    dev: true
    optional: true

  /@esbuild/openbsd-x64@0.19.3:
    resolution: {integrity: sha512-AZJCnr5CZgZOdhouLcfRdnk9Zv6HbaBxjcyhq0StNcvAdVZJSKIdOiPB9az2zc06ywl0ePYJz60CjdKsQacp5Q==}
    engines: {node: '>=12'}
    cpu: [x64]
    os: [openbsd]
    requiresBuild: true
    optional: true

  /@esbuild/sunos-x64@0.18.20:
    resolution: {integrity: sha512-kDbFRFp0YpTQVVrqUd5FTYmWo45zGaXe0X8E1G/LKFC0v8x0vWrhOWSLITcCn63lmZIxfOMXtCfti/RxN/0wnQ==}
    engines: {node: '>=12'}
    cpu: [x64]
    os: [sunos]
    requiresBuild: true
    dev: true
    optional: true

  /@esbuild/sunos-x64@0.19.3:
    resolution: {integrity: sha512-Acsujgeqg9InR4glTRvLKGZ+1HMtDm94ehTIHKhJjFpgVzZG9/pIcWW/HA/DoMfEyXmANLDuDZ2sNrWcjq1lxw==}
    engines: {node: '>=12'}
    cpu: [x64]
    os: [sunos]
    requiresBuild: true
    optional: true

  /@esbuild/win32-arm64@0.18.20:
    resolution: {integrity: sha512-ddYFR6ItYgoaq4v4JmQQaAI5s7npztfV4Ag6NrhiaW0RrnOXqBkgwZLofVTlq1daVTQNhtI5oieTvkRPfZrePg==}
    engines: {node: '>=12'}
    cpu: [arm64]
    os: [win32]
    requiresBuild: true
    dev: true
    optional: true

  /@esbuild/win32-arm64@0.19.3:
    resolution: {integrity: sha512-FSrAfjVVy7TifFgYgliiJOyYynhQmqgPj15pzLyJk8BUsnlWNwP/IAy6GAiB1LqtoivowRgidZsfpoYLZH586A==}
    engines: {node: '>=12'}
    cpu: [arm64]
    os: [win32]
    requiresBuild: true
    optional: true

  /@esbuild/win32-ia32@0.18.20:
    resolution: {integrity: sha512-Wv7QBi3ID/rROT08SABTS7eV4hX26sVduqDOTe1MvGMjNd3EjOz4b7zeexIR62GTIEKrfJXKL9LFxTYgkyeu7g==}
    engines: {node: '>=12'}
    cpu: [ia32]
    os: [win32]
    requiresBuild: true
    dev: true
    optional: true

  /@esbuild/win32-ia32@0.19.3:
    resolution: {integrity: sha512-xTScXYi12xLOWZ/sc5RBmMN99BcXp/eEf7scUC0oeiRoiT5Vvo9AycuqCp+xdpDyAU+LkrCqEpUS9fCSZF8J3Q==}
    engines: {node: '>=12'}
    cpu: [ia32]
    os: [win32]
    requiresBuild: true
    optional: true

  /@esbuild/win32-x64@0.18.20:
    resolution: {integrity: sha512-kTdfRcSiDfQca/y9QIkng02avJ+NCaQvrMejlsB3RRv5sE9rRoeBPISaZpKxHELzRxZyLvNts1P27W3wV+8geQ==}
    engines: {node: '>=12'}
    cpu: [x64]
    os: [win32]
    requiresBuild: true
    dev: true
    optional: true

  /@esbuild/win32-x64@0.19.3:
    resolution: {integrity: sha512-FbUN+0ZRXsypPyWE2IwIkVjDkDnJoMJARWOcFZn4KPPli+QnKqF0z1anvfaYe3ev5HFCpRDLLBDHyOALLppWHw==}
    engines: {node: '>=12'}
    cpu: [x64]
    os: [win32]
    requiresBuild: true
    optional: true

  /@eslint-community/eslint-utils@4.3.0(eslint@8.51.0):
    resolution: {integrity: sha512-v3oplH6FYCULtFuCeqyuTd9D2WKO937Dxdq+GmHOLL72TTRriLxz2VLlNfkZRsvj6PKnOPAtuT6dwrs/pA5DvA==}
    engines: {node: ^12.22.0 || ^14.17.0 || >=16.0.0}
    peerDependencies:
      eslint: ^6.0.0 || ^7.0.0 || >=8.0.0
    dependencies:
      eslint: 8.51.0
      eslint-visitor-keys: 3.4.3
    dev: true

  /@eslint-community/eslint-utils@4.4.0(eslint@8.51.0):
    resolution: {integrity: sha512-1/sA4dwrzBAyeUoQ6oxahHKmrZvsnLCg4RfxW3ZFGGmQkSNQPFNLV9CUEFQP1x9EYXHTo5p6xdhZM1Ne9p/AfA==}
    engines: {node: ^12.22.0 || ^14.17.0 || >=16.0.0}
    peerDependencies:
      eslint: ^6.0.0 || ^7.0.0 || >=8.0.0
    dependencies:
      eslint: 8.51.0
      eslint-visitor-keys: 3.4.3
    dev: true

  /@eslint-community/regexpp@4.5.0:
    resolution: {integrity: sha512-vITaYzIcNmjn5tF5uxcZ/ft7/RXGrMUIS9HalWckEOF6ESiwXKoMzAQf2UW0aVd6rnOeExTJVd5hmWXucBKGXQ==}
    engines: {node: ^12.0.0 || ^14.0.0 || >=16.0.0}
    dev: true

  /@eslint-community/regexpp@4.6.2:
    resolution: {integrity: sha512-pPTNuaAG3QMH+buKyBIGJs3g/S5y0caxw0ygM3YyE6yJFySwiGGSzA+mM3KJ8QQvzeLh3blwgSonkFjgQdxzMw==}
    engines: {node: ^12.0.0 || ^14.0.0 || >=16.0.0}
    dev: true

  /@eslint/eslintrc@2.1.2:
    resolution: {integrity: sha512-+wvgpDsrB1YqAMdEUCcnTlpfVBH7Vqn6A/NT3D8WVXFIaKMlErPIZT3oCIAVCOtarRpMtelZLqJeU3t7WY6X6g==}
    engines: {node: ^12.22.0 || ^14.17.0 || >=16.0.0}
    dependencies:
      ajv: 6.12.6
      debug: 4.3.4
      espree: 9.6.1
      globals: 13.19.0
      ignore: 5.2.4
      import-fresh: 3.3.0
      js-yaml: 4.1.0
      minimatch: 3.1.2
      strip-json-comments: 3.1.1
    transitivePeerDependencies:
      - supports-color
    dev: true

  /@eslint/js@8.51.0:
    resolution: {integrity: sha512-HxjQ8Qn+4SI3/AFv6sOrDB+g6PpUTDwSJiQqOrnneEk8L71161srI9gjzzZvYVbzHiVg/BvcH95+cK/zfIt4pg==}
    engines: {node: ^12.22.0 || ^14.17.0 || >=16.0.0}
    dev: true

  /@humanwhocodes/config-array@0.11.11:
    resolution: {integrity: sha512-N2brEuAadi0CcdeMXUkhbZB84eskAc8MEX1By6qEchoVywSgXPIjou4rYsl0V3Hj0ZnuGycGCjdNgockbzeWNA==}
    engines: {node: '>=10.10.0'}
    dependencies:
      '@humanwhocodes/object-schema': 1.2.1
      debug: 4.3.4
      minimatch: 3.1.2
    transitivePeerDependencies:
      - supports-color
    dev: true

  /@humanwhocodes/module-importer@1.0.1:
    resolution: {integrity: sha512-bxveV4V8v5Yb4ncFTT3rPSgZBOpCkjfK0y4oVVVJwIuDVBRMDXrPyXRL988i5ap9m9bnyEEjWfm5WkBmtffLfA==}
    engines: {node: '>=12.22'}
    dev: true

  /@humanwhocodes/object-schema@1.2.1:
    resolution: {integrity: sha512-ZnQMnLV4e7hDlUvw8H+U8ASL02SS2Gn6+9Ac3wGGLIe7+je2AeAOxPY+izIPJDfFDb7eDjev0Us8MO1iFRN8hA==}
    dev: true

  /@hutson/parse-repository-url@3.0.2:
    resolution: {integrity: sha512-H9XAx3hc0BQHY6l+IFSWHDySypcXsvsuLhgYLUGywmJ5pswRVQJUHpOsobnLYp2ZUaUlKiKDrgWWhosOwAEM8Q==}
    engines: {node: '>=6.9.0'}
    dev: true

  /@isaacs/cliui@8.0.2:
    resolution: {integrity: sha512-O8jcjabXaleOG9DQ0+ARXWZBTfnP4WNAqzuiJK7ll44AmxGKv/J2M4TPjxjY3znBCfvBXFzucm1twdyFybFqEA==}
    engines: {node: '>=12'}
    dependencies:
      string-width: 5.1.2
      string-width-cjs: /string-width@4.2.3
      strip-ansi: 7.1.0
      strip-ansi-cjs: /strip-ansi@6.0.1
      wrap-ansi: 8.1.0
      wrap-ansi-cjs: /wrap-ansi@7.0.0
    dev: true

  /@jest/schemas@29.4.3:
    resolution: {integrity: sha512-VLYKXQmtmuEz6IxJsrZwzG9NvtkQsWNnWMsKxqWNu3+CnfzJQhp0WDDKWLVV9hLKr0l3SLLFRqcYHjhtyuDVxg==}
    engines: {node: ^14.15.0 || ^16.10.0 || >=18.0.0}
    dependencies:
      '@sinclair/typebox': 0.25.24
    dev: true

  /@jridgewell/gen-mapping@0.3.2:
    resolution: {integrity: sha512-mh65xKQAzI6iBcFzwv28KVWSmCkdRBWoOh+bYQGW3+6OZvbbN3TqMGo5hqYxQniRcH9F2VZIoJCm4pa3BPDK/A==}
    engines: {node: '>=6.0.0'}
    dependencies:
      '@jridgewell/set-array': 1.1.1
      '@jridgewell/sourcemap-codec': 1.4.15
      '@jridgewell/trace-mapping': 0.3.19

  /@jridgewell/gen-mapping@0.3.3:
    resolution: {integrity: sha512-HLhSWOLRi875zjjMG/r+Nv0oCW8umGb0BgEhyX3dDX3egwZtB8PqLnjz3yedt8R5StBrzcg4aBpnh8UA9D1BoQ==}
    engines: {node: '>=6.0.0'}
    dependencies:
      '@jridgewell/set-array': 1.1.2
      '@jridgewell/sourcemap-codec': 1.4.15
      '@jridgewell/trace-mapping': 0.3.19

  /@jridgewell/resolve-uri@3.1.1:
    resolution: {integrity: sha512-dSYZh7HhCDtCKm4QakX0xFpsRDqjjtZf/kjI/v3T3Nwt5r8/qz/M19F9ySyOqU94SXBmeG9ttTul+YnR4LOxFA==}
    engines: {node: '>=6.0.0'}

  /@jridgewell/set-array@1.1.1:
    resolution: {integrity: sha512-Ct5MqZkLGEXTVmQYbGtx9SVqD2fqwvdubdps5D3djjAkgkKwT918VNOz65pEHFaYTeWcukmJmH5SwsA9Tn2ObQ==}
    engines: {node: '>=6.0.0'}

  /@jridgewell/set-array@1.1.2:
    resolution: {integrity: sha512-xnkseuNADM0gt2bs+BvhO0p78Mk762YnZdsuzFV018NoG1Sj1SCQvpSqa7XUaTam5vAGasABV9qXASMKnFMwMw==}
    engines: {node: '>=6.0.0'}

  /@jridgewell/source-map@0.3.3:
    resolution: {integrity: sha512-b+fsZXeLYi9fEULmfBrhxn4IrPlINf8fiNarzTof004v3lFdntdwa9PF7vFJqm3mg7s+ScJMxXaE3Acp1irZcg==}
    dependencies:
      '@jridgewell/gen-mapping': 0.3.3
      '@jridgewell/trace-mapping': 0.3.19
    dev: true

  /@jridgewell/sourcemap-codec@1.4.15:
    resolution: {integrity: sha512-eF2rxCRulEKXHTRiDrDy6erMYWqNw4LPdQ8UQA4huuxaQsVeRPFl2oM8oDGxMFhJUWZf9McpLtJasDDZb/Bpeg==}

  /@jridgewell/trace-mapping@0.3.19:
    resolution: {integrity: sha512-kf37QtfW+Hwx/buWGMPcR60iF9ziHa6r/CZJIHbmcm4+0qrXiVdxegAH0F6yddEVQ7zdkjcGCgCzUu+BcbhQxw==}
    dependencies:
      '@jridgewell/resolve-uri': 3.1.1
      '@jridgewell/sourcemap-codec': 1.4.15

  /@jridgewell/trace-mapping@0.3.9:
    resolution: {integrity: sha512-3Belt6tdc8bPgAtbcmdtNJlirVoTmEb5e2gC94PnkwEW9jI6CAHUeoG85tjWP5WquqfavoMtMwiG4P926ZKKuQ==}
    dependencies:
      '@jridgewell/resolve-uri': 3.1.1
      '@jridgewell/sourcemap-codec': 1.4.15

  /@mapbox/node-pre-gyp@1.0.11:
    resolution: {integrity: sha512-Yhlar6v9WQgUp/He7BdgzOz8lqMQ8sU+jkCq7Wx8Myc5YFJLbEe7lgui/V7G1qB1DJykHSGwreceSaD60Y0PUQ==}
    hasBin: true
    dependencies:
      detect-libc: 2.0.1
      https-proxy-agent: 5.0.1
      make-dir: 3.1.0
      node-fetch: 2.6.7
      nopt: 5.0.0
      npmlog: 5.0.1
      rimraf: 3.0.2
      semver: 7.5.4
      tar: 6.1.11
    transitivePeerDependencies:
      - encoding
      - supports-color
    dev: false

  /@microsoft/api-extractor-model@7.28.2(@types/node@18.18.4):
    resolution: {integrity: sha512-vkojrM2fo3q4n4oPh4uUZdjJ2DxQ2+RnDQL/xhTWSRUNPF6P4QyrvY357HBxbnltKcYu+nNNolVqc6TIGQ73Ig==}
    dependencies:
      '@microsoft/tsdoc': 0.14.2
      '@microsoft/tsdoc-config': 0.16.1
      '@rushstack/node-core-library': 3.61.0(@types/node@18.18.4)
    transitivePeerDependencies:
      - '@types/node'
    dev: true

  /@microsoft/api-extractor@7.38.0(@types/node@18.18.4):
    resolution: {integrity: sha512-e1LhZYnfw+JEebuY2bzhw0imDCl1nwjSThTrQqBXl40hrVo6xm3j/1EpUr89QyzgjqmAwek2ZkIVZbrhaR+cqg==}
    hasBin: true
    dependencies:
      '@microsoft/api-extractor-model': 7.28.2(@types/node@18.18.4)
      '@microsoft/tsdoc': 0.14.2
      '@microsoft/tsdoc-config': 0.16.1
      '@rushstack/node-core-library': 3.61.0(@types/node@18.18.4)
      '@rushstack/rig-package': 0.5.1
      '@rushstack/ts-command-line': 4.16.1
      colors: 1.2.5
      lodash: 4.17.21
      resolve: 1.22.4
      semver: 7.5.4
      source-map: 0.6.1
      typescript: 5.0.4
    transitivePeerDependencies:
      - '@types/node'
    dev: true

  /@microsoft/tsdoc-config@0.16.1:
    resolution: {integrity: sha512-2RqkwiD4uN6MLnHFljqBlZIXlt/SaUT6cuogU1w2ARw4nKuuppSmR0+s+NC+7kXBQykd9zzu0P4HtBpZT5zBpQ==}
    dependencies:
      '@microsoft/tsdoc': 0.14.1
      ajv: 6.12.6
      jju: 1.4.0
      resolve: 1.19.0
    dev: true

  /@microsoft/tsdoc@0.14.1:
    resolution: {integrity: sha512-6Wci+Tp3CgPt/B9B0a3J4s3yMgLNSku6w5TV6mN+61C71UqsRBv2FUibBf3tPGlNxebgPHMEUzKpb1ggE8KCKw==}
    dev: true

  /@microsoft/tsdoc@0.14.2:
    resolution: {integrity: sha512-9b8mPpKrfeGRuhFH5iO1iwCLeIIsV6+H1sRfxbkoGXIyQE2BTsPd9zqSqQJ+pv5sJ/hT5M1zvOFL02MnEezFug==}
    dev: true

  /@nodelib/fs.scandir@2.1.5:
    resolution: {integrity: sha512-vq24Bq3ym5HEQm2NKCr3yXDwjc7vTsEThRDnkp2DK9p1uqLR+DHurm/NOTo0KG7HYHU7eppKZj3MyqYuMBf62g==}
    engines: {node: '>= 8'}
    dependencies:
      '@nodelib/fs.stat': 2.0.5
      run-parallel: 1.2.0

  /@nodelib/fs.stat@2.0.5:
    resolution: {integrity: sha512-RkhPPp2zrqDAQA/2jNhnztcPAlv64XdhIp7a7454A5ovI7Bukxgt7MX7udwAu3zg1DcpPU0rz3VV1SeaqvY4+A==}
    engines: {node: '>= 8'}

  /@nodelib/fs.walk@1.2.8:
    resolution: {integrity: sha512-oGB+UxlgWcgQkgwo8GcEGwemoTFt3FIO9ababBmaGwXIoBKZ+GTy0pP185beGg7Llih/NSHSV2XAs1lnznocSg==}
    engines: {node: '>= 8'}
    dependencies:
      '@nodelib/fs.scandir': 2.1.5
      fastq: 1.13.0

  /@pkgjs/parseargs@0.11.0:
    resolution: {integrity: sha512-+1VkjdD0QBLPodGrJUeqarH8VAIvQODIbwh9XpP5Syisf7YoQgsJKPNFoqqLQlu+VQ/tVSshMR6loPMn8U+dPg==}
    engines: {node: '>=14'}
    requiresBuild: true
    dev: true
    optional: true

  /@polka/url@1.0.0-next.21:
    resolution: {integrity: sha512-a5Sab1C4/icpTZVzZc5Ghpz88yQtGOyNqYXcZgOssB2uuAr+wF/MvN6bgtW32q7HHrvBki+BsZ0OuNv6EV3K9g==}
    dev: true

  /@rollup/plugin-alias@5.0.0(rollup@3.29.2):
    resolution: {integrity: sha512-l9hY5chSCjuFRPsnRm16twWBiSApl2uYFLsepQYwtBuAxNMQ/1dJqADld40P0Jkqm65GRTLy/AC6hnpVebtLsA==}
    engines: {node: '>=14.0.0'}
    peerDependencies:
      rollup: ^1.20.0||^2.0.0||^3.0.0
    peerDependenciesMeta:
      rollup:
        optional: true
    dependencies:
      rollup: 3.29.2
      slash: 4.0.0
    dev: true

<<<<<<< HEAD
  /@rollup/plugin-alias@5.0.1(rollup@4.0.0):
=======
  /@rollup/plugin-alias@5.0.1(rollup@3.29.2):
>>>>>>> bc97091e
    resolution: {integrity: sha512-JObvbWdOHoMy9W7SU0lvGhDtWq9PllP5mjpAy+TUslZG/WzOId9u80Hsqq1vCUn9pFJ0cxpdcnAv+QzU2zFH3Q==}
    engines: {node: '>=14.0.0'}
    peerDependencies:
      rollup: ^1.20.0||^2.0.0||^3.0.0||^4.0.0
    peerDependenciesMeta:
      rollup:
        optional: true
    dependencies:
<<<<<<< HEAD
      rollup: 4.0.0
=======
      rollup: 3.29.2
>>>>>>> bc97091e
      slash: 4.0.0
    dev: true

  /@rollup/plugin-commonjs@25.0.4(rollup@3.29.2):
    resolution: {integrity: sha512-L92Vz9WUZXDnlQQl3EwbypJR4+DM2EbsO+/KOcEkP4Mc6Ct453EeDB2uH9lgRwj4w5yflgNpq9pHOiY8aoUXBQ==}
    engines: {node: '>=14.0.0'}
    peerDependencies:
      rollup: ^2.68.0||^3.0.0
    peerDependenciesMeta:
      rollup:
        optional: true
    dependencies:
      '@rollup/pluginutils': 5.0.5(rollup@3.29.2)
      commondir: 1.0.1
      estree-walker: 2.0.2
      glob: 8.1.0
      is-reference: 1.2.1
      magic-string: 0.27.0
      rollup: 3.29.2
    dev: true

<<<<<<< HEAD
  /@rollup/plugin-commonjs@25.0.5(rollup@4.0.0):
=======
  /@rollup/plugin-commonjs@25.0.5(rollup@3.29.2):
>>>>>>> bc97091e
    resolution: {integrity: sha512-xY8r/A9oisSeSuLCTfhssyDjo9Vp/eDiRLXkg1MXCcEEgEjPmLU+ZyDB20OOD0NlyDa/8SGbK5uIggF5XTx77w==}
    engines: {node: '>=14.0.0'}
    peerDependencies:
      rollup: ^2.68.0||^3.0.0||^4.0.0
    peerDependenciesMeta:
      rollup:
        optional: true
    dependencies:
<<<<<<< HEAD
      '@rollup/pluginutils': 5.0.5(rollup@4.0.0)
=======
      '@rollup/pluginutils': 5.0.5(rollup@3.29.2)
>>>>>>> bc97091e
      commondir: 1.0.1
      estree-walker: 2.0.2
      glob: 8.1.0
      is-reference: 1.2.1
      magic-string: 0.27.0
<<<<<<< HEAD
      rollup: 4.0.0
    dev: true

  /@rollup/plugin-dynamic-import-vars@2.0.6(rollup@4.0.0):
=======
      rollup: 3.29.2
    dev: true

  /@rollup/plugin-dynamic-import-vars@2.0.6(rollup@3.29.2):
>>>>>>> bc97091e
    resolution: {integrity: sha512-MBsToinAS+/aQjjw1vEJCXA3/wy6K4WnN6RLldZybASVvOKjacTLvvXq0gADCczcecmQGMTJMfEgUvOM0K/juA==}
    engines: {node: '>=14.0.0'}
    peerDependencies:
      rollup: ^1.20.0||^2.0.0||^3.0.0||^4.0.0
    peerDependenciesMeta:
      rollup:
        optional: true
    dependencies:
<<<<<<< HEAD
      '@rollup/pluginutils': 5.0.5(rollup@4.0.0)
=======
      '@rollup/pluginutils': 5.0.5(rollup@3.29.2)
>>>>>>> bc97091e
      astring: 1.8.6
      estree-walker: 2.0.2
      fast-glob: 3.3.1
      magic-string: 0.27.0
      rollup: 4.0.0
    dev: true

  /@rollup/plugin-json@6.0.0(rollup@3.29.2):
    resolution: {integrity: sha512-i/4C5Jrdr1XUarRhVu27EEwjt4GObltD7c+MkCIpO2QIbojw8MUs+CCTqOphQi3Qtg1FLmYt+l+6YeoIf51J7w==}
    engines: {node: '>=14.0.0'}
    peerDependencies:
      rollup: ^1.20.0||^2.0.0||^3.0.0
    peerDependenciesMeta:
      rollup:
        optional: true
    dependencies:
      '@rollup/pluginutils': 5.0.5(rollup@3.29.2)
<<<<<<< HEAD
=======
      rollup: 3.29.2
    dev: true

  /@rollup/plugin-json@6.0.1(rollup@3.29.2):
    resolution: {integrity: sha512-RgVfl5hWMkxN1h/uZj8FVESvPuBJ/uf6ly6GTj0GONnkfoBN5KC0MSz+PN2OLDgYXMhtG0mWpTrkiOjoxAIevw==}
    engines: {node: '>=14.0.0'}
    peerDependencies:
      rollup: ^1.20.0||^2.0.0||^3.0.0||^4.0.0
    peerDependenciesMeta:
      rollup:
        optional: true
    dependencies:
      '@rollup/pluginutils': 5.0.5(rollup@3.29.2)
>>>>>>> bc97091e
      rollup: 3.29.2
    dev: true

  /@rollup/plugin-json@6.0.1(rollup@4.0.0):
    resolution: {integrity: sha512-RgVfl5hWMkxN1h/uZj8FVESvPuBJ/uf6ly6GTj0GONnkfoBN5KC0MSz+PN2OLDgYXMhtG0mWpTrkiOjoxAIevw==}
    engines: {node: '>=14.0.0'}
    peerDependencies:
      rollup: ^1.20.0||^2.0.0||^3.0.0||^4.0.0
    peerDependenciesMeta:
      rollup:
        optional: true
    dependencies:
      '@rollup/pluginutils': 5.0.5(rollup@4.0.0)
      rollup: 4.0.0
    dev: true

  /@rollup/plugin-node-resolve@15.2.1(rollup@3.29.2):
    resolution: {integrity: sha512-nsbUg588+GDSu8/NS8T4UAshO6xeaOfINNuXeVHcKV02LJtoRaM1SiOacClw4kws1SFiNhdLGxlbMY9ga/zs/w==}
    engines: {node: '>=14.0.0'}
    peerDependencies:
      rollup: ^2.78.0||^3.0.0
    peerDependenciesMeta:
      rollup:
        optional: true
    dependencies:
      '@rollup/pluginutils': 5.0.5(rollup@3.29.2)
<<<<<<< HEAD
=======
      '@types/resolve': 1.20.2
      deepmerge: 4.2.2
      is-builtin-module: 3.2.1
      is-module: 1.0.0
      resolve: 1.22.4
      rollup: 3.29.2
    dev: true

  /@rollup/plugin-node-resolve@15.2.3(rollup@3.29.2):
    resolution: {integrity: sha512-j/lym8nf5E21LwBT4Df1VD6hRO2L2iwUeUmP7litikRsVp1H6NWx20NEp0Y7su+7XGc476GnXXc4kFeZNGmaSQ==}
    engines: {node: '>=14.0.0'}
    peerDependencies:
      rollup: ^2.78.0||^3.0.0||^4.0.0
    peerDependenciesMeta:
      rollup:
        optional: true
    dependencies:
      '@rollup/pluginutils': 5.0.5(rollup@3.29.2)
>>>>>>> bc97091e
      '@types/resolve': 1.20.2
      deepmerge: 4.2.2
      is-builtin-module: 3.2.1
      is-module: 1.0.0
      resolve: 1.22.4
      rollup: 3.29.2
    dev: true

  /@rollup/plugin-node-resolve@15.2.2(rollup@4.0.0):
    resolution: {integrity: sha512-f64bU4OKqV0yihtxFemmuf0oj37pToCFMISCA+sJbbIAl5wcpbRO9XgWNWb1tDiWQJUcPxo6V0l59hcuZOQ3kw==}
    engines: {node: '>=14.0.0'}
    peerDependencies:
      rollup: ^2.78.0||^3.0.0||^4.0.0
    peerDependenciesMeta:
      rollup:
        optional: true
    dependencies:
      '@rollup/pluginutils': 5.0.5(rollup@4.0.0)
      '@types/resolve': 1.20.2
      deepmerge: 4.2.2
      is-builtin-module: 3.2.1
      is-module: 1.0.0
      resolve: 1.22.4
      rollup: 4.0.0
    dev: true

  /@rollup/plugin-replace@5.0.2(rollup@3.29.2):
    resolution: {integrity: sha512-M9YXNekv/C/iHHK+cvORzfRYfPbq0RDD8r0G+bMiTXjNGKulPnCT9O3Ss46WfhI6ZOCgApOP7xAdmCQJ+U2LAA==}
    engines: {node: '>=14.0.0'}
    peerDependencies:
      rollup: ^1.20.0||^2.0.0||^3.0.0
    peerDependenciesMeta:
      rollup:
        optional: true
    dependencies:
      '@rollup/pluginutils': 5.0.5(rollup@3.29.2)
      magic-string: 0.27.0
      rollup: 3.29.2
    dev: true

<<<<<<< HEAD
  /@rollup/plugin-typescript@11.1.5(rollup@4.0.0)(tslib@2.6.2)(typescript@5.2.2):
=======
  /@rollup/plugin-typescript@11.1.5(rollup@3.29.2)(tslib@2.6.2)(typescript@5.2.2):
>>>>>>> bc97091e
    resolution: {integrity: sha512-rnMHrGBB0IUEv69Q8/JGRD/n4/n6b3nfpufUu26axhUcboUzv/twfZU8fIBbTOphRAe0v8EyxzeDpKXqGHfyDA==}
    engines: {node: '>=14.0.0'}
    peerDependencies:
      rollup: ^2.14.0||^3.0.0||^4.0.0
      tslib: '*'
      typescript: '>=3.7.0'
    peerDependenciesMeta:
      rollup:
        optional: true
      tslib:
        optional: true
    dependencies:
<<<<<<< HEAD
      '@rollup/pluginutils': 5.0.5(rollup@4.0.0)
=======
      '@rollup/pluginutils': 5.0.5(rollup@3.29.2)
>>>>>>> bc97091e
      resolve: 1.22.4
      rollup: 4.0.0
      tslib: 2.6.2
      typescript: 5.2.2
    dev: true

  /@rollup/pluginutils@5.0.4(rollup@3.29.2):
    resolution: {integrity: sha512-0KJnIoRI8A+a1dqOYLxH8vBf8bphDmty5QvIm2hqm7oFCFYKCAZWWd2hXgMibaPsNDhI0AtpYfQZJG47pt/k4g==}
    engines: {node: '>=14.0.0'}
    peerDependencies:
      rollup: ^1.20.0||^2.0.0||^3.0.0
    peerDependenciesMeta:
      rollup:
        optional: true
    dependencies:
      '@types/estree': 1.0.2
      estree-walker: 2.0.2
      picomatch: 2.3.1
      rollup: 3.29.2
    dev: true

  /@rollup/pluginutils@5.0.5(rollup@3.29.2):
    resolution: {integrity: sha512-6aEYR910NyP73oHiJglti74iRyOwgFU4x3meH/H8OJx6Ry0j6cOVZ5X/wTvub7G7Ao6qaHBEaNsV3GLJkSsF+Q==}
    engines: {node: '>=14.0.0'}
    peerDependencies:
      rollup: ^1.20.0||^2.0.0||^3.0.0||^4.0.0
    peerDependenciesMeta:
      rollup:
        optional: true
    dependencies:
      '@types/estree': 1.0.2
      estree-walker: 2.0.2
      picomatch: 2.3.1
      rollup: 3.29.2
    dev: true

<<<<<<< HEAD
  /@rollup/pluginutils@5.0.5(rollup@4.0.0):
    resolution: {integrity: sha512-6aEYR910NyP73oHiJglti74iRyOwgFU4x3meH/H8OJx6Ry0j6cOVZ5X/wTvub7G7Ao6qaHBEaNsV3GLJkSsF+Q==}
    engines: {node: '>=14.0.0'}
    peerDependencies:
      rollup: ^1.20.0||^2.0.0||^3.0.0||^4.0.0
    peerDependenciesMeta:
      rollup:
        optional: true
    dependencies:
      '@types/estree': 1.0.2
      estree-walker: 2.0.2
      picomatch: 2.3.1
      rollup: 4.0.0
    dev: true

  /@rollup/rollup-android-arm-eabi@4.0.0:
    resolution: {integrity: sha512-rN3qt1JzOx0v7JWyK68zkb3yf1k1f1OhhHR0i7vLlGlediTtM3FKsOkestQN6HwJ9nEaP3KxPHxH5Xv7yr6f4w==}
    cpu: [arm]
    os: [android]
    requiresBuild: true
    optional: true

  /@rollup/rollup-android-arm64@4.0.0:
    resolution: {integrity: sha512-dcdg6Zp2bqIS/+2FHhdSS+lbcySufP2fYYoXkDa4W6uHE22L15psftdQZtFhxvvqRWPD1HsK0xIj5f07zuujkg==}
    cpu: [arm64]
    os: [android]
    requiresBuild: true
    optional: true

  /@rollup/rollup-darwin-arm64@4.0.0:
    resolution: {integrity: sha512-mOz75DpOOHGk4+xYbh1E23vmSOrOqskTwq9s/e2Z46eYbTZ0+s/UVoS42cLG8dUe6enF2Xh3hTtiIEzLhO9kmA==}
    cpu: [arm64]
    os: [darwin]
    requiresBuild: true
    optional: true

  /@rollup/rollup-darwin-x64@4.0.0:
    resolution: {integrity: sha512-rEBuHQ2ejl9gb0//19F88gR7Z9HY2kcCX8jT5LhCHqGqAvlloETXO1FD7DKEdqGz98UtJy6pVAxxeVBN4tlWag==}
    cpu: [x64]
    os: [darwin]
    requiresBuild: true
    optional: true

  /@rollup/rollup-linux-arm-gnueabihf@4.0.0:
    resolution: {integrity: sha512-W4Elp0SGWqWOkdgoYniOp6ERrhHYRfMPikUZmnU/kAdLXQ9p0M0meF648Z6Y7ClHJr8pIQpcCdmr7E2h8Kn7Fw==}
    cpu: [arm]
    os: [linux]
    requiresBuild: true
    optional: true

  /@rollup/rollup-linux-arm64-gnu@4.0.0:
    resolution: {integrity: sha512-/BTevM/UKprMJgFse0nm+YXQ83iDqArru+k3kZtQlvaNMWdkLcyscOP8SwWPpR0CJuLlXr8Gtpps+EgH3TUqLA==}
    cpu: [arm64]
    os: [linux]
    requiresBuild: true
    optional: true

  /@rollup/rollup-linux-x64-gnu@4.0.0:
    resolution: {integrity: sha512-Pz2FD/4FUZM98+rcpuGAJgatW5/dW/pXXrbanjtir38EYqqmdVc0odHwqlQ+KFY2C5P+B6PJO5vom8PmJQLdug==}
    cpu: [x64]
    os: [linux]
    requiresBuild: true
    optional: true

  /@rollup/rollup-linux-x64-musl@4.0.0:
    resolution: {integrity: sha512-Xs2tOshU5MD7nK5WnaSBUwiFdBlMtyKdXOOnBno4IRbDIyrjLtx9lnSIO47FNP0LtpGfyOcsK/lE/ZsLlnXyIg==}
    cpu: [x64]
    os: [linux]
    requiresBuild: true
    optional: true

  /@rollup/rollup-win32-arm64-msvc@4.0.0:
    resolution: {integrity: sha512-h2r04SsqVMbmaIRSMN3HKQLYpKewJ7rWQx1SwEZQMeXRkecWFBBNOfoB3iMlvvUfc3VUOonR/3Dm/Op6yOD2Lg==}
    cpu: [arm64]
    os: [win32]
    requiresBuild: true
    optional: true

  /@rollup/rollup-win32-ia32-msvc@4.0.0:
    resolution: {integrity: sha512-1pl05L51RbVLnqZTEpbgG2RxeS7VLysF7vhU8v1EOAMqbLzko64r8+S2SxsNDKODsgusFqHO8rc3w+G9VUjodw==}
    cpu: [ia32]
    os: [win32]
    requiresBuild: true
    optional: true

  /@rollup/rollup-win32-x64-msvc@4.0.0:
    resolution: {integrity: sha512-GDi4TkL95/J0ven1wt+q2cfdg1k9UEIQiF58lSC36KUdA0xtlqgLPEDlNAhu6NTXJ491eiZ71lQbLu1D7hlz9w==}
    cpu: [x64]
    os: [win32]
    requiresBuild: true
    optional: true

  /@rushstack/node-core-library@3.61.0(@types/node@18.18.3):
=======
  /@rushstack/node-core-library@3.61.0(@types/node@18.18.4):
>>>>>>> bc97091e
    resolution: {integrity: sha512-tdOjdErme+/YOu4gPed3sFS72GhtWCgNV9oDsHDnoLY5oDfwjKUc9Z+JOZZ37uAxcm/OCahDHfuu2ugqrfWAVQ==}
    peerDependencies:
      '@types/node': '*'
    peerDependenciesMeta:
      '@types/node':
        optional: true
    dependencies:
      '@types/node': 18.18.4
      colors: 1.2.5
      fs-extra: 7.0.1
      import-lazy: 4.0.0
      jju: 1.4.0
      resolve: 1.22.4
      semver: 7.5.4
      z-schema: 5.0.3
    dev: true

  /@rushstack/rig-package@0.5.1:
    resolution: {integrity: sha512-pXRYSe29TjRw7rqxD4WS3HN/sRSbfr+tJs4a9uuaSIBAITbUggygdhuG0VrO0EO+QqH91GhYMN4S6KRtOEmGVA==}
    dependencies:
      resolve: 1.22.4
      strip-json-comments: 3.1.1
    dev: true

  /@rushstack/ts-command-line@4.16.1:
    resolution: {integrity: sha512-+OCsD553GYVLEmz12yiFjMOzuPeCiZ3f8wTiFHL30ZVXexTyPmgjwXEhg2K2P0a2lVf+8YBy7WtPoflB2Fp8/A==}
    dependencies:
      '@types/argparse': 1.0.38
      argparse: 1.0.10
      colors: 1.2.5
      string-argv: 0.3.2
    dev: true

  /@sinclair/typebox@0.25.24:
    resolution: {integrity: sha512-XJfwUVUKDHF5ugKwIcxEgc9k8b7HbznCp6eUfWgu710hMPNIO4aw4/zB5RogDQz8nd6gyCDpU9O/m6qYEWY6yQ==}
    dev: true

  /@tsconfig/node10@1.0.8:
    resolution: {integrity: sha512-6XFfSQmMgq0CFLY1MslA/CPUfhIL919M1rMsa5lP2P097N2Wd1sSX0tx1u4olM16fLNhtHZpRhedZJphNJqmZg==}

  /@tsconfig/node12@1.0.9:
    resolution: {integrity: sha512-/yBMcem+fbvhSREH+s14YJi18sp7J9jpuhYByADT2rypfajMZZN4WQ6zBGgBKp53NKmqI36wFYDb3yaMPurITw==}

  /@tsconfig/node14@1.0.1:
    resolution: {integrity: sha512-509r2+yARFfHHE7T6Puu2jjkoycftovhXRqW328PDXTVGKihlb1P8Z9mMZH04ebyajfRY7dedfGynlrFHJUQCg==}

  /@tsconfig/node16@1.0.2:
    resolution: {integrity: sha512-eZxlbI8GZscaGS7kkc/trHTT5xgrjH3/1n2JDwusC9iahPKWMRvRjJSAN5mCXviuTGQ/lHnhvv8Q1YTpnfz9gA==}

  /@types/argparse@1.0.38:
    resolution: {integrity: sha512-ebDJ9b0e702Yr7pWgB0jzm+CX4Srzz8RcXtLJDJB+BSccqMa36uyH/zUsSYao5+BD1ytv3k3rPYCq4mAE1hsXA==}
    dev: true

  /@types/babel__core@7.20.2:
    resolution: {integrity: sha512-pNpr1T1xLUc2l3xJKuPtsEky3ybxN3m4fJkknfIpTCTfIZCDW57oAg+EfCgIIp2rvCe0Wn++/FfodDS4YXxBwA==}
    dependencies:
      '@babel/parser': 7.23.0
      '@babel/types': 7.23.0
      '@types/babel__generator': 7.6.4
      '@types/babel__template': 7.4.1
      '@types/babel__traverse': 7.17.1
    dev: true

  /@types/babel__generator@7.6.4:
    resolution: {integrity: sha512-tFkciB9j2K755yrTALxD44McOrk+gfpIpvC3sxHjRawj6PfnQxrse4Clq5y/Rq+G3mrBurMax/lG8Qn2t9mSsg==}
    dependencies:
      '@babel/types': 7.23.0
    dev: true

  /@types/babel__preset-env@7.9.3:
    resolution: {integrity: sha512-qgNdzb7uzbraIDqZpiu3q+Ak+ZgDoPd3TGmArl9Pelky+uQYCk2wzFHRxQCjpj8aChrj1d/xaiCSZWpzfYyvMw==}
    dev: true

  /@types/babel__template@7.4.1:
    resolution: {integrity: sha512-azBFKemX6kMg5Io+/rdGT0dkGreboUVR0Cdm3fz9QJWpaQGJRQXl7C+6hOTCZcMll7KFyEQpgbYI2lHdsS4U7g==}
    dependencies:
      '@babel/parser': 7.23.0
      '@babel/types': 7.23.0
    dev: true

  /@types/babel__traverse@7.17.1:
    resolution: {integrity: sha512-kVzjari1s2YVi77D3w1yuvohV2idweYXMCDzqBiVNN63TcDWrIlTVOYpqVrvbbyOE/IyzBoTKF0fdnLPEORFxA==}
    dependencies:
      '@babel/types': 7.23.0
    dev: true

  /@types/braces@3.0.1:
    resolution: {integrity: sha512-+euflG6ygo4bn0JHtn4pYqcXwRtLvElQ7/nnjDu7iYG56H0+OhCd7d6Ug0IE3WcFpZozBKW2+80FUbv5QGk5AQ==}
    dev: true

  /@types/chai-subset@1.3.3:
    resolution: {integrity: sha512-frBecisrNGz+F4T6bcc+NLeolfiojh5FxW2klu669+8BARtyQv2C/GkNW6FUodVe4BroGMP/wER/YDGc7rEllw==}
    dependencies:
      '@types/chai': 4.3.5
    dev: true

  /@types/chai@4.3.5:
    resolution: {integrity: sha512-mEo1sAde+UCE6b2hxn332f1g1E8WfYRu6p5SvTKr2ZKC1f7gFJXk4h5PyGP9Dt6gCaG8y8XhwnXWC6Iy2cmBng==}
    dev: true

  /@types/convert-source-map@2.0.1:
    resolution: {integrity: sha512-tm5Eb3AwhibN6ULRaad5TbNO83WoXVZLh2YRGAFH+qWkUz48l9Hu1jc+wJswB7T+ACWAG0cFnTeeQGpwedvlNw==}
    dev: true

  /@types/cross-spawn@6.0.3:
    resolution: {integrity: sha512-BDAkU7WHHRHnvBf5z89lcvACsvkz/n7Tv+HyD/uW76O29HoH1Tk/W6iQrepaZVbisvlEek4ygwT8IW7ow9XLAA==}
    dependencies:
      '@types/node': 18.18.4
    dev: true

  /@types/debug@4.1.9:
    resolution: {integrity: sha512-8Hz50m2eoS56ldRlepxSBa6PWEVCtzUo/92HgLc2qTMnotJNIm7xP+UZhyWoYsyOdd5dxZ+NZLb24rsKyFs2ow==}
    dependencies:
      '@types/ms': 0.7.31
    dev: true

  /@types/escape-html@1.0.2:
    resolution: {integrity: sha512-gaBLT8pdcexFztLSPRtriHeXY/Kn4907uOCZ4Q3lncFBkheAWOuNt53ypsF8szgxbEJ513UeBzcf4utN0EzEwA==}
    dev: true

  /@types/estree@1.0.0:
    resolution: {integrity: sha512-WulqXMDUTYAXCjZnk6JtIHPigp55cVtDgDrO2gHRwhyJto21+1zbVCtOYB2L1F9w4qCQ0rOGWBnBe0FNTiEJIQ==}
    dev: true

  /@types/estree@1.0.1:
    resolution: {integrity: sha512-LG4opVs2ANWZ1TJoKc937iMmNstM/d0ae1vNbnBvBhqCSezgVUOzcLCqbI5elV8Vy6WKwKjaqR+zO9VKirBBCA==}
    dev: true

  /@types/estree@1.0.2:
    resolution: {integrity: sha512-VeiPZ9MMwXjO32/Xu7+OwflfmeoRwkE/qzndw42gGtgJwZopBnzy2gD//NN1+go1mADzkDcqf/KnFRSjTJ8xJA==}
    dev: true

  /@types/etag@1.8.1:
    resolution: {integrity: sha512-bsKkeSqN7HYyYntFRAmzcwx/dKW4Wa+KVMTInANlI72PWLQmOpZu96j0OqHZGArW4VQwCmJPteQlXaUDeOB0WQ==}
    dependencies:
      '@types/node': 18.18.4
    dev: true

  /@types/fs-extra@11.0.2:
    resolution: {integrity: sha512-c0hrgAOVYr21EX8J0jBMXGLMgJqVf/v6yxi0dLaJboW9aQPh16Id+z6w2Tx1hm+piJOLv8xPfVKZCLfjPw/IMQ==}
    dependencies:
      '@types/jsonfile': 6.1.1
      '@types/node': 18.18.4
    dev: true

  /@types/json-schema@7.0.12:
    resolution: {integrity: sha512-Hr5Jfhc9eYOQNPYO5WLDq/n4jqijdHNlDXjuAQkkt+mWdQR+XJToOHrsD4cPaMXpn6KO7y2+wM8AZEs8VpBLVA==}
    dev: true

  /@types/json-stable-stringify@1.0.34:
    resolution: {integrity: sha512-s2cfwagOQAS8o06TcwKfr9Wx11dNGbH2E9vJz1cqV+a/LOyhWNLUNd6JSRYNzvB4d29UuJX2M0Dj9vE1T8fRXw==}
    dev: true

  /@types/json5@0.0.29:
    resolution: {integrity: sha512-dRLjCWHYg4oaA77cxO64oO+7JwCwnIzkZPdrrC71jQmQtlhM556pwKo5bUzqvZndkVbeFLIIi+9TC40JNF5hNQ==}
    dev: true

  /@types/jsonfile@6.1.1:
    resolution: {integrity: sha512-GSgiRCVeapDN+3pqA35IkQwasaCh/0YFH5dEF6S88iDvEn901DjOeH3/QPY+XYP1DFzDZPvIvfeEgk+7br5png==}
    dependencies:
      '@types/node': 18.18.4
    dev: true

  /@types/less@3.0.4:
    resolution: {integrity: sha512-djlMpTdDF+tLaqVpK/0DWGNIr7BFjN8ykDLkgS0sQGYYLop51imRRE3foTjl+dMAH1zFE8bMZAG0VbYPEcSgsA==}
    dev: true

  /@types/linkify-it@3.0.3:
    resolution: {integrity: sha512-pTjcqY9E4nOI55Wgpz7eiI8+LzdYnw3qxXCfHyBDdPbYvbyLgWLJGh8EdPvqawwMK1Uo1794AUkkR38Fr0g+2g==}
    dev: true

  /@types/lodash@4.14.199:
    resolution: {integrity: sha512-Vrjz5N5Ia4SEzWWgIVwnHNEnb1UE1XMkvY5DGXrAeOGE9imk0hgTHh5GyDjLDJi9OTCn9oo9dXH1uToK1VRfrg==}
    dev: true

  /@types/markdown-it@13.0.1:
    resolution: {integrity: sha512-SUEb8Frsxs3D5Gg9xek6i6EG6XQ5s+O+ZdQzIPESZVZw3Pv3CPQfjCJBI+RgqZd1IBeu18S0Rn600qpPnEK37w==}
    dependencies:
      '@types/linkify-it': 3.0.3
      '@types/mdurl': 1.0.2
    dev: true

  /@types/mdurl@1.0.2:
    resolution: {integrity: sha512-eC4U9MlIcu2q0KQmXszyn5Akca/0jrQmwDRgpAMJai7qBWq4amIQhZyNau4VYGtCeALvW1/NtjzJJ567aZxfKA==}
    dev: true

  /@types/micromatch@4.0.3:
    resolution: {integrity: sha512-QX1czv7QoLU76Asb1NSVSlu5zTMx/TFNswUDtQSbH9hgvCg+JHvIEoVvVSzBf1WNCT8XsK515W+p3wFOCuvhCg==}
    dependencies:
      '@types/braces': 3.0.1
    dev: true

  /@types/minimist@1.2.3:
    resolution: {integrity: sha512-ZYFzrvyWUNhaPomn80dsMNgMeXxNWZBdkuG/hWlUvXvbdUH8ZERNBGXnU87McuGcWDsyzX2aChCv/SVN348k3A==}
    dev: true

  /@types/ms@0.7.31:
    resolution: {integrity: sha512-iiUgKzV9AuaEkZqkOLDIvlQiL6ltuZd9tGcW3gwpnX8JbuiuhFlEGmmFXEXkN50Cvq7Os88IY2v0dkDqXYWVgA==}
    dev: true

  /@types/node@18.17.19:
    resolution: {integrity: sha512-+pMhShR3Or5GR0/sp4Da7FnhVmTalWm81M6MkEldbwjETSaPalw138Z4KdpQaistvqQxLB7Cy4xwYdxpbSOs9Q==}
    dev: true

  /@types/node@18.18.4:
    resolution: {integrity: sha512-t3rNFBgJRugIhackit2mVcLfF6IRc0JE4oeizPQL8Zrm8n2WY/0wOdpOPhdtG0V9Q2TlW/axbF1MJ6z+Yj/kKQ==}

  /@types/normalize-package-data@2.4.1:
    resolution: {integrity: sha512-Gj7cI7z+98M282Tqmp2K5EIsoouUEzbBJhQQzDE3jSIRk6r9gsz0oUokqIUR4u1R3dMHo0pDHM7sNOHyhulypw==}
    dev: true

  /@types/picomatch@2.3.1:
    resolution: {integrity: sha512-Ejq9/KBsgfZZafGGdr9R7011EZhDzcAEMjoBl2W4eGNcZGhsUFMbUA0D+sHxjtAA1ldk3e6wapzXeyp0NSuM8Q==}
    dev: true

  /@types/pnpapi@0.0.3:
    resolution: {integrity: sha512-7BaZ3Y9CiJac7mQS1FleZGxVbV+LQ1YQIBz1K0PYNI4xl1N3M+/O9sL2HFRKlHII+X009EwMhrp6j3yVfcaY0w==}
    dev: true

  /@types/prompts@2.4.5:
    resolution: {integrity: sha512-TvrzGMCwARi2qqXcD7VmvMvfMP3F7JRQpeEHECK0oufRNZInoBqzd8v/1zksKFE5XW8OOGto/5FsDT8lnpvGRA==}
    dependencies:
      '@types/node': 18.17.19
      kleur: 3.0.3
    dev: true

  /@types/resolve@1.20.2:
    resolution: {integrity: sha512-60BCwRFOZCQhDncwQdxxeOEEkbc5dIMccYLwbxsS4TUNeVECQ/pBJ0j09mrHOl/JJvpRPGwO9SvE4nR2Nb/a4Q==}
    dev: true

  /@types/sass@1.43.1:
    resolution: {integrity: sha512-BPdoIt1lfJ6B7rw35ncdwBZrAssjcwzI5LByIrYs+tpXlj/CAkuVdRsgZDdP4lq5EjyWzwxZCqAoFyHKFwp32g==}
    dependencies:
      '@types/node': 18.18.4
    dev: true

  /@types/semver@7.5.0:
    resolution: {integrity: sha512-G8hZ6XJiHnuhQKR7ZmysCeJWE08o8T0AXtk5darsCaTVsYZhhgUrq53jizaR2FvsoeCwJhlmwTjkXBY5Pn/ZHw==}
    dev: true

  /@types/stylus@0.48.40:
    resolution: {integrity: sha512-oUcnmNOEL7UOmxg41W0f0bowSHkjGx+OEgeO1CMo/PxzUq1HclDc5gLF/ChWDimPmS67B36rNmLMCc0Csg+ktA==}
    dependencies:
      '@types/node': 18.18.4
    dev: true

  /@types/web-bluetooth@0.0.17:
    resolution: {integrity: sha512-4p9vcSmxAayx72yn70joFoL44c9MO/0+iVEBIQXe3v2h2SiAsEIo/G5v6ObFWvNKRFjbrVadNf9LqEEZeQPzdA==}
    dev: true

  /@types/ws@8.5.6:
    resolution: {integrity: sha512-8B5EO9jLVCy+B58PLHvLDuOD8DRVMgQzq8d55SjLCOn9kqGyqOvy27exVaTio1q1nX5zLu8/6N0n2ThSxOM6tg==}
    dependencies:
      '@types/node': 18.18.4
    dev: true

  /@typescript-eslint/eslint-plugin@6.7.4(@typescript-eslint/parser@6.7.4)(eslint@8.51.0)(typescript@5.2.2):
    resolution: {integrity: sha512-DAbgDXwtX+pDkAHwiGhqP3zWUGpW49B7eqmgpPtg+BKJXwdct79ut9+ifqOFPJGClGKSHXn2PTBatCnldJRUoA==}
    engines: {node: ^16.0.0 || >=18.0.0}
    peerDependencies:
      '@typescript-eslint/parser': ^6.0.0 || ^6.0.0-alpha
      eslint: ^7.0.0 || ^8.0.0
      typescript: '*'
    peerDependenciesMeta:
      typescript:
        optional: true
    dependencies:
      '@eslint-community/regexpp': 4.6.2
      '@typescript-eslint/parser': 6.7.4(eslint@8.51.0)(typescript@5.2.2)
      '@typescript-eslint/scope-manager': 6.7.4
      '@typescript-eslint/type-utils': 6.7.4(eslint@8.51.0)(typescript@5.2.2)
      '@typescript-eslint/utils': 6.7.4(eslint@8.51.0)(typescript@5.2.2)
      '@typescript-eslint/visitor-keys': 6.7.4
      debug: 4.3.4
      eslint: 8.51.0
      graphemer: 1.4.0
      ignore: 5.2.4
      natural-compare: 1.4.0
      semver: 7.5.4
      ts-api-utils: 1.0.1(typescript@5.2.2)
      typescript: 5.2.2
    transitivePeerDependencies:
      - supports-color
    dev: true

  /@typescript-eslint/parser@6.7.4(eslint@8.51.0)(typescript@5.2.2):
    resolution: {integrity: sha512-I5zVZFY+cw4IMZUeNCU7Sh2PO5O57F7Lr0uyhgCJmhN/BuTlnc55KxPonR4+EM3GBdfiCyGZye6DgMjtubQkmA==}
    engines: {node: ^16.0.0 || >=18.0.0}
    peerDependencies:
      eslint: ^7.0.0 || ^8.0.0
      typescript: '*'
    peerDependenciesMeta:
      typescript:
        optional: true
    dependencies:
      '@typescript-eslint/scope-manager': 6.7.4
      '@typescript-eslint/types': 6.7.4
      '@typescript-eslint/typescript-estree': 6.7.4(typescript@5.2.2)
      '@typescript-eslint/visitor-keys': 6.7.4
      debug: 4.3.4
      eslint: 8.51.0
      typescript: 5.2.2
    transitivePeerDependencies:
      - supports-color
    dev: true

  /@typescript-eslint/scope-manager@6.7.4:
    resolution: {integrity: sha512-SdGqSLUPTXAXi7c3Ob7peAGVnmMoGzZ361VswK2Mqf8UOYcODiYvs8rs5ILqEdfvX1lE7wEZbLyELCW+Yrql1A==}
    engines: {node: ^16.0.0 || >=18.0.0}
    dependencies:
      '@typescript-eslint/types': 6.7.4
      '@typescript-eslint/visitor-keys': 6.7.4
    dev: true

  /@typescript-eslint/type-utils@6.7.4(eslint@8.51.0)(typescript@5.2.2):
    resolution: {integrity: sha512-n+g3zi1QzpcAdHFP9KQF+rEFxMb2KxtnJGID3teA/nxKHOVi3ylKovaqEzGBbVY2pBttU6z85gp0D00ufLzViQ==}
    engines: {node: ^16.0.0 || >=18.0.0}
    peerDependencies:
      eslint: ^7.0.0 || ^8.0.0
      typescript: '*'
    peerDependenciesMeta:
      typescript:
        optional: true
    dependencies:
      '@typescript-eslint/typescript-estree': 6.7.4(typescript@5.2.2)
      '@typescript-eslint/utils': 6.7.4(eslint@8.51.0)(typescript@5.2.2)
      debug: 4.3.4
      eslint: 8.51.0
      ts-api-utils: 1.0.1(typescript@5.2.2)
      typescript: 5.2.2
    transitivePeerDependencies:
      - supports-color
    dev: true

  /@typescript-eslint/types@6.7.4:
    resolution: {integrity: sha512-o9XWK2FLW6eSS/0r/tgjAGsYasLAnOWg7hvZ/dGYSSNjCh+49k5ocPN8OmG5aZcSJ8pclSOyVKP2x03Sj+RrCA==}
    engines: {node: ^16.0.0 || >=18.0.0}
    dev: true

  /@typescript-eslint/typescript-estree@6.7.4(typescript@5.2.2):
    resolution: {integrity: sha512-ty8b5qHKatlNYd9vmpHooQz3Vki3gG+3PchmtsA4TgrZBKWHNjWfkQid7K7xQogBqqc7/BhGazxMD5vr6Ha+iQ==}
    engines: {node: ^16.0.0 || >=18.0.0}
    peerDependencies:
      typescript: '*'
    peerDependenciesMeta:
      typescript:
        optional: true
    dependencies:
      '@typescript-eslint/types': 6.7.4
      '@typescript-eslint/visitor-keys': 6.7.4
      debug: 4.3.4
      globby: 11.1.0
      is-glob: 4.0.3
      semver: 7.5.4
      ts-api-utils: 1.0.1(typescript@5.2.2)
      typescript: 5.2.2
    transitivePeerDependencies:
      - supports-color
    dev: true

  /@typescript-eslint/utils@6.7.4(eslint@8.51.0)(typescript@5.2.2):
    resolution: {integrity: sha512-PRQAs+HUn85Qdk+khAxsVV+oULy3VkbH3hQ8hxLRJXWBEd7iI+GbQxH5SEUSH7kbEoTp6oT1bOwyga24ELALTA==}
    engines: {node: ^16.0.0 || >=18.0.0}
    peerDependencies:
      eslint: ^7.0.0 || ^8.0.0
    dependencies:
      '@eslint-community/eslint-utils': 4.4.0(eslint@8.51.0)
      '@types/json-schema': 7.0.12
      '@types/semver': 7.5.0
      '@typescript-eslint/scope-manager': 6.7.4
      '@typescript-eslint/types': 6.7.4
      '@typescript-eslint/typescript-estree': 6.7.4(typescript@5.2.2)
      eslint: 8.51.0
      semver: 7.5.4
    transitivePeerDependencies:
      - supports-color
      - typescript
    dev: true

  /@typescript-eslint/visitor-keys@6.7.4:
    resolution: {integrity: sha512-pOW37DUhlTZbvph50x5zZCkFn3xzwkGtNoJHzIM3svpiSkJzwOYr/kVBaXmf+RAQiUDs1AHEZVNPg6UJCJpwRA==}
    engines: {node: ^16.0.0 || >=18.0.0}
    dependencies:
      '@typescript-eslint/types': 6.7.4
      eslint-visitor-keys: 3.4.3
    dev: true

  /@vitejs/release-scripts@1.3.1:
    resolution: {integrity: sha512-upGTQoH03TJNuwb/G+PZXxRBdQLZlslXhOo9xZ0HpWm6M33T7LR+bj6XtBYQq3c0cDhVjgQ2NpHVSZL0xoKelQ==}
    dependencies:
      execa: 8.0.1
      mri: 1.2.0
      picocolors: 1.0.0
      prompts: 2.4.2
      publint: 0.2.2
      semver: 7.5.4
    dev: true

  /@vitest/expect@0.34.6:
    resolution: {integrity: sha512-QUzKpUQRc1qC7qdGo7rMK3AkETI7w18gTCUrsNnyjjJKYiuUB9+TQK3QnR1unhCnWRC0AbKv2omLGQDF/mIjOw==}
    dependencies:
      '@vitest/spy': 0.34.6
      '@vitest/utils': 0.34.6
      chai: 4.3.10
    dev: true

  /@vitest/runner@0.34.6:
    resolution: {integrity: sha512-1CUQgtJSLF47NnhN+F9X2ycxUP0kLHQ/JWvNHbeBfwW8CzEGgeskzNnHDyv1ieKTltuR6sdIHV+nmR6kPxQqzQ==}
    dependencies:
      '@vitest/utils': 0.34.6
      p-limit: 4.0.0
      pathe: 1.1.1
    dev: true

  /@vitest/snapshot@0.34.6:
    resolution: {integrity: sha512-B3OZqYn6k4VaN011D+ve+AA4whM4QkcwcrwaKwAbyyvS/NB1hCWjFIBQxAQQSQir9/RtyAAGuq+4RJmbn2dH4w==}
    dependencies:
      magic-string: 0.30.4
      pathe: 1.1.1
      pretty-format: 29.5.0
    dev: true

  /@vitest/spy@0.34.6:
    resolution: {integrity: sha512-xaCvneSaeBw/cz8ySmF7ZwGvL0lBjfvqc1LpQ/vcdHEvpLn3Ff1vAvjw+CoGn0802l++5L/pxb7whwcWAw+DUQ==}
    dependencies:
      tinyspy: 2.1.1
    dev: true

  /@vitest/utils@0.34.6:
    resolution: {integrity: sha512-IG5aDD8S6zlvloDsnzHw0Ut5xczlF+kv2BOTo+iXfPr54Yhi5qbVOgGB1hZaVq4iJ4C/MZ2J0y15IlsV/ZcI0A==}
    dependencies:
      diff-sequences: 29.4.3
      loupe: 2.3.6
      pretty-format: 29.5.0
    dev: true

  /@vue/compiler-core@3.3.4:
    resolution: {integrity: sha512-cquyDNvZ6jTbf/+x+AgM2Arrp6G4Dzbb0R64jiG804HRMfRiFXWI6kqUVqZ6ZR0bQhIoQjB4+2bhNtVwndW15g==}
    dependencies:
      '@babel/parser': 7.23.0
      '@vue/shared': 3.3.4
      estree-walker: 2.0.2
      source-map-js: 1.0.2

  /@vue/compiler-dom@3.3.4:
    resolution: {integrity: sha512-wyM+OjOVpuUukIq6p5+nwHYtj9cFroz9cwkfmP9O1nzH68BenTTv0u7/ndggT8cIQlnBeOo6sUT/gvHcIkLA5w==}
    dependencies:
      '@vue/compiler-core': 3.3.4
      '@vue/shared': 3.3.4

  /@vue/compiler-sfc@3.3.4:
    resolution: {integrity: sha512-6y/d8uw+5TkCuzBkgLS0v3lSM3hJDntFEiUORM11pQ/hKvkhSKZrXW6i69UyXlJQisJxuUEJKAWEqWbWsLeNKQ==}
    dependencies:
      '@babel/parser': 7.23.0
      '@vue/compiler-core': 3.3.4
      '@vue/compiler-dom': 3.3.4
      '@vue/compiler-ssr': 3.3.4
      '@vue/reactivity-transform': 3.3.4
      '@vue/shared': 3.3.4
      estree-walker: 2.0.2
      magic-string: 0.30.4
      postcss: 8.4.31
      source-map-js: 1.0.2

  /@vue/compiler-ssr@3.3.4:
    resolution: {integrity: sha512-m0v6oKpup2nMSehwA6Uuu+j+wEwcy7QmwMkVNVfrV9P2qE5KshC6RwOCq8fjGS/Eak/uNb8AaWekfiXxbBB6gQ==}
    dependencies:
      '@vue/compiler-dom': 3.3.4
      '@vue/shared': 3.3.4

  /@vue/devtools-api@6.5.0:
    resolution: {integrity: sha512-o9KfBeaBmCKl10usN4crU53fYtC1r7jJwdGKjPT24t348rHxgfpZ0xL3Xm/gLUYnc0oTp8LAmrxOeLyu6tbk2Q==}

  /@vue/reactivity-transform@3.3.4:
    resolution: {integrity: sha512-MXgwjako4nu5WFLAjpBnCj/ieqcjE2aJBINUNQzkZQfzIZA4xn+0fV1tIYBJvvva3N3OvKGofRLvQIwEQPpaXw==}
    dependencies:
      '@babel/parser': 7.23.0
      '@vue/compiler-core': 3.3.4
      '@vue/shared': 3.3.4
      estree-walker: 2.0.2
      magic-string: 0.30.4

  /@vue/reactivity@3.3.4:
    resolution: {integrity: sha512-kLTDLwd0B1jG08NBF3R5rqULtv/f8x3rOFByTDz4J53ttIQEDmALqKqXY0J+XQeN0aV2FBxY8nJDf88yvOPAqQ==}
    dependencies:
      '@vue/shared': 3.3.4

  /@vue/runtime-core@3.3.4:
    resolution: {integrity: sha512-R+bqxMN6pWO7zGI4OMlmvePOdP2c93GsHFM/siJI7O2nxFRzj55pLwkpCedEY+bTMgp5miZ8CxfIZo3S+gFqvA==}
    dependencies:
      '@vue/reactivity': 3.3.4
      '@vue/shared': 3.3.4

  /@vue/runtime-dom@3.3.4:
    resolution: {integrity: sha512-Aj5bTJ3u5sFsUckRghsNjVTtxZQ1OyMWCr5dZRAPijF/0Vy4xEoRCwLyHXcj4D0UFbJ4lbx3gPTgg06K/GnPnQ==}
    dependencies:
      '@vue/runtime-core': 3.3.4
      '@vue/shared': 3.3.4
      csstype: 3.1.2

  /@vue/server-renderer@3.3.4(vue@3.3.4):
    resolution: {integrity: sha512-Q6jDDzR23ViIb67v+vM1Dqntu+HUexQcsWKhhQa4ARVzxOY2HbC7QRW/ggkDBd5BU+uM1sV6XOAP0b216o34JQ==}
    peerDependencies:
      vue: 3.3.4
    dependencies:
      '@vue/compiler-ssr': 3.3.4
      '@vue/shared': 3.3.4
      vue: 3.3.4

  /@vue/shared@3.3.4:
    resolution: {integrity: sha512-7OjdcV8vQ74eiz1TZLzZP4JwqM5fA94K6yntPS5Z25r9HDuGNzaGdgvwKYq6S+MxwF0TFRwe50fIR/MYnakdkQ==}

  /@vueuse/core@10.4.1(vue@3.3.4):
    resolution: {integrity: sha512-DkHIfMIoSIBjMgRRvdIvxsyboRZQmImofLyOHADqiVbQVilP8VVHDhBX2ZqoItOgu7dWa8oXiNnScOdPLhdEXg==}
    dependencies:
      '@types/web-bluetooth': 0.0.17
      '@vueuse/metadata': 10.4.1
      '@vueuse/shared': 10.4.1(vue@3.3.4)
      vue-demi: 0.14.5(vue@3.3.4)
    transitivePeerDependencies:
      - '@vue/composition-api'
      - vue
    dev: true

  /@vueuse/integrations@10.4.1(focus-trap@7.5.2)(vue@3.3.4):
    resolution: {integrity: sha512-uRBPyG5Lxoh1A/J+boiioPT3ELEAPEo4t8W6Mr4yTKIQBeW/FcbsotZNPr4k9uz+3QEksMmflWloS9wCnypM7g==}
    peerDependencies:
      async-validator: '*'
      axios: '*'
      change-case: '*'
      drauu: '*'
      focus-trap: '*'
      fuse.js: '*'
      idb-keyval: '*'
      jwt-decode: '*'
      nprogress: '*'
      qrcode: '*'
      sortablejs: '*'
      universal-cookie: '*'
    peerDependenciesMeta:
      async-validator:
        optional: true
      axios:
        optional: true
      change-case:
        optional: true
      drauu:
        optional: true
      focus-trap:
        optional: true
      fuse.js:
        optional: true
      idb-keyval:
        optional: true
      jwt-decode:
        optional: true
      nprogress:
        optional: true
      qrcode:
        optional: true
      sortablejs:
        optional: true
      universal-cookie:
        optional: true
    dependencies:
      '@vueuse/core': 10.4.1(vue@3.3.4)
      '@vueuse/shared': 10.4.1(vue@3.3.4)
      focus-trap: 7.5.2
      vue-demi: 0.14.5(vue@3.3.4)
    transitivePeerDependencies:
      - '@vue/composition-api'
      - vue
    dev: true

  /@vueuse/metadata@10.4.1:
    resolution: {integrity: sha512-2Sc8X+iVzeuMGHr6O2j4gv/zxvQGGOYETYXEc41h0iZXIRnRbJZGmY/QP8dvzqUelf8vg0p/yEA5VpCEu+WpZg==}
    dev: true

  /@vueuse/shared@10.4.1(vue@3.3.4):
    resolution: {integrity: sha512-vz5hbAM4qA0lDKmcr2y3pPdU+2EVw/yzfRsBdu+6+USGa4PxqSQRYIUC9/NcT06y+ZgaTsyURw2I9qOFaaXHAg==}
    dependencies:
      vue-demi: 0.14.5(vue@3.3.4)
    transitivePeerDependencies:
      - '@vue/composition-api'
      - vue
    dev: true

  /JSONStream@1.3.5:
    resolution: {integrity: sha512-E+iruNOY8VV9s4JEbe1aNEm6MiszPRr/UfcHMz0TQh1BXSxHK+ASV1R6W4HpjBhSeS+54PIsAMCBmwD06LLsqQ==}
    hasBin: true
    dependencies:
      jsonparse: 1.3.1
      through: 2.3.8
    dev: true

  /abbrev@1.1.1:
    resolution: {integrity: sha512-nne9/IiQ/hzIhY6pdDnbBtz7DjPTKrY00P/zvPSm5pOFkl6xuGrGnXn/VtTNNfNtAfZ9/1RtehkszU9qcTii0Q==}
    dev: false

  /accepts@1.3.8:
    resolution: {integrity: sha512-PYAthTa2m2VKxuvSD3DPC/Gy+U+sOA1LAuT8mkmRuvw+NACSaeXEQ+NHcVF7rONl6qcaxV3Uuemwawk+7+SJLw==}
    engines: {node: '>= 0.6'}
    dependencies:
      mime-types: 2.1.35
      negotiator: 0.6.3

  /acorn-jsx@5.3.2(acorn@8.10.0):
    resolution: {integrity: sha512-rq9s+JNhf0IChjtDXxllJ7g41oZk5SlXtp0LHwyA5cejwn7vKmKp4pPri6YEePv2PU65sAsegbXtIinmDFDXgQ==}
    peerDependencies:
      acorn: ^6.0.0 || ^7.0.0 || ^8.0.0
    dependencies:
      acorn: 8.10.0
    dev: true

  /acorn-walk@8.2.0(acorn@8.10.0):
    resolution: {integrity: sha512-k+iyHEuPgSw6SbuDpGQM+06HQUa04DZ3o+F6CSzXMvvI5KMvnaEqXe+YVe555R9nn6GPt404fos4wcgpw12SDA==}
    engines: {node: '>=0.4.0'}
    peerDependencies:
      acorn: '*'
    dependencies:
      acorn: 8.10.0

  /acorn@7.4.1:
    resolution: {integrity: sha512-nQyp0o1/mNdbTO1PO6kHkwSrmgZ0MT/jCCpNiwbUjGoRN4dlBhqJtoQuCnEOKzgTVwg0ZWiCoQy6SxMebQVh8A==}
    engines: {node: '>=0.4.0'}
    hasBin: true
    dev: true

  /acorn@8.10.0:
    resolution: {integrity: sha512-F0SAmZ8iUtS//m8DmCTA0jlh6TDKkHQyK6xc6V4KDTyZKA9dnvX9/3sRTVQrWm79glUAZbnmmNcdYwUIHWVybw==}
    engines: {node: '>=0.4.0'}
    hasBin: true

  /add-stream@1.0.0:
    resolution: {integrity: sha512-qQLMr+8o0WC4FZGQTcJiKBVC59JylcPSrTtk6usvmIDFUOCKegapy1VHQwRbFMOFyb/inzUVqHs+eMYKDM1YeQ==}
    dev: true

  /agent-base@6.0.2:
    resolution: {integrity: sha512-RZNwNclF7+MS/8bDg70amg32dyeZGZxiDuQmZxKLAlQjr3jGyLx+4Kkk58UO7D2QdgFIQCovuSuZESne6RG6XQ==}
    engines: {node: '>= 6.0.0'}
    dependencies:
      debug: 4.3.4
    transitivePeerDependencies:
      - supports-color
    dev: false

  /ajv@6.12.6:
    resolution: {integrity: sha512-j3fVLgvTo527anyYyJOGTYJbG+vnnQYvE0m5mmkc1TK+nxAppkCLMIL0aZ4dblVCNoGShhm+kzE4ZUykBoMg4g==}
    dependencies:
      fast-deep-equal: 3.1.3
      fast-json-stable-stringify: 2.1.0
      json-schema-traverse: 0.4.1
      uri-js: 4.4.1
    dev: true

  /algoliasearch@4.20.0:
    resolution: {integrity: sha512-y+UHEjnOItoNy0bYO+WWmLWBlPwDjKHW6mNHrPi0NkuhpQOOEbrkwQH/wgKFDLh7qlKjzoKeiRtlpewDPDG23g==}
    dependencies:
      '@algolia/cache-browser-local-storage': 4.20.0
      '@algolia/cache-common': 4.20.0
      '@algolia/cache-in-memory': 4.20.0
      '@algolia/client-account': 4.20.0
      '@algolia/client-analytics': 4.20.0
      '@algolia/client-common': 4.20.0
      '@algolia/client-personalization': 4.20.0
      '@algolia/client-search': 4.20.0
      '@algolia/logger-common': 4.20.0
      '@algolia/logger-console': 4.20.0
      '@algolia/requester-browser-xhr': 4.20.0
      '@algolia/requester-common': 4.20.0
      '@algolia/requester-node-http': 4.20.0
      '@algolia/transporter': 4.20.0
    dev: true

  /ansi-escapes@5.0.0:
    resolution: {integrity: sha512-5GFMVX8HqE/TB+FuBJGuO5XG0WrsA6ptUqoODaT/n9mmUaZFkqnBueB4leqGBCmrUHnCnC4PCZTCd0E7QQ83bA==}
    engines: {node: '>=12'}
    dependencies:
      type-fest: 1.4.0
    dev: true

  /ansi-regex@5.0.1:
    resolution: {integrity: sha512-quJQXlTSUGL2LH9SUXo8VwsY4soanhgo6LNSm84E1LBcE8s3O0wpdiRzyR9z/ZZJMlMWv37qOOb9pdJlMUEKFQ==}
    engines: {node: '>=8'}

  /ansi-regex@6.0.1:
    resolution: {integrity: sha512-n5M855fKb2SsfMIiFFoVrABHJC8QtHwVx+mHWP3QcEqBHYienj5dHSgjbxtC0WEZXYt4wcD6zrQElDPhFuZgfA==}
    engines: {node: '>=12'}
    dev: true

  /ansi-sequence-parser@1.1.0:
    resolution: {integrity: sha512-lEm8mt52to2fT8GhciPCGeCXACSz2UwIN4X2e2LJSnZ5uAbn2/dsYdOmUXq0AtWS5cpAupysIneExOgH0Vd2TQ==}
    dev: true

  /ansi-styles@3.2.1:
    resolution: {integrity: sha512-VT0ZI6kZRdTh8YyJw3SMbYm/u+NqfsAxEpWO0Pf9sq8/e94WxxOpPKx9FR1FlyCtOVDNOQ+8ntlqFxiRc+r5qA==}
    engines: {node: '>=4'}
    dependencies:
      color-convert: 1.9.3

  /ansi-styles@4.3.0:
    resolution: {integrity: sha512-zbB9rCJAT1rbjiVDb2hqKFHNYLxgtk8NURxZ3IZwD3F6NtxbXZQCnnSi1Lkx+IDohdPlFp222wVALIheZJQSEg==}
    engines: {node: '>=8'}
    dependencies:
      color-convert: 2.0.1
    dev: true

  /ansi-styles@5.2.0:
    resolution: {integrity: sha512-Cxwpt2SfTzTtXcfOlzGEee8O+c+MmUgGrNiBcXnuWxuFJHe6a5Hz7qwhwe5OgaSYI0IJvkLqWX1ASG+cJOkEiA==}
    engines: {node: '>=10'}
    dev: true

  /ansi-styles@6.2.1:
    resolution: {integrity: sha512-bN798gFfQX+viw3R7yrGWRqnrN2oRkEkUjjl4JNn4E8GxxbjtG3FbrEIIY3l8/hrwUwIeCZvi4QuOTP4MErVug==}
    engines: {node: '>=12'}
    dev: true

  /any-promise@1.3.0:
    resolution: {integrity: sha512-7UvmKalWRt1wgjL1RrGxoSJW/0QZFIegpeGvZG9kjp8vrRu55XTHbwnqq2GpXm9uLbcuhxm3IqX9OB4MZR1b2A==}

  /anymatch@3.1.2:
    resolution: {integrity: sha512-P43ePfOAIupkguHUycrc4qJ9kz8ZiuOUijaETwX7THt0Y/GNK7v0aa8rY816xWjZ7rJdA5XdMcpVFTKMq+RvWg==}
    engines: {node: '>= 8'}
    dependencies:
      normalize-path: 3.0.0
      picomatch: 2.3.1

  /aproba@2.0.0:
    resolution: {integrity: sha512-lYe4Gx7QT+MKGbDsA+Z+he/Wtef0BiwDOlK/XkBrdfsh9J/jPPXbX0tE9x9cl27Tmu5gg3QUbUrQYa/y+KOHPQ==}
    dev: false

  /are-we-there-yet@2.0.0:
    resolution: {integrity: sha512-Ci/qENmwHnsYo9xKIcUJN5LeDKdJ6R1Z1j9V/J5wyq8nh/mYPEpIKJbBZXtZjG04HiK7zV/p6Vs9952MrMeUIw==}
    engines: {node: '>=10'}
    dependencies:
      delegates: 1.0.0
      readable-stream: 3.6.0
    dev: false

  /arg@4.1.3:
    resolution: {integrity: sha512-58S9QDqG0Xx27YwPSt9fJxivjYl432YCwfDMfZ+71RAqUrZef7LrKQZ3LHLOwCS4FLNBplP533Zx895SeOCHvA==}

  /arg@5.0.2:
    resolution: {integrity: sha512-PYjyFOLKQ9y57JvQ6QLo8dAgNqswh8M1RMJYdQduT6xbWSgK36P/Z/v+p888pM69jMMfS8Xd8F6I1kQ/I9HUGg==}

  /argparse@1.0.10:
    resolution: {integrity: sha512-o5Roy6tNG4SL/FOkCAN6RzjiakZS25RLYFrcMttJqbdd8BWrnA+fGz57iN5Pb06pvBGvl5gQ0B48dJlslXvoTg==}
    dependencies:
      sprintf-js: 1.0.3
    dev: true

  /argparse@2.0.1:
    resolution: {integrity: sha512-8+9WqebbFzpX9OR+Wa6O29asIogeRMzcGtAINdpMHHyAg10f05aSFVBbcEqGf/PXw1EjAZ+q2/bEBg3DvurK3Q==}
    dev: true

  /array-buffer-byte-length@1.0.0:
    resolution: {integrity: sha512-LPuwb2P+NrQw3XhxGc36+XSvuBPopovXYTR9Ew++Du9Yb/bx5AzBfrIsBoj0EZUifjQU+sHL21sseZ3jerWO/A==}
    dependencies:
      call-bind: 1.0.2
      is-array-buffer: 3.0.2
    dev: true

  /array-find-index@1.0.2:
    resolution: {integrity: sha512-M1HQyIXcBGtVywBt8WVdim+lrNaK7VHp99Qt5pSNziXznKHViIBbXWtfRTpEFpF/c4FdfxNAsCCwPp5phBYJtw==}
    engines: {node: '>=0.10.0'}
    dev: true

  /array-flatten@1.1.1:
    resolution: {integrity: sha512-PCVAQswWemu6UdxsDFFX/+gVeYqKAod3D3UVm91jHwynguOwAvYPhx8nNlM++NqRcK6CxxpUafjmhIdKiHibqg==}

  /array-ify@1.0.0:
    resolution: {integrity: sha512-c5AMf34bKdvPhQ7tBGhqkgKNUzMr4WUs+WDtC2ZUGOUncbxKMTvqxYctiseW3+L4bA8ec+GcZ6/A/FW4m8ukng==}
    dev: true

  /array-includes@3.1.6:
    resolution: {integrity: sha512-sgTbLvL6cNnw24FnbaDyjmvddQ2ML8arZsgaJhoABMoplz/4QRhtrYS+alr1BUM1Bwp6dhx8vVCBSLG+StwOFw==}
    engines: {node: '>= 0.4'}
    dependencies:
      call-bind: 1.0.2
      define-properties: 1.2.0
      es-abstract: 1.22.1
      get-intrinsic: 1.2.1
      is-string: 1.0.7
    dev: true

  /array-union@2.1.0:
    resolution: {integrity: sha512-HGyxoOTYUyCM6stUe6EJgnd4EoewAI7zMdfqO+kGjnlZmBDz/cR5pf8r/cR4Wq60sL/p0IkcjUEEPwS3GFrIyw==}
    engines: {node: '>=8'}
    dev: true

  /array.prototype.findlastindex@1.2.2:
    resolution: {integrity: sha512-tb5thFFlUcp7NdNF6/MpDk/1r/4awWG1FIz3YqDf+/zJSTezBb+/5WViH41obXULHVpDzoiCLpJ/ZO9YbJMsdw==}
    engines: {node: '>= 0.4'}
    dependencies:
      call-bind: 1.0.2
      define-properties: 1.2.0
      es-abstract: 1.22.1
      es-shim-unscopables: 1.0.0
      get-intrinsic: 1.2.1
    dev: true

  /array.prototype.flat@1.3.1:
    resolution: {integrity: sha512-roTU0KWIOmJ4DRLmwKd19Otg0/mT3qPNt0Qb3GWW8iObuZXxrjB/pzn0R3hqpRSWg4HCwqx+0vwOnWnvlOyeIA==}
    engines: {node: '>= 0.4'}
    dependencies:
      call-bind: 1.0.2
      define-properties: 1.2.0
      es-abstract: 1.22.1
      es-shim-unscopables: 1.0.0
    dev: true

  /array.prototype.flatmap@1.3.1:
    resolution: {integrity: sha512-8UGn9O1FDVvMNB0UlLv4voxRMze7+FpHyF5mSMRjWHUMlpoDViniy05870VlxhfgTnLbpuwTzvD76MTtWxB/mQ==}
    engines: {node: '>= 0.4'}
    dependencies:
      call-bind: 1.0.2
      define-properties: 1.2.0
      es-abstract: 1.22.1
      es-shim-unscopables: 1.0.0
    dev: true

  /arraybuffer.prototype.slice@1.0.1:
    resolution: {integrity: sha512-09x0ZWFEjj4WD8PDbykUwo3t9arLn8NIzmmYEJFpYekOAQjpkGSyrQhNoRTcwwcFRu+ycWF78QZ63oWTqSjBcw==}
    engines: {node: '>= 0.4'}
    dependencies:
      array-buffer-byte-length: 1.0.0
      call-bind: 1.0.2
      define-properties: 1.2.0
      get-intrinsic: 1.2.1
      is-array-buffer: 3.0.2
      is-shared-array-buffer: 1.0.2
    dev: true

  /arrify@1.0.1:
    resolution: {integrity: sha512-3CYzex9M9FGQjCGMGyi6/31c8GJbgb0qGyrx5HWxPd0aCwh4cB2YjMb2Xf9UuoogrMrlO9cTqnB5rI5GHZTcUA==}
    engines: {node: '>=0.10.0'}
    dev: true

  /as-table@1.0.55:
    resolution: {integrity: sha512-xvsWESUJn0JN421Xb9MQw6AsMHRCUknCe0Wjlxvjud80mU4E6hQf1A6NzQKcYNmYw62MfzEtXc+badstZP3JpQ==}
    dependencies:
      printable-characters: 1.0.42
    dev: true

  /asap@2.0.6:
    resolution: {integrity: sha512-BSHWgDSAiKs50o2Re8ppvp3seVHXSRM44cdSsT9FfNEUUZLOGWVCsiWaRPWM1Znn+mqZ1OfVZ3z3DWEzSp7hRA==}
    dev: true

  /assert-never@1.2.1:
    resolution: {integrity: sha512-TaTivMB6pYI1kXwrFlEhLeGfOqoDNdTxjCdwRfFFkEA30Eu+k48W34nlok2EYWJfFFzqaEmichdNM7th6M5HNw==}
    dev: true

  /assertion-error@1.1.0:
    resolution: {integrity: sha512-jgsaNduz+ndvGyFt3uSuWqvy4lCnIJiovtouQN5JZHOKCS2QuhEdbcQHFhVksz2N2U9hXJo8odG7ETyWlEeuDw==}
    dev: true

  /astring@1.8.6:
    resolution: {integrity: sha512-ISvCdHdlTDlH5IpxQJIex7BWBywFWgjJSVdwst+/iQCoEYnyOaQ95+X1JGshuBjGp6nxKUy1jMgE3zPqN7fQdg==}
    hasBin: true
    dev: true

  /asynckit@0.4.0:
    resolution: {integrity: sha512-Oei9OH4tRh0YqU3GxhX79dM/mwVgvbZJaSNaRk+bshkj0S5cfHcgYakreBjrHwatXKbz+IoIdYLxrKim2MjW0Q==}
    dev: false

  /autoprefixer@10.4.16:
    resolution: {integrity: sha512-7vd3UC6xKp0HLfua5IjZlcXvGAGy7cBAXTg2lyQ/8WpNhd6SiZ8Be+xm3FyBSYJx5GKcpRCzBh7RH4/0dnY+uQ==}
    engines: {node: ^10 || ^12 || >=14}
    hasBin: true
    peerDependencies:
      postcss: ^8.1.0
    peerDependenciesMeta:
      postcss:
        optional: true
    dependencies:
      browserslist: 4.22.1
      caniuse-lite: 1.0.30001538
      fraction.js: 4.3.6
      normalize-range: 0.1.2
      picocolors: 1.0.0
      postcss-value-parser: 4.2.0
    dev: false

  /available-typed-arrays@1.0.5:
    resolution: {integrity: sha512-DMD0KiN46eipeziST1LPP/STfDU0sufISXmjSgvVsoU2tqxctQeASejWcfNtxYKqETM1UxQ8sp2OrSBWpHY6sw==}
    engines: {node: '>= 0.4'}
    dev: true

  /axios@1.5.1:
    resolution: {integrity: sha512-Q28iYCWzNHjAm+yEAot5QaAMxhMghWLFVf7rRdwhUI+c2jix2DUXjAHXVi+s1ibs3mjPO/cCgbA++3BjD0vP/A==}
    dependencies:
      follow-redirects: 1.15.0(debug@4.3.4)
      form-data: 4.0.0
      proxy-from-env: 1.1.0
    transitivePeerDependencies:
      - debug
    dev: false

  /babel-plugin-polyfill-corejs2@0.4.5(@babel/core@7.23.0):
    resolution: {integrity: sha512-19hwUH5FKl49JEsvyTcoHakh6BE0wgXLLptIyKZ3PijHc/Ci521wygORCUCCred+E/twuqRyAkE02BAWPmsHOg==}
    peerDependencies:
      '@babel/core': ^7.4.0 || ^8.0.0-0 <8.0.0
    dependencies:
      '@babel/compat-data': 7.22.20
      '@babel/core': 7.23.0
      '@babel/helper-define-polyfill-provider': 0.4.2(@babel/core@7.23.0)
      semver: 6.3.1
    transitivePeerDependencies:
      - supports-color
    dev: false

  /babel-plugin-polyfill-corejs3@0.8.3(@babel/core@7.23.0):
    resolution: {integrity: sha512-z41XaniZL26WLrvjy7soabMXrfPWARN25PZoriDEiLMxAp50AUW3t35BGQUMg5xK3UrpVTtagIDklxYa+MhiNA==}
    peerDependencies:
      '@babel/core': ^7.4.0 || ^8.0.0-0 <8.0.0
    dependencies:
      '@babel/core': 7.23.0
      '@babel/helper-define-polyfill-provider': 0.4.2(@babel/core@7.23.0)
      core-js-compat: 3.31.0
    transitivePeerDependencies:
      - supports-color
    dev: false

  /babel-plugin-polyfill-regenerator@0.5.2(@babel/core@7.23.0):
    resolution: {integrity: sha512-tAlOptU0Xj34V1Y2PNTL4Y0FOJMDB6bZmoW39FeCQIhigGLkqu3Fj6uiXpxIf6Ij274ENdYx64y6Au+ZKlb1IA==}
    peerDependencies:
      '@babel/core': ^7.4.0 || ^8.0.0-0 <8.0.0
    dependencies:
      '@babel/core': 7.23.0
      '@babel/helper-define-polyfill-provider': 0.4.2(@babel/core@7.23.0)
    transitivePeerDependencies:
      - supports-color
    dev: false

  /babel-walk@3.0.0-canary-5:
    resolution: {integrity: sha512-GAwkz0AihzY5bkwIY5QDR+LvsRQgB/B+1foMPvi0FZPMl5fjD7ICiznUiBdLYMH1QYe6vqu4gWYytZOccLouFw==}
    engines: {node: '>= 10.0.0'}
    dependencies:
      '@babel/types': 7.23.0
    dev: true

  /balanced-match@1.0.2:
    resolution: {integrity: sha512-3oSeUO0TMV67hN1AmbXsK4yaqU7tjiHlbxRDZOpH0KW9+CeX4bRAaX0Anxt0tx2MrpRpWwQaPwIlISEJhYU5Pw==}

  /bcrypt@5.1.1:
    resolution: {integrity: sha512-AGBHOG5hPYZ5Xl9KXzU5iKq9516yEmvCKDg3ecP5kX2aB6UqTeXZxk2ELnDgDm6BQSMlLt9rDB4LoSMx0rYwww==}
    engines: {node: '>= 10.0.0'}
    requiresBuild: true
    dependencies:
      '@mapbox/node-pre-gyp': 1.0.11
      node-addon-api: 5.0.0
    transitivePeerDependencies:
      - encoding
      - supports-color
    dev: false

  /bignumber.js@9.1.2:
    resolution: {integrity: sha512-2/mKyZH9K85bzOEfhXDBFZTGd1CTs+5IHpeFQo9luiBG7hghdC851Pj2WAhb6E3R6b9tZj/XKhbg4fum+Kepug==}
    dev: false

  /binary-extensions@2.2.0:
    resolution: {integrity: sha512-jDctJ/IVQbZoJykoeHbhXpOlNBqGNcwXJKJog42E5HDPUwQTSdjCHdihjj0DlnheQ7blbT6dHOafNAiS8ooQKA==}
    engines: {node: '>=8'}

  /body-parser@1.20.1:
    resolution: {integrity: sha512-jWi7abTbYwajOytWCQc37VulmWiRae5RyTpaCyDcS5/lMdtwSz5lOpDE67srw/HYe35f1z3fDQw+3txg7gNtWw==}
    engines: {node: '>= 0.8', npm: 1.2.8000 || >= 1.4.16}
    dependencies:
      bytes: 3.1.2
      content-type: 1.0.4
      debug: 2.6.9
      depd: 2.0.0
      destroy: 1.2.0
      http-errors: 2.0.0
      iconv-lite: 0.4.24
      on-finished: 2.4.1
      qs: 6.11.0
      raw-body: 2.5.1
      type-is: 1.6.18
      unpipe: 1.0.0
    transitivePeerDependencies:
      - supports-color

  /brace-expansion@1.1.11:
    resolution: {integrity: sha512-iCuPHDFgrHX7H2vEI/5xpz07zSHB00TpugqhmYtVmMO6518mCuRMoOYFldEBl0g187ufozdaHgWKcYFb61qGiA==}
    dependencies:
      balanced-match: 1.0.2
      concat-map: 0.0.1

  /brace-expansion@2.0.1:
    resolution: {integrity: sha512-XnAIvQ8eM+kC6aULx6wuQiwVsnzsi9d3WxzV3FpWTGA19F621kwdbsAcFKXgKUHZWsy+mY6iL1sHTxWEFCytDA==}
    dependencies:
      balanced-match: 1.0.2
    dev: true

  /braces@3.0.2:
    resolution: {integrity: sha512-b8um+L1RzM3WDSzvhm6gIz1yfTbBt6YTlcEKAvsmqCZZFw46z626lVj9j1yEPW33H5H+lBQpZMP1k8l+78Ha0A==}
    engines: {node: '>=8'}
    dependencies:
      fill-range: 7.0.1

  /browserslist@4.22.1:
    resolution: {integrity: sha512-FEVc202+2iuClEhZhrWy6ZiAcRLvNMyYcxZ8raemul1DYVOVdFsbqckWLdsixQZCpJlwe77Z3UTalE7jsjnKfQ==}
    engines: {node: ^6 || ^7 || ^8 || ^9 || ^10 || ^11 || ^12 || >=13.7}
    hasBin: true
    dependencies:
      caniuse-lite: 1.0.30001546
      electron-to-chromium: 1.4.542
      node-releases: 2.0.13
      update-browserslist-db: 1.0.13(browserslist@4.22.1)

  /buffer-from@1.1.2:
    resolution: {integrity: sha512-E+XQCRwSbaaiChtv6k6Dwgc+bx+Bs6vuKJHHl5kox/BaKbhiXzqQOwK4cO22yElGp2OCmjwVhT3HmxgyPGnJfQ==}
    dev: true

  /builtin-modules@3.3.0:
    resolution: {integrity: sha512-zhaCDicdLuWN5UbN5IMnFqNMhNfo919sH85y2/ea+5Yg9TsTkeZxpL+JLbp6cgYFS4sRLp3YV4S6yDuqVWHYOw==}
    engines: {node: '>=6'}
    dev: true

  /builtins@5.0.1:
    resolution: {integrity: sha512-qwVpFEHNfhYJIzNRBvd2C1kyo6jz3ZSMPyyuR47OPdiKWlbYnZNyDWuyR175qDnAJLiCo5fBBqPb3RiXgWlkOQ==}
    dependencies:
      semver: 7.5.4
    dev: true

  /busboy@1.6.0:
    resolution: {integrity: sha512-8SFQbg/0hQ9xy3UNTB0YEnsNBbWfhf7RtnzpL7TkBiTBRfrQ9Fxcnz7VJsleJpyp6rVLvXiuORqjlHi5q+PYuA==}
    engines: {node: '>=10.16.0'}
    dependencies:
      streamsearch: 1.1.0
    dev: true

  /bytes@3.1.2:
    resolution: {integrity: sha512-/Nf7TyzTx6S3yRJObOAV7956r8cr2+Oj8AC5dt8wSP3BQAoeX58NoHyCU8P8zGkNXStjTSi6fzO6F0pBdcYbEg==}
    engines: {node: '>= 0.8'}

  /cac@6.7.14:
    resolution: {integrity: sha512-b6Ilus+c3RrdDk+JhLKUAQfzzgLEPy6wcXqS7f/xe1EETvsDP6GORG7SFuOs6cID5YkqchW/LXZbX5bc8j7ZcQ==}
    engines: {node: '>=8'}
    dev: true

  /call-bind@1.0.2:
    resolution: {integrity: sha512-7O+FbCihrB5WGbFYesctwmTKae6rOiIzmz1icreWJ+0aA7LJfuqhEso2T9ncpcFtzMQtzXf2QGGueWJGTYsqrA==}
    dependencies:
      function-bind: 1.1.1
      get-intrinsic: 1.1.3

  /callsites@3.1.0:
    resolution: {integrity: sha512-P8BjAsXvZS+VIDUI11hHCQEv74YT67YUi5JJFNWIqL235sBmjX4+qx9Muvls5ivyNENctx46xQLQ3aTuE7ssaQ==}
    engines: {node: '>=6'}
    dev: true

  /camelcase-css@2.0.1:
    resolution: {integrity: sha512-QOSvevhslijgYwRx6Rv7zKdMF8lbRmx+uQGx2+vDc+KI/eBnsy9kit5aj23AgGu3pa4t9AgwbnXWqS+iOY+2aA==}
    engines: {node: '>= 6'}

  /camelcase-keys@6.2.2:
    resolution: {integrity: sha512-YrwaA0vEKazPBkn0ipTiMpSajYDSe+KjQfrjhcBMxJt/znbvlHd8Pw/Vamaz5EB4Wfhs3SUR3Z9mwRu/P3s3Yg==}
    engines: {node: '>=8'}
    dependencies:
      camelcase: 5.3.1
      map-obj: 4.3.0
      quick-lru: 4.0.1
    dev: true

  /camelcase@5.3.1:
    resolution: {integrity: sha512-L28STB170nwWS63UjtlEOE3dldQApaJXZkOI1uMFfzf3rRuPegHaHesyee+YxQ+W6SvRDQV6UrdOdRiR153wJg==}
    engines: {node: '>=6'}
    dev: true

  /caniuse-lite@1.0.30001538:
    resolution: {integrity: sha512-HWJnhnID+0YMtGlzcp3T9drmBJUVDchPJ08tpUGFLs9CYlwWPH2uLgpHn8fND5pCgXVtnGS3H4QR9XLMHVNkHw==}
    dev: false

  /caniuse-lite@1.0.30001546:
    resolution: {integrity: sha512-zvtSJwuQFpewSyRrI3AsftF6rM0X80mZkChIt1spBGEvRglCrjTniXvinc8JKRoqTwXAgvqTImaN9igfSMtUBw==}

  /capnp-ts@0.7.0:
    resolution: {integrity: sha512-XKxXAC3HVPv7r674zP0VC3RTXz+/JKhfyw94ljvF80yynK6VkTnqE3jMuN8b3dUVmmc43TjyxjW4KTsmB3c86g==}
    dependencies:
      debug: 4.3.4
      tslib: 2.6.2
    transitivePeerDependencies:
      - supports-color
    dev: true

  /chai@4.3.10:
    resolution: {integrity: sha512-0UXG04VuVbruMUYbJ6JctvH0YnC/4q3/AkT18q4NaITo91CUm0liMS9VqzT9vZhVQ/1eqPanMWjBM+Juhfb/9g==}
    engines: {node: '>=4'}
    dependencies:
      assertion-error: 1.1.0
      check-error: 1.0.3
      deep-eql: 4.1.3
      get-func-name: 2.0.2
      loupe: 2.3.6
      pathval: 1.1.1
      type-detect: 4.0.8
    dev: true

  /chalk@2.4.2:
    resolution: {integrity: sha512-Mti+f9lpJNcwF4tWV8/OrTTtF1gZi+f8FqlyAdouralcFWFQWF2+NgCHShjkCb+IFBLq9buZwE1xckQU4peSuQ==}
    engines: {node: '>=4'}
    dependencies:
      ansi-styles: 3.2.1
      escape-string-regexp: 1.0.5
      supports-color: 5.5.0

  /chalk@4.1.2:
    resolution: {integrity: sha512-oKnbhFyRIXpUuez8iBMmyEa4nbj4IOQyuhc/wy9kY7/WVPcwIO9VA668Pu8RkO7+0G76SLROeyw9CpQ061i4mA==}
    engines: {node: '>=10'}
    dependencies:
      ansi-styles: 4.3.0
      supports-color: 7.2.0
    dev: true

  /chalk@5.3.0:
    resolution: {integrity: sha512-dLitG79d+GV1Nb/VYcCDFivJeK1hiukt9QjRNVOsUtTy1rR1YJsmpGGTZ3qJos+uw7WmWF4wUwBd9jxjocFC2w==}
    engines: {node: ^12.17.0 || ^14.13 || >=16.0.0}
    dev: true

  /character-parser@2.2.0:
    resolution: {integrity: sha1-x84o821LzZdE5f/CxfzeHHMmH8A=}
    dependencies:
      is-regex: 1.1.4
    dev: true

  /check-error@1.0.3:
    resolution: {integrity: sha512-iKEoDYaRmd1mxM90a2OEfWhjsjPpYPuQ+lMYsoxB126+t8fw7ySEO48nmDg5COTjxDI65/Y2OWpeEHk3ZOe8zg==}
    dependencies:
      get-func-name: 2.0.2
    dev: true

  /chokidar@3.5.3(patch_hash=dzxbf3kgof5pdmbsyih2x43sq4):
    resolution: {integrity: sha512-Dr3sfKRP6oTcjf2JmUmFJfeVMvXBdegxB0iVQ5eb2V10uFJUCAS8OByZdVAyVb8xXNz3GjjTgj9kLWsZTqE6kw==}
    engines: {node: '>= 8.10.0'}
    dependencies:
      anymatch: 3.1.2
      braces: 3.0.2
      glob-parent: 5.1.2
      is-binary-path: 2.1.0
      is-glob: 4.0.3
      normalize-path: 3.0.0
      readdirp: 3.6.0
    optionalDependencies:
      fsevents: 2.3.3
    patched: true

  /chownr@2.0.0:
    resolution: {integrity: sha512-bIomtDF5KGpdogkLd9VspvFzk9KfpyyGlS8YFVZl7TGPBHL5snIOnxeshwVgPteQ9b4Eydl+pVbIyE1DcvCWgQ==}
    engines: {node: '>=10'}
    dev: false

  /citty@0.1.4:
    resolution: {integrity: sha512-Q3bK1huLxzQrvj7hImJ7Z1vKYJRPQCDnd0EjXfHMidcjecGOMuLrmuQmtWmFkuKLcMThlGh1yCKG8IEc6VeNXQ==}
    dependencies:
      consola: 3.2.3
    dev: true

  /cli-cursor@4.0.0:
    resolution: {integrity: sha512-VGtlMu3x/4DOtIUwEkRezxUZ2lBacNJCHash0N0WeZDBS+7Ux1dm3XWAgWYxLJFMMdOeXMHXorshEFhbMSGelg==}
    engines: {node: ^12.20.0 || ^14.13.1 || >=16.0.0}
    dependencies:
      restore-cursor: 4.0.0
    dev: true

  /cli-truncate@3.1.0:
    resolution: {integrity: sha512-wfOBkjXteqSnI59oPcJkcPl/ZmwvMMOj340qUIY1SKZCv0B9Cf4D4fAucRkIKQmsIuYK3x1rrgU7MeGRruiuiA==}
    engines: {node: ^12.20.0 || ^14.13.1 || >=16.0.0}
    dependencies:
      slice-ansi: 5.0.0
      string-width: 5.1.2
    dev: true

  /clipboard@2.0.11:
    resolution: {integrity: sha512-C+0bbOqkezLIsmWSvlsXS0Q0bmkugu7jcfMIACB+RDEntIzQIkdr148we28AfSloQLRdZlYL/QYyrq05j/3Faw==}
    dependencies:
      good-listener: 1.2.2
      select: 1.1.2
      tiny-emitter: 2.1.0
    dev: false

  /cliui@7.0.4:
    resolution: {integrity: sha512-OcRE68cOsVMXp1Yvonl/fzkQOyjLSu/8bhPDfQt0e0/Eb283TKP20Fs2MqoPsr9SwA595rRCA+QMzYc9nBP+JQ==}
    dependencies:
      string-width: 4.2.3
      strip-ansi: 6.0.1
      wrap-ansi: 7.0.0
    dev: true

  /color-convert@1.9.3:
    resolution: {integrity: sha512-QfAUtd+vFdAtFQcC8CCyYt1fYWxSqAiK2cSD6zDB8N3cpsEBAvRxp9zOGg6G/SHHJYAT88/az/IuDGALsNVbGg==}
    dependencies:
      color-name: 1.1.3

  /color-convert@2.0.1:
    resolution: {integrity: sha512-RRECPsj7iu/xb5oKYcsFHSppFNnsj/52OVTRKb4zP5onXwVF3zVmmToNcOfGC+CRDpfK/U584fMg38ZHCaElKQ==}
    engines: {node: '>=7.0.0'}
    dependencies:
      color-name: 1.1.4
    dev: true

  /color-name@1.1.3:
    resolution: {integrity: sha512-72fSenhMw2HZMTVHeCA9KCmpEIbzWiQsjN+BHcBbS9vr1mtt+vJjPdksIBNUmKAW8TFUDPJK5SUU3QhE9NEXDw==}

  /color-name@1.1.4:
    resolution: {integrity: sha512-dOy+3AuW3a2wNbZHIuMZpTcgjGuLU/uBL/ubcZF9OXbDo8ff4O8yVp5Bf0efS8uEoYo5q4Fx7dY9OgQGXgAsQA==}
    dev: true

  /color-support@1.1.3:
    resolution: {integrity: sha512-qiBjkpbMLO/HL68y+lh4q0/O1MZFj2RX6X/KmMa3+gJD3z+WwI1ZzDHysvqHGS3mP6mznPckpXmw1nI9cJjyRg==}
    hasBin: true
    dev: false

  /colorette@2.0.20:
    resolution: {integrity: sha512-IfEDxwoWIjkeXL1eXcDiow4UbKjhLdq6/EuSVR9GMN7KVH3r9gQ83e73hsz1Nd1T3ijd5xv1wcWRYO+D6kCI2w==}
    dev: true

  /colors@1.2.5:
    resolution: {integrity: sha512-erNRLao/Y3Fv54qUa0LBB+//Uf3YwMUmdJinN20yMXm9zdKKqH9wt7R9IIVZ+K7ShzfpLV/Zg8+VyrBJYB4lpg==}
    engines: {node: '>=0.1.90'}
    dev: true

  /combined-stream@1.0.8:
    resolution: {integrity: sha512-FQN4MRfuJeHf7cBbBMJFXhKSDq+2kAArBlmRBvcvFE5BB1HZKXtSFASDhdlz9zOYwxh8lDdnvmMOe/+5cdoEdg==}
    engines: {node: '>= 0.8'}
    dependencies:
      delayed-stream: 1.0.0
    dev: false

  /commander@11.0.0:
    resolution: {integrity: sha512-9HMlXtt/BNoYr8ooyjjNRdIilOTkVJXB+GhxMTtOKwk0R4j4lS4NpjuqmRxroBfnfTSHQIHQB7wryHhXarNjmQ==}
    engines: {node: '>=16'}
    dev: true

  /commander@2.20.3:
    resolution: {integrity: sha512-GpVkmM8vF2vQUkj2LvZmD35JxeJOLCwJ9cUkugyk2nuhbv3+mJvpLYYt+0+USMxE+oj+ey/lJEnhZw75x/OMcQ==}
    requiresBuild: true
    dev: true

  /commander@4.1.1:
    resolution: {integrity: sha512-NOKm8xhkzAjzFx8B2v5OAHT+u5pRQc2UCa2Vq9jYL/31o2wi9mxBA7LIFs3sV5VSC49z6pEhfbMULvShKj26WA==}
    engines: {node: '>= 6'}

  /comment-parser@1.3.1:
    resolution: {integrity: sha512-B52sN2VNghyq5ofvUsqZjmk6YkihBX5vMSChmSK9v4ShjKf3Vk5Xcmgpw4o+iIgtrnM/u5FiMpz9VKb8lpBveA==}
    engines: {node: '>= 12.0.0'}
    dev: true

  /commenting@1.1.0:
    resolution: {integrity: sha512-YeNK4tavZwtH7jEgK1ZINXzLKm6DZdEMfsaaieOsCAN0S8vsY7UeuO3Q7d/M018EFgE+IeUAuBOKkFccBZsUZA==}
    dev: true

  /commondir@1.0.1:
    resolution: {integrity: sha512-W9pAhw0ja1Edb5GVdIF1mjZw/ASI0AlShXM83UUGe2DVr5TdAPEA1OA8m/g8zWp9x6On7gqufY+FatDbC3MDQg==}
    dev: true

  /compare-func@2.0.0:
    resolution: {integrity: sha512-zHig5N+tPWARooBnb0Zx1MFcdfpyJrfTJ3Y5L+IFvUm8rM74hHz66z0gw0x4tijh5CorKkKUCnW82R2vmpeCRA==}
    dependencies:
      array-ify: 1.0.0
      dot-prop: 5.3.0
    dev: true

  /concat-map@0.0.1:
    resolution: {integrity: sha512-/Srv4dswyQNBfohGpz9o6Yb3Gz3SrUDqBH5rTuhGR7ahtlbYKnVxw2bCFMRljaA7EXHaXZ8wsHdodFvbkhKmqg==}

  /connect-history-api-fallback@2.0.0:
    resolution: {integrity: sha512-U73+6lQFmfiNPrYbXqr6kZ1i1wiRqXnp2nhMsINseWXO8lDau0LGEffJ8kQi4EjLZympVgRdvqjAgiZ1tgzDDA==}
    engines: {node: '>=0.8'}
    dev: true

  /connect@3.7.0:
    resolution: {integrity: sha512-ZqRXc+tZukToSNmh5C2iWMSoV3X1YUcPbqEM4DkEG5tNQXrQUZCNVGGv3IuicnkMtPfGf3Xtp8WCXs295iQ1pQ==}
    engines: {node: '>= 0.10.0'}
    dependencies:
      debug: 2.6.9
      finalhandler: 1.1.2
      parseurl: 1.3.3
      utils-merge: 1.0.1
    transitivePeerDependencies:
      - supports-color
    dev: true

  /consola@3.2.3:
    resolution: {integrity: sha512-I5qxpzLv+sJhTVEoLYNcTW+bThDCPsit0vLNKShZx6rLtpilNpmmeTPaeqJb9ZE9dV3DGaeby6Vuhrw38WjeyQ==}
    engines: {node: ^14.18.0 || >=16.10.0}
    dev: true

  /console-control-strings@1.1.0:
    resolution: {integrity: sha512-ty/fTekppD2fIwRvnZAVdeOiGd1c7YXEixbgJTNzqcxJWKQnjJ/V1bNEEE6hygpM3WjwHFUVK6HTjWSzV4a8sQ==}
    dev: false

  /constantinople@4.0.1:
    resolution: {integrity: sha512-vCrqcSIq4//Gx74TXXCGnHpulY1dskqLTFGDmhrGxzeXL8lF8kvXv6mpNWlJj1uD4DW23D4ljAqbY4RRaaUZIw==}
    dependencies:
      '@babel/parser': 7.23.0
      '@babel/types': 7.23.0
    dev: true

  /content-disposition@0.5.4:
    resolution: {integrity: sha512-FveZTNuGw04cxlAiWbzi6zTAL/lhehaWbTtgluJh4/E95DqMwTmha3KZN1aAWA8cFIhHzMZUvLevkw5Rqk+tSQ==}
    engines: {node: '>= 0.6'}
    dependencies:
      safe-buffer: 5.2.1

  /content-type@1.0.4:
    resolution: {integrity: sha512-hIP3EEPs8tB9AT1L+NUqtwOAps4mk2Zob89MWXMHjHWg9milF/j4osnnQLXBCBFBk/tvIG/tUc9mOUJiPBhPXA==}
    engines: {node: '>= 0.6'}

  /conventional-changelog-angular@6.0.0:
    resolution: {integrity: sha512-6qLgrBF4gueoC7AFVHu51nHL9pF9FRjXrH+ceVf7WmAfH3gs+gEYOkvxhjMPjZu57I4AGUGoNTY8V7Hrgf1uqg==}
    engines: {node: '>=14'}
    dependencies:
      compare-func: 2.0.0
    dev: true

  /conventional-changelog-atom@3.0.0:
    resolution: {integrity: sha512-pnN5bWpH+iTUWU3FaYdw5lJmfWeqSyrUkG+wyHBI9tC1dLNnHkbAOg1SzTQ7zBqiFrfo55h40VsGXWMdopwc5g==}
    engines: {node: '>=14'}
    dev: true

  /conventional-changelog-cli@3.0.0:
    resolution: {integrity: sha512-3zMYi0IrfNd6AAHdPMrcgCg5DbcffiqNaEBf8cYrlntXPbBIXaELTbnRmUy5TQAe0Hkgi0J6+/VmRCkkJQflcQ==}
    engines: {node: '>=14'}
    hasBin: true
    dependencies:
      add-stream: 1.0.0
      conventional-changelog: 4.0.0
      meow: 8.1.2
      tempfile: 3.0.0
    dev: true

  /conventional-changelog-codemirror@3.0.0:
    resolution: {integrity: sha512-wzchZt9HEaAZrenZAUUHMCFcuYzGoZ1wG/kTRMICxsnW5AXohYMRxnyecP9ob42Gvn5TilhC0q66AtTPRSNMfw==}
    engines: {node: '>=14'}
    dev: true

  /conventional-changelog-conventionalcommits@6.1.0:
    resolution: {integrity: sha512-3cS3GEtR78zTfMzk0AizXKKIdN4OvSh7ibNz6/DPbhWWQu7LqE/8+/GqSodV+sywUR2gpJAdP/1JFf4XtN7Zpw==}
    engines: {node: '>=14'}
    dependencies:
      compare-func: 2.0.0
    dev: true

  /conventional-changelog-core@5.0.2:
    resolution: {integrity: sha512-RhQOcDweXNWvlRwUDCpaqXzbZemKPKncCWZG50Alth72WITVd6nhVk9MJ6w1k9PFNBcZ3YwkdkChE+8+ZwtUug==}
    engines: {node: '>=14'}
    dependencies:
      add-stream: 1.0.0
      conventional-changelog-writer: 6.0.1
      conventional-commits-parser: 4.0.0
      dateformat: 3.0.3
      get-pkg-repo: 4.2.1
      git-raw-commits: 3.0.0
      git-remote-origin-url: 2.0.0
      git-semver-tags: 5.0.1
      normalize-package-data: 3.0.3
      read-pkg: 3.0.0
      read-pkg-up: 3.0.0
    dev: true

  /conventional-changelog-ember@3.0.0:
    resolution: {integrity: sha512-7PYthCoSxIS98vWhVcSphMYM322OxptpKAuHYdVspryI0ooLDehRXWeRWgN+zWSBXKl/pwdgAg8IpLNSM1/61A==}
    engines: {node: '>=14'}
    dev: true

  /conventional-changelog-eslint@4.0.0:
    resolution: {integrity: sha512-nEZ9byP89hIU0dMx37JXQkE1IpMmqKtsaR24X7aM3L6Yy/uAtbb+ogqthuNYJkeO1HyvK7JsX84z8649hvp43Q==}
    engines: {node: '>=14'}
    dev: true

  /conventional-changelog-express@3.0.0:
    resolution: {integrity: sha512-HqxihpUMfIuxvlPvC6HltA4ZktQEUan/v3XQ77+/zbu8No/fqK3rxSZaYeHYant7zRxQNIIli7S+qLS9tX9zQA==}
    engines: {node: '>=14'}
    dev: true

  /conventional-changelog-jquery@4.0.0:
    resolution: {integrity: sha512-TTIN5CyzRMf8PUwyy4IOLmLV2DFmPtasKN+x7EQKzwSX8086XYwo+NeaeA3VUT8bvKaIy5z/JoWUvi7huUOgaw==}
    engines: {node: '>=14'}
    dev: true

  /conventional-changelog-jshint@3.0.0:
    resolution: {integrity: sha512-bQof4byF4q+n+dwFRkJ/jGf9dCNUv4/kCDcjeCizBvfF81TeimPZBB6fT4HYbXgxxfxWXNl/i+J6T0nI4by6DA==}
    engines: {node: '>=14'}
    dependencies:
      compare-func: 2.0.0
    dev: true

  /conventional-changelog-preset-loader@3.0.0:
    resolution: {integrity: sha512-qy9XbdSLmVnwnvzEisjxdDiLA4OmV3o8db+Zdg4WiFw14fP3B6XNz98X0swPPpkTd/pc1K7+adKgEDM1JCUMiA==}
    engines: {node: '>=14'}
    dev: true

  /conventional-changelog-writer@6.0.1:
    resolution: {integrity: sha512-359t9aHorPw+U+nHzUXHS5ZnPBOizRxfQsWT5ZDHBfvfxQOAik+yfuhKXG66CN5LEWPpMNnIMHUTCKeYNprvHQ==}
    engines: {node: '>=14'}
    hasBin: true
    dependencies:
      conventional-commits-filter: 3.0.0
      dateformat: 3.0.3
      handlebars: 4.7.7
      json-stringify-safe: 5.0.1
      meow: 8.1.2
      semver: 7.5.4
      split: 1.0.1
    dev: true

  /conventional-changelog@4.0.0:
    resolution: {integrity: sha512-JbZjwE1PzxQCvm+HUTIr+pbSekS8qdOZzMakdFyPtdkEWwFvwEJYONzjgMm0txCb2yBcIcfKDmg8xtCKTdecNQ==}
    engines: {node: '>=14'}
    dependencies:
      conventional-changelog-angular: 6.0.0
      conventional-changelog-atom: 3.0.0
      conventional-changelog-codemirror: 3.0.0
      conventional-changelog-conventionalcommits: 6.1.0
      conventional-changelog-core: 5.0.2
      conventional-changelog-ember: 3.0.0
      conventional-changelog-eslint: 4.0.0
      conventional-changelog-express: 3.0.0
      conventional-changelog-jquery: 4.0.0
      conventional-changelog-jshint: 3.0.0
      conventional-changelog-preset-loader: 3.0.0
    dev: true

  /conventional-commits-filter@3.0.0:
    resolution: {integrity: sha512-1ymej8b5LouPx9Ox0Dw/qAO2dVdfpRFq28e5Y0jJEU8ZrLdy0vOSkkIInwmxErFGhg6SALro60ZrwYFVTUDo4Q==}
    engines: {node: '>=14'}
    dependencies:
      lodash.ismatch: 4.4.0
      modify-values: 1.0.1
    dev: true

  /conventional-commits-parser@4.0.0:
    resolution: {integrity: sha512-WRv5j1FsVM5FISJkoYMR6tPk07fkKT0UodruX4je86V4owk451yjXAKzKAPOs9l7y59E2viHUS9eQ+dfUA9NSg==}
    engines: {node: '>=14'}
    hasBin: true
    dependencies:
      JSONStream: 1.3.5
      is-text-path: 1.0.1
      meow: 8.1.2
      split2: 3.2.2
    dev: true

  /convert-source-map@2.0.0:
    resolution: {integrity: sha512-Kvp459HrV2FEJ1CAsi1Ku+MY3kasH19TFykTz2xWmMeq6bk2NU3XXvfJ+Q61m0xktWwt+1HSYf3JZsTms3aRJg==}

  /cookie-signature@1.0.6:
    resolution: {integrity: sha512-QADzlaHc8icV8I7vbaJXJwod9HWYp8uCqf1xa4OfNu1T7JVxQIrUgOWtHdNDtPiywmFbiS12VjotIXLrKM3orQ==}

  /cookie@0.5.0:
    resolution: {integrity: sha512-YZ3GUyn/o8gfKJlnlX7g7xq4gyO6OSuhGPKaaGssGB2qgDUS0gPgtTvoyZLTt9Ab6dC4hfc9dV5arkvc/OCmrw==}
    engines: {node: '>= 0.6'}

  /copy-anything@2.0.6:
    resolution: {integrity: sha512-1j20GZTsvKNkc4BY3NpMOM8tt///wY3FpIzozTOFO2ffuZcV61nojHXVKIy3WM+7ADCy5FVhdZYHYDdgTU0yJw==}
    dependencies:
      is-what: 3.14.1
    dev: true

  /core-js-compat@3.31.0:
    resolution: {integrity: sha512-hM7YCu1cU6Opx7MXNu0NuumM0ezNeAeRKadixyiQELWY3vT3De9S4J5ZBMraWV2vZnrE1Cirl0GtFtDtMUXzPw==}
    dependencies:
      browserslist: 4.22.1
    dev: false

  /core-js@3.33.0:
    resolution: {integrity: sha512-HoZr92+ZjFEKar5HS6MC776gYslNOKHt75mEBKWKnPeFDpZ6nH5OeF3S6HFT1mUAUZKrzkez05VboaX8myjSuw==}
    requiresBuild: true
    dev: false

  /core-util-is@1.0.3:
    resolution: {integrity: sha512-ZQBvi1DcpJ4GDqanjucZ2Hj3wEO5pZDS89BWbkcrvdxksJorwUDDZamX9ldFkp9aw2lmBDLgkObEA4DWNJ9FYQ==}
    dev: true

  /cors@2.8.5:
    resolution: {integrity: sha512-KIHbLJqu73RGr/hnbrO9uBeixNGuvSQjul/jdFvS/KFSIH1hWVd1ng7zOHx+YrEfInLG7q4n6GHQ9cDtxv/P6g==}
    engines: {node: '>= 0.10'}
    dependencies:
      object-assign: 4.1.1
      vary: 1.1.2
    dev: true

  /create-require@1.1.1:
    resolution: {integrity: sha512-dcKFX3jn0MpIaXjisoRvexIJVEKzaq7z2rZKxf+MSr9TkdmHmsU4m2lcLojrj/FHl8mk5VxMmYA+ftRkP/3oKQ==}

  /cross-spawn@6.0.5:
    resolution: {integrity: sha512-eTVLrBSt7fjbDygz805pMnstIs2VTBNkRm0qxZd+M7A5XDdxVRWO5MxGBXZhjY4cqLYLdtrGqRf8mBPmzwSpWQ==}
    engines: {node: '>=4.8'}
    dependencies:
      nice-try: 1.0.5
      path-key: 2.0.1
      semver: 5.7.2
      shebang-command: 1.2.0
      which: 1.3.1
    dev: true

  /cross-spawn@7.0.3:
    resolution: {integrity: sha512-iRDPJKUPVEND7dHPO8rkbOnPpyDygcDFtWjpeWNCgy8WP2rXcxXL8TskReQl6OrB2G7+UJrags1q15Fudc7G6w==}
    engines: {node: '>= 8'}
    dependencies:
      path-key: 3.1.1
      shebang-command: 2.0.0
      which: 2.0.2
    dev: true

  /css-color-names@1.0.1:
    resolution: {integrity: sha512-/loXYOch1qU1biStIFsHH8SxTmOseh1IJqFvy8IujXOm1h+QjUdDhkzOrR5HG8K8mlxREj0yfi8ewCHx0eMxzA==}
    dev: true

  /cssesc@3.0.0:
    resolution: {integrity: sha512-/Tb/JcjK111nNScGob5MNtsntNM1aCNUDipB/TkwZFhyDrrE47SOx/18wF2bbjgc3ZzCSKW1T5nt5EbFoAz/Vg==}
    engines: {node: '>=4'}
    hasBin: true

  /csstype@3.1.2:
    resolution: {integrity: sha512-I7K1Uu0MBPzaFKg4nI5Q7Vs2t+3gWWW648spaF+Rg7pI9ds18Ugn+lvg4SHczUdKlHI5LWBXyqfS8+DufyBsgQ==}

  /d@1.0.1:
    resolution: {integrity: sha512-m62ShEObQ39CfralilEQRjH6oAMtNCV1xJyEx5LpRYUVN+EviphDgUc/F3hnYbADmkiNs67Y+3ylmlG7Lnu+FA==}
    dependencies:
      es5-ext: 0.10.62
      type: 1.2.0
    dev: false

  /dargs@7.0.0:
    resolution: {integrity: sha512-2iy1EkLdlBzQGvbweYRFxmFath8+K7+AKB0TlhHWkNuH+TmovaMH/Wp7V7R4u7f4SnX3OgLsU9t1NI9ioDnUpg==}
    engines: {node: '>=8'}
    dev: true

  /data-uri-to-buffer@2.0.2:
    resolution: {integrity: sha512-ND9qDTLc6diwj+Xe5cdAgVTbLVdXbtxTJRXRhli8Mowuaan+0EJOtdqJ0QCHNSSPyoXGx9HX2/VMnKeC34AChA==}
    dev: true

  /data-uri-to-buffer@4.0.0:
    resolution: {integrity: sha512-Vr3mLBA8qWmcuschSLAOogKgQ/Jwxulv3RNE4FXnYWRGujzrRWQI4m12fQqRkwX06C0KanhLr4hK+GydchZsaA==}
    engines: {node: '>= 12'}
    dev: true

  /dateformat@3.0.3:
    resolution: {integrity: sha512-jyCETtSl3VMZMWeRo7iY1FL19ges1t55hMo5yaam4Jrsm5EPL89UQkoQRyiI+Yf4k8r2ZpdngkV8hr1lIdjb3Q==}
    dev: true

  /debug@2.6.9:
    resolution: {integrity: sha512-bC7ElrdJaJnPbAP+1EotYvqZsb3ecl5wi6Bfi6BJTUcNowp6cvspg0jXznRTKDjm/E7AdgFBVeAPVMNcKGsHMA==}
    peerDependencies:
      supports-color: '*'
    peerDependenciesMeta:
      supports-color:
        optional: true
    dependencies:
      ms: 2.0.0

  /debug@3.2.7:
    resolution: {integrity: sha512-CFjzYYAi4ThfiQvizrFQevTTXHtnCqWfe7x1AhgEscTz6ZbLbfoLRLPugTQyBth6f8ZERVUSyWHFD/7Wu4t1XQ==}
    peerDependencies:
      supports-color: '*'
    peerDependenciesMeta:
      supports-color:
        optional: true
    dependencies:
      ms: 2.1.3
    dev: true

  /debug@4.3.4:
    resolution: {integrity: sha512-PRWFHuSU3eDtQJPvnNY7Jcket1j0t5OuOsFzPPzsekD52Zl8qUfFIPEiswXqIvHWGVHOgX+7G/vCNNhehwxfkQ==}
    engines: {node: '>=6.0'}
    peerDependencies:
      supports-color: '*'
    peerDependenciesMeta:
      supports-color:
        optional: true
    dependencies:
      ms: 2.1.2

  /decamelize-keys@1.1.0:
    resolution: {integrity: sha512-ocLWuYzRPoS9bfiSdDd3cxvrzovVMZnRDVEzAs+hWIVXGDbHxWMECij2OBuyB/An0FFW/nLuq6Kv1i/YC5Qfzg==}
    engines: {node: '>=0.10.0'}
    dependencies:
      decamelize: 1.2.0
      map-obj: 1.0.1
    dev: true

  /decamelize@1.2.0:
    resolution: {integrity: sha512-z2S+W9X73hAUUki+N+9Za2lBlun89zigOyGrsax+KUQ6wKW4ZoWpEYBkGhQjwAjjDCkWxhY0VKEhk8wzY7F5cA==}
    engines: {node: '>=0.10.0'}
    dev: true

  /deep-eql@4.1.3:
    resolution: {integrity: sha512-WaEtAOpRA1MQ0eohqZjpGD8zdI0Ovsm8mmFhaDN8dvDZzyoUMcYDnf5Y6iu7HTXxf8JDS23qWa4a+hKCDyOPzw==}
    engines: {node: '>=6'}
    dependencies:
      type-detect: 4.0.8
    dev: true

  /deep-is@0.1.4:
    resolution: {integrity: sha512-oIPzksmTg4/MriiaYGO+okXDT7ztn/w3Eptv/+gSIdMdKsJo0u4CfYNFJPy+4SKMuCqGw2wxnA+URMg3t8a/bQ==}
    dev: true

  /deepmerge@4.2.2:
    resolution: {integrity: sha512-FJ3UgI4gIl+PHZm53knsuSFpE+nESMr7M4v9QcgB7S63Kj/6WqMiFQJpBBYz1Pt+66bZpP3Q7Lye0Oo9MPKEdg==}
    engines: {node: '>=0.10.0'}
    dev: true

  /define-lazy-prop@2.0.0:
    resolution: {integrity: sha512-Ds09qNh8yw3khSjiJjiUInaGX9xlqZDY7JVryGxdxV7NPeuqQfplOpQ66yJFZut3jLa5zOwkXw1g9EI2uKh4Og==}
    engines: {node: '>=8'}
    dev: true

  /define-properties@1.2.0:
    resolution: {integrity: sha512-xvqAVKGfT1+UAvPwKTVw/njhdQ8ZhXK4lI0bCIuCMrp2up9nPnaDftrLtmpTazqd1o+UY4zgzU+avtMbDP+ldA==}
    engines: {node: '>= 0.4'}
    dependencies:
      has-property-descriptors: 1.0.0
      object-keys: 1.1.1
    dev: true

  /defu@6.1.2:
    resolution: {integrity: sha512-+uO4+qr7msjNNWKYPHqN/3+Dx3NFkmIzayk2L1MyZQlvgZb/J1A0fo410dpKrN2SnqFjt8n4JL8fDJE0wIgjFQ==}
    dev: true

  /delayed-stream@1.0.0:
    resolution: {integrity: sha512-ZySD7Nf91aLB0RxL4KGrKHBXl7Eds1DAmEdcoVawXnLD7SDhpNgtuII2aAkg7a7QS41jxPSZ17p4VdGnMHk3MQ==}
    engines: {node: '>=0.4.0'}
    dev: false

  /delegate@3.2.0:
    resolution: {integrity: sha512-IofjkYBZaZivn0V8nnsMJGBr4jVLxHDheKSW88PyxS5QC4Vo9ZbZVvhzlSxY87fVq3STR6r+4cGepyHkcWOQSw==}
    dev: false

  /delegates@1.0.0:
    resolution: {integrity: sha512-bd2L678uiWATM6m5Z1VzNCErI3jiGzt6HGY8OVICs40JQq/HALfbyNJmp0UDakEY4pMMaN0Ly5om/B1VI/+xfQ==}
    dev: false

  /depd@2.0.0:
    resolution: {integrity: sha512-g7nH6P6dyDioJogAAGprGpCtVImJhpPk/roCzdb3fIh61/s/nPsfR6onyMwkCAR/OlC3yBC0lESvUoQEAssIrw==}
    engines: {node: '>= 0.8'}

  /destroy@1.2.0:
    resolution: {integrity: sha512-2sJGJTaXIIaR1w4iJSNoN0hnMY7Gpc/n8D4qSCJw8QqFWXf7cuAgnEHxBpweaVcPevC2l3KpjYCx3NypQQgaJg==}
    engines: {node: '>= 0.8', npm: 1.2.8000 || >= 1.4.16}

  /detect-libc@1.0.3:
    resolution: {integrity: sha512-pGjwhsmsp4kL2RTz08wcOlGN83otlqHeD/Z5T8GXZB+/YcpQ/dgo+lbU8ZsGxV0HIvqqxo9l7mqYwyYMD9bKDg==}
    engines: {node: '>=0.10'}
    hasBin: true
    dev: true

  /detect-libc@2.0.1:
    resolution: {integrity: sha512-463v3ZeIrcWtdgIg6vI6XUncguvr2TnGl4SzDXinkt9mSLpBJKXT3mW6xT3VQdDN11+WVs29pgvivTc4Lp8v+w==}
    engines: {node: '>=8'}
    dev: false

  /didyoumean@1.2.2:
    resolution: {integrity: sha512-gxtyfqMg7GKyhQmb056K7M3xszy/myH8w+B4RT+QXBQsvAOdc3XymqDDPHx1BgPgsdAA5SIifona89YtRATDzw==}

  /diff-sequences@29.4.3:
    resolution: {integrity: sha512-ofrBgwpPhCD85kMKtE9RYFFq6OC1A89oW2vvgWZNCwxrUpRUILopY7lsYyMDSjc8g6U6aiO0Qubg6r4Wgt5ZnA==}
    engines: {node: ^14.15.0 || ^16.10.0 || >=18.0.0}
    dev: true

  /diff@4.0.2:
    resolution: {integrity: sha512-58lmxKSA4BNyLz+HHMUzlOEpg09FV+ev6ZMe3vJihgdxzgcwZ8VoEEPmALCZG9LmqfVoNMMKpttIYTVG6uDY7A==}
    engines: {node: '>=0.3.1'}

  /dir-glob@3.0.1:
    resolution: {integrity: sha512-WkrWp9GR4KXfKGYzOLmTuGVi1UWFfws377n9cc55/tb6DuqyF6pcQ5AbiHEshaDpY9v6oaSr2XCDidGmMwdzIA==}
    engines: {node: '>=8'}
    dependencies:
      path-type: 4.0.0
    dev: true

  /dlv@1.1.3:
    resolution: {integrity: sha512-+HlytyjlPKnIG8XuRG8WvmBP8xs8P71y+SKKS6ZXWoEgLuePxtDoUEiH7WkdePWrQ5JBpE6aoVqfZfJUQkjXwA==}

  /doctrine@2.1.0:
    resolution: {integrity: sha512-35mSku4ZXK0vfCuHEDAwt55dg2jNajHZ1odvF+8SSr82EsZY4QmXfuWso8oEd8zRhVObSN18aM0CjSdoBX7zIw==}
    engines: {node: '>=0.10.0'}
    dependencies:
      esutils: 2.0.3
    dev: true

  /doctrine@3.0.0:
    resolution: {integrity: sha512-yS+Q5i3hBf7GBkd4KG8a7eBNNWNGLTaEwwYWUijIYM7zrlYDM0BFXHjjPWlWZ1Rg7UaddZeIDmi9jF3HmqiQ2w==}
    engines: {node: '>=6.0.0'}
    dependencies:
      esutils: 2.0.3
    dev: true

  /doctypes@1.1.0:
    resolution: {integrity: sha1-6oCxBqh1OHdOijpKWv4pPeSJ4Kk=}
    dev: true

  /dot-prop@5.3.0:
    resolution: {integrity: sha512-QM8q3zDe58hqUqjraQOmzZ1LIH9SWQJTlEKCH4kJ2oQvLZk7RbQXvtDM2XEq3fwkV9CCvvH4LA0AV+ogFsBM2Q==}
    engines: {node: '>=8'}
    dependencies:
      is-obj: 2.0.0
    dev: true

  /dotenv-expand@10.0.0(patch_hash=weuqf2vlv5b5g6cikeo4slurbm):
    resolution: {integrity: sha512-GopVGCpVS1UKH75VKHGuQFqS1Gusej0z4FyQkPdwjil2gNIv+LNsqBlboOzpJFZKVT95GkCyWJbBSdFEFUWI2A==}
    engines: {node: '>=12'}
    dev: true
    patched: true

  /dotenv@16.3.1:
    resolution: {integrity: sha512-IPzF4w4/Rd94bA9imS68tZBaYyBWSCE47V1RGuMrB94iyTOIEwRmVL2x/4An+6mETpLrKJ5hQkB8W4kFAadeIQ==}
    engines: {node: '>=12'}
    dev: true

  /eastasianwidth@0.2.0:
    resolution: {integrity: sha512-I88TYZWc9XiYHRQ4/3c5rjjfgkjhLyW2luGIheGERbNQ6OY7yTybanSpDXZa8y7VUP9YmDcYa+eyq4ca7iLqWA==}
    dev: true

  /ee-first@1.1.1:
    resolution: {integrity: sha512-WMwm9LhRUo+WUaRN+vRuETqG89IgZphVSNkdFgeb6sS/E4OrDIN7t48CAewSHXc6C8lefD8KKfr5vY61brQlow==}

  /electron-to-chromium@1.4.542:
    resolution: {integrity: sha512-6+cpa00G09N3sfh2joln4VUXHquWrOFx3FLZqiVQvl45+zS9DskDBTPvob+BhvFRmTBkyDSk0vvLMMRo/qc6mQ==}

  /emoji-regex@8.0.0:
    resolution: {integrity: sha512-MSjYzcWNOA0ewAHpz0MxpYFvwg6yjy1NG3xteoqz644VCo/RPgnr1/GGt+ic3iJTzQ8Eu3TdM14SawnVUmGE6A==}

  /emoji-regex@9.2.2:
    resolution: {integrity: sha512-L18DaJsXSUk2+42pv8mLs5jJT2hqFkFE4j21wOmgbUqsZ2hL72NsUU785g9RXgo3s0ZNgVl42TiHp3ZtOv/Vyg==}
    dev: true

  /encodeurl@1.0.2:
    resolution: {integrity: sha512-TPJXq8JqFaVYm2CWmPvnP2Iyo4ZSM7/QKcSmuMLDObfpH5fi7RUGmd/rTDf+rut/saiDiQEeVTNgAmJEdAOx0w==}
    engines: {node: '>= 0.8'}

  /entities@4.4.0:
    resolution: {integrity: sha512-oYp7156SP8LkeGD0GF85ad1X9Ai79WtRsZ2gxJqtBuzH+98YUV6jkHEKlZkMbcrjJjIVJNIDP/3WL9wQkoPbWA==}
    engines: {node: '>=0.12'}
    dev: true

  /errno@0.1.8:
    resolution: {integrity: sha512-dJ6oBr5SQ1VSd9qkk7ByRgb/1SH4JZjCHSW/mr63/QcXO9zLVxvJ6Oy13nio03rxpSnVDDjFor75SjVeZWPW/A==}
    hasBin: true
    requiresBuild: true
    dependencies:
      prr: 1.0.1
    dev: true
    optional: true

  /error-ex@1.3.2:
    resolution: {integrity: sha512-7dFHNmqeFSEt2ZBsCriorKnn3Z2pj+fd9kmI6QoWw4//DL+icEBfc0U7qJCisqrTsKTjw4fNFy2pW9OqStD84g==}
    dependencies:
      is-arrayish: 0.2.1
    dev: true

  /es-abstract@1.22.1:
    resolution: {integrity: sha512-ioRRcXMO6OFyRpyzV3kE1IIBd4WG5/kltnzdxSCqoP8CMGs/Li+M1uF5o7lOkZVFjDs+NLesthnF66Pg/0q0Lw==}
    engines: {node: '>= 0.4'}
    dependencies:
      array-buffer-byte-length: 1.0.0
      arraybuffer.prototype.slice: 1.0.1
      available-typed-arrays: 1.0.5
      call-bind: 1.0.2
      es-set-tostringtag: 2.0.1
      es-to-primitive: 1.2.1
      function.prototype.name: 1.1.5
      get-intrinsic: 1.2.1
      get-symbol-description: 1.0.0
      globalthis: 1.0.3
      gopd: 1.0.1
      has: 1.0.3
      has-property-descriptors: 1.0.0
      has-proto: 1.0.1
      has-symbols: 1.0.3
      internal-slot: 1.0.5
      is-array-buffer: 3.0.2
      is-callable: 1.2.7
      is-negative-zero: 2.0.2
      is-regex: 1.1.4
      is-shared-array-buffer: 1.0.2
      is-string: 1.0.7
      is-typed-array: 1.1.10
      is-weakref: 1.0.2
      object-inspect: 1.12.3
      object-keys: 1.1.1
      object.assign: 4.1.4
      regexp.prototype.flags: 1.5.0
      safe-array-concat: 1.0.0
      safe-regex-test: 1.0.0
      string.prototype.trim: 1.2.7
      string.prototype.trimend: 1.0.6
      string.prototype.trimstart: 1.0.6
      typed-array-buffer: 1.0.0
      typed-array-byte-length: 1.0.0
      typed-array-byte-offset: 1.0.0
      typed-array-length: 1.0.4
      unbox-primitive: 1.0.2
      which-typed-array: 1.1.11
    dev: true

  /es-module-lexer@1.3.1:
    resolution: {integrity: sha512-JUFAyicQV9mXc3YRxPnDlrfBKpqt6hUYzz9/boprUJHs4e4KVr3XwOF70doO6gwXUor6EWZJAyWAfKki84t20Q==}
    dev: true

  /es-set-tostringtag@2.0.1:
    resolution: {integrity: sha512-g3OMbtlwY3QewlqAiMLI47KywjWZoEytKr8pf6iTC8uJq5bIAH52Z9pnQ8pVL6whrCto53JZDuUIsifGeLorTg==}
    engines: {node: '>= 0.4'}
    dependencies:
      get-intrinsic: 1.2.1
      has: 1.0.3
      has-tostringtag: 1.0.0
    dev: true

  /es-shim-unscopables@1.0.0:
    resolution: {integrity: sha512-Jm6GPcCdC30eMLbZ2x8z2WuRwAws3zTBBKuusffYVUrNj/GVSUAZ+xKMaUpfNDR5IbyNA5LJbaecoUVbmUcB1w==}
    dependencies:
      has: 1.0.3
    dev: true

  /es-to-primitive@1.2.1:
    resolution: {integrity: sha512-QCOllgZJtaUo9miYBcLChTUaHNjJF3PYs1VidD7AwiEj1kYxKeQTctLAezAOH5ZKRH0g2IgPn6KwB4IT8iRpvA==}
    engines: {node: '>= 0.4'}
    dependencies:
      is-callable: 1.2.7
      is-date-object: 1.0.5
      is-symbol: 1.0.4
    dev: true

  /es5-ext@0.10.62:
    resolution: {integrity: sha512-BHLqn0klhEpnOKSrzn/Xsz2UIW8j+cGmo9JLzr8BiUapV8hPL9+FliFqjwr9ngW7jWdnxv6eO+/LqyhJVqgrjA==}
    engines: {node: '>=0.10'}
    requiresBuild: true
    dependencies:
      es6-iterator: 2.0.3
      es6-symbol: 3.1.3
      next-tick: 1.1.0
    dev: false

  /es6-iterator@2.0.3:
    resolution: {integrity: sha512-zw4SRzoUkd+cl+ZoE15A9o1oQd920Bb0iOJMQkQhl3jNc03YqVjAhG7scf9C5KWRU/R13Orf588uCC6525o02g==}
    dependencies:
      d: 1.0.1
      es5-ext: 0.10.62
      es6-symbol: 3.1.3
    dev: false

  /es6-symbol@3.1.3:
    resolution: {integrity: sha512-NJ6Yn3FuDinBaBRWl/q5X/s4koRHBrgKAu+yGI6JCBeiu3qrcbJhwT2GeR/EXVfylRk8dpQVJoLEFhK+Mu31NA==}
    dependencies:
      d: 1.0.1
      ext: 1.6.0
    dev: false

  /esbuild@0.18.20:
    resolution: {integrity: sha512-ceqxoedUrcayh7Y7ZX6NdbbDzGROiyVBgC4PriJThBKSVPWnnFHZAkfI1lJT8QFkOwH4qOS2SJkS4wvpGl8BpA==}
    engines: {node: '>=12'}
    hasBin: true
    requiresBuild: true
    optionalDependencies:
      '@esbuild/android-arm': 0.18.20
      '@esbuild/android-arm64': 0.18.20
      '@esbuild/android-x64': 0.18.20
      '@esbuild/darwin-arm64': 0.18.20
      '@esbuild/darwin-x64': 0.18.20
      '@esbuild/freebsd-arm64': 0.18.20
      '@esbuild/freebsd-x64': 0.18.20
      '@esbuild/linux-arm': 0.18.20
      '@esbuild/linux-arm64': 0.18.20
      '@esbuild/linux-ia32': 0.18.20
      '@esbuild/linux-loong64': 0.18.20
      '@esbuild/linux-mips64el': 0.18.20
      '@esbuild/linux-ppc64': 0.18.20
      '@esbuild/linux-riscv64': 0.18.20
      '@esbuild/linux-s390x': 0.18.20
      '@esbuild/linux-x64': 0.18.20
      '@esbuild/netbsd-x64': 0.18.20
      '@esbuild/openbsd-x64': 0.18.20
      '@esbuild/sunos-x64': 0.18.20
      '@esbuild/win32-arm64': 0.18.20
      '@esbuild/win32-ia32': 0.18.20
      '@esbuild/win32-x64': 0.18.20
    dev: true

  /esbuild@0.19.3:
    resolution: {integrity: sha512-UlJ1qUUA2jL2nNib1JTSkifQTcYTroFqRjwCFW4QYEKEsixXD5Tik9xML7zh2gTxkYTBKGHNH9y7txMwVyPbjw==}
    engines: {node: '>=12'}
    hasBin: true
    requiresBuild: true
    optionalDependencies:
      '@esbuild/android-arm': 0.19.3
      '@esbuild/android-arm64': 0.19.3
      '@esbuild/android-x64': 0.19.3
      '@esbuild/darwin-arm64': 0.19.3
      '@esbuild/darwin-x64': 0.19.3
      '@esbuild/freebsd-arm64': 0.19.3
      '@esbuild/freebsd-x64': 0.19.3
      '@esbuild/linux-arm': 0.19.3
      '@esbuild/linux-arm64': 0.19.3
      '@esbuild/linux-ia32': 0.19.3
      '@esbuild/linux-loong64': 0.19.3
      '@esbuild/linux-mips64el': 0.19.3
      '@esbuild/linux-ppc64': 0.19.3
      '@esbuild/linux-riscv64': 0.19.3
      '@esbuild/linux-s390x': 0.19.3
      '@esbuild/linux-x64': 0.19.3
      '@esbuild/netbsd-x64': 0.19.3
      '@esbuild/openbsd-x64': 0.19.3
      '@esbuild/sunos-x64': 0.19.3
      '@esbuild/win32-arm64': 0.19.3
      '@esbuild/win32-ia32': 0.19.3
      '@esbuild/win32-x64': 0.19.3

  /escalade@3.1.1:
    resolution: {integrity: sha512-k0er2gUkLf8O0zKJiAhmkTnJlTvINGv7ygDNPbeIsX/TJjGJZHuh9B2UxbsaEkmlEo9MfhrSzmhIlhRlI2GXnw==}
    engines: {node: '>=6'}

  /escape-html@1.0.3:
    resolution: {integrity: sha512-NiSupZ4OeuGwr68lGIeym/ksIZMJodUGOSCZ/FSnTxcrekbvqrgdUxlJOMpijaKZVjAJrWrGs/6Jy8OMuyj9ow==}

  /escape-string-regexp@1.0.5:
    resolution: {integrity: sha512-vbRorB5FUQWvla16U8R/qgaFIya2qGzwDrNmCZuYKrbdSUMG6I1ZCGQRefkRVhuOkIGVne7BQ35DSfo1qvJqFg==}
    engines: {node: '>=0.8.0'}

  /escape-string-regexp@4.0.0:
    resolution: {integrity: sha512-TtpcNJ3XAzx3Gq8sWRzJaVajRs0uVxA2YAkdb1jm2YkPz4G6egUFAyA3n5vtEIZefPk5Wa4UXbKuS5fKkJWdgA==}
    engines: {node: '>=10'}
    dev: true

  /eslint-define-config@1.24.1:
    resolution: {integrity: sha512-o36vBhPSWyIQlHoMqGhhcGmOOm2A2ccBVIdLTG/AWdm9YmjpsLpf+5ntf9LlHR6dduLREgxtGwvwPwSt7vnXJg==}
    engines: {node: '>=18.0.0', npm: '>=9.0.0', pnpm: '>= 8.6.0'}
    dev: true

  /eslint-import-resolver-node@0.3.7:
    resolution: {integrity: sha512-gozW2blMLJCeFpBwugLTGyvVjNoeo1knonXAcatC6bjPBZitotxdWf7Gimr25N4c0AAOo4eOUfaG82IJPDpqCA==}
    dependencies:
      debug: 3.2.7
      is-core-module: 2.13.0
      resolve: 1.22.4
    transitivePeerDependencies:
      - supports-color
    dev: true

  /eslint-module-utils@2.8.0(@typescript-eslint/parser@6.7.4)(eslint-import-resolver-node@0.3.7)(eslint@8.51.0):
    resolution: {integrity: sha512-aWajIYfsqCKRDgUfjEXNN/JlrzauMuSEy5sbd7WXbtW3EH6A6MpwEh42c7qD+MqQo9QMJ6fWLAeIJynx0g6OAw==}
    engines: {node: '>=4'}
    peerDependencies:
      '@typescript-eslint/parser': '*'
      eslint: '*'
      eslint-import-resolver-node: '*'
      eslint-import-resolver-typescript: '*'
      eslint-import-resolver-webpack: '*'
    peerDependenciesMeta:
      '@typescript-eslint/parser':
        optional: true
      eslint:
        optional: true
      eslint-import-resolver-node:
        optional: true
      eslint-import-resolver-typescript:
        optional: true
      eslint-import-resolver-webpack:
        optional: true
    dependencies:
      '@typescript-eslint/parser': 6.7.4(eslint@8.51.0)(typescript@5.2.2)
      debug: 3.2.7
      eslint: 8.51.0
      eslint-import-resolver-node: 0.3.7
    transitivePeerDependencies:
      - supports-color
    dev: true

  /eslint-plugin-es-x@7.2.0(eslint@8.51.0):
    resolution: {integrity: sha512-9dvv5CcvNjSJPqnS5uZkqb3xmbeqRLnvXKK7iI5+oK/yTusyc46zbBZKENGsOfojm/mKfszyZb+wNqNPAPeGXA==}
    engines: {node: ^14.18.0 || >=16.0.0}
    peerDependencies:
      eslint: '>=8'
    dependencies:
      '@eslint-community/eslint-utils': 4.4.0(eslint@8.51.0)
      '@eslint-community/regexpp': 4.6.2
      eslint: 8.51.0
    dev: true

  /eslint-plugin-import@2.28.1(@typescript-eslint/parser@6.7.4)(eslint@8.51.0):
    resolution: {integrity: sha512-9I9hFlITvOV55alzoKBI+K9q74kv0iKMeY6av5+umsNwayt59fz692daGyjR+oStBQgx6nwR9rXldDev3Clw+A==}
    engines: {node: '>=4'}
    peerDependencies:
      '@typescript-eslint/parser': '*'
      eslint: ^2 || ^3 || ^4 || ^5 || ^6 || ^7.2.0 || ^8
    peerDependenciesMeta:
      '@typescript-eslint/parser':
        optional: true
    dependencies:
      '@typescript-eslint/parser': 6.7.4(eslint@8.51.0)(typescript@5.2.2)
      array-includes: 3.1.6
      array.prototype.findlastindex: 1.2.2
      array.prototype.flat: 1.3.1
      array.prototype.flatmap: 1.3.1
      debug: 3.2.7
      doctrine: 2.1.0
      eslint: 8.51.0
      eslint-import-resolver-node: 0.3.7
      eslint-module-utils: 2.8.0(@typescript-eslint/parser@6.7.4)(eslint-import-resolver-node@0.3.7)(eslint@8.51.0)
      has: 1.0.3
      is-core-module: 2.13.0
      is-glob: 4.0.3
      minimatch: 3.1.2
      object.fromentries: 2.0.6
      object.groupby: 1.0.0
      object.values: 1.1.6
      semver: 6.3.1
      tsconfig-paths: 3.14.2
    transitivePeerDependencies:
      - eslint-import-resolver-typescript
      - eslint-import-resolver-webpack
      - supports-color
    dev: true

  /eslint-plugin-n@16.1.0(eslint@8.51.0):
    resolution: {integrity: sha512-3wv/TooBst0N4ND+pnvffHuz9gNPmk/NkLwAxOt2JykTl/hcuECe6yhTtLJcZjIxtZwN+GX92ACp/QTLpHA3Hg==}
    engines: {node: '>=16.0.0'}
    peerDependencies:
      eslint: '>=7.0.0'
    dependencies:
      '@eslint-community/eslint-utils': 4.4.0(eslint@8.51.0)
      builtins: 5.0.1
      eslint: 8.51.0
      eslint-plugin-es-x: 7.2.0(eslint@8.51.0)
      get-tsconfig: 4.7.0
      ignore: 5.2.4
      is-core-module: 2.13.0
      minimatch: 3.1.2
      resolve: 1.22.4
      semver: 7.5.4
    dev: true

  /eslint-plugin-regexp@1.15.0(eslint@8.51.0):
    resolution: {integrity: sha512-YEtQPfdudafU7RBIFci81R/Q1yErm0mVh3BkGnXD2Dk8DLwTFdc2ITYH1wCnHKim2gnHfPFgrkh+b2ozyyU7ag==}
    engines: {node: ^12 || >=14}
    peerDependencies:
      eslint: '>=6.0.0'
    dependencies:
      '@eslint-community/eslint-utils': 4.3.0(eslint@8.51.0)
      '@eslint-community/regexpp': 4.5.0
      comment-parser: 1.3.1
      eslint: 8.51.0
      grapheme-splitter: 1.0.4
      jsdoctypeparser: 9.0.0
      refa: 0.11.0
      regexp-ast-analysis: 0.6.0
      scslre: 0.2.0
    dev: true

  /eslint-scope@7.2.2:
    resolution: {integrity: sha512-dOt21O7lTMhDM+X9mB4GX+DZrZtCUJPL/wlcTqxyrx5IvO0IYtILdtrQGQp+8n5S0gwSVmOf9NQrjMOgfQZlIg==}
    engines: {node: ^12.22.0 || ^14.17.0 || >=16.0.0}
    dependencies:
      esrecurse: 4.3.0
      estraverse: 5.3.0
    dev: true

  /eslint-visitor-keys@3.4.3:
    resolution: {integrity: sha512-wpc+LXeiyiisxPlEkUzU6svyS1frIO3Mgxj1fdy7Pm8Ygzguax2N3Fa/D/ag1WqbOprdI+uY6wMUl8/a2G+iag==}
    engines: {node: ^12.22.0 || ^14.17.0 || >=16.0.0}
    dev: true

  /eslint@8.51.0:
    resolution: {integrity: sha512-2WuxRZBrlwnXi+/vFSJyjMqrNjtJqiasMzehF0shoLaW7DzS3/9Yvrmq5JiT66+pNjiX4UBnLDiKHcWAr/OInA==}
    engines: {node: ^12.22.0 || ^14.17.0 || >=16.0.0}
    hasBin: true
    dependencies:
      '@eslint-community/eslint-utils': 4.4.0(eslint@8.51.0)
      '@eslint-community/regexpp': 4.6.2
      '@eslint/eslintrc': 2.1.2
      '@eslint/js': 8.51.0
      '@humanwhocodes/config-array': 0.11.11
      '@humanwhocodes/module-importer': 1.0.1
      '@nodelib/fs.walk': 1.2.8
      ajv: 6.12.6
      chalk: 4.1.2
      cross-spawn: 7.0.3
      debug: 4.3.4
      doctrine: 3.0.0
      escape-string-regexp: 4.0.0
      eslint-scope: 7.2.2
      eslint-visitor-keys: 3.4.3
      espree: 9.6.1
      esquery: 1.5.0
      esutils: 2.0.3
      fast-deep-equal: 3.1.3
      file-entry-cache: 6.0.1
      find-up: 5.0.0
      glob-parent: 6.0.2
      globals: 13.19.0
      graphemer: 1.4.0
      ignore: 5.2.4
      imurmurhash: 0.1.4
      is-glob: 4.0.3
      is-path-inside: 3.0.3
      js-yaml: 4.1.0
      json-stable-stringify-without-jsonify: 1.0.1
      levn: 0.4.1
      lodash.merge: 4.6.2
      minimatch: 3.1.2
      natural-compare: 1.4.0
      optionator: 0.9.3
      strip-ansi: 6.0.1
      text-table: 0.2.0
    transitivePeerDependencies:
      - supports-color
    dev: true

  /espree@9.6.1:
    resolution: {integrity: sha512-oruZaFkjorTpF32kDSI5/75ViwGeZginGGy2NoOSg3Q9bnwlnmDm4HLnkl0RE3n+njDXR037aY1+x58Z/zFdwQ==}
    engines: {node: ^12.22.0 || ^14.17.0 || >=16.0.0}
    dependencies:
      acorn: 8.10.0
      acorn-jsx: 5.3.2(acorn@8.10.0)
      eslint-visitor-keys: 3.4.3
    dev: true

  /esquery@1.5.0:
    resolution: {integrity: sha512-YQLXUplAwJgCydQ78IMJywZCceoqk1oH01OERdSAJc/7U2AylwjhSCLDEtqwg811idIS/9fIU5GjG73IgjKMVg==}
    engines: {node: '>=0.10'}
    dependencies:
      estraverse: 5.3.0
    dev: true

  /esrecurse@4.3.0:
    resolution: {integrity: sha512-KmfKL3b6G+RXvP8N1vr3Tq1kL/oCFgn2NYXEtqP8/L3pKapUA4G8cFVaoF3SU323CD4XypR/ffioHmkti6/Tag==}
    engines: {node: '>=4.0'}
    dependencies:
      estraverse: 5.3.0
    dev: true

  /estraverse@5.3.0:
    resolution: {integrity: sha512-MMdARuVEQziNTeJD8DgMqmhwR11BRQ/cBP+pLtYdSTnf3MIO8fFeiINEbX36ZdNlfU/7A9f3gUw49B3oQsvwBA==}
    engines: {node: '>=4.0'}
    dev: true

  /estree-walker@2.0.2:
    resolution: {integrity: sha512-Rfkk/Mp/DL7JVje3u18FxFujQlTNR2q6QfMSMB7AvCBx91NGj/ba3kCfza0f6dVDbw7YlRf/nDrn7pQrCCyQ/w==}

  /estree-walker@3.0.3:
    resolution: {integrity: sha512-7RUKfXgSMMkzt6ZuXmqapOurLGPPfgj6l9uRZ7lRGolvk0y2yocc35LdcxKC5PQZdn2DMqioAQ2NoWcrTKmm6g==}
    dependencies:
      '@types/estree': 1.0.0
    dev: true

  /esutils@2.0.3:
    resolution: {integrity: sha512-kVscqXk4OCp68SZ0dkgEKVi6/8ij300KBWTJq32P/dYeWTSwK41WyTxalN1eRmA5Z9UU/LX9D7FWSmV9SAYx6g==}
    engines: {node: '>=0.10.0'}

  /etag@1.8.1:
    resolution: {integrity: sha512-aIL5Fx7mawVa300al2BnEE4iNvo1qETxLrPI/o05L7z6go7fCw1J6EQmbK4FmJ2AS7kgVF/KEZWufBfdClMcPg==}
    engines: {node: '>= 0.6'}

  /eventemitter3@4.0.7:
    resolution: {integrity: sha512-8guHBZCwKnFhYdHr2ysuRWErTwhoN2X8XELRlrRwpmfeY2jjuUN4taQMsULKUVo1K4DvZl+0pgfyoysHxvmvEw==}
    dev: true

  /eventemitter3@5.0.1:
    resolution: {integrity: sha512-GWkBvjiSZK87ELrYOSESUYeVIc9mvLLf/nXalMOS5dYrgZq9o5OVkbZAVM06CVxYsCwH9BDZFPlQTlPA1j4ahA==}
    dev: true

  /execa@7.2.0:
    resolution: {integrity: sha512-UduyVP7TLB5IcAQl+OzLyLcS/l32W/GLg+AhHJ+ow40FOk2U3SAllPwR44v4vmdFwIWqpdwxxpQbF1n5ta9seA==}
    engines: {node: ^14.18.0 || ^16.14.0 || >=18.0.0}
    dependencies:
      cross-spawn: 7.0.3
      get-stream: 6.0.1
      human-signals: 4.3.0
      is-stream: 3.0.0
      merge-stream: 2.0.0
      npm-run-path: 5.1.0
      onetime: 6.0.0
      signal-exit: 3.0.7
      strip-final-newline: 3.0.0
    dev: true

  /execa@8.0.1:
    resolution: {integrity: sha512-VyhnebXciFV2DESc+p6B+y0LjSm0krU4OgJN44qFAhBY0TJ+1V61tYD2+wHusZ6F9n5K+vl8k0sTy7PEfV4qpg==}
    engines: {node: '>=16.17'}
    dependencies:
      cross-spawn: 7.0.3
      get-stream: 8.0.1
      human-signals: 5.0.0
      is-stream: 3.0.0
      merge-stream: 2.0.0
      npm-run-path: 5.1.0
      onetime: 6.0.0
      signal-exit: 4.1.0
      strip-final-newline: 3.0.0
    dev: true

  /exit-hook@2.2.1:
    resolution: {integrity: sha512-eNTPlAD67BmP31LDINZ3U7HSF8l57TxOY2PmBJ1shpCvpnxBF93mWCE8YHBnXs8qiUZJc9WDcWIeC3a2HIAMfw==}
    engines: {node: '>=6'}
    dev: true

  /express@4.18.2:
    resolution: {integrity: sha512-5/PsL6iGPdfQ/lKM1UuielYgv3BUoJfz1aUwU9vHZ+J7gyvwdQXFEBIEIaxeGf0GIcreATNyBExtalisDbuMqQ==}
    engines: {node: '>= 0.10.0'}
    dependencies:
      accepts: 1.3.8
      array-flatten: 1.1.1
      body-parser: 1.20.1
      content-disposition: 0.5.4
      content-type: 1.0.4
      cookie: 0.5.0
      cookie-signature: 1.0.6
      debug: 2.6.9
      depd: 2.0.0
      encodeurl: 1.0.2
      escape-html: 1.0.3
      etag: 1.8.1
      finalhandler: 1.2.0
      fresh: 0.5.2
      http-errors: 2.0.0
      merge-descriptors: 1.0.1
      methods: 1.1.2
      on-finished: 2.4.1
      parseurl: 1.3.3
      path-to-regexp: 0.1.7
      proxy-addr: 2.0.7
      qs: 6.11.0
      range-parser: 1.2.1
      safe-buffer: 5.2.1
      send: 0.18.0
      serve-static: 1.15.0
      setprototypeof: 1.2.0
      statuses: 2.0.1
      type-is: 1.6.18
      utils-merge: 1.0.1
      vary: 1.1.2
    transitivePeerDependencies:
      - supports-color

  /ext@1.6.0:
    resolution: {integrity: sha512-sdBImtzkq2HpkdRLtlLWDa6w4DX22ijZLKx8BMPUuKe1c5lbN6xwQDQCxSfxBQnHZ13ls/FH0MQZx/q/gr6FQg==}
    dependencies:
      type: 2.6.0
    dev: false

  /fast-deep-equal@3.1.3:
    resolution: {integrity: sha512-f3qQ9oQy9j2AhBe/H9VC91wLmKBCCU/gDOnKNAYG5hswO7BLKj09Hc5HYNz9cGI++xlpDCIgDaitVs03ATR84Q==}
    dev: true

  /fast-glob@3.3.1:
    resolution: {integrity: sha512-kNFPyjhh5cKjrUltxs+wFx+ZkbRaxxmZ+X0ZU31SOsxCEtP9VPgtq2teZw1DebupL5GmDaNQ6yKMMVcM41iqDg==}
    engines: {node: '>=8.6.0'}
    dependencies:
      '@nodelib/fs.stat': 2.0.5
      '@nodelib/fs.walk': 1.2.8
      glob-parent: 5.1.2
      merge2: 1.4.1
      micromatch: 4.0.5

  /fast-json-stable-stringify@2.1.0:
    resolution: {integrity: sha512-lhd/wF+Lk98HZoTCtlVraHtfh5XYijIjalXck7saUtuanSDyLMxnHhSXEDJqHxD7msR8D0uCmqlkwjCV8xvwHw==}
    dev: true

  /fast-levenshtein@2.0.6:
    resolution: {integrity: sha512-DCXu6Ifhqcks7TZKY3Hxp3y6qphY5SJZmrWMDrKcERSOXWQdMhU9Ig/PYrzyw/ul9jOIyh0N4M0tbC5hodg8dw==}
    dev: true

  /fastq@1.13.0:
    resolution: {integrity: sha512-YpkpUnK8od0o1hmeSc7UUs/eB/vIPWJYjKck2QKIzAf71Vm1AAQ3EbuZB3g2JIy+pg+ERD0vqI79KyZiB2e2Nw==}
    dependencies:
      reusify: 1.0.4

  /fetch-blob@3.1.5:
    resolution: {integrity: sha512-N64ZpKqoLejlrwkIAnb9iLSA3Vx/kjgzpcDhygcqJ2KKjky8nCgUQ+dzXtbrLaWZGZNmNfQTsiQ0weZ1svglHg==}
    engines: {node: ^12.20 || >= 14.13}
    dependencies:
      node-domexception: 1.0.0
      web-streams-polyfill: 3.2.1
    dev: true

  /file-entry-cache@6.0.1:
    resolution: {integrity: sha512-7Gps/XWymbLk2QLYK4NzpMOrYjMhdIxXuIvy2QBsLE6ljuodKvdkWs/cpyJJ3CVIVpH0Oi1Hvg1ovbMzLdFBBg==}
    engines: {node: ^10.12.0 || >=12.0.0}
    dependencies:
      flat-cache: 3.0.4
    dev: true

  /fill-range@7.0.1:
    resolution: {integrity: sha512-qOo9F+dMUmC2Lcb4BbVvnKJxTPjCm+RRpe4gDuGrzkL7mEVl/djYSu2OdQ2Pa302N4oqkSg9ir6jaLWJ2USVpQ==}
    engines: {node: '>=8'}
    dependencies:
      to-regex-range: 5.0.1

  /finalhandler@1.1.2:
    resolution: {integrity: sha512-aAWcW57uxVNrQZqFXjITpW3sIUQmHGG3qSb9mUah9MgMC4NeWhNOlNjXEYq3HjRAvL6arUviZGGJsBg6z0zsWA==}
    engines: {node: '>= 0.8'}
    dependencies:
      debug: 2.6.9
      encodeurl: 1.0.2
      escape-html: 1.0.3
      on-finished: 2.3.0
      parseurl: 1.3.3
      statuses: 1.5.0
      unpipe: 1.0.0
    transitivePeerDependencies:
      - supports-color
    dev: true

  /finalhandler@1.2.0:
    resolution: {integrity: sha512-5uXcUVftlQMFnWC9qu/svkWv3GTd2PfUhK/3PLkYNAe7FbqJMt3515HaxE6eRL74GdsriiwujiawdaB1BpEISg==}
    engines: {node: '>= 0.8'}
    dependencies:
      debug: 2.6.9
      encodeurl: 1.0.2
      escape-html: 1.0.3
      on-finished: 2.4.1
      parseurl: 1.3.3
      statuses: 2.0.1
      unpipe: 1.0.0
    transitivePeerDependencies:
      - supports-color

  /find-up@2.1.0:
    resolution: {integrity: sha512-NWzkk0jSJtTt08+FBFMvXoeZnOJD+jTtsRmBYbAIzJdX6l7dLgR7CTubCM5/eDdPUBvLCeVasP1brfVR/9/EZQ==}
    engines: {node: '>=4'}
    dependencies:
      locate-path: 2.0.0
    dev: true

  /find-up@4.1.0:
    resolution: {integrity: sha512-PpOwAdQ/YlXQ2vj8a3h8IipDuYRi3wceVQQGYWxNINccq40Anw7BlsEXCMbt1Zt+OLA6Fq9suIpIWD0OsnISlw==}
    engines: {node: '>=8'}
    dependencies:
      locate-path: 5.0.0
      path-exists: 4.0.0
    dev: true

  /find-up@5.0.0:
    resolution: {integrity: sha512-78/PXT1wlLLDgTzDs7sjq9hzz0vXD+zn+7wypEe4fXQxCmdmqfGsEPQxmiCSQI3ajFV91bVSsvNtrJRiW6nGng==}
    engines: {node: '>=10'}
    dependencies:
      locate-path: 6.0.0
      path-exists: 4.0.0
    dev: true

  /flat-cache@3.0.4:
    resolution: {integrity: sha512-dm9s5Pw7Jc0GvMYbshN6zchCA9RgQlzzEZX3vylR9IqFfS8XciblUXOKfW6SiuJ0e13eDYZoZV5wdrev7P3Nwg==}
    engines: {node: ^10.12.0 || >=12.0.0}
    dependencies:
      flatted: 3.2.5
      rimraf: 3.0.2
    dev: true

  /flatted@3.2.5:
    resolution: {integrity: sha512-WIWGi2L3DyTUvUrwRKgGi9TwxQMUEqPOPQBVi71R96jZXJdFskXEmf54BoZaS1kknGODoIGASGEzBUYdyMCBJg==}
    dev: true

  /focus-trap@7.5.2:
    resolution: {integrity: sha512-p6vGNNWLDGwJCiEjkSK6oERj/hEyI9ITsSwIUICBoKLlWiTWXJRfQibCwcoi50rTZdbi87qDtUlMCmQwsGSgPw==}
    dependencies:
      tabbable: 6.2.0
    dev: true

  /follow-redirects@1.15.0(debug@4.3.4):
    resolution: {integrity: sha512-aExlJShTV4qOUOL7yF1U5tvLCB0xQuudbf6toyYA0E/acBNw71mvjFTnLaRp50aQaYocMR0a/RMMBIHeZnGyjQ==}
    engines: {node: '>=4.0'}
    peerDependencies:
      debug: '*'
    peerDependenciesMeta:
      debug:
        optional: true
    dependencies:
      debug: 4.3.4

  /for-each@0.3.3:
    resolution: {integrity: sha512-jqYfLp7mo9vIyQf8ykW2v7A+2N4QjeCeI5+Dz9XraiO1ign81wjiH7Fb9vSOWvQfNtmSa4H2RoQTrrXivdUZmw==}
    dependencies:
      is-callable: 1.2.7
    dev: true

  /foreground-child@3.1.1:
    resolution: {integrity: sha512-TMKDUnIte6bfb5nWv7V/caI169OHgvwjb7V4WkeUvbQQdjr5rWKqHFiKWb/fcOwB+CzBT+qbWjvj+DVwRskpIg==}
    engines: {node: '>=14'}
    dependencies:
      cross-spawn: 7.0.3
      signal-exit: 4.1.0
    dev: true

  /form-data@4.0.0:
    resolution: {integrity: sha512-ETEklSGi5t0QMZuiXoA/Q6vcnxcLQP5vdugSpuAyi6SVGi2clPPp+xgEhuMaHC+zGgn31Kd235W35f7Hykkaww==}
    engines: {node: '>= 6'}
    dependencies:
      asynckit: 0.4.0
      combined-stream: 1.0.8
      mime-types: 2.1.35
    dev: false

  /formdata-polyfill@4.0.10:
    resolution: {integrity: sha512-buewHzMvYL29jdeQTVILecSaZKnt/RJWjoZCF5OW60Z67/GmSLBkOFM7qh1PI3zFNtJbaZL5eQu1vLfazOwj4g==}
    engines: {node: '>=12.20.0'}
    dependencies:
      fetch-blob: 3.1.5
    dev: true

  /forwarded@0.2.0:
    resolution: {integrity: sha512-buRG0fpBtRHSTCOASe6hD258tEubFoRLb4ZNA6NxMVHNw2gOcwHo9wyablzMzOA5z9xA9L1KNjk/Nt6MT9aYow==}
    engines: {node: '>= 0.6'}

  /fraction.js@4.3.6:
    resolution: {integrity: sha512-n2aZ9tNfYDwaHhvFTkhFErqOMIb8uyzSQ+vGJBjZyanAKZVbGUQ1sngfk9FdkBw7G26O7AgNjLcecLffD1c7eg==}
    dev: false

  /fresh@0.5.2:
    resolution: {integrity: sha512-zJ2mQYM18rEFOudeV4GShTGIQ7RbzA7ozbU9I/XBpm7kqgMywgmylMwXHxZJmkVoYkna9d2pVXVXPdYTP9ej8Q==}
    engines: {node: '>= 0.6'}

  /fs-extra@11.1.1:
    resolution: {integrity: sha512-MGIE4HOvQCeUCzmlHs0vXpih4ysz4wg9qiSAu6cd42lVwPbTM1TjV7RusoyQqMmk/95gdQZX72u+YW+c3eEpFQ==}
    engines: {node: '>=14.14'}
    dependencies:
      graceful-fs: 4.2.10
      jsonfile: 6.1.0
      universalify: 2.0.0
    dev: true

  /fs-extra@7.0.1:
    resolution: {integrity: sha512-YJDaCJZEnBmcbw13fvdAM9AwNOJwOzrE4pqMqBq5nFiEqXUqHwlK4B+3pUw6JNvfSPtX05xFHtYy/1ni01eGCw==}
    engines: {node: '>=6 <7 || >=8'}
    dependencies:
      graceful-fs: 4.2.11
      jsonfile: 4.0.0
      universalify: 0.1.2
    dev: true

  /fs-minipass@2.1.0:
    resolution: {integrity: sha512-V/JgOLFCS+R6Vcq0slCuaeWEdNC3ouDlJMNIsacH2VtALiu9mV4LPrHc5cDl8k5aw6J8jwgWWpiTo5RYhmIzvg==}
    engines: {node: '>= 8'}
    dependencies:
      minipass: 3.1.6
    dev: false

  /fs.realpath@1.0.0:
    resolution: {integrity: sha512-OO0pH2lK6a0hZnAdau5ItzHPI6pUlvI7jMVnxUQRtw4owF2wk8lOSabtGDCTP4Ggrg2MbGnWO9X8K1t4+fGMDw==}

  /fsevents@2.3.3:
    resolution: {integrity: sha512-5xoDfX+fL7faATnagmWPpbFtwh/R77WmMMqqHGS65C3vvB0YHrgF+B1YmZ3441tMj5n63k0212XNoJwzlhffQw==}
    engines: {node: ^8.16.0 || ^10.6.0 || >=11.0.0}
    os: [darwin]
    requiresBuild: true
    optional: true

  /function-bind@1.1.1:
    resolution: {integrity: sha512-yIovAzMX49sF8Yl58fSCWJ5svSLuaibPxXQJFLmBObTuCr0Mf1KiPopGM9NiFjiYBCbfaa2Fh6breQ6ANVTI0A==}

  /function.prototype.name@1.1.5:
    resolution: {integrity: sha512-uN7m/BzVKQnCUF/iW8jYea67v++2u7m5UgENbHRtdDVclOUP+FMPlCNdmk0h/ysGyo2tavMJEDqJAkJdRa1vMA==}
    engines: {node: '>= 0.4'}
    dependencies:
      call-bind: 1.0.2
      define-properties: 1.2.0
      es-abstract: 1.22.1
      functions-have-names: 1.2.3
    dev: true

  /functions-have-names@1.2.3:
    resolution: {integrity: sha512-xckBUXyTIqT97tq2x2AMb+g163b5JFysYk0x4qxNFwbfQkmNZoiRHb6sPzI9/QV33WeuvVYBUIiD4NzNIyqaRQ==}
    dev: true

  /gauge@3.0.2:
    resolution: {integrity: sha512-+5J6MS/5XksCuXq++uFRsnUd7Ovu1XenbeuIuNRJxYWjgQbPuFhT14lAvsWfqfAmnwluf1OwMjz39HjfLPci0Q==}
    engines: {node: '>=10'}
    dependencies:
      aproba: 2.0.0
      color-support: 1.1.3
      console-control-strings: 1.1.0
      has-unicode: 2.0.1
      object-assign: 4.1.1
      signal-exit: 3.0.7
      string-width: 4.2.3
      strip-ansi: 6.0.1
      wide-align: 1.1.5
    dev: false

  /generic-names@4.0.0:
    resolution: {integrity: sha512-ySFolZQfw9FoDb3ed9d80Cm9f0+r7qj+HJkWjeD9RBfpxEVTlVhol+gvaQB/78WbwYfbnNh8nWHHBSlg072y6A==}
    dependencies:
      loader-utils: 3.2.0
    dev: true

  /gensync@1.0.0-beta.2:
    resolution: {integrity: sha512-3hN7NaskYvMDLQY55gnW3NQ+mesEAepTqlg+VEbj7zzqEMBVNhzcGYYeqFo/TlYz6eQiFcp1HcsCZO+nGgS8zg==}
    engines: {node: '>=6.9.0'}

  /get-caller-file@2.0.5:
    resolution: {integrity: sha512-DyFP3BM/3YHTQOCUL/w0OZHR0lpKeGrxotcHWcqNEdnltqFwXVfhEBQ94eIo34AfQpo0rGki4cyIiftY06h2Fg==}
    engines: {node: 6.* || 8.* || >= 10.*}
    dev: true

  /get-func-name@2.0.2:
    resolution: {integrity: sha512-8vXOvuE167CtIc3OyItco7N/dpRtBbYOsPsXCz7X/PMnlGjYjSGuZJgM1Y7mmew7BKf9BqvLX2tnOVy1BBUsxQ==}
    dev: true

  /get-intrinsic@1.1.3:
    resolution: {integrity: sha512-QJVz1Tj7MS099PevUG5jvnt9tSkXN8K14dxQlikJuPt4uD9hHAHjLyLBiLR5zELelBdD9QNRAXZzsJx0WaDL9A==}
    dependencies:
      function-bind: 1.1.1
      has: 1.0.3
      has-symbols: 1.0.3

  /get-intrinsic@1.2.1:
    resolution: {integrity: sha512-2DcsyfABl+gVHEfCOaTrWgyt+tb6MSEGmKq+kI5HwLbIYgjgmMcV8KQ41uaKz1xxUcn9tJtgFbQUEVcEbd0FYw==}
    dependencies:
      function-bind: 1.1.1
      has: 1.0.3
      has-proto: 1.0.1
      has-symbols: 1.0.3

  /get-pkg-repo@4.2.1:
    resolution: {integrity: sha512-2+QbHjFRfGB74v/pYWjd5OhU3TDIC2Gv/YKUTk/tCvAz0pkn/Mz6P3uByuBimLOcPvN2jYdScl3xGFSrx0jEcA==}
    engines: {node: '>=6.9.0'}
    hasBin: true
    dependencies:
      '@hutson/parse-repository-url': 3.0.2
      hosted-git-info: 4.1.0
      through2: 2.0.5
      yargs: 16.2.0
    dev: true

  /get-source@2.0.12:
    resolution: {integrity: sha512-X5+4+iD+HoSeEED+uwrQ07BOQr0kEDFMVqqpBuI+RaZBpBpHCuXxo70bjar6f0b0u/DQJsJ7ssurpP0V60Az+w==}
    dependencies:
      data-uri-to-buffer: 2.0.2
      source-map: 0.6.1
    dev: true

  /get-stream@6.0.1:
    resolution: {integrity: sha512-ts6Wi+2j3jQjqi70w5AlN8DFnkSwC+MqmxEzdEALB2qXZYV3X/b1CTfgPLGJNMeAWxdPfU8FO1ms3NUfaHCPYg==}
    engines: {node: '>=10'}
    dev: true

  /get-stream@8.0.1:
    resolution: {integrity: sha512-VaUJspBffn/LMCJVoMvSAdmscJyS1auj5Zulnn5UoYcY531UWmdwhRWkcGKnGU93m5HSXP9LP2usOryrBtQowA==}
    engines: {node: '>=16'}
    dev: true

  /get-symbol-description@1.0.0:
    resolution: {integrity: sha512-2EmdH1YvIQiZpltCNgkuiUnyukzxM/R6NDJX31Ke3BG1Nq5b0S2PhX59UKi9vZpPDQVdqn+1IcaAwnzTT5vCjw==}
    engines: {node: '>= 0.4'}
    dependencies:
      call-bind: 1.0.2
      get-intrinsic: 1.2.1
    dev: true

  /get-them-args@1.3.2:
    resolution: {integrity: sha512-LRn8Jlk+DwZE4GTlDbT3Hikd1wSHgLMme/+7ddlqKd7ldwR6LjJgTVWzBnR01wnYGe4KgrXjg287RaI22UHmAw==}
    dev: true

  /get-tsconfig@4.7.0:
    resolution: {integrity: sha512-pmjiZ7xtB8URYm74PlGJozDNyhvsVLUcpBa8DZBG3bWHwaHa9bPiRpiSfovw+fjhwONSCWKRyk+JQHEGZmMrzw==}
    dependencies:
      resolve-pkg-maps: 1.0.0
    dev: true

  /get-tsconfig@4.7.2:
    resolution: {integrity: sha512-wuMsz4leaj5hbGgg4IvDU0bqJagpftG5l5cXIAvo8uZrqn0NJqwtfupTN00VnkQJPcIRrxYrm1Ue24btpCha2A==}
    dependencies:
      resolve-pkg-maps: 1.0.0
    dev: true

  /git-raw-commits@3.0.0:
    resolution: {integrity: sha512-b5OHmZ3vAgGrDn/X0kS+9qCfNKWe4K/jFnhwzVWWg0/k5eLa3060tZShrRg8Dja5kPc+YjS0Gc6y7cRr44Lpjw==}
    engines: {node: '>=14'}
    hasBin: true
    dependencies:
      dargs: 7.0.0
      meow: 8.1.2
      split2: 3.2.2
    dev: true

  /git-remote-origin-url@2.0.0:
    resolution: {integrity: sha512-eU+GGrZgccNJcsDH5LkXR3PB9M958hxc7sbA8DFJjrv9j4L2P/eZfKhM+QD6wyzpiv+b1BpK0XrYCxkovtjSLw==}
    engines: {node: '>=4'}
    dependencies:
      gitconfiglocal: 1.0.0
      pify: 2.3.0
    dev: true

  /git-semver-tags@5.0.1:
    resolution: {integrity: sha512-hIvOeZwRbQ+7YEUmCkHqo8FOLQZCEn18yevLHADlFPZY02KJGsu5FZt9YW/lybfK2uhWFI7Qg/07LekJiTv7iA==}
    engines: {node: '>=14'}
    hasBin: true
    dependencies:
      meow: 8.1.2
      semver: 7.5.4
    dev: true

  /gitconfiglocal@1.0.0:
    resolution: {integrity: sha512-spLUXeTAVHxDtKsJc8FkFVgFtMdEN9qPGpL23VfSHx4fP4+Ds097IXLvymbnDH8FnmxX5Nr9bPw3A+AQ6mWEaQ==}
    dependencies:
      ini: 1.3.8
    dev: true

  /glob-parent@5.1.2:
    resolution: {integrity: sha512-AOIgSQCepiJYwP3ARnGx+5VnTu2HBYdzbGP45eLw1vr3zB3vZLeyed1sC9hnbcOc9/SrMyM5RPQrkGz4aS9Zow==}
    engines: {node: '>= 6'}
    dependencies:
      is-glob: 4.0.3

  /glob-parent@6.0.2:
    resolution: {integrity: sha512-XxwI8EOhVQgWp6iDL+3b0r86f4d6AX6zSU55HfB4ydCEuXLXc5FcYeOu+nnGftS4TEju/11rt4KJPTMgbfmv4A==}
    engines: {node: '>=10.13.0'}
    dependencies:
      is-glob: 4.0.3

  /glob-to-regexp@0.4.1:
    resolution: {integrity: sha512-lkX1HJXwyMcprw/5YUZc2s7DrpAiHB21/V+E1rHUrVNokkvB6bqMzT0VfV6/86ZNabt1k14YOIaT7nDvOX3Iiw==}
    dev: true

  /glob@10.3.10:
    resolution: {integrity: sha512-fa46+tv1Ak0UPK1TOy/pZrIybNNt4HCv7SDzwyfiOZkvZLEbjsZkJBPtDHVshZjbecAoAGSC20MjLDG/qr679g==}
    engines: {node: '>=16 || 14 >=14.17'}
    hasBin: true
    dependencies:
      foreground-child: 3.1.1
      jackspeak: 2.3.6
      minimatch: 9.0.1
      minipass: 5.0.0
      path-scurry: 1.10.1
    dev: true

  /glob@7.1.6:
    resolution: {integrity: sha512-LwaxwyZ72Lk7vZINtNNrywX0ZuLyStrdDtabefZKAY5ZGJhVtgdznluResxNmPitE0SAO+O26sWTHeKSI2wMBA==}
    dependencies:
      fs.realpath: 1.0.0
      inflight: 1.0.6
      inherits: 2.0.4
      minimatch: 3.1.2
      once: 1.4.0
      path-is-absolute: 1.0.1

  /glob@7.2.0:
    resolution: {integrity: sha512-lmLf6gtyrPq8tTjSmrO94wBeQbFR3HbLHbuyD69wuyQkImp2hWqMGB47OX65FBkPffO641IP9jWa1z4ivqG26Q==}
    dependencies:
      fs.realpath: 1.0.0
      inflight: 1.0.6
      inherits: 2.0.4
      minimatch: 3.1.2
      once: 1.4.0
      path-is-absolute: 1.0.1

  /glob@8.1.0:
    resolution: {integrity: sha512-r8hpEjiQEYlF2QU0df3dS+nxxSIreXQS1qRhMJM0Q5NDdR386C7jb7Hwwod8Fgiuex+k0GFjgft18yvxm5XoCQ==}
    engines: {node: '>=12'}
    dependencies:
      fs.realpath: 1.0.0
      inflight: 1.0.6
      inherits: 2.0.4
      minimatch: 5.1.6
      once: 1.4.0
    dev: true

  /globals@11.12.0:
    resolution: {integrity: sha512-WOBp/EEGUiIsJSp7wcv/y6MO+lV9UoncWqxuFfm8eBwzWNgyfBd6Gz+IeKQ9jCmyhoH99g15M3T+QaVHFjizVA==}
    engines: {node: '>=4'}

  /globals@13.19.0:
    resolution: {integrity: sha512-dkQ957uSRWHw7CFXLUtUHQI3g3aWApYhfNR2O6jn/907riyTYKVBmxYVROkBcY614FSSeSJh7Xm7SrUWCxvJMQ==}
    engines: {node: '>=8'}
    dependencies:
      type-fest: 0.20.2
    dev: true

  /globalthis@1.0.3:
    resolution: {integrity: sha512-sFdI5LyBiNTHjRd7cGPWapiHWMOXKyuBNX/cWJ3NfzrZQVa8GI/8cofCl74AOVqq9W5kNmguTIzJ/1s2gyI9wA==}
    engines: {node: '>= 0.4'}
    dependencies:
      define-properties: 1.2.0
    dev: true

  /globby@11.1.0:
    resolution: {integrity: sha512-jhIXaOzy1sb8IyocaruWSn1TjmnBVs8Ayhcy83rmxNJ8q2uWKCAj3CnJY+KpGSXCueAPc0i05kVvVKtP1t9S3g==}
    engines: {node: '>=10'}
    dependencies:
      array-union: 2.1.0
      dir-glob: 3.0.1
      fast-glob: 3.3.1
      ignore: 5.2.4
      merge2: 1.4.1
      slash: 3.0.0
    dev: true

  /globby@13.2.2:
    resolution: {integrity: sha512-Y1zNGV+pzQdh7H39l9zgB4PJqjRNqydvdYCDG4HFXM4XuvSaQQlEc91IU1yALL8gUTDomgBAfz3XJdmUS+oo0w==}
    engines: {node: ^12.20.0 || ^14.13.1 || >=16.0.0}
    dependencies:
      dir-glob: 3.0.1
      fast-glob: 3.3.1
      ignore: 5.2.4
      merge2: 1.4.1
      slash: 4.0.0
    dev: true

  /good-listener@1.2.2:
    resolution: {integrity: sha1-1TswzfkxPf+33JoNR3CWqm0UXFA=}
    dependencies:
      delegate: 3.2.0
    dev: false

  /gopd@1.0.1:
    resolution: {integrity: sha512-d65bNlIadxvpb/A2abVdlqKqV563juRnZ1Wtk6s1sIR8uNsXR70xqIzVqxVf1eTqDunwT2MkczEeaezCKTZhwA==}
    dependencies:
      get-intrinsic: 1.2.1
    dev: true

  /graceful-fs@4.2.10:
    resolution: {integrity: sha512-9ByhssR2fPVsNZj478qUUbKfmL0+t5BDVyjShtyZZLiK7ZDAArFFfopyOTj0M05wE2tJPisA4iTnnXl2YoPvOA==}
    dev: true

  /graceful-fs@4.2.11:
    resolution: {integrity: sha512-RbJ5/jmFcNNCcDV5o9eTnBLJ/HszWV0P73bc+Ff4nS/rJj+YaS6IGyiOL0VoBYX+l1Wrl3k63h/KrH+nhJ0XvQ==}
    dev: true

  /grapheme-splitter@1.0.4:
    resolution: {integrity: sha512-bzh50DW9kTPM00T8y4o8vQg89Di9oLJVLW/KaOGIXJWP/iqCN6WKYkbNOF04vFLJhwcpYUh9ydh/+5vpOqV4YQ==}
    dev: true

  /graphemer@1.4.0:
    resolution: {integrity: sha512-EtKwoO6kxCL9WO5xipiHTZlSzBm7WLT627TqC/uVRd0HKmq8NXyebnNYxDoBi7wt8eTWrUrKXCOVaFq9x1kgag==}
    dev: true

  /handlebars@4.7.7:
    resolution: {integrity: sha512-aAcXm5OAfE/8IXkcZvCepKU3VzW1/39Fb5ZuqMtgI/hT8X2YgoMvBY5dLhq/cpOvw7Lk1nK/UF71aLG/ZnVYRA==}
    engines: {node: '>=0.4.7'}
    hasBin: true
    dependencies:
      minimist: 1.2.8
      neo-async: 2.6.2
      source-map: 0.6.1
      wordwrap: 1.0.0
    optionalDependencies:
      uglify-js: 3.17.4
    dev: true

  /hard-rejection@2.1.0:
    resolution: {integrity: sha512-VIZB+ibDhx7ObhAe7OVtoEbuP4h/MuOTHJ+J8h/eBXotJYl0fBgR72xDFCKgIh22OJZIOVNxBMWuhAr10r8HdA==}
    engines: {node: '>=6'}
    dev: true

  /has-bigints@1.0.2:
    resolution: {integrity: sha512-tSvCKtBr9lkF0Ex0aQiP9N+OpV4zi2r/Nee5VkRDbaqv35RLYMzbwQfFSZZH0kR+Rd6302UJZ2p/bJCEoR3VoQ==}
    dev: true

  /has-flag@3.0.0:
    resolution: {integrity: sha512-sKJf1+ceQBr4SMkvQnBDNDtf4TXpVhVGateu0t918bl30FnbE2m4vNLX+VWe/dpjlb+HugGYzW7uQXH98HPEYw==}
    engines: {node: '>=4'}

  /has-flag@4.0.0:
    resolution: {integrity: sha512-EykJT/Q1KjTWctppgIAgfSO0tKVuZUjhgMr17kqTumMl6Afv3EISleU7qZUzoXDFTAHTDC4NOoG/ZxU3EvlMPQ==}
    engines: {node: '>=8'}
    dev: true

  /has-property-descriptors@1.0.0:
    resolution: {integrity: sha512-62DVLZGoiEBDHQyqG4w9xCuZ7eJEwNmJRWw2VY84Oedb7WFcA27fiEVe8oUQx9hAUJ4ekurquucTGwsyO1XGdQ==}
    dependencies:
      get-intrinsic: 1.2.1
    dev: true

  /has-proto@1.0.1:
    resolution: {integrity: sha512-7qE+iP+O+bgF9clE5+UoBFzE65mlBiVj3tKCrlNQ0Ogwm0BjpT/gK4SlLYDMybDh5I3TCTKnPPa0oMG7JDYrhg==}
    engines: {node: '>= 0.4'}

  /has-symbols@1.0.3:
    resolution: {integrity: sha512-l3LCuF6MgDNwTDKkdYGEihYjt5pRPbEg46rtlmnSPlUbgmB8LOIrKJbYYFBSbnPaJexMKtiPO8hmeRjRz2Td+A==}
    engines: {node: '>= 0.4'}

  /has-tostringtag@1.0.0:
    resolution: {integrity: sha512-kFjcSNhnlGV1kyoGk7OXKSawH5JOb/LzUc5w9B02hOTO0dfFRjbHQKvg1d6cf3HbeUmtU9VbbV3qzZ2Teh97WQ==}
    engines: {node: '>= 0.4'}
    dependencies:
      has-symbols: 1.0.3
    dev: true

  /has-unicode@2.0.1:
    resolution: {integrity: sha512-8Rf9Y83NBReMnx0gFzA8JImQACstCYWUplepDa9xprwwtmgEZUF0h/i5xSA625zB/I37EtrswSST6OXxwaaIJQ==}
    dev: false

  /has@1.0.3:
    resolution: {integrity: sha512-f2dvO0VU6Oej7RkWJGrehjbzMAjFp5/VKPp5tTpWIV4JHHZK1/BxbFRtf/siA2SWTe09caDmVtYYzWEIbBS4zw==}
    engines: {node: '>= 0.4.0'}
    dependencies:
      function-bind: 1.1.1

  /hookable@5.5.3:
    resolution: {integrity: sha512-Yc+BQe8SvoXH1643Qez1zqLRmbA5rCL+sSmk6TVos0LWVfNIB7PGncdlId77WzLGSIB5KaWgTaNTs2lNVEI6VQ==}
    dev: true

  /hosted-git-info@2.8.9:
    resolution: {integrity: sha512-mxIDAb9Lsm6DoOJ7xH+5+X4y1LU/4Hi50L9C5sIswK3JzULS4bwk1FvjdBgvYR4bzT4tuUQiC15FE2f5HbLvYw==}
    dev: true

  /hosted-git-info@4.1.0:
    resolution: {integrity: sha512-kyCuEOWjJqZuDbRHzL8V93NzQhwIB71oFWSyzVo+KPZI+pnQPPxucdkrOZvkLRnrf5URsQM+IJ09Dw29cRALIA==}
    engines: {node: '>=10'}
    dependencies:
      lru-cache: 6.0.0
    dev: true

  /http-errors@2.0.0:
    resolution: {integrity: sha512-FtwrG/euBzaEjYeRqOgly7G0qviiXoJWnvEH2Z1plBdXgbyjv34pHTSb9zoeHMyDy33+DWy5Wt9Wo+TURtOYSQ==}
    engines: {node: '>= 0.8'}
    dependencies:
      depd: 2.0.0
      inherits: 2.0.4
      setprototypeof: 1.2.0
      statuses: 2.0.1
      toidentifier: 1.0.1

  /http-proxy@1.18.1(debug@4.3.4):
    resolution: {integrity: sha512-7mz/721AbnJwIVbnaSv1Cz3Am0ZLT/UBwkC92VlxhXv/k/BBQfM2fXElQNC27BVGr0uwUpplYPQM9LnaBMR5NQ==}
    engines: {node: '>=8.0.0'}
    dependencies:
      eventemitter3: 4.0.7
      follow-redirects: 1.15.0(debug@4.3.4)
      requires-port: 1.0.0
    transitivePeerDependencies:
      - debug
    dev: true

  /https-proxy-agent@5.0.1:
    resolution: {integrity: sha512-dFcAjpTQFgoLMzC2VwU+C/CbS7uRL0lWmxDITmqm7C+7F0Odmj6s9l6alZc6AELXhrnggM2CeWSXHGOdX2YtwA==}
    engines: {node: '>= 6'}
    dependencies:
      agent-base: 6.0.2
      debug: 4.3.4
    transitivePeerDependencies:
      - supports-color
    dev: false

  /human-signals@4.3.0:
    resolution: {integrity: sha512-zyzVyMjpGBX2+6cDVZeFPCdtOtdsxOeseRhB9tkQ6xXmGUNrcnBzdEKPy3VPNYz+4gy1oukVOXcrJCunSyc6QQ==}
    engines: {node: '>=14.18.0'}
    dev: true

  /human-signals@5.0.0:
    resolution: {integrity: sha512-AXcZb6vzzrFAUE61HnN4mpLqd/cSIwNQjtNWR0euPm6y0iqx3G4gOXaIDdtdDwZmhwe82LA6+zinmW4UBWVePQ==}
    engines: {node: '>=16.17.0'}
    dev: true

  /iconv-lite@0.4.24:
    resolution: {integrity: sha512-v3MXnZAcvnywkTUEZomIActle7RXXeedOR31wwl7VlyoXO4Qi9arvSenNQWne1TcRwhCL1HwLI21bEqdpj8/rA==}
    engines: {node: '>=0.10.0'}
    dependencies:
      safer-buffer: 2.1.2

  /iconv-lite@0.6.3:
    resolution: {integrity: sha512-4fCk79wshMdzMp2rH06qWrJE4iolqLhCUH+OiuIgU++RB0+94NlDL81atO7GX55uUKueo0txHNtvEyI6D7WdMw==}
    engines: {node: '>=0.10.0'}
    requiresBuild: true
    dependencies:
      safer-buffer: 2.1.2
    dev: true
    optional: true

  /icss-utils@5.1.0(postcss@8.4.31):
    resolution: {integrity: sha512-soFhflCVWLfRNOPU3iv5Z9VUdT44xFRbzjLsEzSr5AQmgqPMTHdU3PMT1Cf1ssx8fLNJDA1juftYl+PUcv3MqA==}
    engines: {node: ^10 || ^12 || >= 14}
    peerDependencies:
      postcss: ^8.1.0
    peerDependenciesMeta:
      postcss:
        optional: true
    dependencies:
      postcss: 8.4.31
    dev: true

  /ignore-walk@5.0.1:
    resolution: {integrity: sha512-yemi4pMf51WKT7khInJqAvsIGzoqYXblnsz0ql8tM+yi1EKYTY1evX4NAbJrLL/Aanr2HyZeluqU+Oi7MGHokw==}
    engines: {node: ^12.13.0 || ^14.15.0 || >=16.0.0}
    dependencies:
      minimatch: 5.1.6
    dev: true

  /ignore@5.2.4:
    resolution: {integrity: sha512-MAb38BcSbH0eHNBxn7ql2NH/kX33OkB3lZ1BNdh7ENeRChHTYsTvWrMubiIAMNS2llXEEgZ1MUOBtXChP3kaFQ==}
    engines: {node: '>= 4'}
    dev: true

  /image-size@0.5.5:
    resolution: {integrity: sha512-6TDAlDPZxUFCv+fuOkIoXT/V/f3Qbq8e37p+YOiYrUv3v9cc3/6x78VdfPgFVaB9dZYeLUfKgHRebpkm/oP2VQ==}
    engines: {node: '>=0.10.0'}
    hasBin: true
    requiresBuild: true
    dev: true
    optional: true

  /immutable@4.0.0:
    resolution: {integrity: sha512-zIE9hX70qew5qTUjSS7wi1iwj/l7+m54KWU247nhM3v806UdGj1yDndXj+IOYxxtW9zyLI+xqFNZjTuDaLUqFw==}
    dev: true

  /import-fresh@3.3.0:
    resolution: {integrity: sha512-veYYhQa+D1QBKznvhUHxb8faxlrwUnxseDAbAp457E0wLNio2bOSKnjYDhMj+YiAq61xrMGhQk9iXVk5FzgQMw==}
    engines: {node: '>=6'}
    dependencies:
      parent-module: 1.0.1
      resolve-from: 4.0.0
    dev: true

  /import-lazy@4.0.0:
    resolution: {integrity: sha512-rKtvo6a868b5Hu3heneU+L4yEQ4jYKLtjpnPeUdK7h0yzXGmyBTypknlkCvHFBqfX9YlorEiMM6Dnq/5atfHkw==}
    engines: {node: '>=8'}
    dev: true

  /imurmurhash@0.1.4:
    resolution: {integrity: sha512-JmXMZ6wuvDmLiHEml9ykzqO6lwFbof0GG4IkcGaENdCRDDmMVnny7s5HsIgHCbaq0w2MyPhDqkhTUgS2LU2PHA==}
    engines: {node: '>=0.8.19'}
    dev: true

  /indent-string@4.0.0:
    resolution: {integrity: sha512-EdDDZu4A2OyIK7Lr/2zG+w5jmbuk1DVBnEwREQvBzspBJkCEbRa8GxU1lghYcaGJCnRWibjDXlq779X1/y5xwg==}
    engines: {node: '>=8'}
    dev: true

  /inflight@1.0.6:
    resolution: {integrity: sha512-k92I/b08q4wvFscXCLvqfsHCrjrF7yiXsQuIVvVE7N82W3+aqpzuUdBbfhWcy/FZR3/4IgflMgKLOsvPDrGCJA==}
    dependencies:
      once: 1.4.0
      wrappy: 1.0.2

  /inherits@2.0.4:
    resolution: {integrity: sha512-k/vGaX4/Yla3WzyMCvTQOXYeIHvqOKtnqBduzTHpzpQZzAskKMhZ2K+EnBiSM9zGSoIFeMpXKxa4dYeZIQqewQ==}

  /ini@1.3.8:
    resolution: {integrity: sha512-JV/yugV2uzW5iMRSiZAyDtQd+nxtUnjeLt0acNdw98kKLrvuRVyB80tsREOE7yvGVgalhZ6RNXCmEHkUKBKxew==}
    dev: true

  /internal-slot@1.0.5:
    resolution: {integrity: sha512-Y+R5hJrzs52QCG2laLn4udYVnxsfny9CpOhNhUvk/SSSVyF6T27FzRbF0sroPidSu3X8oEAkOn2K804mjpt6UQ==}
    engines: {node: '>= 0.4'}
    dependencies:
      get-intrinsic: 1.2.1
      has: 1.0.3
      side-channel: 1.0.4
    dev: true

  /ipaddr.js@1.9.1:
    resolution: {integrity: sha512-0KI/607xoxSToH7GjN1FfSbLoU0+btTicjsQSWQlh/hZykN8KpmMf7uYwPW3R+akZ6R/w18ZlXSHBYXiYUPO3g==}
    engines: {node: '>= 0.10'}

  /is-array-buffer@3.0.2:
    resolution: {integrity: sha512-y+FyyR/w8vfIRq4eQcM1EYgSTnmHXPqaF+IgzgraytCFq5Xh8lllDVmAZolPJiZttZLeFSINPYMaEJ7/vWUa1w==}
    dependencies:
      call-bind: 1.0.2
      get-intrinsic: 1.2.1
      is-typed-array: 1.1.10
    dev: true

  /is-arrayish@0.2.1:
    resolution: {integrity: sha512-zz06S8t0ozoDXMG+ube26zeCTNXcKIPJZJi8hBrF4idCLms4CG9QtK7qBl1boi5ODzFpjswb5JPmHCbMpjaYzg==}
    dev: true

  /is-bigint@1.0.4:
    resolution: {integrity: sha512-zB9CruMamjym81i2JZ3UMn54PKGsQzsJeo6xvN3HJJ4CAsQNB6iRutp2To77OfCNuoxspsIhzaPoO1zyCEhFOg==}
    dependencies:
      has-bigints: 1.0.2
    dev: true

  /is-binary-path@2.1.0:
    resolution: {integrity: sha512-ZMERYes6pDydyuGidse7OsHxtbI7WVeUEozgR/g7rd0xUimYNlvZRE/K2MgZTjWy725IfelLeVcEM97mmtRGXw==}
    engines: {node: '>=8'}
    dependencies:
      binary-extensions: 2.2.0

  /is-boolean-object@1.1.2:
    resolution: {integrity: sha512-gDYaKHJmnj4aWxyj6YHyXVpdQawtVLHU5cb+eztPGczf6cjuTdwve5ZIEfgXqH4e57An1D1AKf8CZ3kYrQRqYA==}
    engines: {node: '>= 0.4'}
    dependencies:
      call-bind: 1.0.2
      has-tostringtag: 1.0.0
    dev: true

  /is-builtin-module@3.2.1:
    resolution: {integrity: sha512-BSLE3HnV2syZ0FK0iMA/yUGplUeMmNz4AW5fnTunbCIqZi4vG3WjJT9FHMy5D69xmAYBHXQhJdALdpwVxV501A==}
    engines: {node: '>=6'}
    dependencies:
      builtin-modules: 3.3.0
    dev: true

  /is-callable@1.2.7:
    resolution: {integrity: sha512-1BC0BVFhS/p0qtw6enp8e+8OD0UrK0oFLztSjNzhcKA3WDuJxxAPXzPuPtKkjEY9UUoEWlX/8fgKeu2S8i9JTA==}
    engines: {node: '>= 0.4'}
    dev: true

  /is-core-module@2.11.0:
    resolution: {integrity: sha512-RRjxlvLDkD1YJwDbroBHMb+cukurkDWNyHx7D3oNB5x9rb5ogcksMC5wHCadcXoo67gVr/+3GFySh3134zi6rw==}
    dependencies:
      has: 1.0.3

  /is-core-module@2.13.0:
    resolution: {integrity: sha512-Z7dk6Qo8pOCp3l4tsX2C5ZVas4V+UxwQodwZhLopL91TX8UyyHEXafPcyoeeWuLrwzHcr3igO78wNLwHJHsMCQ==}
    dependencies:
      has: 1.0.3

  /is-date-object@1.0.5:
    resolution: {integrity: sha512-9YQaSxsAiSwcvS33MBk3wTCVnWK+HhF8VZR2jRxehM16QcVOdHqPn4VPHmRK4lSr38n9JriurInLcP90xsYNfQ==}
    engines: {node: '>= 0.4'}
    dependencies:
      has-tostringtag: 1.0.0
    dev: true

  /is-docker@2.2.1:
    resolution: {integrity: sha512-F+i2BKsFrH66iaUFc0woD8sLy8getkwTwtOBjvs56Cx4CgJDeKQeqfz8wAYiSb8JOprWhHH5p77PbmYCvvUuXQ==}
    engines: {node: '>=8'}
    hasBin: true
    dev: true

  /is-expression@4.0.0:
    resolution: {integrity: sha512-zMIXX63sxzG3XrkHkrAPvm/OVZVSCPNkwMHU8oTX7/U3AL78I0QXCEICXUM13BIa8TYGZ68PiTKfQz3yaTNr4A==}
    dependencies:
      acorn: 7.4.1
      object-assign: 4.1.1
    dev: true

  /is-extglob@2.1.1:
    resolution: {integrity: sha512-SbKbANkN603Vi4jEZv49LeVJMn4yGwsbzZworEoyEiutsN3nJYdbO36zfhGJ6QEDpOZIFkDtnq5JRxmvl3jsoQ==}
    engines: {node: '>=0.10.0'}

  /is-fullwidth-code-point@3.0.0:
    resolution: {integrity: sha512-zymm5+u+sCsSWyD9qNaejV3DFvhCKclKdizYaJUuHA83RLjb7nSuGnddCHGv0hk+KY7BMAlsWeK4Ueg6EV6XQg==}
    engines: {node: '>=8'}

  /is-fullwidth-code-point@4.0.0:
    resolution: {integrity: sha512-O4L094N2/dZ7xqVdrXhh9r1KODPJpFms8B5sGdJLPy664AgvXsreZUyCQQNItZRDlYug4xStLjNp/sz3HvBowQ==}
    engines: {node: '>=12'}
    dev: true

  /is-glob@4.0.3:
    resolution: {integrity: sha512-xelSayHH36ZgE7ZWhli7pW34hNbNl8Ojv5KVmkJD4hBdD3th8Tfk9vYasLM+mXWOZhFkgZfxhLSnrwRr4elSSg==}
    engines: {node: '>=0.10.0'}
    dependencies:
      is-extglob: 2.1.1

  /is-module@1.0.0:
    resolution: {integrity: sha512-51ypPSPCoTEIN9dy5Oy+h4pShgJmPCygKfyRCISBI+JoWT/2oJvK8QPxmwv7b/p239jXrm9M1mlQbyKJ5A152g==}
    dev: true

  /is-negative-zero@2.0.2:
    resolution: {integrity: sha512-dqJvarLawXsFbNDeJW7zAz8ItJ9cd28YufuuFzh0G8pNHjJMnY08Dv7sYX2uF5UpQOwieAeOExEYAWWfu7ZZUA==}
    engines: {node: '>= 0.4'}
    dev: true

  /is-number-object@1.0.7:
    resolution: {integrity: sha512-k1U0IRzLMo7ZlYIfzRu23Oh6MiIFasgpb9X76eqfFZAqwH44UI4KTBvBYIZ1dSL9ZzChTB9ShHfLkR4pdW5krQ==}
    engines: {node: '>= 0.4'}
    dependencies:
      has-tostringtag: 1.0.0
    dev: true

  /is-number@7.0.0:
    resolution: {integrity: sha512-41Cifkg6e8TylSpdtTpeLVMqvSBEVzTttHvERD741+pnZ8ANv0004MRL43QKPDlK9cGvNp6NZWZUBlbGXYxxng==}
    engines: {node: '>=0.12.0'}

  /is-obj@2.0.0:
    resolution: {integrity: sha512-drqDG3cbczxxEJRoOXcOjtdp1J/lyp1mNn0xaznRs8+muBhgQcrnbspox5X5fOw0HnMnbfDzvnEMEtqDEJEo8w==}
    engines: {node: '>=8'}
    dev: true

  /is-path-inside@3.0.3:
    resolution: {integrity: sha512-Fd4gABb+ycGAmKou8eMftCupSir5lRxqf4aD/vd0cD2qc4HL07OjCeuHMr8Ro4CoMaeCKDB0/ECBOVWjTwUvPQ==}
    engines: {node: '>=8'}
    dev: true

  /is-plain-obj@1.1.0:
    resolution: {integrity: sha512-yvkRyxmFKEOQ4pNXCmJG5AEQNlXJS5LaONXo5/cLdTZdWvsZ1ioJEonLGAosKlMWE8lwUy/bJzMjcw8az73+Fg==}
    engines: {node: '>=0.10.0'}
    dev: true

  /is-promise@2.2.2:
    resolution: {integrity: sha512-+lP4/6lKUBfQjZ2pdxThZvLUAafmZb8OAxFb8XXtiQmS35INgr85hdOGoEs124ez1FCnZJt6jau/T+alh58QFQ==}
    dev: true

  /is-reference@1.2.1:
    resolution: {integrity: sha512-U82MsXXiFIrjCK4otLT+o2NA2Cd2g5MLoOVXUZjIOhLurrRxpEXzI8O0KZHr3IjLvlAH1kTPYSuqer5T9ZVBKQ==}
    dependencies:
      '@types/estree': 1.0.2
    dev: true

  /is-reference@3.0.2:
    resolution: {integrity: sha512-v3rht/LgVcsdZa3O2Nqs+NMowLOxeOm7Ay9+/ARQ2F+qEoANRcqrjAZKGN0v8ymUetZGgkp26LTnGT7H0Qo9Pg==}
    dependencies:
      '@types/estree': 1.0.2
    dev: true

  /is-regex@1.1.4:
    resolution: {integrity: sha512-kvRdxDsxZjhzUX07ZnLydzS1TU/TJlTUHHY4YLL87e37oUA49DfkLqgy+VjFocowy29cKvcSiu+kIv728jTTVg==}
    engines: {node: '>= 0.4'}
    dependencies:
      call-bind: 1.0.2
      has-tostringtag: 1.0.0
    dev: true

  /is-shared-array-buffer@1.0.2:
    resolution: {integrity: sha512-sqN2UDu1/0y6uvXyStCOzyhAjCSlHceFoMKJW8W9EU9cvic/QdsZ0kEU93HEy3IUEFZIiH/3w+AH/UQbPHNdhA==}
    dependencies:
      call-bind: 1.0.2
    dev: true

  /is-stream@3.0.0:
    resolution: {integrity: sha512-LnQR4bZ9IADDRSkvpqMGvt/tEJWclzklNgSw48V5EAaAeDd6qGvN8ei6k5p0tvxSR171VmGyHuTiAOfxAbr8kA==}
    engines: {node: ^12.20.0 || ^14.13.1 || >=16.0.0}
    dev: true

  /is-string@1.0.7:
    resolution: {integrity: sha512-tE2UXzivje6ofPW7l23cjDOMa09gb7xlAqG6jG5ej6uPV32TlWP3NKPigtaGeHNu9fohccRYvIiZMfOOnOYUtg==}
    engines: {node: '>= 0.4'}
    dependencies:
      has-tostringtag: 1.0.0
    dev: true

  /is-symbol@1.0.4:
    resolution: {integrity: sha512-C/CPBqKWnvdcxqIARxyOh4v1UUEOCHpgDa0WYgpKDFMszcrPcffg5uhwSgPCLD2WWxmq6isisz87tzT01tuGhg==}
    engines: {node: '>= 0.4'}
    dependencies:
      has-symbols: 1.0.3
    dev: true

  /is-text-path@1.0.1:
    resolution: {integrity: sha512-xFuJpne9oFz5qDaodwmmG08e3CawH/2ZV8Qqza1Ko7Sk8POWbkRdwIoAWVhqvq0XeUzANEhKo2n0IXUGBm7A/w==}
    engines: {node: '>=0.10.0'}
    dependencies:
      text-extensions: 1.9.0
    dev: true

  /is-typed-array@1.1.10:
    resolution: {integrity: sha512-PJqgEHiWZvMpaFZ3uTc8kHPM4+4ADTlDniuQL7cU/UDA0Ql7F70yGfHph3cLNe+c9toaigv+DFzTJKhc2CtO6A==}
    engines: {node: '>= 0.4'}
    dependencies:
      available-typed-arrays: 1.0.5
      call-bind: 1.0.2
      for-each: 0.3.3
      gopd: 1.0.1
      has-tostringtag: 1.0.0
    dev: true

  /is-weakref@1.0.2:
    resolution: {integrity: sha512-qctsuLZmIQ0+vSSMfoVvyFe2+GSEvnmZ2ezTup1SBse9+twCCeial6EEi3Nc2KFcf6+qz2FBPnjXsk8xhKSaPQ==}
    dependencies:
      call-bind: 1.0.2
    dev: true

  /is-what@3.14.1:
    resolution: {integrity: sha512-sNxgpk9793nzSs7bA6JQJGeIuRBQhAaNGG77kzYQgMkrID+lS6SlK07K5LaptscDlSaIgH+GPFzf+d75FVxozA==}
    dev: true

  /is-wsl@2.2.0:
    resolution: {integrity: sha512-fKzAra0rGJUUBwGBgNkHZuToZcn+TtXHpeCgmkMJMMYx1sQDYaCSyjJBSCa2nH1DGm7s3n1oBnohoVTBaN7Lww==}
    engines: {node: '>=8'}
    dependencies:
      is-docker: 2.2.1
    dev: true

  /isarray@1.0.0:
    resolution: {integrity: sha512-VLghIWNM6ELQzo7zwmcg0NmTVyWKYjvIeM83yjp0wRDTmUnrM678fQbcKBo6n2CJEF0szoG//ytg+TKla89ALQ==}
    dev: true

  /isarray@2.0.5:
    resolution: {integrity: sha512-xHjhDr3cNBK0BzdUJSPXZntQUx/mwMS5Rw4A7lPJ90XGAO6ISP/ePDNuo0vhqOZU+UD5JoodwCAAoZQd3FeAKw==}
    dev: true

  /isexe@2.0.0:
    resolution: {integrity: sha512-RHxMLp9lnKHGHRng9QFhRCMbYAcVpn69smSGcq3f36xjgVVWThj4qqLbTLlq7Ssj8B+fIQ1EuCEGI2lKsyQeIw==}
    dev: true

  /jackspeak@2.3.6:
    resolution: {integrity: sha512-N3yCS/NegsOBokc8GAdM8UcmfsKiSS8cipheD/nivzr700H+nsMOxJjQnvwOcRYVuFkdH0wGUvW2WbXGmrZGbQ==}
    engines: {node: '>=14'}
    dependencies:
      '@isaacs/cliui': 8.0.2
    optionalDependencies:
      '@pkgjs/parseargs': 0.11.0
    dev: true

  /jiti@1.18.2:
    resolution: {integrity: sha512-QAdOptna2NYiSSpv0O/BwoHBSmz4YhpzJHyi+fnMRTXFjp7B8i/YG5Z8IfusxB1ufjcD2Sre1F3R+nX3fvy7gg==}
    hasBin: true

  /jiti@1.20.0:
    resolution: {integrity: sha512-3TV69ZbrvV6U5DfQimop50jE9Dl6J8O1ja1dvBbMba/sZ3YBEQqJ2VZRoQPVnhlzjNtU1vaXRZVrVjU4qtm8yA==}
    hasBin: true
    dev: true

  /jju@1.4.0:
    resolution: {integrity: sha512-8wb9Yw966OSxApiCt0K3yNJL8pnNeIv+OEq2YMidz4FKP6nonSRoOXc80iXY4JaN2FC11B9qsNmDsm+ZOfMROA==}
    dev: true

  /js-stringify@1.0.2:
    resolution: {integrity: sha1-Fzb939lyTyijaCrcYjCufk6Weds=}
    dev: true

  /js-tokens@4.0.0:
    resolution: {integrity: sha512-RdJUflcE3cUzKiMqQgsCu06FPu9UdIJO0beYbPhHN4k6apgJtifcoCtT9bcxOpYBtpD2kCM6Sbzg4CausW/PKQ==}

  /js-yaml@4.1.0:
    resolution: {integrity: sha512-wpxZs9NoxZaJESJGIZTyDEaYpl0FKSA+FB9aJiyemKhMwkxQg63h4T1KJgUGHpTqPDNRcmmYLugrRjJlBtWvRA==}
    hasBin: true
    dependencies:
      argparse: 2.0.1
    dev: true

  /jsdoctypeparser@9.0.0:
    resolution: {integrity: sha512-jrTA2jJIL6/DAEILBEh2/w9QxCuwmvNXIry39Ay/HVfhE3o2yVV0U44blYkqdHA/OKloJEqvJy0xU+GSdE2SIw==}
    engines: {node: '>=10'}
    hasBin: true
    dev: true

  /jsesc@0.5.0:
    resolution: {integrity: sha512-uZz5UnB7u4T9LvwmFqXii7pZSouaRPorGs5who1Ip7VO0wxanFvBL7GkM6dTHlgX+jhBApRetaWpnDabOeTcnA==}
    hasBin: true
    dev: false

  /jsesc@2.5.2:
    resolution: {integrity: sha512-OYu7XEzjkCQ3C5Ps3QIZsQfNpqoJyZZA99wd9aWd05NCtC5pWOkShK2mkL6HXQR6/Cy2lbNdPlZBpuQHXE63gA==}
    engines: {node: '>=4'}
    hasBin: true

  /json-parse-better-errors@1.0.2:
    resolution: {integrity: sha512-mrqyZKfX5EhL7hvqcV6WG1yYjnjeuYDzDhhcAAUrq8Po85NBQBJP+ZDUT75qZQ98IkUoBqdkExkukOU7Ts2wrw==}
    dev: true

  /json-parse-even-better-errors@2.3.1:
    resolution: {integrity: sha512-xyFwyhro/JEof6Ghe2iz2NcXoj2sloNsWr/XsERDK/oiPCfaNhl5ONfp+jQdAZRQQ0IJWNzH9zIZF7li91kh2w==}
    dev: true

  /json-schema-traverse@0.4.1:
    resolution: {integrity: sha512-xbbCH5dCYU5T8LcEhhuh7HJ88HXuW3qsI3Y0zOZFKfZEHcpWiHU/Jxzk629Brsab/mMiHQti9wMP+845RPe3Vg==}
    dev: true

  /json-stable-stringify-without-jsonify@1.0.1:
    resolution: {integrity: sha512-Bdboy+l7tA3OGW6FjyFHWkP5LuByj1Tk33Ljyq0axyzdk9//JSi2u3fP1QSmd1KNwq6VOKYGlAu87CisVir6Pw==}
    dev: true

  /json-stable-stringify@1.0.2:
    resolution: {integrity: sha512-eunSSaEnxV12z+Z73y/j5N37/In40GK4GmsSy+tEHJMxknvqnA7/djeYtAgW0GsWHUfg+847WJjKaEylk2y09g==}
    dependencies:
      jsonify: 0.0.1
    dev: true

  /json-stringify-safe@5.0.1:
    resolution: {integrity: sha512-ZClg6AaYvamvYEE82d3Iyd3vSSIjQ+odgjaTzRuO3s7toCdFKczob2i0zCh7JE8kWn17yvAWhUVxvqGwUalsRA==}
    dev: true

  /json5@1.0.2:
    resolution: {integrity: sha512-g1MWMLBiz8FKi1e4w0UyVL3w+iJceWAFBAaBnnGKOpNa5f8TLktkbre1+s6oICydWAm+HRUGTmI+//xv2hvXYA==}
    hasBin: true
    dependencies:
      minimist: 1.2.8
    dev: true

  /json5@2.2.3:
    resolution: {integrity: sha512-XmOWe7eyHYH14cLdVPoyg+GOH3rYX++KpzrylJwSW98t3Nk+U8XOl8FWKOgwtzdb8lXGf6zYwDUzeHMWfxasyg==}
    engines: {node: '>=6'}
    hasBin: true

  /jsonc-parser@3.2.0:
    resolution: {integrity: sha512-gfFQZrcTc8CnKXp6Y4/CBT3fTc0OVuDofpre4aEeEpSBPV5X5v4+Vmx+8snU7RLPrNHPKSgLxGo9YuQzz20o+w==}
    dev: true

  /jsonfile@4.0.0:
    resolution: {integrity: sha512-m6F1R3z8jjlf2imQHS2Qez5sjKWQzbuuhuJ/FKYFRZvPE3PuHcSMVZzfsLhGVOkfd20obL5SWEBew5ShlquNxg==}
    optionalDependencies:
      graceful-fs: 4.2.11
    dev: true

  /jsonfile@6.1.0:
    resolution: {integrity: sha512-5dgndWOriYSm5cnYaJNhalLNDKOqFwyDB/rr1E9ZsGciGvKPs8R2xYGCacuf3z6K1YKDz182fd+fY3cn3pMqXQ==}
    dependencies:
      universalify: 2.0.0
    optionalDependencies:
      graceful-fs: 4.2.11
    dev: true

  /jsonify@0.0.1:
    resolution: {integrity: sha512-2/Ki0GcmuqSrgFyelQq9M05y7PS0mEwuIzrf3f1fPqkVDVRvZrPZtVSMHxdgo8Aq0sxAOb/cr2aqqA3LeWHVPg==}
    dev: true

  /jsonparse@1.3.1:
    resolution: {integrity: sha512-POQXvpdL69+CluYsillJ7SUhKvytYjW9vG/GKpnf+xP8UWgYEM/RaMzHHofbALDiKbbP1W8UEYmgGl39WkPZsg==}
    engines: {'0': node >= 0.2.0}
    dev: true

  /jstransformer@1.0.0:
    resolution: {integrity: sha1-7Yvwkh4vPx7U1cGkT2hwntJHIsM=}
    dependencies:
      is-promise: 2.2.2
      promise: 7.3.1
    dev: true

  /kill-port@1.6.1:
    resolution: {integrity: sha512-un0Y55cOM7JKGaLnGja28T38tDDop0AQ8N0KlAdyh+B1nmMoX8AnNmqPNZbS3mUMgiST51DCVqmbFT1gNJpVNw==}
    hasBin: true
    dependencies:
      get-them-args: 1.3.2
      shell-exec: 1.0.2
    dev: true

  /kind-of@6.0.3:
    resolution: {integrity: sha512-dcS1ul+9tmeD95T+x28/ehLgd9mENa3LsvDTtzm3vyBEO7RPptvAD+t44WVXaUjTBRcrpFeFlC8WCruUR456hw==}
    engines: {node: '>=0.10.0'}
    dev: true

  /kleur@3.0.3:
    resolution: {integrity: sha512-eTIzlVOSUR+JxdDFepEYcBMtZ9Qqdef+rnzWdRZuMbOywu5tO2w2N7rqjoANZ5k9vywhL6Br1VRjUIgTQx4E8w==}
    engines: {node: '>=6'}
    dev: true

  /kolorist@1.8.0:
    resolution: {integrity: sha512-Y+60/zizpJ3HRH8DCss+q95yr6145JXZo46OTpFvDZWLfRCE4qChOyk1b26nMaNpfHHgxagk9dXT5OP0Tfe+dQ==}
    dev: true

  /launch-editor-middleware@2.6.1:
    resolution: {integrity: sha512-Fg/xYhf7ARmRp40n18wIfJyuAMEjXo67Yull7uF7d0OJ3qA4EYJISt1XfPPn69IIJ5jKgQwzcg6DqHYo95LL/g==}
    dependencies:
      launch-editor: 2.6.1
    dev: true

  /launch-editor@2.6.1:
    resolution: {integrity: sha512-eB/uXmFVpY4zezmGp5XtU21kwo7GBbKB+EQ+UZeWtGb9yAM5xt/Evk+lYH3eRNAtId+ej4u7TYPFZ07w4s7rRw==}
    dependencies:
      picocolors: 1.0.0
      shell-quote: 1.8.1
    dev: true

  /less@4.2.0:
    resolution: {integrity: sha512-P3b3HJDBtSzsXUl0im2L7gTO5Ubg8mEN6G8qoTS77iXxXX4Hvu4Qj540PZDvQ8V6DmX6iXo98k7Md0Cm1PrLaA==}
    engines: {node: '>=6'}
    hasBin: true
    dependencies:
      copy-anything: 2.0.6
      parse-node-version: 1.0.1
      tslib: 2.6.2
    optionalDependencies:
      errno: 0.1.8
      graceful-fs: 4.2.11
      image-size: 0.5.5
      make-dir: 2.1.0
      mime: 1.6.0
      needle: 3.2.0
      source-map: 0.6.1
    transitivePeerDependencies:
      - supports-color
    dev: true

  /levn@0.4.1:
    resolution: {integrity: sha512-+bT2uH4E5LGE7h/n3evcS/sQlJXCpIp6ym8OWJ5eV6+67Dsql/LaaT7qJBAt2rzfoa/5QBGBhxDix1dMt2kQKQ==}
    engines: {node: '>= 0.8.0'}
    dependencies:
      prelude-ls: 1.2.1
      type-check: 0.4.0
    dev: true

  /lightningcss-darwin-arm64@1.22.0:
    resolution: {integrity: sha512-aH2be3nNny+It5YEVm8tBSSdRlBVWQV8m2oJ7dESiYRzyY/E/bQUe2xlw5caaMuhlM9aoTMtOH25yzMhir0qPg==}
    engines: {node: '>= 12.0.0'}
    cpu: [arm64]
    os: [darwin]
    requiresBuild: true
    dev: true
    optional: true

  /lightningcss-darwin-x64@1.22.0:
    resolution: {integrity: sha512-9KHRFA0Y6mNxRHeoQMp0YaI0R0O2kOgUlYPRjuasU4d+pI8NRhVn9bt0yX9VPs5ibWX1RbDViSPtGJvYYrfVAQ==}
    engines: {node: '>= 12.0.0'}
    cpu: [x64]
    os: [darwin]
    requiresBuild: true
    dev: true
    optional: true

  /lightningcss-freebsd-x64@1.22.0:
    resolution: {integrity: sha512-xaYL3xperGwD85rQioDb52ozF3NAJb+9wrge3jD9lxGffplu0Mn35rXMptB8Uc2N9Mw1i3Bvl7+z1evlqVl7ww==}
    engines: {node: '>= 12.0.0'}
    cpu: [x64]
    os: [freebsd]
    requiresBuild: true
    dev: true
    optional: true

  /lightningcss-linux-arm-gnueabihf@1.22.0:
    resolution: {integrity: sha512-epQGvXIjOuxrZpMpMnRjK54ZqzhiHhCPLtHvw2fb6NeK2kK9YtF0wqmeTBiQ1AkbWfnnXGTstYaFNiadNK+StQ==}
    engines: {node: '>= 12.0.0'}
    cpu: [arm]
    os: [linux]
    requiresBuild: true
    dev: true
    optional: true

  /lightningcss-linux-arm64-gnu@1.22.0:
    resolution: {integrity: sha512-AArGtKSY4DGTA8xP8SDyNyKtpsUl1Rzq6FW4JomeyUQ4nBrR71uPChksTpj3gmWuGhZeRKLeCUI1DBid/zhChg==}
    engines: {node: '>= 12.0.0'}
    cpu: [arm64]
    os: [linux]
    requiresBuild: true
    dev: true
    optional: true

  /lightningcss-linux-arm64-musl@1.22.0:
    resolution: {integrity: sha512-RRraNgP8hnBPhInTTUdlFm+z16C/ghbxBG51Sw00hd7HUyKmEUKRozyc5od+/N6pOrX/bIh5vIbtMXIxsos0lg==}
    engines: {node: '>= 12.0.0'}
    cpu: [arm64]
    os: [linux]
    requiresBuild: true
    dev: true
    optional: true

  /lightningcss-linux-x64-gnu@1.22.0:
    resolution: {integrity: sha512-grdrhYGRi2KrR+bsXJVI0myRADqyA7ekprGxiuK5QRNkv7kj3Yq1fERDNyzZvjisHwKUi29sYMClscbtl+/Zpw==}
    engines: {node: '>= 12.0.0'}
    cpu: [x64]
    os: [linux]
    requiresBuild: true
    dev: true
    optional: true

  /lightningcss-linux-x64-musl@1.22.0:
    resolution: {integrity: sha512-t5f90X+iQUtIyR56oXIHMBUyQFX/zwmPt72E6Dane3P8KNGlkijTg2I75XVQS860gNoEFzV7Mm5ArRRA7u5CAQ==}
    engines: {node: '>= 12.0.0'}
    cpu: [x64]
    os: [linux]
    requiresBuild: true
    dev: true
    optional: true

  /lightningcss-win32-x64-msvc@1.22.0:
    resolution: {integrity: sha512-64HTDtOOZE9PUCZJiZZQpyqXBbdby1lnztBccnqh+NtbKxjnGzP92R2ngcgeuqMPecMNqNWxgoWgTGpC+yN5Sw==}
    engines: {node: '>= 12.0.0'}
    cpu: [x64]
    os: [win32]
    requiresBuild: true
    dev: true
    optional: true

  /lightningcss@1.22.0:
    resolution: {integrity: sha512-+z0qvwRVzs4XGRXelnWRNwqsXUx8k3bSkbP8vD42kYKSk3z9OM2P3e/gagT7ei/gwh8DTS80LZOFZV6lm8Z8Fg==}
    engines: {node: '>= 12.0.0'}
    dependencies:
      detect-libc: 1.0.3
    optionalDependencies:
      lightningcss-darwin-arm64: 1.22.0
      lightningcss-darwin-x64: 1.22.0
      lightningcss-freebsd-x64: 1.22.0
      lightningcss-linux-arm-gnueabihf: 1.22.0
      lightningcss-linux-arm64-gnu: 1.22.0
      lightningcss-linux-arm64-musl: 1.22.0
      lightningcss-linux-x64-gnu: 1.22.0
      lightningcss-linux-x64-musl: 1.22.0
      lightningcss-win32-x64-msvc: 1.22.0
    dev: true

  /lilconfig@2.0.5:
    resolution: {integrity: sha512-xaYmXZtTHPAw5m+xLN8ab9C+3a8YmV3asNSPOATITbtwrfbwaLJj8h66H1WMIpALCkqsIzK3h7oQ+PdX+LQ9Eg==}
    engines: {node: '>=10'}

  /lilconfig@2.1.0:
    resolution: {integrity: sha512-utWOt/GHzuUxnLKxB6dk81RoOeoNeHgbrXiuGk4yyF5qlRz+iIVWu56E2fqGHFrXz0QNUhLB/8nKqvRH66JKGQ==}
    engines: {node: '>=10'}

  /lines-and-columns@1.2.4:
    resolution: {integrity: sha512-7ylylesZQ/PV29jhEDl3Ufjo6ZX7gCqJr5F7PKrqc93v7fzSymt1BpwEU8nAUXs8qzzvqhbjhK5QZg6Mt/HkBg==}

  /lint-staged@14.0.1:
    resolution: {integrity: sha512-Mw0cL6HXnHN1ag0mN/Dg4g6sr8uf8sn98w2Oc1ECtFto9tvRF7nkXGJRbx8gPlHyoR0pLyBr2lQHbWwmUHe1Sw==}
    engines: {node: ^16.14.0 || >=18.0.0}
    hasBin: true
    dependencies:
      chalk: 5.3.0
      commander: 11.0.0
      debug: 4.3.4
      execa: 7.2.0
      lilconfig: 2.1.0
      listr2: 6.6.1
      micromatch: 4.0.5
      pidtree: 0.6.0
      string-argv: 0.3.2
      yaml: 2.3.1
    transitivePeerDependencies:
      - enquirer
      - supports-color
    dev: true

  /listr2@6.6.1:
    resolution: {integrity: sha512-+rAXGHh0fkEWdXBmX+L6mmfmXmXvDGEKzkjxO+8mP3+nI/r/CWznVBvsibXdxda9Zz0OW2e2ikphN3OwCT/jSg==}
    engines: {node: '>=16.0.0'}
    peerDependencies:
      enquirer: '>= 2.3.0 < 3'
    peerDependenciesMeta:
      enquirer:
        optional: true
    dependencies:
      cli-truncate: 3.1.0
      colorette: 2.0.20
      eventemitter3: 5.0.1
      log-update: 5.0.1
      rfdc: 1.3.0
      wrap-ansi: 8.1.0
    dev: true

  /load-json-file@4.0.0:
    resolution: {integrity: sha1-L19Fq5HjMhYjT9U62rZo607AmTs=}
    engines: {node: '>=4'}
    dependencies:
      graceful-fs: 4.2.11
      parse-json: 4.0.0
      pify: 3.0.0
      strip-bom: 3.0.0
    dev: true

  /loader-utils@3.2.0:
    resolution: {integrity: sha512-HVl9ZqccQihZ7JM85dco1MvO9G+ONvxoGa9rkhzFsneGLKSUg1gJf9bWzhRhcvm2qChhWpebQhP44qxjKIUCaQ==}
    engines: {node: '>= 12.13.0'}
    dev: true

  /local-pkg@0.4.3:
    resolution: {integrity: sha512-SFppqq5p42fe2qcZQqqEOiVRXl+WCP1MdT6k7BDEW1j++sp5fIY+/fdRQitvKgB5BrBcmrs5m/L0v2FrU5MY1g==}
    engines: {node: '>=14'}
    dev: true

  /locate-path@2.0.0:
    resolution: {integrity: sha512-NCI2kiDkyR7VeEKm27Kda/iQHyKJe1Bu0FlTbYp3CqJu+9IFe9bLyAjMxf5ZDDbEg+iMPzB5zYyUTSm8wVTKmA==}
    engines: {node: '>=4'}
    dependencies:
      p-locate: 2.0.0
      path-exists: 3.0.0
    dev: true

  /locate-path@5.0.0:
    resolution: {integrity: sha512-t7hw9pI+WvuwNJXwk5zVHpyhIqzg2qTlklJOf0mVxGSbe3Fp2VieZcduNYjaLDoy6p9uGpQEGWG87WpMKlNq8g==}
    engines: {node: '>=8'}
    dependencies:
      p-locate: 4.1.0
    dev: true

  /locate-path@6.0.0:
    resolution: {integrity: sha512-iPZK6eYjbxRu3uB4/WZ3EsEIMJFMqAoopl3R+zuq0UjcAm/MO6KCweDgPfP3elTztoKP3KtnVHxTn2NHBSDVUw==}
    engines: {node: '>=10'}
    dependencies:
      p-locate: 5.0.0
    dev: true

  /lodash-es@4.17.21:
    resolution: {integrity: sha512-mKnC+QJ9pWVzv+C4/U3rRsHapFfHvQFoFB92e52xeyGMcX6/OlIl78je1u8vePzYZSkkogMPJ2yjxxsb89cxyw==}
    dev: false

  /lodash.camelcase@4.3.0:
    resolution: {integrity: sha512-TwuEnCnxbc3rAvhf/LbG7tJUDzhqXyFnv3dtzLOPgCG/hODL7WFnsbwktkD7yUV0RrreP/l1PALq/YSg6VvjlA==}
    dev: true

  /lodash.clonedeep@4.5.0:
    resolution: {integrity: sha512-H5ZhCF25riFd9uB5UCkVKo61m3S/xZk1x4wA6yp/L3RFP6Z/eHH1ymQcGLo7J3GMPfm0V/7m1tryHuGVxpqEBQ==}
    dev: false

  /lodash.debounce@4.0.8:
    resolution: {integrity: sha512-FT1yDzDYEoYWhnSGnpE/4Kj1fLZkDFyqRb7fNt6FdYOSxlUWAtp42Eh6Wb0rGIv/m9Bgo7x4GhQbm5Ys4SG5ow==}
    dev: false

  /lodash.get@4.4.2:
    resolution: {integrity: sha512-z+Uw/vLuy6gQe8cfaFWD7p0wVv8fJl3mbzXh33RS+0oW2wvUqiRXiQ69gLWSLpgB5/6sU+r6BlQR0MBILadqTQ==}
    dev: true

  /lodash.isequal@4.5.0:
    resolution: {integrity: sha512-pDo3lu8Jhfjqls6GkMgpahsF9kCyayhgykjyLMNFTKWrpVdAQtYyB4muAMWozBB4ig/dtWAmsMxLEI8wuz+DYQ==}
    dev: true

  /lodash.ismatch@4.4.0:
    resolution: {integrity: sha512-fPMfXjGQEV9Xsq/8MTSgUf255gawYRbjwMyDbcvDhXgV7enSZA0hynz6vMPnpAb5iONEzBHBPsT+0zes5Z301g==}
    dev: true

  /lodash.merge@4.6.2:
    resolution: {integrity: sha512-0KpjqXRVvrYyCsX1swR/XTK0va6VQkQM6MNo7PqW77ByjAhoARA8EfrP1N4+KlKj8YS0ZUCtRT/YUuhyYDujIQ==}
    dev: true

  /lodash@4.17.21:
    resolution: {integrity: sha512-v2kDEe57lecTulaDIuNTPy3Ry4gLGJ6Z1O3vE1krgXZNrsQ+LFTGHVxVjcXPs17LhbZVGedAJv8XZ1tvj5FvSg==}

  /log-update@5.0.1:
    resolution: {integrity: sha512-5UtUDQ/6edw4ofyljDNcOVJQ4c7OjDro4h3y8e1GQL5iYElYclVHJ3zeWchylvMaKnDbDilC8irOVyexnA/Slw==}
    engines: {node: ^12.20.0 || ^14.13.1 || >=16.0.0}
    dependencies:
      ansi-escapes: 5.0.0
      cli-cursor: 4.0.0
      slice-ansi: 5.0.0
      strip-ansi: 7.1.0
      wrap-ansi: 8.1.0
    dev: true

  /loose-envify@1.4.0:
    resolution: {integrity: sha512-lyuxPGr/Wfhrlem2CL/UcnUc1zcqKAImBDzukY7Y5F/yQiNdko6+fRLevlw1HgMySw7f611UIY408EtxRSoK3Q==}
    hasBin: true
    dependencies:
      js-tokens: 4.0.0
    dev: false

  /loupe@2.3.6:
    resolution: {integrity: sha512-RaPMZKiMy8/JruncMU5Bt6na1eftNoo++R4Y+N2FrxkDVTrGvcyzFTsaGif4QTeKESheMGegbhw6iUAq+5A8zA==}
    dependencies:
      get-func-name: 2.0.2
    dev: true

  /lru-cache@5.1.1:
    resolution: {integrity: sha512-KpNARQA3Iwv+jTA0utUVVbrh+Jlrr1Fv0e56GGzAFOXN7dk/FviaDW8LHmK52DlcH4WP2n6gI8vN1aesBFgo9w==}
    dependencies:
      yallist: 3.1.1

  /lru-cache@6.0.0:
    resolution: {integrity: sha512-Jo6dJ04CmSjuznwJSS3pUeWmd/H0ffTlkXXgwZi+eq1UCmqQwCh+eLsYOYCwY991i2Fah4h1BEMCx4qThGbsiA==}
    engines: {node: '>=10'}
    dependencies:
      yallist: 4.0.0

  /lru-cache@9.1.2:
    resolution: {integrity: sha512-ERJq3FOzJTxBbFjZ7iDs+NiK4VI9Wz+RdrrAB8dio1oV+YvdPzUEE4QNiT2VD51DkIbCYRUUzCRkssXCHqSnKQ==}
    engines: {node: 14 || >=16.14}
    dev: true

  /magic-string@0.27.0:
    resolution: {integrity: sha512-8UnnX2PeRAPZuN12svgR9j7M1uWMovg/CEnIwIG0LFkXSJJe4PdfUGiTGl8V9bsBHFUtfVINcSyYxd7q+kx9fA==}
    engines: {node: '>=12'}
    dependencies:
      '@jridgewell/sourcemap-codec': 1.4.15
    dev: true

  /magic-string@0.30.4:
    resolution: {integrity: sha512-Q/TKtsC5BPm0kGqgBIF9oXAs/xEf2vRKiIB4wCRQTJOQIByZ1d+NnUOotvJOvNpi5RNIgVOMC3pOuaP1ZTDlVg==}
    engines: {node: '>=12'}
    dependencies:
      '@jridgewell/sourcemap-codec': 1.4.15

  /make-dir@2.1.0:
    resolution: {integrity: sha512-LS9X+dc8KLxXCb8dni79fLIIUA5VyZoyjSMCwTluaXA0o27cCK0bhXkpgw+sTXVpPy/lSO57ilRixqk0vDmtRA==}
    engines: {node: '>=6'}
    requiresBuild: true
    dependencies:
      pify: 4.0.1
      semver: 5.7.2
    dev: true
    optional: true

  /make-dir@3.1.0:
    resolution: {integrity: sha512-g3FeP20LNwhALb/6Cz6Dd4F2ngze0jz7tbzrD2wAV+o9FeNHe4rL+yK2md0J/fiSf1sa1ADhXqi5+oVwOM/eGw==}
    engines: {node: '>=8'}
    dependencies:
      semver: 6.3.1
    dev: false

  /make-error@1.3.6:
    resolution: {integrity: sha512-s8UhlNe7vPKomQhC1qFelMokr/Sc3AgNbso3n74mVPA5LTZwkB9NlXf4XPamLxJE8h0gh73rM94xvwRT2CVInw==}

  /map-obj@1.0.1:
    resolution: {integrity: sha512-7N/q3lyZ+LVCp7PzuxrJr4KMbBE2hW7BT7YNia330OFxIf4d3r5zVpicP2650l7CPN6RM9zOJRl3NGpqSiw3Eg==}
    engines: {node: '>=0.10.0'}
    dev: true

  /map-obj@4.3.0:
    resolution: {integrity: sha512-hdN1wVrZbb29eBGiGjJbeP8JbKjq1urkHJ/LIP/NY48MZ1QVXUsQBV1G1zvYFHn1XE06cwjBsOI2K3Ulnj1YXQ==}
    engines: {node: '>=8'}
    dev: true

  /mark.js@8.11.1:
    resolution: {integrity: sha512-1I+1qpDt4idfgLQG+BNWmrqku+7/2bi5nLf4YwF8y8zXvmfiTBY3PV3ZibfrjBueCByROpuBjLLFCajqkgYoLQ==}
    dev: true

  /media-typer@0.3.0:
    resolution: {integrity: sha512-dq+qelQ9akHpcOl/gUVRTxVIOkAJ1wR3QAvb4RsVjS8oVoFjDGTc679wJYmUmknUF5HwMLOgb5O+a3KxfWapPQ==}
    engines: {node: '>= 0.6'}

  /memorystream@0.3.1:
    resolution: {integrity: sha1-htcJCzDORV1j+64S3aUaR93K+bI=}
    engines: {node: '>= 0.10.0'}
    dev: true

  /meow@8.1.2:
    resolution: {integrity: sha512-r85E3NdZ+mpYk1C6RjPFEMSE+s1iZMuHtsHAqY0DT3jZczl0diWUZ8g6oU7h0M9cD2EL+PzaYghhCLzR0ZNn5Q==}
    engines: {node: '>=10'}
    dependencies:
      '@types/minimist': 1.2.3
      camelcase-keys: 6.2.2
      decamelize-keys: 1.1.0
      hard-rejection: 2.1.0
      minimist-options: 4.1.0
      normalize-package-data: 3.0.3
      read-pkg-up: 7.0.1
      redent: 3.0.0
      trim-newlines: 3.0.1
      type-fest: 0.18.1
      yargs-parser: 20.2.9
    dev: true

  /merge-descriptors@1.0.1:
    resolution: {integrity: sha512-cCi6g3/Zr1iqQi6ySbseM1Xvooa98N0w31jzUYrXPX2xqObmFGHJ0tQ5u74H3mVh7wLouTseZyYIq39g8cNp1w==}

  /merge-stream@2.0.0:
    resolution: {integrity: sha512-abv/qOcuPfk3URPfDzmZU1LKmuw8kT+0nIHvKrKgFrwifol/doWcdA4ZqsWQ8ENrFKkd67Mfpo/LovbIUsbt3w==}
    dev: true

  /merge2@1.4.1:
    resolution: {integrity: sha512-8q7VEgMJW4J8tcfVPy8g09NcQwZdbwFEqhe/WZkoIzjn/3TGDwtOCYtXGxA3O8tPzpczCCDgv+P2P5y00ZJOOg==}
    engines: {node: '>= 8'}

  /methods@1.1.2:
    resolution: {integrity: sha512-iclAHeNqNm68zFtnZ0e+1L2yUIdvzNoauKU4WBA3VvH/vPFieF7qfRlwUZU+DA9P9bPXIS90ulxoUoCH23sV2w==}
    engines: {node: '>= 0.6'}

  /micromatch@4.0.5:
    resolution: {integrity: sha512-DMy+ERcEW2q8Z2Po+WNXuw3c5YaUSFjAO5GsJqfEl7UjvtIuFKO6ZrKvcItdy98dwFI2N1tg3zNIdKaQT+aNdA==}
    engines: {node: '>=8.6'}
    dependencies:
      braces: 3.0.2
      picomatch: 2.3.1

  /mime-db@1.52.0:
    resolution: {integrity: sha512-sPU4uV7dYlvtWJxwwxHD0PuihVNiE7TyAbQ5SWxDCB9mUYvOgroQOwYQQOKPJ8CIbE+1ETVlOoK1UC2nU3gYvg==}
    engines: {node: '>= 0.6'}

  /mime-types@2.1.35:
    resolution: {integrity: sha512-ZDY+bPm5zTTF+YpCrAU9nK0UgICYPT0QtT1NZWFv4s++TNkcgVaT0g6+4R2uI4MjQjzysHB1zxuWL50hzaeXiw==}
    engines: {node: '>= 0.6'}
    dependencies:
      mime-db: 1.52.0

  /mime@1.6.0:
    resolution: {integrity: sha512-x0Vn8spI+wuJ1O6S7gnbaQg8Pxh4NNHb7KSINmEWKiPE4RKOplvijn+NkmYmmRgP68mc70j2EbeTFRsrswaQeg==}
    engines: {node: '>=4'}
    hasBin: true

  /mimic-fn@2.1.0:
    resolution: {integrity: sha512-OqbOk5oEQeAZ8WXWydlu9HJjz9WVdEIvamMCcXmuqUYjTknH/sqsWvhQ3vgwKFRR1HpjvNBKQ37nbJgYzGqGcg==}
    engines: {node: '>=6'}
    dev: true

  /mimic-fn@4.0.0:
    resolution: {integrity: sha512-vqiC06CuhBTUdZH+RYl8sFrL096vA45Ok5ISO6sE/Mr1jRbGH4Csnhi8f3wKVl7x8mO4Au7Ir9D3Oyv1VYMFJw==}
    engines: {node: '>=12'}
    dev: true

  /min-indent@1.0.1:
    resolution: {integrity: sha512-I9jwMn07Sy/IwOj3zVkVik2JTvgpaykDZEigL6Rx6N9LbMywwUSMtxET+7lVoDLLd3O3IXwJwvuuns8UB/HeAg==}
    engines: {node: '>=4'}
    dev: true

  /miniflare@3.20231002.1:
    resolution: {integrity: sha512-4xJ8FezJkQqHzCm71lovb9L/wJ0VV/odMFf5CIxfLTunsx97kTIlZnhS6aHuvcbzdztbWp1RR71K/1qFUHdpdQ==}
    engines: {node: '>=16.13'}
    dependencies:
      acorn: 8.10.0
      acorn-walk: 8.2.0(acorn@8.10.0)
      capnp-ts: 0.7.0
      exit-hook: 2.2.1
      glob-to-regexp: 0.4.1
      source-map-support: 0.5.21
      stoppable: 1.1.0
      undici: 5.23.0
      workerd: 1.20231002.0
      ws: 8.14.2
      youch: 3.2.3
      zod: 3.21.4
    transitivePeerDependencies:
      - bufferutil
      - supports-color
      - utf-8-validate
    dev: true

  /minimatch@3.1.2:
    resolution: {integrity: sha512-J7p63hRiAjw1NDEww1W7i37+ByIrOWO5XQQAzZ3VOcL0PNybwpfmV/N05zFAzwQ9USyEcX6t3UO+K5aqBQOIHw==}
    dependencies:
      brace-expansion: 1.1.11

  /minimatch@5.1.6:
    resolution: {integrity: sha512-lKwV/1brpG6mBUFHtb7NUmtABCb2WZZmm2wNiOA5hAb8VdCS4B3dtMWyvcoViccwAW/COERjXLt0zP1zXUN26g==}
    engines: {node: '>=10'}
    dependencies:
      brace-expansion: 2.0.1
    dev: true

  /minimatch@9.0.1:
    resolution: {integrity: sha512-0jWhJpD/MdhPXwPuiRkCbfYfSKp2qnn2eOc279qI7f+osl/l+prKSrvhg157zSYvx/1nmgn2NqdT6k2Z7zSH9w==}
    engines: {node: '>=16 || 14 >=14.17'}
    dependencies:
      brace-expansion: 2.0.1
    dev: true

  /minimist-options@4.1.0:
    resolution: {integrity: sha512-Q4r8ghd80yhO/0j1O3B2BjweX3fiHg9cdOwjJd2J76Q135c+NDxGCqdYKQ1SKBuFfgWbAUzBfvYjPUEeNgqN1A==}
    engines: {node: '>= 6'}
    dependencies:
      arrify: 1.0.1
      is-plain-obj: 1.1.0
      kind-of: 6.0.3
    dev: true

  /minimist@1.2.8:
    resolution: {integrity: sha512-2yyAR8qBkN3YuheJanUpWC5U3bb5osDywNB8RzDVlDwDHbocAJveqqj1u8+SVD7jkWT4yvsHCpWqqWqAxb0zCA==}
    dev: true

  /minipass@3.1.6:
    resolution: {integrity: sha512-rty5kpw9/z8SX9dmxblFA6edItUmwJgMeYDZRrwlIVN27i8gysGbznJwUggw2V/FVqFSDdWy040ZPS811DYAqQ==}
    engines: {node: '>=8'}
    dependencies:
      yallist: 4.0.0
    dev: false

  /minipass@5.0.0:
    resolution: {integrity: sha512-3FnjYuehv9k6ovOEbyOswadCDPX1piCfhV8ncmYtHOjuPwylVWsghTLo7rabjC3Rx5xD4HDx8Wm1xnMF7S5qFQ==}
    engines: {node: '>=8'}
    dev: true

  /minisearch@6.1.0:
    resolution: {integrity: sha512-PNxA/X8pWk+TiqPbsoIYH0GQ5Di7m6326/lwU/S4mlo4wGQddIcf/V//1f9TB0V4j59b57b+HZxt8h3iMROGvg==}
    dev: true

  /minizlib@2.1.2:
    resolution: {integrity: sha512-bAxsR8BVfj60DWXHE3u30oHzfl4G7khkSuPW+qvpd7jFRHm7dLxOjUk1EHACJ/hxLY8phGJ0YhYHZo7jil7Qdg==}
    engines: {node: '>= 8'}
    dependencies:
      minipass: 3.1.6
      yallist: 4.0.0
    dev: false

  /mkdirp@1.0.4:
    resolution: {integrity: sha512-vVqVZQyf3WLx2Shd0qJ9xuvqgAyKPLAiqITEtqW0oIUjzo3PePDd6fW9iFz30ef7Ysp/oiWqbhszeGWW2T6Gzw==}
    engines: {node: '>=10'}
    hasBin: true
    dev: false

  /mkdirp@3.0.1:
    resolution: {integrity: sha512-+NsyUUAZDmo6YVHzL/stxSu3t9YS1iljliy3BSDrXJ/dkn1KYdmtZODGGjLcc9XLgVVpH4KshHB8XmZgMhaBXg==}
    engines: {node: '>=10'}
    hasBin: true
    dev: true

  /mkdist@1.3.0(typescript@5.2.2):
    resolution: {integrity: sha512-ZQrUvcL7LkRdzMREpDyg9AT18N9Tl5jc2qeKAUeEw0KGsgykbHbuRvysGAzTuGtwuSg0WQyNit5jh/k+Er3JEg==}
    hasBin: true
    peerDependencies:
      sass: ^1.63.6
      typescript: '>=5.1.6'
    peerDependenciesMeta:
      sass:
        optional: true
      typescript:
        optional: true
    dependencies:
      citty: 0.1.4
      defu: 6.1.2
      esbuild: 0.18.20
      fs-extra: 11.1.1
      globby: 13.2.2
      jiti: 1.20.0
      mlly: 1.4.2
      mri: 1.2.0
      pathe: 1.1.1
      typescript: 5.2.2
    dev: true

  /mlly@1.4.2:
    resolution: {integrity: sha512-i/Ykufi2t1EZ6NaPLdfnZk2AX8cs0d+mTzVKuPfqPKPatxLApaBoxJQ9x1/uckXtrS/U5oisPMDkNs0yQTaBRg==}
    dependencies:
      acorn: 8.10.0
      pathe: 1.1.1
      pkg-types: 1.0.3
      ufo: 1.3.1
    dev: true

  /modify-values@1.0.1:
    resolution: {integrity: sha512-xV2bxeN6F7oYjZWTe/YPAy6MN2M+sL4u/Rlm2AHCIVGfo2p1yGmBHQ6vHehl4bRTZBdHu3TSkWdYgkwpYzAGSw==}
    engines: {node: '>=0.10.0'}
    dev: true

  /moment@2.29.3:
    resolution: {integrity: sha512-c6YRvhEo//6T2Jz/vVtYzqBzwvPT95JBQ+smCytzf7c50oMZRsR/a4w88aD34I+/QVSfnoAnSBFPJHItlOMJVw==}
    dev: true

  /mri@1.2.0:
    resolution: {integrity: sha512-tzzskb3bG8LvYGFF/mDTpq3jpI6Q9wc3LEmBaghu+DdCssd1FakN7Bc0hVNmEyGq1bq3RgfkCb3cmQLpNPOroA==}
    engines: {node: '>=4'}
    dev: true

  /mrmime@1.0.1:
    resolution: {integrity: sha512-hzzEagAgDyoU1Q6yg5uI+AorQgdvMCur3FcKf7NhMKWsaYg+RnbTyHRa/9IlLF9rf455MOCtcqqrQQ83pPP7Uw==}
    engines: {node: '>=10'}
    dev: true

  /ms@2.0.0:
    resolution: {integrity: sha512-Tpp60P6IUJDTuOq/5Z8cdskzJujfwqfOTkrwIwj7IRISpnkJnT6SyJ4PCPnGMoFjC9ddhal5KVIYtAt97ix05A==}

  /ms@2.1.2:
    resolution: {integrity: sha512-sGkPx+VjMtmA6MX27oA4FBFELFCZZ4S4XqeGOXCv68tT+jb3vk/RyaKWP0PTKyWtmLSM0b+adUTEvbs1PEaH2w==}

  /ms@2.1.3:
    resolution: {integrity: sha512-6FlzubTLZG3J2a/NVCAleEhjzq5oxgHyaCU9yYXvcLsvoVaHJq/s5xXI6/XXP6tz7R9xAOtHnSO/tXtF3WRTlA==}

  /mustache@4.2.0:
    resolution: {integrity: sha512-71ippSywq5Yb7/tVYyGbkBggbU8H3u5Rz56fH60jGFgr8uHwxs+aSKeqmluIVzM0m0kB7xQjKS6qPfd0b2ZoqQ==}
    hasBin: true
    dev: true

  /mz@2.7.0:
    resolution: {integrity: sha512-z81GNO7nnYMEhrGh9LeymoE4+Yr0Wn5McHIZMK5cfQCl+NDX08sCZgUc9/6MHni9IWuFLm1Z3HTCXu2z9fN62Q==}
    dependencies:
      any-promise: 1.3.0
      object-assign: 4.1.1
      thenify-all: 1.6.0

  /nanoid@3.3.6:
    resolution: {integrity: sha512-BGcqMMJuToF7i1rt+2PWSNVnWIkGCU78jBG3RxO/bZlnZPK2Cmi2QaffxGO/2RvWi9sL+FAiRiXMgsyxQ1DIDA==}
    engines: {node: ^10 || ^12 || ^13.7 || ^14 || >=15.0.1}
    hasBin: true

  /natural-compare@1.4.0:
    resolution: {integrity: sha512-OWND8ei3VtNC9h7V60qff3SVobHr996CTwgxubgyQYEpg290h9J0buyECNNJexkFm5sOajh5G116RYA1c8ZMSw==}
    dev: true

  /needle@3.2.0:
    resolution: {integrity: sha512-oUvzXnyLiVyVGoianLijF9O/RecZUf7TkBfimjGrLM4eQhXyeJwM6GeAWccwfQ9aa4gMCZKqhAOuLaMIcQxajQ==}
    engines: {node: '>= 4.4.x'}
    hasBin: true
    requiresBuild: true
    dependencies:
      debug: 3.2.7
      iconv-lite: 0.6.3
      sax: 1.2.4
    transitivePeerDependencies:
      - supports-color
    dev: true
    optional: true

  /negotiator@0.6.3:
    resolution: {integrity: sha512-+EUsqGPLsM+j/zdChZjsnX51g4XrHFOIXwfnCVPGlQk/k5giakcKsuxCObBRu6DSm9opw/O6slWbJdghQM4bBg==}
    engines: {node: '>= 0.6'}

  /neo-async@2.6.2:
    resolution: {integrity: sha512-Yd3UES5mWCSqR+qNT93S3UoYUkqAZ9lLg8a7g9rimsWmYGK8cVToA4/sF3RrshdyV3sAGMXVUmpMYOw+dLpOuw==}
    dev: true

  /next-tick@1.1.0:
    resolution: {integrity: sha512-CXdUiJembsNjuToQvxayPZF9Vqht7hewsvy2sOWafLvi2awflj9mOC6bHIg50orX8IJvWKY9wYQ/zB2kogPslQ==}
    dev: false

  /nice-try@1.0.5:
    resolution: {integrity: sha512-1nh45deeb5olNY7eX82BkPO7SSxR5SSYJiPTrTdFUVYwAl8CKMA5N9PjTYkHiRjisVcxcQ1HXdLhx2qxxJzLNQ==}
    dev: true

  /node-addon-api@5.0.0:
    resolution: {integrity: sha512-CvkDw2OEnme7ybCykJpVcKH+uAOLV2qLqiyla128dN9TkEWfrYmxG6C2boDe5KcNQqZF3orkqzGgOMvZ/JNekA==}
    dev: false

  /node-domexception@1.0.0:
    resolution: {integrity: sha512-/jKZoMpw0F8GRwl4/eLROPA3cfcXtLApP0QzLmUT/HuPCZWyB7IY9ZrMeKw2O/nFIqPQB3PVM9aYm0F312AXDQ==}
    engines: {node: '>=10.5.0'}
    dev: true

  /node-fetch@2.6.7:
    resolution: {integrity: sha512-ZjMPFEfVx5j+y2yF35Kzx5sF7kDzxuDj6ziH4FFbOp87zKDZNx8yExJIb05OGF4Nlt9IHFIMBkRl41VdvcNdbQ==}
    engines: {node: 4.x || >=6.0.0}
    peerDependencies:
      encoding: ^0.1.0
    peerDependenciesMeta:
      encoding:
        optional: true
    dependencies:
      whatwg-url: 5.0.0
    dev: false

  /node-fetch@3.3.2:
    resolution: {integrity: sha512-dRB78srN/l6gqWulah9SrxeYnxeddIG30+GOqK/9OlLVyLg3HPnr6SqOWTWOXKRwC2eGYCkZ59NNuSgvSrpgOA==}
    engines: {node: ^12.20.0 || ^14.13.1 || >=16.0.0}
    dependencies:
      data-uri-to-buffer: 4.0.0
      fetch-blob: 3.1.5
      formdata-polyfill: 4.0.10
    dev: true

  /node-releases@2.0.13:
    resolution: {integrity: sha512-uYr7J37ae/ORWdZeQ1xxMJe3NtdmqMC/JZK+geofDrkLUApKRHPd18/TxtBOJ4A0/+uUIliorNrfYV6s1b02eQ==}

  /nopt@5.0.0:
    resolution: {integrity: sha512-Tbj67rffqceeLpcRXrT7vKAN8CwfPeIBgM7E6iBkmKLV7bEMwpGgYLGv0jACUsECaa/vuxP0IjEont6umdMgtQ==}
    engines: {node: '>=6'}
    hasBin: true
    dependencies:
      abbrev: 1.1.1
    dev: false

  /normalize-package-data@2.5.0:
    resolution: {integrity: sha512-/5CMN3T0R4XTj4DcGaexo+roZSdSFW/0AOOTROrjxzCG1wrWXEsGbRKevjlIL+ZDE4sZlJr5ED4YW0yqmkK+eA==}
    dependencies:
      hosted-git-info: 2.8.9
      resolve: 1.22.4
      semver: 5.7.2
      validate-npm-package-license: 3.0.4
    dev: true

  /normalize-package-data@3.0.3:
    resolution: {integrity: sha512-p2W1sgqij3zMMyRC067Dg16bfzVH+w7hyegmpIvZ4JNjqtGOVAIvLmjBx3yP7YTe9vKJgkoNOPjwQGogDoMXFA==}
    engines: {node: '>=10'}
    dependencies:
      hosted-git-info: 4.1.0
      is-core-module: 2.13.0
      semver: 7.5.4
      validate-npm-package-license: 3.0.4
    dev: true

  /normalize-path@3.0.0:
    resolution: {integrity: sha512-6eZs5Ls3WtCisHWp9S2GUy8dqkpGi4BVSz3GaqiE6ezub0512ESztXUwUB6C6IKbQkY2Pnb/mD4WYojCRwcwLA==}
    engines: {node: '>=0.10.0'}

  /normalize-range@0.1.2:
    resolution: {integrity: sha512-bdok/XvKII3nUpklnV6P2hxtMNrCboOjAcyBuQnWEhO665FwrSNRxU+AqpsyvO6LgGYPspN+lu5CLtw4jPRKNA==}
    engines: {node: '>=0.10.0'}
    dev: false

  /normalize.css@8.0.1:
    resolution: {integrity: sha512-qizSNPO93t1YUuUhP22btGOo3chcvDFqFaj2TRybP0DMxkHOCTYwp3n34fel4a31ORXy4m1Xq0Gyqpb5m33qIg==}
    dev: false

  /npm-bundled@2.0.1:
    resolution: {integrity: sha512-gZLxXdjEzE/+mOstGDqR6b0EkhJ+kM6fxM6vUuckuctuVPh80Q6pw/rSZj9s4Gex9GxWtIicO1pc8DB9KZWudw==}
    engines: {node: ^12.13.0 || ^14.15.0 || >=16.0.0}
    dependencies:
      npm-normalize-package-bin: 2.0.0
    dev: true

  /npm-normalize-package-bin@2.0.0:
    resolution: {integrity: sha512-awzfKUO7v0FscrSpRoogyNm0sajikhBWpU0QMrW09AMi9n1PoKU6WaIqUzuJSQnpciZZmJ/jMZ2Egfmb/9LiWQ==}
    engines: {node: ^12.13.0 || ^14.15.0 || >=16.0.0}
    dev: true

  /npm-packlist@5.1.3:
    resolution: {integrity: sha512-263/0NGrn32YFYi4J533qzrQ/krmmrWwhKkzwTuM4f/07ug51odoaNjUexxO4vxlzURHcmYMH1QjvHjsNDKLVg==}
    engines: {node: ^12.13.0 || ^14.15.0 || >=16.0.0}
    hasBin: true
    dependencies:
      glob: 8.1.0
      ignore-walk: 5.0.1
      npm-bundled: 2.0.1
      npm-normalize-package-bin: 2.0.0
    dev: true

  /npm-run-all@4.1.5:
    resolution: {integrity: sha512-Oo82gJDAVcaMdi3nuoKFavkIHBRVqQ1qvMb+9LHk/cF4P6B2m8aP04hGf7oL6wZ9BuGwX1onlLhpuoofSyoQDQ==}
    engines: {node: '>= 4'}
    hasBin: true
    dependencies:
      ansi-styles: 3.2.1
      chalk: 2.4.2
      cross-spawn: 6.0.5
      memorystream: 0.3.1
      minimatch: 3.1.2
      pidtree: 0.3.1
      read-pkg: 3.0.0
      shell-quote: 1.7.3
      string.prototype.padend: 3.1.3
    dev: true

  /npm-run-path@5.1.0:
    resolution: {integrity: sha512-sJOdmRGrY2sjNTRMbSvluQqg+8X7ZK61yvzBEIDhz4f8z1TZFYABsqjjCBd/0PUNE9M6QDgHJXQkGUEm7Q+l9Q==}
    engines: {node: ^12.20.0 || ^14.13.1 || >=16.0.0}
    dependencies:
      path-key: 4.0.0
    dev: true

  /npmlog@5.0.1:
    resolution: {integrity: sha512-AqZtDUWOMKs1G/8lwylVjrdYgqA4d9nu8hc+0gzRxlDb1I10+FHBGMXs6aiQHFdCUUlqH99MUMuLfzWDNDtfxw==}
    dependencies:
      are-we-there-yet: 2.0.0
      console-control-strings: 1.1.0
      gauge: 3.0.2
      set-blocking: 2.0.0
    dev: false

  /object-assign@4.1.1:
    resolution: {integrity: sha512-rJgTQnkUnH1sFw8yT6VSU3zD3sWmu6sZhIseY8VX+GRu3P6F7Fu+JNDoXfklElbLJSnc3FUQHVe4cU5hj+BcUg==}
    engines: {node: '>=0.10.0'}

  /object-hash@3.0.0:
    resolution: {integrity: sha512-RSn9F68PjH9HqtltsSnqYC1XXoWe9Bju5+213R98cNGttag9q9yAOTzdbsqvIa7aNm5WffBZFpWYr2aWrklWAw==}
    engines: {node: '>= 6'}

  /object-inspect@1.12.3:
    resolution: {integrity: sha512-geUvdk7c+eizMNUDkRpW1wJwgfOiOeHbxBR/hLXK1aT6zmVSO0jsQcs7fj6MGw89jC/cjGfLcNOrtMYtGqm81g==}

  /object-keys@1.1.1:
    resolution: {integrity: sha512-NuAESUOUMrlIXOfHKzD6bpPu3tYt3xvjNdRIQ+FeT0lNb4K8WR70CaDxhuNguS2XG+GjkyMwOzsN5ZktImfhLA==}
    engines: {node: '>= 0.4'}
    dev: true

  /object.assign@4.1.4:
    resolution: {integrity: sha512-1mxKf0e58bvyjSCtKYY4sRe9itRk3PJpquJOjeIkz885CczcI4IvJJDLPS72oowuSh+pBxUFROpX+TU++hxhZQ==}
    engines: {node: '>= 0.4'}
    dependencies:
      call-bind: 1.0.2
      define-properties: 1.2.0
      has-symbols: 1.0.3
      object-keys: 1.1.1
    dev: true

  /object.fromentries@2.0.6:
    resolution: {integrity: sha512-VciD13dswC4j1Xt5394WR4MzmAQmlgN72phd/riNp9vtD7tp4QQWJ0R4wvclXcafgcYK8veHRed2W6XeGBvcfg==}
    engines: {node: '>= 0.4'}
    dependencies:
      call-bind: 1.0.2
      define-properties: 1.2.0
      es-abstract: 1.22.1
    dev: true

  /object.groupby@1.0.0:
    resolution: {integrity: sha512-70MWG6NfRH9GnbZOikuhPPYzpUpof9iW2J9E4dW7FXTqPNb6rllE6u39SKwwiNh8lCwX3DDb5OgcKGiEBrTTyw==}
    dependencies:
      call-bind: 1.0.2
      define-properties: 1.2.0
      es-abstract: 1.22.1
      get-intrinsic: 1.2.1
    dev: true

  /object.values@1.1.6:
    resolution: {integrity: sha512-FVVTkD1vENCsAcwNs9k6jea2uHC/X0+JcjG8YA60FN5CMaJmG95wT9jek/xX9nornqGRrBkKtzuAu2wuHpKqvw==}
    engines: {node: '>= 0.4'}
    dependencies:
      call-bind: 1.0.2
      define-properties: 1.2.0
      es-abstract: 1.22.1
    dev: true

  /okie@1.0.1:
    resolution: {integrity: sha512-JQh5TdSYhzXSuKN3zzX8Rw9Q/Tec1fm0jwP/k9+cBDk6tyLjlARVu936MLY//2NZp76UGHH+5gXPzRejU1bTjQ==}
    engines: {node: '>=12.0.0'}
    dev: true

  /on-finished@2.3.0:
    resolution: {integrity: sha512-ikqdkGAAyf/X/gPhXGvfgAytDZtDbr+bkNUJ0N9h5MI/dmdgCs3l6hoHrcUv41sRKew3jIwrp4qQDXiK99Utww==}
    engines: {node: '>= 0.8'}
    dependencies:
      ee-first: 1.1.1
    dev: true

  /on-finished@2.4.1:
    resolution: {integrity: sha512-oVlzkg3ENAhCk2zdv7IJwd/QUD4z2RxRwpkcGY8psCVcCYZNq4wYnVWALHM+brtuJjePWiYF/ClmuDr8Ch5+kg==}
    engines: {node: '>= 0.8'}
    dependencies:
      ee-first: 1.1.1

  /once@1.4.0:
    resolution: {integrity: sha512-lNaJgI+2Q5URQBkccEKHTQOPaXdUxnZZElQTZY0MFUAuaEqe1E+Nyvgdz/aIyNi6Z9MzO5dv1H8n58/GELp3+w==}
    dependencies:
      wrappy: 1.0.2

  /onetime@5.1.2:
    resolution: {integrity: sha512-kbpaSSGJTWdAY5KPVeMOKXSrPtr8C8C7wodJbcsd51jRnmD+GZu8Y0VoU6Dm5Z4vWr0Ig/1NKuWRKf7j5aaYSg==}
    engines: {node: '>=6'}
    dependencies:
      mimic-fn: 2.1.0
    dev: true

  /onetime@6.0.0:
    resolution: {integrity: sha512-1FlR+gjXK7X+AsAHso35MnyN5KqGwJRi/31ft6x0M194ht7S+rWAvd7PHss9xSKMzE0asv1pyIHaJYq+BbacAQ==}
    engines: {node: '>=12'}
    dependencies:
      mimic-fn: 4.0.0
    dev: true

  /open@8.4.2:
    resolution: {integrity: sha512-7x81NCL719oNbsq/3mh+hVrAWmFuEYUqrq/Iw3kUzH8ReypT9QQ0BLoJS7/G9k6N81XjW4qHWtjWwe/9eLy1EQ==}
    engines: {node: '>=12'}
    dependencies:
      define-lazy-prop: 2.0.0
      is-docker: 2.2.1
      is-wsl: 2.2.0
    dev: true

  /optionator@0.9.3:
    resolution: {integrity: sha512-JjCoypp+jKn1ttEFExxhetCKeJt9zhAgAve5FXHixTvFDW/5aEktX9bufBKLRRMdU7bNtpLfcGu94B3cdEJgjg==}
    engines: {node: '>= 0.8.0'}
    dependencies:
      '@aashutoshrathi/word-wrap': 1.2.6
      deep-is: 0.1.4
      fast-levenshtein: 2.0.6
      levn: 0.4.1
      prelude-ls: 1.2.1
      type-check: 0.4.0
    dev: true

  /p-limit@1.3.0:
    resolution: {integrity: sha512-vvcXsLAJ9Dr5rQOPk7toZQZJApBl2K4J6dANSsEuh6QI41JYcsS/qhTGa9ErIUUgK3WNQoJYvylxvjqmiqEA9Q==}
    engines: {node: '>=4'}
    dependencies:
      p-try: 1.0.0
    dev: true

  /p-limit@2.3.0:
    resolution: {integrity: sha512-//88mFWSJx8lxCzwdAABTJL2MyWB12+eIY7MDL2SqLmAkeKU9qxRvWuSyTjm3FUmpBEMuFfckAIqEaVGUDxb6w==}
    engines: {node: '>=6'}
    dependencies:
      p-try: 2.2.0
    dev: true

  /p-limit@3.1.0:
    resolution: {integrity: sha512-TYOanM3wGwNGsZN2cVTYPArw454xnXj5qmWF1bEoAc4+cU/ol7GVh7odevjp1FNHduHc3KZMcFduxU5Xc6uJRQ==}
    engines: {node: '>=10'}
    dependencies:
      yocto-queue: 0.1.0
    dev: true

  /p-limit@4.0.0:
    resolution: {integrity: sha512-5b0R4txpzjPWVw/cXXUResoD4hb6U/x9BH08L7nw+GN1sezDzPdxeRvpc9c433fZhBan/wusjbCsqwqm4EIBIQ==}
    engines: {node: ^12.20.0 || ^14.13.1 || >=16.0.0}
    dependencies:
      yocto-queue: 1.0.0
    dev: true

  /p-locate@2.0.0:
    resolution: {integrity: sha512-nQja7m7gSKuewoVRen45CtVfODR3crN3goVQ0DDZ9N3yHxgpkuBhZqsaiotSQRrADUrne346peY7kT3TSACykg==}
    engines: {node: '>=4'}
    dependencies:
      p-limit: 1.3.0
    dev: true

  /p-locate@4.1.0:
    resolution: {integrity: sha512-R79ZZ/0wAxKGu3oYMlz8jy/kbhsNrS7SKZ7PxEHBgJ5+F2mtFW2fK2cOtBh1cHYkQsbzFV7I+EoRKe6Yt0oK7A==}
    engines: {node: '>=8'}
    dependencies:
      p-limit: 2.3.0
    dev: true

  /p-locate@5.0.0:
    resolution: {integrity: sha512-LaNjtRWUBY++zB5nE/NwcaoMylSPk+S+ZHNB1TzdbMJMny6dynpAGt7X/tl/QYq3TIeE6nxHppbo2LGymrG5Pw==}
    engines: {node: '>=10'}
    dependencies:
      p-limit: 3.1.0
    dev: true

  /p-try@1.0.0:
    resolution: {integrity: sha512-U1etNYuMJoIz3ZXSrrySFjsXQTWOx2/jdi86L+2pRvph/qMKL6sbcCYdH23fqsbm8TH2Gn0OybpT4eSFlCVHww==}
    engines: {node: '>=4'}
    dev: true

  /p-try@2.2.0:
    resolution: {integrity: sha512-R4nPAVTAU0B9D35/Gk3uJf/7XYbQcyohSKdvAxIRSNghFl4e71hVoGnBNQz9cWaXxO2I10KTC+3jMdvvoKw6dQ==}
    engines: {node: '>=6'}
    dev: true

  /package-name-regex@2.0.6:
    resolution: {integrity: sha512-gFL35q7kbE/zBaPA3UKhp2vSzcPYx2ecbYuwv1ucE9Il6IIgBDweBlH8D68UFGZic2MkllKa2KHCfC1IQBQUYA==}
    engines: {node: '>=12'}
    dev: true

  /parent-module@1.0.1:
    resolution: {integrity: sha512-GQ2EWRpQV8/o+Aw8YqtfZZPfNRWZYkbidE9k5rpl/hC3vtHHBfGm2Ifi6qWV+coDGkrUKZAxE3Lot5kcsRlh+g==}
    engines: {node: '>=6'}
    dependencies:
      callsites: 3.1.0
    dev: true

  /parse-json@4.0.0:
    resolution: {integrity: sha512-aOIos8bujGN93/8Ox/jPLh7RwVnPEysynVFE+fQZyg6jKELEHwzgKdLRFHUgXJL6kylijVSBC4BvN9OmsB48Rw==}
    engines: {node: '>=4'}
    dependencies:
      error-ex: 1.3.2
      json-parse-better-errors: 1.0.2
    dev: true

  /parse-json@5.2.0:
    resolution: {integrity: sha512-ayCKvm/phCGxOkYRSCM82iDwct8/EonSEgCSxWxD7ve6jHggsFl4fZVQBPRNgQoKiuV/odhFrGzQXZwbifC8Rg==}
    engines: {node: '>=8'}
    dependencies:
      '@babel/code-frame': 7.22.13
      error-ex: 1.3.2
      json-parse-even-better-errors: 2.3.1
      lines-and-columns: 1.2.4
    dev: true

  /parse-node-version@1.0.1:
    resolution: {integrity: sha512-3YHlOa/JgH6Mnpr05jP9eDG254US9ek25LyIxZlDItp2iJtwyaXQb57lBYLdT3MowkUFYEV2XXNAYIPlESvJlA==}
    engines: {node: '>= 0.10'}
    dev: true

  /parse5@7.1.2:
    resolution: {integrity: sha512-Czj1WaSVpaoj0wbhMzLmWD69anp2WH7FXMB9n1Sy8/ZFF9jolSQVMu1Ij5WIyGmcBmhk7EOndpO4mIpihVqAXw==}
    dependencies:
      entities: 4.4.0
    dev: true

  /parseurl@1.3.3:
    resolution: {integrity: sha512-CiyeOxFT/JZyN5m0z9PfXw4SCBJ6Sygz1Dpl0wqjlhDEGGBP1GnsUVEL0p63hoG1fcj3fHynXi9NYO4nWOL+qQ==}
    engines: {node: '>= 0.8'}

  /path-exists@3.0.0:
    resolution: {integrity: sha512-bpC7GYwiDYQ4wYLe+FA8lhRjhQCMcQGuSgGGqDkg/QerRWw9CmGRT0iSOVRSZJ29NMLZgIzqaljJ63oaL4NIJQ==}
    engines: {node: '>=4'}
    dev: true

  /path-exists@4.0.0:
    resolution: {integrity: sha512-ak9Qy5Q7jYb2Wwcey5Fpvg2KoAc/ZIhLSLOSBmRmygPsGwkVVt0fZa0qrtMz+m6tJTAHfZQ8FnmB4MG4LWy7/w==}
    engines: {node: '>=8'}
    dev: true

  /path-is-absolute@1.0.1:
    resolution: {integrity: sha512-AVbw3UJ2e9bq64vSaS9Am0fje1Pa8pbGqTTsmXfaIiMpnr5DlDhfJOuLj9Sf95ZPVDAUerDfEk88MPmPe7UCQg==}
    engines: {node: '>=0.10.0'}

  /path-key@2.0.1:
    resolution: {integrity: sha512-fEHGKCSmUSDPv4uoj8AlD+joPlq3peND+HRYyxFz4KPw4z926S/b8rIuFs2FYJg3BwsxJf6A9/3eIdLaYC+9Dw==}
    engines: {node: '>=4'}
    dev: true

  /path-key@3.1.1:
    resolution: {integrity: sha512-ojmeN0qd+y0jszEtoY48r0Peq5dwMEkIlCOu6Q5f41lfkswXuKtYrhgoTpLnyIcHm24Uhqx+5Tqm2InSwLhE6Q==}
    engines: {node: '>=8'}
    dev: true

  /path-key@4.0.0:
    resolution: {integrity: sha512-haREypq7xkM7ErfgIyA0z+Bj4AGKlMSdlQE2jvJo6huWD1EdkKYV+G/T4nq0YEF2vgTT8kqMFKo1uHn950r4SQ==}
    engines: {node: '>=12'}
    dev: true

  /path-parse@1.0.7:
    resolution: {integrity: sha512-LDJzPVEEEPR+y48z93A0Ed0yXb8pAByGWo/k5YYdYgpY2/2EsOsksJrq7lOHxryrVOn1ejG6oAp8ahvOIQD8sw==}

  /path-scurry@1.10.1:
    resolution: {integrity: sha512-MkhCqzzBEpPvxxQ71Md0b1Kk51W01lrYvlMzSUaIzNsODdd7mqhiimSZlr+VegAz5Z6Vzt9Xg2ttE//XBhH3EQ==}
    engines: {node: '>=16 || 14 >=14.17'}
    dependencies:
      lru-cache: 9.1.2
      minipass: 5.0.0
    dev: true

  /path-to-regexp@0.1.7:
    resolution: {integrity: sha512-5DFkuoqlv1uYQKxy8omFBeJPQcdoE07Kv2sferDCrAq1ohOU+MSDswDIbnx3YAM60qIOnYa53wBhXW0EbMonrQ==}

  /path-type@3.0.0:
    resolution: {integrity: sha512-T2ZUsdZFHgA3u4e5PfPbjd7HDDpxPnQb5jN0SrDsjNSuVXHJqtwTnWqG0B1jZrgmJ/7lj1EmVIByWt1gxGkWvg==}
    engines: {node: '>=4'}
    dependencies:
      pify: 3.0.0
    dev: true

  /path-type@4.0.0:
    resolution: {integrity: sha512-gDKb8aZMDeD/tZWs9P6+q0J9Mwkdl6xMV8TjnGP3qJVJ06bdMgkbBlLU8IdfOsIsFz2BW1rNVT3XuNEl8zPAvw==}
    engines: {node: '>=8'}
    dev: true

  /pathe@1.1.1:
    resolution: {integrity: sha512-d+RQGp0MAYTIaDBIMmOfMwz3E+LOZnxx1HZd5R18mmCZY0QBlK0LDZfPc8FW8Ed2DlvsuE6PRjroDY+wg4+j/Q==}
    dev: true

  /pathval@1.1.1:
    resolution: {integrity: sha512-Dp6zGqpTdETdR63lehJYPeIOqpiNBNtc7BpWSLrOje7UaIsE5aY92r/AunQA7rsXvet3lrJ3JnZX29UPTKXyKQ==}
    dev: true

  /periscopic@4.0.2:
    resolution: {integrity: sha512-sqpQDUy8vgB7ycLkendSKS6HnVz1Rneoc3Rc+ZBUCe2pbqlVuCC5vF52l0NJ1aiMg/r1qfYF9/myz8CZeI2rjA==}
    dependencies:
      '@types/estree': 1.0.1
      is-reference: 3.0.2
      zimmerframe: 1.0.0
    dev: true

  /phoenix@1.7.7:
    resolution: {integrity: sha512-moAN6e4Z16x/x1nswUpnTR2v5gm7HsI7eluZ2YnYUUsBNzi3cY/5frmiJfXIEi877IQAafzTfp8hd6vEUMme+w==}
    dev: false

  /picocolors@1.0.0:
    resolution: {integrity: sha512-1fygroTLlHu66zi26VoTDv8yRgm0Fccecssto+MhsZ0D/DGW2sm8E8AjW7NU5VVTRt5GxbeZ5qBuJr+HyLYkjQ==}

  /picomatch@2.3.1:
    resolution: {integrity: sha512-JU3teHTNjmE2VCGFzuY8EXzCDVwEqB2a8fsIvwaStHhAWJEeVd1o1QD80CU6+ZdEXXSLbSsuLwJjkCBWqRQUVA==}
    engines: {node: '>=8.6'}

  /pidtree@0.3.1:
    resolution: {integrity: sha512-qQbW94hLHEqCg7nhby4yRC7G2+jYHY4Rguc2bjw7Uug4GIJuu1tvf2uHaZv5Q8zdt+WKJ6qK1FOI6amaWUo5FA==}
    engines: {node: '>=0.10'}
    hasBin: true
    dev: true

  /pidtree@0.6.0:
    resolution: {integrity: sha512-eG2dWTVw5bzqGRztnHExczNxt5VGsE6OwTeCG3fdUf9KBsZzO3R5OIIIzWR+iZA0NtZ+RDVdaoE2dK1cn6jH4g==}
    engines: {node: '>=0.10'}
    hasBin: true
    dev: true

  /pify@2.3.0:
    resolution: {integrity: sha512-udgsAY+fTnvv7kI7aaxbqwWNb0AHiB0qBO89PZKPkoTmGOgdbrHDKD+0B2X4uTfJ/FT1R09r9gTsjUjNJotuog==}
    engines: {node: '>=0.10.0'}

  /pify@3.0.0:
    resolution: {integrity: sha512-C3FsVNH1udSEX48gGX1xfvwTWfsYWj5U+8/uK15BGzIGrKoUpghX8hWZwa/OFnakBiiVNmBvemTJR5mcy7iPcg==}
    engines: {node: '>=4'}
    dev: true

  /pify@4.0.1:
    resolution: {integrity: sha512-uB80kBFb/tfd68bVleG9T5GGsGPjJrLAUpR5PZIrhBnIaRTQRjqdJSsIKkOP6OAIFbj7GOrcudc5pNjZ+geV2g==}
    engines: {node: '>=6'}
    requiresBuild: true
    dev: true
    optional: true

  /pirates@4.0.5:
    resolution: {integrity: sha512-8V9+HQPupnaXMA23c5hvl69zXvTwTzyAYasnkb0Tts4XvO4CliqONMOnvlq26rkhLC3nWDFBJf73LU1e1VZLaQ==}
    engines: {node: '>= 6'}

  /pkg-types@1.0.3:
    resolution: {integrity: sha512-nN7pYi0AQqJnoLPC9eHFQ8AcyaixBUOwvqc5TDnIKCMEE6I0y8P7OKA7fPexsXGCGxQDl/cmrLAp26LhcwxZ4A==}
    dependencies:
      jsonc-parser: 3.2.0
      mlly: 1.4.2
      pathe: 1.1.1
    dev: true

  /playwright-chromium@1.38.1:
    resolution: {integrity: sha512-97Y6+lN3yOETy/yPQK+LqSCBdldLu5Rkm+Tnj2oGQfcbC5P8R3eWund7GxWqiYFnq0GLwZZ8EnhiBShKnCiVjg==}
    engines: {node: '>=16'}
    hasBin: true
    requiresBuild: true
    dependencies:
      playwright-core: 1.38.1
    dev: true

  /playwright-core@1.38.1:
    resolution: {integrity: sha512-tQqNFUKa3OfMf4b2jQ7aGLB8o9bS3bOY0yMEtldtC2+spf8QXG9zvXLTXUeRsoNuxEYMgLYR+NXfAa1rjKRcrg==}
    engines: {node: '>=16'}
    hasBin: true
    dev: true

  /postcss-import@15.1.0(postcss@8.4.31):
    resolution: {integrity: sha512-hpr+J05B2FVYUAXHeK1YyI267J/dDDhMU6B6civm8hSY1jYJnBXxzKDKDswzJmtLHryrjhnDjqqp/49t8FALew==}
    engines: {node: '>=14.0.0'}
    peerDependencies:
      postcss: ^8.0.0
    peerDependenciesMeta:
      postcss:
        optional: true
    dependencies:
      postcss: 8.4.31
      postcss-value-parser: 4.2.0
      read-cache: 1.0.0
      resolve: 1.22.1

  /postcss-js@4.0.1(postcss@8.4.31):
    resolution: {integrity: sha512-dDLF8pEO191hJMtlHFPRa8xsizHaM82MLfNkUHdUtVEV3tgTp5oj+8qbEqYM57SLfc74KSbw//4SeJma2LRVIw==}
    engines: {node: ^12 || ^14 || >= 16}
    peerDependencies:
      postcss: ^8.4.21
    peerDependenciesMeta:
      postcss:
        optional: true
    dependencies:
      camelcase-css: 2.0.1
      postcss: 8.4.31

  /postcss-load-config@4.0.1(postcss@8.4.31)(ts-node@10.9.1):
    resolution: {integrity: sha512-vEJIc8RdiBRu3oRAI0ymerOn+7rPuMvRXslTvZUKZonDHFIczxztIyJ1urxM1x9JXEikvpWWTUUqal5j/8QgvA==}
    engines: {node: '>= 14'}
    peerDependencies:
      postcss: '>=8.0.9'
      ts-node: '>=9.0.0'
    peerDependenciesMeta:
      postcss:
        optional: true
      ts-node:
        optional: true
    dependencies:
      lilconfig: 2.0.5
      postcss: 8.4.31
      ts-node: 10.9.1(@types/node@18.18.4)(typescript@5.2.2)
      yaml: 2.1.1

  /postcss-modules-extract-imports@3.0.0(postcss@8.4.31):
    resolution: {integrity: sha512-bdHleFnP3kZ4NYDhuGlVK+CMrQ/pqUm8bx/oGL93K6gVwiclvX5x0n76fYMKuIGKzlABOy13zsvqjb0f92TEXw==}
    engines: {node: ^10 || ^12 || >= 14}
    peerDependencies:
      postcss: ^8.1.0
    peerDependenciesMeta:
      postcss:
        optional: true
    dependencies:
      postcss: 8.4.31
    dev: true

  /postcss-modules-local-by-default@4.0.0(postcss@8.4.31):
    resolution: {integrity: sha512-sT7ihtmGSF9yhm6ggikHdV0hlziDTX7oFoXtuVWeDd3hHObNkcHRo9V3yg7vCAY7cONyxJC/XXCmmiHHcvX7bQ==}
    engines: {node: ^10 || ^12 || >= 14}
    peerDependencies:
      postcss: ^8.1.0
    peerDependenciesMeta:
      postcss:
        optional: true
    dependencies:
      icss-utils: 5.1.0(postcss@8.4.31)
      postcss: 8.4.31
      postcss-selector-parser: 6.0.11
      postcss-value-parser: 4.2.0
    dev: true

  /postcss-modules-scope@3.0.0(postcss@8.4.31):
    resolution: {integrity: sha512-hncihwFA2yPath8oZ15PZqvWGkWf+XUfQgUGamS4LqoP1anQLOsOJw0vr7J7IwLpoY9fatA2qiGUGmuZL0Iqlg==}
    engines: {node: ^10 || ^12 || >= 14}
    peerDependencies:
      postcss: ^8.1.0
    peerDependenciesMeta:
      postcss:
        optional: true
    dependencies:
      postcss: 8.4.31
      postcss-selector-parser: 6.0.11
    dev: true

  /postcss-modules-values@4.0.0(postcss@8.4.31):
    resolution: {integrity: sha512-RDxHkAiEGI78gS2ofyvCsu7iycRv7oqw5xMWn9iMoR0N/7mf9D50ecQqUo5BZ9Zh2vH4bCUR/ktCqbB9m8vJjQ==}
    engines: {node: ^10 || ^12 || >= 14}
    peerDependencies:
      postcss: ^8.1.0
    peerDependenciesMeta:
      postcss:
        optional: true
    dependencies:
      icss-utils: 5.1.0(postcss@8.4.31)
      postcss: 8.4.31
    dev: true

  /postcss-modules@6.0.0(postcss@8.4.31):
    resolution: {integrity: sha512-7DGfnlyi/ju82BRzTIjWS5C4Tafmzl3R79YP/PASiocj+aa6yYphHhhKUOEoXQToId5rgyFgJ88+ccOUydjBXQ==}
    peerDependencies:
      postcss: ^8.0.0
    peerDependenciesMeta:
      postcss:
        optional: true
    dependencies:
      generic-names: 4.0.0
      icss-utils: 5.1.0(postcss@8.4.31)
      lodash.camelcase: 4.3.0
      postcss: 8.4.31
      postcss-modules-extract-imports: 3.0.0(postcss@8.4.31)
      postcss-modules-local-by-default: 4.0.0(postcss@8.4.31)
      postcss-modules-scope: 3.0.0(postcss@8.4.31)
      postcss-modules-values: 4.0.0(postcss@8.4.31)
      string-hash: 1.1.3
    dev: true

  /postcss-nested@6.0.1(postcss@8.4.31):
    resolution: {integrity: sha512-mEp4xPMi5bSWiMbsgoPfcP74lsWLHkQbZc3sY+jWYd65CUwXrUaTp0fmNpa01ZcETKlIgUdFN/MpS2xZtqL9dQ==}
    engines: {node: '>=12.0'}
    peerDependencies:
      postcss: ^8.2.14
    peerDependenciesMeta:
      postcss:
        optional: true
    dependencies:
      postcss: 8.4.31
      postcss-selector-parser: 6.0.11

  /postcss-selector-parser@6.0.11:
    resolution: {integrity: sha512-zbARubNdogI9j7WY4nQJBiNqQf3sLS3wCP4WfOidu+p28LofJqDH1tcXypGrcmMHhDk2t9wGhCsYe/+szLTy1g==}
    engines: {node: '>=4'}
    dependencies:
      cssesc: 3.0.0
      util-deprecate: 1.0.2

  /postcss-value-parser@4.2.0:
    resolution: {integrity: sha512-1NNCs6uurfkVbeXG4S8JFT9t19m45ICnif8zWLd5oPSZ50QnwMfK+H3jv408d4jw/7Bttv5axS5IiHoLaVNHeQ==}

  /postcss@8.4.31:
    resolution: {integrity: sha512-PS08Iboia9mts/2ygV3eLpY5ghnUcfLV/EXTOW1E2qYxJKGGBUtNjN76FYHnMs36RmARn41bC0AZmn+rR0OVpQ==}
    engines: {node: ^10 || ^12 || >=14}
    dependencies:
      nanoid: 3.3.6
      picocolors: 1.0.0
      source-map-js: 1.0.2

  /preact@10.7.3:
    resolution: {integrity: sha512-giqJXP8VbtA1tyGa3f1n9wiN7PrHtONrDyE3T+ifjr/tTkg+2N4d/6sjC9WyJKv8wM7rOYDveqy5ZoFmYlwo4w==}
    dev: true

  /prelude-ls@1.2.1:
    resolution: {integrity: sha512-vkcDPrRZo1QZLbn5RLGPpg/WmIQ65qoWWhcGKf/b5eplkkarX0m9z8ppCat4mlOqUsWpyNuYgO3VRyrYHSzX5g==}
    engines: {node: '>= 0.8.0'}
    dev: true

  /prettier@3.0.3:
    resolution: {integrity: sha512-L/4pUDMxcNa8R/EthV08Zt42WBO4h1rarVtK0K+QJG0X187OLo7l699jWw0GKuwzkPQ//jMFA/8Xm6Fh3J/DAg==}
    engines: {node: '>=14'}
    hasBin: true
    dev: true

  /pretty-bytes@6.1.1:
    resolution: {integrity: sha512-mQUvGU6aUFQ+rNvTIAcZuWGRT9a6f6Yrg9bHs4ImKF+HZCEK+plBvnAZYSIQztknZF2qnzNtr6F8s0+IuptdlQ==}
    engines: {node: ^14.13.1 || >=16.0.0}
    dev: true

  /pretty-format@29.5.0:
    resolution: {integrity: sha512-V2mGkI31qdttvTFX7Mt4efOqHXqJWMu4/r66Xh3Z3BwZaPfPJgp6/gbwoujRpPUtfEF6AUUWx3Jim3GCw5g/Qw==}
    engines: {node: ^14.15.0 || ^16.10.0 || >=18.0.0}
    dependencies:
      '@jest/schemas': 29.4.3
      ansi-styles: 5.2.0
      react-is: 18.2.0
    dev: true

  /printable-characters@1.0.42:
    resolution: {integrity: sha512-dKp+C4iXWK4vVYZmYSd0KBH5F/h1HoZRsbJ82AVKRO3PEo8L4lBS/vLwhVtpwwuYcoIsVY+1JYKR268yn480uQ==}
    dev: true

  /process-nextick-args@2.0.1:
    resolution: {integrity: sha512-3ouUOpQhtgrbOa17J7+uxOTpITYWaGP7/AhoR3+A+/1e9skrzelGi/dXzEYyvbxubEF6Wn2ypscTKiKJFFn1ag==}
    dev: true

  /promise@7.3.1:
    resolution: {integrity: sha512-nolQXZ/4L+bP/UGlkfaIujX9BKxGwmQ9OT4mOt5yvy8iK1h3wqTEJCijzGANTCCl9nWjY41juyAn2K3Q1hLLTg==}
    dependencies:
      asap: 2.0.6
    dev: true

  /prompts@2.4.2:
    resolution: {integrity: sha512-NxNv/kLguCA7p3jE8oL2aEBsrJWgAakBpgmgK6lpPWV+WuOmY6r2/zbAVnP+T8bQlA0nzHXSJSJW0Hq7ylaD2Q==}
    engines: {node: '>= 6'}
    dependencies:
      kleur: 3.0.3
      sisteransi: 1.0.5
    dev: true

  /proxy-addr@2.0.7:
    resolution: {integrity: sha512-llQsMLSUDUPT44jdrU/O37qlnifitDP+ZwrmmZcoSKyLKvtZxpyV0n2/bD/N4tBAAZ/gJEdZU7KMraoK1+XYAg==}
    engines: {node: '>= 0.10'}
    dependencies:
      forwarded: 0.2.0
      ipaddr.js: 1.9.1

  /proxy-from-env@1.1.0:
    resolution: {integrity: sha512-D+zkORCbA9f1tdWRK0RaCR3GPv50cMxcrz4X8k5LTSUD1Dkw47mKJEZQNunItRTkWwgtaUSo1RVFRIG9ZXiFYg==}
    dev: false

  /prr@1.0.1:
    resolution: {integrity: sha512-yPw4Sng1gWghHQWj0B3ZggWUm4qVbPwPFcRG8KyxiU7J2OHFSoEHKS+EZ3fv5l1t9CyCiop6l/ZYeWbrgoQejw==}
    requiresBuild: true
    dev: true
    optional: true

  /publint@0.2.2:
    resolution: {integrity: sha512-2t2IO6Y8Z+QBNLG89bpRhTQH7Ifn/83Kr0dVVdmOybq7GAT6+M4YGZd5AhtfMJbYPmbT7YD469pDKLCK94Q2+Q==}
    engines: {node: '>=16'}
    hasBin: true
    dependencies:
      npm-packlist: 5.1.3
      picocolors: 1.0.0
      sade: 1.8.1
    dev: true

  /pug-attrs@3.0.0:
    resolution: {integrity: sha512-azINV9dUtzPMFQktvTXciNAfAuVh/L/JCl0vtPCwvOA21uZrC08K/UnmrL+SXGEVc1FwzjW62+xw5S/uaLj6cA==}
    dependencies:
      constantinople: 4.0.1
      js-stringify: 1.0.2
      pug-runtime: 3.0.1
    dev: true

  /pug-code-gen@3.0.2:
    resolution: {integrity: sha512-nJMhW16MbiGRiyR4miDTQMRWDgKplnHyeLvioEJYbk1RsPI3FuA3saEP8uwnTb2nTJEKBU90NFVWJBk4OU5qyg==}
    dependencies:
      constantinople: 4.0.1
      doctypes: 1.1.0
      js-stringify: 1.0.2
      pug-attrs: 3.0.0
      pug-error: 2.0.0
      pug-runtime: 3.0.1
      void-elements: 3.1.0
      with: 7.0.2
    dev: true

  /pug-error@2.0.0:
    resolution: {integrity: sha512-sjiUsi9M4RAGHktC1drQfCr5C5eriu24Lfbt4s+7SykztEOwVZtbFk1RRq0tzLxcMxMYTBR+zMQaG07J/btayQ==}
    dev: true

  /pug-filters@4.0.0:
    resolution: {integrity: sha512-yeNFtq5Yxmfz0f9z2rMXGw/8/4i1cCFecw/Q7+D0V2DdtII5UvqE12VaZ2AY7ri6o5RNXiweGH79OCq+2RQU4A==}
    dependencies:
      constantinople: 4.0.1
      jstransformer: 1.0.0
      pug-error: 2.0.0
      pug-walk: 2.0.0
      resolve: 1.22.4
    dev: true

  /pug-lexer@5.0.1:
    resolution: {integrity: sha512-0I6C62+keXlZPZkOJeVam9aBLVP2EnbeDw3An+k0/QlqdwH6rv8284nko14Na7c0TtqtogfWXcRoFE4O4Ff20w==}
    dependencies:
      character-parser: 2.2.0
      is-expression: 4.0.0
      pug-error: 2.0.0
    dev: true

  /pug-linker@4.0.0:
    resolution: {integrity: sha512-gjD1yzp0yxbQqnzBAdlhbgoJL5qIFJw78juN1NpTLt/mfPJ5VgC4BvkoD3G23qKzJtIIXBbcCt6FioLSFLOHdw==}
    dependencies:
      pug-error: 2.0.0
      pug-walk: 2.0.0
    dev: true

  /pug-load@3.0.0:
    resolution: {integrity: sha512-OCjTEnhLWZBvS4zni/WUMjH2YSUosnsmjGBB1An7CsKQarYSWQ0GCVyd4eQPMFJqZ8w9xgs01QdiZXKVjk92EQ==}
    dependencies:
      object-assign: 4.1.1
      pug-walk: 2.0.0
    dev: true

  /pug-parser@6.0.0:
    resolution: {integrity: sha512-ukiYM/9cH6Cml+AOl5kETtM9NR3WulyVP2y4HOU45DyMim1IeP/OOiyEWRr6qk5I5klpsBnbuHpwKmTx6WURnw==}
    dependencies:
      pug-error: 2.0.0
      token-stream: 1.0.0
    dev: true

  /pug-runtime@3.0.1:
    resolution: {integrity: sha512-L50zbvrQ35TkpHwv0G6aLSuueDRwc/97XdY8kL3tOT0FmhgG7UypU3VztfV/LATAvmUfYi4wNxSajhSAeNN+Kg==}
    dev: true

  /pug-strip-comments@2.0.0:
    resolution: {integrity: sha512-zo8DsDpH7eTkPHCXFeAk1xZXJbyoTfdPlNR0bK7rpOMuhBYb0f5qUVCO1xlsitYd3w5FQTK7zpNVKb3rZoUrrQ==}
    dependencies:
      pug-error: 2.0.0
    dev: true

  /pug-walk@2.0.0:
    resolution: {integrity: sha512-yYELe9Q5q9IQhuvqsZNwA5hfPkMJ8u92bQLIMcsMxf/VADjNtEYptU+inlufAFYcWdHlwNfZOEnOOQrZrcyJCQ==}
    dev: true

  /pug@3.0.2:
    resolution: {integrity: sha512-bp0I/hiK1D1vChHh6EfDxtndHji55XP/ZJKwsRqrz6lRia6ZC2OZbdAymlxdVFwd1L70ebrVJw4/eZ79skrIaw==}
    dependencies:
      pug-code-gen: 3.0.2
      pug-filters: 4.0.0
      pug-lexer: 5.0.1
      pug-linker: 4.0.0
      pug-load: 3.0.0
      pug-parser: 6.0.0
      pug-runtime: 3.0.1
      pug-strip-comments: 2.0.0
    dev: true

  /punycode@1.4.1:
    resolution: {integrity: sha512-jmYNElW7yvO7TV33CjSmvSiE2yco3bV2czu/OzDKdMNVZQWfxCblURLhf+47syQRBntjfLdd/H0egrzIG+oaFQ==}

  /punycode@2.1.1:
    resolution: {integrity: sha512-XRsRjdf+j5ml+y/6GKHPZbrF/8p2Yga0JPtdqTIY2Xe5ohJPD9saDJJLPvp9+NSBprVvevdXZybnj2cv8OEd0A==}
    engines: {node: '>=6'}
    dev: true

  /qs@6.11.0:
    resolution: {integrity: sha512-MvjoMCJwEarSbUYk5O+nmoSzSutSsTwF85zcHPQ9OrlFoZOYIjaqBAJIqIXjptyD5vThxGq52Xu/MaJzRkIk4Q==}
    engines: {node: '>=0.6'}
    dependencies:
      side-channel: 1.0.4

  /qs@6.11.2:
    resolution: {integrity: sha512-tDNIz22aBzCDxLtVH++VnTfzxlfeK5CbqohpSqpJgj1Wg/cQbStNAz3NuqCs5vV+pjBsK4x4pN9HlVh7rcYRiA==}
    engines: {node: '>=0.6'}
    dependencies:
      side-channel: 1.0.4

  /queue-microtask@1.2.3:
    resolution: {integrity: sha512-NuaNSa6flKT5JaSYQzJok04JzTL1CA6aGhv5rfLW3PgqA+M2ChpZQnAC8h8i4ZFkBS8X5RqkDBHA7r4hej3K9A==}

  /quick-lru@4.0.1:
    resolution: {integrity: sha512-ARhCpm70fzdcvNQfPoy49IaanKkTlRWF2JMzqhcJbhSFRZv7nPTvZJdcY7301IPmvW+/p0RgIWnQDLJxifsQ7g==}
    engines: {node: '>=8'}
    dev: true

  /range-parser@1.2.1:
    resolution: {integrity: sha512-Hrgsx+orqoygnmhFbKaHE6c296J+HTAQXoxEF6gNupROmmGJRoyzfG3ccAveqCBrwr/2yxQ5BVd/GTl5agOwSg==}
    engines: {node: '>= 0.6'}

  /raw-body@2.5.1:
    resolution: {integrity: sha512-qqJBtEyVgS0ZmPGdCFPWJ3FreoqvG4MVQln/kCgF7Olq95IbOp0/BWyMwbdtn4VTvkM8Y7khCQ2Xgk/tcrCXig==}
    engines: {node: '>= 0.8'}
    dependencies:
      bytes: 3.1.2
      http-errors: 2.0.0
      iconv-lite: 0.4.24
      unpipe: 1.0.0

  /react-dom@18.2.0(react@18.2.0):
    resolution: {integrity: sha512-6IMTriUmvsjHUjNtEDudZfuDQUoWXVxKHhlEGSk81n4YFS+r/Kl99wXiwlVXtPBtJenozv2P+hxDsw9eA7Xo6g==}
    peerDependencies:
      react: ^18.2.0
    dependencies:
      loose-envify: 1.4.0
      react: 18.2.0
      scheduler: 0.23.0
    dev: false

  /react-is@18.2.0:
    resolution: {integrity: sha512-xWGDIW6x921xtzPkhiULtthJHoJvBbF3q26fzloPCK0hsvxtPVelvftw3zjbHWSkR2km9Z+4uxbDDK/6Zw9B8w==}
    dev: true

  /react@18.2.0:
    resolution: {integrity: sha512-/3IjMdb2L9QbBdWiW5e3P2/npwMBaU9mHCSCUzNln0ZCYbcfTsGbTJrU/kGemdH2IWmB2ioZ+zkxtmq6g09fGQ==}
    engines: {node: '>=0.10.0'}
    dependencies:
      loose-envify: 1.4.0
    dev: false

  /read-cache@1.0.0:
    resolution: {integrity: sha512-Owdv/Ft7IjOgm/i0xvNDZ1LrRANRfew4b2prF3OWMQLxLfu3bS8FVhCsrSCMK4lR56Y9ya+AThoTpDCTxCmpRA==}
    dependencies:
      pify: 2.3.0

  /read-pkg-up@3.0.0:
    resolution: {integrity: sha512-YFzFrVvpC6frF1sz8psoHDBGF7fLPc+llq/8NB43oagqWkx8ar5zYtsTORtOjw9W2RHLpWP+zTWwBvf1bCmcSw==}
    engines: {node: '>=4'}
    dependencies:
      find-up: 2.1.0
      read-pkg: 3.0.0
    dev: true

  /read-pkg-up@7.0.1:
    resolution: {integrity: sha512-zK0TB7Xd6JpCLmlLmufqykGE+/TlOePD6qKClNW7hHDKFh/J7/7gCWGR7joEQEW1bKq3a3yUZSObOoWLFQ4ohg==}
    engines: {node: '>=8'}
    dependencies:
      find-up: 4.1.0
      read-pkg: 5.2.0
      type-fest: 0.8.1
    dev: true

  /read-pkg@3.0.0:
    resolution: {integrity: sha1-nLxoaXj+5l0WwA4rGcI3/Pbjg4k=}
    engines: {node: '>=4'}
    dependencies:
      load-json-file: 4.0.0
      normalize-package-data: 2.5.0
      path-type: 3.0.0
    dev: true

  /read-pkg@5.2.0:
    resolution: {integrity: sha512-Ug69mNOpfvKDAc2Q8DRpMjjzdtrnv9HcSMX+4VsZxD1aZ6ZzrIE7rlzXBtWTyhULSMKg076AW6WR5iZpD0JiOg==}
    engines: {node: '>=8'}
    dependencies:
      '@types/normalize-package-data': 2.4.1
      normalize-package-data: 2.5.0
      parse-json: 5.2.0
      type-fest: 0.6.0
    dev: true

  /readable-stream@2.3.7:
    resolution: {integrity: sha512-Ebho8K4jIbHAxnuxi7o42OrZgF/ZTNcsZj6nRKyUmkhLFq8CHItp/fy6hQZuZmP/n3yZ9VBUbp4zz/mX8hmYPw==}
    dependencies:
      core-util-is: 1.0.3
      inherits: 2.0.4
      isarray: 1.0.0
      process-nextick-args: 2.0.1
      safe-buffer: 5.1.2
      string_decoder: 1.1.1
      util-deprecate: 1.0.2
    dev: true

  /readable-stream@3.6.0:
    resolution: {integrity: sha512-BViHy7LKeTz4oNnkcLJ+lVSL6vpiFeX6/d3oSH8zCW7UxP2onchk+vTGB143xuFjHS3deTgkKoXXymXqymiIdA==}
    engines: {node: '>= 6'}
    dependencies:
      inherits: 2.0.4
      string_decoder: 1.3.0
      util-deprecate: 1.0.2

  /readdirp@3.6.0:
    resolution: {integrity: sha512-hOS089on8RduqdbhvQ5Z37A0ESjsqz6qnRcffsMU3495FuTdqSm+7bhJ29JvIOsBDEEnan5DPu9t3To9VRlMzA==}
    engines: {node: '>=8.10.0'}
    dependencies:
      picomatch: 2.3.1

  /redent@3.0.0:
    resolution: {integrity: sha512-6tDA8g98We0zd0GvVeMT9arEOnTw9qM03L9cJXaCjrip1OO764RDBLBfrB4cwzNGDj5OA5ioymC9GkizgWJDUg==}
    engines: {node: '>=8'}
    dependencies:
      indent-string: 4.0.0
      strip-indent: 3.0.0
    dev: true

  /refa@0.11.0:
    resolution: {integrity: sha512-486O8/pQXwj9jV0mVvUnTsxq0uknpBnNJ0eCUhkZqJRQ8KutrT1PhzmumdCeM1hSBF2eMlFPmwECRER4IbKXlQ==}
    engines: {node: ^12.0.0 || ^14.0.0 || >=16.0.0}
    dependencies:
      '@eslint-community/regexpp': 4.6.2
    dev: true

  /regenerate-unicode-properties@10.1.0:
    resolution: {integrity: sha512-d1VudCLoIGitcU/hEg2QqvyGZQmdC0Lf8BqdOMXGFSvJP4bNV1+XqbPQeHHLD51Jh4QJJ225dlIFvY4Ly6MXmQ==}
    engines: {node: '>=4'}
    dependencies:
      regenerate: 1.4.2
    dev: false

  /regenerate@1.4.2:
    resolution: {integrity: sha512-zrceR/XhGYU/d/opr2EKO7aRHUeiBI8qjtfHqADTwZd6Szfy16la6kqD0MIUs5z5hx6AaKa+PixpPrR289+I0A==}
    dev: false

  /regenerator-runtime@0.14.0:
    resolution: {integrity: sha512-srw17NI0TUWHuGa5CFGGmhfNIeja30WMBfbslPNhf6JrqQlLN5gcrvig1oqPxiVaXb0oW0XRKtH6Nngs5lKCIA==}
    dev: false

  /regenerator-transform@0.15.2:
    resolution: {integrity: sha512-hfMp2BoF0qOk3uc5V20ALGDS2ddjQaLrdl7xrGXvAIow7qeWRM2VA2HuCHkUKk9slq3VwEwLNK3DFBqDfPGYtg==}
    dependencies:
      '@babel/runtime': 7.23.1
    dev: false

  /regexp-ast-analysis@0.6.0:
    resolution: {integrity: sha512-OLxjyjPkVH+rQlBLb1I/P/VTmamSjGkvN5PTV5BXP432k3uVz727J7H29GA5IFiY0m7e1xBN7049Wn59FY3DEQ==}
    engines: {node: ^12.0.0 || ^14.0.0 || >=16.0.0}
    dependencies:
      '@eslint-community/regexpp': 4.6.2
      refa: 0.11.0
    dev: true

  /regexp.prototype.flags@1.5.0:
    resolution: {integrity: sha512-0SutC3pNudRKgquxGoRGIz946MZVHqbNfPjBdxeOhBrdgDKlRoXmYLQN9xRbrR09ZXWeGAdPuif7egofn6v5LA==}
    engines: {node: '>= 0.4'}
    dependencies:
      call-bind: 1.0.2
      define-properties: 1.2.0
      functions-have-names: 1.2.3
    dev: true

  /regexpu-core@5.3.2:
    resolution: {integrity: sha512-RAM5FlZz+Lhmo7db9L298p2vHP5ZywrVXmVXpmAD9GuL5MPH6t9ROw1iA/wfHkQ76Qe7AaPF0nGuim96/IrQMQ==}
    engines: {node: '>=4'}
    dependencies:
      '@babel/regjsgen': 0.8.0
      regenerate: 1.4.2
      regenerate-unicode-properties: 10.1.0
      regjsparser: 0.9.1
      unicode-match-property-ecmascript: 2.0.0
      unicode-match-property-value-ecmascript: 2.1.0
    dev: false

  /regjsparser@0.9.1:
    resolution: {integrity: sha512-dQUtn90WanSNl+7mQKcXAgZxvUe7Z0SqXlgzv0za4LwiUhyzBC58yQO3liFoUgu8GiJVInAhJjkj1N0EtQ5nkQ==}
    hasBin: true
    dependencies:
      jsesc: 0.5.0
    dev: false

  /require-directory@2.1.1:
    resolution: {integrity: sha512-fGxEI7+wsG9xrvdjsrlmL22OMTTiHRwAMroiEeMgq8gzoLC/PQr7RsRDSTLUg/bZAZtF+TVIkHc6/4RIKrui+Q==}
    engines: {node: '>=0.10.0'}
    dev: true

  /requires-port@1.0.0:
    resolution: {integrity: sha1-kl0mAdOaxIXgkc8NpcbmlNw9yv8=}
    dev: true

  /resolve-from@4.0.0:
    resolution: {integrity: sha512-pb/MYmXstAkysRFx8piNI1tGFNQIFA3vkE3Gq4EuA1dF6gHp/+vgZqsCGJapvy8N3Q+4o7FwvquPJcnZ7RYy4g==}
    engines: {node: '>=4'}
    dev: true

  /resolve-pkg-maps@1.0.0:
    resolution: {integrity: sha512-seS2Tj26TBVOC2NIc2rOe2y2ZO7efxITtLZcGSOnHHNOQ7CkiUBfw0Iw2ck6xkIhPwLhKNLS8BO+hEpngQlqzw==}
    dev: true

  /resolve.exports@2.0.2:
    resolution: {integrity: sha512-X2UW6Nw3n/aMgDVy+0rSqgHlv39WZAlZrXCdnbyEiKm17DSqHX4MmQMaST3FbeWR5FTuRcUwYAziZajji0Y7mg==}
    engines: {node: '>=10'}
    dev: true

  /resolve@1.19.0:
    resolution: {integrity: sha512-rArEXAgsBG4UgRGcynxWIWKFvh/XZCcS8UJdHhwy91zwAvCZIbcs+vAbflgBnNjYMs/i/i+/Ux6IZhML1yPvxg==}
    dependencies:
      is-core-module: 2.13.0
      path-parse: 1.0.7
    dev: true

  /resolve@1.22.1:
    resolution: {integrity: sha512-nBpuuYuY5jFsli/JIs1oldw6fOQCBioohqWZg/2hiaOybXOft4lonv85uDOKXdf8rhyK159cxU5cDcK/NKk8zw==}
    hasBin: true
    dependencies:
      is-core-module: 2.11.0
      path-parse: 1.0.7
      supports-preserve-symlinks-flag: 1.0.0

  /resolve@1.22.2:
    resolution: {integrity: sha512-Sb+mjNHOULsBv818T40qSPeRiuWLyaGMa5ewydRLFimneixmVy2zdivRl+AF6jaYPC8ERxGDmFSiqui6SfPd+g==}
    hasBin: true
    dependencies:
      is-core-module: 2.13.0
      path-parse: 1.0.7
      supports-preserve-symlinks-flag: 1.0.0

  /resolve@1.22.4:
    resolution: {integrity: sha512-PXNdCiPqDqeUou+w1C2eTQbNfxKSuMxqTCuvlmmMsk1NWHL5fRrhY6Pl0qEYYc6+QqGClco1Qj8XnjPego4wfg==}
    hasBin: true
    dependencies:
      is-core-module: 2.13.0
      path-parse: 1.0.7
      supports-preserve-symlinks-flag: 1.0.0

  /restore-cursor@4.0.0:
    resolution: {integrity: sha512-I9fPXU9geO9bHOt9pHHOhOkYerIMsmVaWB0rA2AI9ERh/+x/i7MV5HKBNrg+ljO5eoPVgCcnFuRjJ9uH6I/3eg==}
    engines: {node: ^12.20.0 || ^14.13.1 || >=16.0.0}
    dependencies:
      onetime: 5.1.2
      signal-exit: 3.0.7
    dev: true

  /reusify@1.0.4:
    resolution: {integrity: sha512-U9nH88a3fc/ekCF1l0/UP1IosiuIjyTh7hBvXVMHYgVcfGvt897Xguj2UOLDeI5BG2m7/uwyaLVT6fbtCwTyzw==}
    engines: {iojs: '>=1.0.0', node: '>=0.10.0'}

  /rfdc@1.3.0:
    resolution: {integrity: sha512-V2hovdzFbOi77/WajaSMXk2OLm+xNIeQdMMuB7icj7bk6zi2F8GGAxigcnDFpJHbNyNcgyJDiP+8nOrY5cZGrA==}
    dev: true

  /rimraf@3.0.2:
    resolution: {integrity: sha512-JZkJMZkAGFFPP2YqXZXPbMlMBgsxzE8ILs4lMIX/2o0L9UBw9O/Y3o6wFw/i9YLapcUJWwqbi3kdxIPdC62TIA==}
    hasBin: true
    dependencies:
      glob: 7.2.0

  /rimraf@5.0.5:
    resolution: {integrity: sha512-CqDakW+hMe/Bz202FPEymy68P+G50RfMQK+Qo5YUqc9SPipvbGjCGKd0RSKEelbsfQuw3g5NZDSrlZZAJurH1A==}
    engines: {node: '>=14'}
    hasBin: true
    dependencies:
      glob: 10.3.10
    dev: true

  /rollup-plugin-dts@6.0.2(rollup@3.29.2)(typescript@5.2.2):
    resolution: {integrity: sha512-GYCCy9DyE5csSuUObktJBpjNpW2iLZMabNDIiAqzQWBl7l/WHzjvtAXevf8Lftk8EA920tuxeB/g8dM8MVMR6A==}
    engines: {node: '>=v16'}
    peerDependencies:
      rollup: ^3.25
      typescript: ^4.5 || ^5.0
    dependencies:
      magic-string: 0.30.4
      rollup: 3.29.2
      typescript: 5.2.2
    optionalDependencies:
      '@babel/code-frame': 7.22.13
    dev: true

  /rollup-plugin-license@3.1.0(rollup@4.0.0):
    resolution: {integrity: sha512-Cny2H2hJ7K+VdcJkH1pNcYRVhqIhZNu/fPusedW53fNZQOIwpXiznJ220EFvDkJbFUEkLqIDsDB5bEr/N9qfqw==}
    engines: {node: '>=14.0.0'}
    peerDependencies:
      rollup: ^1.0.0 || ^2.0.0 || ^3.0.0
    dependencies:
      commenting: 1.1.0
      glob: 7.2.0
      lodash: 4.17.21
      magic-string: 0.30.4
      mkdirp: 3.0.1
      moment: 2.29.3
      package-name-regex: 2.0.6
      rollup: 4.0.0
      spdx-expression-validate: 2.0.0
      spdx-satisfies: 5.0.1
    dev: true

  /rollup@3.29.2:
    resolution: {integrity: sha512-CJouHoZ27v6siztc21eEQGo0kIcE5D1gVPA571ez0mMYb25LGYGKnVNXpEj5MGlepmDWGXNjDB5q7uNiPHC11A==}
    engines: {node: '>=14.18.0', npm: '>=8.0.0'}
    hasBin: true
    optionalDependencies:
      fsevents: 2.3.3
    dev: true

  /rollup@4.0.0:
    resolution: {integrity: sha512-dtlkoIdp/g2glVlQb6FzhMAMzhMYVIJ3KLGjhWKkwz/ambEuHeVZ7Eg6GALhHZOsDRD+ZWSjnUikZXPyb22puQ==}
    engines: {node: '>=18.0.0', npm: '>=8.0.0'}
    hasBin: true
    optionalDependencies:
      '@rollup/rollup-android-arm-eabi': 4.0.0
      '@rollup/rollup-android-arm64': 4.0.0
      '@rollup/rollup-darwin-arm64': 4.0.0
      '@rollup/rollup-darwin-x64': 4.0.0
      '@rollup/rollup-linux-arm-gnueabihf': 4.0.0
      '@rollup/rollup-linux-arm64-gnu': 4.0.0
      '@rollup/rollup-linux-x64-gnu': 4.0.0
      '@rollup/rollup-linux-x64-musl': 4.0.0
      '@rollup/rollup-win32-arm64-msvc': 4.0.0
      '@rollup/rollup-win32-ia32-msvc': 4.0.0
      '@rollup/rollup-win32-x64-msvc': 4.0.0
      fsevents: 2.3.3

  /run-parallel@1.2.0:
    resolution: {integrity: sha512-5l4VyZR86LZ/lDxZTR6jqL8AFE2S0IFLMP26AbjsLVADxHdhB/c0GUsH+y39UfCi3dzz8OlQuPmnaJOMoDHQBA==}
    dependencies:
      queue-microtask: 1.2.3

  /sade@1.8.1:
    resolution: {integrity: sha512-xal3CZX1Xlo/k4ApwCFrHVACi9fBqJ7V+mwhBsuf/1IOKbBy098Fex+Wa/5QMubw09pSZ/u8EY8PWgevJsXp1A==}
    engines: {node: '>=6'}
    dependencies:
      mri: 1.2.0
    dev: true

  /safe-array-concat@1.0.0:
    resolution: {integrity: sha512-9dVEFruWIsnie89yym+xWTAYASdpw3CJV7Li/6zBewGf9z2i1j31rP6jnY0pHEO4QZh6N0K11bFjWmdR8UGdPQ==}
    engines: {node: '>=0.4'}
    dependencies:
      call-bind: 1.0.2
      get-intrinsic: 1.2.1
      has-symbols: 1.0.3
      isarray: 2.0.5
    dev: true

  /safe-buffer@5.1.2:
    resolution: {integrity: sha512-Gd2UZBJDkXlY7GbJxfsE8/nvKkUEU1G38c1siN6QP6a9PT9MmHB8GnpscSmMJSoF8LOIrt8ud/wPtojys4G6+g==}
    dev: true

  /safe-buffer@5.2.1:
    resolution: {integrity: sha512-rp3So07KcdmmKbGvgaNxQSJr7bGVSVk5S9Eq1F+ppbRo70+YeaDxkw5Dd8NPN+GD6bjnYm2VuPuCXmpuYvmCXQ==}

  /safe-regex-test@1.0.0:
    resolution: {integrity: sha512-JBUUzyOgEwXQY1NuPtvcj/qcBDbDmEvWufhlnXZIm75DEHp+afM1r1ujJpJsV/gSM4t59tpDyPi1sd6ZaPFfsA==}
    dependencies:
      call-bind: 1.0.2
      get-intrinsic: 1.2.1
      is-regex: 1.1.4
    dev: true

  /safer-buffer@2.1.2:
    resolution: {integrity: sha512-YZo3K82SD7Riyi0E1EQPojLz7kpepnSQI9IyPbHHg1XXXevb5dJI7tpyN2ADxGcQbHG7vcyRHk0cbwqcQriUtg==}

  /sass@1.69.0:
    resolution: {integrity: sha512-l3bbFpfTOGgQZCLU/gvm1lbsQ5mC/WnLz3djL2v4WCJBDrWm58PO+jgngcGRNnKUh6wSsdm50YaovTqskZ0xDQ==}
    engines: {node: '>=14.0.0'}
    hasBin: true
    dependencies:
      chokidar: 3.5.3(patch_hash=dzxbf3kgof5pdmbsyih2x43sq4)
      immutable: 4.0.0
      source-map-js: 1.0.2
    dev: true

  /sax@1.2.4:
    resolution: {integrity: sha512-NqVDv9TpANUjFm0N8uM5GxL36UgKi9/atZw+x7YFnQ8ckwFGKrl4xX4yWtrey3UJm5nP1kUbnYgLopqWNSRhWw==}
    dev: true

  /scheduler@0.23.0:
    resolution: {integrity: sha512-CtuThmgHNg7zIZWAXi3AsyIzA3n4xx7aNyjwC2VJldO2LMVDhFK+63xGqq6CsJH4rTAt6/M+N4GhZiDYPx9eUw==}
    dependencies:
      loose-envify: 1.4.0
    dev: false

  /scslre@0.2.0:
    resolution: {integrity: sha512-4hc49fUMmX3jM0XdFUAPBrs1xwEcdHa0KyjEsjFs+Zfc66mpFpq5YmRgDtl+Ffo6AtJIilfei+yKw8fUn3N88w==}
    dependencies:
      '@eslint-community/regexpp': 4.6.2
      refa: 0.11.0
      regexp-ast-analysis: 0.6.0
    dev: true

  /scule@1.0.0:
    resolution: {integrity: sha512-4AsO/FrViE/iDNEPaAQlb77tf0csuq27EsVpy6ett584EcRTp6pTDLoGWVxCD77y5iU5FauOvhsI4o1APwPoSQ==}
    dev: true

  /select@1.1.2:
    resolution: {integrity: sha1-DnNQrN7ICxEIUoeG7B1EGNEbOW0=}
    dev: false

  /semver@5.7.2:
    resolution: {integrity: sha512-cBznnQ9KjJqU67B52RMC65CMarK2600WFnbkcaiwWq3xy/5haFJlshgnpjovMVJ+Hff49d8GEn0b87C5pDQ10g==}
    hasBin: true
    dev: true

  /semver@6.3.1:
    resolution: {integrity: sha512-BR7VvDCVHO+q2xBEWskxS6DJE1qRnb7DxzUrogb71CWoSficBxYsiAGd+Kl0mmq/MprG9yArRkyrQxTO6XjMzA==}
    hasBin: true

  /semver@7.5.4:
    resolution: {integrity: sha512-1bCSESV6Pv+i21Hvpxp3Dx+pSD8lIPt8uVjRrxAUt/nbswYc+tK6Y2btiULjd4+fnq15PX+nqQDC7Oft7WkwcA==}
    engines: {node: '>=10'}
    hasBin: true
    dependencies:
      lru-cache: 6.0.0

  /send@0.18.0:
    resolution: {integrity: sha512-qqWzuOjSFOuqPjFe4NOsMLafToQQwBSOEpS+FwEt3A2V3vKubTquT3vmLTQpFgMXp8AlFWFuP1qKaJZOtPpVXg==}
    engines: {node: '>= 0.8.0'}
    dependencies:
      debug: 2.6.9
      depd: 2.0.0
      destroy: 1.2.0
      encodeurl: 1.0.2
      escape-html: 1.0.3
      etag: 1.8.1
      fresh: 0.5.2
      http-errors: 2.0.0
      mime: 1.6.0
      ms: 2.1.3
      on-finished: 2.4.1
      range-parser: 1.2.1
      statuses: 2.0.1
    transitivePeerDependencies:
      - supports-color

  /serve-static@1.15.0:
    resolution: {integrity: sha512-XGuRDNjXUijsUL0vl6nSD7cwURuzEgglbOaFuZM9g3kwDXOWVTck0jLzjPzGD+TazWbboZYu52/9/XPdUgne9g==}
    engines: {node: '>= 0.8.0'}
    dependencies:
      encodeurl: 1.0.2
      escape-html: 1.0.3
      parseurl: 1.3.3
      send: 0.18.0
    transitivePeerDependencies:
      - supports-color

  /set-blocking@2.0.0:
    resolution: {integrity: sha512-KiKBS8AnWGEyLzofFfmvKwpdPzqiy16LvQfK3yv/fVH7Bj13/wl3JSR1J+rfgRE9q7xUJK4qvgS8raSOeLUehw==}
    dev: false

  /setprototypeof@1.2.0:
    resolution: {integrity: sha512-E5LDX7Wrp85Kil5bhZv46j8jOeboKq5JMmYM3gVGdGH8xFpPWXUMsNrlODCrkoxMEeNi/XZIwuRvY4XNwYMJpw==}

  /shebang-command@1.2.0:
    resolution: {integrity: sha1-RKrGW2lbAzmJaMOfNj/uXer98eo=}
    engines: {node: '>=0.10.0'}
    dependencies:
      shebang-regex: 1.0.0
    dev: true

  /shebang-command@2.0.0:
    resolution: {integrity: sha512-kHxr2zZpYtdmrN1qDjrrX/Z1rR1kG8Dx+gkpK1G4eXmvXswmcE1hTWBWYUzlraYw1/yZp6YuDY77YtvbN0dmDA==}
    engines: {node: '>=8'}
    dependencies:
      shebang-regex: 3.0.0
    dev: true

  /shebang-regex@1.0.0:
    resolution: {integrity: sha1-2kL0l0DAtC2yypcoVxyxkMmO/qM=}
    engines: {node: '>=0.10.0'}
    dev: true

  /shebang-regex@3.0.0:
    resolution: {integrity: sha512-7++dFhtcx3353uBaq8DDR4NuxBetBzC7ZQOhmTQInHEd6bSrXdiEyzCvG07Z44UYdLShWUyXt5M/yhz8ekcb1A==}
    engines: {node: '>=8'}
    dev: true

  /shell-exec@1.0.2:
    resolution: {integrity: sha512-jyVd+kU2X+mWKMmGhx4fpWbPsjvD53k9ivqetutVW/BQ+WIZoDoP4d8vUMGezV6saZsiNoW2f9GIhg9Dondohg==}
    dev: true

  /shell-quote@1.7.3:
    resolution: {integrity: sha512-Vpfqwm4EnqGdlsBFNmHhxhElJYrdfcxPThu+ryKS5J8L/fhAwLazFZtq+S+TWZ9ANj2piSQLGj6NQg+lKPmxrw==}
    dev: true

  /shell-quote@1.8.1:
    resolution: {integrity: sha512-6j1W9l1iAs/4xYBI1SYOVZyFcCis9b4KCLQ8fgAGG07QvzaRLVVRQvAy85yNmmZSjYjg4MWh4gNvlPujU/5LpA==}
    dev: true

  /shiki@0.14.4:
    resolution: {integrity: sha512-IXCRip2IQzKwxArNNq1S+On4KPML3Yyn8Zzs/xRgcgOWIr8ntIK3IKzjFPfjy/7kt9ZMjc+FItfqHRBg8b6tNQ==}
    dependencies:
      ansi-sequence-parser: 1.1.0
      jsonc-parser: 3.2.0
      vscode-oniguruma: 1.7.0
      vscode-textmate: 8.0.0
    dev: true

  /side-channel@1.0.4:
    resolution: {integrity: sha512-q5XPytqFEIKHkGdiMIrY10mvLRvnQh42/+GoBlFW3b2LXLE2xxJpZFdm94we0BaoV3RwJyGqg5wS7epxTv0Zvw==}
    dependencies:
      call-bind: 1.0.2
      get-intrinsic: 1.2.1
      object-inspect: 1.12.3

  /siginfo@2.0.0:
    resolution: {integrity: sha512-ybx0WO1/8bSBLEWXZvEd7gMW3Sn3JFlW3TvX1nREbDLRNQNaeNN8WK0meBwPdAaOI7TtRRRJn/Es1zhrrCHu7g==}
    dev: true

  /signal-exit@3.0.7:
    resolution: {integrity: sha512-wnD2ZE+l+SPC/uoS0vXeE9L1+0wuaMqKlfz9AMUo38JsyLSBWSFcHR1Rri62LZc12vLr1gb3jl7iwQhgwpAbGQ==}

  /signal-exit@4.1.0:
    resolution: {integrity: sha512-bzyZ1e88w9O1iNJbKnOlvYTrWPDl46O1bG0D3XInv+9tkPrxrN8jUUTiFlDkkmKWgn1M6CfIA13SuGqOa9Korw==}
    engines: {node: '>=14'}
    dev: true

  /simple-git-hooks@2.9.0:
    resolution: {integrity: sha512-waSQ5paUQtyGC0ZxlHmcMmD9I1rRXauikBwX31bX58l5vTOhCEcBC5Bi+ZDkPXTjDnZAF8TbCqKBY+9+sVPScw==}
    hasBin: true
    requiresBuild: true
    dev: true

  /sirv@2.0.3(patch_hash=z45f224eewh2pgpijxcc3aboqm):
    resolution: {integrity: sha512-O9jm9BsID1P+0HOi81VpXPoDxYP374pkOLzACAoyUQ/3OUVndNpsz6wMnY2z+yOxzbllCKZrM+9QrWsv4THnyA==}
    engines: {node: '>= 10'}
    dependencies:
      '@polka/url': 1.0.0-next.21
      mrmime: 1.0.1
      totalist: 3.0.0
    dev: true
    patched: true

  /sisteransi@1.0.5:
    resolution: {integrity: sha512-bLGGlR1QxBcynn2d5YmDX4MGjlZvy2MRBDRNHLJ8VI6l6+9FUiyTFNJ0IveOSP0bcXgVDPRcfGqA0pjaqUpfVg==}
    dev: true

  /slash@3.0.0:
    resolution: {integrity: sha512-g9Q1haeby36OSStwb4ntCGGGaKsaVSjQ68fBxoQcutl5fS1vuY18H3wSt3jFyFtrkx+Kz0V1G85A4MyAdDMi2Q==}
    engines: {node: '>=8'}

  /slash@4.0.0:
    resolution: {integrity: sha512-3dOsAHXXUkQTpOYcoAxLIorMTp4gIQr5IW3iVb7A7lFIp0VHhnynm9izx6TssdrIcVIESAlVjtnO2K8bg+Coew==}
    engines: {node: '>=12'}
    dev: true

  /slash@5.1.0:
    resolution: {integrity: sha512-ZA6oR3T/pEyuqwMgAKT0/hAv8oAXckzbkmR0UkUosQ+Mc4RxGoJkRmwHgHufaenlyAgE1Mxgpdcrf75y6XcnDg==}
    engines: {node: '>=14.16'}

  /slice-ansi@5.0.0:
    resolution: {integrity: sha512-FC+lgizVPfie0kkhqUScwRu1O/lF6NOgJmlCgK+/LYxDCTk8sGelYaHDhFcDN+Sn3Cv+3VSa4Byeo+IMCzpMgQ==}
    engines: {node: '>=12'}
    dependencies:
      ansi-styles: 6.2.1
      is-fullwidth-code-point: 4.0.0
    dev: true

  /source-map-js@1.0.2:
    resolution: {integrity: sha512-R0XvVJ9WusLiqTCEiGCmICCMplcCkIwwR11mOSD9CR5u+IXYdiseeEuXCVAjS54zqwkLcPNnmU4OeJ6tUrWhDw==}
    engines: {node: '>=0.10.0'}

  /source-map-support@0.5.21:
    resolution: {integrity: sha512-uBHU3L3czsIyYXKX88fdrGovxdSCoTGDRZ6SYXtSRxLZUzHg5P/66Ht6uoUlHu9EZod+inXhKo3qQgwXUT/y1w==}
    dependencies:
      buffer-from: 1.1.2
      source-map: 0.6.1
    dev: true

  /source-map@0.6.1:
    resolution: {integrity: sha512-UjgapumWlbMhkBgzT7Ykc5YXUT46F0iKu8SGXq0bcwP5dz/h0Plj6enJqjz1Zbq2l5WaqYnrVbwWOWMyF3F47g==}
    engines: {node: '>=0.10.0'}
    dev: true

  /source-map@0.7.3:
    resolution: {integrity: sha512-CkCj6giN3S+n9qrYiBTX5gystlENnRW5jZeNLHpe6aue+SrHcG5VYwujhW9s4dY31mEGsxBDrHR6oI69fTXsaQ==}
    engines: {node: '>= 8'}
    dev: true

  /spdx-compare@1.0.0:
    resolution: {integrity: sha512-C1mDZOX0hnu0ep9dfmuoi03+eOdDoz2yvK79RxbcrVEG1NO1Ph35yW102DHWKN4pk80nwCgeMmSY5L25VE4D9A==}
    dependencies:
      array-find-index: 1.0.2
      spdx-expression-parse: 3.0.1
      spdx-ranges: 2.1.1
    dev: true

  /spdx-correct@3.1.1:
    resolution: {integrity: sha512-cOYcUWwhCuHCXi49RhFRCyJEK3iPj1Ziz9DpViV3tbZOwXD49QzIN3MpOLJNxh2qwq2lJJZaKMVw9qNi4jTC0w==}
    dependencies:
      spdx-expression-parse: 3.0.1
      spdx-license-ids: 3.0.11
    dev: true

  /spdx-exceptions@2.3.0:
    resolution: {integrity: sha512-/tTrYOC7PPI1nUAgx34hUpqXuyJG+DTHJTnIULG4rDygi4xu/tfgmq1e1cIRwRzwZgo4NLySi+ricLkZkw4i5A==}
    dev: true

  /spdx-expression-parse@3.0.1:
    resolution: {integrity: sha512-cbqHunsQWnJNE6KhVSMsMeH5H/L9EpymbzqTQ3uLwNCLZ1Q481oWaofqH7nO6V07xlXwY6PhQdQ2IedWx/ZK4Q==}
    dependencies:
      spdx-exceptions: 2.3.0
      spdx-license-ids: 3.0.11
    dev: true

  /spdx-expression-validate@2.0.0:
    resolution: {integrity: sha512-b3wydZLM+Tc6CFvaRDBOF9d76oGIHNCLYFeHbftFXUWjnfZWganmDmvtM5sm1cRwJc/VDBMLyGGrsLFd1vOxbg==}
    dependencies:
      spdx-expression-parse: 3.0.1
    dev: true

  /spdx-license-ids@3.0.11:
    resolution: {integrity: sha512-Ctl2BrFiM0X3MANYgj3CkygxhRmr9mi6xhejbdO960nF6EDJApTYpn0BQnDKlnNBULKiCN1n3w9EBkHK8ZWg+g==}
    dev: true

  /spdx-ranges@2.1.1:
    resolution: {integrity: sha512-mcdpQFV7UDAgLpXEE/jOMqvK4LBoO0uTQg0uvXUewmEFhpiZx5yJSZITHB8w1ZahKdhfZqP5GPEOKLyEq5p8XA==}
    dev: true

  /spdx-satisfies@5.0.1:
    resolution: {integrity: sha512-Nwor6W6gzFp8XX4neaKQ7ChV4wmpSh2sSDemMFSzHxpTw460jxFYeOn+jq4ybnSSw/5sc3pjka9MQPouksQNpw==}
    dependencies:
      spdx-compare: 1.0.0
      spdx-expression-parse: 3.0.1
      spdx-ranges: 2.1.1
    dev: true

  /split2@3.2.2:
    resolution: {integrity: sha512-9NThjpgZnifTkJpzTZ7Eue85S49QwpNhZTq6GRJwObb6jnLFNGB7Qm73V5HewTROPyxD0C29xqmaI68bQtV+hg==}
    dependencies:
      readable-stream: 3.6.0
    dev: true

  /split@1.0.1:
    resolution: {integrity: sha512-mTyOoPbrivtXnwnIxZRFYRrPNtEFKlpB2fvjSnCQUiAA6qAZzqwna5envK4uk6OIeP17CsdF3rSBGYVBsU0Tkg==}
    dependencies:
      through: 2.3.8
    dev: true

  /sprintf-js@1.0.3:
    resolution: {integrity: sha512-D9cPgkvLlV3t3IzL0D0YLvGA9Ahk4PcvVwUbN0dSGr1aP0Nrt4AEnTUbuGvquEC0mA64Gqt1fzirlRs5ibXx8g==}
    dev: true

  /stackback@0.0.2:
    resolution: {integrity: sha512-1XMJE5fQo1jGH6Y/7ebnwPOBEkIEnT4QF32d5R1+VXdXveM0IBMJt8zfaxX1P3QhVwrYe+576+jkANtSS2mBbw==}
    dev: true

  /stacktracey@2.1.8:
    resolution: {integrity: sha512-Kpij9riA+UNg7TnphqjH7/CzctQ/owJGNbFkfEeve4Z4uxT5+JapVLFXcsurIfN34gnTWZNJ/f7NMG0E8JDzTw==}
    dependencies:
      as-table: 1.0.55
      get-source: 2.0.12
    dev: true

  /statuses@1.5.0:
    resolution: {integrity: sha512-OpZ3zP+jT1PI7I8nemJX4AKmAX070ZkYPVWV/AaKTJl+tXCTGyVdC1a4SL8RUQYEwk/f34ZX8UTykN68FwrqAA==}
    engines: {node: '>= 0.6'}
    dev: true

  /statuses@2.0.1:
    resolution: {integrity: sha512-RwNA9Z/7PrK06rYLIzFMlaF+l73iwpzsqRIFgbMLbTcLD6cOao82TaWefPXQvB2fOC4AjuYSEndS7N/mTCbkdQ==}
    engines: {node: '>= 0.8'}

  /std-env@3.3.3:
    resolution: {integrity: sha512-Rz6yejtVyWnVjC1RFvNmYL10kgjC49EOghxWn0RFqlCHGFpQx+Xe7yW3I4ceK1SGrWIGMjD5Kbue8W/udkbMJg==}
    dev: true

  /stoppable@1.1.0:
    resolution: {integrity: sha512-KXDYZ9dszj6bzvnEMRYvxgeTHU74QBFL54XKtP3nyMuJ81CFYtABZ3bAzL2EdFUaEwJOBOgENyFj3R7oTzDyyw==}
    engines: {node: '>=4', npm: '>=6'}
    dev: true

  /streamsearch@1.1.0:
    resolution: {integrity: sha512-Mcc5wHehp9aXz1ax6bZUyY5afg9u2rv5cqQI3mRrYkGC8rW2hM02jWuwjtL++LS5qinSyhj2QfLyNsuc+VsExg==}
    engines: {node: '>=10.0.0'}
    dev: true

  /string-argv@0.3.2:
    resolution: {integrity: sha512-aqD2Q0144Z+/RqG52NeHEkZauTAUWJO8c6yTftGJKO3Tja5tUgIfmIl6kExvhtxSDP7fXB6DvzkfMpCd/F3G+Q==}
    engines: {node: '>=0.6.19'}
    dev: true

  /string-hash@1.1.3:
    resolution: {integrity: sha512-kJUvRUFK49aub+a7T1nNE66EJbZBMnBgoC1UbCZ5n6bsZKBRga4KgBRTMn/pFkeCZSYtNeSyMxPDM0AXWELk2A==}
    dev: true

  /string-width@4.2.3:
    resolution: {integrity: sha512-wKyQRQpjJ0sIp62ErSZdGsjMJWsap5oRNihHhu6G7JVO/9jIB6UyevL+tXuOqrng8j/cxKTWyWUwvSTriiZz/g==}
    engines: {node: '>=8'}
    dependencies:
      emoji-regex: 8.0.0
      is-fullwidth-code-point: 3.0.0
      strip-ansi: 6.0.1

  /string-width@5.1.2:
    resolution: {integrity: sha512-HnLOCR3vjcY8beoNLtcjZ5/nxn2afmME6lhrDrebokqMap+XbeW8n9TXpPDOqdGK5qcI3oT0GKTW6wC7EMiVqA==}
    engines: {node: '>=12'}
    dependencies:
      eastasianwidth: 0.2.0
      emoji-regex: 9.2.2
      strip-ansi: 7.1.0
    dev: true

  /string.prototype.padend@3.1.3:
    resolution: {integrity: sha512-jNIIeokznm8SD/TZISQsZKYu7RJyheFNt84DUPrh482GC8RVp2MKqm2O5oBRdGxbDQoXrhhWtPIWQOiy20svUg==}
    engines: {node: '>= 0.4'}
    dependencies:
      call-bind: 1.0.2
      define-properties: 1.2.0
      es-abstract: 1.22.1
    dev: true

  /string.prototype.trim@1.2.7:
    resolution: {integrity: sha512-p6TmeT1T3411M8Cgg9wBTMRtY2q9+PNy9EV1i2lIXUN/btt763oIfxwN3RR8VU6wHX8j/1CFy0L+YuThm6bgOg==}
    engines: {node: '>= 0.4'}
    dependencies:
      call-bind: 1.0.2
      define-properties: 1.2.0
      es-abstract: 1.22.1
    dev: true

  /string.prototype.trimend@1.0.6:
    resolution: {integrity: sha512-JySq+4mrPf9EsDBEDYMOb/lM7XQLulwg5R/m1r0PXEFqrV0qHvl58sdTilSXtKOflCsK2E8jxf+GKC0T07RWwQ==}
    dependencies:
      call-bind: 1.0.2
      define-properties: 1.2.0
      es-abstract: 1.22.1
    dev: true

  /string.prototype.trimstart@1.0.6:
    resolution: {integrity: sha512-omqjMDaY92pbn5HOX7f9IccLA+U1tA9GvtU4JrodiXFfYB7jPzzHpRzpglLAjtUV6bB557zwClJezTqnAiYnQA==}
    dependencies:
      call-bind: 1.0.2
      define-properties: 1.2.0
      es-abstract: 1.22.1
    dev: true

  /string_decoder@1.1.1:
    resolution: {integrity: sha512-n/ShnvDi6FHbbVfviro+WojiFzv+s8MPMHBczVePfUpDJLwoLT0ht1l4YwBCbi8pJAveEEdnkHyPyTP/mzRfwg==}
    dependencies:
      safe-buffer: 5.1.2
    dev: true

  /string_decoder@1.3.0:
    resolution: {integrity: sha512-hkRX8U1WjJFd8LsDJ2yQ/wWWxaopEsABU1XfkM8A+j0+85JAGppt16cr1Whg6KIbb4okU6Mql6BOj+uup/wKeA==}
    dependencies:
      safe-buffer: 5.2.1

  /strip-ansi@6.0.1:
    resolution: {integrity: sha512-Y38VPSHcqkFrCpFnQ9vuSXmquuv5oXOKpGeT6aGrr3o3Gc9AlVa6JBfUSOCnbxGGZF+/0ooI7KrPuUSztUdU5A==}
    engines: {node: '>=8'}
    dependencies:
      ansi-regex: 5.0.1

  /strip-ansi@7.1.0:
    resolution: {integrity: sha512-iq6eVVI64nQQTRYq2KtEg2d2uU7LElhTJwsH4YzIHZshxlgZms/wIc4VoDQTlG/IvVIrBKG06CrZnp0qv7hkcQ==}
    engines: {node: '>=12'}
    dependencies:
      ansi-regex: 6.0.1
    dev: true

  /strip-bom@3.0.0:
    resolution: {integrity: sha512-vavAMRXOgBVNF6nyEEmL3DBK19iRpDcoIwW+swQ+CbGiu7lju6t+JklA1MHweoWtadgt4ISVUsXLyDq34ddcwA==}
    engines: {node: '>=4'}
    dev: true

  /strip-final-newline@3.0.0:
    resolution: {integrity: sha512-dOESqjYr96iWYylGObzd39EuNTa5VJxyvVAEm5Jnh7KGo75V43Hk1odPQkNDyXNmUR6k+gEiDVXnjB8HJ3crXw==}
    engines: {node: '>=12'}
    dev: true

  /strip-indent@3.0.0:
    resolution: {integrity: sha512-laJTa3Jb+VQpaC6DseHhF7dXVqHTfJPCRDaEbid/drOhgitgYku/letMUqOXFoWV0zIIUbjpdH2t+tYj4bQMRQ==}
    engines: {node: '>=8'}
    dependencies:
      min-indent: 1.0.1
    dev: true

  /strip-json-comments@3.1.1:
    resolution: {integrity: sha512-6fPc+R4ihwqP6N/aIv2f1gMH8lOVtWQHoqC4yK6oSDVVocumAsfCqjkXnqiYMhmMwS/mEHLp7Vehlt3ql6lEig==}
    engines: {node: '>=8'}
    dev: true

  /strip-literal@1.3.0:
    resolution: {integrity: sha512-PugKzOsyXpArk0yWmUwqOZecSO0GH0bPoctLcqNDH9J04pVW3lflYE0ujElBGTloevcxF5MofAOZ7C5l2b+wLg==}
    dependencies:
      acorn: 8.10.0
    dev: true

  /stylus@0.60.0:
    resolution: {integrity: sha512-j2pBgEwzCu05yCuY4cmyp0FtPQQFBBAGB7TY7QaNl7eztiHwkxzwvIp5vjZJND/a1JNOka+ZW9ewVPFZpI3pcA==}
    hasBin: true
    dependencies:
      '@adobe/css-tools': 4.2.0
      debug: 4.3.4
      glob: 7.2.0
      sax: 1.2.4
      source-map: 0.7.3
    transitivePeerDependencies:
      - supports-color
    dev: true

  /sucrase@3.32.0:
    resolution: {integrity: sha512-ydQOU34rpSyj2TGyz4D2p8rbktIOZ8QY9s+DGLvFU1i5pWJE8vkpruCjGCMHsdXwnD7JDcS+noSwM/a7zyNFDQ==}
    engines: {node: '>=8'}
    hasBin: true
    dependencies:
      '@jridgewell/gen-mapping': 0.3.3
      commander: 4.1.1
      glob: 7.1.6
      lines-and-columns: 1.2.4
      mz: 2.7.0
      pirates: 4.0.5
      ts-interface-checker: 0.1.13

  /sugarss@4.0.1:
    resolution: {integrity: sha512-WCjS5NfuVJjkQzK10s8WOBY+hhDxxNt/N6ZaGwxFZ+wN3/lKKFSaaKUNecULcTTvE4urLcKaZFQD8vO0mOZujw==}
    engines: {node: '>=12.0'}
    peerDependencies:
      postcss: ^8.3.3
    peerDependenciesMeta:
      postcss:
        optional: true
    dev: true

  /supports-color@5.5.0:
    resolution: {integrity: sha512-QjVjwdXIt408MIiAqCX4oUKsgU2EqAGzs2Ppkm4aQYbjm+ZEWEcW4SfFNTr4uMNZma0ey4f5lgLrkB0aX0QMow==}
    engines: {node: '>=4'}
    dependencies:
      has-flag: 3.0.0

  /supports-color@7.2.0:
    resolution: {integrity: sha512-qpCAvRl9stuOHveKsn7HncJRvv501qIacKzQlO/+Lwxc9+0q2wLyv4Dfvt80/DPn2pqOBsJdDiogXGR9+OvwRw==}
    engines: {node: '>=8'}
    dependencies:
      has-flag: 4.0.0
    dev: true

  /supports-preserve-symlinks-flag@1.0.0:
    resolution: {integrity: sha512-ot0WnXS9fgdkgIcePe6RHNk1WA8+muPa6cSjeR3V8K27q9BB1rTE3R1p7Hv0z1ZyAc8s6Vvv8DIyWf681MAt0w==}
    engines: {node: '>= 0.4'}

  /systemjs@6.14.2:
    resolution: {integrity: sha512-1TlOwvKWdXxAY9vba+huLu99zrQURDWA8pUTYsRIYDZYQbGyK+pyEP4h4dlySsqo7ozyJBmYD20F+iUHhAltEg==}
    dev: false

  /tabbable@6.2.0:
    resolution: {integrity: sha512-Cat63mxsVJlzYvN51JmVXIgNoUokrIaT2zLclCXjRd8boZ0004U4KCs/sToJ75C6sdlByWxpYnb5Boif1VSFew==}
    dev: true

  /tailwindcss@3.3.3(ts-node@10.9.1):
    resolution: {integrity: sha512-A0KgSkef7eE4Mf+nKJ83i75TMyq8HqY3qmFIJSWy8bNt0v1lG7jUcpGpoTFxAwYcWOphcTBLPPJg+bDfhDf52w==}
    engines: {node: '>=14.0.0'}
    hasBin: true
    dependencies:
      '@alloc/quick-lru': 5.2.0
      arg: 5.0.2
      chokidar: 3.5.3(patch_hash=dzxbf3kgof5pdmbsyih2x43sq4)
      didyoumean: 1.2.2
      dlv: 1.1.3
      fast-glob: 3.3.1
      glob-parent: 6.0.2
      is-glob: 4.0.3
      jiti: 1.18.2
      lilconfig: 2.1.0
      micromatch: 4.0.5
      normalize-path: 3.0.0
      object-hash: 3.0.0
      picocolors: 1.0.0
      postcss: 8.4.31
      postcss-import: 15.1.0(postcss@8.4.31)
      postcss-js: 4.0.1(postcss@8.4.31)
      postcss-load-config: 4.0.1(postcss@8.4.31)(ts-node@10.9.1)
      postcss-nested: 6.0.1(postcss@8.4.31)
      postcss-selector-parser: 6.0.11
      resolve: 1.22.2
      sucrase: 3.32.0
    transitivePeerDependencies:
      - ts-node

  /tar@6.1.11:
    resolution: {integrity: sha512-an/KZQzQUkZCkuoAA64hM92X0Urb6VpRhAFllDzz44U2mcD5scmT3zBc4VgVpkugF580+DQn8eAFSyoQt0tznA==}
    engines: {node: '>= 10'}
    dependencies:
      chownr: 2.0.0
      fs-minipass: 2.1.0
      minipass: 3.1.6
      minizlib: 2.1.2
      mkdirp: 1.0.4
      yallist: 4.0.0
    dev: false

  /temp-dir@2.0.0:
    resolution: {integrity: sha512-aoBAniQmmwtcKp/7BzsH8Cxzv8OL736p7v1ihGb5e9DJ9kTwGWHrQrVB5+lfVDzfGrdRzXch+ig7LHaY1JTOrg==}
    engines: {node: '>=8'}
    dev: true

  /tempfile@3.0.0:
    resolution: {integrity: sha512-uNFCg478XovRi85iD42egu+eSFUmmka750Jy7L5tfHI5hQKKtbPnxaSaXAbBqCDYrw3wx4tXjKwci4/QmsZJxw==}
    engines: {node: '>=8'}
    dependencies:
      temp-dir: 2.0.0
      uuid: 3.4.0
    dev: true

  /terser@5.21.0:
    resolution: {integrity: sha512-WtnFKrxu9kaoXuiZFSGrcAvvBqAdmKx0SFNmVNYdJamMu9yyN3I/QF0FbH4QcqJQ+y1CJnzxGIKH0cSj+FGYRw==}
    engines: {node: '>=10'}
    hasBin: true
    dependencies:
      '@jridgewell/source-map': 0.3.3
      acorn: 8.10.0
      commander: 2.20.3
      source-map-support: 0.5.21
    dev: true

  /text-extensions@1.9.0:
    resolution: {integrity: sha512-wiBrwC1EhBelW12Zy26JeOUkQ5mRu+5o8rpsJk5+2t+Y5vE7e842qtZDQ2g1NpX/29HdyFeJ4nSIhI47ENSxlQ==}
    engines: {node: '>=0.10'}
    dev: true

  /text-table@0.2.0:
    resolution: {integrity: sha512-N+8UisAXDGk8PFXP4HAzVR9nbfmVJ3zYLAWiTIoqC5v5isinhr+r5uaO8+7r3BMfuNIufIsA7RdpVgacC2cSpw==}
    dev: true

  /thenify-all@1.6.0:
    resolution: {integrity: sha512-RNxQH/qI8/t3thXJDwcstUO4zeqo64+Uy/+sNVRBx4Xn2OX+OZ9oP+iJnNFqplFra2ZUVeKCSa2oVWi3T4uVmA==}
    engines: {node: '>=0.8'}
    dependencies:
      thenify: 3.3.1

  /thenify@3.3.1:
    resolution: {integrity: sha512-RVZSIV5IG10Hk3enotrhvz0T9em6cyHBLkH/YAZuKqd8hRkKhSfCGIcP2KUY0EPxndzANBmNllzWPwak+bheSw==}
    dependencies:
      any-promise: 1.3.0

  /through2@2.0.5:
    resolution: {integrity: sha512-/mrRod8xqpA+IHSLyGCQ2s8SPHiCDEeQJSep1jqLYeEUClOFG2Qsh+4FU6G9VeqpZnGW/Su8LQGc4YKni5rYSQ==}
    dependencies:
      readable-stream: 2.3.7
      xtend: 4.0.2
    dev: true

  /through@2.3.8:
    resolution: {integrity: sha512-w89qg7PI8wAdvX60bMDP+bFoD5Dvhm9oLheFp5O4a2QF0cSBGsBX4qZmadPMvVqlLJBBci+WqGGOAPvcDeNSVg==}
    dev: true

  /tiny-emitter@2.1.0:
    resolution: {integrity: sha512-NB6Dk1A9xgQPMoGqC5CVXn123gWyte215ONT5Pp5a0yt4nlEoO1ZWeCwpncaekPHXO60i47ihFnZPiRPjRMq4Q==}
    dev: false

  /tinybench@2.5.0:
    resolution: {integrity: sha512-kRwSG8Zx4tjF9ZiyH4bhaebu+EDz1BOx9hOigYHlUW4xxI/wKIUQUqo018UlU4ar6ATPBsaMrdbKZ+tmPdohFA==}
    dev: true

  /tinypool@0.7.0:
    resolution: {integrity: sha512-zSYNUlYSMhJ6Zdou4cJwo/p7w5nmAH17GRfU/ui3ctvjXFErXXkruT4MWW6poDeXgCaIBlGLrfU6TbTXxyGMww==}
    engines: {node: '>=14.0.0'}
    dev: true

  /tinyspy@2.1.1:
    resolution: {integrity: sha512-XPJL2uSzcOyBMky6OFrusqWlzfFrXtE0hPuMgW8A2HmaqrPo4ZQHRN/V0QXN3FSjKxpsbRrFc5LI7KOwBsT1/w==}
    engines: {node: '>=14.0.0'}
    dev: true

  /to-fast-properties@2.0.0:
    resolution: {integrity: sha512-/OaKK0xYrs3DmxRYqL/yDc+FxFUVYhDlXMhRmv3z915w2HF1tnN1omB354j8VUGO/hbRzyD6Y3sA7v7GS/ceog==}
    engines: {node: '>=4'}

  /to-regex-range@5.0.1:
    resolution: {integrity: sha512-65P7iz6X5yEr1cwcgvQxbbIw7Uk3gOy5dIdtZ4rDveLqhrdJP+Li/Hx6tyK0NEb+2GCyneCMJiGqrADCSNk8sQ==}
    engines: {node: '>=8.0'}
    dependencies:
      is-number: 7.0.0

  /toidentifier@1.0.1:
    resolution: {integrity: sha512-o5sSPKEkg/DIQNmH43V0/uerLrpzVedkUh8tGNvaeXpfpuwjKenlSox/2O/BTlZUtEe+JG7s5YhEz608PlAHRA==}
    engines: {node: '>=0.6'}

  /token-stream@1.0.0:
    resolution: {integrity: sha1-zCAOqyYT9BZtJ/+a/HylbUnfbrQ=}
    dev: true

  /totalist@3.0.0:
    resolution: {integrity: sha512-eM+pCBxXO/njtF7vdFsHuqb+ElbxqtI4r5EAvk6grfAFyJ6IvWlSkfZ5T9ozC6xWw3Fj1fGoSmrl0gUs46JVIw==}
    engines: {node: '>=6'}
    dev: true

  /tr46@0.0.3:
    resolution: {integrity: sha512-N3WMsuqV66lT30CrXNbEjx4GEwlow3v6rr4mCcv6prnfwhS01rkgyFdjPNBYd9br7LpXV1+Emh01fHnq2Gdgrw==}
    dev: false

  /trim-newlines@3.0.1:
    resolution: {integrity: sha512-c1PTsA3tYrIsLGkJkzHF+w9F2EyxfXGo4UyJc4pFL++FMjnq0HJS69T3M7d//gKrFKwy429bouPescbjecU+Zw==}
    engines: {node: '>=8'}
    dev: true

  /ts-api-utils@1.0.1(typescript@5.2.2):
    resolution: {integrity: sha512-lC/RGlPmwdrIBFTX59wwNzqh7aR2otPNPR/5brHZm/XKFYKsfqxihXUe9pU3JI+3vGkl+vyCoNNnPhJn3aLK1A==}
    engines: {node: '>=16.13.0'}
    peerDependencies:
      typescript: '>=4.2.0'
    dependencies:
      typescript: 5.2.2
    dev: true

  /ts-interface-checker@0.1.13:
    resolution: {integrity: sha512-Y/arvbn+rrz3JCKl9C4kVNfTfSm2/mEp5FSz5EsZSANGPSlQrpRI5M4PKF+mJnE52jOO90PnPSc3Ur3bTQw0gA==}

  /ts-node@10.9.1(@types/node@18.18.4)(typescript@5.2.2):
    resolution: {integrity: sha512-NtVysVPkxxrwFGUUxGYhfux8k78pQB3JqYBXlLRZgdGUqTO5wU/UyHop5p70iEbGhB7q5KmiZiU0Y3KlJrScEw==}
    hasBin: true
    peerDependencies:
      '@swc/core': '>=1.2.50'
      '@swc/wasm': '>=1.2.50'
      '@types/node': '*'
      typescript: '>=2.7'
    peerDependenciesMeta:
      '@swc/core':
        optional: true
      '@swc/wasm':
        optional: true
    dependencies:
      '@cspotcode/source-map-support': 0.8.1
      '@tsconfig/node10': 1.0.8
      '@tsconfig/node12': 1.0.9
      '@tsconfig/node14': 1.0.1
      '@tsconfig/node16': 1.0.2
      '@types/node': 18.18.4
      acorn: 8.10.0
      acorn-walk: 8.2.0(acorn@8.10.0)
      arg: 4.1.3
      create-require: 1.1.1
      diff: 4.0.2
      make-error: 1.3.6
      typescript: 5.2.2
      v8-compile-cache-lib: 3.0.1
      yn: 3.1.1

  /tsconfck@3.0.0-next.9(typescript@5.2.2):
    resolution: {integrity: sha512-bgVlu3qcRUZpm9Au1IHiPDkb8XU+72bRkXrBaJsiAjIlixtkbKLe4q1odrrqG0rVHvh0Q4R3adT/nh1FwzftXA==}
    engines: {node: ^18 || >=20}
    hasBin: true
    peerDependencies:
      typescript: ^5.0.0
    peerDependenciesMeta:
      typescript:
        optional: true
    dependencies:
      typescript: 5.2.2
    dev: true

  /tsconfig-paths@3.14.2:
    resolution: {integrity: sha512-o/9iXgCYc5L/JxCHPe3Hvh8Q/2xm5Z+p18PESBU6Ff33695QnCHBEjcytY2q19ua7Mbl/DavtBOLq+oG0RCL+g==}
    dependencies:
      '@types/json5': 0.0.29
      json5: 1.0.2
      minimist: 1.2.8
      strip-bom: 3.0.0
    dev: true

  /tslib@2.6.2:
    resolution: {integrity: sha512-AEYxH93jGFPn/a2iVAwW87VuUIkR1FVUKB77NwMF7nBTDkDrrT/Hpt/IrCJ0QXhW27jTBDcf5ZY7w6RiqTMw2Q==}
    dev: true

  /tsx@3.13.0:
    resolution: {integrity: sha512-rjmRpTu3as/5fjNq/kOkOtihgLxuIz6pbKdj9xwP4J5jOLkBxw/rjN5ANw+KyrrOXV5uB7HC8+SrrSJxT65y+A==}
    hasBin: true
    dependencies:
      esbuild: 0.18.20
      get-tsconfig: 4.7.2
      source-map-support: 0.5.21
    optionalDependencies:
      fsevents: 2.3.3
    dev: true

  /type-check@0.4.0:
    resolution: {integrity: sha512-XleUoc9uwGXqjWwXaUTZAmzMcFZ5858QA2vvx1Ur5xIcixXIP+8LnFDgRplU30us6teqdlskFfu+ae4K79Ooew==}
    engines: {node: '>= 0.8.0'}
    dependencies:
      prelude-ls: 1.2.1
    dev: true

  /type-detect@4.0.8:
    resolution: {integrity: sha512-0fr/mIH1dlO+x7TlcMy+bIDqKPsw/70tVyeHW787goQjhmqaZe10uwLujubK9q9Lg6Fiho1KUKDYz0Z7k7g5/g==}
    engines: {node: '>=4'}
    dev: true

  /type-fest@0.18.1:
    resolution: {integrity: sha512-OIAYXk8+ISY+qTOwkHtKqzAuxchoMiD9Udx+FSGQDuiRR+PJKJHc2NJAXlbhkGwTt/4/nKZxELY1w3ReWOL8mw==}
    engines: {node: '>=10'}
    dev: true

  /type-fest@0.20.2:
    resolution: {integrity: sha512-Ne+eE4r0/iWnpAxD852z3A+N0Bt5RN//NjJwRd2VFHEmrywxf5vsZlh4R6lixl6B+wz/8d+maTSAkN1FIkI3LQ==}
    engines: {node: '>=10'}
    dev: true

  /type-fest@0.6.0:
    resolution: {integrity: sha512-q+MB8nYR1KDLrgr4G5yemftpMC7/QLqVndBmEEdqzmNj5dcFOO4Oo8qlwZE3ULT3+Zim1F8Kq4cBnikNhlCMlg==}
    engines: {node: '>=8'}
    dev: true

  /type-fest@0.8.1:
    resolution: {integrity: sha512-4dbzIzqvjtgiM5rw1k5rEHtBANKmdudhGyBEajN01fEyhaAIhsoKNy6y7+IN93IfpFtwY9iqi7kD+xwKhQsNJA==}
    engines: {node: '>=8'}
    dev: true

  /type-fest@1.4.0:
    resolution: {integrity: sha512-yGSza74xk0UG8k+pLh5oeoYirvIiWo5t0/o3zHHAO2tRDiZcxWP7fywNlXhqb6/r6sWvwi+RsyQMWhVLe4BVuA==}
    engines: {node: '>=10'}
    dev: true

  /type-is@1.6.18:
    resolution: {integrity: sha512-TkRKr9sUTxEH8MdfuCSP7VizJyzRNMjj2J2do2Jr3Kym598JVdEksuzPQCnlFPW4ky9Q+iA+ma9BGm06XQBy8g==}
    engines: {node: '>= 0.6'}
    dependencies:
      media-typer: 0.3.0
      mime-types: 2.1.35

  /type@1.2.0:
    resolution: {integrity: sha512-+5nt5AAniqsCnu2cEQQdpzCAh33kVx8n0VoFidKpB1dVVLAN/F+bgVOqOJqOnEnrhp222clB5p3vUlD+1QAnfg==}
    dev: false

  /type@2.6.0:
    resolution: {integrity: sha512-eiDBDOmkih5pMbo9OqsqPRGMljLodLcwd5XD5JbtNB0o89xZAwynY9EdCDsJU7LtcVCClu9DvM7/0Ep1hYX3EQ==}
    dev: false

  /typed-array-buffer@1.0.0:
    resolution: {integrity: sha512-Y8KTSIglk9OZEr8zywiIHG/kmQ7KWyjseXs1CbSo8vC42w7hg2HgYTxSWwP0+is7bWDc1H+Fo026CpHFwm8tkw==}
    engines: {node: '>= 0.4'}
    dependencies:
      call-bind: 1.0.2
      get-intrinsic: 1.2.1
      is-typed-array: 1.1.10
    dev: true

  /typed-array-byte-length@1.0.0:
    resolution: {integrity: sha512-Or/+kvLxNpeQ9DtSydonMxCx+9ZXOswtwJn17SNLvhptaXYDJvkFFP5zbfU/uLmvnBJlI4yrnXRxpdWH/M5tNA==}
    engines: {node: '>= 0.4'}
    dependencies:
      call-bind: 1.0.2
      for-each: 0.3.3
      has-proto: 1.0.1
      is-typed-array: 1.1.10
    dev: true

  /typed-array-byte-offset@1.0.0:
    resolution: {integrity: sha512-RD97prjEt9EL8YgAgpOkf3O4IF9lhJFr9g0htQkm0rchFp/Vx7LW5Q8fSXXub7BXAODyUQohRMyOc3faCPd0hg==}
    engines: {node: '>= 0.4'}
    dependencies:
      available-typed-arrays: 1.0.5
      call-bind: 1.0.2
      for-each: 0.3.3
      has-proto: 1.0.1
      is-typed-array: 1.1.10
    dev: true

  /typed-array-length@1.0.4:
    resolution: {integrity: sha512-KjZypGq+I/H7HI5HlOoGHkWUUGq+Q0TPhQurLbyrVrvnKTBgzLhIJ7j6J/XTQOi0d1RjyZ0wdas8bKs2p0x3Ng==}
    dependencies:
      call-bind: 1.0.2
      for-each: 0.3.3
      is-typed-array: 1.1.10
    dev: true

  /typescript@5.0.4:
    resolution: {integrity: sha512-cW9T5W9xY37cc+jfEnaUvX91foxtHkza3Nw3wkoF4sSlKn0MONdkdEndig/qPBWXNkmplh3NzayQzCiHM4/hqw==}
    engines: {node: '>=12.20'}
    hasBin: true
    dev: true

  /typescript@5.2.2:
    resolution: {integrity: sha512-mI4WrpHsbCIcwT9cF4FZvr80QUeKvsUsUvKDoR+X/7XHQH98xYD8YHZg7ANtz2GtZt/CBq2QJ0thkGJMHfqc1w==}
    engines: {node: '>=14.17'}
    hasBin: true

  /ufo@1.3.1:
    resolution: {integrity: sha512-uY/99gMLIOlJPwATcMVYfqDSxUR9//AUcgZMzwfSTJPDKzA1S8mX4VLqa+fiAtveraQUBCz4FFcwVZBGbwBXIw==}
    dev: true

  /uglify-js@3.17.4:
    resolution: {integrity: sha512-T9q82TJI9e/C1TAxYvfb16xO120tMVFZrGA3f9/P4424DNu6ypK103y0GPFVa17yotwSyZW5iYXgjYHkGrJW/g==}
    engines: {node: '>=0.8.0'}
    hasBin: true
    requiresBuild: true
    dev: true
    optional: true

  /unbox-primitive@1.0.2:
    resolution: {integrity: sha512-61pPlCD9h51VoreyJ0BReideM3MDKMKnh6+V9L08331ipq6Q8OFXZYiqP6n/tbHx4s5I9uRhcye6BrbkizkBDw==}
    dependencies:
      call-bind: 1.0.2
      has-bigints: 1.0.2
      has-symbols: 1.0.3
      which-boxed-primitive: 1.0.2
    dev: true

  /unbuild@2.0.0(typescript@5.2.2):
    resolution: {integrity: sha512-JWCUYx3Oxdzvw2J9kTAp+DKE8df/BnH/JTSj6JyA4SH40ECdFu7FoJJcrm8G92B7TjofQ6GZGjJs50TRxoH6Wg==}
    hasBin: true
    peerDependencies:
      typescript: ^5.1.6
    peerDependenciesMeta:
      typescript:
        optional: true
    dependencies:
      '@rollup/plugin-alias': 5.0.0(rollup@3.29.2)
      '@rollup/plugin-commonjs': 25.0.4(rollup@3.29.2)
      '@rollup/plugin-json': 6.0.0(rollup@3.29.2)
      '@rollup/plugin-node-resolve': 15.2.1(rollup@3.29.2)
      '@rollup/plugin-replace': 5.0.2(rollup@3.29.2)
      '@rollup/pluginutils': 5.0.4(rollup@3.29.2)
      chalk: 5.3.0
      citty: 0.1.4
      consola: 3.2.3
      defu: 6.1.2
      esbuild: 0.19.3
      globby: 13.2.2
      hookable: 5.5.3
      jiti: 1.20.0
      magic-string: 0.30.4
      mkdist: 1.3.0(typescript@5.2.2)
      mlly: 1.4.2
      pathe: 1.1.1
      pkg-types: 1.0.3
      pretty-bytes: 6.1.1
      rollup: 3.29.2
      rollup-plugin-dts: 6.0.2(rollup@3.29.2)(typescript@5.2.2)
      scule: 1.0.0
      typescript: 5.2.2
      untyped: 1.4.0
    transitivePeerDependencies:
      - sass
      - supports-color
    dev: true

  /undici@5.23.0:
    resolution: {integrity: sha512-1D7w+fvRsqlQ9GscLBwcAJinqcZGHUKjbOmXdlE/v8BvEGXjeWAax+341q44EuTcHXXnfyKNbKRq4Lg7OzhMmg==}
    engines: {node: '>=14.0'}
    dependencies:
      busboy: 1.6.0
    dev: true

  /unicode-canonical-property-names-ecmascript@2.0.0:
    resolution: {integrity: sha512-yY5PpDlfVIU5+y/BSCxAJRBIS1Zc2dDG3Ujq+sR0U+JjUevW2JhocOF+soROYDSaAezOzOKuyyixhD6mBknSmQ==}
    engines: {node: '>=4'}
    dev: false

  /unicode-match-property-ecmascript@2.0.0:
    resolution: {integrity: sha512-5kaZCrbp5mmbz5ulBkDkbY0SsPOjKqVS35VpL9ulMPfSl0J0Xsm+9Evphv9CoIZFwre7aJoa94AY6seMKGVN5Q==}
    engines: {node: '>=4'}
    dependencies:
      unicode-canonical-property-names-ecmascript: 2.0.0
      unicode-property-aliases-ecmascript: 2.1.0
    dev: false

  /unicode-match-property-value-ecmascript@2.1.0:
    resolution: {integrity: sha512-qxkjQt6qjg/mYscYMC0XKRn3Rh0wFPlfxB0xkt9CfyTvpX1Ra0+rAmdX2QyAobptSEvuy4RtpPRui6XkV+8wjA==}
    engines: {node: '>=4'}
    dev: false

  /unicode-property-aliases-ecmascript@2.1.0:
    resolution: {integrity: sha512-6t3foTQI9qne+OZoVQB/8x8rk2k1eVy1gRXhV3oFQ5T6R1dqQ1xtin3XqSlx3+ATBkliTaR/hHyJBm+LVPNM8w==}
    engines: {node: '>=4'}
    dev: false

  /universalify@0.1.2:
    resolution: {integrity: sha512-rBJeI5CXAlmy1pV+617WB9J63U6XcazHHF2f2dbJix4XzpUF0RS3Zbj0FGIOCAva5P/d/GBOYaACQ1w+0azUkg==}
    engines: {node: '>= 4.0.0'}
    dev: true

  /universalify@2.0.0:
    resolution: {integrity: sha512-hAZsKq7Yy11Zu1DE0OzWjw7nnLZmJZYTDZZyEFHZdUhV8FkH5MCfoU1XMaxXovpyW5nq5scPqq0ZDP9Zyl04oQ==}
    engines: {node: '>= 10.0.0'}
    dev: true

  /unpipe@1.0.0:
    resolution: {integrity: sha512-pjy2bYhSsufwWlKwPc+l3cN7+wuJlK6uz0YdJEOlQDbl6jo/YlPi4mb8agUkVC8BF7V8NuzeyPNqRksA3hztKQ==}
    engines: {node: '>= 0.8'}

  /untyped@1.4.0:
    resolution: {integrity: sha512-Egkr/s4zcMTEuulcIb7dgURS6QpN7DyqQYdf+jBtiaJvQ+eRsrtWUoX84SbvQWuLkXsOjM+8sJC9u6KoMK/U7Q==}
    hasBin: true
    dependencies:
      '@babel/core': 7.23.0
      '@babel/standalone': 7.22.20
      '@babel/types': 7.23.0
      defu: 6.1.2
      jiti: 1.20.0
      mri: 1.2.0
      scule: 1.0.0
    transitivePeerDependencies:
      - supports-color
    dev: true

  /update-browserslist-db@1.0.13(browserslist@4.22.1):
    resolution: {integrity: sha512-xebP81SNcPuNpPP3uzeW1NYXxI3rxyJzF3pD6sH4jE7o/IX+WtSpwnVU+qIsDPyk0d3hmFQ7mjqc6AtV604hbg==}
    hasBin: true
    peerDependencies:
      browserslist: '>= 4.21.0'
    dependencies:
      browserslist: 4.22.1
      escalade: 3.1.1
      picocolors: 1.0.0

  /uri-js@4.4.1:
    resolution: {integrity: sha512-7rKUyy33Q1yc98pQ1DAmLtwX109F7TIfWlW1Ydo8Wl1ii1SeHieeh0HHfPeL2fMXK6z0s8ecKs9frCuLJvndBg==}
    dependencies:
      punycode: 2.1.1
    dev: true

  /url@0.11.3:
    resolution: {integrity: sha512-6hxOLGfZASQK/cijlZnZJTq8OXAkt/3YGfQX45vvMYXpZoo8NdWZcY73K108Jf759lS1Bv/8wXnHDTSz17dSRw==}
    dependencies:
      punycode: 1.4.1
      qs: 6.11.2

  /util-deprecate@1.0.2:
    resolution: {integrity: sha512-EPD5q1uXyFxJpCrLnCc1nHnq3gOa6DZBocAIiI2TaSCA7VCJ1UJDMagCzIkXNsUYfD1daK//LTEQ8xiIbrHtcw==}

  /utils-merge@1.0.1:
    resolution: {integrity: sha512-pMZTvIkT1d+TFGvDOqodOclx0QWkkgi6Tdoa8gC8ffGAAqz9pzPTZWAybbsHHoED/ztMtkv/VoYTYyShUn81hA==}
    engines: {node: '>= 0.4.0'}

  /uuid@3.4.0:
    resolution: {integrity: sha512-HjSDRw6gZE5JMggctHBcjVak08+KEVhSIiDzFnT9S9aegmp85S/bReBVTb4QTFaRNptJ9kuYaNhnbNEOkbKb/A==}
    deprecated: Please upgrade  to version 7 or higher.  Older versions may use Math.random() in certain circumstances, which is known to be problematic.  See https://v8.dev/blog/math-random for details.
    hasBin: true
    dev: true

  /v8-compile-cache-lib@3.0.1:
    resolution: {integrity: sha512-wa7YjyUGfNZngI/vtK0UHAN+lgDCxBPCylVXGp0zu59Fz5aiGtNXaq3DhIov063MorB+VfufLh3JlF2KdTK3xg==}

  /validate-npm-package-license@3.0.4:
    resolution: {integrity: sha512-DpKm2Ui/xN7/HQKCtpZxoRWBhZ9Z0kqtygG8XCgNQ8ZlDnxuQmWhj566j8fN4Cu3/JmbhsDo7fcAJq4s9h27Ew==}
    dependencies:
      spdx-correct: 3.1.1
      spdx-expression-parse: 3.0.1
    dev: true

  /validator@13.7.0:
    resolution: {integrity: sha512-nYXQLCBkpJ8X6ltALua9dRrZDHVYxjJ1wgskNt1lH9fzGjs3tgojGSCBjmEPwkWS1y29+DrizMTW19Pr9uB2nw==}
    engines: {node: '>= 0.10'}
    dev: true

  /vary@1.1.2:
    resolution: {integrity: sha512-BNGbWLfd0eUPabhkXUVm0j8uuvREyTh5ovRa/dyow/BqAbZJyC+5fU+IzQOzmAKzYqYRAISoRhdQr3eIZ/PXqg==}
    engines: {node: '>= 0.8'}

  /vite-node@0.34.6:
    resolution: {integrity: sha512-nlBMJ9x6n7/Amaz6F3zJ97EBwR2FkzhBRxF5e+jE6LA3yi6Wtc2lyTij1OnDMIr34v5g/tVQtsVAzhT0jc5ygA==}
    engines: {node: '>=v14.18.0'}
    hasBin: true
    dependencies:
      cac: 6.7.14
      debug: 4.3.4
      mlly: 1.4.2
      pathe: 1.1.1
      picocolors: 1.0.0
      vite: link:packages/vite
    transitivePeerDependencies:
      - supports-color
    dev: true

  /vitepress@1.0.0-rc.20:
    resolution: {integrity: sha512-CykMUJ8JLxLcGWek0ew3wln4RYbsOd1+0YzXITTpajggpynm2S331TNkJVOkHrMRc6GYe3y4pS40GfgcW0ZwAw==}
    hasBin: true
    peerDependencies:
      markdown-it-mathjax3: ^4.3.2
      postcss: ^8.4.30
    peerDependenciesMeta:
      markdown-it-mathjax3:
        optional: true
      postcss:
        optional: true
    dependencies:
      '@docsearch/css': 3.5.2
      '@docsearch/js': 3.5.2
      '@types/markdown-it': 13.0.1
      '@vue/devtools-api': 6.5.0
      '@vueuse/core': 10.4.1(vue@3.3.4)
      '@vueuse/integrations': 10.4.1(focus-trap@7.5.2)(vue@3.3.4)
      focus-trap: 7.5.2
      mark.js: 8.11.1
      minisearch: 6.1.0
      shiki: 0.14.4
      vite: link:packages/vite
      vue: 3.3.4
    transitivePeerDependencies:
      - '@algolia/client-search'
      - '@types/react'
      - '@vue/composition-api'
      - async-validator
      - axios
      - change-case
      - drauu
      - fuse.js
      - idb-keyval
      - jwt-decode
      - nprogress
      - qrcode
      - react
      - react-dom
      - search-insights
      - sortablejs
      - universal-cookie
    dev: true

  /vitest@0.34.6:
    resolution: {integrity: sha512-+5CALsOvbNKnS+ZHMXtuUC7nL8/7F1F2DnHGjSsszX8zCjWSSviphCb/NuS9Nzf4Q03KyyDRBAXhF/8lffME4Q==}
    engines: {node: '>=v14.18.0'}
    hasBin: true
    peerDependencies:
      '@edge-runtime/vm': '*'
      '@vitest/browser': '*'
      '@vitest/ui': '*'
      happy-dom: '*'
      jsdom: '*'
      playwright: '*'
      safaridriver: '*'
      webdriverio: '*'
    peerDependenciesMeta:
      '@edge-runtime/vm':
        optional: true
      '@vitest/browser':
        optional: true
      '@vitest/ui':
        optional: true
      happy-dom:
        optional: true
      jsdom:
        optional: true
      playwright:
        optional: true
      safaridriver:
        optional: true
      webdriverio:
        optional: true
    dependencies:
      '@types/chai': 4.3.5
      '@types/chai-subset': 1.3.3
      '@types/node': 18.18.4
      '@vitest/expect': 0.34.6
      '@vitest/runner': 0.34.6
      '@vitest/snapshot': 0.34.6
      '@vitest/spy': 0.34.6
      '@vitest/utils': 0.34.6
      acorn: 8.10.0
      acorn-walk: 8.2.0(acorn@8.10.0)
      cac: 6.7.14
      chai: 4.3.10
      debug: 4.3.4
      local-pkg: 0.4.3
      magic-string: 0.30.4
      pathe: 1.1.1
      picocolors: 1.0.0
      std-env: 3.3.3
      strip-literal: 1.3.0
      tinybench: 2.5.0
      tinypool: 0.7.0
      vite: link:packages/vite
      vite-node: 0.34.6
      why-is-node-running: 2.2.2
    transitivePeerDependencies:
      - supports-color
    dev: true

  /void-elements@3.1.0:
    resolution: {integrity: sha1-YU9/v42AHwu18GYfWy9XhXUOTwk=}
    engines: {node: '>=0.10.0'}
    dev: true

  /vscode-oniguruma@1.7.0:
    resolution: {integrity: sha512-L9WMGRfrjOhgHSdOYgCt/yRMsXzLDJSL7BPrOZt73gU0iWO4mpqzqQzOz5srxqTvMBaR0XZTSrVWo4j55Rc6cA==}
    dev: true

  /vscode-textmate@8.0.0:
    resolution: {integrity: sha512-AFbieoL7a5LMqcnOF04ji+rpXadgOXnZsxQr//r83kLPr7biP7am3g9zbaZIaBGwBRWeSvoMD4mgPdX3e4NWBg==}
    dev: true

  /vue-demi@0.14.5(vue@3.3.4):
    resolution: {integrity: sha512-o9NUVpl/YlsGJ7t+xuqJKx8EBGf1quRhCiT6D/J0pfwmk9zUwYkC7yrF4SZCe6fETvSM3UNL2edcbYrSyc4QHA==}
    engines: {node: '>=12'}
    hasBin: true
    requiresBuild: true
    peerDependencies:
      '@vue/composition-api': ^1.0.0-rc.1
      vue: ^3.0.0-0 || ^2.6.0
    peerDependenciesMeta:
      '@vue/composition-api':
        optional: true
    dependencies:
      vue: 3.3.4
    dev: true

  /vue-router@4.2.5(vue@3.3.4):
    resolution: {integrity: sha512-DIUpKcyg4+PTQKfFPX88UWhlagBEBEfJ5A8XDXRJLUnZOvcpMF8o/dnL90vpVkGaPbjvXazV/rC1qBKrZlFugw==}
    peerDependencies:
      vue: ^3.2.0
    dependencies:
      '@vue/devtools-api': 6.5.0
      vue: 3.3.4
    dev: false

  /vue@3.3.4:
    resolution: {integrity: sha512-VTyEYn3yvIeY1Py0WaYGZsXnz3y5UnGi62GjVEqvEGPl6nxbOrCXbVOTQWBEJUqAyTUk2uJ5JLVnYJ6ZzGbrSw==}
    dependencies:
      '@vue/compiler-dom': 3.3.4
      '@vue/compiler-sfc': 3.3.4
      '@vue/runtime-dom': 3.3.4
      '@vue/server-renderer': 3.3.4(vue@3.3.4)
      '@vue/shared': 3.3.4

  /vuex@4.1.0(vue@3.3.4):
    resolution: {integrity: sha512-hmV6UerDrPcgbSy9ORAtNXDr9M4wlNP4pEFKye4ujJF8oqgFFuxDCdOLS3eNoRTtq5O3hoBDh9Doj1bQMYHRbQ==}
    peerDependencies:
      vue: ^3.2.0
    dependencies:
      '@vue/devtools-api': 6.5.0
      vue: 3.3.4
    dev: false

  /web-streams-polyfill@3.2.1:
    resolution: {integrity: sha512-e0MO3wdXWKrLbL0DgGnUV7WHVuw9OUvL4hjgnPkIeEvESk74gAITi5G606JtZPp39cd8HA9VQzCIvA49LpPN5Q==}
    engines: {node: '>= 8'}
    dev: true

  /webidl-conversions@3.0.1:
    resolution: {integrity: sha512-2JAn3z8AR6rjK8Sm8orRC0h/bcl/DqL7tRPdGZ4I1CjdF+EaMLmYxBHyXuKL849eucPFhvBoxMsflfOb8kxaeQ==}
    dev: false

  /whatwg-url@5.0.0:
    resolution: {integrity: sha512-saE57nupxk6v3HY35+jzBwYa0rKSy0XR8JSxZPwgLr7ys0IBzhGviA1/TUGJLmSVqs8pb9AnvICXEuOHLprYTw==}
    dependencies:
      tr46: 0.0.3
      webidl-conversions: 3.0.1
    dev: false

  /which-boxed-primitive@1.0.2:
    resolution: {integrity: sha512-bwZdv0AKLpplFY2KZRX6TvyuN7ojjr7lwkg6ml0roIy9YeuSr7JS372qlNW18UQYzgYK9ziGcerWqZOmEn9VNg==}
    dependencies:
      is-bigint: 1.0.4
      is-boolean-object: 1.1.2
      is-number-object: 1.0.7
      is-string: 1.0.7
      is-symbol: 1.0.4
    dev: true

  /which-typed-array@1.1.11:
    resolution: {integrity: sha512-qe9UWWpkeG5yzZ0tNYxDmd7vo58HDBc39mZ0xWWpolAGADdFOzkfamWLDxkOWcvHQKVmdTyQdLD4NOfjLWTKew==}
    engines: {node: '>= 0.4'}
    dependencies:
      available-typed-arrays: 1.0.5
      call-bind: 1.0.2
      for-each: 0.3.3
      gopd: 1.0.1
      has-tostringtag: 1.0.0
    dev: true

  /which@1.3.1:
    resolution: {integrity: sha512-HxJdYWq1MTIQbJ3nw0cqssHoTNU267KlrDuGZ1WYlxDStUtKUhOaJmh112/TZmHxxUfuJqPXSOm7tDyas0OSIQ==}
    hasBin: true
    dependencies:
      isexe: 2.0.0
    dev: true

  /which@2.0.2:
    resolution: {integrity: sha512-BLI3Tl1TW3Pvl70l3yq3Y64i+awpwXqsGBYWkkqMtnbXgrMD+yj7rhW0kuEDxzJaYXGjEW5ogapKNMEKNMjibA==}
    engines: {node: '>= 8'}
    hasBin: true
    dependencies:
      isexe: 2.0.0
    dev: true

  /why-is-node-running@2.2.2:
    resolution: {integrity: sha512-6tSwToZxTOcotxHeA+qGCq1mVzKR3CwcJGmVcY+QE8SHy6TnpFnh8PAvPNHYr7EcuVeG0QSMxtYCuO1ta/G/oA==}
    engines: {node: '>=8'}
    hasBin: true
    dependencies:
      siginfo: 2.0.0
      stackback: 0.0.2
    dev: true

  /wide-align@1.1.5:
    resolution: {integrity: sha512-eDMORYaPNZ4sQIuuYPDHdQvf4gyCF9rEEV/yPxGfwPkRodwEgiMUUXTx/dex+Me0wxx53S+NgUHaP7y3MGlDmg==}
    dependencies:
      string-width: 4.2.3
    dev: false

  /with@7.0.2:
    resolution: {integrity: sha512-RNGKj82nUPg3g5ygxkQl0R937xLyho1J24ItRCBTr/m1YnZkzJy1hUiHUJrc/VlsDQzsCnInEGSg3bci0Lmd4w==}
    engines: {node: '>= 10.0.0'}
    dependencies:
      '@babel/parser': 7.23.0
      '@babel/types': 7.23.0
      assert-never: 1.2.1
      babel-walk: 3.0.0-canary-5
    dev: true

  /wordwrap@1.0.0:
    resolution: {integrity: sha512-gvVzJFlPycKc5dZN4yPkP8w7Dc37BtP1yczEneOb4uq34pXZcvrtRTmWV8W+Ume+XCxKgbjM+nevkyFPMybd4Q==}
    dev: true

  /workerd@1.20231002.0:
    resolution: {integrity: sha512-NFuUQBj30ZguDoPZ6bL40hINiu8aP2Pvxr/3xAdhWOwVFLuObPOiSdQ8qm4JYZ7jovxWjWE4Z7VR2avjIzEksQ==}
    engines: {node: '>=16'}
    hasBin: true
    requiresBuild: true
    optionalDependencies:
      '@cloudflare/workerd-darwin-64': 1.20231002.0
      '@cloudflare/workerd-darwin-arm64': 1.20231002.0
      '@cloudflare/workerd-linux-64': 1.20231002.0
      '@cloudflare/workerd-linux-arm64': 1.20231002.0
      '@cloudflare/workerd-windows-64': 1.20231002.0
    dev: true

  /wrap-ansi@7.0.0:
    resolution: {integrity: sha512-YVGIj2kamLSTxw6NsZjoBxfSwsn0ycdesmc4p+Q21c5zPuZ1pl+NfxVdxPtdHvmNVOQ6XSYG4AUtyt/Fi7D16Q==}
    engines: {node: '>=10'}
    dependencies:
      ansi-styles: 4.3.0
      string-width: 4.2.3
      strip-ansi: 6.0.1
    dev: true

  /wrap-ansi@8.1.0:
    resolution: {integrity: sha512-si7QWI6zUMq56bESFvagtmzMdGOtoxfR+Sez11Mobfc7tm+VkUckk9bW2UeffTGVUbOksxmSw0AA2gs8g71NCQ==}
    engines: {node: '>=12'}
    dependencies:
      ansi-styles: 6.2.1
      string-width: 5.1.2
      strip-ansi: 7.1.0
    dev: true

  /wrappy@1.0.2:
    resolution: {integrity: sha512-l4Sp/DRseor9wL6EvV2+TuQn63dMkPjZ/sp9XkghTEbV9KlPS1xUsZ3u7/IQO4wxtcFB4bgpQPRcR3QCvezPcQ==}

  /ws@8.14.2:
    resolution: {integrity: sha512-wEBG1ftX4jcglPxgFCMJmZ2PLtSbJ2Peg6TmpJFTbe9GZYOQCDPdMYu/Tm0/bGZkw8paZnJY45J4K2PZrLYq8g==}
    engines: {node: '>=10.0.0'}
    peerDependencies:
      bufferutil: ^4.0.1
      utf-8-validate: '>=5.0.2'
    peerDependenciesMeta:
      bufferutil:
        optional: true
      utf-8-validate:
        optional: true
    dev: true

  /xtend@4.0.2:
    resolution: {integrity: sha512-LKYU1iAXJXUgAXn9URjiu+MWhyUXHsvfp7mcuYm9dSUKK0/CjtrUwFAxD82/mCWbtLsGjFIad0wIsod4zrTAEQ==}
    engines: {node: '>=0.4'}
    dev: true

  /y18n@5.0.8:
    resolution: {integrity: sha512-0pfFzegeDWJHJIAmTLRP2DwHjdF5s7jo9tuztdQxAhINCdvS+3nGINqPd00AphqJR/0LhANUS6/+7SCb98YOfA==}
    engines: {node: '>=10'}
    dev: true

  /yallist@3.1.1:
    resolution: {integrity: sha512-a4UGQaWPH59mOXUYnAG2ewncQS4i4F43Tv3JoAM+s2VDAmS9NsK8GpDMLrCHPksFT7h3K6TOoUNn2pb7RoXx4g==}

  /yallist@4.0.0:
    resolution: {integrity: sha512-3wdGidZyq5PB084XLES5TpOSRA3wjXAlIWMhum2kRcv/41Sn2emQ0dycQW4uZXLejwKvg6EsvbdlVL+FYEct7A==}

  /yaml@2.1.1:
    resolution: {integrity: sha512-o96x3OPo8GjWeSLF+wOAbrPfhFOGY0W00GNaxCDv+9hkcDJEnev1yh8S7pgHF0ik6zc8sQLuL8hjHjJULZp8bw==}
    engines: {node: '>= 14'}

  /yaml@2.3.1:
    resolution: {integrity: sha512-2eHWfjaoXgTBC2jNM1LRef62VQa0umtvRiDSk6HSzW7RvS5YtkabJrwYLLEKWBc8a5U2PTSCs+dJjUTJdlHsWQ==}
    engines: {node: '>= 14'}
    dev: true

  /yargs-parser@20.2.9:
    resolution: {integrity: sha512-y11nGElTIV+CT3Zv9t7VKl+Q3hTQoT9a1Qzezhhl6Rp21gJ/IVTW7Z3y9EWXhuUBC2Shnf+DX0antecpAwSP8w==}
    engines: {node: '>=10'}
    dev: true

  /yargs@16.2.0:
    resolution: {integrity: sha512-D1mvvtDG0L5ft/jGWkLpG1+m0eQxOfaBvTNELraWj22wSVUMWxZUvYgJYcKh6jGGIkJFhH4IZPQhR4TKpc8mBw==}
    engines: {node: '>=10'}
    dependencies:
      cliui: 7.0.4
      escalade: 3.1.1
      get-caller-file: 2.0.5
      require-directory: 2.1.1
      string-width: 4.2.3
      y18n: 5.0.8
      yargs-parser: 20.2.9
    dev: true

  /yn@3.1.1:
    resolution: {integrity: sha512-Ux4ygGWsu2c7isFWe8Yu1YluJmqVhxqK2cLXNQA5AcC3QfbGNpM7fu0Y8b/z16pXLnFxZYvWhd3fhBY9DLmC6Q==}
    engines: {node: '>=6'}

  /yocto-queue@0.1.0:
    resolution: {integrity: sha512-rVksvsnNCdJ/ohGc6xgPwyN8eheCxsiLM8mxuE/t/mOVqJewPuO1miLpTHQiRgTKCLexL4MeAFVagts7HmNZ2Q==}
    engines: {node: '>=10'}
    dev: true

  /yocto-queue@1.0.0:
    resolution: {integrity: sha512-9bnSc/HEW2uRy67wc+T8UwauLuPJVn28jb+GtJY16iiKWyvmYJRXVT4UamsAEGQfPohgr2q4Tq0sQbQlxTfi1g==}
    engines: {node: '>=12.20'}
    dev: true

  /youch@3.2.3:
    resolution: {integrity: sha512-ZBcWz/uzZaQVdCvfV4uk616Bbpf2ee+F/AvuKDR5EwX/Y4v06xWdtMluqTD7+KlZdM93lLm9gMZYo0sKBS0pgw==}
    dependencies:
      cookie: 0.5.0
      mustache: 4.2.0
      stacktracey: 2.1.8
    dev: true

  /z-schema@5.0.3:
    resolution: {integrity: sha512-sGvEcBOTNum68x9jCpCVGPFJ6mWnkD0YxOcddDlJHRx3tKdB2q8pCHExMVZo/AV/6geuVJXG7hljDaWG8+5GDw==}
    engines: {node: '>=8.0.0'}
    hasBin: true
    dependencies:
      lodash.get: 4.4.2
      lodash.isequal: 4.5.0
      validator: 13.7.0
    optionalDependencies:
      commander: 2.20.3
    dev: true

  /zimmerframe@1.0.0:
    resolution: {integrity: sha512-H6qQ6LtjP+kDQwDgol18fPi4OCo7F+73ZBYt2U9c1D3V74bIMKxXvyrN0x+1I7/RYh5YsausflQxQR/qwDLHPQ==}
    dev: true

  /zod@3.21.4:
    resolution: {integrity: sha512-m46AKbrzKVzOzs/DZgVnG5H55N1sv1M8qZU3A8RIKbs3mrACDNeIOeilDymVb2HdmP8uwshOCF4uJ8uM9rCqJw==}
    dev: true

  file:playground/alias/dir/module:
    resolution: {directory: playground/alias/dir/module, type: directory}
    name: '@vitejs/test-aliased-module'
    dev: false

  file:playground/css/css-js-dep:
    resolution: {directory: playground/css/css-js-dep, type: directory}
    name: '@vitejs/test-css-js-dep'
    dev: true

  file:playground/css/css-proxy-dep:
    resolution: {directory: playground/css/css-proxy-dep, type: directory}
    name: '@vitejs/test-css-proxy-dep'
    dependencies:
      '@vitejs/test-css-proxy-dep-nested': file:playground/css/css-proxy-dep-nested
    dev: true

  file:playground/css/css-proxy-dep-nested:
    resolution: {directory: playground/css/css-proxy-dep-nested, type: directory}
    name: '@vitejs/test-css-proxy-dep-nested'

  file:playground/define/commonjs-dep:
    resolution: {directory: playground/define/commonjs-dep, type: directory}
    name: '@vitejs/test-commonjs-dep'
    dev: false

  file:playground/dynamic-import/pkg:
    resolution: {directory: playground/dynamic-import/pkg, type: directory}
    name: '@vitejs/test-pkg'
    dev: false

  file:playground/external/dep-that-imports:
    resolution: {directory: playground/external/dep-that-imports, type: directory}
    name: '@vitejs/test-dep-that-imports'
    dependencies:
      slash3: /slash@3.0.0
      slash5: /slash@5.1.0
      vue: 3.3.4
    dev: false

  file:playground/external/dep-that-requires:
    resolution: {directory: playground/external/dep-that-requires, type: directory}
    name: '@vitejs/test-dep-that-requires'
    dependencies:
      slash3: /slash@3.0.0
      slash5: /slash@5.1.0
      vue: 3.3.4
    dev: false

  file:playground/glob-import/import-meta-glob-pkg:
    resolution: {directory: playground/glob-import/import-meta-glob-pkg, type: directory}
    name: '@vitejs/test-import-meta-glob-pkg'
    dev: false

  file:playground/import-assertion/import-assertion-dep:
    resolution: {directory: playground/import-assertion/import-assertion-dep, type: directory}
    name: '@vitejs/test-import-assertion-dep'
    dev: false

  file:playground/js-sourcemap/importee-pkg:
    resolution: {directory: playground/js-sourcemap/importee-pkg, type: directory}
    name: '@vitejs/test-importee-pkg'
    dev: false

  file:playground/json/json-module:
    resolution: {directory: playground/json/json-module, type: directory}
    name: '@vitejs/test-json-module'
    dev: true

  file:playground/minify/dir/module:
    resolution: {directory: playground/minify/dir/module, type: directory}
    name: '@vitejs/test-minify'
    dev: false

  file:playground/optimize-deps-no-discovery/dep-no-discovery:
    resolution: {directory: playground/optimize-deps-no-discovery/dep-no-discovery, type: directory}
    name: '@vitejs/test-dep-no-discovery'
    dev: false

  file:playground/optimize-deps/added-in-entries:
    resolution: {directory: playground/optimize-deps/added-in-entries, type: directory}
    name: '@vitejs/test-added-in-entries'
    dev: false

  file:playground/optimize-deps/dep-alias-using-absolute-path:
    resolution: {directory: playground/optimize-deps/dep-alias-using-absolute-path, type: directory}
    name: '@vitejs/test-dep-alias-using-absolute-path'
    dependencies:
      lodash: 4.17.21
    dev: false

  file:playground/optimize-deps/dep-cjs-browser-field-bare:
    resolution: {directory: playground/optimize-deps/dep-cjs-browser-field-bare, type: directory}
    name: '@vitejs/test-dep-cjs-browser-field-bare'
    dev: false

  file:playground/optimize-deps/dep-cjs-compiled-from-cjs:
    resolution: {directory: playground/optimize-deps/dep-cjs-compiled-from-cjs, type: directory}
    name: '@vitejs/test-dep-cjs-compiled-from-cjs'
    dev: false

  file:playground/optimize-deps/dep-cjs-compiled-from-esm:
    resolution: {directory: playground/optimize-deps/dep-cjs-compiled-from-esm, type: directory}
    name: '@vitejs/test-dep-cjs-compiled-from-esm'
    dev: false

  file:playground/optimize-deps/dep-cjs-with-assets:
    resolution: {directory: playground/optimize-deps/dep-cjs-with-assets, type: directory}
    name: '@vitejs/test-dep-cjs-with-assets'
    dev: false

  file:playground/optimize-deps/dep-css-require:
    resolution: {directory: playground/optimize-deps/dep-css-require, type: directory}
    name: '@vitejs/test-dep-css-require'
    dev: false

  file:playground/optimize-deps/dep-esbuild-plugin-transform:
    resolution: {directory: playground/optimize-deps/dep-esbuild-plugin-transform, type: directory}
    name: '@vitejs/test-dep-esbuild-plugin-transform'
    dev: false

  file:playground/optimize-deps/dep-node-env:
    resolution: {directory: playground/optimize-deps/dep-node-env, type: directory}
    name: '@vitejs/test-dep-node-env'
    dev: false

  file:playground/optimize-deps/dep-non-optimized:
    resolution: {directory: playground/optimize-deps/dep-non-optimized, type: directory}
    name: '@vitejs/test-dep-non-optimized'
    dev: false

  file:playground/optimize-deps/dep-not-js:
    resolution: {directory: playground/optimize-deps/dep-not-js, type: directory}
    name: '@vitejs/test-dep-not-js'
    dev: false

  file:playground/optimize-deps/dep-optimize-exports-with-glob:
    resolution: {directory: playground/optimize-deps/dep-optimize-exports-with-glob, type: directory}
    name: '@vitejs/test-dep-optimize-exports-with-glob'
    dev: false

  file:playground/optimize-deps/dep-optimize-with-glob:
    resolution: {directory: playground/optimize-deps/dep-optimize-with-glob, type: directory}
    name: '@vitejs/test-dep-optimize-with-glob'
    dev: false

  file:playground/optimize-deps/dep-relative-to-main:
    resolution: {directory: playground/optimize-deps/dep-relative-to-main, type: directory}
    name: '@vitejs/test-dep-relative-to-main'
    dev: false

  file:playground/optimize-deps/dep-with-builtin-module-cjs:
    resolution: {directory: playground/optimize-deps/dep-with-builtin-module-cjs, type: directory}
    name: '@vitejs/test-dep-with-builtin-module-cjs'
    dev: false

  file:playground/optimize-deps/dep-with-builtin-module-esm:
    resolution: {directory: playground/optimize-deps/dep-with-builtin-module-esm, type: directory}
    name: '@vitejs/test-dep-with-builtin-module-esm'
    dev: false

  file:playground/optimize-deps/dep-with-dynamic-import:
    resolution: {directory: playground/optimize-deps/dep-with-dynamic-import, type: directory}
    name: '@vitejs/test-dep-with-dynamic-import'
    dev: false

  file:playground/optimize-deps/dep-with-optional-peer-dep:
    resolution: {directory: playground/optimize-deps/dep-with-optional-peer-dep, type: directory}
    name: '@vitejs/test-dep-with-optional-peer-dep'
    peerDependencies:
      foobar: 0.0.0
    peerDependenciesMeta:
      foobar:
        optional: true
    dev: false

  file:playground/optimize-deps/dep-with-optional-peer-dep-submodule:
    resolution: {directory: playground/optimize-deps/dep-with-optional-peer-dep-submodule, type: directory}
    name: '@vitejs/test-dep-with-optional-peer-dep-submodule'
    peerDependencies:
      foobar: 0.0.0
    peerDependenciesMeta:
      foobar:
        optional: true
    dev: false

  file:playground/optimize-deps/nested-exclude:
    resolution: {directory: playground/optimize-deps/nested-exclude, type: directory}
    name: '@vitejs/test-nested-exclude'
    dependencies:
      '@vitejs/test-nested-include': file:playground/optimize-deps/nested-include
      nested-include: file:playground/optimize-deps/nested-include
    dev: false

  file:playground/optimize-deps/nested-include:
    resolution: {directory: playground/optimize-deps/nested-include, type: directory}
    name: '@vitejs/test-nested-include'
    dev: false

  file:playground/optimize-missing-deps/missing-dep:
    resolution: {directory: playground/optimize-missing-deps/missing-dep, type: directory}
    name: '@vitejs/test-missing-dep'
    dependencies:
      '@vitejs/test-multi-entry-dep': file:playground/optimize-missing-deps/multi-entry-dep
      multi-entry-dep: file:playground/optimize-missing-deps/multi-entry-dep
    dev: false

  file:playground/optimize-missing-deps/multi-entry-dep:
    resolution: {directory: playground/optimize-missing-deps/multi-entry-dep, type: directory}
    name: '@vitejs/test-multi-entry-dep'
    dev: false

  file:playground/preload/dep-a:
    resolution: {directory: playground/preload/dep-a, type: directory}
    name: '@vitejs/test-dep-a'

  file:playground/preload/dep-including-a:
    resolution: {directory: playground/preload/dep-including-a, type: directory}
    name: '@vitejs/test-dep-including-a'
    dependencies:
      '@vitejs/test-dep-a': file:playground/preload/dep-a
      dep-a: file:playground/preload/dep-a
    dev: true

  file:playground/ssr-conditions/external:
    resolution: {directory: playground/ssr-conditions/external, type: directory}
    name: '@vitejs/test-ssr-conditions-external'
    dev: false

  file:playground/ssr-conditions/no-external:
    resolution: {directory: playground/ssr-conditions/no-external, type: directory}
    name: '@vitejs/test-ssr-conditions-no-external'
    dev: false

  file:playground/ssr-deps/css-lib:
    resolution: {directory: playground/ssr-deps/css-lib, type: directory}
    name: '@vitejs/test-css-lib'
    dev: false

  file:playground/ssr-deps/define-properties-exports:
    resolution: {directory: playground/ssr-deps/define-properties-exports, type: directory}
    name: '@vitejs/test-define-properties-exports'
    dev: false

  file:playground/ssr-deps/define-property-exports:
    resolution: {directory: playground/ssr-deps/define-property-exports, type: directory}
    name: '@vitejs/test-define-property-exports'
    dev: false

  file:playground/ssr-deps/external-entry:
    resolution: {directory: playground/ssr-deps/external-entry, type: directory}
    name: '@vitejs/test-external-entry'
    dev: false

  file:playground/ssr-deps/external-using-external-entry:
    resolution: {directory: playground/ssr-deps/external-using-external-entry, type: directory}
    name: '@vitejs/test-external-using-external-entry'
    dependencies:
      external-entry: file:playground/ssr-deps/external-entry
    dev: false

  file:playground/ssr-deps/forwarded-export:
    resolution: {directory: playground/ssr-deps/forwarded-export, type: directory}
    name: '@vitejs/test-forwarded-export'
    dependencies:
      object-assigned-exports: file:playground/ssr-deps/object-assigned-exports
    dev: false

  file:playground/ssr-deps/import-builtin-cjs:
    resolution: {directory: playground/ssr-deps/import-builtin-cjs, type: directory}
    name: '@vitejs/test-import-builtin'
    dev: false

  file:playground/ssr-deps/module-condition:
    resolution: {directory: playground/ssr-deps/module-condition, type: directory}
    name: '@vitejs/test-module-condition'
    dev: false

  file:playground/ssr-deps/nested-external:
    resolution: {directory: playground/ssr-deps/nested-external, type: directory}
    name: '@vitejs/test-nested-external'
    dev: false

  file:playground/ssr-deps/nested-external-cjs:
    resolution: {directory: playground/ssr-deps/nested-external-cjs, type: directory}
    name: nested-external-cjs
    dev: false

  file:playground/ssr-deps/no-external-cjs:
    resolution: {directory: playground/ssr-deps/no-external-cjs, type: directory}
    name: '@vitejs/test-no-external-cjs'
    dev: false

  file:playground/ssr-deps/no-external-css:
    resolution: {directory: playground/ssr-deps/no-external-css, type: directory}
    name: '@vitejs/test-no-external-css'
    dev: false

  file:playground/ssr-deps/object-assigned-exports:
    resolution: {directory: playground/ssr-deps/object-assigned-exports, type: directory}
    name: '@vitejs/test-object-assigned-exports'
    dev: false

  file:playground/ssr-deps/only-object-assigned-exports:
    resolution: {directory: playground/ssr-deps/only-object-assigned-exports, type: directory}
    name: '@vitejs/test-only-object-assigned-exports'
    dev: false

  file:playground/ssr-deps/optimized-with-nested-external:
    resolution: {directory: playground/ssr-deps/optimized-with-nested-external, type: directory}
    name: '@vitejs/test-optimized-with-nested-external'
    dependencies:
      nested-external: file:playground/ssr-deps/nested-external
    dev: false

  file:playground/ssr-deps/pkg-exports:
    resolution: {directory: playground/ssr-deps/pkg-exports, type: directory}
    name: '@vitejs/test-pkg-exports'
    dev: false

  file:playground/ssr-deps/primitive-export:
    resolution: {directory: playground/ssr-deps/primitive-export, type: directory}
    name: '@vitejs/test-primitive-export'
    dev: false

  file:playground/ssr-deps/read-file-content:
    resolution: {directory: playground/ssr-deps/read-file-content, type: directory}
    name: '@vitejs/test-read-file-content'
    dev: false

  file:playground/ssr-deps/require-absolute:
    resolution: {directory: playground/ssr-deps/require-absolute, type: directory}
    name: '@vitejs/test-require-absolute'
    dev: false

  file:playground/ssr-deps/ts-transpiled-exports:
    resolution: {directory: playground/ssr-deps/ts-transpiled-exports, type: directory}
    name: '@vitejs/test-ts-transpiled-exports'
    dev: false

  file:playground/ssr-noexternal/external-cjs:
    resolution: {directory: playground/ssr-noexternal/external-cjs, type: directory}
    name: '@vitejs/test-external-cjs'
    dev: false

  file:playground/ssr-noexternal/require-external-cjs:
    resolution: {directory: playground/ssr-noexternal/require-external-cjs, type: directory}
    name: '@vitejs/test-require-external-cjs'
    dependencies:
      '@vitejs/external-cjs': file:playground/ssr-noexternal/external-cjs
      '@vitejs/test-external-cjs': file:playground/ssr-noexternal/external-cjs
    dev: false

  file:playground/ssr-resolve/deep-import:
    resolution: {directory: playground/ssr-resolve/deep-import, type: directory}
    name: '@vitejs/test-deep-import'
    dev: false

  file:playground/ssr-resolve/entries:
    resolution: {directory: playground/ssr-resolve/entries, type: directory}
    name: '@vitejs/test-entries'
    dev: false

  file:playground/ssr-resolve/pkg-exports:
    resolution: {directory: playground/ssr-resolve/pkg-exports, type: directory}
    name: '@vitejs/test-resolve-pkg-exports'
    dev: false

  file:playground/ssr-webworker/browser-exports:
    resolution: {directory: playground/ssr-webworker/browser-exports, type: directory}
    name: '@vitejs/test-browser-exports'
    dev: false

  file:playground/ssr-webworker/worker-exports:
    resolution: {directory: playground/ssr-webworker/worker-exports, type: directory}
    name: '@vitejs/test-worker-exports'
    dev: false

  file:playground/worker/dep-to-optimize:
    resolution: {directory: playground/worker/dep-to-optimize, type: directory}
    name: '@vitejs/test-dep-to-optimize'
    dev: false<|MERGE_RESOLUTION|>--- conflicted
+++ resolved
@@ -32,11 +32,7 @@
         version: 7.38.0(@types/node@18.18.4)
       '@rollup/plugin-typescript':
         specifier: ^11.1.5
-<<<<<<< HEAD
-        version: 11.1.5(rollup@4.0.0)(tslib@2.6.2)(typescript@5.2.2)
-=======
-        version: 11.1.5(rollup@3.29.2)(tslib@2.6.2)(typescript@5.2.2)
->>>>>>> bc97091e
+        version: 11.1.5(rollup@4.0.2)(tslib@2.6.2)(typescript@5.2.2)
       '@types/babel__core':
         specifier: ^7.20.2
         version: 7.20.2
@@ -138,7 +134,7 @@
         version: 5.0.5
       rollup:
         specifier: ^4.0.0
-        version: 4.0.0
+        version: 4.0.2
       simple-git-hooks:
         specifier: ^2.9.0
         version: 2.9.0
@@ -235,7 +231,7 @@
         version: 8.4.31
       rollup:
         specifier: ^4.0.0
-        version: 4.0.0
+        version: 4.0.2
     optionalDependencies:
       fsevents:
         specifier: ~2.3.3
@@ -255,47 +251,25 @@
         version: 0.3.19
       '@rollup/plugin-alias':
         specifier: ^5.0.1
-<<<<<<< HEAD
-        version: 5.0.1(rollup@4.0.0)
+        version: 5.0.1(rollup@4.0.2)
       '@rollup/plugin-commonjs':
         specifier: ^25.0.5
-        version: 25.0.5(rollup@4.0.0)
+        version: 25.0.5(rollup@4.0.2)
       '@rollup/plugin-dynamic-import-vars':
         specifier: ^2.0.6
-        version: 2.0.6(rollup@4.0.0)
+        version: 2.0.6(rollup@4.0.2)
       '@rollup/plugin-json':
         specifier: ^6.0.1
-        version: 6.0.1(rollup@4.0.0)
+        version: 6.0.1(rollup@4.0.2)
       '@rollup/plugin-node-resolve':
-        specifier: 15.2.2
-        version: 15.2.2(rollup@4.0.0)
+        specifier: 15.2.3
+        version: 15.2.3(rollup@4.0.2)
       '@rollup/plugin-typescript':
         specifier: ^11.1.5
-        version: 11.1.5(rollup@4.0.0)(tslib@2.6.2)(typescript@5.2.2)
+        version: 11.1.5(rollup@4.0.2)(tslib@2.6.2)(typescript@5.2.2)
       '@rollup/pluginutils':
         specifier: ^5.0.5
-        version: 5.0.5(rollup@4.0.0)
-=======
-        version: 5.0.1(rollup@3.29.2)
-      '@rollup/plugin-commonjs':
-        specifier: ^25.0.5
-        version: 25.0.5(rollup@3.29.2)
-      '@rollup/plugin-dynamic-import-vars':
-        specifier: ^2.0.6
-        version: 2.0.6(rollup@3.29.2)
-      '@rollup/plugin-json':
-        specifier: ^6.0.1
-        version: 6.0.1(rollup@3.29.2)
-      '@rollup/plugin-node-resolve':
-        specifier: 15.2.3
-        version: 15.2.3(rollup@3.29.2)
-      '@rollup/plugin-typescript':
-        specifier: ^11.1.5
-        version: 11.1.5(rollup@3.29.2)(tslib@2.6.2)(typescript@5.2.2)
-      '@rollup/pluginutils':
-        specifier: ^5.0.5
-        version: 5.0.5(rollup@3.29.2)
->>>>>>> bc97091e
+        version: 5.0.5(rollup@4.0.2)
       '@types/escape-html':
         specifier: ^1.0.2
         version: 1.0.2
@@ -412,7 +386,7 @@
         version: 2.0.2
       rollup-plugin-license:
         specifier: ^3.1.0
-        version: 3.1.0(rollup@4.0.0)
+        version: 3.1.0(rollup@4.0.2)
       sirv:
         specifier: ^2.0.3
         version: 2.0.3(patch_hash=z45f224eewh2pgpijxcc3aboqm)
@@ -1848,7 +1822,7 @@
       '@babel/helper-module-imports': 7.22.15
       '@babel/helper-simple-access': 7.22.5
       '@babel/helper-split-export-declaration': 7.22.6
-      '@babel/helper-validator-identifier': 7.22.15
+      '@babel/helper-validator-identifier': 7.22.20
     dev: false
 
   /@babel/helper-module-transforms@7.23.0(@babel/core@7.23.0):
@@ -1923,7 +1897,7 @@
       '@babel/helper-member-expression-to-functions': 7.22.5
       '@babel/helper-optimise-call-expression': 7.22.5
       '@babel/template': 7.22.15
-      '@babel/traverse': 7.22.17
+      '@babel/traverse': 7.22.20
       '@babel/types': 7.23.0
     transitivePeerDependencies:
       - supports-color
@@ -1980,7 +1954,7 @@
     dependencies:
       '@babel/helper-function-name': 7.22.5
       '@babel/template': 7.22.15
-      '@babel/traverse': 7.22.17
+      '@babel/traverse': 7.22.20
       '@babel/types': 7.23.0
     transitivePeerDependencies:
       - supports-color
@@ -2877,13 +2851,13 @@
       '@babel/parser': 7.23.0
       '@babel/types': 7.23.0
 
-  /@babel/traverse@7.22.17:
-    resolution: {integrity: sha512-xK4Uwm0JnAMvxYZxOVecss85WxTEIbTa7bnGyf/+EgCL5Zt3U7htUpEOWv9detPlamGKuRzCqw74xVglDWpPdg==}
+  /@babel/traverse@7.22.20:
+    resolution: {integrity: sha512-eU260mPZbU7mZ0N+X10pxXhQFMGTeLb9eFS0mxehS8HZp9o1uSnFeWQuG1UPrlxgA7QoUzFhOnilHDp0AXCyHw==}
     engines: {node: '>=6.9.0'}
     dependencies:
       '@babel/code-frame': 7.22.13
       '@babel/generator': 7.22.15
-      '@babel/helper-environment-visitor': 7.22.5
+      '@babel/helper-environment-visitor': 7.22.20
       '@babel/helper-function-name': 7.22.5
       '@babel/helper-hoist-variables': 7.22.5
       '@babel/helper-split-export-declaration': 7.22.6
@@ -3403,7 +3377,7 @@
       eslint: ^6.0.0 || ^7.0.0 || >=8.0.0
     dependencies:
       eslint: 8.51.0
-      eslint-visitor-keys: 3.4.3
+      eslint-visitor-keys: 3.4.1
     dev: true
 
   /@eslint-community/eslint-utils@4.4.0(eslint@8.51.0):
@@ -3649,11 +3623,7 @@
       slash: 4.0.0
     dev: true
 
-<<<<<<< HEAD
-  /@rollup/plugin-alias@5.0.1(rollup@4.0.0):
-=======
-  /@rollup/plugin-alias@5.0.1(rollup@3.29.2):
->>>>>>> bc97091e
+  /@rollup/plugin-alias@5.0.1(rollup@4.0.2):
     resolution: {integrity: sha512-JObvbWdOHoMy9W7SU0lvGhDtWq9PllP5mjpAy+TUslZG/WzOId9u80Hsqq1vCUn9pFJ0cxpdcnAv+QzU2zFH3Q==}
     engines: {node: '>=14.0.0'}
     peerDependencies:
@@ -3662,11 +3632,7 @@
       rollup:
         optional: true
     dependencies:
-<<<<<<< HEAD
-      rollup: 4.0.0
-=======
-      rollup: 3.29.2
->>>>>>> bc97091e
+      rollup: 4.0.2
       slash: 4.0.0
     dev: true
 
@@ -3688,11 +3654,7 @@
       rollup: 3.29.2
     dev: true
 
-<<<<<<< HEAD
-  /@rollup/plugin-commonjs@25.0.5(rollup@4.0.0):
-=======
-  /@rollup/plugin-commonjs@25.0.5(rollup@3.29.2):
->>>>>>> bc97091e
+  /@rollup/plugin-commonjs@25.0.5(rollup@4.0.2):
     resolution: {integrity: sha512-xY8r/A9oisSeSuLCTfhssyDjo9Vp/eDiRLXkg1MXCcEEgEjPmLU+ZyDB20OOD0NlyDa/8SGbK5uIggF5XTx77w==}
     engines: {node: '>=14.0.0'}
     peerDependencies:
@@ -3701,27 +3663,16 @@
       rollup:
         optional: true
     dependencies:
-<<<<<<< HEAD
-      '@rollup/pluginutils': 5.0.5(rollup@4.0.0)
-=======
-      '@rollup/pluginutils': 5.0.5(rollup@3.29.2)
->>>>>>> bc97091e
+      '@rollup/pluginutils': 5.0.5(rollup@4.0.2)
       commondir: 1.0.1
       estree-walker: 2.0.2
       glob: 8.1.0
       is-reference: 1.2.1
       magic-string: 0.27.0
-<<<<<<< HEAD
-      rollup: 4.0.0
-    dev: true
-
-  /@rollup/plugin-dynamic-import-vars@2.0.6(rollup@4.0.0):
-=======
-      rollup: 3.29.2
-    dev: true
-
-  /@rollup/plugin-dynamic-import-vars@2.0.6(rollup@3.29.2):
->>>>>>> bc97091e
+      rollup: 4.0.2
+    dev: true
+
+  /@rollup/plugin-dynamic-import-vars@2.0.6(rollup@4.0.2):
     resolution: {integrity: sha512-MBsToinAS+/aQjjw1vEJCXA3/wy6K4WnN6RLldZybASVvOKjacTLvvXq0gADCczcecmQGMTJMfEgUvOM0K/juA==}
     engines: {node: '>=14.0.0'}
     peerDependencies:
@@ -3730,16 +3681,12 @@
       rollup:
         optional: true
     dependencies:
-<<<<<<< HEAD
-      '@rollup/pluginutils': 5.0.5(rollup@4.0.0)
-=======
-      '@rollup/pluginutils': 5.0.5(rollup@3.29.2)
->>>>>>> bc97091e
+      '@rollup/pluginutils': 5.0.5(rollup@4.0.2)
       astring: 1.8.6
       estree-walker: 2.0.2
       fast-glob: 3.3.1
       magic-string: 0.27.0
-      rollup: 4.0.0
+      rollup: 4.0.2
     dev: true
 
   /@rollup/plugin-json@6.0.0(rollup@3.29.2):
@@ -3752,12 +3699,10 @@
         optional: true
     dependencies:
       '@rollup/pluginutils': 5.0.5(rollup@3.29.2)
-<<<<<<< HEAD
-=======
       rollup: 3.29.2
     dev: true
 
-  /@rollup/plugin-json@6.0.1(rollup@3.29.2):
+  /@rollup/plugin-json@6.0.1(rollup@4.0.2):
     resolution: {integrity: sha512-RgVfl5hWMkxN1h/uZj8FVESvPuBJ/uf6ly6GTj0GONnkfoBN5KC0MSz+PN2OLDgYXMhtG0mWpTrkiOjoxAIevw==}
     engines: {node: '>=14.0.0'}
     peerDependencies:
@@ -3766,22 +3711,8 @@
       rollup:
         optional: true
     dependencies:
-      '@rollup/pluginutils': 5.0.5(rollup@3.29.2)
->>>>>>> bc97091e
-      rollup: 3.29.2
-    dev: true
-
-  /@rollup/plugin-json@6.0.1(rollup@4.0.0):
-    resolution: {integrity: sha512-RgVfl5hWMkxN1h/uZj8FVESvPuBJ/uf6ly6GTj0GONnkfoBN5KC0MSz+PN2OLDgYXMhtG0mWpTrkiOjoxAIevw==}
-    engines: {node: '>=14.0.0'}
-    peerDependencies:
-      rollup: ^1.20.0||^2.0.0||^3.0.0||^4.0.0
-    peerDependenciesMeta:
-      rollup:
-        optional: true
-    dependencies:
-      '@rollup/pluginutils': 5.0.5(rollup@4.0.0)
-      rollup: 4.0.0
+      '@rollup/pluginutils': 5.0.5(rollup@4.0.2)
+      rollup: 4.0.2
     dev: true
 
   /@rollup/plugin-node-resolve@15.2.1(rollup@3.29.2):
@@ -3794,8 +3725,6 @@
         optional: true
     dependencies:
       '@rollup/pluginutils': 5.0.5(rollup@3.29.2)
-<<<<<<< HEAD
-=======
       '@types/resolve': 1.20.2
       deepmerge: 4.2.2
       is-builtin-module: 3.2.1
@@ -3804,7 +3733,7 @@
       rollup: 3.29.2
     dev: true
 
-  /@rollup/plugin-node-resolve@15.2.3(rollup@3.29.2):
+  /@rollup/plugin-node-resolve@15.2.3(rollup@4.0.2):
     resolution: {integrity: sha512-j/lym8nf5E21LwBT4Df1VD6hRO2L2iwUeUmP7litikRsVp1H6NWx20NEp0Y7su+7XGc476GnXXc4kFeZNGmaSQ==}
     engines: {node: '>=14.0.0'}
     peerDependencies:
@@ -3813,32 +3742,13 @@
       rollup:
         optional: true
     dependencies:
-      '@rollup/pluginutils': 5.0.5(rollup@3.29.2)
->>>>>>> bc97091e
+      '@rollup/pluginutils': 5.0.5(rollup@4.0.2)
       '@types/resolve': 1.20.2
       deepmerge: 4.2.2
       is-builtin-module: 3.2.1
       is-module: 1.0.0
       resolve: 1.22.4
-      rollup: 3.29.2
-    dev: true
-
-  /@rollup/plugin-node-resolve@15.2.2(rollup@4.0.0):
-    resolution: {integrity: sha512-f64bU4OKqV0yihtxFemmuf0oj37pToCFMISCA+sJbbIAl5wcpbRO9XgWNWb1tDiWQJUcPxo6V0l59hcuZOQ3kw==}
-    engines: {node: '>=14.0.0'}
-    peerDependencies:
-      rollup: ^2.78.0||^3.0.0||^4.0.0
-    peerDependenciesMeta:
-      rollup:
-        optional: true
-    dependencies:
-      '@rollup/pluginutils': 5.0.5(rollup@4.0.0)
-      '@types/resolve': 1.20.2
-      deepmerge: 4.2.2
-      is-builtin-module: 3.2.1
-      is-module: 1.0.0
-      resolve: 1.22.4
-      rollup: 4.0.0
+      rollup: 4.0.2
     dev: true
 
   /@rollup/plugin-replace@5.0.2(rollup@3.29.2):
@@ -3855,11 +3765,7 @@
       rollup: 3.29.2
     dev: true
 
-<<<<<<< HEAD
-  /@rollup/plugin-typescript@11.1.5(rollup@4.0.0)(tslib@2.6.2)(typescript@5.2.2):
-=======
-  /@rollup/plugin-typescript@11.1.5(rollup@3.29.2)(tslib@2.6.2)(typescript@5.2.2):
->>>>>>> bc97091e
+  /@rollup/plugin-typescript@11.1.5(rollup@4.0.2)(tslib@2.6.2)(typescript@5.2.2):
     resolution: {integrity: sha512-rnMHrGBB0IUEv69Q8/JGRD/n4/n6b3nfpufUu26axhUcboUzv/twfZU8fIBbTOphRAe0v8EyxzeDpKXqGHfyDA==}
     engines: {node: '>=14.0.0'}
     peerDependencies:
@@ -3872,13 +3778,9 @@
       tslib:
         optional: true
     dependencies:
-<<<<<<< HEAD
-      '@rollup/pluginutils': 5.0.5(rollup@4.0.0)
-=======
-      '@rollup/pluginutils': 5.0.5(rollup@3.29.2)
->>>>>>> bc97091e
+      '@rollup/pluginutils': 5.0.5(rollup@4.0.2)
       resolve: 1.22.4
-      rollup: 4.0.0
+      rollup: 4.0.2
       tslib: 2.6.2
       typescript: 5.2.2
     dev: true
@@ -3892,13 +3794,28 @@
       rollup:
         optional: true
     dependencies:
+      '@types/estree': 1.0.1
+      estree-walker: 2.0.2
+      picomatch: 2.3.1
+      rollup: 3.29.2
+    dev: true
+
+  /@rollup/pluginutils@5.0.5(rollup@3.29.2):
+    resolution: {integrity: sha512-6aEYR910NyP73oHiJglti74iRyOwgFU4x3meH/H8OJx6Ry0j6cOVZ5X/wTvub7G7Ao6qaHBEaNsV3GLJkSsF+Q==}
+    engines: {node: '>=14.0.0'}
+    peerDependencies:
+      rollup: ^1.20.0||^2.0.0||^3.0.0||^4.0.0
+    peerDependenciesMeta:
+      rollup:
+        optional: true
+    dependencies:
       '@types/estree': 1.0.2
       estree-walker: 2.0.2
       picomatch: 2.3.1
       rollup: 3.29.2
     dev: true
 
-  /@rollup/pluginutils@5.0.5(rollup@3.29.2):
+  /@rollup/pluginutils@5.0.5(rollup@4.0.2):
     resolution: {integrity: sha512-6aEYR910NyP73oHiJglti74iRyOwgFU4x3meH/H8OJx6Ry0j6cOVZ5X/wTvub7G7Ao6qaHBEaNsV3GLJkSsF+Q==}
     engines: {node: '>=14.0.0'}
     peerDependencies:
@@ -3910,106 +3827,94 @@
       '@types/estree': 1.0.2
       estree-walker: 2.0.2
       picomatch: 2.3.1
-      rollup: 3.29.2
-    dev: true
-
-<<<<<<< HEAD
-  /@rollup/pluginutils@5.0.5(rollup@4.0.0):
-    resolution: {integrity: sha512-6aEYR910NyP73oHiJglti74iRyOwgFU4x3meH/H8OJx6Ry0j6cOVZ5X/wTvub7G7Ao6qaHBEaNsV3GLJkSsF+Q==}
-    engines: {node: '>=14.0.0'}
-    peerDependencies:
-      rollup: ^1.20.0||^2.0.0||^3.0.0||^4.0.0
-    peerDependenciesMeta:
-      rollup:
-        optional: true
-    dependencies:
-      '@types/estree': 1.0.2
-      estree-walker: 2.0.2
-      picomatch: 2.3.1
-      rollup: 4.0.0
-    dev: true
-
-  /@rollup/rollup-android-arm-eabi@4.0.0:
-    resolution: {integrity: sha512-rN3qt1JzOx0v7JWyK68zkb3yf1k1f1OhhHR0i7vLlGlediTtM3FKsOkestQN6HwJ9nEaP3KxPHxH5Xv7yr6f4w==}
+      rollup: 4.0.2
+    dev: true
+
+  /@rollup/rollup-android-arm-eabi@4.0.2:
+    resolution: {integrity: sha512-xDvk1pT4vaPU2BOLy0MqHMdYZyntqpaBf8RhBiezlqG9OjY8F50TyctHo8znigYKd+QCFhCmlmXHOL/LoaOl3w==}
     cpu: [arm]
     os: [android]
     requiresBuild: true
     optional: true
 
-  /@rollup/rollup-android-arm64@4.0.0:
-    resolution: {integrity: sha512-dcdg6Zp2bqIS/+2FHhdSS+lbcySufP2fYYoXkDa4W6uHE22L15psftdQZtFhxvvqRWPD1HsK0xIj5f07zuujkg==}
+  /@rollup/rollup-android-arm64@4.0.2:
+    resolution: {integrity: sha512-lqCglytY3E6raze27DD9VQJWohbwCxzqs9aSHcj5X/8hJpzZfNdbsr4Ja9Hqp6iPyF53+5PtPx0pKRlkSvlHZg==}
     cpu: [arm64]
     os: [android]
     requiresBuild: true
     optional: true
 
-  /@rollup/rollup-darwin-arm64@4.0.0:
-    resolution: {integrity: sha512-mOz75DpOOHGk4+xYbh1E23vmSOrOqskTwq9s/e2Z46eYbTZ0+s/UVoS42cLG8dUe6enF2Xh3hTtiIEzLhO9kmA==}
+  /@rollup/rollup-darwin-arm64@4.0.2:
+    resolution: {integrity: sha512-nkBKItS6E6CCzvRwgiKad+j+1ibmL7SIInj7oqMWmdkCjiSX6VeVZw2mLlRKIUL+JjsBgpATTfo7BiAXc1v0jA==}
     cpu: [arm64]
     os: [darwin]
     requiresBuild: true
     optional: true
 
-  /@rollup/rollup-darwin-x64@4.0.0:
-    resolution: {integrity: sha512-rEBuHQ2ejl9gb0//19F88gR7Z9HY2kcCX8jT5LhCHqGqAvlloETXO1FD7DKEdqGz98UtJy6pVAxxeVBN4tlWag==}
+  /@rollup/rollup-darwin-x64@4.0.2:
+    resolution: {integrity: sha512-vX2C8xvWPIbpEgQht95+dY6BReKAvtDgPDGi0XN0kWJKkm4WdNmq5dnwscv/zxvi+n6jUTBhs6GtpkkWT4q8Gg==}
     cpu: [x64]
     os: [darwin]
     requiresBuild: true
     optional: true
 
-  /@rollup/rollup-linux-arm-gnueabihf@4.0.0:
-    resolution: {integrity: sha512-W4Elp0SGWqWOkdgoYniOp6ERrhHYRfMPikUZmnU/kAdLXQ9p0M0meF648Z6Y7ClHJr8pIQpcCdmr7E2h8Kn7Fw==}
+  /@rollup/rollup-linux-arm-gnueabihf@4.0.2:
+    resolution: {integrity: sha512-DVFIfcHOjgmeHOAqji4xNz2wczt1Bmzy9MwBZKBa83SjBVO/i38VHDR+9ixo8QpBOiEagmNw12DucG+v55tCrg==}
     cpu: [arm]
     os: [linux]
     requiresBuild: true
     optional: true
 
-  /@rollup/rollup-linux-arm64-gnu@4.0.0:
-    resolution: {integrity: sha512-/BTevM/UKprMJgFse0nm+YXQ83iDqArru+k3kZtQlvaNMWdkLcyscOP8SwWPpR0CJuLlXr8Gtpps+EgH3TUqLA==}
+  /@rollup/rollup-linux-arm64-gnu@4.0.2:
+    resolution: {integrity: sha512-GCK/a9ItUxPI0V5hQEJjH4JtOJO90GF2Hja7TO+EZ8rmkGvEi8/ZDMhXmcuDpQT7/PWrTT9RvnG8snMd5SrhBQ==}
     cpu: [arm64]
     os: [linux]
     requiresBuild: true
     optional: true
 
-  /@rollup/rollup-linux-x64-gnu@4.0.0:
-    resolution: {integrity: sha512-Pz2FD/4FUZM98+rcpuGAJgatW5/dW/pXXrbanjtir38EYqqmdVc0odHwqlQ+KFY2C5P+B6PJO5vom8PmJQLdug==}
+  /@rollup/rollup-linux-arm64-musl@4.0.2:
+    resolution: {integrity: sha512-cLuBp7rOjIB1R2j/VazjCmHC7liWUur2e9mFflLJBAWCkrZ+X0+QwHLvOQakIwDymungzAKv6W9kHZnTp/Mqrg==}
+    cpu: [arm64]
+    os: [linux]
+    requiresBuild: true
+    optional: true
+
+  /@rollup/rollup-linux-x64-gnu@4.0.2:
+    resolution: {integrity: sha512-Zqw4iVnJr2naoyQus0yLy7sLtisCQcpdMKUCeXPBjkJtpiflRime/TMojbnl8O3oxUAj92mxr+t7im/RbgA20w==}
     cpu: [x64]
     os: [linux]
     requiresBuild: true
     optional: true
 
-  /@rollup/rollup-linux-x64-musl@4.0.0:
-    resolution: {integrity: sha512-Xs2tOshU5MD7nK5WnaSBUwiFdBlMtyKdXOOnBno4IRbDIyrjLtx9lnSIO47FNP0LtpGfyOcsK/lE/ZsLlnXyIg==}
+  /@rollup/rollup-linux-x64-musl@4.0.2:
+    resolution: {integrity: sha512-jJRU9TyUD/iMqjf8aLAp7XiN3pIj5v6Qcu+cdzBfVTKDD0Fvua4oUoK8eVJ9ZuKBEQKt3WdlcwJXFkpmMLk6kg==}
     cpu: [x64]
     os: [linux]
     requiresBuild: true
     optional: true
 
-  /@rollup/rollup-win32-arm64-msvc@4.0.0:
-    resolution: {integrity: sha512-h2r04SsqVMbmaIRSMN3HKQLYpKewJ7rWQx1SwEZQMeXRkecWFBBNOfoB3iMlvvUfc3VUOonR/3Dm/Op6yOD2Lg==}
+  /@rollup/rollup-win32-arm64-msvc@4.0.2:
+    resolution: {integrity: sha512-ZkS2NixCxHKC4zbOnw64ztEGGDVIYP6nKkGBfOAxEPW71Sji9v8z3yaHNuae/JHPwXA+14oDefnOuVfxl59SmQ==}
     cpu: [arm64]
     os: [win32]
     requiresBuild: true
     optional: true
 
-  /@rollup/rollup-win32-ia32-msvc@4.0.0:
-    resolution: {integrity: sha512-1pl05L51RbVLnqZTEpbgG2RxeS7VLysF7vhU8v1EOAMqbLzko64r8+S2SxsNDKODsgusFqHO8rc3w+G9VUjodw==}
+  /@rollup/rollup-win32-ia32-msvc@4.0.2:
+    resolution: {integrity: sha512-3SKjj+tvnZ0oZq2BKB+fI+DqYI83VrRzk7eed8tJkxeZ4zxJZcLSE8YDQLYGq1tZAnAX+H076RHHB4gTZXsQzw==}
     cpu: [ia32]
     os: [win32]
     requiresBuild: true
     optional: true
 
-  /@rollup/rollup-win32-x64-msvc@4.0.0:
-    resolution: {integrity: sha512-GDi4TkL95/J0ven1wt+q2cfdg1k9UEIQiF58lSC36KUdA0xtlqgLPEDlNAhu6NTXJ491eiZ71lQbLu1D7hlz9w==}
+  /@rollup/rollup-win32-x64-msvc@4.0.2:
+    resolution: {integrity: sha512-MBdJIOxRauKkry7t2q+rTHa3aWjVez2eioWg+etRVS3dE4tChhmt5oqZYr48R6bPmcwEhxQr96gVRfeQrLbqng==}
     cpu: [x64]
     os: [win32]
     requiresBuild: true
     optional: true
 
-  /@rushstack/node-core-library@3.61.0(@types/node@18.18.3):
-=======
   /@rushstack/node-core-library@3.61.0(@types/node@18.18.4):
->>>>>>> bc97091e
     resolution: {integrity: sha512-tdOjdErme+/YOu4gPed3sFS72GhtWCgNV9oDsHDnoLY5oDfwjKUc9Z+JOZZ37uAxcm/OCahDHfuu2ugqrfWAVQ==}
     peerDependencies:
       '@types/node': '*'
@@ -5017,7 +4922,7 @@
     hasBin: true
     dependencies:
       caniuse-lite: 1.0.30001546
-      electron-to-chromium: 1.4.542
+      electron-to-chromium: 1.4.544
       node-releases: 2.0.13
       update-browserslist-db: 1.0.13(browserslist@4.22.1)
 
@@ -5728,8 +5633,8 @@
   /ee-first@1.1.1:
     resolution: {integrity: sha512-WMwm9LhRUo+WUaRN+vRuETqG89IgZphVSNkdFgeb6sS/E4OrDIN7t48CAewSHXc6C8lefD8KKfr5vY61brQlow==}
 
-  /electron-to-chromium@1.4.542:
-    resolution: {integrity: sha512-6+cpa00G09N3sfh2joln4VUXHquWrOFx3FLZqiVQvl45+zS9DskDBTPvob+BhvFRmTBkyDSk0vvLMMRo/qc6mQ==}
+  /electron-to-chromium@1.4.544:
+    resolution: {integrity: sha512-54z7squS1FyFRSUqq/knOFSptjjogLZXbKcYk3B0qkE1KZzvqASwRZnY2KzZQJqIYLVD38XZeoiMRflYSwyO4w==}
 
   /emoji-regex@8.0.0:
     resolution: {integrity: sha512-MSjYzcWNOA0ewAHpz0MxpYFvwg6yjy1NG3xteoqz644VCo/RPgnr1/GGt+ic3iJTzQ8Eu3TdM14SawnVUmGE6A==}
@@ -6068,6 +5973,11 @@
       estraverse: 5.3.0
     dev: true
 
+  /eslint-visitor-keys@3.4.1:
+    resolution: {integrity: sha512-pZnmmLwYzf+kWaM/Qgrvpen51upAktaaiI01nsJD/Yr3lMOdNtq0cxkrrg16w64VtisN6okbs7Q8AfGqj4c9fA==}
+    engines: {node: ^12.22.0 || ^14.17.0 || >=16.0.0}
+    dev: true
+
   /eslint-visitor-keys@3.4.3:
     resolution: {integrity: sha512-wpc+LXeiyiisxPlEkUzU6svyS1frIO3Mgxj1fdy7Pm8Ygzguax2N3Fa/D/ag1WqbOprdI+uY6wMUl8/a2G+iag==}
     engines: {node: ^12.22.0 || ^14.17.0 || >=16.0.0}
@@ -7635,6 +7545,13 @@
       '@jridgewell/sourcemap-codec': 1.4.15
     dev: true
 
+  /magic-string@0.30.3:
+    resolution: {integrity: sha512-B7xGbll2fG/VjP+SWg4sX3JynwIU0mjoTc6MPpKNuIvftk6u6vqhDnk1R80b8C2GBR6ywqy+1DcKBrevBg+bmw==}
+    engines: {node: '>=12'}
+    dependencies:
+      '@jridgewell/sourcemap-codec': 1.4.15
+    dev: true
+
   /magic-string@0.30.4:
     resolution: {integrity: sha512-Q/TKtsC5BPm0kGqgBIF9oXAs/xEf2vRKiIB4wCRQTJOQIByZ1d+NnUOotvJOvNpi5RNIgVOMC3pOuaP1ZTDlVg==}
     engines: {node: '>=12'}
@@ -9048,7 +8965,7 @@
       '@babel/code-frame': 7.22.13
     dev: true
 
-  /rollup-plugin-license@3.1.0(rollup@4.0.0):
+  /rollup-plugin-license@3.1.0(rollup@4.0.2):
     resolution: {integrity: sha512-Cny2H2hJ7K+VdcJkH1pNcYRVhqIhZNu/fPusedW53fNZQOIwpXiznJ220EFvDkJbFUEkLqIDsDB5bEr/N9qfqw==}
     engines: {node: '>=14.0.0'}
     peerDependencies:
@@ -9061,7 +8978,7 @@
       mkdirp: 3.0.1
       moment: 2.29.3
       package-name-regex: 2.0.6
-      rollup: 4.0.0
+      rollup: 4.0.2
       spdx-expression-validate: 2.0.0
       spdx-satisfies: 5.0.1
     dev: true
@@ -9074,22 +8991,23 @@
       fsevents: 2.3.3
     dev: true
 
-  /rollup@4.0.0:
-    resolution: {integrity: sha512-dtlkoIdp/g2glVlQb6FzhMAMzhMYVIJ3KLGjhWKkwz/ambEuHeVZ7Eg6GALhHZOsDRD+ZWSjnUikZXPyb22puQ==}
+  /rollup@4.0.2:
+    resolution: {integrity: sha512-MCScu4usMPCeVFaiLcgMDaBQeYi1z6vpWxz0r0hq0Hv77Y2YuOTZldkuNJ54BdYBH3e+nkrk6j0Rre/NLDBYzg==}
     engines: {node: '>=18.0.0', npm: '>=8.0.0'}
     hasBin: true
     optionalDependencies:
-      '@rollup/rollup-android-arm-eabi': 4.0.0
-      '@rollup/rollup-android-arm64': 4.0.0
-      '@rollup/rollup-darwin-arm64': 4.0.0
-      '@rollup/rollup-darwin-x64': 4.0.0
-      '@rollup/rollup-linux-arm-gnueabihf': 4.0.0
-      '@rollup/rollup-linux-arm64-gnu': 4.0.0
-      '@rollup/rollup-linux-x64-gnu': 4.0.0
-      '@rollup/rollup-linux-x64-musl': 4.0.0
-      '@rollup/rollup-win32-arm64-msvc': 4.0.0
-      '@rollup/rollup-win32-ia32-msvc': 4.0.0
-      '@rollup/rollup-win32-x64-msvc': 4.0.0
+      '@rollup/rollup-android-arm-eabi': 4.0.2
+      '@rollup/rollup-android-arm64': 4.0.2
+      '@rollup/rollup-darwin-arm64': 4.0.2
+      '@rollup/rollup-darwin-x64': 4.0.2
+      '@rollup/rollup-linux-arm-gnueabihf': 4.0.2
+      '@rollup/rollup-linux-arm64-gnu': 4.0.2
+      '@rollup/rollup-linux-arm64-musl': 4.0.2
+      '@rollup/rollup-linux-x64-gnu': 4.0.2
+      '@rollup/rollup-linux-x64-musl': 4.0.2
+      '@rollup/rollup-win32-arm64-msvc': 4.0.2
+      '@rollup/rollup-win32-ia32-msvc': 4.0.2
+      '@rollup/rollup-win32-x64-msvc': 4.0.2
       fsevents: 2.3.3
 
   /run-parallel@1.2.0:
@@ -9990,7 +9908,7 @@
       globby: 13.2.2
       hookable: 5.5.3
       jiti: 1.20.0
-      magic-string: 0.30.4
+      magic-string: 0.30.3
       mkdist: 1.3.0(typescript@5.2.2)
       mlly: 1.4.2
       pathe: 1.1.1
