--- conflicted
+++ resolved
@@ -230,19 +230,13 @@
 
   packages/playground/json:
     specifiers:
-<<<<<<< HEAD
       cross-env: ^7.0.3
       express: ^4.17.1
       vue: ^3.2.25
     devDependencies:
       cross-env: 7.0.3
       express: 4.17.2
-=======
-      json-module: file:./json-module
-      vue: ^3.2.25
-    devDependencies:
       json-module: link:json-module
->>>>>>> c2961301
       vue: 3.2.26
 
   packages/playground/json/json-module:
