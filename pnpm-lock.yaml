--- conflicted
+++ resolved
@@ -4931,7 +4931,6 @@
   csstype@3.2.3:
     resolution: {integrity: sha512-z1HGKcYy2xA8AGQfwrn0PAy+PB7X/GSj3UVJW9qKyn43xWa+gl5nXmU4qqLMRzWVLFC8KusUX8T/0kCiOYpAIQ==}
 
-<<<<<<< HEAD
   d3-path@3.1.0:
     resolution: {integrity: sha512-p3KP5HCf/bvjBSSKuXid6Zqijx7wIfNW+J/maPs+iwR35at5JCbLUT0LzF1cnjbCHWhqzQTIN2Jpe8pRebIEFQ==}
     engines: {node: '>=12'}
@@ -4940,12 +4939,6 @@
     resolution: {integrity: sha512-SaLBuwGm3MOViRq2ABk3eLoxwZELpH6zhl3FbAoJ7Vm1gofKx6El1Ib5z23NUEhF9AsGl7y+dzLe5Cw2AArGTA==}
     engines: {node: '>=12'}
 
-  d@1.0.2:
-    resolution: {integrity: sha512-MOqHvMWF9/9MX6nza0KgvFH4HpMU0EF5uUDXqX/BtxtU8NfB0QzRtJ8Oe/6SuS4kbhyzVJwjd97EA4PKrzJ8bw==}
-    engines: {node: '>=0.12'}
-
-=======
->>>>>>> 4a472418
   decode-named-character-reference@1.0.2:
     resolution: {integrity: sha512-O8x12RzrUF8xyVcY0KJowWsmaJxQbmy0/EtnNtHRpsOcT7dFk5W598coHqBVpmWo1oQQfsCqfCmkZN5DJrZVdg==}
 
@@ -10935,20 +10928,12 @@
 
   csstype@3.2.3: {}
 
-<<<<<<< HEAD
   d3-path@3.1.0: {}
 
   d3-shape@3.2.0:
     dependencies:
       d3-path: 3.1.0
 
-  d@1.0.2:
-    dependencies:
-      es5-ext: 0.10.64
-      type: 2.7.3
-
-=======
->>>>>>> 4a472418
   decode-named-character-reference@1.0.2:
     dependencies:
       character-entities: 2.0.2
