lockfileVersion: '9.0'

settings:
  autoInstallPeers: false
  excludeLinksFromLockfile: false

overrides:
  vite: workspace:*

packageExtensionsChecksum: sha256-BLDZCgUIohvBXMHo3XFOlGLzGXRyK3sDU0nMBRk9APY=

patchedDependencies:
  chokidar@3.6.0:
    hash: 8a4f9e2b397e6034b91a0508faae3cecb97f222313faa129d7cb0eb71e9d0e84
    path: patches/chokidar@3.6.0.patch
  dotenv-expand@12.0.2:
    hash: 49330a663821151418e003e822a82a6a61d2f0f8a6e3cab00c1c94815a112889
    path: patches/dotenv-expand@12.0.2.patch
  http-proxy@1.18.1:
    hash: 8071c23044f455271f4d4074ae4c7b81beec17a03aefd158d5f4edd4ef751c11
    path: patches/http-proxy@1.18.1.patch
  sirv@3.0.1:
    hash: 95b663b930c5cc6e609c7fa15b69a86ff3b30df68978611d1d3d724c65135cb1
    path: patches/sirv@3.0.1.patch

importers:

  .:
    devDependencies:
      '@eslint/js':
        specifier: ^9.25.0
        version: 9.25.0
      '@type-challenges/utils':
        specifier: ^0.1.1
        version: 0.1.1
      '@types/babel__core':
        specifier: ^7.20.5
        version: 7.20.5
      '@types/babel__preset-env':
        specifier: ^7.10.0
        version: 7.10.0
      '@types/convert-source-map':
        specifier: ^2.0.3
        version: 2.0.3
      '@types/cross-spawn':
        specifier: ^6.0.6
        version: 6.0.6
      '@types/debug':
        specifier: ^4.1.12
        version: 4.1.12
      '@types/estree':
        specifier: ^1.0.7
        version: 1.0.7
      '@types/etag':
        specifier: ^1.8.3
        version: 1.8.3
      '@types/less':
        specifier: ^3.0.8
        version: 3.0.8
      '@types/node':
        specifier: ^22.13.6
        version: 22.13.6
      '@types/picomatch':
        specifier: ^4.0.0
        version: 4.0.0
      '@types/stylus':
        specifier: ^0.48.43
        version: 0.48.43
      '@types/ws':
        specifier: ^8.18.1
        version: 8.18.1
      '@vitejs/release-scripts':
        specifier: ^1.5.0
        version: 1.5.0
      conventional-changelog-cli:
        specifier: ^5.0.0
        version: 5.0.0(conventional-commits-filter@5.0.0)
      eslint:
        specifier: ^9.25.0
        version: 9.25.0(jiti@2.4.2)
      eslint-plugin-import-x:
        specifier: ^4.10.6
        version: 4.10.6(eslint@9.25.0(jiti@2.4.2))(typescript@5.7.3)
      eslint-plugin-n:
        specifier: ^17.17.0
        version: 17.17.0(eslint@9.25.0(jiti@2.4.2))
      eslint-plugin-regexp:
        specifier: ^2.7.0
        version: 2.7.0(eslint@9.25.0(jiti@2.4.2))
      execa:
        specifier: ^9.5.2
        version: 9.5.2
      globals:
        specifier: ^16.0.0
        version: 16.0.0
      gsap:
        specifier: ^3.12.7
        version: 3.12.7
      lint-staged:
        specifier: ^15.5.1
        version: 15.5.1
      picocolors:
        specifier: ^1.1.1
        version: 1.1.1
      playwright-chromium:
        specifier: ^1.50.1
        version: 1.50.1
      premove:
        specifier: ^4.0.0
        version: 4.0.0
      prettier:
        specifier: 3.5.3
        version: 3.5.3
      rollup:
        specifier: ^4.34.9
        version: 4.34.9
      rollup-plugin-esbuild:
        specifier: ^6.2.1
        version: 6.2.1(esbuild@0.25.0)(rollup@4.34.9)
      simple-git-hooks:
        specifier: ^2.12.1
        version: 2.12.1
      tslib:
        specifier: ^2.8.1
        version: 2.8.1
      tsx:
        specifier: ^4.19.3
        version: 4.19.3
      typescript:
        specifier: ~5.7.2
        version: 5.7.3
      typescript-eslint:
        specifier: ^8.30.1
        version: 8.30.1(eslint@9.25.0(jiti@2.4.2))(typescript@5.7.3)
      vite:
        specifier: workspace:*
        version: link:packages/vite
      vitest:
        specifier: ^3.1.1
        version: 3.1.1(@types/debug@4.1.12)(@types/node@22.13.6)

  docs:
    devDependencies:
      '@shikijs/vitepress-twoslash':
        specifier: ^2.5.0
        version: 2.5.0(typescript@5.7.3)
      '@types/express':
        specifier: ^4.17.21
        version: 4.17.21
      feed:
        specifier: ^4.2.2
        version: 4.2.2
      vitepress:
        specifier: ^1.6.3
        version: 1.6.3(@algolia/client-search@5.20.3)(axios@1.8.4)(postcss@8.5.3)(typescript@5.7.3)
      vitepress-plugin-group-icons:
        specifier: ^1.5.2
        version: 1.5.2
      vitepress-plugin-llms:
        specifier: ^1.1.0
        version: 1.1.0
      vue:
        specifier: ^3.5.13
        version: 3.5.13(typescript@5.7.3)

  packages/create-vite:
    devDependencies:
      '@clack/prompts':
        specifier: ^0.10.1
        version: 0.10.1
      cross-spawn:
        specifier: ^7.0.6
        version: 7.0.6
      mri:
        specifier: ^1.2.0
        version: 1.2.0
      picocolors:
        specifier: ^1.1.1
        version: 1.1.1
      unbuild:
        specifier: ^3.5.0
        version: 3.5.0(sass@1.86.3)(typescript@5.7.3)(vue@3.5.13(typescript@5.7.3))

  packages/plugin-legacy:
    dependencies:
      '@babel/core':
        specifier: ^7.26.10
        version: 7.26.10
      '@babel/preset-env':
        specifier: ^7.26.9
        version: 7.26.9(@babel/core@7.26.10)
      browserslist:
        specifier: ^4.24.4
        version: 4.24.4
      browserslist-to-esbuild:
        specifier: ^2.1.1
        version: 2.1.1(browserslist@4.24.4)
      core-js:
        specifier: ^3.41.0
        version: 3.41.0
      magic-string:
        specifier: ^0.30.17
        version: 0.30.17
      regenerator-runtime:
        specifier: ^0.14.1
        version: 0.14.1
      systemjs:
        specifier: ^6.15.1
        version: 6.15.1
    devDependencies:
      acorn:
        specifier: ^8.14.1
        version: 8.14.1
      picocolors:
        specifier: ^1.1.1
        version: 1.1.1
      unbuild:
        specifier: ^3.5.0
        version: 3.5.0(sass@1.86.3)(typescript@5.7.3)(vue@3.5.13(typescript@5.7.3))
      vite:
        specifier: workspace:*
        version: link:../vite

  packages/vite:
    dependencies:
      esbuild:
        specifier: ^0.25.0
        version: 0.25.0
      fdir:
        specifier: ^6.4.4
        version: 6.4.4(picomatch@4.0.2)
      picomatch:
        specifier: ^4.0.2
        version: 4.0.2
      postcss:
        specifier: ^8.5.3
        version: 8.5.3
      rollup:
        specifier: ^4.34.9
        version: 4.34.9
      tinyglobby:
        specifier: ^0.2.13
        version: 0.2.13
    devDependencies:
      '@ampproject/remapping':
        specifier: ^2.3.0
        version: 2.3.0
      '@babel/parser':
        specifier: ^7.27.0
        version: 7.27.0
      '@jridgewell/trace-mapping':
        specifier: ^0.3.25
        version: 0.3.25
      '@polka/compression':
        specifier: ^1.0.0-next.25
        version: 1.0.0-next.25
      '@rollup/plugin-alias':
        specifier: ^5.1.1
        version: 5.1.1(rollup@4.34.9)
      '@rollup/plugin-commonjs':
        specifier: ^28.0.3
        version: 28.0.3(rollup@4.34.9)
      '@rollup/plugin-dynamic-import-vars':
        specifier: 2.1.4
        version: 2.1.4(rollup@4.34.9)
      '@rollup/plugin-json':
        specifier: ^6.1.0
        version: 6.1.0(rollup@4.34.9)
      '@rollup/plugin-node-resolve':
        specifier: 16.0.1
        version: 16.0.1(rollup@4.34.9)
      '@rollup/pluginutils':
        specifier: ^5.1.4
        version: 5.1.4(rollup@4.34.9)
      '@types/escape-html':
        specifier: ^1.0.4
        version: 1.0.4
      '@types/pnpapi':
        specifier: ^0.0.5
        version: 0.0.5
      artichokie:
        specifier: ^0.3.1
        version: 0.3.1
      cac:
        specifier: ^6.7.14
        version: 6.7.14
      chokidar:
        specifier: ^3.6.0
        version: 3.6.0(patch_hash=8a4f9e2b397e6034b91a0508faae3cecb97f222313faa129d7cb0eb71e9d0e84)
      connect:
        specifier: ^3.7.0
        version: 3.7.0
      convert-source-map:
        specifier: ^2.0.0
        version: 2.0.0
      cors:
        specifier: ^2.8.5
        version: 2.8.5
      cross-spawn:
        specifier: ^7.0.6
        version: 7.0.6
      debug:
        specifier: ^4.4.0
        version: 4.4.0
      dep-types:
        specifier: link:./src/types
        version: link:src/types
      dotenv:
        specifier: ^16.5.0
        version: 16.5.0
      dotenv-expand:
        specifier: ^12.0.2
        version: 12.0.2(patch_hash=49330a663821151418e003e822a82a6a61d2f0f8a6e3cab00c1c94815a112889)
      es-module-lexer:
        specifier: ^1.6.0
        version: 1.6.0
      escape-html:
        specifier: ^1.0.3
        version: 1.0.3
      estree-walker:
        specifier: ^3.0.3
        version: 3.0.3
      etag:
        specifier: ^1.8.1
        version: 1.8.1
      http-proxy:
        specifier: ^1.18.1
        version: 1.18.1(patch_hash=8071c23044f455271f4d4074ae4c7b81beec17a03aefd158d5f4edd4ef751c11)(debug@4.4.0)
      launch-editor-middleware:
        specifier: ^2.10.0
        version: 2.10.0
      lightningcss:
        specifier: ^1.29.3
        version: 1.29.3
      magic-string:
        specifier: ^0.30.17
        version: 0.30.17
      mlly:
        specifier: ^1.7.4
        version: 1.7.4
      mrmime:
        specifier: ^2.0.1
        version: 2.0.1
      nanoid:
        specifier: ^5.1.5
        version: 5.1.5
      open:
        specifier: ^10.1.1
        version: 10.1.1
      parse5:
        specifier: ^7.2.1
        version: 7.2.1
      pathe:
        specifier: ^2.0.3
        version: 2.0.3
      periscopic:
        specifier: ^4.0.2
        version: 4.0.2
      picocolors:
        specifier: ^1.1.1
        version: 1.1.1
      postcss-import:
        specifier: ^16.1.0
        version: 16.1.0(postcss@8.5.3)
      postcss-load-config:
        specifier: ^6.0.1
        version: 6.0.1(jiti@2.4.2)(postcss@8.5.3)(tsx@4.19.3)(yaml@2.7.0)
      postcss-modules:
        specifier: ^6.0.1
        version: 6.0.1(postcss@8.5.3)
      resolve.exports:
        specifier: ^2.0.3
        version: 2.0.3
      rollup-plugin-dts:
        specifier: ^6.2.1
        version: 6.2.1(rollup@4.34.9)(typescript@5.7.3)
      rollup-plugin-esbuild:
        specifier: ^6.2.1
        version: 6.2.1(esbuild@0.25.0)(rollup@4.34.9)
      rollup-plugin-license:
        specifier: ^3.6.0
        version: 3.6.0(picomatch@4.0.2)(rollup@4.34.9)
      sass:
        specifier: ^1.86.3
        version: 1.86.3
      sass-embedded:
        specifier: ^1.86.3
        version: 1.86.3(source-map-js@1.2.1)
      sirv:
        specifier: ^3.0.1
        version: 3.0.1(patch_hash=95b663b930c5cc6e609c7fa15b69a86ff3b30df68978611d1d3d724c65135cb1)
      source-map-support:
        specifier: ^0.5.21
        version: 0.5.21
      strip-literal:
        specifier: ^3.0.0
        version: 3.0.0
      terser:
        specifier: ^5.39.0
        version: 5.39.0
      tsconfck:
        specifier: ^3.1.5
        version: 3.1.5(typescript@5.7.3)
      tslib:
        specifier: ^2.8.1
        version: 2.8.1
      types:
        specifier: link:./types
        version: link:types
      ufo:
        specifier: ^1.6.1
        version: 1.6.1
      ws:
        specifier: ^8.18.1
        version: 8.18.1
    optionalDependencies:
      fsevents:
        specifier: ~2.3.3
        version: 2.3.3

  packages/vite/src/node/__tests__:
    dependencies:
      '@vitejs/cjs-ssr-dep':
        specifier: link:./fixtures/cjs-ssr-dep
        version: link:fixtures/cjs-ssr-dep
      '@vitejs/parent':
        specifier: link:./packages/parent
        version: link:packages/parent
      '@vitejs/test-dep-conditions':
        specifier: file:./fixtures/test-dep-conditions
        version: file:packages/vite/src/node/__tests__/fixtures/test-dep-conditions

  packages/vite/src/node/__tests__/fixtures/cjs-ssr-dep: {}

  packages/vite/src/node/__tests__/fixtures/config/entry:
    dependencies:
      '@vite/test-config-plugin-module-condition':
        specifier: link:../plugin-module-condition
        version: link:../plugin-module-condition

  packages/vite/src/node/__tests__/fixtures/config/plugin-module-condition: {}

  packages/vite/src/node/__tests__/fixtures/config/siblings:
    devDependencies:
      '@types/lodash':
        specifier: ^4.17.16
        version: 4.17.16
      lodash:
        specifier: ^4.17.21
        version: 4.17.21

  packages/vite/src/node/__tests__/fixtures/file-url: {}

  packages/vite/src/node/__tests__/fixtures/test-dep-conditions: {}

  packages/vite/src/node/__tests__/fixtures/watch-rebuild-manifest: {}

  packages/vite/src/node/__tests__/packages: {}

  packages/vite/src/node/__tests__/packages/child: {}

  packages/vite/src/node/__tests__/packages/module: {}

  packages/vite/src/node/__tests__/packages/name: {}

  packages/vite/src/node/__tests__/packages/noname: {}

  packages/vite/src/node/__tests__/packages/parent:
    dependencies:
      '@vitejs/child':
        specifier: link:../child
        version: link:../child

  packages/vite/src/node/server/__tests__/fixtures/lerna/nested: {}

  packages/vite/src/node/server/__tests__/fixtures/none/nested: {}

  packages/vite/src/node/server/__tests__/fixtures/pnpm: {}

  packages/vite/src/node/server/__tests__/fixtures/pnpm/nested: {}

  packages/vite/src/node/server/__tests__/fixtures/watcher: {}

  packages/vite/src/node/server/__tests__/fixtures/yarn: {}

  packages/vite/src/node/server/__tests__/fixtures/yarn/nested: {}

  packages/vite/src/node/ssr/runtime/__tests__:
    dependencies:
      '@vitejs/cjs-external':
        specifier: link:./fixtures/cjs-external
        version: link:fixtures/cjs-external
      '@vitejs/esm-external':
        specifier: link:./fixtures/esm-external
        version: link:fixtures/esm-external
      birpc:
        specifier: ^0.2.19
        version: 0.2.19
      tinyspy:
        specifier: 2.2.0
        version: 2.2.0

  packages/vite/src/node/ssr/runtime/__tests__/fixtures/cjs-external: {}

  packages/vite/src/node/ssr/runtime/__tests__/fixtures/cyclic2: {}

  packages/vite/src/node/ssr/runtime/__tests__/fixtures/esm-external: {}

  packages/vite/src/node/ssr/runtime/__tests__/fixtures/live-binding: {}

  playground:
    devDependencies:
      convert-source-map:
        specifier: ^2.0.0
        version: 2.0.0
      css-color-names:
        specifier: ^1.0.1
        version: 1.0.1
      kill-port:
        specifier: ^1.6.1
        version: 1.6.1

  playground/alias:
    dependencies:
      '@vue/shared':
        specifier: ^3.5.13
        version: 3.5.13
      aliased-module:
        specifier: file:./dir/module
        version: '@vitejs/test-aliased-module@file:playground/alias/dir/module'
      vue:
        specifier: ^3.5.13
        version: 3.5.13(typescript@5.7.3)
    devDependencies:
      '@vitejs/test-resolve-linked':
        specifier: workspace:*
        version: link:../resolve-linked

  playground/alias/dir/module: {}

  playground/assets: {}

  playground/assets-sanitize: {}

  playground/backend-integration:
    devDependencies:
      '@tailwindcss/vite':
        specifier: ^4.1.4
        version: 4.1.4(vite@packages+vite)
      sass:
        specifier: ^1.86.3
        version: 1.86.3
      tailwindcss:
        specifier: ^4.1.4
        version: 4.1.4
      tinyglobby:
        specifier: ^0.2.13
        version: 0.2.13

  playground/build-old: {}

  playground/cli: {}

  playground/cli-module:
    devDependencies:
      url:
        specifier: ^0.11.4
        version: 0.11.4

  playground/client-reload: {}

  playground/csp: {}

  playground/css:
    devDependencies:
      '@vitejs/test-css-dep':
        specifier: link:./css-dep
        version: link:css-dep
      '@vitejs/test-css-dep-exports':
        specifier: link:./css-dep-exports
        version: link:css-dep-exports
      '@vitejs/test-css-js-dep':
        specifier: file:./css-js-dep
        version: file:playground/css/css-js-dep
      '@vitejs/test-css-proxy-dep':
        specifier: file:./css-proxy-dep
        version: file:playground/css/css-proxy-dep
      '@vitejs/test-scss-proxy-dep':
        specifier: file:./scss-proxy-dep
        version: file:playground/css/scss-proxy-dep
      less:
        specifier: ^4.3.0
        version: 4.3.0
      lightningcss:
        specifier: ^1.29.3
        version: 1.29.3
      postcss-nested:
        specifier: ^7.0.2
        version: 7.0.2(postcss@8.5.3)
      sass:
        specifier: ^1.86.3
        version: 1.86.3
      stylus:
        specifier: ^0.64.0
        version: 0.64.0
      sugarss:
        specifier: ^5.0.0
        version: 5.0.0(postcss@8.5.3)
      tinyglobby:
        specifier: ^0.2.13
        version: 0.2.13

  playground/css-codesplit: {}

  playground/css-codesplit-cjs: {}

  playground/css-dynamic-import: {}

  playground/css-lightningcss:
    devDependencies:
      lightningcss:
        specifier: ^1.29.3
        version: 1.29.3

  playground/css-lightningcss-proxy:
    devDependencies:
      express:
        specifier: ^5.1.0
        version: 5.1.0
      lightningcss:
        specifier: ^1.29.3
        version: 1.29.3

  playground/css-lightningcss-root:
    devDependencies:
      lightningcss:
        specifier: ^1.29.3
        version: 1.29.3

  playground/css-no-codesplit: {}

  playground/css-sourcemap:
    devDependencies:
      less:
        specifier: ^4.3.0
        version: 4.3.0
      lightningcss:
        specifier: ^1.29.3
        version: 1.29.3
      magic-string:
        specifier: ^0.30.17
        version: 0.30.17
      sass:
        specifier: ^1.86.3
        version: 1.86.3
      stylus:
        specifier: ^0.64.0
        version: 0.64.0
      sugarss:
        specifier: ^5.0.0
        version: 5.0.0(postcss@8.5.3)

  playground/css/css-dep: {}

  playground/css/css-dep-exports: {}

  playground/css/css-js-dep: {}

  playground/css/css-proxy-dep:
    dependencies:
      '@vitejs/test-css-proxy-dep-nested':
        specifier: file:../css-proxy-dep-nested
        version: file:playground/css/css-proxy-dep-nested

  playground/css/css-proxy-dep-nested: {}

  playground/css/pkg-dep: {}

  playground/css/postcss-caching/blue-app: {}

  playground/css/postcss-caching/green-app: {}

  playground/css/scss-proxy-dep:
    dependencies:
      '@vitejs/test-scss-proxy-dep-nested':
        specifier: file:../scss-proxy-dep-nested
        version: file:playground/css/scss-proxy-dep-nested

  playground/css/scss-proxy-dep-nested: {}

  playground/data-uri: {}

  playground/define:
    dependencies:
      '@vitejs/test-commonjs-dep':
        specifier: file:./commonjs-dep
        version: file:playground/define/commonjs-dep

  playground/define/commonjs-dep: {}

  playground/dynamic-import:
    dependencies:
      '@vitejs/test-pkg':
        specifier: file:./pkg
        version: file:playground/dynamic-import/pkg

  playground/dynamic-import-inline: {}

  playground/dynamic-import/pkg: {}

  playground/env: {}

  playground/env-nested: {}

  playground/environment-react-ssr:
    devDependencies:
      '@types/react':
        specifier: ^19.1.2
        version: 19.1.2
      '@types/react-dom':
        specifier: ^19.1.2
        version: 19.1.2(@types/react@19.1.2)
      react:
        specifier: ^19.1.0
        version: 19.1.0
      react-dom:
        specifier: ^19.1.0
        version: 19.1.0(react@19.1.0)
      react-fake-client:
        specifier: npm:react@^19.1.0
        version: react@19.1.0
      react-fake-server:
        specifier: npm:react@^19.1.0
        version: react@19.1.0

  playground/extensions:
    dependencies:
      vue:
        specifier: ^3.5.13
        version: 3.5.13(typescript@5.7.3)

  playground/external:
    dependencies:
      '@vitejs/test-dep-that-imports':
        specifier: file:./dep-that-imports
        version: file:playground/external/dep-that-imports(typescript@5.7.3)
      '@vitejs/test-dep-that-requires':
        specifier: file:./dep-that-requires
        version: file:playground/external/dep-that-requires(typescript@5.7.3)
    devDependencies:
      slash3:
        specifier: npm:slash@^3.0.0
        version: slash@3.0.0
      slash5:
        specifier: npm:slash@^5.1.0
        version: slash@5.1.0
      vite:
        specifier: workspace:*
        version: link:../../packages/vite
      vue:
        specifier: ^3.5.13
        version: 3.5.13(typescript@5.7.3)
      vue34:
        specifier: npm:vue@~3.4.38
        version: vue@3.4.38(typescript@5.7.3)

  playground/external/dep-that-imports:
    dependencies:
      slash3:
        specifier: npm:slash@^3.0.0
        version: slash@3.0.0
      slash5:
        specifier: npm:slash@^5.1.0
        version: slash@5.1.0
      vue:
        specifier: ^3.5.13
        version: 3.5.13(typescript@5.7.3)

  playground/external/dep-that-requires:
    dependencies:
      slash3:
        specifier: npm:slash@^3.0.0
        version: slash@3.0.0
      slash5:
        specifier: npm:slash@^5.1.0
        version: slash@5.1.0
      vue:
        specifier: ^3.5.13
        version: 3.5.13(typescript@5.7.3)

  playground/fs-serve:
    devDependencies:
      ws:
        specifier: ^8.18.1
        version: 8.18.1

  playground/glob-import:
    dependencies:
      '@vitejs/test-import-meta-glob-pkg':
        specifier: file:./import-meta-glob-pkg
        version: file:playground/glob-import/import-meta-glob-pkg

  playground/glob-import/import-meta-glob-pkg: {}

  playground/hmr: {}

  playground/hmr-ssr: {}

  playground/html: {}

  playground/html/side-effects: {}

  playground/import-assertion:
    dependencies:
      '@vitejs/test-import-assertion-dep':
        specifier: file:./import-assertion-dep
        version: file:playground/import-assertion/import-assertion-dep

  playground/import-assertion/import-assertion-dep: {}

  playground/js-sourcemap:
    dependencies:
      '@vitejs/test-importee-pkg':
        specifier: file:importee-pkg
        version: file:playground/js-sourcemap/importee-pkg
      magic-string:
        specifier: ^0.30.17
        version: 0.30.17

  playground/js-sourcemap/importee-pkg: {}

  playground/json:
    devDependencies:
      '@vitejs/test-json-module':
        specifier: file:./json-module
        version: file:playground/json/json-module
      express:
        specifier: ^5.1.0
        version: 5.1.0
      vue:
        specifier: ^3.5.13
        version: 3.5.13(typescript@5.7.3)

  playground/json/json-module: {}

  playground/legacy:
    devDependencies:
      '@vitejs/plugin-legacy':
        specifier: workspace:*
        version: link:../../packages/plugin-legacy
      express:
        specifier: ^5.1.0
        version: 5.1.0
      terser:
        specifier: ^5.39.0
        version: 5.39.0
      vite:
        specifier: workspace:*
        version: link:../../packages/vite

  playground/lib:
    devDependencies:
      sirv:
        specifier: ^3.0.1
        version: 3.0.1(patch_hash=95b663b930c5cc6e609c7fa15b69a86ff3b30df68978611d1d3d724c65135cb1)

  playground/minify:
    dependencies:
      minified-module:
        specifier: file:./dir/module
        version: '@vitejs/test-minify@file:playground/minify/dir/module'

  playground/minify/dir/module: {}

  playground/module-graph: {}

  playground/multiple-entrypoints:
    devDependencies:
      sass:
        specifier: ^1.86.3
        version: 1.86.3

  playground/nested-deps:
    dependencies:
      '@vitejs/self-referencing':
        specifier: link:../self-referencing
        version: link:../self-referencing
      '@vitejs/test-package-a':
        specifier: link:./test-package-a
        version: link:test-package-a
      '@vitejs/test-package-b':
        specifier: link:./test-package-b
        version: link:test-package-b
      '@vitejs/test-package-c':
        specifier: link:./test-package-c
        version: link:test-package-c
      '@vitejs/test-package-d':
        specifier: link:./test-package-d
        version: link:test-package-d
      '@vitejs/test-package-e':
        specifier: link:./test-package-e
        version: link:test-package-e
      '@vitejs/test-package-f':
        specifier: link:./test-package-f
        version: link:test-package-f

  playground/nested-deps/test-package-a: {}

  playground/nested-deps/test-package-b: {}

  playground/nested-deps/test-package-c: {}

  playground/nested-deps/test-package-d:
    dependencies:
      '@vitejs/test-package-d-nested':
        specifier: link:./test-package-d-nested
        version: link:test-package-d-nested

  playground/nested-deps/test-package-d/test-package-d-nested: {}

  playground/nested-deps/test-package-e:
    dependencies:
      '@vitejs/test-package-e-excluded':
        specifier: link:./test-package-e-excluded
        version: link:test-package-e-excluded
      '@vitejs/test-package-e-included':
        specifier: link:./test-package-e-included
        version: link:test-package-e-included

  playground/nested-deps/test-package-e/test-package-e-excluded: {}

  playground/nested-deps/test-package-e/test-package-e-included:
    dependencies:
      '@vitejs/test-package-e-excluded':
        specifier: link:../test-package-e-excluded
        version: link:../test-package-e-excluded

  playground/nested-deps/test-package-f: {}

  playground/object-hooks:
    dependencies:
      vue:
        specifier: ^3.5.13
        version: 3.5.13(typescript@5.7.3)

  playground/optimize-deps:
    dependencies:
      '@vitejs/longfilename-aaaaaaaaaaaaaaaaaaaaaaaaaaaaaaaaaaaaaaaaaaaaaaaaaaaaaaaaaaaaaaaaaaaaaaaaaaaaaaaaaaaaaaaaaaaaaaaaaaaaaaaaaaaaaaaaaaaaaaaaaaaaaaaaaaaaaaaaaaaaaaaaaaaaaaaaaaaaaaaaaaaaaaaaaaaaaaaaaaaaaaaaaaaa':
        specifier: file:./longfilename
        version: file:playground/optimize-deps/longfilename
      '@vitejs/test-added-in-entries':
        specifier: file:./added-in-entries
        version: file:playground/optimize-deps/added-in-entries
      '@vitejs/test-dep-alias-using-absolute-path':
        specifier: file:./dep-alias-using-absolute-path
        version: file:playground/optimize-deps/dep-alias-using-absolute-path
      '@vitejs/test-dep-cjs-browser-field-bare':
        specifier: file:./dep-cjs-browser-field-bare
        version: file:playground/optimize-deps/dep-cjs-browser-field-bare
      '@vitejs/test-dep-cjs-compiled-from-cjs':
        specifier: file:./dep-cjs-compiled-from-cjs
        version: file:playground/optimize-deps/dep-cjs-compiled-from-cjs
      '@vitejs/test-dep-cjs-compiled-from-esm':
        specifier: file:./dep-cjs-compiled-from-esm
        version: file:playground/optimize-deps/dep-cjs-compiled-from-esm
      '@vitejs/test-dep-cjs-external-package-omit-js-suffix':
        specifier: file:./dep-cjs-external-package-omit-js-suffix
        version: file:playground/optimize-deps/dep-cjs-external-package-omit-js-suffix
      '@vitejs/test-dep-cjs-with-assets':
        specifier: file:./dep-cjs-with-assets
        version: file:playground/optimize-deps/dep-cjs-with-assets
      '@vitejs/test-dep-css-require':
        specifier: file:./dep-css-require
        version: file:playground/optimize-deps/dep-css-require
      '@vitejs/test-dep-esbuild-plugin-transform':
        specifier: file:./dep-esbuild-plugin-transform
        version: file:playground/optimize-deps/dep-esbuild-plugin-transform
      '@vitejs/test-dep-incompatible':
        specifier: file:./dep-incompatible
        version: file:playground/optimize-deps/dep-incompatible
      '@vitejs/test-dep-linked':
        specifier: link:./dep-linked
        version: link:dep-linked
      '@vitejs/test-dep-linked-include':
        specifier: link:./dep-linked-include
        version: link:dep-linked-include
      '@vitejs/test-dep-node-env':
        specifier: file:./dep-node-env
        version: file:playground/optimize-deps/dep-node-env
      '@vitejs/test-dep-non-optimized':
        specifier: file:./dep-non-optimized
        version: file:playground/optimize-deps/dep-non-optimized
      '@vitejs/test-dep-not-js':
        specifier: file:./dep-not-js
        version: file:playground/optimize-deps/dep-not-js
      '@vitejs/test-dep-optimize-exports-with-glob':
        specifier: file:./dep-optimize-exports-with-glob
        version: file:playground/optimize-deps/dep-optimize-exports-with-glob
      '@vitejs/test-dep-optimize-exports-with-root-glob':
        specifier: file:./dep-optimize-exports-with-root-glob
        version: file:playground/optimize-deps/dep-optimize-exports-with-root-glob
      '@vitejs/test-dep-optimize-with-glob':
        specifier: file:./dep-optimize-with-glob
        version: file:playground/optimize-deps/dep-optimize-with-glob
      '@vitejs/test-dep-relative-to-main':
        specifier: file:./dep-relative-to-main
        version: file:playground/optimize-deps/dep-relative-to-main
      '@vitejs/test-dep-source-map-no-sources':
        specifier: file:./dep-source-map-no-sources
        version: file:playground/optimize-deps/dep-source-map-no-sources
      '@vitejs/test-dep-with-asset-ext1.pdf':
        specifier: file:./dep-with-asset-ext/dep1
        version: file:playground/optimize-deps/dep-with-asset-ext/dep1
      '@vitejs/test-dep-with-asset-ext2.pdf':
        specifier: file:./dep-with-asset-ext/dep2
        version: file:playground/optimize-deps/dep-with-asset-ext/dep2
      '@vitejs/test-dep-with-builtin-module-cjs':
        specifier: file:./dep-with-builtin-module-cjs
        version: file:playground/optimize-deps/dep-with-builtin-module-cjs
      '@vitejs/test-dep-with-builtin-module-esm':
        specifier: file:./dep-with-builtin-module-esm
        version: file:playground/optimize-deps/dep-with-builtin-module-esm
      '@vitejs/test-dep-with-dynamic-import':
        specifier: file:./dep-with-dynamic-import
        version: file:playground/optimize-deps/dep-with-dynamic-import
      '@vitejs/test-dep-with-optional-peer-dep':
        specifier: file:./dep-with-optional-peer-dep
        version: file:playground/optimize-deps/dep-with-optional-peer-dep
      '@vitejs/test-dep-with-optional-peer-dep-submodule':
        specifier: file:./dep-with-optional-peer-dep-submodule
        version: file:playground/optimize-deps/dep-with-optional-peer-dep-submodule
      '@vitejs/test-nested-exclude':
        specifier: file:./nested-exclude
        version: file:playground/optimize-deps/nested-exclude
      '@vitejs/test-resolve-linked':
        specifier: workspace:0.0.0
        version: link:../resolve-linked
      axios:
        specifier: ^1.8.4
        version: 1.8.4
      clipboard:
        specifier: ^2.0.11
        version: 2.0.11
      lodash:
        specifier: ^4.17.21
        version: 4.17.21
      lodash-es:
        specifier: ^4.17.21
        version: 4.17.21
      lodash.clonedeep:
        specifier: ^4.5.0
        version: 4.5.0
      phoenix:
        specifier: ^1.7.21
        version: 1.7.21
      react:
        specifier: ^19.1.0
        version: 19.1.0
      react-dom:
        specifier: ^19.1.0
        version: 19.1.0(react@19.1.0)
      url:
        specifier: ^0.11.4
        version: 0.11.4
      vue:
        specifier: ^3.5.13
        version: 3.5.13(typescript@5.7.3)
      vuex:
        specifier: ^4.1.0
        version: 4.1.0(vue@3.5.13(typescript@5.7.3))

  playground/optimize-deps-no-discovery:
    dependencies:
      '@vitejs/test-dep-no-discovery':
        specifier: file:./dep-no-discovery
        version: file:playground/optimize-deps-no-discovery/dep-no-discovery
      vue:
        specifier: ^3.5.13
        version: 3.5.13(typescript@5.7.3)
      vuex:
        specifier: ^4.1.0
        version: 4.1.0(vue@3.5.13(typescript@5.7.3))

  playground/optimize-deps-no-discovery/dep-no-discovery: {}

  playground/optimize-deps/added-in-entries: {}

  playground/optimize-deps/dep-alias-using-absolute-path:
    dependencies:
      lodash:
        specifier: ^4.17.21
        version: 4.17.21

  playground/optimize-deps/dep-cjs-browser-field-bare: {}

  playground/optimize-deps/dep-cjs-compiled-from-cjs: {}

  playground/optimize-deps/dep-cjs-compiled-from-esm: {}

  playground/optimize-deps/dep-cjs-external-package-omit-js-suffix: {}

  playground/optimize-deps/dep-cjs-with-assets: {}

  playground/optimize-deps/dep-css-require: {}

  playground/optimize-deps/dep-esbuild-plugin-transform: {}

  playground/optimize-deps/dep-incompatible: {}

  playground/optimize-deps/dep-linked:
    dependencies:
      lodash-es:
        specifier: ^4.17.21
        version: 4.17.21

  playground/optimize-deps/dep-linked-include:
    dependencies:
      react:
        specifier: 19.1.0
        version: 19.1.0

  playground/optimize-deps/dep-node-env: {}

  playground/optimize-deps/dep-non-optimized: {}

  playground/optimize-deps/dep-not-js: {}

  playground/optimize-deps/dep-optimize-exports-with-glob: {}

  playground/optimize-deps/dep-optimize-exports-with-root-glob: {}

  playground/optimize-deps/dep-optimize-with-glob: {}

  playground/optimize-deps/dep-relative-to-main: {}

  playground/optimize-deps/dep-source-map-no-sources: {}

  playground/optimize-deps/dep-with-asset-ext/dep1: {}

  playground/optimize-deps/dep-with-asset-ext/dep2:
    dependencies:
      '@vitejs/test-dep-with-asset-ext1.pdf':
        specifier: file:../dep1
        version: file:playground/optimize-deps/dep-with-asset-ext/dep1

  playground/optimize-deps/dep-with-builtin-module-cjs: {}

  playground/optimize-deps/dep-with-builtin-module-esm: {}

  playground/optimize-deps/dep-with-dynamic-import: {}

  playground/optimize-deps/dep-with-optional-peer-dep: {}

  playground/optimize-deps/dep-with-optional-peer-dep-submodule: {}

  playground/optimize-deps/longfilename: {}

  playground/optimize-deps/nested-exclude:
    dependencies:
      '@vitejs/test-nested-include':
        specifier: file:../nested-include
        version: file:playground/optimize-deps/nested-include

  playground/optimize-deps/nested-include: {}

  playground/optimize-deps/non-optimizable-include: {}

  playground/optimize-missing-deps:
    dependencies:
      '@vitejs/test-missing-dep':
        specifier: file:./missing-dep
        version: file:playground/optimize-missing-deps/missing-dep
    devDependencies:
      express:
        specifier: ^5.1.0
        version: 5.1.0

  playground/optimize-missing-deps/missing-dep:
    dependencies:
      '@vitejs/test-multi-entry-dep':
        specifier: file:../multi-entry-dep
        version: file:playground/optimize-missing-deps/multi-entry-dep

  playground/optimize-missing-deps/multi-entry-dep: {}

  playground/preload:
    devDependencies:
      '@vitejs/test-dep-a':
        specifier: file:./dep-a
        version: file:playground/preload/dep-a
      '@vitejs/test-dep-including-a':
        specifier: file:./dep-including-a
        version: file:playground/preload/dep-including-a
      terser:
        specifier: ^5.39.0
        version: 5.39.0

  playground/preload/dep-a: {}

  playground/preload/dep-including-a:
    dependencies:
      '@vitejs/test-dep-a':
        specifier: file:../dep-a
        version: file:playground/preload/dep-a

  playground/preserve-symlinks:
    dependencies:
      '@vitejs/test-module-a':
        specifier: link:./module-a
        version: link:module-a

  playground/preserve-symlinks/module-a: {}

  playground/proxy-bypass: {}

  playground/proxy-hmr: {}

  playground/proxy-hmr/other-app: {}

  playground/resolve:
    dependencies:
      '@babel/runtime':
        specifier: ^7.27.0
        version: 7.27.0
      '@vitejs/test-require-pkg-with-module-field':
        specifier: link:./require-pkg-with-module-field
        version: link:require-pkg-with-module-field
      '@vitejs/test-resolve-browser-field':
        specifier: link:./browser-field
        version: link:browser-field
      '@vitejs/test-resolve-browser-module-field1':
        specifier: link:./browser-module-field1
        version: link:browser-module-field1
      '@vitejs/test-resolve-browser-module-field2':
        specifier: link:./browser-module-field2
        version: link:browser-module-field2
      '@vitejs/test-resolve-browser-module-field3':
        specifier: link:./browser-module-field3
        version: link:browser-module-field3
      '@vitejs/test-resolve-custom-browser-main-field':
        specifier: link:./custom-browser-main-field
        version: link:custom-browser-main-field
      '@vitejs/test-resolve-custom-condition':
        specifier: link:./custom-condition
        version: link:custom-condition
      '@vitejs/test-resolve-custom-main-field':
        specifier: link:./custom-main-field
        version: link:custom-main-field
      '@vitejs/test-resolve-exports-and-nested-scope':
        specifier: link:./exports-and-nested-scope
        version: link:exports-and-nested-scope
      '@vitejs/test-resolve-exports-env':
        specifier: link:./exports-env
        version: link:exports-env
      '@vitejs/test-resolve-exports-from-root':
        specifier: link:./exports-from-root
        version: link:exports-from-root
      '@vitejs/test-resolve-exports-legacy-fallback':
        specifier: link:./exports-legacy-fallback
        version: link:exports-legacy-fallback
      '@vitejs/test-resolve-exports-path':
        specifier: link:./exports-path
        version: link:exports-path
      '@vitejs/test-resolve-exports-with-module':
        specifier: link:./exports-with-module
        version: link:exports-with-module
      '@vitejs/test-resolve-exports-with-module-condition':
        specifier: link:./exports-with-module-condition
        version: link:exports-with-module-condition
      '@vitejs/test-resolve-exports-with-module-condition-required':
        specifier: link:./exports-with-module-condition-required
        version: link:exports-with-module-condition-required
      '@vitejs/test-resolve-imports-pkg':
        specifier: link:./imports-path/other-pkg
        version: link:imports-path/other-pkg
      '@vitejs/test-resolve-linked':
        specifier: workspace:*
        version: link:../resolve-linked
      '@vitejs/test-resolve-sharp-dir':
        specifier: link:./sharp-dir
        version: link:sharp-dir
      '@vitejs/test-utf8-bom-package':
        specifier: link:./utf8-bom-package
        version: link:utf8-bom-package
      es5-ext:
        specifier: 0.10.64
        version: 0.10.64
      normalize.css:
        specifier: ^8.0.1
        version: 8.0.1

  playground/resolve-linked: {}

  playground/resolve/browser-field:
    dependencies:
      '@vitejs/test-resolve-browser-field-bare-import-fail':
        specifier: link:../browser-field-bare-import-fail
        version: link:../browser-field-bare-import-fail
      '@vitejs/test-resolve-browser-field-bare-import-success':
        specifier: link:../browser-field-bare-import-success
        version: link:../browser-field-bare-import-success

  playground/resolve/browser-field-bare-import-fail: {}

  playground/resolve/browser-field-bare-import-success: {}

  playground/resolve/browser-module-field1: {}

  playground/resolve/browser-module-field2: {}

  playground/resolve/browser-module-field3: {}

  playground/resolve/custom-browser-main-field: {}

  playground/resolve/custom-condition: {}

  playground/resolve/custom-main-field: {}

  playground/resolve/exports-and-nested-scope: {}

  playground/resolve/exports-and-nested-scope/nested-scope: {}

  playground/resolve/exports-env: {}

  playground/resolve/exports-from-root: {}

  playground/resolve/exports-from-root/nested: {}

  playground/resolve/exports-legacy-fallback: {}

  playground/resolve/exports-legacy-fallback/dir: {}

  playground/resolve/exports-path: {}

  playground/resolve/exports-with-module: {}

  playground/resolve/exports-with-module-condition: {}

  playground/resolve/exports-with-module-condition-required:
    dependencies:
      '@vitejs/test-resolve-exports-with-module-condition':
        specifier: link:../exports-with-module-condition
        version: link:../exports-with-module-condition

  playground/resolve/imports-path/other-pkg: {}

  playground/resolve/inline-package: {}

  playground/resolve/require-pkg-with-module-field:
    dependencies:
      bignumber.js:
        specifier: 9.3.0
        version: 9.3.0

  playground/resolve/sharp-dir:
    dependencies:
      es5-ext:
        specifier: 0.10.64
        version: 0.10.64

  playground/resolve/utf8-bom-package: {}

  playground/self-referencing: {}

  playground/ssr:
    devDependencies:
      express:
        specifier: ^5.1.0
        version: 5.1.0

  playground/ssr-alias:
    dependencies:
      '@vitejs/test-alias-original':
        specifier: file:./alias-original
        version: file:playground/ssr-alias/alias-original

  playground/ssr-alias/alias-original: {}

  playground/ssr-conditions:
    dependencies:
      '@vitejs/test-ssr-conditions-external':
        specifier: file:./external
        version: file:playground/ssr-conditions/external
      '@vitejs/test-ssr-conditions-no-external':
        specifier: file:./no-external
        version: file:playground/ssr-conditions/no-external
    devDependencies:
      express:
        specifier: ^5.1.0
        version: 5.1.0
      sirv:
        specifier: ^3.0.1
        version: 3.0.1(patch_hash=95b663b930c5cc6e609c7fa15b69a86ff3b30df68978611d1d3d724c65135cb1)

  playground/ssr-conditions/external: {}

  playground/ssr-conditions/no-external: {}

  playground/ssr-deps:
    dependencies:
      '@node-rs/bcrypt':
        specifier: ^1.10.7
        version: 1.10.7
      '@vitejs/test-css-lib':
        specifier: file:./css-lib
        version: file:playground/ssr-deps/css-lib
      '@vitejs/test-define-properties-exports':
        specifier: file:./define-properties-exports
        version: file:playground/ssr-deps/define-properties-exports
      '@vitejs/test-define-property-exports':
        specifier: file:./define-property-exports
        version: file:playground/ssr-deps/define-property-exports
      '@vitejs/test-external-entry':
        specifier: file:./external-entry
        version: file:playground/ssr-deps/external-entry
      '@vitejs/test-external-using-external-entry':
        specifier: file:./external-using-external-entry
        version: file:playground/ssr-deps/external-using-external-entry
      '@vitejs/test-forwarded-export':
        specifier: file:./forwarded-export
        version: file:playground/ssr-deps/forwarded-export
      '@vitejs/test-import-builtin-cjs':
        specifier: file:./import-builtin-cjs
        version: '@vitejs/test-import-builtin@file:playground/ssr-deps/import-builtin-cjs'
      '@vitejs/test-linked-no-external':
        specifier: link:./linked-no-external
        version: link:linked-no-external
      '@vitejs/test-module-condition':
        specifier: file:./module-condition
        version: file:playground/ssr-deps/module-condition
      '@vitejs/test-nested-exclude':
        specifier: file:./nested-exclude
        version: file:playground/ssr-deps/nested-exclude
      '@vitejs/test-no-external-cjs':
        specifier: file:./no-external-cjs
        version: file:playground/ssr-deps/no-external-cjs
      '@vitejs/test-no-external-css':
        specifier: file:./no-external-css
        version: file:playground/ssr-deps/no-external-css
      '@vitejs/test-non-optimized-with-nested-external':
        specifier: workspace:*
        version: link:non-optimized-with-nested-external
      '@vitejs/test-object-assigned-exports':
        specifier: file:./object-assigned-exports
        version: file:playground/ssr-deps/object-assigned-exports
      '@vitejs/test-only-object-assigned-exports':
        specifier: file:./only-object-assigned-exports
        version: file:playground/ssr-deps/only-object-assigned-exports
      '@vitejs/test-optimized-cjs-with-nested-external':
        specifier: file:./optimized-with-nested-external
        version: '@vitejs/test-optimized-with-nested-external@file:playground/ssr-deps/optimized-with-nested-external'
      '@vitejs/test-optimized-with-nested-external':
        specifier: file:./optimized-with-nested-external
        version: file:playground/ssr-deps/optimized-with-nested-external
      '@vitejs/test-pkg-exports':
        specifier: file:./pkg-exports
        version: file:playground/ssr-deps/pkg-exports
      '@vitejs/test-primitive-export':
        specifier: file:./primitive-export
        version: file:playground/ssr-deps/primitive-export
      '@vitejs/test-read-file-content':
        specifier: file:./read-file-content
        version: file:playground/ssr-deps/read-file-content
      '@vitejs/test-require-absolute':
        specifier: file:./require-absolute
        version: file:playground/ssr-deps/require-absolute
      '@vitejs/test-ts-transpiled-exports':
        specifier: file:./ts-transpiled-exports
        version: file:playground/ssr-deps/ts-transpiled-exports
    devDependencies:
      express:
        specifier: ^5.1.0
        version: 5.1.0

  playground/ssr-deps/css-lib: {}

  playground/ssr-deps/define-properties-exports: {}

  playground/ssr-deps/define-property-exports: {}

  playground/ssr-deps/external-entry: {}

  playground/ssr-deps/external-using-external-entry:
    dependencies:
      external-entry:
        specifier: file:../external-entry
        version: '@vitejs/test-external-entry@file:playground/ssr-deps/external-entry'

  playground/ssr-deps/forwarded-export:
    dependencies:
      object-assigned-exports:
        specifier: file:../object-assigned-exports
        version: '@vitejs/test-object-assigned-exports@file:playground/ssr-deps/object-assigned-exports'

  playground/ssr-deps/import-builtin-cjs: {}

  playground/ssr-deps/linked-no-external: {}

  playground/ssr-deps/module-condition: {}

  playground/ssr-deps/nested-exclude:
    dependencies:
      '@vitejs/test-nested-include':
        specifier: file:../nested-include
        version: file:playground/ssr-deps/nested-include

  playground/ssr-deps/nested-external: {}

  playground/ssr-deps/nested-external-cjs: {}

  playground/ssr-deps/nested-include: {}

  playground/ssr-deps/no-external-cjs: {}

  playground/ssr-deps/no-external-css: {}

  playground/ssr-deps/non-optimized-with-nested-external:
    dependencies:
      nested-external:
        specifier: file:../nested-external
        version: '@vitejs/test-nested-external@file:playground/ssr-deps/nested-external'
      nested-external-cjs:
        specifier: file:../nested-external-cjs
        version: file:playground/ssr-deps/nested-external-cjs

  playground/ssr-deps/object-assigned-exports: {}

  playground/ssr-deps/only-object-assigned-exports: {}

  playground/ssr-deps/optimized-cjs-with-nested-external:
    dependencies:
      nested-external:
        specifier: file:../nested-external
        version: '@vitejs/test-nested-external@file:playground/ssr-deps/nested-external'

  playground/ssr-deps/optimized-with-nested-external:
    dependencies:
      nested-external:
        specifier: file:../nested-external
        version: '@vitejs/test-nested-external@file:playground/ssr-deps/nested-external'

  playground/ssr-deps/pkg-exports: {}

  playground/ssr-deps/primitive-export: {}

  playground/ssr-deps/read-file-content: {}

  playground/ssr-deps/require-absolute: {}

  playground/ssr-deps/ts-transpiled-exports: {}

  playground/ssr-html:
    devDependencies:
      express:
        specifier: ^5.1.0
        version: 5.1.0

  playground/ssr-noexternal:
    dependencies:
      '@vitejs/test-external-cjs':
        specifier: file:./external-cjs
        version: file:playground/ssr-noexternal/external-cjs
      '@vitejs/test-require-external-cjs':
        specifier: file:./require-external-cjs
        version: file:playground/ssr-noexternal/require-external-cjs
      express:
        specifier: ^5.1.0
        version: 5.1.0

  playground/ssr-noexternal/external-cjs: {}

  playground/ssr-noexternal/require-external-cjs:
    dependencies:
      '@vitejs/test-external-cjs':
        specifier: file:../external-cjs
        version: file:playground/ssr-noexternal/external-cjs

  playground/ssr-pug:
    devDependencies:
      express:
        specifier: ^5.1.0
        version: 5.1.0
      pug:
        specifier: ^3.0.3
        version: 3.0.3

  playground/ssr-resolve:
    dependencies:
      '@vitejs/test-deep-import':
        specifier: file:./deep-import
        version: file:playground/ssr-resolve/deep-import
      '@vitejs/test-entries':
        specifier: file:./entries
        version: file:playground/ssr-resolve/entries
      '@vitejs/test-resolve-pkg-exports':
        specifier: file:./pkg-exports
        version: file:playground/ssr-resolve/pkg-exports

  playground/ssr-resolve/deep-import: {}

  playground/ssr-resolve/deep-import/bar: {}

  playground/ssr-resolve/deep-import/foo: {}

  playground/ssr-resolve/entries: {}

  playground/ssr-resolve/pkg-exports: {}

  playground/ssr-webworker:
    dependencies:
      '@vitejs/test-browser-exports':
        specifier: file:./browser-exports
        version: file:playground/ssr-webworker/browser-exports
      '@vitejs/test-worker-exports':
        specifier: file:./worker-exports
        version: file:playground/ssr-webworker/worker-exports
      react:
        specifier: ^19.1.0
        version: 19.1.0
    devDependencies:
      '@vitejs/test-resolve-linked':
        specifier: workspace:*
        version: link:../resolve-linked
      miniflare:
        specifier: ^4.20250416.0
        version: 4.20250416.0

  playground/ssr-webworker/browser-exports: {}

  playground/ssr-webworker/worker-exports: {}

  playground/tailwind:
    dependencies:
      '@tailwindcss/vite':
        specifier: ^4.1.4
        version: 4.1.4(vite@packages+vite)
      tailwindcss:
        specifier: ^4.1.4
        version: 4.1.4
      vue:
        specifier: ^3.5.13
        version: 3.5.13(typescript@5.7.3)
      vue-router:
        specifier: ^4.5.0
        version: 4.5.0(vue@3.5.13(typescript@5.7.3))
    devDependencies:
      tsx:
        specifier: ^4.19.3
        version: 4.19.3

  playground/tailwind-sourcemap:
    dependencies:
      '@tailwindcss/postcss':
        specifier: ^4.1.4
        version: 4.1.4
      tailwindcss:
        specifier: ^4.1.4
        version: 4.1.4

  playground/tailwind-v3:
    dependencies:
      autoprefixer:
        specifier: ^10.4.21
        version: 10.4.21(postcss@8.5.3)
      tailwindcss:
        specifier: ^3.4.17
        version: 3.4.17
      vue:
        specifier: ^3.5.13
        version: 3.5.13(typescript@5.7.3)
      vue-router:
        specifier: ^4.5.0
        version: 4.5.0(vue@3.5.13(typescript@5.7.3))
    devDependencies:
      tsx:
        specifier: ^4.19.3
        version: 4.19.3

  playground/transform-plugin: {}

  playground/tsconfig-json: {}

  playground/tsconfig-json-load-error: {}

  playground/wasm: {}

  playground/worker:
    dependencies:
      '@vitejs/test-dep-self-reference-url-worker':
        specifier: file:./dep-self-reference-url-worker
        version: file:playground/worker/dep-self-reference-url-worker
      '@vitejs/test-dep-to-optimize':
        specifier: file:./dep-to-optimize
        version: file:playground/worker/dep-to-optimize
      '@vitejs/test-worker-dep-cjs':
        specifier: file:./dep-cjs
        version: file:playground/worker/dep-cjs

  playground/worker/dep-cjs: {}

  playground/worker/dep-self-reference-url-worker: {}

  playground/worker/dep-to-optimize: {}

packages:

  '@adobe/css-tools@4.3.3':
    resolution: {integrity: sha512-rE0Pygv0sEZ4vBWHlAgJLGDU7Pm8xoO6p3wsEceb7GYAjScrOHpEo8KK/eVkAcnSM+slAEtXjA2JpdjLp4fJQQ==}

  '@algolia/autocomplete-core@1.17.7':
    resolution: {integrity: sha512-BjiPOW6ks90UKl7TwMv7oNQMnzU+t/wk9mgIDi6b1tXpUek7MW0lbNOUHpvam9pe3lVCf4xPFT+lK7s+e+fs7Q==}

  '@algolia/autocomplete-plugin-algolia-insights@1.17.7':
    resolution: {integrity: sha512-Jca5Ude6yUOuyzjnz57og7Et3aXjbwCSDf/8onLHSQgw1qW3ALl9mrMWaXb5FmPVkV3EtkD2F/+NkT6VHyPu9A==}
    peerDependencies:
      search-insights: '>= 1 < 3'

  '@algolia/autocomplete-preset-algolia@1.17.7':
    resolution: {integrity: sha512-ggOQ950+nwbWROq2MOCIL71RE0DdQZsceqrg32UqnhDz8FlO9rL8ONHNsI2R1MH0tkgVIDKI/D0sMiUchsFdWA==}
    peerDependencies:
      '@algolia/client-search': '>= 4.9.1 < 6'
      algoliasearch: '>= 4.9.1 < 6'

  '@algolia/autocomplete-shared@1.17.7':
    resolution: {integrity: sha512-o/1Vurr42U/qskRSuhBH+VKxMvkkUVTLU6WZQr+L5lGZZLYWyhdzWjW0iGXY7EkwRTjBqvN2EsR81yCTGV/kmg==}
    peerDependencies:
      '@algolia/client-search': '>= 4.9.1 < 6'
      algoliasearch: '>= 4.9.1 < 6'

  '@algolia/client-abtesting@5.20.3':
    resolution: {integrity: sha512-wPOzHYSsW+H97JkBLmnlOdJSpbb9mIiuNPycUCV5DgzSkJFaI/OFxXfZXAh1gqxK+hf0miKue1C9bltjWljrNA==}
    engines: {node: '>= 14.0.0'}

  '@algolia/client-analytics@5.20.3':
    resolution: {integrity: sha512-XE3iduH9lA7iTQacDGofBQyIyIgaX8qbTRRdj1bOCmfzc9b98CoiMwhNwdTifmmMewmN0EhVF3hP8KjKWwX7Yw==}
    engines: {node: '>= 14.0.0'}

  '@algolia/client-common@5.20.3':
    resolution: {integrity: sha512-IYRd/A/R3BXeaQVT2805lZEdWo54v39Lqa7ABOxIYnUvX2vvOMW1AyzCuT0U7Q+uPdD4UW48zksUKRixShcWxA==}
    engines: {node: '>= 14.0.0'}

  '@algolia/client-insights@5.20.3':
    resolution: {integrity: sha512-QGc/bmDUBgzB71rDL6kihI2e1Mx6G6PxYO5Ks84iL3tDcIel1aFuxtRF14P8saGgdIe1B6I6QkpkeIddZ6vWQw==}
    engines: {node: '>= 14.0.0'}

  '@algolia/client-personalization@5.20.3':
    resolution: {integrity: sha512-zuM31VNPDJ1LBIwKbYGz/7+CSm+M8EhlljDamTg8AnDilnCpKjBebWZR5Tftv/FdWSro4tnYGOIz1AURQgZ+tQ==}
    engines: {node: '>= 14.0.0'}

  '@algolia/client-query-suggestions@5.20.3':
    resolution: {integrity: sha512-Nn872PuOI8qzi1bxMMhJ0t2AzVBqN01jbymBQOkypvZHrrjZPso3iTpuuLLo9gi3yc/08vaaWTAwJfPhxPwJUw==}
    engines: {node: '>= 14.0.0'}

  '@algolia/client-search@5.20.3':
    resolution: {integrity: sha512-9+Fm1ahV8/2goSIPIqZnVitV5yHW5E5xTdKy33xnqGd45A9yVv5tTkudWzEXsbfBB47j9Xb3uYPZjAvV5RHbKA==}
    engines: {node: '>= 14.0.0'}

  '@algolia/ingestion@1.20.3':
    resolution: {integrity: sha512-5GHNTiZ3saLjTNyr6WkP5hzDg2eFFAYWomvPcm9eHWskjzXt8R0IOiW9kkTS6I6hXBwN5H9Zna5mZDSqqJdg+g==}
    engines: {node: '>= 14.0.0'}

  '@algolia/monitoring@1.20.3':
    resolution: {integrity: sha512-KUWQbTPoRjP37ivXSQ1+lWMfaifCCMzTnEcEnXwAmherS5Tp7us6BAqQDMGOD4E7xyaS2I8pto6WlOzxH+CxmA==}
    engines: {node: '>= 14.0.0'}

  '@algolia/recommend@5.20.3':
    resolution: {integrity: sha512-oo/gG77xTTTclkrdFem0Kmx5+iSRFiwuRRdxZETDjwzCI7svutdbwBgV/Vy4D4QpYaX4nhY/P43k84uEowCE4Q==}
    engines: {node: '>= 14.0.0'}

  '@algolia/requester-browser-xhr@5.20.3':
    resolution: {integrity: sha512-BkkW7otbiI/Er1AiEPZs1h7lxbtSO9p09jFhv3/iT8/0Yz0CY79VJ9iq+Wv1+dq/l0OxnMpBy8mozrieGA3mXQ==}
    engines: {node: '>= 14.0.0'}

  '@algolia/requester-fetch@5.20.3':
    resolution: {integrity: sha512-eAVlXz7UNzTsA1EDr+p0nlIH7WFxo7k3NMxYe8p38DH8YVWLgm2MgOVFUMNg9HCi6ZNOi/A2w/id2ZZ4sKgUOw==}
    engines: {node: '>= 14.0.0'}

  '@algolia/requester-node-http@5.20.3':
    resolution: {integrity: sha512-FqR3pQPfHfQyX1wgcdK6iyqu86yP76MZd4Pzj1y/YLMj9rRmRCY0E0AffKr//nrOFEwv6uY8BQY4fd9/6b0ZCg==}
    engines: {node: '>= 14.0.0'}

  '@alloc/quick-lru@5.2.0':
    resolution: {integrity: sha512-UrcABB+4bUrFABwbluTIBErXwvbsU/V7TZWfmbgJfbkwiBuziS9gxdODUyuiecfdGQ85jglMW6juS3+z5TsKLw==}
    engines: {node: '>=10'}

  '@ampproject/remapping@2.3.0':
    resolution: {integrity: sha512-30iZtAPgz+LTIYoeivqYo853f02jBYSd5uGnGpkFV0M3xOt9aN73erkgYAmZU43x4VfqcnLxW9Kpg3R5LC4YYw==}
    engines: {node: '>=6.0.0'}

  '@antfu/install-pkg@1.0.0':
    resolution: {integrity: sha512-xvX6P/lo1B3ej0OsaErAjqgFYzYVcJpamjLAFLYh9vRJngBrMoUG7aVnrGTeqM7yxbyTD5p3F2+0/QUEh8Vzhw==}

  '@antfu/utils@8.1.1':
    resolution: {integrity: sha512-Mex9nXf9vR6AhcXmMrlz/HVgYYZpVGJ6YlPgwl7UnaFpnshXs6EK/oa5Gpf3CzENMjkvEx2tQtntGnb7UtSTOQ==}

  '@babel/code-frame@7.26.2':
    resolution: {integrity: sha512-RJlIHRueQgwWitWgF8OdFYGZX328Ax5BCemNGlqHfplnRT9ESi8JkFlvaVYbS+UubVY6dpv87Fs2u5M29iNFVQ==}
    engines: {node: '>=6.9.0'}

  '@babel/compat-data@7.26.8':
    resolution: {integrity: sha512-oH5UPLMWR3L2wEFLnFJ1TZXqHufiTKAiLfqw5zkhS4dKXLJ10yVztfil/twG8EDTA4F/tvVNw9nOl4ZMslB8rQ==}
    engines: {node: '>=6.9.0'}

  '@babel/core@7.26.10':
    resolution: {integrity: sha512-vMqyb7XCDMPvJFFOaT9kxtiRh42GwlZEg1/uIgtZshS5a/8OaduUfCi7kynKgc3Tw/6Uo2D+db9qBttghhmxwQ==}
    engines: {node: '>=6.9.0'}

  '@babel/generator@7.26.10':
    resolution: {integrity: sha512-rRHT8siFIXQrAYOYqZQVsAr8vJ+cBNqcVAY6m5V8/4QqzaPl+zDBe6cLEPRDuNOUf3ww8RfJVlOyQMoSI+5Ang==}
    engines: {node: '>=6.9.0'}

  '@babel/generator@7.26.9':
    resolution: {integrity: sha512-kEWdzjOAUMW4hAyrzJ0ZaTOu9OmpyDIQicIh0zg0EEcEkYXZb2TjtBhnHi2ViX7PKwZqF4xwqfAm299/QMP3lg==}
    engines: {node: '>=6.9.0'}

  '@babel/helper-annotate-as-pure@7.25.9':
    resolution: {integrity: sha512-gv7320KBUFJz1RnylIg5WWYPRXKZ884AGkYpgpWW02TH66Dl+HaC1t1CKd0z3R4b6hdYEcmrNZHUmfCP+1u3/g==}
    engines: {node: '>=6.9.0'}

  '@babel/helper-compilation-targets@7.26.5':
    resolution: {integrity: sha512-IXuyn5EkouFJscIDuFF5EsiSolseme1s0CZB+QxVugqJLYmKdxI1VfIBOst0SUu4rnk2Z7kqTwmoO1lp3HIfnA==}
    engines: {node: '>=6.9.0'}

  '@babel/helper-create-class-features-plugin@7.26.9':
    resolution: {integrity: sha512-ubbUqCofvxPRurw5L8WTsCLSkQiVpov4Qx0WMA+jUN+nXBK8ADPlJO1grkFw5CWKC5+sZSOfuGMdX1aI1iT9Sg==}
    engines: {node: '>=6.9.0'}
    peerDependencies:
      '@babel/core': ^7.0.0

  '@babel/helper-create-regexp-features-plugin@7.26.3':
    resolution: {integrity: sha512-G7ZRb40uUgdKOQqPLjfD12ZmGA54PzqDFUv2BKImnC9QIfGhIHKvVML0oN8IUiDq4iRqpq74ABpvOaerfWdong==}
    engines: {node: '>=6.9.0'}
    peerDependencies:
      '@babel/core': ^7.0.0

  '@babel/helper-define-polyfill-provider@0.6.3':
    resolution: {integrity: sha512-HK7Bi+Hj6H+VTHA3ZvBis7V/6hu9QuTrnMXNybfUf2iiuU/N97I8VjB+KbhFF8Rld/Lx5MzoCwPCpPjfK+n8Cg==}
    peerDependencies:
      '@babel/core': ^7.4.0 || ^8.0.0-0 <8.0.0

  '@babel/helper-member-expression-to-functions@7.25.9':
    resolution: {integrity: sha512-wbfdZ9w5vk0C0oyHqAJbc62+vet5prjj01jjJ8sKn3j9h3MQQlflEdXYvuqRWjHnM12coDEqiC1IRCi0U/EKwQ==}
    engines: {node: '>=6.9.0'}

  '@babel/helper-module-imports@7.25.9':
    resolution: {integrity: sha512-tnUA4RsrmflIM6W6RFTLFSXITtl0wKjgpnLgXyowocVPrbYrLUXSBXDgTs8BlbmIzIdlBySRQjINYs2BAkiLtw==}
    engines: {node: '>=6.9.0'}

  '@babel/helper-module-transforms@7.26.0':
    resolution: {integrity: sha512-xO+xu6B5K2czEnQye6BHA7DolFFmS3LB7stHZFaOLb1pAwO1HWLS8fXA+eh0A2yIvltPVmx3eNNDBJA2SLHXFw==}
    engines: {node: '>=6.9.0'}
    peerDependencies:
      '@babel/core': ^7.0.0

  '@babel/helper-optimise-call-expression@7.25.9':
    resolution: {integrity: sha512-FIpuNaz5ow8VyrYcnXQTDRGvV6tTjkNtCK/RYNDXGSLlUD6cBuQTSw43CShGxjvfBTfcUA/r6UhUCbtYqkhcuQ==}
    engines: {node: '>=6.9.0'}

  '@babel/helper-plugin-utils@7.26.5':
    resolution: {integrity: sha512-RS+jZcRdZdRFzMyr+wcsaqOmld1/EqTghfaBGQQd/WnRdzdlvSZ//kF7U8VQTxf1ynZ4cjUcYgjVGx13ewNPMg==}
    engines: {node: '>=6.9.0'}

  '@babel/helper-remap-async-to-generator@7.25.9':
    resolution: {integrity: sha512-IZtukuUeBbhgOcaW2s06OXTzVNJR0ybm4W5xC1opWFFJMZbwRj5LCk+ByYH7WdZPZTt8KnFwA8pvjN2yqcPlgw==}
    engines: {node: '>=6.9.0'}
    peerDependencies:
      '@babel/core': ^7.0.0

  '@babel/helper-replace-supers@7.26.5':
    resolution: {integrity: sha512-bJ6iIVdYX1YooY2X7w1q6VITt+LnUILtNk7zT78ykuwStx8BauCzxvFqFaHjOpW1bVnSUM1PN1f0p5P21wHxvg==}
    engines: {node: '>=6.9.0'}
    peerDependencies:
      '@babel/core': ^7.0.0

  '@babel/helper-skip-transparent-expression-wrappers@7.25.9':
    resolution: {integrity: sha512-K4Du3BFa3gvyhzgPcntrkDgZzQaq6uozzcpGbOO1OEJaI+EJdqWIMTLgFgQf6lrfiDFo5FU+BxKepI9RmZqahA==}
    engines: {node: '>=6.9.0'}

  '@babel/helper-string-parser@7.25.9':
    resolution: {integrity: sha512-4A/SCr/2KLd5jrtOMFzaKjVtAei3+2r/NChoBNoZ3EyP/+GlhoaEGoWOZUmFmoITP7zOJyHIMm+DYRd8o3PvHA==}
    engines: {node: '>=6.9.0'}

  '@babel/helper-validator-identifier@7.25.9':
    resolution: {integrity: sha512-Ed61U6XJc3CVRfkERJWDz4dJwKe7iLmmJsbOGu9wSloNSFttHV0I8g6UAgb7qnK5ly5bGLPd4oXZlxCdANBOWQ==}
    engines: {node: '>=6.9.0'}

  '@babel/helper-validator-option@7.25.9':
    resolution: {integrity: sha512-e/zv1co8pp55dNdEcCynfj9X7nyUKUXoUEwfXqaZt0omVOmDe9oOTdKStH4GmAw6zxMFs50ZayuMfHDKlO7Tfw==}
    engines: {node: '>=6.9.0'}

  '@babel/helper-wrap-function@7.25.9':
    resolution: {integrity: sha512-ETzz9UTjQSTmw39GboatdymDq4XIQbR8ySgVrylRhPOFpsd+JrKHIuF0de7GCWmem+T4uC5z7EZguod7Wj4A4g==}
    engines: {node: '>=6.9.0'}

  '@babel/helpers@7.26.10':
    resolution: {integrity: sha512-UPYc3SauzZ3JGgj87GgZ89JVdC5dj0AoetR5Bw6wj4niittNyFh6+eOGonYvJ1ao6B8lEa3Q3klS7ADZ53bc5g==}
    engines: {node: '>=6.9.0'}

  '@babel/parser@7.27.0':
    resolution: {integrity: sha512-iaepho73/2Pz7w2eMS0Q5f83+0RKI7i4xmiYeBmDzfRVbQtTOG7Ts0S4HzJVsTMGI9keU8rNfuZr8DKfSt7Yyg==}
    engines: {node: '>=6.0.0'}
    hasBin: true

  '@babel/plugin-bugfix-firefox-class-in-computed-class-key@7.25.9':
    resolution: {integrity: sha512-ZkRyVkThtxQ/J6nv3JFYv1RYY+JT5BvU0y3k5bWrmuG4woXypRa4PXmm9RhOwodRkYFWqC0C0cqcJ4OqR7kW+g==}
    engines: {node: '>=6.9.0'}
    peerDependencies:
      '@babel/core': ^7.0.0

  '@babel/plugin-bugfix-safari-class-field-initializer-scope@7.25.9':
    resolution: {integrity: sha512-MrGRLZxLD/Zjj0gdU15dfs+HH/OXvnw/U4jJD8vpcP2CJQapPEv1IWwjc/qMg7ItBlPwSv1hRBbb7LeuANdcnw==}
    engines: {node: '>=6.9.0'}
    peerDependencies:
      '@babel/core': ^7.0.0

  '@babel/plugin-bugfix-safari-id-destructuring-collision-in-function-expression@7.25.9':
    resolution: {integrity: sha512-2qUwwfAFpJLZqxd02YW9btUCZHl+RFvdDkNfZwaIJrvB8Tesjsk8pEQkTvGwZXLqXUx/2oyY3ySRhm6HOXuCug==}
    engines: {node: '>=6.9.0'}
    peerDependencies:
      '@babel/core': ^7.0.0

  '@babel/plugin-bugfix-v8-spread-parameters-in-optional-chaining@7.25.9':
    resolution: {integrity: sha512-6xWgLZTJXwilVjlnV7ospI3xi+sl8lN8rXXbBD6vYn3UYDlGsag8wrZkKcSI8G6KgqKP7vNFaDgeDnfAABq61g==}
    engines: {node: '>=6.9.0'}
    peerDependencies:
      '@babel/core': ^7.13.0

  '@babel/plugin-bugfix-v8-static-class-fields-redefine-readonly@7.25.9':
    resolution: {integrity: sha512-aLnMXYPnzwwqhYSCyXfKkIkYgJ8zv9RK+roo9DkTXz38ynIhd9XCbN08s3MGvqL2MYGVUGdRQLL/JqBIeJhJBg==}
    engines: {node: '>=6.9.0'}
    peerDependencies:
      '@babel/core': ^7.0.0

  '@babel/plugin-proposal-private-property-in-object@7.21.0-placeholder-for-preset-env.2':
    resolution: {integrity: sha512-SOSkfJDddaM7mak6cPEpswyTRnuRltl429hMraQEglW+OkovnCzsiszTmsrlY//qLFjCpQDFRvjdm2wA5pPm9w==}
    engines: {node: '>=6.9.0'}
    peerDependencies:
      '@babel/core': ^7.0.0-0

  '@babel/plugin-syntax-import-assertions@7.26.0':
    resolution: {integrity: sha512-QCWT5Hh830hK5EQa7XzuqIkQU9tT/whqbDz7kuaZMHFl1inRRg7JnuAEOQ0Ur0QUl0NufCk1msK2BeY79Aj/eg==}
    engines: {node: '>=6.9.0'}
    peerDependencies:
      '@babel/core': ^7.0.0-0

  '@babel/plugin-syntax-import-attributes@7.26.0':
    resolution: {integrity: sha512-e2dttdsJ1ZTpi3B9UYGLw41hifAubg19AtCu/2I/F1QNVclOBr1dYpTdmdyZ84Xiz43BS/tCUkMAZNLv12Pi+A==}
    engines: {node: '>=6.9.0'}
    peerDependencies:
      '@babel/core': ^7.0.0-0

  '@babel/plugin-syntax-unicode-sets-regex@7.18.6':
    resolution: {integrity: sha512-727YkEAPwSIQTv5im8QHz3upqp92JTWhidIC81Tdx4VJYIte/VndKf1qKrfnnhPLiPghStWfvC/iFaMCQu7Nqg==}
    engines: {node: '>=6.9.0'}
    peerDependencies:
      '@babel/core': ^7.0.0

  '@babel/plugin-transform-arrow-functions@7.25.9':
    resolution: {integrity: sha512-6jmooXYIwn9ca5/RylZADJ+EnSxVUS5sjeJ9UPk6RWRzXCmOJCy6dqItPJFpw2cuCangPK4OYr5uhGKcmrm5Qg==}
    engines: {node: '>=6.9.0'}
    peerDependencies:
      '@babel/core': ^7.0.0-0

  '@babel/plugin-transform-async-generator-functions@7.26.8':
    resolution: {integrity: sha512-He9Ej2X7tNf2zdKMAGOsmg2MrFc+hfoAhd3po4cWfo/NWjzEAKa0oQruj1ROVUdl0e6fb6/kE/G3SSxE0lRJOg==}
    engines: {node: '>=6.9.0'}
    peerDependencies:
      '@babel/core': ^7.0.0-0

  '@babel/plugin-transform-async-to-generator@7.25.9':
    resolution: {integrity: sha512-NT7Ejn7Z/LjUH0Gv5KsBCxh7BH3fbLTV0ptHvpeMvrt3cPThHfJfst9Wrb7S8EvJ7vRTFI7z+VAvFVEQn/m5zQ==}
    engines: {node: '>=6.9.0'}
    peerDependencies:
      '@babel/core': ^7.0.0-0

  '@babel/plugin-transform-block-scoped-functions@7.26.5':
    resolution: {integrity: sha512-chuTSY+hq09+/f5lMj8ZSYgCFpppV2CbYrhNFJ1BFoXpiWPnnAb7R0MqrafCpN8E1+YRrtM1MXZHJdIx8B6rMQ==}
    engines: {node: '>=6.9.0'}
    peerDependencies:
      '@babel/core': ^7.0.0-0

  '@babel/plugin-transform-block-scoping@7.25.9':
    resolution: {integrity: sha512-1F05O7AYjymAtqbsFETboN1NvBdcnzMerO+zlMyJBEz6WkMdejvGWw9p05iTSjC85RLlBseHHQpYaM4gzJkBGg==}
    engines: {node: '>=6.9.0'}
    peerDependencies:
      '@babel/core': ^7.0.0-0

  '@babel/plugin-transform-class-properties@7.25.9':
    resolution: {integrity: sha512-bbMAII8GRSkcd0h0b4X+36GksxuheLFjP65ul9w6C3KgAamI3JqErNgSrosX6ZPj+Mpim5VvEbawXxJCyEUV3Q==}
    engines: {node: '>=6.9.0'}
    peerDependencies:
      '@babel/core': ^7.0.0-0

  '@babel/plugin-transform-class-static-block@7.26.0':
    resolution: {integrity: sha512-6J2APTs7BDDm+UMqP1useWqhcRAXo0WIoVj26N7kPFB6S73Lgvyka4KTZYIxtgYXiN5HTyRObA72N2iu628iTQ==}
    engines: {node: '>=6.9.0'}
    peerDependencies:
      '@babel/core': ^7.12.0

  '@babel/plugin-transform-classes@7.25.9':
    resolution: {integrity: sha512-mD8APIXmseE7oZvZgGABDyM34GUmK45Um2TXiBUt7PnuAxrgoSVf123qUzPxEr/+/BHrRn5NMZCdE2m/1F8DGg==}
    engines: {node: '>=6.9.0'}
    peerDependencies:
      '@babel/core': ^7.0.0-0

  '@babel/plugin-transform-computed-properties@7.25.9':
    resolution: {integrity: sha512-HnBegGqXZR12xbcTHlJ9HGxw1OniltT26J5YpfruGqtUHlz/xKf/G2ak9e+t0rVqrjXa9WOhvYPz1ERfMj23AA==}
    engines: {node: '>=6.9.0'}
    peerDependencies:
      '@babel/core': ^7.0.0-0

  '@babel/plugin-transform-destructuring@7.25.9':
    resolution: {integrity: sha512-WkCGb/3ZxXepmMiX101nnGiU+1CAdut8oHyEOHxkKuS1qKpU2SMXE2uSvfz8PBuLd49V6LEsbtyPhWC7fnkgvQ==}
    engines: {node: '>=6.9.0'}
    peerDependencies:
      '@babel/core': ^7.0.0-0

  '@babel/plugin-transform-dotall-regex@7.25.9':
    resolution: {integrity: sha512-t7ZQ7g5trIgSRYhI9pIJtRl64KHotutUJsh4Eze5l7olJv+mRSg4/MmbZ0tv1eeqRbdvo/+trvJD/Oc5DmW2cA==}
    engines: {node: '>=6.9.0'}
    peerDependencies:
      '@babel/core': ^7.0.0-0

  '@babel/plugin-transform-duplicate-keys@7.25.9':
    resolution: {integrity: sha512-LZxhJ6dvBb/f3x8xwWIuyiAHy56nrRG3PeYTpBkkzkYRRQ6tJLu68lEF5VIqMUZiAV7a8+Tb78nEoMCMcqjXBw==}
    engines: {node: '>=6.9.0'}
    peerDependencies:
      '@babel/core': ^7.0.0-0

  '@babel/plugin-transform-duplicate-named-capturing-groups-regex@7.25.9':
    resolution: {integrity: sha512-0UfuJS0EsXbRvKnwcLjFtJy/Sxc5J5jhLHnFhy7u4zih97Hz6tJkLU+O+FMMrNZrosUPxDi6sYxJ/EA8jDiAog==}
    engines: {node: '>=6.9.0'}
    peerDependencies:
      '@babel/core': ^7.0.0

  '@babel/plugin-transform-dynamic-import@7.25.9':
    resolution: {integrity: sha512-GCggjexbmSLaFhqsojeugBpeaRIgWNTcgKVq/0qIteFEqY2A+b9QidYadrWlnbWQUrW5fn+mCvf3tr7OeBFTyg==}
    engines: {node: '>=6.9.0'}
    peerDependencies:
      '@babel/core': ^7.0.0-0

  '@babel/plugin-transform-exponentiation-operator@7.26.3':
    resolution: {integrity: sha512-7CAHcQ58z2chuXPWblnn1K6rLDnDWieghSOEmqQsrBenH0P9InCUtOJYD89pvngljmZlJcz3fcmgYsXFNGa1ZQ==}
    engines: {node: '>=6.9.0'}
    peerDependencies:
      '@babel/core': ^7.0.0-0

  '@babel/plugin-transform-export-namespace-from@7.25.9':
    resolution: {integrity: sha512-2NsEz+CxzJIVOPx2o9UsW1rXLqtChtLoVnwYHHiB04wS5sgn7mrV45fWMBX0Kk+ub9uXytVYfNP2HjbVbCB3Ww==}
    engines: {node: '>=6.9.0'}
    peerDependencies:
      '@babel/core': ^7.0.0-0

  '@babel/plugin-transform-for-of@7.26.9':
    resolution: {integrity: sha512-Hry8AusVm8LW5BVFgiyUReuoGzPUpdHQQqJY5bZnbbf+ngOHWuCuYFKw/BqaaWlvEUrF91HMhDtEaI1hZzNbLg==}
    engines: {node: '>=6.9.0'}
    peerDependencies:
      '@babel/core': ^7.0.0-0

  '@babel/plugin-transform-function-name@7.25.9':
    resolution: {integrity: sha512-8lP+Yxjv14Vc5MuWBpJsoUCd3hD6V9DgBon2FVYL4jJgbnVQ9fTgYmonchzZJOVNgzEgbxp4OwAf6xz6M/14XA==}
    engines: {node: '>=6.9.0'}
    peerDependencies:
      '@babel/core': ^7.0.0-0

  '@babel/plugin-transform-json-strings@7.25.9':
    resolution: {integrity: sha512-xoTMk0WXceiiIvsaquQQUaLLXSW1KJ159KP87VilruQm0LNNGxWzahxSS6T6i4Zg3ezp4vA4zuwiNUR53qmQAw==}
    engines: {node: '>=6.9.0'}
    peerDependencies:
      '@babel/core': ^7.0.0-0

  '@babel/plugin-transform-literals@7.25.9':
    resolution: {integrity: sha512-9N7+2lFziW8W9pBl2TzaNht3+pgMIRP74zizeCSrtnSKVdUl8mAjjOP2OOVQAfZ881P2cNjDj1uAMEdeD50nuQ==}
    engines: {node: '>=6.9.0'}
    peerDependencies:
      '@babel/core': ^7.0.0-0

  '@babel/plugin-transform-logical-assignment-operators@7.25.9':
    resolution: {integrity: sha512-wI4wRAzGko551Y8eVf6iOY9EouIDTtPb0ByZx+ktDGHwv6bHFimrgJM/2T021txPZ2s4c7bqvHbd+vXG6K948Q==}
    engines: {node: '>=6.9.0'}
    peerDependencies:
      '@babel/core': ^7.0.0-0

  '@babel/plugin-transform-member-expression-literals@7.25.9':
    resolution: {integrity: sha512-PYazBVfofCQkkMzh2P6IdIUaCEWni3iYEerAsRWuVd8+jlM1S9S9cz1dF9hIzyoZ8IA3+OwVYIp9v9e+GbgZhA==}
    engines: {node: '>=6.9.0'}
    peerDependencies:
      '@babel/core': ^7.0.0-0

  '@babel/plugin-transform-modules-amd@7.25.9':
    resolution: {integrity: sha512-g5T11tnI36jVClQlMlt4qKDLlWnG5pP9CSM4GhdRciTNMRgkfpo5cR6b4rGIOYPgRRuFAvwjPQ/Yk+ql4dyhbw==}
    engines: {node: '>=6.9.0'}
    peerDependencies:
      '@babel/core': ^7.0.0-0

  '@babel/plugin-transform-modules-commonjs@7.26.3':
    resolution: {integrity: sha512-MgR55l4q9KddUDITEzEFYn5ZsGDXMSsU9E+kh7fjRXTIC3RHqfCo8RPRbyReYJh44HQ/yomFkqbOFohXvDCiIQ==}
    engines: {node: '>=6.9.0'}
    peerDependencies:
      '@babel/core': ^7.0.0-0

  '@babel/plugin-transform-modules-systemjs@7.25.9':
    resolution: {integrity: sha512-hyss7iIlH/zLHaehT+xwiymtPOpsiwIIRlCAOwBB04ta5Tt+lNItADdlXw3jAWZ96VJ2jlhl/c+PNIQPKNfvcA==}
    engines: {node: '>=6.9.0'}
    peerDependencies:
      '@babel/core': ^7.0.0-0

  '@babel/plugin-transform-modules-umd@7.25.9':
    resolution: {integrity: sha512-bS9MVObUgE7ww36HEfwe6g9WakQ0KF07mQF74uuXdkoziUPfKyu/nIm663kz//e5O1nPInPFx36z7WJmJ4yNEw==}
    engines: {node: '>=6.9.0'}
    peerDependencies:
      '@babel/core': ^7.0.0-0

  '@babel/plugin-transform-named-capturing-groups-regex@7.25.9':
    resolution: {integrity: sha512-oqB6WHdKTGl3q/ItQhpLSnWWOpjUJLsOCLVyeFgeTktkBSCiurvPOsyt93gibI9CmuKvTUEtWmG5VhZD+5T/KA==}
    engines: {node: '>=6.9.0'}
    peerDependencies:
      '@babel/core': ^7.0.0

  '@babel/plugin-transform-new-target@7.25.9':
    resolution: {integrity: sha512-U/3p8X1yCSoKyUj2eOBIx3FOn6pElFOKvAAGf8HTtItuPyB+ZeOqfn+mvTtg9ZlOAjsPdK3ayQEjqHjU/yLeVQ==}
    engines: {node: '>=6.9.0'}
    peerDependencies:
      '@babel/core': ^7.0.0-0

  '@babel/plugin-transform-nullish-coalescing-operator@7.26.6':
    resolution: {integrity: sha512-CKW8Vu+uUZneQCPtXmSBUC6NCAUdya26hWCElAWh5mVSlSRsmiCPUUDKb3Z0szng1hiAJa098Hkhg9o4SE35Qw==}
    engines: {node: '>=6.9.0'}
    peerDependencies:
      '@babel/core': ^7.0.0-0

  '@babel/plugin-transform-numeric-separator@7.25.9':
    resolution: {integrity: sha512-TlprrJ1GBZ3r6s96Yq8gEQv82s8/5HnCVHtEJScUj90thHQbwe+E5MLhi2bbNHBEJuzrvltXSru+BUxHDoog7Q==}
    engines: {node: '>=6.9.0'}
    peerDependencies:
      '@babel/core': ^7.0.0-0

  '@babel/plugin-transform-object-rest-spread@7.25.9':
    resolution: {integrity: sha512-fSaXafEE9CVHPweLYw4J0emp1t8zYTXyzN3UuG+lylqkvYd7RMrsOQ8TYx5RF231be0vqtFC6jnx3UmpJmKBYg==}
    engines: {node: '>=6.9.0'}
    peerDependencies:
      '@babel/core': ^7.0.0-0

  '@babel/plugin-transform-object-super@7.25.9':
    resolution: {integrity: sha512-Kj/Gh+Rw2RNLbCK1VAWj2U48yxxqL2x0k10nPtSdRa0O2xnHXalD0s+o1A6a0W43gJ00ANo38jxkQreckOzv5A==}
    engines: {node: '>=6.9.0'}
    peerDependencies:
      '@babel/core': ^7.0.0-0

  '@babel/plugin-transform-optional-catch-binding@7.25.9':
    resolution: {integrity: sha512-qM/6m6hQZzDcZF3onzIhZeDHDO43bkNNlOX0i8n3lR6zLbu0GN2d8qfM/IERJZYauhAHSLHy39NF0Ctdvcid7g==}
    engines: {node: '>=6.9.0'}
    peerDependencies:
      '@babel/core': ^7.0.0-0

  '@babel/plugin-transform-optional-chaining@7.25.9':
    resolution: {integrity: sha512-6AvV0FsLULbpnXeBjrY4dmWF8F7gf8QnvTEoO/wX/5xm/xE1Xo8oPuD3MPS+KS9f9XBEAWN7X1aWr4z9HdOr7A==}
    engines: {node: '>=6.9.0'}
    peerDependencies:
      '@babel/core': ^7.0.0-0

  '@babel/plugin-transform-parameters@7.25.9':
    resolution: {integrity: sha512-wzz6MKwpnshBAiRmn4jR8LYz/g8Ksg0o80XmwZDlordjwEk9SxBzTWC7F5ef1jhbrbOW2DJ5J6ayRukrJmnr0g==}
    engines: {node: '>=6.9.0'}
    peerDependencies:
      '@babel/core': ^7.0.0-0

  '@babel/plugin-transform-private-methods@7.25.9':
    resolution: {integrity: sha512-D/JUozNpQLAPUVusvqMxyvjzllRaF8/nSrP1s2YGQT/W4LHK4xxsMcHjhOGTS01mp9Hda8nswb+FblLdJornQw==}
    engines: {node: '>=6.9.0'}
    peerDependencies:
      '@babel/core': ^7.0.0-0

  '@babel/plugin-transform-private-property-in-object@7.25.9':
    resolution: {integrity: sha512-Evf3kcMqzXA3xfYJmZ9Pg1OvKdtqsDMSWBDzZOPLvHiTt36E75jLDQo5w1gtRU95Q4E5PDttrTf25Fw8d/uWLw==}
    engines: {node: '>=6.9.0'}
    peerDependencies:
      '@babel/core': ^7.0.0-0

  '@babel/plugin-transform-property-literals@7.25.9':
    resolution: {integrity: sha512-IvIUeV5KrS/VPavfSM/Iu+RE6llrHrYIKY1yfCzyO/lMXHQ+p7uGhonmGVisv6tSBSVgWzMBohTcvkC9vQcQFA==}
    engines: {node: '>=6.9.0'}
    peerDependencies:
      '@babel/core': ^7.0.0-0

  '@babel/plugin-transform-regenerator@7.25.9':
    resolution: {integrity: sha512-vwDcDNsgMPDGP0nMqzahDWE5/MLcX8sv96+wfX7as7LoF/kr97Bo/7fI00lXY4wUXYfVmwIIyG80fGZ1uvt2qg==}
    engines: {node: '>=6.9.0'}
    peerDependencies:
      '@babel/core': ^7.0.0-0

  '@babel/plugin-transform-regexp-modifiers@7.26.0':
    resolution: {integrity: sha512-vN6saax7lrA2yA/Pak3sCxuD6F5InBjn9IcrIKQPjpsLvuHYLVroTxjdlVRHjjBWxKOqIwpTXDkOssYT4BFdRw==}
    engines: {node: '>=6.9.0'}
    peerDependencies:
      '@babel/core': ^7.0.0

  '@babel/plugin-transform-reserved-words@7.25.9':
    resolution: {integrity: sha512-7DL7DKYjn5Su++4RXu8puKZm2XBPHyjWLUidaPEkCUBbE7IPcsrkRHggAOOKydH1dASWdcUBxrkOGNxUv5P3Jg==}
    engines: {node: '>=6.9.0'}
    peerDependencies:
      '@babel/core': ^7.0.0-0

  '@babel/plugin-transform-shorthand-properties@7.25.9':
    resolution: {integrity: sha512-MUv6t0FhO5qHnS/W8XCbHmiRWOphNufpE1IVxhK5kuN3Td9FT1x4rx4K42s3RYdMXCXpfWkGSbCSd0Z64xA7Ng==}
    engines: {node: '>=6.9.0'}
    peerDependencies:
      '@babel/core': ^7.0.0-0

  '@babel/plugin-transform-spread@7.25.9':
    resolution: {integrity: sha512-oNknIB0TbURU5pqJFVbOOFspVlrpVwo2H1+HUIsVDvp5VauGGDP1ZEvO8Nn5xyMEs3dakajOxlmkNW7kNgSm6A==}
    engines: {node: '>=6.9.0'}
    peerDependencies:
      '@babel/core': ^7.0.0-0

  '@babel/plugin-transform-sticky-regex@7.25.9':
    resolution: {integrity: sha512-WqBUSgeVwucYDP9U/xNRQam7xV8W5Zf+6Eo7T2SRVUFlhRiMNFdFz58u0KZmCVVqs2i7SHgpRnAhzRNmKfi2uA==}
    engines: {node: '>=6.9.0'}
    peerDependencies:
      '@babel/core': ^7.0.0-0

  '@babel/plugin-transform-template-literals@7.26.8':
    resolution: {integrity: sha512-OmGDL5/J0CJPJZTHZbi2XpO0tyT2Ia7fzpW5GURwdtp2X3fMmN8au/ej6peC/T33/+CRiIpA8Krse8hFGVmT5Q==}
    engines: {node: '>=6.9.0'}
    peerDependencies:
      '@babel/core': ^7.0.0-0

  '@babel/plugin-transform-typeof-symbol@7.26.7':
    resolution: {integrity: sha512-jfoTXXZTgGg36BmhqT3cAYK5qkmqvJpvNrPhaK/52Vgjhw4Rq29s9UqpWWV0D6yuRmgiFH/BUVlkl96zJWqnaw==}
    engines: {node: '>=6.9.0'}
    peerDependencies:
      '@babel/core': ^7.0.0-0

  '@babel/plugin-transform-unicode-escapes@7.25.9':
    resolution: {integrity: sha512-s5EDrE6bW97LtxOcGj1Khcx5AaXwiMmi4toFWRDP9/y0Woo6pXC+iyPu/KuhKtfSrNFd7jJB+/fkOtZy6aIC6Q==}
    engines: {node: '>=6.9.0'}
    peerDependencies:
      '@babel/core': ^7.0.0-0

  '@babel/plugin-transform-unicode-property-regex@7.25.9':
    resolution: {integrity: sha512-Jt2d8Ga+QwRluxRQ307Vlxa6dMrYEMZCgGxoPR8V52rxPyldHu3hdlHspxaqYmE7oID5+kB+UKUB/eWS+DkkWg==}
    engines: {node: '>=6.9.0'}
    peerDependencies:
      '@babel/core': ^7.0.0-0

  '@babel/plugin-transform-unicode-regex@7.25.9':
    resolution: {integrity: sha512-yoxstj7Rg9dlNn9UQxzk4fcNivwv4nUYz7fYXBaKxvw/lnmPuOm/ikoELygbYq68Bls3D/D+NBPHiLwZdZZ4HA==}
    engines: {node: '>=6.9.0'}
    peerDependencies:
      '@babel/core': ^7.0.0-0

  '@babel/plugin-transform-unicode-sets-regex@7.25.9':
    resolution: {integrity: sha512-8BYqO3GeVNHtx69fdPshN3fnzUNLrWdHhk/icSwigksJGczKSizZ+Z6SBCxTs723Fr5VSNorTIK7a+R2tISvwQ==}
    engines: {node: '>=6.9.0'}
    peerDependencies:
      '@babel/core': ^7.0.0

  '@babel/preset-env@7.26.9':
    resolution: {integrity: sha512-vX3qPGE8sEKEAZCWk05k3cpTAE3/nOYca++JA+Rd0z2NCNzabmYvEiSShKzm10zdquOIAVXsy2Ei/DTW34KlKQ==}
    engines: {node: '>=6.9.0'}
    peerDependencies:
      '@babel/core': ^7.0.0-0

  '@babel/preset-modules@0.1.6-no-external-plugins':
    resolution: {integrity: sha512-HrcgcIESLm9aIR842yhJ5RWan/gebQUJ6E/E5+rf0y9o6oj7w0Br+sWuL6kEQ/o/AdfvR1Je9jG18/gnpwjEyA==}
    peerDependencies:
      '@babel/core': ^7.0.0-0 || ^8.0.0-0 <8.0.0

  '@babel/runtime@7.27.0':
    resolution: {integrity: sha512-VtPOkrdPHZsKc/clNqyi9WUA8TINkZ4cGk63UUE3u4pmB2k+ZMQRDuIOagv8UVd6j7k0T3+RRIb7beKTebNbcw==}
    engines: {node: '>=6.9.0'}

  '@babel/template@7.26.9':
    resolution: {integrity: sha512-qyRplbeIpNZhmzOysF/wFMuP9sctmh2cFzRAZOn1YapxBsE1i9bJIY586R/WBLfLcmcBlM8ROBiQURnnNy+zfA==}
    engines: {node: '>=6.9.0'}

  '@babel/traverse@7.26.10':
    resolution: {integrity: sha512-k8NuDrxr0WrPH5Aupqb2LCVURP/S0vBEn5mK6iH+GIYob66U5EtoZvcdudR2jQ4cmTwhEwW1DLB+Yyas9zjF6A==}
    engines: {node: '>=6.9.0'}

  '@babel/traverse@7.26.9':
    resolution: {integrity: sha512-ZYW7L+pL8ahU5fXmNbPF+iZFHCv5scFak7MZ9bwaRPLUhHh7QQEMjZUg0HevihoqCM5iSYHN61EyCoZvqC+bxg==}
    engines: {node: '>=6.9.0'}

  '@babel/types@7.26.10':
    resolution: {integrity: sha512-emqcG3vHrpxUKTrxcblR36dcrcoRDvKmnL/dCL6ZsHaShW80qxCAcNhzQZrpeM765VzEos+xOi4s+r4IXzTwdQ==}
    engines: {node: '>=6.9.0'}

  '@babel/types@7.26.9':
    resolution: {integrity: sha512-Y3IR1cRnOxOCDvMmNiym7XpXQ93iGDDPHx+Zj+NM+rg0fBaShfQLkg+hKPaZCEvg5N/LeCo4+Rj/i3FuJsIQaw==}
    engines: {node: '>=6.9.0'}

  '@babel/types@7.27.0':
    resolution: {integrity: sha512-H45s8fVLYjbhFH62dIJ3WtmJ6RSPt/3DRO0ZcT2SUiYiQyz3BLVb9ADEnLl91m74aQPS3AzzeajZHYOalWe3bg==}
    engines: {node: '>=6.9.0'}

  '@bufbuild/protobuf@2.2.3':
    resolution: {integrity: sha512-tFQoXHJdkEOSwj5tRIZSPNUuXK3RaR7T1nUrPgbYX1pUbvqqaaZAsfo+NXBPsz5rZMSKVFrgK1WL8Q/MSLvprg==}

  '@clack/core@0.4.2':
    resolution: {integrity: sha512-NYQfcEy8MWIxrT5Fj8nIVchfRFA26yYKJcvBS7WlUIlw2OmQOY9DhGGXMovyI5J5PpxrCPGkgUi207EBrjpBvg==}

  '@clack/prompts@0.10.1':
    resolution: {integrity: sha512-Q0T02vx8ZM9XSv9/Yde0jTmmBQufZhPJfYAg2XrrrxWWaZgq1rr8nU8Hv710BQ1dhoP8rtY7YUdpGej2Qza/cw==}

  '@cloudflare/workerd-darwin-64@1.20250416.0':
    resolution: {integrity: sha512-aZgF8Swp9eVYxJPWOoZbAgAaYjWuYqGmEA+QJ2ecRGDBqm87rT4GEw7/mmLpxrpllny3VfEEhkk9iYCGv8nlFw==}
    engines: {node: '>=16'}
    cpu: [x64]
    os: [darwin]

  '@cloudflare/workerd-darwin-arm64@1.20250416.0':
    resolution: {integrity: sha512-FhswG1QYRfaTZ4FAlUkfVWaoM2lrlqumiBTrhbo9czMJdGR/oBXS4SGynuI6zyhApHeBf3/fZpA/SBAe4cXdgg==}
    engines: {node: '>=16'}
    cpu: [arm64]
    os: [darwin]

  '@cloudflare/workerd-linux-64@1.20250416.0':
    resolution: {integrity: sha512-G+nXEAJ/9y+A857XShwxKeRdfxok6UcjiQe6G+wQeCn/Ofkp/EWydacKdyeVU6QIm1oHS78DwJ7AzbCYywf9aw==}
    engines: {node: '>=16'}
    cpu: [x64]
    os: [linux]

  '@cloudflare/workerd-linux-arm64@1.20250416.0':
    resolution: {integrity: sha512-U6oVW0d9w1fpnDYNrjPJ9SFkDlGJWJWbXHlTBObXl6vccP16WewvuxyHkKqyUhUc8hyBaph7sxeKzKmuCFQ4SA==}
    engines: {node: '>=16'}
    cpu: [arm64]
    os: [linux]

  '@cloudflare/workerd-windows-64@1.20250416.0':
    resolution: {integrity: sha512-YAjjTzL1z9YYeN4sqYfj1dtQXd2Bblj+B+hl4Rz2aOhblpZEZAdhapZlOCRvLLkOJshKJUnRD3mDlytAdgwybQ==}
    engines: {node: '>=16'}
    cpu: [x64]
    os: [win32]

  '@conventional-changelog/git-client@1.0.1':
    resolution: {integrity: sha512-PJEqBwAleffCMETaVm/fUgHldzBE35JFk3/9LL6NUA5EXa3qednu+UT6M7E5iBu3zIQZCULYIiZ90fBYHt6xUw==}
    engines: {node: '>=18'}
    peerDependencies:
      conventional-commits-filter: ^5.0.0
      conventional-commits-parser: ^6.0.0
    peerDependenciesMeta:
      conventional-commits-filter:
        optional: true
      conventional-commits-parser:
        optional: true

  '@cspotcode/source-map-support@0.8.1':
    resolution: {integrity: sha512-IchNf6dN4tHoMFIn/7OE8LWZ19Y6q/67Bmf6vnGREv8RSbBVb9LPJxEcnwrcwX6ixSvaiGoomAUvu4YSxXrVgw==}
    engines: {node: '>=12'}

  '@docsearch/css@3.8.2':
    resolution: {integrity: sha512-y05ayQFyUmCXze79+56v/4HpycYF3uFqB78pLPrSV5ZKAlDuIAAJNhaRi8tTdRNXh05yxX/TyNnzD6LwSM89vQ==}

  '@docsearch/js@3.8.2':
    resolution: {integrity: sha512-Q5wY66qHn0SwA7Taa0aDbHiJvaFJLOJyHmooQ7y8hlwwQLQ/5WwCcoX0g7ii04Qi2DJlHsd0XXzJ8Ypw9+9YmQ==}

  '@docsearch/react@3.8.2':
    resolution: {integrity: sha512-xCRrJQlTt8N9GU0DG4ptwHRkfnSnD/YpdeaXe02iKfqs97TkZJv60yE+1eq/tjPcVnTW8dP5qLP7itifFVV5eg==}
    peerDependencies:
      '@types/react': '>= 16.8.0 < 19.0.0'
      react: '>= 16.8.0 < 19.0.0'
      react-dom: '>= 16.8.0 < 19.0.0'
      search-insights: '>= 1 < 3'
    peerDependenciesMeta:
      '@types/react':
        optional: true
      react:
        optional: true
      react-dom:
        optional: true
      search-insights:
        optional: true

  '@emnapi/core@1.4.3':
    resolution: {integrity: sha512-4m62DuCE07lw01soJwPiBGC0nAww0Q+RY70VZ+n49yDIO13yyinhbWCeNnaob0lakDtWQzSdtNWzJeOJt2ma+g==}

  '@emnapi/runtime@1.4.3':
    resolution: {integrity: sha512-pBPWdu6MLKROBX05wSNKcNb++m5Er+KQ9QkB+WVM+pW2Kx9hoSrVTnu3BdkI5eBLZoKu/J6mW/B6i6bJB2ytXQ==}

  '@emnapi/wasi-threads@1.0.2':
    resolution: {integrity: sha512-5n3nTJblwRi8LlXkJ9eBzu+kZR8Yxcc7ubakyQTFzPMtIhFpUBRbsnc2Dv88IZDIbCDlBiWrknhB4Lsz7mg6BA==}

  '@esbuild/aix-ppc64@0.24.2':
    resolution: {integrity: sha512-thpVCb/rhxE/BnMLQ7GReQLLN8q9qbHmI55F4489/ByVg2aQaQ6kbcLb6FHkocZzQhxc4gx0sCk0tJkKBFzDhA==}
    engines: {node: '>=18'}
    cpu: [ppc64]
    os: [aix]

  '@esbuild/aix-ppc64@0.25.0':
    resolution: {integrity: sha512-O7vun9Sf8DFjH2UtqK8Ku3LkquL9SZL8OLY1T5NZkA34+wG3OQF7cl4Ql8vdNzM6fzBbYfLaiRLIOZ+2FOCgBQ==}
    engines: {node: '>=18'}
    cpu: [ppc64]
    os: [aix]

  '@esbuild/android-arm64@0.24.2':
    resolution: {integrity: sha512-cNLgeqCqV8WxfcTIOeL4OAtSmL8JjcN6m09XIgro1Wi7cF4t/THaWEa7eL5CMoMBdjoHOTh/vwTO/o2TRXIyzg==}
    engines: {node: '>=18'}
    cpu: [arm64]
    os: [android]

  '@esbuild/android-arm64@0.25.0':
    resolution: {integrity: sha512-grvv8WncGjDSyUBjN9yHXNt+cq0snxXbDxy5pJtzMKGmmpPxeAmAhWxXI+01lU5rwZomDgD3kJwulEnhTRUd6g==}
    engines: {node: '>=18'}
    cpu: [arm64]
    os: [android]

  '@esbuild/android-arm@0.24.2':
    resolution: {integrity: sha512-tmwl4hJkCfNHwFB3nBa8z1Uy3ypZpxqxfTQOcHX+xRByyYgunVbZ9MzUUfb0RxaHIMnbHagwAxuTL+tnNM+1/Q==}
    engines: {node: '>=18'}
    cpu: [arm]
    os: [android]

  '@esbuild/android-arm@0.25.0':
    resolution: {integrity: sha512-PTyWCYYiU0+1eJKmw21lWtC+d08JDZPQ5g+kFyxP0V+es6VPPSUhM6zk8iImp2jbV6GwjX4pap0JFbUQN65X1g==}
    engines: {node: '>=18'}
    cpu: [arm]
    os: [android]

  '@esbuild/android-x64@0.24.2':
    resolution: {integrity: sha512-B6Q0YQDqMx9D7rvIcsXfmJfvUYLoP722bgfBlO5cGvNVb5V/+Y7nhBE3mHV9OpxBf4eAS2S68KZztiPaWq4XYw==}
    engines: {node: '>=18'}
    cpu: [x64]
    os: [android]

  '@esbuild/android-x64@0.25.0':
    resolution: {integrity: sha512-m/ix7SfKG5buCnxasr52+LI78SQ+wgdENi9CqyCXwjVR2X4Jkz+BpC3le3AoBPYTC9NHklwngVXvbJ9/Akhrfg==}
    engines: {node: '>=18'}
    cpu: [x64]
    os: [android]

  '@esbuild/darwin-arm64@0.24.2':
    resolution: {integrity: sha512-kj3AnYWc+CekmZnS5IPu9D+HWtUI49hbnyqk0FLEJDbzCIQt7hg7ucF1SQAilhtYpIujfaHr6O0UHlzzSPdOeA==}
    engines: {node: '>=18'}
    cpu: [arm64]
    os: [darwin]

  '@esbuild/darwin-arm64@0.25.0':
    resolution: {integrity: sha512-mVwdUb5SRkPayVadIOI78K7aAnPamoeFR2bT5nszFUZ9P8UpK4ratOdYbZZXYSqPKMHfS1wdHCJk1P1EZpRdvw==}
    engines: {node: '>=18'}
    cpu: [arm64]
    os: [darwin]

  '@esbuild/darwin-x64@0.24.2':
    resolution: {integrity: sha512-WeSrmwwHaPkNR5H3yYfowhZcbriGqooyu3zI/3GGpF8AyUdsrrP0X6KumITGA9WOyiJavnGZUwPGvxvwfWPHIA==}
    engines: {node: '>=18'}
    cpu: [x64]
    os: [darwin]

  '@esbuild/darwin-x64@0.25.0':
    resolution: {integrity: sha512-DgDaYsPWFTS4S3nWpFcMn/33ZZwAAeAFKNHNa1QN0rI4pUjgqf0f7ONmXf6d22tqTY+H9FNdgeaAa+YIFUn2Rg==}
    engines: {node: '>=18'}
    cpu: [x64]
    os: [darwin]

  '@esbuild/freebsd-arm64@0.24.2':
    resolution: {integrity: sha512-UN8HXjtJ0k/Mj6a9+5u6+2eZ2ERD7Edt1Q9IZiB5UZAIdPnVKDoG7mdTVGhHJIeEml60JteamR3qhsr1r8gXvg==}
    engines: {node: '>=18'}
    cpu: [arm64]
    os: [freebsd]

  '@esbuild/freebsd-arm64@0.25.0':
    resolution: {integrity: sha512-VN4ocxy6dxefN1MepBx/iD1dH5K8qNtNe227I0mnTRjry8tj5MRk4zprLEdG8WPyAPb93/e4pSgi1SoHdgOa4w==}
    engines: {node: '>=18'}
    cpu: [arm64]
    os: [freebsd]

  '@esbuild/freebsd-x64@0.24.2':
    resolution: {integrity: sha512-TvW7wE/89PYW+IevEJXZ5sF6gJRDY/14hyIGFXdIucxCsbRmLUcjseQu1SyTko+2idmCw94TgyaEZi9HUSOe3Q==}
    engines: {node: '>=18'}
    cpu: [x64]
    os: [freebsd]

  '@esbuild/freebsd-x64@0.25.0':
    resolution: {integrity: sha512-mrSgt7lCh07FY+hDD1TxiTyIHyttn6vnjesnPoVDNmDfOmggTLXRv8Id5fNZey1gl/V2dyVK1VXXqVsQIiAk+A==}
    engines: {node: '>=18'}
    cpu: [x64]
    os: [freebsd]

  '@esbuild/linux-arm64@0.24.2':
    resolution: {integrity: sha512-7HnAD6074BW43YvvUmE/35Id9/NB7BeX5EoNkK9obndmZBUk8xmJJeU7DwmUeN7tkysslb2eSl6CTrYz6oEMQg==}
    engines: {node: '>=18'}
    cpu: [arm64]
    os: [linux]

  '@esbuild/linux-arm64@0.25.0':
    resolution: {integrity: sha512-9QAQjTWNDM/Vk2bgBl17yWuZxZNQIF0OUUuPZRKoDtqF2k4EtYbpyiG5/Dk7nqeK6kIJWPYldkOcBqjXjrUlmg==}
    engines: {node: '>=18'}
    cpu: [arm64]
    os: [linux]

  '@esbuild/linux-arm@0.24.2':
    resolution: {integrity: sha512-n0WRM/gWIdU29J57hJyUdIsk0WarGd6To0s+Y+LwvlC55wt+GT/OgkwoXCXvIue1i1sSNWblHEig00GBWiJgfA==}
    engines: {node: '>=18'}
    cpu: [arm]
    os: [linux]

  '@esbuild/linux-arm@0.25.0':
    resolution: {integrity: sha512-vkB3IYj2IDo3g9xX7HqhPYxVkNQe8qTK55fraQyTzTX/fxaDtXiEnavv9geOsonh2Fd2RMB+i5cbhu2zMNWJwg==}
    engines: {node: '>=18'}
    cpu: [arm]
    os: [linux]

  '@esbuild/linux-ia32@0.24.2':
    resolution: {integrity: sha512-sfv0tGPQhcZOgTKO3oBE9xpHuUqguHvSo4jl+wjnKwFpapx+vUDcawbwPNuBIAYdRAvIDBfZVvXprIj3HA+Ugw==}
    engines: {node: '>=18'}
    cpu: [ia32]
    os: [linux]

  '@esbuild/linux-ia32@0.25.0':
    resolution: {integrity: sha512-43ET5bHbphBegyeqLb7I1eYn2P/JYGNmzzdidq/w0T8E2SsYL1U6un2NFROFRg1JZLTzdCoRomg8Rvf9M6W6Gg==}
    engines: {node: '>=18'}
    cpu: [ia32]
    os: [linux]

  '@esbuild/linux-loong64@0.24.2':
    resolution: {integrity: sha512-CN9AZr8kEndGooS35ntToZLTQLHEjtVB5n7dl8ZcTZMonJ7CCfStrYhrzF97eAecqVbVJ7APOEe18RPI4KLhwQ==}
    engines: {node: '>=18'}
    cpu: [loong64]
    os: [linux]

  '@esbuild/linux-loong64@0.25.0':
    resolution: {integrity: sha512-fC95c/xyNFueMhClxJmeRIj2yrSMdDfmqJnyOY4ZqsALkDrrKJfIg5NTMSzVBr5YW1jf+l7/cndBfP3MSDpoHw==}
    engines: {node: '>=18'}
    cpu: [loong64]
    os: [linux]

  '@esbuild/linux-mips64el@0.24.2':
    resolution: {integrity: sha512-iMkk7qr/wl3exJATwkISxI7kTcmHKE+BlymIAbHO8xanq/TjHaaVThFF6ipWzPHryoFsesNQJPE/3wFJw4+huw==}
    engines: {node: '>=18'}
    cpu: [mips64el]
    os: [linux]

  '@esbuild/linux-mips64el@0.25.0':
    resolution: {integrity: sha512-nkAMFju7KDW73T1DdH7glcyIptm95a7Le8irTQNO/qtkoyypZAnjchQgooFUDQhNAy4iu08N79W4T4pMBwhPwQ==}
    engines: {node: '>=18'}
    cpu: [mips64el]
    os: [linux]

  '@esbuild/linux-ppc64@0.24.2':
    resolution: {integrity: sha512-shsVrgCZ57Vr2L8mm39kO5PPIb+843FStGt7sGGoqiiWYconSxwTiuswC1VJZLCjNiMLAMh34jg4VSEQb+iEbw==}
    engines: {node: '>=18'}
    cpu: [ppc64]
    os: [linux]

  '@esbuild/linux-ppc64@0.25.0':
    resolution: {integrity: sha512-NhyOejdhRGS8Iwv+KKR2zTq2PpysF9XqY+Zk77vQHqNbo/PwZCzB5/h7VGuREZm1fixhs4Q/qWRSi5zmAiO4Fw==}
    engines: {node: '>=18'}
    cpu: [ppc64]
    os: [linux]

  '@esbuild/linux-riscv64@0.24.2':
    resolution: {integrity: sha512-4eSFWnU9Hhd68fW16GD0TINewo1L6dRrB+oLNNbYyMUAeOD2yCK5KXGK1GH4qD/kT+bTEXjsyTCiJGHPZ3eM9Q==}
    engines: {node: '>=18'}
    cpu: [riscv64]
    os: [linux]

  '@esbuild/linux-riscv64@0.25.0':
    resolution: {integrity: sha512-5S/rbP5OY+GHLC5qXp1y/Mx//e92L1YDqkiBbO9TQOvuFXM+iDqUNG5XopAnXoRH3FjIUDkeGcY1cgNvnXp/kA==}
    engines: {node: '>=18'}
    cpu: [riscv64]
    os: [linux]

  '@esbuild/linux-s390x@0.24.2':
    resolution: {integrity: sha512-S0Bh0A53b0YHL2XEXC20bHLuGMOhFDO6GN4b3YjRLK//Ep3ql3erpNcPlEFed93hsQAjAQDNsvcK+hV90FubSw==}
    engines: {node: '>=18'}
    cpu: [s390x]
    os: [linux]

  '@esbuild/linux-s390x@0.25.0':
    resolution: {integrity: sha512-XM2BFsEBz0Fw37V0zU4CXfcfuACMrppsMFKdYY2WuTS3yi8O1nFOhil/xhKTmE1nPmVyvQJjJivgDT+xh8pXJA==}
    engines: {node: '>=18'}
    cpu: [s390x]
    os: [linux]

  '@esbuild/linux-x64@0.24.2':
    resolution: {integrity: sha512-8Qi4nQcCTbLnK9WoMjdC9NiTG6/E38RNICU6sUNqK0QFxCYgoARqVqxdFmWkdonVsvGqWhmm7MO0jyTqLqwj0Q==}
    engines: {node: '>=18'}
    cpu: [x64]
    os: [linux]

  '@esbuild/linux-x64@0.25.0':
    resolution: {integrity: sha512-9yl91rHw/cpwMCNytUDxwj2XjFpxML0y9HAOH9pNVQDpQrBxHy01Dx+vaMu0N1CKa/RzBD2hB4u//nfc+Sd3Cw==}
    engines: {node: '>=18'}
    cpu: [x64]
    os: [linux]

  '@esbuild/netbsd-arm64@0.24.2':
    resolution: {integrity: sha512-wuLK/VztRRpMt9zyHSazyCVdCXlpHkKm34WUyinD2lzK07FAHTq0KQvZZlXikNWkDGoT6x3TD51jKQ7gMVpopw==}
    engines: {node: '>=18'}
    cpu: [arm64]
    os: [netbsd]

  '@esbuild/netbsd-arm64@0.25.0':
    resolution: {integrity: sha512-RuG4PSMPFfrkH6UwCAqBzauBWTygTvb1nxWasEJooGSJ/NwRw7b2HOwyRTQIU97Hq37l3npXoZGYMy3b3xYvPw==}
    engines: {node: '>=18'}
    cpu: [arm64]
    os: [netbsd]

  '@esbuild/netbsd-x64@0.24.2':
    resolution: {integrity: sha512-VefFaQUc4FMmJuAxmIHgUmfNiLXY438XrL4GDNV1Y1H/RW3qow68xTwjZKfj/+Plp9NANmzbH5R40Meudu8mmw==}
    engines: {node: '>=18'}
    cpu: [x64]
    os: [netbsd]

  '@esbuild/netbsd-x64@0.25.0':
    resolution: {integrity: sha512-jl+qisSB5jk01N5f7sPCsBENCOlPiS/xptD5yxOx2oqQfyourJwIKLRA2yqWdifj3owQZCL2sn6o08dBzZGQzA==}
    engines: {node: '>=18'}
    cpu: [x64]
    os: [netbsd]

  '@esbuild/openbsd-arm64@0.24.2':
    resolution: {integrity: sha512-YQbi46SBct6iKnszhSvdluqDmxCJA+Pu280Av9WICNwQmMxV7nLRHZfjQzwbPs3jeWnuAhE9Jy0NrnJ12Oz+0A==}
    engines: {node: '>=18'}
    cpu: [arm64]
    os: [openbsd]

  '@esbuild/openbsd-arm64@0.25.0':
    resolution: {integrity: sha512-21sUNbq2r84YE+SJDfaQRvdgznTD8Xc0oc3p3iW/a1EVWeNj/SdUCbm5U0itZPQYRuRTW20fPMWMpcrciH2EJw==}
    engines: {node: '>=18'}
    cpu: [arm64]
    os: [openbsd]

  '@esbuild/openbsd-x64@0.24.2':
    resolution: {integrity: sha512-+iDS6zpNM6EnJyWv0bMGLWSWeXGN/HTaF/LXHXHwejGsVi+ooqDfMCCTerNFxEkM3wYVcExkeGXNqshc9iMaOA==}
    engines: {node: '>=18'}
    cpu: [x64]
    os: [openbsd]

  '@esbuild/openbsd-x64@0.25.0':
    resolution: {integrity: sha512-2gwwriSMPcCFRlPlKx3zLQhfN/2WjJ2NSlg5TKLQOJdV0mSxIcYNTMhk3H3ulL/cak+Xj0lY1Ym9ysDV1igceg==}
    engines: {node: '>=18'}
    cpu: [x64]
    os: [openbsd]

  '@esbuild/sunos-x64@0.24.2':
    resolution: {integrity: sha512-hTdsW27jcktEvpwNHJU4ZwWFGkz2zRJUz8pvddmXPtXDzVKTTINmlmga3ZzwcuMpUvLw7JkLy9QLKyGpD2Yxig==}
    engines: {node: '>=18'}
    cpu: [x64]
    os: [sunos]

  '@esbuild/sunos-x64@0.25.0':
    resolution: {integrity: sha512-bxI7ThgLzPrPz484/S9jLlvUAHYMzy6I0XiU1ZMeAEOBcS0VePBFxh1JjTQt3Xiat5b6Oh4x7UC7IwKQKIJRIg==}
    engines: {node: '>=18'}
    cpu: [x64]
    os: [sunos]

  '@esbuild/win32-arm64@0.24.2':
    resolution: {integrity: sha512-LihEQ2BBKVFLOC9ZItT9iFprsE9tqjDjnbulhHoFxYQtQfai7qfluVODIYxt1PgdoyQkz23+01rzwNwYfutxUQ==}
    engines: {node: '>=18'}
    cpu: [arm64]
    os: [win32]

  '@esbuild/win32-arm64@0.25.0':
    resolution: {integrity: sha512-ZUAc2YK6JW89xTbXvftxdnYy3m4iHIkDtK3CLce8wg8M2L+YZhIvO1DKpxrd0Yr59AeNNkTiic9YLf6FTtXWMw==}
    engines: {node: '>=18'}
    cpu: [arm64]
    os: [win32]

  '@esbuild/win32-ia32@0.24.2':
    resolution: {integrity: sha512-q+iGUwfs8tncmFC9pcnD5IvRHAzmbwQ3GPS5/ceCyHdjXubwQWI12MKWSNSMYLJMq23/IUCvJMS76PDqXe1fxA==}
    engines: {node: '>=18'}
    cpu: [ia32]
    os: [win32]

  '@esbuild/win32-ia32@0.25.0':
    resolution: {integrity: sha512-eSNxISBu8XweVEWG31/JzjkIGbGIJN/TrRoiSVZwZ6pkC6VX4Im/WV2cz559/TXLcYbcrDN8JtKgd9DJVIo8GA==}
    engines: {node: '>=18'}
    cpu: [ia32]
    os: [win32]

  '@esbuild/win32-x64@0.24.2':
    resolution: {integrity: sha512-7VTgWzgMGvup6aSqDPLiW5zHaxYJGTO4OokMjIlrCtf+VpEL+cXKtCvg723iguPYI5oaUNdS+/V7OU2gvXVWEg==}
    engines: {node: '>=18'}
    cpu: [x64]
    os: [win32]

  '@esbuild/win32-x64@0.25.0':
    resolution: {integrity: sha512-ZENoHJBxA20C2zFzh6AI4fT6RraMzjYw4xKWemRTRmRVtN9c5DcH9r/f2ihEkMjOW5eGgrwCslG/+Y/3bL+DHQ==}
    engines: {node: '>=18'}
    cpu: [x64]
    os: [win32]

  '@eslint-community/eslint-utils@4.4.1':
    resolution: {integrity: sha512-s3O3waFUrMV8P/XaF/+ZTp1X9XBZW1a4B97ZnjQF2KYWaFD2A8KyFBsrsfSjEmjn3RGWAIuvlneuZm3CUK3jbA==}
    engines: {node: ^12.22.0 || ^14.17.0 || >=16.0.0}
    peerDependencies:
      eslint: ^6.0.0 || ^7.0.0 || >=8.0.0

  '@eslint-community/eslint-utils@4.6.1':
    resolution: {integrity: sha512-KTsJMmobmbrFLe3LDh0PC2FXpcSYJt/MLjlkh/9LEnmKYLSYmT/0EW9JWANjeoemiuZrmogti0tW5Ch+qNUYDw==}
    engines: {node: ^12.22.0 || ^14.17.0 || >=16.0.0}
    peerDependencies:
      eslint: ^6.0.0 || ^7.0.0 || >=8.0.0

  '@eslint-community/regexpp@4.12.1':
    resolution: {integrity: sha512-CCZCDJuduB9OUkFkY2IgppNZMi2lBQgD2qzwXkEia16cge2pijY/aXi96CJMquDMn3nJdlPV1A5KrJEXwfLNzQ==}
    engines: {node: ^12.0.0 || ^14.0.0 || >=16.0.0}

  '@eslint/config-array@0.20.0':
    resolution: {integrity: sha512-fxlS1kkIjx8+vy2SjuCB94q3htSNrufYTXubwiBFeaQHbH6Ipi43gFJq2zCMt6PHhImH3Xmr0NksKDvchWlpQQ==}
    engines: {node: ^18.18.0 || ^20.9.0 || >=21.1.0}

  '@eslint/config-helpers@0.2.1':
    resolution: {integrity: sha512-RI17tsD2frtDu/3dmI7QRrD4bedNKPM08ziRYaC5AhkGrzIAJelm9kJU1TznK+apx6V+cqRz8tfpEeG3oIyjxw==}
    engines: {node: ^18.18.0 || ^20.9.0 || >=21.1.0}

  '@eslint/core@0.13.0':
    resolution: {integrity: sha512-yfkgDw1KR66rkT5A8ci4irzDysN7FRpq3ttJolR88OqQikAWqwA8j5VZyas+vjyBNFIJ7MfybJ9plMILI2UrCw==}
    engines: {node: ^18.18.0 || ^20.9.0 || >=21.1.0}

  '@eslint/eslintrc@3.3.1':
    resolution: {integrity: sha512-gtF186CXhIl1p4pJNGZw8Yc6RlshoePRvE0X91oPGb3vZ8pM3qOS9W9NGPat9LziaBV7XrJWGylNQXkGcnM3IQ==}
    engines: {node: ^18.18.0 || ^20.9.0 || >=21.1.0}

  '@eslint/js@9.25.0':
    resolution: {integrity: sha512-iWhsUS8Wgxz9AXNfvfOPFSW4VfMXdVhp1hjkZVhXCrpgh/aLcc45rX6MPu+tIVUWDw0HfNwth7O28M1xDxNf9w==}
    engines: {node: ^18.18.0 || ^20.9.0 || >=21.1.0}

  '@eslint/object-schema@2.1.6':
    resolution: {integrity: sha512-RBMg5FRL0I0gs51M/guSAj5/e14VQ4tpZnQNWwuDT66P14I43ItmPfIZRhO9fUVIPOAQXU47atlywZ/czoqFPA==}
    engines: {node: ^18.18.0 || ^20.9.0 || >=21.1.0}

  '@eslint/plugin-kit@0.2.8':
    resolution: {integrity: sha512-ZAoA40rNMPwSm+AeHpCq8STiNAwzWLJuP8Xv4CHIc9wv/PSuExjMrmjfYNj682vW0OOiZ1HKxzvjQr9XZIisQA==}
    engines: {node: ^18.18.0 || ^20.9.0 || >=21.1.0}

  '@fastify/busboy@2.1.1':
    resolution: {integrity: sha512-vBZP4NlzfOlerQTnba4aqZoMhE/a9HY7HRqoOPaETQcSQuWEIyZMHGfVu6w9wGtGK5fED5qRs2DteVCjOH60sA==}
    engines: {node: '>=14'}

  '@floating-ui/core@1.6.9':
    resolution: {integrity: sha512-uMXCuQ3BItDUbAMhIXw7UPXRfAlOAvZzdK9BWpE60MCn+Svt3aLn9jsPTi/WNGlRUu2uI0v5S7JiIUsbsvh3fw==}

  '@floating-ui/dom@1.1.1':
    resolution: {integrity: sha512-TpIO93+DIujg3g7SykEAGZMDtbJRrmnYRCNYSjJlvIbGhBjRSNTLVbNeDQBrzy9qDgUbiWdc7KA0uZHZ2tJmiw==}

  '@floating-ui/utils@0.2.9':
    resolution: {integrity: sha512-MDWhGtE+eHw5JW7lq4qhc5yRLS11ERl1c7Z6Xd0a58DozHES6EnNNwUWbMiG4J9Cgj053Bhk8zvlhFYKVhULwg==}

  '@humanfs/core@0.19.1':
    resolution: {integrity: sha512-5DyQ4+1JEUzejeK1JGICcideyfUbGixgS9jNgex5nqkW+cY7WZhxBigmieN5Qnw9ZosSNVC9KQKyb+GUaGyKUA==}
    engines: {node: '>=18.18.0'}

  '@humanfs/node@0.16.6':
    resolution: {integrity: sha512-YuI2ZHQL78Q5HbhDiBA1X4LmYdXCKCMQIfw0pw7piHJwyREFebJUvrQN4cMssyES6x+vfUbx1CIpaQUKYdQZOw==}
    engines: {node: '>=18.18.0'}

  '@humanwhocodes/module-importer@1.0.1':
    resolution: {integrity: sha512-bxveV4V8v5Yb4ncFTT3rPSgZBOpCkjfK0y4oVVVJwIuDVBRMDXrPyXRL988i5ap9m9bnyEEjWfm5WkBmtffLfA==}
    engines: {node: '>=12.22'}

  '@humanwhocodes/retry@0.3.1':
    resolution: {integrity: sha512-JBxkERygn7Bv/GbN5Rv8Ul6LVknS+5Bp6RgDC/O8gEBU/yeH5Ui5C/OlWrTb6qct7LjjfT6Re2NxB0ln0yYybA==}
    engines: {node: '>=18.18'}

  '@humanwhocodes/retry@0.4.2':
    resolution: {integrity: sha512-xeO57FpIu4p1Ri3Jq/EXq4ClRm86dVF2z/+kvFnyqVYRavTZmaFaUBbWCOuuTh0o/g7DSsk6kc2vrS4Vl5oPOQ==}
    engines: {node: '>=18.18'}

  '@hutson/parse-repository-url@5.0.0':
    resolution: {integrity: sha512-e5+YUKENATs1JgYHMzTr2MW/NDcXGfYFAuOQU8gJgF/kEh4EqKgfGrfLI67bMD4tbhZVlkigz/9YYwWcbOFthg==}
    engines: {node: '>=10.13.0'}

  '@iconify-json/logos@1.2.4':
    resolution: {integrity: sha512-XC4If5D/hbaZvUkTV8iaZuGlQCyG6CNOlaAaJaGa13V5QMYwYjgtKk3vPP8wz3wtTVNVEVk3LRx1fOJz+YnSMw==}

  '@iconify-json/simple-icons@1.2.25':
    resolution: {integrity: sha512-2E1/gOCO97rF6usfhhiXxwzCb+UhdEsxW3lW1Sew+xZY0COY6dp82Z/r1rUt2fWKneWjuoGcNeJHHXQyG8mIuw==}

  '@iconify-json/vscode-icons@1.2.19':
    resolution: {integrity: sha512-M6Ujx2Ncmr/jfHhLJ+unqaILOJ/wWAkfc84Eh3+e8PccFmB1TS4KwOSyqbawybbqKK7JaaEk5uhFYSFpYOeuOA==}

  '@iconify/types@2.0.0':
    resolution: {integrity: sha512-+wluvCrRhXrhyOmRDJ3q8mux9JkKy5SJ/v8ol2tu4FVjyYvtEzkc/3pK15ET6RKg4b4w4BmTk1+gsCUhf21Ykg==}

  '@iconify/utils@2.3.0':
    resolution: {integrity: sha512-GmQ78prtwYW6EtzXRU1rY+KwOKfz32PD7iJh6Iyqw68GiKuoZ2A6pRtzWONz5VQJbp50mEjXh/7NkumtrAgRKA==}

  '@isaacs/cliui@8.0.2':
    resolution: {integrity: sha512-O8jcjabXaleOG9DQ0+ARXWZBTfnP4WNAqzuiJK7ll44AmxGKv/J2M4TPjxjY3znBCfvBXFzucm1twdyFybFqEA==}
    engines: {node: '>=12'}

  '@jridgewell/gen-mapping@0.3.8':
    resolution: {integrity: sha512-imAbBGkb+ebQyxKgzv5Hu2nmROxoDOXHh80evxdoXNOrvAnVx7zimzc1Oo5h9RlfV4vPXaE2iM5pOFbvOCClWA==}
    engines: {node: '>=6.0.0'}

  '@jridgewell/resolve-uri@3.1.2':
    resolution: {integrity: sha512-bRISgCIjP20/tbWSPWMEi54QVPRZExkuD9lJL+UIxUKtwVJA8wW1Trb1jMs1RFXo1CBTNZ/5hpC9QvmKWdopKw==}
    engines: {node: '>=6.0.0'}

  '@jridgewell/set-array@1.2.1':
    resolution: {integrity: sha512-R8gLRTZeyp03ymzP/6Lil/28tGeGEzhx1q2k703KGWRAI1VdvPIXdG70VJc2pAMw3NA6JKL5hhFu1sJX0Mnn/A==}
    engines: {node: '>=6.0.0'}

  '@jridgewell/source-map@0.3.6':
    resolution: {integrity: sha512-1ZJTZebgqllO79ue2bm3rIGud/bOe0pP5BjSRCRxxYkEZS8STV7zN84UBbiYu7jy+eCKSnVIUgoWWE/tt+shMQ==}

  '@jridgewell/sourcemap-codec@1.5.0':
    resolution: {integrity: sha512-gv3ZRaISU3fjPAgNsriBRqGWQL6quFx04YMPW/zD8XMLsU32mhCCbfbO6KZFLjvYpCZ8zyDEgqsgf+PwPaM7GQ==}

  '@jridgewell/trace-mapping@0.3.25':
    resolution: {integrity: sha512-vNk6aEwybGtawWmy/PzwnGDOjCkLWSD2wqvjGGAgOAwCGWySYXfYoxt00IJkTF+8Lb57DwOb3Aa0o9CApepiYQ==}

  '@jridgewell/trace-mapping@0.3.9':
    resolution: {integrity: sha512-3Belt6tdc8bPgAtbcmdtNJlirVoTmEb5e2gC94PnkwEW9jI6CAHUeoG85tjWP5WquqfavoMtMwiG4P926ZKKuQ==}

  '@napi-rs/wasm-runtime@0.2.9':
    resolution: {integrity: sha512-OKRBiajrrxB9ATokgEQoG87Z25c67pCpYcCwmXYX8PBftC9pBfN18gnm/fh1wurSLEKIAt+QRFLFCQISrb66Jg==}

  '@node-rs/bcrypt-android-arm-eabi@1.10.7':
    resolution: {integrity: sha512-8dO6/PcbeMZXS3VXGEtct9pDYdShp2WBOWlDvSbcRwVqyB580aCBh0BEFmKYtXLzLvUK8Wf+CG3U6sCdILW1lA==}
    engines: {node: '>= 10'}
    cpu: [arm]
    os: [android]

  '@node-rs/bcrypt-android-arm64@1.10.7':
    resolution: {integrity: sha512-UASFBS/CucEMHiCtL/2YYsAY01ZqVR1N7vSb94EOvG5iwW7BQO06kXXCTgj+Xbek9azxixrCUmo3WJnkJZ0hTQ==}
    engines: {node: '>= 10'}
    cpu: [arm64]
    os: [android]

  '@node-rs/bcrypt-darwin-arm64@1.10.7':
    resolution: {integrity: sha512-DgzFdAt455KTuiJ/zYIyJcKFobjNDR/hnf9OS7pK5NRS13Nq4gLcSIIyzsgHwZHxsJWbLpHmFc1H23Y7IQoQBw==}
    engines: {node: '>= 10'}
    cpu: [arm64]
    os: [darwin]

  '@node-rs/bcrypt-darwin-x64@1.10.7':
    resolution: {integrity: sha512-SPWVfQ6sxSokoUWAKWD0EJauvPHqOGQTd7CxmYatcsUgJ/bruvEHxZ4bIwX1iDceC3FkOtmeHO0cPwR480n/xA==}
    engines: {node: '>= 10'}
    cpu: [x64]
    os: [darwin]

  '@node-rs/bcrypt-freebsd-x64@1.10.7':
    resolution: {integrity: sha512-gpa+Ixs6GwEx6U6ehBpsQetzUpuAGuAFbOiuLB2oo4N58yU4AZz1VIcWyWAHrSWRs92O0SHtmo2YPrMrwfBbSw==}
    engines: {node: '>= 10'}
    cpu: [x64]
    os: [freebsd]

  '@node-rs/bcrypt-linux-arm-gnueabihf@1.10.7':
    resolution: {integrity: sha512-kYgJnTnpxrzl9sxYqzflobvMp90qoAlaX1oDL7nhNTj8OYJVDIk0jQgblj0bIkjmoPbBed53OJY/iu4uTS+wig==}
    engines: {node: '>= 10'}
    cpu: [arm]
    os: [linux]

  '@node-rs/bcrypt-linux-arm64-gnu@1.10.7':
    resolution: {integrity: sha512-7cEkK2RA+gBCj2tCVEI1rDSJV40oLbSq7bQ+PNMHNI6jCoXGmj9Uzo7mg7ZRbNZ7piIyNH5zlJqutjo8hh/tmA==}
    engines: {node: '>= 10'}
    cpu: [arm64]
    os: [linux]

  '@node-rs/bcrypt-linux-arm64-musl@1.10.7':
    resolution: {integrity: sha512-X7DRVjshhwxUqzdUKDlF55cwzh+wqWJ2E/tILvZPboO3xaNO07Um568Vf+8cmKcz+tiZCGP7CBmKbBqjvKN/Pw==}
    engines: {node: '>= 10'}
    cpu: [arm64]
    os: [linux]

  '@node-rs/bcrypt-linux-x64-gnu@1.10.7':
    resolution: {integrity: sha512-LXRZsvG65NggPD12hn6YxVgH0W3VR5fsE/o1/o2D5X0nxKcNQGeLWnRzs5cP8KpoFOuk1ilctXQJn8/wq+Gn/Q==}
    engines: {node: '>= 10'}
    cpu: [x64]
    os: [linux]

  '@node-rs/bcrypt-linux-x64-musl@1.10.7':
    resolution: {integrity: sha512-tCjHmct79OfcO3g5q21ME7CNzLzpw1MAsUXCLHLGWH+V6pp/xTvMbIcLwzkDj6TI3mxK6kehTn40SEjBkZ3Rog==}
    engines: {node: '>= 10'}
    cpu: [x64]
    os: [linux]

  '@node-rs/bcrypt-wasm32-wasi@1.10.7':
    resolution: {integrity: sha512-4qXSihIKeVXYglfXZEq/QPtYtBUvR8d3S85k15Lilv3z5B6NSGQ9mYiNleZ7QHVLN2gEc5gmi7jM353DMH9GkA==}
    engines: {node: '>=14.0.0'}
    cpu: [wasm32]

  '@node-rs/bcrypt-win32-arm64-msvc@1.10.7':
    resolution: {integrity: sha512-FdfUQrqmDfvC5jFhntMBkk8EI+fCJTx/I1v7Rj+Ezlr9rez1j1FmuUnywbBj2Cg15/0BDhwYdbyZ5GCMFli2aQ==}
    engines: {node: '>= 10'}
    cpu: [arm64]
    os: [win32]

  '@node-rs/bcrypt-win32-ia32-msvc@1.10.7':
    resolution: {integrity: sha512-lZLf4Cx+bShIhU071p5BZft4OvP4PGhyp542EEsb3zk34U5GLsGIyCjOafcF/2DGewZL6u8/aqoxbSuROkgFXg==}
    engines: {node: '>= 10'}
    cpu: [ia32]
    os: [win32]

  '@node-rs/bcrypt-win32-x64-msvc@1.10.7':
    resolution: {integrity: sha512-hdw7tGmN1DxVAMTzICLdaHpXjy+4rxaxnBMgI8seG1JL5e3VcRGsd1/1vVDogVp2cbsmgq+6d6yAY+D9lW/DCg==}
    engines: {node: '>= 10'}
    cpu: [x64]
    os: [win32]

  '@node-rs/bcrypt@1.10.7':
    resolution: {integrity: sha512-1wk0gHsUQC/ap0j6SJa2K34qNhomxXRcEe3T8cI5s+g6fgHBgLTN7U9LzWTG/HE6G4+2tWWLeCabk1wiYGEQSA==}
    engines: {node: '>= 10'}

  '@nodelib/fs.scandir@2.1.5':
    resolution: {integrity: sha512-vq24Bq3ym5HEQm2NKCr3yXDwjc7vTsEThRDnkp2DK9p1uqLR+DHurm/NOTo0KG7HYHU7eppKZj3MyqYuMBf62g==}
    engines: {node: '>= 8'}

  '@nodelib/fs.stat@2.0.5':
    resolution: {integrity: sha512-RkhPPp2zrqDAQA/2jNhnztcPAlv64XdhIp7a7454A5ovI7Bukxgt7MX7udwAu3zg1DcpPU0rz3VV1SeaqvY4+A==}
    engines: {node: '>= 8'}

  '@nodelib/fs.walk@1.2.8':
    resolution: {integrity: sha512-oGB+UxlgWcgQkgwo8GcEGwemoTFt3FIO9ababBmaGwXIoBKZ+GTy0pP185beGg7Llih/NSHSV2XAs1lnznocSg==}
    engines: {node: '>= 8'}

  '@parcel/watcher-android-arm64@2.5.1':
    resolution: {integrity: sha512-KF8+j9nNbUN8vzOFDpRMsaKBHZ/mcjEjMToVMJOhTozkDonQFFrRcfdLWn6yWKCmJKmdVxSgHiYvTCef4/qcBA==}
    engines: {node: '>= 10.0.0'}
    cpu: [arm64]
    os: [android]

  '@parcel/watcher-darwin-arm64@2.5.1':
    resolution: {integrity: sha512-eAzPv5osDmZyBhou8PoF4i6RQXAfeKL9tjb3QzYuccXFMQU0ruIc/POh30ePnaOyD1UXdlKguHBmsTs53tVoPw==}
    engines: {node: '>= 10.0.0'}
    cpu: [arm64]
    os: [darwin]

  '@parcel/watcher-darwin-x64@2.5.1':
    resolution: {integrity: sha512-1ZXDthrnNmwv10A0/3AJNZ9JGlzrF82i3gNQcWOzd7nJ8aj+ILyW1MTxVk35Db0u91oD5Nlk9MBiujMlwmeXZg==}
    engines: {node: '>= 10.0.0'}
    cpu: [x64]
    os: [darwin]

  '@parcel/watcher-freebsd-x64@2.5.1':
    resolution: {integrity: sha512-SI4eljM7Flp9yPuKi8W0ird8TI/JK6CSxju3NojVI6BjHsTyK7zxA9urjVjEKJ5MBYC+bLmMcbAWlZ+rFkLpJQ==}
    engines: {node: '>= 10.0.0'}
    cpu: [x64]
    os: [freebsd]

  '@parcel/watcher-linux-arm-glibc@2.5.1':
    resolution: {integrity: sha512-RCdZlEyTs8geyBkkcnPWvtXLY44BCeZKmGYRtSgtwwnHR4dxfHRG3gR99XdMEdQ7KeiDdasJwwvNSF5jKtDwdA==}
    engines: {node: '>= 10.0.0'}
    cpu: [arm]
    os: [linux]

  '@parcel/watcher-linux-arm-musl@2.5.1':
    resolution: {integrity: sha512-6E+m/Mm1t1yhB8X412stiKFG3XykmgdIOqhjWj+VL8oHkKABfu/gjFj8DvLrYVHSBNC+/u5PeNrujiSQ1zwd1Q==}
    engines: {node: '>= 10.0.0'}
    cpu: [arm]
    os: [linux]

  '@parcel/watcher-linux-arm64-glibc@2.5.1':
    resolution: {integrity: sha512-LrGp+f02yU3BN9A+DGuY3v3bmnFUggAITBGriZHUREfNEzZh/GO06FF5u2kx8x+GBEUYfyTGamol4j3m9ANe8w==}
    engines: {node: '>= 10.0.0'}
    cpu: [arm64]
    os: [linux]

  '@parcel/watcher-linux-arm64-musl@2.5.1':
    resolution: {integrity: sha512-cFOjABi92pMYRXS7AcQv9/M1YuKRw8SZniCDw0ssQb/noPkRzA+HBDkwmyOJYp5wXcsTrhxO0zq1U11cK9jsFg==}
    engines: {node: '>= 10.0.0'}
    cpu: [arm64]
    os: [linux]

  '@parcel/watcher-linux-x64-glibc@2.5.1':
    resolution: {integrity: sha512-GcESn8NZySmfwlTsIur+49yDqSny2IhPeZfXunQi48DMugKeZ7uy1FX83pO0X22sHntJ4Ub+9k34XQCX+oHt2A==}
    engines: {node: '>= 10.0.0'}
    cpu: [x64]
    os: [linux]

  '@parcel/watcher-linux-x64-musl@2.5.1':
    resolution: {integrity: sha512-n0E2EQbatQ3bXhcH2D1XIAANAcTZkQICBPVaxMeaCVBtOpBZpWJuf7LwyWPSBDITb7In8mqQgJ7gH8CILCURXg==}
    engines: {node: '>= 10.0.0'}
    cpu: [x64]
    os: [linux]

  '@parcel/watcher-win32-arm64@2.5.1':
    resolution: {integrity: sha512-RFzklRvmc3PkjKjry3hLF9wD7ppR4AKcWNzH7kXR7GUe0Igb3Nz8fyPwtZCSquGrhU5HhUNDr/mKBqj7tqA2Vw==}
    engines: {node: '>= 10.0.0'}
    cpu: [arm64]
    os: [win32]

  '@parcel/watcher-win32-ia32@2.5.1':
    resolution: {integrity: sha512-c2KkcVN+NJmuA7CGlaGD1qJh1cLfDnQsHjE89E60vUEMlqduHGCdCLJCID5geFVM0dOtA3ZiIO8BoEQmzQVfpQ==}
    engines: {node: '>= 10.0.0'}
    cpu: [ia32]
    os: [win32]

  '@parcel/watcher-win32-x64@2.5.1':
    resolution: {integrity: sha512-9lHBdJITeNR++EvSQVUcaZoWupyHfXe1jZvGZ06O/5MflPcuPLtEphScIBL+AiCWBO46tDSHzWyD0uDmmZqsgA==}
    engines: {node: '>= 10.0.0'}
    cpu: [x64]
    os: [win32]

  '@parcel/watcher@2.5.1':
    resolution: {integrity: sha512-dfUnCxiN9H4ap84DvD2ubjw+3vUNpstxa0TneY/Paat8a3R4uQZDLSvWjmznAY/DoahqTHl9V46HF/Zs3F29pg==}
    engines: {node: '>= 10.0.0'}

  '@pkgjs/parseargs@0.11.0':
    resolution: {integrity: sha512-+1VkjdD0QBLPodGrJUeqarH8VAIvQODIbwh9XpP5Syisf7YoQgsJKPNFoqqLQlu+VQ/tVSshMR6loPMn8U+dPg==}
    engines: {node: '>=14'}

  '@pkgr/core@0.2.4':
    resolution: {integrity: sha512-ROFF39F6ZrnzSUEmQQZUar0Jt4xVoP9WnDRdWwF4NNcXs3xBTLgBUDoOwW141y1jP+S8nahIbdxbFC7IShw9Iw==}
    engines: {node: ^12.20.0 || ^14.18.0 || >=16.0.0}

  '@polka/compression@1.0.0-next.25':
    resolution: {integrity: sha512-UlVkoSGRig87riHSn8QOxd2DzGhadRpNSj5Ukqj+Bt7WTE4Es+sE3ju3OYbe8SiV2OwA+8tDcSuHWUh5S3jCBQ==}
    engines: {node: '>=6'}

  '@polka/url@1.0.0-next.28':
    resolution: {integrity: sha512-8LduaNlMZGwdZ6qWrKlfa+2M4gahzFkprZiAt2TF8uS0qQgBizKXpXURqvTJ4WtmupWxaLqjRb2UCTe72mu+Aw==}

  '@publint/pack@0.1.1':
    resolution: {integrity: sha512-TvCl79Y8v18ZhFGd5mjO1kYPovSBq3+4LVCi5Nfl1JI8fS8i8kXbgQFGwBJRXczim8GlW8c2LMBKTtExYXOy/A==}
    engines: {node: '>=18'}

  '@rollup/plugin-alias@5.1.1':
    resolution: {integrity: sha512-PR9zDb+rOzkRb2VD+EuKB7UC41vU5DIwZ5qqCpk0KJudcWAyi8rvYOhS7+L5aZCspw1stTViLgN5v6FF1p5cgQ==}
    engines: {node: '>=14.0.0'}
    peerDependencies:
      rollup: ^1.20.0||^2.0.0||^3.0.0||^4.0.0
    peerDependenciesMeta:
      rollup:
        optional: true

  '@rollup/plugin-commonjs@28.0.2':
    resolution: {integrity: sha512-BEFI2EDqzl+vA1rl97IDRZ61AIwGH093d9nz8+dThxJNH8oSoB7MjWvPCX3dkaK1/RCJ/1v/R1XB15FuSs0fQw==}
    engines: {node: '>=16.0.0 || 14 >= 14.17'}
    peerDependencies:
      rollup: ^2.68.0||^3.0.0||^4.0.0
    peerDependenciesMeta:
      rollup:
        optional: true

  '@rollup/plugin-commonjs@28.0.3':
    resolution: {integrity: sha512-pyltgilam1QPdn+Zd9gaCfOLcnjMEJ9gV+bTw6/r73INdvzf1ah9zLIJBm+kW7R6IUFIQ1YO+VqZtYxZNWFPEQ==}
    engines: {node: '>=16.0.0 || 14 >= 14.17'}
    peerDependencies:
      rollup: ^2.68.0||^3.0.0||^4.0.0
    peerDependenciesMeta:
      rollup:
        optional: true

  '@rollup/plugin-dynamic-import-vars@2.1.4':
    resolution: {integrity: sha512-MZSB+lBSqTiMaE95/K159bRQcVbQugMzV5LbXQgFkjjPMCXFq1dgVHL7zs6diCowEviVxQ/6AHHLmDA1VDGGIw==}
    engines: {node: '>=14.0.0'}
    peerDependencies:
      rollup: ^1.20.0||^2.0.0||^3.0.0||^4.0.0
    peerDependenciesMeta:
      rollup:
        optional: true

  '@rollup/plugin-json@6.1.0':
    resolution: {integrity: sha512-EGI2te5ENk1coGeADSIwZ7G2Q8CJS2sF120T7jLw4xFw9n7wIOXHo+kIYRAoVpJAN+kmqZSoO3Fp4JtoNF4ReA==}
    engines: {node: '>=14.0.0'}
    peerDependencies:
      rollup: ^1.20.0||^2.0.0||^3.0.0||^4.0.0
    peerDependenciesMeta:
      rollup:
        optional: true

  '@rollup/plugin-node-resolve@16.0.0':
    resolution: {integrity: sha512-0FPvAeVUT/zdWoO0jnb/V5BlBsUSNfkIOtFHzMO4H9MOklrmQFY6FduVHKucNb/aTFxvnGhj4MNj/T1oNdDfNg==}
    engines: {node: '>=14.0.0'}
    peerDependencies:
      rollup: ^2.78.0||^3.0.0||^4.0.0
    peerDependenciesMeta:
      rollup:
        optional: true

  '@rollup/plugin-node-resolve@16.0.1':
    resolution: {integrity: sha512-tk5YCxJWIG81umIvNkSod2qK5KyQW19qcBF/B78n1bjtOON6gzKoVeSzAE8yHCZEDmqkHKkxplExA8KzdJLJpA==}
    engines: {node: '>=14.0.0'}
    peerDependencies:
      rollup: ^2.78.0||^3.0.0||^4.0.0
    peerDependenciesMeta:
      rollup:
        optional: true

  '@rollup/plugin-replace@6.0.2':
    resolution: {integrity: sha512-7QaYCf8bqF04dOy7w/eHmJeNExxTYwvKAmlSAH/EaWWUzbT0h5sbF6bktFoX/0F/0qwng5/dWFMyf3gzaM8DsQ==}
    engines: {node: '>=14.0.0'}
    peerDependencies:
      rollup: ^1.20.0||^2.0.0||^3.0.0||^4.0.0
    peerDependenciesMeta:
      rollup:
        optional: true

  '@rollup/pluginutils@5.1.4':
    resolution: {integrity: sha512-USm05zrsFxYLPdWWq+K3STlWiT/3ELn3RcV5hJMghpeAIhxfsUIg6mt12CBJBInWMV4VneoV7SfGv8xIwo2qNQ==}
    engines: {node: '>=14.0.0'}
    peerDependencies:
      rollup: ^1.20.0||^2.0.0||^3.0.0||^4.0.0
    peerDependenciesMeta:
      rollup:
        optional: true

  '@rollup/rollup-android-arm-eabi@4.34.9':
    resolution: {integrity: sha512-qZdlImWXur0CFakn2BJ2znJOdqYZKiedEPEVNTBrpfPjc/YuTGcaYZcdmNFTkUj3DU0ZM/AElcM8Ybww3xVLzA==}
    cpu: [arm]
    os: [android]

  '@rollup/rollup-android-arm64@4.34.9':
    resolution: {integrity: sha512-4KW7P53h6HtJf5Y608T1ISKvNIYLWRKMvfnG0c44M6In4DQVU58HZFEVhWINDZKp7FZps98G3gxwC1sb0wXUUg==}
    cpu: [arm64]
    os: [android]

  '@rollup/rollup-darwin-arm64@4.34.9':
    resolution: {integrity: sha512-0CY3/K54slrzLDjOA7TOjN1NuLKERBgk9nY5V34mhmuu673YNb+7ghaDUs6N0ujXR7fz5XaS5Aa6d2TNxZd0OQ==}
    cpu: [arm64]
    os: [darwin]

  '@rollup/rollup-darwin-x64@4.34.9':
    resolution: {integrity: sha512-eOojSEAi/acnsJVYRxnMkPFqcxSMFfrw7r2iD9Q32SGkb/Q9FpUY1UlAu1DH9T7j++gZ0lHjnm4OyH2vCI7l7Q==}
    cpu: [x64]
    os: [darwin]

  '@rollup/rollup-freebsd-arm64@4.34.9':
    resolution: {integrity: sha512-2lzjQPJbN5UnHm7bHIUKFMulGTQwdvOkouJDpPysJS+QFBGDJqcfh+CxxtG23Ik/9tEvnebQiylYoazFMAgrYw==}
    cpu: [arm64]
    os: [freebsd]

  '@rollup/rollup-freebsd-x64@4.34.9':
    resolution: {integrity: sha512-SLl0hi2Ah2H7xQYd6Qaiu01kFPzQ+hqvdYSoOtHYg/zCIFs6t8sV95kaoqjzjFwuYQLtOI0RZre/Ke0nPaQV+g==}
    cpu: [x64]
    os: [freebsd]

  '@rollup/rollup-linux-arm-gnueabihf@4.34.9':
    resolution: {integrity: sha512-88I+D3TeKItrw+Y/2ud4Tw0+3CxQ2kLgu3QvrogZ0OfkmX/DEppehus7L3TS2Q4lpB+hYyxhkQiYPJ6Mf5/dPg==}
    cpu: [arm]
    os: [linux]

  '@rollup/rollup-linux-arm-musleabihf@4.34.9':
    resolution: {integrity: sha512-3qyfWljSFHi9zH0KgtEPG4cBXHDFhwD8kwg6xLfHQ0IWuH9crp005GfoUUh/6w9/FWGBwEHg3lxK1iHRN1MFlA==}
    cpu: [arm]
    os: [linux]

  '@rollup/rollup-linux-arm64-gnu@4.34.9':
    resolution: {integrity: sha512-6TZjPHjKZUQKmVKMUowF3ewHxctrRR09eYyvT5eFv8w/fXarEra83A2mHTVJLA5xU91aCNOUnM+DWFMSbQ0Nxw==}
    cpu: [arm64]
    os: [linux]

  '@rollup/rollup-linux-arm64-musl@4.34.9':
    resolution: {integrity: sha512-LD2fytxZJZ6xzOKnMbIpgzFOuIKlxVOpiMAXawsAZ2mHBPEYOnLRK5TTEsID6z4eM23DuO88X0Tq1mErHMVq0A==}
    cpu: [arm64]
    os: [linux]

  '@rollup/rollup-linux-loongarch64-gnu@4.34.9':
    resolution: {integrity: sha512-dRAgTfDsn0TE0HI6cmo13hemKpVHOEyeciGtvlBTkpx/F65kTvShtY/EVyZEIfxFkV5JJTuQ9tP5HGBS0hfxIg==}
    cpu: [loong64]
    os: [linux]

  '@rollup/rollup-linux-powerpc64le-gnu@4.34.9':
    resolution: {integrity: sha512-PHcNOAEhkoMSQtMf+rJofwisZqaU8iQ8EaSps58f5HYll9EAY5BSErCZ8qBDMVbq88h4UxaNPlbrKqfWP8RfJA==}
    cpu: [ppc64]
    os: [linux]

  '@rollup/rollup-linux-riscv64-gnu@4.34.9':
    resolution: {integrity: sha512-Z2i0Uy5G96KBYKjeQFKbbsB54xFOL5/y1P5wNBsbXB8yE+At3oh0DVMjQVzCJRJSfReiB2tX8T6HUFZ2k8iaKg==}
    cpu: [riscv64]
    os: [linux]

  '@rollup/rollup-linux-s390x-gnu@4.34.9':
    resolution: {integrity: sha512-U+5SwTMoeYXoDzJX5dhDTxRltSrIax8KWwfaaYcynuJw8mT33W7oOgz0a+AaXtGuvhzTr2tVKh5UO8GVANTxyQ==}
    cpu: [s390x]
    os: [linux]

  '@rollup/rollup-linux-x64-gnu@4.34.9':
    resolution: {integrity: sha512-FwBHNSOjUTQLP4MG7y6rR6qbGw4MFeQnIBrMe161QGaQoBQLqSUEKlHIiVgF3g/mb3lxlxzJOpIBhaP+C+KP2A==}
    cpu: [x64]
    os: [linux]

  '@rollup/rollup-linux-x64-musl@4.34.9':
    resolution: {integrity: sha512-cYRpV4650z2I3/s6+5/LONkjIz8MBeqrk+vPXV10ORBnshpn8S32bPqQ2Utv39jCiDcO2eJTuSlPXpnvmaIgRA==}
    cpu: [x64]
    os: [linux]

  '@rollup/rollup-win32-arm64-msvc@4.34.9':
    resolution: {integrity: sha512-z4mQK9dAN6byRA/vsSgQiPeuO63wdiDxZ9yg9iyX2QTzKuQM7T4xlBoeUP/J8uiFkqxkcWndWi+W7bXdPbt27Q==}
    cpu: [arm64]
    os: [win32]

  '@rollup/rollup-win32-ia32-msvc@4.34.9':
    resolution: {integrity: sha512-KB48mPtaoHy1AwDNkAJfHXvHp24H0ryZog28spEs0V48l3H1fr4i37tiyHsgKZJnCmvxsbATdZGBpbmxTE3a9w==}
    cpu: [ia32]
    os: [win32]

  '@rollup/rollup-win32-x64-msvc@4.34.9':
    resolution: {integrity: sha512-AyleYRPU7+rgkMWbEh71fQlrzRfeP6SyMnRf9XX4fCdDPAJumdSBqYEcWPMzVQ4ScAl7E4oFfK0GUVn77xSwbw==}
    cpu: [x64]
    os: [win32]

  '@sec-ant/readable-stream@0.4.1':
    resolution: {integrity: sha512-831qok9r2t8AlxLko40y2ebgSDhenenCatLVeW/uBtnHPyhHOvG0C7TvfgecV+wHzIm5KUICgzmVpWS+IMEAeg==}

  '@shikijs/core@2.5.0':
    resolution: {integrity: sha512-uu/8RExTKtavlpH7XqnVYBrfBkUc20ngXiX9NSrBhOVZYv/7XQRKUyhtkeflY5QsxC0GbJThCerruZfsUaSldg==}

  '@shikijs/core@3.1.0':
    resolution: {integrity: sha512-1ppAOyg3F18N8Ge9DmJjGqRVswihN33rOgPovR6gUHW17Hw1L4RlRhnmVQcsacSHh0A8IO1FIgNbtTxUFwodmg==}

  '@shikijs/engine-javascript@2.5.0':
    resolution: {integrity: sha512-VjnOpnQf8WuCEZtNUdjjwGUbtAVKuZkVQ/5cHy/tojVVRIRtlWMYVjyWhxOmIq05AlSOv72z7hRNRGVBgQOl0w==}

  '@shikijs/engine-oniguruma@2.5.0':
    resolution: {integrity: sha512-pGd1wRATzbo/uatrCIILlAdFVKdxImWJGQ5rFiB5VZi2ve5xj3Ax9jny8QvkaV93btQEwR/rSz5ERFpC5mKNIw==}

  '@shikijs/langs@2.5.0':
    resolution: {integrity: sha512-Qfrrt5OsNH5R+5tJ/3uYBBZv3SuGmnRPejV9IlIbFH3HTGLDlkqgHymAlzklVmKBjAaVmkPkyikAV/sQ1wSL+w==}

  '@shikijs/themes@2.5.0':
    resolution: {integrity: sha512-wGrk+R8tJnO0VMzmUExHR+QdSaPUl/NKs+a4cQQRWyoc3YFbUzuLEi/KWK1hj+8BfHRKm2jNhhJck1dfstJpiw==}

  '@shikijs/transformers@2.5.0':
    resolution: {integrity: sha512-SI494W5X60CaUwgi8u4q4m4s3YAFSxln3tzNjOSYqq54wlVgz0/NbbXEb3mdLbqMBztcmS7bVTaEd2w0qMmfeg==}

  '@shikijs/twoslash@3.1.0':
    resolution: {integrity: sha512-cEaS6Nw1IhcJRc0RxJWIaZLXq0A5d9aJ9LoRfO4+y1L1wqC/+YCqrMEZqxkdjep3usCbZRae13fcXMd4pz8fHQ==}
    peerDependencies:
      typescript: '>=5.5.0'

  '@shikijs/types@2.5.0':
    resolution: {integrity: sha512-ygl5yhxki9ZLNuNpPitBWvcy9fsSKKaRuO4BAlMyagszQidxcpLAr0qiW/q43DtSIDxO6hEbtYLiFZNXO/hdGw==}

  '@shikijs/types@3.1.0':
    resolution: {integrity: sha512-F8e7Fy4ihtcNpJG572BZZC1ErYrBrzJ5Cbc9Zi3REgWry43gIvjJ9lFAoUnuy7Bvy4IFz7grUSxL5edfrrjFEA==}

  '@shikijs/vitepress-twoslash@2.5.0':
    resolution: {integrity: sha512-q/HUykPsvOOfaa+eWucu2/wFT/+hpIbBEYMneeR/VInBT05dDU3WlBb3ioEkUAmL7gyH9UiVK8e6u14zZNefeA==}

  '@shikijs/vscode-textmate@10.0.2':
    resolution: {integrity: sha512-83yeghZ2xxin3Nj8z1NMd/NCuca+gsYXswywDy5bHvwlWL8tpTQmzGeUuHd9FC3E/SBEMvzJRwWEOz5gGes9Qg==}

  '@sindresorhus/merge-streams@4.0.0':
    resolution: {integrity: sha512-tlqY9xq5ukxTUZBmoOp+m61cqwQD5pHJtFY3Mn8CA8ps6yghLH/Hw8UPdqg4OLmFW3IFlcXnQNmo/dh8HzXYIQ==}
    engines: {node: '>=18'}

  '@tailwindcss/node@4.1.4':
    resolution: {integrity: sha512-MT5118zaiO6x6hNA04OWInuAiP1YISXql8Z+/Y8iisV5nuhM8VXlyhRuqc2PEviPszcXI66W44bCIk500Oolhw==}

  '@tailwindcss/oxide-android-arm64@4.1.4':
    resolution: {integrity: sha512-xMMAe/SaCN/vHfQYui3fqaBDEXMu22BVwQ33veLc8ep+DNy7CWN52L+TTG9y1K397w9nkzv+Mw+mZWISiqhmlA==}
    engines: {node: '>= 10'}
    cpu: [arm64]
    os: [android]

  '@tailwindcss/oxide-darwin-arm64@4.1.4':
    resolution: {integrity: sha512-JGRj0SYFuDuAGilWFBlshcexev2hOKfNkoX+0QTksKYq2zgF9VY/vVMq9m8IObYnLna0Xlg+ytCi2FN2rOL0Sg==}
    engines: {node: '>= 10'}
    cpu: [arm64]
    os: [darwin]

  '@tailwindcss/oxide-darwin-x64@4.1.4':
    resolution: {integrity: sha512-sdDeLNvs3cYeWsEJ4H1DvjOzaGios4QbBTNLVLVs0XQ0V95bffT3+scptzYGPMjm7xv4+qMhCDrkHwhnUySEzA==}
    engines: {node: '>= 10'}
    cpu: [x64]
    os: [darwin]

  '@tailwindcss/oxide-freebsd-x64@4.1.4':
    resolution: {integrity: sha512-VHxAqxqdghM83HslPhRsNhHo91McsxRJaEnShJOMu8mHmEj9Ig7ToHJtDukkuLWLzLboh2XSjq/0zO6wgvykNA==}
    engines: {node: '>= 10'}
    cpu: [x64]
    os: [freebsd]

  '@tailwindcss/oxide-linux-arm-gnueabihf@4.1.4':
    resolution: {integrity: sha512-OTU/m/eV4gQKxy9r5acuesqaymyeSCnsx1cFto/I1WhPmi5HDxX1nkzb8KYBiwkHIGg7CTfo/AcGzoXAJBxLfg==}
    engines: {node: '>= 10'}
    cpu: [arm]
    os: [linux]

  '@tailwindcss/oxide-linux-arm64-gnu@4.1.4':
    resolution: {integrity: sha512-hKlLNvbmUC6z5g/J4H+Zx7f7w15whSVImokLPmP6ff1QqTVE+TxUM9PGuNsjHvkvlHUtGTdDnOvGNSEUiXI1Ww==}
    engines: {node: '>= 10'}
    cpu: [arm64]
    os: [linux]

  '@tailwindcss/oxide-linux-arm64-musl@4.1.4':
    resolution: {integrity: sha512-X3As2xhtgPTY/m5edUtddmZ8rCruvBvtxYLMw9OsZdH01L2gS2icsHRwxdU0dMItNfVmrBezueXZCHxVeeb7Aw==}
    engines: {node: '>= 10'}
    cpu: [arm64]
    os: [linux]

  '@tailwindcss/oxide-linux-x64-gnu@4.1.4':
    resolution: {integrity: sha512-2VG4DqhGaDSmYIu6C4ua2vSLXnJsb/C9liej7TuSO04NK+JJJgJucDUgmX6sn7Gw3Cs5ZJ9ZLrnI0QRDOjLfNQ==}
    engines: {node: '>= 10'}
    cpu: [x64]
    os: [linux]

  '@tailwindcss/oxide-linux-x64-musl@4.1.4':
    resolution: {integrity: sha512-v+mxVgH2kmur/X5Mdrz9m7TsoVjbdYQT0b4Z+dr+I4RvreCNXyCFELZL/DO0M1RsidZTrm6O1eMnV6zlgEzTMQ==}
    engines: {node: '>= 10'}
    cpu: [x64]
    os: [linux]

  '@tailwindcss/oxide-wasm32-wasi@4.1.4':
    resolution: {integrity: sha512-2TLe9ir+9esCf6Wm+lLWTMbgklIjiF0pbmDnwmhR9MksVOq+e8aP3TSsXySnBDDvTTVd/vKu1aNttEGj3P6l8Q==}
    engines: {node: '>=14.0.0'}
    cpu: [wasm32]
    bundledDependencies:
      - '@napi-rs/wasm-runtime'
      - '@emnapi/core'
      - '@emnapi/runtime'
      - '@tybys/wasm-util'
      - '@emnapi/wasi-threads'
      - tslib

  '@tailwindcss/oxide-win32-arm64-msvc@4.1.4':
    resolution: {integrity: sha512-VlnhfilPlO0ltxW9/BgfLI5547PYzqBMPIzRrk4W7uupgCt8z6Trw/tAj6QUtF2om+1MH281Pg+HHUJoLesmng==}
    engines: {node: '>= 10'}
    cpu: [arm64]
    os: [win32]

  '@tailwindcss/oxide-win32-x64-msvc@4.1.4':
    resolution: {integrity: sha512-+7S63t5zhYjslUGb8NcgLpFXD+Kq1F/zt5Xv5qTv7HaFTG/DHyHD9GA6ieNAxhgyA4IcKa/zy7Xx4Oad2/wuhw==}
    engines: {node: '>= 10'}
    cpu: [x64]
    os: [win32]

  '@tailwindcss/oxide@4.1.4':
    resolution: {integrity: sha512-p5wOpXyOJx7mKh5MXh5oKk+kqcz8T+bA3z/5VWWeQwFrmuBItGwz8Y2CHk/sJ+dNb9B0nYFfn0rj/cKHZyjahQ==}
    engines: {node: '>= 10'}

  '@tailwindcss/postcss@4.1.4':
    resolution: {integrity: sha512-bjV6sqycCEa+AQSt2Kr7wpGF1bOZJ5wsqnLEkqSbM/JEHxx/yhMH8wHmdkPyApF9xhHeMSwnnkDUUMMM/hYnXw==}

  '@tailwindcss/vite@4.1.4':
    resolution: {integrity: sha512-4UQeMrONbvrsXKXXp/uxmdEN5JIJ9RkH7YVzs6AMxC/KC1+Np7WZBaNIco7TEjlkthqxZbt8pU/ipD+hKjm80A==}
    peerDependencies:
      vite: workspace:*

  '@trysound/sax@0.2.0':
    resolution: {integrity: sha512-L7z9BgrNEcYyUYtF+HaEfiS5ebkh9jXqbszz7pC0hRBPaatV0XjSD3+eHrpqFemQfgwiFF0QPIarnIihIDn7OA==}
    engines: {node: '>=10.13.0'}

  '@tybys/wasm-util@0.9.0':
    resolution: {integrity: sha512-6+7nlbMVX/PVDCwaIQ8nTOPveOcFLSt8GcXdx8hD0bt39uWxYT88uXzqTd4fTvqta7oeUJqudepapKNt2DYJFw==}

  '@type-challenges/utils@0.1.1':
    resolution: {integrity: sha512-A7ljYfBM+FLw+NDyuYvGBJiCEV9c0lPWEAdzfOAkb3JFqfLl0Iv/WhWMMARHiRKlmmiD1g8gz/507yVvHdQUYA==}

  '@types/babel__core@7.20.5':
    resolution: {integrity: sha512-qoQprZvz5wQFJwMDqeseRXWv3rqMvhgpbXFfVyWhbx9X47POIA6i/+dXefEmZKoAgOaTdaIgNSMqMIU61yRyzA==}

  '@types/babel__generator@7.6.8':
    resolution: {integrity: sha512-ASsj+tpEDsEiFr1arWrlN6V3mdfjRMZt6LtK/Vp/kreFLnr5QH5+DhvD5nINYZXzwJvXeGq+05iUXcAzVrqWtw==}

  '@types/babel__preset-env@7.10.0':
    resolution: {integrity: sha512-LS8hRb/8TQir2f8W9/s5enDtrRS2F/6fsdkVw5ePHp6Q8SrSJHOGtWnP93ryaYMmg2du03vOsiGrl5mllz4uDA==}

  '@types/babel__template@7.4.4':
    resolution: {integrity: sha512-h/NUaSyG5EyxBIp8YRxo4RMe2/qQgvyowRwVMzhYhBCONbW8PUsg4lkFMrhgZhUe5z3L3MiLDuvyJ/CaPa2A8A==}

  '@types/babel__traverse@7.20.6':
    resolution: {integrity: sha512-r1bzfrm0tomOI8g1SzvCaQHo6Lcv6zu0EA+W2kHrt8dyrHQxGzBBL4kdkzIS+jBMV+EYcMAEAqXqYaLJq5rOZg==}

  '@types/body-parser@1.19.5':
    resolution: {integrity: sha512-fB3Zu92ucau0iQ0JMCFQE7b/dv8Ot07NI3KaZIkIUNXq82k4eBAqUaneXfleGY9JWskeS9y+u0nXMyspcuQrCg==}

  '@types/connect@3.4.38':
    resolution: {integrity: sha512-K6uROf1LD88uDQqJCktA4yzL1YYAK6NgfsI0v/mTgyPKWsX1CnJ0XPSDhViejru1GcRkLWb8RlzFYJRqGUbaug==}

  '@types/convert-source-map@2.0.3':
    resolution: {integrity: sha512-ag0BfJLZf6CQz8VIuRIEYQ5Ggwk/82uvTQf27RcpyDNbY0Vw49LIPqAxk5tqYfrCs9xDaIMvl4aj7ZopnYL8bA==}

  '@types/cross-spawn@6.0.6':
    resolution: {integrity: sha512-fXRhhUkG4H3TQk5dBhQ7m/JDdSNHKwR2BBia62lhwEIq9xGiQKLxd6LymNhn47SjXhsUEPmxi+PKw2OkW4LLjA==}

  '@types/debug@4.1.12':
    resolution: {integrity: sha512-vIChWdVG3LG1SMxEvI/AK+FWJthlrqlTu7fbrlywTkkaONwk/UAGaULXRlf8vkzFBLVm0zkMdCquhL5aOjhXPQ==}

  '@types/doctrine@0.0.9':
    resolution: {integrity: sha512-eOIHzCUSH7SMfonMG1LsC2f8vxBFtho6NGBznK41R84YzPuvSBzrhEps33IsQiOW9+VL6NQ9DbjQJznk/S4uRA==}

  '@types/escape-html@1.0.4':
    resolution: {integrity: sha512-qZ72SFTgUAZ5a7Tj6kf2SHLetiH5S6f8G5frB2SPQ3EyF02kxdyBFf4Tz4banE3xCgGnKgWLt//a6VuYHKYJTg==}

  '@types/estree@1.0.6':
    resolution: {integrity: sha512-AYnb1nQyY49te+VRAVgmzfcgjYS91mY5P0TKUDCLEM+gNnA+3T6rWITXRLYCpahpqSQbN5cE+gHpnPyXjHWxcw==}

  '@types/estree@1.0.7':
    resolution: {integrity: sha512-w28IoSUCJpidD/TGviZwwMJckNESJZXFu7NBZ5YJ4mEUnNraUn9Pm8HSZm/jDF1pDWYKspWE7oVphigUPRakIQ==}

  '@types/etag@1.8.3':
    resolution: {integrity: sha512-QYHv9Yeh1ZYSMPQOoxY4XC4F1r+xRUiAriB303F4G6uBsT3KKX60DjiogvVv+2VISVDuJhcIzMdbjT+Bm938QQ==}

  '@types/express-serve-static-core@4.19.6':
    resolution: {integrity: sha512-N4LZ2xG7DatVqhCZzOGb1Yi5lMbXSZcmdLDe9EzSndPV2HpWYWzRbaerl2n27irrm94EPpprqa8KpskPT085+A==}

  '@types/express@4.17.21':
    resolution: {integrity: sha512-ejlPM315qwLpaQlQDTjPdsUFSc6ZsP4AN6AlWnogPjQ7CVi7PYF3YVz+CY3jE2pwYf7E/7HlDAN0rV2GxTG0HQ==}

  '@types/hast@3.0.4':
    resolution: {integrity: sha512-WPs+bbQw5aCj+x6laNGWLH3wviHtoCv/P3+otBhbOhJgG8qtpdAMlTCxLtsTWA7LH1Oh/bFCHsBn0TPS5m30EQ==}

  '@types/http-errors@2.0.4':
    resolution: {integrity: sha512-D0CFMMtydbJAegzOyHjtiKPLlvnm3iTZyZRSZoLq2mRhDdmLfIWOCYPfQJ4cu2erKghU++QvjcUjp/5h7hESpA==}

  '@types/json-schema@7.0.15':
    resolution: {integrity: sha512-5+fP8P8MFNC+AyZCDxrB2pkZFPGzqQWUzpSeuuVLvm8VMcorNYavBqoFcxK8bQz4Qsbn4oUEEem4wDLfcysGHA==}

  '@types/less@3.0.8':
    resolution: {integrity: sha512-Gjm4+H9noDJgu5EdT3rUw5MhPBag46fiOy27BefvWkNL8mlZnKnCaVVVTLKj6RYXed9b62CPKnPav9govyQDzA==}

  '@types/linkify-it@5.0.0':
    resolution: {integrity: sha512-sVDA58zAw4eWAffKOaQH5/5j3XeayukzDk+ewSsnv3p4yJEZHCCzMDiZM8e0OUrRvmpGZ85jf4yDHkHsgBNr9Q==}

  '@types/lodash@4.17.16':
    resolution: {integrity: sha512-HX7Em5NYQAXKW+1T+FiuG27NGwzJfCX3s1GjOa7ujxZa52kjJLOr4FUxT+giF6Tgxv1e+/czV/iTtBw27WTU9g==}

  '@types/markdown-it@14.1.2':
    resolution: {integrity: sha512-promo4eFwuiW+TfGxhi+0x3czqTYJkG8qB17ZUJiVF10Xm7NLVRSLUsfRTU/6h1e24VvRnXCx+hG7li58lkzog==}

  '@types/mdast@4.0.4':
    resolution: {integrity: sha512-kGaNbPh1k7AFzgpud/gMdvIm5xuECykRR+JnWKQno9TAXVa6WIVCGTPvYGekIDL4uwCZQSYbUxNBSb1aUo79oA==}

  '@types/mdurl@2.0.0':
    resolution: {integrity: sha512-RGdgjQUZba5p6QEFAVx2OGb8rQDL/cPRG7GiedRzMcJ1tYnUANBncjbSB1NRGwbvjcPeikRABz2nshyPk1bhWg==}

  '@types/mime@1.3.5':
    resolution: {integrity: sha512-/pyBZWSLD2n0dcHE3hq8s8ZvcETHtEuF+3E7XVt0Ig2nvsVQXdghHVcEkIWjy9A0wKfTn97a/PSDYohKIlnP/w==}

  '@types/ms@2.1.0':
    resolution: {integrity: sha512-GsCCIZDE/p3i96vtEqx+7dBUGXrc7zeSK3wwPHIaRThS+9OhWIXRqzs4d6k1SVU8g91DrNRWxWUGhp5KXQb2VA==}

  '@types/node@22.13.6':
    resolution: {integrity: sha512-GYmF65GI7417CpZXsEXMjT8goQQDnpRnJnDw6jIYa+le3V/lMazPZ4vZmK1B/9R17fh2VLr2zuy9d/h5xgrLAg==}

  '@types/normalize-package-data@2.4.4':
    resolution: {integrity: sha512-37i+OaWTh9qeK4LSHPsyRC7NahnGotNuZvjLSgcPzblpHB3rrCJxAOgI5gCdKm7coonsaX1Of0ILiTcnZjbfxA==}

  '@types/picomatch@4.0.0':
    resolution: {integrity: sha512-J1Bng+wlyEERWSgJQU1Pi0HObCLVcr994xT/M+1wcl/yNRTGBupsCxthgkdYG+GCOMaQH7iSVUY3LJVBBqG7MQ==}

  '@types/pnpapi@0.0.5':
    resolution: {integrity: sha512-tjymquatF9seZGE3GcN1barqNqpmyEpqIN0rBKTcoZWwgDC0SgBp5LFqCRJE6YhzXA7TjpXbpTdcL5A8cwyryw==}

  '@types/qs@6.9.18':
    resolution: {integrity: sha512-kK7dgTYDyGqS+e2Q4aK9X3D7q234CIZ1Bv0q/7Z5IwRDoADNU81xXJK/YVyLbLTZCoIwUoDoffFeF+p/eIklAA==}

  '@types/range-parser@1.2.7':
    resolution: {integrity: sha512-hKormJbkJqzQGhziax5PItDUTMAM9uE2XXQmM37dyd4hVM+5aVl7oVxMVUiVQn2oCQFN/LKCZdvSM0pFRqbSmQ==}

  '@types/react-dom@19.1.2':
    resolution: {integrity: sha512-XGJkWF41Qq305SKWEILa1O8vzhb3aOo3ogBlSmiqNko/WmRb6QIaweuZCXjKygVDXpzXb5wyxKTSOsmkuqj+Qw==}
    peerDependencies:
      '@types/react': ^19.0.0

  '@types/react@19.1.2':
    resolution: {integrity: sha512-oxLPMytKchWGbnQM9O7D67uPa9paTNxO7jVoNMXgkkErULBPhPARCfkKL9ytcIJJRGjbsVwW4ugJzyFFvm/Tiw==}

  '@types/resolve@1.20.2':
    resolution: {integrity: sha512-60BCwRFOZCQhDncwQdxxeOEEkbc5dIMccYLwbxsS4TUNeVECQ/pBJ0j09mrHOl/JJvpRPGwO9SvE4nR2Nb/a4Q==}

  '@types/semver@7.5.8':
    resolution: {integrity: sha512-I8EUhyrgfLrcTkzV3TSsGyl1tSuPrEDzr0yd5m90UgNxQkyDXULk3b6MlQqTCpZpNtWe1K0hzclnZkTcLBe2UQ==}

  '@types/send@0.17.4':
    resolution: {integrity: sha512-x2EM6TJOybec7c52BX0ZspPodMsQUd5L6PRwOunVyVUhXiBSKf3AezDL8Dgvgt5o0UfKNfuA0eMLr2wLT4AiBA==}

  '@types/serve-static@1.15.7':
    resolution: {integrity: sha512-W8Ym+h8nhuRwaKPaDw34QUkwsGi6Rc4yYqvKFo5rm2FUEhCFbzVWrxXUxuKK8TASjWsysJY0nsmNCGhCOIsrOw==}

  '@types/stylus@0.48.43':
    resolution: {integrity: sha512-72dv/zdhuyXWVHUXG2VTPEQdOG+oen95/DNFx2aMFFaY6LoITI6PwEqf5x31JF49kp2w9hvUzkNfTGBIeg61LQ==}

  '@types/unist@3.0.3':
    resolution: {integrity: sha512-ko/gIFJRv177XgZsZcBwnqJN5x/Gien8qNOn0D5bQU/zAzVf9Zt3BlcUiLqhV9y4ARk0GbT3tnUiPNgnTXzc/Q==}

  '@types/web-bluetooth@0.0.20':
    resolution: {integrity: sha512-g9gZnnXVq7gM7v3tJCWV/qw7w+KeOlSHAhgF9RytFyifW6AF61hdT2ucrYhPq9hLs5JIryeupHV3qGk95dH9ow==}

  '@types/ws@8.18.1':
    resolution: {integrity: sha512-ThVF6DCVhA8kUGy+aazFQ4kXQ7E1Ty7A3ypFOe0IcJV8O/M511G99AW24irKrW56Wt44yG9+ij8FaqoBGkuBXg==}

  '@typescript-eslint/eslint-plugin@8.30.1':
    resolution: {integrity: sha512-v+VWphxMjn+1t48/jO4t950D6KR8JaJuNXzi33Ve6P8sEmPr5k6CEXjdGwT6+LodVnEa91EQCtwjWNUCPweo+Q==}
    engines: {node: ^18.18.0 || ^20.9.0 || >=21.1.0}
    peerDependencies:
      '@typescript-eslint/parser': ^8.0.0 || ^8.0.0-alpha.0
      eslint: ^8.57.0 || ^9.0.0
      typescript: '>=4.8.4 <5.9.0'

  '@typescript-eslint/parser@8.30.1':
    resolution: {integrity: sha512-H+vqmWwT5xoNrXqWs/fesmssOW70gxFlgcMlYcBaWNPIEWDgLa4W9nkSPmhuOgLnXq9QYgkZ31fhDyLhleCsAg==}
    engines: {node: ^18.18.0 || ^20.9.0 || >=21.1.0}
    peerDependencies:
      eslint: ^8.57.0 || ^9.0.0
      typescript: '>=4.8.4 <5.9.0'

  '@typescript-eslint/scope-manager@8.30.1':
    resolution: {integrity: sha512-+C0B6ChFXZkuaNDl73FJxRYT0G7ufVPOSQkqkpM/U198wUwUFOtgo1k/QzFh1KjpBitaK7R1tgjVz6o9HmsRPg==}
    engines: {node: ^18.18.0 || ^20.9.0 || >=21.1.0}

  '@typescript-eslint/type-utils@8.30.1':
    resolution: {integrity: sha512-64uBF76bfQiJyHgZISC7vcNz3adqQKIccVoKubyQcOnNcdJBvYOILV1v22Qhsw3tw3VQu5ll8ND6hycgAR5fEA==}
    engines: {node: ^18.18.0 || ^20.9.0 || >=21.1.0}
    peerDependencies:
      eslint: ^8.57.0 || ^9.0.0
      typescript: '>=4.8.4 <5.9.0'

  '@typescript-eslint/types@8.30.1':
    resolution: {integrity: sha512-81KawPfkuulyWo5QdyG/LOKbspyyiW+p4vpn4bYO7DM/hZImlVnFwrpCTnmNMOt8CvLRr5ojI9nU1Ekpw4RcEw==}
    engines: {node: ^18.18.0 || ^20.9.0 || >=21.1.0}

  '@typescript-eslint/typescript-estree@8.30.1':
    resolution: {integrity: sha512-kQQnxymiUy9tTb1F2uep9W6aBiYODgq5EMSk6Nxh4Z+BDUoYUSa029ISs5zTzKBFnexQEh71KqwjKnRz58lusQ==}
    engines: {node: ^18.18.0 || ^20.9.0 || >=21.1.0}
    peerDependencies:
      typescript: '>=4.8.4 <5.9.0'

  '@typescript-eslint/utils@8.30.1':
    resolution: {integrity: sha512-T/8q4R9En2tcEsWPQgB5BQ0XJVOtfARcUvOa8yJP3fh9M/mXraLxZrkCfGb6ChrO/V3W+Xbd04RacUEqk1CFEQ==}
    engines: {node: ^18.18.0 || ^20.9.0 || >=21.1.0}
    peerDependencies:
      eslint: ^8.57.0 || ^9.0.0
      typescript: '>=4.8.4 <5.9.0'

  '@typescript-eslint/visitor-keys@8.30.1':
    resolution: {integrity: sha512-aEhgas7aJ6vZnNFC7K4/vMGDGyOiqWcYZPpIWrTKuTAlsvDNKy2GFDqh9smL+iq069ZvR0YzEeq0B8NJlLzjFA==}
    engines: {node: ^18.18.0 || ^20.9.0 || >=21.1.0}

  '@typescript/vfs@1.6.1':
    resolution: {integrity: sha512-JwoxboBh7Oz1v38tPbkrZ62ZXNHAk9bJ7c9x0eI5zBfBnBYGhURdbnh7Z4smN/MV48Y5OCcZb58n972UtbazsA==}
    peerDependencies:
      typescript: '*'

  '@ungap/structured-clone@1.3.0':
    resolution: {integrity: sha512-WmoN8qaIAo7WTYWbAZuG8PYEhn5fkz7dZrqTBZ7dtt//lL2Gwms1IcnQ5yHqjDfX8Ft5j4YzDM23f87zBfDe9g==}

  '@unrs/resolver-binding-darwin-arm64@1.6.1':
    resolution: {integrity: sha512-wbOgzEUDjfEmziD0TKMdDoRsCa0zHhtBWcrllJr7iZGPvSfrU7m5VGlpbO3McCi1LLsv7FFvUWej5nFQ+Emigw==}
    cpu: [arm64]
    os: [darwin]

  '@unrs/resolver-binding-darwin-x64@1.6.1':
    resolution: {integrity: sha512-d5hh78dlTaoFXZTQuDLUxxmV/tS3etw11HCm1a1q5/nUrfgLBUkZLn4u7Pg/jN4ois6aMCabcbt5DZkf4dIx1g==}
    cpu: [x64]
    os: [darwin]

  '@unrs/resolver-binding-freebsd-x64@1.6.1':
    resolution: {integrity: sha512-PEV8ICqDKe8ujbxO9FL62/MqNNN2BvahNgtkG5Z49BNNBGtogvzkbgf5GeyrIIt1b3ky1w7IllVRAyqIUeuFEg==}
    cpu: [x64]
    os: [freebsd]

  '@unrs/resolver-binding-linux-arm-gnueabihf@1.6.1':
    resolution: {integrity: sha512-MGBBPrWH0nKMkUvAJ8Qs3Fe2ObHY+t1TVylJdMFY620qvFcu7d0bc89O0tJuZtkzLAx0sUSHQNYQcczhVHn2wQ==}
    cpu: [arm]
    os: [linux]

  '@unrs/resolver-binding-linux-arm-musleabihf@1.6.1':
    resolution: {integrity: sha512-hEmYRcRhde66Pluis2epKWoow2qbeb5PWhX+s/VaqNbfxKIotV9EI88K/9jKH8s2Mwa8Xy/bfWLfDZzfMNtr6Q==}
    cpu: [arm]
    os: [linux]

  '@unrs/resolver-binding-linux-arm64-gnu@1.6.1':
    resolution: {integrity: sha512-ffY3KJvGXsPw+dYr7MDJcSpfJDw2sc7Y9A+Lz+xk89CX+cEzBt/sxbCY4n8Ew6xNC8jKRoE5+1ELVRxbpc5ozw==}
    cpu: [arm64]
    os: [linux]

  '@unrs/resolver-binding-linux-arm64-musl@1.6.1':
    resolution: {integrity: sha512-dyH9+OAzA3klgwkVzMxz5jaYTNqcYPfp8YSSTugF8lC2M3pTrToPrbG+kPEAds5ejBgtkGGpHJ0ONRf1JblLoA==}
    cpu: [arm64]
    os: [linux]

  '@unrs/resolver-binding-linux-ppc64-gnu@1.6.1':
    resolution: {integrity: sha512-8y2ayqhBL0Y7KiuE1ZvuTwv/DmkjCRZQoSE2gvid3SkxRjJ6qJ3EfG/Yv8O9dktv3n6z++Q7ZtAUlKRsiN1wpQ==}
    cpu: [ppc64]
    os: [linux]

  '@unrs/resolver-binding-linux-riscv64-gnu@1.6.1':
    resolution: {integrity: sha512-GZQe8ADu2Y88IVgbob1e8RpVH5MlMWjbDC5X/USa6UZnWQn7sKrO7XdM/9HQHOir+jeu7tJjTBf3tyrq7qtKcA==}
    cpu: [riscv64]
    os: [linux]

  '@unrs/resolver-binding-linux-s390x-gnu@1.6.1':
    resolution: {integrity: sha512-AkWpaZul4Q0bW1IJdfS6vxSoC0Gsjf/PTF1rgCCtDV7b8V25iGazCK02X/wLxcEmIh9uYq2UfasLal0DfKdPZw==}
    cpu: [s390x]
    os: [linux]

  '@unrs/resolver-binding-linux-x64-gnu@1.6.1':
    resolution: {integrity: sha512-aZlTp6kjbKFFOiDYwknTxB8YUvWLT+hwMbif3cAlvF/c1jtwNLKPGFP/iKx7HkYpRSJYbHf/N0Ns5HkdgeUM9A==}
    cpu: [x64]
    os: [linux]

  '@unrs/resolver-binding-linux-x64-musl@1.6.1':
    resolution: {integrity: sha512-A9P2H+/LKHtuUfk/REkWrrawWXx2Z5atIHuU1I5Sv8uOj+NirmoCOPS8H+nfZyemsX4vzSe4id/KDYSQGsnPrA==}
    cpu: [x64]
    os: [linux]

  '@unrs/resolver-binding-wasm32-wasi@1.6.1':
    resolution: {integrity: sha512-Y9Sz1GXo/2z43KiMh4MfP0rTknsFNOsTjly068QhGJYO6qjIsvpbf4vhDnMFTDlBz8bDsibG1ggZ6BRjEzjmiA==}
    engines: {node: '>=14.0.0'}
    cpu: [wasm32]

  '@unrs/resolver-binding-win32-arm64-msvc@1.6.1':
    resolution: {integrity: sha512-Z2gYsbEsv0eyD/wx8uDnGBmo7n9z1oAJnjpdovq3XkdAjKoIVNCRRlbrFQG0HkVuqBAxrJnWFNECfGebLrz7mA==}
    cpu: [arm64]
    os: [win32]

  '@unrs/resolver-binding-win32-ia32-msvc@1.6.1':
    resolution: {integrity: sha512-bpGw2JV9NN1zKt/jXpOB+U9AdqdcPdqA2tF8Or6axNoOl3gBtSaooEYx17NpQra33Wx/d7VX8jWv+3LX1dggJA==}
    cpu: [ia32]
    os: [win32]

  '@unrs/resolver-binding-win32-x64-msvc@1.6.1':
    resolution: {integrity: sha512-uNnVmvDLZBDQ4sLFNTugTtzUH9LEoHXG46HdWaih+pK4knwi+wcz+nd0fQC92n/dH4PwPc5T8XArvlCKpfU6vQ==}
    cpu: [x64]
    os: [win32]

  '@vitejs/longfilename-aaaaaaaaaaaaaaaaaaaaaaaaaaaaaaaaaaaaaaaaaaaaaaaaaaaaaaaaaaaaaaaaaaaaaaaaaaaaaaaaaaaaaaaaaaaaaaaaaaaaaaaaaaaaaaaaaaaaaaaaaaaaaaaaaaaaaaaaaaaaaaaaaaaaaaaaaaaaaaaaaaaaaaaaaaaaaaaaaaaaaaaaaaaa@file:playground/optimize-deps/longfilename':
    resolution: {directory: playground/optimize-deps/longfilename, type: directory}

  '@vitejs/plugin-vue@5.2.1':
    resolution: {integrity: sha512-cxh314tzaWwOLqVes2gnnCtvBDcM1UMdn+iFR+UjAn411dPT3tOmqrJjbMd7koZpMAmBM/GqeV4n9ge7JSiJJQ==}
    engines: {node: ^18.0.0 || >=20.0.0}
    peerDependencies:
      vite: workspace:*
      vue: ^3.2.25

  '@vitejs/release-scripts@1.5.0':
    resolution: {integrity: sha512-rZQdM5AneNJHzDOTUaQOOifauH6MkGTSI+GH8bKKrimBaa5BtvpnE1iz43fJ4QDO7RdGxAlxWnPQAVlFhGM1cQ==}

  '@vitejs/test-added-in-entries@file:playground/optimize-deps/added-in-entries':
    resolution: {directory: playground/optimize-deps/added-in-entries, type: directory}

  '@vitejs/test-alias-original@file:playground/ssr-alias/alias-original':
    resolution: {directory: playground/ssr-alias/alias-original, type: directory}

  '@vitejs/test-aliased-module@file:playground/alias/dir/module':
    resolution: {directory: playground/alias/dir/module, type: directory}

  '@vitejs/test-browser-exports@file:playground/ssr-webworker/browser-exports':
    resolution: {directory: playground/ssr-webworker/browser-exports, type: directory}

  '@vitejs/test-commonjs-dep@file:playground/define/commonjs-dep':
    resolution: {directory: playground/define/commonjs-dep, type: directory}

  '@vitejs/test-css-js-dep@file:playground/css/css-js-dep':
    resolution: {directory: playground/css/css-js-dep, type: directory}

  '@vitejs/test-css-lib@file:playground/ssr-deps/css-lib':
    resolution: {directory: playground/ssr-deps/css-lib, type: directory}

  '@vitejs/test-css-proxy-dep-nested@file:playground/css/css-proxy-dep-nested':
    resolution: {directory: playground/css/css-proxy-dep-nested, type: directory}

  '@vitejs/test-css-proxy-dep@file:playground/css/css-proxy-dep':
    resolution: {directory: playground/css/css-proxy-dep, type: directory}

  '@vitejs/test-deep-import@file:playground/ssr-resolve/deep-import':
    resolution: {directory: playground/ssr-resolve/deep-import, type: directory}

  '@vitejs/test-define-properties-exports@file:playground/ssr-deps/define-properties-exports':
    resolution: {directory: playground/ssr-deps/define-properties-exports, type: directory}

  '@vitejs/test-define-property-exports@file:playground/ssr-deps/define-property-exports':
    resolution: {directory: playground/ssr-deps/define-property-exports, type: directory}

  '@vitejs/test-dep-a@file:playground/preload/dep-a':
    resolution: {directory: playground/preload/dep-a, type: directory}

  '@vitejs/test-dep-alias-using-absolute-path@file:playground/optimize-deps/dep-alias-using-absolute-path':
    resolution: {directory: playground/optimize-deps/dep-alias-using-absolute-path, type: directory}

  '@vitejs/test-dep-cjs-browser-field-bare@file:playground/optimize-deps/dep-cjs-browser-field-bare':
    resolution: {directory: playground/optimize-deps/dep-cjs-browser-field-bare, type: directory}

  '@vitejs/test-dep-cjs-compiled-from-cjs@file:playground/optimize-deps/dep-cjs-compiled-from-cjs':
    resolution: {directory: playground/optimize-deps/dep-cjs-compiled-from-cjs, type: directory}

  '@vitejs/test-dep-cjs-compiled-from-esm@file:playground/optimize-deps/dep-cjs-compiled-from-esm':
    resolution: {directory: playground/optimize-deps/dep-cjs-compiled-from-esm, type: directory}

  '@vitejs/test-dep-cjs-external-package-omit-js-suffix@file:playground/optimize-deps/dep-cjs-external-package-omit-js-suffix':
    resolution: {directory: playground/optimize-deps/dep-cjs-external-package-omit-js-suffix, type: directory}

  '@vitejs/test-dep-cjs-with-assets@file:playground/optimize-deps/dep-cjs-with-assets':
    resolution: {directory: playground/optimize-deps/dep-cjs-with-assets, type: directory}

  '@vitejs/test-dep-conditions@file:packages/vite/src/node/__tests__/fixtures/test-dep-conditions':
    resolution: {directory: packages/vite/src/node/__tests__/fixtures/test-dep-conditions, type: directory}

  '@vitejs/test-dep-css-require@file:playground/optimize-deps/dep-css-require':
    resolution: {directory: playground/optimize-deps/dep-css-require, type: directory}

  '@vitejs/test-dep-esbuild-plugin-transform@file:playground/optimize-deps/dep-esbuild-plugin-transform':
    resolution: {directory: playground/optimize-deps/dep-esbuild-plugin-transform, type: directory}

  '@vitejs/test-dep-including-a@file:playground/preload/dep-including-a':
    resolution: {directory: playground/preload/dep-including-a, type: directory}

  '@vitejs/test-dep-incompatible@file:playground/optimize-deps/dep-incompatible':
    resolution: {directory: playground/optimize-deps/dep-incompatible, type: directory}

  '@vitejs/test-dep-no-discovery@file:playground/optimize-deps-no-discovery/dep-no-discovery':
    resolution: {directory: playground/optimize-deps-no-discovery/dep-no-discovery, type: directory}

  '@vitejs/test-dep-node-env@file:playground/optimize-deps/dep-node-env':
    resolution: {directory: playground/optimize-deps/dep-node-env, type: directory}

  '@vitejs/test-dep-non-optimized@file:playground/optimize-deps/dep-non-optimized':
    resolution: {directory: playground/optimize-deps/dep-non-optimized, type: directory}

  '@vitejs/test-dep-not-js@file:playground/optimize-deps/dep-not-js':
    resolution: {directory: playground/optimize-deps/dep-not-js, type: directory}

  '@vitejs/test-dep-optimize-exports-with-glob@file:playground/optimize-deps/dep-optimize-exports-with-glob':
    resolution: {directory: playground/optimize-deps/dep-optimize-exports-with-glob, type: directory}

  '@vitejs/test-dep-optimize-exports-with-root-glob@file:playground/optimize-deps/dep-optimize-exports-with-root-glob':
    resolution: {directory: playground/optimize-deps/dep-optimize-exports-with-root-glob, type: directory}

  '@vitejs/test-dep-optimize-with-glob@file:playground/optimize-deps/dep-optimize-with-glob':
    resolution: {directory: playground/optimize-deps/dep-optimize-with-glob, type: directory}

  '@vitejs/test-dep-relative-to-main@file:playground/optimize-deps/dep-relative-to-main':
    resolution: {directory: playground/optimize-deps/dep-relative-to-main, type: directory}

  '@vitejs/test-dep-self-reference-url-worker@file:playground/worker/dep-self-reference-url-worker':
    resolution: {directory: playground/worker/dep-self-reference-url-worker, type: directory}

  '@vitejs/test-dep-source-map-no-sources@file:playground/optimize-deps/dep-source-map-no-sources':
    resolution: {directory: playground/optimize-deps/dep-source-map-no-sources, type: directory}

  '@vitejs/test-dep-that-imports@file:playground/external/dep-that-imports':
    resolution: {directory: playground/external/dep-that-imports, type: directory}

  '@vitejs/test-dep-that-requires@file:playground/external/dep-that-requires':
    resolution: {directory: playground/external/dep-that-requires, type: directory}

  '@vitejs/test-dep-to-optimize@file:playground/worker/dep-to-optimize':
    resolution: {directory: playground/worker/dep-to-optimize, type: directory}

  '@vitejs/test-dep-with-asset-ext1.pdf@file:playground/optimize-deps/dep-with-asset-ext/dep1':
    resolution: {directory: playground/optimize-deps/dep-with-asset-ext/dep1, type: directory}

  '@vitejs/test-dep-with-asset-ext2.pdf@file:playground/optimize-deps/dep-with-asset-ext/dep2':
    resolution: {directory: playground/optimize-deps/dep-with-asset-ext/dep2, type: directory}

  '@vitejs/test-dep-with-builtin-module-cjs@file:playground/optimize-deps/dep-with-builtin-module-cjs':
    resolution: {directory: playground/optimize-deps/dep-with-builtin-module-cjs, type: directory}

  '@vitejs/test-dep-with-builtin-module-esm@file:playground/optimize-deps/dep-with-builtin-module-esm':
    resolution: {directory: playground/optimize-deps/dep-with-builtin-module-esm, type: directory}

  '@vitejs/test-dep-with-dynamic-import@file:playground/optimize-deps/dep-with-dynamic-import':
    resolution: {directory: playground/optimize-deps/dep-with-dynamic-import, type: directory}

  '@vitejs/test-dep-with-optional-peer-dep-submodule@file:playground/optimize-deps/dep-with-optional-peer-dep-submodule':
    resolution: {directory: playground/optimize-deps/dep-with-optional-peer-dep-submodule, type: directory}
    peerDependencies:
      foobar: 0.0.0
    peerDependenciesMeta:
      foobar:
        optional: true

  '@vitejs/test-dep-with-optional-peer-dep@file:playground/optimize-deps/dep-with-optional-peer-dep':
    resolution: {directory: playground/optimize-deps/dep-with-optional-peer-dep, type: directory}
    peerDependencies:
      foobar: 0.0.0
    peerDependenciesMeta:
      foobar:
        optional: true

  '@vitejs/test-entries@file:playground/ssr-resolve/entries':
    resolution: {directory: playground/ssr-resolve/entries, type: directory}

  '@vitejs/test-external-cjs@file:playground/ssr-noexternal/external-cjs':
    resolution: {directory: playground/ssr-noexternal/external-cjs, type: directory}

  '@vitejs/test-external-entry@file:playground/ssr-deps/external-entry':
    resolution: {directory: playground/ssr-deps/external-entry, type: directory}

  '@vitejs/test-external-using-external-entry@file:playground/ssr-deps/external-using-external-entry':
    resolution: {directory: playground/ssr-deps/external-using-external-entry, type: directory}

  '@vitejs/test-forwarded-export@file:playground/ssr-deps/forwarded-export':
    resolution: {directory: playground/ssr-deps/forwarded-export, type: directory}

  '@vitejs/test-import-assertion-dep@file:playground/import-assertion/import-assertion-dep':
    resolution: {directory: playground/import-assertion/import-assertion-dep, type: directory}

  '@vitejs/test-import-builtin@file:playground/ssr-deps/import-builtin-cjs':
    resolution: {directory: playground/ssr-deps/import-builtin-cjs, type: directory}

  '@vitejs/test-import-meta-glob-pkg@file:playground/glob-import/import-meta-glob-pkg':
    resolution: {directory: playground/glob-import/import-meta-glob-pkg, type: directory}

  '@vitejs/test-importee-pkg@file:playground/js-sourcemap/importee-pkg':
    resolution: {directory: playground/js-sourcemap/importee-pkg, type: directory}

  '@vitejs/test-json-module@file:playground/json/json-module':
    resolution: {directory: playground/json/json-module, type: directory}

  '@vitejs/test-minify@file:playground/minify/dir/module':
    resolution: {directory: playground/minify/dir/module, type: directory}

  '@vitejs/test-missing-dep@file:playground/optimize-missing-deps/missing-dep':
    resolution: {directory: playground/optimize-missing-deps/missing-dep, type: directory}

  '@vitejs/test-module-condition@file:playground/ssr-deps/module-condition':
    resolution: {directory: playground/ssr-deps/module-condition, type: directory}

  '@vitejs/test-multi-entry-dep@file:playground/optimize-missing-deps/multi-entry-dep':
    resolution: {directory: playground/optimize-missing-deps/multi-entry-dep, type: directory}

  '@vitejs/test-nested-exclude@file:playground/optimize-deps/nested-exclude':
    resolution: {directory: playground/optimize-deps/nested-exclude, type: directory}

  '@vitejs/test-nested-exclude@file:playground/ssr-deps/nested-exclude':
    resolution: {directory: playground/ssr-deps/nested-exclude, type: directory}

  '@vitejs/test-nested-external@file:playground/ssr-deps/nested-external':
    resolution: {directory: playground/ssr-deps/nested-external, type: directory}

  '@vitejs/test-nested-include@file:playground/optimize-deps/nested-include':
    resolution: {directory: playground/optimize-deps/nested-include, type: directory}

  '@vitejs/test-nested-include@file:playground/ssr-deps/nested-include':
    resolution: {directory: playground/ssr-deps/nested-include, type: directory}

  '@vitejs/test-no-external-cjs@file:playground/ssr-deps/no-external-cjs':
    resolution: {directory: playground/ssr-deps/no-external-cjs, type: directory}

  '@vitejs/test-no-external-css@file:playground/ssr-deps/no-external-css':
    resolution: {directory: playground/ssr-deps/no-external-css, type: directory}

  '@vitejs/test-object-assigned-exports@file:playground/ssr-deps/object-assigned-exports':
    resolution: {directory: playground/ssr-deps/object-assigned-exports, type: directory}

  '@vitejs/test-only-object-assigned-exports@file:playground/ssr-deps/only-object-assigned-exports':
    resolution: {directory: playground/ssr-deps/only-object-assigned-exports, type: directory}

  '@vitejs/test-optimized-with-nested-external@file:playground/ssr-deps/optimized-with-nested-external':
    resolution: {directory: playground/ssr-deps/optimized-with-nested-external, type: directory}

  '@vitejs/test-pkg-exports@file:playground/ssr-deps/pkg-exports':
    resolution: {directory: playground/ssr-deps/pkg-exports, type: directory}

  '@vitejs/test-pkg@file:playground/dynamic-import/pkg':
    resolution: {directory: playground/dynamic-import/pkg, type: directory}

  '@vitejs/test-primitive-export@file:playground/ssr-deps/primitive-export':
    resolution: {directory: playground/ssr-deps/primitive-export, type: directory}

  '@vitejs/test-read-file-content@file:playground/ssr-deps/read-file-content':
    resolution: {directory: playground/ssr-deps/read-file-content, type: directory}

  '@vitejs/test-require-absolute@file:playground/ssr-deps/require-absolute':
    resolution: {directory: playground/ssr-deps/require-absolute, type: directory}

  '@vitejs/test-require-external-cjs@file:playground/ssr-noexternal/require-external-cjs':
    resolution: {directory: playground/ssr-noexternal/require-external-cjs, type: directory}

  '@vitejs/test-resolve-pkg-exports@file:playground/ssr-resolve/pkg-exports':
    resolution: {directory: playground/ssr-resolve/pkg-exports, type: directory}

  '@vitejs/test-scss-proxy-dep-nested@file:playground/css/scss-proxy-dep-nested':
    resolution: {directory: playground/css/scss-proxy-dep-nested, type: directory}

  '@vitejs/test-scss-proxy-dep@file:playground/css/scss-proxy-dep':
    resolution: {directory: playground/css/scss-proxy-dep, type: directory}

  '@vitejs/test-ssr-conditions-external@file:playground/ssr-conditions/external':
    resolution: {directory: playground/ssr-conditions/external, type: directory}

  '@vitejs/test-ssr-conditions-no-external@file:playground/ssr-conditions/no-external':
    resolution: {directory: playground/ssr-conditions/no-external, type: directory}

  '@vitejs/test-ts-transpiled-exports@file:playground/ssr-deps/ts-transpiled-exports':
    resolution: {directory: playground/ssr-deps/ts-transpiled-exports, type: directory}

  '@vitejs/test-worker-dep-cjs@file:playground/worker/dep-cjs':
    resolution: {directory: playground/worker/dep-cjs, type: directory}

  '@vitejs/test-worker-exports@file:playground/ssr-webworker/worker-exports':
    resolution: {directory: playground/ssr-webworker/worker-exports, type: directory}

  '@vitest/expect@3.1.1':
    resolution: {integrity: sha512-q/zjrW9lgynctNbwvFtQkGK9+vvHA5UzVi2V8APrp1C6fG6/MuYYkmlx4FubuqLycCeSdHD5aadWfua/Vr0EUA==}

  '@vitest/mocker@3.1.1':
    resolution: {integrity: sha512-bmpJJm7Y7i9BBELlLuuM1J1Q6EQ6K5Ye4wcyOpOMXMcePYKSIYlpcrCm4l/O6ja4VJA5G2aMJiuZkZdnxlC3SA==}
    peerDependencies:
      msw: ^2.4.9
      vite: workspace:*
    peerDependenciesMeta:
      msw:
        optional: true
      vite:
        optional: true

  '@vitest/pretty-format@3.1.1':
    resolution: {integrity: sha512-dg0CIzNx+hMMYfNmSqJlLSXEmnNhMswcn3sXO7Tpldr0LiGmg3eXdLLhwkv2ZqgHb/d5xg5F7ezNFRA1fA13yA==}

  '@vitest/runner@3.1.1':
    resolution: {integrity: sha512-X/d46qzJuEDO8ueyjtKfxffiXraPRfmYasoC4i5+mlLEJ10UvPb0XH5M9C3gWuxd7BAQhpK42cJgJtq53YnWVA==}

  '@vitest/snapshot@3.1.1':
    resolution: {integrity: sha512-bByMwaVWe/+1WDf9exFxWWgAixelSdiwo2p33tpqIlM14vW7PRV5ppayVXtfycqze4Qhtwag5sVhX400MLBOOw==}

  '@vitest/spy@3.1.1':
    resolution: {integrity: sha512-+EmrUOOXbKzLkTDwlsc/xrwOlPDXyVk3Z6P6K4oiCndxz7YLpp/0R0UsWVOKT0IXWjjBJuSMk6D27qipaupcvQ==}

  '@vitest/utils@3.1.1':
    resolution: {integrity: sha512-1XIjflyaU2k3HMArJ50bwSh3wKWPD6Q47wz/NUSmRV0zNywPc4w79ARjg/i/aNINHwA+mIALhUVqD9/aUvZNgg==}

  '@volar/language-core@2.4.11':
    resolution: {integrity: sha512-lN2C1+ByfW9/JRPpqScuZt/4OrUUse57GLI6TbLgTIqBVemdl1wNcZ1qYGEo2+Gw8coYLgCy7SuKqn6IrQcQgg==}

  '@volar/source-map@2.4.11':
    resolution: {integrity: sha512-ZQpmafIGvaZMn/8iuvCFGrW3smeqkq/IIh9F1SdSx9aUl0J4Iurzd6/FhmjNO5g2ejF3rT45dKskgXWiofqlZQ==}

  '@vue/compiler-core@3.4.38':
    resolution: {integrity: sha512-8IQOTCWnLFqfHzOGm9+P8OPSEDukgg3Huc92qSG49if/xI2SAwLHQO2qaPQbjCWPBcQoO1WYfXfTACUrWV3c5A==}

  '@vue/compiler-core@3.5.13':
    resolution: {integrity: sha512-oOdAkwqUfW1WqpwSYJce06wvt6HljgY3fGeM9NcVA1HaYOij3mZG9Rkysn0OHuyUAGMbEbARIpsG+LPVlBJ5/Q==}

  '@vue/compiler-dom@3.4.38':
    resolution: {integrity: sha512-Osc/c7ABsHXTsETLgykcOwIxFktHfGSUDkb05V61rocEfsFDcjDLH/IHJSNJP+/Sv9KeN2Lx1V6McZzlSb9EhQ==}

  '@vue/compiler-dom@3.5.13':
    resolution: {integrity: sha512-ZOJ46sMOKUjO3e94wPdCzQ6P1Lx/vhp2RSvfaab88Ajexs0AHeV0uasYhi99WPaogmBlRHNRuly8xV75cNTMDA==}

  '@vue/compiler-sfc@3.4.38':
    resolution: {integrity: sha512-s5QfZ+9PzPh3T5H4hsQDJtI8x7zdJaew/dCGgqZ2630XdzaZ3AD8xGZfBqpT8oaD/p2eedd+pL8tD5vvt5ZYJQ==}

  '@vue/compiler-sfc@3.5.13':
    resolution: {integrity: sha512-6VdaljMpD82w6c2749Zhf5T9u5uLBWKnVue6XWxprDobftnletJ8+oel7sexFfM3qIxNmVE7LSFGTpv6obNyaQ==}

  '@vue/compiler-ssr@3.4.38':
    resolution: {integrity: sha512-YXznKFQ8dxYpAz9zLuVvfcXhc31FSPFDcqr0kyujbOwNhlmaNvL2QfIy+RZeJgSn5Fk54CWoEUeW+NVBAogGaw==}

  '@vue/compiler-ssr@3.5.13':
    resolution: {integrity: sha512-wMH6vrYHxQl/IybKJagqbquvxpWCuVYpoUJfCqFZwa/JY1GdATAQ+TgVtgrwwMZ0D07QhA99rs/EAAWfvG6KpA==}

  '@vue/compiler-vue2@2.7.16':
    resolution: {integrity: sha512-qYC3Psj9S/mfu9uVi5WvNZIzq+xnXMhOwbTFKKDD7b1lhpnn71jXSFdTQ+WsIEk0ONCd7VV2IMm7ONl6tbQ86A==}

  '@vue/devtools-api@6.6.4':
    resolution: {integrity: sha512-sGhTPMuXqZ1rVOk32RylztWkfXTRhuS7vgAKv0zjqk8gbsHkJ7xfFf+jbySxt7tWObEJwyKaHMikV/WGDiQm8g==}

  '@vue/devtools-api@7.7.2':
    resolution: {integrity: sha512-1syn558KhyN+chO5SjlZIwJ8bV/bQ1nOVTG66t2RbG66ZGekyiYNmRO7X9BJCXQqPsFHlnksqvPhce2qpzxFnA==}

  '@vue/devtools-kit@7.7.2':
    resolution: {integrity: sha512-CY0I1JH3Z8PECbn6k3TqM1Bk9ASWxeMtTCvZr7vb+CHi+X/QwQm5F1/fPagraamKMAHVfuuCbdcnNg1A4CYVWQ==}

  '@vue/devtools-shared@7.7.2':
    resolution: {integrity: sha512-uBFxnp8gwW2vD6FrJB8JZLUzVb6PNRG0B0jBnHsOH8uKyva2qINY8PTF5Te4QlTbMDqU5K6qtJDr6cNsKWhbOA==}

  '@vue/language-core@2.1.10':
    resolution: {integrity: sha512-DAI289d0K3AB5TUG3xDp9OuQ71CnrujQwJrQnfuZDwo6eGNf0UoRlPuaVNO+Zrn65PC3j0oB2i7mNmVPggeGeQ==}
    peerDependencies:
      typescript: '*'
    peerDependenciesMeta:
      typescript:
        optional: true

  '@vue/reactivity@3.4.38':
    resolution: {integrity: sha512-4vl4wMMVniLsSYYeldAKzbk72+D3hUnkw9z8lDeJacTxAkXeDAP1uE9xr2+aKIN0ipOL8EG2GPouVTH6yF7Gnw==}

  '@vue/reactivity@3.5.13':
    resolution: {integrity: sha512-NaCwtw8o48B9I6L1zl2p41OHo/2Z4wqYGGIK1Khu5T7yxrn+ATOixn/Udn2m+6kZKB/J7cuT9DbWWhRxqixACg==}

  '@vue/runtime-core@3.4.38':
    resolution: {integrity: sha512-21z3wA99EABtuf+O3IhdxP0iHgkBs1vuoCAsCKLVJPEjpVqvblwBnTj42vzHRlWDCyxu9ptDm7sI2ZMcWrQqlA==}

  '@vue/runtime-core@3.5.13':
    resolution: {integrity: sha512-Fj4YRQ3Az0WTZw1sFe+QDb0aXCerigEpw418pw1HBUKFtnQHWzwojaukAs2X/c9DQz4MQ4bsXTGlcpGxU/RCIw==}

  '@vue/runtime-dom@3.4.38':
    resolution: {integrity: sha512-afZzmUreU7vKwKsV17H1NDThEEmdYI+GCAK/KY1U957Ig2NATPVjCROv61R19fjZNzMmiU03n79OMnXyJVN0UA==}

  '@vue/runtime-dom@3.5.13':
    resolution: {integrity: sha512-dLaj94s93NYLqjLiyFzVs9X6dWhTdAlEAciC3Moq7gzAc13VJUdCnjjRurNM6uTLFATRHexHCTu/Xp3eW6yoog==}

  '@vue/server-renderer@3.4.38':
    resolution: {integrity: sha512-NggOTr82FbPEkkUvBm4fTGcwUY8UuTsnWC/L2YZBmvaQ4C4Jl/Ao4HHTB+l7WnFCt5M/dN3l0XLuyjzswGYVCA==}
    peerDependencies:
      vue: 3.4.38

  '@vue/server-renderer@3.5.13':
    resolution: {integrity: sha512-wAi4IRJV/2SAW3htkTlB+dHeRmpTiVIK1OGLWV1yeStVSebSQQOwGwIq0D3ZIoBj2C2qpgz5+vX9iEBkTdk5YA==}
    peerDependencies:
      vue: 3.5.13

  '@vue/shared@3.4.38':
    resolution: {integrity: sha512-q0xCiLkuWWQLzVrecPb0RMsNWyxICOjPrcrwxTUEHb1fsnvni4dcuyG7RT/Ie7VPTvnjzIaWzRMUBsrqNj/hhw==}

  '@vue/shared@3.5.13':
    resolution: {integrity: sha512-/hnE/qP5ZoGpol0a5mDi45bOd7t3tjYJBjsgCsivow7D48cJeV5l05RD82lPqi7gRiphZM37rnhW1l6ZoCNNnQ==}

  '@vueuse/core@12.7.0':
    resolution: {integrity: sha512-jtK5B7YjZXmkGNHjviyGO4s3ZtEhbzSgrbX+s5o+Lr8i2nYqNyHuPVOeTdM1/hZ5Tkxg/KktAuAVDDiHMraMVA==}

  '@vueuse/integrations@12.7.0':
    resolution: {integrity: sha512-IEq7K4bCl7mn3uKJaWtNXnd1CAPaHLUMuyj5K1/k/pVcItt0VONZW8xiGxdIovJcQjkzOHjImhX5t6gija+0/g==}
    peerDependencies:
      async-validator: ^4
      axios: ^1
      change-case: ^5
      drauu: ^0.4
      focus-trap: ^7
      fuse.js: ^7
      idb-keyval: ^6
      jwt-decode: ^4
      nprogress: ^0.2
      qrcode: ^1.5
      sortablejs: ^1
      universal-cookie: ^7
    peerDependenciesMeta:
      async-validator:
        optional: true
      axios:
        optional: true
      change-case:
        optional: true
      drauu:
        optional: true
      focus-trap:
        optional: true
      fuse.js:
        optional: true
      idb-keyval:
        optional: true
      jwt-decode:
        optional: true
      nprogress:
        optional: true
      qrcode:
        optional: true
      sortablejs:
        optional: true
      universal-cookie:
        optional: true

  '@vueuse/metadata@12.7.0':
    resolution: {integrity: sha512-4VvTH9mrjXqFN5LYa5YfqHVRI6j7R00Vy4995Rw7PQxyCL3z0Lli86iN4UemWqixxEvYfRjG+hF9wL8oLOn+3g==}

  '@vueuse/shared@12.7.0':
    resolution: {integrity: sha512-coLlUw2HHKsm7rPN6WqHJQr18WymN4wkA/3ThFaJ4v4gWGWAQQGK+MJxLuJTBs4mojQiazlVWAKNJNpUWGRkNw==}

  accepts@2.0.0:
    resolution: {integrity: sha512-5cvg6CtKwfgdmVqY1WIiXKc3Q1bkRqGLi+2W/6ao+6Y7gu/RCwRuAhGEzh5B4KlszSuTLgZYuqFqo5bImjNKng==}
    engines: {node: '>= 0.6'}

  acorn-jsx@5.3.2:
    resolution: {integrity: sha512-rq9s+JNhf0IChjtDXxllJ7g41oZk5SlXtp0LHwyA5cejwn7vKmKp4pPri6YEePv2PU65sAsegbXtIinmDFDXgQ==}
    peerDependencies:
      acorn: ^6.0.0 || ^7.0.0 || ^8.0.0

  acorn-walk@8.3.2:
    resolution: {integrity: sha512-cjkyv4OtNCIeqhHrfS81QWXoCBPExR/J62oyEqepVw8WaQeSqpW2uhuLPh1m9eWhDuOo/jUXVTlifvesOWp/4A==}
    engines: {node: '>=0.4.0'}

  acorn@7.4.1:
    resolution: {integrity: sha512-nQyp0o1/mNdbTO1PO6kHkwSrmgZ0MT/jCCpNiwbUjGoRN4dlBhqJtoQuCnEOKzgTVwg0ZWiCoQy6SxMebQVh8A==}
    engines: {node: '>=0.4.0'}
    hasBin: true

  acorn@8.14.0:
    resolution: {integrity: sha512-cl669nCJTZBsL97OF4kUQm5g5hC2uihk0NxY3WENAC0TYdILVkAyHymAntgxGkl7K+t0cXIrH5siy5S4XkFycA==}
    engines: {node: '>=0.4.0'}
    hasBin: true

  acorn@8.14.1:
    resolution: {integrity: sha512-OvQ/2pUDKmgfCg++xsTX1wGxfTaszcHVcTctW4UJB4hibJx2HXxxO5UmVgyjMa+ZDsiaf5wWLXYpRWMmBI0QHg==}
    engines: {node: '>=0.4.0'}
    hasBin: true

  add-stream@1.0.0:
    resolution: {integrity: sha512-qQLMr+8o0WC4FZGQTcJiKBVC59JylcPSrTtk6usvmIDFUOCKegapy1VHQwRbFMOFyb/inzUVqHs+eMYKDM1YeQ==}

  ajv@6.12.6:
    resolution: {integrity: sha512-j3fVLgvTo527anyYyJOGTYJbG+vnnQYvE0m5mmkc1TK+nxAppkCLMIL0aZ4dblVCNoGShhm+kzE4ZUykBoMg4g==}

  algoliasearch@5.20.3:
    resolution: {integrity: sha512-iNC6BGvipaalFfDfDnXUje8GUlW5asj0cTMsZJwO/0rhsyLx1L7GZFAY8wW+eQ6AM4Yge2p5GSE5hrBlfSD90Q==}
    engines: {node: '>= 14.0.0'}

  alien-signals@0.2.2:
    resolution: {integrity: sha512-cZIRkbERILsBOXTQmMrxc9hgpxglstn69zm+F1ARf4aPAzdAFYd6sBq87ErO0Fj3DV94tglcyHG5kQz9nDC/8A==}

  ansi-escapes@7.0.0:
    resolution: {integrity: sha512-GdYO7a61mR0fOlAsvC9/rIHf7L96sBc6dEWzeOu+KAea5bZyQRPIpojrVoI4AXGJS/ycu/fBTdLrUkA4ODrvjw==}
    engines: {node: '>=18'}

  ansi-regex@5.0.1:
    resolution: {integrity: sha512-quJQXlTSUGL2LH9SUXo8VwsY4soanhgo6LNSm84E1LBcE8s3O0wpdiRzyR9z/ZZJMlMWv37qOOb9pdJlMUEKFQ==}
    engines: {node: '>=8'}

  ansi-regex@6.1.0:
    resolution: {integrity: sha512-7HSX4QQb4CspciLpVFwyRe79O3xsIZDDLER21kERQ71oaPodF8jL725AgJMFAYbooIqolJoRLuM81SpeUkpkvA==}
    engines: {node: '>=12'}

  ansi-styles@4.3.0:
    resolution: {integrity: sha512-zbB9rCJAT1rbjiVDb2hqKFHNYLxgtk8NURxZ3IZwD3F6NtxbXZQCnnSi1Lkx+IDohdPlFp222wVALIheZJQSEg==}
    engines: {node: '>=8'}

  ansi-styles@6.2.1:
    resolution: {integrity: sha512-bN798gFfQX+viw3R7yrGWRqnrN2oRkEkUjjl4JNn4E8GxxbjtG3FbrEIIY3l8/hrwUwIeCZvi4QuOTP4MErVug==}
    engines: {node: '>=12'}

  any-promise@1.3.0:
    resolution: {integrity: sha512-7UvmKalWRt1wgjL1RrGxoSJW/0QZFIegpeGvZG9kjp8vrRu55XTHbwnqq2GpXm9uLbcuhxm3IqX9OB4MZR1b2A==}

  anymatch@3.1.3:
    resolution: {integrity: sha512-KMReFUr0B4t+D+OBkjR3KYqvocp2XaSzO55UcB6mgQMd3KbcE+mWTyvVV7D/zsdEbNnV6acZUutkiHQXvTr1Rw==}
    engines: {node: '>= 8'}

  arg@5.0.2:
    resolution: {integrity: sha512-PYjyFOLKQ9y57JvQ6QLo8dAgNqswh8M1RMJYdQduT6xbWSgK36P/Z/v+p888pM69jMMfS8Xd8F6I1kQ/I9HUGg==}

  argparse@1.0.10:
    resolution: {integrity: sha512-o5Roy6tNG4SL/FOkCAN6RzjiakZS25RLYFrcMttJqbdd8BWrnA+fGz57iN5Pb06pvBGvl5gQ0B48dJlslXvoTg==}

  argparse@2.0.1:
    resolution: {integrity: sha512-8+9WqebbFzpX9OR+Wa6O29asIogeRMzcGtAINdpMHHyAg10f05aSFVBbcEqGf/PXw1EjAZ+q2/bEBg3DvurK3Q==}

  array-find-index@1.0.2:
    resolution: {integrity: sha512-M1HQyIXcBGtVywBt8WVdim+lrNaK7VHp99Qt5pSNziXznKHViIBbXWtfRTpEFpF/c4FdfxNAsCCwPp5phBYJtw==}
    engines: {node: '>=0.10.0'}

  array-ify@1.0.0:
    resolution: {integrity: sha512-c5AMf34bKdvPhQ7tBGhqkgKNUzMr4WUs+WDtC2ZUGOUncbxKMTvqxYctiseW3+L4bA8ec+GcZ6/A/FW4m8ukng==}

  artichokie@0.3.1:
    resolution: {integrity: sha512-a/AXuaesjXZkeFSBB1VFZZl6f2SJuKyOcrRtaulV2+VUBHNroqbaehEzzA3mmGN1bXSlY6bDEgXBkf6OUj4T6A==}
    engines: {node: ^18.0.0 || >=20.0.0}

  as-table@1.0.55:
    resolution: {integrity: sha512-xvsWESUJn0JN421Xb9MQw6AsMHRCUknCe0Wjlxvjud80mU4E6hQf1A6NzQKcYNmYw62MfzEtXc+badstZP3JpQ==}

  asap@2.0.6:
    resolution: {integrity: sha512-BSHWgDSAiKs50o2Re8ppvp3seVHXSRM44cdSsT9FfNEUUZLOGWVCsiWaRPWM1Znn+mqZ1OfVZ3z3DWEzSp7hRA==}

  assert-never@1.4.0:
    resolution: {integrity: sha512-5oJg84os6NMQNl27T9LnZkvvqzvAnHu03ShCnoj6bsJwS7L8AO4lf+C/XjK/nvzEqQB744moC6V128RucQd1jA==}

  assertion-error@2.0.1:
    resolution: {integrity: sha512-Izi8RQcffqCeNVgFigKli1ssklIbpHnCYc6AknXGYoB6grJqyeby7jv12JUQgmTAnIDnbck1uxksT4dzN3PWBA==}
    engines: {node: '>=12'}

  astring@1.9.0:
    resolution: {integrity: sha512-LElXdjswlqjWrPpJFg1Fx4wpkOCxj1TDHlSV4PlaRxHGWko024xICaa97ZkMfs6DRKlCguiAI+rbXv5GWwXIkg==}
    hasBin: true

  asynckit@0.4.0:
    resolution: {integrity: sha512-Oei9OH4tRh0YqU3GxhX79dM/mwVgvbZJaSNaRk+bshkj0S5cfHcgYakreBjrHwatXKbz+IoIdYLxrKim2MjW0Q==}

  autoprefixer@10.4.21:
    resolution: {integrity: sha512-O+A6LWV5LDHSJD3LjHYoNi4VLsj/Whi7k6zG12xTYaU4cQ8oxQGckXNX8cRHK5yOZ/ppVHe0ZBXGzSV9jXdVbQ==}
    engines: {node: ^10 || ^12 || >=14}
    hasBin: true
    peerDependencies:
      postcss: ^8.1.0

  axios@1.8.4:
    resolution: {integrity: sha512-eBSYY4Y68NNlHbHBMdeDmKNtDgXWhQsJcGqzO3iLUM0GraQFSS9cVgPX5I9b3lbdFKyYoAEGAZF1DwhTaljNAw==}

  babel-plugin-polyfill-corejs2@0.4.12:
    resolution: {integrity: sha512-CPWT6BwvhrTO2d8QVorhTCQw9Y43zOu7G9HigcfxvepOU6b8o3tcWad6oVgZIsZCTt42FFv97aA7ZJsbM4+8og==}
    peerDependencies:
      '@babel/core': ^7.4.0 || ^8.0.0-0 <8.0.0

  babel-plugin-polyfill-corejs3@0.11.1:
    resolution: {integrity: sha512-yGCqvBT4rwMczo28xkH/noxJ6MZ4nJfkVYdoDaC/utLtWrXxv27HVrzAeSbqR8SxDsp46n0YF47EbHoixy6rXQ==}
    peerDependencies:
      '@babel/core': ^7.4.0 || ^8.0.0-0 <8.0.0

  babel-plugin-polyfill-regenerator@0.6.3:
    resolution: {integrity: sha512-LiWSbl4CRSIa5x/JAU6jZiG9eit9w6mz+yVMFwDE83LAWvt0AfGBoZ7HS/mkhrKuh2ZlzfVZYKoLjXdqw6Yt7Q==}
    peerDependencies:
      '@babel/core': ^7.4.0 || ^8.0.0-0 <8.0.0

  babel-walk@3.0.0-canary-5:
    resolution: {integrity: sha512-GAwkz0AihzY5bkwIY5QDR+LvsRQgB/B+1foMPvi0FZPMl5fjD7ICiznUiBdLYMH1QYe6vqu4gWYytZOccLouFw==}
    engines: {node: '>= 10.0.0'}

  bail@2.0.2:
    resolution: {integrity: sha512-0xO6mYd7JB2YesxDKplafRpsiOzPt9V02ddPCLbY1xYGPOX24NTyN50qnUxgCPcSoYMhKpAuBTjQoRZCAkUDRw==}

  balanced-match@1.0.2:
    resolution: {integrity: sha512-3oSeUO0TMV67hN1AmbXsK4yaqU7tjiHlbxRDZOpH0KW9+CeX4bRAaX0Anxt0tx2MrpRpWwQaPwIlISEJhYU5Pw==}

  bignumber.js@9.3.0:
    resolution: {integrity: sha512-EM7aMFTXbptt/wZdMlBv2t8IViwQL+h6SLHosp8Yf0dqJMTnY6iL32opnAB6kAdL0SZPuvcAzFr31o0c/R3/RA==}

  binary-extensions@2.3.0:
    resolution: {integrity: sha512-Ceh+7ox5qe7LJuLHoY0feh3pHuUDHAcRUeyL2VYghZwfpkNIy/+8Ocg0a3UuSoYzavmylwuLWQOf3hl0jjMMIw==}
    engines: {node: '>=8'}

  birpc@0.2.19:
    resolution: {integrity: sha512-5WeXXAvTmitV1RqJFppT5QtUiz2p1mRSYU000Jkft5ZUCLJIk4uQriYNO50HknxKwM6jd8utNc66K1qGIwwWBQ==}

  body-parser@2.2.0:
    resolution: {integrity: sha512-02qvAaxv8tp7fBa/mw1ga98OGm+eCbqzJOKoRt70sLmfEEi+jyBYVTDGfCL/k06/4EMk/z01gCe7HoCH/f2LTg==}
    engines: {node: '>=18'}

  boolbase@1.0.0:
    resolution: {integrity: sha512-JZOSA7Mo9sNGB8+UjSgzdLtokWAky1zbztM3WRLCbZ70/3cTANmQmOdR7y2g+J0e2WXywy1yS468tY+IruqEww==}

  brace-expansion@1.1.11:
    resolution: {integrity: sha512-iCuPHDFgrHX7H2vEI/5xpz07zSHB00TpugqhmYtVmMO6518mCuRMoOYFldEBl0g187ufozdaHgWKcYFb61qGiA==}

  brace-expansion@2.0.1:
    resolution: {integrity: sha512-XnAIvQ8eM+kC6aULx6wuQiwVsnzsi9d3WxzV3FpWTGA19F621kwdbsAcFKXgKUHZWsy+mY6iL1sHTxWEFCytDA==}

  braces@3.0.3:
    resolution: {integrity: sha512-yQbXgO/OSZVD2IsiLlro+7Hf6Q18EJrKSEsdoMzKePKXct3gvD8oLcOQdIzGupr5Fj+EDe8gO/lxc1BzfMpxvA==}
    engines: {node: '>=8'}

  browserslist-to-esbuild@2.1.1:
    resolution: {integrity: sha512-KN+mty6C3e9AN8Z5dI1xeN15ExcRNeISoC3g7V0Kax/MMF9MSoYA2G7lkTTcVUFntiEjkpI0HNgqJC1NjdyNUw==}
    engines: {node: '>=18'}
    hasBin: true
    peerDependencies:
      browserslist: '*'

  browserslist@4.24.4:
    resolution: {integrity: sha512-KDi1Ny1gSePi1vm0q4oxSF8b4DR44GF4BbmS2YdhPLOEqd8pDviZOGH/GsmRwoWJ2+5Lr085X7naowMwKHDG1A==}
    engines: {node: ^6 || ^7 || ^8 || ^9 || ^10 || ^11 || ^12 || >=13.7}
    hasBin: true

  buffer-builder@0.2.0:
    resolution: {integrity: sha512-7VPMEPuYznPSoR21NE1zvd2Xna6c/CloiZCfcMXR1Jny6PjX0N4Nsa38zcBFo/FMK+BlA+FLKbJCQ0i2yxp+Xg==}

  buffer-from@1.1.2:
    resolution: {integrity: sha512-E+XQCRwSbaaiChtv6k6Dwgc+bx+Bs6vuKJHHl5kox/BaKbhiXzqQOwK4cO22yElGp2OCmjwVhT3HmxgyPGnJfQ==}

  bundle-name@4.1.0:
    resolution: {integrity: sha512-tjwM5exMg6BGRI+kNmTntNsvdZS1X8BFYS6tnJ2hdH0kVxM6/eVZ2xy+FqStSWvYmtfFMDLIxurorHwDKfDz5Q==}
    engines: {node: '>=18'}

  byte-size@9.0.1:
    resolution: {integrity: sha512-YLe9x3rabBrcI0cueCdLS2l5ONUKywcRpTs02B8KP9/Cimhj7o3ZccGrPnRvcbyHMbb7W79/3MUJl7iGgTXKEw==}
    engines: {node: '>=12.17'}
    peerDependencies:
      '@75lb/nature': latest
    peerDependenciesMeta:
      '@75lb/nature':
        optional: true

  bytes@3.1.2:
    resolution: {integrity: sha512-/Nf7TyzTx6S3yRJObOAV7956r8cr2+Oj8AC5dt8wSP3BQAoeX58NoHyCU8P8zGkNXStjTSi6fzO6F0pBdcYbEg==}
    engines: {node: '>= 0.8'}

  cac@6.7.14:
    resolution: {integrity: sha512-b6Ilus+c3RrdDk+JhLKUAQfzzgLEPy6wcXqS7f/xe1EETvsDP6GORG7SFuOs6cID5YkqchW/LXZbX5bc8j7ZcQ==}
    engines: {node: '>=8'}

  call-bind-apply-helpers@1.0.2:
    resolution: {integrity: sha512-Sp1ablJ0ivDkSzjcaJdxEunN5/XvksFJ2sMBFfq6x0ryhQV/2b/KwFe21cMpmHtPOSij8K99/wSfoEuTObmuMQ==}
    engines: {node: '>= 0.4'}

  call-bound@1.0.3:
    resolution: {integrity: sha512-YTd+6wGlNlPxSuri7Y6X8tY2dmm12UMH66RpKMhiX6rsk5wXXnYgbUcOt8kiS31/AjfoTOvCsE+w8nZQLQnzHA==}
    engines: {node: '>= 0.4'}

  callsites@3.1.0:
    resolution: {integrity: sha512-P8BjAsXvZS+VIDUI11hHCQEv74YT67YUi5JJFNWIqL235sBmjX4+qx9Muvls5ivyNENctx46xQLQ3aTuE7ssaQ==}
    engines: {node: '>=6'}

  camelcase-css@2.0.1:
    resolution: {integrity: sha512-QOSvevhslijgYwRx6Rv7zKdMF8lbRmx+uQGx2+vDc+KI/eBnsy9kit5aj23AgGu3pa4t9AgwbnXWqS+iOY+2aA==}
    engines: {node: '>= 6'}

  caniuse-api@3.0.0:
    resolution: {integrity: sha512-bsTwuIg/BZZK/vreVTYYbSWoe2F+71P7K5QGEX+pT250DZbfU1MQ5prOKpPR+LL6uWKK3KMwMCAS74QB3Um1uw==}

  caniuse-lite@1.0.30001700:
    resolution: {integrity: sha512-2S6XIXwaE7K7erT8dY+kLQcpa5ms63XlRkMkReXjle+kf6c5g38vyMl+Z5y8dSxOFDhcFe+nxnn261PLxBSQsQ==}

  caniuse-lite@1.0.30001703:
    resolution: {integrity: sha512-kRlAGTRWgPsOj7oARC9m1okJEXdL/8fekFVcxA8Hl7GH4r/sN4OJn/i6Flde373T50KS7Y37oFbMwlE8+F42kQ==}

  ccount@2.0.1:
    resolution: {integrity: sha512-eyrF0jiFpY+3drT6383f1qhkbGsLSifNAjA61IUjZjmLCWjItY6LB9ft9YhoDgwfmclB2zhu51Lc7+95b8NRAg==}

  chai@5.2.0:
    resolution: {integrity: sha512-mCuXncKXk5iCLhfhwTc0izo0gtEmpz5CtG2y8GiOINBlMVS6v8TMRc5TaLWKS6692m9+dVVfzgeVxR5UxWHTYw==}
    engines: {node: '>=12'}

  chalk@4.1.2:
    resolution: {integrity: sha512-oKnbhFyRIXpUuez8iBMmyEa4nbj4IOQyuhc/wy9kY7/WVPcwIO9VA668Pu8RkO7+0G76SLROeyw9CpQ061i4mA==}
    engines: {node: '>=10'}

  chalk@5.4.1:
    resolution: {integrity: sha512-zgVZuo2WcZgfUEmsn6eO3kINexW8RAE4maiQ8QNs8CtpPCSyMiYsULR3HQYkm3w8FIA3SberyMJMSldGsW+U3w==}
    engines: {node: ^12.17.0 || ^14.13 || >=16.0.0}

  character-entities-html4@2.1.0:
    resolution: {integrity: sha512-1v7fgQRj6hnSwFpq1Eu0ynr/CDEw0rXo2B61qXrLNdHZmPKgb7fqS1a2JwF0rISo9q77jDI8VMEHoApn8qDoZA==}

  character-entities-legacy@3.0.0:
    resolution: {integrity: sha512-RpPp0asT/6ufRm//AJVwpViZbGM/MkjQFxJccQRHmISF/22NBtsHqAWmL+/pmkPWoIUJdWyeVleTl1wydHATVQ==}

  character-entities@2.0.2:
    resolution: {integrity: sha512-shx7oQ0Awen/BRIdkjkvz54PnEEI/EjwXDSIZp86/KKdbafHh1Df/RYGBhn4hbe2+uKC9FnT5UCEdyPz3ai9hQ==}

  character-parser@2.2.0:
    resolution: {integrity: sha512-+UqJQjFEFaTAs3bNsF2j2kEN1baG/zghZbdqoYEDxGZtJo9LBzl1A+m0D4n3qKx8N2FNv8/Xp6yV9mQmBuptaw==}

  check-error@2.1.1:
    resolution: {integrity: sha512-OAlb+T7V4Op9OwdkjmguYRqncdlx5JiofwOAUkmTF+jNdHwzTaTs4sRAGpzLF3oOz5xAyDGrPgeIDFQmDOTiJw==}
    engines: {node: '>= 16'}

  chokidar@3.6.0:
    resolution: {integrity: sha512-7VT13fmjotKpGipCW9JEQAusEPE+Ei8nl6/g4FBAmIm0GOOLMua9NDDo/DWp0ZAxCr3cPq5ZpBqmPAQgDda2Pw==}
    engines: {node: '>= 8.10.0'}

  chokidar@4.0.3:
    resolution: {integrity: sha512-Qgzu8kfBvo+cA4962jnP1KkS6Dop5NS6g7R5LFYJr4b8Ub94PPQXUksCw9PvXoeXPRRddRNC5C1JQUR2SMGtnA==}
    engines: {node: '>= 14.16.0'}

  citty@0.1.6:
    resolution: {integrity: sha512-tskPPKEs8D2KPafUypv2gxwJP8h/OaJmC82QQGGDQcHvXX43xF2VDACcJVmZ0EuSxkpO9Kc4MlrA3q0+FG58AQ==}

  cli-cursor@5.0.0:
    resolution: {integrity: sha512-aCj4O5wKyszjMmDT4tZj93kxyydN/K5zPWSCe6/0AV/AA1pqe5ZBIw0a2ZfPQV7lL5/yb5HsUreJ6UFAF1tEQw==}
    engines: {node: '>=18'}

  cli-truncate@4.0.0:
    resolution: {integrity: sha512-nPdaFdQ0h/GEigbPClz11D0v/ZJEwxmeVZGeMo3Z5StPtUTkA9o1lD6QwoirYiSDzbcwn2XcjwmCp68W1IS4TA==}
    engines: {node: '>=18'}

  clipboard@2.0.11:
    resolution: {integrity: sha512-C+0bbOqkezLIsmWSvlsXS0Q0bmkugu7jcfMIACB+RDEntIzQIkdr148we28AfSloQLRdZlYL/QYyrq05j/3Faw==}

  cliui@8.0.1:
    resolution: {integrity: sha512-BSeNnyus75C4//NQ9gQt1/csTXyo/8Sb+afLAkzAptFuMsod9HFokGNudZpi/oQV73hnVK+sR+5PVRMd+Dr7YQ==}
    engines: {node: '>=12'}

  color-convert@2.0.1:
    resolution: {integrity: sha512-RRECPsj7iu/xb5oKYcsFHSppFNnsj/52OVTRKb4zP5onXwVF3zVmmToNcOfGC+CRDpfK/U584fMg38ZHCaElKQ==}
    engines: {node: '>=7.0.0'}

  color-name@1.1.4:
    resolution: {integrity: sha512-dOy+3AuW3a2wNbZHIuMZpTcgjGuLU/uBL/ubcZF9OXbDo8ff4O8yVp5Bf0efS8uEoYo5q4Fx7dY9OgQGXgAsQA==}

  colord@2.9.3:
    resolution: {integrity: sha512-jeC1axXpnb0/2nn/Y1LPuLdgXBLH7aDcHu4KEKfqw3CUhX7ZpfBSlPKyqXE6btIgEzfWtrX3/tyBCaCvXvMkOw==}

  colorette@2.0.20:
    resolution: {integrity: sha512-IfEDxwoWIjkeXL1eXcDiow4UbKjhLdq6/EuSVR9GMN7KVH3r9gQ83e73hsz1Nd1T3ijd5xv1wcWRYO+D6kCI2w==}

  colorjs.io@0.5.2:
    resolution: {integrity: sha512-twmVoizEW7ylZSN32OgKdXRmo1qg+wT5/6C3xu5b9QsWzSFAhHLn2xd8ro0diCsKfCj1RdaTP/nrcW+vAoQPIw==}

  combined-stream@1.0.8:
    resolution: {integrity: sha512-FQN4MRfuJeHf7cBbBMJFXhKSDq+2kAArBlmRBvcvFE5BB1HZKXtSFASDhdlz9zOYwxh8lDdnvmMOe/+5cdoEdg==}
    engines: {node: '>= 0.8'}

  comma-separated-tokens@2.0.3:
    resolution: {integrity: sha512-Fu4hJdvzeylCfQPp9SGWidpzrMs7tTrlu6Vb8XGaRGck8QSNZJJp538Wrb60Lax4fPwR64ViY468OIUTbRlGZg==}

  commander@13.1.0:
    resolution: {integrity: sha512-/rFeCpNJQbhSZjGVwO9RFV3xPqbnERS8MmIQzCtD/zl6gpJuV/bMLuN92oG3F7d8oDEHHRrujSXNUr8fpjntKw==}
    engines: {node: '>=18'}

  commander@2.20.3:
    resolution: {integrity: sha512-GpVkmM8vF2vQUkj2LvZmD35JxeJOLCwJ9cUkugyk2nuhbv3+mJvpLYYt+0+USMxE+oj+ey/lJEnhZw75x/OMcQ==}

  commander@4.1.1:
    resolution: {integrity: sha512-NOKm8xhkzAjzFx8B2v5OAHT+u5pRQc2UCa2Vq9jYL/31o2wi9mxBA7LIFs3sV5VSC49z6pEhfbMULvShKj26WA==}
    engines: {node: '>= 6'}

  commander@7.2.0:
    resolution: {integrity: sha512-QrWXB+ZQSVPmIWIhtEO9H+gwHaMGYiF5ChvoJ+K9ZGHG/sVsa6yiesAD1GC/x46sET00Xlwo1u49RVVVzvcSkw==}
    engines: {node: '>= 10'}

  comment-parser@1.4.1:
    resolution: {integrity: sha512-buhp5kePrmda3vhc5B9t7pUQXAb2Tnd0qgpkIhPhkHXxJpiPJ11H0ZEU0oBpJ2QztSbzG/ZxMj/CHsYJqRHmyg==}
    engines: {node: '>= 12.0.0'}

  commenting@1.1.0:
    resolution: {integrity: sha512-YeNK4tavZwtH7jEgK1ZINXzLKm6DZdEMfsaaieOsCAN0S8vsY7UeuO3Q7d/M018EFgE+IeUAuBOKkFccBZsUZA==}

  commondir@1.0.1:
    resolution: {integrity: sha512-W9pAhw0ja1Edb5GVdIF1mjZw/ASI0AlShXM83UUGe2DVr5TdAPEA1OA8m/g8zWp9x6On7gqufY+FatDbC3MDQg==}

  compare-func@2.0.0:
    resolution: {integrity: sha512-zHig5N+tPWARooBnb0Zx1MFcdfpyJrfTJ3Y5L+IFvUm8rM74hHz66z0gw0x4tijh5CorKkKUCnW82R2vmpeCRA==}

  concat-map@0.0.1:
    resolution: {integrity: sha512-/Srv4dswyQNBfohGpz9o6Yb3Gz3SrUDqBH5rTuhGR7ahtlbYKnVxw2bCFMRljaA7EXHaXZ8wsHdodFvbkhKmqg==}

  confbox@0.1.8:
    resolution: {integrity: sha512-RMtmw0iFkeR4YV+fUOSucriAQNb9g8zFR52MWCtl+cCZOFRNL6zeB395vPzFhEjjn4fMxXudmELnl/KF/WrK6w==}

  connect@3.7.0:
    resolution: {integrity: sha512-ZqRXc+tZukToSNmh5C2iWMSoV3X1YUcPbqEM4DkEG5tNQXrQUZCNVGGv3IuicnkMtPfGf3Xtp8WCXs295iQ1pQ==}
    engines: {node: '>= 0.10.0'}

  consola@3.4.0:
    resolution: {integrity: sha512-EiPU8G6dQG0GFHNR8ljnZFki/8a+cQwEQ+7wpxdChl02Q8HXlwEZWD5lqAF8vC2sEC3Tehr8hy7vErz88LHyUA==}
    engines: {node: ^14.18.0 || >=16.10.0}

  constantinople@4.0.1:
    resolution: {integrity: sha512-vCrqcSIq4//Gx74TXXCGnHpulY1dskqLTFGDmhrGxzeXL8lF8kvXv6mpNWlJj1uD4DW23D4ljAqbY4RRaaUZIw==}

  content-disposition@1.0.0:
    resolution: {integrity: sha512-Au9nRL8VNUut/XSzbQA38+M78dzP4D+eqg3gfJHMIHHYa3bg067xj1KxMUWj+VULbiZMowKngFFbKczUrNJ1mg==}
    engines: {node: '>= 0.6'}

  content-type@1.0.5:
    resolution: {integrity: sha512-nTjqfcBFEipKdXCv4YDQWCfmcLZKm81ldF0pAopTvyrFGVbcR6P/VAAd5G7N+0tTr8QqiU0tFadD6FK4NtJwOA==}
    engines: {node: '>= 0.6'}

  conventional-changelog-angular@8.0.0:
    resolution: {integrity: sha512-CLf+zr6St0wIxos4bmaKHRXWAcsCXrJU6F4VdNDrGRK3B8LDLKoX3zuMV5GhtbGkVR/LohZ6MT6im43vZLSjmA==}
    engines: {node: '>=18'}

  conventional-changelog-atom@5.0.0:
    resolution: {integrity: sha512-WfzCaAvSCFPkznnLgLnfacRAzjgqjLUjvf3MftfsJzQdDICqkOOpcMtdJF3wTerxSpv2IAAjX8doM3Vozqle3g==}
    engines: {node: '>=18'}

  conventional-changelog-cli@5.0.0:
    resolution: {integrity: sha512-9Y8fucJe18/6ef6ZlyIlT2YQUbczvoQZZuYmDLaGvcSBP+M6h+LAvf7ON7waRxKJemcCII8Yqu5/8HEfskTxJQ==}
    engines: {node: '>=18'}
    hasBin: true

  conventional-changelog-codemirror@5.0.0:
    resolution: {integrity: sha512-8gsBDI5Y3vrKUCxN6Ue8xr6occZ5nsDEc4C7jO/EovFGozx8uttCAyfhRrvoUAWi2WMm3OmYs+0mPJU7kQdYWQ==}
    engines: {node: '>=18'}

  conventional-changelog-conventionalcommits@8.0.0:
    resolution: {integrity: sha512-eOvlTO6OcySPyyyk8pKz2dP4jjElYunj9hn9/s0OB+gapTO8zwS9UQWrZ1pmF2hFs3vw1xhonOLGcGjy/zgsuA==}
    engines: {node: '>=18'}

  conventional-changelog-core@8.0.0:
    resolution: {integrity: sha512-EATUx5y9xewpEe10UEGNpbSHRC6cVZgO+hXQjofMqpy+gFIrcGvH3Fl6yk2VFKh7m+ffenup2N7SZJYpyD9evw==}
    engines: {node: '>=18'}

  conventional-changelog-ember@5.0.0:
    resolution: {integrity: sha512-RPflVfm5s4cSO33GH/Ey26oxhiC67akcxSKL8CLRT3kQX2W3dbE19sSOM56iFqUJYEwv9mD9r6k79weWe1urfg==}
    engines: {node: '>=18'}

  conventional-changelog-eslint@6.0.0:
    resolution: {integrity: sha512-eiUyULWjzq+ybPjXwU6NNRflApDWlPEQEHvI8UAItYW/h22RKkMnOAtfCZxMmrcMO1OKUWtcf2MxKYMWe9zJuw==}
    engines: {node: '>=18'}

  conventional-changelog-express@5.0.0:
    resolution: {integrity: sha512-D8Q6WctPkQpvr2HNCCmwU5GkX22BVHM0r4EW8vN0230TSyS/d6VQJDAxGb84lbg0dFjpO22MwmsikKL++Oo/oQ==}
    engines: {node: '>=18'}

  conventional-changelog-jquery@6.0.0:
    resolution: {integrity: sha512-2kxmVakyehgyrho2ZHBi90v4AHswkGzHuTaoH40bmeNqUt20yEkDOSpw8HlPBfvEQBwGtbE+5HpRwzj6ac2UfA==}
    engines: {node: '>=18'}

  conventional-changelog-jshint@5.0.0:
    resolution: {integrity: sha512-gGNphSb/opc76n2eWaO6ma4/Wqu3tpa2w7i9WYqI6Cs2fncDSI2/ihOfMvXveeTTeld0oFvwMVNV+IYQIk3F3g==}
    engines: {node: '>=18'}

  conventional-changelog-preset-loader@5.0.0:
    resolution: {integrity: sha512-SetDSntXLk8Jh1NOAl1Gu5uLiCNSYenB5tm0YVeZKePRIgDW9lQImromTwLa3c/Gae298tsgOM+/CYT9XAl0NA==}
    engines: {node: '>=18'}

  conventional-changelog-writer@8.0.1:
    resolution: {integrity: sha512-hlqcy3xHred2gyYg/zXSMXraY2mjAYYo0msUCpK+BGyaVJMFCKWVXPIHiaacGO2GGp13kvHWXFhYmxT4QQqW3Q==}
    engines: {node: '>=18'}
    hasBin: true

  conventional-changelog@6.0.0:
    resolution: {integrity: sha512-tuUH8H/19VjtD9Ig7l6TQRh+Z0Yt0NZ6w/cCkkyzUbGQTnUEmKfGtkC9gGfVgCfOL1Rzno5NgNF4KY8vR+Jo3w==}
    engines: {node: '>=18'}

  conventional-commits-filter@5.0.0:
    resolution: {integrity: sha512-tQMagCOC59EVgNZcC5zl7XqO30Wki9i9J3acbUvkaosCT6JX3EeFwJD7Qqp4MCikRnzS18WXV3BLIQ66ytu6+Q==}
    engines: {node: '>=18'}

  conventional-commits-parser@6.1.0:
    resolution: {integrity: sha512-5nxDo7TwKB5InYBl4ZC//1g9GRwB/F3TXOGR9hgUjMGfvSP4Vu5NkpNro2+1+TIEy1vwxApl5ircECr2ri5JIw==}
    engines: {node: '>=18'}
    hasBin: true

  convert-source-map@2.0.0:
    resolution: {integrity: sha512-Kvp459HrV2FEJ1CAsi1Ku+MY3kasH19TFykTz2xWmMeq6bk2NU3XXvfJ+Q61m0xktWwt+1HSYf3JZsTms3aRJg==}

  cookie-signature@1.2.2:
    resolution: {integrity: sha512-D76uU73ulSXrD1UXF4KE2TMxVVwhsnCgfAyTg9k8P6KGZjlXKrOLe4dJQKI3Bxi5wjesZoFXJWElNWBjPZMbhg==}
    engines: {node: '>=6.6.0'}

  cookie@0.7.1:
    resolution: {integrity: sha512-6DnInpx7SJ2AK3+CTUE/ZM0vWTUboZCegxhC2xiIydHR9jNuTAASBrfEpHhiGOZw/nX51bHt6YQl8jsGo4y/0w==}
    engines: {node: '>= 0.6'}

  copy-anything@2.0.6:
    resolution: {integrity: sha512-1j20GZTsvKNkc4BY3NpMOM8tt///wY3FpIzozTOFO2ffuZcV61nojHXVKIy3WM+7ADCy5FVhdZYHYDdgTU0yJw==}

  copy-anything@3.0.5:
    resolution: {integrity: sha512-yCEafptTtb4bk7GLEQoM8KVJpxAfdBJYaXyzQEgQQQgYrZiDp8SJmGKlYza6CYjEDNstAdNdKA3UuoULlEbS6w==}
    engines: {node: '>=12.13'}

  core-js-compat@3.40.0:
    resolution: {integrity: sha512-0XEDpr5y5mijvw8Lbc6E5AkjrHfp7eEoPlu36SWeAbcL8fn1G1ANe8DBlo2XoNN89oVpxWwOjYIPVzR4ZvsKCQ==}

  core-js@3.41.0:
    resolution: {integrity: sha512-SJ4/EHwS36QMJd6h/Rg+GyR4A5xE0FSI3eZ+iBVpfqf1x0eTSg1smWLHrA+2jQThZSh97fmSgFSU8B61nxosxA==}

  cors@2.8.5:
    resolution: {integrity: sha512-KIHbLJqu73RGr/hnbrO9uBeixNGuvSQjul/jdFvS/KFSIH1hWVd1ng7zOHx+YrEfInLG7q4n6GHQ9cDtxv/P6g==}
    engines: {node: '>= 0.10'}

  cross-spawn@7.0.6:
    resolution: {integrity: sha512-uV2QOWP2nWzsy2aMp8aRibhi9dlzF5Hgh5SHaB9OiTGEyDTiJJyx0uy51QXdyWbtAHNua4XJzUKca3OzKUd3vA==}
    engines: {node: '>= 8'}

  css-color-names@1.0.1:
    resolution: {integrity: sha512-/loXYOch1qU1biStIFsHH8SxTmOseh1IJqFvy8IujXOm1h+QjUdDhkzOrR5HG8K8mlxREj0yfi8ewCHx0eMxzA==}

  css-declaration-sorter@7.2.0:
    resolution: {integrity: sha512-h70rUM+3PNFuaBDTLe8wF/cdWu+dOZmb7pJt8Z2sedYbAcQVQV/tEchueg3GWxwqS0cxtbxmaHEdkNACqcvsow==}
    engines: {node: ^14 || ^16 || >=18}
    peerDependencies:
      postcss: ^8.0.9

  css-select@5.1.0:
    resolution: {integrity: sha512-nwoRF1rvRRnnCqqY7updORDsuqKzqYJ28+oSMaJMMgOauh3fvwHqMS7EZpIPqK8GL+g9mKxF1vP/ZjSeNjEVHg==}

  css-tree@2.2.1:
    resolution: {integrity: sha512-OA0mILzGc1kCOCSJerOeqDxDQ4HOh+G8NbOJFOTgOCzpw7fCBubk0fEyxp8AgOL/jvLgYA/uV0cMbe43ElF1JA==}
    engines: {node: ^10 || ^12.20.0 || ^14.13.0 || >=15.0.0, npm: '>=7.0.0'}

  css-tree@2.3.1:
    resolution: {integrity: sha512-6Fv1DV/TYw//QF5IzQdqsNDjx/wc8TrMBZsqjL9eW01tWb7R7k/mq+/VXfJCl7SoD5emsJop9cOByJZfs8hYIw==}
    engines: {node: ^10 || ^12.20.0 || ^14.13.0 || >=15.0.0}

  css-what@6.1.0:
    resolution: {integrity: sha512-HTUrgRJ7r4dsZKU6GjmpfRK1O76h97Z8MfS1G0FozR+oF2kG6Vfe8JE6zwrkbxigziPHinCJ+gCPjA9EaBDtRw==}
    engines: {node: '>= 6'}

  cssesc@3.0.0:
    resolution: {integrity: sha512-/Tb/JcjK111nNScGob5MNtsntNM1aCNUDipB/TkwZFhyDrrE47SOx/18wF2bbjgc3ZzCSKW1T5nt5EbFoAz/Vg==}
    engines: {node: '>=4'}
    hasBin: true

  cssnano-preset-default@7.0.6:
    resolution: {integrity: sha512-ZzrgYupYxEvdGGuqL+JKOY70s7+saoNlHSCK/OGn1vB2pQK8KSET8jvenzItcY+kA7NoWvfbb/YhlzuzNKjOhQ==}
    engines: {node: ^18.12.0 || ^20.9.0 || >=22.0}
    peerDependencies:
      postcss: ^8.4.31

  cssnano-utils@5.0.0:
    resolution: {integrity: sha512-Uij0Xdxc24L6SirFr25MlwC2rCFX6scyUmuKpzI+JQ7cyqDEwD42fJ0xfB3yLfOnRDU5LKGgjQ9FA6LYh76GWQ==}
    engines: {node: ^18.12.0 || ^20.9.0 || >=22.0}
    peerDependencies:
      postcss: ^8.4.31

  cssnano@7.0.6:
    resolution: {integrity: sha512-54woqx8SCbp8HwvNZYn68ZFAepuouZW4lTwiMVnBErM3VkO7/Sd4oTOt3Zz3bPx3kxQ36aISppyXj2Md4lg8bw==}
    engines: {node: ^18.12.0 || ^20.9.0 || >=22.0}
    peerDependencies:
      postcss: ^8.4.31

  csso@5.0.5:
    resolution: {integrity: sha512-0LrrStPOdJj+SPCCrGhzryycLjwcgUSHBtxNA8aIDxf0GLsRh1cKYhB00Gd1lDOS4yGH69+SNn13+TWbVHETFQ==}
    engines: {node: ^10 || ^12.20.0 || ^14.13.0 || >=15.0.0, npm: '>=7.0.0'}

  csstype@3.1.3:
    resolution: {integrity: sha512-M1uQkMl8rQK/szD0LNhtqxIPLpimGm8sOBwU7lLnCpSbTyY3yeU1Vc7l4KT5zT4s/yOxHH5O7tIuuLOCnLADRw==}

  d@1.0.2:
    resolution: {integrity: sha512-MOqHvMWF9/9MX6nza0KgvFH4HpMU0EF5uUDXqX/BtxtU8NfB0QzRtJ8Oe/6SuS4kbhyzVJwjd97EA4PKrzJ8bw==}
    engines: {node: '>=0.12'}

  data-uri-to-buffer@2.0.2:
    resolution: {integrity: sha512-ND9qDTLc6diwj+Xe5cdAgVTbLVdXbtxTJRXRhli8Mowuaan+0EJOtdqJ0QCHNSSPyoXGx9HX2/VMnKeC34AChA==}

  de-indent@1.0.2:
    resolution: {integrity: sha512-e/1zu3xH5MQryN2zdVaF0OrdNLUbvWxzMbi+iNA6Bky7l1RoP8a2fIbRocyHclXt/arDrrR6lL3TqFD9pMQTsg==}

  debug@2.6.9:
    resolution: {integrity: sha512-bC7ElrdJaJnPbAP+1EotYvqZsb3ecl5wi6Bfi6BJTUcNowp6cvspg0jXznRTKDjm/E7AdgFBVeAPVMNcKGsHMA==}
    peerDependencies:
      supports-color: '*'
    peerDependenciesMeta:
      supports-color:
        optional: true

  debug@3.2.7:
    resolution: {integrity: sha512-CFjzYYAi4ThfiQvizrFQevTTXHtnCqWfe7x1AhgEscTz6ZbLbfoLRLPugTQyBth6f8ZERVUSyWHFD/7Wu4t1XQ==}
    peerDependencies:
      supports-color: '*'
    peerDependenciesMeta:
      supports-color:
        optional: true

  debug@4.4.0:
    resolution: {integrity: sha512-6WTZ/IxCY/T6BALoZHaE4ctp9xm+Z5kY/pzYaCHRFeyVhojxlrm+46y68HA6hr0TcwEssoxNiDEUJQjfPZ/RYA==}
    engines: {node: '>=6.0'}
    peerDependencies:
      supports-color: '*'
    peerDependenciesMeta:
      supports-color:
        optional: true

  decode-named-character-reference@1.0.2:
    resolution: {integrity: sha512-O8x12RzrUF8xyVcY0KJowWsmaJxQbmy0/EtnNtHRpsOcT7dFk5W598coHqBVpmWo1oQQfsCqfCmkZN5DJrZVdg==}

  deep-eql@5.0.2:
    resolution: {integrity: sha512-h5k/5U50IJJFpzfL6nO9jaaumfjO/f2NjK/oYB2Djzm4p9L+3T9qWpZqZ2hAbLPuuYq9wrU08WQyBTL5GbPk5Q==}
    engines: {node: '>=6'}

  deep-is@0.1.4:
    resolution: {integrity: sha512-oIPzksmTg4/MriiaYGO+okXDT7ztn/w3Eptv/+gSIdMdKsJo0u4CfYNFJPy+4SKMuCqGw2wxnA+URMg3t8a/bQ==}

  deepmerge@4.3.1:
    resolution: {integrity: sha512-3sUqbMEc77XqpdNO7FRyRog+eW3ph+GYCbj+rK+uYyRMuwsVy0rMiVtPn+QJlKFvWP/1PYpapqYn0Me2knFn+A==}
    engines: {node: '>=0.10.0'}

  default-browser-id@5.0.0:
    resolution: {integrity: sha512-A6p/pu/6fyBcA1TRz/GqWYPViplrftcW2gZC9q79ngNCKAeR/X3gcEdXQHl4KNXV+3wgIJ1CPkJQ3IHM6lcsyA==}
    engines: {node: '>=18'}

  default-browser@5.2.1:
    resolution: {integrity: sha512-WY/3TUME0x3KPYdRRxEJJvXRHV4PyPoUsxtZa78lwItwRQRHhd2U9xOscaT/YTf8uCXIAjeJOFBVEh/7FtD8Xg==}
    engines: {node: '>=18'}

  define-lazy-prop@3.0.0:
    resolution: {integrity: sha512-N+MeXYoqr3pOgn8xfyRPREN7gHakLYjhsHhWGT3fWAiL4IkAt0iDw14QiiEm2bE30c5XX5q0FtAA3CK5f9/BUg==}
    engines: {node: '>=12'}

  defu@6.1.4:
    resolution: {integrity: sha512-mEQCMmwJu317oSz8CwdIOdwf3xMif1ttiM8LTufzc3g6kR+9Pe236twL8j3IYT1F7GfRgGcW6MWxzZjLIkuHIg==}

  delayed-stream@1.0.0:
    resolution: {integrity: sha512-ZySD7Nf91aLB0RxL4KGrKHBXl7Eds1DAmEdcoVawXnLD7SDhpNgtuII2aAkg7a7QS41jxPSZ17p4VdGnMHk3MQ==}
    engines: {node: '>=0.4.0'}

  delegate@3.2.0:
    resolution: {integrity: sha512-IofjkYBZaZivn0V8nnsMJGBr4jVLxHDheKSW88PyxS5QC4Vo9ZbZVvhzlSxY87fVq3STR6r+4cGepyHkcWOQSw==}

  depd@2.0.0:
    resolution: {integrity: sha512-g7nH6P6dyDioJogAAGprGpCtVImJhpPk/roCzdb3fIh61/s/nPsfR6onyMwkCAR/OlC3yBC0lESvUoQEAssIrw==}
    engines: {node: '>= 0.8'}

  dequal@2.0.3:
    resolution: {integrity: sha512-0je+qPKHEMohvfRTCEo3CrPG6cAzAYgmzKyxRiYSSDkS6eGJdyVJm7WaYA5ECaAD9wLB2T4EEeymA5aFVcYXCA==}
    engines: {node: '>=6'}

  destroy@1.2.0:
    resolution: {integrity: sha512-2sJGJTaXIIaR1w4iJSNoN0hnMY7Gpc/n8D4qSCJw8QqFWXf7cuAgnEHxBpweaVcPevC2l3KpjYCx3NypQQgaJg==}
    engines: {node: '>= 0.8', npm: 1.2.8000 || >= 1.4.16}

  detect-libc@1.0.3:
    resolution: {integrity: sha512-pGjwhsmsp4kL2RTz08wcOlGN83otlqHeD/Z5T8GXZB+/YcpQ/dgo+lbU8ZsGxV0HIvqqxo9l7mqYwyYMD9bKDg==}
    engines: {node: '>=0.10'}
    hasBin: true

  detect-libc@2.0.3:
    resolution: {integrity: sha512-bwy0MGW55bG41VqxxypOsdSdGqLwXPI/focwgTYCFMbdUiBAxLg9CFzG08sz2aqzknwiX7Hkl0bQENjg8iLByw==}
    engines: {node: '>=8'}

  devlop@1.1.0:
    resolution: {integrity: sha512-RWmIqhcFf1lRYBvNmr7qTNuyCt/7/ns2jbpp1+PalgE/rDQcBT0fioSMUpJ93irlUhC5hrg4cYqe6U+0ImW0rA==}

  didyoumean@1.2.2:
    resolution: {integrity: sha512-gxtyfqMg7GKyhQmb056K7M3xszy/myH8w+B4RT+QXBQsvAOdc3XymqDDPHx1BgPgsdAA5SIifona89YtRATDzw==}

  dlv@1.1.3:
    resolution: {integrity: sha512-+HlytyjlPKnIG8XuRG8WvmBP8xs8P71y+SKKS6ZXWoEgLuePxtDoUEiH7WkdePWrQ5JBpE6aoVqfZfJUQkjXwA==}

  doctrine@3.0.0:
    resolution: {integrity: sha512-yS+Q5i3hBf7GBkd4KG8a7eBNNWNGLTaEwwYWUijIYM7zrlYDM0BFXHjjPWlWZ1Rg7UaddZeIDmi9jF3HmqiQ2w==}
    engines: {node: '>=6.0.0'}

  doctypes@1.1.0:
    resolution: {integrity: sha512-LLBi6pEqS6Do3EKQ3J0NqHWV5hhb78Pi8vvESYwyOy2c31ZEZVdtitdzsQsKb7878PEERhzUk0ftqGhG6Mz+pQ==}

  dom-serializer@2.0.0:
    resolution: {integrity: sha512-wIkAryiqt/nV5EQKqQpo3SToSOV9J0DnbJqwK7Wv/Trc92zIAYZ4FlMu+JPFW1DfGFt81ZTCGgDEabffXeLyJg==}

  domelementtype@2.3.0:
    resolution: {integrity: sha512-OLETBj6w0OsagBwdXnPdN0cnMfF9opN69co+7ZrbfPGrdpPVNBUj02spi6B1N7wChLQiPn4CSH/zJvXw56gmHw==}

  domhandler@5.0.3:
    resolution: {integrity: sha512-cgwlv/1iFQiFnU96XXgROh8xTeetsnJiDsTc7TYCLFd9+/WNkIqPTxiM/8pSd8VIrhXGTf1Ny1q1hquVqDJB5w==}
    engines: {node: '>= 4'}

  domutils@3.2.2:
    resolution: {integrity: sha512-6kZKyUajlDuqlHKVX1w7gyslj9MPIXzIFiz/rGu35uC1wMi+kMhQwGhl4lt9unC9Vb9INnY9Z3/ZA3+FhASLaw==}

  dot-prop@5.3.0:
    resolution: {integrity: sha512-QM8q3zDe58hqUqjraQOmzZ1LIH9SWQJTlEKCH4kJ2oQvLZk7RbQXvtDM2XEq3fwkV9CCvvH4LA0AV+ogFsBM2Q==}
    engines: {node: '>=8'}

  dotenv-expand@12.0.2:
    resolution: {integrity: sha512-lXpXz2ZE1cea1gL4sz2Ipj8y4PiVjytYr3Ij0SWoms1PGxIv7m2CRKuRuCRtHdVuvM/hNJPMxt5PbhboNC4dPQ==}
    engines: {node: '>=12'}

  dotenv@16.5.0:
    resolution: {integrity: sha512-m/C+AwOAr9/W1UOIZUo232ejMNnJAJtYQjUbHoNTBNTJSvqzzDh7vnrei3o3r3m9blf6ZoDkvcw0VmozNRFJxg==}
    engines: {node: '>=12'}

  dunder-proto@1.0.1:
    resolution: {integrity: sha512-KIN/nDJBQRcXw0MLVhZE9iQHmG68qAVIBg9CqmUYjmQIhgij9U5MFvrqkUL5FbtyyzZuOeOt0zdeRe4UY7ct+A==}
    engines: {node: '>= 0.4'}

  eastasianwidth@0.2.0:
    resolution: {integrity: sha512-I88TYZWc9XiYHRQ4/3c5rjjfgkjhLyW2luGIheGERbNQ6OY7yTybanSpDXZa8y7VUP9YmDcYa+eyq4ca7iLqWA==}

  ee-first@1.1.1:
    resolution: {integrity: sha512-WMwm9LhRUo+WUaRN+vRuETqG89IgZphVSNkdFgeb6sS/E4OrDIN7t48CAewSHXc6C8lefD8KKfr5vY61brQlow==}

  electron-to-chromium@1.5.102:
    resolution: {integrity: sha512-eHhqaja8tE/FNpIiBrvBjFV/SSKpyWHLvxuR9dPTdo+3V9ppdLmFB7ZZQ98qNovcngPLYIz0oOBF9P0FfZef5Q==}

  emoji-regex-xs@1.0.0:
    resolution: {integrity: sha512-LRlerrMYoIDrT6jgpeZ2YYl/L8EulRTt5hQcYjy5AInh7HWXKimpqx68aknBFpGL2+/IcogTcaydJEgaTmOpDg==}

  emoji-regex@10.4.0:
    resolution: {integrity: sha512-EC+0oUMY1Rqm4O6LLrgjtYDvcVYTy7chDnM4Q7030tP4Kwj3u/pR6gP9ygnp2CJMK5Gq+9Q2oqmrFJAz01DXjw==}

  emoji-regex@8.0.0:
    resolution: {integrity: sha512-MSjYzcWNOA0ewAHpz0MxpYFvwg6yjy1NG3xteoqz644VCo/RPgnr1/GGt+ic3iJTzQ8Eu3TdM14SawnVUmGE6A==}

  emoji-regex@9.2.2:
    resolution: {integrity: sha512-L18DaJsXSUk2+42pv8mLs5jJT2hqFkFE4j21wOmgbUqsZ2hL72NsUU785g9RXgo3s0ZNgVl42TiHp3ZtOv/Vyg==}

  encodeurl@1.0.2:
    resolution: {integrity: sha512-TPJXq8JqFaVYm2CWmPvnP2Iyo4ZSM7/QKcSmuMLDObfpH5fi7RUGmd/rTDf+rut/saiDiQEeVTNgAmJEdAOx0w==}
    engines: {node: '>= 0.8'}

  encodeurl@2.0.0:
    resolution: {integrity: sha512-Q0n9HRi4m6JuGIV1eFlmvJB7ZEVxu93IrMyiMsGC0lrMJMWzRgx6WGquyfQgZVb31vhGgXnfmPNNXmxnOkRBrg==}
    engines: {node: '>= 0.8'}

  enhanced-resolve@5.18.1:
    resolution: {integrity: sha512-ZSW3ma5GkcQBIpwZTSRAI8N71Uuwgs93IezB7mf7R60tC8ZbJideoDNKjHn2O9KIlx6rkGTTEk1xUCK2E1Y2Yg==}
    engines: {node: '>=10.13.0'}

  entities@4.5.0:
    resolution: {integrity: sha512-V0hjH4dGPh9Ao5p0MoRY6BVqtwCjhz6vI5LT8AJ55H+4g9/4vbHx1I54fS0XuclLhDHArPQCiMjDxjaL8fPxhw==}
    engines: {node: '>=0.12'}

  environment@1.1.0:
    resolution: {integrity: sha512-xUtoPkMggbz0MPyPiIWr1Kp4aeWJjDZ6SMvURhimjdZgsRuDplF5/s9hcgGhyXMhs+6vpnuoiZ2kFiu3FMnS8Q==}
    engines: {node: '>=18'}

  errno@0.1.8:
    resolution: {integrity: sha512-dJ6oBr5SQ1VSd9qkk7ByRgb/1SH4JZjCHSW/mr63/QcXO9zLVxvJ6Oy13nio03rxpSnVDDjFor75SjVeZWPW/A==}
    hasBin: true

  es-define-property@1.0.1:
    resolution: {integrity: sha512-e3nRfgfUZ4rNGL232gUgX06QNyyez04KdjFrF+LTRoOXmrOgFKDg4BCdsjW8EnT69eqdYGmRpJwiPVYNrCaW3g==}
    engines: {node: '>= 0.4'}

  es-errors@1.3.0:
    resolution: {integrity: sha512-Zf5H2Kxt2xjTvbJvP2ZWLEICxA6j+hAmMzIlypy4xcBg1vKVnx89Wy0GbS+kf5cwCVFFzdCFh2XSCFNULS6csw==}
    engines: {node: '>= 0.4'}

  es-module-lexer@1.6.0:
    resolution: {integrity: sha512-qqnD1yMU6tk/jnaMosogGySTZP8YtUgAffA9nMN+E/rjxcfRQ6IEk7IiozUjgxKoFHBGjTLnrHB/YC45r/59EQ==}

  es-object-atoms@1.1.1:
    resolution: {integrity: sha512-FGgH2h8zKNim9ljj7dankFPcICIK9Cp5bm+c2gQSYePhpaG5+esrLODihIorn+Pe6FGJzWhXQotPv73jTaldXA==}
    engines: {node: '>= 0.4'}

  es-set-tostringtag@2.1.0:
    resolution: {integrity: sha512-j6vWzfrGVfyXxge+O0x5sh6cvxAog0a/4Rdd2K36zCMV5eJ+/+tOAngRO8cODMNWbVRdVlmGZQL2YS3yR8bIUA==}
    engines: {node: '>= 0.4'}

  es5-ext@0.10.64:
    resolution: {integrity: sha512-p2snDhiLaXe6dahss1LddxqEm+SkuDvV8dnIQG0MWjyHpcMNfXKPE+/Cc0y+PhxJX3A4xGNeFCj5oc0BUh6deg==}
    engines: {node: '>=0.10'}

  es6-iterator@2.0.3:
    resolution: {integrity: sha512-zw4SRzoUkd+cl+ZoE15A9o1oQd920Bb0iOJMQkQhl3jNc03YqVjAhG7scf9C5KWRU/R13Orf588uCC6525o02g==}

  es6-symbol@3.1.4:
    resolution: {integrity: sha512-U9bFFjX8tFiATgtkJ1zg25+KviIXpgRvRHS8sau3GfhVzThRQrOeksPeT0BWW2MNZs1OEWJ1DPXOQMn0KKRkvg==}
    engines: {node: '>=0.12'}

  esbuild@0.24.2:
    resolution: {integrity: sha512-+9egpBW8I3CD5XPe0n6BfT5fxLzxrlDzqydF3aviG+9ni1lDC/OvMHcxqEFV0+LANZG5R1bFMWfUrjVsdwxJvA==}
    engines: {node: '>=18'}
    hasBin: true

  esbuild@0.25.0:
    resolution: {integrity: sha512-BXq5mqc8ltbaN34cDqWuYKyNhX8D/Z0J1xdtdQ8UcIIIyJyz+ZMKUt58tF3SrZ85jcfN/PZYhjR5uDQAYNVbuw==}
    engines: {node: '>=18'}
    hasBin: true

  escalade@3.2.0:
    resolution: {integrity: sha512-WUj2qlxaQtO4g6Pq5c29GTcWGDyd8itL8zTlipgECz3JesAiiOKotd8JU6otB3PACgG6xkJUyVhboMS+bje/jA==}
    engines: {node: '>=6'}

  escape-html@1.0.3:
    resolution: {integrity: sha512-NiSupZ4OeuGwr68lGIeym/ksIZMJodUGOSCZ/FSnTxcrekbvqrgdUxlJOMpijaKZVjAJrWrGs/6Jy8OMuyj9ow==}

  escape-string-regexp@4.0.0:
    resolution: {integrity: sha512-TtpcNJ3XAzx3Gq8sWRzJaVajRs0uVxA2YAkdb1jm2YkPz4G6egUFAyA3n5vtEIZefPk5Wa4UXbKuS5fKkJWdgA==}
    engines: {node: '>=10'}

  escape-string-regexp@5.0.0:
    resolution: {integrity: sha512-/veY75JbMK4j1yjvuUxuVsiS/hr/4iHs9FTT6cgTexxdE0Ly/glccBAkloH/DofkjRbZU3bnoj38mOmhkZ0lHw==}
    engines: {node: '>=12'}

  eslint-compat-utils@0.5.1:
    resolution: {integrity: sha512-3z3vFexKIEnjHE3zCMRo6fn/e44U7T1khUjg+Hp0ZQMCigh28rALD0nPFBcGZuiLC5rLZa2ubQHDRln09JfU2Q==}
    engines: {node: '>=12'}
    peerDependencies:
      eslint: '>=6.0.0'

  eslint-import-resolver-node@0.3.9:
    resolution: {integrity: sha512-WFj2isz22JahUv+B788TlO3N6zL3nNJGU8CcZbPZvVEkBPaJdCV4vy5wyghty5ROFbCRnm132v8BScu5/1BQ8g==}

  eslint-plugin-es-x@7.8.0:
    resolution: {integrity: sha512-7Ds8+wAAoV3T+LAKeu39Y5BzXCrGKrcISfgKEqTS4BDN8SFEDQd0S43jiQ8vIa3wUKD07qitZdfzlenSi8/0qQ==}
    engines: {node: ^14.18.0 || >=16.0.0}
    peerDependencies:
      eslint: '>=8'

  eslint-plugin-import-x@4.10.6:
    resolution: {integrity: sha512-sWIaoezWK7kuPA7u29ULsO8WzlYYC8uivaipsazyHiZDykjNsuPtwRsYZIK2luqc5wppwXOop8iFdW7xffo/Xw==}
    engines: {node: ^18.18.0 || ^20.9.0 || >=21.1.0}
    peerDependencies:
      eslint: ^8.57.0 || ^9.0.0

  eslint-plugin-n@17.17.0:
    resolution: {integrity: sha512-2VvPK7Mo73z1rDFb6pTvkH6kFibAmnTubFq5l83vePxu0WiY1s0LOtj2WHb6Sa40R3w4mnh8GFYbHBQyMlotKw==}
    engines: {node: ^18.18.0 || ^20.9.0 || >=21.1.0}
    peerDependencies:
      eslint: '>=8.23.0'

  eslint-plugin-regexp@2.7.0:
    resolution: {integrity: sha512-U8oZI77SBtH8U3ulZ05iu0qEzIizyEDXd+BWHvyVxTOjGwcDcvy/kEpgFG4DYca2ByRLiVPFZ2GeH7j1pdvZTA==}
    engines: {node: ^18 || >=20}
    peerDependencies:
      eslint: '>=8.44.0'

  eslint-scope@8.3.0:
    resolution: {integrity: sha512-pUNxi75F8MJ/GdeKtVLSbYg4ZI34J6C0C7sbL4YOp2exGwen7ZsuBqKzUhXd0qMQ362yET3z+uPwKeg/0C2XCQ==}
    engines: {node: ^18.18.0 || ^20.9.0 || >=21.1.0}

  eslint-visitor-keys@3.4.3:
    resolution: {integrity: sha512-wpc+LXeiyiisxPlEkUzU6svyS1frIO3Mgxj1fdy7Pm8Ygzguax2N3Fa/D/ag1WqbOprdI+uY6wMUl8/a2G+iag==}
    engines: {node: ^12.22.0 || ^14.17.0 || >=16.0.0}

  eslint-visitor-keys@4.2.0:
    resolution: {integrity: sha512-UyLnSehNt62FFhSwjZlHmeokpRK59rcz29j+F1/aDgbkbRTk7wIc9XzdoasMUbRNKDM0qQt/+BJ4BrpFeABemw==}
    engines: {node: ^18.18.0 || ^20.9.0 || >=21.1.0}

  eslint@9.25.0:
    resolution: {integrity: sha512-MsBdObhM4cEwkzCiraDv7A6txFXEqtNXOb877TsSp2FCkBNl8JfVQrmiuDqC1IkejT6JLPzYBXx/xAiYhyzgGA==}
    engines: {node: ^18.18.0 || ^20.9.0 || >=21.1.0}
    hasBin: true
    peerDependencies:
      jiti: '*'
    peerDependenciesMeta:
      jiti:
        optional: true

  esniff@2.0.1:
    resolution: {integrity: sha512-kTUIGKQ/mDPFoJ0oVfcmyJn4iBDRptjNVIzwIFR7tqWXdVI9xfA2RMwY/gbSpJG3lkdWNEjLap/NqVHZiJsdfg==}
    engines: {node: '>=0.10'}

  espree@10.3.0:
    resolution: {integrity: sha512-0QYC8b24HWY8zjRnDTL6RiHfDbAWn63qb4LMj1Z4b076A4une81+z03Kg7l7mn/48PUTqoLptSXez8oknU8Clg==}
    engines: {node: ^18.18.0 || ^20.9.0 || >=21.1.0}

  esprima@4.0.1:
    resolution: {integrity: sha512-eGuFFw7Upda+g4p+QHvnW0RyTX/SVeJBDM/gCtMARO0cLuT2HcEKnTPvhjV6aGeqrCB/sbNop0Kszm0jsaWU4A==}
    engines: {node: '>=4'}
    hasBin: true

  esquery@1.6.0:
    resolution: {integrity: sha512-ca9pw9fomFcKPvFLXhBKUK90ZvGibiGOvRJNbjljY7s7uq/5YO4BOzcYtJqExdx99rF6aAcnRxHmcUHcz6sQsg==}
    engines: {node: '>=0.10'}

  esrecurse@4.3.0:
    resolution: {integrity: sha512-KmfKL3b6G+RXvP8N1vr3Tq1kL/oCFgn2NYXEtqP8/L3pKapUA4G8cFVaoF3SU323CD4XypR/ffioHmkti6/Tag==}
    engines: {node: '>=4.0'}

  estraverse@5.3.0:
    resolution: {integrity: sha512-MMdARuVEQziNTeJD8DgMqmhwR11BRQ/cBP+pLtYdSTnf3MIO8fFeiINEbX36ZdNlfU/7A9f3gUw49B3oQsvwBA==}
    engines: {node: '>=4.0'}

  estree-walker@2.0.2:
    resolution: {integrity: sha512-Rfkk/Mp/DL7JVje3u18FxFujQlTNR2q6QfMSMB7AvCBx91NGj/ba3kCfza0f6dVDbw7YlRf/nDrn7pQrCCyQ/w==}

  estree-walker@3.0.3:
    resolution: {integrity: sha512-7RUKfXgSMMkzt6ZuXmqapOurLGPPfgj6l9uRZ7lRGolvk0y2yocc35LdcxKC5PQZdn2DMqioAQ2NoWcrTKmm6g==}

  esutils@2.0.3:
    resolution: {integrity: sha512-kVscqXk4OCp68SZ0dkgEKVi6/8ij300KBWTJq32P/dYeWTSwK41WyTxalN1eRmA5Z9UU/LX9D7FWSmV9SAYx6g==}
    engines: {node: '>=0.10.0'}

  etag@1.8.1:
    resolution: {integrity: sha512-aIL5Fx7mawVa300al2BnEE4iNvo1qETxLrPI/o05L7z6go7fCw1J6EQmbK4FmJ2AS7kgVF/KEZWufBfdClMcPg==}
    engines: {node: '>= 0.6'}

  event-emitter@0.3.5:
    resolution: {integrity: sha512-D9rRn9y7kLPnJ+hMq7S/nhvoKwwvVJahBi2BPmx3bvbsEdK3W9ii8cBSGjP+72/LnM4n6fo3+dkCX5FeTQruXA==}

  eventemitter3@4.0.7:
    resolution: {integrity: sha512-8guHBZCwKnFhYdHr2ysuRWErTwhoN2X8XELRlrRwpmfeY2jjuUN4taQMsULKUVo1K4DvZl+0pgfyoysHxvmvEw==}

  eventemitter3@5.0.1:
    resolution: {integrity: sha512-GWkBvjiSZK87ELrYOSESUYeVIc9mvLLf/nXalMOS5dYrgZq9o5OVkbZAVM06CVxYsCwH9BDZFPlQTlPA1j4ahA==}

  execa@8.0.1:
    resolution: {integrity: sha512-VyhnebXciFV2DESc+p6B+y0LjSm0krU4OgJN44qFAhBY0TJ+1V61tYD2+wHusZ6F9n5K+vl8k0sTy7PEfV4qpg==}
    engines: {node: '>=16.17'}

  execa@9.5.2:
    resolution: {integrity: sha512-EHlpxMCpHWSAh1dgS6bVeoLAXGnJNdR93aabr4QCGbzOM73o5XmRfM/e5FUqsw3aagP8S8XEWUWFAxnRBnAF0Q==}
    engines: {node: ^18.19.0 || >=20.5.0}

  exit-hook@2.2.1:
    resolution: {integrity: sha512-eNTPlAD67BmP31LDINZ3U7HSF8l57TxOY2PmBJ1shpCvpnxBF93mWCE8YHBnXs8qiUZJc9WDcWIeC3a2HIAMfw==}
    engines: {node: '>=6'}

  expect-type@1.2.1:
    resolution: {integrity: sha512-/kP8CAwxzLVEeFrMm4kMmy4CCDlpipyA7MYLVrdJIkV0fYF0UaigQHRsxHiuY/GEea+bh4KSv3TIlgr+2UL6bw==}
    engines: {node: '>=12.0.0'}

  express@5.1.0:
    resolution: {integrity: sha512-DT9ck5YIRU+8GYzzU5kT3eHGA5iL+1Zd0EutOmTE9Dtk+Tvuzd23VBU+ec7HPNSTxXYO55gPV/hq4pSBJDjFpA==}
    engines: {node: '>= 18'}

  exsolve@1.0.1:
    resolution: {integrity: sha512-Smf0iQtkQVJLaph8r/qS8C8SWfQkaq9Q/dFcD44MLbJj6DNhlWefVuaS21SjfqOsBbjVlKtbCj6L9ekXK6EZUg==}

  ext@1.7.0:
    resolution: {integrity: sha512-6hxeJYaL110a9b5TEJSj0gojyHQAmA2ch5Os+ySCiA1QGdS697XWY1pzsrSjqA9LDEEgdB/KypIlR59RcLuHYw==}

  extend-shallow@2.0.1:
    resolution: {integrity: sha512-zCnTtlxNoAiDc3gqY2aYAWFx7XWWiasuF2K8Me5WbN8otHKTUKBwjPtNpRs/rbUZm7KxWAaNj7P1a/p52GbVug==}
    engines: {node: '>=0.10.0'}

  extend@3.0.2:
    resolution: {integrity: sha512-fjquC59cD7CyW6urNXK0FBufkZcoiGG80wTuPujX590cB5Ttln20E2UB4S/WARVqhXffZl2LNgS+gQdPIIim/g==}

  fast-deep-equal@3.1.3:
    resolution: {integrity: sha512-f3qQ9oQy9j2AhBe/H9VC91wLmKBCCU/gDOnKNAYG5hswO7BLKj09Hc5HYNz9cGI++xlpDCIgDaitVs03ATR84Q==}

  fast-glob@3.3.3:
    resolution: {integrity: sha512-7MptL8U0cqcFdzIzwOTHoilX9x5BrNqye7Z/LuC7kCMRio1EMSyqRK3BEAUD7sXRq4iT4AzTVuZdhgQ2TCvYLg==}
    engines: {node: '>=8.6.0'}

  fast-json-stable-stringify@2.1.0:
    resolution: {integrity: sha512-lhd/wF+Lk98HZoTCtlVraHtfh5XYijIjalXck7saUtuanSDyLMxnHhSXEDJqHxD7msR8D0uCmqlkwjCV8xvwHw==}

  fast-levenshtein@2.0.6:
    resolution: {integrity: sha512-DCXu6Ifhqcks7TZKY3Hxp3y6qphY5SJZmrWMDrKcERSOXWQdMhU9Ig/PYrzyw/ul9jOIyh0N4M0tbC5hodg8dw==}

  fastq@1.19.0:
    resolution: {integrity: sha512-7SFSRCNjBQIZH/xZR3iy5iQYR8aGBE0h3VG6/cwlbrpdciNYBMotQav8c1XI3HjHH+NikUpP53nPdlZSdWmFzA==}

  fault@2.0.1:
    resolution: {integrity: sha512-WtySTkS4OKev5JtpHXnib4Gxiurzh5NCGvWrFaZ34m6JehfTUhKZvn9njTfw48t6JumVQOmrKqpmGcdwxnhqBQ==}

  fdir@6.4.4:
    resolution: {integrity: sha512-1NZP+GK4GfuAv3PqKvxQRDMjdSRZjnkq7KfhlNrCNNlZ0ygQFpebfrnfnq/W7fpUnAv9aGWmY1zKx7FYL3gwhg==}
    peerDependencies:
      picomatch: ^3 || ^4
    peerDependenciesMeta:
      picomatch:
        optional: true

  feed@4.2.2:
    resolution: {integrity: sha512-u5/sxGfiMfZNtJ3OvQpXcvotFpYkL0n9u9mM2vkui2nGo8b4wvDkJ8gAkYqbA8QpGyFCv3RK0Z+Iv+9veCS9bQ==}
    engines: {node: '>=0.4.0'}

  figures@6.1.0:
    resolution: {integrity: sha512-d+l3qxjSesT4V7v2fh+QnmFnUWv9lSpjarhShNTgBOfA0ttejbQUAlHLitbjkoRiDulW0OPoQPYIGhIC8ohejg==}
    engines: {node: '>=18'}

  file-entry-cache@8.0.0:
    resolution: {integrity: sha512-XXTUwCvisa5oacNGRP9SfNtYBNAMi+RPwBFmblZEF7N7swHYQS6/Zfk7SRwx4D5j3CH211YNRco1DEMNVfZCnQ==}
    engines: {node: '>=16.0.0'}

  fill-range@7.1.1:
    resolution: {integrity: sha512-YsGpe3WHLK8ZYi4tWDg2Jy3ebRz2rXowDxnld4bkQB00cc/1Zw9AWnC0i9ztDJitivtQvaI9KaLyKrc+hBW0yg==}
    engines: {node: '>=8'}

  finalhandler@1.1.2:
    resolution: {integrity: sha512-aAWcW57uxVNrQZqFXjITpW3sIUQmHGG3qSb9mUah9MgMC4NeWhNOlNjXEYq3HjRAvL6arUviZGGJsBg6z0zsWA==}
    engines: {node: '>= 0.8'}

  finalhandler@2.1.0:
    resolution: {integrity: sha512-/t88Ty3d5JWQbWYgaOGCCYfXRwV1+be02WqYYlL6h0lEiUAMPM8o8qKGO01YIkOHzka2up08wvgYD0mDiI+q3Q==}
    engines: {node: '>= 0.8'}

  find-up-simple@1.0.0:
    resolution: {integrity: sha512-q7Us7kcjj2VMePAa02hDAF6d+MzsdsAWEwYyOpwUtlerRBkOEPBCRZrAV4XfcSN8fHAgaD0hP7miwoay6DCprw==}
    engines: {node: '>=18'}

  find-up@5.0.0:
    resolution: {integrity: sha512-78/PXT1wlLLDgTzDs7sjq9hzz0vXD+zn+7wypEe4fXQxCmdmqfGsEPQxmiCSQI3ajFV91bVSsvNtrJRiW6nGng==}
    engines: {node: '>=10'}

  fix-dts-default-cjs-exports@1.0.0:
    resolution: {integrity: sha512-i9Vd++WOWo6JilNgZvNvmy1T0r+/j7vikghQSEhKIuDwz4GjUrYj+Z18zlL7MleYNxE+xE6t3aG7LiAwA1P+dg==}

  flat-cache@4.0.1:
    resolution: {integrity: sha512-f7ccFPK3SXFHpx15UIGyRJ/FJQctuKZ0zVuN3frBo4HnK3cay9VEW0R6yPYFHC0AgqhukPzKjq22t5DmAyqGyw==}
    engines: {node: '>=16'}

  flatted@3.3.3:
    resolution: {integrity: sha512-GX+ysw4PBCz0PzosHDepZGANEuFCMLrnRTiEy9McGjmkCQYwRq4A/X786G/fjM/+OjsWSU1ZrY5qyARZmO/uwg==}

  floating-vue@5.2.2:
    resolution: {integrity: sha512-afW+h2CFafo+7Y9Lvw/xsqjaQlKLdJV7h1fCHfcYQ1C4SVMlu7OAekqWgu5d4SgvkBVU0pVpLlVsrSTBURFRkg==}
    peerDependencies:
      '@nuxt/kit': ^3.2.0
      vue: ^3.2.0
    peerDependenciesMeta:
      '@nuxt/kit':
        optional: true

  focus-trap@7.6.4:
    resolution: {integrity: sha512-xx560wGBk7seZ6y933idtjJQc1l+ck+pI3sKvhKozdBV1dRZoKhkW5xoCaFv9tQiX5RH1xfSxjuNu6g+lmN/gw==}

  follow-redirects@1.15.9:
    resolution: {integrity: sha512-gew4GsXizNgdoRyqmyfMHyAmXsZDk6mHkSxZFCzW9gwlbtOW44CDtYavM+y+72qD/Vq2l550kMF52DT8fOLJqQ==}
    engines: {node: '>=4.0'}
    peerDependencies:
      debug: '*'
    peerDependenciesMeta:
      debug:
        optional: true

  foreground-child@3.3.0:
    resolution: {integrity: sha512-Ld2g8rrAyMYFXBhEqMz8ZAHBi4J4uS1i/CxGMDnjyFWddMXLVcDp051DZfu+t7+ab7Wv6SMqpWmyFIj5UbfFvg==}
    engines: {node: '>=14'}

  form-data@4.0.2:
    resolution: {integrity: sha512-hGfm/slu0ZabnNt4oaRZ6uREyfCj6P4fT/n6A1rGV+Z0VdGXjfOhVUpkn6qVQONHGIFwmveGXyDs75+nr6FM8w==}
    engines: {node: '>= 6'}

  format@0.2.2:
    resolution: {integrity: sha512-wzsgA6WOq+09wrU1tsJ09udeR/YZRaeArL9e1wPbFg3GG2yDnC2ldKpxs4xunpFF9DgqCqOIra3bc1HWrJ37Ww==}
    engines: {node: '>=0.4.x'}

  forwarded@0.2.0:
    resolution: {integrity: sha512-buRG0fpBtRHSTCOASe6hD258tEubFoRLb4ZNA6NxMVHNw2gOcwHo9wyablzMzOA5z9xA9L1KNjk/Nt6MT9aYow==}
    engines: {node: '>= 0.6'}

  fraction.js@4.3.7:
    resolution: {integrity: sha512-ZsDfxO51wGAXREY55a7la9LScWpwv9RxIrYABrlvOFBlH/ShPnrtsXeuUIfXKKOVicNxQ+o8JTbJvjS4M89yew==}

  fresh@0.5.2:
    resolution: {integrity: sha512-zJ2mQYM18rEFOudeV4GShTGIQ7RbzA7ozbU9I/XBpm7kqgMywgmylMwXHxZJmkVoYkna9d2pVXVXPdYTP9ej8Q==}
    engines: {node: '>= 0.6'}

  fresh@2.0.0:
    resolution: {integrity: sha512-Rx/WycZ60HOaqLKAi6cHRKKI7zxWbJ31MhntmtwMoaTeF7XFH9hhBp8vITaMidfljRQ6eYWCKkaTK+ykVJHP2A==}
    engines: {node: '>= 0.8'}

  fsevents@2.3.3:
    resolution: {integrity: sha512-5xoDfX+fL7faATnagmWPpbFtwh/R77WmMMqqHGS65C3vvB0YHrgF+B1YmZ3441tMj5n63k0212XNoJwzlhffQw==}
    engines: {node: ^8.16.0 || ^10.6.0 || >=11.0.0}
    os: [darwin]

  function-bind@1.1.2:
    resolution: {integrity: sha512-7XHNxH7qX9xG5mIwxkhumTox/MIRNcOgDrxWsMt2pAr23WHp6MrRlN7FBSFpCpr+oVO0F744iUgR82nJMfG2SA==}

  generic-names@4.0.0:
    resolution: {integrity: sha512-ySFolZQfw9FoDb3ed9d80Cm9f0+r7qj+HJkWjeD9RBfpxEVTlVhol+gvaQB/78WbwYfbnNh8nWHHBSlg072y6A==}

  gensync@1.0.0-beta.2:
    resolution: {integrity: sha512-3hN7NaskYvMDLQY55gnW3NQ+mesEAepTqlg+VEbj7zzqEMBVNhzcGYYeqFo/TlYz6eQiFcp1HcsCZO+nGgS8zg==}
    engines: {node: '>=6.9.0'}

  get-caller-file@2.0.5:
    resolution: {integrity: sha512-DyFP3BM/3YHTQOCUL/w0OZHR0lpKeGrxotcHWcqNEdnltqFwXVfhEBQ94eIo34AfQpo0rGki4cyIiftY06h2Fg==}
    engines: {node: 6.* || 8.* || >= 10.*}

  get-east-asian-width@1.3.0:
    resolution: {integrity: sha512-vpeMIQKxczTD/0s2CdEWHcb0eeJe6TFjxb+J5xgX7hScxqrGuyjmv4c1D4A/gelKfyox0gJJwIHF+fLjeaM8kQ==}
    engines: {node: '>=18'}

  get-intrinsic@1.2.7:
    resolution: {integrity: sha512-VW6Pxhsrk0KAOqs3WEd0klDiF/+V7gQOpAvY1jVU/LHmaD/kQO4523aiJuikX/QAKYiW6x8Jh+RJej1almdtCA==}
    engines: {node: '>= 0.4'}

  get-proto@1.0.1:
    resolution: {integrity: sha512-sTSfBjoXBp89JvIKIefqw7U2CCebsc74kiY6awiGogKtoSGbgjYE/G/+l9sF3MWFPNc9IcoOC4ODfKHfxFmp0g==}
    engines: {node: '>= 0.4'}

  get-source@2.0.12:
    resolution: {integrity: sha512-X5+4+iD+HoSeEED+uwrQ07BOQr0kEDFMVqqpBuI+RaZBpBpHCuXxo70bjar6f0b0u/DQJsJ7ssurpP0V60Az+w==}

  get-stream@8.0.1:
    resolution: {integrity: sha512-VaUJspBffn/LMCJVoMvSAdmscJyS1auj5Zulnn5UoYcY531UWmdwhRWkcGKnGU93m5HSXP9LP2usOryrBtQowA==}
    engines: {node: '>=16'}

  get-stream@9.0.1:
    resolution: {integrity: sha512-kVCxPF3vQM/N0B1PmoqVUqgHP+EeVjmZSQn+1oCRPxd2P21P2F19lIgbR3HBosbB1PUhOAoctJnfEn2GbN2eZA==}
    engines: {node: '>=18'}

  get-them-args@1.3.2:
    resolution: {integrity: sha512-LRn8Jlk+DwZE4GTlDbT3Hikd1wSHgLMme/+7ddlqKd7ldwR6LjJgTVWzBnR01wnYGe4KgrXjg287RaI22UHmAw==}

  get-tsconfig@4.10.0:
    resolution: {integrity: sha512-kGzZ3LWWQcGIAmg6iWvXn0ei6WDtV26wzHRMwDSzmAbcXrTEXxHy6IehI6/4eT6VRKyMP1eF1VqwrVUmE/LR7A==}

  git-raw-commits@5.0.0:
    resolution: {integrity: sha512-I2ZXrXeOc0KrCvC7swqtIFXFN+rbjnC7b2T943tvemIOVNl+XP8YnA9UVwqFhzzLClnSA60KR/qEjLpXzs73Qg==}
    engines: {node: '>=18'}
    hasBin: true

  git-semver-tags@8.0.0:
    resolution: {integrity: sha512-N7YRIklvPH3wYWAR2vysaqGLPRcpwQ0GKdlqTiVN5w1UmCdaeY3K8s6DMKRCh54DDdzyt/OAB6C8jgVtb7Y2Fg==}
    engines: {node: '>=18'}
    hasBin: true

  glob-parent@5.1.2:
    resolution: {integrity: sha512-AOIgSQCepiJYwP3ARnGx+5VnTu2HBYdzbGP45eLw1vr3zB3vZLeyed1sC9hnbcOc9/SrMyM5RPQrkGz4aS9Zow==}
    engines: {node: '>= 6'}

  glob-parent@6.0.2:
    resolution: {integrity: sha512-XxwI8EOhVQgWp6iDL+3b0r86f4d6AX6zSU55HfB4ydCEuXLXc5FcYeOu+nnGftS4TEju/11rt4KJPTMgbfmv4A==}
    engines: {node: '>=10.13.0'}

  glob-to-regexp@0.4.1:
    resolution: {integrity: sha512-lkX1HJXwyMcprw/5YUZc2s7DrpAiHB21/V+E1rHUrVNokkvB6bqMzT0VfV6/86ZNabt1k14YOIaT7nDvOX3Iiw==}

  glob@10.4.5:
    resolution: {integrity: sha512-7Bv8RF0k6xjo7d4A/PxYLbUCfb6c+Vpd2/mB2yRDlew7Jb5hEXiCD9ibfO7wpk8i4sevK6DFny9h7EYbM3/sHg==}
    hasBin: true

  globals@11.12.0:
    resolution: {integrity: sha512-WOBp/EEGUiIsJSp7wcv/y6MO+lV9UoncWqxuFfm8eBwzWNgyfBd6Gz+IeKQ9jCmyhoH99g15M3T+QaVHFjizVA==}
    engines: {node: '>=4'}

  globals@14.0.0:
    resolution: {integrity: sha512-oahGvuMGQlPw/ivIYBjVSrWAfWLBeku5tpPE2fOPLi+WHffIWbuh2tCjhyQhTBPMf5E9jDEH4FOmTYgYwbKwtQ==}
    engines: {node: '>=18'}

  globals@15.15.0:
    resolution: {integrity: sha512-7ACyT3wmyp3I61S4fG682L0VA2RGD9otkqGJIwNUMF1SWUombIIk+af1unuDYgMm082aHYwD+mzJvv9Iu8dsgg==}
    engines: {node: '>=18'}

  globals@16.0.0:
    resolution: {integrity: sha512-iInW14XItCXET01CQFqudPOWP2jYMl7T+QRQT+UNcR/iQncN/F0UNpgd76iFkBPgNQb4+X3LV9tLJYzwh+Gl3A==}
    engines: {node: '>=18'}

  good-listener@1.2.2:
    resolution: {integrity: sha512-goW1b+d9q/HIwbVYZzZ6SsTr4IgE+WA44A0GmPIQstuOrgsFcT7VEJ48nmr9GaRtNu0XTKacFLGnBPAM6Afouw==}

  gopd@1.2.0:
    resolution: {integrity: sha512-ZUKRh6/kUFoAiTAtTYPZJ3hw9wNxx+BIBOijnlG9PnrJsCcSjs1wyyD6vJpaYtgnzDrKYRSqf3OO6Rfa93xsRg==}
    engines: {node: '>= 0.4'}

  graceful-fs@4.2.11:
    resolution: {integrity: sha512-RbJ5/jmFcNNCcDV5o9eTnBLJ/HszWV0P73bc+Ff4nS/rJj+YaS6IGyiOL0VoBYX+l1Wrl3k63h/KrH+nhJ0XvQ==}

  graphemer@1.4.0:
    resolution: {integrity: sha512-EtKwoO6kxCL9WO5xipiHTZlSzBm7WLT627TqC/uVRd0HKmq8NXyebnNYxDoBi7wt8eTWrUrKXCOVaFq9x1kgag==}

  gray-matter@4.0.3:
    resolution: {integrity: sha512-5v6yZd4JK3eMI3FqqCouswVqwugaA9r4dNZB1wwcmrD02QkV5H0y7XBQW8QwQqEaZY1pM9aqORSORhJRdNK44Q==}
    engines: {node: '>=6.0'}

  gsap@3.12.7:
    resolution: {integrity: sha512-V4GsyVamhmKefvcAKaoy0h6si0xX7ogwBoBSs2CTJwt7luW0oZzC0LhdkyuKV8PJAXr7Yaj8pMjCKD4GJ+eEMg==}

  handlebars@4.7.8:
    resolution: {integrity: sha512-vafaFqs8MZkRrSX7sFVUdo3ap/eNiLnb4IakshzvP56X5Nr1iGKAIqdX6tMlm6HcNRIkr6AxO5jFEoJzzpT8aQ==}
    engines: {node: '>=0.4.7'}
    hasBin: true

  has-flag@4.0.0:
    resolution: {integrity: sha512-EykJT/Q1KjTWctppgIAgfSO0tKVuZUjhgMr17kqTumMl6Afv3EISleU7qZUzoXDFTAHTDC4NOoG/ZxU3EvlMPQ==}
    engines: {node: '>=8'}

  has-symbols@1.1.0:
    resolution: {integrity: sha512-1cDNdwJ2Jaohmb3sg4OmKaMBwuC48sYni5HUw2DvsC8LjGTLK9h+eb1X6RyuOHe4hT0ULCW68iomhjUoKUqlPQ==}
    engines: {node: '>= 0.4'}

  has-tostringtag@1.0.2:
    resolution: {integrity: sha512-NqADB8VjPFLM2V0VvHUewwwsw0ZWBaIdgo+ieHtK3hasLz4qeCRjYcqfB6AQrBggRKppKF8L52/VqdVsO47Dlw==}
    engines: {node: '>= 0.4'}

  hasown@2.0.2:
    resolution: {integrity: sha512-0hJU9SCPvmMzIBdZFqNPXWa6dqh7WdH0cII9y+CyS8rG3nL48Bclra9HmKhVVUHyPWNH5Y7xDwAB7bfgSjkUMQ==}
    engines: {node: '>= 0.4'}

  hast-util-to-html@9.0.5:
    resolution: {integrity: sha512-OguPdidb+fbHQSU4Q4ZiLKnzWo8Wwsf5bZfbvu7//a9oTYoqD/fWpe96NuHkoS9h0ccGOTe0C4NGXdtS0iObOw==}

  hast-util-whitespace@3.0.0:
    resolution: {integrity: sha512-88JUN06ipLwsnv+dVn+OIYOvAuvBMy/Qoi6O7mQHxdPXpjy+Cd6xRkWwux7DKO+4sYILtLBRIKgsdpS2gQc7qw==}

  he@1.2.0:
    resolution: {integrity: sha512-F/1DnUGPopORZi0ni+CvrCgHQ5FyEAHRLSApuYWMmrbSwoN2Mn/7k+Gl38gJnR7yyDZk6WLXwiGod1JOWNDKGw==}
    hasBin: true

  hookable@5.5.3:
    resolution: {integrity: sha512-Yc+BQe8SvoXH1643Qez1zqLRmbA5rCL+sSmk6TVos0LWVfNIB7PGncdlId77WzLGSIB5KaWgTaNTs2lNVEI6VQ==}

  hosted-git-info@7.0.2:
    resolution: {integrity: sha512-puUZAUKT5m8Zzvs72XWy3HtvVbTWljRE66cP60bxJzAqf2DgICo7lYTY2IHUmLnNpjYvw5bvmoHvPc0QO2a62w==}
    engines: {node: ^16.14.0 || >=18.0.0}

  html-void-elements@3.0.0:
    resolution: {integrity: sha512-bEqo66MRXsUGxWHV5IP0PUiAWwoEjba4VCzg0LjFJBpchPaTfyfCKTG6bc5F8ucKec3q5y6qOdGyYTSBEvhCrg==}

  http-errors@2.0.0:
    resolution: {integrity: sha512-FtwrG/euBzaEjYeRqOgly7G0qviiXoJWnvEH2Z1plBdXgbyjv34pHTSb9zoeHMyDy33+DWy5Wt9Wo+TURtOYSQ==}
    engines: {node: '>= 0.8'}

  http-proxy@1.18.1:
    resolution: {integrity: sha512-7mz/721AbnJwIVbnaSv1Cz3Am0ZLT/UBwkC92VlxhXv/k/BBQfM2fXElQNC27BVGr0uwUpplYPQM9LnaBMR5NQ==}
    engines: {node: '>=8.0.0'}

  human-signals@5.0.0:
    resolution: {integrity: sha512-AXcZb6vzzrFAUE61HnN4mpLqd/cSIwNQjtNWR0euPm6y0iqx3G4gOXaIDdtdDwZmhwe82LA6+zinmW4UBWVePQ==}
    engines: {node: '>=16.17.0'}

  human-signals@8.0.0:
    resolution: {integrity: sha512-/1/GPCpDUCCYwlERiYjxoczfP0zfvZMU/OWgQPMya9AbAE24vseigFdhAMObpc8Q4lc/kjutPfUddDYyAmejnA==}
    engines: {node: '>=18.18.0'}

  iconv-lite@0.6.3:
    resolution: {integrity: sha512-4fCk79wshMdzMp2rH06qWrJE4iolqLhCUH+OiuIgU++RB0+94NlDL81atO7GX55uUKueo0txHNtvEyI6D7WdMw==}
    engines: {node: '>=0.10.0'}

  icss-utils@5.1.0:
    resolution: {integrity: sha512-soFhflCVWLfRNOPU3iv5Z9VUdT44xFRbzjLsEzSr5AQmgqPMTHdU3PMT1Cf1ssx8fLNJDA1juftYl+PUcv3MqA==}
    engines: {node: ^10 || ^12 || >= 14}
    peerDependencies:
      postcss: ^8.1.0

  ignore@5.3.2:
    resolution: {integrity: sha512-hsBTNUqQTDwkWtcdYI2i06Y/nUBEsNEDJKjWdigLvegy8kDuJAS8uRlpkkcQpyEXL0Z/pjDy5HBmMjRCJ2gq+g==}
    engines: {node: '>= 4'}

  image-size@0.5.5:
    resolution: {integrity: sha512-6TDAlDPZxUFCv+fuOkIoXT/V/f3Qbq8e37p+YOiYrUv3v9cc3/6x78VdfPgFVaB9dZYeLUfKgHRebpkm/oP2VQ==}
    engines: {node: '>=0.10.0'}
    hasBin: true

  immutable@5.0.3:
    resolution: {integrity: sha512-P8IdPQHq3lA1xVeBRi5VPqUm5HDgKnx0Ru51wZz5mjxHr5n3RWhjIpOFU7ybkUxfB+5IToy+OLaHYDBIWsv+uw==}

  import-fresh@3.3.1:
    resolution: {integrity: sha512-TR3KfrTZTYLPB6jUjfx6MF9WcWrHL9su5TObK4ZkYgBdWKPOFoSoQIdEuTuR82pmtxH2spWG9h6etwfr1pLBqQ==}
    engines: {node: '>=6'}

  imurmurhash@0.1.4:
    resolution: {integrity: sha512-JmXMZ6wuvDmLiHEml9ykzqO6lwFbof0GG4IkcGaENdCRDDmMVnny7s5HsIgHCbaq0w2MyPhDqkhTUgS2LU2PHA==}
    engines: {node: '>=0.8.19'}

  index-to-position@0.1.2:
    resolution: {integrity: sha512-MWDKS3AS1bGCHLBA2VLImJz42f7bJh8wQsTGCzI3j519/CASStoDONUBVz2I/VID0MpiX3SGSnbOD2xUalbE5g==}
    engines: {node: '>=18'}

  inherits@2.0.4:
    resolution: {integrity: sha512-k/vGaX4/Yla3WzyMCvTQOXYeIHvqOKtnqBduzTHpzpQZzAskKMhZ2K+EnBiSM9zGSoIFeMpXKxa4dYeZIQqewQ==}

  ipaddr.js@1.9.1:
    resolution: {integrity: sha512-0KI/607xoxSToH7GjN1FfSbLoU0+btTicjsQSWQlh/hZykN8KpmMf7uYwPW3R+akZ6R/w18ZlXSHBYXiYUPO3g==}
    engines: {node: '>= 0.10'}

  is-binary-path@2.1.0:
    resolution: {integrity: sha512-ZMERYes6pDydyuGidse7OsHxtbI7WVeUEozgR/g7rd0xUimYNlvZRE/K2MgZTjWy725IfelLeVcEM97mmtRGXw==}
    engines: {node: '>=8'}

  is-core-module@2.16.1:
    resolution: {integrity: sha512-UfoeMA6fIJ8wTYFEUjelnaGI67v6+N7qXJEvQuIGa99l4xsCruSYOVSQ0uPANn4dAzm8lkYPaKLrrijLq7x23w==}
    engines: {node: '>= 0.4'}

  is-docker@3.0.0:
    resolution: {integrity: sha512-eljcgEDlEns/7AXFosB5K/2nCM4P7FQPkGc/DWLy5rmFEWvZayGrik1d9/QIY5nJ4f9YsVvBkA6kJpHn9rISdQ==}
    engines: {node: ^12.20.0 || ^14.13.1 || >=16.0.0}
    hasBin: true

  is-expression@4.0.0:
    resolution: {integrity: sha512-zMIXX63sxzG3XrkHkrAPvm/OVZVSCPNkwMHU8oTX7/U3AL78I0QXCEICXUM13BIa8TYGZ68PiTKfQz3yaTNr4A==}

  is-extendable@0.1.1:
    resolution: {integrity: sha512-5BMULNob1vgFX6EjQw5izWDxrecWK9AM72rugNr0TFldMOi0fj6Jk+zeKIt0xGj4cEfQIJth4w3OKWOJ4f+AFw==}
    engines: {node: '>=0.10.0'}

  is-extglob@2.1.1:
    resolution: {integrity: sha512-SbKbANkN603Vi4jEZv49LeVJMn4yGwsbzZworEoyEiutsN3nJYdbO36zfhGJ6QEDpOZIFkDtnq5JRxmvl3jsoQ==}
    engines: {node: '>=0.10.0'}

  is-fullwidth-code-point@3.0.0:
    resolution: {integrity: sha512-zymm5+u+sCsSWyD9qNaejV3DFvhCKclKdizYaJUuHA83RLjb7nSuGnddCHGv0hk+KY7BMAlsWeK4Ueg6EV6XQg==}
    engines: {node: '>=8'}

  is-fullwidth-code-point@4.0.0:
    resolution: {integrity: sha512-O4L094N2/dZ7xqVdrXhh9r1KODPJpFms8B5sGdJLPy664AgvXsreZUyCQQNItZRDlYug4xStLjNp/sz3HvBowQ==}
    engines: {node: '>=12'}

  is-fullwidth-code-point@5.0.0:
    resolution: {integrity: sha512-OVa3u9kkBbw7b8Xw5F9P+D/T9X+Z4+JruYVNapTjPYZYUznQ5YfWeFkOj606XYYW8yugTfC8Pj0hYqvi4ryAhA==}
    engines: {node: '>=18'}

  is-glob@4.0.3:
    resolution: {integrity: sha512-xelSayHH36ZgE7ZWhli7pW34hNbNl8Ojv5KVmkJD4hBdD3th8Tfk9vYasLM+mXWOZhFkgZfxhLSnrwRr4elSSg==}
    engines: {node: '>=0.10.0'}

  is-inside-container@1.0.0:
    resolution: {integrity: sha512-KIYLCCJghfHZxqjYBE7rEy0OBuTd5xCHS7tHVgvCLkx7StIoaxwNW3hCALgEUjFfeRk+MG/Qxmp/vtETEF3tRA==}
    engines: {node: '>=14.16'}
    hasBin: true

  is-module@1.0.0:
    resolution: {integrity: sha512-51ypPSPCoTEIN9dy5Oy+h4pShgJmPCygKfyRCISBI+JoWT/2oJvK8QPxmwv7b/p239jXrm9M1mlQbyKJ5A152g==}

  is-number@7.0.0:
    resolution: {integrity: sha512-41Cifkg6e8TylSpdtTpeLVMqvSBEVzTttHvERD741+pnZ8ANv0004MRL43QKPDlK9cGvNp6NZWZUBlbGXYxxng==}
    engines: {node: '>=0.12.0'}

  is-obj@2.0.0:
    resolution: {integrity: sha512-drqDG3cbczxxEJRoOXcOjtdp1J/lyp1mNn0xaznRs8+muBhgQcrnbspox5X5fOw0HnMnbfDzvnEMEtqDEJEo8w==}
    engines: {node: '>=8'}

  is-plain-obj@4.1.0:
    resolution: {integrity: sha512-+Pgi+vMuUNkJyExiMBt5IlFoMyKnr5zhJ4Uspz58WOhBF5QoIZkFyNHIbBAtHwzVAgk5RtndVNsDRN61/mmDqg==}
    engines: {node: '>=12'}

  is-promise@2.2.2:
    resolution: {integrity: sha512-+lP4/6lKUBfQjZ2pdxThZvLUAafmZb8OAxFb8XXtiQmS35INgr85hdOGoEs124ez1FCnZJt6jau/T+alh58QFQ==}

  is-promise@4.0.0:
    resolution: {integrity: sha512-hvpoI6korhJMnej285dSg6nu1+e6uxs7zG3BYAm5byqDsgJNWwxzM6z6iZiAgQR4TJ30JmBTOwqZUw3WlyH3AQ==}

  is-reference@1.2.1:
    resolution: {integrity: sha512-U82MsXXiFIrjCK4otLT+o2NA2Cd2g5MLoOVXUZjIOhLurrRxpEXzI8O0KZHr3IjLvlAH1kTPYSuqer5T9ZVBKQ==}

  is-reference@3.0.3:
    resolution: {integrity: sha512-ixkJoqQvAP88E6wLydLGGqCJsrFUnqoH6HnaczB8XmDH1oaWU+xxdptvikTgaEhtZ53Ky6YXiBuUI2WXLMCwjw==}

  is-regex@1.2.1:
    resolution: {integrity: sha512-MjYsKHO5O7mCsmRGxWcLWheFqN9DJ/2TmngvjKXihe6efViPqc274+Fx/4fYj/r03+ESvBdTXK0V6tA3rgez1g==}
    engines: {node: '>= 0.4'}

  is-stream@3.0.0:
    resolution: {integrity: sha512-LnQR4bZ9IADDRSkvpqMGvt/tEJWclzklNgSw48V5EAaAeDd6qGvN8ei6k5p0tvxSR171VmGyHuTiAOfxAbr8kA==}
    engines: {node: ^12.20.0 || ^14.13.1 || >=16.0.0}

  is-stream@4.0.1:
    resolution: {integrity: sha512-Dnz92NInDqYckGEUJv689RbRiTSEHCQ7wOVeALbkOz999YpqT46yMRIGtSNl2iCL1waAZSx40+h59NV/EwzV/A==}
    engines: {node: '>=18'}

  is-unicode-supported@2.1.0:
    resolution: {integrity: sha512-mE00Gnza5EEB3Ds0HfMyllZzbBrmLOX3vfWoj9A9PEnTfratQ/BcaJOuMhnkhjXvb2+FkY3VuHqtAGpTPmglFQ==}
    engines: {node: '>=18'}

  is-what@3.14.1:
    resolution: {integrity: sha512-sNxgpk9793nzSs7bA6JQJGeIuRBQhAaNGG77kzYQgMkrID+lS6SlK07K5LaptscDlSaIgH+GPFzf+d75FVxozA==}

  is-what@4.1.16:
    resolution: {integrity: sha512-ZhMwEosbFJkA0YhFnNDgTM4ZxDRsS6HqTo7qsZM08fehyRYIYa0yHu5R6mgo1n/8MgaPBXiPimPD77baVFYg+A==}
    engines: {node: '>=12.13'}

  is-wsl@3.1.0:
    resolution: {integrity: sha512-UcVfVfaK4Sc4m7X3dUSoHoozQGBEFeDC+zVo06t98xe8CzHSZZBekNXH+tu0NalHolcJ/QAGqS46Hef7QXBIMw==}
    engines: {node: '>=16'}

  isexe@2.0.0:
    resolution: {integrity: sha512-RHxMLp9lnKHGHRng9QFhRCMbYAcVpn69smSGcq3f36xjgVVWThj4qqLbTLlq7Ssj8B+fIQ1EuCEGI2lKsyQeIw==}

  jackspeak@3.4.3:
    resolution: {integrity: sha512-OGlZQpz2yfahA/Rd1Y8Cd9SIEsqvXkLVoSw/cgwhnhFMDbsQFeZYoJJ7bIZBS9BcamUW96asq/npPWugM+RQBw==}

  jiti@1.21.7:
    resolution: {integrity: sha512-/imKNG4EbWNrVjoNC/1H5/9GFy+tqjGBHCaSsN+P2RnPqjsLmv6UD3Ej+Kj8nBWaRAwyk7kK5ZUc+OEatnTR3A==}
    hasBin: true

  jiti@2.4.2:
    resolution: {integrity: sha512-rg9zJN+G4n2nfJl5MW3BMygZX56zKPNVEYYqq7adpmMh4Jn2QNEwhvQlFy6jPVdcod7txZtKHWnyZiA3a0zP7A==}
    hasBin: true

  js-stringify@1.0.2:
    resolution: {integrity: sha512-rtS5ATOo2Q5k1G+DADISilDA6lv79zIiwFd6CcjuIxGKLFm5C+RLImRscVap9k55i+MOZwgliw+NejvkLuGD5g==}

  js-tokens@4.0.0:
    resolution: {integrity: sha512-RdJUflcE3cUzKiMqQgsCu06FPu9UdIJO0beYbPhHN4k6apgJtifcoCtT9bcxOpYBtpD2kCM6Sbzg4CausW/PKQ==}

  js-tokens@9.0.1:
    resolution: {integrity: sha512-mxa9E9ITFOt0ban3j6L5MpjwegGz6lBQmM1IJkWeBZGcMxto50+eWdjC/52xDbS2vy0k7vIMK0Fe2wfL9OQSpQ==}

  js-yaml@3.14.1:
    resolution: {integrity: sha512-okMH7OXXJ7YrN9Ok3/SXrnu4iX9yOk+25nqX4imS2npuvTYDmo/QEZoqwZkYaIDk3jVvBOTOIEgEhaLOynBS9g==}
    hasBin: true

  js-yaml@4.1.0:
    resolution: {integrity: sha512-wpxZs9NoxZaJESJGIZTyDEaYpl0FKSA+FB9aJiyemKhMwkxQg63h4T1KJgUGHpTqPDNRcmmYLugrRjJlBtWvRA==}
    hasBin: true

  jsdoc-type-pratt-parser@4.1.0:
    resolution: {integrity: sha512-Hicd6JK5Njt2QB6XYFS7ok9e37O8AYk3jTcppG4YVQnYjOemymvTcmc7OWsmq/Qqj5TdRFO5/x/tIPmBeRtGHg==}
    engines: {node: '>=12.0.0'}

  jsesc@3.0.2:
    resolution: {integrity: sha512-xKqzzWXDttJuOcawBt4KnKHHIf5oQ/Cxax+0PWFG+DFDgHNAdi+TXECADI+RYiFUMmx8792xsMbbgXj4CwnP4g==}
    engines: {node: '>=6'}
    hasBin: true

  jsesc@3.1.0:
    resolution: {integrity: sha512-/sM3dO2FOzXjKQhJuo0Q173wf2KOo8t4I8vHy6lF9poUp7bKT0/NHE8fPX23PwfhnykfqnC2xRxOnVw5XuGIaA==}
    engines: {node: '>=6'}
    hasBin: true

  json-buffer@3.0.1:
    resolution: {integrity: sha512-4bV5BfR2mqfQTJm+V5tPPdf+ZpuhiIvTuAB5g8kcrXOZpTT/QwwVRWBywX1ozr6lEuPdbHxwaJlm9G6mI2sfSQ==}

  json-schema-traverse@0.4.1:
    resolution: {integrity: sha512-xbbCH5dCYU5T8LcEhhuh7HJ88HXuW3qsI3Y0zOZFKfZEHcpWiHU/Jxzk629Brsab/mMiHQti9wMP+845RPe3Vg==}

  json-stable-stringify-without-jsonify@1.0.1:
    resolution: {integrity: sha512-Bdboy+l7tA3OGW6FjyFHWkP5LuByj1Tk33Ljyq0axyzdk9//JSi2u3fP1QSmd1KNwq6VOKYGlAu87CisVir6Pw==}

  json5@2.2.3:
    resolution: {integrity: sha512-XmOWe7eyHYH14cLdVPoyg+GOH3rYX++KpzrylJwSW98t3Nk+U8XOl8FWKOgwtzdb8lXGf6zYwDUzeHMWfxasyg==}
    engines: {node: '>=6'}
    hasBin: true

  jstransformer@1.0.0:
    resolution: {integrity: sha512-C9YK3Rf8q6VAPDCCU9fnqo3mAfOH6vUGnMcP4AQAYIEpWtfGLpwOTmZ+igtdK5y+VvI2n3CyYSzy4Qh34eq24A==}

  keyv@4.5.4:
    resolution: {integrity: sha512-oxVHkHR/EJf2CNXnWxRLW6mg7JyCCUcG0DtEGmL2ctUo1PNTin1PUil+r/+4r5MpVgC/fn1kjsx7mjSujKqIpw==}

  kill-port@1.6.1:
    resolution: {integrity: sha512-un0Y55cOM7JKGaLnGja28T38tDDop0AQ8N0KlAdyh+B1nmMoX8AnNmqPNZbS3mUMgiST51DCVqmbFT1gNJpVNw==}
    hasBin: true

  kind-of@6.0.3:
    resolution: {integrity: sha512-dcS1ul+9tmeD95T+x28/ehLgd9mENa3LsvDTtzm3vyBEO7RPptvAD+t44WVXaUjTBRcrpFeFlC8WCruUR456hw==}
    engines: {node: '>=0.10.0'}

  kleur@3.0.3:
    resolution: {integrity: sha512-eTIzlVOSUR+JxdDFepEYcBMtZ9Qqdef+rnzWdRZuMbOywu5tO2w2N7rqjoANZ5k9vywhL6Br1VRjUIgTQx4E8w==}
    engines: {node: '>=6'}

  knitwork@1.2.0:
    resolution: {integrity: sha512-xYSH7AvuQ6nXkq42x0v5S8/Iry+cfulBz/DJQzhIyESdLD7425jXsPy4vn5cCXU+HhRN2kVw51Vd1K6/By4BQg==}

  kolorist@1.8.0:
    resolution: {integrity: sha512-Y+60/zizpJ3HRH8DCss+q95yr6145JXZo46OTpFvDZWLfRCE4qChOyk1b26nMaNpfHHgxagk9dXT5OP0Tfe+dQ==}

  launch-editor-middleware@2.10.0:
    resolution: {integrity: sha512-RzZu7MeVlE3p1H6Sadc2BhuDGAj7bkeDCBpNq/zSENP4ohJGhso00k5+iYaRwKshIpiOAhMmimce+5D389xmSg==}

  launch-editor@2.10.0:
    resolution: {integrity: sha512-D7dBRJo/qcGX9xlvt/6wUYzQxjh5G1RvZPgPv8vi4KRU99DVQL/oW7tnVOCCTm2HGeo3C5HvGE5Yrh6UBoZ0vA==}

  less@4.3.0:
    resolution: {integrity: sha512-X9RyH9fvemArzfdP8Pi3irr7lor2Ok4rOttDXBhlwDg+wKQsXOXgHWduAJE1EsF7JJx0w0bcO6BC6tCKKYnXKA==}
    engines: {node: '>=14'}
    hasBin: true

  levn@0.4.1:
    resolution: {integrity: sha512-+bT2uH4E5LGE7h/n3evcS/sQlJXCpIp6ym8OWJ5eV6+67Dsql/LaaT7qJBAt2rzfoa/5QBGBhxDix1dMt2kQKQ==}
    engines: {node: '>= 0.8.0'}

  lightningcss-darwin-arm64@1.29.2:
    resolution: {integrity: sha512-cK/eMabSViKn/PG8U/a7aCorpeKLMlK0bQeNHmdb7qUnBkNPnL+oV5DjJUo0kqWsJUapZsM4jCfYItbqBDvlcA==}
    engines: {node: '>= 12.0.0'}
    cpu: [arm64]
    os: [darwin]

  lightningcss-darwin-arm64@1.29.3:
    resolution: {integrity: sha512-fb7raKO3pXtlNbQbiMeEu8RbBVHnpyqAoxTyTRMEWFQWmscGC2wZxoHzZ+YKAepUuKT9uIW5vL2QbFivTgprZg==}
    engines: {node: '>= 12.0.0'}
    cpu: [arm64]
    os: [darwin]

  lightningcss-darwin-x64@1.29.2:
    resolution: {integrity: sha512-j5qYxamyQw4kDXX5hnnCKMf3mLlHvG44f24Qyi2965/Ycz829MYqjrVg2H8BidybHBp9kom4D7DR5VqCKDXS0w==}
    engines: {node: '>= 12.0.0'}
    cpu: [x64]
    os: [darwin]

  lightningcss-darwin-x64@1.29.3:
    resolution: {integrity: sha512-KF2XZ4ZdmDGGtEYmx5wpzn6u8vg7AdBHaEOvDKu8GOs7xDL/vcU2vMKtTeNe1d4dogkDdi3B9zC77jkatWBwEQ==}
    engines: {node: '>= 12.0.0'}
    cpu: [x64]
    os: [darwin]

  lightningcss-freebsd-x64@1.29.2:
    resolution: {integrity: sha512-wDk7M2tM78Ii8ek9YjnY8MjV5f5JN2qNVO+/0BAGZRvXKtQrBC4/cn4ssQIpKIPP44YXw6gFdpUF+Ps+RGsCwg==}
    engines: {node: '>= 12.0.0'}
    cpu: [x64]
    os: [freebsd]

  lightningcss-freebsd-x64@1.29.3:
    resolution: {integrity: sha512-VUWeVf+V1UM54jv9M4wen9vMlIAyT69Krl9XjI8SsRxz4tdNV/7QEPlW6JASev/pYdiynUCW0pwaFquDRYdxMw==}
    engines: {node: '>= 12.0.0'}
    cpu: [x64]
    os: [freebsd]

  lightningcss-linux-arm-gnueabihf@1.29.2:
    resolution: {integrity: sha512-IRUrOrAF2Z+KExdExe3Rz7NSTuuJ2HvCGlMKoquK5pjvo2JY4Rybr+NrKnq0U0hZnx5AnGsuFHjGnNT14w26sg==}
    engines: {node: '>= 12.0.0'}
    cpu: [arm]
    os: [linux]

  lightningcss-linux-arm-gnueabihf@1.29.3:
    resolution: {integrity: sha512-UhgZ/XVNfXQVEJrMIWeK1Laj8KbhjbIz7F4znUk7G4zeGw7TRoJxhb66uWrEsonn1+O45w//0i0Fu0wIovYdYg==}
    engines: {node: '>= 12.0.0'}
    cpu: [arm]
    os: [linux]

  lightningcss-linux-arm64-gnu@1.29.2:
    resolution: {integrity: sha512-KKCpOlmhdjvUTX/mBuaKemp0oeDIBBLFiU5Fnqxh1/DZ4JPZi4evEH7TKoSBFOSOV3J7iEmmBaw/8dpiUvRKlQ==}
    engines: {node: '>= 12.0.0'}
    cpu: [arm64]
    os: [linux]

  lightningcss-linux-arm64-gnu@1.29.3:
    resolution: {integrity: sha512-Pqau7jtgJNmQ/esugfmAT1aCFy/Gxc92FOxI+3n+LbMHBheBnk41xHDhc0HeYlx9G0xP5tK4t0Koy3QGGNqypw==}
    engines: {node: '>= 12.0.0'}
    cpu: [arm64]
    os: [linux]

  lightningcss-linux-arm64-musl@1.29.2:
    resolution: {integrity: sha512-Q64eM1bPlOOUgxFmoPUefqzY1yV3ctFPE6d/Vt7WzLW4rKTv7MyYNky+FWxRpLkNASTnKQUaiMJ87zNODIrrKQ==}
    engines: {node: '>= 12.0.0'}
    cpu: [arm64]
    os: [linux]

  lightningcss-linux-arm64-musl@1.29.3:
    resolution: {integrity: sha512-dxakOk66pf7KLS7VRYFO7B8WOJLecE5OPL2YOk52eriFd/yeyxt2Km5H0BjLfElokIaR+qWi33gB8MQLrdAY3A==}
    engines: {node: '>= 12.0.0'}
    cpu: [arm64]
    os: [linux]

  lightningcss-linux-x64-gnu@1.29.2:
    resolution: {integrity: sha512-0v6idDCPG6epLXtBH/RPkHvYx74CVziHo6TMYga8O2EiQApnUPZsbR9nFNrg2cgBzk1AYqEd95TlrsL7nYABQg==}
    engines: {node: '>= 12.0.0'}
    cpu: [x64]
    os: [linux]

  lightningcss-linux-x64-gnu@1.29.3:
    resolution: {integrity: sha512-ySZTNCpbfbK8rqpKJeJR2S0g/8UqqV3QnzcuWvpI60LWxnFN91nxpSSwCbzfOXkzKfar9j5eOuOplf+klKtINg==}
    engines: {node: '>= 12.0.0'}
    cpu: [x64]
    os: [linux]

  lightningcss-linux-x64-musl@1.29.2:
    resolution: {integrity: sha512-rMpz2yawkgGT8RULc5S4WiZopVMOFWjiItBT7aSfDX4NQav6M44rhn5hjtkKzB+wMTRlLLqxkeYEtQ3dd9696w==}
    engines: {node: '>= 12.0.0'}
    cpu: [x64]
    os: [linux]

  lightningcss-linux-x64-musl@1.29.3:
    resolution: {integrity: sha512-3pVZhIzW09nzi10usAXfIGTTSTYQ141dk88vGFNCgawIzayiIzZQxEcxVtIkdvlEq2YuFsL9Wcj/h61JHHzuFQ==}
    engines: {node: '>= 12.0.0'}
    cpu: [x64]
    os: [linux]

  lightningcss-win32-arm64-msvc@1.29.2:
    resolution: {integrity: sha512-nL7zRW6evGQqYVu/bKGK+zShyz8OVzsCotFgc7judbt6wnB2KbiKKJwBE4SGoDBQ1O94RjW4asrCjQL4i8Fhbw==}
    engines: {node: '>= 12.0.0'}
    cpu: [arm64]
    os: [win32]

  lightningcss-win32-arm64-msvc@1.29.3:
    resolution: {integrity: sha512-VRnkAvtIkeWuoBJeGOTrZxsNp4HogXtcaaLm8agmbYtLDOhQdpgxW6NjZZjDXbvGF+eOehGulXZ3C1TiwHY4QQ==}
    engines: {node: '>= 12.0.0'}
    cpu: [arm64]
    os: [win32]

  lightningcss-win32-x64-msvc@1.29.2:
    resolution: {integrity: sha512-EdIUW3B2vLuHmv7urfzMI/h2fmlnOQBk1xlsDxkN1tCWKjNFjfLhGxYk8C8mzpSfr+A6jFFIi8fU6LbQGsRWjA==}
    engines: {node: '>= 12.0.0'}
    cpu: [x64]
    os: [win32]

  lightningcss-win32-x64-msvc@1.29.3:
    resolution: {integrity: sha512-IszwRPu2cPnDQsZpd7/EAr0x2W7jkaWqQ1SwCVIZ/tSbZVXPLt6k8s6FkcyBjViCzvB5CW0We0QbbP7zp2aBjQ==}
    engines: {node: '>= 12.0.0'}
    cpu: [x64]
    os: [win32]

  lightningcss@1.29.2:
    resolution: {integrity: sha512-6b6gd/RUXKaw5keVdSEtqFVdzWnU5jMxTUjA2bVcMNPLwSQ08Sv/UodBVtETLCn7k4S1Ibxwh7k68IwLZPgKaA==}
    engines: {node: '>= 12.0.0'}

  lightningcss@1.29.3:
    resolution: {integrity: sha512-GlOJwTIP6TMIlrTFsxTerwC0W6OpQpCGuX1ECRLBUVRh6fpJH3xTqjCjRgQHTb4ZXexH9rtHou1Lf03GKzmhhQ==}
    engines: {node: '>= 12.0.0'}

  lilconfig@3.1.3:
    resolution: {integrity: sha512-/vlFKAoH5Cgt3Ie+JLhRbwOsCQePABiU3tJ1egGvyQ+33R/vcwM2Zl2QR/LzjsBeItPt3oSVXapn+m4nQDvpzw==}
    engines: {node: '>=14'}

  lines-and-columns@1.2.4:
    resolution: {integrity: sha512-7ylylesZQ/PV29jhEDl3Ufjo6ZX7gCqJr5F7PKrqc93v7fzSymt1BpwEU8nAUXs8qzzvqhbjhK5QZg6Mt/HkBg==}

  lint-staged@15.5.1:
    resolution: {integrity: sha512-6m7u8mue4Xn6wK6gZvSCQwBvMBR36xfY24nF5bMTf2MHDYG6S3yhJuOgdYVw99hsjyDt2d4z168b3naI8+NWtQ==}
    engines: {node: '>=18.12.0'}
    hasBin: true

  listr2@8.2.5:
    resolution: {integrity: sha512-iyAZCeyD+c1gPyE9qpFu8af0Y+MRtmKOncdGoA2S5EY8iFq99dmmvkNnHiWo+pj0s7yH7l3KPIgee77tKpXPWQ==}
    engines: {node: '>=18.0.0'}

  loader-utils@3.3.1:
    resolution: {integrity: sha512-FMJTLMXfCLMLfJxcX9PFqX5qD88Z5MRGaZCVzfuqeZSPsyiBzs+pahDQjbIWz2QIzPZz0NX9Zy4FX3lmK6YHIg==}
    engines: {node: '>= 12.13.0'}

  local-pkg@1.0.0:
    resolution: {integrity: sha512-bbgPw/wmroJsil/GgL4qjDzs5YLTBMQ99weRsok1XCDccQeehbHA/I1oRvk2NPtr7KGZgT/Y5tPRnAtMqeG2Kg==}
    engines: {node: '>=14'}

  locate-path@6.0.0:
    resolution: {integrity: sha512-iPZK6eYjbxRu3uB4/WZ3EsEIMJFMqAoopl3R+zuq0UjcAm/MO6KCweDgPfP3elTztoKP3KtnVHxTn2NHBSDVUw==}
    engines: {node: '>=10'}

  lodash-es@4.17.21:
    resolution: {integrity: sha512-mKnC+QJ9pWVzv+C4/U3rRsHapFfHvQFoFB92e52xeyGMcX6/OlIl78je1u8vePzYZSkkogMPJ2yjxxsb89cxyw==}

  lodash.camelcase@4.3.0:
    resolution: {integrity: sha512-TwuEnCnxbc3rAvhf/LbG7tJUDzhqXyFnv3dtzLOPgCG/hODL7WFnsbwktkD7yUV0RrreP/l1PALq/YSg6VvjlA==}

  lodash.clonedeep@4.5.0:
    resolution: {integrity: sha512-H5ZhCF25riFd9uB5UCkVKo61m3S/xZk1x4wA6yp/L3RFP6Z/eHH1ymQcGLo7J3GMPfm0V/7m1tryHuGVxpqEBQ==}

  lodash.debounce@4.0.8:
    resolution: {integrity: sha512-FT1yDzDYEoYWhnSGnpE/4Kj1fLZkDFyqRb7fNt6FdYOSxlUWAtp42Eh6Wb0rGIv/m9Bgo7x4GhQbm5Ys4SG5ow==}

  lodash.memoize@4.1.2:
    resolution: {integrity: sha512-t7j+NzmgnQzTAYXcsHYLgimltOV1MXHtlOWf6GjL9Kj8GK5FInw5JotxvbOs+IvV1/Dzo04/fCGfLVs7aXb4Ag==}

  lodash.merge@4.6.2:
    resolution: {integrity: sha512-0KpjqXRVvrYyCsX1swR/XTK0va6VQkQM6MNo7PqW77ByjAhoARA8EfrP1N4+KlKj8YS0ZUCtRT/YUuhyYDujIQ==}

  lodash.uniq@4.5.0:
    resolution: {integrity: sha512-xfBaXQd9ryd9dlSDvnvI0lvxfLJlYAZzXomUYzLKtUeOQvOP5piqAWuGtrhWeqaXK9hhoM/iyJc5AV+XfsX3HQ==}

  lodash@4.17.21:
    resolution: {integrity: sha512-v2kDEe57lecTulaDIuNTPy3Ry4gLGJ6Z1O3vE1krgXZNrsQ+LFTGHVxVjcXPs17LhbZVGedAJv8XZ1tvj5FvSg==}

  log-update@6.1.0:
    resolution: {integrity: sha512-9ie8ItPR6tjY5uYJh8K/Zrv/RMZ5VOlOWvtZdEHYSTFKZfIBPQa9tOAEeAWhd+AnIneLJ22w5fjOYtoutpWq5w==}
    engines: {node: '>=18'}

  longest-streak@3.1.0:
    resolution: {integrity: sha512-9Ri+o0JYgehTaVBBDoMqIl8GXtbWg711O3srftcHhZ0dqnETqLaoIK0x17fUw9rFSlK/0NlsKe0Ahhyl5pXE2g==}

  loupe@3.1.3:
    resolution: {integrity: sha512-kkIp7XSkP78ZxJEsSxW3712C6teJVoeHHwgo9zJ380de7IYyJ2ISlxojcH2pC5OFLewESmnRi/+XCDIEEVyoug==}

  lru-cache@10.4.3:
    resolution: {integrity: sha512-JNAzZcXrCt42VGLuYz0zfAzDfAvJWW6AfYlDBQyDV5DClI2m5sAmK+OIO7s59XfsRsWHp02jAJrRadPRGTt6SQ==}

  lru-cache@5.1.1:
    resolution: {integrity: sha512-KpNARQA3Iwv+jTA0utUVVbrh+Jlrr1Fv0e56GGzAFOXN7dk/FviaDW8LHmK52DlcH4WP2n6gI8vN1aesBFgo9w==}

  magic-string@0.30.17:
    resolution: {integrity: sha512-sNPKHvyjVf7gyjwS4xGTaW/mCnF8wnjtifKBEhxfZ7E/S8tQ0rssrwGNn6q8JH/ohItJfSQp9mBtQYuTlH5QnA==}

  make-dir@2.1.0:
    resolution: {integrity: sha512-LS9X+dc8KLxXCb8dni79fLIIUA5VyZoyjSMCwTluaXA0o27cCK0bhXkpgw+sTXVpPy/lSO57ilRixqk0vDmtRA==}
    engines: {node: '>=6'}

  mark.js@8.11.1:
    resolution: {integrity: sha512-1I+1qpDt4idfgLQG+BNWmrqku+7/2bi5nLf4YwF8y8zXvmfiTBY3PV3ZibfrjBueCByROpuBjLLFCajqkgYoLQ==}

  markdown-table@3.0.4:
    resolution: {integrity: sha512-wiYz4+JrLyb/DqW2hkFJxP7Vd7JuTDm77fvbM8VfEQdmSMqcImWeeRbHwZjBjIFki/VaMK2BhFi7oUUZeM5bqw==}

  markdown-title@1.0.2:
    resolution: {integrity: sha512-MqIQVVkz+uGEHi3TsHx/czcxxCbRIL7sv5K5DnYw/tI+apY54IbPefV/cmgxp6LoJSEx/TqcHdLs/298afG5QQ==}
    engines: {node: '>=6'}

  math-intrinsics@1.1.0:
    resolution: {integrity: sha512-/IXtbwEk5HTPyEwyKX6hGkYXxM9nbj64B+ilVJnC/R6B0pH5G4V3b0pVbL7DBj4tkhBAppbQUlf6F6Xl9LHu1g==}
    engines: {node: '>= 0.4'}

  mdast-util-find-and-replace@3.0.2:
    resolution: {integrity: sha512-Tmd1Vg/m3Xz43afeNxDIhWRtFZgM2VLyaf4vSTYwudTyeuTneoL3qtWMA5jeLyz/O1vDJmmV4QuScFCA2tBPwg==}

  mdast-util-from-markdown@2.0.2:
    resolution: {integrity: sha512-uZhTV/8NBuw0WHkPTrCqDOl0zVe1BIng5ZtHoDk49ME1qqcjYmmLmOf0gELgcRMxN4w2iuIeVso5/6QymSrgmA==}

  mdast-util-frontmatter@2.0.1:
    resolution: {integrity: sha512-LRqI9+wdgC25P0URIJY9vwocIzCcksduHQ9OF2joxQoyTNVduwLAFUzjoopuRJbJAReaKrNQKAZKL3uCMugWJA==}

  mdast-util-gfm-autolink-literal@2.0.1:
    resolution: {integrity: sha512-5HVP2MKaP6L+G6YaxPNjuL0BPrq9orG3TsrZ9YXbA3vDw/ACI4MEsnoDpn6ZNm7GnZgtAcONJyPhOP8tNJQavQ==}

  mdast-util-gfm-footnote@2.1.0:
    resolution: {integrity: sha512-sqpDWlsHn7Ac9GNZQMeUzPQSMzR6Wv0WKRNvQRg0KqHh02fpTz69Qc1QSseNX29bhz1ROIyNyxExfawVKTm1GQ==}

  mdast-util-gfm-strikethrough@2.0.0:
    resolution: {integrity: sha512-mKKb915TF+OC5ptj5bJ7WFRPdYtuHv0yTRxK2tJvi+BDqbkiG7h7u/9SI89nRAYcmap2xHQL9D+QG/6wSrTtXg==}

  mdast-util-gfm-table@2.0.0:
    resolution: {integrity: sha512-78UEvebzz/rJIxLvE7ZtDd/vIQ0RHv+3Mh5DR96p7cS7HsBhYIICDBCu8csTNWNO6tBWfqXPWekRuj2FNOGOZg==}

  mdast-util-gfm-task-list-item@2.0.0:
    resolution: {integrity: sha512-IrtvNvjxC1o06taBAVJznEnkiHxLFTzgonUdy8hzFVeDun0uTjxxrRGVaNFqkU1wJR3RBPEfsxmU6jDWPofrTQ==}

  mdast-util-gfm@3.1.0:
    resolution: {integrity: sha512-0ulfdQOM3ysHhCJ1p06l0b0VKlhU0wuQs3thxZQagjcjPrlFRqY215uZGHHJan9GEAXd9MbfPjFJz+qMkVR6zQ==}

  mdast-util-phrasing@4.1.0:
    resolution: {integrity: sha512-TqICwyvJJpBwvGAMZjj4J2n0X8QWp21b9l0o7eXyVJ25YNWYbJDVIyD1bZXE6WtV6RmKJVYmQAKWa0zWOABz2w==}

  mdast-util-to-hast@13.2.0:
    resolution: {integrity: sha512-QGYKEuUsYT9ykKBCMOEDLsU5JRObWQusAolFMeko/tYPufNkRffBAQjIE+99jbA87xv6FgmjLtwjh9wBWajwAA==}

  mdast-util-to-markdown@2.1.2:
    resolution: {integrity: sha512-xj68wMTvGXVOKonmog6LwyJKrYXZPvlwabaryTjLh9LuvovB/KAH+kvi8Gjj+7rJjsFi23nkUxRQv1KqSroMqA==}

  mdast-util-to-string@4.0.0:
    resolution: {integrity: sha512-0H44vDimn51F0YwvxSJSm0eCDOJTRlmN0R1yBh4HLj9wiV1Dn0QoXGbvFAWj2hSItVTlCmBF1hqKlIyUBVFLPg==}

  mdn-data@2.0.28:
    resolution: {integrity: sha512-aylIc7Z9y4yzHYAJNuESG3hfhC+0Ibp/MAMiaOZgNv4pmEdFyfZhhhny4MNiAfWdBQ1RQ2mfDWmM1x8SvGyp8g==}

  mdn-data@2.0.30:
    resolution: {integrity: sha512-GaqWWShW4kv/G9IEucWScBx9G1/vsFZZJUO+tD26M8J8z3Kw5RDQjaoZe03YAClgeS/SWPOcb4nkFBTEi5DUEA==}

  media-typer@1.1.0:
    resolution: {integrity: sha512-aisnrDP4GNe06UcKFnV5bfMNPBUw4jsLGaWwWfnH3v02GnBuXX2MCVn5RbrWo0j3pczUilYblq7fQ7Nw2t5XKw==}
    engines: {node: '>= 0.8'}

  meow@13.2.0:
    resolution: {integrity: sha512-pxQJQzB6djGPXh08dacEloMFopsOqGVRKFPYvPOt9XDZ1HasbgDZA74CJGreSU4G3Ak7EFJGoiH2auq+yXISgA==}
    engines: {node: '>=18'}

  merge-descriptors@2.0.0:
    resolution: {integrity: sha512-Snk314V5ayFLhp3fkUREub6WtjBfPdCPY1Ln8/8munuLuiYhsABgBVWsozAG+MWMbVEvcdcpbi9R7ww22l9Q3g==}
    engines: {node: '>=18'}

  merge-stream@2.0.0:
    resolution: {integrity: sha512-abv/qOcuPfk3URPfDzmZU1LKmuw8kT+0nIHvKrKgFrwifol/doWcdA4ZqsWQ8ENrFKkd67Mfpo/LovbIUsbt3w==}

  merge2@1.4.1:
    resolution: {integrity: sha512-8q7VEgMJW4J8tcfVPy8g09NcQwZdbwFEqhe/WZkoIzjn/3TGDwtOCYtXGxA3O8tPzpczCCDgv+P2P5y00ZJOOg==}
    engines: {node: '>= 8'}

  micromark-core-commonmark@2.0.2:
    resolution: {integrity: sha512-FKjQKbxd1cibWMM1P9N+H8TwlgGgSkWZMmfuVucLCHaYqeSvJ0hFeHsIa65pA2nYbes0f8LDHPMrd9X7Ujxg9w==}

  micromark-extension-frontmatter@2.0.0:
    resolution: {integrity: sha512-C4AkuM3dA58cgZha7zVnuVxBhDsbttIMiytjgsM2XbHAB2faRVaHRle40558FBN+DJcrLNCoqG5mlrpdU4cRtg==}

  micromark-factory-destination@2.0.1:
    resolution: {integrity: sha512-Xe6rDdJlkmbFRExpTOmRj9N3MaWmbAgdpSrBQvCFqhezUn4AHqJHbaEnfbVYYiexVSs//tqOdY/DxhjdCiJnIA==}

  micromark-factory-label@2.0.1:
    resolution: {integrity: sha512-VFMekyQExqIW7xIChcXn4ok29YE3rnuyveW3wZQWWqF4Nv9Wk5rgJ99KzPvHjkmPXF93FXIbBp6YdW3t71/7Vg==}

  micromark-factory-space@2.0.1:
    resolution: {integrity: sha512-zRkxjtBxxLd2Sc0d+fbnEunsTj46SWXgXciZmHq0kDYGnck/ZSGj9/wULTV95uoeYiK5hRXP2mJ98Uo4cq/LQg==}

  micromark-factory-title@2.0.1:
    resolution: {integrity: sha512-5bZ+3CjhAd9eChYTHsjy6TGxpOFSKgKKJPJxr293jTbfry2KDoWkhBb6TcPVB4NmzaPhMs1Frm9AZH7OD4Cjzw==}

  micromark-factory-whitespace@2.0.1:
    resolution: {integrity: sha512-Ob0nuZ3PKt/n0hORHyvoD9uZhr+Za8sFoP+OnMcnWK5lngSzALgQYKMr9RJVOWLqQYuyn6ulqGWSXdwf6F80lQ==}

  micromark-util-character@2.1.1:
    resolution: {integrity: sha512-wv8tdUTJ3thSFFFJKtpYKOYiGP2+v96Hvk4Tu8KpCAsTMs6yi+nVmGh1syvSCsaxz45J6Jbw+9DD6g97+NV67Q==}

  micromark-util-chunked@2.0.1:
    resolution: {integrity: sha512-QUNFEOPELfmvv+4xiNg2sRYeS/P84pTW0TCgP5zc9FpXetHY0ab7SxKyAQCNCc1eK0459uoLI1y5oO5Vc1dbhA==}

  micromark-util-classify-character@2.0.1:
    resolution: {integrity: sha512-K0kHzM6afW/MbeWYWLjoHQv1sgg2Q9EccHEDzSkxiP/EaagNzCm7T/WMKZ3rjMbvIpvBiZgwR3dKMygtA4mG1Q==}

  micromark-util-combine-extensions@2.0.1:
    resolution: {integrity: sha512-OnAnH8Ujmy59JcyZw8JSbK9cGpdVY44NKgSM7E9Eh7DiLS2E9RNQf0dONaGDzEG9yjEl5hcqeIsj4hfRkLH/Bg==}

  micromark-util-decode-numeric-character-reference@2.0.2:
    resolution: {integrity: sha512-ccUbYk6CwVdkmCQMyr64dXz42EfHGkPQlBj5p7YVGzq8I7CtjXZJrubAYezf7Rp+bjPseiROqe7G6foFd+lEuw==}

  micromark-util-decode-string@2.0.1:
    resolution: {integrity: sha512-nDV/77Fj6eH1ynwscYTOsbK7rR//Uj0bZXBwJZRfaLEJ1iGBR6kIfNmlNqaqJf649EP0F3NWNdeJi03elllNUQ==}

  micromark-util-encode@2.0.1:
    resolution: {integrity: sha512-c3cVx2y4KqUnwopcO9b/SCdo2O67LwJJ/UyqGfbigahfegL9myoEFoDYZgkT7f36T0bLrM9hZTAaAyH+PCAXjw==}

  micromark-util-html-tag-name@2.0.1:
    resolution: {integrity: sha512-2cNEiYDhCWKI+Gs9T0Tiysk136SnR13hhO8yW6BGNyhOC4qYFnwF1nKfD3HFAIXA5c45RrIG1ub11GiXeYd1xA==}

  micromark-util-normalize-identifier@2.0.1:
    resolution: {integrity: sha512-sxPqmo70LyARJs0w2UclACPUUEqltCkJ6PhKdMIDuJ3gSf/Q+/GIe3WKl0Ijb/GyH9lOpUkRAO2wp0GVkLvS9Q==}

  micromark-util-resolve-all@2.0.1:
    resolution: {integrity: sha512-VdQyxFWFT2/FGJgwQnJYbe1jjQoNTS4RjglmSjTUlpUMa95Htx9NHeYW4rGDJzbjvCsl9eLjMQwGeElsqmzcHg==}

  micromark-util-sanitize-uri@2.0.1:
    resolution: {integrity: sha512-9N9IomZ/YuGGZZmQec1MbgxtlgougxTodVwDzzEouPKo3qFWvymFHWcnDi2vzV1ff6kas9ucW+o3yzJK9YB1AQ==}

  micromark-util-subtokenize@2.0.4:
    resolution: {integrity: sha512-N6hXjrin2GTJDe3MVjf5FuXpm12PGm80BrUAeub9XFXca8JZbP+oIwY4LJSVwFUCL1IPm/WwSVUN7goFHmSGGQ==}

  micromark-util-symbol@2.0.1:
    resolution: {integrity: sha512-vs5t8Apaud9N28kgCrRUdEed4UJ+wWNvicHLPxCa9ENlYuAY31M0ETy5y1vA33YoNPDFTghEbnh6efaE8h4x0Q==}

  micromark-util-types@2.0.1:
    resolution: {integrity: sha512-534m2WhVTddrcKVepwmVEVnUAmtrx9bfIjNoQHRqfnvdaHQiFytEhJoTgpWJvDEXCO5gLTQh3wYC1PgOJA4NSQ==}

  micromark-util-types@2.0.2:
    resolution: {integrity: sha512-Yw0ECSpJoViF1qTU4DC6NwtC4aWGt1EkzaQB8KPPyCRR8z9TWeV0HbEFGTO+ZY1wB22zmxnJqhPyTpOVCpeHTA==}

  micromark@4.0.1:
    resolution: {integrity: sha512-eBPdkcoCNvYcxQOAKAlceo5SNdzZWfF+FcSupREAzdAh9rRmE239CEQAiTwIgblwnoM8zzj35sZ5ZwvSEOF6Kw==}

  micromatch@4.0.8:
    resolution: {integrity: sha512-PXwfBhYu0hBCPw8Dn0E+WDYb7af3dSLVWKi3HGv84IdF4TyFoC0ysxFd0Goxw7nSv4T/PzEJQxsYsEiFCKo2BA==}
    engines: {node: '>=8.6'}

  millify@6.1.0:
    resolution: {integrity: sha512-H/E3J6t+DQs/F2YgfDhxUVZz/dF8JXPPKTLHL/yHCcLZLtCXJDUaqvhJXQwqOVBvbyNn4T0WjLpIHd7PAw7fBA==}
    hasBin: true

  mime-db@1.52.0:
    resolution: {integrity: sha512-sPU4uV7dYlvtWJxwwxHD0PuihVNiE7TyAbQ5SWxDCB9mUYvOgroQOwYQQOKPJ8CIbE+1ETVlOoK1UC2nU3gYvg==}
    engines: {node: '>= 0.6'}

  mime-db@1.53.0:
    resolution: {integrity: sha512-oHlN/w+3MQ3rba9rqFr6V/ypF10LSkdwUysQL7GkXoTgIWeV+tcXGA852TBxH+gsh8UWoyhR1hKcoMJTuWflpg==}
    engines: {node: '>= 0.6'}

  mime-db@1.54.0:
    resolution: {integrity: sha512-aU5EJuIN2WDemCcAp2vFBfp/m4EAhWJnUNSSw0ixs7/kXbd6Pg64EmwJkNdFhB8aWt1sH2CTXrLxo/iAGV3oPQ==}
    engines: {node: '>= 0.6'}

  mime-types@2.1.35:
    resolution: {integrity: sha512-ZDY+bPm5zTTF+YpCrAU9nK0UgICYPT0QtT1NZWFv4s++TNkcgVaT0g6+4R2uI4MjQjzysHB1zxuWL50hzaeXiw==}
    engines: {node: '>= 0.6'}

  mime-types@3.0.0:
    resolution: {integrity: sha512-XqoSHeCGjVClAmoGFG3lVFqQFRIrTVw2OH3axRqAcfaw+gHWIfnASS92AV+Rl/mk0MupgZTRHQOjxY6YVnzK5w==}
    engines: {node: '>= 0.6'}

  mime-types@3.0.1:
    resolution: {integrity: sha512-xRc4oEhT6eaBpU1XF7AjpOFD+xQmXNB5OVKwp4tqCuBpHLS/ZbBDrc07mYTDqVMg6PfxUjjNp85O6Cd2Z/5HWA==}
    engines: {node: '>= 0.6'}

  mime@1.6.0:
    resolution: {integrity: sha512-x0Vn8spI+wuJ1O6S7gnbaQg8Pxh4NNHb7KSINmEWKiPE4RKOplvijn+NkmYmmRgP68mc70j2EbeTFRsrswaQeg==}
    engines: {node: '>=4'}
    hasBin: true

  mimic-fn@4.0.0:
    resolution: {integrity: sha512-vqiC06CuhBTUdZH+RYl8sFrL096vA45Ok5ISO6sE/Mr1jRbGH4Csnhi8f3wKVl7x8mO4Au7Ir9D3Oyv1VYMFJw==}
    engines: {node: '>=12'}

  mimic-function@5.0.1:
    resolution: {integrity: sha512-VP79XUPxV2CigYP3jWwAUFSku2aKqBH7uTAapFWCBqutsbmDo96KY5o8uh6U+/YSIn5OxJnXp73beVkpqMIGhA==}
    engines: {node: '>=18'}

  miniflare@4.20250416.0:
    resolution: {integrity: sha512-261PhPgD9zs5/BTdbWqwiaXtWxb+Av5zKCwTU+HXrA5E4tf3qnULwh3u6SVUOAEArEroFuKJzawsQ9COtNBurQ==}
    engines: {node: '>=18.0.0'}
    hasBin: true

  minimatch@10.0.1:
    resolution: {integrity: sha512-ethXTt3SGGR+95gudmqJ1eNhRO7eGEGIgYA9vnPatK4/etz2MEVDno5GMCibdMTuBMyElzIlgxMna3K94XDIDQ==}
    engines: {node: 20 || >=22}

  minimatch@3.1.2:
    resolution: {integrity: sha512-J7p63hRiAjw1NDEww1W7i37+ByIrOWO5XQQAzZ3VOcL0PNybwpfmV/N05zFAzwQ9USyEcX6t3UO+K5aqBQOIHw==}

  minimatch@9.0.5:
    resolution: {integrity: sha512-G6T0ZX48xgozx7587koeX9Ys2NYy6Gmv//P89sEte9V9whIapMNF4idKxnW2QtCcLiTWlb/wfCabAtAFWhhBow==}
    engines: {node: '>=16 || 14 >=14.17'}

  minimist@1.2.8:
    resolution: {integrity: sha512-2yyAR8qBkN3YuheJanUpWC5U3bb5osDywNB8RzDVlDwDHbocAJveqqj1u8+SVD7jkWT4yvsHCpWqqWqAxb0zCA==}

  minipass@7.1.2:
    resolution: {integrity: sha512-qOOzS1cBTWYF4BH8fVePDBOO9iptMnGUEZwNc/cMWnTV2nVLZ7VoNWEPHkYczZA0pdoA7dl6e7FL659nX9S2aw==}
    engines: {node: '>=16 || 14 >=14.17'}

  minisearch@7.1.2:
    resolution: {integrity: sha512-R1Pd9eF+MD5JYDDSPAp/q1ougKglm14uEkPMvQ/05RGmx6G9wvmLTrTI/Q5iPNJLYqNdsDQ7qTGIcNWR+FrHmA==}

  mitt@3.0.1:
    resolution: {integrity: sha512-vKivATfr97l2/QBCYAkXYDbrIWPM2IIKEl7YPhjCvKlG3kE2gm+uBo6nEXK3M5/Ffh/FLpKExzOQ3JJoJGFKBw==}

  mkdist@2.2.0:
    resolution: {integrity: sha512-GfKwu4A2grXfhj2TZm4ydfzP515NaALqKaPq4WqaZ6NhEnD47BiIQPySoCTTvVqHxYcuqVkNdCXjYf9Bz1Y04Q==}
    hasBin: true
    peerDependencies:
      sass: ^1.83.0
      typescript: '>=5.7.2'
      vue: ^3.5.13
      vue-tsc: ^1.8.27 || ^2.0.21
    peerDependenciesMeta:
      sass:
        optional: true
      typescript:
        optional: true
      vue:
        optional: true
      vue-tsc:
        optional: true

  mlly@1.7.4:
    resolution: {integrity: sha512-qmdSIPC4bDJXgZTCR7XosJiNKySV7O215tsPtDN9iEO/7q/76b/ijtgRu/+epFXSJhijtTCCGp3DWS549P3xKw==}

  moment@2.30.1:
    resolution: {integrity: sha512-uEmtNhbDOrWPFS+hdjFCBfy9f2YoyzRpwcl+DqpC6taX21FzsTLQVbMV/W7PzNSX6x/bhC1zA3c2UQ5NzH6how==}

  mri@1.2.0:
    resolution: {integrity: sha512-tzzskb3bG8LvYGFF/mDTpq3jpI6Q9wc3LEmBaghu+DdCssd1FakN7Bc0hVNmEyGq1bq3RgfkCb3cmQLpNPOroA==}
    engines: {node: '>=4'}

  mrmime@2.0.1:
    resolution: {integrity: sha512-Y3wQdFg2Va6etvQ5I82yUhGdsKrcYox6p7FfL1LbK2J4V01F9TGlepTIhnK24t7koZibmg82KGglhA1XK5IsLQ==}
    engines: {node: '>=10'}

  ms@2.0.0:
    resolution: {integrity: sha512-Tpp60P6IUJDTuOq/5Z8cdskzJujfwqfOTkrwIwj7IRISpnkJnT6SyJ4PCPnGMoFjC9ddhal5KVIYtAt97ix05A==}

  ms@2.1.3:
    resolution: {integrity: sha512-6FlzubTLZG3J2a/NVCAleEhjzq5oxgHyaCU9yYXvcLsvoVaHJq/s5xXI6/XXP6tz7R9xAOtHnSO/tXtF3WRTlA==}

  muggle-string@0.4.1:
    resolution: {integrity: sha512-VNTrAak/KhO2i8dqqnqnAHOa3cYBwXEZe9h+D5h/1ZqFSTEFHdM65lR7RoIqq3tBBYavsOXV84NoHXZ0AkPyqQ==}

  mustache@4.2.0:
    resolution: {integrity: sha512-71ippSywq5Yb7/tVYyGbkBggbU8H3u5Rz56fH60jGFgr8uHwxs+aSKeqmluIVzM0m0kB7xQjKS6qPfd0b2ZoqQ==}
    hasBin: true

  mz@2.7.0:
    resolution: {integrity: sha512-z81GNO7nnYMEhrGh9LeymoE4+Yr0Wn5McHIZMK5cfQCl+NDX08sCZgUc9/6MHni9IWuFLm1Z3HTCXu2z9fN62Q==}

  nanoid@3.3.8:
    resolution: {integrity: sha512-WNLf5Sd8oZxOm+TzppcYk8gVOgP+l58xNy58D0nbUnOxOWRWvlcCV4kUF7ltmI6PsrLl/BgKEyS4mqsGChFN0w==}
    engines: {node: ^10 || ^12 || ^13.7 || ^14 || >=15.0.1}
    hasBin: true

  nanoid@5.1.5:
    resolution: {integrity: sha512-Ir/+ZpE9fDsNH0hQ3C68uyThDXzYcim2EqcZ8zn8Chtt1iylPT9xXJB0kPCnqzgcEGikO9RxSrh63MsmVCU7Fw==}
    engines: {node: ^18 || >=20}
    hasBin: true

  napi-postinstall@0.1.5:
    resolution: {integrity: sha512-HI5bHONOUYqV+FJvueOSgjRxHTLB25a3xIv59ugAxFe7xRNbW96hyYbMbsKzl+QvFV9mN/SrtHwiU+vYhMwA7Q==}
    engines: {node: ^12.20.0 || ^14.18.0 || >=16.0.0}
    hasBin: true

  natural-compare@1.4.0:
    resolution: {integrity: sha512-OWND8ei3VtNC9h7V60qff3SVobHr996CTwgxubgyQYEpg290h9J0buyECNNJexkFm5sOajh5G116RYA1c8ZMSw==}

  needle@3.3.1:
    resolution: {integrity: sha512-6k0YULvhpw+RoLNiQCRKOl09Rv1dPLr8hHnVjHqdolKwDrdNyk+Hmrthi4lIGPPz3r39dLx0hsF5s40sZ3Us4Q==}
    engines: {node: '>= 4.4.x'}
    hasBin: true

  negotiator@1.0.0:
    resolution: {integrity: sha512-8Ofs/AUQh8MaEcrlq5xOX0CQ9ypTF5dl78mjlMNfOK08fzpgTHQRQPBxcPlEtIw0yRpws+Zo/3r+5WRby7u3Gg==}
    engines: {node: '>= 0.6'}

  neo-async@2.6.2:
    resolution: {integrity: sha512-Yd3UES5mWCSqR+qNT93S3UoYUkqAZ9lLg8a7g9rimsWmYGK8cVToA4/sF3RrshdyV3sAGMXVUmpMYOw+dLpOuw==}

  nested-external-cjs@file:playground/ssr-deps/nested-external-cjs:
    resolution: {directory: playground/ssr-deps/nested-external-cjs, type: directory}

  next-tick@1.1.0:
    resolution: {integrity: sha512-CXdUiJembsNjuToQvxayPZF9Vqht7hewsvy2sOWafLvi2awflj9mOC6bHIg50orX8IJvWKY9wYQ/zB2kogPslQ==}

  node-addon-api@7.1.1:
    resolution: {integrity: sha512-5m3bsyrjFWE1xf7nz7YXdN4udnVtXK6/Yfgn5qnahL6bCkf2yKt4k3nuTKAtT4r3IG8JNR2ncsIMdZuAzJjHQQ==}

<<<<<<< HEAD
  node-domexception@1.0.0:
    resolution: {integrity: sha512-/jKZoMpw0F8GRwl4/eLROPA3cfcXtLApP0QzLmUT/HuPCZWyB7IY9ZrMeKw2O/nFIqPQB3PVM9aYm0F312AXDQ==}
    engines: {node: '>=10.5.0'}
    deprecated: Use your platform's native DOMException instead

  node-fetch@3.3.2:
    resolution: {integrity: sha512-dRB78srN/l6gqWulah9SrxeYnxeddIG30+GOqK/9OlLVyLg3HPnr6SqOWTWOXKRwC2eGYCkZ59NNuSgvSrpgOA==}
    engines: {node: ^12.20.0 || ^14.13.1 || >=16.0.0}
=======
  node-fetch@2.7.0:
    resolution: {integrity: sha512-c4FRfUm/dbcWZ7U+1Wq0AwCyFL+3nt2bEw05wfxSz+DWpWsitgmSgYmy2dQdWyKC1694ELPqMs/YzUSNozLt8A==}
    engines: {node: 4.x || >=6.0.0}
    peerDependencies:
      encoding: ^0.1.0
    peerDependenciesMeta:
      encoding:
        optional: true
>>>>>>> a06847be

  node-releases@2.0.19:
    resolution: {integrity: sha512-xxOWJsBKtzAq7DY0J+DTzuz58K8e7sJbdgwkbMWQe8UYB6ekmsQ45q0M/tJDsGaZmbC+l7n57UV8Hl5tHxO9uw==}

  normalize-package-data@6.0.2:
    resolution: {integrity: sha512-V6gygoYb/5EmNI+MEGrWkC+e6+Rr7mTmfHrxDbLzxQogBkgzo76rkok0Am6thgSF7Mv2nLOajAJj5vDJZEFn7g==}
    engines: {node: ^16.14.0 || >=18.0.0}

  normalize-path@3.0.0:
    resolution: {integrity: sha512-6eZs5Ls3WtCisHWp9S2GUy8dqkpGi4BVSz3GaqiE6ezub0512ESztXUwUB6C6IKbQkY2Pnb/mD4WYojCRwcwLA==}
    engines: {node: '>=0.10.0'}

  normalize-range@0.1.2:
    resolution: {integrity: sha512-bdok/XvKII3nUpklnV6P2hxtMNrCboOjAcyBuQnWEhO665FwrSNRxU+AqpsyvO6LgGYPspN+lu5CLtw4jPRKNA==}
    engines: {node: '>=0.10.0'}

  normalize.css@8.0.1:
    resolution: {integrity: sha512-qizSNPO93t1YUuUhP22btGOo3chcvDFqFaj2TRybP0DMxkHOCTYwp3n34fel4a31ORXy4m1Xq0Gyqpb5m33qIg==}

  npm-run-path@5.3.0:
    resolution: {integrity: sha512-ppwTtiJZq0O/ai0z7yfudtBpWIoxM8yE6nHi1X47eFR2EWORqfbu6CnPlNsjeN683eT0qG6H/Pyf9fCcvjnnnQ==}
    engines: {node: ^12.20.0 || ^14.13.1 || >=16.0.0}

  npm-run-path@6.0.0:
    resolution: {integrity: sha512-9qny7Z9DsQU8Ou39ERsPU4OZQlSTP47ShQzuKZ6PRXpYLtIFgl/DEBYEXKlvcEa+9tHVcK8CF81Y2V72qaZhWA==}
    engines: {node: '>=18'}

  nth-check@2.1.1:
    resolution: {integrity: sha512-lqjrjmaOoAnWfMmBPL+XNnynZh2+swxiX3WUE0s4yEHI6m+AwrK2UZOimIRl3X/4QctVqS8AiZjFqyOGrMXb/w==}

  object-assign@4.1.1:
    resolution: {integrity: sha512-rJgTQnkUnH1sFw8yT6VSU3zD3sWmu6sZhIseY8VX+GRu3P6F7Fu+JNDoXfklElbLJSnc3FUQHVe4cU5hj+BcUg==}
    engines: {node: '>=0.10.0'}

  object-hash@3.0.0:
    resolution: {integrity: sha512-RSn9F68PjH9HqtltsSnqYC1XXoWe9Bju5+213R98cNGttag9q9yAOTzdbsqvIa7aNm5WffBZFpWYr2aWrklWAw==}
    engines: {node: '>= 6'}

  object-inspect@1.13.4:
    resolution: {integrity: sha512-W67iLl4J2EXEGTbfeHCffrjDfitvLANg0UlX3wFUUSTx92KXRFegMHUVgSqE+wvhAbi4WqjGg9czysTV2Epbew==}
    engines: {node: '>= 0.4'}

  on-finished@2.3.0:
    resolution: {integrity: sha512-ikqdkGAAyf/X/gPhXGvfgAytDZtDbr+bkNUJ0N9h5MI/dmdgCs3l6hoHrcUv41sRKew3jIwrp4qQDXiK99Utww==}
    engines: {node: '>= 0.8'}

  on-finished@2.4.1:
    resolution: {integrity: sha512-oVlzkg3ENAhCk2zdv7IJwd/QUD4z2RxRwpkcGY8psCVcCYZNq4wYnVWALHM+brtuJjePWiYF/ClmuDr8Ch5+kg==}
    engines: {node: '>= 0.8'}

  once@1.4.0:
    resolution: {integrity: sha512-lNaJgI+2Q5URQBkccEKHTQOPaXdUxnZZElQTZY0MFUAuaEqe1E+Nyvgdz/aIyNi6Z9MzO5dv1H8n58/GELp3+w==}

  onetime@6.0.0:
    resolution: {integrity: sha512-1FlR+gjXK7X+AsAHso35MnyN5KqGwJRi/31ft6x0M194ht7S+rWAvd7PHss9xSKMzE0asv1pyIHaJYq+BbacAQ==}
    engines: {node: '>=12'}

  onetime@7.0.0:
    resolution: {integrity: sha512-VXJjc87FScF88uafS3JllDgvAm+c/Slfz06lorj2uAY34rlUu0Nt+v8wreiImcrgAjjIHp1rXpTDlLOGw29WwQ==}
    engines: {node: '>=18'}

  oniguruma-to-es@3.1.0:
    resolution: {integrity: sha512-BJ3Jy22YlgejHSO7Fvmz1kKazlaPmRSUH+4adTDUS/dKQ4wLxI+gALZ8updbaux7/m7fIlpgOZ5fp/Inq5jUAw==}

  open@10.1.1:
    resolution: {integrity: sha512-zy1wx4+P3PfhXSEPJNtZmJXfhkkIaxU1VauWIrDZw1O7uJRDRJtKr9n3Ic4NgbA16KyOxOXO2ng9gYwCdXuSXA==}
    engines: {node: '>=18'}

  optionator@0.9.4:
    resolution: {integrity: sha512-6IpQ7mKUxRcZNLIObR0hz7lxsapSSIYNZJwXPGeF0mTVqGKFIXj1DQcMoT22S3ROcLyY/rz0PWaWZ9ayWmad9g==}
    engines: {node: '>= 0.8.0'}

  p-limit@3.1.0:
    resolution: {integrity: sha512-TYOanM3wGwNGsZN2cVTYPArw454xnXj5qmWF1bEoAc4+cU/ol7GVh7odevjp1FNHduHc3KZMcFduxU5Xc6uJRQ==}
    engines: {node: '>=10'}

  p-locate@5.0.0:
    resolution: {integrity: sha512-LaNjtRWUBY++zB5nE/NwcaoMylSPk+S+ZHNB1TzdbMJMny6dynpAGt7X/tl/QYq3TIeE6nxHppbo2LGymrG5Pw==}
    engines: {node: '>=10'}

  package-json-from-dist@1.0.1:
    resolution: {integrity: sha512-UEZIS3/by4OC8vL3P2dTXRETpebLI2NiI5vIrjaD/5UtrkFX/tNbwjTSRAGC/+7CAo2pIcBaRgWmcBBHcsaCIw==}

  package-manager-detector@0.2.9:
    resolution: {integrity: sha512-+vYvA/Y31l8Zk8dwxHhL3JfTuHPm6tlxM2A3GeQyl7ovYnSp1+mzAxClxaOr0qO1TtPxbQxetI7v5XqKLJZk7Q==}

  package-name-regex@2.0.6:
    resolution: {integrity: sha512-gFL35q7kbE/zBaPA3UKhp2vSzcPYx2ecbYuwv1ucE9Il6IIgBDweBlH8D68UFGZic2MkllKa2KHCfC1IQBQUYA==}
    engines: {node: '>=12'}

  parent-module@1.0.1:
    resolution: {integrity: sha512-GQ2EWRpQV8/o+Aw8YqtfZZPfNRWZYkbidE9k5rpl/hC3vtHHBfGm2Ifi6qWV+coDGkrUKZAxE3Lot5kcsRlh+g==}
    engines: {node: '>=6'}

  parse-json@8.1.0:
    resolution: {integrity: sha512-rum1bPifK5SSar35Z6EKZuYPJx85pkNaFrxBK3mwdfSJ1/WKbYrjoW/zTPSjRRamfmVX1ACBIdFAO0VRErW/EA==}
    engines: {node: '>=18'}

  parse-ms@4.0.0:
    resolution: {integrity: sha512-TXfryirbmq34y8QBwgqCVLi+8oA3oWx2eAnSn62ITyEhEYaWRlVZ2DvMM9eZbMs/RfxPu/PK/aBLyGj4IrqMHw==}
    engines: {node: '>=18'}

  parse-node-version@1.0.1:
    resolution: {integrity: sha512-3YHlOa/JgH6Mnpr05jP9eDG254US9ek25LyIxZlDItp2iJtwyaXQb57lBYLdT3MowkUFYEV2XXNAYIPlESvJlA==}
    engines: {node: '>= 0.10'}

  parse5@7.2.1:
    resolution: {integrity: sha512-BuBYQYlv1ckiPdQi/ohiivi9Sagc9JG+Ozs0r7b/0iK3sKmrb0b9FdWdBbOdx6hBCM/F9Ir82ofnBhtZOjCRPQ==}

  parseurl@1.3.3:
    resolution: {integrity: sha512-CiyeOxFT/JZyN5m0z9PfXw4SCBJ6Sygz1Dpl0wqjlhDEGGBP1GnsUVEL0p63hoG1fcj3fHynXi9NYO4nWOL+qQ==}
    engines: {node: '>= 0.8'}

  path-browserify@1.0.1:
    resolution: {integrity: sha512-b7uo2UCUOYZcnF/3ID0lulOJi/bafxa1xPe7ZPsammBSpjSWQkjNxlt635YGS2MiR9GjvuXCtz2emr3jbsz98g==}

  path-exists@4.0.0:
    resolution: {integrity: sha512-ak9Qy5Q7jYb2Wwcey5Fpvg2KoAc/ZIhLSLOSBmRmygPsGwkVVt0fZa0qrtMz+m6tJTAHfZQ8FnmB4MG4LWy7/w==}
    engines: {node: '>=8'}

  path-key@3.1.1:
    resolution: {integrity: sha512-ojmeN0qd+y0jszEtoY48r0Peq5dwMEkIlCOu6Q5f41lfkswXuKtYrhgoTpLnyIcHm24Uhqx+5Tqm2InSwLhE6Q==}
    engines: {node: '>=8'}

  path-key@4.0.0:
    resolution: {integrity: sha512-haREypq7xkM7ErfgIyA0z+Bj4AGKlMSdlQE2jvJo6huWD1EdkKYV+G/T4nq0YEF2vgTT8kqMFKo1uHn950r4SQ==}
    engines: {node: '>=12'}

  path-parse@1.0.7:
    resolution: {integrity: sha512-LDJzPVEEEPR+y48z93A0Ed0yXb8pAByGWo/k5YYdYgpY2/2EsOsksJrq7lOHxryrVOn1ejG6oAp8ahvOIQD8sw==}

  path-scurry@1.11.1:
    resolution: {integrity: sha512-Xa4Nw17FS9ApQFJ9umLiJS4orGjm7ZzwUrwamcGQuHSzDyth9boKDaycYdDcZDuqYATXw4HFXgaqWTctW/v1HA==}
    engines: {node: '>=16 || 14 >=14.18'}

  path-to-regexp@8.2.0:
    resolution: {integrity: sha512-TdrF7fW9Rphjq4RjrW0Kp2AW0Ahwu9sRGTkS6bvDi0SCwZlEZYmcfDbEsTz8RVk0EHIS/Vd1bv3JhG+1xZuAyQ==}
    engines: {node: '>=16'}

  pathe@1.1.2:
    resolution: {integrity: sha512-whLdWMYL2TwI08hn8/ZqAbrVemu0LNaNNJZX73O6qaIdCTfXutsLhMkjdENX0qhsQ9uIimo4/aQOmXkoon2nDQ==}

  pathe@2.0.3:
    resolution: {integrity: sha512-WUjGcAqP1gQacoQe+OBJsFA7Ld4DyXuUIjZ5cc75cLHvJ7dtNsTugphxIADwspS+AraAUePCKrSVtPLFj/F88w==}

  pathval@2.0.0:
    resolution: {integrity: sha512-vE7JKRyES09KiunauX7nd2Q9/L7lhok4smP9RZTDeD4MVs72Dp2qNFVz39Nz5a0FVEW0BJR6C0DYrq6unoziZA==}
    engines: {node: '>= 14.16'}

  perfect-debounce@1.0.0:
    resolution: {integrity: sha512-xCy9V055GLEqoFaHoC1SoLIaLmWctgCUaBaWxDZ7/Zx4CTyX7cJQLJOok/orfjZAh9kEYpjJa4d0KcJmCbctZA==}

  periscopic@4.0.2:
    resolution: {integrity: sha512-sqpQDUy8vgB7ycLkendSKS6HnVz1Rneoc3Rc+ZBUCe2pbqlVuCC5vF52l0NJ1aiMg/r1qfYF9/myz8CZeI2rjA==}

  phoenix@1.7.21:
    resolution: {integrity: sha512-8wOvJ8pQXRxNbyFlMI+wQhK3bvX4Ps3FtUX2+0cV6lkcebe9VTIl+xS60FLAeaPieFg80djor5z/AKofnwqAUw==}

  picocolors@1.1.1:
    resolution: {integrity: sha512-xceH2snhtb5M9liqDsmEw56le376mTZkEX/jEb/RxNFyegNul7eNslCXP9FDj/Lcu0X8KEyMceP2ntpaHrDEVA==}

  picomatch@2.3.1:
    resolution: {integrity: sha512-JU3teHTNjmE2VCGFzuY8EXzCDVwEqB2a8fsIvwaStHhAWJEeVd1o1QD80CU6+ZdEXXSLbSsuLwJjkCBWqRQUVA==}
    engines: {node: '>=8.6'}

  picomatch@4.0.2:
    resolution: {integrity: sha512-M7BAV6Rlcy5u+m6oPhAPFgJTzAioX/6B0DxyvDlo9l8+T3nLKbrczg2WLUyzd45L8RqfUMyGPzekbMvX2Ldkwg==}
    engines: {node: '>=12'}

  pidtree@0.6.0:
    resolution: {integrity: sha512-eG2dWTVw5bzqGRztnHExczNxt5VGsE6OwTeCG3fdUf9KBsZzO3R5OIIIzWR+iZA0NtZ+RDVdaoE2dK1cn6jH4g==}
    engines: {node: '>=0.10'}
    hasBin: true

  pify@2.3.0:
    resolution: {integrity: sha512-udgsAY+fTnvv7kI7aaxbqwWNb0AHiB0qBO89PZKPkoTmGOgdbrHDKD+0B2X4uTfJ/FT1R09r9gTsjUjNJotuog==}
    engines: {node: '>=0.10.0'}

  pify@4.0.1:
    resolution: {integrity: sha512-uB80kBFb/tfd68bVleG9T5GGsGPjJrLAUpR5PZIrhBnIaRTQRjqdJSsIKkOP6OAIFbj7GOrcudc5pNjZ+geV2g==}
    engines: {node: '>=6'}

  pirates@4.0.6:
    resolution: {integrity: sha512-saLsH7WeYYPiD25LDuLRRY/i+6HaPYr6G1OUlN39otzkSTxKnubR9RTxS3/Kk50s1g2JTgFwWQDQyplC5/SHZg==}
    engines: {node: '>= 6'}

  pkg-types@1.3.1:
    resolution: {integrity: sha512-/Jm5M4RvtBFVkKWRu2BLUTNP8/M2a+UwuAX+ae4770q1qVGtfjG+WTCupoZixokjmHiry8uI+dlY8KXYV5HVVQ==}

  pkg-types@2.0.1:
    resolution: {integrity: sha512-LdDk/hlFeVBoEZqlkJ2bsxwq5fjKQg7i422zu78IC16CSR2XBe7kYxxBx0mkU8kLX6nh50Zp80lZHveKnsHTpQ==}

  playwright-chromium@1.50.1:
    resolution: {integrity: sha512-0IKyCdwS5dDoGE3EqqfYtX24qF6+ef1UI6OLn2VUi2aHOgsI/KnESRm6/Ws0W78SrwhLi6lLlAL6fQISoO1cfw==}
    engines: {node: '>=18'}
    hasBin: true

  playwright-core@1.50.1:
    resolution: {integrity: sha512-ra9fsNWayuYumt+NiM069M6OkcRb1FZSK8bgi66AtpFoWkg2+y0bJSNmkFrWhMbEBbVKC/EruAHH3g0zmtwGmQ==}
    engines: {node: '>=18'}
    hasBin: true

  postcss-calc@10.1.1:
    resolution: {integrity: sha512-NYEsLHh8DgG/PRH2+G9BTuUdtf9ViS+vdoQ0YA5OQdGsfN4ztiwtDWNtBl9EKeqNMFnIu8IKZ0cLxEQ5r5KVMw==}
    engines: {node: ^18.12 || ^20.9 || >=22.0}
    peerDependencies:
      postcss: ^8.4.38

  postcss-colormin@7.0.2:
    resolution: {integrity: sha512-YntRXNngcvEvDbEjTdRWGU606eZvB5prmHG4BF0yLmVpamXbpsRJzevyy6MZVyuecgzI2AWAlvFi8DAeCqwpvA==}
    engines: {node: ^18.12.0 || ^20.9.0 || >=22.0}
    peerDependencies:
      postcss: ^8.4.31

  postcss-convert-values@7.0.4:
    resolution: {integrity: sha512-e2LSXPqEHVW6aoGbjV9RsSSNDO3A0rZLCBxN24zvxF25WknMPpX8Dm9UxxThyEbaytzggRuZxaGXqaOhxQ514Q==}
    engines: {node: ^18.12.0 || ^20.9.0 || >=22.0}
    peerDependencies:
      postcss: ^8.4.31

  postcss-discard-comments@7.0.3:
    resolution: {integrity: sha512-q6fjd4WU4afNhWOA2WltHgCbkRhZPgQe7cXF74fuVB/ge4QbM9HEaOIzGSiMvM+g/cOsNAUGdf2JDzqA2F8iLA==}
    engines: {node: ^18.12.0 || ^20.9.0 || >=22.0}
    peerDependencies:
      postcss: ^8.4.31

  postcss-discard-duplicates@7.0.1:
    resolution: {integrity: sha512-oZA+v8Jkpu1ct/xbbrntHRsfLGuzoP+cpt0nJe5ED2FQF8n8bJtn7Bo28jSmBYwqgqnqkuSXJfSUEE7if4nClQ==}
    engines: {node: ^18.12.0 || ^20.9.0 || >=22.0}
    peerDependencies:
      postcss: ^8.4.31

  postcss-discard-empty@7.0.0:
    resolution: {integrity: sha512-e+QzoReTZ8IAwhnSdp/++7gBZ/F+nBq9y6PomfwORfP7q9nBpK5AMP64kOt0bA+lShBFbBDcgpJ3X4etHg4lzA==}
    engines: {node: ^18.12.0 || ^20.9.0 || >=22.0}
    peerDependencies:
      postcss: ^8.4.31

  postcss-discard-overridden@7.0.0:
    resolution: {integrity: sha512-GmNAzx88u3k2+sBTZrJSDauR0ccpE24omTQCVmaTTZFz1du6AasspjaUPMJ2ud4RslZpoFKyf+6MSPETLojc6w==}
    engines: {node: ^18.12.0 || ^20.9.0 || >=22.0}
    peerDependencies:
      postcss: ^8.4.31

  postcss-import@15.1.0:
    resolution: {integrity: sha512-hpr+J05B2FVYUAXHeK1YyI267J/dDDhMU6B6civm8hSY1jYJnBXxzKDKDswzJmtLHryrjhnDjqqp/49t8FALew==}
    engines: {node: '>=14.0.0'}
    peerDependencies:
      postcss: ^8.0.0

  postcss-import@16.1.0:
    resolution: {integrity: sha512-7hsAZ4xGXl4MW+OKEWCnF6T5jqBw80/EE9aXg1r2yyn1RsVEU8EtKXbijEODa+rg7iih4bKf7vlvTGYR4CnPNg==}
    engines: {node: '>=18.0.0'}
    peerDependencies:
      postcss: ^8.0.0

  postcss-js@4.0.1:
    resolution: {integrity: sha512-dDLF8pEO191hJMtlHFPRa8xsizHaM82MLfNkUHdUtVEV3tgTp5oj+8qbEqYM57SLfc74KSbw//4SeJma2LRVIw==}
    engines: {node: ^12 || ^14 || >= 16}
    peerDependencies:
      postcss: ^8.4.21

  postcss-load-config@4.0.2:
    resolution: {integrity: sha512-bSVhyJGL00wMVoPUzAVAnbEoWyqRxkjv64tUl427SKnPrENtq6hJwUojroMz2VB+Q1edmi4IfrAPpami5VVgMQ==}
    engines: {node: '>= 14'}
    peerDependencies:
      postcss: '>=8.0.9'
      ts-node: '>=9.0.0'
    peerDependenciesMeta:
      postcss:
        optional: true
      ts-node:
        optional: true

  postcss-load-config@6.0.1:
    resolution: {integrity: sha512-oPtTM4oerL+UXmx+93ytZVN82RrlY/wPUV8IeDxFrzIjXOLF1pN+EmKPLbubvKHT2HC20xXsCAH2Z+CKV6Oz/g==}
    engines: {node: '>= 18'}
    peerDependencies:
      jiti: '>=1.21.0'
      postcss: '>=8.0.9'
      tsx: ^4.8.1
      yaml: ^2.4.2
    peerDependenciesMeta:
      jiti:
        optional: true
      postcss:
        optional: true
      tsx:
        optional: true
      yaml:
        optional: true

  postcss-merge-longhand@7.0.4:
    resolution: {integrity: sha512-zer1KoZA54Q8RVHKOY5vMke0cCdNxMP3KBfDerjH/BYHh4nCIh+1Yy0t1pAEQF18ac/4z3OFclO+ZVH8azjR4A==}
    engines: {node: ^18.12.0 || ^20.9.0 || >=22.0}
    peerDependencies:
      postcss: ^8.4.31

  postcss-merge-rules@7.0.4:
    resolution: {integrity: sha512-ZsaamiMVu7uBYsIdGtKJ64PkcQt6Pcpep/uO90EpLS3dxJi6OXamIobTYcImyXGoW0Wpugh7DSD3XzxZS9JCPg==}
    engines: {node: ^18.12.0 || ^20.9.0 || >=22.0}
    peerDependencies:
      postcss: ^8.4.31

  postcss-minify-font-values@7.0.0:
    resolution: {integrity: sha512-2ckkZtgT0zG8SMc5aoNwtm5234eUx1GGFJKf2b1bSp8UflqaeFzR50lid4PfqVI9NtGqJ2J4Y7fwvnP/u1cQog==}
    engines: {node: ^18.12.0 || ^20.9.0 || >=22.0}
    peerDependencies:
      postcss: ^8.4.31

  postcss-minify-gradients@7.0.0:
    resolution: {integrity: sha512-pdUIIdj/C93ryCHew0UgBnL2DtUS3hfFa5XtERrs4x+hmpMYGhbzo6l/Ir5de41O0GaKVpK1ZbDNXSY6GkXvtg==}
    engines: {node: ^18.12.0 || ^20.9.0 || >=22.0}
    peerDependencies:
      postcss: ^8.4.31

  postcss-minify-params@7.0.2:
    resolution: {integrity: sha512-nyqVLu4MFl9df32zTsdcLqCFfE/z2+f8GE1KHPxWOAmegSo6lpV2GNy5XQvrzwbLmiU7d+fYay4cwto1oNdAaQ==}
    engines: {node: ^18.12.0 || ^20.9.0 || >=22.0}
    peerDependencies:
      postcss: ^8.4.31

  postcss-minify-selectors@7.0.4:
    resolution: {integrity: sha512-JG55VADcNb4xFCf75hXkzc1rNeURhlo7ugf6JjiiKRfMsKlDzN9CXHZDyiG6x/zGchpjQS+UAgb1d4nqXqOpmA==}
    engines: {node: ^18.12.0 || ^20.9.0 || >=22.0}
    peerDependencies:
      postcss: ^8.4.31

  postcss-modules-extract-imports@3.1.0:
    resolution: {integrity: sha512-k3kNe0aNFQDAZGbin48pL2VNidTF0w4/eASDsxlyspobzU3wZQLOGj7L9gfRe0Jo9/4uud09DsjFNH7winGv8Q==}
    engines: {node: ^10 || ^12 || >= 14}
    peerDependencies:
      postcss: ^8.1.0

  postcss-modules-local-by-default@4.2.0:
    resolution: {integrity: sha512-5kcJm/zk+GJDSfw+V/42fJ5fhjL5YbFDl8nVdXkJPLLW+Vf9mTD5Xe0wqIaDnLuL2U6cDNpTr+UQ+v2HWIBhzw==}
    engines: {node: ^10 || ^12 || >= 14}
    peerDependencies:
      postcss: ^8.1.0

  postcss-modules-scope@3.2.1:
    resolution: {integrity: sha512-m9jZstCVaqGjTAuny8MdgE88scJnCiQSlSrOWcTQgM2t32UBe+MUmFSO5t7VMSfAf/FJKImAxBav8ooCHJXCJA==}
    engines: {node: ^10 || ^12 || >= 14}
    peerDependencies:
      postcss: ^8.1.0

  postcss-modules-values@4.0.0:
    resolution: {integrity: sha512-RDxHkAiEGI78gS2ofyvCsu7iycRv7oqw5xMWn9iMoR0N/7mf9D50ecQqUo5BZ9Zh2vH4bCUR/ktCqbB9m8vJjQ==}
    engines: {node: ^10 || ^12 || >= 14}
    peerDependencies:
      postcss: ^8.1.0

  postcss-modules@6.0.1:
    resolution: {integrity: sha512-zyo2sAkVvuZFFy0gc2+4O+xar5dYlaVy/ebO24KT0ftk/iJevSNyPyQellsBLlnccwh7f6V6Y4GvuKRYToNgpQ==}
    peerDependencies:
      postcss: ^8.0.0

  postcss-nested@6.2.0:
    resolution: {integrity: sha512-HQbt28KulC5AJzG+cZtj9kvKB93CFCdLvog1WFLf1D+xmMvPGlBstkpTEZfK5+AN9hfJocyBFCNiqyS48bpgzQ==}
    engines: {node: '>=12.0'}
    peerDependencies:
      postcss: ^8.2.14

  postcss-nested@7.0.2:
    resolution: {integrity: sha512-5osppouFc0VR9/VYzYxO03VaDa3e8F23Kfd6/9qcZTUI8P58GIYlArOET2Wq0ywSl2o2PjELhYOFI4W7l5QHKw==}
    engines: {node: '>=18.0'}
    peerDependencies:
      postcss: ^8.2.14

  postcss-normalize-charset@7.0.0:
    resolution: {integrity: sha512-ABisNUXMeZeDNzCQxPxBCkXexvBrUHV+p7/BXOY+ulxkcjUZO0cp8ekGBwvIh2LbCwnWbyMPNJVtBSdyhM2zYQ==}
    engines: {node: ^18.12.0 || ^20.9.0 || >=22.0}
    peerDependencies:
      postcss: ^8.4.31

  postcss-normalize-display-values@7.0.0:
    resolution: {integrity: sha512-lnFZzNPeDf5uGMPYgGOw7v0BfB45+irSRz9gHQStdkkhiM0gTfvWkWB5BMxpn0OqgOQuZG/mRlZyJxp0EImr2Q==}
    engines: {node: ^18.12.0 || ^20.9.0 || >=22.0}
    peerDependencies:
      postcss: ^8.4.31

  postcss-normalize-positions@7.0.0:
    resolution: {integrity: sha512-I0yt8wX529UKIGs2y/9Ybs2CelSvItfmvg/DBIjTnoUSrPxSV7Z0yZ8ShSVtKNaV/wAY+m7bgtyVQLhB00A1NQ==}
    engines: {node: ^18.12.0 || ^20.9.0 || >=22.0}
    peerDependencies:
      postcss: ^8.4.31

  postcss-normalize-repeat-style@7.0.0:
    resolution: {integrity: sha512-o3uSGYH+2q30ieM3ppu9GTjSXIzOrRdCUn8UOMGNw7Af61bmurHTWI87hRybrP6xDHvOe5WlAj3XzN6vEO8jLw==}
    engines: {node: ^18.12.0 || ^20.9.0 || >=22.0}
    peerDependencies:
      postcss: ^8.4.31

  postcss-normalize-string@7.0.0:
    resolution: {integrity: sha512-w/qzL212DFVOpMy3UGyxrND+Kb0fvCiBBujiaONIihq7VvtC7bswjWgKQU/w4VcRyDD8gpfqUiBQ4DUOwEJ6Qg==}
    engines: {node: ^18.12.0 || ^20.9.0 || >=22.0}
    peerDependencies:
      postcss: ^8.4.31

  postcss-normalize-timing-functions@7.0.0:
    resolution: {integrity: sha512-tNgw3YV0LYoRwg43N3lTe3AEWZ66W7Dh7lVEpJbHoKOuHc1sLrzMLMFjP8SNULHaykzsonUEDbKedv8C+7ej6g==}
    engines: {node: ^18.12.0 || ^20.9.0 || >=22.0}
    peerDependencies:
      postcss: ^8.4.31

  postcss-normalize-unicode@7.0.2:
    resolution: {integrity: sha512-ztisabK5C/+ZWBdYC+Y9JCkp3M9qBv/XFvDtSw0d/XwfT3UaKeW/YTm/MD/QrPNxuecia46vkfEhewjwcYFjkg==}
    engines: {node: ^18.12.0 || ^20.9.0 || >=22.0}
    peerDependencies:
      postcss: ^8.4.31

  postcss-normalize-url@7.0.0:
    resolution: {integrity: sha512-+d7+PpE+jyPX1hDQZYG+NaFD+Nd2ris6r8fPTBAjE8z/U41n/bib3vze8x7rKs5H1uEw5ppe9IojewouHk0klQ==}
    engines: {node: ^18.12.0 || ^20.9.0 || >=22.0}
    peerDependencies:
      postcss: ^8.4.31

  postcss-normalize-whitespace@7.0.0:
    resolution: {integrity: sha512-37/toN4wwZErqohedXYqWgvcHUGlT8O/m2jVkAfAe9Bd4MzRqlBmXrJRePH0e9Wgnz2X7KymTgTOaaFizQe3AQ==}
    engines: {node: ^18.12.0 || ^20.9.0 || >=22.0}
    peerDependencies:
      postcss: ^8.4.31

  postcss-ordered-values@7.0.1:
    resolution: {integrity: sha512-irWScWRL6nRzYmBOXReIKch75RRhNS86UPUAxXdmW/l0FcAsg0lvAXQCby/1lymxn/o0gVa6Rv/0f03eJOwHxw==}
    engines: {node: ^18.12.0 || ^20.9.0 || >=22.0}
    peerDependencies:
      postcss: ^8.4.31

  postcss-reduce-initial@7.0.2:
    resolution: {integrity: sha512-pOnu9zqQww7dEKf62Nuju6JgsW2V0KRNBHxeKohU+JkHd/GAH5uvoObqFLqkeB2n20mr6yrlWDvo5UBU5GnkfA==}
    engines: {node: ^18.12.0 || ^20.9.0 || >=22.0}
    peerDependencies:
      postcss: ^8.4.31

  postcss-reduce-transforms@7.0.0:
    resolution: {integrity: sha512-pnt1HKKZ07/idH8cpATX/ujMbtOGhUfE+m8gbqwJE05aTaNw8gbo34a2e3if0xc0dlu75sUOiqvwCGY3fzOHew==}
    engines: {node: ^18.12.0 || ^20.9.0 || >=22.0}
    peerDependencies:
      postcss: ^8.4.31

  postcss-selector-parser@6.1.2:
    resolution: {integrity: sha512-Q8qQfPiZ+THO/3ZrOrO0cJJKfpYCagtMUkXbnEfmgUjwXg6z/WBeOyS9APBBPCTSiDV+s4SwQGu8yFsiMRIudg==}
    engines: {node: '>=4'}

  postcss-selector-parser@7.1.0:
    resolution: {integrity: sha512-8sLjZwK0R+JlxlYcTuVnyT2v+htpdrjDOKuMcOVdYjt52Lh8hWRYpxBPoKx/Zg+bcjc3wx6fmQevMmUztS/ccA==}
    engines: {node: '>=4'}

  postcss-svgo@7.0.1:
    resolution: {integrity: sha512-0WBUlSL4lhD9rA5k1e5D8EN5wCEyZD6HJk0jIvRxl+FDVOMlJ7DePHYWGGVc5QRqrJ3/06FTXM0bxjmJpmTPSA==}
    engines: {node: ^18.12.0 || ^20.9.0 || >= 18}
    peerDependencies:
      postcss: ^8.4.31

  postcss-unique-selectors@7.0.3:
    resolution: {integrity: sha512-J+58u5Ic5T1QjP/LDV9g3Cx4CNOgB5vz+kM6+OxHHhFACdcDeKhBXjQmB7fnIZM12YSTvsL0Opwco83DmacW2g==}
    engines: {node: ^18.12.0 || ^20.9.0 || >=22.0}
    peerDependencies:
      postcss: ^8.4.31

  postcss-value-parser@4.2.0:
    resolution: {integrity: sha512-1NNCs6uurfkVbeXG4S8JFT9t19m45ICnif8zWLd5oPSZ50QnwMfK+H3jv408d4jw/7Bttv5axS5IiHoLaVNHeQ==}

  postcss@8.5.3:
    resolution: {integrity: sha512-dle9A3yYxlBSrt8Fu+IpjGT8SY8hN0mlaA6GY8t0P5PjIOZemULz/E2Bnm/2dcUOena75OTNkHI76uZBNUUq3A==}
    engines: {node: ^10 || ^12 || >=14}

  preact@10.26.2:
    resolution: {integrity: sha512-0gNmv4qpS9HaN3+40CLBAnKe0ZfyE4ZWo5xKlC1rVrr0ckkEvJvAQqKaHANdFKsGstoxrY4AItZ7kZSGVoVjgg==}

  prelude-ls@1.2.1:
    resolution: {integrity: sha512-vkcDPrRZo1QZLbn5RLGPpg/WmIQ65qoWWhcGKf/b5eplkkarX0m9z8ppCat4mlOqUsWpyNuYgO3VRyrYHSzX5g==}
    engines: {node: '>= 0.8.0'}

  premove@4.0.0:
    resolution: {integrity: sha512-zim/Hr4+FVdCIM7zL9b9Z0Wfd5Ya3mnKtiuDv7L5lzYzanSq6cOcVJ7EFcgK4I0pt28l8H0jX/x3nyog380XgQ==}
    engines: {node: '>=6'}
    hasBin: true

  prettier@3.5.3:
    resolution: {integrity: sha512-QQtaxnoDJeAkDvDKWCLiwIXkTgRhwYDEQCghU9Z6q03iyek/rxRh/2lC3HB7P8sWT2xC/y5JDctPLBIGzHKbhw==}
    engines: {node: '>=14'}
    hasBin: true

  pretty-bytes@6.1.1:
    resolution: {integrity: sha512-mQUvGU6aUFQ+rNvTIAcZuWGRT9a6f6Yrg9bHs4ImKF+HZCEK+plBvnAZYSIQztknZF2qnzNtr6F8s0+IuptdlQ==}
    engines: {node: ^14.13.1 || >=16.0.0}

  pretty-ms@9.2.0:
    resolution: {integrity: sha512-4yf0QO/sllf/1zbZWYnvWw3NxCQwLXKzIj0G849LSufP15BXKM0rbD2Z3wVnkMfjdn/CB0Dpp444gYAACdsplg==}
    engines: {node: '>=18'}

  printable-characters@1.0.42:
    resolution: {integrity: sha512-dKp+C4iXWK4vVYZmYSd0KBH5F/h1HoZRsbJ82AVKRO3PEo8L4lBS/vLwhVtpwwuYcoIsVY+1JYKR268yn480uQ==}

  promise@7.3.1:
    resolution: {integrity: sha512-nolQXZ/4L+bP/UGlkfaIujX9BKxGwmQ9OT4mOt5yvy8iK1h3wqTEJCijzGANTCCl9nWjY41juyAn2K3Q1hLLTg==}

  prompts@2.4.2:
    resolution: {integrity: sha512-NxNv/kLguCA7p3jE8oL2aEBsrJWgAakBpgmgK6lpPWV+WuOmY6r2/zbAVnP+T8bQlA0nzHXSJSJW0Hq7ylaD2Q==}
    engines: {node: '>= 6'}

  property-information@7.0.0:
    resolution: {integrity: sha512-7D/qOz/+Y4X/rzSB6jKxKUsQnphO046ei8qxG59mtM3RG3DHgTK81HrxrmoDVINJb8NKT5ZsRbwHvQ6B68Iyhg==}

  proxy-addr@2.0.7:
    resolution: {integrity: sha512-llQsMLSUDUPT44jdrU/O37qlnifitDP+ZwrmmZcoSKyLKvtZxpyV0n2/bD/N4tBAAZ/gJEdZU7KMraoK1+XYAg==}
    engines: {node: '>= 0.10'}

  proxy-from-env@1.1.0:
    resolution: {integrity: sha512-D+zkORCbA9f1tdWRK0RaCR3GPv50cMxcrz4X8k5LTSUD1Dkw47mKJEZQNunItRTkWwgtaUSo1RVFRIG9ZXiFYg==}

  prr@1.0.1:
    resolution: {integrity: sha512-yPw4Sng1gWghHQWj0B3ZggWUm4qVbPwPFcRG8KyxiU7J2OHFSoEHKS+EZ3fv5l1t9CyCiop6l/ZYeWbrgoQejw==}

  publint@0.3.5:
    resolution: {integrity: sha512-/84pl/T/emCA5hHmNYqsE/x0Voikg278QmFwNiORYqnZgqeII2HSZ+aAGs4frfDpOCQlU1SAgYloz8ayJGMbIg==}
    engines: {node: '>=18'}
    hasBin: true

  pug-attrs@3.0.0:
    resolution: {integrity: sha512-azINV9dUtzPMFQktvTXciNAfAuVh/L/JCl0vtPCwvOA21uZrC08K/UnmrL+SXGEVc1FwzjW62+xw5S/uaLj6cA==}

  pug-code-gen@3.0.3:
    resolution: {integrity: sha512-cYQg0JW0w32Ux+XTeZnBEeuWrAY7/HNE6TWnhiHGnnRYlCgyAUPoyh9KzCMa9WhcJlJ1AtQqpEYHc+vbCzA+Aw==}

  pug-error@2.1.0:
    resolution: {integrity: sha512-lv7sU9e5Jk8IeUheHata6/UThZ7RK2jnaaNztxfPYUY+VxZyk/ePVaNZ/vwmH8WqGvDz3LrNYt/+gA55NDg6Pg==}

  pug-filters@4.0.0:
    resolution: {integrity: sha512-yeNFtq5Yxmfz0f9z2rMXGw/8/4i1cCFecw/Q7+D0V2DdtII5UvqE12VaZ2AY7ri6o5RNXiweGH79OCq+2RQU4A==}

  pug-lexer@5.0.1:
    resolution: {integrity: sha512-0I6C62+keXlZPZkOJeVam9aBLVP2EnbeDw3An+k0/QlqdwH6rv8284nko14Na7c0TtqtogfWXcRoFE4O4Ff20w==}

  pug-linker@4.0.0:
    resolution: {integrity: sha512-gjD1yzp0yxbQqnzBAdlhbgoJL5qIFJw78juN1NpTLt/mfPJ5VgC4BvkoD3G23qKzJtIIXBbcCt6FioLSFLOHdw==}

  pug-load@3.0.0:
    resolution: {integrity: sha512-OCjTEnhLWZBvS4zni/WUMjH2YSUosnsmjGBB1An7CsKQarYSWQ0GCVyd4eQPMFJqZ8w9xgs01QdiZXKVjk92EQ==}

  pug-parser@6.0.0:
    resolution: {integrity: sha512-ukiYM/9cH6Cml+AOl5kETtM9NR3WulyVP2y4HOU45DyMim1IeP/OOiyEWRr6qk5I5klpsBnbuHpwKmTx6WURnw==}

  pug-runtime@3.0.1:
    resolution: {integrity: sha512-L50zbvrQ35TkpHwv0G6aLSuueDRwc/97XdY8kL3tOT0FmhgG7UypU3VztfV/LATAvmUfYi4wNxSajhSAeNN+Kg==}

  pug-strip-comments@2.0.0:
    resolution: {integrity: sha512-zo8DsDpH7eTkPHCXFeAk1xZXJbyoTfdPlNR0bK7rpOMuhBYb0f5qUVCO1xlsitYd3w5FQTK7zpNVKb3rZoUrrQ==}

  pug-walk@2.0.0:
    resolution: {integrity: sha512-yYELe9Q5q9IQhuvqsZNwA5hfPkMJ8u92bQLIMcsMxf/VADjNtEYptU+inlufAFYcWdHlwNfZOEnOOQrZrcyJCQ==}

  pug@3.0.3:
    resolution: {integrity: sha512-uBi6kmc9f3SZ3PXxqcHiUZLmIXgfgWooKWXcwSGwQd2Zi5Rb0bT14+8CJjJgI8AB+nndLaNgHGrcc6bPIB665g==}

  punycode@1.4.1:
    resolution: {integrity: sha512-jmYNElW7yvO7TV33CjSmvSiE2yco3bV2czu/OzDKdMNVZQWfxCblURLhf+47syQRBntjfLdd/H0egrzIG+oaFQ==}

  punycode@2.3.1:
    resolution: {integrity: sha512-vYt7UD1U9Wg6138shLtLOvdAu+8DsC/ilFtEVHcH+wydcSpNE20AfSOduf6MkRFahL5FY7X1oU7nKVZFtfq8Fg==}
    engines: {node: '>=6'}

  qs@6.14.0:
    resolution: {integrity: sha512-YWWTjgABSKcvs/nWBi9PycY/JiPJqOD4JA6o9Sej2AtvSGarXxKC3OQSk4pAarbdQlKAh5D4FCQkJNkW+GAn3w==}
    engines: {node: '>=0.6'}

  queue-microtask@1.2.3:
    resolution: {integrity: sha512-NuaNSa6flKT5JaSYQzJok04JzTL1CA6aGhv5rfLW3PgqA+M2ChpZQnAC8h8i4ZFkBS8X5RqkDBHA7r4hej3K9A==}

  range-parser@1.2.1:
    resolution: {integrity: sha512-Hrgsx+orqoygnmhFbKaHE6c296J+HTAQXoxEF6gNupROmmGJRoyzfG3ccAveqCBrwr/2yxQ5BVd/GTl5agOwSg==}
    engines: {node: '>= 0.6'}

  raw-body@3.0.0:
    resolution: {integrity: sha512-RmkhL8CAyCRPXCE28MMH0z2PNWQBNk2Q09ZdxM9IOOXwxwZbN+qbWaatPkdkWIKL2ZVDImrN/pK5HTRz2PcS4g==}
    engines: {node: '>= 0.8'}

  react-dom@19.1.0:
    resolution: {integrity: sha512-Xs1hdnE+DyKgeHJeJznQmYMIBG3TKIHJJT95Q58nHLSrElKlGQqDTR2HQ9fx5CN/Gk6Vh/kupBTDLU11/nDk/g==}
    peerDependencies:
      react: ^19.1.0

  react@19.1.0:
    resolution: {integrity: sha512-FS+XFBNvn3GTAWq26joslQgWNoFu08F4kl0J4CgdNKADkdSGXQyTCnKteIAJy96Br6YbpEU1LSzV5dYtjMkMDg==}
    engines: {node: '>=0.10.0'}

  read-cache@1.0.0:
    resolution: {integrity: sha512-Owdv/Ft7IjOgm/i0xvNDZ1LrRANRfew4b2prF3OWMQLxLfu3bS8FVhCsrSCMK4lR56Y9ya+AThoTpDCTxCmpRA==}

  read-package-up@11.0.0:
    resolution: {integrity: sha512-MbgfoNPANMdb4oRBNg5eqLbB2t2r+o5Ua1pNt8BqGp4I0FJZhuVSOj3PaBPni4azWuSzEdNn2evevzVmEk1ohQ==}
    engines: {node: '>=18'}

  read-pkg@9.0.1:
    resolution: {integrity: sha512-9viLL4/n1BJUCT1NXVTdS1jtm80yDEgR5T4yCelII49Mbj0v1rZdKqj7zCiYdbB0CuCgdrvHcNogAKTFPBocFA==}
    engines: {node: '>=18'}

  readdirp@3.6.0:
    resolution: {integrity: sha512-hOS089on8RduqdbhvQ5Z37A0ESjsqz6qnRcffsMU3495FuTdqSm+7bhJ29JvIOsBDEEnan5DPu9t3To9VRlMzA==}
    engines: {node: '>=8.10.0'}

  readdirp@4.1.2:
    resolution: {integrity: sha512-GDhwkLfywWL2s6vEjyhri+eXmfH6j1L7JE27WhqLeYzoh/A3DBaYGEj2H/HFZCn/kMfim73FXxEJTw06WtxQwg==}
    engines: {node: '>= 14.18.0'}

  refa@0.12.1:
    resolution: {integrity: sha512-J8rn6v4DBb2nnFqkqwy6/NnTYMcgLA+sLr0iIO41qpv0n+ngb7ksag2tMRl0inb1bbO/esUwzW1vbJi7K0sI0g==}
    engines: {node: ^12.0.0 || ^14.0.0 || >=16.0.0}

  regenerate-unicode-properties@10.2.0:
    resolution: {integrity: sha512-DqHn3DwbmmPVzeKj9woBadqmXxLvQoQIwu7nopMc72ztvxVmVk2SBhSnx67zuye5TP+lJsb/TBQsjLKhnDf3MA==}
    engines: {node: '>=4'}

  regenerate@1.4.2:
    resolution: {integrity: sha512-zrceR/XhGYU/d/opr2EKO7aRHUeiBI8qjtfHqADTwZd6Szfy16la6kqD0MIUs5z5hx6AaKa+PixpPrR289+I0A==}

  regenerator-runtime@0.14.1:
    resolution: {integrity: sha512-dYnhHh0nJoMfnkZs6GmmhFknAGRrLznOu5nc9ML+EJxGvrx6H7teuevqVqCuPcPK//3eDrrjQhehXVx9cnkGdw==}

  regenerator-transform@0.15.2:
    resolution: {integrity: sha512-hfMp2BoF0qOk3uc5V20ALGDS2ddjQaLrdl7xrGXvAIow7qeWRM2VA2HuCHkUKk9slq3VwEwLNK3DFBqDfPGYtg==}

  regex-recursion@6.0.2:
    resolution: {integrity: sha512-0YCaSCq2VRIebiaUviZNs0cBz1kg5kVS2UKUfNIx8YVs1cN3AV7NTctO5FOKBA+UT2BPJIWZauYHPqJODG50cg==}

  regex-utilities@2.3.0:
    resolution: {integrity: sha512-8VhliFJAWRaUiVvREIiW2NXXTmHs4vMNnSzuJVhscgmGav3g9VDxLrQndI3dZZVVdp0ZO/5v0xmX516/7M9cng==}

  regex@6.0.1:
    resolution: {integrity: sha512-uorlqlzAKjKQZ5P+kTJr3eeJGSVroLKoHmquUj4zHWuR+hEyNqlXsSKlYYF5F4NI6nl7tWCs0apKJ0lmfsXAPA==}

  regexp-ast-analysis@0.7.1:
    resolution: {integrity: sha512-sZuz1dYW/ZsfG17WSAG7eS85r5a0dDsvg+7BiiYR5o6lKCAtUrEwdmRmaGF6rwVj3LcmAeYkOWKEPlbPzN3Y3A==}
    engines: {node: ^12.0.0 || ^14.0.0 || >=16.0.0}

  regexpu-core@6.2.0:
    resolution: {integrity: sha512-H66BPQMrv+V16t8xtmq+UC0CBpiTBA60V8ibS1QVReIp8T1z8hwFxqcGzm9K6lgsN7sB5edVH8a+ze6Fqm4weA==}
    engines: {node: '>=4'}

  regjsgen@0.8.0:
    resolution: {integrity: sha512-RvwtGe3d7LvWiDQXeQw8p5asZUmfU1G/l6WbUXeHta7Y2PEIvBTwH6E2EfmYUK8pxcxEdEmaomqyp0vZZ7C+3Q==}

  regjsparser@0.12.0:
    resolution: {integrity: sha512-cnE+y8bz4NhMjISKbgeVJtqNbtf5QpjZP+Bslo+UqkIt9QPnX9q095eiRRASJG1/tz6dlNr6Z5NsBiWYokp6EQ==}
    hasBin: true

  remark-frontmatter@5.0.0:
    resolution: {integrity: sha512-XTFYvNASMe5iPN0719nPrdItC9aU0ssC4v14mH1BCi1u0n1gAocqcujWUrByftZTbLhRtiKRyjYTSIOcr69UVQ==}

  remark-parse@11.0.0:
    resolution: {integrity: sha512-FCxlKLNGknS5ba/1lmpYijMUzX2esxW5xQqjWxw2eHFfS2MSdaHVINFmhjo+qN1WhZhNimq0dZATN9pH0IDrpA==}

  remark-stringify@11.0.0:
    resolution: {integrity: sha512-1OSmLd3awB/t8qdoEOMazZkNsfVTeY4fTsgzcQFdXNq8ToTN4ZGwrMnlda4K6smTFKD+GRV6O48i6Z4iKgPPpw==}

  remark@15.0.1:
    resolution: {integrity: sha512-Eht5w30ruCXgFmxVUSlNWQ9iiimq07URKeFS3hNc8cUWy1llX4KDWfyEDZRycMc+znsN9Ux5/tJ/BFdgdOwA3A==}

  require-directory@2.1.1:
    resolution: {integrity: sha512-fGxEI7+wsG9xrvdjsrlmL22OMTTiHRwAMroiEeMgq8gzoLC/PQr7RsRDSTLUg/bZAZtF+TVIkHc6/4RIKrui+Q==}
    engines: {node: '>=0.10.0'}

  requires-port@1.0.0:
    resolution: {integrity: sha512-KigOCHcocU3XODJxsu8i/j8T9tzT4adHiecwORRQ0ZZFcp7ahwXuRU1m+yuO90C5ZUyGeGfocHDI14M3L3yDAQ==}

  resolve-from@4.0.0:
    resolution: {integrity: sha512-pb/MYmXstAkysRFx8piNI1tGFNQIFA3vkE3Gq4EuA1dF6gHp/+vgZqsCGJapvy8N3Q+4o7FwvquPJcnZ7RYy4g==}
    engines: {node: '>=4'}

  resolve-pkg-maps@1.0.0:
    resolution: {integrity: sha512-seS2Tj26TBVOC2NIc2rOe2y2ZO7efxITtLZcGSOnHHNOQ7CkiUBfw0Iw2ck6xkIhPwLhKNLS8BO+hEpngQlqzw==}

  resolve.exports@2.0.3:
    resolution: {integrity: sha512-OcXjMsGdhL4XnbShKpAcSqPMzQoYkYyhbEaeSko47MjRP9NfEQMhZkXL1DoFlt9LWQn4YttrdnV6X2OiyzBi+A==}
    engines: {node: '>=10'}

  resolve@1.22.10:
    resolution: {integrity: sha512-NPRy+/ncIMeDlTAsuqwKIiferiawhefFJtkNSW0qZJEqMEb+qBt/77B/jGeeek+F0uOeN05CDa6HXbbIgtVX4w==}
    engines: {node: '>= 0.4'}
    hasBin: true

  restore-cursor@5.1.0:
    resolution: {integrity: sha512-oMA2dcrw6u0YfxJQXm342bFKX/E4sG9rbTzO9ptUcR/e8A33cHuvStiYOwH7fszkZlZ1z/ta9AAoPk2F4qIOHA==}
    engines: {node: '>=18'}

  reusify@1.0.4:
    resolution: {integrity: sha512-U9nH88a3fc/ekCF1l0/UP1IosiuIjyTh7hBvXVMHYgVcfGvt897Xguj2UOLDeI5BG2m7/uwyaLVT6fbtCwTyzw==}
    engines: {iojs: '>=1.0.0', node: '>=0.10.0'}

  rfdc@1.4.1:
    resolution: {integrity: sha512-q1b3N5QkRUWUl7iyylaaj3kOpIT0N2i9MqIEQXP73GVsN9cw3fdx8X63cEmWhJGi2PPCF23Ijp7ktmd39rawIA==}

  rollup-plugin-dts@6.2.1:
    resolution: {integrity: sha512-sR3CxYUl7i2CHa0O7bA45mCrgADyAQ0tVtGSqi3yvH28M+eg1+g5d7kQ9hLvEz5dorK3XVsH5L2jwHLQf72DzA==}
    engines: {node: '>=16'}
    peerDependencies:
      rollup: ^3.29.4 || ^4
      typescript: ^4.5 || ^5.0

  rollup-plugin-esbuild@6.2.1:
    resolution: {integrity: sha512-jTNOMGoMRhs0JuueJrJqbW8tOwxumaWYq+V5i+PD+8ecSCVkuX27tGW7BXqDgoULQ55rO7IdNxPcnsWtshz3AA==}
    engines: {node: '>=14.18.0'}
    peerDependencies:
      esbuild: '>=0.18.0'
      rollup: ^1.20.0 || ^2.0.0 || ^3.0.0 || ^4.0.0

  rollup-plugin-license@3.6.0:
    resolution: {integrity: sha512-1ieLxTCaigI5xokIfszVDRoy6c/Wmlot1fDEnea7Q/WXSR8AqOjYljHDLObAx7nFxHC2mbxT3QnTSPhaic2IYw==}
    engines: {node: '>=14.0.0'}
    peerDependencies:
      rollup: ^1.0.0 || ^2.0.0 || ^3.0.0 || ^4.0.0

  rollup@4.34.9:
    resolution: {integrity: sha512-nF5XYqWWp9hx/LrpC8sZvvvmq0TeTjQgaZHYmAgwysT9nh8sWnZhBnM8ZyVbbJFIQBLwHDNoMqsBZBbUo4U8sQ==}
    engines: {node: '>=18.0.0', npm: '>=8.0.0'}
    hasBin: true

  router@2.2.0:
    resolution: {integrity: sha512-nLTrUKm2UyiL7rlhapu/Zl45FwNgkZGaCpZbIHajDYgwlJCOzLSk+cIPAnsEqV955GjILJnKbdQC1nVPz+gAYQ==}
    engines: {node: '>= 18'}

  run-applescript@7.0.0:
    resolution: {integrity: sha512-9by4Ij99JUr/MCFBUkDKLWK3G9HVXmabKz9U5MlIAIuvuzkiOicRYs8XJLxX+xahD+mLiiCYDqF9dKAgtzKP1A==}
    engines: {node: '>=18'}

  run-parallel@1.2.0:
    resolution: {integrity: sha512-5l4VyZR86LZ/lDxZTR6jqL8AFE2S0IFLMP26AbjsLVADxHdhB/c0GUsH+y39UfCi3dzz8OlQuPmnaJOMoDHQBA==}

  rxjs@7.8.1:
    resolution: {integrity: sha512-AA3TVj+0A2iuIoQkWEK/tqFjBq2j+6PO6Y0zJcvzLAFhEFIO3HL0vls9hWLncZbAAbK0mar7oZ4V079I/qPMxg==}

  sade@1.8.1:
    resolution: {integrity: sha512-xal3CZX1Xlo/k4ApwCFrHVACi9fBqJ7V+mwhBsuf/1IOKbBy098Fex+Wa/5QMubw09pSZ/u8EY8PWgevJsXp1A==}
    engines: {node: '>=6'}

  safe-buffer@5.2.1:
    resolution: {integrity: sha512-rp3So07KcdmmKbGvgaNxQSJr7bGVSVk5S9Eq1F+ppbRo70+YeaDxkw5Dd8NPN+GD6bjnYm2VuPuCXmpuYvmCXQ==}

  safer-buffer@2.1.2:
    resolution: {integrity: sha512-YZo3K82SD7Riyi0E1EQPojLz7kpepnSQI9IyPbHHg1XXXevb5dJI7tpyN2ADxGcQbHG7vcyRHk0cbwqcQriUtg==}

  sass-embedded-android-arm64@1.86.3:
    resolution: {integrity: sha512-q+XwFp6WgAv+UgnQhsB8KQ95kppvWAB7DSoJp+8Vino8b9ND+1ai3cUUZPE5u4SnLZrgo5NtrbPvN5KLc4Pfyg==}
    engines: {node: '>=14.0.0'}
    cpu: [arm64]
    os: [android]

  sass-embedded-android-arm@1.86.3:
    resolution: {integrity: sha512-UyeXrFzZSvrGbvrWUBcspbsbivGgAgebLGJdSqJulgSyGbA6no3DWQ5Qpdd6+OAUC39BlpPu74Wx9s4RrVuaFw==}
    engines: {node: '>=14.0.0'}
    cpu: [arm]
    os: [android]

  sass-embedded-android-ia32@1.86.3:
    resolution: {integrity: sha512-gTJjVh2cRzvGujXj5ApPk/owUTL5SiO7rDtNLrzYAzi1N5HRuLYXqk3h1IQY3+eCOBjGl7mQ9XyySbJs/3hDvg==}
    engines: {node: '>=14.0.0'}
    cpu: [ia32]
    os: [android]

  sass-embedded-android-riscv64@1.86.3:
    resolution: {integrity: sha512-Po3JnyiCS16kd6REo1IMUbFGYtvL9O0rmKaXx5vOuBaJD1LPy2LiSSp7TU7wkJ9IxsTDGzFaSeP1I9qb6D8VVg==}
    engines: {node: '>=14.0.0'}
    cpu: [riscv64]
    os: [android]

  sass-embedded-android-x64@1.86.3:
    resolution: {integrity: sha512-+7h3jdDv/0kUFx0BvxYlq2fa7CcHiDPlta6k5OxO5K6jyqJwo9hc0Z052BoYEauWTqZ+vK6bB5rv2BIzq4U9nA==}
    engines: {node: '>=14.0.0'}
    cpu: [x64]
    os: [android]

  sass-embedded-darwin-arm64@1.86.3:
    resolution: {integrity: sha512-EgLwV4ORm5Hr0DmIXo0Xw/vlzwLnfAiqD2jDXIglkBsc5czJmo4/IBdGXOP65TRnsgJEqvbU3aQhuawX5++x9A==}
    engines: {node: '>=14.0.0'}
    cpu: [arm64]
    os: [darwin]

  sass-embedded-darwin-x64@1.86.3:
    resolution: {integrity: sha512-dfKhfrGPRNLWLC82vy/vQGmNKmAiKWpdFuWiePRtg/E95pqw+sCu6080Y6oQLfFu37Iq3MpnXiSpDuSo7UnPWA==}
    engines: {node: '>=14.0.0'}
    cpu: [x64]
    os: [darwin]

  sass-embedded-linux-arm64@1.86.3:
    resolution: {integrity: sha512-tYq5rywR53Qtc+0KI6pPipOvW7a47ETY69VxfqI9BR2RKw2hBbaz0bIw6OaOgEBv2/XNwcWb7a4sr7TqgkqKAA==}
    engines: {node: '>=14.0.0'}
    cpu: [arm64]
    os: [linux]

  sass-embedded-linux-arm@1.86.3:
    resolution: {integrity: sha512-+fVCIH+OR0SMHn2NEhb/VfbpHuUxcPtqMS34OCV3Ka99LYZUJZqth4M3lT/ppGl52mwIVLNYzR4iLe6mdZ6mYA==}
    engines: {node: '>=14.0.0'}
    cpu: [arm]
    os: [linux]

  sass-embedded-linux-ia32@1.86.3:
    resolution: {integrity: sha512-CmQ5OkqnaeLdaF+bMqlYGooBuenqm3LvEN9H8BLhjkpWiFW8hnYMetiqMcJjhrXLvDw601KGqA5sr/Rsg5s45g==}
    engines: {node: '>=14.0.0'}
    cpu: [ia32]
    os: [linux]

  sass-embedded-linux-musl-arm64@1.86.3:
    resolution: {integrity: sha512-4zOr2C/eW89rxb4ozTfn7lBzyyM5ZigA1ZSRTcAR26Qbg/t2UksLdGnVX9/yxga0d6aOi0IvO/7iM2DPPRRotg==}
    engines: {node: '>=14.0.0'}
    cpu: [arm64]
    os: [linux]

  sass-embedded-linux-musl-arm@1.86.3:
    resolution: {integrity: sha512-SEm65SQknI4pl+mH5Xf231hOkHJyrlgh5nj4qDbiBG6gFeutaNkNIeRgKEg3cflXchCr8iV/q/SyPgjhhzQb7w==}
    engines: {node: '>=14.0.0'}
    cpu: [arm]
    os: [linux]

  sass-embedded-linux-musl-ia32@1.86.3:
    resolution: {integrity: sha512-84Tcld32LB1loiqUvczWyVBQRCChm0wNLlkT59qF29nxh8njFIVf9yaPgXcSyyjpPoD9Tu0wnq3dvVzoMCh9AQ==}
    engines: {node: '>=14.0.0'}
    cpu: [ia32]
    os: [linux]

  sass-embedded-linux-musl-riscv64@1.86.3:
    resolution: {integrity: sha512-IxEqoiD7vdNpiOwccybbV93NljBy64wSTkUOknGy21SyV43C8uqESOwTwW9ywa3KufImKm8L3uQAW/B0KhJMWg==}
    engines: {node: '>=14.0.0'}
    cpu: [riscv64]
    os: [linux]

  sass-embedded-linux-musl-x64@1.86.3:
    resolution: {integrity: sha512-ePeTPXUxPK6JgHcUfnrkIyDtyt+zlAvF22mVZv6y1g/PZFm1lSfX+Za7TYHg9KaYqaaXDiw6zICX4i44HhR8rA==}
    engines: {node: '>=14.0.0'}
    cpu: [x64]
    os: [linux]

  sass-embedded-linux-riscv64@1.86.3:
    resolution: {integrity: sha512-NuXQ72dwfNLe35E+RaXJ4Noq4EkFwM65eWwCwxEWyJO9qxOx1EXiCAJii6x8kkOh5daWuMU0VAI1B9RsJaqqQQ==}
    engines: {node: '>=14.0.0'}
    cpu: [riscv64]
    os: [linux]

  sass-embedded-linux-x64@1.86.3:
    resolution: {integrity: sha512-t8be9zJ5B82+og9bQmIQ83yMGYZMTMrlGA+uGWtYacmwg6w3093dk91Fx0YzNSZBp3Tk60qVYjCZnEIwy60x0g==}
    engines: {node: '>=14.0.0'}
    cpu: [x64]
    os: [linux]

  sass-embedded-win32-arm64@1.86.3:
    resolution: {integrity: sha512-4ghuAzjX4q8Nksm0aifRz8hgXMMxS0SuymrFfkfJlrSx68pIgvAge6AOw0edoZoe0Tf5ZbsWUWamhkNyNxkTvw==}
    engines: {node: '>=14.0.0'}
    cpu: [arm64]
    os: [win32]

  sass-embedded-win32-ia32@1.86.3:
    resolution: {integrity: sha512-tCaK4zIRq9mLRPxLzBAdYlfCuS/xLNpmjunYxeWkIwlJo+k53h1udyXH/FInnQ2GgEz0xMXyvH3buuPgzwWYsw==}
    engines: {node: '>=14.0.0'}
    cpu: [ia32]
    os: [win32]

  sass-embedded-win32-x64@1.86.3:
    resolution: {integrity: sha512-zS+YNKfTF4SnOfpC77VTb0qNZyTXrxnAezSoRV0xnw6HlY+1WawMSSB6PbWtmbvyfXNgpmJUttoTtsvJjRCucg==}
    engines: {node: '>=14.0.0'}
    cpu: [x64]
    os: [win32]

  sass-embedded@1.86.3:
    resolution: {integrity: sha512-3pZSp24ibO1hdopj+W9DuiWsZOb2YY6AFRo/jjutKLBkqJGM1nJjXzhAYfzRV+Xn5BX1eTI4bBTE09P0XNHOZg==}
    engines: {node: '>=16.0.0'}
    hasBin: true
    peerDependencies:
      source-map-js: '*'
    peerDependenciesMeta:
      source-map-js:
        optional: true

  sass@1.86.3:
    resolution: {integrity: sha512-iGtg8kus4GrsGLRDLRBRHY9dNVA78ZaS7xr01cWnS7PEMQyFtTqBiyCrfpTYTZXRWM94akzckYjh8oADfFNTzw==}
    engines: {node: '>=14.0.0'}
    hasBin: true

  sax@1.4.1:
    resolution: {integrity: sha512-+aWOz7yVScEGoKNd4PA10LZ8sk0A/z5+nXQG5giUO5rprX9jgYsTdov9qCchZiPIZezbZH+jRut8nPodFAX4Jg==}

  scheduler@0.26.0:
    resolution: {integrity: sha512-NlHwttCI/l5gCPR3D1nNXtWABUmBwvZpEQiD4IXSbIDq8BzLIK/7Ir5gTFSGZDUu37K5cMNp0hFtzO38sC7gWA==}

  scslre@0.3.0:
    resolution: {integrity: sha512-3A6sD0WYP7+QrjbfNA2FN3FsOaGGFoekCVgTyypy53gPxhbkCIjtO6YWgdrfM+n/8sI8JeXZOIxsHjMTNxQ4nQ==}
    engines: {node: ^14.0.0 || >=16.0.0}

  scule@1.3.0:
    resolution: {integrity: sha512-6FtHJEvt+pVMIB9IBY+IcCJ6Z5f1iQnytgyfKMhDKgmzYG+TeH/wx1y3l27rshSbLiSanrR9ffZDrEsmjlQF2g==}

  section-matter@1.0.0:
    resolution: {integrity: sha512-vfD3pmTzGpufjScBh50YHKzEu2lxBWhVEHsNGoEXmCmn2hKGfeNLYMzCJpe8cD7gqX7TJluOVpBkAequ6dgMmA==}
    engines: {node: '>=4'}

  select@1.1.2:
    resolution: {integrity: sha512-OwpTSOfy6xSs1+pwcNrv0RBMOzI39Lp3qQKUTPVVPRjCdNa5JH/oPRiqsesIskK8TVgmRiHwO4KXlV2Li9dANA==}

  semver@5.7.2:
    resolution: {integrity: sha512-cBznnQ9KjJqU67B52RMC65CMarK2600WFnbkcaiwWq3xy/5haFJlshgnpjovMVJ+Hff49d8GEn0b87C5pDQ10g==}
    hasBin: true

  semver@6.3.1:
    resolution: {integrity: sha512-BR7VvDCVHO+q2xBEWskxS6DJE1qRnb7DxzUrogb71CWoSficBxYsiAGd+Kl0mmq/MprG9yArRkyrQxTO6XjMzA==}
    hasBin: true

  semver@7.7.1:
    resolution: {integrity: sha512-hlq8tAfn0m/61p4BVRcPzIGr6LKiMwo4VM6dGi6pt4qcRkmNzTcWq6eCEjEh+qXjkMDvPlOFFSGwQjoEa6gyMA==}
    engines: {node: '>=10'}
    hasBin: true

  send@1.1.0:
    resolution: {integrity: sha512-v67WcEouB5GxbTWL/4NeToqcZiAWEq90N888fczVArY8A79J0L4FD7vj5hm3eUMua5EpoQ59wa/oovY6TLvRUA==}
    engines: {node: '>= 18'}

  send@1.2.0:
    resolution: {integrity: sha512-uaW0WwXKpL9blXE2o0bRhoL2EGXIrZxQ2ZQ4mgcfoBxdFmQold+qWsD2jLrfZ0trjKL6vOw0j//eAwcALFjKSw==}
    engines: {node: '>= 18'}

  serve-static@2.2.0:
    resolution: {integrity: sha512-61g9pCh0Vnh7IutZjtLGGpTA355+OPn2TyDv/6ivP2h/AdAVX9azsoxmg2/M6nZeQZNYBEwIcsne1mJd9oQItQ==}
    engines: {node: '>= 18'}

  setprototypeof@1.2.0:
    resolution: {integrity: sha512-E5LDX7Wrp85Kil5bhZv46j8jOeboKq5JMmYM3gVGdGH8xFpPWXUMsNrlODCrkoxMEeNi/XZIwuRvY4XNwYMJpw==}

  shebang-command@2.0.0:
    resolution: {integrity: sha512-kHxr2zZpYtdmrN1qDjrrX/Z1rR1kG8Dx+gkpK1G4eXmvXswmcE1hTWBWYUzlraYw1/yZp6YuDY77YtvbN0dmDA==}
    engines: {node: '>=8'}

  shebang-regex@3.0.0:
    resolution: {integrity: sha512-7++dFhtcx3353uBaq8DDR4NuxBetBzC7ZQOhmTQInHEd6bSrXdiEyzCvG07Z44UYdLShWUyXt5M/yhz8ekcb1A==}
    engines: {node: '>=8'}

  shell-exec@1.0.2:
    resolution: {integrity: sha512-jyVd+kU2X+mWKMmGhx4fpWbPsjvD53k9ivqetutVW/BQ+WIZoDoP4d8vUMGezV6saZsiNoW2f9GIhg9Dondohg==}

  shell-quote@1.8.2:
    resolution: {integrity: sha512-AzqKpGKjrj7EM6rKVQEPpB288oCfnrEIuyoT9cyF4nmGa7V8Zk6f7RRqYisX8X9m+Q7bd632aZW4ky7EhbQztA==}
    engines: {node: '>= 0.4'}

  shiki@2.5.0:
    resolution: {integrity: sha512-mI//trrsaiCIPsja5CNfsyNOqgAZUb6VpJA+340toL42UpzQlXpwRV9nch69X6gaUxrr9kaOOa6e3y3uAkGFxQ==}

  side-channel-list@1.0.0:
    resolution: {integrity: sha512-FCLHtRD/gnpCiCHEiJLOwdmFP+wzCmDEkc9y7NsYxeF4u7Btsn1ZuwgwJGxImImHicJArLP4R0yX4c2KCrMrTA==}
    engines: {node: '>= 0.4'}

  side-channel-map@1.0.1:
    resolution: {integrity: sha512-VCjCNfgMsby3tTdo02nbjtM/ewra6jPHmpThenkTYh8pG9ucZ/1P8So4u4FGBek/BjpOVsDCMoLA/iuBKIFXRA==}
    engines: {node: '>= 0.4'}

  side-channel-weakmap@1.0.2:
    resolution: {integrity: sha512-WPS/HvHQTYnHisLo9McqBHOJk2FkHO/tlpvldyrnem4aeQp4hai3gythswg6p01oSoTl58rcpiFAjF2br2Ak2A==}
    engines: {node: '>= 0.4'}

  side-channel@1.1.0:
    resolution: {integrity: sha512-ZX99e6tRweoUXqR+VBrslhda51Nh5MTQwou5tnUDgbtyM0dBgmhEDtWGP/xbKn6hqfPRHujUNwz5fy/wbbhnpw==}
    engines: {node: '>= 0.4'}

  siginfo@2.0.0:
    resolution: {integrity: sha512-ybx0WO1/8bSBLEWXZvEd7gMW3Sn3JFlW3TvX1nREbDLRNQNaeNN8WK0meBwPdAaOI7TtRRRJn/Es1zhrrCHu7g==}

  signal-exit@4.1.0:
    resolution: {integrity: sha512-bzyZ1e88w9O1iNJbKnOlvYTrWPDl46O1bG0D3XInv+9tkPrxrN8jUUTiFlDkkmKWgn1M6CfIA13SuGqOa9Korw==}
    engines: {node: '>=14'}

  simple-git-hooks@2.12.1:
    resolution: {integrity: sha512-NB3V4XyCOrWTIhjh85DyEoVlM3adHWwqQXKYHmuegy/108bJPP6YxuPGm4ZKBq1+GVKRbKJuzNY//09cMJYp+A==}
    hasBin: true

  sirv@3.0.1:
    resolution: {integrity: sha512-FoqMu0NCGBLCcAkS1qA+XJIQTR6/JHfQXl+uGteNCQ76T91DMUjPa9xfmeqMY3z80nLSg9yQmNjK0Px6RWsH/A==}
    engines: {node: '>=18'}

  sisteransi@1.0.5:
    resolution: {integrity: sha512-bLGGlR1QxBcynn2d5YmDX4MGjlZvy2MRBDRNHLJ8VI6l6+9FUiyTFNJ0IveOSP0bcXgVDPRcfGqA0pjaqUpfVg==}

  slash@3.0.0:
    resolution: {integrity: sha512-g9Q1haeby36OSStwb4ntCGGGaKsaVSjQ68fBxoQcutl5fS1vuY18H3wSt3jFyFtrkx+Kz0V1G85A4MyAdDMi2Q==}
    engines: {node: '>=8'}

  slash@5.1.0:
    resolution: {integrity: sha512-ZA6oR3T/pEyuqwMgAKT0/hAv8oAXckzbkmR0UkUosQ+Mc4RxGoJkRmwHgHufaenlyAgE1Mxgpdcrf75y6XcnDg==}
    engines: {node: '>=14.16'}

  slice-ansi@5.0.0:
    resolution: {integrity: sha512-FC+lgizVPfie0kkhqUScwRu1O/lF6NOgJmlCgK+/LYxDCTk8sGelYaHDhFcDN+Sn3Cv+3VSa4Byeo+IMCzpMgQ==}
    engines: {node: '>=12'}

  slice-ansi@7.1.0:
    resolution: {integrity: sha512-bSiSngZ/jWeX93BqeIAbImyTbEihizcwNjFoRUIY/T1wWQsfsm2Vw1agPKylXvQTU7iASGdHhyqRlqQzfz+Htg==}
    engines: {node: '>=18'}

  source-map-js@1.2.1:
    resolution: {integrity: sha512-UXWMKhLOwVKb728IUtQPXxfYU+usdybtUrK/8uGE8CQMvrhOpwvzDBwj0QhSL7MQc7vIsISBG8VQ8+IDQxpfQA==}
    engines: {node: '>=0.10.0'}

  source-map-support@0.5.21:
    resolution: {integrity: sha512-uBHU3L3czsIyYXKX88fdrGovxdSCoTGDRZ6SYXtSRxLZUzHg5P/66Ht6uoUlHu9EZod+inXhKo3qQgwXUT/y1w==}

  source-map@0.6.1:
    resolution: {integrity: sha512-UjgapumWlbMhkBgzT7Ykc5YXUT46F0iKu8SGXq0bcwP5dz/h0Plj6enJqjz1Zbq2l5WaqYnrVbwWOWMyF3F47g==}
    engines: {node: '>=0.10.0'}

  source-map@0.7.4:
    resolution: {integrity: sha512-l3BikUxvPOcn5E74dZiq5BGsTb5yEwhaTSzccU6t4sDOH8NWJCstKO5QT2CvtFoK6F0saL7p9xHAqHOlCPJygA==}
    engines: {node: '>= 8'}

  space-separated-tokens@2.0.2:
    resolution: {integrity: sha512-PEGlAwrG8yXGXRjW32fGbg66JAlOAwbObuqVoJpv/mRgoWDQfgH1wDPvtzWyUSNAXBGSk8h755YDbbcEy3SH2Q==}

  spdx-compare@1.0.0:
    resolution: {integrity: sha512-C1mDZOX0hnu0ep9dfmuoi03+eOdDoz2yvK79RxbcrVEG1NO1Ph35yW102DHWKN4pk80nwCgeMmSY5L25VE4D9A==}

  spdx-correct@3.2.0:
    resolution: {integrity: sha512-kN9dJbvnySHULIluDHy32WHRUu3Og7B9sbY7tsFLctQkIqnMh3hErYgdMjTYuqmcXX+lK5T1lnUt3G7zNswmZA==}

  spdx-exceptions@2.5.0:
    resolution: {integrity: sha512-PiU42r+xO4UbUS1buo3LPJkjlO7430Xn5SVAhdpzzsPHsjbYVflnnFdATgabnLude+Cqu25p6N+g2lw/PFsa4w==}

  spdx-expression-parse@3.0.1:
    resolution: {integrity: sha512-cbqHunsQWnJNE6KhVSMsMeH5H/L9EpymbzqTQ3uLwNCLZ1Q481oWaofqH7nO6V07xlXwY6PhQdQ2IedWx/ZK4Q==}

  spdx-expression-validate@2.0.0:
    resolution: {integrity: sha512-b3wydZLM+Tc6CFvaRDBOF9d76oGIHNCLYFeHbftFXUWjnfZWganmDmvtM5sm1cRwJc/VDBMLyGGrsLFd1vOxbg==}

  spdx-license-ids@3.0.21:
    resolution: {integrity: sha512-Bvg/8F5XephndSK3JffaRqdT+gyhfqIPwDHpX80tJrF8QQRYMo8sNMeaZ2Dp5+jhwKnUmIOyFFQfHRkjJm5nXg==}

  spdx-ranges@2.1.1:
    resolution: {integrity: sha512-mcdpQFV7UDAgLpXEE/jOMqvK4LBoO0uTQg0uvXUewmEFhpiZx5yJSZITHB8w1ZahKdhfZqP5GPEOKLyEq5p8XA==}

  spdx-satisfies@5.0.1:
    resolution: {integrity: sha512-Nwor6W6gzFp8XX4neaKQ7ChV4wmpSh2sSDemMFSzHxpTw460jxFYeOn+jq4ybnSSw/5sc3pjka9MQPouksQNpw==}

  speakingurl@14.0.1:
    resolution: {integrity: sha512-1POYv7uv2gXoyGFpBCmpDVSNV74IfsWlDW216UPjbWufNf+bSU6GdbDsxdcxtfwb4xlI3yxzOTKClUosxARYrQ==}
    engines: {node: '>=0.10.0'}

  sprintf-js@1.0.3:
    resolution: {integrity: sha512-D9cPgkvLlV3t3IzL0D0YLvGA9Ahk4PcvVwUbN0dSGr1aP0Nrt4AEnTUbuGvquEC0mA64Gqt1fzirlRs5ibXx8g==}

  stable-hash@0.0.5:
    resolution: {integrity: sha512-+L3ccpzibovGXFK+Ap/f8LOS0ahMrHTf3xu7mMLSpEGU0EO9ucaysSylKo9eRDFNhWve/y275iPmIZ4z39a9iA==}

  stackback@0.0.2:
    resolution: {integrity: sha512-1XMJE5fQo1jGH6Y/7ebnwPOBEkIEnT4QF32d5R1+VXdXveM0IBMJt8zfaxX1P3QhVwrYe+576+jkANtSS2mBbw==}

  stacktracey@2.1.8:
    resolution: {integrity: sha512-Kpij9riA+UNg7TnphqjH7/CzctQ/owJGNbFkfEeve4Z4uxT5+JapVLFXcsurIfN34gnTWZNJ/f7NMG0E8JDzTw==}

  statuses@1.5.0:
    resolution: {integrity: sha512-OpZ3zP+jT1PI7I8nemJX4AKmAX070ZkYPVWV/AaKTJl+tXCTGyVdC1a4SL8RUQYEwk/f34ZX8UTykN68FwrqAA==}
    engines: {node: '>= 0.6'}

  statuses@2.0.1:
    resolution: {integrity: sha512-RwNA9Z/7PrK06rYLIzFMlaF+l73iwpzsqRIFgbMLbTcLD6cOao82TaWefPXQvB2fOC4AjuYSEndS7N/mTCbkdQ==}
    engines: {node: '>= 0.8'}

  std-env@3.9.0:
    resolution: {integrity: sha512-UGvjygr6F6tpH7o2qyqR6QYpwraIjKSdtzyBdyytFOHmPZY917kwdwLG0RbOjWOnKmnm3PeHjaoLLMie7kPLQw==}

  stoppable@1.1.0:
    resolution: {integrity: sha512-KXDYZ9dszj6bzvnEMRYvxgeTHU74QBFL54XKtP3nyMuJ81CFYtABZ3bAzL2EdFUaEwJOBOgENyFj3R7oTzDyyw==}
    engines: {node: '>=4', npm: '>=6'}

  string-argv@0.3.2:
    resolution: {integrity: sha512-aqD2Q0144Z+/RqG52NeHEkZauTAUWJO8c6yTftGJKO3Tja5tUgIfmIl6kExvhtxSDP7fXB6DvzkfMpCd/F3G+Q==}
    engines: {node: '>=0.6.19'}

  string-hash@1.1.3:
    resolution: {integrity: sha512-kJUvRUFK49aub+a7T1nNE66EJbZBMnBgoC1UbCZ5n6bsZKBRga4KgBRTMn/pFkeCZSYtNeSyMxPDM0AXWELk2A==}

  string-width@4.2.3:
    resolution: {integrity: sha512-wKyQRQpjJ0sIp62ErSZdGsjMJWsap5oRNihHhu6G7JVO/9jIB6UyevL+tXuOqrng8j/cxKTWyWUwvSTriiZz/g==}
    engines: {node: '>=8'}

  string-width@5.1.2:
    resolution: {integrity: sha512-HnLOCR3vjcY8beoNLtcjZ5/nxn2afmME6lhrDrebokqMap+XbeW8n9TXpPDOqdGK5qcI3oT0GKTW6wC7EMiVqA==}
    engines: {node: '>=12'}

  string-width@7.2.0:
    resolution: {integrity: sha512-tsaTIkKW9b4N+AEj+SVA+WhJzV7/zMhcSu78mLKWSk7cXMOSHsBKFWUs0fWwq8QyK3MgJBQRX6Gbi4kYbdvGkQ==}
    engines: {node: '>=18'}

  stringify-entities@4.0.4:
    resolution: {integrity: sha512-IwfBptatlO+QCJUo19AqvrPNqlVMpW9YEL2LIVY+Rpv2qsjCGxaDLNRgeGsQWJhfItebuJhsGSLjaBbNSQ+ieg==}

  strip-ansi@6.0.1:
    resolution: {integrity: sha512-Y38VPSHcqkFrCpFnQ9vuSXmquuv5oXOKpGeT6aGrr3o3Gc9AlVa6JBfUSOCnbxGGZF+/0ooI7KrPuUSztUdU5A==}
    engines: {node: '>=8'}

  strip-ansi@7.1.0:
    resolution: {integrity: sha512-iq6eVVI64nQQTRYq2KtEg2d2uU7LElhTJwsH4YzIHZshxlgZms/wIc4VoDQTlG/IvVIrBKG06CrZnp0qv7hkcQ==}
    engines: {node: '>=12'}

  strip-bom-string@1.0.0:
    resolution: {integrity: sha512-uCC2VHvQRYu+lMh4My/sFNmF2klFymLX1wHJeXnbEJERpV/ZsVuonzerjfrGpIGF7LBVa1O7i9kjiWvJiFck8g==}
    engines: {node: '>=0.10.0'}

  strip-final-newline@3.0.0:
    resolution: {integrity: sha512-dOESqjYr96iWYylGObzd39EuNTa5VJxyvVAEm5Jnh7KGo75V43Hk1odPQkNDyXNmUR6k+gEiDVXnjB8HJ3crXw==}
    engines: {node: '>=12'}

  strip-final-newline@4.0.0:
    resolution: {integrity: sha512-aulFJcD6YK8V1G7iRB5tigAP4TsHBZZrOV8pjV++zdUwmeV8uzbY7yn6h9MswN62adStNZFuCIx4haBnRuMDaw==}
    engines: {node: '>=18'}

  strip-json-comments@3.1.1:
    resolution: {integrity: sha512-6fPc+R4ihwqP6N/aIv2f1gMH8lOVtWQHoqC4yK6oSDVVocumAsfCqjkXnqiYMhmMwS/mEHLp7Vehlt3ql6lEig==}
    engines: {node: '>=8'}

  strip-literal@3.0.0:
    resolution: {integrity: sha512-TcccoMhJOM3OebGhSBEmp3UZ2SfDMZUEBdRA/9ynfLi8yYajyWX3JiXArcJt4Umh4vISpspkQIY8ZZoCqjbviA==}

  stylehacks@7.0.4:
    resolution: {integrity: sha512-i4zfNrGMt9SB4xRK9L83rlsFCgdGANfeDAYacO1pkqcE7cRHPdWHwnKZVz7WY17Veq/FvyYsRAU++Ga+qDFIww==}
    engines: {node: ^18.12.0 || ^20.9.0 || >=22.0}
    peerDependencies:
      postcss: ^8.4.31

  stylus@0.64.0:
    resolution: {integrity: sha512-ZIdT8eUv8tegmqy1tTIdJv9We2DumkNZFdCF5mz/Kpq3OcTaxSuCAYZge6HKK2CmNC02G1eJig2RV7XTw5hQrA==}
    engines: {node: '>=16'}
    hasBin: true

  sucrase@3.35.0:
    resolution: {integrity: sha512-8EbVDiu9iN/nESwxeSxDKe0dunta1GOlHufmSSXxMD2z2/tMZpDMpvXQGsc+ajGo8y2uYUmixaSRUc/QPoQ0GA==}
    engines: {node: '>=16 || 14 >=14.17'}
    hasBin: true

  sugarss@5.0.0:
    resolution: {integrity: sha512-3//knMoF9btXcxHTbMRckIYjkEzSZ6pZjiaZ3wM6OIpUtQ06Uwqc0XgAr6jf+U74cLLTV/BEgmHWoeXPC+NhdQ==}
    engines: {node: '>=18.0'}
    peerDependencies:
      postcss: ^8.3.3

  superjson@2.2.2:
    resolution: {integrity: sha512-5JRxVqC8I8NuOUjzBbvVJAKNM8qoVuH0O77h4WInc/qC2q5IreqKxYwgkga3PfA22OayK2ikceb/B26dztPl+Q==}
    engines: {node: '>=16'}

  supports-color@7.2.0:
    resolution: {integrity: sha512-qpCAvRl9stuOHveKsn7HncJRvv501qIacKzQlO/+Lwxc9+0q2wLyv4Dfvt80/DPn2pqOBsJdDiogXGR9+OvwRw==}
    engines: {node: '>=8'}

  supports-color@8.1.1:
    resolution: {integrity: sha512-MpUEN2OodtUzxvKQl72cUF7RQ5EiHsGvSsVG0ia9c5RbWGL2CI4C7EpPS8UTBIplnlzZiNuV56w+FuNxy3ty2Q==}
    engines: {node: '>=10'}

  supports-preserve-symlinks-flag@1.0.0:
    resolution: {integrity: sha512-ot0WnXS9fgdkgIcePe6RHNk1WA8+muPa6cSjeR3V8K27q9BB1rTE3R1p7Hv0z1ZyAc8s6Vvv8DIyWf681MAt0w==}
    engines: {node: '>= 0.4'}

  svgo@3.3.2:
    resolution: {integrity: sha512-OoohrmuUlBs8B8o6MB2Aevn+pRIH9zDALSR+6hhqVfa6fRwG/Qw9VUMSMW9VNg2CFc/MTIfabtdOVl9ODIJjpw==}
    engines: {node: '>=14.0.0'}
    hasBin: true

  sync-child-process@1.0.2:
    resolution: {integrity: sha512-8lD+t2KrrScJ/7KXCSyfhT3/hRq78rC0wBFqNJXv3mZyn6hW2ypM05JmlSvtqRbeq6jqA94oHbxAr2vYsJ8vDA==}
    engines: {node: '>=16.0.0'}

  sync-message-port@1.1.3:
    resolution: {integrity: sha512-GTt8rSKje5FilG+wEdfCkOcLL7LWqpMlr2c3LRuKt/YXxcJ52aGSbGBAdI4L3aaqfrBt6y711El53ItyH1NWzg==}
    engines: {node: '>=16.0.0'}

  systemjs@6.15.1:
    resolution: {integrity: sha512-Nk8c4lXvMB98MtbmjX7JwJRgJOL8fluecYCfCeYBznwmpOs8Bf15hLM6z4z71EDAhQVrQrI+wt1aLWSXZq+hXA==}

  tabbable@6.2.0:
    resolution: {integrity: sha512-Cat63mxsVJlzYvN51JmVXIgNoUokrIaT2zLclCXjRd8boZ0004U4KCs/sToJ75C6sdlByWxpYnb5Boif1VSFew==}

  tailwindcss@3.4.17:
    resolution: {integrity: sha512-w33E2aCvSDP0tW9RZuNXadXlkHXqFzSkQew/aIa2i/Sj8fThxwovwlXHSPXTbAHwEIhBFXAedUhP2tueAKP8Og==}
    engines: {node: '>=14.0.0'}
    hasBin: true

  tailwindcss@4.1.4:
    resolution: {integrity: sha512-1ZIUqtPITFbv/DxRmDr5/agPqJwF69d24m9qmM1939TJehgY539CtzeZRjbLt5G6fSy/7YqqYsfvoTEw9xUI2A==}

  tapable@2.2.1:
    resolution: {integrity: sha512-GNzQvQTOIP6RyTfE2Qxb8ZVlNmw0n88vp1szwWRimP02mnTsx3Wtn5qRdqY9w2XduFNUgvOwhNnQsjwCp+kqaQ==}
    engines: {node: '>=6'}

  temp-dir@3.0.0:
    resolution: {integrity: sha512-nHc6S/bwIilKHNRgK/3jlhDoIHcp45YgyiwcAk46Tr0LfEqGBVpmiAyuiuxeVE44m3mXnEeVhaipLOEWmH+Njw==}
    engines: {node: '>=14.16'}

  tempfile@5.0.0:
    resolution: {integrity: sha512-bX655WZI/F7EoTDw9JvQURqAXiPHi8o8+yFxPF2lWYyz1aHnmMRuXWqL6YB6GmeO0o4DIYWHLgGNi/X64T+X4Q==}
    engines: {node: '>=14.18'}

  terser@5.39.0:
    resolution: {integrity: sha512-LBAhFyLho16harJoWMg/nZsQYgTrg5jXOn2nCYjRUcZZEdE3qa2zb8QEDRUGVZBW4rlazf2fxkg8tztybTaqWw==}
    engines: {node: '>=10'}
    hasBin: true

  thenify-all@1.6.0:
    resolution: {integrity: sha512-RNxQH/qI8/t3thXJDwcstUO4zeqo64+Uy/+sNVRBx4Xn2OX+OZ9oP+iJnNFqplFra2ZUVeKCSa2oVWi3T4uVmA==}
    engines: {node: '>=0.8'}

  thenify@3.3.1:
    resolution: {integrity: sha512-RVZSIV5IG10Hk3enotrhvz0T9em6cyHBLkH/YAZuKqd8hRkKhSfCGIcP2KUY0EPxndzANBmNllzWPwak+bheSw==}

  tiny-emitter@2.1.0:
    resolution: {integrity: sha512-NB6Dk1A9xgQPMoGqC5CVXn123gWyte215ONT5Pp5a0yt4nlEoO1ZWeCwpncaekPHXO60i47ihFnZPiRPjRMq4Q==}

  tinybench@2.9.0:
    resolution: {integrity: sha512-0+DUvqWMValLmha6lr4kD8iAMK1HzV0/aKnCtWb9v9641TnP/MFb7Pc2bxoxQjTXAErryXVgUOfv2YqNllqGeg==}

  tinyexec@0.3.2:
    resolution: {integrity: sha512-KQQR9yN7R5+OSwaK0XQoj22pwHoTlgYqmUscPYoknOoWCWfj/5/ABTMRi69FrKU5ffPVh5QcFikpWJI/P1ocHA==}

  tinyglobby@0.2.12:
    resolution: {integrity: sha512-qkf4trmKSIiMTs/E63cxH+ojC2unam7rJ0WrauAzpT3ECNTxGRMlaXxVbfxMUC/w0LaYk6jQ4y/nGR9uBO3tww==}
    engines: {node: '>=12.0.0'}

  tinyglobby@0.2.13:
    resolution: {integrity: sha512-mEwzpUgrLySlveBwEVDMKk5B57bhLPYovRfPAXD5gA/98Opn0rCDj3GtLwFvCvH5RK9uPCExUROW5NjDwvqkxw==}
    engines: {node: '>=12.0.0'}

  tinypool@1.0.2:
    resolution: {integrity: sha512-al6n+QEANGFOMf/dmUMsuS5/r9B06uwlyNjZZql/zv8J7ybHCgoihBNORZCY2mzUuAnomQa2JdhyHKzZxPCrFA==}
    engines: {node: ^18.0.0 || >=20.0.0}

  tinyrainbow@2.0.0:
    resolution: {integrity: sha512-op4nsTR47R6p0vMUUoYl/a+ljLFVtlfaXkLQmqfLR1qHma1h/ysYk4hEXZ880bf2CYgTskvTa/e196Vd5dDQXw==}
    engines: {node: '>=14.0.0'}

  tinyspy@2.2.0:
    resolution: {integrity: sha512-d2eda04AN/cPOR89F7Xv5bK/jrQEhmcLFe6HFldoeO9AJtps+fqEnh486vnT/8y4bw38pSyxDcTCAq+Ks2aJTg==}
    engines: {node: '>=14.0.0'}

  tinyspy@3.0.2:
    resolution: {integrity: sha512-n1cw8k1k0x4pgA2+9XrOkFydTerNcJ1zWCO5Nn9scWHTD+5tp8dghT2x1uduQePZTZgd3Tupf+x9BxJjeJi77Q==}
    engines: {node: '>=14.0.0'}

  to-regex-range@5.0.1:
    resolution: {integrity: sha512-65P7iz6X5yEr1cwcgvQxbbIw7Uk3gOy5dIdtZ4rDveLqhrdJP+Li/Hx6tyK0NEb+2GCyneCMJiGqrADCSNk8sQ==}
    engines: {node: '>=8.0'}

  toidentifier@1.0.1:
    resolution: {integrity: sha512-o5sSPKEkg/DIQNmH43V0/uerLrpzVedkUh8tGNvaeXpfpuwjKenlSox/2O/BTlZUtEe+JG7s5YhEz608PlAHRA==}
    engines: {node: '>=0.6'}

  token-stream@1.0.0:
    resolution: {integrity: sha512-VSsyNPPW74RpHwR8Fc21uubwHY7wMDeJLys2IX5zJNih+OnAnaifKHo+1LHT7DAdloQ7apeaaWg8l7qnf/TnEg==}

  tokenx@0.4.1:
    resolution: {integrity: sha512-LCMniis0WsHel07xh3K9OIt5c9Xla1awtOoWBmUHZBQR7pvTvgGFuYpLiCZWohXPC1YuZORnN0+fCVYI/ie8Jg==}

  totalist@3.0.1:
    resolution: {integrity: sha512-sf4i37nQ2LBx4m3wB74y+ubopq6W/dIzXg0FDGjsYnZHVa1Da8FH853wlL2gtUhg+xJXjfk3kUZS3BRoQeoQBQ==}
    engines: {node: '>=6'}

  trim-lines@3.0.1:
    resolution: {integrity: sha512-kRj8B+YHZCc9kQYdWfJB2/oUl9rA99qbowYYBtr4ui4mZyAQ2JpvVBd/6U2YloATfqBhBTSMhTpgBHtU0Mf3Rg==}

  trough@2.2.0:
    resolution: {integrity: sha512-tmMpK00BjZiUyVyvrBK7knerNgmgvcV/KLVyuma/SC+TQN167GrMRciANTz09+k3zW8L8t60jWO1GpfkZdjTaw==}

  ts-api-utils@2.0.1:
    resolution: {integrity: sha512-dnlgjFSVetynI8nzgJ+qF62efpglpWRk8isUEWZGWlJYySCTD6aKvbUDu+zbPeDakk3bg5H4XpitHukgfL1m9w==}
    engines: {node: '>=18.12'}
    peerDependencies:
      typescript: '>=4.8.4'

  ts-interface-checker@0.1.13:
    resolution: {integrity: sha512-Y/arvbn+rrz3JCKl9C4kVNfTfSm2/mEp5FSz5EsZSANGPSlQrpRI5M4PKF+mJnE52jOO90PnPSc3Ur3bTQw0gA==}

  tsconfck@3.1.5:
    resolution: {integrity: sha512-CLDfGgUp7XPswWnezWwsCRxNmgQjhYq3VXHM0/XIRxhVrKw0M1if9agzryh1QS3nxjCROvV+xWxoJO1YctzzWg==}
    engines: {node: ^18 || >=20}
    hasBin: true
    peerDependencies:
      typescript: ^5.0.0
    peerDependenciesMeta:
      typescript:
        optional: true

  tslib@2.8.1:
    resolution: {integrity: sha512-oJFu94HQb+KVduSUQL7wnpmqnfmLsOA/nAh6b6EH0wCEoK0/mPeXU6c3wKDV83MkOuHPRHtSXKKU99IBazS/2w==}

  tsx@4.19.3:
    resolution: {integrity: sha512-4H8vUNGNjQ4V2EOoGw005+c+dGuPSnhpPBPHBtsZdGZBk/iJb4kguGlPWaZTZ3q5nMtFOEsY0nRDlh9PJyd6SQ==}
    engines: {node: '>=18.0.0'}
    hasBin: true

  twoslash-protocol@0.2.12:
    resolution: {integrity: sha512-5qZLXVYfZ9ABdjqbvPc4RWMr7PrpPaaDSeaYY55vl/w1j6H6kzsWK/urAEIXlzYlyrFmyz1UbwIt+AA0ck+wbg==}

  twoslash-protocol@0.3.1:
    resolution: {integrity: sha512-BMePTL9OkuNISSyyMclBBhV2s9++DiOCyhhCoV5Kaht6eaWLwVjCCUJHY33eZJPsyKeZYS8Wzz0h+XI01VohVw==}

  twoslash-vue@0.2.12:
    resolution: {integrity: sha512-kxH60DLn2QBcN2wjqxgMDkyRgmPXsytv7fJIlsyFMDPSkm1/lMrI/UMrNAshNaRHcI+hv8x3h/WBgcvlb2RNAQ==}
    peerDependencies:
      typescript: '*'

  twoslash@0.2.12:
    resolution: {integrity: sha512-tEHPASMqi7kqwfJbkk7hc/4EhlrKCSLcur+TcvYki3vhIfaRMXnXjaYFgXpoZRbT6GdprD4tGuVBEmTpUgLBsw==}
    peerDependencies:
      typescript: '*'

  twoslash@0.3.1:
    resolution: {integrity: sha512-OGqMTGvqXTcb92YQdwGfEdK0nZJA64Aj/ChLOelbl3TfYch2IoBST0Yx4C0LQ7Lzyqm9RpgcpgDxeXQIz4p2Kg==}
    peerDependencies:
      typescript: ^5.5.0

  type-check@0.4.0:
    resolution: {integrity: sha512-XleUoc9uwGXqjWwXaUTZAmzMcFZ5858QA2vvx1Ur5xIcixXIP+8LnFDgRplU30us6teqdlskFfu+ae4K79Ooew==}
    engines: {node: '>= 0.8.0'}

  type-fest@4.35.0:
    resolution: {integrity: sha512-2/AwEFQDFEy30iOLjrvHDIH7e4HEWH+f1Yl1bI5XMqzuoCUqwYCdxachgsgv0og/JdVZUhbfjcJAoHj5L1753A==}
    engines: {node: '>=16'}

  type-is@2.0.1:
    resolution: {integrity: sha512-OZs6gsjF4vMp32qrCbiVSkrFmXtG/AZhY3t0iAMrMBiAZyV9oALtXO8hsrHbMXF9x6L3grlFuwW2oAz7cav+Gw==}
    engines: {node: '>= 0.6'}

  type@2.7.3:
    resolution: {integrity: sha512-8j+1QmAbPvLZow5Qpi6NCaN8FB60p/6x8/vfNqOk/hC+HuvFZhL4+WfekuhQLiqFZXOgQdrs3B+XxEmCc6b3FQ==}

  typescript-eslint@8.30.1:
    resolution: {integrity: sha512-D7lC0kcehVH7Mb26MRQi64LMyRJsj3dToJxM1+JVTl53DQSV5/7oUGWQLcKl1C1KnoVHxMMU2FNQMffr7F3Row==}
    engines: {node: ^18.18.0 || ^20.9.0 || >=21.1.0}
    peerDependencies:
      eslint: ^8.57.0 || ^9.0.0
      typescript: '>=4.8.4 <5.9.0'

  typescript@5.7.3:
    resolution: {integrity: sha512-84MVSjMEHP+FQRPy3pX9sTVV/INIex71s9TL2Gm5FG/WG1SqXeKyZ0k7/blY/4FdOzI12CBy1vGc4og/eus0fw==}
    engines: {node: '>=14.17'}
    hasBin: true

  ufo@1.6.1:
    resolution: {integrity: sha512-9a4/uxlTWJ4+a5i0ooc1rU7C7YOw3wT+UGqdeNNHWnOF9qcMBgLRS+4IYUqbczewFx4mLEig6gawh7X6mFlEkA==}

  uglify-js@3.19.3:
    resolution: {integrity: sha512-v3Xu+yuwBXisp6QYTcH4UbH+xYJXqnq2m/LtQVWKWzYc1iehYnLixoQDN9FH6/j9/oybfd6W9Ghwkl8+UMKTKQ==}
    engines: {node: '>=0.8.0'}
    hasBin: true

  unbuild@3.5.0:
    resolution: {integrity: sha512-DPFttsiADnHRb/K+yJ9r9jdn6JyXlsmdT0S12VFC14DFSJD+cxBnHq+v0INmqqPVPxOoUjvJFYUVIb02rWnVeA==}
    hasBin: true
    peerDependencies:
      typescript: ^5.7.3
    peerDependenciesMeta:
      typescript:
        optional: true

  undici-types@6.20.0:
    resolution: {integrity: sha512-Ny6QZ2Nju20vw1SRHe3d9jVu6gJ+4e3+MMpqu7pqE5HT6WsTSlce++GQmK5UXS8mzV8DSYHrQH+Xrf2jVcuKNg==}

  undici@5.28.5:
    resolution: {integrity: sha512-zICwjrDrcrUE0pyyJc1I2QzBkLM8FINsgOrt6WjA+BgajVq9Nxu2PbFFXUrAggLfDXlZGZBVZYw7WNV5KiBiBA==}
    engines: {node: '>=14.0'}

  unicode-canonical-property-names-ecmascript@2.0.1:
    resolution: {integrity: sha512-dA8WbNeb2a6oQzAQ55YlT5vQAWGV9WXOsi3SskE3bcCdM0P4SDd+24zS/OCacdRq5BkdsRj9q3Pg6YyQoxIGqg==}
    engines: {node: '>=4'}

  unicode-match-property-ecmascript@2.0.0:
    resolution: {integrity: sha512-5kaZCrbp5mmbz5ulBkDkbY0SsPOjKqVS35VpL9ulMPfSl0J0Xsm+9Evphv9CoIZFwre7aJoa94AY6seMKGVN5Q==}
    engines: {node: '>=4'}

  unicode-match-property-value-ecmascript@2.2.0:
    resolution: {integrity: sha512-4IehN3V/+kkr5YeSSDDQG8QLqO26XpL2XP3GQtqwlT/QYSECAwFztxVHjlbh0+gjJ3XmNLS0zDsbgs9jWKExLg==}
    engines: {node: '>=4'}

  unicode-property-aliases-ecmascript@2.1.0:
    resolution: {integrity: sha512-6t3foTQI9qne+OZoVQB/8x8rk2k1eVy1gRXhV3oFQ5T6R1dqQ1xtin3XqSlx3+ATBkliTaR/hHyJBm+LVPNM8w==}
    engines: {node: '>=4'}

  unicorn-magic@0.1.0:
    resolution: {integrity: sha512-lRfVq8fE8gz6QMBuDM6a+LO3IAzTi05H6gCVaUpir2E1Rwpo4ZUog45KpNXKC/Mn3Yb9UDuHumeFTo9iV/D9FQ==}
    engines: {node: '>=18'}

  unicorn-magic@0.3.0:
    resolution: {integrity: sha512-+QBBXBCvifc56fsbuxZQ6Sic3wqqc3WWaqxs58gvJrcOuN83HGTCwz3oS5phzU9LthRNE9VrJCFCLUgHeeFnfA==}
    engines: {node: '>=18'}

  unified@11.0.5:
    resolution: {integrity: sha512-xKvGhPWw3k84Qjh8bI3ZeJjqnyadK+GEFtazSfZv/rKeTkTjOJho6mFqh2SM96iIcZokxiOpg78GazTSg8+KHA==}

  unist-util-is@6.0.0:
    resolution: {integrity: sha512-2qCTHimwdxLfz+YzdGfkqNlH0tLi9xjTnHddPmJwtIG9MGsdbutfTc4P+haPD7l7Cjxf/WZj+we5qfVPvvxfYw==}

  unist-util-position@5.0.0:
    resolution: {integrity: sha512-fucsC7HjXvkB5R3kTCO7kUjRdrS0BJt3M/FPxmHMBOm8JQi2BsHAHFsy27E0EolP8rp0NzXsJ+jNPyDWvOJZPA==}

  unist-util-remove@4.0.0:
    resolution: {integrity: sha512-b4gokeGId57UVRX/eVKej5gXqGlc9+trkORhFJpu9raqZkZhU0zm8Doi05+HaiBsMEIJowL+2WtQ5ItjsngPXg==}

  unist-util-stringify-position@4.0.0:
    resolution: {integrity: sha512-0ASV06AAoKCDkS2+xw5RXJywruurpbC4JZSm7nr7MOt1ojAzvyyaO+UxZf18j8FCF6kmzCZKcAgN/yu2gm2XgQ==}

  unist-util-visit-parents@6.0.1:
    resolution: {integrity: sha512-L/PqWzfTP9lzzEa6CKs0k2nARxTdZduw3zyh8d2NVBnsyvHjSX4TWse388YrrQKbvI8w20fGjGlhgT96WwKykw==}

  unist-util-visit@5.0.0:
    resolution: {integrity: sha512-MR04uvD+07cwl/yhVuVWAtw+3GOR/knlL55Nd/wAdblk27GCVt3lqpTivy/tkJcZoNPzTwS1Y+KMojlLDhoTzg==}

  unpipe@1.0.0:
    resolution: {integrity: sha512-pjy2bYhSsufwWlKwPc+l3cN7+wuJlK6uz0YdJEOlQDbl6jo/YlPi4mb8agUkVC8BF7V8NuzeyPNqRksA3hztKQ==}
    engines: {node: '>= 0.8'}

  unplugin-utils@0.2.4:
    resolution: {integrity: sha512-8U/MtpkPkkk3Atewj1+RcKIjb5WBimZ/WSLhhR3w6SsIj8XJuKTacSP8g+2JhfSGw0Cb125Y+2zA/IzJZDVbhA==}
    engines: {node: '>=18.12.0'}

  unrs-resolver@1.6.1:
    resolution: {integrity: sha512-PLDI7BRVaI1C0x8mXr8leLPIOPPF1wCRFyKIswJAPJG3LdMxWNiAVvlTvmff5DSezapWFLagk18NF2cCNhe8Fg==}

  untyped@2.0.0:
    resolution: {integrity: sha512-nwNCjxJTjNuLCgFr42fEak5OcLuB3ecca+9ksPFNvtfYSLpjf+iJqSIaSnIile6ZPbKYxI5k2AfXqeopGudK/g==}
    hasBin: true

  update-browserslist-db@1.1.2:
    resolution: {integrity: sha512-PPypAm5qvlD7XMZC3BujecnaOxwhrtoFR+Dqkk5Aa/6DssiH0ibKoketaj9w8LP7Bont1rYeoV5plxD7RTEPRg==}
    hasBin: true
    peerDependencies:
      browserslist: '>= 4.21.0'

  uri-js@4.4.1:
    resolution: {integrity: sha512-7rKUyy33Q1yc98pQ1DAmLtwX109F7TIfWlW1Ydo8Wl1ii1SeHieeh0HHfPeL2fMXK6z0s8ecKs9frCuLJvndBg==}

  url@0.11.4:
    resolution: {integrity: sha512-oCwdVC7mTuWiPyjLUz/COz5TLk6wgp0RCsN+wHZ2Ekneac9w8uuV0njcbbie2ME+Vs+d6duwmYuR3HgQXs1fOg==}
    engines: {node: '>= 0.4'}

  util-deprecate@1.0.2:
    resolution: {integrity: sha512-EPD5q1uXyFxJpCrLnCc1nHnq3gOa6DZBocAIiI2TaSCA7VCJ1UJDMagCzIkXNsUYfD1daK//LTEQ8xiIbrHtcw==}

  utils-merge@1.0.1:
    resolution: {integrity: sha512-pMZTvIkT1d+TFGvDOqodOclx0QWkkgi6Tdoa8gC8ffGAAqz9pzPTZWAybbsHHoED/ztMtkv/VoYTYyShUn81hA==}
    engines: {node: '>= 0.4.0'}

  validate-npm-package-license@3.0.4:
    resolution: {integrity: sha512-DpKm2Ui/xN7/HQKCtpZxoRWBhZ9Z0kqtygG8XCgNQ8ZlDnxuQmWhj566j8fN4Cu3/JmbhsDo7fcAJq4s9h27Ew==}

  varint@6.0.0:
    resolution: {integrity: sha512-cXEIW6cfr15lFv563k4GuVuW/fiwjknytD37jIOLSdSWuOI6WnO/oKwmP2FQTU2l01LP8/M5TSAJpzUaGe3uWg==}

  vary@1.1.2:
    resolution: {integrity: sha512-BNGbWLfd0eUPabhkXUVm0j8uuvREyTh5ovRa/dyow/BqAbZJyC+5fU+IzQOzmAKzYqYRAISoRhdQr3eIZ/PXqg==}
    engines: {node: '>= 0.8'}

  vfile-message@4.0.2:
    resolution: {integrity: sha512-jRDZ1IMLttGj41KcZvlrYAaI3CfqpLpfpf+Mfig13viT6NKvRzWZ+lXz0Y5D60w6uJIBAOGq9mSHf0gktF0duw==}

  vfile@6.0.3:
    resolution: {integrity: sha512-KzIbH/9tXat2u30jf+smMwFCsno4wHVdNmzFyL+T/L3UGqqk6JKfVqOFOZEpZSHADH1k40ab6NUIXZq422ov3Q==}

  vite-node@3.1.1:
    resolution: {integrity: sha512-V+IxPAE2FvXpTCHXyNem0M+gWm6J7eRyWPR6vYoG/Gl+IscNOjXzztUhimQgTxaAoUoj40Qqimaa0NLIOOAH4w==}
    engines: {node: ^18.0.0 || ^20.0.0 || >=22.0.0}
    hasBin: true

  vitepress-plugin-group-icons@1.5.2:
    resolution: {integrity: sha512-zen07KxZ83y3eecou4EraaEgwIriwHaB5Q0cHAmS4yO1UZEQvbljTylHPqiJ7LNkV39U8VehfcyquAJXg/26LA==}

  vitepress-plugin-llms@1.1.0:
    resolution: {integrity: sha512-nb7bG/lBDihlcFTzqxRxQIyzeBWQW9F6OwuUWQ7PFUNK5kVbybxXGISU4wvAV8osQmfrD9xNIGJQfuOLj5CzHg==}

  vitepress@1.6.3:
    resolution: {integrity: sha512-fCkfdOk8yRZT8GD9BFqusW3+GggWYZ/rYncOfmgcDtP3ualNHCAg+Robxp2/6xfH1WwPHtGpPwv7mbA3qomtBw==}
    hasBin: true
    peerDependencies:
      markdown-it-mathjax3: ^4
      postcss: ^8
    peerDependenciesMeta:
      markdown-it-mathjax3:
        optional: true
      postcss:
        optional: true

  vitest@3.1.1:
    resolution: {integrity: sha512-kiZc/IYmKICeBAZr9DQ5rT7/6bD9G7uqQEki4fxazi1jdVl2mWGzedtBs5s6llz59yQhVb7FFY2MbHzHCnT79Q==}
    engines: {node: ^18.0.0 || ^20.0.0 || >=22.0.0}
    hasBin: true
    peerDependencies:
      '@edge-runtime/vm': '*'
      '@types/debug': ^4.1.12
      '@types/node': ^18.0.0 || ^20.0.0 || >=22.0.0
      '@vitest/browser': 3.1.1
      '@vitest/ui': 3.1.1
      happy-dom: '*'
      jsdom: '*'
    peerDependenciesMeta:
      '@edge-runtime/vm':
        optional: true
      '@types/debug':
        optional: true
      '@types/node':
        optional: true
      '@vitest/browser':
        optional: true
      '@vitest/ui':
        optional: true
      happy-dom:
        optional: true
      jsdom:
        optional: true

  void-elements@3.1.0:
    resolution: {integrity: sha512-Dhxzh5HZuiHQhbvTW9AMetFfBHDMYpo23Uo9btPXgdYP+3T5S+p+jgNy7spra+veYhBP2dCSgxR/i2Y02h5/6w==}
    engines: {node: '>=0.10.0'}

  vue-resize@2.0.0-alpha.1:
    resolution: {integrity: sha512-7+iqOueLU7uc9NrMfrzbG8hwMqchfVfSzpVlCMeJQe4pyibqyoifDNbKTZvwxZKDvGkB+PdFeKvnGZMoEb8esg==}
    peerDependencies:
      vue: ^3.0.0

  vue-router@4.5.0:
    resolution: {integrity: sha512-HDuk+PuH5monfNuY+ct49mNmkCRK4xJAV9Ts4z9UFc4rzdDnxQLyCMGGc8pKhZhHTVzfanpNwB/lwqevcBwI4w==}
    peerDependencies:
      vue: ^3.2.0

  vue@3.4.38:
    resolution: {integrity: sha512-f0ZgN+mZ5KFgVv9wz0f4OgVKukoXtS3nwET4c2vLBGQR50aI8G0cqbFtLlX9Yiyg3LFGBitruPHt2PxwTduJEw==}
    peerDependencies:
      typescript: '*'
    peerDependenciesMeta:
      typescript:
        optional: true

  vue@3.5.13:
    resolution: {integrity: sha512-wmeiSMxkZCSc+PM2w2VRsOYAZC8GdipNFRTsLSfodVqI9mbejKeXEGr8SckuLnrQPGe3oJN5c3K0vpoU9q/wCQ==}
    peerDependencies:
      typescript: '*'
    peerDependenciesMeta:
      typescript:
        optional: true

  vuex@4.1.0:
    resolution: {integrity: sha512-hmV6UerDrPcgbSy9ORAtNXDr9M4wlNP4pEFKye4ujJF8oqgFFuxDCdOLS3eNoRTtq5O3hoBDh9Doj1bQMYHRbQ==}
    peerDependencies:
      vue: ^3.2.0

<<<<<<< HEAD
  web-streams-polyfill@3.3.3:
    resolution: {integrity: sha512-d2JWLCivmZYTSIoge9MsgFCZrt571BikcWGYkjC1khllbTeDlGqZ2D8vD8E/lJa8WGWbb7Plm8/XJYV7IJHZZw==}
    engines: {node: '>= 8'}
=======
  webidl-conversions@3.0.1:
    resolution: {integrity: sha512-2JAn3z8AR6rjK8Sm8orRC0h/bcl/DqL7tRPdGZ4I1CjdF+EaMLmYxBHyXuKL849eucPFhvBoxMsflfOb8kxaeQ==}

  whatwg-url@5.0.0:
    resolution: {integrity: sha512-saE57nupxk6v3HY35+jzBwYa0rKSy0XR8JSxZPwgLr7ys0IBzhGviA1/TUGJLmSVqs8pb9AnvICXEuOHLprYTw==}
>>>>>>> a06847be

  which@2.0.2:
    resolution: {integrity: sha512-BLI3Tl1TW3Pvl70l3yq3Y64i+awpwXqsGBYWkkqMtnbXgrMD+yj7rhW0kuEDxzJaYXGjEW5ogapKNMEKNMjibA==}
    engines: {node: '>= 8'}
    hasBin: true

  why-is-node-running@2.3.0:
    resolution: {integrity: sha512-hUrmaWBdVDcxvYqnyh09zunKzROWjbZTiNy8dBEjkS7ehEDQibXJ7XvlmtbwuTclUiIyN+CyXQD4Vmko8fNm8w==}
    engines: {node: '>=8'}
    hasBin: true

  with@7.0.2:
    resolution: {integrity: sha512-RNGKj82nUPg3g5ygxkQl0R937xLyho1J24ItRCBTr/m1YnZkzJy1hUiHUJrc/VlsDQzsCnInEGSg3bci0Lmd4w==}
    engines: {node: '>= 10.0.0'}

  word-wrap@1.2.5:
    resolution: {integrity: sha512-BN22B5eaMMI9UMtjrGd5g5eCYPpCPDUy0FJXbYsaT5zYxjFOckS53SQDE3pWkVoWpHXVb3BrYcEN4Twa55B5cA==}
    engines: {node: '>=0.10.0'}

  wordwrap@1.0.0:
    resolution: {integrity: sha512-gvVzJFlPycKc5dZN4yPkP8w7Dc37BtP1yczEneOb4uq34pXZcvrtRTmWV8W+Ume+XCxKgbjM+nevkyFPMybd4Q==}

  workerd@1.20250416.0:
    resolution: {integrity: sha512-Yrx/bZAKbmSvomdTAzzIpOHwpYhs0ldr2wqed22UEhQ0mIplAHY4xmY+SjAJhP/TydZrciOVzBxwM1+4T40KNA==}
    engines: {node: '>=16'}
    hasBin: true

  wrap-ansi@7.0.0:
    resolution: {integrity: sha512-YVGIj2kamLSTxw6NsZjoBxfSwsn0ycdesmc4p+Q21c5zPuZ1pl+NfxVdxPtdHvmNVOQ6XSYG4AUtyt/Fi7D16Q==}
    engines: {node: '>=10'}

  wrap-ansi@8.1.0:
    resolution: {integrity: sha512-si7QWI6zUMq56bESFvagtmzMdGOtoxfR+Sez11Mobfc7tm+VkUckk9bW2UeffTGVUbOksxmSw0AA2gs8g71NCQ==}
    engines: {node: '>=12'}

  wrap-ansi@9.0.0:
    resolution: {integrity: sha512-G8ura3S+3Z2G+mkgNRq8dqaFZAuxfsxpBB8OCTGRTCtp+l/v9nbFNmCUP1BZMts3G1142MsZfn6eeUKrr4PD1Q==}
    engines: {node: '>=18'}

  wrappy@1.0.2:
    resolution: {integrity: sha512-l4Sp/DRseor9wL6EvV2+TuQn63dMkPjZ/sp9XkghTEbV9KlPS1xUsZ3u7/IQO4wxtcFB4bgpQPRcR3QCvezPcQ==}

  ws@8.18.0:
    resolution: {integrity: sha512-8VbfWfHLbbwu3+N6OKsOMpBdT4kXPDDB9cJk2bJ6mh9ucxdlnNvH1e+roYkKmN9Nxw2yjz7VzeO9oOz2zJ04Pw==}
    engines: {node: '>=10.0.0'}
    peerDependencies:
      bufferutil: ^4.0.1
      utf-8-validate: '>=5.0.2'
    peerDependenciesMeta:
      bufferutil:
        optional: true
      utf-8-validate:
        optional: true

  ws@8.18.1:
    resolution: {integrity: sha512-RKW2aJZMXeMxVpnZ6bck+RswznaxmzdULiBr6KY7XkTnW8uvt0iT9H5DkHUChXrc+uurzwa0rVI16n/Xzjdz1w==}
    engines: {node: '>=10.0.0'}
    peerDependencies:
      bufferutil: ^4.0.1
      utf-8-validate: '>=5.0.2'
    peerDependenciesMeta:
      bufferutil:
        optional: true
      utf-8-validate:
        optional: true

  xml-js@1.6.11:
    resolution: {integrity: sha512-7rVi2KMfwfWFl+GpPg6m80IVMWXLRjO+PxTq7V2CDhoGak0wzYzFgUY2m4XJ47OGdXd8eLE8EmwfAmdjw7lC1g==}
    hasBin: true

  y18n@5.0.8:
    resolution: {integrity: sha512-0pfFzegeDWJHJIAmTLRP2DwHjdF5s7jo9tuztdQxAhINCdvS+3nGINqPd00AphqJR/0LhANUS6/+7SCb98YOfA==}
    engines: {node: '>=10'}

  yallist@3.1.1:
    resolution: {integrity: sha512-a4UGQaWPH59mOXUYnAG2ewncQS4i4F43Tv3JoAM+s2VDAmS9NsK8GpDMLrCHPksFT7h3K6TOoUNn2pb7RoXx4g==}

  yaml@2.7.0:
    resolution: {integrity: sha512-+hSoy/QHluxmC9kCIJyL/uyFmLmc+e5CFR5Wa+bpIhIj85LVb9ZH2nVnqrHoSvKogwODv0ClqZkmiSSaIH5LTA==}
    engines: {node: '>= 14'}
    hasBin: true

  yargs-parser@21.1.1:
    resolution: {integrity: sha512-tVpsJW7DdjecAiFpbIB1e3qxIQsE6NoPc5/eTdrbbIC4h0LVsWhnoa3g+m2HclBIujHzsxZ4VJVA+GUuc2/LBw==}
    engines: {node: '>=12'}

  yargs@17.7.2:
    resolution: {integrity: sha512-7dSzzRQ++CKnNI/krKnYRV7JKKPUXMEh61soaHKg9mrWEhzFWhFnxPxGl+69cD1Ou63C13NUPCnmIcrvqCuM6w==}
    engines: {node: '>=12'}

  yocto-queue@0.1.0:
    resolution: {integrity: sha512-rVksvsnNCdJ/ohGc6xgPwyN8eheCxsiLM8mxuE/t/mOVqJewPuO1miLpTHQiRgTKCLexL4MeAFVagts7HmNZ2Q==}
    engines: {node: '>=10'}

  yoctocolors@2.1.1:
    resolution: {integrity: sha512-GQHQqAopRhwU8Kt1DDM8NjibDXHC8eoh1erhGAJPEyveY9qqVeXvVikNKrDz69sHowPMorbPUrH/mx8c50eiBQ==}
    engines: {node: '>=18'}

  youch@3.3.4:
    resolution: {integrity: sha512-UeVBXie8cA35DS6+nBkls68xaBBXCye0CNznrhszZjTbRVnJKQuNsyLKBTTL4ln1o1rh2PKtv35twV7irj5SEg==}

  zimmerframe@1.1.2:
    resolution: {integrity: sha512-rAbqEGa8ovJy4pyBxZM70hg4pE6gDgaQ0Sl9M3enG3I0d6H4XSAM3GeNGLKnsBpuijUow064sf7ww1nutC5/3w==}

  zod@3.22.3:
    resolution: {integrity: sha512-EjIevzuJRiRPbVH4mGc8nApb/lVLKVpmUhAaR5R5doKGfAnGJ6Gr3CViAVjP+4FWSxCsybeWQdcgCtbX+7oZug==}

  zwitch@2.0.4:
    resolution: {integrity: sha512-bXE4cR/kVZhKZX/RjPEflHaKVhUVl85noU3v6b8apfQEc1x4A+zBxjZ4lN8LqGd6WZ3dl98pY4o717VFmoPp+A==}

snapshots:

  '@adobe/css-tools@4.3.3': {}

  '@algolia/autocomplete-core@1.17.7(@algolia/client-search@5.20.3)(algoliasearch@5.20.3)':
    dependencies:
      '@algolia/autocomplete-plugin-algolia-insights': 1.17.7(@algolia/client-search@5.20.3)(algoliasearch@5.20.3)
      '@algolia/autocomplete-shared': 1.17.7(@algolia/client-search@5.20.3)(algoliasearch@5.20.3)
    transitivePeerDependencies:
      - '@algolia/client-search'
      - algoliasearch
      - search-insights

  '@algolia/autocomplete-plugin-algolia-insights@1.17.7(@algolia/client-search@5.20.3)(algoliasearch@5.20.3)':
    dependencies:
      '@algolia/autocomplete-shared': 1.17.7(@algolia/client-search@5.20.3)(algoliasearch@5.20.3)
    transitivePeerDependencies:
      - '@algolia/client-search'
      - algoliasearch

  '@algolia/autocomplete-preset-algolia@1.17.7(@algolia/client-search@5.20.3)(algoliasearch@5.20.3)':
    dependencies:
      '@algolia/autocomplete-shared': 1.17.7(@algolia/client-search@5.20.3)(algoliasearch@5.20.3)
      '@algolia/client-search': 5.20.3
      algoliasearch: 5.20.3

  '@algolia/autocomplete-shared@1.17.7(@algolia/client-search@5.20.3)(algoliasearch@5.20.3)':
    dependencies:
      '@algolia/client-search': 5.20.3
      algoliasearch: 5.20.3

  '@algolia/client-abtesting@5.20.3':
    dependencies:
      '@algolia/client-common': 5.20.3
      '@algolia/requester-browser-xhr': 5.20.3
      '@algolia/requester-fetch': 5.20.3
      '@algolia/requester-node-http': 5.20.3

  '@algolia/client-analytics@5.20.3':
    dependencies:
      '@algolia/client-common': 5.20.3
      '@algolia/requester-browser-xhr': 5.20.3
      '@algolia/requester-fetch': 5.20.3
      '@algolia/requester-node-http': 5.20.3

  '@algolia/client-common@5.20.3': {}

  '@algolia/client-insights@5.20.3':
    dependencies:
      '@algolia/client-common': 5.20.3
      '@algolia/requester-browser-xhr': 5.20.3
      '@algolia/requester-fetch': 5.20.3
      '@algolia/requester-node-http': 5.20.3

  '@algolia/client-personalization@5.20.3':
    dependencies:
      '@algolia/client-common': 5.20.3
      '@algolia/requester-browser-xhr': 5.20.3
      '@algolia/requester-fetch': 5.20.3
      '@algolia/requester-node-http': 5.20.3

  '@algolia/client-query-suggestions@5.20.3':
    dependencies:
      '@algolia/client-common': 5.20.3
      '@algolia/requester-browser-xhr': 5.20.3
      '@algolia/requester-fetch': 5.20.3
      '@algolia/requester-node-http': 5.20.3

  '@algolia/client-search@5.20.3':
    dependencies:
      '@algolia/client-common': 5.20.3
      '@algolia/requester-browser-xhr': 5.20.3
      '@algolia/requester-fetch': 5.20.3
      '@algolia/requester-node-http': 5.20.3

  '@algolia/ingestion@1.20.3':
    dependencies:
      '@algolia/client-common': 5.20.3
      '@algolia/requester-browser-xhr': 5.20.3
      '@algolia/requester-fetch': 5.20.3
      '@algolia/requester-node-http': 5.20.3

  '@algolia/monitoring@1.20.3':
    dependencies:
      '@algolia/client-common': 5.20.3
      '@algolia/requester-browser-xhr': 5.20.3
      '@algolia/requester-fetch': 5.20.3
      '@algolia/requester-node-http': 5.20.3

  '@algolia/recommend@5.20.3':
    dependencies:
      '@algolia/client-common': 5.20.3
      '@algolia/requester-browser-xhr': 5.20.3
      '@algolia/requester-fetch': 5.20.3
      '@algolia/requester-node-http': 5.20.3

  '@algolia/requester-browser-xhr@5.20.3':
    dependencies:
      '@algolia/client-common': 5.20.3

  '@algolia/requester-fetch@5.20.3':
    dependencies:
      '@algolia/client-common': 5.20.3

  '@algolia/requester-node-http@5.20.3':
    dependencies:
      '@algolia/client-common': 5.20.3

  '@alloc/quick-lru@5.2.0': {}

  '@ampproject/remapping@2.3.0':
    dependencies:
      '@jridgewell/gen-mapping': 0.3.8
      '@jridgewell/trace-mapping': 0.3.25

  '@antfu/install-pkg@1.0.0':
    dependencies:
      package-manager-detector: 0.2.9
      tinyexec: 0.3.2

  '@antfu/utils@8.1.1': {}

  '@babel/code-frame@7.26.2':
    dependencies:
      '@babel/helper-validator-identifier': 7.25.9
      js-tokens: 4.0.0
      picocolors: 1.1.1

  '@babel/compat-data@7.26.8': {}

  '@babel/core@7.26.10':
    dependencies:
      '@ampproject/remapping': 2.3.0
      '@babel/code-frame': 7.26.2
      '@babel/generator': 7.26.10
      '@babel/helper-compilation-targets': 7.26.5
      '@babel/helper-module-transforms': 7.26.0(@babel/core@7.26.10)
      '@babel/helpers': 7.26.10
      '@babel/parser': 7.27.0
      '@babel/template': 7.26.9
      '@babel/traverse': 7.26.10
      '@babel/types': 7.26.10
      convert-source-map: 2.0.0
      debug: 4.4.0
      gensync: 1.0.0-beta.2
      json5: 2.2.3
      semver: 6.3.1
    transitivePeerDependencies:
      - supports-color

  '@babel/generator@7.26.10':
    dependencies:
      '@babel/parser': 7.27.0
      '@babel/types': 7.26.10
      '@jridgewell/gen-mapping': 0.3.8
      '@jridgewell/trace-mapping': 0.3.25
      jsesc: 3.1.0

  '@babel/generator@7.26.9':
    dependencies:
      '@babel/parser': 7.27.0
      '@babel/types': 7.26.10
      '@jridgewell/gen-mapping': 0.3.8
      '@jridgewell/trace-mapping': 0.3.25
      jsesc: 3.1.0

  '@babel/helper-annotate-as-pure@7.25.9':
    dependencies:
      '@babel/types': 7.26.9

  '@babel/helper-compilation-targets@7.26.5':
    dependencies:
      '@babel/compat-data': 7.26.8
      '@babel/helper-validator-option': 7.25.9
      browserslist: 4.24.4
      lru-cache: 5.1.1
      semver: 6.3.1

  '@babel/helper-create-class-features-plugin@7.26.9(@babel/core@7.26.10)':
    dependencies:
      '@babel/core': 7.26.10
      '@babel/helper-annotate-as-pure': 7.25.9
      '@babel/helper-member-expression-to-functions': 7.25.9
      '@babel/helper-optimise-call-expression': 7.25.9
      '@babel/helper-replace-supers': 7.26.5(@babel/core@7.26.10)
      '@babel/helper-skip-transparent-expression-wrappers': 7.25.9
      '@babel/traverse': 7.26.9
      semver: 6.3.1
    transitivePeerDependencies:
      - supports-color

  '@babel/helper-create-regexp-features-plugin@7.26.3(@babel/core@7.26.10)':
    dependencies:
      '@babel/core': 7.26.10
      '@babel/helper-annotate-as-pure': 7.25.9
      regexpu-core: 6.2.0
      semver: 6.3.1

  '@babel/helper-define-polyfill-provider@0.6.3(@babel/core@7.26.10)':
    dependencies:
      '@babel/core': 7.26.10
      '@babel/helper-compilation-targets': 7.26.5
      '@babel/helper-plugin-utils': 7.26.5
      debug: 4.4.0
      lodash.debounce: 4.0.8
      resolve: 1.22.10
    transitivePeerDependencies:
      - supports-color

  '@babel/helper-member-expression-to-functions@7.25.9':
    dependencies:
      '@babel/traverse': 7.26.9
      '@babel/types': 7.26.10
    transitivePeerDependencies:
      - supports-color

  '@babel/helper-module-imports@7.25.9':
    dependencies:
      '@babel/traverse': 7.26.10
      '@babel/types': 7.26.10
    transitivePeerDependencies:
      - supports-color

  '@babel/helper-module-transforms@7.26.0(@babel/core@7.26.10)':
    dependencies:
      '@babel/core': 7.26.10
      '@babel/helper-module-imports': 7.25.9
      '@babel/helper-validator-identifier': 7.25.9
      '@babel/traverse': 7.26.10
    transitivePeerDependencies:
      - supports-color

  '@babel/helper-optimise-call-expression@7.25.9':
    dependencies:
      '@babel/types': 7.26.10

  '@babel/helper-plugin-utils@7.26.5': {}

  '@babel/helper-remap-async-to-generator@7.25.9(@babel/core@7.26.10)':
    dependencies:
      '@babel/core': 7.26.10
      '@babel/helper-annotate-as-pure': 7.25.9
      '@babel/helper-wrap-function': 7.25.9
      '@babel/traverse': 7.26.9
    transitivePeerDependencies:
      - supports-color

  '@babel/helper-replace-supers@7.26.5(@babel/core@7.26.10)':
    dependencies:
      '@babel/core': 7.26.10
      '@babel/helper-member-expression-to-functions': 7.25.9
      '@babel/helper-optimise-call-expression': 7.25.9
      '@babel/traverse': 7.26.9
    transitivePeerDependencies:
      - supports-color

  '@babel/helper-skip-transparent-expression-wrappers@7.25.9':
    dependencies:
      '@babel/traverse': 7.26.9
      '@babel/types': 7.26.9
    transitivePeerDependencies:
      - supports-color

  '@babel/helper-string-parser@7.25.9': {}

  '@babel/helper-validator-identifier@7.25.9': {}

  '@babel/helper-validator-option@7.25.9': {}

  '@babel/helper-wrap-function@7.25.9':
    dependencies:
      '@babel/template': 7.26.9
      '@babel/traverse': 7.26.9
      '@babel/types': 7.26.10
    transitivePeerDependencies:
      - supports-color

  '@babel/helpers@7.26.10':
    dependencies:
      '@babel/template': 7.26.9
      '@babel/types': 7.26.10

  '@babel/parser@7.27.0':
    dependencies:
      '@babel/types': 7.27.0

  '@babel/plugin-bugfix-firefox-class-in-computed-class-key@7.25.9(@babel/core@7.26.10)':
    dependencies:
      '@babel/core': 7.26.10
      '@babel/helper-plugin-utils': 7.26.5
      '@babel/traverse': 7.26.9
    transitivePeerDependencies:
      - supports-color

  '@babel/plugin-bugfix-safari-class-field-initializer-scope@7.25.9(@babel/core@7.26.10)':
    dependencies:
      '@babel/core': 7.26.10
      '@babel/helper-plugin-utils': 7.26.5

  '@babel/plugin-bugfix-safari-id-destructuring-collision-in-function-expression@7.25.9(@babel/core@7.26.10)':
    dependencies:
      '@babel/core': 7.26.10
      '@babel/helper-plugin-utils': 7.26.5

  '@babel/plugin-bugfix-v8-spread-parameters-in-optional-chaining@7.25.9(@babel/core@7.26.10)':
    dependencies:
      '@babel/core': 7.26.10
      '@babel/helper-plugin-utils': 7.26.5
      '@babel/helper-skip-transparent-expression-wrappers': 7.25.9
      '@babel/plugin-transform-optional-chaining': 7.25.9(@babel/core@7.26.10)
    transitivePeerDependencies:
      - supports-color

  '@babel/plugin-bugfix-v8-static-class-fields-redefine-readonly@7.25.9(@babel/core@7.26.10)':
    dependencies:
      '@babel/core': 7.26.10
      '@babel/helper-plugin-utils': 7.26.5
      '@babel/traverse': 7.26.9
    transitivePeerDependencies:
      - supports-color

  '@babel/plugin-proposal-private-property-in-object@7.21.0-placeholder-for-preset-env.2(@babel/core@7.26.10)':
    dependencies:
      '@babel/core': 7.26.10

  '@babel/plugin-syntax-import-assertions@7.26.0(@babel/core@7.26.10)':
    dependencies:
      '@babel/core': 7.26.10
      '@babel/helper-plugin-utils': 7.26.5

  '@babel/plugin-syntax-import-attributes@7.26.0(@babel/core@7.26.10)':
    dependencies:
      '@babel/core': 7.26.10
      '@babel/helper-plugin-utils': 7.26.5

  '@babel/plugin-syntax-unicode-sets-regex@7.18.6(@babel/core@7.26.10)':
    dependencies:
      '@babel/core': 7.26.10
      '@babel/helper-create-regexp-features-plugin': 7.26.3(@babel/core@7.26.10)
      '@babel/helper-plugin-utils': 7.26.5

  '@babel/plugin-transform-arrow-functions@7.25.9(@babel/core@7.26.10)':
    dependencies:
      '@babel/core': 7.26.10
      '@babel/helper-plugin-utils': 7.26.5

  '@babel/plugin-transform-async-generator-functions@7.26.8(@babel/core@7.26.10)':
    dependencies:
      '@babel/core': 7.26.10
      '@babel/helper-plugin-utils': 7.26.5
      '@babel/helper-remap-async-to-generator': 7.25.9(@babel/core@7.26.10)
      '@babel/traverse': 7.26.9
    transitivePeerDependencies:
      - supports-color

  '@babel/plugin-transform-async-to-generator@7.25.9(@babel/core@7.26.10)':
    dependencies:
      '@babel/core': 7.26.10
      '@babel/helper-module-imports': 7.25.9
      '@babel/helper-plugin-utils': 7.26.5
      '@babel/helper-remap-async-to-generator': 7.25.9(@babel/core@7.26.10)
    transitivePeerDependencies:
      - supports-color

  '@babel/plugin-transform-block-scoped-functions@7.26.5(@babel/core@7.26.10)':
    dependencies:
      '@babel/core': 7.26.10
      '@babel/helper-plugin-utils': 7.26.5

  '@babel/plugin-transform-block-scoping@7.25.9(@babel/core@7.26.10)':
    dependencies:
      '@babel/core': 7.26.10
      '@babel/helper-plugin-utils': 7.26.5

  '@babel/plugin-transform-class-properties@7.25.9(@babel/core@7.26.10)':
    dependencies:
      '@babel/core': 7.26.10
      '@babel/helper-create-class-features-plugin': 7.26.9(@babel/core@7.26.10)
      '@babel/helper-plugin-utils': 7.26.5
    transitivePeerDependencies:
      - supports-color

  '@babel/plugin-transform-class-static-block@7.26.0(@babel/core@7.26.10)':
    dependencies:
      '@babel/core': 7.26.10
      '@babel/helper-create-class-features-plugin': 7.26.9(@babel/core@7.26.10)
      '@babel/helper-plugin-utils': 7.26.5
    transitivePeerDependencies:
      - supports-color

  '@babel/plugin-transform-classes@7.25.9(@babel/core@7.26.10)':
    dependencies:
      '@babel/core': 7.26.10
      '@babel/helper-annotate-as-pure': 7.25.9
      '@babel/helper-compilation-targets': 7.26.5
      '@babel/helper-plugin-utils': 7.26.5
      '@babel/helper-replace-supers': 7.26.5(@babel/core@7.26.10)
      '@babel/traverse': 7.26.9
      globals: 11.12.0
    transitivePeerDependencies:
      - supports-color

  '@babel/plugin-transform-computed-properties@7.25.9(@babel/core@7.26.10)':
    dependencies:
      '@babel/core': 7.26.10
      '@babel/helper-plugin-utils': 7.26.5
      '@babel/template': 7.26.9

  '@babel/plugin-transform-destructuring@7.25.9(@babel/core@7.26.10)':
    dependencies:
      '@babel/core': 7.26.10
      '@babel/helper-plugin-utils': 7.26.5

  '@babel/plugin-transform-dotall-regex@7.25.9(@babel/core@7.26.10)':
    dependencies:
      '@babel/core': 7.26.10
      '@babel/helper-create-regexp-features-plugin': 7.26.3(@babel/core@7.26.10)
      '@babel/helper-plugin-utils': 7.26.5

  '@babel/plugin-transform-duplicate-keys@7.25.9(@babel/core@7.26.10)':
    dependencies:
      '@babel/core': 7.26.10
      '@babel/helper-plugin-utils': 7.26.5

  '@babel/plugin-transform-duplicate-named-capturing-groups-regex@7.25.9(@babel/core@7.26.10)':
    dependencies:
      '@babel/core': 7.26.10
      '@babel/helper-create-regexp-features-plugin': 7.26.3(@babel/core@7.26.10)
      '@babel/helper-plugin-utils': 7.26.5

  '@babel/plugin-transform-dynamic-import@7.25.9(@babel/core@7.26.10)':
    dependencies:
      '@babel/core': 7.26.10
      '@babel/helper-plugin-utils': 7.26.5

  '@babel/plugin-transform-exponentiation-operator@7.26.3(@babel/core@7.26.10)':
    dependencies:
      '@babel/core': 7.26.10
      '@babel/helper-plugin-utils': 7.26.5

  '@babel/plugin-transform-export-namespace-from@7.25.9(@babel/core@7.26.10)':
    dependencies:
      '@babel/core': 7.26.10
      '@babel/helper-plugin-utils': 7.26.5

  '@babel/plugin-transform-for-of@7.26.9(@babel/core@7.26.10)':
    dependencies:
      '@babel/core': 7.26.10
      '@babel/helper-plugin-utils': 7.26.5
      '@babel/helper-skip-transparent-expression-wrappers': 7.25.9
    transitivePeerDependencies:
      - supports-color

  '@babel/plugin-transform-function-name@7.25.9(@babel/core@7.26.10)':
    dependencies:
      '@babel/core': 7.26.10
      '@babel/helper-compilation-targets': 7.26.5
      '@babel/helper-plugin-utils': 7.26.5
      '@babel/traverse': 7.26.9
    transitivePeerDependencies:
      - supports-color

  '@babel/plugin-transform-json-strings@7.25.9(@babel/core@7.26.10)':
    dependencies:
      '@babel/core': 7.26.10
      '@babel/helper-plugin-utils': 7.26.5

  '@babel/plugin-transform-literals@7.25.9(@babel/core@7.26.10)':
    dependencies:
      '@babel/core': 7.26.10
      '@babel/helper-plugin-utils': 7.26.5

  '@babel/plugin-transform-logical-assignment-operators@7.25.9(@babel/core@7.26.10)':
    dependencies:
      '@babel/core': 7.26.10
      '@babel/helper-plugin-utils': 7.26.5

  '@babel/plugin-transform-member-expression-literals@7.25.9(@babel/core@7.26.10)':
    dependencies:
      '@babel/core': 7.26.10
      '@babel/helper-plugin-utils': 7.26.5

  '@babel/plugin-transform-modules-amd@7.25.9(@babel/core@7.26.10)':
    dependencies:
      '@babel/core': 7.26.10
      '@babel/helper-module-transforms': 7.26.0(@babel/core@7.26.10)
      '@babel/helper-plugin-utils': 7.26.5
    transitivePeerDependencies:
      - supports-color

  '@babel/plugin-transform-modules-commonjs@7.26.3(@babel/core@7.26.10)':
    dependencies:
      '@babel/core': 7.26.10
      '@babel/helper-module-transforms': 7.26.0(@babel/core@7.26.10)
      '@babel/helper-plugin-utils': 7.26.5
    transitivePeerDependencies:
      - supports-color

  '@babel/plugin-transform-modules-systemjs@7.25.9(@babel/core@7.26.10)':
    dependencies:
      '@babel/core': 7.26.10
      '@babel/helper-module-transforms': 7.26.0(@babel/core@7.26.10)
      '@babel/helper-plugin-utils': 7.26.5
      '@babel/helper-validator-identifier': 7.25.9
      '@babel/traverse': 7.26.9
    transitivePeerDependencies:
      - supports-color

  '@babel/plugin-transform-modules-umd@7.25.9(@babel/core@7.26.10)':
    dependencies:
      '@babel/core': 7.26.10
      '@babel/helper-module-transforms': 7.26.0(@babel/core@7.26.10)
      '@babel/helper-plugin-utils': 7.26.5
    transitivePeerDependencies:
      - supports-color

  '@babel/plugin-transform-named-capturing-groups-regex@7.25.9(@babel/core@7.26.10)':
    dependencies:
      '@babel/core': 7.26.10
      '@babel/helper-create-regexp-features-plugin': 7.26.3(@babel/core@7.26.10)
      '@babel/helper-plugin-utils': 7.26.5

  '@babel/plugin-transform-new-target@7.25.9(@babel/core@7.26.10)':
    dependencies:
      '@babel/core': 7.26.10
      '@babel/helper-plugin-utils': 7.26.5

  '@babel/plugin-transform-nullish-coalescing-operator@7.26.6(@babel/core@7.26.10)':
    dependencies:
      '@babel/core': 7.26.10
      '@babel/helper-plugin-utils': 7.26.5

  '@babel/plugin-transform-numeric-separator@7.25.9(@babel/core@7.26.10)':
    dependencies:
      '@babel/core': 7.26.10
      '@babel/helper-plugin-utils': 7.26.5

  '@babel/plugin-transform-object-rest-spread@7.25.9(@babel/core@7.26.10)':
    dependencies:
      '@babel/core': 7.26.10
      '@babel/helper-compilation-targets': 7.26.5
      '@babel/helper-plugin-utils': 7.26.5
      '@babel/plugin-transform-parameters': 7.25.9(@babel/core@7.26.10)

  '@babel/plugin-transform-object-super@7.25.9(@babel/core@7.26.10)':
    dependencies:
      '@babel/core': 7.26.10
      '@babel/helper-plugin-utils': 7.26.5
      '@babel/helper-replace-supers': 7.26.5(@babel/core@7.26.10)
    transitivePeerDependencies:
      - supports-color

  '@babel/plugin-transform-optional-catch-binding@7.25.9(@babel/core@7.26.10)':
    dependencies:
      '@babel/core': 7.26.10
      '@babel/helper-plugin-utils': 7.26.5

  '@babel/plugin-transform-optional-chaining@7.25.9(@babel/core@7.26.10)':
    dependencies:
      '@babel/core': 7.26.10
      '@babel/helper-plugin-utils': 7.26.5
      '@babel/helper-skip-transparent-expression-wrappers': 7.25.9
    transitivePeerDependencies:
      - supports-color

  '@babel/plugin-transform-parameters@7.25.9(@babel/core@7.26.10)':
    dependencies:
      '@babel/core': 7.26.10
      '@babel/helper-plugin-utils': 7.26.5

  '@babel/plugin-transform-private-methods@7.25.9(@babel/core@7.26.10)':
    dependencies:
      '@babel/core': 7.26.10
      '@babel/helper-create-class-features-plugin': 7.26.9(@babel/core@7.26.10)
      '@babel/helper-plugin-utils': 7.26.5
    transitivePeerDependencies:
      - supports-color

  '@babel/plugin-transform-private-property-in-object@7.25.9(@babel/core@7.26.10)':
    dependencies:
      '@babel/core': 7.26.10
      '@babel/helper-annotate-as-pure': 7.25.9
      '@babel/helper-create-class-features-plugin': 7.26.9(@babel/core@7.26.10)
      '@babel/helper-plugin-utils': 7.26.5
    transitivePeerDependencies:
      - supports-color

  '@babel/plugin-transform-property-literals@7.25.9(@babel/core@7.26.10)':
    dependencies:
      '@babel/core': 7.26.10
      '@babel/helper-plugin-utils': 7.26.5

  '@babel/plugin-transform-regenerator@7.25.9(@babel/core@7.26.10)':
    dependencies:
      '@babel/core': 7.26.10
      '@babel/helper-plugin-utils': 7.26.5
      regenerator-transform: 0.15.2

  '@babel/plugin-transform-regexp-modifiers@7.26.0(@babel/core@7.26.10)':
    dependencies:
      '@babel/core': 7.26.10
      '@babel/helper-create-regexp-features-plugin': 7.26.3(@babel/core@7.26.10)
      '@babel/helper-plugin-utils': 7.26.5

  '@babel/plugin-transform-reserved-words@7.25.9(@babel/core@7.26.10)':
    dependencies:
      '@babel/core': 7.26.10
      '@babel/helper-plugin-utils': 7.26.5

  '@babel/plugin-transform-shorthand-properties@7.25.9(@babel/core@7.26.10)':
    dependencies:
      '@babel/core': 7.26.10
      '@babel/helper-plugin-utils': 7.26.5

  '@babel/plugin-transform-spread@7.25.9(@babel/core@7.26.10)':
    dependencies:
      '@babel/core': 7.26.10
      '@babel/helper-plugin-utils': 7.26.5
      '@babel/helper-skip-transparent-expression-wrappers': 7.25.9
    transitivePeerDependencies:
      - supports-color

  '@babel/plugin-transform-sticky-regex@7.25.9(@babel/core@7.26.10)':
    dependencies:
      '@babel/core': 7.26.10
      '@babel/helper-plugin-utils': 7.26.5

  '@babel/plugin-transform-template-literals@7.26.8(@babel/core@7.26.10)':
    dependencies:
      '@babel/core': 7.26.10
      '@babel/helper-plugin-utils': 7.26.5

  '@babel/plugin-transform-typeof-symbol@7.26.7(@babel/core@7.26.10)':
    dependencies:
      '@babel/core': 7.26.10
      '@babel/helper-plugin-utils': 7.26.5

  '@babel/plugin-transform-unicode-escapes@7.25.9(@babel/core@7.26.10)':
    dependencies:
      '@babel/core': 7.26.10
      '@babel/helper-plugin-utils': 7.26.5

  '@babel/plugin-transform-unicode-property-regex@7.25.9(@babel/core@7.26.10)':
    dependencies:
      '@babel/core': 7.26.10
      '@babel/helper-create-regexp-features-plugin': 7.26.3(@babel/core@7.26.10)
      '@babel/helper-plugin-utils': 7.26.5

  '@babel/plugin-transform-unicode-regex@7.25.9(@babel/core@7.26.10)':
    dependencies:
      '@babel/core': 7.26.10
      '@babel/helper-create-regexp-features-plugin': 7.26.3(@babel/core@7.26.10)
      '@babel/helper-plugin-utils': 7.26.5

  '@babel/plugin-transform-unicode-sets-regex@7.25.9(@babel/core@7.26.10)':
    dependencies:
      '@babel/core': 7.26.10
      '@babel/helper-create-regexp-features-plugin': 7.26.3(@babel/core@7.26.10)
      '@babel/helper-plugin-utils': 7.26.5

  '@babel/preset-env@7.26.9(@babel/core@7.26.10)':
    dependencies:
      '@babel/compat-data': 7.26.8
      '@babel/core': 7.26.10
      '@babel/helper-compilation-targets': 7.26.5
      '@babel/helper-plugin-utils': 7.26.5
      '@babel/helper-validator-option': 7.25.9
      '@babel/plugin-bugfix-firefox-class-in-computed-class-key': 7.25.9(@babel/core@7.26.10)
      '@babel/plugin-bugfix-safari-class-field-initializer-scope': 7.25.9(@babel/core@7.26.10)
      '@babel/plugin-bugfix-safari-id-destructuring-collision-in-function-expression': 7.25.9(@babel/core@7.26.10)
      '@babel/plugin-bugfix-v8-spread-parameters-in-optional-chaining': 7.25.9(@babel/core@7.26.10)
      '@babel/plugin-bugfix-v8-static-class-fields-redefine-readonly': 7.25.9(@babel/core@7.26.10)
      '@babel/plugin-proposal-private-property-in-object': 7.21.0-placeholder-for-preset-env.2(@babel/core@7.26.10)
      '@babel/plugin-syntax-import-assertions': 7.26.0(@babel/core@7.26.10)
      '@babel/plugin-syntax-import-attributes': 7.26.0(@babel/core@7.26.10)
      '@babel/plugin-syntax-unicode-sets-regex': 7.18.6(@babel/core@7.26.10)
      '@babel/plugin-transform-arrow-functions': 7.25.9(@babel/core@7.26.10)
      '@babel/plugin-transform-async-generator-functions': 7.26.8(@babel/core@7.26.10)
      '@babel/plugin-transform-async-to-generator': 7.25.9(@babel/core@7.26.10)
      '@babel/plugin-transform-block-scoped-functions': 7.26.5(@babel/core@7.26.10)
      '@babel/plugin-transform-block-scoping': 7.25.9(@babel/core@7.26.10)
      '@babel/plugin-transform-class-properties': 7.25.9(@babel/core@7.26.10)
      '@babel/plugin-transform-class-static-block': 7.26.0(@babel/core@7.26.10)
      '@babel/plugin-transform-classes': 7.25.9(@babel/core@7.26.10)
      '@babel/plugin-transform-computed-properties': 7.25.9(@babel/core@7.26.10)
      '@babel/plugin-transform-destructuring': 7.25.9(@babel/core@7.26.10)
      '@babel/plugin-transform-dotall-regex': 7.25.9(@babel/core@7.26.10)
      '@babel/plugin-transform-duplicate-keys': 7.25.9(@babel/core@7.26.10)
      '@babel/plugin-transform-duplicate-named-capturing-groups-regex': 7.25.9(@babel/core@7.26.10)
      '@babel/plugin-transform-dynamic-import': 7.25.9(@babel/core@7.26.10)
      '@babel/plugin-transform-exponentiation-operator': 7.26.3(@babel/core@7.26.10)
      '@babel/plugin-transform-export-namespace-from': 7.25.9(@babel/core@7.26.10)
      '@babel/plugin-transform-for-of': 7.26.9(@babel/core@7.26.10)
      '@babel/plugin-transform-function-name': 7.25.9(@babel/core@7.26.10)
      '@babel/plugin-transform-json-strings': 7.25.9(@babel/core@7.26.10)
      '@babel/plugin-transform-literals': 7.25.9(@babel/core@7.26.10)
      '@babel/plugin-transform-logical-assignment-operators': 7.25.9(@babel/core@7.26.10)
      '@babel/plugin-transform-member-expression-literals': 7.25.9(@babel/core@7.26.10)
      '@babel/plugin-transform-modules-amd': 7.25.9(@babel/core@7.26.10)
      '@babel/plugin-transform-modules-commonjs': 7.26.3(@babel/core@7.26.10)
      '@babel/plugin-transform-modules-systemjs': 7.25.9(@babel/core@7.26.10)
      '@babel/plugin-transform-modules-umd': 7.25.9(@babel/core@7.26.10)
      '@babel/plugin-transform-named-capturing-groups-regex': 7.25.9(@babel/core@7.26.10)
      '@babel/plugin-transform-new-target': 7.25.9(@babel/core@7.26.10)
      '@babel/plugin-transform-nullish-coalescing-operator': 7.26.6(@babel/core@7.26.10)
      '@babel/plugin-transform-numeric-separator': 7.25.9(@babel/core@7.26.10)
      '@babel/plugin-transform-object-rest-spread': 7.25.9(@babel/core@7.26.10)
      '@babel/plugin-transform-object-super': 7.25.9(@babel/core@7.26.10)
      '@babel/plugin-transform-optional-catch-binding': 7.25.9(@babel/core@7.26.10)
      '@babel/plugin-transform-optional-chaining': 7.25.9(@babel/core@7.26.10)
      '@babel/plugin-transform-parameters': 7.25.9(@babel/core@7.26.10)
      '@babel/plugin-transform-private-methods': 7.25.9(@babel/core@7.26.10)
      '@babel/plugin-transform-private-property-in-object': 7.25.9(@babel/core@7.26.10)
      '@babel/plugin-transform-property-literals': 7.25.9(@babel/core@7.26.10)
      '@babel/plugin-transform-regenerator': 7.25.9(@babel/core@7.26.10)
      '@babel/plugin-transform-regexp-modifiers': 7.26.0(@babel/core@7.26.10)
      '@babel/plugin-transform-reserved-words': 7.25.9(@babel/core@7.26.10)
      '@babel/plugin-transform-shorthand-properties': 7.25.9(@babel/core@7.26.10)
      '@babel/plugin-transform-spread': 7.25.9(@babel/core@7.26.10)
      '@babel/plugin-transform-sticky-regex': 7.25.9(@babel/core@7.26.10)
      '@babel/plugin-transform-template-literals': 7.26.8(@babel/core@7.26.10)
      '@babel/plugin-transform-typeof-symbol': 7.26.7(@babel/core@7.26.10)
      '@babel/plugin-transform-unicode-escapes': 7.25.9(@babel/core@7.26.10)
      '@babel/plugin-transform-unicode-property-regex': 7.25.9(@babel/core@7.26.10)
      '@babel/plugin-transform-unicode-regex': 7.25.9(@babel/core@7.26.10)
      '@babel/plugin-transform-unicode-sets-regex': 7.25.9(@babel/core@7.26.10)
      '@babel/preset-modules': 0.1.6-no-external-plugins(@babel/core@7.26.10)
      babel-plugin-polyfill-corejs2: 0.4.12(@babel/core@7.26.10)
      babel-plugin-polyfill-corejs3: 0.11.1(@babel/core@7.26.10)
      babel-plugin-polyfill-regenerator: 0.6.3(@babel/core@7.26.10)
      core-js-compat: 3.40.0
      semver: 6.3.1
    transitivePeerDependencies:
      - supports-color

  '@babel/preset-modules@0.1.6-no-external-plugins(@babel/core@7.26.10)':
    dependencies:
      '@babel/core': 7.26.10
      '@babel/helper-plugin-utils': 7.26.5
      '@babel/types': 7.26.9
      esutils: 2.0.3

  '@babel/runtime@7.27.0':
    dependencies:
      regenerator-runtime: 0.14.1

  '@babel/template@7.26.9':
    dependencies:
      '@babel/code-frame': 7.26.2
      '@babel/parser': 7.27.0
      '@babel/types': 7.26.10

  '@babel/traverse@7.26.10':
    dependencies:
      '@babel/code-frame': 7.26.2
      '@babel/generator': 7.26.10
      '@babel/parser': 7.27.0
      '@babel/template': 7.26.9
      '@babel/types': 7.26.10
      debug: 4.4.0
      globals: 11.12.0
    transitivePeerDependencies:
      - supports-color

  '@babel/traverse@7.26.9':
    dependencies:
      '@babel/code-frame': 7.26.2
      '@babel/generator': 7.26.9
      '@babel/parser': 7.27.0
      '@babel/template': 7.26.9
      '@babel/types': 7.26.9
      debug: 4.4.0
      globals: 11.12.0
    transitivePeerDependencies:
      - supports-color

  '@babel/types@7.26.10':
    dependencies:
      '@babel/helper-string-parser': 7.25.9
      '@babel/helper-validator-identifier': 7.25.9

  '@babel/types@7.26.9':
    dependencies:
      '@babel/helper-string-parser': 7.25.9
      '@babel/helper-validator-identifier': 7.25.9

  '@babel/types@7.27.0':
    dependencies:
      '@babel/helper-string-parser': 7.25.9
      '@babel/helper-validator-identifier': 7.25.9

  '@bufbuild/protobuf@2.2.3': {}

  '@clack/core@0.4.2':
    dependencies:
      picocolors: 1.1.1
      sisteransi: 1.0.5

  '@clack/prompts@0.10.1':
    dependencies:
      '@clack/core': 0.4.2
      picocolors: 1.1.1
      sisteransi: 1.0.5

  '@cloudflare/workerd-darwin-64@1.20250416.0':
    optional: true

  '@cloudflare/workerd-darwin-arm64@1.20250416.0':
    optional: true

  '@cloudflare/workerd-linux-64@1.20250416.0':
    optional: true

  '@cloudflare/workerd-linux-arm64@1.20250416.0':
    optional: true

  '@cloudflare/workerd-windows-64@1.20250416.0':
    optional: true

  '@conventional-changelog/git-client@1.0.1(conventional-commits-filter@5.0.0)(conventional-commits-parser@6.1.0)':
    dependencies:
      '@types/semver': 7.5.8
      semver: 7.7.1
    optionalDependencies:
      conventional-commits-filter: 5.0.0
      conventional-commits-parser: 6.1.0

  '@cspotcode/source-map-support@0.8.1':
    dependencies:
      '@jridgewell/trace-mapping': 0.3.9

  '@docsearch/css@3.8.2': {}

  '@docsearch/js@3.8.2(@algolia/client-search@5.20.3)':
    dependencies:
      '@docsearch/react': 3.8.2(@algolia/client-search@5.20.3)
      preact: 10.26.2
    transitivePeerDependencies:
      - '@algolia/client-search'
      - '@types/react'
      - react
      - react-dom
      - search-insights

  '@docsearch/react@3.8.2(@algolia/client-search@5.20.3)':
    dependencies:
      '@algolia/autocomplete-core': 1.17.7(@algolia/client-search@5.20.3)(algoliasearch@5.20.3)
      '@algolia/autocomplete-preset-algolia': 1.17.7(@algolia/client-search@5.20.3)(algoliasearch@5.20.3)
      '@docsearch/css': 3.8.2
      algoliasearch: 5.20.3
    transitivePeerDependencies:
      - '@algolia/client-search'

  '@emnapi/core@1.4.3':
    dependencies:
      '@emnapi/wasi-threads': 1.0.2
      tslib: 2.8.1
    optional: true

  '@emnapi/runtime@1.4.3':
    dependencies:
      tslib: 2.8.1
    optional: true

  '@emnapi/wasi-threads@1.0.2':
    dependencies:
      tslib: 2.8.1
    optional: true

  '@esbuild/aix-ppc64@0.24.2':
    optional: true

  '@esbuild/aix-ppc64@0.25.0':
    optional: true

  '@esbuild/android-arm64@0.24.2':
    optional: true

  '@esbuild/android-arm64@0.25.0':
    optional: true

  '@esbuild/android-arm@0.24.2':
    optional: true

  '@esbuild/android-arm@0.25.0':
    optional: true

  '@esbuild/android-x64@0.24.2':
    optional: true

  '@esbuild/android-x64@0.25.0':
    optional: true

  '@esbuild/darwin-arm64@0.24.2':
    optional: true

  '@esbuild/darwin-arm64@0.25.0':
    optional: true

  '@esbuild/darwin-x64@0.24.2':
    optional: true

  '@esbuild/darwin-x64@0.25.0':
    optional: true

  '@esbuild/freebsd-arm64@0.24.2':
    optional: true

  '@esbuild/freebsd-arm64@0.25.0':
    optional: true

  '@esbuild/freebsd-x64@0.24.2':
    optional: true

  '@esbuild/freebsd-x64@0.25.0':
    optional: true

  '@esbuild/linux-arm64@0.24.2':
    optional: true

  '@esbuild/linux-arm64@0.25.0':
    optional: true

  '@esbuild/linux-arm@0.24.2':
    optional: true

  '@esbuild/linux-arm@0.25.0':
    optional: true

  '@esbuild/linux-ia32@0.24.2':
    optional: true

  '@esbuild/linux-ia32@0.25.0':
    optional: true

  '@esbuild/linux-loong64@0.24.2':
    optional: true

  '@esbuild/linux-loong64@0.25.0':
    optional: true

  '@esbuild/linux-mips64el@0.24.2':
    optional: true

  '@esbuild/linux-mips64el@0.25.0':
    optional: true

  '@esbuild/linux-ppc64@0.24.2':
    optional: true

  '@esbuild/linux-ppc64@0.25.0':
    optional: true

  '@esbuild/linux-riscv64@0.24.2':
    optional: true

  '@esbuild/linux-riscv64@0.25.0':
    optional: true

  '@esbuild/linux-s390x@0.24.2':
    optional: true

  '@esbuild/linux-s390x@0.25.0':
    optional: true

  '@esbuild/linux-x64@0.24.2':
    optional: true

  '@esbuild/linux-x64@0.25.0':
    optional: true

  '@esbuild/netbsd-arm64@0.24.2':
    optional: true

  '@esbuild/netbsd-arm64@0.25.0':
    optional: true

  '@esbuild/netbsd-x64@0.24.2':
    optional: true

  '@esbuild/netbsd-x64@0.25.0':
    optional: true

  '@esbuild/openbsd-arm64@0.24.2':
    optional: true

  '@esbuild/openbsd-arm64@0.25.0':
    optional: true

  '@esbuild/openbsd-x64@0.24.2':
    optional: true

  '@esbuild/openbsd-x64@0.25.0':
    optional: true

  '@esbuild/sunos-x64@0.24.2':
    optional: true

  '@esbuild/sunos-x64@0.25.0':
    optional: true

  '@esbuild/win32-arm64@0.24.2':
    optional: true

  '@esbuild/win32-arm64@0.25.0':
    optional: true

  '@esbuild/win32-ia32@0.24.2':
    optional: true

  '@esbuild/win32-ia32@0.25.0':
    optional: true

  '@esbuild/win32-x64@0.24.2':
    optional: true

  '@esbuild/win32-x64@0.25.0':
    optional: true

  '@eslint-community/eslint-utils@4.4.1(eslint@9.25.0(jiti@2.4.2))':
    dependencies:
      eslint: 9.25.0(jiti@2.4.2)
      eslint-visitor-keys: 3.4.3

  '@eslint-community/eslint-utils@4.6.1(eslint@9.25.0(jiti@2.4.2))':
    dependencies:
      eslint: 9.25.0(jiti@2.4.2)
      eslint-visitor-keys: 3.4.3

  '@eslint-community/regexpp@4.12.1': {}

  '@eslint/config-array@0.20.0':
    dependencies:
      '@eslint/object-schema': 2.1.6
      debug: 4.4.0
      minimatch: 3.1.2
    transitivePeerDependencies:
      - supports-color

  '@eslint/config-helpers@0.2.1': {}

  '@eslint/core@0.13.0':
    dependencies:
      '@types/json-schema': 7.0.15

  '@eslint/eslintrc@3.3.1':
    dependencies:
      ajv: 6.12.6
      debug: 4.4.0
      espree: 10.3.0
      globals: 14.0.0
      ignore: 5.3.2
      import-fresh: 3.3.1
      js-yaml: 4.1.0
      minimatch: 3.1.2
      strip-json-comments: 3.1.1
    transitivePeerDependencies:
      - supports-color

  '@eslint/js@9.25.0': {}

  '@eslint/object-schema@2.1.6': {}

  '@eslint/plugin-kit@0.2.8':
    dependencies:
      '@eslint/core': 0.13.0
      levn: 0.4.1

  '@fastify/busboy@2.1.1': {}

  '@floating-ui/core@1.6.9':
    dependencies:
      '@floating-ui/utils': 0.2.9

  '@floating-ui/dom@1.1.1':
    dependencies:
      '@floating-ui/core': 1.6.9

  '@floating-ui/utils@0.2.9': {}

  '@humanfs/core@0.19.1': {}

  '@humanfs/node@0.16.6':
    dependencies:
      '@humanfs/core': 0.19.1
      '@humanwhocodes/retry': 0.3.1

  '@humanwhocodes/module-importer@1.0.1': {}

  '@humanwhocodes/retry@0.3.1': {}

  '@humanwhocodes/retry@0.4.2': {}

  '@hutson/parse-repository-url@5.0.0': {}

  '@iconify-json/logos@1.2.4':
    dependencies:
      '@iconify/types': 2.0.0

  '@iconify-json/simple-icons@1.2.25':
    dependencies:
      '@iconify/types': 2.0.0

  '@iconify-json/vscode-icons@1.2.19':
    dependencies:
      '@iconify/types': 2.0.0

  '@iconify/types@2.0.0': {}

  '@iconify/utils@2.3.0':
    dependencies:
      '@antfu/install-pkg': 1.0.0
      '@antfu/utils': 8.1.1
      '@iconify/types': 2.0.0
      debug: 4.4.0
      globals: 15.15.0
      kolorist: 1.8.0
      local-pkg: 1.0.0
      mlly: 1.7.4
    transitivePeerDependencies:
      - supports-color

  '@isaacs/cliui@8.0.2':
    dependencies:
      string-width: 5.1.2
      string-width-cjs: string-width@4.2.3
      strip-ansi: 7.1.0
      strip-ansi-cjs: strip-ansi@6.0.1
      wrap-ansi: 8.1.0
      wrap-ansi-cjs: wrap-ansi@7.0.0

  '@jridgewell/gen-mapping@0.3.8':
    dependencies:
      '@jridgewell/set-array': 1.2.1
      '@jridgewell/sourcemap-codec': 1.5.0
      '@jridgewell/trace-mapping': 0.3.25

  '@jridgewell/resolve-uri@3.1.2': {}

  '@jridgewell/set-array@1.2.1': {}

  '@jridgewell/source-map@0.3.6':
    dependencies:
      '@jridgewell/gen-mapping': 0.3.8
      '@jridgewell/trace-mapping': 0.3.25

  '@jridgewell/sourcemap-codec@1.5.0': {}

  '@jridgewell/trace-mapping@0.3.25':
    dependencies:
      '@jridgewell/resolve-uri': 3.1.2
      '@jridgewell/sourcemap-codec': 1.5.0

  '@jridgewell/trace-mapping@0.3.9':
    dependencies:
      '@jridgewell/resolve-uri': 3.1.2
      '@jridgewell/sourcemap-codec': 1.5.0

  '@napi-rs/wasm-runtime@0.2.9':
    dependencies:
      '@emnapi/core': 1.4.3
      '@emnapi/runtime': 1.4.3
      '@tybys/wasm-util': 0.9.0
    optional: true

  '@node-rs/bcrypt-android-arm-eabi@1.10.7':
    optional: true

  '@node-rs/bcrypt-android-arm64@1.10.7':
    optional: true

  '@node-rs/bcrypt-darwin-arm64@1.10.7':
    optional: true

  '@node-rs/bcrypt-darwin-x64@1.10.7':
    optional: true

  '@node-rs/bcrypt-freebsd-x64@1.10.7':
    optional: true

  '@node-rs/bcrypt-linux-arm-gnueabihf@1.10.7':
    optional: true

  '@node-rs/bcrypt-linux-arm64-gnu@1.10.7':
    optional: true

  '@node-rs/bcrypt-linux-arm64-musl@1.10.7':
    optional: true

  '@node-rs/bcrypt-linux-x64-gnu@1.10.7':
    optional: true

  '@node-rs/bcrypt-linux-x64-musl@1.10.7':
    optional: true

  '@node-rs/bcrypt-wasm32-wasi@1.10.7':
    dependencies:
      '@napi-rs/wasm-runtime': 0.2.9
    optional: true

  '@node-rs/bcrypt-win32-arm64-msvc@1.10.7':
    optional: true

  '@node-rs/bcrypt-win32-ia32-msvc@1.10.7':
    optional: true

  '@node-rs/bcrypt-win32-x64-msvc@1.10.7':
    optional: true

  '@node-rs/bcrypt@1.10.7':
    optionalDependencies:
      '@node-rs/bcrypt-android-arm-eabi': 1.10.7
      '@node-rs/bcrypt-android-arm64': 1.10.7
      '@node-rs/bcrypt-darwin-arm64': 1.10.7
      '@node-rs/bcrypt-darwin-x64': 1.10.7
      '@node-rs/bcrypt-freebsd-x64': 1.10.7
      '@node-rs/bcrypt-linux-arm-gnueabihf': 1.10.7
      '@node-rs/bcrypt-linux-arm64-gnu': 1.10.7
      '@node-rs/bcrypt-linux-arm64-musl': 1.10.7
      '@node-rs/bcrypt-linux-x64-gnu': 1.10.7
      '@node-rs/bcrypt-linux-x64-musl': 1.10.7
      '@node-rs/bcrypt-wasm32-wasi': 1.10.7
      '@node-rs/bcrypt-win32-arm64-msvc': 1.10.7
      '@node-rs/bcrypt-win32-ia32-msvc': 1.10.7
      '@node-rs/bcrypt-win32-x64-msvc': 1.10.7

  '@nodelib/fs.scandir@2.1.5':
    dependencies:
      '@nodelib/fs.stat': 2.0.5
      run-parallel: 1.2.0

  '@nodelib/fs.stat@2.0.5': {}

  '@nodelib/fs.walk@1.2.8':
    dependencies:
      '@nodelib/fs.scandir': 2.1.5
      fastq: 1.19.0

  '@parcel/watcher-android-arm64@2.5.1':
    optional: true

  '@parcel/watcher-darwin-arm64@2.5.1':
    optional: true

  '@parcel/watcher-darwin-x64@2.5.1':
    optional: true

  '@parcel/watcher-freebsd-x64@2.5.1':
    optional: true

  '@parcel/watcher-linux-arm-glibc@2.5.1':
    optional: true

  '@parcel/watcher-linux-arm-musl@2.5.1':
    optional: true

  '@parcel/watcher-linux-arm64-glibc@2.5.1':
    optional: true

  '@parcel/watcher-linux-arm64-musl@2.5.1':
    optional: true

  '@parcel/watcher-linux-x64-glibc@2.5.1':
    optional: true

  '@parcel/watcher-linux-x64-musl@2.5.1':
    optional: true

  '@parcel/watcher-win32-arm64@2.5.1':
    optional: true

  '@parcel/watcher-win32-ia32@2.5.1':
    optional: true

  '@parcel/watcher-win32-x64@2.5.1':
    optional: true

  '@parcel/watcher@2.5.1':
    dependencies:
      detect-libc: 1.0.3
      is-glob: 4.0.3
      micromatch: 4.0.8
      node-addon-api: 7.1.1
    optionalDependencies:
      '@parcel/watcher-android-arm64': 2.5.1
      '@parcel/watcher-darwin-arm64': 2.5.1
      '@parcel/watcher-darwin-x64': 2.5.1
      '@parcel/watcher-freebsd-x64': 2.5.1
      '@parcel/watcher-linux-arm-glibc': 2.5.1
      '@parcel/watcher-linux-arm-musl': 2.5.1
      '@parcel/watcher-linux-arm64-glibc': 2.5.1
      '@parcel/watcher-linux-arm64-musl': 2.5.1
      '@parcel/watcher-linux-x64-glibc': 2.5.1
      '@parcel/watcher-linux-x64-musl': 2.5.1
      '@parcel/watcher-win32-arm64': 2.5.1
      '@parcel/watcher-win32-ia32': 2.5.1
      '@parcel/watcher-win32-x64': 2.5.1
    optional: true

  '@pkgjs/parseargs@0.11.0':
    optional: true

  '@pkgr/core@0.2.4': {}

  '@polka/compression@1.0.0-next.25': {}

  '@polka/url@1.0.0-next.28': {}

  '@publint/pack@0.1.1': {}

  '@rollup/plugin-alias@5.1.1(rollup@4.34.9)':
    optionalDependencies:
      rollup: 4.34.9

  '@rollup/plugin-commonjs@28.0.2(rollup@4.34.9)':
    dependencies:
      '@rollup/pluginutils': 5.1.4(rollup@4.34.9)
      commondir: 1.0.1
      estree-walker: 2.0.2
      fdir: 6.4.4(picomatch@4.0.2)
      is-reference: 1.2.1
      magic-string: 0.30.17
      picomatch: 4.0.2
    optionalDependencies:
      rollup: 4.34.9

  '@rollup/plugin-commonjs@28.0.3(rollup@4.34.9)':
    dependencies:
      '@rollup/pluginutils': 5.1.4(rollup@4.34.9)
      commondir: 1.0.1
      estree-walker: 2.0.2
      fdir: 6.4.4(picomatch@4.0.2)
      is-reference: 1.2.1
      magic-string: 0.30.17
      picomatch: 4.0.2
    optionalDependencies:
      rollup: 4.34.9

  '@rollup/plugin-dynamic-import-vars@2.1.4(rollup@4.34.9)':
    dependencies:
      '@rollup/pluginutils': 5.1.4(rollup@4.34.9)
      astring: 1.9.0
      estree-walker: 2.0.2
      magic-string: 0.30.17
      tinyglobby: 0.2.13
    optionalDependencies:
      rollup: 4.34.9

  '@rollup/plugin-json@6.1.0(rollup@4.34.9)':
    dependencies:
      '@rollup/pluginutils': 5.1.4(rollup@4.34.9)
    optionalDependencies:
      rollup: 4.34.9

  '@rollup/plugin-node-resolve@16.0.0(rollup@4.34.9)':
    dependencies:
      '@rollup/pluginutils': 5.1.4(rollup@4.34.9)
      '@types/resolve': 1.20.2
      deepmerge: 4.3.1
      is-module: 1.0.0
      resolve: 1.22.10
    optionalDependencies:
      rollup: 4.34.9

  '@rollup/plugin-node-resolve@16.0.1(rollup@4.34.9)':
    dependencies:
      '@rollup/pluginutils': 5.1.4(rollup@4.34.9)
      '@types/resolve': 1.20.2
      deepmerge: 4.3.1
      is-module: 1.0.0
      resolve: 1.22.10
    optionalDependencies:
      rollup: 4.34.9

  '@rollup/plugin-replace@6.0.2(rollup@4.34.9)':
    dependencies:
      '@rollup/pluginutils': 5.1.4(rollup@4.34.9)
      magic-string: 0.30.17
    optionalDependencies:
      rollup: 4.34.9

  '@rollup/pluginutils@5.1.4(rollup@4.34.9)':
    dependencies:
      '@types/estree': 1.0.6
      estree-walker: 2.0.2
      picomatch: 4.0.2
    optionalDependencies:
      rollup: 4.34.9

  '@rollup/rollup-android-arm-eabi@4.34.9':
    optional: true

  '@rollup/rollup-android-arm64@4.34.9':
    optional: true

  '@rollup/rollup-darwin-arm64@4.34.9':
    optional: true

  '@rollup/rollup-darwin-x64@4.34.9':
    optional: true

  '@rollup/rollup-freebsd-arm64@4.34.9':
    optional: true

  '@rollup/rollup-freebsd-x64@4.34.9':
    optional: true

  '@rollup/rollup-linux-arm-gnueabihf@4.34.9':
    optional: true

  '@rollup/rollup-linux-arm-musleabihf@4.34.9':
    optional: true

  '@rollup/rollup-linux-arm64-gnu@4.34.9':
    optional: true

  '@rollup/rollup-linux-arm64-musl@4.34.9':
    optional: true

  '@rollup/rollup-linux-loongarch64-gnu@4.34.9':
    optional: true

  '@rollup/rollup-linux-powerpc64le-gnu@4.34.9':
    optional: true

  '@rollup/rollup-linux-riscv64-gnu@4.34.9':
    optional: true

  '@rollup/rollup-linux-s390x-gnu@4.34.9':
    optional: true

  '@rollup/rollup-linux-x64-gnu@4.34.9':
    optional: true

  '@rollup/rollup-linux-x64-musl@4.34.9':
    optional: true

  '@rollup/rollup-win32-arm64-msvc@4.34.9':
    optional: true

  '@rollup/rollup-win32-ia32-msvc@4.34.9':
    optional: true

  '@rollup/rollup-win32-x64-msvc@4.34.9':
    optional: true

  '@sec-ant/readable-stream@0.4.1': {}

  '@shikijs/core@2.5.0':
    dependencies:
      '@shikijs/engine-javascript': 2.5.0
      '@shikijs/engine-oniguruma': 2.5.0
      '@shikijs/types': 2.5.0
      '@shikijs/vscode-textmate': 10.0.2
      '@types/hast': 3.0.4
      hast-util-to-html: 9.0.5

  '@shikijs/core@3.1.0':
    dependencies:
      '@shikijs/types': 3.1.0
      '@shikijs/vscode-textmate': 10.0.2
      '@types/hast': 3.0.4
      hast-util-to-html: 9.0.5

  '@shikijs/engine-javascript@2.5.0':
    dependencies:
      '@shikijs/types': 2.5.0
      '@shikijs/vscode-textmate': 10.0.2
      oniguruma-to-es: 3.1.0

  '@shikijs/engine-oniguruma@2.5.0':
    dependencies:
      '@shikijs/types': 2.5.0
      '@shikijs/vscode-textmate': 10.0.2

  '@shikijs/langs@2.5.0':
    dependencies:
      '@shikijs/types': 2.5.0

  '@shikijs/themes@2.5.0':
    dependencies:
      '@shikijs/types': 2.5.0

  '@shikijs/transformers@2.5.0':
    dependencies:
      '@shikijs/core': 2.5.0
      '@shikijs/types': 2.5.0

  '@shikijs/twoslash@3.1.0(typescript@5.7.3)':
    dependencies:
      '@shikijs/core': 3.1.0
      '@shikijs/types': 3.1.0
      twoslash: 0.3.1(typescript@5.7.3)
      typescript: 5.7.3
    transitivePeerDependencies:
      - supports-color

  '@shikijs/types@2.5.0':
    dependencies:
      '@shikijs/vscode-textmate': 10.0.2
      '@types/hast': 3.0.4

  '@shikijs/types@3.1.0':
    dependencies:
      '@shikijs/vscode-textmate': 10.0.2
      '@types/hast': 3.0.4

  '@shikijs/vitepress-twoslash@2.5.0(typescript@5.7.3)':
    dependencies:
      '@shikijs/twoslash': 3.1.0(typescript@5.7.3)
      floating-vue: 5.2.2(vue@3.5.13(typescript@5.7.3))
      mdast-util-from-markdown: 2.0.2
      mdast-util-gfm: 3.1.0
      mdast-util-to-hast: 13.2.0
      shiki: 2.5.0
      twoslash: 0.2.12(typescript@5.7.3)
      twoslash-vue: 0.2.12(typescript@5.7.3)
      vue: 3.5.13(typescript@5.7.3)
    transitivePeerDependencies:
      - '@nuxt/kit'
      - supports-color
      - typescript

  '@shikijs/vscode-textmate@10.0.2': {}

  '@sindresorhus/merge-streams@4.0.0': {}

  '@tailwindcss/node@4.1.4':
    dependencies:
      enhanced-resolve: 5.18.1
      jiti: 2.4.2
      lightningcss: 1.29.2
      tailwindcss: 4.1.4

  '@tailwindcss/oxide-android-arm64@4.1.4':
    optional: true

  '@tailwindcss/oxide-darwin-arm64@4.1.4':
    optional: true

  '@tailwindcss/oxide-darwin-x64@4.1.4':
    optional: true

  '@tailwindcss/oxide-freebsd-x64@4.1.4':
    optional: true

  '@tailwindcss/oxide-linux-arm-gnueabihf@4.1.4':
    optional: true

  '@tailwindcss/oxide-linux-arm64-gnu@4.1.4':
    optional: true

  '@tailwindcss/oxide-linux-arm64-musl@4.1.4':
    optional: true

  '@tailwindcss/oxide-linux-x64-gnu@4.1.4':
    optional: true

  '@tailwindcss/oxide-linux-x64-musl@4.1.4':
    optional: true

  '@tailwindcss/oxide-wasm32-wasi@4.1.4':
    optional: true

  '@tailwindcss/oxide-win32-arm64-msvc@4.1.4':
    optional: true

  '@tailwindcss/oxide-win32-x64-msvc@4.1.4':
    optional: true

  '@tailwindcss/oxide@4.1.4':
    optionalDependencies:
      '@tailwindcss/oxide-android-arm64': 4.1.4
      '@tailwindcss/oxide-darwin-arm64': 4.1.4
      '@tailwindcss/oxide-darwin-x64': 4.1.4
      '@tailwindcss/oxide-freebsd-x64': 4.1.4
      '@tailwindcss/oxide-linux-arm-gnueabihf': 4.1.4
      '@tailwindcss/oxide-linux-arm64-gnu': 4.1.4
      '@tailwindcss/oxide-linux-arm64-musl': 4.1.4
      '@tailwindcss/oxide-linux-x64-gnu': 4.1.4
      '@tailwindcss/oxide-linux-x64-musl': 4.1.4
      '@tailwindcss/oxide-wasm32-wasi': 4.1.4
      '@tailwindcss/oxide-win32-arm64-msvc': 4.1.4
      '@tailwindcss/oxide-win32-x64-msvc': 4.1.4

  '@tailwindcss/postcss@4.1.4':
    dependencies:
      '@alloc/quick-lru': 5.2.0
      '@tailwindcss/node': 4.1.4
      '@tailwindcss/oxide': 4.1.4
      postcss: 8.5.3
      tailwindcss: 4.1.4

  '@tailwindcss/vite@4.1.4(vite@packages+vite)':
    dependencies:
      '@tailwindcss/node': 4.1.4
      '@tailwindcss/oxide': 4.1.4
      tailwindcss: 4.1.4
      vite: link:packages/vite

  '@trysound/sax@0.2.0': {}

  '@tybys/wasm-util@0.9.0':
    dependencies:
      tslib: 2.8.1
    optional: true

  '@type-challenges/utils@0.1.1': {}

  '@types/babel__core@7.20.5':
    dependencies:
      '@babel/parser': 7.27.0
      '@babel/types': 7.26.9
      '@types/babel__generator': 7.6.8
      '@types/babel__template': 7.4.4
      '@types/babel__traverse': 7.20.6

  '@types/babel__generator@7.6.8':
    dependencies:
      '@babel/types': 7.26.10

  '@types/babel__preset-env@7.10.0': {}

  '@types/babel__template@7.4.4':
    dependencies:
      '@babel/parser': 7.27.0
      '@babel/types': 7.26.10

  '@types/babel__traverse@7.20.6':
    dependencies:
      '@babel/types': 7.26.10

  '@types/body-parser@1.19.5':
    dependencies:
      '@types/connect': 3.4.38
      '@types/node': 22.13.6

  '@types/connect@3.4.38':
    dependencies:
      '@types/node': 22.13.6

  '@types/convert-source-map@2.0.3': {}

  '@types/cross-spawn@6.0.6':
    dependencies:
      '@types/node': 22.13.6

  '@types/debug@4.1.12':
    dependencies:
      '@types/ms': 2.1.0

  '@types/doctrine@0.0.9': {}

  '@types/escape-html@1.0.4': {}

  '@types/estree@1.0.6': {}

  '@types/estree@1.0.7': {}

  '@types/etag@1.8.3':
    dependencies:
      '@types/node': 22.13.6

  '@types/express-serve-static-core@4.19.6':
    dependencies:
      '@types/node': 22.13.6
      '@types/qs': 6.9.18
      '@types/range-parser': 1.2.7
      '@types/send': 0.17.4

  '@types/express@4.17.21':
    dependencies:
      '@types/body-parser': 1.19.5
      '@types/express-serve-static-core': 4.19.6
      '@types/qs': 6.9.18
      '@types/serve-static': 1.15.7

  '@types/hast@3.0.4':
    dependencies:
      '@types/unist': 3.0.3

  '@types/http-errors@2.0.4': {}

  '@types/json-schema@7.0.15': {}

  '@types/less@3.0.8': {}

  '@types/linkify-it@5.0.0': {}

  '@types/lodash@4.17.16': {}

  '@types/markdown-it@14.1.2':
    dependencies:
      '@types/linkify-it': 5.0.0
      '@types/mdurl': 2.0.0

  '@types/mdast@4.0.4':
    dependencies:
      '@types/unist': 3.0.3

  '@types/mdurl@2.0.0': {}

  '@types/mime@1.3.5': {}

  '@types/ms@2.1.0': {}

  '@types/node@22.13.6':
    dependencies:
      undici-types: 6.20.0

  '@types/normalize-package-data@2.4.4': {}

  '@types/picomatch@4.0.0': {}

  '@types/pnpapi@0.0.5': {}

  '@types/qs@6.9.18': {}

  '@types/range-parser@1.2.7': {}

  '@types/react-dom@19.1.2(@types/react@19.1.2)':
    dependencies:
      '@types/react': 19.1.2

  '@types/react@19.1.2':
    dependencies:
      csstype: 3.1.3

  '@types/resolve@1.20.2': {}

  '@types/semver@7.5.8': {}

  '@types/send@0.17.4':
    dependencies:
      '@types/mime': 1.3.5
      '@types/node': 22.13.6

  '@types/serve-static@1.15.7':
    dependencies:
      '@types/http-errors': 2.0.4
      '@types/node': 22.13.6
      '@types/send': 0.17.4

  '@types/stylus@0.48.43':
    dependencies:
      '@types/node': 22.13.6

  '@types/unist@3.0.3': {}

  '@types/web-bluetooth@0.0.20': {}

  '@types/ws@8.18.1':
    dependencies:
      '@types/node': 22.13.6

  '@typescript-eslint/eslint-plugin@8.30.1(@typescript-eslint/parser@8.30.1(eslint@9.25.0(jiti@2.4.2))(typescript@5.7.3))(eslint@9.25.0(jiti@2.4.2))(typescript@5.7.3)':
    dependencies:
      '@eslint-community/regexpp': 4.12.1
      '@typescript-eslint/parser': 8.30.1(eslint@9.25.0(jiti@2.4.2))(typescript@5.7.3)
      '@typescript-eslint/scope-manager': 8.30.1
      '@typescript-eslint/type-utils': 8.30.1(eslint@9.25.0(jiti@2.4.2))(typescript@5.7.3)
      '@typescript-eslint/utils': 8.30.1(eslint@9.25.0(jiti@2.4.2))(typescript@5.7.3)
      '@typescript-eslint/visitor-keys': 8.30.1
      eslint: 9.25.0(jiti@2.4.2)
      graphemer: 1.4.0
      ignore: 5.3.2
      natural-compare: 1.4.0
      ts-api-utils: 2.0.1(typescript@5.7.3)
      typescript: 5.7.3
    transitivePeerDependencies:
      - supports-color

  '@typescript-eslint/parser@8.30.1(eslint@9.25.0(jiti@2.4.2))(typescript@5.7.3)':
    dependencies:
      '@typescript-eslint/scope-manager': 8.30.1
      '@typescript-eslint/types': 8.30.1
      '@typescript-eslint/typescript-estree': 8.30.1(typescript@5.7.3)
      '@typescript-eslint/visitor-keys': 8.30.1
      debug: 4.4.0
      eslint: 9.25.0(jiti@2.4.2)
      typescript: 5.7.3
    transitivePeerDependencies:
      - supports-color

  '@typescript-eslint/scope-manager@8.30.1':
    dependencies:
      '@typescript-eslint/types': 8.30.1
      '@typescript-eslint/visitor-keys': 8.30.1

  '@typescript-eslint/type-utils@8.30.1(eslint@9.25.0(jiti@2.4.2))(typescript@5.7.3)':
    dependencies:
      '@typescript-eslint/typescript-estree': 8.30.1(typescript@5.7.3)
      '@typescript-eslint/utils': 8.30.1(eslint@9.25.0(jiti@2.4.2))(typescript@5.7.3)
      debug: 4.4.0
      eslint: 9.25.0(jiti@2.4.2)
      ts-api-utils: 2.0.1(typescript@5.7.3)
      typescript: 5.7.3
    transitivePeerDependencies:
      - supports-color

  '@typescript-eslint/types@8.30.1': {}

  '@typescript-eslint/typescript-estree@8.30.1(typescript@5.7.3)':
    dependencies:
      '@typescript-eslint/types': 8.30.1
      '@typescript-eslint/visitor-keys': 8.30.1
      debug: 4.4.0
      fast-glob: 3.3.3
      is-glob: 4.0.3
      minimatch: 9.0.5
      semver: 7.7.1
      ts-api-utils: 2.0.1(typescript@5.7.3)
      typescript: 5.7.3
    transitivePeerDependencies:
      - supports-color

  '@typescript-eslint/utils@8.30.1(eslint@9.25.0(jiti@2.4.2))(typescript@5.7.3)':
    dependencies:
      '@eslint-community/eslint-utils': 4.6.1(eslint@9.25.0(jiti@2.4.2))
      '@typescript-eslint/scope-manager': 8.30.1
      '@typescript-eslint/types': 8.30.1
      '@typescript-eslint/typescript-estree': 8.30.1(typescript@5.7.3)
      eslint: 9.25.0(jiti@2.4.2)
      typescript: 5.7.3
    transitivePeerDependencies:
      - supports-color

  '@typescript-eslint/visitor-keys@8.30.1':
    dependencies:
      '@typescript-eslint/types': 8.30.1
      eslint-visitor-keys: 4.2.0

  '@typescript/vfs@1.6.1(typescript@5.7.3)':
    dependencies:
      debug: 4.4.0
      typescript: 5.7.3
    transitivePeerDependencies:
      - supports-color

  '@ungap/structured-clone@1.3.0': {}

  '@unrs/resolver-binding-darwin-arm64@1.6.1':
    optional: true

  '@unrs/resolver-binding-darwin-x64@1.6.1':
    optional: true

  '@unrs/resolver-binding-freebsd-x64@1.6.1':
    optional: true

  '@unrs/resolver-binding-linux-arm-gnueabihf@1.6.1':
    optional: true

  '@unrs/resolver-binding-linux-arm-musleabihf@1.6.1':
    optional: true

  '@unrs/resolver-binding-linux-arm64-gnu@1.6.1':
    optional: true

  '@unrs/resolver-binding-linux-arm64-musl@1.6.1':
    optional: true

  '@unrs/resolver-binding-linux-ppc64-gnu@1.6.1':
    optional: true

  '@unrs/resolver-binding-linux-riscv64-gnu@1.6.1':
    optional: true

  '@unrs/resolver-binding-linux-s390x-gnu@1.6.1':
    optional: true

  '@unrs/resolver-binding-linux-x64-gnu@1.6.1':
    optional: true

  '@unrs/resolver-binding-linux-x64-musl@1.6.1':
    optional: true

  '@unrs/resolver-binding-wasm32-wasi@1.6.1':
    dependencies:
      '@napi-rs/wasm-runtime': 0.2.9
    optional: true

  '@unrs/resolver-binding-win32-arm64-msvc@1.6.1':
    optional: true

  '@unrs/resolver-binding-win32-ia32-msvc@1.6.1':
    optional: true

  '@unrs/resolver-binding-win32-x64-msvc@1.6.1':
    optional: true

  '@vitejs/longfilename-aaaaaaaaaaaaaaaaaaaaaaaaaaaaaaaaaaaaaaaaaaaaaaaaaaaaaaaaaaaaaaaaaaaaaaaaaaaaaaaaaaaaaaaaaaaaaaaaaaaaaaaaaaaaaaaaaaaaaaaaaaaaaaaaaaaaaaaaaaaaaaaaaaaaaaaaaaaaaaaaaaaaaaaaaaaaaaaaaaaaaaaaaaaa@file:playground/optimize-deps/longfilename': {}

  '@vitejs/plugin-vue@5.2.1(vite@packages+vite)(vue@3.5.13(typescript@5.7.3))':
    dependencies:
      vite: link:packages/vite
      vue: 3.5.13(typescript@5.7.3)

  '@vitejs/release-scripts@1.5.0':
    dependencies:
      execa: 8.0.1
      mri: 1.2.0
      picocolors: 1.1.1
      prompts: 2.4.2
      publint: 0.3.5
      semver: 7.7.1

  '@vitejs/test-added-in-entries@file:playground/optimize-deps/added-in-entries': {}

  '@vitejs/test-alias-original@file:playground/ssr-alias/alias-original': {}

  '@vitejs/test-aliased-module@file:playground/alias/dir/module': {}

  '@vitejs/test-browser-exports@file:playground/ssr-webworker/browser-exports': {}

  '@vitejs/test-commonjs-dep@file:playground/define/commonjs-dep': {}

  '@vitejs/test-css-js-dep@file:playground/css/css-js-dep': {}

  '@vitejs/test-css-lib@file:playground/ssr-deps/css-lib': {}

  '@vitejs/test-css-proxy-dep-nested@file:playground/css/css-proxy-dep-nested': {}

  '@vitejs/test-css-proxy-dep@file:playground/css/css-proxy-dep':
    dependencies:
      '@vitejs/test-css-proxy-dep-nested': file:playground/css/css-proxy-dep-nested

  '@vitejs/test-deep-import@file:playground/ssr-resolve/deep-import': {}

  '@vitejs/test-define-properties-exports@file:playground/ssr-deps/define-properties-exports': {}

  '@vitejs/test-define-property-exports@file:playground/ssr-deps/define-property-exports': {}

  '@vitejs/test-dep-a@file:playground/preload/dep-a': {}

  '@vitejs/test-dep-alias-using-absolute-path@file:playground/optimize-deps/dep-alias-using-absolute-path':
    dependencies:
      lodash: 4.17.21

  '@vitejs/test-dep-cjs-browser-field-bare@file:playground/optimize-deps/dep-cjs-browser-field-bare': {}

  '@vitejs/test-dep-cjs-compiled-from-cjs@file:playground/optimize-deps/dep-cjs-compiled-from-cjs': {}

  '@vitejs/test-dep-cjs-compiled-from-esm@file:playground/optimize-deps/dep-cjs-compiled-from-esm': {}

  '@vitejs/test-dep-cjs-external-package-omit-js-suffix@file:playground/optimize-deps/dep-cjs-external-package-omit-js-suffix': {}

  '@vitejs/test-dep-cjs-with-assets@file:playground/optimize-deps/dep-cjs-with-assets': {}

  '@vitejs/test-dep-conditions@file:packages/vite/src/node/__tests__/fixtures/test-dep-conditions': {}

  '@vitejs/test-dep-css-require@file:playground/optimize-deps/dep-css-require': {}

  '@vitejs/test-dep-esbuild-plugin-transform@file:playground/optimize-deps/dep-esbuild-plugin-transform': {}

  '@vitejs/test-dep-including-a@file:playground/preload/dep-including-a':
    dependencies:
      '@vitejs/test-dep-a': file:playground/preload/dep-a

  '@vitejs/test-dep-incompatible@file:playground/optimize-deps/dep-incompatible': {}

  '@vitejs/test-dep-no-discovery@file:playground/optimize-deps-no-discovery/dep-no-discovery': {}

  '@vitejs/test-dep-node-env@file:playground/optimize-deps/dep-node-env': {}

  '@vitejs/test-dep-non-optimized@file:playground/optimize-deps/dep-non-optimized': {}

  '@vitejs/test-dep-not-js@file:playground/optimize-deps/dep-not-js': {}

  '@vitejs/test-dep-optimize-exports-with-glob@file:playground/optimize-deps/dep-optimize-exports-with-glob': {}

  '@vitejs/test-dep-optimize-exports-with-root-glob@file:playground/optimize-deps/dep-optimize-exports-with-root-glob': {}

  '@vitejs/test-dep-optimize-with-glob@file:playground/optimize-deps/dep-optimize-with-glob': {}

  '@vitejs/test-dep-relative-to-main@file:playground/optimize-deps/dep-relative-to-main': {}

  '@vitejs/test-dep-self-reference-url-worker@file:playground/worker/dep-self-reference-url-worker': {}

  '@vitejs/test-dep-source-map-no-sources@file:playground/optimize-deps/dep-source-map-no-sources': {}

  '@vitejs/test-dep-that-imports@file:playground/external/dep-that-imports(typescript@5.7.3)':
    dependencies:
      slash3: slash@3.0.0
      slash5: slash@5.1.0
      vue: 3.5.13(typescript@5.7.3)
    transitivePeerDependencies:
      - typescript

  '@vitejs/test-dep-that-requires@file:playground/external/dep-that-requires(typescript@5.7.3)':
    dependencies:
      slash3: slash@3.0.0
      slash5: slash@5.1.0
      vue: 3.5.13(typescript@5.7.3)
    transitivePeerDependencies:
      - typescript

  '@vitejs/test-dep-to-optimize@file:playground/worker/dep-to-optimize': {}

  '@vitejs/test-dep-with-asset-ext1.pdf@file:playground/optimize-deps/dep-with-asset-ext/dep1': {}

  '@vitejs/test-dep-with-asset-ext2.pdf@file:playground/optimize-deps/dep-with-asset-ext/dep2':
    dependencies:
      '@vitejs/test-dep-with-asset-ext1.pdf': file:playground/optimize-deps/dep-with-asset-ext/dep1

  '@vitejs/test-dep-with-builtin-module-cjs@file:playground/optimize-deps/dep-with-builtin-module-cjs': {}

  '@vitejs/test-dep-with-builtin-module-esm@file:playground/optimize-deps/dep-with-builtin-module-esm': {}

  '@vitejs/test-dep-with-dynamic-import@file:playground/optimize-deps/dep-with-dynamic-import': {}

  '@vitejs/test-dep-with-optional-peer-dep-submodule@file:playground/optimize-deps/dep-with-optional-peer-dep-submodule': {}

  '@vitejs/test-dep-with-optional-peer-dep@file:playground/optimize-deps/dep-with-optional-peer-dep': {}

  '@vitejs/test-entries@file:playground/ssr-resolve/entries': {}

  '@vitejs/test-external-cjs@file:playground/ssr-noexternal/external-cjs': {}

  '@vitejs/test-external-entry@file:playground/ssr-deps/external-entry': {}

  '@vitejs/test-external-using-external-entry@file:playground/ssr-deps/external-using-external-entry':
    dependencies:
      external-entry: '@vitejs/test-external-entry@file:playground/ssr-deps/external-entry'

  '@vitejs/test-forwarded-export@file:playground/ssr-deps/forwarded-export':
    dependencies:
      object-assigned-exports: '@vitejs/test-object-assigned-exports@file:playground/ssr-deps/object-assigned-exports'

  '@vitejs/test-import-assertion-dep@file:playground/import-assertion/import-assertion-dep': {}

  '@vitejs/test-import-builtin@file:playground/ssr-deps/import-builtin-cjs': {}

  '@vitejs/test-import-meta-glob-pkg@file:playground/glob-import/import-meta-glob-pkg': {}

  '@vitejs/test-importee-pkg@file:playground/js-sourcemap/importee-pkg': {}

  '@vitejs/test-json-module@file:playground/json/json-module': {}

  '@vitejs/test-minify@file:playground/minify/dir/module': {}

  '@vitejs/test-missing-dep@file:playground/optimize-missing-deps/missing-dep':
    dependencies:
      '@vitejs/test-multi-entry-dep': file:playground/optimize-missing-deps/multi-entry-dep

  '@vitejs/test-module-condition@file:playground/ssr-deps/module-condition': {}

  '@vitejs/test-multi-entry-dep@file:playground/optimize-missing-deps/multi-entry-dep': {}

  '@vitejs/test-nested-exclude@file:playground/optimize-deps/nested-exclude':
    dependencies:
      '@vitejs/test-nested-include': file:playground/optimize-deps/nested-include

  '@vitejs/test-nested-exclude@file:playground/ssr-deps/nested-exclude':
    dependencies:
      '@vitejs/test-nested-include': file:playground/ssr-deps/nested-include

  '@vitejs/test-nested-external@file:playground/ssr-deps/nested-external': {}

  '@vitejs/test-nested-include@file:playground/optimize-deps/nested-include': {}

  '@vitejs/test-nested-include@file:playground/ssr-deps/nested-include': {}

  '@vitejs/test-no-external-cjs@file:playground/ssr-deps/no-external-cjs': {}

  '@vitejs/test-no-external-css@file:playground/ssr-deps/no-external-css': {}

  '@vitejs/test-object-assigned-exports@file:playground/ssr-deps/object-assigned-exports': {}

  '@vitejs/test-only-object-assigned-exports@file:playground/ssr-deps/only-object-assigned-exports': {}

  '@vitejs/test-optimized-with-nested-external@file:playground/ssr-deps/optimized-with-nested-external':
    dependencies:
      nested-external: '@vitejs/test-nested-external@file:playground/ssr-deps/nested-external'

  '@vitejs/test-pkg-exports@file:playground/ssr-deps/pkg-exports': {}

  '@vitejs/test-pkg@file:playground/dynamic-import/pkg': {}

  '@vitejs/test-primitive-export@file:playground/ssr-deps/primitive-export': {}

  '@vitejs/test-read-file-content@file:playground/ssr-deps/read-file-content': {}

  '@vitejs/test-require-absolute@file:playground/ssr-deps/require-absolute': {}

  '@vitejs/test-require-external-cjs@file:playground/ssr-noexternal/require-external-cjs':
    dependencies:
      '@vitejs/test-external-cjs': file:playground/ssr-noexternal/external-cjs

  '@vitejs/test-resolve-pkg-exports@file:playground/ssr-resolve/pkg-exports': {}

  '@vitejs/test-scss-proxy-dep-nested@file:playground/css/scss-proxy-dep-nested': {}

  '@vitejs/test-scss-proxy-dep@file:playground/css/scss-proxy-dep':
    dependencies:
      '@vitejs/test-scss-proxy-dep-nested': file:playground/css/scss-proxy-dep-nested

  '@vitejs/test-ssr-conditions-external@file:playground/ssr-conditions/external': {}

  '@vitejs/test-ssr-conditions-no-external@file:playground/ssr-conditions/no-external': {}

  '@vitejs/test-ts-transpiled-exports@file:playground/ssr-deps/ts-transpiled-exports': {}

  '@vitejs/test-worker-dep-cjs@file:playground/worker/dep-cjs': {}

  '@vitejs/test-worker-exports@file:playground/ssr-webworker/worker-exports': {}

  '@vitest/expect@3.1.1':
    dependencies:
      '@vitest/spy': 3.1.1
      '@vitest/utils': 3.1.1
      chai: 5.2.0
      tinyrainbow: 2.0.0

  '@vitest/mocker@3.1.1(vite@packages+vite)':
    dependencies:
      '@vitest/spy': 3.1.1
      estree-walker: 3.0.3
      magic-string: 0.30.17
    optionalDependencies:
      vite: link:packages/vite

  '@vitest/pretty-format@3.1.1':
    dependencies:
      tinyrainbow: 2.0.0

  '@vitest/runner@3.1.1':
    dependencies:
      '@vitest/utils': 3.1.1
      pathe: 2.0.3

  '@vitest/snapshot@3.1.1':
    dependencies:
      '@vitest/pretty-format': 3.1.1
      magic-string: 0.30.17
      pathe: 2.0.3

  '@vitest/spy@3.1.1':
    dependencies:
      tinyspy: 3.0.2

  '@vitest/utils@3.1.1':
    dependencies:
      '@vitest/pretty-format': 3.1.1
      loupe: 3.1.3
      tinyrainbow: 2.0.0

  '@volar/language-core@2.4.11':
    dependencies:
      '@volar/source-map': 2.4.11

  '@volar/source-map@2.4.11': {}

  '@vue/compiler-core@3.4.38':
    dependencies:
      '@babel/parser': 7.27.0
      '@vue/shared': 3.4.38
      entities: 4.5.0
      estree-walker: 2.0.2
      source-map-js: 1.2.1

  '@vue/compiler-core@3.5.13':
    dependencies:
      '@babel/parser': 7.27.0
      '@vue/shared': 3.5.13
      entities: 4.5.0
      estree-walker: 2.0.2
      source-map-js: 1.2.1

  '@vue/compiler-dom@3.4.38':
    dependencies:
      '@vue/compiler-core': 3.4.38
      '@vue/shared': 3.4.38

  '@vue/compiler-dom@3.5.13':
    dependencies:
      '@vue/compiler-core': 3.5.13
      '@vue/shared': 3.5.13

  '@vue/compiler-sfc@3.4.38':
    dependencies:
      '@babel/parser': 7.27.0
      '@vue/compiler-core': 3.4.38
      '@vue/compiler-dom': 3.4.38
      '@vue/compiler-ssr': 3.4.38
      '@vue/shared': 3.4.38
      estree-walker: 2.0.2
      magic-string: 0.30.17
      postcss: 8.5.3
      source-map-js: 1.2.1

  '@vue/compiler-sfc@3.5.13':
    dependencies:
      '@babel/parser': 7.27.0
      '@vue/compiler-core': 3.5.13
      '@vue/compiler-dom': 3.5.13
      '@vue/compiler-ssr': 3.5.13
      '@vue/shared': 3.5.13
      estree-walker: 2.0.2
      magic-string: 0.30.17
      postcss: 8.5.3
      source-map-js: 1.2.1

  '@vue/compiler-ssr@3.4.38':
    dependencies:
      '@vue/compiler-dom': 3.4.38
      '@vue/shared': 3.4.38

  '@vue/compiler-ssr@3.5.13':
    dependencies:
      '@vue/compiler-dom': 3.5.13
      '@vue/shared': 3.5.13

  '@vue/compiler-vue2@2.7.16':
    dependencies:
      de-indent: 1.0.2
      he: 1.2.0

  '@vue/devtools-api@6.6.4': {}

  '@vue/devtools-api@7.7.2':
    dependencies:
      '@vue/devtools-kit': 7.7.2

  '@vue/devtools-kit@7.7.2':
    dependencies:
      '@vue/devtools-shared': 7.7.2
      birpc: 0.2.19
      hookable: 5.5.3
      mitt: 3.0.1
      perfect-debounce: 1.0.0
      speakingurl: 14.0.1
      superjson: 2.2.2

  '@vue/devtools-shared@7.7.2':
    dependencies:
      rfdc: 1.4.1

  '@vue/language-core@2.1.10(typescript@5.7.3)':
    dependencies:
      '@volar/language-core': 2.4.11
      '@vue/compiler-dom': 3.5.13
      '@vue/compiler-vue2': 2.7.16
      '@vue/shared': 3.5.13
      alien-signals: 0.2.2
      minimatch: 9.0.5
      muggle-string: 0.4.1
      path-browserify: 1.0.1
    optionalDependencies:
      typescript: 5.7.3

  '@vue/reactivity@3.4.38':
    dependencies:
      '@vue/shared': 3.4.38

  '@vue/reactivity@3.5.13':
    dependencies:
      '@vue/shared': 3.5.13

  '@vue/runtime-core@3.4.38':
    dependencies:
      '@vue/reactivity': 3.4.38
      '@vue/shared': 3.4.38

  '@vue/runtime-core@3.5.13':
    dependencies:
      '@vue/reactivity': 3.5.13
      '@vue/shared': 3.5.13

  '@vue/runtime-dom@3.4.38':
    dependencies:
      '@vue/reactivity': 3.4.38
      '@vue/runtime-core': 3.4.38
      '@vue/shared': 3.4.38
      csstype: 3.1.3

  '@vue/runtime-dom@3.5.13':
    dependencies:
      '@vue/reactivity': 3.5.13
      '@vue/runtime-core': 3.5.13
      '@vue/shared': 3.5.13
      csstype: 3.1.3

  '@vue/server-renderer@3.4.38(vue@3.5.13(typescript@5.7.3))':
    dependencies:
      '@vue/compiler-ssr': 3.4.38
      '@vue/shared': 3.4.38
      vue: 3.5.13(typescript@5.7.3)

  '@vue/server-renderer@3.5.13(vue@3.5.13(typescript@5.7.3))':
    dependencies:
      '@vue/compiler-ssr': 3.5.13
      '@vue/shared': 3.5.13
      vue: 3.5.13(typescript@5.7.3)

  '@vue/shared@3.4.38': {}

  '@vue/shared@3.5.13': {}

  '@vueuse/core@12.7.0(typescript@5.7.3)':
    dependencies:
      '@types/web-bluetooth': 0.0.20
      '@vueuse/metadata': 12.7.0
      '@vueuse/shared': 12.7.0(typescript@5.7.3)
      vue: 3.5.13(typescript@5.7.3)
    transitivePeerDependencies:
      - typescript

  '@vueuse/integrations@12.7.0(axios@1.8.4)(focus-trap@7.6.4)(typescript@5.7.3)':
    dependencies:
      '@vueuse/core': 12.7.0(typescript@5.7.3)
      '@vueuse/shared': 12.7.0(typescript@5.7.3)
      vue: 3.5.13(typescript@5.7.3)
    optionalDependencies:
      axios: 1.8.4
      focus-trap: 7.6.4
    transitivePeerDependencies:
      - typescript

  '@vueuse/metadata@12.7.0': {}

  '@vueuse/shared@12.7.0(typescript@5.7.3)':
    dependencies:
      vue: 3.5.13(typescript@5.7.3)
    transitivePeerDependencies:
      - typescript

  accepts@2.0.0:
    dependencies:
      mime-types: 3.0.0
      negotiator: 1.0.0

  acorn-jsx@5.3.2(acorn@8.14.1):
    dependencies:
      acorn: 8.14.1

  acorn-walk@8.3.2: {}

  acorn@7.4.1: {}

  acorn@8.14.0: {}

  acorn@8.14.1: {}

  add-stream@1.0.0: {}

  ajv@6.12.6:
    dependencies:
      fast-deep-equal: 3.1.3
      fast-json-stable-stringify: 2.1.0
      json-schema-traverse: 0.4.1
      uri-js: 4.4.1

  algoliasearch@5.20.3:
    dependencies:
      '@algolia/client-abtesting': 5.20.3
      '@algolia/client-analytics': 5.20.3
      '@algolia/client-common': 5.20.3
      '@algolia/client-insights': 5.20.3
      '@algolia/client-personalization': 5.20.3
      '@algolia/client-query-suggestions': 5.20.3
      '@algolia/client-search': 5.20.3
      '@algolia/ingestion': 1.20.3
      '@algolia/monitoring': 1.20.3
      '@algolia/recommend': 5.20.3
      '@algolia/requester-browser-xhr': 5.20.3
      '@algolia/requester-fetch': 5.20.3
      '@algolia/requester-node-http': 5.20.3

  alien-signals@0.2.2: {}

  ansi-escapes@7.0.0:
    dependencies:
      environment: 1.1.0

  ansi-regex@5.0.1: {}

  ansi-regex@6.1.0: {}

  ansi-styles@4.3.0:
    dependencies:
      color-convert: 2.0.1

  ansi-styles@6.2.1: {}

  any-promise@1.3.0: {}

  anymatch@3.1.3:
    dependencies:
      normalize-path: 3.0.0
      picomatch: 2.3.1

  arg@5.0.2: {}

  argparse@1.0.10:
    dependencies:
      sprintf-js: 1.0.3

  argparse@2.0.1: {}

  array-find-index@1.0.2: {}

  array-ify@1.0.0: {}

  artichokie@0.3.1: {}

  as-table@1.0.55:
    dependencies:
      printable-characters: 1.0.42

  asap@2.0.6: {}

  assert-never@1.4.0: {}

  assertion-error@2.0.1: {}

  astring@1.9.0: {}

  asynckit@0.4.0: {}

  autoprefixer@10.4.21(postcss@8.5.3):
    dependencies:
      browserslist: 4.24.4
      caniuse-lite: 1.0.30001703
      fraction.js: 4.3.7
      normalize-range: 0.1.2
      picocolors: 1.1.1
      postcss: 8.5.3
      postcss-value-parser: 4.2.0

  axios@1.8.4:
    dependencies:
      follow-redirects: 1.15.9(debug@4.4.0)
      form-data: 4.0.2
      proxy-from-env: 1.1.0
    transitivePeerDependencies:
      - debug

  babel-plugin-polyfill-corejs2@0.4.12(@babel/core@7.26.10):
    dependencies:
      '@babel/compat-data': 7.26.8
      '@babel/core': 7.26.10
      '@babel/helper-define-polyfill-provider': 0.6.3(@babel/core@7.26.10)
      semver: 6.3.1
    transitivePeerDependencies:
      - supports-color

  babel-plugin-polyfill-corejs3@0.11.1(@babel/core@7.26.10):
    dependencies:
      '@babel/core': 7.26.10
      '@babel/helper-define-polyfill-provider': 0.6.3(@babel/core@7.26.10)
      core-js-compat: 3.40.0
    transitivePeerDependencies:
      - supports-color

  babel-plugin-polyfill-regenerator@0.6.3(@babel/core@7.26.10):
    dependencies:
      '@babel/core': 7.26.10
      '@babel/helper-define-polyfill-provider': 0.6.3(@babel/core@7.26.10)
    transitivePeerDependencies:
      - supports-color

  babel-walk@3.0.0-canary-5:
    dependencies:
      '@babel/types': 7.26.10

  bail@2.0.2: {}

  balanced-match@1.0.2: {}

  bignumber.js@9.3.0: {}

  binary-extensions@2.3.0: {}

  birpc@0.2.19: {}

  body-parser@2.2.0:
    dependencies:
      bytes: 3.1.2
      content-type: 1.0.5
      debug: 4.4.0
      http-errors: 2.0.0
      iconv-lite: 0.6.3
      on-finished: 2.4.1
      qs: 6.14.0
      raw-body: 3.0.0
      type-is: 2.0.1
    transitivePeerDependencies:
      - supports-color

  boolbase@1.0.0: {}

  brace-expansion@1.1.11:
    dependencies:
      balanced-match: 1.0.2
      concat-map: 0.0.1

  brace-expansion@2.0.1:
    dependencies:
      balanced-match: 1.0.2

  braces@3.0.3:
    dependencies:
      fill-range: 7.1.1

  browserslist-to-esbuild@2.1.1(browserslist@4.24.4):
    dependencies:
      browserslist: 4.24.4
      meow: 13.2.0

  browserslist@4.24.4:
    dependencies:
      caniuse-lite: 1.0.30001700
      electron-to-chromium: 1.5.102
      node-releases: 2.0.19
      update-browserslist-db: 1.1.2(browserslist@4.24.4)

  buffer-builder@0.2.0: {}

  buffer-from@1.1.2: {}

  bundle-name@4.1.0:
    dependencies:
      run-applescript: 7.0.0

  byte-size@9.0.1: {}

  bytes@3.1.2: {}

  cac@6.7.14: {}

  call-bind-apply-helpers@1.0.2:
    dependencies:
      es-errors: 1.3.0
      function-bind: 1.1.2

  call-bound@1.0.3:
    dependencies:
      call-bind-apply-helpers: 1.0.2
      get-intrinsic: 1.2.7

  callsites@3.1.0: {}

  camelcase-css@2.0.1: {}

  caniuse-api@3.0.0:
    dependencies:
      browserslist: 4.24.4
      caniuse-lite: 1.0.30001700
      lodash.memoize: 4.1.2
      lodash.uniq: 4.5.0

  caniuse-lite@1.0.30001700: {}

  caniuse-lite@1.0.30001703: {}

  ccount@2.0.1: {}

  chai@5.2.0:
    dependencies:
      assertion-error: 2.0.1
      check-error: 2.1.1
      deep-eql: 5.0.2
      loupe: 3.1.3
      pathval: 2.0.0

  chalk@4.1.2:
    dependencies:
      ansi-styles: 4.3.0
      supports-color: 7.2.0

  chalk@5.4.1: {}

  character-entities-html4@2.1.0: {}

  character-entities-legacy@3.0.0: {}

  character-entities@2.0.2: {}

  character-parser@2.2.0:
    dependencies:
      is-regex: 1.2.1

  check-error@2.1.1: {}

  chokidar@3.6.0(patch_hash=8a4f9e2b397e6034b91a0508faae3cecb97f222313faa129d7cb0eb71e9d0e84):
    dependencies:
      anymatch: 3.1.3
      braces: 3.0.3
      glob-parent: 5.1.2
      is-binary-path: 2.1.0
      is-glob: 4.0.3
      normalize-path: 3.0.0
      readdirp: 3.6.0
    optionalDependencies:
      fsevents: 2.3.3

  chokidar@4.0.3:
    dependencies:
      readdirp: 4.1.2

  citty@0.1.6:
    dependencies:
      consola: 3.4.0

  cli-cursor@5.0.0:
    dependencies:
      restore-cursor: 5.1.0

  cli-truncate@4.0.0:
    dependencies:
      slice-ansi: 5.0.0
      string-width: 7.2.0

  clipboard@2.0.11:
    dependencies:
      good-listener: 1.2.2
      select: 1.1.2
      tiny-emitter: 2.1.0

  cliui@8.0.1:
    dependencies:
      string-width: 4.2.3
      strip-ansi: 6.0.1
      wrap-ansi: 7.0.0

  color-convert@2.0.1:
    dependencies:
      color-name: 1.1.4

  color-name@1.1.4: {}

  colord@2.9.3: {}

  colorette@2.0.20: {}

  colorjs.io@0.5.2: {}

  combined-stream@1.0.8:
    dependencies:
      delayed-stream: 1.0.0

  comma-separated-tokens@2.0.3: {}

  commander@13.1.0: {}

  commander@2.20.3: {}

  commander@4.1.1: {}

  commander@7.2.0: {}

  comment-parser@1.4.1: {}

  commenting@1.1.0: {}

  commondir@1.0.1: {}

  compare-func@2.0.0:
    dependencies:
      array-ify: 1.0.0
      dot-prop: 5.3.0

  concat-map@0.0.1: {}

  confbox@0.1.8: {}

  connect@3.7.0:
    dependencies:
      debug: 2.6.9
      finalhandler: 1.1.2
      parseurl: 1.3.3
      utils-merge: 1.0.1
    transitivePeerDependencies:
      - supports-color

  consola@3.4.0: {}

  constantinople@4.0.1:
    dependencies:
      '@babel/parser': 7.27.0
      '@babel/types': 7.26.9

  content-disposition@1.0.0:
    dependencies:
      safe-buffer: 5.2.1

  content-type@1.0.5: {}

  conventional-changelog-angular@8.0.0:
    dependencies:
      compare-func: 2.0.0

  conventional-changelog-atom@5.0.0: {}

  conventional-changelog-cli@5.0.0(conventional-commits-filter@5.0.0):
    dependencies:
      add-stream: 1.0.0
      conventional-changelog: 6.0.0(conventional-commits-filter@5.0.0)
      meow: 13.2.0
      tempfile: 5.0.0
    transitivePeerDependencies:
      - conventional-commits-filter

  conventional-changelog-codemirror@5.0.0: {}

  conventional-changelog-conventionalcommits@8.0.0:
    dependencies:
      compare-func: 2.0.0

  conventional-changelog-core@8.0.0(conventional-commits-filter@5.0.0):
    dependencies:
      '@hutson/parse-repository-url': 5.0.0
      add-stream: 1.0.0
      conventional-changelog-writer: 8.0.1
      conventional-commits-parser: 6.1.0
      git-raw-commits: 5.0.0(conventional-commits-filter@5.0.0)(conventional-commits-parser@6.1.0)
      git-semver-tags: 8.0.0(conventional-commits-filter@5.0.0)(conventional-commits-parser@6.1.0)
      hosted-git-info: 7.0.2
      normalize-package-data: 6.0.2
      read-package-up: 11.0.0
      read-pkg: 9.0.1
    transitivePeerDependencies:
      - conventional-commits-filter

  conventional-changelog-ember@5.0.0: {}

  conventional-changelog-eslint@6.0.0: {}

  conventional-changelog-express@5.0.0: {}

  conventional-changelog-jquery@6.0.0: {}

  conventional-changelog-jshint@5.0.0:
    dependencies:
      compare-func: 2.0.0

  conventional-changelog-preset-loader@5.0.0: {}

  conventional-changelog-writer@8.0.1:
    dependencies:
      conventional-commits-filter: 5.0.0
      handlebars: 4.7.8
      meow: 13.2.0
      semver: 7.7.1

  conventional-changelog@6.0.0(conventional-commits-filter@5.0.0):
    dependencies:
      conventional-changelog-angular: 8.0.0
      conventional-changelog-atom: 5.0.0
      conventional-changelog-codemirror: 5.0.0
      conventional-changelog-conventionalcommits: 8.0.0
      conventional-changelog-core: 8.0.0(conventional-commits-filter@5.0.0)
      conventional-changelog-ember: 5.0.0
      conventional-changelog-eslint: 6.0.0
      conventional-changelog-express: 5.0.0
      conventional-changelog-jquery: 6.0.0
      conventional-changelog-jshint: 5.0.0
      conventional-changelog-preset-loader: 5.0.0
    transitivePeerDependencies:
      - conventional-commits-filter

  conventional-commits-filter@5.0.0: {}

  conventional-commits-parser@6.1.0:
    dependencies:
      meow: 13.2.0

  convert-source-map@2.0.0: {}

  cookie-signature@1.2.2: {}

  cookie@0.7.1: {}

  copy-anything@2.0.6:
    dependencies:
      is-what: 3.14.1

  copy-anything@3.0.5:
    dependencies:
      is-what: 4.1.16

  core-js-compat@3.40.0:
    dependencies:
      browserslist: 4.24.4

  core-js@3.41.0: {}

  cors@2.8.5:
    dependencies:
      object-assign: 4.1.1
      vary: 1.1.2

  cross-spawn@7.0.6:
    dependencies:
      path-key: 3.1.1
      shebang-command: 2.0.0
      which: 2.0.2

  css-color-names@1.0.1: {}

  css-declaration-sorter@7.2.0(postcss@8.5.3):
    dependencies:
      postcss: 8.5.3

  css-select@5.1.0:
    dependencies:
      boolbase: 1.0.0
      css-what: 6.1.0
      domhandler: 5.0.3
      domutils: 3.2.2
      nth-check: 2.1.1

  css-tree@2.2.1:
    dependencies:
      mdn-data: 2.0.28
      source-map-js: 1.2.1

  css-tree@2.3.1:
    dependencies:
      mdn-data: 2.0.30
      source-map-js: 1.2.1

  css-what@6.1.0: {}

  cssesc@3.0.0: {}

  cssnano-preset-default@7.0.6(postcss@8.5.3):
    dependencies:
      browserslist: 4.24.4
      css-declaration-sorter: 7.2.0(postcss@8.5.3)
      cssnano-utils: 5.0.0(postcss@8.5.3)
      postcss: 8.5.3
      postcss-calc: 10.1.1(postcss@8.5.3)
      postcss-colormin: 7.0.2(postcss@8.5.3)
      postcss-convert-values: 7.0.4(postcss@8.5.3)
      postcss-discard-comments: 7.0.3(postcss@8.5.3)
      postcss-discard-duplicates: 7.0.1(postcss@8.5.3)
      postcss-discard-empty: 7.0.0(postcss@8.5.3)
      postcss-discard-overridden: 7.0.0(postcss@8.5.3)
      postcss-merge-longhand: 7.0.4(postcss@8.5.3)
      postcss-merge-rules: 7.0.4(postcss@8.5.3)
      postcss-minify-font-values: 7.0.0(postcss@8.5.3)
      postcss-minify-gradients: 7.0.0(postcss@8.5.3)
      postcss-minify-params: 7.0.2(postcss@8.5.3)
      postcss-minify-selectors: 7.0.4(postcss@8.5.3)
      postcss-normalize-charset: 7.0.0(postcss@8.5.3)
      postcss-normalize-display-values: 7.0.0(postcss@8.5.3)
      postcss-normalize-positions: 7.0.0(postcss@8.5.3)
      postcss-normalize-repeat-style: 7.0.0(postcss@8.5.3)
      postcss-normalize-string: 7.0.0(postcss@8.5.3)
      postcss-normalize-timing-functions: 7.0.0(postcss@8.5.3)
      postcss-normalize-unicode: 7.0.2(postcss@8.5.3)
      postcss-normalize-url: 7.0.0(postcss@8.5.3)
      postcss-normalize-whitespace: 7.0.0(postcss@8.5.3)
      postcss-ordered-values: 7.0.1(postcss@8.5.3)
      postcss-reduce-initial: 7.0.2(postcss@8.5.3)
      postcss-reduce-transforms: 7.0.0(postcss@8.5.3)
      postcss-svgo: 7.0.1(postcss@8.5.3)
      postcss-unique-selectors: 7.0.3(postcss@8.5.3)

  cssnano-utils@5.0.0(postcss@8.5.3):
    dependencies:
      postcss: 8.5.3

  cssnano@7.0.6(postcss@8.5.3):
    dependencies:
      cssnano-preset-default: 7.0.6(postcss@8.5.3)
      lilconfig: 3.1.3
      postcss: 8.5.3

  csso@5.0.5:
    dependencies:
      css-tree: 2.2.1

  csstype@3.1.3: {}

  d@1.0.2:
    dependencies:
      es5-ext: 0.10.64
      type: 2.7.3

  data-uri-to-buffer@2.0.2: {}

  de-indent@1.0.2: {}

  debug@2.6.9:
    dependencies:
      ms: 2.0.0

  debug@3.2.7:
    dependencies:
      ms: 2.1.3

  debug@4.4.0:
    dependencies:
      ms: 2.1.3

  decode-named-character-reference@1.0.2:
    dependencies:
      character-entities: 2.0.2

  deep-eql@5.0.2: {}

  deep-is@0.1.4: {}

  deepmerge@4.3.1: {}

  default-browser-id@5.0.0: {}

  default-browser@5.2.1:
    dependencies:
      bundle-name: 4.1.0
      default-browser-id: 5.0.0

  define-lazy-prop@3.0.0: {}

  defu@6.1.4: {}

  delayed-stream@1.0.0: {}

  delegate@3.2.0: {}

  depd@2.0.0: {}

  dequal@2.0.3: {}

  destroy@1.2.0: {}

  detect-libc@1.0.3:
    optional: true

  detect-libc@2.0.3: {}

  devlop@1.1.0:
    dependencies:
      dequal: 2.0.3

  didyoumean@1.2.2: {}

  dlv@1.1.3: {}

  doctrine@3.0.0:
    dependencies:
      esutils: 2.0.3

  doctypes@1.1.0: {}

  dom-serializer@2.0.0:
    dependencies:
      domelementtype: 2.3.0
      domhandler: 5.0.3
      entities: 4.5.0

  domelementtype@2.3.0: {}

  domhandler@5.0.3:
    dependencies:
      domelementtype: 2.3.0

  domutils@3.2.2:
    dependencies:
      dom-serializer: 2.0.0
      domelementtype: 2.3.0
      domhandler: 5.0.3

  dot-prop@5.3.0:
    dependencies:
      is-obj: 2.0.0

  dotenv-expand@12.0.2(patch_hash=49330a663821151418e003e822a82a6a61d2f0f8a6e3cab00c1c94815a112889):
    dependencies:
      dotenv: 16.5.0

  dotenv@16.5.0: {}

  dunder-proto@1.0.1:
    dependencies:
      call-bind-apply-helpers: 1.0.2
      es-errors: 1.3.0
      gopd: 1.2.0

  eastasianwidth@0.2.0: {}

  ee-first@1.1.1: {}

  electron-to-chromium@1.5.102: {}

  emoji-regex-xs@1.0.0: {}

  emoji-regex@10.4.0: {}

  emoji-regex@8.0.0: {}

  emoji-regex@9.2.2: {}

  encodeurl@1.0.2: {}

  encodeurl@2.0.0: {}

  enhanced-resolve@5.18.1:
    dependencies:
      graceful-fs: 4.2.11
      tapable: 2.2.1

  entities@4.5.0: {}

  environment@1.1.0: {}

  errno@0.1.8:
    dependencies:
      prr: 1.0.1
    optional: true

  es-define-property@1.0.1: {}

  es-errors@1.3.0: {}

  es-module-lexer@1.6.0: {}

  es-object-atoms@1.1.1:
    dependencies:
      es-errors: 1.3.0

  es-set-tostringtag@2.1.0:
    dependencies:
      es-errors: 1.3.0
      get-intrinsic: 1.2.7
      has-tostringtag: 1.0.2
      hasown: 2.0.2

  es5-ext@0.10.64:
    dependencies:
      es6-iterator: 2.0.3
      es6-symbol: 3.1.4
      esniff: 2.0.1
      next-tick: 1.1.0

  es6-iterator@2.0.3:
    dependencies:
      d: 1.0.2
      es5-ext: 0.10.64
      es6-symbol: 3.1.4

  es6-symbol@3.1.4:
    dependencies:
      d: 1.0.2
      ext: 1.7.0

  esbuild@0.24.2:
    optionalDependencies:
      '@esbuild/aix-ppc64': 0.24.2
      '@esbuild/android-arm': 0.24.2
      '@esbuild/android-arm64': 0.24.2
      '@esbuild/android-x64': 0.24.2
      '@esbuild/darwin-arm64': 0.24.2
      '@esbuild/darwin-x64': 0.24.2
      '@esbuild/freebsd-arm64': 0.24.2
      '@esbuild/freebsd-x64': 0.24.2
      '@esbuild/linux-arm': 0.24.2
      '@esbuild/linux-arm64': 0.24.2
      '@esbuild/linux-ia32': 0.24.2
      '@esbuild/linux-loong64': 0.24.2
      '@esbuild/linux-mips64el': 0.24.2
      '@esbuild/linux-ppc64': 0.24.2
      '@esbuild/linux-riscv64': 0.24.2
      '@esbuild/linux-s390x': 0.24.2
      '@esbuild/linux-x64': 0.24.2
      '@esbuild/netbsd-arm64': 0.24.2
      '@esbuild/netbsd-x64': 0.24.2
      '@esbuild/openbsd-arm64': 0.24.2
      '@esbuild/openbsd-x64': 0.24.2
      '@esbuild/sunos-x64': 0.24.2
      '@esbuild/win32-arm64': 0.24.2
      '@esbuild/win32-ia32': 0.24.2
      '@esbuild/win32-x64': 0.24.2

  esbuild@0.25.0:
    optionalDependencies:
      '@esbuild/aix-ppc64': 0.25.0
      '@esbuild/android-arm': 0.25.0
      '@esbuild/android-arm64': 0.25.0
      '@esbuild/android-x64': 0.25.0
      '@esbuild/darwin-arm64': 0.25.0
      '@esbuild/darwin-x64': 0.25.0
      '@esbuild/freebsd-arm64': 0.25.0
      '@esbuild/freebsd-x64': 0.25.0
      '@esbuild/linux-arm': 0.25.0
      '@esbuild/linux-arm64': 0.25.0
      '@esbuild/linux-ia32': 0.25.0
      '@esbuild/linux-loong64': 0.25.0
      '@esbuild/linux-mips64el': 0.25.0
      '@esbuild/linux-ppc64': 0.25.0
      '@esbuild/linux-riscv64': 0.25.0
      '@esbuild/linux-s390x': 0.25.0
      '@esbuild/linux-x64': 0.25.0
      '@esbuild/netbsd-arm64': 0.25.0
      '@esbuild/netbsd-x64': 0.25.0
      '@esbuild/openbsd-arm64': 0.25.0
      '@esbuild/openbsd-x64': 0.25.0
      '@esbuild/sunos-x64': 0.25.0
      '@esbuild/win32-arm64': 0.25.0
      '@esbuild/win32-ia32': 0.25.0
      '@esbuild/win32-x64': 0.25.0

  escalade@3.2.0: {}

  escape-html@1.0.3: {}

  escape-string-regexp@4.0.0: {}

  escape-string-regexp@5.0.0: {}

  eslint-compat-utils@0.5.1(eslint@9.25.0(jiti@2.4.2)):
    dependencies:
      eslint: 9.25.0(jiti@2.4.2)
      semver: 7.7.1

  eslint-import-resolver-node@0.3.9:
    dependencies:
      debug: 3.2.7
      is-core-module: 2.16.1
      resolve: 1.22.10
    transitivePeerDependencies:
      - supports-color

  eslint-plugin-es-x@7.8.0(eslint@9.25.0(jiti@2.4.2)):
    dependencies:
      '@eslint-community/eslint-utils': 4.6.1(eslint@9.25.0(jiti@2.4.2))
      '@eslint-community/regexpp': 4.12.1
      eslint: 9.25.0(jiti@2.4.2)
      eslint-compat-utils: 0.5.1(eslint@9.25.0(jiti@2.4.2))

  eslint-plugin-import-x@4.10.6(eslint@9.25.0(jiti@2.4.2))(typescript@5.7.3):
    dependencies:
      '@pkgr/core': 0.2.4
      '@types/doctrine': 0.0.9
      '@typescript-eslint/utils': 8.30.1(eslint@9.25.0(jiti@2.4.2))(typescript@5.7.3)
      debug: 4.4.0
      doctrine: 3.0.0
      eslint: 9.25.0(jiti@2.4.2)
      eslint-import-resolver-node: 0.3.9
      get-tsconfig: 4.10.0
      is-glob: 4.0.3
      minimatch: 10.0.1
      semver: 7.7.1
      stable-hash: 0.0.5
      tslib: 2.8.1
      unrs-resolver: 1.6.1
    transitivePeerDependencies:
      - supports-color
      - typescript

  eslint-plugin-n@17.17.0(eslint@9.25.0(jiti@2.4.2)):
    dependencies:
      '@eslint-community/eslint-utils': 4.6.1(eslint@9.25.0(jiti@2.4.2))
      enhanced-resolve: 5.18.1
      eslint: 9.25.0(jiti@2.4.2)
      eslint-plugin-es-x: 7.8.0(eslint@9.25.0(jiti@2.4.2))
      get-tsconfig: 4.10.0
      globals: 15.15.0
      ignore: 5.3.2
      minimatch: 9.0.5
      semver: 7.7.1

  eslint-plugin-regexp@2.7.0(eslint@9.25.0(jiti@2.4.2)):
    dependencies:
      '@eslint-community/eslint-utils': 4.4.1(eslint@9.25.0(jiti@2.4.2))
      '@eslint-community/regexpp': 4.12.1
      comment-parser: 1.4.1
      eslint: 9.25.0(jiti@2.4.2)
      jsdoc-type-pratt-parser: 4.1.0
      refa: 0.12.1
      regexp-ast-analysis: 0.7.1
      scslre: 0.3.0

  eslint-scope@8.3.0:
    dependencies:
      esrecurse: 4.3.0
      estraverse: 5.3.0

  eslint-visitor-keys@3.4.3: {}

  eslint-visitor-keys@4.2.0: {}

  eslint@9.25.0(jiti@2.4.2):
    dependencies:
      '@eslint-community/eslint-utils': 4.6.1(eslint@9.25.0(jiti@2.4.2))
      '@eslint-community/regexpp': 4.12.1
      '@eslint/config-array': 0.20.0
      '@eslint/config-helpers': 0.2.1
      '@eslint/core': 0.13.0
      '@eslint/eslintrc': 3.3.1
      '@eslint/js': 9.25.0
      '@eslint/plugin-kit': 0.2.8
      '@humanfs/node': 0.16.6
      '@humanwhocodes/module-importer': 1.0.1
      '@humanwhocodes/retry': 0.4.2
      '@types/estree': 1.0.7
      '@types/json-schema': 7.0.15
      ajv: 6.12.6
      chalk: 4.1.2
      cross-spawn: 7.0.6
      debug: 4.4.0
      escape-string-regexp: 4.0.0
      eslint-scope: 8.3.0
      eslint-visitor-keys: 4.2.0
      espree: 10.3.0
      esquery: 1.6.0
      esutils: 2.0.3
      fast-deep-equal: 3.1.3
      file-entry-cache: 8.0.0
      find-up: 5.0.0
      glob-parent: 6.0.2
      ignore: 5.3.2
      imurmurhash: 0.1.4
      is-glob: 4.0.3
      json-stable-stringify-without-jsonify: 1.0.1
      lodash.merge: 4.6.2
      minimatch: 3.1.2
      natural-compare: 1.4.0
      optionator: 0.9.4
    optionalDependencies:
      jiti: 2.4.2
    transitivePeerDependencies:
      - supports-color

  esniff@2.0.1:
    dependencies:
      d: 1.0.2
      es5-ext: 0.10.64
      event-emitter: 0.3.5
      type: 2.7.3

  espree@10.3.0:
    dependencies:
      acorn: 8.14.1
      acorn-jsx: 5.3.2(acorn@8.14.1)
      eslint-visitor-keys: 4.2.0

  esprima@4.0.1: {}

  esquery@1.6.0:
    dependencies:
      estraverse: 5.3.0

  esrecurse@4.3.0:
    dependencies:
      estraverse: 5.3.0

  estraverse@5.3.0: {}

  estree-walker@2.0.2: {}

  estree-walker@3.0.3:
    dependencies:
      '@types/estree': 1.0.6

  esutils@2.0.3: {}

  etag@1.8.1: {}

  event-emitter@0.3.5:
    dependencies:
      d: 1.0.2
      es5-ext: 0.10.64

  eventemitter3@4.0.7: {}

  eventemitter3@5.0.1: {}

  execa@8.0.1:
    dependencies:
      cross-spawn: 7.0.6
      get-stream: 8.0.1
      human-signals: 5.0.0
      is-stream: 3.0.0
      merge-stream: 2.0.0
      npm-run-path: 5.3.0
      onetime: 6.0.0
      signal-exit: 4.1.0
      strip-final-newline: 3.0.0

  execa@9.5.2:
    dependencies:
      '@sindresorhus/merge-streams': 4.0.0
      cross-spawn: 7.0.6
      figures: 6.1.0
      get-stream: 9.0.1
      human-signals: 8.0.0
      is-plain-obj: 4.1.0
      is-stream: 4.0.1
      npm-run-path: 6.0.0
      pretty-ms: 9.2.0
      signal-exit: 4.1.0
      strip-final-newline: 4.0.0
      yoctocolors: 2.1.1

  exit-hook@2.2.1: {}

  expect-type@1.2.1: {}

  express@5.1.0:
    dependencies:
      accepts: 2.0.0
      body-parser: 2.2.0
      content-disposition: 1.0.0
      content-type: 1.0.5
      cookie: 0.7.1
      cookie-signature: 1.2.2
      debug: 4.4.0
      encodeurl: 2.0.0
      escape-html: 1.0.3
      etag: 1.8.1
      finalhandler: 2.1.0
      fresh: 2.0.0
      http-errors: 2.0.0
      merge-descriptors: 2.0.0
      mime-types: 3.0.0
      on-finished: 2.4.1
      once: 1.4.0
      parseurl: 1.3.3
      proxy-addr: 2.0.7
      qs: 6.14.0
      range-parser: 1.2.1
      router: 2.2.0
      send: 1.1.0
      serve-static: 2.2.0
      statuses: 2.0.1
      type-is: 2.0.1
      vary: 1.1.2
    transitivePeerDependencies:
      - supports-color

  exsolve@1.0.1: {}

  ext@1.7.0:
    dependencies:
      type: 2.7.3

  extend-shallow@2.0.1:
    dependencies:
      is-extendable: 0.1.1

  extend@3.0.2: {}

  fast-deep-equal@3.1.3: {}

  fast-glob@3.3.3:
    dependencies:
      '@nodelib/fs.stat': 2.0.5
      '@nodelib/fs.walk': 1.2.8
      glob-parent: 5.1.2
      merge2: 1.4.1
      micromatch: 4.0.8

  fast-json-stable-stringify@2.1.0: {}

  fast-levenshtein@2.0.6: {}

  fastq@1.19.0:
    dependencies:
      reusify: 1.0.4

  fault@2.0.1:
    dependencies:
      format: 0.2.2

  fdir@6.4.4(picomatch@4.0.2):
    optionalDependencies:
      picomatch: 4.0.2

  feed@4.2.2:
    dependencies:
      xml-js: 1.6.11

  figures@6.1.0:
    dependencies:
      is-unicode-supported: 2.1.0

  file-entry-cache@8.0.0:
    dependencies:
      flat-cache: 4.0.1

  fill-range@7.1.1:
    dependencies:
      to-regex-range: 5.0.1

  finalhandler@1.1.2:
    dependencies:
      debug: 2.6.9
      encodeurl: 1.0.2
      escape-html: 1.0.3
      on-finished: 2.3.0
      parseurl: 1.3.3
      statuses: 1.5.0
      unpipe: 1.0.0
    transitivePeerDependencies:
      - supports-color

  finalhandler@2.1.0:
    dependencies:
      debug: 4.4.0
      encodeurl: 2.0.0
      escape-html: 1.0.3
      on-finished: 2.4.1
      parseurl: 1.3.3
      statuses: 2.0.1
    transitivePeerDependencies:
      - supports-color

  find-up-simple@1.0.0: {}

  find-up@5.0.0:
    dependencies:
      locate-path: 6.0.0
      path-exists: 4.0.0

  fix-dts-default-cjs-exports@1.0.0:
    dependencies:
      magic-string: 0.30.17
      mlly: 1.7.4
      rollup: 4.34.9

  flat-cache@4.0.1:
    dependencies:
      flatted: 3.3.3
      keyv: 4.5.4

  flatted@3.3.3: {}

  floating-vue@5.2.2(vue@3.5.13(typescript@5.7.3)):
    dependencies:
      '@floating-ui/dom': 1.1.1
      vue: 3.5.13(typescript@5.7.3)
      vue-resize: 2.0.0-alpha.1(vue@3.5.13(typescript@5.7.3))

  focus-trap@7.6.4:
    dependencies:
      tabbable: 6.2.0

  follow-redirects@1.15.9(debug@4.4.0):
    optionalDependencies:
      debug: 4.4.0

  foreground-child@3.3.0:
    dependencies:
      cross-spawn: 7.0.6
      signal-exit: 4.1.0

  form-data@4.0.2:
    dependencies:
      asynckit: 0.4.0
      combined-stream: 1.0.8
      es-set-tostringtag: 2.1.0
      mime-types: 2.1.35

  format@0.2.2: {}

  forwarded@0.2.0: {}

  fraction.js@4.3.7: {}

  fresh@0.5.2: {}

  fresh@2.0.0: {}

  fsevents@2.3.3:
    optional: true

  function-bind@1.1.2: {}

  generic-names@4.0.0:
    dependencies:
      loader-utils: 3.3.1

  gensync@1.0.0-beta.2: {}

  get-caller-file@2.0.5: {}

  get-east-asian-width@1.3.0: {}

  get-intrinsic@1.2.7:
    dependencies:
      call-bind-apply-helpers: 1.0.2
      es-define-property: 1.0.1
      es-errors: 1.3.0
      es-object-atoms: 1.1.1
      function-bind: 1.1.2
      get-proto: 1.0.1
      gopd: 1.2.0
      has-symbols: 1.1.0
      hasown: 2.0.2
      math-intrinsics: 1.1.0

  get-proto@1.0.1:
    dependencies:
      dunder-proto: 1.0.1
      es-object-atoms: 1.1.1

  get-source@2.0.12:
    dependencies:
      data-uri-to-buffer: 2.0.2
      source-map: 0.6.1

  get-stream@8.0.1: {}

  get-stream@9.0.1:
    dependencies:
      '@sec-ant/readable-stream': 0.4.1
      is-stream: 4.0.1

  get-them-args@1.3.2: {}

  get-tsconfig@4.10.0:
    dependencies:
      resolve-pkg-maps: 1.0.0

  git-raw-commits@5.0.0(conventional-commits-filter@5.0.0)(conventional-commits-parser@6.1.0):
    dependencies:
      '@conventional-changelog/git-client': 1.0.1(conventional-commits-filter@5.0.0)(conventional-commits-parser@6.1.0)
      meow: 13.2.0
    transitivePeerDependencies:
      - conventional-commits-filter
      - conventional-commits-parser

  git-semver-tags@8.0.0(conventional-commits-filter@5.0.0)(conventional-commits-parser@6.1.0):
    dependencies:
      '@conventional-changelog/git-client': 1.0.1(conventional-commits-filter@5.0.0)(conventional-commits-parser@6.1.0)
      meow: 13.2.0
    transitivePeerDependencies:
      - conventional-commits-filter
      - conventional-commits-parser

  glob-parent@5.1.2:
    dependencies:
      is-glob: 4.0.3

  glob-parent@6.0.2:
    dependencies:
      is-glob: 4.0.3

  glob-to-regexp@0.4.1: {}

  glob@10.4.5:
    dependencies:
      foreground-child: 3.3.0
      jackspeak: 3.4.3
      minimatch: 9.0.5
      minipass: 7.1.2
      package-json-from-dist: 1.0.1
      path-scurry: 1.11.1

  globals@11.12.0: {}

  globals@14.0.0: {}

  globals@15.15.0: {}

  globals@16.0.0: {}

  good-listener@1.2.2:
    dependencies:
      delegate: 3.2.0

  gopd@1.2.0: {}

  graceful-fs@4.2.11: {}

  graphemer@1.4.0: {}

  gray-matter@4.0.3:
    dependencies:
      js-yaml: 3.14.1
      kind-of: 6.0.3
      section-matter: 1.0.0
      strip-bom-string: 1.0.0

  gsap@3.12.7: {}

  handlebars@4.7.8:
    dependencies:
      minimist: 1.2.8
      neo-async: 2.6.2
      source-map: 0.6.1
      wordwrap: 1.0.0
    optionalDependencies:
      uglify-js: 3.19.3

  has-flag@4.0.0: {}

  has-symbols@1.1.0: {}

  has-tostringtag@1.0.2:
    dependencies:
      has-symbols: 1.1.0

  hasown@2.0.2:
    dependencies:
      function-bind: 1.1.2

  hast-util-to-html@9.0.5:
    dependencies:
      '@types/hast': 3.0.4
      '@types/unist': 3.0.3
      ccount: 2.0.1
      comma-separated-tokens: 2.0.3
      hast-util-whitespace: 3.0.0
      html-void-elements: 3.0.0
      mdast-util-to-hast: 13.2.0
      property-information: 7.0.0
      space-separated-tokens: 2.0.2
      stringify-entities: 4.0.4
      zwitch: 2.0.4

  hast-util-whitespace@3.0.0:
    dependencies:
      '@types/hast': 3.0.4

  he@1.2.0: {}

  hookable@5.5.3: {}

  hosted-git-info@7.0.2:
    dependencies:
      lru-cache: 10.4.3

  html-void-elements@3.0.0: {}

  http-errors@2.0.0:
    dependencies:
      depd: 2.0.0
      inherits: 2.0.4
      setprototypeof: 1.2.0
      statuses: 2.0.1
      toidentifier: 1.0.1

  http-proxy@1.18.1(patch_hash=8071c23044f455271f4d4074ae4c7b81beec17a03aefd158d5f4edd4ef751c11)(debug@4.4.0):
    dependencies:
      eventemitter3: 4.0.7
      follow-redirects: 1.15.9(debug@4.4.0)
      requires-port: 1.0.0
    transitivePeerDependencies:
      - debug

  human-signals@5.0.0: {}

  human-signals@8.0.0: {}

  iconv-lite@0.6.3:
    dependencies:
      safer-buffer: 2.1.2

  icss-utils@5.1.0(postcss@8.5.3):
    dependencies:
      postcss: 8.5.3

  ignore@5.3.2: {}

  image-size@0.5.5:
    optional: true

  immutable@5.0.3: {}

  import-fresh@3.3.1:
    dependencies:
      parent-module: 1.0.1
      resolve-from: 4.0.0

  imurmurhash@0.1.4: {}

  index-to-position@0.1.2: {}

  inherits@2.0.4: {}

  ipaddr.js@1.9.1: {}

  is-binary-path@2.1.0:
    dependencies:
      binary-extensions: 2.3.0

  is-core-module@2.16.1:
    dependencies:
      hasown: 2.0.2

  is-docker@3.0.0: {}

  is-expression@4.0.0:
    dependencies:
      acorn: 7.4.1
      object-assign: 4.1.1

  is-extendable@0.1.1: {}

  is-extglob@2.1.1: {}

  is-fullwidth-code-point@3.0.0: {}

  is-fullwidth-code-point@4.0.0: {}

  is-fullwidth-code-point@5.0.0:
    dependencies:
      get-east-asian-width: 1.3.0

  is-glob@4.0.3:
    dependencies:
      is-extglob: 2.1.1

  is-inside-container@1.0.0:
    dependencies:
      is-docker: 3.0.0

  is-module@1.0.0: {}

  is-number@7.0.0: {}

  is-obj@2.0.0: {}

  is-plain-obj@4.1.0: {}

  is-promise@2.2.2: {}

  is-promise@4.0.0: {}

  is-reference@1.2.1:
    dependencies:
      '@types/estree': 1.0.7

  is-reference@3.0.3:
    dependencies:
      '@types/estree': 1.0.7

  is-regex@1.2.1:
    dependencies:
      call-bound: 1.0.3
      gopd: 1.2.0
      has-tostringtag: 1.0.2
      hasown: 2.0.2

  is-stream@3.0.0: {}

  is-stream@4.0.1: {}

  is-unicode-supported@2.1.0: {}

  is-what@3.14.1: {}

  is-what@4.1.16: {}

  is-wsl@3.1.0:
    dependencies:
      is-inside-container: 1.0.0

  isexe@2.0.0: {}

  jackspeak@3.4.3:
    dependencies:
      '@isaacs/cliui': 8.0.2
    optionalDependencies:
      '@pkgjs/parseargs': 0.11.0

  jiti@1.21.7: {}

  jiti@2.4.2: {}

  js-stringify@1.0.2: {}

  js-tokens@4.0.0: {}

  js-tokens@9.0.1: {}

  js-yaml@3.14.1:
    dependencies:
      argparse: 1.0.10
      esprima: 4.0.1

  js-yaml@4.1.0:
    dependencies:
      argparse: 2.0.1

  jsdoc-type-pratt-parser@4.1.0: {}

  jsesc@3.0.2: {}

  jsesc@3.1.0: {}

  json-buffer@3.0.1: {}

  json-schema-traverse@0.4.1: {}

  json-stable-stringify-without-jsonify@1.0.1: {}

  json5@2.2.3: {}

  jstransformer@1.0.0:
    dependencies:
      is-promise: 2.2.2
      promise: 7.3.1

  keyv@4.5.4:
    dependencies:
      json-buffer: 3.0.1

  kill-port@1.6.1:
    dependencies:
      get-them-args: 1.3.2
      shell-exec: 1.0.2

  kind-of@6.0.3: {}

  kleur@3.0.3: {}

  knitwork@1.2.0: {}

  kolorist@1.8.0: {}

  launch-editor-middleware@2.10.0:
    dependencies:
      launch-editor: 2.10.0

  launch-editor@2.10.0:
    dependencies:
      picocolors: 1.1.1
      shell-quote: 1.8.2

  less@4.3.0:
    dependencies:
      copy-anything: 2.0.6
      parse-node-version: 1.0.1
      tslib: 2.8.1
    optionalDependencies:
      errno: 0.1.8
      graceful-fs: 4.2.11
      image-size: 0.5.5
      make-dir: 2.1.0
      mime: 1.6.0
      needle: 3.3.1
      source-map: 0.6.1

  levn@0.4.1:
    dependencies:
      prelude-ls: 1.2.1
      type-check: 0.4.0

  lightningcss-darwin-arm64@1.29.2:
    optional: true

  lightningcss-darwin-arm64@1.29.3:
    optional: true

  lightningcss-darwin-x64@1.29.2:
    optional: true

  lightningcss-darwin-x64@1.29.3:
    optional: true

  lightningcss-freebsd-x64@1.29.2:
    optional: true

  lightningcss-freebsd-x64@1.29.3:
    optional: true

  lightningcss-linux-arm-gnueabihf@1.29.2:
    optional: true

  lightningcss-linux-arm-gnueabihf@1.29.3:
    optional: true

  lightningcss-linux-arm64-gnu@1.29.2:
    optional: true

  lightningcss-linux-arm64-gnu@1.29.3:
    optional: true

  lightningcss-linux-arm64-musl@1.29.2:
    optional: true

  lightningcss-linux-arm64-musl@1.29.3:
    optional: true

  lightningcss-linux-x64-gnu@1.29.2:
    optional: true

  lightningcss-linux-x64-gnu@1.29.3:
    optional: true

  lightningcss-linux-x64-musl@1.29.2:
    optional: true

  lightningcss-linux-x64-musl@1.29.3:
    optional: true

  lightningcss-win32-arm64-msvc@1.29.2:
    optional: true

  lightningcss-win32-arm64-msvc@1.29.3:
    optional: true

  lightningcss-win32-x64-msvc@1.29.2:
    optional: true

  lightningcss-win32-x64-msvc@1.29.3:
    optional: true

  lightningcss@1.29.2:
    dependencies:
      detect-libc: 2.0.3
    optionalDependencies:
      lightningcss-darwin-arm64: 1.29.2
      lightningcss-darwin-x64: 1.29.2
      lightningcss-freebsd-x64: 1.29.2
      lightningcss-linux-arm-gnueabihf: 1.29.2
      lightningcss-linux-arm64-gnu: 1.29.2
      lightningcss-linux-arm64-musl: 1.29.2
      lightningcss-linux-x64-gnu: 1.29.2
      lightningcss-linux-x64-musl: 1.29.2
      lightningcss-win32-arm64-msvc: 1.29.2
      lightningcss-win32-x64-msvc: 1.29.2

  lightningcss@1.29.3:
    dependencies:
      detect-libc: 2.0.3
    optionalDependencies:
      lightningcss-darwin-arm64: 1.29.3
      lightningcss-darwin-x64: 1.29.3
      lightningcss-freebsd-x64: 1.29.3
      lightningcss-linux-arm-gnueabihf: 1.29.3
      lightningcss-linux-arm64-gnu: 1.29.3
      lightningcss-linux-arm64-musl: 1.29.3
      lightningcss-linux-x64-gnu: 1.29.3
      lightningcss-linux-x64-musl: 1.29.3
      lightningcss-win32-arm64-msvc: 1.29.3
      lightningcss-win32-x64-msvc: 1.29.3

  lilconfig@3.1.3: {}

  lines-and-columns@1.2.4: {}

  lint-staged@15.5.1:
    dependencies:
      chalk: 5.4.1
      commander: 13.1.0
      debug: 4.4.0
      execa: 8.0.1
      lilconfig: 3.1.3
      listr2: 8.2.5
      micromatch: 4.0.8
      pidtree: 0.6.0
      string-argv: 0.3.2
      yaml: 2.7.0
    transitivePeerDependencies:
      - supports-color

  listr2@8.2.5:
    dependencies:
      cli-truncate: 4.0.0
      colorette: 2.0.20
      eventemitter3: 5.0.1
      log-update: 6.1.0
      rfdc: 1.4.1
      wrap-ansi: 9.0.0

  loader-utils@3.3.1: {}

  local-pkg@1.0.0:
    dependencies:
      mlly: 1.7.4
      pkg-types: 1.3.1

  locate-path@6.0.0:
    dependencies:
      p-locate: 5.0.0

  lodash-es@4.17.21: {}

  lodash.camelcase@4.3.0: {}

  lodash.clonedeep@4.5.0: {}

  lodash.debounce@4.0.8: {}

  lodash.memoize@4.1.2: {}

  lodash.merge@4.6.2: {}

  lodash.uniq@4.5.0: {}

  lodash@4.17.21: {}

  log-update@6.1.0:
    dependencies:
      ansi-escapes: 7.0.0
      cli-cursor: 5.0.0
      slice-ansi: 7.1.0
      strip-ansi: 7.1.0
      wrap-ansi: 9.0.0

  longest-streak@3.1.0: {}

  loupe@3.1.3: {}

  lru-cache@10.4.3: {}

  lru-cache@5.1.1:
    dependencies:
      yallist: 3.1.1

  magic-string@0.30.17:
    dependencies:
      '@jridgewell/sourcemap-codec': 1.5.0

  make-dir@2.1.0:
    dependencies:
      pify: 4.0.1
      semver: 5.7.2
    optional: true

  mark.js@8.11.1: {}

  markdown-table@3.0.4: {}

  markdown-title@1.0.2: {}

  math-intrinsics@1.1.0: {}

  mdast-util-find-and-replace@3.0.2:
    dependencies:
      '@types/mdast': 4.0.4
      escape-string-regexp: 5.0.0
      unist-util-is: 6.0.0
      unist-util-visit-parents: 6.0.1

  mdast-util-from-markdown@2.0.2:
    dependencies:
      '@types/mdast': 4.0.4
      '@types/unist': 3.0.3
      decode-named-character-reference: 1.0.2
      devlop: 1.1.0
      mdast-util-to-string: 4.0.0
      micromark: 4.0.1
      micromark-util-decode-numeric-character-reference: 2.0.2
      micromark-util-decode-string: 2.0.1
      micromark-util-normalize-identifier: 2.0.1
      micromark-util-symbol: 2.0.1
      micromark-util-types: 2.0.1
      unist-util-stringify-position: 4.0.0
    transitivePeerDependencies:
      - supports-color

  mdast-util-frontmatter@2.0.1:
    dependencies:
      '@types/mdast': 4.0.4
      devlop: 1.1.0
      escape-string-regexp: 5.0.0
      mdast-util-from-markdown: 2.0.2
      mdast-util-to-markdown: 2.1.2
      micromark-extension-frontmatter: 2.0.0
    transitivePeerDependencies:
      - supports-color

  mdast-util-gfm-autolink-literal@2.0.1:
    dependencies:
      '@types/mdast': 4.0.4
      ccount: 2.0.1
      devlop: 1.1.0
      mdast-util-find-and-replace: 3.0.2
      micromark-util-character: 2.1.1

  mdast-util-gfm-footnote@2.1.0:
    dependencies:
      '@types/mdast': 4.0.4
      devlop: 1.1.0
      mdast-util-from-markdown: 2.0.2
      mdast-util-to-markdown: 2.1.2
      micromark-util-normalize-identifier: 2.0.1
    transitivePeerDependencies:
      - supports-color

  mdast-util-gfm-strikethrough@2.0.0:
    dependencies:
      '@types/mdast': 4.0.4
      mdast-util-from-markdown: 2.0.2
      mdast-util-to-markdown: 2.1.2
    transitivePeerDependencies:
      - supports-color

  mdast-util-gfm-table@2.0.0:
    dependencies:
      '@types/mdast': 4.0.4
      devlop: 1.1.0
      markdown-table: 3.0.4
      mdast-util-from-markdown: 2.0.2
      mdast-util-to-markdown: 2.1.2
    transitivePeerDependencies:
      - supports-color

  mdast-util-gfm-task-list-item@2.0.0:
    dependencies:
      '@types/mdast': 4.0.4
      devlop: 1.1.0
      mdast-util-from-markdown: 2.0.2
      mdast-util-to-markdown: 2.1.2
    transitivePeerDependencies:
      - supports-color

  mdast-util-gfm@3.1.0:
    dependencies:
      mdast-util-from-markdown: 2.0.2
      mdast-util-gfm-autolink-literal: 2.0.1
      mdast-util-gfm-footnote: 2.1.0
      mdast-util-gfm-strikethrough: 2.0.0
      mdast-util-gfm-table: 2.0.0
      mdast-util-gfm-task-list-item: 2.0.0
      mdast-util-to-markdown: 2.1.2
    transitivePeerDependencies:
      - supports-color

  mdast-util-phrasing@4.1.0:
    dependencies:
      '@types/mdast': 4.0.4
      unist-util-is: 6.0.0

  mdast-util-to-hast@13.2.0:
    dependencies:
      '@types/hast': 3.0.4
      '@types/mdast': 4.0.4
      '@ungap/structured-clone': 1.3.0
      devlop: 1.1.0
      micromark-util-sanitize-uri: 2.0.1
      trim-lines: 3.0.1
      unist-util-position: 5.0.0
      unist-util-visit: 5.0.0
      vfile: 6.0.3

  mdast-util-to-markdown@2.1.2:
    dependencies:
      '@types/mdast': 4.0.4
      '@types/unist': 3.0.3
      longest-streak: 3.1.0
      mdast-util-phrasing: 4.1.0
      mdast-util-to-string: 4.0.0
      micromark-util-classify-character: 2.0.1
      micromark-util-decode-string: 2.0.1
      unist-util-visit: 5.0.0
      zwitch: 2.0.4

  mdast-util-to-string@4.0.0:
    dependencies:
      '@types/mdast': 4.0.4

  mdn-data@2.0.28: {}

  mdn-data@2.0.30: {}

  media-typer@1.1.0: {}

  meow@13.2.0: {}

  merge-descriptors@2.0.0: {}

  merge-stream@2.0.0: {}

  merge2@1.4.1: {}

  micromark-core-commonmark@2.0.2:
    dependencies:
      decode-named-character-reference: 1.0.2
      devlop: 1.1.0
      micromark-factory-destination: 2.0.1
      micromark-factory-label: 2.0.1
      micromark-factory-space: 2.0.1
      micromark-factory-title: 2.0.1
      micromark-factory-whitespace: 2.0.1
      micromark-util-character: 2.1.1
      micromark-util-chunked: 2.0.1
      micromark-util-classify-character: 2.0.1
      micromark-util-html-tag-name: 2.0.1
      micromark-util-normalize-identifier: 2.0.1
      micromark-util-resolve-all: 2.0.1
      micromark-util-subtokenize: 2.0.4
      micromark-util-symbol: 2.0.1
      micromark-util-types: 2.0.1

  micromark-extension-frontmatter@2.0.0:
    dependencies:
      fault: 2.0.1
      micromark-util-character: 2.1.1
      micromark-util-symbol: 2.0.1
      micromark-util-types: 2.0.2

  micromark-factory-destination@2.0.1:
    dependencies:
      micromark-util-character: 2.1.1
      micromark-util-symbol: 2.0.1
      micromark-util-types: 2.0.1

  micromark-factory-label@2.0.1:
    dependencies:
      devlop: 1.1.0
      micromark-util-character: 2.1.1
      micromark-util-symbol: 2.0.1
      micromark-util-types: 2.0.1

  micromark-factory-space@2.0.1:
    dependencies:
      micromark-util-character: 2.1.1
      micromark-util-types: 2.0.1

  micromark-factory-title@2.0.1:
    dependencies:
      micromark-factory-space: 2.0.1
      micromark-util-character: 2.1.1
      micromark-util-symbol: 2.0.1
      micromark-util-types: 2.0.1

  micromark-factory-whitespace@2.0.1:
    dependencies:
      micromark-factory-space: 2.0.1
      micromark-util-character: 2.1.1
      micromark-util-symbol: 2.0.1
      micromark-util-types: 2.0.1

  micromark-util-character@2.1.1:
    dependencies:
      micromark-util-symbol: 2.0.1
      micromark-util-types: 2.0.1

  micromark-util-chunked@2.0.1:
    dependencies:
      micromark-util-symbol: 2.0.1

  micromark-util-classify-character@2.0.1:
    dependencies:
      micromark-util-character: 2.1.1
      micromark-util-symbol: 2.0.1
      micromark-util-types: 2.0.1

  micromark-util-combine-extensions@2.0.1:
    dependencies:
      micromark-util-chunked: 2.0.1
      micromark-util-types: 2.0.1

  micromark-util-decode-numeric-character-reference@2.0.2:
    dependencies:
      micromark-util-symbol: 2.0.1

  micromark-util-decode-string@2.0.1:
    dependencies:
      decode-named-character-reference: 1.0.2
      micromark-util-character: 2.1.1
      micromark-util-decode-numeric-character-reference: 2.0.2
      micromark-util-symbol: 2.0.1

  micromark-util-encode@2.0.1: {}

  micromark-util-html-tag-name@2.0.1: {}

  micromark-util-normalize-identifier@2.0.1:
    dependencies:
      micromark-util-symbol: 2.0.1

  micromark-util-resolve-all@2.0.1:
    dependencies:
      micromark-util-types: 2.0.1

  micromark-util-sanitize-uri@2.0.1:
    dependencies:
      micromark-util-character: 2.1.1
      micromark-util-encode: 2.0.1
      micromark-util-symbol: 2.0.1

  micromark-util-subtokenize@2.0.4:
    dependencies:
      devlop: 1.1.0
      micromark-util-chunked: 2.0.1
      micromark-util-symbol: 2.0.1
      micromark-util-types: 2.0.1

  micromark-util-symbol@2.0.1: {}

  micromark-util-types@2.0.1: {}

  micromark-util-types@2.0.2: {}

  micromark@4.0.1:
    dependencies:
      '@types/debug': 4.1.12
      debug: 4.4.0
      decode-named-character-reference: 1.0.2
      devlop: 1.1.0
      micromark-core-commonmark: 2.0.2
      micromark-factory-space: 2.0.1
      micromark-util-character: 2.1.1
      micromark-util-chunked: 2.0.1
      micromark-util-combine-extensions: 2.0.1
      micromark-util-decode-numeric-character-reference: 2.0.2
      micromark-util-encode: 2.0.1
      micromark-util-normalize-identifier: 2.0.1
      micromark-util-resolve-all: 2.0.1
      micromark-util-sanitize-uri: 2.0.1
      micromark-util-subtokenize: 2.0.4
      micromark-util-symbol: 2.0.1
      micromark-util-types: 2.0.1
    transitivePeerDependencies:
      - supports-color

  micromatch@4.0.8:
    dependencies:
      braces: 3.0.3
      picomatch: 2.3.1

  millify@6.1.0:
    dependencies:
      yargs: 17.7.2

  mime-db@1.52.0: {}

  mime-db@1.53.0: {}

  mime-db@1.54.0: {}

  mime-types@2.1.35:
    dependencies:
      mime-db: 1.52.0

  mime-types@3.0.0:
    dependencies:
      mime-db: 1.53.0

  mime-types@3.0.1:
    dependencies:
      mime-db: 1.54.0

  mime@1.6.0:
    optional: true

  mimic-fn@4.0.0: {}

  mimic-function@5.0.1: {}

  miniflare@4.20250416.0:
    dependencies:
      '@cspotcode/source-map-support': 0.8.1
      acorn: 8.14.0
      acorn-walk: 8.3.2
      exit-hook: 2.2.1
      glob-to-regexp: 0.4.1
      stoppable: 1.1.0
      undici: 5.28.5
      workerd: 1.20250416.0
      ws: 8.18.0
      youch: 3.3.4
      zod: 3.22.3
    transitivePeerDependencies:
      - bufferutil
      - utf-8-validate

  minimatch@10.0.1:
    dependencies:
      brace-expansion: 2.0.1

  minimatch@3.1.2:
    dependencies:
      brace-expansion: 1.1.11

  minimatch@9.0.5:
    dependencies:
      brace-expansion: 2.0.1

  minimist@1.2.8: {}

  minipass@7.1.2: {}

  minisearch@7.1.2: {}

  mitt@3.0.1: {}

  mkdist@2.2.0(sass@1.86.3)(typescript@5.7.3)(vue@3.5.13(typescript@5.7.3)):
    dependencies:
      autoprefixer: 10.4.21(postcss@8.5.3)
      citty: 0.1.6
      cssnano: 7.0.6(postcss@8.5.3)
      defu: 6.1.4
      esbuild: 0.24.2
      jiti: 1.21.7
      mlly: 1.7.4
      pathe: 1.1.2
      pkg-types: 1.3.1
      postcss: 8.5.3
      postcss-nested: 7.0.2(postcss@8.5.3)
      semver: 7.7.1
      tinyglobby: 0.2.13
    optionalDependencies:
      sass: 1.86.3
      typescript: 5.7.3
      vue: 3.5.13(typescript@5.7.3)

  mlly@1.7.4:
    dependencies:
      acorn: 8.14.1
      pathe: 2.0.3
      pkg-types: 1.3.1
      ufo: 1.6.1

  moment@2.30.1: {}

  mri@1.2.0: {}

  mrmime@2.0.1: {}

  ms@2.0.0: {}

  ms@2.1.3: {}

  muggle-string@0.4.1: {}

  mustache@4.2.0: {}

  mz@2.7.0:
    dependencies:
      any-promise: 1.3.0
      object-assign: 4.1.1
      thenify-all: 1.6.0

  nanoid@3.3.8: {}

  nanoid@5.1.5: {}

  napi-postinstall@0.1.5: {}

  natural-compare@1.4.0: {}

  needle@3.3.1:
    dependencies:
      iconv-lite: 0.6.3
      sax: 1.4.1
    optional: true

  negotiator@1.0.0: {}

  neo-async@2.6.2: {}

  nested-external-cjs@file:playground/ssr-deps/nested-external-cjs: {}

  next-tick@1.1.0: {}

  node-addon-api@7.1.1:
    optional: true

<<<<<<< HEAD
  node-domexception@1.0.0: {}

  node-fetch@3.3.2:
    dependencies:
      data-uri-to-buffer: 4.0.1
      fetch-blob: 3.2.0
      formdata-polyfill: 4.0.10
=======
  node-fetch@2.7.0:
    dependencies:
      whatwg-url: 5.0.0
>>>>>>> a06847be

  node-releases@2.0.19: {}

  normalize-package-data@6.0.2:
    dependencies:
      hosted-git-info: 7.0.2
      semver: 7.7.1
      validate-npm-package-license: 3.0.4

  normalize-path@3.0.0: {}

  normalize-range@0.1.2: {}

  normalize.css@8.0.1: {}

  npm-run-path@5.3.0:
    dependencies:
      path-key: 4.0.0

  npm-run-path@6.0.0:
    dependencies:
      path-key: 4.0.0
      unicorn-magic: 0.3.0

  nth-check@2.1.1:
    dependencies:
      boolbase: 1.0.0

  object-assign@4.1.1: {}

  object-hash@3.0.0: {}

  object-inspect@1.13.4: {}

  on-finished@2.3.0:
    dependencies:
      ee-first: 1.1.1

  on-finished@2.4.1:
    dependencies:
      ee-first: 1.1.1

  once@1.4.0:
    dependencies:
      wrappy: 1.0.2

  onetime@6.0.0:
    dependencies:
      mimic-fn: 4.0.0

  onetime@7.0.0:
    dependencies:
      mimic-function: 5.0.1

  oniguruma-to-es@3.1.0:
    dependencies:
      emoji-regex-xs: 1.0.0
      regex: 6.0.1
      regex-recursion: 6.0.2

  open@10.1.1:
    dependencies:
      default-browser: 5.2.1
      define-lazy-prop: 3.0.0
      is-inside-container: 1.0.0
      is-wsl: 3.1.0

  optionator@0.9.4:
    dependencies:
      deep-is: 0.1.4
      fast-levenshtein: 2.0.6
      levn: 0.4.1
      prelude-ls: 1.2.1
      type-check: 0.4.0
      word-wrap: 1.2.5

  p-limit@3.1.0:
    dependencies:
      yocto-queue: 0.1.0

  p-locate@5.0.0:
    dependencies:
      p-limit: 3.1.0

  package-json-from-dist@1.0.1: {}

  package-manager-detector@0.2.9: {}

  package-name-regex@2.0.6: {}

  parent-module@1.0.1:
    dependencies:
      callsites: 3.1.0

  parse-json@8.1.0:
    dependencies:
      '@babel/code-frame': 7.26.2
      index-to-position: 0.1.2
      type-fest: 4.35.0

  parse-ms@4.0.0: {}

  parse-node-version@1.0.1: {}

  parse5@7.2.1:
    dependencies:
      entities: 4.5.0

  parseurl@1.3.3: {}

  path-browserify@1.0.1: {}

  path-exists@4.0.0: {}

  path-key@3.1.1: {}

  path-key@4.0.0: {}

  path-parse@1.0.7: {}

  path-scurry@1.11.1:
    dependencies:
      lru-cache: 10.4.3
      minipass: 7.1.2

  path-to-regexp@8.2.0: {}

  pathe@1.1.2: {}

  pathe@2.0.3: {}

  pathval@2.0.0: {}

  perfect-debounce@1.0.0: {}

  periscopic@4.0.2:
    dependencies:
      '@types/estree': 1.0.6
      is-reference: 3.0.3
      zimmerframe: 1.1.2

  phoenix@1.7.21: {}

  picocolors@1.1.1: {}

  picomatch@2.3.1: {}

  picomatch@4.0.2: {}

  pidtree@0.6.0: {}

  pify@2.3.0: {}

  pify@4.0.1:
    optional: true

  pirates@4.0.6: {}

  pkg-types@1.3.1:
    dependencies:
      confbox: 0.1.8
      mlly: 1.7.4
      pathe: 2.0.3

  pkg-types@2.0.1:
    dependencies:
      confbox: 0.1.8
      exsolve: 1.0.1
      pathe: 2.0.3

  playwright-chromium@1.50.1:
    dependencies:
      playwright-core: 1.50.1

  playwright-core@1.50.1: {}

  postcss-calc@10.1.1(postcss@8.5.3):
    dependencies:
      postcss: 8.5.3
      postcss-selector-parser: 7.1.0
      postcss-value-parser: 4.2.0

  postcss-colormin@7.0.2(postcss@8.5.3):
    dependencies:
      browserslist: 4.24.4
      caniuse-api: 3.0.0
      colord: 2.9.3
      postcss: 8.5.3
      postcss-value-parser: 4.2.0

  postcss-convert-values@7.0.4(postcss@8.5.3):
    dependencies:
      browserslist: 4.24.4
      postcss: 8.5.3
      postcss-value-parser: 4.2.0

  postcss-discard-comments@7.0.3(postcss@8.5.3):
    dependencies:
      postcss: 8.5.3
      postcss-selector-parser: 6.1.2

  postcss-discard-duplicates@7.0.1(postcss@8.5.3):
    dependencies:
      postcss: 8.5.3

  postcss-discard-empty@7.0.0(postcss@8.5.3):
    dependencies:
      postcss: 8.5.3

  postcss-discard-overridden@7.0.0(postcss@8.5.3):
    dependencies:
      postcss: 8.5.3

  postcss-import@15.1.0(postcss@8.5.3):
    dependencies:
      postcss: 8.5.3
      postcss-value-parser: 4.2.0
      read-cache: 1.0.0
      resolve: 1.22.10

  postcss-import@16.1.0(postcss@8.5.3):
    dependencies:
      postcss: 8.5.3
      postcss-value-parser: 4.2.0
      read-cache: 1.0.0
      resolve: 1.22.10

  postcss-js@4.0.1(postcss@8.5.3):
    dependencies:
      camelcase-css: 2.0.1
      postcss: 8.5.3

  postcss-load-config@4.0.2(postcss@8.5.3):
    dependencies:
      lilconfig: 3.1.3
      yaml: 2.7.0
    optionalDependencies:
      postcss: 8.5.3

  postcss-load-config@6.0.1(jiti@2.4.2)(postcss@8.5.3)(tsx@4.19.3)(yaml@2.7.0):
    dependencies:
      lilconfig: 3.1.3
    optionalDependencies:
      jiti: 2.4.2
      postcss: 8.5.3
      tsx: 4.19.3
      yaml: 2.7.0

  postcss-merge-longhand@7.0.4(postcss@8.5.3):
    dependencies:
      postcss: 8.5.3
      postcss-value-parser: 4.2.0
      stylehacks: 7.0.4(postcss@8.5.3)

  postcss-merge-rules@7.0.4(postcss@8.5.3):
    dependencies:
      browserslist: 4.24.4
      caniuse-api: 3.0.0
      cssnano-utils: 5.0.0(postcss@8.5.3)
      postcss: 8.5.3
      postcss-selector-parser: 6.1.2

  postcss-minify-font-values@7.0.0(postcss@8.5.3):
    dependencies:
      postcss: 8.5.3
      postcss-value-parser: 4.2.0

  postcss-minify-gradients@7.0.0(postcss@8.5.3):
    dependencies:
      colord: 2.9.3
      cssnano-utils: 5.0.0(postcss@8.5.3)
      postcss: 8.5.3
      postcss-value-parser: 4.2.0

  postcss-minify-params@7.0.2(postcss@8.5.3):
    dependencies:
      browserslist: 4.24.4
      cssnano-utils: 5.0.0(postcss@8.5.3)
      postcss: 8.5.3
      postcss-value-parser: 4.2.0

  postcss-minify-selectors@7.0.4(postcss@8.5.3):
    dependencies:
      cssesc: 3.0.0
      postcss: 8.5.3
      postcss-selector-parser: 6.1.2

  postcss-modules-extract-imports@3.1.0(postcss@8.5.3):
    dependencies:
      postcss: 8.5.3

  postcss-modules-local-by-default@4.2.0(postcss@8.5.3):
    dependencies:
      icss-utils: 5.1.0(postcss@8.5.3)
      postcss: 8.5.3
      postcss-selector-parser: 7.1.0
      postcss-value-parser: 4.2.0

  postcss-modules-scope@3.2.1(postcss@8.5.3):
    dependencies:
      postcss: 8.5.3
      postcss-selector-parser: 7.1.0

  postcss-modules-values@4.0.0(postcss@8.5.3):
    dependencies:
      icss-utils: 5.1.0(postcss@8.5.3)
      postcss: 8.5.3

  postcss-modules@6.0.1(postcss@8.5.3):
    dependencies:
      generic-names: 4.0.0
      icss-utils: 5.1.0(postcss@8.5.3)
      lodash.camelcase: 4.3.0
      postcss: 8.5.3
      postcss-modules-extract-imports: 3.1.0(postcss@8.5.3)
      postcss-modules-local-by-default: 4.2.0(postcss@8.5.3)
      postcss-modules-scope: 3.2.1(postcss@8.5.3)
      postcss-modules-values: 4.0.0(postcss@8.5.3)
      string-hash: 1.1.3

  postcss-nested@6.2.0(postcss@8.5.3):
    dependencies:
      postcss: 8.5.3
      postcss-selector-parser: 6.1.2

  postcss-nested@7.0.2(postcss@8.5.3):
    dependencies:
      postcss: 8.5.3
      postcss-selector-parser: 7.1.0

  postcss-normalize-charset@7.0.0(postcss@8.5.3):
    dependencies:
      postcss: 8.5.3

  postcss-normalize-display-values@7.0.0(postcss@8.5.3):
    dependencies:
      postcss: 8.5.3
      postcss-value-parser: 4.2.0

  postcss-normalize-positions@7.0.0(postcss@8.5.3):
    dependencies:
      postcss: 8.5.3
      postcss-value-parser: 4.2.0

  postcss-normalize-repeat-style@7.0.0(postcss@8.5.3):
    dependencies:
      postcss: 8.5.3
      postcss-value-parser: 4.2.0

  postcss-normalize-string@7.0.0(postcss@8.5.3):
    dependencies:
      postcss: 8.5.3
      postcss-value-parser: 4.2.0

  postcss-normalize-timing-functions@7.0.0(postcss@8.5.3):
    dependencies:
      postcss: 8.5.3
      postcss-value-parser: 4.2.0

  postcss-normalize-unicode@7.0.2(postcss@8.5.3):
    dependencies:
      browserslist: 4.24.4
      postcss: 8.5.3
      postcss-value-parser: 4.2.0

  postcss-normalize-url@7.0.0(postcss@8.5.3):
    dependencies:
      postcss: 8.5.3
      postcss-value-parser: 4.2.0

  postcss-normalize-whitespace@7.0.0(postcss@8.5.3):
    dependencies:
      postcss: 8.5.3
      postcss-value-parser: 4.2.0

  postcss-ordered-values@7.0.1(postcss@8.5.3):
    dependencies:
      cssnano-utils: 5.0.0(postcss@8.5.3)
      postcss: 8.5.3
      postcss-value-parser: 4.2.0

  postcss-reduce-initial@7.0.2(postcss@8.5.3):
    dependencies:
      browserslist: 4.24.4
      caniuse-api: 3.0.0
      postcss: 8.5.3

  postcss-reduce-transforms@7.0.0(postcss@8.5.3):
    dependencies:
      postcss: 8.5.3
      postcss-value-parser: 4.2.0

  postcss-selector-parser@6.1.2:
    dependencies:
      cssesc: 3.0.0
      util-deprecate: 1.0.2

  postcss-selector-parser@7.1.0:
    dependencies:
      cssesc: 3.0.0
      util-deprecate: 1.0.2

  postcss-svgo@7.0.1(postcss@8.5.3):
    dependencies:
      postcss: 8.5.3
      postcss-value-parser: 4.2.0
      svgo: 3.3.2

  postcss-unique-selectors@7.0.3(postcss@8.5.3):
    dependencies:
      postcss: 8.5.3
      postcss-selector-parser: 6.1.2

  postcss-value-parser@4.2.0: {}

  postcss@8.5.3:
    dependencies:
      nanoid: 3.3.8
      picocolors: 1.1.1
      source-map-js: 1.2.1

  preact@10.26.2: {}

  prelude-ls@1.2.1: {}

  premove@4.0.0: {}

  prettier@3.5.3: {}

  pretty-bytes@6.1.1: {}

  pretty-ms@9.2.0:
    dependencies:
      parse-ms: 4.0.0

  printable-characters@1.0.42: {}

  promise@7.3.1:
    dependencies:
      asap: 2.0.6

  prompts@2.4.2:
    dependencies:
      kleur: 3.0.3
      sisteransi: 1.0.5

  property-information@7.0.0: {}

  proxy-addr@2.0.7:
    dependencies:
      forwarded: 0.2.0
      ipaddr.js: 1.9.1

  proxy-from-env@1.1.0: {}

  prr@1.0.1:
    optional: true

  publint@0.3.5:
    dependencies:
      '@publint/pack': 0.1.1
      package-manager-detector: 0.2.9
      picocolors: 1.1.1
      sade: 1.8.1

  pug-attrs@3.0.0:
    dependencies:
      constantinople: 4.0.1
      js-stringify: 1.0.2
      pug-runtime: 3.0.1

  pug-code-gen@3.0.3:
    dependencies:
      constantinople: 4.0.1
      doctypes: 1.1.0
      js-stringify: 1.0.2
      pug-attrs: 3.0.0
      pug-error: 2.1.0
      pug-runtime: 3.0.1
      void-elements: 3.1.0
      with: 7.0.2

  pug-error@2.1.0: {}

  pug-filters@4.0.0:
    dependencies:
      constantinople: 4.0.1
      jstransformer: 1.0.0
      pug-error: 2.1.0
      pug-walk: 2.0.0
      resolve: 1.22.10

  pug-lexer@5.0.1:
    dependencies:
      character-parser: 2.2.0
      is-expression: 4.0.0
      pug-error: 2.1.0

  pug-linker@4.0.0:
    dependencies:
      pug-error: 2.1.0
      pug-walk: 2.0.0

  pug-load@3.0.0:
    dependencies:
      object-assign: 4.1.1
      pug-walk: 2.0.0

  pug-parser@6.0.0:
    dependencies:
      pug-error: 2.1.0
      token-stream: 1.0.0

  pug-runtime@3.0.1: {}

  pug-strip-comments@2.0.0:
    dependencies:
      pug-error: 2.1.0

  pug-walk@2.0.0: {}

  pug@3.0.3:
    dependencies:
      pug-code-gen: 3.0.3
      pug-filters: 4.0.0
      pug-lexer: 5.0.1
      pug-linker: 4.0.0
      pug-load: 3.0.0
      pug-parser: 6.0.0
      pug-runtime: 3.0.1
      pug-strip-comments: 2.0.0

  punycode@1.4.1: {}

  punycode@2.3.1: {}

  qs@6.14.0:
    dependencies:
      side-channel: 1.1.0

  queue-microtask@1.2.3: {}

  range-parser@1.2.1: {}

  raw-body@3.0.0:
    dependencies:
      bytes: 3.1.2
      http-errors: 2.0.0
      iconv-lite: 0.6.3
      unpipe: 1.0.0

  react-dom@19.1.0(react@19.1.0):
    dependencies:
      react: 19.1.0
      scheduler: 0.26.0

  react@19.1.0: {}

  read-cache@1.0.0:
    dependencies:
      pify: 2.3.0

  read-package-up@11.0.0:
    dependencies:
      find-up-simple: 1.0.0
      read-pkg: 9.0.1
      type-fest: 4.35.0

  read-pkg@9.0.1:
    dependencies:
      '@types/normalize-package-data': 2.4.4
      normalize-package-data: 6.0.2
      parse-json: 8.1.0
      type-fest: 4.35.0
      unicorn-magic: 0.1.0

  readdirp@3.6.0:
    dependencies:
      picomatch: 2.3.1

  readdirp@4.1.2: {}

  refa@0.12.1:
    dependencies:
      '@eslint-community/regexpp': 4.12.1

  regenerate-unicode-properties@10.2.0:
    dependencies:
      regenerate: 1.4.2

  regenerate@1.4.2: {}

  regenerator-runtime@0.14.1: {}

  regenerator-transform@0.15.2:
    dependencies:
      '@babel/runtime': 7.27.0

  regex-recursion@6.0.2:
    dependencies:
      regex-utilities: 2.3.0

  regex-utilities@2.3.0: {}

  regex@6.0.1:
    dependencies:
      regex-utilities: 2.3.0

  regexp-ast-analysis@0.7.1:
    dependencies:
      '@eslint-community/regexpp': 4.12.1
      refa: 0.12.1

  regexpu-core@6.2.0:
    dependencies:
      regenerate: 1.4.2
      regenerate-unicode-properties: 10.2.0
      regjsgen: 0.8.0
      regjsparser: 0.12.0
      unicode-match-property-ecmascript: 2.0.0
      unicode-match-property-value-ecmascript: 2.2.0

  regjsgen@0.8.0: {}

  regjsparser@0.12.0:
    dependencies:
      jsesc: 3.0.2

  remark-frontmatter@5.0.0:
    dependencies:
      '@types/mdast': 4.0.4
      mdast-util-frontmatter: 2.0.1
      micromark-extension-frontmatter: 2.0.0
      unified: 11.0.5
    transitivePeerDependencies:
      - supports-color

  remark-parse@11.0.0:
    dependencies:
      '@types/mdast': 4.0.4
      mdast-util-from-markdown: 2.0.2
      micromark-util-types: 2.0.2
      unified: 11.0.5
    transitivePeerDependencies:
      - supports-color

  remark-stringify@11.0.0:
    dependencies:
      '@types/mdast': 4.0.4
      mdast-util-to-markdown: 2.1.2
      unified: 11.0.5

  remark@15.0.1:
    dependencies:
      '@types/mdast': 4.0.4
      remark-parse: 11.0.0
      remark-stringify: 11.0.0
      unified: 11.0.5
    transitivePeerDependencies:
      - supports-color

  require-directory@2.1.1: {}

  requires-port@1.0.0: {}

  resolve-from@4.0.0: {}

  resolve-pkg-maps@1.0.0: {}

  resolve.exports@2.0.3: {}

  resolve@1.22.10:
    dependencies:
      is-core-module: 2.16.1
      path-parse: 1.0.7
      supports-preserve-symlinks-flag: 1.0.0

  restore-cursor@5.1.0:
    dependencies:
      onetime: 7.0.0
      signal-exit: 4.1.0

  reusify@1.0.4: {}

  rfdc@1.4.1: {}

  rollup-plugin-dts@6.2.1(rollup@4.34.9)(typescript@5.7.3):
    dependencies:
      magic-string: 0.30.17
      rollup: 4.34.9
      typescript: 5.7.3
    optionalDependencies:
      '@babel/code-frame': 7.26.2

  rollup-plugin-esbuild@6.2.1(esbuild@0.25.0)(rollup@4.34.9):
    dependencies:
      debug: 4.4.0
      es-module-lexer: 1.6.0
      esbuild: 0.25.0
      get-tsconfig: 4.10.0
      rollup: 4.34.9
      unplugin-utils: 0.2.4
    transitivePeerDependencies:
      - supports-color

  rollup-plugin-license@3.6.0(picomatch@4.0.2)(rollup@4.34.9):
    dependencies:
      commenting: 1.1.0
      fdir: 6.4.4(picomatch@4.0.2)
      lodash: 4.17.21
      magic-string: 0.30.17
      moment: 2.30.1
      package-name-regex: 2.0.6
      rollup: 4.34.9
      spdx-expression-validate: 2.0.0
      spdx-satisfies: 5.0.1
    transitivePeerDependencies:
      - picomatch

  rollup@4.34.9:
    dependencies:
      '@types/estree': 1.0.6
    optionalDependencies:
      '@rollup/rollup-android-arm-eabi': 4.34.9
      '@rollup/rollup-android-arm64': 4.34.9
      '@rollup/rollup-darwin-arm64': 4.34.9
      '@rollup/rollup-darwin-x64': 4.34.9
      '@rollup/rollup-freebsd-arm64': 4.34.9
      '@rollup/rollup-freebsd-x64': 4.34.9
      '@rollup/rollup-linux-arm-gnueabihf': 4.34.9
      '@rollup/rollup-linux-arm-musleabihf': 4.34.9
      '@rollup/rollup-linux-arm64-gnu': 4.34.9
      '@rollup/rollup-linux-arm64-musl': 4.34.9
      '@rollup/rollup-linux-loongarch64-gnu': 4.34.9
      '@rollup/rollup-linux-powerpc64le-gnu': 4.34.9
      '@rollup/rollup-linux-riscv64-gnu': 4.34.9
      '@rollup/rollup-linux-s390x-gnu': 4.34.9
      '@rollup/rollup-linux-x64-gnu': 4.34.9
      '@rollup/rollup-linux-x64-musl': 4.34.9
      '@rollup/rollup-win32-arm64-msvc': 4.34.9
      '@rollup/rollup-win32-ia32-msvc': 4.34.9
      '@rollup/rollup-win32-x64-msvc': 4.34.9
      fsevents: 2.3.3

  router@2.2.0:
    dependencies:
      debug: 4.4.0
      depd: 2.0.0
      is-promise: 4.0.0
      parseurl: 1.3.3
      path-to-regexp: 8.2.0
    transitivePeerDependencies:
      - supports-color

  run-applescript@7.0.0: {}

  run-parallel@1.2.0:
    dependencies:
      queue-microtask: 1.2.3

  rxjs@7.8.1:
    dependencies:
      tslib: 2.8.1

  sade@1.8.1:
    dependencies:
      mri: 1.2.0

  safe-buffer@5.2.1: {}

  safer-buffer@2.1.2: {}

  sass-embedded-android-arm64@1.86.3:
    optional: true

  sass-embedded-android-arm@1.86.3:
    optional: true

  sass-embedded-android-ia32@1.86.3:
    optional: true

  sass-embedded-android-riscv64@1.86.3:
    optional: true

  sass-embedded-android-x64@1.86.3:
    optional: true

  sass-embedded-darwin-arm64@1.86.3:
    optional: true

  sass-embedded-darwin-x64@1.86.3:
    optional: true

  sass-embedded-linux-arm64@1.86.3:
    optional: true

  sass-embedded-linux-arm@1.86.3:
    optional: true

  sass-embedded-linux-ia32@1.86.3:
    optional: true

  sass-embedded-linux-musl-arm64@1.86.3:
    optional: true

  sass-embedded-linux-musl-arm@1.86.3:
    optional: true

  sass-embedded-linux-musl-ia32@1.86.3:
    optional: true

  sass-embedded-linux-musl-riscv64@1.86.3:
    optional: true

  sass-embedded-linux-musl-x64@1.86.3:
    optional: true

  sass-embedded-linux-riscv64@1.86.3:
    optional: true

  sass-embedded-linux-x64@1.86.3:
    optional: true

  sass-embedded-win32-arm64@1.86.3:
    optional: true

  sass-embedded-win32-ia32@1.86.3:
    optional: true

  sass-embedded-win32-x64@1.86.3:
    optional: true

  sass-embedded@1.86.3(source-map-js@1.2.1):
    dependencies:
      '@bufbuild/protobuf': 2.2.3
      buffer-builder: 0.2.0
      colorjs.io: 0.5.2
      immutable: 5.0.3
      rxjs: 7.8.1
      supports-color: 8.1.1
      sync-child-process: 1.0.2
      varint: 6.0.0
    optionalDependencies:
      sass-embedded-android-arm: 1.86.3
      sass-embedded-android-arm64: 1.86.3
      sass-embedded-android-ia32: 1.86.3
      sass-embedded-android-riscv64: 1.86.3
      sass-embedded-android-x64: 1.86.3
      sass-embedded-darwin-arm64: 1.86.3
      sass-embedded-darwin-x64: 1.86.3
      sass-embedded-linux-arm: 1.86.3
      sass-embedded-linux-arm64: 1.86.3
      sass-embedded-linux-ia32: 1.86.3
      sass-embedded-linux-musl-arm: 1.86.3
      sass-embedded-linux-musl-arm64: 1.86.3
      sass-embedded-linux-musl-ia32: 1.86.3
      sass-embedded-linux-musl-riscv64: 1.86.3
      sass-embedded-linux-musl-x64: 1.86.3
      sass-embedded-linux-riscv64: 1.86.3
      sass-embedded-linux-x64: 1.86.3
      sass-embedded-win32-arm64: 1.86.3
      sass-embedded-win32-ia32: 1.86.3
      sass-embedded-win32-x64: 1.86.3
      source-map-js: 1.2.1

  sass@1.86.3:
    dependencies:
      chokidar: 4.0.3
      immutable: 5.0.3
      source-map-js: 1.2.1
    optionalDependencies:
      '@parcel/watcher': 2.5.1

  sax@1.4.1: {}

  scheduler@0.26.0: {}

  scslre@0.3.0:
    dependencies:
      '@eslint-community/regexpp': 4.12.1
      refa: 0.12.1
      regexp-ast-analysis: 0.7.1

  scule@1.3.0: {}

  section-matter@1.0.0:
    dependencies:
      extend-shallow: 2.0.1
      kind-of: 6.0.3

  select@1.1.2: {}

  semver@5.7.2:
    optional: true

  semver@6.3.1: {}

  semver@7.7.1: {}

  send@1.1.0:
    dependencies:
      debug: 4.4.0
      destroy: 1.2.0
      encodeurl: 2.0.0
      escape-html: 1.0.3
      etag: 1.8.1
      fresh: 0.5.2
      http-errors: 2.0.0
      mime-types: 2.1.35
      ms: 2.1.3
      on-finished: 2.4.1
      range-parser: 1.2.1
      statuses: 2.0.1
    transitivePeerDependencies:
      - supports-color

  send@1.2.0:
    dependencies:
      debug: 4.4.0
      encodeurl: 2.0.0
      escape-html: 1.0.3
      etag: 1.8.1
      fresh: 2.0.0
      http-errors: 2.0.0
      mime-types: 3.0.1
      ms: 2.1.3
      on-finished: 2.4.1
      range-parser: 1.2.1
      statuses: 2.0.1
    transitivePeerDependencies:
      - supports-color

  serve-static@2.2.0:
    dependencies:
      encodeurl: 2.0.0
      escape-html: 1.0.3
      parseurl: 1.3.3
      send: 1.2.0
    transitivePeerDependencies:
      - supports-color

  setprototypeof@1.2.0: {}

  shebang-command@2.0.0:
    dependencies:
      shebang-regex: 3.0.0

  shebang-regex@3.0.0: {}

  shell-exec@1.0.2: {}

  shell-quote@1.8.2: {}

  shiki@2.5.0:
    dependencies:
      '@shikijs/core': 2.5.0
      '@shikijs/engine-javascript': 2.5.0
      '@shikijs/engine-oniguruma': 2.5.0
      '@shikijs/langs': 2.5.0
      '@shikijs/themes': 2.5.0
      '@shikijs/types': 2.5.0
      '@shikijs/vscode-textmate': 10.0.2
      '@types/hast': 3.0.4

  side-channel-list@1.0.0:
    dependencies:
      es-errors: 1.3.0
      object-inspect: 1.13.4

  side-channel-map@1.0.1:
    dependencies:
      call-bound: 1.0.3
      es-errors: 1.3.0
      get-intrinsic: 1.2.7
      object-inspect: 1.13.4

  side-channel-weakmap@1.0.2:
    dependencies:
      call-bound: 1.0.3
      es-errors: 1.3.0
      get-intrinsic: 1.2.7
      object-inspect: 1.13.4
      side-channel-map: 1.0.1

  side-channel@1.1.0:
    dependencies:
      es-errors: 1.3.0
      object-inspect: 1.13.4
      side-channel-list: 1.0.0
      side-channel-map: 1.0.1
      side-channel-weakmap: 1.0.2

  siginfo@2.0.0: {}

  signal-exit@4.1.0: {}

  simple-git-hooks@2.12.1: {}

  sirv@3.0.1(patch_hash=95b663b930c5cc6e609c7fa15b69a86ff3b30df68978611d1d3d724c65135cb1):
    dependencies:
      '@polka/url': 1.0.0-next.28
      mrmime: 2.0.1
      totalist: 3.0.1

  sisteransi@1.0.5: {}

  slash@3.0.0: {}

  slash@5.1.0: {}

  slice-ansi@5.0.0:
    dependencies:
      ansi-styles: 6.2.1
      is-fullwidth-code-point: 4.0.0

  slice-ansi@7.1.0:
    dependencies:
      ansi-styles: 6.2.1
      is-fullwidth-code-point: 5.0.0

  source-map-js@1.2.1: {}

  source-map-support@0.5.21:
    dependencies:
      buffer-from: 1.1.2
      source-map: 0.6.1

  source-map@0.6.1: {}

  source-map@0.7.4: {}

  space-separated-tokens@2.0.2: {}

  spdx-compare@1.0.0:
    dependencies:
      array-find-index: 1.0.2
      spdx-expression-parse: 3.0.1
      spdx-ranges: 2.1.1

  spdx-correct@3.2.0:
    dependencies:
      spdx-expression-parse: 3.0.1
      spdx-license-ids: 3.0.21

  spdx-exceptions@2.5.0: {}

  spdx-expression-parse@3.0.1:
    dependencies:
      spdx-exceptions: 2.5.0
      spdx-license-ids: 3.0.21

  spdx-expression-validate@2.0.0:
    dependencies:
      spdx-expression-parse: 3.0.1

  spdx-license-ids@3.0.21: {}

  spdx-ranges@2.1.1: {}

  spdx-satisfies@5.0.1:
    dependencies:
      spdx-compare: 1.0.0
      spdx-expression-parse: 3.0.1
      spdx-ranges: 2.1.1

  speakingurl@14.0.1: {}

  sprintf-js@1.0.3: {}

  stable-hash@0.0.5: {}

  stackback@0.0.2: {}

  stacktracey@2.1.8:
    dependencies:
      as-table: 1.0.55
      get-source: 2.0.12

  statuses@1.5.0: {}

  statuses@2.0.1: {}

  std-env@3.9.0: {}

  stoppable@1.1.0: {}

  string-argv@0.3.2: {}

  string-hash@1.1.3: {}

  string-width@4.2.3:
    dependencies:
      emoji-regex: 8.0.0
      is-fullwidth-code-point: 3.0.0
      strip-ansi: 6.0.1

  string-width@5.1.2:
    dependencies:
      eastasianwidth: 0.2.0
      emoji-regex: 9.2.2
      strip-ansi: 7.1.0

  string-width@7.2.0:
    dependencies:
      emoji-regex: 10.4.0
      get-east-asian-width: 1.3.0
      strip-ansi: 7.1.0

  stringify-entities@4.0.4:
    dependencies:
      character-entities-html4: 2.1.0
      character-entities-legacy: 3.0.0

  strip-ansi@6.0.1:
    dependencies:
      ansi-regex: 5.0.1

  strip-ansi@7.1.0:
    dependencies:
      ansi-regex: 6.1.0

  strip-bom-string@1.0.0: {}

  strip-final-newline@3.0.0: {}

  strip-final-newline@4.0.0: {}

  strip-json-comments@3.1.1: {}

  strip-literal@3.0.0:
    dependencies:
      js-tokens: 9.0.1

  stylehacks@7.0.4(postcss@8.5.3):
    dependencies:
      browserslist: 4.24.4
      postcss: 8.5.3
      postcss-selector-parser: 6.1.2

  stylus@0.64.0:
    dependencies:
      '@adobe/css-tools': 4.3.3
      debug: 4.4.0
      glob: 10.4.5
      sax: 1.4.1
      source-map: 0.7.4
    transitivePeerDependencies:
      - supports-color

  sucrase@3.35.0:
    dependencies:
      '@jridgewell/gen-mapping': 0.3.8
      commander: 4.1.1
      glob: 10.4.5
      lines-and-columns: 1.2.4
      mz: 2.7.0
      pirates: 4.0.6
      ts-interface-checker: 0.1.13

  sugarss@5.0.0(postcss@8.5.3):
    dependencies:
      postcss: 8.5.3

  superjson@2.2.2:
    dependencies:
      copy-anything: 3.0.5

  supports-color@7.2.0:
    dependencies:
      has-flag: 4.0.0

  supports-color@8.1.1:
    dependencies:
      has-flag: 4.0.0

  supports-preserve-symlinks-flag@1.0.0: {}

  svgo@3.3.2:
    dependencies:
      '@trysound/sax': 0.2.0
      commander: 7.2.0
      css-select: 5.1.0
      css-tree: 2.3.1
      css-what: 6.1.0
      csso: 5.0.5
      picocolors: 1.1.1

  sync-child-process@1.0.2:
    dependencies:
      sync-message-port: 1.1.3

  sync-message-port@1.1.3: {}

  systemjs@6.15.1: {}

  tabbable@6.2.0: {}

  tailwindcss@3.4.17:
    dependencies:
      '@alloc/quick-lru': 5.2.0
      arg: 5.0.2
      chokidar: 3.6.0(patch_hash=8a4f9e2b397e6034b91a0508faae3cecb97f222313faa129d7cb0eb71e9d0e84)
      didyoumean: 1.2.2
      dlv: 1.1.3
      fast-glob: 3.3.3
      glob-parent: 6.0.2
      is-glob: 4.0.3
      jiti: 1.21.7
      lilconfig: 3.1.3
      micromatch: 4.0.8
      normalize-path: 3.0.0
      object-hash: 3.0.0
      picocolors: 1.1.1
      postcss: 8.5.3
      postcss-import: 15.1.0(postcss@8.5.3)
      postcss-js: 4.0.1(postcss@8.5.3)
      postcss-load-config: 4.0.2(postcss@8.5.3)
      postcss-nested: 6.2.0(postcss@8.5.3)
      postcss-selector-parser: 6.1.2
      resolve: 1.22.10
      sucrase: 3.35.0
    transitivePeerDependencies:
      - ts-node

  tailwindcss@4.1.4: {}

  tapable@2.2.1: {}

  temp-dir@3.0.0: {}

  tempfile@5.0.0:
    dependencies:
      temp-dir: 3.0.0

  terser@5.39.0:
    dependencies:
      '@jridgewell/source-map': 0.3.6
      acorn: 8.14.1
      commander: 2.20.3
      source-map-support: 0.5.21

  thenify-all@1.6.0:
    dependencies:
      thenify: 3.3.1

  thenify@3.3.1:
    dependencies:
      any-promise: 1.3.0

  tiny-emitter@2.1.0: {}

  tinybench@2.9.0: {}

  tinyexec@0.3.2: {}

  tinyglobby@0.2.12:
    dependencies:
      fdir: 6.4.4(picomatch@4.0.2)
      picomatch: 4.0.2

  tinyglobby@0.2.13:
    dependencies:
      fdir: 6.4.4(picomatch@4.0.2)
      picomatch: 4.0.2

  tinypool@1.0.2: {}

  tinyrainbow@2.0.0: {}

  tinyspy@2.2.0: {}

  tinyspy@3.0.2: {}

  to-regex-range@5.0.1:
    dependencies:
      is-number: 7.0.0

  toidentifier@1.0.1: {}

  token-stream@1.0.0: {}

  tokenx@0.4.1: {}

  totalist@3.0.1: {}

  trim-lines@3.0.1: {}

  trough@2.2.0: {}

  ts-api-utils@2.0.1(typescript@5.7.3):
    dependencies:
      typescript: 5.7.3

  ts-interface-checker@0.1.13: {}

  tsconfck@3.1.5(typescript@5.7.3):
    optionalDependencies:
      typescript: 5.7.3

  tslib@2.8.1: {}

  tsx@4.19.3:
    dependencies:
      esbuild: 0.25.0
      get-tsconfig: 4.10.0
    optionalDependencies:
      fsevents: 2.3.3

  twoslash-protocol@0.2.12: {}

  twoslash-protocol@0.3.1: {}

  twoslash-vue@0.2.12(typescript@5.7.3):
    dependencies:
      '@vue/language-core': 2.1.10(typescript@5.7.3)
      twoslash: 0.2.12(typescript@5.7.3)
      twoslash-protocol: 0.2.12
      typescript: 5.7.3
    transitivePeerDependencies:
      - supports-color

  twoslash@0.2.12(typescript@5.7.3):
    dependencies:
      '@typescript/vfs': 1.6.1(typescript@5.7.3)
      twoslash-protocol: 0.2.12
      typescript: 5.7.3
    transitivePeerDependencies:
      - supports-color

  twoslash@0.3.1(typescript@5.7.3):
    dependencies:
      '@typescript/vfs': 1.6.1(typescript@5.7.3)
      twoslash-protocol: 0.3.1
      typescript: 5.7.3
    transitivePeerDependencies:
      - supports-color

  type-check@0.4.0:
    dependencies:
      prelude-ls: 1.2.1

  type-fest@4.35.0: {}

  type-is@2.0.1:
    dependencies:
      content-type: 1.0.5
      media-typer: 1.1.0
      mime-types: 3.0.0

  type@2.7.3: {}

  typescript-eslint@8.30.1(eslint@9.25.0(jiti@2.4.2))(typescript@5.7.3):
    dependencies:
      '@typescript-eslint/eslint-plugin': 8.30.1(@typescript-eslint/parser@8.30.1(eslint@9.25.0(jiti@2.4.2))(typescript@5.7.3))(eslint@9.25.0(jiti@2.4.2))(typescript@5.7.3)
      '@typescript-eslint/parser': 8.30.1(eslint@9.25.0(jiti@2.4.2))(typescript@5.7.3)
      '@typescript-eslint/utils': 8.30.1(eslint@9.25.0(jiti@2.4.2))(typescript@5.7.3)
      eslint: 9.25.0(jiti@2.4.2)
      typescript: 5.7.3
    transitivePeerDependencies:
      - supports-color

  typescript@5.7.3: {}

  ufo@1.6.1: {}

  uglify-js@3.19.3:
    optional: true

  unbuild@3.5.0(sass@1.86.3)(typescript@5.7.3)(vue@3.5.13(typescript@5.7.3)):
    dependencies:
      '@rollup/plugin-alias': 5.1.1(rollup@4.34.9)
      '@rollup/plugin-commonjs': 28.0.2(rollup@4.34.9)
      '@rollup/plugin-json': 6.1.0(rollup@4.34.9)
      '@rollup/plugin-node-resolve': 16.0.0(rollup@4.34.9)
      '@rollup/plugin-replace': 6.0.2(rollup@4.34.9)
      '@rollup/pluginutils': 5.1.4(rollup@4.34.9)
      citty: 0.1.6
      consola: 3.4.0
      defu: 6.1.4
      esbuild: 0.25.0
      fix-dts-default-cjs-exports: 1.0.0
      hookable: 5.5.3
      jiti: 2.4.2
      magic-string: 0.30.17
      mkdist: 2.2.0(sass@1.86.3)(typescript@5.7.3)(vue@3.5.13(typescript@5.7.3))
      mlly: 1.7.4
      pathe: 2.0.3
      pkg-types: 2.0.1
      pretty-bytes: 6.1.1
      rollup: 4.34.9
      rollup-plugin-dts: 6.2.1(rollup@4.34.9)(typescript@5.7.3)
      scule: 1.3.0
      tinyglobby: 0.2.12
      untyped: 2.0.0
    optionalDependencies:
      typescript: 5.7.3
    transitivePeerDependencies:
      - sass
      - vue
      - vue-tsc

  undici-types@6.20.0: {}

  undici@5.28.5:
    dependencies:
      '@fastify/busboy': 2.1.1

  unicode-canonical-property-names-ecmascript@2.0.1: {}

  unicode-match-property-ecmascript@2.0.0:
    dependencies:
      unicode-canonical-property-names-ecmascript: 2.0.1
      unicode-property-aliases-ecmascript: 2.1.0

  unicode-match-property-value-ecmascript@2.2.0: {}

  unicode-property-aliases-ecmascript@2.1.0: {}

  unicorn-magic@0.1.0: {}

  unicorn-magic@0.3.0: {}

  unified@11.0.5:
    dependencies:
      '@types/unist': 3.0.3
      bail: 2.0.2
      devlop: 1.1.0
      extend: 3.0.2
      is-plain-obj: 4.1.0
      trough: 2.2.0
      vfile: 6.0.3

  unist-util-is@6.0.0:
    dependencies:
      '@types/unist': 3.0.3

  unist-util-position@5.0.0:
    dependencies:
      '@types/unist': 3.0.3

  unist-util-remove@4.0.0:
    dependencies:
      '@types/unist': 3.0.3
      unist-util-is: 6.0.0
      unist-util-visit-parents: 6.0.1

  unist-util-stringify-position@4.0.0:
    dependencies:
      '@types/unist': 3.0.3

  unist-util-visit-parents@6.0.1:
    dependencies:
      '@types/unist': 3.0.3
      unist-util-is: 6.0.0

  unist-util-visit@5.0.0:
    dependencies:
      '@types/unist': 3.0.3
      unist-util-is: 6.0.0
      unist-util-visit-parents: 6.0.1

  unpipe@1.0.0: {}

  unplugin-utils@0.2.4:
    dependencies:
      pathe: 2.0.3
      picomatch: 4.0.2

  unrs-resolver@1.6.1:
    dependencies:
      napi-postinstall: 0.1.5
    optionalDependencies:
      '@unrs/resolver-binding-darwin-arm64': 1.6.1
      '@unrs/resolver-binding-darwin-x64': 1.6.1
      '@unrs/resolver-binding-freebsd-x64': 1.6.1
      '@unrs/resolver-binding-linux-arm-gnueabihf': 1.6.1
      '@unrs/resolver-binding-linux-arm-musleabihf': 1.6.1
      '@unrs/resolver-binding-linux-arm64-gnu': 1.6.1
      '@unrs/resolver-binding-linux-arm64-musl': 1.6.1
      '@unrs/resolver-binding-linux-ppc64-gnu': 1.6.1
      '@unrs/resolver-binding-linux-riscv64-gnu': 1.6.1
      '@unrs/resolver-binding-linux-s390x-gnu': 1.6.1
      '@unrs/resolver-binding-linux-x64-gnu': 1.6.1
      '@unrs/resolver-binding-linux-x64-musl': 1.6.1
      '@unrs/resolver-binding-wasm32-wasi': 1.6.1
      '@unrs/resolver-binding-win32-arm64-msvc': 1.6.1
      '@unrs/resolver-binding-win32-ia32-msvc': 1.6.1
      '@unrs/resolver-binding-win32-x64-msvc': 1.6.1

  untyped@2.0.0:
    dependencies:
      citty: 0.1.6
      defu: 6.1.4
      jiti: 2.4.2
      knitwork: 1.2.0
      scule: 1.3.0

  update-browserslist-db@1.1.2(browserslist@4.24.4):
    dependencies:
      browserslist: 4.24.4
      escalade: 3.2.0
      picocolors: 1.1.1

  uri-js@4.4.1:
    dependencies:
      punycode: 2.3.1

  url@0.11.4:
    dependencies:
      punycode: 1.4.1
      qs: 6.14.0

  util-deprecate@1.0.2: {}

  utils-merge@1.0.1: {}

  validate-npm-package-license@3.0.4:
    dependencies:
      spdx-correct: 3.2.0
      spdx-expression-parse: 3.0.1

  varint@6.0.0: {}

  vary@1.1.2: {}

  vfile-message@4.0.2:
    dependencies:
      '@types/unist': 3.0.3
      unist-util-stringify-position: 4.0.0

  vfile@6.0.3:
    dependencies:
      '@types/unist': 3.0.3
      vfile-message: 4.0.2

  vite-node@3.1.1:
    dependencies:
      cac: 6.7.14
      debug: 4.4.0
      es-module-lexer: 1.6.0
      pathe: 2.0.3
      vite: link:packages/vite
    transitivePeerDependencies:
      - supports-color

  vitepress-plugin-group-icons@1.5.2:
    dependencies:
      '@iconify-json/logos': 1.2.4
      '@iconify-json/vscode-icons': 1.2.19
      '@iconify/utils': 2.3.0
    transitivePeerDependencies:
      - supports-color

  vitepress-plugin-llms@1.1.0:
    dependencies:
      byte-size: 9.0.1
      gray-matter: 4.0.3
      markdown-title: 1.0.2
      millify: 6.1.0
      minimatch: 10.0.1
      picocolors: 1.1.1
      remark: 15.0.1
      remark-frontmatter: 5.0.0
      tokenx: 0.4.1
      unist-util-remove: 4.0.0
    transitivePeerDependencies:
      - '@75lb/nature'
      - supports-color

  vitepress@1.6.3(@algolia/client-search@5.20.3)(axios@1.8.4)(postcss@8.5.3)(typescript@5.7.3):
    dependencies:
      '@docsearch/css': 3.8.2
      '@docsearch/js': 3.8.2(@algolia/client-search@5.20.3)
      '@iconify-json/simple-icons': 1.2.25
      '@shikijs/core': 2.5.0
      '@shikijs/transformers': 2.5.0
      '@shikijs/types': 2.5.0
      '@types/markdown-it': 14.1.2
      '@vitejs/plugin-vue': 5.2.1(vite@packages+vite)(vue@3.5.13(typescript@5.7.3))
      '@vue/devtools-api': 7.7.2
      '@vue/shared': 3.5.13
      '@vueuse/core': 12.7.0(typescript@5.7.3)
      '@vueuse/integrations': 12.7.0(axios@1.8.4)(focus-trap@7.6.4)(typescript@5.7.3)
      focus-trap: 7.6.4
      mark.js: 8.11.1
      minisearch: 7.1.2
      shiki: 2.5.0
      vite: link:packages/vite
      vue: 3.5.13(typescript@5.7.3)
    optionalDependencies:
      postcss: 8.5.3
    transitivePeerDependencies:
      - '@algolia/client-search'
      - '@types/react'
      - async-validator
      - axios
      - change-case
      - drauu
      - fuse.js
      - idb-keyval
      - jwt-decode
      - nprogress
      - qrcode
      - react
      - react-dom
      - search-insights
      - sortablejs
      - typescript
      - universal-cookie

  vitest@3.1.1(@types/debug@4.1.12)(@types/node@22.13.6):
    dependencies:
      '@vitest/expect': 3.1.1
      '@vitest/mocker': 3.1.1(vite@packages+vite)
      '@vitest/pretty-format': 3.1.1
      '@vitest/runner': 3.1.1
      '@vitest/snapshot': 3.1.1
      '@vitest/spy': 3.1.1
      '@vitest/utils': 3.1.1
      chai: 5.2.0
      debug: 4.4.0
      expect-type: 1.2.1
      magic-string: 0.30.17
      pathe: 2.0.3
      std-env: 3.9.0
      tinybench: 2.9.0
      tinyexec: 0.3.2
      tinypool: 1.0.2
      tinyrainbow: 2.0.0
      vite: link:packages/vite
      vite-node: 3.1.1
      why-is-node-running: 2.3.0
    optionalDependencies:
      '@types/debug': 4.1.12
      '@types/node': 22.13.6
    transitivePeerDependencies:
      - msw
      - supports-color

  void-elements@3.1.0: {}

  vue-resize@2.0.0-alpha.1(vue@3.5.13(typescript@5.7.3)):
    dependencies:
      vue: 3.5.13(typescript@5.7.3)

  vue-router@4.5.0(vue@3.5.13(typescript@5.7.3)):
    dependencies:
      '@vue/devtools-api': 6.6.4
      vue: 3.5.13(typescript@5.7.3)

  vue@3.4.38(typescript@5.7.3):
    dependencies:
      '@vue/compiler-dom': 3.4.38
      '@vue/compiler-sfc': 3.4.38
      '@vue/runtime-dom': 3.4.38
      '@vue/server-renderer': 3.4.38(vue@3.5.13(typescript@5.7.3))
      '@vue/shared': 3.4.38
    optionalDependencies:
      typescript: 5.7.3

  vue@3.5.13(typescript@5.7.3):
    dependencies:
      '@vue/compiler-dom': 3.5.13
      '@vue/compiler-sfc': 3.5.13
      '@vue/runtime-dom': 3.5.13
      '@vue/server-renderer': 3.5.13(vue@3.5.13(typescript@5.7.3))
      '@vue/shared': 3.5.13
    optionalDependencies:
      typescript: 5.7.3

  vuex@4.1.0(vue@3.5.13(typescript@5.7.3)):
    dependencies:
      '@vue/devtools-api': 6.6.4
      vue: 3.5.13(typescript@5.7.3)

<<<<<<< HEAD
  web-streams-polyfill@3.3.3: {}
=======
  webidl-conversions@3.0.1: {}

  whatwg-url@5.0.0:
    dependencies:
      tr46: 0.0.3
      webidl-conversions: 3.0.1
>>>>>>> a06847be

  which@2.0.2:
    dependencies:
      isexe: 2.0.0

  why-is-node-running@2.3.0:
    dependencies:
      siginfo: 2.0.0
      stackback: 0.0.2

  with@7.0.2:
    dependencies:
      '@babel/parser': 7.27.0
      '@babel/types': 7.26.9
      assert-never: 1.4.0
      babel-walk: 3.0.0-canary-5

  word-wrap@1.2.5: {}

  wordwrap@1.0.0: {}

  workerd@1.20250416.0:
    optionalDependencies:
      '@cloudflare/workerd-darwin-64': 1.20250416.0
      '@cloudflare/workerd-darwin-arm64': 1.20250416.0
      '@cloudflare/workerd-linux-64': 1.20250416.0
      '@cloudflare/workerd-linux-arm64': 1.20250416.0
      '@cloudflare/workerd-windows-64': 1.20250416.0

  wrap-ansi@7.0.0:
    dependencies:
      ansi-styles: 4.3.0
      string-width: 4.2.3
      strip-ansi: 6.0.1

  wrap-ansi@8.1.0:
    dependencies:
      ansi-styles: 6.2.1
      string-width: 5.1.2
      strip-ansi: 7.1.0

  wrap-ansi@9.0.0:
    dependencies:
      ansi-styles: 6.2.1
      string-width: 7.2.0
      strip-ansi: 7.1.0

  wrappy@1.0.2: {}

  ws@8.18.0: {}

  ws@8.18.1: {}

  xml-js@1.6.11:
    dependencies:
      sax: 1.4.1

  y18n@5.0.8: {}

  yallist@3.1.1: {}

  yaml@2.7.0: {}

  yargs-parser@21.1.1: {}

  yargs@17.7.2:
    dependencies:
      cliui: 8.0.1
      escalade: 3.2.0
      get-caller-file: 2.0.5
      require-directory: 2.1.1
      string-width: 4.2.3
      y18n: 5.0.8
      yargs-parser: 21.1.1

  yocto-queue@0.1.0: {}

  yoctocolors@2.1.1: {}

  youch@3.3.4:
    dependencies:
      cookie: 0.7.1
      mustache: 4.2.0
      stacktracey: 2.1.8

  zimmerframe@1.1.2: {}

  zod@3.22.3: {}

  zwitch@2.0.4: {}<|MERGE_RESOLUTION|>--- conflicted
+++ resolved
@@ -5961,26 +5961,6 @@
   node-addon-api@7.1.1:
     resolution: {integrity: sha512-5m3bsyrjFWE1xf7nz7YXdN4udnVtXK6/Yfgn5qnahL6bCkf2yKt4k3nuTKAtT4r3IG8JNR2ncsIMdZuAzJjHQQ==}
 
-<<<<<<< HEAD
-  node-domexception@1.0.0:
-    resolution: {integrity: sha512-/jKZoMpw0F8GRwl4/eLROPA3cfcXtLApP0QzLmUT/HuPCZWyB7IY9ZrMeKw2O/nFIqPQB3PVM9aYm0F312AXDQ==}
-    engines: {node: '>=10.5.0'}
-    deprecated: Use your platform's native DOMException instead
-
-  node-fetch@3.3.2:
-    resolution: {integrity: sha512-dRB78srN/l6gqWulah9SrxeYnxeddIG30+GOqK/9OlLVyLg3HPnr6SqOWTWOXKRwC2eGYCkZ59NNuSgvSrpgOA==}
-    engines: {node: ^12.20.0 || ^14.13.1 || >=16.0.0}
-=======
-  node-fetch@2.7.0:
-    resolution: {integrity: sha512-c4FRfUm/dbcWZ7U+1Wq0AwCyFL+3nt2bEw05wfxSz+DWpWsitgmSgYmy2dQdWyKC1694ELPqMs/YzUSNozLt8A==}
-    engines: {node: 4.x || >=6.0.0}
-    peerDependencies:
-      encoding: ^0.1.0
-    peerDependenciesMeta:
-      encoding:
-        optional: true
->>>>>>> a06847be
-
   node-releases@2.0.19:
     resolution: {integrity: sha512-xxOWJsBKtzAq7DY0J+DTzuz58K8e7sJbdgwkbMWQe8UYB6ekmsQ45q0M/tJDsGaZmbC+l7n57UV8Hl5tHxO9uw==}
 
@@ -7522,18 +7502,6 @@
     resolution: {integrity: sha512-hmV6UerDrPcgbSy9ORAtNXDr9M4wlNP4pEFKye4ujJF8oqgFFuxDCdOLS3eNoRTtq5O3hoBDh9Doj1bQMYHRbQ==}
     peerDependencies:
       vue: ^3.2.0
-
-<<<<<<< HEAD
-  web-streams-polyfill@3.3.3:
-    resolution: {integrity: sha512-d2JWLCivmZYTSIoge9MsgFCZrt571BikcWGYkjC1khllbTeDlGqZ2D8vD8E/lJa8WGWbb7Plm8/XJYV7IJHZZw==}
-    engines: {node: '>= 8'}
-=======
-  webidl-conversions@3.0.1:
-    resolution: {integrity: sha512-2JAn3z8AR6rjK8Sm8orRC0h/bcl/DqL7tRPdGZ4I1CjdF+EaMLmYxBHyXuKL849eucPFhvBoxMsflfOb8kxaeQ==}
-
-  whatwg-url@5.0.0:
-    resolution: {integrity: sha512-saE57nupxk6v3HY35+jzBwYa0rKSy0XR8JSxZPwgLr7ys0IBzhGviA1/TUGJLmSVqs8pb9AnvICXEuOHLprYTw==}
->>>>>>> a06847be
 
   which@2.0.2:
     resolution: {integrity: sha512-BLI3Tl1TW3Pvl70l3yq3Y64i+awpwXqsGBYWkkqMtnbXgrMD+yj7rhW0kuEDxzJaYXGjEW5ogapKNMEKNMjibA==}
@@ -12093,20 +12061,6 @@
   node-addon-api@7.1.1:
     optional: true
 
-<<<<<<< HEAD
-  node-domexception@1.0.0: {}
-
-  node-fetch@3.3.2:
-    dependencies:
-      data-uri-to-buffer: 4.0.1
-      fetch-blob: 3.2.0
-      formdata-polyfill: 4.0.10
-=======
-  node-fetch@2.7.0:
-    dependencies:
-      whatwg-url: 5.0.0
->>>>>>> a06847be
-
   node-releases@2.0.19: {}
 
   normalize-package-data@6.0.2:
@@ -13781,17 +13735,6 @@
       '@vue/devtools-api': 6.6.4
       vue: 3.5.13(typescript@5.7.3)
 
-<<<<<<< HEAD
-  web-streams-polyfill@3.3.3: {}
-=======
-  webidl-conversions@3.0.1: {}
-
-  whatwg-url@5.0.0:
-    dependencies:
-      tr46: 0.0.3
-      webidl-conversions: 3.0.1
->>>>>>> a06847be
-
   which@2.0.2:
     dependencies:
       isexe: 2.0.0
