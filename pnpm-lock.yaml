lockfileVersion: '9.0'

settings:
  autoInstallPeers: false
  excludeLinksFromLockfile: false

overrides:
  vite: workspace:rolldown-vite@*

packageExtensionsChecksum: sha256-BLDZCgUIohvBXMHo3XFOlGLzGXRyK3sDU0nMBRk9APY=

patchedDependencies:
  chokidar@3.6.0:
    hash: 8a4f9e2b397e6034b91a0508faae3cecb97f222313faa129d7cb0eb71e9d0e84
    path: patches/chokidar@3.6.0.patch
  dotenv-expand@12.0.2:
    hash: 49330a663821151418e003e822a82a6a61d2f0f8a6e3cab00c1c94815a112889
    path: patches/dotenv-expand@12.0.2.patch
  http-proxy@1.18.1:
    hash: 8071c23044f455271f4d4074ae4c7b81beec17a03aefd158d5f4edd4ef751c11
    path: patches/http-proxy@1.18.1.patch
  sirv@3.0.1:
    hash: 95b663b930c5cc6e609c7fa15b69a86ff3b30df68978611d1d3d724c65135cb1
    path: patches/sirv@3.0.1.patch

importers:

  .:
    devDependencies:
      '@eslint/js':
        specifier: ^9.29.0
        version: 9.29.0
      '@type-challenges/utils':
        specifier: ^0.1.1
        version: 0.1.1
      '@types/babel__core':
        specifier: ^7.20.5
        version: 7.20.5
      '@types/babel__preset-env':
        specifier: ^7.10.0
        version: 7.10.0
      '@types/convert-source-map':
        specifier: ^2.0.3
        version: 2.0.3
      '@types/cross-spawn':
        specifier: ^6.0.6
        version: 6.0.6
      '@types/debug':
        specifier: ^4.1.12
        version: 4.1.12
      '@types/estree':
        specifier: ^1.0.8
        version: 1.0.8
      '@types/etag':
        specifier: ^1.8.4
        version: 1.8.4
      '@types/less':
        specifier: ^3.0.8
        version: 3.0.8
      '@types/node':
<<<<<<< HEAD
        specifier: ^22.15.31
=======
        specifier: ^22.15.32
>>>>>>> 13e33917
        version: 22.15.32
      '@types/picomatch':
        specifier: ^4.0.0
        version: 4.0.0
      '@types/stylus':
        specifier: ^0.48.43
        version: 0.48.43
      '@types/ws':
        specifier: ^8.18.1
        version: 8.18.1
      '@vitejs/release-scripts':
        specifier: ^1.5.0
        version: 1.5.0
      conventional-changelog-cli:
        specifier: ^5.0.0
        version: 5.0.0(conventional-commits-filter@5.0.0)
      eslint:
        specifier: ^9.29.0
        version: 9.29.0(jiti@2.4.2)
      eslint-plugin-import-x:
        specifier: ^4.15.2
        version: 4.15.2(@typescript-eslint/utils@8.34.1(eslint@9.29.0(jiti@2.4.2))(typescript@5.7.3))(eslint@9.29.0(jiti@2.4.2))
      eslint-plugin-n:
        specifier: ^17.20.0
        version: 17.20.0(eslint@9.29.0(jiti@2.4.2))(typescript@5.7.3)
      eslint-plugin-regexp:
        specifier: ^2.9.0
        version: 2.9.0(eslint@9.29.0(jiti@2.4.2))
      execa:
        specifier: ^9.6.0
        version: 9.6.0
      globals:
        specifier: ^16.2.0
        version: 16.2.0
      lint-staged:
        specifier: ^16.1.2
        version: 16.1.2
      picocolors:
        specifier: ^1.1.1
        version: 1.1.1
      playwright-chromium:
        specifier: ^1.53.1
        version: 1.53.1
      prettier:
        specifier: 3.6.0
        version: 3.6.0
      rollup:
        specifier: ^4.40.0
        version: 4.43.0
      simple-git-hooks:
        specifier: ^2.13.0
        version: 2.13.0
      tsx:
        specifier: ^4.20.3
        version: 4.20.3
      typescript:
        specifier: ~5.7.2
        version: 5.7.3
      typescript-eslint:
<<<<<<< HEAD
        specifier: ^8.34.0
=======
        specifier: ^8.34.1
>>>>>>> 13e33917
        version: 8.34.1(eslint@9.29.0(jiti@2.4.2))(typescript@5.7.3)
      vite:
        specifier: workspace:rolldown-vite@*
        version: link:packages/vite
      vitest:
<<<<<<< HEAD
        specifier: ^3.2.3
        version: 3.2.3(@types/debug@4.1.12)(@types/node@22.15.32)
=======
        specifier: ^3.2.4
        version: 3.2.4(@types/debug@4.1.12)(@types/node@22.15.32)
>>>>>>> 13e33917

  docs:
    devDependencies:
      '@shikijs/vitepress-twoslash':
        specifier: ^2.5.0
        version: 2.5.0(typescript@5.7.3)
      '@types/express':
        specifier: ^5.0.3
        version: 5.0.3
      feed:
        specifier: ^5.1.0
        version: 5.1.0
      gsap:
        specifier: ^3.13.0
        version: 3.13.0
      vitepress:
        specifier: ^1.6.3
        version: 1.6.3(@algolia/client-search@5.20.3)(axios@1.10.0)(postcss@8.5.6)(typescript@5.7.3)
      vitepress-plugin-group-icons:
        specifier: ^1.6.0
        version: 1.6.0(vite@packages+vite)
      vitepress-plugin-llms:
<<<<<<< HEAD
        specifier: ^1.5.0
=======
        specifier: ^1.5.1
>>>>>>> 13e33917
        version: 1.5.1
      vue:
        specifier: ^3.5.17
        version: 3.5.17(typescript@5.7.3)

  packages/create-vite:
    devDependencies:
      '@clack/prompts':
        specifier: ^0.11.0
        version: 0.11.0
      cross-spawn:
        specifier: ^7.0.6
        version: 7.0.6
      mri:
        specifier: ^1.2.0
        version: 1.2.0
      picocolors:
        specifier: ^1.1.1
        version: 1.1.1
      tsdown:
<<<<<<< HEAD
        specifier: ^0.12.7
=======
        specifier: ^0.12.8
>>>>>>> 13e33917
        version: 0.12.8(publint@0.3.5)(typescript@5.7.3)

  packages/plugin-legacy:
    dependencies:
      '@babel/core':
        specifier: ^7.27.4
        version: 7.27.4
      '@babel/preset-env':
        specifier: ^7.27.2
        version: 7.27.2(@babel/core@7.27.4)
      browserslist:
        specifier: ^4.25.0
        version: 4.25.0
      browserslist-to-esbuild:
        specifier: ^2.1.1
        version: 2.1.1(browserslist@4.25.0)
      core-js:
        specifier: ^3.43.0
        version: 3.43.0
      magic-string:
        specifier: ^0.30.17
        version: 0.30.17
      regenerator-runtime:
        specifier: ^0.14.1
        version: 0.14.1
      systemjs:
        specifier: ^6.15.1
        version: 6.15.1
    devDependencies:
      acorn:
        specifier: ^8.15.0
        version: 8.15.0
      picocolors:
        specifier: ^1.1.1
        version: 1.1.1
      tsdown:
<<<<<<< HEAD
        specifier: ^0.12.7
=======
        specifier: ^0.12.8
>>>>>>> 13e33917
        version: 0.12.8(publint@0.3.5)(typescript@5.7.3)
      vite:
        specifier: workspace:rolldown-vite@*
        version: link:../vite

  packages/vite:
    dependencies:
      '@oxc-project/runtime':
        specifier: 0.73.2
        version: 0.73.2
      fdir:
        specifier: ^6.4.6
        version: 6.4.6(picomatch@4.0.2)
      lightningcss:
        specifier: ^1.30.1
        version: 1.30.1
      picomatch:
        specifier: ^4.0.2
        version: 4.0.2
      postcss:
<<<<<<< HEAD
        specifier: ^8.5.5
        version: 8.5.6
      rolldown:
        specifier: 1.0.0-beta.18
        version: 1.0.0-beta.18
=======
        specifier: ^8.5.6
        version: 8.5.6
      rollup:
        specifier: ^4.40.0
        version: 4.40.1
>>>>>>> 13e33917
      tinyglobby:
        specifier: ^0.2.14
        version: 0.2.14
    devDependencies:
      '@ampproject/remapping':
        specifier: ^2.3.0
        version: 2.3.0
      '@babel/parser':
        specifier: ^7.27.5
        version: 7.27.5
      '@jridgewell/trace-mapping':
        specifier: ^0.3.25
        version: 0.3.25
      '@oxc-project/types':
        specifier: 0.73.2
        version: 0.73.2
      '@polka/compression':
        specifier: ^1.0.0-next.25
        version: 1.0.0-next.25
      '@rolldown/pluginutils':
        specifier: 1.0.0-beta.18
        version: 1.0.0-beta.18
      '@rollup/plugin-alias':
        specifier: ^5.1.1
        version: 5.1.1(rollup@4.43.0)
      '@rollup/plugin-commonjs':
<<<<<<< HEAD
        specifier: ^28.0.5
        version: 28.0.5(rollup@4.43.0)
=======
        specifier: ^28.0.6
        version: 28.0.6(rollup@4.40.1)
>>>>>>> 13e33917
      '@rollup/plugin-dynamic-import-vars':
        specifier: 2.1.4
        version: 2.1.4(rollup@4.43.0)
      '@rollup/pluginutils':
<<<<<<< HEAD
        specifier: ^5.1.4
        version: 5.1.4(rollup@4.43.0)
=======
        specifier: ^5.2.0
        version: 5.2.0(rollup@4.40.1)
>>>>>>> 13e33917
      '@types/escape-html':
        specifier: ^1.0.4
        version: 1.0.4
      '@types/pnpapi':
        specifier: ^0.0.5
        version: 0.0.5
      artichokie:
        specifier: ^0.3.1
        version: 0.3.1
      baseline-browser-mapping:
        specifier: ^2.4.4
        version: 2.4.4
      cac:
        specifier: ^6.7.14
        version: 6.7.14
      chokidar:
        specifier: ^3.6.0
        version: 3.6.0(patch_hash=8a4f9e2b397e6034b91a0508faae3cecb97f222313faa129d7cb0eb71e9d0e84)
      connect:
        specifier: ^3.7.0
        version: 3.7.0
      convert-source-map:
        specifier: ^2.0.0
        version: 2.0.0
      cors:
        specifier: ^2.8.5
        version: 2.8.5
      cross-spawn:
        specifier: ^7.0.6
        version: 7.0.6
      debug:
        specifier: ^4.4.1
        version: 4.4.1
      dep-types:
        specifier: link:./src/types
        version: link:src/types
      dotenv:
        specifier: ^16.5.0
        version: 16.5.0
      dotenv-expand:
        specifier: ^12.0.2
        version: 12.0.2(patch_hash=49330a663821151418e003e822a82a6a61d2f0f8a6e3cab00c1c94815a112889)
      es-module-lexer:
        specifier: ^1.7.0
        version: 1.7.0
      esbuild:
        specifier: ^0.25.0
        version: 0.25.0
      escape-html:
        specifier: ^1.0.3
        version: 1.0.3
      estree-walker:
        specifier: ^3.0.3
        version: 3.0.3
      etag:
        specifier: ^1.8.1
        version: 1.8.1
      host-validation-middleware:
        specifier: ^0.1.1
        version: 0.1.1
      http-proxy:
        specifier: ^1.18.1
        version: 1.18.1(patch_hash=8071c23044f455271f4d4074ae4c7b81beec17a03aefd158d5f4edd4ef751c11)(debug@4.4.1)
      launch-editor-middleware:
        specifier: ^2.10.0
        version: 2.10.0
      magic-string:
        specifier: ^0.30.17
        version: 0.30.17
      mlly:
        specifier: ^1.7.4
        version: 1.7.4
      mrmime:
        specifier: ^2.0.1
        version: 2.0.1
      nanoid:
        specifier: ^5.1.5
        version: 5.1.5
      open:
        specifier: ^10.1.2
        version: 10.1.2
      parse5:
        specifier: ^7.3.0
        version: 7.3.0
      pathe:
        specifier: ^2.0.3
        version: 2.0.3
      periscopic:
        specifier: ^4.0.2
        version: 4.0.2
      picocolors:
        specifier: ^1.1.1
        version: 1.1.1
      postcss-import:
<<<<<<< HEAD
        specifier: ^16.1.0
        version: 16.1.0(postcss@8.5.6)
=======
        specifier: ^16.1.1
        version: 16.1.1(postcss@8.5.6)
>>>>>>> 13e33917
      postcss-load-config:
        specifier: ^6.0.1
        version: 6.0.1(jiti@2.4.2)(postcss@8.5.6)(tsx@4.20.3)(yaml@2.8.0)
      postcss-modules:
        specifier: ^6.0.1
        version: 6.0.1(postcss@8.5.6)
      premove:
        specifier: ^4.0.0
        version: 4.0.0
      resolve.exports:
        specifier: ^2.0.3
        version: 2.0.3
<<<<<<< HEAD
      rolldown-plugin-dts:
        specifier: ^0.13.11
        version: 0.13.11(rolldown@1.0.0-beta.18)(typescript@5.7.3)
      rollup:
        specifier: ^4.40.0
        version: 4.43.0
=======
      rolldown:
        specifier: ^1.0.0-beta.19
        version: 1.0.0-beta.19
      rolldown-plugin-dts:
        specifier: ^0.13.12
        version: 0.13.12(rolldown@1.0.0-beta.19)(typescript@5.7.3)
>>>>>>> 13e33917
      rollup-plugin-license:
        specifier: ^3.6.0
        version: 3.6.0(picomatch@4.0.2)(rollup@4.43.0)
      sass:
        specifier: ^1.89.2
        version: 1.89.2
      sass-embedded:
        specifier: ^1.89.2
        version: 1.89.2(source-map-js@1.2.1)
      sirv:
        specifier: ^3.0.1
        version: 3.0.1(patch_hash=95b663b930c5cc6e609c7fa15b69a86ff3b30df68978611d1d3d724c65135cb1)
      strip-literal:
        specifier: ^3.0.0
        version: 3.0.0
      terser:
        specifier: ^5.43.1
        version: 5.43.1
      tsconfck:
        specifier: ^3.1.6
        version: 3.1.6(typescript@5.7.3)
      types:
        specifier: link:./types
        version: link:types
      ufo:
        specifier: ^1.6.1
        version: 1.6.1
      ws:
        specifier: ^8.18.2
        version: 8.18.2
    optionalDependencies:
      fsevents:
        specifier: ~2.3.3
        version: 2.3.3

  packages/vite/src/node/__tests__:
    dependencies:
      '@vitejs/cjs-ssr-dep':
        specifier: link:./fixtures/cjs-ssr-dep
        version: link:fixtures/cjs-ssr-dep
      '@vitejs/parent':
        specifier: link:./packages/parent
        version: link:packages/parent
      '@vitejs/test-dep-conditions':
        specifier: file:./fixtures/test-dep-conditions
        version: file:packages/vite/src/node/__tests__/fixtures/test-dep-conditions

  packages/vite/src/node/__tests__/fixtures/cjs-ssr-dep: {}

  packages/vite/src/node/__tests__/fixtures/config/entry:
    dependencies:
      '@vite/test-config-plugin-module-condition':
        specifier: link:../plugin-module-condition
        version: link:../plugin-module-condition

  packages/vite/src/node/__tests__/fixtures/config/plugin-module-condition: {}

  packages/vite/src/node/__tests__/fixtures/config/siblings:
    devDependencies:
      '@types/lodash':
        specifier: ^4.17.16
        version: 4.17.16
      lodash:
        specifier: ^4.17.21
        version: 4.17.21

  packages/vite/src/node/__tests__/fixtures/file-url: {}

  packages/vite/src/node/__tests__/fixtures/test-dep-conditions: {}

  packages/vite/src/node/__tests__/fixtures/watch-rebuild-manifest: {}

  packages/vite/src/node/__tests__/packages: {}

  packages/vite/src/node/__tests__/packages/child: {}

  packages/vite/src/node/__tests__/packages/module: {}

  packages/vite/src/node/__tests__/packages/name: {}

  packages/vite/src/node/__tests__/packages/noname: {}

  packages/vite/src/node/__tests__/packages/parent:
    dependencies:
      '@vitejs/child':
        specifier: link:../child
        version: link:../child

  packages/vite/src/node/server/__tests__/fixtures/lerna/nested: {}

  packages/vite/src/node/server/__tests__/fixtures/none/nested: {}

  packages/vite/src/node/server/__tests__/fixtures/pnpm: {}

  packages/vite/src/node/server/__tests__/fixtures/pnpm/nested: {}

  packages/vite/src/node/server/__tests__/fixtures/watcher: {}

  packages/vite/src/node/server/__tests__/fixtures/yarn: {}

  packages/vite/src/node/server/__tests__/fixtures/yarn/nested: {}

  packages/vite/src/node/ssr/runtime/__tests__:
    dependencies:
      '@vitejs/cjs-external':
        specifier: link:./fixtures/cjs-external
        version: link:fixtures/cjs-external
      '@vitejs/esm-external':
        specifier: link:./fixtures/esm-external
        version: link:fixtures/esm-external
      birpc:
        specifier: ^0.2.19
        version: 0.2.19
      tinyspy:
        specifier: 2.2.0
        version: 2.2.0

  packages/vite/src/node/ssr/runtime/__tests__/fixtures/cjs-external: {}

  packages/vite/src/node/ssr/runtime/__tests__/fixtures/cyclic2: {}

  packages/vite/src/node/ssr/runtime/__tests__/fixtures/esm-external: {}

  packages/vite/src/node/ssr/runtime/__tests__/fixtures/live-binding: {}

  playground:
    devDependencies:
      convert-source-map:
        specifier: ^2.0.0
        version: 2.0.0
      css-color-names:
        specifier: ^1.0.1
        version: 1.0.1
      kill-port:
        specifier: ^1.6.1
        version: 1.6.1
      rolldown:
        specifier: 1.0.0-beta.18
        version: 1.0.0-beta.18

  playground/alias:
    dependencies:
      '@vue/shared':
        specifier: ^3.5.17
        version: 3.5.17
      aliased-module:
        specifier: file:./dir/module
        version: '@vitejs/test-aliased-module@file:playground/alias/dir/module'
      vue:
        specifier: ^3.5.17
        version: 3.5.17(typescript@5.7.3)
    devDependencies:
      '@vitejs/test-resolve-linked':
        specifier: workspace:*
        version: link:../resolve-linked

  playground/alias/dir/module: {}

  playground/assets: {}

  playground/assets-sanitize: {}

  playground/backend-integration:
    devDependencies:
      '@tailwindcss/vite':
        specifier: ^4.1.10
        version: 4.1.10(vite@packages+vite)
      sass:
        specifier: ^1.89.2
        version: 1.89.2
      tailwindcss:
        specifier: ^4.1.10
        version: 4.1.10
      tinyglobby:
        specifier: ^0.2.14
        version: 0.2.14

  playground/build-old: {}

  playground/cli: {}

  playground/cli-module:
    devDependencies:
      url:
        specifier: ^0.11.4
        version: 0.11.4

  playground/client-reload: {}

  playground/csp: {}

  playground/css:
    devDependencies:
      '@vitejs/test-css-dep':
        specifier: link:./css-dep
        version: link:css-dep
      '@vitejs/test-css-dep-exports':
        specifier: link:./css-dep-exports
        version: link:css-dep-exports
      '@vitejs/test-css-js-dep':
        specifier: file:./css-js-dep
        version: file:playground/css/css-js-dep
      '@vitejs/test-css-proxy-dep':
        specifier: file:./css-proxy-dep
        version: file:playground/css/css-proxy-dep
      '@vitejs/test-scss-proxy-dep':
        specifier: file:./scss-proxy-dep
        version: file:playground/css/scss-proxy-dep
      less:
        specifier: ^4.3.0
        version: 4.3.0
      lightningcss:
        specifier: ^1.30.1
        version: 1.30.1
      postcss-nested:
        specifier: ^7.0.2
        version: 7.0.2(postcss@8.5.6)
      sass:
        specifier: ^1.89.2
        version: 1.89.2
      stylus:
        specifier: ^0.64.0
        version: 0.64.0
      sugarss:
        specifier: ^5.0.0
        version: 5.0.0(postcss@8.5.6)
      tinyglobby:
        specifier: ^0.2.14
        version: 0.2.14

  playground/css-codesplit: {}

  playground/css-codesplit-cjs: {}

  playground/css-dynamic-import: {}

  playground/css-lightningcss:
    devDependencies:
      lightningcss:
        specifier: ^1.30.1
        version: 1.30.1

  playground/css-lightningcss-proxy:
    devDependencies:
      express:
        specifier: ^5.1.0
        version: 5.1.0
      lightningcss:
        specifier: ^1.30.1
        version: 1.30.1

  playground/css-lightningcss-root:
    devDependencies:
      lightningcss:
        specifier: ^1.30.1
        version: 1.30.1

  playground/css-no-codesplit: {}

  playground/css-sourcemap:
    devDependencies:
      less:
        specifier: ^4.3.0
        version: 4.3.0
      lightningcss:
        specifier: ^1.30.1
        version: 1.30.1
      magic-string:
        specifier: ^0.30.17
        version: 0.30.17
      sass:
        specifier: ^1.89.2
        version: 1.89.2
      stylus:
        specifier: ^0.64.0
        version: 0.64.0
      sugarss:
        specifier: ^5.0.0
        version: 5.0.0(postcss@8.5.6)

  playground/css/css-dep: {}

  playground/css/css-dep-exports: {}

  playground/css/css-js-dep: {}

  playground/css/css-proxy-dep:
    dependencies:
      '@vitejs/test-css-proxy-dep-nested':
        specifier: file:../css-proxy-dep-nested
        version: file:playground/css/css-proxy-dep-nested

  playground/css/css-proxy-dep-nested: {}

  playground/css/pkg-dep: {}

  playground/css/postcss-caching/blue-app: {}

  playground/css/postcss-caching/green-app: {}

  playground/css/scss-proxy-dep:
    dependencies:
      '@vitejs/test-scss-proxy-dep-nested':
        specifier: file:../scss-proxy-dep-nested
        version: file:playground/css/scss-proxy-dep-nested

  playground/css/scss-proxy-dep-nested: {}

  playground/data-uri: {}

  playground/define:
    dependencies:
      '@vitejs/test-commonjs-dep':
        specifier: file:./commonjs-dep
        version: file:playground/define/commonjs-dep

  playground/define/commonjs-dep: {}

  playground/dynamic-import:
    dependencies:
      '@vitejs/test-pkg':
        specifier: file:./pkg
        version: file:playground/dynamic-import/pkg

  playground/dynamic-import-inline: {}

  playground/dynamic-import/pkg: {}

  playground/env: {}

  playground/env-nested: {}

  playground/environment-react-ssr:
    devDependencies:
      '@types/react':
        specifier: ^19.1.8
        version: 19.1.8
      '@types/react-dom':
        specifier: ^19.1.6
        version: 19.1.6(@types/react@19.1.8)
      react:
        specifier: ^19.1.0
        version: 19.1.0
      react-dom:
        specifier: ^19.1.0
        version: 19.1.0(react@19.1.0)
      react-fake-client:
        specifier: npm:react@^19.1.0
        version: react@19.1.0
      react-fake-server:
        specifier: npm:react@^19.1.0
        version: react@19.1.0

  playground/extensions:
    dependencies:
      vue:
        specifier: ^3.5.17
        version: 3.5.17(typescript@5.7.3)

  playground/external:
    dependencies:
      '@vitejs/test-dep-that-imports':
        specifier: file:./dep-that-imports
        version: file:playground/external/dep-that-imports(typescript@5.7.3)
      '@vitejs/test-dep-that-requires':
        specifier: file:./dep-that-requires
        version: file:playground/external/dep-that-requires(typescript@5.7.3)
    devDependencies:
      slash3:
        specifier: npm:slash@^3.0.0
        version: slash@3.0.0
      slash5:
        specifier: npm:slash@^5.1.0
        version: slash@5.1.0
      vite:
        specifier: workspace:rolldown-vite@*
        version: link:../../packages/vite
      vue:
        specifier: ^3.5.17
        version: 3.5.17(typescript@5.7.3)
      vue34:
        specifier: npm:vue@~3.4.38
        version: vue@3.4.38(typescript@5.7.3)

  playground/external/dep-that-imports:
    dependencies:
      slash3:
        specifier: npm:slash@^3.0.0
        version: slash@3.0.0
      slash5:
        specifier: npm:slash@^5.1.0
        version: slash@5.1.0
      vue:
        specifier: ^3.5.17
        version: 3.5.17(typescript@5.7.3)

  playground/external/dep-that-requires:
    dependencies:
      slash3:
        specifier: npm:slash@^3.0.0
        version: slash@3.0.0
      slash5:
        specifier: npm:slash@^5.1.0
        version: slash@5.1.0
      vue:
        specifier: ^3.5.17
        version: 3.5.17(typescript@5.7.3)

  playground/fs-serve:
    devDependencies:
      ws:
        specifier: ^8.18.2
        version: 8.18.2

  playground/glob-import:
    dependencies:
      '@vitejs/test-import-meta-glob-pkg':
        specifier: file:./import-meta-glob-pkg
        version: file:playground/glob-import/import-meta-glob-pkg

  playground/glob-import/import-meta-glob-pkg: {}

  playground/hmr: {}

  playground/hmr-ssr: {}

  playground/html: {}

  playground/html/side-effects: {}

  playground/import-assertion:
    dependencies:
      '@vitejs/test-import-assertion-dep':
        specifier: file:./import-assertion-dep
        version: file:playground/import-assertion/import-assertion-dep

  playground/import-assertion/import-assertion-dep: {}

  playground/js-sourcemap:
    dependencies:
      '@vitejs/test-importee-pkg':
        specifier: file:importee-pkg
        version: file:playground/js-sourcemap/importee-pkg
      magic-string:
        specifier: ^0.30.17
        version: 0.30.17

  playground/js-sourcemap/importee-pkg: {}

  playground/json:
    devDependencies:
      '@vitejs/test-json-module':
        specifier: file:./json-module
        version: file:playground/json/json-module
      '@vitejs/test-json-require':
        specifier: file:./dep-json-require
        version: '@vitejs/require@file:playground/json/dep-json-require'
      vue:
        specifier: ^3.5.17
        version: 3.5.17(typescript@5.7.3)

  playground/json/dep-json-require: {}

  playground/json/json-module: {}

  playground/legacy:
    devDependencies:
      '@vitejs/plugin-legacy':
        specifier: workspace:*
        version: link:../../packages/plugin-legacy
      express:
        specifier: ^5.1.0
        version: 5.1.0
      terser:
        specifier: ^5.43.1
        version: 5.43.1
      vite:
        specifier: workspace:rolldown-vite@*
        version: link:../../packages/vite

  playground/lib:
    devDependencies:
      sirv:
        specifier: ^3.0.1
        version: 3.0.1(patch_hash=95b663b930c5cc6e609c7fa15b69a86ff3b30df68978611d1d3d724c65135cb1)

  playground/minify:
    dependencies:
      minified-module:
        specifier: file:./dir/module
        version: '@vitejs/test-minify@file:playground/minify/dir/module'

  playground/minify/dir/module: {}

  playground/module-graph: {}

  playground/multiple-entrypoints:
    devDependencies:
      sass:
        specifier: ^1.89.2
        version: 1.89.2

  playground/nested-deps:
    dependencies:
      '@vitejs/self-referencing':
        specifier: link:../self-referencing
        version: link:../self-referencing
      '@vitejs/test-package-a':
        specifier: link:./test-package-a
        version: link:test-package-a
      '@vitejs/test-package-b':
        specifier: link:./test-package-b
        version: link:test-package-b
      '@vitejs/test-package-c':
        specifier: link:./test-package-c
        version: link:test-package-c
      '@vitejs/test-package-d':
        specifier: link:./test-package-d
        version: link:test-package-d
      '@vitejs/test-package-e':
        specifier: link:./test-package-e
        version: link:test-package-e
      '@vitejs/test-package-f':
        specifier: link:./test-package-f
        version: link:test-package-f

  playground/nested-deps/test-package-a: {}

  playground/nested-deps/test-package-b: {}

  playground/nested-deps/test-package-c: {}

  playground/nested-deps/test-package-d:
    dependencies:
      '@vitejs/test-package-d-nested':
        specifier: link:./test-package-d-nested
        version: link:test-package-d-nested

  playground/nested-deps/test-package-d/test-package-d-nested: {}

  playground/nested-deps/test-package-e:
    dependencies:
      '@vitejs/test-package-e-excluded':
        specifier: link:./test-package-e-excluded
        version: link:test-package-e-excluded
      '@vitejs/test-package-e-included':
        specifier: link:./test-package-e-included
        version: link:test-package-e-included

  playground/nested-deps/test-package-e/test-package-e-excluded: {}

  playground/nested-deps/test-package-e/test-package-e-included:
    dependencies:
      '@vitejs/test-package-e-excluded':
        specifier: link:../test-package-e-excluded
        version: link:../test-package-e-excluded

  playground/nested-deps/test-package-f: {}

  playground/object-hooks: {}

  playground/optimize-deps:
    dependencies:
      '@vitejs/longfilename-aaaaaaaaaaaaaaaaaaaaaaaaaaaaaaaaaaaaaaaaaaaaaaaaaaaaaaaaaaaaaaaaaaaaaaaaaaaaaaaaaaaaaaaaaaaaaaaaaaaaaaaaaaaaaaaaaaaaaaaaaaaaaaaaaaaaaaaaaaaaaaaaaaaaaaaaaaaaaaaaaaaaaaaaaaaaaaaaaaaaaaaaaaaa':
        specifier: file:./longfilename
        version: file:playground/optimize-deps/longfilename
      '@vitejs/test-added-in-entries':
        specifier: file:./added-in-entries
        version: file:playground/optimize-deps/added-in-entries
      '@vitejs/test-dep-alias-using-absolute-path':
        specifier: file:./dep-alias-using-absolute-path
        version: file:playground/optimize-deps/dep-alias-using-absolute-path
      '@vitejs/test-dep-cjs-browser-field-bare':
        specifier: file:./dep-cjs-browser-field-bare
        version: file:playground/optimize-deps/dep-cjs-browser-field-bare
      '@vitejs/test-dep-cjs-compiled-from-cjs':
        specifier: file:./dep-cjs-compiled-from-cjs
        version: file:playground/optimize-deps/dep-cjs-compiled-from-cjs
      '@vitejs/test-dep-cjs-compiled-from-esm':
        specifier: file:./dep-cjs-compiled-from-esm
        version: file:playground/optimize-deps/dep-cjs-compiled-from-esm
      '@vitejs/test-dep-cjs-external-package-omit-js-suffix':
        specifier: file:./dep-cjs-external-package-omit-js-suffix
        version: file:playground/optimize-deps/dep-cjs-external-package-omit-js-suffix
      '@vitejs/test-dep-cjs-with-assets':
        specifier: file:./dep-cjs-with-assets
        version: file:playground/optimize-deps/dep-cjs-with-assets
      '@vitejs/test-dep-cjs-with-external-deps':
        specifier: file:./dep-cjs-with-external-deps
        version: file:playground/optimize-deps/dep-cjs-with-external-deps
      '@vitejs/test-dep-css-require':
        specifier: file:./dep-css-require
        version: file:playground/optimize-deps/dep-css-require
      '@vitejs/test-dep-esbuild-plugin-transform':
        specifier: file:./dep-esbuild-plugin-transform
        version: file:playground/optimize-deps/dep-esbuild-plugin-transform
      '@vitejs/test-dep-incompatible':
        specifier: file:./dep-incompatible
        version: file:playground/optimize-deps/dep-incompatible
      '@vitejs/test-dep-linked':
        specifier: link:./dep-linked
        version: link:dep-linked
      '@vitejs/test-dep-linked-include':
        specifier: link:./dep-linked-include
        version: link:dep-linked-include
      '@vitejs/test-dep-node-env':
        specifier: file:./dep-node-env
        version: file:playground/optimize-deps/dep-node-env
      '@vitejs/test-dep-non-optimized':
        specifier: file:./dep-non-optimized
        version: file:playground/optimize-deps/dep-non-optimized
      '@vitejs/test-dep-not-js':
        specifier: file:./dep-not-js
        version: file:playground/optimize-deps/dep-not-js
      '@vitejs/test-dep-optimize-exports-with-glob':
        specifier: file:./dep-optimize-exports-with-glob
        version: file:playground/optimize-deps/dep-optimize-exports-with-glob
      '@vitejs/test-dep-optimize-exports-with-root-glob':
        specifier: file:./dep-optimize-exports-with-root-glob
        version: file:playground/optimize-deps/dep-optimize-exports-with-root-glob
      '@vitejs/test-dep-optimize-with-glob':
        specifier: file:./dep-optimize-with-glob
        version: file:playground/optimize-deps/dep-optimize-with-glob
      '@vitejs/test-dep-relative-to-main':
        specifier: file:./dep-relative-to-main
        version: file:playground/optimize-deps/dep-relative-to-main
      '@vitejs/test-dep-source-map-no-sources':
        specifier: file:./dep-source-map-no-sources
        version: file:playground/optimize-deps/dep-source-map-no-sources
      '@vitejs/test-dep-with-asset-ext1.pdf':
        specifier: file:./dep-with-asset-ext/dep1
        version: file:playground/optimize-deps/dep-with-asset-ext/dep1
      '@vitejs/test-dep-with-asset-ext2.pdf':
        specifier: file:./dep-with-asset-ext/dep2
        version: file:playground/optimize-deps/dep-with-asset-ext/dep2
      '@vitejs/test-dep-with-builtin-module-cjs':
        specifier: file:./dep-with-builtin-module-cjs
        version: file:playground/optimize-deps/dep-with-builtin-module-cjs
      '@vitejs/test-dep-with-builtin-module-esm':
        specifier: file:./dep-with-builtin-module-esm
        version: file:playground/optimize-deps/dep-with-builtin-module-esm
      '@vitejs/test-dep-with-dynamic-import':
        specifier: file:./dep-with-dynamic-import
        version: file:playground/optimize-deps/dep-with-dynamic-import
      '@vitejs/test-dep-with-optional-peer-dep':
        specifier: file:./dep-with-optional-peer-dep
        version: file:playground/optimize-deps/dep-with-optional-peer-dep
      '@vitejs/test-dep-with-optional-peer-dep-cjs':
        specifier: file:./dep-with-optional-peer-dep-cjs
        version: file:playground/optimize-deps/dep-with-optional-peer-dep-cjs
      '@vitejs/test-dep-with-optional-peer-dep-submodule':
        specifier: file:./dep-with-optional-peer-dep-submodule
        version: file:playground/optimize-deps/dep-with-optional-peer-dep-submodule
      '@vitejs/test-nested-exclude':
        specifier: file:./nested-exclude
        version: file:playground/optimize-deps/nested-exclude
      '@vitejs/test-resolve-linked':
        specifier: workspace:0.0.0
        version: link:../resolve-linked
      axios:
        specifier: ^1.10.0
        version: 1.10.0
      clipboard:
        specifier: ^2.0.11
        version: 2.0.11
      lodash:
        specifier: ^4.17.21
        version: 4.17.21
      lodash-es:
        specifier: ^4.17.21
        version: 4.17.21
      lodash.clonedeep:
        specifier: ^4.5.0
        version: 4.5.0
      phoenix:
        specifier: ^1.7.21
        version: 1.7.21
      react:
        specifier: ^19.1.0
        version: 19.1.0
      react-dom:
        specifier: ^19.1.0
        version: 19.1.0(react@19.1.0)
      url:
        specifier: ^0.11.4
        version: 0.11.4
      vue:
        specifier: ^3.5.17
        version: 3.5.17(typescript@5.7.3)
      vuex:
        specifier: ^4.1.0
        version: 4.1.0(vue@3.5.17(typescript@5.7.3))

  playground/optimize-deps-no-discovery:
    dependencies:
      '@vitejs/test-dep-no-discovery':
        specifier: file:./dep-no-discovery
        version: file:playground/optimize-deps-no-discovery/dep-no-discovery
      vue:
        specifier: ^3.5.17
        version: 3.5.17(typescript@5.7.3)
      vuex:
        specifier: ^4.1.0
        version: 4.1.0(vue@3.5.17(typescript@5.7.3))

  playground/optimize-deps-no-discovery/dep-no-discovery: {}

  playground/optimize-deps/added-in-entries: {}

  playground/optimize-deps/dep-alias-using-absolute-path:
    dependencies:
      lodash:
        specifier: ^4.17.21
        version: 4.17.21

  playground/optimize-deps/dep-cjs-browser-field-bare: {}

  playground/optimize-deps/dep-cjs-compiled-from-cjs: {}

  playground/optimize-deps/dep-cjs-compiled-from-esm: {}

  playground/optimize-deps/dep-cjs-external-package-omit-js-suffix: {}

  playground/optimize-deps/dep-cjs-with-assets: {}

  playground/optimize-deps/dep-cjs-with-external-deps:
    dependencies:
      '@vitejs/test-dep-esm-external':
        specifier: file:../dep-esm-external
        version: file:playground/optimize-deps/dep-esm-external
      stream:
        specifier: file:../dep-esm-dummy-node-builtin
        version: '@vitejs/test-dep-esm-dummy-node-builtin@file:playground/optimize-deps/dep-esm-dummy-node-builtin'

  playground/optimize-deps/dep-css-require: {}

  playground/optimize-deps/dep-esbuild-plugin-transform: {}

  playground/optimize-deps/dep-esm-dummy-node-builtin: {}

  playground/optimize-deps/dep-esm-external: {}

  playground/optimize-deps/dep-incompatible: {}

  playground/optimize-deps/dep-linked:
    dependencies:
      lodash-es:
        specifier: ^4.17.21
        version: 4.17.21

  playground/optimize-deps/dep-linked-include:
    dependencies:
      react:
        specifier: 19.1.0
        version: 19.1.0

  playground/optimize-deps/dep-node-env: {}

  playground/optimize-deps/dep-non-optimized: {}

  playground/optimize-deps/dep-not-js: {}

  playground/optimize-deps/dep-optimize-exports-with-glob: {}

  playground/optimize-deps/dep-optimize-exports-with-root-glob: {}

  playground/optimize-deps/dep-optimize-with-glob: {}

  playground/optimize-deps/dep-relative-to-main: {}

  playground/optimize-deps/dep-source-map-no-sources: {}

  playground/optimize-deps/dep-with-asset-ext/dep1: {}

  playground/optimize-deps/dep-with-asset-ext/dep2:
    dependencies:
      '@vitejs/test-dep-with-asset-ext1.pdf':
        specifier: file:../dep1
        version: file:playground/optimize-deps/dep-with-asset-ext/dep1

  playground/optimize-deps/dep-with-builtin-module-cjs: {}

  playground/optimize-deps/dep-with-builtin-module-esm: {}

  playground/optimize-deps/dep-with-dynamic-import: {}

  playground/optimize-deps/dep-with-optional-peer-dep: {}

  playground/optimize-deps/dep-with-optional-peer-dep-cjs: {}

  playground/optimize-deps/dep-with-optional-peer-dep-submodule: {}

  playground/optimize-deps/longfilename: {}

  playground/optimize-deps/nested-exclude:
    dependencies:
      '@vitejs/test-nested-include':
        specifier: file:../nested-include
        version: file:playground/optimize-deps/nested-include

  playground/optimize-deps/nested-include: {}

  playground/optimize-deps/non-optimizable-include: {}

  playground/optimize-missing-deps:
    dependencies:
      '@vitejs/test-missing-dep':
        specifier: file:./missing-dep
        version: file:playground/optimize-missing-deps/missing-dep
    devDependencies:
      express:
        specifier: ^5.1.0
        version: 5.1.0

  playground/optimize-missing-deps/missing-dep:
    dependencies:
      '@vitejs/test-multi-entry-dep':
        specifier: file:../multi-entry-dep
        version: file:playground/optimize-missing-deps/multi-entry-dep

  playground/optimize-missing-deps/multi-entry-dep: {}

  playground/preload:
    devDependencies:
      '@vitejs/test-dep-a':
        specifier: file:./dep-a
        version: file:playground/preload/dep-a
      '@vitejs/test-dep-including-a':
        specifier: file:./dep-including-a
        version: file:playground/preload/dep-including-a
      terser:
        specifier: ^5.43.1
        version: 5.43.1

  playground/preload/dep-a: {}

  playground/preload/dep-including-a:
    dependencies:
      '@vitejs/test-dep-a':
        specifier: file:../dep-a
        version: file:playground/preload/dep-a

  playground/preserve-symlinks:
    dependencies:
      '@vitejs/test-module-a':
        specifier: link:./module-a
        version: link:module-a

  playground/preserve-symlinks/module-a: {}

  playground/proxy-bypass: {}

  playground/proxy-hmr: {}

  playground/proxy-hmr/other-app: {}

  playground/resolve:
    dependencies:
      '@babel/runtime':
        specifier: ^7.27.6
        version: 7.27.6
      '@vitejs/test-require-pkg-with-module-field':
        specifier: link:./require-pkg-with-module-field
        version: link:require-pkg-with-module-field
      '@vitejs/test-resolve-browser-field':
        specifier: link:./browser-field
        version: link:browser-field
      '@vitejs/test-resolve-browser-module-field1':
        specifier: link:./browser-module-field1
        version: link:browser-module-field1
      '@vitejs/test-resolve-browser-module-field2':
        specifier: link:./browser-module-field2
        version: link:browser-module-field2
      '@vitejs/test-resolve-browser-module-field3':
        specifier: link:./browser-module-field3
        version: link:browser-module-field3
      '@vitejs/test-resolve-custom-browser-main-field':
        specifier: link:./custom-browser-main-field
        version: link:custom-browser-main-field
      '@vitejs/test-resolve-custom-condition':
        specifier: link:./custom-condition
        version: link:custom-condition
      '@vitejs/test-resolve-custom-main-field':
        specifier: link:./custom-main-field
        version: link:custom-main-field
      '@vitejs/test-resolve-exports-and-nested-scope':
        specifier: link:./exports-and-nested-scope
        version: link:exports-and-nested-scope
      '@vitejs/test-resolve-exports-env':
        specifier: link:./exports-env
        version: link:exports-env
      '@vitejs/test-resolve-exports-from-root':
        specifier: link:./exports-from-root
        version: link:exports-from-root
      '@vitejs/test-resolve-exports-legacy-fallback':
        specifier: link:./exports-legacy-fallback
        version: link:exports-legacy-fallback
      '@vitejs/test-resolve-exports-path':
        specifier: link:./exports-path
        version: link:exports-path
      '@vitejs/test-resolve-exports-with-module':
        specifier: link:./exports-with-module
        version: link:exports-with-module
      '@vitejs/test-resolve-exports-with-module-condition':
        specifier: link:./exports-with-module-condition
        version: link:exports-with-module-condition
      '@vitejs/test-resolve-exports-with-module-condition-required':
        specifier: link:./exports-with-module-condition-required
        version: link:exports-with-module-condition-required
      '@vitejs/test-resolve-imports-pkg':
        specifier: link:./imports-path/other-pkg
        version: link:imports-path/other-pkg
      '@vitejs/test-resolve-linked':
        specifier: workspace:*
        version: link:../resolve-linked
      '@vitejs/test-resolve-sharp-dir':
        specifier: link:./sharp-dir
        version: link:sharp-dir
      '@vitejs/test-utf8-bom-package':
        specifier: link:./utf8-bom-package
        version: link:utf8-bom-package
      es5-ext:
        specifier: 0.10.64
        version: 0.10.64
      normalize.css:
        specifier: ^8.0.1
        version: 8.0.1

  playground/resolve-linked: {}

  playground/resolve/browser-field:
    dependencies:
      '@vitejs/test-resolve-browser-field-bare-import-fail':
        specifier: link:../browser-field-bare-import-fail
        version: link:../browser-field-bare-import-fail
      '@vitejs/test-resolve-browser-field-bare-import-success':
        specifier: link:../browser-field-bare-import-success
        version: link:../browser-field-bare-import-success

  playground/resolve/browser-field-bare-import-fail: {}

  playground/resolve/browser-field-bare-import-success: {}

  playground/resolve/browser-module-field1: {}

  playground/resolve/browser-module-field2: {}

  playground/resolve/browser-module-field3: {}

  playground/resolve/custom-browser-main-field: {}

  playground/resolve/custom-condition: {}

  playground/resolve/custom-main-field: {}

  playground/resolve/exports-and-nested-scope: {}

  playground/resolve/exports-and-nested-scope/nested-scope: {}

  playground/resolve/exports-env: {}

  playground/resolve/exports-from-root: {}

  playground/resolve/exports-from-root/nested: {}

  playground/resolve/exports-legacy-fallback: {}

  playground/resolve/exports-legacy-fallback/dir: {}

  playground/resolve/exports-path: {}

  playground/resolve/exports-with-module: {}

  playground/resolve/exports-with-module-condition: {}

  playground/resolve/exports-with-module-condition-required:
    dependencies:
      '@vitejs/test-resolve-exports-with-module-condition':
        specifier: link:../exports-with-module-condition
        version: link:../exports-with-module-condition

  playground/resolve/imports-path/other-pkg: {}

  playground/resolve/inline-package: {}

  playground/resolve/require-pkg-with-module-field:
    dependencies:
      bignumber.js:
        specifier: 9.3.0
        version: 9.3.0

  playground/resolve/sharp-dir:
    dependencies:
      es5-ext:
        specifier: 0.10.64
        version: 0.10.64

  playground/resolve/utf8-bom-package: {}

  playground/self-referencing: {}

  playground/ssr:
    devDependencies:
      express:
        specifier: ^5.1.0
        version: 5.1.0

  playground/ssr-alias:
    dependencies:
      '@vitejs/test-alias-original':
        specifier: file:./alias-original
        version: file:playground/ssr-alias/alias-original

  playground/ssr-alias/alias-original: {}

  playground/ssr-conditions:
    dependencies:
      '@vitejs/test-ssr-conditions-external':
        specifier: file:./external
        version: file:playground/ssr-conditions/external
      '@vitejs/test-ssr-conditions-no-external':
        specifier: file:./no-external
        version: file:playground/ssr-conditions/no-external
    devDependencies:
      express:
        specifier: ^5.1.0
        version: 5.1.0
      sirv:
        specifier: ^3.0.1
        version: 3.0.1(patch_hash=95b663b930c5cc6e609c7fa15b69a86ff3b30df68978611d1d3d724c65135cb1)

  playground/ssr-conditions/external: {}

  playground/ssr-conditions/no-external: {}

  playground/ssr-deps:
    dependencies:
      '@node-rs/bcrypt':
        specifier: ^1.10.7
        version: 1.10.7
      '@vitejs/test-css-lib':
        specifier: file:./css-lib
        version: file:playground/ssr-deps/css-lib
      '@vitejs/test-define-properties-exports':
        specifier: file:./define-properties-exports
        version: file:playground/ssr-deps/define-properties-exports
      '@vitejs/test-define-property-exports':
        specifier: file:./define-property-exports
        version: file:playground/ssr-deps/define-property-exports
      '@vitejs/test-external-entry':
        specifier: file:./external-entry
        version: file:playground/ssr-deps/external-entry
      '@vitejs/test-external-using-external-entry':
        specifier: file:./external-using-external-entry
        version: file:playground/ssr-deps/external-using-external-entry
      '@vitejs/test-forwarded-export':
        specifier: file:./forwarded-export
        version: file:playground/ssr-deps/forwarded-export
      '@vitejs/test-import-builtin-cjs':
        specifier: file:./import-builtin-cjs
        version: '@vitejs/test-import-builtin@file:playground/ssr-deps/import-builtin-cjs'
      '@vitejs/test-linked-no-external':
        specifier: link:./linked-no-external
        version: link:linked-no-external
      '@vitejs/test-module-condition':
        specifier: file:./module-condition
        version: file:playground/ssr-deps/module-condition
      '@vitejs/test-nested-exclude':
        specifier: file:./nested-exclude
        version: file:playground/ssr-deps/nested-exclude
      '@vitejs/test-no-external-cjs':
        specifier: file:./no-external-cjs
        version: file:playground/ssr-deps/no-external-cjs
      '@vitejs/test-no-external-css':
        specifier: file:./no-external-css
        version: file:playground/ssr-deps/no-external-css
      '@vitejs/test-non-optimized-with-nested-external':
        specifier: workspace:*
        version: link:non-optimized-with-nested-external
      '@vitejs/test-object-assigned-exports':
        specifier: file:./object-assigned-exports
        version: file:playground/ssr-deps/object-assigned-exports
      '@vitejs/test-only-object-assigned-exports':
        specifier: file:./only-object-assigned-exports
        version: file:playground/ssr-deps/only-object-assigned-exports
      '@vitejs/test-optimized-cjs-with-nested-external':
        specifier: file:./optimized-with-nested-external
        version: '@vitejs/test-optimized-with-nested-external@file:playground/ssr-deps/optimized-with-nested-external'
      '@vitejs/test-optimized-with-nested-external':
        specifier: file:./optimized-with-nested-external
        version: file:playground/ssr-deps/optimized-with-nested-external
      '@vitejs/test-pkg-exports':
        specifier: file:./pkg-exports
        version: file:playground/ssr-deps/pkg-exports
      '@vitejs/test-primitive-export':
        specifier: file:./primitive-export
        version: file:playground/ssr-deps/primitive-export
      '@vitejs/test-read-file-content':
        specifier: file:./read-file-content
        version: file:playground/ssr-deps/read-file-content
      '@vitejs/test-require-absolute':
        specifier: file:./require-absolute
        version: file:playground/ssr-deps/require-absolute
      '@vitejs/test-ts-transpiled-exports':
        specifier: file:./ts-transpiled-exports
        version: file:playground/ssr-deps/ts-transpiled-exports
    devDependencies:
      express:
        specifier: ^5.1.0
        version: 5.1.0

  playground/ssr-deps/css-lib: {}

  playground/ssr-deps/define-properties-exports: {}

  playground/ssr-deps/define-property-exports: {}

  playground/ssr-deps/external-entry: {}

  playground/ssr-deps/external-using-external-entry:
    dependencies:
      external-entry:
        specifier: file:../external-entry
        version: '@vitejs/test-external-entry@file:playground/ssr-deps/external-entry'

  playground/ssr-deps/forwarded-export:
    dependencies:
      object-assigned-exports:
        specifier: file:../object-assigned-exports
        version: '@vitejs/test-object-assigned-exports@file:playground/ssr-deps/object-assigned-exports'

  playground/ssr-deps/import-builtin-cjs: {}

  playground/ssr-deps/linked-no-external: {}

  playground/ssr-deps/module-condition: {}

  playground/ssr-deps/nested-exclude:
    dependencies:
      '@vitejs/test-nested-include':
        specifier: file:../nested-include
        version: file:playground/ssr-deps/nested-include

  playground/ssr-deps/nested-external: {}

  playground/ssr-deps/nested-external-cjs: {}

  playground/ssr-deps/nested-include: {}

  playground/ssr-deps/no-external-cjs: {}

  playground/ssr-deps/no-external-css: {}

  playground/ssr-deps/non-optimized-with-nested-external:
    dependencies:
      nested-external:
        specifier: file:../nested-external
        version: '@vitejs/test-nested-external@file:playground/ssr-deps/nested-external'
      nested-external-cjs:
        specifier: file:../nested-external-cjs
        version: file:playground/ssr-deps/nested-external-cjs

  playground/ssr-deps/object-assigned-exports: {}

  playground/ssr-deps/only-object-assigned-exports: {}

  playground/ssr-deps/optimized-cjs-with-nested-external:
    dependencies:
      nested-external:
        specifier: file:../nested-external
        version: '@vitejs/test-nested-external@file:playground/ssr-deps/nested-external'

  playground/ssr-deps/optimized-with-nested-external:
    dependencies:
      nested-external:
        specifier: file:../nested-external
        version: '@vitejs/test-nested-external@file:playground/ssr-deps/nested-external'

  playground/ssr-deps/pkg-exports: {}

  playground/ssr-deps/primitive-export: {}

  playground/ssr-deps/read-file-content: {}

  playground/ssr-deps/require-absolute: {}

  playground/ssr-deps/ts-transpiled-exports: {}

  playground/ssr-html:
    devDependencies:
      express:
        specifier: ^5.1.0
        version: 5.1.0

  playground/ssr-noexternal:
    dependencies:
      '@vitejs/test-external-cjs':
        specifier: file:./external-cjs
        version: file:playground/ssr-noexternal/external-cjs
      '@vitejs/test-require-external-cjs':
        specifier: file:./require-external-cjs
        version: file:playground/ssr-noexternal/require-external-cjs
      express:
        specifier: ^5.1.0
        version: 5.1.0

  playground/ssr-noexternal/external-cjs: {}

  playground/ssr-noexternal/require-external-cjs:
    dependencies:
      '@vitejs/test-external-cjs':
        specifier: file:../external-cjs
        version: file:playground/ssr-noexternal/external-cjs

  playground/ssr-pug:
    devDependencies:
      express:
        specifier: ^5.1.0
        version: 5.1.0
      pug:
        specifier: ^3.0.3
        version: 3.0.3

  playground/ssr-resolve:
    dependencies:
      '@vitejs/test-deep-import':
        specifier: file:./deep-import
        version: file:playground/ssr-resolve/deep-import
      '@vitejs/test-entries':
        specifier: file:./entries
        version: file:playground/ssr-resolve/entries
      '@vitejs/test-resolve-pkg-exports':
        specifier: file:./pkg-exports
        version: file:playground/ssr-resolve/pkg-exports

  playground/ssr-resolve/deep-import: {}

  playground/ssr-resolve/deep-import/bar: {}

  playground/ssr-resolve/deep-import/foo: {}

  playground/ssr-resolve/entries: {}

  playground/ssr-resolve/pkg-exports: {}

  playground/ssr-webworker:
    dependencies:
      '@vitejs/test-browser-exports':
        specifier: file:./browser-exports
        version: file:playground/ssr-webworker/browser-exports
      '@vitejs/test-worker-exports':
        specifier: file:./worker-exports
        version: file:playground/ssr-webworker/worker-exports
      react:
        specifier: ^19.1.0
        version: 19.1.0
    devDependencies:
      '@vitejs/test-resolve-linked':
        specifier: workspace:*
        version: link:../resolve-linked
      miniflare:
        specifier: ^4.20250617.3
        version: 4.20250617.3

  playground/ssr-webworker/browser-exports: {}

  playground/ssr-webworker/worker-exports: {}

  playground/tailwind:
    dependencies:
      '@tailwindcss/vite':
        specifier: ^4.1.10
        version: 4.1.10(vite@packages+vite)
      tailwindcss:
        specifier: ^4.1.10
        version: 4.1.10
    devDependencies:
      tsx:
        specifier: ^4.20.3
        version: 4.20.3

  playground/tailwind-sourcemap:
    dependencies:
      '@tailwindcss/postcss':
        specifier: ^4.1.10
        version: 4.1.10
      tailwindcss:
        specifier: ^4.1.10
        version: 4.1.10

  playground/tailwind-v3:
    dependencies:
      autoprefixer:
        specifier: ^10.4.21
        version: 10.4.21(postcss@8.5.6)
      tailwindcss:
        specifier: ^3.4.17
        version: 3.4.17
    devDependencies:
      tsx:
        specifier: ^4.20.3
        version: 4.20.3

  playground/transform-plugin: {}

  playground/tsconfig-json: {}

  playground/tsconfig-json-load-error: {}

  playground/wasm: {}

  playground/worker:
    dependencies:
      '@vitejs/test-dep-self-reference-url-worker':
        specifier: file:./dep-self-reference-url-worker
        version: file:playground/worker/dep-self-reference-url-worker
      '@vitejs/test-dep-to-optimize':
        specifier: file:./dep-to-optimize
        version: file:playground/worker/dep-to-optimize
      '@vitejs/test-worker-dep-cjs':
        specifier: file:./dep-cjs
        version: file:playground/worker/dep-cjs

  playground/worker/dep-cjs: {}

  playground/worker/dep-self-reference-url-worker: {}

  playground/worker/dep-to-optimize: {}

packages:

  '@adobe/css-tools@4.3.3':
    resolution: {integrity: sha512-rE0Pygv0sEZ4vBWHlAgJLGDU7Pm8xoO6p3wsEceb7GYAjScrOHpEo8KK/eVkAcnSM+slAEtXjA2JpdjLp4fJQQ==}

  '@algolia/autocomplete-core@1.17.7':
    resolution: {integrity: sha512-BjiPOW6ks90UKl7TwMv7oNQMnzU+t/wk9mgIDi6b1tXpUek7MW0lbNOUHpvam9pe3lVCf4xPFT+lK7s+e+fs7Q==}

  '@algolia/autocomplete-plugin-algolia-insights@1.17.7':
    resolution: {integrity: sha512-Jca5Ude6yUOuyzjnz57og7Et3aXjbwCSDf/8onLHSQgw1qW3ALl9mrMWaXb5FmPVkV3EtkD2F/+NkT6VHyPu9A==}
    peerDependencies:
      search-insights: '>= 1 < 3'

  '@algolia/autocomplete-preset-algolia@1.17.7':
    resolution: {integrity: sha512-ggOQ950+nwbWROq2MOCIL71RE0DdQZsceqrg32UqnhDz8FlO9rL8ONHNsI2R1MH0tkgVIDKI/D0sMiUchsFdWA==}
    peerDependencies:
      '@algolia/client-search': '>= 4.9.1 < 6'
      algoliasearch: '>= 4.9.1 < 6'

  '@algolia/autocomplete-shared@1.17.7':
    resolution: {integrity: sha512-o/1Vurr42U/qskRSuhBH+VKxMvkkUVTLU6WZQr+L5lGZZLYWyhdzWjW0iGXY7EkwRTjBqvN2EsR81yCTGV/kmg==}
    peerDependencies:
      '@algolia/client-search': '>= 4.9.1 < 6'
      algoliasearch: '>= 4.9.1 < 6'

  '@algolia/client-abtesting@5.20.3':
    resolution: {integrity: sha512-wPOzHYSsW+H97JkBLmnlOdJSpbb9mIiuNPycUCV5DgzSkJFaI/OFxXfZXAh1gqxK+hf0miKue1C9bltjWljrNA==}
    engines: {node: '>= 14.0.0'}

  '@algolia/client-analytics@5.20.3':
    resolution: {integrity: sha512-XE3iduH9lA7iTQacDGofBQyIyIgaX8qbTRRdj1bOCmfzc9b98CoiMwhNwdTifmmMewmN0EhVF3hP8KjKWwX7Yw==}
    engines: {node: '>= 14.0.0'}

  '@algolia/client-common@5.20.3':
    resolution: {integrity: sha512-IYRd/A/R3BXeaQVT2805lZEdWo54v39Lqa7ABOxIYnUvX2vvOMW1AyzCuT0U7Q+uPdD4UW48zksUKRixShcWxA==}
    engines: {node: '>= 14.0.0'}

  '@algolia/client-insights@5.20.3':
    resolution: {integrity: sha512-QGc/bmDUBgzB71rDL6kihI2e1Mx6G6PxYO5Ks84iL3tDcIel1aFuxtRF14P8saGgdIe1B6I6QkpkeIddZ6vWQw==}
    engines: {node: '>= 14.0.0'}

  '@algolia/client-personalization@5.20.3':
    resolution: {integrity: sha512-zuM31VNPDJ1LBIwKbYGz/7+CSm+M8EhlljDamTg8AnDilnCpKjBebWZR5Tftv/FdWSro4tnYGOIz1AURQgZ+tQ==}
    engines: {node: '>= 14.0.0'}

  '@algolia/client-query-suggestions@5.20.3':
    resolution: {integrity: sha512-Nn872PuOI8qzi1bxMMhJ0t2AzVBqN01jbymBQOkypvZHrrjZPso3iTpuuLLo9gi3yc/08vaaWTAwJfPhxPwJUw==}
    engines: {node: '>= 14.0.0'}

  '@algolia/client-search@5.20.3':
    resolution: {integrity: sha512-9+Fm1ahV8/2goSIPIqZnVitV5yHW5E5xTdKy33xnqGd45A9yVv5tTkudWzEXsbfBB47j9Xb3uYPZjAvV5RHbKA==}
    engines: {node: '>= 14.0.0'}

  '@algolia/ingestion@1.20.3':
    resolution: {integrity: sha512-5GHNTiZ3saLjTNyr6WkP5hzDg2eFFAYWomvPcm9eHWskjzXt8R0IOiW9kkTS6I6hXBwN5H9Zna5mZDSqqJdg+g==}
    engines: {node: '>= 14.0.0'}

  '@algolia/monitoring@1.20.3':
    resolution: {integrity: sha512-KUWQbTPoRjP37ivXSQ1+lWMfaifCCMzTnEcEnXwAmherS5Tp7us6BAqQDMGOD4E7xyaS2I8pto6WlOzxH+CxmA==}
    engines: {node: '>= 14.0.0'}

  '@algolia/recommend@5.20.3':
    resolution: {integrity: sha512-oo/gG77xTTTclkrdFem0Kmx5+iSRFiwuRRdxZETDjwzCI7svutdbwBgV/Vy4D4QpYaX4nhY/P43k84uEowCE4Q==}
    engines: {node: '>= 14.0.0'}

  '@algolia/requester-browser-xhr@5.20.3':
    resolution: {integrity: sha512-BkkW7otbiI/Er1AiEPZs1h7lxbtSO9p09jFhv3/iT8/0Yz0CY79VJ9iq+Wv1+dq/l0OxnMpBy8mozrieGA3mXQ==}
    engines: {node: '>= 14.0.0'}

  '@algolia/requester-fetch@5.20.3':
    resolution: {integrity: sha512-eAVlXz7UNzTsA1EDr+p0nlIH7WFxo7k3NMxYe8p38DH8YVWLgm2MgOVFUMNg9HCi6ZNOi/A2w/id2ZZ4sKgUOw==}
    engines: {node: '>= 14.0.0'}

  '@algolia/requester-node-http@5.20.3':
    resolution: {integrity: sha512-FqR3pQPfHfQyX1wgcdK6iyqu86yP76MZd4Pzj1y/YLMj9rRmRCY0E0AffKr//nrOFEwv6uY8BQY4fd9/6b0ZCg==}
    engines: {node: '>= 14.0.0'}

  '@alloc/quick-lru@5.2.0':
    resolution: {integrity: sha512-UrcABB+4bUrFABwbluTIBErXwvbsU/V7TZWfmbgJfbkwiBuziS9gxdODUyuiecfdGQ85jglMW6juS3+z5TsKLw==}
    engines: {node: '>=10'}

  '@ampproject/remapping@2.3.0':
    resolution: {integrity: sha512-30iZtAPgz+LTIYoeivqYo853f02jBYSd5uGnGpkFV0M3xOt9aN73erkgYAmZU43x4VfqcnLxW9Kpg3R5LC4YYw==}
    engines: {node: '>=6.0.0'}

  '@antfu/install-pkg@1.0.0':
    resolution: {integrity: sha512-xvX6P/lo1B3ej0OsaErAjqgFYzYVcJpamjLAFLYh9vRJngBrMoUG7aVnrGTeqM7yxbyTD5p3F2+0/QUEh8Vzhw==}

  '@antfu/utils@8.1.1':
    resolution: {integrity: sha512-Mex9nXf9vR6AhcXmMrlz/HVgYYZpVGJ6YlPgwl7UnaFpnshXs6EK/oa5Gpf3CzENMjkvEx2tQtntGnb7UtSTOQ==}

  '@babel/code-frame@7.26.2':
    resolution: {integrity: sha512-RJlIHRueQgwWitWgF8OdFYGZX328Ax5BCemNGlqHfplnRT9ESi8JkFlvaVYbS+UubVY6dpv87Fs2u5M29iNFVQ==}
    engines: {node: '>=6.9.0'}

  '@babel/code-frame@7.27.1':
    resolution: {integrity: sha512-cjQ7ZlQ0Mv3b47hABuTevyTuYN4i+loJKGeV9flcCgIK37cCXRh+L1bd3iBHlynerhQ7BhCkn2BPbQUL+rGqFg==}
    engines: {node: '>=6.9.0'}

  '@babel/compat-data@7.27.2':
    resolution: {integrity: sha512-TUtMJYRPyUb/9aU8f3K0mjmjf6M9N5Woshn2CS6nqJSeJtTtQcpLUXjGt9vbF8ZGff0El99sWkLgzwW3VXnxZQ==}
    engines: {node: '>=6.9.0'}

  '@babel/core@7.27.4':
    resolution: {integrity: sha512-bXYxrXFubeYdvB0NhD/NBB3Qi6aZeV20GOWVI47t2dkecCEoneR4NPVcb7abpXDEvejgrUfFtG6vG/zxAKmg+g==}
    engines: {node: '>=6.9.0'}

  '@babel/generator@7.27.1':
    resolution: {integrity: sha512-UnJfnIpc/+JO0/+KRVQNGU+y5taA5vCbwN8+azkX6beii/ZF+enZJSOKo11ZSzGJjlNfJHfQtmQT8H+9TXPG2w==}
    engines: {node: '>=6.9.0'}

  '@babel/generator@7.27.5':
    resolution: {integrity: sha512-ZGhA37l0e/g2s1Cnzdix0O3aLYm66eF8aufiVteOgnwxgnRP8GoyMj7VWsgWnQbVKXyge7hqrFh2K2TQM6t1Hw==}
    engines: {node: '>=6.9.0'}

  '@babel/helper-annotate-as-pure@7.25.9':
    resolution: {integrity: sha512-gv7320KBUFJz1RnylIg5WWYPRXKZ884AGkYpgpWW02TH66Dl+HaC1t1CKd0z3R4b6hdYEcmrNZHUmfCP+1u3/g==}
    engines: {node: '>=6.9.0'}

  '@babel/helper-annotate-as-pure@7.27.1':
    resolution: {integrity: sha512-WnuuDILl9oOBbKnb4L+DyODx7iC47XfzmNCpTttFsSp6hTG7XZxu60+4IO+2/hPfcGOoKbFiwoI/+zwARbNQow==}
    engines: {node: '>=6.9.0'}

  '@babel/helper-compilation-targets@7.27.2':
    resolution: {integrity: sha512-2+1thGUUWWjLTYTHZWK1n8Yga0ijBz1XAhUXcKy81rd5g6yh7hGqMp45v7cadSbEHc9G3OTv45SyneRN3ps4DQ==}
    engines: {node: '>=6.9.0'}

  '@babel/helper-create-class-features-plugin@7.27.1':
    resolution: {integrity: sha512-QwGAmuvM17btKU5VqXfb+Giw4JcN0hjuufz3DYnpeVDvZLAObloM77bhMXiqry3Iio+Ai4phVRDwl6WU10+r5A==}
    engines: {node: '>=6.9.0'}
    peerDependencies:
      '@babel/core': ^7.0.0

  '@babel/helper-create-regexp-features-plugin@7.26.3':
    resolution: {integrity: sha512-G7ZRb40uUgdKOQqPLjfD12ZmGA54PzqDFUv2BKImnC9QIfGhIHKvVML0oN8IUiDq4iRqpq74ABpvOaerfWdong==}
    engines: {node: '>=6.9.0'}
    peerDependencies:
      '@babel/core': ^7.0.0

  '@babel/helper-create-regexp-features-plugin@7.27.1':
    resolution: {integrity: sha512-uVDC72XVf8UbrH5qQTc18Agb8emwjTiZrQE11Nv3CuBEZmVvTwwE9CBUEvHku06gQCAyYf8Nv6ja1IN+6LMbxQ==}
    engines: {node: '>=6.9.0'}
    peerDependencies:
      '@babel/core': ^7.0.0

  '@babel/helper-define-polyfill-provider@0.6.3':
    resolution: {integrity: sha512-HK7Bi+Hj6H+VTHA3ZvBis7V/6hu9QuTrnMXNybfUf2iiuU/N97I8VjB+KbhFF8Rld/Lx5MzoCwPCpPjfK+n8Cg==}
    peerDependencies:
      '@babel/core': ^7.4.0 || ^8.0.0-0 <8.0.0

  '@babel/helper-member-expression-to-functions@7.27.1':
    resolution: {integrity: sha512-E5chM8eWjTp/aNoVpcbfM7mLxu9XGLWYise2eBKGQomAk/Mb4XoxyqXTZbuTohbsl8EKqdlMhnDI2CCLfcs9wA==}
    engines: {node: '>=6.9.0'}

  '@babel/helper-module-imports@7.27.1':
    resolution: {integrity: sha512-0gSFWUPNXNopqtIPQvlD5WgXYI5GY2kP2cCvoT8kczjbfcfuIljTbcWrulD1CIPIX2gt1wghbDy08yE1p+/r3w==}
    engines: {node: '>=6.9.0'}

  '@babel/helper-module-transforms@7.27.1':
    resolution: {integrity: sha512-9yHn519/8KvTU5BjTVEEeIM3w9/2yXNKoD82JifINImhpKkARMJKPP59kLo+BafpdN5zgNeIcS4jsGDmd3l58g==}
    engines: {node: '>=6.9.0'}
    peerDependencies:
      '@babel/core': ^7.0.0

  '@babel/helper-module-transforms@7.27.3':
    resolution: {integrity: sha512-dSOvYwvyLsWBeIRyOeHXp5vPj5l1I011r52FM1+r1jCERv+aFXYk4whgQccYEGYxK2H3ZAIA8nuPkQ0HaUo3qg==}
    engines: {node: '>=6.9.0'}
    peerDependencies:
      '@babel/core': ^7.0.0

  '@babel/helper-optimise-call-expression@7.27.1':
    resolution: {integrity: sha512-URMGH08NzYFhubNSGJrpUEphGKQwMQYBySzat5cAByY1/YgIRkULnIy3tAMeszlL/so2HbeilYloUmSpd7GdVw==}
    engines: {node: '>=6.9.0'}

  '@babel/helper-plugin-utils@7.27.1':
    resolution: {integrity: sha512-1gn1Up5YXka3YYAHGKpbideQ5Yjf1tDa9qYcgysz+cNCXukyLl6DjPXhD3VRwSb8c0J9tA4b2+rHEZtc6R0tlw==}
    engines: {node: '>=6.9.0'}

  '@babel/helper-remap-async-to-generator@7.27.1':
    resolution: {integrity: sha512-7fiA521aVw8lSPeI4ZOD3vRFkoqkJcS+z4hFo82bFSH/2tNd6eJ5qCVMS5OzDmZh/kaHQeBaeyxK6wljcPtveA==}
    engines: {node: '>=6.9.0'}
    peerDependencies:
      '@babel/core': ^7.0.0

  '@babel/helper-replace-supers@7.27.1':
    resolution: {integrity: sha512-7EHz6qDZc8RYS5ElPoShMheWvEgERonFCs7IAonWLLUTXW59DP14bCZt89/GKyreYn8g3S83m21FelHKbeDCKA==}
    engines: {node: '>=6.9.0'}
    peerDependencies:
      '@babel/core': ^7.0.0

  '@babel/helper-skip-transparent-expression-wrappers@7.27.1':
    resolution: {integrity: sha512-Tub4ZKEXqbPjXgWLl2+3JpQAYBJ8+ikpQ2Ocj/q/r0LwE3UhENh7EUabyHjz2kCEsrRY83ew2DQdHluuiDQFzg==}
    engines: {node: '>=6.9.0'}

  '@babel/helper-string-parser@7.25.9':
    resolution: {integrity: sha512-4A/SCr/2KLd5jrtOMFzaKjVtAei3+2r/NChoBNoZ3EyP/+GlhoaEGoWOZUmFmoITP7zOJyHIMm+DYRd8o3PvHA==}
    engines: {node: '>=6.9.0'}

  '@babel/helper-string-parser@7.27.1':
    resolution: {integrity: sha512-qMlSxKbpRlAridDExk92nSobyDdpPijUq2DW6oDnUqd0iOGxmQjyqhMIihI9+zv4LPyZdRje2cavWPbCbWm3eA==}
    engines: {node: '>=6.9.0'}

  '@babel/helper-validator-identifier@7.25.9':
    resolution: {integrity: sha512-Ed61U6XJc3CVRfkERJWDz4dJwKe7iLmmJsbOGu9wSloNSFttHV0I8g6UAgb7qnK5ly5bGLPd4oXZlxCdANBOWQ==}
    engines: {node: '>=6.9.0'}

  '@babel/helper-validator-identifier@7.27.1':
    resolution: {integrity: sha512-D2hP9eA+Sqx1kBZgzxZh0y1trbuU+JoDkiEwqhQ36nodYqJwyEIhPSdMNd7lOm/4io72luTPWH20Yda0xOuUow==}
    engines: {node: '>=6.9.0'}

  '@babel/helper-validator-option@7.27.1':
    resolution: {integrity: sha512-YvjJow9FxbhFFKDSuFnVCe2WxXk1zWc22fFePVNEaWJEu8IrZVlda6N0uHwzZrUM1il7NC9Mlp4MaJYbYd9JSg==}
    engines: {node: '>=6.9.0'}

  '@babel/helper-wrap-function@7.27.1':
    resolution: {integrity: sha512-NFJK2sHUvrjo8wAU/nQTWU890/zB2jj0qBcCbZbbf+005cAsv6tMjXz31fBign6M5ov1o0Bllu+9nbqkfsjjJQ==}
    engines: {node: '>=6.9.0'}

  '@babel/helpers@7.27.6':
    resolution: {integrity: sha512-muE8Tt8M22638HU31A3CgfSUciwz1fhATfoVai05aPXGor//CdWDCbnlY1yvBPo07njuVOCNGCSp/GTt12lIug==}
    engines: {node: '>=6.9.0'}

  '@babel/parser@7.27.5':
    resolution: {integrity: sha512-OsQd175SxWkGlzbny8J3K8TnnDD0N3lrIUtB92xwyRpzaenGZhxDvxN/JgU00U3CDZNj9tPuDJ5H0WS4Nt3vKg==}
    engines: {node: '>=6.0.0'}
    hasBin: true

  '@babel/plugin-bugfix-firefox-class-in-computed-class-key@7.27.1':
    resolution: {integrity: sha512-QPG3C9cCVRQLxAVwmefEmwdTanECuUBMQZ/ym5kiw3XKCGA7qkuQLcjWWHcrD/GKbn/WmJwaezfuuAOcyKlRPA==}
    engines: {node: '>=6.9.0'}
    peerDependencies:
      '@babel/core': ^7.0.0

  '@babel/plugin-bugfix-safari-class-field-initializer-scope@7.27.1':
    resolution: {integrity: sha512-qNeq3bCKnGgLkEXUuFry6dPlGfCdQNZbn7yUAPCInwAJHMU7THJfrBSozkcWq5sNM6RcF3S8XyQL2A52KNR9IA==}
    engines: {node: '>=6.9.0'}
    peerDependencies:
      '@babel/core': ^7.0.0

  '@babel/plugin-bugfix-safari-id-destructuring-collision-in-function-expression@7.27.1':
    resolution: {integrity: sha512-g4L7OYun04N1WyqMNjldFwlfPCLVkgB54A/YCXICZYBsvJJE3kByKv9c9+R/nAfmIfjl2rKYLNyMHboYbZaWaA==}
    engines: {node: '>=6.9.0'}
    peerDependencies:
      '@babel/core': ^7.0.0

  '@babel/plugin-bugfix-v8-spread-parameters-in-optional-chaining@7.27.1':
    resolution: {integrity: sha512-oO02gcONcD5O1iTLi/6frMJBIwWEHceWGSGqrpCmEL8nogiS6J9PBlE48CaK20/Jx1LuRml9aDftLgdjXT8+Cw==}
    engines: {node: '>=6.9.0'}
    peerDependencies:
      '@babel/core': ^7.13.0

  '@babel/plugin-bugfix-v8-static-class-fields-redefine-readonly@7.27.1':
    resolution: {integrity: sha512-6BpaYGDavZqkI6yT+KSPdpZFfpnd68UKXbcjI9pJ13pvHhPrCKWOOLp+ysvMeA+DxnhuPpgIaRpxRxo5A9t5jw==}
    engines: {node: '>=6.9.0'}
    peerDependencies:
      '@babel/core': ^7.0.0

  '@babel/plugin-proposal-private-property-in-object@7.21.0-placeholder-for-preset-env.2':
    resolution: {integrity: sha512-SOSkfJDddaM7mak6cPEpswyTRnuRltl429hMraQEglW+OkovnCzsiszTmsrlY//qLFjCpQDFRvjdm2wA5pPm9w==}
    engines: {node: '>=6.9.0'}
    peerDependencies:
      '@babel/core': ^7.0.0-0

  '@babel/plugin-syntax-import-assertions@7.27.1':
    resolution: {integrity: sha512-UT/Jrhw57xg4ILHLFnzFpPDlMbcdEicaAtjPQpbj9wa8T4r5KVWCimHcL/460g8Ht0DMxDyjsLgiWSkVjnwPFg==}
    engines: {node: '>=6.9.0'}
    peerDependencies:
      '@babel/core': ^7.0.0-0

  '@babel/plugin-syntax-import-attributes@7.27.1':
    resolution: {integrity: sha512-oFT0FrKHgF53f4vOsZGi2Hh3I35PfSmVs4IBFLFj4dnafP+hIWDLg3VyKmUHfLoLHlyxY4C7DGtmHuJgn+IGww==}
    engines: {node: '>=6.9.0'}
    peerDependencies:
      '@babel/core': ^7.0.0-0

  '@babel/plugin-syntax-unicode-sets-regex@7.18.6':
    resolution: {integrity: sha512-727YkEAPwSIQTv5im8QHz3upqp92JTWhidIC81Tdx4VJYIte/VndKf1qKrfnnhPLiPghStWfvC/iFaMCQu7Nqg==}
    engines: {node: '>=6.9.0'}
    peerDependencies:
      '@babel/core': ^7.0.0

  '@babel/plugin-transform-arrow-functions@7.27.1':
    resolution: {integrity: sha512-8Z4TGic6xW70FKThA5HYEKKyBpOOsucTOD1DjU3fZxDg+K3zBJcXMFnt/4yQiZnf5+MiOMSXQ9PaEK/Ilh1DeA==}
    engines: {node: '>=6.9.0'}
    peerDependencies:
      '@babel/core': ^7.0.0-0

  '@babel/plugin-transform-async-generator-functions@7.27.1':
    resolution: {integrity: sha512-eST9RrwlpaoJBDHShc+DS2SG4ATTi2MYNb4OxYkf3n+7eb49LWpnS+HSpVfW4x927qQwgk8A2hGNVaajAEw0EA==}
    engines: {node: '>=6.9.0'}
    peerDependencies:
      '@babel/core': ^7.0.0-0

  '@babel/plugin-transform-async-to-generator@7.27.1':
    resolution: {integrity: sha512-NREkZsZVJS4xmTr8qzE5y8AfIPqsdQfRuUiLRTEzb7Qii8iFWCyDKaUV2c0rCuh4ljDZ98ALHP/PetiBV2nddA==}
    engines: {node: '>=6.9.0'}
    peerDependencies:
      '@babel/core': ^7.0.0-0

  '@babel/plugin-transform-block-scoped-functions@7.27.1':
    resolution: {integrity: sha512-cnqkuOtZLapWYZUYM5rVIdv1nXYuFVIltZ6ZJ7nIj585QsjKM5dhL2Fu/lICXZ1OyIAFc7Qy+bvDAtTXqGrlhg==}
    engines: {node: '>=6.9.0'}
    peerDependencies:
      '@babel/core': ^7.0.0-0

  '@babel/plugin-transform-block-scoping@7.27.1':
    resolution: {integrity: sha512-QEcFlMl9nGTgh1rn2nIeU5bkfb9BAjaQcWbiP4LvKxUot52ABcTkpcyJ7f2Q2U2RuQ84BNLgts3jRme2dTx6Fw==}
    engines: {node: '>=6.9.0'}
    peerDependencies:
      '@babel/core': ^7.0.0-0

  '@babel/plugin-transform-class-properties@7.27.1':
    resolution: {integrity: sha512-D0VcalChDMtuRvJIu3U/fwWjf8ZMykz5iZsg77Nuj821vCKI3zCyRLwRdWbsuJ/uRwZhZ002QtCqIkwC/ZkvbA==}
    engines: {node: '>=6.9.0'}
    peerDependencies:
      '@babel/core': ^7.0.0-0

  '@babel/plugin-transform-class-static-block@7.27.1':
    resolution: {integrity: sha512-s734HmYU78MVzZ++joYM+NkJusItbdRcbm+AGRgJCt3iA+yux0QpD9cBVdz3tKyrjVYWRl7j0mHSmv4lhV0aoA==}
    engines: {node: '>=6.9.0'}
    peerDependencies:
      '@babel/core': ^7.12.0

  '@babel/plugin-transform-classes@7.27.1':
    resolution: {integrity: sha512-7iLhfFAubmpeJe/Wo2TVuDrykh/zlWXLzPNdL0Jqn/Xu8R3QQ8h9ff8FQoISZOsw74/HFqFI7NX63HN7QFIHKA==}
    engines: {node: '>=6.9.0'}
    peerDependencies:
      '@babel/core': ^7.0.0-0

  '@babel/plugin-transform-computed-properties@7.27.1':
    resolution: {integrity: sha512-lj9PGWvMTVksbWiDT2tW68zGS/cyo4AkZ/QTp0sQT0mjPopCmrSkzxeXkznjqBxzDI6TclZhOJbBmbBLjuOZUw==}
    engines: {node: '>=6.9.0'}
    peerDependencies:
      '@babel/core': ^7.0.0-0

  '@babel/plugin-transform-destructuring@7.27.1':
    resolution: {integrity: sha512-ttDCqhfvpE9emVkXbPD8vyxxh4TWYACVybGkDj+oReOGwnp066ITEivDlLwe0b1R0+evJ13IXQuLNB5w1fhC5Q==}
    engines: {node: '>=6.9.0'}
    peerDependencies:
      '@babel/core': ^7.0.0-0

  '@babel/plugin-transform-dotall-regex@7.27.1':
    resolution: {integrity: sha512-gEbkDVGRvjj7+T1ivxrfgygpT7GUd4vmODtYpbs0gZATdkX8/iSnOtZSxiZnsgm1YjTgjI6VKBGSJJevkrclzw==}
    engines: {node: '>=6.9.0'}
    peerDependencies:
      '@babel/core': ^7.0.0-0

  '@babel/plugin-transform-duplicate-keys@7.27.1':
    resolution: {integrity: sha512-MTyJk98sHvSs+cvZ4nOauwTTG1JeonDjSGvGGUNHreGQns+Mpt6WX/dVzWBHgg+dYZhkC4X+zTDfkTU+Vy9y7Q==}
    engines: {node: '>=6.9.0'}
    peerDependencies:
      '@babel/core': ^7.0.0-0

  '@babel/plugin-transform-duplicate-named-capturing-groups-regex@7.27.1':
    resolution: {integrity: sha512-hkGcueTEzuhB30B3eJCbCYeCaaEQOmQR0AdvzpD4LoN0GXMWzzGSuRrxR2xTnCrvNbVwK9N6/jQ92GSLfiZWoQ==}
    engines: {node: '>=6.9.0'}
    peerDependencies:
      '@babel/core': ^7.0.0

  '@babel/plugin-transform-dynamic-import@7.27.1':
    resolution: {integrity: sha512-MHzkWQcEmjzzVW9j2q8LGjwGWpG2mjwaaB0BNQwst3FIjqsg8Ct/mIZlvSPJvfi9y2AC8mi/ktxbFVL9pZ1I4A==}
    engines: {node: '>=6.9.0'}
    peerDependencies:
      '@babel/core': ^7.0.0-0

  '@babel/plugin-transform-exponentiation-operator@7.27.1':
    resolution: {integrity: sha512-uspvXnhHvGKf2r4VVtBpeFnuDWsJLQ6MF6lGJLC89jBR1uoVeqM416AZtTuhTezOfgHicpJQmoD5YUakO/YmXQ==}
    engines: {node: '>=6.9.0'}
    peerDependencies:
      '@babel/core': ^7.0.0-0

  '@babel/plugin-transform-export-namespace-from@7.27.1':
    resolution: {integrity: sha512-tQvHWSZ3/jH2xuq/vZDy0jNn+ZdXJeM8gHvX4lnJmsc3+50yPlWdZXIc5ay+umX+2/tJIqHqiEqcJvxlmIvRvQ==}
    engines: {node: '>=6.9.0'}
    peerDependencies:
      '@babel/core': ^7.0.0-0

  '@babel/plugin-transform-for-of@7.27.1':
    resolution: {integrity: sha512-BfbWFFEJFQzLCQ5N8VocnCtA8J1CLkNTe2Ms2wocj75dd6VpiqS5Z5quTYcUoo4Yq+DN0rtikODccuv7RU81sw==}
    engines: {node: '>=6.9.0'}
    peerDependencies:
      '@babel/core': ^7.0.0-0

  '@babel/plugin-transform-function-name@7.27.1':
    resolution: {integrity: sha512-1bQeydJF9Nr1eBCMMbC+hdwmRlsv5XYOMu03YSWFwNs0HsAmtSxxF1fyuYPqemVldVyFmlCU7w8UE14LupUSZQ==}
    engines: {node: '>=6.9.0'}
    peerDependencies:
      '@babel/core': ^7.0.0-0

  '@babel/plugin-transform-json-strings@7.27.1':
    resolution: {integrity: sha512-6WVLVJiTjqcQauBhn1LkICsR2H+zm62I3h9faTDKt1qP4jn2o72tSvqMwtGFKGTpojce0gJs+76eZ2uCHRZh0Q==}
    engines: {node: '>=6.9.0'}
    peerDependencies:
      '@babel/core': ^7.0.0-0

  '@babel/plugin-transform-literals@7.27.1':
    resolution: {integrity: sha512-0HCFSepIpLTkLcsi86GG3mTUzxV5jpmbv97hTETW3yzrAij8aqlD36toB1D0daVFJM8NK6GvKO0gslVQmm+zZA==}
    engines: {node: '>=6.9.0'}
    peerDependencies:
      '@babel/core': ^7.0.0-0

  '@babel/plugin-transform-logical-assignment-operators@7.27.1':
    resolution: {integrity: sha512-SJvDs5dXxiae4FbSL1aBJlG4wvl594N6YEVVn9e3JGulwioy6z3oPjx/sQBO3Y4NwUu5HNix6KJ3wBZoewcdbw==}
    engines: {node: '>=6.9.0'}
    peerDependencies:
      '@babel/core': ^7.0.0-0

  '@babel/plugin-transform-member-expression-literals@7.27.1':
    resolution: {integrity: sha512-hqoBX4dcZ1I33jCSWcXrP+1Ku7kdqXf1oeah7ooKOIiAdKQ+uqftgCFNOSzA5AMS2XIHEYeGFg4cKRCdpxzVOQ==}
    engines: {node: '>=6.9.0'}
    peerDependencies:
      '@babel/core': ^7.0.0-0

  '@babel/plugin-transform-modules-amd@7.27.1':
    resolution: {integrity: sha512-iCsytMg/N9/oFq6n+gFTvUYDZQOMK5kEdeYxmxt91fcJGycfxVP9CnrxoliM0oumFERba2i8ZtwRUCMhvP1LnA==}
    engines: {node: '>=6.9.0'}
    peerDependencies:
      '@babel/core': ^7.0.0-0

  '@babel/plugin-transform-modules-commonjs@7.27.1':
    resolution: {integrity: sha512-OJguuwlTYlN0gBZFRPqwOGNWssZjfIUdS7HMYtN8c1KmwpwHFBwTeFZrg9XZa+DFTitWOW5iTAG7tyCUPsCCyw==}
    engines: {node: '>=6.9.0'}
    peerDependencies:
      '@babel/core': ^7.0.0-0

  '@babel/plugin-transform-modules-systemjs@7.27.1':
    resolution: {integrity: sha512-w5N1XzsRbc0PQStASMksmUeqECuzKuTJer7kFagK8AXgpCMkeDMO5S+aaFb7A51ZYDF7XI34qsTX+fkHiIm5yA==}
    engines: {node: '>=6.9.0'}
    peerDependencies:
      '@babel/core': ^7.0.0-0

  '@babel/plugin-transform-modules-umd@7.27.1':
    resolution: {integrity: sha512-iQBE/xC5BV1OxJbp6WG7jq9IWiD+xxlZhLrdwpPkTX3ydmXdvoCpyfJN7acaIBZaOqTfr76pgzqBJflNbeRK+w==}
    engines: {node: '>=6.9.0'}
    peerDependencies:
      '@babel/core': ^7.0.0-0

  '@babel/plugin-transform-named-capturing-groups-regex@7.27.1':
    resolution: {integrity: sha512-SstR5JYy8ddZvD6MhV0tM/j16Qds4mIpJTOd1Yu9J9pJjH93bxHECF7pgtc28XvkzTD6Pxcm/0Z73Hvk7kb3Ng==}
    engines: {node: '>=6.9.0'}
    peerDependencies:
      '@babel/core': ^7.0.0

  '@babel/plugin-transform-new-target@7.27.1':
    resolution: {integrity: sha512-f6PiYeqXQ05lYq3TIfIDu/MtliKUbNwkGApPUvyo6+tc7uaR4cPjPe7DFPr15Uyycg2lZU6btZ575CuQoYh7MQ==}
    engines: {node: '>=6.9.0'}
    peerDependencies:
      '@babel/core': ^7.0.0-0

  '@babel/plugin-transform-nullish-coalescing-operator@7.27.1':
    resolution: {integrity: sha512-aGZh6xMo6q9vq1JGcw58lZ1Z0+i0xB2x0XaauNIUXd6O1xXc3RwoWEBlsTQrY4KQ9Jf0s5rgD6SiNkaUdJegTA==}
    engines: {node: '>=6.9.0'}
    peerDependencies:
      '@babel/core': ^7.0.0-0

  '@babel/plugin-transform-numeric-separator@7.27.1':
    resolution: {integrity: sha512-fdPKAcujuvEChxDBJ5c+0BTaS6revLV7CJL08e4m3de8qJfNIuCc2nc7XJYOjBoTMJeqSmwXJ0ypE14RCjLwaw==}
    engines: {node: '>=6.9.0'}
    peerDependencies:
      '@babel/core': ^7.0.0-0

  '@babel/plugin-transform-object-rest-spread@7.27.2':
    resolution: {integrity: sha512-AIUHD7xJ1mCrj3uPozvtngY3s0xpv7Nu7DoUSnzNY6Xam1Cy4rUznR//pvMHOhQ4AvbCexhbqXCtpxGHOGOO6g==}
    engines: {node: '>=6.9.0'}
    peerDependencies:
      '@babel/core': ^7.0.0-0

  '@babel/plugin-transform-object-super@7.27.1':
    resolution: {integrity: sha512-SFy8S9plRPbIcxlJ8A6mT/CxFdJx/c04JEctz4jf8YZaVS2px34j7NXRrlGlHkN/M2gnpL37ZpGRGVFLd3l8Ng==}
    engines: {node: '>=6.9.0'}
    peerDependencies:
      '@babel/core': ^7.0.0-0

  '@babel/plugin-transform-optional-catch-binding@7.27.1':
    resolution: {integrity: sha512-txEAEKzYrHEX4xSZN4kJ+OfKXFVSWKB2ZxM9dpcE3wT7smwkNmXo5ORRlVzMVdJbD+Q8ILTgSD7959uj+3Dm3Q==}
    engines: {node: '>=6.9.0'}
    peerDependencies:
      '@babel/core': ^7.0.0-0

  '@babel/plugin-transform-optional-chaining@7.27.1':
    resolution: {integrity: sha512-BQmKPPIuc8EkZgNKsv0X4bPmOoayeu4F1YCwx2/CfmDSXDbp7GnzlUH+/ul5VGfRg1AoFPsrIThlEBj2xb4CAg==}
    engines: {node: '>=6.9.0'}
    peerDependencies:
      '@babel/core': ^7.0.0-0

  '@babel/plugin-transform-parameters@7.27.1':
    resolution: {integrity: sha512-018KRk76HWKeZ5l4oTj2zPpSh+NbGdt0st5S6x0pga6HgrjBOJb24mMDHorFopOOd6YHkLgOZ+zaCjZGPO4aKg==}
    engines: {node: '>=6.9.0'}
    peerDependencies:
      '@babel/core': ^7.0.0-0

  '@babel/plugin-transform-private-methods@7.27.1':
    resolution: {integrity: sha512-10FVt+X55AjRAYI9BrdISN9/AQWHqldOeZDUoLyif1Kn05a56xVBXb8ZouL8pZ9jem8QpXaOt8TS7RHUIS+GPA==}
    engines: {node: '>=6.9.0'}
    peerDependencies:
      '@babel/core': ^7.0.0-0

  '@babel/plugin-transform-private-property-in-object@7.27.1':
    resolution: {integrity: sha512-5J+IhqTi1XPa0DXF83jYOaARrX+41gOewWbkPyjMNRDqgOCqdffGh8L3f/Ek5utaEBZExjSAzcyjmV9SSAWObQ==}
    engines: {node: '>=6.9.0'}
    peerDependencies:
      '@babel/core': ^7.0.0-0

  '@babel/plugin-transform-property-literals@7.27.1':
    resolution: {integrity: sha512-oThy3BCuCha8kDZ8ZkgOg2exvPYUlprMukKQXI1r1pJ47NCvxfkEy8vK+r/hT9nF0Aa4H1WUPZZjHTFtAhGfmQ==}
    engines: {node: '>=6.9.0'}
    peerDependencies:
      '@babel/core': ^7.0.0-0

  '@babel/plugin-transform-regenerator@7.27.1':
    resolution: {integrity: sha512-B19lbbL7PMrKr52BNPjCqg1IyNUIjTcxKj8uX9zHO+PmWN93s19NDr/f69mIkEp2x9nmDJ08a7lgHaTTzvW7mw==}
    engines: {node: '>=6.9.0'}
    peerDependencies:
      '@babel/core': ^7.0.0-0

  '@babel/plugin-transform-regexp-modifiers@7.27.1':
    resolution: {integrity: sha512-TtEciroaiODtXvLZv4rmfMhkCv8jx3wgKpL68PuiPh2M4fvz5jhsA7697N1gMvkvr/JTF13DrFYyEbY9U7cVPA==}
    engines: {node: '>=6.9.0'}
    peerDependencies:
      '@babel/core': ^7.0.0

  '@babel/plugin-transform-reserved-words@7.27.1':
    resolution: {integrity: sha512-V2ABPHIJX4kC7HegLkYoDpfg9PVmuWy/i6vUM5eGK22bx4YVFD3M5F0QQnWQoDs6AGsUWTVOopBiMFQgHaSkVw==}
    engines: {node: '>=6.9.0'}
    peerDependencies:
      '@babel/core': ^7.0.0-0

  '@babel/plugin-transform-shorthand-properties@7.27.1':
    resolution: {integrity: sha512-N/wH1vcn4oYawbJ13Y/FxcQrWk63jhfNa7jef0ih7PHSIHX2LB7GWE1rkPrOnka9kwMxb6hMl19p7lidA+EHmQ==}
    engines: {node: '>=6.9.0'}
    peerDependencies:
      '@babel/core': ^7.0.0-0

  '@babel/plugin-transform-spread@7.27.1':
    resolution: {integrity: sha512-kpb3HUqaILBJcRFVhFUs6Trdd4mkrzcGXss+6/mxUd273PfbWqSDHRzMT2234gIg2QYfAjvXLSquP1xECSg09Q==}
    engines: {node: '>=6.9.0'}
    peerDependencies:
      '@babel/core': ^7.0.0-0

  '@babel/plugin-transform-sticky-regex@7.27.1':
    resolution: {integrity: sha512-lhInBO5bi/Kowe2/aLdBAawijx+q1pQzicSgnkB6dUPc1+RC8QmJHKf2OjvU+NZWitguJHEaEmbV6VWEouT58g==}
    engines: {node: '>=6.9.0'}
    peerDependencies:
      '@babel/core': ^7.0.0-0

  '@babel/plugin-transform-template-literals@7.27.1':
    resolution: {integrity: sha512-fBJKiV7F2DxZUkg5EtHKXQdbsbURW3DZKQUWphDum0uRP6eHGGa/He9mc0mypL680pb+e/lDIthRohlv8NCHkg==}
    engines: {node: '>=6.9.0'}
    peerDependencies:
      '@babel/core': ^7.0.0-0

  '@babel/plugin-transform-typeof-symbol@7.27.1':
    resolution: {integrity: sha512-RiSILC+nRJM7FY5srIyc4/fGIwUhyDuuBSdWn4y6yT6gm652DpCHZjIipgn6B7MQ1ITOUnAKWixEUjQRIBIcLw==}
    engines: {node: '>=6.9.0'}
    peerDependencies:
      '@babel/core': ^7.0.0-0

  '@babel/plugin-transform-unicode-escapes@7.27.1':
    resolution: {integrity: sha512-Ysg4v6AmF26k9vpfFuTZg8HRfVWzsh1kVfowA23y9j/Gu6dOuahdUVhkLqpObp3JIv27MLSii6noRnuKN8H0Mg==}
    engines: {node: '>=6.9.0'}
    peerDependencies:
      '@babel/core': ^7.0.0-0

  '@babel/plugin-transform-unicode-property-regex@7.27.1':
    resolution: {integrity: sha512-uW20S39PnaTImxp39O5qFlHLS9LJEmANjMG7SxIhap8rCHqu0Ik+tLEPX5DKmHn6CsWQ7j3lix2tFOa5YtL12Q==}
    engines: {node: '>=6.9.0'}
    peerDependencies:
      '@babel/core': ^7.0.0-0

  '@babel/plugin-transform-unicode-regex@7.27.1':
    resolution: {integrity: sha512-xvINq24TRojDuyt6JGtHmkVkrfVV3FPT16uytxImLeBZqW3/H52yN+kM1MGuyPkIQxrzKwPHs5U/MP3qKyzkGw==}
    engines: {node: '>=6.9.0'}
    peerDependencies:
      '@babel/core': ^7.0.0-0

  '@babel/plugin-transform-unicode-sets-regex@7.27.1':
    resolution: {integrity: sha512-EtkOujbc4cgvb0mlpQefi4NTPBzhSIevblFevACNLUspmrALgmEBdL/XfnyyITfd8fKBZrZys92zOWcik7j9Tw==}
    engines: {node: '>=6.9.0'}
    peerDependencies:
      '@babel/core': ^7.0.0

  '@babel/preset-env@7.27.2':
    resolution: {integrity: sha512-Ma4zSuYSlGNRlCLO+EAzLnCmJK2vdstgv+n7aUP+/IKZrOfWHOJVdSJtuub8RzHTj3ahD37k5OKJWvzf16TQyQ==}
    engines: {node: '>=6.9.0'}
    peerDependencies:
      '@babel/core': ^7.0.0-0

  '@babel/preset-modules@0.1.6-no-external-plugins':
    resolution: {integrity: sha512-HrcgcIESLm9aIR842yhJ5RWan/gebQUJ6E/E5+rf0y9o6oj7w0Br+sWuL6kEQ/o/AdfvR1Je9jG18/gnpwjEyA==}
    peerDependencies:
      '@babel/core': ^7.0.0-0 || ^8.0.0-0 <8.0.0

  '@babel/runtime@7.27.6':
    resolution: {integrity: sha512-vbavdySgbTTrmFE+EsiqUTzlOr5bzlnJtUv9PynGCAKvfQqjIXbvFdumPM/GxMDfyuGMJaJAU6TO4zc1Jf1i8Q==}
    engines: {node: '>=6.9.0'}

  '@babel/template@7.27.2':
    resolution: {integrity: sha512-LPDZ85aEJyYSd18/DkjNh4/y1ntkE5KwUHWTiqgRxruuZL2F1yuHligVHLvcHY2vMHXttKFpJn6LwfI7cw7ODw==}
    engines: {node: '>=6.9.0'}

  '@babel/traverse@7.27.1':
    resolution: {integrity: sha512-ZCYtZciz1IWJB4U61UPu4KEaqyfj+r5T1Q5mqPo+IBpcG9kHv30Z0aD8LXPgC1trYa6rK0orRyAhqUgk4MjmEg==}
    engines: {node: '>=6.9.0'}

  '@babel/traverse@7.27.4':
    resolution: {integrity: sha512-oNcu2QbHqts9BtOWJosOVJapWjBDSxGCpFvikNR5TGDYDQf3JwpIoMzIKrvfoti93cLfPJEG4tH9SPVeyCGgdA==}
    engines: {node: '>=6.9.0'}

  '@babel/types@7.26.9':
    resolution: {integrity: sha512-Y3IR1cRnOxOCDvMmNiym7XpXQ93iGDDPHx+Zj+NM+rg0fBaShfQLkg+hKPaZCEvg5N/LeCo4+Rj/i3FuJsIQaw==}
    engines: {node: '>=6.9.0'}

  '@babel/types@7.27.0':
    resolution: {integrity: sha512-H45s8fVLYjbhFH62dIJ3WtmJ6RSPt/3DRO0ZcT2SUiYiQyz3BLVb9ADEnLl91m74aQPS3AzzeajZHYOalWe3bg==}
    engines: {node: '>=6.9.0'}

  '@babel/types@7.27.1':
    resolution: {integrity: sha512-+EzkxvLNfiUeKMgy/3luqfsCWFRXLb7U6wNQTk60tovuckwB15B191tJWvpp4HjiQWdJkCxO3Wbvc6jlk3Xb2Q==}
    engines: {node: '>=6.9.0'}

  '@babel/types@7.27.6':
    resolution: {integrity: sha512-ETyHEk2VHHvl9b9jZP5IHPavHYk57EhanlRRuae9XCpb/j5bDCbPPMOBfCWhnl/7EDJz0jEMCi/RhccCE8r1+Q==}
    engines: {node: '>=6.9.0'}

  '@bufbuild/protobuf@2.5.2':
    resolution: {integrity: sha512-foZ7qr0IsUBjzWIq+SuBLfdQCpJ1j8cTuNNT4owngTHoN5KsJb8L9t65fzz7SCeSWzescoOil/0ldqiL041ABg==}

  '@clack/core@0.5.0':
    resolution: {integrity: sha512-p3y0FIOwaYRUPRcMO7+dlmLh8PSRcrjuTndsiA0WAFbWES0mLZlrjVoBRZ9DzkPFJZG6KGkJmoEAY0ZcVWTkow==}

  '@clack/prompts@0.11.0':
    resolution: {integrity: sha512-pMN5FcrEw9hUkZA4f+zLlzivQSeQf5dRGJjSUbvVYDLvpKCdQx5OaknvKzgbtXOizhP+SJJJjqEbOe55uKKfAw==}

  '@cloudflare/workerd-darwin-64@1.20250617.0':
    resolution: {integrity: sha512-toG8JUKVLIks4oOJLe9FeuixE84pDpMZ32ip7mCpE7JaFc5BqGFvevk0YC/db3T71AQlialjRwioH3jS/dzItA==}
    engines: {node: '>=16'}
    cpu: [x64]
    os: [darwin]

  '@cloudflare/workerd-darwin-arm64@1.20250617.0':
    resolution: {integrity: sha512-JTX0exbC9/ZtMmQQA8tDZEZFMXZrxOpTUj2hHnsUkErWYkr5SSZH04RBhPg6dU4VL8bXuB5/eJAh7+P9cZAp7g==}
    engines: {node: '>=16'}
    cpu: [arm64]
    os: [darwin]

  '@cloudflare/workerd-linux-64@1.20250617.0':
    resolution: {integrity: sha512-8jkSoVRJ+1bOx3tuWlZCGaGCV2ew7/jFMl6V3CPXOoEtERUHsZBQLVkQIGKcmC/LKSj7f/mpyBUeu2EPTo2HEg==}
    engines: {node: '>=16'}
    cpu: [x64]
    os: [linux]

  '@cloudflare/workerd-linux-arm64@1.20250617.0':
    resolution: {integrity: sha512-YAzcOyu897z5dQKFzme1oujGWMGEJCR7/Wrrm1nSP6dqutxFPTubRADM8BHn2CV3ij//vaPnAeLmZE3jVwOwig==}
    engines: {node: '>=16'}
    cpu: [arm64]
    os: [linux]

  '@cloudflare/workerd-windows-64@1.20250617.0':
    resolution: {integrity: sha512-XWM/6sagDrO0CYDKhXhPjM23qusvIN1ju9ZEml6gOQs8tNOFnq6Cn6X9FAmnyapRFCGUSEC3HZYJAm7zwVKaMA==}
    engines: {node: '>=16'}
    cpu: [x64]
    os: [win32]

  '@conventional-changelog/git-client@1.0.1':
    resolution: {integrity: sha512-PJEqBwAleffCMETaVm/fUgHldzBE35JFk3/9LL6NUA5EXa3qednu+UT6M7E5iBu3zIQZCULYIiZ90fBYHt6xUw==}
    engines: {node: '>=18'}
    peerDependencies:
      conventional-commits-filter: ^5.0.0
      conventional-commits-parser: ^6.0.0
    peerDependenciesMeta:
      conventional-commits-filter:
        optional: true
      conventional-commits-parser:
        optional: true

  '@cspotcode/source-map-support@0.8.1':
    resolution: {integrity: sha512-IchNf6dN4tHoMFIn/7OE8LWZ19Y6q/67Bmf6vnGREv8RSbBVb9LPJxEcnwrcwX6ixSvaiGoomAUvu4YSxXrVgw==}
    engines: {node: '>=12'}

  '@docsearch/css@3.8.2':
    resolution: {integrity: sha512-y05ayQFyUmCXze79+56v/4HpycYF3uFqB78pLPrSV5ZKAlDuIAAJNhaRi8tTdRNXh05yxX/TyNnzD6LwSM89vQ==}

  '@docsearch/js@3.8.2':
    resolution: {integrity: sha512-Q5wY66qHn0SwA7Taa0aDbHiJvaFJLOJyHmooQ7y8hlwwQLQ/5WwCcoX0g7ii04Qi2DJlHsd0XXzJ8Ypw9+9YmQ==}

  '@docsearch/react@3.8.2':
    resolution: {integrity: sha512-xCRrJQlTt8N9GU0DG4ptwHRkfnSnD/YpdeaXe02iKfqs97TkZJv60yE+1eq/tjPcVnTW8dP5qLP7itifFVV5eg==}
    peerDependencies:
      '@types/react': '>= 16.8.0 < 19.0.0'
      react: '>= 16.8.0 < 19.0.0'
      react-dom: '>= 16.8.0 < 19.0.0'
      search-insights: '>= 1 < 3'
    peerDependenciesMeta:
      '@types/react':
        optional: true
      react:
        optional: true
      react-dom:
        optional: true
      search-insights:
        optional: true

  '@emnapi/core@1.4.3':
    resolution: {integrity: sha512-4m62DuCE07lw01soJwPiBGC0nAww0Q+RY70VZ+n49yDIO13yyinhbWCeNnaob0lakDtWQzSdtNWzJeOJt2ma+g==}

  '@emnapi/runtime@1.4.3':
    resolution: {integrity: sha512-pBPWdu6MLKROBX05wSNKcNb++m5Er+KQ9QkB+WVM+pW2Kx9hoSrVTnu3BdkI5eBLZoKu/J6mW/B6i6bJB2ytXQ==}

  '@emnapi/wasi-threads@1.0.2':
    resolution: {integrity: sha512-5n3nTJblwRi8LlXkJ9eBzu+kZR8Yxcc7ubakyQTFzPMtIhFpUBRbsnc2Dv88IZDIbCDlBiWrknhB4Lsz7mg6BA==}

  '@esbuild/aix-ppc64@0.25.0':
    resolution: {integrity: sha512-O7vun9Sf8DFjH2UtqK8Ku3LkquL9SZL8OLY1T5NZkA34+wG3OQF7cl4Ql8vdNzM6fzBbYfLaiRLIOZ+2FOCgBQ==}
    engines: {node: '>=18'}
    cpu: [ppc64]
    os: [aix]

  '@esbuild/android-arm64@0.25.0':
    resolution: {integrity: sha512-grvv8WncGjDSyUBjN9yHXNt+cq0snxXbDxy5pJtzMKGmmpPxeAmAhWxXI+01lU5rwZomDgD3kJwulEnhTRUd6g==}
    engines: {node: '>=18'}
    cpu: [arm64]
    os: [android]

  '@esbuild/android-arm@0.25.0':
    resolution: {integrity: sha512-PTyWCYYiU0+1eJKmw21lWtC+d08JDZPQ5g+kFyxP0V+es6VPPSUhM6zk8iImp2jbV6GwjX4pap0JFbUQN65X1g==}
    engines: {node: '>=18'}
    cpu: [arm]
    os: [android]

  '@esbuild/android-x64@0.25.0':
    resolution: {integrity: sha512-m/ix7SfKG5buCnxasr52+LI78SQ+wgdENi9CqyCXwjVR2X4Jkz+BpC3le3AoBPYTC9NHklwngVXvbJ9/Akhrfg==}
    engines: {node: '>=18'}
    cpu: [x64]
    os: [android]

  '@esbuild/darwin-arm64@0.25.0':
    resolution: {integrity: sha512-mVwdUb5SRkPayVadIOI78K7aAnPamoeFR2bT5nszFUZ9P8UpK4ratOdYbZZXYSqPKMHfS1wdHCJk1P1EZpRdvw==}
    engines: {node: '>=18'}
    cpu: [arm64]
    os: [darwin]

  '@esbuild/darwin-x64@0.25.0':
    resolution: {integrity: sha512-DgDaYsPWFTS4S3nWpFcMn/33ZZwAAeAFKNHNa1QN0rI4pUjgqf0f7ONmXf6d22tqTY+H9FNdgeaAa+YIFUn2Rg==}
    engines: {node: '>=18'}
    cpu: [x64]
    os: [darwin]

  '@esbuild/freebsd-arm64@0.25.0':
    resolution: {integrity: sha512-VN4ocxy6dxefN1MepBx/iD1dH5K8qNtNe227I0mnTRjry8tj5MRk4zprLEdG8WPyAPb93/e4pSgi1SoHdgOa4w==}
    engines: {node: '>=18'}
    cpu: [arm64]
    os: [freebsd]

  '@esbuild/freebsd-x64@0.25.0':
    resolution: {integrity: sha512-mrSgt7lCh07FY+hDD1TxiTyIHyttn6vnjesnPoVDNmDfOmggTLXRv8Id5fNZey1gl/V2dyVK1VXXqVsQIiAk+A==}
    engines: {node: '>=18'}
    cpu: [x64]
    os: [freebsd]

  '@esbuild/linux-arm64@0.25.0':
    resolution: {integrity: sha512-9QAQjTWNDM/Vk2bgBl17yWuZxZNQIF0OUUuPZRKoDtqF2k4EtYbpyiG5/Dk7nqeK6kIJWPYldkOcBqjXjrUlmg==}
    engines: {node: '>=18'}
    cpu: [arm64]
    os: [linux]

  '@esbuild/linux-arm@0.25.0':
    resolution: {integrity: sha512-vkB3IYj2IDo3g9xX7HqhPYxVkNQe8qTK55fraQyTzTX/fxaDtXiEnavv9geOsonh2Fd2RMB+i5cbhu2zMNWJwg==}
    engines: {node: '>=18'}
    cpu: [arm]
    os: [linux]

  '@esbuild/linux-ia32@0.25.0':
    resolution: {integrity: sha512-43ET5bHbphBegyeqLb7I1eYn2P/JYGNmzzdidq/w0T8E2SsYL1U6un2NFROFRg1JZLTzdCoRomg8Rvf9M6W6Gg==}
    engines: {node: '>=18'}
    cpu: [ia32]
    os: [linux]

  '@esbuild/linux-loong64@0.25.0':
    resolution: {integrity: sha512-fC95c/xyNFueMhClxJmeRIj2yrSMdDfmqJnyOY4ZqsALkDrrKJfIg5NTMSzVBr5YW1jf+l7/cndBfP3MSDpoHw==}
    engines: {node: '>=18'}
    cpu: [loong64]
    os: [linux]

  '@esbuild/linux-mips64el@0.25.0':
    resolution: {integrity: sha512-nkAMFju7KDW73T1DdH7glcyIptm95a7Le8irTQNO/qtkoyypZAnjchQgooFUDQhNAy4iu08N79W4T4pMBwhPwQ==}
    engines: {node: '>=18'}
    cpu: [mips64el]
    os: [linux]

  '@esbuild/linux-ppc64@0.25.0':
    resolution: {integrity: sha512-NhyOejdhRGS8Iwv+KKR2zTq2PpysF9XqY+Zk77vQHqNbo/PwZCzB5/h7VGuREZm1fixhs4Q/qWRSi5zmAiO4Fw==}
    engines: {node: '>=18'}
    cpu: [ppc64]
    os: [linux]

  '@esbuild/linux-riscv64@0.25.0':
    resolution: {integrity: sha512-5S/rbP5OY+GHLC5qXp1y/Mx//e92L1YDqkiBbO9TQOvuFXM+iDqUNG5XopAnXoRH3FjIUDkeGcY1cgNvnXp/kA==}
    engines: {node: '>=18'}
    cpu: [riscv64]
    os: [linux]

  '@esbuild/linux-s390x@0.25.0':
    resolution: {integrity: sha512-XM2BFsEBz0Fw37V0zU4CXfcfuACMrppsMFKdYY2WuTS3yi8O1nFOhil/xhKTmE1nPmVyvQJjJivgDT+xh8pXJA==}
    engines: {node: '>=18'}
    cpu: [s390x]
    os: [linux]

  '@esbuild/linux-x64@0.25.0':
    resolution: {integrity: sha512-9yl91rHw/cpwMCNytUDxwj2XjFpxML0y9HAOH9pNVQDpQrBxHy01Dx+vaMu0N1CKa/RzBD2hB4u//nfc+Sd3Cw==}
    engines: {node: '>=18'}
    cpu: [x64]
    os: [linux]

  '@esbuild/netbsd-arm64@0.25.0':
    resolution: {integrity: sha512-RuG4PSMPFfrkH6UwCAqBzauBWTygTvb1nxWasEJooGSJ/NwRw7b2HOwyRTQIU97Hq37l3npXoZGYMy3b3xYvPw==}
    engines: {node: '>=18'}
    cpu: [arm64]
    os: [netbsd]

  '@esbuild/netbsd-x64@0.25.0':
    resolution: {integrity: sha512-jl+qisSB5jk01N5f7sPCsBENCOlPiS/xptD5yxOx2oqQfyourJwIKLRA2yqWdifj3owQZCL2sn6o08dBzZGQzA==}
    engines: {node: '>=18'}
    cpu: [x64]
    os: [netbsd]

  '@esbuild/openbsd-arm64@0.25.0':
    resolution: {integrity: sha512-21sUNbq2r84YE+SJDfaQRvdgznTD8Xc0oc3p3iW/a1EVWeNj/SdUCbm5U0itZPQYRuRTW20fPMWMpcrciH2EJw==}
    engines: {node: '>=18'}
    cpu: [arm64]
    os: [openbsd]

  '@esbuild/openbsd-x64@0.25.0':
    resolution: {integrity: sha512-2gwwriSMPcCFRlPlKx3zLQhfN/2WjJ2NSlg5TKLQOJdV0mSxIcYNTMhk3H3ulL/cak+Xj0lY1Ym9ysDV1igceg==}
    engines: {node: '>=18'}
    cpu: [x64]
    os: [openbsd]

  '@esbuild/sunos-x64@0.25.0':
    resolution: {integrity: sha512-bxI7ThgLzPrPz484/S9jLlvUAHYMzy6I0XiU1ZMeAEOBcS0VePBFxh1JjTQt3Xiat5b6Oh4x7UC7IwKQKIJRIg==}
    engines: {node: '>=18'}
    cpu: [x64]
    os: [sunos]

  '@esbuild/win32-arm64@0.25.0':
    resolution: {integrity: sha512-ZUAc2YK6JW89xTbXvftxdnYy3m4iHIkDtK3CLce8wg8M2L+YZhIvO1DKpxrd0Yr59AeNNkTiic9YLf6FTtXWMw==}
    engines: {node: '>=18'}
    cpu: [arm64]
    os: [win32]

  '@esbuild/win32-ia32@0.25.0':
    resolution: {integrity: sha512-eSNxISBu8XweVEWG31/JzjkIGbGIJN/TrRoiSVZwZ6pkC6VX4Im/WV2cz559/TXLcYbcrDN8JtKgd9DJVIo8GA==}
    engines: {node: '>=18'}
    cpu: [ia32]
    os: [win32]

  '@esbuild/win32-x64@0.25.0':
    resolution: {integrity: sha512-ZENoHJBxA20C2zFzh6AI4fT6RraMzjYw4xKWemRTRmRVtN9c5DcH9r/f2ihEkMjOW5eGgrwCslG/+Y/3bL+DHQ==}
    engines: {node: '>=18'}
    cpu: [x64]
    os: [win32]

  '@eslint-community/eslint-utils@4.7.0':
    resolution: {integrity: sha512-dyybb3AcajC7uha6CvhdVRJqaKyn7w2YKqKyAN37NKYgZT36w+iRb0Dymmc5qEJ549c/S31cMMSFd75bteCpCw==}
    engines: {node: ^12.22.0 || ^14.17.0 || >=16.0.0}
    peerDependencies:
      eslint: ^6.0.0 || ^7.0.0 || >=8.0.0

  '@eslint-community/regexpp@4.12.1':
    resolution: {integrity: sha512-CCZCDJuduB9OUkFkY2IgppNZMi2lBQgD2qzwXkEia16cge2pijY/aXi96CJMquDMn3nJdlPV1A5KrJEXwfLNzQ==}
    engines: {node: ^12.0.0 || ^14.0.0 || >=16.0.0}

  '@eslint/config-array@0.20.1':
    resolution: {integrity: sha512-OL0RJzC/CBzli0DrrR31qzj6d6i6Mm3HByuhflhl4LOBiWxN+3i6/t/ZQQNii4tjksXi8r2CRW1wMpWA2ULUEw==}
    engines: {node: ^18.18.0 || ^20.9.0 || >=21.1.0}

  '@eslint/config-helpers@0.2.1':
    resolution: {integrity: sha512-RI17tsD2frtDu/3dmI7QRrD4bedNKPM08ziRYaC5AhkGrzIAJelm9kJU1TznK+apx6V+cqRz8tfpEeG3oIyjxw==}
    engines: {node: ^18.18.0 || ^20.9.0 || >=21.1.0}

  '@eslint/core@0.14.0':
    resolution: {integrity: sha512-qIbV0/JZr7iSDjqAc60IqbLdsj9GDt16xQtWD+B78d/HAlvysGdZZ6rpJHGAc2T0FQx1X6thsSPdnoiGKdNtdg==}
    engines: {node: ^18.18.0 || ^20.9.0 || >=21.1.0}

  '@eslint/core@0.15.0':
    resolution: {integrity: sha512-b7ePw78tEWWkpgZCDYkbqDOP8dmM6qe+AOC6iuJqlq1R/0ahMAeH3qynpnqKFGkMltrp44ohV4ubGyvLX28tzw==}
    engines: {node: ^18.18.0 || ^20.9.0 || >=21.1.0}

  '@eslint/eslintrc@3.3.1':
    resolution: {integrity: sha512-gtF186CXhIl1p4pJNGZw8Yc6RlshoePRvE0X91oPGb3vZ8pM3qOS9W9NGPat9LziaBV7XrJWGylNQXkGcnM3IQ==}
    engines: {node: ^18.18.0 || ^20.9.0 || >=21.1.0}

  '@eslint/js@9.29.0':
    resolution: {integrity: sha512-3PIF4cBw/y+1u2EazflInpV+lYsSG0aByVIQzAgb1m1MhHFSbqTyNqtBKHgWf/9Ykud+DhILS9EGkmekVhbKoQ==}
    engines: {node: ^18.18.0 || ^20.9.0 || >=21.1.0}

  '@eslint/object-schema@2.1.6':
    resolution: {integrity: sha512-RBMg5FRL0I0gs51M/guSAj5/e14VQ4tpZnQNWwuDT66P14I43ItmPfIZRhO9fUVIPOAQXU47atlywZ/czoqFPA==}
    engines: {node: ^18.18.0 || ^20.9.0 || >=21.1.0}

  '@eslint/plugin-kit@0.3.2':
    resolution: {integrity: sha512-4SaFZCNfJqvk/kenHpI8xvN42DMaoycy4PzKc5otHxRswww1kAt82OlBuwRVLofCACCTZEcla2Ydxv8scMXaTg==}
    engines: {node: ^18.18.0 || ^20.9.0 || >=21.1.0}

  '@fastify/busboy@2.1.1':
    resolution: {integrity: sha512-vBZP4NlzfOlerQTnba4aqZoMhE/a9HY7HRqoOPaETQcSQuWEIyZMHGfVu6w9wGtGK5fED5qRs2DteVCjOH60sA==}
    engines: {node: '>=14'}

  '@floating-ui/core@1.6.9':
    resolution: {integrity: sha512-uMXCuQ3BItDUbAMhIXw7UPXRfAlOAvZzdK9BWpE60MCn+Svt3aLn9jsPTi/WNGlRUu2uI0v5S7JiIUsbsvh3fw==}

  '@floating-ui/dom@1.1.1':
    resolution: {integrity: sha512-TpIO93+DIujg3g7SykEAGZMDtbJRrmnYRCNYSjJlvIbGhBjRSNTLVbNeDQBrzy9qDgUbiWdc7KA0uZHZ2tJmiw==}

  '@floating-ui/utils@0.2.9':
    resolution: {integrity: sha512-MDWhGtE+eHw5JW7lq4qhc5yRLS11ERl1c7Z6Xd0a58DozHES6EnNNwUWbMiG4J9Cgj053Bhk8zvlhFYKVhULwg==}

  '@humanfs/core@0.19.1':
    resolution: {integrity: sha512-5DyQ4+1JEUzejeK1JGICcideyfUbGixgS9jNgex5nqkW+cY7WZhxBigmieN5Qnw9ZosSNVC9KQKyb+GUaGyKUA==}
    engines: {node: '>=18.18.0'}

  '@humanfs/node@0.16.6':
    resolution: {integrity: sha512-YuI2ZHQL78Q5HbhDiBA1X4LmYdXCKCMQIfw0pw7piHJwyREFebJUvrQN4cMssyES6x+vfUbx1CIpaQUKYdQZOw==}
    engines: {node: '>=18.18.0'}

  '@humanwhocodes/module-importer@1.0.1':
    resolution: {integrity: sha512-bxveV4V8v5Yb4ncFTT3rPSgZBOpCkjfK0y4oVVVJwIuDVBRMDXrPyXRL988i5ap9m9bnyEEjWfm5WkBmtffLfA==}
    engines: {node: '>=12.22'}

  '@humanwhocodes/retry@0.3.1':
    resolution: {integrity: sha512-JBxkERygn7Bv/GbN5Rv8Ul6LVknS+5Bp6RgDC/O8gEBU/yeH5Ui5C/OlWrTb6qct7LjjfT6Re2NxB0ln0yYybA==}
    engines: {node: '>=18.18'}

  '@humanwhocodes/retry@0.4.2':
    resolution: {integrity: sha512-xeO57FpIu4p1Ri3Jq/EXq4ClRm86dVF2z/+kvFnyqVYRavTZmaFaUBbWCOuuTh0o/g7DSsk6kc2vrS4Vl5oPOQ==}
    engines: {node: '>=18.18'}

  '@hutson/parse-repository-url@5.0.0':
    resolution: {integrity: sha512-e5+YUKENATs1JgYHMzTr2MW/NDcXGfYFAuOQU8gJgF/kEh4EqKgfGrfLI67bMD4tbhZVlkigz/9YYwWcbOFthg==}
    engines: {node: '>=10.13.0'}

  '@iconify-json/logos@1.2.4':
    resolution: {integrity: sha512-XC4If5D/hbaZvUkTV8iaZuGlQCyG6CNOlaAaJaGa13V5QMYwYjgtKk3vPP8wz3wtTVNVEVk3LRx1fOJz+YnSMw==}

  '@iconify-json/simple-icons@1.2.25':
    resolution: {integrity: sha512-2E1/gOCO97rF6usfhhiXxwzCb+UhdEsxW3lW1Sew+xZY0COY6dp82Z/r1rUt2fWKneWjuoGcNeJHHXQyG8mIuw==}

  '@iconify-json/vscode-icons@1.2.19':
    resolution: {integrity: sha512-M6Ujx2Ncmr/jfHhLJ+unqaILOJ/wWAkfc84Eh3+e8PccFmB1TS4KwOSyqbawybbqKK7JaaEk5uhFYSFpYOeuOA==}

  '@iconify/types@2.0.0':
    resolution: {integrity: sha512-+wluvCrRhXrhyOmRDJ3q8mux9JkKy5SJ/v8ol2tu4FVjyYvtEzkc/3pK15ET6RKg4b4w4BmTk1+gsCUhf21Ykg==}

  '@iconify/utils@2.3.0':
    resolution: {integrity: sha512-GmQ78prtwYW6EtzXRU1rY+KwOKfz32PD7iJh6Iyqw68GiKuoZ2A6pRtzWONz5VQJbp50mEjXh/7NkumtrAgRKA==}

  '@img/sharp-darwin-arm64@0.33.5':
    resolution: {integrity: sha512-UT4p+iz/2H4twwAoLCqfA9UH5pI6DggwKEGuaPy7nCVQ8ZsiY5PIcrRvD1DzuY3qYL07NtIQcWnBSY/heikIFQ==}
    engines: {node: ^18.17.0 || ^20.3.0 || >=21.0.0}
    cpu: [arm64]
    os: [darwin]

  '@img/sharp-darwin-x64@0.33.5':
    resolution: {integrity: sha512-fyHac4jIc1ANYGRDxtiqelIbdWkIuQaI84Mv45KvGRRxSAa7o7d1ZKAOBaYbnepLC1WqxfpimdeWfvqqSGwR2Q==}
    engines: {node: ^18.17.0 || ^20.3.0 || >=21.0.0}
    cpu: [x64]
    os: [darwin]

  '@img/sharp-libvips-darwin-arm64@1.0.4':
    resolution: {integrity: sha512-XblONe153h0O2zuFfTAbQYAX2JhYmDHeWikp1LM9Hul9gVPjFY427k6dFEcOL72O01QxQsWi761svJ/ev9xEDg==}
    cpu: [arm64]
    os: [darwin]

  '@img/sharp-libvips-darwin-x64@1.0.4':
    resolution: {integrity: sha512-xnGR8YuZYfJGmWPvmlunFaWJsb9T/AO2ykoP3Fz/0X5XV2aoYBPkX6xqCQvUTKKiLddarLaxpzNe+b1hjeWHAQ==}
    cpu: [x64]
    os: [darwin]

  '@img/sharp-libvips-linux-arm64@1.0.4':
    resolution: {integrity: sha512-9B+taZ8DlyyqzZQnoeIvDVR/2F4EbMepXMc/NdVbkzsJbzkUjhXv/70GQJ7tdLA4YJgNP25zukcxpX2/SueNrA==}
    cpu: [arm64]
    os: [linux]

  '@img/sharp-libvips-linux-arm@1.0.5':
    resolution: {integrity: sha512-gvcC4ACAOPRNATg/ov8/MnbxFDJqf/pDePbBnuBDcjsI8PssmjoKMAz4LtLaVi+OnSb5FK/yIOamqDwGmXW32g==}
    cpu: [arm]
    os: [linux]

  '@img/sharp-libvips-linux-s390x@1.0.4':
    resolution: {integrity: sha512-u7Wz6ntiSSgGSGcjZ55im6uvTrOxSIS8/dgoVMoiGE9I6JAfU50yH5BoDlYA1tcuGS7g/QNtetJnxA6QEsCVTA==}
    cpu: [s390x]
    os: [linux]

  '@img/sharp-libvips-linux-x64@1.0.4':
    resolution: {integrity: sha512-MmWmQ3iPFZr0Iev+BAgVMb3ZyC4KeFc3jFxnNbEPas60e1cIfevbtuyf9nDGIzOaW9PdnDciJm+wFFaTlj5xYw==}
    cpu: [x64]
    os: [linux]

  '@img/sharp-libvips-linuxmusl-arm64@1.0.4':
    resolution: {integrity: sha512-9Ti+BbTYDcsbp4wfYib8Ctm1ilkugkA/uscUn6UXK1ldpC1JjiXbLfFZtRlBhjPZ5o1NCLiDbg8fhUPKStHoTA==}
    cpu: [arm64]
    os: [linux]

  '@img/sharp-libvips-linuxmusl-x64@1.0.4':
    resolution: {integrity: sha512-viYN1KX9m+/hGkJtvYYp+CCLgnJXwiQB39damAO7WMdKWlIhmYTfHjwSbQeUK/20vY154mwezd9HflVFM1wVSw==}
    cpu: [x64]
    os: [linux]

  '@img/sharp-linux-arm64@0.33.5':
    resolution: {integrity: sha512-JMVv+AMRyGOHtO1RFBiJy/MBsgz0x4AWrT6QoEVVTyh1E39TrCUpTRI7mx9VksGX4awWASxqCYLCV4wBZHAYxA==}
    engines: {node: ^18.17.0 || ^20.3.0 || >=21.0.0}
    cpu: [arm64]
    os: [linux]

  '@img/sharp-linux-arm@0.33.5':
    resolution: {integrity: sha512-JTS1eldqZbJxjvKaAkxhZmBqPRGmxgu+qFKSInv8moZ2AmT5Yib3EQ1c6gp493HvrvV8QgdOXdyaIBrhvFhBMQ==}
    engines: {node: ^18.17.0 || ^20.3.0 || >=21.0.0}
    cpu: [arm]
    os: [linux]

  '@img/sharp-linux-s390x@0.33.5':
    resolution: {integrity: sha512-y/5PCd+mP4CA/sPDKl2961b+C9d+vPAveS33s6Z3zfASk2j5upL6fXVPZi7ztePZ5CuH+1kW8JtvxgbuXHRa4Q==}
    engines: {node: ^18.17.0 || ^20.3.0 || >=21.0.0}
    cpu: [s390x]
    os: [linux]

  '@img/sharp-linux-x64@0.33.5':
    resolution: {integrity: sha512-opC+Ok5pRNAzuvq1AG0ar+1owsu842/Ab+4qvU879ippJBHvyY5n2mxF1izXqkPYlGuP/M556uh53jRLJmzTWA==}
    engines: {node: ^18.17.0 || ^20.3.0 || >=21.0.0}
    cpu: [x64]
    os: [linux]

  '@img/sharp-linuxmusl-arm64@0.33.5':
    resolution: {integrity: sha512-XrHMZwGQGvJg2V/oRSUfSAfjfPxO+4DkiRh6p2AFjLQztWUuY/o8Mq0eMQVIY7HJ1CDQUJlxGGZRw1a5bqmd1g==}
    engines: {node: ^18.17.0 || ^20.3.0 || >=21.0.0}
    cpu: [arm64]
    os: [linux]

  '@img/sharp-linuxmusl-x64@0.33.5':
    resolution: {integrity: sha512-WT+d/cgqKkkKySYmqoZ8y3pxx7lx9vVejxW/W4DOFMYVSkErR+w7mf2u8m/y4+xHe7yY9DAXQMWQhpnMuFfScw==}
    engines: {node: ^18.17.0 || ^20.3.0 || >=21.0.0}
    cpu: [x64]
    os: [linux]

  '@img/sharp-wasm32@0.33.5':
    resolution: {integrity: sha512-ykUW4LVGaMcU9lu9thv85CbRMAwfeadCJHRsg2GmeRa/cJxsVY9Rbd57JcMxBkKHag5U/x7TSBpScF4U8ElVzg==}
    engines: {node: ^18.17.0 || ^20.3.0 || >=21.0.0}
    cpu: [wasm32]

  '@img/sharp-win32-ia32@0.33.5':
    resolution: {integrity: sha512-T36PblLaTwuVJ/zw/LaH0PdZkRz5rd3SmMHX8GSmR7vtNSP5Z6bQkExdSK7xGWyxLw4sUknBuugTelgw2faBbQ==}
    engines: {node: ^18.17.0 || ^20.3.0 || >=21.0.0}
    cpu: [ia32]
    os: [win32]

  '@img/sharp-win32-x64@0.33.5':
    resolution: {integrity: sha512-MpY/o8/8kj+EcnxwvrP4aTJSWw/aZ7JIGR4aBeZkZw5B7/Jn+tY9/VNwtcoGmdT7GfggGIU4kygOMSbYnOrAbg==}
    engines: {node: ^18.17.0 || ^20.3.0 || >=21.0.0}
    cpu: [x64]
    os: [win32]

  '@isaacs/cliui@8.0.2':
    resolution: {integrity: sha512-O8jcjabXaleOG9DQ0+ARXWZBTfnP4WNAqzuiJK7ll44AmxGKv/J2M4TPjxjY3znBCfvBXFzucm1twdyFybFqEA==}
    engines: {node: '>=12'}

  '@isaacs/fs-minipass@4.0.1':
    resolution: {integrity: sha512-wgm9Ehl2jpeqP3zw/7mo3kRHFp5MEDhqAdwy1fTGkHAwnkGOVsgpvQhL8B5n1qlb01jV3n/bI0ZfZp5lWA1k4w==}
    engines: {node: '>=18.0.0'}

  '@jridgewell/gen-mapping@0.3.8':
    resolution: {integrity: sha512-imAbBGkb+ebQyxKgzv5Hu2nmROxoDOXHh80evxdoXNOrvAnVx7zimzc1Oo5h9RlfV4vPXaE2iM5pOFbvOCClWA==}
    engines: {node: '>=6.0.0'}

  '@jridgewell/resolve-uri@3.1.2':
    resolution: {integrity: sha512-bRISgCIjP20/tbWSPWMEi54QVPRZExkuD9lJL+UIxUKtwVJA8wW1Trb1jMs1RFXo1CBTNZ/5hpC9QvmKWdopKw==}
    engines: {node: '>=6.0.0'}

  '@jridgewell/set-array@1.2.1':
    resolution: {integrity: sha512-R8gLRTZeyp03ymzP/6Lil/28tGeGEzhx1q2k703KGWRAI1VdvPIXdG70VJc2pAMw3NA6JKL5hhFu1sJX0Mnn/A==}
    engines: {node: '>=6.0.0'}

  '@jridgewell/source-map@0.3.6':
    resolution: {integrity: sha512-1ZJTZebgqllO79ue2bm3rIGud/bOe0pP5BjSRCRxxYkEZS8STV7zN84UBbiYu7jy+eCKSnVIUgoWWE/tt+shMQ==}

  '@jridgewell/sourcemap-codec@1.5.0':
    resolution: {integrity: sha512-gv3ZRaISU3fjPAgNsriBRqGWQL6quFx04YMPW/zD8XMLsU32mhCCbfbO6KZFLjvYpCZ8zyDEgqsgf+PwPaM7GQ==}

  '@jridgewell/trace-mapping@0.3.25':
    resolution: {integrity: sha512-vNk6aEwybGtawWmy/PzwnGDOjCkLWSD2wqvjGGAgOAwCGWySYXfYoxt00IJkTF+8Lb57DwOb3Aa0o9CApepiYQ==}

  '@jridgewell/trace-mapping@0.3.9':
    resolution: {integrity: sha512-3Belt6tdc8bPgAtbcmdtNJlirVoTmEb5e2gC94PnkwEW9jI6CAHUeoG85tjWP5WquqfavoMtMwiG4P926ZKKuQ==}

<<<<<<< HEAD
  '@mdn/browser-compat-data@6.0.23':
    resolution: {integrity: sha512-LdoI2lPd0bHn3IL4kJ2hxmh4kLE59GarffTR2oqllXc/LIWJNolznUk2lmzUxfColwM07Q3PbN38+ZqHdzmf3A==}
=======
  '@mdn/browser-compat-data@6.0.17':
    resolution: {integrity: sha512-yBMooSEtOoVz6vUP5OeGUnq4JBVMyE4vWsGalbrOLoGaXXNwA3YAE2mkgT4YPcOhGuPosSIk901PQI9pSMzgVg==}
>>>>>>> 13e33917

  '@napi-rs/wasm-runtime@0.2.11':
    resolution: {integrity: sha512-9DPkXtvHydrcOsopiYpUgPHpmj0HWZKMUnL2dZqpvC42lsratuBG06V5ipyno0fUek5VlFsNQ+AcFATSrJXgMA==}

  '@napi-rs/wasm-runtime@0.2.9':
    resolution: {integrity: sha512-OKRBiajrrxB9ATokgEQoG87Z25c67pCpYcCwmXYX8PBftC9pBfN18gnm/fh1wurSLEKIAt+QRFLFCQISrb66Jg==}

  '@node-rs/bcrypt-android-arm-eabi@1.10.7':
    resolution: {integrity: sha512-8dO6/PcbeMZXS3VXGEtct9pDYdShp2WBOWlDvSbcRwVqyB580aCBh0BEFmKYtXLzLvUK8Wf+CG3U6sCdILW1lA==}
    engines: {node: '>= 10'}
    cpu: [arm]
    os: [android]

  '@node-rs/bcrypt-android-arm64@1.10.7':
    resolution: {integrity: sha512-UASFBS/CucEMHiCtL/2YYsAY01ZqVR1N7vSb94EOvG5iwW7BQO06kXXCTgj+Xbek9azxixrCUmo3WJnkJZ0hTQ==}
    engines: {node: '>= 10'}
    cpu: [arm64]
    os: [android]

  '@node-rs/bcrypt-darwin-arm64@1.10.7':
    resolution: {integrity: sha512-DgzFdAt455KTuiJ/zYIyJcKFobjNDR/hnf9OS7pK5NRS13Nq4gLcSIIyzsgHwZHxsJWbLpHmFc1H23Y7IQoQBw==}
    engines: {node: '>= 10'}
    cpu: [arm64]
    os: [darwin]

  '@node-rs/bcrypt-darwin-x64@1.10.7':
    resolution: {integrity: sha512-SPWVfQ6sxSokoUWAKWD0EJauvPHqOGQTd7CxmYatcsUgJ/bruvEHxZ4bIwX1iDceC3FkOtmeHO0cPwR480n/xA==}
    engines: {node: '>= 10'}
    cpu: [x64]
    os: [darwin]

  '@node-rs/bcrypt-freebsd-x64@1.10.7':
    resolution: {integrity: sha512-gpa+Ixs6GwEx6U6ehBpsQetzUpuAGuAFbOiuLB2oo4N58yU4AZz1VIcWyWAHrSWRs92O0SHtmo2YPrMrwfBbSw==}
    engines: {node: '>= 10'}
    cpu: [x64]
    os: [freebsd]

  '@node-rs/bcrypt-linux-arm-gnueabihf@1.10.7':
    resolution: {integrity: sha512-kYgJnTnpxrzl9sxYqzflobvMp90qoAlaX1oDL7nhNTj8OYJVDIk0jQgblj0bIkjmoPbBed53OJY/iu4uTS+wig==}
    engines: {node: '>= 10'}
    cpu: [arm]
    os: [linux]

  '@node-rs/bcrypt-linux-arm64-gnu@1.10.7':
    resolution: {integrity: sha512-7cEkK2RA+gBCj2tCVEI1rDSJV40oLbSq7bQ+PNMHNI6jCoXGmj9Uzo7mg7ZRbNZ7piIyNH5zlJqutjo8hh/tmA==}
    engines: {node: '>= 10'}
    cpu: [arm64]
    os: [linux]

  '@node-rs/bcrypt-linux-arm64-musl@1.10.7':
    resolution: {integrity: sha512-X7DRVjshhwxUqzdUKDlF55cwzh+wqWJ2E/tILvZPboO3xaNO07Um568Vf+8cmKcz+tiZCGP7CBmKbBqjvKN/Pw==}
    engines: {node: '>= 10'}
    cpu: [arm64]
    os: [linux]

  '@node-rs/bcrypt-linux-x64-gnu@1.10.7':
    resolution: {integrity: sha512-LXRZsvG65NggPD12hn6YxVgH0W3VR5fsE/o1/o2D5X0nxKcNQGeLWnRzs5cP8KpoFOuk1ilctXQJn8/wq+Gn/Q==}
    engines: {node: '>= 10'}
    cpu: [x64]
    os: [linux]

  '@node-rs/bcrypt-linux-x64-musl@1.10.7':
    resolution: {integrity: sha512-tCjHmct79OfcO3g5q21ME7CNzLzpw1MAsUXCLHLGWH+V6pp/xTvMbIcLwzkDj6TI3mxK6kehTn40SEjBkZ3Rog==}
    engines: {node: '>= 10'}
    cpu: [x64]
    os: [linux]

  '@node-rs/bcrypt-wasm32-wasi@1.10.7':
    resolution: {integrity: sha512-4qXSihIKeVXYglfXZEq/QPtYtBUvR8d3S85k15Lilv3z5B6NSGQ9mYiNleZ7QHVLN2gEc5gmi7jM353DMH9GkA==}
    engines: {node: '>=14.0.0'}
    cpu: [wasm32]

  '@node-rs/bcrypt-win32-arm64-msvc@1.10.7':
    resolution: {integrity: sha512-FdfUQrqmDfvC5jFhntMBkk8EI+fCJTx/I1v7Rj+Ezlr9rez1j1FmuUnywbBj2Cg15/0BDhwYdbyZ5GCMFli2aQ==}
    engines: {node: '>= 10'}
    cpu: [arm64]
    os: [win32]

  '@node-rs/bcrypt-win32-ia32-msvc@1.10.7':
    resolution: {integrity: sha512-lZLf4Cx+bShIhU071p5BZft4OvP4PGhyp542EEsb3zk34U5GLsGIyCjOafcF/2DGewZL6u8/aqoxbSuROkgFXg==}
    engines: {node: '>= 10'}
    cpu: [ia32]
    os: [win32]

  '@node-rs/bcrypt-win32-x64-msvc@1.10.7':
    resolution: {integrity: sha512-hdw7tGmN1DxVAMTzICLdaHpXjy+4rxaxnBMgI8seG1JL5e3VcRGsd1/1vVDogVp2cbsmgq+6d6yAY+D9lW/DCg==}
    engines: {node: '>= 10'}
    cpu: [x64]
    os: [win32]

  '@node-rs/bcrypt@1.10.7':
    resolution: {integrity: sha512-1wk0gHsUQC/ap0j6SJa2K34qNhomxXRcEe3T8cI5s+g6fgHBgLTN7U9LzWTG/HE6G4+2tWWLeCabk1wiYGEQSA==}
    engines: {node: '>= 10'}

  '@nodelib/fs.scandir@2.1.5':
    resolution: {integrity: sha512-vq24Bq3ym5HEQm2NKCr3yXDwjc7vTsEThRDnkp2DK9p1uqLR+DHurm/NOTo0KG7HYHU7eppKZj3MyqYuMBf62g==}
    engines: {node: '>= 8'}

  '@nodelib/fs.stat@2.0.5':
    resolution: {integrity: sha512-RkhPPp2zrqDAQA/2jNhnztcPAlv64XdhIp7a7454A5ovI7Bukxgt7MX7udwAu3zg1DcpPU0rz3VV1SeaqvY4+A==}
    engines: {node: '>= 8'}

  '@nodelib/fs.walk@1.2.8':
    resolution: {integrity: sha512-oGB+UxlgWcgQkgwo8GcEGwemoTFt3FIO9ababBmaGwXIoBKZ+GTy0pP185beGg7Llih/NSHSV2XAs1lnznocSg==}
    engines: {node: '>= 8'}

  '@oxc-project/runtime@0.72.3':
    resolution: {integrity: sha512-FtOS+0v7rZcnjXzYTTqv1vu/KDptD1UztFgoZkYBGe/6TcNFm+SP/jQoLvzau1SPir95WgDOBOUm2Gmsm+bQag==}
    engines: {node: '>=6.9.0'}

<<<<<<< HEAD
=======
  '@oxc-project/runtime@0.72.3':
    resolution: {integrity: sha512-FtOS+0v7rZcnjXzYTTqv1vu/KDptD1UztFgoZkYBGe/6TcNFm+SP/jQoLvzau1SPir95WgDOBOUm2Gmsm+bQag==}
    engines: {node: '>=6.9.0'}

>>>>>>> 13e33917
  '@oxc-project/runtime@0.73.2':
    resolution: {integrity: sha512-wbUN3K3zjMRHxAsNm1nKHebSnDY800b3LxQFTr9wSZpdQdhiQQAZpRIFsYjh0sAotoyqahN576sB1DmpPUhl5Q==}
    engines: {node: '>=6.9.0'}

  '@oxc-project/types@0.72.3':
    resolution: {integrity: sha512-CfAC4wrmMkUoISpQkFAIfMVvlPfQV3xg7ZlcqPXPOIMQhdKIId44G8W0mCPgtpWdFFAyJ+SFtiM+9vbyCkoVng==}

<<<<<<< HEAD
=======
  '@oxc-project/types@0.72.3':
    resolution: {integrity: sha512-CfAC4wrmMkUoISpQkFAIfMVvlPfQV3xg7ZlcqPXPOIMQhdKIId44G8W0mCPgtpWdFFAyJ+SFtiM+9vbyCkoVng==}

>>>>>>> 13e33917
  '@oxc-project/types@0.73.2':
    resolution: {integrity: sha512-kU2FjfCb9VTNg/KbOTKVi2sYrKTkNQYq1Fi1v1jCKjbUGA9wqkNDqijNBLeDwagFtDuK2EIWvTzNDYU4k/918g==}

  '@parcel/watcher-android-arm64@2.5.1':
    resolution: {integrity: sha512-KF8+j9nNbUN8vzOFDpRMsaKBHZ/mcjEjMToVMJOhTozkDonQFFrRcfdLWn6yWKCmJKmdVxSgHiYvTCef4/qcBA==}
    engines: {node: '>= 10.0.0'}
    cpu: [arm64]
    os: [android]

  '@parcel/watcher-darwin-arm64@2.5.1':
    resolution: {integrity: sha512-eAzPv5osDmZyBhou8PoF4i6RQXAfeKL9tjb3QzYuccXFMQU0ruIc/POh30ePnaOyD1UXdlKguHBmsTs53tVoPw==}
    engines: {node: '>= 10.0.0'}
    cpu: [arm64]
    os: [darwin]

  '@parcel/watcher-darwin-x64@2.5.1':
    resolution: {integrity: sha512-1ZXDthrnNmwv10A0/3AJNZ9JGlzrF82i3gNQcWOzd7nJ8aj+ILyW1MTxVk35Db0u91oD5Nlk9MBiujMlwmeXZg==}
    engines: {node: '>= 10.0.0'}
    cpu: [x64]
    os: [darwin]

  '@parcel/watcher-freebsd-x64@2.5.1':
    resolution: {integrity: sha512-SI4eljM7Flp9yPuKi8W0ird8TI/JK6CSxju3NojVI6BjHsTyK7zxA9urjVjEKJ5MBYC+bLmMcbAWlZ+rFkLpJQ==}
    engines: {node: '>= 10.0.0'}
    cpu: [x64]
    os: [freebsd]

  '@parcel/watcher-linux-arm-glibc@2.5.1':
    resolution: {integrity: sha512-RCdZlEyTs8geyBkkcnPWvtXLY44BCeZKmGYRtSgtwwnHR4dxfHRG3gR99XdMEdQ7KeiDdasJwwvNSF5jKtDwdA==}
    engines: {node: '>= 10.0.0'}
    cpu: [arm]
    os: [linux]

  '@parcel/watcher-linux-arm-musl@2.5.1':
    resolution: {integrity: sha512-6E+m/Mm1t1yhB8X412stiKFG3XykmgdIOqhjWj+VL8oHkKABfu/gjFj8DvLrYVHSBNC+/u5PeNrujiSQ1zwd1Q==}
    engines: {node: '>= 10.0.0'}
    cpu: [arm]
    os: [linux]

  '@parcel/watcher-linux-arm64-glibc@2.5.1':
    resolution: {integrity: sha512-LrGp+f02yU3BN9A+DGuY3v3bmnFUggAITBGriZHUREfNEzZh/GO06FF5u2kx8x+GBEUYfyTGamol4j3m9ANe8w==}
    engines: {node: '>= 10.0.0'}
    cpu: [arm64]
    os: [linux]

  '@parcel/watcher-linux-arm64-musl@2.5.1':
    resolution: {integrity: sha512-cFOjABi92pMYRXS7AcQv9/M1YuKRw8SZniCDw0ssQb/noPkRzA+HBDkwmyOJYp5wXcsTrhxO0zq1U11cK9jsFg==}
    engines: {node: '>= 10.0.0'}
    cpu: [arm64]
    os: [linux]

  '@parcel/watcher-linux-x64-glibc@2.5.1':
    resolution: {integrity: sha512-GcESn8NZySmfwlTsIur+49yDqSny2IhPeZfXunQi48DMugKeZ7uy1FX83pO0X22sHntJ4Ub+9k34XQCX+oHt2A==}
    engines: {node: '>= 10.0.0'}
    cpu: [x64]
    os: [linux]

  '@parcel/watcher-linux-x64-musl@2.5.1':
    resolution: {integrity: sha512-n0E2EQbatQ3bXhcH2D1XIAANAcTZkQICBPVaxMeaCVBtOpBZpWJuf7LwyWPSBDITb7In8mqQgJ7gH8CILCURXg==}
    engines: {node: '>= 10.0.0'}
    cpu: [x64]
    os: [linux]

  '@parcel/watcher-win32-arm64@2.5.1':
    resolution: {integrity: sha512-RFzklRvmc3PkjKjry3hLF9wD7ppR4AKcWNzH7kXR7GUe0Igb3Nz8fyPwtZCSquGrhU5HhUNDr/mKBqj7tqA2Vw==}
    engines: {node: '>= 10.0.0'}
    cpu: [arm64]
    os: [win32]

  '@parcel/watcher-win32-ia32@2.5.1':
    resolution: {integrity: sha512-c2KkcVN+NJmuA7CGlaGD1qJh1cLfDnQsHjE89E60vUEMlqduHGCdCLJCID5geFVM0dOtA3ZiIO8BoEQmzQVfpQ==}
    engines: {node: '>= 10.0.0'}
    cpu: [ia32]
    os: [win32]

  '@parcel/watcher-win32-x64@2.5.1':
    resolution: {integrity: sha512-9lHBdJITeNR++EvSQVUcaZoWupyHfXe1jZvGZ06O/5MflPcuPLtEphScIBL+AiCWBO46tDSHzWyD0uDmmZqsgA==}
    engines: {node: '>= 10.0.0'}
    cpu: [x64]
    os: [win32]

  '@parcel/watcher@2.5.1':
    resolution: {integrity: sha512-dfUnCxiN9H4ap84DvD2ubjw+3vUNpstxa0TneY/Paat8a3R4uQZDLSvWjmznAY/DoahqTHl9V46HF/Zs3F29pg==}
    engines: {node: '>= 10.0.0'}

  '@pkgjs/parseargs@0.11.0':
    resolution: {integrity: sha512-+1VkjdD0QBLPodGrJUeqarH8VAIvQODIbwh9XpP5Syisf7YoQgsJKPNFoqqLQlu+VQ/tVSshMR6loPMn8U+dPg==}
    engines: {node: '>=14'}

  '@polka/compression@1.0.0-next.25':
    resolution: {integrity: sha512-UlVkoSGRig87riHSn8QOxd2DzGhadRpNSj5Ukqj+Bt7WTE4Es+sE3ju3OYbe8SiV2OwA+8tDcSuHWUh5S3jCBQ==}
    engines: {node: '>=6'}

  '@polka/url@1.0.0-next.28':
    resolution: {integrity: sha512-8LduaNlMZGwdZ6qWrKlfa+2M4gahzFkprZiAt2TF8uS0qQgBizKXpXURqvTJ4WtmupWxaLqjRb2UCTe72mu+Aw==}

  '@publint/pack@0.1.1':
    resolution: {integrity: sha512-TvCl79Y8v18ZhFGd5mjO1kYPovSBq3+4LVCi5Nfl1JI8fS8i8kXbgQFGwBJRXczim8GlW8c2LMBKTtExYXOy/A==}
    engines: {node: '>=18'}

  '@quansync/fs@0.1.3':
    resolution: {integrity: sha512-G0OnZbMWEs5LhDyqy2UL17vGhSVHkQIfVojMtEWVenvj0V5S84VBgy86kJIuNsGDp2p7sTKlpSIpBUWdC35OKg==}
    engines: {node: '>=20.0.0'}

  '@rolldown/binding-darwin-arm64@1.0.0-beta.15':
    resolution: {integrity: sha512-YInZppDBLp5DadbJZGc7xBfDrMCSj3P6i2rPlvOCMlvjBQxJi2kX8Jquh+LufsWUiHD3JsvvH5EuUUc/tF5fkA==}
<<<<<<< HEAD
    cpu: [arm64]
    os: [darwin]

  '@rolldown/binding-darwin-arm64@1.0.0-beta.18':
    resolution: {integrity: sha512-F1kqKxIuh9XM6ViC3/Ltz6ARpyUo6b1b2Lo1BhMwR5KwQ06OdOAOY9fmVW5XJ9hHYzABGgvH4hfjtYad0KshAA==}
    cpu: [arm64]
    os: [darwin]

=======
    cpu: [arm64]
    os: [darwin]

  '@rolldown/binding-darwin-arm64@1.0.0-beta.19':
    resolution: {integrity: sha512-Lr2bcnzrqa5fb/tyaOJxbAe6r+Zf5mbCDYnRW8u4hv19b519C6d+8LHl879mBDVWAmRaPt1LPsiQUZJQnKb/jQ==}
    cpu: [arm64]
    os: [darwin]

>>>>>>> 13e33917
  '@rolldown/binding-darwin-x64@1.0.0-beta.15':
    resolution: {integrity: sha512-Zwv8KHU/XdVwLseHG6slJ0FAFklPpiO0sjNvhrcMp1X3F2ajPzUdIO8Cnu3KLmX1GWVSvu6q1kyARLUqPvlh7Q==}
    cpu: [x64]
    os: [darwin]

<<<<<<< HEAD
  '@rolldown/binding-darwin-x64@1.0.0-beta.18':
    resolution: {integrity: sha512-yTBBCYbjFJSekFqv+JL6NEIvvbCZ00Z+GPT/PfgOy+jv+4nOh6Aq8pfzjtt8unSydiAihDdYwBEynXqcCTy5+g==}
=======
  '@rolldown/binding-darwin-x64@1.0.0-beta.19':
    resolution: {integrity: sha512-EMzFFW+Wshv0d0FnunDOKl3QQK5KW69c9NOo7SL+fXmeDRrhhKnjoAggi6IX+Vq3gz0PqfqsbElT2uFS5g1dcg==}
>>>>>>> 13e33917
    cpu: [x64]
    os: [darwin]

  '@rolldown/binding-freebsd-x64@1.0.0-beta.15':
    resolution: {integrity: sha512-FwhNC23Fz9ldHW1/rX4QaoQe4kyOybCgxO9eglue3cbb3ol28KWpQl3xJfvXc9+O6PDefAs4oFBCbtTh8seiUw==}
<<<<<<< HEAD
    cpu: [x64]
    os: [freebsd]

  '@rolldown/binding-freebsd-x64@1.0.0-beta.18':
    resolution: {integrity: sha512-chPkl0kricdSUXI/BgQmTpWppXT0tAv9gqLR7dNEHjdmYC1Dc/I8BEqiNXPkVNY4g2mtprxH3kcKTDiOqTT0Ag==}
    cpu: [x64]
    os: [freebsd]

  '@rolldown/binding-linux-arm-gnueabihf@1.0.0-beta.15':
    resolution: {integrity: sha512-E60pNliWl4j7EFEVX2oeJZ5VzR+NG6fvDJoqfqRfCl8wtKIf9E1WPWVQIrT+zkz+Fhc5op8g7h25z6rtxsDy9g==}
    cpu: [arm]
    os: [linux]

  '@rolldown/binding-linux-arm-gnueabihf@1.0.0-beta.18':
    resolution: {integrity: sha512-jxiVMjr4jtoGirq5WW27RtcctLTXTelNEOSkWEf4m++6Mz1wOaaszSwP7X2MbUts/oaiSAqxdznovkL9Pb6fKg==}
    cpu: [arm]
    os: [linux]

  '@rolldown/binding-linux-arm64-gnu@1.0.0-beta.15':
    resolution: {integrity: sha512-d+qo1LZ/a3EcQW08byIIZy0PBthmG/7dr69pifmNIet/azWR8jbceQaRFFczVc/NwVV3fsZDCmjG8mgJzsNEAg==}
    cpu: [arm64]
    os: [linux]

  '@rolldown/binding-linux-arm64-gnu@1.0.0-beta.18':
    resolution: {integrity: sha512-1sPHSN70R2tAc0/YTzpWfRwz5v+GtA+sfI3qS37dO5esWqWSWYPTX75I2H6CSjJlSxe08K40NuSB7gPaVBtUjg==}
    cpu: [arm64]
    os: [linux]

  '@rolldown/binding-linux-arm64-musl@1.0.0-beta.15':
    resolution: {integrity: sha512-P1hbtYF+5ftJI2Ergs4iARbAk6Xd6WnTQb3CF9kjN3KfJTsRYdo5/fvU8Lz/gzhZVvkCXXH3NxDd9308UBO8cw==}
    cpu: [arm64]
    os: [linux]

  '@rolldown/binding-linux-arm64-musl@1.0.0-beta.18':
    resolution: {integrity: sha512-3dEGJz4GkZeUofdN1rmeep7tab0/ZR/bwkx2zoIpbEJ/k01IwR3U/Ee141+uiF9cOB3afFYaRGAHkbYwWY/hPg==}
    cpu: [arm64]
    os: [linux]

  '@rolldown/binding-linux-x64-gnu@1.0.0-beta.15':
    resolution: {integrity: sha512-Q9NM9uMFN9cjcrW7gd9U087B5WzkEj9dQQHOgoENZSy+vYJYS2fINCIG40ljEVC6jXmVrJgUhJKv7elRZM1nng==}
    cpu: [x64]
    os: [linux]

  '@rolldown/binding-linux-x64-gnu@1.0.0-beta.18':
    resolution: {integrity: sha512-e7ey7JguX3mseJdIsxLPR4x6ERGlN1AmulQqX6xWHOoEMQqU7nmHd2GZfJVBPQNUg4Vpw15bryPZnVdMljCdUQ==}
    cpu: [x64]
    os: [linux]

  '@rolldown/binding-linux-x64-musl@1.0.0-beta.15':
    resolution: {integrity: sha512-1tuCWuR8gx9PyW2pxAx2ZqnOnwhoY6NWBVP6ZmrjCKQ16NclYc61BzegFXSdugCy8w1QpBPT8/c5oh2W4E5aeA==}
    cpu: [x64]
    os: [linux]

  '@rolldown/binding-linux-x64-musl@1.0.0-beta.18':
    resolution: {integrity: sha512-GsEWnxn1locPdsiiQ6pvAkzcAI+nXcjsEfgUqA9oy4FDSKhLJUXvh/m/6bnTJn80aDFBlrkn2+pAWBtkMcA19g==}
=======
    cpu: [x64]
    os: [freebsd]

  '@rolldown/binding-freebsd-x64@1.0.0-beta.19':
    resolution: {integrity: sha512-aoILM0xYehAQdpMrD1rDU14SLJ5j8TsIAB6Ywc6ba85CV2Ks/1EFVSKp9iNL9/V4wqQf4Gk/s3A1kgSzwmw0lg==}
    cpu: [x64]
    os: [freebsd]

  '@rolldown/binding-linux-arm-gnueabihf@1.0.0-beta.15':
    resolution: {integrity: sha512-E60pNliWl4j7EFEVX2oeJZ5VzR+NG6fvDJoqfqRfCl8wtKIf9E1WPWVQIrT+zkz+Fhc5op8g7h25z6rtxsDy9g==}
    cpu: [arm]
    os: [linux]

  '@rolldown/binding-linux-arm-gnueabihf@1.0.0-beta.19':
    resolution: {integrity: sha512-p5PY3ezHgWN5DurWBMSxrZhnQcJTIuyl8d0aHrC53EXKMG8vMr80L7U545p0nqC14XtWjlMPFxumFxLD+zVL9g==}
    cpu: [arm]
    os: [linux]

  '@rolldown/binding-linux-arm64-gnu@1.0.0-beta.15':
    resolution: {integrity: sha512-d+qo1LZ/a3EcQW08byIIZy0PBthmG/7dr69pifmNIet/azWR8jbceQaRFFczVc/NwVV3fsZDCmjG8mgJzsNEAg==}
    cpu: [arm64]
    os: [linux]

  '@rolldown/binding-linux-arm64-gnu@1.0.0-beta.19':
    resolution: {integrity: sha512-TNZ3jlApVMpix2h9BclYsurjBYCyiRsz4H7opQY3Tf67Yi1UBe69yNwXZ9l+5fnEGipYzwAUPpTYSw35wbU6bQ==}
    cpu: [arm64]
    os: [linux]

  '@rolldown/binding-linux-arm64-musl@1.0.0-beta.15':
    resolution: {integrity: sha512-P1hbtYF+5ftJI2Ergs4iARbAk6Xd6WnTQb3CF9kjN3KfJTsRYdo5/fvU8Lz/gzhZVvkCXXH3NxDd9308UBO8cw==}
    cpu: [arm64]
    os: [linux]

  '@rolldown/binding-linux-arm64-musl@1.0.0-beta.19':
    resolution: {integrity: sha512-4FowIEu7YIBKLYMG0659V2kN/drV/ghljDl9k9DGmUL/Mko0tG2itRmgLeZyjrkbQNTkXUTI3/0fEbwAg8Jazg==}
    cpu: [arm64]
    os: [linux]

  '@rolldown/binding-linux-x64-gnu@1.0.0-beta.15':
    resolution: {integrity: sha512-Q9NM9uMFN9cjcrW7gd9U087B5WzkEj9dQQHOgoENZSy+vYJYS2fINCIG40ljEVC6jXmVrJgUhJKv7elRZM1nng==}
    cpu: [x64]
    os: [linux]

  '@rolldown/binding-linux-x64-gnu@1.0.0-beta.19':
    resolution: {integrity: sha512-7/P+dvNsReOZoUvr6p3EKqKHWT+dxjBC5nxelfNWqs32oyVKqv/MvPtayAUqNMv0F94fzQW/l4EOwzLfBHiIJA==}
    cpu: [x64]
    os: [linux]

  '@rolldown/binding-linux-x64-musl@1.0.0-beta.15':
    resolution: {integrity: sha512-1tuCWuR8gx9PyW2pxAx2ZqnOnwhoY6NWBVP6ZmrjCKQ16NclYc61BzegFXSdugCy8w1QpBPT8/c5oh2W4E5aeA==}
    cpu: [x64]
    os: [linux]

  '@rolldown/binding-linux-x64-musl@1.0.0-beta.19':
    resolution: {integrity: sha512-TztajvVHulPEn1hKCTxmpkomIUvMaeQ9Vv5TEn3bHBp/3T8W7zOwju0ExXNiLtSoD8Nk85T8O1DBPwuo0h+Uig==}
>>>>>>> 13e33917
    cpu: [x64]
    os: [linux]

  '@rolldown/binding-wasm32-wasi@1.0.0-beta.15':
    resolution: {integrity: sha512-zrSeYrpTf27hRxMLh0qpkCoWgzRKG8EyR6o09Zt9xkqCOeE5tEK/S3jV1Nii9WSqVCWFRA+OYxKzMNoykV590g==}
<<<<<<< HEAD
    engines: {node: '>=14.21.3'}
    cpu: [wasm32]

  '@rolldown/binding-wasm32-wasi@1.0.0-beta.18':
    resolution: {integrity: sha512-BO3zogNUQpQARwnZP8DXlfghoD7mn6QfeY8EJhVsZS/hRZIUXJJqGJ4gdMHa5OJgwt64/Dc5mM0g1cI7gLHeCw==}
    engines: {node: '>=14.21.3'}
    cpu: [wasm32]

  '@rolldown/binding-win32-arm64-msvc@1.0.0-beta.15':
    resolution: {integrity: sha512-diR41DsMUnkvb9hvW8vuIrA0WaacAN1fu6lPseXhYifAOZN6kvxEwKn7Xib8i0zjdrYErLv7GNSQ48W+xiNOnA==}
    cpu: [arm64]
    os: [win32]

  '@rolldown/binding-win32-arm64-msvc@1.0.0-beta.18':
    resolution: {integrity: sha512-52GjiZ7xF0VcU9OpieR9bYDLAikFHxUC8mHWisF3RjTcfjMIvRjx9NfBeyqAGBMwTnIEg1KbJr/KEsd3R9I5Yw==}
    cpu: [arm64]
    os: [win32]

=======
    engines: {node: '>=14.21.3'}
    cpu: [wasm32]

  '@rolldown/binding-wasm32-wasi@1.0.0-beta.19':
    resolution: {integrity: sha512-AqRQiUYEgxEkBPxkz8UvJcpFlknCRwxNDhcUj3ZRNsFWNqSeNFV7Nx41yxB7lpS7EHUNhUsEaydLBU3QeRiV5Q==}
    engines: {node: '>=14.21.3'}
    cpu: [wasm32]

  '@rolldown/binding-win32-arm64-msvc@1.0.0-beta.15':
    resolution: {integrity: sha512-diR41DsMUnkvb9hvW8vuIrA0WaacAN1fu6lPseXhYifAOZN6kvxEwKn7Xib8i0zjdrYErLv7GNSQ48W+xiNOnA==}
    cpu: [arm64]
    os: [win32]

  '@rolldown/binding-win32-arm64-msvc@1.0.0-beta.19':
    resolution: {integrity: sha512-ak0Dv/IKcbVHr8JhP0rLUCgEQ++GsSQQ2O+VofTXmCeXhquOkVSxcicgDJ4yLgQDIM0DC2pFXWpAoHRGvkrEdQ==}
    cpu: [arm64]
    os: [win32]

>>>>>>> 13e33917
  '@rolldown/binding-win32-ia32-msvc@1.0.0-beta.15':
    resolution: {integrity: sha512-oCbbcDC3Lk8YgdxCkG23UqVrvXVvllIBgmmwq89bhq5okPP899OI/P+oTTDsUTbhljzNq1pH8a+mR6YBxAFfvw==}
    cpu: [ia32]
    os: [win32]

<<<<<<< HEAD
  '@rolldown/binding-win32-ia32-msvc@1.0.0-beta.18':
    resolution: {integrity: sha512-aTT1PV/aYYVc8VbXcHxf6swiYq8SylvkOMi16K/mJJTDA1W8rL2VL5eei5W8W5KDs9qHBMK0lqFFiY7y9JcdLw==}
=======
  '@rolldown/binding-win32-ia32-msvc@1.0.0-beta.19':
    resolution: {integrity: sha512-N8FaTCEpobYggCVAQpYNvwIhlPUDZbxO9Hugk5eT7rFBS2iosjiOailJGa44ppWxa8Ap3sPYjr5z0v/M6gxjhg==}
>>>>>>> 13e33917
    cpu: [ia32]
    os: [win32]

  '@rolldown/binding-win32-x64-msvc@1.0.0-beta.15':
    resolution: {integrity: sha512-w5hVsOv3dzKo10wAXizmnDvUo1yasn/ps+mcn9H9TiJ/GeRE5/15Y6hG6vUQYRQNLVbYRHUt2qG0MyOoasPcHg==}
    cpu: [x64]
    os: [win32]

<<<<<<< HEAD
  '@rolldown/binding-win32-x64-msvc@1.0.0-beta.18':
    resolution: {integrity: sha512-JDrmS5t/51D5q3+ZZEvj6cjDxXrB5/x7ijaSaMImaTqnbxt7B4R+Nnis95OfTSwuy3gybBWVNEO9O0Aw4DasWg==}
=======
  '@rolldown/binding-win32-x64-msvc@1.0.0-beta.19':
    resolution: {integrity: sha512-a+GPUvLUkG8Qh2XPn7JI9Ui8wz9HhbrB5iJPMWh7VSv/4uLJZYZqxkL1kC+K/dUjE0CSun/4zds+C0SW83S69A==}
>>>>>>> 13e33917
    cpu: [x64]
    os: [win32]

  '@rolldown/pluginutils@1.0.0-beta.15':
    resolution: {integrity: sha512-lvFtIbidq5EqyAAeiVk41ZNjGRgUoGRBIuqpe1VRJ7R8Av7TLAgGWAwGlHNhO7MFkl7MNRX350CsTtIWIYkNIQ==}

<<<<<<< HEAD
  '@rolldown/pluginutils@1.0.0-beta.18':
    resolution: {integrity: sha512-sHG++r1AOeQrzp0Lm3w9TBuaMHty3rU4yCZ4Vd/s428dvv3eTIhuRqHPHJCBlVpZjOJ5b4ZcBPTyRCsDKFt2+w==}
=======
  '@rolldown/pluginutils@1.0.0-beta.19':
    resolution: {integrity: sha512-3FL3mnMbPu0muGOCaKAhhFEYmqv9eTfPSJRJmANrCwtgK8VuxpsZDGK+m0LYAGoyO8+0j5uRe4PeyPDK1yA/hA==}
>>>>>>> 13e33917

  '@rollup/plugin-alias@5.1.1':
    resolution: {integrity: sha512-PR9zDb+rOzkRb2VD+EuKB7UC41vU5DIwZ5qqCpk0KJudcWAyi8rvYOhS7+L5aZCspw1stTViLgN5v6FF1p5cgQ==}
    engines: {node: '>=14.0.0'}
    peerDependencies:
      rollup: ^1.20.0||^2.0.0||^3.0.0||^4.0.0
    peerDependenciesMeta:
      rollup:
        optional: true

  '@rollup/plugin-commonjs@28.0.6':
    resolution: {integrity: sha512-XSQB1K7FUU5QP+3lOQmVCE3I0FcbbNvmNT4VJSj93iUjayaARrTQeoRdiYQoftAJBLrR9t2agwAd3ekaTgHNlw==}
    engines: {node: '>=16.0.0 || 14 >= 14.17'}
    peerDependencies:
      rollup: ^2.68.0||^3.0.0||^4.0.0
    peerDependenciesMeta:
      rollup:
        optional: true

  '@rollup/plugin-dynamic-import-vars@2.1.4':
    resolution: {integrity: sha512-MZSB+lBSqTiMaE95/K159bRQcVbQugMzV5LbXQgFkjjPMCXFq1dgVHL7zs6diCowEviVxQ/6AHHLmDA1VDGGIw==}
    engines: {node: '>=14.0.0'}
    peerDependencies:
      rollup: ^1.20.0||^2.0.0||^3.0.0||^4.0.0
    peerDependenciesMeta:
      rollup:
        optional: true

  '@rollup/pluginutils@5.2.0':
    resolution: {integrity: sha512-qWJ2ZTbmumwiLFomfzTyt5Kng4hwPi9rwCYN4SHb6eaRU1KNO4ccxINHr/VhH4GgPlt1XfSTLX2LBTme8ne4Zw==}
    engines: {node: '>=14.0.0'}
    peerDependencies:
      rollup: ^1.20.0||^2.0.0||^3.0.0||^4.0.0
    peerDependenciesMeta:
      rollup:
        optional: true

  '@rollup/rollup-android-arm-eabi@4.43.0':
    resolution: {integrity: sha512-Krjy9awJl6rKbruhQDgivNbD1WuLb8xAclM4IR4cN5pHGAs2oIMMQJEiC3IC/9TZJ+QZkmZhlMO/6MBGxPidpw==}
    cpu: [arm]
    os: [android]

  '@rollup/rollup-android-arm64@4.43.0':
    resolution: {integrity: sha512-ss4YJwRt5I63454Rpj+mXCXicakdFmKnUNxr1dLK+5rv5FJgAxnN7s31a5VchRYxCFWdmnDWKd0wbAdTr0J5EA==}
    cpu: [arm64]
    os: [android]

  '@rollup/rollup-darwin-arm64@4.43.0':
    resolution: {integrity: sha512-eKoL8ykZ7zz8MjgBenEF2OoTNFAPFz1/lyJ5UmmFSz5jW+7XbH1+MAgCVHy72aG59rbuQLcJeiMrP8qP5d/N0A==}
    cpu: [arm64]
    os: [darwin]

  '@rollup/rollup-darwin-x64@4.43.0':
    resolution: {integrity: sha512-SYwXJgaBYW33Wi/q4ubN+ldWC4DzQY62S4Ll2dgfr/dbPoF50dlQwEaEHSKrQdSjC6oIe1WgzosoaNoHCdNuMg==}
    cpu: [x64]
    os: [darwin]

  '@rollup/rollup-freebsd-arm64@4.43.0':
    resolution: {integrity: sha512-SV+U5sSo0yujrjzBF7/YidieK2iF6E7MdF6EbYxNz94lA+R0wKl3SiixGyG/9Klab6uNBIqsN7j4Y/Fya7wAjQ==}
    cpu: [arm64]
    os: [freebsd]

  '@rollup/rollup-freebsd-x64@4.43.0':
    resolution: {integrity: sha512-J7uCsiV13L/VOeHJBo5SjasKiGxJ0g+nQTrBkAsmQBIdil3KhPnSE9GnRon4ejX1XDdsmK/l30IYLiAaQEO0Cg==}
    cpu: [x64]
    os: [freebsd]

  '@rollup/rollup-linux-arm-gnueabihf@4.43.0':
    resolution: {integrity: sha512-gTJ/JnnjCMc15uwB10TTATBEhK9meBIY+gXP4s0sHD1zHOaIh4Dmy1X9wup18IiY9tTNk5gJc4yx9ctj/fjrIw==}
    cpu: [arm]
    os: [linux]

  '@rollup/rollup-linux-arm-musleabihf@4.43.0':
    resolution: {integrity: sha512-ZJ3gZynL1LDSIvRfz0qXtTNs56n5DI2Mq+WACWZ7yGHFUEirHBRt7fyIk0NsCKhmRhn7WAcjgSkSVVxKlPNFFw==}
    cpu: [arm]
    os: [linux]

  '@rollup/rollup-linux-arm64-gnu@4.43.0':
    resolution: {integrity: sha512-8FnkipasmOOSSlfucGYEu58U8cxEdhziKjPD2FIa0ONVMxvl/hmONtX/7y4vGjdUhjcTHlKlDhw3H9t98fPvyA==}
    cpu: [arm64]
    os: [linux]

  '@rollup/rollup-linux-arm64-musl@4.43.0':
    resolution: {integrity: sha512-KPPyAdlcIZ6S9C3S2cndXDkV0Bb1OSMsX0Eelr2Bay4EsF9yi9u9uzc9RniK3mcUGCLhWY9oLr6er80P5DE6XA==}
    cpu: [arm64]
    os: [linux]

  '@rollup/rollup-linux-loongarch64-gnu@4.43.0':
    resolution: {integrity: sha512-HPGDIH0/ZzAZjvtlXj6g+KDQ9ZMHfSP553za7o2Odegb/BEfwJcR0Sw0RLNpQ9nC6Gy8s+3mSS9xjZ0n3rhcYg==}
    cpu: [loong64]
    os: [linux]

  '@rollup/rollup-linux-powerpc64le-gnu@4.43.0':
    resolution: {integrity: sha512-gEmwbOws4U4GLAJDhhtSPWPXUzDfMRedT3hFMyRAvM9Mrnj+dJIFIeL7otsv2WF3D7GrV0GIewW0y28dOYWkmw==}
    cpu: [ppc64]
    os: [linux]

  '@rollup/rollup-linux-riscv64-gnu@4.43.0':
    resolution: {integrity: sha512-XXKvo2e+wFtXZF/9xoWohHg+MuRnvO29TI5Hqe9xwN5uN8NKUYy7tXUG3EZAlfchufNCTHNGjEx7uN78KsBo0g==}
    cpu: [riscv64]
    os: [linux]

  '@rollup/rollup-linux-riscv64-musl@4.43.0':
    resolution: {integrity: sha512-ruf3hPWhjw6uDFsOAzmbNIvlXFXlBQ4nk57Sec8E8rUxs/AI4HD6xmiiasOOx/3QxS2f5eQMKTAwk7KHwpzr/Q==}
    cpu: [riscv64]
    os: [linux]

  '@rollup/rollup-linux-s390x-gnu@4.43.0':
    resolution: {integrity: sha512-QmNIAqDiEMEvFV15rsSnjoSmO0+eJLoKRD9EAa9rrYNwO/XRCtOGM3A5A0X+wmG+XRrw9Fxdsw+LnyYiZWWcVw==}
    cpu: [s390x]
    os: [linux]

  '@rollup/rollup-linux-x64-gnu@4.43.0':
    resolution: {integrity: sha512-jAHr/S0iiBtFyzjhOkAics/2SrXE092qyqEg96e90L3t9Op8OTzS6+IX0Fy5wCt2+KqeHAkti+eitV0wvblEoQ==}
    cpu: [x64]
    os: [linux]

  '@rollup/rollup-linux-x64-musl@4.43.0':
    resolution: {integrity: sha512-3yATWgdeXyuHtBhrLt98w+5fKurdqvs8B53LaoKD7P7H7FKOONLsBVMNl9ghPQZQuYcceV5CDyPfyfGpMWD9mQ==}
    cpu: [x64]
    os: [linux]

  '@rollup/rollup-win32-arm64-msvc@4.43.0':
    resolution: {integrity: sha512-wVzXp2qDSCOpcBCT5WRWLmpJRIzv23valvcTwMHEobkjippNf+C3ys/+wf07poPkeNix0paTNemB2XrHr2TnGw==}
    cpu: [arm64]
    os: [win32]

  '@rollup/rollup-win32-ia32-msvc@4.43.0':
    resolution: {integrity: sha512-fYCTEyzf8d+7diCw8b+asvWDCLMjsCEA8alvtAutqJOJp/wL5hs1rWSqJ1vkjgW0L2NB4bsYJrpKkiIPRR9dvw==}
    cpu: [ia32]
    os: [win32]

  '@rollup/rollup-win32-x64-msvc@4.43.0':
    resolution: {integrity: sha512-SnGhLiE5rlK0ofq8kzuDkM0g7FN1s5VYY+YSMTibP7CqShxCQvqtNxTARS4xX4PFJfHjG0ZQYX9iGzI3FQh5Aw==}
    cpu: [x64]
    os: [win32]

  '@sec-ant/readable-stream@0.4.1':
    resolution: {integrity: sha512-831qok9r2t8AlxLko40y2ebgSDhenenCatLVeW/uBtnHPyhHOvG0C7TvfgecV+wHzIm5KUICgzmVpWS+IMEAeg==}

  '@shikijs/core@2.5.0':
    resolution: {integrity: sha512-uu/8RExTKtavlpH7XqnVYBrfBkUc20ngXiX9NSrBhOVZYv/7XQRKUyhtkeflY5QsxC0GbJThCerruZfsUaSldg==}

  '@shikijs/core@3.1.0':
    resolution: {integrity: sha512-1ppAOyg3F18N8Ge9DmJjGqRVswihN33rOgPovR6gUHW17Hw1L4RlRhnmVQcsacSHh0A8IO1FIgNbtTxUFwodmg==}

  '@shikijs/engine-javascript@2.5.0':
    resolution: {integrity: sha512-VjnOpnQf8WuCEZtNUdjjwGUbtAVKuZkVQ/5cHy/tojVVRIRtlWMYVjyWhxOmIq05AlSOv72z7hRNRGVBgQOl0w==}

  '@shikijs/engine-oniguruma@2.5.0':
    resolution: {integrity: sha512-pGd1wRATzbo/uatrCIILlAdFVKdxImWJGQ5rFiB5VZi2ve5xj3Ax9jny8QvkaV93btQEwR/rSz5ERFpC5mKNIw==}

  '@shikijs/langs@2.5.0':
    resolution: {integrity: sha512-Qfrrt5OsNH5R+5tJ/3uYBBZv3SuGmnRPejV9IlIbFH3HTGLDlkqgHymAlzklVmKBjAaVmkPkyikAV/sQ1wSL+w==}

  '@shikijs/themes@2.5.0':
    resolution: {integrity: sha512-wGrk+R8tJnO0VMzmUExHR+QdSaPUl/NKs+a4cQQRWyoc3YFbUzuLEi/KWK1hj+8BfHRKm2jNhhJck1dfstJpiw==}

  '@shikijs/transformers@2.5.0':
    resolution: {integrity: sha512-SI494W5X60CaUwgi8u4q4m4s3YAFSxln3tzNjOSYqq54wlVgz0/NbbXEb3mdLbqMBztcmS7bVTaEd2w0qMmfeg==}

  '@shikijs/twoslash@3.1.0':
    resolution: {integrity: sha512-cEaS6Nw1IhcJRc0RxJWIaZLXq0A5d9aJ9LoRfO4+y1L1wqC/+YCqrMEZqxkdjep3usCbZRae13fcXMd4pz8fHQ==}
    peerDependencies:
      typescript: '>=5.5.0'

  '@shikijs/types@2.5.0':
    resolution: {integrity: sha512-ygl5yhxki9ZLNuNpPitBWvcy9fsSKKaRuO4BAlMyagszQidxcpLAr0qiW/q43DtSIDxO6hEbtYLiFZNXO/hdGw==}

  '@shikijs/types@3.1.0':
    resolution: {integrity: sha512-F8e7Fy4ihtcNpJG572BZZC1ErYrBrzJ5Cbc9Zi3REgWry43gIvjJ9lFAoUnuy7Bvy4IFz7grUSxL5edfrrjFEA==}

  '@shikijs/vitepress-twoslash@2.5.0':
    resolution: {integrity: sha512-q/HUykPsvOOfaa+eWucu2/wFT/+hpIbBEYMneeR/VInBT05dDU3WlBb3ioEkUAmL7gyH9UiVK8e6u14zZNefeA==}

  '@shikijs/vscode-textmate@10.0.2':
    resolution: {integrity: sha512-83yeghZ2xxin3Nj8z1NMd/NCuca+gsYXswywDy5bHvwlWL8tpTQmzGeUuHd9FC3E/SBEMvzJRwWEOz5gGes9Qg==}

  '@sindresorhus/merge-streams@4.0.0':
    resolution: {integrity: sha512-tlqY9xq5ukxTUZBmoOp+m61cqwQD5pHJtFY3Mn8CA8ps6yghLH/Hw8UPdqg4OLmFW3IFlcXnQNmo/dh8HzXYIQ==}
    engines: {node: '>=18'}

  '@tailwindcss/node@4.1.10':
    resolution: {integrity: sha512-2ACf1znY5fpRBwRhMgj9ZXvb2XZW8qs+oTfotJ2C5xR0/WNL7UHZ7zXl6s+rUqedL1mNi+0O+WQr5awGowS3PQ==}

  '@tailwindcss/oxide-android-arm64@4.1.10':
    resolution: {integrity: sha512-VGLazCoRQ7rtsCzThaI1UyDu/XRYVyH4/EWiaSX6tFglE+xZB5cvtC5Omt0OQ+FfiIVP98su16jDVHDEIuH4iQ==}
    engines: {node: '>= 10'}
    cpu: [arm64]
    os: [android]

  '@tailwindcss/oxide-darwin-arm64@4.1.10':
    resolution: {integrity: sha512-ZIFqvR1irX2yNjWJzKCqTCcHZbgkSkSkZKbRM3BPzhDL/18idA8uWCoopYA2CSDdSGFlDAxYdU2yBHwAwx8euQ==}
    engines: {node: '>= 10'}
    cpu: [arm64]
    os: [darwin]

  '@tailwindcss/oxide-darwin-x64@4.1.10':
    resolution: {integrity: sha512-eCA4zbIhWUFDXoamNztmS0MjXHSEJYlvATzWnRiTqJkcUteSjO94PoRHJy1Xbwp9bptjeIxxBHh+zBWFhttbrQ==}
    engines: {node: '>= 10'}
    cpu: [x64]
    os: [darwin]

  '@tailwindcss/oxide-freebsd-x64@4.1.10':
    resolution: {integrity: sha512-8/392Xu12R0cc93DpiJvNpJ4wYVSiciUlkiOHOSOQNH3adq9Gi/dtySK7dVQjXIOzlpSHjeCL89RUUI8/GTI6g==}
    engines: {node: '>= 10'}
    cpu: [x64]
    os: [freebsd]

  '@tailwindcss/oxide-linux-arm-gnueabihf@4.1.10':
    resolution: {integrity: sha512-t9rhmLT6EqeuPT+MXhWhlRYIMSfh5LZ6kBrC4FS6/+M1yXwfCtp24UumgCWOAJVyjQwG+lYva6wWZxrfvB+NhQ==}
    engines: {node: '>= 10'}
    cpu: [arm]
    os: [linux]

  '@tailwindcss/oxide-linux-arm64-gnu@4.1.10':
    resolution: {integrity: sha512-3oWrlNlxLRxXejQ8zImzrVLuZ/9Z2SeKoLhtCu0hpo38hTO2iL86eFOu4sVR8cZc6n3z7eRXXqtHJECa6mFOvA==}
    engines: {node: '>= 10'}
    cpu: [arm64]
    os: [linux]

  '@tailwindcss/oxide-linux-arm64-musl@4.1.10':
    resolution: {integrity: sha512-saScU0cmWvg/Ez4gUmQWr9pvY9Kssxt+Xenfx1LG7LmqjcrvBnw4r9VjkFcqmbBb7GCBwYNcZi9X3/oMda9sqQ==}
    engines: {node: '>= 10'}
    cpu: [arm64]
    os: [linux]

  '@tailwindcss/oxide-linux-x64-gnu@4.1.10':
    resolution: {integrity: sha512-/G3ao/ybV9YEEgAXeEg28dyH6gs1QG8tvdN9c2MNZdUXYBaIY/Gx0N6RlJzfLy/7Nkdok4kaxKPHKJUlAaoTdA==}
    engines: {node: '>= 10'}
    cpu: [x64]
    os: [linux]

  '@tailwindcss/oxide-linux-x64-musl@4.1.10':
    resolution: {integrity: sha512-LNr7X8fTiKGRtQGOerSayc2pWJp/9ptRYAa4G+U+cjw9kJZvkopav1AQc5HHD+U364f71tZv6XamaHKgrIoVzA==}
    engines: {node: '>= 10'}
    cpu: [x64]
    os: [linux]

  '@tailwindcss/oxide-wasm32-wasi@4.1.10':
    resolution: {integrity: sha512-d6ekQpopFQJAcIK2i7ZzWOYGZ+A6NzzvQ3ozBvWFdeyqfOZdYHU66g5yr+/HC4ipP1ZgWsqa80+ISNILk+ae/Q==}
    engines: {node: '>=14.0.0'}
    cpu: [wasm32]
    bundledDependencies:
      - '@napi-rs/wasm-runtime'
      - '@emnapi/core'
      - '@emnapi/runtime'
      - '@tybys/wasm-util'
      - '@emnapi/wasi-threads'
      - tslib

  '@tailwindcss/oxide-win32-arm64-msvc@4.1.10':
    resolution: {integrity: sha512-i1Iwg9gRbwNVOCYmnigWCCgow8nDWSFmeTUU5nbNx3rqbe4p0kRbEqLwLJbYZKmSSp23g4N6rCDmm7OuPBXhDA==}
    engines: {node: '>= 10'}
    cpu: [arm64]
    os: [win32]

  '@tailwindcss/oxide-win32-x64-msvc@4.1.10':
    resolution: {integrity: sha512-sGiJTjcBSfGq2DVRtaSljq5ZgZS2SDHSIfhOylkBvHVjwOsodBhnb3HdmiKkVuUGKD0I7G63abMOVaskj1KpOA==}
    engines: {node: '>= 10'}
    cpu: [x64]
    os: [win32]

  '@tailwindcss/oxide@4.1.10':
    resolution: {integrity: sha512-v0C43s7Pjw+B9w21htrQwuFObSkio2aV/qPx/mhrRldbqxbWJK6KizM+q7BF1/1CmuLqZqX3CeYF7s7P9fbA8Q==}
    engines: {node: '>= 10'}

  '@tailwindcss/postcss@4.1.10':
    resolution: {integrity: sha512-B+7r7ABZbkXJwpvt2VMnS6ujcDoR2OOcFaqrLIo1xbcdxje4Vf+VgJdBzNNbrAjBj/rLZ66/tlQ1knIGNLKOBQ==}

  '@tailwindcss/vite@4.1.10':
    resolution: {integrity: sha512-QWnD5HDY2IADv+vYR82lOhqOlS1jSCUUAmfem52cXAhRTKxpDh3ARX8TTXJTCCO7Rv7cD2Nlekabv02bwP3a2A==}
    peerDependencies:
      vite: workspace:rolldown-vite@*

  '@tybys/wasm-util@0.9.0':
    resolution: {integrity: sha512-6+7nlbMVX/PVDCwaIQ8nTOPveOcFLSt8GcXdx8hD0bt39uWxYT88uXzqTd4fTvqta7oeUJqudepapKNt2DYJFw==}

  '@type-challenges/utils@0.1.1':
    resolution: {integrity: sha512-A7ljYfBM+FLw+NDyuYvGBJiCEV9c0lPWEAdzfOAkb3JFqfLl0Iv/WhWMMARHiRKlmmiD1g8gz/507yVvHdQUYA==}

  '@types/babel__core@7.20.5':
    resolution: {integrity: sha512-qoQprZvz5wQFJwMDqeseRXWv3rqMvhgpbXFfVyWhbx9X47POIA6i/+dXefEmZKoAgOaTdaIgNSMqMIU61yRyzA==}

  '@types/babel__generator@7.6.8':
    resolution: {integrity: sha512-ASsj+tpEDsEiFr1arWrlN6V3mdfjRMZt6LtK/Vp/kreFLnr5QH5+DhvD5nINYZXzwJvXeGq+05iUXcAzVrqWtw==}

  '@types/babel__preset-env@7.10.0':
    resolution: {integrity: sha512-LS8hRb/8TQir2f8W9/s5enDtrRS2F/6fsdkVw5ePHp6Q8SrSJHOGtWnP93ryaYMmg2du03vOsiGrl5mllz4uDA==}

  '@types/babel__template@7.4.4':
    resolution: {integrity: sha512-h/NUaSyG5EyxBIp8YRxo4RMe2/qQgvyowRwVMzhYhBCONbW8PUsg4lkFMrhgZhUe5z3L3MiLDuvyJ/CaPa2A8A==}

  '@types/babel__traverse@7.20.6':
    resolution: {integrity: sha512-r1bzfrm0tomOI8g1SzvCaQHo6Lcv6zu0EA+W2kHrt8dyrHQxGzBBL4kdkzIS+jBMV+EYcMAEAqXqYaLJq5rOZg==}

  '@types/body-parser@1.19.5':
    resolution: {integrity: sha512-fB3Zu92ucau0iQ0JMCFQE7b/dv8Ot07NI3KaZIkIUNXq82k4eBAqUaneXfleGY9JWskeS9y+u0nXMyspcuQrCg==}

  '@types/chai@5.2.2':
    resolution: {integrity: sha512-8kB30R7Hwqf40JPiKhVzodJs2Qc1ZJ5zuT3uzw5Hq/dhNCl3G3l83jfpdI1e20BP348+fV7VIL/+FxaXkqBmWg==}

  '@types/connect@3.4.38':
    resolution: {integrity: sha512-K6uROf1LD88uDQqJCktA4yzL1YYAK6NgfsI0v/mTgyPKWsX1CnJ0XPSDhViejru1GcRkLWb8RlzFYJRqGUbaug==}

  '@types/convert-source-map@2.0.3':
    resolution: {integrity: sha512-ag0BfJLZf6CQz8VIuRIEYQ5Ggwk/82uvTQf27RcpyDNbY0Vw49LIPqAxk5tqYfrCs9xDaIMvl4aj7ZopnYL8bA==}

  '@types/cross-spawn@6.0.6':
    resolution: {integrity: sha512-fXRhhUkG4H3TQk5dBhQ7m/JDdSNHKwR2BBia62lhwEIq9xGiQKLxd6LymNhn47SjXhsUEPmxi+PKw2OkW4LLjA==}

  '@types/debug@4.1.12':
    resolution: {integrity: sha512-vIChWdVG3LG1SMxEvI/AK+FWJthlrqlTu7fbrlywTkkaONwk/UAGaULXRlf8vkzFBLVm0zkMdCquhL5aOjhXPQ==}

  '@types/deep-eql@4.0.2':
    resolution: {integrity: sha512-c9h9dVVMigMPc4bwTvC5dxqtqJZwQPePsWjPlpSOnojbor6pGqdk541lfA7AqFQr5pB1BRdq0juY9db81BwyFw==}

  '@types/escape-html@1.0.4':
    resolution: {integrity: sha512-qZ72SFTgUAZ5a7Tj6kf2SHLetiH5S6f8G5frB2SPQ3EyF02kxdyBFf4Tz4banE3xCgGnKgWLt//a6VuYHKYJTg==}

  '@types/estree@1.0.6':
    resolution: {integrity: sha512-AYnb1nQyY49te+VRAVgmzfcgjYS91mY5P0TKUDCLEM+gNnA+3T6rWITXRLYCpahpqSQbN5cE+gHpnPyXjHWxcw==}

  '@types/estree@1.0.7':
    resolution: {integrity: sha512-w28IoSUCJpidD/TGviZwwMJckNESJZXFu7NBZ5YJ4mEUnNraUn9Pm8HSZm/jDF1pDWYKspWE7oVphigUPRakIQ==}

  '@types/estree@1.0.8':
    resolution: {integrity: sha512-dWHzHa2WqEXI/O1E9OjrocMTKJl2mSrEolh1Iomrv6U+JuNwaHXsXx9bLu5gG7BUWFIN0skIQJQ/L1rIex4X6w==}

  '@types/etag@1.8.4':
    resolution: {integrity: sha512-f1z/UMth8gQ6636NBqhFmJ3zES7EuDcUnV6K1gl1osHp+85KPKX+VixYWUpqLkw1fftCagyHJjJOZjZkEi2rHw==}

  '@types/express-serve-static-core@5.0.6':
    resolution: {integrity: sha512-3xhRnjJPkULekpSzgtoNYYcTWgEZkp4myc+Saevii5JPnHNvHMRlBSHDbs7Bh1iPPoVTERHEZXyhyLbMEsExsA==}

  '@types/express@5.0.3':
    resolution: {integrity: sha512-wGA0NX93b19/dZC1J18tKWVIYWyyF2ZjT9vin/NRu0qzzvfVzWjs04iq2rQ3H65vCTQYlRqs3YHfY7zjdV+9Kw==}

  '@types/hast@3.0.4':
    resolution: {integrity: sha512-WPs+bbQw5aCj+x6laNGWLH3wviHtoCv/P3+otBhbOhJgG8qtpdAMlTCxLtsTWA7LH1Oh/bFCHsBn0TPS5m30EQ==}

  '@types/http-errors@2.0.4':
    resolution: {integrity: sha512-D0CFMMtydbJAegzOyHjtiKPLlvnm3iTZyZRSZoLq2mRhDdmLfIWOCYPfQJ4cu2erKghU++QvjcUjp/5h7hESpA==}

  '@types/json-schema@7.0.15':
    resolution: {integrity: sha512-5+fP8P8MFNC+AyZCDxrB2pkZFPGzqQWUzpSeuuVLvm8VMcorNYavBqoFcxK8bQz4Qsbn4oUEEem4wDLfcysGHA==}

  '@types/less@3.0.8':
    resolution: {integrity: sha512-Gjm4+H9noDJgu5EdT3rUw5MhPBag46fiOy27BefvWkNL8mlZnKnCaVVVTLKj6RYXed9b62CPKnPav9govyQDzA==}

  '@types/linkify-it@5.0.0':
    resolution: {integrity: sha512-sVDA58zAw4eWAffKOaQH5/5j3XeayukzDk+ewSsnv3p4yJEZHCCzMDiZM8e0OUrRvmpGZ85jf4yDHkHsgBNr9Q==}

  '@types/lodash@4.17.16':
    resolution: {integrity: sha512-HX7Em5NYQAXKW+1T+FiuG27NGwzJfCX3s1GjOa7ujxZa52kjJLOr4FUxT+giF6Tgxv1e+/czV/iTtBw27WTU9g==}

  '@types/markdown-it@14.1.2':
    resolution: {integrity: sha512-promo4eFwuiW+TfGxhi+0x3czqTYJkG8qB17ZUJiVF10Xm7NLVRSLUsfRTU/6h1e24VvRnXCx+hG7li58lkzog==}

  '@types/mdast@4.0.4':
    resolution: {integrity: sha512-kGaNbPh1k7AFzgpud/gMdvIm5xuECykRR+JnWKQno9TAXVa6WIVCGTPvYGekIDL4uwCZQSYbUxNBSb1aUo79oA==}

  '@types/mdurl@2.0.0':
    resolution: {integrity: sha512-RGdgjQUZba5p6QEFAVx2OGb8rQDL/cPRG7GiedRzMcJ1tYnUANBncjbSB1NRGwbvjcPeikRABz2nshyPk1bhWg==}

  '@types/mime@1.3.5':
    resolution: {integrity: sha512-/pyBZWSLD2n0dcHE3hq8s8ZvcETHtEuF+3E7XVt0Ig2nvsVQXdghHVcEkIWjy9A0wKfTn97a/PSDYohKIlnP/w==}

  '@types/ms@2.1.0':
    resolution: {integrity: sha512-GsCCIZDE/p3i96vtEqx+7dBUGXrc7zeSK3wwPHIaRThS+9OhWIXRqzs4d6k1SVU8g91DrNRWxWUGhp5KXQb2VA==}

  '@types/node@22.15.32':
    resolution: {integrity: sha512-3jigKqgSjsH6gYZv2nEsqdXfZqIFGAV36XYYjf9KGZ3PSG+IhLecqPnI310RvjutyMwifE2hhhNEklOUrvx/wA==}

  '@types/normalize-package-data@2.4.4':
    resolution: {integrity: sha512-37i+OaWTh9qeK4LSHPsyRC7NahnGotNuZvjLSgcPzblpHB3rrCJxAOgI5gCdKm7coonsaX1Of0ILiTcnZjbfxA==}

  '@types/picomatch@4.0.0':
    resolution: {integrity: sha512-J1Bng+wlyEERWSgJQU1Pi0HObCLVcr994xT/M+1wcl/yNRTGBupsCxthgkdYG+GCOMaQH7iSVUY3LJVBBqG7MQ==}

  '@types/pnpapi@0.0.5':
    resolution: {integrity: sha512-tjymquatF9seZGE3GcN1barqNqpmyEpqIN0rBKTcoZWwgDC0SgBp5LFqCRJE6YhzXA7TjpXbpTdcL5A8cwyryw==}

  '@types/qs@6.9.18':
    resolution: {integrity: sha512-kK7dgTYDyGqS+e2Q4aK9X3D7q234CIZ1Bv0q/7Z5IwRDoADNU81xXJK/YVyLbLTZCoIwUoDoffFeF+p/eIklAA==}

  '@types/range-parser@1.2.7':
    resolution: {integrity: sha512-hKormJbkJqzQGhziax5PItDUTMAM9uE2XXQmM37dyd4hVM+5aVl7oVxMVUiVQn2oCQFN/LKCZdvSM0pFRqbSmQ==}

  '@types/react-dom@19.1.6':
    resolution: {integrity: sha512-4hOiT/dwO8Ko0gV1m/TJZYk3y0KBnY9vzDh7W+DH17b2HFSOGgdj33dhihPeuy3l0q23+4e+hoXHV6hCC4dCXw==}
    peerDependencies:
      '@types/react': ^19.0.0

  '@types/react@19.1.8':
    resolution: {integrity: sha512-AwAfQ2Wa5bCx9WP8nZL2uMZWod7J7/JSplxbTmBQ5ms6QpqNYm672H0Vu9ZVKVngQ+ii4R/byguVEUZQyeg44g==}

  '@types/semver@7.5.8':
    resolution: {integrity: sha512-I8EUhyrgfLrcTkzV3TSsGyl1tSuPrEDzr0yd5m90UgNxQkyDXULk3b6MlQqTCpZpNtWe1K0hzclnZkTcLBe2UQ==}

  '@types/send@0.17.4':
    resolution: {integrity: sha512-x2EM6TJOybec7c52BX0ZspPodMsQUd5L6PRwOunVyVUhXiBSKf3AezDL8Dgvgt5o0UfKNfuA0eMLr2wLT4AiBA==}

  '@types/serve-static@1.15.7':
    resolution: {integrity: sha512-W8Ym+h8nhuRwaKPaDw34QUkwsGi6Rc4yYqvKFo5rm2FUEhCFbzVWrxXUxuKK8TASjWsysJY0nsmNCGhCOIsrOw==}

  '@types/stylus@0.48.43':
    resolution: {integrity: sha512-72dv/zdhuyXWVHUXG2VTPEQdOG+oen95/DNFx2aMFFaY6LoITI6PwEqf5x31JF49kp2w9hvUzkNfTGBIeg61LQ==}

  '@types/unist@3.0.3':
    resolution: {integrity: sha512-ko/gIFJRv177XgZsZcBwnqJN5x/Gien8qNOn0D5bQU/zAzVf9Zt3BlcUiLqhV9y4ARk0GbT3tnUiPNgnTXzc/Q==}

  '@types/web-bluetooth@0.0.20':
    resolution: {integrity: sha512-g9gZnnXVq7gM7v3tJCWV/qw7w+KeOlSHAhgF9RytFyifW6AF61hdT2ucrYhPq9hLs5JIryeupHV3qGk95dH9ow==}

  '@types/ws@8.18.1':
    resolution: {integrity: sha512-ThVF6DCVhA8kUGy+aazFQ4kXQ7E1Ty7A3ypFOe0IcJV8O/M511G99AW24irKrW56Wt44yG9+ij8FaqoBGkuBXg==}

  '@typescript-eslint/eslint-plugin@8.34.1':
    resolution: {integrity: sha512-STXcN6ebF6li4PxwNeFnqF8/2BNDvBupf2OPx2yWNzr6mKNGF7q49VM00Pz5FaomJyqvbXpY6PhO+T9w139YEQ==}
    engines: {node: ^18.18.0 || ^20.9.0 || >=21.1.0}
    peerDependencies:
      '@typescript-eslint/parser': ^8.34.1
      eslint: ^8.57.0 || ^9.0.0
      typescript: '>=4.8.4 <5.9.0'

  '@typescript-eslint/parser@8.34.1':
    resolution: {integrity: sha512-4O3idHxhyzjClSMJ0a29AcoK0+YwnEqzI6oz3vlRf3xw0zbzt15MzXwItOlnr5nIth6zlY2RENLsOPvhyrKAQA==}
    engines: {node: ^18.18.0 || ^20.9.0 || >=21.1.0}
    peerDependencies:
      eslint: ^8.57.0 || ^9.0.0
      typescript: '>=4.8.4 <5.9.0'

  '@typescript-eslint/project-service@8.34.1':
    resolution: {integrity: sha512-nuHlOmFZfuRwLJKDGQOVc0xnQrAmuq1Mj/ISou5044y1ajGNp2BNliIqp7F2LPQ5sForz8lempMFCovfeS1XoA==}
    engines: {node: ^18.18.0 || ^20.9.0 || >=21.1.0}
    peerDependencies:
      typescript: '>=4.8.4 <5.9.0'

<<<<<<< HEAD
  '@typescript-eslint/scope-manager@8.34.1':
    resolution: {integrity: sha512-beu6o6QY4hJAgL1E8RaXNC071G4Kso2MGmJskCFQhRhg8VOH/FDbC8soP8NHN7e/Hdphwp8G8cE6OBzC8o41ZA==}
    engines: {node: ^18.18.0 || ^20.9.0 || >=21.1.0}

  '@typescript-eslint/tsconfig-utils@8.34.1':
    resolution: {integrity: sha512-K4Sjdo4/xF9NEeA2khOb7Y5nY6NSXBnod87uniVYW9kHP+hNlDV8trUSFeynA2uxWam4gIWgWoygPrv9VMWrYg==}
=======
  '@typescript-eslint/project-service@8.34.1':
    resolution: {integrity: sha512-nuHlOmFZfuRwLJKDGQOVc0xnQrAmuq1Mj/ISou5044y1ajGNp2BNliIqp7F2LPQ5sForz8lempMFCovfeS1XoA==}
    engines: {node: ^18.18.0 || ^20.9.0 || >=21.1.0}
    peerDependencies:
      typescript: '>=4.8.4 <5.9.0'

  '@typescript-eslint/scope-manager@8.34.0':
    resolution: {integrity: sha512-9Ac0X8WiLykl0aj1oYQNcLZjHgBojT6cW68yAgZ19letYu+Hxd0rE0veI1XznSSst1X5lwnxhPbVdwjDRIomRw==}
    engines: {node: ^18.18.0 || ^20.9.0 || >=21.1.0}

  '@typescript-eslint/scope-manager@8.34.1':
    resolution: {integrity: sha512-beu6o6QY4hJAgL1E8RaXNC071G4Kso2MGmJskCFQhRhg8VOH/FDbC8soP8NHN7e/Hdphwp8G8cE6OBzC8o41ZA==}
    engines: {node: ^18.18.0 || ^20.9.0 || >=21.1.0}

  '@typescript-eslint/tsconfig-utils@8.34.0':
    resolution: {integrity: sha512-+W9VYHKFIzA5cBeooqQxqNriAP0QeQ7xTiDuIOr71hzgffm3EL2hxwWBIIj4GuofIbKxGNarpKqIq6Q6YrShOA==}
>>>>>>> 13e33917
    engines: {node: ^18.18.0 || ^20.9.0 || >=21.1.0}
    peerDependencies:
      typescript: '>=4.8.4 <5.9.0'

<<<<<<< HEAD
=======
  '@typescript-eslint/tsconfig-utils@8.34.1':
    resolution: {integrity: sha512-K4Sjdo4/xF9NEeA2khOb7Y5nY6NSXBnod87uniVYW9kHP+hNlDV8trUSFeynA2uxWam4gIWgWoygPrv9VMWrYg==}
    engines: {node: ^18.18.0 || ^20.9.0 || >=21.1.0}
    peerDependencies:
      typescript: '>=4.8.4 <5.9.0'

>>>>>>> 13e33917
  '@typescript-eslint/type-utils@8.34.1':
    resolution: {integrity: sha512-Tv7tCCr6e5m8hP4+xFugcrwTOucB8lshffJ6zf1mF1TbU67R+ntCc6DzLNKM+s/uzDyv8gLq7tufaAhIBYeV8g==}
    engines: {node: ^18.18.0 || ^20.9.0 || >=21.1.0}
    peerDependencies:
      eslint: ^8.57.0 || ^9.0.0
      typescript: '>=4.8.4 <5.9.0'

  '@typescript-eslint/types@8.34.1':
    resolution: {integrity: sha512-rjLVbmE7HR18kDsjNIZQHxmv9RZwlgzavryL5Lnj2ujIRTeXlKtILHgRNmQ3j4daw7zd+mQgy+uyt6Zo6I0IGA==}
    engines: {node: ^18.18.0 || ^20.9.0 || >=21.1.0}

<<<<<<< HEAD
  '@typescript-eslint/typescript-estree@8.34.1':
    resolution: {integrity: sha512-rjCNqqYPuMUF5ODD+hWBNmOitjBWghkGKJg6hiCHzUvXRy6rK22Jd3rwbP2Xi+R7oYVvIKhokHVhH41BxPV5mA==}
=======
  '@typescript-eslint/types@8.34.1':
    resolution: {integrity: sha512-rjLVbmE7HR18kDsjNIZQHxmv9RZwlgzavryL5Lnj2ujIRTeXlKtILHgRNmQ3j4daw7zd+mQgy+uyt6Zo6I0IGA==}
    engines: {node: ^18.18.0 || ^20.9.0 || >=21.1.0}

  '@typescript-eslint/typescript-estree@8.34.0':
    resolution: {integrity: sha512-rOi4KZxI7E0+BMqG7emPSK1bB4RICCpF7QD3KCLXn9ZvWoESsOMlHyZPAHyG04ujVplPaHbmEvs34m+wjgtVtg==}
>>>>>>> 13e33917
    engines: {node: ^18.18.0 || ^20.9.0 || >=21.1.0}
    peerDependencies:
      typescript: '>=4.8.4 <5.9.0'

<<<<<<< HEAD
  '@typescript-eslint/utils@8.34.1':
    resolution: {integrity: sha512-mqOwUdZ3KjtGk7xJJnLbHxTuWVn3GO2WZZuM+Slhkun4+qthLdXx32C8xIXbO1kfCECb3jIs3eoxK3eryk7aoQ==}
=======
  '@typescript-eslint/typescript-estree@8.34.1':
    resolution: {integrity: sha512-rjCNqqYPuMUF5ODD+hWBNmOitjBWghkGKJg6hiCHzUvXRy6rK22Jd3rwbP2Xi+R7oYVvIKhokHVhH41BxPV5mA==}
    engines: {node: ^18.18.0 || ^20.9.0 || >=21.1.0}
    peerDependencies:
      typescript: '>=4.8.4 <5.9.0'

  '@typescript-eslint/utils@8.34.0':
    resolution: {integrity: sha512-8L4tWatGchV9A1cKbjaavS6mwYwp39jql8xUmIIKJdm+qiaeHy5KMKlBrf30akXAWBzn2SqKsNOtSENWUwg7XQ==}
>>>>>>> 13e33917
    engines: {node: ^18.18.0 || ^20.9.0 || >=21.1.0}
    peerDependencies:
      eslint: ^8.57.0 || ^9.0.0
      typescript: '>=4.8.4 <5.9.0'

<<<<<<< HEAD
  '@typescript-eslint/visitor-keys@8.34.1':
    resolution: {integrity: sha512-xoh5rJ+tgsRKoXnkBPFRLZ7rjKM0AfVbC68UZ/ECXoDbfggb9RbEySN359acY1vS3qZ0jVTVWzbtfapwm5ztxw==}
=======
  '@typescript-eslint/utils@8.34.1':
    resolution: {integrity: sha512-mqOwUdZ3KjtGk7xJJnLbHxTuWVn3GO2WZZuM+Slhkun4+qthLdXx32C8xIXbO1kfCECb3jIs3eoxK3eryk7aoQ==}
    engines: {node: ^18.18.0 || ^20.9.0 || >=21.1.0}
    peerDependencies:
      eslint: ^8.57.0 || ^9.0.0
      typescript: '>=4.8.4 <5.9.0'

  '@typescript-eslint/visitor-keys@8.34.0':
    resolution: {integrity: sha512-qHV7pW7E85A0x6qyrFn+O+q1k1p3tQCsqIZ1KZ5ESLXY57aTvUd3/a4rdPTeXisvhXn2VQG0VSKUqs8KHF2zcA==}
>>>>>>> 13e33917
    engines: {node: ^18.18.0 || ^20.9.0 || >=21.1.0}

  '@typescript-eslint/visitor-keys@8.34.1':
    resolution: {integrity: sha512-xoh5rJ+tgsRKoXnkBPFRLZ7rjKM0AfVbC68UZ/ECXoDbfggb9RbEySN359acY1vS3qZ0jVTVWzbtfapwm5ztxw==}
    engines: {node: ^18.18.0 || ^20.9.0 || >=21.1.0}

  '@typescript/vfs@1.6.1':
    resolution: {integrity: sha512-JwoxboBh7Oz1v38tPbkrZ62ZXNHAk9bJ7c9x0eI5zBfBnBYGhURdbnh7Z4smN/MV48Y5OCcZb58n972UtbazsA==}
    peerDependencies:
      typescript: '*'

  '@ungap/structured-clone@1.3.0':
    resolution: {integrity: sha512-WmoN8qaIAo7WTYWbAZuG8PYEhn5fkz7dZrqTBZ7dtt//lL2Gwms1IcnQ5yHqjDfX8Ft5j4YzDM23f87zBfDe9g==}

  '@unrs/resolver-binding-android-arm-eabi@1.9.0':
    resolution: {integrity: sha512-h1T2c2Di49ekF2TE8ZCoJkb+jwETKUIPDJ/nO3tJBKlLFPu+fyd93f0rGP/BvArKx2k2HlRM4kqkNarj3dvZlg==}
    cpu: [arm]
    os: [android]

  '@unrs/resolver-binding-android-arm64@1.9.0':
    resolution: {integrity: sha512-sG1NHtgXtX8owEkJ11yn34vt0Xqzi3k9TJ8zppDmyG8GZV4kVWw44FHwKwHeEFl07uKPeC4ZoyuQaGh5ruJYPA==}
    cpu: [arm64]
    os: [android]

  '@unrs/resolver-binding-darwin-arm64@1.9.0':
    resolution: {integrity: sha512-nJ9z47kfFnCxN1z/oYZS7HSNsFh43y2asePzTEZpEvK7kGyuShSl3RRXnm/1QaqFL+iP+BjMwuB+DYUymOkA5A==}
    cpu: [arm64]
    os: [darwin]

  '@unrs/resolver-binding-darwin-x64@1.9.0':
    resolution: {integrity: sha512-TK+UA1TTa0qS53rjWn7cVlEKVGz2B6JYe0C++TdQjvWYIyx83ruwh0wd4LRxYBM5HeuAzXcylA9BH2trARXJTw==}
    cpu: [x64]
    os: [darwin]

  '@unrs/resolver-binding-freebsd-x64@1.9.0':
    resolution: {integrity: sha512-6uZwzMRFcD7CcCd0vz3Hp+9qIL2jseE/bx3ZjaLwn8t714nYGwiE84WpaMCYjU+IQET8Vu/+BNAGtYD7BG/0yA==}
    cpu: [x64]
    os: [freebsd]

  '@unrs/resolver-binding-linux-arm-gnueabihf@1.9.0':
    resolution: {integrity: sha512-bPUBksQfrgcfv2+mm+AZinaKq8LCFvt5PThYqRotqSuuZK1TVKkhbVMS/jvSRfYl7jr3AoZLYbDkItxgqMKRkg==}
    cpu: [arm]
    os: [linux]

  '@unrs/resolver-binding-linux-arm-musleabihf@1.9.0':
    resolution: {integrity: sha512-uT6E7UBIrTdCsFQ+y0tQd3g5oudmrS/hds5pbU3h4s2t/1vsGWbbSKhBSCD9mcqaqkBwoqlECpUrRJCmldl8PA==}
    cpu: [arm]
    os: [linux]

  '@unrs/resolver-binding-linux-arm64-gnu@1.9.0':
    resolution: {integrity: sha512-vdqBh911wc5awE2bX2zx3eflbyv8U9xbE/jVKAm425eRoOVv/VseGZsqi3A3SykckSpF4wSROkbQPvbQFn8EsA==}
    cpu: [arm64]
    os: [linux]

  '@unrs/resolver-binding-linux-arm64-musl@1.9.0':
    resolution: {integrity: sha512-/8JFZ/SnuDr1lLEVsxsuVwrsGquTvT51RZGvyDB/dOK3oYK2UqeXzgeyq6Otp8FZXQcEYqJwxb9v+gtdXn03eQ==}
    cpu: [arm64]
    os: [linux]

  '@unrs/resolver-binding-linux-ppc64-gnu@1.9.0':
    resolution: {integrity: sha512-FkJjybtrl+rajTw4loI3L6YqSOpeZfDls4SstL/5lsP2bka9TiHUjgMBjygeZEis1oC8LfJTS8FSgpKPaQx2tQ==}
    cpu: [ppc64]
    os: [linux]

  '@unrs/resolver-binding-linux-riscv64-gnu@1.9.0':
    resolution: {integrity: sha512-w/NZfHNeDusbqSZ8r/hp8iL4S39h4+vQMc9/vvzuIKMWKppyUGKm3IST0Qv0aOZ1rzIbl9SrDeIqK86ZpUK37w==}
    cpu: [riscv64]
    os: [linux]

  '@unrs/resolver-binding-linux-riscv64-musl@1.9.0':
    resolution: {integrity: sha512-bEPBosut8/8KQbUixPry8zg/fOzVOWyvwzOfz0C0Rw6dp+wIBseyiHKjkcSyZKv/98edrbMknBaMNJfA/UEdqw==}
    cpu: [riscv64]
    os: [linux]

  '@unrs/resolver-binding-linux-s390x-gnu@1.9.0':
    resolution: {integrity: sha512-LDtMT7moE3gK753gG4pc31AAqGUC86j3AplaFusc717EUGF9ZFJ356sdQzzZzkBk1XzMdxFyZ4f/i35NKM/lFA==}
    cpu: [s390x]
    os: [linux]

  '@unrs/resolver-binding-linux-x64-gnu@1.9.0':
    resolution: {integrity: sha512-WmFd5KINHIXj8o1mPaT8QRjA9HgSXhN1gl9Da4IZihARihEnOylu4co7i/yeaIpcfsI6sYs33cNZKyHYDh0lrA==}
    cpu: [x64]
    os: [linux]

  '@unrs/resolver-binding-linux-x64-musl@1.9.0':
    resolution: {integrity: sha512-CYuXbANW+WgzVRIl8/QvZmDaZxrqvOldOwlbUjIM4pQ46FJ0W5cinJ/Ghwa/Ng1ZPMJMk1VFdsD/XwmCGIXBWg==}
    cpu: [x64]
    os: [linux]

  '@unrs/resolver-binding-wasm32-wasi@1.9.0':
    resolution: {integrity: sha512-6Rp2WH0OoitMYR57Z6VE8Y6corX8C6QEMWLgOV6qXiJIeZ1F9WGXY/yQ8yDC4iTraotyLOeJ2Asea0urWj2fKQ==}
    engines: {node: '>=14.0.0'}
    cpu: [wasm32]

  '@unrs/resolver-binding-win32-arm64-msvc@1.9.0':
    resolution: {integrity: sha512-rknkrTRuvujprrbPmGeHi8wYWxmNVlBoNW8+4XF2hXUnASOjmuC9FNF1tGbDiRQWn264q9U/oGtixyO3BT8adQ==}
    cpu: [arm64]
    os: [win32]

  '@unrs/resolver-binding-win32-ia32-msvc@1.9.0':
    resolution: {integrity: sha512-Ceymm+iBl+bgAICtgiHyMLz6hjxmLJKqBim8tDzpX61wpZOx2bPK6Gjuor7I2RiUynVjvvkoRIkrPyMwzBzF3A==}
    cpu: [ia32]
    os: [win32]

  '@unrs/resolver-binding-win32-x64-msvc@1.9.0':
    resolution: {integrity: sha512-k59o9ZyeyS0hAlcaKFezYSH2agQeRFEB7KoQLXl3Nb3rgkqT1NY9Vwy+SqODiLmYnEjxWJVRE/yq2jFVqdIxZw==}
    cpu: [x64]
    os: [win32]

  '@vitejs/longfilename-aaaaaaaaaaaaaaaaaaaaaaaaaaaaaaaaaaaaaaaaaaaaaaaaaaaaaaaaaaaaaaaaaaaaaaaaaaaaaaaaaaaaaaaaaaaaaaaaaaaaaaaaaaaaaaaaaaaaaaaaaaaaaaaaaaaaaaaaaaaaaaaaaaaaaaaaaaaaaaaaaaaaaaaaaaaaaaaaaaaaaaaaaaaa@file:playground/optimize-deps/longfilename':
    resolution: {directory: playground/optimize-deps/longfilename, type: directory}

  '@vitejs/plugin-vue@5.2.1':
    resolution: {integrity: sha512-cxh314tzaWwOLqVes2gnnCtvBDcM1UMdn+iFR+UjAn411dPT3tOmqrJjbMd7koZpMAmBM/GqeV4n9ge7JSiJJQ==}
    engines: {node: ^18.0.0 || >=20.0.0}
    peerDependencies:
      vite: workspace:rolldown-vite@*
      vue: ^3.2.25

  '@vitejs/release-scripts@1.5.0':
    resolution: {integrity: sha512-rZQdM5AneNJHzDOTUaQOOifauH6MkGTSI+GH8bKKrimBaa5BtvpnE1iz43fJ4QDO7RdGxAlxWnPQAVlFhGM1cQ==}

  '@vitejs/require@file:playground/json/dep-json-require':
    resolution: {directory: playground/json/dep-json-require, type: directory}

  '@vitejs/test-added-in-entries@file:playground/optimize-deps/added-in-entries':
    resolution: {directory: playground/optimize-deps/added-in-entries, type: directory}

  '@vitejs/test-alias-original@file:playground/ssr-alias/alias-original':
    resolution: {directory: playground/ssr-alias/alias-original, type: directory}

  '@vitejs/test-aliased-module@file:playground/alias/dir/module':
    resolution: {directory: playground/alias/dir/module, type: directory}

  '@vitejs/test-browser-exports@file:playground/ssr-webworker/browser-exports':
    resolution: {directory: playground/ssr-webworker/browser-exports, type: directory}

  '@vitejs/test-commonjs-dep@file:playground/define/commonjs-dep':
    resolution: {directory: playground/define/commonjs-dep, type: directory}

  '@vitejs/test-css-js-dep@file:playground/css/css-js-dep':
    resolution: {directory: playground/css/css-js-dep, type: directory}

  '@vitejs/test-css-lib@file:playground/ssr-deps/css-lib':
    resolution: {directory: playground/ssr-deps/css-lib, type: directory}

  '@vitejs/test-css-proxy-dep-nested@file:playground/css/css-proxy-dep-nested':
    resolution: {directory: playground/css/css-proxy-dep-nested, type: directory}

  '@vitejs/test-css-proxy-dep@file:playground/css/css-proxy-dep':
    resolution: {directory: playground/css/css-proxy-dep, type: directory}

  '@vitejs/test-deep-import@file:playground/ssr-resolve/deep-import':
    resolution: {directory: playground/ssr-resolve/deep-import, type: directory}

  '@vitejs/test-define-properties-exports@file:playground/ssr-deps/define-properties-exports':
    resolution: {directory: playground/ssr-deps/define-properties-exports, type: directory}

  '@vitejs/test-define-property-exports@file:playground/ssr-deps/define-property-exports':
    resolution: {directory: playground/ssr-deps/define-property-exports, type: directory}

  '@vitejs/test-dep-a@file:playground/preload/dep-a':
    resolution: {directory: playground/preload/dep-a, type: directory}

  '@vitejs/test-dep-alias-using-absolute-path@file:playground/optimize-deps/dep-alias-using-absolute-path':
    resolution: {directory: playground/optimize-deps/dep-alias-using-absolute-path, type: directory}

  '@vitejs/test-dep-cjs-browser-field-bare@file:playground/optimize-deps/dep-cjs-browser-field-bare':
    resolution: {directory: playground/optimize-deps/dep-cjs-browser-field-bare, type: directory}

  '@vitejs/test-dep-cjs-compiled-from-cjs@file:playground/optimize-deps/dep-cjs-compiled-from-cjs':
    resolution: {directory: playground/optimize-deps/dep-cjs-compiled-from-cjs, type: directory}

  '@vitejs/test-dep-cjs-compiled-from-esm@file:playground/optimize-deps/dep-cjs-compiled-from-esm':
    resolution: {directory: playground/optimize-deps/dep-cjs-compiled-from-esm, type: directory}

  '@vitejs/test-dep-cjs-external-package-omit-js-suffix@file:playground/optimize-deps/dep-cjs-external-package-omit-js-suffix':
    resolution: {directory: playground/optimize-deps/dep-cjs-external-package-omit-js-suffix, type: directory}

  '@vitejs/test-dep-cjs-with-assets@file:playground/optimize-deps/dep-cjs-with-assets':
    resolution: {directory: playground/optimize-deps/dep-cjs-with-assets, type: directory}

  '@vitejs/test-dep-cjs-with-external-deps@file:playground/optimize-deps/dep-cjs-with-external-deps':
    resolution: {directory: playground/optimize-deps/dep-cjs-with-external-deps, type: directory}

  '@vitejs/test-dep-conditions@file:packages/vite/src/node/__tests__/fixtures/test-dep-conditions':
    resolution: {directory: packages/vite/src/node/__tests__/fixtures/test-dep-conditions, type: directory}

  '@vitejs/test-dep-css-require@file:playground/optimize-deps/dep-css-require':
    resolution: {directory: playground/optimize-deps/dep-css-require, type: directory}

  '@vitejs/test-dep-esbuild-plugin-transform@file:playground/optimize-deps/dep-esbuild-plugin-transform':
    resolution: {directory: playground/optimize-deps/dep-esbuild-plugin-transform, type: directory}

  '@vitejs/test-dep-esm-dummy-node-builtin@file:playground/optimize-deps/dep-esm-dummy-node-builtin':
    resolution: {directory: playground/optimize-deps/dep-esm-dummy-node-builtin, type: directory}

  '@vitejs/test-dep-esm-external@file:playground/optimize-deps/dep-esm-external':
    resolution: {directory: playground/optimize-deps/dep-esm-external, type: directory}

  '@vitejs/test-dep-including-a@file:playground/preload/dep-including-a':
    resolution: {directory: playground/preload/dep-including-a, type: directory}

  '@vitejs/test-dep-incompatible@file:playground/optimize-deps/dep-incompatible':
    resolution: {directory: playground/optimize-deps/dep-incompatible, type: directory}

  '@vitejs/test-dep-no-discovery@file:playground/optimize-deps-no-discovery/dep-no-discovery':
    resolution: {directory: playground/optimize-deps-no-discovery/dep-no-discovery, type: directory}

  '@vitejs/test-dep-node-env@file:playground/optimize-deps/dep-node-env':
    resolution: {directory: playground/optimize-deps/dep-node-env, type: directory}

  '@vitejs/test-dep-non-optimized@file:playground/optimize-deps/dep-non-optimized':
    resolution: {directory: playground/optimize-deps/dep-non-optimized, type: directory}

  '@vitejs/test-dep-not-js@file:playground/optimize-deps/dep-not-js':
    resolution: {directory: playground/optimize-deps/dep-not-js, type: directory}

  '@vitejs/test-dep-optimize-exports-with-glob@file:playground/optimize-deps/dep-optimize-exports-with-glob':
    resolution: {directory: playground/optimize-deps/dep-optimize-exports-with-glob, type: directory}

  '@vitejs/test-dep-optimize-exports-with-root-glob@file:playground/optimize-deps/dep-optimize-exports-with-root-glob':
    resolution: {directory: playground/optimize-deps/dep-optimize-exports-with-root-glob, type: directory}

  '@vitejs/test-dep-optimize-with-glob@file:playground/optimize-deps/dep-optimize-with-glob':
    resolution: {directory: playground/optimize-deps/dep-optimize-with-glob, type: directory}

  '@vitejs/test-dep-relative-to-main@file:playground/optimize-deps/dep-relative-to-main':
    resolution: {directory: playground/optimize-deps/dep-relative-to-main, type: directory}

  '@vitejs/test-dep-self-reference-url-worker@file:playground/worker/dep-self-reference-url-worker':
    resolution: {directory: playground/worker/dep-self-reference-url-worker, type: directory}

  '@vitejs/test-dep-source-map-no-sources@file:playground/optimize-deps/dep-source-map-no-sources':
    resolution: {directory: playground/optimize-deps/dep-source-map-no-sources, type: directory}

  '@vitejs/test-dep-that-imports@file:playground/external/dep-that-imports':
    resolution: {directory: playground/external/dep-that-imports, type: directory}

  '@vitejs/test-dep-that-requires@file:playground/external/dep-that-requires':
    resolution: {directory: playground/external/dep-that-requires, type: directory}

  '@vitejs/test-dep-to-optimize@file:playground/worker/dep-to-optimize':
    resolution: {directory: playground/worker/dep-to-optimize, type: directory}

  '@vitejs/test-dep-with-asset-ext1.pdf@file:playground/optimize-deps/dep-with-asset-ext/dep1':
    resolution: {directory: playground/optimize-deps/dep-with-asset-ext/dep1, type: directory}

  '@vitejs/test-dep-with-asset-ext2.pdf@file:playground/optimize-deps/dep-with-asset-ext/dep2':
    resolution: {directory: playground/optimize-deps/dep-with-asset-ext/dep2, type: directory}

  '@vitejs/test-dep-with-builtin-module-cjs@file:playground/optimize-deps/dep-with-builtin-module-cjs':
    resolution: {directory: playground/optimize-deps/dep-with-builtin-module-cjs, type: directory}

  '@vitejs/test-dep-with-builtin-module-esm@file:playground/optimize-deps/dep-with-builtin-module-esm':
    resolution: {directory: playground/optimize-deps/dep-with-builtin-module-esm, type: directory}

  '@vitejs/test-dep-with-dynamic-import@file:playground/optimize-deps/dep-with-dynamic-import':
    resolution: {directory: playground/optimize-deps/dep-with-dynamic-import, type: directory}

  '@vitejs/test-dep-with-optional-peer-dep-cjs@file:playground/optimize-deps/dep-with-optional-peer-dep-cjs':
    resolution: {directory: playground/optimize-deps/dep-with-optional-peer-dep-cjs, type: directory}
    peerDependencies:
      foobar: 0.0.0
    peerDependenciesMeta:
      foobar:
        optional: true

  '@vitejs/test-dep-with-optional-peer-dep-submodule@file:playground/optimize-deps/dep-with-optional-peer-dep-submodule':
    resolution: {directory: playground/optimize-deps/dep-with-optional-peer-dep-submodule, type: directory}
    peerDependencies:
      foobar: 0.0.0
    peerDependenciesMeta:
      foobar:
        optional: true

  '@vitejs/test-dep-with-optional-peer-dep@file:playground/optimize-deps/dep-with-optional-peer-dep':
    resolution: {directory: playground/optimize-deps/dep-with-optional-peer-dep, type: directory}
    peerDependencies:
      foobar: 0.0.0
    peerDependenciesMeta:
      foobar:
        optional: true

  '@vitejs/test-entries@file:playground/ssr-resolve/entries':
    resolution: {directory: playground/ssr-resolve/entries, type: directory}

  '@vitejs/test-external-cjs@file:playground/ssr-noexternal/external-cjs':
    resolution: {directory: playground/ssr-noexternal/external-cjs, type: directory}

  '@vitejs/test-external-entry@file:playground/ssr-deps/external-entry':
    resolution: {directory: playground/ssr-deps/external-entry, type: directory}

  '@vitejs/test-external-using-external-entry@file:playground/ssr-deps/external-using-external-entry':
    resolution: {directory: playground/ssr-deps/external-using-external-entry, type: directory}

  '@vitejs/test-forwarded-export@file:playground/ssr-deps/forwarded-export':
    resolution: {directory: playground/ssr-deps/forwarded-export, type: directory}

  '@vitejs/test-import-assertion-dep@file:playground/import-assertion/import-assertion-dep':
    resolution: {directory: playground/import-assertion/import-assertion-dep, type: directory}

  '@vitejs/test-import-builtin@file:playground/ssr-deps/import-builtin-cjs':
    resolution: {directory: playground/ssr-deps/import-builtin-cjs, type: directory}

  '@vitejs/test-import-meta-glob-pkg@file:playground/glob-import/import-meta-glob-pkg':
    resolution: {directory: playground/glob-import/import-meta-glob-pkg, type: directory}

  '@vitejs/test-importee-pkg@file:playground/js-sourcemap/importee-pkg':
    resolution: {directory: playground/js-sourcemap/importee-pkg, type: directory}

  '@vitejs/test-json-module@file:playground/json/json-module':
    resolution: {directory: playground/json/json-module, type: directory}

  '@vitejs/test-minify@file:playground/minify/dir/module':
    resolution: {directory: playground/minify/dir/module, type: directory}

  '@vitejs/test-missing-dep@file:playground/optimize-missing-deps/missing-dep':
    resolution: {directory: playground/optimize-missing-deps/missing-dep, type: directory}

  '@vitejs/test-module-condition@file:playground/ssr-deps/module-condition':
    resolution: {directory: playground/ssr-deps/module-condition, type: directory}

  '@vitejs/test-multi-entry-dep@file:playground/optimize-missing-deps/multi-entry-dep':
    resolution: {directory: playground/optimize-missing-deps/multi-entry-dep, type: directory}

  '@vitejs/test-nested-exclude@file:playground/optimize-deps/nested-exclude':
    resolution: {directory: playground/optimize-deps/nested-exclude, type: directory}

  '@vitejs/test-nested-exclude@file:playground/ssr-deps/nested-exclude':
    resolution: {directory: playground/ssr-deps/nested-exclude, type: directory}

  '@vitejs/test-nested-external@file:playground/ssr-deps/nested-external':
    resolution: {directory: playground/ssr-deps/nested-external, type: directory}

  '@vitejs/test-nested-include@file:playground/optimize-deps/nested-include':
    resolution: {directory: playground/optimize-deps/nested-include, type: directory}

  '@vitejs/test-nested-include@file:playground/ssr-deps/nested-include':
    resolution: {directory: playground/ssr-deps/nested-include, type: directory}

  '@vitejs/test-no-external-cjs@file:playground/ssr-deps/no-external-cjs':
    resolution: {directory: playground/ssr-deps/no-external-cjs, type: directory}

  '@vitejs/test-no-external-css@file:playground/ssr-deps/no-external-css':
    resolution: {directory: playground/ssr-deps/no-external-css, type: directory}

  '@vitejs/test-object-assigned-exports@file:playground/ssr-deps/object-assigned-exports':
    resolution: {directory: playground/ssr-deps/object-assigned-exports, type: directory}

  '@vitejs/test-only-object-assigned-exports@file:playground/ssr-deps/only-object-assigned-exports':
    resolution: {directory: playground/ssr-deps/only-object-assigned-exports, type: directory}

  '@vitejs/test-optimized-with-nested-external@file:playground/ssr-deps/optimized-with-nested-external':
    resolution: {directory: playground/ssr-deps/optimized-with-nested-external, type: directory}

  '@vitejs/test-pkg-exports@file:playground/ssr-deps/pkg-exports':
    resolution: {directory: playground/ssr-deps/pkg-exports, type: directory}

  '@vitejs/test-pkg@file:playground/dynamic-import/pkg':
    resolution: {directory: playground/dynamic-import/pkg, type: directory}

  '@vitejs/test-primitive-export@file:playground/ssr-deps/primitive-export':
    resolution: {directory: playground/ssr-deps/primitive-export, type: directory}

  '@vitejs/test-read-file-content@file:playground/ssr-deps/read-file-content':
    resolution: {directory: playground/ssr-deps/read-file-content, type: directory}

  '@vitejs/test-require-absolute@file:playground/ssr-deps/require-absolute':
    resolution: {directory: playground/ssr-deps/require-absolute, type: directory}

  '@vitejs/test-require-external-cjs@file:playground/ssr-noexternal/require-external-cjs':
    resolution: {directory: playground/ssr-noexternal/require-external-cjs, type: directory}

  '@vitejs/test-resolve-pkg-exports@file:playground/ssr-resolve/pkg-exports':
    resolution: {directory: playground/ssr-resolve/pkg-exports, type: directory}

  '@vitejs/test-scss-proxy-dep-nested@file:playground/css/scss-proxy-dep-nested':
    resolution: {directory: playground/css/scss-proxy-dep-nested, type: directory}

  '@vitejs/test-scss-proxy-dep@file:playground/css/scss-proxy-dep':
    resolution: {directory: playground/css/scss-proxy-dep, type: directory}

  '@vitejs/test-ssr-conditions-external@file:playground/ssr-conditions/external':
    resolution: {directory: playground/ssr-conditions/external, type: directory}

  '@vitejs/test-ssr-conditions-no-external@file:playground/ssr-conditions/no-external':
    resolution: {directory: playground/ssr-conditions/no-external, type: directory}

  '@vitejs/test-ts-transpiled-exports@file:playground/ssr-deps/ts-transpiled-exports':
    resolution: {directory: playground/ssr-deps/ts-transpiled-exports, type: directory}

  '@vitejs/test-worker-dep-cjs@file:playground/worker/dep-cjs':
    resolution: {directory: playground/worker/dep-cjs, type: directory}

  '@vitejs/test-worker-exports@file:playground/ssr-webworker/worker-exports':
    resolution: {directory: playground/ssr-webworker/worker-exports, type: directory}

  '@vitest/expect@3.2.4':
    resolution: {integrity: sha512-Io0yyORnB6sikFlt8QW5K7slY4OjqNX9jmJQ02QDda8lyM6B5oNgVWoSoKPac8/kgnCUzuHQKrSLtu/uOqqrig==}

  '@vitest/mocker@3.2.4':
    resolution: {integrity: sha512-46ryTE9RZO/rfDd7pEqFl7etuyzekzEhUbTW3BvmeO/BcCMEgq59BKhek3dXDWgAj4oMK6OZi+vRr1wPW6qjEQ==}
    peerDependencies:
      msw: ^2.4.9
      vite: workspace:rolldown-vite@*
    peerDependenciesMeta:
      msw:
        optional: true
      vite:
        optional: true

  '@vitest/pretty-format@3.2.4':
    resolution: {integrity: sha512-IVNZik8IVRJRTr9fxlitMKeJeXFFFN0JaB9PHPGQ8NKQbGpfjlTx9zO4RefN8gp7eqjNy8nyK3NZmBzOPeIxtA==}

  '@vitest/runner@3.2.4':
    resolution: {integrity: sha512-oukfKT9Mk41LreEW09vt45f8wx7DordoWUZMYdY/cyAk7w5TWkTRCNZYF7sX7n2wB7jyGAl74OxgwhPgKaqDMQ==}

  '@vitest/snapshot@3.2.4':
    resolution: {integrity: sha512-dEYtS7qQP2CjU27QBC5oUOxLE/v5eLkGqPE0ZKEIDGMs4vKWe7IjgLOeauHsR0D5YuuycGRO5oSRXnwnmA78fQ==}

  '@vitest/spy@3.2.4':
    resolution: {integrity: sha512-vAfasCOe6AIK70iP5UD11Ac4siNUNJ9i/9PZ3NKx07sG6sUxeag1LWdNrMWeKKYBLlzuK+Gn65Yd5nyL6ds+nw==}

  '@vitest/utils@3.2.4':
    resolution: {integrity: sha512-fB2V0JFrQSMsCo9HiSq3Ezpdv4iYaXRG1Sx8edX3MwxfyNn83mKiGzOcH+Fkxt4MHxr3y42fQi1oeAInqgX2QA==}

  '@volar/language-core@2.4.11':
    resolution: {integrity: sha512-lN2C1+ByfW9/JRPpqScuZt/4OrUUse57GLI6TbLgTIqBVemdl1wNcZ1qYGEo2+Gw8coYLgCy7SuKqn6IrQcQgg==}

  '@volar/source-map@2.4.11':
    resolution: {integrity: sha512-ZQpmafIGvaZMn/8iuvCFGrW3smeqkq/IIh9F1SdSx9aUl0J4Iurzd6/FhmjNO5g2ejF3rT45dKskgXWiofqlZQ==}

  '@vue/compiler-core@3.4.38':
    resolution: {integrity: sha512-8IQOTCWnLFqfHzOGm9+P8OPSEDukgg3Huc92qSG49if/xI2SAwLHQO2qaPQbjCWPBcQoO1WYfXfTACUrWV3c5A==}

  '@vue/compiler-core@3.5.16':
    resolution: {integrity: sha512-AOQS2eaQOaaZQoL1u+2rCJIKDruNXVBZSiUD3chnUrsoX5ZTQMaCvXlWNIfxBJuU15r1o7+mpo5223KVtIhAgQ==}

  '@vue/compiler-core@3.5.17':
    resolution: {integrity: sha512-Xe+AittLbAyV0pabcN7cP7/BenRBNcteM4aSDCtRvGw0d9OL+HG1u/XHLY/kt1q4fyMeZYXyIYrsHuPSiDPosA==}

  '@vue/compiler-dom@3.4.38':
    resolution: {integrity: sha512-Osc/c7ABsHXTsETLgykcOwIxFktHfGSUDkb05V61rocEfsFDcjDLH/IHJSNJP+/Sv9KeN2Lx1V6McZzlSb9EhQ==}

  '@vue/compiler-dom@3.5.16':
    resolution: {integrity: sha512-SSJIhBr/teipXiXjmWOVWLnxjNGo65Oj/8wTEQz0nqwQeP75jWZ0n4sF24Zxoht1cuJoWopwj0J0exYwCJ0dCQ==}

  '@vue/compiler-dom@3.5.17':
    resolution: {integrity: sha512-+2UgfLKoaNLhgfhV5Ihnk6wB4ljyW1/7wUIog2puUqajiC29Lp5R/IKDdkebh9jTbTogTbsgB+OY9cEWzG95JQ==}

  '@vue/compiler-sfc@3.4.38':
    resolution: {integrity: sha512-s5QfZ+9PzPh3T5H4hsQDJtI8x7zdJaew/dCGgqZ2630XdzaZ3AD8xGZfBqpT8oaD/p2eedd+pL8tD5vvt5ZYJQ==}

  '@vue/compiler-sfc@3.5.17':
    resolution: {integrity: sha512-rQQxbRJMgTqwRugtjw0cnyQv9cP4/4BxWfTdRBkqsTfLOHWykLzbOc3C4GGzAmdMDxhzU/1Ija5bTjMVrddqww==}

  '@vue/compiler-ssr@3.4.38':
    resolution: {integrity: sha512-YXznKFQ8dxYpAz9zLuVvfcXhc31FSPFDcqr0kyujbOwNhlmaNvL2QfIy+RZeJgSn5Fk54CWoEUeW+NVBAogGaw==}

  '@vue/compiler-ssr@3.5.17':
    resolution: {integrity: sha512-hkDbA0Q20ZzGgpj5uZjb9rBzQtIHLS78mMilwrlpWk2Ep37DYntUz0PonQ6kr113vfOEdM+zTBuJDaceNIW0tQ==}

  '@vue/compiler-vue2@2.7.16':
    resolution: {integrity: sha512-qYC3Psj9S/mfu9uVi5WvNZIzq+xnXMhOwbTFKKDD7b1lhpnn71jXSFdTQ+WsIEk0ONCd7VV2IMm7ONl6tbQ86A==}

  '@vue/devtools-api@6.6.4':
    resolution: {integrity: sha512-sGhTPMuXqZ1rVOk32RylztWkfXTRhuS7vgAKv0zjqk8gbsHkJ7xfFf+jbySxt7tWObEJwyKaHMikV/WGDiQm8g==}

  '@vue/devtools-api@7.7.2':
    resolution: {integrity: sha512-1syn558KhyN+chO5SjlZIwJ8bV/bQ1nOVTG66t2RbG66ZGekyiYNmRO7X9BJCXQqPsFHlnksqvPhce2qpzxFnA==}

  '@vue/devtools-kit@7.7.2':
    resolution: {integrity: sha512-CY0I1JH3Z8PECbn6k3TqM1Bk9ASWxeMtTCvZr7vb+CHi+X/QwQm5F1/fPagraamKMAHVfuuCbdcnNg1A4CYVWQ==}

  '@vue/devtools-shared@7.7.2':
    resolution: {integrity: sha512-uBFxnp8gwW2vD6FrJB8JZLUzVb6PNRG0B0jBnHsOH8uKyva2qINY8PTF5Te4QlTbMDqU5K6qtJDr6cNsKWhbOA==}

  '@vue/language-core@2.1.10':
    resolution: {integrity: sha512-DAI289d0K3AB5TUG3xDp9OuQ71CnrujQwJrQnfuZDwo6eGNf0UoRlPuaVNO+Zrn65PC3j0oB2i7mNmVPggeGeQ==}
    peerDependencies:
      typescript: '*'
    peerDependenciesMeta:
      typescript:
        optional: true

  '@vue/reactivity@3.4.38':
    resolution: {integrity: sha512-4vl4wMMVniLsSYYeldAKzbk72+D3hUnkw9z8lDeJacTxAkXeDAP1uE9xr2+aKIN0ipOL8EG2GPouVTH6yF7Gnw==}

  '@vue/reactivity@3.5.17':
    resolution: {integrity: sha512-l/rmw2STIscWi7SNJp708FK4Kofs97zc/5aEPQh4bOsReD/8ICuBcEmS7KGwDj5ODQLYWVN2lNibKJL1z5b+Lw==}

  '@vue/runtime-core@3.4.38':
    resolution: {integrity: sha512-21z3wA99EABtuf+O3IhdxP0iHgkBs1vuoCAsCKLVJPEjpVqvblwBnTj42vzHRlWDCyxu9ptDm7sI2ZMcWrQqlA==}

  '@vue/runtime-core@3.5.17':
    resolution: {integrity: sha512-QQLXa20dHg1R0ri4bjKeGFKEkJA7MMBxrKo2G+gJikmumRS7PTD4BOU9FKrDQWMKowz7frJJGqBffYMgQYS96Q==}

  '@vue/runtime-dom@3.4.38':
    resolution: {integrity: sha512-afZzmUreU7vKwKsV17H1NDThEEmdYI+GCAK/KY1U957Ig2NATPVjCROv61R19fjZNzMmiU03n79OMnXyJVN0UA==}

  '@vue/runtime-dom@3.5.17':
    resolution: {integrity: sha512-8El0M60TcwZ1QMz4/os2MdlQECgGoVHPuLnQBU3m9h3gdNRW9xRmI8iLS4t/22OQlOE6aJvNNlBiCzPHur4H9g==}

  '@vue/server-renderer@3.4.38':
    resolution: {integrity: sha512-NggOTr82FbPEkkUvBm4fTGcwUY8UuTsnWC/L2YZBmvaQ4C4Jl/Ao4HHTB+l7WnFCt5M/dN3l0XLuyjzswGYVCA==}
    peerDependencies:
      vue: 3.4.38

  '@vue/server-renderer@3.5.17':
    resolution: {integrity: sha512-BOHhm8HalujY6lmC3DbqF6uXN/K00uWiEeF22LfEsm9Q93XeJ/plHTepGwf6tqFcF7GA5oGSSAAUock3VvzaCA==}
    peerDependencies:
      vue: 3.5.17

  '@vue/shared@3.4.38':
    resolution: {integrity: sha512-q0xCiLkuWWQLzVrecPb0RMsNWyxICOjPrcrwxTUEHb1fsnvni4dcuyG7RT/Ie7VPTvnjzIaWzRMUBsrqNj/hhw==}

  '@vue/shared@3.5.13':
    resolution: {integrity: sha512-/hnE/qP5ZoGpol0a5mDi45bOd7t3tjYJBjsgCsivow7D48cJeV5l05RD82lPqi7gRiphZM37rnhW1l6ZoCNNnQ==}

  '@vue/shared@3.5.16':
    resolution: {integrity: sha512-c/0fWy3Jw6Z8L9FmTyYfkpM5zklnqqa9+a6dz3DvONRKW2NEbh46BP0FHuLFSWi2TnQEtp91Z6zOWNrU6QiyPg==}

  '@vue/shared@3.5.17':
    resolution: {integrity: sha512-CabR+UN630VnsJO/jHWYBC1YVXyMq94KKp6iF5MQgZJs5I8cmjw6oVMO1oDbtBkENSHSSn/UadWlW/OAgdmKrg==}

  '@vueuse/core@12.7.0':
    resolution: {integrity: sha512-jtK5B7YjZXmkGNHjviyGO4s3ZtEhbzSgrbX+s5o+Lr8i2nYqNyHuPVOeTdM1/hZ5Tkxg/KktAuAVDDiHMraMVA==}

  '@vueuse/integrations@12.7.0':
    resolution: {integrity: sha512-IEq7K4bCl7mn3uKJaWtNXnd1CAPaHLUMuyj5K1/k/pVcItt0VONZW8xiGxdIovJcQjkzOHjImhX5t6gija+0/g==}
    peerDependencies:
      async-validator: ^4
      axios: ^1
      change-case: ^5
      drauu: ^0.4
      focus-trap: ^7
      fuse.js: ^7
      idb-keyval: ^6
      jwt-decode: ^4
      nprogress: ^0.2
      qrcode: ^1.5
      sortablejs: ^1
      universal-cookie: ^7
    peerDependenciesMeta:
      async-validator:
        optional: true
      axios:
        optional: true
      change-case:
        optional: true
      drauu:
        optional: true
      focus-trap:
        optional: true
      fuse.js:
        optional: true
      idb-keyval:
        optional: true
      jwt-decode:
        optional: true
      nprogress:
        optional: true
      qrcode:
        optional: true
      sortablejs:
        optional: true
      universal-cookie:
        optional: true

  '@vueuse/metadata@12.7.0':
    resolution: {integrity: sha512-4VvTH9mrjXqFN5LYa5YfqHVRI6j7R00Vy4995Rw7PQxyCL3z0Lli86iN4UemWqixxEvYfRjG+hF9wL8oLOn+3g==}

  '@vueuse/shared@12.7.0':
    resolution: {integrity: sha512-coLlUw2HHKsm7rPN6WqHJQr18WymN4wkA/3ThFaJ4v4gWGWAQQGK+MJxLuJTBs4mojQiazlVWAKNJNpUWGRkNw==}

  accepts@2.0.0:
    resolution: {integrity: sha512-5cvg6CtKwfgdmVqY1WIiXKc3Q1bkRqGLi+2W/6ao+6Y7gu/RCwRuAhGEzh5B4KlszSuTLgZYuqFqo5bImjNKng==}
    engines: {node: '>= 0.6'}

  acorn-jsx@5.3.2:
    resolution: {integrity: sha512-rq9s+JNhf0IChjtDXxllJ7g41oZk5SlXtp0LHwyA5cejwn7vKmKp4pPri6YEePv2PU65sAsegbXtIinmDFDXgQ==}
    peerDependencies:
      acorn: ^6.0.0 || ^7.0.0 || ^8.0.0

  acorn-walk@8.3.2:
    resolution: {integrity: sha512-cjkyv4OtNCIeqhHrfS81QWXoCBPExR/J62oyEqepVw8WaQeSqpW2uhuLPh1m9eWhDuOo/jUXVTlifvesOWp/4A==}
    engines: {node: '>=0.4.0'}

  acorn@7.4.1:
    resolution: {integrity: sha512-nQyp0o1/mNdbTO1PO6kHkwSrmgZ0MT/jCCpNiwbUjGoRN4dlBhqJtoQuCnEOKzgTVwg0ZWiCoQy6SxMebQVh8A==}
    engines: {node: '>=0.4.0'}
    hasBin: true

  acorn@8.14.0:
    resolution: {integrity: sha512-cl669nCJTZBsL97OF4kUQm5g5hC2uihk0NxY3WENAC0TYdILVkAyHymAntgxGkl7K+t0cXIrH5siy5S4XkFycA==}
    engines: {node: '>=0.4.0'}
    hasBin: true

  acorn@8.14.1:
    resolution: {integrity: sha512-OvQ/2pUDKmgfCg++xsTX1wGxfTaszcHVcTctW4UJB4hibJx2HXxxO5UmVgyjMa+ZDsiaf5wWLXYpRWMmBI0QHg==}
    engines: {node: '>=0.4.0'}
    hasBin: true

  acorn@8.15.0:
    resolution: {integrity: sha512-NZyJarBfL7nWwIq+FDL6Zp/yHEhePMNnnJ0y3qfieCrmNvYct8uvtiV41UvlSe6apAfk0fY1FbWx+NwfmpvtTg==}
    engines: {node: '>=0.4.0'}
    hasBin: true

  add-stream@1.0.0:
    resolution: {integrity: sha512-qQLMr+8o0WC4FZGQTcJiKBVC59JylcPSrTtk6usvmIDFUOCKegapy1VHQwRbFMOFyb/inzUVqHs+eMYKDM1YeQ==}

  ajv@6.12.6:
    resolution: {integrity: sha512-j3fVLgvTo527anyYyJOGTYJbG+vnnQYvE0m5mmkc1TK+nxAppkCLMIL0aZ4dblVCNoGShhm+kzE4ZUykBoMg4g==}

  algoliasearch@5.20.3:
    resolution: {integrity: sha512-iNC6BGvipaalFfDfDnXUje8GUlW5asj0cTMsZJwO/0rhsyLx1L7GZFAY8wW+eQ6AM4Yge2p5GSE5hrBlfSD90Q==}
    engines: {node: '>= 14.0.0'}

  alien-signals@0.2.2:
    resolution: {integrity: sha512-cZIRkbERILsBOXTQmMrxc9hgpxglstn69zm+F1ARf4aPAzdAFYd6sBq87ErO0Fj3DV94tglcyHG5kQz9nDC/8A==}

  ansi-escapes@7.0.0:
    resolution: {integrity: sha512-GdYO7a61mR0fOlAsvC9/rIHf7L96sBc6dEWzeOu+KAea5bZyQRPIpojrVoI4AXGJS/ycu/fBTdLrUkA4ODrvjw==}
    engines: {node: '>=18'}

  ansi-regex@5.0.1:
    resolution: {integrity: sha512-quJQXlTSUGL2LH9SUXo8VwsY4soanhgo6LNSm84E1LBcE8s3O0wpdiRzyR9z/ZZJMlMWv37qOOb9pdJlMUEKFQ==}
    engines: {node: '>=8'}

  ansi-regex@6.1.0:
    resolution: {integrity: sha512-7HSX4QQb4CspciLpVFwyRe79O3xsIZDDLER21kERQ71oaPodF8jL725AgJMFAYbooIqolJoRLuM81SpeUkpkvA==}
    engines: {node: '>=12'}

  ansi-styles@4.3.0:
    resolution: {integrity: sha512-zbB9rCJAT1rbjiVDb2hqKFHNYLxgtk8NURxZ3IZwD3F6NtxbXZQCnnSi1Lkx+IDohdPlFp222wVALIheZJQSEg==}
    engines: {node: '>=8'}

  ansi-styles@6.2.1:
    resolution: {integrity: sha512-bN798gFfQX+viw3R7yrGWRqnrN2oRkEkUjjl4JNn4E8GxxbjtG3FbrEIIY3l8/hrwUwIeCZvi4QuOTP4MErVug==}
    engines: {node: '>=12'}

  ansis@4.1.0:
    resolution: {integrity: sha512-BGcItUBWSMRgOCe+SVZJ+S7yTRG0eGt9cXAHev72yuGcY23hnLA7Bky5L/xLyPINoSN95geovfBkqoTlNZYa7w==}
    engines: {node: '>=14'}

  any-promise@1.3.0:
    resolution: {integrity: sha512-7UvmKalWRt1wgjL1RrGxoSJW/0QZFIegpeGvZG9kjp8vrRu55XTHbwnqq2GpXm9uLbcuhxm3IqX9OB4MZR1b2A==}

  anymatch@3.1.3:
    resolution: {integrity: sha512-KMReFUr0B4t+D+OBkjR3KYqvocp2XaSzO55UcB6mgQMd3KbcE+mWTyvVV7D/zsdEbNnV6acZUutkiHQXvTr1Rw==}
    engines: {node: '>= 8'}

  arg@5.0.2:
    resolution: {integrity: sha512-PYjyFOLKQ9y57JvQ6QLo8dAgNqswh8M1RMJYdQduT6xbWSgK36P/Z/v+p888pM69jMMfS8Xd8F6I1kQ/I9HUGg==}

  argparse@1.0.10:
    resolution: {integrity: sha512-o5Roy6tNG4SL/FOkCAN6RzjiakZS25RLYFrcMttJqbdd8BWrnA+fGz57iN5Pb06pvBGvl5gQ0B48dJlslXvoTg==}

  argparse@2.0.1:
    resolution: {integrity: sha512-8+9WqebbFzpX9OR+Wa6O29asIogeRMzcGtAINdpMHHyAg10f05aSFVBbcEqGf/PXw1EjAZ+q2/bEBg3DvurK3Q==}

  array-find-index@1.0.2:
    resolution: {integrity: sha512-M1HQyIXcBGtVywBt8WVdim+lrNaK7VHp99Qt5pSNziXznKHViIBbXWtfRTpEFpF/c4FdfxNAsCCwPp5phBYJtw==}
    engines: {node: '>=0.10.0'}

  array-ify@1.0.0:
    resolution: {integrity: sha512-c5AMf34bKdvPhQ7tBGhqkgKNUzMr4WUs+WDtC2ZUGOUncbxKMTvqxYctiseW3+L4bA8ec+GcZ6/A/FW4m8ukng==}

  artichokie@0.3.1:
    resolution: {integrity: sha512-a/AXuaesjXZkeFSBB1VFZZl6f2SJuKyOcrRtaulV2+VUBHNroqbaehEzzA3mmGN1bXSlY6bDEgXBkf6OUj4T6A==}
    engines: {node: ^18.0.0 || >=20.0.0}

  as-table@1.0.55:
    resolution: {integrity: sha512-xvsWESUJn0JN421Xb9MQw6AsMHRCUknCe0Wjlxvjud80mU4E6hQf1A6NzQKcYNmYw62MfzEtXc+badstZP3JpQ==}

  asap@2.0.6:
    resolution: {integrity: sha512-BSHWgDSAiKs50o2Re8ppvp3seVHXSRM44cdSsT9FfNEUUZLOGWVCsiWaRPWM1Znn+mqZ1OfVZ3z3DWEzSp7hRA==}

  assert-never@1.4.0:
    resolution: {integrity: sha512-5oJg84os6NMQNl27T9LnZkvvqzvAnHu03ShCnoj6bsJwS7L8AO4lf+C/XjK/nvzEqQB744moC6V128RucQd1jA==}

  assertion-error@2.0.1:
    resolution: {integrity: sha512-Izi8RQcffqCeNVgFigKli1ssklIbpHnCYc6AknXGYoB6grJqyeby7jv12JUQgmTAnIDnbck1uxksT4dzN3PWBA==}
    engines: {node: '>=12'}

  ast-kit@2.1.0:
    resolution: {integrity: sha512-ROM2LlXbZBZVk97crfw8PGDOBzzsJvN2uJCmwswvPUNyfH14eg90mSN3xNqsri1JS1G9cz0VzeDUhxJkTrr4Ew==}
    engines: {node: '>=20.18.0'}

  astring@1.9.0:
    resolution: {integrity: sha512-LElXdjswlqjWrPpJFg1Fx4wpkOCxj1TDHlSV4PlaRxHGWko024xICaa97ZkMfs6DRKlCguiAI+rbXv5GWwXIkg==}
    hasBin: true

  asynckit@0.4.0:
    resolution: {integrity: sha512-Oei9OH4tRh0YqU3GxhX79dM/mwVgvbZJaSNaRk+bshkj0S5cfHcgYakreBjrHwatXKbz+IoIdYLxrKim2MjW0Q==}

  autoprefixer@10.4.21:
    resolution: {integrity: sha512-O+A6LWV5LDHSJD3LjHYoNi4VLsj/Whi7k6zG12xTYaU4cQ8oxQGckXNX8cRHK5yOZ/ppVHe0ZBXGzSV9jXdVbQ==}
    engines: {node: ^10 || ^12 || >=14}
    hasBin: true
    peerDependencies:
      postcss: ^8.1.0

  axios@1.10.0:
    resolution: {integrity: sha512-/1xYAC4MP/HEG+3duIhFr4ZQXR4sQXOIe+o6sdqzeykGLx6Upp/1p8MHqhINOvGeP7xyNHe7tsiJByc4SSVUxw==}

  babel-plugin-polyfill-corejs2@0.4.12:
    resolution: {integrity: sha512-CPWT6BwvhrTO2d8QVorhTCQw9Y43zOu7G9HigcfxvepOU6b8o3tcWad6oVgZIsZCTt42FFv97aA7ZJsbM4+8og==}
    peerDependencies:
      '@babel/core': ^7.4.0 || ^8.0.0-0 <8.0.0

  babel-plugin-polyfill-corejs3@0.11.1:
    resolution: {integrity: sha512-yGCqvBT4rwMczo28xkH/noxJ6MZ4nJfkVYdoDaC/utLtWrXxv27HVrzAeSbqR8SxDsp46n0YF47EbHoixy6rXQ==}
    peerDependencies:
      '@babel/core': ^7.4.0 || ^8.0.0-0 <8.0.0

  babel-plugin-polyfill-regenerator@0.6.3:
    resolution: {integrity: sha512-LiWSbl4CRSIa5x/JAU6jZiG9eit9w6mz+yVMFwDE83LAWvt0AfGBoZ7HS/mkhrKuh2ZlzfVZYKoLjXdqw6Yt7Q==}
    peerDependencies:
      '@babel/core': ^7.4.0 || ^8.0.0-0 <8.0.0

  babel-walk@3.0.0-canary-5:
    resolution: {integrity: sha512-GAwkz0AihzY5bkwIY5QDR+LvsRQgB/B+1foMPvi0FZPMl5fjD7ICiznUiBdLYMH1QYe6vqu4gWYytZOccLouFw==}
    engines: {node: '>= 10.0.0'}

  bail@2.0.2:
    resolution: {integrity: sha512-0xO6mYd7JB2YesxDKplafRpsiOzPt9V02ddPCLbY1xYGPOX24NTyN50qnUxgCPcSoYMhKpAuBTjQoRZCAkUDRw==}

  balanced-match@1.0.2:
    resolution: {integrity: sha512-3oSeUO0TMV67hN1AmbXsK4yaqU7tjiHlbxRDZOpH0KW9+CeX4bRAaX0Anxt0tx2MrpRpWwQaPwIlISEJhYU5Pw==}

  baseline-browser-mapping@2.4.4:
    resolution: {integrity: sha512-+kFK5pRzOn5a1gHdVmM2xo5j/XVsrJdWpy3SSwe463xraxzy3ZPQOwOzB6/MfsaWf72vRnbIBubiT28E94GkAA==}

  bignumber.js@9.3.0:
    resolution: {integrity: sha512-EM7aMFTXbptt/wZdMlBv2t8IViwQL+h6SLHosp8Yf0dqJMTnY6iL32opnAB6kAdL0SZPuvcAzFr31o0c/R3/RA==}

  binary-extensions@2.3.0:
    resolution: {integrity: sha512-Ceh+7ox5qe7LJuLHoY0feh3pHuUDHAcRUeyL2VYghZwfpkNIy/+8Ocg0a3UuSoYzavmylwuLWQOf3hl0jjMMIw==}
    engines: {node: '>=8'}

  birpc@0.2.19:
    resolution: {integrity: sha512-5WeXXAvTmitV1RqJFppT5QtUiz2p1mRSYU000Jkft5ZUCLJIk4uQriYNO50HknxKwM6jd8utNc66K1qGIwwWBQ==}

  birpc@2.4.0:
    resolution: {integrity: sha512-5IdNxTyhXHv2UlgnPHQ0h+5ypVmkrYHzL8QT+DwFZ//2N/oNV8Ch+BCRmTJ3x6/z9Axo/cXYBc9eprsUVK/Jsg==}

  body-parser@2.2.0:
    resolution: {integrity: sha512-02qvAaxv8tp7fBa/mw1ga98OGm+eCbqzJOKoRt70sLmfEEi+jyBYVTDGfCL/k06/4EMk/z01gCe7HoCH/f2LTg==}
    engines: {node: '>=18'}

  brace-expansion@1.1.11:
    resolution: {integrity: sha512-iCuPHDFgrHX7H2vEI/5xpz07zSHB00TpugqhmYtVmMO6518mCuRMoOYFldEBl0g187ufozdaHgWKcYFb61qGiA==}

  brace-expansion@2.0.1:
    resolution: {integrity: sha512-XnAIvQ8eM+kC6aULx6wuQiwVsnzsi9d3WxzV3FpWTGA19F621kwdbsAcFKXgKUHZWsy+mY6iL1sHTxWEFCytDA==}

  braces@3.0.3:
    resolution: {integrity: sha512-yQbXgO/OSZVD2IsiLlro+7Hf6Q18EJrKSEsdoMzKePKXct3gvD8oLcOQdIzGupr5Fj+EDe8gO/lxc1BzfMpxvA==}
    engines: {node: '>=8'}

  browserslist-to-esbuild@2.1.1:
    resolution: {integrity: sha512-KN+mty6C3e9AN8Z5dI1xeN15ExcRNeISoC3g7V0Kax/MMF9MSoYA2G7lkTTcVUFntiEjkpI0HNgqJC1NjdyNUw==}
    engines: {node: '>=18'}
    hasBin: true
    peerDependencies:
      browserslist: '*'

  browserslist@4.25.0:
    resolution: {integrity: sha512-PJ8gYKeS5e/whHBh8xrwYK+dAvEj7JXtz6uTucnMRB8OiGTsKccFekoRrjajPBHV8oOY+2tI4uxeceSimKwMFA==}
    engines: {node: ^6 || ^7 || ^8 || ^9 || ^10 || ^11 || ^12 || >=13.7}
    hasBin: true

  buffer-builder@0.2.0:
    resolution: {integrity: sha512-7VPMEPuYznPSoR21NE1zvd2Xna6c/CloiZCfcMXR1Jny6PjX0N4Nsa38zcBFo/FMK+BlA+FLKbJCQ0i2yxp+Xg==}

  buffer-from@1.1.2:
    resolution: {integrity: sha512-E+XQCRwSbaaiChtv6k6Dwgc+bx+Bs6vuKJHHl5kox/BaKbhiXzqQOwK4cO22yElGp2OCmjwVhT3HmxgyPGnJfQ==}

  bundle-name@4.1.0:
    resolution: {integrity: sha512-tjwM5exMg6BGRI+kNmTntNsvdZS1X8BFYS6tnJ2hdH0kVxM6/eVZ2xy+FqStSWvYmtfFMDLIxurorHwDKfDz5Q==}
    engines: {node: '>=18'}

  byte-size@9.0.1:
    resolution: {integrity: sha512-YLe9x3rabBrcI0cueCdLS2l5ONUKywcRpTs02B8KP9/Cimhj7o3ZccGrPnRvcbyHMbb7W79/3MUJl7iGgTXKEw==}
    engines: {node: '>=12.17'}
    peerDependencies:
      '@75lb/nature': latest
    peerDependenciesMeta:
      '@75lb/nature':
        optional: true

  bytes@3.1.2:
    resolution: {integrity: sha512-/Nf7TyzTx6S3yRJObOAV7956r8cr2+Oj8AC5dt8wSP3BQAoeX58NoHyCU8P8zGkNXStjTSi6fzO6F0pBdcYbEg==}
    engines: {node: '>= 0.8'}

  cac@6.7.14:
    resolution: {integrity: sha512-b6Ilus+c3RrdDk+JhLKUAQfzzgLEPy6wcXqS7f/xe1EETvsDP6GORG7SFuOs6cID5YkqchW/LXZbX5bc8j7ZcQ==}
    engines: {node: '>=8'}

  call-bind-apply-helpers@1.0.2:
    resolution: {integrity: sha512-Sp1ablJ0ivDkSzjcaJdxEunN5/XvksFJ2sMBFfq6x0ryhQV/2b/KwFe21cMpmHtPOSij8K99/wSfoEuTObmuMQ==}
    engines: {node: '>= 0.4'}

  call-bound@1.0.3:
    resolution: {integrity: sha512-YTd+6wGlNlPxSuri7Y6X8tY2dmm12UMH66RpKMhiX6rsk5wXXnYgbUcOt8kiS31/AjfoTOvCsE+w8nZQLQnzHA==}
    engines: {node: '>= 0.4'}

  callsites@3.1.0:
    resolution: {integrity: sha512-P8BjAsXvZS+VIDUI11hHCQEv74YT67YUi5JJFNWIqL235sBmjX4+qx9Muvls5ivyNENctx46xQLQ3aTuE7ssaQ==}
    engines: {node: '>=6'}

  camelcase-css@2.0.1:
    resolution: {integrity: sha512-QOSvevhslijgYwRx6Rv7zKdMF8lbRmx+uQGx2+vDc+KI/eBnsy9kit5aj23AgGu3pa4t9AgwbnXWqS+iOY+2aA==}
    engines: {node: '>= 6'}

  caniuse-lite@1.0.30001703:
    resolution: {integrity: sha512-kRlAGTRWgPsOj7oARC9m1okJEXdL/8fekFVcxA8Hl7GH4r/sN4OJn/i6Flde373T50KS7Y37oFbMwlE8+F42kQ==}

  caniuse-lite@1.0.30001718:
    resolution: {integrity: sha512-AflseV1ahcSunK53NfEs9gFWgOEmzr0f+kaMFA4xiLZlr9Hzt7HxcSpIFcnNCUkz6R6dWKa54rUz3HUmI3nVcw==}

  ccount@2.0.1:
    resolution: {integrity: sha512-eyrF0jiFpY+3drT6383f1qhkbGsLSifNAjA61IUjZjmLCWjItY6LB9ft9YhoDgwfmclB2zhu51Lc7+95b8NRAg==}

  chai@5.2.0:
    resolution: {integrity: sha512-mCuXncKXk5iCLhfhwTc0izo0gtEmpz5CtG2y8GiOINBlMVS6v8TMRc5TaLWKS6692m9+dVVfzgeVxR5UxWHTYw==}
    engines: {node: '>=12'}

  chalk@4.1.2:
    resolution: {integrity: sha512-oKnbhFyRIXpUuez8iBMmyEa4nbj4IOQyuhc/wy9kY7/WVPcwIO9VA668Pu8RkO7+0G76SLROeyw9CpQ061i4mA==}
    engines: {node: '>=10'}

  chalk@5.4.1:
    resolution: {integrity: sha512-zgVZuo2WcZgfUEmsn6eO3kINexW8RAE4maiQ8QNs8CtpPCSyMiYsULR3HQYkm3w8FIA3SberyMJMSldGsW+U3w==}
    engines: {node: ^12.17.0 || ^14.13 || >=16.0.0}

  character-entities-html4@2.1.0:
    resolution: {integrity: sha512-1v7fgQRj6hnSwFpq1Eu0ynr/CDEw0rXo2B61qXrLNdHZmPKgb7fqS1a2JwF0rISo9q77jDI8VMEHoApn8qDoZA==}

  character-entities-legacy@3.0.0:
    resolution: {integrity: sha512-RpPp0asT/6ufRm//AJVwpViZbGM/MkjQFxJccQRHmISF/22NBtsHqAWmL+/pmkPWoIUJdWyeVleTl1wydHATVQ==}

  character-entities@2.0.2:
    resolution: {integrity: sha512-shx7oQ0Awen/BRIdkjkvz54PnEEI/EjwXDSIZp86/KKdbafHh1Df/RYGBhn4hbe2+uKC9FnT5UCEdyPz3ai9hQ==}

  character-parser@2.2.0:
    resolution: {integrity: sha512-+UqJQjFEFaTAs3bNsF2j2kEN1baG/zghZbdqoYEDxGZtJo9LBzl1A+m0D4n3qKx8N2FNv8/Xp6yV9mQmBuptaw==}

  check-error@2.1.1:
    resolution: {integrity: sha512-OAlb+T7V4Op9OwdkjmguYRqncdlx5JiofwOAUkmTF+jNdHwzTaTs4sRAGpzLF3oOz5xAyDGrPgeIDFQmDOTiJw==}
    engines: {node: '>= 16'}

  chokidar@3.6.0:
    resolution: {integrity: sha512-7VT13fmjotKpGipCW9JEQAusEPE+Ei8nl6/g4FBAmIm0GOOLMua9NDDo/DWp0ZAxCr3cPq5ZpBqmPAQgDda2Pw==}
    engines: {node: '>= 8.10.0'}

  chokidar@4.0.3:
    resolution: {integrity: sha512-Qgzu8kfBvo+cA4962jnP1KkS6Dop5NS6g7R5LFYJr4b8Ub94PPQXUksCw9PvXoeXPRRddRNC5C1JQUR2SMGtnA==}
    engines: {node: '>= 14.16.0'}

  chownr@3.0.0:
    resolution: {integrity: sha512-+IxzY9BZOQd/XuYPRmrvEVjF/nqj5kgT4kEq7VofrDoM1MxoRjEWkrCC3EtLi59TVawxTAn+orJwFQcrqEN1+g==}
    engines: {node: '>=18'}

  cli-cursor@5.0.0:
    resolution: {integrity: sha512-aCj4O5wKyszjMmDT4tZj93kxyydN/K5zPWSCe6/0AV/AA1pqe5ZBIw0a2ZfPQV7lL5/yb5HsUreJ6UFAF1tEQw==}
    engines: {node: '>=18'}

  cli-truncate@4.0.0:
    resolution: {integrity: sha512-nPdaFdQ0h/GEigbPClz11D0v/ZJEwxmeVZGeMo3Z5StPtUTkA9o1lD6QwoirYiSDzbcwn2XcjwmCp68W1IS4TA==}
    engines: {node: '>=18'}

  clipboard@2.0.11:
    resolution: {integrity: sha512-C+0bbOqkezLIsmWSvlsXS0Q0bmkugu7jcfMIACB+RDEntIzQIkdr148we28AfSloQLRdZlYL/QYyrq05j/3Faw==}

  cliui@8.0.1:
    resolution: {integrity: sha512-BSeNnyus75C4//NQ9gQt1/csTXyo/8Sb+afLAkzAptFuMsod9HFokGNudZpi/oQV73hnVK+sR+5PVRMd+Dr7YQ==}
    engines: {node: '>=12'}

  color-convert@2.0.1:
    resolution: {integrity: sha512-RRECPsj7iu/xb5oKYcsFHSppFNnsj/52OVTRKb4zP5onXwVF3zVmmToNcOfGC+CRDpfK/U584fMg38ZHCaElKQ==}
    engines: {node: '>=7.0.0'}

  color-name@1.1.4:
    resolution: {integrity: sha512-dOy+3AuW3a2wNbZHIuMZpTcgjGuLU/uBL/ubcZF9OXbDo8ff4O8yVp5Bf0efS8uEoYo5q4Fx7dY9OgQGXgAsQA==}

  color-string@1.9.1:
    resolution: {integrity: sha512-shrVawQFojnZv6xM40anx4CkoDP+fZsw/ZerEMsW/pyzsRbElpsL/DBVW7q3ExxwusdNXI3lXpuhEZkzs8p5Eg==}

  color@4.2.3:
    resolution: {integrity: sha512-1rXeuUUiGGrykh+CeBdu5Ie7OJwinCgQY0bc7GCRxy5xVHy+moaqkpL/jqQq0MtQOeYcrqEz4abc5f0KtU7W4A==}
    engines: {node: '>=12.5.0'}

  colorette@2.0.20:
    resolution: {integrity: sha512-IfEDxwoWIjkeXL1eXcDiow4UbKjhLdq6/EuSVR9GMN7KVH3r9gQ83e73hsz1Nd1T3ijd5xv1wcWRYO+D6kCI2w==}

  colorjs.io@0.5.2:
    resolution: {integrity: sha512-twmVoizEW7ylZSN32OgKdXRmo1qg+wT5/6C3xu5b9QsWzSFAhHLn2xd8ro0diCsKfCj1RdaTP/nrcW+vAoQPIw==}

  combined-stream@1.0.8:
    resolution: {integrity: sha512-FQN4MRfuJeHf7cBbBMJFXhKSDq+2kAArBlmRBvcvFE5BB1HZKXtSFASDhdlz9zOYwxh8lDdnvmMOe/+5cdoEdg==}
    engines: {node: '>= 0.8'}

  comma-separated-tokens@2.0.3:
    resolution: {integrity: sha512-Fu4hJdvzeylCfQPp9SGWidpzrMs7tTrlu6Vb8XGaRGck8QSNZJJp538Wrb60Lax4fPwR64ViY468OIUTbRlGZg==}

  commander@14.0.0:
    resolution: {integrity: sha512-2uM9rYjPvyq39NwLRqaiLtWHyDC1FvryJDa2ATTVims5YAS4PupsEQsDvP14FqhFr0P49CYDugi59xaxJlTXRA==}
    engines: {node: '>=20'}

  commander@2.20.3:
    resolution: {integrity: sha512-GpVkmM8vF2vQUkj2LvZmD35JxeJOLCwJ9cUkugyk2nuhbv3+mJvpLYYt+0+USMxE+oj+ey/lJEnhZw75x/OMcQ==}

  commander@4.1.1:
    resolution: {integrity: sha512-NOKm8xhkzAjzFx8B2v5OAHT+u5pRQc2UCa2Vq9jYL/31o2wi9mxBA7LIFs3sV5VSC49z6pEhfbMULvShKj26WA==}
    engines: {node: '>= 6'}

  comment-parser@1.4.1:
    resolution: {integrity: sha512-buhp5kePrmda3vhc5B9t7pUQXAb2Tnd0qgpkIhPhkHXxJpiPJ11H0ZEU0oBpJ2QztSbzG/ZxMj/CHsYJqRHmyg==}
    engines: {node: '>= 12.0.0'}

  commenting@1.1.0:
    resolution: {integrity: sha512-YeNK4tavZwtH7jEgK1ZINXzLKm6DZdEMfsaaieOsCAN0S8vsY7UeuO3Q7d/M018EFgE+IeUAuBOKkFccBZsUZA==}

  commondir@1.0.1:
    resolution: {integrity: sha512-W9pAhw0ja1Edb5GVdIF1mjZw/ASI0AlShXM83UUGe2DVr5TdAPEA1OA8m/g8zWp9x6On7gqufY+FatDbC3MDQg==}

  compare-func@2.0.0:
    resolution: {integrity: sha512-zHig5N+tPWARooBnb0Zx1MFcdfpyJrfTJ3Y5L+IFvUm8rM74hHz66z0gw0x4tijh5CorKkKUCnW82R2vmpeCRA==}

  concat-map@0.0.1:
    resolution: {integrity: sha512-/Srv4dswyQNBfohGpz9o6Yb3Gz3SrUDqBH5rTuhGR7ahtlbYKnVxw2bCFMRljaA7EXHaXZ8wsHdodFvbkhKmqg==}

  confbox@0.1.8:
    resolution: {integrity: sha512-RMtmw0iFkeR4YV+fUOSucriAQNb9g8zFR52MWCtl+cCZOFRNL6zeB395vPzFhEjjn4fMxXudmELnl/KF/WrK6w==}

  connect@3.7.0:
    resolution: {integrity: sha512-ZqRXc+tZukToSNmh5C2iWMSoV3X1YUcPbqEM4DkEG5tNQXrQUZCNVGGv3IuicnkMtPfGf3Xtp8WCXs295iQ1pQ==}
    engines: {node: '>= 0.10.0'}

  constantinople@4.0.1:
    resolution: {integrity: sha512-vCrqcSIq4//Gx74TXXCGnHpulY1dskqLTFGDmhrGxzeXL8lF8kvXv6mpNWlJj1uD4DW23D4ljAqbY4RRaaUZIw==}

  content-disposition@1.0.0:
    resolution: {integrity: sha512-Au9nRL8VNUut/XSzbQA38+M78dzP4D+eqg3gfJHMIHHYa3bg067xj1KxMUWj+VULbiZMowKngFFbKczUrNJ1mg==}
    engines: {node: '>= 0.6'}

  content-type@1.0.5:
    resolution: {integrity: sha512-nTjqfcBFEipKdXCv4YDQWCfmcLZKm81ldF0pAopTvyrFGVbcR6P/VAAd5G7N+0tTr8QqiU0tFadD6FK4NtJwOA==}
    engines: {node: '>= 0.6'}

  conventional-changelog-angular@8.0.0:
    resolution: {integrity: sha512-CLf+zr6St0wIxos4bmaKHRXWAcsCXrJU6F4VdNDrGRK3B8LDLKoX3zuMV5GhtbGkVR/LohZ6MT6im43vZLSjmA==}
    engines: {node: '>=18'}

  conventional-changelog-atom@5.0.0:
    resolution: {integrity: sha512-WfzCaAvSCFPkznnLgLnfacRAzjgqjLUjvf3MftfsJzQdDICqkOOpcMtdJF3wTerxSpv2IAAjX8doM3Vozqle3g==}
    engines: {node: '>=18'}

  conventional-changelog-cli@5.0.0:
    resolution: {integrity: sha512-9Y8fucJe18/6ef6ZlyIlT2YQUbczvoQZZuYmDLaGvcSBP+M6h+LAvf7ON7waRxKJemcCII8Yqu5/8HEfskTxJQ==}
    engines: {node: '>=18'}
    hasBin: true

  conventional-changelog-codemirror@5.0.0:
    resolution: {integrity: sha512-8gsBDI5Y3vrKUCxN6Ue8xr6occZ5nsDEc4C7jO/EovFGozx8uttCAyfhRrvoUAWi2WMm3OmYs+0mPJU7kQdYWQ==}
    engines: {node: '>=18'}

  conventional-changelog-conventionalcommits@8.0.0:
    resolution: {integrity: sha512-eOvlTO6OcySPyyyk8pKz2dP4jjElYunj9hn9/s0OB+gapTO8zwS9UQWrZ1pmF2hFs3vw1xhonOLGcGjy/zgsuA==}
    engines: {node: '>=18'}

  conventional-changelog-core@8.0.0:
    resolution: {integrity: sha512-EATUx5y9xewpEe10UEGNpbSHRC6cVZgO+hXQjofMqpy+gFIrcGvH3Fl6yk2VFKh7m+ffenup2N7SZJYpyD9evw==}
    engines: {node: '>=18'}

  conventional-changelog-ember@5.0.0:
    resolution: {integrity: sha512-RPflVfm5s4cSO33GH/Ey26oxhiC67akcxSKL8CLRT3kQX2W3dbE19sSOM56iFqUJYEwv9mD9r6k79weWe1urfg==}
    engines: {node: '>=18'}

  conventional-changelog-eslint@6.0.0:
    resolution: {integrity: sha512-eiUyULWjzq+ybPjXwU6NNRflApDWlPEQEHvI8UAItYW/h22RKkMnOAtfCZxMmrcMO1OKUWtcf2MxKYMWe9zJuw==}
    engines: {node: '>=18'}

  conventional-changelog-express@5.0.0:
    resolution: {integrity: sha512-D8Q6WctPkQpvr2HNCCmwU5GkX22BVHM0r4EW8vN0230TSyS/d6VQJDAxGb84lbg0dFjpO22MwmsikKL++Oo/oQ==}
    engines: {node: '>=18'}

  conventional-changelog-jquery@6.0.0:
    resolution: {integrity: sha512-2kxmVakyehgyrho2ZHBi90v4AHswkGzHuTaoH40bmeNqUt20yEkDOSpw8HlPBfvEQBwGtbE+5HpRwzj6ac2UfA==}
    engines: {node: '>=18'}

  conventional-changelog-jshint@5.0.0:
    resolution: {integrity: sha512-gGNphSb/opc76n2eWaO6ma4/Wqu3tpa2w7i9WYqI6Cs2fncDSI2/ihOfMvXveeTTeld0oFvwMVNV+IYQIk3F3g==}
    engines: {node: '>=18'}

  conventional-changelog-preset-loader@5.0.0:
    resolution: {integrity: sha512-SetDSntXLk8Jh1NOAl1Gu5uLiCNSYenB5tm0YVeZKePRIgDW9lQImromTwLa3c/Gae298tsgOM+/CYT9XAl0NA==}
    engines: {node: '>=18'}

  conventional-changelog-writer@8.0.1:
    resolution: {integrity: sha512-hlqcy3xHred2gyYg/zXSMXraY2mjAYYo0msUCpK+BGyaVJMFCKWVXPIHiaacGO2GGp13kvHWXFhYmxT4QQqW3Q==}
    engines: {node: '>=18'}
    hasBin: true

  conventional-changelog@6.0.0:
    resolution: {integrity: sha512-tuUH8H/19VjtD9Ig7l6TQRh+Z0Yt0NZ6w/cCkkyzUbGQTnUEmKfGtkC9gGfVgCfOL1Rzno5NgNF4KY8vR+Jo3w==}
    engines: {node: '>=18'}

  conventional-commits-filter@5.0.0:
    resolution: {integrity: sha512-tQMagCOC59EVgNZcC5zl7XqO30Wki9i9J3acbUvkaosCT6JX3EeFwJD7Qqp4MCikRnzS18WXV3BLIQ66ytu6+Q==}
    engines: {node: '>=18'}

  conventional-commits-parser@6.1.0:
    resolution: {integrity: sha512-5nxDo7TwKB5InYBl4ZC//1g9GRwB/F3TXOGR9hgUjMGfvSP4Vu5NkpNro2+1+TIEy1vwxApl5ircECr2ri5JIw==}
    engines: {node: '>=18'}
    hasBin: true

  convert-source-map@2.0.0:
    resolution: {integrity: sha512-Kvp459HrV2FEJ1CAsi1Ku+MY3kasH19TFykTz2xWmMeq6bk2NU3XXvfJ+Q61m0xktWwt+1HSYf3JZsTms3aRJg==}

  cookie-signature@1.2.2:
    resolution: {integrity: sha512-D76uU73ulSXrD1UXF4KE2TMxVVwhsnCgfAyTg9k8P6KGZjlXKrOLe4dJQKI3Bxi5wjesZoFXJWElNWBjPZMbhg==}
    engines: {node: '>=6.6.0'}

  cookie@0.7.1:
    resolution: {integrity: sha512-6DnInpx7SJ2AK3+CTUE/ZM0vWTUboZCegxhC2xiIydHR9jNuTAASBrfEpHhiGOZw/nX51bHt6YQl8jsGo4y/0w==}
    engines: {node: '>= 0.6'}

  copy-anything@2.0.6:
    resolution: {integrity: sha512-1j20GZTsvKNkc4BY3NpMOM8tt///wY3FpIzozTOFO2ffuZcV61nojHXVKIy3WM+7ADCy5FVhdZYHYDdgTU0yJw==}

  copy-anything@3.0.5:
    resolution: {integrity: sha512-yCEafptTtb4bk7GLEQoM8KVJpxAfdBJYaXyzQEgQQQgYrZiDp8SJmGKlYza6CYjEDNstAdNdKA3UuoULlEbS6w==}
    engines: {node: '>=12.13'}

  core-js-compat@3.40.0:
    resolution: {integrity: sha512-0XEDpr5y5mijvw8Lbc6E5AkjrHfp7eEoPlu36SWeAbcL8fn1G1ANe8DBlo2XoNN89oVpxWwOjYIPVzR4ZvsKCQ==}

  core-js@3.43.0:
    resolution: {integrity: sha512-N6wEbTTZSYOY2rYAn85CuvWWkCK6QweMn7/4Nr3w+gDBeBhk/x4EJeY6FPo4QzDoJZxVTv8U7CMvgWk6pOHHqA==}

  cors@2.8.5:
    resolution: {integrity: sha512-KIHbLJqu73RGr/hnbrO9uBeixNGuvSQjul/jdFvS/KFSIH1hWVd1ng7zOHx+YrEfInLG7q4n6GHQ9cDtxv/P6g==}
    engines: {node: '>= 0.10'}

  cross-spawn@7.0.6:
    resolution: {integrity: sha512-uV2QOWP2nWzsy2aMp8aRibhi9dlzF5Hgh5SHaB9OiTGEyDTiJJyx0uy51QXdyWbtAHNua4XJzUKca3OzKUd3vA==}
    engines: {node: '>= 8'}

  css-color-names@1.0.1:
    resolution: {integrity: sha512-/loXYOch1qU1biStIFsHH8SxTmOseh1IJqFvy8IujXOm1h+QjUdDhkzOrR5HG8K8mlxREj0yfi8ewCHx0eMxzA==}

  cssesc@3.0.0:
    resolution: {integrity: sha512-/Tb/JcjK111nNScGob5MNtsntNM1aCNUDipB/TkwZFhyDrrE47SOx/18wF2bbjgc3ZzCSKW1T5nt5EbFoAz/Vg==}
    engines: {node: '>=4'}
    hasBin: true

  csstype@3.1.3:
    resolution: {integrity: sha512-M1uQkMl8rQK/szD0LNhtqxIPLpimGm8sOBwU7lLnCpSbTyY3yeU1Vc7l4KT5zT4s/yOxHH5O7tIuuLOCnLADRw==}

  d@1.0.2:
    resolution: {integrity: sha512-MOqHvMWF9/9MX6nza0KgvFH4HpMU0EF5uUDXqX/BtxtU8NfB0QzRtJ8Oe/6SuS4kbhyzVJwjd97EA4PKrzJ8bw==}
    engines: {node: '>=0.12'}

  data-uri-to-buffer@2.0.2:
    resolution: {integrity: sha512-ND9qDTLc6diwj+Xe5cdAgVTbLVdXbtxTJRXRhli8Mowuaan+0EJOtdqJ0QCHNSSPyoXGx9HX2/VMnKeC34AChA==}

  de-indent@1.0.2:
    resolution: {integrity: sha512-e/1zu3xH5MQryN2zdVaF0OrdNLUbvWxzMbi+iNA6Bky7l1RoP8a2fIbRocyHclXt/arDrrR6lL3TqFD9pMQTsg==}

  debug@2.6.9:
    resolution: {integrity: sha512-bC7ElrdJaJnPbAP+1EotYvqZsb3ecl5wi6Bfi6BJTUcNowp6cvspg0jXznRTKDjm/E7AdgFBVeAPVMNcKGsHMA==}
    peerDependencies:
      supports-color: '*'
    peerDependenciesMeta:
      supports-color:
        optional: true

  debug@4.4.1:
    resolution: {integrity: sha512-KcKCqiftBJcZr++7ykoDIEwSa3XWowTfNPo92BYxjXiyYEVrUQh2aLyhxBCwww+heortUFxEJYcRzosstTEBYQ==}
    engines: {node: '>=6.0'}
    peerDependencies:
      supports-color: '*'
    peerDependenciesMeta:
      supports-color:
        optional: true

  decode-named-character-reference@1.0.2:
    resolution: {integrity: sha512-O8x12RzrUF8xyVcY0KJowWsmaJxQbmy0/EtnNtHRpsOcT7dFk5W598coHqBVpmWo1oQQfsCqfCmkZN5DJrZVdg==}

  deep-eql@5.0.2:
    resolution: {integrity: sha512-h5k/5U50IJJFpzfL6nO9jaaumfjO/f2NjK/oYB2Djzm4p9L+3T9qWpZqZ2hAbLPuuYq9wrU08WQyBTL5GbPk5Q==}
    engines: {node: '>=6'}

  deep-is@0.1.4:
    resolution: {integrity: sha512-oIPzksmTg4/MriiaYGO+okXDT7ztn/w3Eptv/+gSIdMdKsJo0u4CfYNFJPy+4SKMuCqGw2wxnA+URMg3t8a/bQ==}

  default-browser-id@5.0.0:
    resolution: {integrity: sha512-A6p/pu/6fyBcA1TRz/GqWYPViplrftcW2gZC9q79ngNCKAeR/X3gcEdXQHl4KNXV+3wgIJ1CPkJQ3IHM6lcsyA==}
    engines: {node: '>=18'}

  default-browser@5.2.1:
    resolution: {integrity: sha512-WY/3TUME0x3KPYdRRxEJJvXRHV4PyPoUsxtZa78lwItwRQRHhd2U9xOscaT/YTf8uCXIAjeJOFBVEh/7FtD8Xg==}
    engines: {node: '>=18'}

  define-lazy-prop@3.0.0:
    resolution: {integrity: sha512-N+MeXYoqr3pOgn8xfyRPREN7gHakLYjhsHhWGT3fWAiL4IkAt0iDw14QiiEm2bE30c5XX5q0FtAA3CK5f9/BUg==}
    engines: {node: '>=12'}

  defu@6.1.4:
    resolution: {integrity: sha512-mEQCMmwJu317oSz8CwdIOdwf3xMif1ttiM8LTufzc3g6kR+9Pe236twL8j3IYT1F7GfRgGcW6MWxzZjLIkuHIg==}

  delayed-stream@1.0.0:
    resolution: {integrity: sha512-ZySD7Nf91aLB0RxL4KGrKHBXl7Eds1DAmEdcoVawXnLD7SDhpNgtuII2aAkg7a7QS41jxPSZ17p4VdGnMHk3MQ==}
    engines: {node: '>=0.4.0'}

  delegate@3.2.0:
    resolution: {integrity: sha512-IofjkYBZaZivn0V8nnsMJGBr4jVLxHDheKSW88PyxS5QC4Vo9ZbZVvhzlSxY87fVq3STR6r+4cGepyHkcWOQSw==}

  depd@2.0.0:
    resolution: {integrity: sha512-g7nH6P6dyDioJogAAGprGpCtVImJhpPk/roCzdb3fIh61/s/nPsfR6onyMwkCAR/OlC3yBC0lESvUoQEAssIrw==}
    engines: {node: '>= 0.8'}

  dequal@2.0.3:
    resolution: {integrity: sha512-0je+qPKHEMohvfRTCEo3CrPG6cAzAYgmzKyxRiYSSDkS6eGJdyVJm7WaYA5ECaAD9wLB2T4EEeymA5aFVcYXCA==}
    engines: {node: '>=6'}

  destroy@1.2.0:
    resolution: {integrity: sha512-2sJGJTaXIIaR1w4iJSNoN0hnMY7Gpc/n8D4qSCJw8QqFWXf7cuAgnEHxBpweaVcPevC2l3KpjYCx3NypQQgaJg==}
    engines: {node: '>= 0.8', npm: 1.2.8000 || >= 1.4.16}

  detect-libc@1.0.3:
    resolution: {integrity: sha512-pGjwhsmsp4kL2RTz08wcOlGN83otlqHeD/Z5T8GXZB+/YcpQ/dgo+lbU8ZsGxV0HIvqqxo9l7mqYwyYMD9bKDg==}
    engines: {node: '>=0.10'}
    hasBin: true

  detect-libc@2.0.3:
    resolution: {integrity: sha512-bwy0MGW55bG41VqxxypOsdSdGqLwXPI/focwgTYCFMbdUiBAxLg9CFzG08sz2aqzknwiX7Hkl0bQENjg8iLByw==}
    engines: {node: '>=8'}

  detect-libc@2.0.4:
    resolution: {integrity: sha512-3UDv+G9CsCKO1WKMGw9fwq/SWJYbI0c5Y7LU1AXYoDdbhE2AHQ6N6Nb34sG8Fj7T5APy8qXDCKuuIHd1BR0tVA==}
    engines: {node: '>=8'}

  devlop@1.1.0:
    resolution: {integrity: sha512-RWmIqhcFf1lRYBvNmr7qTNuyCt/7/ns2jbpp1+PalgE/rDQcBT0fioSMUpJ93irlUhC5hrg4cYqe6U+0ImW0rA==}

  didyoumean@1.2.2:
    resolution: {integrity: sha512-gxtyfqMg7GKyhQmb056K7M3xszy/myH8w+B4RT+QXBQsvAOdc3XymqDDPHx1BgPgsdAA5SIifona89YtRATDzw==}

  diff@8.0.2:
    resolution: {integrity: sha512-sSuxWU5j5SR9QQji/o2qMvqRNYRDOcBTgsJ/DeCf4iSN4gW+gNMXM7wFIP+fdXZxoNiAnHUTGjCr+TSWXdRDKg==}
    engines: {node: '>=0.3.1'}

  dlv@1.1.3:
    resolution: {integrity: sha512-+HlytyjlPKnIG8XuRG8WvmBP8xs8P71y+SKKS6ZXWoEgLuePxtDoUEiH7WkdePWrQ5JBpE6aoVqfZfJUQkjXwA==}

  doctypes@1.1.0:
    resolution: {integrity: sha512-LLBi6pEqS6Do3EKQ3J0NqHWV5hhb78Pi8vvESYwyOy2c31ZEZVdtitdzsQsKb7878PEERhzUk0ftqGhG6Mz+pQ==}

  dot-prop@5.3.0:
    resolution: {integrity: sha512-QM8q3zDe58hqUqjraQOmzZ1LIH9SWQJTlEKCH4kJ2oQvLZk7RbQXvtDM2XEq3fwkV9CCvvH4LA0AV+ogFsBM2Q==}
    engines: {node: '>=8'}

  dotenv-expand@12.0.2:
    resolution: {integrity: sha512-lXpXz2ZE1cea1gL4sz2Ipj8y4PiVjytYr3Ij0SWoms1PGxIv7m2CRKuRuCRtHdVuvM/hNJPMxt5PbhboNC4dPQ==}
    engines: {node: '>=12'}

  dotenv@16.5.0:
    resolution: {integrity: sha512-m/C+AwOAr9/W1UOIZUo232ejMNnJAJtYQjUbHoNTBNTJSvqzzDh7vnrei3o3r3m9blf6ZoDkvcw0VmozNRFJxg==}
    engines: {node: '>=12'}

  dts-resolver@2.1.1:
    resolution: {integrity: sha512-3BiGFhB6mj5Kv+W2vdJseQUYW+SKVzAFJL6YNP6ursbrwy1fXHRotfHi3xLNxe4wZl/K8qbAFeCDjZLjzqxxRw==}
    engines: {node: '>=20.18.0'}
    peerDependencies:
      oxc-resolver: '>=11.0.0'
    peerDependenciesMeta:
      oxc-resolver:
        optional: true

  dunder-proto@1.0.1:
    resolution: {integrity: sha512-KIN/nDJBQRcXw0MLVhZE9iQHmG68qAVIBg9CqmUYjmQIhgij9U5MFvrqkUL5FbtyyzZuOeOt0zdeRe4UY7ct+A==}
    engines: {node: '>= 0.4'}

  eastasianwidth@0.2.0:
    resolution: {integrity: sha512-I88TYZWc9XiYHRQ4/3c5rjjfgkjhLyW2luGIheGERbNQ6OY7yTybanSpDXZa8y7VUP9YmDcYa+eyq4ca7iLqWA==}

  ee-first@1.1.1:
    resolution: {integrity: sha512-WMwm9LhRUo+WUaRN+vRuETqG89IgZphVSNkdFgeb6sS/E4OrDIN7t48CAewSHXc6C8lefD8KKfr5vY61brQlow==}

  electron-to-chromium@1.5.168:
    resolution: {integrity: sha512-RUNQmFLNIWVW6+z32EJQ5+qx8ci6RGvdtDC0Ls+F89wz6I2AthpXF0w0DIrn2jpLX0/PU9ZCo+Qp7bg/EckJmA==}

  emoji-regex-xs@1.0.0:
    resolution: {integrity: sha512-LRlerrMYoIDrT6jgpeZ2YYl/L8EulRTt5hQcYjy5AInh7HWXKimpqx68aknBFpGL2+/IcogTcaydJEgaTmOpDg==}

  emoji-regex@10.4.0:
    resolution: {integrity: sha512-EC+0oUMY1Rqm4O6LLrgjtYDvcVYTy7chDnM4Q7030tP4Kwj3u/pR6gP9ygnp2CJMK5Gq+9Q2oqmrFJAz01DXjw==}

  emoji-regex@8.0.0:
    resolution: {integrity: sha512-MSjYzcWNOA0ewAHpz0MxpYFvwg6yjy1NG3xteoqz644VCo/RPgnr1/GGt+ic3iJTzQ8Eu3TdM14SawnVUmGE6A==}

  emoji-regex@9.2.2:
    resolution: {integrity: sha512-L18DaJsXSUk2+42pv8mLs5jJT2hqFkFE4j21wOmgbUqsZ2hL72NsUU785g9RXgo3s0ZNgVl42TiHp3ZtOv/Vyg==}

  empathic@1.1.0:
    resolution: {integrity: sha512-rsPft6CK3eHtrlp9Y5ALBb+hfK+DWnA4WFebbazxjWyx8vSm3rZeoM3z9irsjcqO3PYRzlfv27XIB4tz2DV7RA==}
    engines: {node: '>=14'}

  encodeurl@1.0.2:
    resolution: {integrity: sha512-TPJXq8JqFaVYm2CWmPvnP2Iyo4ZSM7/QKcSmuMLDObfpH5fi7RUGmd/rTDf+rut/saiDiQEeVTNgAmJEdAOx0w==}
    engines: {node: '>= 0.8'}

  encodeurl@2.0.0:
    resolution: {integrity: sha512-Q0n9HRi4m6JuGIV1eFlmvJB7ZEVxu93IrMyiMsGC0lrMJMWzRgx6WGquyfQgZVb31vhGgXnfmPNNXmxnOkRBrg==}
    engines: {node: '>= 0.8'}

  enhanced-resolve@5.18.1:
    resolution: {integrity: sha512-ZSW3ma5GkcQBIpwZTSRAI8N71Uuwgs93IezB7mf7R60tC8ZbJideoDNKjHn2O9KIlx6rkGTTEk1xUCK2E1Y2Yg==}
    engines: {node: '>=10.13.0'}

  entities@4.5.0:
    resolution: {integrity: sha512-V0hjH4dGPh9Ao5p0MoRY6BVqtwCjhz6vI5LT8AJ55H+4g9/4vbHx1I54fS0XuclLhDHArPQCiMjDxjaL8fPxhw==}
    engines: {node: '>=0.12'}

  entities@6.0.0:
    resolution: {integrity: sha512-aKstq2TDOndCn4diEyp9Uq/Flu2i1GlLkc6XIDQSDMuaFE3OPW5OphLCyQ5SpSJZTb4reN+kTcYru5yIfXoRPw==}
    engines: {node: '>=0.12'}

  environment@1.1.0:
    resolution: {integrity: sha512-xUtoPkMggbz0MPyPiIWr1Kp4aeWJjDZ6SMvURhimjdZgsRuDplF5/s9hcgGhyXMhs+6vpnuoiZ2kFiu3FMnS8Q==}
    engines: {node: '>=18'}

  errno@0.1.8:
    resolution: {integrity: sha512-dJ6oBr5SQ1VSd9qkk7ByRgb/1SH4JZjCHSW/mr63/QcXO9zLVxvJ6Oy13nio03rxpSnVDDjFor75SjVeZWPW/A==}
    hasBin: true

  es-define-property@1.0.1:
    resolution: {integrity: sha512-e3nRfgfUZ4rNGL232gUgX06QNyyez04KdjFrF+LTRoOXmrOgFKDg4BCdsjW8EnT69eqdYGmRpJwiPVYNrCaW3g==}
    engines: {node: '>= 0.4'}

  es-errors@1.3.0:
    resolution: {integrity: sha512-Zf5H2Kxt2xjTvbJvP2ZWLEICxA6j+hAmMzIlypy4xcBg1vKVnx89Wy0GbS+kf5cwCVFFzdCFh2XSCFNULS6csw==}
    engines: {node: '>= 0.4'}

  es-module-lexer@1.7.0:
    resolution: {integrity: sha512-jEQoCwk8hyb2AZziIOLhDqpm5+2ww5uIE6lkO/6jcOCusfk6LhMHpXXfBLXTZ7Ydyt0j4VoUQv6uGNYbdW+kBA==}

  es-object-atoms@1.1.1:
    resolution: {integrity: sha512-FGgH2h8zKNim9ljj7dankFPcICIK9Cp5bm+c2gQSYePhpaG5+esrLODihIorn+Pe6FGJzWhXQotPv73jTaldXA==}
    engines: {node: '>= 0.4'}

  es-set-tostringtag@2.1.0:
    resolution: {integrity: sha512-j6vWzfrGVfyXxge+O0x5sh6cvxAog0a/4Rdd2K36zCMV5eJ+/+tOAngRO8cODMNWbVRdVlmGZQL2YS3yR8bIUA==}
    engines: {node: '>= 0.4'}

  es5-ext@0.10.64:
    resolution: {integrity: sha512-p2snDhiLaXe6dahss1LddxqEm+SkuDvV8dnIQG0MWjyHpcMNfXKPE+/Cc0y+PhxJX3A4xGNeFCj5oc0BUh6deg==}
    engines: {node: '>=0.10'}

  es6-iterator@2.0.3:
    resolution: {integrity: sha512-zw4SRzoUkd+cl+ZoE15A9o1oQd920Bb0iOJMQkQhl3jNc03YqVjAhG7scf9C5KWRU/R13Orf588uCC6525o02g==}

  es6-symbol@3.1.4:
    resolution: {integrity: sha512-U9bFFjX8tFiATgtkJ1zg25+KviIXpgRvRHS8sau3GfhVzThRQrOeksPeT0BWW2MNZs1OEWJ1DPXOQMn0KKRkvg==}
    engines: {node: '>=0.12'}

  esbuild@0.25.0:
    resolution: {integrity: sha512-BXq5mqc8ltbaN34cDqWuYKyNhX8D/Z0J1xdtdQ8UcIIIyJyz+ZMKUt58tF3SrZ85jcfN/PZYhjR5uDQAYNVbuw==}
    engines: {node: '>=18'}
    hasBin: true

  escalade@3.2.0:
    resolution: {integrity: sha512-WUj2qlxaQtO4g6Pq5c29GTcWGDyd8itL8zTlipgECz3JesAiiOKotd8JU6otB3PACgG6xkJUyVhboMS+bje/jA==}
    engines: {node: '>=6'}

  escape-html@1.0.3:
    resolution: {integrity: sha512-NiSupZ4OeuGwr68lGIeym/ksIZMJodUGOSCZ/FSnTxcrekbvqrgdUxlJOMpijaKZVjAJrWrGs/6Jy8OMuyj9ow==}

  escape-string-regexp@4.0.0:
    resolution: {integrity: sha512-TtpcNJ3XAzx3Gq8sWRzJaVajRs0uVxA2YAkdb1jm2YkPz4G6egUFAyA3n5vtEIZefPk5Wa4UXbKuS5fKkJWdgA==}
    engines: {node: '>=10'}

  escape-string-regexp@5.0.0:
    resolution: {integrity: sha512-/veY75JbMK4j1yjvuUxuVsiS/hr/4iHs9FTT6cgTexxdE0Ly/glccBAkloH/DofkjRbZU3bnoj38mOmhkZ0lHw==}
    engines: {node: '>=12'}

  eslint-compat-utils@0.5.1:
    resolution: {integrity: sha512-3z3vFexKIEnjHE3zCMRo6fn/e44U7T1khUjg+Hp0ZQMCigh28rALD0nPFBcGZuiLC5rLZa2ubQHDRln09JfU2Q==}
    engines: {node: '>=12'}
    peerDependencies:
      eslint: '>=6.0.0'

  eslint-import-context@0.1.8:
    resolution: {integrity: sha512-bq+F7nyc65sKpZGT09dY0S0QrOnQtuDVIfyTGQ8uuvtMIF7oHp6CEP3mouN0rrnYF3Jqo6Ke0BfU/5wASZue1w==}
    engines: {node: ^12.20.0 || ^14.18.0 || >=16.0.0}
    peerDependencies:
      unrs-resolver: ^1.0.0
    peerDependenciesMeta:
      unrs-resolver:
        optional: true

  eslint-plugin-es-x@7.8.0:
    resolution: {integrity: sha512-7Ds8+wAAoV3T+LAKeu39Y5BzXCrGKrcISfgKEqTS4BDN8SFEDQd0S43jiQ8vIa3wUKD07qitZdfzlenSi8/0qQ==}
    engines: {node: ^14.18.0 || >=16.0.0}
    peerDependencies:
      eslint: '>=8'

  eslint-plugin-import-x@4.15.2:
    resolution: {integrity: sha512-J5gx7sN6DTm0LRT//eP3rVVQ2Yi4hrX0B+DbWxa5er8PZ6JjLo9GUBwogIFvEDdwJaSqZplpQT+haK/cXhb7VQ==}
    engines: {node: ^18.18.0 || ^20.9.0 || >=21.1.0}
    peerDependencies:
      '@typescript-eslint/utils': ^8.0.0
      eslint: ^8.57.0 || ^9.0.0
      eslint-import-resolver-node: '*'
    peerDependenciesMeta:
      '@typescript-eslint/utils':
        optional: true
      eslint-import-resolver-node:
        optional: true

  eslint-plugin-n@17.20.0:
    resolution: {integrity: sha512-IRSoatgB/NQJZG5EeTbv/iAx1byOGdbbyhQrNvWdCfTnmPxUT0ao9/eGOeG7ljD8wJBsxwE8f6tES5Db0FRKEw==}
    engines: {node: ^18.18.0 || ^20.9.0 || >=21.1.0}
    peerDependencies:
      eslint: '>=8.23.0'

  eslint-plugin-regexp@2.9.0:
    resolution: {integrity: sha512-9WqJMnOq8VlE/cK+YAo9C9YHhkOtcEtEk9d12a+H7OSZFwlpI6stiHmYPGa2VE0QhTzodJyhlyprUaXDZLgHBw==}
    engines: {node: ^18 || >=20}
    peerDependencies:
      eslint: '>=8.44.0'

  eslint-scope@8.4.0:
    resolution: {integrity: sha512-sNXOfKCn74rt8RICKMvJS7XKV/Xk9kA7DyJr8mJik3S7Cwgy3qlkkmyS2uQB3jiJg6VNdZd/pDBJu0nvG2NlTg==}
    engines: {node: ^18.18.0 || ^20.9.0 || >=21.1.0}

  eslint-visitor-keys@3.4.3:
    resolution: {integrity: sha512-wpc+LXeiyiisxPlEkUzU6svyS1frIO3Mgxj1fdy7Pm8Ygzguax2N3Fa/D/ag1WqbOprdI+uY6wMUl8/a2G+iag==}
    engines: {node: ^12.22.0 || ^14.17.0 || >=16.0.0}

  eslint-visitor-keys@4.2.1:
    resolution: {integrity: sha512-Uhdk5sfqcee/9H/rCOJikYz67o0a2Tw2hGRPOG2Y1R2dg7brRe1uG0yaNQDHu+TO/uQPF/5eCapvYSmHUjt7JQ==}
    engines: {node: ^18.18.0 || ^20.9.0 || >=21.1.0}

  eslint@9.29.0:
    resolution: {integrity: sha512-GsGizj2Y1rCWDu6XoEekL3RLilp0voSePurjZIkxL3wlm5o5EC9VpgaP7lrCvjnkuLvzFBQWB3vWB3K5KQTveQ==}
    engines: {node: ^18.18.0 || ^20.9.0 || >=21.1.0}
    hasBin: true
    peerDependencies:
      jiti: '*'
    peerDependenciesMeta:
      jiti:
        optional: true

  esniff@2.0.1:
    resolution: {integrity: sha512-kTUIGKQ/mDPFoJ0oVfcmyJn4iBDRptjNVIzwIFR7tqWXdVI9xfA2RMwY/gbSpJG3lkdWNEjLap/NqVHZiJsdfg==}
    engines: {node: '>=0.10'}

  espree@10.4.0:
    resolution: {integrity: sha512-j6PAQ2uUr79PZhBjP5C5fhl8e39FmRnOjsD5lGnWrFU8i2G776tBK7+nP8KuQUTTyAZUwfQqXAgrVH5MbH9CYQ==}
    engines: {node: ^18.18.0 || ^20.9.0 || >=21.1.0}

  esprima@4.0.1:
    resolution: {integrity: sha512-eGuFFw7Upda+g4p+QHvnW0RyTX/SVeJBDM/gCtMARO0cLuT2HcEKnTPvhjV6aGeqrCB/sbNop0Kszm0jsaWU4A==}
    engines: {node: '>=4'}
    hasBin: true

  esquery@1.6.0:
    resolution: {integrity: sha512-ca9pw9fomFcKPvFLXhBKUK90ZvGibiGOvRJNbjljY7s7uq/5YO4BOzcYtJqExdx99rF6aAcnRxHmcUHcz6sQsg==}
    engines: {node: '>=0.10'}

  esrecurse@4.3.0:
    resolution: {integrity: sha512-KmfKL3b6G+RXvP8N1vr3Tq1kL/oCFgn2NYXEtqP8/L3pKapUA4G8cFVaoF3SU323CD4XypR/ffioHmkti6/Tag==}
    engines: {node: '>=4.0'}

  estraverse@5.3.0:
    resolution: {integrity: sha512-MMdARuVEQziNTeJD8DgMqmhwR11BRQ/cBP+pLtYdSTnf3MIO8fFeiINEbX36ZdNlfU/7A9f3gUw49B3oQsvwBA==}
    engines: {node: '>=4.0'}

  estree-walker@2.0.2:
    resolution: {integrity: sha512-Rfkk/Mp/DL7JVje3u18FxFujQlTNR2q6QfMSMB7AvCBx91NGj/ba3kCfza0f6dVDbw7YlRf/nDrn7pQrCCyQ/w==}

  estree-walker@3.0.3:
    resolution: {integrity: sha512-7RUKfXgSMMkzt6ZuXmqapOurLGPPfgj6l9uRZ7lRGolvk0y2yocc35LdcxKC5PQZdn2DMqioAQ2NoWcrTKmm6g==}

  esutils@2.0.3:
    resolution: {integrity: sha512-kVscqXk4OCp68SZ0dkgEKVi6/8ij300KBWTJq32P/dYeWTSwK41WyTxalN1eRmA5Z9UU/LX9D7FWSmV9SAYx6g==}
    engines: {node: '>=0.10.0'}

  etag@1.8.1:
    resolution: {integrity: sha512-aIL5Fx7mawVa300al2BnEE4iNvo1qETxLrPI/o05L7z6go7fCw1J6EQmbK4FmJ2AS7kgVF/KEZWufBfdClMcPg==}
    engines: {node: '>= 0.6'}

  event-emitter@0.3.5:
    resolution: {integrity: sha512-D9rRn9y7kLPnJ+hMq7S/nhvoKwwvVJahBi2BPmx3bvbsEdK3W9ii8cBSGjP+72/LnM4n6fo3+dkCX5FeTQruXA==}

  eventemitter3@4.0.7:
    resolution: {integrity: sha512-8guHBZCwKnFhYdHr2ysuRWErTwhoN2X8XELRlrRwpmfeY2jjuUN4taQMsULKUVo1K4DvZl+0pgfyoysHxvmvEw==}

  eventemitter3@5.0.1:
    resolution: {integrity: sha512-GWkBvjiSZK87ELrYOSESUYeVIc9mvLLf/nXalMOS5dYrgZq9o5OVkbZAVM06CVxYsCwH9BDZFPlQTlPA1j4ahA==}

  execa@8.0.1:
    resolution: {integrity: sha512-VyhnebXciFV2DESc+p6B+y0LjSm0krU4OgJN44qFAhBY0TJ+1V61tYD2+wHusZ6F9n5K+vl8k0sTy7PEfV4qpg==}
    engines: {node: '>=16.17'}

  execa@9.6.0:
    resolution: {integrity: sha512-jpWzZ1ZhwUmeWRhS7Qv3mhpOhLfwI+uAX4e5fOcXqwMR7EcJ0pj2kV1CVzHVMX/LphnKWD3LObjZCoJ71lKpHw==}
    engines: {node: ^18.19.0 || >=20.5.0}

  exit-hook@2.2.1:
    resolution: {integrity: sha512-eNTPlAD67BmP31LDINZ3U7HSF8l57TxOY2PmBJ1shpCvpnxBF93mWCE8YHBnXs8qiUZJc9WDcWIeC3a2HIAMfw==}
    engines: {node: '>=6'}

  expect-type@1.2.1:
    resolution: {integrity: sha512-/kP8CAwxzLVEeFrMm4kMmy4CCDlpipyA7MYLVrdJIkV0fYF0UaigQHRsxHiuY/GEea+bh4KSv3TIlgr+2UL6bw==}
    engines: {node: '>=12.0.0'}

  express@5.1.0:
    resolution: {integrity: sha512-DT9ck5YIRU+8GYzzU5kT3eHGA5iL+1Zd0EutOmTE9Dtk+Tvuzd23VBU+ec7HPNSTxXYO55gPV/hq4pSBJDjFpA==}
    engines: {node: '>= 18'}

  ext@1.7.0:
    resolution: {integrity: sha512-6hxeJYaL110a9b5TEJSj0gojyHQAmA2ch5Os+ySCiA1QGdS697XWY1pzsrSjqA9LDEEgdB/KypIlR59RcLuHYw==}

  extend-shallow@2.0.1:
    resolution: {integrity: sha512-zCnTtlxNoAiDc3gqY2aYAWFx7XWWiasuF2K8Me5WbN8otHKTUKBwjPtNpRs/rbUZm7KxWAaNj7P1a/p52GbVug==}
    engines: {node: '>=0.10.0'}

  extend@3.0.2:
    resolution: {integrity: sha512-fjquC59cD7CyW6urNXK0FBufkZcoiGG80wTuPujX590cB5Ttln20E2UB4S/WARVqhXffZl2LNgS+gQdPIIim/g==}

  fast-deep-equal@3.1.3:
    resolution: {integrity: sha512-f3qQ9oQy9j2AhBe/H9VC91wLmKBCCU/gDOnKNAYG5hswO7BLKj09Hc5HYNz9cGI++xlpDCIgDaitVs03ATR84Q==}

  fast-glob@3.3.3:
    resolution: {integrity: sha512-7MptL8U0cqcFdzIzwOTHoilX9x5BrNqye7Z/LuC7kCMRio1EMSyqRK3BEAUD7sXRq4iT4AzTVuZdhgQ2TCvYLg==}
    engines: {node: '>=8.6.0'}

  fast-json-stable-stringify@2.1.0:
    resolution: {integrity: sha512-lhd/wF+Lk98HZoTCtlVraHtfh5XYijIjalXck7saUtuanSDyLMxnHhSXEDJqHxD7msR8D0uCmqlkwjCV8xvwHw==}

  fast-levenshtein@2.0.6:
    resolution: {integrity: sha512-DCXu6Ifhqcks7TZKY3Hxp3y6qphY5SJZmrWMDrKcERSOXWQdMhU9Ig/PYrzyw/ul9jOIyh0N4M0tbC5hodg8dw==}

  fastq@1.19.0:
    resolution: {integrity: sha512-7SFSRCNjBQIZH/xZR3iy5iQYR8aGBE0h3VG6/cwlbrpdciNYBMotQav8c1XI3HjHH+NikUpP53nPdlZSdWmFzA==}

  fault@2.0.1:
    resolution: {integrity: sha512-WtySTkS4OKev5JtpHXnib4Gxiurzh5NCGvWrFaZ34m6JehfTUhKZvn9njTfw48t6JumVQOmrKqpmGcdwxnhqBQ==}

  fdir@6.4.6:
    resolution: {integrity: sha512-hiFoqpyZcfNm1yc4u8oWCf9A2c4D3QjCrks3zmoVKVxpQRzmPNar1hUJcBG2RQHvEVGDN+Jm81ZheVLAQMK6+w==}
    peerDependencies:
      picomatch: ^3 || ^4
    peerDependenciesMeta:
      picomatch:
        optional: true

  feed@5.1.0:
    resolution: {integrity: sha512-qGNhgYygnefSkAHHrNHqC7p3R8J0/xQDS/cYUud8er/qD9EFGWyCdUDfULHTJQN1d3H3WprzVwMc9MfB4J50Wg==}
    engines: {node: '>=20', pnpm: '>=10'}

  figures@6.1.0:
    resolution: {integrity: sha512-d+l3qxjSesT4V7v2fh+QnmFnUWv9lSpjarhShNTgBOfA0ttejbQUAlHLitbjkoRiDulW0OPoQPYIGhIC8ohejg==}
    engines: {node: '>=18'}

  file-entry-cache@8.0.0:
    resolution: {integrity: sha512-XXTUwCvisa5oacNGRP9SfNtYBNAMi+RPwBFmblZEF7N7swHYQS6/Zfk7SRwx4D5j3CH211YNRco1DEMNVfZCnQ==}
    engines: {node: '>=16.0.0'}

  fill-range@7.1.1:
    resolution: {integrity: sha512-YsGpe3WHLK8ZYi4tWDg2Jy3ebRz2rXowDxnld4bkQB00cc/1Zw9AWnC0i9ztDJitivtQvaI9KaLyKrc+hBW0yg==}
    engines: {node: '>=8'}

  finalhandler@1.1.2:
    resolution: {integrity: sha512-aAWcW57uxVNrQZqFXjITpW3sIUQmHGG3qSb9mUah9MgMC4NeWhNOlNjXEYq3HjRAvL6arUviZGGJsBg6z0zsWA==}
    engines: {node: '>= 0.8'}

  finalhandler@2.1.0:
    resolution: {integrity: sha512-/t88Ty3d5JWQbWYgaOGCCYfXRwV1+be02WqYYlL6h0lEiUAMPM8o8qKGO01YIkOHzka2up08wvgYD0mDiI+q3Q==}
    engines: {node: '>= 0.8'}

  find-up-simple@1.0.0:
    resolution: {integrity: sha512-q7Us7kcjj2VMePAa02hDAF6d+MzsdsAWEwYyOpwUtlerRBkOEPBCRZrAV4XfcSN8fHAgaD0hP7miwoay6DCprw==}
    engines: {node: '>=18'}

  find-up@5.0.0:
    resolution: {integrity: sha512-78/PXT1wlLLDgTzDs7sjq9hzz0vXD+zn+7wypEe4fXQxCmdmqfGsEPQxmiCSQI3ajFV91bVSsvNtrJRiW6nGng==}
    engines: {node: '>=10'}

  flat-cache@4.0.1:
    resolution: {integrity: sha512-f7ccFPK3SXFHpx15UIGyRJ/FJQctuKZ0zVuN3frBo4HnK3cay9VEW0R6yPYFHC0AgqhukPzKjq22t5DmAyqGyw==}
    engines: {node: '>=16'}

  flatted@3.3.3:
    resolution: {integrity: sha512-GX+ysw4PBCz0PzosHDepZGANEuFCMLrnRTiEy9McGjmkCQYwRq4A/X786G/fjM/+OjsWSU1ZrY5qyARZmO/uwg==}

  floating-vue@5.2.2:
    resolution: {integrity: sha512-afW+h2CFafo+7Y9Lvw/xsqjaQlKLdJV7h1fCHfcYQ1C4SVMlu7OAekqWgu5d4SgvkBVU0pVpLlVsrSTBURFRkg==}
    peerDependencies:
      '@nuxt/kit': ^3.2.0
      vue: ^3.2.0
    peerDependenciesMeta:
      '@nuxt/kit':
        optional: true

  focus-trap@7.6.4:
    resolution: {integrity: sha512-xx560wGBk7seZ6y933idtjJQc1l+ck+pI3sKvhKozdBV1dRZoKhkW5xoCaFv9tQiX5RH1xfSxjuNu6g+lmN/gw==}

  follow-redirects@1.15.9:
    resolution: {integrity: sha512-gew4GsXizNgdoRyqmyfMHyAmXsZDk6mHkSxZFCzW9gwlbtOW44CDtYavM+y+72qD/Vq2l550kMF52DT8fOLJqQ==}
    engines: {node: '>=4.0'}
    peerDependencies:
      debug: '*'
    peerDependenciesMeta:
      debug:
        optional: true

  foreground-child@3.3.0:
    resolution: {integrity: sha512-Ld2g8rrAyMYFXBhEqMz8ZAHBi4J4uS1i/CxGMDnjyFWddMXLVcDp051DZfu+t7+ab7Wv6SMqpWmyFIj5UbfFvg==}
    engines: {node: '>=14'}

  form-data@4.0.2:
    resolution: {integrity: sha512-hGfm/slu0ZabnNt4oaRZ6uREyfCj6P4fT/n6A1rGV+Z0VdGXjfOhVUpkn6qVQONHGIFwmveGXyDs75+nr6FM8w==}
    engines: {node: '>= 6'}

  format@0.2.2:
    resolution: {integrity: sha512-wzsgA6WOq+09wrU1tsJ09udeR/YZRaeArL9e1wPbFg3GG2yDnC2ldKpxs4xunpFF9DgqCqOIra3bc1HWrJ37Ww==}
    engines: {node: '>=0.4.x'}

  forwarded@0.2.0:
    resolution: {integrity: sha512-buRG0fpBtRHSTCOASe6hD258tEubFoRLb4ZNA6NxMVHNw2gOcwHo9wyablzMzOA5z9xA9L1KNjk/Nt6MT9aYow==}
    engines: {node: '>= 0.6'}

  fraction.js@4.3.7:
    resolution: {integrity: sha512-ZsDfxO51wGAXREY55a7la9LScWpwv9RxIrYABrlvOFBlH/ShPnrtsXeuUIfXKKOVicNxQ+o8JTbJvjS4M89yew==}

  fresh@0.5.2:
    resolution: {integrity: sha512-zJ2mQYM18rEFOudeV4GShTGIQ7RbzA7ozbU9I/XBpm7kqgMywgmylMwXHxZJmkVoYkna9d2pVXVXPdYTP9ej8Q==}
    engines: {node: '>= 0.6'}

  fresh@2.0.0:
    resolution: {integrity: sha512-Rx/WycZ60HOaqLKAi6cHRKKI7zxWbJ31MhntmtwMoaTeF7XFH9hhBp8vITaMidfljRQ6eYWCKkaTK+ykVJHP2A==}
    engines: {node: '>= 0.8'}

  fsevents@2.3.3:
    resolution: {integrity: sha512-5xoDfX+fL7faATnagmWPpbFtwh/R77WmMMqqHGS65C3vvB0YHrgF+B1YmZ3441tMj5n63k0212XNoJwzlhffQw==}
    engines: {node: ^8.16.0 || ^10.6.0 || >=11.0.0}
    os: [darwin]

  function-bind@1.1.2:
    resolution: {integrity: sha512-7XHNxH7qX9xG5mIwxkhumTox/MIRNcOgDrxWsMt2pAr23WHp6MrRlN7FBSFpCpr+oVO0F744iUgR82nJMfG2SA==}

  generic-names@4.0.0:
    resolution: {integrity: sha512-ySFolZQfw9FoDb3ed9d80Cm9f0+r7qj+HJkWjeD9RBfpxEVTlVhol+gvaQB/78WbwYfbnNh8nWHHBSlg072y6A==}

  gensync@1.0.0-beta.2:
    resolution: {integrity: sha512-3hN7NaskYvMDLQY55gnW3NQ+mesEAepTqlg+VEbj7zzqEMBVNhzcGYYeqFo/TlYz6eQiFcp1HcsCZO+nGgS8zg==}
    engines: {node: '>=6.9.0'}

  get-caller-file@2.0.5:
    resolution: {integrity: sha512-DyFP3BM/3YHTQOCUL/w0OZHR0lpKeGrxotcHWcqNEdnltqFwXVfhEBQ94eIo34AfQpo0rGki4cyIiftY06h2Fg==}
    engines: {node: 6.* || 8.* || >= 10.*}

  get-east-asian-width@1.3.0:
    resolution: {integrity: sha512-vpeMIQKxczTD/0s2CdEWHcb0eeJe6TFjxb+J5xgX7hScxqrGuyjmv4c1D4A/gelKfyox0gJJwIHF+fLjeaM8kQ==}
    engines: {node: '>=18'}

  get-intrinsic@1.2.7:
    resolution: {integrity: sha512-VW6Pxhsrk0KAOqs3WEd0klDiF/+V7gQOpAvY1jVU/LHmaD/kQO4523aiJuikX/QAKYiW6x8Jh+RJej1almdtCA==}
    engines: {node: '>= 0.4'}

  get-proto@1.0.1:
    resolution: {integrity: sha512-sTSfBjoXBp89JvIKIefqw7U2CCebsc74kiY6awiGogKtoSGbgjYE/G/+l9sF3MWFPNc9IcoOC4ODfKHfxFmp0g==}
    engines: {node: '>= 0.4'}

  get-source@2.0.12:
    resolution: {integrity: sha512-X5+4+iD+HoSeEED+uwrQ07BOQr0kEDFMVqqpBuI+RaZBpBpHCuXxo70bjar6f0b0u/DQJsJ7ssurpP0V60Az+w==}

  get-stream@8.0.1:
    resolution: {integrity: sha512-VaUJspBffn/LMCJVoMvSAdmscJyS1auj5Zulnn5UoYcY531UWmdwhRWkcGKnGU93m5HSXP9LP2usOryrBtQowA==}
    engines: {node: '>=16'}

  get-stream@9.0.1:
    resolution: {integrity: sha512-kVCxPF3vQM/N0B1PmoqVUqgHP+EeVjmZSQn+1oCRPxd2P21P2F19lIgbR3HBosbB1PUhOAoctJnfEn2GbN2eZA==}
    engines: {node: '>=18'}

  get-them-args@1.3.2:
    resolution: {integrity: sha512-LRn8Jlk+DwZE4GTlDbT3Hikd1wSHgLMme/+7ddlqKd7ldwR6LjJgTVWzBnR01wnYGe4KgrXjg287RaI22UHmAw==}

  get-tsconfig@4.10.1:
    resolution: {integrity: sha512-auHyJ4AgMz7vgS8Hp3N6HXSmlMdUyhSUrfBF16w153rxtLIEOE+HGqaBppczZvnHLqQJfiHotCYpNhl0lUROFQ==}

  git-raw-commits@5.0.0:
    resolution: {integrity: sha512-I2ZXrXeOc0KrCvC7swqtIFXFN+rbjnC7b2T943tvemIOVNl+XP8YnA9UVwqFhzzLClnSA60KR/qEjLpXzs73Qg==}
    engines: {node: '>=18'}
    hasBin: true

  git-semver-tags@8.0.0:
    resolution: {integrity: sha512-N7YRIklvPH3wYWAR2vysaqGLPRcpwQ0GKdlqTiVN5w1UmCdaeY3K8s6DMKRCh54DDdzyt/OAB6C8jgVtb7Y2Fg==}
    engines: {node: '>=18'}
    hasBin: true

  glob-parent@5.1.2:
    resolution: {integrity: sha512-AOIgSQCepiJYwP3ARnGx+5VnTu2HBYdzbGP45eLw1vr3zB3vZLeyed1sC9hnbcOc9/SrMyM5RPQrkGz4aS9Zow==}
    engines: {node: '>= 6'}

  glob-parent@6.0.2:
    resolution: {integrity: sha512-XxwI8EOhVQgWp6iDL+3b0r86f4d6AX6zSU55HfB4ydCEuXLXc5FcYeOu+nnGftS4TEju/11rt4KJPTMgbfmv4A==}
    engines: {node: '>=10.13.0'}

  glob-to-regexp@0.4.1:
    resolution: {integrity: sha512-lkX1HJXwyMcprw/5YUZc2s7DrpAiHB21/V+E1rHUrVNokkvB6bqMzT0VfV6/86ZNabt1k14YOIaT7nDvOX3Iiw==}

  glob@10.4.5:
    resolution: {integrity: sha512-7Bv8RF0k6xjo7d4A/PxYLbUCfb6c+Vpd2/mB2yRDlew7Jb5hEXiCD9ibfO7wpk8i4sevK6DFny9h7EYbM3/sHg==}
    hasBin: true

  globals@11.12.0:
    resolution: {integrity: sha512-WOBp/EEGUiIsJSp7wcv/y6MO+lV9UoncWqxuFfm8eBwzWNgyfBd6Gz+IeKQ9jCmyhoH99g15M3T+QaVHFjizVA==}
    engines: {node: '>=4'}

  globals@14.0.0:
    resolution: {integrity: sha512-oahGvuMGQlPw/ivIYBjVSrWAfWLBeku5tpPE2fOPLi+WHffIWbuh2tCjhyQhTBPMf5E9jDEH4FOmTYgYwbKwtQ==}
    engines: {node: '>=18'}

  globals@15.15.0:
    resolution: {integrity: sha512-7ACyT3wmyp3I61S4fG682L0VA2RGD9otkqGJIwNUMF1SWUombIIk+af1unuDYgMm082aHYwD+mzJvv9Iu8dsgg==}
    engines: {node: '>=18'}

  globals@16.2.0:
    resolution: {integrity: sha512-O+7l9tPdHCU320IigZZPj5zmRCFG9xHmx9cU8FqU2Rp+JN714seHV+2S9+JslCpY4gJwU2vOGox0wzgae/MCEg==}
    engines: {node: '>=18'}

  good-listener@1.2.2:
    resolution: {integrity: sha512-goW1b+d9q/HIwbVYZzZ6SsTr4IgE+WA44A0GmPIQstuOrgsFcT7VEJ48nmr9GaRtNu0XTKacFLGnBPAM6Afouw==}

  gopd@1.2.0:
    resolution: {integrity: sha512-ZUKRh6/kUFoAiTAtTYPZJ3hw9wNxx+BIBOijnlG9PnrJsCcSjs1wyyD6vJpaYtgnzDrKYRSqf3OO6Rfa93xsRg==}
    engines: {node: '>= 0.4'}

  graceful-fs@4.2.11:
    resolution: {integrity: sha512-RbJ5/jmFcNNCcDV5o9eTnBLJ/HszWV0P73bc+Ff4nS/rJj+YaS6IGyiOL0VoBYX+l1Wrl3k63h/KrH+nhJ0XvQ==}

  graphemer@1.4.0:
    resolution: {integrity: sha512-EtKwoO6kxCL9WO5xipiHTZlSzBm7WLT627TqC/uVRd0HKmq8NXyebnNYxDoBi7wt8eTWrUrKXCOVaFq9x1kgag==}

  gray-matter@4.0.3:
    resolution: {integrity: sha512-5v6yZd4JK3eMI3FqqCouswVqwugaA9r4dNZB1wwcmrD02QkV5H0y7XBQW8QwQqEaZY1pM9aqORSORhJRdNK44Q==}
    engines: {node: '>=6.0'}

  gsap@3.13.0:
    resolution: {integrity: sha512-QL7MJ2WMjm1PHWsoFrAQH/J8wUeqZvMtHO58qdekHpCfhvhSL4gSiz6vJf5EeMP0LOn3ZCprL2ki/gjED8ghVw==}

  handlebars@4.7.8:
    resolution: {integrity: sha512-vafaFqs8MZkRrSX7sFVUdo3ap/eNiLnb4IakshzvP56X5Nr1iGKAIqdX6tMlm6HcNRIkr6AxO5jFEoJzzpT8aQ==}
    engines: {node: '>=0.4.7'}
    hasBin: true

  has-flag@4.0.0:
    resolution: {integrity: sha512-EykJT/Q1KjTWctppgIAgfSO0tKVuZUjhgMr17kqTumMl6Afv3EISleU7qZUzoXDFTAHTDC4NOoG/ZxU3EvlMPQ==}
    engines: {node: '>=8'}

  has-symbols@1.1.0:
    resolution: {integrity: sha512-1cDNdwJ2Jaohmb3sg4OmKaMBwuC48sYni5HUw2DvsC8LjGTLK9h+eb1X6RyuOHe4hT0ULCW68iomhjUoKUqlPQ==}
    engines: {node: '>= 0.4'}

  has-tostringtag@1.0.2:
    resolution: {integrity: sha512-NqADB8VjPFLM2V0VvHUewwwsw0ZWBaIdgo+ieHtK3hasLz4qeCRjYcqfB6AQrBggRKppKF8L52/VqdVsO47Dlw==}
    engines: {node: '>= 0.4'}

  hasown@2.0.2:
    resolution: {integrity: sha512-0hJU9SCPvmMzIBdZFqNPXWa6dqh7WdH0cII9y+CyS8rG3nL48Bclra9HmKhVVUHyPWNH5Y7xDwAB7bfgSjkUMQ==}
    engines: {node: '>= 0.4'}

  hast-util-to-html@9.0.5:
    resolution: {integrity: sha512-OguPdidb+fbHQSU4Q4ZiLKnzWo8Wwsf5bZfbvu7//a9oTYoqD/fWpe96NuHkoS9h0ccGOTe0C4NGXdtS0iObOw==}

  hast-util-whitespace@3.0.0:
    resolution: {integrity: sha512-88JUN06ipLwsnv+dVn+OIYOvAuvBMy/Qoi6O7mQHxdPXpjy+Cd6xRkWwux7DKO+4sYILtLBRIKgsdpS2gQc7qw==}

  he@1.2.0:
    resolution: {integrity: sha512-F/1DnUGPopORZi0ni+CvrCgHQ5FyEAHRLSApuYWMmrbSwoN2Mn/7k+Gl38gJnR7yyDZk6WLXwiGod1JOWNDKGw==}
    hasBin: true

  hookable@5.5.3:
    resolution: {integrity: sha512-Yc+BQe8SvoXH1643Qez1zqLRmbA5rCL+sSmk6TVos0LWVfNIB7PGncdlId77WzLGSIB5KaWgTaNTs2lNVEI6VQ==}

  host-validation-middleware@0.1.1:
    resolution: {integrity: sha512-fakcpp+x4nbP0fACY5gaHWpaOfstq3w8uB6wvhbPBLqH9GV/tdiM9Ht5mclZVbUuPLGBw1bkH5yyTD6HZq057g==}
    engines: {node: ^18.0.0 || >=20.0.0}

  hosted-git-info@7.0.2:
    resolution: {integrity: sha512-puUZAUKT5m8Zzvs72XWy3HtvVbTWljRE66cP60bxJzAqf2DgICo7lYTY2IHUmLnNpjYvw5bvmoHvPc0QO2a62w==}
    engines: {node: ^16.14.0 || >=18.0.0}

  html-void-elements@3.0.0:
    resolution: {integrity: sha512-bEqo66MRXsUGxWHV5IP0PUiAWwoEjba4VCzg0LjFJBpchPaTfyfCKTG6bc5F8ucKec3q5y6qOdGyYTSBEvhCrg==}

  http-errors@2.0.0:
    resolution: {integrity: sha512-FtwrG/euBzaEjYeRqOgly7G0qviiXoJWnvEH2Z1plBdXgbyjv34pHTSb9zoeHMyDy33+DWy5Wt9Wo+TURtOYSQ==}
    engines: {node: '>= 0.8'}

  http-proxy@1.18.1:
    resolution: {integrity: sha512-7mz/721AbnJwIVbnaSv1Cz3Am0ZLT/UBwkC92VlxhXv/k/BBQfM2fXElQNC27BVGr0uwUpplYPQM9LnaBMR5NQ==}
    engines: {node: '>=8.0.0'}

  human-signals@5.0.0:
    resolution: {integrity: sha512-AXcZb6vzzrFAUE61HnN4mpLqd/cSIwNQjtNWR0euPm6y0iqx3G4gOXaIDdtdDwZmhwe82LA6+zinmW4UBWVePQ==}
    engines: {node: '>=16.17.0'}

  human-signals@8.0.1:
    resolution: {integrity: sha512-eKCa6bwnJhvxj14kZk5NCPc6Hb6BdsU9DZcOnmQKSnO1VKrfV0zCvtttPZUsBvjmNDn8rpcJfpwSYnHBjc95MQ==}
    engines: {node: '>=18.18.0'}

  iconv-lite@0.6.3:
    resolution: {integrity: sha512-4fCk79wshMdzMp2rH06qWrJE4iolqLhCUH+OiuIgU++RB0+94NlDL81atO7GX55uUKueo0txHNtvEyI6D7WdMw==}
    engines: {node: '>=0.10.0'}

  icss-utils@5.1.0:
    resolution: {integrity: sha512-soFhflCVWLfRNOPU3iv5Z9VUdT44xFRbzjLsEzSr5AQmgqPMTHdU3PMT1Cf1ssx8fLNJDA1juftYl+PUcv3MqA==}
    engines: {node: ^10 || ^12 || >= 14}
    peerDependencies:
      postcss: ^8.1.0

  ignore@5.3.2:
    resolution: {integrity: sha512-hsBTNUqQTDwkWtcdYI2i06Y/nUBEsNEDJKjWdigLvegy8kDuJAS8uRlpkkcQpyEXL0Z/pjDy5HBmMjRCJ2gq+g==}
    engines: {node: '>= 4'}

  ignore@7.0.4:
    resolution: {integrity: sha512-gJzzk+PQNznz8ysRrC0aOkBNVRBDtE1n53IqyqEf3PXrYwomFs5q4pGMizBMJF+ykh03insJ27hB8gSrD2Hn8A==}
    engines: {node: '>= 4'}

  image-size@0.5.5:
    resolution: {integrity: sha512-6TDAlDPZxUFCv+fuOkIoXT/V/f3Qbq8e37p+YOiYrUv3v9cc3/6x78VdfPgFVaB9dZYeLUfKgHRebpkm/oP2VQ==}
    engines: {node: '>=0.10.0'}
    hasBin: true

  immutable@5.0.3:
    resolution: {integrity: sha512-P8IdPQHq3lA1xVeBRi5VPqUm5HDgKnx0Ru51wZz5mjxHr5n3RWhjIpOFU7ybkUxfB+5IToy+OLaHYDBIWsv+uw==}

  import-fresh@3.3.1:
    resolution: {integrity: sha512-TR3KfrTZTYLPB6jUjfx6MF9WcWrHL9su5TObK4ZkYgBdWKPOFoSoQIdEuTuR82pmtxH2spWG9h6etwfr1pLBqQ==}
    engines: {node: '>=6'}

  imurmurhash@0.1.4:
    resolution: {integrity: sha512-JmXMZ6wuvDmLiHEml9ykzqO6lwFbof0GG4IkcGaENdCRDDmMVnny7s5HsIgHCbaq0w2MyPhDqkhTUgS2LU2PHA==}
    engines: {node: '>=0.8.19'}

  index-to-position@0.1.2:
    resolution: {integrity: sha512-MWDKS3AS1bGCHLBA2VLImJz42f7bJh8wQsTGCzI3j519/CASStoDONUBVz2I/VID0MpiX3SGSnbOD2xUalbE5g==}
    engines: {node: '>=18'}

  inherits@2.0.4:
    resolution: {integrity: sha512-k/vGaX4/Yla3WzyMCvTQOXYeIHvqOKtnqBduzTHpzpQZzAskKMhZ2K+EnBiSM9zGSoIFeMpXKxa4dYeZIQqewQ==}

  ipaddr.js@1.9.1:
    resolution: {integrity: sha512-0KI/607xoxSToH7GjN1FfSbLoU0+btTicjsQSWQlh/hZykN8KpmMf7uYwPW3R+akZ6R/w18ZlXSHBYXiYUPO3g==}
    engines: {node: '>= 0.10'}

  is-arrayish@0.3.2:
    resolution: {integrity: sha512-eVRqCvVlZbuw3GrM63ovNSNAeA1K16kaR/LRY/92w0zxQ5/1YzwblUX652i4Xs9RwAGjW9d9y6X88t8OaAJfWQ==}

  is-binary-path@2.1.0:
    resolution: {integrity: sha512-ZMERYes6pDydyuGidse7OsHxtbI7WVeUEozgR/g7rd0xUimYNlvZRE/K2MgZTjWy725IfelLeVcEM97mmtRGXw==}
    engines: {node: '>=8'}

  is-core-module@2.16.1:
    resolution: {integrity: sha512-UfoeMA6fIJ8wTYFEUjelnaGI67v6+N7qXJEvQuIGa99l4xsCruSYOVSQ0uPANn4dAzm8lkYPaKLrrijLq7x23w==}
    engines: {node: '>= 0.4'}

  is-docker@3.0.0:
    resolution: {integrity: sha512-eljcgEDlEns/7AXFosB5K/2nCM4P7FQPkGc/DWLy5rmFEWvZayGrik1d9/QIY5nJ4f9YsVvBkA6kJpHn9rISdQ==}
    engines: {node: ^12.20.0 || ^14.13.1 || >=16.0.0}
    hasBin: true

  is-expression@4.0.0:
    resolution: {integrity: sha512-zMIXX63sxzG3XrkHkrAPvm/OVZVSCPNkwMHU8oTX7/U3AL78I0QXCEICXUM13BIa8TYGZ68PiTKfQz3yaTNr4A==}

  is-extendable@0.1.1:
    resolution: {integrity: sha512-5BMULNob1vgFX6EjQw5izWDxrecWK9AM72rugNr0TFldMOi0fj6Jk+zeKIt0xGj4cEfQIJth4w3OKWOJ4f+AFw==}
    engines: {node: '>=0.10.0'}

  is-extglob@2.1.1:
    resolution: {integrity: sha512-SbKbANkN603Vi4jEZv49LeVJMn4yGwsbzZworEoyEiutsN3nJYdbO36zfhGJ6QEDpOZIFkDtnq5JRxmvl3jsoQ==}
    engines: {node: '>=0.10.0'}

  is-fullwidth-code-point@3.0.0:
    resolution: {integrity: sha512-zymm5+u+sCsSWyD9qNaejV3DFvhCKclKdizYaJUuHA83RLjb7nSuGnddCHGv0hk+KY7BMAlsWeK4Ueg6EV6XQg==}
    engines: {node: '>=8'}

  is-fullwidth-code-point@4.0.0:
    resolution: {integrity: sha512-O4L094N2/dZ7xqVdrXhh9r1KODPJpFms8B5sGdJLPy664AgvXsreZUyCQQNItZRDlYug4xStLjNp/sz3HvBowQ==}
    engines: {node: '>=12'}

  is-fullwidth-code-point@5.0.0:
    resolution: {integrity: sha512-OVa3u9kkBbw7b8Xw5F9P+D/T9X+Z4+JruYVNapTjPYZYUznQ5YfWeFkOj606XYYW8yugTfC8Pj0hYqvi4ryAhA==}
    engines: {node: '>=18'}

  is-glob@4.0.3:
    resolution: {integrity: sha512-xelSayHH36ZgE7ZWhli7pW34hNbNl8Ojv5KVmkJD4hBdD3th8Tfk9vYasLM+mXWOZhFkgZfxhLSnrwRr4elSSg==}
    engines: {node: '>=0.10.0'}

  is-inside-container@1.0.0:
    resolution: {integrity: sha512-KIYLCCJghfHZxqjYBE7rEy0OBuTd5xCHS7tHVgvCLkx7StIoaxwNW3hCALgEUjFfeRk+MG/Qxmp/vtETEF3tRA==}
    engines: {node: '>=14.16'}
    hasBin: true

  is-number@7.0.0:
    resolution: {integrity: sha512-41Cifkg6e8TylSpdtTpeLVMqvSBEVzTttHvERD741+pnZ8ANv0004MRL43QKPDlK9cGvNp6NZWZUBlbGXYxxng==}
    engines: {node: '>=0.12.0'}

  is-obj@2.0.0:
    resolution: {integrity: sha512-drqDG3cbczxxEJRoOXcOjtdp1J/lyp1mNn0xaznRs8+muBhgQcrnbspox5X5fOw0HnMnbfDzvnEMEtqDEJEo8w==}
    engines: {node: '>=8'}

  is-plain-obj@4.1.0:
    resolution: {integrity: sha512-+Pgi+vMuUNkJyExiMBt5IlFoMyKnr5zhJ4Uspz58WOhBF5QoIZkFyNHIbBAtHwzVAgk5RtndVNsDRN61/mmDqg==}
    engines: {node: '>=12'}

  is-promise@2.2.2:
    resolution: {integrity: sha512-+lP4/6lKUBfQjZ2pdxThZvLUAafmZb8OAxFb8XXtiQmS35INgr85hdOGoEs124ez1FCnZJt6jau/T+alh58QFQ==}

  is-promise@4.0.0:
    resolution: {integrity: sha512-hvpoI6korhJMnej285dSg6nu1+e6uxs7zG3BYAm5byqDsgJNWwxzM6z6iZiAgQR4TJ30JmBTOwqZUw3WlyH3AQ==}

  is-reference@1.2.1:
    resolution: {integrity: sha512-U82MsXXiFIrjCK4otLT+o2NA2Cd2g5MLoOVXUZjIOhLurrRxpEXzI8O0KZHr3IjLvlAH1kTPYSuqer5T9ZVBKQ==}

  is-reference@3.0.3:
    resolution: {integrity: sha512-ixkJoqQvAP88E6wLydLGGqCJsrFUnqoH6HnaczB8XmDH1oaWU+xxdptvikTgaEhtZ53Ky6YXiBuUI2WXLMCwjw==}

  is-regex@1.2.1:
    resolution: {integrity: sha512-MjYsKHO5O7mCsmRGxWcLWheFqN9DJ/2TmngvjKXihe6efViPqc274+Fx/4fYj/r03+ESvBdTXK0V6tA3rgez1g==}
    engines: {node: '>= 0.4'}

  is-stream@3.0.0:
    resolution: {integrity: sha512-LnQR4bZ9IADDRSkvpqMGvt/tEJWclzklNgSw48V5EAaAeDd6qGvN8ei6k5p0tvxSR171VmGyHuTiAOfxAbr8kA==}
    engines: {node: ^12.20.0 || ^14.13.1 || >=16.0.0}

  is-stream@4.0.1:
    resolution: {integrity: sha512-Dnz92NInDqYckGEUJv689RbRiTSEHCQ7wOVeALbkOz999YpqT46yMRIGtSNl2iCL1waAZSx40+h59NV/EwzV/A==}
    engines: {node: '>=18'}

  is-unicode-supported@2.1.0:
    resolution: {integrity: sha512-mE00Gnza5EEB3Ds0HfMyllZzbBrmLOX3vfWoj9A9PEnTfratQ/BcaJOuMhnkhjXvb2+FkY3VuHqtAGpTPmglFQ==}
    engines: {node: '>=18'}

  is-what@3.14.1:
    resolution: {integrity: sha512-sNxgpk9793nzSs7bA6JQJGeIuRBQhAaNGG77kzYQgMkrID+lS6SlK07K5LaptscDlSaIgH+GPFzf+d75FVxozA==}

  is-what@4.1.16:
    resolution: {integrity: sha512-ZhMwEosbFJkA0YhFnNDgTM4ZxDRsS6HqTo7qsZM08fehyRYIYa0yHu5R6mgo1n/8MgaPBXiPimPD77baVFYg+A==}
    engines: {node: '>=12.13'}

  is-wsl@3.1.0:
    resolution: {integrity: sha512-UcVfVfaK4Sc4m7X3dUSoHoozQGBEFeDC+zVo06t98xe8CzHSZZBekNXH+tu0NalHolcJ/QAGqS46Hef7QXBIMw==}
    engines: {node: '>=16'}

  isexe@2.0.0:
    resolution: {integrity: sha512-RHxMLp9lnKHGHRng9QFhRCMbYAcVpn69smSGcq3f36xjgVVWThj4qqLbTLlq7Ssj8B+fIQ1EuCEGI2lKsyQeIw==}

  jackspeak@3.4.3:
    resolution: {integrity: sha512-OGlZQpz2yfahA/Rd1Y8Cd9SIEsqvXkLVoSw/cgwhnhFMDbsQFeZYoJJ7bIZBS9BcamUW96asq/npPWugM+RQBw==}

  jiti@1.21.7:
    resolution: {integrity: sha512-/imKNG4EbWNrVjoNC/1H5/9GFy+tqjGBHCaSsN+P2RnPqjsLmv6UD3Ej+Kj8nBWaRAwyk7kK5ZUc+OEatnTR3A==}
    hasBin: true

  jiti@2.4.2:
    resolution: {integrity: sha512-rg9zJN+G4n2nfJl5MW3BMygZX56zKPNVEYYqq7adpmMh4Jn2QNEwhvQlFy6jPVdcod7txZtKHWnyZiA3a0zP7A==}
    hasBin: true

  js-stringify@1.0.2:
    resolution: {integrity: sha512-rtS5ATOo2Q5k1G+DADISilDA6lv79zIiwFd6CcjuIxGKLFm5C+RLImRscVap9k55i+MOZwgliw+NejvkLuGD5g==}

  js-tokens@4.0.0:
    resolution: {integrity: sha512-RdJUflcE3cUzKiMqQgsCu06FPu9UdIJO0beYbPhHN4k6apgJtifcoCtT9bcxOpYBtpD2kCM6Sbzg4CausW/PKQ==}

  js-tokens@9.0.1:
    resolution: {integrity: sha512-mxa9E9ITFOt0ban3j6L5MpjwegGz6lBQmM1IJkWeBZGcMxto50+eWdjC/52xDbS2vy0k7vIMK0Fe2wfL9OQSpQ==}

  js-yaml@3.14.1:
    resolution: {integrity: sha512-okMH7OXXJ7YrN9Ok3/SXrnu4iX9yOk+25nqX4imS2npuvTYDmo/QEZoqwZkYaIDk3jVvBOTOIEgEhaLOynBS9g==}
    hasBin: true

  js-yaml@4.1.0:
    resolution: {integrity: sha512-wpxZs9NoxZaJESJGIZTyDEaYpl0FKSA+FB9aJiyemKhMwkxQg63h4T1KJgUGHpTqPDNRcmmYLugrRjJlBtWvRA==}
    hasBin: true

  jsdoc-type-pratt-parser@4.1.0:
    resolution: {integrity: sha512-Hicd6JK5Njt2QB6XYFS7ok9e37O8AYk3jTcppG4YVQnYjOemymvTcmc7OWsmq/Qqj5TdRFO5/x/tIPmBeRtGHg==}
    engines: {node: '>=12.0.0'}

  jsesc@3.0.2:
    resolution: {integrity: sha512-xKqzzWXDttJuOcawBt4KnKHHIf5oQ/Cxax+0PWFG+DFDgHNAdi+TXECADI+RYiFUMmx8792xsMbbgXj4CwnP4g==}
    engines: {node: '>=6'}
    hasBin: true

  jsesc@3.1.0:
    resolution: {integrity: sha512-/sM3dO2FOzXjKQhJuo0Q173wf2KOo8t4I8vHy6lF9poUp7bKT0/NHE8fPX23PwfhnykfqnC2xRxOnVw5XuGIaA==}
    engines: {node: '>=6'}
    hasBin: true

  json-buffer@3.0.1:
    resolution: {integrity: sha512-4bV5BfR2mqfQTJm+V5tPPdf+ZpuhiIvTuAB5g8kcrXOZpTT/QwwVRWBywX1ozr6lEuPdbHxwaJlm9G6mI2sfSQ==}

  json-schema-traverse@0.4.1:
    resolution: {integrity: sha512-xbbCH5dCYU5T8LcEhhuh7HJ88HXuW3qsI3Y0zOZFKfZEHcpWiHU/Jxzk629Brsab/mMiHQti9wMP+845RPe3Vg==}

  json-stable-stringify-without-jsonify@1.0.1:
    resolution: {integrity: sha512-Bdboy+l7tA3OGW6FjyFHWkP5LuByj1Tk33Ljyq0axyzdk9//JSi2u3fP1QSmd1KNwq6VOKYGlAu87CisVir6Pw==}

  json5@2.2.3:
    resolution: {integrity: sha512-XmOWe7eyHYH14cLdVPoyg+GOH3rYX++KpzrylJwSW98t3Nk+U8XOl8FWKOgwtzdb8lXGf6zYwDUzeHMWfxasyg==}
    engines: {node: '>=6'}
    hasBin: true

  jstransformer@1.0.0:
    resolution: {integrity: sha512-C9YK3Rf8q6VAPDCCU9fnqo3mAfOH6vUGnMcP4AQAYIEpWtfGLpwOTmZ+igtdK5y+VvI2n3CyYSzy4Qh34eq24A==}

  keyv@4.5.4:
    resolution: {integrity: sha512-oxVHkHR/EJf2CNXnWxRLW6mg7JyCCUcG0DtEGmL2ctUo1PNTin1PUil+r/+4r5MpVgC/fn1kjsx7mjSujKqIpw==}

  kill-port@1.6.1:
    resolution: {integrity: sha512-un0Y55cOM7JKGaLnGja28T38tDDop0AQ8N0KlAdyh+B1nmMoX8AnNmqPNZbS3mUMgiST51DCVqmbFT1gNJpVNw==}
    hasBin: true

  kind-of@6.0.3:
    resolution: {integrity: sha512-dcS1ul+9tmeD95T+x28/ehLgd9mENa3LsvDTtzm3vyBEO7RPptvAD+t44WVXaUjTBRcrpFeFlC8WCruUR456hw==}
    engines: {node: '>=0.10.0'}

  kleur@3.0.3:
    resolution: {integrity: sha512-eTIzlVOSUR+JxdDFepEYcBMtZ9Qqdef+rnzWdRZuMbOywu5tO2w2N7rqjoANZ5k9vywhL6Br1VRjUIgTQx4E8w==}
    engines: {node: '>=6'}

  kolorist@1.8.0:
    resolution: {integrity: sha512-Y+60/zizpJ3HRH8DCss+q95yr6145JXZo46OTpFvDZWLfRCE4qChOyk1b26nMaNpfHHgxagk9dXT5OP0Tfe+dQ==}

  launch-editor-middleware@2.10.0:
    resolution: {integrity: sha512-RzZu7MeVlE3p1H6Sadc2BhuDGAj7bkeDCBpNq/zSENP4ohJGhso00k5+iYaRwKshIpiOAhMmimce+5D389xmSg==}

  launch-editor@2.10.0:
    resolution: {integrity: sha512-D7dBRJo/qcGX9xlvt/6wUYzQxjh5G1RvZPgPv8vi4KRU99DVQL/oW7tnVOCCTm2HGeo3C5HvGE5Yrh6UBoZ0vA==}

  less@4.3.0:
    resolution: {integrity: sha512-X9RyH9fvemArzfdP8Pi3irr7lor2Ok4rOttDXBhlwDg+wKQsXOXgHWduAJE1EsF7JJx0w0bcO6BC6tCKKYnXKA==}
    engines: {node: '>=14'}
    hasBin: true

  levn@0.4.1:
    resolution: {integrity: sha512-+bT2uH4E5LGE7h/n3evcS/sQlJXCpIp6ym8OWJ5eV6+67Dsql/LaaT7qJBAt2rzfoa/5QBGBhxDix1dMt2kQKQ==}
    engines: {node: '>= 0.8.0'}

  lightningcss-darwin-arm64@1.30.1:
    resolution: {integrity: sha512-c8JK7hyE65X1MHMN+Viq9n11RRC7hgin3HhYKhrMyaXflk5GVplZ60IxyoVtzILeKr+xAJwg6zK6sjTBJ0FKYQ==}
    engines: {node: '>= 12.0.0'}
    cpu: [arm64]
    os: [darwin]

  lightningcss-darwin-x64@1.30.1:
    resolution: {integrity: sha512-k1EvjakfumAQoTfcXUcHQZhSpLlkAuEkdMBsI/ivWw9hL+7FtilQc0Cy3hrx0AAQrVtQAbMI7YjCgYgvn37PzA==}
    engines: {node: '>= 12.0.0'}
    cpu: [x64]
    os: [darwin]

  lightningcss-freebsd-x64@1.30.1:
    resolution: {integrity: sha512-kmW6UGCGg2PcyUE59K5r0kWfKPAVy4SltVeut+umLCFoJ53RdCUWxcRDzO1eTaxf/7Q2H7LTquFHPL5R+Gjyig==}
    engines: {node: '>= 12.0.0'}
    cpu: [x64]
    os: [freebsd]

  lightningcss-linux-arm-gnueabihf@1.30.1:
    resolution: {integrity: sha512-MjxUShl1v8pit+6D/zSPq9S9dQ2NPFSQwGvxBCYaBYLPlCWuPh9/t1MRS8iUaR8i+a6w7aps+B4N0S1TYP/R+Q==}
    engines: {node: '>= 12.0.0'}
    cpu: [arm]
    os: [linux]

  lightningcss-linux-arm64-gnu@1.30.1:
    resolution: {integrity: sha512-gB72maP8rmrKsnKYy8XUuXi/4OctJiuQjcuqWNlJQ6jZiWqtPvqFziskH3hnajfvKB27ynbVCucKSm2rkQp4Bw==}
    engines: {node: '>= 12.0.0'}
    cpu: [arm64]
    os: [linux]

  lightningcss-linux-arm64-musl@1.30.1:
    resolution: {integrity: sha512-jmUQVx4331m6LIX+0wUhBbmMX7TCfjF5FoOH6SD1CttzuYlGNVpA7QnrmLxrsub43ClTINfGSYyHe2HWeLl5CQ==}
    engines: {node: '>= 12.0.0'}
    cpu: [arm64]
    os: [linux]

  lightningcss-linux-x64-gnu@1.30.1:
    resolution: {integrity: sha512-piWx3z4wN8J8z3+O5kO74+yr6ze/dKmPnI7vLqfSqI8bccaTGY5xiSGVIJBDd5K5BHlvVLpUB3S2YCfelyJ1bw==}
    engines: {node: '>= 12.0.0'}
    cpu: [x64]
    os: [linux]

  lightningcss-linux-x64-musl@1.30.1:
    resolution: {integrity: sha512-rRomAK7eIkL+tHY0YPxbc5Dra2gXlI63HL+v1Pdi1a3sC+tJTcFrHX+E86sulgAXeI7rSzDYhPSeHHjqFhqfeQ==}
    engines: {node: '>= 12.0.0'}
    cpu: [x64]
    os: [linux]

  lightningcss-win32-arm64-msvc@1.30.1:
    resolution: {integrity: sha512-mSL4rqPi4iXq5YVqzSsJgMVFENoa4nGTT/GjO2c0Yl9OuQfPsIfncvLrEW6RbbB24WtZ3xP/2CCmI3tNkNV4oA==}
    engines: {node: '>= 12.0.0'}
    cpu: [arm64]
    os: [win32]

  lightningcss-win32-x64-msvc@1.30.1:
    resolution: {integrity: sha512-PVqXh48wh4T53F/1CCu8PIPCxLzWyCnn/9T5W1Jpmdy5h9Cwd+0YQS6/LwhHXSafuc61/xg9Lv5OrCby6a++jg==}
    engines: {node: '>= 12.0.0'}
    cpu: [x64]
    os: [win32]

  lightningcss@1.30.1:
    resolution: {integrity: sha512-xi6IyHML+c9+Q3W0S4fCQJOym42pyurFiJUHEcEyHS0CeKzia4yZDEsLlqOFykxOdHpNy0NmvVO31vcSqAxJCg==}
    engines: {node: '>= 12.0.0'}

  lilconfig@3.1.3:
    resolution: {integrity: sha512-/vlFKAoH5Cgt3Ie+JLhRbwOsCQePABiU3tJ1egGvyQ+33R/vcwM2Zl2QR/LzjsBeItPt3oSVXapn+m4nQDvpzw==}
    engines: {node: '>=14'}

  lines-and-columns@1.2.4:
    resolution: {integrity: sha512-7ylylesZQ/PV29jhEDl3Ufjo6ZX7gCqJr5F7PKrqc93v7fzSymt1BpwEU8nAUXs8qzzvqhbjhK5QZg6Mt/HkBg==}

  lint-staged@16.1.2:
    resolution: {integrity: sha512-sQKw2Si2g9KUZNY3XNvRuDq4UJqpHwF0/FQzZR2M7I5MvtpWvibikCjUVJzZdGE0ByurEl3KQNvsGetd1ty1/Q==}
    engines: {node: '>=20.17'}
    hasBin: true

  listr2@8.3.3:
    resolution: {integrity: sha512-LWzX2KsqcB1wqQ4AHgYb4RsDXauQiqhjLk+6hjbaeHG4zpjjVAB6wC/gz6X0l+Du1cN3pUB5ZlrvTbhGSNnUQQ==}
    engines: {node: '>=18.0.0'}

  loader-utils@3.3.1:
    resolution: {integrity: sha512-FMJTLMXfCLMLfJxcX9PFqX5qD88Z5MRGaZCVzfuqeZSPsyiBzs+pahDQjbIWz2QIzPZz0NX9Zy4FX3lmK6YHIg==}
    engines: {node: '>= 12.13.0'}

  local-pkg@1.0.0:
    resolution: {integrity: sha512-bbgPw/wmroJsil/GgL4qjDzs5YLTBMQ99weRsok1XCDccQeehbHA/I1oRvk2NPtr7KGZgT/Y5tPRnAtMqeG2Kg==}
    engines: {node: '>=14'}

  locate-path@6.0.0:
    resolution: {integrity: sha512-iPZK6eYjbxRu3uB4/WZ3EsEIMJFMqAoopl3R+zuq0UjcAm/MO6KCweDgPfP3elTztoKP3KtnVHxTn2NHBSDVUw==}
    engines: {node: '>=10'}

  lodash-es@4.17.21:
    resolution: {integrity: sha512-mKnC+QJ9pWVzv+C4/U3rRsHapFfHvQFoFB92e52xeyGMcX6/OlIl78je1u8vePzYZSkkogMPJ2yjxxsb89cxyw==}

  lodash.camelcase@4.3.0:
    resolution: {integrity: sha512-TwuEnCnxbc3rAvhf/LbG7tJUDzhqXyFnv3dtzLOPgCG/hODL7WFnsbwktkD7yUV0RrreP/l1PALq/YSg6VvjlA==}

  lodash.clonedeep@4.5.0:
    resolution: {integrity: sha512-H5ZhCF25riFd9uB5UCkVKo61m3S/xZk1x4wA6yp/L3RFP6Z/eHH1ymQcGLo7J3GMPfm0V/7m1tryHuGVxpqEBQ==}

  lodash.debounce@4.0.8:
    resolution: {integrity: sha512-FT1yDzDYEoYWhnSGnpE/4Kj1fLZkDFyqRb7fNt6FdYOSxlUWAtp42Eh6Wb0rGIv/m9Bgo7x4GhQbm5Ys4SG5ow==}

  lodash.merge@4.6.2:
    resolution: {integrity: sha512-0KpjqXRVvrYyCsX1swR/XTK0va6VQkQM6MNo7PqW77ByjAhoARA8EfrP1N4+KlKj8YS0ZUCtRT/YUuhyYDujIQ==}

  lodash@4.17.21:
    resolution: {integrity: sha512-v2kDEe57lecTulaDIuNTPy3Ry4gLGJ6Z1O3vE1krgXZNrsQ+LFTGHVxVjcXPs17LhbZVGedAJv8XZ1tvj5FvSg==}

  log-update@6.1.0:
    resolution: {integrity: sha512-9ie8ItPR6tjY5uYJh8K/Zrv/RMZ5VOlOWvtZdEHYSTFKZfIBPQa9tOAEeAWhd+AnIneLJ22w5fjOYtoutpWq5w==}
    engines: {node: '>=18'}

  longest-streak@3.1.0:
    resolution: {integrity: sha512-9Ri+o0JYgehTaVBBDoMqIl8GXtbWg711O3srftcHhZ0dqnETqLaoIK0x17fUw9rFSlK/0NlsKe0Ahhyl5pXE2g==}

  loupe@3.1.3:
    resolution: {integrity: sha512-kkIp7XSkP78ZxJEsSxW3712C6teJVoeHHwgo9zJ380de7IYyJ2ISlxojcH2pC5OFLewESmnRi/+XCDIEEVyoug==}

  loupe@3.1.4:
    resolution: {integrity: sha512-wJzkKwJrheKtknCOKNEtDK4iqg/MxmZheEMtSTYvnzRdEYaZzmgH976nenp8WdJRdx5Vc1X/9MO0Oszl6ezeXg==}

  lru-cache@10.4.3:
    resolution: {integrity: sha512-JNAzZcXrCt42VGLuYz0zfAzDfAvJWW6AfYlDBQyDV5DClI2m5sAmK+OIO7s59XfsRsWHp02jAJrRadPRGTt6SQ==}

  lru-cache@5.1.1:
    resolution: {integrity: sha512-KpNARQA3Iwv+jTA0utUVVbrh+Jlrr1Fv0e56GGzAFOXN7dk/FviaDW8LHmK52DlcH4WP2n6gI8vN1aesBFgo9w==}

  magic-string@0.30.17:
    resolution: {integrity: sha512-sNPKHvyjVf7gyjwS4xGTaW/mCnF8wnjtifKBEhxfZ7E/S8tQ0rssrwGNn6q8JH/ohItJfSQp9mBtQYuTlH5QnA==}

  make-dir@2.1.0:
    resolution: {integrity: sha512-LS9X+dc8KLxXCb8dni79fLIIUA5VyZoyjSMCwTluaXA0o27cCK0bhXkpgw+sTXVpPy/lSO57ilRixqk0vDmtRA==}
    engines: {node: '>=6'}

  mark.js@8.11.1:
    resolution: {integrity: sha512-1I+1qpDt4idfgLQG+BNWmrqku+7/2bi5nLf4YwF8y8zXvmfiTBY3PV3ZibfrjBueCByROpuBjLLFCajqkgYoLQ==}

  markdown-table@3.0.4:
    resolution: {integrity: sha512-wiYz4+JrLyb/DqW2hkFJxP7Vd7JuTDm77fvbM8VfEQdmSMqcImWeeRbHwZjBjIFki/VaMK2BhFi7oUUZeM5bqw==}

  markdown-title@1.0.2:
    resolution: {integrity: sha512-MqIQVVkz+uGEHi3TsHx/czcxxCbRIL7sv5K5DnYw/tI+apY54IbPefV/cmgxp6LoJSEx/TqcHdLs/298afG5QQ==}
    engines: {node: '>=6'}

  math-intrinsics@1.1.0:
    resolution: {integrity: sha512-/IXtbwEk5HTPyEwyKX6hGkYXxM9nbj64B+ilVJnC/R6B0pH5G4V3b0pVbL7DBj4tkhBAppbQUlf6F6Xl9LHu1g==}
    engines: {node: '>= 0.4'}

  mdast-util-find-and-replace@3.0.2:
    resolution: {integrity: sha512-Tmd1Vg/m3Xz43afeNxDIhWRtFZgM2VLyaf4vSTYwudTyeuTneoL3qtWMA5jeLyz/O1vDJmmV4QuScFCA2tBPwg==}

  mdast-util-from-markdown@2.0.2:
    resolution: {integrity: sha512-uZhTV/8NBuw0WHkPTrCqDOl0zVe1BIng5ZtHoDk49ME1qqcjYmmLmOf0gELgcRMxN4w2iuIeVso5/6QymSrgmA==}

  mdast-util-frontmatter@2.0.1:
    resolution: {integrity: sha512-LRqI9+wdgC25P0URIJY9vwocIzCcksduHQ9OF2joxQoyTNVduwLAFUzjoopuRJbJAReaKrNQKAZKL3uCMugWJA==}

  mdast-util-gfm-autolink-literal@2.0.1:
    resolution: {integrity: sha512-5HVP2MKaP6L+G6YaxPNjuL0BPrq9orG3TsrZ9YXbA3vDw/ACI4MEsnoDpn6ZNm7GnZgtAcONJyPhOP8tNJQavQ==}

  mdast-util-gfm-footnote@2.1.0:
    resolution: {integrity: sha512-sqpDWlsHn7Ac9GNZQMeUzPQSMzR6Wv0WKRNvQRg0KqHh02fpTz69Qc1QSseNX29bhz1ROIyNyxExfawVKTm1GQ==}

  mdast-util-gfm-strikethrough@2.0.0:
    resolution: {integrity: sha512-mKKb915TF+OC5ptj5bJ7WFRPdYtuHv0yTRxK2tJvi+BDqbkiG7h7u/9SI89nRAYcmap2xHQL9D+QG/6wSrTtXg==}

  mdast-util-gfm-table@2.0.0:
    resolution: {integrity: sha512-78UEvebzz/rJIxLvE7ZtDd/vIQ0RHv+3Mh5DR96p7cS7HsBhYIICDBCu8csTNWNO6tBWfqXPWekRuj2FNOGOZg==}

  mdast-util-gfm-task-list-item@2.0.0:
    resolution: {integrity: sha512-IrtvNvjxC1o06taBAVJznEnkiHxLFTzgonUdy8hzFVeDun0uTjxxrRGVaNFqkU1wJR3RBPEfsxmU6jDWPofrTQ==}

  mdast-util-gfm@3.1.0:
    resolution: {integrity: sha512-0ulfdQOM3ysHhCJ1p06l0b0VKlhU0wuQs3thxZQagjcjPrlFRqY215uZGHHJan9GEAXd9MbfPjFJz+qMkVR6zQ==}

  mdast-util-phrasing@4.1.0:
    resolution: {integrity: sha512-TqICwyvJJpBwvGAMZjj4J2n0X8QWp21b9l0o7eXyVJ25YNWYbJDVIyD1bZXE6WtV6RmKJVYmQAKWa0zWOABz2w==}

  mdast-util-to-hast@13.2.0:
    resolution: {integrity: sha512-QGYKEuUsYT9ykKBCMOEDLsU5JRObWQusAolFMeko/tYPufNkRffBAQjIE+99jbA87xv6FgmjLtwjh9wBWajwAA==}

  mdast-util-to-markdown@2.1.2:
    resolution: {integrity: sha512-xj68wMTvGXVOKonmog6LwyJKrYXZPvlwabaryTjLh9LuvovB/KAH+kvi8Gjj+7rJjsFi23nkUxRQv1KqSroMqA==}

  mdast-util-to-string@4.0.0:
    resolution: {integrity: sha512-0H44vDimn51F0YwvxSJSm0eCDOJTRlmN0R1yBh4HLj9wiV1Dn0QoXGbvFAWj2hSItVTlCmBF1hqKlIyUBVFLPg==}

  media-typer@1.1.0:
    resolution: {integrity: sha512-aisnrDP4GNe06UcKFnV5bfMNPBUw4jsLGaWwWfnH3v02GnBuXX2MCVn5RbrWo0j3pczUilYblq7fQ7Nw2t5XKw==}
    engines: {node: '>= 0.8'}

  meow@13.2.0:
    resolution: {integrity: sha512-pxQJQzB6djGPXh08dacEloMFopsOqGVRKFPYvPOt9XDZ1HasbgDZA74CJGreSU4G3Ak7EFJGoiH2auq+yXISgA==}
    engines: {node: '>=18'}

  merge-descriptors@2.0.0:
    resolution: {integrity: sha512-Snk314V5ayFLhp3fkUREub6WtjBfPdCPY1Ln8/8munuLuiYhsABgBVWsozAG+MWMbVEvcdcpbi9R7ww22l9Q3g==}
    engines: {node: '>=18'}

  merge-stream@2.0.0:
    resolution: {integrity: sha512-abv/qOcuPfk3URPfDzmZU1LKmuw8kT+0nIHvKrKgFrwifol/doWcdA4ZqsWQ8ENrFKkd67Mfpo/LovbIUsbt3w==}

  merge2@1.4.1:
    resolution: {integrity: sha512-8q7VEgMJW4J8tcfVPy8g09NcQwZdbwFEqhe/WZkoIzjn/3TGDwtOCYtXGxA3O8tPzpczCCDgv+P2P5y00ZJOOg==}
    engines: {node: '>= 8'}

  micromark-core-commonmark@2.0.2:
    resolution: {integrity: sha512-FKjQKbxd1cibWMM1P9N+H8TwlgGgSkWZMmfuVucLCHaYqeSvJ0hFeHsIa65pA2nYbes0f8LDHPMrd9X7Ujxg9w==}

  micromark-extension-frontmatter@2.0.0:
    resolution: {integrity: sha512-C4AkuM3dA58cgZha7zVnuVxBhDsbttIMiytjgsM2XbHAB2faRVaHRle40558FBN+DJcrLNCoqG5mlrpdU4cRtg==}

  micromark-factory-destination@2.0.1:
    resolution: {integrity: sha512-Xe6rDdJlkmbFRExpTOmRj9N3MaWmbAgdpSrBQvCFqhezUn4AHqJHbaEnfbVYYiexVSs//tqOdY/DxhjdCiJnIA==}

  micromark-factory-label@2.0.1:
    resolution: {integrity: sha512-VFMekyQExqIW7xIChcXn4ok29YE3rnuyveW3wZQWWqF4Nv9Wk5rgJ99KzPvHjkmPXF93FXIbBp6YdW3t71/7Vg==}

  micromark-factory-space@2.0.1:
    resolution: {integrity: sha512-zRkxjtBxxLd2Sc0d+fbnEunsTj46SWXgXciZmHq0kDYGnck/ZSGj9/wULTV95uoeYiK5hRXP2mJ98Uo4cq/LQg==}

  micromark-factory-title@2.0.1:
    resolution: {integrity: sha512-5bZ+3CjhAd9eChYTHsjy6TGxpOFSKgKKJPJxr293jTbfry2KDoWkhBb6TcPVB4NmzaPhMs1Frm9AZH7OD4Cjzw==}

  micromark-factory-whitespace@2.0.1:
    resolution: {integrity: sha512-Ob0nuZ3PKt/n0hORHyvoD9uZhr+Za8sFoP+OnMcnWK5lngSzALgQYKMr9RJVOWLqQYuyn6ulqGWSXdwf6F80lQ==}

  micromark-util-character@2.1.1:
    resolution: {integrity: sha512-wv8tdUTJ3thSFFFJKtpYKOYiGP2+v96Hvk4Tu8KpCAsTMs6yi+nVmGh1syvSCsaxz45J6Jbw+9DD6g97+NV67Q==}

  micromark-util-chunked@2.0.1:
    resolution: {integrity: sha512-QUNFEOPELfmvv+4xiNg2sRYeS/P84pTW0TCgP5zc9FpXetHY0ab7SxKyAQCNCc1eK0459uoLI1y5oO5Vc1dbhA==}

  micromark-util-classify-character@2.0.1:
    resolution: {integrity: sha512-K0kHzM6afW/MbeWYWLjoHQv1sgg2Q9EccHEDzSkxiP/EaagNzCm7T/WMKZ3rjMbvIpvBiZgwR3dKMygtA4mG1Q==}

  micromark-util-combine-extensions@2.0.1:
    resolution: {integrity: sha512-OnAnH8Ujmy59JcyZw8JSbK9cGpdVY44NKgSM7E9Eh7DiLS2E9RNQf0dONaGDzEG9yjEl5hcqeIsj4hfRkLH/Bg==}

  micromark-util-decode-numeric-character-reference@2.0.2:
    resolution: {integrity: sha512-ccUbYk6CwVdkmCQMyr64dXz42EfHGkPQlBj5p7YVGzq8I7CtjXZJrubAYezf7Rp+bjPseiROqe7G6foFd+lEuw==}

  micromark-util-decode-string@2.0.1:
    resolution: {integrity: sha512-nDV/77Fj6eH1ynwscYTOsbK7rR//Uj0bZXBwJZRfaLEJ1iGBR6kIfNmlNqaqJf649EP0F3NWNdeJi03elllNUQ==}

  micromark-util-encode@2.0.1:
    resolution: {integrity: sha512-c3cVx2y4KqUnwopcO9b/SCdo2O67LwJJ/UyqGfbigahfegL9myoEFoDYZgkT7f36T0bLrM9hZTAaAyH+PCAXjw==}

  micromark-util-html-tag-name@2.0.1:
    resolution: {integrity: sha512-2cNEiYDhCWKI+Gs9T0Tiysk136SnR13hhO8yW6BGNyhOC4qYFnwF1nKfD3HFAIXA5c45RrIG1ub11GiXeYd1xA==}

  micromark-util-normalize-identifier@2.0.1:
    resolution: {integrity: sha512-sxPqmo70LyARJs0w2UclACPUUEqltCkJ6PhKdMIDuJ3gSf/Q+/GIe3WKl0Ijb/GyH9lOpUkRAO2wp0GVkLvS9Q==}

  micromark-util-resolve-all@2.0.1:
    resolution: {integrity: sha512-VdQyxFWFT2/FGJgwQnJYbe1jjQoNTS4RjglmSjTUlpUMa95Htx9NHeYW4rGDJzbjvCsl9eLjMQwGeElsqmzcHg==}

  micromark-util-sanitize-uri@2.0.1:
    resolution: {integrity: sha512-9N9IomZ/YuGGZZmQec1MbgxtlgougxTodVwDzzEouPKo3qFWvymFHWcnDi2vzV1ff6kas9ucW+o3yzJK9YB1AQ==}

  micromark-util-subtokenize@2.0.4:
    resolution: {integrity: sha512-N6hXjrin2GTJDe3MVjf5FuXpm12PGm80BrUAeub9XFXca8JZbP+oIwY4LJSVwFUCL1IPm/WwSVUN7goFHmSGGQ==}

  micromark-util-symbol@2.0.1:
    resolution: {integrity: sha512-vs5t8Apaud9N28kgCrRUdEed4UJ+wWNvicHLPxCa9ENlYuAY31M0ETy5y1vA33YoNPDFTghEbnh6efaE8h4x0Q==}

  micromark-util-types@2.0.1:
    resolution: {integrity: sha512-534m2WhVTddrcKVepwmVEVnUAmtrx9bfIjNoQHRqfnvdaHQiFytEhJoTgpWJvDEXCO5gLTQh3wYC1PgOJA4NSQ==}

  micromark-util-types@2.0.2:
    resolution: {integrity: sha512-Yw0ECSpJoViF1qTU4DC6NwtC4aWGt1EkzaQB8KPPyCRR8z9TWeV0HbEFGTO+ZY1wB22zmxnJqhPyTpOVCpeHTA==}

  micromark@4.0.1:
    resolution: {integrity: sha512-eBPdkcoCNvYcxQOAKAlceo5SNdzZWfF+FcSupREAzdAh9rRmE239CEQAiTwIgblwnoM8zzj35sZ5ZwvSEOF6Kw==}

  micromatch@4.0.8:
    resolution: {integrity: sha512-PXwfBhYu0hBCPw8Dn0E+WDYb7af3dSLVWKi3HGv84IdF4TyFoC0ysxFd0Goxw7nSv4T/PzEJQxsYsEiFCKo2BA==}
    engines: {node: '>=8.6'}

  millify@6.1.0:
    resolution: {integrity: sha512-H/E3J6t+DQs/F2YgfDhxUVZz/dF8JXPPKTLHL/yHCcLZLtCXJDUaqvhJXQwqOVBvbyNn4T0WjLpIHd7PAw7fBA==}
    hasBin: true

  mime-db@1.52.0:
    resolution: {integrity: sha512-sPU4uV7dYlvtWJxwwxHD0PuihVNiE7TyAbQ5SWxDCB9mUYvOgroQOwYQQOKPJ8CIbE+1ETVlOoK1UC2nU3gYvg==}
    engines: {node: '>= 0.6'}

  mime-db@1.53.0:
    resolution: {integrity: sha512-oHlN/w+3MQ3rba9rqFr6V/ypF10LSkdwUysQL7GkXoTgIWeV+tcXGA852TBxH+gsh8UWoyhR1hKcoMJTuWflpg==}
    engines: {node: '>= 0.6'}

  mime-db@1.54.0:
    resolution: {integrity: sha512-aU5EJuIN2WDemCcAp2vFBfp/m4EAhWJnUNSSw0ixs7/kXbd6Pg64EmwJkNdFhB8aWt1sH2CTXrLxo/iAGV3oPQ==}
    engines: {node: '>= 0.6'}

  mime-types@2.1.35:
    resolution: {integrity: sha512-ZDY+bPm5zTTF+YpCrAU9nK0UgICYPT0QtT1NZWFv4s++TNkcgVaT0g6+4R2uI4MjQjzysHB1zxuWL50hzaeXiw==}
    engines: {node: '>= 0.6'}

  mime-types@3.0.0:
    resolution: {integrity: sha512-XqoSHeCGjVClAmoGFG3lVFqQFRIrTVw2OH3axRqAcfaw+gHWIfnASS92AV+Rl/mk0MupgZTRHQOjxY6YVnzK5w==}
    engines: {node: '>= 0.6'}

  mime-types@3.0.1:
    resolution: {integrity: sha512-xRc4oEhT6eaBpU1XF7AjpOFD+xQmXNB5OVKwp4tqCuBpHLS/ZbBDrc07mYTDqVMg6PfxUjjNp85O6Cd2Z/5HWA==}
    engines: {node: '>= 0.6'}

  mime@1.6.0:
    resolution: {integrity: sha512-x0Vn8spI+wuJ1O6S7gnbaQg8Pxh4NNHb7KSINmEWKiPE4RKOplvijn+NkmYmmRgP68mc70j2EbeTFRsrswaQeg==}
    engines: {node: '>=4'}
    hasBin: true

  mimic-fn@4.0.0:
    resolution: {integrity: sha512-vqiC06CuhBTUdZH+RYl8sFrL096vA45Ok5ISO6sE/Mr1jRbGH4Csnhi8f3wKVl7x8mO4Au7Ir9D3Oyv1VYMFJw==}
    engines: {node: '>=12'}

  mimic-function@5.0.1:
    resolution: {integrity: sha512-VP79XUPxV2CigYP3jWwAUFSku2aKqBH7uTAapFWCBqutsbmDo96KY5o8uh6U+/YSIn5OxJnXp73beVkpqMIGhA==}
    engines: {node: '>=18'}

  miniflare@4.20250617.3:
    resolution: {integrity: sha512-j+LZycT11UdlVeNdaqD0XdNnYnqAL+wXmboz+tNPFgTq6zhD489Ujj3BfSDyEHDCA9UFBLbkc5ByGWBh+pYZ5Q==}
    engines: {node: '>=18.0.0'}
    hasBin: true

  minimatch@10.0.1:
    resolution: {integrity: sha512-ethXTt3SGGR+95gudmqJ1eNhRO7eGEGIgYA9vnPatK4/etz2MEVDno5GMCibdMTuBMyElzIlgxMna3K94XDIDQ==}
    engines: {node: 20 || >=22}

  minimatch@3.1.2:
    resolution: {integrity: sha512-J7p63hRiAjw1NDEww1W7i37+ByIrOWO5XQQAzZ3VOcL0PNybwpfmV/N05zFAzwQ9USyEcX6t3UO+K5aqBQOIHw==}

  minimatch@9.0.5:
    resolution: {integrity: sha512-G6T0ZX48xgozx7587koeX9Ys2NYy6Gmv//P89sEte9V9whIapMNF4idKxnW2QtCcLiTWlb/wfCabAtAFWhhBow==}
    engines: {node: '>=16 || 14 >=14.17'}

  minimist@1.2.8:
    resolution: {integrity: sha512-2yyAR8qBkN3YuheJanUpWC5U3bb5osDywNB8RzDVlDwDHbocAJveqqj1u8+SVD7jkWT4yvsHCpWqqWqAxb0zCA==}

  minipass@7.1.2:
    resolution: {integrity: sha512-qOOzS1cBTWYF4BH8fVePDBOO9iptMnGUEZwNc/cMWnTV2nVLZ7VoNWEPHkYczZA0pdoA7dl6e7FL659nX9S2aw==}
    engines: {node: '>=16 || 14 >=14.17'}

  minisearch@7.1.2:
    resolution: {integrity: sha512-R1Pd9eF+MD5JYDDSPAp/q1ougKglm14uEkPMvQ/05RGmx6G9wvmLTrTI/Q5iPNJLYqNdsDQ7qTGIcNWR+FrHmA==}

  minizlib@3.0.2:
    resolution: {integrity: sha512-oG62iEk+CYt5Xj2YqI5Xi9xWUeZhDI8jjQmC5oThVH5JGCTgIjr7ciJDzC7MBzYd//WvR1OTmP5Q38Q8ShQtVA==}
    engines: {node: '>= 18'}

  mitt@3.0.1:
    resolution: {integrity: sha512-vKivATfr97l2/QBCYAkXYDbrIWPM2IIKEl7YPhjCvKlG3kE2gm+uBo6nEXK3M5/Ffh/FLpKExzOQ3JJoJGFKBw==}

  mkdirp@3.0.1:
    resolution: {integrity: sha512-+NsyUUAZDmo6YVHzL/stxSu3t9YS1iljliy3BSDrXJ/dkn1KYdmtZODGGjLcc9XLgVVpH4KshHB8XmZgMhaBXg==}
    engines: {node: '>=10'}
    hasBin: true

  mlly@1.7.4:
    resolution: {integrity: sha512-qmdSIPC4bDJXgZTCR7XosJiNKySV7O215tsPtDN9iEO/7q/76b/ijtgRu/+epFXSJhijtTCCGp3DWS549P3xKw==}

  moment@2.30.1:
    resolution: {integrity: sha512-uEmtNhbDOrWPFS+hdjFCBfy9f2YoyzRpwcl+DqpC6taX21FzsTLQVbMV/W7PzNSX6x/bhC1zA3c2UQ5NzH6how==}

  mri@1.2.0:
    resolution: {integrity: sha512-tzzskb3bG8LvYGFF/mDTpq3jpI6Q9wc3LEmBaghu+DdCssd1FakN7Bc0hVNmEyGq1bq3RgfkCb3cmQLpNPOroA==}
    engines: {node: '>=4'}

  mrmime@2.0.1:
    resolution: {integrity: sha512-Y3wQdFg2Va6etvQ5I82yUhGdsKrcYox6p7FfL1LbK2J4V01F9TGlepTIhnK24t7koZibmg82KGglhA1XK5IsLQ==}
    engines: {node: '>=10'}

  ms@2.0.0:
    resolution: {integrity: sha512-Tpp60P6IUJDTuOq/5Z8cdskzJujfwqfOTkrwIwj7IRISpnkJnT6SyJ4PCPnGMoFjC9ddhal5KVIYtAt97ix05A==}

  ms@2.1.3:
    resolution: {integrity: sha512-6FlzubTLZG3J2a/NVCAleEhjzq5oxgHyaCU9yYXvcLsvoVaHJq/s5xXI6/XXP6tz7R9xAOtHnSO/tXtF3WRTlA==}

  muggle-string@0.4.1:
    resolution: {integrity: sha512-VNTrAak/KhO2i8dqqnqnAHOa3cYBwXEZe9h+D5h/1ZqFSTEFHdM65lR7RoIqq3tBBYavsOXV84NoHXZ0AkPyqQ==}

  mustache@4.2.0:
    resolution: {integrity: sha512-71ippSywq5Yb7/tVYyGbkBggbU8H3u5Rz56fH60jGFgr8uHwxs+aSKeqmluIVzM0m0kB7xQjKS6qPfd0b2ZoqQ==}
    hasBin: true

  mz@2.7.0:
    resolution: {integrity: sha512-z81GNO7nnYMEhrGh9LeymoE4+Yr0Wn5McHIZMK5cfQCl+NDX08sCZgUc9/6MHni9IWuFLm1Z3HTCXu2z9fN62Q==}

  nano-spawn@1.0.2:
    resolution: {integrity: sha512-21t+ozMQDAL/UGgQVBbZ/xXvNO10++ZPuTmKRO8k9V3AClVRht49ahtDjfY8l1q6nSHOrE5ASfthzH3ol6R/hg==}
    engines: {node: '>=20.17'}

  nanoid@3.3.11:
    resolution: {integrity: sha512-N8SpfPUnUp1bK+PMYW8qSWdl9U+wwNWI4QKxOYDy9JAro3WMX7p2OeVRF9v+347pnakNevPmiHhNmZ2HbFA76w==}
    engines: {node: ^10 || ^12 || ^13.7 || ^14 || >=15.0.1}
    hasBin: true

  nanoid@5.1.5:
    resolution: {integrity: sha512-Ir/+ZpE9fDsNH0hQ3C68uyThDXzYcim2EqcZ8zn8Chtt1iylPT9xXJB0kPCnqzgcEGikO9RxSrh63MsmVCU7Fw==}
    engines: {node: ^18 || >=20}
    hasBin: true

  napi-postinstall@0.2.4:
    resolution: {integrity: sha512-ZEzHJwBhZ8qQSbknHqYcdtQVr8zUgGyM/q6h6qAyhtyVMNrSgDhrC4disf03dYW0e+czXyLnZINnCTEkWy0eJg==}
    engines: {node: ^12.20.0 || ^14.18.0 || >=16.0.0}
    hasBin: true

  natural-compare@1.4.0:
    resolution: {integrity: sha512-OWND8ei3VtNC9h7V60qff3SVobHr996CTwgxubgyQYEpg290h9J0buyECNNJexkFm5sOajh5G116RYA1c8ZMSw==}

  needle@3.3.1:
    resolution: {integrity: sha512-6k0YULvhpw+RoLNiQCRKOl09Rv1dPLr8hHnVjHqdolKwDrdNyk+Hmrthi4lIGPPz3r39dLx0hsF5s40sZ3Us4Q==}
    engines: {node: '>= 4.4.x'}
    hasBin: true

  negotiator@1.0.0:
    resolution: {integrity: sha512-8Ofs/AUQh8MaEcrlq5xOX0CQ9ypTF5dl78mjlMNfOK08fzpgTHQRQPBxcPlEtIw0yRpws+Zo/3r+5WRby7u3Gg==}
    engines: {node: '>= 0.6'}

  neo-async@2.6.2:
    resolution: {integrity: sha512-Yd3UES5mWCSqR+qNT93S3UoYUkqAZ9lLg8a7g9rimsWmYGK8cVToA4/sF3RrshdyV3sAGMXVUmpMYOw+dLpOuw==}

  nested-external-cjs@file:playground/ssr-deps/nested-external-cjs:
    resolution: {directory: playground/ssr-deps/nested-external-cjs, type: directory}

  next-tick@1.1.0:
    resolution: {integrity: sha512-CXdUiJembsNjuToQvxayPZF9Vqht7hewsvy2sOWafLvi2awflj9mOC6bHIg50orX8IJvWKY9wYQ/zB2kogPslQ==}

  node-addon-api@7.1.1:
    resolution: {integrity: sha512-5m3bsyrjFWE1xf7nz7YXdN4udnVtXK6/Yfgn5qnahL6bCkf2yKt4k3nuTKAtT4r3IG8JNR2ncsIMdZuAzJjHQQ==}

  node-releases@2.0.19:
    resolution: {integrity: sha512-xxOWJsBKtzAq7DY0J+DTzuz58K8e7sJbdgwkbMWQe8UYB6ekmsQ45q0M/tJDsGaZmbC+l7n57UV8Hl5tHxO9uw==}

  normalize-package-data@6.0.2:
    resolution: {integrity: sha512-V6gygoYb/5EmNI+MEGrWkC+e6+Rr7mTmfHrxDbLzxQogBkgzo76rkok0Am6thgSF7Mv2nLOajAJj5vDJZEFn7g==}
    engines: {node: ^16.14.0 || >=18.0.0}

  normalize-path@3.0.0:
    resolution: {integrity: sha512-6eZs5Ls3WtCisHWp9S2GUy8dqkpGi4BVSz3GaqiE6ezub0512ESztXUwUB6C6IKbQkY2Pnb/mD4WYojCRwcwLA==}
    engines: {node: '>=0.10.0'}

  normalize-range@0.1.2:
    resolution: {integrity: sha512-bdok/XvKII3nUpklnV6P2hxtMNrCboOjAcyBuQnWEhO665FwrSNRxU+AqpsyvO6LgGYPspN+lu5CLtw4jPRKNA==}
    engines: {node: '>=0.10.0'}

  normalize.css@8.0.1:
    resolution: {integrity: sha512-qizSNPO93t1YUuUhP22btGOo3chcvDFqFaj2TRybP0DMxkHOCTYwp3n34fel4a31ORXy4m1Xq0Gyqpb5m33qIg==}

  npm-run-path@5.3.0:
    resolution: {integrity: sha512-ppwTtiJZq0O/ai0z7yfudtBpWIoxM8yE6nHi1X47eFR2EWORqfbu6CnPlNsjeN683eT0qG6H/Pyf9fCcvjnnnQ==}
    engines: {node: ^12.20.0 || ^14.13.1 || >=16.0.0}

  npm-run-path@6.0.0:
    resolution: {integrity: sha512-9qny7Z9DsQU8Ou39ERsPU4OZQlSTP47ShQzuKZ6PRXpYLtIFgl/DEBYEXKlvcEa+9tHVcK8CF81Y2V72qaZhWA==}
    engines: {node: '>=18'}

  object-assign@4.1.1:
    resolution: {integrity: sha512-rJgTQnkUnH1sFw8yT6VSU3zD3sWmu6sZhIseY8VX+GRu3P6F7Fu+JNDoXfklElbLJSnc3FUQHVe4cU5hj+BcUg==}
    engines: {node: '>=0.10.0'}

  object-hash@3.0.0:
    resolution: {integrity: sha512-RSn9F68PjH9HqtltsSnqYC1XXoWe9Bju5+213R98cNGttag9q9yAOTzdbsqvIa7aNm5WffBZFpWYr2aWrklWAw==}
    engines: {node: '>= 6'}

  object-inspect@1.13.4:
    resolution: {integrity: sha512-W67iLl4J2EXEGTbfeHCffrjDfitvLANg0UlX3wFUUSTx92KXRFegMHUVgSqE+wvhAbi4WqjGg9czysTV2Epbew==}
    engines: {node: '>= 0.4'}

  on-finished@2.3.0:
    resolution: {integrity: sha512-ikqdkGAAyf/X/gPhXGvfgAytDZtDbr+bkNUJ0N9h5MI/dmdgCs3l6hoHrcUv41sRKew3jIwrp4qQDXiK99Utww==}
    engines: {node: '>= 0.8'}

  on-finished@2.4.1:
    resolution: {integrity: sha512-oVlzkg3ENAhCk2zdv7IJwd/QUD4z2RxRwpkcGY8psCVcCYZNq4wYnVWALHM+brtuJjePWiYF/ClmuDr8Ch5+kg==}
    engines: {node: '>= 0.8'}

  once@1.4.0:
    resolution: {integrity: sha512-lNaJgI+2Q5URQBkccEKHTQOPaXdUxnZZElQTZY0MFUAuaEqe1E+Nyvgdz/aIyNi6Z9MzO5dv1H8n58/GELp3+w==}

  onetime@6.0.0:
    resolution: {integrity: sha512-1FlR+gjXK7X+AsAHso35MnyN5KqGwJRi/31ft6x0M194ht7S+rWAvd7PHss9xSKMzE0asv1pyIHaJYq+BbacAQ==}
    engines: {node: '>=12'}

  onetime@7.0.0:
    resolution: {integrity: sha512-VXJjc87FScF88uafS3JllDgvAm+c/Slfz06lorj2uAY34rlUu0Nt+v8wreiImcrgAjjIHp1rXpTDlLOGw29WwQ==}
    engines: {node: '>=18'}

  oniguruma-to-es@3.1.0:
    resolution: {integrity: sha512-BJ3Jy22YlgejHSO7Fvmz1kKazlaPmRSUH+4adTDUS/dKQ4wLxI+gALZ8updbaux7/m7fIlpgOZ5fp/Inq5jUAw==}

  open@10.1.2:
    resolution: {integrity: sha512-cxN6aIDPz6rm8hbebcP7vrQNhvRcveZoJU72Y7vskh4oIm+BZwBECnx5nTmrlres1Qapvx27Qo1Auukpf8PKXw==}
    engines: {node: '>=18'}

  optionator@0.9.4:
    resolution: {integrity: sha512-6IpQ7mKUxRcZNLIObR0hz7lxsapSSIYNZJwXPGeF0mTVqGKFIXj1DQcMoT22S3ROcLyY/rz0PWaWZ9ayWmad9g==}
    engines: {node: '>= 0.8.0'}

  p-limit@3.1.0:
    resolution: {integrity: sha512-TYOanM3wGwNGsZN2cVTYPArw454xnXj5qmWF1bEoAc4+cU/ol7GVh7odevjp1FNHduHc3KZMcFduxU5Xc6uJRQ==}
    engines: {node: '>=10'}

  p-locate@5.0.0:
    resolution: {integrity: sha512-LaNjtRWUBY++zB5nE/NwcaoMylSPk+S+ZHNB1TzdbMJMny6dynpAGt7X/tl/QYq3TIeE6nxHppbo2LGymrG5Pw==}
    engines: {node: '>=10'}

  package-json-from-dist@1.0.1:
    resolution: {integrity: sha512-UEZIS3/by4OC8vL3P2dTXRETpebLI2NiI5vIrjaD/5UtrkFX/tNbwjTSRAGC/+7CAo2pIcBaRgWmcBBHcsaCIw==}

  package-manager-detector@0.2.9:
    resolution: {integrity: sha512-+vYvA/Y31l8Zk8dwxHhL3JfTuHPm6tlxM2A3GeQyl7ovYnSp1+mzAxClxaOr0qO1TtPxbQxetI7v5XqKLJZk7Q==}

  package-name-regex@2.0.6:
    resolution: {integrity: sha512-gFL35q7kbE/zBaPA3UKhp2vSzcPYx2ecbYuwv1ucE9Il6IIgBDweBlH8D68UFGZic2MkllKa2KHCfC1IQBQUYA==}
    engines: {node: '>=12'}

  parent-module@1.0.1:
    resolution: {integrity: sha512-GQ2EWRpQV8/o+Aw8YqtfZZPfNRWZYkbidE9k5rpl/hC3vtHHBfGm2Ifi6qWV+coDGkrUKZAxE3Lot5kcsRlh+g==}
    engines: {node: '>=6'}

  parse-json@8.1.0:
    resolution: {integrity: sha512-rum1bPifK5SSar35Z6EKZuYPJx85pkNaFrxBK3mwdfSJ1/WKbYrjoW/zTPSjRRamfmVX1ACBIdFAO0VRErW/EA==}
    engines: {node: '>=18'}

  parse-ms@4.0.0:
    resolution: {integrity: sha512-TXfryirbmq34y8QBwgqCVLi+8oA3oWx2eAnSn62ITyEhEYaWRlVZ2DvMM9eZbMs/RfxPu/PK/aBLyGj4IrqMHw==}
    engines: {node: '>=18'}

  parse-node-version@1.0.1:
    resolution: {integrity: sha512-3YHlOa/JgH6Mnpr05jP9eDG254US9ek25LyIxZlDItp2iJtwyaXQb57lBYLdT3MowkUFYEV2XXNAYIPlESvJlA==}
    engines: {node: '>= 0.10'}

  parse5@7.3.0:
    resolution: {integrity: sha512-IInvU7fabl34qmi9gY8XOVxhYyMyuH2xUNpb2q8/Y+7552KlejkRvqvD19nMoUW/uQGGbqNpA6Tufu5FL5BZgw==}

  parseurl@1.3.3:
    resolution: {integrity: sha512-CiyeOxFT/JZyN5m0z9PfXw4SCBJ6Sygz1Dpl0wqjlhDEGGBP1GnsUVEL0p63hoG1fcj3fHynXi9NYO4nWOL+qQ==}
    engines: {node: '>= 0.8'}

  path-browserify@1.0.1:
    resolution: {integrity: sha512-b7uo2UCUOYZcnF/3ID0lulOJi/bafxa1xPe7ZPsammBSpjSWQkjNxlt635YGS2MiR9GjvuXCtz2emr3jbsz98g==}

  path-exists@4.0.0:
    resolution: {integrity: sha512-ak9Qy5Q7jYb2Wwcey5Fpvg2KoAc/ZIhLSLOSBmRmygPsGwkVVt0fZa0qrtMz+m6tJTAHfZQ8FnmB4MG4LWy7/w==}
    engines: {node: '>=8'}

  path-key@3.1.1:
    resolution: {integrity: sha512-ojmeN0qd+y0jszEtoY48r0Peq5dwMEkIlCOu6Q5f41lfkswXuKtYrhgoTpLnyIcHm24Uhqx+5Tqm2InSwLhE6Q==}
    engines: {node: '>=8'}

  path-key@4.0.0:
    resolution: {integrity: sha512-haREypq7xkM7ErfgIyA0z+Bj4AGKlMSdlQE2jvJo6huWD1EdkKYV+G/T4nq0YEF2vgTT8kqMFKo1uHn950r4SQ==}
    engines: {node: '>=12'}

  path-parse@1.0.7:
    resolution: {integrity: sha512-LDJzPVEEEPR+y48z93A0Ed0yXb8pAByGWo/k5YYdYgpY2/2EsOsksJrq7lOHxryrVOn1ejG6oAp8ahvOIQD8sw==}

  path-scurry@1.11.1:
    resolution: {integrity: sha512-Xa4Nw17FS9ApQFJ9umLiJS4orGjm7ZzwUrwamcGQuHSzDyth9boKDaycYdDcZDuqYATXw4HFXgaqWTctW/v1HA==}
    engines: {node: '>=16 || 14 >=14.18'}

  path-to-regexp@8.2.0:
    resolution: {integrity: sha512-TdrF7fW9Rphjq4RjrW0Kp2AW0Ahwu9sRGTkS6bvDi0SCwZlEZYmcfDbEsTz8RVk0EHIS/Vd1bv3JhG+1xZuAyQ==}
    engines: {node: '>=16'}

  pathe@2.0.3:
    resolution: {integrity: sha512-WUjGcAqP1gQacoQe+OBJsFA7Ld4DyXuUIjZ5cc75cLHvJ7dtNsTugphxIADwspS+AraAUePCKrSVtPLFj/F88w==}

  pathval@2.0.0:
    resolution: {integrity: sha512-vE7JKRyES09KiunauX7nd2Q9/L7lhok4smP9RZTDeD4MVs72Dp2qNFVz39Nz5a0FVEW0BJR6C0DYrq6unoziZA==}
    engines: {node: '>= 14.16'}

  perfect-debounce@1.0.0:
    resolution: {integrity: sha512-xCy9V055GLEqoFaHoC1SoLIaLmWctgCUaBaWxDZ7/Zx4CTyX7cJQLJOok/orfjZAh9kEYpjJa4d0KcJmCbctZA==}

  periscopic@4.0.2:
    resolution: {integrity: sha512-sqpQDUy8vgB7ycLkendSKS6HnVz1Rneoc3Rc+ZBUCe2pbqlVuCC5vF52l0NJ1aiMg/r1qfYF9/myz8CZeI2rjA==}

  phoenix@1.7.21:
    resolution: {integrity: sha512-8wOvJ8pQXRxNbyFlMI+wQhK3bvX4Ps3FtUX2+0cV6lkcebe9VTIl+xS60FLAeaPieFg80djor5z/AKofnwqAUw==}

  picocolors@1.1.1:
    resolution: {integrity: sha512-xceH2snhtb5M9liqDsmEw56le376mTZkEX/jEb/RxNFyegNul7eNslCXP9FDj/Lcu0X8KEyMceP2ntpaHrDEVA==}

  picomatch@2.3.1:
    resolution: {integrity: sha512-JU3teHTNjmE2VCGFzuY8EXzCDVwEqB2a8fsIvwaStHhAWJEeVd1o1QD80CU6+ZdEXXSLbSsuLwJjkCBWqRQUVA==}
    engines: {node: '>=8.6'}

  picomatch@4.0.2:
    resolution: {integrity: sha512-M7BAV6Rlcy5u+m6oPhAPFgJTzAioX/6B0DxyvDlo9l8+T3nLKbrczg2WLUyzd45L8RqfUMyGPzekbMvX2Ldkwg==}
    engines: {node: '>=12'}

  pidtree@0.6.0:
    resolution: {integrity: sha512-eG2dWTVw5bzqGRztnHExczNxt5VGsE6OwTeCG3fdUf9KBsZzO3R5OIIIzWR+iZA0NtZ+RDVdaoE2dK1cn6jH4g==}
    engines: {node: '>=0.10'}
    hasBin: true

  pify@2.3.0:
    resolution: {integrity: sha512-udgsAY+fTnvv7kI7aaxbqwWNb0AHiB0qBO89PZKPkoTmGOgdbrHDKD+0B2X4uTfJ/FT1R09r9gTsjUjNJotuog==}
    engines: {node: '>=0.10.0'}

  pify@4.0.1:
    resolution: {integrity: sha512-uB80kBFb/tfd68bVleG9T5GGsGPjJrLAUpR5PZIrhBnIaRTQRjqdJSsIKkOP6OAIFbj7GOrcudc5pNjZ+geV2g==}
    engines: {node: '>=6'}

  pirates@4.0.6:
    resolution: {integrity: sha512-saLsH7WeYYPiD25LDuLRRY/i+6HaPYr6G1OUlN39otzkSTxKnubR9RTxS3/Kk50s1g2JTgFwWQDQyplC5/SHZg==}
    engines: {node: '>= 6'}

  pkg-types@1.3.1:
    resolution: {integrity: sha512-/Jm5M4RvtBFVkKWRu2BLUTNP8/M2a+UwuAX+ae4770q1qVGtfjG+WTCupoZixokjmHiry8uI+dlY8KXYV5HVVQ==}

  playwright-chromium@1.53.1:
    resolution: {integrity: sha512-V+S/r4UkmVoF+ARC4YDnJF6fIsdIGMgyJ6daBdrODryU5qqWrM1M+5PP/jRX6u1yfwPfSNRwlYsat49duKsyMQ==}
    engines: {node: '>=18'}
    hasBin: true

  playwright-core@1.53.1:
    resolution: {integrity: sha512-Z46Oq7tLAyT0lGoFx4DOuB1IA9D1TPj0QkYxpPVUnGDqHHvDpCftu1J2hM2PiWsNMoZh8+LQaarAWcDfPBc6zg==}
    engines: {node: '>=18'}
    hasBin: true

  postcss-import@15.1.0:
    resolution: {integrity: sha512-hpr+J05B2FVYUAXHeK1YyI267J/dDDhMU6B6civm8hSY1jYJnBXxzKDKDswzJmtLHryrjhnDjqqp/49t8FALew==}
    engines: {node: '>=14.0.0'}
    peerDependencies:
      postcss: ^8.0.0

  postcss-import@16.1.1:
    resolution: {integrity: sha512-2xVS1NCZAfjtVdvXiyegxzJ447GyqCeEI5V7ApgQVOWnros1p5lGNovJNapwPpMombyFBfqDwt7AD3n2l0KOfQ==}
    engines: {node: '>=18.0.0'}
    peerDependencies:
      postcss: ^8.0.0

  postcss-js@4.0.1:
    resolution: {integrity: sha512-dDLF8pEO191hJMtlHFPRa8xsizHaM82MLfNkUHdUtVEV3tgTp5oj+8qbEqYM57SLfc74KSbw//4SeJma2LRVIw==}
    engines: {node: ^12 || ^14 || >= 16}
    peerDependencies:
      postcss: ^8.4.21

  postcss-load-config@4.0.2:
    resolution: {integrity: sha512-bSVhyJGL00wMVoPUzAVAnbEoWyqRxkjv64tUl427SKnPrENtq6hJwUojroMz2VB+Q1edmi4IfrAPpami5VVgMQ==}
    engines: {node: '>= 14'}
    peerDependencies:
      postcss: '>=8.0.9'
      ts-node: '>=9.0.0'
    peerDependenciesMeta:
      postcss:
        optional: true
      ts-node:
        optional: true

  postcss-load-config@6.0.1:
    resolution: {integrity: sha512-oPtTM4oerL+UXmx+93ytZVN82RrlY/wPUV8IeDxFrzIjXOLF1pN+EmKPLbubvKHT2HC20xXsCAH2Z+CKV6Oz/g==}
    engines: {node: '>= 18'}
    peerDependencies:
      jiti: '>=1.21.0'
      postcss: '>=8.0.9'
      tsx: ^4.8.1
      yaml: ^2.4.2
    peerDependenciesMeta:
      jiti:
        optional: true
      postcss:
        optional: true
      tsx:
        optional: true
      yaml:
        optional: true

  postcss-modules-extract-imports@3.1.0:
    resolution: {integrity: sha512-k3kNe0aNFQDAZGbin48pL2VNidTF0w4/eASDsxlyspobzU3wZQLOGj7L9gfRe0Jo9/4uud09DsjFNH7winGv8Q==}
    engines: {node: ^10 || ^12 || >= 14}
    peerDependencies:
      postcss: ^8.1.0

  postcss-modules-local-by-default@4.2.0:
    resolution: {integrity: sha512-5kcJm/zk+GJDSfw+V/42fJ5fhjL5YbFDl8nVdXkJPLLW+Vf9mTD5Xe0wqIaDnLuL2U6cDNpTr+UQ+v2HWIBhzw==}
    engines: {node: ^10 || ^12 || >= 14}
    peerDependencies:
      postcss: ^8.1.0

  postcss-modules-scope@3.2.1:
    resolution: {integrity: sha512-m9jZstCVaqGjTAuny8MdgE88scJnCiQSlSrOWcTQgM2t32UBe+MUmFSO5t7VMSfAf/FJKImAxBav8ooCHJXCJA==}
    engines: {node: ^10 || ^12 || >= 14}
    peerDependencies:
      postcss: ^8.1.0

  postcss-modules-values@4.0.0:
    resolution: {integrity: sha512-RDxHkAiEGI78gS2ofyvCsu7iycRv7oqw5xMWn9iMoR0N/7mf9D50ecQqUo5BZ9Zh2vH4bCUR/ktCqbB9m8vJjQ==}
    engines: {node: ^10 || ^12 || >= 14}
    peerDependencies:
      postcss: ^8.1.0

  postcss-modules@6.0.1:
    resolution: {integrity: sha512-zyo2sAkVvuZFFy0gc2+4O+xar5dYlaVy/ebO24KT0ftk/iJevSNyPyQellsBLlnccwh7f6V6Y4GvuKRYToNgpQ==}
    peerDependencies:
      postcss: ^8.0.0

  postcss-nested@6.2.0:
    resolution: {integrity: sha512-HQbt28KulC5AJzG+cZtj9kvKB93CFCdLvog1WFLf1D+xmMvPGlBstkpTEZfK5+AN9hfJocyBFCNiqyS48bpgzQ==}
    engines: {node: '>=12.0'}
    peerDependencies:
      postcss: ^8.2.14

  postcss-nested@7.0.2:
    resolution: {integrity: sha512-5osppouFc0VR9/VYzYxO03VaDa3e8F23Kfd6/9qcZTUI8P58GIYlArOET2Wq0ywSl2o2PjELhYOFI4W7l5QHKw==}
    engines: {node: '>=18.0'}
    peerDependencies:
      postcss: ^8.2.14

  postcss-selector-parser@6.1.2:
    resolution: {integrity: sha512-Q8qQfPiZ+THO/3ZrOrO0cJJKfpYCagtMUkXbnEfmgUjwXg6z/WBeOyS9APBBPCTSiDV+s4SwQGu8yFsiMRIudg==}
    engines: {node: '>=4'}

  postcss-selector-parser@7.1.0:
    resolution: {integrity: sha512-8sLjZwK0R+JlxlYcTuVnyT2v+htpdrjDOKuMcOVdYjt52Lh8hWRYpxBPoKx/Zg+bcjc3wx6fmQevMmUztS/ccA==}
    engines: {node: '>=4'}

  postcss-value-parser@4.2.0:
    resolution: {integrity: sha512-1NNCs6uurfkVbeXG4S8JFT9t19m45ICnif8zWLd5oPSZ50QnwMfK+H3jv408d4jw/7Bttv5axS5IiHoLaVNHeQ==}

  postcss@8.5.6:
    resolution: {integrity: sha512-3Ybi1tAuwAP9s0r1UQ2J4n5Y0G05bJkpUIO0/bI9MhwmD70S5aTWbXGBwxHrelT+XM1k6dM0pk+SwNkpTRN7Pg==}
    engines: {node: ^10 || ^12 || >=14}

  preact@10.26.2:
    resolution: {integrity: sha512-0gNmv4qpS9HaN3+40CLBAnKe0ZfyE4ZWo5xKlC1rVrr0ckkEvJvAQqKaHANdFKsGstoxrY4AItZ7kZSGVoVjgg==}

  prelude-ls@1.2.1:
    resolution: {integrity: sha512-vkcDPrRZo1QZLbn5RLGPpg/WmIQ65qoWWhcGKf/b5eplkkarX0m9z8ppCat4mlOqUsWpyNuYgO3VRyrYHSzX5g==}
    engines: {node: '>= 0.8.0'}

  premove@4.0.0:
    resolution: {integrity: sha512-zim/Hr4+FVdCIM7zL9b9Z0Wfd5Ya3mnKtiuDv7L5lzYzanSq6cOcVJ7EFcgK4I0pt28l8H0jX/x3nyog380XgQ==}
    engines: {node: '>=6'}
    hasBin: true

  prettier@3.6.0:
    resolution: {integrity: sha512-ujSB9uXHJKzM/2GBuE0hBOUgC77CN3Bnpqa+g80bkv3T3A93wL/xlzDATHhnhkzifz/UE2SNOvmbTz5hSkDlHw==}
    engines: {node: '>=14'}
    hasBin: true

  pretty-ms@9.2.0:
    resolution: {integrity: sha512-4yf0QO/sllf/1zbZWYnvWw3NxCQwLXKzIj0G849LSufP15BXKM0rbD2Z3wVnkMfjdn/CB0Dpp444gYAACdsplg==}
    engines: {node: '>=18'}

  printable-characters@1.0.42:
    resolution: {integrity: sha512-dKp+C4iXWK4vVYZmYSd0KBH5F/h1HoZRsbJ82AVKRO3PEo8L4lBS/vLwhVtpwwuYcoIsVY+1JYKR268yn480uQ==}

  promise@7.3.1:
    resolution: {integrity: sha512-nolQXZ/4L+bP/UGlkfaIujX9BKxGwmQ9OT4mOt5yvy8iK1h3wqTEJCijzGANTCCl9nWjY41juyAn2K3Q1hLLTg==}

  prompts@2.4.2:
    resolution: {integrity: sha512-NxNv/kLguCA7p3jE8oL2aEBsrJWgAakBpgmgK6lpPWV+WuOmY6r2/zbAVnP+T8bQlA0nzHXSJSJW0Hq7ylaD2Q==}
    engines: {node: '>= 6'}

  property-information@7.0.0:
    resolution: {integrity: sha512-7D/qOz/+Y4X/rzSB6jKxKUsQnphO046ei8qxG59mtM3RG3DHgTK81HrxrmoDVINJb8NKT5ZsRbwHvQ6B68Iyhg==}

  proxy-addr@2.0.7:
    resolution: {integrity: sha512-llQsMLSUDUPT44jdrU/O37qlnifitDP+ZwrmmZcoSKyLKvtZxpyV0n2/bD/N4tBAAZ/gJEdZU7KMraoK1+XYAg==}
    engines: {node: '>= 0.10'}

  proxy-from-env@1.1.0:
    resolution: {integrity: sha512-D+zkORCbA9f1tdWRK0RaCR3GPv50cMxcrz4X8k5LTSUD1Dkw47mKJEZQNunItRTkWwgtaUSo1RVFRIG9ZXiFYg==}

  prr@1.0.1:
    resolution: {integrity: sha512-yPw4Sng1gWghHQWj0B3ZggWUm4qVbPwPFcRG8KyxiU7J2OHFSoEHKS+EZ3fv5l1t9CyCiop6l/ZYeWbrgoQejw==}

  publint@0.3.5:
    resolution: {integrity: sha512-/84pl/T/emCA5hHmNYqsE/x0Voikg278QmFwNiORYqnZgqeII2HSZ+aAGs4frfDpOCQlU1SAgYloz8ayJGMbIg==}
    engines: {node: '>=18'}
    hasBin: true

  pug-attrs@3.0.0:
    resolution: {integrity: sha512-azINV9dUtzPMFQktvTXciNAfAuVh/L/JCl0vtPCwvOA21uZrC08K/UnmrL+SXGEVc1FwzjW62+xw5S/uaLj6cA==}

  pug-code-gen@3.0.3:
    resolution: {integrity: sha512-cYQg0JW0w32Ux+XTeZnBEeuWrAY7/HNE6TWnhiHGnnRYlCgyAUPoyh9KzCMa9WhcJlJ1AtQqpEYHc+vbCzA+Aw==}

  pug-error@2.1.0:
    resolution: {integrity: sha512-lv7sU9e5Jk8IeUheHata6/UThZ7RK2jnaaNztxfPYUY+VxZyk/ePVaNZ/vwmH8WqGvDz3LrNYt/+gA55NDg6Pg==}

  pug-filters@4.0.0:
    resolution: {integrity: sha512-yeNFtq5Yxmfz0f9z2rMXGw/8/4i1cCFecw/Q7+D0V2DdtII5UvqE12VaZ2AY7ri6o5RNXiweGH79OCq+2RQU4A==}

  pug-lexer@5.0.1:
    resolution: {integrity: sha512-0I6C62+keXlZPZkOJeVam9aBLVP2EnbeDw3An+k0/QlqdwH6rv8284nko14Na7c0TtqtogfWXcRoFE4O4Ff20w==}

  pug-linker@4.0.0:
    resolution: {integrity: sha512-gjD1yzp0yxbQqnzBAdlhbgoJL5qIFJw78juN1NpTLt/mfPJ5VgC4BvkoD3G23qKzJtIIXBbcCt6FioLSFLOHdw==}

  pug-load@3.0.0:
    resolution: {integrity: sha512-OCjTEnhLWZBvS4zni/WUMjH2YSUosnsmjGBB1An7CsKQarYSWQ0GCVyd4eQPMFJqZ8w9xgs01QdiZXKVjk92EQ==}

  pug-parser@6.0.0:
    resolution: {integrity: sha512-ukiYM/9cH6Cml+AOl5kETtM9NR3WulyVP2y4HOU45DyMim1IeP/OOiyEWRr6qk5I5klpsBnbuHpwKmTx6WURnw==}

  pug-runtime@3.0.1:
    resolution: {integrity: sha512-L50zbvrQ35TkpHwv0G6aLSuueDRwc/97XdY8kL3tOT0FmhgG7UypU3VztfV/LATAvmUfYi4wNxSajhSAeNN+Kg==}

  pug-strip-comments@2.0.0:
    resolution: {integrity: sha512-zo8DsDpH7eTkPHCXFeAk1xZXJbyoTfdPlNR0bK7rpOMuhBYb0f5qUVCO1xlsitYd3w5FQTK7zpNVKb3rZoUrrQ==}

  pug-walk@2.0.0:
    resolution: {integrity: sha512-yYELe9Q5q9IQhuvqsZNwA5hfPkMJ8u92bQLIMcsMxf/VADjNtEYptU+inlufAFYcWdHlwNfZOEnOOQrZrcyJCQ==}

  pug@3.0.3:
    resolution: {integrity: sha512-uBi6kmc9f3SZ3PXxqcHiUZLmIXgfgWooKWXcwSGwQd2Zi5Rb0bT14+8CJjJgI8AB+nndLaNgHGrcc6bPIB665g==}

  punycode@1.4.1:
    resolution: {integrity: sha512-jmYNElW7yvO7TV33CjSmvSiE2yco3bV2czu/OzDKdMNVZQWfxCblURLhf+47syQRBntjfLdd/H0egrzIG+oaFQ==}

  punycode@2.3.1:
    resolution: {integrity: sha512-vYt7UD1U9Wg6138shLtLOvdAu+8DsC/ilFtEVHcH+wydcSpNE20AfSOduf6MkRFahL5FY7X1oU7nKVZFtfq8Fg==}
    engines: {node: '>=6'}

  qs@6.14.0:
    resolution: {integrity: sha512-YWWTjgABSKcvs/nWBi9PycY/JiPJqOD4JA6o9Sej2AtvSGarXxKC3OQSk4pAarbdQlKAh5D4FCQkJNkW+GAn3w==}
    engines: {node: '>=0.6'}

  quansync@0.2.10:
    resolution: {integrity: sha512-t41VRkMYbkHyCYmOvx/6URnN80H7k4X0lLdBMGsz+maAwrJQYB1djpV6vHrQIBE0WBSGqhtEHrK9U3DWWH8v7A==}

  queue-microtask@1.2.3:
    resolution: {integrity: sha512-NuaNSa6flKT5JaSYQzJok04JzTL1CA6aGhv5rfLW3PgqA+M2ChpZQnAC8h8i4ZFkBS8X5RqkDBHA7r4hej3K9A==}

  range-parser@1.2.1:
    resolution: {integrity: sha512-Hrgsx+orqoygnmhFbKaHE6c296J+HTAQXoxEF6gNupROmmGJRoyzfG3ccAveqCBrwr/2yxQ5BVd/GTl5agOwSg==}
    engines: {node: '>= 0.6'}

  raw-body@3.0.0:
    resolution: {integrity: sha512-RmkhL8CAyCRPXCE28MMH0z2PNWQBNk2Q09ZdxM9IOOXwxwZbN+qbWaatPkdkWIKL2ZVDImrN/pK5HTRz2PcS4g==}
    engines: {node: '>= 0.8'}

  react-dom@19.1.0:
    resolution: {integrity: sha512-Xs1hdnE+DyKgeHJeJznQmYMIBG3TKIHJJT95Q58nHLSrElKlGQqDTR2HQ9fx5CN/Gk6Vh/kupBTDLU11/nDk/g==}
    peerDependencies:
      react: ^19.1.0

  react@19.1.0:
    resolution: {integrity: sha512-FS+XFBNvn3GTAWq26joslQgWNoFu08F4kl0J4CgdNKADkdSGXQyTCnKteIAJy96Br6YbpEU1LSzV5dYtjMkMDg==}
    engines: {node: '>=0.10.0'}

  read-cache@1.0.0:
    resolution: {integrity: sha512-Owdv/Ft7IjOgm/i0xvNDZ1LrRANRfew4b2prF3OWMQLxLfu3bS8FVhCsrSCMK4lR56Y9ya+AThoTpDCTxCmpRA==}

  read-package-up@11.0.0:
    resolution: {integrity: sha512-MbgfoNPANMdb4oRBNg5eqLbB2t2r+o5Ua1pNt8BqGp4I0FJZhuVSOj3PaBPni4azWuSzEdNn2evevzVmEk1ohQ==}
    engines: {node: '>=18'}

  read-pkg@9.0.1:
    resolution: {integrity: sha512-9viLL4/n1BJUCT1NXVTdS1jtm80yDEgR5T4yCelII49Mbj0v1rZdKqj7zCiYdbB0CuCgdrvHcNogAKTFPBocFA==}
    engines: {node: '>=18'}

  readdirp@3.6.0:
    resolution: {integrity: sha512-hOS089on8RduqdbhvQ5Z37A0ESjsqz6qnRcffsMU3495FuTdqSm+7bhJ29JvIOsBDEEnan5DPu9t3To9VRlMzA==}
    engines: {node: '>=8.10.0'}

  readdirp@4.1.2:
    resolution: {integrity: sha512-GDhwkLfywWL2s6vEjyhri+eXmfH6j1L7JE27WhqLeYzoh/A3DBaYGEj2H/HFZCn/kMfim73FXxEJTw06WtxQwg==}
    engines: {node: '>= 14.18.0'}

  refa@0.12.1:
    resolution: {integrity: sha512-J8rn6v4DBb2nnFqkqwy6/NnTYMcgLA+sLr0iIO41qpv0n+ngb7ksag2tMRl0inb1bbO/esUwzW1vbJi7K0sI0g==}
    engines: {node: ^12.0.0 || ^14.0.0 || >=16.0.0}

  regenerate-unicode-properties@10.2.0:
    resolution: {integrity: sha512-DqHn3DwbmmPVzeKj9woBadqmXxLvQoQIwu7nopMc72ztvxVmVk2SBhSnx67zuye5TP+lJsb/TBQsjLKhnDf3MA==}
    engines: {node: '>=4'}

  regenerate@1.4.2:
    resolution: {integrity: sha512-zrceR/XhGYU/d/opr2EKO7aRHUeiBI8qjtfHqADTwZd6Szfy16la6kqD0MIUs5z5hx6AaKa+PixpPrR289+I0A==}

  regenerator-runtime@0.14.1:
    resolution: {integrity: sha512-dYnhHh0nJoMfnkZs6GmmhFknAGRrLznOu5nc9ML+EJxGvrx6H7teuevqVqCuPcPK//3eDrrjQhehXVx9cnkGdw==}

  regex-recursion@6.0.2:
    resolution: {integrity: sha512-0YCaSCq2VRIebiaUviZNs0cBz1kg5kVS2UKUfNIx8YVs1cN3AV7NTctO5FOKBA+UT2BPJIWZauYHPqJODG50cg==}

  regex-utilities@2.3.0:
    resolution: {integrity: sha512-8VhliFJAWRaUiVvREIiW2NXXTmHs4vMNnSzuJVhscgmGav3g9VDxLrQndI3dZZVVdp0ZO/5v0xmX516/7M9cng==}

  regex@6.0.1:
    resolution: {integrity: sha512-uorlqlzAKjKQZ5P+kTJr3eeJGSVroLKoHmquUj4zHWuR+hEyNqlXsSKlYYF5F4NI6nl7tWCs0apKJ0lmfsXAPA==}

  regexp-ast-analysis@0.7.1:
    resolution: {integrity: sha512-sZuz1dYW/ZsfG17WSAG7eS85r5a0dDsvg+7BiiYR5o6lKCAtUrEwdmRmaGF6rwVj3LcmAeYkOWKEPlbPzN3Y3A==}
    engines: {node: ^12.0.0 || ^14.0.0 || >=16.0.0}

  regexpu-core@6.2.0:
    resolution: {integrity: sha512-H66BPQMrv+V16t8xtmq+UC0CBpiTBA60V8ibS1QVReIp8T1z8hwFxqcGzm9K6lgsN7sB5edVH8a+ze6Fqm4weA==}
    engines: {node: '>=4'}

  regjsgen@0.8.0:
    resolution: {integrity: sha512-RvwtGe3d7LvWiDQXeQw8p5asZUmfU1G/l6WbUXeHta7Y2PEIvBTwH6E2EfmYUK8pxcxEdEmaomqyp0vZZ7C+3Q==}

  regjsparser@0.12.0:
    resolution: {integrity: sha512-cnE+y8bz4NhMjISKbgeVJtqNbtf5QpjZP+Bslo+UqkIt9QPnX9q095eiRRASJG1/tz6dlNr6Z5NsBiWYokp6EQ==}
    hasBin: true

  remark-frontmatter@5.0.0:
    resolution: {integrity: sha512-XTFYvNASMe5iPN0719nPrdItC9aU0ssC4v14mH1BCi1u0n1gAocqcujWUrByftZTbLhRtiKRyjYTSIOcr69UVQ==}

  remark-parse@11.0.0:
    resolution: {integrity: sha512-FCxlKLNGknS5ba/1lmpYijMUzX2esxW5xQqjWxw2eHFfS2MSdaHVINFmhjo+qN1WhZhNimq0dZATN9pH0IDrpA==}

  remark-stringify@11.0.0:
    resolution: {integrity: sha512-1OSmLd3awB/t8qdoEOMazZkNsfVTeY4fTsgzcQFdXNq8ToTN4ZGwrMnlda4K6smTFKD+GRV6O48i6Z4iKgPPpw==}

  remark@15.0.1:
    resolution: {integrity: sha512-Eht5w30ruCXgFmxVUSlNWQ9iiimq07URKeFS3hNc8cUWy1llX4KDWfyEDZRycMc+znsN9Ux5/tJ/BFdgdOwA3A==}

  require-directory@2.1.1:
    resolution: {integrity: sha512-fGxEI7+wsG9xrvdjsrlmL22OMTTiHRwAMroiEeMgq8gzoLC/PQr7RsRDSTLUg/bZAZtF+TVIkHc6/4RIKrui+Q==}
    engines: {node: '>=0.10.0'}

  requires-port@1.0.0:
    resolution: {integrity: sha512-KigOCHcocU3XODJxsu8i/j8T9tzT4adHiecwORRQ0ZZFcp7ahwXuRU1m+yuO90C5ZUyGeGfocHDI14M3L3yDAQ==}

  resolve-from@4.0.0:
    resolution: {integrity: sha512-pb/MYmXstAkysRFx8piNI1tGFNQIFA3vkE3Gq4EuA1dF6gHp/+vgZqsCGJapvy8N3Q+4o7FwvquPJcnZ7RYy4g==}
    engines: {node: '>=4'}

  resolve-pkg-maps@1.0.0:
    resolution: {integrity: sha512-seS2Tj26TBVOC2NIc2rOe2y2ZO7efxITtLZcGSOnHHNOQ7CkiUBfw0Iw2ck6xkIhPwLhKNLS8BO+hEpngQlqzw==}

  resolve.exports@2.0.3:
    resolution: {integrity: sha512-OcXjMsGdhL4XnbShKpAcSqPMzQoYkYyhbEaeSko47MjRP9NfEQMhZkXL1DoFlt9LWQn4YttrdnV6X2OiyzBi+A==}
    engines: {node: '>=10'}

  resolve@1.22.10:
    resolution: {integrity: sha512-NPRy+/ncIMeDlTAsuqwKIiferiawhefFJtkNSW0qZJEqMEb+qBt/77B/jGeeek+F0uOeN05CDa6HXbbIgtVX4w==}
    engines: {node: '>= 0.4'}
    hasBin: true

  restore-cursor@5.1.0:
    resolution: {integrity: sha512-oMA2dcrw6u0YfxJQXm342bFKX/E4sG9rbTzO9ptUcR/e8A33cHuvStiYOwH7fszkZlZ1z/ta9AAoPk2F4qIOHA==}
    engines: {node: '>=18'}

  reusify@1.0.4:
    resolution: {integrity: sha512-U9nH88a3fc/ekCF1l0/UP1IosiuIjyTh7hBvXVMHYgVcfGvt897Xguj2UOLDeI5BG2m7/uwyaLVT6fbtCwTyzw==}
    engines: {iojs: '>=1.0.0', node: '>=0.10.0'}

  rfdc@1.4.1:
    resolution: {integrity: sha512-q1b3N5QkRUWUl7iyylaaj3kOpIT0N2i9MqIEQXP73GVsN9cw3fdx8X63cEmWhJGi2PPCF23Ijp7ktmd39rawIA==}

  rolldown-plugin-dts@0.13.12:
    resolution: {integrity: sha512-4QdQQfMOWNDLhmvoG3USAUpCm75dgwWk3IrK6SV9Fw2U5uwcSE7oQTqEcmsUGEBsNxZ58+gtM1oX38MMf0g5PA==}
    engines: {node: '>=20.18.0'}
    peerDependencies:
      '@typescript/native-preview': '>=7.0.0-dev.20250601.1'
      rolldown: ^1.0.0-beta.9
      typescript: ^5.0.0
      vue-tsc: ~2.2.0
    peerDependenciesMeta:
      '@typescript/native-preview':
        optional: true
      typescript:
        optional: true
      vue-tsc:
        optional: true

  rolldown@1.0.0-beta.15:
    resolution: {integrity: sha512-ep788NsIGl0W5gT+99hBrSGe4Hdhcwc55PqM3O0mR5H0C4ZpGpDGgu9YzTJ8a6mFDLnFnc/LYC+Dszb7oWK/dg==}
    hasBin: true

<<<<<<< HEAD
  rolldown@1.0.0-beta.18:
    resolution: {integrity: sha512-8svdqTMfF/LJ9ZS8NVT4pXAQDFXRrZFVyh9h+qbBprQ4Bge2dj1HkMl3b5LTJdvQY2ioWIBYsMBPw5TJ86j72Q==}
=======
  rolldown@1.0.0-beta.19:
    resolution: {integrity: sha512-rEBMUCfaK4LOf2rynaqcgKDGqwZ6GdWFdbgjfBOBvsY3Mr3AL0G6AKx516vDhOj1UVkAnxixfqDrXkZkH27n3w==}
>>>>>>> 13e33917
    hasBin: true

  rollup-plugin-license@3.6.0:
    resolution: {integrity: sha512-1ieLxTCaigI5xokIfszVDRoy6c/Wmlot1fDEnea7Q/WXSR8AqOjYljHDLObAx7nFxHC2mbxT3QnTSPhaic2IYw==}
    engines: {node: '>=14.0.0'}
    peerDependencies:
      rollup: ^1.0.0 || ^2.0.0 || ^3.0.0 || ^4.0.0

  rollup@4.43.0:
    resolution: {integrity: sha512-wdN2Kd3Twh8MAEOEJZsuxuLKCsBEo4PVNLK6tQWAn10VhsVewQLzcucMgLolRlhFybGxfclbPeEYBaP6RvUFGg==}
    engines: {node: '>=18.0.0', npm: '>=8.0.0'}
    hasBin: true

  router@2.2.0:
    resolution: {integrity: sha512-nLTrUKm2UyiL7rlhapu/Zl45FwNgkZGaCpZbIHajDYgwlJCOzLSk+cIPAnsEqV955GjILJnKbdQC1nVPz+gAYQ==}
    engines: {node: '>= 18'}

  run-applescript@7.0.0:
    resolution: {integrity: sha512-9by4Ij99JUr/MCFBUkDKLWK3G9HVXmabKz9U5MlIAIuvuzkiOicRYs8XJLxX+xahD+mLiiCYDqF9dKAgtzKP1A==}
    engines: {node: '>=18'}

  run-parallel@1.2.0:
    resolution: {integrity: sha512-5l4VyZR86LZ/lDxZTR6jqL8AFE2S0IFLMP26AbjsLVADxHdhB/c0GUsH+y39UfCi3dzz8OlQuPmnaJOMoDHQBA==}

  rxjs@7.8.1:
    resolution: {integrity: sha512-AA3TVj+0A2iuIoQkWEK/tqFjBq2j+6PO6Y0zJcvzLAFhEFIO3HL0vls9hWLncZbAAbK0mar7oZ4V079I/qPMxg==}

  sade@1.8.1:
    resolution: {integrity: sha512-xal3CZX1Xlo/k4ApwCFrHVACi9fBqJ7V+mwhBsuf/1IOKbBy098Fex+Wa/5QMubw09pSZ/u8EY8PWgevJsXp1A==}
    engines: {node: '>=6'}

  safe-buffer@5.2.1:
    resolution: {integrity: sha512-rp3So07KcdmmKbGvgaNxQSJr7bGVSVk5S9Eq1F+ppbRo70+YeaDxkw5Dd8NPN+GD6bjnYm2VuPuCXmpuYvmCXQ==}

  safer-buffer@2.1.2:
    resolution: {integrity: sha512-YZo3K82SD7Riyi0E1EQPojLz7kpepnSQI9IyPbHHg1XXXevb5dJI7tpyN2ADxGcQbHG7vcyRHk0cbwqcQriUtg==}

  sass-embedded-android-arm64@1.89.2:
    resolution: {integrity: sha512-+pq7a7AUpItNyPu61sRlP6G2A8pSPpyazASb+8AK2pVlFayCSPAEgpwpCE9A2/Xj86xJZeMizzKUHxM2CBCUxA==}
    engines: {node: '>=14.0.0'}
    cpu: [arm64]
    os: [android]

  sass-embedded-android-arm@1.89.2:
    resolution: {integrity: sha512-oHAPTboBHRZlDBhyRB6dvDKh4KvFs+DZibDHXbkSI6dBZxMTT+Yb2ivocHnctVGucKTLQeT7+OM5DjWHyynL/A==}
    engines: {node: '>=14.0.0'}
    cpu: [arm]
    os: [android]

  sass-embedded-android-riscv64@1.89.2:
    resolution: {integrity: sha512-HfJJWp/S6XSYvlGAqNdakeEMPOdhBkj2s2lN6SHnON54rahKem+z9pUbCriUJfM65Z90lakdGuOfidY61R9TYg==}
    engines: {node: '>=14.0.0'}
    cpu: [riscv64]
    os: [android]

  sass-embedded-android-x64@1.89.2:
    resolution: {integrity: sha512-BGPzq53VH5z5HN8de6jfMqJjnRe1E6sfnCWFd4pK+CAiuM7iw5Fx6BQZu3ikfI1l2GY0y6pRXzsVLdp/j4EKEA==}
    engines: {node: '>=14.0.0'}
    cpu: [x64]
    os: [android]

  sass-embedded-darwin-arm64@1.89.2:
    resolution: {integrity: sha512-UCm3RL/tzMpG7DsubARsvGUNXC5pgfQvP+RRFJo9XPIi6elopY5B6H4m9dRYDpHA+scjVthdiDwkPYr9+S/KGw==}
    engines: {node: '>=14.0.0'}
    cpu: [arm64]
    os: [darwin]

  sass-embedded-darwin-x64@1.89.2:
    resolution: {integrity: sha512-D9WxtDY5VYtMApXRuhQK9VkPHB8R79NIIR6xxVlN2MIdEid/TZWi1MHNweieETXhWGrKhRKglwnHxxyKdJYMnA==}
    engines: {node: '>=14.0.0'}
    cpu: [x64]
    os: [darwin]

  sass-embedded-linux-arm64@1.89.2:
    resolution: {integrity: sha512-2N4WW5LLsbtrWUJ7iTpjvhajGIbmDR18ZzYRywHdMLpfdPApuHPMDF5CYzHbS+LLx2UAx7CFKBnj5LLjY6eFgQ==}
    engines: {node: '>=14.0.0'}
    cpu: [arm64]
    os: [linux]

  sass-embedded-linux-arm@1.89.2:
    resolution: {integrity: sha512-leP0t5U4r95dc90o8TCWfxNXwMAsQhpWxTkdtySDpngoqtTy3miMd7EYNYd1znI0FN1CBaUvbdCMbnbPwygDlA==}
    engines: {node: '>=14.0.0'}
    cpu: [arm]
    os: [linux]

  sass-embedded-linux-musl-arm64@1.89.2:
    resolution: {integrity: sha512-nTyuaBX6U1A/cG7WJh0pKD1gY8hbg1m2SnzsyoFG+exQ0lBX/lwTLHq3nyhF+0atv7YYhYKbmfz+sjPP8CZ9lw==}
    engines: {node: '>=14.0.0'}
    cpu: [arm64]
    os: [linux]

  sass-embedded-linux-musl-arm@1.89.2:
    resolution: {integrity: sha512-Z6gG2FiVEEdxYHRi2sS5VIYBmp17351bWtOCUZ/thBM66+e70yiN6Eyqjz80DjL8haRUegNQgy9ZJqsLAAmr9g==}
    engines: {node: '>=14.0.0'}
    cpu: [arm]
    os: [linux]

  sass-embedded-linux-musl-riscv64@1.89.2:
    resolution: {integrity: sha512-N6oul+qALO0SwGY8JW7H/Vs0oZIMrRMBM4GqX3AjM/6y8JsJRxkAwnfd0fDyK+aICMFarDqQonQNIx99gdTZqw==}
    engines: {node: '>=14.0.0'}
    cpu: [riscv64]
    os: [linux]

  sass-embedded-linux-musl-x64@1.89.2:
    resolution: {integrity: sha512-K+FmWcdj/uyP8GiG9foxOCPfb5OAZG0uSVq80DKgVSC0U44AdGjvAvVZkrgFEcZ6cCqlNC2JfYmslB5iqdL7tg==}
    engines: {node: '>=14.0.0'}
    cpu: [x64]
    os: [linux]

  sass-embedded-linux-riscv64@1.89.2:
    resolution: {integrity: sha512-g9nTbnD/3yhOaskeqeBQETbtfDQWRgsjHok6bn7DdAuwBsyrR3JlSFyqKc46pn9Xxd9SQQZU8AzM4IR+sY0A0w==}
    engines: {node: '>=14.0.0'}
    cpu: [riscv64]
    os: [linux]

  sass-embedded-linux-x64@1.89.2:
    resolution: {integrity: sha512-Ax7dKvzncyQzIl4r7012KCMBvJzOz4uwSNoyoM5IV6y5I1f5hEwI25+U4WfuTqdkv42taCMgpjZbh9ERr6JVMQ==}
    engines: {node: '>=14.0.0'}
    cpu: [x64]
    os: [linux]

  sass-embedded-win32-arm64@1.89.2:
    resolution: {integrity: sha512-j96iJni50ZUsfD6tRxDQE2QSYQ2WrfHxeiyAXf41Kw0V4w5KYR/Sf6rCZQLMTUOHnD16qTMVpQi20LQSqf4WGg==}
    engines: {node: '>=14.0.0'}
    cpu: [arm64]
    os: [win32]

  sass-embedded-win32-x64@1.89.2:
    resolution: {integrity: sha512-cS2j5ljdkQsb4PaORiClaVYynE9OAPZG/XjbOMxpQmjRIf7UroY4PEIH+Waf+y47PfXFX9SyxhYuw2NIKGbEng==}
    engines: {node: '>=14.0.0'}
    cpu: [x64]
    os: [win32]

  sass-embedded@1.89.2:
    resolution: {integrity: sha512-Ack2K8rc57kCFcYlf3HXpZEJFNUX8xd8DILldksREmYXQkRHI879yy8q4mRDJgrojkySMZqmmmW1NxrFxMsYaA==}
    engines: {node: '>=16.0.0'}
    hasBin: true
    peerDependencies:
      source-map-js: '*'
    peerDependenciesMeta:
      source-map-js:
        optional: true

  sass@1.89.2:
    resolution: {integrity: sha512-xCmtksBKd/jdJ9Bt9p7nPKiuqrlBMBuuGkQlkhZjjQk3Ty48lv93k5Dq6OPkKt4XwxDJ7tvlfrTa1MPA9bf+QA==}
    engines: {node: '>=14.0.0'}
    hasBin: true

  sax@1.4.1:
    resolution: {integrity: sha512-+aWOz7yVScEGoKNd4PA10LZ8sk0A/z5+nXQG5giUO5rprX9jgYsTdov9qCchZiPIZezbZH+jRut8nPodFAX4Jg==}

  scheduler@0.26.0:
    resolution: {integrity: sha512-NlHwttCI/l5gCPR3D1nNXtWABUmBwvZpEQiD4IXSbIDq8BzLIK/7Ir5gTFSGZDUu37K5cMNp0hFtzO38sC7gWA==}

  scslre@0.3.0:
    resolution: {integrity: sha512-3A6sD0WYP7+QrjbfNA2FN3FsOaGGFoekCVgTyypy53gPxhbkCIjtO6YWgdrfM+n/8sI8JeXZOIxsHjMTNxQ4nQ==}
    engines: {node: ^14.0.0 || >=16.0.0}

  section-matter@1.0.0:
    resolution: {integrity: sha512-vfD3pmTzGpufjScBh50YHKzEu2lxBWhVEHsNGoEXmCmn2hKGfeNLYMzCJpe8cD7gqX7TJluOVpBkAequ6dgMmA==}
    engines: {node: '>=4'}

  select@1.1.2:
    resolution: {integrity: sha512-OwpTSOfy6xSs1+pwcNrv0RBMOzI39Lp3qQKUTPVVPRjCdNa5JH/oPRiqsesIskK8TVgmRiHwO4KXlV2Li9dANA==}

  semver@5.7.2:
    resolution: {integrity: sha512-cBznnQ9KjJqU67B52RMC65CMarK2600WFnbkcaiwWq3xy/5haFJlshgnpjovMVJ+Hff49d8GEn0b87C5pDQ10g==}
    hasBin: true

  semver@6.3.1:
    resolution: {integrity: sha512-BR7VvDCVHO+q2xBEWskxS6DJE1qRnb7DxzUrogb71CWoSficBxYsiAGd+Kl0mmq/MprG9yArRkyrQxTO6XjMzA==}
    hasBin: true

  semver@7.7.1:
    resolution: {integrity: sha512-hlq8tAfn0m/61p4BVRcPzIGr6LKiMwo4VM6dGi6pt4qcRkmNzTcWq6eCEjEh+qXjkMDvPlOFFSGwQjoEa6gyMA==}
    engines: {node: '>=10'}
    hasBin: true

  semver@7.7.2:
    resolution: {integrity: sha512-RF0Fw+rO5AMf9MAyaRXI4AV0Ulj5lMHqVxxdSgiVbixSCXoEmmX/jk0CuJw4+3SqroYO9VoUh+HcuJivvtJemA==}
    engines: {node: '>=10'}
    hasBin: true

  send@1.1.0:
    resolution: {integrity: sha512-v67WcEouB5GxbTWL/4NeToqcZiAWEq90N888fczVArY8A79J0L4FD7vj5hm3eUMua5EpoQ59wa/oovY6TLvRUA==}
    engines: {node: '>= 18'}

  send@1.2.0:
    resolution: {integrity: sha512-uaW0WwXKpL9blXE2o0bRhoL2EGXIrZxQ2ZQ4mgcfoBxdFmQold+qWsD2jLrfZ0trjKL6vOw0j//eAwcALFjKSw==}
    engines: {node: '>= 18'}

  serve-static@2.2.0:
    resolution: {integrity: sha512-61g9pCh0Vnh7IutZjtLGGpTA355+OPn2TyDv/6ivP2h/AdAVX9azsoxmg2/M6nZeQZNYBEwIcsne1mJd9oQItQ==}
    engines: {node: '>= 18'}

  setprototypeof@1.2.0:
    resolution: {integrity: sha512-E5LDX7Wrp85Kil5bhZv46j8jOeboKq5JMmYM3gVGdGH8xFpPWXUMsNrlODCrkoxMEeNi/XZIwuRvY4XNwYMJpw==}

  sharp@0.33.5:
    resolution: {integrity: sha512-haPVm1EkS9pgvHrQ/F3Xy+hgcuMV0Wm9vfIBSiwZ05k+xgb0PkBQpGsAA/oWdDobNaZTH5ppvHtzCFbnSEwHVw==}
    engines: {node: ^18.17.0 || ^20.3.0 || >=21.0.0}

  shebang-command@2.0.0:
    resolution: {integrity: sha512-kHxr2zZpYtdmrN1qDjrrX/Z1rR1kG8Dx+gkpK1G4eXmvXswmcE1hTWBWYUzlraYw1/yZp6YuDY77YtvbN0dmDA==}
    engines: {node: '>=8'}

  shebang-regex@3.0.0:
    resolution: {integrity: sha512-7++dFhtcx3353uBaq8DDR4NuxBetBzC7ZQOhmTQInHEd6bSrXdiEyzCvG07Z44UYdLShWUyXt5M/yhz8ekcb1A==}
    engines: {node: '>=8'}

  shell-exec@1.0.2:
    resolution: {integrity: sha512-jyVd+kU2X+mWKMmGhx4fpWbPsjvD53k9ivqetutVW/BQ+WIZoDoP4d8vUMGezV6saZsiNoW2f9GIhg9Dondohg==}

  shell-quote@1.8.2:
    resolution: {integrity: sha512-AzqKpGKjrj7EM6rKVQEPpB288oCfnrEIuyoT9cyF4nmGa7V8Zk6f7RRqYisX8X9m+Q7bd632aZW4ky7EhbQztA==}
    engines: {node: '>= 0.4'}

  shiki@2.5.0:
    resolution: {integrity: sha512-mI//trrsaiCIPsja5CNfsyNOqgAZUb6VpJA+340toL42UpzQlXpwRV9nch69X6gaUxrr9kaOOa6e3y3uAkGFxQ==}

  side-channel-list@1.0.0:
    resolution: {integrity: sha512-FCLHtRD/gnpCiCHEiJLOwdmFP+wzCmDEkc9y7NsYxeF4u7Btsn1ZuwgwJGxImImHicJArLP4R0yX4c2KCrMrTA==}
    engines: {node: '>= 0.4'}

  side-channel-map@1.0.1:
    resolution: {integrity: sha512-VCjCNfgMsby3tTdo02nbjtM/ewra6jPHmpThenkTYh8pG9ucZ/1P8So4u4FGBek/BjpOVsDCMoLA/iuBKIFXRA==}
    engines: {node: '>= 0.4'}

  side-channel-weakmap@1.0.2:
    resolution: {integrity: sha512-WPS/HvHQTYnHisLo9McqBHOJk2FkHO/tlpvldyrnem4aeQp4hai3gythswg6p01oSoTl58rcpiFAjF2br2Ak2A==}
    engines: {node: '>= 0.4'}

  side-channel@1.1.0:
    resolution: {integrity: sha512-ZX99e6tRweoUXqR+VBrslhda51Nh5MTQwou5tnUDgbtyM0dBgmhEDtWGP/xbKn6hqfPRHujUNwz5fy/wbbhnpw==}
    engines: {node: '>= 0.4'}

  siginfo@2.0.0:
    resolution: {integrity: sha512-ybx0WO1/8bSBLEWXZvEd7gMW3Sn3JFlW3TvX1nREbDLRNQNaeNN8WK0meBwPdAaOI7TtRRRJn/Es1zhrrCHu7g==}

  signal-exit@4.1.0:
    resolution: {integrity: sha512-bzyZ1e88w9O1iNJbKnOlvYTrWPDl46O1bG0D3XInv+9tkPrxrN8jUUTiFlDkkmKWgn1M6CfIA13SuGqOa9Korw==}
    engines: {node: '>=14'}

  simple-git-hooks@2.13.0:
    resolution: {integrity: sha512-N+goiLxlkHJlyaYEglFypzVNMaNplPAk5syu0+OPp/Bk6dwVoXF6FfOw2vO0Dp+JHsBaI+w6cm8TnFl2Hw6tDA==}
    hasBin: true

  simple-swizzle@0.2.2:
    resolution: {integrity: sha512-JA//kQgZtbuY83m+xT+tXJkmJncGMTFT+C+g2h2R9uxkYIrE2yy9sgmcLhCnw57/WSD+Eh3J97FPEDFnbXnDUg==}

  sirv@3.0.1:
    resolution: {integrity: sha512-FoqMu0NCGBLCcAkS1qA+XJIQTR6/JHfQXl+uGteNCQ76T91DMUjPa9xfmeqMY3z80nLSg9yQmNjK0Px6RWsH/A==}
    engines: {node: '>=18'}

  sisteransi@1.0.5:
    resolution: {integrity: sha512-bLGGlR1QxBcynn2d5YmDX4MGjlZvy2MRBDRNHLJ8VI6l6+9FUiyTFNJ0IveOSP0bcXgVDPRcfGqA0pjaqUpfVg==}

  slash@3.0.0:
    resolution: {integrity: sha512-g9Q1haeby36OSStwb4ntCGGGaKsaVSjQ68fBxoQcutl5fS1vuY18H3wSt3jFyFtrkx+Kz0V1G85A4MyAdDMi2Q==}
    engines: {node: '>=8'}

  slash@5.1.0:
    resolution: {integrity: sha512-ZA6oR3T/pEyuqwMgAKT0/hAv8oAXckzbkmR0UkUosQ+Mc4RxGoJkRmwHgHufaenlyAgE1Mxgpdcrf75y6XcnDg==}
    engines: {node: '>=14.16'}

  slice-ansi@5.0.0:
    resolution: {integrity: sha512-FC+lgizVPfie0kkhqUScwRu1O/lF6NOgJmlCgK+/LYxDCTk8sGelYaHDhFcDN+Sn3Cv+3VSa4Byeo+IMCzpMgQ==}
    engines: {node: '>=12'}

  slice-ansi@7.1.0:
    resolution: {integrity: sha512-bSiSngZ/jWeX93BqeIAbImyTbEihizcwNjFoRUIY/T1wWQsfsm2Vw1agPKylXvQTU7iASGdHhyqRlqQzfz+Htg==}
    engines: {node: '>=18'}

  source-map-js@1.2.1:
    resolution: {integrity: sha512-UXWMKhLOwVKb728IUtQPXxfYU+usdybtUrK/8uGE8CQMvrhOpwvzDBwj0QhSL7MQc7vIsISBG8VQ8+IDQxpfQA==}
    engines: {node: '>=0.10.0'}

  source-map-support@0.5.21:
    resolution: {integrity: sha512-uBHU3L3czsIyYXKX88fdrGovxdSCoTGDRZ6SYXtSRxLZUzHg5P/66Ht6uoUlHu9EZod+inXhKo3qQgwXUT/y1w==}

  source-map@0.6.1:
    resolution: {integrity: sha512-UjgapumWlbMhkBgzT7Ykc5YXUT46F0iKu8SGXq0bcwP5dz/h0Plj6enJqjz1Zbq2l5WaqYnrVbwWOWMyF3F47g==}
    engines: {node: '>=0.10.0'}

  source-map@0.7.4:
    resolution: {integrity: sha512-l3BikUxvPOcn5E74dZiq5BGsTb5yEwhaTSzccU6t4sDOH8NWJCstKO5QT2CvtFoK6F0saL7p9xHAqHOlCPJygA==}
    engines: {node: '>= 8'}

  space-separated-tokens@2.0.2:
    resolution: {integrity: sha512-PEGlAwrG8yXGXRjW32fGbg66JAlOAwbObuqVoJpv/mRgoWDQfgH1wDPvtzWyUSNAXBGSk8h755YDbbcEy3SH2Q==}

  spdx-compare@1.0.0:
    resolution: {integrity: sha512-C1mDZOX0hnu0ep9dfmuoi03+eOdDoz2yvK79RxbcrVEG1NO1Ph35yW102DHWKN4pk80nwCgeMmSY5L25VE4D9A==}

  spdx-correct@3.2.0:
    resolution: {integrity: sha512-kN9dJbvnySHULIluDHy32WHRUu3Og7B9sbY7tsFLctQkIqnMh3hErYgdMjTYuqmcXX+lK5T1lnUt3G7zNswmZA==}

  spdx-exceptions@2.5.0:
    resolution: {integrity: sha512-PiU42r+xO4UbUS1buo3LPJkjlO7430Xn5SVAhdpzzsPHsjbYVflnnFdATgabnLude+Cqu25p6N+g2lw/PFsa4w==}

  spdx-expression-parse@3.0.1:
    resolution: {integrity: sha512-cbqHunsQWnJNE6KhVSMsMeH5H/L9EpymbzqTQ3uLwNCLZ1Q481oWaofqH7nO6V07xlXwY6PhQdQ2IedWx/ZK4Q==}

  spdx-expression-validate@2.0.0:
    resolution: {integrity: sha512-b3wydZLM+Tc6CFvaRDBOF9d76oGIHNCLYFeHbftFXUWjnfZWganmDmvtM5sm1cRwJc/VDBMLyGGrsLFd1vOxbg==}

  spdx-license-ids@3.0.21:
    resolution: {integrity: sha512-Bvg/8F5XephndSK3JffaRqdT+gyhfqIPwDHpX80tJrF8QQRYMo8sNMeaZ2Dp5+jhwKnUmIOyFFQfHRkjJm5nXg==}

  spdx-ranges@2.1.1:
    resolution: {integrity: sha512-mcdpQFV7UDAgLpXEE/jOMqvK4LBoO0uTQg0uvXUewmEFhpiZx5yJSZITHB8w1ZahKdhfZqP5GPEOKLyEq5p8XA==}

  spdx-satisfies@5.0.1:
    resolution: {integrity: sha512-Nwor6W6gzFp8XX4neaKQ7ChV4wmpSh2sSDemMFSzHxpTw460jxFYeOn+jq4ybnSSw/5sc3pjka9MQPouksQNpw==}

  speakingurl@14.0.1:
    resolution: {integrity: sha512-1POYv7uv2gXoyGFpBCmpDVSNV74IfsWlDW216UPjbWufNf+bSU6GdbDsxdcxtfwb4xlI3yxzOTKClUosxARYrQ==}
    engines: {node: '>=0.10.0'}

  sprintf-js@1.0.3:
    resolution: {integrity: sha512-D9cPgkvLlV3t3IzL0D0YLvGA9Ahk4PcvVwUbN0dSGr1aP0Nrt4AEnTUbuGvquEC0mA64Gqt1fzirlRs5ibXx8g==}

  stable-hash-x@0.1.1:
    resolution: {integrity: sha512-l0x1D6vhnsNUGPFVDx45eif0y6eedVC8nm5uACTrVFJFtl2mLRW17aWtVyxFCpn5t94VUPkjU8vSLwIuwwqtJQ==}
    engines: {node: '>=12.0.0'}

  stackback@0.0.2:
    resolution: {integrity: sha512-1XMJE5fQo1jGH6Y/7ebnwPOBEkIEnT4QF32d5R1+VXdXveM0IBMJt8zfaxX1P3QhVwrYe+576+jkANtSS2mBbw==}

  stacktracey@2.1.8:
    resolution: {integrity: sha512-Kpij9riA+UNg7TnphqjH7/CzctQ/owJGNbFkfEeve4Z4uxT5+JapVLFXcsurIfN34gnTWZNJ/f7NMG0E8JDzTw==}

  statuses@1.5.0:
    resolution: {integrity: sha512-OpZ3zP+jT1PI7I8nemJX4AKmAX070ZkYPVWV/AaKTJl+tXCTGyVdC1a4SL8RUQYEwk/f34ZX8UTykN68FwrqAA==}
    engines: {node: '>= 0.6'}

  statuses@2.0.1:
    resolution: {integrity: sha512-RwNA9Z/7PrK06rYLIzFMlaF+l73iwpzsqRIFgbMLbTcLD6cOao82TaWefPXQvB2fOC4AjuYSEndS7N/mTCbkdQ==}
    engines: {node: '>= 0.8'}

  std-env@3.9.0:
    resolution: {integrity: sha512-UGvjygr6F6tpH7o2qyqR6QYpwraIjKSdtzyBdyytFOHmPZY917kwdwLG0RbOjWOnKmnm3PeHjaoLLMie7kPLQw==}

  stoppable@1.1.0:
    resolution: {integrity: sha512-KXDYZ9dszj6bzvnEMRYvxgeTHU74QBFL54XKtP3nyMuJ81CFYtABZ3bAzL2EdFUaEwJOBOgENyFj3R7oTzDyyw==}
    engines: {node: '>=4', npm: '>=6'}

  string-argv@0.3.2:
    resolution: {integrity: sha512-aqD2Q0144Z+/RqG52NeHEkZauTAUWJO8c6yTftGJKO3Tja5tUgIfmIl6kExvhtxSDP7fXB6DvzkfMpCd/F3G+Q==}
    engines: {node: '>=0.6.19'}

  string-hash@1.1.3:
    resolution: {integrity: sha512-kJUvRUFK49aub+a7T1nNE66EJbZBMnBgoC1UbCZ5n6bsZKBRga4KgBRTMn/pFkeCZSYtNeSyMxPDM0AXWELk2A==}

  string-width@4.2.3:
    resolution: {integrity: sha512-wKyQRQpjJ0sIp62ErSZdGsjMJWsap5oRNihHhu6G7JVO/9jIB6UyevL+tXuOqrng8j/cxKTWyWUwvSTriiZz/g==}
    engines: {node: '>=8'}

  string-width@5.1.2:
    resolution: {integrity: sha512-HnLOCR3vjcY8beoNLtcjZ5/nxn2afmME6lhrDrebokqMap+XbeW8n9TXpPDOqdGK5qcI3oT0GKTW6wC7EMiVqA==}
    engines: {node: '>=12'}

  string-width@7.2.0:
    resolution: {integrity: sha512-tsaTIkKW9b4N+AEj+SVA+WhJzV7/zMhcSu78mLKWSk7cXMOSHsBKFWUs0fWwq8QyK3MgJBQRX6Gbi4kYbdvGkQ==}
    engines: {node: '>=18'}

  stringify-entities@4.0.4:
    resolution: {integrity: sha512-IwfBptatlO+QCJUo19AqvrPNqlVMpW9YEL2LIVY+Rpv2qsjCGxaDLNRgeGsQWJhfItebuJhsGSLjaBbNSQ+ieg==}

  strip-ansi@6.0.1:
    resolution: {integrity: sha512-Y38VPSHcqkFrCpFnQ9vuSXmquuv5oXOKpGeT6aGrr3o3Gc9AlVa6JBfUSOCnbxGGZF+/0ooI7KrPuUSztUdU5A==}
    engines: {node: '>=8'}

  strip-ansi@7.1.0:
    resolution: {integrity: sha512-iq6eVVI64nQQTRYq2KtEg2d2uU7LElhTJwsH4YzIHZshxlgZms/wIc4VoDQTlG/IvVIrBKG06CrZnp0qv7hkcQ==}
    engines: {node: '>=12'}

  strip-bom-string@1.0.0:
    resolution: {integrity: sha512-uCC2VHvQRYu+lMh4My/sFNmF2klFymLX1wHJeXnbEJERpV/ZsVuonzerjfrGpIGF7LBVa1O7i9kjiWvJiFck8g==}
    engines: {node: '>=0.10.0'}

  strip-final-newline@3.0.0:
    resolution: {integrity: sha512-dOESqjYr96iWYylGObzd39EuNTa5VJxyvVAEm5Jnh7KGo75V43Hk1odPQkNDyXNmUR6k+gEiDVXnjB8HJ3crXw==}
    engines: {node: '>=12'}

  strip-final-newline@4.0.0:
    resolution: {integrity: sha512-aulFJcD6YK8V1G7iRB5tigAP4TsHBZZrOV8pjV++zdUwmeV8uzbY7yn6h9MswN62adStNZFuCIx4haBnRuMDaw==}
    engines: {node: '>=18'}

  strip-json-comments@3.1.1:
    resolution: {integrity: sha512-6fPc+R4ihwqP6N/aIv2f1gMH8lOVtWQHoqC4yK6oSDVVocumAsfCqjkXnqiYMhmMwS/mEHLp7Vehlt3ql6lEig==}
    engines: {node: '>=8'}

  strip-literal@3.0.0:
    resolution: {integrity: sha512-TcccoMhJOM3OebGhSBEmp3UZ2SfDMZUEBdRA/9ynfLi8yYajyWX3JiXArcJt4Umh4vISpspkQIY8ZZoCqjbviA==}

  stylus@0.64.0:
    resolution: {integrity: sha512-ZIdT8eUv8tegmqy1tTIdJv9We2DumkNZFdCF5mz/Kpq3OcTaxSuCAYZge6HKK2CmNC02G1eJig2RV7XTw5hQrA==}
    engines: {node: '>=16'}
    hasBin: true

  sucrase@3.35.0:
    resolution: {integrity: sha512-8EbVDiu9iN/nESwxeSxDKe0dunta1GOlHufmSSXxMD2z2/tMZpDMpvXQGsc+ajGo8y2uYUmixaSRUc/QPoQ0GA==}
    engines: {node: '>=16 || 14 >=14.17'}
    hasBin: true

  sugarss@5.0.0:
    resolution: {integrity: sha512-3//knMoF9btXcxHTbMRckIYjkEzSZ6pZjiaZ3wM6OIpUtQ06Uwqc0XgAr6jf+U74cLLTV/BEgmHWoeXPC+NhdQ==}
    engines: {node: '>=18.0'}
    peerDependencies:
      postcss: ^8.3.3

  superjson@2.2.2:
    resolution: {integrity: sha512-5JRxVqC8I8NuOUjzBbvVJAKNM8qoVuH0O77h4WInc/qC2q5IreqKxYwgkga3PfA22OayK2ikceb/B26dztPl+Q==}
    engines: {node: '>=16'}

  supports-color@7.2.0:
    resolution: {integrity: sha512-qpCAvRl9stuOHveKsn7HncJRvv501qIacKzQlO/+Lwxc9+0q2wLyv4Dfvt80/DPn2pqOBsJdDiogXGR9+OvwRw==}
    engines: {node: '>=8'}

  supports-color@8.1.1:
    resolution: {integrity: sha512-MpUEN2OodtUzxvKQl72cUF7RQ5EiHsGvSsVG0ia9c5RbWGL2CI4C7EpPS8UTBIplnlzZiNuV56w+FuNxy3ty2Q==}
    engines: {node: '>=10'}

  supports-preserve-symlinks-flag@1.0.0:
    resolution: {integrity: sha512-ot0WnXS9fgdkgIcePe6RHNk1WA8+muPa6cSjeR3V8K27q9BB1rTE3R1p7Hv0z1ZyAc8s6Vvv8DIyWf681MAt0w==}
    engines: {node: '>= 0.4'}

  sync-child-process@1.0.2:
    resolution: {integrity: sha512-8lD+t2KrrScJ/7KXCSyfhT3/hRq78rC0wBFqNJXv3mZyn6hW2ypM05JmlSvtqRbeq6jqA94oHbxAr2vYsJ8vDA==}
    engines: {node: '>=16.0.0'}

  sync-message-port@1.1.3:
    resolution: {integrity: sha512-GTt8rSKje5FilG+wEdfCkOcLL7LWqpMlr2c3LRuKt/YXxcJ52aGSbGBAdI4L3aaqfrBt6y711El53ItyH1NWzg==}
    engines: {node: '>=16.0.0'}

  systemjs@6.15.1:
    resolution: {integrity: sha512-Nk8c4lXvMB98MtbmjX7JwJRgJOL8fluecYCfCeYBznwmpOs8Bf15hLM6z4z71EDAhQVrQrI+wt1aLWSXZq+hXA==}

  tabbable@6.2.0:
    resolution: {integrity: sha512-Cat63mxsVJlzYvN51JmVXIgNoUokrIaT2zLclCXjRd8boZ0004U4KCs/sToJ75C6sdlByWxpYnb5Boif1VSFew==}

  tailwindcss@3.4.17:
    resolution: {integrity: sha512-w33E2aCvSDP0tW9RZuNXadXlkHXqFzSkQew/aIa2i/Sj8fThxwovwlXHSPXTbAHwEIhBFXAedUhP2tueAKP8Og==}
    engines: {node: '>=14.0.0'}
    hasBin: true

  tailwindcss@4.1.10:
    resolution: {integrity: sha512-P3nr6WkvKV/ONsTzj6Gb57sWPMX29EPNPopo7+FcpkQaNsrNpZ1pv8QmrYI2RqEKD7mlGqLnGovlcYnBK0IqUA==}

  tapable@2.2.1:
    resolution: {integrity: sha512-GNzQvQTOIP6RyTfE2Qxb8ZVlNmw0n88vp1szwWRimP02mnTsx3Wtn5qRdqY9w2XduFNUgvOwhNnQsjwCp+kqaQ==}
    engines: {node: '>=6'}

  tar@7.4.3:
    resolution: {integrity: sha512-5S7Va8hKfV7W5U6g3aYxXmlPoZVAwUMy9AOKyF2fVuZa2UD3qZjg578OrLRt8PcNN1PleVaL/5/yYATNL0ICUw==}
    engines: {node: '>=18'}

  temp-dir@3.0.0:
    resolution: {integrity: sha512-nHc6S/bwIilKHNRgK/3jlhDoIHcp45YgyiwcAk46Tr0LfEqGBVpmiAyuiuxeVE44m3mXnEeVhaipLOEWmH+Njw==}
    engines: {node: '>=14.16'}

  tempfile@5.0.0:
    resolution: {integrity: sha512-bX655WZI/F7EoTDw9JvQURqAXiPHi8o8+yFxPF2lWYyz1aHnmMRuXWqL6YB6GmeO0o4DIYWHLgGNi/X64T+X4Q==}
    engines: {node: '>=14.18'}

  terser@5.43.1:
    resolution: {integrity: sha512-+6erLbBm0+LROX2sPXlUYx/ux5PyE9K/a92Wrt6oA+WDAoFTdpHE5tCYCI5PNzq2y8df4rA+QgHLJuR4jNymsg==}
    engines: {node: '>=10'}
    hasBin: true

  thenify-all@1.6.0:
    resolution: {integrity: sha512-RNxQH/qI8/t3thXJDwcstUO4zeqo64+Uy/+sNVRBx4Xn2OX+OZ9oP+iJnNFqplFra2ZUVeKCSa2oVWi3T4uVmA==}
    engines: {node: '>=0.8'}

  thenify@3.3.1:
    resolution: {integrity: sha512-RVZSIV5IG10Hk3enotrhvz0T9em6cyHBLkH/YAZuKqd8hRkKhSfCGIcP2KUY0EPxndzANBmNllzWPwak+bheSw==}

  tiny-emitter@2.1.0:
    resolution: {integrity: sha512-NB6Dk1A9xgQPMoGqC5CVXn123gWyte215ONT5Pp5a0yt4nlEoO1ZWeCwpncaekPHXO60i47ihFnZPiRPjRMq4Q==}

  tinybench@2.9.0:
    resolution: {integrity: sha512-0+DUvqWMValLmha6lr4kD8iAMK1HzV0/aKnCtWb9v9641TnP/MFb7Pc2bxoxQjTXAErryXVgUOfv2YqNllqGeg==}

  tinyexec@0.3.2:
    resolution: {integrity: sha512-KQQR9yN7R5+OSwaK0XQoj22pwHoTlgYqmUscPYoknOoWCWfj/5/ABTMRi69FrKU5ffPVh5QcFikpWJI/P1ocHA==}

  tinyexec@1.0.1:
    resolution: {integrity: sha512-5uC6DDlmeqiOwCPmK9jMSdOuZTh8bU39Ys6yidB+UTt5hfZUPGAypSgFRiEp+jbi9qH40BLDvy85jIU88wKSqw==}

  tinyglobby@0.2.14:
    resolution: {integrity: sha512-tX5e7OM1HnYr2+a2C/4V0htOcSQcoSTH9KgJnVvNm5zm/cyEWKJ7j7YutsH9CxMdtOkkLFy2AHrMci9IM8IPZQ==}
    engines: {node: '>=12.0.0'}

  tinypool@1.1.1:
    resolution: {integrity: sha512-Zba82s87IFq9A9XmjiX5uZA/ARWDrB03OHlq+Vw1fSdt0I+4/Kutwy8BP4Y/y/aORMo61FQ0vIb5j44vSo5Pkg==}
    engines: {node: ^18.0.0 || >=20.0.0}

  tinyrainbow@2.0.0:
    resolution: {integrity: sha512-op4nsTR47R6p0vMUUoYl/a+ljLFVtlfaXkLQmqfLR1qHma1h/ysYk4hEXZ880bf2CYgTskvTa/e196Vd5dDQXw==}
    engines: {node: '>=14.0.0'}

  tinyspy@2.2.0:
    resolution: {integrity: sha512-d2eda04AN/cPOR89F7Xv5bK/jrQEhmcLFe6HFldoeO9AJtps+fqEnh486vnT/8y4bw38pSyxDcTCAq+Ks2aJTg==}
    engines: {node: '>=14.0.0'}

  tinyspy@4.0.3:
    resolution: {integrity: sha512-t2T/WLB2WRgZ9EpE4jgPJ9w+i66UZfDc8wHh0xrwiRNN+UwH98GIJkTeZqX9rg0i0ptwzqW+uYeIF0T4F8LR7A==}
    engines: {node: '>=14.0.0'}

  to-regex-range@5.0.1:
    resolution: {integrity: sha512-65P7iz6X5yEr1cwcgvQxbbIw7Uk3gOy5dIdtZ4rDveLqhrdJP+Li/Hx6tyK0NEb+2GCyneCMJiGqrADCSNk8sQ==}
    engines: {node: '>=8.0'}

  toidentifier@1.0.1:
    resolution: {integrity: sha512-o5sSPKEkg/DIQNmH43V0/uerLrpzVedkUh8tGNvaeXpfpuwjKenlSox/2O/BTlZUtEe+JG7s5YhEz608PlAHRA==}
    engines: {node: '>=0.6'}

  token-stream@1.0.0:
    resolution: {integrity: sha512-VSsyNPPW74RpHwR8Fc21uubwHY7wMDeJLys2IX5zJNih+OnAnaifKHo+1LHT7DAdloQ7apeaaWg8l7qnf/TnEg==}

  tokenx@1.0.1:
    resolution: {integrity: sha512-MhOngUHRuVE0CHP4cNEZ/XpdXETFL65nJpEvoTW+VYPuXsT/MTeNj+UNnekNsnxecmj2DEvUYPebqz+CsPTUSg==}

  totalist@3.0.1:
    resolution: {integrity: sha512-sf4i37nQ2LBx4m3wB74y+ubopq6W/dIzXg0FDGjsYnZHVa1Da8FH853wlL2gtUhg+xJXjfk3kUZS3BRoQeoQBQ==}
    engines: {node: '>=6'}

  trim-lines@3.0.1:
    resolution: {integrity: sha512-kRj8B+YHZCc9kQYdWfJB2/oUl9rA99qbowYYBtr4ui4mZyAQ2JpvVBd/6U2YloATfqBhBTSMhTpgBHtU0Mf3Rg==}

  trough@2.2.0:
    resolution: {integrity: sha512-tmMpK00BjZiUyVyvrBK7knerNgmgvcV/KLVyuma/SC+TQN167GrMRciANTz09+k3zW8L8t60jWO1GpfkZdjTaw==}

  ts-api-utils@2.1.0:
    resolution: {integrity: sha512-CUgTZL1irw8u29bzrOD/nH85jqyc74D6SshFgujOIA7osm2Rz7dYH77agkx7H4FBNxDq7Cjf+IjaX/8zwFW+ZQ==}
    engines: {node: '>=18.12'}
    peerDependencies:
      typescript: '>=4.8.4'

  ts-declaration-location@1.0.7:
    resolution: {integrity: sha512-EDyGAwH1gO0Ausm9gV6T2nUvBgXT5kGoCMJPllOaooZ+4VvJiKBdZE7wK18N1deEowhcUptS+5GXZK8U/fvpwA==}
    peerDependencies:
      typescript: '>=4.0.0'

  ts-interface-checker@0.1.13:
    resolution: {integrity: sha512-Y/arvbn+rrz3JCKl9C4kVNfTfSm2/mEp5FSz5EsZSANGPSlQrpRI5M4PKF+mJnE52jOO90PnPSc3Ur3bTQw0gA==}

  tsconfck@3.1.6:
    resolution: {integrity: sha512-ks6Vjr/jEw0P1gmOVwutM3B7fWxoWBL2KRDb1JfqGVawBmO5UsvmWOQFGHBPl5yxYz4eERr19E6L7NMv+Fej4w==}
    engines: {node: ^18 || >=20}
    hasBin: true
    peerDependencies:
      typescript: ^5.0.0
    peerDependenciesMeta:
      typescript:
        optional: true

  tsdown@0.12.8:
    resolution: {integrity: sha512-niHeVcFCNjvVZYVGTeoM4BF+/DWxP8pFH2tUs71sEKYdcKtJIbkSdEmtxByaRZeMgwVbVgPb8nv9i9okVwFLAA==}
    engines: {node: '>=18.0.0'}
    hasBin: true
    peerDependencies:
      '@arethetypeswrong/core': ^0.18.1
      publint: ^0.3.0
      typescript: ^5.0.0
      unplugin-lightningcss: ^0.4.0
      unplugin-unused: ^0.5.0
    peerDependenciesMeta:
      '@arethetypeswrong/core':
        optional: true
      publint:
        optional: true
      typescript:
        optional: true
      unplugin-lightningcss:
        optional: true
      unplugin-unused:
        optional: true

  tslib@2.8.1:
    resolution: {integrity: sha512-oJFu94HQb+KVduSUQL7wnpmqnfmLsOA/nAh6b6EH0wCEoK0/mPeXU6c3wKDV83MkOuHPRHtSXKKU99IBazS/2w==}

  tsx@4.20.3:
    resolution: {integrity: sha512-qjbnuR9Tr+FJOMBqJCW5ehvIo/buZq7vH7qD7JziU98h6l3qGy0a/yPFjwO+y0/T7GFpNgNAvEcPPVfyT8rrPQ==}
    engines: {node: '>=18.0.0'}
    hasBin: true

  twoslash-protocol@0.2.12:
    resolution: {integrity: sha512-5qZLXVYfZ9ABdjqbvPc4RWMr7PrpPaaDSeaYY55vl/w1j6H6kzsWK/urAEIXlzYlyrFmyz1UbwIt+AA0ck+wbg==}

  twoslash-protocol@0.3.1:
    resolution: {integrity: sha512-BMePTL9OkuNISSyyMclBBhV2s9++DiOCyhhCoV5Kaht6eaWLwVjCCUJHY33eZJPsyKeZYS8Wzz0h+XI01VohVw==}

  twoslash-vue@0.2.12:
    resolution: {integrity: sha512-kxH60DLn2QBcN2wjqxgMDkyRgmPXsytv7fJIlsyFMDPSkm1/lMrI/UMrNAshNaRHcI+hv8x3h/WBgcvlb2RNAQ==}
    peerDependencies:
      typescript: '*'

  twoslash@0.2.12:
    resolution: {integrity: sha512-tEHPASMqi7kqwfJbkk7hc/4EhlrKCSLcur+TcvYki3vhIfaRMXnXjaYFgXpoZRbT6GdprD4tGuVBEmTpUgLBsw==}
    peerDependencies:
      typescript: '*'

  twoslash@0.3.1:
    resolution: {integrity: sha512-OGqMTGvqXTcb92YQdwGfEdK0nZJA64Aj/ChLOelbl3TfYch2IoBST0Yx4C0LQ7Lzyqm9RpgcpgDxeXQIz4p2Kg==}
    peerDependencies:
      typescript: ^5.5.0

  type-check@0.4.0:
    resolution: {integrity: sha512-XleUoc9uwGXqjWwXaUTZAmzMcFZ5858QA2vvx1Ur5xIcixXIP+8LnFDgRplU30us6teqdlskFfu+ae4K79Ooew==}
    engines: {node: '>= 0.8.0'}

  type-fest@4.35.0:
    resolution: {integrity: sha512-2/AwEFQDFEy30iOLjrvHDIH7e4HEWH+f1Yl1bI5XMqzuoCUqwYCdxachgsgv0og/JdVZUhbfjcJAoHj5L1753A==}
    engines: {node: '>=16'}

  type-is@2.0.1:
    resolution: {integrity: sha512-OZs6gsjF4vMp32qrCbiVSkrFmXtG/AZhY3t0iAMrMBiAZyV9oALtXO8hsrHbMXF9x6L3grlFuwW2oAz7cav+Gw==}
    engines: {node: '>= 0.6'}

  type@2.7.3:
    resolution: {integrity: sha512-8j+1QmAbPvLZow5Qpi6NCaN8FB60p/6x8/vfNqOk/hC+HuvFZhL4+WfekuhQLiqFZXOgQdrs3B+XxEmCc6b3FQ==}

  typescript-eslint@8.34.1:
    resolution: {integrity: sha512-XjS+b6Vg9oT1BaIUfkW3M3LvqZE++rbzAMEHuccCfO/YkP43ha6w3jTEMilQxMF92nVOYCcdjv1ZUhAa1D/0ow==}
    engines: {node: ^18.18.0 || ^20.9.0 || >=21.1.0}
    peerDependencies:
      eslint: ^8.57.0 || ^9.0.0
      typescript: '>=4.8.4 <5.9.0'

  typescript@5.7.3:
    resolution: {integrity: sha512-84MVSjMEHP+FQRPy3pX9sTVV/INIex71s9TL2Gm5FG/WG1SqXeKyZ0k7/blY/4FdOzI12CBy1vGc4og/eus0fw==}
    engines: {node: '>=14.17'}
    hasBin: true

  ufo@1.6.1:
    resolution: {integrity: sha512-9a4/uxlTWJ4+a5i0ooc1rU7C7YOw3wT+UGqdeNNHWnOF9qcMBgLRS+4IYUqbczewFx4mLEig6gawh7X6mFlEkA==}

  uglify-js@3.19.3:
    resolution: {integrity: sha512-v3Xu+yuwBXisp6QYTcH4UbH+xYJXqnq2m/LtQVWKWzYc1iehYnLixoQDN9FH6/j9/oybfd6W9Ghwkl8+UMKTKQ==}
    engines: {node: '>=0.8.0'}
    hasBin: true

  unconfig@7.3.2:
    resolution: {integrity: sha512-nqG5NNL2wFVGZ0NA/aCFw0oJ2pxSf1lwg4Z5ill8wd7K4KX/rQbHlwbh+bjctXL5Ly1xtzHenHGOK0b+lG6JVg==}

  undici-types@6.21.0:
    resolution: {integrity: sha512-iwDZqg0QAGrg9Rav5H4n0M64c3mkR59cJ6wQp+7C4nI0gsmExaedaYLNO44eT4AtBBwjbTiGPMlt2Md0T9H9JQ==}

  undici@5.28.5:
    resolution: {integrity: sha512-zICwjrDrcrUE0pyyJc1I2QzBkLM8FINsgOrt6WjA+BgajVq9Nxu2PbFFXUrAggLfDXlZGZBVZYw7WNV5KiBiBA==}
    engines: {node: '>=14.0'}

  unicode-canonical-property-names-ecmascript@2.0.1:
    resolution: {integrity: sha512-dA8WbNeb2a6oQzAQ55YlT5vQAWGV9WXOsi3SskE3bcCdM0P4SDd+24zS/OCacdRq5BkdsRj9q3Pg6YyQoxIGqg==}
    engines: {node: '>=4'}

  unicode-match-property-ecmascript@2.0.0:
    resolution: {integrity: sha512-5kaZCrbp5mmbz5ulBkDkbY0SsPOjKqVS35VpL9ulMPfSl0J0Xsm+9Evphv9CoIZFwre7aJoa94AY6seMKGVN5Q==}
    engines: {node: '>=4'}

  unicode-match-property-value-ecmascript@2.2.0:
    resolution: {integrity: sha512-4IehN3V/+kkr5YeSSDDQG8QLqO26XpL2XP3GQtqwlT/QYSECAwFztxVHjlbh0+gjJ3XmNLS0zDsbgs9jWKExLg==}
    engines: {node: '>=4'}

  unicode-property-aliases-ecmascript@2.1.0:
    resolution: {integrity: sha512-6t3foTQI9qne+OZoVQB/8x8rk2k1eVy1gRXhV3oFQ5T6R1dqQ1xtin3XqSlx3+ATBkliTaR/hHyJBm+LVPNM8w==}
    engines: {node: '>=4'}

  unicorn-magic@0.1.0:
    resolution: {integrity: sha512-lRfVq8fE8gz6QMBuDM6a+LO3IAzTi05H6gCVaUpir2E1Rwpo4ZUog45KpNXKC/Mn3Yb9UDuHumeFTo9iV/D9FQ==}
    engines: {node: '>=18'}

  unicorn-magic@0.3.0:
    resolution: {integrity: sha512-+QBBXBCvifc56fsbuxZQ6Sic3wqqc3WWaqxs58gvJrcOuN83HGTCwz3oS5phzU9LthRNE9VrJCFCLUgHeeFnfA==}
    engines: {node: '>=18'}

  unified@11.0.5:
    resolution: {integrity: sha512-xKvGhPWw3k84Qjh8bI3ZeJjqnyadK+GEFtazSfZv/rKeTkTjOJho6mFqh2SM96iIcZokxiOpg78GazTSg8+KHA==}

  unist-util-is@6.0.0:
    resolution: {integrity: sha512-2qCTHimwdxLfz+YzdGfkqNlH0tLi9xjTnHddPmJwtIG9MGsdbutfTc4P+haPD7l7Cjxf/WZj+we5qfVPvvxfYw==}

  unist-util-position@5.0.0:
    resolution: {integrity: sha512-fucsC7HjXvkB5R3kTCO7kUjRdrS0BJt3M/FPxmHMBOm8JQi2BsHAHFsy27E0EolP8rp0NzXsJ+jNPyDWvOJZPA==}

  unist-util-remove@4.0.0:
    resolution: {integrity: sha512-b4gokeGId57UVRX/eVKej5gXqGlc9+trkORhFJpu9raqZkZhU0zm8Doi05+HaiBsMEIJowL+2WtQ5ItjsngPXg==}

  unist-util-stringify-position@4.0.0:
    resolution: {integrity: sha512-0ASV06AAoKCDkS2+xw5RXJywruurpbC4JZSm7nr7MOt1ojAzvyyaO+UxZf18j8FCF6kmzCZKcAgN/yu2gm2XgQ==}

  unist-util-visit-parents@6.0.1:
    resolution: {integrity: sha512-L/PqWzfTP9lzzEa6CKs0k2nARxTdZduw3zyh8d2NVBnsyvHjSX4TWse388YrrQKbvI8w20fGjGlhgT96WwKykw==}

  unist-util-visit@5.0.0:
    resolution: {integrity: sha512-MR04uvD+07cwl/yhVuVWAtw+3GOR/knlL55Nd/wAdblk27GCVt3lqpTivy/tkJcZoNPzTwS1Y+KMojlLDhoTzg==}

  unpipe@1.0.0:
    resolution: {integrity: sha512-pjy2bYhSsufwWlKwPc+l3cN7+wuJlK6uz0YdJEOlQDbl6jo/YlPi4mb8agUkVC8BF7V8NuzeyPNqRksA3hztKQ==}
    engines: {node: '>= 0.8'}

  unrs-resolver@1.9.0:
    resolution: {integrity: sha512-wqaRu4UnzBD2ABTC1kLfBjAqIDZ5YUTr/MLGa7By47JV1bJDSW7jq/ZSLigB7enLe7ubNaJhtnBXgrc/50cEhg==}

  update-browserslist-db@1.1.3:
    resolution: {integrity: sha512-UxhIZQ+QInVdunkDAaiazvvT/+fXL5Osr0JZlJulepYu6Jd7qJtDZjlur0emRlT71EN3ScPoE7gvsuIKKNavKw==}
    hasBin: true
    peerDependencies:
      browserslist: '>= 4.21.0'

  uri-js@4.4.1:
    resolution: {integrity: sha512-7rKUyy33Q1yc98pQ1DAmLtwX109F7TIfWlW1Ydo8Wl1ii1SeHieeh0HHfPeL2fMXK6z0s8ecKs9frCuLJvndBg==}

  url@0.11.4:
    resolution: {integrity: sha512-oCwdVC7mTuWiPyjLUz/COz5TLk6wgp0RCsN+wHZ2Ekneac9w8uuV0njcbbie2ME+Vs+d6duwmYuR3HgQXs1fOg==}
    engines: {node: '>= 0.4'}

  util-deprecate@1.0.2:
    resolution: {integrity: sha512-EPD5q1uXyFxJpCrLnCc1nHnq3gOa6DZBocAIiI2TaSCA7VCJ1UJDMagCzIkXNsUYfD1daK//LTEQ8xiIbrHtcw==}

  utils-merge@1.0.1:
    resolution: {integrity: sha512-pMZTvIkT1d+TFGvDOqodOclx0QWkkgi6Tdoa8gC8ffGAAqz9pzPTZWAybbsHHoED/ztMtkv/VoYTYyShUn81hA==}
    engines: {node: '>= 0.4.0'}

  validate-npm-package-license@3.0.4:
    resolution: {integrity: sha512-DpKm2Ui/xN7/HQKCtpZxoRWBhZ9Z0kqtygG8XCgNQ8ZlDnxuQmWhj566j8fN4Cu3/JmbhsDo7fcAJq4s9h27Ew==}

  varint@6.0.0:
    resolution: {integrity: sha512-cXEIW6cfr15lFv563k4GuVuW/fiwjknytD37jIOLSdSWuOI6WnO/oKwmP2FQTU2l01LP8/M5TSAJpzUaGe3uWg==}

  vary@1.1.2:
    resolution: {integrity: sha512-BNGbWLfd0eUPabhkXUVm0j8uuvREyTh5ovRa/dyow/BqAbZJyC+5fU+IzQOzmAKzYqYRAISoRhdQr3eIZ/PXqg==}
    engines: {node: '>= 0.8'}

  vfile-message@4.0.2:
    resolution: {integrity: sha512-jRDZ1IMLttGj41KcZvlrYAaI3CfqpLpfpf+Mfig13viT6NKvRzWZ+lXz0Y5D60w6uJIBAOGq9mSHf0gktF0duw==}

  vfile@6.0.3:
    resolution: {integrity: sha512-KzIbH/9tXat2u30jf+smMwFCsno4wHVdNmzFyL+T/L3UGqqk6JKfVqOFOZEpZSHADH1k40ab6NUIXZq422ov3Q==}

  vite-node@3.2.4:
    resolution: {integrity: sha512-EbKSKh+bh1E1IFxeO0pg1n4dvoOTt0UDiXMd/qn++r98+jPO1xtJilvXldeuQ8giIB5IkpjCgMleHMNEsGH6pg==}
    engines: {node: ^18.0.0 || ^20.0.0 || >=22.0.0}
    hasBin: true

  vitepress-plugin-group-icons@1.6.0:
    resolution: {integrity: sha512-+nxuVETpFkOYR5qHdvj3M5otWusJyS3ozEvVf1aQaE5Oz5e6NR0naYKTtH0Zf3Qss4vnhqaYt2Lq4jUTn9JVuA==}
    peerDependencies:
      markdown-it: '>=14'
      vite: workspace:rolldown-vite@*

  vitepress-plugin-llms@1.5.1:
    resolution: {integrity: sha512-dEofHjDDiudwFZCvU6MxmKe9HV6KeBvA9Mz9gnZAYTSwg7AVr6PRreURQRYAvCAxzLEgaJ1WRef/OwtNqvNOCA==}

  vitepress@1.6.3:
    resolution: {integrity: sha512-fCkfdOk8yRZT8GD9BFqusW3+GggWYZ/rYncOfmgcDtP3ualNHCAg+Robxp2/6xfH1WwPHtGpPwv7mbA3qomtBw==}
    hasBin: true
    peerDependencies:
      markdown-it-mathjax3: ^4
      postcss: ^8
    peerDependenciesMeta:
      markdown-it-mathjax3:
        optional: true
      postcss:
        optional: true

  vitest@3.2.4:
    resolution: {integrity: sha512-LUCP5ev3GURDysTWiP47wRRUpLKMOfPh+yKTx3kVIEiu5KOMeqzpnYNsKyOoVrULivR8tLcks4+lga33Whn90A==}
    engines: {node: ^18.0.0 || ^20.0.0 || >=22.0.0}
    hasBin: true
    peerDependencies:
      '@edge-runtime/vm': '*'
      '@types/debug': ^4.1.12
      '@types/node': ^18.0.0 || ^20.0.0 || >=22.0.0
      '@vitest/browser': 3.2.4
      '@vitest/ui': 3.2.4
      happy-dom: '*'
      jsdom: '*'
    peerDependenciesMeta:
      '@edge-runtime/vm':
        optional: true
      '@types/debug':
        optional: true
      '@types/node':
        optional: true
      '@vitest/browser':
        optional: true
      '@vitest/ui':
        optional: true
      happy-dom:
        optional: true
      jsdom:
        optional: true

  void-elements@3.1.0:
    resolution: {integrity: sha512-Dhxzh5HZuiHQhbvTW9AMetFfBHDMYpo23Uo9btPXgdYP+3T5S+p+jgNy7spra+veYhBP2dCSgxR/i2Y02h5/6w==}
    engines: {node: '>=0.10.0'}

  vue-resize@2.0.0-alpha.1:
    resolution: {integrity: sha512-7+iqOueLU7uc9NrMfrzbG8hwMqchfVfSzpVlCMeJQe4pyibqyoifDNbKTZvwxZKDvGkB+PdFeKvnGZMoEb8esg==}
    peerDependencies:
      vue: ^3.0.0

  vue@3.4.38:
    resolution: {integrity: sha512-f0ZgN+mZ5KFgVv9wz0f4OgVKukoXtS3nwET4c2vLBGQR50aI8G0cqbFtLlX9Yiyg3LFGBitruPHt2PxwTduJEw==}
    peerDependencies:
      typescript: '*'
    peerDependenciesMeta:
      typescript:
        optional: true

  vue@3.5.17:
    resolution: {integrity: sha512-LbHV3xPN9BeljML+Xctq4lbz2lVHCR6DtbpTf5XIO6gugpXUN49j2QQPcMj086r9+AkJ0FfUT8xjulKKBkkr9g==}
    peerDependencies:
      typescript: '*'
    peerDependenciesMeta:
      typescript:
        optional: true

  vuex@4.1.0:
    resolution: {integrity: sha512-hmV6UerDrPcgbSy9ORAtNXDr9M4wlNP4pEFKye4ujJF8oqgFFuxDCdOLS3eNoRTtq5O3hoBDh9Doj1bQMYHRbQ==}
    peerDependencies:
      vue: ^3.2.0

  web-features@2.38.0:
    resolution: {integrity: sha512-Px0wzQZ9CXDkvIhYzh/T6zOdj1aAirCcld+WVhSI27oOlrK0mZ/FwRzCKdbCTBGc5R4d+wkAWZ+jy2TediF21Q==}

  which@2.0.2:
    resolution: {integrity: sha512-BLI3Tl1TW3Pvl70l3yq3Y64i+awpwXqsGBYWkkqMtnbXgrMD+yj7rhW0kuEDxzJaYXGjEW5ogapKNMEKNMjibA==}
    engines: {node: '>= 8'}
    hasBin: true

  why-is-node-running@2.3.0:
    resolution: {integrity: sha512-hUrmaWBdVDcxvYqnyh09zunKzROWjbZTiNy8dBEjkS7ehEDQibXJ7XvlmtbwuTclUiIyN+CyXQD4Vmko8fNm8w==}
    engines: {node: '>=8'}
    hasBin: true

  with@7.0.2:
    resolution: {integrity: sha512-RNGKj82nUPg3g5ygxkQl0R937xLyho1J24ItRCBTr/m1YnZkzJy1hUiHUJrc/VlsDQzsCnInEGSg3bci0Lmd4w==}
    engines: {node: '>= 10.0.0'}

  word-wrap@1.2.5:
    resolution: {integrity: sha512-BN22B5eaMMI9UMtjrGd5g5eCYPpCPDUy0FJXbYsaT5zYxjFOckS53SQDE3pWkVoWpHXVb3BrYcEN4Twa55B5cA==}
    engines: {node: '>=0.10.0'}

  wordwrap@1.0.0:
    resolution: {integrity: sha512-gvVzJFlPycKc5dZN4yPkP8w7Dc37BtP1yczEneOb4uq34pXZcvrtRTmWV8W+Ume+XCxKgbjM+nevkyFPMybd4Q==}

  workerd@1.20250617.0:
    resolution: {integrity: sha512-Uv6p0PYUHp/W/aWfUPLkZVAoAjapisM27JJlwcX9wCPTfCfnuegGOxFMvvlYpmNaX4YCwEdLCwuNn3xkpSkuZw==}
    engines: {node: '>=16'}
    hasBin: true

  wrap-ansi@7.0.0:
    resolution: {integrity: sha512-YVGIj2kamLSTxw6NsZjoBxfSwsn0ycdesmc4p+Q21c5zPuZ1pl+NfxVdxPtdHvmNVOQ6XSYG4AUtyt/Fi7D16Q==}
    engines: {node: '>=10'}

  wrap-ansi@8.1.0:
    resolution: {integrity: sha512-si7QWI6zUMq56bESFvagtmzMdGOtoxfR+Sez11Mobfc7tm+VkUckk9bW2UeffTGVUbOksxmSw0AA2gs8g71NCQ==}
    engines: {node: '>=12'}

  wrap-ansi@9.0.0:
    resolution: {integrity: sha512-G8ura3S+3Z2G+mkgNRq8dqaFZAuxfsxpBB8OCTGRTCtp+l/v9nbFNmCUP1BZMts3G1142MsZfn6eeUKrr4PD1Q==}
    engines: {node: '>=18'}

  wrappy@1.0.2:
    resolution: {integrity: sha512-l4Sp/DRseor9wL6EvV2+TuQn63dMkPjZ/sp9XkghTEbV9KlPS1xUsZ3u7/IQO4wxtcFB4bgpQPRcR3QCvezPcQ==}

  ws@8.18.0:
    resolution: {integrity: sha512-8VbfWfHLbbwu3+N6OKsOMpBdT4kXPDDB9cJk2bJ6mh9ucxdlnNvH1e+roYkKmN9Nxw2yjz7VzeO9oOz2zJ04Pw==}
    engines: {node: '>=10.0.0'}
    peerDependencies:
      bufferutil: ^4.0.1
      utf-8-validate: '>=5.0.2'
    peerDependenciesMeta:
      bufferutil:
        optional: true
      utf-8-validate:
        optional: true

  ws@8.18.2:
    resolution: {integrity: sha512-DMricUmwGZUVr++AEAe2uiVM7UoO9MAVZMDu05UQOaUII0lp+zOzLLU4Xqh/JvTqklB1T4uELaaPBKyjE1r4fQ==}
    engines: {node: '>=10.0.0'}
    peerDependencies:
      bufferutil: ^4.0.1
      utf-8-validate: '>=5.0.2'
    peerDependenciesMeta:
      bufferutil:
        optional: true
      utf-8-validate:
        optional: true

  xml-js@1.6.11:
    resolution: {integrity: sha512-7rVi2KMfwfWFl+GpPg6m80IVMWXLRjO+PxTq7V2CDhoGak0wzYzFgUY2m4XJ47OGdXd8eLE8EmwfAmdjw7lC1g==}
    hasBin: true

  y18n@5.0.8:
    resolution: {integrity: sha512-0pfFzegeDWJHJIAmTLRP2DwHjdF5s7jo9tuztdQxAhINCdvS+3nGINqPd00AphqJR/0LhANUS6/+7SCb98YOfA==}
    engines: {node: '>=10'}

  yallist@3.1.1:
    resolution: {integrity: sha512-a4UGQaWPH59mOXUYnAG2ewncQS4i4F43Tv3JoAM+s2VDAmS9NsK8GpDMLrCHPksFT7h3K6TOoUNn2pb7RoXx4g==}

  yallist@5.0.0:
    resolution: {integrity: sha512-YgvUTfwqyc7UXVMrB+SImsVYSmTS8X/tSrtdNZMImM+n7+QTriRXyXim0mBrTXNeqzVF0KWGgHPeiyViFFrNDw==}
    engines: {node: '>=18'}

  yaml@2.7.0:
    resolution: {integrity: sha512-+hSoy/QHluxmC9kCIJyL/uyFmLmc+e5CFR5Wa+bpIhIj85LVb9ZH2nVnqrHoSvKogwODv0ClqZkmiSSaIH5LTA==}
    engines: {node: '>= 14'}
    hasBin: true

  yaml@2.8.0:
    resolution: {integrity: sha512-4lLa/EcQCB0cJkyts+FpIRx5G/llPxfP6VQU5KByHEhLxY3IJCH0f0Hy1MHI8sClTvsIb8qwRJ6R/ZdlDJ/leQ==}
    engines: {node: '>= 14.6'}
    hasBin: true

  yargs-parser@21.1.1:
    resolution: {integrity: sha512-tVpsJW7DdjecAiFpbIB1e3qxIQsE6NoPc5/eTdrbbIC4h0LVsWhnoa3g+m2HclBIujHzsxZ4VJVA+GUuc2/LBw==}
    engines: {node: '>=12'}

  yargs@17.7.2:
    resolution: {integrity: sha512-7dSzzRQ++CKnNI/krKnYRV7JKKPUXMEh61soaHKg9mrWEhzFWhFnxPxGl+69cD1Ou63C13NUPCnmIcrvqCuM6w==}
    engines: {node: '>=12'}

  yocto-queue@0.1.0:
    resolution: {integrity: sha512-rVksvsnNCdJ/ohGc6xgPwyN8eheCxsiLM8mxuE/t/mOVqJewPuO1miLpTHQiRgTKCLexL4MeAFVagts7HmNZ2Q==}
    engines: {node: '>=10'}

  yoctocolors@2.1.1:
    resolution: {integrity: sha512-GQHQqAopRhwU8Kt1DDM8NjibDXHC8eoh1erhGAJPEyveY9qqVeXvVikNKrDz69sHowPMorbPUrH/mx8c50eiBQ==}
    engines: {node: '>=18'}

  youch@3.3.4:
    resolution: {integrity: sha512-UeVBXie8cA35DS6+nBkls68xaBBXCye0CNznrhszZjTbRVnJKQuNsyLKBTTL4ln1o1rh2PKtv35twV7irj5SEg==}

  zimmerframe@1.1.2:
    resolution: {integrity: sha512-rAbqEGa8ovJy4pyBxZM70hg4pE6gDgaQ0Sl9M3enG3I0d6H4XSAM3GeNGLKnsBpuijUow064sf7ww1nutC5/3w==}

  zod@3.22.3:
    resolution: {integrity: sha512-EjIevzuJRiRPbVH4mGc8nApb/lVLKVpmUhAaR5R5doKGfAnGJ6Gr3CViAVjP+4FWSxCsybeWQdcgCtbX+7oZug==}

  zwitch@2.0.4:
    resolution: {integrity: sha512-bXE4cR/kVZhKZX/RjPEflHaKVhUVl85noU3v6b8apfQEc1x4A+zBxjZ4lN8LqGd6WZ3dl98pY4o717VFmoPp+A==}

snapshots:

  '@adobe/css-tools@4.3.3': {}

  '@algolia/autocomplete-core@1.17.7(@algolia/client-search@5.20.3)(algoliasearch@5.20.3)':
    dependencies:
      '@algolia/autocomplete-plugin-algolia-insights': 1.17.7(@algolia/client-search@5.20.3)(algoliasearch@5.20.3)
      '@algolia/autocomplete-shared': 1.17.7(@algolia/client-search@5.20.3)(algoliasearch@5.20.3)
    transitivePeerDependencies:
      - '@algolia/client-search'
      - algoliasearch
      - search-insights

  '@algolia/autocomplete-plugin-algolia-insights@1.17.7(@algolia/client-search@5.20.3)(algoliasearch@5.20.3)':
    dependencies:
      '@algolia/autocomplete-shared': 1.17.7(@algolia/client-search@5.20.3)(algoliasearch@5.20.3)
    transitivePeerDependencies:
      - '@algolia/client-search'
      - algoliasearch

  '@algolia/autocomplete-preset-algolia@1.17.7(@algolia/client-search@5.20.3)(algoliasearch@5.20.3)':
    dependencies:
      '@algolia/autocomplete-shared': 1.17.7(@algolia/client-search@5.20.3)(algoliasearch@5.20.3)
      '@algolia/client-search': 5.20.3
      algoliasearch: 5.20.3

  '@algolia/autocomplete-shared@1.17.7(@algolia/client-search@5.20.3)(algoliasearch@5.20.3)':
    dependencies:
      '@algolia/client-search': 5.20.3
      algoliasearch: 5.20.3

  '@algolia/client-abtesting@5.20.3':
    dependencies:
      '@algolia/client-common': 5.20.3
      '@algolia/requester-browser-xhr': 5.20.3
      '@algolia/requester-fetch': 5.20.3
      '@algolia/requester-node-http': 5.20.3

  '@algolia/client-analytics@5.20.3':
    dependencies:
      '@algolia/client-common': 5.20.3
      '@algolia/requester-browser-xhr': 5.20.3
      '@algolia/requester-fetch': 5.20.3
      '@algolia/requester-node-http': 5.20.3

  '@algolia/client-common@5.20.3': {}

  '@algolia/client-insights@5.20.3':
    dependencies:
      '@algolia/client-common': 5.20.3
      '@algolia/requester-browser-xhr': 5.20.3
      '@algolia/requester-fetch': 5.20.3
      '@algolia/requester-node-http': 5.20.3

  '@algolia/client-personalization@5.20.3':
    dependencies:
      '@algolia/client-common': 5.20.3
      '@algolia/requester-browser-xhr': 5.20.3
      '@algolia/requester-fetch': 5.20.3
      '@algolia/requester-node-http': 5.20.3

  '@algolia/client-query-suggestions@5.20.3':
    dependencies:
      '@algolia/client-common': 5.20.3
      '@algolia/requester-browser-xhr': 5.20.3
      '@algolia/requester-fetch': 5.20.3
      '@algolia/requester-node-http': 5.20.3

  '@algolia/client-search@5.20.3':
    dependencies:
      '@algolia/client-common': 5.20.3
      '@algolia/requester-browser-xhr': 5.20.3
      '@algolia/requester-fetch': 5.20.3
      '@algolia/requester-node-http': 5.20.3

  '@algolia/ingestion@1.20.3':
    dependencies:
      '@algolia/client-common': 5.20.3
      '@algolia/requester-browser-xhr': 5.20.3
      '@algolia/requester-fetch': 5.20.3
      '@algolia/requester-node-http': 5.20.3

  '@algolia/monitoring@1.20.3':
    dependencies:
      '@algolia/client-common': 5.20.3
      '@algolia/requester-browser-xhr': 5.20.3
      '@algolia/requester-fetch': 5.20.3
      '@algolia/requester-node-http': 5.20.3

  '@algolia/recommend@5.20.3':
    dependencies:
      '@algolia/client-common': 5.20.3
      '@algolia/requester-browser-xhr': 5.20.3
      '@algolia/requester-fetch': 5.20.3
      '@algolia/requester-node-http': 5.20.3

  '@algolia/requester-browser-xhr@5.20.3':
    dependencies:
      '@algolia/client-common': 5.20.3

  '@algolia/requester-fetch@5.20.3':
    dependencies:
      '@algolia/client-common': 5.20.3

  '@algolia/requester-node-http@5.20.3':
    dependencies:
      '@algolia/client-common': 5.20.3

  '@alloc/quick-lru@5.2.0': {}

  '@ampproject/remapping@2.3.0':
    dependencies:
      '@jridgewell/gen-mapping': 0.3.8
      '@jridgewell/trace-mapping': 0.3.25

  '@antfu/install-pkg@1.0.0':
    dependencies:
      package-manager-detector: 0.2.9
      tinyexec: 0.3.2

  '@antfu/utils@8.1.1': {}

  '@babel/code-frame@7.26.2':
    dependencies:
      '@babel/helper-validator-identifier': 7.25.9
      js-tokens: 4.0.0
      picocolors: 1.1.1

  '@babel/code-frame@7.27.1':
    dependencies:
      '@babel/helper-validator-identifier': 7.27.1
      js-tokens: 4.0.0
      picocolors: 1.1.1

  '@babel/compat-data@7.27.2': {}

  '@babel/core@7.27.4':
    dependencies:
      '@ampproject/remapping': 2.3.0
      '@babel/code-frame': 7.27.1
      '@babel/generator': 7.27.5
      '@babel/helper-compilation-targets': 7.27.2
      '@babel/helper-module-transforms': 7.27.3(@babel/core@7.27.4)
      '@babel/helpers': 7.27.6
      '@babel/parser': 7.27.5
      '@babel/template': 7.27.2
      '@babel/traverse': 7.27.4
      '@babel/types': 7.27.6
      convert-source-map: 2.0.0
      debug: 4.4.1
      gensync: 1.0.0-beta.2
      json5: 2.2.3
      semver: 6.3.1
    transitivePeerDependencies:
      - supports-color

  '@babel/generator@7.27.1':
    dependencies:
      '@babel/parser': 7.27.5
      '@babel/types': 7.27.6
      '@jridgewell/gen-mapping': 0.3.8
      '@jridgewell/trace-mapping': 0.3.25
      jsesc: 3.1.0

  '@babel/generator@7.27.5':
    dependencies:
      '@babel/parser': 7.27.5
      '@babel/types': 7.27.6
      '@jridgewell/gen-mapping': 0.3.8
      '@jridgewell/trace-mapping': 0.3.25
      jsesc: 3.1.0

  '@babel/helper-annotate-as-pure@7.25.9':
    dependencies:
      '@babel/types': 7.27.0

  '@babel/helper-annotate-as-pure@7.27.1':
    dependencies:
      '@babel/types': 7.27.1

  '@babel/helper-compilation-targets@7.27.2':
    dependencies:
      '@babel/compat-data': 7.27.2
      '@babel/helper-validator-option': 7.27.1
      browserslist: 4.25.0
      lru-cache: 5.1.1
      semver: 6.3.1

  '@babel/helper-create-class-features-plugin@7.27.1(@babel/core@7.27.4)':
    dependencies:
      '@babel/core': 7.27.4
      '@babel/helper-annotate-as-pure': 7.27.1
      '@babel/helper-member-expression-to-functions': 7.27.1
      '@babel/helper-optimise-call-expression': 7.27.1
      '@babel/helper-replace-supers': 7.27.1(@babel/core@7.27.4)
      '@babel/helper-skip-transparent-expression-wrappers': 7.27.1
      '@babel/traverse': 7.27.1
      semver: 6.3.1
    transitivePeerDependencies:
      - supports-color

  '@babel/helper-create-regexp-features-plugin@7.26.3(@babel/core@7.27.4)':
    dependencies:
      '@babel/core': 7.27.4
      '@babel/helper-annotate-as-pure': 7.25.9
      regexpu-core: 6.2.0
      semver: 6.3.1

  '@babel/helper-create-regexp-features-plugin@7.27.1(@babel/core@7.27.4)':
    dependencies:
      '@babel/core': 7.27.4
      '@babel/helper-annotate-as-pure': 7.27.1
      regexpu-core: 6.2.0
      semver: 6.3.1

  '@babel/helper-define-polyfill-provider@0.6.3(@babel/core@7.27.4)':
    dependencies:
      '@babel/core': 7.27.4
      '@babel/helper-compilation-targets': 7.27.2
      '@babel/helper-plugin-utils': 7.27.1
      debug: 4.4.1
      lodash.debounce: 4.0.8
      resolve: 1.22.10
    transitivePeerDependencies:
      - supports-color

  '@babel/helper-member-expression-to-functions@7.27.1':
    dependencies:
      '@babel/traverse': 7.27.1
      '@babel/types': 7.27.1
    transitivePeerDependencies:
      - supports-color

  '@babel/helper-module-imports@7.27.1':
    dependencies:
      '@babel/traverse': 7.27.1
      '@babel/types': 7.27.1
    transitivePeerDependencies:
      - supports-color

  '@babel/helper-module-transforms@7.27.1(@babel/core@7.27.4)':
    dependencies:
      '@babel/core': 7.27.4
      '@babel/helper-module-imports': 7.27.1
      '@babel/helper-validator-identifier': 7.27.1
      '@babel/traverse': 7.27.1
    transitivePeerDependencies:
      - supports-color

  '@babel/helper-module-transforms@7.27.3(@babel/core@7.27.4)':
    dependencies:
      '@babel/core': 7.27.4
      '@babel/helper-module-imports': 7.27.1
      '@babel/helper-validator-identifier': 7.27.1
      '@babel/traverse': 7.27.4
    transitivePeerDependencies:
      - supports-color

  '@babel/helper-optimise-call-expression@7.27.1':
    dependencies:
      '@babel/types': 7.27.1

  '@babel/helper-plugin-utils@7.27.1': {}

  '@babel/helper-remap-async-to-generator@7.27.1(@babel/core@7.27.4)':
    dependencies:
      '@babel/core': 7.27.4
      '@babel/helper-annotate-as-pure': 7.27.1
      '@babel/helper-wrap-function': 7.27.1
      '@babel/traverse': 7.27.1
    transitivePeerDependencies:
      - supports-color

  '@babel/helper-replace-supers@7.27.1(@babel/core@7.27.4)':
    dependencies:
      '@babel/core': 7.27.4
      '@babel/helper-member-expression-to-functions': 7.27.1
      '@babel/helper-optimise-call-expression': 7.27.1
      '@babel/traverse': 7.27.1
    transitivePeerDependencies:
      - supports-color

  '@babel/helper-skip-transparent-expression-wrappers@7.27.1':
    dependencies:
      '@babel/traverse': 7.27.1
      '@babel/types': 7.27.1
    transitivePeerDependencies:
      - supports-color

  '@babel/helper-string-parser@7.25.9': {}

  '@babel/helper-string-parser@7.27.1': {}

  '@babel/helper-validator-identifier@7.25.9': {}

  '@babel/helper-validator-identifier@7.27.1': {}

  '@babel/helper-validator-option@7.27.1': {}

  '@babel/helper-wrap-function@7.27.1':
    dependencies:
      '@babel/template': 7.27.2
      '@babel/traverse': 7.27.1
      '@babel/types': 7.27.1
    transitivePeerDependencies:
      - supports-color

  '@babel/helpers@7.27.6':
    dependencies:
      '@babel/template': 7.27.2
      '@babel/types': 7.27.6

  '@babel/parser@7.27.5':
    dependencies:
      '@babel/types': 7.27.6

  '@babel/plugin-bugfix-firefox-class-in-computed-class-key@7.27.1(@babel/core@7.27.4)':
    dependencies:
      '@babel/core': 7.27.4
      '@babel/helper-plugin-utils': 7.27.1
      '@babel/traverse': 7.27.1
    transitivePeerDependencies:
      - supports-color

  '@babel/plugin-bugfix-safari-class-field-initializer-scope@7.27.1(@babel/core@7.27.4)':
    dependencies:
      '@babel/core': 7.27.4
      '@babel/helper-plugin-utils': 7.27.1

  '@babel/plugin-bugfix-safari-id-destructuring-collision-in-function-expression@7.27.1(@babel/core@7.27.4)':
    dependencies:
      '@babel/core': 7.27.4
      '@babel/helper-plugin-utils': 7.27.1

  '@babel/plugin-bugfix-v8-spread-parameters-in-optional-chaining@7.27.1(@babel/core@7.27.4)':
    dependencies:
      '@babel/core': 7.27.4
      '@babel/helper-plugin-utils': 7.27.1
      '@babel/helper-skip-transparent-expression-wrappers': 7.27.1
      '@babel/plugin-transform-optional-chaining': 7.27.1(@babel/core@7.27.4)
    transitivePeerDependencies:
      - supports-color

  '@babel/plugin-bugfix-v8-static-class-fields-redefine-readonly@7.27.1(@babel/core@7.27.4)':
    dependencies:
      '@babel/core': 7.27.4
      '@babel/helper-plugin-utils': 7.27.1
      '@babel/traverse': 7.27.1
    transitivePeerDependencies:
      - supports-color

  '@babel/plugin-proposal-private-property-in-object@7.21.0-placeholder-for-preset-env.2(@babel/core@7.27.4)':
    dependencies:
      '@babel/core': 7.27.4

  '@babel/plugin-syntax-import-assertions@7.27.1(@babel/core@7.27.4)':
    dependencies:
      '@babel/core': 7.27.4
      '@babel/helper-plugin-utils': 7.27.1

  '@babel/plugin-syntax-import-attributes@7.27.1(@babel/core@7.27.4)':
    dependencies:
      '@babel/core': 7.27.4
      '@babel/helper-plugin-utils': 7.27.1

  '@babel/plugin-syntax-unicode-sets-regex@7.18.6(@babel/core@7.27.4)':
    dependencies:
      '@babel/core': 7.27.4
      '@babel/helper-create-regexp-features-plugin': 7.26.3(@babel/core@7.27.4)
      '@babel/helper-plugin-utils': 7.27.1

  '@babel/plugin-transform-arrow-functions@7.27.1(@babel/core@7.27.4)':
    dependencies:
      '@babel/core': 7.27.4
      '@babel/helper-plugin-utils': 7.27.1

  '@babel/plugin-transform-async-generator-functions@7.27.1(@babel/core@7.27.4)':
    dependencies:
      '@babel/core': 7.27.4
      '@babel/helper-plugin-utils': 7.27.1
      '@babel/helper-remap-async-to-generator': 7.27.1(@babel/core@7.27.4)
      '@babel/traverse': 7.27.1
    transitivePeerDependencies:
      - supports-color

  '@babel/plugin-transform-async-to-generator@7.27.1(@babel/core@7.27.4)':
    dependencies:
      '@babel/core': 7.27.4
      '@babel/helper-module-imports': 7.27.1
      '@babel/helper-plugin-utils': 7.27.1
      '@babel/helper-remap-async-to-generator': 7.27.1(@babel/core@7.27.4)
    transitivePeerDependencies:
      - supports-color

  '@babel/plugin-transform-block-scoped-functions@7.27.1(@babel/core@7.27.4)':
    dependencies:
      '@babel/core': 7.27.4
      '@babel/helper-plugin-utils': 7.27.1

  '@babel/plugin-transform-block-scoping@7.27.1(@babel/core@7.27.4)':
    dependencies:
      '@babel/core': 7.27.4
      '@babel/helper-plugin-utils': 7.27.1

  '@babel/plugin-transform-class-properties@7.27.1(@babel/core@7.27.4)':
    dependencies:
      '@babel/core': 7.27.4
      '@babel/helper-create-class-features-plugin': 7.27.1(@babel/core@7.27.4)
      '@babel/helper-plugin-utils': 7.27.1
    transitivePeerDependencies:
      - supports-color

  '@babel/plugin-transform-class-static-block@7.27.1(@babel/core@7.27.4)':
    dependencies:
      '@babel/core': 7.27.4
      '@babel/helper-create-class-features-plugin': 7.27.1(@babel/core@7.27.4)
      '@babel/helper-plugin-utils': 7.27.1
    transitivePeerDependencies:
      - supports-color

  '@babel/plugin-transform-classes@7.27.1(@babel/core@7.27.4)':
    dependencies:
      '@babel/core': 7.27.4
      '@babel/helper-annotate-as-pure': 7.27.1
      '@babel/helper-compilation-targets': 7.27.2
      '@babel/helper-plugin-utils': 7.27.1
      '@babel/helper-replace-supers': 7.27.1(@babel/core@7.27.4)
      '@babel/traverse': 7.27.1
      globals: 11.12.0
    transitivePeerDependencies:
      - supports-color

  '@babel/plugin-transform-computed-properties@7.27.1(@babel/core@7.27.4)':
    dependencies:
      '@babel/core': 7.27.4
      '@babel/helper-plugin-utils': 7.27.1
      '@babel/template': 7.27.2

  '@babel/plugin-transform-destructuring@7.27.1(@babel/core@7.27.4)':
    dependencies:
      '@babel/core': 7.27.4
      '@babel/helper-plugin-utils': 7.27.1

  '@babel/plugin-transform-dotall-regex@7.27.1(@babel/core@7.27.4)':
    dependencies:
      '@babel/core': 7.27.4
      '@babel/helper-create-regexp-features-plugin': 7.27.1(@babel/core@7.27.4)
      '@babel/helper-plugin-utils': 7.27.1

  '@babel/plugin-transform-duplicate-keys@7.27.1(@babel/core@7.27.4)':
    dependencies:
      '@babel/core': 7.27.4
      '@babel/helper-plugin-utils': 7.27.1

  '@babel/plugin-transform-duplicate-named-capturing-groups-regex@7.27.1(@babel/core@7.27.4)':
    dependencies:
      '@babel/core': 7.27.4
      '@babel/helper-create-regexp-features-plugin': 7.27.1(@babel/core@7.27.4)
      '@babel/helper-plugin-utils': 7.27.1

  '@babel/plugin-transform-dynamic-import@7.27.1(@babel/core@7.27.4)':
    dependencies:
      '@babel/core': 7.27.4
      '@babel/helper-plugin-utils': 7.27.1

  '@babel/plugin-transform-exponentiation-operator@7.27.1(@babel/core@7.27.4)':
    dependencies:
      '@babel/core': 7.27.4
      '@babel/helper-plugin-utils': 7.27.1

  '@babel/plugin-transform-export-namespace-from@7.27.1(@babel/core@7.27.4)':
    dependencies:
      '@babel/core': 7.27.4
      '@babel/helper-plugin-utils': 7.27.1

  '@babel/plugin-transform-for-of@7.27.1(@babel/core@7.27.4)':
    dependencies:
      '@babel/core': 7.27.4
      '@babel/helper-plugin-utils': 7.27.1
      '@babel/helper-skip-transparent-expression-wrappers': 7.27.1
    transitivePeerDependencies:
      - supports-color

  '@babel/plugin-transform-function-name@7.27.1(@babel/core@7.27.4)':
    dependencies:
      '@babel/core': 7.27.4
      '@babel/helper-compilation-targets': 7.27.2
      '@babel/helper-plugin-utils': 7.27.1
      '@babel/traverse': 7.27.1
    transitivePeerDependencies:
      - supports-color

  '@babel/plugin-transform-json-strings@7.27.1(@babel/core@7.27.4)':
    dependencies:
      '@babel/core': 7.27.4
      '@babel/helper-plugin-utils': 7.27.1

  '@babel/plugin-transform-literals@7.27.1(@babel/core@7.27.4)':
    dependencies:
      '@babel/core': 7.27.4
      '@babel/helper-plugin-utils': 7.27.1

  '@babel/plugin-transform-logical-assignment-operators@7.27.1(@babel/core@7.27.4)':
    dependencies:
      '@babel/core': 7.27.4
      '@babel/helper-plugin-utils': 7.27.1

  '@babel/plugin-transform-member-expression-literals@7.27.1(@babel/core@7.27.4)':
    dependencies:
      '@babel/core': 7.27.4
      '@babel/helper-plugin-utils': 7.27.1

  '@babel/plugin-transform-modules-amd@7.27.1(@babel/core@7.27.4)':
    dependencies:
      '@babel/core': 7.27.4
      '@babel/helper-module-transforms': 7.27.1(@babel/core@7.27.4)
      '@babel/helper-plugin-utils': 7.27.1
    transitivePeerDependencies:
      - supports-color

  '@babel/plugin-transform-modules-commonjs@7.27.1(@babel/core@7.27.4)':
    dependencies:
      '@babel/core': 7.27.4
      '@babel/helper-module-transforms': 7.27.1(@babel/core@7.27.4)
      '@babel/helper-plugin-utils': 7.27.1
    transitivePeerDependencies:
      - supports-color

  '@babel/plugin-transform-modules-systemjs@7.27.1(@babel/core@7.27.4)':
    dependencies:
      '@babel/core': 7.27.4
      '@babel/helper-module-transforms': 7.27.1(@babel/core@7.27.4)
      '@babel/helper-plugin-utils': 7.27.1
      '@babel/helper-validator-identifier': 7.27.1
      '@babel/traverse': 7.27.1
    transitivePeerDependencies:
      - supports-color

  '@babel/plugin-transform-modules-umd@7.27.1(@babel/core@7.27.4)':
    dependencies:
      '@babel/core': 7.27.4
      '@babel/helper-module-transforms': 7.27.1(@babel/core@7.27.4)
      '@babel/helper-plugin-utils': 7.27.1
    transitivePeerDependencies:
      - supports-color

  '@babel/plugin-transform-named-capturing-groups-regex@7.27.1(@babel/core@7.27.4)':
    dependencies:
      '@babel/core': 7.27.4
      '@babel/helper-create-regexp-features-plugin': 7.27.1(@babel/core@7.27.4)
      '@babel/helper-plugin-utils': 7.27.1

  '@babel/plugin-transform-new-target@7.27.1(@babel/core@7.27.4)':
    dependencies:
      '@babel/core': 7.27.4
      '@babel/helper-plugin-utils': 7.27.1

  '@babel/plugin-transform-nullish-coalescing-operator@7.27.1(@babel/core@7.27.4)':
    dependencies:
      '@babel/core': 7.27.4
      '@babel/helper-plugin-utils': 7.27.1

  '@babel/plugin-transform-numeric-separator@7.27.1(@babel/core@7.27.4)':
    dependencies:
      '@babel/core': 7.27.4
      '@babel/helper-plugin-utils': 7.27.1

  '@babel/plugin-transform-object-rest-spread@7.27.2(@babel/core@7.27.4)':
    dependencies:
      '@babel/core': 7.27.4
      '@babel/helper-compilation-targets': 7.27.2
      '@babel/helper-plugin-utils': 7.27.1
      '@babel/plugin-transform-destructuring': 7.27.1(@babel/core@7.27.4)
      '@babel/plugin-transform-parameters': 7.27.1(@babel/core@7.27.4)

  '@babel/plugin-transform-object-super@7.27.1(@babel/core@7.27.4)':
    dependencies:
      '@babel/core': 7.27.4
      '@babel/helper-plugin-utils': 7.27.1
      '@babel/helper-replace-supers': 7.27.1(@babel/core@7.27.4)
    transitivePeerDependencies:
      - supports-color

  '@babel/plugin-transform-optional-catch-binding@7.27.1(@babel/core@7.27.4)':
    dependencies:
      '@babel/core': 7.27.4
      '@babel/helper-plugin-utils': 7.27.1

  '@babel/plugin-transform-optional-chaining@7.27.1(@babel/core@7.27.4)':
    dependencies:
      '@babel/core': 7.27.4
      '@babel/helper-plugin-utils': 7.27.1
      '@babel/helper-skip-transparent-expression-wrappers': 7.27.1
    transitivePeerDependencies:
      - supports-color

  '@babel/plugin-transform-parameters@7.27.1(@babel/core@7.27.4)':
    dependencies:
      '@babel/core': 7.27.4
      '@babel/helper-plugin-utils': 7.27.1

  '@babel/plugin-transform-private-methods@7.27.1(@babel/core@7.27.4)':
    dependencies:
      '@babel/core': 7.27.4
      '@babel/helper-create-class-features-plugin': 7.27.1(@babel/core@7.27.4)
      '@babel/helper-plugin-utils': 7.27.1
    transitivePeerDependencies:
      - supports-color

  '@babel/plugin-transform-private-property-in-object@7.27.1(@babel/core@7.27.4)':
    dependencies:
      '@babel/core': 7.27.4
      '@babel/helper-annotate-as-pure': 7.27.1
      '@babel/helper-create-class-features-plugin': 7.27.1(@babel/core@7.27.4)
      '@babel/helper-plugin-utils': 7.27.1
    transitivePeerDependencies:
      - supports-color

  '@babel/plugin-transform-property-literals@7.27.1(@babel/core@7.27.4)':
    dependencies:
      '@babel/core': 7.27.4
      '@babel/helper-plugin-utils': 7.27.1

  '@babel/plugin-transform-regenerator@7.27.1(@babel/core@7.27.4)':
    dependencies:
      '@babel/core': 7.27.4
      '@babel/helper-plugin-utils': 7.27.1

  '@babel/plugin-transform-regexp-modifiers@7.27.1(@babel/core@7.27.4)':
    dependencies:
      '@babel/core': 7.27.4
      '@babel/helper-create-regexp-features-plugin': 7.27.1(@babel/core@7.27.4)
      '@babel/helper-plugin-utils': 7.27.1

  '@babel/plugin-transform-reserved-words@7.27.1(@babel/core@7.27.4)':
    dependencies:
      '@babel/core': 7.27.4
      '@babel/helper-plugin-utils': 7.27.1

  '@babel/plugin-transform-shorthand-properties@7.27.1(@babel/core@7.27.4)':
    dependencies:
      '@babel/core': 7.27.4
      '@babel/helper-plugin-utils': 7.27.1

  '@babel/plugin-transform-spread@7.27.1(@babel/core@7.27.4)':
    dependencies:
      '@babel/core': 7.27.4
      '@babel/helper-plugin-utils': 7.27.1
      '@babel/helper-skip-transparent-expression-wrappers': 7.27.1
    transitivePeerDependencies:
      - supports-color

  '@babel/plugin-transform-sticky-regex@7.27.1(@babel/core@7.27.4)':
    dependencies:
      '@babel/core': 7.27.4
      '@babel/helper-plugin-utils': 7.27.1

  '@babel/plugin-transform-template-literals@7.27.1(@babel/core@7.27.4)':
    dependencies:
      '@babel/core': 7.27.4
      '@babel/helper-plugin-utils': 7.27.1

  '@babel/plugin-transform-typeof-symbol@7.27.1(@babel/core@7.27.4)':
    dependencies:
      '@babel/core': 7.27.4
      '@babel/helper-plugin-utils': 7.27.1

  '@babel/plugin-transform-unicode-escapes@7.27.1(@babel/core@7.27.4)':
    dependencies:
      '@babel/core': 7.27.4
      '@babel/helper-plugin-utils': 7.27.1

  '@babel/plugin-transform-unicode-property-regex@7.27.1(@babel/core@7.27.4)':
    dependencies:
      '@babel/core': 7.27.4
      '@babel/helper-create-regexp-features-plugin': 7.27.1(@babel/core@7.27.4)
      '@babel/helper-plugin-utils': 7.27.1

  '@babel/plugin-transform-unicode-regex@7.27.1(@babel/core@7.27.4)':
    dependencies:
      '@babel/core': 7.27.4
      '@babel/helper-create-regexp-features-plugin': 7.27.1(@babel/core@7.27.4)
      '@babel/helper-plugin-utils': 7.27.1

  '@babel/plugin-transform-unicode-sets-regex@7.27.1(@babel/core@7.27.4)':
    dependencies:
      '@babel/core': 7.27.4
      '@babel/helper-create-regexp-features-plugin': 7.27.1(@babel/core@7.27.4)
      '@babel/helper-plugin-utils': 7.27.1

  '@babel/preset-env@7.27.2(@babel/core@7.27.4)':
    dependencies:
      '@babel/compat-data': 7.27.2
      '@babel/core': 7.27.4
      '@babel/helper-compilation-targets': 7.27.2
      '@babel/helper-plugin-utils': 7.27.1
      '@babel/helper-validator-option': 7.27.1
      '@babel/plugin-bugfix-firefox-class-in-computed-class-key': 7.27.1(@babel/core@7.27.4)
      '@babel/plugin-bugfix-safari-class-field-initializer-scope': 7.27.1(@babel/core@7.27.4)
      '@babel/plugin-bugfix-safari-id-destructuring-collision-in-function-expression': 7.27.1(@babel/core@7.27.4)
      '@babel/plugin-bugfix-v8-spread-parameters-in-optional-chaining': 7.27.1(@babel/core@7.27.4)
      '@babel/plugin-bugfix-v8-static-class-fields-redefine-readonly': 7.27.1(@babel/core@7.27.4)
      '@babel/plugin-proposal-private-property-in-object': 7.21.0-placeholder-for-preset-env.2(@babel/core@7.27.4)
      '@babel/plugin-syntax-import-assertions': 7.27.1(@babel/core@7.27.4)
      '@babel/plugin-syntax-import-attributes': 7.27.1(@babel/core@7.27.4)
      '@babel/plugin-syntax-unicode-sets-regex': 7.18.6(@babel/core@7.27.4)
      '@babel/plugin-transform-arrow-functions': 7.27.1(@babel/core@7.27.4)
      '@babel/plugin-transform-async-generator-functions': 7.27.1(@babel/core@7.27.4)
      '@babel/plugin-transform-async-to-generator': 7.27.1(@babel/core@7.27.4)
      '@babel/plugin-transform-block-scoped-functions': 7.27.1(@babel/core@7.27.4)
      '@babel/plugin-transform-block-scoping': 7.27.1(@babel/core@7.27.4)
      '@babel/plugin-transform-class-properties': 7.27.1(@babel/core@7.27.4)
      '@babel/plugin-transform-class-static-block': 7.27.1(@babel/core@7.27.4)
      '@babel/plugin-transform-classes': 7.27.1(@babel/core@7.27.4)
      '@babel/plugin-transform-computed-properties': 7.27.1(@babel/core@7.27.4)
      '@babel/plugin-transform-destructuring': 7.27.1(@babel/core@7.27.4)
      '@babel/plugin-transform-dotall-regex': 7.27.1(@babel/core@7.27.4)
      '@babel/plugin-transform-duplicate-keys': 7.27.1(@babel/core@7.27.4)
      '@babel/plugin-transform-duplicate-named-capturing-groups-regex': 7.27.1(@babel/core@7.27.4)
      '@babel/plugin-transform-dynamic-import': 7.27.1(@babel/core@7.27.4)
      '@babel/plugin-transform-exponentiation-operator': 7.27.1(@babel/core@7.27.4)
      '@babel/plugin-transform-export-namespace-from': 7.27.1(@babel/core@7.27.4)
      '@babel/plugin-transform-for-of': 7.27.1(@babel/core@7.27.4)
      '@babel/plugin-transform-function-name': 7.27.1(@babel/core@7.27.4)
      '@babel/plugin-transform-json-strings': 7.27.1(@babel/core@7.27.4)
      '@babel/plugin-transform-literals': 7.27.1(@babel/core@7.27.4)
      '@babel/plugin-transform-logical-assignment-operators': 7.27.1(@babel/core@7.27.4)
      '@babel/plugin-transform-member-expression-literals': 7.27.1(@babel/core@7.27.4)
      '@babel/plugin-transform-modules-amd': 7.27.1(@babel/core@7.27.4)
      '@babel/plugin-transform-modules-commonjs': 7.27.1(@babel/core@7.27.4)
      '@babel/plugin-transform-modules-systemjs': 7.27.1(@babel/core@7.27.4)
      '@babel/plugin-transform-modules-umd': 7.27.1(@babel/core@7.27.4)
      '@babel/plugin-transform-named-capturing-groups-regex': 7.27.1(@babel/core@7.27.4)
      '@babel/plugin-transform-new-target': 7.27.1(@babel/core@7.27.4)
      '@babel/plugin-transform-nullish-coalescing-operator': 7.27.1(@babel/core@7.27.4)
      '@babel/plugin-transform-numeric-separator': 7.27.1(@babel/core@7.27.4)
      '@babel/plugin-transform-object-rest-spread': 7.27.2(@babel/core@7.27.4)
      '@babel/plugin-transform-object-super': 7.27.1(@babel/core@7.27.4)
      '@babel/plugin-transform-optional-catch-binding': 7.27.1(@babel/core@7.27.4)
      '@babel/plugin-transform-optional-chaining': 7.27.1(@babel/core@7.27.4)
      '@babel/plugin-transform-parameters': 7.27.1(@babel/core@7.27.4)
      '@babel/plugin-transform-private-methods': 7.27.1(@babel/core@7.27.4)
      '@babel/plugin-transform-private-property-in-object': 7.27.1(@babel/core@7.27.4)
      '@babel/plugin-transform-property-literals': 7.27.1(@babel/core@7.27.4)
      '@babel/plugin-transform-regenerator': 7.27.1(@babel/core@7.27.4)
      '@babel/plugin-transform-regexp-modifiers': 7.27.1(@babel/core@7.27.4)
      '@babel/plugin-transform-reserved-words': 7.27.1(@babel/core@7.27.4)
      '@babel/plugin-transform-shorthand-properties': 7.27.1(@babel/core@7.27.4)
      '@babel/plugin-transform-spread': 7.27.1(@babel/core@7.27.4)
      '@babel/plugin-transform-sticky-regex': 7.27.1(@babel/core@7.27.4)
      '@babel/plugin-transform-template-literals': 7.27.1(@babel/core@7.27.4)
      '@babel/plugin-transform-typeof-symbol': 7.27.1(@babel/core@7.27.4)
      '@babel/plugin-transform-unicode-escapes': 7.27.1(@babel/core@7.27.4)
      '@babel/plugin-transform-unicode-property-regex': 7.27.1(@babel/core@7.27.4)
      '@babel/plugin-transform-unicode-regex': 7.27.1(@babel/core@7.27.4)
      '@babel/plugin-transform-unicode-sets-regex': 7.27.1(@babel/core@7.27.4)
      '@babel/preset-modules': 0.1.6-no-external-plugins(@babel/core@7.27.4)
      babel-plugin-polyfill-corejs2: 0.4.12(@babel/core@7.27.4)
      babel-plugin-polyfill-corejs3: 0.11.1(@babel/core@7.27.4)
      babel-plugin-polyfill-regenerator: 0.6.3(@babel/core@7.27.4)
      core-js-compat: 3.40.0
      semver: 6.3.1
    transitivePeerDependencies:
      - supports-color

  '@babel/preset-modules@0.1.6-no-external-plugins(@babel/core@7.27.4)':
    dependencies:
      '@babel/core': 7.27.4
      '@babel/helper-plugin-utils': 7.27.1
      '@babel/types': 7.27.0
      esutils: 2.0.3

  '@babel/runtime@7.27.6': {}

  '@babel/template@7.27.2':
    dependencies:
      '@babel/code-frame': 7.27.1
      '@babel/parser': 7.27.5
      '@babel/types': 7.27.1

  '@babel/traverse@7.27.1':
    dependencies:
      '@babel/code-frame': 7.27.1
      '@babel/generator': 7.27.1
      '@babel/parser': 7.27.5
      '@babel/template': 7.27.2
      '@babel/types': 7.27.1
      debug: 4.4.1
      globals: 11.12.0
    transitivePeerDependencies:
      - supports-color

  '@babel/traverse@7.27.4':
    dependencies:
      '@babel/code-frame': 7.27.1
      '@babel/generator': 7.27.5
      '@babel/parser': 7.27.5
      '@babel/template': 7.27.2
      '@babel/types': 7.27.6
      debug: 4.4.1
      globals: 11.12.0
    transitivePeerDependencies:
      - supports-color

  '@babel/types@7.26.9':
    dependencies:
      '@babel/helper-string-parser': 7.25.9
      '@babel/helper-validator-identifier': 7.25.9

  '@babel/types@7.27.0':
    dependencies:
      '@babel/helper-string-parser': 7.25.9
      '@babel/helper-validator-identifier': 7.25.9

  '@babel/types@7.27.1':
    dependencies:
      '@babel/helper-string-parser': 7.27.1
      '@babel/helper-validator-identifier': 7.27.1

  '@babel/types@7.27.6':
    dependencies:
      '@babel/helper-string-parser': 7.27.1
      '@babel/helper-validator-identifier': 7.27.1

  '@bufbuild/protobuf@2.5.2': {}

  '@clack/core@0.5.0':
    dependencies:
      picocolors: 1.1.1
      sisteransi: 1.0.5

  '@clack/prompts@0.11.0':
    dependencies:
      '@clack/core': 0.5.0
      picocolors: 1.1.1
      sisteransi: 1.0.5

  '@cloudflare/workerd-darwin-64@1.20250617.0':
    optional: true

  '@cloudflare/workerd-darwin-arm64@1.20250617.0':
    optional: true

  '@cloudflare/workerd-linux-64@1.20250617.0':
    optional: true

  '@cloudflare/workerd-linux-arm64@1.20250617.0':
    optional: true

  '@cloudflare/workerd-windows-64@1.20250617.0':
    optional: true

  '@conventional-changelog/git-client@1.0.1(conventional-commits-filter@5.0.0)(conventional-commits-parser@6.1.0)':
    dependencies:
      '@types/semver': 7.5.8
      semver: 7.7.1
    optionalDependencies:
      conventional-commits-filter: 5.0.0
      conventional-commits-parser: 6.1.0

  '@cspotcode/source-map-support@0.8.1':
    dependencies:
      '@jridgewell/trace-mapping': 0.3.9

  '@docsearch/css@3.8.2': {}

  '@docsearch/js@3.8.2(@algolia/client-search@5.20.3)':
    dependencies:
      '@docsearch/react': 3.8.2(@algolia/client-search@5.20.3)
      preact: 10.26.2
    transitivePeerDependencies:
      - '@algolia/client-search'
      - '@types/react'
      - react
      - react-dom
      - search-insights

  '@docsearch/react@3.8.2(@algolia/client-search@5.20.3)':
    dependencies:
      '@algolia/autocomplete-core': 1.17.7(@algolia/client-search@5.20.3)(algoliasearch@5.20.3)
      '@algolia/autocomplete-preset-algolia': 1.17.7(@algolia/client-search@5.20.3)(algoliasearch@5.20.3)
      '@docsearch/css': 3.8.2
      algoliasearch: 5.20.3
    transitivePeerDependencies:
      - '@algolia/client-search'

  '@emnapi/core@1.4.3':
    dependencies:
      '@emnapi/wasi-threads': 1.0.2
      tslib: 2.8.1
    optional: true

  '@emnapi/runtime@1.4.3':
    dependencies:
      tslib: 2.8.1
    optional: true

  '@emnapi/wasi-threads@1.0.2':
    dependencies:
      tslib: 2.8.1
    optional: true

  '@esbuild/aix-ppc64@0.25.0':
    optional: true

  '@esbuild/android-arm64@0.25.0':
    optional: true

  '@esbuild/android-arm@0.25.0':
    optional: true

  '@esbuild/android-x64@0.25.0':
    optional: true

  '@esbuild/darwin-arm64@0.25.0':
    optional: true

  '@esbuild/darwin-x64@0.25.0':
    optional: true

  '@esbuild/freebsd-arm64@0.25.0':
    optional: true

  '@esbuild/freebsd-x64@0.25.0':
    optional: true

  '@esbuild/linux-arm64@0.25.0':
    optional: true

  '@esbuild/linux-arm@0.25.0':
    optional: true

  '@esbuild/linux-ia32@0.25.0':
    optional: true

  '@esbuild/linux-loong64@0.25.0':
    optional: true

  '@esbuild/linux-mips64el@0.25.0':
    optional: true

  '@esbuild/linux-ppc64@0.25.0':
    optional: true

  '@esbuild/linux-riscv64@0.25.0':
    optional: true

  '@esbuild/linux-s390x@0.25.0':
    optional: true

  '@esbuild/linux-x64@0.25.0':
    optional: true

  '@esbuild/netbsd-arm64@0.25.0':
    optional: true

  '@esbuild/netbsd-x64@0.25.0':
    optional: true

  '@esbuild/openbsd-arm64@0.25.0':
    optional: true

  '@esbuild/openbsd-x64@0.25.0':
    optional: true

  '@esbuild/sunos-x64@0.25.0':
    optional: true

  '@esbuild/win32-arm64@0.25.0':
    optional: true

  '@esbuild/win32-ia32@0.25.0':
    optional: true

  '@esbuild/win32-x64@0.25.0':
    optional: true

  '@eslint-community/eslint-utils@4.7.0(eslint@9.29.0(jiti@2.4.2))':
    dependencies:
      eslint: 9.29.0(jiti@2.4.2)
      eslint-visitor-keys: 3.4.3

  '@eslint-community/regexpp@4.12.1': {}

  '@eslint/config-array@0.20.1':
    dependencies:
      '@eslint/object-schema': 2.1.6
      debug: 4.4.1
      minimatch: 3.1.2
    transitivePeerDependencies:
      - supports-color

  '@eslint/config-helpers@0.2.1': {}

  '@eslint/core@0.14.0':
    dependencies:
      '@types/json-schema': 7.0.15

  '@eslint/core@0.15.0':
    dependencies:
      '@types/json-schema': 7.0.15

  '@eslint/eslintrc@3.3.1':
    dependencies:
      ajv: 6.12.6
      debug: 4.4.1
      espree: 10.4.0
      globals: 14.0.0
      ignore: 5.3.2
      import-fresh: 3.3.1
      js-yaml: 4.1.0
      minimatch: 3.1.2
      strip-json-comments: 3.1.1
    transitivePeerDependencies:
      - supports-color

  '@eslint/js@9.29.0': {}

  '@eslint/object-schema@2.1.6': {}

  '@eslint/plugin-kit@0.3.2':
    dependencies:
      '@eslint/core': 0.15.0
      levn: 0.4.1

  '@fastify/busboy@2.1.1': {}

  '@floating-ui/core@1.6.9':
    dependencies:
      '@floating-ui/utils': 0.2.9

  '@floating-ui/dom@1.1.1':
    dependencies:
      '@floating-ui/core': 1.6.9

  '@floating-ui/utils@0.2.9': {}

  '@humanfs/core@0.19.1': {}

  '@humanfs/node@0.16.6':
    dependencies:
      '@humanfs/core': 0.19.1
      '@humanwhocodes/retry': 0.3.1

  '@humanwhocodes/module-importer@1.0.1': {}

  '@humanwhocodes/retry@0.3.1': {}

  '@humanwhocodes/retry@0.4.2': {}

  '@hutson/parse-repository-url@5.0.0': {}

  '@iconify-json/logos@1.2.4':
    dependencies:
      '@iconify/types': 2.0.0

  '@iconify-json/simple-icons@1.2.25':
    dependencies:
      '@iconify/types': 2.0.0

  '@iconify-json/vscode-icons@1.2.19':
    dependencies:
      '@iconify/types': 2.0.0

  '@iconify/types@2.0.0': {}

  '@iconify/utils@2.3.0':
    dependencies:
      '@antfu/install-pkg': 1.0.0
      '@antfu/utils': 8.1.1
      '@iconify/types': 2.0.0
      debug: 4.4.1
      globals: 15.15.0
      kolorist: 1.8.0
      local-pkg: 1.0.0
      mlly: 1.7.4
    transitivePeerDependencies:
      - supports-color

  '@img/sharp-darwin-arm64@0.33.5':
    optionalDependencies:
      '@img/sharp-libvips-darwin-arm64': 1.0.4
    optional: true

  '@img/sharp-darwin-x64@0.33.5':
    optionalDependencies:
      '@img/sharp-libvips-darwin-x64': 1.0.4
    optional: true

  '@img/sharp-libvips-darwin-arm64@1.0.4':
    optional: true

  '@img/sharp-libvips-darwin-x64@1.0.4':
    optional: true

  '@img/sharp-libvips-linux-arm64@1.0.4':
    optional: true

  '@img/sharp-libvips-linux-arm@1.0.5':
    optional: true

  '@img/sharp-libvips-linux-s390x@1.0.4':
    optional: true

  '@img/sharp-libvips-linux-x64@1.0.4':
    optional: true

  '@img/sharp-libvips-linuxmusl-arm64@1.0.4':
    optional: true

  '@img/sharp-libvips-linuxmusl-x64@1.0.4':
    optional: true

  '@img/sharp-linux-arm64@0.33.5':
    optionalDependencies:
      '@img/sharp-libvips-linux-arm64': 1.0.4
    optional: true

  '@img/sharp-linux-arm@0.33.5':
    optionalDependencies:
      '@img/sharp-libvips-linux-arm': 1.0.5
    optional: true

  '@img/sharp-linux-s390x@0.33.5':
    optionalDependencies:
      '@img/sharp-libvips-linux-s390x': 1.0.4
    optional: true

  '@img/sharp-linux-x64@0.33.5':
    optionalDependencies:
      '@img/sharp-libvips-linux-x64': 1.0.4
    optional: true

  '@img/sharp-linuxmusl-arm64@0.33.5':
    optionalDependencies:
      '@img/sharp-libvips-linuxmusl-arm64': 1.0.4
    optional: true

  '@img/sharp-linuxmusl-x64@0.33.5':
    optionalDependencies:
      '@img/sharp-libvips-linuxmusl-x64': 1.0.4
    optional: true

  '@img/sharp-wasm32@0.33.5':
    dependencies:
      '@emnapi/runtime': 1.4.3
    optional: true

  '@img/sharp-win32-ia32@0.33.5':
    optional: true

  '@img/sharp-win32-x64@0.33.5':
    optional: true

  '@isaacs/cliui@8.0.2':
    dependencies:
      string-width: 5.1.2
      string-width-cjs: string-width@4.2.3
      strip-ansi: 7.1.0
      strip-ansi-cjs: strip-ansi@6.0.1
      wrap-ansi: 8.1.0
      wrap-ansi-cjs: wrap-ansi@7.0.0

  '@isaacs/fs-minipass@4.0.1':
    dependencies:
      minipass: 7.1.2

  '@jridgewell/gen-mapping@0.3.8':
    dependencies:
      '@jridgewell/set-array': 1.2.1
      '@jridgewell/sourcemap-codec': 1.5.0
      '@jridgewell/trace-mapping': 0.3.25

  '@jridgewell/resolve-uri@3.1.2': {}

  '@jridgewell/set-array@1.2.1': {}

  '@jridgewell/source-map@0.3.6':
    dependencies:
      '@jridgewell/gen-mapping': 0.3.8
      '@jridgewell/trace-mapping': 0.3.25

  '@jridgewell/sourcemap-codec@1.5.0': {}

  '@jridgewell/trace-mapping@0.3.25':
    dependencies:
      '@jridgewell/resolve-uri': 3.1.2
      '@jridgewell/sourcemap-codec': 1.5.0

  '@jridgewell/trace-mapping@0.3.9':
    dependencies:
      '@jridgewell/resolve-uri': 3.1.2
      '@jridgewell/sourcemap-codec': 1.5.0

<<<<<<< HEAD
  '@mdn/browser-compat-data@6.0.23': {}
=======
  '@mdn/browser-compat-data@6.0.17': {}
>>>>>>> 13e33917

  '@napi-rs/wasm-runtime@0.2.11':
    dependencies:
      '@emnapi/core': 1.4.3
      '@emnapi/runtime': 1.4.3
      '@tybys/wasm-util': 0.9.0
    optional: true

  '@napi-rs/wasm-runtime@0.2.9':
    dependencies:
      '@emnapi/core': 1.4.3
      '@emnapi/runtime': 1.4.3
      '@tybys/wasm-util': 0.9.0
    optional: true

  '@node-rs/bcrypt-android-arm-eabi@1.10.7':
    optional: true

  '@node-rs/bcrypt-android-arm64@1.10.7':
    optional: true

  '@node-rs/bcrypt-darwin-arm64@1.10.7':
    optional: true

  '@node-rs/bcrypt-darwin-x64@1.10.7':
    optional: true

  '@node-rs/bcrypt-freebsd-x64@1.10.7':
    optional: true

  '@node-rs/bcrypt-linux-arm-gnueabihf@1.10.7':
    optional: true

  '@node-rs/bcrypt-linux-arm64-gnu@1.10.7':
    optional: true

  '@node-rs/bcrypt-linux-arm64-musl@1.10.7':
    optional: true

  '@node-rs/bcrypt-linux-x64-gnu@1.10.7':
    optional: true

  '@node-rs/bcrypt-linux-x64-musl@1.10.7':
    optional: true

  '@node-rs/bcrypt-wasm32-wasi@1.10.7':
    dependencies:
      '@napi-rs/wasm-runtime': 0.2.9
    optional: true

  '@node-rs/bcrypt-win32-arm64-msvc@1.10.7':
    optional: true

  '@node-rs/bcrypt-win32-ia32-msvc@1.10.7':
    optional: true

  '@node-rs/bcrypt-win32-x64-msvc@1.10.7':
    optional: true

  '@node-rs/bcrypt@1.10.7':
    optionalDependencies:
      '@node-rs/bcrypt-android-arm-eabi': 1.10.7
      '@node-rs/bcrypt-android-arm64': 1.10.7
      '@node-rs/bcrypt-darwin-arm64': 1.10.7
      '@node-rs/bcrypt-darwin-x64': 1.10.7
      '@node-rs/bcrypt-freebsd-x64': 1.10.7
      '@node-rs/bcrypt-linux-arm-gnueabihf': 1.10.7
      '@node-rs/bcrypt-linux-arm64-gnu': 1.10.7
      '@node-rs/bcrypt-linux-arm64-musl': 1.10.7
      '@node-rs/bcrypt-linux-x64-gnu': 1.10.7
      '@node-rs/bcrypt-linux-x64-musl': 1.10.7
      '@node-rs/bcrypt-wasm32-wasi': 1.10.7
      '@node-rs/bcrypt-win32-arm64-msvc': 1.10.7
      '@node-rs/bcrypt-win32-ia32-msvc': 1.10.7
      '@node-rs/bcrypt-win32-x64-msvc': 1.10.7

  '@nodelib/fs.scandir@2.1.5':
    dependencies:
      '@nodelib/fs.stat': 2.0.5
      run-parallel: 1.2.0

  '@nodelib/fs.stat@2.0.5': {}

  '@nodelib/fs.walk@1.2.8':
    dependencies:
      '@nodelib/fs.scandir': 2.1.5
      fastq: 1.19.0

  '@oxc-project/runtime@0.72.3': {}

<<<<<<< HEAD
=======
  '@oxc-project/runtime@0.72.3': {}

>>>>>>> 13e33917
  '@oxc-project/runtime@0.73.2': {}

  '@oxc-project/types@0.72.3': {}

<<<<<<< HEAD
=======
  '@oxc-project/types@0.72.3': {}

>>>>>>> 13e33917
  '@oxc-project/types@0.73.2': {}

  '@parcel/watcher-android-arm64@2.5.1':
    optional: true

  '@parcel/watcher-darwin-arm64@2.5.1':
    optional: true

  '@parcel/watcher-darwin-x64@2.5.1':
    optional: true

  '@parcel/watcher-freebsd-x64@2.5.1':
    optional: true

  '@parcel/watcher-linux-arm-glibc@2.5.1':
    optional: true

  '@parcel/watcher-linux-arm-musl@2.5.1':
    optional: true

  '@parcel/watcher-linux-arm64-glibc@2.5.1':
    optional: true

  '@parcel/watcher-linux-arm64-musl@2.5.1':
    optional: true

  '@parcel/watcher-linux-x64-glibc@2.5.1':
    optional: true

  '@parcel/watcher-linux-x64-musl@2.5.1':
    optional: true

  '@parcel/watcher-win32-arm64@2.5.1':
    optional: true

  '@parcel/watcher-win32-ia32@2.5.1':
    optional: true

  '@parcel/watcher-win32-x64@2.5.1':
    optional: true

  '@parcel/watcher@2.5.1':
    dependencies:
      detect-libc: 1.0.3
      is-glob: 4.0.3
      micromatch: 4.0.8
      node-addon-api: 7.1.1
    optionalDependencies:
      '@parcel/watcher-android-arm64': 2.5.1
      '@parcel/watcher-darwin-arm64': 2.5.1
      '@parcel/watcher-darwin-x64': 2.5.1
      '@parcel/watcher-freebsd-x64': 2.5.1
      '@parcel/watcher-linux-arm-glibc': 2.5.1
      '@parcel/watcher-linux-arm-musl': 2.5.1
      '@parcel/watcher-linux-arm64-glibc': 2.5.1
      '@parcel/watcher-linux-arm64-musl': 2.5.1
      '@parcel/watcher-linux-x64-glibc': 2.5.1
      '@parcel/watcher-linux-x64-musl': 2.5.1
      '@parcel/watcher-win32-arm64': 2.5.1
      '@parcel/watcher-win32-ia32': 2.5.1
      '@parcel/watcher-win32-x64': 2.5.1
    optional: true

  '@pkgjs/parseargs@0.11.0':
    optional: true

  '@polka/compression@1.0.0-next.25': {}

  '@polka/url@1.0.0-next.28': {}

  '@publint/pack@0.1.1': {}

  '@quansync/fs@0.1.3':
    dependencies:
      quansync: 0.2.10

  '@rolldown/binding-darwin-arm64@1.0.0-beta.15':
<<<<<<< HEAD
    optional: true

  '@rolldown/binding-darwin-arm64@1.0.0-beta.18':
    optional: true

  '@rolldown/binding-darwin-x64@1.0.0-beta.15':
    optional: true

  '@rolldown/binding-darwin-x64@1.0.0-beta.18':
    optional: true

  '@rolldown/binding-freebsd-x64@1.0.0-beta.15':
    optional: true

  '@rolldown/binding-freebsd-x64@1.0.0-beta.18':
    optional: true

  '@rolldown/binding-linux-arm-gnueabihf@1.0.0-beta.15':
    optional: true

  '@rolldown/binding-linux-arm-gnueabihf@1.0.0-beta.18':
    optional: true

  '@rolldown/binding-linux-arm64-gnu@1.0.0-beta.15':
    optional: true

  '@rolldown/binding-linux-arm64-gnu@1.0.0-beta.18':
    optional: true

  '@rolldown/binding-linux-arm64-musl@1.0.0-beta.15':
    optional: true

  '@rolldown/binding-linux-arm64-musl@1.0.0-beta.18':
    optional: true

  '@rolldown/binding-linux-x64-gnu@1.0.0-beta.15':
    optional: true

  '@rolldown/binding-linux-x64-gnu@1.0.0-beta.18':
    optional: true

  '@rolldown/binding-linux-x64-musl@1.0.0-beta.15':
    optional: true

  '@rolldown/binding-linux-x64-musl@1.0.0-beta.18':
    optional: true

=======
    optional: true

  '@rolldown/binding-darwin-arm64@1.0.0-beta.19':
    optional: true

  '@rolldown/binding-darwin-x64@1.0.0-beta.15':
    optional: true

  '@rolldown/binding-darwin-x64@1.0.0-beta.19':
    optional: true

  '@rolldown/binding-freebsd-x64@1.0.0-beta.15':
    optional: true

  '@rolldown/binding-freebsd-x64@1.0.0-beta.19':
    optional: true

  '@rolldown/binding-linux-arm-gnueabihf@1.0.0-beta.15':
    optional: true

  '@rolldown/binding-linux-arm-gnueabihf@1.0.0-beta.19':
    optional: true

  '@rolldown/binding-linux-arm64-gnu@1.0.0-beta.15':
    optional: true

  '@rolldown/binding-linux-arm64-gnu@1.0.0-beta.19':
    optional: true

  '@rolldown/binding-linux-arm64-musl@1.0.0-beta.15':
    optional: true

  '@rolldown/binding-linux-arm64-musl@1.0.0-beta.19':
    optional: true

  '@rolldown/binding-linux-x64-gnu@1.0.0-beta.15':
    optional: true

  '@rolldown/binding-linux-x64-gnu@1.0.0-beta.19':
    optional: true

  '@rolldown/binding-linux-x64-musl@1.0.0-beta.15':
    optional: true

  '@rolldown/binding-linux-x64-musl@1.0.0-beta.19':
    optional: true

>>>>>>> 13e33917
  '@rolldown/binding-wasm32-wasi@1.0.0-beta.15':
    dependencies:
      '@napi-rs/wasm-runtime': 0.2.11
    optional: true

<<<<<<< HEAD
  '@rolldown/binding-wasm32-wasi@1.0.0-beta.18':
=======
  '@rolldown/binding-wasm32-wasi@1.0.0-beta.19':
>>>>>>> 13e33917
    dependencies:
      '@napi-rs/wasm-runtime': 0.2.11
    optional: true

  '@rolldown/binding-win32-arm64-msvc@1.0.0-beta.15':
    optional: true

<<<<<<< HEAD
  '@rolldown/binding-win32-arm64-msvc@1.0.0-beta.18':
    optional: true

  '@rolldown/binding-win32-ia32-msvc@1.0.0-beta.15':
    optional: true

  '@rolldown/binding-win32-ia32-msvc@1.0.0-beta.18':
    optional: true

  '@rolldown/binding-win32-x64-msvc@1.0.0-beta.15':
    optional: true

  '@rolldown/binding-win32-x64-msvc@1.0.0-beta.18':
    optional: true

  '@rolldown/pluginutils@1.0.0-beta.15': {}

  '@rolldown/pluginutils@1.0.0-beta.18': {}
=======
  '@rolldown/binding-win32-arm64-msvc@1.0.0-beta.19':
    optional: true

  '@rolldown/binding-win32-ia32-msvc@1.0.0-beta.15':
    optional: true

  '@rolldown/binding-win32-ia32-msvc@1.0.0-beta.19':
    optional: true

  '@rolldown/binding-win32-x64-msvc@1.0.0-beta.15':
    optional: true

  '@rolldown/binding-win32-x64-msvc@1.0.0-beta.19':
    optional: true

  '@rolldown/pluginutils@1.0.0-beta.15': {}

  '@rolldown/pluginutils@1.0.0-beta.19': {}
>>>>>>> 13e33917

  '@rollup/plugin-alias@5.1.1(rollup@4.43.0)':
    optionalDependencies:
      rollup: 4.43.0

<<<<<<< HEAD
  '@rollup/plugin-commonjs@28.0.5(rollup@4.43.0)':
    dependencies:
      '@rollup/pluginutils': 5.1.4(rollup@4.43.0)
=======
  '@rollup/plugin-commonjs@28.0.6(rollup@4.40.1)':
    dependencies:
      '@rollup/pluginutils': 5.2.0(rollup@4.40.1)
>>>>>>> 13e33917
      commondir: 1.0.1
      estree-walker: 2.0.2
      fdir: 6.4.6(picomatch@4.0.2)
      is-reference: 1.2.1
      magic-string: 0.30.17
      picomatch: 4.0.2
    optionalDependencies:
      rollup: 4.43.0

  '@rollup/plugin-dynamic-import-vars@2.1.4(rollup@4.43.0)':
    dependencies:
<<<<<<< HEAD
      '@rollup/pluginutils': 5.1.4(rollup@4.43.0)
=======
      '@rollup/pluginutils': 5.2.0(rollup@4.40.1)
>>>>>>> 13e33917
      astring: 1.9.0
      estree-walker: 2.0.2
      magic-string: 0.30.17
      tinyglobby: 0.2.14
    optionalDependencies:
      rollup: 4.43.0

<<<<<<< HEAD
  '@rollup/pluginutils@5.1.4(rollup@4.43.0)':
    dependencies:
      '@types/estree': 1.0.6
=======
  '@rollup/pluginutils@5.2.0(rollup@4.40.1)':
    dependencies:
      '@types/estree': 1.0.8
>>>>>>> 13e33917
      estree-walker: 2.0.2
      picomatch: 4.0.2
    optionalDependencies:
      rollup: 4.43.0

  '@rollup/rollup-android-arm-eabi@4.43.0':
    optional: true

  '@rollup/rollup-android-arm64@4.43.0':
    optional: true

  '@rollup/rollup-darwin-arm64@4.43.0':
    optional: true

  '@rollup/rollup-darwin-x64@4.43.0':
    optional: true

  '@rollup/rollup-freebsd-arm64@4.43.0':
    optional: true

  '@rollup/rollup-freebsd-x64@4.43.0':
    optional: true

  '@rollup/rollup-linux-arm-gnueabihf@4.43.0':
    optional: true

  '@rollup/rollup-linux-arm-musleabihf@4.43.0':
    optional: true

  '@rollup/rollup-linux-arm64-gnu@4.43.0':
    optional: true

  '@rollup/rollup-linux-arm64-musl@4.43.0':
    optional: true

  '@rollup/rollup-linux-loongarch64-gnu@4.43.0':
    optional: true

  '@rollup/rollup-linux-powerpc64le-gnu@4.43.0':
    optional: true

  '@rollup/rollup-linux-riscv64-gnu@4.43.0':
    optional: true

  '@rollup/rollup-linux-riscv64-musl@4.43.0':
    optional: true

  '@rollup/rollup-linux-s390x-gnu@4.43.0':
    optional: true

  '@rollup/rollup-linux-x64-gnu@4.43.0':
    optional: true

  '@rollup/rollup-linux-x64-musl@4.43.0':
    optional: true

  '@rollup/rollup-win32-arm64-msvc@4.43.0':
    optional: true

  '@rollup/rollup-win32-ia32-msvc@4.43.0':
    optional: true

  '@rollup/rollup-win32-x64-msvc@4.43.0':
    optional: true

  '@sec-ant/readable-stream@0.4.1': {}

  '@shikijs/core@2.5.0':
    dependencies:
      '@shikijs/engine-javascript': 2.5.0
      '@shikijs/engine-oniguruma': 2.5.0
      '@shikijs/types': 2.5.0
      '@shikijs/vscode-textmate': 10.0.2
      '@types/hast': 3.0.4
      hast-util-to-html: 9.0.5

  '@shikijs/core@3.1.0':
    dependencies:
      '@shikijs/types': 3.1.0
      '@shikijs/vscode-textmate': 10.0.2
      '@types/hast': 3.0.4
      hast-util-to-html: 9.0.5

  '@shikijs/engine-javascript@2.5.0':
    dependencies:
      '@shikijs/types': 2.5.0
      '@shikijs/vscode-textmate': 10.0.2
      oniguruma-to-es: 3.1.0

  '@shikijs/engine-oniguruma@2.5.0':
    dependencies:
      '@shikijs/types': 2.5.0
      '@shikijs/vscode-textmate': 10.0.2

  '@shikijs/langs@2.5.0':
    dependencies:
      '@shikijs/types': 2.5.0

  '@shikijs/themes@2.5.0':
    dependencies:
      '@shikijs/types': 2.5.0

  '@shikijs/transformers@2.5.0':
    dependencies:
      '@shikijs/core': 2.5.0
      '@shikijs/types': 2.5.0

  '@shikijs/twoslash@3.1.0(typescript@5.7.3)':
    dependencies:
      '@shikijs/core': 3.1.0
      '@shikijs/types': 3.1.0
      twoslash: 0.3.1(typescript@5.7.3)
      typescript: 5.7.3
    transitivePeerDependencies:
      - supports-color

  '@shikijs/types@2.5.0':
    dependencies:
      '@shikijs/vscode-textmate': 10.0.2
      '@types/hast': 3.0.4

  '@shikijs/types@3.1.0':
    dependencies:
      '@shikijs/vscode-textmate': 10.0.2
      '@types/hast': 3.0.4

  '@shikijs/vitepress-twoslash@2.5.0(typescript@5.7.3)':
    dependencies:
<<<<<<< HEAD
      '@shikijs/twoslash': 3.1.0(typescript@5.7.3)
      floating-vue: 5.2.2(vue@3.5.16(typescript@5.7.3))
=======
      '@shikijs/twoslash': 3.3.0(typescript@5.7.3)
      floating-vue: 5.2.2(vue@3.5.17(typescript@5.7.3))
>>>>>>> 13e33917
      mdast-util-from-markdown: 2.0.2
      mdast-util-gfm: 3.1.0
      mdast-util-to-hast: 13.2.0
      shiki: 2.5.0
      twoslash: 0.2.12(typescript@5.7.3)
      twoslash-vue: 0.2.12(typescript@5.7.3)
      vue: 3.5.17(typescript@5.7.3)
    transitivePeerDependencies:
      - '@nuxt/kit'
      - supports-color
      - typescript

  '@shikijs/vscode-textmate@10.0.2': {}

  '@sindresorhus/merge-streams@4.0.0': {}

  '@tailwindcss/node@4.1.10':
    dependencies:
      '@ampproject/remapping': 2.3.0
      enhanced-resolve: 5.18.1
      jiti: 2.4.2
      lightningcss: 1.30.1
      magic-string: 0.30.17
      source-map-js: 1.2.1
      tailwindcss: 4.1.10

  '@tailwindcss/oxide-android-arm64@4.1.10':
    optional: true

  '@tailwindcss/oxide-darwin-arm64@4.1.10':
    optional: true

  '@tailwindcss/oxide-darwin-x64@4.1.10':
    optional: true

  '@tailwindcss/oxide-freebsd-x64@4.1.10':
    optional: true

  '@tailwindcss/oxide-linux-arm-gnueabihf@4.1.10':
    optional: true

  '@tailwindcss/oxide-linux-arm64-gnu@4.1.10':
    optional: true

  '@tailwindcss/oxide-linux-arm64-musl@4.1.10':
    optional: true

  '@tailwindcss/oxide-linux-x64-gnu@4.1.10':
    optional: true

  '@tailwindcss/oxide-linux-x64-musl@4.1.10':
    optional: true

  '@tailwindcss/oxide-wasm32-wasi@4.1.10':
    optional: true

  '@tailwindcss/oxide-win32-arm64-msvc@4.1.10':
    optional: true

  '@tailwindcss/oxide-win32-x64-msvc@4.1.10':
    optional: true

  '@tailwindcss/oxide@4.1.10':
    dependencies:
      detect-libc: 2.0.4
      tar: 7.4.3
    optionalDependencies:
      '@tailwindcss/oxide-android-arm64': 4.1.10
      '@tailwindcss/oxide-darwin-arm64': 4.1.10
      '@tailwindcss/oxide-darwin-x64': 4.1.10
      '@tailwindcss/oxide-freebsd-x64': 4.1.10
      '@tailwindcss/oxide-linux-arm-gnueabihf': 4.1.10
      '@tailwindcss/oxide-linux-arm64-gnu': 4.1.10
      '@tailwindcss/oxide-linux-arm64-musl': 4.1.10
      '@tailwindcss/oxide-linux-x64-gnu': 4.1.10
      '@tailwindcss/oxide-linux-x64-musl': 4.1.10
      '@tailwindcss/oxide-wasm32-wasi': 4.1.10
      '@tailwindcss/oxide-win32-arm64-msvc': 4.1.10
      '@tailwindcss/oxide-win32-x64-msvc': 4.1.10

  '@tailwindcss/postcss@4.1.10':
    dependencies:
      '@alloc/quick-lru': 5.2.0
      '@tailwindcss/node': 4.1.10
      '@tailwindcss/oxide': 4.1.10
      postcss: 8.5.6
      tailwindcss: 4.1.10

  '@tailwindcss/vite@4.1.10(vite@packages+vite)':
    dependencies:
      '@tailwindcss/node': 4.1.10
      '@tailwindcss/oxide': 4.1.10
      tailwindcss: 4.1.10
      vite: link:packages/vite

  '@tybys/wasm-util@0.9.0':
    dependencies:
      tslib: 2.8.1
    optional: true

  '@type-challenges/utils@0.1.1': {}

  '@types/babel__core@7.20.5':
    dependencies:
      '@babel/parser': 7.27.5
      '@babel/types': 7.26.9
      '@types/babel__generator': 7.6.8
      '@types/babel__template': 7.4.4
      '@types/babel__traverse': 7.20.6

  '@types/babel__generator@7.6.8':
    dependencies:
      '@babel/types': 7.27.6

  '@types/babel__preset-env@7.10.0': {}

  '@types/babel__template@7.4.4':
    dependencies:
      '@babel/parser': 7.27.5
      '@babel/types': 7.27.6

  '@types/babel__traverse@7.20.6':
    dependencies:
      '@babel/types': 7.27.6

  '@types/body-parser@1.19.5':
    dependencies:
      '@types/connect': 3.4.38
      '@types/node': 22.15.32

  '@types/chai@5.2.2':
    dependencies:
      '@types/deep-eql': 4.0.2

  '@types/connect@3.4.38':
    dependencies:
      '@types/node': 22.15.32

  '@types/convert-source-map@2.0.3': {}

  '@types/cross-spawn@6.0.6':
    dependencies:
      '@types/node': 22.15.32

  '@types/debug@4.1.12':
    dependencies:
      '@types/ms': 2.1.0

  '@types/deep-eql@4.0.2': {}

  '@types/escape-html@1.0.4': {}

  '@types/estree@1.0.6': {}

  '@types/estree@1.0.7': {}

  '@types/estree@1.0.8': {}

  '@types/etag@1.8.4':
    dependencies:
      '@types/node': 22.15.32

  '@types/express-serve-static-core@5.0.6':
    dependencies:
      '@types/node': 22.15.32
      '@types/qs': 6.9.18
      '@types/range-parser': 1.2.7
      '@types/send': 0.17.4

  '@types/express@5.0.3':
    dependencies:
      '@types/body-parser': 1.19.5
      '@types/express-serve-static-core': 5.0.6
      '@types/serve-static': 1.15.7

  '@types/hast@3.0.4':
    dependencies:
      '@types/unist': 3.0.3

  '@types/http-errors@2.0.4': {}

  '@types/json-schema@7.0.15': {}

  '@types/less@3.0.8': {}

  '@types/linkify-it@5.0.0': {}

  '@types/lodash@4.17.16': {}

  '@types/markdown-it@14.1.2':
    dependencies:
      '@types/linkify-it': 5.0.0
      '@types/mdurl': 2.0.0

  '@types/mdast@4.0.4':
    dependencies:
      '@types/unist': 3.0.3

  '@types/mdurl@2.0.0': {}

  '@types/mime@1.3.5': {}

  '@types/ms@2.1.0': {}

  '@types/node@22.15.32':
    dependencies:
      undici-types: 6.21.0

  '@types/normalize-package-data@2.4.4': {}

  '@types/picomatch@4.0.0': {}

  '@types/pnpapi@0.0.5': {}

  '@types/qs@6.9.18': {}

  '@types/range-parser@1.2.7': {}

  '@types/react-dom@19.1.6(@types/react@19.1.8)':
    dependencies:
      '@types/react': 19.1.8

  '@types/react@19.1.8':
    dependencies:
      csstype: 3.1.3

  '@types/semver@7.5.8': {}

  '@types/send@0.17.4':
    dependencies:
      '@types/mime': 1.3.5
      '@types/node': 22.15.32

  '@types/serve-static@1.15.7':
    dependencies:
      '@types/http-errors': 2.0.4
      '@types/node': 22.15.32
      '@types/send': 0.17.4

  '@types/stylus@0.48.43':
    dependencies:
      '@types/node': 22.15.32

  '@types/unist@3.0.3': {}

  '@types/web-bluetooth@0.0.20': {}

  '@types/ws@8.18.1':
    dependencies:
      '@types/node': 22.15.32

  '@typescript-eslint/eslint-plugin@8.34.1(@typescript-eslint/parser@8.34.1(eslint@9.29.0(jiti@2.4.2))(typescript@5.7.3))(eslint@9.29.0(jiti@2.4.2))(typescript@5.7.3)':
    dependencies:
      '@eslint-community/regexpp': 4.12.1
      '@typescript-eslint/parser': 8.34.1(eslint@9.29.0(jiti@2.4.2))(typescript@5.7.3)
      '@typescript-eslint/scope-manager': 8.34.1
      '@typescript-eslint/type-utils': 8.34.1(eslint@9.29.0(jiti@2.4.2))(typescript@5.7.3)
      '@typescript-eslint/utils': 8.34.1(eslint@9.29.0(jiti@2.4.2))(typescript@5.7.3)
      '@typescript-eslint/visitor-keys': 8.34.1
      eslint: 9.29.0(jiti@2.4.2)
      graphemer: 1.4.0
      ignore: 7.0.4
      natural-compare: 1.4.0
      ts-api-utils: 2.1.0(typescript@5.7.3)
      typescript: 5.7.3
    transitivePeerDependencies:
      - supports-color

  '@typescript-eslint/parser@8.34.1(eslint@9.29.0(jiti@2.4.2))(typescript@5.7.3)':
    dependencies:
      '@typescript-eslint/scope-manager': 8.34.1
      '@typescript-eslint/types': 8.34.1
      '@typescript-eslint/typescript-estree': 8.34.1(typescript@5.7.3)
      '@typescript-eslint/visitor-keys': 8.34.1
      debug: 4.4.1
      eslint: 9.29.0(jiti@2.4.2)
      typescript: 5.7.3
    transitivePeerDependencies:
      - supports-color

  '@typescript-eslint/project-service@8.34.1(typescript@5.7.3)':
    dependencies:
      '@typescript-eslint/tsconfig-utils': 8.34.1(typescript@5.7.3)
      '@typescript-eslint/types': 8.34.1
      debug: 4.4.1
      typescript: 5.7.3
    transitivePeerDependencies:
      - supports-color

<<<<<<< HEAD
  '@typescript-eslint/scope-manager@8.34.1':
=======
  '@typescript-eslint/project-service@8.34.1(typescript@5.7.3)':
    dependencies:
      '@typescript-eslint/tsconfig-utils': 8.34.1(typescript@5.7.3)
      '@typescript-eslint/types': 8.34.1
      debug: 4.4.1
      typescript: 5.7.3
    transitivePeerDependencies:
      - supports-color

  '@typescript-eslint/scope-manager@8.34.0':
>>>>>>> 13e33917
    dependencies:
      '@typescript-eslint/types': 8.34.1
      '@typescript-eslint/visitor-keys': 8.34.1

<<<<<<< HEAD
  '@typescript-eslint/tsconfig-utils@8.34.1(typescript@5.7.3)':
    dependencies:
      typescript: 5.7.3

  '@typescript-eslint/type-utils@8.34.1(eslint@9.29.0(jiti@2.4.2))(typescript@5.7.3)':
    dependencies:
=======
  '@typescript-eslint/scope-manager@8.34.1':
    dependencies:
      '@typescript-eslint/types': 8.34.1
      '@typescript-eslint/visitor-keys': 8.34.1

  '@typescript-eslint/tsconfig-utils@8.34.0(typescript@5.7.3)':
    dependencies:
      typescript: 5.7.3

  '@typescript-eslint/tsconfig-utils@8.34.1(typescript@5.7.3)':
    dependencies:
      typescript: 5.7.3

  '@typescript-eslint/type-utils@8.34.1(eslint@9.29.0(jiti@2.4.2))(typescript@5.7.3)':
    dependencies:
>>>>>>> 13e33917
      '@typescript-eslint/typescript-estree': 8.34.1(typescript@5.7.3)
      '@typescript-eslint/utils': 8.34.1(eslint@9.29.0(jiti@2.4.2))(typescript@5.7.3)
      debug: 4.4.1
      eslint: 9.29.0(jiti@2.4.2)
      ts-api-utils: 2.1.0(typescript@5.7.3)
      typescript: 5.7.3
    transitivePeerDependencies:
      - supports-color

  '@typescript-eslint/types@8.34.1': {}

<<<<<<< HEAD
  '@typescript-eslint/typescript-estree@8.34.1(typescript@5.7.3)':
=======
  '@typescript-eslint/types@8.34.1': {}

  '@typescript-eslint/typescript-estree@8.34.0(typescript@5.7.3)':
>>>>>>> 13e33917
    dependencies:
      '@typescript-eslint/project-service': 8.34.1(typescript@5.7.3)
      '@typescript-eslint/tsconfig-utils': 8.34.1(typescript@5.7.3)
      '@typescript-eslint/types': 8.34.1
      '@typescript-eslint/visitor-keys': 8.34.1
      debug: 4.4.1
      fast-glob: 3.3.3
      is-glob: 4.0.3
      minimatch: 9.0.5
      semver: 7.7.2
      ts-api-utils: 2.1.0(typescript@5.7.3)
      typescript: 5.7.3
    transitivePeerDependencies:
      - supports-color

<<<<<<< HEAD
  '@typescript-eslint/utils@8.34.1(eslint@9.29.0(jiti@2.4.2))(typescript@5.7.3)':
=======
  '@typescript-eslint/typescript-estree@8.34.1(typescript@5.7.3)':
    dependencies:
      '@typescript-eslint/project-service': 8.34.1(typescript@5.7.3)
      '@typescript-eslint/tsconfig-utils': 8.34.1(typescript@5.7.3)
      '@typescript-eslint/types': 8.34.1
      '@typescript-eslint/visitor-keys': 8.34.1
      debug: 4.4.1
      fast-glob: 3.3.3
      is-glob: 4.0.3
      minimatch: 9.0.5
      semver: 7.7.2
      ts-api-utils: 2.1.0(typescript@5.7.3)
      typescript: 5.7.3
    transitivePeerDependencies:
      - supports-color

  '@typescript-eslint/utils@8.34.0(eslint@9.29.0(jiti@2.4.2))(typescript@5.7.3)':
>>>>>>> 13e33917
    dependencies:
      '@eslint-community/eslint-utils': 4.7.0(eslint@9.29.0(jiti@2.4.2))
      '@typescript-eslint/scope-manager': 8.34.1
      '@typescript-eslint/types': 8.34.1
      '@typescript-eslint/typescript-estree': 8.34.1(typescript@5.7.3)
      eslint: 9.29.0(jiti@2.4.2)
      typescript: 5.7.3
    transitivePeerDependencies:
      - supports-color

<<<<<<< HEAD
  '@typescript-eslint/visitor-keys@8.34.1':
=======
  '@typescript-eslint/utils@8.34.1(eslint@9.29.0(jiti@2.4.2))(typescript@5.7.3)':
    dependencies:
      '@eslint-community/eslint-utils': 4.7.0(eslint@9.29.0(jiti@2.4.2))
      '@typescript-eslint/scope-manager': 8.34.1
      '@typescript-eslint/types': 8.34.1
      '@typescript-eslint/typescript-estree': 8.34.1(typescript@5.7.3)
      eslint: 9.29.0(jiti@2.4.2)
      typescript: 5.7.3
    transitivePeerDependencies:
      - supports-color

  '@typescript-eslint/visitor-keys@8.34.0':
>>>>>>> 13e33917
    dependencies:
      '@typescript-eslint/types': 8.34.1
      eslint-visitor-keys: 4.2.1

  '@typescript-eslint/visitor-keys@8.34.1':
    dependencies:
      '@typescript-eslint/types': 8.34.1
      eslint-visitor-keys: 4.2.1

  '@typescript/vfs@1.6.1(typescript@5.7.3)':
    dependencies:
      debug: 4.4.1
      typescript: 5.7.3
    transitivePeerDependencies:
      - supports-color

  '@ungap/structured-clone@1.3.0': {}

  '@unrs/resolver-binding-android-arm-eabi@1.9.0':
    optional: true

  '@unrs/resolver-binding-android-arm64@1.9.0':
    optional: true

  '@unrs/resolver-binding-darwin-arm64@1.9.0':
    optional: true

  '@unrs/resolver-binding-darwin-x64@1.9.0':
    optional: true

  '@unrs/resolver-binding-freebsd-x64@1.9.0':
    optional: true

  '@unrs/resolver-binding-linux-arm-gnueabihf@1.9.0':
    optional: true

  '@unrs/resolver-binding-linux-arm-musleabihf@1.9.0':
    optional: true

  '@unrs/resolver-binding-linux-arm64-gnu@1.9.0':
    optional: true

  '@unrs/resolver-binding-linux-arm64-musl@1.9.0':
    optional: true

  '@unrs/resolver-binding-linux-ppc64-gnu@1.9.0':
    optional: true

  '@unrs/resolver-binding-linux-riscv64-gnu@1.9.0':
    optional: true

  '@unrs/resolver-binding-linux-riscv64-musl@1.9.0':
    optional: true

  '@unrs/resolver-binding-linux-s390x-gnu@1.9.0':
    optional: true

  '@unrs/resolver-binding-linux-x64-gnu@1.9.0':
    optional: true

  '@unrs/resolver-binding-linux-x64-musl@1.9.0':
    optional: true

  '@unrs/resolver-binding-wasm32-wasi@1.9.0':
    dependencies:
      '@napi-rs/wasm-runtime': 0.2.11
    optional: true

  '@unrs/resolver-binding-win32-arm64-msvc@1.9.0':
    optional: true

  '@unrs/resolver-binding-win32-ia32-msvc@1.9.0':
    optional: true

  '@unrs/resolver-binding-win32-x64-msvc@1.9.0':
    optional: true

  '@vitejs/longfilename-aaaaaaaaaaaaaaaaaaaaaaaaaaaaaaaaaaaaaaaaaaaaaaaaaaaaaaaaaaaaaaaaaaaaaaaaaaaaaaaaaaaaaaaaaaaaaaaaaaaaaaaaaaaaaaaaaaaaaaaaaaaaaaaaaaaaaaaaaaaaaaaaaaaaaaaaaaaaaaaaaaaaaaaaaaaaaaaaaaaaaaaaaaaa@file:playground/optimize-deps/longfilename': {}

  '@vitejs/plugin-vue@5.2.1(vite@packages+vite)(vue@3.5.17(typescript@5.7.3))':
    dependencies:
      vite: link:packages/vite
      vue: 3.5.17(typescript@5.7.3)

  '@vitejs/release-scripts@1.5.0':
    dependencies:
      execa: 8.0.1
      mri: 1.2.0
      picocolors: 1.1.1
      prompts: 2.4.2
      publint: 0.3.5
      semver: 7.7.1

  '@vitejs/require@file:playground/json/dep-json-require': {}

  '@vitejs/test-added-in-entries@file:playground/optimize-deps/added-in-entries': {}

  '@vitejs/test-alias-original@file:playground/ssr-alias/alias-original': {}

  '@vitejs/test-aliased-module@file:playground/alias/dir/module': {}

  '@vitejs/test-browser-exports@file:playground/ssr-webworker/browser-exports': {}

  '@vitejs/test-commonjs-dep@file:playground/define/commonjs-dep': {}

  '@vitejs/test-css-js-dep@file:playground/css/css-js-dep': {}

  '@vitejs/test-css-lib@file:playground/ssr-deps/css-lib': {}

  '@vitejs/test-css-proxy-dep-nested@file:playground/css/css-proxy-dep-nested': {}

  '@vitejs/test-css-proxy-dep@file:playground/css/css-proxy-dep':
    dependencies:
      '@vitejs/test-css-proxy-dep-nested': file:playground/css/css-proxy-dep-nested

  '@vitejs/test-deep-import@file:playground/ssr-resolve/deep-import': {}

  '@vitejs/test-define-properties-exports@file:playground/ssr-deps/define-properties-exports': {}

  '@vitejs/test-define-property-exports@file:playground/ssr-deps/define-property-exports': {}

  '@vitejs/test-dep-a@file:playground/preload/dep-a': {}

  '@vitejs/test-dep-alias-using-absolute-path@file:playground/optimize-deps/dep-alias-using-absolute-path':
    dependencies:
      lodash: 4.17.21

  '@vitejs/test-dep-cjs-browser-field-bare@file:playground/optimize-deps/dep-cjs-browser-field-bare': {}

  '@vitejs/test-dep-cjs-compiled-from-cjs@file:playground/optimize-deps/dep-cjs-compiled-from-cjs': {}

  '@vitejs/test-dep-cjs-compiled-from-esm@file:playground/optimize-deps/dep-cjs-compiled-from-esm': {}

  '@vitejs/test-dep-cjs-external-package-omit-js-suffix@file:playground/optimize-deps/dep-cjs-external-package-omit-js-suffix': {}

  '@vitejs/test-dep-cjs-with-assets@file:playground/optimize-deps/dep-cjs-with-assets': {}

  '@vitejs/test-dep-cjs-with-external-deps@file:playground/optimize-deps/dep-cjs-with-external-deps':
    dependencies:
      '@vitejs/test-dep-esm-external': file:playground/optimize-deps/dep-esm-external
      stream: '@vitejs/test-dep-esm-dummy-node-builtin@file:playground/optimize-deps/dep-esm-dummy-node-builtin'

  '@vitejs/test-dep-conditions@file:packages/vite/src/node/__tests__/fixtures/test-dep-conditions': {}

  '@vitejs/test-dep-css-require@file:playground/optimize-deps/dep-css-require': {}

  '@vitejs/test-dep-esbuild-plugin-transform@file:playground/optimize-deps/dep-esbuild-plugin-transform': {}

  '@vitejs/test-dep-esm-dummy-node-builtin@file:playground/optimize-deps/dep-esm-dummy-node-builtin': {}

  '@vitejs/test-dep-esm-external@file:playground/optimize-deps/dep-esm-external': {}

  '@vitejs/test-dep-including-a@file:playground/preload/dep-including-a':
    dependencies:
      '@vitejs/test-dep-a': file:playground/preload/dep-a

  '@vitejs/test-dep-incompatible@file:playground/optimize-deps/dep-incompatible': {}

  '@vitejs/test-dep-no-discovery@file:playground/optimize-deps-no-discovery/dep-no-discovery': {}

  '@vitejs/test-dep-node-env@file:playground/optimize-deps/dep-node-env': {}

  '@vitejs/test-dep-non-optimized@file:playground/optimize-deps/dep-non-optimized': {}

  '@vitejs/test-dep-not-js@file:playground/optimize-deps/dep-not-js': {}

  '@vitejs/test-dep-optimize-exports-with-glob@file:playground/optimize-deps/dep-optimize-exports-with-glob': {}

  '@vitejs/test-dep-optimize-exports-with-root-glob@file:playground/optimize-deps/dep-optimize-exports-with-root-glob': {}

  '@vitejs/test-dep-optimize-with-glob@file:playground/optimize-deps/dep-optimize-with-glob': {}

  '@vitejs/test-dep-relative-to-main@file:playground/optimize-deps/dep-relative-to-main': {}

  '@vitejs/test-dep-self-reference-url-worker@file:playground/worker/dep-self-reference-url-worker': {}

  '@vitejs/test-dep-source-map-no-sources@file:playground/optimize-deps/dep-source-map-no-sources': {}

  '@vitejs/test-dep-that-imports@file:playground/external/dep-that-imports(typescript@5.7.3)':
    dependencies:
      slash3: slash@3.0.0
      slash5: slash@5.1.0
      vue: 3.5.17(typescript@5.7.3)
    transitivePeerDependencies:
      - typescript

  '@vitejs/test-dep-that-requires@file:playground/external/dep-that-requires(typescript@5.7.3)':
    dependencies:
      slash3: slash@3.0.0
      slash5: slash@5.1.0
      vue: 3.5.17(typescript@5.7.3)
    transitivePeerDependencies:
      - typescript

  '@vitejs/test-dep-to-optimize@file:playground/worker/dep-to-optimize': {}

  '@vitejs/test-dep-with-asset-ext1.pdf@file:playground/optimize-deps/dep-with-asset-ext/dep1': {}

  '@vitejs/test-dep-with-asset-ext2.pdf@file:playground/optimize-deps/dep-with-asset-ext/dep2':
    dependencies:
      '@vitejs/test-dep-with-asset-ext1.pdf': file:playground/optimize-deps/dep-with-asset-ext/dep1

  '@vitejs/test-dep-with-builtin-module-cjs@file:playground/optimize-deps/dep-with-builtin-module-cjs': {}

  '@vitejs/test-dep-with-builtin-module-esm@file:playground/optimize-deps/dep-with-builtin-module-esm': {}

  '@vitejs/test-dep-with-dynamic-import@file:playground/optimize-deps/dep-with-dynamic-import': {}

  '@vitejs/test-dep-with-optional-peer-dep-cjs@file:playground/optimize-deps/dep-with-optional-peer-dep-cjs': {}

  '@vitejs/test-dep-with-optional-peer-dep-submodule@file:playground/optimize-deps/dep-with-optional-peer-dep-submodule': {}

  '@vitejs/test-dep-with-optional-peer-dep@file:playground/optimize-deps/dep-with-optional-peer-dep': {}

  '@vitejs/test-entries@file:playground/ssr-resolve/entries': {}

  '@vitejs/test-external-cjs@file:playground/ssr-noexternal/external-cjs': {}

  '@vitejs/test-external-entry@file:playground/ssr-deps/external-entry': {}

  '@vitejs/test-external-using-external-entry@file:playground/ssr-deps/external-using-external-entry':
    dependencies:
      external-entry: '@vitejs/test-external-entry@file:playground/ssr-deps/external-entry'

  '@vitejs/test-forwarded-export@file:playground/ssr-deps/forwarded-export':
    dependencies:
      object-assigned-exports: '@vitejs/test-object-assigned-exports@file:playground/ssr-deps/object-assigned-exports'

  '@vitejs/test-import-assertion-dep@file:playground/import-assertion/import-assertion-dep': {}

  '@vitejs/test-import-builtin@file:playground/ssr-deps/import-builtin-cjs': {}

  '@vitejs/test-import-meta-glob-pkg@file:playground/glob-import/import-meta-glob-pkg': {}

  '@vitejs/test-importee-pkg@file:playground/js-sourcemap/importee-pkg': {}

  '@vitejs/test-json-module@file:playground/json/json-module': {}

  '@vitejs/test-minify@file:playground/minify/dir/module': {}

  '@vitejs/test-missing-dep@file:playground/optimize-missing-deps/missing-dep':
    dependencies:
      '@vitejs/test-multi-entry-dep': file:playground/optimize-missing-deps/multi-entry-dep

  '@vitejs/test-module-condition@file:playground/ssr-deps/module-condition': {}

  '@vitejs/test-multi-entry-dep@file:playground/optimize-missing-deps/multi-entry-dep': {}

  '@vitejs/test-nested-exclude@file:playground/optimize-deps/nested-exclude':
    dependencies:
      '@vitejs/test-nested-include': file:playground/optimize-deps/nested-include

  '@vitejs/test-nested-exclude@file:playground/ssr-deps/nested-exclude':
    dependencies:
      '@vitejs/test-nested-include': file:playground/ssr-deps/nested-include

  '@vitejs/test-nested-external@file:playground/ssr-deps/nested-external': {}

  '@vitejs/test-nested-include@file:playground/optimize-deps/nested-include': {}

  '@vitejs/test-nested-include@file:playground/ssr-deps/nested-include': {}

  '@vitejs/test-no-external-cjs@file:playground/ssr-deps/no-external-cjs': {}

  '@vitejs/test-no-external-css@file:playground/ssr-deps/no-external-css': {}

  '@vitejs/test-object-assigned-exports@file:playground/ssr-deps/object-assigned-exports': {}

  '@vitejs/test-only-object-assigned-exports@file:playground/ssr-deps/only-object-assigned-exports': {}

  '@vitejs/test-optimized-with-nested-external@file:playground/ssr-deps/optimized-with-nested-external':
    dependencies:
      nested-external: '@vitejs/test-nested-external@file:playground/ssr-deps/nested-external'

  '@vitejs/test-pkg-exports@file:playground/ssr-deps/pkg-exports': {}

  '@vitejs/test-pkg@file:playground/dynamic-import/pkg': {}

  '@vitejs/test-primitive-export@file:playground/ssr-deps/primitive-export': {}

  '@vitejs/test-read-file-content@file:playground/ssr-deps/read-file-content': {}

  '@vitejs/test-require-absolute@file:playground/ssr-deps/require-absolute': {}

  '@vitejs/test-require-external-cjs@file:playground/ssr-noexternal/require-external-cjs':
    dependencies:
      '@vitejs/test-external-cjs': file:playground/ssr-noexternal/external-cjs

  '@vitejs/test-resolve-pkg-exports@file:playground/ssr-resolve/pkg-exports': {}

  '@vitejs/test-scss-proxy-dep-nested@file:playground/css/scss-proxy-dep-nested': {}

  '@vitejs/test-scss-proxy-dep@file:playground/css/scss-proxy-dep':
    dependencies:
      '@vitejs/test-scss-proxy-dep-nested': file:playground/css/scss-proxy-dep-nested

  '@vitejs/test-ssr-conditions-external@file:playground/ssr-conditions/external': {}

  '@vitejs/test-ssr-conditions-no-external@file:playground/ssr-conditions/no-external': {}

  '@vitejs/test-ts-transpiled-exports@file:playground/ssr-deps/ts-transpiled-exports': {}

  '@vitejs/test-worker-dep-cjs@file:playground/worker/dep-cjs': {}

  '@vitejs/test-worker-exports@file:playground/ssr-webworker/worker-exports': {}

  '@vitest/expect@3.2.4':
    dependencies:
      '@types/chai': 5.2.2
      '@vitest/spy': 3.2.4
      '@vitest/utils': 3.2.4
      chai: 5.2.0
      tinyrainbow: 2.0.0

  '@vitest/mocker@3.2.4(vite@packages+vite)':
    dependencies:
      '@vitest/spy': 3.2.4
      estree-walker: 3.0.3
      magic-string: 0.30.17
    optionalDependencies:
      vite: link:packages/vite

  '@vitest/pretty-format@3.2.4':
    dependencies:
      tinyrainbow: 2.0.0

  '@vitest/runner@3.2.4':
    dependencies:
      '@vitest/utils': 3.2.4
      pathe: 2.0.3
      strip-literal: 3.0.0

  '@vitest/snapshot@3.2.4':
    dependencies:
      '@vitest/pretty-format': 3.2.4
      magic-string: 0.30.17
      pathe: 2.0.3

  '@vitest/spy@3.2.4':
    dependencies:
      tinyspy: 4.0.3

  '@vitest/utils@3.2.4':
    dependencies:
      '@vitest/pretty-format': 3.2.4
      loupe: 3.1.4
      tinyrainbow: 2.0.0

  '@volar/language-core@2.4.11':
    dependencies:
      '@volar/source-map': 2.4.11

  '@volar/source-map@2.4.11': {}

  '@vue/compiler-core@3.4.38':
    dependencies:
      '@babel/parser': 7.27.5
      '@vue/shared': 3.4.38
      entities: 4.5.0
      estree-walker: 2.0.2
      source-map-js: 1.2.1

  '@vue/compiler-core@3.5.16':
<<<<<<< HEAD
=======
    dependencies:
      '@babel/parser': 7.27.5
      '@vue/shared': 3.5.16
      entities: 4.5.0
      estree-walker: 2.0.2
      source-map-js: 1.2.1

  '@vue/compiler-core@3.5.17':
>>>>>>> 13e33917
    dependencies:
      '@babel/parser': 7.27.5
      '@vue/shared': 3.5.17
      entities: 4.5.0
      estree-walker: 2.0.2
      source-map-js: 1.2.1

  '@vue/compiler-dom@3.4.38':
    dependencies:
      '@vue/compiler-core': 3.4.38
      '@vue/shared': 3.4.38

  '@vue/compiler-dom@3.5.16':
    dependencies:
      '@vue/compiler-core': 3.5.16
      '@vue/shared': 3.5.16

  '@vue/compiler-dom@3.5.17':
    dependencies:
      '@vue/compiler-core': 3.5.17
      '@vue/shared': 3.5.17

  '@vue/compiler-sfc@3.4.38':
    dependencies:
      '@babel/parser': 7.27.5
      '@vue/compiler-core': 3.4.38
      '@vue/compiler-dom': 3.4.38
      '@vue/compiler-ssr': 3.4.38
      '@vue/shared': 3.4.38
      estree-walker: 2.0.2
      magic-string: 0.30.17
      postcss: 8.5.6
      source-map-js: 1.2.1

  '@vue/compiler-sfc@3.5.17':
    dependencies:
      '@babel/parser': 7.27.5
      '@vue/compiler-core': 3.5.17
      '@vue/compiler-dom': 3.5.17
      '@vue/compiler-ssr': 3.5.17
      '@vue/shared': 3.5.17
      estree-walker: 2.0.2
      magic-string: 0.30.17
      postcss: 8.5.6
      source-map-js: 1.2.1

  '@vue/compiler-ssr@3.4.38':
    dependencies:
      '@vue/compiler-dom': 3.4.38
      '@vue/shared': 3.4.38

  '@vue/compiler-ssr@3.5.17':
    dependencies:
      '@vue/compiler-dom': 3.5.17
      '@vue/shared': 3.5.17

  '@vue/compiler-vue2@2.7.16':
    dependencies:
      de-indent: 1.0.2
      he: 1.2.0

  '@vue/devtools-api@6.6.4': {}

  '@vue/devtools-api@7.7.2':
    dependencies:
      '@vue/devtools-kit': 7.7.2

  '@vue/devtools-kit@7.7.2':
    dependencies:
      '@vue/devtools-shared': 7.7.2
      birpc: 0.2.19
      hookable: 5.5.3
      mitt: 3.0.1
      perfect-debounce: 1.0.0
      speakingurl: 14.0.1
      superjson: 2.2.2

  '@vue/devtools-shared@7.7.2':
    dependencies:
      rfdc: 1.4.1

  '@vue/language-core@2.1.10(typescript@5.7.3)':
    dependencies:
      '@volar/language-core': 2.4.11
      '@vue/compiler-dom': 3.5.16
      '@vue/compiler-vue2': 2.7.16
      '@vue/shared': 3.5.17
      alien-signals: 0.2.2
      minimatch: 9.0.5
      muggle-string: 0.4.1
      path-browserify: 1.0.1
    optionalDependencies:
      typescript: 5.7.3

  '@vue/reactivity@3.4.38':
    dependencies:
      '@vue/shared': 3.4.38

  '@vue/reactivity@3.5.17':
    dependencies:
      '@vue/shared': 3.5.17

  '@vue/runtime-core@3.4.38':
    dependencies:
      '@vue/reactivity': 3.4.38
      '@vue/shared': 3.4.38

  '@vue/runtime-core@3.5.17':
    dependencies:
      '@vue/reactivity': 3.5.17
      '@vue/shared': 3.5.17

  '@vue/runtime-dom@3.4.38':
    dependencies:
      '@vue/reactivity': 3.4.38
      '@vue/runtime-core': 3.4.38
      '@vue/shared': 3.4.38
      csstype: 3.1.3

  '@vue/runtime-dom@3.5.17':
    dependencies:
      '@vue/reactivity': 3.5.17
      '@vue/runtime-core': 3.5.17
      '@vue/shared': 3.5.17
      csstype: 3.1.3

  '@vue/server-renderer@3.4.38(vue@3.5.17(typescript@5.7.3))':
    dependencies:
      '@vue/compiler-ssr': 3.4.38
      '@vue/shared': 3.4.38
      vue: 3.5.17(typescript@5.7.3)

  '@vue/server-renderer@3.5.17(vue@3.5.17(typescript@5.7.3))':
    dependencies:
      '@vue/compiler-ssr': 3.5.17
      '@vue/shared': 3.5.17
      vue: 3.5.17(typescript@5.7.3)

  '@vue/shared@3.4.38': {}

  '@vue/shared@3.5.13': {}

  '@vue/shared@3.5.16': {}

  '@vue/shared@3.5.17': {}

  '@vueuse/core@12.7.0(typescript@5.7.3)':
    dependencies:
      '@types/web-bluetooth': 0.0.20
      '@vueuse/metadata': 12.7.0
      '@vueuse/shared': 12.7.0(typescript@5.7.3)
      vue: 3.5.17(typescript@5.7.3)
    transitivePeerDependencies:
      - typescript

  '@vueuse/integrations@12.7.0(axios@1.10.0)(focus-trap@7.6.4)(typescript@5.7.3)':
    dependencies:
      '@vueuse/core': 12.7.0(typescript@5.7.3)
      '@vueuse/shared': 12.7.0(typescript@5.7.3)
      vue: 3.5.17(typescript@5.7.3)
    optionalDependencies:
      axios: 1.10.0
      focus-trap: 7.6.4
    transitivePeerDependencies:
      - typescript

  '@vueuse/metadata@12.7.0': {}

  '@vueuse/shared@12.7.0(typescript@5.7.3)':
    dependencies:
      vue: 3.5.17(typescript@5.7.3)
    transitivePeerDependencies:
      - typescript

  accepts@2.0.0:
    dependencies:
      mime-types: 3.0.0
      negotiator: 1.0.0

  acorn-jsx@5.3.2(acorn@8.15.0):
    dependencies:
      acorn: 8.15.0

  acorn-walk@8.3.2: {}

  acorn@7.4.1: {}

  acorn@8.14.0: {}

  acorn@8.14.1: {}

  acorn@8.15.0: {}

  add-stream@1.0.0: {}

  ajv@6.12.6:
    dependencies:
      fast-deep-equal: 3.1.3
      fast-json-stable-stringify: 2.1.0
      json-schema-traverse: 0.4.1
      uri-js: 4.4.1

  algoliasearch@5.20.3:
    dependencies:
      '@algolia/client-abtesting': 5.20.3
      '@algolia/client-analytics': 5.20.3
      '@algolia/client-common': 5.20.3
      '@algolia/client-insights': 5.20.3
      '@algolia/client-personalization': 5.20.3
      '@algolia/client-query-suggestions': 5.20.3
      '@algolia/client-search': 5.20.3
      '@algolia/ingestion': 1.20.3
      '@algolia/monitoring': 1.20.3
      '@algolia/recommend': 5.20.3
      '@algolia/requester-browser-xhr': 5.20.3
      '@algolia/requester-fetch': 5.20.3
      '@algolia/requester-node-http': 5.20.3

  alien-signals@0.2.2: {}

  ansi-escapes@7.0.0:
    dependencies:
      environment: 1.1.0

  ansi-regex@5.0.1: {}

  ansi-regex@6.1.0: {}

  ansi-styles@4.3.0:
    dependencies:
      color-convert: 2.0.1

  ansi-styles@6.2.1: {}

  ansis@4.1.0: {}

  any-promise@1.3.0: {}

  anymatch@3.1.3:
    dependencies:
      normalize-path: 3.0.0
      picomatch: 2.3.1

  arg@5.0.2: {}

  argparse@1.0.10:
    dependencies:
      sprintf-js: 1.0.3

  argparse@2.0.1: {}

  array-find-index@1.0.2: {}

  array-ify@1.0.0: {}

  artichokie@0.3.1: {}

  as-table@1.0.55:
    dependencies:
      printable-characters: 1.0.42

  asap@2.0.6: {}

  assert-never@1.4.0: {}

  assertion-error@2.0.1: {}

  ast-kit@2.1.0:
    dependencies:
      '@babel/parser': 7.27.5
      pathe: 2.0.3

  astring@1.9.0: {}

  asynckit@0.4.0: {}

  autoprefixer@10.4.21(postcss@8.5.6):
    dependencies:
      browserslist: 4.25.0
      caniuse-lite: 1.0.30001703
      fraction.js: 4.3.7
      normalize-range: 0.1.2
      picocolors: 1.1.1
      postcss: 8.5.6
      postcss-value-parser: 4.2.0

  axios@1.10.0:
    dependencies:
      follow-redirects: 1.15.9(debug@4.4.1)
      form-data: 4.0.2
      proxy-from-env: 1.1.0
    transitivePeerDependencies:
      - debug

  babel-plugin-polyfill-corejs2@0.4.12(@babel/core@7.27.4):
    dependencies:
      '@babel/compat-data': 7.27.2
      '@babel/core': 7.27.4
      '@babel/helper-define-polyfill-provider': 0.6.3(@babel/core@7.27.4)
      semver: 6.3.1
    transitivePeerDependencies:
      - supports-color

  babel-plugin-polyfill-corejs3@0.11.1(@babel/core@7.27.4):
    dependencies:
      '@babel/core': 7.27.4
      '@babel/helper-define-polyfill-provider': 0.6.3(@babel/core@7.27.4)
      core-js-compat: 3.40.0
    transitivePeerDependencies:
      - supports-color

  babel-plugin-polyfill-regenerator@0.6.3(@babel/core@7.27.4):
    dependencies:
      '@babel/core': 7.27.4
      '@babel/helper-define-polyfill-provider': 0.6.3(@babel/core@7.27.4)
    transitivePeerDependencies:
      - supports-color

  babel-walk@3.0.0-canary-5:
    dependencies:
      '@babel/types': 7.27.6

  bail@2.0.2: {}

  balanced-match@1.0.2: {}

  baseline-browser-mapping@2.4.4:
    dependencies:
      '@mdn/browser-compat-data': 6.0.23
      web-features: 2.38.0

  bignumber.js@9.3.0: {}

  binary-extensions@2.3.0: {}

  birpc@0.2.19: {}

  birpc@2.4.0: {}

  body-parser@2.2.0:
    dependencies:
      bytes: 3.1.2
      content-type: 1.0.5
      debug: 4.4.1
      http-errors: 2.0.0
      iconv-lite: 0.6.3
      on-finished: 2.4.1
      qs: 6.14.0
      raw-body: 3.0.0
      type-is: 2.0.1
    transitivePeerDependencies:
      - supports-color

  brace-expansion@1.1.11:
    dependencies:
      balanced-match: 1.0.2
      concat-map: 0.0.1

  brace-expansion@2.0.1:
    dependencies:
      balanced-match: 1.0.2

  braces@3.0.3:
    dependencies:
      fill-range: 7.1.1

  browserslist-to-esbuild@2.1.1(browserslist@4.25.0):
    dependencies:
      browserslist: 4.25.0
      meow: 13.2.0

  browserslist@4.25.0:
    dependencies:
      caniuse-lite: 1.0.30001718
      electron-to-chromium: 1.5.168
      node-releases: 2.0.19
      update-browserslist-db: 1.1.3(browserslist@4.25.0)

  buffer-builder@0.2.0: {}

  buffer-from@1.1.2: {}

  bundle-name@4.1.0:
    dependencies:
      run-applescript: 7.0.0

  byte-size@9.0.1: {}

  bytes@3.1.2: {}

  cac@6.7.14: {}

  call-bind-apply-helpers@1.0.2:
    dependencies:
      es-errors: 1.3.0
      function-bind: 1.1.2

  call-bound@1.0.3:
    dependencies:
      call-bind-apply-helpers: 1.0.2
      get-intrinsic: 1.2.7

  callsites@3.1.0: {}

  camelcase-css@2.0.1: {}

  caniuse-lite@1.0.30001703: {}

  caniuse-lite@1.0.30001718: {}

  ccount@2.0.1: {}

  chai@5.2.0:
    dependencies:
      assertion-error: 2.0.1
      check-error: 2.1.1
      deep-eql: 5.0.2
      loupe: 3.1.3
      pathval: 2.0.0

  chalk@4.1.2:
    dependencies:
      ansi-styles: 4.3.0
      supports-color: 7.2.0

  chalk@5.4.1: {}

  character-entities-html4@2.1.0: {}

  character-entities-legacy@3.0.0: {}

  character-entities@2.0.2: {}

  character-parser@2.2.0:
    dependencies:
      is-regex: 1.2.1

  check-error@2.1.1: {}

  chokidar@3.6.0(patch_hash=8a4f9e2b397e6034b91a0508faae3cecb97f222313faa129d7cb0eb71e9d0e84):
    dependencies:
      anymatch: 3.1.3
      braces: 3.0.3
      glob-parent: 5.1.2
      is-binary-path: 2.1.0
      is-glob: 4.0.3
      normalize-path: 3.0.0
      readdirp: 3.6.0
    optionalDependencies:
      fsevents: 2.3.3

  chokidar@4.0.3:
    dependencies:
      readdirp: 4.1.2

  chownr@3.0.0: {}

  cli-cursor@5.0.0:
    dependencies:
      restore-cursor: 5.1.0

  cli-truncate@4.0.0:
    dependencies:
      slice-ansi: 5.0.0
      string-width: 7.2.0

  clipboard@2.0.11:
    dependencies:
      good-listener: 1.2.2
      select: 1.1.2
      tiny-emitter: 2.1.0

  cliui@8.0.1:
    dependencies:
      string-width: 4.2.3
      strip-ansi: 6.0.1
      wrap-ansi: 7.0.0

  color-convert@2.0.1:
    dependencies:
      color-name: 1.1.4

  color-name@1.1.4: {}

  color-string@1.9.1:
    dependencies:
      color-name: 1.1.4
      simple-swizzle: 0.2.2

  color@4.2.3:
    dependencies:
      color-convert: 2.0.1
      color-string: 1.9.1

  colorette@2.0.20: {}

  colorjs.io@0.5.2: {}

  combined-stream@1.0.8:
    dependencies:
      delayed-stream: 1.0.0

  comma-separated-tokens@2.0.3: {}

  commander@14.0.0: {}

  commander@2.20.3: {}

  commander@4.1.1: {}

  comment-parser@1.4.1: {}

  commenting@1.1.0: {}

  commondir@1.0.1: {}

  compare-func@2.0.0:
    dependencies:
      array-ify: 1.0.0
      dot-prop: 5.3.0

  concat-map@0.0.1: {}

  confbox@0.1.8: {}

  connect@3.7.0:
    dependencies:
      debug: 2.6.9
      finalhandler: 1.1.2
      parseurl: 1.3.3
      utils-merge: 1.0.1
    transitivePeerDependencies:
      - supports-color

  constantinople@4.0.1:
    dependencies:
      '@babel/parser': 7.27.5
      '@babel/types': 7.27.0

  content-disposition@1.0.0:
    dependencies:
      safe-buffer: 5.2.1

  content-type@1.0.5: {}

  conventional-changelog-angular@8.0.0:
    dependencies:
      compare-func: 2.0.0

  conventional-changelog-atom@5.0.0: {}

  conventional-changelog-cli@5.0.0(conventional-commits-filter@5.0.0):
    dependencies:
      add-stream: 1.0.0
      conventional-changelog: 6.0.0(conventional-commits-filter@5.0.0)
      meow: 13.2.0
      tempfile: 5.0.0
    transitivePeerDependencies:
      - conventional-commits-filter

  conventional-changelog-codemirror@5.0.0: {}

  conventional-changelog-conventionalcommits@8.0.0:
    dependencies:
      compare-func: 2.0.0

  conventional-changelog-core@8.0.0(conventional-commits-filter@5.0.0):
    dependencies:
      '@hutson/parse-repository-url': 5.0.0
      add-stream: 1.0.0
      conventional-changelog-writer: 8.0.1
      conventional-commits-parser: 6.1.0
      git-raw-commits: 5.0.0(conventional-commits-filter@5.0.0)(conventional-commits-parser@6.1.0)
      git-semver-tags: 8.0.0(conventional-commits-filter@5.0.0)(conventional-commits-parser@6.1.0)
      hosted-git-info: 7.0.2
      normalize-package-data: 6.0.2
      read-package-up: 11.0.0
      read-pkg: 9.0.1
    transitivePeerDependencies:
      - conventional-commits-filter

  conventional-changelog-ember@5.0.0: {}

  conventional-changelog-eslint@6.0.0: {}

  conventional-changelog-express@5.0.0: {}

  conventional-changelog-jquery@6.0.0: {}

  conventional-changelog-jshint@5.0.0:
    dependencies:
      compare-func: 2.0.0

  conventional-changelog-preset-loader@5.0.0: {}

  conventional-changelog-writer@8.0.1:
    dependencies:
      conventional-commits-filter: 5.0.0
      handlebars: 4.7.8
      meow: 13.2.0
      semver: 7.7.1

  conventional-changelog@6.0.0(conventional-commits-filter@5.0.0):
    dependencies:
      conventional-changelog-angular: 8.0.0
      conventional-changelog-atom: 5.0.0
      conventional-changelog-codemirror: 5.0.0
      conventional-changelog-conventionalcommits: 8.0.0
      conventional-changelog-core: 8.0.0(conventional-commits-filter@5.0.0)
      conventional-changelog-ember: 5.0.0
      conventional-changelog-eslint: 6.0.0
      conventional-changelog-express: 5.0.0
      conventional-changelog-jquery: 6.0.0
      conventional-changelog-jshint: 5.0.0
      conventional-changelog-preset-loader: 5.0.0
    transitivePeerDependencies:
      - conventional-commits-filter

  conventional-commits-filter@5.0.0: {}

  conventional-commits-parser@6.1.0:
    dependencies:
      meow: 13.2.0

  convert-source-map@2.0.0: {}

  cookie-signature@1.2.2: {}

  cookie@0.7.1: {}

  copy-anything@2.0.6:
    dependencies:
      is-what: 3.14.1

  copy-anything@3.0.5:
    dependencies:
      is-what: 4.1.16

  core-js-compat@3.40.0:
    dependencies:
      browserslist: 4.25.0

  core-js@3.43.0: {}

  cors@2.8.5:
    dependencies:
      object-assign: 4.1.1
      vary: 1.1.2

  cross-spawn@7.0.6:
    dependencies:
      path-key: 3.1.1
      shebang-command: 2.0.0
      which: 2.0.2

  css-color-names@1.0.1: {}

  cssesc@3.0.0: {}

  csstype@3.1.3: {}

  d@1.0.2:
    dependencies:
      es5-ext: 0.10.64
      type: 2.7.3

  data-uri-to-buffer@2.0.2: {}

  de-indent@1.0.2: {}

  debug@2.6.9:
    dependencies:
      ms: 2.0.0

  debug@4.4.1:
    dependencies:
      ms: 2.1.3

  decode-named-character-reference@1.0.2:
    dependencies:
      character-entities: 2.0.2

  deep-eql@5.0.2: {}

  deep-is@0.1.4: {}

  default-browser-id@5.0.0: {}

  default-browser@5.2.1:
    dependencies:
      bundle-name: 4.1.0
      default-browser-id: 5.0.0

  define-lazy-prop@3.0.0: {}

  defu@6.1.4: {}

  delayed-stream@1.0.0: {}

  delegate@3.2.0: {}

  depd@2.0.0: {}

  dequal@2.0.3: {}

  destroy@1.2.0: {}

  detect-libc@1.0.3:
    optional: true

  detect-libc@2.0.3: {}

  detect-libc@2.0.4: {}

  devlop@1.1.0:
    dependencies:
      dequal: 2.0.3

  didyoumean@1.2.2: {}

  diff@8.0.2: {}

  dlv@1.1.3: {}

  doctypes@1.1.0: {}

  dot-prop@5.3.0:
    dependencies:
      is-obj: 2.0.0

  dotenv-expand@12.0.2(patch_hash=49330a663821151418e003e822a82a6a61d2f0f8a6e3cab00c1c94815a112889):
    dependencies:
      dotenv: 16.5.0

  dotenv@16.5.0: {}

  dts-resolver@2.1.1: {}

  dunder-proto@1.0.1:
    dependencies:
      call-bind-apply-helpers: 1.0.2
      es-errors: 1.3.0
      gopd: 1.2.0

  eastasianwidth@0.2.0: {}

  ee-first@1.1.1: {}

  electron-to-chromium@1.5.168: {}

  emoji-regex-xs@1.0.0: {}

  emoji-regex@10.4.0: {}

  emoji-regex@8.0.0: {}

  emoji-regex@9.2.2: {}

  empathic@1.1.0: {}

  encodeurl@1.0.2: {}

  encodeurl@2.0.0: {}

  enhanced-resolve@5.18.1:
    dependencies:
      graceful-fs: 4.2.11
      tapable: 2.2.1

  entities@4.5.0: {}

  entities@6.0.0: {}

  environment@1.1.0: {}

  errno@0.1.8:
    dependencies:
      prr: 1.0.1
    optional: true

  es-define-property@1.0.1: {}

  es-errors@1.3.0: {}

  es-module-lexer@1.7.0: {}

  es-object-atoms@1.1.1:
    dependencies:
      es-errors: 1.3.0

  es-set-tostringtag@2.1.0:
    dependencies:
      es-errors: 1.3.0
      get-intrinsic: 1.2.7
      has-tostringtag: 1.0.2
      hasown: 2.0.2

  es5-ext@0.10.64:
    dependencies:
      es6-iterator: 2.0.3
      es6-symbol: 3.1.4
      esniff: 2.0.1
      next-tick: 1.1.0

  es6-iterator@2.0.3:
    dependencies:
      d: 1.0.2
      es5-ext: 0.10.64
      es6-symbol: 3.1.4

  es6-symbol@3.1.4:
    dependencies:
      d: 1.0.2
      ext: 1.7.0

  esbuild@0.25.0:
    optionalDependencies:
      '@esbuild/aix-ppc64': 0.25.0
      '@esbuild/android-arm': 0.25.0
      '@esbuild/android-arm64': 0.25.0
      '@esbuild/android-x64': 0.25.0
      '@esbuild/darwin-arm64': 0.25.0
      '@esbuild/darwin-x64': 0.25.0
      '@esbuild/freebsd-arm64': 0.25.0
      '@esbuild/freebsd-x64': 0.25.0
      '@esbuild/linux-arm': 0.25.0
      '@esbuild/linux-arm64': 0.25.0
      '@esbuild/linux-ia32': 0.25.0
      '@esbuild/linux-loong64': 0.25.0
      '@esbuild/linux-mips64el': 0.25.0
      '@esbuild/linux-ppc64': 0.25.0
      '@esbuild/linux-riscv64': 0.25.0
      '@esbuild/linux-s390x': 0.25.0
      '@esbuild/linux-x64': 0.25.0
      '@esbuild/netbsd-arm64': 0.25.0
      '@esbuild/netbsd-x64': 0.25.0
      '@esbuild/openbsd-arm64': 0.25.0
      '@esbuild/openbsd-x64': 0.25.0
      '@esbuild/sunos-x64': 0.25.0
      '@esbuild/win32-arm64': 0.25.0
      '@esbuild/win32-ia32': 0.25.0
      '@esbuild/win32-x64': 0.25.0

  escalade@3.2.0: {}

  escape-html@1.0.3: {}

  escape-string-regexp@4.0.0: {}

  escape-string-regexp@5.0.0: {}

  eslint-compat-utils@0.5.1(eslint@9.29.0(jiti@2.4.2)):
    dependencies:
      eslint: 9.29.0(jiti@2.4.2)
      semver: 7.7.2

  eslint-import-context@0.1.8(unrs-resolver@1.9.0):
    dependencies:
      get-tsconfig: 4.10.1
      stable-hash-x: 0.1.1
    optionalDependencies:
      unrs-resolver: 1.9.0

  eslint-plugin-es-x@7.8.0(eslint@9.29.0(jiti@2.4.2)):
    dependencies:
      '@eslint-community/eslint-utils': 4.7.0(eslint@9.29.0(jiti@2.4.2))
      '@eslint-community/regexpp': 4.12.1
      eslint: 9.29.0(jiti@2.4.2)
      eslint-compat-utils: 0.5.1(eslint@9.29.0(jiti@2.4.2))

  eslint-plugin-import-x@4.15.2(@typescript-eslint/utils@8.34.1(eslint@9.29.0(jiti@2.4.2))(typescript@5.7.3))(eslint@9.29.0(jiti@2.4.2)):
    dependencies:
      '@typescript-eslint/types': 8.34.1
      comment-parser: 1.4.1
      debug: 4.4.1
      eslint: 9.29.0(jiti@2.4.2)
      eslint-import-context: 0.1.8(unrs-resolver@1.9.0)
      is-glob: 4.0.3
      minimatch: 10.0.1
      semver: 7.7.2
      stable-hash-x: 0.1.1
      unrs-resolver: 1.9.0
    optionalDependencies:
      '@typescript-eslint/utils': 8.34.1(eslint@9.29.0(jiti@2.4.2))(typescript@5.7.3)
    transitivePeerDependencies:
      - supports-color

  eslint-plugin-n@17.20.0(eslint@9.29.0(jiti@2.4.2))(typescript@5.7.3):
    dependencies:
      '@eslint-community/eslint-utils': 4.7.0(eslint@9.29.0(jiti@2.4.2))
      '@typescript-eslint/utils': 8.34.1(eslint@9.29.0(jiti@2.4.2))(typescript@5.7.3)
      enhanced-resolve: 5.18.1
      eslint: 9.29.0(jiti@2.4.2)
      eslint-plugin-es-x: 7.8.0(eslint@9.29.0(jiti@2.4.2))
      get-tsconfig: 4.10.1
      globals: 15.15.0
      ignore: 5.3.2
      minimatch: 9.0.5
      semver: 7.7.2
      ts-declaration-location: 1.0.7(typescript@5.7.3)
    transitivePeerDependencies:
      - supports-color
      - typescript

  eslint-plugin-regexp@2.9.0(eslint@9.29.0(jiti@2.4.2)):
    dependencies:
      '@eslint-community/eslint-utils': 4.7.0(eslint@9.29.0(jiti@2.4.2))
      '@eslint-community/regexpp': 4.12.1
      comment-parser: 1.4.1
      eslint: 9.29.0(jiti@2.4.2)
      jsdoc-type-pratt-parser: 4.1.0
      refa: 0.12.1
      regexp-ast-analysis: 0.7.1
      scslre: 0.3.0

  eslint-scope@8.4.0:
    dependencies:
      esrecurse: 4.3.0
      estraverse: 5.3.0

  eslint-visitor-keys@3.4.3: {}

  eslint-visitor-keys@4.2.1: {}

  eslint@9.29.0(jiti@2.4.2):
    dependencies:
      '@eslint-community/eslint-utils': 4.7.0(eslint@9.29.0(jiti@2.4.2))
      '@eslint-community/regexpp': 4.12.1
      '@eslint/config-array': 0.20.1
      '@eslint/config-helpers': 0.2.1
      '@eslint/core': 0.14.0
      '@eslint/eslintrc': 3.3.1
      '@eslint/js': 9.29.0
      '@eslint/plugin-kit': 0.3.2
      '@humanfs/node': 0.16.6
      '@humanwhocodes/module-importer': 1.0.1
      '@humanwhocodes/retry': 0.4.2
      '@types/estree': 1.0.8
      '@types/json-schema': 7.0.15
      ajv: 6.12.6
      chalk: 4.1.2
      cross-spawn: 7.0.6
      debug: 4.4.1
      escape-string-regexp: 4.0.0
      eslint-scope: 8.4.0
      eslint-visitor-keys: 4.2.1
      espree: 10.4.0
      esquery: 1.6.0
      esutils: 2.0.3
      fast-deep-equal: 3.1.3
      file-entry-cache: 8.0.0
      find-up: 5.0.0
      glob-parent: 6.0.2
      ignore: 5.3.2
      imurmurhash: 0.1.4
      is-glob: 4.0.3
      json-stable-stringify-without-jsonify: 1.0.1
      lodash.merge: 4.6.2
      minimatch: 3.1.2
      natural-compare: 1.4.0
      optionator: 0.9.4
    optionalDependencies:
      jiti: 2.4.2
    transitivePeerDependencies:
      - supports-color

  esniff@2.0.1:
    dependencies:
      d: 1.0.2
      es5-ext: 0.10.64
      event-emitter: 0.3.5
      type: 2.7.3

  espree@10.4.0:
    dependencies:
      acorn: 8.15.0
      acorn-jsx: 5.3.2(acorn@8.15.0)
      eslint-visitor-keys: 4.2.1

  esprima@4.0.1: {}

  esquery@1.6.0:
    dependencies:
      estraverse: 5.3.0

  esrecurse@4.3.0:
    dependencies:
      estraverse: 5.3.0

  estraverse@5.3.0: {}

  estree-walker@2.0.2: {}

  estree-walker@3.0.3:
    dependencies:
      '@types/estree': 1.0.6

  esutils@2.0.3: {}

  etag@1.8.1: {}

  event-emitter@0.3.5:
    dependencies:
      d: 1.0.2
      es5-ext: 0.10.64

  eventemitter3@4.0.7: {}

  eventemitter3@5.0.1: {}

  execa@8.0.1:
    dependencies:
      cross-spawn: 7.0.6
      get-stream: 8.0.1
      human-signals: 5.0.0
      is-stream: 3.0.0
      merge-stream: 2.0.0
      npm-run-path: 5.3.0
      onetime: 6.0.0
      signal-exit: 4.1.0
      strip-final-newline: 3.0.0

  execa@9.6.0:
    dependencies:
      '@sindresorhus/merge-streams': 4.0.0
      cross-spawn: 7.0.6
      figures: 6.1.0
      get-stream: 9.0.1
      human-signals: 8.0.1
      is-plain-obj: 4.1.0
      is-stream: 4.0.1
      npm-run-path: 6.0.0
      pretty-ms: 9.2.0
      signal-exit: 4.1.0
      strip-final-newline: 4.0.0
      yoctocolors: 2.1.1

  exit-hook@2.2.1: {}

  expect-type@1.2.1: {}

  express@5.1.0:
    dependencies:
      accepts: 2.0.0
      body-parser: 2.2.0
      content-disposition: 1.0.0
      content-type: 1.0.5
      cookie: 0.7.1
      cookie-signature: 1.2.2
      debug: 4.4.1
      encodeurl: 2.0.0
      escape-html: 1.0.3
      etag: 1.8.1
      finalhandler: 2.1.0
      fresh: 2.0.0
      http-errors: 2.0.0
      merge-descriptors: 2.0.0
      mime-types: 3.0.0
      on-finished: 2.4.1
      once: 1.4.0
      parseurl: 1.3.3
      proxy-addr: 2.0.7
      qs: 6.14.0
      range-parser: 1.2.1
      router: 2.2.0
      send: 1.1.0
      serve-static: 2.2.0
      statuses: 2.0.1
      type-is: 2.0.1
      vary: 1.1.2
    transitivePeerDependencies:
      - supports-color

  ext@1.7.0:
    dependencies:
      type: 2.7.3

  extend-shallow@2.0.1:
    dependencies:
      is-extendable: 0.1.1

  extend@3.0.2: {}

  fast-deep-equal@3.1.3: {}

  fast-glob@3.3.3:
    dependencies:
      '@nodelib/fs.stat': 2.0.5
      '@nodelib/fs.walk': 1.2.8
      glob-parent: 5.1.2
      merge2: 1.4.1
      micromatch: 4.0.8

  fast-json-stable-stringify@2.1.0: {}

  fast-levenshtein@2.0.6: {}

  fastq@1.19.0:
    dependencies:
      reusify: 1.0.4

  fault@2.0.1:
    dependencies:
      format: 0.2.2

  fdir@6.4.6(picomatch@4.0.2):
    optionalDependencies:
      picomatch: 4.0.2

  feed@5.1.0:
    dependencies:
      xml-js: 1.6.11

  figures@6.1.0:
    dependencies:
      is-unicode-supported: 2.1.0

  file-entry-cache@8.0.0:
    dependencies:
      flat-cache: 4.0.1

  fill-range@7.1.1:
    dependencies:
      to-regex-range: 5.0.1

  finalhandler@1.1.2:
    dependencies:
      debug: 2.6.9
      encodeurl: 1.0.2
      escape-html: 1.0.3
      on-finished: 2.3.0
      parseurl: 1.3.3
      statuses: 1.5.0
      unpipe: 1.0.0
    transitivePeerDependencies:
      - supports-color

  finalhandler@2.1.0:
    dependencies:
      debug: 4.4.1
      encodeurl: 2.0.0
      escape-html: 1.0.3
      on-finished: 2.4.1
      parseurl: 1.3.3
      statuses: 2.0.1
    transitivePeerDependencies:
      - supports-color

  find-up-simple@1.0.0: {}

  find-up@5.0.0:
    dependencies:
      locate-path: 6.0.0
      path-exists: 4.0.0

  flat-cache@4.0.1:
    dependencies:
      flatted: 3.3.3
      keyv: 4.5.4

  flatted@3.3.3: {}

  floating-vue@5.2.2(vue@3.5.17(typescript@5.7.3)):
    dependencies:
      '@floating-ui/dom': 1.1.1
      vue: 3.5.17(typescript@5.7.3)
      vue-resize: 2.0.0-alpha.1(vue@3.5.17(typescript@5.7.3))

  focus-trap@7.6.4:
    dependencies:
      tabbable: 6.2.0

  follow-redirects@1.15.9(debug@4.4.1):
    optionalDependencies:
      debug: 4.4.1

  foreground-child@3.3.0:
    dependencies:
      cross-spawn: 7.0.6
      signal-exit: 4.1.0

  form-data@4.0.2:
    dependencies:
      asynckit: 0.4.0
      combined-stream: 1.0.8
      es-set-tostringtag: 2.1.0
      mime-types: 2.1.35

  format@0.2.2: {}

  forwarded@0.2.0: {}

  fraction.js@4.3.7: {}

  fresh@0.5.2: {}

  fresh@2.0.0: {}

  fsevents@2.3.3:
    optional: true

  function-bind@1.1.2: {}

  generic-names@4.0.0:
    dependencies:
      loader-utils: 3.3.1

  gensync@1.0.0-beta.2: {}

  get-caller-file@2.0.5: {}

  get-east-asian-width@1.3.0: {}

  get-intrinsic@1.2.7:
    dependencies:
      call-bind-apply-helpers: 1.0.2
      es-define-property: 1.0.1
      es-errors: 1.3.0
      es-object-atoms: 1.1.1
      function-bind: 1.1.2
      get-proto: 1.0.1
      gopd: 1.2.0
      has-symbols: 1.1.0
      hasown: 2.0.2
      math-intrinsics: 1.1.0

  get-proto@1.0.1:
    dependencies:
      dunder-proto: 1.0.1
      es-object-atoms: 1.1.1

  get-source@2.0.12:
    dependencies:
      data-uri-to-buffer: 2.0.2
      source-map: 0.6.1

  get-stream@8.0.1: {}

  get-stream@9.0.1:
    dependencies:
      '@sec-ant/readable-stream': 0.4.1
      is-stream: 4.0.1

  get-them-args@1.3.2: {}

  get-tsconfig@4.10.1:
    dependencies:
      resolve-pkg-maps: 1.0.0

  git-raw-commits@5.0.0(conventional-commits-filter@5.0.0)(conventional-commits-parser@6.1.0):
    dependencies:
      '@conventional-changelog/git-client': 1.0.1(conventional-commits-filter@5.0.0)(conventional-commits-parser@6.1.0)
      meow: 13.2.0
    transitivePeerDependencies:
      - conventional-commits-filter
      - conventional-commits-parser

  git-semver-tags@8.0.0(conventional-commits-filter@5.0.0)(conventional-commits-parser@6.1.0):
    dependencies:
      '@conventional-changelog/git-client': 1.0.1(conventional-commits-filter@5.0.0)(conventional-commits-parser@6.1.0)
      meow: 13.2.0
    transitivePeerDependencies:
      - conventional-commits-filter
      - conventional-commits-parser

  glob-parent@5.1.2:
    dependencies:
      is-glob: 4.0.3

  glob-parent@6.0.2:
    dependencies:
      is-glob: 4.0.3

  glob-to-regexp@0.4.1: {}

  glob@10.4.5:
    dependencies:
      foreground-child: 3.3.0
      jackspeak: 3.4.3
      minimatch: 9.0.5
      minipass: 7.1.2
      package-json-from-dist: 1.0.1
      path-scurry: 1.11.1

  globals@11.12.0: {}

  globals@14.0.0: {}

  globals@15.15.0: {}

  globals@16.2.0: {}

  good-listener@1.2.2:
    dependencies:
      delegate: 3.2.0

  gopd@1.2.0: {}

  graceful-fs@4.2.11: {}

  graphemer@1.4.0: {}

  gray-matter@4.0.3:
    dependencies:
      js-yaml: 3.14.1
      kind-of: 6.0.3
      section-matter: 1.0.0
      strip-bom-string: 1.0.0

  gsap@3.13.0: {}

  handlebars@4.7.8:
    dependencies:
      minimist: 1.2.8
      neo-async: 2.6.2
      source-map: 0.6.1
      wordwrap: 1.0.0
    optionalDependencies:
      uglify-js: 3.19.3

  has-flag@4.0.0: {}

  has-symbols@1.1.0: {}

  has-tostringtag@1.0.2:
    dependencies:
      has-symbols: 1.1.0

  hasown@2.0.2:
    dependencies:
      function-bind: 1.1.2

  hast-util-to-html@9.0.5:
    dependencies:
      '@types/hast': 3.0.4
      '@types/unist': 3.0.3
      ccount: 2.0.1
      comma-separated-tokens: 2.0.3
      hast-util-whitespace: 3.0.0
      html-void-elements: 3.0.0
      mdast-util-to-hast: 13.2.0
      property-information: 7.0.0
      space-separated-tokens: 2.0.2
      stringify-entities: 4.0.4
      zwitch: 2.0.4

  hast-util-whitespace@3.0.0:
    dependencies:
      '@types/hast': 3.0.4

  he@1.2.0: {}

  hookable@5.5.3: {}

  host-validation-middleware@0.1.1: {}

  hosted-git-info@7.0.2:
    dependencies:
      lru-cache: 10.4.3

  html-void-elements@3.0.0: {}

  http-errors@2.0.0:
    dependencies:
      depd: 2.0.0
      inherits: 2.0.4
      setprototypeof: 1.2.0
      statuses: 2.0.1
      toidentifier: 1.0.1

  http-proxy@1.18.1(patch_hash=8071c23044f455271f4d4074ae4c7b81beec17a03aefd158d5f4edd4ef751c11)(debug@4.4.1):
    dependencies:
      eventemitter3: 4.0.7
      follow-redirects: 1.15.9(debug@4.4.1)
      requires-port: 1.0.0
    transitivePeerDependencies:
      - debug

  human-signals@5.0.0: {}

  human-signals@8.0.1: {}

  iconv-lite@0.6.3:
    dependencies:
      safer-buffer: 2.1.2

  icss-utils@5.1.0(postcss@8.5.6):
    dependencies:
      postcss: 8.5.6

  ignore@5.3.2: {}

  ignore@7.0.4: {}

  image-size@0.5.5:
    optional: true

  immutable@5.0.3: {}

  import-fresh@3.3.1:
    dependencies:
      parent-module: 1.0.1
      resolve-from: 4.0.0

  imurmurhash@0.1.4: {}

  index-to-position@0.1.2: {}

  inherits@2.0.4: {}

  ipaddr.js@1.9.1: {}

  is-arrayish@0.3.2: {}

  is-binary-path@2.1.0:
    dependencies:
      binary-extensions: 2.3.0

  is-core-module@2.16.1:
    dependencies:
      hasown: 2.0.2

  is-docker@3.0.0: {}

  is-expression@4.0.0:
    dependencies:
      acorn: 7.4.1
      object-assign: 4.1.1

  is-extendable@0.1.1: {}

  is-extglob@2.1.1: {}

  is-fullwidth-code-point@3.0.0: {}

  is-fullwidth-code-point@4.0.0: {}

  is-fullwidth-code-point@5.0.0:
    dependencies:
      get-east-asian-width: 1.3.0

  is-glob@4.0.3:
    dependencies:
      is-extglob: 2.1.1

  is-inside-container@1.0.0:
    dependencies:
      is-docker: 3.0.0

  is-number@7.0.0: {}

  is-obj@2.0.0: {}

  is-plain-obj@4.1.0: {}

  is-promise@2.2.2: {}

  is-promise@4.0.0: {}

  is-reference@1.2.1:
    dependencies:
      '@types/estree': 1.0.8

  is-reference@3.0.3:
    dependencies:
      '@types/estree': 1.0.8

  is-regex@1.2.1:
    dependencies:
      call-bound: 1.0.3
      gopd: 1.2.0
      has-tostringtag: 1.0.2
      hasown: 2.0.2

  is-stream@3.0.0: {}

  is-stream@4.0.1: {}

  is-unicode-supported@2.1.0: {}

  is-what@3.14.1: {}

  is-what@4.1.16: {}

  is-wsl@3.1.0:
    dependencies:
      is-inside-container: 1.0.0

  isexe@2.0.0: {}

  jackspeak@3.4.3:
    dependencies:
      '@isaacs/cliui': 8.0.2
    optionalDependencies:
      '@pkgjs/parseargs': 0.11.0

  jiti@1.21.7: {}

  jiti@2.4.2: {}

  js-stringify@1.0.2: {}

  js-tokens@4.0.0: {}

  js-tokens@9.0.1: {}

  js-yaml@3.14.1:
    dependencies:
      argparse: 1.0.10
      esprima: 4.0.1

  js-yaml@4.1.0:
    dependencies:
      argparse: 2.0.1

  jsdoc-type-pratt-parser@4.1.0: {}

  jsesc@3.0.2: {}

  jsesc@3.1.0: {}

  json-buffer@3.0.1: {}

  json-schema-traverse@0.4.1: {}

  json-stable-stringify-without-jsonify@1.0.1: {}

  json5@2.2.3: {}

  jstransformer@1.0.0:
    dependencies:
      is-promise: 2.2.2
      promise: 7.3.1

  keyv@4.5.4:
    dependencies:
      json-buffer: 3.0.1

  kill-port@1.6.1:
    dependencies:
      get-them-args: 1.3.2
      shell-exec: 1.0.2

  kind-of@6.0.3: {}

  kleur@3.0.3: {}

  kolorist@1.8.0: {}

  launch-editor-middleware@2.10.0:
    dependencies:
      launch-editor: 2.10.0

  launch-editor@2.10.0:
    dependencies:
      picocolors: 1.1.1
      shell-quote: 1.8.2

  less@4.3.0:
    dependencies:
      copy-anything: 2.0.6
      parse-node-version: 1.0.1
      tslib: 2.8.1
    optionalDependencies:
      errno: 0.1.8
      graceful-fs: 4.2.11
      image-size: 0.5.5
      make-dir: 2.1.0
      mime: 1.6.0
      needle: 3.3.1
      source-map: 0.6.1

  levn@0.4.1:
    dependencies:
      prelude-ls: 1.2.1
      type-check: 0.4.0

  lightningcss-darwin-arm64@1.30.1:
    optional: true

  lightningcss-darwin-x64@1.30.1:
    optional: true

  lightningcss-freebsd-x64@1.30.1:
    optional: true

  lightningcss-linux-arm-gnueabihf@1.30.1:
    optional: true

  lightningcss-linux-arm64-gnu@1.30.1:
    optional: true

  lightningcss-linux-arm64-musl@1.30.1:
    optional: true

  lightningcss-linux-x64-gnu@1.30.1:
    optional: true

  lightningcss-linux-x64-musl@1.30.1:
    optional: true

  lightningcss-win32-arm64-msvc@1.30.1:
    optional: true

  lightningcss-win32-x64-msvc@1.30.1:
    optional: true

  lightningcss@1.30.1:
    dependencies:
      detect-libc: 2.0.3
    optionalDependencies:
      lightningcss-darwin-arm64: 1.30.1
      lightningcss-darwin-x64: 1.30.1
      lightningcss-freebsd-x64: 1.30.1
      lightningcss-linux-arm-gnueabihf: 1.30.1
      lightningcss-linux-arm64-gnu: 1.30.1
      lightningcss-linux-arm64-musl: 1.30.1
      lightningcss-linux-x64-gnu: 1.30.1
      lightningcss-linux-x64-musl: 1.30.1
      lightningcss-win32-arm64-msvc: 1.30.1
      lightningcss-win32-x64-msvc: 1.30.1

  lilconfig@3.1.3: {}

  lines-and-columns@1.2.4: {}

  lint-staged@16.1.2:
    dependencies:
      chalk: 5.4.1
      commander: 14.0.0
      debug: 4.4.1
      lilconfig: 3.1.3
      listr2: 8.3.3
      micromatch: 4.0.8
      nano-spawn: 1.0.2
      pidtree: 0.6.0
      string-argv: 0.3.2
      yaml: 2.8.0
    transitivePeerDependencies:
      - supports-color

  listr2@8.3.3:
    dependencies:
      cli-truncate: 4.0.0
      colorette: 2.0.20
      eventemitter3: 5.0.1
      log-update: 6.1.0
      rfdc: 1.4.1
      wrap-ansi: 9.0.0

  loader-utils@3.3.1: {}

  local-pkg@1.0.0:
    dependencies:
      mlly: 1.7.4
      pkg-types: 1.3.1

  locate-path@6.0.0:
    dependencies:
      p-locate: 5.0.0

  lodash-es@4.17.21: {}

  lodash.camelcase@4.3.0: {}

  lodash.clonedeep@4.5.0: {}

  lodash.debounce@4.0.8: {}

  lodash.merge@4.6.2: {}

  lodash@4.17.21: {}

  log-update@6.1.0:
    dependencies:
      ansi-escapes: 7.0.0
      cli-cursor: 5.0.0
      slice-ansi: 7.1.0
      strip-ansi: 7.1.0
      wrap-ansi: 9.0.0

  longest-streak@3.1.0: {}

  loupe@3.1.3: {}

  loupe@3.1.4: {}

  lru-cache@10.4.3: {}

  lru-cache@5.1.1:
    dependencies:
      yallist: 3.1.1

  magic-string@0.30.17:
    dependencies:
      '@jridgewell/sourcemap-codec': 1.5.0

  make-dir@2.1.0:
    dependencies:
      pify: 4.0.1
      semver: 5.7.2
    optional: true

  mark.js@8.11.1: {}

  markdown-table@3.0.4: {}

  markdown-title@1.0.2: {}

  math-intrinsics@1.1.0: {}

  mdast-util-find-and-replace@3.0.2:
    dependencies:
      '@types/mdast': 4.0.4
      escape-string-regexp: 5.0.0
      unist-util-is: 6.0.0
      unist-util-visit-parents: 6.0.1

  mdast-util-from-markdown@2.0.2:
    dependencies:
      '@types/mdast': 4.0.4
      '@types/unist': 3.0.3
      decode-named-character-reference: 1.0.2
      devlop: 1.1.0
      mdast-util-to-string: 4.0.0
      micromark: 4.0.1
      micromark-util-decode-numeric-character-reference: 2.0.2
      micromark-util-decode-string: 2.0.1
      micromark-util-normalize-identifier: 2.0.1
      micromark-util-symbol: 2.0.1
      micromark-util-types: 2.0.1
      unist-util-stringify-position: 4.0.0
    transitivePeerDependencies:
      - supports-color

  mdast-util-frontmatter@2.0.1:
    dependencies:
      '@types/mdast': 4.0.4
      devlop: 1.1.0
      escape-string-regexp: 5.0.0
      mdast-util-from-markdown: 2.0.2
      mdast-util-to-markdown: 2.1.2
      micromark-extension-frontmatter: 2.0.0
    transitivePeerDependencies:
      - supports-color

  mdast-util-gfm-autolink-literal@2.0.1:
    dependencies:
      '@types/mdast': 4.0.4
      ccount: 2.0.1
      devlop: 1.1.0
      mdast-util-find-and-replace: 3.0.2
      micromark-util-character: 2.1.1

  mdast-util-gfm-footnote@2.1.0:
    dependencies:
      '@types/mdast': 4.0.4
      devlop: 1.1.0
      mdast-util-from-markdown: 2.0.2
      mdast-util-to-markdown: 2.1.2
      micromark-util-normalize-identifier: 2.0.1
    transitivePeerDependencies:
      - supports-color

  mdast-util-gfm-strikethrough@2.0.0:
    dependencies:
      '@types/mdast': 4.0.4
      mdast-util-from-markdown: 2.0.2
      mdast-util-to-markdown: 2.1.2
    transitivePeerDependencies:
      - supports-color

  mdast-util-gfm-table@2.0.0:
    dependencies:
      '@types/mdast': 4.0.4
      devlop: 1.1.0
      markdown-table: 3.0.4
      mdast-util-from-markdown: 2.0.2
      mdast-util-to-markdown: 2.1.2
    transitivePeerDependencies:
      - supports-color

  mdast-util-gfm-task-list-item@2.0.0:
    dependencies:
      '@types/mdast': 4.0.4
      devlop: 1.1.0
      mdast-util-from-markdown: 2.0.2
      mdast-util-to-markdown: 2.1.2
    transitivePeerDependencies:
      - supports-color

  mdast-util-gfm@3.1.0:
    dependencies:
      mdast-util-from-markdown: 2.0.2
      mdast-util-gfm-autolink-literal: 2.0.1
      mdast-util-gfm-footnote: 2.1.0
      mdast-util-gfm-strikethrough: 2.0.0
      mdast-util-gfm-table: 2.0.0
      mdast-util-gfm-task-list-item: 2.0.0
      mdast-util-to-markdown: 2.1.2
    transitivePeerDependencies:
      - supports-color

  mdast-util-phrasing@4.1.0:
    dependencies:
      '@types/mdast': 4.0.4
      unist-util-is: 6.0.0

  mdast-util-to-hast@13.2.0:
    dependencies:
      '@types/hast': 3.0.4
      '@types/mdast': 4.0.4
      '@ungap/structured-clone': 1.3.0
      devlop: 1.1.0
      micromark-util-sanitize-uri: 2.0.1
      trim-lines: 3.0.1
      unist-util-position: 5.0.0
      unist-util-visit: 5.0.0
      vfile: 6.0.3

  mdast-util-to-markdown@2.1.2:
    dependencies:
      '@types/mdast': 4.0.4
      '@types/unist': 3.0.3
      longest-streak: 3.1.0
      mdast-util-phrasing: 4.1.0
      mdast-util-to-string: 4.0.0
      micromark-util-classify-character: 2.0.1
      micromark-util-decode-string: 2.0.1
      unist-util-visit: 5.0.0
      zwitch: 2.0.4

  mdast-util-to-string@4.0.0:
    dependencies:
      '@types/mdast': 4.0.4

  media-typer@1.1.0: {}

  meow@13.2.0: {}

  merge-descriptors@2.0.0: {}

  merge-stream@2.0.0: {}

  merge2@1.4.1: {}

  micromark-core-commonmark@2.0.2:
    dependencies:
      decode-named-character-reference: 1.0.2
      devlop: 1.1.0
      micromark-factory-destination: 2.0.1
      micromark-factory-label: 2.0.1
      micromark-factory-space: 2.0.1
      micromark-factory-title: 2.0.1
      micromark-factory-whitespace: 2.0.1
      micromark-util-character: 2.1.1
      micromark-util-chunked: 2.0.1
      micromark-util-classify-character: 2.0.1
      micromark-util-html-tag-name: 2.0.1
      micromark-util-normalize-identifier: 2.0.1
      micromark-util-resolve-all: 2.0.1
      micromark-util-subtokenize: 2.0.4
      micromark-util-symbol: 2.0.1
      micromark-util-types: 2.0.1

  micromark-extension-frontmatter@2.0.0:
    dependencies:
      fault: 2.0.1
      micromark-util-character: 2.1.1
      micromark-util-symbol: 2.0.1
      micromark-util-types: 2.0.2

  micromark-factory-destination@2.0.1:
    dependencies:
      micromark-util-character: 2.1.1
      micromark-util-symbol: 2.0.1
      micromark-util-types: 2.0.1

  micromark-factory-label@2.0.1:
    dependencies:
      devlop: 1.1.0
      micromark-util-character: 2.1.1
      micromark-util-symbol: 2.0.1
      micromark-util-types: 2.0.1

  micromark-factory-space@2.0.1:
    dependencies:
      micromark-util-character: 2.1.1
      micromark-util-types: 2.0.1

  micromark-factory-title@2.0.1:
    dependencies:
      micromark-factory-space: 2.0.1
      micromark-util-character: 2.1.1
      micromark-util-symbol: 2.0.1
      micromark-util-types: 2.0.1

  micromark-factory-whitespace@2.0.1:
    dependencies:
      micromark-factory-space: 2.0.1
      micromark-util-character: 2.1.1
      micromark-util-symbol: 2.0.1
      micromark-util-types: 2.0.1

  micromark-util-character@2.1.1:
    dependencies:
      micromark-util-symbol: 2.0.1
      micromark-util-types: 2.0.1

  micromark-util-chunked@2.0.1:
    dependencies:
      micromark-util-symbol: 2.0.1

  micromark-util-classify-character@2.0.1:
    dependencies:
      micromark-util-character: 2.1.1
      micromark-util-symbol: 2.0.1
      micromark-util-types: 2.0.1

  micromark-util-combine-extensions@2.0.1:
    dependencies:
      micromark-util-chunked: 2.0.1
      micromark-util-types: 2.0.1

  micromark-util-decode-numeric-character-reference@2.0.2:
    dependencies:
      micromark-util-symbol: 2.0.1

  micromark-util-decode-string@2.0.1:
    dependencies:
      decode-named-character-reference: 1.0.2
      micromark-util-character: 2.1.1
      micromark-util-decode-numeric-character-reference: 2.0.2
      micromark-util-symbol: 2.0.1

  micromark-util-encode@2.0.1: {}

  micromark-util-html-tag-name@2.0.1: {}

  micromark-util-normalize-identifier@2.0.1:
    dependencies:
      micromark-util-symbol: 2.0.1

  micromark-util-resolve-all@2.0.1:
    dependencies:
      micromark-util-types: 2.0.1

  micromark-util-sanitize-uri@2.0.1:
    dependencies:
      micromark-util-character: 2.1.1
      micromark-util-encode: 2.0.1
      micromark-util-symbol: 2.0.1

  micromark-util-subtokenize@2.0.4:
    dependencies:
      devlop: 1.1.0
      micromark-util-chunked: 2.0.1
      micromark-util-symbol: 2.0.1
      micromark-util-types: 2.0.1

  micromark-util-symbol@2.0.1: {}

  micromark-util-types@2.0.1: {}

  micromark-util-types@2.0.2: {}

  micromark@4.0.1:
    dependencies:
      '@types/debug': 4.1.12
      debug: 4.4.1
      decode-named-character-reference: 1.0.2
      devlop: 1.1.0
      micromark-core-commonmark: 2.0.2
      micromark-factory-space: 2.0.1
      micromark-util-character: 2.1.1
      micromark-util-chunked: 2.0.1
      micromark-util-combine-extensions: 2.0.1
      micromark-util-decode-numeric-character-reference: 2.0.2
      micromark-util-encode: 2.0.1
      micromark-util-normalize-identifier: 2.0.1
      micromark-util-resolve-all: 2.0.1
      micromark-util-sanitize-uri: 2.0.1
      micromark-util-subtokenize: 2.0.4
      micromark-util-symbol: 2.0.1
      micromark-util-types: 2.0.1
    transitivePeerDependencies:
      - supports-color

  micromatch@4.0.8:
    dependencies:
      braces: 3.0.3
      picomatch: 2.3.1

  millify@6.1.0:
    dependencies:
      yargs: 17.7.2

  mime-db@1.52.0: {}

  mime-db@1.53.0: {}

  mime-db@1.54.0: {}

  mime-types@2.1.35:
    dependencies:
      mime-db: 1.52.0

  mime-types@3.0.0:
    dependencies:
      mime-db: 1.53.0

  mime-types@3.0.1:
    dependencies:
      mime-db: 1.54.0

  mime@1.6.0:
    optional: true

  mimic-fn@4.0.0: {}

  mimic-function@5.0.1: {}

  miniflare@4.20250617.3:
    dependencies:
      '@cspotcode/source-map-support': 0.8.1
      acorn: 8.14.0
      acorn-walk: 8.3.2
      exit-hook: 2.2.1
      glob-to-regexp: 0.4.1
      sharp: 0.33.5
      stoppable: 1.1.0
      undici: 5.28.5
      workerd: 1.20250617.0
      ws: 8.18.0
      youch: 3.3.4
      zod: 3.22.3
    transitivePeerDependencies:
      - bufferutil
      - utf-8-validate

  minimatch@10.0.1:
    dependencies:
      brace-expansion: 2.0.1

  minimatch@3.1.2:
    dependencies:
      brace-expansion: 1.1.11

  minimatch@9.0.5:
    dependencies:
      brace-expansion: 2.0.1

  minimist@1.2.8: {}

  minipass@7.1.2: {}

  minisearch@7.1.2: {}

  minizlib@3.0.2:
    dependencies:
      minipass: 7.1.2

  mitt@3.0.1: {}

  mkdirp@3.0.1: {}

  mlly@1.7.4:
    dependencies:
      acorn: 8.14.1
      pathe: 2.0.3
      pkg-types: 1.3.1
      ufo: 1.6.1

  moment@2.30.1: {}

  mri@1.2.0: {}

  mrmime@2.0.1: {}

  ms@2.0.0: {}

  ms@2.1.3: {}

  muggle-string@0.4.1: {}

  mustache@4.2.0: {}

  mz@2.7.0:
    dependencies:
      any-promise: 1.3.0
      object-assign: 4.1.1
      thenify-all: 1.6.0

  nano-spawn@1.0.2: {}

  nanoid@3.3.11: {}

  nanoid@5.1.5: {}

  napi-postinstall@0.2.4: {}

  natural-compare@1.4.0: {}

  needle@3.3.1:
    dependencies:
      iconv-lite: 0.6.3
      sax: 1.4.1
    optional: true

  negotiator@1.0.0: {}

  neo-async@2.6.2: {}

  nested-external-cjs@file:playground/ssr-deps/nested-external-cjs: {}

  next-tick@1.1.0: {}

  node-addon-api@7.1.1:
    optional: true

  node-releases@2.0.19: {}

  normalize-package-data@6.0.2:
    dependencies:
      hosted-git-info: 7.0.2
      semver: 7.7.1
      validate-npm-package-license: 3.0.4

  normalize-path@3.0.0: {}

  normalize-range@0.1.2: {}

  normalize.css@8.0.1: {}

  npm-run-path@5.3.0:
    dependencies:
      path-key: 4.0.0

  npm-run-path@6.0.0:
    dependencies:
      path-key: 4.0.0
      unicorn-magic: 0.3.0

  object-assign@4.1.1: {}

  object-hash@3.0.0: {}

  object-inspect@1.13.4: {}

  on-finished@2.3.0:
    dependencies:
      ee-first: 1.1.1

  on-finished@2.4.1:
    dependencies:
      ee-first: 1.1.1

  once@1.4.0:
    dependencies:
      wrappy: 1.0.2

  onetime@6.0.0:
    dependencies:
      mimic-fn: 4.0.0

  onetime@7.0.0:
    dependencies:
      mimic-function: 5.0.1

  oniguruma-to-es@3.1.0:
    dependencies:
      emoji-regex-xs: 1.0.0
      regex: 6.0.1
      regex-recursion: 6.0.2

  open@10.1.2:
    dependencies:
      default-browser: 5.2.1
      define-lazy-prop: 3.0.0
      is-inside-container: 1.0.0
      is-wsl: 3.1.0

  optionator@0.9.4:
    dependencies:
      deep-is: 0.1.4
      fast-levenshtein: 2.0.6
      levn: 0.4.1
      prelude-ls: 1.2.1
      type-check: 0.4.0
      word-wrap: 1.2.5

  p-limit@3.1.0:
    dependencies:
      yocto-queue: 0.1.0

  p-locate@5.0.0:
    dependencies:
      p-limit: 3.1.0

  package-json-from-dist@1.0.1: {}

  package-manager-detector@0.2.9: {}

  package-name-regex@2.0.6: {}

  parent-module@1.0.1:
    dependencies:
      callsites: 3.1.0

  parse-json@8.1.0:
    dependencies:
      '@babel/code-frame': 7.26.2
      index-to-position: 0.1.2
      type-fest: 4.35.0

  parse-ms@4.0.0: {}

  parse-node-version@1.0.1: {}

  parse5@7.3.0:
    dependencies:
      entities: 6.0.0

  parseurl@1.3.3: {}

  path-browserify@1.0.1: {}

  path-exists@4.0.0: {}

  path-key@3.1.1: {}

  path-key@4.0.0: {}

  path-parse@1.0.7: {}

  path-scurry@1.11.1:
    dependencies:
      lru-cache: 10.4.3
      minipass: 7.1.2

  path-to-regexp@8.2.0: {}

  pathe@2.0.3: {}

  pathval@2.0.0: {}

  perfect-debounce@1.0.0: {}

  periscopic@4.0.2:
    dependencies:
      '@types/estree': 1.0.6
      is-reference: 3.0.3
      zimmerframe: 1.1.2

  phoenix@1.7.21: {}

  picocolors@1.1.1: {}

  picomatch@2.3.1: {}

  picomatch@4.0.2: {}

  pidtree@0.6.0: {}

  pify@2.3.0: {}

  pify@4.0.1:
    optional: true

  pirates@4.0.6: {}

  pkg-types@1.3.1:
    dependencies:
      confbox: 0.1.8
      mlly: 1.7.4
      pathe: 2.0.3

  playwright-chromium@1.53.1:
    dependencies:
      playwright-core: 1.53.1

  playwright-core@1.53.1: {}

  postcss-import@15.1.0(postcss@8.5.6):
    dependencies:
      postcss: 8.5.6
      postcss-value-parser: 4.2.0
      read-cache: 1.0.0
      resolve: 1.22.10

<<<<<<< HEAD
  postcss-import@16.1.0(postcss@8.5.6):
=======
  postcss-import@16.1.1(postcss@8.5.6):
>>>>>>> 13e33917
    dependencies:
      postcss: 8.5.6
      postcss-value-parser: 4.2.0
      read-cache: 1.0.0
      resolve: 1.22.10

  postcss-js@4.0.1(postcss@8.5.6):
    dependencies:
      camelcase-css: 2.0.1
      postcss: 8.5.6

  postcss-load-config@4.0.2(postcss@8.5.6):
    dependencies:
      lilconfig: 3.1.3
      yaml: 2.7.0
    optionalDependencies:
      postcss: 8.5.6

  postcss-load-config@6.0.1(jiti@2.4.2)(postcss@8.5.6)(tsx@4.20.3)(yaml@2.8.0):
    dependencies:
      lilconfig: 3.1.3
    optionalDependencies:
      jiti: 2.4.2
      postcss: 8.5.6
      tsx: 4.20.3
      yaml: 2.8.0

  postcss-modules-extract-imports@3.1.0(postcss@8.5.6):
    dependencies:
      postcss: 8.5.6

  postcss-modules-local-by-default@4.2.0(postcss@8.5.6):
    dependencies:
      icss-utils: 5.1.0(postcss@8.5.6)
      postcss: 8.5.6
      postcss-selector-parser: 7.1.0
      postcss-value-parser: 4.2.0

  postcss-modules-scope@3.2.1(postcss@8.5.6):
    dependencies:
      postcss: 8.5.6
      postcss-selector-parser: 7.1.0

  postcss-modules-values@4.0.0(postcss@8.5.6):
    dependencies:
      icss-utils: 5.1.0(postcss@8.5.6)
      postcss: 8.5.6

  postcss-modules@6.0.1(postcss@8.5.6):
    dependencies:
      generic-names: 4.0.0
      icss-utils: 5.1.0(postcss@8.5.6)
      lodash.camelcase: 4.3.0
      postcss: 8.5.6
      postcss-modules-extract-imports: 3.1.0(postcss@8.5.6)
      postcss-modules-local-by-default: 4.2.0(postcss@8.5.6)
      postcss-modules-scope: 3.2.1(postcss@8.5.6)
      postcss-modules-values: 4.0.0(postcss@8.5.6)
      string-hash: 1.1.3

  postcss-nested@6.2.0(postcss@8.5.6):
    dependencies:
      postcss: 8.5.6
      postcss-selector-parser: 6.1.2

  postcss-nested@7.0.2(postcss@8.5.6):
    dependencies:
      postcss: 8.5.6
      postcss-selector-parser: 7.1.0

  postcss-selector-parser@6.1.2:
    dependencies:
      cssesc: 3.0.0
      util-deprecate: 1.0.2

  postcss-selector-parser@7.1.0:
    dependencies:
      cssesc: 3.0.0
      util-deprecate: 1.0.2

  postcss-value-parser@4.2.0: {}

  postcss@8.5.6:
    dependencies:
      nanoid: 3.3.11
      picocolors: 1.1.1
      source-map-js: 1.2.1

  preact@10.26.2: {}

  prelude-ls@1.2.1: {}

  premove@4.0.0: {}

  prettier@3.6.0: {}

  pretty-ms@9.2.0:
    dependencies:
      parse-ms: 4.0.0

  printable-characters@1.0.42: {}

  promise@7.3.1:
    dependencies:
      asap: 2.0.6

  prompts@2.4.2:
    dependencies:
      kleur: 3.0.3
      sisteransi: 1.0.5

  property-information@7.0.0: {}

  proxy-addr@2.0.7:
    dependencies:
      forwarded: 0.2.0
      ipaddr.js: 1.9.1

  proxy-from-env@1.1.0: {}

  prr@1.0.1:
    optional: true

  publint@0.3.5:
    dependencies:
      '@publint/pack': 0.1.1
      package-manager-detector: 0.2.9
      picocolors: 1.1.1
      sade: 1.8.1

  pug-attrs@3.0.0:
    dependencies:
      constantinople: 4.0.1
      js-stringify: 1.0.2
      pug-runtime: 3.0.1

  pug-code-gen@3.0.3:
    dependencies:
      constantinople: 4.0.1
      doctypes: 1.1.0
      js-stringify: 1.0.2
      pug-attrs: 3.0.0
      pug-error: 2.1.0
      pug-runtime: 3.0.1
      void-elements: 3.1.0
      with: 7.0.2

  pug-error@2.1.0: {}

  pug-filters@4.0.0:
    dependencies:
      constantinople: 4.0.1
      jstransformer: 1.0.0
      pug-error: 2.1.0
      pug-walk: 2.0.0
      resolve: 1.22.10

  pug-lexer@5.0.1:
    dependencies:
      character-parser: 2.2.0
      is-expression: 4.0.0
      pug-error: 2.1.0

  pug-linker@4.0.0:
    dependencies:
      pug-error: 2.1.0
      pug-walk: 2.0.0

  pug-load@3.0.0:
    dependencies:
      object-assign: 4.1.1
      pug-walk: 2.0.0

  pug-parser@6.0.0:
    dependencies:
      pug-error: 2.1.0
      token-stream: 1.0.0

  pug-runtime@3.0.1: {}

  pug-strip-comments@2.0.0:
    dependencies:
      pug-error: 2.1.0

  pug-walk@2.0.0: {}

  pug@3.0.3:
    dependencies:
      pug-code-gen: 3.0.3
      pug-filters: 4.0.0
      pug-lexer: 5.0.1
      pug-linker: 4.0.0
      pug-load: 3.0.0
      pug-parser: 6.0.0
      pug-runtime: 3.0.1
      pug-strip-comments: 2.0.0

  punycode@1.4.1: {}

  punycode@2.3.1: {}

  qs@6.14.0:
    dependencies:
      side-channel: 1.1.0

  quansync@0.2.10: {}

  queue-microtask@1.2.3: {}

  range-parser@1.2.1: {}

  raw-body@3.0.0:
    dependencies:
      bytes: 3.1.2
      http-errors: 2.0.0
      iconv-lite: 0.6.3
      unpipe: 1.0.0

  react-dom@19.1.0(react@19.1.0):
    dependencies:
      react: 19.1.0
      scheduler: 0.26.0

  react@19.1.0: {}

  read-cache@1.0.0:
    dependencies:
      pify: 2.3.0

  read-package-up@11.0.0:
    dependencies:
      find-up-simple: 1.0.0
      read-pkg: 9.0.1
      type-fest: 4.35.0

  read-pkg@9.0.1:
    dependencies:
      '@types/normalize-package-data': 2.4.4
      normalize-package-data: 6.0.2
      parse-json: 8.1.0
      type-fest: 4.35.0
      unicorn-magic: 0.1.0

  readdirp@3.6.0:
    dependencies:
      picomatch: 2.3.1

  readdirp@4.1.2: {}

  refa@0.12.1:
    dependencies:
      '@eslint-community/regexpp': 4.12.1

  regenerate-unicode-properties@10.2.0:
    dependencies:
      regenerate: 1.4.2

  regenerate@1.4.2: {}

  regenerator-runtime@0.14.1: {}

  regex-recursion@6.0.2:
    dependencies:
      regex-utilities: 2.3.0

  regex-utilities@2.3.0: {}

  regex@6.0.1:
    dependencies:
      regex-utilities: 2.3.0

  regexp-ast-analysis@0.7.1:
    dependencies:
      '@eslint-community/regexpp': 4.12.1
      refa: 0.12.1

  regexpu-core@6.2.0:
    dependencies:
      regenerate: 1.4.2
      regenerate-unicode-properties: 10.2.0
      regjsgen: 0.8.0
      regjsparser: 0.12.0
      unicode-match-property-ecmascript: 2.0.0
      unicode-match-property-value-ecmascript: 2.2.0

  regjsgen@0.8.0: {}

  regjsparser@0.12.0:
    dependencies:
      jsesc: 3.0.2

  remark-frontmatter@5.0.0:
    dependencies:
      '@types/mdast': 4.0.4
      mdast-util-frontmatter: 2.0.1
      micromark-extension-frontmatter: 2.0.0
      unified: 11.0.5
    transitivePeerDependencies:
      - supports-color

  remark-parse@11.0.0:
    dependencies:
      '@types/mdast': 4.0.4
      mdast-util-from-markdown: 2.0.2
      micromark-util-types: 2.0.2
      unified: 11.0.5
    transitivePeerDependencies:
      - supports-color

  remark-stringify@11.0.0:
    dependencies:
      '@types/mdast': 4.0.4
      mdast-util-to-markdown: 2.1.2
      unified: 11.0.5

  remark@15.0.1:
    dependencies:
      '@types/mdast': 4.0.4
      remark-parse: 11.0.0
      remark-stringify: 11.0.0
      unified: 11.0.5
    transitivePeerDependencies:
      - supports-color

  require-directory@2.1.1: {}

  requires-port@1.0.0: {}

  resolve-from@4.0.0: {}

  resolve-pkg-maps@1.0.0: {}

  resolve.exports@2.0.3: {}

  resolve@1.22.10:
    dependencies:
      is-core-module: 2.16.1
      path-parse: 1.0.7
      supports-preserve-symlinks-flag: 1.0.0

  restore-cursor@5.1.0:
    dependencies:
      onetime: 7.0.0
      signal-exit: 4.1.0

  reusify@1.0.4: {}

  rfdc@1.4.1: {}

<<<<<<< HEAD
  rolldown-plugin-dts@0.13.11(rolldown@1.0.0-beta.15)(typescript@5.7.3):
=======
  rolldown-plugin-dts@0.13.12(rolldown@1.0.0-beta.15)(typescript@5.7.3):
>>>>>>> 13e33917
    dependencies:
      '@babel/generator': 7.27.5
      '@babel/parser': 7.27.5
      '@babel/types': 7.27.6
      ast-kit: 2.1.0
      birpc: 2.4.0
      debug: 4.4.1
      dts-resolver: 2.1.1
      get-tsconfig: 4.10.1
      rolldown: 1.0.0-beta.15
    optionalDependencies:
      typescript: 5.7.3
    transitivePeerDependencies:
      - oxc-resolver
      - supports-color

<<<<<<< HEAD
  rolldown-plugin-dts@0.13.11(rolldown@1.0.0-beta.18)(typescript@5.7.3):
=======
  rolldown-plugin-dts@0.13.12(rolldown@1.0.0-beta.19)(typescript@5.7.3):
>>>>>>> 13e33917
    dependencies:
      '@babel/generator': 7.27.5
      '@babel/parser': 7.27.5
      '@babel/types': 7.27.6
      ast-kit: 2.1.0
      birpc: 2.4.0
      debug: 4.4.1
      dts-resolver: 2.1.1
      get-tsconfig: 4.10.1
<<<<<<< HEAD
      rolldown: 1.0.0-beta.18
=======
      rolldown: 1.0.0-beta.19
>>>>>>> 13e33917
    optionalDependencies:
      typescript: 5.7.3
    transitivePeerDependencies:
      - oxc-resolver
      - supports-color

  rolldown@1.0.0-beta.15:
    dependencies:
      '@oxc-project/runtime': 0.72.3
      '@oxc-project/types': 0.72.3
      '@rolldown/pluginutils': 1.0.0-beta.15
<<<<<<< HEAD
      ansis: 4.1.0
    optionalDependencies:
      '@rolldown/binding-darwin-arm64': 1.0.0-beta.15
      '@rolldown/binding-darwin-x64': 1.0.0-beta.15
      '@rolldown/binding-freebsd-x64': 1.0.0-beta.15
      '@rolldown/binding-linux-arm-gnueabihf': 1.0.0-beta.15
      '@rolldown/binding-linux-arm64-gnu': 1.0.0-beta.15
      '@rolldown/binding-linux-arm64-musl': 1.0.0-beta.15
      '@rolldown/binding-linux-x64-gnu': 1.0.0-beta.15
      '@rolldown/binding-linux-x64-musl': 1.0.0-beta.15
      '@rolldown/binding-wasm32-wasi': 1.0.0-beta.15
      '@rolldown/binding-win32-arm64-msvc': 1.0.0-beta.15
      '@rolldown/binding-win32-ia32-msvc': 1.0.0-beta.15
      '@rolldown/binding-win32-x64-msvc': 1.0.0-beta.15

  rolldown@1.0.0-beta.18:
    dependencies:
      '@oxc-project/runtime': 0.73.2
      '@oxc-project/types': 0.73.2
      '@rolldown/pluginutils': 1.0.0-beta.18
      ansis: 4.1.0
    optionalDependencies:
      '@rolldown/binding-darwin-arm64': 1.0.0-beta.18
      '@rolldown/binding-darwin-x64': 1.0.0-beta.18
      '@rolldown/binding-freebsd-x64': 1.0.0-beta.18
      '@rolldown/binding-linux-arm-gnueabihf': 1.0.0-beta.18
      '@rolldown/binding-linux-arm64-gnu': 1.0.0-beta.18
      '@rolldown/binding-linux-arm64-musl': 1.0.0-beta.18
      '@rolldown/binding-linux-x64-gnu': 1.0.0-beta.18
      '@rolldown/binding-linux-x64-musl': 1.0.0-beta.18
      '@rolldown/binding-wasm32-wasi': 1.0.0-beta.18
      '@rolldown/binding-win32-arm64-msvc': 1.0.0-beta.18
      '@rolldown/binding-win32-ia32-msvc': 1.0.0-beta.18
      '@rolldown/binding-win32-x64-msvc': 1.0.0-beta.18

  rollup-plugin-license@3.6.0(picomatch@4.0.2)(rollup@4.43.0):
=======
      ansis: 4.1.0
    optionalDependencies:
      '@rolldown/binding-darwin-arm64': 1.0.0-beta.15
      '@rolldown/binding-darwin-x64': 1.0.0-beta.15
      '@rolldown/binding-freebsd-x64': 1.0.0-beta.15
      '@rolldown/binding-linux-arm-gnueabihf': 1.0.0-beta.15
      '@rolldown/binding-linux-arm64-gnu': 1.0.0-beta.15
      '@rolldown/binding-linux-arm64-musl': 1.0.0-beta.15
      '@rolldown/binding-linux-x64-gnu': 1.0.0-beta.15
      '@rolldown/binding-linux-x64-musl': 1.0.0-beta.15
      '@rolldown/binding-wasm32-wasi': 1.0.0-beta.15
      '@rolldown/binding-win32-arm64-msvc': 1.0.0-beta.15
      '@rolldown/binding-win32-ia32-msvc': 1.0.0-beta.15
      '@rolldown/binding-win32-x64-msvc': 1.0.0-beta.15

  rolldown@1.0.0-beta.19:
    dependencies:
      '@oxc-project/runtime': 0.73.2
      '@oxc-project/types': 0.73.2
      '@rolldown/pluginutils': 1.0.0-beta.19
      ansis: 4.1.0
    optionalDependencies:
      '@rolldown/binding-darwin-arm64': 1.0.0-beta.19
      '@rolldown/binding-darwin-x64': 1.0.0-beta.19
      '@rolldown/binding-freebsd-x64': 1.0.0-beta.19
      '@rolldown/binding-linux-arm-gnueabihf': 1.0.0-beta.19
      '@rolldown/binding-linux-arm64-gnu': 1.0.0-beta.19
      '@rolldown/binding-linux-arm64-musl': 1.0.0-beta.19
      '@rolldown/binding-linux-x64-gnu': 1.0.0-beta.19
      '@rolldown/binding-linux-x64-musl': 1.0.0-beta.19
      '@rolldown/binding-wasm32-wasi': 1.0.0-beta.19
      '@rolldown/binding-win32-arm64-msvc': 1.0.0-beta.19
      '@rolldown/binding-win32-ia32-msvc': 1.0.0-beta.19
      '@rolldown/binding-win32-x64-msvc': 1.0.0-beta.19

  rollup-plugin-license@3.6.0(picomatch@4.0.2)(rollup@4.40.1):
>>>>>>> 13e33917
    dependencies:
      commenting: 1.1.0
      fdir: 6.4.6(picomatch@4.0.2)
      lodash: 4.17.21
      magic-string: 0.30.17
      moment: 2.30.1
      package-name-regex: 2.0.6
      rollup: 4.43.0
      spdx-expression-validate: 2.0.0
      spdx-satisfies: 5.0.1
    transitivePeerDependencies:
      - picomatch

  rollup@4.43.0:
    dependencies:
      '@types/estree': 1.0.7
    optionalDependencies:
      '@rollup/rollup-android-arm-eabi': 4.43.0
      '@rollup/rollup-android-arm64': 4.43.0
      '@rollup/rollup-darwin-arm64': 4.43.0
      '@rollup/rollup-darwin-x64': 4.43.0
      '@rollup/rollup-freebsd-arm64': 4.43.0
      '@rollup/rollup-freebsd-x64': 4.43.0
      '@rollup/rollup-linux-arm-gnueabihf': 4.43.0
      '@rollup/rollup-linux-arm-musleabihf': 4.43.0
      '@rollup/rollup-linux-arm64-gnu': 4.43.0
      '@rollup/rollup-linux-arm64-musl': 4.43.0
      '@rollup/rollup-linux-loongarch64-gnu': 4.43.0
      '@rollup/rollup-linux-powerpc64le-gnu': 4.43.0
      '@rollup/rollup-linux-riscv64-gnu': 4.43.0
      '@rollup/rollup-linux-riscv64-musl': 4.43.0
      '@rollup/rollup-linux-s390x-gnu': 4.43.0
      '@rollup/rollup-linux-x64-gnu': 4.43.0
      '@rollup/rollup-linux-x64-musl': 4.43.0
      '@rollup/rollup-win32-arm64-msvc': 4.43.0
      '@rollup/rollup-win32-ia32-msvc': 4.43.0
      '@rollup/rollup-win32-x64-msvc': 4.43.0
      fsevents: 2.3.3

  router@2.2.0:
    dependencies:
      debug: 4.4.1
      depd: 2.0.0
      is-promise: 4.0.0
      parseurl: 1.3.3
      path-to-regexp: 8.2.0
    transitivePeerDependencies:
      - supports-color

  run-applescript@7.0.0: {}

  run-parallel@1.2.0:
    dependencies:
      queue-microtask: 1.2.3

  rxjs@7.8.1:
    dependencies:
      tslib: 2.8.1

  sade@1.8.1:
    dependencies:
      mri: 1.2.0

  safe-buffer@5.2.1: {}

  safer-buffer@2.1.2: {}

  sass-embedded-android-arm64@1.89.2:
    optional: true

  sass-embedded-android-arm@1.89.2:
    optional: true

  sass-embedded-android-riscv64@1.89.2:
    optional: true

  sass-embedded-android-x64@1.89.2:
    optional: true

  sass-embedded-darwin-arm64@1.89.2:
    optional: true

  sass-embedded-darwin-x64@1.89.2:
    optional: true

  sass-embedded-linux-arm64@1.89.2:
    optional: true

  sass-embedded-linux-arm@1.89.2:
    optional: true

  sass-embedded-linux-musl-arm64@1.89.2:
    optional: true

  sass-embedded-linux-musl-arm@1.89.2:
    optional: true

  sass-embedded-linux-musl-riscv64@1.89.2:
    optional: true

  sass-embedded-linux-musl-x64@1.89.2:
    optional: true

  sass-embedded-linux-riscv64@1.89.2:
    optional: true

  sass-embedded-linux-x64@1.89.2:
    optional: true

  sass-embedded-win32-arm64@1.89.2:
    optional: true

  sass-embedded-win32-x64@1.89.2:
    optional: true

  sass-embedded@1.89.2(source-map-js@1.2.1):
    dependencies:
      '@bufbuild/protobuf': 2.5.2
      buffer-builder: 0.2.0
      colorjs.io: 0.5.2
      immutable: 5.0.3
      rxjs: 7.8.1
      supports-color: 8.1.1
      sync-child-process: 1.0.2
      varint: 6.0.0
    optionalDependencies:
      sass-embedded-android-arm: 1.89.2
      sass-embedded-android-arm64: 1.89.2
      sass-embedded-android-riscv64: 1.89.2
      sass-embedded-android-x64: 1.89.2
      sass-embedded-darwin-arm64: 1.89.2
      sass-embedded-darwin-x64: 1.89.2
      sass-embedded-linux-arm: 1.89.2
      sass-embedded-linux-arm64: 1.89.2
      sass-embedded-linux-musl-arm: 1.89.2
      sass-embedded-linux-musl-arm64: 1.89.2
      sass-embedded-linux-musl-riscv64: 1.89.2
      sass-embedded-linux-musl-x64: 1.89.2
      sass-embedded-linux-riscv64: 1.89.2
      sass-embedded-linux-x64: 1.89.2
      sass-embedded-win32-arm64: 1.89.2
      sass-embedded-win32-x64: 1.89.2
      source-map-js: 1.2.1

  sass@1.89.2:
    dependencies:
      chokidar: 4.0.3
      immutable: 5.0.3
      source-map-js: 1.2.1
    optionalDependencies:
      '@parcel/watcher': 2.5.1

  sax@1.4.1: {}

  scheduler@0.26.0: {}

  scslre@0.3.0:
    dependencies:
      '@eslint-community/regexpp': 4.12.1
      refa: 0.12.1
      regexp-ast-analysis: 0.7.1

  section-matter@1.0.0:
    dependencies:
      extend-shallow: 2.0.1
      kind-of: 6.0.3

  select@1.1.2: {}

  semver@5.7.2:
    optional: true

  semver@6.3.1: {}

  semver@7.7.1: {}

  semver@7.7.2: {}

  send@1.1.0:
    dependencies:
      debug: 4.4.1
      destroy: 1.2.0
      encodeurl: 2.0.0
      escape-html: 1.0.3
      etag: 1.8.1
      fresh: 0.5.2
      http-errors: 2.0.0
      mime-types: 2.1.35
      ms: 2.1.3
      on-finished: 2.4.1
      range-parser: 1.2.1
      statuses: 2.0.1
    transitivePeerDependencies:
      - supports-color

  send@1.2.0:
    dependencies:
      debug: 4.4.1
      encodeurl: 2.0.0
      escape-html: 1.0.3
      etag: 1.8.1
      fresh: 2.0.0
      http-errors: 2.0.0
      mime-types: 3.0.1
      ms: 2.1.3
      on-finished: 2.4.1
      range-parser: 1.2.1
      statuses: 2.0.1
    transitivePeerDependencies:
      - supports-color

  serve-static@2.2.0:
    dependencies:
      encodeurl: 2.0.0
      escape-html: 1.0.3
      parseurl: 1.3.3
      send: 1.2.0
    transitivePeerDependencies:
      - supports-color

  setprototypeof@1.2.0: {}

  sharp@0.33.5:
    dependencies:
      color: 4.2.3
      detect-libc: 2.0.4
      semver: 7.7.2
    optionalDependencies:
      '@img/sharp-darwin-arm64': 0.33.5
      '@img/sharp-darwin-x64': 0.33.5
      '@img/sharp-libvips-darwin-arm64': 1.0.4
      '@img/sharp-libvips-darwin-x64': 1.0.4
      '@img/sharp-libvips-linux-arm': 1.0.5
      '@img/sharp-libvips-linux-arm64': 1.0.4
      '@img/sharp-libvips-linux-s390x': 1.0.4
      '@img/sharp-libvips-linux-x64': 1.0.4
      '@img/sharp-libvips-linuxmusl-arm64': 1.0.4
      '@img/sharp-libvips-linuxmusl-x64': 1.0.4
      '@img/sharp-linux-arm': 0.33.5
      '@img/sharp-linux-arm64': 0.33.5
      '@img/sharp-linux-s390x': 0.33.5
      '@img/sharp-linux-x64': 0.33.5
      '@img/sharp-linuxmusl-arm64': 0.33.5
      '@img/sharp-linuxmusl-x64': 0.33.5
      '@img/sharp-wasm32': 0.33.5
      '@img/sharp-win32-ia32': 0.33.5
      '@img/sharp-win32-x64': 0.33.5

  shebang-command@2.0.0:
    dependencies:
      shebang-regex: 3.0.0

  shebang-regex@3.0.0: {}

  shell-exec@1.0.2: {}

  shell-quote@1.8.2: {}

  shiki@2.5.0:
    dependencies:
      '@shikijs/core': 2.5.0
      '@shikijs/engine-javascript': 2.5.0
      '@shikijs/engine-oniguruma': 2.5.0
      '@shikijs/langs': 2.5.0
      '@shikijs/themes': 2.5.0
      '@shikijs/types': 2.5.0
      '@shikijs/vscode-textmate': 10.0.2
      '@types/hast': 3.0.4

  side-channel-list@1.0.0:
    dependencies:
      es-errors: 1.3.0
      object-inspect: 1.13.4

  side-channel-map@1.0.1:
    dependencies:
      call-bound: 1.0.3
      es-errors: 1.3.0
      get-intrinsic: 1.2.7
      object-inspect: 1.13.4

  side-channel-weakmap@1.0.2:
    dependencies:
      call-bound: 1.0.3
      es-errors: 1.3.0
      get-intrinsic: 1.2.7
      object-inspect: 1.13.4
      side-channel-map: 1.0.1

  side-channel@1.1.0:
    dependencies:
      es-errors: 1.3.0
      object-inspect: 1.13.4
      side-channel-list: 1.0.0
      side-channel-map: 1.0.1
      side-channel-weakmap: 1.0.2

  siginfo@2.0.0: {}

  signal-exit@4.1.0: {}

  simple-git-hooks@2.13.0: {}

  simple-swizzle@0.2.2:
    dependencies:
      is-arrayish: 0.3.2

  sirv@3.0.1(patch_hash=95b663b930c5cc6e609c7fa15b69a86ff3b30df68978611d1d3d724c65135cb1):
    dependencies:
      '@polka/url': 1.0.0-next.28
      mrmime: 2.0.1
      totalist: 3.0.1

  sisteransi@1.0.5: {}

  slash@3.0.0: {}

  slash@5.1.0: {}

  slice-ansi@5.0.0:
    dependencies:
      ansi-styles: 6.2.1
      is-fullwidth-code-point: 4.0.0

  slice-ansi@7.1.0:
    dependencies:
      ansi-styles: 6.2.1
      is-fullwidth-code-point: 5.0.0

  source-map-js@1.2.1: {}

  source-map-support@0.5.21:
    dependencies:
      buffer-from: 1.1.2
      source-map: 0.6.1

  source-map@0.6.1: {}

  source-map@0.7.4: {}

  space-separated-tokens@2.0.2: {}

  spdx-compare@1.0.0:
    dependencies:
      array-find-index: 1.0.2
      spdx-expression-parse: 3.0.1
      spdx-ranges: 2.1.1

  spdx-correct@3.2.0:
    dependencies:
      spdx-expression-parse: 3.0.1
      spdx-license-ids: 3.0.21

  spdx-exceptions@2.5.0: {}

  spdx-expression-parse@3.0.1:
    dependencies:
      spdx-exceptions: 2.5.0
      spdx-license-ids: 3.0.21

  spdx-expression-validate@2.0.0:
    dependencies:
      spdx-expression-parse: 3.0.1

  spdx-license-ids@3.0.21: {}

  spdx-ranges@2.1.1: {}

  spdx-satisfies@5.0.1:
    dependencies:
      spdx-compare: 1.0.0
      spdx-expression-parse: 3.0.1
      spdx-ranges: 2.1.1

  speakingurl@14.0.1: {}

  sprintf-js@1.0.3: {}

  stable-hash-x@0.1.1: {}

  stackback@0.0.2: {}

  stacktracey@2.1.8:
    dependencies:
      as-table: 1.0.55
      get-source: 2.0.12

  statuses@1.5.0: {}

  statuses@2.0.1: {}

  std-env@3.9.0: {}

  stoppable@1.1.0: {}

  string-argv@0.3.2: {}

  string-hash@1.1.3: {}

  string-width@4.2.3:
    dependencies:
      emoji-regex: 8.0.0
      is-fullwidth-code-point: 3.0.0
      strip-ansi: 6.0.1

  string-width@5.1.2:
    dependencies:
      eastasianwidth: 0.2.0
      emoji-regex: 9.2.2
      strip-ansi: 7.1.0

  string-width@7.2.0:
    dependencies:
      emoji-regex: 10.4.0
      get-east-asian-width: 1.3.0
      strip-ansi: 7.1.0

  stringify-entities@4.0.4:
    dependencies:
      character-entities-html4: 2.1.0
      character-entities-legacy: 3.0.0

  strip-ansi@6.0.1:
    dependencies:
      ansi-regex: 5.0.1

  strip-ansi@7.1.0:
    dependencies:
      ansi-regex: 6.1.0

  strip-bom-string@1.0.0: {}

  strip-final-newline@3.0.0: {}

  strip-final-newline@4.0.0: {}

  strip-json-comments@3.1.1: {}

  strip-literal@3.0.0:
    dependencies:
      js-tokens: 9.0.1

  stylus@0.64.0:
    dependencies:
      '@adobe/css-tools': 4.3.3
      debug: 4.4.1
      glob: 10.4.5
      sax: 1.4.1
      source-map: 0.7.4
    transitivePeerDependencies:
      - supports-color

  sucrase@3.35.0:
    dependencies:
      '@jridgewell/gen-mapping': 0.3.8
      commander: 4.1.1
      glob: 10.4.5
      lines-and-columns: 1.2.4
      mz: 2.7.0
      pirates: 4.0.6
      ts-interface-checker: 0.1.13

  sugarss@5.0.0(postcss@8.5.6):
    dependencies:
      postcss: 8.5.6

  superjson@2.2.2:
    dependencies:
      copy-anything: 3.0.5

  supports-color@7.2.0:
    dependencies:
      has-flag: 4.0.0

  supports-color@8.1.1:
    dependencies:
      has-flag: 4.0.0

  supports-preserve-symlinks-flag@1.0.0: {}

  sync-child-process@1.0.2:
    dependencies:
      sync-message-port: 1.1.3

  sync-message-port@1.1.3: {}

  systemjs@6.15.1: {}

  tabbable@6.2.0: {}

  tailwindcss@3.4.17:
    dependencies:
      '@alloc/quick-lru': 5.2.0
      arg: 5.0.2
      chokidar: 3.6.0(patch_hash=8a4f9e2b397e6034b91a0508faae3cecb97f222313faa129d7cb0eb71e9d0e84)
      didyoumean: 1.2.2
      dlv: 1.1.3
      fast-glob: 3.3.3
      glob-parent: 6.0.2
      is-glob: 4.0.3
      jiti: 1.21.7
      lilconfig: 3.1.3
      micromatch: 4.0.8
      normalize-path: 3.0.0
      object-hash: 3.0.0
      picocolors: 1.1.1
      postcss: 8.5.6
      postcss-import: 15.1.0(postcss@8.5.6)
      postcss-js: 4.0.1(postcss@8.5.6)
      postcss-load-config: 4.0.2(postcss@8.5.6)
      postcss-nested: 6.2.0(postcss@8.5.6)
      postcss-selector-parser: 6.1.2
      resolve: 1.22.10
      sucrase: 3.35.0
    transitivePeerDependencies:
      - ts-node

  tailwindcss@4.1.10: {}

  tapable@2.2.1: {}

  tar@7.4.3:
    dependencies:
      '@isaacs/fs-minipass': 4.0.1
      chownr: 3.0.0
      minipass: 7.1.2
      minizlib: 3.0.2
      mkdirp: 3.0.1
      yallist: 5.0.0

  temp-dir@3.0.0: {}

  tempfile@5.0.0:
    dependencies:
      temp-dir: 3.0.0

  terser@5.43.1:
    dependencies:
      '@jridgewell/source-map': 0.3.6
      acorn: 8.15.0
      commander: 2.20.3
      source-map-support: 0.5.21

  thenify-all@1.6.0:
    dependencies:
      thenify: 3.3.1

  thenify@3.3.1:
    dependencies:
      any-promise: 1.3.0

  tiny-emitter@2.1.0: {}

  tinybench@2.9.0: {}

  tinyexec@0.3.2: {}

  tinyexec@1.0.1: {}

  tinyglobby@0.2.14:
    dependencies:
      fdir: 6.4.6(picomatch@4.0.2)
      picomatch: 4.0.2

  tinypool@1.1.1: {}

  tinyrainbow@2.0.0: {}

  tinyspy@2.2.0: {}

  tinyspy@4.0.3: {}

  to-regex-range@5.0.1:
    dependencies:
      is-number: 7.0.0

  toidentifier@1.0.1: {}

  token-stream@1.0.0: {}

  tokenx@1.0.1: {}

  totalist@3.0.1: {}

  trim-lines@3.0.1: {}

  trough@2.2.0: {}

  ts-api-utils@2.1.0(typescript@5.7.3):
    dependencies:
      typescript: 5.7.3

  ts-declaration-location@1.0.7(typescript@5.7.3):
    dependencies:
      picomatch: 4.0.2
      typescript: 5.7.3

  ts-interface-checker@0.1.13: {}

  tsconfck@3.1.6(typescript@5.7.3):
    optionalDependencies:
      typescript: 5.7.3

  tsdown@0.12.8(publint@0.3.5)(typescript@5.7.3):
    dependencies:
      ansis: 4.1.0
      cac: 6.7.14
      chokidar: 4.0.3
      debug: 4.4.1
      diff: 8.0.2
      empathic: 1.1.0
      hookable: 5.5.3
      rolldown: 1.0.0-beta.15
<<<<<<< HEAD
      rolldown-plugin-dts: 0.13.11(rolldown@1.0.0-beta.15)(typescript@5.7.3)
=======
      rolldown-plugin-dts: 0.13.12(rolldown@1.0.0-beta.15)(typescript@5.7.3)
>>>>>>> 13e33917
      semver: 7.7.2
      tinyexec: 1.0.1
      tinyglobby: 0.2.14
      unconfig: 7.3.2
    optionalDependencies:
      publint: 0.3.5
      typescript: 5.7.3
    transitivePeerDependencies:
      - '@typescript/native-preview'
      - oxc-resolver
      - supports-color
      - vue-tsc

  tslib@2.8.1: {}

  tsx@4.20.3:
    dependencies:
      esbuild: 0.25.0
      get-tsconfig: 4.10.1
    optionalDependencies:
      fsevents: 2.3.3

  twoslash-protocol@0.2.12: {}

  twoslash-protocol@0.3.1: {}

  twoslash-vue@0.2.12(typescript@5.7.3):
    dependencies:
      '@vue/language-core': 2.1.10(typescript@5.7.3)
      twoslash: 0.2.12(typescript@5.7.3)
      twoslash-protocol: 0.2.12
      typescript: 5.7.3
    transitivePeerDependencies:
      - supports-color

  twoslash@0.2.12(typescript@5.7.3):
    dependencies:
      '@typescript/vfs': 1.6.1(typescript@5.7.3)
      twoslash-protocol: 0.2.12
      typescript: 5.7.3
    transitivePeerDependencies:
      - supports-color

  twoslash@0.3.1(typescript@5.7.3):
    dependencies:
      '@typescript/vfs': 1.6.1(typescript@5.7.3)
      twoslash-protocol: 0.3.1
      typescript: 5.7.3
    transitivePeerDependencies:
      - supports-color

  type-check@0.4.0:
    dependencies:
      prelude-ls: 1.2.1

  type-fest@4.35.0: {}

  type-is@2.0.1:
    dependencies:
      content-type: 1.0.5
      media-typer: 1.1.0
      mime-types: 3.0.0

  type@2.7.3: {}

  typescript-eslint@8.34.1(eslint@9.29.0(jiti@2.4.2))(typescript@5.7.3):
    dependencies:
      '@typescript-eslint/eslint-plugin': 8.34.1(@typescript-eslint/parser@8.34.1(eslint@9.29.0(jiti@2.4.2))(typescript@5.7.3))(eslint@9.29.0(jiti@2.4.2))(typescript@5.7.3)
      '@typescript-eslint/parser': 8.34.1(eslint@9.29.0(jiti@2.4.2))(typescript@5.7.3)
      '@typescript-eslint/utils': 8.34.1(eslint@9.29.0(jiti@2.4.2))(typescript@5.7.3)
      eslint: 9.29.0(jiti@2.4.2)
      typescript: 5.7.3
    transitivePeerDependencies:
      - supports-color

  typescript@5.7.3: {}

  ufo@1.6.1: {}

  uglify-js@3.19.3:
    optional: true

  unconfig@7.3.2:
    dependencies:
      '@quansync/fs': 0.1.3
      defu: 6.1.4
      jiti: 2.4.2
      quansync: 0.2.10

  undici-types@6.21.0: {}

  undici@5.28.5:
    dependencies:
      '@fastify/busboy': 2.1.1

  unicode-canonical-property-names-ecmascript@2.0.1: {}

  unicode-match-property-ecmascript@2.0.0:
    dependencies:
      unicode-canonical-property-names-ecmascript: 2.0.1
      unicode-property-aliases-ecmascript: 2.1.0

  unicode-match-property-value-ecmascript@2.2.0: {}

  unicode-property-aliases-ecmascript@2.1.0: {}

  unicorn-magic@0.1.0: {}

  unicorn-magic@0.3.0: {}

  unified@11.0.5:
    dependencies:
      '@types/unist': 3.0.3
      bail: 2.0.2
      devlop: 1.1.0
      extend: 3.0.2
      is-plain-obj: 4.1.0
      trough: 2.2.0
      vfile: 6.0.3

  unist-util-is@6.0.0:
    dependencies:
      '@types/unist': 3.0.3

  unist-util-position@5.0.0:
    dependencies:
      '@types/unist': 3.0.3

  unist-util-remove@4.0.0:
    dependencies:
      '@types/unist': 3.0.3
      unist-util-is: 6.0.0
      unist-util-visit-parents: 6.0.1

  unist-util-stringify-position@4.0.0:
    dependencies:
      '@types/unist': 3.0.3

  unist-util-visit-parents@6.0.1:
    dependencies:
      '@types/unist': 3.0.3
      unist-util-is: 6.0.0

  unist-util-visit@5.0.0:
    dependencies:
      '@types/unist': 3.0.3
      unist-util-is: 6.0.0
      unist-util-visit-parents: 6.0.1

  unpipe@1.0.0: {}

  unrs-resolver@1.9.0:
    dependencies:
      napi-postinstall: 0.2.4
    optionalDependencies:
      '@unrs/resolver-binding-android-arm-eabi': 1.9.0
      '@unrs/resolver-binding-android-arm64': 1.9.0
      '@unrs/resolver-binding-darwin-arm64': 1.9.0
      '@unrs/resolver-binding-darwin-x64': 1.9.0
      '@unrs/resolver-binding-freebsd-x64': 1.9.0
      '@unrs/resolver-binding-linux-arm-gnueabihf': 1.9.0
      '@unrs/resolver-binding-linux-arm-musleabihf': 1.9.0
      '@unrs/resolver-binding-linux-arm64-gnu': 1.9.0
      '@unrs/resolver-binding-linux-arm64-musl': 1.9.0
      '@unrs/resolver-binding-linux-ppc64-gnu': 1.9.0
      '@unrs/resolver-binding-linux-riscv64-gnu': 1.9.0
      '@unrs/resolver-binding-linux-riscv64-musl': 1.9.0
      '@unrs/resolver-binding-linux-s390x-gnu': 1.9.0
      '@unrs/resolver-binding-linux-x64-gnu': 1.9.0
      '@unrs/resolver-binding-linux-x64-musl': 1.9.0
      '@unrs/resolver-binding-wasm32-wasi': 1.9.0
      '@unrs/resolver-binding-win32-arm64-msvc': 1.9.0
      '@unrs/resolver-binding-win32-ia32-msvc': 1.9.0
      '@unrs/resolver-binding-win32-x64-msvc': 1.9.0

  update-browserslist-db@1.1.3(browserslist@4.25.0):
    dependencies:
      browserslist: 4.25.0
      escalade: 3.2.0
      picocolors: 1.1.1

  uri-js@4.4.1:
    dependencies:
      punycode: 2.3.1

  url@0.11.4:
    dependencies:
      punycode: 1.4.1
      qs: 6.14.0

  util-deprecate@1.0.2: {}

  utils-merge@1.0.1: {}

  validate-npm-package-license@3.0.4:
    dependencies:
      spdx-correct: 3.2.0
      spdx-expression-parse: 3.0.1

  varint@6.0.0: {}

  vary@1.1.2: {}

  vfile-message@4.0.2:
    dependencies:
      '@types/unist': 3.0.3
      unist-util-stringify-position: 4.0.0

  vfile@6.0.3:
    dependencies:
      '@types/unist': 3.0.3
      vfile-message: 4.0.2

  vite-node@3.2.4:
    dependencies:
      cac: 6.7.14
      debug: 4.4.1
      es-module-lexer: 1.7.0
      pathe: 2.0.3
      vite: link:packages/vite
    transitivePeerDependencies:
      - supports-color

  vitepress-plugin-group-icons@1.6.0(vite@packages+vite):
    dependencies:
      '@iconify-json/logos': 1.2.4
      '@iconify-json/vscode-icons': 1.2.19
      '@iconify/utils': 2.3.0
      vite: link:packages/vite
    transitivePeerDependencies:
      - supports-color

  vitepress-plugin-llms@1.5.1:
    dependencies:
      byte-size: 9.0.1
      gray-matter: 4.0.3
      markdown-title: 1.0.2
      millify: 6.1.0
      minimatch: 10.0.1
      path-to-regexp: 8.2.0
      picocolors: 1.1.1
      remark: 15.0.1
      remark-frontmatter: 5.0.0
      tokenx: 1.0.1
      unist-util-remove: 4.0.0
      unist-util-visit: 5.0.0
    transitivePeerDependencies:
      - '@75lb/nature'
      - supports-color

  vitepress@1.6.3(@algolia/client-search@5.20.3)(axios@1.10.0)(postcss@8.5.6)(typescript@5.7.3):
    dependencies:
      '@docsearch/css': 3.8.2
      '@docsearch/js': 3.8.2(@algolia/client-search@5.20.3)
      '@iconify-json/simple-icons': 1.2.25
      '@shikijs/core': 2.5.0
      '@shikijs/transformers': 2.5.0
      '@shikijs/types': 2.5.0
      '@types/markdown-it': 14.1.2
      '@vitejs/plugin-vue': 5.2.1(vite@packages+vite)(vue@3.5.17(typescript@5.7.3))
      '@vue/devtools-api': 7.7.2
      '@vue/shared': 3.5.13
      '@vueuse/core': 12.7.0(typescript@5.7.3)
      '@vueuse/integrations': 12.7.0(axios@1.10.0)(focus-trap@7.6.4)(typescript@5.7.3)
      focus-trap: 7.6.4
      mark.js: 8.11.1
      minisearch: 7.1.2
      shiki: 2.5.0
      vite: link:packages/vite
      vue: 3.5.17(typescript@5.7.3)
    optionalDependencies:
      postcss: 8.5.6
    transitivePeerDependencies:
      - '@algolia/client-search'
      - '@types/react'
      - async-validator
      - axios
      - change-case
      - drauu
      - fuse.js
      - idb-keyval
      - jwt-decode
      - nprogress
      - qrcode
      - react
      - react-dom
      - search-insights
      - sortablejs
      - typescript
      - universal-cookie

<<<<<<< HEAD
  vitest@3.2.3(@types/debug@4.1.12)(@types/node@22.15.32):
=======
  vitest@3.2.4(@types/debug@4.1.12)(@types/node@22.15.32):
>>>>>>> 13e33917
    dependencies:
      '@types/chai': 5.2.2
      '@vitest/expect': 3.2.4
      '@vitest/mocker': 3.2.4(vite@packages+vite)
      '@vitest/pretty-format': 3.2.4
      '@vitest/runner': 3.2.4
      '@vitest/snapshot': 3.2.4
      '@vitest/spy': 3.2.4
      '@vitest/utils': 3.2.4
      chai: 5.2.0
      debug: 4.4.1
      expect-type: 1.2.1
      magic-string: 0.30.17
      pathe: 2.0.3
      picomatch: 4.0.2
      std-env: 3.9.0
      tinybench: 2.9.0
      tinyexec: 0.3.2
      tinyglobby: 0.2.14
      tinypool: 1.1.1
      tinyrainbow: 2.0.0
      vite: link:packages/vite
      vite-node: 3.2.4
      why-is-node-running: 2.3.0
    optionalDependencies:
      '@types/debug': 4.1.12
      '@types/node': 22.15.32
    transitivePeerDependencies:
      - msw
      - supports-color

  void-elements@3.1.0: {}

  vue-resize@2.0.0-alpha.1(vue@3.5.17(typescript@5.7.3)):
    dependencies:
      vue: 3.5.17(typescript@5.7.3)

  vue@3.4.38(typescript@5.7.3):
    dependencies:
      '@vue/compiler-dom': 3.4.38
      '@vue/compiler-sfc': 3.4.38
      '@vue/runtime-dom': 3.4.38
      '@vue/server-renderer': 3.4.38(vue@3.5.17(typescript@5.7.3))
      '@vue/shared': 3.4.38
    optionalDependencies:
      typescript: 5.7.3

  vue@3.5.17(typescript@5.7.3):
    dependencies:
      '@vue/compiler-dom': 3.5.17
      '@vue/compiler-sfc': 3.5.17
      '@vue/runtime-dom': 3.5.17
      '@vue/server-renderer': 3.5.17(vue@3.5.17(typescript@5.7.3))
      '@vue/shared': 3.5.17
    optionalDependencies:
      typescript: 5.7.3

  vuex@4.1.0(vue@3.5.17(typescript@5.7.3)):
    dependencies:
      '@vue/devtools-api': 6.6.4
      vue: 3.5.17(typescript@5.7.3)

  web-features@2.38.0: {}

  which@2.0.2:
    dependencies:
      isexe: 2.0.0

  why-is-node-running@2.3.0:
    dependencies:
      siginfo: 2.0.0
      stackback: 0.0.2

  with@7.0.2:
    dependencies:
      '@babel/parser': 7.27.5
      '@babel/types': 7.27.0
      assert-never: 1.4.0
      babel-walk: 3.0.0-canary-5

  word-wrap@1.2.5: {}

  wordwrap@1.0.0: {}

  workerd@1.20250617.0:
    optionalDependencies:
      '@cloudflare/workerd-darwin-64': 1.20250617.0
      '@cloudflare/workerd-darwin-arm64': 1.20250617.0
      '@cloudflare/workerd-linux-64': 1.20250617.0
      '@cloudflare/workerd-linux-arm64': 1.20250617.0
      '@cloudflare/workerd-windows-64': 1.20250617.0

  wrap-ansi@7.0.0:
    dependencies:
      ansi-styles: 4.3.0
      string-width: 4.2.3
      strip-ansi: 6.0.1

  wrap-ansi@8.1.0:
    dependencies:
      ansi-styles: 6.2.1
      string-width: 5.1.2
      strip-ansi: 7.1.0

  wrap-ansi@9.0.0:
    dependencies:
      ansi-styles: 6.2.1
      string-width: 7.2.0
      strip-ansi: 7.1.0

  wrappy@1.0.2: {}

  ws@8.18.0: {}

  ws@8.18.2: {}

  xml-js@1.6.11:
    dependencies:
      sax: 1.4.1

  y18n@5.0.8: {}

  yallist@3.1.1: {}

  yallist@5.0.0: {}

  yaml@2.7.0: {}

  yaml@2.8.0: {}

  yargs-parser@21.1.1: {}

  yargs@17.7.2:
    dependencies:
      cliui: 8.0.1
      escalade: 3.2.0
      get-caller-file: 2.0.5
      require-directory: 2.1.1
      string-width: 4.2.3
      y18n: 5.0.8
      yargs-parser: 21.1.1

  yocto-queue@0.1.0: {}

  yoctocolors@2.1.1: {}

  youch@3.3.4:
    dependencies:
      cookie: 0.7.1
      mustache: 4.2.0
      stacktracey: 2.1.8

  zimmerframe@1.1.2: {}

  zod@3.22.3: {}

  zwitch@2.0.4: {}<|MERGE_RESOLUTION|>--- conflicted
+++ resolved
@@ -58,11 +58,7 @@
         specifier: ^3.0.8
         version: 3.0.8
       '@types/node':
-<<<<<<< HEAD
-        specifier: ^22.15.31
-=======
         specifier: ^22.15.32
->>>>>>> 13e33917
         version: 22.15.32
       '@types/picomatch':
         specifier: ^4.0.0
@@ -122,23 +118,14 @@
         specifier: ~5.7.2
         version: 5.7.3
       typescript-eslint:
-<<<<<<< HEAD
-        specifier: ^8.34.0
-=======
         specifier: ^8.34.1
->>>>>>> 13e33917
         version: 8.34.1(eslint@9.29.0(jiti@2.4.2))(typescript@5.7.3)
       vite:
         specifier: workspace:rolldown-vite@*
         version: link:packages/vite
       vitest:
-<<<<<<< HEAD
-        specifier: ^3.2.3
-        version: 3.2.3(@types/debug@4.1.12)(@types/node@22.15.32)
-=======
         specifier: ^3.2.4
         version: 3.2.4(@types/debug@4.1.12)(@types/node@22.15.32)
->>>>>>> 13e33917
 
   docs:
     devDependencies:
@@ -161,11 +148,7 @@
         specifier: ^1.6.0
         version: 1.6.0(vite@packages+vite)
       vitepress-plugin-llms:
-<<<<<<< HEAD
-        specifier: ^1.5.0
-=======
         specifier: ^1.5.1
->>>>>>> 13e33917
         version: 1.5.1
       vue:
         specifier: ^3.5.17
@@ -186,11 +169,7 @@
         specifier: ^1.1.1
         version: 1.1.1
       tsdown:
-<<<<<<< HEAD
-        specifier: ^0.12.7
-=======
         specifier: ^0.12.8
->>>>>>> 13e33917
         version: 0.12.8(publint@0.3.5)(typescript@5.7.3)
 
   packages/plugin-legacy:
@@ -227,11 +206,7 @@
         specifier: ^1.1.1
         version: 1.1.1
       tsdown:
-<<<<<<< HEAD
-        specifier: ^0.12.7
-=======
         specifier: ^0.12.8
->>>>>>> 13e33917
         version: 0.12.8(publint@0.3.5)(typescript@5.7.3)
       vite:
         specifier: workspace:rolldown-vite@*
@@ -252,19 +227,11 @@
         specifier: ^4.0.2
         version: 4.0.2
       postcss:
-<<<<<<< HEAD
-        specifier: ^8.5.5
+        specifier: ^8.5.6
         version: 8.5.6
       rolldown:
         specifier: 1.0.0-beta.18
         version: 1.0.0-beta.18
-=======
-        specifier: ^8.5.6
-        version: 8.5.6
-      rollup:
-        specifier: ^4.40.0
-        version: 4.40.1
->>>>>>> 13e33917
       tinyglobby:
         specifier: ^0.2.14
         version: 0.2.14
@@ -291,24 +258,14 @@
         specifier: ^5.1.1
         version: 5.1.1(rollup@4.43.0)
       '@rollup/plugin-commonjs':
-<<<<<<< HEAD
-        specifier: ^28.0.5
-        version: 28.0.5(rollup@4.43.0)
-=======
         specifier: ^28.0.6
-        version: 28.0.6(rollup@4.40.1)
->>>>>>> 13e33917
+        version: 28.0.6(rollup@4.43.0)
       '@rollup/plugin-dynamic-import-vars':
         specifier: 2.1.4
         version: 2.1.4(rollup@4.43.0)
       '@rollup/pluginutils':
-<<<<<<< HEAD
-        specifier: ^5.1.4
-        version: 5.1.4(rollup@4.43.0)
-=======
         specifier: ^5.2.0
-        version: 5.2.0(rollup@4.40.1)
->>>>>>> 13e33917
+        version: 5.2.0(rollup@4.43.0)
       '@types/escape-html':
         specifier: ^1.0.4
         version: 1.0.4
@@ -403,13 +360,8 @@
         specifier: ^1.1.1
         version: 1.1.1
       postcss-import:
-<<<<<<< HEAD
-        specifier: ^16.1.0
-        version: 16.1.0(postcss@8.5.6)
-=======
         specifier: ^16.1.1
         version: 16.1.1(postcss@8.5.6)
->>>>>>> 13e33917
       postcss-load-config:
         specifier: ^6.0.1
         version: 6.0.1(jiti@2.4.2)(postcss@8.5.6)(tsx@4.20.3)(yaml@2.8.0)
@@ -422,21 +374,12 @@
       resolve.exports:
         specifier: ^2.0.3
         version: 2.0.3
-<<<<<<< HEAD
       rolldown-plugin-dts:
-        specifier: ^0.13.11
-        version: 0.13.11(rolldown@1.0.0-beta.18)(typescript@5.7.3)
+        specifier: ^0.13.12
+        version: 0.13.12(rolldown@1.0.0-beta.18)(typescript@5.7.3)
       rollup:
         specifier: ^4.40.0
         version: 4.43.0
-=======
-      rolldown:
-        specifier: ^1.0.0-beta.19
-        version: 1.0.0-beta.19
-      rolldown-plugin-dts:
-        specifier: ^0.13.12
-        version: 0.13.12(rolldown@1.0.0-beta.19)(typescript@5.7.3)
->>>>>>> 13e33917
       rollup-plugin-license:
         specifier: ^3.6.0
         version: 3.6.0(picomatch@4.0.2)(rollup@4.43.0)
@@ -2858,13 +2801,8 @@
   '@jridgewell/trace-mapping@0.3.9':
     resolution: {integrity: sha512-3Belt6tdc8bPgAtbcmdtNJlirVoTmEb5e2gC94PnkwEW9jI6CAHUeoG85tjWP5WquqfavoMtMwiG4P926ZKKuQ==}
 
-<<<<<<< HEAD
   '@mdn/browser-compat-data@6.0.23':
     resolution: {integrity: sha512-LdoI2lPd0bHn3IL4kJ2hxmh4kLE59GarffTR2oqllXc/LIWJNolznUk2lmzUxfColwM07Q3PbN38+ZqHdzmf3A==}
-=======
-  '@mdn/browser-compat-data@6.0.17':
-    resolution: {integrity: sha512-yBMooSEtOoVz6vUP5OeGUnq4JBVMyE4vWsGalbrOLoGaXXNwA3YAE2mkgT4YPcOhGuPosSIk901PQI9pSMzgVg==}
->>>>>>> 13e33917
 
   '@napi-rs/wasm-runtime@0.2.11':
     resolution: {integrity: sha512-9DPkXtvHydrcOsopiYpUgPHpmj0HWZKMUnL2dZqpvC42lsratuBG06V5ipyno0fUek5VlFsNQ+AcFATSrJXgMA==}
@@ -2975,13 +2913,6 @@
     resolution: {integrity: sha512-FtOS+0v7rZcnjXzYTTqv1vu/KDptD1UztFgoZkYBGe/6TcNFm+SP/jQoLvzau1SPir95WgDOBOUm2Gmsm+bQag==}
     engines: {node: '>=6.9.0'}
 
-<<<<<<< HEAD
-=======
-  '@oxc-project/runtime@0.72.3':
-    resolution: {integrity: sha512-FtOS+0v7rZcnjXzYTTqv1vu/KDptD1UztFgoZkYBGe/6TcNFm+SP/jQoLvzau1SPir95WgDOBOUm2Gmsm+bQag==}
-    engines: {node: '>=6.9.0'}
-
->>>>>>> 13e33917
   '@oxc-project/runtime@0.73.2':
     resolution: {integrity: sha512-wbUN3K3zjMRHxAsNm1nKHebSnDY800b3LxQFTr9wSZpdQdhiQQAZpRIFsYjh0sAotoyqahN576sB1DmpPUhl5Q==}
     engines: {node: '>=6.9.0'}
@@ -2989,12 +2920,6 @@
   '@oxc-project/types@0.72.3':
     resolution: {integrity: sha512-CfAC4wrmMkUoISpQkFAIfMVvlPfQV3xg7ZlcqPXPOIMQhdKIId44G8W0mCPgtpWdFFAyJ+SFtiM+9vbyCkoVng==}
 
-<<<<<<< HEAD
-=======
-  '@oxc-project/types@0.72.3':
-    resolution: {integrity: sha512-CfAC4wrmMkUoISpQkFAIfMVvlPfQV3xg7ZlcqPXPOIMQhdKIId44G8W0mCPgtpWdFFAyJ+SFtiM+9vbyCkoVng==}
-
->>>>>>> 13e33917
   '@oxc-project/types@0.73.2':
     resolution: {integrity: sha512-kU2FjfCb9VTNg/KbOTKVi2sYrKTkNQYq1Fi1v1jCKjbUGA9wqkNDqijNBLeDwagFtDuK2EIWvTzNDYU4k/918g==}
 
@@ -3101,7 +3026,6 @@
 
   '@rolldown/binding-darwin-arm64@1.0.0-beta.15':
     resolution: {integrity: sha512-YInZppDBLp5DadbJZGc7xBfDrMCSj3P6i2rPlvOCMlvjBQxJi2kX8Jquh+LufsWUiHD3JsvvH5EuUUc/tF5fkA==}
-<<<<<<< HEAD
     cpu: [arm64]
     os: [darwin]
 
@@ -3110,34 +3034,18 @@
     cpu: [arm64]
     os: [darwin]
 
-=======
-    cpu: [arm64]
-    os: [darwin]
-
-  '@rolldown/binding-darwin-arm64@1.0.0-beta.19':
-    resolution: {integrity: sha512-Lr2bcnzrqa5fb/tyaOJxbAe6r+Zf5mbCDYnRW8u4hv19b519C6d+8LHl879mBDVWAmRaPt1LPsiQUZJQnKb/jQ==}
-    cpu: [arm64]
-    os: [darwin]
-
->>>>>>> 13e33917
   '@rolldown/binding-darwin-x64@1.0.0-beta.15':
     resolution: {integrity: sha512-Zwv8KHU/XdVwLseHG6slJ0FAFklPpiO0sjNvhrcMp1X3F2ajPzUdIO8Cnu3KLmX1GWVSvu6q1kyARLUqPvlh7Q==}
     cpu: [x64]
     os: [darwin]
 
-<<<<<<< HEAD
   '@rolldown/binding-darwin-x64@1.0.0-beta.18':
     resolution: {integrity: sha512-yTBBCYbjFJSekFqv+JL6NEIvvbCZ00Z+GPT/PfgOy+jv+4nOh6Aq8pfzjtt8unSydiAihDdYwBEynXqcCTy5+g==}
-=======
-  '@rolldown/binding-darwin-x64@1.0.0-beta.19':
-    resolution: {integrity: sha512-EMzFFW+Wshv0d0FnunDOKl3QQK5KW69c9NOo7SL+fXmeDRrhhKnjoAggi6IX+Vq3gz0PqfqsbElT2uFS5g1dcg==}
->>>>>>> 13e33917
     cpu: [x64]
     os: [darwin]
 
   '@rolldown/binding-freebsd-x64@1.0.0-beta.15':
     resolution: {integrity: sha512-FwhNC23Fz9ldHW1/rX4QaoQe4kyOybCgxO9eglue3cbb3ol28KWpQl3xJfvXc9+O6PDefAs4oFBCbtTh8seiUw==}
-<<<<<<< HEAD
     cpu: [x64]
     os: [freebsd]
 
@@ -3193,69 +3101,11 @@
 
   '@rolldown/binding-linux-x64-musl@1.0.0-beta.18':
     resolution: {integrity: sha512-GsEWnxn1locPdsiiQ6pvAkzcAI+nXcjsEfgUqA9oy4FDSKhLJUXvh/m/6bnTJn80aDFBlrkn2+pAWBtkMcA19g==}
-=======
-    cpu: [x64]
-    os: [freebsd]
-
-  '@rolldown/binding-freebsd-x64@1.0.0-beta.19':
-    resolution: {integrity: sha512-aoILM0xYehAQdpMrD1rDU14SLJ5j8TsIAB6Ywc6ba85CV2Ks/1EFVSKp9iNL9/V4wqQf4Gk/s3A1kgSzwmw0lg==}
-    cpu: [x64]
-    os: [freebsd]
-
-  '@rolldown/binding-linux-arm-gnueabihf@1.0.0-beta.15':
-    resolution: {integrity: sha512-E60pNliWl4j7EFEVX2oeJZ5VzR+NG6fvDJoqfqRfCl8wtKIf9E1WPWVQIrT+zkz+Fhc5op8g7h25z6rtxsDy9g==}
-    cpu: [arm]
-    os: [linux]
-
-  '@rolldown/binding-linux-arm-gnueabihf@1.0.0-beta.19':
-    resolution: {integrity: sha512-p5PY3ezHgWN5DurWBMSxrZhnQcJTIuyl8d0aHrC53EXKMG8vMr80L7U545p0nqC14XtWjlMPFxumFxLD+zVL9g==}
-    cpu: [arm]
-    os: [linux]
-
-  '@rolldown/binding-linux-arm64-gnu@1.0.0-beta.15':
-    resolution: {integrity: sha512-d+qo1LZ/a3EcQW08byIIZy0PBthmG/7dr69pifmNIet/azWR8jbceQaRFFczVc/NwVV3fsZDCmjG8mgJzsNEAg==}
-    cpu: [arm64]
-    os: [linux]
-
-  '@rolldown/binding-linux-arm64-gnu@1.0.0-beta.19':
-    resolution: {integrity: sha512-TNZ3jlApVMpix2h9BclYsurjBYCyiRsz4H7opQY3Tf67Yi1UBe69yNwXZ9l+5fnEGipYzwAUPpTYSw35wbU6bQ==}
-    cpu: [arm64]
-    os: [linux]
-
-  '@rolldown/binding-linux-arm64-musl@1.0.0-beta.15':
-    resolution: {integrity: sha512-P1hbtYF+5ftJI2Ergs4iARbAk6Xd6WnTQb3CF9kjN3KfJTsRYdo5/fvU8Lz/gzhZVvkCXXH3NxDd9308UBO8cw==}
-    cpu: [arm64]
-    os: [linux]
-
-  '@rolldown/binding-linux-arm64-musl@1.0.0-beta.19':
-    resolution: {integrity: sha512-4FowIEu7YIBKLYMG0659V2kN/drV/ghljDl9k9DGmUL/Mko0tG2itRmgLeZyjrkbQNTkXUTI3/0fEbwAg8Jazg==}
-    cpu: [arm64]
-    os: [linux]
-
-  '@rolldown/binding-linux-x64-gnu@1.0.0-beta.15':
-    resolution: {integrity: sha512-Q9NM9uMFN9cjcrW7gd9U087B5WzkEj9dQQHOgoENZSy+vYJYS2fINCIG40ljEVC6jXmVrJgUhJKv7elRZM1nng==}
     cpu: [x64]
     os: [linux]
 
-  '@rolldown/binding-linux-x64-gnu@1.0.0-beta.19':
-    resolution: {integrity: sha512-7/P+dvNsReOZoUvr6p3EKqKHWT+dxjBC5nxelfNWqs32oyVKqv/MvPtayAUqNMv0F94fzQW/l4EOwzLfBHiIJA==}
-    cpu: [x64]
-    os: [linux]
-
-  '@rolldown/binding-linux-x64-musl@1.0.0-beta.15':
-    resolution: {integrity: sha512-1tuCWuR8gx9PyW2pxAx2ZqnOnwhoY6NWBVP6ZmrjCKQ16NclYc61BzegFXSdugCy8w1QpBPT8/c5oh2W4E5aeA==}
-    cpu: [x64]
-    os: [linux]
-
-  '@rolldown/binding-linux-x64-musl@1.0.0-beta.19':
-    resolution: {integrity: sha512-TztajvVHulPEn1hKCTxmpkomIUvMaeQ9Vv5TEn3bHBp/3T8W7zOwju0ExXNiLtSoD8Nk85T8O1DBPwuo0h+Uig==}
->>>>>>> 13e33917
-    cpu: [x64]
-    os: [linux]
-
   '@rolldown/binding-wasm32-wasi@1.0.0-beta.15':
     resolution: {integrity: sha512-zrSeYrpTf27hRxMLh0qpkCoWgzRKG8EyR6o09Zt9xkqCOeE5tEK/S3jV1Nii9WSqVCWFRA+OYxKzMNoykV590g==}
-<<<<<<< HEAD
     engines: {node: '>=14.21.3'}
     cpu: [wasm32]
 
@@ -3274,38 +3124,13 @@
     cpu: [arm64]
     os: [win32]
 
-=======
-    engines: {node: '>=14.21.3'}
-    cpu: [wasm32]
-
-  '@rolldown/binding-wasm32-wasi@1.0.0-beta.19':
-    resolution: {integrity: sha512-AqRQiUYEgxEkBPxkz8UvJcpFlknCRwxNDhcUj3ZRNsFWNqSeNFV7Nx41yxB7lpS7EHUNhUsEaydLBU3QeRiV5Q==}
-    engines: {node: '>=14.21.3'}
-    cpu: [wasm32]
-
-  '@rolldown/binding-win32-arm64-msvc@1.0.0-beta.15':
-    resolution: {integrity: sha512-diR41DsMUnkvb9hvW8vuIrA0WaacAN1fu6lPseXhYifAOZN6kvxEwKn7Xib8i0zjdrYErLv7GNSQ48W+xiNOnA==}
-    cpu: [arm64]
-    os: [win32]
-
-  '@rolldown/binding-win32-arm64-msvc@1.0.0-beta.19':
-    resolution: {integrity: sha512-ak0Dv/IKcbVHr8JhP0rLUCgEQ++GsSQQ2O+VofTXmCeXhquOkVSxcicgDJ4yLgQDIM0DC2pFXWpAoHRGvkrEdQ==}
-    cpu: [arm64]
-    os: [win32]
-
->>>>>>> 13e33917
   '@rolldown/binding-win32-ia32-msvc@1.0.0-beta.15':
     resolution: {integrity: sha512-oCbbcDC3Lk8YgdxCkG23UqVrvXVvllIBgmmwq89bhq5okPP899OI/P+oTTDsUTbhljzNq1pH8a+mR6YBxAFfvw==}
     cpu: [ia32]
     os: [win32]
 
-<<<<<<< HEAD
   '@rolldown/binding-win32-ia32-msvc@1.0.0-beta.18':
     resolution: {integrity: sha512-aTT1PV/aYYVc8VbXcHxf6swiYq8SylvkOMi16K/mJJTDA1W8rL2VL5eei5W8W5KDs9qHBMK0lqFFiY7y9JcdLw==}
-=======
-  '@rolldown/binding-win32-ia32-msvc@1.0.0-beta.19':
-    resolution: {integrity: sha512-N8FaTCEpobYggCVAQpYNvwIhlPUDZbxO9Hugk5eT7rFBS2iosjiOailJGa44ppWxa8Ap3sPYjr5z0v/M6gxjhg==}
->>>>>>> 13e33917
     cpu: [ia32]
     os: [win32]
 
@@ -3314,26 +3139,16 @@
     cpu: [x64]
     os: [win32]
 
-<<<<<<< HEAD
   '@rolldown/binding-win32-x64-msvc@1.0.0-beta.18':
     resolution: {integrity: sha512-JDrmS5t/51D5q3+ZZEvj6cjDxXrB5/x7ijaSaMImaTqnbxt7B4R+Nnis95OfTSwuy3gybBWVNEO9O0Aw4DasWg==}
-=======
-  '@rolldown/binding-win32-x64-msvc@1.0.0-beta.19':
-    resolution: {integrity: sha512-a+GPUvLUkG8Qh2XPn7JI9Ui8wz9HhbrB5iJPMWh7VSv/4uLJZYZqxkL1kC+K/dUjE0CSun/4zds+C0SW83S69A==}
->>>>>>> 13e33917
     cpu: [x64]
     os: [win32]
 
   '@rolldown/pluginutils@1.0.0-beta.15':
     resolution: {integrity: sha512-lvFtIbidq5EqyAAeiVk41ZNjGRgUoGRBIuqpe1VRJ7R8Av7TLAgGWAwGlHNhO7MFkl7MNRX350CsTtIWIYkNIQ==}
 
-<<<<<<< HEAD
   '@rolldown/pluginutils@1.0.0-beta.18':
     resolution: {integrity: sha512-sHG++r1AOeQrzp0Lm3w9TBuaMHty3rU4yCZ4Vd/s428dvv3eTIhuRqHPHJCBlVpZjOJ5b4ZcBPTyRCsDKFt2+w==}
-=======
-  '@rolldown/pluginutils@1.0.0-beta.19':
-    resolution: {integrity: sha512-3FL3mnMbPu0muGOCaKAhhFEYmqv9eTfPSJRJmANrCwtgK8VuxpsZDGK+m0LYAGoyO8+0j5uRe4PeyPDK1yA/hA==}
->>>>>>> 13e33917
 
   '@rollup/plugin-alias@5.1.1':
     resolution: {integrity: sha512-PR9zDb+rOzkRb2VD+EuKB7UC41vU5DIwZ5qqCpk0KJudcWAyi8rvYOhS7+L5aZCspw1stTViLgN5v6FF1p5cgQ==}
@@ -3773,44 +3588,16 @@
     peerDependencies:
       typescript: '>=4.8.4 <5.9.0'
 
-<<<<<<< HEAD
   '@typescript-eslint/scope-manager@8.34.1':
     resolution: {integrity: sha512-beu6o6QY4hJAgL1E8RaXNC071G4Kso2MGmJskCFQhRhg8VOH/FDbC8soP8NHN7e/Hdphwp8G8cE6OBzC8o41ZA==}
     engines: {node: ^18.18.0 || ^20.9.0 || >=21.1.0}
 
   '@typescript-eslint/tsconfig-utils@8.34.1':
     resolution: {integrity: sha512-K4Sjdo4/xF9NEeA2khOb7Y5nY6NSXBnod87uniVYW9kHP+hNlDV8trUSFeynA2uxWam4gIWgWoygPrv9VMWrYg==}
-=======
-  '@typescript-eslint/project-service@8.34.1':
-    resolution: {integrity: sha512-nuHlOmFZfuRwLJKDGQOVc0xnQrAmuq1Mj/ISou5044y1ajGNp2BNliIqp7F2LPQ5sForz8lempMFCovfeS1XoA==}
     engines: {node: ^18.18.0 || ^20.9.0 || >=21.1.0}
     peerDependencies:
       typescript: '>=4.8.4 <5.9.0'
 
-  '@typescript-eslint/scope-manager@8.34.0':
-    resolution: {integrity: sha512-9Ac0X8WiLykl0aj1oYQNcLZjHgBojT6cW68yAgZ19letYu+Hxd0rE0veI1XznSSst1X5lwnxhPbVdwjDRIomRw==}
-    engines: {node: ^18.18.0 || ^20.9.0 || >=21.1.0}
-
-  '@typescript-eslint/scope-manager@8.34.1':
-    resolution: {integrity: sha512-beu6o6QY4hJAgL1E8RaXNC071G4Kso2MGmJskCFQhRhg8VOH/FDbC8soP8NHN7e/Hdphwp8G8cE6OBzC8o41ZA==}
-    engines: {node: ^18.18.0 || ^20.9.0 || >=21.1.0}
-
-  '@typescript-eslint/tsconfig-utils@8.34.0':
-    resolution: {integrity: sha512-+W9VYHKFIzA5cBeooqQxqNriAP0QeQ7xTiDuIOr71hzgffm3EL2hxwWBIIj4GuofIbKxGNarpKqIq6Q6YrShOA==}
->>>>>>> 13e33917
-    engines: {node: ^18.18.0 || ^20.9.0 || >=21.1.0}
-    peerDependencies:
-      typescript: '>=4.8.4 <5.9.0'
-
-<<<<<<< HEAD
-=======
-  '@typescript-eslint/tsconfig-utils@8.34.1':
-    resolution: {integrity: sha512-K4Sjdo4/xF9NEeA2khOb7Y5nY6NSXBnod87uniVYW9kHP+hNlDV8trUSFeynA2uxWam4gIWgWoygPrv9VMWrYg==}
-    engines: {node: ^18.18.0 || ^20.9.0 || >=21.1.0}
-    peerDependencies:
-      typescript: '>=4.8.4 <5.9.0'
-
->>>>>>> 13e33917
   '@typescript-eslint/type-utils@8.34.1':
     resolution: {integrity: sha512-Tv7tCCr6e5m8hP4+xFugcrwTOucB8lshffJ6zf1mF1TbU67R+ntCc6DzLNKM+s/uzDyv8gLq7tufaAhIBYeV8g==}
     engines: {node: ^18.18.0 || ^20.9.0 || >=21.1.0}
@@ -3822,54 +3609,18 @@
     resolution: {integrity: sha512-rjLVbmE7HR18kDsjNIZQHxmv9RZwlgzavryL5Lnj2ujIRTeXlKtILHgRNmQ3j4daw7zd+mQgy+uyt6Zo6I0IGA==}
     engines: {node: ^18.18.0 || ^20.9.0 || >=21.1.0}
 
-<<<<<<< HEAD
-  '@typescript-eslint/typescript-estree@8.34.1':
-    resolution: {integrity: sha512-rjCNqqYPuMUF5ODD+hWBNmOitjBWghkGKJg6hiCHzUvXRy6rK22Jd3rwbP2Xi+R7oYVvIKhokHVhH41BxPV5mA==}
-=======
-  '@typescript-eslint/types@8.34.1':
-    resolution: {integrity: sha512-rjLVbmE7HR18kDsjNIZQHxmv9RZwlgzavryL5Lnj2ujIRTeXlKtILHgRNmQ3j4daw7zd+mQgy+uyt6Zo6I0IGA==}
-    engines: {node: ^18.18.0 || ^20.9.0 || >=21.1.0}
-
-  '@typescript-eslint/typescript-estree@8.34.0':
-    resolution: {integrity: sha512-rOi4KZxI7E0+BMqG7emPSK1bB4RICCpF7QD3KCLXn9ZvWoESsOMlHyZPAHyG04ujVplPaHbmEvs34m+wjgtVtg==}
->>>>>>> 13e33917
-    engines: {node: ^18.18.0 || ^20.9.0 || >=21.1.0}
-    peerDependencies:
-      typescript: '>=4.8.4 <5.9.0'
-
-<<<<<<< HEAD
-  '@typescript-eslint/utils@8.34.1':
-    resolution: {integrity: sha512-mqOwUdZ3KjtGk7xJJnLbHxTuWVn3GO2WZZuM+Slhkun4+qthLdXx32C8xIXbO1kfCECb3jIs3eoxK3eryk7aoQ==}
-=======
   '@typescript-eslint/typescript-estree@8.34.1':
     resolution: {integrity: sha512-rjCNqqYPuMUF5ODD+hWBNmOitjBWghkGKJg6hiCHzUvXRy6rK22Jd3rwbP2Xi+R7oYVvIKhokHVhH41BxPV5mA==}
     engines: {node: ^18.18.0 || ^20.9.0 || >=21.1.0}
     peerDependencies:
       typescript: '>=4.8.4 <5.9.0'
 
-  '@typescript-eslint/utils@8.34.0':
-    resolution: {integrity: sha512-8L4tWatGchV9A1cKbjaavS6mwYwp39jql8xUmIIKJdm+qiaeHy5KMKlBrf30akXAWBzn2SqKsNOtSENWUwg7XQ==}
->>>>>>> 13e33917
-    engines: {node: ^18.18.0 || ^20.9.0 || >=21.1.0}
-    peerDependencies:
-      eslint: ^8.57.0 || ^9.0.0
-      typescript: '>=4.8.4 <5.9.0'
-
-<<<<<<< HEAD
-  '@typescript-eslint/visitor-keys@8.34.1':
-    resolution: {integrity: sha512-xoh5rJ+tgsRKoXnkBPFRLZ7rjKM0AfVbC68UZ/ECXoDbfggb9RbEySN359acY1vS3qZ0jVTVWzbtfapwm5ztxw==}
-=======
   '@typescript-eslint/utils@8.34.1':
     resolution: {integrity: sha512-mqOwUdZ3KjtGk7xJJnLbHxTuWVn3GO2WZZuM+Slhkun4+qthLdXx32C8xIXbO1kfCECb3jIs3eoxK3eryk7aoQ==}
     engines: {node: ^18.18.0 || ^20.9.0 || >=21.1.0}
     peerDependencies:
       eslint: ^8.57.0 || ^9.0.0
       typescript: '>=4.8.4 <5.9.0'
-
-  '@typescript-eslint/visitor-keys@8.34.0':
-    resolution: {integrity: sha512-qHV7pW7E85A0x6qyrFn+O+q1k1p3tQCsqIZ1KZ5ESLXY57aTvUd3/a4rdPTeXisvhXn2VQG0VSKUqs8KHF2zcA==}
->>>>>>> 13e33917
-    engines: {node: ^18.18.0 || ^20.9.0 || >=21.1.0}
 
   '@typescript-eslint/visitor-keys@8.34.1':
     resolution: {integrity: sha512-xoh5rJ+tgsRKoXnkBPFRLZ7rjKM0AfVbC68UZ/ECXoDbfggb9RbEySN359acY1vS3qZ0jVTVWzbtfapwm5ztxw==}
@@ -6800,13 +6551,8 @@
     resolution: {integrity: sha512-ep788NsIGl0W5gT+99hBrSGe4Hdhcwc55PqM3O0mR5H0C4ZpGpDGgu9YzTJ8a6mFDLnFnc/LYC+Dszb7oWK/dg==}
     hasBin: true
 
-<<<<<<< HEAD
   rolldown@1.0.0-beta.18:
     resolution: {integrity: sha512-8svdqTMfF/LJ9ZS8NVT4pXAQDFXRrZFVyh9h+qbBprQ4Bge2dj1HkMl3b5LTJdvQY2ioWIBYsMBPw5TJ86j72Q==}
-=======
-  rolldown@1.0.0-beta.19:
-    resolution: {integrity: sha512-rEBMUCfaK4LOf2rynaqcgKDGqwZ6GdWFdbgjfBOBvsY3Mr3AL0G6AKx516vDhOj1UVkAnxixfqDrXkZkH27n3w==}
->>>>>>> 13e33917
     hasBin: true
 
   rollup-plugin-license@3.6.0:
@@ -8948,11 +8694,7 @@
       '@jridgewell/resolve-uri': 3.1.2
       '@jridgewell/sourcemap-codec': 1.5.0
 
-<<<<<<< HEAD
   '@mdn/browser-compat-data@6.0.23': {}
-=======
-  '@mdn/browser-compat-data@6.0.17': {}
->>>>>>> 13e33917
 
   '@napi-rs/wasm-runtime@0.2.11':
     dependencies:
@@ -9043,20 +8785,10 @@
 
   '@oxc-project/runtime@0.72.3': {}
 
-<<<<<<< HEAD
-=======
-  '@oxc-project/runtime@0.72.3': {}
-
->>>>>>> 13e33917
   '@oxc-project/runtime@0.73.2': {}
 
   '@oxc-project/types@0.72.3': {}
 
-<<<<<<< HEAD
-=======
-  '@oxc-project/types@0.72.3': {}
-
->>>>>>> 13e33917
   '@oxc-project/types@0.73.2': {}
 
   '@parcel/watcher-android-arm64@2.5.1':
@@ -9134,7 +8866,6 @@
       quansync: 0.2.10
 
   '@rolldown/binding-darwin-arm64@1.0.0-beta.15':
-<<<<<<< HEAD
     optional: true
 
   '@rolldown/binding-darwin-arm64@1.0.0-beta.18':
@@ -9182,65 +8913,12 @@
   '@rolldown/binding-linux-x64-musl@1.0.0-beta.18':
     optional: true
 
-=======
-    optional: true
-
-  '@rolldown/binding-darwin-arm64@1.0.0-beta.19':
-    optional: true
-
-  '@rolldown/binding-darwin-x64@1.0.0-beta.15':
-    optional: true
-
-  '@rolldown/binding-darwin-x64@1.0.0-beta.19':
-    optional: true
-
-  '@rolldown/binding-freebsd-x64@1.0.0-beta.15':
-    optional: true
-
-  '@rolldown/binding-freebsd-x64@1.0.0-beta.19':
-    optional: true
-
-  '@rolldown/binding-linux-arm-gnueabihf@1.0.0-beta.15':
-    optional: true
-
-  '@rolldown/binding-linux-arm-gnueabihf@1.0.0-beta.19':
-    optional: true
-
-  '@rolldown/binding-linux-arm64-gnu@1.0.0-beta.15':
-    optional: true
-
-  '@rolldown/binding-linux-arm64-gnu@1.0.0-beta.19':
-    optional: true
-
-  '@rolldown/binding-linux-arm64-musl@1.0.0-beta.15':
-    optional: true
-
-  '@rolldown/binding-linux-arm64-musl@1.0.0-beta.19':
-    optional: true
-
-  '@rolldown/binding-linux-x64-gnu@1.0.0-beta.15':
-    optional: true
-
-  '@rolldown/binding-linux-x64-gnu@1.0.0-beta.19':
-    optional: true
-
-  '@rolldown/binding-linux-x64-musl@1.0.0-beta.15':
-    optional: true
-
-  '@rolldown/binding-linux-x64-musl@1.0.0-beta.19':
-    optional: true
-
->>>>>>> 13e33917
   '@rolldown/binding-wasm32-wasi@1.0.0-beta.15':
     dependencies:
       '@napi-rs/wasm-runtime': 0.2.11
     optional: true
 
-<<<<<<< HEAD
   '@rolldown/binding-wasm32-wasi@1.0.0-beta.18':
-=======
-  '@rolldown/binding-wasm32-wasi@1.0.0-beta.19':
->>>>>>> 13e33917
     dependencies:
       '@napi-rs/wasm-runtime': 0.2.11
     optional: true
@@ -9248,7 +8926,6 @@
   '@rolldown/binding-win32-arm64-msvc@1.0.0-beta.15':
     optional: true
 
-<<<<<<< HEAD
   '@rolldown/binding-win32-arm64-msvc@1.0.0-beta.18':
     optional: true
 
@@ -9267,40 +8944,14 @@
   '@rolldown/pluginutils@1.0.0-beta.15': {}
 
   '@rolldown/pluginutils@1.0.0-beta.18': {}
-=======
-  '@rolldown/binding-win32-arm64-msvc@1.0.0-beta.19':
-    optional: true
-
-  '@rolldown/binding-win32-ia32-msvc@1.0.0-beta.15':
-    optional: true
-
-  '@rolldown/binding-win32-ia32-msvc@1.0.0-beta.19':
-    optional: true
-
-  '@rolldown/binding-win32-x64-msvc@1.0.0-beta.15':
-    optional: true
-
-  '@rolldown/binding-win32-x64-msvc@1.0.0-beta.19':
-    optional: true
-
-  '@rolldown/pluginutils@1.0.0-beta.15': {}
-
-  '@rolldown/pluginutils@1.0.0-beta.19': {}
->>>>>>> 13e33917
 
   '@rollup/plugin-alias@5.1.1(rollup@4.43.0)':
     optionalDependencies:
       rollup: 4.43.0
 
-<<<<<<< HEAD
-  '@rollup/plugin-commonjs@28.0.5(rollup@4.43.0)':
-    dependencies:
-      '@rollup/pluginutils': 5.1.4(rollup@4.43.0)
-=======
-  '@rollup/plugin-commonjs@28.0.6(rollup@4.40.1)':
-    dependencies:
-      '@rollup/pluginutils': 5.2.0(rollup@4.40.1)
->>>>>>> 13e33917
+  '@rollup/plugin-commonjs@28.0.6(rollup@4.43.0)':
+    dependencies:
+      '@rollup/pluginutils': 5.2.0(rollup@4.43.0)
       commondir: 1.0.1
       estree-walker: 2.0.2
       fdir: 6.4.6(picomatch@4.0.2)
@@ -9312,11 +8963,7 @@
 
   '@rollup/plugin-dynamic-import-vars@2.1.4(rollup@4.43.0)':
     dependencies:
-<<<<<<< HEAD
-      '@rollup/pluginutils': 5.1.4(rollup@4.43.0)
-=======
-      '@rollup/pluginutils': 5.2.0(rollup@4.40.1)
->>>>>>> 13e33917
+      '@rollup/pluginutils': 5.2.0(rollup@4.43.0)
       astring: 1.9.0
       estree-walker: 2.0.2
       magic-string: 0.30.17
@@ -9324,15 +8971,9 @@
     optionalDependencies:
       rollup: 4.43.0
 
-<<<<<<< HEAD
-  '@rollup/pluginutils@5.1.4(rollup@4.43.0)':
-    dependencies:
-      '@types/estree': 1.0.6
-=======
-  '@rollup/pluginutils@5.2.0(rollup@4.40.1)':
+  '@rollup/pluginutils@5.2.0(rollup@4.43.0)':
     dependencies:
       '@types/estree': 1.0.8
->>>>>>> 13e33917
       estree-walker: 2.0.2
       picomatch: 4.0.2
     optionalDependencies:
@@ -9461,13 +9102,8 @@
 
   '@shikijs/vitepress-twoslash@2.5.0(typescript@5.7.3)':
     dependencies:
-<<<<<<< HEAD
       '@shikijs/twoslash': 3.1.0(typescript@5.7.3)
-      floating-vue: 5.2.2(vue@3.5.16(typescript@5.7.3))
-=======
-      '@shikijs/twoslash': 3.3.0(typescript@5.7.3)
       floating-vue: 5.2.2(vue@3.5.17(typescript@5.7.3))
->>>>>>> 13e33917
       mdast-util-from-markdown: 2.0.2
       mdast-util-gfm: 3.1.0
       mdast-util-to-hast: 13.2.0
@@ -9757,48 +9393,17 @@
     transitivePeerDependencies:
       - supports-color
 
-<<<<<<< HEAD
   '@typescript-eslint/scope-manager@8.34.1':
-=======
-  '@typescript-eslint/project-service@8.34.1(typescript@5.7.3)':
-    dependencies:
-      '@typescript-eslint/tsconfig-utils': 8.34.1(typescript@5.7.3)
-      '@typescript-eslint/types': 8.34.1
-      debug: 4.4.1
-      typescript: 5.7.3
-    transitivePeerDependencies:
-      - supports-color
-
-  '@typescript-eslint/scope-manager@8.34.0':
->>>>>>> 13e33917
     dependencies:
       '@typescript-eslint/types': 8.34.1
       '@typescript-eslint/visitor-keys': 8.34.1
 
-<<<<<<< HEAD
   '@typescript-eslint/tsconfig-utils@8.34.1(typescript@5.7.3)':
     dependencies:
       typescript: 5.7.3
 
   '@typescript-eslint/type-utils@8.34.1(eslint@9.29.0(jiti@2.4.2))(typescript@5.7.3)':
     dependencies:
-=======
-  '@typescript-eslint/scope-manager@8.34.1':
-    dependencies:
-      '@typescript-eslint/types': 8.34.1
-      '@typescript-eslint/visitor-keys': 8.34.1
-
-  '@typescript-eslint/tsconfig-utils@8.34.0(typescript@5.7.3)':
-    dependencies:
-      typescript: 5.7.3
-
-  '@typescript-eslint/tsconfig-utils@8.34.1(typescript@5.7.3)':
-    dependencies:
-      typescript: 5.7.3
-
-  '@typescript-eslint/type-utils@8.34.1(eslint@9.29.0(jiti@2.4.2))(typescript@5.7.3)':
-    dependencies:
->>>>>>> 13e33917
       '@typescript-eslint/typescript-estree': 8.34.1(typescript@5.7.3)
       '@typescript-eslint/utils': 8.34.1(eslint@9.29.0(jiti@2.4.2))(typescript@5.7.3)
       debug: 4.4.1
@@ -9810,13 +9415,7 @@
 
   '@typescript-eslint/types@8.34.1': {}
 
-<<<<<<< HEAD
   '@typescript-eslint/typescript-estree@8.34.1(typescript@5.7.3)':
-=======
-  '@typescript-eslint/types@8.34.1': {}
-
-  '@typescript-eslint/typescript-estree@8.34.0(typescript@5.7.3)':
->>>>>>> 13e33917
     dependencies:
       '@typescript-eslint/project-service': 8.34.1(typescript@5.7.3)
       '@typescript-eslint/tsconfig-utils': 8.34.1(typescript@5.7.3)
@@ -9832,27 +9431,7 @@
     transitivePeerDependencies:
       - supports-color
 
-<<<<<<< HEAD
   '@typescript-eslint/utils@8.34.1(eslint@9.29.0(jiti@2.4.2))(typescript@5.7.3)':
-=======
-  '@typescript-eslint/typescript-estree@8.34.1(typescript@5.7.3)':
-    dependencies:
-      '@typescript-eslint/project-service': 8.34.1(typescript@5.7.3)
-      '@typescript-eslint/tsconfig-utils': 8.34.1(typescript@5.7.3)
-      '@typescript-eslint/types': 8.34.1
-      '@typescript-eslint/visitor-keys': 8.34.1
-      debug: 4.4.1
-      fast-glob: 3.3.3
-      is-glob: 4.0.3
-      minimatch: 9.0.5
-      semver: 7.7.2
-      ts-api-utils: 2.1.0(typescript@5.7.3)
-      typescript: 5.7.3
-    transitivePeerDependencies:
-      - supports-color
-
-  '@typescript-eslint/utils@8.34.0(eslint@9.29.0(jiti@2.4.2))(typescript@5.7.3)':
->>>>>>> 13e33917
     dependencies:
       '@eslint-community/eslint-utils': 4.7.0(eslint@9.29.0(jiti@2.4.2))
       '@typescript-eslint/scope-manager': 8.34.1
@@ -9863,26 +9442,6 @@
     transitivePeerDependencies:
       - supports-color
 
-<<<<<<< HEAD
-  '@typescript-eslint/visitor-keys@8.34.1':
-=======
-  '@typescript-eslint/utils@8.34.1(eslint@9.29.0(jiti@2.4.2))(typescript@5.7.3)':
-    dependencies:
-      '@eslint-community/eslint-utils': 4.7.0(eslint@9.29.0(jiti@2.4.2))
-      '@typescript-eslint/scope-manager': 8.34.1
-      '@typescript-eslint/types': 8.34.1
-      '@typescript-eslint/typescript-estree': 8.34.1(typescript@5.7.3)
-      eslint: 9.29.0(jiti@2.4.2)
-      typescript: 5.7.3
-    transitivePeerDependencies:
-      - supports-color
-
-  '@typescript-eslint/visitor-keys@8.34.0':
->>>>>>> 13e33917
-    dependencies:
-      '@typescript-eslint/types': 8.34.1
-      eslint-visitor-keys: 4.2.1
-
   '@typescript-eslint/visitor-keys@8.34.1':
     dependencies:
       '@typescript-eslint/types': 8.34.1
@@ -10242,8 +9801,6 @@
       source-map-js: 1.2.1
 
   '@vue/compiler-core@3.5.16':
-<<<<<<< HEAD
-=======
     dependencies:
       '@babel/parser': 7.27.5
       '@vue/shared': 3.5.16
@@ -10252,7 +9809,6 @@
       source-map-js: 1.2.1
 
   '@vue/compiler-core@3.5.17':
->>>>>>> 13e33917
     dependencies:
       '@babel/parser': 7.27.5
       '@vue/shared': 3.5.17
@@ -12543,11 +12099,7 @@
       read-cache: 1.0.0
       resolve: 1.22.10
 
-<<<<<<< HEAD
-  postcss-import@16.1.0(postcss@8.5.6):
-=======
   postcss-import@16.1.1(postcss@8.5.6):
->>>>>>> 13e33917
     dependencies:
       postcss: 8.5.6
       postcss-value-parser: 4.2.0
@@ -12897,11 +12449,7 @@
 
   rfdc@1.4.1: {}
 
-<<<<<<< HEAD
-  rolldown-plugin-dts@0.13.11(rolldown@1.0.0-beta.15)(typescript@5.7.3):
-=======
   rolldown-plugin-dts@0.13.12(rolldown@1.0.0-beta.15)(typescript@5.7.3):
->>>>>>> 13e33917
     dependencies:
       '@babel/generator': 7.27.5
       '@babel/parser': 7.27.5
@@ -12918,11 +12466,7 @@
       - oxc-resolver
       - supports-color
 
-<<<<<<< HEAD
-  rolldown-plugin-dts@0.13.11(rolldown@1.0.0-beta.18)(typescript@5.7.3):
-=======
-  rolldown-plugin-dts@0.13.12(rolldown@1.0.0-beta.19)(typescript@5.7.3):
->>>>>>> 13e33917
+  rolldown-plugin-dts@0.13.12(rolldown@1.0.0-beta.18)(typescript@5.7.3):
     dependencies:
       '@babel/generator': 7.27.5
       '@babel/parser': 7.27.5
@@ -12932,11 +12476,7 @@
       debug: 4.4.1
       dts-resolver: 2.1.1
       get-tsconfig: 4.10.1
-<<<<<<< HEAD
       rolldown: 1.0.0-beta.18
-=======
-      rolldown: 1.0.0-beta.19
->>>>>>> 13e33917
     optionalDependencies:
       typescript: 5.7.3
     transitivePeerDependencies:
@@ -12948,7 +12488,6 @@
       '@oxc-project/runtime': 0.72.3
       '@oxc-project/types': 0.72.3
       '@rolldown/pluginutils': 1.0.0-beta.15
-<<<<<<< HEAD
       ansis: 4.1.0
     optionalDependencies:
       '@rolldown/binding-darwin-arm64': 1.0.0-beta.15
@@ -12985,44 +12524,6 @@
       '@rolldown/binding-win32-x64-msvc': 1.0.0-beta.18
 
   rollup-plugin-license@3.6.0(picomatch@4.0.2)(rollup@4.43.0):
-=======
-      ansis: 4.1.0
-    optionalDependencies:
-      '@rolldown/binding-darwin-arm64': 1.0.0-beta.15
-      '@rolldown/binding-darwin-x64': 1.0.0-beta.15
-      '@rolldown/binding-freebsd-x64': 1.0.0-beta.15
-      '@rolldown/binding-linux-arm-gnueabihf': 1.0.0-beta.15
-      '@rolldown/binding-linux-arm64-gnu': 1.0.0-beta.15
-      '@rolldown/binding-linux-arm64-musl': 1.0.0-beta.15
-      '@rolldown/binding-linux-x64-gnu': 1.0.0-beta.15
-      '@rolldown/binding-linux-x64-musl': 1.0.0-beta.15
-      '@rolldown/binding-wasm32-wasi': 1.0.0-beta.15
-      '@rolldown/binding-win32-arm64-msvc': 1.0.0-beta.15
-      '@rolldown/binding-win32-ia32-msvc': 1.0.0-beta.15
-      '@rolldown/binding-win32-x64-msvc': 1.0.0-beta.15
-
-  rolldown@1.0.0-beta.19:
-    dependencies:
-      '@oxc-project/runtime': 0.73.2
-      '@oxc-project/types': 0.73.2
-      '@rolldown/pluginutils': 1.0.0-beta.19
-      ansis: 4.1.0
-    optionalDependencies:
-      '@rolldown/binding-darwin-arm64': 1.0.0-beta.19
-      '@rolldown/binding-darwin-x64': 1.0.0-beta.19
-      '@rolldown/binding-freebsd-x64': 1.0.0-beta.19
-      '@rolldown/binding-linux-arm-gnueabihf': 1.0.0-beta.19
-      '@rolldown/binding-linux-arm64-gnu': 1.0.0-beta.19
-      '@rolldown/binding-linux-arm64-musl': 1.0.0-beta.19
-      '@rolldown/binding-linux-x64-gnu': 1.0.0-beta.19
-      '@rolldown/binding-linux-x64-musl': 1.0.0-beta.19
-      '@rolldown/binding-wasm32-wasi': 1.0.0-beta.19
-      '@rolldown/binding-win32-arm64-msvc': 1.0.0-beta.19
-      '@rolldown/binding-win32-ia32-msvc': 1.0.0-beta.19
-      '@rolldown/binding-win32-x64-msvc': 1.0.0-beta.19
-
-  rollup-plugin-license@3.6.0(picomatch@4.0.2)(rollup@4.40.1):
->>>>>>> 13e33917
     dependencies:
       commenting: 1.1.0
       fdir: 6.4.6(picomatch@4.0.2)
@@ -13636,11 +13137,7 @@
       empathic: 1.1.0
       hookable: 5.5.3
       rolldown: 1.0.0-beta.15
-<<<<<<< HEAD
-      rolldown-plugin-dts: 0.13.11(rolldown@1.0.0-beta.15)(typescript@5.7.3)
-=======
       rolldown-plugin-dts: 0.13.12(rolldown@1.0.0-beta.15)(typescript@5.7.3)
->>>>>>> 13e33917
       semver: 7.7.2
       tinyexec: 1.0.1
       tinyglobby: 0.2.14
@@ -13932,11 +13429,7 @@
       - typescript
       - universal-cookie
 
-<<<<<<< HEAD
-  vitest@3.2.3(@types/debug@4.1.12)(@types/node@22.15.32):
-=======
   vitest@3.2.4(@types/debug@4.1.12)(@types/node@22.15.32):
->>>>>>> 13e33917
     dependencies:
       '@types/chai': 5.2.2
       '@vitest/expect': 3.2.4
