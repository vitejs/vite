--- conflicted
+++ resolved
@@ -6,12 +6,12 @@
 packageExtensionsChecksum: 2a87e01b470616d3b7def19cc0830231
 
 patchedDependencies:
+  dotenv-expand@9.0.0:
+    hash: 6vdpvodnfhahap67xag6diqqtu
+    path: patches/dotenv-expand@9.0.0.patch
   sirv@2.0.2:
     hash: w6q35pvk7bmykgqf2hieut43iq
     path: patches/sirv@2.0.2.patch
-  dotenv-expand@9.0.0:
-    hash: 6vdpvodnfhahap67xag6diqqtu
-    path: patches/dotenv-expand@9.0.0.patch
 
 importers:
 
@@ -70,11 +70,7 @@
       unbuild: ^0.9.4
       vite: workspace:*
       vitepress: ^1.0.0-alpha.40
-<<<<<<< HEAD
-      vitest: ^0.27.1
-=======
       vitest: ^0.28.1
->>>>>>> 9adb2a3a
       vue: ^3.2.45
     devDependencies:
       '@babel/types': 7.20.7
@@ -130,11 +126,7 @@
       unbuild: 0.9.4
       vite: link:packages/vite
       vitepress: 1.0.0-alpha.40
-<<<<<<< HEAD
-      vitest: 0.27.1
-=======
       vitest: 0.28.1
->>>>>>> 9adb2a3a
       vue: 3.2.45
 
   packages/create-vite:
@@ -1140,9 +1132,6 @@
     peerDependencies:
       '@algolia/client-search': '>= 4.9.1 < 6'
       algoliasearch: '>= 4.9.1 < 6'
-    peerDependenciesMeta:
-      '@algolia/client-search':
-        optional: true
     dependencies:
       '@algolia/autocomplete-shared': 1.7.2
       algoliasearch: 4.13.1
