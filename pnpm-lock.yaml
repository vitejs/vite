--- conflicted
+++ resolved
@@ -6796,7 +6796,6 @@
     deprecated: Rimraf versions prior to v4 are no longer supported
     hasBin: true
 
-<<<<<<< HEAD
   rolldown@1.0.0-beta.7-commit.cef50bd:
     resolution: {integrity: sha512-hGsUqljJ0jeBkgVM3qXvLlE6y5y/Ob6d1assxaCOSgzTuGMNuER8Of1E4OTI3Ssy5mW2aTrGRK1D/a/KP1q/Ww==}
     hasBin: true
@@ -6806,12 +6805,8 @@
       '@oxc-project/runtime':
         optional: true
 
-  rollup-plugin-dts@6.1.1:
-    resolution: {integrity: sha512-aSHRcJ6KG2IHIioYlvAOcEq6U99sVtqDDKVhnwt70rW6tsz3tv5OSjEiWcgzfsHdLyGXZ/3b/7b/+Za3Y6r1XA==}
-=======
   rollup-plugin-dts@6.2.1:
     resolution: {integrity: sha512-sR3CxYUl7i2CHa0O7bA45mCrgADyAQ0tVtGSqi3yvH28M+eg1+g5d7kQ9hLvEz5dorK3XVsH5L2jwHLQf72DzA==}
->>>>>>> 4bc17b46
     engines: {node: '>=16'}
     peerDependencies:
       rollup: ^3.29.4 || ^4
@@ -9097,7 +9092,7 @@
 
   '@rolldown/binding-wasm32-wasi@1.0.0-beta.7-commit.cef50bd':
     dependencies:
-      '@napi-rs/wasm-runtime': 0.2.7
+      '@napi-rs/wasm-runtime': 0.2.9
     optional: true
 
   '@rolldown/binding-win32-arm64-msvc@1.0.0-beta.7-commit.cef50bd':
@@ -13087,7 +13082,6 @@
     dependencies:
       glob: 7.2.3
 
-<<<<<<< HEAD
   rolldown@1.0.0-beta.7-commit.cef50bd(@oxc-project/runtime@0.63.0)(typescript@5.7.3):
     dependencies:
       '@oxc-project/types': 0.63.0
@@ -13111,10 +13105,7 @@
     transitivePeerDependencies:
       - typescript
 
-  rollup-plugin-dts@6.1.1(rollup@4.34.9)(typescript@5.7.3):
-=======
   rollup-plugin-dts@6.2.1(rollup@4.34.9)(typescript@5.7.3):
->>>>>>> 4bc17b46
     dependencies:
       magic-string: 0.30.17
       rollup: 4.34.9
