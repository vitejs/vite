--- conflicted
+++ resolved
@@ -233,16 +233,11 @@
         specifier: ^8.5.3
         version: 8.5.3
       rollup:
-<<<<<<< HEAD
         specifier: ^4.34.9
         version: 4.34.9
-=======
-        specifier: ^4.30.1
-        version: 4.34.8
       tinyglobby:
         specifier: ^0.2.12
         version: 0.2.12
->>>>>>> 95424b26
     devDependencies:
       '@ampproject/remapping':
         specifier: ^2.3.0
