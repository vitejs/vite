--- conflicted
+++ resolved
@@ -5,13 +5,8 @@
   excludeLinksFromLockfile: false
 
 overrides:
-<<<<<<< HEAD
   rolldown: 1.0.0-beta.44
   vite: workspace:rolldown-vite@*
-=======
-  rolldown: ^1.0.0-beta.44
-  vite: workspace:*
->>>>>>> 6ad5424f
 
 packageExtensionsChecksum: sha256-BLDZCgUIohvBXMHo3XFOlGLzGXRyK3sDU0nMBRk9APY=
 
@@ -106,11 +101,7 @@
         specifier: 3.6.2
         version: 3.6.2
       rolldown:
-<<<<<<< HEAD
         specifier: 1.0.0-beta.44
-=======
-        specifier: ^1.0.0-beta.44
->>>>>>> 6ad5424f
         version: 1.0.0-beta.44
       rollup:
         specifier: ^4.43.0
@@ -287,7 +278,7 @@
         version: 1.0.0-next.25
       '@rolldown/pluginutils':
         specifier: ^1.0.0-beta.43
-        version: 1.0.0-beta.44
+        version: 1.0.0-beta.43
       '@rollup/plugin-alias':
         specifier: ^5.1.1
         version: 5.1.1(rollup@4.43.0)
@@ -405,21 +396,12 @@
       resolve.exports:
         specifier: ^2.0.3
         version: 2.0.3
-<<<<<<< HEAD
       rolldown-plugin-dts:
-        specifier: ^0.16.11
-        version: 0.16.11(rolldown@1.0.0-beta.44)(typescript@5.9.2)(vue-tsc@3.1.1(typescript@5.9.2))
+        specifier: ^0.16.12
+        version: 0.16.12(rolldown@1.0.0-beta.44)(typescript@5.9.2)(vue-tsc@3.1.1(typescript@5.9.2))
       rollup:
         specifier: ^4.43.0
         version: 4.43.0
-=======
-      rolldown:
-        specifier: ^1.0.0-beta.44
-        version: 1.0.0-beta.44
-      rolldown-plugin-dts:
-        specifier: ^0.16.12
-        version: 0.16.12(rolldown@1.0.0-beta.44)(typescript@5.9.2)(vue-tsc@3.1.1(typescript@5.9.2))
->>>>>>> 6ad5424f
       rollup-plugin-license:
         specifier: ^3.6.0
         version: 3.6.0(picomatch@4.0.3)(rollup@4.43.0)
@@ -2904,7 +2886,6 @@
     resolution: {integrity: sha512-oGB+UxlgWcgQkgwo8GcEGwemoTFt3FIO9ababBmaGwXIoBKZ+GTy0pP185beGg7Llih/NSHSV2XAs1lnznocSg==}
     engines: {node: '>= 8'}
 
-<<<<<<< HEAD
   '@oxc-minify/binding-android-arm64@0.95.0':
     resolution: {integrity: sha512-ck0NakTt3oBWTMQjxKf5ZW1GzCs0y1kETzJdh8h8NAWTutlMfeWiuUxCgG4FMF4XiTnCdLq/dFAKFcdbiwcoqg==}
     engines: {node: ^20.19.0 || >=22.12.0}
@@ -2998,8 +2979,6 @@
     resolution: {integrity: sha512-qJS5pNepwMGnafO9ayKGz7rfPQgUBuunHpnP1//9Qa0zK3oT3t1EhT+I+pV9MUA+ZKez//OFqxCxf1vijCKb2Q==}
     engines: {node: ^20.19.0 || >=22.12.0}
 
-=======
->>>>>>> 6ad5424f
   '@oxc-project/types@0.95.0':
     resolution: {integrity: sha512-vACy7vhpMPhjEJhULNxrdR0D943TkA/MigMpJCHmBHvMXxRStRi/dPtTlfQ3uDwWSzRpT8z+7ImjZVf8JWBocQ==}
 
@@ -3198,8 +3177,8 @@
   '@rolldown/pluginutils@1.0.0-beta.29':
     resolution: {integrity: sha512-NIJgOsMjbxAXvoGq/X0gD7VPMQ8j9g0BiDaNjVNVjvl+iKXxL3Jre0v31RmBYeLEmkbj2s02v8vFTbUXi5XS2Q==}
 
-  '@rolldown/pluginutils@1.0.0-beta.44':
-    resolution: {integrity: sha512-g6eW7Zwnr2c5RADIoqziHoVs6b3W5QTQ4+qbpfjbkMJ9x+8Og211VW/oot2dj9dVwaK/UyC6Yo+02gV+wWQVNg==}
+  '@rolldown/pluginutils@1.0.0-beta.43':
+    resolution: {integrity: sha512-5Uxg7fQUCmfhax7FJke2+8B6cqgeUJUD9o2uXIKXhD+mG0mL6NObmVoi9wXEU1tY89mZKgAYA6fTbftx3q2ZPQ==}
 
   '@rolldown/pluginutils@1.0.0-beta.44':
     resolution: {integrity: sha512-g6eW7Zwnr2c5RADIoqziHoVs6b3W5QTQ4+qbpfjbkMJ9x+8Og211VW/oot2dj9dVwaK/UyC6Yo+02gV+wWQVNg==}
@@ -5236,6 +5215,9 @@
   get-them-args@1.3.2:
     resolution: {integrity: sha512-LRn8Jlk+DwZE4GTlDbT3Hikd1wSHgLMme/+7ddlqKd7ldwR6LjJgTVWzBnR01wnYGe4KgrXjg287RaI22UHmAw==}
 
+  get-tsconfig@4.10.1:
+    resolution: {integrity: sha512-auHyJ4AgMz7vgS8Hp3N6HXSmlMdUyhSUrfBF16w153rxtLIEOE+HGqaBppczZvnHLqQJfiHotCYpNhl0lUROFQ==}
+
   get-tsconfig@4.12.0:
     resolution: {integrity: sha512-LScr2aNr2FbjAjZh2C6X6BxRx1/x+aTDExct/xyq2XKbYOiG5c0aK7pMsSuyc0brz3ibr/lbQiHD9jzt4lccJw==}
 
@@ -6638,11 +6620,7 @@
     peerDependencies:
       '@ts-macro/tsc': ^0.3.6
       '@typescript/native-preview': '>=7.0.0-dev.20250601.1'
-<<<<<<< HEAD
       rolldown: 1.0.0-beta.44
-=======
-      rolldown: ^1.0.0-beta.44
->>>>>>> 6ad5424f
       typescript: ^5.0.0
       vue-tsc: ~3.1.0
     peerDependenciesMeta:
@@ -8857,7 +8835,6 @@
       '@nodelib/fs.scandir': 2.1.5
       fastq: 1.19.0
 
-<<<<<<< HEAD
   '@oxc-minify/binding-android-arm64@0.95.0':
     optional: true
 
@@ -8907,8 +8884,6 @@
 
   '@oxc-project/runtime@0.95.0': {}
 
-=======
->>>>>>> 6ad5424f
   '@oxc-project/types@0.95.0': {}
 
   '@parcel/watcher-android-arm64@2.5.1':
@@ -9043,7 +9018,7 @@
 
   '@rolldown/pluginutils@1.0.0-beta.29': {}
 
-  '@rolldown/pluginutils@1.0.0-beta.44': {}
+  '@rolldown/pluginutils@1.0.0-beta.43': {}
 
   '@rolldown/pluginutils@1.0.0-beta.44': {}
 
@@ -10728,7 +10703,7 @@
 
   eslint-import-context@0.1.9(unrs-resolver@1.9.2):
     dependencies:
-      get-tsconfig: 4.12.0
+      get-tsconfig: 4.10.1
       stable-hash-x: 0.2.0
     optionalDependencies:
       unrs-resolver: 1.9.2
@@ -10763,7 +10738,7 @@
       enhanced-resolve: 5.18.3
       eslint: 9.38.0(jiti@2.6.1)
       eslint-plugin-es-x: 7.8.0(eslint@9.38.0(jiti@2.6.1))
-      get-tsconfig: 4.12.0
+      get-tsconfig: 4.10.1
       globals: 15.15.0
       globrex: 0.1.2
       ignore: 5.3.2
@@ -11116,6 +11091,10 @@
 
   get-them-args@1.3.2: {}
 
+  get-tsconfig@4.10.1:
+    dependencies:
+      resolve-pkg-maps: 1.0.0
+
   get-tsconfig@4.12.0:
     dependencies:
       resolve-pkg-maps: 1.0.0
@@ -12585,11 +12564,7 @@
 
   rfdc@1.4.1: {}
 
-<<<<<<< HEAD
-  rolldown-plugin-dts@0.16.11(rolldown@1.0.0-beta.44)(typescript@5.9.2)(vue-tsc@3.1.1(typescript@5.9.2)):
-=======
   rolldown-plugin-dts@0.16.12(rolldown@1.0.0-beta.44)(typescript@5.9.2)(vue-tsc@3.1.1(typescript@5.9.2)):
->>>>>>> 6ad5424f
     dependencies:
       '@babel/generator': 7.28.3
       '@babel/parser': 7.28.4
@@ -13253,11 +13228,7 @@
       empathic: 2.0.0
       hookable: 5.5.3
       rolldown: 1.0.0-beta.44
-<<<<<<< HEAD
-      rolldown-plugin-dts: 0.16.11(rolldown@1.0.0-beta.44)(typescript@5.9.2)(vue-tsc@3.1.1(typescript@5.9.2))
-=======
       rolldown-plugin-dts: 0.16.12(rolldown@1.0.0-beta.44)(typescript@5.9.2)(vue-tsc@3.1.1(typescript@5.9.2))
->>>>>>> 6ad5424f
       semver: 7.7.3
       tinyexec: 1.0.1
       tinyglobby: 0.2.15
@@ -13278,7 +13249,7 @@
   tsx@4.20.6:
     dependencies:
       esbuild: 0.25.0
-      get-tsconfig: 4.12.0
+      get-tsconfig: 4.10.1
     optionalDependencies:
       fsevents: 2.3.3
 
