lockfileVersion: '6.0'

settings:
  autoInstallPeers: false
  excludeLinksFromLockfile: false

overrides:
  vite: workspace:*

packageExtensionsChecksum: de16c2a1a6a6350aaa9e478e59cca00e

patchedDependencies:
  chokidar@3.5.3:
    hash: dzxbf3kgof5pdmbsyih2x43sq4
    path: patches/chokidar@3.5.3.patch
  dotenv-expand@10.0.0:
    hash: weuqf2vlv5b5g6cikeo4slurbm
    path: patches/dotenv-expand@10.0.0.patch
  sirv@2.0.3:
    hash: z45f224eewh2pgpijxcc3aboqm
    path: patches/sirv@2.0.3.patch

importers:

  .:
    devDependencies:
      '@babel/types':
        specifier: ^7.23.0
        version: 7.23.0
      '@rollup/plugin-typescript':
        specifier: ^11.1.5
        version: 11.1.5(rollup@4.1.4)(tslib@2.6.2)(typescript@5.2.2)
      '@types/babel__core':
        specifier: ^7.20.2
        version: 7.20.2
      '@types/babel__preset-env':
        specifier: ^7.9.3
        version: 7.9.3
      '@types/convert-source-map':
        specifier: ^2.0.1
        version: 2.0.1
      '@types/cross-spawn':
        specifier: ^6.0.3
        version: 6.0.3
      '@types/debug':
        specifier: ^4.1.9
        version: 4.1.9
      '@types/estree':
        specifier: ^1.0.2
        version: 1.0.2
      '@types/etag':
        specifier: ^1.8.1
        version: 1.8.1
      '@types/fs-extra':
        specifier: ^11.0.2
        version: 11.0.2
      '@types/json-stable-stringify':
        specifier: ^1.0.34
        version: 1.0.34
      '@types/less':
        specifier: ^3.0.4
        version: 3.0.4
      '@types/micromatch':
        specifier: ^4.0.3
        version: 4.0.3
      '@types/node':
        specifier: ^18.18.5
        version: 18.18.5
      '@types/picomatch':
        specifier: ^2.3.1
        version: 2.3.1
      '@types/sass':
        specifier: ~1.43.1
        version: 1.43.1
      '@types/stylus':
        specifier: ^0.48.40
        version: 0.48.40
      '@types/ws':
        specifier: ^8.5.7
        version: 8.5.7
      '@typescript-eslint/eslint-plugin':
        specifier: ^6.7.5
        version: 6.7.5(@typescript-eslint/parser@6.7.5)(eslint@8.51.0)(typescript@5.2.2)
      '@typescript-eslint/parser':
        specifier: ^6.7.5
        version: 6.7.5(eslint@8.51.0)(typescript@5.2.2)
      '@vitejs/release-scripts':
        specifier: ^1.3.1
        version: 1.3.1
      conventional-changelog-cli:
        specifier: ^3.0.0
        version: 3.0.0
      eslint:
        specifier: ^8.51.0
        version: 8.51.0
      eslint-define-config:
        specifier: ^1.24.1
        version: 1.24.1
      eslint-plugin-import:
        specifier: ^2.28.1
        version: 2.28.1(@typescript-eslint/parser@6.7.5)(eslint@8.51.0)
      eslint-plugin-n:
        specifier: ^16.2.0
        version: 16.2.0(eslint@8.51.0)
      eslint-plugin-regexp:
        specifier: ^1.15.0
        version: 1.15.0(eslint@8.51.0)
      execa:
        specifier: ^8.0.1
        version: 8.0.1
      fs-extra:
        specifier: ^11.1.1
        version: 11.1.1
      lint-staged:
        specifier: ^15.0.1
        version: 15.0.1
      npm-run-all2:
        specifier: ^6.1.1
        version: 6.1.1
      picocolors:
        specifier: ^1.0.0
        version: 1.0.0
      playwright-chromium:
        specifier: ^1.39.0
        version: 1.39.0
      prettier:
        specifier: 3.0.3
        version: 3.0.3
      rimraf:
        specifier: ^5.0.5
        version: 5.0.5
      rollup:
        specifier: ^4.1.4
        version: 4.1.4
      simple-git-hooks:
        specifier: ^2.9.0
        version: 2.9.0
      tslib:
        specifier: ^2.6.2
        version: 2.6.2
      tsx:
        specifier: ^3.13.0
        version: 3.13.0
      typescript:
        specifier: ^5.2.2
        version: 5.2.2
      unbuild:
        specifier: ^2.0.0
        version: 2.0.0(typescript@5.2.2)
      vite:
        specifier: workspace:*
        version: link:packages/vite
      vitepress:
<<<<<<< HEAD
        specifier: 1.0.0-rc.21
        version: 1.0.0-rc.21
=======
        specifier: 1.0.0-rc.22
        version: 1.0.0-rc.22
>>>>>>> 4e763c50
      vitest:
        specifier: ^0.34.6
        version: 0.34.6
      vue:
        specifier: ^3.3.4
        version: 3.3.4

  packages/create-vite:
    devDependencies:
      '@types/minimist':
        specifier: ^1.2.3
        version: 1.2.3
      '@types/prompts':
        specifier: ^2.4.6
        version: 2.4.6
      cross-spawn:
        specifier: ^7.0.3
        version: 7.0.3
      kolorist:
        specifier: ^1.8.0
        version: 1.8.0
      minimist:
        specifier: ^1.2.8
        version: 1.2.8
      prompts:
        specifier: ^2.4.2
        version: 2.4.2
      unbuild:
        specifier: ^2.0.0
        version: 2.0.0(typescript@5.2.2)

  packages/plugin-legacy:
    dependencies:
      '@babel/core':
        specifier: ^7.23.2
        version: 7.23.2
      '@babel/preset-env':
        specifier: ^7.23.2
        version: 7.23.2(@babel/core@7.23.2)
      browserslist:
        specifier: ^4.22.1
        version: 4.22.1
      core-js:
        specifier: ^3.33.0
        version: 3.33.0
      magic-string:
        specifier: ^0.30.5
        version: 0.30.5
      regenerator-runtime:
        specifier: ^0.14.0
        version: 0.14.0
      systemjs:
        specifier: ^6.14.2
        version: 6.14.2
    devDependencies:
      acorn:
        specifier: ^8.10.0
        version: 8.10.0
      picocolors:
        specifier: ^1.0.0
        version: 1.0.0
      vite:
        specifier: workspace:*
        version: link:../vite

  packages/vite:
    dependencies:
      esbuild:
        specifier: ^0.19.3
        version: 0.19.3
      postcss:
        specifier: ^8.4.31
        version: 8.4.31
      rollup:
        specifier: ^4.1.4
        version: 4.1.4
    optionalDependencies:
      fsevents:
        specifier: ~2.3.3
        version: 2.3.3
    devDependencies:
      '@ampproject/remapping':
        specifier: ^2.2.1
        version: 2.2.1
      '@jridgewell/trace-mapping':
        specifier: ^0.3.19
        version: 0.3.19
      '@rollup/plugin-alias':
        specifier: ^5.0.1
        version: 5.0.1(rollup@4.1.4)
      '@rollup/plugin-commonjs':
<<<<<<< HEAD
        specifier: ^25.0.5
        version: 25.0.5(rollup@4.1.4)
      '@rollup/plugin-dynamic-import-vars':
        specifier: ^2.0.6
        version: 2.0.6(rollup@4.1.4)
=======
        specifier: ^25.0.7
        version: 25.0.7(rollup@3.29.4)
      '@rollup/plugin-dynamic-import-vars':
        specifier: ^2.0.7
        version: 2.0.7(rollup@3.29.4)
>>>>>>> 4e763c50
      '@rollup/plugin-json':
        specifier: ^6.0.1
        version: 6.0.1(rollup@4.1.4)
      '@rollup/plugin-node-resolve':
        specifier: 15.2.3
        version: 15.2.3(rollup@4.1.4)
      '@rollup/plugin-typescript':
        specifier: ^11.1.5
        version: 11.1.5(rollup@4.1.4)(tslib@2.6.2)(typescript@5.2.2)
      '@rollup/pluginutils':
        specifier: ^5.0.5
        version: 5.0.5(rollup@4.1.4)
      '@types/escape-html':
        specifier: ^1.0.2
        version: 1.0.2
      '@types/pnpapi':
        specifier: ^0.0.3
        version: 0.0.3
      acorn:
        specifier: ^8.10.0
        version: 8.10.0
      acorn-walk:
        specifier: ^8.2.0
        version: 8.2.0(acorn@8.10.0)
      cac:
        specifier: ^6.7.14
        version: 6.7.14
      chokidar:
        specifier: ^3.5.3
        version: 3.5.3(patch_hash=dzxbf3kgof5pdmbsyih2x43sq4)
      connect:
        specifier: ^3.7.0
        version: 3.7.0
      connect-history-api-fallback:
        specifier: ^2.0.0
        version: 2.0.0
      convert-source-map:
        specifier: ^2.0.0
        version: 2.0.0
      cors:
        specifier: ^2.8.5
        version: 2.8.5
      cross-spawn:
        specifier: ^7.0.3
        version: 7.0.3
      debug:
        specifier: ^4.3.4
        version: 4.3.4
      dep-types:
        specifier: link:./src/types
        version: link:src/types
      dotenv:
        specifier: ^16.3.1
        version: 16.3.1
      dotenv-expand:
        specifier: ^10.0.0
        version: 10.0.0(patch_hash=weuqf2vlv5b5g6cikeo4slurbm)
      es-module-lexer:
        specifier: ^1.3.1
        version: 1.3.1
      escape-html:
        specifier: ^1.0.3
        version: 1.0.3
      estree-walker:
        specifier: ^3.0.3
        version: 3.0.3
      etag:
        specifier: ^1.8.1
        version: 1.8.1
      fast-glob:
        specifier: ^3.3.1
        version: 3.3.1
      http-proxy:
        specifier: ^1.18.1
        version: 1.18.1(debug@4.3.4)
      json-stable-stringify:
        specifier: ^1.0.2
        version: 1.0.2
      launch-editor-middleware:
        specifier: ^2.6.1
        version: 2.6.1
      lightningcss:
        specifier: ^1.22.0
        version: 1.22.0
      magic-string:
        specifier: ^0.30.5
        version: 0.30.5
      micromatch:
        specifier: ^4.0.5
        version: 4.0.5
      mlly:
        specifier: ^1.4.2
        version: 1.4.2
      mrmime:
        specifier: ^1.0.1
        version: 1.0.1
      okie:
        specifier: ^1.0.1
        version: 1.0.1
      open:
        specifier: ^8.4.2
        version: 8.4.2
      parse5:
        specifier: ^7.1.2
        version: 7.1.2
      periscopic:
        specifier: ^4.0.2
        version: 4.0.2
      picocolors:
        specifier: ^1.0.0
        version: 1.0.0
      picomatch:
        specifier: ^2.3.1
        version: 2.3.1
      postcss-import:
        specifier: ^15.1.0
        version: 15.1.0(postcss@8.4.31)
      postcss-load-config:
        specifier: ^4.0.1
        version: 4.0.1(postcss@8.4.31)(ts-node@10.9.1)
      postcss-modules:
        specifier: ^6.0.0
        version: 6.0.0(postcss@8.4.31)
      resolve.exports:
        specifier: ^2.0.2
        version: 2.0.2
      rollup-plugin-dts:
        specifier: ^6.1.0
        version: 6.1.0(rollup@4.1.4)(typescript@5.2.2)
      rollup-plugin-license:
        specifier: ^3.2.0
<<<<<<< HEAD
        version: 3.2.0(rollup@4.1.4)
=======
        version: 3.2.0(rollup@3.29.4)
>>>>>>> 4e763c50
      sirv:
        specifier: ^2.0.3
        version: 2.0.3(patch_hash=z45f224eewh2pgpijxcc3aboqm)
      source-map-support:
        specifier: ^0.5.21
        version: 0.5.21
      strip-ansi:
        specifier: ^7.1.0
        version: 7.1.0
      strip-literal:
        specifier: ^1.3.0
        version: 1.3.0
      tsconfck:
        specifier: ^3.0.0
        version: 3.0.0(typescript@5.2.2)
      tslib:
        specifier: ^2.6.2
        version: 2.6.2
      types:
        specifier: link:./types
        version: link:types
      ufo:
        specifier: ^1.3.1
        version: 1.3.1
      ws:
        specifier: ^8.14.2
        version: 8.14.2

  playground:
    devDependencies:
      convert-source-map:
        specifier: ^2.0.0
        version: 2.0.0
      css-color-names:
        specifier: ^1.0.1
        version: 1.0.1
      kill-port:
        specifier: ^1.6.1
        version: 1.6.1
      node-fetch:
        specifier: ^3.3.2
        version: 3.3.2

  playground/alias:
    dependencies:
      '@vue/shared':
        specifier: ^3.3.4
        version: 3.3.4
      aliased-module:
        specifier: file:./dir/module
        version: file:playground/alias/dir/module
      vue:
        specifier: ^3.3.4
        version: 3.3.4
    devDependencies:
      '@vitejs/test-resolve-linked':
        specifier: workspace:*
        version: link:../resolve-linked

  playground/alias/dir/module: {}

  playground/assets: {}

  playground/assets-sanitize: {}

  playground/backend-integration:
    devDependencies:
      fast-glob:
        specifier: ^3.3.1
        version: 3.3.1
      sass:
        specifier: ^1.69.3
        version: 1.69.3
      tailwindcss:
        specifier: ^3.3.3
        version: 3.3.3(ts-node@10.9.1)

  playground/build-old: {}

  playground/cli: {}

  playground/cli-module:
    devDependencies:
      url:
        specifier: ^0.11.3
        version: 0.11.3

  playground/config/packages/entry:
    dependencies:
      '@vite/test-config-plugin-module-condition':
        specifier: link:../plugin-module-condition
        version: link:../plugin-module-condition

  playground/config/packages/plugin-module-condition: {}

  playground/config/packages/siblings:
    devDependencies:
      '@types/lodash':
        specifier: ^4.14.199
        version: 4.14.199
      lodash:
        specifier: ^4.17.21
        version: 4.17.21

  playground/css:
    devDependencies:
      '@vitejs/test-css-dep':
        specifier: link:./css-dep
        version: link:css-dep
      '@vitejs/test-css-dep-exports':
        specifier: link:./css-dep-exports
        version: link:css-dep-exports
      '@vitejs/test-css-js-dep':
        specifier: file:./css-js-dep
        version: file:playground/css/css-js-dep
      '@vitejs/test-css-proxy-dep':
        specifier: file:./css-proxy-dep
        version: file:playground/css/css-proxy-dep
      fast-glob:
        specifier: ^3.3.1
        version: 3.3.1
      less:
        specifier: ^4.2.0
        version: 4.2.0
      postcss-nested:
        specifier: ^6.0.1
        version: 6.0.1(postcss@8.4.31)
      sass:
        specifier: ^1.69.3
        version: 1.69.3
      stylus:
        specifier: ^0.60.0
        version: 0.60.0
      sugarss:
        specifier: ^4.0.1
        version: 4.0.1

  playground/css-codesplit: {}

  playground/css-codesplit-cjs: {}

  playground/css-dynamic-import: {}

  playground/css-lightningcss:
    devDependencies:
      lightningcss:
        specifier: ^1.22.0
        version: 1.22.0

  playground/css-lightningcss-proxy:
    devDependencies:
      express:
        specifier: ^4.18.2
        version: 4.18.2
      lightningcss:
        specifier: ^1.22.0
        version: 1.22.0

  playground/css-sourcemap:
    devDependencies:
      less:
        specifier: ^4.2.0
        version: 4.2.0
      magic-string:
        specifier: ^0.30.5
        version: 0.30.5
      sass:
        specifier: ^1.69.3
        version: 1.69.3
      stylus:
        specifier: ^0.60.0
        version: 0.60.0
      sugarss:
        specifier: ^4.0.1
        version: 4.0.1

  playground/css/css-dep: {}

  playground/css/css-dep-exports: {}

  playground/css/css-js-dep: {}

  playground/css/css-proxy-dep:
    dependencies:
      '@vitejs/test-css-proxy-dep-nested':
        specifier: file:../css-proxy-dep-nested
        version: file:playground/css/css-proxy-dep-nested

  playground/css/css-proxy-dep-nested: {}

  playground/css/pkg-dep: {}

  playground/css/postcss-caching/blue-app: {}

  playground/css/postcss-caching/green-app: {}

  playground/data-uri: {}

  playground/define:
    dependencies:
      '@vitejs/test-commonjs-dep':
        specifier: file:./commonjs-dep
        version: file:playground/define/commonjs-dep

  playground/define/commonjs-dep: {}

  playground/dynamic-import:
    dependencies:
      '@vitejs/test-pkg':
        specifier: file:./pkg
        version: file:playground/dynamic-import/pkg

  playground/dynamic-import-inline: {}

  playground/dynamic-import/pkg: {}

  playground/env: {}

  playground/env-nested: {}

  playground/extensions:
    dependencies:
      vue:
        specifier: ^3.3.4
        version: 3.3.4

  playground/external:
    dependencies:
      '@vitejs/test-dep-that-imports':
        specifier: file:./dep-that-imports
        version: file:playground/external/dep-that-imports
      '@vitejs/test-dep-that-requires':
        specifier: file:./dep-that-requires
        version: file:playground/external/dep-that-requires
    devDependencies:
      slash3:
        specifier: npm:slash@^3.0.0
        version: /slash@3.0.0
      slash5:
        specifier: npm:slash@^5.1.0
        version: /slash@5.1.0
      vite:
        specifier: workspace:*
        version: link:../../packages/vite
      vue:
        specifier: ^3.3.4
        version: 3.3.4

  playground/external/dep-that-imports:
    dependencies:
      slash3:
        specifier: npm:slash@^3.0.0
        version: /slash@3.0.0
      slash5:
        specifier: npm:slash@^5.1.0
        version: /slash@5.1.0
      vue:
        specifier: ^3.3.4
        version: 3.3.4

  playground/external/dep-that-requires:
    dependencies:
      slash3:
        specifier: npm:slash@^3.0.0
        version: /slash@3.0.0
      slash5:
        specifier: npm:slash@^5.1.0
        version: /slash@5.1.0
      vue:
        specifier: ^3.3.4
        version: 3.3.4

  playground/fs-serve: {}

  playground/glob-import:
    dependencies:
      '@vitejs/test-import-meta-glob-pkg':
        specifier: file:./import-meta-glob-pkg
        version: file:playground/glob-import/import-meta-glob-pkg

  playground/glob-import/import-meta-glob-pkg: {}

  playground/hmr: {}

  playground/html: {}

  playground/html/side-effects: {}

  playground/import-assertion:
    dependencies:
      '@vitejs/test-import-assertion-dep':
        specifier: file:./import-assertion-dep
        version: file:playground/import-assertion/import-assertion-dep

  playground/import-assertion/import-assertion-dep: {}

  playground/js-sourcemap:
    dependencies:
      '@vitejs/test-importee-pkg':
        specifier: file:importee-pkg
        version: file:playground/js-sourcemap/importee-pkg

  playground/js-sourcemap/importee-pkg: {}

  playground/json:
    devDependencies:
      '@vitejs/test-json-module':
        specifier: file:./json-module
        version: file:playground/json/json-module
      express:
        specifier: ^4.18.2
        version: 4.18.2
      vue:
        specifier: ^3.3.4
        version: 3.3.4

  playground/json/json-module: {}

  playground/legacy:
    devDependencies:
      '@vitejs/plugin-legacy':
        specifier: workspace:*
        version: link:../../packages/plugin-legacy
      express:
        specifier: ^4.18.2
        version: 4.18.2
      terser:
        specifier: ^5.21.0
        version: 5.21.0

  playground/lib:
    devDependencies:
      sirv:
        specifier: ^2.0.3
        version: 2.0.3(patch_hash=z45f224eewh2pgpijxcc3aboqm)

  playground/minify:
    dependencies:
      minified-module:
        specifier: file:./dir/module
        version: file:playground/minify/dir/module

  playground/minify/dir/module: {}

  playground/module-graph: {}

  playground/multiple-entrypoints:
    devDependencies:
      sass:
        specifier: ^1.69.3
        version: 1.69.3

  playground/nested-deps:
    dependencies:
      '@vitejs/test-package-a':
        specifier: link:./test-package-a
        version: link:test-package-a
      '@vitejs/test-package-b':
        specifier: link:./test-package-b
        version: link:test-package-b
      '@vitejs/test-package-c':
        specifier: link:./test-package-c
        version: link:test-package-c
      '@vitejs/test-package-d':
        specifier: link:./test-package-d
        version: link:test-package-d
      '@vitejs/test-package-e':
        specifier: link:./test-package-e
        version: link:test-package-e
      '@vitejs/test-package-f':
        specifier: link:./test-package-f
        version: link:test-package-f

  playground/nested-deps/test-package-a: {}

  playground/nested-deps/test-package-b: {}

  playground/nested-deps/test-package-c: {}

  playground/nested-deps/test-package-d:
    dependencies:
      '@vitejs/test-package-d-nested':
        specifier: link:./test-package-d-nested
        version: link:test-package-d-nested

  playground/nested-deps/test-package-d/test-package-d-nested: {}

  playground/nested-deps/test-package-e:
    dependencies:
      '@vitejs/test-package-e-excluded':
        specifier: link:./test-package-e-excluded
        version: link:test-package-e-excluded
      '@vitejs/test-package-e-included':
        specifier: link:./test-package-e-included
        version: link:test-package-e-included

  playground/nested-deps/test-package-e/test-package-e-excluded: {}

  playground/nested-deps/test-package-e/test-package-e-included:
    dependencies:
      test-package-e-excluded:
        specifier: link:../test-package-e-excluded
        version: link:../test-package-e-excluded

  playground/nested-deps/test-package-f: {}

  playground/object-hooks:
    dependencies:
      vue:
        specifier: ^3.3.4
        version: 3.3.4

  playground/optimize-deps:
    dependencies:
      '@vitejs/longfilename-aaaaaaaaaaaaaaaaaaaaaaaaaaaaaaaaaaaaaaaaaaaaaaaaaaaaaaaaaaaaaaaaaaaaaaaaaaaaaaaaaaaaaaaaaaaaaaaaaaaaaaaaaaaaaaaaaaaaaaaaaaaaaaaaaaaaaaaaaaaaaaaaaaaaaaaaaaaaaaaaaaaaaaaaaaaaaaaaaaaaaaaaaaaa':
        specifier: file:./longfilename
        version: file:playground/optimize-deps/longfilename
      '@vitejs/test-added-in-entries':
        specifier: file:./added-in-entries
        version: file:playground/optimize-deps/added-in-entries
      '@vitejs/test-dep-alias-using-absolute-path':
        specifier: file:./dep-alias-using-absolute-path
        version: file:playground/optimize-deps/dep-alias-using-absolute-path
      '@vitejs/test-dep-cjs-browser-field-bare':
        specifier: file:./dep-cjs-browser-field-bare
        version: file:playground/optimize-deps/dep-cjs-browser-field-bare
      '@vitejs/test-dep-cjs-compiled-from-cjs':
        specifier: file:./dep-cjs-compiled-from-cjs
        version: file:playground/optimize-deps/dep-cjs-compiled-from-cjs
      '@vitejs/test-dep-cjs-compiled-from-esm':
        specifier: file:./dep-cjs-compiled-from-esm
        version: file:playground/optimize-deps/dep-cjs-compiled-from-esm
      '@vitejs/test-dep-cjs-with-assets':
        specifier: file:./dep-cjs-with-assets
        version: file:playground/optimize-deps/dep-cjs-with-assets
      '@vitejs/test-dep-css-require':
        specifier: file:./dep-css-require
        version: file:playground/optimize-deps/dep-css-require
      '@vitejs/test-dep-esbuild-plugin-transform':
        specifier: file:./dep-esbuild-plugin-transform
        version: file:playground/optimize-deps/dep-esbuild-plugin-transform
      '@vitejs/test-dep-linked':
        specifier: link:./dep-linked
        version: link:dep-linked
      '@vitejs/test-dep-linked-include':
        specifier: link:./dep-linked-include
        version: link:dep-linked-include
      '@vitejs/test-dep-node-env':
        specifier: file:./dep-node-env
        version: file:playground/optimize-deps/dep-node-env
      '@vitejs/test-dep-non-optimized':
        specifier: file:./dep-non-optimized
        version: file:playground/optimize-deps/dep-non-optimized
      '@vitejs/test-dep-not-js':
        specifier: file:./dep-not-js
        version: file:playground/optimize-deps/dep-not-js
      '@vitejs/test-dep-optimize-exports-with-glob':
        specifier: file:./dep-optimize-exports-with-glob
        version: file:playground/optimize-deps/dep-optimize-exports-with-glob
      '@vitejs/test-dep-optimize-with-glob':
        specifier: file:./dep-optimize-with-glob
        version: file:playground/optimize-deps/dep-optimize-with-glob
      '@vitejs/test-dep-relative-to-main':
        specifier: file:./dep-relative-to-main
        version: file:playground/optimize-deps/dep-relative-to-main
      '@vitejs/test-dep-with-builtin-module-cjs':
        specifier: file:./dep-with-builtin-module-cjs
        version: file:playground/optimize-deps/dep-with-builtin-module-cjs
      '@vitejs/test-dep-with-builtin-module-esm':
        specifier: file:./dep-with-builtin-module-esm
        version: file:playground/optimize-deps/dep-with-builtin-module-esm
      '@vitejs/test-dep-with-dynamic-import':
        specifier: file:./dep-with-dynamic-import
        version: file:playground/optimize-deps/dep-with-dynamic-import
      '@vitejs/test-dep-with-optional-peer-dep':
        specifier: file:./dep-with-optional-peer-dep
        version: file:playground/optimize-deps/dep-with-optional-peer-dep
      '@vitejs/test-dep-with-optional-peer-dep-submodule':
        specifier: file:./dep-with-optional-peer-dep-submodule
        version: file:playground/optimize-deps/dep-with-optional-peer-dep-submodule
      '@vitejs/test-nested-exclude':
        specifier: file:./nested-exclude
        version: file:playground/optimize-deps/nested-exclude
      '@vitejs/test-resolve-linked':
        specifier: workspace:0.0.0
        version: link:../resolve-linked
      axios:
        specifier: ^1.5.1
        version: 1.5.1
      clipboard:
        specifier: ^2.0.11
        version: 2.0.11
      lodash:
        specifier: ^4.17.21
        version: 4.17.21
      lodash-es:
        specifier: ^4.17.21
        version: 4.17.21
      lodash.clonedeep:
        specifier: ^4.5.0
        version: 4.5.0
      phoenix:
        specifier: ^1.7.9
        version: 1.7.9
      react:
        specifier: ^18.2.0
        version: 18.2.0
      react-dom:
        specifier: ^18.2.0
        version: 18.2.0(react@18.2.0)
      url:
        specifier: ^0.11.3
        version: 0.11.3
      vue:
        specifier: ^3.3.4
        version: 3.3.4
      vuex:
        specifier: ^4.1.0
        version: 4.1.0(vue@3.3.4)

  playground/optimize-deps-no-discovery:
    dependencies:
      '@vitejs/test-dep-no-discovery':
        specifier: file:./dep-no-discovery
        version: file:playground/optimize-deps-no-discovery/dep-no-discovery
      vue:
        specifier: ^3.3.4
        version: 3.3.4
      vuex:
        specifier: ^4.1.0
        version: 4.1.0(vue@3.3.4)

  playground/optimize-deps-no-discovery/dep-no-discovery: {}

  playground/optimize-deps/added-in-entries: {}

  playground/optimize-deps/dep-alias-using-absolute-path:
    dependencies:
      lodash:
        specifier: ^4.17.21
        version: 4.17.21

  playground/optimize-deps/dep-cjs-browser-field-bare: {}

  playground/optimize-deps/dep-cjs-compiled-from-cjs: {}

  playground/optimize-deps/dep-cjs-compiled-from-esm: {}

  playground/optimize-deps/dep-cjs-with-assets: {}

  playground/optimize-deps/dep-css-require: {}

  playground/optimize-deps/dep-esbuild-plugin-transform: {}

  playground/optimize-deps/dep-linked:
    dependencies:
      lodash-es:
        specifier: ^4.17.21
        version: 4.17.21

  playground/optimize-deps/dep-linked-include:
    dependencies:
      react:
        specifier: 18.2.0
        version: 18.2.0

  playground/optimize-deps/dep-node-env: {}

  playground/optimize-deps/dep-non-optimized: {}

  playground/optimize-deps/dep-not-js: {}

  playground/optimize-deps/dep-optimize-exports-with-glob: {}

  playground/optimize-deps/dep-optimize-with-glob: {}

  playground/optimize-deps/dep-relative-to-main: {}

  playground/optimize-deps/dep-with-builtin-module-cjs: {}

  playground/optimize-deps/dep-with-builtin-module-esm: {}

  playground/optimize-deps/dep-with-dynamic-import: {}

  playground/optimize-deps/dep-with-optional-peer-dep: {}

  playground/optimize-deps/dep-with-optional-peer-dep-submodule: {}

  playground/optimize-deps/longfilename: {}

  playground/optimize-deps/nested-exclude:
    dependencies:
      '@vitejs/test-nested-include':
        specifier: file:../nested-include
        version: file:playground/optimize-deps/nested-include

  playground/optimize-deps/nested-include: {}

  playground/optimize-deps/non-optimizable-include: {}

  playground/optimize-missing-deps:
    dependencies:
      '@vitejs/test-missing-dep':
        specifier: file:./missing-dep
        version: file:playground/optimize-missing-deps/missing-dep
    devDependencies:
      express:
        specifier: ^4.18.2
        version: 4.18.2

  playground/optimize-missing-deps/missing-dep:
    dependencies:
      '@vitejs/test-multi-entry-dep':
        specifier: file:../multi-entry-dep
        version: file:playground/optimize-missing-deps/multi-entry-dep

  playground/optimize-missing-deps/multi-entry-dep: {}

  playground/preload:
    devDependencies:
      '@vitejs/test-dep-a':
        specifier: file:./dep-a
        version: file:playground/preload/dep-a
      '@vitejs/test-dep-including-a':
        specifier: file:./dep-including-a
        version: file:playground/preload/dep-including-a
      terser:
        specifier: ^5.21.0
        version: 5.21.0

  playground/preload/dep-a: {}

  playground/preload/dep-including-a:
    dependencies:
      '@vitejs/test-dep-a':
        specifier: file:../dep-a
        version: file:playground/preload/dep-a

  playground/preserve-symlinks:
    dependencies:
      '@vitejs/test-module-a':
        specifier: link:./module-a
        version: link:module-a

  playground/preserve-symlinks/module-a: {}

  playground/proxy-bypass: {}

  playground/proxy-hmr: {}

  playground/proxy-hmr/other-app: {}

  playground/resolve:
    dependencies:
      '@babel/runtime':
        specifier: ^7.23.2
        version: 7.23.2
      '@vitejs/test-require-pkg-with-module-field':
        specifier: link:./require-pkg-with-module-field
        version: link:require-pkg-with-module-field
      '@vitejs/test-resolve-browser-field':
        specifier: link:./browser-field
        version: link:browser-field
      '@vitejs/test-resolve-browser-module-field1':
        specifier: link:./browser-module-field1
        version: link:browser-module-field1
      '@vitejs/test-resolve-browser-module-field2':
        specifier: link:./browser-module-field2
        version: link:browser-module-field2
      '@vitejs/test-resolve-browser-module-field3':
        specifier: link:./browser-module-field3
        version: link:browser-module-field3
      '@vitejs/test-resolve-custom-condition':
        specifier: link:./custom-condition
        version: link:custom-condition
      '@vitejs/test-resolve-custom-main-field':
        specifier: link:./custom-main-field
        version: link:custom-main-field
      '@vitejs/test-resolve-exports-and-nested-scope':
        specifier: link:./exports-and-nested-scope
        version: link:exports-and-nested-scope
      '@vitejs/test-resolve-exports-env':
        specifier: link:./exports-env
        version: link:exports-env
      '@vitejs/test-resolve-exports-from-root':
        specifier: link:./exports-from-root
        version: link:exports-from-root
      '@vitejs/test-resolve-exports-legacy-fallback':
        specifier: link:./exports-legacy-fallback
        version: link:exports-legacy-fallback
      '@vitejs/test-resolve-exports-path':
        specifier: link:./exports-path
        version: link:exports-path
      '@vitejs/test-resolve-exports-with-module':
        specifier: link:./exports-with-module
        version: link:exports-with-module
      '@vitejs/test-resolve-exports-with-module-condition':
        specifier: link:./exports-with-module-condition
        version: link:exports-with-module-condition
      '@vitejs/test-resolve-exports-with-module-condition-required':
        specifier: link:./exports-with-module-condition-required
        version: link:exports-with-module-condition-required
      '@vitejs/test-resolve-imports-pkg':
        specifier: link:./imports-path/other-pkg
        version: link:imports-path/other-pkg
      '@vitejs/test-resolve-linked':
        specifier: workspace:*
        version: link:../resolve-linked
      '@vitejs/test-resolve-sharp-dir':
        specifier: link:./sharp-dir
        version: link:sharp-dir
      es5-ext:
        specifier: 0.10.62
        version: 0.10.62
      normalize.css:
        specifier: ^8.0.1
        version: 8.0.1

  playground/resolve-config: {}

  playground/resolve-linked: {}

  playground/resolve/browser-field:
    dependencies:
      '@vitejs/test-resolve-browser-field-bare-import-fail':
        specifier: link:../browser-field-bare-import-fail
        version: link:../browser-field-bare-import-fail
      '@vitejs/test-resolve-browser-field-bare-import-success':
        specifier: link:../browser-field-bare-import-success
        version: link:../browser-field-bare-import-success

  playground/resolve/browser-field-bare-import-fail: {}

  playground/resolve/browser-field-bare-import-success: {}

  playground/resolve/browser-module-field1: {}

  playground/resolve/browser-module-field2: {}

  playground/resolve/browser-module-field3: {}

  playground/resolve/custom-condition: {}

  playground/resolve/custom-main-field: {}

  playground/resolve/exports-and-nested-scope: {}

  playground/resolve/exports-and-nested-scope/nested-scope: {}

  playground/resolve/exports-env: {}

  playground/resolve/exports-from-root: {}

  playground/resolve/exports-from-root/nested: {}

  playground/resolve/exports-legacy-fallback: {}

  playground/resolve/exports-legacy-fallback/dir: {}

  playground/resolve/exports-path: {}

  playground/resolve/exports-with-module: {}

  playground/resolve/exports-with-module-condition: {}

  playground/resolve/exports-with-module-condition-required:
    dependencies:
      '@vitejs/test-resolve-exports-with-module-condition':
        specifier: link:../exports-with-module-condition
        version: link:../exports-with-module-condition

  playground/resolve/imports-path/other-pkg: {}

  playground/resolve/inline-package: {}

  playground/resolve/require-pkg-with-module-field:
    dependencies:
      bignumber.js:
        specifier: 9.1.2
        version: 9.1.2

  playground/resolve/sharp-dir:
    dependencies:
      es5-ext:
        specifier: 0.10.62
        version: 0.10.62

  playground/ssr:
    devDependencies:
      express:
        specifier: ^4.18.2
        version: 4.18.2

  playground/ssr-conditions:
    dependencies:
      '@vitejs/test-ssr-conditions-external':
        specifier: file:./external
        version: file:playground/ssr-conditions/external
      '@vitejs/test-ssr-conditions-no-external':
        specifier: file:./no-external
        version: file:playground/ssr-conditions/no-external
    devDependencies:
      express:
        specifier: ^4.18.2
        version: 4.18.2

  playground/ssr-conditions/external: {}

  playground/ssr-conditions/no-external: {}

  playground/ssr-deps:
    dependencies:
      '@vitejs/test-css-lib':
        specifier: file:./css-lib
        version: file:playground/ssr-deps/css-lib
      '@vitejs/test-define-properties-exports':
        specifier: file:./define-properties-exports
        version: file:playground/ssr-deps/define-properties-exports
      '@vitejs/test-define-property-exports':
        specifier: file:./define-property-exports
        version: file:playground/ssr-deps/define-property-exports
      '@vitejs/test-external-entry':
        specifier: file:./external-entry
        version: file:playground/ssr-deps/external-entry
      '@vitejs/test-external-using-external-entry':
        specifier: file:./external-using-external-entry
        version: file:playground/ssr-deps/external-using-external-entry
      '@vitejs/test-forwarded-export':
        specifier: file:./forwarded-export
        version: file:playground/ssr-deps/forwarded-export
      '@vitejs/test-import-builtin-cjs':
        specifier: file:./import-builtin-cjs
        version: file:playground/ssr-deps/import-builtin-cjs
      '@vitejs/test-linked-no-external':
        specifier: link:./linked-no-external
        version: link:linked-no-external
      '@vitejs/test-module-condition':
        specifier: file:./module-condition
        version: file:playground/ssr-deps/module-condition
      '@vitejs/test-no-external-cjs':
        specifier: file:./no-external-cjs
        version: file:playground/ssr-deps/no-external-cjs
      '@vitejs/test-no-external-css':
        specifier: file:./no-external-css
        version: file:playground/ssr-deps/no-external-css
      '@vitejs/test-non-optimized-with-nested-external':
        specifier: workspace:*
        version: link:non-optimized-with-nested-external
      '@vitejs/test-object-assigned-exports':
        specifier: file:./object-assigned-exports
        version: file:playground/ssr-deps/object-assigned-exports
      '@vitejs/test-only-object-assigned-exports':
        specifier: file:./only-object-assigned-exports
        version: file:playground/ssr-deps/only-object-assigned-exports
      '@vitejs/test-optimized-cjs-with-nested-external':
        specifier: file:./optimized-with-nested-external
        version: file:playground/ssr-deps/optimized-with-nested-external
      '@vitejs/test-optimized-with-nested-external':
        specifier: file:./optimized-with-nested-external
        version: file:playground/ssr-deps/optimized-with-nested-external
      '@vitejs/test-pkg-exports':
        specifier: file:./pkg-exports
        version: file:playground/ssr-deps/pkg-exports
      '@vitejs/test-primitive-export':
        specifier: file:./primitive-export
        version: file:playground/ssr-deps/primitive-export
      '@vitejs/test-read-file-content':
        specifier: file:./read-file-content
        version: file:playground/ssr-deps/read-file-content
      '@vitejs/test-require-absolute':
        specifier: file:./require-absolute
        version: file:playground/ssr-deps/require-absolute
      '@vitejs/test-ts-transpiled-exports':
        specifier: file:./ts-transpiled-exports
        version: file:playground/ssr-deps/ts-transpiled-exports
      bcrypt:
        specifier: ^5.1.1
        version: 5.1.1
    devDependencies:
      express:
        specifier: ^4.18.2
        version: 4.18.2

  playground/ssr-deps/css-lib: {}

  playground/ssr-deps/define-properties-exports: {}

  playground/ssr-deps/define-property-exports: {}

  playground/ssr-deps/external-entry: {}

  playground/ssr-deps/external-using-external-entry:
    dependencies:
      external-entry:
        specifier: file:../external-entry
        version: file:playground/ssr-deps/external-entry

  playground/ssr-deps/forwarded-export:
    dependencies:
      object-assigned-exports:
        specifier: file:../object-assigned-exports
        version: file:playground/ssr-deps/object-assigned-exports

  playground/ssr-deps/import-builtin-cjs: {}

  playground/ssr-deps/linked-no-external: {}

  playground/ssr-deps/module-condition: {}

  playground/ssr-deps/nested-external: {}

  playground/ssr-deps/nested-external-cjs: {}

  playground/ssr-deps/no-external-cjs: {}

  playground/ssr-deps/no-external-css: {}

  playground/ssr-deps/non-optimized-with-nested-external:
    dependencies:
      nested-external:
        specifier: file:../nested-external
        version: file:playground/ssr-deps/nested-external
      nested-external-cjs:
        specifier: file:../nested-external-cjs
        version: file:playground/ssr-deps/nested-external-cjs

  playground/ssr-deps/object-assigned-exports: {}

  playground/ssr-deps/only-object-assigned-exports: {}

  playground/ssr-deps/optimized-cjs-with-nested-external:
    dependencies:
      nested-external:
        specifier: file:../nested-external
        version: file:playground/ssr-deps/nested-external

  playground/ssr-deps/optimized-with-nested-external:
    dependencies:
      nested-external:
        specifier: file:../nested-external
        version: file:playground/ssr-deps/nested-external

  playground/ssr-deps/pkg-exports: {}

  playground/ssr-deps/primitive-export: {}

  playground/ssr-deps/read-file-content: {}

  playground/ssr-deps/require-absolute: {}

  playground/ssr-deps/ts-transpiled-exports: {}

  playground/ssr-html:
    devDependencies:
      express:
        specifier: ^4.18.2
        version: 4.18.2

  playground/ssr-noexternal:
    dependencies:
      '@vitejs/test-external-cjs':
        specifier: file:./external-cjs
        version: file:playground/ssr-noexternal/external-cjs
      '@vitejs/test-require-external-cjs':
        specifier: file:./require-external-cjs
        version: file:playground/ssr-noexternal/require-external-cjs
      express:
        specifier: ^4.18.2
        version: 4.18.2

  playground/ssr-noexternal/external-cjs: {}

  playground/ssr-noexternal/require-external-cjs:
    dependencies:
      '@vitejs/test-external-cjs':
        specifier: file:../external-cjs
        version: file:playground/ssr-noexternal/external-cjs

  playground/ssr-pug:
    devDependencies:
      express:
        specifier: ^4.18.2
        version: 4.18.2
      pug:
        specifier: ^3.0.2
        version: 3.0.2

  playground/ssr-resolve:
    dependencies:
      '@vitejs/test-deep-import':
        specifier: file:./deep-import
        version: file:playground/ssr-resolve/deep-import
      '@vitejs/test-entries':
        specifier: file:./entries
        version: file:playground/ssr-resolve/entries
      '@vitejs/test-resolve-pkg-exports':
        specifier: file:./pkg-exports
        version: file:playground/ssr-resolve/pkg-exports

  playground/ssr-resolve/deep-import: {}

  playground/ssr-resolve/deep-import/bar: {}

  playground/ssr-resolve/deep-import/foo: {}

  playground/ssr-resolve/entries: {}

  playground/ssr-resolve/pkg-exports: {}

  playground/ssr-webworker:
    dependencies:
      '@vitejs/test-browser-exports':
        specifier: file:./browser-exports
        version: file:playground/ssr-webworker/browser-exports
      '@vitejs/test-worker-exports':
        specifier: file:./worker-exports
        version: file:playground/ssr-webworker/worker-exports
      react:
        specifier: ^18.2.0
        version: 18.2.0
    devDependencies:
      '@vitejs/test-resolve-linked':
        specifier: workspace:*
        version: link:../resolve-linked
      miniflare:
        specifier: ^3.20231010.0
        version: 3.20231010.0

  playground/ssr-webworker/browser-exports: {}

  playground/ssr-webworker/worker-exports: {}

  playground/tailwind:
    dependencies:
      autoprefixer:
        specifier: ^10.4.16
        version: 10.4.16
      tailwindcss:
        specifier: ^3.3.3
        version: 3.3.3(ts-node@10.9.1)
      vue:
        specifier: ^3.3.4
        version: 3.3.4
      vue-router:
        specifier: ^4.2.5
        version: 4.2.5(vue@3.3.4)
    devDependencies:
      ts-node:
        specifier: ^10.9.1
        version: 10.9.1(@types/node@18.18.5)(typescript@5.2.2)

  playground/tailwind-sourcemap:
    dependencies:
      tailwindcss:
        specifier: ^3.3.3
        version: 3.3.3(ts-node@10.9.1)

  playground/transform-plugin: {}

  playground/tsconfig-json: {}

  playground/tsconfig-json-load-error: {}

  playground/wasm: {}

  playground/worker:
    dependencies:
      '@vitejs/test-dep-to-optimize':
        specifier: file:./dep-to-optimize
        version: file:playground/worker/dep-to-optimize

  playground/worker/dep-to-optimize: {}

packages:

  /@aashutoshrathi/word-wrap@1.2.6:
    resolution: {integrity: sha512-1Yjs2SvM8TflER/OD3cOjhWWOZb58A2t7wpE2S9XfBYTiIl+XFhQG2bjy4Pu1I+EAlCNUzRDYDdFwFYUKvXcIA==}
    engines: {node: '>=0.10.0'}
    dev: true

  /@adobe/css-tools@4.2.0:
    resolution: {integrity: sha512-E09FiIft46CmH5Qnjb0wsW54/YQd69LsxeKUOWawmws1XWvyFGURnAChH0mlr7YPFR1ofwvUQfcL0J3lMxXqPA==}
    dev: true

  /@algolia/autocomplete-core@1.9.3(algoliasearch@4.20.0):
    resolution: {integrity: sha512-009HdfugtGCdC4JdXUbVJClA0q0zh24yyePn+KUGk3rP7j8FEe/m5Yo/z65gn6nP/cM39PxpzqKrL7A6fP6PPw==}
    dependencies:
      '@algolia/autocomplete-plugin-algolia-insights': 1.9.3(algoliasearch@4.20.0)
      '@algolia/autocomplete-shared': 1.9.3(algoliasearch@4.20.0)
    transitivePeerDependencies:
      - '@algolia/client-search'
      - algoliasearch
      - search-insights
    dev: true

  /@algolia/autocomplete-plugin-algolia-insights@1.9.3(algoliasearch@4.20.0):
    resolution: {integrity: sha512-a/yTUkcO/Vyy+JffmAnTWbr4/90cLzw+CC3bRbhnULr/EM0fGNvM13oQQ14f2moLMcVDyAx/leczLlAOovhSZg==}
    peerDependencies:
      search-insights: '>= 1 < 3'
    peerDependenciesMeta:
      search-insights:
        optional: true
    dependencies:
      '@algolia/autocomplete-shared': 1.9.3(algoliasearch@4.20.0)
    transitivePeerDependencies:
      - '@algolia/client-search'
      - algoliasearch
    dev: true

  /@algolia/autocomplete-preset-algolia@1.9.3(algoliasearch@4.20.0):
    resolution: {integrity: sha512-d4qlt6YmrLMYy95n5TB52wtNDr6EgAIPH81dvvvW8UmuWRgxEtY0NJiPwl/h95JtG2vmRM804M0DSwMCNZlzRA==}
    peerDependencies:
      '@algolia/client-search': '>= 4.9.1 < 6'
      algoliasearch: '>= 4.9.1 < 6'
    peerDependenciesMeta:
      '@algolia/client-search':
        optional: true
    dependencies:
      '@algolia/autocomplete-shared': 1.9.3(algoliasearch@4.20.0)
      algoliasearch: 4.20.0
    dev: true

  /@algolia/autocomplete-shared@1.9.3(algoliasearch@4.20.0):
    resolution: {integrity: sha512-Wnm9E4Ye6Rl6sTTqjoymD+l8DjSTHsHboVRYrKgEt8Q7UHm9nYbqhN/i0fhUYA3OAEH7WA8x3jfpnmJm3rKvaQ==}
    peerDependencies:
      '@algolia/client-search': '>= 4.9.1 < 6'
      algoliasearch: '>= 4.9.1 < 6'
    peerDependenciesMeta:
      '@algolia/client-search':
        optional: true
    dependencies:
      algoliasearch: 4.20.0
    dev: true

  /@algolia/cache-browser-local-storage@4.20.0:
    resolution: {integrity: sha512-uujahcBt4DxduBTvYdwO3sBfHuJvJokiC3BP1+O70fglmE1ShkH8lpXqZBac1rrU3FnNYSUs4pL9lBdTKeRPOQ==}
    dependencies:
      '@algolia/cache-common': 4.20.0
    dev: true

  /@algolia/cache-common@4.20.0:
    resolution: {integrity: sha512-vCfxauaZutL3NImzB2G9LjLt36vKAckc6DhMp05An14kVo8F1Yofb6SIl6U3SaEz8pG2QOB9ptwM5c+zGevwIQ==}
    dev: true

  /@algolia/cache-in-memory@4.20.0:
    resolution: {integrity: sha512-Wm9ak/IaacAZXS4mB3+qF/KCoVSBV6aLgIGFEtQtJwjv64g4ePMapORGmCyulCFwfePaRAtcaTbMcJF+voc/bg==}
    dependencies:
      '@algolia/cache-common': 4.20.0
    dev: true

  /@algolia/client-account@4.20.0:
    resolution: {integrity: sha512-GGToLQvrwo7am4zVkZTnKa72pheQeez/16sURDWm7Seyz+HUxKi3BM6fthVVPUEBhtJ0reyVtuK9ArmnaKl10Q==}
    dependencies:
      '@algolia/client-common': 4.20.0
      '@algolia/client-search': 4.20.0
      '@algolia/transporter': 4.20.0
    dev: true

  /@algolia/client-analytics@4.20.0:
    resolution: {integrity: sha512-EIr+PdFMOallRdBTHHdKI3CstslgLORQG7844Mq84ib5oVFRVASuuPmG4bXBgiDbcsMLUeOC6zRVJhv1KWI0ug==}
    dependencies:
      '@algolia/client-common': 4.20.0
      '@algolia/client-search': 4.20.0
      '@algolia/requester-common': 4.20.0
      '@algolia/transporter': 4.20.0
    dev: true

  /@algolia/client-common@4.20.0:
    resolution: {integrity: sha512-P3WgMdEss915p+knMMSd/fwiHRHKvDu4DYRrCRaBrsfFw7EQHon+EbRSm4QisS9NYdxbS04kcvNoavVGthyfqQ==}
    dependencies:
      '@algolia/requester-common': 4.20.0
      '@algolia/transporter': 4.20.0
    dev: true

  /@algolia/client-personalization@4.20.0:
    resolution: {integrity: sha512-N9+zx0tWOQsLc3K4PVRDV8GUeOLAY0i445En79Pr3zWB+m67V+n/8w4Kw1C5LlbHDDJcyhMMIlqezh6BEk7xAQ==}
    dependencies:
      '@algolia/client-common': 4.20.0
      '@algolia/requester-common': 4.20.0
      '@algolia/transporter': 4.20.0
    dev: true

  /@algolia/client-search@4.20.0:
    resolution: {integrity: sha512-zgwqnMvhWLdpzKTpd3sGmMlr4c+iS7eyyLGiaO51zDZWGMkpgoNVmltkzdBwxOVXz0RsFMznIxB9zuarUv4TZg==}
    dependencies:
      '@algolia/client-common': 4.20.0
      '@algolia/requester-common': 4.20.0
      '@algolia/transporter': 4.20.0
    dev: true

  /@algolia/logger-common@4.20.0:
    resolution: {integrity: sha512-xouigCMB5WJYEwvoWW5XDv7Z9f0A8VoXJc3VKwlHJw/je+3p2RcDXfksLI4G4lIVncFUYMZx30tP/rsdlvvzHQ==}
    dev: true

  /@algolia/logger-console@4.20.0:
    resolution: {integrity: sha512-THlIGG1g/FS63z0StQqDhT6bprUczBI8wnLT3JWvfAQDZX5P6fCg7dG+pIrUBpDIHGszgkqYEqECaKKsdNKOUA==}
    dependencies:
      '@algolia/logger-common': 4.20.0
    dev: true

  /@algolia/requester-browser-xhr@4.20.0:
    resolution: {integrity: sha512-HbzoSjcjuUmYOkcHECkVTwAelmvTlgs48N6Owt4FnTOQdwn0b8pdht9eMgishvk8+F8bal354nhx/xOoTfwiAw==}
    dependencies:
      '@algolia/requester-common': 4.20.0
    dev: true

  /@algolia/requester-common@4.20.0:
    resolution: {integrity: sha512-9h6ye6RY/BkfmeJp7Z8gyyeMrmmWsMOCRBXQDs4mZKKsyVlfIVICpcSibbeYcuUdurLhIlrOUkH3rQEgZzonng==}
    dev: true

  /@algolia/requester-node-http@4.20.0:
    resolution: {integrity: sha512-ocJ66L60ABSSTRFnCHIEZpNHv6qTxsBwJEPfYaSBsLQodm0F9ptvalFkHMpvj5DfE22oZrcrLbOYM2bdPJRHng==}
    dependencies:
      '@algolia/requester-common': 4.20.0
    dev: true

  /@algolia/transporter@4.20.0:
    resolution: {integrity: sha512-Lsii1pGWOAISbzeyuf+r/GPhvHMPHSPrTDWNcIzOE1SG1inlJHICaVe2ikuoRjcpgxZNU54Jl+if15SUCsaTUg==}
    dependencies:
      '@algolia/cache-common': 4.20.0
      '@algolia/logger-common': 4.20.0
      '@algolia/requester-common': 4.20.0
    dev: true

  /@alloc/quick-lru@5.2.0:
    resolution: {integrity: sha512-UrcABB+4bUrFABwbluTIBErXwvbsU/V7TZWfmbgJfbkwiBuziS9gxdODUyuiecfdGQ85jglMW6juS3+z5TsKLw==}
    engines: {node: '>=10'}

  /@ampproject/remapping@2.2.1:
    resolution: {integrity: sha512-lFMjJTrFL3j7L9yBxwYfCq2k6qqwHyzuUl/XBnif78PWTJYyL/dfowQHWE3sp6U6ZzqWiiIZnpTMO96zhkjwtg==}
    engines: {node: '>=6.0.0'}
    dependencies:
      '@jridgewell/gen-mapping': 0.3.2
      '@jridgewell/trace-mapping': 0.3.19

  /@babel/code-frame@7.22.13:
    resolution: {integrity: sha512-XktuhWlJ5g+3TJXc5upd9Ks1HutSArik6jf2eAjYFyIOf4ej3RN+184cZbzDvbPnuTJIUhPKKJE3cIsYTiAT3w==}
    engines: {node: '>=6.9.0'}
    dependencies:
      '@babel/highlight': 7.22.13
      chalk: 2.4.2

  /@babel/compat-data@7.22.20:
    resolution: {integrity: sha512-BQYjKbpXjoXwFW5jGqiizJQQT/aC7pFm9Ok1OWssonuguICi264lbgMzRp2ZMmRSlfkX6DsWDDcsrctK8Rwfiw==}
    engines: {node: '>=6.9.0'}

  /@babel/compat-data@7.23.2:
    resolution: {integrity: sha512-0S9TQMmDHlqAZ2ITT95irXKfxN9bncq8ZCoJhun3nHL/lLUxd2NKBJYoNGWH7S0hz6fRQwWlAWn/ILM0C70KZQ==}
    engines: {node: '>=6.9.0'}
    dev: false

  /@babel/core@7.23.2:
    resolution: {integrity: sha512-n7s51eWdaWZ3vGT2tD4T7J6eJs3QoBXydv7vkUM06Bf1cbVD2Kc2UrkzhiQwobfV7NwOnQXYL7UBJ5VPU+RGoQ==}
    engines: {node: '>=6.9.0'}
    dependencies:
      '@ampproject/remapping': 2.2.1
      '@babel/code-frame': 7.22.13
      '@babel/generator': 7.23.0
      '@babel/helper-compilation-targets': 7.22.15
      '@babel/helper-module-transforms': 7.23.0(@babel/core@7.23.2)
      '@babel/helpers': 7.23.2
      '@babel/parser': 7.23.0
      '@babel/template': 7.22.15
      '@babel/traverse': 7.23.2
      '@babel/types': 7.23.0
      convert-source-map: 2.0.0
      debug: 4.3.4
      gensync: 1.0.0-beta.2
      json5: 2.2.3
      semver: 6.3.1
    transitivePeerDependencies:
      - supports-color

  /@babel/generator@7.23.0:
    resolution: {integrity: sha512-lN85QRR+5IbYrMWM6Y4pE/noaQtg4pNiqeNGX60eqOfo6gtEj6uw/JagelB8vVztSd7R6M5n1+PQkDbHbBRU4g==}
    engines: {node: '>=6.9.0'}
    dependencies:
      '@babel/types': 7.23.0
      '@jridgewell/gen-mapping': 0.3.3
      '@jridgewell/trace-mapping': 0.3.19
      jsesc: 2.5.2

  /@babel/helper-annotate-as-pure@7.22.5:
    resolution: {integrity: sha512-LvBTxu8bQSQkcyKOU+a1btnNFQ1dMAd0R6PyW3arXes06F6QLWLIrd681bxRPIXlrMGR3XYnW9JyML7dP3qgxg==}
    engines: {node: '>=6.9.0'}
    dependencies:
      '@babel/types': 7.23.0
    dev: false

  /@babel/helper-builder-binary-assignment-operator-visitor@7.22.5:
    resolution: {integrity: sha512-m1EP3lVOPptR+2DwD125gziZNcmoNSHGmJROKoy87loWUQyJaVXDgpmruWqDARZSmtYQ+Dl25okU8+qhVzuykw==}
    engines: {node: '>=6.9.0'}
    dependencies:
      '@babel/types': 7.23.0
    dev: false

  /@babel/helper-compilation-targets@7.22.15:
    resolution: {integrity: sha512-y6EEzULok0Qvz8yyLkCvVX+02ic+By2UdOhylwUOvOn9dvYc9mKICJuuU1n1XBI02YWsNsnrY1kc6DVbjcXbtw==}
    engines: {node: '>=6.9.0'}
    dependencies:
      '@babel/compat-data': 7.22.20
      '@babel/helper-validator-option': 7.22.15
      browserslist: 4.22.1
      lru-cache: 5.1.1
      semver: 6.3.1

  /@babel/helper-create-class-features-plugin@7.22.15(@babel/core@7.23.2):
    resolution: {integrity: sha512-jKkwA59IXcvSaiK2UN45kKwSC9o+KuoXsBDvHvU/7BecYIp8GQ2UwrVvFgJASUT+hBnwJx6MhvMCuMzwZZ7jlg==}
    engines: {node: '>=6.9.0'}
    peerDependencies:
      '@babel/core': ^7.0.0
    dependencies:
      '@babel/core': 7.23.2
      '@babel/helper-annotate-as-pure': 7.22.5
      '@babel/helper-environment-visitor': 7.22.20
      '@babel/helper-function-name': 7.23.0
      '@babel/helper-member-expression-to-functions': 7.22.15
      '@babel/helper-optimise-call-expression': 7.22.5
      '@babel/helper-replace-supers': 7.22.20(@babel/core@7.23.2)
      '@babel/helper-skip-transparent-expression-wrappers': 7.22.5
      '@babel/helper-split-export-declaration': 7.22.6
      semver: 6.3.1
    dev: false

  /@babel/helper-create-regexp-features-plugin@7.22.5(@babel/core@7.23.2):
    resolution: {integrity: sha512-1VpEFOIbMRaXyDeUwUfmTIxExLwQ+zkW+Bh5zXpApA3oQedBx9v/updixWxnx/bZpKw7u8VxWjb/qWpIcmPq8A==}
    engines: {node: '>=6.9.0'}
    peerDependencies:
      '@babel/core': ^7.0.0
    dependencies:
      '@babel/core': 7.23.2
      '@babel/helper-annotate-as-pure': 7.22.5
      regexpu-core: 5.3.2
      semver: 6.3.1
    dev: false

  /@babel/helper-define-polyfill-provider@0.4.3(@babel/core@7.23.2):
    resolution: {integrity: sha512-WBrLmuPP47n7PNwsZ57pqam6G/RGo1vw/87b0Blc53tZNGZ4x7YvZ6HgQe2vo1W/FR20OgjeZuGXzudPiXHFug==}
    peerDependencies:
      '@babel/core': ^7.4.0 || ^8.0.0-0 <8.0.0
    dependencies:
      '@babel/core': 7.23.2
      '@babel/helper-compilation-targets': 7.22.15
      '@babel/helper-plugin-utils': 7.22.5
      debug: 4.3.4
      lodash.debounce: 4.0.8
      resolve: 1.22.4
    transitivePeerDependencies:
      - supports-color
    dev: false

  /@babel/helper-environment-visitor@7.22.20:
    resolution: {integrity: sha512-zfedSIzFhat/gFhWfHtgWvlec0nqB9YEIVrpuwjruLlXfUSnA8cJB0miHKwqDnQ7d32aKo2xt88/xZptwxbfhA==}
    engines: {node: '>=6.9.0'}

  /@babel/helper-function-name@7.23.0:
    resolution: {integrity: sha512-OErEqsrxjZTJciZ4Oo+eoZqeW9UIiOcuYKRJA4ZAgV9myA+pOXhhmpfNCKjEH/auVfEYVFJ6y1Tc4r0eIApqiw==}
    engines: {node: '>=6.9.0'}
    dependencies:
      '@babel/template': 7.22.15
      '@babel/types': 7.23.0

  /@babel/helper-hoist-variables@7.22.5:
    resolution: {integrity: sha512-wGjk9QZVzvknA6yKIUURb8zY3grXCcOZt+/7Wcy8O2uctxhplmUPkOdlgoNhmdVee2c92JXbf1xpMtVNbfoxRw==}
    engines: {node: '>=6.9.0'}
    dependencies:
      '@babel/types': 7.23.0

  /@babel/helper-member-expression-to-functions@7.22.15:
    resolution: {integrity: sha512-qLNsZbgrNh0fDQBCPocSL8guki1hcPvltGDv/NxvUoABwFq7GkKSu1nRXeJkVZc+wJvne2E0RKQz+2SQrz6eAA==}
    engines: {node: '>=6.9.0'}
    dependencies:
      '@babel/types': 7.23.0
    dev: false

  /@babel/helper-module-imports@7.22.15:
    resolution: {integrity: sha512-0pYVBnDKZO2fnSPCrgM/6WMc7eS20Fbok+0r88fp+YtWVLZrp4CkafFGIp+W0VKw4a22sgebPT99y+FDNMdP4w==}
    engines: {node: '>=6.9.0'}
    dependencies:
      '@babel/types': 7.23.0

  /@babel/helper-module-transforms@7.23.0(@babel/core@7.23.2):
    resolution: {integrity: sha512-WhDWw1tdrlT0gMgUJSlX0IQvoO1eN279zrAUbVB+KpV2c3Tylz8+GnKOLllCS6Z/iZQEyVYxhZVUdPTqs2YYPw==}
    engines: {node: '>=6.9.0'}
    peerDependencies:
      '@babel/core': ^7.0.0
    dependencies:
      '@babel/core': 7.23.2
      '@babel/helper-environment-visitor': 7.22.20
      '@babel/helper-module-imports': 7.22.15
      '@babel/helper-simple-access': 7.22.5
      '@babel/helper-split-export-declaration': 7.22.6
      '@babel/helper-validator-identifier': 7.22.20

  /@babel/helper-optimise-call-expression@7.22.5:
    resolution: {integrity: sha512-HBwaojN0xFRx4yIvpwGqxiV2tUfl7401jlok564NgB9EHS1y6QT17FmKWm4ztqjeVdXLuC4fSvHc5ePpQjoTbw==}
    engines: {node: '>=6.9.0'}
    dependencies:
      '@babel/types': 7.23.0
    dev: false

  /@babel/helper-plugin-utils@7.22.5:
    resolution: {integrity: sha512-uLls06UVKgFG9QD4OeFYLEGteMIAa5kpTPcFL28yuCIIzsf6ZyKZMllKVOCZFhiZ5ptnwX4mtKdWCBE/uT4amg==}
    engines: {node: '>=6.9.0'}
    dev: false

  /@babel/helper-remap-async-to-generator@7.22.20(@babel/core@7.23.2):
    resolution: {integrity: sha512-pBGyV4uBqOns+0UvhsTO8qgl8hO89PmiDYv+/COyp1aeMcmfrfruz+/nCMFiYyFF/Knn0yfrC85ZzNFjembFTw==}
    engines: {node: '>=6.9.0'}
    peerDependencies:
      '@babel/core': ^7.0.0
    dependencies:
      '@babel/core': 7.23.2
      '@babel/helper-annotate-as-pure': 7.22.5
      '@babel/helper-environment-visitor': 7.22.20
      '@babel/helper-wrap-function': 7.22.20
    dev: false

  /@babel/helper-replace-supers@7.22.20(@babel/core@7.23.2):
    resolution: {integrity: sha512-qsW0In3dbwQUbK8kejJ4R7IHVGwHJlV6lpG6UA7a9hSa2YEiAib+N1T2kr6PEeUT+Fl7najmSOS6SmAwCHK6Tw==}
    engines: {node: '>=6.9.0'}
    peerDependencies:
      '@babel/core': ^7.0.0
    dependencies:
      '@babel/core': 7.23.2
      '@babel/helper-environment-visitor': 7.22.20
      '@babel/helper-member-expression-to-functions': 7.22.15
      '@babel/helper-optimise-call-expression': 7.22.5
    dev: false

  /@babel/helper-simple-access@7.22.5:
    resolution: {integrity: sha512-n0H99E/K+Bika3++WNL17POvo4rKWZ7lZEp1Q+fStVbUi8nxPQEBOlTmCOxW/0JsS56SKKQ+ojAe2pHKJHN35w==}
    engines: {node: '>=6.9.0'}
    dependencies:
      '@babel/types': 7.23.0

  /@babel/helper-skip-transparent-expression-wrappers@7.22.5:
    resolution: {integrity: sha512-tK14r66JZKiC43p8Ki33yLBVJKlQDFoA8GYN67lWCDCqoL6EMMSuM9b+Iff2jHaM/RRFYl7K+iiru7hbRqNx8Q==}
    engines: {node: '>=6.9.0'}
    dependencies:
      '@babel/types': 7.23.0
    dev: false

  /@babel/helper-split-export-declaration@7.22.6:
    resolution: {integrity: sha512-AsUnxuLhRYsisFiaJwvp1QF+I3KjD5FOxut14q/GzovUe6orHLesW2C7d754kRm53h5gqrz6sFl6sxc4BVtE/g==}
    engines: {node: '>=6.9.0'}
    dependencies:
      '@babel/types': 7.23.0

  /@babel/helper-string-parser@7.22.5:
    resolution: {integrity: sha512-mM4COjgZox8U+JcXQwPijIZLElkgEpO5rsERVDJTc2qfCDfERyob6k5WegS14SX18IIjv+XD+GrqNumY5JRCDw==}
    engines: {node: '>=6.9.0'}

  /@babel/helper-validator-identifier@7.22.20:
    resolution: {integrity: sha512-Y4OZ+ytlatR8AI+8KZfKuL5urKp7qey08ha31L8b3BwewJAoJamTzyvxPR/5D+KkdJCGPq/+8TukHBlY10FX9A==}
    engines: {node: '>=6.9.0'}

  /@babel/helper-validator-option@7.22.15:
    resolution: {integrity: sha512-bMn7RmyFjY/mdECUbgn9eoSY4vqvacUnS9i9vGAGttgFWesO6B4CYWA7XlpbWgBt71iv/hfbPlynohStqnu5hA==}
    engines: {node: '>=6.9.0'}

  /@babel/helper-wrap-function@7.22.20:
    resolution: {integrity: sha512-pms/UwkOpnQe/PDAEdV/d7dVCoBbB+R4FvYoHGZz+4VPcg7RtYy2KP7S2lbuWM6FCSgob5wshfGESbC/hzNXZw==}
    engines: {node: '>=6.9.0'}
    dependencies:
      '@babel/helper-function-name': 7.23.0
      '@babel/template': 7.22.15
      '@babel/types': 7.23.0
    dev: false

  /@babel/helpers@7.23.2:
    resolution: {integrity: sha512-lzchcp8SjTSVe/fPmLwtWVBFC7+Tbn8LGHDVfDp9JGxpAY5opSaEFgt8UQvrnECWOTdji2mOWMz1rOhkHscmGQ==}
    engines: {node: '>=6.9.0'}
    dependencies:
      '@babel/template': 7.22.15
      '@babel/traverse': 7.23.2
      '@babel/types': 7.23.0
    transitivePeerDependencies:
      - supports-color

  /@babel/highlight@7.22.13:
    resolution: {integrity: sha512-C/BaXcnnvBCmHTpz/VGZ8jgtE2aYlW4hxDhseJAWZb7gqGM/qtCK6iZUb0TyKFf7BOUsBH7Q7fkRsDRhg1XklQ==}
    engines: {node: '>=6.9.0'}
    requiresBuild: true
    dependencies:
      '@babel/helper-validator-identifier': 7.22.20
      chalk: 2.4.2
      js-tokens: 4.0.0

  /@babel/parser@7.23.0:
    resolution: {integrity: sha512-vvPKKdMemU85V9WE/l5wZEmImpCtLqbnTvqDS2U1fJ96KrxoW7KrXhNsNCblQlg8Ck4b85yxdTyelsMUgFUXiw==}
    engines: {node: '>=6.0.0'}
    hasBin: true
    dependencies:
      '@babel/types': 7.23.0

  /@babel/plugin-bugfix-safari-id-destructuring-collision-in-function-expression@7.22.15(@babel/core@7.23.2):
    resolution: {integrity: sha512-FB9iYlz7rURmRJyXRKEnalYPPdn87H5no108cyuQQyMwlpJ2SJtpIUBI27kdTin956pz+LPypkPVPUTlxOmrsg==}
    engines: {node: '>=6.9.0'}
    peerDependencies:
      '@babel/core': ^7.0.0
    dependencies:
      '@babel/core': 7.23.2
      '@babel/helper-plugin-utils': 7.22.5
    dev: false

  /@babel/plugin-bugfix-v8-spread-parameters-in-optional-chaining@7.22.15(@babel/core@7.23.2):
    resolution: {integrity: sha512-Hyph9LseGvAeeXzikV88bczhsrLrIZqDPxO+sSmAunMPaGrBGhfMWzCPYTtiW9t+HzSE2wtV8e5cc5P6r1xMDQ==}
    engines: {node: '>=6.9.0'}
    peerDependencies:
      '@babel/core': ^7.13.0
    dependencies:
      '@babel/core': 7.23.2
      '@babel/helper-plugin-utils': 7.22.5
      '@babel/helper-skip-transparent-expression-wrappers': 7.22.5
      '@babel/plugin-transform-optional-chaining': 7.23.0(@babel/core@7.23.2)
    dev: false

  /@babel/plugin-proposal-private-property-in-object@7.21.0-placeholder-for-preset-env.2(@babel/core@7.23.2):
    resolution: {integrity: sha512-SOSkfJDddaM7mak6cPEpswyTRnuRltl429hMraQEglW+OkovnCzsiszTmsrlY//qLFjCpQDFRvjdm2wA5pPm9w==}
    engines: {node: '>=6.9.0'}
    peerDependencies:
      '@babel/core': ^7.0.0-0
    dependencies:
      '@babel/core': 7.23.2
    dev: false

  /@babel/plugin-syntax-async-generators@7.8.4(@babel/core@7.23.2):
    resolution: {integrity: sha512-tycmZxkGfZaxhMRbXlPXuVFpdWlXpir2W4AMhSJgRKzk/eDlIXOhb2LHWoLpDF7TEHylV5zNhykX6KAgHJmTNw==}
    peerDependencies:
      '@babel/core': ^7.0.0-0
    dependencies:
      '@babel/core': 7.23.2
      '@babel/helper-plugin-utils': 7.22.5
    dev: false

  /@babel/plugin-syntax-class-properties@7.12.13(@babel/core@7.23.2):
    resolution: {integrity: sha512-fm4idjKla0YahUNgFNLCB0qySdsoPiZP3iQE3rky0mBUtMZ23yDJ9SJdg6dXTSDnulOVqiF3Hgr9nbXvXTQZYA==}
    peerDependencies:
      '@babel/core': ^7.0.0-0
    dependencies:
      '@babel/core': 7.23.2
      '@babel/helper-plugin-utils': 7.22.5
    dev: false

  /@babel/plugin-syntax-class-static-block@7.14.5(@babel/core@7.23.2):
    resolution: {integrity: sha512-b+YyPmr6ldyNnM6sqYeMWE+bgJcJpO6yS4QD7ymxgH34GBPNDM/THBh8iunyvKIZztiwLH4CJZ0RxTk9emgpjw==}
    engines: {node: '>=6.9.0'}
    peerDependencies:
      '@babel/core': ^7.0.0-0
    dependencies:
      '@babel/core': 7.23.2
      '@babel/helper-plugin-utils': 7.22.5
    dev: false

  /@babel/plugin-syntax-dynamic-import@7.8.3(@babel/core@7.23.2):
    resolution: {integrity: sha512-5gdGbFon+PszYzqs83S3E5mpi7/y/8M9eC90MRTZfduQOYW76ig6SOSPNe41IG5LoP3FGBn2N0RjVDSQiS94kQ==}
    peerDependencies:
      '@babel/core': ^7.0.0-0
    dependencies:
      '@babel/core': 7.23.2
      '@babel/helper-plugin-utils': 7.22.5
    dev: false

  /@babel/plugin-syntax-export-namespace-from@7.8.3(@babel/core@7.23.2):
    resolution: {integrity: sha512-MXf5laXo6c1IbEbegDmzGPwGNTsHZmEy6QGznu5Sh2UCWvueywb2ee+CCE4zQiZstxU9BMoQO9i6zUFSY0Kj0Q==}
    peerDependencies:
      '@babel/core': ^7.0.0-0
    dependencies:
      '@babel/core': 7.23.2
      '@babel/helper-plugin-utils': 7.22.5
    dev: false

  /@babel/plugin-syntax-import-assertions@7.22.5(@babel/core@7.23.2):
    resolution: {integrity: sha512-rdV97N7KqsRzeNGoWUOK6yUsWarLjE5Su/Snk9IYPU9CwkWHs4t+rTGOvffTR8XGkJMTAdLfO0xVnXm8wugIJg==}
    engines: {node: '>=6.9.0'}
    peerDependencies:
      '@babel/core': ^7.0.0-0
    dependencies:
      '@babel/core': 7.23.2
      '@babel/helper-plugin-utils': 7.22.5
    dev: false

  /@babel/plugin-syntax-import-attributes@7.22.5(@babel/core@7.23.2):
    resolution: {integrity: sha512-KwvoWDeNKPETmozyFE0P2rOLqh39EoQHNjqizrI5B8Vt0ZNS7M56s7dAiAqbYfiAYOuIzIh96z3iR2ktgu3tEg==}
    engines: {node: '>=6.9.0'}
    peerDependencies:
      '@babel/core': ^7.0.0-0
    dependencies:
      '@babel/core': 7.23.2
      '@babel/helper-plugin-utils': 7.22.5
    dev: false

  /@babel/plugin-syntax-import-meta@7.10.4(@babel/core@7.23.2):
    resolution: {integrity: sha512-Yqfm+XDx0+Prh3VSeEQCPU81yC+JWZ2pDPFSS4ZdpfZhp4MkFMaDC1UqseovEKwSUpnIL7+vK+Clp7bfh0iD7g==}
    peerDependencies:
      '@babel/core': ^7.0.0-0
    dependencies:
      '@babel/core': 7.23.2
      '@babel/helper-plugin-utils': 7.22.5
    dev: false

  /@babel/plugin-syntax-json-strings@7.8.3(@babel/core@7.23.2):
    resolution: {integrity: sha512-lY6kdGpWHvjoe2vk4WrAapEuBR69EMxZl+RoGRhrFGNYVK8mOPAW8VfbT/ZgrFbXlDNiiaxQnAtgVCZ6jv30EA==}
    peerDependencies:
      '@babel/core': ^7.0.0-0
    dependencies:
      '@babel/core': 7.23.2
      '@babel/helper-plugin-utils': 7.22.5
    dev: false

  /@babel/plugin-syntax-logical-assignment-operators@7.10.4(@babel/core@7.23.2):
    resolution: {integrity: sha512-d8waShlpFDinQ5MtvGU9xDAOzKH47+FFoney2baFIoMr952hKOLp1HR7VszoZvOsV/4+RRszNY7D17ba0te0ig==}
    peerDependencies:
      '@babel/core': ^7.0.0-0
    dependencies:
      '@babel/core': 7.23.2
      '@babel/helper-plugin-utils': 7.22.5
    dev: false

  /@babel/plugin-syntax-nullish-coalescing-operator@7.8.3(@babel/core@7.23.2):
    resolution: {integrity: sha512-aSff4zPII1u2QD7y+F8oDsz19ew4IGEJg9SVW+bqwpwtfFleiQDMdzA/R+UlWDzfnHFCxxleFT0PMIrR36XLNQ==}
    peerDependencies:
      '@babel/core': ^7.0.0-0
    dependencies:
      '@babel/core': 7.23.2
      '@babel/helper-plugin-utils': 7.22.5
    dev: false

  /@babel/plugin-syntax-numeric-separator@7.10.4(@babel/core@7.23.2):
    resolution: {integrity: sha512-9H6YdfkcK/uOnY/K7/aA2xpzaAgkQn37yzWUMRK7OaPOqOpGS1+n0H5hxT9AUw9EsSjPW8SVyMJwYRtWs3X3ug==}
    peerDependencies:
      '@babel/core': ^7.0.0-0
    dependencies:
      '@babel/core': 7.23.2
      '@babel/helper-plugin-utils': 7.22.5
    dev: false

  /@babel/plugin-syntax-object-rest-spread@7.8.3(@babel/core@7.23.2):
    resolution: {integrity: sha512-XoqMijGZb9y3y2XskN+P1wUGiVwWZ5JmoDRwx5+3GmEplNyVM2s2Dg8ILFQm8rWM48orGy5YpI5Bl8U1y7ydlA==}
    peerDependencies:
      '@babel/core': ^7.0.0-0
    dependencies:
      '@babel/core': 7.23.2
      '@babel/helper-plugin-utils': 7.22.5
    dev: false

  /@babel/plugin-syntax-optional-catch-binding@7.8.3(@babel/core@7.23.2):
    resolution: {integrity: sha512-6VPD0Pc1lpTqw0aKoeRTMiB+kWhAoT24PA+ksWSBrFtl5SIRVpZlwN3NNPQjehA2E/91FV3RjLWoVTglWcSV3Q==}
    peerDependencies:
      '@babel/core': ^7.0.0-0
    dependencies:
      '@babel/core': 7.23.2
      '@babel/helper-plugin-utils': 7.22.5
    dev: false

  /@babel/plugin-syntax-optional-chaining@7.8.3(@babel/core@7.23.2):
    resolution: {integrity: sha512-KoK9ErH1MBlCPxV0VANkXW2/dw4vlbGDrFgz8bmUsBGYkFRcbRwMh6cIJubdPrkxRwuGdtCk0v/wPTKbQgBjkg==}
    peerDependencies:
      '@babel/core': ^7.0.0-0
    dependencies:
      '@babel/core': 7.23.2
      '@babel/helper-plugin-utils': 7.22.5
    dev: false

  /@babel/plugin-syntax-private-property-in-object@7.14.5(@babel/core@7.23.2):
    resolution: {integrity: sha512-0wVnp9dxJ72ZUJDV27ZfbSj6iHLoytYZmh3rFcxNnvsJF3ktkzLDZPy/mA17HGsaQT3/DQsWYX1f1QGWkCoVUg==}
    engines: {node: '>=6.9.0'}
    peerDependencies:
      '@babel/core': ^7.0.0-0
    dependencies:
      '@babel/core': 7.23.2
      '@babel/helper-plugin-utils': 7.22.5
    dev: false

  /@babel/plugin-syntax-top-level-await@7.14.5(@babel/core@7.23.2):
    resolution: {integrity: sha512-hx++upLv5U1rgYfwe1xBQUhRmU41NEvpUvrp8jkrSCdvGSnM5/qdRMtylJ6PG5OFkBaHkbTAKTnd3/YyESRHFw==}
    engines: {node: '>=6.9.0'}
    peerDependencies:
      '@babel/core': ^7.0.0-0
    dependencies:
      '@babel/core': 7.23.2
      '@babel/helper-plugin-utils': 7.22.5
    dev: false

  /@babel/plugin-syntax-unicode-sets-regex@7.18.6(@babel/core@7.23.2):
    resolution: {integrity: sha512-727YkEAPwSIQTv5im8QHz3upqp92JTWhidIC81Tdx4VJYIte/VndKf1qKrfnnhPLiPghStWfvC/iFaMCQu7Nqg==}
    engines: {node: '>=6.9.0'}
    peerDependencies:
      '@babel/core': ^7.0.0
    dependencies:
      '@babel/core': 7.23.2
      '@babel/helper-create-regexp-features-plugin': 7.22.5(@babel/core@7.23.2)
      '@babel/helper-plugin-utils': 7.22.5
    dev: false

  /@babel/plugin-transform-arrow-functions@7.22.5(@babel/core@7.23.2):
    resolution: {integrity: sha512-26lTNXoVRdAnsaDXPpvCNUq+OVWEVC6bx7Vvz9rC53F2bagUWW4u4ii2+h8Fejfh7RYqPxn+libeFBBck9muEw==}
    engines: {node: '>=6.9.0'}
    peerDependencies:
      '@babel/core': ^7.0.0-0
    dependencies:
      '@babel/core': 7.23.2
      '@babel/helper-plugin-utils': 7.22.5
    dev: false

  /@babel/plugin-transform-async-generator-functions@7.23.2(@babel/core@7.23.2):
    resolution: {integrity: sha512-BBYVGxbDVHfoeXbOwcagAkOQAm9NxoTdMGfTqghu1GrvadSaw6iW3Je6IcL5PNOw8VwjxqBECXy50/iCQSY/lQ==}
    engines: {node: '>=6.9.0'}
    peerDependencies:
      '@babel/core': ^7.0.0-0
    dependencies:
      '@babel/core': 7.23.2
      '@babel/helper-environment-visitor': 7.22.20
      '@babel/helper-plugin-utils': 7.22.5
      '@babel/helper-remap-async-to-generator': 7.22.20(@babel/core@7.23.2)
      '@babel/plugin-syntax-async-generators': 7.8.4(@babel/core@7.23.2)
    dev: false

  /@babel/plugin-transform-async-to-generator@7.22.5(@babel/core@7.23.2):
    resolution: {integrity: sha512-b1A8D8ZzE/VhNDoV1MSJTnpKkCG5bJo+19R4o4oy03zM7ws8yEMK755j61Dc3EyvdysbqH5BOOTquJ7ZX9C6vQ==}
    engines: {node: '>=6.9.0'}
    peerDependencies:
      '@babel/core': ^7.0.0-0
    dependencies:
      '@babel/core': 7.23.2
      '@babel/helper-module-imports': 7.22.15
      '@babel/helper-plugin-utils': 7.22.5
      '@babel/helper-remap-async-to-generator': 7.22.20(@babel/core@7.23.2)
    dev: false

  /@babel/plugin-transform-block-scoped-functions@7.22.5(@babel/core@7.23.2):
    resolution: {integrity: sha512-tdXZ2UdknEKQWKJP1KMNmuF5Lx3MymtMN/pvA+p/VEkhK8jVcQ1fzSy8KM9qRYhAf2/lV33hoMPKI/xaI9sADA==}
    engines: {node: '>=6.9.0'}
    peerDependencies:
      '@babel/core': ^7.0.0-0
    dependencies:
      '@babel/core': 7.23.2
      '@babel/helper-plugin-utils': 7.22.5
    dev: false

  /@babel/plugin-transform-block-scoping@7.23.0(@babel/core@7.23.2):
    resolution: {integrity: sha512-cOsrbmIOXmf+5YbL99/S49Y3j46k/T16b9ml8bm9lP6N9US5iQ2yBK7gpui1pg0V/WMcXdkfKbTb7HXq9u+v4g==}
    engines: {node: '>=6.9.0'}
    peerDependencies:
      '@babel/core': ^7.0.0-0
    dependencies:
      '@babel/core': 7.23.2
      '@babel/helper-plugin-utils': 7.22.5
    dev: false

  /@babel/plugin-transform-class-properties@7.22.5(@babel/core@7.23.2):
    resolution: {integrity: sha512-nDkQ0NfkOhPTq8YCLiWNxp1+f9fCobEjCb0n8WdbNUBc4IB5V7P1QnX9IjpSoquKrXF5SKojHleVNs2vGeHCHQ==}
    engines: {node: '>=6.9.0'}
    peerDependencies:
      '@babel/core': ^7.0.0-0
    dependencies:
      '@babel/core': 7.23.2
      '@babel/helper-create-class-features-plugin': 7.22.15(@babel/core@7.23.2)
      '@babel/helper-plugin-utils': 7.22.5
    dev: false

  /@babel/plugin-transform-class-static-block@7.22.11(@babel/core@7.23.2):
    resolution: {integrity: sha512-GMM8gGmqI7guS/llMFk1bJDkKfn3v3C4KHK9Yg1ey5qcHcOlKb0QvcMrgzvxo+T03/4szNh5lghY+fEC98Kq9g==}
    engines: {node: '>=6.9.0'}
    peerDependencies:
      '@babel/core': ^7.12.0
    dependencies:
      '@babel/core': 7.23.2
      '@babel/helper-create-class-features-plugin': 7.22.15(@babel/core@7.23.2)
      '@babel/helper-plugin-utils': 7.22.5
      '@babel/plugin-syntax-class-static-block': 7.14.5(@babel/core@7.23.2)
    dev: false

  /@babel/plugin-transform-classes@7.22.15(@babel/core@7.23.2):
    resolution: {integrity: sha512-VbbC3PGjBdE0wAWDdHM9G8Gm977pnYI0XpqMd6LrKISj8/DJXEsWqgRuTYaNE9Bv0JGhTZUzHDlMk18IpOuoqw==}
    engines: {node: '>=6.9.0'}
    peerDependencies:
      '@babel/core': ^7.0.0-0
    dependencies:
      '@babel/core': 7.23.2
      '@babel/helper-annotate-as-pure': 7.22.5
      '@babel/helper-compilation-targets': 7.22.15
      '@babel/helper-environment-visitor': 7.22.20
      '@babel/helper-function-name': 7.23.0
      '@babel/helper-optimise-call-expression': 7.22.5
      '@babel/helper-plugin-utils': 7.22.5
      '@babel/helper-replace-supers': 7.22.20(@babel/core@7.23.2)
      '@babel/helper-split-export-declaration': 7.22.6
      globals: 11.12.0
    dev: false

  /@babel/plugin-transform-computed-properties@7.22.5(@babel/core@7.23.2):
    resolution: {integrity: sha512-4GHWBgRf0krxPX+AaPtgBAlTgTeZmqDynokHOX7aqqAB4tHs3U2Y02zH6ETFdLZGcg9UQSD1WCmkVrE9ErHeOg==}
    engines: {node: '>=6.9.0'}
    peerDependencies:
      '@babel/core': ^7.0.0-0
    dependencies:
      '@babel/core': 7.23.2
      '@babel/helper-plugin-utils': 7.22.5
      '@babel/template': 7.22.15
    dev: false

  /@babel/plugin-transform-destructuring@7.23.0(@babel/core@7.23.2):
    resolution: {integrity: sha512-vaMdgNXFkYrB+8lbgniSYWHsgqK5gjaMNcc84bMIOMRLH0L9AqYq3hwMdvnyqj1OPqea8UtjPEuS/DCenah1wg==}
    engines: {node: '>=6.9.0'}
    peerDependencies:
      '@babel/core': ^7.0.0-0
    dependencies:
      '@babel/core': 7.23.2
      '@babel/helper-plugin-utils': 7.22.5
    dev: false

  /@babel/plugin-transform-dotall-regex@7.22.5(@babel/core@7.23.2):
    resolution: {integrity: sha512-5/Yk9QxCQCl+sOIB1WelKnVRxTJDSAIxtJLL2/pqL14ZVlbH0fUQUZa/T5/UnQtBNgghR7mfB8ERBKyKPCi7Vw==}
    engines: {node: '>=6.9.0'}
    peerDependencies:
      '@babel/core': ^7.0.0-0
    dependencies:
      '@babel/core': 7.23.2
      '@babel/helper-create-regexp-features-plugin': 7.22.5(@babel/core@7.23.2)
      '@babel/helper-plugin-utils': 7.22.5
    dev: false

  /@babel/plugin-transform-duplicate-keys@7.22.5(@babel/core@7.23.2):
    resolution: {integrity: sha512-dEnYD+9BBgld5VBXHnF/DbYGp3fqGMsyxKbtD1mDyIA7AkTSpKXFhCVuj/oQVOoALfBs77DudA0BE4d5mcpmqw==}
    engines: {node: '>=6.9.0'}
    peerDependencies:
      '@babel/core': ^7.0.0-0
    dependencies:
      '@babel/core': 7.23.2
      '@babel/helper-plugin-utils': 7.22.5
    dev: false

  /@babel/plugin-transform-dynamic-import@7.22.11(@babel/core@7.23.2):
    resolution: {integrity: sha512-g/21plo58sfteWjaO0ZNVb+uEOkJNjAaHhbejrnBmu011l/eNDScmkbjCC3l4FKb10ViaGU4aOkFznSu2zRHgA==}
    engines: {node: '>=6.9.0'}
    peerDependencies:
      '@babel/core': ^7.0.0-0
    dependencies:
      '@babel/core': 7.23.2
      '@babel/helper-plugin-utils': 7.22.5
      '@babel/plugin-syntax-dynamic-import': 7.8.3(@babel/core@7.23.2)
    dev: false

  /@babel/plugin-transform-exponentiation-operator@7.22.5(@babel/core@7.23.2):
    resolution: {integrity: sha512-vIpJFNM/FjZ4rh1myqIya9jXwrwwgFRHPjT3DkUA9ZLHuzox8jiXkOLvwm1H+PQIP3CqfC++WPKeuDi0Sjdj1g==}
    engines: {node: '>=6.9.0'}
    peerDependencies:
      '@babel/core': ^7.0.0-0
    dependencies:
      '@babel/core': 7.23.2
      '@babel/helper-builder-binary-assignment-operator-visitor': 7.22.5
      '@babel/helper-plugin-utils': 7.22.5
    dev: false

  /@babel/plugin-transform-export-namespace-from@7.22.11(@babel/core@7.23.2):
    resolution: {integrity: sha512-xa7aad7q7OiT8oNZ1mU7NrISjlSkVdMbNxn9IuLZyL9AJEhs1Apba3I+u5riX1dIkdptP5EKDG5XDPByWxtehw==}
    engines: {node: '>=6.9.0'}
    peerDependencies:
      '@babel/core': ^7.0.0-0
    dependencies:
      '@babel/core': 7.23.2
      '@babel/helper-plugin-utils': 7.22.5
      '@babel/plugin-syntax-export-namespace-from': 7.8.3(@babel/core@7.23.2)
    dev: false

  /@babel/plugin-transform-for-of@7.22.15(@babel/core@7.23.2):
    resolution: {integrity: sha512-me6VGeHsx30+xh9fbDLLPi0J1HzmeIIyenoOQHuw2D4m2SAU3NrspX5XxJLBpqn5yrLzrlw2Iy3RA//Bx27iOA==}
    engines: {node: '>=6.9.0'}
    peerDependencies:
      '@babel/core': ^7.0.0-0
    dependencies:
      '@babel/core': 7.23.2
      '@babel/helper-plugin-utils': 7.22.5
    dev: false

  /@babel/plugin-transform-function-name@7.22.5(@babel/core@7.23.2):
    resolution: {integrity: sha512-UIzQNMS0p0HHiQm3oelztj+ECwFnj+ZRV4KnguvlsD2of1whUeM6o7wGNj6oLwcDoAXQ8gEqfgC24D+VdIcevg==}
    engines: {node: '>=6.9.0'}
    peerDependencies:
      '@babel/core': ^7.0.0-0
    dependencies:
      '@babel/core': 7.23.2
      '@babel/helper-compilation-targets': 7.22.15
      '@babel/helper-function-name': 7.23.0
      '@babel/helper-plugin-utils': 7.22.5
    dev: false

  /@babel/plugin-transform-json-strings@7.22.11(@babel/core@7.23.2):
    resolution: {integrity: sha512-CxT5tCqpA9/jXFlme9xIBCc5RPtdDq3JpkkhgHQqtDdiTnTI0jtZ0QzXhr5DILeYifDPp2wvY2ad+7+hLMW5Pw==}
    engines: {node: '>=6.9.0'}
    peerDependencies:
      '@babel/core': ^7.0.0-0
    dependencies:
      '@babel/core': 7.23.2
      '@babel/helper-plugin-utils': 7.22.5
      '@babel/plugin-syntax-json-strings': 7.8.3(@babel/core@7.23.2)
    dev: false

  /@babel/plugin-transform-literals@7.22.5(@babel/core@7.23.2):
    resolution: {integrity: sha512-fTLj4D79M+mepcw3dgFBTIDYpbcB9Sm0bpm4ppXPaO+U+PKFFyV9MGRvS0gvGw62sd10kT5lRMKXAADb9pWy8g==}
    engines: {node: '>=6.9.0'}
    peerDependencies:
      '@babel/core': ^7.0.0-0
    dependencies:
      '@babel/core': 7.23.2
      '@babel/helper-plugin-utils': 7.22.5
    dev: false

  /@babel/plugin-transform-logical-assignment-operators@7.22.11(@babel/core@7.23.2):
    resolution: {integrity: sha512-qQwRTP4+6xFCDV5k7gZBF3C31K34ut0tbEcTKxlX/0KXxm9GLcO14p570aWxFvVzx6QAfPgq7gaeIHXJC8LswQ==}
    engines: {node: '>=6.9.0'}
    peerDependencies:
      '@babel/core': ^7.0.0-0
    dependencies:
      '@babel/core': 7.23.2
      '@babel/helper-plugin-utils': 7.22.5
      '@babel/plugin-syntax-logical-assignment-operators': 7.10.4(@babel/core@7.23.2)
    dev: false

  /@babel/plugin-transform-member-expression-literals@7.22.5(@babel/core@7.23.2):
    resolution: {integrity: sha512-RZEdkNtzzYCFl9SE9ATaUMTj2hqMb4StarOJLrZRbqqU4HSBE7UlBw9WBWQiDzrJZJdUWiMTVDI6Gv/8DPvfew==}
    engines: {node: '>=6.9.0'}
    peerDependencies:
      '@babel/core': ^7.0.0-0
    dependencies:
      '@babel/core': 7.23.2
      '@babel/helper-plugin-utils': 7.22.5
    dev: false

  /@babel/plugin-transform-modules-amd@7.23.0(@babel/core@7.23.2):
    resolution: {integrity: sha512-xWT5gefv2HGSm4QHtgc1sYPbseOyf+FFDo2JbpE25GWl5BqTGO9IMwTYJRoIdjsF85GE+VegHxSCUt5EvoYTAw==}
    engines: {node: '>=6.9.0'}
    peerDependencies:
      '@babel/core': ^7.0.0-0
    dependencies:
      '@babel/core': 7.23.2
      '@babel/helper-module-transforms': 7.23.0(@babel/core@7.23.2)
      '@babel/helper-plugin-utils': 7.22.5
    dev: false

  /@babel/plugin-transform-modules-commonjs@7.23.0(@babel/core@7.23.2):
    resolution: {integrity: sha512-32Xzss14/UVc7k9g775yMIvkVK8xwKE0DPdP5JTapr3+Z9w4tzeOuLNY6BXDQR6BdnzIlXnCGAzsk/ICHBLVWQ==}
    engines: {node: '>=6.9.0'}
    peerDependencies:
      '@babel/core': ^7.0.0-0
    dependencies:
      '@babel/core': 7.23.2
      '@babel/helper-module-transforms': 7.23.0(@babel/core@7.23.2)
      '@babel/helper-plugin-utils': 7.22.5
      '@babel/helper-simple-access': 7.22.5
    dev: false

  /@babel/plugin-transform-modules-systemjs@7.23.0(@babel/core@7.23.2):
    resolution: {integrity: sha512-qBej6ctXZD2f+DhlOC9yO47yEYgUh5CZNz/aBoH4j/3NOlRfJXJbY7xDQCqQVf9KbrqGzIWER1f23doHGrIHFg==}
    engines: {node: '>=6.9.0'}
    peerDependencies:
      '@babel/core': ^7.0.0-0
    dependencies:
      '@babel/core': 7.23.2
      '@babel/helper-hoist-variables': 7.22.5
      '@babel/helper-module-transforms': 7.23.0(@babel/core@7.23.2)
      '@babel/helper-plugin-utils': 7.22.5
      '@babel/helper-validator-identifier': 7.22.20
    dev: false

  /@babel/plugin-transform-modules-umd@7.22.5(@babel/core@7.23.2):
    resolution: {integrity: sha512-+S6kzefN/E1vkSsKx8kmQuqeQsvCKCd1fraCM7zXm4SFoggI099Tr4G8U81+5gtMdUeMQ4ipdQffbKLX0/7dBQ==}
    engines: {node: '>=6.9.0'}
    peerDependencies:
      '@babel/core': ^7.0.0-0
    dependencies:
      '@babel/core': 7.23.2
      '@babel/helper-module-transforms': 7.23.0(@babel/core@7.23.2)
      '@babel/helper-plugin-utils': 7.22.5
    dev: false

  /@babel/plugin-transform-named-capturing-groups-regex@7.22.5(@babel/core@7.23.2):
    resolution: {integrity: sha512-YgLLKmS3aUBhHaxp5hi1WJTgOUb/NCuDHzGT9z9WTt3YG+CPRhJs6nprbStx6DnWM4dh6gt7SU3sZodbZ08adQ==}
    engines: {node: '>=6.9.0'}
    peerDependencies:
      '@babel/core': ^7.0.0
    dependencies:
      '@babel/core': 7.23.2
      '@babel/helper-create-regexp-features-plugin': 7.22.5(@babel/core@7.23.2)
      '@babel/helper-plugin-utils': 7.22.5
    dev: false

  /@babel/plugin-transform-new-target@7.22.5(@babel/core@7.23.2):
    resolution: {integrity: sha512-AsF7K0Fx/cNKVyk3a+DW0JLo+Ua598/NxMRvxDnkpCIGFh43+h/v2xyhRUYf6oD8gE4QtL83C7zZVghMjHd+iw==}
    engines: {node: '>=6.9.0'}
    peerDependencies:
      '@babel/core': ^7.0.0-0
    dependencies:
      '@babel/core': 7.23.2
      '@babel/helper-plugin-utils': 7.22.5
    dev: false

  /@babel/plugin-transform-nullish-coalescing-operator@7.22.11(@babel/core@7.23.2):
    resolution: {integrity: sha512-YZWOw4HxXrotb5xsjMJUDlLgcDXSfO9eCmdl1bgW4+/lAGdkjaEvOnQ4p5WKKdUgSzO39dgPl0pTnfxm0OAXcg==}
    engines: {node: '>=6.9.0'}
    peerDependencies:
      '@babel/core': ^7.0.0-0
    dependencies:
      '@babel/core': 7.23.2
      '@babel/helper-plugin-utils': 7.22.5
      '@babel/plugin-syntax-nullish-coalescing-operator': 7.8.3(@babel/core@7.23.2)
    dev: false

  /@babel/plugin-transform-numeric-separator@7.22.11(@babel/core@7.23.2):
    resolution: {integrity: sha512-3dzU4QGPsILdJbASKhF/V2TVP+gJya1PsueQCxIPCEcerqF21oEcrob4mzjsp2Py/1nLfF5m+xYNMDpmA8vffg==}
    engines: {node: '>=6.9.0'}
    peerDependencies:
      '@babel/core': ^7.0.0-0
    dependencies:
      '@babel/core': 7.23.2
      '@babel/helper-plugin-utils': 7.22.5
      '@babel/plugin-syntax-numeric-separator': 7.10.4(@babel/core@7.23.2)
    dev: false

  /@babel/plugin-transform-object-rest-spread@7.22.15(@babel/core@7.23.2):
    resolution: {integrity: sha512-fEB+I1+gAmfAyxZcX1+ZUwLeAuuf8VIg67CTznZE0MqVFumWkh8xWtn58I4dxdVf080wn7gzWoF8vndOViJe9Q==}
    engines: {node: '>=6.9.0'}
    peerDependencies:
      '@babel/core': ^7.0.0-0
    dependencies:
      '@babel/compat-data': 7.23.2
      '@babel/core': 7.23.2
      '@babel/helper-compilation-targets': 7.22.15
      '@babel/helper-plugin-utils': 7.22.5
      '@babel/plugin-syntax-object-rest-spread': 7.8.3(@babel/core@7.23.2)
      '@babel/plugin-transform-parameters': 7.22.15(@babel/core@7.23.2)
    dev: false

  /@babel/plugin-transform-object-super@7.22.5(@babel/core@7.23.2):
    resolution: {integrity: sha512-klXqyaT9trSjIUrcsYIfETAzmOEZL3cBYqOYLJxBHfMFFggmXOv+NYSX/Jbs9mzMVESw/WycLFPRx8ba/b2Ipw==}
    engines: {node: '>=6.9.0'}
    peerDependencies:
      '@babel/core': ^7.0.0-0
    dependencies:
      '@babel/core': 7.23.2
      '@babel/helper-plugin-utils': 7.22.5
      '@babel/helper-replace-supers': 7.22.20(@babel/core@7.23.2)
    dev: false

  /@babel/plugin-transform-optional-catch-binding@7.22.11(@babel/core@7.23.2):
    resolution: {integrity: sha512-rli0WxesXUeCJnMYhzAglEjLWVDF6ahb45HuprcmQuLidBJFWjNnOzssk2kuc6e33FlLaiZhG/kUIzUMWdBKaQ==}
    engines: {node: '>=6.9.0'}
    peerDependencies:
      '@babel/core': ^7.0.0-0
    dependencies:
      '@babel/core': 7.23.2
      '@babel/helper-plugin-utils': 7.22.5
      '@babel/plugin-syntax-optional-catch-binding': 7.8.3(@babel/core@7.23.2)
    dev: false

  /@babel/plugin-transform-optional-chaining@7.23.0(@babel/core@7.23.2):
    resolution: {integrity: sha512-sBBGXbLJjxTzLBF5rFWaikMnOGOk/BmK6vVByIdEggZ7Vn6CvWXZyRkkLFK6WE0IF8jSliyOkUN6SScFgzCM0g==}
    engines: {node: '>=6.9.0'}
    peerDependencies:
      '@babel/core': ^7.0.0-0
    dependencies:
      '@babel/core': 7.23.2
      '@babel/helper-plugin-utils': 7.22.5
      '@babel/helper-skip-transparent-expression-wrappers': 7.22.5
      '@babel/plugin-syntax-optional-chaining': 7.8.3(@babel/core@7.23.2)
    dev: false

  /@babel/plugin-transform-parameters@7.22.15(@babel/core@7.23.2):
    resolution: {integrity: sha512-hjk7qKIqhyzhhUvRT683TYQOFa/4cQKwQy7ALvTpODswN40MljzNDa0YldevS6tGbxwaEKVn502JmY0dP7qEtQ==}
    engines: {node: '>=6.9.0'}
    peerDependencies:
      '@babel/core': ^7.0.0-0
    dependencies:
      '@babel/core': 7.23.2
      '@babel/helper-plugin-utils': 7.22.5
    dev: false

  /@babel/plugin-transform-private-methods@7.22.5(@babel/core@7.23.2):
    resolution: {integrity: sha512-PPjh4gyrQnGe97JTalgRGMuU4icsZFnWkzicB/fUtzlKUqvsWBKEpPPfr5a2JiyirZkHxnAqkQMO5Z5B2kK3fA==}
    engines: {node: '>=6.9.0'}
    peerDependencies:
      '@babel/core': ^7.0.0-0
    dependencies:
      '@babel/core': 7.23.2
      '@babel/helper-create-class-features-plugin': 7.22.15(@babel/core@7.23.2)
      '@babel/helper-plugin-utils': 7.22.5
    dev: false

  /@babel/plugin-transform-private-property-in-object@7.22.11(@babel/core@7.23.2):
    resolution: {integrity: sha512-sSCbqZDBKHetvjSwpyWzhuHkmW5RummxJBVbYLkGkaiTOWGxml7SXt0iWa03bzxFIx7wOj3g/ILRd0RcJKBeSQ==}
    engines: {node: '>=6.9.0'}
    peerDependencies:
      '@babel/core': ^7.0.0-0
    dependencies:
      '@babel/core': 7.23.2
      '@babel/helper-annotate-as-pure': 7.22.5
      '@babel/helper-create-class-features-plugin': 7.22.15(@babel/core@7.23.2)
      '@babel/helper-plugin-utils': 7.22.5
      '@babel/plugin-syntax-private-property-in-object': 7.14.5(@babel/core@7.23.2)
    dev: false

  /@babel/plugin-transform-property-literals@7.22.5(@babel/core@7.23.2):
    resolution: {integrity: sha512-TiOArgddK3mK/x1Qwf5hay2pxI6wCZnvQqrFSqbtg1GLl2JcNMitVH/YnqjP+M31pLUeTfzY1HAXFDnUBV30rQ==}
    engines: {node: '>=6.9.0'}
    peerDependencies:
      '@babel/core': ^7.0.0-0
    dependencies:
      '@babel/core': 7.23.2
      '@babel/helper-plugin-utils': 7.22.5
    dev: false

  /@babel/plugin-transform-regenerator@7.22.10(@babel/core@7.23.2):
    resolution: {integrity: sha512-F28b1mDt8KcT5bUyJc/U9nwzw6cV+UmTeRlXYIl2TNqMMJif0Jeey9/RQ3C4NOd2zp0/TRsDns9ttj2L523rsw==}
    engines: {node: '>=6.9.0'}
    peerDependencies:
      '@babel/core': ^7.0.0-0
    dependencies:
      '@babel/core': 7.23.2
      '@babel/helper-plugin-utils': 7.22.5
      regenerator-transform: 0.15.2
    dev: false

  /@babel/plugin-transform-reserved-words@7.22.5(@babel/core@7.23.2):
    resolution: {integrity: sha512-DTtGKFRQUDm8svigJzZHzb/2xatPc6TzNvAIJ5GqOKDsGFYgAskjRulbR/vGsPKq3OPqtexnz327qYpP57RFyA==}
    engines: {node: '>=6.9.0'}
    peerDependencies:
      '@babel/core': ^7.0.0-0
    dependencies:
      '@babel/core': 7.23.2
      '@babel/helper-plugin-utils': 7.22.5
    dev: false

  /@babel/plugin-transform-shorthand-properties@7.22.5(@babel/core@7.23.2):
    resolution: {integrity: sha512-vM4fq9IXHscXVKzDv5itkO1X52SmdFBFcMIBZ2FRn2nqVYqw6dBexUgMvAjHW+KXpPPViD/Yo3GrDEBaRC0QYA==}
    engines: {node: '>=6.9.0'}
    peerDependencies:
      '@babel/core': ^7.0.0-0
    dependencies:
      '@babel/core': 7.23.2
      '@babel/helper-plugin-utils': 7.22.5
    dev: false

  /@babel/plugin-transform-spread@7.22.5(@babel/core@7.23.2):
    resolution: {integrity: sha512-5ZzDQIGyvN4w8+dMmpohL6MBo+l2G7tfC/O2Dg7/hjpgeWvUx8FzfeOKxGog9IimPa4YekaQ9PlDqTLOljkcxg==}
    engines: {node: '>=6.9.0'}
    peerDependencies:
      '@babel/core': ^7.0.0-0
    dependencies:
      '@babel/core': 7.23.2
      '@babel/helper-plugin-utils': 7.22.5
      '@babel/helper-skip-transparent-expression-wrappers': 7.22.5
    dev: false

  /@babel/plugin-transform-sticky-regex@7.22.5(@babel/core@7.23.2):
    resolution: {integrity: sha512-zf7LuNpHG0iEeiyCNwX4j3gDg1jgt1k3ZdXBKbZSoA3BbGQGvMiSvfbZRR3Dr3aeJe3ooWFZxOOG3IRStYp2Bw==}
    engines: {node: '>=6.9.0'}
    peerDependencies:
      '@babel/core': ^7.0.0-0
    dependencies:
      '@babel/core': 7.23.2
      '@babel/helper-plugin-utils': 7.22.5
    dev: false

  /@babel/plugin-transform-template-literals@7.22.5(@babel/core@7.23.2):
    resolution: {integrity: sha512-5ciOehRNf+EyUeewo8NkbQiUs4d6ZxiHo6BcBcnFlgiJfu16q0bQUw9Jvo0b0gBKFG1SMhDSjeKXSYuJLeFSMA==}
    engines: {node: '>=6.9.0'}
    peerDependencies:
      '@babel/core': ^7.0.0-0
    dependencies:
      '@babel/core': 7.23.2
      '@babel/helper-plugin-utils': 7.22.5
    dev: false

  /@babel/plugin-transform-typeof-symbol@7.22.5(@babel/core@7.23.2):
    resolution: {integrity: sha512-bYkI5lMzL4kPii4HHEEChkD0rkc+nvnlR6+o/qdqR6zrm0Sv/nodmyLhlq2DO0YKLUNd2VePmPRjJXSBh9OIdA==}
    engines: {node: '>=6.9.0'}
    peerDependencies:
      '@babel/core': ^7.0.0-0
    dependencies:
      '@babel/core': 7.23.2
      '@babel/helper-plugin-utils': 7.22.5
    dev: false

  /@babel/plugin-transform-unicode-escapes@7.22.10(@babel/core@7.23.2):
    resolution: {integrity: sha512-lRfaRKGZCBqDlRU3UIFovdp9c9mEvlylmpod0/OatICsSfuQ9YFthRo1tpTkGsklEefZdqlEFdY4A2dwTb6ohg==}
    engines: {node: '>=6.9.0'}
    peerDependencies:
      '@babel/core': ^7.0.0-0
    dependencies:
      '@babel/core': 7.23.2
      '@babel/helper-plugin-utils': 7.22.5
    dev: false

  /@babel/plugin-transform-unicode-property-regex@7.22.5(@babel/core@7.23.2):
    resolution: {integrity: sha512-HCCIb+CbJIAE6sXn5CjFQXMwkCClcOfPCzTlilJ8cUatfzwHlWQkbtV0zD338u9dZskwvuOYTuuaMaA8J5EI5A==}
    engines: {node: '>=6.9.0'}
    peerDependencies:
      '@babel/core': ^7.0.0-0
    dependencies:
      '@babel/core': 7.23.2
      '@babel/helper-create-regexp-features-plugin': 7.22.5(@babel/core@7.23.2)
      '@babel/helper-plugin-utils': 7.22.5
    dev: false

  /@babel/plugin-transform-unicode-regex@7.22.5(@babel/core@7.23.2):
    resolution: {integrity: sha512-028laaOKptN5vHJf9/Arr/HiJekMd41hOEZYvNsrsXqJ7YPYuX2bQxh31fkZzGmq3YqHRJzYFFAVYvKfMPKqyg==}
    engines: {node: '>=6.9.0'}
    peerDependencies:
      '@babel/core': ^7.0.0-0
    dependencies:
      '@babel/core': 7.23.2
      '@babel/helper-create-regexp-features-plugin': 7.22.5(@babel/core@7.23.2)
      '@babel/helper-plugin-utils': 7.22.5
    dev: false

  /@babel/plugin-transform-unicode-sets-regex@7.22.5(@babel/core@7.23.2):
    resolution: {integrity: sha512-lhMfi4FC15j13eKrh3DnYHjpGj6UKQHtNKTbtc1igvAhRy4+kLhV07OpLcsN0VgDEw/MjAvJO4BdMJsHwMhzCg==}
    engines: {node: '>=6.9.0'}
    peerDependencies:
      '@babel/core': ^7.0.0
    dependencies:
      '@babel/core': 7.23.2
      '@babel/helper-create-regexp-features-plugin': 7.22.5(@babel/core@7.23.2)
      '@babel/helper-plugin-utils': 7.22.5
    dev: false

  /@babel/preset-env@7.23.2(@babel/core@7.23.2):
    resolution: {integrity: sha512-BW3gsuDD+rvHL2VO2SjAUNTBe5YrjsTiDyqamPDWY723na3/yPQ65X5oQkFVJZ0o50/2d+svm1rkPoJeR1KxVQ==}
    engines: {node: '>=6.9.0'}
    peerDependencies:
      '@babel/core': ^7.0.0-0
    dependencies:
      '@babel/compat-data': 7.23.2
      '@babel/core': 7.23.2
      '@babel/helper-compilation-targets': 7.22.15
      '@babel/helper-plugin-utils': 7.22.5
      '@babel/helper-validator-option': 7.22.15
      '@babel/plugin-bugfix-safari-id-destructuring-collision-in-function-expression': 7.22.15(@babel/core@7.23.2)
      '@babel/plugin-bugfix-v8-spread-parameters-in-optional-chaining': 7.22.15(@babel/core@7.23.2)
      '@babel/plugin-proposal-private-property-in-object': 7.21.0-placeholder-for-preset-env.2(@babel/core@7.23.2)
      '@babel/plugin-syntax-async-generators': 7.8.4(@babel/core@7.23.2)
      '@babel/plugin-syntax-class-properties': 7.12.13(@babel/core@7.23.2)
      '@babel/plugin-syntax-class-static-block': 7.14.5(@babel/core@7.23.2)
      '@babel/plugin-syntax-dynamic-import': 7.8.3(@babel/core@7.23.2)
      '@babel/plugin-syntax-export-namespace-from': 7.8.3(@babel/core@7.23.2)
      '@babel/plugin-syntax-import-assertions': 7.22.5(@babel/core@7.23.2)
      '@babel/plugin-syntax-import-attributes': 7.22.5(@babel/core@7.23.2)
      '@babel/plugin-syntax-import-meta': 7.10.4(@babel/core@7.23.2)
      '@babel/plugin-syntax-json-strings': 7.8.3(@babel/core@7.23.2)
      '@babel/plugin-syntax-logical-assignment-operators': 7.10.4(@babel/core@7.23.2)
      '@babel/plugin-syntax-nullish-coalescing-operator': 7.8.3(@babel/core@7.23.2)
      '@babel/plugin-syntax-numeric-separator': 7.10.4(@babel/core@7.23.2)
      '@babel/plugin-syntax-object-rest-spread': 7.8.3(@babel/core@7.23.2)
      '@babel/plugin-syntax-optional-catch-binding': 7.8.3(@babel/core@7.23.2)
      '@babel/plugin-syntax-optional-chaining': 7.8.3(@babel/core@7.23.2)
      '@babel/plugin-syntax-private-property-in-object': 7.14.5(@babel/core@7.23.2)
      '@babel/plugin-syntax-top-level-await': 7.14.5(@babel/core@7.23.2)
      '@babel/plugin-syntax-unicode-sets-regex': 7.18.6(@babel/core@7.23.2)
      '@babel/plugin-transform-arrow-functions': 7.22.5(@babel/core@7.23.2)
      '@babel/plugin-transform-async-generator-functions': 7.23.2(@babel/core@7.23.2)
      '@babel/plugin-transform-async-to-generator': 7.22.5(@babel/core@7.23.2)
      '@babel/plugin-transform-block-scoped-functions': 7.22.5(@babel/core@7.23.2)
      '@babel/plugin-transform-block-scoping': 7.23.0(@babel/core@7.23.2)
      '@babel/plugin-transform-class-properties': 7.22.5(@babel/core@7.23.2)
      '@babel/plugin-transform-class-static-block': 7.22.11(@babel/core@7.23.2)
      '@babel/plugin-transform-classes': 7.22.15(@babel/core@7.23.2)
      '@babel/plugin-transform-computed-properties': 7.22.5(@babel/core@7.23.2)
      '@babel/plugin-transform-destructuring': 7.23.0(@babel/core@7.23.2)
      '@babel/plugin-transform-dotall-regex': 7.22.5(@babel/core@7.23.2)
      '@babel/plugin-transform-duplicate-keys': 7.22.5(@babel/core@7.23.2)
      '@babel/plugin-transform-dynamic-import': 7.22.11(@babel/core@7.23.2)
      '@babel/plugin-transform-exponentiation-operator': 7.22.5(@babel/core@7.23.2)
      '@babel/plugin-transform-export-namespace-from': 7.22.11(@babel/core@7.23.2)
      '@babel/plugin-transform-for-of': 7.22.15(@babel/core@7.23.2)
      '@babel/plugin-transform-function-name': 7.22.5(@babel/core@7.23.2)
      '@babel/plugin-transform-json-strings': 7.22.11(@babel/core@7.23.2)
      '@babel/plugin-transform-literals': 7.22.5(@babel/core@7.23.2)
      '@babel/plugin-transform-logical-assignment-operators': 7.22.11(@babel/core@7.23.2)
      '@babel/plugin-transform-member-expression-literals': 7.22.5(@babel/core@7.23.2)
      '@babel/plugin-transform-modules-amd': 7.23.0(@babel/core@7.23.2)
      '@babel/plugin-transform-modules-commonjs': 7.23.0(@babel/core@7.23.2)
      '@babel/plugin-transform-modules-systemjs': 7.23.0(@babel/core@7.23.2)
      '@babel/plugin-transform-modules-umd': 7.22.5(@babel/core@7.23.2)
      '@babel/plugin-transform-named-capturing-groups-regex': 7.22.5(@babel/core@7.23.2)
      '@babel/plugin-transform-new-target': 7.22.5(@babel/core@7.23.2)
      '@babel/plugin-transform-nullish-coalescing-operator': 7.22.11(@babel/core@7.23.2)
      '@babel/plugin-transform-numeric-separator': 7.22.11(@babel/core@7.23.2)
      '@babel/plugin-transform-object-rest-spread': 7.22.15(@babel/core@7.23.2)
      '@babel/plugin-transform-object-super': 7.22.5(@babel/core@7.23.2)
      '@babel/plugin-transform-optional-catch-binding': 7.22.11(@babel/core@7.23.2)
      '@babel/plugin-transform-optional-chaining': 7.23.0(@babel/core@7.23.2)
      '@babel/plugin-transform-parameters': 7.22.15(@babel/core@7.23.2)
      '@babel/plugin-transform-private-methods': 7.22.5(@babel/core@7.23.2)
      '@babel/plugin-transform-private-property-in-object': 7.22.11(@babel/core@7.23.2)
      '@babel/plugin-transform-property-literals': 7.22.5(@babel/core@7.23.2)
      '@babel/plugin-transform-regenerator': 7.22.10(@babel/core@7.23.2)
      '@babel/plugin-transform-reserved-words': 7.22.5(@babel/core@7.23.2)
      '@babel/plugin-transform-shorthand-properties': 7.22.5(@babel/core@7.23.2)
      '@babel/plugin-transform-spread': 7.22.5(@babel/core@7.23.2)
      '@babel/plugin-transform-sticky-regex': 7.22.5(@babel/core@7.23.2)
      '@babel/plugin-transform-template-literals': 7.22.5(@babel/core@7.23.2)
      '@babel/plugin-transform-typeof-symbol': 7.22.5(@babel/core@7.23.2)
      '@babel/plugin-transform-unicode-escapes': 7.22.10(@babel/core@7.23.2)
      '@babel/plugin-transform-unicode-property-regex': 7.22.5(@babel/core@7.23.2)
      '@babel/plugin-transform-unicode-regex': 7.22.5(@babel/core@7.23.2)
      '@babel/plugin-transform-unicode-sets-regex': 7.22.5(@babel/core@7.23.2)
      '@babel/preset-modules': 0.1.6-no-external-plugins(@babel/core@7.23.2)
      '@babel/types': 7.23.0
      babel-plugin-polyfill-corejs2: 0.4.6(@babel/core@7.23.2)
      babel-plugin-polyfill-corejs3: 0.8.5(@babel/core@7.23.2)
      babel-plugin-polyfill-regenerator: 0.5.3(@babel/core@7.23.2)
      core-js-compat: 3.31.0
      semver: 6.3.1
    transitivePeerDependencies:
      - supports-color
    dev: false

  /@babel/preset-modules@0.1.6-no-external-plugins(@babel/core@7.23.2):
    resolution: {integrity: sha512-HrcgcIESLm9aIR842yhJ5RWan/gebQUJ6E/E5+rf0y9o6oj7w0Br+sWuL6kEQ/o/AdfvR1Je9jG18/gnpwjEyA==}
    peerDependencies:
      '@babel/core': ^7.0.0-0 || ^8.0.0-0 <8.0.0
    dependencies:
      '@babel/core': 7.23.2
      '@babel/helper-plugin-utils': 7.22.5
      '@babel/types': 7.23.0
      esutils: 2.0.3
    dev: false

  /@babel/regjsgen@0.8.0:
    resolution: {integrity: sha512-x/rqGMdzj+fWZvCOYForTghzbtqPDZ5gPwaoNGHdgDfF2QA/XZbCBp4Moo5scrkAMPhB7z26XM/AaHuIJdgauA==}
    dev: false

  /@babel/runtime@7.23.2:
    resolution: {integrity: sha512-mM8eg4yl5D6i3lu2QKPuPH4FArvJ8KhTofbE7jwMUv9KX5mBvwPAqnV3MlyBNqdp9RyRKP6Yck8TrfYrPvX3bg==}
    engines: {node: '>=6.9.0'}
    dependencies:
      regenerator-runtime: 0.14.0
    dev: false

  /@babel/standalone@7.22.20:
    resolution: {integrity: sha512-1W+v64N5c4yEQH1WZDGTzChpxfJ23QjmeH6qPT8CSqLV1kwKkpajMSK/xpD2aQkvy+Hfw4WaMMOhSMQtMC+PNw==}
    engines: {node: '>=6.9.0'}
    dev: true

  /@babel/template@7.22.15:
    resolution: {integrity: sha512-QPErUVm4uyJa60rkI73qneDacvdvzxshT3kksGqlGWYdOTIUOwJ7RDUL8sGqslY1uXWSL6xMFKEXDS3ox2uF0w==}
    engines: {node: '>=6.9.0'}
    dependencies:
      '@babel/code-frame': 7.22.13
      '@babel/parser': 7.23.0
      '@babel/types': 7.23.0

  /@babel/traverse@7.23.2:
    resolution: {integrity: sha512-azpe59SQ48qG6nu2CzcMLbxUudtN+dOM9kDbUqGq3HXUJRlo7i8fvPoxQUzYgLZ4cMVmuZgm8vvBpNeRhd6XSw==}
    engines: {node: '>=6.9.0'}
    dependencies:
      '@babel/code-frame': 7.22.13
      '@babel/generator': 7.23.0
      '@babel/helper-environment-visitor': 7.22.20
      '@babel/helper-function-name': 7.23.0
      '@babel/helper-hoist-variables': 7.22.5
      '@babel/helper-split-export-declaration': 7.22.6
      '@babel/parser': 7.23.0
      '@babel/types': 7.23.0
      debug: 4.3.4
      globals: 11.12.0
    transitivePeerDependencies:
      - supports-color

  /@babel/types@7.23.0:
    resolution: {integrity: sha512-0oIyUfKoI3mSqMvsxBdclDwxXKXAUA8v/apZbc+iSyARYou1o8ZGDxbUYyLFoW2arqS2jDGqJuZvv1d/io1axg==}
    engines: {node: '>=6.9.0'}
    dependencies:
      '@babel/helper-string-parser': 7.22.5
      '@babel/helper-validator-identifier': 7.22.20
      to-fast-properties: 2.0.0

  /@cloudflare/workerd-darwin-64@1.20231010.0:
    resolution: {integrity: sha512-LM9ePAh88EGoQkYisAfdLMEDzcaMinRer0mY11GOiN4A9ZU+6APRVvhh5JBRzI0F6Dkb8nHtrzhisioWCRaY1w==}
    engines: {node: '>=16'}
    cpu: [x64]
    os: [darwin]
    requiresBuild: true
    dev: true
    optional: true

  /@cloudflare/workerd-darwin-arm64@1.20231010.0:
    resolution: {integrity: sha512-Vr7Z1O+vJRCnVeWaF0YSv0EMHiMRY7yYCxr7O509FzvJAXsZuXZ7DYC5TAD7a8HSeeqsxFTAbF9jg0y9A2wKVw==}
    engines: {node: '>=16'}
    cpu: [arm64]
    os: [darwin]
    requiresBuild: true
    dev: true
    optional: true

  /@cloudflare/workerd-linux-64@1.20231010.0:
    resolution: {integrity: sha512-l9oDVPVhPEOHr1JpcGnLSsIf1h8sZnvcIC2Tl1zt+3p/KGFyGqGyAZJMLUoMJ54Q07oRE1x3KAu+JcWWEvdxpg==}
    engines: {node: '>=16'}
    cpu: [x64]
    os: [linux]
    requiresBuild: true
    dev: true
    optional: true

  /@cloudflare/workerd-linux-arm64@1.20231010.0:
    resolution: {integrity: sha512-NBmYsJu+ns2W8WHcDnglfqLV5O3FP7lXpoTSTvpM64mhexmemdMlOJX5gpRuarTula3fA+GzEehinUojwM9/1g==}
    engines: {node: '>=16'}
    cpu: [arm64]
    os: [linux]
    requiresBuild: true
    dev: true
    optional: true

  /@cloudflare/workerd-windows-64@1.20231010.0:
    resolution: {integrity: sha512-jWiG71Rvuh4FYdEpOP1+BAygdguTlMYYy+v5d4ZOjxDkl+V8aR86EEtDQrv/QLUJFbpcoEX25SxXnN5UMKtjhQ==}
    engines: {node: '>=16'}
    cpu: [x64]
    os: [win32]
    requiresBuild: true
    dev: true
    optional: true

  /@cspotcode/source-map-support@0.8.1:
    resolution: {integrity: sha512-IchNf6dN4tHoMFIn/7OE8LWZ19Y6q/67Bmf6vnGREv8RSbBVb9LPJxEcnwrcwX6ixSvaiGoomAUvu4YSxXrVgw==}
    engines: {node: '>=12'}
    dependencies:
      '@jridgewell/trace-mapping': 0.3.9

  /@docsearch/css@3.5.2:
    resolution: {integrity: sha512-SPiDHaWKQZpwR2siD0KQUwlStvIAnEyK6tAE2h2Wuoq8ue9skzhlyVQ1ddzOxX6khULnAALDiR/isSF3bnuciA==}
    dev: true

  /@docsearch/js@3.5.2:
    resolution: {integrity: sha512-p1YFTCDflk8ieHgFJYfmyHBki1D61+U9idwrLh+GQQMrBSP3DLGKpy0XUJtPjAOPltcVbqsTjiPFfH7JImjUNg==}
    dependencies:
      '@docsearch/react': 3.5.2
      preact: 10.7.3
    transitivePeerDependencies:
      - '@algolia/client-search'
      - '@types/react'
      - react
      - react-dom
      - search-insights
    dev: true

  /@docsearch/react@3.5.2:
    resolution: {integrity: sha512-9Ahcrs5z2jq/DcAvYtvlqEBHImbm4YJI8M9y0x6Tqg598P40HTEkX7hsMcIuThI+hTFxRGZ9hll0Wygm2yEjng==}
    peerDependencies:
      '@types/react': '>= 16.8.0 < 19.0.0'
      react: '>= 16.8.0 < 19.0.0'
      react-dom: '>= 16.8.0 < 19.0.0'
      search-insights: '>= 1 < 3'
    peerDependenciesMeta:
      '@types/react':
        optional: true
      react:
        optional: true
      react-dom:
        optional: true
      search-insights:
        optional: true
    dependencies:
      '@algolia/autocomplete-core': 1.9.3(algoliasearch@4.20.0)
      '@algolia/autocomplete-preset-algolia': 1.9.3(algoliasearch@4.20.0)
      '@docsearch/css': 3.5.2
      algoliasearch: 4.20.0
    transitivePeerDependencies:
      - '@algolia/client-search'
    dev: true

  /@esbuild/android-arm64@0.18.20:
    resolution: {integrity: sha512-Nz4rJcchGDtENV0eMKUNa6L12zz2zBDXuhj/Vjh18zGqB44Bi7MBMSXjgunJgjRhCmKOjnPuZp4Mb6OKqtMHLQ==}
    engines: {node: '>=12'}
    cpu: [arm64]
    os: [android]
    requiresBuild: true
    dev: true
    optional: true

  /@esbuild/android-arm64@0.19.3:
    resolution: {integrity: sha512-w+Akc0vv5leog550kjJV9Ru+MXMR2VuMrui3C61mnysim0gkFCPOUTAfzTP0qX+HpN9Syu3YA3p1hf3EPqObRw==}
    engines: {node: '>=12'}
    cpu: [arm64]
    os: [android]
    requiresBuild: true
    optional: true

  /@esbuild/android-arm@0.18.20:
    resolution: {integrity: sha512-fyi7TDI/ijKKNZTUJAQqiG5T7YjJXgnzkURqmGj13C6dCqckZBLdl4h7bkhHt/t0WP+zO9/zwroDvANaOqO5Sw==}
    engines: {node: '>=12'}
    cpu: [arm]
    os: [android]
    requiresBuild: true
    dev: true
    optional: true

  /@esbuild/android-arm@0.19.3:
    resolution: {integrity: sha512-Lemgw4io4VZl9GHJmjiBGzQ7ONXRfRPHcUEerndjwiSkbxzrpq0Uggku5MxxrXdwJ+pTj1qyw4jwTu7hkPsgIA==}
    engines: {node: '>=12'}
    cpu: [arm]
    os: [android]
    requiresBuild: true
    optional: true

  /@esbuild/android-x64@0.18.20:
    resolution: {integrity: sha512-8GDdlePJA8D6zlZYJV/jnrRAi6rOiNaCC/JclcXpB+KIuvfBN4owLtgzY2bsxnx666XjJx2kDPUmnTtR8qKQUg==}
    engines: {node: '>=12'}
    cpu: [x64]
    os: [android]
    requiresBuild: true
    dev: true
    optional: true

  /@esbuild/android-x64@0.19.3:
    resolution: {integrity: sha512-FKQJKkK5MXcBHoNZMDNUAg1+WcZlV/cuXrWCoGF/TvdRiYS4znA0m5Il5idUwfxrE20bG/vU1Cr5e1AD6IEIjQ==}
    engines: {node: '>=12'}
    cpu: [x64]
    os: [android]
    requiresBuild: true
    optional: true

  /@esbuild/darwin-arm64@0.18.20:
    resolution: {integrity: sha512-bxRHW5kHU38zS2lPTPOyuyTm+S+eobPUnTNkdJEfAddYgEcll4xkT8DB9d2008DtTbl7uJag2HuE5NZAZgnNEA==}
    engines: {node: '>=12'}
    cpu: [arm64]
    os: [darwin]
    requiresBuild: true
    dev: true
    optional: true

  /@esbuild/darwin-arm64@0.19.3:
    resolution: {integrity: sha512-kw7e3FXU+VsJSSSl2nMKvACYlwtvZB8RUIeVShIEY6PVnuZ3c9+L9lWB2nWeeKWNNYDdtL19foCQ0ZyUL7nqGw==}
    engines: {node: '>=12'}
    cpu: [arm64]
    os: [darwin]
    requiresBuild: true
    optional: true

  /@esbuild/darwin-x64@0.18.20:
    resolution: {integrity: sha512-pc5gxlMDxzm513qPGbCbDukOdsGtKhfxD1zJKXjCCcU7ju50O7MeAZ8c4krSJcOIJGFR+qx21yMMVYwiQvyTyQ==}
    engines: {node: '>=12'}
    cpu: [x64]
    os: [darwin]
    requiresBuild: true
    dev: true
    optional: true

  /@esbuild/darwin-x64@0.19.3:
    resolution: {integrity: sha512-tPfZiwF9rO0jW6Jh9ipi58N5ZLoSjdxXeSrAYypy4psA2Yl1dAMhM71KxVfmjZhJmxRjSnb29YlRXXhh3GqzYw==}
    engines: {node: '>=12'}
    cpu: [x64]
    os: [darwin]
    requiresBuild: true
    optional: true

  /@esbuild/freebsd-arm64@0.18.20:
    resolution: {integrity: sha512-yqDQHy4QHevpMAaxhhIwYPMv1NECwOvIpGCZkECn8w2WFHXjEwrBn3CeNIYsibZ/iZEUemj++M26W3cNR5h+Tw==}
    engines: {node: '>=12'}
    cpu: [arm64]
    os: [freebsd]
    requiresBuild: true
    dev: true
    optional: true

  /@esbuild/freebsd-arm64@0.19.3:
    resolution: {integrity: sha512-ERDyjOgYeKe0Vrlr1iLrqTByB026YLPzTytDTz1DRCYM+JI92Dw2dbpRHYmdqn6VBnQ9Bor6J8ZlNwdZdxjlSg==}
    engines: {node: '>=12'}
    cpu: [arm64]
    os: [freebsd]
    requiresBuild: true
    optional: true

  /@esbuild/freebsd-x64@0.18.20:
    resolution: {integrity: sha512-tgWRPPuQsd3RmBZwarGVHZQvtzfEBOreNuxEMKFcd5DaDn2PbBxfwLcj4+aenoh7ctXcbXmOQIn8HI6mCSw5MQ==}
    engines: {node: '>=12'}
    cpu: [x64]
    os: [freebsd]
    requiresBuild: true
    dev: true
    optional: true

  /@esbuild/freebsd-x64@0.19.3:
    resolution: {integrity: sha512-nXesBZ2Ad1qL+Rm3crN7NmEVJ5uvfLFPLJev3x1j3feCQXfAhoYrojC681RhpdOph8NsvKBBwpYZHR7W0ifTTA==}
    engines: {node: '>=12'}
    cpu: [x64]
    os: [freebsd]
    requiresBuild: true
    optional: true

  /@esbuild/linux-arm64@0.18.20:
    resolution: {integrity: sha512-2YbscF+UL7SQAVIpnWvYwM+3LskyDmPhe31pE7/aoTMFKKzIc9lLbyGUpmmb8a8AixOL61sQ/mFh3jEjHYFvdA==}
    engines: {node: '>=12'}
    cpu: [arm64]
    os: [linux]
    requiresBuild: true
    dev: true
    optional: true

  /@esbuild/linux-arm64@0.19.3:
    resolution: {integrity: sha512-qXvYKmXj8GcJgWq3aGvxL/JG1ZM3UR272SdPU4QSTzD0eymrM7leiZH77pvY3UetCy0k1xuXZ+VPvoJNdtrsWQ==}
    engines: {node: '>=12'}
    cpu: [arm64]
    os: [linux]
    requiresBuild: true
    optional: true

  /@esbuild/linux-arm@0.18.20:
    resolution: {integrity: sha512-/5bHkMWnq1EgKr1V+Ybz3s1hWXok7mDFUMQ4cG10AfW3wL02PSZi5kFpYKrptDsgb2WAJIvRcDm+qIvXf/apvg==}
    engines: {node: '>=12'}
    cpu: [arm]
    os: [linux]
    requiresBuild: true
    dev: true
    optional: true

  /@esbuild/linux-arm@0.19.3:
    resolution: {integrity: sha512-zr48Cg/8zkzZCzDHNxXO/89bf9e+r4HtzNUPoz4GmgAkF1gFAFmfgOdCbR8zMbzFDGb1FqBBhdXUpcTQRYS1cQ==}
    engines: {node: '>=12'}
    cpu: [arm]
    os: [linux]
    requiresBuild: true
    optional: true

  /@esbuild/linux-ia32@0.18.20:
    resolution: {integrity: sha512-P4etWwq6IsReT0E1KHU40bOnzMHoH73aXp96Fs8TIT6z9Hu8G6+0SHSw9i2isWrD2nbx2qo5yUqACgdfVGx7TA==}
    engines: {node: '>=12'}
    cpu: [ia32]
    os: [linux]
    requiresBuild: true
    dev: true
    optional: true

  /@esbuild/linux-ia32@0.19.3:
    resolution: {integrity: sha512-7XlCKCA0nWcbvYpusARWkFjRQNWNGlt45S+Q18UeS///K6Aw8bB2FKYe9mhVWy/XLShvCweOLZPrnMswIaDXQA==}
    engines: {node: '>=12'}
    cpu: [ia32]
    os: [linux]
    requiresBuild: true
    optional: true

  /@esbuild/linux-loong64@0.18.20:
    resolution: {integrity: sha512-nXW8nqBTrOpDLPgPY9uV+/1DjxoQ7DoB2N8eocyq8I9XuqJ7BiAMDMf9n1xZM9TgW0J8zrquIb/A7s3BJv7rjg==}
    engines: {node: '>=12'}
    cpu: [loong64]
    os: [linux]
    requiresBuild: true
    dev: true
    optional: true

  /@esbuild/linux-loong64@0.19.3:
    resolution: {integrity: sha512-qGTgjweER5xqweiWtUIDl9OKz338EQqCwbS9c2Bh5jgEH19xQ1yhgGPNesugmDFq+UUSDtWgZ264st26b3de8A==}
    engines: {node: '>=12'}
    cpu: [loong64]
    os: [linux]
    requiresBuild: true
    optional: true

  /@esbuild/linux-mips64el@0.18.20:
    resolution: {integrity: sha512-d5NeaXZcHp8PzYy5VnXV3VSd2D328Zb+9dEq5HE6bw6+N86JVPExrA6O68OPwobntbNJ0pzCpUFZTo3w0GyetQ==}
    engines: {node: '>=12'}
    cpu: [mips64el]
    os: [linux]
    requiresBuild: true
    dev: true
    optional: true

  /@esbuild/linux-mips64el@0.19.3:
    resolution: {integrity: sha512-gy1bFskwEyxVMFRNYSvBauDIWNggD6pyxUksc0MV9UOBD138dKTzr8XnM2R4mBsHwVzeuIH8X5JhmNs2Pzrx+A==}
    engines: {node: '>=12'}
    cpu: [mips64el]
    os: [linux]
    requiresBuild: true
    optional: true

  /@esbuild/linux-ppc64@0.18.20:
    resolution: {integrity: sha512-WHPyeScRNcmANnLQkq6AfyXRFr5D6N2sKgkFo2FqguP44Nw2eyDlbTdZwd9GYk98DZG9QItIiTlFLHJHjxP3FA==}
    engines: {node: '>=12'}
    cpu: [ppc64]
    os: [linux]
    requiresBuild: true
    dev: true
    optional: true

  /@esbuild/linux-ppc64@0.19.3:
    resolution: {integrity: sha512-UrYLFu62x1MmmIe85rpR3qou92wB9lEXluwMB/STDzPF9k8mi/9UvNsG07Tt9AqwPQXluMQ6bZbTzYt01+Ue5g==}
    engines: {node: '>=12'}
    cpu: [ppc64]
    os: [linux]
    requiresBuild: true
    optional: true

  /@esbuild/linux-riscv64@0.18.20:
    resolution: {integrity: sha512-WSxo6h5ecI5XH34KC7w5veNnKkju3zBRLEQNY7mv5mtBmrP/MjNBCAlsM2u5hDBlS3NGcTQpoBvRzqBcRtpq1A==}
    engines: {node: '>=12'}
    cpu: [riscv64]
    os: [linux]
    requiresBuild: true
    dev: true
    optional: true

  /@esbuild/linux-riscv64@0.19.3:
    resolution: {integrity: sha512-9E73TfyMCbE+1AwFOg3glnzZ5fBAFK4aawssvuMgCRqCYzE0ylVxxzjEfut8xjmKkR320BEoMui4o/t9KA96gA==}
    engines: {node: '>=12'}
    cpu: [riscv64]
    os: [linux]
    requiresBuild: true
    optional: true

  /@esbuild/linux-s390x@0.18.20:
    resolution: {integrity: sha512-+8231GMs3mAEth6Ja1iK0a1sQ3ohfcpzpRLH8uuc5/KVDFneH6jtAJLFGafpzpMRO6DzJ6AvXKze9LfFMrIHVQ==}
    engines: {node: '>=12'}
    cpu: [s390x]
    os: [linux]
    requiresBuild: true
    dev: true
    optional: true

  /@esbuild/linux-s390x@0.19.3:
    resolution: {integrity: sha512-LlmsbuBdm1/D66TJ3HW6URY8wO6IlYHf+ChOUz8SUAjVTuaisfuwCOAgcxo3Zsu3BZGxmI7yt//yGOxV+lHcEA==}
    engines: {node: '>=12'}
    cpu: [s390x]
    os: [linux]
    requiresBuild: true
    optional: true

  /@esbuild/linux-x64@0.18.20:
    resolution: {integrity: sha512-UYqiqemphJcNsFEskc73jQ7B9jgwjWrSayxawS6UVFZGWrAAtkzjxSqnoclCXxWtfwLdzU+vTpcNYhpn43uP1w==}
    engines: {node: '>=12'}
    cpu: [x64]
    os: [linux]
    requiresBuild: true
    dev: true
    optional: true

  /@esbuild/linux-x64@0.19.3:
    resolution: {integrity: sha512-ogV0+GwEmvwg/8ZbsyfkYGaLACBQWDvO0Kkh8LKBGKj9Ru8VM39zssrnu9Sxn1wbapA2qNS6BiLdwJZGouyCwQ==}
    engines: {node: '>=12'}
    cpu: [x64]
    os: [linux]
    requiresBuild: true
    optional: true

  /@esbuild/netbsd-x64@0.18.20:
    resolution: {integrity: sha512-iO1c++VP6xUBUmltHZoMtCUdPlnPGdBom6IrO4gyKPFFVBKioIImVooR5I83nTew5UOYrk3gIJhbZh8X44y06A==}
    engines: {node: '>=12'}
    cpu: [x64]
    os: [netbsd]
    requiresBuild: true
    dev: true
    optional: true

  /@esbuild/netbsd-x64@0.19.3:
    resolution: {integrity: sha512-o1jLNe4uzQv2DKXMlmEzf66Wd8MoIhLNO2nlQBHLtWyh2MitDG7sMpfCO3NTcoTMuqHjfufgUQDFRI5C+xsXQw==}
    engines: {node: '>=12'}
    cpu: [x64]
    os: [netbsd]
    requiresBuild: true
    optional: true

  /@esbuild/openbsd-x64@0.18.20:
    resolution: {integrity: sha512-e5e4YSsuQfX4cxcygw/UCPIEP6wbIL+se3sxPdCiMbFLBWu0eiZOJ7WoD+ptCLrmjZBK1Wk7I6D/I3NglUGOxg==}
    engines: {node: '>=12'}
    cpu: [x64]
    os: [openbsd]
    requiresBuild: true
    dev: true
    optional: true

  /@esbuild/openbsd-x64@0.19.3:
    resolution: {integrity: sha512-AZJCnr5CZgZOdhouLcfRdnk9Zv6HbaBxjcyhq0StNcvAdVZJSKIdOiPB9az2zc06ywl0ePYJz60CjdKsQacp5Q==}
    engines: {node: '>=12'}
    cpu: [x64]
    os: [openbsd]
    requiresBuild: true
    optional: true

  /@esbuild/sunos-x64@0.18.20:
    resolution: {integrity: sha512-kDbFRFp0YpTQVVrqUd5FTYmWo45zGaXe0X8E1G/LKFC0v8x0vWrhOWSLITcCn63lmZIxfOMXtCfti/RxN/0wnQ==}
    engines: {node: '>=12'}
    cpu: [x64]
    os: [sunos]
    requiresBuild: true
    dev: true
    optional: true

  /@esbuild/sunos-x64@0.19.3:
    resolution: {integrity: sha512-Acsujgeqg9InR4glTRvLKGZ+1HMtDm94ehTIHKhJjFpgVzZG9/pIcWW/HA/DoMfEyXmANLDuDZ2sNrWcjq1lxw==}
    engines: {node: '>=12'}
    cpu: [x64]
    os: [sunos]
    requiresBuild: true
    optional: true

  /@esbuild/win32-arm64@0.18.20:
    resolution: {integrity: sha512-ddYFR6ItYgoaq4v4JmQQaAI5s7npztfV4Ag6NrhiaW0RrnOXqBkgwZLofVTlq1daVTQNhtI5oieTvkRPfZrePg==}
    engines: {node: '>=12'}
    cpu: [arm64]
    os: [win32]
    requiresBuild: true
    dev: true
    optional: true

  /@esbuild/win32-arm64@0.19.3:
    resolution: {integrity: sha512-FSrAfjVVy7TifFgYgliiJOyYynhQmqgPj15pzLyJk8BUsnlWNwP/IAy6GAiB1LqtoivowRgidZsfpoYLZH586A==}
    engines: {node: '>=12'}
    cpu: [arm64]
    os: [win32]
    requiresBuild: true
    optional: true

  /@esbuild/win32-ia32@0.18.20:
    resolution: {integrity: sha512-Wv7QBi3ID/rROT08SABTS7eV4hX26sVduqDOTe1MvGMjNd3EjOz4b7zeexIR62GTIEKrfJXKL9LFxTYgkyeu7g==}
    engines: {node: '>=12'}
    cpu: [ia32]
    os: [win32]
    requiresBuild: true
    dev: true
    optional: true

  /@esbuild/win32-ia32@0.19.3:
    resolution: {integrity: sha512-xTScXYi12xLOWZ/sc5RBmMN99BcXp/eEf7scUC0oeiRoiT5Vvo9AycuqCp+xdpDyAU+LkrCqEpUS9fCSZF8J3Q==}
    engines: {node: '>=12'}
    cpu: [ia32]
    os: [win32]
    requiresBuild: true
    optional: true

  /@esbuild/win32-x64@0.18.20:
    resolution: {integrity: sha512-kTdfRcSiDfQca/y9QIkng02avJ+NCaQvrMejlsB3RRv5sE9rRoeBPISaZpKxHELzRxZyLvNts1P27W3wV+8geQ==}
    engines: {node: '>=12'}
    cpu: [x64]
    os: [win32]
    requiresBuild: true
    dev: true
    optional: true

  /@esbuild/win32-x64@0.19.3:
    resolution: {integrity: sha512-FbUN+0ZRXsypPyWE2IwIkVjDkDnJoMJARWOcFZn4KPPli+QnKqF0z1anvfaYe3ev5HFCpRDLLBDHyOALLppWHw==}
    engines: {node: '>=12'}
    cpu: [x64]
    os: [win32]
    requiresBuild: true
    optional: true

  /@eslint-community/eslint-utils@4.3.0(eslint@8.51.0):
    resolution: {integrity: sha512-v3oplH6FYCULtFuCeqyuTd9D2WKO937Dxdq+GmHOLL72TTRriLxz2VLlNfkZRsvj6PKnOPAtuT6dwrs/pA5DvA==}
    engines: {node: ^12.22.0 || ^14.17.0 || >=16.0.0}
    peerDependencies:
      eslint: ^6.0.0 || ^7.0.0 || >=8.0.0
    dependencies:
      eslint: 8.51.0
      eslint-visitor-keys: 3.4.3
    dev: true

  /@eslint-community/eslint-utils@4.4.0(eslint@8.51.0):
    resolution: {integrity: sha512-1/sA4dwrzBAyeUoQ6oxahHKmrZvsnLCg4RfxW3ZFGGmQkSNQPFNLV9CUEFQP1x9EYXHTo5p6xdhZM1Ne9p/AfA==}
    engines: {node: ^12.22.0 || ^14.17.0 || >=16.0.0}
    peerDependencies:
      eslint: ^6.0.0 || ^7.0.0 || >=8.0.0
    dependencies:
      eslint: 8.51.0
      eslint-visitor-keys: 3.4.3
    dev: true

  /@eslint-community/regexpp@4.5.0:
    resolution: {integrity: sha512-vITaYzIcNmjn5tF5uxcZ/ft7/RXGrMUIS9HalWckEOF6ESiwXKoMzAQf2UW0aVd6rnOeExTJVd5hmWXucBKGXQ==}
    engines: {node: ^12.0.0 || ^14.0.0 || >=16.0.0}
    dev: true

  /@eslint-community/regexpp@4.6.2:
    resolution: {integrity: sha512-pPTNuaAG3QMH+buKyBIGJs3g/S5y0caxw0ygM3YyE6yJFySwiGGSzA+mM3KJ8QQvzeLh3blwgSonkFjgQdxzMw==}
    engines: {node: ^12.0.0 || ^14.0.0 || >=16.0.0}
    dev: true

  /@eslint/eslintrc@2.1.2:
    resolution: {integrity: sha512-+wvgpDsrB1YqAMdEUCcnTlpfVBH7Vqn6A/NT3D8WVXFIaKMlErPIZT3oCIAVCOtarRpMtelZLqJeU3t7WY6X6g==}
    engines: {node: ^12.22.0 || ^14.17.0 || >=16.0.0}
    dependencies:
      ajv: 6.12.6
      debug: 4.3.4
      espree: 9.6.1
      globals: 13.19.0
      ignore: 5.2.4
      import-fresh: 3.3.0
      js-yaml: 4.1.0
      minimatch: 3.1.2
      strip-json-comments: 3.1.1
    transitivePeerDependencies:
      - supports-color
    dev: true

  /@eslint/js@8.51.0:
    resolution: {integrity: sha512-HxjQ8Qn+4SI3/AFv6sOrDB+g6PpUTDwSJiQqOrnneEk8L71161srI9gjzzZvYVbzHiVg/BvcH95+cK/zfIt4pg==}
    engines: {node: ^12.22.0 || ^14.17.0 || >=16.0.0}
    dev: true

  /@humanwhocodes/config-array@0.11.11:
    resolution: {integrity: sha512-N2brEuAadi0CcdeMXUkhbZB84eskAc8MEX1By6qEchoVywSgXPIjou4rYsl0V3Hj0ZnuGycGCjdNgockbzeWNA==}
    engines: {node: '>=10.10.0'}
    dependencies:
      '@humanwhocodes/object-schema': 1.2.1
      debug: 4.3.4
      minimatch: 3.1.2
    transitivePeerDependencies:
      - supports-color
    dev: true

  /@humanwhocodes/module-importer@1.0.1:
    resolution: {integrity: sha512-bxveV4V8v5Yb4ncFTT3rPSgZBOpCkjfK0y4oVVVJwIuDVBRMDXrPyXRL988i5ap9m9bnyEEjWfm5WkBmtffLfA==}
    engines: {node: '>=12.22'}
    dev: true

  /@humanwhocodes/object-schema@1.2.1:
    resolution: {integrity: sha512-ZnQMnLV4e7hDlUvw8H+U8ASL02SS2Gn6+9Ac3wGGLIe7+je2AeAOxPY+izIPJDfFDb7eDjev0Us8MO1iFRN8hA==}
    dev: true

  /@hutson/parse-repository-url@3.0.2:
    resolution: {integrity: sha512-H9XAx3hc0BQHY6l+IFSWHDySypcXsvsuLhgYLUGywmJ5pswRVQJUHpOsobnLYp2ZUaUlKiKDrgWWhosOwAEM8Q==}
    engines: {node: '>=6.9.0'}
    dev: true

  /@isaacs/cliui@8.0.2:
    resolution: {integrity: sha512-O8jcjabXaleOG9DQ0+ARXWZBTfnP4WNAqzuiJK7ll44AmxGKv/J2M4TPjxjY3znBCfvBXFzucm1twdyFybFqEA==}
    engines: {node: '>=12'}
    dependencies:
      string-width: 5.1.2
      string-width-cjs: /string-width@4.2.3
      strip-ansi: 7.1.0
      strip-ansi-cjs: /strip-ansi@6.0.1
      wrap-ansi: 8.1.0
      wrap-ansi-cjs: /wrap-ansi@7.0.0
    dev: true

  /@jest/schemas@29.4.3:
    resolution: {integrity: sha512-VLYKXQmtmuEz6IxJsrZwzG9NvtkQsWNnWMsKxqWNu3+CnfzJQhp0WDDKWLVV9hLKr0l3SLLFRqcYHjhtyuDVxg==}
    engines: {node: ^14.15.0 || ^16.10.0 || >=18.0.0}
    dependencies:
      '@sinclair/typebox': 0.25.24
    dev: true

  /@jridgewell/gen-mapping@0.3.2:
    resolution: {integrity: sha512-mh65xKQAzI6iBcFzwv28KVWSmCkdRBWoOh+bYQGW3+6OZvbbN3TqMGo5hqYxQniRcH9F2VZIoJCm4pa3BPDK/A==}
    engines: {node: '>=6.0.0'}
    dependencies:
      '@jridgewell/set-array': 1.1.1
      '@jridgewell/sourcemap-codec': 1.4.15
      '@jridgewell/trace-mapping': 0.3.19

  /@jridgewell/gen-mapping@0.3.3:
    resolution: {integrity: sha512-HLhSWOLRi875zjjMG/r+Nv0oCW8umGb0BgEhyX3dDX3egwZtB8PqLnjz3yedt8R5StBrzcg4aBpnh8UA9D1BoQ==}
    engines: {node: '>=6.0.0'}
    dependencies:
      '@jridgewell/set-array': 1.1.2
      '@jridgewell/sourcemap-codec': 1.4.15
      '@jridgewell/trace-mapping': 0.3.19

  /@jridgewell/resolve-uri@3.1.1:
    resolution: {integrity: sha512-dSYZh7HhCDtCKm4QakX0xFpsRDqjjtZf/kjI/v3T3Nwt5r8/qz/M19F9ySyOqU94SXBmeG9ttTul+YnR4LOxFA==}
    engines: {node: '>=6.0.0'}

  /@jridgewell/set-array@1.1.1:
    resolution: {integrity: sha512-Ct5MqZkLGEXTVmQYbGtx9SVqD2fqwvdubdps5D3djjAkgkKwT918VNOz65pEHFaYTeWcukmJmH5SwsA9Tn2ObQ==}
    engines: {node: '>=6.0.0'}

  /@jridgewell/set-array@1.1.2:
    resolution: {integrity: sha512-xnkseuNADM0gt2bs+BvhO0p78Mk762YnZdsuzFV018NoG1Sj1SCQvpSqa7XUaTam5vAGasABV9qXASMKnFMwMw==}
    engines: {node: '>=6.0.0'}

  /@jridgewell/source-map@0.3.3:
    resolution: {integrity: sha512-b+fsZXeLYi9fEULmfBrhxn4IrPlINf8fiNarzTof004v3lFdntdwa9PF7vFJqm3mg7s+ScJMxXaE3Acp1irZcg==}
    dependencies:
      '@jridgewell/gen-mapping': 0.3.3
      '@jridgewell/trace-mapping': 0.3.19
    dev: true

  /@jridgewell/sourcemap-codec@1.4.15:
    resolution: {integrity: sha512-eF2rxCRulEKXHTRiDrDy6erMYWqNw4LPdQ8UQA4huuxaQsVeRPFl2oM8oDGxMFhJUWZf9McpLtJasDDZb/Bpeg==}

  /@jridgewell/trace-mapping@0.3.19:
    resolution: {integrity: sha512-kf37QtfW+Hwx/buWGMPcR60iF9ziHa6r/CZJIHbmcm4+0qrXiVdxegAH0F6yddEVQ7zdkjcGCgCzUu+BcbhQxw==}
    dependencies:
      '@jridgewell/resolve-uri': 3.1.1
      '@jridgewell/sourcemap-codec': 1.4.15

  /@jridgewell/trace-mapping@0.3.9:
    resolution: {integrity: sha512-3Belt6tdc8bPgAtbcmdtNJlirVoTmEb5e2gC94PnkwEW9jI6CAHUeoG85tjWP5WquqfavoMtMwiG4P926ZKKuQ==}
    dependencies:
      '@jridgewell/resolve-uri': 3.1.1
      '@jridgewell/sourcemap-codec': 1.4.15

  /@mapbox/node-pre-gyp@1.0.11:
    resolution: {integrity: sha512-Yhlar6v9WQgUp/He7BdgzOz8lqMQ8sU+jkCq7Wx8Myc5YFJLbEe7lgui/V7G1qB1DJykHSGwreceSaD60Y0PUQ==}
    hasBin: true
    dependencies:
      detect-libc: 2.0.1
      https-proxy-agent: 5.0.1
      make-dir: 3.1.0
      node-fetch: 2.6.7
      nopt: 5.0.0
      npmlog: 5.0.1
      rimraf: 3.0.2
      semver: 7.5.4
      tar: 6.1.11
    transitivePeerDependencies:
      - encoding
      - supports-color
    dev: false

  /@nodelib/fs.scandir@2.1.5:
    resolution: {integrity: sha512-vq24Bq3ym5HEQm2NKCr3yXDwjc7vTsEThRDnkp2DK9p1uqLR+DHurm/NOTo0KG7HYHU7eppKZj3MyqYuMBf62g==}
    engines: {node: '>= 8'}
    dependencies:
      '@nodelib/fs.stat': 2.0.5
      run-parallel: 1.2.0

  /@nodelib/fs.stat@2.0.5:
    resolution: {integrity: sha512-RkhPPp2zrqDAQA/2jNhnztcPAlv64XdhIp7a7454A5ovI7Bukxgt7MX7udwAu3zg1DcpPU0rz3VV1SeaqvY4+A==}
    engines: {node: '>= 8'}

  /@nodelib/fs.walk@1.2.8:
    resolution: {integrity: sha512-oGB+UxlgWcgQkgwo8GcEGwemoTFt3FIO9ababBmaGwXIoBKZ+GTy0pP185beGg7Llih/NSHSV2XAs1lnznocSg==}
    engines: {node: '>= 8'}
    dependencies:
      '@nodelib/fs.scandir': 2.1.5
      fastq: 1.13.0

  /@pkgjs/parseargs@0.11.0:
    resolution: {integrity: sha512-+1VkjdD0QBLPodGrJUeqarH8VAIvQODIbwh9XpP5Syisf7YoQgsJKPNFoqqLQlu+VQ/tVSshMR6loPMn8U+dPg==}
    engines: {node: '>=14'}
    requiresBuild: true
    dev: true
    optional: true

  /@polka/url@1.0.0-next.21:
    resolution: {integrity: sha512-a5Sab1C4/icpTZVzZc5Ghpz88yQtGOyNqYXcZgOssB2uuAr+wF/MvN6bgtW32q7HHrvBki+BsZ0OuNv6EV3K9g==}
    dev: true

  /@rollup/plugin-alias@5.0.0(rollup@3.29.2):
    resolution: {integrity: sha512-l9hY5chSCjuFRPsnRm16twWBiSApl2uYFLsepQYwtBuAxNMQ/1dJqADld40P0Jkqm65GRTLy/AC6hnpVebtLsA==}
    engines: {node: '>=14.0.0'}
    peerDependencies:
      rollup: ^1.20.0||^2.0.0||^3.0.0
    peerDependenciesMeta:
      rollup:
        optional: true
    dependencies:
      rollup: 3.29.2
      slash: 4.0.0
    dev: true

  /@rollup/plugin-alias@5.0.1(rollup@4.1.4):
    resolution: {integrity: sha512-JObvbWdOHoMy9W7SU0lvGhDtWq9PllP5mjpAy+TUslZG/WzOId9u80Hsqq1vCUn9pFJ0cxpdcnAv+QzU2zFH3Q==}
    engines: {node: '>=14.0.0'}
    peerDependencies:
      rollup: ^1.20.0||^2.0.0||^3.0.0||^4.0.0
    peerDependenciesMeta:
      rollup:
        optional: true
    dependencies:
      rollup: 4.1.4
      slash: 4.0.0
    dev: true

  /@rollup/plugin-commonjs@25.0.4(rollup@3.29.2):
    resolution: {integrity: sha512-L92Vz9WUZXDnlQQl3EwbypJR4+DM2EbsO+/KOcEkP4Mc6Ct453EeDB2uH9lgRwj4w5yflgNpq9pHOiY8aoUXBQ==}
    engines: {node: '>=14.0.0'}
    peerDependencies:
      rollup: ^2.68.0||^3.0.0
    peerDependenciesMeta:
      rollup:
        optional: true
    dependencies:
      '@rollup/pluginutils': 5.0.5(rollup@3.29.2)
      commondir: 1.0.1
      estree-walker: 2.0.2
      glob: 8.1.0
      is-reference: 1.2.1
      magic-string: 0.27.0
      rollup: 3.29.2
    dev: true

<<<<<<< HEAD
  /@rollup/plugin-commonjs@25.0.5(rollup@4.1.4):
    resolution: {integrity: sha512-xY8r/A9oisSeSuLCTfhssyDjo9Vp/eDiRLXkg1MXCcEEgEjPmLU+ZyDB20OOD0NlyDa/8SGbK5uIggF5XTx77w==}
=======
  /@rollup/plugin-commonjs@25.0.7(rollup@3.29.4):
    resolution: {integrity: sha512-nEvcR+LRjEjsaSsc4x3XZfCCvZIaSMenZu/OiwOKGN2UhQpAYI7ru7czFvyWbErlpoGjnSX3D5Ch5FcMA3kRWQ==}
>>>>>>> 4e763c50
    engines: {node: '>=14.0.0'}
    peerDependencies:
      rollup: ^2.68.0||^3.0.0||^4.0.0
    peerDependenciesMeta:
      rollup:
        optional: true
    dependencies:
      '@rollup/pluginutils': 5.0.5(rollup@4.1.4)
      commondir: 1.0.1
      estree-walker: 2.0.2
      glob: 8.1.0
      is-reference: 1.2.1
<<<<<<< HEAD
      magic-string: 0.27.0
      rollup: 4.1.4
    dev: true

  /@rollup/plugin-dynamic-import-vars@2.0.6(rollup@4.1.4):
    resolution: {integrity: sha512-MBsToinAS+/aQjjw1vEJCXA3/wy6K4WnN6RLldZybASVvOKjacTLvvXq0gADCczcecmQGMTJMfEgUvOM0K/juA==}
=======
      magic-string: 0.30.5
      rollup: 3.29.4
    dev: true

  /@rollup/plugin-dynamic-import-vars@2.0.7(rollup@3.29.4):
    resolution: {integrity: sha512-B1mpvNHaQRPZ8dqMQWZWeBU0O7uEE00QF3J1LADRfNN2oCYMm4rd4ejbYUwyk7sR4RAEZSVUBP+eZ6ljT65dSA==}
>>>>>>> 4e763c50
    engines: {node: '>=14.0.0'}
    peerDependencies:
      rollup: ^1.20.0||^2.0.0||^3.0.0||^4.0.0
    peerDependenciesMeta:
      rollup:
        optional: true
    dependencies:
      '@rollup/pluginutils': 5.0.5(rollup@4.1.4)
      astring: 1.8.6
      estree-walker: 2.0.2
      fast-glob: 3.3.1
<<<<<<< HEAD
      magic-string: 0.27.0
      rollup: 4.1.4
=======
      magic-string: 0.30.5
      rollup: 3.29.4
>>>>>>> 4e763c50
    dev: true

  /@rollup/plugin-json@6.0.0(rollup@3.29.2):
    resolution: {integrity: sha512-i/4C5Jrdr1XUarRhVu27EEwjt4GObltD7c+MkCIpO2QIbojw8MUs+CCTqOphQi3Qtg1FLmYt+l+6YeoIf51J7w==}
    engines: {node: '>=14.0.0'}
    peerDependencies:
      rollup: ^1.20.0||^2.0.0||^3.0.0
    peerDependenciesMeta:
      rollup:
        optional: true
    dependencies:
      '@rollup/pluginutils': 5.0.5(rollup@3.29.2)
      rollup: 3.29.2
    dev: true

  /@rollup/plugin-json@6.0.1(rollup@4.1.4):
    resolution: {integrity: sha512-RgVfl5hWMkxN1h/uZj8FVESvPuBJ/uf6ly6GTj0GONnkfoBN5KC0MSz+PN2OLDgYXMhtG0mWpTrkiOjoxAIevw==}
    engines: {node: '>=14.0.0'}
    peerDependencies:
      rollup: ^1.20.0||^2.0.0||^3.0.0||^4.0.0
    peerDependenciesMeta:
      rollup:
        optional: true
    dependencies:
      '@rollup/pluginutils': 5.0.5(rollup@4.1.4)
      rollup: 4.1.4
    dev: true

  /@rollup/plugin-node-resolve@15.2.1(rollup@3.29.2):
    resolution: {integrity: sha512-nsbUg588+GDSu8/NS8T4UAshO6xeaOfINNuXeVHcKV02LJtoRaM1SiOacClw4kws1SFiNhdLGxlbMY9ga/zs/w==}
    engines: {node: '>=14.0.0'}
    peerDependencies:
      rollup: ^2.78.0||^3.0.0
    peerDependenciesMeta:
      rollup:
        optional: true
    dependencies:
      '@rollup/pluginutils': 5.0.5(rollup@3.29.2)
      '@types/resolve': 1.20.2
      deepmerge: 4.2.2
      is-builtin-module: 3.2.1
      is-module: 1.0.0
      resolve: 1.22.4
      rollup: 3.29.2
    dev: true

  /@rollup/plugin-node-resolve@15.2.3(rollup@4.1.4):
    resolution: {integrity: sha512-j/lym8nf5E21LwBT4Df1VD6hRO2L2iwUeUmP7litikRsVp1H6NWx20NEp0Y7su+7XGc476GnXXc4kFeZNGmaSQ==}
    engines: {node: '>=14.0.0'}
    peerDependencies:
      rollup: ^2.78.0||^3.0.0||^4.0.0
    peerDependenciesMeta:
      rollup:
        optional: true
    dependencies:
      '@rollup/pluginutils': 5.0.5(rollup@4.1.4)
      '@types/resolve': 1.20.2
      deepmerge: 4.2.2
      is-builtin-module: 3.2.1
      is-module: 1.0.0
      resolve: 1.22.4
      rollup: 4.1.4
    dev: true

  /@rollup/plugin-replace@5.0.2(rollup@3.29.2):
    resolution: {integrity: sha512-M9YXNekv/C/iHHK+cvORzfRYfPbq0RDD8r0G+bMiTXjNGKulPnCT9O3Ss46WfhI6ZOCgApOP7xAdmCQJ+U2LAA==}
    engines: {node: '>=14.0.0'}
    peerDependencies:
      rollup: ^1.20.0||^2.0.0||^3.0.0
    peerDependenciesMeta:
      rollup:
        optional: true
    dependencies:
      '@rollup/pluginutils': 5.0.5(rollup@3.29.2)
      magic-string: 0.27.0
      rollup: 3.29.2
    dev: true

  /@rollup/plugin-typescript@11.1.5(rollup@4.1.4)(tslib@2.6.2)(typescript@5.2.2):
    resolution: {integrity: sha512-rnMHrGBB0IUEv69Q8/JGRD/n4/n6b3nfpufUu26axhUcboUzv/twfZU8fIBbTOphRAe0v8EyxzeDpKXqGHfyDA==}
    engines: {node: '>=14.0.0'}
    peerDependencies:
      rollup: ^2.14.0||^3.0.0||^4.0.0
      tslib: '*'
      typescript: '>=3.7.0'
    peerDependenciesMeta:
      rollup:
        optional: true
      tslib:
        optional: true
    dependencies:
      '@rollup/pluginutils': 5.0.5(rollup@4.1.4)
      resolve: 1.22.4
      rollup: 4.1.4
      tslib: 2.6.2
      typescript: 5.2.2
    dev: true

  /@rollup/pluginutils@5.0.4(rollup@3.29.2):
    resolution: {integrity: sha512-0KJnIoRI8A+a1dqOYLxH8vBf8bphDmty5QvIm2hqm7oFCFYKCAZWWd2hXgMibaPsNDhI0AtpYfQZJG47pt/k4g==}
    engines: {node: '>=14.0.0'}
    peerDependencies:
      rollup: ^1.20.0||^2.0.0||^3.0.0
    peerDependenciesMeta:
      rollup:
        optional: true
    dependencies:
      '@types/estree': 1.0.2
      estree-walker: 2.0.2
      picomatch: 2.3.1
      rollup: 3.29.2
    dev: true

  /@rollup/pluginutils@5.0.5(rollup@3.29.2):
    resolution: {integrity: sha512-6aEYR910NyP73oHiJglti74iRyOwgFU4x3meH/H8OJx6Ry0j6cOVZ5X/wTvub7G7Ao6qaHBEaNsV3GLJkSsF+Q==}
    engines: {node: '>=14.0.0'}
    peerDependencies:
      rollup: ^1.20.0||^2.0.0||^3.0.0||^4.0.0
    peerDependenciesMeta:
      rollup:
        optional: true
    dependencies:
      '@types/estree': 1.0.2
      estree-walker: 2.0.2
      picomatch: 2.3.1
      rollup: 3.29.2
    dev: true

  /@rollup/pluginutils@5.0.5(rollup@4.1.4):
    resolution: {integrity: sha512-6aEYR910NyP73oHiJglti74iRyOwgFU4x3meH/H8OJx6Ry0j6cOVZ5X/wTvub7G7Ao6qaHBEaNsV3GLJkSsF+Q==}
    engines: {node: '>=14.0.0'}
    peerDependencies:
      rollup: ^1.20.0||^2.0.0||^3.0.0||^4.0.0
    peerDependenciesMeta:
      rollup:
        optional: true
    dependencies:
      '@types/estree': 1.0.2
      estree-walker: 2.0.2
      picomatch: 2.3.1
      rollup: 4.1.4
    dev: true

  /@rollup/rollup-android-arm-eabi@4.1.4:
    resolution: {integrity: sha512-WlzkuFvpKl6CLFdc3V6ESPt7gq5Vrimd2Yv9IzKXdOpgbH4cdDSS1JLiACX8toygihtH5OlxyQzhXOph7Ovlpw==}
    cpu: [arm]
    os: [android]
    requiresBuild: true
    optional: true

  /@rollup/rollup-android-arm64@4.1.4:
    resolution: {integrity: sha512-D1e+ABe56T9Pq2fD+R3ybe1ylCDzu3tY4Qm2Mj24R9wXNCq35+JbFbOpc2yrroO2/tGhTobmEl2Bm5xfE/n8RA==}
    cpu: [arm64]
    os: [android]
    requiresBuild: true
    optional: true

  /@rollup/rollup-darwin-arm64@4.1.4:
    resolution: {integrity: sha512-7vTYrgEiOrjxnjsgdPB+4i7EMxbVp7XXtS+50GJYj695xYTTEMn3HZVEvgtwjOUkAP/Q4HDejm4fIAjLeAfhtg==}
    cpu: [arm64]
    os: [darwin]
    requiresBuild: true
    optional: true

  /@rollup/rollup-darwin-x64@4.1.4:
    resolution: {integrity: sha512-eGJVZScKSLZkYjhTAESCtbyTBq9SXeW9+TX36ki5gVhDqJtnQ5k0f9F44jNK5RhAMgIj0Ht9+n6HAgH0gUUyWQ==}
    cpu: [x64]
    os: [darwin]
    requiresBuild: true
    optional: true

  /@rollup/rollup-linux-arm-gnueabihf@4.1.4:
    resolution: {integrity: sha512-HnigYSEg2hOdX1meROecbk++z1nVJDpEofw9V2oWKqOWzTJlJf1UXVbDE6Hg30CapJxZu5ga4fdAQc/gODDkKg==}
    cpu: [arm]
    os: [linux]
    requiresBuild: true
    optional: true

  /@rollup/rollup-linux-arm64-gnu@4.1.4:
    resolution: {integrity: sha512-TzJ+N2EoTLWkaClV2CUhBlj6ljXofaYzF/R9HXqQ3JCMnCHQZmQnbnZllw7yTDp0OG5whP4gIPozR4QiX+00MQ==}
    cpu: [arm64]
    os: [linux]
    requiresBuild: true
    optional: true

  /@rollup/rollup-linux-arm64-musl@4.1.4:
    resolution: {integrity: sha512-aVPmNMdp6Dlo2tWkAduAD/5TL/NT5uor290YvjvFvCv0Q3L7tVdlD8MOGDL+oRSw5XKXKAsDzHhUOPUNPRHVTQ==}
    cpu: [arm64]
    os: [linux]
    requiresBuild: true
    optional: true

  /@rollup/rollup-linux-x64-gnu@4.1.4:
    resolution: {integrity: sha512-77Fb79ayiDad0grvVsz4/OB55wJRyw9Ao+GdOBA9XywtHpuq5iRbVyHToGxWquYWlEf6WHFQQnFEttsAzboyKg==}
    cpu: [x64]
    os: [linux]
    requiresBuild: true
    optional: true

  /@rollup/rollup-linux-x64-musl@4.1.4:
    resolution: {integrity: sha512-/t6C6niEQTqmQTVTD9TDwUzxG91Mlk69/v0qodIPUnjjB3wR4UA3klg+orR2SU3Ux2Cgf2pWPL9utK80/1ek8g==}
    cpu: [x64]
    os: [linux]
    requiresBuild: true
    optional: true

  /@rollup/rollup-win32-arm64-msvc@4.1.4:
    resolution: {integrity: sha512-ZY5BHHrOPkMbCuGWFNpJH0t18D2LU6GMYKGaqaWTQ3CQOL57Fem4zE941/Ek5pIsVt70HyDXssVEFQXlITI5Gg==}
    cpu: [arm64]
    os: [win32]
    requiresBuild: true
    optional: true

  /@rollup/rollup-win32-ia32-msvc@4.1.4:
    resolution: {integrity: sha512-XG2mcRfFrJvYyYaQmvCIvgfkaGinfXrpkBuIbJrTl9SaIQ8HumheWTIwkNz2mktCKwZfXHQNpO7RgXLIGQ7HXA==}
    cpu: [ia32]
    os: [win32]
    requiresBuild: true
    optional: true

  /@rollup/rollup-win32-x64-msvc@4.1.4:
    resolution: {integrity: sha512-ANFqWYPwkhIqPmXw8vm0GpBEHiPpqcm99jiiAp71DbCSqLDhrtr019C5vhD0Bw4My+LmMvciZq6IsWHqQpl2ZQ==}
    cpu: [x64]
    os: [win32]
    requiresBuild: true
    optional: true

  /@sinclair/typebox@0.25.24:
    resolution: {integrity: sha512-XJfwUVUKDHF5ugKwIcxEgc9k8b7HbznCp6eUfWgu710hMPNIO4aw4/zB5RogDQz8nd6gyCDpU9O/m6qYEWY6yQ==}
    dev: true

  /@tsconfig/node10@1.0.8:
    resolution: {integrity: sha512-6XFfSQmMgq0CFLY1MslA/CPUfhIL919M1rMsa5lP2P097N2Wd1sSX0tx1u4olM16fLNhtHZpRhedZJphNJqmZg==}

  /@tsconfig/node12@1.0.9:
    resolution: {integrity: sha512-/yBMcem+fbvhSREH+s14YJi18sp7J9jpuhYByADT2rypfajMZZN4WQ6zBGgBKp53NKmqI36wFYDb3yaMPurITw==}

  /@tsconfig/node14@1.0.1:
    resolution: {integrity: sha512-509r2+yARFfHHE7T6Puu2jjkoycftovhXRqW328PDXTVGKihlb1P8Z9mMZH04ebyajfRY7dedfGynlrFHJUQCg==}

  /@tsconfig/node16@1.0.2:
    resolution: {integrity: sha512-eZxlbI8GZscaGS7kkc/trHTT5xgrjH3/1n2JDwusC9iahPKWMRvRjJSAN5mCXviuTGQ/lHnhvv8Q1YTpnfz9gA==}

  /@types/babel__core@7.20.2:
    resolution: {integrity: sha512-pNpr1T1xLUc2l3xJKuPtsEky3ybxN3m4fJkknfIpTCTfIZCDW57oAg+EfCgIIp2rvCe0Wn++/FfodDS4YXxBwA==}
    dependencies:
      '@babel/parser': 7.23.0
      '@babel/types': 7.23.0
      '@types/babel__generator': 7.6.4
      '@types/babel__template': 7.4.1
      '@types/babel__traverse': 7.17.1
    dev: true

  /@types/babel__generator@7.6.4:
    resolution: {integrity: sha512-tFkciB9j2K755yrTALxD44McOrk+gfpIpvC3sxHjRawj6PfnQxrse4Clq5y/Rq+G3mrBurMax/lG8Qn2t9mSsg==}
    dependencies:
      '@babel/types': 7.23.0
    dev: true

  /@types/babel__preset-env@7.9.3:
    resolution: {integrity: sha512-qgNdzb7uzbraIDqZpiu3q+Ak+ZgDoPd3TGmArl9Pelky+uQYCk2wzFHRxQCjpj8aChrj1d/xaiCSZWpzfYyvMw==}
    dev: true

  /@types/babel__template@7.4.1:
    resolution: {integrity: sha512-azBFKemX6kMg5Io+/rdGT0dkGreboUVR0Cdm3fz9QJWpaQGJRQXl7C+6hOTCZcMll7KFyEQpgbYI2lHdsS4U7g==}
    dependencies:
      '@babel/parser': 7.23.0
      '@babel/types': 7.23.0
    dev: true

  /@types/babel__traverse@7.17.1:
    resolution: {integrity: sha512-kVzjari1s2YVi77D3w1yuvohV2idweYXMCDzqBiVNN63TcDWrIlTVOYpqVrvbbyOE/IyzBoTKF0fdnLPEORFxA==}
    dependencies:
      '@babel/types': 7.23.0
    dev: true

  /@types/braces@3.0.1:
    resolution: {integrity: sha512-+euflG6ygo4bn0JHtn4pYqcXwRtLvElQ7/nnjDu7iYG56H0+OhCd7d6Ug0IE3WcFpZozBKW2+80FUbv5QGk5AQ==}
    dev: true

  /@types/chai-subset@1.3.3:
    resolution: {integrity: sha512-frBecisrNGz+F4T6bcc+NLeolfiojh5FxW2klu669+8BARtyQv2C/GkNW6FUodVe4BroGMP/wER/YDGc7rEllw==}
    dependencies:
      '@types/chai': 4.3.5
    dev: true

  /@types/chai@4.3.5:
    resolution: {integrity: sha512-mEo1sAde+UCE6b2hxn332f1g1E8WfYRu6p5SvTKr2ZKC1f7gFJXk4h5PyGP9Dt6gCaG8y8XhwnXWC6Iy2cmBng==}
    dev: true

  /@types/convert-source-map@2.0.1:
    resolution: {integrity: sha512-tm5Eb3AwhibN6ULRaad5TbNO83WoXVZLh2YRGAFH+qWkUz48l9Hu1jc+wJswB7T+ACWAG0cFnTeeQGpwedvlNw==}
    dev: true

  /@types/cross-spawn@6.0.3:
    resolution: {integrity: sha512-BDAkU7WHHRHnvBf5z89lcvACsvkz/n7Tv+HyD/uW76O29HoH1Tk/W6iQrepaZVbisvlEek4ygwT8IW7ow9XLAA==}
    dependencies:
      '@types/node': 18.18.5
    dev: true

  /@types/debug@4.1.9:
    resolution: {integrity: sha512-8Hz50m2eoS56ldRlepxSBa6PWEVCtzUo/92HgLc2qTMnotJNIm7xP+UZhyWoYsyOdd5dxZ+NZLb24rsKyFs2ow==}
    dependencies:
      '@types/ms': 0.7.31
    dev: true

  /@types/escape-html@1.0.2:
    resolution: {integrity: sha512-gaBLT8pdcexFztLSPRtriHeXY/Kn4907uOCZ4Q3lncFBkheAWOuNt53ypsF8szgxbEJ513UeBzcf4utN0EzEwA==}
    dev: true

  /@types/estree@1.0.0:
    resolution: {integrity: sha512-WulqXMDUTYAXCjZnk6JtIHPigp55cVtDgDrO2gHRwhyJto21+1zbVCtOYB2L1F9w4qCQ0rOGWBnBe0FNTiEJIQ==}
    dev: true

  /@types/estree@1.0.1:
    resolution: {integrity: sha512-LG4opVs2ANWZ1TJoKc937iMmNstM/d0ae1vNbnBvBhqCSezgVUOzcLCqbI5elV8Vy6WKwKjaqR+zO9VKirBBCA==}
    dev: true

  /@types/estree@1.0.2:
    resolution: {integrity: sha512-VeiPZ9MMwXjO32/Xu7+OwflfmeoRwkE/qzndw42gGtgJwZopBnzy2gD//NN1+go1mADzkDcqf/KnFRSjTJ8xJA==}
    dev: true

  /@types/etag@1.8.1:
    resolution: {integrity: sha512-bsKkeSqN7HYyYntFRAmzcwx/dKW4Wa+KVMTInANlI72PWLQmOpZu96j0OqHZGArW4VQwCmJPteQlXaUDeOB0WQ==}
    dependencies:
      '@types/node': 18.18.5
    dev: true

  /@types/fs-extra@11.0.2:
    resolution: {integrity: sha512-c0hrgAOVYr21EX8J0jBMXGLMgJqVf/v6yxi0dLaJboW9aQPh16Id+z6w2Tx1hm+piJOLv8xPfVKZCLfjPw/IMQ==}
    dependencies:
      '@types/jsonfile': 6.1.1
      '@types/node': 18.18.5
    dev: true

  /@types/json-schema@7.0.12:
    resolution: {integrity: sha512-Hr5Jfhc9eYOQNPYO5WLDq/n4jqijdHNlDXjuAQkkt+mWdQR+XJToOHrsD4cPaMXpn6KO7y2+wM8AZEs8VpBLVA==}
    dev: true

  /@types/json-stable-stringify@1.0.34:
    resolution: {integrity: sha512-s2cfwagOQAS8o06TcwKfr9Wx11dNGbH2E9vJz1cqV+a/LOyhWNLUNd6JSRYNzvB4d29UuJX2M0Dj9vE1T8fRXw==}
    dev: true

  /@types/json5@0.0.29:
    resolution: {integrity: sha512-dRLjCWHYg4oaA77cxO64oO+7JwCwnIzkZPdrrC71jQmQtlhM556pwKo5bUzqvZndkVbeFLIIi+9TC40JNF5hNQ==}
    dev: true

  /@types/jsonfile@6.1.1:
    resolution: {integrity: sha512-GSgiRCVeapDN+3pqA35IkQwasaCh/0YFH5dEF6S88iDvEn901DjOeH3/QPY+XYP1DFzDZPvIvfeEgk+7br5png==}
    dependencies:
      '@types/node': 18.18.5
    dev: true

  /@types/less@3.0.4:
    resolution: {integrity: sha512-djlMpTdDF+tLaqVpK/0DWGNIr7BFjN8ykDLkgS0sQGYYLop51imRRE3foTjl+dMAH1zFE8bMZAG0VbYPEcSgsA==}
    dev: true

  /@types/linkify-it@3.0.3:
    resolution: {integrity: sha512-pTjcqY9E4nOI55Wgpz7eiI8+LzdYnw3qxXCfHyBDdPbYvbyLgWLJGh8EdPvqawwMK1Uo1794AUkkR38Fr0g+2g==}
    dev: true

  /@types/lodash@4.14.199:
    resolution: {integrity: sha512-Vrjz5N5Ia4SEzWWgIVwnHNEnb1UE1XMkvY5DGXrAeOGE9imk0hgTHh5GyDjLDJi9OTCn9oo9dXH1uToK1VRfrg==}
    dev: true

  /@types/markdown-it@13.0.2:
    resolution: {integrity: sha512-Tla7hH9oeXHOlJyBFdoqV61xWE9FZf/y2g+gFVwQ2vE1/eBzjUno5JCd3Hdb5oATve5OF6xNjZ/4VIZhVVx+hA==}
    dependencies:
      '@types/linkify-it': 3.0.3
      '@types/mdurl': 1.0.2
    dev: true

  /@types/mdurl@1.0.2:
    resolution: {integrity: sha512-eC4U9MlIcu2q0KQmXszyn5Akca/0jrQmwDRgpAMJai7qBWq4amIQhZyNau4VYGtCeALvW1/NtjzJJ567aZxfKA==}
    dev: true

  /@types/micromatch@4.0.3:
    resolution: {integrity: sha512-QX1czv7QoLU76Asb1NSVSlu5zTMx/TFNswUDtQSbH9hgvCg+JHvIEoVvVSzBf1WNCT8XsK515W+p3wFOCuvhCg==}
    dependencies:
      '@types/braces': 3.0.1
    dev: true

  /@types/minimist@1.2.3:
    resolution: {integrity: sha512-ZYFzrvyWUNhaPomn80dsMNgMeXxNWZBdkuG/hWlUvXvbdUH8ZERNBGXnU87McuGcWDsyzX2aChCv/SVN348k3A==}
    dev: true

  /@types/ms@0.7.31:
    resolution: {integrity: sha512-iiUgKzV9AuaEkZqkOLDIvlQiL6ltuZd9tGcW3gwpnX8JbuiuhFlEGmmFXEXkN50Cvq7Os88IY2v0dkDqXYWVgA==}
    dev: true

  /@types/node@18.18.5:
    resolution: {integrity: sha512-4slmbtwV59ZxitY4ixUZdy1uRLf9eSIvBWPQxNjhHYWEtn0FryfKpyS2cvADYXTayWdKEIsJengncrVvkI4I6A==}

  /@types/normalize-package-data@2.4.1:
    resolution: {integrity: sha512-Gj7cI7z+98M282Tqmp2K5EIsoouUEzbBJhQQzDE3jSIRk6r9gsz0oUokqIUR4u1R3dMHo0pDHM7sNOHyhulypw==}
    dev: true

  /@types/picomatch@2.3.1:
    resolution: {integrity: sha512-Ejq9/KBsgfZZafGGdr9R7011EZhDzcAEMjoBl2W4eGNcZGhsUFMbUA0D+sHxjtAA1ldk3e6wapzXeyp0NSuM8Q==}
    dev: true

  /@types/pnpapi@0.0.3:
    resolution: {integrity: sha512-7BaZ3Y9CiJac7mQS1FleZGxVbV+LQ1YQIBz1K0PYNI4xl1N3M+/O9sL2HFRKlHII+X009EwMhrp6j3yVfcaY0w==}
    dev: true

  /@types/prompts@2.4.6:
    resolution: {integrity: sha512-hIwnDhvsTV6XwAPo1zNy2MTelR0JmCxklIRsVxwROHLGaf6LfB+sGDkB9n+aqV4gXDz8z5MnlAz4CEC9wQDRsw==}
    dependencies:
      '@types/node': 18.18.5
      kleur: 3.0.3
    dev: true

  /@types/resolve@1.20.2:
    resolution: {integrity: sha512-60BCwRFOZCQhDncwQdxxeOEEkbc5dIMccYLwbxsS4TUNeVECQ/pBJ0j09mrHOl/JJvpRPGwO9SvE4nR2Nb/a4Q==}
    dev: true

  /@types/sass@1.43.1:
    resolution: {integrity: sha512-BPdoIt1lfJ6B7rw35ncdwBZrAssjcwzI5LByIrYs+tpXlj/CAkuVdRsgZDdP4lq5EjyWzwxZCqAoFyHKFwp32g==}
    dependencies:
      '@types/node': 18.18.5
    dev: true

  /@types/semver@7.5.0:
    resolution: {integrity: sha512-G8hZ6XJiHnuhQKR7ZmysCeJWE08o8T0AXtk5darsCaTVsYZhhgUrq53jizaR2FvsoeCwJhlmwTjkXBY5Pn/ZHw==}
    dev: true

  /@types/stylus@0.48.40:
    resolution: {integrity: sha512-oUcnmNOEL7UOmxg41W0f0bowSHkjGx+OEgeO1CMo/PxzUq1HclDc5gLF/ChWDimPmS67B36rNmLMCc0Csg+ktA==}
    dependencies:
      '@types/node': 18.18.5
    dev: true

  /@types/web-bluetooth@0.0.18:
    resolution: {integrity: sha512-v/ZHEj9xh82usl8LMR3GarzFY1IrbXJw5L4QfQhokjRV91q+SelFqxQWSep1ucXEZ22+dSTwLFkXeur25sPIbw==}
    dev: true

  /@types/ws@8.5.7:
    resolution: {integrity: sha512-6UrLjiDUvn40CMrAubXuIVtj2PEfKDffJS7ychvnPU44j+KVeXmdHHTgqcM/dxLUTHxlXHiFM8Skmb8ozGdTnQ==}
    dependencies:
      '@types/node': 18.18.5
    dev: true

  /@typescript-eslint/eslint-plugin@6.7.5(@typescript-eslint/parser@6.7.5)(eslint@8.51.0)(typescript@5.2.2):
    resolution: {integrity: sha512-JhtAwTRhOUcP96D0Y6KYnwig/MRQbOoLGXTON2+LlyB/N35SP9j1boai2zzwXb7ypKELXMx3DVk9UTaEq1vHEw==}
    engines: {node: ^16.0.0 || >=18.0.0}
    peerDependencies:
      '@typescript-eslint/parser': ^6.0.0 || ^6.0.0-alpha
      eslint: ^7.0.0 || ^8.0.0
      typescript: '*'
    peerDependenciesMeta:
      typescript:
        optional: true
    dependencies:
      '@eslint-community/regexpp': 4.6.2
      '@typescript-eslint/parser': 6.7.5(eslint@8.51.0)(typescript@5.2.2)
      '@typescript-eslint/scope-manager': 6.7.5
      '@typescript-eslint/type-utils': 6.7.5(eslint@8.51.0)(typescript@5.2.2)
      '@typescript-eslint/utils': 6.7.5(eslint@8.51.0)(typescript@5.2.2)
      '@typescript-eslint/visitor-keys': 6.7.5
      debug: 4.3.4
      eslint: 8.51.0
      graphemer: 1.4.0
      ignore: 5.2.4
      natural-compare: 1.4.0
      semver: 7.5.4
      ts-api-utils: 1.0.1(typescript@5.2.2)
      typescript: 5.2.2
    transitivePeerDependencies:
      - supports-color
    dev: true

  /@typescript-eslint/parser@6.7.5(eslint@8.51.0)(typescript@5.2.2):
    resolution: {integrity: sha512-bIZVSGx2UME/lmhLcjdVc7ePBwn7CLqKarUBL4me1C5feOd663liTGjMBGVcGr+BhnSLeP4SgwdvNnnkbIdkCw==}
    engines: {node: ^16.0.0 || >=18.0.0}
    peerDependencies:
      eslint: ^7.0.0 || ^8.0.0
      typescript: '*'
    peerDependenciesMeta:
      typescript:
        optional: true
    dependencies:
      '@typescript-eslint/scope-manager': 6.7.5
      '@typescript-eslint/types': 6.7.5
      '@typescript-eslint/typescript-estree': 6.7.5(typescript@5.2.2)
      '@typescript-eslint/visitor-keys': 6.7.5
      debug: 4.3.4
      eslint: 8.51.0
      typescript: 5.2.2
    transitivePeerDependencies:
      - supports-color
    dev: true

  /@typescript-eslint/scope-manager@6.7.5:
    resolution: {integrity: sha512-GAlk3eQIwWOJeb9F7MKQ6Jbah/vx1zETSDw8likab/eFcqkjSD7BI75SDAeC5N2L0MmConMoPvTsmkrg71+B1A==}
    engines: {node: ^16.0.0 || >=18.0.0}
    dependencies:
      '@typescript-eslint/types': 6.7.5
      '@typescript-eslint/visitor-keys': 6.7.5
    dev: true

  /@typescript-eslint/type-utils@6.7.5(eslint@8.51.0)(typescript@5.2.2):
    resolution: {integrity: sha512-Gs0qos5wqxnQrvpYv+pf3XfcRXW6jiAn9zE/K+DlmYf6FcpxeNYN0AIETaPR7rHO4K2UY+D0CIbDP9Ut0U4m1g==}
    engines: {node: ^16.0.0 || >=18.0.0}
    peerDependencies:
      eslint: ^7.0.0 || ^8.0.0
      typescript: '*'
    peerDependenciesMeta:
      typescript:
        optional: true
    dependencies:
      '@typescript-eslint/typescript-estree': 6.7.5(typescript@5.2.2)
      '@typescript-eslint/utils': 6.7.5(eslint@8.51.0)(typescript@5.2.2)
      debug: 4.3.4
      eslint: 8.51.0
      ts-api-utils: 1.0.1(typescript@5.2.2)
      typescript: 5.2.2
    transitivePeerDependencies:
      - supports-color
    dev: true

  /@typescript-eslint/types@6.7.5:
    resolution: {integrity: sha512-WboQBlOXtdj1tDFPyIthpKrUb+kZf2VroLZhxKa/VlwLlLyqv/PwUNgL30BlTVZV1Wu4Asu2mMYPqarSO4L5ZQ==}
    engines: {node: ^16.0.0 || >=18.0.0}
    dev: true

  /@typescript-eslint/typescript-estree@6.7.5(typescript@5.2.2):
    resolution: {integrity: sha512-NhJiJ4KdtwBIxrKl0BqG1Ur+uw7FiOnOThcYx9DpOGJ/Abc9z2xNzLeirCG02Ig3vkvrc2qFLmYSSsaITbKjlg==}
    engines: {node: ^16.0.0 || >=18.0.0}
    peerDependencies:
      typescript: '*'
    peerDependenciesMeta:
      typescript:
        optional: true
    dependencies:
      '@typescript-eslint/types': 6.7.5
      '@typescript-eslint/visitor-keys': 6.7.5
      debug: 4.3.4
      globby: 11.1.0
      is-glob: 4.0.3
      semver: 7.5.4
      ts-api-utils: 1.0.1(typescript@5.2.2)
      typescript: 5.2.2
    transitivePeerDependencies:
      - supports-color
    dev: true

  /@typescript-eslint/utils@6.7.5(eslint@8.51.0)(typescript@5.2.2):
    resolution: {integrity: sha512-pfRRrH20thJbzPPlPc4j0UNGvH1PjPlhlCMq4Yx7EGjV7lvEeGX0U6MJYe8+SyFutWgSHsdbJ3BXzZccYggezA==}
    engines: {node: ^16.0.0 || >=18.0.0}
    peerDependencies:
      eslint: ^7.0.0 || ^8.0.0
    dependencies:
      '@eslint-community/eslint-utils': 4.4.0(eslint@8.51.0)
      '@types/json-schema': 7.0.12
      '@types/semver': 7.5.0
      '@typescript-eslint/scope-manager': 6.7.5
      '@typescript-eslint/types': 6.7.5
      '@typescript-eslint/typescript-estree': 6.7.5(typescript@5.2.2)
      eslint: 8.51.0
      semver: 7.5.4
    transitivePeerDependencies:
      - supports-color
      - typescript
    dev: true

  /@typescript-eslint/visitor-keys@6.7.5:
    resolution: {integrity: sha512-3MaWdDZtLlsexZzDSdQWsFQ9l9nL8B80Z4fImSpyllFC/KLqWQRdEcB+gGGO+N3Q2uL40EsG66wZLsohPxNXvg==}
    engines: {node: ^16.0.0 || >=18.0.0}
    dependencies:
      '@typescript-eslint/types': 6.7.5
      eslint-visitor-keys: 3.4.3
    dev: true

  /@vitejs/release-scripts@1.3.1:
    resolution: {integrity: sha512-upGTQoH03TJNuwb/G+PZXxRBdQLZlslXhOo9xZ0HpWm6M33T7LR+bj6XtBYQq3c0cDhVjgQ2NpHVSZL0xoKelQ==}
    dependencies:
      execa: 8.0.1
      mri: 1.2.0
      picocolors: 1.0.0
      prompts: 2.4.2
      publint: 0.2.2
      semver: 7.5.4
    dev: true

  /@vitest/expect@0.34.6:
    resolution: {integrity: sha512-QUzKpUQRc1qC7qdGo7rMK3AkETI7w18gTCUrsNnyjjJKYiuUB9+TQK3QnR1unhCnWRC0AbKv2omLGQDF/mIjOw==}
    dependencies:
      '@vitest/spy': 0.34.6
      '@vitest/utils': 0.34.6
      chai: 4.3.10
    dev: true

  /@vitest/runner@0.34.6:
    resolution: {integrity: sha512-1CUQgtJSLF47NnhN+F9X2ycxUP0kLHQ/JWvNHbeBfwW8CzEGgeskzNnHDyv1ieKTltuR6sdIHV+nmR6kPxQqzQ==}
    dependencies:
      '@vitest/utils': 0.34.6
      p-limit: 4.0.0
      pathe: 1.1.1
    dev: true

  /@vitest/snapshot@0.34.6:
    resolution: {integrity: sha512-B3OZqYn6k4VaN011D+ve+AA4whM4QkcwcrwaKwAbyyvS/NB1hCWjFIBQxAQQSQir9/RtyAAGuq+4RJmbn2dH4w==}
    dependencies:
      magic-string: 0.30.5
      pathe: 1.1.1
      pretty-format: 29.5.0
    dev: true

  /@vitest/spy@0.34.6:
    resolution: {integrity: sha512-xaCvneSaeBw/cz8ySmF7ZwGvL0lBjfvqc1LpQ/vcdHEvpLn3Ff1vAvjw+CoGn0802l++5L/pxb7whwcWAw+DUQ==}
    dependencies:
      tinyspy: 2.1.1
    dev: true

  /@vitest/utils@0.34.6:
    resolution: {integrity: sha512-IG5aDD8S6zlvloDsnzHw0Ut5xczlF+kv2BOTo+iXfPr54Yhi5qbVOgGB1hZaVq4iJ4C/MZ2J0y15IlsV/ZcI0A==}
    dependencies:
      diff-sequences: 29.4.3
      loupe: 2.3.6
      pretty-format: 29.5.0
    dev: true

  /@vue/compiler-core@3.3.4:
    resolution: {integrity: sha512-cquyDNvZ6jTbf/+x+AgM2Arrp6G4Dzbb0R64jiG804HRMfRiFXWI6kqUVqZ6ZR0bQhIoQjB4+2bhNtVwndW15g==}
    dependencies:
      '@babel/parser': 7.23.0
      '@vue/shared': 3.3.4
      estree-walker: 2.0.2
      source-map-js: 1.0.2

  /@vue/compiler-dom@3.3.4:
    resolution: {integrity: sha512-wyM+OjOVpuUukIq6p5+nwHYtj9cFroz9cwkfmP9O1nzH68BenTTv0u7/ndggT8cIQlnBeOo6sUT/gvHcIkLA5w==}
    dependencies:
      '@vue/compiler-core': 3.3.4
      '@vue/shared': 3.3.4

  /@vue/compiler-sfc@3.3.4:
    resolution: {integrity: sha512-6y/d8uw+5TkCuzBkgLS0v3lSM3hJDntFEiUORM11pQ/hKvkhSKZrXW6i69UyXlJQisJxuUEJKAWEqWbWsLeNKQ==}
    dependencies:
      '@babel/parser': 7.23.0
      '@vue/compiler-core': 3.3.4
      '@vue/compiler-dom': 3.3.4
      '@vue/compiler-ssr': 3.3.4
      '@vue/reactivity-transform': 3.3.4
      '@vue/shared': 3.3.4
      estree-walker: 2.0.2
      magic-string: 0.30.5
      postcss: 8.4.31
      source-map-js: 1.0.2

  /@vue/compiler-ssr@3.3.4:
    resolution: {integrity: sha512-m0v6oKpup2nMSehwA6Uuu+j+wEwcy7QmwMkVNVfrV9P2qE5KshC6RwOCq8fjGS/Eak/uNb8AaWekfiXxbBB6gQ==}
    dependencies:
      '@vue/compiler-dom': 3.3.4
      '@vue/shared': 3.3.4

  /@vue/devtools-api@6.5.0:
    resolution: {integrity: sha512-o9KfBeaBmCKl10usN4crU53fYtC1r7jJwdGKjPT24t348rHxgfpZ0xL3Xm/gLUYnc0oTp8LAmrxOeLyu6tbk2Q==}
    dev: false

  /@vue/devtools-api@6.5.1:
    resolution: {integrity: sha512-+KpckaAQyfbvshdDW5xQylLni1asvNSGme1JFs8I1+/H5pHEhqUKMEQD/qn3Nx5+/nycBq11qAEi8lk+LXI2dA==}
    dev: true

  /@vue/reactivity-transform@3.3.4:
    resolution: {integrity: sha512-MXgwjako4nu5WFLAjpBnCj/ieqcjE2aJBINUNQzkZQfzIZA4xn+0fV1tIYBJvvva3N3OvKGofRLvQIwEQPpaXw==}
    dependencies:
      '@babel/parser': 7.23.0
      '@vue/compiler-core': 3.3.4
      '@vue/shared': 3.3.4
      estree-walker: 2.0.2
      magic-string: 0.30.5

  /@vue/reactivity@3.3.4:
    resolution: {integrity: sha512-kLTDLwd0B1jG08NBF3R5rqULtv/f8x3rOFByTDz4J53ttIQEDmALqKqXY0J+XQeN0aV2FBxY8nJDf88yvOPAqQ==}
    dependencies:
      '@vue/shared': 3.3.4

  /@vue/runtime-core@3.3.4:
    resolution: {integrity: sha512-R+bqxMN6pWO7zGI4OMlmvePOdP2c93GsHFM/siJI7O2nxFRzj55pLwkpCedEY+bTMgp5miZ8CxfIZo3S+gFqvA==}
    dependencies:
      '@vue/reactivity': 3.3.4
      '@vue/shared': 3.3.4

  /@vue/runtime-dom@3.3.4:
    resolution: {integrity: sha512-Aj5bTJ3u5sFsUckRghsNjVTtxZQ1OyMWCr5dZRAPijF/0Vy4xEoRCwLyHXcj4D0UFbJ4lbx3gPTgg06K/GnPnQ==}
    dependencies:
      '@vue/runtime-core': 3.3.4
      '@vue/shared': 3.3.4
      csstype: 3.1.2

  /@vue/server-renderer@3.3.4(vue@3.3.4):
    resolution: {integrity: sha512-Q6jDDzR23ViIb67v+vM1Dqntu+HUexQcsWKhhQa4ARVzxOY2HbC7QRW/ggkDBd5BU+uM1sV6XOAP0b216o34JQ==}
    peerDependencies:
      vue: 3.3.4
    dependencies:
      '@vue/compiler-ssr': 3.3.4
      '@vue/shared': 3.3.4
      vue: 3.3.4

  /@vue/shared@3.3.4:
    resolution: {integrity: sha512-7OjdcV8vQ74eiz1TZLzZP4JwqM5fA94K6yntPS5Z25r9HDuGNzaGdgvwKYq6S+MxwF0TFRwe50fIR/MYnakdkQ==}

  /@vueuse/core@10.5.0(vue@3.3.4):
    resolution: {integrity: sha512-z/tI2eSvxwLRjOhDm0h/SXAjNm8N5ld6/SC/JQs6o6kpJ6Ya50LnEL8g5hoYu005i28L0zqB5L5yAl8Jl26K3A==}
    dependencies:
      '@types/web-bluetooth': 0.0.18
      '@vueuse/metadata': 10.5.0
      '@vueuse/shared': 10.5.0(vue@3.3.4)
      vue-demi: 0.14.6(vue@3.3.4)
    transitivePeerDependencies:
      - '@vue/composition-api'
      - vue
    dev: true

<<<<<<< HEAD
  /@vueuse/integrations@10.5.0(focus-trap@7.5.3)(vue@3.3.4):
=======
  /@vueuse/integrations@10.5.0(focus-trap@7.5.4)(vue@3.3.4):
>>>>>>> 4e763c50
    resolution: {integrity: sha512-fm5sXLCK0Ww3rRnzqnCQRmfjDURaI4xMsx+T+cec0ngQqHx/JgUtm8G0vRjwtonIeTBsH1Q8L3SucE+7K7upJQ==}
    peerDependencies:
      async-validator: '*'
      axios: '*'
      change-case: '*'
      drauu: '*'
      focus-trap: '*'
      fuse.js: '*'
      idb-keyval: '*'
      jwt-decode: '*'
      nprogress: '*'
      qrcode: '*'
      sortablejs: '*'
      universal-cookie: '*'
    peerDependenciesMeta:
      async-validator:
        optional: true
      axios:
        optional: true
      change-case:
        optional: true
      drauu:
        optional: true
      focus-trap:
        optional: true
      fuse.js:
        optional: true
      idb-keyval:
        optional: true
      jwt-decode:
        optional: true
      nprogress:
        optional: true
      qrcode:
        optional: true
      sortablejs:
        optional: true
      universal-cookie:
        optional: true
    dependencies:
      '@vueuse/core': 10.5.0(vue@3.3.4)
      '@vueuse/shared': 10.5.0(vue@3.3.4)
<<<<<<< HEAD
      focus-trap: 7.5.3
=======
      focus-trap: 7.5.4
>>>>>>> 4e763c50
      vue-demi: 0.14.6(vue@3.3.4)
    transitivePeerDependencies:
      - '@vue/composition-api'
      - vue
    dev: true

  /@vueuse/metadata@10.5.0:
    resolution: {integrity: sha512-fEbElR+MaIYyCkeM0SzWkdoMtOpIwO72x8WsZHRE7IggiOlILttqttM69AS13nrDxosnDBYdyy3C5mR1LCxHsw==}
    dev: true

  /@vueuse/shared@10.5.0(vue@3.3.4):
    resolution: {integrity: sha512-18iyxbbHYLst9MqU1X1QNdMHIjks6wC7XTVf0KNOv5es/Ms6gjVFCAAWTVP2JStuGqydg3DT+ExpFORUEi9yhg==}
    dependencies:
      vue-demi: 0.14.6(vue@3.3.4)
    transitivePeerDependencies:
      - '@vue/composition-api'
      - vue
    dev: true

  /JSONStream@1.3.5:
    resolution: {integrity: sha512-E+iruNOY8VV9s4JEbe1aNEm6MiszPRr/UfcHMz0TQh1BXSxHK+ASV1R6W4HpjBhSeS+54PIsAMCBmwD06LLsqQ==}
    hasBin: true
    dependencies:
      jsonparse: 1.3.1
      through: 2.3.8
    dev: true

  /abbrev@1.1.1:
    resolution: {integrity: sha512-nne9/IiQ/hzIhY6pdDnbBtz7DjPTKrY00P/zvPSm5pOFkl6xuGrGnXn/VtTNNfNtAfZ9/1RtehkszU9qcTii0Q==}
    dev: false

  /accepts@1.3.8:
    resolution: {integrity: sha512-PYAthTa2m2VKxuvSD3DPC/Gy+U+sOA1LAuT8mkmRuvw+NACSaeXEQ+NHcVF7rONl6qcaxV3Uuemwawk+7+SJLw==}
    engines: {node: '>= 0.6'}
    dependencies:
      mime-types: 2.1.35
      negotiator: 0.6.3

  /acorn-jsx@5.3.2(acorn@8.10.0):
    resolution: {integrity: sha512-rq9s+JNhf0IChjtDXxllJ7g41oZk5SlXtp0LHwyA5cejwn7vKmKp4pPri6YEePv2PU65sAsegbXtIinmDFDXgQ==}
    peerDependencies:
      acorn: ^6.0.0 || ^7.0.0 || ^8.0.0
    dependencies:
      acorn: 8.10.0
    dev: true

  /acorn-walk@8.2.0(acorn@8.10.0):
    resolution: {integrity: sha512-k+iyHEuPgSw6SbuDpGQM+06HQUa04DZ3o+F6CSzXMvvI5KMvnaEqXe+YVe555R9nn6GPt404fos4wcgpw12SDA==}
    engines: {node: '>=0.4.0'}
    peerDependencies:
      acorn: '*'
    dependencies:
      acorn: 8.10.0

  /acorn@7.4.1:
    resolution: {integrity: sha512-nQyp0o1/mNdbTO1PO6kHkwSrmgZ0MT/jCCpNiwbUjGoRN4dlBhqJtoQuCnEOKzgTVwg0ZWiCoQy6SxMebQVh8A==}
    engines: {node: '>=0.4.0'}
    hasBin: true
    dev: true

  /acorn@8.10.0:
    resolution: {integrity: sha512-F0SAmZ8iUtS//m8DmCTA0jlh6TDKkHQyK6xc6V4KDTyZKA9dnvX9/3sRTVQrWm79glUAZbnmmNcdYwUIHWVybw==}
    engines: {node: '>=0.4.0'}
    hasBin: true

  /add-stream@1.0.0:
    resolution: {integrity: sha512-qQLMr+8o0WC4FZGQTcJiKBVC59JylcPSrTtk6usvmIDFUOCKegapy1VHQwRbFMOFyb/inzUVqHs+eMYKDM1YeQ==}
    dev: true

  /agent-base@6.0.2:
    resolution: {integrity: sha512-RZNwNclF7+MS/8bDg70amg32dyeZGZxiDuQmZxKLAlQjr3jGyLx+4Kkk58UO7D2QdgFIQCovuSuZESne6RG6XQ==}
    engines: {node: '>= 6.0.0'}
    dependencies:
      debug: 4.3.4
    transitivePeerDependencies:
      - supports-color
    dev: false

  /ajv@6.12.6:
    resolution: {integrity: sha512-j3fVLgvTo527anyYyJOGTYJbG+vnnQYvE0m5mmkc1TK+nxAppkCLMIL0aZ4dblVCNoGShhm+kzE4ZUykBoMg4g==}
    dependencies:
      fast-deep-equal: 3.1.3
      fast-json-stable-stringify: 2.1.0
      json-schema-traverse: 0.4.1
      uri-js: 4.4.1
    dev: true

  /algoliasearch@4.20.0:
    resolution: {integrity: sha512-y+UHEjnOItoNy0bYO+WWmLWBlPwDjKHW6mNHrPi0NkuhpQOOEbrkwQH/wgKFDLh7qlKjzoKeiRtlpewDPDG23g==}
    dependencies:
      '@algolia/cache-browser-local-storage': 4.20.0
      '@algolia/cache-common': 4.20.0
      '@algolia/cache-in-memory': 4.20.0
      '@algolia/client-account': 4.20.0
      '@algolia/client-analytics': 4.20.0
      '@algolia/client-common': 4.20.0
      '@algolia/client-personalization': 4.20.0
      '@algolia/client-search': 4.20.0
      '@algolia/logger-common': 4.20.0
      '@algolia/logger-console': 4.20.0
      '@algolia/requester-browser-xhr': 4.20.0
      '@algolia/requester-common': 4.20.0
      '@algolia/requester-node-http': 4.20.0
      '@algolia/transporter': 4.20.0
    dev: true

  /ansi-escapes@5.0.0:
    resolution: {integrity: sha512-5GFMVX8HqE/TB+FuBJGuO5XG0WrsA6ptUqoODaT/n9mmUaZFkqnBueB4leqGBCmrUHnCnC4PCZTCd0E7QQ83bA==}
    engines: {node: '>=12'}
    dependencies:
      type-fest: 1.4.0
    dev: true

  /ansi-regex@5.0.1:
    resolution: {integrity: sha512-quJQXlTSUGL2LH9SUXo8VwsY4soanhgo6LNSm84E1LBcE8s3O0wpdiRzyR9z/ZZJMlMWv37qOOb9pdJlMUEKFQ==}
    engines: {node: '>=8'}

  /ansi-regex@6.0.1:
    resolution: {integrity: sha512-n5M855fKb2SsfMIiFFoVrABHJC8QtHwVx+mHWP3QcEqBHYienj5dHSgjbxtC0WEZXYt4wcD6zrQElDPhFuZgfA==}
    engines: {node: '>=12'}
    dev: true

  /ansi-sequence-parser@1.1.0:
    resolution: {integrity: sha512-lEm8mt52to2fT8GhciPCGeCXACSz2UwIN4X2e2LJSnZ5uAbn2/dsYdOmUXq0AtWS5cpAupysIneExOgH0Vd2TQ==}
    dev: true

  /ansi-styles@3.2.1:
    resolution: {integrity: sha512-VT0ZI6kZRdTh8YyJw3SMbYm/u+NqfsAxEpWO0Pf9sq8/e94WxxOpPKx9FR1FlyCtOVDNOQ+8ntlqFxiRc+r5qA==}
    engines: {node: '>=4'}
    requiresBuild: true
    dependencies:
      color-convert: 1.9.3

  /ansi-styles@4.3.0:
    resolution: {integrity: sha512-zbB9rCJAT1rbjiVDb2hqKFHNYLxgtk8NURxZ3IZwD3F6NtxbXZQCnnSi1Lkx+IDohdPlFp222wVALIheZJQSEg==}
    engines: {node: '>=8'}
    dependencies:
      color-convert: 2.0.1
    dev: true

  /ansi-styles@5.2.0:
    resolution: {integrity: sha512-Cxwpt2SfTzTtXcfOlzGEee8O+c+MmUgGrNiBcXnuWxuFJHe6a5Hz7qwhwe5OgaSYI0IJvkLqWX1ASG+cJOkEiA==}
    engines: {node: '>=10'}
    dev: true

  /ansi-styles@6.2.1:
    resolution: {integrity: sha512-bN798gFfQX+viw3R7yrGWRqnrN2oRkEkUjjl4JNn4E8GxxbjtG3FbrEIIY3l8/hrwUwIeCZvi4QuOTP4MErVug==}
    engines: {node: '>=12'}
    dev: true

  /any-promise@1.3.0:
    resolution: {integrity: sha512-7UvmKalWRt1wgjL1RrGxoSJW/0QZFIegpeGvZG9kjp8vrRu55XTHbwnqq2GpXm9uLbcuhxm3IqX9OB4MZR1b2A==}

  /anymatch@3.1.2:
    resolution: {integrity: sha512-P43ePfOAIupkguHUycrc4qJ9kz8ZiuOUijaETwX7THt0Y/GNK7v0aa8rY816xWjZ7rJdA5XdMcpVFTKMq+RvWg==}
    engines: {node: '>= 8'}
    dependencies:
      normalize-path: 3.0.0
      picomatch: 2.3.1

  /aproba@2.0.0:
    resolution: {integrity: sha512-lYe4Gx7QT+MKGbDsA+Z+he/Wtef0BiwDOlK/XkBrdfsh9J/jPPXbX0tE9x9cl27Tmu5gg3QUbUrQYa/y+KOHPQ==}
    dev: false

  /are-we-there-yet@2.0.0:
    resolution: {integrity: sha512-Ci/qENmwHnsYo9xKIcUJN5LeDKdJ6R1Z1j9V/J5wyq8nh/mYPEpIKJbBZXtZjG04HiK7zV/p6Vs9952MrMeUIw==}
    engines: {node: '>=10'}
    dependencies:
      delegates: 1.0.0
      readable-stream: 3.6.0
    dev: false

  /arg@4.1.3:
    resolution: {integrity: sha512-58S9QDqG0Xx27YwPSt9fJxivjYl432YCwfDMfZ+71RAqUrZef7LrKQZ3LHLOwCS4FLNBplP533Zx895SeOCHvA==}

  /arg@5.0.2:
    resolution: {integrity: sha512-PYjyFOLKQ9y57JvQ6QLo8dAgNqswh8M1RMJYdQduT6xbWSgK36P/Z/v+p888pM69jMMfS8Xd8F6I1kQ/I9HUGg==}

  /argparse@2.0.1:
    resolution: {integrity: sha512-8+9WqebbFzpX9OR+Wa6O29asIogeRMzcGtAINdpMHHyAg10f05aSFVBbcEqGf/PXw1EjAZ+q2/bEBg3DvurK3Q==}
    dev: true

  /array-buffer-byte-length@1.0.0:
    resolution: {integrity: sha512-LPuwb2P+NrQw3XhxGc36+XSvuBPopovXYTR9Ew++Du9Yb/bx5AzBfrIsBoj0EZUifjQU+sHL21sseZ3jerWO/A==}
    dependencies:
      call-bind: 1.0.2
      is-array-buffer: 3.0.2
    dev: true

  /array-find-index@1.0.2:
    resolution: {integrity: sha512-M1HQyIXcBGtVywBt8WVdim+lrNaK7VHp99Qt5pSNziXznKHViIBbXWtfRTpEFpF/c4FdfxNAsCCwPp5phBYJtw==}
    engines: {node: '>=0.10.0'}
    dev: true

  /array-flatten@1.1.1:
    resolution: {integrity: sha512-PCVAQswWemu6UdxsDFFX/+gVeYqKAod3D3UVm91jHwynguOwAvYPhx8nNlM++NqRcK6CxxpUafjmhIdKiHibqg==}

  /array-ify@1.0.0:
    resolution: {integrity: sha512-c5AMf34bKdvPhQ7tBGhqkgKNUzMr4WUs+WDtC2ZUGOUncbxKMTvqxYctiseW3+L4bA8ec+GcZ6/A/FW4m8ukng==}
    dev: true

  /array-includes@3.1.6:
    resolution: {integrity: sha512-sgTbLvL6cNnw24FnbaDyjmvddQ2ML8arZsgaJhoABMoplz/4QRhtrYS+alr1BUM1Bwp6dhx8vVCBSLG+StwOFw==}
    engines: {node: '>= 0.4'}
    dependencies:
      call-bind: 1.0.2
      define-properties: 1.2.0
      es-abstract: 1.22.1
      get-intrinsic: 1.2.1
      is-string: 1.0.7
    dev: true

  /array-union@2.1.0:
    resolution: {integrity: sha512-HGyxoOTYUyCM6stUe6EJgnd4EoewAI7zMdfqO+kGjnlZmBDz/cR5pf8r/cR4Wq60sL/p0IkcjUEEPwS3GFrIyw==}
    engines: {node: '>=8'}
    dev: true

  /array.prototype.findlastindex@1.2.2:
    resolution: {integrity: sha512-tb5thFFlUcp7NdNF6/MpDk/1r/4awWG1FIz3YqDf+/zJSTezBb+/5WViH41obXULHVpDzoiCLpJ/ZO9YbJMsdw==}
    engines: {node: '>= 0.4'}
    dependencies:
      call-bind: 1.0.2
      define-properties: 1.2.0
      es-abstract: 1.22.1
      es-shim-unscopables: 1.0.0
      get-intrinsic: 1.2.1
    dev: true

  /array.prototype.flat@1.3.1:
    resolution: {integrity: sha512-roTU0KWIOmJ4DRLmwKd19Otg0/mT3qPNt0Qb3GWW8iObuZXxrjB/pzn0R3hqpRSWg4HCwqx+0vwOnWnvlOyeIA==}
    engines: {node: '>= 0.4'}
    dependencies:
      call-bind: 1.0.2
      define-properties: 1.2.0
      es-abstract: 1.22.1
      es-shim-unscopables: 1.0.0
    dev: true

  /array.prototype.flatmap@1.3.1:
    resolution: {integrity: sha512-8UGn9O1FDVvMNB0UlLv4voxRMze7+FpHyF5mSMRjWHUMlpoDViniy05870VlxhfgTnLbpuwTzvD76MTtWxB/mQ==}
    engines: {node: '>= 0.4'}
    dependencies:
      call-bind: 1.0.2
      define-properties: 1.2.0
      es-abstract: 1.22.1
      es-shim-unscopables: 1.0.0
    dev: true

  /arraybuffer.prototype.slice@1.0.1:
    resolution: {integrity: sha512-09x0ZWFEjj4WD8PDbykUwo3t9arLn8NIzmmYEJFpYekOAQjpkGSyrQhNoRTcwwcFRu+ycWF78QZ63oWTqSjBcw==}
    engines: {node: '>= 0.4'}
    dependencies:
      array-buffer-byte-length: 1.0.0
      call-bind: 1.0.2
      define-properties: 1.2.0
      get-intrinsic: 1.2.1
      is-array-buffer: 3.0.2
      is-shared-array-buffer: 1.0.2
    dev: true

  /arrify@1.0.1:
    resolution: {integrity: sha512-3CYzex9M9FGQjCGMGyi6/31c8GJbgb0qGyrx5HWxPd0aCwh4cB2YjMb2Xf9UuoogrMrlO9cTqnB5rI5GHZTcUA==}
    engines: {node: '>=0.10.0'}
    dev: true

  /as-table@1.0.55:
    resolution: {integrity: sha512-xvsWESUJn0JN421Xb9MQw6AsMHRCUknCe0Wjlxvjud80mU4E6hQf1A6NzQKcYNmYw62MfzEtXc+badstZP3JpQ==}
    dependencies:
      printable-characters: 1.0.42
    dev: true

  /asap@2.0.6:
    resolution: {integrity: sha512-BSHWgDSAiKs50o2Re8ppvp3seVHXSRM44cdSsT9FfNEUUZLOGWVCsiWaRPWM1Znn+mqZ1OfVZ3z3DWEzSp7hRA==}
    dev: true

  /assert-never@1.2.1:
    resolution: {integrity: sha512-TaTivMB6pYI1kXwrFlEhLeGfOqoDNdTxjCdwRfFFkEA30Eu+k48W34nlok2EYWJfFFzqaEmichdNM7th6M5HNw==}
    dev: true

  /assertion-error@1.1.0:
    resolution: {integrity: sha512-jgsaNduz+ndvGyFt3uSuWqvy4lCnIJiovtouQN5JZHOKCS2QuhEdbcQHFhVksz2N2U9hXJo8odG7ETyWlEeuDw==}
    dev: true

  /astring@1.8.6:
    resolution: {integrity: sha512-ISvCdHdlTDlH5IpxQJIex7BWBywFWgjJSVdwst+/iQCoEYnyOaQ95+X1JGshuBjGp6nxKUy1jMgE3zPqN7fQdg==}
    hasBin: true
    dev: true

  /asynckit@0.4.0:
    resolution: {integrity: sha512-Oei9OH4tRh0YqU3GxhX79dM/mwVgvbZJaSNaRk+bshkj0S5cfHcgYakreBjrHwatXKbz+IoIdYLxrKim2MjW0Q==}
    dev: false

  /autoprefixer@10.4.16:
    resolution: {integrity: sha512-7vd3UC6xKp0HLfua5IjZlcXvGAGy7cBAXTg2lyQ/8WpNhd6SiZ8Be+xm3FyBSYJx5GKcpRCzBh7RH4/0dnY+uQ==}
    engines: {node: ^10 || ^12 || >=14}
    hasBin: true
    peerDependencies:
      postcss: ^8.1.0
    peerDependenciesMeta:
      postcss:
        optional: true
    dependencies:
      browserslist: 4.22.1
      caniuse-lite: 1.0.30001538
      fraction.js: 4.3.6
      normalize-range: 0.1.2
      picocolors: 1.0.0
      postcss-value-parser: 4.2.0
    dev: false

  /available-typed-arrays@1.0.5:
    resolution: {integrity: sha512-DMD0KiN46eipeziST1LPP/STfDU0sufISXmjSgvVsoU2tqxctQeASejWcfNtxYKqETM1UxQ8sp2OrSBWpHY6sw==}
    engines: {node: '>= 0.4'}
    dev: true

  /axios@1.5.1:
    resolution: {integrity: sha512-Q28iYCWzNHjAm+yEAot5QaAMxhMghWLFVf7rRdwhUI+c2jix2DUXjAHXVi+s1ibs3mjPO/cCgbA++3BjD0vP/A==}
    dependencies:
      follow-redirects: 1.15.0(debug@4.3.4)
      form-data: 4.0.0
      proxy-from-env: 1.1.0
    transitivePeerDependencies:
      - debug
    dev: false

  /babel-plugin-polyfill-corejs2@0.4.6(@babel/core@7.23.2):
    resolution: {integrity: sha512-jhHiWVZIlnPbEUKSSNb9YoWcQGdlTLq7z1GHL4AjFxaoOUMuuEVJ+Y4pAaQUGOGk93YsVCKPbqbfw3m0SM6H8Q==}
    peerDependencies:
      '@babel/core': ^7.4.0 || ^8.0.0-0 <8.0.0
    dependencies:
      '@babel/compat-data': 7.23.2
      '@babel/core': 7.23.2
      '@babel/helper-define-polyfill-provider': 0.4.3(@babel/core@7.23.2)
      semver: 6.3.1
    transitivePeerDependencies:
      - supports-color
    dev: false

  /babel-plugin-polyfill-corejs3@0.8.5(@babel/core@7.23.2):
    resolution: {integrity: sha512-Q6CdATeAvbScWPNLB8lzSO7fgUVBkQt6zLgNlfyeCr/EQaEQR+bWiBYYPYAFyE528BMjRhL+1QBMOI4jc/c5TA==}
    peerDependencies:
      '@babel/core': ^7.4.0 || ^8.0.0-0 <8.0.0
    dependencies:
      '@babel/core': 7.23.2
      '@babel/helper-define-polyfill-provider': 0.4.3(@babel/core@7.23.2)
      core-js-compat: 3.33.0
    transitivePeerDependencies:
      - supports-color
    dev: false

  /babel-plugin-polyfill-regenerator@0.5.3(@babel/core@7.23.2):
    resolution: {integrity: sha512-8sHeDOmXC8csczMrYEOf0UTNa4yE2SxV5JGeT/LP1n0OYVDUUFPxG9vdk2AlDlIit4t+Kf0xCtpgXPBwnn/9pw==}
    peerDependencies:
      '@babel/core': ^7.4.0 || ^8.0.0-0 <8.0.0
    dependencies:
      '@babel/core': 7.23.2
      '@babel/helper-define-polyfill-provider': 0.4.3(@babel/core@7.23.2)
    transitivePeerDependencies:
      - supports-color
    dev: false

  /babel-walk@3.0.0-canary-5:
    resolution: {integrity: sha512-GAwkz0AihzY5bkwIY5QDR+LvsRQgB/B+1foMPvi0FZPMl5fjD7ICiznUiBdLYMH1QYe6vqu4gWYytZOccLouFw==}
    engines: {node: '>= 10.0.0'}
    dependencies:
      '@babel/types': 7.23.0
    dev: true

  /balanced-match@1.0.2:
    resolution: {integrity: sha512-3oSeUO0TMV67hN1AmbXsK4yaqU7tjiHlbxRDZOpH0KW9+CeX4bRAaX0Anxt0tx2MrpRpWwQaPwIlISEJhYU5Pw==}

  /bcrypt@5.1.1:
    resolution: {integrity: sha512-AGBHOG5hPYZ5Xl9KXzU5iKq9516yEmvCKDg3ecP5kX2aB6UqTeXZxk2ELnDgDm6BQSMlLt9rDB4LoSMx0rYwww==}
    engines: {node: '>= 10.0.0'}
    requiresBuild: true
    dependencies:
      '@mapbox/node-pre-gyp': 1.0.11
      node-addon-api: 5.0.0
    transitivePeerDependencies:
      - encoding
      - supports-color
    dev: false

  /bignumber.js@9.1.2:
    resolution: {integrity: sha512-2/mKyZH9K85bzOEfhXDBFZTGd1CTs+5IHpeFQo9luiBG7hghdC851Pj2WAhb6E3R6b9tZj/XKhbg4fum+Kepug==}
    dev: false

  /binary-extensions@2.2.0:
    resolution: {integrity: sha512-jDctJ/IVQbZoJykoeHbhXpOlNBqGNcwXJKJog42E5HDPUwQTSdjCHdihjj0DlnheQ7blbT6dHOafNAiS8ooQKA==}
    engines: {node: '>=8'}

  /body-parser@1.20.1:
    resolution: {integrity: sha512-jWi7abTbYwajOytWCQc37VulmWiRae5RyTpaCyDcS5/lMdtwSz5lOpDE67srw/HYe35f1z3fDQw+3txg7gNtWw==}
    engines: {node: '>= 0.8', npm: 1.2.8000 || >= 1.4.16}
    dependencies:
      bytes: 3.1.2
      content-type: 1.0.4
      debug: 2.6.9
      depd: 2.0.0
      destroy: 1.2.0
      http-errors: 2.0.0
      iconv-lite: 0.4.24
      on-finished: 2.4.1
      qs: 6.11.0
      raw-body: 2.5.1
      type-is: 1.6.18
      unpipe: 1.0.0
    transitivePeerDependencies:
      - supports-color

  /brace-expansion@1.1.11:
    resolution: {integrity: sha512-iCuPHDFgrHX7H2vEI/5xpz07zSHB00TpugqhmYtVmMO6518mCuRMoOYFldEBl0g187ufozdaHgWKcYFb61qGiA==}
    dependencies:
      balanced-match: 1.0.2
      concat-map: 0.0.1

  /brace-expansion@2.0.1:
    resolution: {integrity: sha512-XnAIvQ8eM+kC6aULx6wuQiwVsnzsi9d3WxzV3FpWTGA19F621kwdbsAcFKXgKUHZWsy+mY6iL1sHTxWEFCytDA==}
    dependencies:
      balanced-match: 1.0.2
    dev: true

  /braces@3.0.2:
    resolution: {integrity: sha512-b8um+L1RzM3WDSzvhm6gIz1yfTbBt6YTlcEKAvsmqCZZFw46z626lVj9j1yEPW33H5H+lBQpZMP1k8l+78Ha0A==}
    engines: {node: '>=8'}
    dependencies:
      fill-range: 7.0.1

  /browserslist@4.22.1:
    resolution: {integrity: sha512-FEVc202+2iuClEhZhrWy6ZiAcRLvNMyYcxZ8raemul1DYVOVdFsbqckWLdsixQZCpJlwe77Z3UTalE7jsjnKfQ==}
    engines: {node: ^6 || ^7 || ^8 || ^9 || ^10 || ^11 || ^12 || >=13.7}
    hasBin: true
    dependencies:
      caniuse-lite: 1.0.30001543
      electron-to-chromium: 1.4.540
      node-releases: 2.0.13
      update-browserslist-db: 1.0.13(browserslist@4.22.1)

  /buffer-from@1.1.2:
    resolution: {integrity: sha512-E+XQCRwSbaaiChtv6k6Dwgc+bx+Bs6vuKJHHl5kox/BaKbhiXzqQOwK4cO22yElGp2OCmjwVhT3HmxgyPGnJfQ==}
    dev: true

  /builtin-modules@3.3.0:
    resolution: {integrity: sha512-zhaCDicdLuWN5UbN5IMnFqNMhNfo919sH85y2/ea+5Yg9TsTkeZxpL+JLbp6cgYFS4sRLp3YV4S6yDuqVWHYOw==}
    engines: {node: '>=6'}
    dev: true

  /builtins@5.0.1:
    resolution: {integrity: sha512-qwVpFEHNfhYJIzNRBvd2C1kyo6jz3ZSMPyyuR47OPdiKWlbYnZNyDWuyR175qDnAJLiCo5fBBqPb3RiXgWlkOQ==}
    dependencies:
      semver: 7.5.4
    dev: true

  /busboy@1.6.0:
    resolution: {integrity: sha512-8SFQbg/0hQ9xy3UNTB0YEnsNBbWfhf7RtnzpL7TkBiTBRfrQ9Fxcnz7VJsleJpyp6rVLvXiuORqjlHi5q+PYuA==}
    engines: {node: '>=10.16.0'}
    dependencies:
      streamsearch: 1.1.0
    dev: true

  /bytes@3.1.2:
    resolution: {integrity: sha512-/Nf7TyzTx6S3yRJObOAV7956r8cr2+Oj8AC5dt8wSP3BQAoeX58NoHyCU8P8zGkNXStjTSi6fzO6F0pBdcYbEg==}
    engines: {node: '>= 0.8'}

  /cac@6.7.14:
    resolution: {integrity: sha512-b6Ilus+c3RrdDk+JhLKUAQfzzgLEPy6wcXqS7f/xe1EETvsDP6GORG7SFuOs6cID5YkqchW/LXZbX5bc8j7ZcQ==}
    engines: {node: '>=8'}
    dev: true

  /call-bind@1.0.2:
    resolution: {integrity: sha512-7O+FbCihrB5WGbFYesctwmTKae6rOiIzmz1icreWJ+0aA7LJfuqhEso2T9ncpcFtzMQtzXf2QGGueWJGTYsqrA==}
    dependencies:
      function-bind: 1.1.1
      get-intrinsic: 1.1.3

  /callsites@3.1.0:
    resolution: {integrity: sha512-P8BjAsXvZS+VIDUI11hHCQEv74YT67YUi5JJFNWIqL235sBmjX4+qx9Muvls5ivyNENctx46xQLQ3aTuE7ssaQ==}
    engines: {node: '>=6'}
    dev: true

  /camelcase-css@2.0.1:
    resolution: {integrity: sha512-QOSvevhslijgYwRx6Rv7zKdMF8lbRmx+uQGx2+vDc+KI/eBnsy9kit5aj23AgGu3pa4t9AgwbnXWqS+iOY+2aA==}
    engines: {node: '>= 6'}

  /camelcase-keys@6.2.2:
    resolution: {integrity: sha512-YrwaA0vEKazPBkn0ipTiMpSajYDSe+KjQfrjhcBMxJt/znbvlHd8Pw/Vamaz5EB4Wfhs3SUR3Z9mwRu/P3s3Yg==}
    engines: {node: '>=8'}
    dependencies:
      camelcase: 5.3.1
      map-obj: 4.3.0
      quick-lru: 4.0.1
    dev: true

  /camelcase@5.3.1:
    resolution: {integrity: sha512-L28STB170nwWS63UjtlEOE3dldQApaJXZkOI1uMFfzf3rRuPegHaHesyee+YxQ+W6SvRDQV6UrdOdRiR153wJg==}
    engines: {node: '>=6'}
    dev: true

  /caniuse-lite@1.0.30001538:
    resolution: {integrity: sha512-HWJnhnID+0YMtGlzcp3T9drmBJUVDchPJ08tpUGFLs9CYlwWPH2uLgpHn8fND5pCgXVtnGS3H4QR9XLMHVNkHw==}
    dev: false

  /caniuse-lite@1.0.30001543:
    resolution: {integrity: sha512-qxdO8KPWPQ+Zk6bvNpPeQIOH47qZSYdFZd6dXQzb2KzhnSXju4Kd7H1PkSJx6NICSMgo/IhRZRhhfPTHYpJUCA==}

  /capnp-ts@0.7.0:
    resolution: {integrity: sha512-XKxXAC3HVPv7r674zP0VC3RTXz+/JKhfyw94ljvF80yynK6VkTnqE3jMuN8b3dUVmmc43TjyxjW4KTsmB3c86g==}
    dependencies:
      debug: 4.3.4
      tslib: 2.6.2
    transitivePeerDependencies:
      - supports-color
    dev: true

  /chai@4.3.10:
    resolution: {integrity: sha512-0UXG04VuVbruMUYbJ6JctvH0YnC/4q3/AkT18q4NaITo91CUm0liMS9VqzT9vZhVQ/1eqPanMWjBM+Juhfb/9g==}
    engines: {node: '>=4'}
    dependencies:
      assertion-error: 1.1.0
      check-error: 1.0.3
      deep-eql: 4.1.3
      get-func-name: 2.0.2
      loupe: 2.3.6
      pathval: 1.1.1
      type-detect: 4.0.8
    dev: true

  /chalk@2.4.2:
    resolution: {integrity: sha512-Mti+f9lpJNcwF4tWV8/OrTTtF1gZi+f8FqlyAdouralcFWFQWF2+NgCHShjkCb+IFBLq9buZwE1xckQU4peSuQ==}
    engines: {node: '>=4'}
    requiresBuild: true
    dependencies:
      ansi-styles: 3.2.1
      escape-string-regexp: 1.0.5
      supports-color: 5.5.0

  /chalk@4.1.2:
    resolution: {integrity: sha512-oKnbhFyRIXpUuez8iBMmyEa4nbj4IOQyuhc/wy9kY7/WVPcwIO9VA668Pu8RkO7+0G76SLROeyw9CpQ061i4mA==}
    engines: {node: '>=10'}
    dependencies:
      ansi-styles: 4.3.0
      supports-color: 7.2.0
    dev: true

  /chalk@5.3.0:
    resolution: {integrity: sha512-dLitG79d+GV1Nb/VYcCDFivJeK1hiukt9QjRNVOsUtTy1rR1YJsmpGGTZ3qJos+uw7WmWF4wUwBd9jxjocFC2w==}
    engines: {node: ^12.17.0 || ^14.13 || >=16.0.0}
    dev: true

  /character-parser@2.2.0:
    resolution: {integrity: sha1-x84o821LzZdE5f/CxfzeHHMmH8A=}
    dependencies:
      is-regex: 1.1.4
    dev: true

  /check-error@1.0.3:
    resolution: {integrity: sha512-iKEoDYaRmd1mxM90a2OEfWhjsjPpYPuQ+lMYsoxB126+t8fw7ySEO48nmDg5COTjxDI65/Y2OWpeEHk3ZOe8zg==}
    dependencies:
      get-func-name: 2.0.2
    dev: true

  /chokidar@3.5.3(patch_hash=dzxbf3kgof5pdmbsyih2x43sq4):
    resolution: {integrity: sha512-Dr3sfKRP6oTcjf2JmUmFJfeVMvXBdegxB0iVQ5eb2V10uFJUCAS8OByZdVAyVb8xXNz3GjjTgj9kLWsZTqE6kw==}
    engines: {node: '>= 8.10.0'}
    dependencies:
      anymatch: 3.1.2
      braces: 3.0.2
      glob-parent: 5.1.2
      is-binary-path: 2.1.0
      is-glob: 4.0.3
      normalize-path: 3.0.0
      readdirp: 3.6.0
    optionalDependencies:
      fsevents: 2.3.3
    patched: true

  /chownr@2.0.0:
    resolution: {integrity: sha512-bIomtDF5KGpdogkLd9VspvFzk9KfpyyGlS8YFVZl7TGPBHL5snIOnxeshwVgPteQ9b4Eydl+pVbIyE1DcvCWgQ==}
    engines: {node: '>=10'}
    dev: false

  /citty@0.1.4:
    resolution: {integrity: sha512-Q3bK1huLxzQrvj7hImJ7Z1vKYJRPQCDnd0EjXfHMidcjecGOMuLrmuQmtWmFkuKLcMThlGh1yCKG8IEc6VeNXQ==}
    dependencies:
      consola: 3.2.3
    dev: true

  /cli-cursor@4.0.0:
    resolution: {integrity: sha512-VGtlMu3x/4DOtIUwEkRezxUZ2lBacNJCHash0N0WeZDBS+7Ux1dm3XWAgWYxLJFMMdOeXMHXorshEFhbMSGelg==}
    engines: {node: ^12.20.0 || ^14.13.1 || >=16.0.0}
    dependencies:
      restore-cursor: 4.0.0
    dev: true

  /cli-truncate@3.1.0:
    resolution: {integrity: sha512-wfOBkjXteqSnI59oPcJkcPl/ZmwvMMOj340qUIY1SKZCv0B9Cf4D4fAucRkIKQmsIuYK3x1rrgU7MeGRruiuiA==}
    engines: {node: ^12.20.0 || ^14.13.1 || >=16.0.0}
    dependencies:
      slice-ansi: 5.0.0
      string-width: 5.1.2
    dev: true

  /clipboard@2.0.11:
    resolution: {integrity: sha512-C+0bbOqkezLIsmWSvlsXS0Q0bmkugu7jcfMIACB+RDEntIzQIkdr148we28AfSloQLRdZlYL/QYyrq05j/3Faw==}
    dependencies:
      good-listener: 1.2.2
      select: 1.1.2
      tiny-emitter: 2.1.0
    dev: false

  /cliui@7.0.4:
    resolution: {integrity: sha512-OcRE68cOsVMXp1Yvonl/fzkQOyjLSu/8bhPDfQt0e0/Eb283TKP20Fs2MqoPsr9SwA595rRCA+QMzYc9nBP+JQ==}
    dependencies:
      string-width: 4.2.3
      strip-ansi: 6.0.1
      wrap-ansi: 7.0.0
    dev: true

  /color-convert@1.9.3:
    resolution: {integrity: sha512-QfAUtd+vFdAtFQcC8CCyYt1fYWxSqAiK2cSD6zDB8N3cpsEBAvRxp9zOGg6G/SHHJYAT88/az/IuDGALsNVbGg==}
    requiresBuild: true
    dependencies:
      color-name: 1.1.3

  /color-convert@2.0.1:
    resolution: {integrity: sha512-RRECPsj7iu/xb5oKYcsFHSppFNnsj/52OVTRKb4zP5onXwVF3zVmmToNcOfGC+CRDpfK/U584fMg38ZHCaElKQ==}
    engines: {node: '>=7.0.0'}
    dependencies:
      color-name: 1.1.4
    dev: true

  /color-name@1.1.3:
    resolution: {integrity: sha512-72fSenhMw2HZMTVHeCA9KCmpEIbzWiQsjN+BHcBbS9vr1mtt+vJjPdksIBNUmKAW8TFUDPJK5SUU3QhE9NEXDw==}
    requiresBuild: true

  /color-name@1.1.4:
    resolution: {integrity: sha512-dOy+3AuW3a2wNbZHIuMZpTcgjGuLU/uBL/ubcZF9OXbDo8ff4O8yVp5Bf0efS8uEoYo5q4Fx7dY9OgQGXgAsQA==}
    dev: true

  /color-support@1.1.3:
    resolution: {integrity: sha512-qiBjkpbMLO/HL68y+lh4q0/O1MZFj2RX6X/KmMa3+gJD3z+WwI1ZzDHysvqHGS3mP6mznPckpXmw1nI9cJjyRg==}
    hasBin: true
    dev: false

  /colorette@2.0.20:
    resolution: {integrity: sha512-IfEDxwoWIjkeXL1eXcDiow4UbKjhLdq6/EuSVR9GMN7KVH3r9gQ83e73hsz1Nd1T3ijd5xv1wcWRYO+D6kCI2w==}
    dev: true

  /combined-stream@1.0.8:
    resolution: {integrity: sha512-FQN4MRfuJeHf7cBbBMJFXhKSDq+2kAArBlmRBvcvFE5BB1HZKXtSFASDhdlz9zOYwxh8lDdnvmMOe/+5cdoEdg==}
    engines: {node: '>= 0.8'}
    dependencies:
      delayed-stream: 1.0.0
    dev: false

  /commander@11.1.0:
    resolution: {integrity: sha512-yPVavfyCcRhmorC7rWlkHn15b4wDVgVmBA7kV4QVBsF7kv/9TKJAbAXVTxvTnwP8HHKjRCJDClKbciiYS7p0DQ==}
    engines: {node: '>=16'}
    dev: true

  /commander@2.20.3:
    resolution: {integrity: sha512-GpVkmM8vF2vQUkj2LvZmD35JxeJOLCwJ9cUkugyk2nuhbv3+mJvpLYYt+0+USMxE+oj+ey/lJEnhZw75x/OMcQ==}
    requiresBuild: true
    dev: true

  /commander@4.1.1:
    resolution: {integrity: sha512-NOKm8xhkzAjzFx8B2v5OAHT+u5pRQc2UCa2Vq9jYL/31o2wi9mxBA7LIFs3sV5VSC49z6pEhfbMULvShKj26WA==}
    engines: {node: '>= 6'}

  /comment-parser@1.3.1:
    resolution: {integrity: sha512-B52sN2VNghyq5ofvUsqZjmk6YkihBX5vMSChmSK9v4ShjKf3Vk5Xcmgpw4o+iIgtrnM/u5FiMpz9VKb8lpBveA==}
    engines: {node: '>= 12.0.0'}
    dev: true

  /commenting@1.1.0:
    resolution: {integrity: sha512-YeNK4tavZwtH7jEgK1ZINXzLKm6DZdEMfsaaieOsCAN0S8vsY7UeuO3Q7d/M018EFgE+IeUAuBOKkFccBZsUZA==}
    dev: true

  /commondir@1.0.1:
    resolution: {integrity: sha512-W9pAhw0ja1Edb5GVdIF1mjZw/ASI0AlShXM83UUGe2DVr5TdAPEA1OA8m/g8zWp9x6On7gqufY+FatDbC3MDQg==}
    dev: true

  /compare-func@2.0.0:
    resolution: {integrity: sha512-zHig5N+tPWARooBnb0Zx1MFcdfpyJrfTJ3Y5L+IFvUm8rM74hHz66z0gw0x4tijh5CorKkKUCnW82R2vmpeCRA==}
    dependencies:
      array-ify: 1.0.0
      dot-prop: 5.3.0
    dev: true

  /concat-map@0.0.1:
    resolution: {integrity: sha512-/Srv4dswyQNBfohGpz9o6Yb3Gz3SrUDqBH5rTuhGR7ahtlbYKnVxw2bCFMRljaA7EXHaXZ8wsHdodFvbkhKmqg==}

  /connect-history-api-fallback@2.0.0:
    resolution: {integrity: sha512-U73+6lQFmfiNPrYbXqr6kZ1i1wiRqXnp2nhMsINseWXO8lDau0LGEffJ8kQi4EjLZympVgRdvqjAgiZ1tgzDDA==}
    engines: {node: '>=0.8'}
    dev: true

  /connect@3.7.0:
    resolution: {integrity: sha512-ZqRXc+tZukToSNmh5C2iWMSoV3X1YUcPbqEM4DkEG5tNQXrQUZCNVGGv3IuicnkMtPfGf3Xtp8WCXs295iQ1pQ==}
    engines: {node: '>= 0.10.0'}
    dependencies:
      debug: 2.6.9
      finalhandler: 1.1.2
      parseurl: 1.3.3
      utils-merge: 1.0.1
    transitivePeerDependencies:
      - supports-color
    dev: true

  /consola@3.2.3:
    resolution: {integrity: sha512-I5qxpzLv+sJhTVEoLYNcTW+bThDCPsit0vLNKShZx6rLtpilNpmmeTPaeqJb9ZE9dV3DGaeby6Vuhrw38WjeyQ==}
    engines: {node: ^14.18.0 || >=16.10.0}
    dev: true

  /console-control-strings@1.1.0:
    resolution: {integrity: sha512-ty/fTekppD2fIwRvnZAVdeOiGd1c7YXEixbgJTNzqcxJWKQnjJ/V1bNEEE6hygpM3WjwHFUVK6HTjWSzV4a8sQ==}
    dev: false

  /constantinople@4.0.1:
    resolution: {integrity: sha512-vCrqcSIq4//Gx74TXXCGnHpulY1dskqLTFGDmhrGxzeXL8lF8kvXv6mpNWlJj1uD4DW23D4ljAqbY4RRaaUZIw==}
    dependencies:
      '@babel/parser': 7.23.0
      '@babel/types': 7.23.0
    dev: true

  /content-disposition@0.5.4:
    resolution: {integrity: sha512-FveZTNuGw04cxlAiWbzi6zTAL/lhehaWbTtgluJh4/E95DqMwTmha3KZN1aAWA8cFIhHzMZUvLevkw5Rqk+tSQ==}
    engines: {node: '>= 0.6'}
    dependencies:
      safe-buffer: 5.2.1

  /content-type@1.0.4:
    resolution: {integrity: sha512-hIP3EEPs8tB9AT1L+NUqtwOAps4mk2Zob89MWXMHjHWg9milF/j4osnnQLXBCBFBk/tvIG/tUc9mOUJiPBhPXA==}
    engines: {node: '>= 0.6'}

  /conventional-changelog-angular@6.0.0:
    resolution: {integrity: sha512-6qLgrBF4gueoC7AFVHu51nHL9pF9FRjXrH+ceVf7WmAfH3gs+gEYOkvxhjMPjZu57I4AGUGoNTY8V7Hrgf1uqg==}
    engines: {node: '>=14'}
    dependencies:
      compare-func: 2.0.0
    dev: true

  /conventional-changelog-atom@3.0.0:
    resolution: {integrity: sha512-pnN5bWpH+iTUWU3FaYdw5lJmfWeqSyrUkG+wyHBI9tC1dLNnHkbAOg1SzTQ7zBqiFrfo55h40VsGXWMdopwc5g==}
    engines: {node: '>=14'}
    dev: true

  /conventional-changelog-cli@3.0.0:
    resolution: {integrity: sha512-3zMYi0IrfNd6AAHdPMrcgCg5DbcffiqNaEBf8cYrlntXPbBIXaELTbnRmUy5TQAe0Hkgi0J6+/VmRCkkJQflcQ==}
    engines: {node: '>=14'}
    hasBin: true
    dependencies:
      add-stream: 1.0.0
      conventional-changelog: 4.0.0
      meow: 8.1.2
      tempfile: 3.0.0
    dev: true

  /conventional-changelog-codemirror@3.0.0:
    resolution: {integrity: sha512-wzchZt9HEaAZrenZAUUHMCFcuYzGoZ1wG/kTRMICxsnW5AXohYMRxnyecP9ob42Gvn5TilhC0q66AtTPRSNMfw==}
    engines: {node: '>=14'}
    dev: true

  /conventional-changelog-conventionalcommits@6.1.0:
    resolution: {integrity: sha512-3cS3GEtR78zTfMzk0AizXKKIdN4OvSh7ibNz6/DPbhWWQu7LqE/8+/GqSodV+sywUR2gpJAdP/1JFf4XtN7Zpw==}
    engines: {node: '>=14'}
    dependencies:
      compare-func: 2.0.0
    dev: true

  /conventional-changelog-core@5.0.2:
    resolution: {integrity: sha512-RhQOcDweXNWvlRwUDCpaqXzbZemKPKncCWZG50Alth72WITVd6nhVk9MJ6w1k9PFNBcZ3YwkdkChE+8+ZwtUug==}
    engines: {node: '>=14'}
    dependencies:
      add-stream: 1.0.0
      conventional-changelog-writer: 6.0.1
      conventional-commits-parser: 4.0.0
      dateformat: 3.0.3
      get-pkg-repo: 4.2.1
      git-raw-commits: 3.0.0
      git-remote-origin-url: 2.0.0
      git-semver-tags: 5.0.1
      normalize-package-data: 3.0.3
      read-pkg: 3.0.0
      read-pkg-up: 3.0.0
    dev: true

  /conventional-changelog-ember@3.0.0:
    resolution: {integrity: sha512-7PYthCoSxIS98vWhVcSphMYM322OxptpKAuHYdVspryI0ooLDehRXWeRWgN+zWSBXKl/pwdgAg8IpLNSM1/61A==}
    engines: {node: '>=14'}
    dev: true

  /conventional-changelog-eslint@4.0.0:
    resolution: {integrity: sha512-nEZ9byP89hIU0dMx37JXQkE1IpMmqKtsaR24X7aM3L6Yy/uAtbb+ogqthuNYJkeO1HyvK7JsX84z8649hvp43Q==}
    engines: {node: '>=14'}
    dev: true

  /conventional-changelog-express@3.0.0:
    resolution: {integrity: sha512-HqxihpUMfIuxvlPvC6HltA4ZktQEUan/v3XQ77+/zbu8No/fqK3rxSZaYeHYant7zRxQNIIli7S+qLS9tX9zQA==}
    engines: {node: '>=14'}
    dev: true

  /conventional-changelog-jquery@4.0.0:
    resolution: {integrity: sha512-TTIN5CyzRMf8PUwyy4IOLmLV2DFmPtasKN+x7EQKzwSX8086XYwo+NeaeA3VUT8bvKaIy5z/JoWUvi7huUOgaw==}
    engines: {node: '>=14'}
    dev: true

  /conventional-changelog-jshint@3.0.0:
    resolution: {integrity: sha512-bQof4byF4q+n+dwFRkJ/jGf9dCNUv4/kCDcjeCizBvfF81TeimPZBB6fT4HYbXgxxfxWXNl/i+J6T0nI4by6DA==}
    engines: {node: '>=14'}
    dependencies:
      compare-func: 2.0.0
    dev: true

  /conventional-changelog-preset-loader@3.0.0:
    resolution: {integrity: sha512-qy9XbdSLmVnwnvzEisjxdDiLA4OmV3o8db+Zdg4WiFw14fP3B6XNz98X0swPPpkTd/pc1K7+adKgEDM1JCUMiA==}
    engines: {node: '>=14'}
    dev: true

  /conventional-changelog-writer@6.0.1:
    resolution: {integrity: sha512-359t9aHorPw+U+nHzUXHS5ZnPBOizRxfQsWT5ZDHBfvfxQOAik+yfuhKXG66CN5LEWPpMNnIMHUTCKeYNprvHQ==}
    engines: {node: '>=14'}
    hasBin: true
    dependencies:
      conventional-commits-filter: 3.0.0
      dateformat: 3.0.3
      handlebars: 4.7.7
      json-stringify-safe: 5.0.1
      meow: 8.1.2
      semver: 7.5.4
      split: 1.0.1
    dev: true

  /conventional-changelog@4.0.0:
    resolution: {integrity: sha512-JbZjwE1PzxQCvm+HUTIr+pbSekS8qdOZzMakdFyPtdkEWwFvwEJYONzjgMm0txCb2yBcIcfKDmg8xtCKTdecNQ==}
    engines: {node: '>=14'}
    dependencies:
      conventional-changelog-angular: 6.0.0
      conventional-changelog-atom: 3.0.0
      conventional-changelog-codemirror: 3.0.0
      conventional-changelog-conventionalcommits: 6.1.0
      conventional-changelog-core: 5.0.2
      conventional-changelog-ember: 3.0.0
      conventional-changelog-eslint: 4.0.0
      conventional-changelog-express: 3.0.0
      conventional-changelog-jquery: 4.0.0
      conventional-changelog-jshint: 3.0.0
      conventional-changelog-preset-loader: 3.0.0
    dev: true

  /conventional-commits-filter@3.0.0:
    resolution: {integrity: sha512-1ymej8b5LouPx9Ox0Dw/qAO2dVdfpRFq28e5Y0jJEU8ZrLdy0vOSkkIInwmxErFGhg6SALro60ZrwYFVTUDo4Q==}
    engines: {node: '>=14'}
    dependencies:
      lodash.ismatch: 4.4.0
      modify-values: 1.0.1
    dev: true

  /conventional-commits-parser@4.0.0:
    resolution: {integrity: sha512-WRv5j1FsVM5FISJkoYMR6tPk07fkKT0UodruX4je86V4owk451yjXAKzKAPOs9l7y59E2viHUS9eQ+dfUA9NSg==}
    engines: {node: '>=14'}
    hasBin: true
    dependencies:
      JSONStream: 1.3.5
      is-text-path: 1.0.1
      meow: 8.1.2
      split2: 3.2.2
    dev: true

  /convert-source-map@2.0.0:
    resolution: {integrity: sha512-Kvp459HrV2FEJ1CAsi1Ku+MY3kasH19TFykTz2xWmMeq6bk2NU3XXvfJ+Q61m0xktWwt+1HSYf3JZsTms3aRJg==}

  /cookie-signature@1.0.6:
    resolution: {integrity: sha512-QADzlaHc8icV8I7vbaJXJwod9HWYp8uCqf1xa4OfNu1T7JVxQIrUgOWtHdNDtPiywmFbiS12VjotIXLrKM3orQ==}

  /cookie@0.5.0:
    resolution: {integrity: sha512-YZ3GUyn/o8gfKJlnlX7g7xq4gyO6OSuhGPKaaGssGB2qgDUS0gPgtTvoyZLTt9Ab6dC4hfc9dV5arkvc/OCmrw==}
    engines: {node: '>= 0.6'}

  /copy-anything@2.0.6:
    resolution: {integrity: sha512-1j20GZTsvKNkc4BY3NpMOM8tt///wY3FpIzozTOFO2ffuZcV61nojHXVKIy3WM+7ADCy5FVhdZYHYDdgTU0yJw==}
    dependencies:
      is-what: 3.14.1
    dev: true

  /core-js-compat@3.31.0:
    resolution: {integrity: sha512-hM7YCu1cU6Opx7MXNu0NuumM0ezNeAeRKadixyiQELWY3vT3De9S4J5ZBMraWV2vZnrE1Cirl0GtFtDtMUXzPw==}
    dependencies:
      browserslist: 4.22.1
    dev: false

  /core-js-compat@3.33.0:
    resolution: {integrity: sha512-0w4LcLXsVEuNkIqwjjf9rjCoPhK8uqA4tMRh4Ge26vfLtUutshn+aRJU21I9LCJlh2QQHfisNToLjw1XEJLTWw==}
    dependencies:
      browserslist: 4.22.1
    dev: false

  /core-js@3.33.0:
    resolution: {integrity: sha512-HoZr92+ZjFEKar5HS6MC776gYslNOKHt75mEBKWKnPeFDpZ6nH5OeF3S6HFT1mUAUZKrzkez05VboaX8myjSuw==}
    requiresBuild: true
    dev: false

  /core-util-is@1.0.3:
    resolution: {integrity: sha512-ZQBvi1DcpJ4GDqanjucZ2Hj3wEO5pZDS89BWbkcrvdxksJorwUDDZamX9ldFkp9aw2lmBDLgkObEA4DWNJ9FYQ==}
    dev: true

  /cors@2.8.5:
    resolution: {integrity: sha512-KIHbLJqu73RGr/hnbrO9uBeixNGuvSQjul/jdFvS/KFSIH1hWVd1ng7zOHx+YrEfInLG7q4n6GHQ9cDtxv/P6g==}
    engines: {node: '>= 0.10'}
    dependencies:
      object-assign: 4.1.1
      vary: 1.1.2
    dev: true

  /create-require@1.1.1:
    resolution: {integrity: sha512-dcKFX3jn0MpIaXjisoRvexIJVEKzaq7z2rZKxf+MSr9TkdmHmsU4m2lcLojrj/FHl8mk5VxMmYA+ftRkP/3oKQ==}

  /cross-spawn@7.0.3:
    resolution: {integrity: sha512-iRDPJKUPVEND7dHPO8rkbOnPpyDygcDFtWjpeWNCgy8WP2rXcxXL8TskReQl6OrB2G7+UJrags1q15Fudc7G6w==}
    engines: {node: '>= 8'}
    dependencies:
      path-key: 3.1.1
      shebang-command: 2.0.0
      which: 2.0.2
    dev: true

  /css-color-names@1.0.1:
    resolution: {integrity: sha512-/loXYOch1qU1biStIFsHH8SxTmOseh1IJqFvy8IujXOm1h+QjUdDhkzOrR5HG8K8mlxREj0yfi8ewCHx0eMxzA==}
    dev: true

  /cssesc@3.0.0:
    resolution: {integrity: sha512-/Tb/JcjK111nNScGob5MNtsntNM1aCNUDipB/TkwZFhyDrrE47SOx/18wF2bbjgc3ZzCSKW1T5nt5EbFoAz/Vg==}
    engines: {node: '>=4'}
    hasBin: true

  /csstype@3.1.2:
    resolution: {integrity: sha512-I7K1Uu0MBPzaFKg4nI5Q7Vs2t+3gWWW648spaF+Rg7pI9ds18Ugn+lvg4SHczUdKlHI5LWBXyqfS8+DufyBsgQ==}

  /d@1.0.1:
    resolution: {integrity: sha512-m62ShEObQ39CfralilEQRjH6oAMtNCV1xJyEx5LpRYUVN+EviphDgUc/F3hnYbADmkiNs67Y+3ylmlG7Lnu+FA==}
    dependencies:
      es5-ext: 0.10.62
      type: 1.2.0
    dev: false

  /dargs@7.0.0:
    resolution: {integrity: sha512-2iy1EkLdlBzQGvbweYRFxmFath8+K7+AKB0TlhHWkNuH+TmovaMH/Wp7V7R4u7f4SnX3OgLsU9t1NI9ioDnUpg==}
    engines: {node: '>=8'}
    dev: true

  /data-uri-to-buffer@2.0.2:
    resolution: {integrity: sha512-ND9qDTLc6diwj+Xe5cdAgVTbLVdXbtxTJRXRhli8Mowuaan+0EJOtdqJ0QCHNSSPyoXGx9HX2/VMnKeC34AChA==}
    dev: true

  /data-uri-to-buffer@4.0.0:
    resolution: {integrity: sha512-Vr3mLBA8qWmcuschSLAOogKgQ/Jwxulv3RNE4FXnYWRGujzrRWQI4m12fQqRkwX06C0KanhLr4hK+GydchZsaA==}
    engines: {node: '>= 12'}
    dev: true

  /dateformat@3.0.3:
    resolution: {integrity: sha512-jyCETtSl3VMZMWeRo7iY1FL19ges1t55hMo5yaam4Jrsm5EPL89UQkoQRyiI+Yf4k8r2ZpdngkV8hr1lIdjb3Q==}
    dev: true

  /debug@2.6.9:
    resolution: {integrity: sha512-bC7ElrdJaJnPbAP+1EotYvqZsb3ecl5wi6Bfi6BJTUcNowp6cvspg0jXznRTKDjm/E7AdgFBVeAPVMNcKGsHMA==}
    peerDependencies:
      supports-color: '*'
    peerDependenciesMeta:
      supports-color:
        optional: true
    dependencies:
      ms: 2.0.0

  /debug@3.2.7:
    resolution: {integrity: sha512-CFjzYYAi4ThfiQvizrFQevTTXHtnCqWfe7x1AhgEscTz6ZbLbfoLRLPugTQyBth6f8ZERVUSyWHFD/7Wu4t1XQ==}
    peerDependencies:
      supports-color: '*'
    peerDependenciesMeta:
      supports-color:
        optional: true
    dependencies:
      ms: 2.1.3
    dev: true

  /debug@4.3.4:
    resolution: {integrity: sha512-PRWFHuSU3eDtQJPvnNY7Jcket1j0t5OuOsFzPPzsekD52Zl8qUfFIPEiswXqIvHWGVHOgX+7G/vCNNhehwxfkQ==}
    engines: {node: '>=6.0'}
    peerDependencies:
      supports-color: '*'
    peerDependenciesMeta:
      supports-color:
        optional: true
    dependencies:
      ms: 2.1.2

  /decamelize-keys@1.1.0:
    resolution: {integrity: sha512-ocLWuYzRPoS9bfiSdDd3cxvrzovVMZnRDVEzAs+hWIVXGDbHxWMECij2OBuyB/An0FFW/nLuq6Kv1i/YC5Qfzg==}
    engines: {node: '>=0.10.0'}
    dependencies:
      decamelize: 1.2.0
      map-obj: 1.0.1
    dev: true

  /decamelize@1.2.0:
    resolution: {integrity: sha512-z2S+W9X73hAUUki+N+9Za2lBlun89zigOyGrsax+KUQ6wKW4ZoWpEYBkGhQjwAjjDCkWxhY0VKEhk8wzY7F5cA==}
    engines: {node: '>=0.10.0'}
    dev: true

  /deep-eql@4.1.3:
    resolution: {integrity: sha512-WaEtAOpRA1MQ0eohqZjpGD8zdI0Ovsm8mmFhaDN8dvDZzyoUMcYDnf5Y6iu7HTXxf8JDS23qWa4a+hKCDyOPzw==}
    engines: {node: '>=6'}
    dependencies:
      type-detect: 4.0.8
    dev: true

  /deep-is@0.1.4:
    resolution: {integrity: sha512-oIPzksmTg4/MriiaYGO+okXDT7ztn/w3Eptv/+gSIdMdKsJo0u4CfYNFJPy+4SKMuCqGw2wxnA+URMg3t8a/bQ==}
    dev: true

  /deepmerge@4.2.2:
    resolution: {integrity: sha512-FJ3UgI4gIl+PHZm53knsuSFpE+nESMr7M4v9QcgB7S63Kj/6WqMiFQJpBBYz1Pt+66bZpP3Q7Lye0Oo9MPKEdg==}
    engines: {node: '>=0.10.0'}
    dev: true

  /define-lazy-prop@2.0.0:
    resolution: {integrity: sha512-Ds09qNh8yw3khSjiJjiUInaGX9xlqZDY7JVryGxdxV7NPeuqQfplOpQ66yJFZut3jLa5zOwkXw1g9EI2uKh4Og==}
    engines: {node: '>=8'}
    dev: true

  /define-properties@1.2.0:
    resolution: {integrity: sha512-xvqAVKGfT1+UAvPwKTVw/njhdQ8ZhXK4lI0bCIuCMrp2up9nPnaDftrLtmpTazqd1o+UY4zgzU+avtMbDP+ldA==}
    engines: {node: '>= 0.4'}
    dependencies:
      has-property-descriptors: 1.0.0
      object-keys: 1.1.1
    dev: true

  /defu@6.1.2:
    resolution: {integrity: sha512-+uO4+qr7msjNNWKYPHqN/3+Dx3NFkmIzayk2L1MyZQlvgZb/J1A0fo410dpKrN2SnqFjt8n4JL8fDJE0wIgjFQ==}
    dev: true

  /delayed-stream@1.0.0:
    resolution: {integrity: sha512-ZySD7Nf91aLB0RxL4KGrKHBXl7Eds1DAmEdcoVawXnLD7SDhpNgtuII2aAkg7a7QS41jxPSZ17p4VdGnMHk3MQ==}
    engines: {node: '>=0.4.0'}
    dev: false

  /delegate@3.2.0:
    resolution: {integrity: sha512-IofjkYBZaZivn0V8nnsMJGBr4jVLxHDheKSW88PyxS5QC4Vo9ZbZVvhzlSxY87fVq3STR6r+4cGepyHkcWOQSw==}
    dev: false

  /delegates@1.0.0:
    resolution: {integrity: sha512-bd2L678uiWATM6m5Z1VzNCErI3jiGzt6HGY8OVICs40JQq/HALfbyNJmp0UDakEY4pMMaN0Ly5om/B1VI/+xfQ==}
    dev: false

  /depd@2.0.0:
    resolution: {integrity: sha512-g7nH6P6dyDioJogAAGprGpCtVImJhpPk/roCzdb3fIh61/s/nPsfR6onyMwkCAR/OlC3yBC0lESvUoQEAssIrw==}
    engines: {node: '>= 0.8'}

  /destroy@1.2.0:
    resolution: {integrity: sha512-2sJGJTaXIIaR1w4iJSNoN0hnMY7Gpc/n8D4qSCJw8QqFWXf7cuAgnEHxBpweaVcPevC2l3KpjYCx3NypQQgaJg==}
    engines: {node: '>= 0.8', npm: 1.2.8000 || >= 1.4.16}

  /detect-libc@1.0.3:
    resolution: {integrity: sha512-pGjwhsmsp4kL2RTz08wcOlGN83otlqHeD/Z5T8GXZB+/YcpQ/dgo+lbU8ZsGxV0HIvqqxo9l7mqYwyYMD9bKDg==}
    engines: {node: '>=0.10'}
    hasBin: true
    dev: true

  /detect-libc@2.0.1:
    resolution: {integrity: sha512-463v3ZeIrcWtdgIg6vI6XUncguvr2TnGl4SzDXinkt9mSLpBJKXT3mW6xT3VQdDN11+WVs29pgvivTc4Lp8v+w==}
    engines: {node: '>=8'}
    dev: false

  /didyoumean@1.2.2:
    resolution: {integrity: sha512-gxtyfqMg7GKyhQmb056K7M3xszy/myH8w+B4RT+QXBQsvAOdc3XymqDDPHx1BgPgsdAA5SIifona89YtRATDzw==}

  /diff-sequences@29.4.3:
    resolution: {integrity: sha512-ofrBgwpPhCD85kMKtE9RYFFq6OC1A89oW2vvgWZNCwxrUpRUILopY7lsYyMDSjc8g6U6aiO0Qubg6r4Wgt5ZnA==}
    engines: {node: ^14.15.0 || ^16.10.0 || >=18.0.0}
    dev: true

  /diff@4.0.2:
    resolution: {integrity: sha512-58lmxKSA4BNyLz+HHMUzlOEpg09FV+ev6ZMe3vJihgdxzgcwZ8VoEEPmALCZG9LmqfVoNMMKpttIYTVG6uDY7A==}
    engines: {node: '>=0.3.1'}

  /dir-glob@3.0.1:
    resolution: {integrity: sha512-WkrWp9GR4KXfKGYzOLmTuGVi1UWFfws377n9cc55/tb6DuqyF6pcQ5AbiHEshaDpY9v6oaSr2XCDidGmMwdzIA==}
    engines: {node: '>=8'}
    dependencies:
      path-type: 4.0.0
    dev: true

  /dlv@1.1.3:
    resolution: {integrity: sha512-+HlytyjlPKnIG8XuRG8WvmBP8xs8P71y+SKKS6ZXWoEgLuePxtDoUEiH7WkdePWrQ5JBpE6aoVqfZfJUQkjXwA==}

  /doctrine@2.1.0:
    resolution: {integrity: sha512-35mSku4ZXK0vfCuHEDAwt55dg2jNajHZ1odvF+8SSr82EsZY4QmXfuWso8oEd8zRhVObSN18aM0CjSdoBX7zIw==}
    engines: {node: '>=0.10.0'}
    dependencies:
      esutils: 2.0.3
    dev: true

  /doctrine@3.0.0:
    resolution: {integrity: sha512-yS+Q5i3hBf7GBkd4KG8a7eBNNWNGLTaEwwYWUijIYM7zrlYDM0BFXHjjPWlWZ1Rg7UaddZeIDmi9jF3HmqiQ2w==}
    engines: {node: '>=6.0.0'}
    dependencies:
      esutils: 2.0.3
    dev: true

  /doctypes@1.1.0:
    resolution: {integrity: sha1-6oCxBqh1OHdOijpKWv4pPeSJ4Kk=}
    dev: true

  /dot-prop@5.3.0:
    resolution: {integrity: sha512-QM8q3zDe58hqUqjraQOmzZ1LIH9SWQJTlEKCH4kJ2oQvLZk7RbQXvtDM2XEq3fwkV9CCvvH4LA0AV+ogFsBM2Q==}
    engines: {node: '>=8'}
    dependencies:
      is-obj: 2.0.0
    dev: true

  /dotenv-expand@10.0.0(patch_hash=weuqf2vlv5b5g6cikeo4slurbm):
    resolution: {integrity: sha512-GopVGCpVS1UKH75VKHGuQFqS1Gusej0z4FyQkPdwjil2gNIv+LNsqBlboOzpJFZKVT95GkCyWJbBSdFEFUWI2A==}
    engines: {node: '>=12'}
    dev: true
    patched: true

  /dotenv@16.3.1:
    resolution: {integrity: sha512-IPzF4w4/Rd94bA9imS68tZBaYyBWSCE47V1RGuMrB94iyTOIEwRmVL2x/4An+6mETpLrKJ5hQkB8W4kFAadeIQ==}
    engines: {node: '>=12'}
    dev: true

  /eastasianwidth@0.2.0:
    resolution: {integrity: sha512-I88TYZWc9XiYHRQ4/3c5rjjfgkjhLyW2luGIheGERbNQ6OY7yTybanSpDXZa8y7VUP9YmDcYa+eyq4ca7iLqWA==}
    dev: true

  /ee-first@1.1.1:
    resolution: {integrity: sha512-WMwm9LhRUo+WUaRN+vRuETqG89IgZphVSNkdFgeb6sS/E4OrDIN7t48CAewSHXc6C8lefD8KKfr5vY61brQlow==}

  /electron-to-chromium@1.4.540:
    resolution: {integrity: sha512-aoCqgU6r9+o9/S7wkcSbmPRFi7OWZWiXS9rtjEd+Ouyu/Xyw5RSq2XN8s5Qp8IaFOLiRrhQCphCIjAxgG3eCAg==}

  /emoji-regex@8.0.0:
    resolution: {integrity: sha512-MSjYzcWNOA0ewAHpz0MxpYFvwg6yjy1NG3xteoqz644VCo/RPgnr1/GGt+ic3iJTzQ8Eu3TdM14SawnVUmGE6A==}

  /emoji-regex@9.2.2:
    resolution: {integrity: sha512-L18DaJsXSUk2+42pv8mLs5jJT2hqFkFE4j21wOmgbUqsZ2hL72NsUU785g9RXgo3s0ZNgVl42TiHp3ZtOv/Vyg==}
    dev: true

  /encodeurl@1.0.2:
    resolution: {integrity: sha512-TPJXq8JqFaVYm2CWmPvnP2Iyo4ZSM7/QKcSmuMLDObfpH5fi7RUGmd/rTDf+rut/saiDiQEeVTNgAmJEdAOx0w==}
    engines: {node: '>= 0.8'}

  /entities@4.4.0:
    resolution: {integrity: sha512-oYp7156SP8LkeGD0GF85ad1X9Ai79WtRsZ2gxJqtBuzH+98YUV6jkHEKlZkMbcrjJjIVJNIDP/3WL9wQkoPbWA==}
    engines: {node: '>=0.12'}
    dev: true

  /errno@0.1.8:
    resolution: {integrity: sha512-dJ6oBr5SQ1VSd9qkk7ByRgb/1SH4JZjCHSW/mr63/QcXO9zLVxvJ6Oy13nio03rxpSnVDDjFor75SjVeZWPW/A==}
    hasBin: true
    requiresBuild: true
    dependencies:
      prr: 1.0.1
    dev: true
    optional: true

  /error-ex@1.3.2:
    resolution: {integrity: sha512-7dFHNmqeFSEt2ZBsCriorKnn3Z2pj+fd9kmI6QoWw4//DL+icEBfc0U7qJCisqrTsKTjw4fNFy2pW9OqStD84g==}
    dependencies:
      is-arrayish: 0.2.1
    dev: true

  /es-abstract@1.22.1:
    resolution: {integrity: sha512-ioRRcXMO6OFyRpyzV3kE1IIBd4WG5/kltnzdxSCqoP8CMGs/Li+M1uF5o7lOkZVFjDs+NLesthnF66Pg/0q0Lw==}
    engines: {node: '>= 0.4'}
    dependencies:
      array-buffer-byte-length: 1.0.0
      arraybuffer.prototype.slice: 1.0.1
      available-typed-arrays: 1.0.5
      call-bind: 1.0.2
      es-set-tostringtag: 2.0.1
      es-to-primitive: 1.2.1
      function.prototype.name: 1.1.5
      get-intrinsic: 1.2.1
      get-symbol-description: 1.0.0
      globalthis: 1.0.3
      gopd: 1.0.1
      has: 1.0.3
      has-property-descriptors: 1.0.0
      has-proto: 1.0.1
      has-symbols: 1.0.3
      internal-slot: 1.0.5
      is-array-buffer: 3.0.2
      is-callable: 1.2.7
      is-negative-zero: 2.0.2
      is-regex: 1.1.4
      is-shared-array-buffer: 1.0.2
      is-string: 1.0.7
      is-typed-array: 1.1.10
      is-weakref: 1.0.2
      object-inspect: 1.12.3
      object-keys: 1.1.1
      object.assign: 4.1.4
      regexp.prototype.flags: 1.5.0
      safe-array-concat: 1.0.0
      safe-regex-test: 1.0.0
      string.prototype.trim: 1.2.7
      string.prototype.trimend: 1.0.6
      string.prototype.trimstart: 1.0.6
      typed-array-buffer: 1.0.0
      typed-array-byte-length: 1.0.0
      typed-array-byte-offset: 1.0.0
      typed-array-length: 1.0.4
      unbox-primitive: 1.0.2
      which-typed-array: 1.1.11
    dev: true

  /es-module-lexer@1.3.1:
    resolution: {integrity: sha512-JUFAyicQV9mXc3YRxPnDlrfBKpqt6hUYzz9/boprUJHs4e4KVr3XwOF70doO6gwXUor6EWZJAyWAfKki84t20Q==}
    dev: true

  /es-set-tostringtag@2.0.1:
    resolution: {integrity: sha512-g3OMbtlwY3QewlqAiMLI47KywjWZoEytKr8pf6iTC8uJq5bIAH52Z9pnQ8pVL6whrCto53JZDuUIsifGeLorTg==}
    engines: {node: '>= 0.4'}
    dependencies:
      get-intrinsic: 1.2.1
      has: 1.0.3
      has-tostringtag: 1.0.0
    dev: true

  /es-shim-unscopables@1.0.0:
    resolution: {integrity: sha512-Jm6GPcCdC30eMLbZ2x8z2WuRwAws3zTBBKuusffYVUrNj/GVSUAZ+xKMaUpfNDR5IbyNA5LJbaecoUVbmUcB1w==}
    dependencies:
      has: 1.0.3
    dev: true

  /es-to-primitive@1.2.1:
    resolution: {integrity: sha512-QCOllgZJtaUo9miYBcLChTUaHNjJF3PYs1VidD7AwiEj1kYxKeQTctLAezAOH5ZKRH0g2IgPn6KwB4IT8iRpvA==}
    engines: {node: '>= 0.4'}
    dependencies:
      is-callable: 1.2.7
      is-date-object: 1.0.5
      is-symbol: 1.0.4
    dev: true

  /es5-ext@0.10.62:
    resolution: {integrity: sha512-BHLqn0klhEpnOKSrzn/Xsz2UIW8j+cGmo9JLzr8BiUapV8hPL9+FliFqjwr9ngW7jWdnxv6eO+/LqyhJVqgrjA==}
    engines: {node: '>=0.10'}
    requiresBuild: true
    dependencies:
      es6-iterator: 2.0.3
      es6-symbol: 3.1.3
      next-tick: 1.1.0
    dev: false

  /es6-iterator@2.0.3:
    resolution: {integrity: sha512-zw4SRzoUkd+cl+ZoE15A9o1oQd920Bb0iOJMQkQhl3jNc03YqVjAhG7scf9C5KWRU/R13Orf588uCC6525o02g==}
    dependencies:
      d: 1.0.1
      es5-ext: 0.10.62
      es6-symbol: 3.1.3
    dev: false

  /es6-symbol@3.1.3:
    resolution: {integrity: sha512-NJ6Yn3FuDinBaBRWl/q5X/s4koRHBrgKAu+yGI6JCBeiu3qrcbJhwT2GeR/EXVfylRk8dpQVJoLEFhK+Mu31NA==}
    dependencies:
      d: 1.0.1
      ext: 1.6.0
    dev: false

  /esbuild@0.18.20:
    resolution: {integrity: sha512-ceqxoedUrcayh7Y7ZX6NdbbDzGROiyVBgC4PriJThBKSVPWnnFHZAkfI1lJT8QFkOwH4qOS2SJkS4wvpGl8BpA==}
    engines: {node: '>=12'}
    hasBin: true
    requiresBuild: true
    optionalDependencies:
      '@esbuild/android-arm': 0.18.20
      '@esbuild/android-arm64': 0.18.20
      '@esbuild/android-x64': 0.18.20
      '@esbuild/darwin-arm64': 0.18.20
      '@esbuild/darwin-x64': 0.18.20
      '@esbuild/freebsd-arm64': 0.18.20
      '@esbuild/freebsd-x64': 0.18.20
      '@esbuild/linux-arm': 0.18.20
      '@esbuild/linux-arm64': 0.18.20
      '@esbuild/linux-ia32': 0.18.20
      '@esbuild/linux-loong64': 0.18.20
      '@esbuild/linux-mips64el': 0.18.20
      '@esbuild/linux-ppc64': 0.18.20
      '@esbuild/linux-riscv64': 0.18.20
      '@esbuild/linux-s390x': 0.18.20
      '@esbuild/linux-x64': 0.18.20
      '@esbuild/netbsd-x64': 0.18.20
      '@esbuild/openbsd-x64': 0.18.20
      '@esbuild/sunos-x64': 0.18.20
      '@esbuild/win32-arm64': 0.18.20
      '@esbuild/win32-ia32': 0.18.20
      '@esbuild/win32-x64': 0.18.20
    dev: true

  /esbuild@0.19.3:
    resolution: {integrity: sha512-UlJ1qUUA2jL2nNib1JTSkifQTcYTroFqRjwCFW4QYEKEsixXD5Tik9xML7zh2gTxkYTBKGHNH9y7txMwVyPbjw==}
    engines: {node: '>=12'}
    hasBin: true
    requiresBuild: true
    optionalDependencies:
      '@esbuild/android-arm': 0.19.3
      '@esbuild/android-arm64': 0.19.3
      '@esbuild/android-x64': 0.19.3
      '@esbuild/darwin-arm64': 0.19.3
      '@esbuild/darwin-x64': 0.19.3
      '@esbuild/freebsd-arm64': 0.19.3
      '@esbuild/freebsd-x64': 0.19.3
      '@esbuild/linux-arm': 0.19.3
      '@esbuild/linux-arm64': 0.19.3
      '@esbuild/linux-ia32': 0.19.3
      '@esbuild/linux-loong64': 0.19.3
      '@esbuild/linux-mips64el': 0.19.3
      '@esbuild/linux-ppc64': 0.19.3
      '@esbuild/linux-riscv64': 0.19.3
      '@esbuild/linux-s390x': 0.19.3
      '@esbuild/linux-x64': 0.19.3
      '@esbuild/netbsd-x64': 0.19.3
      '@esbuild/openbsd-x64': 0.19.3
      '@esbuild/sunos-x64': 0.19.3
      '@esbuild/win32-arm64': 0.19.3
      '@esbuild/win32-ia32': 0.19.3
      '@esbuild/win32-x64': 0.19.3

  /escalade@3.1.1:
    resolution: {integrity: sha512-k0er2gUkLf8O0zKJiAhmkTnJlTvINGv7ygDNPbeIsX/TJjGJZHuh9B2UxbsaEkmlEo9MfhrSzmhIlhRlI2GXnw==}
    engines: {node: '>=6'}

  /escape-html@1.0.3:
    resolution: {integrity: sha512-NiSupZ4OeuGwr68lGIeym/ksIZMJodUGOSCZ/FSnTxcrekbvqrgdUxlJOMpijaKZVjAJrWrGs/6Jy8OMuyj9ow==}

  /escape-string-regexp@1.0.5:
    resolution: {integrity: sha512-vbRorB5FUQWvla16U8R/qgaFIya2qGzwDrNmCZuYKrbdSUMG6I1ZCGQRefkRVhuOkIGVne7BQ35DSfo1qvJqFg==}
    engines: {node: '>=0.8.0'}
    requiresBuild: true

  /escape-string-regexp@4.0.0:
    resolution: {integrity: sha512-TtpcNJ3XAzx3Gq8sWRzJaVajRs0uVxA2YAkdb1jm2YkPz4G6egUFAyA3n5vtEIZefPk5Wa4UXbKuS5fKkJWdgA==}
    engines: {node: '>=10'}
    dev: true

  /eslint-define-config@1.24.1:
    resolution: {integrity: sha512-o36vBhPSWyIQlHoMqGhhcGmOOm2A2ccBVIdLTG/AWdm9YmjpsLpf+5ntf9LlHR6dduLREgxtGwvwPwSt7vnXJg==}
    engines: {node: '>=18.0.0', npm: '>=9.0.0', pnpm: '>= 8.6.0'}
    dev: true

  /eslint-import-resolver-node@0.3.7:
    resolution: {integrity: sha512-gozW2blMLJCeFpBwugLTGyvVjNoeo1knonXAcatC6bjPBZitotxdWf7Gimr25N4c0AAOo4eOUfaG82IJPDpqCA==}
    dependencies:
      debug: 3.2.7
      is-core-module: 2.13.0
      resolve: 1.22.4
    transitivePeerDependencies:
      - supports-color
    dev: true

  /eslint-module-utils@2.8.0(@typescript-eslint/parser@6.7.5)(eslint-import-resolver-node@0.3.7)(eslint@8.51.0):
    resolution: {integrity: sha512-aWajIYfsqCKRDgUfjEXNN/JlrzauMuSEy5sbd7WXbtW3EH6A6MpwEh42c7qD+MqQo9QMJ6fWLAeIJynx0g6OAw==}
    engines: {node: '>=4'}
    peerDependencies:
      '@typescript-eslint/parser': '*'
      eslint: '*'
      eslint-import-resolver-node: '*'
      eslint-import-resolver-typescript: '*'
      eslint-import-resolver-webpack: '*'
    peerDependenciesMeta:
      '@typescript-eslint/parser':
        optional: true
      eslint:
        optional: true
      eslint-import-resolver-node:
        optional: true
      eslint-import-resolver-typescript:
        optional: true
      eslint-import-resolver-webpack:
        optional: true
    dependencies:
      '@typescript-eslint/parser': 6.7.5(eslint@8.51.0)(typescript@5.2.2)
      debug: 3.2.7
      eslint: 8.51.0
      eslint-import-resolver-node: 0.3.7
    transitivePeerDependencies:
      - supports-color
    dev: true

  /eslint-plugin-es-x@7.2.0(eslint@8.51.0):
    resolution: {integrity: sha512-9dvv5CcvNjSJPqnS5uZkqb3xmbeqRLnvXKK7iI5+oK/yTusyc46zbBZKENGsOfojm/mKfszyZb+wNqNPAPeGXA==}
    engines: {node: ^14.18.0 || >=16.0.0}
    peerDependencies:
      eslint: '>=8'
    dependencies:
      '@eslint-community/eslint-utils': 4.4.0(eslint@8.51.0)
      '@eslint-community/regexpp': 4.6.2
      eslint: 8.51.0
    dev: true

  /eslint-plugin-import@2.28.1(@typescript-eslint/parser@6.7.5)(eslint@8.51.0):
    resolution: {integrity: sha512-9I9hFlITvOV55alzoKBI+K9q74kv0iKMeY6av5+umsNwayt59fz692daGyjR+oStBQgx6nwR9rXldDev3Clw+A==}
    engines: {node: '>=4'}
    peerDependencies:
      '@typescript-eslint/parser': '*'
      eslint: ^2 || ^3 || ^4 || ^5 || ^6 || ^7.2.0 || ^8
    peerDependenciesMeta:
      '@typescript-eslint/parser':
        optional: true
    dependencies:
      '@typescript-eslint/parser': 6.7.5(eslint@8.51.0)(typescript@5.2.2)
      array-includes: 3.1.6
      array.prototype.findlastindex: 1.2.2
      array.prototype.flat: 1.3.1
      array.prototype.flatmap: 1.3.1
      debug: 3.2.7
      doctrine: 2.1.0
      eslint: 8.51.0
      eslint-import-resolver-node: 0.3.7
      eslint-module-utils: 2.8.0(@typescript-eslint/parser@6.7.5)(eslint-import-resolver-node@0.3.7)(eslint@8.51.0)
      has: 1.0.3
      is-core-module: 2.13.0
      is-glob: 4.0.3
      minimatch: 3.1.2
      object.fromentries: 2.0.6
      object.groupby: 1.0.0
      object.values: 1.1.6
      semver: 6.3.1
      tsconfig-paths: 3.14.2
    transitivePeerDependencies:
      - eslint-import-resolver-typescript
      - eslint-import-resolver-webpack
      - supports-color
    dev: true

  /eslint-plugin-n@16.2.0(eslint@8.51.0):
    resolution: {integrity: sha512-AQER2jEyQOt1LG6JkGJCCIFotzmlcCZFur2wdKrp1JX2cNotC7Ae0BcD/4lLv3lUAArM9uNS8z/fsvXTd0L71g==}
    engines: {node: '>=16.0.0'}
    peerDependencies:
      eslint: '>=7.0.0'
    dependencies:
      '@eslint-community/eslint-utils': 4.4.0(eslint@8.51.0)
      builtins: 5.0.1
      eslint: 8.51.0
      eslint-plugin-es-x: 7.2.0(eslint@8.51.0)
      get-tsconfig: 4.7.2
      ignore: 5.2.4
      is-core-module: 2.13.0
      minimatch: 3.1.2
      resolve: 1.22.4
      semver: 7.5.4
    dev: true

  /eslint-plugin-regexp@1.15.0(eslint@8.51.0):
    resolution: {integrity: sha512-YEtQPfdudafU7RBIFci81R/Q1yErm0mVh3BkGnXD2Dk8DLwTFdc2ITYH1wCnHKim2gnHfPFgrkh+b2ozyyU7ag==}
    engines: {node: ^12 || >=14}
    peerDependencies:
      eslint: '>=6.0.0'
    dependencies:
      '@eslint-community/eslint-utils': 4.3.0(eslint@8.51.0)
      '@eslint-community/regexpp': 4.5.0
      comment-parser: 1.3.1
      eslint: 8.51.0
      grapheme-splitter: 1.0.4
      jsdoctypeparser: 9.0.0
      refa: 0.11.0
      regexp-ast-analysis: 0.6.0
      scslre: 0.2.0
    dev: true

  /eslint-scope@7.2.2:
    resolution: {integrity: sha512-dOt21O7lTMhDM+X9mB4GX+DZrZtCUJPL/wlcTqxyrx5IvO0IYtILdtrQGQp+8n5S0gwSVmOf9NQrjMOgfQZlIg==}
    engines: {node: ^12.22.0 || ^14.17.0 || >=16.0.0}
    dependencies:
      esrecurse: 4.3.0
      estraverse: 5.3.0
    dev: true

  /eslint-visitor-keys@3.4.3:
    resolution: {integrity: sha512-wpc+LXeiyiisxPlEkUzU6svyS1frIO3Mgxj1fdy7Pm8Ygzguax2N3Fa/D/ag1WqbOprdI+uY6wMUl8/a2G+iag==}
    engines: {node: ^12.22.0 || ^14.17.0 || >=16.0.0}
    dev: true

  /eslint@8.51.0:
    resolution: {integrity: sha512-2WuxRZBrlwnXi+/vFSJyjMqrNjtJqiasMzehF0shoLaW7DzS3/9Yvrmq5JiT66+pNjiX4UBnLDiKHcWAr/OInA==}
    engines: {node: ^12.22.0 || ^14.17.0 || >=16.0.0}
    hasBin: true
    dependencies:
      '@eslint-community/eslint-utils': 4.4.0(eslint@8.51.0)
      '@eslint-community/regexpp': 4.6.2
      '@eslint/eslintrc': 2.1.2
      '@eslint/js': 8.51.0
      '@humanwhocodes/config-array': 0.11.11
      '@humanwhocodes/module-importer': 1.0.1
      '@nodelib/fs.walk': 1.2.8
      ajv: 6.12.6
      chalk: 4.1.2
      cross-spawn: 7.0.3
      debug: 4.3.4
      doctrine: 3.0.0
      escape-string-regexp: 4.0.0
      eslint-scope: 7.2.2
      eslint-visitor-keys: 3.4.3
      espree: 9.6.1
      esquery: 1.5.0
      esutils: 2.0.3
      fast-deep-equal: 3.1.3
      file-entry-cache: 6.0.1
      find-up: 5.0.0
      glob-parent: 6.0.2
      globals: 13.19.0
      graphemer: 1.4.0
      ignore: 5.2.4
      imurmurhash: 0.1.4
      is-glob: 4.0.3
      is-path-inside: 3.0.3
      js-yaml: 4.1.0
      json-stable-stringify-without-jsonify: 1.0.1
      levn: 0.4.1
      lodash.merge: 4.6.2
      minimatch: 3.1.2
      natural-compare: 1.4.0
      optionator: 0.9.3
      strip-ansi: 6.0.1
      text-table: 0.2.0
    transitivePeerDependencies:
      - supports-color
    dev: true

  /espree@9.6.1:
    resolution: {integrity: sha512-oruZaFkjorTpF32kDSI5/75ViwGeZginGGy2NoOSg3Q9bnwlnmDm4HLnkl0RE3n+njDXR037aY1+x58Z/zFdwQ==}
    engines: {node: ^12.22.0 || ^14.17.0 || >=16.0.0}
    dependencies:
      acorn: 8.10.0
      acorn-jsx: 5.3.2(acorn@8.10.0)
      eslint-visitor-keys: 3.4.3
    dev: true

  /esquery@1.5.0:
    resolution: {integrity: sha512-YQLXUplAwJgCydQ78IMJywZCceoqk1oH01OERdSAJc/7U2AylwjhSCLDEtqwg811idIS/9fIU5GjG73IgjKMVg==}
    engines: {node: '>=0.10'}
    dependencies:
      estraverse: 5.3.0
    dev: true

  /esrecurse@4.3.0:
    resolution: {integrity: sha512-KmfKL3b6G+RXvP8N1vr3Tq1kL/oCFgn2NYXEtqP8/L3pKapUA4G8cFVaoF3SU323CD4XypR/ffioHmkti6/Tag==}
    engines: {node: '>=4.0'}
    dependencies:
      estraverse: 5.3.0
    dev: true

  /estraverse@5.3.0:
    resolution: {integrity: sha512-MMdARuVEQziNTeJD8DgMqmhwR11BRQ/cBP+pLtYdSTnf3MIO8fFeiINEbX36ZdNlfU/7A9f3gUw49B3oQsvwBA==}
    engines: {node: '>=4.0'}
    dev: true

  /estree-walker@2.0.2:
    resolution: {integrity: sha512-Rfkk/Mp/DL7JVje3u18FxFujQlTNR2q6QfMSMB7AvCBx91NGj/ba3kCfza0f6dVDbw7YlRf/nDrn7pQrCCyQ/w==}

  /estree-walker@3.0.3:
    resolution: {integrity: sha512-7RUKfXgSMMkzt6ZuXmqapOurLGPPfgj6l9uRZ7lRGolvk0y2yocc35LdcxKC5PQZdn2DMqioAQ2NoWcrTKmm6g==}
    dependencies:
      '@types/estree': 1.0.0
    dev: true

  /esutils@2.0.3:
    resolution: {integrity: sha512-kVscqXk4OCp68SZ0dkgEKVi6/8ij300KBWTJq32P/dYeWTSwK41WyTxalN1eRmA5Z9UU/LX9D7FWSmV9SAYx6g==}
    engines: {node: '>=0.10.0'}

  /etag@1.8.1:
    resolution: {integrity: sha512-aIL5Fx7mawVa300al2BnEE4iNvo1qETxLrPI/o05L7z6go7fCw1J6EQmbK4FmJ2AS7kgVF/KEZWufBfdClMcPg==}
    engines: {node: '>= 0.6'}

  /eventemitter3@4.0.7:
    resolution: {integrity: sha512-8guHBZCwKnFhYdHr2ysuRWErTwhoN2X8XELRlrRwpmfeY2jjuUN4taQMsULKUVo1K4DvZl+0pgfyoysHxvmvEw==}
    dev: true

  /eventemitter3@5.0.1:
    resolution: {integrity: sha512-GWkBvjiSZK87ELrYOSESUYeVIc9mvLLf/nXalMOS5dYrgZq9o5OVkbZAVM06CVxYsCwH9BDZFPlQTlPA1j4ahA==}
    dev: true

  /execa@8.0.1:
    resolution: {integrity: sha512-VyhnebXciFV2DESc+p6B+y0LjSm0krU4OgJN44qFAhBY0TJ+1V61tYD2+wHusZ6F9n5K+vl8k0sTy7PEfV4qpg==}
    engines: {node: '>=16.17'}
    dependencies:
      cross-spawn: 7.0.3
      get-stream: 8.0.1
      human-signals: 5.0.0
      is-stream: 3.0.0
      merge-stream: 2.0.0
      npm-run-path: 5.1.0
      onetime: 6.0.0
      signal-exit: 4.1.0
      strip-final-newline: 3.0.0
    dev: true

  /exit-hook@2.2.1:
    resolution: {integrity: sha512-eNTPlAD67BmP31LDINZ3U7HSF8l57TxOY2PmBJ1shpCvpnxBF93mWCE8YHBnXs8qiUZJc9WDcWIeC3a2HIAMfw==}
    engines: {node: '>=6'}
    dev: true

  /express@4.18.2:
    resolution: {integrity: sha512-5/PsL6iGPdfQ/lKM1UuielYgv3BUoJfz1aUwU9vHZ+J7gyvwdQXFEBIEIaxeGf0GIcreATNyBExtalisDbuMqQ==}
    engines: {node: '>= 0.10.0'}
    dependencies:
      accepts: 1.3.8
      array-flatten: 1.1.1
      body-parser: 1.20.1
      content-disposition: 0.5.4
      content-type: 1.0.4
      cookie: 0.5.0
      cookie-signature: 1.0.6
      debug: 2.6.9
      depd: 2.0.0
      encodeurl: 1.0.2
      escape-html: 1.0.3
      etag: 1.8.1
      finalhandler: 1.2.0
      fresh: 0.5.2
      http-errors: 2.0.0
      merge-descriptors: 1.0.1
      methods: 1.1.2
      on-finished: 2.4.1
      parseurl: 1.3.3
      path-to-regexp: 0.1.7
      proxy-addr: 2.0.7
      qs: 6.11.0
      range-parser: 1.2.1
      safe-buffer: 5.2.1
      send: 0.18.0
      serve-static: 1.15.0
      setprototypeof: 1.2.0
      statuses: 2.0.1
      type-is: 1.6.18
      utils-merge: 1.0.1
      vary: 1.1.2
    transitivePeerDependencies:
      - supports-color

  /ext@1.6.0:
    resolution: {integrity: sha512-sdBImtzkq2HpkdRLtlLWDa6w4DX22ijZLKx8BMPUuKe1c5lbN6xwQDQCxSfxBQnHZ13ls/FH0MQZx/q/gr6FQg==}
    dependencies:
      type: 2.6.0
    dev: false

  /fast-deep-equal@3.1.3:
    resolution: {integrity: sha512-f3qQ9oQy9j2AhBe/H9VC91wLmKBCCU/gDOnKNAYG5hswO7BLKj09Hc5HYNz9cGI++xlpDCIgDaitVs03ATR84Q==}
    dev: true

  /fast-glob@3.3.1:
    resolution: {integrity: sha512-kNFPyjhh5cKjrUltxs+wFx+ZkbRaxxmZ+X0ZU31SOsxCEtP9VPgtq2teZw1DebupL5GmDaNQ6yKMMVcM41iqDg==}
    engines: {node: '>=8.6.0'}
    dependencies:
      '@nodelib/fs.stat': 2.0.5
      '@nodelib/fs.walk': 1.2.8
      glob-parent: 5.1.2
      merge2: 1.4.1
      micromatch: 4.0.5

  /fast-json-stable-stringify@2.1.0:
    resolution: {integrity: sha512-lhd/wF+Lk98HZoTCtlVraHtfh5XYijIjalXck7saUtuanSDyLMxnHhSXEDJqHxD7msR8D0uCmqlkwjCV8xvwHw==}
    dev: true

  /fast-levenshtein@2.0.6:
    resolution: {integrity: sha512-DCXu6Ifhqcks7TZKY3Hxp3y6qphY5SJZmrWMDrKcERSOXWQdMhU9Ig/PYrzyw/ul9jOIyh0N4M0tbC5hodg8dw==}
    dev: true

  /fastq@1.13.0:
    resolution: {integrity: sha512-YpkpUnK8od0o1hmeSc7UUs/eB/vIPWJYjKck2QKIzAf71Vm1AAQ3EbuZB3g2JIy+pg+ERD0vqI79KyZiB2e2Nw==}
    dependencies:
      reusify: 1.0.4

  /fetch-blob@3.1.5:
    resolution: {integrity: sha512-N64ZpKqoLejlrwkIAnb9iLSA3Vx/kjgzpcDhygcqJ2KKjky8nCgUQ+dzXtbrLaWZGZNmNfQTsiQ0weZ1svglHg==}
    engines: {node: ^12.20 || >= 14.13}
    dependencies:
      node-domexception: 1.0.0
      web-streams-polyfill: 3.2.1
    dev: true

  /file-entry-cache@6.0.1:
    resolution: {integrity: sha512-7Gps/XWymbLk2QLYK4NzpMOrYjMhdIxXuIvy2QBsLE6ljuodKvdkWs/cpyJJ3CVIVpH0Oi1Hvg1ovbMzLdFBBg==}
    engines: {node: ^10.12.0 || >=12.0.0}
    dependencies:
      flat-cache: 3.0.4
    dev: true

  /fill-range@7.0.1:
    resolution: {integrity: sha512-qOo9F+dMUmC2Lcb4BbVvnKJxTPjCm+RRpe4gDuGrzkL7mEVl/djYSu2OdQ2Pa302N4oqkSg9ir6jaLWJ2USVpQ==}
    engines: {node: '>=8'}
    dependencies:
      to-regex-range: 5.0.1

  /finalhandler@1.1.2:
    resolution: {integrity: sha512-aAWcW57uxVNrQZqFXjITpW3sIUQmHGG3qSb9mUah9MgMC4NeWhNOlNjXEYq3HjRAvL6arUviZGGJsBg6z0zsWA==}
    engines: {node: '>= 0.8'}
    dependencies:
      debug: 2.6.9
      encodeurl: 1.0.2
      escape-html: 1.0.3
      on-finished: 2.3.0
      parseurl: 1.3.3
      statuses: 1.5.0
      unpipe: 1.0.0
    transitivePeerDependencies:
      - supports-color
    dev: true

  /finalhandler@1.2.0:
    resolution: {integrity: sha512-5uXcUVftlQMFnWC9qu/svkWv3GTd2PfUhK/3PLkYNAe7FbqJMt3515HaxE6eRL74GdsriiwujiawdaB1BpEISg==}
    engines: {node: '>= 0.8'}
    dependencies:
      debug: 2.6.9
      encodeurl: 1.0.2
      escape-html: 1.0.3
      on-finished: 2.4.1
      parseurl: 1.3.3
      statuses: 2.0.1
      unpipe: 1.0.0
    transitivePeerDependencies:
      - supports-color

  /find-up@2.1.0:
    resolution: {integrity: sha512-NWzkk0jSJtTt08+FBFMvXoeZnOJD+jTtsRmBYbAIzJdX6l7dLgR7CTubCM5/eDdPUBvLCeVasP1brfVR/9/EZQ==}
    engines: {node: '>=4'}
    dependencies:
      locate-path: 2.0.0
    dev: true

  /find-up@4.1.0:
    resolution: {integrity: sha512-PpOwAdQ/YlXQ2vj8a3h8IipDuYRi3wceVQQGYWxNINccq40Anw7BlsEXCMbt1Zt+OLA6Fq9suIpIWD0OsnISlw==}
    engines: {node: '>=8'}
    dependencies:
      locate-path: 5.0.0
      path-exists: 4.0.0
    dev: true

  /find-up@5.0.0:
    resolution: {integrity: sha512-78/PXT1wlLLDgTzDs7sjq9hzz0vXD+zn+7wypEe4fXQxCmdmqfGsEPQxmiCSQI3ajFV91bVSsvNtrJRiW6nGng==}
    engines: {node: '>=10'}
    dependencies:
      locate-path: 6.0.0
      path-exists: 4.0.0
    dev: true

  /flat-cache@3.0.4:
    resolution: {integrity: sha512-dm9s5Pw7Jc0GvMYbshN6zchCA9RgQlzzEZX3vylR9IqFfS8XciblUXOKfW6SiuJ0e13eDYZoZV5wdrev7P3Nwg==}
    engines: {node: ^10.12.0 || >=12.0.0}
    dependencies:
      flatted: 3.2.5
      rimraf: 3.0.2
    dev: true

  /flatted@3.2.5:
    resolution: {integrity: sha512-WIWGi2L3DyTUvUrwRKgGi9TwxQMUEqPOPQBVi71R96jZXJdFskXEmf54BoZaS1kknGODoIGASGEzBUYdyMCBJg==}
    dev: true

<<<<<<< HEAD
  /focus-trap@7.5.3:
    resolution: {integrity: sha512-7UsT/eSJcTPF0aZp73u7hBRTABz26knRRTJfoTGFCQD5mUImLIIOwWWCrtoQdmWa7dykBi6H+Cp5i3S/kvsMeA==}
=======
  /focus-trap@7.5.4:
    resolution: {integrity: sha512-N7kHdlgsO/v+iD/dMoJKtsSqs5Dz/dXZVebRgJw23LDk+jMi/974zyiOYDziY2JPp8xivq9BmUGwIJMiuSBi7w==}
>>>>>>> 4e763c50
    dependencies:
      tabbable: 6.2.0
    dev: true

  /follow-redirects@1.15.0(debug@4.3.4):
    resolution: {integrity: sha512-aExlJShTV4qOUOL7yF1U5tvLCB0xQuudbf6toyYA0E/acBNw71mvjFTnLaRp50aQaYocMR0a/RMMBIHeZnGyjQ==}
    engines: {node: '>=4.0'}
    peerDependencies:
      debug: '*'
    peerDependenciesMeta:
      debug:
        optional: true
    dependencies:
      debug: 4.3.4

  /for-each@0.3.3:
    resolution: {integrity: sha512-jqYfLp7mo9vIyQf8ykW2v7A+2N4QjeCeI5+Dz9XraiO1ign81wjiH7Fb9vSOWvQfNtmSa4H2RoQTrrXivdUZmw==}
    dependencies:
      is-callable: 1.2.7
    dev: true

  /foreground-child@3.1.1:
    resolution: {integrity: sha512-TMKDUnIte6bfb5nWv7V/caI169OHgvwjb7V4WkeUvbQQdjr5rWKqHFiKWb/fcOwB+CzBT+qbWjvj+DVwRskpIg==}
    engines: {node: '>=14'}
    dependencies:
      cross-spawn: 7.0.3
      signal-exit: 4.1.0
    dev: true

  /form-data@4.0.0:
    resolution: {integrity: sha512-ETEklSGi5t0QMZuiXoA/Q6vcnxcLQP5vdugSpuAyi6SVGi2clPPp+xgEhuMaHC+zGgn31Kd235W35f7Hykkaww==}
    engines: {node: '>= 6'}
    dependencies:
      asynckit: 0.4.0
      combined-stream: 1.0.8
      mime-types: 2.1.35
    dev: false

  /formdata-polyfill@4.0.10:
    resolution: {integrity: sha512-buewHzMvYL29jdeQTVILecSaZKnt/RJWjoZCF5OW60Z67/GmSLBkOFM7qh1PI3zFNtJbaZL5eQu1vLfazOwj4g==}
    engines: {node: '>=12.20.0'}
    dependencies:
      fetch-blob: 3.1.5
    dev: true

  /forwarded@0.2.0:
    resolution: {integrity: sha512-buRG0fpBtRHSTCOASe6hD258tEubFoRLb4ZNA6NxMVHNw2gOcwHo9wyablzMzOA5z9xA9L1KNjk/Nt6MT9aYow==}
    engines: {node: '>= 0.6'}

  /fraction.js@4.3.6:
    resolution: {integrity: sha512-n2aZ9tNfYDwaHhvFTkhFErqOMIb8uyzSQ+vGJBjZyanAKZVbGUQ1sngfk9FdkBw7G26O7AgNjLcecLffD1c7eg==}
    dev: false

  /fresh@0.5.2:
    resolution: {integrity: sha512-zJ2mQYM18rEFOudeV4GShTGIQ7RbzA7ozbU9I/XBpm7kqgMywgmylMwXHxZJmkVoYkna9d2pVXVXPdYTP9ej8Q==}
    engines: {node: '>= 0.6'}

  /fs-extra@11.1.1:
    resolution: {integrity: sha512-MGIE4HOvQCeUCzmlHs0vXpih4ysz4wg9qiSAu6cd42lVwPbTM1TjV7RusoyQqMmk/95gdQZX72u+YW+c3eEpFQ==}
    engines: {node: '>=14.14'}
    dependencies:
      graceful-fs: 4.2.10
      jsonfile: 6.1.0
      universalify: 2.0.0
    dev: true

  /fs-minipass@2.1.0:
    resolution: {integrity: sha512-V/JgOLFCS+R6Vcq0slCuaeWEdNC3ouDlJMNIsacH2VtALiu9mV4LPrHc5cDl8k5aw6J8jwgWWpiTo5RYhmIzvg==}
    engines: {node: '>= 8'}
    dependencies:
      minipass: 3.1.6
    dev: false

  /fs.realpath@1.0.0:
    resolution: {integrity: sha512-OO0pH2lK6a0hZnAdau5ItzHPI6pUlvI7jMVnxUQRtw4owF2wk8lOSabtGDCTP4Ggrg2MbGnWO9X8K1t4+fGMDw==}

  /fsevents@2.3.3:
    resolution: {integrity: sha512-5xoDfX+fL7faATnagmWPpbFtwh/R77WmMMqqHGS65C3vvB0YHrgF+B1YmZ3441tMj5n63k0212XNoJwzlhffQw==}
    engines: {node: ^8.16.0 || ^10.6.0 || >=11.0.0}
    os: [darwin]
    requiresBuild: true
    optional: true

  /function-bind@1.1.1:
    resolution: {integrity: sha512-yIovAzMX49sF8Yl58fSCWJ5svSLuaibPxXQJFLmBObTuCr0Mf1KiPopGM9NiFjiYBCbfaa2Fh6breQ6ANVTI0A==}

  /function.prototype.name@1.1.5:
    resolution: {integrity: sha512-uN7m/BzVKQnCUF/iW8jYea67v++2u7m5UgENbHRtdDVclOUP+FMPlCNdmk0h/ysGyo2tavMJEDqJAkJdRa1vMA==}
    engines: {node: '>= 0.4'}
    dependencies:
      call-bind: 1.0.2
      define-properties: 1.2.0
      es-abstract: 1.22.1
      functions-have-names: 1.2.3
    dev: true

  /functions-have-names@1.2.3:
    resolution: {integrity: sha512-xckBUXyTIqT97tq2x2AMb+g163b5JFysYk0x4qxNFwbfQkmNZoiRHb6sPzI9/QV33WeuvVYBUIiD4NzNIyqaRQ==}
    dev: true

  /gauge@3.0.2:
    resolution: {integrity: sha512-+5J6MS/5XksCuXq++uFRsnUd7Ovu1XenbeuIuNRJxYWjgQbPuFhT14lAvsWfqfAmnwluf1OwMjz39HjfLPci0Q==}
    engines: {node: '>=10'}
    dependencies:
      aproba: 2.0.0
      color-support: 1.1.3
      console-control-strings: 1.1.0
      has-unicode: 2.0.1
      object-assign: 4.1.1
      signal-exit: 3.0.7
      string-width: 4.2.3
      strip-ansi: 6.0.1
      wide-align: 1.1.5
    dev: false

  /generic-names@4.0.0:
    resolution: {integrity: sha512-ySFolZQfw9FoDb3ed9d80Cm9f0+r7qj+HJkWjeD9RBfpxEVTlVhol+gvaQB/78WbwYfbnNh8nWHHBSlg072y6A==}
    dependencies:
      loader-utils: 3.2.0
    dev: true

  /gensync@1.0.0-beta.2:
    resolution: {integrity: sha512-3hN7NaskYvMDLQY55gnW3NQ+mesEAepTqlg+VEbj7zzqEMBVNhzcGYYeqFo/TlYz6eQiFcp1HcsCZO+nGgS8zg==}
    engines: {node: '>=6.9.0'}

  /get-caller-file@2.0.5:
    resolution: {integrity: sha512-DyFP3BM/3YHTQOCUL/w0OZHR0lpKeGrxotcHWcqNEdnltqFwXVfhEBQ94eIo34AfQpo0rGki4cyIiftY06h2Fg==}
    engines: {node: 6.* || 8.* || >= 10.*}
    dev: true

  /get-func-name@2.0.2:
    resolution: {integrity: sha512-8vXOvuE167CtIc3OyItco7N/dpRtBbYOsPsXCz7X/PMnlGjYjSGuZJgM1Y7mmew7BKf9BqvLX2tnOVy1BBUsxQ==}
    dev: true

  /get-intrinsic@1.1.3:
    resolution: {integrity: sha512-QJVz1Tj7MS099PevUG5jvnt9tSkXN8K14dxQlikJuPt4uD9hHAHjLyLBiLR5zELelBdD9QNRAXZzsJx0WaDL9A==}
    dependencies:
      function-bind: 1.1.1
      has: 1.0.3
      has-symbols: 1.0.3

  /get-intrinsic@1.2.1:
    resolution: {integrity: sha512-2DcsyfABl+gVHEfCOaTrWgyt+tb6MSEGmKq+kI5HwLbIYgjgmMcV8KQ41uaKz1xxUcn9tJtgFbQUEVcEbd0FYw==}
    dependencies:
      function-bind: 1.1.1
      has: 1.0.3
      has-proto: 1.0.1
      has-symbols: 1.0.3

  /get-pkg-repo@4.2.1:
    resolution: {integrity: sha512-2+QbHjFRfGB74v/pYWjd5OhU3TDIC2Gv/YKUTk/tCvAz0pkn/Mz6P3uByuBimLOcPvN2jYdScl3xGFSrx0jEcA==}
    engines: {node: '>=6.9.0'}
    hasBin: true
    dependencies:
      '@hutson/parse-repository-url': 3.0.2
      hosted-git-info: 4.1.0
      through2: 2.0.5
      yargs: 16.2.0
    dev: true

  /get-source@2.0.12:
    resolution: {integrity: sha512-X5+4+iD+HoSeEED+uwrQ07BOQr0kEDFMVqqpBuI+RaZBpBpHCuXxo70bjar6f0b0u/DQJsJ7ssurpP0V60Az+w==}
    dependencies:
      data-uri-to-buffer: 2.0.2
      source-map: 0.6.1
    dev: true

  /get-stream@8.0.1:
    resolution: {integrity: sha512-VaUJspBffn/LMCJVoMvSAdmscJyS1auj5Zulnn5UoYcY531UWmdwhRWkcGKnGU93m5HSXP9LP2usOryrBtQowA==}
    engines: {node: '>=16'}
    dev: true

  /get-symbol-description@1.0.0:
    resolution: {integrity: sha512-2EmdH1YvIQiZpltCNgkuiUnyukzxM/R6NDJX31Ke3BG1Nq5b0S2PhX59UKi9vZpPDQVdqn+1IcaAwnzTT5vCjw==}
    engines: {node: '>= 0.4'}
    dependencies:
      call-bind: 1.0.2
      get-intrinsic: 1.2.1
    dev: true

  /get-them-args@1.3.2:
    resolution: {integrity: sha512-LRn8Jlk+DwZE4GTlDbT3Hikd1wSHgLMme/+7ddlqKd7ldwR6LjJgTVWzBnR01wnYGe4KgrXjg287RaI22UHmAw==}
    dev: true

  /get-tsconfig@4.7.2:
    resolution: {integrity: sha512-wuMsz4leaj5hbGgg4IvDU0bqJagpftG5l5cXIAvo8uZrqn0NJqwtfupTN00VnkQJPcIRrxYrm1Ue24btpCha2A==}
    dependencies:
      resolve-pkg-maps: 1.0.0
    dev: true

  /git-raw-commits@3.0.0:
    resolution: {integrity: sha512-b5OHmZ3vAgGrDn/X0kS+9qCfNKWe4K/jFnhwzVWWg0/k5eLa3060tZShrRg8Dja5kPc+YjS0Gc6y7cRr44Lpjw==}
    engines: {node: '>=14'}
    hasBin: true
    dependencies:
      dargs: 7.0.0
      meow: 8.1.2
      split2: 3.2.2
    dev: true

  /git-remote-origin-url@2.0.0:
    resolution: {integrity: sha512-eU+GGrZgccNJcsDH5LkXR3PB9M958hxc7sbA8DFJjrv9j4L2P/eZfKhM+QD6wyzpiv+b1BpK0XrYCxkovtjSLw==}
    engines: {node: '>=4'}
    dependencies:
      gitconfiglocal: 1.0.0
      pify: 2.3.0
    dev: true

  /git-semver-tags@5.0.1:
    resolution: {integrity: sha512-hIvOeZwRbQ+7YEUmCkHqo8FOLQZCEn18yevLHADlFPZY02KJGsu5FZt9YW/lybfK2uhWFI7Qg/07LekJiTv7iA==}
    engines: {node: '>=14'}
    hasBin: true
    dependencies:
      meow: 8.1.2
      semver: 7.5.4
    dev: true

  /gitconfiglocal@1.0.0:
    resolution: {integrity: sha512-spLUXeTAVHxDtKsJc8FkFVgFtMdEN9qPGpL23VfSHx4fP4+Ds097IXLvymbnDH8FnmxX5Nr9bPw3A+AQ6mWEaQ==}
    dependencies:
      ini: 1.3.8
    dev: true

  /glob-parent@5.1.2:
    resolution: {integrity: sha512-AOIgSQCepiJYwP3ARnGx+5VnTu2HBYdzbGP45eLw1vr3zB3vZLeyed1sC9hnbcOc9/SrMyM5RPQrkGz4aS9Zow==}
    engines: {node: '>= 6'}
    dependencies:
      is-glob: 4.0.3

  /glob-parent@6.0.2:
    resolution: {integrity: sha512-XxwI8EOhVQgWp6iDL+3b0r86f4d6AX6zSU55HfB4ydCEuXLXc5FcYeOu+nnGftS4TEju/11rt4KJPTMgbfmv4A==}
    engines: {node: '>=10.13.0'}
    dependencies:
      is-glob: 4.0.3

  /glob-to-regexp@0.4.1:
    resolution: {integrity: sha512-lkX1HJXwyMcprw/5YUZc2s7DrpAiHB21/V+E1rHUrVNokkvB6bqMzT0VfV6/86ZNabt1k14YOIaT7nDvOX3Iiw==}
    dev: true

  /glob@10.3.10:
    resolution: {integrity: sha512-fa46+tv1Ak0UPK1TOy/pZrIybNNt4HCv7SDzwyfiOZkvZLEbjsZkJBPtDHVshZjbecAoAGSC20MjLDG/qr679g==}
    engines: {node: '>=16 || 14 >=14.17'}
    hasBin: true
    dependencies:
      foreground-child: 3.1.1
      jackspeak: 2.3.6
      minimatch: 9.0.1
      minipass: 5.0.0
      path-scurry: 1.10.1
    dev: true

  /glob@7.1.6:
    resolution: {integrity: sha512-LwaxwyZ72Lk7vZINtNNrywX0ZuLyStrdDtabefZKAY5ZGJhVtgdznluResxNmPitE0SAO+O26sWTHeKSI2wMBA==}
    dependencies:
      fs.realpath: 1.0.0
      inflight: 1.0.6
      inherits: 2.0.4
      minimatch: 3.1.2
      once: 1.4.0
      path-is-absolute: 1.0.1

  /glob@7.2.0:
    resolution: {integrity: sha512-lmLf6gtyrPq8tTjSmrO94wBeQbFR3HbLHbuyD69wuyQkImp2hWqMGB47OX65FBkPffO641IP9jWa1z4ivqG26Q==}
    dependencies:
      fs.realpath: 1.0.0
      inflight: 1.0.6
      inherits: 2.0.4
      minimatch: 3.1.2
      once: 1.4.0
      path-is-absolute: 1.0.1

  /glob@8.1.0:
    resolution: {integrity: sha512-r8hpEjiQEYlF2QU0df3dS+nxxSIreXQS1qRhMJM0Q5NDdR386C7jb7Hwwod8Fgiuex+k0GFjgft18yvxm5XoCQ==}
    engines: {node: '>=12'}
    dependencies:
      fs.realpath: 1.0.0
      inflight: 1.0.6
      inherits: 2.0.4
      minimatch: 5.1.6
      once: 1.4.0
    dev: true

  /globals@11.12.0:
    resolution: {integrity: sha512-WOBp/EEGUiIsJSp7wcv/y6MO+lV9UoncWqxuFfm8eBwzWNgyfBd6Gz+IeKQ9jCmyhoH99g15M3T+QaVHFjizVA==}
    engines: {node: '>=4'}

  /globals@13.19.0:
    resolution: {integrity: sha512-dkQ957uSRWHw7CFXLUtUHQI3g3aWApYhfNR2O6jn/907riyTYKVBmxYVROkBcY614FSSeSJh7Xm7SrUWCxvJMQ==}
    engines: {node: '>=8'}
    dependencies:
      type-fest: 0.20.2
    dev: true

  /globalthis@1.0.3:
    resolution: {integrity: sha512-sFdI5LyBiNTHjRd7cGPWapiHWMOXKyuBNX/cWJ3NfzrZQVa8GI/8cofCl74AOVqq9W5kNmguTIzJ/1s2gyI9wA==}
    engines: {node: '>= 0.4'}
    dependencies:
      define-properties: 1.2.0
    dev: true

  /globby@11.1.0:
    resolution: {integrity: sha512-jhIXaOzy1sb8IyocaruWSn1TjmnBVs8Ayhcy83rmxNJ8q2uWKCAj3CnJY+KpGSXCueAPc0i05kVvVKtP1t9S3g==}
    engines: {node: '>=10'}
    dependencies:
      array-union: 2.1.0
      dir-glob: 3.0.1
      fast-glob: 3.3.1
      ignore: 5.2.4
      merge2: 1.4.1
      slash: 3.0.0
    dev: true

  /globby@13.2.2:
    resolution: {integrity: sha512-Y1zNGV+pzQdh7H39l9zgB4PJqjRNqydvdYCDG4HFXM4XuvSaQQlEc91IU1yALL8gUTDomgBAfz3XJdmUS+oo0w==}
    engines: {node: ^12.20.0 || ^14.13.1 || >=16.0.0}
    dependencies:
      dir-glob: 3.0.1
      fast-glob: 3.3.1
      ignore: 5.2.4
      merge2: 1.4.1
      slash: 4.0.0
    dev: true

  /good-listener@1.2.2:
    resolution: {integrity: sha1-1TswzfkxPf+33JoNR3CWqm0UXFA=}
    dependencies:
      delegate: 3.2.0
    dev: false

  /gopd@1.0.1:
    resolution: {integrity: sha512-d65bNlIadxvpb/A2abVdlqKqV563juRnZ1Wtk6s1sIR8uNsXR70xqIzVqxVf1eTqDunwT2MkczEeaezCKTZhwA==}
    dependencies:
      get-intrinsic: 1.2.1
    dev: true

  /graceful-fs@4.2.10:
    resolution: {integrity: sha512-9ByhssR2fPVsNZj478qUUbKfmL0+t5BDVyjShtyZZLiK7ZDAArFFfopyOTj0M05wE2tJPisA4iTnnXl2YoPvOA==}
    dev: true

  /graceful-fs@4.2.11:
    resolution: {integrity: sha512-RbJ5/jmFcNNCcDV5o9eTnBLJ/HszWV0P73bc+Ff4nS/rJj+YaS6IGyiOL0VoBYX+l1Wrl3k63h/KrH+nhJ0XvQ==}
    dev: true

  /grapheme-splitter@1.0.4:
    resolution: {integrity: sha512-bzh50DW9kTPM00T8y4o8vQg89Di9oLJVLW/KaOGIXJWP/iqCN6WKYkbNOF04vFLJhwcpYUh9ydh/+5vpOqV4YQ==}
    dev: true

  /graphemer@1.4.0:
    resolution: {integrity: sha512-EtKwoO6kxCL9WO5xipiHTZlSzBm7WLT627TqC/uVRd0HKmq8NXyebnNYxDoBi7wt8eTWrUrKXCOVaFq9x1kgag==}
    dev: true

  /handlebars@4.7.7:
    resolution: {integrity: sha512-aAcXm5OAfE/8IXkcZvCepKU3VzW1/39Fb5ZuqMtgI/hT8X2YgoMvBY5dLhq/cpOvw7Lk1nK/UF71aLG/ZnVYRA==}
    engines: {node: '>=0.4.7'}
    hasBin: true
    dependencies:
      minimist: 1.2.8
      neo-async: 2.6.2
      source-map: 0.6.1
      wordwrap: 1.0.0
    optionalDependencies:
      uglify-js: 3.17.4
    dev: true

  /hard-rejection@2.1.0:
    resolution: {integrity: sha512-VIZB+ibDhx7ObhAe7OVtoEbuP4h/MuOTHJ+J8h/eBXotJYl0fBgR72xDFCKgIh22OJZIOVNxBMWuhAr10r8HdA==}
    engines: {node: '>=6'}
    dev: true

  /has-bigints@1.0.2:
    resolution: {integrity: sha512-tSvCKtBr9lkF0Ex0aQiP9N+OpV4zi2r/Nee5VkRDbaqv35RLYMzbwQfFSZZH0kR+Rd6302UJZ2p/bJCEoR3VoQ==}
    dev: true

  /has-flag@3.0.0:
    resolution: {integrity: sha512-sKJf1+ceQBr4SMkvQnBDNDtf4TXpVhVGateu0t918bl30FnbE2m4vNLX+VWe/dpjlb+HugGYzW7uQXH98HPEYw==}
    engines: {node: '>=4'}
    requiresBuild: true

  /has-flag@4.0.0:
    resolution: {integrity: sha512-EykJT/Q1KjTWctppgIAgfSO0tKVuZUjhgMr17kqTumMl6Afv3EISleU7qZUzoXDFTAHTDC4NOoG/ZxU3EvlMPQ==}
    engines: {node: '>=8'}
    dev: true

  /has-property-descriptors@1.0.0:
    resolution: {integrity: sha512-62DVLZGoiEBDHQyqG4w9xCuZ7eJEwNmJRWw2VY84Oedb7WFcA27fiEVe8oUQx9hAUJ4ekurquucTGwsyO1XGdQ==}
    dependencies:
      get-intrinsic: 1.2.1
    dev: true

  /has-proto@1.0.1:
    resolution: {integrity: sha512-7qE+iP+O+bgF9clE5+UoBFzE65mlBiVj3tKCrlNQ0Ogwm0BjpT/gK4SlLYDMybDh5I3TCTKnPPa0oMG7JDYrhg==}
    engines: {node: '>= 0.4'}

  /has-symbols@1.0.3:
    resolution: {integrity: sha512-l3LCuF6MgDNwTDKkdYGEihYjt5pRPbEg46rtlmnSPlUbgmB8LOIrKJbYYFBSbnPaJexMKtiPO8hmeRjRz2Td+A==}
    engines: {node: '>= 0.4'}

  /has-tostringtag@1.0.0:
    resolution: {integrity: sha512-kFjcSNhnlGV1kyoGk7OXKSawH5JOb/LzUc5w9B02hOTO0dfFRjbHQKvg1d6cf3HbeUmtU9VbbV3qzZ2Teh97WQ==}
    engines: {node: '>= 0.4'}
    dependencies:
      has-symbols: 1.0.3
    dev: true

  /has-unicode@2.0.1:
    resolution: {integrity: sha512-8Rf9Y83NBReMnx0gFzA8JImQACstCYWUplepDa9xprwwtmgEZUF0h/i5xSA625zB/I37EtrswSST6OXxwaaIJQ==}
    dev: false

  /has@1.0.3:
    resolution: {integrity: sha512-f2dvO0VU6Oej7RkWJGrehjbzMAjFp5/VKPp5tTpWIV4JHHZK1/BxbFRtf/siA2SWTe09caDmVtYYzWEIbBS4zw==}
    engines: {node: '>= 0.4.0'}
    dependencies:
      function-bind: 1.1.1

  /hookable@5.5.3:
    resolution: {integrity: sha512-Yc+BQe8SvoXH1643Qez1zqLRmbA5rCL+sSmk6TVos0LWVfNIB7PGncdlId77WzLGSIB5KaWgTaNTs2lNVEI6VQ==}
    dev: true

  /hosted-git-info@2.8.9:
    resolution: {integrity: sha512-mxIDAb9Lsm6DoOJ7xH+5+X4y1LU/4Hi50L9C5sIswK3JzULS4bwk1FvjdBgvYR4bzT4tuUQiC15FE2f5HbLvYw==}
    dev: true

  /hosted-git-info@4.1.0:
    resolution: {integrity: sha512-kyCuEOWjJqZuDbRHzL8V93NzQhwIB71oFWSyzVo+KPZI+pnQPPxucdkrOZvkLRnrf5URsQM+IJ09Dw29cRALIA==}
    engines: {node: '>=10'}
    dependencies:
      lru-cache: 6.0.0
    dev: true

  /hosted-git-info@7.0.1:
    resolution: {integrity: sha512-+K84LB1DYwMHoHSgaOY/Jfhw3ucPmSET5v98Ke/HdNSw4a0UktWzyW1mjhjpuxxTqOOsfWT/7iVshHmVZ4IpOA==}
    engines: {node: ^16.14.0 || >=18.0.0}
    dependencies:
      lru-cache: 10.0.1
    dev: true

  /http-errors@2.0.0:
    resolution: {integrity: sha512-FtwrG/euBzaEjYeRqOgly7G0qviiXoJWnvEH2Z1plBdXgbyjv34pHTSb9zoeHMyDy33+DWy5Wt9Wo+TURtOYSQ==}
    engines: {node: '>= 0.8'}
    dependencies:
      depd: 2.0.0
      inherits: 2.0.4
      setprototypeof: 1.2.0
      statuses: 2.0.1
      toidentifier: 1.0.1

  /http-proxy@1.18.1(debug@4.3.4):
    resolution: {integrity: sha512-7mz/721AbnJwIVbnaSv1Cz3Am0ZLT/UBwkC92VlxhXv/k/BBQfM2fXElQNC27BVGr0uwUpplYPQM9LnaBMR5NQ==}
    engines: {node: '>=8.0.0'}
    dependencies:
      eventemitter3: 4.0.7
      follow-redirects: 1.15.0(debug@4.3.4)
      requires-port: 1.0.0
    transitivePeerDependencies:
      - debug
    dev: true

  /https-proxy-agent@5.0.1:
    resolution: {integrity: sha512-dFcAjpTQFgoLMzC2VwU+C/CbS7uRL0lWmxDITmqm7C+7F0Odmj6s9l6alZc6AELXhrnggM2CeWSXHGOdX2YtwA==}
    engines: {node: '>= 6'}
    dependencies:
      agent-base: 6.0.2
      debug: 4.3.4
    transitivePeerDependencies:
      - supports-color
    dev: false

  /human-signals@5.0.0:
    resolution: {integrity: sha512-AXcZb6vzzrFAUE61HnN4mpLqd/cSIwNQjtNWR0euPm6y0iqx3G4gOXaIDdtdDwZmhwe82LA6+zinmW4UBWVePQ==}
    engines: {node: '>=16.17.0'}
    dev: true

  /iconv-lite@0.4.24:
    resolution: {integrity: sha512-v3MXnZAcvnywkTUEZomIActle7RXXeedOR31wwl7VlyoXO4Qi9arvSenNQWne1TcRwhCL1HwLI21bEqdpj8/rA==}
    engines: {node: '>=0.10.0'}
    dependencies:
      safer-buffer: 2.1.2

  /iconv-lite@0.6.3:
    resolution: {integrity: sha512-4fCk79wshMdzMp2rH06qWrJE4iolqLhCUH+OiuIgU++RB0+94NlDL81atO7GX55uUKueo0txHNtvEyI6D7WdMw==}
    engines: {node: '>=0.10.0'}
    requiresBuild: true
    dependencies:
      safer-buffer: 2.1.2
    dev: true
    optional: true

  /icss-utils@5.1.0(postcss@8.4.31):
    resolution: {integrity: sha512-soFhflCVWLfRNOPU3iv5Z9VUdT44xFRbzjLsEzSr5AQmgqPMTHdU3PMT1Cf1ssx8fLNJDA1juftYl+PUcv3MqA==}
    engines: {node: ^10 || ^12 || >= 14}
    peerDependencies:
      postcss: ^8.1.0
    peerDependenciesMeta:
      postcss:
        optional: true
    dependencies:
      postcss: 8.4.31
    dev: true

  /ignore-walk@5.0.1:
    resolution: {integrity: sha512-yemi4pMf51WKT7khInJqAvsIGzoqYXblnsz0ql8tM+yi1EKYTY1evX4NAbJrLL/Aanr2HyZeluqU+Oi7MGHokw==}
    engines: {node: ^12.13.0 || ^14.15.0 || >=16.0.0}
    dependencies:
      minimatch: 5.1.6
    dev: true

  /ignore@5.2.4:
    resolution: {integrity: sha512-MAb38BcSbH0eHNBxn7ql2NH/kX33OkB3lZ1BNdh7ENeRChHTYsTvWrMubiIAMNS2llXEEgZ1MUOBtXChP3kaFQ==}
    engines: {node: '>= 4'}
    dev: true

  /image-size@0.5.5:
    resolution: {integrity: sha512-6TDAlDPZxUFCv+fuOkIoXT/V/f3Qbq8e37p+YOiYrUv3v9cc3/6x78VdfPgFVaB9dZYeLUfKgHRebpkm/oP2VQ==}
    engines: {node: '>=0.10.0'}
    hasBin: true
    requiresBuild: true
    dev: true
    optional: true

  /immutable@4.0.0:
    resolution: {integrity: sha512-zIE9hX70qew5qTUjSS7wi1iwj/l7+m54KWU247nhM3v806UdGj1yDndXj+IOYxxtW9zyLI+xqFNZjTuDaLUqFw==}
    dev: true

  /import-fresh@3.3.0:
    resolution: {integrity: sha512-veYYhQa+D1QBKznvhUHxb8faxlrwUnxseDAbAp457E0wLNio2bOSKnjYDhMj+YiAq61xrMGhQk9iXVk5FzgQMw==}
    engines: {node: '>=6'}
    dependencies:
      parent-module: 1.0.1
      resolve-from: 4.0.0
    dev: true

  /imurmurhash@0.1.4:
    resolution: {integrity: sha512-JmXMZ6wuvDmLiHEml9ykzqO6lwFbof0GG4IkcGaENdCRDDmMVnny7s5HsIgHCbaq0w2MyPhDqkhTUgS2LU2PHA==}
    engines: {node: '>=0.8.19'}
    dev: true

  /indent-string@4.0.0:
    resolution: {integrity: sha512-EdDDZu4A2OyIK7Lr/2zG+w5jmbuk1DVBnEwREQvBzspBJkCEbRa8GxU1lghYcaGJCnRWibjDXlq779X1/y5xwg==}
    engines: {node: '>=8'}
    dev: true

  /inflight@1.0.6:
    resolution: {integrity: sha512-k92I/b08q4wvFscXCLvqfsHCrjrF7yiXsQuIVvVE7N82W3+aqpzuUdBbfhWcy/FZR3/4IgflMgKLOsvPDrGCJA==}
    dependencies:
      once: 1.4.0
      wrappy: 1.0.2

  /inherits@2.0.4:
    resolution: {integrity: sha512-k/vGaX4/Yla3WzyMCvTQOXYeIHvqOKtnqBduzTHpzpQZzAskKMhZ2K+EnBiSM9zGSoIFeMpXKxa4dYeZIQqewQ==}

  /ini@1.3.8:
    resolution: {integrity: sha512-JV/yugV2uzW5iMRSiZAyDtQd+nxtUnjeLt0acNdw98kKLrvuRVyB80tsREOE7yvGVgalhZ6RNXCmEHkUKBKxew==}
    dev: true

  /internal-slot@1.0.5:
    resolution: {integrity: sha512-Y+R5hJrzs52QCG2laLn4udYVnxsfny9CpOhNhUvk/SSSVyF6T27FzRbF0sroPidSu3X8oEAkOn2K804mjpt6UQ==}
    engines: {node: '>= 0.4'}
    dependencies:
      get-intrinsic: 1.2.1
      has: 1.0.3
      side-channel: 1.0.4
    dev: true

  /ipaddr.js@1.9.1:
    resolution: {integrity: sha512-0KI/607xoxSToH7GjN1FfSbLoU0+btTicjsQSWQlh/hZykN8KpmMf7uYwPW3R+akZ6R/w18ZlXSHBYXiYUPO3g==}
    engines: {node: '>= 0.10'}

  /is-array-buffer@3.0.2:
    resolution: {integrity: sha512-y+FyyR/w8vfIRq4eQcM1EYgSTnmHXPqaF+IgzgraytCFq5Xh8lllDVmAZolPJiZttZLeFSINPYMaEJ7/vWUa1w==}
    dependencies:
      call-bind: 1.0.2
      get-intrinsic: 1.2.1
      is-typed-array: 1.1.10
    dev: true

  /is-arrayish@0.2.1:
    resolution: {integrity: sha512-zz06S8t0ozoDXMG+ube26zeCTNXcKIPJZJi8hBrF4idCLms4CG9QtK7qBl1boi5ODzFpjswb5JPmHCbMpjaYzg==}
    dev: true

  /is-bigint@1.0.4:
    resolution: {integrity: sha512-zB9CruMamjym81i2JZ3UMn54PKGsQzsJeo6xvN3HJJ4CAsQNB6iRutp2To77OfCNuoxspsIhzaPoO1zyCEhFOg==}
    dependencies:
      has-bigints: 1.0.2
    dev: true

  /is-binary-path@2.1.0:
    resolution: {integrity: sha512-ZMERYes6pDydyuGidse7OsHxtbI7WVeUEozgR/g7rd0xUimYNlvZRE/K2MgZTjWy725IfelLeVcEM97mmtRGXw==}
    engines: {node: '>=8'}
    dependencies:
      binary-extensions: 2.2.0

  /is-boolean-object@1.1.2:
    resolution: {integrity: sha512-gDYaKHJmnj4aWxyj6YHyXVpdQawtVLHU5cb+eztPGczf6cjuTdwve5ZIEfgXqH4e57An1D1AKf8CZ3kYrQRqYA==}
    engines: {node: '>= 0.4'}
    dependencies:
      call-bind: 1.0.2
      has-tostringtag: 1.0.0
    dev: true

  /is-builtin-module@3.2.1:
    resolution: {integrity: sha512-BSLE3HnV2syZ0FK0iMA/yUGplUeMmNz4AW5fnTunbCIqZi4vG3WjJT9FHMy5D69xmAYBHXQhJdALdpwVxV501A==}
    engines: {node: '>=6'}
    dependencies:
      builtin-modules: 3.3.0
    dev: true

  /is-callable@1.2.7:
    resolution: {integrity: sha512-1BC0BVFhS/p0qtw6enp8e+8OD0UrK0oFLztSjNzhcKA3WDuJxxAPXzPuPtKkjEY9UUoEWlX/8fgKeu2S8i9JTA==}
    engines: {node: '>= 0.4'}
    dev: true

  /is-core-module@2.11.0:
    resolution: {integrity: sha512-RRjxlvLDkD1YJwDbroBHMb+cukurkDWNyHx7D3oNB5x9rb5ogcksMC5wHCadcXoo67gVr/+3GFySh3134zi6rw==}
    dependencies:
      has: 1.0.3

  /is-core-module@2.13.0:
    resolution: {integrity: sha512-Z7dk6Qo8pOCp3l4tsX2C5ZVas4V+UxwQodwZhLopL91TX8UyyHEXafPcyoeeWuLrwzHcr3igO78wNLwHJHsMCQ==}
    dependencies:
      has: 1.0.3

  /is-date-object@1.0.5:
    resolution: {integrity: sha512-9YQaSxsAiSwcvS33MBk3wTCVnWK+HhF8VZR2jRxehM16QcVOdHqPn4VPHmRK4lSr38n9JriurInLcP90xsYNfQ==}
    engines: {node: '>= 0.4'}
    dependencies:
      has-tostringtag: 1.0.0
    dev: true

  /is-docker@2.2.1:
    resolution: {integrity: sha512-F+i2BKsFrH66iaUFc0woD8sLy8getkwTwtOBjvs56Cx4CgJDeKQeqfz8wAYiSb8JOprWhHH5p77PbmYCvvUuXQ==}
    engines: {node: '>=8'}
    hasBin: true
    dev: true

  /is-expression@4.0.0:
    resolution: {integrity: sha512-zMIXX63sxzG3XrkHkrAPvm/OVZVSCPNkwMHU8oTX7/U3AL78I0QXCEICXUM13BIa8TYGZ68PiTKfQz3yaTNr4A==}
    dependencies:
      acorn: 7.4.1
      object-assign: 4.1.1
    dev: true

  /is-extglob@2.1.1:
    resolution: {integrity: sha512-SbKbANkN603Vi4jEZv49LeVJMn4yGwsbzZworEoyEiutsN3nJYdbO36zfhGJ6QEDpOZIFkDtnq5JRxmvl3jsoQ==}
    engines: {node: '>=0.10.0'}

  /is-fullwidth-code-point@3.0.0:
    resolution: {integrity: sha512-zymm5+u+sCsSWyD9qNaejV3DFvhCKclKdizYaJUuHA83RLjb7nSuGnddCHGv0hk+KY7BMAlsWeK4Ueg6EV6XQg==}
    engines: {node: '>=8'}

  /is-fullwidth-code-point@4.0.0:
    resolution: {integrity: sha512-O4L094N2/dZ7xqVdrXhh9r1KODPJpFms8B5sGdJLPy664AgvXsreZUyCQQNItZRDlYug4xStLjNp/sz3HvBowQ==}
    engines: {node: '>=12'}
    dev: true

  /is-glob@4.0.3:
    resolution: {integrity: sha512-xelSayHH36ZgE7ZWhli7pW34hNbNl8Ojv5KVmkJD4hBdD3th8Tfk9vYasLM+mXWOZhFkgZfxhLSnrwRr4elSSg==}
    engines: {node: '>=0.10.0'}
    dependencies:
      is-extglob: 2.1.1

  /is-module@1.0.0:
    resolution: {integrity: sha512-51ypPSPCoTEIN9dy5Oy+h4pShgJmPCygKfyRCISBI+JoWT/2oJvK8QPxmwv7b/p239jXrm9M1mlQbyKJ5A152g==}
    dev: true

  /is-negative-zero@2.0.2:
    resolution: {integrity: sha512-dqJvarLawXsFbNDeJW7zAz8ItJ9cd28YufuuFzh0G8pNHjJMnY08Dv7sYX2uF5UpQOwieAeOExEYAWWfu7ZZUA==}
    engines: {node: '>= 0.4'}
    dev: true

  /is-number-object@1.0.7:
    resolution: {integrity: sha512-k1U0IRzLMo7ZlYIfzRu23Oh6MiIFasgpb9X76eqfFZAqwH44UI4KTBvBYIZ1dSL9ZzChTB9ShHfLkR4pdW5krQ==}
    engines: {node: '>= 0.4'}
    dependencies:
      has-tostringtag: 1.0.0
    dev: true

  /is-number@7.0.0:
    resolution: {integrity: sha512-41Cifkg6e8TylSpdtTpeLVMqvSBEVzTttHvERD741+pnZ8ANv0004MRL43QKPDlK9cGvNp6NZWZUBlbGXYxxng==}
    engines: {node: '>=0.12.0'}

  /is-obj@2.0.0:
    resolution: {integrity: sha512-drqDG3cbczxxEJRoOXcOjtdp1J/lyp1mNn0xaznRs8+muBhgQcrnbspox5X5fOw0HnMnbfDzvnEMEtqDEJEo8w==}
    engines: {node: '>=8'}
    dev: true

  /is-path-inside@3.0.3:
    resolution: {integrity: sha512-Fd4gABb+ycGAmKou8eMftCupSir5lRxqf4aD/vd0cD2qc4HL07OjCeuHMr8Ro4CoMaeCKDB0/ECBOVWjTwUvPQ==}
    engines: {node: '>=8'}
    dev: true

  /is-plain-obj@1.1.0:
    resolution: {integrity: sha512-yvkRyxmFKEOQ4pNXCmJG5AEQNlXJS5LaONXo5/cLdTZdWvsZ1ioJEonLGAosKlMWE8lwUy/bJzMjcw8az73+Fg==}
    engines: {node: '>=0.10.0'}
    dev: true

  /is-promise@2.2.2:
    resolution: {integrity: sha512-+lP4/6lKUBfQjZ2pdxThZvLUAafmZb8OAxFb8XXtiQmS35INgr85hdOGoEs124ez1FCnZJt6jau/T+alh58QFQ==}
    dev: true

  /is-reference@1.2.1:
    resolution: {integrity: sha512-U82MsXXiFIrjCK4otLT+o2NA2Cd2g5MLoOVXUZjIOhLurrRxpEXzI8O0KZHr3IjLvlAH1kTPYSuqer5T9ZVBKQ==}
    dependencies:
      '@types/estree': 1.0.2
    dev: true

  /is-reference@3.0.2:
    resolution: {integrity: sha512-v3rht/LgVcsdZa3O2Nqs+NMowLOxeOm7Ay9+/ARQ2F+qEoANRcqrjAZKGN0v8ymUetZGgkp26LTnGT7H0Qo9Pg==}
    dependencies:
      '@types/estree': 1.0.2
    dev: true

  /is-regex@1.1.4:
    resolution: {integrity: sha512-kvRdxDsxZjhzUX07ZnLydzS1TU/TJlTUHHY4YLL87e37oUA49DfkLqgy+VjFocowy29cKvcSiu+kIv728jTTVg==}
    engines: {node: '>= 0.4'}
    dependencies:
      call-bind: 1.0.2
      has-tostringtag: 1.0.0
    dev: true

  /is-shared-array-buffer@1.0.2:
    resolution: {integrity: sha512-sqN2UDu1/0y6uvXyStCOzyhAjCSlHceFoMKJW8W9EU9cvic/QdsZ0kEU93HEy3IUEFZIiH/3w+AH/UQbPHNdhA==}
    dependencies:
      call-bind: 1.0.2
    dev: true

  /is-stream@3.0.0:
    resolution: {integrity: sha512-LnQR4bZ9IADDRSkvpqMGvt/tEJWclzklNgSw48V5EAaAeDd6qGvN8ei6k5p0tvxSR171VmGyHuTiAOfxAbr8kA==}
    engines: {node: ^12.20.0 || ^14.13.1 || >=16.0.0}
    dev: true

  /is-string@1.0.7:
    resolution: {integrity: sha512-tE2UXzivje6ofPW7l23cjDOMa09gb7xlAqG6jG5ej6uPV32TlWP3NKPigtaGeHNu9fohccRYvIiZMfOOnOYUtg==}
    engines: {node: '>= 0.4'}
    dependencies:
      has-tostringtag: 1.0.0
    dev: true

  /is-symbol@1.0.4:
    resolution: {integrity: sha512-C/CPBqKWnvdcxqIARxyOh4v1UUEOCHpgDa0WYgpKDFMszcrPcffg5uhwSgPCLD2WWxmq6isisz87tzT01tuGhg==}
    engines: {node: '>= 0.4'}
    dependencies:
      has-symbols: 1.0.3
    dev: true

  /is-text-path@1.0.1:
    resolution: {integrity: sha512-xFuJpne9oFz5qDaodwmmG08e3CawH/2ZV8Qqza1Ko7Sk8POWbkRdwIoAWVhqvq0XeUzANEhKo2n0IXUGBm7A/w==}
    engines: {node: '>=0.10.0'}
    dependencies:
      text-extensions: 1.9.0
    dev: true

  /is-typed-array@1.1.10:
    resolution: {integrity: sha512-PJqgEHiWZvMpaFZ3uTc8kHPM4+4ADTlDniuQL7cU/UDA0Ql7F70yGfHph3cLNe+c9toaigv+DFzTJKhc2CtO6A==}
    engines: {node: '>= 0.4'}
    dependencies:
      available-typed-arrays: 1.0.5
      call-bind: 1.0.2
      for-each: 0.3.3
      gopd: 1.0.1
      has-tostringtag: 1.0.0
    dev: true

  /is-weakref@1.0.2:
    resolution: {integrity: sha512-qctsuLZmIQ0+vSSMfoVvyFe2+GSEvnmZ2ezTup1SBse9+twCCeial6EEi3Nc2KFcf6+qz2FBPnjXsk8xhKSaPQ==}
    dependencies:
      call-bind: 1.0.2
    dev: true

  /is-what@3.14.1:
    resolution: {integrity: sha512-sNxgpk9793nzSs7bA6JQJGeIuRBQhAaNGG77kzYQgMkrID+lS6SlK07K5LaptscDlSaIgH+GPFzf+d75FVxozA==}
    dev: true

  /is-wsl@2.2.0:
    resolution: {integrity: sha512-fKzAra0rGJUUBwGBgNkHZuToZcn+TtXHpeCgmkMJMMYx1sQDYaCSyjJBSCa2nH1DGm7s3n1oBnohoVTBaN7Lww==}
    engines: {node: '>=8'}
    dependencies:
      is-docker: 2.2.1
    dev: true

  /isarray@1.0.0:
    resolution: {integrity: sha512-VLghIWNM6ELQzo7zwmcg0NmTVyWKYjvIeM83yjp0wRDTmUnrM678fQbcKBo6n2CJEF0szoG//ytg+TKla89ALQ==}
    dev: true

  /isarray@2.0.5:
    resolution: {integrity: sha512-xHjhDr3cNBK0BzdUJSPXZntQUx/mwMS5Rw4A7lPJ90XGAO6ISP/ePDNuo0vhqOZU+UD5JoodwCAAoZQd3FeAKw==}
    dev: true

  /isexe@2.0.0:
    resolution: {integrity: sha512-RHxMLp9lnKHGHRng9QFhRCMbYAcVpn69smSGcq3f36xjgVVWThj4qqLbTLlq7Ssj8B+fIQ1EuCEGI2lKsyQeIw==}
    dev: true

  /jackspeak@2.3.6:
    resolution: {integrity: sha512-N3yCS/NegsOBokc8GAdM8UcmfsKiSS8cipheD/nivzr700H+nsMOxJjQnvwOcRYVuFkdH0wGUvW2WbXGmrZGbQ==}
    engines: {node: '>=14'}
    dependencies:
      '@isaacs/cliui': 8.0.2
    optionalDependencies:
      '@pkgjs/parseargs': 0.11.0
    dev: true

  /jiti@1.18.2:
    resolution: {integrity: sha512-QAdOptna2NYiSSpv0O/BwoHBSmz4YhpzJHyi+fnMRTXFjp7B8i/YG5Z8IfusxB1ufjcD2Sre1F3R+nX3fvy7gg==}
    hasBin: true

  /jiti@1.20.0:
    resolution: {integrity: sha512-3TV69ZbrvV6U5DfQimop50jE9Dl6J8O1ja1dvBbMba/sZ3YBEQqJ2VZRoQPVnhlzjNtU1vaXRZVrVjU4qtm8yA==}
    hasBin: true
    dev: true

  /js-stringify@1.0.2:
    resolution: {integrity: sha1-Fzb939lyTyijaCrcYjCufk6Weds=}
    dev: true

  /js-tokens@4.0.0:
    resolution: {integrity: sha512-RdJUflcE3cUzKiMqQgsCu06FPu9UdIJO0beYbPhHN4k6apgJtifcoCtT9bcxOpYBtpD2kCM6Sbzg4CausW/PKQ==}

  /js-yaml@4.1.0:
    resolution: {integrity: sha512-wpxZs9NoxZaJESJGIZTyDEaYpl0FKSA+FB9aJiyemKhMwkxQg63h4T1KJgUGHpTqPDNRcmmYLugrRjJlBtWvRA==}
    hasBin: true
    dependencies:
      argparse: 2.0.1
    dev: true

  /jsdoctypeparser@9.0.0:
    resolution: {integrity: sha512-jrTA2jJIL6/DAEILBEh2/w9QxCuwmvNXIry39Ay/HVfhE3o2yVV0U44blYkqdHA/OKloJEqvJy0xU+GSdE2SIw==}
    engines: {node: '>=10'}
    hasBin: true
    dev: true

  /jsesc@0.5.0:
    resolution: {integrity: sha512-uZz5UnB7u4T9LvwmFqXii7pZSouaRPorGs5who1Ip7VO0wxanFvBL7GkM6dTHlgX+jhBApRetaWpnDabOeTcnA==}
    hasBin: true
    dev: false

  /jsesc@2.5.2:
    resolution: {integrity: sha512-OYu7XEzjkCQ3C5Ps3QIZsQfNpqoJyZZA99wd9aWd05NCtC5pWOkShK2mkL6HXQR6/Cy2lbNdPlZBpuQHXE63gA==}
    engines: {node: '>=4'}
    hasBin: true

  /json-parse-better-errors@1.0.2:
    resolution: {integrity: sha512-mrqyZKfX5EhL7hvqcV6WG1yYjnjeuYDzDhhcAAUrq8Po85NBQBJP+ZDUT75qZQ98IkUoBqdkExkukOU7Ts2wrw==}
    dev: true

  /json-parse-even-better-errors@2.3.1:
    resolution: {integrity: sha512-xyFwyhro/JEof6Ghe2iz2NcXoj2sloNsWr/XsERDK/oiPCfaNhl5ONfp+jQdAZRQQ0IJWNzH9zIZF7li91kh2w==}
    dev: true

  /json-parse-even-better-errors@3.0.0:
    resolution: {integrity: sha512-iZbGHafX/59r39gPwVPRBGw0QQKnA7tte5pSMrhWOW7swGsVvVTjmfyAV9pNqk8YGT7tRCdxRu8uzcgZwoDooA==}
    engines: {node: ^14.17.0 || ^16.13.0 || >=18.0.0}
    dev: true

  /json-schema-traverse@0.4.1:
    resolution: {integrity: sha512-xbbCH5dCYU5T8LcEhhuh7HJ88HXuW3qsI3Y0zOZFKfZEHcpWiHU/Jxzk629Brsab/mMiHQti9wMP+845RPe3Vg==}
    dev: true

  /json-stable-stringify-without-jsonify@1.0.1:
    resolution: {integrity: sha512-Bdboy+l7tA3OGW6FjyFHWkP5LuByj1Tk33Ljyq0axyzdk9//JSi2u3fP1QSmd1KNwq6VOKYGlAu87CisVir6Pw==}
    dev: true

  /json-stable-stringify@1.0.2:
    resolution: {integrity: sha512-eunSSaEnxV12z+Z73y/j5N37/In40GK4GmsSy+tEHJMxknvqnA7/djeYtAgW0GsWHUfg+847WJjKaEylk2y09g==}
    dependencies:
      jsonify: 0.0.1
    dev: true

  /json-stringify-safe@5.0.1:
    resolution: {integrity: sha512-ZClg6AaYvamvYEE82d3Iyd3vSSIjQ+odgjaTzRuO3s7toCdFKczob2i0zCh7JE8kWn17yvAWhUVxvqGwUalsRA==}
    dev: true

  /json5@1.0.2:
    resolution: {integrity: sha512-g1MWMLBiz8FKi1e4w0UyVL3w+iJceWAFBAaBnnGKOpNa5f8TLktkbre1+s6oICydWAm+HRUGTmI+//xv2hvXYA==}
    hasBin: true
    dependencies:
      minimist: 1.2.8
    dev: true

  /json5@2.2.3:
    resolution: {integrity: sha512-XmOWe7eyHYH14cLdVPoyg+GOH3rYX++KpzrylJwSW98t3Nk+U8XOl8FWKOgwtzdb8lXGf6zYwDUzeHMWfxasyg==}
    engines: {node: '>=6'}
    hasBin: true

  /jsonc-parser@3.2.0:
    resolution: {integrity: sha512-gfFQZrcTc8CnKXp6Y4/CBT3fTc0OVuDofpre4aEeEpSBPV5X5v4+Vmx+8snU7RLPrNHPKSgLxGo9YuQzz20o+w==}
    dev: true

  /jsonfile@6.1.0:
    resolution: {integrity: sha512-5dgndWOriYSm5cnYaJNhalLNDKOqFwyDB/rr1E9ZsGciGvKPs8R2xYGCacuf3z6K1YKDz182fd+fY3cn3pMqXQ==}
    dependencies:
      universalify: 2.0.0
    optionalDependencies:
      graceful-fs: 4.2.11
    dev: true

  /jsonify@0.0.1:
    resolution: {integrity: sha512-2/Ki0GcmuqSrgFyelQq9M05y7PS0mEwuIzrf3f1fPqkVDVRvZrPZtVSMHxdgo8Aq0sxAOb/cr2aqqA3LeWHVPg==}
    dev: true

  /jsonparse@1.3.1:
    resolution: {integrity: sha512-POQXvpdL69+CluYsillJ7SUhKvytYjW9vG/GKpnf+xP8UWgYEM/RaMzHHofbALDiKbbP1W8UEYmgGl39WkPZsg==}
    engines: {'0': node >= 0.2.0}
    dev: true

  /jstransformer@1.0.0:
    resolution: {integrity: sha1-7Yvwkh4vPx7U1cGkT2hwntJHIsM=}
    dependencies:
      is-promise: 2.2.2
      promise: 7.3.1
    dev: true

  /kill-port@1.6.1:
    resolution: {integrity: sha512-un0Y55cOM7JKGaLnGja28T38tDDop0AQ8N0KlAdyh+B1nmMoX8AnNmqPNZbS3mUMgiST51DCVqmbFT1gNJpVNw==}
    hasBin: true
    dependencies:
      get-them-args: 1.3.2
      shell-exec: 1.0.2
    dev: true

  /kind-of@6.0.3:
    resolution: {integrity: sha512-dcS1ul+9tmeD95T+x28/ehLgd9mENa3LsvDTtzm3vyBEO7RPptvAD+t44WVXaUjTBRcrpFeFlC8WCruUR456hw==}
    engines: {node: '>=0.10.0'}
    dev: true

  /kleur@3.0.3:
    resolution: {integrity: sha512-eTIzlVOSUR+JxdDFepEYcBMtZ9Qqdef+rnzWdRZuMbOywu5tO2w2N7rqjoANZ5k9vywhL6Br1VRjUIgTQx4E8w==}
    engines: {node: '>=6'}
    dev: true

  /kolorist@1.8.0:
    resolution: {integrity: sha512-Y+60/zizpJ3HRH8DCss+q95yr6145JXZo46OTpFvDZWLfRCE4qChOyk1b26nMaNpfHHgxagk9dXT5OP0Tfe+dQ==}
    dev: true

  /launch-editor-middleware@2.6.1:
    resolution: {integrity: sha512-Fg/xYhf7ARmRp40n18wIfJyuAMEjXo67Yull7uF7d0OJ3qA4EYJISt1XfPPn69IIJ5jKgQwzcg6DqHYo95LL/g==}
    dependencies:
      launch-editor: 2.6.1
    dev: true

  /launch-editor@2.6.1:
    resolution: {integrity: sha512-eB/uXmFVpY4zezmGp5XtU21kwo7GBbKB+EQ+UZeWtGb9yAM5xt/Evk+lYH3eRNAtId+ej4u7TYPFZ07w4s7rRw==}
    dependencies:
      picocolors: 1.0.0
      shell-quote: 1.8.1
    dev: true

  /less@4.2.0:
    resolution: {integrity: sha512-P3b3HJDBtSzsXUl0im2L7gTO5Ubg8mEN6G8qoTS77iXxXX4Hvu4Qj540PZDvQ8V6DmX6iXo98k7Md0Cm1PrLaA==}
    engines: {node: '>=6'}
    hasBin: true
    dependencies:
      copy-anything: 2.0.6
      parse-node-version: 1.0.1
      tslib: 2.6.2
    optionalDependencies:
      errno: 0.1.8
      graceful-fs: 4.2.11
      image-size: 0.5.5
      make-dir: 2.1.0
      mime: 1.6.0
      needle: 3.2.0
      source-map: 0.6.1
    transitivePeerDependencies:
      - supports-color
    dev: true

  /levn@0.4.1:
    resolution: {integrity: sha512-+bT2uH4E5LGE7h/n3evcS/sQlJXCpIp6ym8OWJ5eV6+67Dsql/LaaT7qJBAt2rzfoa/5QBGBhxDix1dMt2kQKQ==}
    engines: {node: '>= 0.8.0'}
    dependencies:
      prelude-ls: 1.2.1
      type-check: 0.4.0
    dev: true

  /lightningcss-darwin-arm64@1.22.0:
    resolution: {integrity: sha512-aH2be3nNny+It5YEVm8tBSSdRlBVWQV8m2oJ7dESiYRzyY/E/bQUe2xlw5caaMuhlM9aoTMtOH25yzMhir0qPg==}
    engines: {node: '>= 12.0.0'}
    cpu: [arm64]
    os: [darwin]
    requiresBuild: true
    dev: true
    optional: true

  /lightningcss-darwin-x64@1.22.0:
    resolution: {integrity: sha512-9KHRFA0Y6mNxRHeoQMp0YaI0R0O2kOgUlYPRjuasU4d+pI8NRhVn9bt0yX9VPs5ibWX1RbDViSPtGJvYYrfVAQ==}
    engines: {node: '>= 12.0.0'}
    cpu: [x64]
    os: [darwin]
    requiresBuild: true
    dev: true
    optional: true

  /lightningcss-freebsd-x64@1.22.0:
    resolution: {integrity: sha512-xaYL3xperGwD85rQioDb52ozF3NAJb+9wrge3jD9lxGffplu0Mn35rXMptB8Uc2N9Mw1i3Bvl7+z1evlqVl7ww==}
    engines: {node: '>= 12.0.0'}
    cpu: [x64]
    os: [freebsd]
    requiresBuild: true
    dev: true
    optional: true

  /lightningcss-linux-arm-gnueabihf@1.22.0:
    resolution: {integrity: sha512-epQGvXIjOuxrZpMpMnRjK54ZqzhiHhCPLtHvw2fb6NeK2kK9YtF0wqmeTBiQ1AkbWfnnXGTstYaFNiadNK+StQ==}
    engines: {node: '>= 12.0.0'}
    cpu: [arm]
    os: [linux]
    requiresBuild: true
    dev: true
    optional: true

  /lightningcss-linux-arm64-gnu@1.22.0:
    resolution: {integrity: sha512-AArGtKSY4DGTA8xP8SDyNyKtpsUl1Rzq6FW4JomeyUQ4nBrR71uPChksTpj3gmWuGhZeRKLeCUI1DBid/zhChg==}
    engines: {node: '>= 12.0.0'}
    cpu: [arm64]
    os: [linux]
    requiresBuild: true
    dev: true
    optional: true

  /lightningcss-linux-arm64-musl@1.22.0:
    resolution: {integrity: sha512-RRraNgP8hnBPhInTTUdlFm+z16C/ghbxBG51Sw00hd7HUyKmEUKRozyc5od+/N6pOrX/bIh5vIbtMXIxsos0lg==}
    engines: {node: '>= 12.0.0'}
    cpu: [arm64]
    os: [linux]
    requiresBuild: true
    dev: true
    optional: true

  /lightningcss-linux-x64-gnu@1.22.0:
    resolution: {integrity: sha512-grdrhYGRi2KrR+bsXJVI0myRADqyA7ekprGxiuK5QRNkv7kj3Yq1fERDNyzZvjisHwKUi29sYMClscbtl+/Zpw==}
    engines: {node: '>= 12.0.0'}
    cpu: [x64]
    os: [linux]
    requiresBuild: true
    dev: true
    optional: true

  /lightningcss-linux-x64-musl@1.22.0:
    resolution: {integrity: sha512-t5f90X+iQUtIyR56oXIHMBUyQFX/zwmPt72E6Dane3P8KNGlkijTg2I75XVQS860gNoEFzV7Mm5ArRRA7u5CAQ==}
    engines: {node: '>= 12.0.0'}
    cpu: [x64]
    os: [linux]
    requiresBuild: true
    dev: true
    optional: true

  /lightningcss-win32-x64-msvc@1.22.0:
    resolution: {integrity: sha512-64HTDtOOZE9PUCZJiZZQpyqXBbdby1lnztBccnqh+NtbKxjnGzP92R2ngcgeuqMPecMNqNWxgoWgTGpC+yN5Sw==}
    engines: {node: '>= 12.0.0'}
    cpu: [x64]
    os: [win32]
    requiresBuild: true
    dev: true
    optional: true

  /lightningcss@1.22.0:
    resolution: {integrity: sha512-+z0qvwRVzs4XGRXelnWRNwqsXUx8k3bSkbP8vD42kYKSk3z9OM2P3e/gagT7ei/gwh8DTS80LZOFZV6lm8Z8Fg==}
    engines: {node: '>= 12.0.0'}
    dependencies:
      detect-libc: 1.0.3
    optionalDependencies:
      lightningcss-darwin-arm64: 1.22.0
      lightningcss-darwin-x64: 1.22.0
      lightningcss-freebsd-x64: 1.22.0
      lightningcss-linux-arm-gnueabihf: 1.22.0
      lightningcss-linux-arm64-gnu: 1.22.0
      lightningcss-linux-arm64-musl: 1.22.0
      lightningcss-linux-x64-gnu: 1.22.0
      lightningcss-linux-x64-musl: 1.22.0
      lightningcss-win32-x64-msvc: 1.22.0
    dev: true

  /lilconfig@2.0.5:
    resolution: {integrity: sha512-xaYmXZtTHPAw5m+xLN8ab9C+3a8YmV3asNSPOATITbtwrfbwaLJj8h66H1WMIpALCkqsIzK3h7oQ+PdX+LQ9Eg==}
    engines: {node: '>=10'}

  /lilconfig@2.1.0:
    resolution: {integrity: sha512-utWOt/GHzuUxnLKxB6dk81RoOeoNeHgbrXiuGk4yyF5qlRz+iIVWu56E2fqGHFrXz0QNUhLB/8nKqvRH66JKGQ==}
    engines: {node: '>=10'}

  /lines-and-columns@1.2.4:
    resolution: {integrity: sha512-7ylylesZQ/PV29jhEDl3Ufjo6ZX7gCqJr5F7PKrqc93v7fzSymt1BpwEU8nAUXs8qzzvqhbjhK5QZg6Mt/HkBg==}

  /lines-and-columns@2.0.3:
    resolution: {integrity: sha512-cNOjgCnLB+FnvWWtyRTzmB3POJ+cXxTA81LoW7u8JdmhfXzriropYwpjShnz1QLLWsQwY7nIxoDmcPTwphDK9w==}
    engines: {node: ^12.20.0 || ^14.13.1 || >=16.0.0}
    dev: true

  /lint-staged@15.0.1:
    resolution: {integrity: sha512-2IU5OWmCaxch0X0+IBF4/v7sutpB+F3qoXbro43pYjQTOo5wumckjxoxn47pQBqqBsCWrD5HnI2uG/zJA7isew==}
    engines: {node: '>=18.12.0'}
    hasBin: true
    dependencies:
      chalk: 5.3.0
      commander: 11.1.0
      debug: 4.3.4
      execa: 8.0.1
      lilconfig: 2.1.0
      listr2: 7.0.1
      micromatch: 4.0.5
      pidtree: 0.6.0
      string-argv: 0.3.2
      yaml: 2.3.2
    transitivePeerDependencies:
      - supports-color
    dev: true

  /listr2@7.0.1:
    resolution: {integrity: sha512-nz+7hwgbDp8eWNoDgzdl4hA/xDSLrNRzPu1TLgOYs6l5Y+Ma6zVWWy9Oyt9TQFONwKoSPoka3H50D3vD5EuNwg==}
    engines: {node: '>=16.0.0'}
    dependencies:
      cli-truncate: 3.1.0
      colorette: 2.0.20
      eventemitter3: 5.0.1
      log-update: 5.0.1
      rfdc: 1.3.0
      wrap-ansi: 8.1.0
    dev: true

  /load-json-file@4.0.0:
    resolution: {integrity: sha1-L19Fq5HjMhYjT9U62rZo607AmTs=}
    engines: {node: '>=4'}
    dependencies:
      graceful-fs: 4.2.11
      parse-json: 4.0.0
      pify: 3.0.0
      strip-bom: 3.0.0
    dev: true

  /loader-utils@3.2.0:
    resolution: {integrity: sha512-HVl9ZqccQihZ7JM85dco1MvO9G+ONvxoGa9rkhzFsneGLKSUg1gJf9bWzhRhcvm2qChhWpebQhP44qxjKIUCaQ==}
    engines: {node: '>= 12.13.0'}
    dev: true

  /local-pkg@0.4.3:
    resolution: {integrity: sha512-SFppqq5p42fe2qcZQqqEOiVRXl+WCP1MdT6k7BDEW1j++sp5fIY+/fdRQitvKgB5BrBcmrs5m/L0v2FrU5MY1g==}
    engines: {node: '>=14'}
    dev: true

  /locate-path@2.0.0:
    resolution: {integrity: sha512-NCI2kiDkyR7VeEKm27Kda/iQHyKJe1Bu0FlTbYp3CqJu+9IFe9bLyAjMxf5ZDDbEg+iMPzB5zYyUTSm8wVTKmA==}
    engines: {node: '>=4'}
    dependencies:
      p-locate: 2.0.0
      path-exists: 3.0.0
    dev: true

  /locate-path@5.0.0:
    resolution: {integrity: sha512-t7hw9pI+WvuwNJXwk5zVHpyhIqzg2qTlklJOf0mVxGSbe3Fp2VieZcduNYjaLDoy6p9uGpQEGWG87WpMKlNq8g==}
    engines: {node: '>=8'}
    dependencies:
      p-locate: 4.1.0
    dev: true

  /locate-path@6.0.0:
    resolution: {integrity: sha512-iPZK6eYjbxRu3uB4/WZ3EsEIMJFMqAoopl3R+zuq0UjcAm/MO6KCweDgPfP3elTztoKP3KtnVHxTn2NHBSDVUw==}
    engines: {node: '>=10'}
    dependencies:
      p-locate: 5.0.0
    dev: true

  /lodash-es@4.17.21:
    resolution: {integrity: sha512-mKnC+QJ9pWVzv+C4/U3rRsHapFfHvQFoFB92e52xeyGMcX6/OlIl78je1u8vePzYZSkkogMPJ2yjxxsb89cxyw==}
    dev: false

  /lodash.camelcase@4.3.0:
    resolution: {integrity: sha512-TwuEnCnxbc3rAvhf/LbG7tJUDzhqXyFnv3dtzLOPgCG/hODL7WFnsbwktkD7yUV0RrreP/l1PALq/YSg6VvjlA==}
    dev: true

  /lodash.clonedeep@4.5.0:
    resolution: {integrity: sha512-H5ZhCF25riFd9uB5UCkVKo61m3S/xZk1x4wA6yp/L3RFP6Z/eHH1ymQcGLo7J3GMPfm0V/7m1tryHuGVxpqEBQ==}
    dev: false

  /lodash.debounce@4.0.8:
    resolution: {integrity: sha512-FT1yDzDYEoYWhnSGnpE/4Kj1fLZkDFyqRb7fNt6FdYOSxlUWAtp42Eh6Wb0rGIv/m9Bgo7x4GhQbm5Ys4SG5ow==}
    dev: false

  /lodash.ismatch@4.4.0:
    resolution: {integrity: sha512-fPMfXjGQEV9Xsq/8MTSgUf255gawYRbjwMyDbcvDhXgV7enSZA0hynz6vMPnpAb5iONEzBHBPsT+0zes5Z301g==}
    dev: true

  /lodash.merge@4.6.2:
    resolution: {integrity: sha512-0KpjqXRVvrYyCsX1swR/XTK0va6VQkQM6MNo7PqW77ByjAhoARA8EfrP1N4+KlKj8YS0ZUCtRT/YUuhyYDujIQ==}
    dev: true

  /lodash@4.17.21:
    resolution: {integrity: sha512-v2kDEe57lecTulaDIuNTPy3Ry4gLGJ6Z1O3vE1krgXZNrsQ+LFTGHVxVjcXPs17LhbZVGedAJv8XZ1tvj5FvSg==}

  /log-update@5.0.1:
    resolution: {integrity: sha512-5UtUDQ/6edw4ofyljDNcOVJQ4c7OjDro4h3y8e1GQL5iYElYclVHJ3zeWchylvMaKnDbDilC8irOVyexnA/Slw==}
    engines: {node: ^12.20.0 || ^14.13.1 || >=16.0.0}
    dependencies:
      ansi-escapes: 5.0.0
      cli-cursor: 4.0.0
      slice-ansi: 5.0.0
      strip-ansi: 7.1.0
      wrap-ansi: 8.1.0
    dev: true

  /loose-envify@1.4.0:
    resolution: {integrity: sha512-lyuxPGr/Wfhrlem2CL/UcnUc1zcqKAImBDzukY7Y5F/yQiNdko6+fRLevlw1HgMySw7f611UIY408EtxRSoK3Q==}
    hasBin: true
    dependencies:
      js-tokens: 4.0.0
    dev: false

  /loupe@2.3.6:
    resolution: {integrity: sha512-RaPMZKiMy8/JruncMU5Bt6na1eftNoo++R4Y+N2FrxkDVTrGvcyzFTsaGif4QTeKESheMGegbhw6iUAq+5A8zA==}
    dependencies:
      get-func-name: 2.0.2
    dev: true

  /lru-cache@10.0.1:
    resolution: {integrity: sha512-IJ4uwUTi2qCccrioU6g9g/5rvvVl13bsdczUUcqbciD9iLr095yj8DQKdObriEvuNSx325N1rV1O0sJFszx75g==}
    engines: {node: 14 || >=16.14}
    dev: true

  /lru-cache@5.1.1:
    resolution: {integrity: sha512-KpNARQA3Iwv+jTA0utUVVbrh+Jlrr1Fv0e56GGzAFOXN7dk/FviaDW8LHmK52DlcH4WP2n6gI8vN1aesBFgo9w==}
    dependencies:
      yallist: 3.1.1

  /lru-cache@6.0.0:
    resolution: {integrity: sha512-Jo6dJ04CmSjuznwJSS3pUeWmd/H0ffTlkXXgwZi+eq1UCmqQwCh+eLsYOYCwY991i2Fah4h1BEMCx4qThGbsiA==}
    engines: {node: '>=10'}
    dependencies:
      yallist: 4.0.0

  /lru-cache@9.1.2:
    resolution: {integrity: sha512-ERJq3FOzJTxBbFjZ7iDs+NiK4VI9Wz+RdrrAB8dio1oV+YvdPzUEE4QNiT2VD51DkIbCYRUUzCRkssXCHqSnKQ==}
    engines: {node: 14 || >=16.14}
    dev: true

  /magic-string@0.27.0:
    resolution: {integrity: sha512-8UnnX2PeRAPZuN12svgR9j7M1uWMovg/CEnIwIG0LFkXSJJe4PdfUGiTGl8V9bsBHFUtfVINcSyYxd7q+kx9fA==}
    engines: {node: '>=12'}
    dependencies:
      '@jridgewell/sourcemap-codec': 1.4.15
    dev: true

  /magic-string@0.30.4:
    resolution: {integrity: sha512-Q/TKtsC5BPm0kGqgBIF9oXAs/xEf2vRKiIB4wCRQTJOQIByZ1d+NnUOotvJOvNpi5RNIgVOMC3pOuaP1ZTDlVg==}
    engines: {node: '>=12'}
    dependencies:
      '@jridgewell/sourcemap-codec': 1.4.15
    dev: true

  /magic-string@0.30.5:
    resolution: {integrity: sha512-7xlpfBaQaP/T6Vh8MO/EqXSW5En6INHEvEXQiuff7Gku0PWjU3uf6w/j9o7O+SpB5fOAkrI5HeoNgwjEO0pFsA==}
    engines: {node: '>=12'}
    dependencies:
      '@jridgewell/sourcemap-codec': 1.4.15

  /make-dir@2.1.0:
    resolution: {integrity: sha512-LS9X+dc8KLxXCb8dni79fLIIUA5VyZoyjSMCwTluaXA0o27cCK0bhXkpgw+sTXVpPy/lSO57ilRixqk0vDmtRA==}
    engines: {node: '>=6'}
    requiresBuild: true
    dependencies:
      pify: 4.0.1
      semver: 5.7.2
    dev: true
    optional: true

  /make-dir@3.1.0:
    resolution: {integrity: sha512-g3FeP20LNwhALb/6Cz6Dd4F2ngze0jz7tbzrD2wAV+o9FeNHe4rL+yK2md0J/fiSf1sa1ADhXqi5+oVwOM/eGw==}
    engines: {node: '>=8'}
    dependencies:
      semver: 6.3.1
    dev: false

  /make-error@1.3.6:
    resolution: {integrity: sha512-s8UhlNe7vPKomQhC1qFelMokr/Sc3AgNbso3n74mVPA5LTZwkB9NlXf4XPamLxJE8h0gh73rM94xvwRT2CVInw==}

  /map-obj@1.0.1:
    resolution: {integrity: sha512-7N/q3lyZ+LVCp7PzuxrJr4KMbBE2hW7BT7YNia330OFxIf4d3r5zVpicP2650l7CPN6RM9zOJRl3NGpqSiw3Eg==}
    engines: {node: '>=0.10.0'}
    dev: true

  /map-obj@4.3.0:
    resolution: {integrity: sha512-hdN1wVrZbb29eBGiGjJbeP8JbKjq1urkHJ/LIP/NY48MZ1QVXUsQBV1G1zvYFHn1XE06cwjBsOI2K3Ulnj1YXQ==}
    engines: {node: '>=8'}
    dev: true

  /mark.js@8.11.1:
    resolution: {integrity: sha512-1I+1qpDt4idfgLQG+BNWmrqku+7/2bi5nLf4YwF8y8zXvmfiTBY3PV3ZibfrjBueCByROpuBjLLFCajqkgYoLQ==}
    dev: true

  /media-typer@0.3.0:
    resolution: {integrity: sha512-dq+qelQ9akHpcOl/gUVRTxVIOkAJ1wR3QAvb4RsVjS8oVoFjDGTc679wJYmUmknUF5HwMLOgb5O+a3KxfWapPQ==}
    engines: {node: '>= 0.6'}

  /memorystream@0.3.1:
    resolution: {integrity: sha512-S3UwM3yj5mtUSEfP41UZmt/0SCoVYUcU1rkXv+BQ5Ig8ndL4sPoJNBUJERafdPb5jjHJGuMgytgKvKIf58XNBw==}
    engines: {node: '>= 0.10.0'}
    dev: true

  /meow@8.1.2:
    resolution: {integrity: sha512-r85E3NdZ+mpYk1C6RjPFEMSE+s1iZMuHtsHAqY0DT3jZczl0diWUZ8g6oU7h0M9cD2EL+PzaYghhCLzR0ZNn5Q==}
    engines: {node: '>=10'}
    dependencies:
      '@types/minimist': 1.2.3
      camelcase-keys: 6.2.2
      decamelize-keys: 1.1.0
      hard-rejection: 2.1.0
      minimist-options: 4.1.0
      normalize-package-data: 3.0.3
      read-pkg-up: 7.0.1
      redent: 3.0.0
      trim-newlines: 3.0.1
      type-fest: 0.18.1
      yargs-parser: 20.2.9
    dev: true

  /merge-descriptors@1.0.1:
    resolution: {integrity: sha512-cCi6g3/Zr1iqQi6ySbseM1Xvooa98N0w31jzUYrXPX2xqObmFGHJ0tQ5u74H3mVh7wLouTseZyYIq39g8cNp1w==}

  /merge-stream@2.0.0:
    resolution: {integrity: sha512-abv/qOcuPfk3URPfDzmZU1LKmuw8kT+0nIHvKrKgFrwifol/doWcdA4ZqsWQ8ENrFKkd67Mfpo/LovbIUsbt3w==}
    dev: true

  /merge2@1.4.1:
    resolution: {integrity: sha512-8q7VEgMJW4J8tcfVPy8g09NcQwZdbwFEqhe/WZkoIzjn/3TGDwtOCYtXGxA3O8tPzpczCCDgv+P2P5y00ZJOOg==}
    engines: {node: '>= 8'}

  /methods@1.1.2:
    resolution: {integrity: sha512-iclAHeNqNm68zFtnZ0e+1L2yUIdvzNoauKU4WBA3VvH/vPFieF7qfRlwUZU+DA9P9bPXIS90ulxoUoCH23sV2w==}
    engines: {node: '>= 0.6'}

  /micromatch@4.0.5:
    resolution: {integrity: sha512-DMy+ERcEW2q8Z2Po+WNXuw3c5YaUSFjAO5GsJqfEl7UjvtIuFKO6ZrKvcItdy98dwFI2N1tg3zNIdKaQT+aNdA==}
    engines: {node: '>=8.6'}
    dependencies:
      braces: 3.0.2
      picomatch: 2.3.1

  /mime-db@1.52.0:
    resolution: {integrity: sha512-sPU4uV7dYlvtWJxwwxHD0PuihVNiE7TyAbQ5SWxDCB9mUYvOgroQOwYQQOKPJ8CIbE+1ETVlOoK1UC2nU3gYvg==}
    engines: {node: '>= 0.6'}

  /mime-types@2.1.35:
    resolution: {integrity: sha512-ZDY+bPm5zTTF+YpCrAU9nK0UgICYPT0QtT1NZWFv4s++TNkcgVaT0g6+4R2uI4MjQjzysHB1zxuWL50hzaeXiw==}
    engines: {node: '>= 0.6'}
    dependencies:
      mime-db: 1.52.0

  /mime@1.6.0:
    resolution: {integrity: sha512-x0Vn8spI+wuJ1O6S7gnbaQg8Pxh4NNHb7KSINmEWKiPE4RKOplvijn+NkmYmmRgP68mc70j2EbeTFRsrswaQeg==}
    engines: {node: '>=4'}
    hasBin: true

  /mimic-fn@2.1.0:
    resolution: {integrity: sha512-OqbOk5oEQeAZ8WXWydlu9HJjz9WVdEIvamMCcXmuqUYjTknH/sqsWvhQ3vgwKFRR1HpjvNBKQ37nbJgYzGqGcg==}
    engines: {node: '>=6'}
    dev: true

  /mimic-fn@4.0.0:
    resolution: {integrity: sha512-vqiC06CuhBTUdZH+RYl8sFrL096vA45Ok5ISO6sE/Mr1jRbGH4Csnhi8f3wKVl7x8mO4Au7Ir9D3Oyv1VYMFJw==}
    engines: {node: '>=12'}
    dev: true

  /min-indent@1.0.1:
    resolution: {integrity: sha512-I9jwMn07Sy/IwOj3zVkVik2JTvgpaykDZEigL6Rx6N9LbMywwUSMtxET+7lVoDLLd3O3IXwJwvuuns8UB/HeAg==}
    engines: {node: '>=4'}
    dev: true

  /miniflare@3.20231010.0:
    resolution: {integrity: sha512-VETY+/OhJ1RN+yrFpPUqBZysb2R8wXvyx3vzaRZS2qO1aGNKeGASa/vxCvNcBF+gt8UdbWMOalSXX8zY0IgWZA==}
    engines: {node: '>=16.13'}
    dependencies:
      acorn: 8.10.0
      acorn-walk: 8.2.0(acorn@8.10.0)
      capnp-ts: 0.7.0
      exit-hook: 2.2.1
      glob-to-regexp: 0.4.1
      source-map-support: 0.5.21
      stoppable: 1.1.0
      undici: 5.23.0
      workerd: 1.20231010.0
      ws: 8.14.2
      youch: 3.2.3
      zod: 3.21.4
    transitivePeerDependencies:
      - bufferutil
      - supports-color
      - utf-8-validate
    dev: true

  /minimatch@3.1.2:
    resolution: {integrity: sha512-J7p63hRiAjw1NDEww1W7i37+ByIrOWO5XQQAzZ3VOcL0PNybwpfmV/N05zFAzwQ9USyEcX6t3UO+K5aqBQOIHw==}
    dependencies:
      brace-expansion: 1.1.11

  /minimatch@5.1.6:
    resolution: {integrity: sha512-lKwV/1brpG6mBUFHtb7NUmtABCb2WZZmm2wNiOA5hAb8VdCS4B3dtMWyvcoViccwAW/COERjXLt0zP1zXUN26g==}
    engines: {node: '>=10'}
    dependencies:
      brace-expansion: 2.0.1
    dev: true

  /minimatch@9.0.1:
    resolution: {integrity: sha512-0jWhJpD/MdhPXwPuiRkCbfYfSKp2qnn2eOc279qI7f+osl/l+prKSrvhg157zSYvx/1nmgn2NqdT6k2Z7zSH9w==}
    engines: {node: '>=16 || 14 >=14.17'}
    dependencies:
      brace-expansion: 2.0.1
    dev: true

  /minimist-options@4.1.0:
    resolution: {integrity: sha512-Q4r8ghd80yhO/0j1O3B2BjweX3fiHg9cdOwjJd2J76Q135c+NDxGCqdYKQ1SKBuFfgWbAUzBfvYjPUEeNgqN1A==}
    engines: {node: '>= 6'}
    dependencies:
      arrify: 1.0.1
      is-plain-obj: 1.1.0
      kind-of: 6.0.3
    dev: true

  /minimist@1.2.8:
    resolution: {integrity: sha512-2yyAR8qBkN3YuheJanUpWC5U3bb5osDywNB8RzDVlDwDHbocAJveqqj1u8+SVD7jkWT4yvsHCpWqqWqAxb0zCA==}
    dev: true

  /minipass@3.1.6:
    resolution: {integrity: sha512-rty5kpw9/z8SX9dmxblFA6edItUmwJgMeYDZRrwlIVN27i8gysGbznJwUggw2V/FVqFSDdWy040ZPS811DYAqQ==}
    engines: {node: '>=8'}
    dependencies:
      yallist: 4.0.0
    dev: false

  /minipass@5.0.0:
    resolution: {integrity: sha512-3FnjYuehv9k6ovOEbyOswadCDPX1piCfhV8ncmYtHOjuPwylVWsghTLo7rabjC3Rx5xD4HDx8Wm1xnMF7S5qFQ==}
    engines: {node: '>=8'}
    dev: true

  /minisearch@6.1.0:
    resolution: {integrity: sha512-PNxA/X8pWk+TiqPbsoIYH0GQ5Di7m6326/lwU/S4mlo4wGQddIcf/V//1f9TB0V4j59b57b+HZxt8h3iMROGvg==}
    dev: true

  /minizlib@2.1.2:
    resolution: {integrity: sha512-bAxsR8BVfj60DWXHE3u30oHzfl4G7khkSuPW+qvpd7jFRHm7dLxOjUk1EHACJ/hxLY8phGJ0YhYHZo7jil7Qdg==}
    engines: {node: '>= 8'}
    dependencies:
      minipass: 3.1.6
      yallist: 4.0.0
    dev: false

  /mkdirp@1.0.4:
    resolution: {integrity: sha512-vVqVZQyf3WLx2Shd0qJ9xuvqgAyKPLAiqITEtqW0oIUjzo3PePDd6fW9iFz30ef7Ysp/oiWqbhszeGWW2T6Gzw==}
    engines: {node: '>=10'}
    hasBin: true
    dev: false

  /mkdirp@3.0.1:
    resolution: {integrity: sha512-+NsyUUAZDmo6YVHzL/stxSu3t9YS1iljliy3BSDrXJ/dkn1KYdmtZODGGjLcc9XLgVVpH4KshHB8XmZgMhaBXg==}
    engines: {node: '>=10'}
    hasBin: true
    dev: true

  /mkdist@1.3.0(typescript@5.2.2):
    resolution: {integrity: sha512-ZQrUvcL7LkRdzMREpDyg9AT18N9Tl5jc2qeKAUeEw0KGsgykbHbuRvysGAzTuGtwuSg0WQyNit5jh/k+Er3JEg==}
    hasBin: true
    peerDependencies:
      sass: ^1.63.6
      typescript: '>=5.1.6'
    peerDependenciesMeta:
      sass:
        optional: true
      typescript:
        optional: true
    dependencies:
      citty: 0.1.4
      defu: 6.1.2
      esbuild: 0.18.20
      fs-extra: 11.1.1
      globby: 13.2.2
      jiti: 1.20.0
      mlly: 1.4.2
      mri: 1.2.0
      pathe: 1.1.1
      typescript: 5.2.2
    dev: true

  /mlly@1.4.2:
    resolution: {integrity: sha512-i/Ykufi2t1EZ6NaPLdfnZk2AX8cs0d+mTzVKuPfqPKPatxLApaBoxJQ9x1/uckXtrS/U5oisPMDkNs0yQTaBRg==}
    dependencies:
      acorn: 8.10.0
      pathe: 1.1.1
      pkg-types: 1.0.3
      ufo: 1.3.1
    dev: true

  /modify-values@1.0.1:
    resolution: {integrity: sha512-xV2bxeN6F7oYjZWTe/YPAy6MN2M+sL4u/Rlm2AHCIVGfo2p1yGmBHQ6vHehl4bRTZBdHu3TSkWdYgkwpYzAGSw==}
    engines: {node: '>=0.10.0'}
    dev: true

  /moment@2.29.3:
    resolution: {integrity: sha512-c6YRvhEo//6T2Jz/vVtYzqBzwvPT95JBQ+smCytzf7c50oMZRsR/a4w88aD34I+/QVSfnoAnSBFPJHItlOMJVw==}
    dev: true

  /mri@1.2.0:
    resolution: {integrity: sha512-tzzskb3bG8LvYGFF/mDTpq3jpI6Q9wc3LEmBaghu+DdCssd1FakN7Bc0hVNmEyGq1bq3RgfkCb3cmQLpNPOroA==}
    engines: {node: '>=4'}
    dev: true

  /mrmime@1.0.1:
    resolution: {integrity: sha512-hzzEagAgDyoU1Q6yg5uI+AorQgdvMCur3FcKf7NhMKWsaYg+RnbTyHRa/9IlLF9rf455MOCtcqqrQQ83pPP7Uw==}
    engines: {node: '>=10'}
    dev: true

  /ms@2.0.0:
    resolution: {integrity: sha512-Tpp60P6IUJDTuOq/5Z8cdskzJujfwqfOTkrwIwj7IRISpnkJnT6SyJ4PCPnGMoFjC9ddhal5KVIYtAt97ix05A==}

  /ms@2.1.2:
    resolution: {integrity: sha512-sGkPx+VjMtmA6MX27oA4FBFELFCZZ4S4XqeGOXCv68tT+jb3vk/RyaKWP0PTKyWtmLSM0b+adUTEvbs1PEaH2w==}

  /ms@2.1.3:
    resolution: {integrity: sha512-6FlzubTLZG3J2a/NVCAleEhjzq5oxgHyaCU9yYXvcLsvoVaHJq/s5xXI6/XXP6tz7R9xAOtHnSO/tXtF3WRTlA==}

  /mustache@4.2.0:
    resolution: {integrity: sha512-71ippSywq5Yb7/tVYyGbkBggbU8H3u5Rz56fH60jGFgr8uHwxs+aSKeqmluIVzM0m0kB7xQjKS6qPfd0b2ZoqQ==}
    hasBin: true
    dev: true

  /mz@2.7.0:
    resolution: {integrity: sha512-z81GNO7nnYMEhrGh9LeymoE4+Yr0Wn5McHIZMK5cfQCl+NDX08sCZgUc9/6MHni9IWuFLm1Z3HTCXu2z9fN62Q==}
    dependencies:
      any-promise: 1.3.0
      object-assign: 4.1.1
      thenify-all: 1.6.0

  /nanoid@3.3.6:
    resolution: {integrity: sha512-BGcqMMJuToF7i1rt+2PWSNVnWIkGCU78jBG3RxO/bZlnZPK2Cmi2QaffxGO/2RvWi9sL+FAiRiXMgsyxQ1DIDA==}
    engines: {node: ^10 || ^12 || ^13.7 || ^14 || >=15.0.1}
    hasBin: true

  /natural-compare@1.4.0:
    resolution: {integrity: sha512-OWND8ei3VtNC9h7V60qff3SVobHr996CTwgxubgyQYEpg290h9J0buyECNNJexkFm5sOajh5G116RYA1c8ZMSw==}
    dev: true

  /needle@3.2.0:
    resolution: {integrity: sha512-oUvzXnyLiVyVGoianLijF9O/RecZUf7TkBfimjGrLM4eQhXyeJwM6GeAWccwfQ9aa4gMCZKqhAOuLaMIcQxajQ==}
    engines: {node: '>= 4.4.x'}
    hasBin: true
    requiresBuild: true
    dependencies:
      debug: 3.2.7
      iconv-lite: 0.6.3
      sax: 1.2.4
    transitivePeerDependencies:
      - supports-color
    dev: true
    optional: true

  /negotiator@0.6.3:
    resolution: {integrity: sha512-+EUsqGPLsM+j/zdChZjsnX51g4XrHFOIXwfnCVPGlQk/k5giakcKsuxCObBRu6DSm9opw/O6slWbJdghQM4bBg==}
    engines: {node: '>= 0.6'}

  /neo-async@2.6.2:
    resolution: {integrity: sha512-Yd3UES5mWCSqR+qNT93S3UoYUkqAZ9lLg8a7g9rimsWmYGK8cVToA4/sF3RrshdyV3sAGMXVUmpMYOw+dLpOuw==}
    dev: true

  /next-tick@1.1.0:
    resolution: {integrity: sha512-CXdUiJembsNjuToQvxayPZF9Vqht7hewsvy2sOWafLvi2awflj9mOC6bHIg50orX8IJvWKY9wYQ/zB2kogPslQ==}
    dev: false

  /node-addon-api@5.0.0:
    resolution: {integrity: sha512-CvkDw2OEnme7ybCykJpVcKH+uAOLV2qLqiyla128dN9TkEWfrYmxG6C2boDe5KcNQqZF3orkqzGgOMvZ/JNekA==}
    dev: false

  /node-domexception@1.0.0:
    resolution: {integrity: sha512-/jKZoMpw0F8GRwl4/eLROPA3cfcXtLApP0QzLmUT/HuPCZWyB7IY9ZrMeKw2O/nFIqPQB3PVM9aYm0F312AXDQ==}
    engines: {node: '>=10.5.0'}
    dev: true

  /node-fetch@2.6.7:
    resolution: {integrity: sha512-ZjMPFEfVx5j+y2yF35Kzx5sF7kDzxuDj6ziH4FFbOp87zKDZNx8yExJIb05OGF4Nlt9IHFIMBkRl41VdvcNdbQ==}
    engines: {node: 4.x || >=6.0.0}
    peerDependencies:
      encoding: ^0.1.0
    peerDependenciesMeta:
      encoding:
        optional: true
    dependencies:
      whatwg-url: 5.0.0
    dev: false

  /node-fetch@3.3.2:
    resolution: {integrity: sha512-dRB78srN/l6gqWulah9SrxeYnxeddIG30+GOqK/9OlLVyLg3HPnr6SqOWTWOXKRwC2eGYCkZ59NNuSgvSrpgOA==}
    engines: {node: ^12.20.0 || ^14.13.1 || >=16.0.0}
    dependencies:
      data-uri-to-buffer: 4.0.0
      fetch-blob: 3.1.5
      formdata-polyfill: 4.0.10
    dev: true

  /node-releases@2.0.13:
    resolution: {integrity: sha512-uYr7J37ae/ORWdZeQ1xxMJe3NtdmqMC/JZK+geofDrkLUApKRHPd18/TxtBOJ4A0/+uUIliorNrfYV6s1b02eQ==}

  /nopt@5.0.0:
    resolution: {integrity: sha512-Tbj67rffqceeLpcRXrT7vKAN8CwfPeIBgM7E6iBkmKLV7bEMwpGgYLGv0jACUsECaa/vuxP0IjEont6umdMgtQ==}
    engines: {node: '>=6'}
    hasBin: true
    dependencies:
      abbrev: 1.1.1
    dev: false

  /normalize-package-data@2.5.0:
    resolution: {integrity: sha512-/5CMN3T0R4XTj4DcGaexo+roZSdSFW/0AOOTROrjxzCG1wrWXEsGbRKevjlIL+ZDE4sZlJr5ED4YW0yqmkK+eA==}
    dependencies:
      hosted-git-info: 2.8.9
      resolve: 1.22.4
      semver: 5.7.2
      validate-npm-package-license: 3.0.4
    dev: true

  /normalize-package-data@3.0.3:
    resolution: {integrity: sha512-p2W1sgqij3zMMyRC067Dg16bfzVH+w7hyegmpIvZ4JNjqtGOVAIvLmjBx3yP7YTe9vKJgkoNOPjwQGogDoMXFA==}
    engines: {node: '>=10'}
    dependencies:
      hosted-git-info: 4.1.0
      is-core-module: 2.13.0
      semver: 7.5.4
      validate-npm-package-license: 3.0.4
    dev: true

  /normalize-package-data@6.0.0:
    resolution: {integrity: sha512-UL7ELRVxYBHBgYEtZCXjxuD5vPxnmvMGq0jp/dGPKKrN7tfsBh2IY7TlJ15WWwdjRWD3RJbnsygUurTK3xkPkg==}
    engines: {node: ^16.14.0 || >=18.0.0}
    dependencies:
      hosted-git-info: 7.0.1
      is-core-module: 2.13.0
      semver: 7.5.4
      validate-npm-package-license: 3.0.4
    dev: true

  /normalize-path@3.0.0:
    resolution: {integrity: sha512-6eZs5Ls3WtCisHWp9S2GUy8dqkpGi4BVSz3GaqiE6ezub0512ESztXUwUB6C6IKbQkY2Pnb/mD4WYojCRwcwLA==}
    engines: {node: '>=0.10.0'}

  /normalize-range@0.1.2:
    resolution: {integrity: sha512-bdok/XvKII3nUpklnV6P2hxtMNrCboOjAcyBuQnWEhO665FwrSNRxU+AqpsyvO6LgGYPspN+lu5CLtw4jPRKNA==}
    engines: {node: '>=0.10.0'}
    dev: false

  /normalize.css@8.0.1:
    resolution: {integrity: sha512-qizSNPO93t1YUuUhP22btGOo3chcvDFqFaj2TRybP0DMxkHOCTYwp3n34fel4a31ORXy4m1Xq0Gyqpb5m33qIg==}
    dev: false

  /npm-bundled@2.0.1:
    resolution: {integrity: sha512-gZLxXdjEzE/+mOstGDqR6b0EkhJ+kM6fxM6vUuckuctuVPh80Q6pw/rSZj9s4Gex9GxWtIicO1pc8DB9KZWudw==}
    engines: {node: ^12.13.0 || ^14.15.0 || >=16.0.0}
    dependencies:
      npm-normalize-package-bin: 2.0.0
    dev: true

  /npm-normalize-package-bin@2.0.0:
    resolution: {integrity: sha512-awzfKUO7v0FscrSpRoogyNm0sajikhBWpU0QMrW09AMi9n1PoKU6WaIqUzuJSQnpciZZmJ/jMZ2Egfmb/9LiWQ==}
    engines: {node: ^12.13.0 || ^14.15.0 || >=16.0.0}
    dev: true

  /npm-packlist@5.1.3:
    resolution: {integrity: sha512-263/0NGrn32YFYi4J533qzrQ/krmmrWwhKkzwTuM4f/07ug51odoaNjUexxO4vxlzURHcmYMH1QjvHjsNDKLVg==}
    engines: {node: ^12.13.0 || ^14.15.0 || >=16.0.0}
    hasBin: true
    dependencies:
      glob: 8.1.0
      ignore-walk: 5.0.1
      npm-bundled: 2.0.1
      npm-normalize-package-bin: 2.0.0
    dev: true

  /npm-run-all2@6.1.1:
    resolution: {integrity: sha512-lWLbkPZ5BSdXtN8lR+0rc8caKoPdymycpZksyDEC9MOBvfdwTXZ0uVhb7bMcGeXv2/BKtfQuo6Zn3zfc8rxNXA==}
    engines: {node: ^14.18.0 || >=16.0.0, npm: '>= 8'}
    hasBin: true
    dependencies:
      ansi-styles: 6.2.1
      cross-spawn: 7.0.3
      memorystream: 0.3.1
      minimatch: 9.0.1
      pidtree: 0.6.0
      read-pkg: 8.1.0
      shell-quote: 1.8.1
    dev: true

  /npm-run-path@5.1.0:
    resolution: {integrity: sha512-sJOdmRGrY2sjNTRMbSvluQqg+8X7ZK61yvzBEIDhz4f8z1TZFYABsqjjCBd/0PUNE9M6QDgHJXQkGUEm7Q+l9Q==}
    engines: {node: ^12.20.0 || ^14.13.1 || >=16.0.0}
    dependencies:
      path-key: 4.0.0
    dev: true

  /npmlog@5.0.1:
    resolution: {integrity: sha512-AqZtDUWOMKs1G/8lwylVjrdYgqA4d9nu8hc+0gzRxlDb1I10+FHBGMXs6aiQHFdCUUlqH99MUMuLfzWDNDtfxw==}
    dependencies:
      are-we-there-yet: 2.0.0
      console-control-strings: 1.1.0
      gauge: 3.0.2
      set-blocking: 2.0.0
    dev: false

  /object-assign@4.1.1:
    resolution: {integrity: sha512-rJgTQnkUnH1sFw8yT6VSU3zD3sWmu6sZhIseY8VX+GRu3P6F7Fu+JNDoXfklElbLJSnc3FUQHVe4cU5hj+BcUg==}
    engines: {node: '>=0.10.0'}

  /object-hash@3.0.0:
    resolution: {integrity: sha512-RSn9F68PjH9HqtltsSnqYC1XXoWe9Bju5+213R98cNGttag9q9yAOTzdbsqvIa7aNm5WffBZFpWYr2aWrklWAw==}
    engines: {node: '>= 6'}

  /object-inspect@1.12.3:
    resolution: {integrity: sha512-geUvdk7c+eizMNUDkRpW1wJwgfOiOeHbxBR/hLXK1aT6zmVSO0jsQcs7fj6MGw89jC/cjGfLcNOrtMYtGqm81g==}

  /object-keys@1.1.1:
    resolution: {integrity: sha512-NuAESUOUMrlIXOfHKzD6bpPu3tYt3xvjNdRIQ+FeT0lNb4K8WR70CaDxhuNguS2XG+GjkyMwOzsN5ZktImfhLA==}
    engines: {node: '>= 0.4'}
    dev: true

  /object.assign@4.1.4:
    resolution: {integrity: sha512-1mxKf0e58bvyjSCtKYY4sRe9itRk3PJpquJOjeIkz885CczcI4IvJJDLPS72oowuSh+pBxUFROpX+TU++hxhZQ==}
    engines: {node: '>= 0.4'}
    dependencies:
      call-bind: 1.0.2
      define-properties: 1.2.0
      has-symbols: 1.0.3
      object-keys: 1.1.1
    dev: true

  /object.fromentries@2.0.6:
    resolution: {integrity: sha512-VciD13dswC4j1Xt5394WR4MzmAQmlgN72phd/riNp9vtD7tp4QQWJ0R4wvclXcafgcYK8veHRed2W6XeGBvcfg==}
    engines: {node: '>= 0.4'}
    dependencies:
      call-bind: 1.0.2
      define-properties: 1.2.0
      es-abstract: 1.22.1
    dev: true

  /object.groupby@1.0.0:
    resolution: {integrity: sha512-70MWG6NfRH9GnbZOikuhPPYzpUpof9iW2J9E4dW7FXTqPNb6rllE6u39SKwwiNh8lCwX3DDb5OgcKGiEBrTTyw==}
    dependencies:
      call-bind: 1.0.2
      define-properties: 1.2.0
      es-abstract: 1.22.1
      get-intrinsic: 1.2.1
    dev: true

  /object.values@1.1.6:
    resolution: {integrity: sha512-FVVTkD1vENCsAcwNs9k6jea2uHC/X0+JcjG8YA60FN5CMaJmG95wT9jek/xX9nornqGRrBkKtzuAu2wuHpKqvw==}
    engines: {node: '>= 0.4'}
    dependencies:
      call-bind: 1.0.2
      define-properties: 1.2.0
      es-abstract: 1.22.1
    dev: true

  /okie@1.0.1:
    resolution: {integrity: sha512-JQh5TdSYhzXSuKN3zzX8Rw9Q/Tec1fm0jwP/k9+cBDk6tyLjlARVu936MLY//2NZp76UGHH+5gXPzRejU1bTjQ==}
    engines: {node: '>=12.0.0'}
    dev: true

  /on-finished@2.3.0:
    resolution: {integrity: sha512-ikqdkGAAyf/X/gPhXGvfgAytDZtDbr+bkNUJ0N9h5MI/dmdgCs3l6hoHrcUv41sRKew3jIwrp4qQDXiK99Utww==}
    engines: {node: '>= 0.8'}
    dependencies:
      ee-first: 1.1.1
    dev: true

  /on-finished@2.4.1:
    resolution: {integrity: sha512-oVlzkg3ENAhCk2zdv7IJwd/QUD4z2RxRwpkcGY8psCVcCYZNq4wYnVWALHM+brtuJjePWiYF/ClmuDr8Ch5+kg==}
    engines: {node: '>= 0.8'}
    dependencies:
      ee-first: 1.1.1

  /once@1.4.0:
    resolution: {integrity: sha512-lNaJgI+2Q5URQBkccEKHTQOPaXdUxnZZElQTZY0MFUAuaEqe1E+Nyvgdz/aIyNi6Z9MzO5dv1H8n58/GELp3+w==}
    dependencies:
      wrappy: 1.0.2

  /onetime@5.1.2:
    resolution: {integrity: sha512-kbpaSSGJTWdAY5KPVeMOKXSrPtr8C8C7wodJbcsd51jRnmD+GZu8Y0VoU6Dm5Z4vWr0Ig/1NKuWRKf7j5aaYSg==}
    engines: {node: '>=6'}
    dependencies:
      mimic-fn: 2.1.0
    dev: true

  /onetime@6.0.0:
    resolution: {integrity: sha512-1FlR+gjXK7X+AsAHso35MnyN5KqGwJRi/31ft6x0M194ht7S+rWAvd7PHss9xSKMzE0asv1pyIHaJYq+BbacAQ==}
    engines: {node: '>=12'}
    dependencies:
      mimic-fn: 4.0.0
    dev: true

  /open@8.4.2:
    resolution: {integrity: sha512-7x81NCL719oNbsq/3mh+hVrAWmFuEYUqrq/Iw3kUzH8ReypT9QQ0BLoJS7/G9k6N81XjW4qHWtjWwe/9eLy1EQ==}
    engines: {node: '>=12'}
    dependencies:
      define-lazy-prop: 2.0.0
      is-docker: 2.2.1
      is-wsl: 2.2.0
    dev: true

  /optionator@0.9.3:
    resolution: {integrity: sha512-JjCoypp+jKn1ttEFExxhetCKeJt9zhAgAve5FXHixTvFDW/5aEktX9bufBKLRRMdU7bNtpLfcGu94B3cdEJgjg==}
    engines: {node: '>= 0.8.0'}
    dependencies:
      '@aashutoshrathi/word-wrap': 1.2.6
      deep-is: 0.1.4
      fast-levenshtein: 2.0.6
      levn: 0.4.1
      prelude-ls: 1.2.1
      type-check: 0.4.0
    dev: true

  /p-limit@1.3.0:
    resolution: {integrity: sha512-vvcXsLAJ9Dr5rQOPk7toZQZJApBl2K4J6dANSsEuh6QI41JYcsS/qhTGa9ErIUUgK3WNQoJYvylxvjqmiqEA9Q==}
    engines: {node: '>=4'}
    dependencies:
      p-try: 1.0.0
    dev: true

  /p-limit@2.3.0:
    resolution: {integrity: sha512-//88mFWSJx8lxCzwdAABTJL2MyWB12+eIY7MDL2SqLmAkeKU9qxRvWuSyTjm3FUmpBEMuFfckAIqEaVGUDxb6w==}
    engines: {node: '>=6'}
    dependencies:
      p-try: 2.2.0
    dev: true

  /p-limit@3.1.0:
    resolution: {integrity: sha512-TYOanM3wGwNGsZN2cVTYPArw454xnXj5qmWF1bEoAc4+cU/ol7GVh7odevjp1FNHduHc3KZMcFduxU5Xc6uJRQ==}
    engines: {node: '>=10'}
    dependencies:
      yocto-queue: 0.1.0
    dev: true

  /p-limit@4.0.0:
    resolution: {integrity: sha512-5b0R4txpzjPWVw/cXXUResoD4hb6U/x9BH08L7nw+GN1sezDzPdxeRvpc9c433fZhBan/wusjbCsqwqm4EIBIQ==}
    engines: {node: ^12.20.0 || ^14.13.1 || >=16.0.0}
    dependencies:
      yocto-queue: 1.0.0
    dev: true

  /p-locate@2.0.0:
    resolution: {integrity: sha512-nQja7m7gSKuewoVRen45CtVfODR3crN3goVQ0DDZ9N3yHxgpkuBhZqsaiotSQRrADUrne346peY7kT3TSACykg==}
    engines: {node: '>=4'}
    dependencies:
      p-limit: 1.3.0
    dev: true

  /p-locate@4.1.0:
    resolution: {integrity: sha512-R79ZZ/0wAxKGu3oYMlz8jy/kbhsNrS7SKZ7PxEHBgJ5+F2mtFW2fK2cOtBh1cHYkQsbzFV7I+EoRKe6Yt0oK7A==}
    engines: {node: '>=8'}
    dependencies:
      p-limit: 2.3.0
    dev: true

  /p-locate@5.0.0:
    resolution: {integrity: sha512-LaNjtRWUBY++zB5nE/NwcaoMylSPk+S+ZHNB1TzdbMJMny6dynpAGt7X/tl/QYq3TIeE6nxHppbo2LGymrG5Pw==}
    engines: {node: '>=10'}
    dependencies:
      p-limit: 3.1.0
    dev: true

  /p-try@1.0.0:
    resolution: {integrity: sha512-U1etNYuMJoIz3ZXSrrySFjsXQTWOx2/jdi86L+2pRvph/qMKL6sbcCYdH23fqsbm8TH2Gn0OybpT4eSFlCVHww==}
    engines: {node: '>=4'}
    dev: true

  /p-try@2.2.0:
    resolution: {integrity: sha512-R4nPAVTAU0B9D35/Gk3uJf/7XYbQcyohSKdvAxIRSNghFl4e71hVoGnBNQz9cWaXxO2I10KTC+3jMdvvoKw6dQ==}
    engines: {node: '>=6'}
    dev: true

  /package-name-regex@2.0.6:
    resolution: {integrity: sha512-gFL35q7kbE/zBaPA3UKhp2vSzcPYx2ecbYuwv1ucE9Il6IIgBDweBlH8D68UFGZic2MkllKa2KHCfC1IQBQUYA==}
    engines: {node: '>=12'}
    dev: true

  /parent-module@1.0.1:
    resolution: {integrity: sha512-GQ2EWRpQV8/o+Aw8YqtfZZPfNRWZYkbidE9k5rpl/hC3vtHHBfGm2Ifi6qWV+coDGkrUKZAxE3Lot5kcsRlh+g==}
    engines: {node: '>=6'}
    dependencies:
      callsites: 3.1.0
    dev: true

  /parse-json@4.0.0:
    resolution: {integrity: sha512-aOIos8bujGN93/8Ox/jPLh7RwVnPEysynVFE+fQZyg6jKELEHwzgKdLRFHUgXJL6kylijVSBC4BvN9OmsB48Rw==}
    engines: {node: '>=4'}
    dependencies:
      error-ex: 1.3.2
      json-parse-better-errors: 1.0.2
    dev: true

  /parse-json@5.2.0:
    resolution: {integrity: sha512-ayCKvm/phCGxOkYRSCM82iDwct8/EonSEgCSxWxD7ve6jHggsFl4fZVQBPRNgQoKiuV/odhFrGzQXZwbifC8Rg==}
    engines: {node: '>=8'}
    dependencies:
      '@babel/code-frame': 7.22.13
      error-ex: 1.3.2
      json-parse-even-better-errors: 2.3.1
      lines-and-columns: 1.2.4
    dev: true

  /parse-json@7.1.0:
    resolution: {integrity: sha512-ihtdrgbqdONYD156Ap6qTcaGcGdkdAxodO1wLqQ/j7HP1u2sFYppINiq4jyC8F+Nm+4fVufylCV00QmkTHkSUg==}
    engines: {node: '>=16'}
    dependencies:
      '@babel/code-frame': 7.22.13
      error-ex: 1.3.2
      json-parse-even-better-errors: 3.0.0
      lines-and-columns: 2.0.3
      type-fest: 3.13.1
    dev: true

  /parse-node-version@1.0.1:
    resolution: {integrity: sha512-3YHlOa/JgH6Mnpr05jP9eDG254US9ek25LyIxZlDItp2iJtwyaXQb57lBYLdT3MowkUFYEV2XXNAYIPlESvJlA==}
    engines: {node: '>= 0.10'}
    dev: true

  /parse5@7.1.2:
    resolution: {integrity: sha512-Czj1WaSVpaoj0wbhMzLmWD69anp2WH7FXMB9n1Sy8/ZFF9jolSQVMu1Ij5WIyGmcBmhk7EOndpO4mIpihVqAXw==}
    dependencies:
      entities: 4.4.0
    dev: true

  /parseurl@1.3.3:
    resolution: {integrity: sha512-CiyeOxFT/JZyN5m0z9PfXw4SCBJ6Sygz1Dpl0wqjlhDEGGBP1GnsUVEL0p63hoG1fcj3fHynXi9NYO4nWOL+qQ==}
    engines: {node: '>= 0.8'}

  /path-exists@3.0.0:
    resolution: {integrity: sha512-bpC7GYwiDYQ4wYLe+FA8lhRjhQCMcQGuSgGGqDkg/QerRWw9CmGRT0iSOVRSZJ29NMLZgIzqaljJ63oaL4NIJQ==}
    engines: {node: '>=4'}
    dev: true

  /path-exists@4.0.0:
    resolution: {integrity: sha512-ak9Qy5Q7jYb2Wwcey5Fpvg2KoAc/ZIhLSLOSBmRmygPsGwkVVt0fZa0qrtMz+m6tJTAHfZQ8FnmB4MG4LWy7/w==}
    engines: {node: '>=8'}
    dev: true

  /path-is-absolute@1.0.1:
    resolution: {integrity: sha512-AVbw3UJ2e9bq64vSaS9Am0fje1Pa8pbGqTTsmXfaIiMpnr5DlDhfJOuLj9Sf95ZPVDAUerDfEk88MPmPe7UCQg==}
    engines: {node: '>=0.10.0'}

  /path-key@3.1.1:
    resolution: {integrity: sha512-ojmeN0qd+y0jszEtoY48r0Peq5dwMEkIlCOu6Q5f41lfkswXuKtYrhgoTpLnyIcHm24Uhqx+5Tqm2InSwLhE6Q==}
    engines: {node: '>=8'}
    dev: true

  /path-key@4.0.0:
    resolution: {integrity: sha512-haREypq7xkM7ErfgIyA0z+Bj4AGKlMSdlQE2jvJo6huWD1EdkKYV+G/T4nq0YEF2vgTT8kqMFKo1uHn950r4SQ==}
    engines: {node: '>=12'}
    dev: true

  /path-parse@1.0.7:
    resolution: {integrity: sha512-LDJzPVEEEPR+y48z93A0Ed0yXb8pAByGWo/k5YYdYgpY2/2EsOsksJrq7lOHxryrVOn1ejG6oAp8ahvOIQD8sw==}

  /path-scurry@1.10.1:
    resolution: {integrity: sha512-MkhCqzzBEpPvxxQ71Md0b1Kk51W01lrYvlMzSUaIzNsODdd7mqhiimSZlr+VegAz5Z6Vzt9Xg2ttE//XBhH3EQ==}
    engines: {node: '>=16 || 14 >=14.17'}
    dependencies:
      lru-cache: 9.1.2
      minipass: 5.0.0
    dev: true

  /path-to-regexp@0.1.7:
    resolution: {integrity: sha512-5DFkuoqlv1uYQKxy8omFBeJPQcdoE07Kv2sferDCrAq1ohOU+MSDswDIbnx3YAM60qIOnYa53wBhXW0EbMonrQ==}

  /path-type@3.0.0:
    resolution: {integrity: sha512-T2ZUsdZFHgA3u4e5PfPbjd7HDDpxPnQb5jN0SrDsjNSuVXHJqtwTnWqG0B1jZrgmJ/7lj1EmVIByWt1gxGkWvg==}
    engines: {node: '>=4'}
    dependencies:
      pify: 3.0.0
    dev: true

  /path-type@4.0.0:
    resolution: {integrity: sha512-gDKb8aZMDeD/tZWs9P6+q0J9Mwkdl6xMV8TjnGP3qJVJ06bdMgkbBlLU8IdfOsIsFz2BW1rNVT3XuNEl8zPAvw==}
    engines: {node: '>=8'}
    dev: true

  /pathe@1.1.1:
    resolution: {integrity: sha512-d+RQGp0MAYTIaDBIMmOfMwz3E+LOZnxx1HZd5R18mmCZY0QBlK0LDZfPc8FW8Ed2DlvsuE6PRjroDY+wg4+j/Q==}
    dev: true

  /pathval@1.1.1:
    resolution: {integrity: sha512-Dp6zGqpTdETdR63lehJYPeIOqpiNBNtc7BpWSLrOje7UaIsE5aY92r/AunQA7rsXvet3lrJ3JnZX29UPTKXyKQ==}
    dev: true

  /periscopic@4.0.2:
    resolution: {integrity: sha512-sqpQDUy8vgB7ycLkendSKS6HnVz1Rneoc3Rc+ZBUCe2pbqlVuCC5vF52l0NJ1aiMg/r1qfYF9/myz8CZeI2rjA==}
    dependencies:
      '@types/estree': 1.0.1
      is-reference: 3.0.2
      zimmerframe: 1.0.0
    dev: true

  /phoenix@1.7.9:
    resolution: {integrity: sha512-oHBka/WCKVtFHNCCqnVDxiSHQZ0vvV0pU1I4oBmm68rNvGH3lVjdNGLRhK0+c3zcfsrqgpRS2p+Et6N4QAd2LQ==}
    dev: false

  /picocolors@1.0.0:
    resolution: {integrity: sha512-1fygroTLlHu66zi26VoTDv8yRgm0Fccecssto+MhsZ0D/DGW2sm8E8AjW7NU5VVTRt5GxbeZ5qBuJr+HyLYkjQ==}

  /picomatch@2.3.1:
    resolution: {integrity: sha512-JU3teHTNjmE2VCGFzuY8EXzCDVwEqB2a8fsIvwaStHhAWJEeVd1o1QD80CU6+ZdEXXSLbSsuLwJjkCBWqRQUVA==}
    engines: {node: '>=8.6'}

  /pidtree@0.6.0:
    resolution: {integrity: sha512-eG2dWTVw5bzqGRztnHExczNxt5VGsE6OwTeCG3fdUf9KBsZzO3R5OIIIzWR+iZA0NtZ+RDVdaoE2dK1cn6jH4g==}
    engines: {node: '>=0.10'}
    hasBin: true
    dev: true

  /pify@2.3.0:
    resolution: {integrity: sha512-udgsAY+fTnvv7kI7aaxbqwWNb0AHiB0qBO89PZKPkoTmGOgdbrHDKD+0B2X4uTfJ/FT1R09r9gTsjUjNJotuog==}
    engines: {node: '>=0.10.0'}

  /pify@3.0.0:
    resolution: {integrity: sha512-C3FsVNH1udSEX48gGX1xfvwTWfsYWj5U+8/uK15BGzIGrKoUpghX8hWZwa/OFnakBiiVNmBvemTJR5mcy7iPcg==}
    engines: {node: '>=4'}
    dev: true

  /pify@4.0.1:
    resolution: {integrity: sha512-uB80kBFb/tfd68bVleG9T5GGsGPjJrLAUpR5PZIrhBnIaRTQRjqdJSsIKkOP6OAIFbj7GOrcudc5pNjZ+geV2g==}
    engines: {node: '>=6'}
    requiresBuild: true
    dev: true
    optional: true

  /pirates@4.0.5:
    resolution: {integrity: sha512-8V9+HQPupnaXMA23c5hvl69zXvTwTzyAYasnkb0Tts4XvO4CliqONMOnvlq26rkhLC3nWDFBJf73LU1e1VZLaQ==}
    engines: {node: '>= 6'}

  /pkg-types@1.0.3:
    resolution: {integrity: sha512-nN7pYi0AQqJnoLPC9eHFQ8AcyaixBUOwvqc5TDnIKCMEE6I0y8P7OKA7fPexsXGCGxQDl/cmrLAp26LhcwxZ4A==}
    dependencies:
      jsonc-parser: 3.2.0
      mlly: 1.4.2
      pathe: 1.1.1
    dev: true

  /playwright-chromium@1.39.0:
    resolution: {integrity: sha512-0WVmvn9ppPbcyb2PQherIpzsvJlyjqziCZiAiexTEYSz8k6/+/3wljmFaMRMP1lcv2xKyHDn9yWd/lHb7IzYyA==}
    engines: {node: '>=16'}
    hasBin: true
    requiresBuild: true
    dependencies:
      playwright-core: 1.39.0
    dev: true

  /playwright-core@1.39.0:
    resolution: {integrity: sha512-+k4pdZgs1qiM+OUkSjx96YiKsXsmb59evFoqv8SKO067qBA+Z2s/dCzJij/ZhdQcs2zlTAgRKfeiiLm8PQ2qvw==}
    engines: {node: '>=16'}
    hasBin: true
    dev: true

  /postcss-import@15.1.0(postcss@8.4.31):
    resolution: {integrity: sha512-hpr+J05B2FVYUAXHeK1YyI267J/dDDhMU6B6civm8hSY1jYJnBXxzKDKDswzJmtLHryrjhnDjqqp/49t8FALew==}
    engines: {node: '>=14.0.0'}
    peerDependencies:
      postcss: ^8.0.0
    peerDependenciesMeta:
      postcss:
        optional: true
    dependencies:
      postcss: 8.4.31
      postcss-value-parser: 4.2.0
      read-cache: 1.0.0
      resolve: 1.22.1

  /postcss-js@4.0.1(postcss@8.4.31):
    resolution: {integrity: sha512-dDLF8pEO191hJMtlHFPRa8xsizHaM82MLfNkUHdUtVEV3tgTp5oj+8qbEqYM57SLfc74KSbw//4SeJma2LRVIw==}
    engines: {node: ^12 || ^14 || >= 16}
    peerDependencies:
      postcss: ^8.4.21
    peerDependenciesMeta:
      postcss:
        optional: true
    dependencies:
      camelcase-css: 2.0.1
      postcss: 8.4.31

  /postcss-load-config@4.0.1(postcss@8.4.31)(ts-node@10.9.1):
    resolution: {integrity: sha512-vEJIc8RdiBRu3oRAI0ymerOn+7rPuMvRXslTvZUKZonDHFIczxztIyJ1urxM1x9JXEikvpWWTUUqal5j/8QgvA==}
    engines: {node: '>= 14'}
    peerDependencies:
      postcss: '>=8.0.9'
      ts-node: '>=9.0.0'
    peerDependenciesMeta:
      postcss:
        optional: true
      ts-node:
        optional: true
    dependencies:
      lilconfig: 2.0.5
      postcss: 8.4.31
      ts-node: 10.9.1(@types/node@18.18.5)(typescript@5.2.2)
      yaml: 2.1.1

  /postcss-modules-extract-imports@3.0.0(postcss@8.4.31):
    resolution: {integrity: sha512-bdHleFnP3kZ4NYDhuGlVK+CMrQ/pqUm8bx/oGL93K6gVwiclvX5x0n76fYMKuIGKzlABOy13zsvqjb0f92TEXw==}
    engines: {node: ^10 || ^12 || >= 14}
    peerDependencies:
      postcss: ^8.1.0
    peerDependenciesMeta:
      postcss:
        optional: true
    dependencies:
      postcss: 8.4.31
    dev: true

  /postcss-modules-local-by-default@4.0.0(postcss@8.4.31):
    resolution: {integrity: sha512-sT7ihtmGSF9yhm6ggikHdV0hlziDTX7oFoXtuVWeDd3hHObNkcHRo9V3yg7vCAY7cONyxJC/XXCmmiHHcvX7bQ==}
    engines: {node: ^10 || ^12 || >= 14}
    peerDependencies:
      postcss: ^8.1.0
    peerDependenciesMeta:
      postcss:
        optional: true
    dependencies:
      icss-utils: 5.1.0(postcss@8.4.31)
      postcss: 8.4.31
      postcss-selector-parser: 6.0.11
      postcss-value-parser: 4.2.0
    dev: true

  /postcss-modules-scope@3.0.0(postcss@8.4.31):
    resolution: {integrity: sha512-hncihwFA2yPath8oZ15PZqvWGkWf+XUfQgUGamS4LqoP1anQLOsOJw0vr7J7IwLpoY9fatA2qiGUGmuZL0Iqlg==}
    engines: {node: ^10 || ^12 || >= 14}
    peerDependencies:
      postcss: ^8.1.0
    peerDependenciesMeta:
      postcss:
        optional: true
    dependencies:
      postcss: 8.4.31
      postcss-selector-parser: 6.0.11
    dev: true

  /postcss-modules-values@4.0.0(postcss@8.4.31):
    resolution: {integrity: sha512-RDxHkAiEGI78gS2ofyvCsu7iycRv7oqw5xMWn9iMoR0N/7mf9D50ecQqUo5BZ9Zh2vH4bCUR/ktCqbB9m8vJjQ==}
    engines: {node: ^10 || ^12 || >= 14}
    peerDependencies:
      postcss: ^8.1.0
    peerDependenciesMeta:
      postcss:
        optional: true
    dependencies:
      icss-utils: 5.1.0(postcss@8.4.31)
      postcss: 8.4.31
    dev: true

  /postcss-modules@6.0.0(postcss@8.4.31):
    resolution: {integrity: sha512-7DGfnlyi/ju82BRzTIjWS5C4Tafmzl3R79YP/PASiocj+aa6yYphHhhKUOEoXQToId5rgyFgJ88+ccOUydjBXQ==}
    peerDependencies:
      postcss: ^8.0.0
    peerDependenciesMeta:
      postcss:
        optional: true
    dependencies:
      generic-names: 4.0.0
      icss-utils: 5.1.0(postcss@8.4.31)
      lodash.camelcase: 4.3.0
      postcss: 8.4.31
      postcss-modules-extract-imports: 3.0.0(postcss@8.4.31)
      postcss-modules-local-by-default: 4.0.0(postcss@8.4.31)
      postcss-modules-scope: 3.0.0(postcss@8.4.31)
      postcss-modules-values: 4.0.0(postcss@8.4.31)
      string-hash: 1.1.3
    dev: true

  /postcss-nested@6.0.1(postcss@8.4.31):
    resolution: {integrity: sha512-mEp4xPMi5bSWiMbsgoPfcP74lsWLHkQbZc3sY+jWYd65CUwXrUaTp0fmNpa01ZcETKlIgUdFN/MpS2xZtqL9dQ==}
    engines: {node: '>=12.0'}
    peerDependencies:
      postcss: ^8.2.14
    peerDependenciesMeta:
      postcss:
        optional: true
    dependencies:
      postcss: 8.4.31
      postcss-selector-parser: 6.0.11

  /postcss-selector-parser@6.0.11:
    resolution: {integrity: sha512-zbARubNdogI9j7WY4nQJBiNqQf3sLS3wCP4WfOidu+p28LofJqDH1tcXypGrcmMHhDk2t9wGhCsYe/+szLTy1g==}
    engines: {node: '>=4'}
    dependencies:
      cssesc: 3.0.0
      util-deprecate: 1.0.2

  /postcss-value-parser@4.2.0:
    resolution: {integrity: sha512-1NNCs6uurfkVbeXG4S8JFT9t19m45ICnif8zWLd5oPSZ50QnwMfK+H3jv408d4jw/7Bttv5axS5IiHoLaVNHeQ==}

  /postcss@8.4.31:
    resolution: {integrity: sha512-PS08Iboia9mts/2ygV3eLpY5ghnUcfLV/EXTOW1E2qYxJKGGBUtNjN76FYHnMs36RmARn41bC0AZmn+rR0OVpQ==}
    engines: {node: ^10 || ^12 || >=14}
    dependencies:
      nanoid: 3.3.6
      picocolors: 1.0.0
      source-map-js: 1.0.2

  /preact@10.7.3:
    resolution: {integrity: sha512-giqJXP8VbtA1tyGa3f1n9wiN7PrHtONrDyE3T+ifjr/tTkg+2N4d/6sjC9WyJKv8wM7rOYDveqy5ZoFmYlwo4w==}
    dev: true

  /prelude-ls@1.2.1:
    resolution: {integrity: sha512-vkcDPrRZo1QZLbn5RLGPpg/WmIQ65qoWWhcGKf/b5eplkkarX0m9z8ppCat4mlOqUsWpyNuYgO3VRyrYHSzX5g==}
    engines: {node: '>= 0.8.0'}
    dev: true

  /prettier@3.0.3:
    resolution: {integrity: sha512-L/4pUDMxcNa8R/EthV08Zt42WBO4h1rarVtK0K+QJG0X187OLo7l699jWw0GKuwzkPQ//jMFA/8Xm6Fh3J/DAg==}
    engines: {node: '>=14'}
    hasBin: true
    dev: true

  /pretty-bytes@6.1.1:
    resolution: {integrity: sha512-mQUvGU6aUFQ+rNvTIAcZuWGRT9a6f6Yrg9bHs4ImKF+HZCEK+plBvnAZYSIQztknZF2qnzNtr6F8s0+IuptdlQ==}
    engines: {node: ^14.13.1 || >=16.0.0}
    dev: true

  /pretty-format@29.5.0:
    resolution: {integrity: sha512-V2mGkI31qdttvTFX7Mt4efOqHXqJWMu4/r66Xh3Z3BwZaPfPJgp6/gbwoujRpPUtfEF6AUUWx3Jim3GCw5g/Qw==}
    engines: {node: ^14.15.0 || ^16.10.0 || >=18.0.0}
    dependencies:
      '@jest/schemas': 29.4.3
      ansi-styles: 5.2.0
      react-is: 18.2.0
    dev: true

  /printable-characters@1.0.42:
    resolution: {integrity: sha512-dKp+C4iXWK4vVYZmYSd0KBH5F/h1HoZRsbJ82AVKRO3PEo8L4lBS/vLwhVtpwwuYcoIsVY+1JYKR268yn480uQ==}
    dev: true

  /process-nextick-args@2.0.1:
    resolution: {integrity: sha512-3ouUOpQhtgrbOa17J7+uxOTpITYWaGP7/AhoR3+A+/1e9skrzelGi/dXzEYyvbxubEF6Wn2ypscTKiKJFFn1ag==}
    dev: true

  /promise@7.3.1:
    resolution: {integrity: sha512-nolQXZ/4L+bP/UGlkfaIujX9BKxGwmQ9OT4mOt5yvy8iK1h3wqTEJCijzGANTCCl9nWjY41juyAn2K3Q1hLLTg==}
    dependencies:
      asap: 2.0.6
    dev: true

  /prompts@2.4.2:
    resolution: {integrity: sha512-NxNv/kLguCA7p3jE8oL2aEBsrJWgAakBpgmgK6lpPWV+WuOmY6r2/zbAVnP+T8bQlA0nzHXSJSJW0Hq7ylaD2Q==}
    engines: {node: '>= 6'}
    dependencies:
      kleur: 3.0.3
      sisteransi: 1.0.5
    dev: true

  /proxy-addr@2.0.7:
    resolution: {integrity: sha512-llQsMLSUDUPT44jdrU/O37qlnifitDP+ZwrmmZcoSKyLKvtZxpyV0n2/bD/N4tBAAZ/gJEdZU7KMraoK1+XYAg==}
    engines: {node: '>= 0.10'}
    dependencies:
      forwarded: 0.2.0
      ipaddr.js: 1.9.1

  /proxy-from-env@1.1.0:
    resolution: {integrity: sha512-D+zkORCbA9f1tdWRK0RaCR3GPv50cMxcrz4X8k5LTSUD1Dkw47mKJEZQNunItRTkWwgtaUSo1RVFRIG9ZXiFYg==}
    dev: false

  /prr@1.0.1:
    resolution: {integrity: sha512-yPw4Sng1gWghHQWj0B3ZggWUm4qVbPwPFcRG8KyxiU7J2OHFSoEHKS+EZ3fv5l1t9CyCiop6l/ZYeWbrgoQejw==}
    requiresBuild: true
    dev: true
    optional: true

  /publint@0.2.2:
    resolution: {integrity: sha512-2t2IO6Y8Z+QBNLG89bpRhTQH7Ifn/83Kr0dVVdmOybq7GAT6+M4YGZd5AhtfMJbYPmbT7YD469pDKLCK94Q2+Q==}
    engines: {node: '>=16'}
    hasBin: true
    dependencies:
      npm-packlist: 5.1.3
      picocolors: 1.0.0
      sade: 1.8.1
    dev: true

  /pug-attrs@3.0.0:
    resolution: {integrity: sha512-azINV9dUtzPMFQktvTXciNAfAuVh/L/JCl0vtPCwvOA21uZrC08K/UnmrL+SXGEVc1FwzjW62+xw5S/uaLj6cA==}
    dependencies:
      constantinople: 4.0.1
      js-stringify: 1.0.2
      pug-runtime: 3.0.1
    dev: true

  /pug-code-gen@3.0.2:
    resolution: {integrity: sha512-nJMhW16MbiGRiyR4miDTQMRWDgKplnHyeLvioEJYbk1RsPI3FuA3saEP8uwnTb2nTJEKBU90NFVWJBk4OU5qyg==}
    dependencies:
      constantinople: 4.0.1
      doctypes: 1.1.0
      js-stringify: 1.0.2
      pug-attrs: 3.0.0
      pug-error: 2.0.0
      pug-runtime: 3.0.1
      void-elements: 3.1.0
      with: 7.0.2
    dev: true

  /pug-error@2.0.0:
    resolution: {integrity: sha512-sjiUsi9M4RAGHktC1drQfCr5C5eriu24Lfbt4s+7SykztEOwVZtbFk1RRq0tzLxcMxMYTBR+zMQaG07J/btayQ==}
    dev: true

  /pug-filters@4.0.0:
    resolution: {integrity: sha512-yeNFtq5Yxmfz0f9z2rMXGw/8/4i1cCFecw/Q7+D0V2DdtII5UvqE12VaZ2AY7ri6o5RNXiweGH79OCq+2RQU4A==}
    dependencies:
      constantinople: 4.0.1
      jstransformer: 1.0.0
      pug-error: 2.0.0
      pug-walk: 2.0.0
      resolve: 1.22.4
    dev: true

  /pug-lexer@5.0.1:
    resolution: {integrity: sha512-0I6C62+keXlZPZkOJeVam9aBLVP2EnbeDw3An+k0/QlqdwH6rv8284nko14Na7c0TtqtogfWXcRoFE4O4Ff20w==}
    dependencies:
      character-parser: 2.2.0
      is-expression: 4.0.0
      pug-error: 2.0.0
    dev: true

  /pug-linker@4.0.0:
    resolution: {integrity: sha512-gjD1yzp0yxbQqnzBAdlhbgoJL5qIFJw78juN1NpTLt/mfPJ5VgC4BvkoD3G23qKzJtIIXBbcCt6FioLSFLOHdw==}
    dependencies:
      pug-error: 2.0.0
      pug-walk: 2.0.0
    dev: true

  /pug-load@3.0.0:
    resolution: {integrity: sha512-OCjTEnhLWZBvS4zni/WUMjH2YSUosnsmjGBB1An7CsKQarYSWQ0GCVyd4eQPMFJqZ8w9xgs01QdiZXKVjk92EQ==}
    dependencies:
      object-assign: 4.1.1
      pug-walk: 2.0.0
    dev: true

  /pug-parser@6.0.0:
    resolution: {integrity: sha512-ukiYM/9cH6Cml+AOl5kETtM9NR3WulyVP2y4HOU45DyMim1IeP/OOiyEWRr6qk5I5klpsBnbuHpwKmTx6WURnw==}
    dependencies:
      pug-error: 2.0.0
      token-stream: 1.0.0
    dev: true

  /pug-runtime@3.0.1:
    resolution: {integrity: sha512-L50zbvrQ35TkpHwv0G6aLSuueDRwc/97XdY8kL3tOT0FmhgG7UypU3VztfV/LATAvmUfYi4wNxSajhSAeNN+Kg==}
    dev: true

  /pug-strip-comments@2.0.0:
    resolution: {integrity: sha512-zo8DsDpH7eTkPHCXFeAk1xZXJbyoTfdPlNR0bK7rpOMuhBYb0f5qUVCO1xlsitYd3w5FQTK7zpNVKb3rZoUrrQ==}
    dependencies:
      pug-error: 2.0.0
    dev: true

  /pug-walk@2.0.0:
    resolution: {integrity: sha512-yYELe9Q5q9IQhuvqsZNwA5hfPkMJ8u92bQLIMcsMxf/VADjNtEYptU+inlufAFYcWdHlwNfZOEnOOQrZrcyJCQ==}
    dev: true

  /pug@3.0.2:
    resolution: {integrity: sha512-bp0I/hiK1D1vChHh6EfDxtndHji55XP/ZJKwsRqrz6lRia6ZC2OZbdAymlxdVFwd1L70ebrVJw4/eZ79skrIaw==}
    dependencies:
      pug-code-gen: 3.0.2
      pug-filters: 4.0.0
      pug-lexer: 5.0.1
      pug-linker: 4.0.0
      pug-load: 3.0.0
      pug-parser: 6.0.0
      pug-runtime: 3.0.1
      pug-strip-comments: 2.0.0
    dev: true

  /punycode@1.4.1:
    resolution: {integrity: sha512-jmYNElW7yvO7TV33CjSmvSiE2yco3bV2czu/OzDKdMNVZQWfxCblURLhf+47syQRBntjfLdd/H0egrzIG+oaFQ==}

  /punycode@2.1.1:
    resolution: {integrity: sha512-XRsRjdf+j5ml+y/6GKHPZbrF/8p2Yga0JPtdqTIY2Xe5ohJPD9saDJJLPvp9+NSBprVvevdXZybnj2cv8OEd0A==}
    engines: {node: '>=6'}
    dev: true

  /qs@6.11.0:
    resolution: {integrity: sha512-MvjoMCJwEarSbUYk5O+nmoSzSutSsTwF85zcHPQ9OrlFoZOYIjaqBAJIqIXjptyD5vThxGq52Xu/MaJzRkIk4Q==}
    engines: {node: '>=0.6'}
    dependencies:
      side-channel: 1.0.4

  /qs@6.11.2:
    resolution: {integrity: sha512-tDNIz22aBzCDxLtVH++VnTfzxlfeK5CbqohpSqpJgj1Wg/cQbStNAz3NuqCs5vV+pjBsK4x4pN9HlVh7rcYRiA==}
    engines: {node: '>=0.6'}
    dependencies:
      side-channel: 1.0.4

  /queue-microtask@1.2.3:
    resolution: {integrity: sha512-NuaNSa6flKT5JaSYQzJok04JzTL1CA6aGhv5rfLW3PgqA+M2ChpZQnAC8h8i4ZFkBS8X5RqkDBHA7r4hej3K9A==}

  /quick-lru@4.0.1:
    resolution: {integrity: sha512-ARhCpm70fzdcvNQfPoy49IaanKkTlRWF2JMzqhcJbhSFRZv7nPTvZJdcY7301IPmvW+/p0RgIWnQDLJxifsQ7g==}
    engines: {node: '>=8'}
    dev: true

  /range-parser@1.2.1:
    resolution: {integrity: sha512-Hrgsx+orqoygnmhFbKaHE6c296J+HTAQXoxEF6gNupROmmGJRoyzfG3ccAveqCBrwr/2yxQ5BVd/GTl5agOwSg==}
    engines: {node: '>= 0.6'}

  /raw-body@2.5.1:
    resolution: {integrity: sha512-qqJBtEyVgS0ZmPGdCFPWJ3FreoqvG4MVQln/kCgF7Olq95IbOp0/BWyMwbdtn4VTvkM8Y7khCQ2Xgk/tcrCXig==}
    engines: {node: '>= 0.8'}
    dependencies:
      bytes: 3.1.2
      http-errors: 2.0.0
      iconv-lite: 0.4.24
      unpipe: 1.0.0

  /react-dom@18.2.0(react@18.2.0):
    resolution: {integrity: sha512-6IMTriUmvsjHUjNtEDudZfuDQUoWXVxKHhlEGSk81n4YFS+r/Kl99wXiwlVXtPBtJenozv2P+hxDsw9eA7Xo6g==}
    peerDependencies:
      react: ^18.2.0
    dependencies:
      loose-envify: 1.4.0
      react: 18.2.0
      scheduler: 0.23.0
    dev: false

  /react-is@18.2.0:
    resolution: {integrity: sha512-xWGDIW6x921xtzPkhiULtthJHoJvBbF3q26fzloPCK0hsvxtPVelvftw3zjbHWSkR2km9Z+4uxbDDK/6Zw9B8w==}
    dev: true

  /react@18.2.0:
    resolution: {integrity: sha512-/3IjMdb2L9QbBdWiW5e3P2/npwMBaU9mHCSCUzNln0ZCYbcfTsGbTJrU/kGemdH2IWmB2ioZ+zkxtmq6g09fGQ==}
    engines: {node: '>=0.10.0'}
    dependencies:
      loose-envify: 1.4.0
    dev: false

  /read-cache@1.0.0:
    resolution: {integrity: sha512-Owdv/Ft7IjOgm/i0xvNDZ1LrRANRfew4b2prF3OWMQLxLfu3bS8FVhCsrSCMK4lR56Y9ya+AThoTpDCTxCmpRA==}
    dependencies:
      pify: 2.3.0

  /read-pkg-up@3.0.0:
    resolution: {integrity: sha512-YFzFrVvpC6frF1sz8psoHDBGF7fLPc+llq/8NB43oagqWkx8ar5zYtsTORtOjw9W2RHLpWP+zTWwBvf1bCmcSw==}
    engines: {node: '>=4'}
    dependencies:
      find-up: 2.1.0
      read-pkg: 3.0.0
    dev: true

  /read-pkg-up@7.0.1:
    resolution: {integrity: sha512-zK0TB7Xd6JpCLmlLmufqykGE+/TlOePD6qKClNW7hHDKFh/J7/7gCWGR7joEQEW1bKq3a3yUZSObOoWLFQ4ohg==}
    engines: {node: '>=8'}
    dependencies:
      find-up: 4.1.0
      read-pkg: 5.2.0
      type-fest: 0.8.1
    dev: true

  /read-pkg@3.0.0:
    resolution: {integrity: sha1-nLxoaXj+5l0WwA4rGcI3/Pbjg4k=}
    engines: {node: '>=4'}
    dependencies:
      load-json-file: 4.0.0
      normalize-package-data: 2.5.0
      path-type: 3.0.0
    dev: true

  /read-pkg@5.2.0:
    resolution: {integrity: sha512-Ug69mNOpfvKDAc2Q8DRpMjjzdtrnv9HcSMX+4VsZxD1aZ6ZzrIE7rlzXBtWTyhULSMKg076AW6WR5iZpD0JiOg==}
    engines: {node: '>=8'}
    dependencies:
      '@types/normalize-package-data': 2.4.1
      normalize-package-data: 2.5.0
      parse-json: 5.2.0
      type-fest: 0.6.0
    dev: true

  /read-pkg@8.1.0:
    resolution: {integrity: sha512-PORM8AgzXeskHO/WEv312k9U03B8K9JSiWF/8N9sUuFjBa+9SF2u6K7VClzXwDXab51jCd8Nd36CNM+zR97ScQ==}
    engines: {node: '>=16'}
    dependencies:
      '@types/normalize-package-data': 2.4.1
      normalize-package-data: 6.0.0
      parse-json: 7.1.0
      type-fest: 4.4.0
    dev: true

  /readable-stream@2.3.7:
    resolution: {integrity: sha512-Ebho8K4jIbHAxnuxi7o42OrZgF/ZTNcsZj6nRKyUmkhLFq8CHItp/fy6hQZuZmP/n3yZ9VBUbp4zz/mX8hmYPw==}
    dependencies:
      core-util-is: 1.0.3
      inherits: 2.0.4
      isarray: 1.0.0
      process-nextick-args: 2.0.1
      safe-buffer: 5.1.2
      string_decoder: 1.1.1
      util-deprecate: 1.0.2
    dev: true

  /readable-stream@3.6.0:
    resolution: {integrity: sha512-BViHy7LKeTz4oNnkcLJ+lVSL6vpiFeX6/d3oSH8zCW7UxP2onchk+vTGB143xuFjHS3deTgkKoXXymXqymiIdA==}
    engines: {node: '>= 6'}
    dependencies:
      inherits: 2.0.4
      string_decoder: 1.3.0
      util-deprecate: 1.0.2

  /readdirp@3.6.0:
    resolution: {integrity: sha512-hOS089on8RduqdbhvQ5Z37A0ESjsqz6qnRcffsMU3495FuTdqSm+7bhJ29JvIOsBDEEnan5DPu9t3To9VRlMzA==}
    engines: {node: '>=8.10.0'}
    dependencies:
      picomatch: 2.3.1

  /redent@3.0.0:
    resolution: {integrity: sha512-6tDA8g98We0zd0GvVeMT9arEOnTw9qM03L9cJXaCjrip1OO764RDBLBfrB4cwzNGDj5OA5ioymC9GkizgWJDUg==}
    engines: {node: '>=8'}
    dependencies:
      indent-string: 4.0.0
      strip-indent: 3.0.0
    dev: true

  /refa@0.11.0:
    resolution: {integrity: sha512-486O8/pQXwj9jV0mVvUnTsxq0uknpBnNJ0eCUhkZqJRQ8KutrT1PhzmumdCeM1hSBF2eMlFPmwECRER4IbKXlQ==}
    engines: {node: ^12.0.0 || ^14.0.0 || >=16.0.0}
    dependencies:
      '@eslint-community/regexpp': 4.6.2
    dev: true

  /regenerate-unicode-properties@10.1.0:
    resolution: {integrity: sha512-d1VudCLoIGitcU/hEg2QqvyGZQmdC0Lf8BqdOMXGFSvJP4bNV1+XqbPQeHHLD51Jh4QJJ225dlIFvY4Ly6MXmQ==}
    engines: {node: '>=4'}
    dependencies:
      regenerate: 1.4.2
    dev: false

  /regenerate@1.4.2:
    resolution: {integrity: sha512-zrceR/XhGYU/d/opr2EKO7aRHUeiBI8qjtfHqADTwZd6Szfy16la6kqD0MIUs5z5hx6AaKa+PixpPrR289+I0A==}
    dev: false

  /regenerator-runtime@0.14.0:
    resolution: {integrity: sha512-srw17NI0TUWHuGa5CFGGmhfNIeja30WMBfbslPNhf6JrqQlLN5gcrvig1oqPxiVaXb0oW0XRKtH6Nngs5lKCIA==}
    dev: false

  /regenerator-transform@0.15.2:
    resolution: {integrity: sha512-hfMp2BoF0qOk3uc5V20ALGDS2ddjQaLrdl7xrGXvAIow7qeWRM2VA2HuCHkUKk9slq3VwEwLNK3DFBqDfPGYtg==}
    dependencies:
      '@babel/runtime': 7.23.2
    dev: false

  /regexp-ast-analysis@0.6.0:
    resolution: {integrity: sha512-OLxjyjPkVH+rQlBLb1I/P/VTmamSjGkvN5PTV5BXP432k3uVz727J7H29GA5IFiY0m7e1xBN7049Wn59FY3DEQ==}
    engines: {node: ^12.0.0 || ^14.0.0 || >=16.0.0}
    dependencies:
      '@eslint-community/regexpp': 4.6.2
      refa: 0.11.0
    dev: true

  /regexp.prototype.flags@1.5.0:
    resolution: {integrity: sha512-0SutC3pNudRKgquxGoRGIz946MZVHqbNfPjBdxeOhBrdgDKlRoXmYLQN9xRbrR09ZXWeGAdPuif7egofn6v5LA==}
    engines: {node: '>= 0.4'}
    dependencies:
      call-bind: 1.0.2
      define-properties: 1.2.0
      functions-have-names: 1.2.3
    dev: true

  /regexpu-core@5.3.2:
    resolution: {integrity: sha512-RAM5FlZz+Lhmo7db9L298p2vHP5ZywrVXmVXpmAD9GuL5MPH6t9ROw1iA/wfHkQ76Qe7AaPF0nGuim96/IrQMQ==}
    engines: {node: '>=4'}
    dependencies:
      '@babel/regjsgen': 0.8.0
      regenerate: 1.4.2
      regenerate-unicode-properties: 10.1.0
      regjsparser: 0.9.1
      unicode-match-property-ecmascript: 2.0.0
      unicode-match-property-value-ecmascript: 2.1.0
    dev: false

  /regjsparser@0.9.1:
    resolution: {integrity: sha512-dQUtn90WanSNl+7mQKcXAgZxvUe7Z0SqXlgzv0za4LwiUhyzBC58yQO3liFoUgu8GiJVInAhJjkj1N0EtQ5nkQ==}
    hasBin: true
    dependencies:
      jsesc: 0.5.0
    dev: false

  /require-directory@2.1.1:
    resolution: {integrity: sha512-fGxEI7+wsG9xrvdjsrlmL22OMTTiHRwAMroiEeMgq8gzoLC/PQr7RsRDSTLUg/bZAZtF+TVIkHc6/4RIKrui+Q==}
    engines: {node: '>=0.10.0'}
    dev: true

  /requires-port@1.0.0:
    resolution: {integrity: sha1-kl0mAdOaxIXgkc8NpcbmlNw9yv8=}
    dev: true

  /resolve-from@4.0.0:
    resolution: {integrity: sha512-pb/MYmXstAkysRFx8piNI1tGFNQIFA3vkE3Gq4EuA1dF6gHp/+vgZqsCGJapvy8N3Q+4o7FwvquPJcnZ7RYy4g==}
    engines: {node: '>=4'}
    dev: true

  /resolve-pkg-maps@1.0.0:
    resolution: {integrity: sha512-seS2Tj26TBVOC2NIc2rOe2y2ZO7efxITtLZcGSOnHHNOQ7CkiUBfw0Iw2ck6xkIhPwLhKNLS8BO+hEpngQlqzw==}
    dev: true

  /resolve.exports@2.0.2:
    resolution: {integrity: sha512-X2UW6Nw3n/aMgDVy+0rSqgHlv39WZAlZrXCdnbyEiKm17DSqHX4MmQMaST3FbeWR5FTuRcUwYAziZajji0Y7mg==}
    engines: {node: '>=10'}
    dev: true

  /resolve@1.22.1:
    resolution: {integrity: sha512-nBpuuYuY5jFsli/JIs1oldw6fOQCBioohqWZg/2hiaOybXOft4lonv85uDOKXdf8rhyK159cxU5cDcK/NKk8zw==}
    hasBin: true
    dependencies:
      is-core-module: 2.11.0
      path-parse: 1.0.7
      supports-preserve-symlinks-flag: 1.0.0

  /resolve@1.22.2:
    resolution: {integrity: sha512-Sb+mjNHOULsBv818T40qSPeRiuWLyaGMa5ewydRLFimneixmVy2zdivRl+AF6jaYPC8ERxGDmFSiqui6SfPd+g==}
    hasBin: true
    dependencies:
      is-core-module: 2.13.0
      path-parse: 1.0.7
      supports-preserve-symlinks-flag: 1.0.0

  /resolve@1.22.4:
    resolution: {integrity: sha512-PXNdCiPqDqeUou+w1C2eTQbNfxKSuMxqTCuvlmmMsk1NWHL5fRrhY6Pl0qEYYc6+QqGClco1Qj8XnjPego4wfg==}
    hasBin: true
    dependencies:
      is-core-module: 2.13.0
      path-parse: 1.0.7
      supports-preserve-symlinks-flag: 1.0.0

  /restore-cursor@4.0.0:
    resolution: {integrity: sha512-I9fPXU9geO9bHOt9pHHOhOkYerIMsmVaWB0rA2AI9ERh/+x/i7MV5HKBNrg+ljO5eoPVgCcnFuRjJ9uH6I/3eg==}
    engines: {node: ^12.20.0 || ^14.13.1 || >=16.0.0}
    dependencies:
      onetime: 5.1.2
      signal-exit: 3.0.7
    dev: true

  /reusify@1.0.4:
    resolution: {integrity: sha512-U9nH88a3fc/ekCF1l0/UP1IosiuIjyTh7hBvXVMHYgVcfGvt897Xguj2UOLDeI5BG2m7/uwyaLVT6fbtCwTyzw==}
    engines: {iojs: '>=1.0.0', node: '>=0.10.0'}

  /rfdc@1.3.0:
    resolution: {integrity: sha512-V2hovdzFbOi77/WajaSMXk2OLm+xNIeQdMMuB7icj7bk6zi2F8GGAxigcnDFpJHbNyNcgyJDiP+8nOrY5cZGrA==}
    dev: true

  /rimraf@3.0.2:
    resolution: {integrity: sha512-JZkJMZkAGFFPP2YqXZXPbMlMBgsxzE8ILs4lMIX/2o0L9UBw9O/Y3o6wFw/i9YLapcUJWwqbi3kdxIPdC62TIA==}
    hasBin: true
    dependencies:
      glob: 7.2.0

  /rimraf@5.0.5:
    resolution: {integrity: sha512-CqDakW+hMe/Bz202FPEymy68P+G50RfMQK+Qo5YUqc9SPipvbGjCGKd0RSKEelbsfQuw3g5NZDSrlZZAJurH1A==}
    engines: {node: '>=14'}
    hasBin: true
    dependencies:
      glob: 10.3.10
    dev: true

  /rollup-plugin-dts@6.0.2(rollup@3.29.2)(typescript@5.2.2):
    resolution: {integrity: sha512-GYCCy9DyE5csSuUObktJBpjNpW2iLZMabNDIiAqzQWBl7l/WHzjvtAXevf8Lftk8EA920tuxeB/g8dM8MVMR6A==}
    engines: {node: '>=v16'}
    peerDependencies:
      rollup: ^3.25
      typescript: ^4.5 || ^5.0
    dependencies:
      magic-string: 0.30.5
      rollup: 3.29.2
      typescript: 5.2.2
    optionalDependencies:
      '@babel/code-frame': 7.22.13
    dev: true

  /rollup-plugin-dts@6.1.0(rollup@4.1.4)(typescript@5.2.2):
    resolution: {integrity: sha512-ijSCPICkRMDKDLBK9torss07+8dl9UpY9z1N/zTeA1cIqdzMlpkV3MOOC7zukyvQfDyxa1s3Dl2+DeiP/G6DOw==}
    engines: {node: '>=16'}
    peerDependencies:
      rollup: ^3.29.4 || ^4
      typescript: ^4.5 || ^5.0
    dependencies:
      magic-string: 0.30.5
<<<<<<< HEAD
      rollup: 4.1.4
=======
      rollup: 3.29.4
>>>>>>> 4e763c50
      typescript: 5.2.2
    optionalDependencies:
      '@babel/code-frame': 7.22.13
    dev: true

<<<<<<< HEAD
  /rollup-plugin-license@3.2.0(rollup@4.1.4):
=======
  /rollup-plugin-license@3.2.0(rollup@3.29.4):
>>>>>>> 4e763c50
    resolution: {integrity: sha512-gLtSOTE3hZ/mDgxg1HvYz87timTpLlyWXnV7OTyYMhn+Esek+xKxAOjtTsYnfMFGtsBWX+hvqC4b2Ct5ABpE6A==}
    engines: {node: '>=14.0.0'}
    peerDependencies:
      rollup: ^1.0.0 || ^2.0.0 || ^3.0.0 || ^4.0.0
    dependencies:
      commenting: 1.1.0
      glob: 7.2.0
      lodash: 4.17.21
      magic-string: 0.30.5
      mkdirp: 3.0.1
      moment: 2.29.3
      package-name-regex: 2.0.6
      rollup: 4.1.4
      spdx-expression-validate: 2.0.0
      spdx-satisfies: 5.0.1
    dev: true

  /rollup@3.29.2:
    resolution: {integrity: sha512-CJouHoZ27v6siztc21eEQGo0kIcE5D1gVPA571ez0mMYb25LGYGKnVNXpEj5MGlepmDWGXNjDB5q7uNiPHC11A==}
    engines: {node: '>=14.18.0', npm: '>=8.0.0'}
    hasBin: true
    optionalDependencies:
      fsevents: 2.3.3
    dev: true

  /rollup@4.1.4:
    resolution: {integrity: sha512-U8Yk1lQRKqCkDBip/pMYT+IKaN7b7UesK3fLSTuHBoBJacCE+oBqo/dfG/gkUdQNNB2OBmRP98cn2C2bkYZkyw==}
    engines: {node: '>=18.0.0', npm: '>=8.0.0'}
    hasBin: true
    optionalDependencies:
      '@rollup/rollup-android-arm-eabi': 4.1.4
      '@rollup/rollup-android-arm64': 4.1.4
      '@rollup/rollup-darwin-arm64': 4.1.4
      '@rollup/rollup-darwin-x64': 4.1.4
      '@rollup/rollup-linux-arm-gnueabihf': 4.1.4
      '@rollup/rollup-linux-arm64-gnu': 4.1.4
      '@rollup/rollup-linux-arm64-musl': 4.1.4
      '@rollup/rollup-linux-x64-gnu': 4.1.4
      '@rollup/rollup-linux-x64-musl': 4.1.4
      '@rollup/rollup-win32-arm64-msvc': 4.1.4
      '@rollup/rollup-win32-ia32-msvc': 4.1.4
      '@rollup/rollup-win32-x64-msvc': 4.1.4
      fsevents: 2.3.3

  /run-parallel@1.2.0:
    resolution: {integrity: sha512-5l4VyZR86LZ/lDxZTR6jqL8AFE2S0IFLMP26AbjsLVADxHdhB/c0GUsH+y39UfCi3dzz8OlQuPmnaJOMoDHQBA==}
    dependencies:
      queue-microtask: 1.2.3

  /sade@1.8.1:
    resolution: {integrity: sha512-xal3CZX1Xlo/k4ApwCFrHVACi9fBqJ7V+mwhBsuf/1IOKbBy098Fex+Wa/5QMubw09pSZ/u8EY8PWgevJsXp1A==}
    engines: {node: '>=6'}
    dependencies:
      mri: 1.2.0
    dev: true

  /safe-array-concat@1.0.0:
    resolution: {integrity: sha512-9dVEFruWIsnie89yym+xWTAYASdpw3CJV7Li/6zBewGf9z2i1j31rP6jnY0pHEO4QZh6N0K11bFjWmdR8UGdPQ==}
    engines: {node: '>=0.4'}
    dependencies:
      call-bind: 1.0.2
      get-intrinsic: 1.2.1
      has-symbols: 1.0.3
      isarray: 2.0.5
    dev: true

  /safe-buffer@5.1.2:
    resolution: {integrity: sha512-Gd2UZBJDkXlY7GbJxfsE8/nvKkUEU1G38c1siN6QP6a9PT9MmHB8GnpscSmMJSoF8LOIrt8ud/wPtojys4G6+g==}
    dev: true

  /safe-buffer@5.2.1:
    resolution: {integrity: sha512-rp3So07KcdmmKbGvgaNxQSJr7bGVSVk5S9Eq1F+ppbRo70+YeaDxkw5Dd8NPN+GD6bjnYm2VuPuCXmpuYvmCXQ==}

  /safe-regex-test@1.0.0:
    resolution: {integrity: sha512-JBUUzyOgEwXQY1NuPtvcj/qcBDbDmEvWufhlnXZIm75DEHp+afM1r1ujJpJsV/gSM4t59tpDyPi1sd6ZaPFfsA==}
    dependencies:
      call-bind: 1.0.2
      get-intrinsic: 1.2.1
      is-regex: 1.1.4
    dev: true

  /safer-buffer@2.1.2:
    resolution: {integrity: sha512-YZo3K82SD7Riyi0E1EQPojLz7kpepnSQI9IyPbHHg1XXXevb5dJI7tpyN2ADxGcQbHG7vcyRHk0cbwqcQriUtg==}

  /sass@1.69.3:
    resolution: {integrity: sha512-X99+a2iGdXkdWn1akFPs0ZmelUzyAQfvqYc2P/MPTrJRuIRoTffGzT9W9nFqG00S+c8hXzVmgxhUuHFdrwxkhQ==}
    engines: {node: '>=14.0.0'}
    hasBin: true
    dependencies:
      chokidar: 3.5.3(patch_hash=dzxbf3kgof5pdmbsyih2x43sq4)
      immutable: 4.0.0
      source-map-js: 1.0.2
    dev: true

  /sax@1.2.4:
    resolution: {integrity: sha512-NqVDv9TpANUjFm0N8uM5GxL36UgKi9/atZw+x7YFnQ8ckwFGKrl4xX4yWtrey3UJm5nP1kUbnYgLopqWNSRhWw==}
    dev: true

  /scheduler@0.23.0:
    resolution: {integrity: sha512-CtuThmgHNg7zIZWAXi3AsyIzA3n4xx7aNyjwC2VJldO2LMVDhFK+63xGqq6CsJH4rTAt6/M+N4GhZiDYPx9eUw==}
    dependencies:
      loose-envify: 1.4.0
    dev: false

  /scslre@0.2.0:
    resolution: {integrity: sha512-4hc49fUMmX3jM0XdFUAPBrs1xwEcdHa0KyjEsjFs+Zfc66mpFpq5YmRgDtl+Ffo6AtJIilfei+yKw8fUn3N88w==}
    dependencies:
      '@eslint-community/regexpp': 4.6.2
      refa: 0.11.0
      regexp-ast-analysis: 0.6.0
    dev: true

  /scule@1.0.0:
    resolution: {integrity: sha512-4AsO/FrViE/iDNEPaAQlb77tf0csuq27EsVpy6ett584EcRTp6pTDLoGWVxCD77y5iU5FauOvhsI4o1APwPoSQ==}
    dev: true

  /select@1.1.2:
    resolution: {integrity: sha1-DnNQrN7ICxEIUoeG7B1EGNEbOW0=}
    dev: false

  /semver@5.7.2:
    resolution: {integrity: sha512-cBznnQ9KjJqU67B52RMC65CMarK2600WFnbkcaiwWq3xy/5haFJlshgnpjovMVJ+Hff49d8GEn0b87C5pDQ10g==}
    hasBin: true
    dev: true

  /semver@6.3.1:
    resolution: {integrity: sha512-BR7VvDCVHO+q2xBEWskxS6DJE1qRnb7DxzUrogb71CWoSficBxYsiAGd+Kl0mmq/MprG9yArRkyrQxTO6XjMzA==}
    hasBin: true

  /semver@7.5.4:
    resolution: {integrity: sha512-1bCSESV6Pv+i21Hvpxp3Dx+pSD8lIPt8uVjRrxAUt/nbswYc+tK6Y2btiULjd4+fnq15PX+nqQDC7Oft7WkwcA==}
    engines: {node: '>=10'}
    hasBin: true
    dependencies:
      lru-cache: 6.0.0

  /send@0.18.0:
    resolution: {integrity: sha512-qqWzuOjSFOuqPjFe4NOsMLafToQQwBSOEpS+FwEt3A2V3vKubTquT3vmLTQpFgMXp8AlFWFuP1qKaJZOtPpVXg==}
    engines: {node: '>= 0.8.0'}
    dependencies:
      debug: 2.6.9
      depd: 2.0.0
      destroy: 1.2.0
      encodeurl: 1.0.2
      escape-html: 1.0.3
      etag: 1.8.1
      fresh: 0.5.2
      http-errors: 2.0.0
      mime: 1.6.0
      ms: 2.1.3
      on-finished: 2.4.1
      range-parser: 1.2.1
      statuses: 2.0.1
    transitivePeerDependencies:
      - supports-color

  /serve-static@1.15.0:
    resolution: {integrity: sha512-XGuRDNjXUijsUL0vl6nSD7cwURuzEgglbOaFuZM9g3kwDXOWVTck0jLzjPzGD+TazWbboZYu52/9/XPdUgne9g==}
    engines: {node: '>= 0.8.0'}
    dependencies:
      encodeurl: 1.0.2
      escape-html: 1.0.3
      parseurl: 1.3.3
      send: 0.18.0
    transitivePeerDependencies:
      - supports-color

  /set-blocking@2.0.0:
    resolution: {integrity: sha512-KiKBS8AnWGEyLzofFfmvKwpdPzqiy16LvQfK3yv/fVH7Bj13/wl3JSR1J+rfgRE9q7xUJK4qvgS8raSOeLUehw==}
    dev: false

  /setprototypeof@1.2.0:
    resolution: {integrity: sha512-E5LDX7Wrp85Kil5bhZv46j8jOeboKq5JMmYM3gVGdGH8xFpPWXUMsNrlODCrkoxMEeNi/XZIwuRvY4XNwYMJpw==}

  /shebang-command@2.0.0:
    resolution: {integrity: sha512-kHxr2zZpYtdmrN1qDjrrX/Z1rR1kG8Dx+gkpK1G4eXmvXswmcE1hTWBWYUzlraYw1/yZp6YuDY77YtvbN0dmDA==}
    engines: {node: '>=8'}
    dependencies:
      shebang-regex: 3.0.0
    dev: true

  /shebang-regex@3.0.0:
    resolution: {integrity: sha512-7++dFhtcx3353uBaq8DDR4NuxBetBzC7ZQOhmTQInHEd6bSrXdiEyzCvG07Z44UYdLShWUyXt5M/yhz8ekcb1A==}
    engines: {node: '>=8'}
    dev: true

  /shell-exec@1.0.2:
    resolution: {integrity: sha512-jyVd+kU2X+mWKMmGhx4fpWbPsjvD53k9ivqetutVW/BQ+WIZoDoP4d8vUMGezV6saZsiNoW2f9GIhg9Dondohg==}
    dev: true

  /shell-quote@1.8.1:
    resolution: {integrity: sha512-6j1W9l1iAs/4xYBI1SYOVZyFcCis9b4KCLQ8fgAGG07QvzaRLVVRQvAy85yNmmZSjYjg4MWh4gNvlPujU/5LpA==}
    dev: true

  /shiki@0.14.5:
    resolution: {integrity: sha512-1gCAYOcmCFONmErGTrS1fjzJLA7MGZmKzrBNX7apqSwhyITJg2O102uFzXUeBxNnEkDA9vHIKLyeKq0V083vIw==}
    dependencies:
      ansi-sequence-parser: 1.1.0
      jsonc-parser: 3.2.0
      vscode-oniguruma: 1.7.0
      vscode-textmate: 8.0.0
    dev: true

  /side-channel@1.0.4:
    resolution: {integrity: sha512-q5XPytqFEIKHkGdiMIrY10mvLRvnQh42/+GoBlFW3b2LXLE2xxJpZFdm94we0BaoV3RwJyGqg5wS7epxTv0Zvw==}
    dependencies:
      call-bind: 1.0.2
      get-intrinsic: 1.2.1
      object-inspect: 1.12.3

  /siginfo@2.0.0:
    resolution: {integrity: sha512-ybx0WO1/8bSBLEWXZvEd7gMW3Sn3JFlW3TvX1nREbDLRNQNaeNN8WK0meBwPdAaOI7TtRRRJn/Es1zhrrCHu7g==}
    dev: true

  /signal-exit@3.0.7:
    resolution: {integrity: sha512-wnD2ZE+l+SPC/uoS0vXeE9L1+0wuaMqKlfz9AMUo38JsyLSBWSFcHR1Rri62LZc12vLr1gb3jl7iwQhgwpAbGQ==}

  /signal-exit@4.1.0:
    resolution: {integrity: sha512-bzyZ1e88w9O1iNJbKnOlvYTrWPDl46O1bG0D3XInv+9tkPrxrN8jUUTiFlDkkmKWgn1M6CfIA13SuGqOa9Korw==}
    engines: {node: '>=14'}
    dev: true

  /simple-git-hooks@2.9.0:
    resolution: {integrity: sha512-waSQ5paUQtyGC0ZxlHmcMmD9I1rRXauikBwX31bX58l5vTOhCEcBC5Bi+ZDkPXTjDnZAF8TbCqKBY+9+sVPScw==}
    hasBin: true
    requiresBuild: true
    dev: true

  /sirv@2.0.3(patch_hash=z45f224eewh2pgpijxcc3aboqm):
    resolution: {integrity: sha512-O9jm9BsID1P+0HOi81VpXPoDxYP374pkOLzACAoyUQ/3OUVndNpsz6wMnY2z+yOxzbllCKZrM+9QrWsv4THnyA==}
    engines: {node: '>= 10'}
    dependencies:
      '@polka/url': 1.0.0-next.21
      mrmime: 1.0.1
      totalist: 3.0.0
    dev: true
    patched: true

  /sisteransi@1.0.5:
    resolution: {integrity: sha512-bLGGlR1QxBcynn2d5YmDX4MGjlZvy2MRBDRNHLJ8VI6l6+9FUiyTFNJ0IveOSP0bcXgVDPRcfGqA0pjaqUpfVg==}
    dev: true

  /slash@3.0.0:
    resolution: {integrity: sha512-g9Q1haeby36OSStwb4ntCGGGaKsaVSjQ68fBxoQcutl5fS1vuY18H3wSt3jFyFtrkx+Kz0V1G85A4MyAdDMi2Q==}
    engines: {node: '>=8'}

  /slash@4.0.0:
    resolution: {integrity: sha512-3dOsAHXXUkQTpOYcoAxLIorMTp4gIQr5IW3iVb7A7lFIp0VHhnynm9izx6TssdrIcVIESAlVjtnO2K8bg+Coew==}
    engines: {node: '>=12'}
    dev: true

  /slash@5.1.0:
    resolution: {integrity: sha512-ZA6oR3T/pEyuqwMgAKT0/hAv8oAXckzbkmR0UkUosQ+Mc4RxGoJkRmwHgHufaenlyAgE1Mxgpdcrf75y6XcnDg==}
    engines: {node: '>=14.16'}

  /slice-ansi@5.0.0:
    resolution: {integrity: sha512-FC+lgizVPfie0kkhqUScwRu1O/lF6NOgJmlCgK+/LYxDCTk8sGelYaHDhFcDN+Sn3Cv+3VSa4Byeo+IMCzpMgQ==}
    engines: {node: '>=12'}
    dependencies:
      ansi-styles: 6.2.1
      is-fullwidth-code-point: 4.0.0
    dev: true

  /source-map-js@1.0.2:
    resolution: {integrity: sha512-R0XvVJ9WusLiqTCEiGCmICCMplcCkIwwR11mOSD9CR5u+IXYdiseeEuXCVAjS54zqwkLcPNnmU4OeJ6tUrWhDw==}
    engines: {node: '>=0.10.0'}

  /source-map-support@0.5.21:
    resolution: {integrity: sha512-uBHU3L3czsIyYXKX88fdrGovxdSCoTGDRZ6SYXtSRxLZUzHg5P/66Ht6uoUlHu9EZod+inXhKo3qQgwXUT/y1w==}
    dependencies:
      buffer-from: 1.1.2
      source-map: 0.6.1
    dev: true

  /source-map@0.6.1:
    resolution: {integrity: sha512-UjgapumWlbMhkBgzT7Ykc5YXUT46F0iKu8SGXq0bcwP5dz/h0Plj6enJqjz1Zbq2l5WaqYnrVbwWOWMyF3F47g==}
    engines: {node: '>=0.10.0'}
    dev: true

  /source-map@0.7.3:
    resolution: {integrity: sha512-CkCj6giN3S+n9qrYiBTX5gystlENnRW5jZeNLHpe6aue+SrHcG5VYwujhW9s4dY31mEGsxBDrHR6oI69fTXsaQ==}
    engines: {node: '>= 8'}
    dev: true

  /spdx-compare@1.0.0:
    resolution: {integrity: sha512-C1mDZOX0hnu0ep9dfmuoi03+eOdDoz2yvK79RxbcrVEG1NO1Ph35yW102DHWKN4pk80nwCgeMmSY5L25VE4D9A==}
    dependencies:
      array-find-index: 1.0.2
      spdx-expression-parse: 3.0.1
      spdx-ranges: 2.1.1
    dev: true

  /spdx-correct@3.1.1:
    resolution: {integrity: sha512-cOYcUWwhCuHCXi49RhFRCyJEK3iPj1Ziz9DpViV3tbZOwXD49QzIN3MpOLJNxh2qwq2lJJZaKMVw9qNi4jTC0w==}
    dependencies:
      spdx-expression-parse: 3.0.1
      spdx-license-ids: 3.0.11
    dev: true

  /spdx-exceptions@2.3.0:
    resolution: {integrity: sha512-/tTrYOC7PPI1nUAgx34hUpqXuyJG+DTHJTnIULG4rDygi4xu/tfgmq1e1cIRwRzwZgo4NLySi+ricLkZkw4i5A==}
    dev: true

  /spdx-expression-parse@3.0.1:
    resolution: {integrity: sha512-cbqHunsQWnJNE6KhVSMsMeH5H/L9EpymbzqTQ3uLwNCLZ1Q481oWaofqH7nO6V07xlXwY6PhQdQ2IedWx/ZK4Q==}
    dependencies:
      spdx-exceptions: 2.3.0
      spdx-license-ids: 3.0.11
    dev: true

  /spdx-expression-validate@2.0.0:
    resolution: {integrity: sha512-b3wydZLM+Tc6CFvaRDBOF9d76oGIHNCLYFeHbftFXUWjnfZWganmDmvtM5sm1cRwJc/VDBMLyGGrsLFd1vOxbg==}
    dependencies:
      spdx-expression-parse: 3.0.1
    dev: true

  /spdx-license-ids@3.0.11:
    resolution: {integrity: sha512-Ctl2BrFiM0X3MANYgj3CkygxhRmr9mi6xhejbdO960nF6EDJApTYpn0BQnDKlnNBULKiCN1n3w9EBkHK8ZWg+g==}
    dev: true

  /spdx-ranges@2.1.1:
    resolution: {integrity: sha512-mcdpQFV7UDAgLpXEE/jOMqvK4LBoO0uTQg0uvXUewmEFhpiZx5yJSZITHB8w1ZahKdhfZqP5GPEOKLyEq5p8XA==}
    dev: true

  /spdx-satisfies@5.0.1:
    resolution: {integrity: sha512-Nwor6W6gzFp8XX4neaKQ7ChV4wmpSh2sSDemMFSzHxpTw460jxFYeOn+jq4ybnSSw/5sc3pjka9MQPouksQNpw==}
    dependencies:
      spdx-compare: 1.0.0
      spdx-expression-parse: 3.0.1
      spdx-ranges: 2.1.1
    dev: true

  /split2@3.2.2:
    resolution: {integrity: sha512-9NThjpgZnifTkJpzTZ7Eue85S49QwpNhZTq6GRJwObb6jnLFNGB7Qm73V5HewTROPyxD0C29xqmaI68bQtV+hg==}
    dependencies:
      readable-stream: 3.6.0
    dev: true

  /split@1.0.1:
    resolution: {integrity: sha512-mTyOoPbrivtXnwnIxZRFYRrPNtEFKlpB2fvjSnCQUiAA6qAZzqwna5envK4uk6OIeP17CsdF3rSBGYVBsU0Tkg==}
    dependencies:
      through: 2.3.8
    dev: true

  /stackback@0.0.2:
    resolution: {integrity: sha512-1XMJE5fQo1jGH6Y/7ebnwPOBEkIEnT4QF32d5R1+VXdXveM0IBMJt8zfaxX1P3QhVwrYe+576+jkANtSS2mBbw==}
    dev: true

  /stacktracey@2.1.8:
    resolution: {integrity: sha512-Kpij9riA+UNg7TnphqjH7/CzctQ/owJGNbFkfEeve4Z4uxT5+JapVLFXcsurIfN34gnTWZNJ/f7NMG0E8JDzTw==}
    dependencies:
      as-table: 1.0.55
      get-source: 2.0.12
    dev: true

  /statuses@1.5.0:
    resolution: {integrity: sha512-OpZ3zP+jT1PI7I8nemJX4AKmAX070ZkYPVWV/AaKTJl+tXCTGyVdC1a4SL8RUQYEwk/f34ZX8UTykN68FwrqAA==}
    engines: {node: '>= 0.6'}
    dev: true

  /statuses@2.0.1:
    resolution: {integrity: sha512-RwNA9Z/7PrK06rYLIzFMlaF+l73iwpzsqRIFgbMLbTcLD6cOao82TaWefPXQvB2fOC4AjuYSEndS7N/mTCbkdQ==}
    engines: {node: '>= 0.8'}

  /std-env@3.3.3:
    resolution: {integrity: sha512-Rz6yejtVyWnVjC1RFvNmYL10kgjC49EOghxWn0RFqlCHGFpQx+Xe7yW3I4ceK1SGrWIGMjD5Kbue8W/udkbMJg==}
    dev: true

  /stoppable@1.1.0:
    resolution: {integrity: sha512-KXDYZ9dszj6bzvnEMRYvxgeTHU74QBFL54XKtP3nyMuJ81CFYtABZ3bAzL2EdFUaEwJOBOgENyFj3R7oTzDyyw==}
    engines: {node: '>=4', npm: '>=6'}
    dev: true

  /streamsearch@1.1.0:
    resolution: {integrity: sha512-Mcc5wHehp9aXz1ax6bZUyY5afg9u2rv5cqQI3mRrYkGC8rW2hM02jWuwjtL++LS5qinSyhj2QfLyNsuc+VsExg==}
    engines: {node: '>=10.0.0'}
    dev: true

  /string-argv@0.3.2:
    resolution: {integrity: sha512-aqD2Q0144Z+/RqG52NeHEkZauTAUWJO8c6yTftGJKO3Tja5tUgIfmIl6kExvhtxSDP7fXB6DvzkfMpCd/F3G+Q==}
    engines: {node: '>=0.6.19'}
    dev: true

  /string-hash@1.1.3:
    resolution: {integrity: sha512-kJUvRUFK49aub+a7T1nNE66EJbZBMnBgoC1UbCZ5n6bsZKBRga4KgBRTMn/pFkeCZSYtNeSyMxPDM0AXWELk2A==}
    dev: true

  /string-width@4.2.3:
    resolution: {integrity: sha512-wKyQRQpjJ0sIp62ErSZdGsjMJWsap5oRNihHhu6G7JVO/9jIB6UyevL+tXuOqrng8j/cxKTWyWUwvSTriiZz/g==}
    engines: {node: '>=8'}
    dependencies:
      emoji-regex: 8.0.0
      is-fullwidth-code-point: 3.0.0
      strip-ansi: 6.0.1

  /string-width@5.1.2:
    resolution: {integrity: sha512-HnLOCR3vjcY8beoNLtcjZ5/nxn2afmME6lhrDrebokqMap+XbeW8n9TXpPDOqdGK5qcI3oT0GKTW6wC7EMiVqA==}
    engines: {node: '>=12'}
    dependencies:
      eastasianwidth: 0.2.0
      emoji-regex: 9.2.2
      strip-ansi: 7.1.0
    dev: true

  /string.prototype.trim@1.2.7:
    resolution: {integrity: sha512-p6TmeT1T3411M8Cgg9wBTMRtY2q9+PNy9EV1i2lIXUN/btt763oIfxwN3RR8VU6wHX8j/1CFy0L+YuThm6bgOg==}
    engines: {node: '>= 0.4'}
    dependencies:
      call-bind: 1.0.2
      define-properties: 1.2.0
      es-abstract: 1.22.1
    dev: true

  /string.prototype.trimend@1.0.6:
    resolution: {integrity: sha512-JySq+4mrPf9EsDBEDYMOb/lM7XQLulwg5R/m1r0PXEFqrV0qHvl58sdTilSXtKOflCsK2E8jxf+GKC0T07RWwQ==}
    dependencies:
      call-bind: 1.0.2
      define-properties: 1.2.0
      es-abstract: 1.22.1
    dev: true

  /string.prototype.trimstart@1.0.6:
    resolution: {integrity: sha512-omqjMDaY92pbn5HOX7f9IccLA+U1tA9GvtU4JrodiXFfYB7jPzzHpRzpglLAjtUV6bB557zwClJezTqnAiYnQA==}
    dependencies:
      call-bind: 1.0.2
      define-properties: 1.2.0
      es-abstract: 1.22.1
    dev: true

  /string_decoder@1.1.1:
    resolution: {integrity: sha512-n/ShnvDi6FHbbVfviro+WojiFzv+s8MPMHBczVePfUpDJLwoLT0ht1l4YwBCbi8pJAveEEdnkHyPyTP/mzRfwg==}
    dependencies:
      safe-buffer: 5.1.2
    dev: true

  /string_decoder@1.3.0:
    resolution: {integrity: sha512-hkRX8U1WjJFd8LsDJ2yQ/wWWxaopEsABU1XfkM8A+j0+85JAGppt16cr1Whg6KIbb4okU6Mql6BOj+uup/wKeA==}
    dependencies:
      safe-buffer: 5.2.1

  /strip-ansi@6.0.1:
    resolution: {integrity: sha512-Y38VPSHcqkFrCpFnQ9vuSXmquuv5oXOKpGeT6aGrr3o3Gc9AlVa6JBfUSOCnbxGGZF+/0ooI7KrPuUSztUdU5A==}
    engines: {node: '>=8'}
    dependencies:
      ansi-regex: 5.0.1

  /strip-ansi@7.1.0:
    resolution: {integrity: sha512-iq6eVVI64nQQTRYq2KtEg2d2uU7LElhTJwsH4YzIHZshxlgZms/wIc4VoDQTlG/IvVIrBKG06CrZnp0qv7hkcQ==}
    engines: {node: '>=12'}
    dependencies:
      ansi-regex: 6.0.1
    dev: true

  /strip-bom@3.0.0:
    resolution: {integrity: sha512-vavAMRXOgBVNF6nyEEmL3DBK19iRpDcoIwW+swQ+CbGiu7lju6t+JklA1MHweoWtadgt4ISVUsXLyDq34ddcwA==}
    engines: {node: '>=4'}
    dev: true

  /strip-final-newline@3.0.0:
    resolution: {integrity: sha512-dOESqjYr96iWYylGObzd39EuNTa5VJxyvVAEm5Jnh7KGo75V43Hk1odPQkNDyXNmUR6k+gEiDVXnjB8HJ3crXw==}
    engines: {node: '>=12'}
    dev: true

  /strip-indent@3.0.0:
    resolution: {integrity: sha512-laJTa3Jb+VQpaC6DseHhF7dXVqHTfJPCRDaEbid/drOhgitgYku/letMUqOXFoWV0zIIUbjpdH2t+tYj4bQMRQ==}
    engines: {node: '>=8'}
    dependencies:
      min-indent: 1.0.1
    dev: true

  /strip-json-comments@3.1.1:
    resolution: {integrity: sha512-6fPc+R4ihwqP6N/aIv2f1gMH8lOVtWQHoqC4yK6oSDVVocumAsfCqjkXnqiYMhmMwS/mEHLp7Vehlt3ql6lEig==}
    engines: {node: '>=8'}
    dev: true

  /strip-literal@1.3.0:
    resolution: {integrity: sha512-PugKzOsyXpArk0yWmUwqOZecSO0GH0bPoctLcqNDH9J04pVW3lflYE0ujElBGTloevcxF5MofAOZ7C5l2b+wLg==}
    dependencies:
      acorn: 8.10.0
    dev: true

  /stylus@0.60.0:
    resolution: {integrity: sha512-j2pBgEwzCu05yCuY4cmyp0FtPQQFBBAGB7TY7QaNl7eztiHwkxzwvIp5vjZJND/a1JNOka+ZW9ewVPFZpI3pcA==}
    hasBin: true
    dependencies:
      '@adobe/css-tools': 4.2.0
      debug: 4.3.4
      glob: 7.2.0
      sax: 1.2.4
      source-map: 0.7.3
    transitivePeerDependencies:
      - supports-color
    dev: true

  /sucrase@3.32.0:
    resolution: {integrity: sha512-ydQOU34rpSyj2TGyz4D2p8rbktIOZ8QY9s+DGLvFU1i5pWJE8vkpruCjGCMHsdXwnD7JDcS+noSwM/a7zyNFDQ==}
    engines: {node: '>=8'}
    hasBin: true
    dependencies:
      '@jridgewell/gen-mapping': 0.3.3
      commander: 4.1.1
      glob: 7.1.6
      lines-and-columns: 1.2.4
      mz: 2.7.0
      pirates: 4.0.5
      ts-interface-checker: 0.1.13

  /sugarss@4.0.1:
    resolution: {integrity: sha512-WCjS5NfuVJjkQzK10s8WOBY+hhDxxNt/N6ZaGwxFZ+wN3/lKKFSaaKUNecULcTTvE4urLcKaZFQD8vO0mOZujw==}
    engines: {node: '>=12.0'}
    peerDependencies:
      postcss: ^8.3.3
    peerDependenciesMeta:
      postcss:
        optional: true
    dev: true

  /supports-color@5.5.0:
    resolution: {integrity: sha512-QjVjwdXIt408MIiAqCX4oUKsgU2EqAGzs2Ppkm4aQYbjm+ZEWEcW4SfFNTr4uMNZma0ey4f5lgLrkB0aX0QMow==}
    engines: {node: '>=4'}
    requiresBuild: true
    dependencies:
      has-flag: 3.0.0

  /supports-color@7.2.0:
    resolution: {integrity: sha512-qpCAvRl9stuOHveKsn7HncJRvv501qIacKzQlO/+Lwxc9+0q2wLyv4Dfvt80/DPn2pqOBsJdDiogXGR9+OvwRw==}
    engines: {node: '>=8'}
    dependencies:
      has-flag: 4.0.0
    dev: true

  /supports-preserve-symlinks-flag@1.0.0:
    resolution: {integrity: sha512-ot0WnXS9fgdkgIcePe6RHNk1WA8+muPa6cSjeR3V8K27q9BB1rTE3R1p7Hv0z1ZyAc8s6Vvv8DIyWf681MAt0w==}
    engines: {node: '>= 0.4'}

  /systemjs@6.14.2:
    resolution: {integrity: sha512-1TlOwvKWdXxAY9vba+huLu99zrQURDWA8pUTYsRIYDZYQbGyK+pyEP4h4dlySsqo7ozyJBmYD20F+iUHhAltEg==}
    dev: false

  /tabbable@6.2.0:
    resolution: {integrity: sha512-Cat63mxsVJlzYvN51JmVXIgNoUokrIaT2zLclCXjRd8boZ0004U4KCs/sToJ75C6sdlByWxpYnb5Boif1VSFew==}
    dev: true

  /tailwindcss@3.3.3(ts-node@10.9.1):
    resolution: {integrity: sha512-A0KgSkef7eE4Mf+nKJ83i75TMyq8HqY3qmFIJSWy8bNt0v1lG7jUcpGpoTFxAwYcWOphcTBLPPJg+bDfhDf52w==}
    engines: {node: '>=14.0.0'}
    hasBin: true
    dependencies:
      '@alloc/quick-lru': 5.2.0
      arg: 5.0.2
      chokidar: 3.5.3(patch_hash=dzxbf3kgof5pdmbsyih2x43sq4)
      didyoumean: 1.2.2
      dlv: 1.1.3
      fast-glob: 3.3.1
      glob-parent: 6.0.2
      is-glob: 4.0.3
      jiti: 1.18.2
      lilconfig: 2.1.0
      micromatch: 4.0.5
      normalize-path: 3.0.0
      object-hash: 3.0.0
      picocolors: 1.0.0
      postcss: 8.4.31
      postcss-import: 15.1.0(postcss@8.4.31)
      postcss-js: 4.0.1(postcss@8.4.31)
      postcss-load-config: 4.0.1(postcss@8.4.31)(ts-node@10.9.1)
      postcss-nested: 6.0.1(postcss@8.4.31)
      postcss-selector-parser: 6.0.11
      resolve: 1.22.2
      sucrase: 3.32.0
    transitivePeerDependencies:
      - ts-node

  /tar@6.1.11:
    resolution: {integrity: sha512-an/KZQzQUkZCkuoAA64hM92X0Urb6VpRhAFllDzz44U2mcD5scmT3zBc4VgVpkugF580+DQn8eAFSyoQt0tznA==}
    engines: {node: '>= 10'}
    dependencies:
      chownr: 2.0.0
      fs-minipass: 2.1.0
      minipass: 3.1.6
      minizlib: 2.1.2
      mkdirp: 1.0.4
      yallist: 4.0.0
    dev: false

  /temp-dir@2.0.0:
    resolution: {integrity: sha512-aoBAniQmmwtcKp/7BzsH8Cxzv8OL736p7v1ihGb5e9DJ9kTwGWHrQrVB5+lfVDzfGrdRzXch+ig7LHaY1JTOrg==}
    engines: {node: '>=8'}
    dev: true

  /tempfile@3.0.0:
    resolution: {integrity: sha512-uNFCg478XovRi85iD42egu+eSFUmmka750Jy7L5tfHI5hQKKtbPnxaSaXAbBqCDYrw3wx4tXjKwci4/QmsZJxw==}
    engines: {node: '>=8'}
    dependencies:
      temp-dir: 2.0.0
      uuid: 3.4.0
    dev: true

  /terser@5.21.0:
    resolution: {integrity: sha512-WtnFKrxu9kaoXuiZFSGrcAvvBqAdmKx0SFNmVNYdJamMu9yyN3I/QF0FbH4QcqJQ+y1CJnzxGIKH0cSj+FGYRw==}
    engines: {node: '>=10'}
    hasBin: true
    dependencies:
      '@jridgewell/source-map': 0.3.3
      acorn: 8.10.0
      commander: 2.20.3
      source-map-support: 0.5.21
    dev: true

  /text-extensions@1.9.0:
    resolution: {integrity: sha512-wiBrwC1EhBelW12Zy26JeOUkQ5mRu+5o8rpsJk5+2t+Y5vE7e842qtZDQ2g1NpX/29HdyFeJ4nSIhI47ENSxlQ==}
    engines: {node: '>=0.10'}
    dev: true

  /text-table@0.2.0:
    resolution: {integrity: sha512-N+8UisAXDGk8PFXP4HAzVR9nbfmVJ3zYLAWiTIoqC5v5isinhr+r5uaO8+7r3BMfuNIufIsA7RdpVgacC2cSpw==}
    dev: true

  /thenify-all@1.6.0:
    resolution: {integrity: sha512-RNxQH/qI8/t3thXJDwcstUO4zeqo64+Uy/+sNVRBx4Xn2OX+OZ9oP+iJnNFqplFra2ZUVeKCSa2oVWi3T4uVmA==}
    engines: {node: '>=0.8'}
    dependencies:
      thenify: 3.3.1

  /thenify@3.3.1:
    resolution: {integrity: sha512-RVZSIV5IG10Hk3enotrhvz0T9em6cyHBLkH/YAZuKqd8hRkKhSfCGIcP2KUY0EPxndzANBmNllzWPwak+bheSw==}
    dependencies:
      any-promise: 1.3.0

  /through2@2.0.5:
    resolution: {integrity: sha512-/mrRod8xqpA+IHSLyGCQ2s8SPHiCDEeQJSep1jqLYeEUClOFG2Qsh+4FU6G9VeqpZnGW/Su8LQGc4YKni5rYSQ==}
    dependencies:
      readable-stream: 2.3.7
      xtend: 4.0.2
    dev: true

  /through@2.3.8:
    resolution: {integrity: sha512-w89qg7PI8wAdvX60bMDP+bFoD5Dvhm9oLheFp5O4a2QF0cSBGsBX4qZmadPMvVqlLJBBci+WqGGOAPvcDeNSVg==}
    dev: true

  /tiny-emitter@2.1.0:
    resolution: {integrity: sha512-NB6Dk1A9xgQPMoGqC5CVXn123gWyte215ONT5Pp5a0yt4nlEoO1ZWeCwpncaekPHXO60i47ihFnZPiRPjRMq4Q==}
    dev: false

  /tinybench@2.5.0:
    resolution: {integrity: sha512-kRwSG8Zx4tjF9ZiyH4bhaebu+EDz1BOx9hOigYHlUW4xxI/wKIUQUqo018UlU4ar6ATPBsaMrdbKZ+tmPdohFA==}
    dev: true

  /tinypool@0.7.0:
    resolution: {integrity: sha512-zSYNUlYSMhJ6Zdou4cJwo/p7w5nmAH17GRfU/ui3ctvjXFErXXkruT4MWW6poDeXgCaIBlGLrfU6TbTXxyGMww==}
    engines: {node: '>=14.0.0'}
    dev: true

  /tinyspy@2.1.1:
    resolution: {integrity: sha512-XPJL2uSzcOyBMky6OFrusqWlzfFrXtE0hPuMgW8A2HmaqrPo4ZQHRN/V0QXN3FSjKxpsbRrFc5LI7KOwBsT1/w==}
    engines: {node: '>=14.0.0'}
    dev: true

  /to-fast-properties@2.0.0:
    resolution: {integrity: sha512-/OaKK0xYrs3DmxRYqL/yDc+FxFUVYhDlXMhRmv3z915w2HF1tnN1omB354j8VUGO/hbRzyD6Y3sA7v7GS/ceog==}
    engines: {node: '>=4'}

  /to-regex-range@5.0.1:
    resolution: {integrity: sha512-65P7iz6X5yEr1cwcgvQxbbIw7Uk3gOy5dIdtZ4rDveLqhrdJP+Li/Hx6tyK0NEb+2GCyneCMJiGqrADCSNk8sQ==}
    engines: {node: '>=8.0'}
    dependencies:
      is-number: 7.0.0

  /toidentifier@1.0.1:
    resolution: {integrity: sha512-o5sSPKEkg/DIQNmH43V0/uerLrpzVedkUh8tGNvaeXpfpuwjKenlSox/2O/BTlZUtEe+JG7s5YhEz608PlAHRA==}
    engines: {node: '>=0.6'}

  /token-stream@1.0.0:
    resolution: {integrity: sha1-zCAOqyYT9BZtJ/+a/HylbUnfbrQ=}
    dev: true

  /totalist@3.0.0:
    resolution: {integrity: sha512-eM+pCBxXO/njtF7vdFsHuqb+ElbxqtI4r5EAvk6grfAFyJ6IvWlSkfZ5T9ozC6xWw3Fj1fGoSmrl0gUs46JVIw==}
    engines: {node: '>=6'}
    dev: true

  /tr46@0.0.3:
    resolution: {integrity: sha512-N3WMsuqV66lT30CrXNbEjx4GEwlow3v6rr4mCcv6prnfwhS01rkgyFdjPNBYd9br7LpXV1+Emh01fHnq2Gdgrw==}
    dev: false

  /trim-newlines@3.0.1:
    resolution: {integrity: sha512-c1PTsA3tYrIsLGkJkzHF+w9F2EyxfXGo4UyJc4pFL++FMjnq0HJS69T3M7d//gKrFKwy429bouPescbjecU+Zw==}
    engines: {node: '>=8'}
    dev: true

  /ts-api-utils@1.0.1(typescript@5.2.2):
    resolution: {integrity: sha512-lC/RGlPmwdrIBFTX59wwNzqh7aR2otPNPR/5brHZm/XKFYKsfqxihXUe9pU3JI+3vGkl+vyCoNNnPhJn3aLK1A==}
    engines: {node: '>=16.13.0'}
    peerDependencies:
      typescript: '>=4.2.0'
    dependencies:
      typescript: 5.2.2
    dev: true

  /ts-interface-checker@0.1.13:
    resolution: {integrity: sha512-Y/arvbn+rrz3JCKl9C4kVNfTfSm2/mEp5FSz5EsZSANGPSlQrpRI5M4PKF+mJnE52jOO90PnPSc3Ur3bTQw0gA==}

  /ts-node@10.9.1(@types/node@18.18.5)(typescript@5.2.2):
    resolution: {integrity: sha512-NtVysVPkxxrwFGUUxGYhfux8k78pQB3JqYBXlLRZgdGUqTO5wU/UyHop5p70iEbGhB7q5KmiZiU0Y3KlJrScEw==}
    hasBin: true
    peerDependencies:
      '@swc/core': '>=1.2.50'
      '@swc/wasm': '>=1.2.50'
      '@types/node': '*'
      typescript: '>=2.7'
    peerDependenciesMeta:
      '@swc/core':
        optional: true
      '@swc/wasm':
        optional: true
    dependencies:
      '@cspotcode/source-map-support': 0.8.1
      '@tsconfig/node10': 1.0.8
      '@tsconfig/node12': 1.0.9
      '@tsconfig/node14': 1.0.1
      '@tsconfig/node16': 1.0.2
      '@types/node': 18.18.5
      acorn: 8.10.0
      acorn-walk: 8.2.0(acorn@8.10.0)
      arg: 4.1.3
      create-require: 1.1.1
      diff: 4.0.2
      make-error: 1.3.6
      typescript: 5.2.2
      v8-compile-cache-lib: 3.0.1
      yn: 3.1.1

  /tsconfck@3.0.0(typescript@5.2.2):
    resolution: {integrity: sha512-w3wnsIrJNi7avf4Zb0VjOoodoO0woEqGgZGQm+LHH9przdUI+XDKsWAXwxHA1DaRTjeuZNcregSzr7RaA8zG9A==}
    engines: {node: ^18 || >=20}
    hasBin: true
    peerDependencies:
      typescript: ^5.0.0
    peerDependenciesMeta:
      typescript:
        optional: true
    dependencies:
      typescript: 5.2.2
    dev: true

  /tsconfig-paths@3.14.2:
    resolution: {integrity: sha512-o/9iXgCYc5L/JxCHPe3Hvh8Q/2xm5Z+p18PESBU6Ff33695QnCHBEjcytY2q19ua7Mbl/DavtBOLq+oG0RCL+g==}
    dependencies:
      '@types/json5': 0.0.29
      json5: 1.0.2
      minimist: 1.2.8
      strip-bom: 3.0.0
    dev: true

  /tslib@2.6.2:
    resolution: {integrity: sha512-AEYxH93jGFPn/a2iVAwW87VuUIkR1FVUKB77NwMF7nBTDkDrrT/Hpt/IrCJ0QXhW27jTBDcf5ZY7w6RiqTMw2Q==}
    dev: true

  /tsx@3.13.0:
    resolution: {integrity: sha512-rjmRpTu3as/5fjNq/kOkOtihgLxuIz6pbKdj9xwP4J5jOLkBxw/rjN5ANw+KyrrOXV5uB7HC8+SrrSJxT65y+A==}
    hasBin: true
    dependencies:
      esbuild: 0.18.20
      get-tsconfig: 4.7.2
      source-map-support: 0.5.21
    optionalDependencies:
      fsevents: 2.3.3
    dev: true

  /type-check@0.4.0:
    resolution: {integrity: sha512-XleUoc9uwGXqjWwXaUTZAmzMcFZ5858QA2vvx1Ur5xIcixXIP+8LnFDgRplU30us6teqdlskFfu+ae4K79Ooew==}
    engines: {node: '>= 0.8.0'}
    dependencies:
      prelude-ls: 1.2.1
    dev: true

  /type-detect@4.0.8:
    resolution: {integrity: sha512-0fr/mIH1dlO+x7TlcMy+bIDqKPsw/70tVyeHW787goQjhmqaZe10uwLujubK9q9Lg6Fiho1KUKDYz0Z7k7g5/g==}
    engines: {node: '>=4'}
    dev: true

  /type-fest@0.18.1:
    resolution: {integrity: sha512-OIAYXk8+ISY+qTOwkHtKqzAuxchoMiD9Udx+FSGQDuiRR+PJKJHc2NJAXlbhkGwTt/4/nKZxELY1w3ReWOL8mw==}
    engines: {node: '>=10'}
    dev: true

  /type-fest@0.20.2:
    resolution: {integrity: sha512-Ne+eE4r0/iWnpAxD852z3A+N0Bt5RN//NjJwRd2VFHEmrywxf5vsZlh4R6lixl6B+wz/8d+maTSAkN1FIkI3LQ==}
    engines: {node: '>=10'}
    dev: true

  /type-fest@0.6.0:
    resolution: {integrity: sha512-q+MB8nYR1KDLrgr4G5yemftpMC7/QLqVndBmEEdqzmNj5dcFOO4Oo8qlwZE3ULT3+Zim1F8Kq4cBnikNhlCMlg==}
    engines: {node: '>=8'}
    dev: true

  /type-fest@0.8.1:
    resolution: {integrity: sha512-4dbzIzqvjtgiM5rw1k5rEHtBANKmdudhGyBEajN01fEyhaAIhsoKNy6y7+IN93IfpFtwY9iqi7kD+xwKhQsNJA==}
    engines: {node: '>=8'}
    dev: true

  /type-fest@1.4.0:
    resolution: {integrity: sha512-yGSza74xk0UG8k+pLh5oeoYirvIiWo5t0/o3zHHAO2tRDiZcxWP7fywNlXhqb6/r6sWvwi+RsyQMWhVLe4BVuA==}
    engines: {node: '>=10'}
    dev: true

  /type-fest@3.13.1:
    resolution: {integrity: sha512-tLq3bSNx+xSpwvAJnzrK0Ep5CLNWjvFTOp71URMaAEWBfRb9nnJiBoUe0tF8bI4ZFO3omgBR6NvnbzVUT3Ly4g==}
    engines: {node: '>=14.16'}
    dev: true

  /type-fest@4.4.0:
    resolution: {integrity: sha512-HT3RRs7sTfY22KuPQJkD/XjbTbxgP2Je5HPt6H6JEGvcjHd5Lqru75EbrP3tb4FYjNJ+DjLp+MNQTFQU0mhXNw==}
    engines: {node: '>=16'}
    dev: true

  /type-is@1.6.18:
    resolution: {integrity: sha512-TkRKr9sUTxEH8MdfuCSP7VizJyzRNMjj2J2do2Jr3Kym598JVdEksuzPQCnlFPW4ky9Q+iA+ma9BGm06XQBy8g==}
    engines: {node: '>= 0.6'}
    dependencies:
      media-typer: 0.3.0
      mime-types: 2.1.35

  /type@1.2.0:
    resolution: {integrity: sha512-+5nt5AAniqsCnu2cEQQdpzCAh33kVx8n0VoFidKpB1dVVLAN/F+bgVOqOJqOnEnrhp222clB5p3vUlD+1QAnfg==}
    dev: false

  /type@2.6.0:
    resolution: {integrity: sha512-eiDBDOmkih5pMbo9OqsqPRGMljLodLcwd5XD5JbtNB0o89xZAwynY9EdCDsJU7LtcVCClu9DvM7/0Ep1hYX3EQ==}
    dev: false

  /typed-array-buffer@1.0.0:
    resolution: {integrity: sha512-Y8KTSIglk9OZEr8zywiIHG/kmQ7KWyjseXs1CbSo8vC42w7hg2HgYTxSWwP0+is7bWDc1H+Fo026CpHFwm8tkw==}
    engines: {node: '>= 0.4'}
    dependencies:
      call-bind: 1.0.2
      get-intrinsic: 1.2.1
      is-typed-array: 1.1.10
    dev: true

  /typed-array-byte-length@1.0.0:
    resolution: {integrity: sha512-Or/+kvLxNpeQ9DtSydonMxCx+9ZXOswtwJn17SNLvhptaXYDJvkFFP5zbfU/uLmvnBJlI4yrnXRxpdWH/M5tNA==}
    engines: {node: '>= 0.4'}
    dependencies:
      call-bind: 1.0.2
      for-each: 0.3.3
      has-proto: 1.0.1
      is-typed-array: 1.1.10
    dev: true

  /typed-array-byte-offset@1.0.0:
    resolution: {integrity: sha512-RD97prjEt9EL8YgAgpOkf3O4IF9lhJFr9g0htQkm0rchFp/Vx7LW5Q8fSXXub7BXAODyUQohRMyOc3faCPd0hg==}
    engines: {node: '>= 0.4'}
    dependencies:
      available-typed-arrays: 1.0.5
      call-bind: 1.0.2
      for-each: 0.3.3
      has-proto: 1.0.1
      is-typed-array: 1.1.10
    dev: true

  /typed-array-length@1.0.4:
    resolution: {integrity: sha512-KjZypGq+I/H7HI5HlOoGHkWUUGq+Q0TPhQurLbyrVrvnKTBgzLhIJ7j6J/XTQOi0d1RjyZ0wdas8bKs2p0x3Ng==}
    dependencies:
      call-bind: 1.0.2
      for-each: 0.3.3
      is-typed-array: 1.1.10
    dev: true

  /typescript@5.2.2:
    resolution: {integrity: sha512-mI4WrpHsbCIcwT9cF4FZvr80QUeKvsUsUvKDoR+X/7XHQH98xYD8YHZg7ANtz2GtZt/CBq2QJ0thkGJMHfqc1w==}
    engines: {node: '>=14.17'}
    hasBin: true

  /ufo@1.3.1:
    resolution: {integrity: sha512-uY/99gMLIOlJPwATcMVYfqDSxUR9//AUcgZMzwfSTJPDKzA1S8mX4VLqa+fiAtveraQUBCz4FFcwVZBGbwBXIw==}
    dev: true

  /uglify-js@3.17.4:
    resolution: {integrity: sha512-T9q82TJI9e/C1TAxYvfb16xO120tMVFZrGA3f9/P4424DNu6ypK103y0GPFVa17yotwSyZW5iYXgjYHkGrJW/g==}
    engines: {node: '>=0.8.0'}
    hasBin: true
    requiresBuild: true
    dev: true
    optional: true

  /unbox-primitive@1.0.2:
    resolution: {integrity: sha512-61pPlCD9h51VoreyJ0BReideM3MDKMKnh6+V9L08331ipq6Q8OFXZYiqP6n/tbHx4s5I9uRhcye6BrbkizkBDw==}
    dependencies:
      call-bind: 1.0.2
      has-bigints: 1.0.2
      has-symbols: 1.0.3
      which-boxed-primitive: 1.0.2
    dev: true

  /unbuild@2.0.0(typescript@5.2.2):
    resolution: {integrity: sha512-JWCUYx3Oxdzvw2J9kTAp+DKE8df/BnH/JTSj6JyA4SH40ECdFu7FoJJcrm8G92B7TjofQ6GZGjJs50TRxoH6Wg==}
    hasBin: true
    peerDependencies:
      typescript: ^5.1.6
    peerDependenciesMeta:
      typescript:
        optional: true
    dependencies:
      '@rollup/plugin-alias': 5.0.0(rollup@3.29.2)
      '@rollup/plugin-commonjs': 25.0.4(rollup@3.29.2)
      '@rollup/plugin-json': 6.0.0(rollup@3.29.2)
      '@rollup/plugin-node-resolve': 15.2.1(rollup@3.29.2)
      '@rollup/plugin-replace': 5.0.2(rollup@3.29.2)
      '@rollup/pluginutils': 5.0.4(rollup@3.29.2)
      chalk: 5.3.0
      citty: 0.1.4
      consola: 3.2.3
      defu: 6.1.2
      esbuild: 0.19.3
      globby: 13.2.2
      hookable: 5.5.3
      jiti: 1.20.0
      magic-string: 0.30.4
      mkdist: 1.3.0(typescript@5.2.2)
      mlly: 1.4.2
      pathe: 1.1.1
      pkg-types: 1.0.3
      pretty-bytes: 6.1.1
      rollup: 3.29.2
      rollup-plugin-dts: 6.0.2(rollup@3.29.2)(typescript@5.2.2)
      scule: 1.0.0
      typescript: 5.2.2
      untyped: 1.4.0
    transitivePeerDependencies:
      - sass
      - supports-color
    dev: true

  /undici@5.23.0:
    resolution: {integrity: sha512-1D7w+fvRsqlQ9GscLBwcAJinqcZGHUKjbOmXdlE/v8BvEGXjeWAax+341q44EuTcHXXnfyKNbKRq4Lg7OzhMmg==}
    engines: {node: '>=14.0'}
    dependencies:
      busboy: 1.6.0
    dev: true

  /unicode-canonical-property-names-ecmascript@2.0.0:
    resolution: {integrity: sha512-yY5PpDlfVIU5+y/BSCxAJRBIS1Zc2dDG3Ujq+sR0U+JjUevW2JhocOF+soROYDSaAezOzOKuyyixhD6mBknSmQ==}
    engines: {node: '>=4'}
    dev: false

  /unicode-match-property-ecmascript@2.0.0:
    resolution: {integrity: sha512-5kaZCrbp5mmbz5ulBkDkbY0SsPOjKqVS35VpL9ulMPfSl0J0Xsm+9Evphv9CoIZFwre7aJoa94AY6seMKGVN5Q==}
    engines: {node: '>=4'}
    dependencies:
      unicode-canonical-property-names-ecmascript: 2.0.0
      unicode-property-aliases-ecmascript: 2.1.0
    dev: false

  /unicode-match-property-value-ecmascript@2.1.0:
    resolution: {integrity: sha512-qxkjQt6qjg/mYscYMC0XKRn3Rh0wFPlfxB0xkt9CfyTvpX1Ra0+rAmdX2QyAobptSEvuy4RtpPRui6XkV+8wjA==}
    engines: {node: '>=4'}
    dev: false

  /unicode-property-aliases-ecmascript@2.1.0:
    resolution: {integrity: sha512-6t3foTQI9qne+OZoVQB/8x8rk2k1eVy1gRXhV3oFQ5T6R1dqQ1xtin3XqSlx3+ATBkliTaR/hHyJBm+LVPNM8w==}
    engines: {node: '>=4'}
    dev: false

  /universalify@2.0.0:
    resolution: {integrity: sha512-hAZsKq7Yy11Zu1DE0OzWjw7nnLZmJZYTDZZyEFHZdUhV8FkH5MCfoU1XMaxXovpyW5nq5scPqq0ZDP9Zyl04oQ==}
    engines: {node: '>= 10.0.0'}
    dev: true

  /unpipe@1.0.0:
    resolution: {integrity: sha512-pjy2bYhSsufwWlKwPc+l3cN7+wuJlK6uz0YdJEOlQDbl6jo/YlPi4mb8agUkVC8BF7V8NuzeyPNqRksA3hztKQ==}
    engines: {node: '>= 0.8'}

  /untyped@1.4.0:
    resolution: {integrity: sha512-Egkr/s4zcMTEuulcIb7dgURS6QpN7DyqQYdf+jBtiaJvQ+eRsrtWUoX84SbvQWuLkXsOjM+8sJC9u6KoMK/U7Q==}
    hasBin: true
    dependencies:
      '@babel/core': 7.23.2
      '@babel/standalone': 7.22.20
      '@babel/types': 7.23.0
      defu: 6.1.2
      jiti: 1.20.0
      mri: 1.2.0
      scule: 1.0.0
    transitivePeerDependencies:
      - supports-color
    dev: true

  /update-browserslist-db@1.0.13(browserslist@4.22.1):
    resolution: {integrity: sha512-xebP81SNcPuNpPP3uzeW1NYXxI3rxyJzF3pD6sH4jE7o/IX+WtSpwnVU+qIsDPyk0d3hmFQ7mjqc6AtV604hbg==}
    hasBin: true
    peerDependencies:
      browserslist: '>= 4.21.0'
    dependencies:
      browserslist: 4.22.1
      escalade: 3.1.1
      picocolors: 1.0.0

  /uri-js@4.4.1:
    resolution: {integrity: sha512-7rKUyy33Q1yc98pQ1DAmLtwX109F7TIfWlW1Ydo8Wl1ii1SeHieeh0HHfPeL2fMXK6z0s8ecKs9frCuLJvndBg==}
    dependencies:
      punycode: 2.1.1
    dev: true

  /url@0.11.3:
    resolution: {integrity: sha512-6hxOLGfZASQK/cijlZnZJTq8OXAkt/3YGfQX45vvMYXpZoo8NdWZcY73K108Jf759lS1Bv/8wXnHDTSz17dSRw==}
    dependencies:
      punycode: 1.4.1
      qs: 6.11.2

  /util-deprecate@1.0.2:
    resolution: {integrity: sha512-EPD5q1uXyFxJpCrLnCc1nHnq3gOa6DZBocAIiI2TaSCA7VCJ1UJDMagCzIkXNsUYfD1daK//LTEQ8xiIbrHtcw==}

  /utils-merge@1.0.1:
    resolution: {integrity: sha512-pMZTvIkT1d+TFGvDOqodOclx0QWkkgi6Tdoa8gC8ffGAAqz9pzPTZWAybbsHHoED/ztMtkv/VoYTYyShUn81hA==}
    engines: {node: '>= 0.4.0'}

  /uuid@3.4.0:
    resolution: {integrity: sha512-HjSDRw6gZE5JMggctHBcjVak08+KEVhSIiDzFnT9S9aegmp85S/bReBVTb4QTFaRNptJ9kuYaNhnbNEOkbKb/A==}
    deprecated: Please upgrade  to version 7 or higher.  Older versions may use Math.random() in certain circumstances, which is known to be problematic.  See https://v8.dev/blog/math-random for details.
    hasBin: true
    dev: true

  /v8-compile-cache-lib@3.0.1:
    resolution: {integrity: sha512-wa7YjyUGfNZngI/vtK0UHAN+lgDCxBPCylVXGp0zu59Fz5aiGtNXaq3DhIov063MorB+VfufLh3JlF2KdTK3xg==}

  /validate-npm-package-license@3.0.4:
    resolution: {integrity: sha512-DpKm2Ui/xN7/HQKCtpZxoRWBhZ9Z0kqtygG8XCgNQ8ZlDnxuQmWhj566j8fN4Cu3/JmbhsDo7fcAJq4s9h27Ew==}
    dependencies:
      spdx-correct: 3.1.1
      spdx-expression-parse: 3.0.1
    dev: true

  /vary@1.1.2:
    resolution: {integrity: sha512-BNGbWLfd0eUPabhkXUVm0j8uuvREyTh5ovRa/dyow/BqAbZJyC+5fU+IzQOzmAKzYqYRAISoRhdQr3eIZ/PXqg==}
    engines: {node: '>= 0.8'}

  /vite-node@0.34.6:
    resolution: {integrity: sha512-nlBMJ9x6n7/Amaz6F3zJ97EBwR2FkzhBRxF5e+jE6LA3yi6Wtc2lyTij1OnDMIr34v5g/tVQtsVAzhT0jc5ygA==}
    engines: {node: '>=v14.18.0'}
    hasBin: true
    dependencies:
      cac: 6.7.14
      debug: 4.3.4
      mlly: 1.4.2
      pathe: 1.1.1
      picocolors: 1.0.0
      vite: link:packages/vite
    transitivePeerDependencies:
      - supports-color
    dev: true

<<<<<<< HEAD
  /vitepress@1.0.0-rc.21:
    resolution: {integrity: sha512-eHX057NgAqmrj6FIqh7Sqsbk/kftrFMBUpCKjuQIZ+c+bYTbmzXsXrHSbT5b4WWy4vLx1993a+H3wIRy2dHi8g==}
=======
  /vitepress@1.0.0-rc.22:
    resolution: {integrity: sha512-n7le5iikCFgWMuX7sKfzDGJGlrsYQ5trG3S97BghNz2alOTr4Xp+GrB6ShwogUTX9gNgeNmrACjokhW55LNeBA==}
>>>>>>> 4e763c50
    hasBin: true
    peerDependencies:
      markdown-it-mathjax3: ^4.3.2
      postcss: ^8.4.31
    peerDependenciesMeta:
      markdown-it-mathjax3:
        optional: true
      postcss:
        optional: true
    dependencies:
      '@docsearch/css': 3.5.2
      '@docsearch/js': 3.5.2
      '@types/markdown-it': 13.0.2
      '@vue/devtools-api': 6.5.1
      '@vueuse/core': 10.5.0(vue@3.3.4)
<<<<<<< HEAD
      '@vueuse/integrations': 10.5.0(focus-trap@7.5.3)(vue@3.3.4)
      focus-trap: 7.5.3
=======
      '@vueuse/integrations': 10.5.0(focus-trap@7.5.4)(vue@3.3.4)
      focus-trap: 7.5.4
>>>>>>> 4e763c50
      mark.js: 8.11.1
      minisearch: 6.1.0
      shiki: 0.14.5
      vite: link:packages/vite
      vue: 3.3.4
    transitivePeerDependencies:
      - '@algolia/client-search'
      - '@types/react'
      - '@vue/composition-api'
      - async-validator
      - axios
      - change-case
      - drauu
      - fuse.js
      - idb-keyval
      - jwt-decode
      - nprogress
      - qrcode
      - react
      - react-dom
      - search-insights
      - sortablejs
      - universal-cookie
    dev: true

  /vitest@0.34.6:
    resolution: {integrity: sha512-+5CALsOvbNKnS+ZHMXtuUC7nL8/7F1F2DnHGjSsszX8zCjWSSviphCb/NuS9Nzf4Q03KyyDRBAXhF/8lffME4Q==}
    engines: {node: '>=v14.18.0'}
    hasBin: true
    peerDependencies:
      '@edge-runtime/vm': '*'
      '@vitest/browser': '*'
      '@vitest/ui': '*'
      happy-dom: '*'
      jsdom: '*'
      playwright: '*'
      safaridriver: '*'
      webdriverio: '*'
    peerDependenciesMeta:
      '@edge-runtime/vm':
        optional: true
      '@vitest/browser':
        optional: true
      '@vitest/ui':
        optional: true
      happy-dom:
        optional: true
      jsdom:
        optional: true
      playwright:
        optional: true
      safaridriver:
        optional: true
      webdriverio:
        optional: true
    dependencies:
      '@types/chai': 4.3.5
      '@types/chai-subset': 1.3.3
      '@types/node': 18.18.5
      '@vitest/expect': 0.34.6
      '@vitest/runner': 0.34.6
      '@vitest/snapshot': 0.34.6
      '@vitest/spy': 0.34.6
      '@vitest/utils': 0.34.6
      acorn: 8.10.0
      acorn-walk: 8.2.0(acorn@8.10.0)
      cac: 6.7.14
      chai: 4.3.10
      debug: 4.3.4
      local-pkg: 0.4.3
      magic-string: 0.30.5
      pathe: 1.1.1
      picocolors: 1.0.0
      std-env: 3.3.3
      strip-literal: 1.3.0
      tinybench: 2.5.0
      tinypool: 0.7.0
      vite: link:packages/vite
      vite-node: 0.34.6
      why-is-node-running: 2.2.2
    transitivePeerDependencies:
      - supports-color
    dev: true

  /void-elements@3.1.0:
    resolution: {integrity: sha1-YU9/v42AHwu18GYfWy9XhXUOTwk=}
    engines: {node: '>=0.10.0'}
    dev: true

  /vscode-oniguruma@1.7.0:
    resolution: {integrity: sha512-L9WMGRfrjOhgHSdOYgCt/yRMsXzLDJSL7BPrOZt73gU0iWO4mpqzqQzOz5srxqTvMBaR0XZTSrVWo4j55Rc6cA==}
    dev: true

  /vscode-textmate@8.0.0:
    resolution: {integrity: sha512-AFbieoL7a5LMqcnOF04ji+rpXadgOXnZsxQr//r83kLPr7biP7am3g9zbaZIaBGwBRWeSvoMD4mgPdX3e4NWBg==}
    dev: true

  /vue-demi@0.14.6(vue@3.3.4):
    resolution: {integrity: sha512-8QA7wrYSHKaYgUxDA5ZC24w+eHm3sYCbp0EzcDwKqN3p6HqtTCGR/GVsPyZW92unff4UlcSh++lmqDWN3ZIq4w==}
    engines: {node: '>=12'}
    hasBin: true
    requiresBuild: true
    peerDependencies:
      '@vue/composition-api': ^1.0.0-rc.1
      vue: ^3.0.0-0 || ^2.6.0
    peerDependenciesMeta:
      '@vue/composition-api':
        optional: true
    dependencies:
      vue: 3.3.4
    dev: true

  /vue-router@4.2.5(vue@3.3.4):
    resolution: {integrity: sha512-DIUpKcyg4+PTQKfFPX88UWhlagBEBEfJ5A8XDXRJLUnZOvcpMF8o/dnL90vpVkGaPbjvXazV/rC1qBKrZlFugw==}
    peerDependencies:
      vue: ^3.2.0
    dependencies:
      '@vue/devtools-api': 6.5.0
      vue: 3.3.4
    dev: false

  /vue@3.3.4:
    resolution: {integrity: sha512-VTyEYn3yvIeY1Py0WaYGZsXnz3y5UnGi62GjVEqvEGPl6nxbOrCXbVOTQWBEJUqAyTUk2uJ5JLVnYJ6ZzGbrSw==}
    dependencies:
      '@vue/compiler-dom': 3.3.4
      '@vue/compiler-sfc': 3.3.4
      '@vue/runtime-dom': 3.3.4
      '@vue/server-renderer': 3.3.4(vue@3.3.4)
      '@vue/shared': 3.3.4

  /vuex@4.1.0(vue@3.3.4):
    resolution: {integrity: sha512-hmV6UerDrPcgbSy9ORAtNXDr9M4wlNP4pEFKye4ujJF8oqgFFuxDCdOLS3eNoRTtq5O3hoBDh9Doj1bQMYHRbQ==}
    peerDependencies:
      vue: ^3.2.0
    dependencies:
      '@vue/devtools-api': 6.5.0
      vue: 3.3.4
    dev: false

  /web-streams-polyfill@3.2.1:
    resolution: {integrity: sha512-e0MO3wdXWKrLbL0DgGnUV7WHVuw9OUvL4hjgnPkIeEvESk74gAITi5G606JtZPp39cd8HA9VQzCIvA49LpPN5Q==}
    engines: {node: '>= 8'}
    dev: true

  /webidl-conversions@3.0.1:
    resolution: {integrity: sha512-2JAn3z8AR6rjK8Sm8orRC0h/bcl/DqL7tRPdGZ4I1CjdF+EaMLmYxBHyXuKL849eucPFhvBoxMsflfOb8kxaeQ==}
    dev: false

  /whatwg-url@5.0.0:
    resolution: {integrity: sha512-saE57nupxk6v3HY35+jzBwYa0rKSy0XR8JSxZPwgLr7ys0IBzhGviA1/TUGJLmSVqs8pb9AnvICXEuOHLprYTw==}
    dependencies:
      tr46: 0.0.3
      webidl-conversions: 3.0.1
    dev: false

  /which-boxed-primitive@1.0.2:
    resolution: {integrity: sha512-bwZdv0AKLpplFY2KZRX6TvyuN7ojjr7lwkg6ml0roIy9YeuSr7JS372qlNW18UQYzgYK9ziGcerWqZOmEn9VNg==}
    dependencies:
      is-bigint: 1.0.4
      is-boolean-object: 1.1.2
      is-number-object: 1.0.7
      is-string: 1.0.7
      is-symbol: 1.0.4
    dev: true

  /which-typed-array@1.1.11:
    resolution: {integrity: sha512-qe9UWWpkeG5yzZ0tNYxDmd7vo58HDBc39mZ0xWWpolAGADdFOzkfamWLDxkOWcvHQKVmdTyQdLD4NOfjLWTKew==}
    engines: {node: '>= 0.4'}
    dependencies:
      available-typed-arrays: 1.0.5
      call-bind: 1.0.2
      for-each: 0.3.3
      gopd: 1.0.1
      has-tostringtag: 1.0.0
    dev: true

  /which@2.0.2:
    resolution: {integrity: sha512-BLI3Tl1TW3Pvl70l3yq3Y64i+awpwXqsGBYWkkqMtnbXgrMD+yj7rhW0kuEDxzJaYXGjEW5ogapKNMEKNMjibA==}
    engines: {node: '>= 8'}
    hasBin: true
    dependencies:
      isexe: 2.0.0
    dev: true

  /why-is-node-running@2.2.2:
    resolution: {integrity: sha512-6tSwToZxTOcotxHeA+qGCq1mVzKR3CwcJGmVcY+QE8SHy6TnpFnh8PAvPNHYr7EcuVeG0QSMxtYCuO1ta/G/oA==}
    engines: {node: '>=8'}
    hasBin: true
    dependencies:
      siginfo: 2.0.0
      stackback: 0.0.2
    dev: true

  /wide-align@1.1.5:
    resolution: {integrity: sha512-eDMORYaPNZ4sQIuuYPDHdQvf4gyCF9rEEV/yPxGfwPkRodwEgiMUUXTx/dex+Me0wxx53S+NgUHaP7y3MGlDmg==}
    dependencies:
      string-width: 4.2.3
    dev: false

  /with@7.0.2:
    resolution: {integrity: sha512-RNGKj82nUPg3g5ygxkQl0R937xLyho1J24ItRCBTr/m1YnZkzJy1hUiHUJrc/VlsDQzsCnInEGSg3bci0Lmd4w==}
    engines: {node: '>= 10.0.0'}
    dependencies:
      '@babel/parser': 7.23.0
      '@babel/types': 7.23.0
      assert-never: 1.2.1
      babel-walk: 3.0.0-canary-5
    dev: true

  /wordwrap@1.0.0:
    resolution: {integrity: sha512-gvVzJFlPycKc5dZN4yPkP8w7Dc37BtP1yczEneOb4uq34pXZcvrtRTmWV8W+Ume+XCxKgbjM+nevkyFPMybd4Q==}
    dev: true

  /workerd@1.20231010.0:
    resolution: {integrity: sha512-ghxfBU8fBSBDa8fCBPfzWivYsWpewYftgy70N308C+acQ5AaKNM1QTdkQNm9YWeC5Jpl1YvBX04ojt7lCc3juw==}
    engines: {node: '>=16'}
    hasBin: true
    requiresBuild: true
    optionalDependencies:
      '@cloudflare/workerd-darwin-64': 1.20231010.0
      '@cloudflare/workerd-darwin-arm64': 1.20231010.0
      '@cloudflare/workerd-linux-64': 1.20231010.0
      '@cloudflare/workerd-linux-arm64': 1.20231010.0
      '@cloudflare/workerd-windows-64': 1.20231010.0
    dev: true

  /wrap-ansi@7.0.0:
    resolution: {integrity: sha512-YVGIj2kamLSTxw6NsZjoBxfSwsn0ycdesmc4p+Q21c5zPuZ1pl+NfxVdxPtdHvmNVOQ6XSYG4AUtyt/Fi7D16Q==}
    engines: {node: '>=10'}
    dependencies:
      ansi-styles: 4.3.0
      string-width: 4.2.3
      strip-ansi: 6.0.1
    dev: true

  /wrap-ansi@8.1.0:
    resolution: {integrity: sha512-si7QWI6zUMq56bESFvagtmzMdGOtoxfR+Sez11Mobfc7tm+VkUckk9bW2UeffTGVUbOksxmSw0AA2gs8g71NCQ==}
    engines: {node: '>=12'}
    dependencies:
      ansi-styles: 6.2.1
      string-width: 5.1.2
      strip-ansi: 7.1.0
    dev: true

  /wrappy@1.0.2:
    resolution: {integrity: sha512-l4Sp/DRseor9wL6EvV2+TuQn63dMkPjZ/sp9XkghTEbV9KlPS1xUsZ3u7/IQO4wxtcFB4bgpQPRcR3QCvezPcQ==}

  /ws@8.14.2:
    resolution: {integrity: sha512-wEBG1ftX4jcglPxgFCMJmZ2PLtSbJ2Peg6TmpJFTbe9GZYOQCDPdMYu/Tm0/bGZkw8paZnJY45J4K2PZrLYq8g==}
    engines: {node: '>=10.0.0'}
    peerDependencies:
      bufferutil: ^4.0.1
      utf-8-validate: '>=5.0.2'
    peerDependenciesMeta:
      bufferutil:
        optional: true
      utf-8-validate:
        optional: true
    dev: true

  /xtend@4.0.2:
    resolution: {integrity: sha512-LKYU1iAXJXUgAXn9URjiu+MWhyUXHsvfp7mcuYm9dSUKK0/CjtrUwFAxD82/mCWbtLsGjFIad0wIsod4zrTAEQ==}
    engines: {node: '>=0.4'}
    dev: true

  /y18n@5.0.8:
    resolution: {integrity: sha512-0pfFzegeDWJHJIAmTLRP2DwHjdF5s7jo9tuztdQxAhINCdvS+3nGINqPd00AphqJR/0LhANUS6/+7SCb98YOfA==}
    engines: {node: '>=10'}
    dev: true

  /yallist@3.1.1:
    resolution: {integrity: sha512-a4UGQaWPH59mOXUYnAG2ewncQS4i4F43Tv3JoAM+s2VDAmS9NsK8GpDMLrCHPksFT7h3K6TOoUNn2pb7RoXx4g==}

  /yallist@4.0.0:
    resolution: {integrity: sha512-3wdGidZyq5PB084XLES5TpOSRA3wjXAlIWMhum2kRcv/41Sn2emQ0dycQW4uZXLejwKvg6EsvbdlVL+FYEct7A==}

  /yaml@2.1.1:
    resolution: {integrity: sha512-o96x3OPo8GjWeSLF+wOAbrPfhFOGY0W00GNaxCDv+9hkcDJEnev1yh8S7pgHF0ik6zc8sQLuL8hjHjJULZp8bw==}
    engines: {node: '>= 14'}

  /yaml@2.3.2:
    resolution: {integrity: sha512-N/lyzTPaJasoDmfV7YTrYCI0G/3ivm/9wdG0aHuheKowWQwGTsK0Eoiw6utmzAnI6pkJa0DUVygvp3spqqEKXg==}
    engines: {node: '>= 14'}
    dev: true

  /yargs-parser@20.2.9:
    resolution: {integrity: sha512-y11nGElTIV+CT3Zv9t7VKl+Q3hTQoT9a1Qzezhhl6Rp21gJ/IVTW7Z3y9EWXhuUBC2Shnf+DX0antecpAwSP8w==}
    engines: {node: '>=10'}
    dev: true

  /yargs@16.2.0:
    resolution: {integrity: sha512-D1mvvtDG0L5ft/jGWkLpG1+m0eQxOfaBvTNELraWj22wSVUMWxZUvYgJYcKh6jGGIkJFhH4IZPQhR4TKpc8mBw==}
    engines: {node: '>=10'}
    dependencies:
      cliui: 7.0.4
      escalade: 3.1.1
      get-caller-file: 2.0.5
      require-directory: 2.1.1
      string-width: 4.2.3
      y18n: 5.0.8
      yargs-parser: 20.2.9
    dev: true

  /yn@3.1.1:
    resolution: {integrity: sha512-Ux4ygGWsu2c7isFWe8Yu1YluJmqVhxqK2cLXNQA5AcC3QfbGNpM7fu0Y8b/z16pXLnFxZYvWhd3fhBY9DLmC6Q==}
    engines: {node: '>=6'}

  /yocto-queue@0.1.0:
    resolution: {integrity: sha512-rVksvsnNCdJ/ohGc6xgPwyN8eheCxsiLM8mxuE/t/mOVqJewPuO1miLpTHQiRgTKCLexL4MeAFVagts7HmNZ2Q==}
    engines: {node: '>=10'}
    dev: true

  /yocto-queue@1.0.0:
    resolution: {integrity: sha512-9bnSc/HEW2uRy67wc+T8UwauLuPJVn28jb+GtJY16iiKWyvmYJRXVT4UamsAEGQfPohgr2q4Tq0sQbQlxTfi1g==}
    engines: {node: '>=12.20'}
    dev: true

  /youch@3.2.3:
    resolution: {integrity: sha512-ZBcWz/uzZaQVdCvfV4uk616Bbpf2ee+F/AvuKDR5EwX/Y4v06xWdtMluqTD7+KlZdM93lLm9gMZYo0sKBS0pgw==}
    dependencies:
      cookie: 0.5.0
      mustache: 4.2.0
      stacktracey: 2.1.8
    dev: true

  /zimmerframe@1.0.0:
    resolution: {integrity: sha512-H6qQ6LtjP+kDQwDgol18fPi4OCo7F+73ZBYt2U9c1D3V74bIMKxXvyrN0x+1I7/RYh5YsausflQxQR/qwDLHPQ==}
    dev: true

  /zod@3.21.4:
    resolution: {integrity: sha512-m46AKbrzKVzOzs/DZgVnG5H55N1sv1M8qZU3A8RIKbs3mrACDNeIOeilDymVb2HdmP8uwshOCF4uJ8uM9rCqJw==}
    dev: true

  file:playground/alias/dir/module:
    resolution: {directory: playground/alias/dir/module, type: directory}
    name: '@vitejs/test-aliased-module'
    dev: false

  file:playground/css/css-js-dep:
    resolution: {directory: playground/css/css-js-dep, type: directory}
    name: '@vitejs/test-css-js-dep'
    dev: true

  file:playground/css/css-proxy-dep:
    resolution: {directory: playground/css/css-proxy-dep, type: directory}
    name: '@vitejs/test-css-proxy-dep'
    dependencies:
      '@vitejs/test-css-proxy-dep-nested': file:playground/css/css-proxy-dep-nested
    dev: true

  file:playground/css/css-proxy-dep-nested:
    resolution: {directory: playground/css/css-proxy-dep-nested, type: directory}
    name: '@vitejs/test-css-proxy-dep-nested'

  file:playground/define/commonjs-dep:
    resolution: {directory: playground/define/commonjs-dep, type: directory}
    name: '@vitejs/test-commonjs-dep'
    dev: false

  file:playground/dynamic-import/pkg:
    resolution: {directory: playground/dynamic-import/pkg, type: directory}
    name: '@vitejs/test-pkg'
    dev: false

  file:playground/external/dep-that-imports:
    resolution: {directory: playground/external/dep-that-imports, type: directory}
    name: '@vitejs/test-dep-that-imports'
    dependencies:
      slash3: /slash@3.0.0
      slash5: /slash@5.1.0
      vue: 3.3.4
    dev: false

  file:playground/external/dep-that-requires:
    resolution: {directory: playground/external/dep-that-requires, type: directory}
    name: '@vitejs/test-dep-that-requires'
    dependencies:
      slash3: /slash@3.0.0
      slash5: /slash@5.1.0
      vue: 3.3.4
    dev: false

  file:playground/glob-import/import-meta-glob-pkg:
    resolution: {directory: playground/glob-import/import-meta-glob-pkg, type: directory}
    name: '@vitejs/test-import-meta-glob-pkg'
    dev: false

  file:playground/import-assertion/import-assertion-dep:
    resolution: {directory: playground/import-assertion/import-assertion-dep, type: directory}
    name: '@vitejs/test-import-assertion-dep'
    dev: false

  file:playground/js-sourcemap/importee-pkg:
    resolution: {directory: playground/js-sourcemap/importee-pkg, type: directory}
    name: '@vitejs/test-importee-pkg'
    dev: false

  file:playground/json/json-module:
    resolution: {directory: playground/json/json-module, type: directory}
    name: '@vitejs/test-json-module'
    dev: true

  file:playground/minify/dir/module:
    resolution: {directory: playground/minify/dir/module, type: directory}
    name: '@vitejs/test-minify'
    dev: false

  file:playground/optimize-deps-no-discovery/dep-no-discovery:
    resolution: {directory: playground/optimize-deps-no-discovery/dep-no-discovery, type: directory}
    name: '@vitejs/test-dep-no-discovery'
    dev: false

  file:playground/optimize-deps/added-in-entries:
    resolution: {directory: playground/optimize-deps/added-in-entries, type: directory}
    name: '@vitejs/test-added-in-entries'
    dev: false

  file:playground/optimize-deps/dep-alias-using-absolute-path:
    resolution: {directory: playground/optimize-deps/dep-alias-using-absolute-path, type: directory}
    name: '@vitejs/test-dep-alias-using-absolute-path'
    dependencies:
      lodash: 4.17.21
    dev: false

  file:playground/optimize-deps/dep-cjs-browser-field-bare:
    resolution: {directory: playground/optimize-deps/dep-cjs-browser-field-bare, type: directory}
    name: '@vitejs/test-dep-cjs-browser-field-bare'
    dev: false

  file:playground/optimize-deps/dep-cjs-compiled-from-cjs:
    resolution: {directory: playground/optimize-deps/dep-cjs-compiled-from-cjs, type: directory}
    name: '@vitejs/test-dep-cjs-compiled-from-cjs'
    dev: false

  file:playground/optimize-deps/dep-cjs-compiled-from-esm:
    resolution: {directory: playground/optimize-deps/dep-cjs-compiled-from-esm, type: directory}
    name: '@vitejs/test-dep-cjs-compiled-from-esm'
    dev: false

  file:playground/optimize-deps/dep-cjs-with-assets:
    resolution: {directory: playground/optimize-deps/dep-cjs-with-assets, type: directory}
    name: '@vitejs/test-dep-cjs-with-assets'
    dev: false

  file:playground/optimize-deps/dep-css-require:
    resolution: {directory: playground/optimize-deps/dep-css-require, type: directory}
    name: '@vitejs/test-dep-css-require'
    dev: false

  file:playground/optimize-deps/dep-esbuild-plugin-transform:
    resolution: {directory: playground/optimize-deps/dep-esbuild-plugin-transform, type: directory}
    name: '@vitejs/test-dep-esbuild-plugin-transform'
    dev: false

  file:playground/optimize-deps/dep-node-env:
    resolution: {directory: playground/optimize-deps/dep-node-env, type: directory}
    name: '@vitejs/test-dep-node-env'
    dev: false

  file:playground/optimize-deps/dep-non-optimized:
    resolution: {directory: playground/optimize-deps/dep-non-optimized, type: directory}
    name: '@vitejs/test-dep-non-optimized'
    dev: false

  file:playground/optimize-deps/dep-not-js:
    resolution: {directory: playground/optimize-deps/dep-not-js, type: directory}
    name: '@vitejs/test-dep-not-js'
    dev: false

  file:playground/optimize-deps/dep-optimize-exports-with-glob:
    resolution: {directory: playground/optimize-deps/dep-optimize-exports-with-glob, type: directory}
    name: '@vitejs/test-dep-optimize-exports-with-glob'
    dev: false

  file:playground/optimize-deps/dep-optimize-with-glob:
    resolution: {directory: playground/optimize-deps/dep-optimize-with-glob, type: directory}
    name: '@vitejs/test-dep-optimize-with-glob'
    dev: false

  file:playground/optimize-deps/dep-relative-to-main:
    resolution: {directory: playground/optimize-deps/dep-relative-to-main, type: directory}
    name: '@vitejs/test-dep-relative-to-main'
    dev: false

  file:playground/optimize-deps/dep-with-builtin-module-cjs:
    resolution: {directory: playground/optimize-deps/dep-with-builtin-module-cjs, type: directory}
    name: '@vitejs/test-dep-with-builtin-module-cjs'
    dev: false

  file:playground/optimize-deps/dep-with-builtin-module-esm:
    resolution: {directory: playground/optimize-deps/dep-with-builtin-module-esm, type: directory}
    name: '@vitejs/test-dep-with-builtin-module-esm'
    dev: false

  file:playground/optimize-deps/dep-with-dynamic-import:
    resolution: {directory: playground/optimize-deps/dep-with-dynamic-import, type: directory}
    name: '@vitejs/test-dep-with-dynamic-import'
    dev: false

  file:playground/optimize-deps/dep-with-optional-peer-dep:
    resolution: {directory: playground/optimize-deps/dep-with-optional-peer-dep, type: directory}
    name: '@vitejs/test-dep-with-optional-peer-dep'
    peerDependencies:
      foobar: 0.0.0
    peerDependenciesMeta:
      foobar:
        optional: true
    dev: false

  file:playground/optimize-deps/dep-with-optional-peer-dep-submodule:
    resolution: {directory: playground/optimize-deps/dep-with-optional-peer-dep-submodule, type: directory}
    name: '@vitejs/test-dep-with-optional-peer-dep-submodule'
    peerDependencies:
      foobar: 0.0.0
    peerDependenciesMeta:
      foobar:
        optional: true
    dev: false

  file:playground/optimize-deps/longfilename:
    resolution: {directory: playground/optimize-deps/longfilename, type: directory}
    name: '@vitejs/longfilename-aaaaaaaaaaaaaaaaaaaaaaaaaaaaaaaaaaaaaaaaaaaaaaaaaaaaaaaaaaaaaaaaaaaaaaaaaaaaaaaaaaaaaaaaaaaaaaaaaaaaaaaaaaaaaaaaaaaaaaaaaaaaaaaaaaaaaaaaaaaaaaaaaaaaaaaaaaaaaaaaaaaaaaaaaaaaaaaaaaaaaaaaaaaa'
    dev: false

  file:playground/optimize-deps/nested-exclude:
    resolution: {directory: playground/optimize-deps/nested-exclude, type: directory}
    name: '@vitejs/test-nested-exclude'
    dependencies:
      '@vitejs/test-nested-include': file:playground/optimize-deps/nested-include
      nested-include: file:playground/optimize-deps/nested-include
    dev: false

  file:playground/optimize-deps/nested-include:
    resolution: {directory: playground/optimize-deps/nested-include, type: directory}
    name: '@vitejs/test-nested-include'
    dev: false

  file:playground/optimize-missing-deps/missing-dep:
    resolution: {directory: playground/optimize-missing-deps/missing-dep, type: directory}
    name: '@vitejs/test-missing-dep'
    dependencies:
      '@vitejs/test-multi-entry-dep': file:playground/optimize-missing-deps/multi-entry-dep
      multi-entry-dep: file:playground/optimize-missing-deps/multi-entry-dep
    dev: false

  file:playground/optimize-missing-deps/multi-entry-dep:
    resolution: {directory: playground/optimize-missing-deps/multi-entry-dep, type: directory}
    name: '@vitejs/test-multi-entry-dep'
    dev: false

  file:playground/preload/dep-a:
    resolution: {directory: playground/preload/dep-a, type: directory}
    name: '@vitejs/test-dep-a'

  file:playground/preload/dep-including-a:
    resolution: {directory: playground/preload/dep-including-a, type: directory}
    name: '@vitejs/test-dep-including-a'
    dependencies:
      '@vitejs/test-dep-a': file:playground/preload/dep-a
      dep-a: file:playground/preload/dep-a
    dev: true

  file:playground/ssr-conditions/external:
    resolution: {directory: playground/ssr-conditions/external, type: directory}
    name: '@vitejs/test-ssr-conditions-external'
    dev: false

  file:playground/ssr-conditions/no-external:
    resolution: {directory: playground/ssr-conditions/no-external, type: directory}
    name: '@vitejs/test-ssr-conditions-no-external'
    dev: false

  file:playground/ssr-deps/css-lib:
    resolution: {directory: playground/ssr-deps/css-lib, type: directory}
    name: '@vitejs/test-css-lib'
    dev: false

  file:playground/ssr-deps/define-properties-exports:
    resolution: {directory: playground/ssr-deps/define-properties-exports, type: directory}
    name: '@vitejs/test-define-properties-exports'
    dev: false

  file:playground/ssr-deps/define-property-exports:
    resolution: {directory: playground/ssr-deps/define-property-exports, type: directory}
    name: '@vitejs/test-define-property-exports'
    dev: false

  file:playground/ssr-deps/external-entry:
    resolution: {directory: playground/ssr-deps/external-entry, type: directory}
    name: '@vitejs/test-external-entry'
    dev: false

  file:playground/ssr-deps/external-using-external-entry:
    resolution: {directory: playground/ssr-deps/external-using-external-entry, type: directory}
    name: '@vitejs/test-external-using-external-entry'
    dependencies:
      external-entry: file:playground/ssr-deps/external-entry
    dev: false

  file:playground/ssr-deps/forwarded-export:
    resolution: {directory: playground/ssr-deps/forwarded-export, type: directory}
    name: '@vitejs/test-forwarded-export'
    dependencies:
      object-assigned-exports: file:playground/ssr-deps/object-assigned-exports
    dev: false

  file:playground/ssr-deps/import-builtin-cjs:
    resolution: {directory: playground/ssr-deps/import-builtin-cjs, type: directory}
    name: '@vitejs/test-import-builtin'
    dev: false

  file:playground/ssr-deps/module-condition:
    resolution: {directory: playground/ssr-deps/module-condition, type: directory}
    name: '@vitejs/test-module-condition'
    dev: false

  file:playground/ssr-deps/nested-external:
    resolution: {directory: playground/ssr-deps/nested-external, type: directory}
    name: '@vitejs/test-nested-external'
    dev: false

  file:playground/ssr-deps/nested-external-cjs:
    resolution: {directory: playground/ssr-deps/nested-external-cjs, type: directory}
    name: nested-external-cjs
    dev: false

  file:playground/ssr-deps/no-external-cjs:
    resolution: {directory: playground/ssr-deps/no-external-cjs, type: directory}
    name: '@vitejs/test-no-external-cjs'
    dev: false

  file:playground/ssr-deps/no-external-css:
    resolution: {directory: playground/ssr-deps/no-external-css, type: directory}
    name: '@vitejs/test-no-external-css'
    dev: false

  file:playground/ssr-deps/object-assigned-exports:
    resolution: {directory: playground/ssr-deps/object-assigned-exports, type: directory}
    name: '@vitejs/test-object-assigned-exports'
    dev: false

  file:playground/ssr-deps/only-object-assigned-exports:
    resolution: {directory: playground/ssr-deps/only-object-assigned-exports, type: directory}
    name: '@vitejs/test-only-object-assigned-exports'
    dev: false

  file:playground/ssr-deps/optimized-with-nested-external:
    resolution: {directory: playground/ssr-deps/optimized-with-nested-external, type: directory}
    name: '@vitejs/test-optimized-with-nested-external'
    dependencies:
      nested-external: file:playground/ssr-deps/nested-external
    dev: false

  file:playground/ssr-deps/pkg-exports:
    resolution: {directory: playground/ssr-deps/pkg-exports, type: directory}
    name: '@vitejs/test-pkg-exports'
    dev: false

  file:playground/ssr-deps/primitive-export:
    resolution: {directory: playground/ssr-deps/primitive-export, type: directory}
    name: '@vitejs/test-primitive-export'
    dev: false

  file:playground/ssr-deps/read-file-content:
    resolution: {directory: playground/ssr-deps/read-file-content, type: directory}
    name: '@vitejs/test-read-file-content'
    dev: false

  file:playground/ssr-deps/require-absolute:
    resolution: {directory: playground/ssr-deps/require-absolute, type: directory}
    name: '@vitejs/test-require-absolute'
    dev: false

  file:playground/ssr-deps/ts-transpiled-exports:
    resolution: {directory: playground/ssr-deps/ts-transpiled-exports, type: directory}
    name: '@vitejs/test-ts-transpiled-exports'
    dev: false

  file:playground/ssr-noexternal/external-cjs:
    resolution: {directory: playground/ssr-noexternal/external-cjs, type: directory}
    name: '@vitejs/test-external-cjs'
    dev: false

  file:playground/ssr-noexternal/require-external-cjs:
    resolution: {directory: playground/ssr-noexternal/require-external-cjs, type: directory}
    name: '@vitejs/test-require-external-cjs'
    dependencies:
      '@vitejs/external-cjs': file:playground/ssr-noexternal/external-cjs
      '@vitejs/test-external-cjs': file:playground/ssr-noexternal/external-cjs
    dev: false

  file:playground/ssr-resolve/deep-import:
    resolution: {directory: playground/ssr-resolve/deep-import, type: directory}
    name: '@vitejs/test-deep-import'
    dev: false

  file:playground/ssr-resolve/entries:
    resolution: {directory: playground/ssr-resolve/entries, type: directory}
    name: '@vitejs/test-entries'
    dev: false

  file:playground/ssr-resolve/pkg-exports:
    resolution: {directory: playground/ssr-resolve/pkg-exports, type: directory}
    name: '@vitejs/test-resolve-pkg-exports'
    dev: false

  file:playground/ssr-webworker/browser-exports:
    resolution: {directory: playground/ssr-webworker/browser-exports, type: directory}
    name: '@vitejs/test-browser-exports'
    dev: false

  file:playground/ssr-webworker/worker-exports:
    resolution: {directory: playground/ssr-webworker/worker-exports, type: directory}
    name: '@vitejs/test-worker-exports'
    dev: false

  file:playground/worker/dep-to-optimize:
    resolution: {directory: playground/worker/dep-to-optimize, type: directory}
    name: '@vitejs/test-dep-to-optimize'
    dev: false<|MERGE_RESOLUTION|>--- conflicted
+++ resolved
@@ -151,13 +151,8 @@
         specifier: workspace:*
         version: link:packages/vite
       vitepress:
-<<<<<<< HEAD
-        specifier: 1.0.0-rc.21
-        version: 1.0.0-rc.21
-=======
         specifier: 1.0.0-rc.22
         version: 1.0.0-rc.22
->>>>>>> 4e763c50
       vitest:
         specifier: ^0.34.6
         version: 0.34.6
@@ -249,19 +244,11 @@
         specifier: ^5.0.1
         version: 5.0.1(rollup@4.1.4)
       '@rollup/plugin-commonjs':
-<<<<<<< HEAD
-        specifier: ^25.0.5
-        version: 25.0.5(rollup@4.1.4)
-      '@rollup/plugin-dynamic-import-vars':
-        specifier: ^2.0.6
-        version: 2.0.6(rollup@4.1.4)
-=======
         specifier: ^25.0.7
-        version: 25.0.7(rollup@3.29.4)
+        version: 25.0.7(rollup@4.1.4)
       '@rollup/plugin-dynamic-import-vars':
         specifier: ^2.0.7
-        version: 2.0.7(rollup@3.29.4)
->>>>>>> 4e763c50
+        version: 2.0.7(rollup@4.1.4)
       '@rollup/plugin-json':
         specifier: ^6.0.1
         version: 6.0.1(rollup@4.1.4)
@@ -393,11 +380,7 @@
         version: 6.1.0(rollup@4.1.4)(typescript@5.2.2)
       rollup-plugin-license:
         specifier: ^3.2.0
-<<<<<<< HEAD
         version: 3.2.0(rollup@4.1.4)
-=======
-        version: 3.2.0(rollup@3.29.4)
->>>>>>> 4e763c50
       sirv:
         specifier: ^2.0.3
         version: 2.0.3(patch_hash=z45f224eewh2pgpijxcc3aboqm)
@@ -3481,13 +3464,8 @@
       rollup: 3.29.2
     dev: true
 
-<<<<<<< HEAD
-  /@rollup/plugin-commonjs@25.0.5(rollup@4.1.4):
-    resolution: {integrity: sha512-xY8r/A9oisSeSuLCTfhssyDjo9Vp/eDiRLXkg1MXCcEEgEjPmLU+ZyDB20OOD0NlyDa/8SGbK5uIggF5XTx77w==}
-=======
-  /@rollup/plugin-commonjs@25.0.7(rollup@3.29.4):
+  /@rollup/plugin-commonjs@25.0.7(rollup@4.1.4):
     resolution: {integrity: sha512-nEvcR+LRjEjsaSsc4x3XZfCCvZIaSMenZu/OiwOKGN2UhQpAYI7ru7czFvyWbErlpoGjnSX3D5Ch5FcMA3kRWQ==}
->>>>>>> 4e763c50
     engines: {node: '>=14.0.0'}
     peerDependencies:
       rollup: ^2.68.0||^3.0.0||^4.0.0
@@ -3500,21 +3478,12 @@
       estree-walker: 2.0.2
       glob: 8.1.0
       is-reference: 1.2.1
-<<<<<<< HEAD
-      magic-string: 0.27.0
+      magic-string: 0.30.5
       rollup: 4.1.4
     dev: true
 
-  /@rollup/plugin-dynamic-import-vars@2.0.6(rollup@4.1.4):
-    resolution: {integrity: sha512-MBsToinAS+/aQjjw1vEJCXA3/wy6K4WnN6RLldZybASVvOKjacTLvvXq0gADCczcecmQGMTJMfEgUvOM0K/juA==}
-=======
-      magic-string: 0.30.5
-      rollup: 3.29.4
-    dev: true
-
-  /@rollup/plugin-dynamic-import-vars@2.0.7(rollup@3.29.4):
+  /@rollup/plugin-dynamic-import-vars@2.0.7(rollup@4.1.4):
     resolution: {integrity: sha512-B1mpvNHaQRPZ8dqMQWZWeBU0O7uEE00QF3J1LADRfNN2oCYMm4rd4ejbYUwyk7sR4RAEZSVUBP+eZ6ljT65dSA==}
->>>>>>> 4e763c50
     engines: {node: '>=14.0.0'}
     peerDependencies:
       rollup: ^1.20.0||^2.0.0||^3.0.0||^4.0.0
@@ -3526,13 +3495,8 @@
       astring: 1.8.6
       estree-walker: 2.0.2
       fast-glob: 3.3.1
-<<<<<<< HEAD
-      magic-string: 0.27.0
+      magic-string: 0.30.5
       rollup: 4.1.4
-=======
-      magic-string: 0.30.5
-      rollup: 3.29.4
->>>>>>> 4e763c50
     dev: true
 
   /@rollup/plugin-json@6.0.0(rollup@3.29.2):
@@ -4248,11 +4212,7 @@
       - vue
     dev: true
 
-<<<<<<< HEAD
-  /@vueuse/integrations@10.5.0(focus-trap@7.5.3)(vue@3.3.4):
-=======
   /@vueuse/integrations@10.5.0(focus-trap@7.5.4)(vue@3.3.4):
->>>>>>> 4e763c50
     resolution: {integrity: sha512-fm5sXLCK0Ww3rRnzqnCQRmfjDURaI4xMsx+T+cec0ngQqHx/JgUtm8G0vRjwtonIeTBsH1Q8L3SucE+7K7upJQ==}
     peerDependencies:
       async-validator: '*'
@@ -4295,11 +4255,7 @@
     dependencies:
       '@vueuse/core': 10.5.0(vue@3.3.4)
       '@vueuse/shared': 10.5.0(vue@3.3.4)
-<<<<<<< HEAD
-      focus-trap: 7.5.3
-=======
       focus-trap: 7.5.4
->>>>>>> 4e763c50
       vue-demi: 0.14.6(vue@3.3.4)
     transitivePeerDependencies:
       - '@vue/composition-api'
@@ -6059,13 +6015,8 @@
     resolution: {integrity: sha512-WIWGi2L3DyTUvUrwRKgGi9TwxQMUEqPOPQBVi71R96jZXJdFskXEmf54BoZaS1kknGODoIGASGEzBUYdyMCBJg==}
     dev: true
 
-<<<<<<< HEAD
-  /focus-trap@7.5.3:
-    resolution: {integrity: sha512-7UsT/eSJcTPF0aZp73u7hBRTABz26knRRTJfoTGFCQD5mUImLIIOwWWCrtoQdmWa7dykBi6H+Cp5i3S/kvsMeA==}
-=======
   /focus-trap@7.5.4:
     resolution: {integrity: sha512-N7kHdlgsO/v+iD/dMoJKtsSqs5Dz/dXZVebRgJw23LDk+jMi/974zyiOYDziY2JPp8xivq9BmUGwIJMiuSBi7w==}
->>>>>>> 4e763c50
     dependencies:
       tabbable: 6.2.0
     dev: true
@@ -8740,21 +8691,13 @@
       typescript: ^4.5 || ^5.0
     dependencies:
       magic-string: 0.30.5
-<<<<<<< HEAD
       rollup: 4.1.4
-=======
-      rollup: 3.29.4
->>>>>>> 4e763c50
       typescript: 5.2.2
     optionalDependencies:
       '@babel/code-frame': 7.22.13
     dev: true
 
-<<<<<<< HEAD
   /rollup-plugin-license@3.2.0(rollup@4.1.4):
-=======
-  /rollup-plugin-license@3.2.0(rollup@3.29.4):
->>>>>>> 4e763c50
     resolution: {integrity: sha512-gLtSOTE3hZ/mDgxg1HvYz87timTpLlyWXnV7OTyYMhn+Esek+xKxAOjtTsYnfMFGtsBWX+hvqC4b2Ct5ABpE6A==}
     engines: {node: '>=14.0.0'}
     peerDependencies:
@@ -9807,13 +9750,8 @@
       - supports-color
     dev: true
 
-<<<<<<< HEAD
-  /vitepress@1.0.0-rc.21:
-    resolution: {integrity: sha512-eHX057NgAqmrj6FIqh7Sqsbk/kftrFMBUpCKjuQIZ+c+bYTbmzXsXrHSbT5b4WWy4vLx1993a+H3wIRy2dHi8g==}
-=======
   /vitepress@1.0.0-rc.22:
     resolution: {integrity: sha512-n7le5iikCFgWMuX7sKfzDGJGlrsYQ5trG3S97BghNz2alOTr4Xp+GrB6ShwogUTX9gNgeNmrACjokhW55LNeBA==}
->>>>>>> 4e763c50
     hasBin: true
     peerDependencies:
       markdown-it-mathjax3: ^4.3.2
@@ -9829,13 +9767,8 @@
       '@types/markdown-it': 13.0.2
       '@vue/devtools-api': 6.5.1
       '@vueuse/core': 10.5.0(vue@3.3.4)
-<<<<<<< HEAD
-      '@vueuse/integrations': 10.5.0(focus-trap@7.5.3)(vue@3.3.4)
-      focus-trap: 7.5.3
-=======
       '@vueuse/integrations': 10.5.0(focus-trap@7.5.4)(vue@3.3.4)
       focus-trap: 7.5.4
->>>>>>> 4e763c50
       mark.js: 8.11.1
       minisearch: 6.1.0
       shiki: 0.14.5
