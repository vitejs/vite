lockfileVersion: 5.4

overrides:
  vite: workspace:*
  '@vitejs/plugin-vue': workspace:*

packageExtensionsChecksum: 696422bac84dd936748019990f84746e

importers:

  .:
    specifiers:
      '@babel/types': ^7.20.0
      '@microsoft/api-extractor': ^7.33.5
      '@rollup/plugin-typescript': ^8.5.0
      '@types/babel__core': ^7.1.19
      '@types/babel__standalone': ^7.1.4
      '@types/convert-source-map': ^1.5.2
      '@types/cross-spawn': ^6.0.2
      '@types/debug': ^4.1.7
      '@types/estree': ^1.0.0
      '@types/etag': ^1.8.1
      '@types/fs-extra': ^9.0.13
      '@types/less': ^3.0.3
      '@types/micromatch': ^4.0.2
      '@types/minimist': ^1.2.2
      '@types/node': ^17.0.42
      '@types/picomatch': ^2.3.0
      '@types/prompts': ^2.4.1
      '@types/resolve': ^1.20.2
      '@types/sass': ~1.43.1
      '@types/semver': ^7.3.13
      '@types/stylus': ^0.48.38
      '@types/ws': ^8.5.3
      '@typescript-eslint/eslint-plugin': ^5.41.0
      '@typescript-eslint/parser': ^5.41.0
      conventional-changelog-cli: ^2.2.2
      esbuild: ^0.14.47
      eslint: ^8.26.0
      eslint-define-config: ^1.11.0
      eslint-plugin-import: ^2.26.0
      eslint-plugin-node: ^11.1.0
      execa: ^6.1.0
      fast-glob: ^3.2.12
      fs-extra: ^10.1.0
      lint-staged: ^13.0.3
      minimist: ^1.2.7
      npm-run-all: ^4.1.5
      picocolors: ^1.0.0
      playwright-chromium: ^1.27.1
      pnpm: ^7.14.1
      prettier: 2.7.1
      prompts: ^2.4.2
      resolve: ^1.22.1
      rimraf: ^3.0.2
<<<<<<< HEAD
      rollup: ~3.2.3
      rollup-plugin-license: ^2.8.2
=======
      rollup: ^2.79.1
      rollup-plugin-license: ^2.9.0
>>>>>>> 326f782f
      semver: ^7.3.8
      simple-git-hooks: ^2.8.1
      tslib: ^2.4.0
      tsx: ^3.11.0
      typescript: ^4.6.4
      unbuild: ^0.9.4
      vite: workspace:*
      vitepress: ^1.0.0-alpha.26
      vitest: ^0.24.3
      vue: ^3.2.41
    devDependencies:
<<<<<<< HEAD
      '@babel/types': 7.19.4
      '@microsoft/api-extractor': 7.33.4
      '@rollup/plugin-typescript': 8.5.0_hpj6ac2w2wubuhu2vpqucymlsi
=======
      '@babel/types': 7.20.0
      '@microsoft/api-extractor': 7.33.5
      '@rollup/plugin-typescript': 8.5.0_emi2rsvbxv4qzobq57f3ztmpla
>>>>>>> 326f782f
      '@types/babel__core': 7.1.19
      '@types/babel__standalone': 7.1.4
      '@types/convert-source-map': 1.5.2
      '@types/cross-spawn': 6.0.2
      '@types/debug': 4.1.7
      '@types/estree': 1.0.0
      '@types/etag': 1.8.1
      '@types/fs-extra': 9.0.13
      '@types/less': 3.0.3
      '@types/micromatch': 4.0.2
      '@types/minimist': 1.2.2
      '@types/node': 17.0.42
      '@types/picomatch': 2.3.0
      '@types/prompts': 2.4.1
      '@types/resolve': 1.20.2
      '@types/sass': 1.43.1
      '@types/semver': 7.3.13
      '@types/stylus': 0.48.38
      '@types/ws': 8.5.3
      '@typescript-eslint/eslint-plugin': 5.41.0_ffukdn5orh6tcfytlcazewwqli
      '@typescript-eslint/parser': 5.41.0_t64u7vh5pvkzkn6jnkohfgcmb4
      conventional-changelog-cli: 2.2.2
      esbuild: 0.14.47
      eslint: 8.26.0
      eslint-define-config: 1.11.0
      eslint-plugin-import: 2.26.0_c2flhriocdzler6lrwbyxxyoca
      eslint-plugin-node: 11.1.0_eslint@8.26.0
      execa: 6.1.0
      fast-glob: 3.2.12
      fs-extra: 10.1.0
      lint-staged: 13.0.3
      minimist: 1.2.7
      npm-run-all: 4.1.5
      picocolors: 1.0.0
      playwright-chromium: 1.27.1
      pnpm: 7.14.1
      prettier: 2.7.1
      prompts: 2.4.2
      resolve: 1.22.1
      rimraf: 3.0.2
<<<<<<< HEAD
      rollup: 3.2.3
      rollup-plugin-license: 2.8.2_rollup@3.2.3
=======
      rollup: 2.79.1
      rollup-plugin-license: 2.9.0_rollup@2.79.1
>>>>>>> 326f782f
      semver: 7.3.8
      simple-git-hooks: 2.8.1
      tslib: 2.4.0
      tsx: 3.11.0
      typescript: 4.6.4
      unbuild: 0.9.4
      vite: link:packages/vite
      vitepress: 1.0.0-alpha.26
      vitest: 0.24.3
      vue: 3.2.41

  packages/create-vite:
    specifiers:
      cross-spawn: ^7.0.3
      kolorist: ^1.6.0
      minimist: ^1.2.7
      prompts: ^2.4.2
    devDependencies:
      cross-spawn: 7.0.3
      kolorist: 1.6.0
      minimist: 1.2.7
      prompts: 2.4.2

  packages/plugin-legacy:
    specifiers:
      '@babel/core': ^7.19.6
      '@babel/standalone': ^7.20.0
      core-js: ^3.26.0
      magic-string: ^0.26.7
      picocolors: ^1.0.0
      regenerator-runtime: ^0.13.10
      systemjs: ^6.13.0
      vite: workspace:*
    dependencies:
      '@babel/standalone': 7.20.0
      core-js: 3.26.0
      magic-string: 0.26.7
      regenerator-runtime: 0.13.10
      systemjs: 6.13.0
    devDependencies:
      '@babel/core': 7.19.6
      picocolors: 1.0.0
      vite: link:../vite

  packages/plugin-react:
    specifiers:
      '@babel/core': ^7.19.6
      '@babel/plugin-transform-react-jsx': ^7.19.0
      '@babel/plugin-transform-react-jsx-development': ^7.18.6
      '@babel/plugin-transform-react-jsx-self': ^7.18.6
      '@babel/plugin-transform-react-jsx-source': ^7.19.6
      magic-string: ^0.26.7
      react-refresh: ^0.14.0
      vite: workspace:*
    dependencies:
      '@babel/core': 7.19.6
      '@babel/plugin-transform-react-jsx': 7.19.0_@babel+core@7.19.6
      '@babel/plugin-transform-react-jsx-development': 7.18.6_@babel+core@7.19.6
      '@babel/plugin-transform-react-jsx-self': 7.18.6_@babel+core@7.19.6
      '@babel/plugin-transform-react-jsx-source': 7.19.6_@babel+core@7.19.6
      magic-string: 0.26.7
      react-refresh: 0.14.0
    devDependencies:
      vite: link:../vite

  packages/plugin-vue:
    specifiers:
      '@jridgewell/gen-mapping': ^0.3.2
      '@jridgewell/trace-mapping': ^0.3.17
      debug: ^4.3.4
      rollup: ~3.2.3
      slash: ^5.0.0
      source-map: ^0.6.1
      vite: workspace:*
      vue: ^3.2.41
    devDependencies:
      '@jridgewell/gen-mapping': 0.3.2
      '@jridgewell/trace-mapping': 0.3.17
      debug: 4.3.4
      rollup: 3.2.3
      slash: 5.0.0
      source-map: 0.6.1
      vite: link:../vite
      vue: 3.2.41

  packages/plugin-vue-jsx:
    specifiers:
      '@babel/core': ^7.19.6
      '@babel/plugin-transform-typescript': ^7.20.0
      '@vue/babel-plugin-jsx': ^1.1.1
      vite: workspace:*
    dependencies:
      '@babel/core': 7.19.6
      '@babel/plugin-transform-typescript': 7.20.0_@babel+core@7.19.6
      '@vue/babel-plugin-jsx': 1.1.1_@babel+core@7.19.6
    devDependencies:
      vite: link:../vite

  packages/vite:
    specifiers:
      '@ampproject/remapping': ^2.2.0
      '@babel/parser': ^7.20.0
      '@babel/types': ^7.20.0
      '@jridgewell/trace-mapping': ^0.3.17
      '@rollup/plugin-alias': ^4.0.2
      '@rollup/plugin-commonjs': ^22.0.2
      '@rollup/plugin-dynamic-import-vars': ^2.0.1
      '@rollup/plugin-json': ^4.1.0
      '@rollup/plugin-node-resolve': 14.1.0
      '@rollup/plugin-typescript': ^8.5.0
      '@rollup/pluginutils': ^4.2.1
      acorn: ^8.8.1
      cac: ^6.7.14
      chokidar: ^3.5.3
      connect: ^3.7.0
      connect-history-api-fallback: ^2.0.0
      convert-source-map: ^1.9.0
      cors: ^2.8.5
      cross-spawn: ^7.0.3
      debug: ^4.3.4
      dep-types: link:./src/types
      dotenv: ^14.3.2
      dotenv-expand: ^5.1.0
      es-module-lexer: ^1.1.0
      esbuild: ^0.15.9
      estree-walker: ^3.0.1
      etag: ^1.8.1
      fast-glob: ^3.2.12
      fsevents: ~2.3.2
      http-proxy: ^1.18.1
      json5: ^2.2.1
      launch-editor-middleware: ^2.6.0
      magic-string: ^0.26.7
      micromatch: ^4.0.5
      mlly: ^0.5.16
      mrmime: ^1.0.1
      okie: ^1.0.1
      open: ^8.4.0
      parse5: ^7.1.1
      periscopic: ^3.0.4
      picocolors: ^1.0.0
      picomatch: ^2.3.1
      postcss: ^8.4.18
      postcss-import: ^15.0.0
      postcss-load-config: ^4.0.1
      postcss-modules: ^5.0.0
      resolve: ^1.22.1
      resolve.exports: ^1.1.0
      rollup: ~3.2.3
      sirv: ^2.0.2
      source-map-js: ^1.0.2
      source-map-support: ^0.5.21
      strip-ansi: ^7.0.1
      strip-literal: ^0.4.2
      tsconfck: ^2.0.1
      tslib: ^2.4.0
      types: link:./types
      ufo: ^0.8.6
      ws: ^8.10.0
    dependencies:
      esbuild: 0.15.9
      postcss: 8.4.18
      resolve: 1.22.1
      rollup: 3.2.3
    optionalDependencies:
      fsevents: 2.3.2
    devDependencies:
      '@ampproject/remapping': 2.2.0
      '@babel/parser': 7.20.0
      '@babel/types': 7.20.0
      '@jridgewell/trace-mapping': 0.3.17
<<<<<<< HEAD
      '@rollup/plugin-alias': 4.0.2_rollup@3.2.3
      '@rollup/plugin-commonjs': 22.0.2_rollup@3.2.3
      '@rollup/plugin-dynamic-import-vars': 1.4.4_rollup@3.2.3
      '@rollup/plugin-json': 4.1.0_rollup@3.2.3
      '@rollup/plugin-node-resolve': 14.1.0_rollup@3.2.3
      '@rollup/plugin-typescript': 8.5.0_rollup@3.2.3+tslib@2.4.0
=======
      '@rollup/plugin-alias': 4.0.2_rollup@2.79.1
      '@rollup/plugin-commonjs': 22.0.2_rollup@2.79.1
      '@rollup/plugin-dynamic-import-vars': 2.0.1_rollup@2.79.1
      '@rollup/plugin-json': 4.1.0_rollup@2.79.1
      '@rollup/plugin-node-resolve': 14.1.0_rollup@2.79.1
      '@rollup/plugin-typescript': 8.5.0_rollup@2.79.1+tslib@2.4.0
>>>>>>> 326f782f
      '@rollup/pluginutils': 4.2.1
      acorn: 8.8.1
      cac: 6.7.14
      chokidar: 3.5.3
      connect: 3.7.0
      connect-history-api-fallback: 2.0.0
      convert-source-map: 1.9.0
      cors: 2.8.5
      cross-spawn: 7.0.3
      debug: 4.3.4
      dep-types: link:src/types
      dotenv: 14.3.2
      dotenv-expand: 5.1.0
      es-module-lexer: 1.1.0
      estree-walker: 3.0.1
      etag: 1.8.1
      fast-glob: 3.2.12
      http-proxy: 1.18.1_debug@4.3.4
      json5: 2.2.1
      launch-editor-middleware: 2.6.0
      magic-string: 0.26.7
      micromatch: 4.0.5
      mlly: 0.5.16
      mrmime: 1.0.1
      okie: 1.0.1
      open: 8.4.0
      parse5: 7.1.1
      periscopic: 3.0.4
      picocolors: 1.0.0
      picomatch: 2.3.1
      postcss-import: 15.0.0_postcss@8.4.18
      postcss-load-config: 4.0.1_postcss@8.4.18
      postcss-modules: 5.0.0_postcss@8.4.18
      resolve.exports: 1.1.0
      sirv: 2.0.2
      source-map-js: 1.0.2
      source-map-support: 0.5.21
      strip-ansi: 7.0.1
      strip-literal: 0.4.2
      tsconfck: 2.0.1
      tslib: 2.4.0
      types: link:types
      ufo: 0.8.6
      ws: 8.10.0

  playground:
    specifiers:
      convert-source-map: ^1.9.0
      css-color-names: ^1.0.1
      kill-port: ^1.6.1
      node-fetch: ^3.2.10
      sirv: ^2.0.2
    devDependencies:
      convert-source-map: 1.9.0
      css-color-names: 1.0.1
      kill-port: 1.6.1
      node-fetch: 3.2.10
      sirv: 2.0.2

  playground/alias:
    specifiers:
      '@vue/shared': ^3.2.41
      aliased-module: file:./dir/module
      resolve-linked: workspace:*
      vue: ^3.2.41
    dependencies:
      '@vue/shared': 3.2.41
      aliased-module: file:playground/alias/dir/module
      vue: 3.2.41
    devDependencies:
      resolve-linked: link:../resolve-linked

  playground/alias/dir/module:
    specifiers: {}

  playground/assets:
    specifiers: {}

  playground/assets-sanitize:
    specifiers: {}

  playground/backend-integration:
    specifiers:
      fast-glob: ^3.2.12
      sass: ^1.55.0
      tailwindcss: ^3.2.1
    devDependencies:
      fast-glob: 3.2.12
      sass: 1.55.0
      tailwindcss: 3.2.1

  playground/build-old:
    specifiers: {}

  playground/cli:
    specifiers: {}

  playground/cli-module:
    specifiers:
      url: ^0.11.0
    devDependencies:
      url: 0.11.0

  playground/config/packages/entry:
    specifiers:
      '@vite/test-config-plugin-module-condition': link:../plugin-module-condition
    dependencies:
      '@vite/test-config-plugin-module-condition': link:../plugin-module-condition

  playground/config/packages/plugin-module-condition:
    specifiers: {}

  playground/config/packages/siblings:
    specifiers:
      '@types/lodash': ^4.14.186
      lodash: ^4.17.21
    devDependencies:
      '@types/lodash': 4.14.186
      lodash: 4.17.21

  playground/css:
    specifiers:
      css-dep: link:./css-dep
      css-js-dep: file:./css-js-dep
      fast-glob: ^3.2.12
      less: ^4.1.3
      postcss-nested: ^5.0.6
      sass: ^1.55.0
      stylus: ^0.59.0
      sugarss: ^4.0.1
    devDependencies:
      css-dep: link:css-dep
      css-js-dep: file:playground/css/css-js-dep
      fast-glob: 3.2.12
      less: 4.1.3
      postcss-nested: 5.0.6
      sass: 1.55.0
      stylus: 0.59.0
      sugarss: 4.0.1

  playground/css-codesplit:
    specifiers: {}

  playground/css-codesplit-cjs:
    specifiers: {}

  playground/css-sourcemap:
    specifiers:
      less: ^4.1.3
      magic-string: ^0.26.7
      sass: ^1.55.0
      stylus: ^0.59.0
      sugarss: ^4.0.1
    devDependencies:
      less: 4.1.3
      magic-string: 0.26.7
      sass: 1.55.0
      stylus: 0.59.0
      sugarss: 4.0.1

  playground/css/css-dep:
    specifiers: {}

  playground/css/css-js-dep:
    specifiers: {}

  playground/css/pkg-dep:
    specifiers: {}

  playground/css/postcss-caching/blue-app:
    specifiers: {}

  playground/css/postcss-caching/green-app:
    specifiers: {}

  playground/data-uri:
    specifiers: {}

  playground/define:
    specifiers:
      dep: file:./commonjs-dep
    dependencies:
      dep: file:playground/define/commonjs-dep

  playground/define/commonjs-dep:
    specifiers: {}

  playground/dynamic-import:
    specifiers:
      pkg: file:./pkg
    dependencies:
      pkg: file:playground/dynamic-import/pkg

  playground/dynamic-import/pkg:
    specifiers: {}

  playground/env:
    specifiers: {}

  playground/env-nested:
    specifiers: {}

  playground/extensions:
    specifiers:
      vue: ^3.2.41
    dependencies:
      vue: 3.2.41

  playground/external:
    specifiers:
      '@vitejs/dep-that-imports-vue': file:./dep-that-imports-vue
      '@vitejs/dep-that-requires-vue': file:./dep-that-requires-vue
      vite: workspace:*
      vue: ^3.2.41
    dependencies:
      '@vitejs/dep-that-imports-vue': file:playground/external/dep-that-imports-vue
      '@vitejs/dep-that-requires-vue': file:playground/external/dep-that-requires-vue
    devDependencies:
      vite: link:../../packages/vite
      vue: 3.2.41

  playground/external/dep-that-imports-vue:
    specifiers:
      vue: ^3.2.41
    dependencies:
      vue: 3.2.41

  playground/external/dep-that-requires-vue:
    specifiers:
      vue: ^3.2.41
    dependencies:
      vue: 3.2.41

  playground/file-delete-restore:
    specifiers:
      '@vitejs/plugin-react': workspace:*
      react: ^18.2.0
      react-dom: ^18.2.0
    dependencies:
      react: 18.2.0
      react-dom: 18.2.0_react@18.2.0
    devDependencies:
      '@vitejs/plugin-react': link:../../packages/plugin-react

  playground/fs-serve:
    specifiers: {}

  playground/glob-import:
    specifiers: {}

  playground/hmr:
    specifiers: {}

  playground/html:
    specifiers: {}

  playground/import-assertion:
    specifiers:
      '@vitejs/import-assertion-dep': file:./import-assertion-dep
    dependencies:
      '@vitejs/import-assertion-dep': file:playground/import-assertion/import-assertion-dep

  playground/import-assertion/import-assertion-dep:
    specifiers: {}

  playground/js-sourcemap:
    specifiers: {}

  playground/json:
    specifiers:
      express: ^4.18.2
      json-module: file:./json-module
      vue: ^3.2.41
    devDependencies:
      express: 4.18.2
      json-module: file:playground/json/json-module
      vue: 3.2.41

  playground/json/json-module:
    specifiers: {}

  playground/legacy:
    specifiers:
      '@vitejs/plugin-legacy': workspace:*
      express: ^4.18.2
      terser: ^5.15.1
    devDependencies:
      '@vitejs/plugin-legacy': link:../../packages/plugin-legacy
      express: 4.18.2
      terser: 5.15.1

  playground/lib:
    specifiers: {}

  playground/minify:
    specifiers: {}

  playground/multiple-entrypoints:
    specifiers:
      fast-glob: ^3.2.12
      sass: ^1.55.0
    devDependencies:
      fast-glob: 3.2.12
      sass: 1.55.0

  playground/nested-deps:
    specifiers:
      test-package-a: link:./test-package-a
      test-package-b: link:./test-package-b
      test-package-c: link:./test-package-c
      test-package-d: link:./test-package-d
      test-package-e: link:./test-package-e
    dependencies:
      test-package-a: link:test-package-a
      test-package-b: link:test-package-b
      test-package-c: link:test-package-c
      test-package-d: link:test-package-d
      test-package-e: link:test-package-e

  playground/nested-deps/test-package-a:
    specifiers: {}

  playground/nested-deps/test-package-b:
    specifiers: {}

  playground/nested-deps/test-package-c:
    specifiers: {}

  playground/nested-deps/test-package-d:
    specifiers:
      test-package-d-nested: link:./test-package-d-nested
    dependencies:
      test-package-d-nested: link:test-package-d-nested

  playground/nested-deps/test-package-d/test-package-d-nested:
    specifiers: {}

  playground/nested-deps/test-package-e:
    specifiers:
      test-package-e-excluded: link:./test-package-e-excluded
      test-package-e-included: link:./test-package-e-included
    dependencies:
      test-package-e-excluded: link:test-package-e-excluded
      test-package-e-included: link:test-package-e-included

  playground/nested-deps/test-package-e/test-package-e-excluded:
    specifiers: {}

  playground/nested-deps/test-package-e/test-package-e-included:
    specifiers:
      test-package-e-excluded: link:../test-package-e-excluded
    dependencies:
      test-package-e-excluded: link:../test-package-e-excluded

  playground/object-hooks:
    specifiers:
      vue: ^3.2.41
    dependencies:
      vue: 3.2.41

  playground/optimize-deps:
    specifiers:
      '@vitejs/plugin-vue': workspace:*
      added-in-entries: file:./added-in-entries
      axios: ^0.27.2
      clipboard: ^2.0.11
      dep-cjs-browser-field-bare: file:./dep-cjs-browser-field-bare
      dep-cjs-compiled-from-cjs: file:./dep-cjs-compiled-from-cjs
      dep-cjs-compiled-from-esm: file:./dep-cjs-compiled-from-esm
      dep-cjs-with-assets: file:./dep-cjs-with-assets
      dep-esbuild-plugin-transform: file:./dep-esbuild-plugin-transform
      dep-linked: link:./dep-linked
      dep-linked-include: link:./dep-linked-include
      dep-node-env: file:./dep-node-env
      dep-non-optimized: file:./dep-non-optimized
      dep-not-js: file:./dep-not-js
      dep-relative-to-main: file:./dep-relative-to-main
      dep-with-builtin-module-cjs: file:./dep-with-builtin-module-cjs
      dep-with-builtin-module-esm: file:./dep-with-builtin-module-esm
      dep-with-dynamic-import: file:./dep-with-dynamic-import
      dep-with-optional-peer-dep: file:./dep-with-optional-peer-dep
      lodash: ^4.17.21
      lodash-es: ^4.17.21
      lodash.clonedeep: ^4.5.0
      nested-exclude: file:./nested-exclude
      phoenix: ^1.6.15
      react: ^18.2.0
      react-dom: ^18.2.0
      resolve-linked: workspace:0.0.0
      url: ^0.11.0
      vue: ^3.2.41
      vuex: ^4.1.0
    dependencies:
      added-in-entries: file:playground/optimize-deps/added-in-entries
      axios: 0.27.2
      clipboard: 2.0.11
      dep-cjs-browser-field-bare: file:playground/optimize-deps/dep-cjs-browser-field-bare
      dep-cjs-compiled-from-cjs: file:playground/optimize-deps/dep-cjs-compiled-from-cjs
      dep-cjs-compiled-from-esm: file:playground/optimize-deps/dep-cjs-compiled-from-esm
      dep-cjs-with-assets: file:playground/optimize-deps/dep-cjs-with-assets
      dep-esbuild-plugin-transform: file:playground/optimize-deps/dep-esbuild-plugin-transform
      dep-linked: link:dep-linked
      dep-linked-include: link:dep-linked-include
      dep-node-env: file:playground/optimize-deps/dep-node-env
      dep-non-optimized: file:playground/optimize-deps/dep-non-optimized
      dep-not-js: file:playground/optimize-deps/dep-not-js
      dep-relative-to-main: file:playground/optimize-deps/dep-relative-to-main
      dep-with-builtin-module-cjs: file:playground/optimize-deps/dep-with-builtin-module-cjs
      dep-with-builtin-module-esm: file:playground/optimize-deps/dep-with-builtin-module-esm
      dep-with-dynamic-import: file:playground/optimize-deps/dep-with-dynamic-import
      dep-with-optional-peer-dep: file:playground/optimize-deps/dep-with-optional-peer-dep
      lodash: 4.17.21
      lodash-es: 4.17.21
      lodash.clonedeep: 4.5.0
      nested-exclude: file:playground/optimize-deps/nested-exclude
      phoenix: 1.6.15
      react: 18.2.0
      react-dom: 18.2.0_react@18.2.0
      resolve-linked: link:../resolve-linked
      url: 0.11.0
      vue: 3.2.41
      vuex: 4.1.0_vue@3.2.41
    devDependencies:
      '@vitejs/plugin-vue': link:../../packages/plugin-vue

  playground/optimize-deps/added-in-entries:
    specifiers: {}

  playground/optimize-deps/dep-cjs-browser-field-bare:
    specifiers: {}

  playground/optimize-deps/dep-cjs-compiled-from-cjs:
    specifiers: {}

  playground/optimize-deps/dep-cjs-compiled-from-esm:
    specifiers: {}

  playground/optimize-deps/dep-cjs-with-assets:
    specifiers: {}

  playground/optimize-deps/dep-esbuild-plugin-transform:
    specifiers: {}

  playground/optimize-deps/dep-linked:
    specifiers:
      lodash-es: ^4.17.21
    dependencies:
      lodash-es: 4.17.21

  playground/optimize-deps/dep-linked-include:
    specifiers:
      react: 18.2.0
    dependencies:
      react: 18.2.0

  playground/optimize-deps/dep-node-env:
    specifiers: {}

  playground/optimize-deps/dep-non-optimized:
    specifiers: {}

  playground/optimize-deps/dep-not-js:
    specifiers: {}

  playground/optimize-deps/dep-relative-to-main:
    specifiers: {}

  playground/optimize-deps/dep-with-builtin-module-cjs:
    specifiers: {}

  playground/optimize-deps/dep-with-builtin-module-esm:
    specifiers: {}

  playground/optimize-deps/dep-with-dynamic-import:
    specifiers: {}

  playground/optimize-deps/dep-with-optional-peer-dep:
    specifiers: {}

  playground/optimize-deps/nested-exclude:
    specifiers:
      nested-include: file:../nested-include
    dependencies:
      nested-include: file:playground/optimize-deps/nested-include

  playground/optimize-deps/nested-include:
    specifiers: {}

  playground/optimize-deps/non-optimizable-include:
    specifiers: {}

  playground/optimize-missing-deps:
    specifiers:
      express: ^4.18.2
      missing-dep: file:./missing-dep
    dependencies:
      missing-dep: file:playground/optimize-missing-deps/missing-dep
    devDependencies:
      express: 4.18.2

  playground/optimize-missing-deps/missing-dep:
    specifiers:
      multi-entry-dep: file:../multi-entry-dep
    dependencies:
      multi-entry-dep: file:playground/optimize-missing-deps/multi-entry-dep

  playground/optimize-missing-deps/multi-entry-dep:
    specifiers: {}

  playground/preload:
    specifiers:
      '@vitejs/plugin-vue': workspace:*
      dep-a: file:./dep-a
      dep-including-a: file:./dep-including-a
      terser: ^5.15.1
      vue: ^3.2.41
      vue-router: ^4.1.6
    dependencies:
      vue: 3.2.41
      vue-router: 4.1.6_vue@3.2.41
    devDependencies:
      '@vitejs/plugin-vue': link:../../packages/plugin-vue
      dep-a: file:playground/preload/dep-a
      dep-including-a: file:playground/preload/dep-including-a
      terser: 5.15.1

  playground/preload/dep-a:
    specifiers: {}

  playground/preload/dep-including-a:
    specifiers:
      dep-a: file:../dep-a
    dependencies:
      dep-a: file:playground/preload/dep-a

  playground/preserve-symlinks:
    specifiers:
      '@symlinks/moduleA': link:./moduleA
    dependencies:
      '@symlinks/moduleA': link:moduleA

  playground/preserve-symlinks/moduleA:
    specifiers: {}

  playground/react:
    specifiers:
      '@vitejs/plugin-react': workspace:*
      jsx-entry: file:./jsx-entry
      react: ^18.2.0
      react-dom: ^18.2.0
    dependencies:
      jsx-entry: file:playground/react/jsx-entry
      react: 18.2.0
      react-dom: 18.2.0_react@18.2.0
    devDependencies:
      '@vitejs/plugin-react': link:../../packages/plugin-react

  playground/react-classic:
    specifiers:
      '@vitejs/plugin-react': workspace:*
      react: ^18.2.0
      react-dom: ^18.2.0
    dependencies:
      react: 18.2.0
      react-dom: 18.2.0_react@18.2.0
    devDependencies:
      '@vitejs/plugin-react': link:../../packages/plugin-react

  playground/react-emotion:
    specifiers:
      '@babel/plugin-proposal-pipeline-operator': ^7.18.9
      '@emotion/babel-plugin': ^11.10.5
      '@emotion/react': ^11.10.5
      '@vitejs/plugin-react': workspace:*
      react: ^18.2.0
      react-dom: ^18.2.0
      react-switch: ^7.0.0
    dependencies:
      '@emotion/react': 11.10.5_react@18.2.0
      react: 18.2.0
      react-dom: 18.2.0_react@18.2.0
      react-switch: 7.0.0_biqbaboplfbrettd7655fr4n2y
    devDependencies:
      '@babel/plugin-proposal-pipeline-operator': 7.18.9
      '@emotion/babel-plugin': 11.10.5
      '@vitejs/plugin-react': link:../../packages/plugin-react

  playground/react-sourcemap:
    specifiers:
      '@vitejs/plugin-react': workspace:*
      react: ^18.2.0
      react-dom: ^18.2.0
    dependencies:
      react: 18.2.0
      react-dom: 18.2.0_react@18.2.0
    devDependencies:
      '@vitejs/plugin-react': link:../../packages/plugin-react

  playground/react/jsx-entry:
    specifiers: {}

  playground/resolve:
    specifiers:
      '@babel/runtime': ^7.20.0
      es5-ext: 0.10.62
      normalize.css: ^8.0.1
      require-pkg-with-module-field: link:./require-pkg-with-module-field
      resolve-browser-field: link:./browser-field
      resolve-browser-module-field1: link:./browser-module-field1
      resolve-browser-module-field2: link:./browser-module-field2
      resolve-browser-module-field3: link:./browser-module-field3
      resolve-custom-condition: link:./custom-condition
      resolve-custom-main-field: link:./custom-main-field
      resolve-exports-env: link:./exports-env
      resolve-exports-legacy-fallback: link:./exports-legacy-fallback
      resolve-exports-path: link:./exports-path
      resolve-linked: workspace:*
    dependencies:
      '@babel/runtime': 7.20.0
      es5-ext: 0.10.62
      normalize.css: 8.0.1
      require-pkg-with-module-field: link:require-pkg-with-module-field
      resolve-browser-field: link:browser-field
      resolve-browser-module-field1: link:browser-module-field1
      resolve-browser-module-field2: link:browser-module-field2
      resolve-browser-module-field3: link:browser-module-field3
      resolve-custom-condition: link:custom-condition
      resolve-custom-main-field: link:custom-main-field
      resolve-exports-env: link:exports-env
      resolve-exports-legacy-fallback: link:exports-legacy-fallback
      resolve-exports-path: link:exports-path
      resolve-linked: link:../resolve-linked

  playground/resolve-config:
    specifiers: {}

  playground/resolve-linked:
    specifiers: {}

  playground/resolve/browser-field:
    specifiers: {}

  playground/resolve/browser-module-field1:
    specifiers: {}

  playground/resolve/browser-module-field2:
    specifiers: {}

  playground/resolve/browser-module-field3:
    specifiers: {}

  playground/resolve/custom-condition:
    specifiers: {}

  playground/resolve/custom-main-field:
    specifiers: {}

  playground/resolve/exports-env:
    specifiers: {}

  playground/resolve/exports-legacy-fallback:
    specifiers: {}

  playground/resolve/exports-legacy-fallback/dir:
    specifiers: {}

  playground/resolve/exports-path:
    specifiers: {}

  playground/resolve/inline-package:
    specifiers: {}

  playground/resolve/require-pkg-with-module-field:
    specifiers:
      bignumber.js: 9.1.0
    dependencies:
      bignumber.js: 9.1.0

  playground/ssr-deps:
    specifiers:
      '@vitejs/css-lib': file:./css-lib
      bcrypt: ^5.1.0
      define-properties-exports: file:./define-properties-exports
      define-property-exports: file:./define-property-exports
      express: ^4.18.2
      external-entry: file:./external-entry
      external-using-external-entry: file:./external-using-external-entry
      forwarded-export: file:./forwarded-export
      import-builtin-cjs: file:./import-builtin-cjs
      linked-no-external: link:./linked-no-external
      no-external-cjs: file:./no-external-cjs
      no-external-css: file:./no-external-css
      non-optimized-with-nested-external: file:./non-optimized-with-nested-external
      object-assigned-exports: file:./object-assigned-exports
      only-object-assigned-exports: file:./only-object-assigned-exports
      optimized-cjs-with-nested-external: file:./optimized-with-nested-external
      optimized-with-nested-external: file:./optimized-with-nested-external
      pkg-exports: file:./pkg-exports
      primitive-export: file:./primitive-export
      read-file-content: file:./read-file-content
      require-absolute: file:./require-absolute
      ts-transpiled-exports: file:./ts-transpiled-exports
    dependencies:
      '@vitejs/css-lib': file:playground/ssr-deps/css-lib
      bcrypt: 5.1.0
      define-properties-exports: file:playground/ssr-deps/define-properties-exports
      define-property-exports: file:playground/ssr-deps/define-property-exports
      external-entry: file:playground/ssr-deps/external-entry
      external-using-external-entry: file:playground/ssr-deps/external-using-external-entry
      forwarded-export: file:playground/ssr-deps/forwarded-export
      import-builtin-cjs: file:playground/ssr-deps/import-builtin-cjs
      linked-no-external: link:linked-no-external
      no-external-cjs: file:playground/ssr-deps/no-external-cjs
      no-external-css: file:playground/ssr-deps/no-external-css
      non-optimized-with-nested-external: file:playground/ssr-deps/non-optimized-with-nested-external
      object-assigned-exports: file:playground/ssr-deps/object-assigned-exports
      only-object-assigned-exports: file:playground/ssr-deps/only-object-assigned-exports
      optimized-cjs-with-nested-external: file:playground/ssr-deps/optimized-with-nested-external
      optimized-with-nested-external: file:playground/ssr-deps/optimized-with-nested-external
      pkg-exports: file:playground/ssr-deps/pkg-exports
      primitive-export: file:playground/ssr-deps/primitive-export
      read-file-content: file:playground/ssr-deps/read-file-content
      require-absolute: file:playground/ssr-deps/require-absolute
      ts-transpiled-exports: file:playground/ssr-deps/ts-transpiled-exports
    devDependencies:
      express: 4.18.2

  playground/ssr-deps/css-lib:
    specifiers: {}

  playground/ssr-deps/define-properties-exports:
    specifiers: {}

  playground/ssr-deps/define-property-exports:
    specifiers: {}

  playground/ssr-deps/external-entry:
    specifiers: {}

  playground/ssr-deps/external-using-external-entry:
    specifiers:
      external-entry: file:../external-entry
    dependencies:
      external-entry: file:playground/ssr-deps/external-entry

  playground/ssr-deps/forwarded-export:
    specifiers:
      object-assigned-exports: file:../object-assigned-exports
    dependencies:
      object-assigned-exports: file:playground/ssr-deps/object-assigned-exports

  playground/ssr-deps/import-builtin-cjs:
    specifiers: {}

  playground/ssr-deps/linked-no-external:
    specifiers: {}

  playground/ssr-deps/nested-external:
    specifiers: {}

  playground/ssr-deps/no-external-cjs:
    specifiers: {}

  playground/ssr-deps/no-external-css:
    specifiers: {}

  playground/ssr-deps/non-optimized-with-nested-external:
    specifiers:
      nested-external: file:../nested-external
    dependencies:
      nested-external: file:playground/ssr-deps/nested-external

  playground/ssr-deps/object-assigned-exports:
    specifiers: {}

  playground/ssr-deps/only-object-assigned-exports:
    specifiers: {}

  playground/ssr-deps/optimized-cjs-with-nested-external:
    specifiers:
      nested-external: file:../nested-external
    dependencies:
      nested-external: file:playground/ssr-deps/nested-external

  playground/ssr-deps/optimized-with-nested-external:
    specifiers:
      nested-external: file:../nested-external
    dependencies:
      nested-external: file:playground/ssr-deps/nested-external

  playground/ssr-deps/pkg-exports:
    specifiers: {}

  playground/ssr-deps/primitive-export:
    specifiers: {}

  playground/ssr-deps/read-file-content:
    specifiers: {}

  playground/ssr-deps/require-absolute:
    specifiers: {}

  playground/ssr-deps/ts-transpiled-exports:
    specifiers: {}

  playground/ssr-html:
    specifiers:
      express: ^4.18.2
    devDependencies:
      express: 4.18.2

  playground/ssr-pug:
    specifiers:
      express: ^4.18.2
      pug: ^3.0.2
    devDependencies:
      express: 4.18.2
      pug: 3.0.2

  playground/ssr-react:
    specifiers:
      '@vitejs/plugin-react': workspace:*
      compression: ^1.7.4
      express: ^4.18.2
      react: ^18.2.0
      react-dom: ^18.2.0
      react-router-dom: ^6.4.2
      serve-static: ^1.15.0
    dependencies:
      react: 18.2.0
      react-dom: 18.2.0_react@18.2.0
      react-router-dom: 6.4.2_biqbaboplfbrettd7655fr4n2y
    devDependencies:
      '@vitejs/plugin-react': link:../../packages/plugin-react
      compression: 1.7.4
      express: 4.18.2
      serve-static: 1.15.0

  playground/ssr-resolve:
    specifiers:
      entries: file:./entries
      pkg-exports: file:./pkg-exports
    dependencies:
      entries: file:playground/ssr-resolve/entries
      pkg-exports: file:playground/ssr-resolve/pkg-exports

  playground/ssr-resolve/entries:
    specifiers: {}

  playground/ssr-resolve/pkg-exports:
    specifiers: {}

  playground/ssr-vue:
    specifiers:
      '@vitejs/plugin-vue': workspace:*
      '@vitejs/plugin-vue-jsx': workspace:*
      compression: ^1.7.4
      dep-import-type: link:./dep-import-type
      example-external-component: file:example-external-component
      express: ^4.18.2
      pinia: ^2.0.23
      serve-static: ^1.15.0
      vue: ^3.2.41
      vue-router: ^4.1.6
    dependencies:
      example-external-component: file:playground/ssr-vue/example-external-component
      pinia: 2.0.23_vue@3.2.41
      vue: 3.2.41
      vue-router: 4.1.6_vue@3.2.41
    devDependencies:
      '@vitejs/plugin-vue': link:../../packages/plugin-vue
      '@vitejs/plugin-vue-jsx': link:../../packages/plugin-vue-jsx
      compression: 1.7.4
      dep-import-type: link:dep-import-type
      express: 4.18.2
      serve-static: 1.15.0

  playground/ssr-vue/dep-import-type:
    specifiers: {}

  playground/ssr-vue/example-external-component:
    specifiers: {}

  playground/ssr-webworker:
    specifiers:
      miniflare: ^1.4.1
      react: ^18.2.0
      resolve-linked: workspace:*
    dependencies:
      react: 18.2.0
    devDependencies:
      miniflare: 1.4.1
      resolve-linked: link:../resolve-linked

  playground/tailwind:
    specifiers:
      '@vitejs/plugin-vue': workspace:*
      autoprefixer: ^10.4.13
      tailwindcss: ^3.2.1
      ts-node: ^10.9.1
      vue: ^3.2.41
      vue-router: ^4.1.6
    dependencies:
      autoprefixer: 10.4.13
      tailwindcss: 3.2.1_ts-node@10.9.1
      vue: 3.2.41
      vue-router: 4.1.6_vue@3.2.41
    devDependencies:
      '@vitejs/plugin-vue': link:../../packages/plugin-vue
      ts-node: 10.9.1

  playground/tailwind-sourcemap:
    specifiers:
      tailwindcss: ^3.2.1
    dependencies:
      tailwindcss: 3.2.1

  playground/tsconfig-json:
    specifiers: {}

  playground/tsconfig-json-load-error:
    specifiers: {}

  playground/vue:
    specifiers:
      '@vitejs/plugin-vue': workspace:*
      js-yaml: ^4.1.0
      less: ^4.1.3
      lodash-es: ^4.17.21
      pug: ^3.0.2
      sass: ^1.55.0
      stylus: ^0.59.0
      vue: ^3.2.41
    dependencies:
      lodash-es: 4.17.21
      vue: 3.2.41
    devDependencies:
      '@vitejs/plugin-vue': link:../../packages/plugin-vue
      js-yaml: 4.1.0
      less: 4.1.3
      pug: 3.0.2
      sass: 1.55.0
      stylus: 0.59.0

  playground/vue-jsx:
    specifiers:
      '@vitejs/plugin-vue': workspace:*
      '@vitejs/plugin-vue-jsx': workspace:*
      vue: ^3.2.41
    dependencies:
      vue: 3.2.41
    devDependencies:
      '@vitejs/plugin-vue': link:../../packages/plugin-vue
      '@vitejs/plugin-vue-jsx': link:../../packages/plugin-vue-jsx

  playground/vue-legacy:
    specifiers:
      '@vitejs/plugin-legacy': workspace:*
      '@vitejs/plugin-vue': workspace:*
      vue: ^3.2.41
    dependencies:
      vue: 3.2.41
    devDependencies:
      '@vitejs/plugin-legacy': link:../../packages/plugin-legacy
      '@vitejs/plugin-vue': link:../../packages/plugin-vue

  playground/vue-lib:
    specifiers:
      '@vitejs/plugin-vue': workspace:*
      vue: ^3.2.41
    dependencies:
      vue: 3.2.41
    devDependencies:
      '@vitejs/plugin-vue': link:../../packages/plugin-vue

  playground/vue-server-origin:
    specifiers:
      '@vitejs/plugin-vue': workspace:*
      vue: ^3.2.41
    dependencies:
      vue: 3.2.41
    devDependencies:
      '@vitejs/plugin-vue': link:../../packages/plugin-vue

  playground/vue-sourcemap:
    specifiers:
      '@vitejs/plugin-vue': workspace:*
      less: ^4.1.3
      postcss-nested: ^5.0.6
      sass: ^1.55.0
      vue: ^3.2.41
    dependencies:
      vue: 3.2.41
    devDependencies:
      '@vitejs/plugin-vue': link:../../packages/plugin-vue
      less: 4.1.3
      postcss-nested: 5.0.6
      sass: 1.55.0

  playground/wasm:
    specifiers: {}

  playground/worker:
    specifiers:
      '@vitejs/plugin-vue-jsx': workspace:*
      dep-to-optimize: file:./dep-to-optimize
    dependencies:
      dep-to-optimize: file:playground/worker/dep-to-optimize
    devDependencies:
      '@vitejs/plugin-vue-jsx': link:../../packages/plugin-vue-jsx

  playground/worker/dep-to-optimize:
    specifiers: {}

packages:

  /@adobe/css-tools/4.0.1:
    resolution: {integrity: sha512-+u76oB43nOHrF4DDWRLWDCtci7f3QJoEBigemIdIeTi1ODqjx6Tad9NCVnPRwewWlKkVab5PlK8DCtPTyX7S8g==}
    dev: true

  /@algolia/autocomplete-core/1.7.2:
    resolution: {integrity: sha512-eclwUDC6qfApNnEfu1uWcL/rudQsn59tjEoUYZYE2JSXZrHLRjBUGMxiCoknobU2Pva8ejb0eRxpIYDtVVqdsw==}
    dependencies:
      '@algolia/autocomplete-shared': 1.7.2
    dev: true

  /@algolia/autocomplete-preset-algolia/1.7.2_algoliasearch@4.13.1:
    resolution: {integrity: sha512-+RYEG6B0QiGGfRb2G3MtPfyrl0dALF3cQNTWBzBX6p5o01vCCGTTinAm2UKG3tfc2CnOMAtnPLkzNZyJUpnVJw==}
    peerDependencies:
      '@algolia/client-search': '>= 4.9.1 < 6'
      algoliasearch: '>= 4.9.1 < 6'
    dependencies:
      '@algolia/autocomplete-shared': 1.7.2
      algoliasearch: 4.13.1
    dev: true

  /@algolia/autocomplete-shared/1.7.2:
    resolution: {integrity: sha512-QCckjiC7xXHIUaIL3ektBtjJ0w7tTA3iqKcAE/Hjn1lZ5omp7i3Y4e09rAr9ZybqirL7AbxCLLq0Ra5DDPKeug==}
    dev: true

  /@algolia/cache-browser-local-storage/4.13.1:
    resolution: {integrity: sha512-UAUVG2PEfwd/FfudsZtYnidJ9eSCpS+LW9cQiesePQLz41NAcddKxBak6eP2GErqyFagSlnVXe/w2E9h2m2ttg==}
    dependencies:
      '@algolia/cache-common': 4.13.1
    dev: true

  /@algolia/cache-common/4.13.1:
    resolution: {integrity: sha512-7Vaf6IM4L0Jkl3sYXbwK+2beQOgVJ0mKFbz/4qSxKd1iy2Sp77uTAazcX+Dlexekg1fqGUOSO7HS4Sx47ZJmjA==}
    dev: true

  /@algolia/cache-in-memory/4.13.1:
    resolution: {integrity: sha512-pZzybCDGApfA/nutsFK1P0Sbsq6fYJU3DwIvyKg4pURerlJM4qZbB9bfLRef0FkzfQu7W11E4cVLCIOWmyZeuQ==}
    dependencies:
      '@algolia/cache-common': 4.13.1
    dev: true

  /@algolia/client-account/4.13.1:
    resolution: {integrity: sha512-TFLiZ1KqMiir3FNHU+h3b0MArmyaHG+eT8Iojio6TdpeFcAQ1Aiy+2gb3SZk3+pgRJa/BxGmDkRUwE5E/lv3QQ==}
    dependencies:
      '@algolia/client-common': 4.13.1
      '@algolia/client-search': 4.13.1
      '@algolia/transporter': 4.13.1
    dev: true

  /@algolia/client-analytics/4.13.1:
    resolution: {integrity: sha512-iOS1JBqh7xaL5x00M5zyluZ9+9Uy9GqtYHv/2SMuzNW1qP7/0doz1lbcsP3S7KBbZANJTFHUOfuqyRLPk91iFA==}
    dependencies:
      '@algolia/client-common': 4.13.1
      '@algolia/client-search': 4.13.1
      '@algolia/requester-common': 4.13.1
      '@algolia/transporter': 4.13.1
    dev: true

  /@algolia/client-common/4.13.1:
    resolution: {integrity: sha512-LcDoUE0Zz3YwfXJL6lJ2OMY2soClbjrrAKB6auYVMNJcoKZZ2cbhQoFR24AYoxnGUYBER/8B+9sTBj5bj/Gqbg==}
    dependencies:
      '@algolia/requester-common': 4.13.1
      '@algolia/transporter': 4.13.1
    dev: true

  /@algolia/client-personalization/4.13.1:
    resolution: {integrity: sha512-1CqrOW1ypVrB4Lssh02hP//YxluoIYXAQCpg03L+/RiXJlCs+uIqlzC0ctpQPmxSlTK6h07kr50JQoYH/TIM9w==}
    dependencies:
      '@algolia/client-common': 4.13.1
      '@algolia/requester-common': 4.13.1
      '@algolia/transporter': 4.13.1
    dev: true

  /@algolia/client-search/4.13.1:
    resolution: {integrity: sha512-YQKYA83MNRz3FgTNM+4eRYbSmHi0WWpo019s5SeYcL3HUan/i5R09VO9dk3evELDFJYciiydSjbsmhBzbpPP2A==}
    dependencies:
      '@algolia/client-common': 4.13.1
      '@algolia/requester-common': 4.13.1
      '@algolia/transporter': 4.13.1
    dev: true

  /@algolia/logger-common/4.13.1:
    resolution: {integrity: sha512-L6slbL/OyZaAXNtS/1A8SAbOJeEXD5JcZeDCPYDqSTYScfHu+2ePRTDMgUTY4gQ7HsYZ39N1LujOd8WBTmM2Aw==}
    dev: true

  /@algolia/logger-console/4.13.1:
    resolution: {integrity: sha512-7jQOTftfeeLlnb3YqF8bNgA2GZht7rdKkJ31OCeSH2/61haO0tWPoNRjZq9XLlgMQZH276pPo0NdiArcYPHjCA==}
    dependencies:
      '@algolia/logger-common': 4.13.1
    dev: true

  /@algolia/requester-browser-xhr/4.13.1:
    resolution: {integrity: sha512-oa0CKr1iH6Nc7CmU6RE7TnXMjHnlyp7S80pP/LvZVABeJHX3p/BcSCKovNYWWltgTxUg0U1o+2uuy8BpMKljwA==}
    dependencies:
      '@algolia/requester-common': 4.13.1
    dev: true

  /@algolia/requester-common/4.13.1:
    resolution: {integrity: sha512-eGVf0ID84apfFEuXsaoSgIxbU3oFsIbz4XiotU3VS8qGCJAaLVUC5BUJEkiFENZIhon7hIB4d0RI13HY4RSA+w==}
    dev: true

  /@algolia/requester-node-http/4.13.1:
    resolution: {integrity: sha512-7C0skwtLdCz5heKTVe/vjvrqgL/eJxmiEjHqXdtypcE5GCQCYI15cb+wC4ytYioZDMiuDGeVYmCYImPoEgUGPw==}
    dependencies:
      '@algolia/requester-common': 4.13.1
    dev: true

  /@algolia/transporter/4.13.1:
    resolution: {integrity: sha512-pICnNQN7TtrcYJqqPEXByV8rJ8ZRU2hCiIKLTLRyNpghtQG3VAFk6fVtdzlNfdUGZcehSKGarPIZEHlQXnKjgw==}
    dependencies:
      '@algolia/cache-common': 4.13.1
      '@algolia/logger-common': 4.13.1
      '@algolia/requester-common': 4.13.1
    dev: true

  /@ampproject/remapping/2.2.0:
    resolution: {integrity: sha512-qRmjj8nj9qmLTQXXmaR1cck3UXSRMPrbsLJAasZpF+t3riI71BXed5ebIOYwQntykeZuhjsdweEc9BxH5Jc26w==}
    engines: {node: '>=6.0.0'}
    dependencies:
      '@jridgewell/gen-mapping': 0.1.1
      '@jridgewell/trace-mapping': 0.3.17

  /@babel/code-frame/7.18.6:
    resolution: {integrity: sha512-TDCmlK5eOvH+eH7cdAFlNXeVJqWIQ7gW9tY1GJIpUtFb6CmjVyq2VM3u71bOyR8CRihcCgMUYoDNyLXao3+70Q==}
    engines: {node: '>=6.9.0'}
    dependencies:
      '@babel/highlight': 7.18.6

  /@babel/compat-data/7.19.3:
    resolution: {integrity: sha512-prBHMK4JYYK+wDjJF1q99KK4JLL+egWS4nmNqdlMUgCExMZ+iZW0hGhyC3VEbsPjvaN0TBhW//VIFwBrk8sEiw==}
    engines: {node: '>=6.9.0'}

  /@babel/core/7.19.6:
    resolution: {integrity: sha512-D2Ue4KHpc6Ys2+AxpIx1BZ8+UegLLLE2p3KJEuJRKmokHOtl49jQ5ny1773KsGLZs8MQvBidAF6yWUJxRqtKtg==}
    engines: {node: '>=6.9.0'}
    dependencies:
      '@ampproject/remapping': 2.2.0
      '@babel/code-frame': 7.18.6
      '@babel/generator': 7.19.6
      '@babel/helper-compilation-targets': 7.19.3_@babel+core@7.19.6
      '@babel/helper-module-transforms': 7.19.6
      '@babel/helpers': 7.19.4
      '@babel/parser': 7.19.6
      '@babel/template': 7.18.10
      '@babel/traverse': 7.19.6
      '@babel/types': 7.19.4
      convert-source-map: 1.9.0
      debug: 4.3.4
      gensync: 1.0.0-beta.2
      json5: 2.2.1
      semver: 6.3.0
    transitivePeerDependencies:
      - supports-color

  /@babel/generator/7.19.6:
    resolution: {integrity: sha512-oHGRUQeoX1QrKeJIKVe0hwjGqNnVYsM5Nep5zo0uE0m42sLH+Fsd2pStJ5sRM1bNyTUUoz0pe2lTeMJrb/taTA==}
    engines: {node: '>=6.9.0'}
    dependencies:
      '@babel/types': 7.20.0
      '@jridgewell/gen-mapping': 0.3.2
      jsesc: 2.5.2

  /@babel/helper-annotate-as-pure/7.18.6:
    resolution: {integrity: sha512-duORpUiYrEpzKIop6iNbjnwKLAKnJ47csTyRACyEmWj0QdUrm5aqNJGHSSEQSUAvNW0ojX0dOmK9dZduvkfeXA==}
    engines: {node: '>=6.9.0'}
    dependencies:
      '@babel/types': 7.20.0
    dev: false

  /@babel/helper-compilation-targets/7.19.3_@babel+core@7.19.6:
    resolution: {integrity: sha512-65ESqLGyGmLvgR0mst5AdW1FkNlj9rQsCKduzEoEPhBCDFGXvz2jW6bXFG6i0/MrV2s7hhXjjb2yAzcPuQlLwg==}
    engines: {node: '>=6.9.0'}
    peerDependencies:
      '@babel/core': ^7.0.0
    dependencies:
      '@babel/compat-data': 7.19.3
      '@babel/core': 7.19.6
      '@babel/helper-validator-option': 7.18.6
      browserslist: 4.21.4
      semver: 6.3.0

  /@babel/helper-create-class-features-plugin/7.19.0_@babel+core@7.19.6:
    resolution: {integrity: sha512-NRz8DwF4jT3UfrmUoZjd0Uph9HQnP30t7Ash+weACcyNkiYTywpIjDBgReJMKgr+n86sn2nPVVmJ28Dm053Kqw==}
    engines: {node: '>=6.9.0'}
    peerDependencies:
      '@babel/core': ^7.0.0
    dependencies:
      '@babel/core': 7.19.6
      '@babel/helper-annotate-as-pure': 7.18.6
      '@babel/helper-environment-visitor': 7.18.9
      '@babel/helper-function-name': 7.19.0
      '@babel/helper-member-expression-to-functions': 7.18.9
      '@babel/helper-optimise-call-expression': 7.18.6
      '@babel/helper-replace-supers': 7.18.9
      '@babel/helper-split-export-declaration': 7.18.6
    transitivePeerDependencies:
      - supports-color
    dev: false

  /@babel/helper-environment-visitor/7.18.9:
    resolution: {integrity: sha512-3r/aACDJ3fhQ/EVgFy0hpj8oHyHpQc+LPtJoY9SzTThAsStm4Ptegq92vqKoE3vD706ZVFWITnMnxucw+S9Ipg==}
    engines: {node: '>=6.9.0'}

  /@babel/helper-function-name/7.19.0:
    resolution: {integrity: sha512-WAwHBINyrpqywkUH0nTnNgI5ina5TFn85HKS0pbPDfxFfhyR/aNQEn4hGi1P1JyT//I0t4OgXUlofzWILRvS5w==}
    engines: {node: '>=6.9.0'}
    dependencies:
      '@babel/template': 7.18.10
      '@babel/types': 7.20.0

  /@babel/helper-hoist-variables/7.18.6:
    resolution: {integrity: sha512-UlJQPkFqFULIcyW5sbzgbkxn2FKRgwWiRexcuaR8RNJRy8+LLveqPjwZV/bwrLZCN0eUHD/x8D0heK1ozuoo6Q==}
    engines: {node: '>=6.9.0'}
    dependencies:
      '@babel/types': 7.20.0

  /@babel/helper-member-expression-to-functions/7.18.9:
    resolution: {integrity: sha512-RxifAh2ZoVU67PyKIO4AMi1wTenGfMR/O/ae0CCRqwgBAt5v7xjdtRw7UoSbsreKrQn5t7r89eruK/9JjYHuDg==}
    engines: {node: '>=6.9.0'}
    dependencies:
      '@babel/types': 7.20.0
    dev: false

  /@babel/helper-module-imports/7.16.7:
    resolution: {integrity: sha512-LVtS6TqjJHFc+nYeITRo6VLXve70xmq7wPhWTqDJusJEgGmkAACWwMiTNrvfoQo6hEhFwAIixNkvB0jPXDL8Wg==}
    engines: {node: '>=6.9.0'}
    dependencies:
      '@babel/types': 7.20.0
    dev: false

  /@babel/helper-module-imports/7.18.6:
    resolution: {integrity: sha512-0NFvs3VkuSYbFi1x2Vd6tKrywq+z/cLeYC/RJNFrIX/30Bf5aiGYbtvGXolEktzJH8o5E5KJ3tT+nkxuuZFVlA==}
    engines: {node: '>=6.9.0'}
    dependencies:
      '@babel/types': 7.20.0

  /@babel/helper-module-transforms/7.19.6:
    resolution: {integrity: sha512-fCmcfQo/KYr/VXXDIyd3CBGZ6AFhPFy1TfSEJ+PilGVlQT6jcbqtHAM4C1EciRqMza7/TpOUZliuSH+U6HAhJw==}
    engines: {node: '>=6.9.0'}
    dependencies:
      '@babel/helper-environment-visitor': 7.18.9
      '@babel/helper-module-imports': 7.18.6
      '@babel/helper-simple-access': 7.19.4
      '@babel/helper-split-export-declaration': 7.18.6
      '@babel/helper-validator-identifier': 7.19.1
      '@babel/template': 7.18.10
      '@babel/traverse': 7.19.6
      '@babel/types': 7.20.0
    transitivePeerDependencies:
      - supports-color

  /@babel/helper-optimise-call-expression/7.18.6:
    resolution: {integrity: sha512-HP59oD9/fEHQkdcbgFCnbmgH5vIQTJbxh2yf+CdM89/glUNnuzr87Q8GIjGEnOktTROemO0Pe0iPAYbqZuOUiA==}
    engines: {node: '>=6.9.0'}
    dependencies:
      '@babel/types': 7.20.0
    dev: false

  /@babel/helper-plugin-utils/7.18.6:
    resolution: {integrity: sha512-gvZnm1YAAxh13eJdkb9EWHBnF3eAub3XTLCZEehHT2kWxiKVRL64+ae5Y6Ivne0mVHmMYKT+xWgZO+gQhuLUBg==}
    engines: {node: '>=6.9.0'}
    dev: false

  /@babel/helper-plugin-utils/7.18.9:
    resolution: {integrity: sha512-aBXPT3bmtLryXaoJLyYPXPlSD4p1ld9aYeR+sJNOZjJJGiOpb+fKfh3NkcCu7J54nUJwCERPBExCCpyCOHnu/w==}
    engines: {node: '>=6.9.0'}
    dev: true

  /@babel/helper-plugin-utils/7.19.0:
    resolution: {integrity: sha512-40Ryx7I8mT+0gaNxm8JGTZFUITNqdLAgdg0hXzeVZxVD6nFsdhQvip6v8dqkRHzsz1VFpFAaOCHNn0vKBL7Czw==}
    engines: {node: '>=6.9.0'}

  /@babel/helper-replace-supers/7.18.9:
    resolution: {integrity: sha512-dNsWibVI4lNT6HiuOIBr1oyxo40HvIVmbwPUm3XZ7wMh4k2WxrxTqZwSqw/eEmXDS9np0ey5M2bz9tBmO9c+YQ==}
    engines: {node: '>=6.9.0'}
    dependencies:
      '@babel/helper-environment-visitor': 7.18.9
      '@babel/helper-member-expression-to-functions': 7.18.9
      '@babel/helper-optimise-call-expression': 7.18.6
      '@babel/traverse': 7.19.6
      '@babel/types': 7.20.0
    transitivePeerDependencies:
      - supports-color
    dev: false

  /@babel/helper-simple-access/7.19.4:
    resolution: {integrity: sha512-f9Xq6WqBFqaDfbCzn2w85hwklswz5qsKlh7f08w4Y9yhJHpnNC0QemtSkK5YyOY8kPGvyiwdzZksGUhnGdaUIg==}
    engines: {node: '>=6.9.0'}
    dependencies:
      '@babel/types': 7.20.0

  /@babel/helper-split-export-declaration/7.18.6:
    resolution: {integrity: sha512-bde1etTx6ZyTmobl9LLMMQsaizFVZrquTEHOqKeQESMKo4PlObf+8+JA25ZsIpZhT/WEd39+vOdLXAFG/nELpA==}
    engines: {node: '>=6.9.0'}
    dependencies:
      '@babel/types': 7.20.0

  /@babel/helper-string-parser/7.19.4:
    resolution: {integrity: sha512-nHtDoQcuqFmwYNYPz3Rah5ph2p8PFeFCsZk9A/48dPc/rGocJ5J3hAAZ7pb76VWX3fZKu+uEr/FhH5jLx7umrw==}
    engines: {node: '>=6.9.0'}

  /@babel/helper-validator-identifier/7.19.1:
    resolution: {integrity: sha512-awrNfaMtnHUr653GgGEs++LlAvW6w+DcPrOliSMXWCKo597CwL5Acf/wWdNkf/tfEQE3mjkeD1YOVZOUV/od1w==}
    engines: {node: '>=6.9.0'}

  /@babel/helper-validator-option/7.18.6:
    resolution: {integrity: sha512-XO7gESt5ouv/LRJdrVjkShckw6STTaB7l9BrpBaAHDeF5YZT+01PCwmR0SJHnkW6i8OwW/EVWRShfi4j2x+KQw==}
    engines: {node: '>=6.9.0'}

  /@babel/helpers/7.19.4:
    resolution: {integrity: sha512-G+z3aOx2nfDHwX/kyVii5fJq+bgscg89/dJNWpYeKeBv3v9xX8EIabmx1k6u9LS04H7nROFVRVK+e3k0VHp+sw==}
    engines: {node: '>=6.9.0'}
    dependencies:
      '@babel/template': 7.18.10
      '@babel/traverse': 7.19.6
      '@babel/types': 7.20.0
    transitivePeerDependencies:
      - supports-color

  /@babel/highlight/7.18.6:
    resolution: {integrity: sha512-u7stbOuYjaPezCuLj29hNW1v64M2Md2qupEKP1fHc7WdOA3DgLh37suiSrZYY7haUB7iBeQZ9P1uiRF359do3g==}
    engines: {node: '>=6.9.0'}
    dependencies:
      '@babel/helper-validator-identifier': 7.19.1
      chalk: 2.4.2
      js-tokens: 4.0.0

  /@babel/parser/7.19.6:
    resolution: {integrity: sha512-h1IUp81s2JYJ3mRkdxJgs4UvmSsRvDrx5ICSJbPvtWYv5i1nTBGcBpnog+89rAFMwvvru6E5NUHdBe01UeSzYA==}
    engines: {node: '>=6.0.0'}
    hasBin: true
    dependencies:
      '@babel/types': 7.20.0

  /@babel/parser/7.20.0:
    resolution: {integrity: sha512-G9VgAhEaICnz8iiJeGJQyVl6J2nTjbW0xeisva0PK6XcKsga7BIaqm4ZF8Rg1Wbaqmy6znspNqhPaPkyukujzg==}
    engines: {node: '>=6.0.0'}
    hasBin: true
    dependencies:
      '@babel/types': 7.20.0

  /@babel/plugin-proposal-pipeline-operator/7.18.9:
    resolution: {integrity: sha512-Pc33e6m8f4MJhRXVCUwiKZNtEm+W2CUPHIL0lyJNtkp+w6d75CLw3gsBKQ81VAMUgT9jVPIEU8gwJ5nJgmJ1Ag==}
    engines: {node: '>=6.9.0'}
    peerDependencies:
      '@babel/core': ^7.0.0-0
    dependencies:
      '@babel/helper-plugin-utils': 7.18.9
      '@babel/plugin-syntax-pipeline-operator': 7.18.6
    dev: true

  /@babel/plugin-syntax-jsx/7.16.7_@babel+core@7.19.6:
    resolution: {integrity: sha512-Esxmk7YjA8QysKeT3VhTXvF6y77f/a91SIs4pWb4H2eWGQkCKFgQaG6hdoEVZtGsrAcb2K5BW66XsOErD4WU3Q==}
    engines: {node: '>=6.9.0'}
    peerDependencies:
      '@babel/core': ^7.0.0-0
    dependencies:
      '@babel/core': 7.19.6
      '@babel/helper-plugin-utils': 7.19.0
    dev: false

  /@babel/plugin-syntax-jsx/7.18.6:
    resolution: {integrity: sha512-6mmljtAedFGTWu2p/8WIORGwy+61PLgOMPOdazc7YoJ9ZCWUyFy3A6CpPkRKLKD1ToAesxX8KGEViAiLo9N+7Q==}
    engines: {node: '>=6.9.0'}
    peerDependencies:
      '@babel/core': ^7.0.0-0
    dependencies:
      '@babel/helper-plugin-utils': 7.19.0

  /@babel/plugin-syntax-jsx/7.18.6_@babel+core@7.19.6:
    resolution: {integrity: sha512-6mmljtAedFGTWu2p/8WIORGwy+61PLgOMPOdazc7YoJ9ZCWUyFy3A6CpPkRKLKD1ToAesxX8KGEViAiLo9N+7Q==}
    engines: {node: '>=6.9.0'}
    peerDependencies:
      '@babel/core': ^7.0.0-0
    dependencies:
      '@babel/core': 7.19.6
      '@babel/helper-plugin-utils': 7.19.0
    dev: false

  /@babel/plugin-syntax-pipeline-operator/7.18.6:
    resolution: {integrity: sha512-pFtIdQomJtkTHWcNsGXhjJ5YUkL+AxJnP4G+Ol85UO6uT2fpHTPYLLE5bBeRA9cxf25qa/VKsJ3Fi67Gyqe3rA==}
    engines: {node: '>=6.9.0'}
    peerDependencies:
      '@babel/core': ^7.0.0-0
    dependencies:
      '@babel/helper-plugin-utils': 7.19.0
    dev: true

  /@babel/plugin-syntax-typescript/7.20.0_@babel+core@7.19.6:
    resolution: {integrity: sha512-rd9TkG+u1CExzS4SM1BlMEhMXwFLKVjOAFFCDx9PbX5ycJWDoWMcwdJH9RhkPu1dOgn5TrxLot/Gx6lWFuAUNQ==}
    engines: {node: '>=6.9.0'}
    peerDependencies:
      '@babel/core': ^7.0.0-0
    dependencies:
      '@babel/core': 7.19.6
      '@babel/helper-plugin-utils': 7.19.0
    dev: false

  /@babel/plugin-transform-react-jsx-development/7.18.6_@babel+core@7.19.6:
    resolution: {integrity: sha512-SA6HEjwYFKF7WDjWcMcMGUimmw/nhNRDWxr+KaLSCrkD/LMDBvWRmHAYgE1HDeF8KUuI8OAu+RT6EOtKxSW2qA==}
    engines: {node: '>=6.9.0'}
    peerDependencies:
      '@babel/core': ^7.0.0-0
    dependencies:
      '@babel/core': 7.19.6
      '@babel/plugin-transform-react-jsx': 7.19.0_@babel+core@7.19.6
    dev: false

  /@babel/plugin-transform-react-jsx-self/7.18.6_@babel+core@7.19.6:
    resolution: {integrity: sha512-A0LQGx4+4Jv7u/tWzoJF7alZwnBDQd6cGLh9P+Ttk4dpiL+J5p7NSNv/9tlEFFJDq3kjxOavWmbm6t0Gk+A3Ig==}
    engines: {node: '>=6.9.0'}
    peerDependencies:
      '@babel/core': ^7.0.0-0
    dependencies:
      '@babel/core': 7.19.6
      '@babel/helper-plugin-utils': 7.18.6
    dev: false

  /@babel/plugin-transform-react-jsx-source/7.19.6_@babel+core@7.19.6:
    resolution: {integrity: sha512-RpAi004QyMNisst/pvSanoRdJ4q+jMCWyk9zdw/CyLB9j8RXEahodR6l2GyttDRyEVWZtbN+TpLiHJ3t34LbsQ==}
    engines: {node: '>=6.9.0'}
    peerDependencies:
      '@babel/core': ^7.0.0-0
    dependencies:
      '@babel/core': 7.19.6
      '@babel/helper-plugin-utils': 7.19.0
    dev: false

  /@babel/plugin-transform-react-jsx/7.19.0_@babel+core@7.19.6:
    resolution: {integrity: sha512-UVEvX3tXie3Szm3emi1+G63jyw1w5IcMY0FSKM+CRnKRI5Mr1YbCNgsSTwoTwKphQEG9P+QqmuRFneJPZuHNhg==}
    engines: {node: '>=6.9.0'}
    peerDependencies:
      '@babel/core': ^7.0.0-0
    dependencies:
      '@babel/core': 7.19.6
      '@babel/helper-annotate-as-pure': 7.18.6
      '@babel/helper-module-imports': 7.18.6
      '@babel/helper-plugin-utils': 7.19.0
      '@babel/plugin-syntax-jsx': 7.18.6_@babel+core@7.19.6
      '@babel/types': 7.19.3
    dev: false

  /@babel/plugin-transform-typescript/7.20.0_@babel+core@7.19.6:
    resolution: {integrity: sha512-xOAsAFaun3t9hCwZ13Qe7gq423UgMZ6zAgmLxeGGapFqlT/X3L5qT2btjiVLlFn7gWtMaVyceS5VxGAuKbgizw==}
    engines: {node: '>=6.9.0'}
    peerDependencies:
      '@babel/core': ^7.0.0-0
    dependencies:
      '@babel/core': 7.19.6
      '@babel/helper-create-class-features-plugin': 7.19.0_@babel+core@7.19.6
      '@babel/helper-plugin-utils': 7.19.0
      '@babel/plugin-syntax-typescript': 7.20.0_@babel+core@7.19.6
    transitivePeerDependencies:
      - supports-color
    dev: false

  /@babel/runtime/7.20.0:
    resolution: {integrity: sha512-NDYdls71fTXoU8TZHfbBWg7DiZfNzClcKui/+kyi6ppD2L1qnWW3VV6CjtaBXSUGGhiTWJ6ereOIkUvenif66Q==}
    engines: {node: '>=6.9.0'}
    dependencies:
      regenerator-runtime: 0.13.10

  /@babel/standalone/7.20.0:
    resolution: {integrity: sha512-8toFReoMyknVN538KZYS9HJLUlpvibQiPQqt8TYFeyV+FlZUmM8TG2zcS8q4vAijCRLoAKT1EzeBVvbxjMfi9A==}
    engines: {node: '>=6.9.0'}

  /@babel/template/7.16.7:
    resolution: {integrity: sha512-I8j/x8kHUrbYRTUxXrrMbfCa7jxkE7tZre39x3kjr9hvI82cK1FfqLygotcWN5kdPGWcLdWMHpSBavse5tWw3w==}
    engines: {node: '>=6.9.0'}
    dependencies:
      '@babel/code-frame': 7.18.6
      '@babel/parser': 7.20.0
      '@babel/types': 7.20.0
    dev: false

  /@babel/template/7.18.10:
    resolution: {integrity: sha512-TI+rCtooWHr3QJ27kJxfjutghu44DLnasDMwpDqCXVTal9RLp3RSYNh4NdBrRP2cQAoG9A8juOQl6P6oZG4JxA==}
    engines: {node: '>=6.9.0'}
    dependencies:
      '@babel/code-frame': 7.18.6
      '@babel/parser': 7.20.0
      '@babel/types': 7.20.0

  /@babel/traverse/7.17.10:
    resolution: {integrity: sha512-VmbrTHQteIdUUQNTb+zE12SHS/xQVIShmBPhlNP12hD5poF2pbITW1Z4172d03HegaQWhLffdkRJYtAzp0AGcw==}
    engines: {node: '>=6.9.0'}
    dependencies:
      '@babel/code-frame': 7.18.6
      '@babel/generator': 7.19.6
      '@babel/helper-environment-visitor': 7.18.9
      '@babel/helper-function-name': 7.19.0
      '@babel/helper-hoist-variables': 7.18.6
      '@babel/helper-split-export-declaration': 7.18.6
      '@babel/parser': 7.20.0
      '@babel/types': 7.20.0
      debug: 4.3.4
      globals: 11.12.0
    transitivePeerDependencies:
      - supports-color
    dev: false

  /@babel/traverse/7.19.6:
    resolution: {integrity: sha512-6l5HrUCzFM04mfbG09AagtYyR2P0B71B1wN7PfSPiksDPz2k5H9CBC1tcZpz2M8OxbKTPccByoOJ22rUKbpmQQ==}
    engines: {node: '>=6.9.0'}
    dependencies:
      '@babel/code-frame': 7.18.6
      '@babel/generator': 7.19.6
      '@babel/helper-environment-visitor': 7.18.9
      '@babel/helper-function-name': 7.19.0
      '@babel/helper-hoist-variables': 7.18.6
      '@babel/helper-split-export-declaration': 7.18.6
      '@babel/parser': 7.20.0
      '@babel/types': 7.20.0
      debug: 4.3.4
      globals: 11.12.0
    transitivePeerDependencies:
      - supports-color

  /@babel/types/7.19.3:
    resolution: {integrity: sha512-hGCaQzIY22DJlDh9CH7NOxgKkFjBk0Cw9xDO1Xmh2151ti7wiGfQ3LauXzL4HP1fmFlTX6XjpRETTpUcv7wQLw==}
    engines: {node: '>=6.9.0'}
    dependencies:
      '@babel/helper-string-parser': 7.19.4
      '@babel/helper-validator-identifier': 7.19.1
      to-fast-properties: 2.0.0
    dev: false

  /@babel/types/7.19.4:
    resolution: {integrity: sha512-M5LK7nAeS6+9j7hAq+b3fQs+pNfUtTGq+yFFfHnauFA8zQtLRfmuipmsKDKKLuyG+wC8ABW43A153YNawNTEtw==}
    engines: {node: '>=6.9.0'}
    dependencies:
      '@babel/helper-string-parser': 7.19.4
      '@babel/helper-validator-identifier': 7.19.1
      to-fast-properties: 2.0.0

  /@babel/types/7.20.0:
    resolution: {integrity: sha512-Jlgt3H0TajCW164wkTOTzHkZb075tMQMULzrLUoUeKmO7eFL96GgDxf7/Axhc5CAuKE3KFyVW1p6ysKsi2oXAg==}
    engines: {node: '>=6.9.0'}
    dependencies:
      '@babel/helper-string-parser': 7.19.4
      '@babel/helper-validator-identifier': 7.19.1
      to-fast-properties: 2.0.0

  /@cloudflare/workers-types/2.2.2:
    resolution: {integrity: sha512-kaMn2rueJ0PL1TYVGknTCh0X0x0d9G+FNXAFep7/4uqecEZoQb/63o6rOmMuiqI09zLuHV6xhKRXinokV/MY9A==}
    dev: true

  /@cspotcode/source-map-support/0.8.1:
    resolution: {integrity: sha512-IchNf6dN4tHoMFIn/7OE8LWZ19Y6q/67Bmf6vnGREv8RSbBVb9LPJxEcnwrcwX6ixSvaiGoomAUvu4YSxXrVgw==}
    engines: {node: '>=12'}
    dependencies:
      '@jridgewell/trace-mapping': 0.3.9

  /@docsearch/css/3.3.0:
    resolution: {integrity: sha512-rODCdDtGyudLj+Va8b6w6Y85KE85bXRsps/R4Yjwt5vueXKXZQKYw0aA9knxLBT6a/bI/GMrAcmCR75KYOM6hg==}
    dev: true

  /@docsearch/js/3.3.0:
    resolution: {integrity: sha512-oFXWRPNvPxAzBhnFJ9UCFIYZiQNc3Yrv6912nZHw/UIGxsyzKpNRZgHq8HDk1niYmOSoLKtVFcxkccpQmYGFyg==}
    dependencies:
      '@docsearch/react': 3.3.0
      preact: 10.7.3
    transitivePeerDependencies:
      - '@algolia/client-search'
      - '@types/react'
      - react
      - react-dom
    dev: true

  /@docsearch/react/3.3.0:
    resolution: {integrity: sha512-fhS5adZkae2SSdMYEMVg6pxI5a/cE+tW16ki1V0/ur4Fdok3hBRkmN/H8VvlXnxzggkQIIRIVvYPn00JPjen3A==}
    peerDependencies:
      '@types/react': '>= 16.8.0 < 19.0.0'
      react: '>= 16.8.0 < 19.0.0'
      react-dom: '>= 16.8.0 < 19.0.0'
    peerDependenciesMeta:
      '@types/react':
        optional: true
      react:
        optional: true
      react-dom:
        optional: true
    dependencies:
      '@algolia/autocomplete-core': 1.7.2
      '@algolia/autocomplete-preset-algolia': 1.7.2_algoliasearch@4.13.1
      '@docsearch/css': 3.3.0
      algoliasearch: 4.13.1
    transitivePeerDependencies:
      - '@algolia/client-search'
    dev: true

  /@emotion/babel-plugin/11.10.5:
    resolution: {integrity: sha512-xE7/hyLHJac7D2Ve9dKroBBZqBT7WuPQmWcq7HSGb84sUuP4mlOWoB8dvVfD9yk5DHkU1m6RW7xSoDtnQHNQeA==}
    peerDependencies:
      '@babel/core': ^7.0.0
    dependencies:
      '@babel/helper-module-imports': 7.18.6
      '@babel/plugin-syntax-jsx': 7.18.6
      '@babel/runtime': 7.20.0
      '@emotion/hash': 0.9.0
      '@emotion/memoize': 0.8.0
      '@emotion/serialize': 1.1.1
      babel-plugin-macros: 3.1.0
      convert-source-map: 1.9.0
      escape-string-regexp: 4.0.0
      find-root: 1.1.0
      source-map: 0.5.7
      stylis: 4.1.3

  /@emotion/cache/11.10.5:
    resolution: {integrity: sha512-dGYHWyzTdmK+f2+EnIGBpkz1lKc4Zbj2KHd4cX3Wi8/OWr5pKslNjc3yABKH4adRGCvSX4VDC0i04mrrq0aiRA==}
    dependencies:
      '@emotion/memoize': 0.8.0
      '@emotion/sheet': 1.2.1
      '@emotion/utils': 1.2.0
      '@emotion/weak-memoize': 0.3.0
      stylis: 4.1.3
    dev: false

  /@emotion/hash/0.9.0:
    resolution: {integrity: sha512-14FtKiHhy2QoPIzdTcvh//8OyBlknNs2nXRwIhG904opCby3l+9Xaf/wuPvICBF0rc1ZCNBd3nKe9cd2mecVkQ==}

  /@emotion/memoize/0.8.0:
    resolution: {integrity: sha512-G/YwXTkv7Den9mXDO7AhLWkE3q+I92B+VqAE+dYG4NGPaHZGvt3G8Q0p9vmE+sq7rTGphUbAvmQ9YpbfMQGGlA==}

  /@emotion/react/11.10.5_react@18.2.0:
    resolution: {integrity: sha512-TZs6235tCJ/7iF6/rvTaOH4oxQg2gMAcdHemjwLKIjKz4rRuYe1HJ2TQJKnAcRAfOUDdU8XoDadCe1rl72iv8A==}
    peerDependencies:
      '@babel/core': ^7.0.0
      '@types/react': '*'
      react: '>=16.8.0'
    peerDependenciesMeta:
      '@babel/core':
        optional: true
      '@types/react':
        optional: true
    dependencies:
      '@babel/runtime': 7.20.0
      '@emotion/babel-plugin': 11.10.5
      '@emotion/cache': 11.10.5
      '@emotion/serialize': 1.1.1
      '@emotion/use-insertion-effect-with-fallbacks': 1.0.0_react@18.2.0
      '@emotion/utils': 1.2.0
      '@emotion/weak-memoize': 0.3.0
      hoist-non-react-statics: 3.3.2
      react: 18.2.0
    dev: false

  /@emotion/serialize/1.1.1:
    resolution: {integrity: sha512-Zl/0LFggN7+L1liljxXdsVSVlg6E/Z/olVWpfxUTxOAmi8NU7YoeWeLfi1RmnB2TATHoaWwIBRoL+FvAJiTUQA==}
    dependencies:
      '@emotion/hash': 0.9.0
      '@emotion/memoize': 0.8.0
      '@emotion/unitless': 0.8.0
      '@emotion/utils': 1.2.0
      csstype: 3.0.11

  /@emotion/sheet/1.2.1:
    resolution: {integrity: sha512-zxRBwl93sHMsOj4zs+OslQKg/uhF38MB+OMKoCrVuS0nyTkqnau+BM3WGEoOptg9Oz45T/aIGs1qbVAsEFo3nA==}
    dev: false

  /@emotion/unitless/0.8.0:
    resolution: {integrity: sha512-VINS5vEYAscRl2ZUDiT3uMPlrFQupiKgHz5AA4bCH1miKBg4qtwkim1qPmJj/4WG6TreYMY111rEFsjupcOKHw==}

  /@emotion/use-insertion-effect-with-fallbacks/1.0.0_react@18.2.0:
    resolution: {integrity: sha512-1eEgUGmkaljiBnRMTdksDV1W4kUnmwgp7X9G8B++9GYwl1lUdqSndSriIrTJ0N7LQaoauY9JJ2yhiOYK5+NI4A==}
    peerDependencies:
      react: '>=16.8.0'
    dependencies:
      react: 18.2.0
    dev: false

  /@emotion/utils/1.2.0:
    resolution: {integrity: sha512-sn3WH53Kzpw8oQ5mgMmIzzyAaH2ZqFEbozVVBSYp538E06OSE6ytOp7pRAjNQR+Q/orwqdQYJSe2m3hCOeznkw==}

  /@emotion/weak-memoize/0.3.0:
    resolution: {integrity: sha512-AHPmaAx+RYfZz0eYu6Gviiagpmiyw98ySSlQvCUhVGDRtDFe4DBS0x1bSjdF3gqUDYOczB+yYvBTtEylYSdRhg==}
    dev: false

  /@esbuild-kit/cjs-loader/2.4.0:
    resolution: {integrity: sha512-DBBCiHPgL2B/elUpvCDhNHXnlZQ9sfO2uyt1OJyAXKT41beQEFY4OxZ6gwS+ZesRCbZ6JV8M7GEyOPkjv8kdIw==}
    dependencies:
      '@esbuild-kit/core-utils': 3.0.0
      get-tsconfig: 4.2.0
    dev: true

  /@esbuild-kit/core-utils/3.0.0:
    resolution: {integrity: sha512-TXmwH9EFS3DC2sI2YJWJBgHGhlteK0Xyu1VabwetMULfm3oYhbrsWV5yaSr2NTWZIgDGVLHbRf0inxbjXqAcmQ==}
    dependencies:
      esbuild: 0.15.11
      source-map-support: 0.5.21
    dev: true

  /@esbuild-kit/esm-loader/2.5.0:
    resolution: {integrity: sha512-ySs0qOsiwj+hsgZM9/MniGdvfa9/WzqfFuIia8/5gSUPeIQIX2/tG91QakxPFOR35VFiwTB7wCiHtiS6dc6SkA==}
    dependencies:
      '@esbuild-kit/core-utils': 3.0.0
      get-tsconfig: 4.2.0
    dev: true

  /@esbuild/android-arm/0.15.11:
    resolution: {integrity: sha512-PzMcQLazLBkwDEkrNPi9AbjFt6+3I7HKbiYF2XtWQ7wItrHvEOeO3T8Am434zAozWtVP7lrTue1bEfc2nYWeCA==}
    engines: {node: '>=12'}
    cpu: [arm]
    os: [android]
    requiresBuild: true
    dev: true
    optional: true

  /@esbuild/android-arm/0.15.9:
    resolution: {integrity: sha512-VZPy/ETF3fBG5PiinIkA0W/tlsvlEgJccyN2DzWZEl0DlVKRbu91PvY2D6Lxgluj4w9QtYHjOWjAT44C+oQ+EQ==}
    engines: {node: '>=12'}
    cpu: [arm]
    os: [android]
    requiresBuild: true
    dev: false
    optional: true

  /@esbuild/linux-loong64/0.15.11:
    resolution: {integrity: sha512-geWp637tUhNmhL3Xgy4Bj703yXB9dqiLJe05lCUfjSFDrQf9C/8pArusyPUbUbPwlC/EAUjBw32sxuIl/11dZw==}
    engines: {node: '>=12'}
    cpu: [loong64]
    os: [linux]
    requiresBuild: true
    dev: true
    optional: true

  /@esbuild/linux-loong64/0.15.9:
    resolution: {integrity: sha512-O+NfmkfRrb3uSsTa4jE3WApidSe3N5++fyOVGP1SmMZi4A3BZELkhUUvj5hwmMuNdlpzAZ8iAPz2vmcR7DCFQA==}
    engines: {node: '>=12'}
    cpu: [loong64]
    os: [linux]
    requiresBuild: true
    dev: false
    optional: true

  /@eslint/eslintrc/1.3.3:
    resolution: {integrity: sha512-uj3pT6Mg+3t39fvLrj8iuCIJ38zKO9FpGtJ4BBJebJhEwjoT+KLVNCcHT5QC9NGRIEi7fZ0ZR8YRb884auB4Lg==}
    engines: {node: ^12.22.0 || ^14.17.0 || >=16.0.0}
    dependencies:
      ajv: 6.12.6
      debug: 4.3.4
      espree: 9.4.0
      globals: 13.15.0
      ignore: 5.2.0
      import-fresh: 3.3.0
      js-yaml: 4.1.0
      minimatch: 3.1.2
      strip-json-comments: 3.1.1
    transitivePeerDependencies:
      - supports-color
    dev: true

  /@humanwhocodes/config-array/0.11.6:
    resolution: {integrity: sha512-jJr+hPTJYKyDILJfhNSHsjiwXYf26Flsz8DvNndOsHs5pwSnpGUEy8yzF0JYhCEvTDdV2vuOK5tt8BVhwO5/hg==}
    engines: {node: '>=10.10.0'}
    dependencies:
      '@humanwhocodes/object-schema': 1.2.1
      debug: 4.3.4
      minimatch: 3.1.2
    transitivePeerDependencies:
      - supports-color
    dev: true

  /@humanwhocodes/module-importer/1.0.1:
    resolution: {integrity: sha512-bxveV4V8v5Yb4ncFTT3rPSgZBOpCkjfK0y4oVVVJwIuDVBRMDXrPyXRL988i5ap9m9bnyEEjWfm5WkBmtffLfA==}
    engines: {node: '>=12.22'}
    dev: true

  /@humanwhocodes/object-schema/1.2.1:
    resolution: {integrity: sha512-ZnQMnLV4e7hDlUvw8H+U8ASL02SS2Gn6+9Ac3wGGLIe7+je2AeAOxPY+izIPJDfFDb7eDjev0Us8MO1iFRN8hA==}
    dev: true

  /@hutson/parse-repository-url/3.0.2:
    resolution: {integrity: sha512-H9XAx3hc0BQHY6l+IFSWHDySypcXsvsuLhgYLUGywmJ5pswRVQJUHpOsobnLYp2ZUaUlKiKDrgWWhosOwAEM8Q==}
    engines: {node: '>=6.9.0'}
    dev: true

  /@iarna/toml/2.2.5:
    resolution: {integrity: sha512-trnsAYxU3xnS1gPHPyU961coFyLkh4gAD/0zQ5mymY4yOZ+CYvsPqUbOFSw0aDM4y0tV7tiFxL/1XfXPNC6IPg==}
    dev: true

  /@jridgewell/gen-mapping/0.1.1:
    resolution: {integrity: sha512-sQXCasFk+U8lWYEe66WxRDOE9PjVz4vSM51fTu3Hw+ClTpUSQb718772vH3pyS5pShp6lvQM7SxgIDXXXmOX7w==}
    engines: {node: '>=6.0.0'}
    dependencies:
      '@jridgewell/set-array': 1.1.1
      '@jridgewell/sourcemap-codec': 1.4.14

  /@jridgewell/gen-mapping/0.3.2:
    resolution: {integrity: sha512-mh65xKQAzI6iBcFzwv28KVWSmCkdRBWoOh+bYQGW3+6OZvbbN3TqMGo5hqYxQniRcH9F2VZIoJCm4pa3BPDK/A==}
    engines: {node: '>=6.0.0'}
    dependencies:
      '@jridgewell/set-array': 1.1.1
      '@jridgewell/sourcemap-codec': 1.4.13
      '@jridgewell/trace-mapping': 0.3.17

  /@jridgewell/resolve-uri/3.1.0:
    resolution: {integrity: sha512-F2msla3tad+Mfht5cJq7LSXcdudKTWCVYUgw6pLFOOHSTtZlj6SWNYAp+AhuqLmWdBO2X5hPrLcu8cVP8fy28w==}
    engines: {node: '>=6.0.0'}

  /@jridgewell/set-array/1.1.1:
    resolution: {integrity: sha512-Ct5MqZkLGEXTVmQYbGtx9SVqD2fqwvdubdps5D3djjAkgkKwT918VNOz65pEHFaYTeWcukmJmH5SwsA9Tn2ObQ==}
    engines: {node: '>=6.0.0'}

  /@jridgewell/source-map/0.3.2:
    resolution: {integrity: sha512-m7O9o2uR8k2ObDysZYzdfhb08VuEml5oWGiosa1VdaPZ/A6QyPkAJuwN0Q1lhULOf6B7MtQmHENS743hWtCrgw==}
    dependencies:
      '@jridgewell/gen-mapping': 0.3.2
      '@jridgewell/trace-mapping': 0.3.17
    dev: true

  /@jridgewell/sourcemap-codec/1.4.13:
    resolution: {integrity: sha512-GryiOJmNcWbovBxTfZSF71V/mXbgcV3MewDe3kIMCLyIh5e7SKAeUZs+rMnJ8jkMolZ/4/VsdBmMrw3l+VdZ3w==}

  /@jridgewell/sourcemap-codec/1.4.14:
    resolution: {integrity: sha512-XPSJHWmi394fuUuzDnGz1wiKqWfo1yXecHQMRf2l6hztTO+nPru658AyDngaBe7isIxEkRsPR3FZh+s7iVa4Uw==}

  /@jridgewell/trace-mapping/0.3.17:
    resolution: {integrity: sha512-MCNzAp77qzKca9+W/+I0+sEpaUnZoeasnghNeVc41VZCEKaCH73Vq3BZZ/SzWIgrqE4H4ceI+p+b6C0mHf9T4g==}
    dependencies:
      '@jridgewell/resolve-uri': 3.1.0
      '@jridgewell/sourcemap-codec': 1.4.14

  /@jridgewell/trace-mapping/0.3.9:
    resolution: {integrity: sha512-3Belt6tdc8bPgAtbcmdtNJlirVoTmEb5e2gC94PnkwEW9jI6CAHUeoG85tjWP5WquqfavoMtMwiG4P926ZKKuQ==}
    dependencies:
      '@jridgewell/resolve-uri': 3.1.0
      '@jridgewell/sourcemap-codec': 1.4.14

  /@mapbox/node-pre-gyp/1.0.10:
    resolution: {integrity: sha512-4ySo4CjzStuprMwk35H5pPbkymjv1SF3jGLj6rAHp/xT/RF7TL7bd9CTm1xDY49K2qF7jmR/g7k+SkLETP6opA==}
    hasBin: true
    dependencies:
      detect-libc: 2.0.1
      https-proxy-agent: 5.0.1
      make-dir: 3.1.0
      node-fetch: 2.6.7
      nopt: 5.0.0
      npmlog: 5.0.1
      rimraf: 3.0.2
      semver: 7.3.8
      tar: 6.1.11
    transitivePeerDependencies:
      - encoding
      - supports-color
    dev: false

  /@microsoft/api-extractor-model/7.25.2:
    resolution: {integrity: sha512-+h1uCrLQXFAKMUdghhdDcnniDB+6UA/lS9ArlB4QZQ34UbLuXNy2oQ6fafFK8cKXU4mUPTF/yGRjv7JKD5L7eg==}
    dependencies:
      '@microsoft/tsdoc': 0.14.2
      '@microsoft/tsdoc-config': 0.16.1
      '@rushstack/node-core-library': 3.53.2
    dev: true

  /@microsoft/api-extractor/7.33.5:
    resolution: {integrity: sha512-ENoWpTWarKNuodpRFDQr3jyBigHuv98KuJ8H5qXc1LZ1aP5Mk77lCo88HbPisTmSnGevJJHTScfd/DPznOb4CQ==}
    hasBin: true
    dependencies:
      '@microsoft/api-extractor-model': 7.25.2
      '@microsoft/tsdoc': 0.14.2
      '@microsoft/tsdoc-config': 0.16.1
      '@rushstack/node-core-library': 3.53.2
      '@rushstack/rig-package': 0.3.17
      '@rushstack/ts-command-line': 4.13.0
      colors: 1.2.5
      lodash: 4.17.21
      resolve: 1.17.0
      semver: 7.3.8
      source-map: 0.6.1
      typescript: 4.8.4
    dev: true

  /@microsoft/tsdoc-config/0.16.1:
    resolution: {integrity: sha512-2RqkwiD4uN6MLnHFljqBlZIXlt/SaUT6cuogU1w2ARw4nKuuppSmR0+s+NC+7kXBQykd9zzu0P4HtBpZT5zBpQ==}
    dependencies:
      '@microsoft/tsdoc': 0.14.1
      ajv: 6.12.6
      jju: 1.4.0
      resolve: 1.19.0
    dev: true

  /@microsoft/tsdoc/0.14.1:
    resolution: {integrity: sha512-6Wci+Tp3CgPt/B9B0a3J4s3yMgLNSku6w5TV6mN+61C71UqsRBv2FUibBf3tPGlNxebgPHMEUzKpb1ggE8KCKw==}
    dev: true

  /@microsoft/tsdoc/0.14.2:
    resolution: {integrity: sha512-9b8mPpKrfeGRuhFH5iO1iwCLeIIsV6+H1sRfxbkoGXIyQE2BTsPd9zqSqQJ+pv5sJ/hT5M1zvOFL02MnEezFug==}
    dev: true

  /@mrbbot/node-fetch/4.6.0:
    resolution: {integrity: sha512-GTSOdhpiUnJ9a+XK90NUiqCqOmqXOUU4tqg8WbpZW+nEUTJ4dF3QZ4xhfWg5bqYPagIh/e9r5HxGrftzmulbmw==}
    engines: {node: '>=10.0.0'}
    dependencies:
      '@cloudflare/workers-types': 2.2.2
      busboy: 0.3.1
      formdata-node: 2.5.0
      web-streams-polyfill: 3.2.1
    dev: true

  /@nodelib/fs.scandir/2.1.5:
    resolution: {integrity: sha512-vq24Bq3ym5HEQm2NKCr3yXDwjc7vTsEThRDnkp2DK9p1uqLR+DHurm/NOTo0KG7HYHU7eppKZj3MyqYuMBf62g==}
    engines: {node: '>= 8'}
    dependencies:
      '@nodelib/fs.stat': 2.0.5
      run-parallel: 1.2.0

  /@nodelib/fs.stat/2.0.5:
    resolution: {integrity: sha512-RkhPPp2zrqDAQA/2jNhnztcPAlv64XdhIp7a7454A5ovI7Bukxgt7MX7udwAu3zg1DcpPU0rz3VV1SeaqvY4+A==}
    engines: {node: '>= 8'}

  /@nodelib/fs.walk/1.2.8:
    resolution: {integrity: sha512-oGB+UxlgWcgQkgwo8GcEGwemoTFt3FIO9ababBmaGwXIoBKZ+GTy0pP185beGg7Llih/NSHSV2XAs1lnznocSg==}
    engines: {node: '>= 8'}
    dependencies:
      '@nodelib/fs.scandir': 2.1.5
      fastq: 1.13.0

  /@peculiar/asn1-schema/2.1.0:
    resolution: {integrity: sha512-D6g4C5YRKC/iPujMAOXuZ7YGdaoMx8GsvWzfVSyx2LYeL38ECOKNywlYAuwbqQvON64lgsYdAujWQPX8hhoBLw==}
    dependencies:
      '@types/asn1js': 2.0.2
      asn1js: 2.4.0
      pvtsutils: 1.3.2
      tslib: 2.4.0
    dev: true

  /@peculiar/json-schema/1.1.12:
    resolution: {integrity: sha512-coUfuoMeIB7B8/NMekxaDzLhaYmp0HZNPEjYRm9goRou8UZIC3z21s0sL9AWoCw4EG876QyO3kYrc61WNF9B/w==}
    engines: {node: '>=8.0.0'}
    dependencies:
      tslib: 2.4.0
    dev: true

  /@peculiar/webcrypto/1.3.3:
    resolution: {integrity: sha512-+jkp16Hp18HkphJlMtqsQKjyDWJBh0AhDuoB+vVakuIRbkBdaFb7v26Ldm25altjiYhCyQnR5NChHxwSTvbXJw==}
    engines: {node: '>=10.12.0'}
    dependencies:
      '@peculiar/asn1-schema': 2.1.0
      '@peculiar/json-schema': 1.1.12
      pvtsutils: 1.3.2
      tslib: 2.4.0
      webcrypto-core: 1.7.3
    dev: true

  /@polka/url/1.0.0-next.21:
    resolution: {integrity: sha512-a5Sab1C4/icpTZVzZc5Ghpz88yQtGOyNqYXcZgOssB2uuAr+wF/MvN6bgtW32q7HHrvBki+BsZ0OuNv6EV3K9g==}
    dev: true

  /@remix-run/router/1.0.2:
    resolution: {integrity: sha512-GRSOFhJzjGN+d4sKHTMSvNeUPoZiDHWmRnXfzaxrqe7dE/Nzlc8BiMSJdLDESZlndM7jIUrZ/F4yWqVYlI0rwQ==}
    engines: {node: '>=14'}
    dev: false

  /@rollup/plugin-alias/4.0.2_rollup@3.2.3:
    resolution: {integrity: sha512-1hv7dBOZZwo3SEupxn4UA2N0EDThqSSS+wI1St1TNTBtOZvUchyIClyHcnDcjjrReTPZ47Faedrhblv4n+T5UQ==}
    engines: {node: '>=14.0.0'}
    peerDependencies:
      rollup: ^1.20.0||^2.0.0||^3.0.0
    peerDependenciesMeta:
      rollup:
        optional: true
    dependencies:
      rollup: 3.2.3
      slash: 4.0.0
    dev: true

  /@rollup/plugin-commonjs/22.0.2_rollup@3.2.3:
    resolution: {integrity: sha512-//NdP6iIwPbMTcazYsiBMbJW7gfmpHom33u1beiIoHDEM0Q9clvtQB1T0efvMqHeKsGohiHo97BCPCkBXdscwg==}
    engines: {node: '>= 12.0.0'}
    peerDependencies:
      rollup: ^2.68.0
    dependencies:
      '@rollup/pluginutils': 3.1.0_rollup@3.2.3
      commondir: 1.0.1
      estree-walker: 2.0.2
      glob: 7.2.0
      is-reference: 1.2.1
      magic-string: 0.25.9
      resolve: 1.22.1
      rollup: 3.2.3
    dev: true

  /@rollup/plugin-commonjs/23.0.0_rollup@3.2.3:
    resolution: {integrity: sha512-JbrTRyDNtLQj/rhl7RFUuYXwQ2fac+33oLDAu2k++WD95zweyo28UAomLVA0JMGx4vmCa7Nw4T6k/1F6lelExg==}
    engines: {node: '>=14.0.0'}
    peerDependencies:
      rollup: ^2.68.0||^3.0.0
    peerDependenciesMeta:
      rollup:
        optional: true
    dependencies:
      '@rollup/pluginutils': 4.2.1
      commondir: 1.0.1
      estree-walker: 2.0.2
      glob: 8.0.3
      is-reference: 1.2.1
      magic-string: 0.26.7
      rollup: 3.2.3
    dev: true

<<<<<<< HEAD
  /@rollup/plugin-dynamic-import-vars/1.4.4_rollup@3.2.3:
    resolution: {integrity: sha512-51BcU6ag9EeF09CtEsa5D/IHYo7KI42TR1Jc4doNzV1nHAiH7TvUi5vsLERFMjs9Gzy9K0otbZH/2wb0hpBhRA==}
    engines: {node: '>= 10.0.0'}
=======
  /@rollup/plugin-dynamic-import-vars/2.0.1_rollup@2.79.1:
    resolution: {integrity: sha512-//rFVnJhZqR1Bje7n9ZMlmX9M62AExcLVXmbTcq80CqFx97C6CXaghLYsPzcZ7w8JhbVdjBIRADyLNel0HHorg==}
    engines: {node: '>=14.0.0'}
>>>>>>> 326f782f
    peerDependencies:
      rollup: ^1.20.0||^2.0.0||^3.0.0
    peerDependenciesMeta:
      rollup:
        optional: true
    dependencies:
      '@rollup/pluginutils': 5.0.1_rollup@2.79.1
      estree-walker: 2.0.2
      fast-glob: 3.2.12
<<<<<<< HEAD
      magic-string: 0.25.9
      rollup: 3.2.3
=======
      magic-string: 0.26.7
      rollup: 2.79.1
>>>>>>> 326f782f
    dev: true

  /@rollup/plugin-json/4.1.0_rollup@3.2.3:
    resolution: {integrity: sha512-yfLbTdNS6amI/2OpmbiBoW12vngr5NW2jCJVZSBEz+H5KfUJZ2M7sDjk0U6GOOdCWFVScShte29o9NezJ53TPw==}
    peerDependencies:
      rollup: ^1.20.0 || ^2.0.0
    dependencies:
      '@rollup/pluginutils': 3.1.0_rollup@3.2.3
      rollup: 3.2.3
    dev: true

  /@rollup/plugin-json/5.0.0_rollup@3.2.3:
    resolution: {integrity: sha512-LsWDA5wJs/ggzakVuKQhZo7HPRcQZgBa3jWIVxQSFxaRToUGNi8ZBh3+k/gQ+1eInVYJgn4WBRCUkmoDrmmGzw==}
    engines: {node: '>=14.0.0'}
    peerDependencies:
      rollup: ^1.20.0||^2.0.0||^3.0.0
    peerDependenciesMeta:
      rollup:
        optional: true
    dependencies:
      '@rollup/pluginutils': 4.2.1
      rollup: 3.2.3
    dev: true

  /@rollup/plugin-node-resolve/14.1.0_rollup@3.2.3:
    resolution: {integrity: sha512-5G2niJroNCz/1zqwXtk0t9+twOSDlG00k1Wfd7bkbbXmwg8H8dvgHdIWAun53Ps/rckfvOC7scDBjuGFg5OaWw==}
    engines: {node: '>= 10.0.0'}
    peerDependencies:
      rollup: ^2.78.0
    dependencies:
      '@rollup/pluginutils': 3.1.0_rollup@3.2.3
      '@types/resolve': 1.17.1
      deepmerge: 4.2.2
      is-builtin-module: 3.1.0
      is-module: 1.0.0
      resolve: 1.22.1
      rollup: 3.2.3
    dev: true

  /@rollup/plugin-node-resolve/15.0.0_rollup@3.2.3:
    resolution: {integrity: sha512-iwJbzfTzlzDDQcGmkS7EkCKwe2kSkdBrjX87Fy/KrNjr6UNnLpod0t6X66e502LRe5JJCA4FFqrEscWPnZAkig==}
    engines: {node: '>=14.0.0'}
    peerDependencies:
      rollup: ^2.78.0||^3.0.0
    peerDependenciesMeta:
      rollup:
        optional: true
    dependencies:
      '@rollup/pluginutils': 4.2.1
      '@types/resolve': 1.20.2
      deepmerge: 4.2.2
      is-builtin-module: 3.2.0
      is-module: 1.0.0
      resolve: 1.22.1
      rollup: 3.2.3
    dev: true

  /@rollup/plugin-replace/5.0.0_rollup@3.2.3:
    resolution: {integrity: sha512-TiPmjMuBjQM+KLWK16O5TAM/eW4yXBYyQ17FbfeNzBC1t2kzX2aXoa8AlS9XTSmg6/2TNvkER1lMEEeN4Lhavw==}
    engines: {node: '>=14.0.0'}
    peerDependencies:
      rollup: ^1.20.0||^2.0.0||^3.0.0
    peerDependenciesMeta:
      rollup:
        optional: true
    dependencies:
      '@rollup/pluginutils': 4.2.1
      magic-string: 0.26.7
      rollup: 3.2.3
    dev: true

  /@rollup/plugin-typescript/8.5.0_hpj6ac2w2wubuhu2vpqucymlsi:
    resolution: {integrity: sha512-wMv1/scv0m/rXx21wD2IsBbJFba8wGF3ErJIr6IKRfRj49S85Lszbxb4DCo8iILpluTjk2GAAu9CoZt4G3ppgQ==}
    engines: {node: '>=8.0.0'}
    peerDependencies:
      rollup: ^2.14.0
      tslib: '*'
      typescript: '>=3.7.0'
    peerDependenciesMeta:
      tslib:
        optional: true
    dependencies:
      '@rollup/pluginutils': 3.1.0_rollup@3.2.3
      resolve: 1.22.1
      rollup: 3.2.3
      tslib: 2.4.0
      typescript: 4.6.4
    dev: true

  /@rollup/plugin-typescript/8.5.0_rollup@3.2.3+tslib@2.4.0:
    resolution: {integrity: sha512-wMv1/scv0m/rXx21wD2IsBbJFba8wGF3ErJIr6IKRfRj49S85Lszbxb4DCo8iILpluTjk2GAAu9CoZt4G3ppgQ==}
    engines: {node: '>=8.0.0'}
    peerDependencies:
      rollup: ^2.14.0
      tslib: '*'
      typescript: '>=3.7.0'
    peerDependenciesMeta:
      tslib:
        optional: true
    dependencies:
      '@rollup/pluginutils': 3.1.0_rollup@3.2.3
      resolve: 1.22.1
      rollup: 3.2.3
      tslib: 2.4.0
    dev: true

  /@rollup/pluginutils/3.1.0_rollup@3.2.3:
    resolution: {integrity: sha512-GksZ6pr6TpIjHm8h9lSQ8pi8BE9VeubNT0OMJ3B5uZJ8pz73NPiqOtCog/x2/QzM1ENChPKxMDhiQuRHsqc+lg==}
    engines: {node: '>= 8.0.0'}
    peerDependencies:
      rollup: ^1.20.0||^2.0.0
    dependencies:
      '@types/estree': 0.0.39
      estree-walker: 1.0.1
      picomatch: 2.3.1
      rollup: 3.2.3
    dev: true

  /@rollup/pluginutils/4.2.1:
    resolution: {integrity: sha512-iKnFXr7NkdZAIHiIWE+BX5ULi/ucVFYWD6TbAV+rZctiRTY2PL6tsIKhoIOaoskiWAkgu+VsbXgUVDNLHf+InQ==}
    engines: {node: '>= 8.0.0'}
    dependencies:
      estree-walker: 2.0.2
      picomatch: 2.3.1
    dev: true

  /@rollup/pluginutils/5.0.1_rollup@2.79.1:
    resolution: {integrity: sha512-4HaCVEXXuObvcPUaUlLt4faHYHCeQOOWNj8NKFGaRSrw3ZLD0TWeAFZicV9vXjnE2nkNuaVTfTuwAnjR+6uc9A==}
    engines: {node: '>=14.0.0'}
    peerDependencies:
      rollup: ^1.20.0||^2.0.0||^3.0.0
    peerDependenciesMeta:
      rollup:
        optional: true
    dependencies:
      '@types/estree': 1.0.0
      estree-walker: 2.0.2
      picomatch: 2.3.1
      rollup: 2.79.1
    dev: true

  /@rollup/pluginutils/5.0.1_rollup@3.2.3:
    resolution: {integrity: sha512-4HaCVEXXuObvcPUaUlLt4faHYHCeQOOWNj8NKFGaRSrw3ZLD0TWeAFZicV9vXjnE2nkNuaVTfTuwAnjR+6uc9A==}
    engines: {node: '>=14.0.0'}
    peerDependencies:
      rollup: ^1.20.0||^2.0.0||^3.0.0
    peerDependenciesMeta:
      rollup:
        optional: true
    dependencies:
      '@types/estree': 1.0.0
      estree-walker: 2.0.2
      picomatch: 2.3.1
      rollup: 3.2.3
    dev: true

  /@rushstack/node-core-library/3.53.2:
    resolution: {integrity: sha512-FggLe5DQs0X9MNFeJN3/EXwb+8hyZUTEp2i+V1e8r4Va4JgkjBNY0BuEaQI+3DW6S4apV3UtXU3im17MSY00DA==}
    dependencies:
      '@types/node': 12.20.24
      colors: 1.2.5
      fs-extra: 7.0.1
      import-lazy: 4.0.0
      jju: 1.4.0
      resolve: 1.17.0
      semver: 7.3.8
      z-schema: 5.0.3
    dev: true

  /@rushstack/rig-package/0.3.17:
    resolution: {integrity: sha512-nxvAGeIMnHl1LlZSQmacgcRV4y1EYtgcDIrw6KkeVjudOMonlxO482PhDj3LVZEp6L7emSf6YSO2s5JkHlwfZA==}
    dependencies:
      resolve: 1.17.0
      strip-json-comments: 3.1.1
    dev: true

  /@rushstack/ts-command-line/4.13.0:
    resolution: {integrity: sha512-crLT31kl+qilz0eBRjqqYO06CqwbElc0EvzS6jI69B9Ikt1SkkSzIZ2iDP7zt/rd1ZYipKIS9hf9CQR9swDIKg==}
    dependencies:
      '@types/argparse': 1.0.38
      argparse: 1.0.10
      colors: 1.2.5
      string-argv: 0.3.1
    dev: true

  /@tsconfig/node10/1.0.8:
    resolution: {integrity: sha512-6XFfSQmMgq0CFLY1MslA/CPUfhIL919M1rMsa5lP2P097N2Wd1sSX0tx1u4olM16fLNhtHZpRhedZJphNJqmZg==}

  /@tsconfig/node12/1.0.9:
    resolution: {integrity: sha512-/yBMcem+fbvhSREH+s14YJi18sp7J9jpuhYByADT2rypfajMZZN4WQ6zBGgBKp53NKmqI36wFYDb3yaMPurITw==}

  /@tsconfig/node14/1.0.1:
    resolution: {integrity: sha512-509r2+yARFfHHE7T6Puu2jjkoycftovhXRqW328PDXTVGKihlb1P8Z9mMZH04ebyajfRY7dedfGynlrFHJUQCg==}

  /@tsconfig/node16/1.0.2:
    resolution: {integrity: sha512-eZxlbI8GZscaGS7kkc/trHTT5xgrjH3/1n2JDwusC9iahPKWMRvRjJSAN5mCXviuTGQ/lHnhvv8Q1YTpnfz9gA==}

  /@types/argparse/1.0.38:
    resolution: {integrity: sha512-ebDJ9b0e702Yr7pWgB0jzm+CX4Srzz8RcXtLJDJB+BSccqMa36uyH/zUsSYao5+BD1ytv3k3rPYCq4mAE1hsXA==}
    dev: true

  /@types/asn1js/2.0.2:
    resolution: {integrity: sha512-t4YHCgtD+ERvH0FyxvNlYwJ2ezhqw7t+Ygh4urQ7dJER8i185JPv6oIM3ey5YQmGN6Zp9EMbpohkjZi9t3UxwA==}
    dev: true

  /@types/babel__core/7.1.19:
    resolution: {integrity: sha512-WEOTgRsbYkvA/KCsDwVEGkd7WAr1e3g31VHQ8zy5gul/V1qKullU/BU5I68X5v7V3GnB9eotmom4v5a5gjxorw==}
    dependencies:
      '@babel/parser': 7.20.0
      '@babel/types': 7.20.0
      '@types/babel__generator': 7.6.4
      '@types/babel__template': 7.4.1
      '@types/babel__traverse': 7.17.1
    dev: true

  /@types/babel__generator/7.6.4:
    resolution: {integrity: sha512-tFkciB9j2K755yrTALxD44McOrk+gfpIpvC3sxHjRawj6PfnQxrse4Clq5y/Rq+G3mrBurMax/lG8Qn2t9mSsg==}
    dependencies:
      '@babel/types': 7.20.0
    dev: true

  /@types/babel__standalone/7.1.4:
    resolution: {integrity: sha512-HijIDmcNl3Wmo0guqjYkQvMzyRCM6zMCkYcdG8f+2X7mPBNa9ikSeaQlWs2Yg18KN1klOJzyupX5BPOf+7ahaw==}
    dependencies:
      '@babel/core': 7.19.6
    transitivePeerDependencies:
      - supports-color
    dev: true

  /@types/babel__template/7.4.1:
    resolution: {integrity: sha512-azBFKemX6kMg5Io+/rdGT0dkGreboUVR0Cdm3fz9QJWpaQGJRQXl7C+6hOTCZcMll7KFyEQpgbYI2lHdsS4U7g==}
    dependencies:
      '@babel/parser': 7.20.0
      '@babel/types': 7.20.0
    dev: true

  /@types/babel__traverse/7.17.1:
    resolution: {integrity: sha512-kVzjari1s2YVi77D3w1yuvohV2idweYXMCDzqBiVNN63TcDWrIlTVOYpqVrvbbyOE/IyzBoTKF0fdnLPEORFxA==}
    dependencies:
      '@babel/types': 7.20.0
    dev: true

  /@types/braces/3.0.1:
    resolution: {integrity: sha512-+euflG6ygo4bn0JHtn4pYqcXwRtLvElQ7/nnjDu7iYG56H0+OhCd7d6Ug0IE3WcFpZozBKW2+80FUbv5QGk5AQ==}
    dev: true

  /@types/chai-subset/1.3.3:
    resolution: {integrity: sha512-frBecisrNGz+F4T6bcc+NLeolfiojh5FxW2klu669+8BARtyQv2C/GkNW6FUodVe4BroGMP/wER/YDGc7rEllw==}
    dependencies:
      '@types/chai': 4.3.3
    dev: true

  /@types/chai/4.3.3:
    resolution: {integrity: sha512-hC7OMnszpxhZPduX+m+nrx+uFoLkWOMiR4oa/AZF3MuSETYTZmFfJAHqZEM8MVlvfG7BEUcgvtwoCTxBp6hm3g==}
    dev: true

  /@types/convert-source-map/1.5.2:
    resolution: {integrity: sha512-tHs++ZeXer40kCF2JpE51Hg7t4HPa18B1b1Dzy96S0eCw8QKECNMYMfwa1edK/x8yCN0r4e6ewvLcc5CsVGkdg==}
    dev: true

  /@types/cross-spawn/6.0.2:
    resolution: {integrity: sha512-KuwNhp3eza+Rhu8IFI5HUXRP0LIhqH5cAjubUvGXXthh4YYBuP2ntwEX+Cz8GJoZUHlKo247wPWOfA9LYEq4cw==}
    dependencies:
      '@types/node': 17.0.42
    dev: true

  /@types/debug/4.1.7:
    resolution: {integrity: sha512-9AonUzyTjXXhEOa0DnqpzZi6VHlqKMswga9EXjpXnnqxwLtdvPPtlO8evrI5D9S6asFRCQ6v+wpiUKbw+vKqyg==}
    dependencies:
      '@types/ms': 0.7.31
    dev: true

  /@types/estree/0.0.39:
    resolution: {integrity: sha512-EYNwp3bU+98cpU4lAWYYL7Zz+2gryWH1qbdDTidVd6hkiR6weksdbMadyXKXNPEkQFhXM+hVO9ZygomHXp+AIw==}
    dev: true

  /@types/estree/1.0.0:
    resolution: {integrity: sha512-WulqXMDUTYAXCjZnk6JtIHPigp55cVtDgDrO2gHRwhyJto21+1zbVCtOYB2L1F9w4qCQ0rOGWBnBe0FNTiEJIQ==}
    dev: true

  /@types/etag/1.8.1:
    resolution: {integrity: sha512-bsKkeSqN7HYyYntFRAmzcwx/dKW4Wa+KVMTInANlI72PWLQmOpZu96j0OqHZGArW4VQwCmJPteQlXaUDeOB0WQ==}
    dependencies:
      '@types/node': 17.0.42
    dev: true

  /@types/fs-extra/9.0.13:
    resolution: {integrity: sha512-nEnwB++1u5lVDM2UI4c1+5R+FYaKfaAzS4OococimjVm3nQw3TuzH5UNsocrcTBbhnerblyHj4A49qXbIiZdpA==}
    dependencies:
      '@types/node': 17.0.42
    dev: true

  /@types/json-schema/7.0.11:
    resolution: {integrity: sha512-wOuvG1SN4Us4rez+tylwwwCV1psiNVOkJeM3AUWUNWg/jDQY2+HE/444y5gc+jBmRqASOm2Oeh5c1axHobwRKQ==}
    dev: true

  /@types/json5/0.0.29:
    resolution: {integrity: sha512-dRLjCWHYg4oaA77cxO64oO+7JwCwnIzkZPdrrC71jQmQtlhM556pwKo5bUzqvZndkVbeFLIIi+9TC40JNF5hNQ==}
    dev: true

  /@types/less/3.0.3:
    resolution: {integrity: sha512-1YXyYH83h6We1djyoUEqTlVyQtCfJAFXELSKW2ZRtjHD4hQ82CC4lvrv5D0l0FLcKBaiPbXyi3MpMsI9ZRgKsw==}
    dev: true

  /@types/lodash/4.14.186:
    resolution: {integrity: sha512-eHcVlLXP0c2FlMPm56ITode2AgLMSa6aJ05JTTbYbI+7EMkCEE5qk2E41d5g2lCVTqRe0GnnRFurmlCsDODrPw==}
    dev: true

  /@types/micromatch/4.0.2:
    resolution: {integrity: sha512-oqXqVb0ci19GtH0vOA/U2TmHTcRY9kuZl4mqUxe0QmJAlIW13kzhuK5pi1i9+ngav8FjpSb9FVS/GE00GLX1VA==}
    dependencies:
      '@types/braces': 3.0.1
    dev: true

  /@types/minimist/1.2.2:
    resolution: {integrity: sha512-jhuKLIRrhvCPLqwPcx6INqmKeiA5EWrsCOPhrlFSrbrmU4ZMPjj5Ul/oLCMDO98XRUIwVm78xICz4EPCektzeQ==}
    dev: true

  /@types/ms/0.7.31:
    resolution: {integrity: sha512-iiUgKzV9AuaEkZqkOLDIvlQiL6ltuZd9tGcW3gwpnX8JbuiuhFlEGmmFXEXkN50Cvq7Os88IY2v0dkDqXYWVgA==}
    dev: true

  /@types/node/12.20.24:
    resolution: {integrity: sha512-yxDeaQIAJlMav7fH5AQqPH1u8YIuhYJXYBzxaQ4PifsU0GDO38MSdmEDeRlIxrKbC6NbEaaEHDanWb+y30U8SQ==}
    dev: true

  /@types/node/15.14.9:
    resolution: {integrity: sha512-qjd88DrCxupx/kJD5yQgZdcYKZKSIGBVDIBE1/LTGcNm3d2Np/jxojkdePDdfnBHJc5W7vSMpbJ1aB7p/Py69A==}
    dev: true

  /@types/node/17.0.42:
    resolution: {integrity: sha512-Q5BPGyGKcvQgAMbsr7qEGN/kIPN6zZecYYABeTDBizOsau+2NMdSVTar9UQw21A2+JyA2KRNDYaYrPB0Rpk2oQ==}
    dev: true

  /@types/normalize-package-data/2.4.1:
    resolution: {integrity: sha512-Gj7cI7z+98M282Tqmp2K5EIsoouUEzbBJhQQzDE3jSIRk6r9gsz0oUokqIUR4u1R3dMHo0pDHM7sNOHyhulypw==}
    dev: true

  /@types/parse-json/4.0.0:
    resolution: {integrity: sha512-//oorEZjL6sbPcKUaCdIGlIUeH26mgzimjBB77G6XRgnDl/L5wOnpyBGRe/Mmf5CVW3PwEBE1NjiMZ/ssFh4wA==}

  /@types/picomatch/2.3.0:
    resolution: {integrity: sha512-O397rnSS9iQI4OirieAtsDqvCj4+3eY1J+EPdNTKuHuRWIfUoGyzX294o8C4KJYaLqgSrd2o60c5EqCU8Zv02g==}
    dev: true

  /@types/prompts/2.4.1:
    resolution: {integrity: sha512-1Mqzhzi9W5KlooNE4o0JwSXGUDeQXKldbGn9NO4tpxwZbHXYd+WcKpCksG2lbhH7U9I9LigfsdVsP2QAY0lNPA==}
    dependencies:
      '@types/node': 17.0.42
    dev: true

  /@types/resolve/1.17.1:
    resolution: {integrity: sha512-yy7HuzQhj0dhGpD8RLXSZWEkLsV9ibvxvi6EiJ3bkqLAO1RGo0WbkWQiwpRlSFymTJRz0d3k5LM3kkx8ArDbLw==}
    dependencies:
      '@types/node': 17.0.42
    dev: true

  /@types/resolve/1.20.2:
    resolution: {integrity: sha512-60BCwRFOZCQhDncwQdxxeOEEkbc5dIMccYLwbxsS4TUNeVECQ/pBJ0j09mrHOl/JJvpRPGwO9SvE4nR2Nb/a4Q==}
    dev: true

  /@types/sass/1.43.1:
    resolution: {integrity: sha512-BPdoIt1lfJ6B7rw35ncdwBZrAssjcwzI5LByIrYs+tpXlj/CAkuVdRsgZDdP4lq5EjyWzwxZCqAoFyHKFwp32g==}
    dependencies:
      '@types/node': 17.0.42
    dev: true

  /@types/semver/7.3.13:
    resolution: {integrity: sha512-21cFJr9z3g5dW8B0CVI9g2O9beqaThGQ6ZFBqHfwhzLDKUxaqTIy3vnfah/UPkfOiF2pLq+tGz+W8RyCskuslw==}
    dev: true

  /@types/stack-trace/0.0.29:
    resolution: {integrity: sha512-TgfOX+mGY/NyNxJLIbDWrO9DjGoVSW9+aB8H2yy1fy32jsvxijhmyJI9fDFgvz3YP4lvJaq9DzdR/M1bOgVc9g==}
    dev: true

  /@types/stylus/0.48.38:
    resolution: {integrity: sha512-B5otJekvD6XM8iTrnO6e2twoTY2tKL9VkL/57/2Lo4tv3EatbCaufdi68VVtn/h4yjO+HVvYEyrNQd0Lzj6riw==}
    dependencies:
      '@types/node': 17.0.42
    dev: true

  /@types/web-bluetooth/0.0.16:
    resolution: {integrity: sha512-oh8q2Zc32S6gd/j50GowEjKLoOVOwHP/bWVjKJInBwQqdOYMdPrf1oVlelTlyfFK3CKxL1uahMDAr+vy8T7yMQ==}
    dev: true

  /@types/ws/8.5.3:
    resolution: {integrity: sha512-6YOoWjruKj1uLf3INHH7D3qTXwFfEsg1kf3c0uDdSBJwfa/llkwIjrAGV7j7mVgGNbzTQ3HiHKKDXl6bJPD97w==}
    dependencies:
      '@types/node': 17.0.42
    dev: true

  /@typescript-eslint/eslint-plugin/5.41.0_ffukdn5orh6tcfytlcazewwqli:
    resolution: {integrity: sha512-DXUS22Y57/LAFSg3x7Vi6RNAuLpTXwxB9S2nIA7msBb/Zt8p7XqMwdpdc1IU7CkOQUPgAqR5fWvxuKCbneKGmA==}
    engines: {node: ^12.22.0 || ^14.17.0 || >=16.0.0}
    peerDependencies:
      '@typescript-eslint/parser': ^5.0.0
      eslint: ^6.0.0 || ^7.0.0 || ^8.0.0
      typescript: '*'
    peerDependenciesMeta:
      typescript:
        optional: true
    dependencies:
      '@typescript-eslint/parser': 5.41.0_t64u7vh5pvkzkn6jnkohfgcmb4
      '@typescript-eslint/scope-manager': 5.41.0
      '@typescript-eslint/type-utils': 5.41.0_t64u7vh5pvkzkn6jnkohfgcmb4
      '@typescript-eslint/utils': 5.41.0_t64u7vh5pvkzkn6jnkohfgcmb4
      debug: 4.3.4
      eslint: 8.26.0
      ignore: 5.2.0
      regexpp: 3.2.0
      semver: 7.3.8
      tsutils: 3.21.0_typescript@4.6.4
      typescript: 4.6.4
    transitivePeerDependencies:
      - supports-color
    dev: true

  /@typescript-eslint/parser/5.41.0_t64u7vh5pvkzkn6jnkohfgcmb4:
    resolution: {integrity: sha512-HQVfix4+RL5YRWZboMD1pUfFN8MpRH4laziWkkAzyO1fvNOY/uinZcvo3QiFJVS/siNHupV8E5+xSwQZrl6PZA==}
    engines: {node: ^12.22.0 || ^14.17.0 || >=16.0.0}
    peerDependencies:
      eslint: ^6.0.0 || ^7.0.0 || ^8.0.0
      typescript: '*'
    peerDependenciesMeta:
      typescript:
        optional: true
    dependencies:
      '@typescript-eslint/scope-manager': 5.41.0
      '@typescript-eslint/types': 5.41.0
      '@typescript-eslint/typescript-estree': 5.41.0_typescript@4.6.4
      debug: 4.3.4
      eslint: 8.26.0
      typescript: 4.6.4
    transitivePeerDependencies:
      - supports-color
    dev: true

  /@typescript-eslint/scope-manager/5.41.0:
    resolution: {integrity: sha512-xOxPJCnuktUkY2xoEZBKXO5DBCugFzjrVndKdUnyQr3+9aDWZReKq9MhaoVnbL+maVwWJu/N0SEtrtEUNb62QQ==}
    engines: {node: ^12.22.0 || ^14.17.0 || >=16.0.0}
    dependencies:
      '@typescript-eslint/types': 5.41.0
      '@typescript-eslint/visitor-keys': 5.41.0
    dev: true

  /@typescript-eslint/type-utils/5.41.0_t64u7vh5pvkzkn6jnkohfgcmb4:
    resolution: {integrity: sha512-L30HNvIG6A1Q0R58e4hu4h+fZqaO909UcnnPbwKiN6Rc3BUEx6ez2wgN7aC0cBfcAjZfwkzE+E2PQQ9nEuoqfA==}
    engines: {node: ^12.22.0 || ^14.17.0 || >=16.0.0}
    peerDependencies:
      eslint: '*'
      typescript: '*'
    peerDependenciesMeta:
      typescript:
        optional: true
    dependencies:
      '@typescript-eslint/typescript-estree': 5.41.0_typescript@4.6.4
      '@typescript-eslint/utils': 5.41.0_t64u7vh5pvkzkn6jnkohfgcmb4
      debug: 4.3.4
      eslint: 8.26.0
      tsutils: 3.21.0_typescript@4.6.4
      typescript: 4.6.4
    transitivePeerDependencies:
      - supports-color
    dev: true

  /@typescript-eslint/types/5.41.0:
    resolution: {integrity: sha512-5BejraMXMC+2UjefDvrH0Fo/eLwZRV6859SXRg+FgbhA0R0l6lDqDGAQYhKbXhPN2ofk2kY5sgGyLNL907UXpA==}
    engines: {node: ^12.22.0 || ^14.17.0 || >=16.0.0}
    dev: true

  /@typescript-eslint/typescript-estree/5.41.0_typescript@4.6.4:
    resolution: {integrity: sha512-SlzFYRwFSvswzDSQ/zPkIWcHv8O5y42YUskko9c4ki+fV6HATsTODUPbRbcGDFYP86gaJL5xohUEytvyNNcXWg==}
    engines: {node: ^12.22.0 || ^14.17.0 || >=16.0.0}
    peerDependencies:
      typescript: '*'
    peerDependenciesMeta:
      typescript:
        optional: true
    dependencies:
      '@typescript-eslint/types': 5.41.0
      '@typescript-eslint/visitor-keys': 5.41.0
      debug: 4.3.4
      globby: 11.1.0
      is-glob: 4.0.3
      semver: 7.3.8
      tsutils: 3.21.0_typescript@4.6.4
      typescript: 4.6.4
    transitivePeerDependencies:
      - supports-color
    dev: true

  /@typescript-eslint/utils/5.41.0_t64u7vh5pvkzkn6jnkohfgcmb4:
    resolution: {integrity: sha512-QlvfwaN9jaMga9EBazQ+5DDx/4sAdqDkcs05AsQHMaopluVCUyu1bTRUVKzXbgjDlrRAQrYVoi/sXJ9fmG+KLQ==}
    engines: {node: ^12.22.0 || ^14.17.0 || >=16.0.0}
    peerDependencies:
      eslint: ^6.0.0 || ^7.0.0 || ^8.0.0
    dependencies:
      '@types/json-schema': 7.0.11
      '@types/semver': 7.3.13
      '@typescript-eslint/scope-manager': 5.41.0
      '@typescript-eslint/types': 5.41.0
      '@typescript-eslint/typescript-estree': 5.41.0_typescript@4.6.4
      eslint: 8.26.0
      eslint-scope: 5.1.1
      eslint-utils: 3.0.0_eslint@8.26.0
      semver: 7.3.8
    transitivePeerDependencies:
      - supports-color
      - typescript
    dev: true

  /@typescript-eslint/visitor-keys/5.41.0:
    resolution: {integrity: sha512-vilqeHj267v8uzzakbm13HkPMl7cbYpKVjgFWZPIOHIJHZtinvypUhJ5xBXfWYg4eFKqztbMMpOgFpT9Gfx4fw==}
    engines: {node: ^12.22.0 || ^14.17.0 || >=16.0.0}
    dependencies:
      '@typescript-eslint/types': 5.41.0
      eslint-visitor-keys: 3.3.0
    dev: true

  /@vue/babel-helper-vue-transform-on/1.0.2:
    resolution: {integrity: sha512-hz4R8tS5jMn8lDq6iD+yWL6XNB699pGIVLk7WSJnn1dbpjaazsjZQkieJoRX6gW5zpYSCFqQ7jUquPNY65tQYA==}
    dev: false

  /@vue/babel-plugin-jsx/1.1.1_@babel+core@7.19.6:
    resolution: {integrity: sha512-j2uVfZjnB5+zkcbc/zsOc0fSNGCMMjaEXP52wdwdIfn0qjFfEYpYZBFKFg+HHnQeJCVrjOeO0YxgaL7DMrym9w==}
    dependencies:
      '@babel/helper-module-imports': 7.16.7
      '@babel/plugin-syntax-jsx': 7.16.7_@babel+core@7.19.6
      '@babel/template': 7.16.7
      '@babel/traverse': 7.17.10
      '@babel/types': 7.19.3
      '@vue/babel-helper-vue-transform-on': 1.0.2
      camelcase: 6.3.0
      html-tags: 3.2.0
      svg-tags: 1.0.0
    transitivePeerDependencies:
      - '@babel/core'
      - supports-color
    dev: false

  /@vue/compiler-core/3.2.41:
    resolution: {integrity: sha512-oA4mH6SA78DT+96/nsi4p9DX97PHcNROxs51lYk7gb9Z4BPKQ3Mh+BLn6CQZBw857Iuhu28BfMSRHAlPvD4vlw==}
    dependencies:
      '@babel/parser': 7.20.0
      '@vue/shared': 3.2.41
      estree-walker: 2.0.2
      source-map: 0.6.1

  /@vue/compiler-dom/3.2.41:
    resolution: {integrity: sha512-xe5TbbIsonjENxJsYRbDJvthzqxLNk+tb3d/c47zgREDa/PCp6/Y4gC/skM4H6PIuX5DAxm7fFJdbjjUH2QTMw==}
    dependencies:
      '@vue/compiler-core': 3.2.41
      '@vue/shared': 3.2.41

  /@vue/compiler-sfc/3.2.41:
    resolution: {integrity: sha512-+1P2m5kxOeaxVmJNXnBskAn3BenbTmbxBxWOtBq3mQTCokIreuMULFantBUclP0+KnzNCMOvcnKinqQZmiOF8w==}
    dependencies:
      '@babel/parser': 7.20.0
      '@vue/compiler-core': 3.2.41
      '@vue/compiler-dom': 3.2.41
      '@vue/compiler-ssr': 3.2.41
      '@vue/reactivity-transform': 3.2.41
      '@vue/shared': 3.2.41
      estree-walker: 2.0.2
      magic-string: 0.25.9
      postcss: 8.4.18
      source-map: 0.6.1

  /@vue/compiler-ssr/3.2.41:
    resolution: {integrity: sha512-Y5wPiNIiaMz/sps8+DmhaKfDm1xgj6GrH99z4gq2LQenfVQcYXmHIOBcs5qPwl7jaW3SUQWjkAPKMfQemEQZwQ==}
    dependencies:
      '@vue/compiler-dom': 3.2.41
      '@vue/shared': 3.2.41

  /@vue/devtools-api/6.4.4:
    resolution: {integrity: sha512-Ku31WzpOV/8cruFaXaEZKF81WkNnvCSlBY4eOGtz5WMSdJvX1v1WWlSMGZeqUwPtQ27ZZz7B62erEMq8JDjcXw==}
    dev: false

  /@vue/devtools-api/6.4.5:
    resolution: {integrity: sha512-JD5fcdIuFxU4fQyXUu3w2KpAJHzTVdN+p4iOX2lMWSHMOoQdMAcpFLZzm9Z/2nmsoZ1a96QEhZ26e50xLBsgOQ==}

  /@vue/reactivity-transform/3.2.41:
    resolution: {integrity: sha512-mK5+BNMsL4hHi+IR3Ft/ho6Za+L3FA5j8WvreJ7XzHrqkPq8jtF/SMo7tuc9gHjLDwKZX1nP1JQOKo9IEAn54A==}
    dependencies:
      '@babel/parser': 7.20.0
      '@vue/compiler-core': 3.2.41
      '@vue/shared': 3.2.41
      estree-walker: 2.0.2
      magic-string: 0.25.9

  /@vue/reactivity/3.2.41:
    resolution: {integrity: sha512-9JvCnlj8uc5xRiQGZ28MKGjuCoPhhTwcoAdv3o31+cfGgonwdPNuvqAXLhlzu4zwqavFEG5tvaoINQEfxz+l6g==}
    dependencies:
      '@vue/shared': 3.2.41

  /@vue/runtime-core/3.2.41:
    resolution: {integrity: sha512-0LBBRwqnI0p4FgIkO9q2aJBBTKDSjzhnxrxHYengkAF6dMOjeAIZFDADAlcf2h3GDALWnblbeprYYpItiulSVQ==}
    dependencies:
      '@vue/reactivity': 3.2.41
      '@vue/shared': 3.2.41

  /@vue/runtime-dom/3.2.41:
    resolution: {integrity: sha512-U7zYuR1NVIP8BL6jmOqmapRAHovEFp7CSw4pR2FacqewXNGqZaRfHoNLQsqQvVQ8yuZNZtxSZy0FFyC70YXPpA==}
    dependencies:
      '@vue/runtime-core': 3.2.41
      '@vue/shared': 3.2.41
      csstype: 2.6.20

  /@vue/server-renderer/3.2.41_vue@3.2.41:
    resolution: {integrity: sha512-7YHLkfJdTlsZTV0ae5sPwl9Gn/EGr2hrlbcS/8naXm2CDpnKUwC68i1wGlrYAfIgYWL7vUZwk2GkYLQH5CvFig==}
    peerDependencies:
      vue: 3.2.41
    dependencies:
      '@vue/compiler-ssr': 3.2.41
      '@vue/shared': 3.2.41
      vue: 3.2.41

  /@vue/shared/3.2.41:
    resolution: {integrity: sha512-W9mfWLHmJhkfAmV+7gDjcHeAWALQtgGT3JErxULl0oz6R6+3ug91I7IErs93eCFhPCZPHBs4QJS7YWEV7A3sxw==}

  /@vueuse/core/9.4.0_vue@3.2.41:
    resolution: {integrity: sha512-JzgenGj1ZF2BHOen5rsFiAyyI9sXAv7aKhNLlm9b7SwYQeKTcxTWdhudonURCSP3Egl9NQaRBzes2lv/1JUt/Q==}
    dependencies:
      '@types/web-bluetooth': 0.0.16
      '@vueuse/metadata': 9.4.0
      '@vueuse/shared': 9.4.0_vue@3.2.41
      vue-demi: 0.13.1_vue@3.2.41
    transitivePeerDependencies:
      - '@vue/composition-api'
      - vue
    dev: true

  /@vueuse/metadata/9.4.0:
    resolution: {integrity: sha512-7GKMdGAsJyQJl35MYOz/RDpP0FxuiZBRDSN79QIPbdqYx4Sd0sVTnIC68KJ6Oln0t0SouvSUMvRHuno216Ud2Q==}
    dev: true

  /@vueuse/shared/9.4.0_vue@3.2.41:
    resolution: {integrity: sha512-fTuem51KwMCnqUKkI8B57qAIMcFovtGgsCtAeqxIzH3i6nE9VYge+gVfneNHAAy7lj8twbkNfqQSygOPJTm4tQ==}
    dependencies:
      vue-demi: 0.13.1_vue@3.2.41
    transitivePeerDependencies:
      - '@vue/composition-api'
      - vue
    dev: true

  /@wessberg/stringutil/1.0.19:
    resolution: {integrity: sha512-9AZHVXWlpN8Cn9k5BC/O0Dzb9E9xfEMXzYrNunwvkUTvuK7xgQPVRZpLo+jWCOZ5r8oBa8NIrHuPEu1hzbb6bg==}
    engines: {node: '>=8.0.0'}
    dev: true

  /JSONStream/1.3.5:
    resolution: {integrity: sha512-E+iruNOY8VV9s4JEbe1aNEm6MiszPRr/UfcHMz0TQh1BXSxHK+ASV1R6W4HpjBhSeS+54PIsAMCBmwD06LLsqQ==}
    hasBin: true
    dependencies:
      jsonparse: 1.3.1
      through: 2.3.8
    dev: true

  /abbrev/1.1.1:
    resolution: {integrity: sha512-nne9/IiQ/hzIhY6pdDnbBtz7DjPTKrY00P/zvPSm5pOFkl6xuGrGnXn/VtTNNfNtAfZ9/1RtehkszU9qcTii0Q==}
    dev: false

  /accepts/1.3.8:
    resolution: {integrity: sha512-PYAthTa2m2VKxuvSD3DPC/Gy+U+sOA1LAuT8mkmRuvw+NACSaeXEQ+NHcVF7rONl6qcaxV3Uuemwawk+7+SJLw==}
    engines: {node: '>= 0.6'}
    dependencies:
      mime-types: 2.1.35
      negotiator: 0.6.3
    dev: true

  /acorn-jsx/5.3.2_acorn@8.8.1:
    resolution: {integrity: sha512-rq9s+JNhf0IChjtDXxllJ7g41oZk5SlXtp0LHwyA5cejwn7vKmKp4pPri6YEePv2PU65sAsegbXtIinmDFDXgQ==}
    peerDependencies:
      acorn: ^6.0.0 || ^7.0.0 || ^8.0.0
    dependencies:
      acorn: 8.8.1
    dev: true

  /acorn-node/1.8.2:
    resolution: {integrity: sha512-8mt+fslDufLYntIoPAaIMUe/lrbrehIiwmR3t2k9LljIzoigEPF27eLk2hy8zSGzmR/ogr7zbRKINMo1u0yh5A==}
    dependencies:
      acorn: 7.4.1
      acorn-walk: 7.2.0
      xtend: 4.0.2

  /acorn-walk/7.2.0:
    resolution: {integrity: sha512-OPdCF6GsMIP+Az+aWfAAOEt2/+iVDKE7oy6lJ098aoe59oAmK76qV6Gw60SbZ8jHuG2wH058GF4pLFbYamYrVA==}
    engines: {node: '>=0.4.0'}

  /acorn-walk/8.2.0:
    resolution: {integrity: sha512-k+iyHEuPgSw6SbuDpGQM+06HQUa04DZ3o+F6CSzXMvvI5KMvnaEqXe+YVe555R9nn6GPt404fos4wcgpw12SDA==}
    engines: {node: '>=0.4.0'}

  /acorn/7.4.1:
    resolution: {integrity: sha512-nQyp0o1/mNdbTO1PO6kHkwSrmgZ0MT/jCCpNiwbUjGoRN4dlBhqJtoQuCnEOKzgTVwg0ZWiCoQy6SxMebQVh8A==}
    engines: {node: '>=0.4.0'}
    hasBin: true

  /acorn/8.8.1:
    resolution: {integrity: sha512-7zFpHzhnqYKrkYdUjF1HI1bzd0VygEGX8lFk4k5zVMqHEoES+P+7TKI+EvLO9WVMJ8eekdO0aDEK044xTXwPPA==}
    engines: {node: '>=0.4.0'}
    hasBin: true

  /add-stream/1.0.0:
    resolution: {integrity: sha1-anmQQ3ynNtXhKI25K9MmbV9csqo=}
    dev: true

  /agent-base/6.0.2:
    resolution: {integrity: sha512-RZNwNclF7+MS/8bDg70amg32dyeZGZxiDuQmZxKLAlQjr3jGyLx+4Kkk58UO7D2QdgFIQCovuSuZESne6RG6XQ==}
    engines: {node: '>= 6.0.0'}
    dependencies:
      debug: 4.3.4
    transitivePeerDependencies:
      - supports-color
    dev: false

  /aggregate-error/3.1.0:
    resolution: {integrity: sha512-4I7Td01quW/RpocfNayFdFVk1qSuoh0E7JrbRJ16nH01HhKFQ88INq9Sd+nd72zqRySlr9BmDA8xlEJ6vJMrYA==}
    engines: {node: '>=8'}
    dependencies:
      clean-stack: 2.2.0
      indent-string: 4.0.0
    dev: true

  /ajv/6.12.6:
    resolution: {integrity: sha512-j3fVLgvTo527anyYyJOGTYJbG+vnnQYvE0m5mmkc1TK+nxAppkCLMIL0aZ4dblVCNoGShhm+kzE4ZUykBoMg4g==}
    dependencies:
      fast-deep-equal: 3.1.3
      fast-json-stable-stringify: 2.1.0
      json-schema-traverse: 0.4.1
      uri-js: 4.4.1
    dev: true

  /algoliasearch/4.13.1:
    resolution: {integrity: sha512-dtHUSE0caWTCE7liE1xaL+19AFf6kWEcyn76uhcitWpntqvicFHXKFoZe5JJcv9whQOTRM6+B8qJz6sFj+rDJA==}
    dependencies:
      '@algolia/cache-browser-local-storage': 4.13.1
      '@algolia/cache-common': 4.13.1
      '@algolia/cache-in-memory': 4.13.1
      '@algolia/client-account': 4.13.1
      '@algolia/client-analytics': 4.13.1
      '@algolia/client-common': 4.13.1
      '@algolia/client-personalization': 4.13.1
      '@algolia/client-search': 4.13.1
      '@algolia/logger-common': 4.13.1
      '@algolia/logger-console': 4.13.1
      '@algolia/requester-browser-xhr': 4.13.1
      '@algolia/requester-common': 4.13.1
      '@algolia/requester-node-http': 4.13.1
      '@algolia/transporter': 4.13.1
    dev: true

  /ansi-escapes/4.3.2:
    resolution: {integrity: sha512-gKXj5ALrKWQLsYG9jlTRmR/xKluxHV+Z9QEwNIgCfM1/uwPMCuzVVnh5mwTd+OuBZcwSIMbqssNWRm1lE51QaQ==}
    engines: {node: '>=8'}
    dependencies:
      type-fest: 0.21.3
    dev: true

  /ansi-regex/5.0.1:
    resolution: {integrity: sha512-quJQXlTSUGL2LH9SUXo8VwsY4soanhgo6LNSm84E1LBcE8s3O0wpdiRzyR9z/ZZJMlMWv37qOOb9pdJlMUEKFQ==}
    engines: {node: '>=8'}

  /ansi-regex/6.0.1:
    resolution: {integrity: sha512-n5M855fKb2SsfMIiFFoVrABHJC8QtHwVx+mHWP3QcEqBHYienj5dHSgjbxtC0WEZXYt4wcD6zrQElDPhFuZgfA==}
    engines: {node: '>=12'}
    dev: true

  /ansi-styles/3.2.1:
    resolution: {integrity: sha512-VT0ZI6kZRdTh8YyJw3SMbYm/u+NqfsAxEpWO0Pf9sq8/e94WxxOpPKx9FR1FlyCtOVDNOQ+8ntlqFxiRc+r5qA==}
    engines: {node: '>=4'}
    dependencies:
      color-convert: 1.9.3

  /ansi-styles/4.3.0:
    resolution: {integrity: sha512-zbB9rCJAT1rbjiVDb2hqKFHNYLxgtk8NURxZ3IZwD3F6NtxbXZQCnnSi1Lkx+IDohdPlFp222wVALIheZJQSEg==}
    engines: {node: '>=8'}
    dependencies:
      color-convert: 2.0.1
    dev: true

  /ansi-styles/6.1.0:
    resolution: {integrity: sha512-VbqNsoz55SYGczauuup0MFUyXNQviSpFTj1RQtFzmQLk18qbVSpTFFGMT293rmDaQuKCT6InmbuEyUne4mTuxQ==}
    engines: {node: '>=12'}
    dev: true

  /anymatch/3.1.2:
    resolution: {integrity: sha512-P43ePfOAIupkguHUycrc4qJ9kz8ZiuOUijaETwX7THt0Y/GNK7v0aa8rY816xWjZ7rJdA5XdMcpVFTKMq+RvWg==}
    engines: {node: '>= 8'}
    dependencies:
      normalize-path: 3.0.0
      picomatch: 2.3.1

  /aproba/2.0.0:
    resolution: {integrity: sha512-lYe4Gx7QT+MKGbDsA+Z+he/Wtef0BiwDOlK/XkBrdfsh9J/jPPXbX0tE9x9cl27Tmu5gg3QUbUrQYa/y+KOHPQ==}
    dev: false

  /are-we-there-yet/2.0.0:
    resolution: {integrity: sha512-Ci/qENmwHnsYo9xKIcUJN5LeDKdJ6R1Z1j9V/J5wyq8nh/mYPEpIKJbBZXtZjG04HiK7zV/p6Vs9952MrMeUIw==}
    engines: {node: '>=10'}
    dependencies:
      delegates: 1.0.0
      readable-stream: 3.6.0
    dev: false

  /arg/4.1.3:
    resolution: {integrity: sha512-58S9QDqG0Xx27YwPSt9fJxivjYl432YCwfDMfZ+71RAqUrZef7LrKQZ3LHLOwCS4FLNBplP533Zx895SeOCHvA==}

  /arg/5.0.2:
    resolution: {integrity: sha512-PYjyFOLKQ9y57JvQ6QLo8dAgNqswh8M1RMJYdQduT6xbWSgK36P/Z/v+p888pM69jMMfS8Xd8F6I1kQ/I9HUGg==}

  /argparse/1.0.10:
    resolution: {integrity: sha512-o5Roy6tNG4SL/FOkCAN6RzjiakZS25RLYFrcMttJqbdd8BWrnA+fGz57iN5Pb06pvBGvl5gQ0B48dJlslXvoTg==}
    dependencies:
      sprintf-js: 1.0.3
    dev: true

  /argparse/2.0.1:
    resolution: {integrity: sha512-8+9WqebbFzpX9OR+Wa6O29asIogeRMzcGtAINdpMHHyAg10f05aSFVBbcEqGf/PXw1EjAZ+q2/bEBg3DvurK3Q==}
    dev: true

  /array-find-index/1.0.2:
    resolution: {integrity: sha512-M1HQyIXcBGtVywBt8WVdim+lrNaK7VHp99Qt5pSNziXznKHViIBbXWtfRTpEFpF/c4FdfxNAsCCwPp5phBYJtw==}
    engines: {node: '>=0.10.0'}
    dev: true

  /array-flatten/1.1.1:
    resolution: {integrity: sha512-PCVAQswWemu6UdxsDFFX/+gVeYqKAod3D3UVm91jHwynguOwAvYPhx8nNlM++NqRcK6CxxpUafjmhIdKiHibqg==}
    dev: true

  /array-ify/1.0.0:
    resolution: {integrity: sha1-nlKHYrSpBmrRY6aWKjZEGOlibs4=}
    dev: true

  /array-includes/3.1.5:
    resolution: {integrity: sha512-iSDYZMMyTPkiFasVqfuAQnWAYcvO/SeBSCGKePoEthjp4LEMTe4uLc7b025o4jAZpHhihh8xPo99TNWUWWkGDQ==}
    engines: {node: '>= 0.4'}
    dependencies:
      call-bind: 1.0.2
      define-properties: 1.1.4
      es-abstract: 1.20.0
      get-intrinsic: 1.1.1
      is-string: 1.0.7
    dev: true

  /array-union/2.1.0:
    resolution: {integrity: sha512-HGyxoOTYUyCM6stUe6EJgnd4EoewAI7zMdfqO+kGjnlZmBDz/cR5pf8r/cR4Wq60sL/p0IkcjUEEPwS3GFrIyw==}
    engines: {node: '>=8'}
    dev: true

  /array.prototype.flat/1.3.0:
    resolution: {integrity: sha512-12IUEkHsAhA4DY5s0FPgNXIdc8VRSqD9Zp78a5au9abH/SOBrsp082JOWFNTjkMozh8mqcdiKuaLGhPeYztxSw==}
    engines: {node: '>= 0.4'}
    dependencies:
      call-bind: 1.0.2
      define-properties: 1.1.4
      es-abstract: 1.20.0
      es-shim-unscopables: 1.0.0
    dev: true

  /arrify/1.0.1:
    resolution: {integrity: sha1-iYUI2iIm84DfkEcoRWhJwVAaSw0=}
    engines: {node: '>=0.10.0'}
    dev: true

  /asap/2.0.6:
    resolution: {integrity: sha512-BSHWgDSAiKs50o2Re8ppvp3seVHXSRM44cdSsT9FfNEUUZLOGWVCsiWaRPWM1Znn+mqZ1OfVZ3z3DWEzSp7hRA==}
    dev: true

  /asn1js/2.4.0:
    resolution: {integrity: sha512-PvZC0FMyMut8aOnR2jAEGSkmRtHIUYPe9amUEnGjr9TdnUmsfoOkjrvUkOEU9mzpYBR1HyO9bF+8U1cLTMMHhQ==}
    engines: {node: '>=6.0.0'}
    dependencies:
      pvutils: 1.1.3
    dev: true

  /assert-never/1.2.1:
    resolution: {integrity: sha512-TaTivMB6pYI1kXwrFlEhLeGfOqoDNdTxjCdwRfFFkEA30Eu+k48W34nlok2EYWJfFFzqaEmichdNM7th6M5HNw==}
    dev: true

  /assertion-error/1.1.0:
    resolution: {integrity: sha512-jgsaNduz+ndvGyFt3uSuWqvy4lCnIJiovtouQN5JZHOKCS2QuhEdbcQHFhVksz2N2U9hXJo8odG7ETyWlEeuDw==}
    dev: true

  /astral-regex/2.0.0:
    resolution: {integrity: sha512-Z7tMw1ytTXt5jqMcOP+OQteU1VuNK9Y02uuJtKQ1Sv69jXQKKg5cibLwGJow8yzZP+eAc18EmLGPal0bp36rvQ==}
    engines: {node: '>=8'}
    dev: true

  /asynckit/0.4.0:
    resolution: {integrity: sha512-Oei9OH4tRh0YqU3GxhX79dM/mwVgvbZJaSNaRk+bshkj0S5cfHcgYakreBjrHwatXKbz+IoIdYLxrKim2MjW0Q==}
    dev: false

  /autoprefixer/10.4.13:
    resolution: {integrity: sha512-49vKpMqcZYsJjwotvt4+h/BCjJVnhGwcLpDt5xkcaOG3eLrG/HUYLagrihYsQ+qrIBgIzX1Rw7a6L8I/ZA1Atg==}
    engines: {node: ^10 || ^12 || >=14}
    hasBin: true
    peerDependencies:
      postcss: ^8.1.0
    dependencies:
      browserslist: 4.21.4
      caniuse-lite: 1.0.30001427
      fraction.js: 4.2.0
      normalize-range: 0.1.2
      picocolors: 1.0.0
      postcss-value-parser: 4.2.0
    dev: false

  /axios/0.27.2:
    resolution: {integrity: sha512-t+yRIyySRTp/wua5xEr+z1q60QmLq8ABsS5O9Me1AsE5dfKqgnCFzwiCZZ/cGNd1lq4/7akDWMxdhVlucjmnOQ==}
    dependencies:
      follow-redirects: 1.15.0
      form-data: 4.0.0
    transitivePeerDependencies:
      - debug
    dev: false

  /babel-plugin-macros/3.1.0:
    resolution: {integrity: sha512-Cg7TFGpIr01vOQNODXOOaGz2NpCU5gl8x1qJFbb6hbZxR7XrcE2vtbAsTAbJ7/xwJtUuJEw8K8Zr/AE0LHlesg==}
    engines: {node: '>=10', npm: '>=6'}
    dependencies:
      '@babel/runtime': 7.20.0
      cosmiconfig: 7.0.1
      resolve: 1.22.1

  /babel-walk/3.0.0-canary-5:
    resolution: {integrity: sha512-GAwkz0AihzY5bkwIY5QDR+LvsRQgB/B+1foMPvi0FZPMl5fjD7ICiznUiBdLYMH1QYe6vqu4gWYytZOccLouFw==}
    engines: {node: '>= 10.0.0'}
    dependencies:
      '@babel/types': 7.20.0
    dev: true

  /balanced-match/1.0.2:
    resolution: {integrity: sha512-3oSeUO0TMV67hN1AmbXsK4yaqU7tjiHlbxRDZOpH0KW9+CeX4bRAaX0Anxt0tx2MrpRpWwQaPwIlISEJhYU5Pw==}

  /base64-arraybuffer-es6/0.7.0:
    resolution: {integrity: sha512-ESyU/U1CFZDJUdr+neHRhNozeCv72Y7Vm0m1DCbjX3KBjT6eYocvAJlSk6+8+HkVwXlT1FNxhGW6q3UKAlCvvw==}
    engines: {node: '>=6.0.0'}
    dev: true

  /bcrypt/5.1.0:
    resolution: {integrity: sha512-RHBS7HI5N5tEnGTmtR/pppX0mmDSBpQ4aCBsj7CEQfYXDcO74A8sIBYcJMuCsis2E81zDxeENYhv66oZwLiA+Q==}
    engines: {node: '>= 10.0.0'}
    requiresBuild: true
    dependencies:
      '@mapbox/node-pre-gyp': 1.0.10
      node-addon-api: 5.0.0
    transitivePeerDependencies:
      - encoding
      - supports-color
    dev: false

  /bignumber.js/9.1.0:
    resolution: {integrity: sha512-4LwHK4nfDOraBCtst+wOWIHbu1vhvAPJK8g8nROd4iuc3PSEjWif/qwbkh8jwCJz6yDBvtU4KPynETgrfh7y3A==}
    dev: false

  /binary-extensions/2.2.0:
    resolution: {integrity: sha512-jDctJ/IVQbZoJykoeHbhXpOlNBqGNcwXJKJog42E5HDPUwQTSdjCHdihjj0DlnheQ7blbT6dHOafNAiS8ooQKA==}
    engines: {node: '>=8'}

  /body-parser/1.20.1:
    resolution: {integrity: sha512-jWi7abTbYwajOytWCQc37VulmWiRae5RyTpaCyDcS5/lMdtwSz5lOpDE67srw/HYe35f1z3fDQw+3txg7gNtWw==}
    engines: {node: '>= 0.8', npm: 1.2.8000 || >= 1.4.16}
    dependencies:
      bytes: 3.1.2
      content-type: 1.0.4
      debug: 2.6.9
      depd: 2.0.0
      destroy: 1.2.0
      http-errors: 2.0.0
      iconv-lite: 0.4.24
      on-finished: 2.4.1
      qs: 6.11.0
      raw-body: 2.5.1
      type-is: 1.6.18
      unpipe: 1.0.0
    transitivePeerDependencies:
      - supports-color
    dev: true

  /body-scroll-lock/4.0.0-beta.0:
    resolution: {integrity: sha512-a7tP5+0Mw3YlUJcGAKUqIBkYYGlYxk2fnCasq/FUph1hadxlTRjF+gAcZksxANnaMnALjxEddmSi/H3OR8ugcQ==}
    dev: true

  /brace-expansion/1.1.11:
    resolution: {integrity: sha512-iCuPHDFgrHX7H2vEI/5xpz07zSHB00TpugqhmYtVmMO6518mCuRMoOYFldEBl0g187ufozdaHgWKcYFb61qGiA==}
    dependencies:
      balanced-match: 1.0.2
      concat-map: 0.0.1

  /brace-expansion/2.0.1:
    resolution: {integrity: sha512-XnAIvQ8eM+kC6aULx6wuQiwVsnzsi9d3WxzV3FpWTGA19F621kwdbsAcFKXgKUHZWsy+mY6iL1sHTxWEFCytDA==}
    dependencies:
      balanced-match: 1.0.2
    dev: true

  /braces/3.0.2:
    resolution: {integrity: sha512-b8um+L1RzM3WDSzvhm6gIz1yfTbBt6YTlcEKAvsmqCZZFw46z626lVj9j1yEPW33H5H+lBQpZMP1k8l+78Ha0A==}
    engines: {node: '>=8'}
    dependencies:
      fill-range: 7.0.1

  /browserslist/4.21.4:
    resolution: {integrity: sha512-CBHJJdDmgjl3daYjN5Cp5kbTf1mUhZoS+beLklHIvkOWscs83YAhLlF3Wsh/lciQYAcbBJgTOD44VtG31ZM4Hw==}
    engines: {node: ^6 || ^7 || ^8 || ^9 || ^10 || ^11 || ^12 || >=13.7}
    hasBin: true
    dependencies:
      caniuse-lite: 1.0.30001427
      electron-to-chromium: 1.4.258
      node-releases: 2.0.6
      update-browserslist-db: 1.0.9_browserslist@4.21.4

  /buffer-from/1.1.2:
    resolution: {integrity: sha512-E+XQCRwSbaaiChtv6k6Dwgc+bx+Bs6vuKJHHl5kox/BaKbhiXzqQOwK4cO22yElGp2OCmjwVhT3HmxgyPGnJfQ==}
    dev: true

  /builtin-modules/3.2.0:
    resolution: {integrity: sha512-lGzLKcioL90C7wMczpkY0n/oART3MbBa8R9OFGE1rJxoVI86u4WAGfEk8Wjv10eKSyTHVGkSo3bvBylCEtk7LA==}
    engines: {node: '>=6'}
    dev: true

  /builtin-modules/3.3.0:
    resolution: {integrity: sha512-zhaCDicdLuWN5UbN5IMnFqNMhNfo919sH85y2/ea+5Yg9TsTkeZxpL+JLbp6cgYFS4sRLp3YV4S6yDuqVWHYOw==}
    engines: {node: '>=6'}
    dev: true

  /busboy/0.3.1:
    resolution: {integrity: sha512-y7tTxhGKXcyBxRKAni+awqx8uqaJKrSFSNFSeRG5CsWNdmy2BIK+6VGWEW7TZnIO/533mtMEA4rOevQV815YJw==}
    engines: {node: '>=4.5.0'}
    dependencies:
      dicer: 0.3.0
    dev: true

  /bytes/3.0.0:
    resolution: {integrity: sha1-0ygVQE1olpn4Wk6k+odV3ROpYEg=}
    engines: {node: '>= 0.8'}
    dev: true

  /bytes/3.1.2:
    resolution: {integrity: sha512-/Nf7TyzTx6S3yRJObOAV7956r8cr2+Oj8AC5dt8wSP3BQAoeX58NoHyCU8P8zGkNXStjTSi6fzO6F0pBdcYbEg==}
    engines: {node: '>= 0.8'}
    dev: true

  /cac/6.7.14:
    resolution: {integrity: sha512-b6Ilus+c3RrdDk+JhLKUAQfzzgLEPy6wcXqS7f/xe1EETvsDP6GORG7SFuOs6cID5YkqchW/LXZbX5bc8j7ZcQ==}
    engines: {node: '>=8'}
    dev: true

  /call-bind/1.0.2:
    resolution: {integrity: sha512-7O+FbCihrB5WGbFYesctwmTKae6rOiIzmz1icreWJ+0aA7LJfuqhEso2T9ncpcFtzMQtzXf2QGGueWJGTYsqrA==}
    dependencies:
      function-bind: 1.1.1
      get-intrinsic: 1.1.1
    dev: true

  /callsites/3.1.0:
    resolution: {integrity: sha512-P8BjAsXvZS+VIDUI11hHCQEv74YT67YUi5JJFNWIqL235sBmjX4+qx9Muvls5ivyNENctx46xQLQ3aTuE7ssaQ==}
    engines: {node: '>=6'}

  /camelcase-css/2.0.1:
    resolution: {integrity: sha512-QOSvevhslijgYwRx6Rv7zKdMF8lbRmx+uQGx2+vDc+KI/eBnsy9kit5aj23AgGu3pa4t9AgwbnXWqS+iOY+2aA==}
    engines: {node: '>= 6'}

  /camelcase-keys/6.2.2:
    resolution: {integrity: sha512-YrwaA0vEKazPBkn0ipTiMpSajYDSe+KjQfrjhcBMxJt/znbvlHd8Pw/Vamaz5EB4Wfhs3SUR3Z9mwRu/P3s3Yg==}
    engines: {node: '>=8'}
    dependencies:
      camelcase: 5.3.1
      map-obj: 4.3.0
      quick-lru: 4.0.1
    dev: true

  /camelcase/5.3.1:
    resolution: {integrity: sha512-L28STB170nwWS63UjtlEOE3dldQApaJXZkOI1uMFfzf3rRuPegHaHesyee+YxQ+W6SvRDQV6UrdOdRiR153wJg==}
    engines: {node: '>=6'}
    dev: true

  /camelcase/6.3.0:
    resolution: {integrity: sha512-Gmy6FhYlCY7uOElZUSbxo2UCDH8owEk996gkbrpsgGtrJLM3J7jGxl9Ic7Qwwj4ivOE5AWZWRMecDdF7hqGjFA==}
    engines: {node: '>=10'}
    dev: false

  /caniuse-lite/1.0.30001427:
    resolution: {integrity: sha512-lfXQ73oB9c8DP5Suxaszm+Ta2sr/4tf8+381GkIm1MLj/YdLf+rEDyDSRCzeltuyTVGm+/s18gdZ0q+Wmp8VsQ==}

  /chai/4.3.6:
    resolution: {integrity: sha512-bbcp3YfHCUzMOvKqsztczerVgBKSsEijCySNlHHbX3VG1nskvqjz5Rfso1gGwD6w6oOV3eI60pKuMOV5MV7p3Q==}
    engines: {node: '>=4'}
    dependencies:
      assertion-error: 1.1.0
      check-error: 1.0.2
      deep-eql: 3.0.1
      get-func-name: 2.0.0
      loupe: 2.3.4
      pathval: 1.1.1
      type-detect: 4.0.8
    dev: true

  /chalk/2.4.2:
    resolution: {integrity: sha512-Mti+f9lpJNcwF4tWV8/OrTTtF1gZi+f8FqlyAdouralcFWFQWF2+NgCHShjkCb+IFBLq9buZwE1xckQU4peSuQ==}
    engines: {node: '>=4'}
    dependencies:
      ansi-styles: 3.2.1
      escape-string-regexp: 1.0.5
      supports-color: 5.5.0

  /chalk/4.1.2:
    resolution: {integrity: sha512-oKnbhFyRIXpUuez8iBMmyEa4nbj4IOQyuhc/wy9kY7/WVPcwIO9VA668Pu8RkO7+0G76SLROeyw9CpQ061i4mA==}
    engines: {node: '>=10'}
    dependencies:
      ansi-styles: 4.3.0
      supports-color: 7.2.0
    dev: true

  /chalk/5.1.2:
    resolution: {integrity: sha512-E5CkT4jWURs1Vy5qGJye+XwCkNj7Od3Af7CP6SujMetSMkLs8Do2RWJK5yx1wamHV/op8Rz+9rltjaTQWDnEFQ==}
    engines: {node: ^12.17.0 || ^14.13 || >=16.0.0}
    dev: true

  /character-parser/2.2.0:
    resolution: {integrity: sha1-x84o821LzZdE5f/CxfzeHHMmH8A=}
    dependencies:
      is-regex: 1.1.4
    dev: true

  /check-error/1.0.2:
    resolution: {integrity: sha512-BrgHpW9NURQgzoNyjfq0Wu6VFO6D7IZEmJNdtgNqpzGG8RuNFHt2jQxWlAs4HMe119chBnv+34syEZtc6IhLtA==}
    dev: true

  /chokidar/3.5.3:
    resolution: {integrity: sha512-Dr3sfKRP6oTcjf2JmUmFJfeVMvXBdegxB0iVQ5eb2V10uFJUCAS8OByZdVAyVb8xXNz3GjjTgj9kLWsZTqE6kw==}
    engines: {node: '>= 8.10.0'}
    dependencies:
      anymatch: 3.1.2
      braces: 3.0.2
      glob-parent: 5.1.2
      is-binary-path: 2.1.0
      is-glob: 4.0.3
      normalize-path: 3.0.0
      readdirp: 3.6.0
    optionalDependencies:
      fsevents: 2.3.2

  /chownr/2.0.0:
    resolution: {integrity: sha512-bIomtDF5KGpdogkLd9VspvFzk9KfpyyGlS8YFVZl7TGPBHL5snIOnxeshwVgPteQ9b4Eydl+pVbIyE1DcvCWgQ==}
    engines: {node: '>=10'}
    dev: false

  /cjstoesm/1.1.4_typescript@4.6.4:
    resolution: {integrity: sha512-cixLJwK2HS8R8J1jJcYwlrLxWUbdNms5EmVQuvP3O0CGvHNv2WVd2gnqTP/tbTEYzbgWiSYQBZDoAakqsSl94Q==}
    engines: {node: '>=10.0.0'}
    hasBin: true
    peerDependencies:
      typescript: '>=3.2.x || >= 4.x'
    dependencies:
      '@wessberg/stringutil': 1.0.19
      chalk: 4.1.2
      commander: 7.2.0
      compatfactory: 0.0.6_typescript@4.6.4
      crosspath: 0.0.8
      fast-glob: 3.2.12
      helpertypes: 0.0.2
      reserved-words: 0.1.2
      resolve: 1.22.1
      typescript: 4.6.4
    dev: true

  /clean-stack/2.2.0:
    resolution: {integrity: sha512-4diC9HaTE+KRAMWhDhrGOECgWZxoevMc5TlkObMqNSsVU62PYzXZ/SMTjzyGAFF1YusgxGcSWTEXBhp0CPwQ1A==}
    engines: {node: '>=6'}
    dev: true

  /cli-cursor/3.1.0:
    resolution: {integrity: sha512-I/zHAwsKf9FqGoXM4WWRACob9+SNukZTd94DWF57E4toouRulbCxcUh6RKUEOQlYTHJnzkPMySvPNaaSLNfLZw==}
    engines: {node: '>=8'}
    dependencies:
      restore-cursor: 3.1.0
    dev: true

  /cli-truncate/2.1.0:
    resolution: {integrity: sha512-n8fOixwDD6b/ObinzTrp1ZKFzbgvKZvuz/TvejnLn1aQfC6r52XEx85FmuC+3HI+JM7coBRXUvNqEU2PHVrHpg==}
    engines: {node: '>=8'}
    dependencies:
      slice-ansi: 3.0.0
      string-width: 4.2.3
    dev: true

  /cli-truncate/3.1.0:
    resolution: {integrity: sha512-wfOBkjXteqSnI59oPcJkcPl/ZmwvMMOj340qUIY1SKZCv0B9Cf4D4fAucRkIKQmsIuYK3x1rrgU7MeGRruiuiA==}
    engines: {node: ^12.20.0 || ^14.13.1 || >=16.0.0}
    dependencies:
      slice-ansi: 5.0.0
      string-width: 5.1.2
    dev: true

  /clipboard/2.0.11:
    resolution: {integrity: sha512-C+0bbOqkezLIsmWSvlsXS0Q0bmkugu7jcfMIACB+RDEntIzQIkdr148we28AfSloQLRdZlYL/QYyrq05j/3Faw==}
    dependencies:
      good-listener: 1.2.2
      select: 1.1.2
      tiny-emitter: 2.1.0
    dev: false

  /cliui/7.0.4:
    resolution: {integrity: sha512-OcRE68cOsVMXp1Yvonl/fzkQOyjLSu/8bhPDfQt0e0/Eb283TKP20Fs2MqoPsr9SwA595rRCA+QMzYc9nBP+JQ==}
    dependencies:
      string-width: 4.2.3
      strip-ansi: 6.0.1
      wrap-ansi: 7.0.0
    dev: true

  /cluster-key-slot/1.1.0:
    resolution: {integrity: sha512-2Nii8p3RwAPiFwsnZvukotvow2rIHM+yQ6ZcBXGHdniadkYGZYiGmkHJIbZPIV9nfv7m/U1IPMVVcAhoWFeklw==}
    engines: {node: '>=0.10.0'}
    dev: true

  /color-convert/1.9.3:
    resolution: {integrity: sha512-QfAUtd+vFdAtFQcC8CCyYt1fYWxSqAiK2cSD6zDB8N3cpsEBAvRxp9zOGg6G/SHHJYAT88/az/IuDGALsNVbGg==}
    dependencies:
      color-name: 1.1.3

  /color-convert/2.0.1:
    resolution: {integrity: sha512-RRECPsj7iu/xb5oKYcsFHSppFNnsj/52OVTRKb4zP5onXwVF3zVmmToNcOfGC+CRDpfK/U584fMg38ZHCaElKQ==}
    engines: {node: '>=7.0.0'}
    dependencies:
      color-name: 1.1.4
    dev: true

  /color-name/1.1.3:
    resolution: {integrity: sha512-72fSenhMw2HZMTVHeCA9KCmpEIbzWiQsjN+BHcBbS9vr1mtt+vJjPdksIBNUmKAW8TFUDPJK5SUU3QhE9NEXDw==}

  /color-name/1.1.4:
    resolution: {integrity: sha512-dOy+3AuW3a2wNbZHIuMZpTcgjGuLU/uBL/ubcZF9OXbDo8ff4O8yVp5Bf0efS8uEoYo5q4Fx7dY9OgQGXgAsQA==}

  /color-support/1.1.3:
    resolution: {integrity: sha512-qiBjkpbMLO/HL68y+lh4q0/O1MZFj2RX6X/KmMa3+gJD3z+WwI1ZzDHysvqHGS3mP6mznPckpXmw1nI9cJjyRg==}
    hasBin: true
    dev: false

  /colorette/2.0.17:
    resolution: {integrity: sha512-hJo+3Bkn0NCHybn9Tu35fIeoOKGOk5OCC32y4Hz2It+qlCO2Q3DeQ1hRn/tDDMQKRYUEzqsl7jbF6dYKjlE60g==}
    dev: true

  /colors/1.2.5:
    resolution: {integrity: sha512-erNRLao/Y3Fv54qUa0LBB+//Uf3YwMUmdJinN20yMXm9zdKKqH9wt7R9IIVZ+K7ShzfpLV/Zg8+VyrBJYB4lpg==}
    engines: {node: '>=0.1.90'}
    dev: true

  /combined-stream/1.0.8:
    resolution: {integrity: sha512-FQN4MRfuJeHf7cBbBMJFXhKSDq+2kAArBlmRBvcvFE5BB1HZKXtSFASDhdlz9zOYwxh8lDdnvmMOe/+5cdoEdg==}
    engines: {node: '>= 0.8'}
    dependencies:
      delayed-stream: 1.0.0
    dev: false

  /commander/2.20.3:
    resolution: {integrity: sha512-GpVkmM8vF2vQUkj2LvZmD35JxeJOLCwJ9cUkugyk2nuhbv3+mJvpLYYt+0+USMxE+oj+ey/lJEnhZw75x/OMcQ==}
    requiresBuild: true
    dev: true

  /commander/7.2.0:
    resolution: {integrity: sha512-QrWXB+ZQSVPmIWIhtEO9H+gwHaMGYiF5ChvoJ+K9ZGHG/sVsa6yiesAD1GC/x46sET00Xlwo1u49RVVVzvcSkw==}
    engines: {node: '>= 10'}
    dev: true

  /commander/9.3.0:
    resolution: {integrity: sha512-hv95iU5uXPbK83mjrJKuZyFM/LBAoCV/XhVGkS5Je6tl7sxr6A0ITMw5WoRV46/UaJ46Nllm3Xt7IaJhXTIkzw==}
    engines: {node: ^12.20.0 || >=14}
    dev: true

  /commenting/1.1.0:
    resolution: {integrity: sha512-YeNK4tavZwtH7jEgK1ZINXzLKm6DZdEMfsaaieOsCAN0S8vsY7UeuO3Q7d/M018EFgE+IeUAuBOKkFccBZsUZA==}
    dev: true

  /commondir/1.0.1:
    resolution: {integrity: sha512-W9pAhw0ja1Edb5GVdIF1mjZw/ASI0AlShXM83UUGe2DVr5TdAPEA1OA8m/g8zWp9x6On7gqufY+FatDbC3MDQg==}
    dev: true

  /compare-func/2.0.0:
    resolution: {integrity: sha512-zHig5N+tPWARooBnb0Zx1MFcdfpyJrfTJ3Y5L+IFvUm8rM74hHz66z0gw0x4tijh5CorKkKUCnW82R2vmpeCRA==}
    dependencies:
      array-ify: 1.0.0
      dot-prop: 5.3.0
    dev: true

  /compatfactory/0.0.6_typescript@4.6.4:
    resolution: {integrity: sha512-F1LpdNxgxay4UdanmeL75+guJPDg2zu8bFZDVih/kse5hA3oa+aMgvk4tLwq7AFBpy3S0ilnPdSfYsTl/L9NXA==}
    engines: {node: '>=10.0.0'}
    peerDependencies:
      typescript: '>=3.x || >= 4.x'
    dependencies:
      helpertypes: 0.0.2
      typescript: 4.6.4
    dev: true

  /compressible/2.0.18:
    resolution: {integrity: sha512-AF3r7P5dWxL8MxyITRMlORQNaOA2IkAFaTr4k7BUumjPtRpGDTZpl0Pb1XCO6JeDCBdp126Cgs9sMxqSjgYyRg==}
    engines: {node: '>= 0.6'}
    dependencies:
      mime-db: 1.52.0
    dev: true

  /compression/1.7.4:
    resolution: {integrity: sha512-jaSIDzP9pZVS4ZfQ+TzvtiWhdpFhE2RDHz8QJkpX9SIpLq88VueF5jJw6t+6CUQcAoA6t+x89MLrWAqpfDE8iQ==}
    engines: {node: '>= 0.8.0'}
    dependencies:
      accepts: 1.3.8
      bytes: 3.0.0
      compressible: 2.0.18
      debug: 2.6.9
      on-headers: 1.0.2
      safe-buffer: 5.1.2
      vary: 1.1.2
    transitivePeerDependencies:
      - supports-color
    dev: true

  /concat-map/0.0.1:
    resolution: {integrity: sha512-/Srv4dswyQNBfohGpz9o6Yb3Gz3SrUDqBH5rTuhGR7ahtlbYKnVxw2bCFMRljaA7EXHaXZ8wsHdodFvbkhKmqg==}

  /connect-history-api-fallback/2.0.0:
    resolution: {integrity: sha512-U73+6lQFmfiNPrYbXqr6kZ1i1wiRqXnp2nhMsINseWXO8lDau0LGEffJ8kQi4EjLZympVgRdvqjAgiZ1tgzDDA==}
    engines: {node: '>=0.8'}
    dev: true

  /connect/3.7.0:
    resolution: {integrity: sha512-ZqRXc+tZukToSNmh5C2iWMSoV3X1YUcPbqEM4DkEG5tNQXrQUZCNVGGv3IuicnkMtPfGf3Xtp8WCXs295iQ1pQ==}
    engines: {node: '>= 0.10.0'}
    dependencies:
      debug: 2.6.9
      finalhandler: 1.1.2
      parseurl: 1.3.3
      utils-merge: 1.0.1
    transitivePeerDependencies:
      - supports-color
    dev: true

  /consola/2.15.3:
    resolution: {integrity: sha512-9vAdYbHj6x2fLKC4+oPH0kFzY/orMZyG2Aj+kNylHxKGJ/Ed4dpNyAQYwJOdqO4zdM7XpVHmyejQDcQHrnuXbw==}
    dev: true

  /console-control-strings/1.1.0:
    resolution: {integrity: sha512-ty/fTekppD2fIwRvnZAVdeOiGd1c7YXEixbgJTNzqcxJWKQnjJ/V1bNEEE6hygpM3WjwHFUVK6HTjWSzV4a8sQ==}
    dev: false

  /constantinople/4.0.1:
    resolution: {integrity: sha512-vCrqcSIq4//Gx74TXXCGnHpulY1dskqLTFGDmhrGxzeXL8lF8kvXv6mpNWlJj1uD4DW23D4ljAqbY4RRaaUZIw==}
    dependencies:
      '@babel/parser': 7.20.0
      '@babel/types': 7.20.0
    dev: true

  /content-disposition/0.5.4:
    resolution: {integrity: sha512-FveZTNuGw04cxlAiWbzi6zTAL/lhehaWbTtgluJh4/E95DqMwTmha3KZN1aAWA8cFIhHzMZUvLevkw5Rqk+tSQ==}
    engines: {node: '>= 0.6'}
    dependencies:
      safe-buffer: 5.2.1
    dev: true

  /content-type/1.0.4:
    resolution: {integrity: sha512-hIP3EEPs8tB9AT1L+NUqtwOAps4mk2Zob89MWXMHjHWg9milF/j4osnnQLXBCBFBk/tvIG/tUc9mOUJiPBhPXA==}
    engines: {node: '>= 0.6'}
    dev: true

  /conventional-changelog-angular/5.0.13:
    resolution: {integrity: sha512-i/gipMxs7s8L/QeuavPF2hLnJgH6pEZAttySB6aiQLWcX3puWDL3ACVmvBhJGxnAy52Qc15ua26BufY6KpmrVA==}
    engines: {node: '>=10'}
    dependencies:
      compare-func: 2.0.0
      q: 1.5.1
    dev: true

  /conventional-changelog-atom/2.0.8:
    resolution: {integrity: sha512-xo6v46icsFTK3bb7dY/8m2qvc8sZemRgdqLb/bjpBsH2UyOS8rKNTgcb5025Hri6IpANPApbXMg15QLb1LJpBw==}
    engines: {node: '>=10'}
    dependencies:
      q: 1.5.1
    dev: true

  /conventional-changelog-cli/2.2.2:
    resolution: {integrity: sha512-8grMV5Jo8S0kP3yoMeJxV2P5R6VJOqK72IiSV9t/4H5r/HiRqEBQ83bYGuz4Yzfdj4bjaAEhZN/FFbsFXr5bOA==}
    engines: {node: '>=10'}
    hasBin: true
    dependencies:
      add-stream: 1.0.0
      conventional-changelog: 3.1.25
      lodash: 4.17.21
      meow: 8.1.2
      tempfile: 3.0.0
    dev: true

  /conventional-changelog-codemirror/2.0.8:
    resolution: {integrity: sha512-z5DAsn3uj1Vfp7po3gpt2Boc+Bdwmw2++ZHa5Ak9k0UKsYAO5mH1UBTN0qSCuJZREIhX6WU4E1p3IW2oRCNzQw==}
    engines: {node: '>=10'}
    dependencies:
      q: 1.5.1
    dev: true

  /conventional-changelog-conventionalcommits/4.6.3:
    resolution: {integrity: sha512-LTTQV4fwOM4oLPad317V/QNQ1FY4Hju5qeBIM1uTHbrnCE+Eg4CdRZ3gO2pUeR+tzWdp80M2j3qFFEDWVqOV4g==}
    engines: {node: '>=10'}
    dependencies:
      compare-func: 2.0.0
      lodash: 4.17.21
      q: 1.5.1
    dev: true

  /conventional-changelog-core/4.2.4:
    resolution: {integrity: sha512-gDVS+zVJHE2v4SLc6B0sLsPiloR0ygU7HaDW14aNJE1v4SlqJPILPl/aJC7YdtRE4CybBf8gDwObBvKha8Xlyg==}
    engines: {node: '>=10'}
    dependencies:
      add-stream: 1.0.0
      conventional-changelog-writer: 5.0.1
      conventional-commits-parser: 3.2.4
      dateformat: 3.0.3
      get-pkg-repo: 4.2.1
      git-raw-commits: 2.0.11
      git-remote-origin-url: 2.0.0
      git-semver-tags: 4.1.1
      lodash: 4.17.21
      normalize-package-data: 3.0.3
      q: 1.5.1
      read-pkg: 3.0.0
      read-pkg-up: 3.0.0
      through2: 4.0.2
    dev: true

  /conventional-changelog-ember/2.0.9:
    resolution: {integrity: sha512-ulzIReoZEvZCBDhcNYfDIsLTHzYHc7awh+eI44ZtV5cx6LVxLlVtEmcO+2/kGIHGtw+qVabJYjdI5cJOQgXh1A==}
    engines: {node: '>=10'}
    dependencies:
      q: 1.5.1
    dev: true

  /conventional-changelog-eslint/3.0.9:
    resolution: {integrity: sha512-6NpUCMgU8qmWmyAMSZO5NrRd7rTgErjrm4VASam2u5jrZS0n38V7Y9CzTtLT2qwz5xEChDR4BduoWIr8TfwvXA==}
    engines: {node: '>=10'}
    dependencies:
      q: 1.5.1
    dev: true

  /conventional-changelog-express/2.0.6:
    resolution: {integrity: sha512-SDez2f3iVJw6V563O3pRtNwXtQaSmEfTCaTBPCqn0oG0mfkq0rX4hHBq5P7De2MncoRixrALj3u3oQsNK+Q0pQ==}
    engines: {node: '>=10'}
    dependencies:
      q: 1.5.1
    dev: true

  /conventional-changelog-jquery/3.0.11:
    resolution: {integrity: sha512-x8AWz5/Td55F7+o/9LQ6cQIPwrCjfJQ5Zmfqi8thwUEKHstEn4kTIofXub7plf1xvFA2TqhZlq7fy5OmV6BOMw==}
    engines: {node: '>=10'}
    dependencies:
      q: 1.5.1
    dev: true

  /conventional-changelog-jshint/2.0.9:
    resolution: {integrity: sha512-wMLdaIzq6TNnMHMy31hql02OEQ8nCQfExw1SE0hYL5KvU+JCTuPaDO+7JiogGT2gJAxiUGATdtYYfh+nT+6riA==}
    engines: {node: '>=10'}
    dependencies:
      compare-func: 2.0.0
      q: 1.5.1
    dev: true

  /conventional-changelog-preset-loader/2.3.4:
    resolution: {integrity: sha512-GEKRWkrSAZeTq5+YjUZOYxdHq+ci4dNwHvpaBC3+ENalzFWuCWa9EZXSuZBpkr72sMdKB+1fyDV4takK1Lf58g==}
    engines: {node: '>=10'}
    dev: true

  /conventional-changelog-writer/5.0.1:
    resolution: {integrity: sha512-5WsuKUfxW7suLblAbFnxAcrvf6r+0b7GvNaWUwUIk0bXMnENP/PEieGKVUQrjPqwPT4o3EPAASBXiY6iHooLOQ==}
    engines: {node: '>=10'}
    hasBin: true
    dependencies:
      conventional-commits-filter: 2.0.7
      dateformat: 3.0.3
      handlebars: 4.7.7
      json-stringify-safe: 5.0.1
      lodash: 4.17.21
      meow: 8.1.2
      semver: 6.3.0
      split: 1.0.1
      through2: 4.0.2
    dev: true

  /conventional-changelog/3.1.25:
    resolution: {integrity: sha512-ryhi3fd1mKf3fSjbLXOfK2D06YwKNic1nC9mWqybBHdObPd8KJ2vjaXZfYj1U23t+V8T8n0d7gwnc9XbIdFbyQ==}
    engines: {node: '>=10'}
    dependencies:
      conventional-changelog-angular: 5.0.13
      conventional-changelog-atom: 2.0.8
      conventional-changelog-codemirror: 2.0.8
      conventional-changelog-conventionalcommits: 4.6.3
      conventional-changelog-core: 4.2.4
      conventional-changelog-ember: 2.0.9
      conventional-changelog-eslint: 3.0.9
      conventional-changelog-express: 2.0.6
      conventional-changelog-jquery: 3.0.11
      conventional-changelog-jshint: 2.0.9
      conventional-changelog-preset-loader: 2.3.4
    dev: true

  /conventional-commits-filter/2.0.7:
    resolution: {integrity: sha512-ASS9SamOP4TbCClsRHxIHXRfcGCnIoQqkvAzCSbZzTFLfcTqJVugB0agRgsEELsqaeWgsXv513eS116wnlSSPA==}
    engines: {node: '>=10'}
    dependencies:
      lodash.ismatch: 4.4.0
      modify-values: 1.0.1
    dev: true

  /conventional-commits-parser/3.2.4:
    resolution: {integrity: sha512-nK7sAtfi+QXbxHCYfhpZsfRtaitZLIA6889kFIouLvz6repszQDgxBu7wf2WbU+Dco7sAnNCJYERCwt54WPC2Q==}
    engines: {node: '>=10'}
    hasBin: true
    dependencies:
      JSONStream: 1.3.5
      is-text-path: 1.0.1
      lodash: 4.17.21
      meow: 8.1.2
      split2: 3.2.2
      through2: 4.0.2
    dev: true

  /convert-source-map/1.9.0:
    resolution: {integrity: sha512-ASFBup0Mz1uyiIjANan1jzLQami9z1PoYSZCiiYW2FczPbenXc45FZdBZLzOT+r6+iciuEModtmCti+hjaAk0A==}

  /cookie-signature/1.0.6:
    resolution: {integrity: sha512-QADzlaHc8icV8I7vbaJXJwod9HWYp8uCqf1xa4OfNu1T7JVxQIrUgOWtHdNDtPiywmFbiS12VjotIXLrKM3orQ==}
    dev: true

  /cookie/0.4.2:
    resolution: {integrity: sha512-aSWTXFzaKWkvHO1Ny/s+ePFpvKsPnjc551iI41v3ny/ow6tBG5Vd+FuqGNhh1LxOmVzOlGUriIlOaokOvhaStA==}
    engines: {node: '>= 0.6'}
    dev: true

  /cookie/0.5.0:
    resolution: {integrity: sha512-YZ3GUyn/o8gfKJlnlX7g7xq4gyO6OSuhGPKaaGssGB2qgDUS0gPgtTvoyZLTt9Ab6dC4hfc9dV5arkvc/OCmrw==}
    engines: {node: '>= 0.6'}
    dev: true

  /copy-anything/2.0.6:
    resolution: {integrity: sha512-1j20GZTsvKNkc4BY3NpMOM8tt///wY3FpIzozTOFO2ffuZcV61nojHXVKIy3WM+7ADCy5FVhdZYHYDdgTU0yJw==}
    dependencies:
      is-what: 3.14.1
    dev: true

  /core-js/3.26.0:
    resolution: {integrity: sha512-+DkDrhoR4Y0PxDz6rurahuB+I45OsEUv8E1maPTB6OuHRohMMcznBq9TMpdpDMm/hUPob/mJJS3PqgbHpMTQgw==}
    requiresBuild: true
    dev: false

  /core-util-is/1.0.3:
    resolution: {integrity: sha512-ZQBvi1DcpJ4GDqanjucZ2Hj3wEO5pZDS89BWbkcrvdxksJorwUDDZamX9ldFkp9aw2lmBDLgkObEA4DWNJ9FYQ==}
    dev: true

  /cors/2.8.5:
    resolution: {integrity: sha512-KIHbLJqu73RGr/hnbrO9uBeixNGuvSQjul/jdFvS/KFSIH1hWVd1ng7zOHx+YrEfInLG7q4n6GHQ9cDtxv/P6g==}
    engines: {node: '>= 0.10'}
    dependencies:
      object-assign: 4.1.1
      vary: 1.1.2
    dev: true

  /cosmiconfig/7.0.1:
    resolution: {integrity: sha512-a1YWNUV2HwGimB7dU2s1wUMurNKjpx60HxBB6xUM8Re+2s1g1IIfJvFR0/iCF+XHdE0GMTKTuLR32UQff4TEyQ==}
    engines: {node: '>=10'}
    dependencies:
      '@types/parse-json': 4.0.0
      import-fresh: 3.3.0
      parse-json: 5.2.0
      path-type: 4.0.0
      yaml: 1.10.2

  /create-require/1.1.1:
    resolution: {integrity: sha512-dcKFX3jn0MpIaXjisoRvexIJVEKzaq7z2rZKxf+MSr9TkdmHmsU4m2lcLojrj/FHl8mk5VxMmYA+ftRkP/3oKQ==}

  /cross-spawn/6.0.5:
    resolution: {integrity: sha512-eTVLrBSt7fjbDygz805pMnstIs2VTBNkRm0qxZd+M7A5XDdxVRWO5MxGBXZhjY4cqLYLdtrGqRf8mBPmzwSpWQ==}
    engines: {node: '>=4.8'}
    dependencies:
      nice-try: 1.0.5
      path-key: 2.0.1
      semver: 5.7.1
      shebang-command: 1.2.0
      which: 1.3.1
    dev: true

  /cross-spawn/7.0.3:
    resolution: {integrity: sha512-iRDPJKUPVEND7dHPO8rkbOnPpyDygcDFtWjpeWNCgy8WP2rXcxXL8TskReQl6OrB2G7+UJrags1q15Fudc7G6w==}
    engines: {node: '>= 8'}
    dependencies:
      path-key: 3.1.1
      shebang-command: 2.0.0
      which: 2.0.2
    dev: true

  /crosspath/0.0.8:
    resolution: {integrity: sha512-IKlS3MpP0fhJ50M6ltyLO7Q4NzwfhafpmolMH0EDKyyaY81HutF2mH4hLpCdm3fKZ/TSTW5qPIdTy62YnefEyQ==}
    engines: {node: '>=10.0.0'}
    dependencies:
      '@types/node': 15.14.9
    dev: true

  /css-color-names/1.0.1:
    resolution: {integrity: sha512-/loXYOch1qU1biStIFsHH8SxTmOseh1IJqFvy8IujXOm1h+QjUdDhkzOrR5HG8K8mlxREj0yfi8ewCHx0eMxzA==}
    dev: true

  /cssesc/3.0.0:
    resolution: {integrity: sha512-/Tb/JcjK111nNScGob5MNtsntNM1aCNUDipB/TkwZFhyDrrE47SOx/18wF2bbjgc3ZzCSKW1T5nt5EbFoAz/Vg==}
    engines: {node: '>=4'}
    hasBin: true

  /csstype/2.6.20:
    resolution: {integrity: sha512-/WwNkdXfckNgw6S5R125rrW8ez139lBHWouiBvX8dfMFtcn6V81REDqnH7+CRpRipfYlyU1CmOnOxrmGcFOjeA==}

  /csstype/3.0.11:
    resolution: {integrity: sha512-sa6P2wJ+CAbgyy4KFssIb/JNMLxFvKF1pCYCSXS8ZMuqZnMsrxqI2E5sPyoTpxoPU/gVZMzr2zjOfg8GIZOMsw==}

  /d/1.0.1:
    resolution: {integrity: sha512-m62ShEObQ39CfralilEQRjH6oAMtNCV1xJyEx5LpRYUVN+EviphDgUc/F3hnYbADmkiNs67Y+3ylmlG7Lnu+FA==}
    dependencies:
      es5-ext: 0.10.62
      type: 1.2.0
    dev: false

  /dargs/7.0.0:
    resolution: {integrity: sha512-2iy1EkLdlBzQGvbweYRFxmFath8+K7+AKB0TlhHWkNuH+TmovaMH/Wp7V7R4u7f4SnX3OgLsU9t1NI9ioDnUpg==}
    engines: {node: '>=8'}
    dev: true

  /data-uri-to-buffer/4.0.0:
    resolution: {integrity: sha512-Vr3mLBA8qWmcuschSLAOogKgQ/Jwxulv3RNE4FXnYWRGujzrRWQI4m12fQqRkwX06C0KanhLr4hK+GydchZsaA==}
    engines: {node: '>= 12'}
    dev: true

  /dateformat/3.0.3:
    resolution: {integrity: sha512-jyCETtSl3VMZMWeRo7iY1FL19ges1t55hMo5yaam4Jrsm5EPL89UQkoQRyiI+Yf4k8r2ZpdngkV8hr1lIdjb3Q==}
    dev: true

  /debug/2.6.9:
    resolution: {integrity: sha512-bC7ElrdJaJnPbAP+1EotYvqZsb3ecl5wi6Bfi6BJTUcNowp6cvspg0jXznRTKDjm/E7AdgFBVeAPVMNcKGsHMA==}
    peerDependencies:
      supports-color: '*'
    peerDependenciesMeta:
      supports-color:
        optional: true
    dependencies:
      ms: 2.0.0
    dev: true

  /debug/3.2.7:
    resolution: {integrity: sha512-CFjzYYAi4ThfiQvizrFQevTTXHtnCqWfe7x1AhgEscTz6ZbLbfoLRLPugTQyBth6f8ZERVUSyWHFD/7Wu4t1XQ==}
    peerDependencies:
      supports-color: '*'
    peerDependenciesMeta:
      supports-color:
        optional: true
    dependencies:
      ms: 2.1.3
    dev: true

  /debug/4.3.4:
    resolution: {integrity: sha512-PRWFHuSU3eDtQJPvnNY7Jcket1j0t5OuOsFzPPzsekD52Zl8qUfFIPEiswXqIvHWGVHOgX+7G/vCNNhehwxfkQ==}
    engines: {node: '>=6.0'}
    peerDependencies:
      supports-color: '*'
    peerDependenciesMeta:
      supports-color:
        optional: true
    dependencies:
      ms: 2.1.2

  /decamelize-keys/1.1.0:
    resolution: {integrity: sha1-0XGoeTMlKAfrPLYdwcFEXQeN8tk=}
    engines: {node: '>=0.10.0'}
    dependencies:
      decamelize: 1.2.0
      map-obj: 1.0.1
    dev: true

  /decamelize/1.2.0:
    resolution: {integrity: sha1-9lNNFRSCabIDUue+4m9QH5oZEpA=}
    engines: {node: '>=0.10.0'}
    dev: true

  /deep-eql/3.0.1:
    resolution: {integrity: sha512-+QeIQyN5ZuO+3Uk5DYh6/1eKO0m0YmJFGNmFHGACpf1ClL1nmlV/p4gNgbl2pJGxgXb4faqo6UE+M5ACEMyVcw==}
    engines: {node: '>=0.12'}
    dependencies:
      type-detect: 4.0.8
    dev: true

  /deep-is/0.1.4:
    resolution: {integrity: sha512-oIPzksmTg4/MriiaYGO+okXDT7ztn/w3Eptv/+gSIdMdKsJo0u4CfYNFJPy+4SKMuCqGw2wxnA+URMg3t8a/bQ==}
    dev: true

  /deepmerge/4.2.2:
    resolution: {integrity: sha512-FJ3UgI4gIl+PHZm53knsuSFpE+nESMr7M4v9QcgB7S63Kj/6WqMiFQJpBBYz1Pt+66bZpP3Q7Lye0Oo9MPKEdg==}
    engines: {node: '>=0.10.0'}
    dev: true

  /define-lazy-prop/2.0.0:
    resolution: {integrity: sha512-Ds09qNh8yw3khSjiJjiUInaGX9xlqZDY7JVryGxdxV7NPeuqQfplOpQ66yJFZut3jLa5zOwkXw1g9EI2uKh4Og==}
    engines: {node: '>=8'}
    dev: true

  /define-properties/1.1.4:
    resolution: {integrity: sha512-uckOqKcfaVvtBdsVkdPv3XjveQJsNQqmhXgRi8uhvWWuPYZCNlzT8qAyblUgNoXdHdjMTzAqeGjAoli8f+bzPA==}
    engines: {node: '>= 0.4'}
    dependencies:
      has-property-descriptors: 1.0.0
      object-keys: 1.1.1
    dev: true

  /defined/1.0.0:
    resolution: {integrity: sha512-Y2caI5+ZwS5c3RiNDJ6u53VhQHv+hHKwhkI1iHvceKUHw9Df6EK2zRLfjejRgMuCuxK7PfSWIMwWecceVvThjQ==}

  /defu/6.1.0:
    resolution: {integrity: sha512-pOFYRTIhoKujrmbTRhcW5lYQLBXw/dlTwfI8IguF1QCDJOcJzNH1w+YFjxqy6BAuJrClTy6MUE8q+oKJ2FLsIw==}
    dev: true

  /delayed-stream/1.0.0:
    resolution: {integrity: sha1-3zrhmayt+31ECqrgsp4icrJOxhk=}
    engines: {node: '>=0.4.0'}
    dev: false

  /delegate/3.2.0:
    resolution: {integrity: sha512-IofjkYBZaZivn0V8nnsMJGBr4jVLxHDheKSW88PyxS5QC4Vo9ZbZVvhzlSxY87fVq3STR6r+4cGepyHkcWOQSw==}
    dev: false

  /delegates/1.0.0:
    resolution: {integrity: sha512-bd2L678uiWATM6m5Z1VzNCErI3jiGzt6HGY8OVICs40JQq/HALfbyNJmp0UDakEY4pMMaN0Ly5om/B1VI/+xfQ==}
    dev: false

  /denque/1.5.1:
    resolution: {integrity: sha512-XwE+iZ4D6ZUB7mfYRMb5wByE8L74HCn30FBN7sWnXksWc1LO1bPDl67pBR9o/kC4z/xSNAwkMYcGgqDV3BE3Hw==}
    engines: {node: '>=0.10'}
    dev: true

  /depd/2.0.0:
    resolution: {integrity: sha512-g7nH6P6dyDioJogAAGprGpCtVImJhpPk/roCzdb3fIh61/s/nPsfR6onyMwkCAR/OlC3yBC0lESvUoQEAssIrw==}
    engines: {node: '>= 0.8'}
    dev: true

  /destroy/1.2.0:
    resolution: {integrity: sha512-2sJGJTaXIIaR1w4iJSNoN0hnMY7Gpc/n8D4qSCJw8QqFWXf7cuAgnEHxBpweaVcPevC2l3KpjYCx3NypQQgaJg==}
    engines: {node: '>= 0.8', npm: 1.2.8000 || >= 1.4.16}
    dev: true

  /detect-libc/2.0.1:
    resolution: {integrity: sha512-463v3ZeIrcWtdgIg6vI6XUncguvr2TnGl4SzDXinkt9mSLpBJKXT3mW6xT3VQdDN11+WVs29pgvivTc4Lp8v+w==}
    engines: {node: '>=8'}
    dev: false

  /detective/5.2.1:
    resolution: {integrity: sha512-v9XE1zRnz1wRtgurGu0Bs8uHKFSTdteYZNbIPFVhUZ39L/S79ppMpdmVOZAnoz1jfEFodc48n6MX483Xo3t1yw==}
    engines: {node: '>=0.8.0'}
    hasBin: true
    dependencies:
      acorn-node: 1.8.2
      defined: 1.0.0
      minimist: 1.2.7

  /dicer/0.3.0:
    resolution: {integrity: sha512-MdceRRWqltEG2dZqO769g27N/3PXfcKl04VhYnBlo2YhH7zPi88VebsjTKclaOyiuMaGU72hTfw3VkUitGcVCA==}
    engines: {node: '>=4.5.0'}
    dependencies:
      streamsearch: 0.1.2
    dev: true

  /didyoumean/1.2.2:
    resolution: {integrity: sha512-gxtyfqMg7GKyhQmb056K7M3xszy/myH8w+B4RT+QXBQsvAOdc3XymqDDPHx1BgPgsdAA5SIifona89YtRATDzw==}

  /diff/4.0.2:
    resolution: {integrity: sha512-58lmxKSA4BNyLz+HHMUzlOEpg09FV+ev6ZMe3vJihgdxzgcwZ8VoEEPmALCZG9LmqfVoNMMKpttIYTVG6uDY7A==}
    engines: {node: '>=0.3.1'}

  /dir-glob/3.0.1:
    resolution: {integrity: sha512-WkrWp9GR4KXfKGYzOLmTuGVi1UWFfws377n9cc55/tb6DuqyF6pcQ5AbiHEshaDpY9v6oaSr2XCDidGmMwdzIA==}
    engines: {node: '>=8'}
    dependencies:
      path-type: 4.0.0
    dev: true

  /dlv/1.1.3:
    resolution: {integrity: sha512-+HlytyjlPKnIG8XuRG8WvmBP8xs8P71y+SKKS6ZXWoEgLuePxtDoUEiH7WkdePWrQ5JBpE6aoVqfZfJUQkjXwA==}

  /doctrine/2.1.0:
    resolution: {integrity: sha512-35mSku4ZXK0vfCuHEDAwt55dg2jNajHZ1odvF+8SSr82EsZY4QmXfuWso8oEd8zRhVObSN18aM0CjSdoBX7zIw==}
    engines: {node: '>=0.10.0'}
    dependencies:
      esutils: 2.0.3
    dev: true

  /doctrine/3.0.0:
    resolution: {integrity: sha512-yS+Q5i3hBf7GBkd4KG8a7eBNNWNGLTaEwwYWUijIYM7zrlYDM0BFXHjjPWlWZ1Rg7UaddZeIDmi9jF3HmqiQ2w==}
    engines: {node: '>=6.0.0'}
    dependencies:
      esutils: 2.0.3
    dev: true

  /doctypes/1.1.0:
    resolution: {integrity: sha1-6oCxBqh1OHdOijpKWv4pPeSJ4Kk=}
    dev: true

  /dot-prop/5.3.0:
    resolution: {integrity: sha512-QM8q3zDe58hqUqjraQOmzZ1LIH9SWQJTlEKCH4kJ2oQvLZk7RbQXvtDM2XEq3fwkV9CCvvH4LA0AV+ogFsBM2Q==}
    engines: {node: '>=8'}
    dependencies:
      is-obj: 2.0.0
    dev: true

  /dotenv-expand/5.1.0:
    resolution: {integrity: sha512-YXQl1DSa4/PQyRfgrv6aoNjhasp/p4qs9FjJ4q4cQk+8m4r6k4ZSiEyytKG8f8W9gi8WsQtIObNmKd+tMzNTmA==}
    dev: true

  /dotenv/14.3.2:
    resolution: {integrity: sha512-vwEppIphpFdvaMCaHfCEv9IgwcxMljMw2TnAQBB4VWPvzXQLTb82jwmdOKzlEVUL3gNFT4l4TPKO+Bn+sqcrVQ==}
    engines: {node: '>=12'}
    dev: true

  /dotenv/8.6.0:
    resolution: {integrity: sha512-IrPdXQsk2BbzvCBGBOTmmSH5SodmqZNt4ERAZDmW4CT+tL8VtvinqywuANaFu4bOMWki16nqf0e4oC0QIaDr/g==}
    engines: {node: '>=10'}
    dev: true

  /eastasianwidth/0.2.0:
    resolution: {integrity: sha512-I88TYZWc9XiYHRQ4/3c5rjjfgkjhLyW2luGIheGERbNQ6OY7yTybanSpDXZa8y7VUP9YmDcYa+eyq4ca7iLqWA==}
    dev: true

  /ee-first/1.1.1:
    resolution: {integrity: sha512-WMwm9LhRUo+WUaRN+vRuETqG89IgZphVSNkdFgeb6sS/E4OrDIN7t48CAewSHXc6C8lefD8KKfr5vY61brQlow==}
    dev: true

  /electron-to-chromium/1.4.258:
    resolution: {integrity: sha512-vutF4q0dTUXoAFI7Vbtdwen/BJVwPgj8GRg/SElOodfH7VTX+svUe62A5BG41QRQGk5HsZPB0M++KH1lAlOt0A==}

  /emoji-regex/8.0.0:
    resolution: {integrity: sha512-MSjYzcWNOA0ewAHpz0MxpYFvwg6yjy1NG3xteoqz644VCo/RPgnr1/GGt+ic3iJTzQ8Eu3TdM14SawnVUmGE6A==}

  /emoji-regex/9.2.2:
    resolution: {integrity: sha512-L18DaJsXSUk2+42pv8mLs5jJT2hqFkFE4j21wOmgbUqsZ2hL72NsUU785g9RXgo3s0ZNgVl42TiHp3ZtOv/Vyg==}
    dev: true

  /encodeurl/1.0.2:
    resolution: {integrity: sha512-TPJXq8JqFaVYm2CWmPvnP2Iyo4ZSM7/QKcSmuMLDObfpH5fi7RUGmd/rTDf+rut/saiDiQEeVTNgAmJEdAOx0w==}
    engines: {node: '>= 0.8'}
    dev: true

  /entities/4.4.0:
    resolution: {integrity: sha512-oYp7156SP8LkeGD0GF85ad1X9Ai79WtRsZ2gxJqtBuzH+98YUV6jkHEKlZkMbcrjJjIVJNIDP/3WL9wQkoPbWA==}
    engines: {node: '>=0.12'}
    dev: true

  /env-paths/2.2.1:
    resolution: {integrity: sha512-+h1lkLKhZMTYjog1VEpJNG7NZJWcuc2DDk/qsqSTRRCOXiLjeQ1d1/udrUGhqMxUgAlwKNZ0cf2uqan5GLuS2A==}
    engines: {node: '>=6'}
    dev: true

  /errno/0.1.8:
    resolution: {integrity: sha512-dJ6oBr5SQ1VSd9qkk7ByRgb/1SH4JZjCHSW/mr63/QcXO9zLVxvJ6Oy13nio03rxpSnVDDjFor75SjVeZWPW/A==}
    hasBin: true
    requiresBuild: true
    dependencies:
      prr: 1.0.1
    dev: true
    optional: true

  /error-ex/1.3.2:
    resolution: {integrity: sha512-7dFHNmqeFSEt2ZBsCriorKnn3Z2pj+fd9kmI6QoWw4//DL+icEBfc0U7qJCisqrTsKTjw4fNFy2pW9OqStD84g==}
    dependencies:
      is-arrayish: 0.2.1

  /es-abstract/1.20.0:
    resolution: {integrity: sha512-URbD8tgRthKD3YcC39vbvSDrX23upXnPcnGAjQfgxXF5ID75YcENawc9ZX/9iTP9ptUyfCLIxTTuMYoRfiOVKA==}
    engines: {node: '>= 0.4'}
    dependencies:
      call-bind: 1.0.2
      es-to-primitive: 1.2.1
      function-bind: 1.1.1
      function.prototype.name: 1.1.5
      get-intrinsic: 1.1.1
      get-symbol-description: 1.0.0
      has: 1.0.3
      has-property-descriptors: 1.0.0
      has-symbols: 1.0.3
      internal-slot: 1.0.3
      is-callable: 1.2.4
      is-negative-zero: 2.0.2
      is-regex: 1.1.4
      is-shared-array-buffer: 1.0.2
      is-string: 1.0.7
      is-weakref: 1.0.2
      object-inspect: 1.12.2
      object-keys: 1.1.1
      object.assign: 4.1.2
      regexp.prototype.flags: 1.4.3
      string.prototype.trimend: 1.0.5
      string.prototype.trimstart: 1.0.5
      unbox-primitive: 1.0.2
    dev: true

  /es-module-lexer/1.1.0:
    resolution: {integrity: sha512-fJg+1tiyEeS8figV+fPcPpm8WqJEflG3yPU0NOm5xMvrNkuiy7HzX/Ljng4Y0hAoiw4/3hQTCFYw+ub8+a2pRA==}
    dev: true

  /es-shim-unscopables/1.0.0:
    resolution: {integrity: sha512-Jm6GPcCdC30eMLbZ2x8z2WuRwAws3zTBBKuusffYVUrNj/GVSUAZ+xKMaUpfNDR5IbyNA5LJbaecoUVbmUcB1w==}
    dependencies:
      has: 1.0.3
    dev: true

  /es-to-primitive/1.2.1:
    resolution: {integrity: sha512-QCOllgZJtaUo9miYBcLChTUaHNjJF3PYs1VidD7AwiEj1kYxKeQTctLAezAOH5ZKRH0g2IgPn6KwB4IT8iRpvA==}
    engines: {node: '>= 0.4'}
    dependencies:
      is-callable: 1.2.4
      is-date-object: 1.0.5
      is-symbol: 1.0.4
    dev: true

  /es5-ext/0.10.62:
    resolution: {integrity: sha512-BHLqn0klhEpnOKSrzn/Xsz2UIW8j+cGmo9JLzr8BiUapV8hPL9+FliFqjwr9ngW7jWdnxv6eO+/LqyhJVqgrjA==}
    engines: {node: '>=0.10'}
    requiresBuild: true
    dependencies:
      es6-iterator: 2.0.3
      es6-symbol: 3.1.3
      next-tick: 1.1.0
    dev: false

  /es6-iterator/2.0.3:
    resolution: {integrity: sha512-zw4SRzoUkd+cl+ZoE15A9o1oQd920Bb0iOJMQkQhl3jNc03YqVjAhG7scf9C5KWRU/R13Orf588uCC6525o02g==}
    dependencies:
      d: 1.0.1
      es5-ext: 0.10.62
      es6-symbol: 3.1.3
    dev: false

  /es6-symbol/3.1.3:
    resolution: {integrity: sha512-NJ6Yn3FuDinBaBRWl/q5X/s4koRHBrgKAu+yGI6JCBeiu3qrcbJhwT2GeR/EXVfylRk8dpQVJoLEFhK+Mu31NA==}
    dependencies:
      d: 1.0.1
      ext: 1.6.0
    dev: false

  /esbuild-android-64/0.14.47:
    resolution: {integrity: sha512-R13Bd9+tqLVFndncMHssZrPWe6/0Kpv2/dt4aA69soX4PRxlzsVpCvoJeFE8sOEoeVEiBkI0myjlkDodXlHa0g==}
    engines: {node: '>=12'}
    cpu: [x64]
    os: [android]
    requiresBuild: true
    dev: true
    optional: true

  /esbuild-android-64/0.14.50:
    resolution: {integrity: sha512-H7iUEm7gUJHzidsBlFPGF6FTExazcgXL/46xxLo6i6bMtPim6ZmXyTccS8yOMpy6HAC6dPZ/JCQqrkkin69n6Q==}
    engines: {node: '>=12'}
    cpu: [x64]
    os: [android]
    requiresBuild: true
    dev: true
    optional: true

  /esbuild-android-64/0.15.11:
    resolution: {integrity: sha512-rrwoXEiuI1kaw4k475NJpexs8GfJqQUKcD08VR8sKHmuW9RUuTR2VxcupVvHdiGh9ihxL9m3lpqB1kju92Ialw==}
    engines: {node: '>=12'}
    cpu: [x64]
    os: [android]
    requiresBuild: true
    dev: true
    optional: true

  /esbuild-android-64/0.15.9:
    resolution: {integrity: sha512-HQCX7FJn9T4kxZQkhPjNZC7tBWZqJvhlLHPU2SFzrQB/7nDXjmTIFpFTjt7Bd1uFpeXmuwf5h5fZm+x/hLnhbw==}
    engines: {node: '>=12'}
    cpu: [x64]
    os: [android]
    requiresBuild: true
    dev: false
    optional: true

  /esbuild-android-arm64/0.14.47:
    resolution: {integrity: sha512-OkwOjj7ts4lBp/TL6hdd8HftIzOy/pdtbrNA4+0oVWgGG64HrdVzAF5gxtJufAPOsEjkyh1oIYvKAUinKKQRSQ==}
    engines: {node: '>=12'}
    cpu: [arm64]
    os: [android]
    requiresBuild: true
    dev: true
    optional: true

  /esbuild-android-arm64/0.14.50:
    resolution: {integrity: sha512-NFaoqEwa+OYfoYVpQWDMdKII7wZZkAjtJFo1WdnBeCYlYikvUhTnf2aPwPu5qEAw/ie1NYK0yn3cafwP+kP+OQ==}
    engines: {node: '>=12'}
    cpu: [arm64]
    os: [android]
    requiresBuild: true
    dev: true
    optional: true

  /esbuild-android-arm64/0.15.11:
    resolution: {integrity: sha512-/hDubOg7BHOhUUsT8KUIU7GfZm5bihqssvqK5PfO4apag7YuObZRZSzViyEKcFn2tPeHx7RKbSBXvAopSHDZJQ==}
    engines: {node: '>=12'}
    cpu: [arm64]
    os: [android]
    requiresBuild: true
    dev: true
    optional: true

  /esbuild-android-arm64/0.15.9:
    resolution: {integrity: sha512-E6zbLfqbFVCNEKircSHnPiSTsm3fCRxeIMPfrkS33tFjIAoXtwegQfVZqMGR0FlsvVxp2NEDOUz+WW48COCjSg==}
    engines: {node: '>=12'}
    cpu: [arm64]
    os: [android]
    requiresBuild: true
    dev: false
    optional: true

  /esbuild-darwin-64/0.14.47:
    resolution: {integrity: sha512-R6oaW0y5/u6Eccti/TS6c/2c1xYTb1izwK3gajJwi4vIfNs1s8B1dQzI1UiC9T61YovOQVuePDcfqHLT3mUZJA==}
    engines: {node: '>=12'}
    cpu: [x64]
    os: [darwin]
    requiresBuild: true
    dev: true
    optional: true

  /esbuild-darwin-64/0.14.50:
    resolution: {integrity: sha512-gDQsCvGnZiJv9cfdO48QqxkRV8oKAXgR2CGp7TdIpccwFdJMHf8hyIJhMW/05b/HJjET/26Us27Jx91BFfEVSA==}
    engines: {node: '>=12'}
    cpu: [x64]
    os: [darwin]
    requiresBuild: true
    dev: true
    optional: true

  /esbuild-darwin-64/0.15.11:
    resolution: {integrity: sha512-1DqHD0ms3AhiwkKnjRUzmiW7JnaJJr5FKrPiR7xuyMwnjDqvNWDdMq4rKSD9OC0piFNK6n0LghsglNMe2MwJtA==}
    engines: {node: '>=12'}
    cpu: [x64]
    os: [darwin]
    requiresBuild: true
    dev: true
    optional: true

  /esbuild-darwin-64/0.15.9:
    resolution: {integrity: sha512-gI7dClcDN/HHVacZhTmGjl0/TWZcGuKJ0I7/xDGJwRQQn7aafZGtvagOFNmuOq+OBFPhlPv1T6JElOXb0unkSQ==}
    engines: {node: '>=12'}
    cpu: [x64]
    os: [darwin]
    requiresBuild: true
    dev: false
    optional: true

  /esbuild-darwin-arm64/0.14.47:
    resolution: {integrity: sha512-seCmearlQyvdvM/noz1L9+qblC5vcBrhUaOoLEDDoLInF/VQ9IkobGiLlyTPYP5dW1YD4LXhtBgOyevoIHGGnw==}
    engines: {node: '>=12'}
    cpu: [arm64]
    os: [darwin]
    requiresBuild: true
    dev: true
    optional: true

  /esbuild-darwin-arm64/0.14.50:
    resolution: {integrity: sha512-36nNs5OjKIb/Q50Sgp8+rYW/PqirRiFN0NFc9hEvgPzNJxeJedktXwzfJSln4EcRFRh5Vz4IlqFRScp+aiBBzA==}
    engines: {node: '>=12'}
    cpu: [arm64]
    os: [darwin]
    requiresBuild: true
    dev: true
    optional: true

  /esbuild-darwin-arm64/0.15.11:
    resolution: {integrity: sha512-OMzhxSbS0lwwrW40HHjRCeVIJTURdXFA8c3GU30MlHKuPCcvWNUIKVucVBtNpJySXmbkQMDJdJNrXzNDyvoqvQ==}
    engines: {node: '>=12'}
    cpu: [arm64]
    os: [darwin]
    requiresBuild: true
    dev: true
    optional: true

  /esbuild-darwin-arm64/0.15.9:
    resolution: {integrity: sha512-VZIMlcRN29yg/sv7DsDwN+OeufCcoTNaTl3Vnav7dL/nvsApD7uvhVRbgyMzv0zU/PP0xRhhIpTyc7lxEzHGSw==}
    engines: {node: '>=12'}
    cpu: [arm64]
    os: [darwin]
    requiresBuild: true
    dev: false
    optional: true

  /esbuild-freebsd-64/0.14.47:
    resolution: {integrity: sha512-ZH8K2Q8/Ux5kXXvQMDsJcxvkIwut69KVrYQhza/ptkW50DC089bCVrJZZ3sKzIoOx+YPTrmsZvqeZERjyYrlvQ==}
    engines: {node: '>=12'}
    cpu: [x64]
    os: [freebsd]
    requiresBuild: true
    dev: true
    optional: true

  /esbuild-freebsd-64/0.14.50:
    resolution: {integrity: sha512-/1pHHCUem8e/R86/uR+4v5diI2CtBdiWKiqGuPa9b/0x3Nwdh5AOH7lj+8823C6uX1e0ufwkSLkS+aFZiBCWxA==}
    engines: {node: '>=12'}
    cpu: [x64]
    os: [freebsd]
    requiresBuild: true
    dev: true
    optional: true

  /esbuild-freebsd-64/0.15.11:
    resolution: {integrity: sha512-8dKP26r0/Qyez8nTCwpq60QbuYKOeBygdgOAWGCRalunyeqWRoSZj9TQjPDnTTI9joxd3QYw3UhVZTKxO9QdRg==}
    engines: {node: '>=12'}
    cpu: [x64]
    os: [freebsd]
    requiresBuild: true
    dev: true
    optional: true

  /esbuild-freebsd-64/0.15.9:
    resolution: {integrity: sha512-uM4z5bTvuAXqPxrI204txhlsPIolQPWRMLenvGuCPZTnnGlCMF2QLs0Plcm26gcskhxewYo9LkkmYSS5Czrb5A==}
    engines: {node: '>=12'}
    cpu: [x64]
    os: [freebsd]
    requiresBuild: true
    dev: false
    optional: true

  /esbuild-freebsd-arm64/0.14.47:
    resolution: {integrity: sha512-ZJMQAJQsIOhn3XTm7MPQfCzEu5b9STNC+s90zMWe2afy9EwnHV7Ov7ohEMv2lyWlc2pjqLW8QJnz2r0KZmeAEQ==}
    engines: {node: '>=12'}
    cpu: [arm64]
    os: [freebsd]
    requiresBuild: true
    dev: true
    optional: true

  /esbuild-freebsd-arm64/0.14.50:
    resolution: {integrity: sha512-iKwUVMQztnPZe5pUYHdMkRc9aSpvoV1mkuHlCoPtxZA3V+Kg/ptpzkcSY+fKd0kuom+l6Rc93k0UPVkP7xoqrw==}
    engines: {node: '>=12'}
    cpu: [arm64]
    os: [freebsd]
    requiresBuild: true
    dev: true
    optional: true

  /esbuild-freebsd-arm64/0.15.11:
    resolution: {integrity: sha512-aSGiODiukLGGnSg/O9+cGO2QxEacrdCtCawehkWYTt5VX1ni2b9KoxpHCT9h9Y6wGqNHmXFnB47RRJ8BIqZgmQ==}
    engines: {node: '>=12'}
    cpu: [arm64]
    os: [freebsd]
    requiresBuild: true
    dev: true
    optional: true

  /esbuild-freebsd-arm64/0.15.9:
    resolution: {integrity: sha512-HHDjT3O5gWzicGdgJ5yokZVN9K9KG05SnERwl9nBYZaCjcCgj/sX8Ps1jvoFSfNCO04JSsHSOWo4qvxFuj8FoA==}
    engines: {node: '>=12'}
    cpu: [arm64]
    os: [freebsd]
    requiresBuild: true
    dev: false
    optional: true

  /esbuild-linux-32/0.14.47:
    resolution: {integrity: sha512-FxZOCKoEDPRYvq300lsWCTv1kcHgiiZfNrPtEhFAiqD7QZaXrad8LxyJ8fXGcWzIFzRiYZVtB3ttvITBvAFhKw==}
    engines: {node: '>=12'}
    cpu: [ia32]
    os: [linux]
    requiresBuild: true
    dev: true
    optional: true

  /esbuild-linux-32/0.14.50:
    resolution: {integrity: sha512-sWUwvf3uz7dFOpLzYuih+WQ7dRycrBWHCdoXJ4I4XdMxEHCECd8b7a9N9u7FzT6XR2gHPk9EzvchQUtiEMRwqw==}
    engines: {node: '>=12'}
    cpu: [ia32]
    os: [linux]
    requiresBuild: true
    dev: true
    optional: true

  /esbuild-linux-32/0.15.11:
    resolution: {integrity: sha512-lsrAfdyJBGx+6aHIQmgqUonEzKYeBnyfJPkT6N2dOf1RoXYYV1BkWB6G02tjsrz1d5wZzaTc3cF+TKmuTo/ZwA==}
    engines: {node: '>=12'}
    cpu: [ia32]
    os: [linux]
    requiresBuild: true
    dev: true
    optional: true

  /esbuild-linux-32/0.15.9:
    resolution: {integrity: sha512-AQIdE8FugGt1DkcekKi5ycI46QZpGJ/wqcMr7w6YUmOmp2ohQ8eO4sKUsOxNOvYL7hGEVwkndSyszR6HpVHLFg==}
    engines: {node: '>=12'}
    cpu: [ia32]
    os: [linux]
    requiresBuild: true
    dev: false
    optional: true

  /esbuild-linux-64/0.14.47:
    resolution: {integrity: sha512-nFNOk9vWVfvWYF9YNYksZptgQAdstnDCMtR6m42l5Wfugbzu11VpMCY9XrD4yFxvPo9zmzcoUL/88y0lfJZJJw==}
    engines: {node: '>=12'}
    cpu: [x64]
    os: [linux]
    requiresBuild: true
    dev: true
    optional: true

  /esbuild-linux-64/0.14.50:
    resolution: {integrity: sha512-u0PQxPhaeI629t4Y3EEcQ0wmWG+tC/LpP2K7yDFvwuPq0jSQ8SIN+ARNYfRjGW15O2we3XJvklbGV0wRuUCPig==}
    engines: {node: '>=12'}
    cpu: [x64]
    os: [linux]
    requiresBuild: true
    dev: true
    optional: true

  /esbuild-linux-64/0.15.11:
    resolution: {integrity: sha512-Y2Rh+PcyVhQqXKBTacPCltINN3uIw2xC+dsvLANJ1SpK5NJUtxv8+rqWpjmBgaNWKQT1/uGpMmA9olALy9PLVA==}
    engines: {node: '>=12'}
    cpu: [x64]
    os: [linux]
    requiresBuild: true
    dev: true
    optional: true

  /esbuild-linux-64/0.15.9:
    resolution: {integrity: sha512-4RXjae7g6Qs7StZyiYyXTZXBlfODhb1aBVAjd+ANuPmMhWthQilWo7rFHwJwL7DQu1Fjej2sODAVwLbcIVsAYQ==}
    engines: {node: '>=12'}
    cpu: [x64]
    os: [linux]
    requiresBuild: true
    dev: false
    optional: true

  /esbuild-linux-arm/0.14.47:
    resolution: {integrity: sha512-ZGE1Bqg/gPRXrBpgpvH81tQHpiaGxa8c9Rx/XOylkIl2ypLuOcawXEAo8ls+5DFCcRGt/o3sV+PzpAFZobOsmA==}
    engines: {node: '>=12'}
    cpu: [arm]
    os: [linux]
    requiresBuild: true
    dev: true
    optional: true

  /esbuild-linux-arm/0.14.50:
    resolution: {integrity: sha512-VALZq13bhmFJYFE/mLEb+9A0w5vo8z+YDVOWeaf9vOTrSC31RohRIwtxXBnVJ7YKLYfEMzcgFYf+OFln3Y0cWg==}
    engines: {node: '>=12'}
    cpu: [arm]
    os: [linux]
    requiresBuild: true
    dev: true
    optional: true

  /esbuild-linux-arm/0.15.11:
    resolution: {integrity: sha512-TJllTVk5aSyqPFvvcHTvf6Wu1ZKhWpJ/qNmZO8LL/XeB+LXCclm7HQHNEIz6MT7IX8PmlC1BZYrOiw2sXSB95A==}
    engines: {node: '>=12'}
    cpu: [arm]
    os: [linux]
    requiresBuild: true
    dev: true
    optional: true

  /esbuild-linux-arm/0.15.9:
    resolution: {integrity: sha512-3Zf2GVGUOI7XwChH3qrnTOSqfV1V4CAc/7zLVm4lO6JT6wbJrTgEYCCiNSzziSju+J9Jhf9YGWk/26quWPC6yQ==}
    engines: {node: '>=12'}
    cpu: [arm]
    os: [linux]
    requiresBuild: true
    dev: false
    optional: true

  /esbuild-linux-arm64/0.14.47:
    resolution: {integrity: sha512-ywfme6HVrhWcevzmsufjd4iT3PxTfCX9HOdxA7Hd+/ZM23Y9nXeb+vG6AyA6jgq/JovkcqRHcL9XwRNpWG6XRw==}
    engines: {node: '>=12'}
    cpu: [arm64]
    os: [linux]
    requiresBuild: true
    dev: true
    optional: true

  /esbuild-linux-arm64/0.14.50:
    resolution: {integrity: sha512-ZyfoNgsTftD7Rp5S7La5auomKdNeB3Ck+kSKXC4pp96VnHyYGjHHXWIlcbH8i+efRn9brszo1/Thl1qn8RqmhQ==}
    engines: {node: '>=12'}
    cpu: [arm64]
    os: [linux]
    requiresBuild: true
    dev: true
    optional: true

  /esbuild-linux-arm64/0.15.11:
    resolution: {integrity: sha512-uhcXiTwTmD4OpxJu3xC5TzAAw6Wzf9O1XGWL448EE9bqGjgV1j+oK3lIHAfsHnuIn8K4nDW8yjX0Sv5S++oRuw==}
    engines: {node: '>=12'}
    cpu: [arm64]
    os: [linux]
    requiresBuild: true
    dev: true
    optional: true

  /esbuild-linux-arm64/0.15.9:
    resolution: {integrity: sha512-a+bTtxJmYmk9d+s2W4/R1SYKDDAldOKmWjWP0BnrWtDbvUBNOm++du0ysPju4mZVoEFgS1yLNW+VXnG/4FNwdQ==}
    engines: {node: '>=12'}
    cpu: [arm64]
    os: [linux]
    requiresBuild: true
    dev: false
    optional: true

  /esbuild-linux-mips64le/0.14.47:
    resolution: {integrity: sha512-mg3D8YndZ1LvUiEdDYR3OsmeyAew4MA/dvaEJxvyygahWmpv1SlEEnhEZlhPokjsUMfRagzsEF/d/2XF+kTQGg==}
    engines: {node: '>=12'}
    cpu: [mips64el]
    os: [linux]
    requiresBuild: true
    dev: true
    optional: true

  /esbuild-linux-mips64le/0.14.50:
    resolution: {integrity: sha512-ygo31Vxn/WrmjKCHkBoutOlFG5yM9J2UhzHb0oWD9O61dGg+Hzjz9hjf5cmM7FBhAzdpOdEWHIrVOg2YAi6rTw==}
    engines: {node: '>=12'}
    cpu: [mips64el]
    os: [linux]
    requiresBuild: true
    dev: true
    optional: true

  /esbuild-linux-mips64le/0.15.11:
    resolution: {integrity: sha512-WD61y/R1M4BLe4gxXRypoQ0Ci+Vjf714QYzcPNkiYv5I8K8WDz2ZR8Bm6cqKxd6rD+e/rZgPDbhQ9PCf7TMHmA==}
    engines: {node: '>=12'}
    cpu: [mips64el]
    os: [linux]
    requiresBuild: true
    dev: true
    optional: true

  /esbuild-linux-mips64le/0.15.9:
    resolution: {integrity: sha512-Zn9HSylDp89y+TRREMDoGrc3Z4Hs5u56ozZLQCiZAUx2+HdbbXbWdjmw3FdTJ/i7t5Cew6/Q+6kfO3KCcFGlyw==}
    engines: {node: '>=12'}
    cpu: [mips64el]
    os: [linux]
    requiresBuild: true
    dev: false
    optional: true

  /esbuild-linux-ppc64le/0.14.47:
    resolution: {integrity: sha512-WER+f3+szmnZiWoK6AsrTKGoJoErG2LlauSmk73LEZFQ/iWC+KhhDsOkn1xBUpzXWsxN9THmQFltLoaFEH8F8w==}
    engines: {node: '>=12'}
    cpu: [ppc64]
    os: [linux]
    requiresBuild: true
    dev: true
    optional: true

  /esbuild-linux-ppc64le/0.14.50:
    resolution: {integrity: sha512-xWCKU5UaiTUT6Wz/O7GKP9KWdfbsb7vhfgQzRfX4ahh5NZV4ozZ4+SdzYG8WxetsLy84UzLX3Pi++xpVn1OkFQ==}
    engines: {node: '>=12'}
    cpu: [ppc64]
    os: [linux]
    requiresBuild: true
    dev: true
    optional: true

  /esbuild-linux-ppc64le/0.15.11:
    resolution: {integrity: sha512-JVleZS9oPVLTlBhPTWgOwxFWU/wMUdlBwTbGA4GF8c38sLbS13cupj+C8bLq929jU7EMWry4SaL+tKGIaTlqKg==}
    engines: {node: '>=12'}
    cpu: [ppc64]
    os: [linux]
    requiresBuild: true
    dev: true
    optional: true

  /esbuild-linux-ppc64le/0.15.9:
    resolution: {integrity: sha512-OEiOxNAMH9ENFYqRsWUj3CWyN3V8P3ZXyfNAtX5rlCEC/ERXrCEFCJji/1F6POzsXAzxvUJrTSTCy7G6BhA6Fw==}
    engines: {node: '>=12'}
    cpu: [ppc64]
    os: [linux]
    requiresBuild: true
    dev: false
    optional: true

  /esbuild-linux-riscv64/0.14.47:
    resolution: {integrity: sha512-1fI6bP3A3rvI9BsaaXbMoaOjLE3lVkJtLxsgLHqlBhLlBVY7UqffWBvkrX/9zfPhhVMd9ZRFiaqXnB1T7BsL2g==}
    engines: {node: '>=12'}
    cpu: [riscv64]
    os: [linux]
    requiresBuild: true
    dev: true
    optional: true

  /esbuild-linux-riscv64/0.14.50:
    resolution: {integrity: sha512-0+dsneSEihZTopoO9B6Z6K4j3uI7EdxBP7YSF5rTwUgCID+wHD3vM1gGT0m+pjCW+NOacU9kH/WE9N686FHAJg==}
    engines: {node: '>=12'}
    cpu: [riscv64]
    os: [linux]
    requiresBuild: true
    dev: true
    optional: true

  /esbuild-linux-riscv64/0.15.11:
    resolution: {integrity: sha512-9aLIalZ2HFHIOZpmVU11sEAS9F8TnHw49daEjcgMpBXHFF57VuT9f9/9LKJhw781Gda0P9jDkuCWJ0tFbErvJw==}
    engines: {node: '>=12'}
    cpu: [riscv64]
    os: [linux]
    requiresBuild: true
    dev: true
    optional: true

  /esbuild-linux-riscv64/0.15.9:
    resolution: {integrity: sha512-ukm4KsC3QRausEFjzTsOZ/qqazw0YvJsKmfoZZm9QW27OHjk2XKSQGGvx8gIEswft/Sadp03/VZvAaqv5AIwNA==}
    engines: {node: '>=12'}
    cpu: [riscv64]
    os: [linux]
    requiresBuild: true
    dev: false
    optional: true

  /esbuild-linux-s390x/0.14.47:
    resolution: {integrity: sha512-eZrWzy0xFAhki1CWRGnhsHVz7IlSKX6yT2tj2Eg8lhAwlRE5E96Hsb0M1mPSE1dHGpt1QVwwVivXIAacF/G6mw==}
    engines: {node: '>=12'}
    cpu: [s390x]
    os: [linux]
    requiresBuild: true
    dev: true
    optional: true

  /esbuild-linux-s390x/0.14.50:
    resolution: {integrity: sha512-tVjqcu8o0P9H4StwbIhL1sQYm5mWATlodKB6dpEZFkcyTI8kfIGWiWcrGmkNGH2i1kBUOsdlBafPxR3nzp3TDA==}
    engines: {node: '>=12'}
    cpu: [s390x]
    os: [linux]
    requiresBuild: true
    dev: true
    optional: true

  /esbuild-linux-s390x/0.15.11:
    resolution: {integrity: sha512-sZHtiXXOKsLI3XGBGoYO4qKBzJlb8xNsWmvFiwFMHFzA4AXgDP1KDp7Dawe9C2pavTRBDvl+Ok4n/DHQ59oaTg==}
    engines: {node: '>=12'}
    cpu: [s390x]
    os: [linux]
    requiresBuild: true
    dev: true
    optional: true

  /esbuild-linux-s390x/0.15.9:
    resolution: {integrity: sha512-uDOQEH55wQ6ahcIKzQr3VyjGc6Po/xblLGLoUk3fVL1qjlZAibtQr6XRfy5wPJLu/M2o0vQKLq4lyJ2r1tWKcw==}
    engines: {node: '>=12'}
    cpu: [s390x]
    os: [linux]
    requiresBuild: true
    dev: false
    optional: true

  /esbuild-netbsd-64/0.14.47:
    resolution: {integrity: sha512-Qjdjr+KQQVH5Q2Q1r6HBYswFTToPpss3gqCiSw2Fpq/ua8+eXSQyAMG+UvULPqXceOwpnPo4smyZyHdlkcPppQ==}
    engines: {node: '>=12'}
    cpu: [x64]
    os: [netbsd]
    requiresBuild: true
    dev: true
    optional: true

  /esbuild-netbsd-64/0.14.50:
    resolution: {integrity: sha512-0R/glfqAQ2q6MHDf7YJw/TulibugjizBxyPvZIcorH0Mb7vSimdHy0XF5uCba5CKt+r4wjax1mvO9lZ4jiAhEg==}
    engines: {node: '>=12'}
    cpu: [x64]
    os: [netbsd]
    requiresBuild: true
    dev: true
    optional: true

  /esbuild-netbsd-64/0.15.11:
    resolution: {integrity: sha512-hUC9yN06K9sg7ju4Vgu9ChAPdsEgtcrcLfyNT5IKwKyfpLvKUwCMZSdF+gRD3WpyZelgTQfJ+pDx5XFbXTlB0A==}
    engines: {node: '>=12'}
    cpu: [x64]
    os: [netbsd]
    requiresBuild: true
    dev: true
    optional: true

  /esbuild-netbsd-64/0.15.9:
    resolution: {integrity: sha512-yWgxaYTQz+TqX80wXRq6xAtb7GSBAp6gqLKfOdANg9qEmAI1Bxn04IrQr0Mzm4AhxvGKoHzjHjMgXbCCSSDxcw==}
    engines: {node: '>=12'}
    cpu: [x64]
    os: [netbsd]
    requiresBuild: true
    dev: false
    optional: true

  /esbuild-openbsd-64/0.14.47:
    resolution: {integrity: sha512-QpgN8ofL7B9z8g5zZqJE+eFvD1LehRlxr25PBkjyyasakm4599iroUpaj96rdqRlO2ShuyqwJdr+oNqWwTUmQw==}
    engines: {node: '>=12'}
    cpu: [x64]
    os: [openbsd]
    requiresBuild: true
    dev: true
    optional: true

  /esbuild-openbsd-64/0.14.50:
    resolution: {integrity: sha512-7PAtmrR5mDOFubXIkuxYQ4bdNS6XCK8AIIHUiZxq1kL8cFIH5731jPcXQ4JNy/wbj1C9sZ8rzD8BIM80Tqk29w==}
    engines: {node: '>=12'}
    cpu: [x64]
    os: [openbsd]
    requiresBuild: true
    dev: true
    optional: true

  /esbuild-openbsd-64/0.15.11:
    resolution: {integrity: sha512-0bBo9SQR4t66Wd91LGMAqmWorzO0TTzVjYiifwoFtel8luFeXuPThQnEm5ztN4g0fnvcp7AnUPPzS/Depf17wQ==}
    engines: {node: '>=12'}
    cpu: [x64]
    os: [openbsd]
    requiresBuild: true
    dev: true
    optional: true

  /esbuild-openbsd-64/0.15.9:
    resolution: {integrity: sha512-JmS18acQl4iSAjrEha1MfEmUMN4FcnnrtTaJ7Qg0tDCOcgpPPQRLGsZqhes0vmx8VA6IqRyScqXvaL7+Q0Uf3A==}
    engines: {node: '>=12'}
    cpu: [x64]
    os: [openbsd]
    requiresBuild: true
    dev: false
    optional: true

  /esbuild-sunos-64/0.14.47:
    resolution: {integrity: sha512-uOeSgLUwukLioAJOiGYm3kNl+1wJjgJA8R671GYgcPgCx7QR73zfvYqXFFcIO93/nBdIbt5hd8RItqbbf3HtAQ==}
    engines: {node: '>=12'}
    cpu: [x64]
    os: [sunos]
    requiresBuild: true
    dev: true
    optional: true

  /esbuild-sunos-64/0.14.50:
    resolution: {integrity: sha512-gBxNY/wyptvD7PkHIYcq7se6SQEXcSC8Y7mE0FJB+CGgssEWf6vBPfTTZ2b6BWKnmaP6P6qb7s/KRIV5T2PxsQ==}
    engines: {node: '>=12'}
    cpu: [x64]
    os: [sunos]
    requiresBuild: true
    dev: true
    optional: true

  /esbuild-sunos-64/0.15.11:
    resolution: {integrity: sha512-EuBdTGlsMTjEl1sQnBX2jfygy7iR6CKfvOzi+gEOfhDqbHXsmY1dcpbVtcwHAg9/2yUZSfMJHMAgf1z8M4yyyw==}
    engines: {node: '>=12'}
    cpu: [x64]
    os: [sunos]
    requiresBuild: true
    dev: true
    optional: true

  /esbuild-sunos-64/0.15.9:
    resolution: {integrity: sha512-UKynGSWpzkPmXW3D2UMOD9BZPIuRaSqphxSCwScfEE05Be3KAmvjsBhht1fLzKpiFVJb0BYMd4jEbWMyJ/z1hQ==}
    engines: {node: '>=12'}
    cpu: [x64]
    os: [sunos]
    requiresBuild: true
    dev: false
    optional: true

  /esbuild-windows-32/0.14.47:
    resolution: {integrity: sha512-H0fWsLTp2WBfKLBgwYT4OTfFly4Im/8B5f3ojDv1Kx//kiubVY0IQunP2Koc/fr/0wI7hj3IiBDbSrmKlrNgLQ==}
    engines: {node: '>=12'}
    cpu: [ia32]
    os: [win32]
    requiresBuild: true
    dev: true
    optional: true

  /esbuild-windows-32/0.14.50:
    resolution: {integrity: sha512-MOOe6J9cqe/iW1qbIVYSAqzJFh0p2LBLhVUIWdMVnNUNjvg2/4QNX4oT4IzgDeldU+Bym9/Tn6+DxvUHJXL5Zw==}
    engines: {node: '>=12'}
    cpu: [ia32]
    os: [win32]
    requiresBuild: true
    dev: true
    optional: true

  /esbuild-windows-32/0.15.11:
    resolution: {integrity: sha512-O0/Wo1Wk6dc0rZSxkvGpmTNIycEznHmkObTFz2VHBhjPsO4ZpCgfGxNkCpz4AdAIeMczpTXt/8d5vdJNKEGC+Q==}
    engines: {node: '>=12'}
    cpu: [ia32]
    os: [win32]
    requiresBuild: true
    dev: true
    optional: true

  /esbuild-windows-32/0.15.9:
    resolution: {integrity: sha512-aqXvu4/W9XyTVqO/hw3rNxKE1TcZiEYHPsXM9LwYmKSX9/hjvfIJzXwQBlPcJ/QOxedfoMVH0YnhhQ9Ffb0RGA==}
    engines: {node: '>=12'}
    cpu: [ia32]
    os: [win32]
    requiresBuild: true
    dev: false
    optional: true

  /esbuild-windows-64/0.14.47:
    resolution: {integrity: sha512-/Pk5jIEH34T68r8PweKRi77W49KwanZ8X6lr3vDAtOlH5EumPE4pBHqkCUdELanvsT14yMXLQ/C/8XPi1pAtkQ==}
    engines: {node: '>=12'}
    cpu: [x64]
    os: [win32]
    requiresBuild: true
    dev: true
    optional: true

  /esbuild-windows-64/0.14.50:
    resolution: {integrity: sha512-r/qE5Ex3w1jjGv/JlpPoWB365ldkppUlnizhMxJgojp907ZF1PgLTuW207kgzZcSCXyquL9qJkMsY+MRtaZ5yQ==}
    engines: {node: '>=12'}
    cpu: [x64]
    os: [win32]
    requiresBuild: true
    dev: true
    optional: true

  /esbuild-windows-64/0.15.11:
    resolution: {integrity: sha512-x977Q4HhNjnHx00b4XLAnTtj5vfbdEvkxaQwC1Zh5AN8g5EX+izgZ6e5QgqJgpzyRNJqh4hkgIJF1pyy1be0mQ==}
    engines: {node: '>=12'}
    cpu: [x64]
    os: [win32]
    requiresBuild: true
    dev: true
    optional: true

  /esbuild-windows-64/0.15.9:
    resolution: {integrity: sha512-zm7h91WUmlS4idMtjvCrEeNhlH7+TNOmqw5dJPJZrgFaxoFyqYG6CKDpdFCQXdyKpD5yvzaQBOMVTCBVKGZDEg==}
    engines: {node: '>=12'}
    cpu: [x64]
    os: [win32]
    requiresBuild: true
    dev: false
    optional: true

  /esbuild-windows-arm64/0.14.47:
    resolution: {integrity: sha512-HFSW2lnp62fl86/qPQlqw6asIwCnEsEoNIL1h2uVMgakddf+vUuMcCbtUY1i8sst7KkgHrVKCJQB33YhhOweCQ==}
    engines: {node: '>=12'}
    cpu: [arm64]
    os: [win32]
    requiresBuild: true
    dev: true
    optional: true

  /esbuild-windows-arm64/0.14.50:
    resolution: {integrity: sha512-EMS4lQnsIe12ZyAinOINx7eq2mjpDdhGZZWDwPZE/yUTN9cnc2Ze/xUTYIAyaJqrqQda3LnDpADKpvLvol6ENQ==}
    engines: {node: '>=12'}
    cpu: [arm64]
    os: [win32]
    requiresBuild: true
    dev: true
    optional: true

  /esbuild-windows-arm64/0.15.11:
    resolution: {integrity: sha512-VwUHFACuBahrvntdcMKZteUZ9HaYrBRODoKe4tIWxguQRvvYoYb7iu5LrcRS/FQx8KPZNaa72zuqwVtHeXsITw==}
    engines: {node: '>=12'}
    cpu: [arm64]
    os: [win32]
    requiresBuild: true
    dev: true
    optional: true

  /esbuild-windows-arm64/0.15.9:
    resolution: {integrity: sha512-yQEVIv27oauAtvtuhJVfSNMztJJX47ismRS6Sv2QMVV9RM+6xjbMWuuwM2nxr5A2/gj/mu2z9YlQxiwoFRCfZA==}
    engines: {node: '>=12'}
    cpu: [arm64]
    os: [win32]
    requiresBuild: true
    dev: false
    optional: true

  /esbuild/0.14.47:
    resolution: {integrity: sha512-wI4ZiIfFxpkuxB8ju4MHrGwGLyp1+awEHAHVpx6w7a+1pmYIq8T9FGEVVwFo0iFierDoMj++Xq69GXWYn2EiwA==}
    engines: {node: '>=12'}
    hasBin: true
    requiresBuild: true
    optionalDependencies:
      esbuild-android-64: 0.14.47
      esbuild-android-arm64: 0.14.47
      esbuild-darwin-64: 0.14.47
      esbuild-darwin-arm64: 0.14.47
      esbuild-freebsd-64: 0.14.47
      esbuild-freebsd-arm64: 0.14.47
      esbuild-linux-32: 0.14.47
      esbuild-linux-64: 0.14.47
      esbuild-linux-arm: 0.14.47
      esbuild-linux-arm64: 0.14.47
      esbuild-linux-mips64le: 0.14.47
      esbuild-linux-ppc64le: 0.14.47
      esbuild-linux-riscv64: 0.14.47
      esbuild-linux-s390x: 0.14.47
      esbuild-netbsd-64: 0.14.47
      esbuild-openbsd-64: 0.14.47
      esbuild-sunos-64: 0.14.47
      esbuild-windows-32: 0.14.47
      esbuild-windows-64: 0.14.47
      esbuild-windows-arm64: 0.14.47
    dev: true

  /esbuild/0.14.50:
    resolution: {integrity: sha512-SbC3k35Ih2IC6trhbMYW7hYeGdjPKf9atTKwBUHqMCYFZZ9z8zhuvfnZihsnJypl74FjiAKjBRqFkBkAd0rS/w==}
    engines: {node: '>=12'}
    hasBin: true
    requiresBuild: true
    optionalDependencies:
      esbuild-android-64: 0.14.50
      esbuild-android-arm64: 0.14.50
      esbuild-darwin-64: 0.14.50
      esbuild-darwin-arm64: 0.14.50
      esbuild-freebsd-64: 0.14.50
      esbuild-freebsd-arm64: 0.14.50
      esbuild-linux-32: 0.14.50
      esbuild-linux-64: 0.14.50
      esbuild-linux-arm: 0.14.50
      esbuild-linux-arm64: 0.14.50
      esbuild-linux-mips64le: 0.14.50
      esbuild-linux-ppc64le: 0.14.50
      esbuild-linux-riscv64: 0.14.50
      esbuild-linux-s390x: 0.14.50
      esbuild-netbsd-64: 0.14.50
      esbuild-openbsd-64: 0.14.50
      esbuild-sunos-64: 0.14.50
      esbuild-windows-32: 0.14.50
      esbuild-windows-64: 0.14.50
      esbuild-windows-arm64: 0.14.50
    dev: true

  /esbuild/0.15.11:
    resolution: {integrity: sha512-OgHGuhlfZ//mToxjte1D5iiiQgWfJ2GByVMwEC/IuoXsBGkuyK1+KrjYu0laSpnN/L1UmLUCv0s25vObdc1bVg==}
    engines: {node: '>=12'}
    hasBin: true
    requiresBuild: true
    optionalDependencies:
      '@esbuild/android-arm': 0.15.11
      '@esbuild/linux-loong64': 0.15.11
      esbuild-android-64: 0.15.11
      esbuild-android-arm64: 0.15.11
      esbuild-darwin-64: 0.15.11
      esbuild-darwin-arm64: 0.15.11
      esbuild-freebsd-64: 0.15.11
      esbuild-freebsd-arm64: 0.15.11
      esbuild-linux-32: 0.15.11
      esbuild-linux-64: 0.15.11
      esbuild-linux-arm: 0.15.11
      esbuild-linux-arm64: 0.15.11
      esbuild-linux-mips64le: 0.15.11
      esbuild-linux-ppc64le: 0.15.11
      esbuild-linux-riscv64: 0.15.11
      esbuild-linux-s390x: 0.15.11
      esbuild-netbsd-64: 0.15.11
      esbuild-openbsd-64: 0.15.11
      esbuild-sunos-64: 0.15.11
      esbuild-windows-32: 0.15.11
      esbuild-windows-64: 0.15.11
      esbuild-windows-arm64: 0.15.11
    dev: true

  /esbuild/0.15.9:
    resolution: {integrity: sha512-OnYr1rkMVxtmMHIAKZLMcEUlJmqcbxBz9QoBU8G9v455na0fuzlT/GLu6l+SRghrk0Mm2fSSciMmzV43Q8e0Gg==}
    engines: {node: '>=12'}
    hasBin: true
    requiresBuild: true
    optionalDependencies:
      '@esbuild/android-arm': 0.15.9
      '@esbuild/linux-loong64': 0.15.9
      esbuild-android-64: 0.15.9
      esbuild-android-arm64: 0.15.9
      esbuild-darwin-64: 0.15.9
      esbuild-darwin-arm64: 0.15.9
      esbuild-freebsd-64: 0.15.9
      esbuild-freebsd-arm64: 0.15.9
      esbuild-linux-32: 0.15.9
      esbuild-linux-64: 0.15.9
      esbuild-linux-arm: 0.15.9
      esbuild-linux-arm64: 0.15.9
      esbuild-linux-mips64le: 0.15.9
      esbuild-linux-ppc64le: 0.15.9
      esbuild-linux-riscv64: 0.15.9
      esbuild-linux-s390x: 0.15.9
      esbuild-netbsd-64: 0.15.9
      esbuild-openbsd-64: 0.15.9
      esbuild-sunos-64: 0.15.9
      esbuild-windows-32: 0.15.9
      esbuild-windows-64: 0.15.9
      esbuild-windows-arm64: 0.15.9
    dev: false

  /escalade/3.1.1:
    resolution: {integrity: sha512-k0er2gUkLf8O0zKJiAhmkTnJlTvINGv7ygDNPbeIsX/TJjGJZHuh9B2UxbsaEkmlEo9MfhrSzmhIlhRlI2GXnw==}
    engines: {node: '>=6'}

  /escape-html/1.0.3:
    resolution: {integrity: sha512-NiSupZ4OeuGwr68lGIeym/ksIZMJodUGOSCZ/FSnTxcrekbvqrgdUxlJOMpijaKZVjAJrWrGs/6Jy8OMuyj9ow==}
    dev: true

  /escape-string-regexp/1.0.5:
    resolution: {integrity: sha512-vbRorB5FUQWvla16U8R/qgaFIya2qGzwDrNmCZuYKrbdSUMG6I1ZCGQRefkRVhuOkIGVne7BQ35DSfo1qvJqFg==}
    engines: {node: '>=0.8.0'}

  /escape-string-regexp/4.0.0:
    resolution: {integrity: sha512-TtpcNJ3XAzx3Gq8sWRzJaVajRs0uVxA2YAkdb1jm2YkPz4G6egUFAyA3n5vtEIZefPk5Wa4UXbKuS5fKkJWdgA==}
    engines: {node: '>=10'}

  /eslint-define-config/1.11.0:
    resolution: {integrity: sha512-J5xNmL5EyXJzrRCGuyr8eKia2boFnJl3Lzurrv1tpM3oxtNONlp9/HW+zRFZ6+W3U7BQDCtnLunGmyCCtFHioQ==}
    engines: {node: ^14.17.0 || ^16.13.0 || >=18.0.0, npm: '>=6.14.13', pnpm: '>= 7.0.0'}
    dev: true

  /eslint-import-resolver-node/0.3.6:
    resolution: {integrity: sha512-0En0w03NRVMn9Uiyn8YRPDKvWjxCWkslUEhGNTdGx15RvPJYQ+lbOlqrlNI2vEAs4pDYK4f/HN2TbDmk5TP0iw==}
    dependencies:
      debug: 3.2.7
      resolve: 1.22.1
    transitivePeerDependencies:
      - supports-color
    dev: true

  /eslint-module-utils/2.7.3_mtfullqnpaqcaq2ae2ejmvqxza:
    resolution: {integrity: sha512-088JEC7O3lDZM9xGe0RerkOMd0EjFl+Yvd1jPWIkMT5u3H9+HC34mWWPnqPrN13gieT9pBOO+Qt07Nb/6TresQ==}
    engines: {node: '>=4'}
    peerDependencies:
      '@typescript-eslint/parser': '*'
      eslint-import-resolver-node: '*'
      eslint-import-resolver-typescript: '*'
      eslint-import-resolver-webpack: '*'
    peerDependenciesMeta:
      '@typescript-eslint/parser':
        optional: true
      eslint-import-resolver-node:
        optional: true
      eslint-import-resolver-typescript:
        optional: true
      eslint-import-resolver-webpack:
        optional: true
    dependencies:
      '@typescript-eslint/parser': 5.41.0_t64u7vh5pvkzkn6jnkohfgcmb4
      debug: 3.2.7
      eslint-import-resolver-node: 0.3.6
      find-up: 2.1.0
    transitivePeerDependencies:
      - supports-color
    dev: true

  /eslint-plugin-es/3.0.1_eslint@8.26.0:
    resolution: {integrity: sha512-GUmAsJaN4Fc7Gbtl8uOBlayo2DqhwWvEzykMHSCZHU3XdJ+NSzzZcVhXh3VxX5icqQ+oQdIEawXX8xkR3mIFmQ==}
    engines: {node: '>=8.10.0'}
    peerDependencies:
      eslint: '>=4.19.1'
    dependencies:
      eslint: 8.26.0
      eslint-utils: 2.1.0
      regexpp: 3.2.0
    dev: true

  /eslint-plugin-import/2.26.0_c2flhriocdzler6lrwbyxxyoca:
    resolution: {integrity: sha512-hYfi3FXaM8WPLf4S1cikh/r4IxnO6zrhZbEGz2b660EJRbuxgpDS5gkCuYgGWg2xxh2rBuIr4Pvhve/7c31koA==}
    engines: {node: '>=4'}
    peerDependencies:
      '@typescript-eslint/parser': '*'
      eslint: ^2 || ^3 || ^4 || ^5 || ^6 || ^7.2.0 || ^8
    peerDependenciesMeta:
      '@typescript-eslint/parser':
        optional: true
    dependencies:
      '@typescript-eslint/parser': 5.41.0_t64u7vh5pvkzkn6jnkohfgcmb4
      array-includes: 3.1.5
      array.prototype.flat: 1.3.0
      debug: 2.6.9
      doctrine: 2.1.0
      eslint: 8.26.0
      eslint-import-resolver-node: 0.3.6
      eslint-module-utils: 2.7.3_mtfullqnpaqcaq2ae2ejmvqxza
      has: 1.0.3
      is-core-module: 2.9.0
      is-glob: 4.0.3
      minimatch: 3.1.2
      object.values: 1.1.5
      resolve: 1.22.1
      tsconfig-paths: 3.14.1
    transitivePeerDependencies:
      - eslint-import-resolver-typescript
      - eslint-import-resolver-webpack
      - supports-color
    dev: true

  /eslint-plugin-node/11.1.0_eslint@8.26.0:
    resolution: {integrity: sha512-oUwtPJ1W0SKD0Tr+wqu92c5xuCeQqB3hSCHasn/ZgjFdA9iDGNkNf2Zi9ztY7X+hNuMib23LNGRm6+uN+KLE3g==}
    engines: {node: '>=8.10.0'}
    peerDependencies:
      eslint: '>=5.16.0'
    dependencies:
      eslint: 8.26.0
      eslint-plugin-es: 3.0.1_eslint@8.26.0
      eslint-utils: 2.1.0
      ignore: 5.2.0
      minimatch: 3.1.2
      resolve: 1.22.1
      semver: 6.3.0
    dev: true

  /eslint-scope/5.1.1:
    resolution: {integrity: sha512-2NxwbF/hZ0KpepYN0cNbo+FN6XoK7GaHlQhgx/hIZl6Va0bF45RQOOwhLIy8lQDbuCiadSLCBnH2CFYquit5bw==}
    engines: {node: '>=8.0.0'}
    dependencies:
      esrecurse: 4.3.0
      estraverse: 4.3.0
    dev: true

  /eslint-scope/7.1.1:
    resolution: {integrity: sha512-QKQM/UXpIiHcLqJ5AOyIW7XZmzjkzQXYE54n1++wb0u9V/abW3l9uQnxX8Z5Xd18xyKIMTUAyQ0k1e8pz6LUrw==}
    engines: {node: ^12.22.0 || ^14.17.0 || >=16.0.0}
    dependencies:
      esrecurse: 4.3.0
      estraverse: 5.3.0
    dev: true

  /eslint-utils/2.1.0:
    resolution: {integrity: sha512-w94dQYoauyvlDc43XnGB8lU3Zt713vNChgt4EWwhXAP2XkBvndfxF0AgIqKOOasjPIPzj9JqgwkwbCYD0/V3Zg==}
    engines: {node: '>=6'}
    dependencies:
      eslint-visitor-keys: 1.3.0
    dev: true

  /eslint-utils/3.0.0_eslint@8.26.0:
    resolution: {integrity: sha512-uuQC43IGctw68pJA1RgbQS8/NP7rch6Cwd4j3ZBtgo4/8Flj4eGE7ZYSZRN3iq5pVUv6GPdW5Z1RFleo84uLDA==}
    engines: {node: ^10.0.0 || ^12.0.0 || >= 14.0.0}
    peerDependencies:
      eslint: '>=5'
    dependencies:
      eslint: 8.26.0
      eslint-visitor-keys: 2.1.0
    dev: true

  /eslint-visitor-keys/1.3.0:
    resolution: {integrity: sha512-6J72N8UNa462wa/KFODt/PJ3IU60SDpC3QXC1Hjc1BXXpfL2C9R5+AU7jhe0F6GREqVMh4Juu+NY7xn+6dipUQ==}
    engines: {node: '>=4'}
    dev: true

  /eslint-visitor-keys/2.1.0:
    resolution: {integrity: sha512-0rSmRBzXgDzIsD6mGdJgevzgezI534Cer5L/vyMX0kHzT/jiB43jRhd9YUlMGYLQy2zprNmoT8qasCGtY+QaKw==}
    engines: {node: '>=10'}
    dev: true

  /eslint-visitor-keys/3.3.0:
    resolution: {integrity: sha512-mQ+suqKJVyeuwGYHAdjMFqjCyfl8+Ldnxuyp3ldiMBFKkvytrXUZWaiPCEav8qDHKty44bD+qV1IP4T+w+xXRA==}
    engines: {node: ^12.22.0 || ^14.17.0 || >=16.0.0}
    dev: true

  /eslint/8.26.0:
    resolution: {integrity: sha512-kzJkpaw1Bfwheq4VXUezFriD1GxszX6dUekM7Z3aC2o4hju+tsR/XyTC3RcoSD7jmy9VkPU3+N6YjVU2e96Oyg==}
    engines: {node: ^12.22.0 || ^14.17.0 || >=16.0.0}
    hasBin: true
    dependencies:
      '@eslint/eslintrc': 1.3.3
      '@humanwhocodes/config-array': 0.11.6
      '@humanwhocodes/module-importer': 1.0.1
      '@nodelib/fs.walk': 1.2.8
      ajv: 6.12.6
      chalk: 4.1.2
      cross-spawn: 7.0.3
      debug: 4.3.4
      doctrine: 3.0.0
      escape-string-regexp: 4.0.0
      eslint-scope: 7.1.1
      eslint-utils: 3.0.0_eslint@8.26.0
      eslint-visitor-keys: 3.3.0
      espree: 9.4.0
      esquery: 1.4.0
      esutils: 2.0.3
      fast-deep-equal: 3.1.3
      file-entry-cache: 6.0.1
      find-up: 5.0.0
      glob-parent: 6.0.2
      globals: 13.15.0
      grapheme-splitter: 1.0.4
      ignore: 5.2.0
      import-fresh: 3.3.0
      imurmurhash: 0.1.4
      is-glob: 4.0.3
      is-path-inside: 3.0.3
      js-sdsl: 4.1.4
      js-yaml: 4.1.0
      json-stable-stringify-without-jsonify: 1.0.1
      levn: 0.4.1
      lodash.merge: 4.6.2
      minimatch: 3.1.2
      natural-compare: 1.4.0
      optionator: 0.9.1
      regexpp: 3.2.0
      strip-ansi: 6.0.1
      strip-json-comments: 3.1.1
      text-table: 0.2.0
    transitivePeerDependencies:
      - supports-color
    dev: true

  /espree/9.4.0:
    resolution: {integrity: sha512-DQmnRpLj7f6TgN/NYb0MTzJXL+vJF9h3pHy4JhCIs3zwcgez8xmGg3sXHcEO97BrmO2OSvCwMdfdlyl+E9KjOw==}
    engines: {node: ^12.22.0 || ^14.17.0 || >=16.0.0}
    dependencies:
      acorn: 8.8.1
      acorn-jsx: 5.3.2_acorn@8.8.1
      eslint-visitor-keys: 3.3.0
    dev: true

  /esquery/1.4.0:
    resolution: {integrity: sha512-cCDispWt5vHHtwMY2YrAQ4ibFkAL8RbH5YGBnZBc90MolvvfkkQcJro/aZiAQUlQ3qgrYS6D6v8Gc5G5CQsc9w==}
    engines: {node: '>=0.10'}
    dependencies:
      estraverse: 5.3.0
    dev: true

  /esrecurse/4.3.0:
    resolution: {integrity: sha512-KmfKL3b6G+RXvP8N1vr3Tq1kL/oCFgn2NYXEtqP8/L3pKapUA4G8cFVaoF3SU323CD4XypR/ffioHmkti6/Tag==}
    engines: {node: '>=4.0'}
    dependencies:
      estraverse: 5.3.0
    dev: true

  /estraverse/4.3.0:
    resolution: {integrity: sha512-39nnKffWz8xN1BU/2c79n9nB9HDzo0niYUqx6xyqUnyoAnQyyWpOTdZEeiCch8BBu515t4wp9ZmgVfVhn9EBpw==}
    engines: {node: '>=4.0'}
    dev: true

  /estraverse/5.3.0:
    resolution: {integrity: sha512-MMdARuVEQziNTeJD8DgMqmhwR11BRQ/cBP+pLtYdSTnf3MIO8fFeiINEbX36ZdNlfU/7A9f3gUw49B3oQsvwBA==}
    engines: {node: '>=4.0'}
    dev: true

  /estree-walker/1.0.1:
    resolution: {integrity: sha512-1fMXF3YP4pZZVozF8j/ZLfvnR8NSIljt56UhbZ5PeeDmmGHpgpdwQt7ITlGvYaQukCvuBRMLEiKiYC+oeIg4cg==}
    dev: true

  /estree-walker/2.0.2:
    resolution: {integrity: sha512-Rfkk/Mp/DL7JVje3u18FxFujQlTNR2q6QfMSMB7AvCBx91NGj/ba3kCfza0f6dVDbw7YlRf/nDrn7pQrCCyQ/w==}

  /estree-walker/3.0.1:
    resolution: {integrity: sha512-woY0RUD87WzMBUiZLx8NsYr23N5BKsOMZHhu2hoNRVh6NXGfoiT1KOL8G3UHlJAnEDGmfa5ubNA/AacfG+Kb0g==}
    dev: true

  /esutils/2.0.3:
    resolution: {integrity: sha512-kVscqXk4OCp68SZ0dkgEKVi6/8ij300KBWTJq32P/dYeWTSwK41WyTxalN1eRmA5Z9UU/LX9D7FWSmV9SAYx6g==}
    engines: {node: '>=0.10.0'}
    dev: true

  /etag/1.8.1:
    resolution: {integrity: sha1-Qa4u62XvpiJorr/qg6x9eSmbCIc=}
    engines: {node: '>= 0.6'}
    dev: true

  /event-target-shim/6.0.2:
    resolution: {integrity: sha512-8q3LsZjRezbFZ2PN+uP+Q7pnHUMmAOziU2vA2OwoFaKIXxlxl38IylhSSgUorWu/rf4er67w0ikBqjBFk/pomA==}
    engines: {node: '>=10.13.0'}
    dev: true

  /eventemitter3/4.0.7:
    resolution: {integrity: sha512-8guHBZCwKnFhYdHr2ysuRWErTwhoN2X8XELRlrRwpmfeY2jjuUN4taQMsULKUVo1K4DvZl+0pgfyoysHxvmvEw==}
    dev: true

  /execa/6.1.0:
    resolution: {integrity: sha512-QVWlX2e50heYJcCPG0iWtf8r0xjEYfz/OYLGDYH+IyjWezzPNxz63qNFOu0l4YftGWuizFVZHHs8PrLU5p2IDA==}
    engines: {node: ^12.20.0 || ^14.13.1 || >=16.0.0}
    dependencies:
      cross-spawn: 7.0.3
      get-stream: 6.0.1
      human-signals: 3.0.1
      is-stream: 3.0.0
      merge-stream: 2.0.0
      npm-run-path: 5.1.0
      onetime: 6.0.0
      signal-exit: 3.0.7
      strip-final-newline: 3.0.0
    dev: true

  /express/4.18.2:
    resolution: {integrity: sha512-5/PsL6iGPdfQ/lKM1UuielYgv3BUoJfz1aUwU9vHZ+J7gyvwdQXFEBIEIaxeGf0GIcreATNyBExtalisDbuMqQ==}
    engines: {node: '>= 0.10.0'}
    dependencies:
      accepts: 1.3.8
      array-flatten: 1.1.1
      body-parser: 1.20.1
      content-disposition: 0.5.4
      content-type: 1.0.4
      cookie: 0.5.0
      cookie-signature: 1.0.6
      debug: 2.6.9
      depd: 2.0.0
      encodeurl: 1.0.2
      escape-html: 1.0.3
      etag: 1.8.1
      finalhandler: 1.2.0
      fresh: 0.5.2
      http-errors: 2.0.0
      merge-descriptors: 1.0.1
      methods: 1.1.2
      on-finished: 2.4.1
      parseurl: 1.3.3
      path-to-regexp: 0.1.7
      proxy-addr: 2.0.7
      qs: 6.11.0
      range-parser: 1.2.1
      safe-buffer: 5.2.1
      send: 0.18.0
      serve-static: 1.15.0
      setprototypeof: 1.2.0
      statuses: 2.0.1
      type-is: 1.6.18
      utils-merge: 1.0.1
      vary: 1.1.2
    transitivePeerDependencies:
      - supports-color
    dev: true

  /ext/1.6.0:
    resolution: {integrity: sha512-sdBImtzkq2HpkdRLtlLWDa6w4DX22ijZLKx8BMPUuKe1c5lbN6xwQDQCxSfxBQnHZ13ls/FH0MQZx/q/gr6FQg==}
    dependencies:
      type: 2.6.0
    dev: false

  /fast-deep-equal/3.1.3:
    resolution: {integrity: sha512-f3qQ9oQy9j2AhBe/H9VC91wLmKBCCU/gDOnKNAYG5hswO7BLKj09Hc5HYNz9cGI++xlpDCIgDaitVs03ATR84Q==}
    dev: true

  /fast-glob/3.2.12:
    resolution: {integrity: sha512-DVj4CQIYYow0BlaelwK1pHl5n5cRSJfM60UA0zK891sVInoPri2Ekj7+e1CT3/3qxXenpI+nBBmQAcJPJgaj4w==}
    engines: {node: '>=8.6.0'}
    dependencies:
      '@nodelib/fs.stat': 2.0.5
      '@nodelib/fs.walk': 1.2.8
      glob-parent: 5.1.2
      merge2: 1.4.1
      micromatch: 4.0.5

  /fast-json-stable-stringify/2.1.0:
    resolution: {integrity: sha512-lhd/wF+Lk98HZoTCtlVraHtfh5XYijIjalXck7saUtuanSDyLMxnHhSXEDJqHxD7msR8D0uCmqlkwjCV8xvwHw==}
    dev: true

  /fast-levenshtein/2.0.6:
    resolution: {integrity: sha512-DCXu6Ifhqcks7TZKY3Hxp3y6qphY5SJZmrWMDrKcERSOXWQdMhU9Ig/PYrzyw/ul9jOIyh0N4M0tbC5hodg8dw==}
    dev: true

  /fastq/1.13.0:
    resolution: {integrity: sha512-YpkpUnK8od0o1hmeSc7UUs/eB/vIPWJYjKck2QKIzAf71Vm1AAQ3EbuZB3g2JIy+pg+ERD0vqI79KyZiB2e2Nw==}
    dependencies:
      reusify: 1.0.4

  /fetch-blob/3.1.5:
    resolution: {integrity: sha512-N64ZpKqoLejlrwkIAnb9iLSA3Vx/kjgzpcDhygcqJ2KKjky8nCgUQ+dzXtbrLaWZGZNmNfQTsiQ0weZ1svglHg==}
    engines: {node: ^12.20 || >= 14.13}
    dependencies:
      node-domexception: 1.0.0
      web-streams-polyfill: 3.2.1
    dev: true

  /file-entry-cache/6.0.1:
    resolution: {integrity: sha512-7Gps/XWymbLk2QLYK4NzpMOrYjMhdIxXuIvy2QBsLE6ljuodKvdkWs/cpyJJ3CVIVpH0Oi1Hvg1ovbMzLdFBBg==}
    engines: {node: ^10.12.0 || >=12.0.0}
    dependencies:
      flat-cache: 3.0.4
    dev: true

  /fill-range/7.0.1:
    resolution: {integrity: sha512-qOo9F+dMUmC2Lcb4BbVvnKJxTPjCm+RRpe4gDuGrzkL7mEVl/djYSu2OdQ2Pa302N4oqkSg9ir6jaLWJ2USVpQ==}
    engines: {node: '>=8'}
    dependencies:
      to-regex-range: 5.0.1

  /finalhandler/1.1.2:
    resolution: {integrity: sha512-aAWcW57uxVNrQZqFXjITpW3sIUQmHGG3qSb9mUah9MgMC4NeWhNOlNjXEYq3HjRAvL6arUviZGGJsBg6z0zsWA==}
    engines: {node: '>= 0.8'}
    dependencies:
      debug: 2.6.9
      encodeurl: 1.0.2
      escape-html: 1.0.3
      on-finished: 2.3.0
      parseurl: 1.3.3
      statuses: 1.5.0
      unpipe: 1.0.0
    transitivePeerDependencies:
      - supports-color
    dev: true

  /finalhandler/1.2.0:
    resolution: {integrity: sha512-5uXcUVftlQMFnWC9qu/svkWv3GTd2PfUhK/3PLkYNAe7FbqJMt3515HaxE6eRL74GdsriiwujiawdaB1BpEISg==}
    engines: {node: '>= 0.8'}
    dependencies:
      debug: 2.6.9
      encodeurl: 1.0.2
      escape-html: 1.0.3
      on-finished: 2.4.1
      parseurl: 1.3.3
      statuses: 2.0.1
      unpipe: 1.0.0
    transitivePeerDependencies:
      - supports-color
    dev: true

  /find-root/1.1.0:
    resolution: {integrity: sha512-NKfW6bec6GfKc0SGx1e07QZY9PE99u0Bft/0rzSD5k3sO/vwkVUpDUKVm5Gpp5Ue3YfShPFTX2070tDs5kB9Ng==}

  /find-up/2.1.0:
    resolution: {integrity: sha512-NWzkk0jSJtTt08+FBFMvXoeZnOJD+jTtsRmBYbAIzJdX6l7dLgR7CTubCM5/eDdPUBvLCeVasP1brfVR/9/EZQ==}
    engines: {node: '>=4'}
    dependencies:
      locate-path: 2.0.0
    dev: true

  /find-up/4.1.0:
    resolution: {integrity: sha512-PpOwAdQ/YlXQ2vj8a3h8IipDuYRi3wceVQQGYWxNINccq40Anw7BlsEXCMbt1Zt+OLA6Fq9suIpIWD0OsnISlw==}
    engines: {node: '>=8'}
    dependencies:
      locate-path: 5.0.0
      path-exists: 4.0.0
    dev: true

  /find-up/5.0.0:
    resolution: {integrity: sha512-78/PXT1wlLLDgTzDs7sjq9hzz0vXD+zn+7wypEe4fXQxCmdmqfGsEPQxmiCSQI3ajFV91bVSsvNtrJRiW6nGng==}
    engines: {node: '>=10'}
    dependencies:
      locate-path: 6.0.0
      path-exists: 4.0.0
    dev: true

  /flat-cache/3.0.4:
    resolution: {integrity: sha512-dm9s5Pw7Jc0GvMYbshN6zchCA9RgQlzzEZX3vylR9IqFfS8XciblUXOKfW6SiuJ0e13eDYZoZV5wdrev7P3Nwg==}
    engines: {node: ^10.12.0 || >=12.0.0}
    dependencies:
      flatted: 3.2.5
      rimraf: 3.0.2
    dev: true

  /flatted/3.2.5:
    resolution: {integrity: sha512-WIWGi2L3DyTUvUrwRKgGi9TwxQMUEqPOPQBVi71R96jZXJdFskXEmf54BoZaS1kknGODoIGASGEzBUYdyMCBJg==}
    dev: true

  /follow-redirects/1.15.0:
    resolution: {integrity: sha512-aExlJShTV4qOUOL7yF1U5tvLCB0xQuudbf6toyYA0E/acBNw71mvjFTnLaRp50aQaYocMR0a/RMMBIHeZnGyjQ==}
    engines: {node: '>=4.0'}
    peerDependencies:
      debug: '*'
    peerDependenciesMeta:
      debug:
        optional: true

  /form-data/4.0.0:
    resolution: {integrity: sha512-ETEklSGi5t0QMZuiXoA/Q6vcnxcLQP5vdugSpuAyi6SVGi2clPPp+xgEhuMaHC+zGgn31Kd235W35f7Hykkaww==}
    engines: {node: '>= 6'}
    dependencies:
      asynckit: 0.4.0
      combined-stream: 1.0.8
      mime-types: 2.1.35
    dev: false

  /formdata-node/2.5.0:
    resolution: {integrity: sha512-JFSNLq34u2Tqc6F034x5aaK3ksIfrDBMPie8b4KYx2/pVDLxWFXDly52dsvHjZ+A0LGHTZb/w4HBZVdgN74RTw==}
    engines: {node: '>= 10.17'}
    dependencies:
      mime-types: 2.1.29
    dev: true

  /formdata-polyfill/4.0.10:
    resolution: {integrity: sha512-buewHzMvYL29jdeQTVILecSaZKnt/RJWjoZCF5OW60Z67/GmSLBkOFM7qh1PI3zFNtJbaZL5eQu1vLfazOwj4g==}
    engines: {node: '>=12.20.0'}
    dependencies:
      fetch-blob: 3.1.5
    dev: true

  /forwarded/0.2.0:
    resolution: {integrity: sha512-buRG0fpBtRHSTCOASe6hD258tEubFoRLb4ZNA6NxMVHNw2gOcwHo9wyablzMzOA5z9xA9L1KNjk/Nt6MT9aYow==}
    engines: {node: '>= 0.6'}
    dev: true

  /fraction.js/4.2.0:
    resolution: {integrity: sha512-MhLuK+2gUcnZe8ZHlaaINnQLl0xRIGRfcGk2yl8xoQAfHrSsL3rYu6FCmBdkdbhc9EPlwyGHewaRsvwRMJtAlA==}
    dev: false

  /fresh/0.5.2:
    resolution: {integrity: sha512-zJ2mQYM18rEFOudeV4GShTGIQ7RbzA7ozbU9I/XBpm7kqgMywgmylMwXHxZJmkVoYkna9d2pVXVXPdYTP9ej8Q==}
    engines: {node: '>= 0.6'}
    dev: true

  /fs-extra/10.1.0:
    resolution: {integrity: sha512-oRXApq54ETRj4eMiFzGnHWGy+zo5raudjuxN0b8H7s/RU2oW0Wvsx9O0ACRN/kRq9E8Vu/ReskGB5o3ji+FzHQ==}
    engines: {node: '>=12'}
    dependencies:
      graceful-fs: 4.2.10
      jsonfile: 6.1.0
      universalify: 2.0.0
    dev: true

  /fs-extra/7.0.1:
    resolution: {integrity: sha512-YJDaCJZEnBmcbw13fvdAM9AwNOJwOzrE4pqMqBq5nFiEqXUqHwlK4B+3pUw6JNvfSPtX05xFHtYy/1ni01eGCw==}
    engines: {node: '>=6 <7 || >=8'}
    dependencies:
      graceful-fs: 4.2.10
      jsonfile: 4.0.0
      universalify: 0.1.2
    dev: true

  /fs-minipass/2.1.0:
    resolution: {integrity: sha512-V/JgOLFCS+R6Vcq0slCuaeWEdNC3ouDlJMNIsacH2VtALiu9mV4LPrHc5cDl8k5aw6J8jwgWWpiTo5RYhmIzvg==}
    engines: {node: '>= 8'}
    dependencies:
      minipass: 3.1.6
    dev: false

  /fs.realpath/1.0.0:
    resolution: {integrity: sha512-OO0pH2lK6a0hZnAdau5ItzHPI6pUlvI7jMVnxUQRtw4owF2wk8lOSabtGDCTP4Ggrg2MbGnWO9X8K1t4+fGMDw==}

  /fsevents/2.3.2:
    resolution: {integrity: sha512-xiqMQR4xAeHTuB9uWm+fFRcIOgKBMiOBP+eXiyT7jsgVCq1bkVygt00oASowB7EdtpOHaaPgKt812P9ab+DDKA==}
    engines: {node: ^8.16.0 || ^10.6.0 || >=11.0.0}
    os: [darwin]
    requiresBuild: true
    optional: true

  /function-bind/1.1.1:
    resolution: {integrity: sha512-yIovAzMX49sF8Yl58fSCWJ5svSLuaibPxXQJFLmBObTuCr0Mf1KiPopGM9NiFjiYBCbfaa2Fh6breQ6ANVTI0A==}

  /function.prototype.name/1.1.5:
    resolution: {integrity: sha512-uN7m/BzVKQnCUF/iW8jYea67v++2u7m5UgENbHRtdDVclOUP+FMPlCNdmk0h/ysGyo2tavMJEDqJAkJdRa1vMA==}
    engines: {node: '>= 0.4'}
    dependencies:
      call-bind: 1.0.2
      define-properties: 1.1.4
      es-abstract: 1.20.0
      functions-have-names: 1.2.3
    dev: true

  /functions-have-names/1.2.3:
    resolution: {integrity: sha512-xckBUXyTIqT97tq2x2AMb+g163b5JFysYk0x4qxNFwbfQkmNZoiRHb6sPzI9/QV33WeuvVYBUIiD4NzNIyqaRQ==}
    dev: true

  /gauge/3.0.2:
    resolution: {integrity: sha512-+5J6MS/5XksCuXq++uFRsnUd7Ovu1XenbeuIuNRJxYWjgQbPuFhT14lAvsWfqfAmnwluf1OwMjz39HjfLPci0Q==}
    engines: {node: '>=10'}
    dependencies:
      aproba: 2.0.0
      color-support: 1.1.3
      console-control-strings: 1.1.0
      has-unicode: 2.0.1
      object-assign: 4.1.1
      signal-exit: 3.0.7
      string-width: 4.2.3
      strip-ansi: 6.0.1
      wide-align: 1.1.5
    dev: false

  /generic-names/4.0.0:
    resolution: {integrity: sha512-ySFolZQfw9FoDb3ed9d80Cm9f0+r7qj+HJkWjeD9RBfpxEVTlVhol+gvaQB/78WbwYfbnNh8nWHHBSlg072y6A==}
    dependencies:
      loader-utils: 3.2.0
    dev: true

  /gensync/1.0.0-beta.2:
    resolution: {integrity: sha512-3hN7NaskYvMDLQY55gnW3NQ+mesEAepTqlg+VEbj7zzqEMBVNhzcGYYeqFo/TlYz6eQiFcp1HcsCZO+nGgS8zg==}
    engines: {node: '>=6.9.0'}

  /get-caller-file/2.0.5:
    resolution: {integrity: sha512-DyFP3BM/3YHTQOCUL/w0OZHR0lpKeGrxotcHWcqNEdnltqFwXVfhEBQ94eIo34AfQpo0rGki4cyIiftY06h2Fg==}
    engines: {node: 6.* || 8.* || >= 10.*}
    dev: true

  /get-func-name/2.0.0:
    resolution: {integrity: sha512-Hm0ixYtaSZ/V7C8FJrtZIuBBI+iSgL+1Aq82zSu8VQNB4S3Gk8e7Qs3VwBDJAhmRZcFqkl3tQu36g/Foh5I5ig==}
    dev: true

  /get-intrinsic/1.1.1:
    resolution: {integrity: sha512-kWZrnVM42QCiEA2Ig1bG8zjoIMOgxWwYCEeNdwY6Tv/cOSeGpcoX4pXHfKUxNKVoArnrEr2e9srnAxxGIraS9Q==}
    dependencies:
      function-bind: 1.1.1
      has: 1.0.3
      has-symbols: 1.0.3
    dev: true

  /get-pkg-repo/4.2.1:
    resolution: {integrity: sha512-2+QbHjFRfGB74v/pYWjd5OhU3TDIC2Gv/YKUTk/tCvAz0pkn/Mz6P3uByuBimLOcPvN2jYdScl3xGFSrx0jEcA==}
    engines: {node: '>=6.9.0'}
    hasBin: true
    dependencies:
      '@hutson/parse-repository-url': 3.0.2
      hosted-git-info: 4.1.0
      through2: 2.0.5
      yargs: 16.2.0
    dev: true

  /get-stream/6.0.1:
    resolution: {integrity: sha512-ts6Wi+2j3jQjqi70w5AlN8DFnkSwC+MqmxEzdEALB2qXZYV3X/b1CTfgPLGJNMeAWxdPfU8FO1ms3NUfaHCPYg==}
    engines: {node: '>=10'}
    dev: true

  /get-symbol-description/1.0.0:
    resolution: {integrity: sha512-2EmdH1YvIQiZpltCNgkuiUnyukzxM/R6NDJX31Ke3BG1Nq5b0S2PhX59UKi9vZpPDQVdqn+1IcaAwnzTT5vCjw==}
    engines: {node: '>= 0.4'}
    dependencies:
      call-bind: 1.0.2
      get-intrinsic: 1.1.1
    dev: true

  /get-them-args/1.3.2:
    resolution: {integrity: sha512-LRn8Jlk+DwZE4GTlDbT3Hikd1wSHgLMme/+7ddlqKd7ldwR6LjJgTVWzBnR01wnYGe4KgrXjg287RaI22UHmAw==}
    dev: true

  /get-tsconfig/4.2.0:
    resolution: {integrity: sha512-X8u8fREiYOE6S8hLbq99PeykTDoLVnxvF4DjWKJmz9xy2nNRdUcV8ZN9tniJFeKyTU3qnC9lL8n4Chd6LmVKHg==}
    dev: true

  /git-raw-commits/2.0.11:
    resolution: {integrity: sha512-VnctFhw+xfj8Va1xtfEqCUD2XDrbAPSJx+hSrE5K7fGdjZruW7XV+QOrN7LF/RJyvspRiD2I0asWsxFp0ya26A==}
    engines: {node: '>=10'}
    hasBin: true
    dependencies:
      dargs: 7.0.0
      lodash: 4.17.21
      meow: 8.1.2
      split2: 3.2.2
      through2: 4.0.2
    dev: true

  /git-remote-origin-url/2.0.0:
    resolution: {integrity: sha1-UoJlna4hBxRaERJhEq0yFuxfpl8=}
    engines: {node: '>=4'}
    dependencies:
      gitconfiglocal: 1.0.0
      pify: 2.3.0
    dev: true

  /git-semver-tags/4.1.1:
    resolution: {integrity: sha512-OWyMt5zBe7xFs8vglMmhM9lRQzCWL3WjHtxNNfJTMngGym7pC1kh8sP6jevfydJ6LP3ZvGxfb6ABYgPUM0mtsA==}
    engines: {node: '>=10'}
    hasBin: true
    dependencies:
      meow: 8.1.2
      semver: 6.3.0
    dev: true

  /gitconfiglocal/1.0.0:
    resolution: {integrity: sha1-QdBF84UaXqiPA/JMocYXgRRGS5s=}
    dependencies:
      ini: 1.3.8
    dev: true

  /glob-parent/5.1.2:
    resolution: {integrity: sha512-AOIgSQCepiJYwP3ARnGx+5VnTu2HBYdzbGP45eLw1vr3zB3vZLeyed1sC9hnbcOc9/SrMyM5RPQrkGz4aS9Zow==}
    engines: {node: '>= 6'}
    dependencies:
      is-glob: 4.0.3

  /glob-parent/6.0.2:
    resolution: {integrity: sha512-XxwI8EOhVQgWp6iDL+3b0r86f4d6AX6zSU55HfB4ydCEuXLXc5FcYeOu+nnGftS4TEju/11rt4KJPTMgbfmv4A==}
    engines: {node: '>=10.13.0'}
    dependencies:
      is-glob: 4.0.3

  /glob/7.2.0:
    resolution: {integrity: sha512-lmLf6gtyrPq8tTjSmrO94wBeQbFR3HbLHbuyD69wuyQkImp2hWqMGB47OX65FBkPffO641IP9jWa1z4ivqG26Q==}
    dependencies:
      fs.realpath: 1.0.0
      inflight: 1.0.6
      inherits: 2.0.4
      minimatch: 3.1.2
      once: 1.4.0
      path-is-absolute: 1.0.1

  /glob/8.0.3:
    resolution: {integrity: sha512-ull455NHSHI/Y1FqGaaYFaLGkNMMJbavMrEGFXG/PGrg6y7sutWHUHrz6gy6WEBH6akM1M414dWKCNs+IhKdiQ==}
    engines: {node: '>=12'}
    dependencies:
      fs.realpath: 1.0.0
      inflight: 1.0.6
      inherits: 2.0.4
      minimatch: 5.1.0
      once: 1.4.0
    dev: true

  /globals/11.12.0:
    resolution: {integrity: sha512-WOBp/EEGUiIsJSp7wcv/y6MO+lV9UoncWqxuFfm8eBwzWNgyfBd6Gz+IeKQ9jCmyhoH99g15M3T+QaVHFjizVA==}
    engines: {node: '>=4'}

  /globals/13.15.0:
    resolution: {integrity: sha512-bpzcOlgDhMG070Av0Vy5Owklpv1I6+j96GhUI7Rh7IzDCKLzboflLrrfqMu8NquDbiR4EOQk7XzJwqVJxicxog==}
    engines: {node: '>=8'}
    dependencies:
      type-fest: 0.20.2
    dev: true

  /globby/11.1.0:
    resolution: {integrity: sha512-jhIXaOzy1sb8IyocaruWSn1TjmnBVs8Ayhcy83rmxNJ8q2uWKCAj3CnJY+KpGSXCueAPc0i05kVvVKtP1t9S3g==}
    engines: {node: '>=10'}
    dependencies:
      array-union: 2.1.0
      dir-glob: 3.0.1
      fast-glob: 3.2.12
      ignore: 5.2.0
      merge2: 1.4.1
      slash: 3.0.0
    dev: true

  /globby/13.1.2:
    resolution: {integrity: sha512-LKSDZXToac40u8Q1PQtZihbNdTYSNMuWe+K5l+oa6KgDzSvVrHXlJy40hUP522RjAIoNLJYBJi7ow+rbFpIhHQ==}
    engines: {node: ^12.20.0 || ^14.13.1 || >=16.0.0}
    dependencies:
      dir-glob: 3.0.1
      fast-glob: 3.2.12
      ignore: 5.2.0
      merge2: 1.4.1
      slash: 4.0.0
    dev: true

  /good-listener/1.2.2:
    resolution: {integrity: sha1-1TswzfkxPf+33JoNR3CWqm0UXFA=}
    dependencies:
      delegate: 3.2.0
    dev: false

  /graceful-fs/4.2.10:
    resolution: {integrity: sha512-9ByhssR2fPVsNZj478qUUbKfmL0+t5BDVyjShtyZZLiK7ZDAArFFfopyOTj0M05wE2tJPisA4iTnnXl2YoPvOA==}
    dev: true

  /grapheme-splitter/1.0.4:
    resolution: {integrity: sha512-bzh50DW9kTPM00T8y4o8vQg89Di9oLJVLW/KaOGIXJWP/iqCN6WKYkbNOF04vFLJhwcpYUh9ydh/+5vpOqV4YQ==}
    dev: true

  /handlebars/4.7.7:
    resolution: {integrity: sha512-aAcXm5OAfE/8IXkcZvCepKU3VzW1/39Fb5ZuqMtgI/hT8X2YgoMvBY5dLhq/cpOvw7Lk1nK/UF71aLG/ZnVYRA==}
    engines: {node: '>=0.4.7'}
    hasBin: true
    dependencies:
      minimist: 1.2.7
      neo-async: 2.6.2
      source-map: 0.6.1
      wordwrap: 1.0.0
    optionalDependencies:
      uglify-js: 3.16.1
    dev: true

  /hard-rejection/2.1.0:
    resolution: {integrity: sha512-VIZB+ibDhx7ObhAe7OVtoEbuP4h/MuOTHJ+J8h/eBXotJYl0fBgR72xDFCKgIh22OJZIOVNxBMWuhAr10r8HdA==}
    engines: {node: '>=6'}
    dev: true

  /has-bigints/1.0.2:
    resolution: {integrity: sha512-tSvCKtBr9lkF0Ex0aQiP9N+OpV4zi2r/Nee5VkRDbaqv35RLYMzbwQfFSZZH0kR+Rd6302UJZ2p/bJCEoR3VoQ==}
    dev: true

  /has-flag/3.0.0:
    resolution: {integrity: sha512-sKJf1+ceQBr4SMkvQnBDNDtf4TXpVhVGateu0t918bl30FnbE2m4vNLX+VWe/dpjlb+HugGYzW7uQXH98HPEYw==}
    engines: {node: '>=4'}

  /has-flag/4.0.0:
    resolution: {integrity: sha512-EykJT/Q1KjTWctppgIAgfSO0tKVuZUjhgMr17kqTumMl6Afv3EISleU7qZUzoXDFTAHTDC4NOoG/ZxU3EvlMPQ==}
    engines: {node: '>=8'}
    dev: true

  /has-property-descriptors/1.0.0:
    resolution: {integrity: sha512-62DVLZGoiEBDHQyqG4w9xCuZ7eJEwNmJRWw2VY84Oedb7WFcA27fiEVe8oUQx9hAUJ4ekurquucTGwsyO1XGdQ==}
    dependencies:
      get-intrinsic: 1.1.1
    dev: true

  /has-symbols/1.0.3:
    resolution: {integrity: sha512-l3LCuF6MgDNwTDKkdYGEihYjt5pRPbEg46rtlmnSPlUbgmB8LOIrKJbYYFBSbnPaJexMKtiPO8hmeRjRz2Td+A==}
    engines: {node: '>= 0.4'}
    dev: true

  /has-tostringtag/1.0.0:
    resolution: {integrity: sha512-kFjcSNhnlGV1kyoGk7OXKSawH5JOb/LzUc5w9B02hOTO0dfFRjbHQKvg1d6cf3HbeUmtU9VbbV3qzZ2Teh97WQ==}
    engines: {node: '>= 0.4'}
    dependencies:
      has-symbols: 1.0.3
    dev: true

  /has-unicode/2.0.1:
    resolution: {integrity: sha512-8Rf9Y83NBReMnx0gFzA8JImQACstCYWUplepDa9xprwwtmgEZUF0h/i5xSA625zB/I37EtrswSST6OXxwaaIJQ==}
    dev: false

  /has/1.0.3:
    resolution: {integrity: sha512-f2dvO0VU6Oej7RkWJGrehjbzMAjFp5/VKPp5tTpWIV4JHHZK1/BxbFRtf/siA2SWTe09caDmVtYYzWEIbBS4zw==}
    engines: {node: '>= 0.4.0'}
    dependencies:
      function-bind: 1.1.1

  /helpertypes/0.0.2:
    resolution: {integrity: sha512-PKVtWnJ+dcvPeUJRiqtbraN/Hr2rNEnS14T/IxDBb0KgHkAL5w4YwVxMEPowA9vyoMP0DrwO0TxJ+KH3UF/6YA==}
    engines: {node: '>=10.0.0'}
    dev: true

  /hoist-non-react-statics/3.3.2:
    resolution: {integrity: sha512-/gGivxi8JPKWNm/W0jSmzcMPpfpPLc3dY/6GxhX2hQ9iGj3aDfklV4ET7NjKpSinLpJ5vafa9iiGIEZg10SfBw==}
    dependencies:
      react-is: 16.13.1
    dev: false

  /hookable/5.4.1:
    resolution: {integrity: sha512-i808BglQ1OuSIcgPSZoWsDapCMLXKe5wLS6XZvIXpaBWdWLUZARM8vOLayu6cXewj5TSbaZaMzKnq+pRnfscEQ==}
    dev: true

  /hosted-git-info/2.8.9:
    resolution: {integrity: sha512-mxIDAb9Lsm6DoOJ7xH+5+X4y1LU/4Hi50L9C5sIswK3JzULS4bwk1FvjdBgvYR4bzT4tuUQiC15FE2f5HbLvYw==}
    dev: true

  /hosted-git-info/4.1.0:
    resolution: {integrity: sha512-kyCuEOWjJqZuDbRHzL8V93NzQhwIB71oFWSyzVo+KPZI+pnQPPxucdkrOZvkLRnrf5URsQM+IJ09Dw29cRALIA==}
    engines: {node: '>=10'}
    dependencies:
      lru-cache: 6.0.0
    dev: true

  /html-rewriter-wasm/0.3.2:
    resolution: {integrity: sha512-b+pOh+bs00uRVNIZoTgGBREjUKN47pchTNwkxKuP4ecQTFcOA6KJIW+jjvjjXrkSRURZsideLxFKqX7hnxdegQ==}
    dev: true

  /html-tags/3.2.0:
    resolution: {integrity: sha512-vy7ClnArOZwCnqZgvv+ddgHgJiAFXe3Ge9ML5/mBctVJoUoYPCdxVucOywjDARn6CVoh3dRSFdPHy2sX80L0Wg==}
    engines: {node: '>=8'}
    dev: false

  /http-cache-semantics/4.1.0:
    resolution: {integrity: sha512-carPklcUh7ROWRK7Cv27RPtdhYhUsela/ue5/jKzjegVvXDqM2ILE9Q2BGn9JZJh1g87cp56su/FgQSzcWS8cQ==}
    dev: true

  /http-errors/2.0.0:
    resolution: {integrity: sha512-FtwrG/euBzaEjYeRqOgly7G0qviiXoJWnvEH2Z1plBdXgbyjv34pHTSb9zoeHMyDy33+DWy5Wt9Wo+TURtOYSQ==}
    engines: {node: '>= 0.8'}
    dependencies:
      depd: 2.0.0
      inherits: 2.0.4
      setprototypeof: 1.2.0
      statuses: 2.0.1
      toidentifier: 1.0.1
    dev: true

  /http-proxy/1.18.1_debug@4.3.4:
    resolution: {integrity: sha512-7mz/721AbnJwIVbnaSv1Cz3Am0ZLT/UBwkC92VlxhXv/k/BBQfM2fXElQNC27BVGr0uwUpplYPQM9LnaBMR5NQ==}
    engines: {node: '>=8.0.0'}
    dependencies:
      eventemitter3: 4.0.7
      follow-redirects: 1.15.0
      requires-port: 1.0.0
    transitivePeerDependencies:
      - debug
    dev: true

  /https-proxy-agent/5.0.1:
    resolution: {integrity: sha512-dFcAjpTQFgoLMzC2VwU+C/CbS7uRL0lWmxDITmqm7C+7F0Odmj6s9l6alZc6AELXhrnggM2CeWSXHGOdX2YtwA==}
    engines: {node: '>= 6'}
    dependencies:
      agent-base: 6.0.2
      debug: 4.3.4
    transitivePeerDependencies:
      - supports-color
    dev: false

  /human-signals/3.0.1:
    resolution: {integrity: sha512-rQLskxnM/5OCldHo+wNXbpVgDn5A17CUoKX+7Sokwaknlq7CdSnphy0W39GU8dw59XiCXmFXDg4fRuckQRKewQ==}
    engines: {node: '>=12.20.0'}
    dev: true

  /iconv-lite/0.4.24:
    resolution: {integrity: sha512-v3MXnZAcvnywkTUEZomIActle7RXXeedOR31wwl7VlyoXO4Qi9arvSenNQWne1TcRwhCL1HwLI21bEqdpj8/rA==}
    engines: {node: '>=0.10.0'}
    dependencies:
      safer-buffer: 2.1.2
    dev: true

  /iconv-lite/0.6.3:
    resolution: {integrity: sha512-4fCk79wshMdzMp2rH06qWrJE4iolqLhCUH+OiuIgU++RB0+94NlDL81atO7GX55uUKueo0txHNtvEyI6D7WdMw==}
    engines: {node: '>=0.10.0'}
    dependencies:
      safer-buffer: 2.1.2
    dev: true
    optional: true

  /icss-replace-symbols/1.1.0:
    resolution: {integrity: sha512-chIaY3Vh2mh2Q3RGXttaDIzeiPvaVXJ+C4DAh/w3c37SKZ/U6PGMmuicR2EQQp9bKG8zLMCl7I+PtIoOOPp8Gg==}
    dev: true

  /icss-utils/5.1.0_postcss@8.4.18:
    resolution: {integrity: sha512-soFhflCVWLfRNOPU3iv5Z9VUdT44xFRbzjLsEzSr5AQmgqPMTHdU3PMT1Cf1ssx8fLNJDA1juftYl+PUcv3MqA==}
    engines: {node: ^10 || ^12 || >= 14}
    peerDependencies:
      postcss: ^8.1.0
    dependencies:
      postcss: 8.4.18
    dev: true

  /ignore/5.2.0:
    resolution: {integrity: sha512-CmxgYGiEPCLhfLnpPp1MoRmifwEIOgjcHXxOBjv7mY96c+eWScsOP9c112ZyLdWHi0FxHjI+4uVhKYp/gcdRmQ==}
    engines: {node: '>= 4'}
    dev: true

  /image-size/0.5.5:
    resolution: {integrity: sha512-6TDAlDPZxUFCv+fuOkIoXT/V/f3Qbq8e37p+YOiYrUv3v9cc3/6x78VdfPgFVaB9dZYeLUfKgHRebpkm/oP2VQ==}
    engines: {node: '>=0.10.0'}
    hasBin: true
    requiresBuild: true
    dev: true
    optional: true

  /immutable/4.0.0:
    resolution: {integrity: sha512-zIE9hX70qew5qTUjSS7wi1iwj/l7+m54KWU247nhM3v806UdGj1yDndXj+IOYxxtW9zyLI+xqFNZjTuDaLUqFw==}
    dev: true

  /import-fresh/3.3.0:
    resolution: {integrity: sha512-veYYhQa+D1QBKznvhUHxb8faxlrwUnxseDAbAp457E0wLNio2bOSKnjYDhMj+YiAq61xrMGhQk9iXVk5FzgQMw==}
    engines: {node: '>=6'}
    dependencies:
      parent-module: 1.0.1
      resolve-from: 4.0.0

  /import-lazy/4.0.0:
    resolution: {integrity: sha512-rKtvo6a868b5Hu3heneU+L4yEQ4jYKLtjpnPeUdK7h0yzXGmyBTypknlkCvHFBqfX9YlorEiMM6Dnq/5atfHkw==}
    engines: {node: '>=8'}
    dev: true

  /imurmurhash/0.1.4:
    resolution: {integrity: sha512-JmXMZ6wuvDmLiHEml9ykzqO6lwFbof0GG4IkcGaENdCRDDmMVnny7s5HsIgHCbaq0w2MyPhDqkhTUgS2LU2PHA==}
    engines: {node: '>=0.8.19'}
    dev: true

  /indent-string/4.0.0:
    resolution: {integrity: sha512-EdDDZu4A2OyIK7Lr/2zG+w5jmbuk1DVBnEwREQvBzspBJkCEbRa8GxU1lghYcaGJCnRWibjDXlq779X1/y5xwg==}
    engines: {node: '>=8'}
    dev: true

  /inflight/1.0.6:
    resolution: {integrity: sha512-k92I/b08q4wvFscXCLvqfsHCrjrF7yiXsQuIVvVE7N82W3+aqpzuUdBbfhWcy/FZR3/4IgflMgKLOsvPDrGCJA==}
    dependencies:
      once: 1.4.0
      wrappy: 1.0.2

  /inherits/2.0.4:
    resolution: {integrity: sha512-k/vGaX4/Yla3WzyMCvTQOXYeIHvqOKtnqBduzTHpzpQZzAskKMhZ2K+EnBiSM9zGSoIFeMpXKxa4dYeZIQqewQ==}

  /ini/1.3.8:
    resolution: {integrity: sha512-JV/yugV2uzW5iMRSiZAyDtQd+nxtUnjeLt0acNdw98kKLrvuRVyB80tsREOE7yvGVgalhZ6RNXCmEHkUKBKxew==}
    dev: true

  /internal-slot/1.0.3:
    resolution: {integrity: sha512-O0DB1JC/sPyZl7cIo78n5dR7eUSwwpYPiXRhTzNxZVAMUuB8vlnRFyLxdrVToks6XPLVnFfbzaVd5WLjhgg+vA==}
    engines: {node: '>= 0.4'}
    dependencies:
      get-intrinsic: 1.1.1
      has: 1.0.3
      side-channel: 1.0.4
    dev: true

  /ioredis/4.28.5:
    resolution: {integrity: sha512-3GYo0GJtLqgNXj4YhrisLaNNvWSNwSS2wS4OELGfGxH8I69+XfNdnmV1AyN+ZqMh0i7eX+SWjrwFKDBDgfBC1A==}
    engines: {node: '>=6'}
    dependencies:
      cluster-key-slot: 1.1.0
      debug: 4.3.4
      denque: 1.5.1
      lodash.defaults: 4.2.0
      lodash.flatten: 4.4.0
      lodash.isarguments: 3.1.0
      p-map: 2.1.0
      redis-commands: 1.7.0
      redis-errors: 1.2.0
      redis-parser: 3.0.0
      standard-as-callback: 2.1.0
    transitivePeerDependencies:
      - supports-color
    dev: true

  /ipaddr.js/1.9.1:
    resolution: {integrity: sha512-0KI/607xoxSToH7GjN1FfSbLoU0+btTicjsQSWQlh/hZykN8KpmMf7uYwPW3R+akZ6R/w18ZlXSHBYXiYUPO3g==}
    engines: {node: '>= 0.10'}
    dev: true

  /is-arrayish/0.2.1:
    resolution: {integrity: sha512-zz06S8t0ozoDXMG+ube26zeCTNXcKIPJZJi8hBrF4idCLms4CG9QtK7qBl1boi5ODzFpjswb5JPmHCbMpjaYzg==}

  /is-bigint/1.0.4:
    resolution: {integrity: sha512-zB9CruMamjym81i2JZ3UMn54PKGsQzsJeo6xvN3HJJ4CAsQNB6iRutp2To77OfCNuoxspsIhzaPoO1zyCEhFOg==}
    dependencies:
      has-bigints: 1.0.2
    dev: true

  /is-binary-path/2.1.0:
    resolution: {integrity: sha512-ZMERYes6pDydyuGidse7OsHxtbI7WVeUEozgR/g7rd0xUimYNlvZRE/K2MgZTjWy725IfelLeVcEM97mmtRGXw==}
    engines: {node: '>=8'}
    dependencies:
      binary-extensions: 2.2.0

  /is-boolean-object/1.1.2:
    resolution: {integrity: sha512-gDYaKHJmnj4aWxyj6YHyXVpdQawtVLHU5cb+eztPGczf6cjuTdwve5ZIEfgXqH4e57An1D1AKf8CZ3kYrQRqYA==}
    engines: {node: '>= 0.4'}
    dependencies:
      call-bind: 1.0.2
      has-tostringtag: 1.0.0
    dev: true

  /is-builtin-module/3.1.0:
    resolution: {integrity: sha512-OV7JjAgOTfAFJmHZLvpSTb4qi0nIILDV1gWPYDnDJUTNFM5aGlRAhk4QcT8i7TuAleeEV5Fdkqn3t4mS+Q11fg==}
    engines: {node: '>=6'}
    dependencies:
      builtin-modules: 3.2.0
    dev: true

  /is-builtin-module/3.2.0:
    resolution: {integrity: sha512-phDA4oSGt7vl1n5tJvTWooWWAsXLY+2xCnxNqvKhGEzujg+A43wPlPOyDg3C8XQHN+6k/JTQWJ/j0dQh/qr+Hw==}
    engines: {node: '>=6'}
    dependencies:
      builtin-modules: 3.3.0
    dev: true

  /is-callable/1.2.4:
    resolution: {integrity: sha512-nsuwtxZfMX67Oryl9LCQ+upnC0Z0BgpwntpS89m1H/TLF0zNfzfLMV/9Wa/6MZsj0acpEjAO0KF1xT6ZdLl95w==}
    engines: {node: '>= 0.4'}
    dev: true

  /is-core-module/2.9.0:
    resolution: {integrity: sha512-+5FPy5PnwmO3lvfMb0AsoPaBG+5KHUI0wYFXOtYPnVVVspTFUuMZNfNaNVRt3FZadstu2c8x23vykRW/NBoU6A==}
    dependencies:
      has: 1.0.3

  /is-date-object/1.0.5:
    resolution: {integrity: sha512-9YQaSxsAiSwcvS33MBk3wTCVnWK+HhF8VZR2jRxehM16QcVOdHqPn4VPHmRK4lSr38n9JriurInLcP90xsYNfQ==}
    engines: {node: '>= 0.4'}
    dependencies:
      has-tostringtag: 1.0.0
    dev: true

  /is-docker/2.2.1:
    resolution: {integrity: sha512-F+i2BKsFrH66iaUFc0woD8sLy8getkwTwtOBjvs56Cx4CgJDeKQeqfz8wAYiSb8JOprWhHH5p77PbmYCvvUuXQ==}
    engines: {node: '>=8'}
    hasBin: true
    dev: true

  /is-expression/4.0.0:
    resolution: {integrity: sha512-zMIXX63sxzG3XrkHkrAPvm/OVZVSCPNkwMHU8oTX7/U3AL78I0QXCEICXUM13BIa8TYGZ68PiTKfQz3yaTNr4A==}
    dependencies:
      acorn: 7.4.1
      object-assign: 4.1.1
    dev: true

  /is-extglob/2.1.1:
    resolution: {integrity: sha512-SbKbANkN603Vi4jEZv49LeVJMn4yGwsbzZworEoyEiutsN3nJYdbO36zfhGJ6QEDpOZIFkDtnq5JRxmvl3jsoQ==}
    engines: {node: '>=0.10.0'}

  /is-fullwidth-code-point/3.0.0:
    resolution: {integrity: sha512-zymm5+u+sCsSWyD9qNaejV3DFvhCKclKdizYaJUuHA83RLjb7nSuGnddCHGv0hk+KY7BMAlsWeK4Ueg6EV6XQg==}
    engines: {node: '>=8'}

  /is-fullwidth-code-point/4.0.0:
    resolution: {integrity: sha512-O4L094N2/dZ7xqVdrXhh9r1KODPJpFms8B5sGdJLPy664AgvXsreZUyCQQNItZRDlYug4xStLjNp/sz3HvBowQ==}
    engines: {node: '>=12'}
    dev: true

  /is-glob/4.0.3:
    resolution: {integrity: sha512-xelSayHH36ZgE7ZWhli7pW34hNbNl8Ojv5KVmkJD4hBdD3th8Tfk9vYasLM+mXWOZhFkgZfxhLSnrwRr4elSSg==}
    engines: {node: '>=0.10.0'}
    dependencies:
      is-extglob: 2.1.1

  /is-module/1.0.0:
    resolution: {integrity: sha512-51ypPSPCoTEIN9dy5Oy+h4pShgJmPCygKfyRCISBI+JoWT/2oJvK8QPxmwv7b/p239jXrm9M1mlQbyKJ5A152g==}
    dev: true

  /is-negative-zero/2.0.2:
    resolution: {integrity: sha512-dqJvarLawXsFbNDeJW7zAz8ItJ9cd28YufuuFzh0G8pNHjJMnY08Dv7sYX2uF5UpQOwieAeOExEYAWWfu7ZZUA==}
    engines: {node: '>= 0.4'}
    dev: true

  /is-number-object/1.0.7:
    resolution: {integrity: sha512-k1U0IRzLMo7ZlYIfzRu23Oh6MiIFasgpb9X76eqfFZAqwH44UI4KTBvBYIZ1dSL9ZzChTB9ShHfLkR4pdW5krQ==}
    engines: {node: '>= 0.4'}
    dependencies:
      has-tostringtag: 1.0.0
    dev: true

  /is-number/7.0.0:
    resolution: {integrity: sha512-41Cifkg6e8TylSpdtTpeLVMqvSBEVzTttHvERD741+pnZ8ANv0004MRL43QKPDlK9cGvNp6NZWZUBlbGXYxxng==}
    engines: {node: '>=0.12.0'}

  /is-obj/2.0.0:
    resolution: {integrity: sha512-drqDG3cbczxxEJRoOXcOjtdp1J/lyp1mNn0xaznRs8+muBhgQcrnbspox5X5fOw0HnMnbfDzvnEMEtqDEJEo8w==}
    engines: {node: '>=8'}
    dev: true

  /is-path-inside/3.0.3:
    resolution: {integrity: sha512-Fd4gABb+ycGAmKou8eMftCupSir5lRxqf4aD/vd0cD2qc4HL07OjCeuHMr8Ro4CoMaeCKDB0/ECBOVWjTwUvPQ==}
    engines: {node: '>=8'}
    dev: true

  /is-plain-obj/1.1.0:
    resolution: {integrity: sha1-caUMhCnfync8kqOQpKA7OfzVHT4=}
    engines: {node: '>=0.10.0'}
    dev: true

  /is-promise/2.2.2:
    resolution: {integrity: sha512-+lP4/6lKUBfQjZ2pdxThZvLUAafmZb8OAxFb8XXtiQmS35INgr85hdOGoEs124ez1FCnZJt6jau/T+alh58QFQ==}
    dev: true

  /is-reference/1.2.1:
    resolution: {integrity: sha512-U82MsXXiFIrjCK4otLT+o2NA2Cd2g5MLoOVXUZjIOhLurrRxpEXzI8O0KZHr3IjLvlAH1kTPYSuqer5T9ZVBKQ==}
    dependencies:
      '@types/estree': 1.0.0
    dev: true

  /is-reference/3.0.0:
    resolution: {integrity: sha512-Eo1W3wUoHWoCoVM4GVl/a+K0IgiqE5aIo4kJABFyMum1ZORlPkC+UC357sSQUL5w5QCE5kCC9upl75b7+7CY/Q==}
    dependencies:
      '@types/estree': 1.0.0
    dev: true

  /is-regex/1.1.4:
    resolution: {integrity: sha512-kvRdxDsxZjhzUX07ZnLydzS1TU/TJlTUHHY4YLL87e37oUA49DfkLqgy+VjFocowy29cKvcSiu+kIv728jTTVg==}
    engines: {node: '>= 0.4'}
    dependencies:
      call-bind: 1.0.2
      has-tostringtag: 1.0.0
    dev: true

  /is-shared-array-buffer/1.0.2:
    resolution: {integrity: sha512-sqN2UDu1/0y6uvXyStCOzyhAjCSlHceFoMKJW8W9EU9cvic/QdsZ0kEU93HEy3IUEFZIiH/3w+AH/UQbPHNdhA==}
    dependencies:
      call-bind: 1.0.2
    dev: true

  /is-stream/3.0.0:
    resolution: {integrity: sha512-LnQR4bZ9IADDRSkvpqMGvt/tEJWclzklNgSw48V5EAaAeDd6qGvN8ei6k5p0tvxSR171VmGyHuTiAOfxAbr8kA==}
    engines: {node: ^12.20.0 || ^14.13.1 || >=16.0.0}
    dev: true

  /is-string/1.0.7:
    resolution: {integrity: sha512-tE2UXzivje6ofPW7l23cjDOMa09gb7xlAqG6jG5ej6uPV32TlWP3NKPigtaGeHNu9fohccRYvIiZMfOOnOYUtg==}
    engines: {node: '>= 0.4'}
    dependencies:
      has-tostringtag: 1.0.0
    dev: true

  /is-symbol/1.0.4:
    resolution: {integrity: sha512-C/CPBqKWnvdcxqIARxyOh4v1UUEOCHpgDa0WYgpKDFMszcrPcffg5uhwSgPCLD2WWxmq6isisz87tzT01tuGhg==}
    engines: {node: '>= 0.4'}
    dependencies:
      has-symbols: 1.0.3
    dev: true

  /is-text-path/1.0.1:
    resolution: {integrity: sha1-Thqg+1G/vLPpJogAE5cgLBd1tm4=}
    engines: {node: '>=0.10.0'}
    dependencies:
      text-extensions: 1.9.0
    dev: true

  /is-weakref/1.0.2:
    resolution: {integrity: sha512-qctsuLZmIQ0+vSSMfoVvyFe2+GSEvnmZ2ezTup1SBse9+twCCeial6EEi3Nc2KFcf6+qz2FBPnjXsk8xhKSaPQ==}
    dependencies:
      call-bind: 1.0.2
    dev: true

  /is-what/3.14.1:
    resolution: {integrity: sha512-sNxgpk9793nzSs7bA6JQJGeIuRBQhAaNGG77kzYQgMkrID+lS6SlK07K5LaptscDlSaIgH+GPFzf+d75FVxozA==}
    dev: true

  /is-wsl/2.2.0:
    resolution: {integrity: sha512-fKzAra0rGJUUBwGBgNkHZuToZcn+TtXHpeCgmkMJMMYx1sQDYaCSyjJBSCa2nH1DGm7s3n1oBnohoVTBaN7Lww==}
    engines: {node: '>=8'}
    dependencies:
      is-docker: 2.2.1
    dev: true

  /isarray/1.0.0:
    resolution: {integrity: sha1-u5NdSFgsuhaMBoNJV6VKPgcSTxE=}
    dev: true

  /isexe/2.0.0:
    resolution: {integrity: sha512-RHxMLp9lnKHGHRng9QFhRCMbYAcVpn69smSGcq3f36xjgVVWThj4qqLbTLlq7Ssj8B+fIQ1EuCEGI2lKsyQeIw==}
    dev: true

  /jiti/1.16.0:
    resolution: {integrity: sha512-L3BJStEf5NAqNuzrpfbN71dp43mYIcBUlCRea/vdyv5dW/AYa1d4bpelko4SHdY3I6eN9Wzyasxirj1/vv5kmg==}
    hasBin: true
    dev: true

  /jju/1.4.0:
    resolution: {integrity: sha512-8wb9Yw966OSxApiCt0K3yNJL8pnNeIv+OEq2YMidz4FKP6nonSRoOXc80iXY4JaN2FC11B9qsNmDsm+ZOfMROA==}
    dev: true

  /js-sdsl/4.1.4:
    resolution: {integrity: sha512-Y2/yD55y5jteOAmY50JbUZYwk3CP3wnLPEZnlR1w9oKhITrBEtAxwuWKebFf8hMrPMgbYwFoWK/lH2sBkErELw==}
    dev: true

  /js-stringify/1.0.2:
    resolution: {integrity: sha1-Fzb939lyTyijaCrcYjCufk6Weds=}
    dev: true

  /js-tokens/4.0.0:
    resolution: {integrity: sha512-RdJUflcE3cUzKiMqQgsCu06FPu9UdIJO0beYbPhHN4k6apgJtifcoCtT9bcxOpYBtpD2kCM6Sbzg4CausW/PKQ==}

  /js-yaml/4.1.0:
    resolution: {integrity: sha512-wpxZs9NoxZaJESJGIZTyDEaYpl0FKSA+FB9aJiyemKhMwkxQg63h4T1KJgUGHpTqPDNRcmmYLugrRjJlBtWvRA==}
    hasBin: true
    dependencies:
      argparse: 2.0.1
    dev: true

  /jsesc/2.5.2:
    resolution: {integrity: sha512-OYu7XEzjkCQ3C5Ps3QIZsQfNpqoJyZZA99wd9aWd05NCtC5pWOkShK2mkL6HXQR6/Cy2lbNdPlZBpuQHXE63gA==}
    engines: {node: '>=4'}
    hasBin: true

  /json-parse-better-errors/1.0.2:
    resolution: {integrity: sha512-mrqyZKfX5EhL7hvqcV6WG1yYjnjeuYDzDhhcAAUrq8Po85NBQBJP+ZDUT75qZQ98IkUoBqdkExkukOU7Ts2wrw==}
    dev: true

  /json-parse-even-better-errors/2.3.1:
    resolution: {integrity: sha512-xyFwyhro/JEof6Ghe2iz2NcXoj2sloNsWr/XsERDK/oiPCfaNhl5ONfp+jQdAZRQQ0IJWNzH9zIZF7li91kh2w==}

  /json-schema-traverse/0.4.1:
    resolution: {integrity: sha512-xbbCH5dCYU5T8LcEhhuh7HJ88HXuW3qsI3Y0zOZFKfZEHcpWiHU/Jxzk629Brsab/mMiHQti9wMP+845RPe3Vg==}
    dev: true

  /json-stable-stringify-without-jsonify/1.0.1:
    resolution: {integrity: sha512-Bdboy+l7tA3OGW6FjyFHWkP5LuByj1Tk33Ljyq0axyzdk9//JSi2u3fP1QSmd1KNwq6VOKYGlAu87CisVir6Pw==}
    dev: true

  /json-stringify-safe/5.0.1:
    resolution: {integrity: sha1-Epai1Y/UXxmg9s4B1lcB4sc1tus=}
    dev: true

  /json5/1.0.1:
    resolution: {integrity: sha512-aKS4WQjPenRxiQsC93MNfjx+nbF4PAdYzmd/1JIj8HYzqfbu86beTuNgXDzPknWk0n0uARlyewZo4s++ES36Ow==}
    hasBin: true
    dependencies:
      minimist: 1.2.7
    dev: true

  /json5/2.2.1:
    resolution: {integrity: sha512-1hqLFMSrGHRHxav9q9gNjJ5EXznIxGVO09xQRrwplcS8qs28pZ8s8hupZAmqDwZUmVZ2Qb2jnyPOWcDH8m8dlA==}
    engines: {node: '>=6'}
    hasBin: true

  /jsonc-parser/3.2.0:
    resolution: {integrity: sha512-gfFQZrcTc8CnKXp6Y4/CBT3fTc0OVuDofpre4aEeEpSBPV5X5v4+Vmx+8snU7RLPrNHPKSgLxGo9YuQzz20o+w==}
    dev: true

  /jsonfile/4.0.0:
    resolution: {integrity: sha512-m6F1R3z8jjlf2imQHS2Qez5sjKWQzbuuhuJ/FKYFRZvPE3PuHcSMVZzfsLhGVOkfd20obL5SWEBew5ShlquNxg==}
    optionalDependencies:
      graceful-fs: 4.2.10
    dev: true

  /jsonfile/6.1.0:
    resolution: {integrity: sha512-5dgndWOriYSm5cnYaJNhalLNDKOqFwyDB/rr1E9ZsGciGvKPs8R2xYGCacuf3z6K1YKDz182fd+fY3cn3pMqXQ==}
    dependencies:
      universalify: 2.0.0
    optionalDependencies:
      graceful-fs: 4.2.10
    dev: true

  /jsonparse/1.3.1:
    resolution: {integrity: sha1-P02uSpH6wxX3EGL4UhzCOfE2YoA=}
    engines: {'0': node >= 0.2.0}
    dev: true

  /jstransformer/1.0.0:
    resolution: {integrity: sha1-7Yvwkh4vPx7U1cGkT2hwntJHIsM=}
    dependencies:
      is-promise: 2.2.2
      promise: 7.3.1
    dev: true

  /kill-port/1.6.1:
    resolution: {integrity: sha512-un0Y55cOM7JKGaLnGja28T38tDDop0AQ8N0KlAdyh+B1nmMoX8AnNmqPNZbS3mUMgiST51DCVqmbFT1gNJpVNw==}
    hasBin: true
    dependencies:
      get-them-args: 1.3.2
      shell-exec: 1.0.2
    dev: true

  /kind-of/6.0.3:
    resolution: {integrity: sha512-dcS1ul+9tmeD95T+x28/ehLgd9mENa3LsvDTtzm3vyBEO7RPptvAD+t44WVXaUjTBRcrpFeFlC8WCruUR456hw==}
    engines: {node: '>=0.10.0'}
    dev: true

  /kleur/3.0.3:
    resolution: {integrity: sha512-eTIzlVOSUR+JxdDFepEYcBMtZ9Qqdef+rnzWdRZuMbOywu5tO2w2N7rqjoANZ5k9vywhL6Br1VRjUIgTQx4E8w==}
    engines: {node: '>=6'}
    dev: true

  /kleur/4.1.4:
    resolution: {integrity: sha512-8QADVssbrFjivHWQU7KkMgptGTl6WAcSdlbBPY4uNF+mWr6DGcKrvY2w4FQJoXch7+fKMjj0dRrL75vk3k23OA==}
    engines: {node: '>=6'}
    dev: true

  /kolorist/1.6.0:
    resolution: {integrity: sha512-dLkz37Ab97HWMx9KTes3Tbi3D1ln9fCAy2zr2YVExJasDRPGRaKcoE4fycWNtnCAJfjFqe0cnY+f8KT2JePEXQ==}
    dev: true

  /launch-editor-middleware/2.6.0:
    resolution: {integrity: sha512-K2yxgljj5TdCeRN1lBtO3/J26+AIDDDw+04y6VAiZbWcTdBwsYN6RrZBnW5DN/QiSIdKNjKdATLUUluWWFYTIA==}
    dependencies:
      launch-editor: 2.6.0
    dev: true

  /launch-editor/2.6.0:
    resolution: {integrity: sha512-JpDCcQnyAAzZZaZ7vEiSqL690w7dAEyLao+KC96zBplnYbJS7TYNjvM3M7y3dGz+v7aIsJk3hllWuc0kWAjyRQ==}
    dependencies:
      picocolors: 1.0.0
      shell-quote: 1.7.3
    dev: true

  /less/4.1.3:
    resolution: {integrity: sha512-w16Xk/Ta9Hhyei0Gpz9m7VS8F28nieJaL/VyShID7cYvP6IL5oHeL6p4TXSDJqZE/lNv0oJ2pGVjJsRkfwm5FA==}
    engines: {node: '>=6'}
    hasBin: true
    dependencies:
      copy-anything: 2.0.6
      parse-node-version: 1.0.1
      tslib: 2.4.0
    optionalDependencies:
      errno: 0.1.8
      graceful-fs: 4.2.10
      image-size: 0.5.5
      make-dir: 2.1.0
      mime: 1.6.0
      needle: 3.1.0
      source-map: 0.6.1
    transitivePeerDependencies:
      - supports-color
    dev: true

  /levn/0.4.1:
    resolution: {integrity: sha512-+bT2uH4E5LGE7h/n3evcS/sQlJXCpIp6ym8OWJ5eV6+67Dsql/LaaT7qJBAt2rzfoa/5QBGBhxDix1dMt2kQKQ==}
    engines: {node: '>= 0.8.0'}
    dependencies:
      prelude-ls: 1.2.1
      type-check: 0.4.0
    dev: true

  /lilconfig/2.0.5:
    resolution: {integrity: sha512-xaYmXZtTHPAw5m+xLN8ab9C+3a8YmV3asNSPOATITbtwrfbwaLJj8h66H1WMIpALCkqsIzK3h7oQ+PdX+LQ9Eg==}
    engines: {node: '>=10'}
    dev: true

  /lilconfig/2.0.6:
    resolution: {integrity: sha512-9JROoBW7pobfsx+Sq2JsASvCo6Pfo6WWoUW79HuB1BCoBXD4PLWJPqDF6fNj67pqBYTbAHkE57M1kS/+L1neOg==}
    engines: {node: '>=10'}

  /lines-and-columns/1.2.4:
    resolution: {integrity: sha512-7ylylesZQ/PV29jhEDl3Ufjo6ZX7gCqJr5F7PKrqc93v7fzSymt1BpwEU8nAUXs8qzzvqhbjhK5QZg6Mt/HkBg==}

  /lint-staged/13.0.3:
    resolution: {integrity: sha512-9hmrwSCFroTSYLjflGI8Uk+GWAwMB4OlpU4bMJEAT5d/llQwtYKoim4bLOyLCuWFAhWEupE0vkIFqtw/WIsPug==}
    engines: {node: ^14.13.1 || >=16.0.0}
    hasBin: true
    dependencies:
      cli-truncate: 3.1.0
      colorette: 2.0.17
      commander: 9.3.0
      debug: 4.3.4
      execa: 6.1.0
      lilconfig: 2.0.5
      listr2: 4.0.5
      micromatch: 4.0.5
      normalize-path: 3.0.0
      object-inspect: 1.12.2
      pidtree: 0.6.0
      string-argv: 0.3.1
      yaml: 2.1.1
    transitivePeerDependencies:
      - enquirer
      - supports-color
    dev: true

  /listr2/4.0.5:
    resolution: {integrity: sha512-juGHV1doQdpNT3GSTs9IUN43QJb7KHdF9uqg7Vufs/tG9VTzpFphqF4pm/ICdAABGQxsyNn9CiYA3StkI6jpwA==}
    engines: {node: '>=12'}
    peerDependencies:
      enquirer: '>= 2.3.0 < 3'
    peerDependenciesMeta:
      enquirer:
        optional: true
    dependencies:
      cli-truncate: 2.1.0
      colorette: 2.0.17
      log-update: 4.0.0
      p-map: 4.0.0
      rfdc: 1.3.0
      rxjs: 7.5.5
      through: 2.3.8
      wrap-ansi: 7.0.0
    dev: true

  /load-json-file/4.0.0:
    resolution: {integrity: sha1-L19Fq5HjMhYjT9U62rZo607AmTs=}
    engines: {node: '>=4'}
    dependencies:
      graceful-fs: 4.2.10
      parse-json: 4.0.0
      pify: 3.0.0
      strip-bom: 3.0.0
    dev: true

  /loader-utils/3.2.0:
    resolution: {integrity: sha512-HVl9ZqccQihZ7JM85dco1MvO9G+ONvxoGa9rkhzFsneGLKSUg1gJf9bWzhRhcvm2qChhWpebQhP44qxjKIUCaQ==}
    engines: {node: '>= 12.13.0'}
    dev: true

  /local-pkg/0.4.2:
    resolution: {integrity: sha512-mlERgSPrbxU3BP4qBqAvvwlgW4MTg78iwJdGGnv7kibKjWcJksrG3t6LB5lXI93wXRDvG4NpUgJFmTG4T6rdrg==}
    engines: {node: '>=14'}
    dev: true

  /locate-path/2.0.0:
    resolution: {integrity: sha512-NCI2kiDkyR7VeEKm27Kda/iQHyKJe1Bu0FlTbYp3CqJu+9IFe9bLyAjMxf5ZDDbEg+iMPzB5zYyUTSm8wVTKmA==}
    engines: {node: '>=4'}
    dependencies:
      p-locate: 2.0.0
      path-exists: 3.0.0
    dev: true

  /locate-path/5.0.0:
    resolution: {integrity: sha512-t7hw9pI+WvuwNJXwk5zVHpyhIqzg2qTlklJOf0mVxGSbe3Fp2VieZcduNYjaLDoy6p9uGpQEGWG87WpMKlNq8g==}
    engines: {node: '>=8'}
    dependencies:
      p-locate: 4.1.0
    dev: true

  /locate-path/6.0.0:
    resolution: {integrity: sha512-iPZK6eYjbxRu3uB4/WZ3EsEIMJFMqAoopl3R+zuq0UjcAm/MO6KCweDgPfP3elTztoKP3KtnVHxTn2NHBSDVUw==}
    engines: {node: '>=10'}
    dependencies:
      p-locate: 5.0.0
    dev: true

  /lodash-es/4.17.21:
    resolution: {integrity: sha512-mKnC+QJ9pWVzv+C4/U3rRsHapFfHvQFoFB92e52xeyGMcX6/OlIl78je1u8vePzYZSkkogMPJ2yjxxsb89cxyw==}
    dev: false

  /lodash.camelcase/4.3.0:
    resolution: {integrity: sha512-TwuEnCnxbc3rAvhf/LbG7tJUDzhqXyFnv3dtzLOPgCG/hODL7WFnsbwktkD7yUV0RrreP/l1PALq/YSg6VvjlA==}
    dev: true

  /lodash.clonedeep/4.5.0:
    resolution: {integrity: sha512-H5ZhCF25riFd9uB5UCkVKo61m3S/xZk1x4wA6yp/L3RFP6Z/eHH1ymQcGLo7J3GMPfm0V/7m1tryHuGVxpqEBQ==}
    dev: false

  /lodash.defaults/4.2.0:
    resolution: {integrity: sha1-0JF4cW/+pN3p5ft7N/bwgCJ0WAw=}
    dev: true

  /lodash.flatten/4.4.0:
    resolution: {integrity: sha1-8xwiIlqWMtK7+OSt2+8kCqdlph8=}
    dev: true

  /lodash.get/4.4.2:
    resolution: {integrity: sha512-z+Uw/vLuy6gQe8cfaFWD7p0wVv8fJl3mbzXh33RS+0oW2wvUqiRXiQ69gLWSLpgB5/6sU+r6BlQR0MBILadqTQ==}
    dev: true

  /lodash.isarguments/3.1.0:
    resolution: {integrity: sha1-L1c9hcaiQon/AGY7SRwdM4/zRYo=}
    dev: true

  /lodash.isequal/4.5.0:
    resolution: {integrity: sha512-pDo3lu8Jhfjqls6GkMgpahsF9kCyayhgykjyLMNFTKWrpVdAQtYyB4muAMWozBB4ig/dtWAmsMxLEI8wuz+DYQ==}
    dev: true

  /lodash.ismatch/4.4.0:
    resolution: {integrity: sha1-dWy1FQyjum8RCFp4hJZF8Yj4Xzc=}
    dev: true

  /lodash.merge/4.6.2:
    resolution: {integrity: sha512-0KpjqXRVvrYyCsX1swR/XTK0va6VQkQM6MNo7PqW77ByjAhoARA8EfrP1N4+KlKj8YS0ZUCtRT/YUuhyYDujIQ==}
    dev: true

  /lodash/4.17.21:
    resolution: {integrity: sha512-v2kDEe57lecTulaDIuNTPy3Ry4gLGJ6Z1O3vE1krgXZNrsQ+LFTGHVxVjcXPs17LhbZVGedAJv8XZ1tvj5FvSg==}

  /log-update/4.0.0:
    resolution: {integrity: sha512-9fkkDevMefjg0mmzWFBW8YkFP91OrizzkW3diF7CpG+S2EYdy4+TVfGwz1zeF8x7hCx1ovSPTOE9Ngib74qqUg==}
    engines: {node: '>=10'}
    dependencies:
      ansi-escapes: 4.3.2
      cli-cursor: 3.1.0
      slice-ansi: 4.0.0
      wrap-ansi: 6.2.0
    dev: true

  /loose-envify/1.4.0:
    resolution: {integrity: sha512-lyuxPGr/Wfhrlem2CL/UcnUc1zcqKAImBDzukY7Y5F/yQiNdko6+fRLevlw1HgMySw7f611UIY408EtxRSoK3Q==}
    hasBin: true
    dependencies:
      js-tokens: 4.0.0
    dev: false

  /loupe/2.3.4:
    resolution: {integrity: sha512-OvKfgCC2Ndby6aSTREl5aCCPTNIzlDfQZvZxNUrBrihDhL3xcrYegTblhmEiCrg2kKQz4XsFIaemE5BF4ybSaQ==}
    dependencies:
      get-func-name: 2.0.0
    dev: true

  /lru-cache/6.0.0:
    resolution: {integrity: sha512-Jo6dJ04CmSjuznwJSS3pUeWmd/H0ffTlkXXgwZi+eq1UCmqQwCh+eLsYOYCwY991i2Fah4h1BEMCx4qThGbsiA==}
    engines: {node: '>=10'}
    dependencies:
      yallist: 4.0.0

  /magic-string/0.25.9:
    resolution: {integrity: sha512-RmF0AsMzgt25qzqqLc1+MbHmhdx0ojF2Fvs4XnOqz2ZOBXzzkEwc/dJQZCYHAn7v1jbVOjAZfK8msRn4BxO4VQ==}
    dependencies:
      sourcemap-codec: 1.4.8

  /magic-string/0.26.7:
    resolution: {integrity: sha512-hX9XH3ziStPoPhJxLq1syWuZMxbDvGNbVchfrdCtanC7D13888bMFow61x8axrx+GfHLtVeAx2kxL7tTGRl+Ow==}
    engines: {node: '>=12'}
    dependencies:
      sourcemap-codec: 1.4.8

  /make-dir/2.1.0:
    resolution: {integrity: sha512-LS9X+dc8KLxXCb8dni79fLIIUA5VyZoyjSMCwTluaXA0o27cCK0bhXkpgw+sTXVpPy/lSO57ilRixqk0vDmtRA==}
    engines: {node: '>=6'}
    requiresBuild: true
    dependencies:
      pify: 4.0.1
      semver: 5.7.1
    dev: true
    optional: true

  /make-dir/3.1.0:
    resolution: {integrity: sha512-g3FeP20LNwhALb/6Cz6Dd4F2ngze0jz7tbzrD2wAV+o9FeNHe4rL+yK2md0J/fiSf1sa1ADhXqi5+oVwOM/eGw==}
    engines: {node: '>=8'}
    dependencies:
      semver: 6.3.0
    dev: false

  /make-error/1.3.6:
    resolution: {integrity: sha512-s8UhlNe7vPKomQhC1qFelMokr/Sc3AgNbso3n74mVPA5LTZwkB9NlXf4XPamLxJE8h0gh73rM94xvwRT2CVInw==}

  /map-obj/1.0.1:
    resolution: {integrity: sha1-2TPOuSBdgr3PSIb2dCvcK03qFG0=}
    engines: {node: '>=0.10.0'}
    dev: true

  /map-obj/4.3.0:
    resolution: {integrity: sha512-hdN1wVrZbb29eBGiGjJbeP8JbKjq1urkHJ/LIP/NY48MZ1QVXUsQBV1G1zvYFHn1XE06cwjBsOI2K3Ulnj1YXQ==}
    engines: {node: '>=8'}
    dev: true

  /media-typer/0.3.0:
    resolution: {integrity: sha512-dq+qelQ9akHpcOl/gUVRTxVIOkAJ1wR3QAvb4RsVjS8oVoFjDGTc679wJYmUmknUF5HwMLOgb5O+a3KxfWapPQ==}
    engines: {node: '>= 0.6'}
    dev: true

  /memorystream/0.3.1:
    resolution: {integrity: sha1-htcJCzDORV1j+64S3aUaR93K+bI=}
    engines: {node: '>= 0.10.0'}
    dev: true

  /meow/8.1.2:
    resolution: {integrity: sha512-r85E3NdZ+mpYk1C6RjPFEMSE+s1iZMuHtsHAqY0DT3jZczl0diWUZ8g6oU7h0M9cD2EL+PzaYghhCLzR0ZNn5Q==}
    engines: {node: '>=10'}
    dependencies:
      '@types/minimist': 1.2.2
      camelcase-keys: 6.2.2
      decamelize-keys: 1.1.0
      hard-rejection: 2.1.0
      minimist-options: 4.1.0
      normalize-package-data: 3.0.3
      read-pkg-up: 7.0.1
      redent: 3.0.0
      trim-newlines: 3.0.1
      type-fest: 0.18.1
      yargs-parser: 20.2.9
    dev: true

  /merge-descriptors/1.0.1:
    resolution: {integrity: sha512-cCi6g3/Zr1iqQi6ySbseM1Xvooa98N0w31jzUYrXPX2xqObmFGHJ0tQ5u74H3mVh7wLouTseZyYIq39g8cNp1w==}
    dev: true

  /merge-stream/2.0.0:
    resolution: {integrity: sha512-abv/qOcuPfk3URPfDzmZU1LKmuw8kT+0nIHvKrKgFrwifol/doWcdA4ZqsWQ8ENrFKkd67Mfpo/LovbIUsbt3w==}
    dev: true

  /merge2/1.4.1:
    resolution: {integrity: sha512-8q7VEgMJW4J8tcfVPy8g09NcQwZdbwFEqhe/WZkoIzjn/3TGDwtOCYtXGxA3O8tPzpczCCDgv+P2P5y00ZJOOg==}
    engines: {node: '>= 8'}

  /methods/1.1.2:
    resolution: {integrity: sha512-iclAHeNqNm68zFtnZ0e+1L2yUIdvzNoauKU4WBA3VvH/vPFieF7qfRlwUZU+DA9P9bPXIS90ulxoUoCH23sV2w==}
    engines: {node: '>= 0.6'}
    dev: true

  /micromatch/4.0.5:
    resolution: {integrity: sha512-DMy+ERcEW2q8Z2Po+WNXuw3c5YaUSFjAO5GsJqfEl7UjvtIuFKO6ZrKvcItdy98dwFI2N1tg3zNIdKaQT+aNdA==}
    engines: {node: '>=8.6'}
    dependencies:
      braces: 3.0.2
      picomatch: 2.3.1

  /mime-db/1.46.0:
    resolution: {integrity: sha512-svXaP8UQRZ5K7or+ZmfNhg2xX3yKDMUzqadsSqi4NCH/KomcH75MAMYAGVlvXn4+b/xOPhS3I2uHKRUzvjY7BQ==}
    engines: {node: '>= 0.6'}
    dev: true

  /mime-db/1.52.0:
    resolution: {integrity: sha512-sPU4uV7dYlvtWJxwwxHD0PuihVNiE7TyAbQ5SWxDCB9mUYvOgroQOwYQQOKPJ8CIbE+1ETVlOoK1UC2nU3gYvg==}
    engines: {node: '>= 0.6'}

  /mime-types/2.1.29:
    resolution: {integrity: sha512-Y/jMt/S5sR9OaqteJtslsFZKWOIIqMACsJSiHghlCAyhf7jfVYjKBmLiX8OgpWeW+fjJ2b+Az69aPFPkUOY6xQ==}
    engines: {node: '>= 0.6'}
    dependencies:
      mime-db: 1.46.0
    dev: true

  /mime-types/2.1.35:
    resolution: {integrity: sha512-ZDY+bPm5zTTF+YpCrAU9nK0UgICYPT0QtT1NZWFv4s++TNkcgVaT0g6+4R2uI4MjQjzysHB1zxuWL50hzaeXiw==}
    engines: {node: '>= 0.6'}
    dependencies:
      mime-db: 1.52.0

  /mime/1.6.0:
    resolution: {integrity: sha512-x0Vn8spI+wuJ1O6S7gnbaQg8Pxh4NNHb7KSINmEWKiPE4RKOplvijn+NkmYmmRgP68mc70j2EbeTFRsrswaQeg==}
    engines: {node: '>=4'}
    hasBin: true
    dev: true

  /mimic-fn/2.1.0:
    resolution: {integrity: sha512-OqbOk5oEQeAZ8WXWydlu9HJjz9WVdEIvamMCcXmuqUYjTknH/sqsWvhQ3vgwKFRR1HpjvNBKQ37nbJgYzGqGcg==}
    engines: {node: '>=6'}
    dev: true

  /mimic-fn/4.0.0:
    resolution: {integrity: sha512-vqiC06CuhBTUdZH+RYl8sFrL096vA45Ok5ISO6sE/Mr1jRbGH4Csnhi8f3wKVl7x8mO4Au7Ir9D3Oyv1VYMFJw==}
    engines: {node: '>=12'}
    dev: true

  /min-indent/1.0.1:
    resolution: {integrity: sha512-I9jwMn07Sy/IwOj3zVkVik2JTvgpaykDZEigL6Rx6N9LbMywwUSMtxET+7lVoDLLd3O3IXwJwvuuns8UB/HeAg==}
    engines: {node: '>=4'}
    dev: true

  /miniflare/1.4.1:
    resolution: {integrity: sha512-hJkMbTEM+sSiAo2yuPOucrdFYINLU7vvl9uVkRzAQ/h0CjmkYOCoyBn4jYzWtDZeQ0XrkyS6PGUCO277B5TsXA==}
    engines: {node: '>=10.12.0'}
    hasBin: true
    dependencies:
      '@iarna/toml': 2.2.5
      '@mrbbot/node-fetch': 4.6.0
      '@peculiar/webcrypto': 1.3.3
      chokidar: 3.5.3
      cjstoesm: 1.1.4_typescript@4.6.4
      dotenv: 8.6.0
      env-paths: 2.2.1
      event-target-shim: 6.0.2
      formdata-node: 2.5.0
      html-rewriter-wasm: 0.3.2
      http-cache-semantics: 4.1.0
      ioredis: 4.28.5
      kleur: 4.1.4
      node-cron: 2.0.3
      picomatch: 2.3.1
      sanitize-filename: 1.6.3
      selfsigned: 1.10.14
      semiver: 1.1.0
      source-map-support: 0.5.21
      tslib: 2.4.0
      typescript: 4.6.4
      typeson: 6.1.0
      typeson-registry: 1.0.0-alpha.39
      web-streams-polyfill: 3.2.1
      ws: 7.5.7
      yargs: 16.2.0
      youch: 2.2.2
    transitivePeerDependencies:
      - bufferutil
      - supports-color
      - utf-8-validate
    dev: true

  /minimatch/3.1.2:
    resolution: {integrity: sha512-J7p63hRiAjw1NDEww1W7i37+ByIrOWO5XQQAzZ3VOcL0PNybwpfmV/N05zFAzwQ9USyEcX6t3UO+K5aqBQOIHw==}
    dependencies:
      brace-expansion: 1.1.11

  /minimatch/5.1.0:
    resolution: {integrity: sha512-9TPBGGak4nHfGZsPBohm9AWg6NoT7QTCehS3BIJABslyZbzxfV78QM2Y6+i741OPZIafFAaiiEMh5OyIrJPgtg==}
    engines: {node: '>=10'}
    dependencies:
      brace-expansion: 2.0.1
    dev: true

  /minimist-options/4.1.0:
    resolution: {integrity: sha512-Q4r8ghd80yhO/0j1O3B2BjweX3fiHg9cdOwjJd2J76Q135c+NDxGCqdYKQ1SKBuFfgWbAUzBfvYjPUEeNgqN1A==}
    engines: {node: '>= 6'}
    dependencies:
      arrify: 1.0.1
      is-plain-obj: 1.1.0
      kind-of: 6.0.3
    dev: true

  /minimist/1.2.7:
    resolution: {integrity: sha512-bzfL1YUZsP41gmu/qjrEk0Q6i2ix/cVeAhbCbqH9u3zYutS1cLg00qhrD0M2MVdCcx4Sc0UpP2eBWo9rotpq6g==}

  /minipass/3.1.6:
    resolution: {integrity: sha512-rty5kpw9/z8SX9dmxblFA6edItUmwJgMeYDZRrwlIVN27i8gysGbznJwUggw2V/FVqFSDdWy040ZPS811DYAqQ==}
    engines: {node: '>=8'}
    dependencies:
      yallist: 4.0.0
    dev: false

  /minizlib/2.1.2:
    resolution: {integrity: sha512-bAxsR8BVfj60DWXHE3u30oHzfl4G7khkSuPW+qvpd7jFRHm7dLxOjUk1EHACJ/hxLY8phGJ0YhYHZo7jil7Qdg==}
    engines: {node: '>= 8'}
    dependencies:
      minipass: 3.1.6
      yallist: 4.0.0
    dev: false

  /mkdirp/1.0.4:
    resolution: {integrity: sha512-vVqVZQyf3WLx2Shd0qJ9xuvqgAyKPLAiqITEtqW0oIUjzo3PePDd6fW9iFz30ef7Ysp/oiWqbhszeGWW2T6Gzw==}
    engines: {node: '>=10'}
    hasBin: true

  /mkdist/0.3.13_typescript@4.8.4:
    resolution: {integrity: sha512-+eCPpkr8l2X630y5PIlkts2tzYEsb+aGIgXdrQv9ZGtWE2bLlD6kVIFfI6FJwFpjjw4dPPyorxQc6Uhm/oXlvg==}
    hasBin: true
    peerDependencies:
      typescript: '>=4.7.4'
    peerDependenciesMeta:
      typescript:
        optional: true
    dependencies:
      defu: 6.1.0
      esbuild: 0.14.50
      fs-extra: 10.1.0
      globby: 11.1.0
      jiti: 1.16.0
      mri: 1.2.0
      pathe: 0.2.0
      typescript: 4.8.4
    dev: true

  /mlly/0.5.16:
    resolution: {integrity: sha512-LaJ8yuh4v0zEmge/g3c7jjFlhoCPfQn6RCjXgm9A0Qiuochq4BcuOxVfWmdnCoLTlg2MV+hqhOek+W2OhG0Lwg==}
    dependencies:
      acorn: 8.8.1
      pathe: 0.3.8
      pkg-types: 0.3.5
      ufo: 0.8.6
    dev: true

  /modify-values/1.0.1:
    resolution: {integrity: sha512-xV2bxeN6F7oYjZWTe/YPAy6MN2M+sL4u/Rlm2AHCIVGfo2p1yGmBHQ6vHehl4bRTZBdHu3TSkWdYgkwpYzAGSw==}
    engines: {node: '>=0.10.0'}
    dev: true

  /moment/2.29.3:
    resolution: {integrity: sha512-c6YRvhEo//6T2Jz/vVtYzqBzwvPT95JBQ+smCytzf7c50oMZRsR/a4w88aD34I+/QVSfnoAnSBFPJHItlOMJVw==}
    dev: true

  /mri/1.2.0:
    resolution: {integrity: sha512-tzzskb3bG8LvYGFF/mDTpq3jpI6Q9wc3LEmBaghu+DdCssd1FakN7Bc0hVNmEyGq1bq3RgfkCb3cmQLpNPOroA==}
    engines: {node: '>=4'}
    dev: true

  /mrmime/1.0.1:
    resolution: {integrity: sha512-hzzEagAgDyoU1Q6yg5uI+AorQgdvMCur3FcKf7NhMKWsaYg+RnbTyHRa/9IlLF9rf455MOCtcqqrQQ83pPP7Uw==}
    engines: {node: '>=10'}
    dev: true

  /ms/2.0.0:
    resolution: {integrity: sha512-Tpp60P6IUJDTuOq/5Z8cdskzJujfwqfOTkrwIwj7IRISpnkJnT6SyJ4PCPnGMoFjC9ddhal5KVIYtAt97ix05A==}
    dev: true

  /ms/2.1.2:
    resolution: {integrity: sha512-sGkPx+VjMtmA6MX27oA4FBFELFCZZ4S4XqeGOXCv68tT+jb3vk/RyaKWP0PTKyWtmLSM0b+adUTEvbs1PEaH2w==}

  /ms/2.1.3:
    resolution: {integrity: sha512-6FlzubTLZG3J2a/NVCAleEhjzq5oxgHyaCU9yYXvcLsvoVaHJq/s5xXI6/XXP6tz7R9xAOtHnSO/tXtF3WRTlA==}
    dev: true

  /mustache/4.2.0:
    resolution: {integrity: sha512-71ippSywq5Yb7/tVYyGbkBggbU8H3u5Rz56fH60jGFgr8uHwxs+aSKeqmluIVzM0m0kB7xQjKS6qPfd0b2ZoqQ==}
    hasBin: true
    dev: true

  /nanoid/3.3.4:
    resolution: {integrity: sha512-MqBkQh/OHTS2egovRtLk45wEyNXwF+cokD+1YPf9u5VfJiRdAiRwB2froX5Co9Rh20xs4siNPm8naNotSD6RBw==}
    engines: {node: ^10 || ^12 || ^13.7 || ^14 || >=15.0.1}
    hasBin: true

  /natural-compare/1.4.0:
    resolution: {integrity: sha512-OWND8ei3VtNC9h7V60qff3SVobHr996CTwgxubgyQYEpg290h9J0buyECNNJexkFm5sOajh5G116RYA1c8ZMSw==}
    dev: true

  /needle/3.1.0:
    resolution: {integrity: sha512-gCE9weDhjVGCRqS8dwDR/D3GTAeyXLXuqp7I8EzH6DllZGXSUyxuqqLh+YX9rMAWaaTFyVAg6rHGL25dqvczKw==}
    engines: {node: '>= 4.4.x'}
    hasBin: true
    requiresBuild: true
    dependencies:
      debug: 3.2.7
      iconv-lite: 0.6.3
      sax: 1.2.4
    transitivePeerDependencies:
      - supports-color
    dev: true
    optional: true

  /negotiator/0.6.3:
    resolution: {integrity: sha512-+EUsqGPLsM+j/zdChZjsnX51g4XrHFOIXwfnCVPGlQk/k5giakcKsuxCObBRu6DSm9opw/O6slWbJdghQM4bBg==}
    engines: {node: '>= 0.6'}
    dev: true

  /neo-async/2.6.2:
    resolution: {integrity: sha512-Yd3UES5mWCSqR+qNT93S3UoYUkqAZ9lLg8a7g9rimsWmYGK8cVToA4/sF3RrshdyV3sAGMXVUmpMYOw+dLpOuw==}
    dev: true

  /next-tick/1.1.0:
    resolution: {integrity: sha512-CXdUiJembsNjuToQvxayPZF9Vqht7hewsvy2sOWafLvi2awflj9mOC6bHIg50orX8IJvWKY9wYQ/zB2kogPslQ==}
    dev: false

  /nice-try/1.0.5:
    resolution: {integrity: sha512-1nh45deeb5olNY7eX82BkPO7SSxR5SSYJiPTrTdFUVYwAl8CKMA5N9PjTYkHiRjisVcxcQ1HXdLhx2qxxJzLNQ==}
    dev: true

  /node-addon-api/5.0.0:
    resolution: {integrity: sha512-CvkDw2OEnme7ybCykJpVcKH+uAOLV2qLqiyla128dN9TkEWfrYmxG6C2boDe5KcNQqZF3orkqzGgOMvZ/JNekA==}
    dev: false

  /node-cron/2.0.3:
    resolution: {integrity: sha512-eJI+QitXlwcgiZwNNSRbqsjeZMp5shyajMR81RZCqeW0ZDEj4zU9tpd4nTh/1JsBiKbF8d08FCewiipDmVIYjg==}
    engines: {node: '>=6.0.0'}
    requiresBuild: true
    dependencies:
      opencollective-postinstall: 2.0.3
      tz-offset: 0.0.1
    dev: true

  /node-domexception/1.0.0:
    resolution: {integrity: sha512-/jKZoMpw0F8GRwl4/eLROPA3cfcXtLApP0QzLmUT/HuPCZWyB7IY9ZrMeKw2O/nFIqPQB3PVM9aYm0F312AXDQ==}
    engines: {node: '>=10.5.0'}
    dev: true

  /node-fetch/2.6.7:
    resolution: {integrity: sha512-ZjMPFEfVx5j+y2yF35Kzx5sF7kDzxuDj6ziH4FFbOp87zKDZNx8yExJIb05OGF4Nlt9IHFIMBkRl41VdvcNdbQ==}
    engines: {node: 4.x || >=6.0.0}
    peerDependencies:
      encoding: ^0.1.0
    peerDependenciesMeta:
      encoding:
        optional: true
    dependencies:
      whatwg-url: 5.0.0
    dev: false

  /node-fetch/3.2.10:
    resolution: {integrity: sha512-MhuzNwdURnZ1Cp4XTazr69K0BTizsBroX7Zx3UgDSVcZYKF/6p0CBe4EUb/hLqmzVhl0UpYfgRljQ4yxE+iCxA==}
    engines: {node: ^12.20.0 || ^14.13.1 || >=16.0.0}
    dependencies:
      data-uri-to-buffer: 4.0.0
      fetch-blob: 3.1.5
      formdata-polyfill: 4.0.10
    dev: true

  /node-forge/0.10.0:
    resolution: {integrity: sha512-PPmu8eEeG9saEUvI97fm4OYxXVB6bFvyNTyiUOBichBpFG8A1Ljw3bY62+5oOjDEMHRnd0Y7HQ+x7uzxOzC6JA==}
    engines: {node: '>= 6.0.0'}
    dev: true

  /node-releases/2.0.6:
    resolution: {integrity: sha512-PiVXnNuFm5+iYkLBNeq5211hvO38y63T0i2KKh2KnUs3RpzJ+JtODFjkD8yjLwnDkTYF1eKXheUwdssR+NRZdg==}

  /nopt/5.0.0:
    resolution: {integrity: sha512-Tbj67rffqceeLpcRXrT7vKAN8CwfPeIBgM7E6iBkmKLV7bEMwpGgYLGv0jACUsECaa/vuxP0IjEont6umdMgtQ==}
    engines: {node: '>=6'}
    hasBin: true
    dependencies:
      abbrev: 1.1.1
    dev: false

  /normalize-package-data/2.5.0:
    resolution: {integrity: sha512-/5CMN3T0R4XTj4DcGaexo+roZSdSFW/0AOOTROrjxzCG1wrWXEsGbRKevjlIL+ZDE4sZlJr5ED4YW0yqmkK+eA==}
    dependencies:
      hosted-git-info: 2.8.9
      resolve: 1.22.1
      semver: 5.7.1
      validate-npm-package-license: 3.0.4
    dev: true

  /normalize-package-data/3.0.3:
    resolution: {integrity: sha512-p2W1sgqij3zMMyRC067Dg16bfzVH+w7hyegmpIvZ4JNjqtGOVAIvLmjBx3yP7YTe9vKJgkoNOPjwQGogDoMXFA==}
    engines: {node: '>=10'}
    dependencies:
      hosted-git-info: 4.1.0
      is-core-module: 2.9.0
      semver: 7.3.8
      validate-npm-package-license: 3.0.4
    dev: true

  /normalize-path/3.0.0:
    resolution: {integrity: sha512-6eZs5Ls3WtCisHWp9S2GUy8dqkpGi4BVSz3GaqiE6ezub0512ESztXUwUB6C6IKbQkY2Pnb/mD4WYojCRwcwLA==}
    engines: {node: '>=0.10.0'}

  /normalize-range/0.1.2:
    resolution: {integrity: sha512-bdok/XvKII3nUpklnV6P2hxtMNrCboOjAcyBuQnWEhO665FwrSNRxU+AqpsyvO6LgGYPspN+lu5CLtw4jPRKNA==}
    engines: {node: '>=0.10.0'}
    dev: false

  /normalize.css/8.0.1:
    resolution: {integrity: sha512-qizSNPO93t1YUuUhP22btGOo3chcvDFqFaj2TRybP0DMxkHOCTYwp3n34fel4a31ORXy4m1Xq0Gyqpb5m33qIg==}
    dev: false

  /npm-run-all/4.1.5:
    resolution: {integrity: sha512-Oo82gJDAVcaMdi3nuoKFavkIHBRVqQ1qvMb+9LHk/cF4P6B2m8aP04hGf7oL6wZ9BuGwX1onlLhpuoofSyoQDQ==}
    engines: {node: '>= 4'}
    hasBin: true
    dependencies:
      ansi-styles: 3.2.1
      chalk: 2.4.2
      cross-spawn: 6.0.5
      memorystream: 0.3.1
      minimatch: 3.1.2
      pidtree: 0.3.1
      read-pkg: 3.0.0
      shell-quote: 1.7.3
      string.prototype.padend: 3.1.3
    dev: true

  /npm-run-path/5.1.0:
    resolution: {integrity: sha512-sJOdmRGrY2sjNTRMbSvluQqg+8X7ZK61yvzBEIDhz4f8z1TZFYABsqjjCBd/0PUNE9M6QDgHJXQkGUEm7Q+l9Q==}
    engines: {node: ^12.20.0 || ^14.13.1 || >=16.0.0}
    dependencies:
      path-key: 4.0.0
    dev: true

  /npmlog/5.0.1:
    resolution: {integrity: sha512-AqZtDUWOMKs1G/8lwylVjrdYgqA4d9nu8hc+0gzRxlDb1I10+FHBGMXs6aiQHFdCUUlqH99MUMuLfzWDNDtfxw==}
    dependencies:
      are-we-there-yet: 2.0.0
      console-control-strings: 1.1.0
      gauge: 3.0.2
      set-blocking: 2.0.0
    dev: false

  /object-assign/4.1.1:
    resolution: {integrity: sha512-rJgTQnkUnH1sFw8yT6VSU3zD3sWmu6sZhIseY8VX+GRu3P6F7Fu+JNDoXfklElbLJSnc3FUQHVe4cU5hj+BcUg==}
    engines: {node: '>=0.10.0'}

  /object-hash/3.0.0:
    resolution: {integrity: sha512-RSn9F68PjH9HqtltsSnqYC1XXoWe9Bju5+213R98cNGttag9q9yAOTzdbsqvIa7aNm5WffBZFpWYr2aWrklWAw==}
    engines: {node: '>= 6'}

  /object-inspect/1.12.2:
    resolution: {integrity: sha512-z+cPxW0QGUp0mcqcsgQyLVRDoXFQbXOwBaqyF7VIgI4TWNQsDHrBpUQslRmIfAoYWdYzs6UlKJtB2XJpTaNSpQ==}
    dev: true

  /object-keys/1.1.1:
    resolution: {integrity: sha512-NuAESUOUMrlIXOfHKzD6bpPu3tYt3xvjNdRIQ+FeT0lNb4K8WR70CaDxhuNguS2XG+GjkyMwOzsN5ZktImfhLA==}
    engines: {node: '>= 0.4'}
    dev: true

  /object.assign/4.1.2:
    resolution: {integrity: sha512-ixT2L5THXsApyiUPYKmW+2EHpXXe5Ii3M+f4e+aJFAHao5amFRW6J0OO6c/LU8Be47utCx2GL89hxGB6XSmKuQ==}
    engines: {node: '>= 0.4'}
    dependencies:
      call-bind: 1.0.2
      define-properties: 1.1.4
      has-symbols: 1.0.3
      object-keys: 1.1.1
    dev: true

  /object.values/1.1.5:
    resolution: {integrity: sha512-QUZRW0ilQ3PnPpbNtgdNV1PDbEqLIiSFB3l+EnGtBQ/8SUTLj1PZwtQHABZtLgwpJZTSZhuGLOGk57Drx2IvYg==}
    engines: {node: '>= 0.4'}
    dependencies:
      call-bind: 1.0.2
      define-properties: 1.1.4
      es-abstract: 1.20.0
    dev: true

  /okie/1.0.1:
    resolution: {integrity: sha512-JQh5TdSYhzXSuKN3zzX8Rw9Q/Tec1fm0jwP/k9+cBDk6tyLjlARVu936MLY//2NZp76UGHH+5gXPzRejU1bTjQ==}
    engines: {node: '>=12.0.0'}
    dev: true

  /on-finished/2.3.0:
    resolution: {integrity: sha512-ikqdkGAAyf/X/gPhXGvfgAytDZtDbr+bkNUJ0N9h5MI/dmdgCs3l6hoHrcUv41sRKew3jIwrp4qQDXiK99Utww==}
    engines: {node: '>= 0.8'}
    dependencies:
      ee-first: 1.1.1
    dev: true

  /on-finished/2.4.1:
    resolution: {integrity: sha512-oVlzkg3ENAhCk2zdv7IJwd/QUD4z2RxRwpkcGY8psCVcCYZNq4wYnVWALHM+brtuJjePWiYF/ClmuDr8Ch5+kg==}
    engines: {node: '>= 0.8'}
    dependencies:
      ee-first: 1.1.1
    dev: true

  /on-headers/1.0.2:
    resolution: {integrity: sha512-pZAE+FJLoyITytdqK0U5s+FIpjN0JP3OzFi/u8Rx+EV5/W+JTWGXG8xFzevE7AjBfDqHv/8vL8qQsIhHnqRkrA==}
    engines: {node: '>= 0.8'}
    dev: true

  /once/1.4.0:
    resolution: {integrity: sha512-lNaJgI+2Q5URQBkccEKHTQOPaXdUxnZZElQTZY0MFUAuaEqe1E+Nyvgdz/aIyNi6Z9MzO5dv1H8n58/GELp3+w==}
    dependencies:
      wrappy: 1.0.2

  /onetime/5.1.2:
    resolution: {integrity: sha512-kbpaSSGJTWdAY5KPVeMOKXSrPtr8C8C7wodJbcsd51jRnmD+GZu8Y0VoU6Dm5Z4vWr0Ig/1NKuWRKf7j5aaYSg==}
    engines: {node: '>=6'}
    dependencies:
      mimic-fn: 2.1.0
    dev: true

  /onetime/6.0.0:
    resolution: {integrity: sha512-1FlR+gjXK7X+AsAHso35MnyN5KqGwJRi/31ft6x0M194ht7S+rWAvd7PHss9xSKMzE0asv1pyIHaJYq+BbacAQ==}
    engines: {node: '>=12'}
    dependencies:
      mimic-fn: 4.0.0
    dev: true

  /open/8.4.0:
    resolution: {integrity: sha512-XgFPPM+B28FtCCgSb9I+s9szOC1vZRSwgWsRUA5ylIxRTgKozqjOCrVOqGsYABPYK5qnfqClxZTFBa8PKt2v6Q==}
    engines: {node: '>=12'}
    dependencies:
      define-lazy-prop: 2.0.0
      is-docker: 2.2.1
      is-wsl: 2.2.0
    dev: true

  /opencollective-postinstall/2.0.3:
    resolution: {integrity: sha512-8AV/sCtuzUeTo8gQK5qDZzARrulB3egtLzFgteqB2tcT4Mw7B8Kt7JcDHmltjz6FOAHsvTevk70gZEbhM4ZS9Q==}
    hasBin: true
    dev: true

  /optionator/0.9.1:
    resolution: {integrity: sha512-74RlY5FCnhq4jRxVUPKDaRwrVNXMqsGsiW6AJw4XK8hmtm10wC0ypZBLw5IIp85NZMr91+qd1RvvENwg7jjRFw==}
    engines: {node: '>= 0.8.0'}
    dependencies:
      deep-is: 0.1.4
      fast-levenshtein: 2.0.6
      levn: 0.4.1
      prelude-ls: 1.2.1
      type-check: 0.4.0
      word-wrap: 1.2.3
    dev: true

  /p-limit/1.3.0:
    resolution: {integrity: sha512-vvcXsLAJ9Dr5rQOPk7toZQZJApBl2K4J6dANSsEuh6QI41JYcsS/qhTGa9ErIUUgK3WNQoJYvylxvjqmiqEA9Q==}
    engines: {node: '>=4'}
    dependencies:
      p-try: 1.0.0
    dev: true

  /p-limit/2.3.0:
    resolution: {integrity: sha512-//88mFWSJx8lxCzwdAABTJL2MyWB12+eIY7MDL2SqLmAkeKU9qxRvWuSyTjm3FUmpBEMuFfckAIqEaVGUDxb6w==}
    engines: {node: '>=6'}
    dependencies:
      p-try: 2.2.0
    dev: true

  /p-limit/3.1.0:
    resolution: {integrity: sha512-TYOanM3wGwNGsZN2cVTYPArw454xnXj5qmWF1bEoAc4+cU/ol7GVh7odevjp1FNHduHc3KZMcFduxU5Xc6uJRQ==}
    engines: {node: '>=10'}
    dependencies:
      yocto-queue: 0.1.0
    dev: true

  /p-locate/2.0.0:
    resolution: {integrity: sha512-nQja7m7gSKuewoVRen45CtVfODR3crN3goVQ0DDZ9N3yHxgpkuBhZqsaiotSQRrADUrne346peY7kT3TSACykg==}
    engines: {node: '>=4'}
    dependencies:
      p-limit: 1.3.0
    dev: true

  /p-locate/4.1.0:
    resolution: {integrity: sha512-R79ZZ/0wAxKGu3oYMlz8jy/kbhsNrS7SKZ7PxEHBgJ5+F2mtFW2fK2cOtBh1cHYkQsbzFV7I+EoRKe6Yt0oK7A==}
    engines: {node: '>=8'}
    dependencies:
      p-limit: 2.3.0
    dev: true

  /p-locate/5.0.0:
    resolution: {integrity: sha512-LaNjtRWUBY++zB5nE/NwcaoMylSPk+S+ZHNB1TzdbMJMny6dynpAGt7X/tl/QYq3TIeE6nxHppbo2LGymrG5Pw==}
    engines: {node: '>=10'}
    dependencies:
      p-limit: 3.1.0
    dev: true

  /p-map/2.1.0:
    resolution: {integrity: sha512-y3b8Kpd8OAN444hxfBbFfj1FY/RjtTd8tzYwhUqNYXx0fXx2iX4maP4Qr6qhIKbQXI02wTLAda4fYUbDagTUFw==}
    engines: {node: '>=6'}
    dev: true

  /p-map/4.0.0:
    resolution: {integrity: sha512-/bjOqmgETBYB5BoEeGVea8dmvHb2m9GLy1E9W43yeyfP6QQCZGFNa+XRceJEuDB6zqr+gKpIAmlLebMpykw/MQ==}
    engines: {node: '>=10'}
    dependencies:
      aggregate-error: 3.1.0
    dev: true

  /p-try/1.0.0:
    resolution: {integrity: sha1-y8ec26+P1CKOE/Yh8rGiN8GyB7M=}
    engines: {node: '>=4'}
    dev: true

  /p-try/2.2.0:
    resolution: {integrity: sha512-R4nPAVTAU0B9D35/Gk3uJf/7XYbQcyohSKdvAxIRSNghFl4e71hVoGnBNQz9cWaXxO2I10KTC+3jMdvvoKw6dQ==}
    engines: {node: '>=6'}
    dev: true

  /package-name-regex/2.0.6:
    resolution: {integrity: sha512-gFL35q7kbE/zBaPA3UKhp2vSzcPYx2ecbYuwv1ucE9Il6IIgBDweBlH8D68UFGZic2MkllKa2KHCfC1IQBQUYA==}
    engines: {node: '>=12'}
    dev: true

  /parent-module/1.0.1:
    resolution: {integrity: sha512-GQ2EWRpQV8/o+Aw8YqtfZZPfNRWZYkbidE9k5rpl/hC3vtHHBfGm2Ifi6qWV+coDGkrUKZAxE3Lot5kcsRlh+g==}
    engines: {node: '>=6'}
    dependencies:
      callsites: 3.1.0

  /parse-json/4.0.0:
    resolution: {integrity: sha512-aOIos8bujGN93/8Ox/jPLh7RwVnPEysynVFE+fQZyg6jKELEHwzgKdLRFHUgXJL6kylijVSBC4BvN9OmsB48Rw==}
    engines: {node: '>=4'}
    dependencies:
      error-ex: 1.3.2
      json-parse-better-errors: 1.0.2
    dev: true

  /parse-json/5.2.0:
    resolution: {integrity: sha512-ayCKvm/phCGxOkYRSCM82iDwct8/EonSEgCSxWxD7ve6jHggsFl4fZVQBPRNgQoKiuV/odhFrGzQXZwbifC8Rg==}
    engines: {node: '>=8'}
    dependencies:
      '@babel/code-frame': 7.18.6
      error-ex: 1.3.2
      json-parse-even-better-errors: 2.3.1
      lines-and-columns: 1.2.4

  /parse-node-version/1.0.1:
    resolution: {integrity: sha512-3YHlOa/JgH6Mnpr05jP9eDG254US9ek25LyIxZlDItp2iJtwyaXQb57lBYLdT3MowkUFYEV2XXNAYIPlESvJlA==}
    engines: {node: '>= 0.10'}
    dev: true

  /parse5/7.1.1:
    resolution: {integrity: sha512-kwpuwzB+px5WUg9pyK0IcK/shltJN5/OVhQagxhCQNtT9Y9QRZqNY2e1cmbu/paRh5LMnz/oVTVLBpjFmMZhSg==}
    dependencies:
      entities: 4.4.0
    dev: true

  /parseurl/1.3.3:
    resolution: {integrity: sha512-CiyeOxFT/JZyN5m0z9PfXw4SCBJ6Sygz1Dpl0wqjlhDEGGBP1GnsUVEL0p63hoG1fcj3fHynXi9NYO4nWOL+qQ==}
    engines: {node: '>= 0.8'}
    dev: true

  /path-exists/3.0.0:
    resolution: {integrity: sha512-bpC7GYwiDYQ4wYLe+FA8lhRjhQCMcQGuSgGGqDkg/QerRWw9CmGRT0iSOVRSZJ29NMLZgIzqaljJ63oaL4NIJQ==}
    engines: {node: '>=4'}
    dev: true

  /path-exists/4.0.0:
    resolution: {integrity: sha512-ak9Qy5Q7jYb2Wwcey5Fpvg2KoAc/ZIhLSLOSBmRmygPsGwkVVt0fZa0qrtMz+m6tJTAHfZQ8FnmB4MG4LWy7/w==}
    engines: {node: '>=8'}
    dev: true

  /path-is-absolute/1.0.1:
    resolution: {integrity: sha512-AVbw3UJ2e9bq64vSaS9Am0fje1Pa8pbGqTTsmXfaIiMpnr5DlDhfJOuLj9Sf95ZPVDAUerDfEk88MPmPe7UCQg==}
    engines: {node: '>=0.10.0'}

  /path-key/2.0.1:
    resolution: {integrity: sha512-fEHGKCSmUSDPv4uoj8AlD+joPlq3peND+HRYyxFz4KPw4z926S/b8rIuFs2FYJg3BwsxJf6A9/3eIdLaYC+9Dw==}
    engines: {node: '>=4'}
    dev: true

  /path-key/3.1.1:
    resolution: {integrity: sha512-ojmeN0qd+y0jszEtoY48r0Peq5dwMEkIlCOu6Q5f41lfkswXuKtYrhgoTpLnyIcHm24Uhqx+5Tqm2InSwLhE6Q==}
    engines: {node: '>=8'}
    dev: true

  /path-key/4.0.0:
    resolution: {integrity: sha512-haREypq7xkM7ErfgIyA0z+Bj4AGKlMSdlQE2jvJo6huWD1EdkKYV+G/T4nq0YEF2vgTT8kqMFKo1uHn950r4SQ==}
    engines: {node: '>=12'}
    dev: true

  /path-parse/1.0.7:
    resolution: {integrity: sha512-LDJzPVEEEPR+y48z93A0Ed0yXb8pAByGWo/k5YYdYgpY2/2EsOsksJrq7lOHxryrVOn1ejG6oAp8ahvOIQD8sw==}

  /path-to-regexp/0.1.7:
    resolution: {integrity: sha512-5DFkuoqlv1uYQKxy8omFBeJPQcdoE07Kv2sferDCrAq1ohOU+MSDswDIbnx3YAM60qIOnYa53wBhXW0EbMonrQ==}
    dev: true

  /path-type/3.0.0:
    resolution: {integrity: sha512-T2ZUsdZFHgA3u4e5PfPbjd7HDDpxPnQb5jN0SrDsjNSuVXHJqtwTnWqG0B1jZrgmJ/7lj1EmVIByWt1gxGkWvg==}
    engines: {node: '>=4'}
    dependencies:
      pify: 3.0.0
    dev: true

  /path-type/4.0.0:
    resolution: {integrity: sha512-gDKb8aZMDeD/tZWs9P6+q0J9Mwkdl6xMV8TjnGP3qJVJ06bdMgkbBlLU8IdfOsIsFz2BW1rNVT3XuNEl8zPAvw==}
    engines: {node: '>=8'}

  /pathe/0.2.0:
    resolution: {integrity: sha512-sTitTPYnn23esFR3RlqYBWn4c45WGeLcsKzQiUpXJAyfcWkolvlYpV8FLo7JishK946oQwMFUCHXQ9AjGPKExw==}
    dev: true

  /pathe/0.3.8:
    resolution: {integrity: sha512-c71n61F1skhj/jzZe+fWE9XDoTYjWbUwIKVwFftZ5IOgiX44BVkTkD+/803YDgR50tqeO4eXWxLyVHBLWQAD1g==}
    dev: true

  /pathe/0.3.9:
    resolution: {integrity: sha512-6Y6s0vT112P3jD8dGfuS6r+lpa0qqNrLyHPOwvXMnyNTQaYiwgau2DP3aNDsR13xqtGj7rrPo+jFUATpU6/s+g==}
    dev: true

  /pathval/1.1.1:
    resolution: {integrity: sha512-Dp6zGqpTdETdR63lehJYPeIOqpiNBNtc7BpWSLrOje7UaIsE5aY92r/AunQA7rsXvet3lrJ3JnZX29UPTKXyKQ==}
    dev: true

  /periscopic/3.0.4:
    resolution: {integrity: sha512-SFx68DxCv0Iyo6APZuw/AKewkkThGwssmU0QWtTlvov3VAtPX+QJ4CadwSaz8nrT5jPIuxdvJWB4PnD2KNDxQg==}
    dependencies:
      estree-walker: 3.0.1
      is-reference: 3.0.0
    dev: true

  /phoenix/1.6.15:
    resolution: {integrity: sha512-O6AG5jTkZOOkdd/GOSCsM4v3bzBoyRnC5bEi57KhX/Daba6FvnBRzt0nhEeRRiVQGLSxDlyb0dUe9CkYWMZd8g==}
    dev: false

  /picocolors/1.0.0:
    resolution: {integrity: sha512-1fygroTLlHu66zi26VoTDv8yRgm0Fccecssto+MhsZ0D/DGW2sm8E8AjW7NU5VVTRt5GxbeZ5qBuJr+HyLYkjQ==}

  /picomatch/2.3.1:
    resolution: {integrity: sha512-JU3teHTNjmE2VCGFzuY8EXzCDVwEqB2a8fsIvwaStHhAWJEeVd1o1QD80CU6+ZdEXXSLbSsuLwJjkCBWqRQUVA==}
    engines: {node: '>=8.6'}

  /pidtree/0.3.1:
    resolution: {integrity: sha512-qQbW94hLHEqCg7nhby4yRC7G2+jYHY4Rguc2bjw7Uug4GIJuu1tvf2uHaZv5Q8zdt+WKJ6qK1FOI6amaWUo5FA==}
    engines: {node: '>=0.10'}
    hasBin: true
    dev: true

  /pidtree/0.6.0:
    resolution: {integrity: sha512-eG2dWTVw5bzqGRztnHExczNxt5VGsE6OwTeCG3fdUf9KBsZzO3R5OIIIzWR+iZA0NtZ+RDVdaoE2dK1cn6jH4g==}
    engines: {node: '>=0.10'}
    hasBin: true
    dev: true

  /pify/2.3.0:
    resolution: {integrity: sha512-udgsAY+fTnvv7kI7aaxbqwWNb0AHiB0qBO89PZKPkoTmGOgdbrHDKD+0B2X4uTfJ/FT1R09r9gTsjUjNJotuog==}
    engines: {node: '>=0.10.0'}

  /pify/3.0.0:
    resolution: {integrity: sha512-C3FsVNH1udSEX48gGX1xfvwTWfsYWj5U+8/uK15BGzIGrKoUpghX8hWZwa/OFnakBiiVNmBvemTJR5mcy7iPcg==}
    engines: {node: '>=4'}
    dev: true

  /pify/4.0.1:
    resolution: {integrity: sha512-uB80kBFb/tfd68bVleG9T5GGsGPjJrLAUpR5PZIrhBnIaRTQRjqdJSsIKkOP6OAIFbj7GOrcudc5pNjZ+geV2g==}
    engines: {node: '>=6'}
    dev: true
    optional: true

  /pinia/2.0.23_vue@3.2.41:
    resolution: {integrity: sha512-N15hFf4o5STrxpNrib1IEb1GOArvPYf1zPvQVRGOO1G1d74Ak0J0lVyalX/SmrzdT4Q0nlEFjbURsmBmIGUR5Q==}
    peerDependencies:
      '@vue/composition-api': ^1.4.0
      typescript: '>=4.4.4'
      vue: ^2.6.14 || ^3.2.0
    peerDependenciesMeta:
      '@vue/composition-api':
        optional: true
      typescript:
        optional: true
    dependencies:
      '@vue/devtools-api': 6.4.4
      vue: 3.2.41
      vue-demi: 0.13.1_vue@3.2.41
    dev: false

  /pkg-types/0.3.5:
    resolution: {integrity: sha512-VkxCBFVgQhNHYk9subx+HOhZ4jzynH11ah63LZsprTKwPCWG9pfWBlkElWFbvkP9BVR0dP1jS9xPdhaHQNK74Q==}
    dependencies:
      jsonc-parser: 3.2.0
      mlly: 0.5.16
      pathe: 0.3.8
    dev: true

  /playwright-chromium/1.27.1:
    resolution: {integrity: sha512-AXAfmNHVnqByo7dKLwLqEC3aKIUlATwDUHCBwVw/qyRCgGUEoufeFUxFXB7pJ4nppwThph7TFe3fHfoETPqSvg==}
    engines: {node: '>=14'}
    hasBin: true
    requiresBuild: true
    dependencies:
      playwright-core: 1.27.1
    dev: true

  /playwright-core/1.27.1:
    resolution: {integrity: sha512-9EmeXDncC2Pmp/z+teoVYlvmPWUC6ejSSYZUln7YaP89Z6lpAaiaAnqroUt/BoLo8tn7WYShcfaCh+xofZa44Q==}
    engines: {node: '>=14'}
    hasBin: true
    dev: true

  /pnpm/7.14.1:
    resolution: {integrity: sha512-jxnp3SGzTZcSITKfaTfRrkOJYSeHwlU/rF+K9ofaIeHUYF3zR3Qcy5vl8mm07ECMfWhNjOy2phs2o3Zb41pHAg==}
    engines: {node: '>=14.6'}
    hasBin: true
    dev: true

  /postcss-import/14.1.0_postcss@8.4.18:
    resolution: {integrity: sha512-flwI+Vgm4SElObFVPpTIT7SU7R3qk2L7PyduMcokiaVKuWv9d/U+Gm/QAd8NDLuykTWTkcrjOeD2Pp1rMeBTGw==}
    engines: {node: '>=10.0.0'}
    peerDependencies:
      postcss: ^8.0.0
    dependencies:
      postcss: 8.4.18
      postcss-value-parser: 4.2.0
      read-cache: 1.0.0
      resolve: 1.22.1

  /postcss-import/15.0.0_postcss@8.4.18:
    resolution: {integrity: sha512-Y20shPQ07RitgBGv2zvkEAu9bqvrD77C9axhj/aA1BQj4czape2MdClCExvB27EwYEJdGgKZBpKanb0t1rK2Kg==}
    engines: {node: '>=14.0.0'}
    peerDependencies:
      postcss: ^8.0.0
    dependencies:
      postcss: 8.4.18
      postcss-value-parser: 4.2.0
      read-cache: 1.0.0
      resolve: 1.22.1
    dev: true

  /postcss-js/4.0.0_postcss@8.4.18:
    resolution: {integrity: sha512-77QESFBwgX4irogGVPgQ5s07vLvFqWr228qZY+w6lW599cRlK/HmnlivnnVUxkjHnCu4J16PDMHcH+e+2HbvTQ==}
    engines: {node: ^12 || ^14 || >= 16}
    peerDependencies:
      postcss: ^8.3.3
    dependencies:
      camelcase-css: 2.0.1
      postcss: 8.4.18

  /postcss-load-config/3.1.4_neo3lunb2qpadwxplzw7r2isgm:
    resolution: {integrity: sha512-6DiM4E7v4coTE4uzA8U//WhtPwyhiim3eyjEMFCnUpzbrkK9wJHgKDT2mR+HbtSrd/NubVaYTOpSpjUl8NQeRg==}
    engines: {node: '>= 10'}
    peerDependencies:
      postcss: '>=8.0.9'
      ts-node: '>=9.0.0'
    peerDependenciesMeta:
      postcss:
        optional: true
      ts-node:
        optional: true
    dependencies:
      lilconfig: 2.0.6
      postcss: 8.4.18
      ts-node: 10.9.1
      yaml: 1.10.2
    dev: false

  /postcss-load-config/3.1.4_postcss@8.4.18:
    resolution: {integrity: sha512-6DiM4E7v4coTE4uzA8U//WhtPwyhiim3eyjEMFCnUpzbrkK9wJHgKDT2mR+HbtSrd/NubVaYTOpSpjUl8NQeRg==}
    engines: {node: '>= 10'}
    peerDependencies:
      postcss: '>=8.0.9'
      ts-node: '>=9.0.0'
    peerDependenciesMeta:
      postcss:
        optional: true
      ts-node:
        optional: true
    dependencies:
      lilconfig: 2.0.6
      postcss: 8.4.18
      yaml: 1.10.2

  /postcss-load-config/4.0.1_postcss@8.4.18:
    resolution: {integrity: sha512-vEJIc8RdiBRu3oRAI0ymerOn+7rPuMvRXslTvZUKZonDHFIczxztIyJ1urxM1x9JXEikvpWWTUUqal5j/8QgvA==}
    engines: {node: '>= 14'}
    peerDependencies:
      postcss: '>=8.0.9'
      ts-node: '>=9.0.0'
    peerDependenciesMeta:
      postcss:
        optional: true
      ts-node:
        optional: true
    dependencies:
      lilconfig: 2.0.5
      postcss: 8.4.18
      yaml: 2.1.1
    dev: true

  /postcss-modules-extract-imports/3.0.0_postcss@8.4.18:
    resolution: {integrity: sha512-bdHleFnP3kZ4NYDhuGlVK+CMrQ/pqUm8bx/oGL93K6gVwiclvX5x0n76fYMKuIGKzlABOy13zsvqjb0f92TEXw==}
    engines: {node: ^10 || ^12 || >= 14}
    peerDependencies:
      postcss: ^8.1.0
    dependencies:
      postcss: 8.4.18
    dev: true

  /postcss-modules-local-by-default/4.0.0_postcss@8.4.18:
    resolution: {integrity: sha512-sT7ihtmGSF9yhm6ggikHdV0hlziDTX7oFoXtuVWeDd3hHObNkcHRo9V3yg7vCAY7cONyxJC/XXCmmiHHcvX7bQ==}
    engines: {node: ^10 || ^12 || >= 14}
    peerDependencies:
      postcss: ^8.1.0
    dependencies:
      icss-utils: 5.1.0_postcss@8.4.18
      postcss: 8.4.18
      postcss-selector-parser: 6.0.10
      postcss-value-parser: 4.2.0
    dev: true

  /postcss-modules-scope/3.0.0_postcss@8.4.18:
    resolution: {integrity: sha512-hncihwFA2yPath8oZ15PZqvWGkWf+XUfQgUGamS4LqoP1anQLOsOJw0vr7J7IwLpoY9fatA2qiGUGmuZL0Iqlg==}
    engines: {node: ^10 || ^12 || >= 14}
    peerDependencies:
      postcss: ^8.1.0
    dependencies:
      postcss: 8.4.18
      postcss-selector-parser: 6.0.10
    dev: true

  /postcss-modules-values/4.0.0_postcss@8.4.18:
    resolution: {integrity: sha512-RDxHkAiEGI78gS2ofyvCsu7iycRv7oqw5xMWn9iMoR0N/7mf9D50ecQqUo5BZ9Zh2vH4bCUR/ktCqbB9m8vJjQ==}
    engines: {node: ^10 || ^12 || >= 14}
    peerDependencies:
      postcss: ^8.1.0
    dependencies:
      icss-utils: 5.1.0_postcss@8.4.18
      postcss: 8.4.18
    dev: true

  /postcss-modules/5.0.0_postcss@8.4.18:
    resolution: {integrity: sha512-rGvpTDOM3//3Ysn3Xtvhzaj8ab984wKCpP02TEF559tLbUjNay3RQDpPxb7BREmfBtJm3/1WbQOZ7fSXwYLZ/w==}
    peerDependencies:
      postcss: ^8.0.0
    dependencies:
      generic-names: 4.0.0
      icss-replace-symbols: 1.1.0
      lodash.camelcase: 4.3.0
      postcss: 8.4.18
      postcss-modules-extract-imports: 3.0.0_postcss@8.4.18
      postcss-modules-local-by-default: 4.0.0_postcss@8.4.18
      postcss-modules-scope: 3.0.0_postcss@8.4.18
      postcss-modules-values: 4.0.0_postcss@8.4.18
      string-hash: 1.1.3
    dev: true

  /postcss-nested/5.0.6:
    resolution: {integrity: sha512-rKqm2Fk0KbA8Vt3AdGN0FB9OBOMDVajMG6ZCf/GoHgdxUJ4sBFp0A/uMIRm+MJUdo33YXEtjqIz8u7DAp8B7DA==}
    engines: {node: '>=12.0'}
    peerDependencies:
      postcss: ^8.2.14
    dependencies:
      postcss-selector-parser: 6.0.10
    dev: true

  /postcss-nested/6.0.0_postcss@8.4.18:
    resolution: {integrity: sha512-0DkamqrPcmkBDsLn+vQDIrtkSbNkv5AD/M322ySo9kqFkCIYklym2xEmWkwo+Y3/qZo34tzEPNUw4y7yMCdv5w==}
    engines: {node: '>=12.0'}
    peerDependencies:
      postcss: ^8.2.14
    dependencies:
      postcss: 8.4.18
      postcss-selector-parser: 6.0.10

  /postcss-selector-parser/6.0.10:
    resolution: {integrity: sha512-IQ7TZdoaqbT+LCpShg46jnZVlhWD2w6iQYAcYXfHARZ7X1t/UGhhceQDs5X0cGqKvYlHNOuv7Oa1xmb0oQuA3w==}
    engines: {node: '>=4'}
    dependencies:
      cssesc: 3.0.0
      util-deprecate: 1.0.2

  /postcss-value-parser/4.2.0:
    resolution: {integrity: sha512-1NNCs6uurfkVbeXG4S8JFT9t19m45ICnif8zWLd5oPSZ50QnwMfK+H3jv408d4jw/7Bttv5axS5IiHoLaVNHeQ==}

  /postcss/8.4.18:
    resolution: {integrity: sha512-Wi8mWhncLJm11GATDaQKobXSNEYGUHeQLiQqDFG1qQ5UTDPTEvKw0Xt5NsTpktGTwLps3ByrWsBrG0rB8YQ9oA==}
    engines: {node: ^10 || ^12 || >=14}
    dependencies:
      nanoid: 3.3.4
      picocolors: 1.0.0
      source-map-js: 1.0.2

  /preact/10.7.3:
    resolution: {integrity: sha512-giqJXP8VbtA1tyGa3f1n9wiN7PrHtONrDyE3T+ifjr/tTkg+2N4d/6sjC9WyJKv8wM7rOYDveqy5ZoFmYlwo4w==}
    dev: true

  /prelude-ls/1.2.1:
    resolution: {integrity: sha512-vkcDPrRZo1QZLbn5RLGPpg/WmIQ65qoWWhcGKf/b5eplkkarX0m9z8ppCat4mlOqUsWpyNuYgO3VRyrYHSzX5g==}
    engines: {node: '>= 0.8.0'}
    dev: true

  /prettier/2.7.1:
    resolution: {integrity: sha512-ujppO+MkdPqoVINuDFDRLClm7D78qbDt0/NR+wp5FqEZOoTNAjPHWj17QRhu7geIHJfcNhRk1XVQmF8Bp3ye+g==}
    engines: {node: '>=10.13.0'}
    hasBin: true
    dev: true

  /pretty-bytes/6.0.0:
    resolution: {integrity: sha512-6UqkYefdogmzqAZWzJ7laYeJnaXDy2/J+ZqiiMtS7t7OfpXWTlaeGMwX8U6EFvPV/YWWEKRkS8hKS4k60WHTOg==}
    engines: {node: ^14.13.1 || >=16.0.0}
    dev: true

  /process-nextick-args/2.0.1:
    resolution: {integrity: sha512-3ouUOpQhtgrbOa17J7+uxOTpITYWaGP7/AhoR3+A+/1e9skrzelGi/dXzEYyvbxubEF6Wn2ypscTKiKJFFn1ag==}
    dev: true

  /promise/7.3.1:
    resolution: {integrity: sha512-nolQXZ/4L+bP/UGlkfaIujX9BKxGwmQ9OT4mOt5yvy8iK1h3wqTEJCijzGANTCCl9nWjY41juyAn2K3Q1hLLTg==}
    dependencies:
      asap: 2.0.6
    dev: true

  /prompts/2.4.2:
    resolution: {integrity: sha512-NxNv/kLguCA7p3jE8oL2aEBsrJWgAakBpgmgK6lpPWV+WuOmY6r2/zbAVnP+T8bQlA0nzHXSJSJW0Hq7ylaD2Q==}
    engines: {node: '>= 6'}
    dependencies:
      kleur: 3.0.3
      sisteransi: 1.0.5
    dev: true

  /prop-types/15.8.1:
    resolution: {integrity: sha512-oj87CgZICdulUohogVAR7AjlC0327U4el4L6eAvOqCeudMDVU0NThNaV+b9Df4dXgSP1gXMTnPdhfe/2qDH5cg==}
    dependencies:
      loose-envify: 1.4.0
      object-assign: 4.1.1
      react-is: 16.13.1
    dev: false

  /proxy-addr/2.0.7:
    resolution: {integrity: sha512-llQsMLSUDUPT44jdrU/O37qlnifitDP+ZwrmmZcoSKyLKvtZxpyV0n2/bD/N4tBAAZ/gJEdZU7KMraoK1+XYAg==}
    engines: {node: '>= 0.10'}
    dependencies:
      forwarded: 0.2.0
      ipaddr.js: 1.9.1
    dev: true

  /prr/1.0.1:
    resolution: {integrity: sha512-yPw4Sng1gWghHQWj0B3ZggWUm4qVbPwPFcRG8KyxiU7J2OHFSoEHKS+EZ3fv5l1t9CyCiop6l/ZYeWbrgoQejw==}
    dev: true
    optional: true

  /pug-attrs/3.0.0:
    resolution: {integrity: sha512-azINV9dUtzPMFQktvTXciNAfAuVh/L/JCl0vtPCwvOA21uZrC08K/UnmrL+SXGEVc1FwzjW62+xw5S/uaLj6cA==}
    dependencies:
      constantinople: 4.0.1
      js-stringify: 1.0.2
      pug-runtime: 3.0.1
    dev: true

  /pug-code-gen/3.0.2:
    resolution: {integrity: sha512-nJMhW16MbiGRiyR4miDTQMRWDgKplnHyeLvioEJYbk1RsPI3FuA3saEP8uwnTb2nTJEKBU90NFVWJBk4OU5qyg==}
    dependencies:
      constantinople: 4.0.1
      doctypes: 1.1.0
      js-stringify: 1.0.2
      pug-attrs: 3.0.0
      pug-error: 2.0.0
      pug-runtime: 3.0.1
      void-elements: 3.1.0
      with: 7.0.2
    dev: true

  /pug-error/2.0.0:
    resolution: {integrity: sha512-sjiUsi9M4RAGHktC1drQfCr5C5eriu24Lfbt4s+7SykztEOwVZtbFk1RRq0tzLxcMxMYTBR+zMQaG07J/btayQ==}
    dev: true

  /pug-filters/4.0.0:
    resolution: {integrity: sha512-yeNFtq5Yxmfz0f9z2rMXGw/8/4i1cCFecw/Q7+D0V2DdtII5UvqE12VaZ2AY7ri6o5RNXiweGH79OCq+2RQU4A==}
    dependencies:
      constantinople: 4.0.1
      jstransformer: 1.0.0
      pug-error: 2.0.0
      pug-walk: 2.0.0
      resolve: 1.22.1
    dev: true

  /pug-lexer/5.0.1:
    resolution: {integrity: sha512-0I6C62+keXlZPZkOJeVam9aBLVP2EnbeDw3An+k0/QlqdwH6rv8284nko14Na7c0TtqtogfWXcRoFE4O4Ff20w==}
    dependencies:
      character-parser: 2.2.0
      is-expression: 4.0.0
      pug-error: 2.0.0
    dev: true

  /pug-linker/4.0.0:
    resolution: {integrity: sha512-gjD1yzp0yxbQqnzBAdlhbgoJL5qIFJw78juN1NpTLt/mfPJ5VgC4BvkoD3G23qKzJtIIXBbcCt6FioLSFLOHdw==}
    dependencies:
      pug-error: 2.0.0
      pug-walk: 2.0.0
    dev: true

  /pug-load/3.0.0:
    resolution: {integrity: sha512-OCjTEnhLWZBvS4zni/WUMjH2YSUosnsmjGBB1An7CsKQarYSWQ0GCVyd4eQPMFJqZ8w9xgs01QdiZXKVjk92EQ==}
    dependencies:
      object-assign: 4.1.1
      pug-walk: 2.0.0
    dev: true

  /pug-parser/6.0.0:
    resolution: {integrity: sha512-ukiYM/9cH6Cml+AOl5kETtM9NR3WulyVP2y4HOU45DyMim1IeP/OOiyEWRr6qk5I5klpsBnbuHpwKmTx6WURnw==}
    dependencies:
      pug-error: 2.0.0
      token-stream: 1.0.0
    dev: true

  /pug-runtime/3.0.1:
    resolution: {integrity: sha512-L50zbvrQ35TkpHwv0G6aLSuueDRwc/97XdY8kL3tOT0FmhgG7UypU3VztfV/LATAvmUfYi4wNxSajhSAeNN+Kg==}
    dev: true

  /pug-strip-comments/2.0.0:
    resolution: {integrity: sha512-zo8DsDpH7eTkPHCXFeAk1xZXJbyoTfdPlNR0bK7rpOMuhBYb0f5qUVCO1xlsitYd3w5FQTK7zpNVKb3rZoUrrQ==}
    dependencies:
      pug-error: 2.0.0
    dev: true

  /pug-walk/2.0.0:
    resolution: {integrity: sha512-yYELe9Q5q9IQhuvqsZNwA5hfPkMJ8u92bQLIMcsMxf/VADjNtEYptU+inlufAFYcWdHlwNfZOEnOOQrZrcyJCQ==}
    dev: true

  /pug/3.0.2:
    resolution: {integrity: sha512-bp0I/hiK1D1vChHh6EfDxtndHji55XP/ZJKwsRqrz6lRia6ZC2OZbdAymlxdVFwd1L70ebrVJw4/eZ79skrIaw==}
    dependencies:
      pug-code-gen: 3.0.2
      pug-filters: 4.0.0
      pug-lexer: 5.0.1
      pug-linker: 4.0.0
      pug-load: 3.0.0
      pug-parser: 6.0.0
      pug-runtime: 3.0.1
      pug-strip-comments: 2.0.0
    dev: true

  /punycode/1.3.2:
    resolution: {integrity: sha512-RofWgt/7fL5wP1Y7fxE7/EmTLzQVnB0ycyibJ0OOHIlJqTNzglYFxVwETOcIoJqJmpDXJ9xImDv+Fq34F/d4Dw==}

  /punycode/2.1.1:
    resolution: {integrity: sha512-XRsRjdf+j5ml+y/6GKHPZbrF/8p2Yga0JPtdqTIY2Xe5ohJPD9saDJJLPvp9+NSBprVvevdXZybnj2cv8OEd0A==}
    engines: {node: '>=6'}
    dev: true

  /pvtsutils/1.3.2:
    resolution: {integrity: sha512-+Ipe2iNUyrZz+8K/2IOo+kKikdtfhRKzNpQbruF2URmqPtoqAs8g3xS7TJvFF2GcPXjh7DkqMnpVveRFq4PgEQ==}
    dependencies:
      tslib: 2.4.0
    dev: true

  /pvutils/1.1.3:
    resolution: {integrity: sha512-pMpnA0qRdFp32b1sJl1wOJNxZLQ2cbQx+k6tjNtZ8CpvVhNqEPRgivZ2WOUev2YMajecdH7ctUPDvEe87nariQ==}
    engines: {node: '>=6.0.0'}
    dev: true

  /q/1.5.1:
    resolution: {integrity: sha1-fjL3W0E4EpHQRhHxvxQQmsAGUdc=}
    engines: {node: '>=0.6.0', teleport: '>=0.2.0'}
    dev: true

  /qs/6.11.0:
    resolution: {integrity: sha512-MvjoMCJwEarSbUYk5O+nmoSzSutSsTwF85zcHPQ9OrlFoZOYIjaqBAJIqIXjptyD5vThxGq52Xu/MaJzRkIk4Q==}
    engines: {node: '>=0.6'}
    dependencies:
      side-channel: 1.0.4
    dev: true

  /querystring/0.2.0:
    resolution: {integrity: sha1-sgmEkgO7Jd+CDadW50cAWHhSFiA=}
    engines: {node: '>=0.4.x'}
    deprecated: The querystring API is considered Legacy. new code should use the URLSearchParams API instead.

  /queue-microtask/1.2.3:
    resolution: {integrity: sha512-NuaNSa6flKT5JaSYQzJok04JzTL1CA6aGhv5rfLW3PgqA+M2ChpZQnAC8h8i4ZFkBS8X5RqkDBHA7r4hej3K9A==}

  /quick-lru/4.0.1:
    resolution: {integrity: sha512-ARhCpm70fzdcvNQfPoy49IaanKkTlRWF2JMzqhcJbhSFRZv7nPTvZJdcY7301IPmvW+/p0RgIWnQDLJxifsQ7g==}
    engines: {node: '>=8'}
    dev: true

  /quick-lru/5.1.1:
    resolution: {integrity: sha512-WuyALRjWPDGtt/wzJiadO5AXY+8hZ80hVpe6MyivgraREW751X3SbhRvG3eLKOYN+8VEvqLcf3wdnt44Z4S4SA==}
    engines: {node: '>=10'}

  /range-parser/1.2.1:
    resolution: {integrity: sha512-Hrgsx+orqoygnmhFbKaHE6c296J+HTAQXoxEF6gNupROmmGJRoyzfG3ccAveqCBrwr/2yxQ5BVd/GTl5agOwSg==}
    engines: {node: '>= 0.6'}
    dev: true

  /raw-body/2.5.1:
    resolution: {integrity: sha512-qqJBtEyVgS0ZmPGdCFPWJ3FreoqvG4MVQln/kCgF7Olq95IbOp0/BWyMwbdtn4VTvkM8Y7khCQ2Xgk/tcrCXig==}
    engines: {node: '>= 0.8'}
    dependencies:
      bytes: 3.1.2
      http-errors: 2.0.0
      iconv-lite: 0.4.24
      unpipe: 1.0.0
    dev: true

  /react-dom/18.2.0_react@18.2.0:
    resolution: {integrity: sha512-6IMTriUmvsjHUjNtEDudZfuDQUoWXVxKHhlEGSk81n4YFS+r/Kl99wXiwlVXtPBtJenozv2P+hxDsw9eA7Xo6g==}
    peerDependencies:
      react: ^18.2.0
    dependencies:
      loose-envify: 1.4.0
      react: 18.2.0
      scheduler: 0.23.0
    dev: false

  /react-is/16.13.1:
    resolution: {integrity: sha512-24e6ynE2H+OKt4kqsOvNd8kBpV65zoxbA4BVsEOB3ARVWQki/DHzaUoC5KuON/BiccDaCCTZBuOcfZs70kR8bQ==}
    dev: false

  /react-refresh/0.14.0:
    resolution: {integrity: sha512-wViHqhAd8OHeLS/IRMJjTSDHF3U9eWi62F/MledQGPdJGDhodXJ9PBLNGr6WWL7qlH12Mt3TyTpbS+hGXMjCzQ==}
    engines: {node: '>=0.10.0'}
    dev: false

  /react-router-dom/6.4.2_biqbaboplfbrettd7655fr4n2y:
    resolution: {integrity: sha512-yM1kjoTkpfjgczPrcyWrp+OuQMyB1WleICiiGfstnQYo/S8hPEEnVjr/RdmlH6yKK4Tnj1UGXFSa7uwAtmDoLQ==}
    engines: {node: '>=14'}
    peerDependencies:
      react: '>=16.8'
      react-dom: '>=16.8'
    dependencies:
      '@remix-run/router': 1.0.2
      react: 18.2.0
      react-dom: 18.2.0_react@18.2.0
      react-router: 6.4.2_react@18.2.0
    dev: false

  /react-router/6.4.2_react@18.2.0:
    resolution: {integrity: sha512-Rb0BAX9KHhVzT1OKhMvCDMw776aTYM0DtkxqUBP8dNBom3mPXlfNs76JNGK8wKJ1IZEY1+WGj+cvZxHVk/GiKw==}
    engines: {node: '>=14'}
    peerDependencies:
      react: '>=16.8'
    dependencies:
      '@remix-run/router': 1.0.2
      react: 18.2.0
    dev: false

  /react-switch/7.0.0_biqbaboplfbrettd7655fr4n2y:
    resolution: {integrity: sha512-KkDeW+cozZXI6knDPyUt3KBN1rmhoVYgAdCJqAh7st7tk8YE6N0iR89zjCWO8T8dUTeJGTR0KU+5CHCRMRffiA==}
    peerDependencies:
      react: ^15.3.0 || ^16.0.0 || ^17.0.0 || ^18.0.0
      react-dom: ^15.3.0 || ^16.0.0 || ^17.0.0 || ^18.0.0
    dependencies:
      prop-types: 15.8.1
      react: 18.2.0
      react-dom: 18.2.0_react@18.2.0
    dev: false

  /react/18.2.0:
    resolution: {integrity: sha512-/3IjMdb2L9QbBdWiW5e3P2/npwMBaU9mHCSCUzNln0ZCYbcfTsGbTJrU/kGemdH2IWmB2ioZ+zkxtmq6g09fGQ==}
    engines: {node: '>=0.10.0'}
    dependencies:
      loose-envify: 1.4.0
    dev: false

  /read-cache/1.0.0:
    resolution: {integrity: sha512-Owdv/Ft7IjOgm/i0xvNDZ1LrRANRfew4b2prF3OWMQLxLfu3bS8FVhCsrSCMK4lR56Y9ya+AThoTpDCTxCmpRA==}
    dependencies:
      pify: 2.3.0

  /read-pkg-up/3.0.0:
    resolution: {integrity: sha1-PtSWaF26D4/hGNBpHcUfSh/5bwc=}
    engines: {node: '>=4'}
    dependencies:
      find-up: 2.1.0
      read-pkg: 3.0.0
    dev: true

  /read-pkg-up/7.0.1:
    resolution: {integrity: sha512-zK0TB7Xd6JpCLmlLmufqykGE+/TlOePD6qKClNW7hHDKFh/J7/7gCWGR7joEQEW1bKq3a3yUZSObOoWLFQ4ohg==}
    engines: {node: '>=8'}
    dependencies:
      find-up: 4.1.0
      read-pkg: 5.2.0
      type-fest: 0.8.1
    dev: true

  /read-pkg/3.0.0:
    resolution: {integrity: sha1-nLxoaXj+5l0WwA4rGcI3/Pbjg4k=}
    engines: {node: '>=4'}
    dependencies:
      load-json-file: 4.0.0
      normalize-package-data: 2.5.0
      path-type: 3.0.0
    dev: true

  /read-pkg/5.2.0:
    resolution: {integrity: sha512-Ug69mNOpfvKDAc2Q8DRpMjjzdtrnv9HcSMX+4VsZxD1aZ6ZzrIE7rlzXBtWTyhULSMKg076AW6WR5iZpD0JiOg==}
    engines: {node: '>=8'}
    dependencies:
      '@types/normalize-package-data': 2.4.1
      normalize-package-data: 2.5.0
      parse-json: 5.2.0
      type-fest: 0.6.0
    dev: true

  /readable-stream/2.3.7:
    resolution: {integrity: sha512-Ebho8K4jIbHAxnuxi7o42OrZgF/ZTNcsZj6nRKyUmkhLFq8CHItp/fy6hQZuZmP/n3yZ9VBUbp4zz/mX8hmYPw==}
    dependencies:
      core-util-is: 1.0.3
      inherits: 2.0.4
      isarray: 1.0.0
      process-nextick-args: 2.0.1
      safe-buffer: 5.1.2
      string_decoder: 1.1.1
      util-deprecate: 1.0.2
    dev: true

  /readable-stream/3.6.0:
    resolution: {integrity: sha512-BViHy7LKeTz4oNnkcLJ+lVSL6vpiFeX6/d3oSH8zCW7UxP2onchk+vTGB143xuFjHS3deTgkKoXXymXqymiIdA==}
    engines: {node: '>= 6'}
    dependencies:
      inherits: 2.0.4
      string_decoder: 1.3.0
      util-deprecate: 1.0.2

  /readdirp/3.6.0:
    resolution: {integrity: sha512-hOS089on8RduqdbhvQ5Z37A0ESjsqz6qnRcffsMU3495FuTdqSm+7bhJ29JvIOsBDEEnan5DPu9t3To9VRlMzA==}
    engines: {node: '>=8.10.0'}
    dependencies:
      picomatch: 2.3.1

  /redent/3.0.0:
    resolution: {integrity: sha512-6tDA8g98We0zd0GvVeMT9arEOnTw9qM03L9cJXaCjrip1OO764RDBLBfrB4cwzNGDj5OA5ioymC9GkizgWJDUg==}
    engines: {node: '>=8'}
    dependencies:
      indent-string: 4.0.0
      strip-indent: 3.0.0
    dev: true

  /redis-commands/1.7.0:
    resolution: {integrity: sha512-nJWqw3bTFy21hX/CPKHth6sfhZbdiHP6bTawSgQBlKOVRG7EZkfHbbHwQJnrE4vsQf0CMNE+3gJ4Fmm16vdVlQ==}
    dev: true

  /redis-errors/1.2.0:
    resolution: {integrity: sha1-62LSrbFeTq9GEMBK/hUpOEJQq60=}
    engines: {node: '>=4'}
    dev: true

  /redis-parser/3.0.0:
    resolution: {integrity: sha1-tm2CjNyv5rS4pCin3vTGvKwxyLQ=}
    engines: {node: '>=4'}
    dependencies:
      redis-errors: 1.2.0
    dev: true

  /regenerator-runtime/0.13.10:
    resolution: {integrity: sha512-KepLsg4dU12hryUO7bp/axHAKvwGOCV0sGloQtpagJ12ai+ojVDqkeGSiRX1zlq+kjIMZ1t7gpze+26QqtdGqw==}

  /regexp.prototype.flags/1.4.3:
    resolution: {integrity: sha512-fjggEOO3slI6Wvgjwflkc4NFRCTZAu5CnNfBd5qOMYhWdn67nJBBu34/TkD++eeFmd8C9r9jfXJ27+nSiRkSUA==}
    engines: {node: '>= 0.4'}
    dependencies:
      call-bind: 1.0.2
      define-properties: 1.1.4
      functions-have-names: 1.2.3
    dev: true

  /regexpp/3.2.0:
    resolution: {integrity: sha512-pq2bWo9mVD43nbts2wGv17XLiNLya+GklZ8kaDLV2Z08gDCsGpnKn9BFMepvWuHCbyVvY7J5o5+BVvoQbmlJLg==}
    engines: {node: '>=8'}
    dev: true

  /require-directory/2.1.1:
    resolution: {integrity: sha1-jGStX9MNqxyXbiNE/+f3kqam30I=}
    engines: {node: '>=0.10.0'}
    dev: true

  /requires-port/1.0.0:
    resolution: {integrity: sha1-kl0mAdOaxIXgkc8NpcbmlNw9yv8=}
    dev: true

  /reserved-words/0.1.2:
    resolution: {integrity: sha1-AKCUD5jNUBrqqsMWQR2a3FKzGrE=}
    dev: true

  /resolve-from/4.0.0:
    resolution: {integrity: sha512-pb/MYmXstAkysRFx8piNI1tGFNQIFA3vkE3Gq4EuA1dF6gHp/+vgZqsCGJapvy8N3Q+4o7FwvquPJcnZ7RYy4g==}
    engines: {node: '>=4'}

  /resolve.exports/1.1.0:
    resolution: {integrity: sha512-J1l+Zxxp4XK3LUDZ9m60LRJF/mAe4z6a4xyabPHk7pvK5t35dACV32iIjJDFeWZFfZlO29w6SZ67knR0tHzJtQ==}
    engines: {node: '>=10'}
    dev: true

  /resolve/1.17.0:
    resolution: {integrity: sha512-ic+7JYiV8Vi2yzQGFWOkiZD5Z9z7O2Zhm9XMaTxdJExKasieFCr+yXZ/WmXsckHiKl12ar0y6XiXDx3m4RHn1w==}
    dependencies:
      path-parse: 1.0.7
    dev: true

  /resolve/1.19.0:
    resolution: {integrity: sha512-rArEXAgsBG4UgRGcynxWIWKFvh/XZCcS8UJdHhwy91zwAvCZIbcs+vAbflgBnNjYMs/i/i+/Ux6IZhML1yPvxg==}
    dependencies:
      is-core-module: 2.9.0
      path-parse: 1.0.7
    dev: true

  /resolve/1.22.1:
    resolution: {integrity: sha512-nBpuuYuY5jFsli/JIs1oldw6fOQCBioohqWZg/2hiaOybXOft4lonv85uDOKXdf8rhyK159cxU5cDcK/NKk8zw==}
    hasBin: true
    dependencies:
      is-core-module: 2.9.0
      path-parse: 1.0.7
      supports-preserve-symlinks-flag: 1.0.0

  /restore-cursor/3.1.0:
    resolution: {integrity: sha512-l+sSefzHpj5qimhFSE5a8nufZYAM3sBSVMAPtYkmC+4EH2anSGaEMXSD0izRQbu9nfyQ9y5JrVmp7E8oZrUjvA==}
    engines: {node: '>=8'}
    dependencies:
      onetime: 5.1.2
      signal-exit: 3.0.7
    dev: true

  /reusify/1.0.4:
    resolution: {integrity: sha512-U9nH88a3fc/ekCF1l0/UP1IosiuIjyTh7hBvXVMHYgVcfGvt897Xguj2UOLDeI5BG2m7/uwyaLVT6fbtCwTyzw==}
    engines: {iojs: '>=1.0.0', node: '>=0.10.0'}

  /rfdc/1.3.0:
    resolution: {integrity: sha512-V2hovdzFbOi77/WajaSMXk2OLm+xNIeQdMMuB7icj7bk6zi2F8GGAxigcnDFpJHbNyNcgyJDiP+8nOrY5cZGrA==}
    dev: true

  /rimraf/3.0.2:
    resolution: {integrity: sha512-JZkJMZkAGFFPP2YqXZXPbMlMBgsxzE8ILs4lMIX/2o0L9UBw9O/Y3o6wFw/i9YLapcUJWwqbi3kdxIPdC62TIA==}
    hasBin: true
    dependencies:
      glob: 7.2.0

  /rollup-plugin-dts/5.0.0_655ssj4e7sdqlljrreeiqtltve:
    resolution: {integrity: sha512-OO8ayCvuJCKaQSShyVTARxGurVVk4ulzbuvz+0zFd1f93vlnWFU5pBMT7HFeS6uj7MvvZLx4kUAarGATSU1+Ng==}
    engines: {node: '>=v14'}
    peerDependencies:
      rollup: ^3.0.0
      typescript: ^4.1
    dependencies:
      magic-string: 0.26.7
      rollup: 3.2.3
      typescript: 4.8.4
    optionalDependencies:
      '@babel/code-frame': 7.18.6
    dev: true

<<<<<<< HEAD
  /rollup-plugin-license/2.8.2_rollup@3.2.3:
    resolution: {integrity: sha512-jv268aj71J0Ee6+isjy1mYD2LlwuNg6aUiSdgly0PS0fQ2+vsuc+PLx1ueSk2/QKfjk5OJzcGPEDMHyoIeAFCw==}
=======
  /rollup-plugin-license/2.9.0_rollup@2.79.1:
    resolution: {integrity: sha512-mn3cUmTDtxm8FwYIP39w5R1PuIWqmVPOlvuNVTdfnT1+5R2t9LwBxuQXc5jv7tZQmW0/MM52uwTCZdp131EUtg==}
>>>>>>> 326f782f
    engines: {node: '>=10.0.0'}
    peerDependencies:
      rollup: ^1.0.0 || ^2.0.0
    dependencies:
      commenting: 1.1.0
      glob: 7.2.0
      lodash: 4.17.21
      magic-string: 0.26.7
      mkdirp: 1.0.4
      moment: 2.29.3
      package-name-regex: 2.0.6
      rollup: 3.2.3
      spdx-expression-validate: 2.0.0
      spdx-satisfies: 5.0.1
    dev: true

  /rollup/3.2.3:
    resolution: {integrity: sha512-qfadtkY5kl0F5e4dXVdj2D+GtOdifasXHFMiL1SMf9ADQDv5Eti6xReef9FKj+iQPR2pvtqWna57s/PjARY4fg==}
    engines: {node: '>=14.18.0', npm: '>=8.0.0'}
    hasBin: true
    optionalDependencies:
      fsevents: 2.3.2

  /run-parallel/1.2.0:
    resolution: {integrity: sha512-5l4VyZR86LZ/lDxZTR6jqL8AFE2S0IFLMP26AbjsLVADxHdhB/c0GUsH+y39UfCi3dzz8OlQuPmnaJOMoDHQBA==}
    dependencies:
      queue-microtask: 1.2.3

  /rxjs/7.5.5:
    resolution: {integrity: sha512-sy+H0pQofO95VDmFLzyaw9xNJU4KTRSwQIGM6+iG3SypAtCiLDzpeG8sJrNCWn2Up9km+KhkvTdbkrdy+yzZdw==}
    dependencies:
      tslib: 2.4.0
    dev: true

  /safe-buffer/5.1.2:
    resolution: {integrity: sha512-Gd2UZBJDkXlY7GbJxfsE8/nvKkUEU1G38c1siN6QP6a9PT9MmHB8GnpscSmMJSoF8LOIrt8ud/wPtojys4G6+g==}
    dev: true

  /safe-buffer/5.2.1:
    resolution: {integrity: sha512-rp3So07KcdmmKbGvgaNxQSJr7bGVSVk5S9Eq1F+ppbRo70+YeaDxkw5Dd8NPN+GD6bjnYm2VuPuCXmpuYvmCXQ==}

  /safer-buffer/2.1.2:
    resolution: {integrity: sha512-YZo3K82SD7Riyi0E1EQPojLz7kpepnSQI9IyPbHHg1XXXevb5dJI7tpyN2ADxGcQbHG7vcyRHk0cbwqcQriUtg==}
    dev: true

  /sanitize-filename/1.6.3:
    resolution: {integrity: sha512-y/52Mcy7aw3gRm7IrcGDFx/bCk4AhRh2eI9luHOQM86nZsqwiRkkq2GekHXBBD+SmPidc8i2PqtYZl+pWJ8Oeg==}
    dependencies:
      truncate-utf8-bytes: 1.0.2
    dev: true

  /sass/1.55.0:
    resolution: {integrity: sha512-Pk+PMy7OGLs9WaxZGJMn7S96dvlyVBwwtToX895WmCpAOr5YiJYEUJfiJidMuKb613z2xNWcXCHEuOvjZbqC6A==}
    engines: {node: '>=12.0.0'}
    hasBin: true
    dependencies:
      chokidar: 3.5.3
      immutable: 4.0.0
      source-map-js: 1.0.2
    dev: true

  /sax/1.2.4:
    resolution: {integrity: sha512-NqVDv9TpANUjFm0N8uM5GxL36UgKi9/atZw+x7YFnQ8ckwFGKrl4xX4yWtrey3UJm5nP1kUbnYgLopqWNSRhWw==}
    dev: true

  /scheduler/0.23.0:
    resolution: {integrity: sha512-CtuThmgHNg7zIZWAXi3AsyIzA3n4xx7aNyjwC2VJldO2LMVDhFK+63xGqq6CsJH4rTAt6/M+N4GhZiDYPx9eUw==}
    dependencies:
      loose-envify: 1.4.0
    dev: false

  /scule/0.3.2:
    resolution: {integrity: sha512-zIvPdjOH8fv8CgrPT5eqtxHQXmPNnV/vHJYffZhE43KZkvULvpCTvOt1HPlFaCZx287INL9qaqrZg34e8NgI4g==}
    dev: true

  /select/1.1.2:
    resolution: {integrity: sha1-DnNQrN7ICxEIUoeG7B1EGNEbOW0=}
    dev: false

  /selfsigned/1.10.14:
    resolution: {integrity: sha512-lkjaiAye+wBZDCBsu5BGi0XiLRxeUlsGod5ZP924CRSEoGuZAw/f7y9RKu28rwTfiHVhdavhB0qH0INV6P1lEA==}
    dependencies:
      node-forge: 0.10.0
    dev: true

  /semiver/1.1.0:
    resolution: {integrity: sha512-QNI2ChmuioGC1/xjyYwyZYADILWyW6AmS1UH6gDj/SFUUUS4MBAWs/7mxnkRPc/F4iHezDP+O8t0dO8WHiEOdg==}
    engines: {node: '>=6'}
    dev: true

  /semver/5.7.1:
    resolution: {integrity: sha512-sauaDf/PZdVgrLTNYHRtpXa1iRiKcaebiKQ1BJdpQlWH2lCvexQdX55snPFyK7QzpudqbCI0qXFfOasHdyNDGQ==}
    hasBin: true
    dev: true

  /semver/6.3.0:
    resolution: {integrity: sha512-b39TBaTSfV6yBrapU89p5fKekE2m/NwnDocOVruQFS1/veMgdzuPcnOM34M6CwxW8jH/lxEa5rBoDeUwu5HHTw==}
    hasBin: true

  /semver/7.3.8:
    resolution: {integrity: sha512-NB1ctGL5rlHrPJtFDVIVzTyQylMLu9N9VICA6HSFJo8MCGVTMW6gfpicwKmmK/dAjTOrqu5l63JJOpDSrAis3A==}
    engines: {node: '>=10'}
    hasBin: true
    dependencies:
      lru-cache: 6.0.0

  /send/0.18.0:
    resolution: {integrity: sha512-qqWzuOjSFOuqPjFe4NOsMLafToQQwBSOEpS+FwEt3A2V3vKubTquT3vmLTQpFgMXp8AlFWFuP1qKaJZOtPpVXg==}
    engines: {node: '>= 0.8.0'}
    dependencies:
      debug: 2.6.9
      depd: 2.0.0
      destroy: 1.2.0
      encodeurl: 1.0.2
      escape-html: 1.0.3
      etag: 1.8.1
      fresh: 0.5.2
      http-errors: 2.0.0
      mime: 1.6.0
      ms: 2.1.3
      on-finished: 2.4.1
      range-parser: 1.2.1
      statuses: 2.0.1
    transitivePeerDependencies:
      - supports-color
    dev: true

  /serve-static/1.15.0:
    resolution: {integrity: sha512-XGuRDNjXUijsUL0vl6nSD7cwURuzEgglbOaFuZM9g3kwDXOWVTck0jLzjPzGD+TazWbboZYu52/9/XPdUgne9g==}
    engines: {node: '>= 0.8.0'}
    dependencies:
      encodeurl: 1.0.2
      escape-html: 1.0.3
      parseurl: 1.3.3
      send: 0.18.0
    transitivePeerDependencies:
      - supports-color
    dev: true

  /set-blocking/2.0.0:
    resolution: {integrity: sha512-KiKBS8AnWGEyLzofFfmvKwpdPzqiy16LvQfK3yv/fVH7Bj13/wl3JSR1J+rfgRE9q7xUJK4qvgS8raSOeLUehw==}
    dev: false

  /setprototypeof/1.2.0:
    resolution: {integrity: sha512-E5LDX7Wrp85Kil5bhZv46j8jOeboKq5JMmYM3gVGdGH8xFpPWXUMsNrlODCrkoxMEeNi/XZIwuRvY4XNwYMJpw==}
    dev: true

  /shebang-command/1.2.0:
    resolution: {integrity: sha1-RKrGW2lbAzmJaMOfNj/uXer98eo=}
    engines: {node: '>=0.10.0'}
    dependencies:
      shebang-regex: 1.0.0
    dev: true

  /shebang-command/2.0.0:
    resolution: {integrity: sha512-kHxr2zZpYtdmrN1qDjrrX/Z1rR1kG8Dx+gkpK1G4eXmvXswmcE1hTWBWYUzlraYw1/yZp6YuDY77YtvbN0dmDA==}
    engines: {node: '>=8'}
    dependencies:
      shebang-regex: 3.0.0
    dev: true

  /shebang-regex/1.0.0:
    resolution: {integrity: sha1-2kL0l0DAtC2yypcoVxyxkMmO/qM=}
    engines: {node: '>=0.10.0'}
    dev: true

  /shebang-regex/3.0.0:
    resolution: {integrity: sha512-7++dFhtcx3353uBaq8DDR4NuxBetBzC7ZQOhmTQInHEd6bSrXdiEyzCvG07Z44UYdLShWUyXt5M/yhz8ekcb1A==}
    engines: {node: '>=8'}
    dev: true

  /shell-exec/1.0.2:
    resolution: {integrity: sha512-jyVd+kU2X+mWKMmGhx4fpWbPsjvD53k9ivqetutVW/BQ+WIZoDoP4d8vUMGezV6saZsiNoW2f9GIhg9Dondohg==}
    dev: true

  /shell-quote/1.7.3:
    resolution: {integrity: sha512-Vpfqwm4EnqGdlsBFNmHhxhElJYrdfcxPThu+ryKS5J8L/fhAwLazFZtq+S+TWZ9ANj2piSQLGj6NQg+lKPmxrw==}
    dev: true

  /shiki-processor/0.1.1_shiki@0.11.1:
    resolution: {integrity: sha512-K2v/JNHdMRGFnbcVqAgvPU8qmZNgtiBrYcYKe3O6Lx2W0RoyiwzrrpCUU917b2r2EMS+2FNgRIgz9xvtmF/L7w==}
    peerDependencies:
      shiki: ^0.11.1
    dependencies:
      shiki: 0.11.1
    dev: true

  /shiki/0.11.1:
    resolution: {integrity: sha512-EugY9VASFuDqOexOgXR18ZV+TbFrQHeCpEYaXamO+SZlsnT/2LxuLBX25GGtIrwaEVFXUAbUQ601SWE2rMwWHA==}
    dependencies:
      jsonc-parser: 3.2.0
      vscode-oniguruma: 1.6.2
      vscode-textmate: 6.0.0
    dev: true

  /side-channel/1.0.4:
    resolution: {integrity: sha512-q5XPytqFEIKHkGdiMIrY10mvLRvnQh42/+GoBlFW3b2LXLE2xxJpZFdm94we0BaoV3RwJyGqg5wS7epxTv0Zvw==}
    dependencies:
      call-bind: 1.0.2
      get-intrinsic: 1.1.1
      object-inspect: 1.12.2
    dev: true

  /signal-exit/3.0.7:
    resolution: {integrity: sha512-wnD2ZE+l+SPC/uoS0vXeE9L1+0wuaMqKlfz9AMUo38JsyLSBWSFcHR1Rri62LZc12vLr1gb3jl7iwQhgwpAbGQ==}

  /simple-git-hooks/2.8.1:
    resolution: {integrity: sha512-DYpcVR1AGtSfFUNzlBdHrQGPsOhuuEJ/FkmPOOlFysP60AHd3nsEpkGq/QEOdtUyT1Qhk7w9oLmFoMG+75BDog==}
    hasBin: true
    requiresBuild: true
    dev: true

  /sirv/2.0.2:
    resolution: {integrity: sha512-4Qog6aE29nIjAOKe/wowFTxOdmbEZKb+3tsLljaBRzJwtqto0BChD2zzH0LhgCSXiI+V7X+Y45v14wBZQ1TK3w==}
    engines: {node: '>= 10'}
    dependencies:
      '@polka/url': 1.0.0-next.21
      mrmime: 1.0.1
      totalist: 3.0.0
    dev: true

  /sisteransi/1.0.5:
    resolution: {integrity: sha512-bLGGlR1QxBcynn2d5YmDX4MGjlZvy2MRBDRNHLJ8VI6l6+9FUiyTFNJ0IveOSP0bcXgVDPRcfGqA0pjaqUpfVg==}
    dev: true

  /slash/3.0.0:
    resolution: {integrity: sha512-g9Q1haeby36OSStwb4ntCGGGaKsaVSjQ68fBxoQcutl5fS1vuY18H3wSt3jFyFtrkx+Kz0V1G85A4MyAdDMi2Q==}
    engines: {node: '>=8'}
    dev: true

  /slash/4.0.0:
    resolution: {integrity: sha512-3dOsAHXXUkQTpOYcoAxLIorMTp4gIQr5IW3iVb7A7lFIp0VHhnynm9izx6TssdrIcVIESAlVjtnO2K8bg+Coew==}
    engines: {node: '>=12'}
    dev: true

  /slash/5.0.0:
    resolution: {integrity: sha512-n6KkmvKS0623igEVj3FF0OZs1gYYJ0o0Hj939yc1fyxl2xt+xYpLnzJB6xBSqOfV9ZFLEWodBBN/heZJahuIJQ==}
    engines: {node: '>=14.16'}
    dev: true

  /slice-ansi/3.0.0:
    resolution: {integrity: sha512-pSyv7bSTC7ig9Dcgbw9AuRNUb5k5V6oDudjZoMBSr13qpLBG7tB+zgCkARjq7xIUgdz5P1Qe8u+rSGdouOOIyQ==}
    engines: {node: '>=8'}
    dependencies:
      ansi-styles: 4.3.0
      astral-regex: 2.0.0
      is-fullwidth-code-point: 3.0.0
    dev: true

  /slice-ansi/4.0.0:
    resolution: {integrity: sha512-qMCMfhY040cVHT43K9BFygqYbUPFZKHOg7K73mtTWJRb8pyP3fzf4Ixd5SzdEJQ6MRUg/WBnOLxghZtKKurENQ==}
    engines: {node: '>=10'}
    dependencies:
      ansi-styles: 4.3.0
      astral-regex: 2.0.0
      is-fullwidth-code-point: 3.0.0
    dev: true

  /slice-ansi/5.0.0:
    resolution: {integrity: sha512-FC+lgizVPfie0kkhqUScwRu1O/lF6NOgJmlCgK+/LYxDCTk8sGelYaHDhFcDN+Sn3Cv+3VSa4Byeo+IMCzpMgQ==}
    engines: {node: '>=12'}
    dependencies:
      ansi-styles: 6.1.0
      is-fullwidth-code-point: 4.0.0
    dev: true

  /source-map-js/1.0.2:
    resolution: {integrity: sha512-R0XvVJ9WusLiqTCEiGCmICCMplcCkIwwR11mOSD9CR5u+IXYdiseeEuXCVAjS54zqwkLcPNnmU4OeJ6tUrWhDw==}
    engines: {node: '>=0.10.0'}

  /source-map-support/0.5.21:
    resolution: {integrity: sha512-uBHU3L3czsIyYXKX88fdrGovxdSCoTGDRZ6SYXtSRxLZUzHg5P/66Ht6uoUlHu9EZod+inXhKo3qQgwXUT/y1w==}
    dependencies:
      buffer-from: 1.1.2
      source-map: 0.6.1
    dev: true

  /source-map/0.5.7:
    resolution: {integrity: sha512-LbrmJOMUSdEVxIKvdcJzQC+nQhe8FUZQTXQy6+I75skNgn3OoQ0DZA8YnFa7gp8tqtL3KPf1kmo0R5DoApeSGQ==}
    engines: {node: '>=0.10.0'}

  /source-map/0.6.1:
    resolution: {integrity: sha512-UjgapumWlbMhkBgzT7Ykc5YXUT46F0iKu8SGXq0bcwP5dz/h0Plj6enJqjz1Zbq2l5WaqYnrVbwWOWMyF3F47g==}
    engines: {node: '>=0.10.0'}

  /source-map/0.7.3:
    resolution: {integrity: sha512-CkCj6giN3S+n9qrYiBTX5gystlENnRW5jZeNLHpe6aue+SrHcG5VYwujhW9s4dY31mEGsxBDrHR6oI69fTXsaQ==}
    engines: {node: '>= 8'}
    dev: true

  /sourcemap-codec/1.4.8:
    resolution: {integrity: sha512-9NykojV5Uih4lgo5So5dtw+f0JgJX30KCNI8gwhz2J9A15wD0Ml6tjHKwf6fTSa6fAdVBdZeNOs9eJ71qCk8vA==}

  /spdx-compare/1.0.0:
    resolution: {integrity: sha512-C1mDZOX0hnu0ep9dfmuoi03+eOdDoz2yvK79RxbcrVEG1NO1Ph35yW102DHWKN4pk80nwCgeMmSY5L25VE4D9A==}
    dependencies:
      array-find-index: 1.0.2
      spdx-expression-parse: 3.0.1
      spdx-ranges: 2.1.1
    dev: true

  /spdx-correct/3.1.1:
    resolution: {integrity: sha512-cOYcUWwhCuHCXi49RhFRCyJEK3iPj1Ziz9DpViV3tbZOwXD49QzIN3MpOLJNxh2qwq2lJJZaKMVw9qNi4jTC0w==}
    dependencies:
      spdx-expression-parse: 3.0.1
      spdx-license-ids: 3.0.11
    dev: true

  /spdx-exceptions/2.3.0:
    resolution: {integrity: sha512-/tTrYOC7PPI1nUAgx34hUpqXuyJG+DTHJTnIULG4rDygi4xu/tfgmq1e1cIRwRzwZgo4NLySi+ricLkZkw4i5A==}
    dev: true

  /spdx-expression-parse/3.0.1:
    resolution: {integrity: sha512-cbqHunsQWnJNE6KhVSMsMeH5H/L9EpymbzqTQ3uLwNCLZ1Q481oWaofqH7nO6V07xlXwY6PhQdQ2IedWx/ZK4Q==}
    dependencies:
      spdx-exceptions: 2.3.0
      spdx-license-ids: 3.0.11
    dev: true

  /spdx-expression-validate/2.0.0:
    resolution: {integrity: sha512-b3wydZLM+Tc6CFvaRDBOF9d76oGIHNCLYFeHbftFXUWjnfZWganmDmvtM5sm1cRwJc/VDBMLyGGrsLFd1vOxbg==}
    dependencies:
      spdx-expression-parse: 3.0.1
    dev: true

  /spdx-license-ids/3.0.11:
    resolution: {integrity: sha512-Ctl2BrFiM0X3MANYgj3CkygxhRmr9mi6xhejbdO960nF6EDJApTYpn0BQnDKlnNBULKiCN1n3w9EBkHK8ZWg+g==}
    dev: true

  /spdx-ranges/2.1.1:
    resolution: {integrity: sha512-mcdpQFV7UDAgLpXEE/jOMqvK4LBoO0uTQg0uvXUewmEFhpiZx5yJSZITHB8w1ZahKdhfZqP5GPEOKLyEq5p8XA==}
    dev: true

  /spdx-satisfies/5.0.1:
    resolution: {integrity: sha512-Nwor6W6gzFp8XX4neaKQ7ChV4wmpSh2sSDemMFSzHxpTw460jxFYeOn+jq4ybnSSw/5sc3pjka9MQPouksQNpw==}
    dependencies:
      spdx-compare: 1.0.0
      spdx-expression-parse: 3.0.1
      spdx-ranges: 2.1.1
    dev: true

  /split/1.0.1:
    resolution: {integrity: sha512-mTyOoPbrivtXnwnIxZRFYRrPNtEFKlpB2fvjSnCQUiAA6qAZzqwna5envK4uk6OIeP17CsdF3rSBGYVBsU0Tkg==}
    dependencies:
      through: 2.3.8
    dev: true

  /split2/3.2.2:
    resolution: {integrity: sha512-9NThjpgZnifTkJpzTZ7Eue85S49QwpNhZTq6GRJwObb6jnLFNGB7Qm73V5HewTROPyxD0C29xqmaI68bQtV+hg==}
    dependencies:
      readable-stream: 3.6.0
    dev: true

  /sprintf-js/1.0.3:
    resolution: {integrity: sha512-D9cPgkvLlV3t3IzL0D0YLvGA9Ahk4PcvVwUbN0dSGr1aP0Nrt4AEnTUbuGvquEC0mA64Gqt1fzirlRs5ibXx8g==}
    dev: true

  /stack-trace/0.0.10:
    resolution: {integrity: sha1-VHxws0fo0ytOEI6hoqFZ5f3eGcA=}
    dev: true

  /standard-as-callback/2.1.0:
    resolution: {integrity: sha512-qoRRSyROncaz1z0mvYqIE4lCd9p2R90i6GxW3uZv5ucSu8tU7B5HXUP1gG8pVZsYNVaXjk8ClXHPttLyxAL48A==}
    dev: true

  /statuses/1.5.0:
    resolution: {integrity: sha512-OpZ3zP+jT1PI7I8nemJX4AKmAX070ZkYPVWV/AaKTJl+tXCTGyVdC1a4SL8RUQYEwk/f34ZX8UTykN68FwrqAA==}
    engines: {node: '>= 0.6'}
    dev: true

  /statuses/2.0.1:
    resolution: {integrity: sha512-RwNA9Z/7PrK06rYLIzFMlaF+l73iwpzsqRIFgbMLbTcLD6cOao82TaWefPXQvB2fOC4AjuYSEndS7N/mTCbkdQ==}
    engines: {node: '>= 0.8'}
    dev: true

  /streamsearch/0.1.2:
    resolution: {integrity: sha1-gIudDlb8Jz2Am6VzOOkpkZoanxo=}
    engines: {node: '>=0.8.0'}
    dev: true

  /string-argv/0.3.1:
    resolution: {integrity: sha512-a1uQGz7IyVy9YwhqjZIZu1c8JO8dNIe20xBmSS6qu9kv++k3JGzCVmprbNN5Kn+BgzD5E7YYwg1CcjuJMRNsvg==}
    engines: {node: '>=0.6.19'}
    dev: true

  /string-hash/1.1.3:
    resolution: {integrity: sha512-kJUvRUFK49aub+a7T1nNE66EJbZBMnBgoC1UbCZ5n6bsZKBRga4KgBRTMn/pFkeCZSYtNeSyMxPDM0AXWELk2A==}
    dev: true

  /string-width/4.2.3:
    resolution: {integrity: sha512-wKyQRQpjJ0sIp62ErSZdGsjMJWsap5oRNihHhu6G7JVO/9jIB6UyevL+tXuOqrng8j/cxKTWyWUwvSTriiZz/g==}
    engines: {node: '>=8'}
    dependencies:
      emoji-regex: 8.0.0
      is-fullwidth-code-point: 3.0.0
      strip-ansi: 6.0.1

  /string-width/5.1.2:
    resolution: {integrity: sha512-HnLOCR3vjcY8beoNLtcjZ5/nxn2afmME6lhrDrebokqMap+XbeW8n9TXpPDOqdGK5qcI3oT0GKTW6wC7EMiVqA==}
    engines: {node: '>=12'}
    dependencies:
      eastasianwidth: 0.2.0
      emoji-regex: 9.2.2
      strip-ansi: 7.0.1
    dev: true

  /string.prototype.padend/3.1.3:
    resolution: {integrity: sha512-jNIIeokznm8SD/TZISQsZKYu7RJyheFNt84DUPrh482GC8RVp2MKqm2O5oBRdGxbDQoXrhhWtPIWQOiy20svUg==}
    engines: {node: '>= 0.4'}
    dependencies:
      call-bind: 1.0.2
      define-properties: 1.1.4
      es-abstract: 1.20.0
    dev: true

  /string.prototype.trimend/1.0.5:
    resolution: {integrity: sha512-I7RGvmjV4pJ7O3kdf+LXFpVfdNOxtCW/2C8f6jNiW4+PQchwxkCDzlk1/7p+Wl4bqFIZeF47qAHXLuHHWKAxog==}
    dependencies:
      call-bind: 1.0.2
      define-properties: 1.1.4
      es-abstract: 1.20.0
    dev: true

  /string.prototype.trimstart/1.0.5:
    resolution: {integrity: sha512-THx16TJCGlsN0o6dl2o6ncWUsdgnLRSA23rRE5pyGBw/mLr3Ej/R2LaqCtgP8VNMGZsvMWnf9ooZPyY2bHvUFg==}
    dependencies:
      call-bind: 1.0.2
      define-properties: 1.1.4
      es-abstract: 1.20.0
    dev: true

  /string_decoder/1.1.1:
    resolution: {integrity: sha512-n/ShnvDi6FHbbVfviro+WojiFzv+s8MPMHBczVePfUpDJLwoLT0ht1l4YwBCbi8pJAveEEdnkHyPyTP/mzRfwg==}
    dependencies:
      safe-buffer: 5.1.2
    dev: true

  /string_decoder/1.3.0:
    resolution: {integrity: sha512-hkRX8U1WjJFd8LsDJ2yQ/wWWxaopEsABU1XfkM8A+j0+85JAGppt16cr1Whg6KIbb4okU6Mql6BOj+uup/wKeA==}
    dependencies:
      safe-buffer: 5.2.1

  /strip-ansi/6.0.1:
    resolution: {integrity: sha512-Y38VPSHcqkFrCpFnQ9vuSXmquuv5oXOKpGeT6aGrr3o3Gc9AlVa6JBfUSOCnbxGGZF+/0ooI7KrPuUSztUdU5A==}
    engines: {node: '>=8'}
    dependencies:
      ansi-regex: 5.0.1

  /strip-ansi/7.0.1:
    resolution: {integrity: sha512-cXNxvT8dFNRVfhVME3JAe98mkXDYN2O1l7jmcwMnOslDeESg1rF/OZMtK0nRAhiari1unG5cD4jG3rapUAkLbw==}
    engines: {node: '>=12'}
    dependencies:
      ansi-regex: 6.0.1
    dev: true

  /strip-bom/3.0.0:
    resolution: {integrity: sha1-IzTBjpx1n3vdVv3vfprj1YjmjtM=}
    engines: {node: '>=4'}
    dev: true

  /strip-final-newline/3.0.0:
    resolution: {integrity: sha512-dOESqjYr96iWYylGObzd39EuNTa5VJxyvVAEm5Jnh7KGo75V43Hk1odPQkNDyXNmUR6k+gEiDVXnjB8HJ3crXw==}
    engines: {node: '>=12'}
    dev: true

  /strip-indent/3.0.0:
    resolution: {integrity: sha512-laJTa3Jb+VQpaC6DseHhF7dXVqHTfJPCRDaEbid/drOhgitgYku/letMUqOXFoWV0zIIUbjpdH2t+tYj4bQMRQ==}
    engines: {node: '>=8'}
    dependencies:
      min-indent: 1.0.1
    dev: true

  /strip-json-comments/3.1.1:
    resolution: {integrity: sha512-6fPc+R4ihwqP6N/aIv2f1gMH8lOVtWQHoqC4yK6oSDVVocumAsfCqjkXnqiYMhmMwS/mEHLp7Vehlt3ql6lEig==}
    engines: {node: '>=8'}
    dev: true

  /strip-literal/0.4.2:
    resolution: {integrity: sha512-pv48ybn4iE1O9RLgCAN0iU4Xv7RlBTiit6DKmMiErbs9x1wH6vXBs45tWc0H5wUIF6TLTrKweqkmYF/iraQKNw==}
    dependencies:
      acorn: 8.8.1
    dev: true

  /stylis/4.1.3:
    resolution: {integrity: sha512-GP6WDNWf+o403jrEp9c5jibKavrtLW+/qYGhFxFrG8maXhwTBI7gLLhiBb0o7uFccWN+EOS9aMO6cGHWAO07OA==}

  /stylus/0.59.0:
    resolution: {integrity: sha512-lQ9w/XIOH5ZHVNuNbWW8D822r+/wBSO/d6XvtyHLF7LW4KaCIDeVbvn5DF8fGCJAUCwVhVi/h6J0NUcnylUEjg==}
    hasBin: true
    dependencies:
      '@adobe/css-tools': 4.0.1
      debug: 4.3.4
      glob: 7.2.0
      sax: 1.2.4
      source-map: 0.7.3
    transitivePeerDependencies:
      - supports-color
    dev: true

  /sugarss/4.0.1:
    resolution: {integrity: sha512-WCjS5NfuVJjkQzK10s8WOBY+hhDxxNt/N6ZaGwxFZ+wN3/lKKFSaaKUNecULcTTvE4urLcKaZFQD8vO0mOZujw==}
    engines: {node: '>=12.0'}
    peerDependencies:
      postcss: ^8.3.3
    dev: true

  /supports-color/5.5.0:
    resolution: {integrity: sha512-QjVjwdXIt408MIiAqCX4oUKsgU2EqAGzs2Ppkm4aQYbjm+ZEWEcW4SfFNTr4uMNZma0ey4f5lgLrkB0aX0QMow==}
    engines: {node: '>=4'}
    dependencies:
      has-flag: 3.0.0

  /supports-color/7.2.0:
    resolution: {integrity: sha512-qpCAvRl9stuOHveKsn7HncJRvv501qIacKzQlO/+Lwxc9+0q2wLyv4Dfvt80/DPn2pqOBsJdDiogXGR9+OvwRw==}
    engines: {node: '>=8'}
    dependencies:
      has-flag: 4.0.0
    dev: true

  /supports-preserve-symlinks-flag/1.0.0:
    resolution: {integrity: sha512-ot0WnXS9fgdkgIcePe6RHNk1WA8+muPa6cSjeR3V8K27q9BB1rTE3R1p7Hv0z1ZyAc8s6Vvv8DIyWf681MAt0w==}
    engines: {node: '>= 0.4'}

  /svg-tags/1.0.0:
    resolution: {integrity: sha1-WPcc7jvVGbWdSyqEO2x95krAR2Q=}
    dev: false

  /systemjs/6.13.0:
    resolution: {integrity: sha512-P3cgh2bpaPvAO2NE3uRp/n6hmk4xPX4DQf+UzTlCAycssKdqhp6hjw+ENWe+aUS7TogKRFtptMosTSFeC6R55g==}
    dev: false

  /tailwindcss/3.2.1:
    resolution: {integrity: sha512-Uw+GVSxp5CM48krnjHObqoOwlCt5Qo6nw1jlCRwfGy68dSYb/LwS9ZFidYGRiM+w6rMawkZiu1mEMAsHYAfoLg==}
    engines: {node: '>=12.13.0'}
    hasBin: true
    dependencies:
      arg: 5.0.2
      chokidar: 3.5.3
      color-name: 1.1.4
      detective: 5.2.1
      didyoumean: 1.2.2
      dlv: 1.1.3
      fast-glob: 3.2.12
      glob-parent: 6.0.2
      is-glob: 4.0.3
      lilconfig: 2.0.6
      micromatch: 4.0.5
      normalize-path: 3.0.0
      object-hash: 3.0.0
      picocolors: 1.0.0
      postcss: 8.4.18
      postcss-import: 14.1.0_postcss@8.4.18
      postcss-js: 4.0.0_postcss@8.4.18
      postcss-load-config: 3.1.4_postcss@8.4.18
      postcss-nested: 6.0.0_postcss@8.4.18
      postcss-selector-parser: 6.0.10
      postcss-value-parser: 4.2.0
      quick-lru: 5.1.1
      resolve: 1.22.1
    transitivePeerDependencies:
      - ts-node

  /tailwindcss/3.2.1_ts-node@10.9.1:
    resolution: {integrity: sha512-Uw+GVSxp5CM48krnjHObqoOwlCt5Qo6nw1jlCRwfGy68dSYb/LwS9ZFidYGRiM+w6rMawkZiu1mEMAsHYAfoLg==}
    engines: {node: '>=12.13.0'}
    hasBin: true
    dependencies:
      arg: 5.0.2
      chokidar: 3.5.3
      color-name: 1.1.4
      detective: 5.2.1
      didyoumean: 1.2.2
      dlv: 1.1.3
      fast-glob: 3.2.12
      glob-parent: 6.0.2
      is-glob: 4.0.3
      lilconfig: 2.0.6
      micromatch: 4.0.5
      normalize-path: 3.0.0
      object-hash: 3.0.0
      picocolors: 1.0.0
      postcss: 8.4.18
      postcss-import: 14.1.0_postcss@8.4.18
      postcss-js: 4.0.0_postcss@8.4.18
      postcss-load-config: 3.1.4_neo3lunb2qpadwxplzw7r2isgm
      postcss-nested: 6.0.0_postcss@8.4.18
      postcss-selector-parser: 6.0.10
      postcss-value-parser: 4.2.0
      quick-lru: 5.1.1
      resolve: 1.22.1
    transitivePeerDependencies:
      - ts-node
    dev: false

  /tar/6.1.11:
    resolution: {integrity: sha512-an/KZQzQUkZCkuoAA64hM92X0Urb6VpRhAFllDzz44U2mcD5scmT3zBc4VgVpkugF580+DQn8eAFSyoQt0tznA==}
    engines: {node: '>= 10'}
    dependencies:
      chownr: 2.0.0
      fs-minipass: 2.1.0
      minipass: 3.1.6
      minizlib: 2.1.2
      mkdirp: 1.0.4
      yallist: 4.0.0
    dev: false

  /temp-dir/2.0.0:
    resolution: {integrity: sha512-aoBAniQmmwtcKp/7BzsH8Cxzv8OL736p7v1ihGb5e9DJ9kTwGWHrQrVB5+lfVDzfGrdRzXch+ig7LHaY1JTOrg==}
    engines: {node: '>=8'}
    dev: true

  /tempfile/3.0.0:
    resolution: {integrity: sha512-uNFCg478XovRi85iD42egu+eSFUmmka750Jy7L5tfHI5hQKKtbPnxaSaXAbBqCDYrw3wx4tXjKwci4/QmsZJxw==}
    engines: {node: '>=8'}
    dependencies:
      temp-dir: 2.0.0
      uuid: 3.4.0
    dev: true

  /terser/5.15.1:
    resolution: {integrity: sha512-K1faMUvpm/FBxjBXud0LWVAGxmvoPbZbfTCYbSgaaYQaIXI3/TdI7a7ZGA73Zrou6Q8Zmz3oeUTsp/dj+ag2Xw==}
    engines: {node: '>=10'}
    hasBin: true
    dependencies:
      '@jridgewell/source-map': 0.3.2
      acorn: 8.8.1
      commander: 2.20.3
      source-map-support: 0.5.21
    dev: true

  /text-extensions/1.9.0:
    resolution: {integrity: sha512-wiBrwC1EhBelW12Zy26JeOUkQ5mRu+5o8rpsJk5+2t+Y5vE7e842qtZDQ2g1NpX/29HdyFeJ4nSIhI47ENSxlQ==}
    engines: {node: '>=0.10'}
    dev: true

  /text-table/0.2.0:
    resolution: {integrity: sha512-N+8UisAXDGk8PFXP4HAzVR9nbfmVJ3zYLAWiTIoqC5v5isinhr+r5uaO8+7r3BMfuNIufIsA7RdpVgacC2cSpw==}
    dev: true

  /through/2.3.8:
    resolution: {integrity: sha512-w89qg7PI8wAdvX60bMDP+bFoD5Dvhm9oLheFp5O4a2QF0cSBGsBX4qZmadPMvVqlLJBBci+WqGGOAPvcDeNSVg==}
    dev: true

  /through2/2.0.5:
    resolution: {integrity: sha512-/mrRod8xqpA+IHSLyGCQ2s8SPHiCDEeQJSep1jqLYeEUClOFG2Qsh+4FU6G9VeqpZnGW/Su8LQGc4YKni5rYSQ==}
    dependencies:
      readable-stream: 2.3.7
      xtend: 4.0.2
    dev: true

  /through2/4.0.2:
    resolution: {integrity: sha512-iOqSav00cVxEEICeD7TjLB1sueEL+81Wpzp2bY17uZjZN0pWZPuo4suZ/61VujxmqSGFfgOcNuTZ85QJwNZQpw==}
    dependencies:
      readable-stream: 3.6.0
    dev: true

  /tiny-emitter/2.1.0:
    resolution: {integrity: sha512-NB6Dk1A9xgQPMoGqC5CVXn123gWyte215ONT5Pp5a0yt4nlEoO1ZWeCwpncaekPHXO60i47ihFnZPiRPjRMq4Q==}
    dev: false

  /tinybench/2.3.0:
    resolution: {integrity: sha512-zs1gMVBwyyG2QbVchYIbnabRhMOCGvrwZz/q+SV+LIMa9q5YDQZi2kkI6ZRqV2Bz7ba1uvrc7ieUoE4KWnGeKg==}
    dev: true

  /tinypool/0.3.0:
    resolution: {integrity: sha512-NX5KeqHOBZU6Bc0xj9Vr5Szbb1j8tUHIeD18s41aDJaPeC5QTdEhK0SpdpUrZlj2nv5cctNcSjaKNanXlfcVEQ==}
    engines: {node: '>=14.0.0'}
    dev: true

  /tinyspy/1.0.2:
    resolution: {integrity: sha512-bSGlgwLBYf7PnUsQ6WOc6SJ3pGOcd+d8AA6EUnLDDM0kWEstC1JIlSZA3UNliDXhd9ABoS7hiRBDCu+XP/sf1Q==}
    engines: {node: '>=14.0.0'}
    dev: true

  /to-fast-properties/2.0.0:
    resolution: {integrity: sha512-/OaKK0xYrs3DmxRYqL/yDc+FxFUVYhDlXMhRmv3z915w2HF1tnN1omB354j8VUGO/hbRzyD6Y3sA7v7GS/ceog==}
    engines: {node: '>=4'}

  /to-regex-range/5.0.1:
    resolution: {integrity: sha512-65P7iz6X5yEr1cwcgvQxbbIw7Uk3gOy5dIdtZ4rDveLqhrdJP+Li/Hx6tyK0NEb+2GCyneCMJiGqrADCSNk8sQ==}
    engines: {node: '>=8.0'}
    dependencies:
      is-number: 7.0.0

  /toidentifier/1.0.1:
    resolution: {integrity: sha512-o5sSPKEkg/DIQNmH43V0/uerLrpzVedkUh8tGNvaeXpfpuwjKenlSox/2O/BTlZUtEe+JG7s5YhEz608PlAHRA==}
    engines: {node: '>=0.6'}
    dev: true

  /token-stream/1.0.0:
    resolution: {integrity: sha1-zCAOqyYT9BZtJ/+a/HylbUnfbrQ=}
    dev: true

  /totalist/3.0.0:
    resolution: {integrity: sha512-eM+pCBxXO/njtF7vdFsHuqb+ElbxqtI4r5EAvk6grfAFyJ6IvWlSkfZ5T9ozC6xWw3Fj1fGoSmrl0gUs46JVIw==}
    engines: {node: '>=6'}
    dev: true

  /tr46/0.0.3:
    resolution: {integrity: sha512-N3WMsuqV66lT30CrXNbEjx4GEwlow3v6rr4mCcv6prnfwhS01rkgyFdjPNBYd9br7LpXV1+Emh01fHnq2Gdgrw==}
    dev: false

  /tr46/2.1.0:
    resolution: {integrity: sha512-15Ih7phfcdP5YxqiB+iDtLoaTz4Nd35+IiAv0kQ5FNKHzXgdWqPoTIqEDDJmXceQt4JZk6lVPT8lnDlPpGDppw==}
    engines: {node: '>=8'}
    dependencies:
      punycode: 2.1.1
    dev: true

  /trim-newlines/3.0.1:
    resolution: {integrity: sha512-c1PTsA3tYrIsLGkJkzHF+w9F2EyxfXGo4UyJc4pFL++FMjnq0HJS69T3M7d//gKrFKwy429bouPescbjecU+Zw==}
    engines: {node: '>=8'}
    dev: true

  /truncate-utf8-bytes/1.0.2:
    resolution: {integrity: sha512-95Pu1QXQvruGEhv62XCMO3Mm90GscOCClvrIUwCM0PYOXK3kaF3l3sIHxx71ThJfcbM2O5Au6SO3AWCSEfW4mQ==}
    dependencies:
      utf8-byte-length: 1.0.4
    dev: true

  /ts-node/10.9.1:
    resolution: {integrity: sha512-NtVysVPkxxrwFGUUxGYhfux8k78pQB3JqYBXlLRZgdGUqTO5wU/UyHop5p70iEbGhB7q5KmiZiU0Y3KlJrScEw==}
    hasBin: true
    peerDependencies:
      '@swc/core': '>=1.2.50'
      '@swc/wasm': '>=1.2.50'
      '@types/node': '*'
      typescript: '>=2.7'
    peerDependenciesMeta:
      '@swc/core':
        optional: true
      '@swc/wasm':
        optional: true
    dependencies:
      '@cspotcode/source-map-support': 0.8.1
      '@tsconfig/node10': 1.0.8
      '@tsconfig/node12': 1.0.9
      '@tsconfig/node14': 1.0.1
      '@tsconfig/node16': 1.0.2
      acorn: 8.8.1
      acorn-walk: 8.2.0
      arg: 4.1.3
      create-require: 1.1.1
      diff: 4.0.2
      make-error: 1.3.6
      v8-compile-cache-lib: 3.0.1
      yn: 3.1.1

  /tsconfck/2.0.1:
    resolution: {integrity: sha512-/ipap2eecmVBmBlsQLBRbUmUNFwNJV/z2E+X0FPtHNjPwroMZQ7m39RMaCywlCulBheYXgMdUlWDd9rzxwMA0Q==}
    engines: {node: ^14.13.1 || ^16 || >=18, pnpm: ^7.0.1}
    hasBin: true
    peerDependencies:
      typescript: ^4.3.5
    peerDependenciesMeta:
      typescript:
        optional: true
    dev: true

  /tsconfig-paths/3.14.1:
    resolution: {integrity: sha512-fxDhWnFSLt3VuTwtvJt5fpwxBHg5AdKWMsgcPOOIilyjymcYVZoCQF8fvFRezCNfblEXmi+PcM1eYHeOAgXCOQ==}
    dependencies:
      '@types/json5': 0.0.29
      json5: 1.0.1
      minimist: 1.2.7
      strip-bom: 3.0.0
    dev: true

  /tslib/1.14.1:
    resolution: {integrity: sha512-Xni35NKzjgMrwevysHTCArtLDpPvye8zV/0E4EyYn43P7/7qvQwPh9BGkHewbMulVntbigmcT7rdX3BNo9wRJg==}
    dev: true

  /tslib/2.4.0:
    resolution: {integrity: sha512-d6xOpEDfsi2CZVlPQzGeux8XMwLT9hssAsaPYExaQMuYskwb+x1x7J371tWlbBdWHroy99KnVB6qIkUbs5X3UQ==}
    dev: true

  /tsutils/3.21.0_typescript@4.6.4:
    resolution: {integrity: sha512-mHKK3iUXL+3UF6xL5k0PEhKRUBKPBCv/+RkEOpjRWxxx27KKRBmmA60A9pgOUvMi8GKhRMPEmjBRPzs2W7O1OA==}
    engines: {node: '>= 6'}
    peerDependencies:
      typescript: '>=2.8.0 || >= 3.2.0-dev || >= 3.3.0-dev || >= 3.4.0-dev || >= 3.5.0-dev || >= 3.6.0-dev || >= 3.6.0-beta || >= 3.7.0-dev || >= 3.7.0-beta'
    dependencies:
      tslib: 1.14.1
      typescript: 4.6.4
    dev: true

  /tsx/3.11.0:
    resolution: {integrity: sha512-q+q4xxu41+AafVwvAGqtNJ1ekPFd33ZhTMXvgIpHMqv/W89efwDRE9IyjhEAZm5iTHsshKaf1BYWSk789BrNCA==}
    hasBin: true
    dependencies:
      '@esbuild-kit/cjs-loader': 2.4.0
      '@esbuild-kit/core-utils': 3.0.0
      '@esbuild-kit/esm-loader': 2.5.0
    optionalDependencies:
      fsevents: 2.3.2
    dev: true

  /type-check/0.4.0:
    resolution: {integrity: sha512-XleUoc9uwGXqjWwXaUTZAmzMcFZ5858QA2vvx1Ur5xIcixXIP+8LnFDgRplU30us6teqdlskFfu+ae4K79Ooew==}
    engines: {node: '>= 0.8.0'}
    dependencies:
      prelude-ls: 1.2.1
    dev: true

  /type-detect/4.0.8:
    resolution: {integrity: sha512-0fr/mIH1dlO+x7TlcMy+bIDqKPsw/70tVyeHW787goQjhmqaZe10uwLujubK9q9Lg6Fiho1KUKDYz0Z7k7g5/g==}
    engines: {node: '>=4'}
    dev: true

  /type-fest/0.18.1:
    resolution: {integrity: sha512-OIAYXk8+ISY+qTOwkHtKqzAuxchoMiD9Udx+FSGQDuiRR+PJKJHc2NJAXlbhkGwTt/4/nKZxELY1w3ReWOL8mw==}
    engines: {node: '>=10'}
    dev: true

  /type-fest/0.20.2:
    resolution: {integrity: sha512-Ne+eE4r0/iWnpAxD852z3A+N0Bt5RN//NjJwRd2VFHEmrywxf5vsZlh4R6lixl6B+wz/8d+maTSAkN1FIkI3LQ==}
    engines: {node: '>=10'}
    dev: true

  /type-fest/0.21.3:
    resolution: {integrity: sha512-t0rzBq87m3fVcduHDUFhKmyyX+9eo6WQjZvf51Ea/M0Q7+T374Jp1aUiyUl0GKxp8M/OETVHSDvmkyPgvX+X2w==}
    engines: {node: '>=10'}
    dev: true

  /type-fest/0.6.0:
    resolution: {integrity: sha512-q+MB8nYR1KDLrgr4G5yemftpMC7/QLqVndBmEEdqzmNj5dcFOO4Oo8qlwZE3ULT3+Zim1F8Kq4cBnikNhlCMlg==}
    engines: {node: '>=8'}
    dev: true

  /type-fest/0.8.1:
    resolution: {integrity: sha512-4dbzIzqvjtgiM5rw1k5rEHtBANKmdudhGyBEajN01fEyhaAIhsoKNy6y7+IN93IfpFtwY9iqi7kD+xwKhQsNJA==}
    engines: {node: '>=8'}
    dev: true

  /type-is/1.6.18:
    resolution: {integrity: sha512-TkRKr9sUTxEH8MdfuCSP7VizJyzRNMjj2J2do2Jr3Kym598JVdEksuzPQCnlFPW4ky9Q+iA+ma9BGm06XQBy8g==}
    engines: {node: '>= 0.6'}
    dependencies:
      media-typer: 0.3.0
      mime-types: 2.1.35
    dev: true

  /type/1.2.0:
    resolution: {integrity: sha512-+5nt5AAniqsCnu2cEQQdpzCAh33kVx8n0VoFidKpB1dVVLAN/F+bgVOqOJqOnEnrhp222clB5p3vUlD+1QAnfg==}
    dev: false

  /type/2.6.0:
    resolution: {integrity: sha512-eiDBDOmkih5pMbo9OqsqPRGMljLodLcwd5XD5JbtNB0o89xZAwynY9EdCDsJU7LtcVCClu9DvM7/0Ep1hYX3EQ==}
    dev: false

  /typescript/4.6.4:
    resolution: {integrity: sha512-9ia/jWHIEbo49HfjrLGfKbZSuWo9iTMwXO+Ca3pRsSpbsMbc7/IU8NKdCZVRRBafVPGnoJeFL76ZOAA84I9fEg==}
    engines: {node: '>=4.2.0'}
    hasBin: true
    dev: true

  /typescript/4.8.4:
    resolution: {integrity: sha512-QCh+85mCy+h0IGff8r5XWzOVSbBO+KfeYrMQh7NJ58QujwcE22u+NUSmUxqF+un70P9GXKxa2HCNiTTMJknyjQ==}
    engines: {node: '>=4.2.0'}
    hasBin: true
    dev: true

  /typeson-registry/1.0.0-alpha.39:
    resolution: {integrity: sha512-NeGDEquhw+yfwNhguLPcZ9Oj0fzbADiX4R0WxvoY8nGhy98IbzQy1sezjoEFWOywOboj/DWehI+/aUlRVrJnnw==}
    engines: {node: '>=10.0.0'}
    dependencies:
      base64-arraybuffer-es6: 0.7.0
      typeson: 6.1.0
      whatwg-url: 8.7.0
    dev: true

  /typeson/6.1.0:
    resolution: {integrity: sha512-6FTtyGr8ldU0pfbvW/eOZrEtEkczHRUtduBnA90Jh9kMPCiFNnXIon3vF41N0S4tV1HHQt4Hk1j4srpESziCaA==}
    engines: {node: '>=0.1.14'}
    dev: true

  /tz-offset/0.0.1:
    resolution: {integrity: sha512-kMBmblijHJXyOpKzgDhKx9INYU4u4E1RPMB0HqmKSgWG8vEcf3exEfLh4FFfzd3xdQOw9EuIy/cP0akY6rHopQ==}
    dev: true

  /ufo/0.8.6:
    resolution: {integrity: sha512-fk6CmUgwKCfX79EzcDQQpSCMxrHstvbLswFChHS0Vump+kFkw7nJBfTZoC1j0bOGoY9I7R3n2DGek5ajbcYnOw==}
    dev: true

  /uglify-js/3.16.1:
    resolution: {integrity: sha512-X5BGTIDH8U6IQ1TIRP62YC36k+ULAa1d59BxlWvPUJ1NkW5L3FwcGfEzuVvGmhJFBu0YJ5Ge25tmRISqCmLiRQ==}
    engines: {node: '>=0.8.0'}
    hasBin: true
    requiresBuild: true
    dev: true
    optional: true

  /unbox-primitive/1.0.2:
    resolution: {integrity: sha512-61pPlCD9h51VoreyJ0BReideM3MDKMKnh6+V9L08331ipq6Q8OFXZYiqP6n/tbHx4s5I9uRhcye6BrbkizkBDw==}
    dependencies:
      call-bind: 1.0.2
      has-bigints: 1.0.2
      has-symbols: 1.0.3
      which-boxed-primitive: 1.0.2
    dev: true

  /unbuild/0.9.4:
    resolution: {integrity: sha512-IkKPqzazcCNfwTSs5bDRS2bOvg1Zh9gPYQq/ruVarCoM4f7KXclSrcb0jyJiSU/5qhakZ8K5B2CzwX4ZaaVKdQ==}
    hasBin: true
    dependencies:
      '@rollup/plugin-alias': 4.0.2_rollup@3.2.3
      '@rollup/plugin-commonjs': 23.0.0_rollup@3.2.3
      '@rollup/plugin-json': 5.0.0_rollup@3.2.3
      '@rollup/plugin-node-resolve': 15.0.0_rollup@3.2.3
      '@rollup/plugin-replace': 5.0.0_rollup@3.2.3
      '@rollup/pluginutils': 5.0.1_rollup@3.2.3
      chalk: 5.1.2
      consola: 2.15.3
      defu: 6.1.0
      esbuild: 0.15.11
      globby: 13.1.2
      hookable: 5.4.1
      jiti: 1.16.0
      magic-string: 0.26.7
      mkdirp: 1.0.4
      mkdist: 0.3.13_typescript@4.8.4
      mlly: 0.5.16
      mri: 1.2.0
      pathe: 0.3.9
      pkg-types: 0.3.5
      pretty-bytes: 6.0.0
      rimraf: 3.0.2
      rollup: 3.2.3
      rollup-plugin-dts: 5.0.0_655ssj4e7sdqlljrreeiqtltve
      scule: 0.3.2
      typescript: 4.8.4
      untyped: 0.5.0
    transitivePeerDependencies:
      - supports-color
    dev: true

  /universalify/0.1.2:
    resolution: {integrity: sha512-rBJeI5CXAlmy1pV+617WB9J63U6XcazHHF2f2dbJix4XzpUF0RS3Zbj0FGIOCAva5P/d/GBOYaACQ1w+0azUkg==}
    engines: {node: '>= 4.0.0'}
    dev: true

  /universalify/2.0.0:
    resolution: {integrity: sha512-hAZsKq7Yy11Zu1DE0OzWjw7nnLZmJZYTDZZyEFHZdUhV8FkH5MCfoU1XMaxXovpyW5nq5scPqq0ZDP9Zyl04oQ==}
    engines: {node: '>= 10.0.0'}
    dev: true

  /unpipe/1.0.0:
    resolution: {integrity: sha512-pjy2bYhSsufwWlKwPc+l3cN7+wuJlK6uz0YdJEOlQDbl6jo/YlPi4mb8agUkVC8BF7V8NuzeyPNqRksA3hztKQ==}
    engines: {node: '>= 0.8'}
    dev: true

  /untyped/0.5.0:
    resolution: {integrity: sha512-2Sre5A1a7G61bjaAKZnSFaVgbJMwwbbYQpJFH69hAYcDfN7kIaktlSphS02XJilz4+/jR1tsJ5MHo1oMoCezxg==}
    dependencies:
      '@babel/core': 7.19.6
      '@babel/standalone': 7.20.0
      '@babel/types': 7.20.0
      scule: 0.3.2
    transitivePeerDependencies:
      - supports-color
    dev: true

  /update-browserslist-db/1.0.9_browserslist@4.21.4:
    resolution: {integrity: sha512-/xsqn21EGVdXI3EXSum1Yckj3ZVZugqyOZQ/CxYPBD/R+ko9NSUScf8tFF4dOKY+2pvSSJA/S+5B8s4Zr4kyvg==}
    hasBin: true
    peerDependencies:
      browserslist: '>= 4.21.0'
    dependencies:
      browserslist: 4.21.4
      escalade: 3.1.1
      picocolors: 1.0.0

  /uri-js/4.4.1:
    resolution: {integrity: sha512-7rKUyy33Q1yc98pQ1DAmLtwX109F7TIfWlW1Ydo8Wl1ii1SeHieeh0HHfPeL2fMXK6z0s8ecKs9frCuLJvndBg==}
    dependencies:
      punycode: 2.1.1
    dev: true

  /url/0.11.0:
    resolution: {integrity: sha512-kbailJa29QrtXnxgq+DdCEGlbTeYM2eJUxsz6vjZavrCYPMIFHMKQmSKYAIuUK2i7hgPm28a8piX5NTUtM/LKQ==}
    dependencies:
      punycode: 1.3.2
      querystring: 0.2.0

  /utf8-byte-length/1.0.4:
    resolution: {integrity: sha512-4+wkEYLBbWxqTahEsWrhxepcoVOJ+1z5PGIjPZxRkytcdSUaNjIjBM7Xn8E+pdSuV7SzvWovBFA54FO0JSoqhA==}
    dev: true

  /util-deprecate/1.0.2:
    resolution: {integrity: sha512-EPD5q1uXyFxJpCrLnCc1nHnq3gOa6DZBocAIiI2TaSCA7VCJ1UJDMagCzIkXNsUYfD1daK//LTEQ8xiIbrHtcw==}

  /utils-merge/1.0.1:
    resolution: {integrity: sha1-n5VxD1CiZ5R7LMwSR0HBAoQn5xM=}
    engines: {node: '>= 0.4.0'}
    dev: true

  /uuid/3.4.0:
    resolution: {integrity: sha512-HjSDRw6gZE5JMggctHBcjVak08+KEVhSIiDzFnT9S9aegmp85S/bReBVTb4QTFaRNptJ9kuYaNhnbNEOkbKb/A==}
    deprecated: Please upgrade  to version 7 or higher.  Older versions may use Math.random() in certain circumstances, which is known to be problematic.  See https://v8.dev/blog/math-random for details.
    hasBin: true
    dev: true

  /v8-compile-cache-lib/3.0.1:
    resolution: {integrity: sha512-wa7YjyUGfNZngI/vtK0UHAN+lgDCxBPCylVXGp0zu59Fz5aiGtNXaq3DhIov063MorB+VfufLh3JlF2KdTK3xg==}

  /validate-npm-package-license/3.0.4:
    resolution: {integrity: sha512-DpKm2Ui/xN7/HQKCtpZxoRWBhZ9Z0kqtygG8XCgNQ8ZlDnxuQmWhj566j8fN4Cu3/JmbhsDo7fcAJq4s9h27Ew==}
    dependencies:
      spdx-correct: 3.1.1
      spdx-expression-parse: 3.0.1
    dev: true

  /validator/13.7.0:
    resolution: {integrity: sha512-nYXQLCBkpJ8X6ltALua9dRrZDHVYxjJ1wgskNt1lH9fzGjs3tgojGSCBjmEPwkWS1y29+DrizMTW19Pr9uB2nw==}
    engines: {node: '>= 0.10'}
    dev: true

  /vary/1.1.2:
    resolution: {integrity: sha1-IpnwLG3tMNSllhsLn3RSShj2NPw=}
    engines: {node: '>= 0.8'}
    dev: true

  /vitepress/1.0.0-alpha.26:
    resolution: {integrity: sha512-XpDpflrdmyBmUQrg06q29Mhez144NvoZ48pRvNhANy/wV7E7XJ1zenQROOSADnOsAlhV1gzcNjqiFNObCk7l8A==}
    hasBin: true
    dependencies:
      '@docsearch/css': 3.3.0
      '@docsearch/js': 3.3.0
      '@vitejs/plugin-vue': link:packages/plugin-vue
      '@vue/devtools-api': 6.4.5
      '@vueuse/core': 9.4.0_vue@3.2.41
      body-scroll-lock: 4.0.0-beta.0
      shiki: 0.11.1
      shiki-processor: 0.1.1_shiki@0.11.1
      vite: link:packages/vite
      vue: 3.2.41
    transitivePeerDependencies:
      - '@algolia/client-search'
      - '@types/react'
      - '@vue/composition-api'
      - react
      - react-dom
    dev: true

  /vitest/0.24.3:
    resolution: {integrity: sha512-aM0auuPPgMSstWvr851hB74g/LKaKBzSxcG3da7ejfZbx08Y21JpZmbmDYrMTCGhVZKqTGwzcnLMwyfz2WzkhQ==}
    engines: {node: '>=v14.16.0'}
    hasBin: true
    peerDependencies:
      '@edge-runtime/vm': '*'
      '@vitest/browser': '*'
      '@vitest/ui': '*'
      happy-dom: '*'
      jsdom: '*'
    peerDependenciesMeta:
      '@edge-runtime/vm':
        optional: true
      '@vitest/browser':
        optional: true
      '@vitest/ui':
        optional: true
      happy-dom:
        optional: true
      jsdom:
        optional: true
    dependencies:
      '@types/chai': 4.3.3
      '@types/chai-subset': 1.3.3
      '@types/node': 17.0.42
      chai: 4.3.6
      debug: 4.3.4
      local-pkg: 0.4.2
      strip-literal: 0.4.2
      tinybench: 2.3.0
      tinypool: 0.3.0
      tinyspy: 1.0.2
      vite: link:packages/vite
    transitivePeerDependencies:
      - supports-color
    dev: true

  /void-elements/3.1.0:
    resolution: {integrity: sha1-YU9/v42AHwu18GYfWy9XhXUOTwk=}
    engines: {node: '>=0.10.0'}
    dev: true

  /vscode-oniguruma/1.6.2:
    resolution: {integrity: sha512-KH8+KKov5eS/9WhofZR8M8dMHWN2gTxjMsG4jd04YhpbPR91fUj7rYQ2/XjeHCJWbg7X++ApRIU9NUwM2vTvLA==}
    dev: true

  /vscode-textmate/6.0.0:
    resolution: {integrity: sha512-gu73tuZfJgu+mvCSy4UZwd2JXykjK9zAZsfmDeut5dx/1a7FeTk0XwJsSuqQn+cuMCGVbIBfl+s53X4T19DnzQ==}
    dev: true

  /vue-demi/0.13.1_vue@3.2.41:
    resolution: {integrity: sha512-xmkJ56koG3ptpLnpgmIzk9/4nFf4CqduSJbUM0OdPoU87NwRuZ6x49OLhjSa/fC15fV+5CbEnrxU4oyE022svg==}
    engines: {node: '>=12'}
    hasBin: true
    requiresBuild: true
    peerDependencies:
      '@vue/composition-api': ^1.0.0-rc.1
      vue: ^3.0.0-0 || ^2.6.0
    peerDependenciesMeta:
      '@vue/composition-api':
        optional: true
    dependencies:
      vue: 3.2.41

  /vue-router/4.1.6_vue@3.2.41:
    resolution: {integrity: sha512-DYWYwsG6xNPmLq/FmZn8Ip+qrhFEzA14EI12MsMgVxvHFDYvlr4NXpVF5hrRH1wVcDP8fGi5F4rxuJSl8/r+EQ==}
    peerDependencies:
      vue: ^3.2.0
    dependencies:
      '@vue/devtools-api': 6.4.5
      vue: 3.2.41
    dev: false

  /vue/3.2.41:
    resolution: {integrity: sha512-uuuvnrDXEeZ9VUPljgHkqB5IaVO8SxhPpqF2eWOukVrBnRBx2THPSGQBnVRt0GrIG1gvCmFXMGbd7FqcT1ixNQ==}
    dependencies:
      '@vue/compiler-dom': 3.2.41
      '@vue/compiler-sfc': 3.2.41
      '@vue/runtime-dom': 3.2.41
      '@vue/server-renderer': 3.2.41_vue@3.2.41
      '@vue/shared': 3.2.41

  /vuex/4.1.0_vue@3.2.41:
    resolution: {integrity: sha512-hmV6UerDrPcgbSy9ORAtNXDr9M4wlNP4pEFKye4ujJF8oqgFFuxDCdOLS3eNoRTtq5O3hoBDh9Doj1bQMYHRbQ==}
    peerDependencies:
      vue: ^3.2.0
    dependencies:
      '@vue/devtools-api': 6.4.4
      vue: 3.2.41
    dev: false

  /web-streams-polyfill/3.2.1:
    resolution: {integrity: sha512-e0MO3wdXWKrLbL0DgGnUV7WHVuw9OUvL4hjgnPkIeEvESk74gAITi5G606JtZPp39cd8HA9VQzCIvA49LpPN5Q==}
    engines: {node: '>= 8'}
    dev: true

  /webcrypto-core/1.7.3:
    resolution: {integrity: sha512-8TnMtwwC/hQOyvElAOJ26lJKGgcErUG02KnKS1+QhjV4mDvQetVWU1EUEeLF8ICOrdc42+GypocyBJKRqo2kQg==}
    dependencies:
      '@peculiar/asn1-schema': 2.1.0
      '@peculiar/json-schema': 1.1.12
      asn1js: 2.4.0
      pvtsutils: 1.3.2
      tslib: 2.4.0
    dev: true

  /webidl-conversions/3.0.1:
    resolution: {integrity: sha512-2JAn3z8AR6rjK8Sm8orRC0h/bcl/DqL7tRPdGZ4I1CjdF+EaMLmYxBHyXuKL849eucPFhvBoxMsflfOb8kxaeQ==}
    dev: false

  /webidl-conversions/6.1.0:
    resolution: {integrity: sha512-qBIvFLGiBpLjfwmYAaHPXsn+ho5xZnGvyGvsarywGNc8VyQJUMHJ8OBKGGrPER0okBeMDaan4mNBlgBROxuI8w==}
    engines: {node: '>=10.4'}
    dev: true

  /whatwg-url/5.0.0:
    resolution: {integrity: sha512-saE57nupxk6v3HY35+jzBwYa0rKSy0XR8JSxZPwgLr7ys0IBzhGviA1/TUGJLmSVqs8pb9AnvICXEuOHLprYTw==}
    dependencies:
      tr46: 0.0.3
      webidl-conversions: 3.0.1
    dev: false

  /whatwg-url/8.7.0:
    resolution: {integrity: sha512-gAojqb/m9Q8a5IV96E3fHJM70AzCkgt4uXYX2O7EmuyOnLrViCQlsEBmF9UQIu3/aeAIp2U17rtbpZWNntQqdg==}
    engines: {node: '>=10'}
    dependencies:
      lodash: 4.17.21
      tr46: 2.1.0
      webidl-conversions: 6.1.0
    dev: true

  /which-boxed-primitive/1.0.2:
    resolution: {integrity: sha512-bwZdv0AKLpplFY2KZRX6TvyuN7ojjr7lwkg6ml0roIy9YeuSr7JS372qlNW18UQYzgYK9ziGcerWqZOmEn9VNg==}
    dependencies:
      is-bigint: 1.0.4
      is-boolean-object: 1.1.2
      is-number-object: 1.0.7
      is-string: 1.0.7
      is-symbol: 1.0.4
    dev: true

  /which/1.3.1:
    resolution: {integrity: sha512-HxJdYWq1MTIQbJ3nw0cqssHoTNU267KlrDuGZ1WYlxDStUtKUhOaJmh112/TZmHxxUfuJqPXSOm7tDyas0OSIQ==}
    hasBin: true
    dependencies:
      isexe: 2.0.0
    dev: true

  /which/2.0.2:
    resolution: {integrity: sha512-BLI3Tl1TW3Pvl70l3yq3Y64i+awpwXqsGBYWkkqMtnbXgrMD+yj7rhW0kuEDxzJaYXGjEW5ogapKNMEKNMjibA==}
    engines: {node: '>= 8'}
    hasBin: true
    dependencies:
      isexe: 2.0.0
    dev: true

  /wide-align/1.1.5:
    resolution: {integrity: sha512-eDMORYaPNZ4sQIuuYPDHdQvf4gyCF9rEEV/yPxGfwPkRodwEgiMUUXTx/dex+Me0wxx53S+NgUHaP7y3MGlDmg==}
    dependencies:
      string-width: 4.2.3
    dev: false

  /with/7.0.2:
    resolution: {integrity: sha512-RNGKj82nUPg3g5ygxkQl0R937xLyho1J24ItRCBTr/m1YnZkzJy1hUiHUJrc/VlsDQzsCnInEGSg3bci0Lmd4w==}
    engines: {node: '>= 10.0.0'}
    dependencies:
      '@babel/parser': 7.20.0
      '@babel/types': 7.20.0
      assert-never: 1.2.1
      babel-walk: 3.0.0-canary-5
    dev: true

  /word-wrap/1.2.3:
    resolution: {integrity: sha512-Hz/mrNwitNRh/HUAtM/VT/5VH+ygD6DV7mYKZAtHOrbs8U7lvPS6xf7EJKMF0uW1KJCl0H701g3ZGus+muE5vQ==}
    engines: {node: '>=0.10.0'}
    dev: true

  /wordwrap/1.0.0:
    resolution: {integrity: sha1-J1hIEIkUVqQXHI0CJkQa3pDLyus=}
    dev: true

  /wrap-ansi/6.2.0:
    resolution: {integrity: sha512-r6lPcBGxZXlIcymEu7InxDMhdW0KDxpLgoFLcguasxCaJ/SOIZwINatK9KY/tf+ZrlywOKU0UDj3ATXUBfxJXA==}
    engines: {node: '>=8'}
    dependencies:
      ansi-styles: 4.3.0
      string-width: 4.2.3
      strip-ansi: 6.0.1
    dev: true

  /wrap-ansi/7.0.0:
    resolution: {integrity: sha512-YVGIj2kamLSTxw6NsZjoBxfSwsn0ycdesmc4p+Q21c5zPuZ1pl+NfxVdxPtdHvmNVOQ6XSYG4AUtyt/Fi7D16Q==}
    engines: {node: '>=10'}
    dependencies:
      ansi-styles: 4.3.0
      string-width: 4.2.3
      strip-ansi: 6.0.1
    dev: true

  /wrappy/1.0.2:
    resolution: {integrity: sha512-l4Sp/DRseor9wL6EvV2+TuQn63dMkPjZ/sp9XkghTEbV9KlPS1xUsZ3u7/IQO4wxtcFB4bgpQPRcR3QCvezPcQ==}

  /ws/7.5.7:
    resolution: {integrity: sha512-KMvVuFzpKBuiIXW3E4u3mySRO2/mCHSyZDJQM5NQ9Q9KHWHWh0NHgfbRMLLrceUK5qAL4ytALJbpRMjixFZh8A==}
    engines: {node: '>=8.3.0'}
    peerDependencies:
      bufferutil: ^4.0.1
      utf-8-validate: ^5.0.2
    peerDependenciesMeta:
      bufferutil:
        optional: true
      utf-8-validate:
        optional: true
    dev: true

  /ws/8.10.0:
    resolution: {integrity: sha512-+s49uSmZpvtAsd2h37vIPy1RBusaLawVe8of+GyEPsaJTCMpj/2v8NpeK1SHXjBlQ95lQTmQofOJnFiLoaN3yw==}
    engines: {node: '>=10.0.0'}
    peerDependencies:
      bufferutil: ^4.0.1
      utf-8-validate: ^5.0.2
    peerDependenciesMeta:
      bufferutil:
        optional: true
      utf-8-validate:
        optional: true
    dev: true

  /xtend/4.0.2:
    resolution: {integrity: sha512-LKYU1iAXJXUgAXn9URjiu+MWhyUXHsvfp7mcuYm9dSUKK0/CjtrUwFAxD82/mCWbtLsGjFIad0wIsod4zrTAEQ==}
    engines: {node: '>=0.4'}

  /y18n/5.0.8:
    resolution: {integrity: sha512-0pfFzegeDWJHJIAmTLRP2DwHjdF5s7jo9tuztdQxAhINCdvS+3nGINqPd00AphqJR/0LhANUS6/+7SCb98YOfA==}
    engines: {node: '>=10'}
    dev: true

  /yallist/4.0.0:
    resolution: {integrity: sha512-3wdGidZyq5PB084XLES5TpOSRA3wjXAlIWMhum2kRcv/41Sn2emQ0dycQW4uZXLejwKvg6EsvbdlVL+FYEct7A==}

  /yaml/1.10.2:
    resolution: {integrity: sha512-r3vXyErRCYJ7wg28yvBY5VSoAF8ZvlcW9/BwUzEtUsjvX/DKs24dIkuwjtuprwJJHsbyUbLApepYTR1BN4uHrg==}
    engines: {node: '>= 6'}

  /yaml/2.1.1:
    resolution: {integrity: sha512-o96x3OPo8GjWeSLF+wOAbrPfhFOGY0W00GNaxCDv+9hkcDJEnev1yh8S7pgHF0ik6zc8sQLuL8hjHjJULZp8bw==}
    engines: {node: '>= 14'}
    dev: true

  /yargs-parser/20.2.9:
    resolution: {integrity: sha512-y11nGElTIV+CT3Zv9t7VKl+Q3hTQoT9a1Qzezhhl6Rp21gJ/IVTW7Z3y9EWXhuUBC2Shnf+DX0antecpAwSP8w==}
    engines: {node: '>=10'}
    dev: true

  /yargs/16.2.0:
    resolution: {integrity: sha512-D1mvvtDG0L5ft/jGWkLpG1+m0eQxOfaBvTNELraWj22wSVUMWxZUvYgJYcKh6jGGIkJFhH4IZPQhR4TKpc8mBw==}
    engines: {node: '>=10'}
    dependencies:
      cliui: 7.0.4
      escalade: 3.1.1
      get-caller-file: 2.0.5
      require-directory: 2.1.1
      string-width: 4.2.3
      y18n: 5.0.8
      yargs-parser: 20.2.9
    dev: true

  /yn/3.1.1:
    resolution: {integrity: sha512-Ux4ygGWsu2c7isFWe8Yu1YluJmqVhxqK2cLXNQA5AcC3QfbGNpM7fu0Y8b/z16pXLnFxZYvWhd3fhBY9DLmC6Q==}
    engines: {node: '>=6'}

  /yocto-queue/0.1.0:
    resolution: {integrity: sha512-rVksvsnNCdJ/ohGc6xgPwyN8eheCxsiLM8mxuE/t/mOVqJewPuO1miLpTHQiRgTKCLexL4MeAFVagts7HmNZ2Q==}
    engines: {node: '>=10'}
    dev: true

  /youch/2.2.2:
    resolution: {integrity: sha512-/FaCeG3GkuJwaMR34GHVg0l8jCbafZLHiFowSjqLlqhC6OMyf2tPJBu8UirF7/NI9X/R5ai4QfEKUCOxMAGxZQ==}
    dependencies:
      '@types/stack-trace': 0.0.29
      cookie: 0.4.2
      mustache: 4.2.0
      stack-trace: 0.0.10
    dev: true

  /z-schema/5.0.3:
    resolution: {integrity: sha512-sGvEcBOTNum68x9jCpCVGPFJ6mWnkD0YxOcddDlJHRx3tKdB2q8pCHExMVZo/AV/6geuVJXG7hljDaWG8+5GDw==}
    engines: {node: '>=8.0.0'}
    hasBin: true
    dependencies:
      lodash.get: 4.4.2
      lodash.isequal: 4.5.0
      validator: 13.7.0
    optionalDependencies:
      commander: 2.20.3
    dev: true

  file:playground/alias/dir/module:
    resolution: {directory: playground/alias/dir/module, type: directory}
    name: '@vite/aliased-module'
    version: 0.0.0
    dev: false

  file:playground/css/css-js-dep:
    resolution: {directory: playground/css/css-js-dep, type: directory}
    name: css-js-dep
    version: 1.0.0
    dev: true

  file:playground/define/commonjs-dep:
    resolution: {directory: playground/define/commonjs-dep, type: directory}
    name: commonjs-dep
    version: 1.0.0
    dev: false

  file:playground/dynamic-import/pkg:
    resolution: {directory: playground/dynamic-import/pkg, type: directory}
    name: pkg
    version: 1.0.0
    dev: false

  file:playground/external/dep-that-imports-vue:
    resolution: {directory: playground/external/dep-that-imports-vue, type: directory}
    name: '@vitejs/dep-that-imports-vue'
    version: 0.0.0
    dependencies:
      vue: 3.2.41
    dev: false

  file:playground/external/dep-that-requires-vue:
    resolution: {directory: playground/external/dep-that-requires-vue, type: directory}
    name: '@vitejs/dep-that-requires-vue'
    version: 0.0.0
    dependencies:
      vue: 3.2.41
    dev: false

  file:playground/import-assertion/import-assertion-dep:
    resolution: {directory: playground/import-assertion/import-assertion-dep, type: directory}
    name: '@vitejs/import-assertion-dep'
    version: 0.0.0
    dev: false

  file:playground/json/json-module:
    resolution: {directory: playground/json/json-module, type: directory}
    name: json-module
    version: 0.0.0
    dev: true

  file:playground/optimize-deps/added-in-entries:
    resolution: {directory: playground/optimize-deps/added-in-entries, type: directory}
    name: added-in-entries
    version: 1.0.0
    dev: false

  file:playground/optimize-deps/dep-cjs-browser-field-bare:
    resolution: {directory: playground/optimize-deps/dep-cjs-browser-field-bare, type: directory}
    name: dep-cjs-browser-field-bare
    version: 0.0.0
    dev: false

  file:playground/optimize-deps/dep-cjs-compiled-from-cjs:
    resolution: {directory: playground/optimize-deps/dep-cjs-compiled-from-cjs, type: directory}
    name: dep-cjs-compiled-from-cjs
    version: 0.0.0
    dev: false

  file:playground/optimize-deps/dep-cjs-compiled-from-esm:
    resolution: {directory: playground/optimize-deps/dep-cjs-compiled-from-esm, type: directory}
    name: dep-cjs-compiled-from-esm
    version: 0.0.0
    dev: false

  file:playground/optimize-deps/dep-cjs-with-assets:
    resolution: {directory: playground/optimize-deps/dep-cjs-with-assets, type: directory}
    name: dep-cjs-with-assets
    version: 0.0.0
    dev: false

  file:playground/optimize-deps/dep-esbuild-plugin-transform:
    resolution: {directory: playground/optimize-deps/dep-esbuild-plugin-transform, type: directory}
    name: dep-esbuild-plugin-transform
    version: 0.0.0
    dev: false

  file:playground/optimize-deps/dep-node-env:
    resolution: {directory: playground/optimize-deps/dep-node-env, type: directory}
    name: dep-node-env
    version: 1.0.0
    dev: false

  file:playground/optimize-deps/dep-non-optimized:
    resolution: {directory: playground/optimize-deps/dep-non-optimized, type: directory}
    name: dep-non-optimized
    version: 1.0.0
    dev: false

  file:playground/optimize-deps/dep-not-js:
    resolution: {directory: playground/optimize-deps/dep-not-js, type: directory}
    name: dep-not-js
    version: 1.0.0
    dev: false

  file:playground/optimize-deps/dep-relative-to-main:
    resolution: {directory: playground/optimize-deps/dep-relative-to-main, type: directory}
    name: dep-relative-to-main
    version: 1.0.0
    dev: false

  file:playground/optimize-deps/dep-with-builtin-module-cjs:
    resolution: {directory: playground/optimize-deps/dep-with-builtin-module-cjs, type: directory}
    name: dep-with-builtin-module-cjs
    version: 0.0.0
    dev: false

  file:playground/optimize-deps/dep-with-builtin-module-esm:
    resolution: {directory: playground/optimize-deps/dep-with-builtin-module-esm, type: directory}
    name: dep-with-builtin-module-esm
    version: 0.0.0
    dev: false

  file:playground/optimize-deps/dep-with-dynamic-import:
    resolution: {directory: playground/optimize-deps/dep-with-dynamic-import, type: directory}
    name: dep-with-dynamic-import
    version: 0.0.0
    dev: false

  file:playground/optimize-deps/dep-with-optional-peer-dep:
    resolution: {directory: playground/optimize-deps/dep-with-optional-peer-dep, type: directory}
    name: dep-with-optional-peer-dep
    version: 0.0.0
    peerDependencies:
      foobar: 0.0.0
    peerDependenciesMeta:
      foobar:
        optional: true
    dev: false

  file:playground/optimize-deps/nested-exclude:
    resolution: {directory: playground/optimize-deps/nested-exclude, type: directory}
    name: nested-exclude
    version: 1.0.0
    dependencies:
      nested-include: file:playground/optimize-deps/nested-include
    dev: false

  file:playground/optimize-deps/nested-include:
    resolution: {directory: playground/optimize-deps/nested-include, type: directory}
    name: nested-include
    version: 1.0.0
    dev: false

  file:playground/optimize-missing-deps/missing-dep:
    resolution: {directory: playground/optimize-missing-deps/missing-dep, type: directory}
    name: missing-dep
    version: 0.0.0
    dependencies:
      multi-entry-dep: file:playground/optimize-missing-deps/multi-entry-dep
    dev: false

  file:playground/optimize-missing-deps/multi-entry-dep:
    resolution: {directory: playground/optimize-missing-deps/multi-entry-dep, type: directory}
    name: multi-entry-dep
    version: 0.0.0
    dev: false

  file:playground/preload/dep-a:
    resolution: {directory: playground/preload/dep-a, type: directory}
    name: dep-a
    version: 0.0.0

  file:playground/preload/dep-including-a:
    resolution: {directory: playground/preload/dep-including-a, type: directory}
    name: dep-including-a
    version: 0.0.0
    dependencies:
      dep-a: file:playground/preload/dep-a
    dev: true

  file:playground/react/jsx-entry:
    resolution: {directory: playground/react/jsx-entry, type: directory}
    name: jsx-entry
    version: 0.0.0
    dev: false

  file:playground/ssr-deps/css-lib:
    resolution: {directory: playground/ssr-deps/css-lib, type: directory}
    name: '@vitejs/css-lib'
    version: 0.0.0
    dev: false

  file:playground/ssr-deps/define-properties-exports:
    resolution: {directory: playground/ssr-deps/define-properties-exports, type: directory}
    name: define-properties-exports
    version: 0.0.0
    dev: false

  file:playground/ssr-deps/define-property-exports:
    resolution: {directory: playground/ssr-deps/define-property-exports, type: directory}
    name: define-property-exports
    version: 0.0.0
    dev: false

  file:playground/ssr-deps/external-entry:
    resolution: {directory: playground/ssr-deps/external-entry, type: directory}
    name: external-entry
    version: 0.0.0
    dev: false

  file:playground/ssr-deps/external-using-external-entry:
    resolution: {directory: playground/ssr-deps/external-using-external-entry, type: directory}
    name: external-using-external-entry
    version: 0.0.0
    dependencies:
      external-entry: file:playground/ssr-deps/external-entry
    dev: false

  file:playground/ssr-deps/forwarded-export:
    resolution: {directory: playground/ssr-deps/forwarded-export, type: directory}
    name: forwarded-export
    version: 0.0.0
    dependencies:
      object-assigned-exports: file:playground/ssr-deps/object-assigned-exports
    dev: false

  file:playground/ssr-deps/import-builtin-cjs:
    resolution: {directory: playground/ssr-deps/import-builtin-cjs, type: directory}
    name: import-builtin
    version: 0.0.0
    dev: false

  file:playground/ssr-deps/nested-external:
    resolution: {directory: playground/ssr-deps/nested-external, type: directory}
    name: nested-external
    version: 0.0.0
    dev: false

  file:playground/ssr-deps/no-external-cjs:
    resolution: {directory: playground/ssr-deps/no-external-cjs, type: directory}
    name: no-external-cjs
    version: 0.0.0
    dev: false

  file:playground/ssr-deps/no-external-css:
    resolution: {directory: playground/ssr-deps/no-external-css, type: directory}
    name: no-external-css
    version: 0.0.0
    dev: false

  file:playground/ssr-deps/non-optimized-with-nested-external:
    resolution: {directory: playground/ssr-deps/non-optimized-with-nested-external, type: directory}
    name: non-optimized-with-nested-external
    version: 0.0.0
    dependencies:
      nested-external: file:playground/ssr-deps/nested-external
    dev: false

  file:playground/ssr-deps/object-assigned-exports:
    resolution: {directory: playground/ssr-deps/object-assigned-exports, type: directory}
    name: object-assigned-exports
    version: 0.0.0
    dev: false

  file:playground/ssr-deps/only-object-assigned-exports:
    resolution: {directory: playground/ssr-deps/only-object-assigned-exports, type: directory}
    name: only-object-assigned-exports
    version: 0.0.0
    dev: false

  file:playground/ssr-deps/optimized-with-nested-external:
    resolution: {directory: playground/ssr-deps/optimized-with-nested-external, type: directory}
    name: optimized-with-nested-external
    version: 0.0.0
    dependencies:
      nested-external: file:playground/ssr-deps/nested-external
    dev: false

  file:playground/ssr-deps/pkg-exports:
    resolution: {directory: playground/ssr-deps/pkg-exports, type: directory}
    name: pkg-exports
    version: 0.0.0
    dev: false

  file:playground/ssr-deps/primitive-export:
    resolution: {directory: playground/ssr-deps/primitive-export, type: directory}
    name: primitive-export
    version: 0.0.0
    dev: false

  file:playground/ssr-deps/read-file-content:
    resolution: {directory: playground/ssr-deps/read-file-content, type: directory}
    name: read-file-content
    version: 0.0.0
    dev: false

  file:playground/ssr-deps/require-absolute:
    resolution: {directory: playground/ssr-deps/require-absolute, type: directory}
    name: require-absolute
    version: 0.0.0
    dev: false

  file:playground/ssr-deps/ts-transpiled-exports:
    resolution: {directory: playground/ssr-deps/ts-transpiled-exports, type: directory}
    name: ts-transpiled-exports
    version: 0.0.0
    dev: false

  file:playground/ssr-resolve/entries:
    resolution: {directory: playground/ssr-resolve/entries, type: directory}
    name: entries
    version: 0.0.0
    dev: false

  file:playground/ssr-resolve/pkg-exports:
    resolution: {directory: playground/ssr-resolve/pkg-exports, type: directory}
    name: pkg-exports
    version: 0.0.0
    dev: false

  file:playground/ssr-vue/example-external-component:
    resolution: {directory: playground/ssr-vue/example-external-component, type: directory}
    name: example-external-component
    version: 0.0.0
    dev: false

  file:playground/worker/dep-to-optimize:
    resolution: {directory: playground/worker/dep-to-optimize, type: directory}
    name: dep-to-optimize
    version: 1.0.0
    dev: false<|MERGE_RESOLUTION|>--- conflicted
+++ resolved
@@ -53,13 +53,8 @@
       prompts: ^2.4.2
       resolve: ^1.22.1
       rimraf: ^3.0.2
-<<<<<<< HEAD
       rollup: ~3.2.3
-      rollup-plugin-license: ^2.8.2
-=======
-      rollup: ^2.79.1
       rollup-plugin-license: ^2.9.0
->>>>>>> 326f782f
       semver: ^7.3.8
       simple-git-hooks: ^2.8.1
       tslib: ^2.4.0
@@ -71,15 +66,9 @@
       vitest: ^0.24.3
       vue: ^3.2.41
     devDependencies:
-<<<<<<< HEAD
-      '@babel/types': 7.19.4
-      '@microsoft/api-extractor': 7.33.4
-      '@rollup/plugin-typescript': 8.5.0_hpj6ac2w2wubuhu2vpqucymlsi
-=======
       '@babel/types': 7.20.0
       '@microsoft/api-extractor': 7.33.5
-      '@rollup/plugin-typescript': 8.5.0_emi2rsvbxv4qzobq57f3ztmpla
->>>>>>> 326f782f
+      '@rollup/plugin-typescript': 8.5.0_hpj6ac2w2wubuhu2vpqucymlsi
       '@types/babel__core': 7.1.19
       '@types/babel__standalone': 7.1.4
       '@types/convert-source-map': 1.5.2
@@ -120,13 +109,8 @@
       prompts: 2.4.2
       resolve: 1.22.1
       rimraf: 3.0.2
-<<<<<<< HEAD
       rollup: 3.2.3
-      rollup-plugin-license: 2.8.2_rollup@3.2.3
-=======
-      rollup: 2.79.1
-      rollup-plugin-license: 2.9.0_rollup@2.79.1
->>>>>>> 326f782f
+      rollup-plugin-license: 2.9.0_rollup@3.2.3
       semver: 7.3.8
       simple-git-hooks: 2.8.1
       tslib: 2.4.0
@@ -298,21 +282,12 @@
       '@babel/parser': 7.20.0
       '@babel/types': 7.20.0
       '@jridgewell/trace-mapping': 0.3.17
-<<<<<<< HEAD
       '@rollup/plugin-alias': 4.0.2_rollup@3.2.3
       '@rollup/plugin-commonjs': 22.0.2_rollup@3.2.3
-      '@rollup/plugin-dynamic-import-vars': 1.4.4_rollup@3.2.3
+      '@rollup/plugin-dynamic-import-vars': 2.0.1_rollup@3.2.3
       '@rollup/plugin-json': 4.1.0_rollup@3.2.3
       '@rollup/plugin-node-resolve': 14.1.0_rollup@3.2.3
       '@rollup/plugin-typescript': 8.5.0_rollup@3.2.3+tslib@2.4.0
-=======
-      '@rollup/plugin-alias': 4.0.2_rollup@2.79.1
-      '@rollup/plugin-commonjs': 22.0.2_rollup@2.79.1
-      '@rollup/plugin-dynamic-import-vars': 2.0.1_rollup@2.79.1
-      '@rollup/plugin-json': 4.1.0_rollup@2.79.1
-      '@rollup/plugin-node-resolve': 14.1.0_rollup@2.79.1
-      '@rollup/plugin-typescript': 8.5.0_rollup@2.79.1+tslib@2.4.0
->>>>>>> 326f782f
       '@rollup/pluginutils': 4.2.1
       acorn: 8.8.1
       cac: 6.7.14
@@ -2330,31 +2305,20 @@
       rollup: 3.2.3
     dev: true
 
-<<<<<<< HEAD
-  /@rollup/plugin-dynamic-import-vars/1.4.4_rollup@3.2.3:
-    resolution: {integrity: sha512-51BcU6ag9EeF09CtEsa5D/IHYo7KI42TR1Jc4doNzV1nHAiH7TvUi5vsLERFMjs9Gzy9K0otbZH/2wb0hpBhRA==}
-    engines: {node: '>= 10.0.0'}
-=======
-  /@rollup/plugin-dynamic-import-vars/2.0.1_rollup@2.79.1:
+  /@rollup/plugin-dynamic-import-vars/2.0.1_rollup@3.2.3:
     resolution: {integrity: sha512-//rFVnJhZqR1Bje7n9ZMlmX9M62AExcLVXmbTcq80CqFx97C6CXaghLYsPzcZ7w8JhbVdjBIRADyLNel0HHorg==}
     engines: {node: '>=14.0.0'}
->>>>>>> 326f782f
     peerDependencies:
       rollup: ^1.20.0||^2.0.0||^3.0.0
     peerDependenciesMeta:
       rollup:
         optional: true
     dependencies:
-      '@rollup/pluginutils': 5.0.1_rollup@2.79.1
+      '@rollup/pluginutils': 5.0.1_rollup@3.2.3
       estree-walker: 2.0.2
       fast-glob: 3.2.12
-<<<<<<< HEAD
-      magic-string: 0.25.9
+      magic-string: 0.26.7
       rollup: 3.2.3
-=======
-      magic-string: 0.26.7
-      rollup: 2.79.1
->>>>>>> 326f782f
     dev: true
 
   /@rollup/plugin-json/4.1.0_rollup@3.2.3:
@@ -2388,7 +2352,7 @@
       '@rollup/pluginutils': 3.1.0_rollup@3.2.3
       '@types/resolve': 1.17.1
       deepmerge: 4.2.2
-      is-builtin-module: 3.1.0
+      is-builtin-module: 3.2.0
       is-module: 1.0.0
       resolve: 1.22.1
       rollup: 3.2.3
@@ -2479,21 +2443,6 @@
     dependencies:
       estree-walker: 2.0.2
       picomatch: 2.3.1
-    dev: true
-
-  /@rollup/pluginutils/5.0.1_rollup@2.79.1:
-    resolution: {integrity: sha512-4HaCVEXXuObvcPUaUlLt4faHYHCeQOOWNj8NKFGaRSrw3ZLD0TWeAFZicV9vXjnE2nkNuaVTfTuwAnjR+6uc9A==}
-    engines: {node: '>=14.0.0'}
-    peerDependencies:
-      rollup: ^1.20.0||^2.0.0||^3.0.0
-    peerDependenciesMeta:
-      rollup:
-        optional: true
-    dependencies:
-      '@types/estree': 1.0.0
-      estree-walker: 2.0.2
-      picomatch: 2.3.1
-      rollup: 2.79.1
     dev: true
 
   /@rollup/pluginutils/5.0.1_rollup@3.2.3:
@@ -3369,11 +3318,6 @@
 
   /buffer-from/1.1.2:
     resolution: {integrity: sha512-E+XQCRwSbaaiChtv6k6Dwgc+bx+Bs6vuKJHHl5kox/BaKbhiXzqQOwK4cO22yElGp2OCmjwVhT3HmxgyPGnJfQ==}
-    dev: true
-
-  /builtin-modules/3.2.0:
-    resolution: {integrity: sha512-lGzLKcioL90C7wMczpkY0n/oART3MbBa8R9OFGE1rJxoVI86u4WAGfEk8Wjv10eKSyTHVGkSo3bvBylCEtk7LA==}
-    engines: {node: '>=6'}
     dev: true
 
   /builtin-modules/3.3.0:
@@ -6143,13 +6087,6 @@
       has-tostringtag: 1.0.0
     dev: true
 
-  /is-builtin-module/3.1.0:
-    resolution: {integrity: sha512-OV7JjAgOTfAFJmHZLvpSTb4qi0nIILDV1gWPYDnDJUTNFM5aGlRAhk4QcT8i7TuAleeEV5Fdkqn3t4mS+Q11fg==}
-    engines: {node: '>=6'}
-    dependencies:
-      builtin-modules: 3.2.0
-    dev: true
-
   /is-builtin-module/3.2.0:
     resolution: {integrity: sha512-phDA4oSGt7vl1n5tJvTWooWWAsXLY+2xCnxNqvKhGEzujg+A43wPlPOyDg3C8XQHN+6k/JTQWJ/j0dQh/qr+Hw==}
     engines: {node: '>=6'}
@@ -8093,13 +8030,8 @@
       '@babel/code-frame': 7.18.6
     dev: true
 
-<<<<<<< HEAD
-  /rollup-plugin-license/2.8.2_rollup@3.2.3:
-    resolution: {integrity: sha512-jv268aj71J0Ee6+isjy1mYD2LlwuNg6aUiSdgly0PS0fQ2+vsuc+PLx1ueSk2/QKfjk5OJzcGPEDMHyoIeAFCw==}
-=======
-  /rollup-plugin-license/2.9.0_rollup@2.79.1:
+  /rollup-plugin-license/2.9.0_rollup@3.2.3:
     resolution: {integrity: sha512-mn3cUmTDtxm8FwYIP39w5R1PuIWqmVPOlvuNVTdfnT1+5R2t9LwBxuQXc5jv7tZQmW0/MM52uwTCZdp131EUtg==}
->>>>>>> 326f782f
     engines: {node: '>=10.0.0'}
     peerDependencies:
       rollup: ^1.0.0 || ^2.0.0
