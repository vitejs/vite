--- conflicted
+++ resolved
@@ -58,11 +58,7 @@
         specifier: ^3.0.8
         version: 3.0.8
       '@types/node':
-<<<<<<< HEAD
-        specifier: ^22.16.3
-=======
         specifier: ^22.16.5
->>>>>>> 23d04fc2
         version: 22.16.5
       '@types/picomatch':
         specifier: ^4.0.1
@@ -119,11 +115,7 @@
         specifier: ~5.7.2
         version: 5.7.3
       typescript-eslint:
-<<<<<<< HEAD
-        specifier: ^8.37.0
-=======
         specifier: ^8.38.0
->>>>>>> 23d04fc2
         version: 8.38.0(eslint@9.31.0(jiti@2.4.2))(typescript@5.7.3)
       vite:
         specifier: workspace:*
@@ -135,11 +127,7 @@
   docs:
     devDependencies:
       '@shikijs/vitepress-twoslash':
-<<<<<<< HEAD
-        specifier: ^3.8.0
-=======
         specifier: ^3.8.1
->>>>>>> 23d04fc2
         version: 3.8.1(typescript@5.7.3)
       '@types/express':
         specifier: ^5.0.3
@@ -157,11 +145,7 @@
         specifier: ^1.6.1
         version: 1.6.1(markdown-it@14.1.0)(vite@packages+vite)
       vitepress-plugin-llms:
-<<<<<<< HEAD
-        specifier: ^1.7.0
-=======
         specifier: ^1.7.1
->>>>>>> 23d04fc2
         version: 1.7.1
       vue:
         specifier: ^3.5.17
@@ -304,11 +288,7 @@
         specifier: ^0.3.2
         version: 0.3.2
       baseline-browser-mapping:
-<<<<<<< HEAD
-        specifier: ^2.5.3
-=======
         specifier: ^2.5.5
->>>>>>> 23d04fc2
         version: 2.5.5
       cac:
         specifier: ^6.7.14
@@ -407,19 +387,11 @@
         specifier: ^2.0.3
         version: 2.0.3
       rolldown:
-<<<<<<< HEAD
-        specifier: ^1.0.0-beta.27
-        version: 1.0.0-beta.29
-      rolldown-plugin-dts:
-        specifier: ^0.13.13
-        version: 0.13.13(rolldown@1.0.0-beta.29)(typescript@5.7.3)
-=======
         specifier: ^1.0.0-beta.29
         version: 1.0.0-beta.29
       rolldown-plugin-dts:
         specifier: ^0.14.1
         version: 0.14.1(rolldown@1.0.0-beta.29)(typescript@5.7.3)
->>>>>>> 23d04fc2
       rollup-plugin-license:
         specifier: ^3.6.0
         version: 3.6.0(picomatch@4.0.3)(rollup@4.40.1)
@@ -1683,11 +1655,7 @@
         specifier: workspace:*
         version: link:../resolve-linked
       miniflare:
-<<<<<<< HEAD
-        specifier: ^4.20250709.0
-=======
         specifier: ^4.20250712.1
->>>>>>> 23d04fc2
         version: 4.20250712.1
 
   playground/ssr-webworker/browser-exports: {}
@@ -1862,6 +1830,10 @@
     resolution: {integrity: sha512-UlLAnTPrFdNGoFtbSXwcGFQBtQZJCNjaN6hQNP3UPvuNXT1i82N26KL3dZeIpNalWywr9IuQuncaAfUaS1g6sQ==}
     engines: {node: '>=6.9.0'}
 
+  '@babel/generator@7.27.5':
+    resolution: {integrity: sha512-ZGhA37l0e/g2s1Cnzdix0O3aLYm66eF8aufiVteOgnwxgnRP8GoyMj7VWsgWnQbVKXyge7hqrFh2K2TQM6t1Hw==}
+    engines: {node: '>=6.9.0'}
+
   '@babel/generator@7.28.0':
     resolution: {integrity: sha512-lJjzvrbEeWrhB4P3QBsH7tey117PjLZnDbLiQEKjQ/fNJTjuq4HSqgFA+UNSwZT8D7dxxbnuSBMsa1lrWzKlQg==}
     engines: {node: '>=6.9.0'}
@@ -2356,10 +2328,6 @@
 
   '@babel/types@7.27.7':
     resolution: {integrity: sha512-8OLQgDScAOHXnAz2cV+RfzzNMipuLVBz2biuAJFMV9bfkNf393je3VM8CLkjQodW5+iWsSJdSgSWT6rsZoXHPw==}
-    engines: {node: '>=6.9.0'}
-
-  '@babel/types@7.28.1':
-    resolution: {integrity: sha512-x0LvFTekgSX+83TI28Y9wYPUfzrnl2aT5+5QLnO6v7mSJYtEEevuDRN0F0uSHRk1G1IWZC43o00Y0xDDrpBGPQ==}
     engines: {node: '>=6.9.0'}
 
   '@babel/types@7.28.1':
@@ -3101,7 +3069,6 @@
 
   '@rolldown/binding-linux-arm64-gnu@1.0.0-beta.29':
     resolution: {integrity: sha512-hzBmOtYdC4369XxN2SNJ3oBlXKWNif3ieWBT+oh/qvAeox4fQR0ngqyh+kIGOufBnP5Zc2rqJf9LzIbJw3Tx/Q==}
-<<<<<<< HEAD
     cpu: [arm64]
     os: [linux]
 
@@ -3110,16 +3077,6 @@
     cpu: [arm64]
     os: [linux]
 
-=======
-    cpu: [arm64]
-    os: [linux]
-
-  '@rolldown/binding-linux-arm64-musl@1.0.0-beta.29':
-    resolution: {integrity: sha512-6B35GmFJJ4RX88OgubrnUmuJBUgRh6/OTXIpy8m/VUnoc683lufIPo26HW/0LxLgxp2GM7KHr3LOULcVxbqq4Q==}
-    cpu: [arm64]
-    os: [linux]
-
->>>>>>> 23d04fc2
   '@rolldown/binding-linux-arm64-ohos@1.0.0-beta.29':
     resolution: {integrity: sha512-z3ru8fUCunQM8q9I7RbDVMT5cxzxVVVBNNKM5/qAQQrdObd1u8g0LR5z0yLtaFWzybwLVdPtJDRcXtLm5tOBFA==}
     cpu: [arm64]
@@ -3158,12 +3115,9 @@
   '@rolldown/pluginutils@1.0.0-beta.19':
     resolution: {integrity: sha512-3FL3mnMbPu0muGOCaKAhhFEYmqv9eTfPSJRJmANrCwtgK8VuxpsZDGK+m0LYAGoyO8+0j5uRe4PeyPDK1yA/hA==}
 
-<<<<<<< HEAD
   '@rolldown/pluginutils@1.0.0-beta.21':
     resolution: {integrity: sha512-OTjWr7XYqRZaSzi6dTe0fP25EEsYEQ2H04xIedXG3D0Hrs+Bpe3V5L48R6y+R5ohTygp1ijC09mbrd7vlslpzA==}
 
-=======
->>>>>>> 23d04fc2
   '@rolldown/pluginutils@1.0.0-beta.29':
     resolution: {integrity: sha512-NIJgOsMjbxAXvoGq/X0gD7VPMQ8j9g0BiDaNjVNVjvl+iKXxL3Jre0v31RmBYeLEmkbj2s02v8vFTbUXi5XS2Q==}
 
@@ -7598,6 +7552,14 @@
     transitivePeerDependencies:
       - supports-color
 
+  '@babel/generator@7.27.5':
+    dependencies:
+      '@babel/parser': 7.28.0
+      '@babel/types': 7.27.7
+      '@jridgewell/gen-mapping': 0.3.8
+      '@jridgewell/trace-mapping': 0.3.29
+      jsesc: 3.1.0
+
   '@babel/generator@7.28.0':
     dependencies:
       '@babel/parser': 7.28.0
@@ -7608,11 +7570,11 @@
 
   '@babel/helper-annotate-as-pure@7.27.1':
     dependencies:
-      '@babel/types': 7.28.0
+      '@babel/types': 7.27.7
 
   '@babel/helper-annotate-as-pure@7.27.3':
     dependencies:
-      '@babel/types': 7.28.0
+      '@babel/types': 7.27.7
 
   '@babel/helper-compilation-targets@7.27.2':
     dependencies:
@@ -7657,13 +7619,8 @@
 
   '@babel/helper-member-expression-to-functions@7.27.1':
     dependencies:
-<<<<<<< HEAD
       '@babel/traverse': 7.27.7
       '@babel/types': 7.27.7
-=======
-      '@babel/traverse': 7.28.0
-      '@babel/types': 7.28.0
->>>>>>> 23d04fc2
     transitivePeerDependencies:
       - supports-color
 
@@ -7685,7 +7642,7 @@
 
   '@babel/helper-optimise-call-expression@7.27.1':
     dependencies:
-      '@babel/types': 7.28.0
+      '@babel/types': 7.27.7
 
   '@babel/helper-plugin-utils@7.27.1': {}
 
@@ -7709,13 +7666,8 @@
 
   '@babel/helper-skip-transparent-expression-wrappers@7.27.1':
     dependencies:
-<<<<<<< HEAD
       '@babel/traverse': 7.27.7
       '@babel/types': 7.27.7
-=======
-      '@babel/traverse': 7.28.0
-      '@babel/types': 7.28.0
->>>>>>> 23d04fc2
     transitivePeerDependencies:
       - supports-color
 
@@ -7728,13 +7680,8 @@
   '@babel/helper-wrap-function@7.27.1':
     dependencies:
       '@babel/template': 7.27.2
-<<<<<<< HEAD
       '@babel/traverse': 7.27.7
       '@babel/types': 7.27.7
-=======
-      '@babel/traverse': 7.28.0
-      '@babel/types': 7.28.0
->>>>>>> 23d04fc2
     transitivePeerDependencies:
       - supports-color
 
@@ -8233,10 +8180,10 @@
   '@babel/traverse@7.27.7':
     dependencies:
       '@babel/code-frame': 7.27.1
-      '@babel/generator': 7.28.0
+      '@babel/generator': 7.27.5
       '@babel/parser': 7.28.0
       '@babel/template': 7.27.2
-      '@babel/types': 7.28.0
+      '@babel/types': 7.27.7
       debug: 4.4.1
       globals: 11.12.0
     transitivePeerDependencies:
@@ -8255,11 +8202,6 @@
       - supports-color
 
   '@babel/types@7.27.7':
-    dependencies:
-      '@babel/helper-string-parser': 7.27.1
-      '@babel/helper-validator-identifier': 7.27.1
-
-  '@babel/types@7.28.1':
     dependencies:
       '@babel/helper-string-parser': 7.27.1
       '@babel/helper-validator-identifier': 7.27.1
@@ -8607,7 +8549,7 @@
 
   '@img/sharp-wasm32@0.33.5':
     dependencies:
-      '@emnapi/runtime': 1.4.3
+      '@emnapi/runtime': 1.4.5
     optional: true
 
   '@img/sharp-win32-ia32@0.33.5':
@@ -8899,11 +8841,8 @@
 
   '@rolldown/pluginutils@1.0.0-beta.19': {}
 
-<<<<<<< HEAD
   '@rolldown/pluginutils@1.0.0-beta.21': {}
 
-=======
->>>>>>> 23d04fc2
   '@rolldown/pluginutils@1.0.0-beta.29': {}
 
   '@rollup/plugin-alias@5.1.1(rollup@4.40.1)':
@@ -9063,11 +9002,7 @@
     dependencies:
       '@shikijs/core': 3.8.1
       '@shikijs/types': 3.8.1
-<<<<<<< HEAD
       twoslash: 0.3.3(typescript@5.7.3)
-=======
-      twoslash: 0.3.2(typescript@5.7.3)
->>>>>>> 23d04fc2
       typescript: 5.7.3
     transitivePeerDependencies:
       - supports-color
@@ -9090,13 +9025,8 @@
       mdast-util-gfm: 3.1.0
       mdast-util-to-hast: 13.2.0
       shiki: 3.8.1
-<<<<<<< HEAD
       twoslash: 0.3.3(typescript@5.7.3)
       twoslash-vue: 0.3.3(typescript@5.7.3)
-=======
-      twoslash: 0.3.2(typescript@5.7.3)
-      twoslash-vue: 0.3.2(typescript@5.7.3)
->>>>>>> 23d04fc2
       vue: 3.5.17(typescript@5.7.3)
     transitivePeerDependencies:
       - '@nuxt/kit'
@@ -9905,7 +9835,7 @@
       alien-signals: 2.0.5
       muggle-string: 0.4.1
       path-browserify: 1.0.1
-      picomatch: 4.0.2
+      picomatch: 4.0.3
     optionalDependencies:
       typescript: 5.7.3
 
@@ -10117,7 +10047,7 @@
 
   babel-walk@3.0.0-canary-5:
     dependencies:
-      '@babel/types': 7.28.0
+      '@babel/types': 7.27.7
 
   bail@2.0.2: {}
 
@@ -10333,7 +10263,7 @@
   constantinople@4.0.1:
     dependencies:
       '@babel/parser': 7.28.0
-      '@babel/types': 7.28.0
+      '@babel/types': 7.27.7
 
   content-disposition@1.0.0:
     dependencies:
@@ -12359,15 +12289,6 @@
 
   rfdc@1.4.1: {}
 
-<<<<<<< HEAD
-  rolldown-plugin-dts@0.13.13(rolldown@1.0.0-beta.29)(typescript@5.7.3):
-    dependencies:
-      '@babel/generator': 7.27.5
-      '@babel/parser': 7.28.0
-      '@babel/types': 7.27.7
-      ast-kit: 2.1.0
-      birpc: 2.4.0
-=======
   rolldown-plugin-dts@0.14.1(rolldown@1.0.0-beta.29)(typescript@5.7.3):
     dependencies:
       '@babel/generator': 7.28.0
@@ -12375,7 +12296,6 @@
       '@babel/types': 7.28.1
       ast-kit: 2.1.1
       birpc: 2.5.0
->>>>>>> 23d04fc2
       debug: 4.4.1
       dts-resolver: 2.1.1
       get-tsconfig: 4.10.1
@@ -12408,11 +12328,7 @@
       '@rolldown/binding-win32-ia32-msvc': 1.0.0-beta.29
       '@rolldown/binding-win32-x64-msvc': 1.0.0-beta.29
 
-<<<<<<< HEAD
-  rollup-plugin-license@3.6.0(picomatch@4.0.2)(rollup@4.40.1):
-=======
   rollup-plugin-license@3.6.0(picomatch@4.0.3)(rollup@4.40.1):
->>>>>>> 23d04fc2
     dependencies:
       commenting: 1.1.0
       fdir: 6.4.6(picomatch@4.0.3)
@@ -13009,11 +12925,7 @@
       empathic: 2.0.0
       hookable: 5.5.3
       rolldown: 1.0.0-beta.29
-<<<<<<< HEAD
-      rolldown-plugin-dts: 0.13.13(rolldown@1.0.0-beta.29)(typescript@5.7.3)
-=======
       rolldown-plugin-dts: 0.14.1(rolldown@1.0.0-beta.29)(typescript@5.7.3)
->>>>>>> 23d04fc2
       semver: 7.7.2
       tinyexec: 1.0.1
       tinyglobby: 0.2.14
@@ -13370,7 +13282,7 @@
   with@7.0.2:
     dependencies:
       '@babel/parser': 7.28.0
-      '@babel/types': 7.28.0
+      '@babel/types': 7.27.7
       assert-never: 1.4.0
       babel-walk: 3.0.0-canary-5
 
