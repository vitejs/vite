--- conflicted
+++ resolved
@@ -52,11 +52,7 @@
       prettier: 2.6.2
       prompts: ^2.4.2
       rimraf: ^3.0.2
-<<<<<<< HEAD
-      rollup: ^2.70.2
-=======
       rollup: ^2.72.1
->>>>>>> 771312b9
       semver: ^7.3.7
       simple-git-hooks: ^2.7.0
       sirv: ^2.0.2
@@ -110,11 +106,7 @@
       prettier: 2.6.2
       prompts: 2.4.2
       rimraf: 3.0.2
-<<<<<<< HEAD
-      rollup: 2.70.2
-=======
       rollup: 2.72.1
->>>>>>> 771312b9
       semver: 7.3.7
       simple-git-hooks: 2.7.0
       sirv: 2.0.2
@@ -225,7 +217,7 @@
       '@babel/types': ^7.17.10
       '@jridgewell/trace-mapping': ^0.3.10
       '@rollup/plugin-alias': ^3.1.9
-      '@rollup/plugin-commonjs': ^21.1.0
+      '@rollup/plugin-commonjs': ^22.0.0
       '@rollup/plugin-dynamic-import-vars': ^1.4.3
       '@rollup/plugin-json': ^4.1.0
       '@rollup/plugin-node-resolve': 13.2.1
@@ -292,7 +284,7 @@
       '@babel/types': 7.17.10
       '@jridgewell/trace-mapping': 0.3.11
       '@rollup/plugin-alias': 3.1.9_rollup@2.72.1
-      '@rollup/plugin-commonjs': 21.1.0_rollup@2.72.1
+      '@rollup/plugin-commonjs': 22.0.0_rollup@2.72.1
       '@rollup/plugin-dynamic-import-vars': 1.4.3_rollup@2.72.1
       '@rollup/plugin-json': 4.1.0_rollup@2.72.1
       '@rollup/plugin-node-resolve': 13.2.1_rollup@2.72.1
@@ -1038,213 +1030,8 @@
       algoliasearch: 4.13.0
     dev: true
 
-<<<<<<< HEAD
-  packages/plugin-vue:
-    specifiers:
-      '@rollup/pluginutils': ^4.2.1
-      '@types/hash-sum': ^1.0.0
-      debug: ^4.3.4
-      hash-sum: ^2.0.0
-      rollup: ^2.70.2
-      slash: ^4.0.0
-      source-map: ^0.6.1
-      vue: ^3.2.33
-    devDependencies:
-      '@rollup/pluginutils': 4.2.1
-      '@types/hash-sum': 1.0.0
-      debug: 4.3.4
-      hash-sum: 2.0.0
-      rollup: 2.70.2
-      slash: 4.0.0
-      source-map: 0.6.1
-      vue: 3.2.33
-
-  packages/plugin-vue-jsx:
-    specifiers:
-      '@babel/core': ^7.17.9
-      '@babel/plugin-syntax-import-meta': ^7.10.4
-      '@babel/plugin-transform-typescript': ^7.16.8
-      '@rollup/pluginutils': ^4.2.1
-      '@vue/babel-plugin-jsx': ^1.1.1
-      hash-sum: ^2.0.0
-    dependencies:
-      '@babel/core': 7.17.9
-      '@babel/plugin-syntax-import-meta': 7.10.4_@babel+core@7.17.9
-      '@babel/plugin-transform-typescript': 7.16.8_@babel+core@7.17.9
-      '@rollup/pluginutils': 4.2.1
-      '@vue/babel-plugin-jsx': 1.1.1_@babel+core@7.17.9
-      hash-sum: 2.0.0
-
-  packages/vite:
-    specifiers:
-      '@ampproject/remapping': ^2.1.2
-      '@babel/parser': ^7.17.9
-      '@babel/types': ^7.17.0
-      '@jridgewell/trace-mapping': ^0.3.9
-      '@rollup/plugin-alias': ^3.1.9
-      '@rollup/plugin-commonjs': ^22.0.0
-      '@rollup/plugin-dynamic-import-vars': ^1.4.3
-      '@rollup/plugin-json': ^4.1.0
-      '@rollup/plugin-node-resolve': 13.2.1
-      '@rollup/plugin-typescript': ^8.3.2
-      '@rollup/pluginutils': ^4.2.1
-      '@types/convert-source-map': ^1.5.2
-      '@types/cross-spawn': ^6.0.2
-      '@types/debug': ^4.1.7
-      '@types/estree': ^0.0.51
-      '@types/etag': ^1.8.1
-      '@types/less': ^3.0.3
-      '@types/micromatch': ^4.0.2
-      '@types/mime': ^2.0.3
-      '@types/node': ^17.0.25
-      '@types/resolve': ^1.20.1
-      '@types/sass': ~1.43.1
-      '@types/stylus': ^0.48.37
-      '@types/ws': ^8.5.3
-      '@vue/compiler-dom': ^3.2.33
-      acorn: ^8.7.0
-      cac: 6.7.9
-      chokidar: ^3.5.3
-      connect: ^3.7.0
-      connect-history-api-fallback: ^1.6.0
-      convert-source-map: ^1.8.0
-      cors: ^2.8.5
-      cross-spawn: ^7.0.3
-      debug: ^4.3.4
-      dotenv: ^14.3.2
-      dotenv-expand: ^5.1.0
-      es-module-lexer: ^0.10.5
-      esbuild: ^0.14.27
-      estree-walker: ^2.0.2
-      etag: ^1.8.1
-      fast-glob: ^3.2.11
-      fsevents: ~2.3.2
-      http-proxy: ^1.18.1
-      json5: ^2.2.1
-      launch-editor-middleware: ^2.3.0
-      magic-string: ^0.26.1
-      micromatch: ^4.0.5
-      mrmime: ^1.0.0
-      node-forge: ^1.3.1
-      okie: ^1.0.1
-      open: ^8.4.0
-      periscopic: ^2.0.3
-      picocolors: ^1.0.0
-      postcss: ^8.4.12
-      postcss-import: ^14.1.0
-      postcss-load-config: ^3.1.4
-      postcss-modules: ^4.3.1
-      resolve: ^1.22.0
-      resolve.exports: ^1.1.0
-      rollup: ^2.70.2
-      rollup-plugin-license: ^2.7.0
-      sirv: ^2.0.2
-      source-map-js: ^1.0.2
-      source-map-support: ^0.5.21
-      strip-ansi: ^6.0.1
-      terser: ^5.12.1
-      tsconfck: ^1.2.2
-      tslib: ^2.3.1
-      types: link:./types
-      ws: ^8.5.0
-    dependencies:
-      esbuild: 0.14.27
-      postcss: 8.4.12
-      resolve: 1.22.0
-      rollup: 2.70.2
-    optionalDependencies:
-      fsevents: 2.3.2
-    devDependencies:
-      '@ampproject/remapping': 2.1.2
-      '@babel/parser': 7.17.9
-      '@babel/types': 7.17.0
-      '@jridgewell/trace-mapping': 0.3.9
-      '@rollup/plugin-alias': 3.1.9_rollup@2.70.2
-      '@rollup/plugin-commonjs': 22.0.0_rollup@2.70.2
-      '@rollup/plugin-dynamic-import-vars': 1.4.3_rollup@2.70.2
-      '@rollup/plugin-json': 4.1.0_rollup@2.70.2
-      '@rollup/plugin-node-resolve': 13.2.1_rollup@2.70.2
-      '@rollup/plugin-typescript': 8.3.2_0d90d3ac71bd843d65f777fb86a75326
-      '@rollup/pluginutils': 4.2.1
-      '@types/convert-source-map': 1.5.2
-      '@types/cross-spawn': 6.0.2
-      '@types/debug': 4.1.7
-      '@types/estree': 0.0.51
-      '@types/etag': 1.8.1
-      '@types/less': 3.0.3
-      '@types/micromatch': 4.0.2
-      '@types/mime': 2.0.3
-      '@types/node': 17.0.25
-      '@types/resolve': 1.20.1
-      '@types/sass': 1.43.1
-      '@types/stylus': 0.48.37
-      '@types/ws': 8.5.3
-      '@vue/compiler-dom': 3.2.33
-      acorn: 8.7.0
-      cac: 6.7.9
-      chokidar: 3.5.3
-      connect: 3.7.0
-      connect-history-api-fallback: 1.6.0
-      convert-source-map: 1.8.0
-      cors: 2.8.5
-      cross-spawn: 7.0.3
-      debug: 4.3.4
-      dotenv: 14.3.2
-      dotenv-expand: 5.1.0
-      es-module-lexer: 0.10.5
-      estree-walker: 2.0.2
-      etag: 1.8.1
-      fast-glob: 3.2.11
-      http-proxy: 1.18.1_debug@4.3.4
-      json5: 2.2.1
-      launch-editor-middleware: 2.3.0
-      magic-string: 0.26.1
-      micromatch: 4.0.5
-      mrmime: 1.0.0
-      node-forge: 1.3.1
-      okie: 1.0.1
-      open: 8.4.0
-      periscopic: 2.0.3
-      picocolors: 1.0.0
-      postcss-import: 14.1.0_postcss@8.4.12
-      postcss-load-config: 3.1.4_postcss@8.4.12+ts-node@10.4.0
-      postcss-modules: 4.3.1_postcss@8.4.12
-      resolve.exports: 1.1.0
-      rollup-plugin-license: 2.7.0_rollup@2.70.2
-      sirv: 2.0.2
-      source-map-js: 1.0.2
-      source-map-support: 0.5.21
-      strip-ansi: 6.0.1
-      terser: 5.12.1
-      tsconfck: 1.2.2_typescript@4.5.4
-      tslib: 2.3.1
-      types: link:types
-      ws: 8.5.0
-
-packages:
-
-  /@algolia/autocomplete-core/1.5.0:
-    resolution: {integrity: sha512-E7+VJwcvwMM8vPeaVn7fNUgix8WHV8A1WUeHDi2KHemCaaGc8lvUnP3QnvhMxiDhTe7OpMEv4o2TBUMyDgThaw==}
-    dependencies:
-      '@algolia/autocomplete-shared': 1.5.0
-    dev: true
-
-  /@algolia/autocomplete-preset-algolia/1.5.0_algoliasearch@4.11.0:
-    resolution: {integrity: sha512-iiFxKERGHkvkiupmrFJbvESpP/zv5jSgH714XRiP5LDvUHaYOo4GLAwZCFf2ef/L5tdtPBARvekn6k1Xf33gjA==}
-    peerDependencies:
-      '@algolia/client-search': ^4.9.1
-      algoliasearch: ^4.9.1
-    dependencies:
-      '@algolia/autocomplete-shared': 1.5.0
-      algoliasearch: 4.11.0
-    dev: true
-
-  /@algolia/autocomplete-shared/1.5.0:
-    resolution: {integrity: sha512-bRSkqHHHSwZYbFY3w9hgMyQRm86Wz27bRaGCbNldLfbk0zUjApmE4ajx+ZCVSLqxvcUEjMqZFJzDsder12eKsg==}
-=======
   /@algolia/autocomplete-shared/1.5.2:
     resolution: {integrity: sha512-ylQAYv5H0YKMfHgVWX0j0NmL8XBcAeeeVQUmppnnMtzDbDnca6CzhKj3Q8eF9cHCgcdTDdb5K+3aKyGWA0obug==}
->>>>>>> 771312b9
     dev: true
 
   /@algolia/cache-browser-local-storage/4.13.0:
@@ -2009,25 +1796,12 @@
     resolution: {integrity: sha512-a5Sab1C4/icpTZVzZc5Ghpz88yQtGOyNqYXcZgOssB2uuAr+wF/MvN6bgtW32q7HHrvBki+BsZ0OuNv6EV3K9g==}
     dev: true
 
-<<<<<<< HEAD
-  /@rollup/plugin-alias/3.1.9_rollup@2.70.2:
-=======
   /@rollup/plugin-alias/3.1.9_rollup@2.72.1:
->>>>>>> 771312b9
     resolution: {integrity: sha512-QI5fsEvm9bDzt32k39wpOwZhVzRcL5ydcffUHMyLVaVaLeC70I8TJZ17F1z1eMoLu4E/UOcH9BWVkKpIKdrfiw==}
     engines: {node: '>=8.0.0'}
     peerDependencies:
       rollup: ^1.20.0||^2.0.0
     dependencies:
-<<<<<<< HEAD
-      rollup: 2.70.2
-      slash: 3.0.0
-    dev: true
-
-  /@rollup/plugin-commonjs/22.0.0_rollup@2.70.2:
-    resolution: {integrity: sha512-Ktvf2j+bAO+30awhbYoCaXpBcyPmJbaEUYClQns/+6SNCYFURbvBiNbWgHITEsIgDDWCDUclWRKEuf8cwZCFoQ==}
-    engines: {node: '>= 12.0.0'}
-=======
       rollup: 2.72.1
       slash: 3.0.0
     dev: true
@@ -2035,32 +1809,36 @@
   /@rollup/plugin-commonjs/21.1.0_rollup@2.72.1:
     resolution: {integrity: sha512-6ZtHx3VHIp2ReNNDxHjuUml6ur+WcQ28N1yHgCQwsbNkQg2suhxGMDQGJOn/KuDxKtd1xuZP5xSTwBA4GQ8hbA==}
     engines: {node: '>= 8.0.0'}
->>>>>>> 771312b9
     peerDependencies:
-      rollup: ^2.68.0
-    dependencies:
-<<<<<<< HEAD
-      '@rollup/pluginutils': 3.1.0_rollup@2.70.2
-=======
+      rollup: ^2.38.3
+    dependencies:
       '@rollup/pluginutils': 3.1.0_rollup@2.72.1
->>>>>>> 771312b9
       commondir: 1.0.1
       estree-walker: 2.0.2
       glob: 7.2.0
       is-reference: 1.2.1
       magic-string: 0.25.9
       resolve: 1.22.0
-<<<<<<< HEAD
-      rollup: 2.70.2
-    dev: true
-
-  /@rollup/plugin-dynamic-import-vars/1.4.3_rollup@2.70.2:
-=======
       rollup: 2.72.1
     dev: true
 
+  /@rollup/plugin-commonjs/22.0.0_rollup@2.72.1:
+    resolution: {integrity: sha512-Ktvf2j+bAO+30awhbYoCaXpBcyPmJbaEUYClQns/+6SNCYFURbvBiNbWgHITEsIgDDWCDUclWRKEuf8cwZCFoQ==}
+    engines: {node: '>= 12.0.0'}
+    peerDependencies:
+      rollup: ^2.68.0
+    dependencies:
+      '@rollup/pluginutils': 3.1.0_rollup@2.72.1
+      commondir: 1.0.1
+      estree-walker: 2.0.2
+      glob: 7.2.0
+      is-reference: 1.2.1
+      magic-string: 0.25.9
+      resolve: 1.22.0
+      rollup: 2.72.1
+    dev: true
+
   /@rollup/plugin-dynamic-import-vars/1.4.3_rollup@2.72.1:
->>>>>>> 771312b9
     resolution: {integrity: sha512-VYP9BBVI0pcYpLp/DkFT8YP+EmqmWFMmWXoTObDH6OouERxJyPsIj0tC3HxhjNBOKgcRc7eV75IQItzELt7QSg==}
     engines: {node: '>= 10.0.0'}
     peerDependencies:
@@ -2069,57 +1847,31 @@
       '@rollup/pluginutils': 4.2.1
       estree-walker: 2.0.2
       fast-glob: 3.2.11
-<<<<<<< HEAD
-      magic-string: 0.25.7
-      rollup: 2.70.2
-    dev: true
-
-  /@rollup/plugin-json/4.1.0_rollup@2.70.2:
-=======
       magic-string: 0.25.9
       rollup: 2.72.1
     dev: true
 
   /@rollup/plugin-json/4.1.0_rollup@2.72.1:
->>>>>>> 771312b9
     resolution: {integrity: sha512-yfLbTdNS6amI/2OpmbiBoW12vngr5NW2jCJVZSBEz+H5KfUJZ2M7sDjk0U6GOOdCWFVScShte29o9NezJ53TPw==}
     peerDependencies:
       rollup: ^1.20.0 || ^2.0.0
     dependencies:
-<<<<<<< HEAD
-      '@rollup/pluginutils': 3.1.0_rollup@2.70.2
-      rollup: 2.70.2
-    dev: true
-
-  /@rollup/plugin-node-resolve/13.2.1_rollup@2.70.2:
-=======
       '@rollup/pluginutils': 3.1.0_rollup@2.72.1
       rollup: 2.72.1
     dev: true
 
   /@rollup/plugin-node-resolve/13.2.1_rollup@2.72.1:
->>>>>>> 771312b9
     resolution: {integrity: sha512-btX7kzGvp1JwShQI9V6IM841YKNPYjKCvUbNrQ2EcVYbULtUd/GH6wZ/qdqH13j9pOHBER+EZXNN2L8RSJhVRA==}
     engines: {node: '>= 10.0.0'}
     peerDependencies:
       rollup: ^2.42.0
     dependencies:
-<<<<<<< HEAD
-      '@rollup/pluginutils': 3.1.0_rollup@2.70.2
-=======
       '@rollup/pluginutils': 3.1.0_rollup@2.72.1
->>>>>>> 771312b9
       '@types/resolve': 1.17.1
       builtin-modules: 3.2.0
       deepmerge: 4.2.2
       is-module: 1.0.0
       resolve: 1.22.0
-<<<<<<< HEAD
-      rollup: 2.70.2
-    dev: true
-
-  /@rollup/plugin-typescript/8.3.2_0d90d3ac71bd843d65f777fb86a75326:
-=======
       rollup: 2.72.1
     dev: true
 
@@ -2134,7 +1886,6 @@
     dev: true
 
   /@rollup/plugin-typescript/8.3.2_rollup@2.72.1+tslib@2.4.0:
->>>>>>> 771312b9
     resolution: {integrity: sha512-MtgyR5LNHZr3GyN0tM7gNO9D0CS+Y+vflS4v/PHmrX17JCkHUYKvQ5jN5o3cz1YKllM3duXUqu3yOHwMPUxhDg==}
     engines: {node: '>=8.0.0'}
     peerDependencies:
@@ -2142,16 +1893,6 @@
       tslib: '*'
       typescript: '>=3.7.0'
     dependencies:
-<<<<<<< HEAD
-      '@rollup/pluginutils': 3.1.0_rollup@2.70.2
-      resolve: 1.22.0
-      rollup: 2.70.2
-      tslib: 2.3.1
-      typescript: 4.5.4
-    dev: true
-
-  /@rollup/pluginutils/3.1.0_rollup@2.70.2:
-=======
       '@rollup/pluginutils': 3.1.0_rollup@2.72.1
       resolve: 1.22.0
       rollup: 2.72.1
@@ -2159,7 +1900,6 @@
     dev: true
 
   /@rollup/pluginutils/3.1.0_rollup@2.72.1:
->>>>>>> 771312b9
     resolution: {integrity: sha512-GksZ6pr6TpIjHm8h9lSQ8pi8BE9VeubNT0OMJ3B5uZJ8pz73NPiqOtCog/x2/QzM1ENChPKxMDhiQuRHsqc+lg==}
     engines: {node: '>= 8.0.0'}
     peerDependencies:
@@ -2168,11 +1908,7 @@
       '@types/estree': 0.0.39
       estree-walker: 1.0.1
       picomatch: 2.3.1
-<<<<<<< HEAD
-      rollup: 2.70.2
-=======
       rollup: 2.72.1
->>>>>>> 771312b9
     dev: true
 
   /@rollup/pluginutils/4.2.1:
@@ -7402,9 +7138,6 @@
     dependencies:
       glob: 7.2.0
 
-<<<<<<< HEAD
-  /rollup-plugin-license/2.7.0_rollup@2.70.2:
-=======
   /rollup-plugin-dts/4.2.1_pz6niy2zrvqhgxfup3pdyir4yu:
     resolution: {integrity: sha512-eaxQZNUJ5iQcxNGlpJ1CUgG4OSVqWjDZ3nNSWBIoGrpcote2aNphSe1RJOaSYkb8dwn3o+rYm1vvld/5z3EGSQ==}
     engines: {node: '>=v12.22.11'}
@@ -7438,7 +7171,6 @@
     dev: true
 
   /rollup-plugin-license/2.7.0_rollup@2.72.1:
->>>>>>> 771312b9
     resolution: {integrity: sha512-0H1Fbuf85rvpadpmAaairdahzQHY0zHtcXkOFV5EStjX9aMCO2Hz5AQp/zZe+K/PB3o6As7R9uzcb8Pw1K94dg==}
     engines: {node: '>=10.0.0'}
     peerDependencies:
@@ -7451,22 +7183,13 @@
       mkdirp: 1.0.4
       moment: 2.29.2
       package-name-regex: 2.0.6
-<<<<<<< HEAD
-      rollup: 2.70.2
-=======
       rollup: 2.72.1
->>>>>>> 771312b9
       spdx-expression-validate: 2.0.0
       spdx-satisfies: 5.0.1
     dev: true
 
-<<<<<<< HEAD
-  /rollup/2.70.2:
-    resolution: {integrity: sha512-EitogNZnfku65I1DD5Mxe8JYRUCy0hkK5X84IlDtUs+O6JRMpRciXTzyCUuX11b5L5pvjH+OmFXiQ3XjabcXgg==}
-=======
   /rollup/2.72.1:
     resolution: {integrity: sha512-NTc5UGy/NWFGpSqF1lFY8z9Adri6uhyMLI6LvPAXdBKoPRFhIIiBUpt+Qg2awixqO3xvzSijjhnb4+QEZwJmxA==}
->>>>>>> 771312b9
     engines: {node: '>=10.0.0'}
     hasBin: true
     optionalDependencies:
